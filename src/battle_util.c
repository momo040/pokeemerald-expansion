#include "global.h"
#include "battle.h"
#include "battle_anim.h"
#include "battle_arena.h"
#include "battle_pyramid.h"
#include "battle_util.h"
#include "battle_controllers.h"
#include "battle_interface.h"
#include "battle_setup.h"
#include "battle_z_move.h"
#include "party_menu.h"
#include "pokemon.h"
#include "international_string_util.h"
#include "item.h"
#include "util.h"
#include "battle_scripts.h"
#include "random.h"
#include "text.h"
#include "safari_zone.h"
#include "sound.h"
#include "sprite.h"
#include "string_util.h"
#include "task.h"
#include "test_runner.h"
#include "trig.h"
#include "window.h"
#include "battle_message.h"
#include "battle_ai_main.h"
#include "battle_ai_util.h"
#include "event_data.h"
#include "link.h"
#include "malloc.h"
#include "berry.h"
#include "pokedex.h"
#include "mail.h"
#include "field_weather.h"
#include "constants/abilities.h"
#include "constants/battle_anim.h"
#include "constants/battle_move_effects.h"
#include "constants/battle_script_commands.h"
#include "constants/battle_string_ids.h"
#include "constants/hold_effects.h"
#include "constants/items.h"
#include "constants/moves.h"
#include "constants/songs.h"
#include "constants/species.h"
#include "constants/trainers.h"
#include "constants/weather.h"
#include "constants/pokemon.h"

/*
NOTE: The data and functions in this file up until (but not including) sSoundMovesTable
are actually part of battle_main.c. They needed to be moved to this file in order to
match the ROM; this is also why sSoundMovesTable's declaration is in the middle of
functions instead of at the top of the file with the other declarations.
*/

static bool32 TryRemoveScreens(u32 battler);
static bool32 IsUnnerveAbilityOnOpposingSide(u32 battler);
static u32 GetFlingPowerFromItemId(u32 itemId);
static void SetRandomMultiHitCounter();
static u32 GetBattlerItemHoldEffectParam(u32 battler, u32 item);
static bool32 CanBeInfinitelyConfused(u32 battler);

extern const u8 *const gBattlescriptsForRunningByItem[];
extern const u8 *const gBattlescriptsForUsingItem[];
extern const u8 *const gBattlescriptsForSafariActions[];

static const u8 sPkblToEscapeFactor[][3] = {
    {
        [B_MSG_MON_CURIOUS]    = 0,
        [B_MSG_MON_ENTHRALLED] = 0,
        [B_MSG_MON_IGNORED]    = 0
    },{
        [B_MSG_MON_CURIOUS]    = 3,
        [B_MSG_MON_ENTHRALLED] = 5,
        [B_MSG_MON_IGNORED]    = 0
    },{
        [B_MSG_MON_CURIOUS]    = 2,
        [B_MSG_MON_ENTHRALLED] = 3,
        [B_MSG_MON_IGNORED]    = 0
    },{
        [B_MSG_MON_CURIOUS]    = 1,
        [B_MSG_MON_ENTHRALLED] = 2,
        [B_MSG_MON_IGNORED]    = 0
    },{
        [B_MSG_MON_CURIOUS]    = 1,
        [B_MSG_MON_ENTHRALLED] = 1,
        [B_MSG_MON_IGNORED]    = 0
    }
};
static const u8 sGoNearCounterToCatchFactor[] = {4, 3, 2, 1};
static const u8 sGoNearCounterToEscapeFactor[] = {4, 4, 4, 4};

static u8 CalcBeatUpPower(void)
{
    u8 basePower;
    u16 species;
    struct Pokemon *party = GetBattlerParty(gBattlerAttacker);

    // Party slot is incremented by the battle script for Beat Up after this damage calculation
    species = GetMonData(&party[gBattleStruct->beatUpSlot], MON_DATA_SPECIES);
    basePower = (gSpeciesInfo[species].baseAttack / 10) + 5;

    return basePower;
}

bool32 IsAffectedByFollowMe(u32 battlerAtk, u32 defSide, u32 move)
{
    u32 ability = GetBattlerAbility(battlerAtk);

    if (gSideTimers[defSide].followmeTimer == 0
        || !IsBattlerAlive(gSideTimers[defSide].followmeTarget)
        || gMovesInfo[move].effect == EFFECT_SNIPE_SHOT
        || gMovesInfo[move].effect == EFFECT_SKY_DROP
        || ability == ABILITY_PROPELLER_TAIL || ability == ABILITY_STALWART)
        return FALSE;

    if (gSideTimers[defSide].followmePowder && !IsAffectedByPowder(battlerAtk, ability, GetBattlerHoldEffect(battlerAtk, TRUE)))
        return FALSE;

    return TRUE;
}

// Functions
void HandleAction_UseMove(void)
{
    u32 battler, i, side, moveType, var = 4;
    u16 moveTarget;

    gBattlerAttacker = gBattlerByTurnOrder[gCurrentTurnActionNumber];
    if (gBattleStruct->absentBattlerFlags & gBitTable[gBattlerAttacker] || !IsBattlerAlive(gBattlerAttacker))
    {
        gCurrentActionFuncId = B_ACTION_FINISHED;
        return;
    }

    gIsCriticalHit = FALSE;
    gBattleStruct->atkCancellerTracker = 0;
    gMoveResultFlags = 0;
    gMultiHitCounter = 0;
    gBattleScripting.savedDmg = 0;
    gBattleCommunication[MISS_TYPE] = 0;
    gBattleScripting.savedMoveEffect = 0;
    gCurrMovePos = gChosenMovePos = *(gBattleStruct->chosenMovePositions + gBattlerAttacker);

    // choose move
    if (gProtectStructs[gBattlerAttacker].noValidMoves)
    {
        gProtectStructs[gBattlerAttacker].noValidMoves = FALSE;
        gCurrentMove = gChosenMove = MOVE_STRUGGLE;
        gHitMarker |= HITMARKER_NO_PPDEDUCT;
        *(gBattleStruct->moveTarget + gBattlerAttacker) = GetMoveTarget(MOVE_STRUGGLE, NO_TARGET_OVERRIDE);
    }
    else if (gBattleMons[gBattlerAttacker].status2 & STATUS2_MULTIPLETURNS || gBattleMons[gBattlerAttacker].status2 & STATUS2_RECHARGE)
    {
        gCurrentMove = gChosenMove = gLockedMoves[gBattlerAttacker];
    }
    // encore forces you to use the same move
    else if (!gBattleStruct->zmove.active && gDisableStructs[gBattlerAttacker].encoredMove != MOVE_NONE
             && gDisableStructs[gBattlerAttacker].encoredMove == gBattleMons[gBattlerAttacker].moves[gDisableStructs[gBattlerAttacker].encoredMovePos])
    {
        gCurrentMove = gChosenMove = gDisableStructs[gBattlerAttacker].encoredMove;
        gCurrMovePos = gChosenMovePos = gDisableStructs[gBattlerAttacker].encoredMovePos;
        *(gBattleStruct->moveTarget + gBattlerAttacker) = GetMoveTarget(gCurrentMove, NO_TARGET_OVERRIDE);
    }
    // check if the encored move wasn't overwritten
    else if (!gBattleStruct->zmove.active && gDisableStructs[gBattlerAttacker].encoredMove != MOVE_NONE
          && gDisableStructs[gBattlerAttacker].encoredMove != gBattleMons[gBattlerAttacker].moves[gDisableStructs[gBattlerAttacker].encoredMovePos])
    {
        gCurrMovePos = gChosenMovePos = gDisableStructs[gBattlerAttacker].encoredMovePos;
        gCurrentMove = gChosenMove = gBattleMons[gBattlerAttacker].moves[gCurrMovePos];
        gDisableStructs[gBattlerAttacker].encoredMove = MOVE_NONE;
        gDisableStructs[gBattlerAttacker].encoredMovePos = 0;
        gDisableStructs[gBattlerAttacker].encoreTimer = 0;
        *(gBattleStruct->moveTarget + gBattlerAttacker) = GetMoveTarget(gCurrentMove, NO_TARGET_OVERRIDE);
    }
    else if (gBattleMons[gBattlerAttacker].moves[gCurrMovePos] != gChosenMoveByBattler[gBattlerAttacker])
    {
        gCurrentMove = gChosenMove = gBattleMons[gBattlerAttacker].moves[gCurrMovePos];
        *(gBattleStruct->moveTarget + gBattlerAttacker) = GetMoveTarget(gCurrentMove, NO_TARGET_OVERRIDE);
    }
    else
    {
        gCurrentMove = gChosenMove = gBattleMons[gBattlerAttacker].moves[gCurrMovePos];
    }

    // check z move used
    if (gBattleStruct->zmove.toBeUsed[gBattlerAttacker] != MOVE_NONE && !IS_MOVE_STATUS(gCurrentMove))
    {
        gCurrentMove = gBattleStruct->zmove.toBeUsed[gBattlerAttacker];
    }

    if (IsBattlerAlive(gBattlerAttacker))
    {
        if (GetBattlerSide(gBattlerAttacker) == B_SIDE_PLAYER)
            gBattleResults.lastUsedMovePlayer = gCurrentMove;
        else
            gBattleResults.lastUsedMoveOpponent = gCurrentMove;
    }

    // Set dynamic move type.
    SetTypeBeforeUsingMove(gChosenMove, gBattlerAttacker);
    GET_MOVE_TYPE(gChosenMove, moveType);

    // check max move used
    if (gBattleStruct->dynamax.usingMaxMove[gBattlerAttacker])
    {
        gCurrentMove = gChosenMove = GetMaxMove(gBattlerAttacker, gCurrentMove);
        gBattleStruct->dynamax.activeCategory = gBattleStruct->dynamax.categories[gBattlerAttacker];
    }

    moveTarget = GetBattlerMoveTargetType(gBattlerAttacker, gCurrentMove);

    // choose target
    side = BATTLE_OPPOSITE(GetBattlerSide(gBattlerAttacker));
    if (IsAffectedByFollowMe(gBattlerAttacker, side, gCurrentMove)
        && moveTarget == MOVE_TARGET_SELECTED
        && GetBattlerSide(gBattlerAttacker) != GetBattlerSide(gSideTimers[side].followmeTarget))
    {
        gBattleStruct->moveTarget[gBattlerAttacker] = gBattlerTarget = gSideTimers[side].followmeTarget; // follow me moxie fix
    }
    else if ((gBattleTypeFlags & BATTLE_TYPE_DOUBLE)
           && gSideTimers[side].followmeTimer == 0
           && (gMovesInfo[gCurrentMove].power != 0 || (moveTarget != MOVE_TARGET_USER && moveTarget != MOVE_TARGET_ALL_BATTLERS))
           && ((GetBattlerAbility(*(gBattleStruct->moveTarget + gBattlerAttacker)) != ABILITY_LIGHTNING_ROD && moveType == TYPE_ELECTRIC)
            || (GetBattlerAbility(*(gBattleStruct->moveTarget + gBattlerAttacker)) != ABILITY_STORM_DRAIN && moveType == TYPE_WATER)))
    {
        side = GetBattlerSide(gBattlerAttacker);
        for (battler = 0; battler < gBattlersCount; battler++)
        {
            if (side != GetBattlerSide(battler)
                && *(gBattleStruct->moveTarget + gBattlerAttacker) != battler
                && ((GetBattlerAbility(battler) == ABILITY_LIGHTNING_ROD && moveType == TYPE_ELECTRIC)
                 || (GetBattlerAbility(battler) == ABILITY_STORM_DRAIN && moveType == TYPE_WATER))
                && GetBattlerTurnOrderNum(battler) < var
                && gMovesInfo[gCurrentMove].effect != EFFECT_SNIPE_SHOT
                && gMovesInfo[gCurrentMove].effect != EFFECT_PLEDGE
                && (GetBattlerAbility(gBattlerAttacker) != ABILITY_PROPELLER_TAIL
                 || GetBattlerAbility(gBattlerAttacker) != ABILITY_STALWART))
            {
                var = GetBattlerTurnOrderNum(battler);
            }
        }
        if (var == 4)
        {
            if (moveTarget & MOVE_TARGET_RANDOM)
            {
                if (GetBattlerSide(gBattlerAttacker) == B_SIDE_PLAYER)
                {
                    if (Random() & 1)
                        gBattlerTarget = GetBattlerAtPosition(B_POSITION_OPPONENT_LEFT);
                    else
                        gBattlerTarget = GetBattlerAtPosition(B_POSITION_OPPONENT_RIGHT);
                }
                else
                {
                    if (Random() & 1)
                        gBattlerTarget = GetBattlerAtPosition(B_POSITION_PLAYER_LEFT);
                    else
                        gBattlerTarget = GetBattlerAtPosition(B_POSITION_PLAYER_RIGHT);
                }
            }
            else if (moveTarget & MOVE_TARGET_FOES_AND_ALLY)
            {
                for (gBattlerTarget = 0; gBattlerTarget < gBattlersCount; gBattlerTarget++)
                {
                    if (gBattlerTarget == gBattlerAttacker)
                        continue;
                    if (IsBattlerAlive(gBattlerTarget))
                        break;
                }
            }
            else
            {
                gBattlerTarget = *(gBattleStruct->moveTarget + gBattlerAttacker);
            }

            if (!IsBattlerAlive(gBattlerTarget))
            {
                if (GetBattlerSide(gBattlerAttacker) != GetBattlerSide(gBattlerTarget))
                {
                    gBattlerTarget = GetBattlerAtPosition(BATTLE_PARTNER(GetBattlerPosition(gBattlerTarget)));
                }
                else
                {
                    gBattlerTarget = GetBattlerAtPosition(BATTLE_OPPOSITE(GetBattlerPosition(gBattlerAttacker)));
                    if (!IsBattlerAlive(gBattlerTarget))
                        gBattlerTarget = GetBattlerAtPosition(BATTLE_PARTNER(GetBattlerPosition(gBattlerTarget)));
                }
            }
        }
        else
        {
            u16 battlerAbility;
            battler = gBattlerByTurnOrder[var];
            battlerAbility = GetBattlerAbility(battler);

            RecordAbilityBattle(battler, gBattleMons[battler].ability);
            if (battlerAbility == ABILITY_LIGHTNING_ROD && gCurrentMove != MOVE_TEATIME)
                gSpecialStatuses[battler].lightningRodRedirected = TRUE;
            else if (battlerAbility == ABILITY_STORM_DRAIN)
                gSpecialStatuses[battler].stormDrainRedirected = TRUE;
            gBattlerTarget = battler;
        }
    }
    else if (gBattleTypeFlags & BATTLE_TYPE_DOUBLE
          && moveTarget & MOVE_TARGET_RANDOM)
    {
        if (GetBattlerSide(gBattlerAttacker) == B_SIDE_PLAYER)
        {
            if (Random() & 1)
                gBattlerTarget = GetBattlerAtPosition(B_POSITION_OPPONENT_LEFT);
            else
                gBattlerTarget = GetBattlerAtPosition(B_POSITION_OPPONENT_RIGHT);
        }
        else
        {
            if (Random() & 1)
                gBattlerTarget = GetBattlerAtPosition(B_POSITION_PLAYER_LEFT);
            else
                gBattlerTarget = GetBattlerAtPosition(B_POSITION_PLAYER_RIGHT);
        }

        if (gAbsentBattlerFlags & gBitTable[gBattlerTarget]
            && GetBattlerSide(gBattlerAttacker) != GetBattlerSide(gBattlerTarget))
        {
            gBattlerTarget = GetBattlerAtPosition(BATTLE_PARTNER(GetBattlerPosition(gBattlerTarget)));
        }
    }
    else if (moveTarget == MOVE_TARGET_ALLY)
    {
        if (IsBattlerAlive(BATTLE_PARTNER(gBattlerAttacker)))
            gBattlerTarget = BATTLE_PARTNER(gBattlerAttacker);
        else
            gBattlerTarget = gBattlerAttacker;
    }
    else if (gBattleTypeFlags & BATTLE_TYPE_DOUBLE
          && moveTarget == MOVE_TARGET_FOES_AND_ALLY)
    {
        for (gBattlerTarget = 0; gBattlerTarget < gBattlersCount; gBattlerTarget++)
        {
            if (gBattlerTarget == gBattlerAttacker)
                continue;
            if (IsBattlerAlive(gBattlerTarget))
                break;
        }
    }
    else
    {
        gBattlerTarget = *(gBattleStruct->moveTarget + gBattlerAttacker);
        if (!IsBattlerAlive(gBattlerTarget))
        {
            if (GetBattlerSide(gBattlerAttacker) != GetBattlerSide(gBattlerTarget))
            {
                gBattlerTarget = GetBattlerAtPosition(BATTLE_PARTNER(GetBattlerPosition(gBattlerTarget)));
            }
            else
            {
                gBattlerTarget = GetBattlerAtPosition(BATTLE_OPPOSITE(GetBattlerPosition(gBattlerAttacker)));
                if (!IsBattlerAlive(gBattlerTarget))
                    gBattlerTarget = GetBattlerAtPosition(BATTLE_PARTNER(GetBattlerPosition(gBattlerTarget)));
            }
        }
    }

    if (gBattleTypeFlags & BATTLE_TYPE_PALACE && gProtectStructs[gBattlerAttacker].palaceUnableToUseMove)
    {
        // Battle Palace, select battle script for failure to use move
        if (!IsBattlerAlive(gBattlerAttacker))
        {
            gCurrentActionFuncId = B_ACTION_FINISHED;
            return;
        }
        else if (gPalaceSelectionBattleScripts[gBattlerAttacker] != NULL)
        {
            gBattleCommunication[MULTISTRING_CHOOSER] = B_MSG_INCAPABLE_OF_POWER;
            gBattlescriptCurrInstr = gPalaceSelectionBattleScripts[gBattlerAttacker];
            gPalaceSelectionBattleScripts[gBattlerAttacker] = NULL;
        }
        else
        {
            gBattleCommunication[MULTISTRING_CHOOSER] = B_MSG_INCAPABLE_OF_POWER;
            gBattlescriptCurrInstr = BattleScript_MoveUsedLoafingAround;
        }
    }
    // Edge case: moves targeting the ally fail after a successful Ally Switch.
    else if (moveTarget == MOVE_TARGET_ALLY && gProtectStructs[BATTLE_PARTNER(gBattlerAttacker)].usedAllySwitch)
    {
        gBattlescriptCurrInstr = BattleScript_FailedFromAtkCanceler;
    }
    else
    {
        gBattlescriptCurrInstr = GET_MOVE_BATTLESCRIPT(gCurrentMove);
    }

    if (gBattleTypeFlags & BATTLE_TYPE_ARENA)
        BattleArena_AddMindPoints(gBattlerAttacker);

    for (i = 0; i < MAX_BATTLERS_COUNT; i++)
    {
        gBattleStruct->hpBefore[i] = gBattleMons[i].hp;
        gSpecialStatuses[i].emergencyExited = FALSE;
    }

    gCurrentActionFuncId = B_ACTION_EXEC_SCRIPT;
}

void HandleAction_Switch(void)
{
    gBattlerAttacker = gBattlerByTurnOrder[gCurrentTurnActionNumber];
    gBattle_BG0_X = 0;
    gBattle_BG0_Y = 0;
    gActionSelectionCursor[gBattlerAttacker] = 0;
    gMoveSelectionCursor[gBattlerAttacker] = 0;

    PREPARE_MON_NICK_BUFFER(gBattleTextBuff1, gBattlerAttacker, *(gBattleStruct->battlerPartyIndexes + gBattlerAttacker))

    gBattleScripting.battler = gBattlerAttacker;
    gBattlescriptCurrInstr = BattleScript_ActionSwitch;
    gCurrentActionFuncId = B_ACTION_EXEC_SCRIPT;

    if (gBattleResults.playerSwitchesCounter < 255)
        gBattleResults.playerSwitchesCounter++;

    TryBattleFormChange(gBattlerAttacker, FORM_CHANGE_BATTLE_SWITCH);
}

void HandleAction_UseItem(void)
{
    gBattlerAttacker = gBattlerByTurnOrder[gCurrentTurnActionNumber];
    gBattle_BG0_X = 0;
    gBattle_BG0_Y = 0;
    ClearVariousBattlerFlags(gBattlerAttacker);

    gLastUsedItem = gBattleResources->bufferB[gBattlerAttacker][1] | (gBattleResources->bufferB[gBattlerAttacker][2] << 8);
    gBattlescriptCurrInstr = gBattlescriptsForUsingItem[ItemId_GetBattleUsage(gLastUsedItem) - 1];
    gCurrentActionFuncId = B_ACTION_EXEC_SCRIPT;
}

bool32 TryRunFromBattle(u32 battler)
{
    bool32 effect = FALSE;
    u8 holdEffect;
    u8 pyramidMultiplier;
    u8 speedVar;

    if (gBattleMons[battler].item == ITEM_ENIGMA_BERRY_E_READER)
        holdEffect = gEnigmaBerries[battler].holdEffect;
    else
        holdEffect = ItemId_GetHoldEffect(gBattleMons[battler].item);

    gPotentialItemEffectBattler = battler;

    if (holdEffect == HOLD_EFFECT_CAN_ALWAYS_RUN)
    {
        gLastUsedItem = gBattleMons[battler].item;
        gProtectStructs[battler].fleeType = FLEE_ITEM;
        effect++;
    }
    else if (B_GHOSTS_ESCAPE >= GEN_6 && IS_BATTLER_OF_TYPE(battler, TYPE_GHOST))
    {
        effect++;
    }
    else if (GetBattlerAbility(battler) == ABILITY_RUN_AWAY)
    {
        if (InBattlePyramid())
        {
            gBattleStruct->runTries++;
            pyramidMultiplier = GetPyramidRunMultiplier();
            speedVar = (gBattleMons[battler].speed * pyramidMultiplier) / (gBattleMons[BATTLE_OPPOSITE(battler)].speed) + (gBattleStruct->runTries * 30);
            if (speedVar > (Random() & 0xFF))
            {
                gLastUsedAbility = ABILITY_RUN_AWAY;
                gProtectStructs[battler].fleeType = FLEE_ABILITY;
                effect++;
            }
        }
        else
        {
            gLastUsedAbility = ABILITY_RUN_AWAY;
            gProtectStructs[battler].fleeType = FLEE_ABILITY;
            effect++;
        }
    }
    else if (gBattleTypeFlags & (BATTLE_TYPE_FRONTIER | BATTLE_TYPE_TRAINER_HILL) && gBattleTypeFlags & BATTLE_TYPE_TRAINER)
    {
        effect++;
    }
    else
    {
        u8 runningFromBattler = BATTLE_OPPOSITE(battler);
        if (!IsBattlerAlive(runningFromBattler))
            runningFromBattler |= BIT_FLANK;

        if (InBattlePyramid())
        {
            pyramidMultiplier = GetPyramidRunMultiplier();
            speedVar = (gBattleMons[battler].speed * pyramidMultiplier) / (gBattleMons[runningFromBattler].speed) + (gBattleStruct->runTries * 30);
            if (speedVar > (Random() & 0xFF))
                effect++;
        }
        else if (gBattleMons[battler].speed < gBattleMons[runningFromBattler].speed)
        {
            speedVar = (gBattleMons[battler].speed * 128) / (gBattleMons[runningFromBattler].speed) + (gBattleStruct->runTries * 30);
            if (speedVar > (Random() & 0xFF))
                effect++;
        }
        else // same speed or faster
        {
            effect++;
        }

        gBattleStruct->runTries++;
    }

    if (effect != 0)
    {
        gCurrentTurnActionNumber = gBattlersCount;
        gBattleOutcome = B_OUTCOME_RAN;
    }

    return effect;
}

void HandleAction_Run(void)
{
    s32 i;

    gBattlerAttacker = gBattlerByTurnOrder[gCurrentTurnActionNumber];
    if (gBattleTypeFlags & (BATTLE_TYPE_LINK | BATTLE_TYPE_RECORDED_LINK))
    {
        gCurrentTurnActionNumber = gBattlersCount;

        for (i = 0; i < gBattlersCount; i++)
        {
            if (GetBattlerSide(i) == B_SIDE_PLAYER)
            {
                if (gChosenActionByBattler[i] == B_ACTION_RUN)
                    gBattleOutcome |= B_OUTCOME_LOST;
            }
            else
            {
                if (gChosenActionByBattler[i] == B_ACTION_RUN)
                    gBattleOutcome |= B_OUTCOME_WON;
            }
        }

        gBattleOutcome |= B_OUTCOME_LINK_BATTLE_RAN;
        gSaveBlock2Ptr->frontier.disableRecordBattle = TRUE;
    }
    else
    {
        if (GetBattlerSide(gBattlerAttacker) == B_SIDE_PLAYER)
        {
            if (!TryRunFromBattle(gBattlerAttacker)) // failed to run away
            {
                ClearVariousBattlerFlags(gBattlerAttacker);
                gBattleCommunication[MULTISTRING_CHOOSER] = B_MSG_CANT_ESCAPE_2;
                gBattlescriptCurrInstr = BattleScript_PrintFailedToRunString;
                gCurrentActionFuncId = B_ACTION_EXEC_SCRIPT;
            }
        }
        else
        {
            if (!CanBattlerEscape(gBattlerAttacker))
            {
                gBattleCommunication[MULTISTRING_CHOOSER] = B_MSG_ATTACKER_CANT_ESCAPE;
                gBattlescriptCurrInstr = BattleScript_PrintFailedToRunString;
                gCurrentActionFuncId = B_ACTION_EXEC_SCRIPT;
            }
            else
            {
                gCurrentTurnActionNumber = gBattlersCount;
                gBattleOutcome = B_OUTCOME_MON_FLED;
            }
        }
    }
}

void HandleAction_WatchesCarefully(void)
{
    gBattlerAttacker = gBattlerByTurnOrder[gCurrentTurnActionNumber];
    gBattle_BG0_X = 0;
    gBattle_BG0_Y = 0;
    gBattlescriptCurrInstr = gBattlescriptsForSafariActions[0];
    gCurrentActionFuncId = B_ACTION_EXEC_SCRIPT;
}

void HandleAction_SafariZoneBallThrow(void)
{
    gBattlerAttacker = gBattlerByTurnOrder[gCurrentTurnActionNumber];
    gBattle_BG0_X = 0;
    gBattle_BG0_Y = 0;
    gNumSafariBalls--;
    gLastUsedItem = ITEM_SAFARI_BALL;
    gBattlescriptCurrInstr = BattleScript_SafariBallThrow;
    gCurrentActionFuncId = B_ACTION_EXEC_SCRIPT;
}

void HandleAction_ThrowBall(void)
{
    gBattlerAttacker = gBattlerByTurnOrder[gCurrentTurnActionNumber];
    gBattle_BG0_X = 0;
    gBattle_BG0_Y = 0;
    gLastUsedItem = gBallToDisplay;
    RemoveBagItem(gLastUsedItem, 1);
    gBattlescriptCurrInstr = BattleScript_BallThrow;
    gCurrentActionFuncId = B_ACTION_EXEC_SCRIPT;
}

void HandleAction_ThrowPokeblock(void)
{
    gBattlerAttacker = gBattlerByTurnOrder[gCurrentTurnActionNumber];
    gBattle_BG0_X = 0;
    gBattle_BG0_Y = 0;
    gBattleCommunication[MULTISTRING_CHOOSER] = gBattleResources->bufferB[gBattlerAttacker][1] - 1;
    gLastUsedItem = gBattleResources->bufferB[gBattlerAttacker][2];

    if (gBattleResults.pokeblockThrows < 255)
        gBattleResults.pokeblockThrows++;
    if (gBattleStruct->safariPkblThrowCounter < 3)
        gBattleStruct->safariPkblThrowCounter++;
    if (gBattleStruct->safariEscapeFactor > 1)
    {
        // BUG: safariEscapeFactor can become 0 below. This causes the pokeblock throw glitch.
        #ifdef BUGFIX
        if (gBattleStruct->safariEscapeFactor <= sPkblToEscapeFactor[gBattleStruct->safariPkblThrowCounter][gBattleCommunication[MULTISTRING_CHOOSER]])
        #else
        if (gBattleStruct->safariEscapeFactor < sPkblToEscapeFactor[gBattleStruct->safariPkblThrowCounter][gBattleCommunication[MULTISTRING_CHOOSER]])
        #endif
            gBattleStruct->safariEscapeFactor = 1;
        else
            gBattleStruct->safariEscapeFactor -= sPkblToEscapeFactor[gBattleStruct->safariPkblThrowCounter][gBattleCommunication[MULTISTRING_CHOOSER]];
    }

    gBattlescriptCurrInstr = gBattlescriptsForSafariActions[2];
    gCurrentActionFuncId = B_ACTION_EXEC_SCRIPT;
}

void HandleAction_GoNear(void)
{
    gBattlerAttacker = gBattlerByTurnOrder[gCurrentTurnActionNumber];
    gBattle_BG0_X = 0;
    gBattle_BG0_Y = 0;

    gBattleStruct->safariCatchFactor += sGoNearCounterToCatchFactor[gBattleStruct->safariGoNearCounter];
    if (gBattleStruct->safariCatchFactor > 20)
        gBattleStruct->safariCatchFactor = 20;

    gBattleStruct->safariEscapeFactor += sGoNearCounterToEscapeFactor[gBattleStruct->safariGoNearCounter];
    if (gBattleStruct->safariEscapeFactor > 20)
        gBattleStruct->safariEscapeFactor = 20;

    if (gBattleStruct->safariGoNearCounter < 3)
    {
        gBattleStruct->safariGoNearCounter++;
        gBattleCommunication[MULTISTRING_CHOOSER] = B_MSG_CREPT_CLOSER;
    }
    else
    {
        gBattleCommunication[MULTISTRING_CHOOSER] = B_MSG_CANT_GET_CLOSER;
    }
    gBattlescriptCurrInstr = gBattlescriptsForSafariActions[1];
    gCurrentActionFuncId = B_ACTION_EXEC_SCRIPT;
}

void HandleAction_SafariZoneRun(void)
{
    gBattlerAttacker = gBattlerByTurnOrder[gCurrentTurnActionNumber];
    PlaySE(SE_FLEE);
    gCurrentTurnActionNumber = gBattlersCount;
    gBattleOutcome = B_OUTCOME_RAN;
}

void HandleAction_WallyBallThrow(void)
{
    gBattlerAttacker = gBattlerByTurnOrder[gCurrentTurnActionNumber];
    gBattle_BG0_X = 0;
    gBattle_BG0_Y = 0;

    PREPARE_MON_NICK_BUFFER(gBattleTextBuff1, gBattlerAttacker, gBattlerPartyIndexes[gBattlerAttacker])

    gBattlescriptCurrInstr = gBattlescriptsForSafariActions[3];
    gCurrentActionFuncId = B_ACTION_EXEC_SCRIPT;
    gActionsByTurnOrder[1] = B_ACTION_FINISHED;
}

void HandleAction_TryFinish(void)
{
    if (!HandleFaintedMonActions())
    {
        gBattleStruct->faintedActionsState = 0;
        gCurrentActionFuncId = B_ACTION_FINISHED;
    }
}

void HandleAction_NothingIsFainted(void)
{
    gCurrentTurnActionNumber++;
    gCurrentActionFuncId = gActionsByTurnOrder[gCurrentTurnActionNumber];
    gHitMarker &= ~(HITMARKER_DESTINYBOND | HITMARKER_IGNORE_SUBSTITUTE | HITMARKER_ATTACKSTRING_PRINTED
                    | HITMARKER_NO_PPDEDUCT | HITMARKER_STATUS_ABILITY_EFFECT | HITMARKER_PASSIVE_DAMAGE
                    | HITMARKER_OBEYS | HITMARKER_WAKE_UP_CLEAR | HITMARKER_SYNCHRONISE_EFFECT
                    | HITMARKER_CHARGING | HITMARKER_NEVER_SET);
}

void HandleAction_ActionFinished(void)
{
    u32 i, j, moveType;
    bool32 afterYouActive = gSpecialStatuses[gBattlerByTurnOrder[gCurrentTurnActionNumber + 1]].afterYou;
    *(gBattleStruct->monToSwitchIntoId + gBattlerByTurnOrder[gCurrentTurnActionNumber]) = gSelectedMonPartyId = PARTY_SIZE;
    gCurrentTurnActionNumber++;
    gCurrentActionFuncId = gActionsByTurnOrder[gCurrentTurnActionNumber];
    SpecialStatusesClear();
    gHitMarker &= ~(HITMARKER_DESTINYBOND | HITMARKER_IGNORE_SUBSTITUTE | HITMARKER_ATTACKSTRING_PRINTED
                    | HITMARKER_NO_PPDEDUCT | HITMARKER_STATUS_ABILITY_EFFECT | HITMARKER_PASSIVE_DAMAGE
                    | HITMARKER_OBEYS | HITMARKER_WAKE_UP_CLEAR | HITMARKER_SYNCHRONISE_EFFECT
                    | HITMARKER_CHARGING | HITMARKER_NEVER_SET | HITMARKER_IGNORE_DISGUISE);

    // check if Stellar type boost should be used up
    GET_MOVE_TYPE(gCurrentMove, moveType);
    if (IsTerastallized(gBattlerAttacker)
        && GetBattlerTeraType(gBattlerAttacker) == TYPE_STELLAR
        && gMovesInfo[gCurrentMove].category != DAMAGE_CATEGORY_STATUS
        && IsTypeStellarBoosted(gBattlerAttacker, moveType))
    {
        ExpendTypeStellarBoost(gBattlerAttacker, moveType);
    }

    gCurrentMove = 0;
    gBattleMoveDamage = 0;
    gMoveResultFlags = 0;
    gBattleScripting.animTurn = 0;
    gBattleScripting.animTargetsHit = 0;
    gLastLandedMoves[gBattlerAttacker] = 0;
    gLastHitByType[gBattlerAttacker] = 0;
    gBattleStruct->dynamicMoveType = 0;
    gBattleScripting.moveendState = 0;
    gBattleCommunication[3] = 0;
    gBattleCommunication[4] = 0;
    gBattleScripting.multihitMoveEffect = 0;
    gBattleResources->battleScriptsStack->size = 0;
    gBattleStruct->dynamax.usingMaxMove[gBattlerAttacker] = 0;

    if (B_RECALC_TURN_AFTER_ACTIONS >= GEN_8 && !afterYouActive && !gBattleStruct->pledgeMove)
    {
        // i starts at `gCurrentTurnActionNumber` because we don't want to recalculate turn order for mon that have already
        // taken action. It's been previously increased, which we want in order to not recalculate the turn of the mon that just finished its action
        for (i = gCurrentTurnActionNumber; i < gBattlersCount - 1; i++)
        {
            for (j = i + 1; j < gBattlersCount; j++)
            {
                u32 battler1 = gBattlerByTurnOrder[i];
                u32 battler2 = gBattlerByTurnOrder[j];

                if (gProtectStructs[battler1].quash || gProtectStructs[battler2].quash
                    || gProtectStructs[battler1].shellTrap || gProtectStructs[battler2].shellTrap)
                    continue;

                // We recalculate order only for action of the same priority. If any action other than switch/move has been taken, they should
                // have been executed before. The only recalculation needed is for moves/switch. Mega evolution is handled in src/battle_main.c/TryChangeOrder
                if((gActionsByTurnOrder[i] == B_ACTION_USE_MOVE && gActionsByTurnOrder[j] == B_ACTION_USE_MOVE))
                {
                    if (GetWhichBattlerFaster(battler1, battler2, FALSE) == -1)
                        SwapTurnOrder(i, j);
                }
                else if ((gActionsByTurnOrder[i] == B_ACTION_SWITCH && gActionsByTurnOrder[j] == B_ACTION_SWITCH))
                {
                    if (GetWhichBattlerFaster(battler1, battler2, TRUE) == -1) // If the actions chosen are switching, we recalc order but ignoring the moves
                        SwapTurnOrder(i, j);
                }
            }
        }
    }
}

static const u8 sHoldEffectToType[][2] =
{
    {HOLD_EFFECT_BUG_POWER, TYPE_BUG},
    {HOLD_EFFECT_STEEL_POWER, TYPE_STEEL},
    {HOLD_EFFECT_GROUND_POWER, TYPE_GROUND},
    {HOLD_EFFECT_ROCK_POWER, TYPE_ROCK},
    {HOLD_EFFECT_GRASS_POWER, TYPE_GRASS},
    {HOLD_EFFECT_DARK_POWER, TYPE_DARK},
    {HOLD_EFFECT_FIGHTING_POWER, TYPE_FIGHTING},
    {HOLD_EFFECT_ELECTRIC_POWER, TYPE_ELECTRIC},
    {HOLD_EFFECT_WATER_POWER, TYPE_WATER},
    {HOLD_EFFECT_FLYING_POWER, TYPE_FLYING},
    {HOLD_EFFECT_POISON_POWER, TYPE_POISON},
    {HOLD_EFFECT_ICE_POWER, TYPE_ICE},
    {HOLD_EFFECT_GHOST_POWER, TYPE_GHOST},
    {HOLD_EFFECT_PSYCHIC_POWER, TYPE_PSYCHIC},
    {HOLD_EFFECT_FIRE_POWER, TYPE_FIRE},
    {HOLD_EFFECT_DRAGON_POWER, TYPE_DRAGON},
    {HOLD_EFFECT_NORMAL_POWER, TYPE_NORMAL},
    {HOLD_EFFECT_FAIRY_POWER, TYPE_FAIRY},
};

// percent in UQ_4_12 format
static const uq4_12_t sPercentToModifier[] =
{
    UQ_4_12(0.00), // 0
    UQ_4_12(0.01), // 1
    UQ_4_12(0.02), // 2
    UQ_4_12(0.03), // 3
    UQ_4_12(0.04), // 4
    UQ_4_12(0.05), // 5
    UQ_4_12(0.06), // 6
    UQ_4_12(0.07), // 7
    UQ_4_12(0.08), // 8
    UQ_4_12(0.09), // 9
    UQ_4_12(0.10), // 10
    UQ_4_12(0.11), // 11
    UQ_4_12(0.12), // 12
    UQ_4_12(0.13), // 13
    UQ_4_12(0.14), // 14
    UQ_4_12(0.15), // 15
    UQ_4_12(0.16), // 16
    UQ_4_12(0.17), // 17
    UQ_4_12(0.18), // 18
    UQ_4_12(0.19), // 19
    UQ_4_12(0.20), // 20
    UQ_4_12(0.21), // 21
    UQ_4_12(0.22), // 22
    UQ_4_12(0.23), // 23
    UQ_4_12(0.24), // 24
    UQ_4_12(0.25), // 25
    UQ_4_12(0.26), // 26
    UQ_4_12(0.27), // 27
    UQ_4_12(0.28), // 28
    UQ_4_12(0.29), // 29
    UQ_4_12(0.30), // 30
    UQ_4_12(0.31), // 31
    UQ_4_12(0.32), // 32
    UQ_4_12(0.33), // 33
    UQ_4_12(0.34), // 34
    UQ_4_12(0.35), // 35
    UQ_4_12(0.36), // 36
    UQ_4_12(0.37), // 37
    UQ_4_12(0.38), // 38
    UQ_4_12(0.39), // 39
    UQ_4_12(0.40), // 40
    UQ_4_12(0.41), // 41
    UQ_4_12(0.42), // 42
    UQ_4_12(0.43), // 43
    UQ_4_12(0.44), // 44
    UQ_4_12(0.45), // 45
    UQ_4_12(0.46), // 46
    UQ_4_12(0.47), // 47
    UQ_4_12(0.48), // 48
    UQ_4_12(0.49), // 49
    UQ_4_12(0.50), // 50
    UQ_4_12(0.51), // 51
    UQ_4_12(0.52), // 52
    UQ_4_12(0.53), // 53
    UQ_4_12(0.54), // 54
    UQ_4_12(0.55), // 55
    UQ_4_12(0.56), // 56
    UQ_4_12(0.57), // 57
    UQ_4_12(0.58), // 58
    UQ_4_12(0.59), // 59
    UQ_4_12(0.60), // 60
    UQ_4_12(0.61), // 61
    UQ_4_12(0.62), // 62
    UQ_4_12(0.63), // 63
    UQ_4_12(0.64), // 64
    UQ_4_12(0.65), // 65
    UQ_4_12(0.66), // 66
    UQ_4_12(0.67), // 67
    UQ_4_12(0.68), // 68
    UQ_4_12(0.69), // 69
    UQ_4_12(0.70), // 70
    UQ_4_12(0.71), // 71
    UQ_4_12(0.72), // 72
    UQ_4_12(0.73), // 73
    UQ_4_12(0.74), // 74
    UQ_4_12(0.75), // 75
    UQ_4_12(0.76), // 76
    UQ_4_12(0.77), // 77
    UQ_4_12(0.78), // 78
    UQ_4_12(0.79), // 79
    UQ_4_12(0.80), // 80
    UQ_4_12(0.81), // 81
    UQ_4_12(0.82), // 82
    UQ_4_12(0.83), // 83
    UQ_4_12(0.84), // 84
    UQ_4_12(0.85), // 85
    UQ_4_12(0.86), // 86
    UQ_4_12(0.87), // 87
    UQ_4_12(0.88), // 88
    UQ_4_12(0.89), // 89
    UQ_4_12(0.90), // 90
    UQ_4_12(0.91), // 91
    UQ_4_12(0.92), // 92
    UQ_4_12(0.93), // 93
    UQ_4_12(0.94), // 94
    UQ_4_12(0.95), // 95
    UQ_4_12(0.96), // 96
    UQ_4_12(0.97), // 97
    UQ_4_12(0.98), // 98
    UQ_4_12(0.99), // 99
    UQ_4_12(1.00), // 100
};

// code
u8 GetBattlerForBattleScript(u8 caseId)
{
    u8 ret = 0;
    switch (caseId)
    {
    case BS_TARGET:
        ret = gBattlerTarget;
        break;
    case BS_ATTACKER:
        ret = gBattlerAttacker;
        break;
    case BS_ATTACKER_PARTNER:
        ret = BATTLE_PARTNER(gBattlerAttacker);
        break;
    case BS_EFFECT_BATTLER:
        ret = gEffectBattler;
        break;
    case BS_BATTLER_0:
        ret = 0;
        break;
    case BS_SCRIPTING:
        ret = gBattleScripting.battler;
        break;
    case BS_FAINTED:
        ret = gBattlerFainted;
        break;
    case BS_FAINTED_LINK_MULTIPLE_1:
        ret = gBattlerFainted;
        break;
    case BS_ATTACKER_WITH_PARTNER:
    case BS_FAINTED_LINK_MULTIPLE_2:
    case BS_ATTACKER_SIDE:
    case BS_TARGET_SIDE:
    case BS_PLAYER1:
        ret = GetBattlerAtPosition(B_POSITION_PLAYER_LEFT);
        break;
    case BS_OPPONENT1:
        ret = GetBattlerAtPosition(B_POSITION_OPPONENT_LEFT);
        break;
    case BS_PLAYER2:
        ret = GetBattlerAtPosition(B_POSITION_PLAYER_RIGHT);
        break;
    case BS_OPPONENT2:
        ret = GetBattlerAtPosition(B_POSITION_OPPONENT_RIGHT);
        break;
    case BS_ABILITY_BATTLER:
        ret = gBattlerAbility;
        break;
    }
    return ret;
}

static void UNUSED MarkAllBattlersForControllerExec(void)
{
    int i;

    if (gBattleTypeFlags & BATTLE_TYPE_LINK)
    {
        for (i = 0; i < gBattlersCount; i++)
            gBattleControllerExecFlags |= gBitTable[i] << (32 - MAX_BATTLERS_COUNT);
    }
    else
    {
        for (i = 0; i < gBattlersCount; i++)
            gBattleControllerExecFlags |= gBitTable[i];
    }
}

bool32 IsBattlerMarkedForControllerExec(u32 battler)
{
    if (gBattleTypeFlags & BATTLE_TYPE_LINK)
        return (gBattleControllerExecFlags & (gBitTable[battler] << 0x1C)) != 0;
    else
        return (gBattleControllerExecFlags & (gBitTable[battler])) != 0;
}

void MarkBattlerForControllerExec(u32 battler)
{
    if (gBattleTypeFlags & BATTLE_TYPE_LINK)
        gBattleControllerExecFlags |= gBitTable[battler] << (32 - MAX_BATTLERS_COUNT);
    else
        gBattleControllerExecFlags |= gBitTable[battler];
}

void MarkBattlerReceivedLinkData(u32 battler)
{
    s32 i;

    for (i = 0; i < GetLinkPlayerCount(); i++)
        gBattleControllerExecFlags |= gBitTable[battler] << (i << 2);

    gBattleControllerExecFlags &= ~((1 << 28) << battler);
}

const u8* CancelMultiTurnMoves(u32 battler)
{
    const u8 *result = NULL;
    gBattleMons[battler].status2 &= ~(STATUS2_UPROAR);
    gBattleMons[battler].status2 &= ~(STATUS2_BIDE);

    if (B_RAMPAGE_CANCELLING < GEN_5)
    {
        gBattleMons[battler].status2 &= ~(STATUS2_MULTIPLETURNS);
        gBattleMons[battler].status2 &= ~(STATUS2_LOCK_CONFUSE);
    }
    else if (!(gBattleMons[battler].status2 & STATUS2_LOCK_CONFUSE)
     || ((gBattleMons[battler].status2 & STATUS2_LOCK_CONFUSE) > STATUS2_LOCK_CONFUSE_TURN(1)))
    {
        gBattleMons[battler].status2 &= ~(STATUS2_MULTIPLETURNS);
    }

    // Clear battler's semi-invulnerable bits if they are not held by Sky Drop.
    if (!(gStatuses3[battler] & STATUS3_SKY_DROPPED))
        gStatuses3[battler] &= ~(STATUS3_SEMI_INVULNERABLE);

    // Check to see if this Pokemon was in the middle of using Sky Drop. If so, release the target.
    if (gBattleStruct->skyDropTargets[battler] != 0xFF && !(gStatuses3[battler] & STATUS3_SKY_DROPPED))
    {
        // Get the target's battler id
        u8 otherSkyDropper = gBattleStruct->skyDropTargets[battler];

        // Clears sky_dropped and on_air statuses
        gStatuses3[otherSkyDropper] &= ~(STATUS3_SKY_DROPPED | STATUS3_ON_AIR);

        // Makes both attacker and target's sprites visible
        gSprites[gBattlerSpriteIds[battler]].invisible = FALSE;
        gSprites[gBattlerSpriteIds[otherSkyDropper]].invisible = FALSE;

        // If target was sky dropped in the middle of Outrage/Thrash/Petal Dance,
        // confuse them upon release and display "confused by fatigue" message & animation.
        // Don't do this if this CancelMultiTurnMoves is caused by falling asleep via Yawn.
        if (gBattleMons[otherSkyDropper].status2 & STATUS2_LOCK_CONFUSE && gBattleStruct->turnEffectsTracker != 24)
        {
            gBattleMons[otherSkyDropper].status2 &= ~(STATUS2_LOCK_CONFUSE);

            // If the target can be confused, confuse them.
            // Don't use CanBeConfused, can cause issues in edge cases.
            if (!(GetBattlerAbility(otherSkyDropper) == ABILITY_OWN_TEMPO
                || gBattleMons[otherSkyDropper].status2 & STATUS2_CONFUSION
                || IsBattlerTerrainAffected(otherSkyDropper, STATUS_FIELD_MISTY_TERRAIN)))
            {
                // Set confused status
                gBattleMons[otherSkyDropper].status2 |= STATUS2_CONFUSION_TURN(((Random()) % 4) + 2);

                // If this CancelMultiTurnMoves is occuring due to attackcanceller
                if (gBattlescriptCurrInstr[0] == 0x0)
                {
                    gBattleStruct->skyDropTargets[battler] = 0xFE;
                }
                // If this CancelMultiTurnMoves is occuring due to VARIOUS_GRAVITY_ON_AIRBORNE_MONS
                // Reapplying STATUS3_SKY_DROPPED allows for avoiding unecessary messages when Gravity is applied to the target.
                else if (gBattlescriptCurrInstr[0] == 0x76 && gBattlescriptCurrInstr[2] == 76)
                {
                    gBattleStruct->skyDropTargets[battler] = 0xFE;
                    gStatuses3[otherSkyDropper] |= STATUS3_SKY_DROPPED;
                }
                // If this CancelMultiTurnMoves is occuring due to cancelmultiturnmoves script
                else if (gBattlescriptCurrInstr[0] == 0x76 && gBattlescriptCurrInstr[2] == 0)
                {
                    gBattlerAttacker = otherSkyDropper;
                    result = BattleScript_ThrashConfuses;
                }
                // If this CancelMultiTurnMoves is occuring due to receiving Sleep/Freeze status
                else if (gBattleScripting.moveEffect <= PRIMARY_STATUS_MOVE_EFFECT)
                {
                    gBattlerAttacker = otherSkyDropper;
                    BattleScriptPush(gBattlescriptCurrInstr + 1);
                    result = BattleScript_ThrashConfuses;
                }
            }
        }

        // Clear skyDropTargets data, unless this CancelMultiTurnMoves is caused by Yawn, attackcanceler, or VARIOUS_GRAVITY_ON_AIRBORNE_MONS
        if (!(gBattleMons[otherSkyDropper].status2 & STATUS2_LOCK_CONFUSE) && gBattleStruct->skyDropTargets[battler] < 4)
        {
            gBattleStruct->skyDropTargets[battler] = 0xFF;
            gBattleStruct->skyDropTargets[otherSkyDropper] = 0xFF;
        }
    }

    gDisableStructs[battler].rolloutTimer = 0;
    gDisableStructs[battler].furyCutterCounter = 0;

    return result;
}

bool32 WasUnableToUseMove(u32 battler)
{
    if (gProtectStructs[battler].prlzImmobility
        || gProtectStructs[battler].usedImprisonedMove
        || gProtectStructs[battler].loveImmobility
        || gProtectStructs[battler].usedDisabledMove
        || gProtectStructs[battler].usedTauntedMove
        || gProtectStructs[battler].usedGravityPreventedMove
        || gProtectStructs[battler].usedHealBlockedMove
        || gProtectStructs[battler].flag2Unknown
        || gProtectStructs[battler].flinchImmobility
        || gProtectStructs[battler].confusionSelfDmg
        || gProtectStructs[battler].powderSelfDmg
        || gProtectStructs[battler].usedThroatChopPreventedMove)
        return TRUE;
    else
        return FALSE;
}

void PrepareStringBattle(u16 stringId, u32 battler)
{
    u32 targetSide = GetBattlerSide(gBattlerTarget);
    u16 battlerAbility = GetBattlerAbility(battler);
    u16 targetAbility = GetBattlerAbility(gBattlerTarget);
    // Support for Contrary ability.
    // If a move attempted to raise stat - print "won't increase".
    // If a move attempted to lower stat - print "won't decrease".
    if (stringId == STRINGID_STATSWONTDECREASE && !(gBattleScripting.statChanger & STAT_BUFF_NEGATIVE))
        stringId = STRINGID_STATSWONTINCREASE;
    else if (stringId == STRINGID_STATSWONTINCREASE && gBattleScripting.statChanger & STAT_BUFF_NEGATIVE)
        stringId = STRINGID_STATSWONTDECREASE;

    else if (stringId == STRINGID_STATSWONTDECREASE2 && battlerAbility == ABILITY_CONTRARY)
        stringId = STRINGID_STATSWONTINCREASE2;
    else if (stringId == STRINGID_STATSWONTINCREASE2 && battlerAbility == ABILITY_CONTRARY)
        stringId = STRINGID_STATSWONTDECREASE2;

    // Check Defiant and Competitive stat raise whenever a stat is lowered.
    else if ((stringId == STRINGID_DEFENDERSSTATFELL || stringId == STRINGID_PKMNCUTSATTACKWITH)
              && ((targetAbility == ABILITY_DEFIANT && CompareStat(gBattlerTarget, STAT_ATK, MAX_STAT_STAGE, CMP_LESS_THAN))
                 || (targetAbility == ABILITY_COMPETITIVE && CompareStat(gBattlerTarget, STAT_SPATK, MAX_STAT_STAGE, CMP_LESS_THAN)))
              && gSpecialStatuses[gBattlerTarget].changedStatsBattlerId != BATTLE_PARTNER(gBattlerTarget)
              && ((gSpecialStatuses[gBattlerTarget].changedStatsBattlerId != gBattlerTarget) || gBattleScripting.stickyWebStatDrop == 1)
              && !(gBattleScripting.stickyWebStatDrop == 1 && gSideTimers[targetSide].stickyWebBattlerSide == targetSide)) // Sticky Web must have been set by the foe
    {
        gBattleScripting.stickyWebStatDrop = 0;
        gBattlerAbility = gBattlerTarget;
        BattleScriptPushCursor();
        gBattlescriptCurrInstr = BattleScript_AbilityRaisesDefenderStat;
        if (targetAbility == ABILITY_DEFIANT)
            SET_STATCHANGER(STAT_ATK, 2, FALSE);
        else
            SET_STATCHANGER(STAT_SPATK, 2, FALSE);
    }
    else if (B_UPDATED_INTIMIDATE >= GEN_8 && stringId == STRINGID_PKMNCUTSATTACKWITH && targetAbility == ABILITY_RATTLED
            && CompareStat(gBattlerTarget, STAT_SPEED, MAX_STAT_STAGE, CMP_LESS_THAN))
    {
        gBattlerAbility = gBattlerTarget;
        BattleScriptPushCursor();
        gBattlescriptCurrInstr = BattleScript_AbilityRaisesDefenderStat;
        SET_STATCHANGER(STAT_SPEED, 1, FALSE);
    }

    // Signal for the trainer slide-in system.
    if ((stringId == STRINGID_ITDOESNTAFFECT || stringId == STRINGID_PKMNWASNTAFFECTED || stringId == STRINGID_PKMNUNAFFECTED)
     && GetBattlerSide(gBattlerTarget) == B_SIDE_OPPONENT
     && gBattleStruct->trainerSlidePlayerMonUnaffectedMsgState != 2)
        gBattleStruct->trainerSlidePlayerMonUnaffectedMsgState = 1;

    BtlController_EmitPrintString(battler, BUFFER_A, stringId);
    MarkBattlerForControllerExec(battler);
}

void ResetSentPokesToOpponentValue(void)
{
    s32 i;
    u32 bits = 0;

    gSentPokesToOpponent[0] = 0;
    gSentPokesToOpponent[1] = 0;

    for (i = 0; i < gBattlersCount; i += 2)
        bits |= gBitTable[gBattlerPartyIndexes[i]];

    for (i = 1; i < gBattlersCount; i += 2)
        gSentPokesToOpponent[(i & BIT_FLANK) >> 1] = bits;
}

void OpponentSwitchInResetSentPokesToOpponentValue(u32 battler)
{
    s32 i = 0;
    u32 bits = 0;

    if (GetBattlerSide(battler) == B_SIDE_OPPONENT)
    {
        u8 flank = ((battler & BIT_FLANK) >> 1);
        gSentPokesToOpponent[flank] = 0;

        for (i = 0; i < gBattlersCount; i += 2)
        {
            if (!(gAbsentBattlerFlags & gBitTable[i]))
                bits |= gBitTable[gBattlerPartyIndexes[i]];
        }
        gSentPokesToOpponent[flank] = bits;
    }
}

void UpdateSentPokesToOpponentValue(u32 battler)
{
    if (GetBattlerSide(battler) == B_SIDE_OPPONENT)
    {
        OpponentSwitchInResetSentPokesToOpponentValue(battler);
    }
    else
    {
        s32 i;
        for (i = 1; i < gBattlersCount; i++)
            gSentPokesToOpponent[(i & BIT_FLANK) >> 1] |= gBitTable[gBattlerPartyIndexes[battler]];
    }
}

void BattleScriptPush(const u8 *bsPtr)
{
    gBattleResources->battleScriptsStack->ptr[gBattleResources->battleScriptsStack->size++] = bsPtr;
}

void BattleScriptPushCursor(void)
{
    gBattleResources->battleScriptsStack->ptr[gBattleResources->battleScriptsStack->size++] = gBattlescriptCurrInstr;
}

void BattleScriptPop(void)
{
    if (gBattleResources->battleScriptsStack->size != 0)
        gBattlescriptCurrInstr = gBattleResources->battleScriptsStack->ptr[--gBattleResources->battleScriptsStack->size];
}

static bool32 IsGravityPreventingMove(u32 move)
{
    if (!(gFieldStatuses & STATUS_FIELD_GRAVITY))
        return FALSE;

    return gMovesInfo[move].gravityBanned;
}

bool32 IsHealBlockPreventingMove(u32 battler, u32 move)
{
    if (!(gStatuses3[battler] & STATUS3_HEAL_BLOCK))
        return FALSE;

    return gMovesInfo[move].healingMove;
}

bool32 IsBelchPreventingMove(u32 battler, u32 move)
{
    if (gMovesInfo[move].effect != EFFECT_BELCH)
        return FALSE;

    return !(gBattleStruct->ateBerry[battler & BIT_SIDE] & gBitTable[gBattlerPartyIndexes[battler]]);
}

// Dynamax bypasses all selection prevention except Taunt and Assault Vest.
#define DYNAMAX_BYPASS_CHECK    !gBattleStruct->dynamax.playerSelect && !IsDynamaxed(gBattlerAttacker)

u32 TrySetCantSelectMoveBattleScript(u32 battler)
{
    u32 limitations = 0;
    u8 moveId = gBattleResources->bufferB[battler][2] & ~(RET_MEGA_EVOLUTION | RET_ULTRA_BURST | RET_DYNAMAX | RET_TERASTAL);
    u32 move = gBattleMons[battler].moves[moveId];
    u32 holdEffect = GetBattlerHoldEffect(battler, TRUE);
    u16 *choicedMove = &gBattleStruct->choicedMove[battler];

    if (DYNAMAX_BYPASS_CHECK && gBattleStruct->zmove.toBeUsed[gBattlerAttacker] == MOVE_NONE && gDisableStructs[battler].disabledMove == move && move != MOVE_NONE)
    {
        gBattleScripting.battler = battler;
        gCurrentMove = move;
        if (gBattleTypeFlags & BATTLE_TYPE_PALACE)
        {
            gPalaceSelectionBattleScripts[battler] = BattleScript_SelectingDisabledMoveInPalace;
            gProtectStructs[battler].palaceUnableToUseMove = TRUE;
        }
        else
        {
            gSelectionBattleScripts[battler] = BattleScript_SelectingDisabledMove;
            limitations++;
        }
    }

    if (DYNAMAX_BYPASS_CHECK && gBattleStruct->zmove.toBeUsed[gBattlerAttacker] == MOVE_NONE && move == gLastMoves[battler] && move != MOVE_STRUGGLE && (gBattleMons[battler].status2 & STATUS2_TORMENT))
    {
        CancelMultiTurnMoves(battler);
        if (gBattleTypeFlags & BATTLE_TYPE_PALACE)
        {
            gPalaceSelectionBattleScripts[battler] = BattleScript_SelectingTormentedMoveInPalace;
            gProtectStructs[battler].palaceUnableToUseMove = TRUE;
        }
        else
        {
            gSelectionBattleScripts[battler] = BattleScript_SelectingTormentedMove;
            limitations++;
        }
    }

    if (gBattleStruct->zmove.toBeUsed[gBattlerAttacker] == MOVE_NONE && gDisableStructs[battler].tauntTimer != 0 && IS_MOVE_STATUS(move))
    {
        if (IsDynamaxed(gBattlerAttacker))
            gCurrentMove = MOVE_MAX_GUARD;
        else
            gCurrentMove = move;
        if (gBattleTypeFlags & BATTLE_TYPE_PALACE)
        {
            gPalaceSelectionBattleScripts[battler] = BattleScript_SelectingNotAllowedMoveTauntInPalace;
            gProtectStructs[battler].palaceUnableToUseMove = TRUE;
        }
        else
        {
            gSelectionBattleScripts[battler] = BattleScript_SelectingNotAllowedMoveTaunt;
            limitations++;
        }
    }

    if (DYNAMAX_BYPASS_CHECK && gBattleStruct->zmove.toBeUsed[gBattlerAttacker] == MOVE_NONE && gDisableStructs[battler].throatChopTimer != 0 && gMovesInfo[move].soundMove)
    {
        gCurrentMove = move;
        if (gBattleTypeFlags & BATTLE_TYPE_PALACE)
        {
            gPalaceSelectionBattleScripts[battler] = BattleScript_SelectingNotAllowedMoveThroatChopInPalace;
            gProtectStructs[battler].palaceUnableToUseMove = TRUE;
        }
        else
        {
            gSelectionBattleScripts[battler] = BattleScript_SelectingNotAllowedMoveThroatChop;
            limitations++;
        }
    }

    if (DYNAMAX_BYPASS_CHECK && gBattleStruct->zmove.toBeUsed[gBattlerAttacker] == MOVE_NONE && GetImprisonedMovesCount(battler, move))
    {
        gCurrentMove = move;
        if (gBattleTypeFlags & BATTLE_TYPE_PALACE)
        {
            gPalaceSelectionBattleScripts[battler] = BattleScript_SelectingImprisonedMoveInPalace;
            gProtectStructs[battler].palaceUnableToUseMove = TRUE;
        }
        else
        {
            gSelectionBattleScripts[battler] = BattleScript_SelectingImprisonedMove;
            limitations++;
        }
    }

    if (DYNAMAX_BYPASS_CHECK && gBattleStruct->zmove.toBeUsed[gBattlerAttacker] == MOVE_NONE && IsGravityPreventingMove(move))
    {
        gCurrentMove = move;
        if (gBattleTypeFlags & BATTLE_TYPE_PALACE)
        {
            gPalaceSelectionBattleScripts[battler] = BattleScript_SelectingNotAllowedMoveGravityInPalace;
            gProtectStructs[battler].palaceUnableToUseMove = TRUE;
        }
        else
        {
            gSelectionBattleScripts[battler] = BattleScript_SelectingNotAllowedMoveGravity;
            limitations++;
        }
    }

    if (DYNAMAX_BYPASS_CHECK && gBattleStruct->zmove.toBeUsed[gBattlerAttacker] == MOVE_NONE && IsHealBlockPreventingMove(battler, move))
    {
        gCurrentMove = move;
        if (gBattleTypeFlags & BATTLE_TYPE_PALACE)
        {
            gPalaceSelectionBattleScripts[battler] = BattleScript_SelectingNotAllowedMoveHealBlockInPalace;
            gProtectStructs[battler].palaceUnableToUseMove = TRUE;
        }
        else
        {
            gSelectionBattleScripts[battler] = BattleScript_SelectingNotAllowedMoveHealBlock;
            limitations++;
        }
    }

    if (DYNAMAX_BYPASS_CHECK && gBattleStruct->zmove.toBeUsed[gBattlerAttacker] == MOVE_NONE && IsBelchPreventingMove(battler, move))
    {
        gCurrentMove = move;
        if (gBattleTypeFlags & BATTLE_TYPE_PALACE)
        {
            gPalaceSelectionBattleScripts[battler] = BattleScript_SelectingNotAllowedBelchInPalace;
            gProtectStructs[battler].palaceUnableToUseMove = TRUE;
        }
        else
        {
            gSelectionBattleScripts[battler] = BattleScript_SelectingNotAllowedBelch;
            limitations++;
        }
    }

    if (DYNAMAX_BYPASS_CHECK && gMovesInfo[move].effect == EFFECT_STUFF_CHEEKS && ItemId_GetPocket(gBattleMons[battler].item) != POCKET_BERRIES)
    {
        gCurrentMove = move;
        if (gBattleTypeFlags & BATTLE_TYPE_PALACE)
        {
            gPalaceSelectionBattleScripts[battler] = BattleScript_SelectingNotAllowedStuffCheeksInPalace;
            gProtectStructs[battler].palaceUnableToUseMove = TRUE;
        }
        else
        {
            gSelectionBattleScripts[battler] = BattleScript_SelectingNotAllowedStuffCheeks;
            limitations++;
        }
    }

    if (gMovesInfo[move].cantUseTwice && move == gLastResultingMoves[battler])
    {
        gCurrentMove = move;
        PREPARE_MOVE_BUFFER(gBattleTextBuff1, gCurrentMove);
        if (gBattleTypeFlags & BATTLE_TYPE_PALACE)
        {
            gPalaceSelectionBattleScripts[battler] = BattleScript_SelectingNotAllowedCurrentMoveInPalace;
            gProtectStructs[battler].palaceUnableToUseMove = TRUE;
        }
        else
        {
            gSelectionBattleScripts[battler] = BattleScript_SelectingNotAllowedCurrentMove;
            limitations++;
        }
    }

    gPotentialItemEffectBattler = battler;
    if (DYNAMAX_BYPASS_CHECK && HOLD_EFFECT_CHOICE(holdEffect) && *choicedMove != MOVE_NONE && *choicedMove != MOVE_UNAVAILABLE && *choicedMove != move)
    {
        gCurrentMove = *choicedMove;
        gLastUsedItem = gBattleMons[battler].item;
        if (gBattleTypeFlags & BATTLE_TYPE_PALACE)
        {
            gPalaceSelectionBattleScripts[battler] = BattleScript_SelectingNotAllowedMoveChoiceItemInPalace;
            gProtectStructs[battler].palaceUnableToUseMove = TRUE;
        }
        else
        {
            gSelectionBattleScripts[battler] = BattleScript_SelectingNotAllowedMoveChoiceItem;
            limitations++;
        }
    }
    else if (holdEffect == HOLD_EFFECT_ASSAULT_VEST && IS_MOVE_STATUS(move) && gMovesInfo[move].effect != EFFECT_ME_FIRST)
    {
        if (IsDynamaxed(gBattlerAttacker))
            gCurrentMove = MOVE_MAX_GUARD;
        else
            gCurrentMove = move;
        gLastUsedItem = gBattleMons[battler].item;
        if (gBattleTypeFlags & BATTLE_TYPE_PALACE)
        {
            gPalaceSelectionBattleScripts[battler] = BattleScript_SelectingNotAllowedMoveAssaultVestInPalace;
            gProtectStructs[battler].palaceUnableToUseMove = TRUE;
        }
        else
        {
            gSelectionBattleScripts[battler] = BattleScript_SelectingNotAllowedMoveAssaultVest;
            limitations++;
        }
    }
    if (DYNAMAX_BYPASS_CHECK && (GetBattlerAbility(battler) == ABILITY_GORILLA_TACTICS) && *choicedMove != MOVE_NONE
              && *choicedMove != MOVE_UNAVAILABLE && *choicedMove != move)
    {
        gCurrentMove = *choicedMove;
        gLastUsedItem = gBattleMons[battler].item;
        if (gBattleTypeFlags & BATTLE_TYPE_PALACE)
        {
            gPalaceSelectionBattleScripts[battler] = BattleScript_SelectingNotAllowedMoveGorillaTacticsInPalace;
            gProtectStructs[battler].palaceUnableToUseMove = TRUE;
        }
        else
        {
            gSelectionBattleScripts[battler] = BattleScript_SelectingNotAllowedMoveGorillaTactics;
            limitations++;
        }
    }

    if (gBattleMons[battler].pp[moveId] == 0)
    {
        if (gBattleTypeFlags & BATTLE_TYPE_PALACE)
        {
            gProtectStructs[battler].palaceUnableToUseMove = TRUE;
        }
        else
        {
            gSelectionBattleScripts[battler] = BattleScript_SelectingMoveWithNoPP;
            limitations++;
        }
    }

    if (gMovesInfo[move].effect == EFFECT_PLACEHOLDER)
    {
        if (gBattleTypeFlags & BATTLE_TYPE_PALACE)
        {
            gPalaceSelectionBattleScripts[battler] = BattleScript_SelectingNotAllowedPlaceholderInPalace;
            gProtectStructs[battler].palaceUnableToUseMove = TRUE;
        }
        else
        {
            gSelectionBattleScripts[battler] = BattleScript_SelectingNotAllowedPlaceholder;
            limitations++;
        }
    }

    return limitations;
}

u8 CheckMoveLimitations(u32 battler, u8 unusableMoves, u16 check)
{
    u32 move, moveEffect;
    u32 holdEffect = GetBattlerHoldEffect(battler, TRUE);
    u16 *choicedMove = &gBattleStruct->choicedMove[battler];
    s32 i;

    gPotentialItemEffectBattler = battler;

    for (i = 0; i < MAX_MON_MOVES; i++)
    {
        move = gBattleMons[battler].moves[i];
        moveEffect = gMovesInfo[move].effect;
        // No move
        if (check & MOVE_LIMITATION_ZEROMOVE && move == MOVE_NONE)
            unusableMoves |= gBitTable[i];
        // No PP
        else if (check & MOVE_LIMITATION_PP && gBattleMons[battler].pp[i] == 0)
            unusableMoves |= gBitTable[i];
        // Placeholder
        else if (check & MOVE_LIMITATION_PLACEHOLDER && moveEffect == EFFECT_PLACEHOLDER)
            unusableMoves |= gBitTable[i];
        // Disable
        else if (check & MOVE_LIMITATION_DISABLED && move == gDisableStructs[battler].disabledMove)
            unusableMoves |= gBitTable[i];
        // Torment
        else if (check & MOVE_LIMITATION_TORMENTED && move == gLastMoves[battler] && gBattleMons[battler].status2 & STATUS2_TORMENT)
            unusableMoves |= gBitTable[i];
        // Taunt
        else if (check & MOVE_LIMITATION_TAUNT && gDisableStructs[battler].tauntTimer && IS_MOVE_STATUS(move))
            unusableMoves |= gBitTable[i];
        // Imprison
        else if (check & MOVE_LIMITATION_IMPRISON && GetImprisonedMovesCount(battler, move))
            unusableMoves |= gBitTable[i];
        // Encore
        else if (check & MOVE_LIMITATION_ENCORE && gDisableStructs[battler].encoreTimer && gDisableStructs[battler].encoredMove != move)
            unusableMoves |= gBitTable[i];
        // Choice Items
        else if (check & MOVE_LIMITATION_CHOICE_ITEM && HOLD_EFFECT_CHOICE(holdEffect) && *choicedMove != MOVE_NONE && *choicedMove != MOVE_UNAVAILABLE && *choicedMove != move)
            unusableMoves |= gBitTable[i];
        // Assault Vest
        else if (check & MOVE_LIMITATION_ASSAULT_VEST && holdEffect == HOLD_EFFECT_ASSAULT_VEST && IS_MOVE_STATUS(move) && gMovesInfo[move].effect != EFFECT_ME_FIRST)
            unusableMoves |= gBitTable[i];
        // Gravity
        else if (check & MOVE_LIMITATION_GRAVITY && IsGravityPreventingMove(move))
            unusableMoves |= gBitTable[i];
        // Heal Block
        else if (check & MOVE_LIMITATION_HEAL_BLOCK && IsHealBlockPreventingMove(battler, move))
            unusableMoves |= gBitTable[i];
        // Belch
        else if (check & MOVE_LIMITATION_BELCH && IsBelchPreventingMove(battler, move))
            unusableMoves |= gBitTable[i];
        // Throat Chop
        else if (check & MOVE_LIMITATION_THROAT_CHOP && gDisableStructs[battler].throatChopTimer && gMovesInfo[move].soundMove)
            unusableMoves |= gBitTable[i];
        // Stuff Cheeks
        else if (check & MOVE_LIMITATION_STUFF_CHEEKS && moveEffect == EFFECT_STUFF_CHEEKS && ItemId_GetPocket(gBattleMons[battler].item) != POCKET_BERRIES)
            unusableMoves |= gBitTable[i];
        // Gorilla Tactics
        else if (check & MOVE_LIMITATION_CHOICE_ITEM && GetBattlerAbility(battler) == ABILITY_GORILLA_TACTICS && *choicedMove != MOVE_NONE && *choicedMove != MOVE_UNAVAILABLE && *choicedMove != move)
            unusableMoves |= gBitTable[i];
        // Can't Use Twice flag
        else if (check & MOVE_LIMITATION_CANT_USE_TWICE && gMovesInfo[move].cantUseTwice && move == gLastResultingMoves[battler])
            unusableMoves |= gBitTable[i];
    }
    return unusableMoves;
}

#define ALL_MOVES_MASK ((1 << MAX_MON_MOVES) - 1)
bool32 AreAllMovesUnusable(u32 battler)
{
    u8 unusable = CheckMoveLimitations(battler, 0, MOVE_LIMITATIONS_ALL);

    if (unusable == ALL_MOVES_MASK) // All moves are unusable.
    {
        gProtectStructs[battler].noValidMoves = TRUE;
        gSelectionBattleScripts[battler] = BattleScript_NoMovesLeft;
    }
    else
    {
        gProtectStructs[battler].noValidMoves = FALSE;
    }

    return (unusable == ALL_MOVES_MASK);
}

u8 GetImprisonedMovesCount(u32 battler, u16 move)
{
    s32 i;
    u8 imprisonedMoves = 0;
    u32 battlerSide = GetBattlerSide(battler);

    for (i = 0; i < gBattlersCount; i++)
    {
        if (battlerSide != GetBattlerSide(i) && gStatuses3[i] & STATUS3_IMPRISONED_OTHERS)
        {
            s32 j;
            for (j = 0; j < MAX_MON_MOVES; j++)
            {
                if (move == gBattleMons[i].moves[j])
                    break;
            }
            if (j < MAX_MON_MOVES)
                imprisonedMoves++;
        }
    }

    return imprisonedMoves;
}

u32 GetBattlerAffectionHearts(u32 battler)
{
    u8 side = GetBattlerSide(battler);
    struct Pokemon *party = GetSideParty(side);
    u16 species = GetMonData(&party[gBattlerPartyIndexes[battler]], MON_DATA_SPECIES);

    if (side != B_SIDE_PLAYER)
        return AFFECTION_NO_HEARTS;
    else if (gSpeciesInfo[species].isMegaEvolution
          || (gBattleTypeFlags & (BATTLE_TYPE_EREADER_TRAINER
                                | BATTLE_TYPE_FRONTIER
                                | BATTLE_TYPE_LINK
                                | BATTLE_TYPE_RECORDED_LINK
                                | BATTLE_TYPE_SECRET_BASE)))
        return AFFECTION_NO_HEARTS;

    return GetMonAffectionHearts(&party[gBattlerPartyIndexes[battler]]);
}

static void TryToRevertMimicryAndFlags(void)
{
    u32 i;

    for (i = 0; i < gBattlersCount; i++)
    {
        gDisableStructs[i].terrainAbilityDone = FALSE;
        if (GetBattlerAbility(i) == ABILITY_MIMICRY)
            RESTORE_BATTLER_TYPE(i);
    }
}

enum
{
    ENDTURN_ORDER,
    ENDTURN_REFLECT,
    ENDTURN_LIGHT_SCREEN,
    ENDTURN_AURORA_VEIL,
    ENDTURN_MIST,
    ENDTURN_LUCKY_CHANT,
    ENDTURN_SAFEGUARD,
    ENDTURN_TAILWIND,
    ENDTURN_WISH,
    ENDTURN_RAIN,
    ENDTURN_SANDSTORM,
    ENDTURN_SUN,
    ENDTURN_HAIL,
    ENDTURN_SNOW,
    ENDTURN_FOG,
    ENDTURN_DAMAGE_NON_TYPES,
    ENDTURN_GRAVITY,
    ENDTURN_WATER_SPORT,
    ENDTURN_MUD_SPORT,
    ENDTURN_TRICK_ROOM,
    ENDTURN_WONDER_ROOM,
    ENDTURN_MAGIC_ROOM,
    ENDTURN_ELECTRIC_TERRAIN,
    ENDTURN_MISTY_TERRAIN,
    ENDTURN_GRASSY_TERRAIN,
    ENDTURN_PSYCHIC_TERRAIN,
    ENDTURN_ION_DELUGE,
    ENDTURN_FAIRY_LOCK,
    ENDTURN_RETALIATE,
    ENDTURN_WEATHER_FORM,
    ENDTURN_STATUS_HEAL,
    ENDTURN_RAINBOW,
    ENDTURN_SEA_OF_FIRE,
    ENDTURN_SWAMP,
    ENDTURN_FIELD_COUNT,
};

static bool32 EndTurnTerrain(u32 terrainFlag, u32 stringTableId)
{
    if (gFieldStatuses & terrainFlag)
    {
        if (terrainFlag & STATUS_FIELD_GRASSY_TERRAIN)
            BattleScriptExecute(BattleScript_GrassyTerrainHeals);
        if (!(gFieldStatuses & STATUS_FIELD_TERRAIN_PERMANENT) && --gFieldTimers.terrainTimer == 0)
        {
            gFieldStatuses &= ~terrainFlag;
            TryToRevertMimicryAndFlags();
            gBattleCommunication[MULTISTRING_CHOOSER] = stringTableId;
            BattleScriptExecute(BattleScript_TerrainEnds);
            return TRUE;
        }
    }
    return FALSE;
}

u8 DoFieldEndTurnEffects(void)
{
    u8 effect = 0;

    for (gBattlerAttacker = 0; gBattlerAttacker < gBattlersCount && gAbsentBattlerFlags & gBitTable[gBattlerAttacker]; gBattlerAttacker++)
    {
    }
    for (gBattlerTarget = 0; gBattlerTarget < gBattlersCount && gAbsentBattlerFlags & gBitTable[gBattlerTarget]; gBattlerTarget++)
    {
    }

    do
    {
        s32 i;
        u8 side;

        switch (gBattleStruct->turnCountersTracker)
        {
        case ENDTURN_ORDER:
            for (i = 0; i < gBattlersCount; i++)
            {
                gBattlerByTurnOrder[i] = i;
            }
            for (i = 0; i < gBattlersCount - 1; i++)
            {
                s32 j;
                for (j = i + 1; j < gBattlersCount; j++)
                {
                    if (!gProtectStructs[i].quash
                            && !gProtectStructs[j].quash
                            && GetWhichBattlerFaster(gBattlerByTurnOrder[i], gBattlerByTurnOrder[j], FALSE) == -1)
                        SwapTurnOrder(i, j);
                }
            }

            gBattleStruct->turnCountersTracker++;
            gBattleStruct->turnSideTracker = 0;
            // fall through
        case ENDTURN_REFLECT:
            while (gBattleStruct->turnSideTracker < 2)
            {
                side = gBattleStruct->turnSideTracker;
                gBattlerAttacker = gSideTimers[side].reflectBattlerId;
                if (gSideStatuses[side] & SIDE_STATUS_REFLECT)
                {
                    if (--gSideTimers[side].reflectTimer == 0)
                    {
                        gSideStatuses[side] &= ~SIDE_STATUS_REFLECT;
                        BattleScriptExecute(BattleScript_SideStatusWoreOff);
                        PREPARE_MOVE_BUFFER(gBattleTextBuff1, MOVE_REFLECT);
                        effect++;
                    }
                }
                gBattleStruct->turnSideTracker++;
                if (effect != 0)
                    break;
            }
            if (effect == 0)
            {
                gBattleStruct->turnCountersTracker++;
                gBattleStruct->turnSideTracker = 0;
            }
            break;
        case ENDTURN_LIGHT_SCREEN:
            while (gBattleStruct->turnSideTracker < 2)
            {
                side = gBattleStruct->turnSideTracker;
                gBattlerAttacker = gSideTimers[side].lightscreenBattlerId;
                if (gSideStatuses[side] & SIDE_STATUS_LIGHTSCREEN)
                {
                    if (--gSideTimers[side].lightscreenTimer == 0)
                    {
                        gSideStatuses[side] &= ~SIDE_STATUS_LIGHTSCREEN;
                        BattleScriptExecute(BattleScript_SideStatusWoreOff);
                        gBattleCommunication[MULTISTRING_CHOOSER] = side;
                        PREPARE_MOVE_BUFFER(gBattleTextBuff1, MOVE_LIGHT_SCREEN);
                        effect++;
                    }
                }
                gBattleStruct->turnSideTracker++;
                if (effect != 0)
                    break;
            }
            if (effect == 0)
            {
                gBattleStruct->turnCountersTracker++;
                gBattleStruct->turnSideTracker = 0;
            }
            break;
        case ENDTURN_AURORA_VEIL:
            while (gBattleStruct->turnSideTracker < 2)
            {
                side = gBattleStruct->turnSideTracker;
                gBattlerAttacker = gSideTimers[side].auroraVeilBattlerId;
                if (gSideStatuses[side] & SIDE_STATUS_AURORA_VEIL)
                {
                    if (--gSideTimers[side].auroraVeilTimer == 0)
                    {
                        gSideStatuses[side] &= ~SIDE_STATUS_AURORA_VEIL;
                        BattleScriptExecute(BattleScript_SideStatusWoreOff);
                        gBattleCommunication[MULTISTRING_CHOOSER] = side;
                        PREPARE_MOVE_BUFFER(gBattleTextBuff1, MOVE_AURORA_VEIL);
                        effect++;
                    }
                }
                gBattleStruct->turnSideTracker++;
                if (effect != 0)
                    break;
            }
            if (!effect)
            {
                gBattleStruct->turnCountersTracker++;
                gBattleStruct->turnSideTracker = 0;
            }
            break;
        case ENDTURN_MIST:
            while (gBattleStruct->turnSideTracker < 2)
            {
                side = gBattleStruct->turnSideTracker;
                gBattlerAttacker = gSideTimers[side].mistBattlerId;
                if (gSideTimers[side].mistTimer != 0 && --gSideTimers[side].mistTimer == 0)
                {
                    gSideStatuses[side] &= ~SIDE_STATUS_MIST;
                    BattleScriptExecute(BattleScript_SideStatusWoreOff);
                    gBattleCommunication[MULTISTRING_CHOOSER] = side;
                    PREPARE_MOVE_BUFFER(gBattleTextBuff1, MOVE_MIST);
                    effect++;
                }
                gBattleStruct->turnSideTracker++;
                if (effect != 0)
                    break;
            }
            if (effect == 0)
            {
                gBattleStruct->turnCountersTracker++;
                gBattleStruct->turnSideTracker = 0;
            }
            break;
        case ENDTURN_SAFEGUARD:
            while (gBattleStruct->turnSideTracker < 2)
            {
                side = gBattleStruct->turnSideTracker;
                gBattlerAttacker = gSideTimers[side].safeguardBattlerId;
                if (gSideStatuses[side] & SIDE_STATUS_SAFEGUARD)
                {
                    if (--gSideTimers[side].safeguardTimer == 0)
                    {
                        gSideStatuses[side] &= ~SIDE_STATUS_SAFEGUARD;
                        BattleScriptExecute(BattleScript_SafeguardEnds);
                        effect++;
                    }
                }
                gBattleStruct->turnSideTracker++;
                if (effect != 0)
                    break;
            }
            if (effect == 0)
            {
                gBattleStruct->turnCountersTracker++;
                gBattleStruct->turnSideTracker = 0;
            }
            break;
        case ENDTURN_LUCKY_CHANT:
            while (gBattleStruct->turnSideTracker < 2)
            {
                side = gBattleStruct->turnSideTracker;
                gBattlerAttacker = gSideTimers[side].luckyChantBattlerId;
                if (gSideStatuses[side] & SIDE_STATUS_LUCKY_CHANT)
                {
                    if (--gSideTimers[side].luckyChantTimer == 0)
                    {
                        gSideStatuses[side] &= ~SIDE_STATUS_LUCKY_CHANT;
                        BattleScriptExecute(BattleScript_LuckyChantEnds);
                        effect++;
                    }
                }
                gBattleStruct->turnSideTracker++;
                if (effect != 0)
                    break;
            }
            if (!effect)
            {
                gBattleStruct->turnCountersTracker++;
                gBattleStruct->turnSideTracker = 0;
            }
            break;
        case ENDTURN_TAILWIND:
            while (gBattleStruct->turnSideTracker < 2)
            {
                side = gBattleStruct->turnSideTracker;
                gBattlerAttacker = gSideTimers[side].tailwindBattlerId;
                if (gSideStatuses[side] & SIDE_STATUS_TAILWIND)
                {
                    if (gSideTimers[side].tailwindTimer > 0 && --gSideTimers[side].tailwindTimer == 0)
                    {
                        gSideStatuses[side] &= ~SIDE_STATUS_TAILWIND;
                        BattleScriptExecute(BattleScript_TailwindEnds);
                        effect++;
                    }
                }
                gBattleStruct->turnSideTracker++;
                if (effect != 0)
                    break;
            }
            if (!effect)
            {
                gBattleStruct->turnCountersTracker++;
                gBattleStruct->turnSideTracker = 0;
            }
            break;
        case ENDTURN_WISH:
            while (gBattleStruct->turnSideTracker < gBattlersCount)
            {
                u32 battler = gBattlerByTurnOrder[gBattleStruct->turnSideTracker];
                if (gWishFutureKnock.wishCounter[battler] != 0
                 && --gWishFutureKnock.wishCounter[battler] == 0
                 && IsBattlerAlive(battler))
                {
                    gBattlerTarget = battler;
                    BattleScriptExecute(BattleScript_WishComesTrue);
                    effect++;
                }
                gBattleStruct->turnSideTracker++;
                if (effect != 0)
                    break;
            }
            if (effect == 0)
            {
                gBattleStruct->turnCountersTracker++;
                gBattleStruct->turnSideTracker = 0;
            }
            break;
        case ENDTURN_RAIN:
            if (gBattleWeather & B_WEATHER_RAIN)
            {
                if (!(gBattleWeather & B_WEATHER_RAIN_PERMANENT)
                 && !(gBattleWeather & B_WEATHER_RAIN_PRIMAL))
                {
                    if (--gWishFutureKnock.weatherDuration == 0)
                    {
                        gBattleWeather &= ~B_WEATHER_RAIN_TEMPORARY;
                        gBattleWeather &= ~B_WEATHER_RAIN_DOWNPOUR;
                        gBattleCommunication[MULTISTRING_CHOOSER] = B_MSG_RAIN_STOPPED;
                    }
                    else if (gBattleWeather & B_WEATHER_RAIN_DOWNPOUR)
                        gBattleCommunication[MULTISTRING_CHOOSER] = B_MSG_DOWNPOUR_CONTINUES;
                    else
                        gBattleCommunication[MULTISTRING_CHOOSER] = B_MSG_RAIN_CONTINUES;
                }
                else if (gBattleWeather & B_WEATHER_RAIN_DOWNPOUR)
                {
                    gBattleCommunication[MULTISTRING_CHOOSER] = B_MSG_DOWNPOUR_CONTINUES;
                }
                else
                {
                    gBattleCommunication[MULTISTRING_CHOOSER] = B_MSG_RAIN_CONTINUES;
                }

                BattleScriptExecute(BattleScript_RainContinuesOrEnds);
                effect++;
            }
            gBattleStruct->turnCountersTracker++;
            break;
        case ENDTURN_SANDSTORM:
            if (gBattleWeather & B_WEATHER_SANDSTORM)
            {
                if (!(gBattleWeather & B_WEATHER_SANDSTORM_PERMANENT) && --gWishFutureKnock.weatherDuration == 0)
                {
                    gBattleWeather &= ~B_WEATHER_SANDSTORM_TEMPORARY;
                    gBattlescriptCurrInstr = BattleScript_SandStormHailSnowEnds;
                }
                else
                {
                    gBattlescriptCurrInstr = BattleScript_DamagingWeatherContinues;
                }

                gBattleScripting.animArg1 = B_ANIM_SANDSTORM_CONTINUES;
                gBattleCommunication[MULTISTRING_CHOOSER] = B_MSG_SANDSTORM;
                BattleScriptExecute(gBattlescriptCurrInstr);
                effect++;
            }
            gBattleStruct->turnCountersTracker++;
            break;
        case ENDTURN_SUN:
            if (gBattleWeather & B_WEATHER_SUN)
            {
                if (!(gBattleWeather & B_WEATHER_SUN_PERMANENT)
                 && !(gBattleWeather & B_WEATHER_SUN_PRIMAL)
                 && --gWishFutureKnock.weatherDuration == 0)
                {
                    gBattleWeather &= ~B_WEATHER_SUN_TEMPORARY;
                    for (i = 0; i < gBattlersCount; i++)
                        gDisableStructs[i].weatherAbilityDone = FALSE;
                    gBattlescriptCurrInstr = BattleScript_SunlightFaded;
                }
                else
                {
                    gBattlescriptCurrInstr = BattleScript_SunlightContinues;
                }

                BattleScriptExecute(gBattlescriptCurrInstr);
                effect++;
            }
            gBattleStruct->turnCountersTracker++;
            break;
        case ENDTURN_HAIL:
            if (gBattleWeather & B_WEATHER_HAIL)
            {
                if (!(gBattleWeather & B_WEATHER_HAIL_PERMANENT) && --gWishFutureKnock.weatherDuration == 0)
                {
                    gBattleWeather &= ~B_WEATHER_HAIL_TEMPORARY;
                    gBattlescriptCurrInstr = BattleScript_SandStormHailSnowEnds;
                }
                else
                {
                    gBattlescriptCurrInstr = BattleScript_DamagingWeatherContinues;
                }

                gBattleScripting.animArg1 = B_ANIM_HAIL_CONTINUES;
                gBattleCommunication[MULTISTRING_CHOOSER] = B_MSG_HAIL;
                BattleScriptExecute(gBattlescriptCurrInstr);
                effect++;
            }
            gBattleStruct->turnCountersTracker++;
            break;
        case ENDTURN_SNOW:
            if (gBattleWeather & B_WEATHER_SNOW)
            {
                if (!(gBattleWeather & B_WEATHER_SNOW_PERMANENT) && --gWishFutureKnock.weatherDuration == 0)
                {
                    gBattleWeather &= ~B_WEATHER_SNOW_TEMPORARY;
                    gBattlescriptCurrInstr = BattleScript_SandStormHailSnowEnds;
                }
                else
                {
                    gBattlescriptCurrInstr = BattleScript_DamagingWeatherContinues;
                }

                gBattleScripting.animArg1 = B_ANIM_SNOW_CONTINUES;
                gBattleCommunication[MULTISTRING_CHOOSER] = B_MSG_SNOW;
                BattleScriptExecute(gBattlescriptCurrInstr);
                effect++;
            }
            gBattleStruct->turnCountersTracker++;
            break;
        case ENDTURN_FOG:
            if (gBattleWeather & B_WEATHER_FOG)
            {
                if (!(gBattleWeather & B_WEATHER_FOG_PERMANENT) && --gWishFutureKnock.weatherDuration == 0)
                {
                    gBattleWeather &= ~B_WEATHER_FOG_TEMPORARY;
                    gBattlescriptCurrInstr = BattleScript_FogEnded;
                }
                else
                {
                    gBattlescriptCurrInstr = BattleScript_FogContinues;
                }

                BattleScriptExecute(gBattlescriptCurrInstr);
                effect++;
            }
            gBattleStruct->turnCountersTracker++;
            break;
        case ENDTURN_DAMAGE_NON_TYPES:
            while (gBattleStruct->turnSideTracker < 2)
            {
                side = gBattleStruct->turnSideTracker;
                if (gSideStatuses[side] & SIDE_STATUS_DAMAGE_NON_TYPES)
                {
                    if (--gSideTimers[side].damageNonTypesTimer == 0)
                    {
                        // There is no in-game message when this side status ends.
                        gSideStatuses[side] &= ~SIDE_STATUS_DAMAGE_NON_TYPES;
                        effect++;
                    }
                    else
                    {
                        ChooseDamageNonTypesString(gSideTimers[side].damageNonTypesType);
                        BattleScriptExecute(BattleScript_DamageNonTypesContinues);
                    }
                }
                gBattleStruct->turnSideTracker++;
                if (effect != 0)
                    break;
            }
            if (!effect)
            {
                gBattleStruct->turnCountersTracker++;
                gBattleStruct->turnSideTracker = 0;
            }
            break;
        case ENDTURN_TRICK_ROOM:
            if (gFieldStatuses & STATUS_FIELD_TRICK_ROOM && gFieldTimers.trickRoomTimer > 0 && --gFieldTimers.trickRoomTimer == 0)
            {
                gFieldStatuses &= ~STATUS_FIELD_TRICK_ROOM;
                BattleScriptExecute(BattleScript_TrickRoomEnds);
                effect++;
            }
            gBattleStruct->turnCountersTracker++;
            break;
        case ENDTURN_WONDER_ROOM:
            if (gFieldStatuses & STATUS_FIELD_WONDER_ROOM && gFieldTimers.wonderRoomTimer > 0 && --gFieldTimers.wonderRoomTimer == 0)
            {
                gFieldStatuses &= ~STATUS_FIELD_WONDER_ROOM;
                BattleScriptExecute(BattleScript_WonderRoomEnds);
                effect++;
            }
            gBattleStruct->turnCountersTracker++;
            break;
        case ENDTURN_MAGIC_ROOM:
            if (gFieldStatuses & STATUS_FIELD_MAGIC_ROOM && gFieldTimers.magicRoomTimer > 0 && --gFieldTimers.magicRoomTimer == 0)
            {
                gFieldStatuses &= ~STATUS_FIELD_MAGIC_ROOM;
                BattleScriptExecute(BattleScript_MagicRoomEnds);
                effect++;
            }
            gBattleStruct->turnCountersTracker++;
            break;
        case ENDTURN_ELECTRIC_TERRAIN:
            effect = EndTurnTerrain(STATUS_FIELD_ELECTRIC_TERRAIN, B_MSG_TERRAIN_END_ELECTRIC);
            gBattleStruct->turnCountersTracker++;
            break;
        case ENDTURN_MISTY_TERRAIN:
            effect = EndTurnTerrain(STATUS_FIELD_MISTY_TERRAIN, B_MSG_TERRAIN_END_MISTY);
            gBattleStruct->turnCountersTracker++;
            break;
        case ENDTURN_GRASSY_TERRAIN:
            effect = EndTurnTerrain(STATUS_FIELD_GRASSY_TERRAIN, B_MSG_TERRAIN_END_GRASSY);
            gBattleStruct->turnCountersTracker++;
            break;
        case ENDTURN_PSYCHIC_TERRAIN:
            effect = EndTurnTerrain(STATUS_FIELD_PSYCHIC_TERRAIN, B_MSG_TERRAIN_END_PSYCHIC);
            gBattleStruct->turnCountersTracker++;
            break;
        case ENDTURN_WATER_SPORT:
            if (gFieldStatuses & STATUS_FIELD_WATERSPORT && --gFieldTimers.waterSportTimer == 0)
            {
                gFieldStatuses &= ~STATUS_FIELD_WATERSPORT;
                BattleScriptExecute(BattleScript_WaterSportEnds);
                effect++;
            }
            gBattleStruct->turnCountersTracker++;
            break;
        case ENDTURN_MUD_SPORT:
            if (gFieldStatuses & STATUS_FIELD_MUDSPORT && --gFieldTimers.mudSportTimer == 0)
            {
                gFieldStatuses &= ~STATUS_FIELD_MUDSPORT;
                BattleScriptExecute(BattleScript_MudSportEnds);
                effect++;
            }
            gBattleStruct->turnCountersTracker++;
            break;
        case ENDTURN_GRAVITY:
            if (gFieldStatuses & STATUS_FIELD_GRAVITY && --gFieldTimers.gravityTimer == 0)
            {
                gFieldStatuses &= ~STATUS_FIELD_GRAVITY;
                BattleScriptExecute(BattleScript_GravityEnds);
                effect++;
            }
            gBattleStruct->turnCountersTracker++;
            break;
        case ENDTURN_ION_DELUGE:
            gFieldStatuses &= ~STATUS_FIELD_ION_DELUGE;
            gBattleStruct->turnCountersTracker++;
            break;
        case ENDTURN_FAIRY_LOCK:
            if (gFieldStatuses & STATUS_FIELD_FAIRY_LOCK && --gFieldTimers.fairyLockTimer == 0)
            {
                gFieldStatuses &= ~STATUS_FIELD_FAIRY_LOCK;
            }
            gBattleStruct->turnCountersTracker++;
            break;
        case ENDTURN_RETALIATE:
            if (gSideTimers[B_SIDE_PLAYER].retaliateTimer > 0)
                gSideTimers[B_SIDE_PLAYER].retaliateTimer--;
            if (gSideTimers[B_SIDE_OPPONENT].retaliateTimer > 0)
                gSideTimers[B_SIDE_OPPONENT].retaliateTimer--;
            gBattleStruct->turnCountersTracker++;
            break;
        case ENDTURN_WEATHER_FORM:
            for (i = 0; i < gBattlersCount; i++)
            {
                if (AbilityBattleEffects(ABILITYEFFECT_ON_WEATHER, i, 0, 0, 0))
                {
                    effect++;
                    break;
                }
            }
            if (effect == 0)
                gBattleStruct->turnCountersTracker++;
            break;
        case ENDTURN_STATUS_HEAL:
            for (gBattlerAttacker = 0; gBattlerAttacker < gBattlersCount; gBattlerAttacker++)
            {
                if (B_AFFECTION_MECHANICS == TRUE
                 && GetBattlerSide(gBattlerAttacker) == B_SIDE_PLAYER
                 && GetBattlerAffectionHearts(gBattlerAttacker) >= AFFECTION_FOUR_HEARTS
                 && (Random() % 100 < 20))
                {
                    gBattleCommunication[MULTISTRING_CHOOSER] = 1;
                    BattleScriptExecute(BattleScript_AffectionBasedStatusHeal);
                    break;
                }
            }
            gBattleStruct->turnCountersTracker++;
            break;
        case ENDTURN_RAINBOW:
            while (gBattleStruct->turnSideTracker < 2)
            {
                side = gBattleStruct->turnSideTracker;
                if (gSideStatuses[side] & SIDE_STATUS_RAINBOW)
                {
                    for (gBattlerAttacker = 0; gBattlerAttacker < gBattlersCount; gBattlerAttacker++)
                    {
                        if (GetBattlerSide(gBattlerAttacker) == side)
                            break;
                    }

                    if (gSideTimers[side].rainbowTimer > 0 && --gSideTimers[side].rainbowTimer == 0)
                    {
                        gSideStatuses[side] &= ~SIDE_STATUS_RAINBOW;
                        BattleScriptExecute(BattleScript_TheRainbowDisappeared);
                        effect++;
                    }
                }
                gBattleStruct->turnSideTracker++;
                if (effect != 0)
                    break;
            }
            if (!effect)
            {
                gBattleStruct->turnCountersTracker++;
                gBattleStruct->turnSideTracker = 0;
            }
            break;
        case ENDTURN_SEA_OF_FIRE:
            while (gBattleStruct->turnSideTracker < 2)
            {
                side = gBattleStruct->turnSideTracker;

                if (gSideStatuses[side] & SIDE_STATUS_SEA_OF_FIRE)
                {
                    for (gBattlerAttacker = 0; gBattlerAttacker < gBattlersCount; gBattlerAttacker++)
                    {
                        if (GetBattlerSide(gBattlerAttacker) == side)
                            break;
                    }

                    if (gSideTimers[side].seaOfFireTimer > 0 && --gSideTimers[side].seaOfFireTimer == 0)
                    {
                        gSideStatuses[side] &= ~SIDE_STATUS_SEA_OF_FIRE;
                        BattleScriptExecute(BattleScript_TheSeaOfFireDisappeared);
                        effect++;
                    }
                }
                gBattleStruct->turnSideTracker++;
                if (effect != 0)
                    break;
            }
            if (!effect)
            {
                gBattleStruct->turnCountersTracker++;
                gBattleStruct->turnSideTracker = 0;
            }
            break;
        case ENDTURN_SWAMP:
            while (gBattleStruct->turnSideTracker < 2)
            {
                side = gBattleStruct->turnSideTracker;

                if (gSideStatuses[side] & SIDE_STATUS_SWAMP)
                {
                    for (gBattlerAttacker = 0; gBattlerAttacker < gBattlersCount; gBattlerAttacker++)
                    {
                        if (GetBattlerSide(gBattlerAttacker) == side)
                            break;
                    }

                    if (gSideTimers[side].swampTimer > 0 && --gSideTimers[side].swampTimer == 0)
                    {
                        gSideStatuses[side] &= ~SIDE_STATUS_SWAMP;
                        BattleScriptExecute(BattleScript_TheSwampDisappeared);
                        effect++;
                    }
                }
                gBattleStruct->turnSideTracker++;
                if (effect != 0)
                    break;
            }
            if (!effect)
            {
                gBattleStruct->turnCountersTracker++;
                gBattleStruct->turnSideTracker = 0;
            }
            break;
        case ENDTURN_FIELD_COUNT:
            effect++;
            break;
        }
    } while (effect == 0);

    return (gBattleMainFunc != BattleTurnPassed);
}

enum
{
    ENDTURN_INGRAIN,
    ENDTURN_AQUA_RING,
    ENDTURN_ABILITIES,
    ENDTURN_ITEMS1,
    ENDTURN_LEECH_SEED,
    ENDTURN_POISON,
    ENDTURN_BAD_POISON,
    ENDTURN_BURN,
    ENDTURN_FROSTBITE,
    ENDTURN_NIGHTMARES,
    ENDTURN_CURSE,
    ENDTURN_WRAP,
    ENDTURN_OCTOLOCK,
    ENDTURN_UPROAR,
    ENDTURN_THRASH,
    ENDTURN_FLINCH,
    ENDTURN_DISABLE,
    ENDTURN_ENCORE,
    ENDTURN_MAGNET_RISE,
    ENDTURN_TELEKINESIS,
    ENDTURN_HEALBLOCK,
    ENDTURN_EMBARGO,
    ENDTURN_LOCK_ON,
    ENDTURN_CHARGE,
    ENDTURN_LASER_FOCUS,
    ENDTURN_TAUNT,
    ENDTURN_YAWN,
    ENDTURN_ITEMS2,
    ENDTURN_ORBS,
    ENDTURN_ROOST,
    ENDTURN_ELECTRIFY,
    ENDTURN_POWDER,
    ENDTURN_THROAT_CHOP,
    ENDTURN_SLOW_START,
    ENDTURN_CUD_CHEW,
    ENDTURN_TORMENT, // supposedly this goes after Taunt, before Encore, but Encore is first right now?
    ENDTURN_SALT_CURE,
    ENDTURN_SYRUP_BOMB,
    ENDTURN_DYNAMAX,
    ENDTURN_SEA_OF_FIRE_DAMAGE,
    ENDTURN_BATTLER_COUNT
};

// Ingrain, Leech Seed, Strength Sap and Aqua Ring
s32 GetDrainedBigRootHp(u32 battler, s32 hp)
{
    if (GetBattlerHoldEffect(battler, TRUE) == HOLD_EFFECT_BIG_ROOT)
        hp = (hp * 1300) / 1000;
    if (hp == 0)
        hp = 1;

    return hp * -1;
}

#define MAGIC_GUARD_CHECK \
if (ability == ABILITY_MAGIC_GUARD) \
{\
    RecordAbilityBattle(battler, ability);\
    gBattleStruct->turnEffectsTracker++;\
            break;\
}


u8 DoBattlerEndTurnEffects(void)
{
    u32 battler, ability, i, effect = 0;

    gHitMarker |= (HITMARKER_GRUDGE | HITMARKER_IGNORE_BIDE);
    while (gBattleStruct->turnEffectsBattlerId < gBattlersCount && gBattleStruct->turnEffectsTracker <= ENDTURN_BATTLER_COUNT)
    {
        battler = gBattlerAttacker = gBattlerByTurnOrder[gBattleStruct->turnEffectsBattlerId];
        if (gAbsentBattlerFlags & gBitTable[battler])
        {
            gBattleStruct->turnEffectsBattlerId++;
            continue;
        }

        ability = GetBattlerAbility(battler);
        switch (gBattleStruct->turnEffectsTracker)
        {
        case ENDTURN_INGRAIN:  // ingrain
            if ((gStatuses3[battler] & STATUS3_ROOTED)
             && !BATTLER_MAX_HP(battler)
             && !(gStatuses3[battler] & STATUS3_HEAL_BLOCK)
             && IsBattlerAlive(battler))
            {
                gBattleMoveDamage = GetDrainedBigRootHp(battler, GetNonDynamaxMaxHP(battler) / 16);
                BattleScriptExecute(BattleScript_IngrainTurnHeal);
                effect++;
            }
            gBattleStruct->turnEffectsTracker++;
            break;
        case ENDTURN_AQUA_RING:  // aqua ring
            if ((gStatuses3[battler] & STATUS3_AQUA_RING)
             && !BATTLER_MAX_HP(battler)
             && !(gStatuses3[battler] & STATUS3_HEAL_BLOCK)
             && IsBattlerAlive(battler))
            {
                gBattleMoveDamage = GetDrainedBigRootHp(battler, GetNonDynamaxMaxHP(battler) / 16);
                BattleScriptExecute(BattleScript_AquaRingHeal);
                effect++;
            }
            gBattleStruct->turnEffectsTracker++;
            break;
        case ENDTURN_ABILITIES:  // end turn abilities
            if (AbilityBattleEffects(ABILITYEFFECT_ENDTURN, battler, 0, 0, 0))
                effect++;
            gBattleStruct->turnEffectsTracker++;
            break;
        case ENDTURN_ITEMS1:  // item effects
            if (ItemBattleEffects(ITEMEFFECT_NORMAL, battler, FALSE))
                effect++;
            gBattleStruct->turnEffectsTracker++;
            break;
        case ENDTURN_ITEMS2:  // item effects again
            if (ItemBattleEffects(ITEMEFFECT_NORMAL, battler, TRUE))
                effect++;
            gBattleStruct->turnEffectsTracker++;
            break;
        case ENDTURN_ORBS:
            if (IsBattlerAlive(battler) && ItemBattleEffects(ITEMEFFECT_ORBS, battler, FALSE))
                effect++;
            gBattleStruct->turnEffectsTracker++;
            break;
        case ENDTURN_LEECH_SEED:  // leech seed
            if ((gStatuses3[battler] & STATUS3_LEECHSEED)
             && IsBattlerAlive(gStatuses3[battler] & STATUS3_LEECHSEED_BATTLER)
             && IsBattlerAlive(battler))
            {
                MAGIC_GUARD_CHECK;

                gBattlerTarget = gStatuses3[battler] & STATUS3_LEECHSEED_BATTLER; // Notice gBattlerTarget is actually the HP receiver.
                gBattleMoveDamage = GetNonDynamaxMaxHP(battler) / 8;
                if (gBattleMoveDamage == 0)
                    gBattleMoveDamage = 1;
                gBattleScripting.animArg1 = gBattlerTarget;
                gBattleScripting.animArg2 = gBattlerAttacker;
                BattleScriptExecute(BattleScript_LeechSeedTurnDrain);
                effect++;
            }
            gBattleStruct->turnEffectsTracker++;
            break;
        case ENDTURN_POISON:  // poison
            if ((gBattleMons[battler].status1 & STATUS1_POISON)
                && IsBattlerAlive(battler))
            {
                MAGIC_GUARD_CHECK;

                if (ability == ABILITY_POISON_HEAL)
                {
                    if (!BATTLER_MAX_HP(battler) && !(gStatuses3[battler] & STATUS3_HEAL_BLOCK))
                    {
                        gBattleMoveDamage = GetNonDynamaxMaxHP(battler) / 8;
                        if (gBattleMoveDamage == 0)
                            gBattleMoveDamage = 1;
                        gBattleMoveDamage *= -1;
                        BattleScriptExecute(BattleScript_PoisonHealActivates);
                        effect++;
                    }
                }
                else
                {
                    gBattleMoveDamage = GetNonDynamaxMaxHP(battler) / 8;
                    if (gBattleMoveDamage == 0)
                        gBattleMoveDamage = 1;
                    BattleScriptExecute(BattleScript_PoisonTurnDmg);
                    effect++;
                }
            }
            gBattleStruct->turnEffectsTracker++;
            break;
        case ENDTURN_BAD_POISON:  // toxic poison
            if ((gBattleMons[battler].status1 & STATUS1_TOXIC_POISON)
                && IsBattlerAlive(battler))
            {
                MAGIC_GUARD_CHECK;

                if (ability == ABILITY_POISON_HEAL)
                {
                    if (!BATTLER_MAX_HP(battler) && !(gStatuses3[battler] & STATUS3_HEAL_BLOCK))
                    {
                        gBattleMoveDamage = GetNonDynamaxMaxHP(battler) / 8;
                        if (gBattleMoveDamage == 0)
                            gBattleMoveDamage = 1;
                        gBattleMoveDamage *= -1;
                        BattleScriptExecute(BattleScript_PoisonHealActivates);
                        effect++;
                    }
                }
                else
                {
                    gBattleMoveDamage = GetNonDynamaxMaxHP(battler) / 16;
                    if (gBattleMoveDamage == 0)
                        gBattleMoveDamage = 1;
                    if ((gBattleMons[battler].status1 & STATUS1_TOXIC_COUNTER) != STATUS1_TOXIC_TURN(15)) // not 16 turns
                        gBattleMons[battler].status1 += STATUS1_TOXIC_TURN(1);
                    gBattleMoveDamage *= (gBattleMons[battler].status1 & STATUS1_TOXIC_COUNTER) >> 8;
                    BattleScriptExecute(BattleScript_PoisonTurnDmg);
                    effect++;
                }
            }
            gBattleStruct->turnEffectsTracker++;
            break;
        case ENDTURN_BURN:  // burn
            if ((gBattleMons[battler].status1 & STATUS1_BURN)
                && IsBattlerAlive(battler))
            {
                MAGIC_GUARD_CHECK;
                gBattleMoveDamage = GetNonDynamaxMaxHP(battler) / (B_BURN_DAMAGE >= GEN_7 ? 16 : 8);
                if (ability == ABILITY_HEATPROOF)
                {
                    if (gBattleMoveDamage > (gBattleMoveDamage / 2) + 1) // Record ability if the burn takes less damage than it normally would.
                        RecordAbilityBattle(battler, ABILITY_HEATPROOF);
                    gBattleMoveDamage /= 2;
                }
                if (gBattleMoveDamage == 0)
                    gBattleMoveDamage = 1;
                BattleScriptExecute(BattleScript_BurnTurnDmg);
                effect++;
            }
            gBattleStruct->turnEffectsTracker++;
            break;
        case ENDTURN_FROSTBITE:  // burn
            if ((gBattleMons[battler].status1 & STATUS1_FROSTBITE)
                && IsBattlerAlive(battler))
            {
                MAGIC_GUARD_CHECK;
                gBattleMoveDamage = GetNonDynamaxMaxHP(battler) / (B_BURN_DAMAGE >= GEN_7 ? 16 : 8);
                if (gBattleMoveDamage == 0)
                    gBattleMoveDamage = 1;
                BattleScriptExecute(BattleScript_FrostbiteTurnDmg);
                effect++;
            }
            gBattleStruct->turnEffectsTracker++;
            break;
        case ENDTURN_NIGHTMARES:  // spooky nightmares
            if ((gBattleMons[battler].status2 & STATUS2_NIGHTMARE)
                && IsBattlerAlive(battler))
            {
                MAGIC_GUARD_CHECK;
                // R/S does not perform this sleep check, which causes the nightmare effect to
                // persist even after the affected Pokémon has been awakened by Shed Skin.
                if (gBattleMons[battler].status1 & STATUS1_SLEEP)
                {
                    gBattleMoveDamage = GetNonDynamaxMaxHP(battler) / 4;
                    if (gBattleMoveDamage == 0)
                        gBattleMoveDamage = 1;
                    BattleScriptExecute(BattleScript_NightmareTurnDmg);
                    effect++;
                }
                else
                {
                    gBattleMons[battler].status2 &= ~STATUS2_NIGHTMARE;
                }
            }
            gBattleStruct->turnEffectsTracker++;
            break;
        case ENDTURN_CURSE:  // curse
            if ((gBattleMons[battler].status2 & STATUS2_CURSED)
                && IsBattlerAlive(battler))
            {
                MAGIC_GUARD_CHECK;
                gBattleMoveDamage = GetNonDynamaxMaxHP(battler) / 4;
                if (gBattleMoveDamage == 0)
                    gBattleMoveDamage = 1;
                BattleScriptExecute(BattleScript_CurseTurnDmg);
                effect++;
            }
            gBattleStruct->turnEffectsTracker++;
            break;
        case ENDTURN_WRAP:  // wrap
            if ((gBattleMons[battler].status2 & STATUS2_WRAPPED) && IsBattlerAlive(battler))
            {
                if (--gDisableStructs[battler].wrapTurns != 0)  // damaged by wrap
                {
                    MAGIC_GUARD_CHECK;

                    gBattleScripting.animArg1 = gBattleStruct->wrappedMove[battler];
                    gBattleScripting.animArg2 = gBattleStruct->wrappedMove[battler] >> 8;
                    PREPARE_MOVE_BUFFER(gBattleTextBuff1, gBattleStruct->wrappedMove[battler]);
                    gBattlescriptCurrInstr = BattleScript_WrapTurnDmg;
                    if (GetBattlerHoldEffect(gBattleStruct->wrappedBy[battler], TRUE) == HOLD_EFFECT_BINDING_BAND)
                        gBattleMoveDamage = GetNonDynamaxMaxHP(battler) / (B_BINDING_DAMAGE >= GEN_6 ? 6 : 8);
                    else
                        gBattleMoveDamage = GetNonDynamaxMaxHP(battler) / (B_BINDING_DAMAGE >= GEN_6 ? 8 : 16);

                    if (gBattleMoveDamage == 0)
                        gBattleMoveDamage = 1;
                }
                else  // broke free
                {
                    gBattleMons[battler].status2 &= ~STATUS2_WRAPPED;
                    PREPARE_MOVE_BUFFER(gBattleTextBuff1, gBattleStruct->wrappedMove[battler]);
                    gBattlescriptCurrInstr = BattleScript_WrapEnds;
                }
                BattleScriptExecute(gBattlescriptCurrInstr);
                effect++;
            }
            gBattleStruct->turnEffectsTracker++;
            break;
        case ENDTURN_OCTOLOCK:
        {
            if (gDisableStructs[battler].octolock)
            {
                gBattlerTarget = battler;
                BattleScriptExecute(BattleScript_OctolockEndTurn);
                effect++;
            }
            gBattleStruct->turnEffectsTracker++;
        }
            break;
        case ENDTURN_UPROAR:  // uproar
            if (gBattleMons[battler].status2 & STATUS2_UPROAR)
            {
                for (gBattlerAttacker = 0; gBattlerAttacker < gBattlersCount; gBattlerAttacker++)
                {
                    if ((gBattleMons[gBattlerAttacker].status1 & STATUS1_SLEEP)
                     && GetBattlerAbility(gBattlerAttacker) != ABILITY_SOUNDPROOF)
                    {
                        gBattleMons[gBattlerAttacker].status1 &= ~STATUS1_SLEEP;
                        gBattleMons[gBattlerAttacker].status2 &= ~STATUS2_NIGHTMARE;
                        gBattleCommunication[MULTISTRING_CHOOSER] = 1;
                        BattleScriptExecute(BattleScript_MonWokeUpInUproar);
                        BtlController_EmitSetMonData(gBattlerAttacker, BUFFER_A, REQUEST_STATUS_BATTLE, 0, 4, &gBattleMons[gBattlerAttacker].status1);
                        MarkBattlerForControllerExec(gBattlerAttacker);
                        break;
                    }
                }
                if (gBattlerAttacker != gBattlersCount)
                {
                    effect = 2;  // a Pokémon was awaken
                    break;
                }
                else
                {
                    gBattlerAttacker = battler;
                    gBattleMons[battler].status2 -= STATUS2_UPROAR_TURN(1);  // uproar timer goes down
                    if (WasUnableToUseMove(battler))
                    {
                        CancelMultiTurnMoves(battler);
                        gBattleCommunication[MULTISTRING_CHOOSER] = B_MSG_UPROAR_ENDS;
                    }
                    else if (gBattleMons[battler].status2 & STATUS2_UPROAR)
                    {
                        gBattleCommunication[MULTISTRING_CHOOSER] = B_MSG_UPROAR_CONTINUES;
                        gBattleMons[battler].status2 |= STATUS2_MULTIPLETURNS;
                    }
                    else
                    {
                        gBattleCommunication[MULTISTRING_CHOOSER] = B_MSG_UPROAR_ENDS;
                        CancelMultiTurnMoves(battler);
                    }
                    BattleScriptExecute(BattleScript_PrintUproarOverTurns);
                    effect = 1;
                }
            }
            if (effect != 2)
                gBattleStruct->turnEffectsTracker++;
            break;
        case ENDTURN_THRASH:  // thrash
            // Don't decrement STATUS2_LOCK_CONFUSE if the target is held by Sky Drop
            if (gBattleMons[battler].status2 & STATUS2_LOCK_CONFUSE && !(gStatuses3[battler] & STATUS3_SKY_DROPPED))
            {
                gBattleMons[battler].status2 -= STATUS2_LOCK_CONFUSE_TURN(1);
                if (WasUnableToUseMove(battler))
                    CancelMultiTurnMoves(battler);
                else if (!(gBattleMons[battler].status2 & STATUS2_LOCK_CONFUSE)
                 && (gBattleMons[battler].status2 & STATUS2_MULTIPLETURNS))
                {
                    gBattleMons[battler].status2 &= ~STATUS2_MULTIPLETURNS;
                    if (!(gBattleMons[battler].status2 & STATUS2_CONFUSION))
                    {
                        gBattleScripting.moveEffect = MOVE_EFFECT_CONFUSION | MOVE_EFFECT_AFFECTS_USER;
                        SetMoveEffect(TRUE, FALSE);
                        if (gBattleMons[battler].status2 & STATUS2_CONFUSION)
                            BattleScriptExecute(BattleScript_ThrashConfuses);
                        effect++;
                    }
                }
            }
            gBattleStruct->turnEffectsTracker++;
            break;
        case ENDTURN_FLINCH:  // reset flinch
            gBattleMons[battler].status2 &= ~STATUS2_FLINCHED;
            gBattleStruct->turnEffectsTracker++;
            break;
        case ENDTURN_DISABLE:  // disable
            if (gDisableStructs[battler].disableTimer != 0)
            {
                for (i = 0; i < MAX_MON_MOVES; i++)
                {
                    if (gDisableStructs[battler].disabledMove == gBattleMons[battler].moves[i])
                        break;
                }
                if (i == MAX_MON_MOVES)  // Pokémon does not have the disabled move anymore
                {
                    gDisableStructs[battler].disabledMove = 0;
                    gDisableStructs[battler].disableTimer = 0;
                }
                else if (--gDisableStructs[battler].disableTimer == 0)  // disable ends
                {
                    gDisableStructs[battler].disabledMove = 0;
                    BattleScriptExecute(BattleScript_DisabledNoMore);
                    effect++;
                }
            }
            gBattleStruct->turnEffectsTracker++;
            break;
        case ENDTURN_ENCORE:  // encore
            if (gDisableStructs[battler].encoreTimer != 0)
            {
                if (gBattleMons[battler].moves[gDisableStructs[battler].encoredMovePos] != gDisableStructs[battler].encoredMove)  // Pokémon does not have the encored move anymore
                {
                    gDisableStructs[battler].encoredMove = 0;
                    gDisableStructs[battler].encoreTimer = 0;
                }
                else if (--gDisableStructs[battler].encoreTimer == 0
                 || gBattleMons[battler].pp[gDisableStructs[battler].encoredMovePos] == 0)
                {
                    gDisableStructs[battler].encoredMove = 0;
                    gDisableStructs[battler].encoreTimer = 0;
                    BattleScriptExecute(BattleScript_EncoredNoMore);
                    effect++;
                }
            }
            gBattleStruct->turnEffectsTracker++;
            break;
        case ENDTURN_LOCK_ON:  // lock-on decrement
            if (gStatuses3[battler] & STATUS3_ALWAYS_HITS)
                gStatuses3[battler] -= STATUS3_ALWAYS_HITS_TURN(1);
            gBattleStruct->turnEffectsTracker++;
            break;
        case ENDTURN_CHARGE:  // charge
            if (gDisableStructs[battler].chargeTimer && --gDisableStructs[battler].chargeTimer == 0)
                gStatuses3[battler] &= ~STATUS3_CHARGED_UP;
            gBattleStruct->turnEffectsTracker++;
            break;
        case ENDTURN_TAUNT:  // taunt
            if (gDisableStructs[battler].tauntTimer && --gDisableStructs[battler].tauntTimer == 0)
            {
                BattleScriptExecute(BattleScript_BufferEndTurn);
                PREPARE_MOVE_BUFFER(gBattleTextBuff1, MOVE_TAUNT);
                effect++;
            }
            gBattleStruct->turnEffectsTracker++;
            break;
        case ENDTURN_YAWN:  // yawn
            if (gStatuses3[battler] & STATUS3_YAWN)
            {
                u16 battlerAbility = GetBattlerAbility(battler);
                gStatuses3[battler] -= STATUS3_YAWN_TURN(1);
                if (!(gStatuses3[battler] & STATUS3_YAWN) && !(gBattleMons[battler].status1 & STATUS1_ANY)
                 && battlerAbility != ABILITY_VITAL_SPIRIT
                 && battlerAbility != ABILITY_INSOMNIA && !UproarWakeUpCheck(battler)
                 && !IsLeafGuardProtected(battler))
                {
                    CancelMultiTurnMoves(battler);
                    gEffectBattler = battler;
                    if (IsBattlerTerrainAffected(battler, STATUS_FIELD_ELECTRIC_TERRAIN))
                    {
                        gBattleCommunication[MULTISTRING_CHOOSER] = B_MSG_TERRAINPREVENTS_ELECTRIC;
                        BattleScriptExecute(BattleScript_TerrainPreventsEnd2);
                    }
                    else if (IsBattlerTerrainAffected(battler, STATUS_FIELD_MISTY_TERRAIN))
                    {
                        gBattleCommunication[MULTISTRING_CHOOSER] = B_MSG_TERRAINPREVENTS_MISTY;
                        BattleScriptExecute(BattleScript_TerrainPreventsEnd2);
                    }
                    else
                    {
                        if (B_SLEEP_TURNS >= GEN_5)
                            gBattleMons[battler].status1 |= ((Random() % 3) + 2);
                        else
                            gBattleMons[battler].status1 |= ((Random() % 4) + 3);

                        BtlController_EmitSetMonData(battler, BUFFER_A, REQUEST_STATUS_BATTLE, 0, 4, &gBattleMons[battler].status1);
                        MarkBattlerForControllerExec(battler);
                        BattleScriptExecute(BattleScript_YawnMakesAsleep);
                    }
                    effect++;
                }
            }
            gBattleStruct->turnEffectsTracker++;
            break;
        case ENDTURN_LASER_FOCUS:
            if (gStatuses3[battler] & STATUS3_LASER_FOCUS)
            {
                if (gDisableStructs[battler].laserFocusTimer == 0 || --gDisableStructs[battler].laserFocusTimer == 0)
                    gStatuses3[battler] &= ~STATUS3_LASER_FOCUS;
            }
            gBattleStruct->turnEffectsTracker++;
            break;
        case ENDTURN_EMBARGO:
            if (gStatuses3[battler] & STATUS3_EMBARGO)
            {
                if (gDisableStructs[battler].embargoTimer == 0 || --gDisableStructs[battler].embargoTimer == 0)
                {
                    gStatuses3[battler] &= ~STATUS3_EMBARGO;
                    BattleScriptExecute(BattleScript_EmbargoEndTurn);
                    effect++;
                }
            }
            gBattleStruct->turnEffectsTracker++;
            break;
        case ENDTURN_MAGNET_RISE:
            if (gStatuses3[battler] & STATUS3_MAGNET_RISE)
            {
                if (gDisableStructs[battler].magnetRiseTimer == 0 || --gDisableStructs[battler].magnetRiseTimer == 0)
                {
                    gStatuses3[battler] &= ~STATUS3_MAGNET_RISE;
                    BattleScriptExecute(BattleScript_BufferEndTurn);
                    PREPARE_STRING_BUFFER(gBattleTextBuff1, STRINGID_ELECTROMAGNETISM);
                    effect++;
                }
            }
            gBattleStruct->turnEffectsTracker++;
            break;
        case ENDTURN_TELEKINESIS:
            if (gStatuses3[battler] & STATUS3_TELEKINESIS)
            {
                if (gDisableStructs[battler].telekinesisTimer == 0 || --gDisableStructs[battler].telekinesisTimer == 0)
                {
                    gStatuses3[battler] &= ~STATUS3_TELEKINESIS;
                    BattleScriptExecute(BattleScript_TelekinesisEndTurn);
                    effect++;
                }
            }
            gBattleStruct->turnEffectsTracker++;
            break;
        case ENDTURN_HEALBLOCK:
            if (gStatuses3[battler] & STATUS3_HEAL_BLOCK)
            {
                if (gDisableStructs[battler].healBlockTimer == 0 || --gDisableStructs[battler].healBlockTimer == 0)
                {
                    gStatuses3[battler] &= ~STATUS3_HEAL_BLOCK;
                    BattleScriptExecute(BattleScript_BufferEndTurn);
                    PREPARE_MOVE_BUFFER(gBattleTextBuff1, MOVE_HEAL_BLOCK);
                    effect++;
                }
            }
            gBattleStruct->turnEffectsTracker++;
            break;
        case ENDTURN_ROOST: // Return flying type.
            if (gBattleResources->flags->flags[battler] & RESOURCE_FLAG_ROOST)
                gBattleResources->flags->flags[battler] &= ~RESOURCE_FLAG_ROOST;
            gBattleStruct->turnEffectsTracker++;
            break;
        case ENDTURN_ELECTRIFY:
            gStatuses4[battler] &= ~STATUS4_ELECTRIFIED;
            gBattleStruct->turnEffectsTracker++;
        case ENDTURN_POWDER:
            gBattleMons[battler].status2 &= ~STATUS2_POWDER;
            gBattleStruct->turnEffectsTracker++;
        case ENDTURN_THROAT_CHOP:
            if (gDisableStructs[battler].throatChopTimer && --gDisableStructs[battler].throatChopTimer == 0)
            {
                BattleScriptExecute(BattleScript_ThroatChopEndTurn);
                effect++;
            }
            gBattleStruct->turnEffectsTracker++;
            break;
        case ENDTURN_SLOW_START:
            if (gDisableStructs[battler].slowStartTimer
                && --gDisableStructs[battler].slowStartTimer == 0
                && ability == ABILITY_SLOW_START)
            {
                BattleScriptExecute(BattleScript_SlowStartEnds);
                effect++;
            }
            gBattleStruct->turnEffectsTracker++;
            break;
        case ENDTURN_CUD_CHEW:
            if (GetBattlerAbility(battler) == ABILITY_CUD_CHEW && !gDisableStructs[battler].cudChew && ItemId_GetPocket(GetUsedHeldItem(battler)) == POCKET_BERRIES)
                gDisableStructs[battler].cudChew = TRUE;
            gBattleStruct->turnEffectsTracker++;
            break;
        case ENDTURN_SALT_CURE:
            if (gStatuses4[battler] & STATUS4_SALT_CURE && IsBattlerAlive(battler))
            {
                gBattlerTarget = battler;
                if (IS_BATTLER_OF_TYPE(gBattlerTarget, TYPE_STEEL) || IS_BATTLER_OF_TYPE(gBattlerTarget, TYPE_WATER))
                    gBattleMoveDamage = gBattleMons[gBattlerTarget].maxHP / 4;
                else
                    gBattleMoveDamage = gBattleMons[gBattlerTarget].maxHP / 8;
                if (gBattleMoveDamage == 0)
                    gBattleMoveDamage = 1;
                PREPARE_MOVE_BUFFER(gBattleTextBuff1, MOVE_SALT_CURE);
                BattleScriptExecute(BattleScript_SaltCureExtraDamage);
                effect++;
            }
            gBattleStruct->turnEffectsTracker++;
            break;
        case ENDTURN_SYRUP_BOMB:
            if ((gStatuses4[battler] & STATUS4_SYRUP_BOMB) && (IsBattlerAlive(battler)))
            {
                if (gDisableStructs[battler].syrupBombTimer > 0 && --gDisableStructs[battler].syrupBombTimer == 0)
                    gStatuses4[battler] &= ~STATUS4_SYRUP_BOMB;
                gBattlerTarget = battler;
                PREPARE_MOVE_BUFFER(gBattleTextBuff1, MOVE_SYRUP_BOMB);
                gBattlescriptCurrInstr = BattleScript_SyrupBombEndTurn;
                BattleScriptExecute(gBattlescriptCurrInstr);
                effect++;
            }
            gBattleStruct->turnEffectsTracker++;
            break;
        case ENDTURN_TORMENT:
            if (gDisableStructs[battler].tormentTimer != PERMANENT_TORMENT
                && --gDisableStructs[battler].tormentTimer == 0)
            {
                gBattleMons[battler].status2 &= ~STATUS2_TORMENT;
                BattleScriptExecute(BattleScript_TormentEnds);
                effect++;
            }
            gBattleStruct->turnEffectsTracker++;
            break;
        case ENDTURN_DYNAMAX:
            if (IsDynamaxed(battler)
                && --gBattleStruct->dynamax.dynamaxTurns[battler] == 0)
            {
                gBattleScripting.battler = battler;
	            UndoDynamax(battler);
                BattleScriptExecute(BattleScript_DynamaxEnds);
                effect++;
            }
            gBattleStruct->turnEffectsTracker++;
            break;
        case ENDTURN_SEA_OF_FIRE_DAMAGE:
            if (IsBattlerAlive(battler) && gSideStatuses[GetBattlerSide(battler)] & SIDE_STATUS_SEA_OF_FIRE)
            {
                gBattleMoveDamage = gBattleMons[battler].maxHP / 8;
                BtlController_EmitStatusAnimation(battler, BUFFER_A, FALSE, STATUS1_BURN);
                MarkBattlerForControllerExec(battler);
                BattleScriptExecute(BattleScript_HurtByTheSeaOfFire);
                effect++;
            }
            gBattleStruct->turnEffectsTracker++;
            break;
        case ENDTURN_BATTLER_COUNT:  // done
            gBattleStruct->turnEffectsTracker = 0;
            gBattleStruct->turnEffectsBattlerId++;
            break;
        }

        if (effect != 0)
            return effect;

    }
    gHitMarker &= ~(HITMARKER_GRUDGE | HITMARKER_IGNORE_BIDE);
    return 0;
}

bool32 HandleWishPerishSongOnTurnEnd(void)
{
    u32 battler;

    gHitMarker |= (HITMARKER_GRUDGE | HITMARKER_IGNORE_BIDE);
    switch (gBattleStruct->wishPerishSongState)
    {
    case 0:
        while (gBattleStruct->wishPerishSongBattlerId < gBattlersCount)
        {
            battler = gBattleStruct->wishPerishSongBattlerId;

            gBattleStruct->wishPerishSongBattlerId++;

            if (gWishFutureKnock.futureSightCounter[battler] != 0
             && --gWishFutureKnock.futureSightCounter[battler] == 0
             && !(gAbsentBattlerFlags & gBitTable[battler]))
            {
                struct Pokemon *party;

                if (gWishFutureKnock.futureSightCounter[battler] == 0
                 && gWishFutureKnock.futureSightCounter[BATTLE_PARTNER(battler)] == 0)
                {
                    gSideStatuses[GetBattlerSide(battler)] &= ~SIDE_STATUS_FUTUREATTACK;
                }

                if (!IsBattlerAlive(battler))
                    continue;

                if (gWishFutureKnock.futureSightMove[battler] == MOVE_FUTURE_SIGHT)
                    gBattleCommunication[MULTISTRING_CHOOSER] = B_MSG_FUTURE_SIGHT;
                else
                    gBattleCommunication[MULTISTRING_CHOOSER] = B_MSG_DOOM_DESIRE;

                PREPARE_MOVE_BUFFER(gBattleTextBuff1, gWishFutureKnock.futureSightMove[battler]);

                gBattlerTarget = battler;
                gBattlerAttacker = gWishFutureKnock.futureSightBattlerIndex[battler];
                gSpecialStatuses[gBattlerTarget].shellBellDmg = IGNORE_SHELL_BELL;
                gCurrentMove = gWishFutureKnock.futureSightMove[battler];

                party = GetSideParty(GetBattlerSide(gBattlerAttacker));
                if (&party[gWishFutureKnock.futureSightPartyIndex[gBattlerTarget]] == &party[gBattlerPartyIndexes[gBattlerAttacker]])
                    SetTypeBeforeUsingMove(gCurrentMove, gBattlerAttacker);

                BattleScriptExecute(BattleScript_MonTookFutureAttack);

                return TRUE;
            }
        }
        gBattleStruct->wishPerishSongState = 1;
        gBattleStruct->wishPerishSongBattlerId = 0;
        // fall through
    case 1:
        while (gBattleStruct->wishPerishSongBattlerId < gBattlersCount)
        {
            battler = gBattlerAttacker = gBattlerByTurnOrder[gBattleStruct->wishPerishSongBattlerId];
            if (gAbsentBattlerFlags & gBitTable[battler])
            {
                gBattleStruct->wishPerishSongBattlerId++;
                continue;
            }
            gBattleStruct->wishPerishSongBattlerId++;
            if (gStatuses3[battler] & STATUS3_PERISH_SONG)
            {
                PREPARE_BYTE_NUMBER_BUFFER(gBattleTextBuff1, 1, gDisableStructs[battler].perishSongTimer);
                if (gDisableStructs[battler].perishSongTimer == 0)
                {
                    gStatuses3[battler] &= ~STATUS3_PERISH_SONG;
                    gBattleMoveDamage = gBattleMons[battler].hp;
                    gBattlescriptCurrInstr = BattleScript_PerishSongTakesLife;
                }
                else
                {
                    gDisableStructs[battler].perishSongTimer--;
                    gBattlescriptCurrInstr = BattleScript_PerishSongCountGoesDown;
                }
                BattleScriptExecute(gBattlescriptCurrInstr);
                return TRUE;
            }
        }
        gBattleStruct->wishPerishSongState = 2;
        gBattleStruct->wishPerishSongBattlerId = 0;
        // fall through
    case 2:
        if ((gBattleTypeFlags & BATTLE_TYPE_ARENA)
         && gBattleStruct->arenaTurnCounter == 2
         && IsBattlerAlive(B_POSITION_PLAYER_LEFT) && IsBattlerAlive(B_POSITION_OPPONENT_LEFT))
        {
            s32 i;

            for (i = 0; i < 2; i++)
                CancelMultiTurnMoves(i);

            gBattlescriptCurrInstr = BattleScript_ArenaDoJudgment;
            BattleScriptExecute(BattleScript_ArenaDoJudgment);
            gBattleStruct->wishPerishSongState++;
            return TRUE;
        }
        break;
    }

    gHitMarker &= ~(HITMARKER_GRUDGE | HITMARKER_IGNORE_BIDE);

    return FALSE;
}

#define FAINTED_ACTIONS_MAX_CASE 7

bool32 HandleFaintedMonActions(void)
{
    if (gBattleTypeFlags & BATTLE_TYPE_SAFARI)
        return FALSE;
    do
    {
        s32 i;
        switch (gBattleStruct->faintedActionsState)
        {
        case 0:
            gBattleStruct->faintedActionsBattlerId = 0;
            gBattleStruct->faintedActionsState++;
            for (i = 0; i < gBattlersCount; i++)
            {
                if (gAbsentBattlerFlags & gBitTable[i] && !HasNoMonsToSwitch(i, PARTY_SIZE, PARTY_SIZE))
                    gAbsentBattlerFlags &= ~(gBitTable[i]);
            }
            // fall through
        case 1:
            do
            {
                gBattlerFainted = gBattlerTarget = gBattleStruct->faintedActionsBattlerId;
                if (gBattleMons[gBattleStruct->faintedActionsBattlerId].hp == 0
                 && !(gBattleStruct->givenExpMons & gBitTable[gBattlerPartyIndexes[gBattleStruct->faintedActionsBattlerId]])
                 && !(gAbsentBattlerFlags & gBitTable[gBattleStruct->faintedActionsBattlerId]))
                {
                    BattleScriptExecute(BattleScript_GiveExp);
                    gBattleStruct->faintedActionsState = 2;
                    return TRUE;
                }
            } while (++gBattleStruct->faintedActionsBattlerId != gBattlersCount);
            gBattleStruct->faintedActionsState = 3;
            break;
        case 2:
            OpponentSwitchInResetSentPokesToOpponentValue(gBattlerFainted);
            if (++gBattleStruct->faintedActionsBattlerId == gBattlersCount)
                gBattleStruct->faintedActionsState = 3;
            else
                gBattleStruct->faintedActionsState = 1;
            // Don't switch mons until all pokemon performed their actions or the battle's over.
            if (B_FAINT_SWITCH_IN >= GEN_4
                && gBattleOutcome == 0
                && !NoAliveMonsForEitherParty()
                && gCurrentTurnActionNumber != gBattlersCount)
            {
                gAbsentBattlerFlags |= gBitTable[gBattlerFainted];
                if (gBattleStruct->faintedActionsState != 1)
                    return FALSE;
            }
            break;
        case 3:
            // Don't switch mons until all pokemon performed their actions or the battle's over.
            if (B_FAINT_SWITCH_IN >= GEN_4
                && gBattleOutcome == 0
                && !NoAliveMonsForEitherParty()
                && gCurrentTurnActionNumber != gBattlersCount)
            {
                return FALSE;
            }
            gBattleStruct->faintedActionsBattlerId = 0;
            gBattleStruct->faintedActionsState++;
            // fall through
        case 4:
            do
            {
                gBattlerFainted = gBattlerTarget = gBattleStruct->faintedActionsBattlerId;
                if (gBattleMons[gBattleStruct->faintedActionsBattlerId].hp == 0
                 && !(gAbsentBattlerFlags & gBitTable[gBattleStruct->faintedActionsBattlerId]))
                {
                    BattleScriptExecute(BattleScript_HandleFaintedMon);
                    gBattleStruct->faintedActionsState = 5;
                    return TRUE;
                }
            } while (++gBattleStruct->faintedActionsBattlerId != gBattlersCount);
            gBattleStruct->faintedActionsState = 6;
            break;
        case 5:
            if (++gBattleStruct->faintedActionsBattlerId == gBattlersCount)
                gBattleStruct->faintedActionsState = 6;
            else
                gBattleStruct->faintedActionsState = 4;
            break;
        case 6:
            if (ItemBattleEffects(ITEMEFFECT_NORMAL, 0, TRUE))
                return TRUE;
            gBattleStruct->faintedActionsState++;
            break;
        case FAINTED_ACTIONS_MAX_CASE:
            break;
        }
    } while (gBattleStruct->faintedActionsState != FAINTED_ACTIONS_MAX_CASE);
    return FALSE;
}

void TryClearRageAndFuryCutter(void)
{
    s32 i;
    for (i = 0; i < gBattlersCount; i++)
    {
        if ((gBattleMons[i].status2 & STATUS2_RAGE) && gChosenMoveByBattler[i] != MOVE_RAGE)
            gBattleMons[i].status2 &= ~STATUS2_RAGE;
        if (gDisableStructs[i].furyCutterCounter != 0 && gChosenMoveByBattler[i] != MOVE_FURY_CUTTER)
            gDisableStructs[i].furyCutterCounter = 0;
    }
}

void SetAtkCancellerForCalledMove(void)
{
    gBattleStruct->atkCancellerTracker = CANCELLER_HEAL_BLOCKED;
    gBattleStruct->isAtkCancelerForCalledMove = TRUE;
}

u8 AtkCanceller_UnableToUseMove(u32 moveType)
{
    u8 effect = 0;
    do
    {
        switch (gBattleStruct->atkCancellerTracker)
        {
        case CANCELLER_FLAGS: // flags clear
            gBattleMons[gBattlerAttacker].status2 &= ~STATUS2_DESTINY_BOND;
            gStatuses3[gBattlerAttacker] &= ~STATUS3_GRUDGE;
            gStatuses4[gBattlerAttacker] &= ~ STATUS4_GLAIVE_RUSH;
            gBattleStruct->atkCancellerTracker++;
            break;
        case CANCELLER_SKY_DROP:
            // If Pokemon is being held in Sky Drop
            if (gStatuses3[gBattlerAttacker] & STATUS3_SKY_DROPPED)
            {
                gBattlescriptCurrInstr = BattleScript_MoveEnd;
                gHitMarker |= HITMARKER_UNABLE_TO_USE_MOVE;
                effect = 1;
            }
            gBattleStruct->atkCancellerTracker++;
            break;
        case CANCELLER_ASLEEP: // check being asleep
            if (gBattleMons[gBattlerAttacker].status1 & STATUS1_SLEEP)
            {
                if (UproarWakeUpCheck(gBattlerAttacker))
                {
                    gBattleMons[gBattlerAttacker].status1 &= ~STATUS1_SLEEP;
                    gBattleMons[gBattlerAttacker].status2 &= ~STATUS2_NIGHTMARE;
                    BattleScriptPushCursor();
                    gBattleCommunication[MULTISTRING_CHOOSER] = B_MSG_WOKE_UP_UPROAR;
                    gBattlescriptCurrInstr = BattleScript_MoveUsedWokeUp;
                    effect = 2;
                }
                else
                {
                    u8 toSub;
                    if (GetBattlerAbility(gBattlerAttacker) == ABILITY_EARLY_BIRD)
                        toSub = 2;
                    else
                        toSub = 1;
                    if ((gBattleMons[gBattlerAttacker].status1 & STATUS1_SLEEP) < toSub)
                        gBattleMons[gBattlerAttacker].status1 &= ~STATUS1_SLEEP;
                    else
                        gBattleMons[gBattlerAttacker].status1 -= toSub;
                    if (gBattleMons[gBattlerAttacker].status1 & STATUS1_SLEEP)
                    {
                        if (gChosenMove != MOVE_SNORE && gChosenMove != MOVE_SLEEP_TALK)
                        {
                            gBattlescriptCurrInstr = BattleScript_MoveUsedIsAsleep;
                            gHitMarker |= HITMARKER_UNABLE_TO_USE_MOVE;
                            effect = 2;
                        }
                    }
                    else
                    {
                        gBattleMons[gBattlerAttacker].status2 &= ~STATUS2_NIGHTMARE;
                        BattleScriptPushCursor();
                        gBattleCommunication[MULTISTRING_CHOOSER] = B_MSG_WOKE_UP;
                        gBattlescriptCurrInstr = BattleScript_MoveUsedWokeUp;
                        effect = 2;
                    }
                }
            }
            gBattleStruct->atkCancellerTracker++;
            break;
        case CANCELLER_FROZEN: // check being frozen
            if (gBattleMons[gBattlerAttacker].status1 & STATUS1_FREEZE && !(gMovesInfo[gCurrentMove].thawsUser))
            {
                if (!RandomPercentage(RNG_FROZEN, 20))
                {
                    gBattlescriptCurrInstr = BattleScript_MoveUsedIsFrozen;
                    gHitMarker |= HITMARKER_NO_ATTACKSTRING;
                }
                else // unfreeze
                {
                    gBattleMons[gBattlerAttacker].status1 &= ~STATUS1_FREEZE;
                    BattleScriptPushCursor();
                    gBattlescriptCurrInstr = BattleScript_MoveUsedUnfroze;
                    gBattleCommunication[MULTISTRING_CHOOSER] = B_MSG_DEFROSTED;
                }
                effect = 2;
            }
            gBattleStruct->atkCancellerTracker++;
            break;
        case CANCELLER_TRUANT: // truant
            if (GetBattlerAbility(gBattlerAttacker) == ABILITY_TRUANT && gDisableStructs[gBattlerAttacker].truantCounter)
            {
                CancelMultiTurnMoves(gBattlerAttacker);
                gHitMarker |= HITMARKER_UNABLE_TO_USE_MOVE;
                gBattleCommunication[MULTISTRING_CHOOSER] = B_MSG_LOAFING;
                gBattlerAbility = gBattlerAttacker;
                gBattlescriptCurrInstr = BattleScript_TruantLoafingAround;
                gMoveResultFlags |= MOVE_RESULT_MISSED;
                effect = 1;
            }
            gBattleStruct->atkCancellerTracker++;
            break;
        case CANCELLER_RECHARGE: // recharge
            if (gBattleMons[gBattlerAttacker].status2 & STATUS2_RECHARGE)
            {
                gBattleMons[gBattlerAttacker].status2 &= ~STATUS2_RECHARGE;
                gDisableStructs[gBattlerAttacker].rechargeTimer = 0;
                CancelMultiTurnMoves(gBattlerAttacker);
                gBattlescriptCurrInstr = BattleScript_MoveUsedMustRecharge;
                gHitMarker |= HITMARKER_UNABLE_TO_USE_MOVE;
                effect = 1;
            }
            gBattleStruct->atkCancellerTracker++;
            break;
        case CANCELLER_FLINCH: // flinch
            if (gBattleMons[gBattlerAttacker].status2 & STATUS2_FLINCHED)
            {
                gProtectStructs[gBattlerAttacker].flinchImmobility = TRUE;
                CancelMultiTurnMoves(gBattlerAttacker);
                gBattlescriptCurrInstr = BattleScript_MoveUsedFlinched;
                gHitMarker |= HITMARKER_UNABLE_TO_USE_MOVE;
                effect = 1;
            }
            gBattleStruct->atkCancellerTracker++;
            break;
        case CANCELLER_DISABLED: // disabled move
            if (gBattleStruct->zmove.toBeUsed[gBattlerAttacker] == MOVE_NONE && gDisableStructs[gBattlerAttacker].disabledMove == gCurrentMove && gDisableStructs[gBattlerAttacker].disabledMove != MOVE_NONE)
            {
                gProtectStructs[gBattlerAttacker].usedDisabledMove = TRUE;
                gBattleScripting.battler = gBattlerAttacker;
                CancelMultiTurnMoves(gBattlerAttacker);
                gBattlescriptCurrInstr = BattleScript_MoveUsedIsDisabled;
                gHitMarker |= HITMARKER_UNABLE_TO_USE_MOVE;
                effect = 1;
            }
            gBattleStruct->atkCancellerTracker++;
            break;
        case CANCELLER_HEAL_BLOCKED:
            if (gBattleStruct->zmove.toBeUsed[gBattlerAttacker] == MOVE_NONE && gStatuses3[gBattlerAttacker] & STATUS3_HEAL_BLOCK && IsHealBlockPreventingMove(gBattlerAttacker, gCurrentMove))
            {
                gProtectStructs[gBattlerAttacker].usedHealBlockedMove = TRUE;
                gBattleScripting.battler = gBattlerAttacker;
                CancelMultiTurnMoves(gBattlerAttacker);
                gBattlescriptCurrInstr = BattleScript_MoveUsedHealBlockPrevents;
                gHitMarker |= HITMARKER_UNABLE_TO_USE_MOVE;
                effect = 1;
            }
            gBattleStruct->atkCancellerTracker++;
            break;
        case CANCELLER_GRAVITY:
            if (gFieldStatuses & STATUS_FIELD_GRAVITY && IsGravityPreventingMove(gCurrentMove))
            {
                gProtectStructs[gBattlerAttacker].usedGravityPreventedMove = TRUE;
                gBattleScripting.battler = gBattlerAttacker;
                CancelMultiTurnMoves(gBattlerAttacker);
                gBattlescriptCurrInstr = BattleScript_MoveUsedGravityPrevents;
                gHitMarker |= HITMARKER_UNABLE_TO_USE_MOVE;
                effect = 1;
            }
            gBattleStruct->atkCancellerTracker++;
            break;
        case CANCELLER_TAUNTED: // taunt
            if (gBattleStruct->zmove.toBeUsed[gBattlerAttacker] == MOVE_NONE && gDisableStructs[gBattlerAttacker].tauntTimer && IS_MOVE_STATUS(gCurrentMove))
            {
                gProtectStructs[gBattlerAttacker].usedTauntedMove = TRUE;
                CancelMultiTurnMoves(gBattlerAttacker);
                gBattlescriptCurrInstr = BattleScript_MoveUsedIsTaunted;
                gHitMarker |= HITMARKER_UNABLE_TO_USE_MOVE;
                effect = 1;
            }
            gBattleStruct->atkCancellerTracker++;
            break;
        case CANCELLER_IMPRISONED: // imprisoned
            if (gBattleStruct->zmove.toBeUsed[gBattlerAttacker] == MOVE_NONE && GetImprisonedMovesCount(gBattlerAttacker, gCurrentMove))
            {
                gProtectStructs[gBattlerAttacker].usedImprisonedMove = TRUE;
                CancelMultiTurnMoves(gBattlerAttacker);
                gBattlescriptCurrInstr = BattleScript_MoveUsedIsImprisoned;
                gHitMarker |= HITMARKER_UNABLE_TO_USE_MOVE;
                effect = 1;
            }
            gBattleStruct->atkCancellerTracker++;
            break;
        case CANCELLER_CONFUSED: // confusion
            if (!gBattleStruct->isAtkCancelerForCalledMove && gBattleMons[gBattlerAttacker].status2 & STATUS2_CONFUSION)
            {
                if (!(gStatuses4[gBattlerAttacker] & STATUS4_INFINITE_CONFUSION))
                    gBattleMons[gBattlerAttacker].status2 -= STATUS2_CONFUSION_TURN(1);
                if (gBattleMons[gBattlerAttacker].status2 & STATUS2_CONFUSION)
                {
                     // confusion dmg
                    if (RandomWeighted(RNG_CONFUSION, (B_CONFUSION_SELF_DMG_CHANCE >= GEN_7 ? 2 : 1), 1))
                    {
                        gBattleCommunication[MULTISTRING_CHOOSER] = TRUE;
                        gBattlerTarget = gBattlerAttacker;
                        gBattleMoveDamage = CalculateMoveDamage(MOVE_NONE, gBattlerAttacker, gBattlerAttacker, TYPE_MYSTERY, 40, FALSE, FALSE, TRUE);
                        gProtectStructs[gBattlerAttacker].confusionSelfDmg = TRUE;
                        gHitMarker |= HITMARKER_UNABLE_TO_USE_MOVE;
                    }
                    else
                    {
                        gBattleCommunication[MULTISTRING_CHOOSER] = FALSE;
                        BattleScriptPushCursor();
                    }
                    gBattlescriptCurrInstr = BattleScript_MoveUsedIsConfused;
                }
                else // snapped out of confusion
                {
                    BattleScriptPushCursor();
                    gBattlescriptCurrInstr = BattleScript_MoveUsedIsConfusedNoMore;
                }
                effect = 1;
            }
            gBattleStruct->atkCancellerTracker++;
            break;
        case CANCELLER_PARALYSED: // paralysis
            if (!gBattleStruct->isAtkCancelerForCalledMove && (gBattleMons[gBattlerAttacker].status1 & STATUS1_PARALYSIS) && !RandomPercentage(RNG_PARALYSIS, 75))
            {
                gProtectStructs[gBattlerAttacker].prlzImmobility = TRUE;
                // This is removed in FRLG and Emerald for some reason
                //CancelMultiTurnMoves(gBattlerAttacker);
                gBattlescriptCurrInstr = BattleScript_MoveUsedIsParalyzed;
                gHitMarker |= HITMARKER_UNABLE_TO_USE_MOVE;
                effect = 1;
            }
            gBattleStruct->atkCancellerTracker++;
            break;
        case CANCELLER_IN_LOVE: // infatuation
            if (!gBattleStruct->isAtkCancelerForCalledMove && gBattleMons[gBattlerAttacker].status2 & STATUS2_INFATUATION)
            {
                gBattleScripting.battler = CountTrailingZeroBits((gBattleMons[gBattlerAttacker].status2 & STATUS2_INFATUATION) >> 0x10);
                if (!RandomPercentage(RNG_INFATUATION, 50))
                {
                    BattleScriptPushCursor();
                }
                else
                {
                    BattleScriptPush(BattleScript_MoveUsedIsInLoveCantAttack);
                    gHitMarker |= HITMARKER_UNABLE_TO_USE_MOVE;
                    gProtectStructs[gBattlerAttacker].loveImmobility = TRUE;
                    CancelMultiTurnMoves(gBattlerAttacker);
                }
                gBattlescriptCurrInstr = BattleScript_MoveUsedIsInLove;
                effect = 1;
            }
            gBattleStruct->atkCancellerTracker++;
            break;
        case CANCELLER_BIDE: // bide
            if (gBattleMons[gBattlerAttacker].status2 & STATUS2_BIDE)
            {
                gBattleMons[gBattlerAttacker].status2 -= STATUS2_BIDE_TURN(1);
                if (gBattleMons[gBattlerAttacker].status2 & STATUS2_BIDE)
                {
                    gBattlescriptCurrInstr = BattleScript_BideStoringEnergy;
                }
                else
                {
                    // This is removed in FRLG and Emerald for some reason
                    //gBattleMons[gBattlerAttacker].status2 &= ~STATUS2_MULTIPLETURNS;
                    if (gBideDmg[gBattlerAttacker])
                    {
                        gCurrentMove = MOVE_BIDE;
                        gBattleScripting.bideDmg = gBideDmg[gBattlerAttacker] * 2;
                        gBattlerTarget = gBideTarget[gBattlerAttacker];
                        if (gAbsentBattlerFlags & gBitTable[gBattlerTarget])
                            gBattlerTarget = GetMoveTarget(MOVE_BIDE, MOVE_TARGET_SELECTED + 1);
                        gBattlescriptCurrInstr = BattleScript_BideAttack;
                    }
                    else
                    {
                        gBattlescriptCurrInstr = BattleScript_BideNoEnergyToAttack;
                    }
                }
                effect = 1;
            }
            gBattleStruct->atkCancellerTracker++;
            break;
        case CANCELLER_THAW: // move thawing
            if (gBattleMons[gBattlerAttacker].status1 & STATUS1_FREEZE)
            {
                if (!(MoveHasAdditionalEffectSelfArg(gCurrentMove, MOVE_EFFECT_REMOVE_ARG_TYPE, TYPE_FIRE) && !IS_BATTLER_OF_TYPE(gBattlerAttacker, TYPE_FIRE)))
                {
                    gBattleMons[gBattlerAttacker].status1 &= ~STATUS1_FREEZE;
                    BattleScriptPushCursor();
                    gBattlescriptCurrInstr = BattleScript_MoveUsedUnfroze;
                    gBattleCommunication[MULTISTRING_CHOOSER] = B_MSG_DEFROSTED_BY_MOVE;
                }
                effect = 2;
            }
            if (gBattleMons[gBattlerAttacker].status1 & STATUS1_FROSTBITE && gMovesInfo[gCurrentMove].thawsUser)
            {
                if (!(MoveHasAdditionalEffectSelfArg(gCurrentMove, MOVE_EFFECT_REMOVE_ARG_TYPE, TYPE_FIRE) && !IS_BATTLER_OF_TYPE(gBattlerAttacker, TYPE_FIRE)))
                {
                    gBattleMons[gBattlerAttacker].status1 &= ~STATUS1_FROSTBITE;
                    BattleScriptPushCursor();
                    gBattlescriptCurrInstr = BattleScript_MoveUsedUnfrostbite;
                    gBattleCommunication[MULTISTRING_CHOOSER] = B_MSG_FROSTBITE_HEALED_BY_MOVE;
                }
                effect = 2;
            }
            gBattleStruct->atkCancellerTracker++;
            break;
        case CANCELLER_POWDER_MOVE:
            if ((gMovesInfo[gCurrentMove].powderMove) && (gBattlerAttacker != gBattlerTarget))
            {
                if (B_POWDER_GRASS >= GEN_6
                    && (IS_BATTLER_OF_TYPE(gBattlerTarget, TYPE_GRASS) || GetBattlerAbility(gBattlerTarget) == ABILITY_OVERCOAT))
                {
                    gBattlerAbility = gBattlerTarget;
                    effect = 1;
                }
                else if (GetBattlerHoldEffect(gBattlerTarget, TRUE) == HOLD_EFFECT_SAFETY_GOGGLES)
                {
                    RecordItemEffectBattle(gBattlerTarget, HOLD_EFFECT_SAFETY_GOGGLES);
                    gLastUsedItem = gBattleMons[gBattlerTarget].item;
                    effect = 1;
                }

                if (effect != 0)
                    gBattlescriptCurrInstr = BattleScript_PowderMoveNoEffect;
            }
            gBattleStruct->atkCancellerTracker++;
            break;
        case CANCELLER_POWDER_STATUS:
            if (gBattleMons[gBattlerAttacker].status2 & STATUS2_POWDER)
            {
                if (moveType == TYPE_FIRE)
                {
                    gProtectStructs[gBattlerAttacker].powderSelfDmg = TRUE;
                    gBattleMoveDamage = GetNonDynamaxMaxHP(gBattlerAttacker) / 4;
                    gBattlescriptCurrInstr = BattleScript_MoveUsedPowder;
                    effect = 1;
                }
            }
            gBattleStruct->atkCancellerTracker++;
            break;
        case CANCELLER_THROAT_CHOP:
            if (gBattleStruct->zmove.toBeUsed[gBattlerAttacker] == MOVE_NONE && gDisableStructs[gBattlerAttacker].throatChopTimer && gMovesInfo[gCurrentMove].soundMove)
            {
                gProtectStructs[gBattlerAttacker].usedThroatChopPreventedMove = TRUE;
                CancelMultiTurnMoves(gBattlerAttacker);
                gBattlescriptCurrInstr = BattleScript_MoveUsedIsThroatChopPrevented;
                gHitMarker |= HITMARKER_UNABLE_TO_USE_MOVE;
                effect = 1;
            }
            gBattleStruct->atkCancellerTracker++;
            break;
        case CANCELLER_Z_MOVES:
            if (gBattleStruct->zmove.toBeUsed[gBattlerAttacker] != MOVE_NONE)
            {
                // For Z-Mirror Move, so it doesn't play the animation twice.
                bool32 alreadyUsed = (gBattleStruct->zmove.used[gBattlerAttacker] == TRUE);

                //attacker has a queued z move
                gBattleStruct->zmove.active = TRUE;
                gBattleStruct->zmove.activeCategory = gBattleStruct->zmove.categories[gBattlerAttacker];
                RecordItemEffectBattle(gBattlerAttacker, HOLD_EFFECT_Z_CRYSTAL);
                gBattleStruct->zmove.used[gBattlerAttacker] = TRUE;
                if ((gBattleTypeFlags & BATTLE_TYPE_DOUBLE) && IsPartnerMonFromSameTrainer(gBattlerAttacker))
                    gBattleStruct->zmove.used[BATTLE_PARTNER(gBattlerAttacker)] = TRUE; //if 1v1 double, set partner used flag as well

                gBattleScripting.battler = gBattlerAttacker;
                if (gBattleStruct->zmove.activeCategory == DAMAGE_CATEGORY_STATUS)
                {
                    gBattleStruct->zmove.effect = gMovesInfo[gBattleStruct->zmove.baseMoves[gBattlerAttacker]].zMove.effect;
                    if (!alreadyUsed)
                    {
                        BattleScriptPushCursor();
                        gBattlescriptCurrInstr = BattleScript_ZMoveActivateStatus;
                    }
                }
                else
                {
                    if (!alreadyUsed)
                    {
                        BattleScriptPushCursor();
                        gBattlescriptCurrInstr = BattleScript_ZMoveActivateDamaging;
                    }
                }
                effect = 1;
            }
            gBattleStruct->atkCancellerTracker++;
            break;
        case CANCELLER_EXPLODING_DAMP:
        {
            u32 dampBattler = IsAbilityOnField(ABILITY_DAMP);
            if (dampBattler && (gMovesInfo[gCurrentMove].effect == EFFECT_EXPLOSION
                             || gMovesInfo[gCurrentMove].effect == EFFECT_MIND_BLOWN))
            {
                gBattleScripting.battler = dampBattler - 1;
                gBattlescriptCurrInstr = BattleScript_DampStopsExplosion;
                gHitMarker |= HITMARKER_UNABLE_TO_USE_MOVE;
                effect = 1;
            }
            gBattleStruct->atkCancellerTracker++;
            break;
        }
        case CANCELLER_MULTIHIT_MOVES:
            if (gMovesInfo[gCurrentMove].effect == EFFECT_MULTI_HIT)
            {
                u32 ability = GetBattlerAbility(gBattlerAttacker);

                if (ability == ABILITY_SKILL_LINK)
                {
                    gMultiHitCounter = 5;
                }
                else if (ability == ABILITY_BATTLE_BOND
                && gCurrentMove == MOVE_WATER_SHURIKEN
                && gBattleMons[gBattlerAttacker].species == SPECIES_GRENINJA_ASH)
                {
                    gMultiHitCounter = 3;
                }
                else
                {
                    SetRandomMultiHitCounter();
                }

                PREPARE_BYTE_NUMBER_BUFFER(gBattleScripting.multihitString, 1, 0)
            }
            else if (gMovesInfo[gCurrentMove].strikeCount > 1)
            {
                if (gMovesInfo[gCurrentMove].effect == EFFECT_POPULATION_BOMB && GetBattlerHoldEffect(gBattlerAttacker, TRUE) == HOLD_EFFECT_LOADED_DICE)
                {
                    gMultiHitCounter = RandomUniform(RNG_LOADED_DICE, 4, 10);
                }
                else
                {
                    gMultiHitCounter = gMovesInfo[gCurrentMove].strikeCount;
                    PREPARE_BYTE_NUMBER_BUFFER(gBattleScripting.multihitString, 3, 0)

                    if (gMovesInfo[gCurrentMove].effect == EFFECT_DRAGON_DARTS
                     && CanTargetPartner(gBattlerAttacker, gBattlerTarget)
                     && TargetFullyImmuneToCurrMove(gBattlerAttacker, gBattlerTarget))
                        gBattlerTarget = BATTLE_PARTNER(gBattlerTarget);
                }
            }
            else if (B_BEAT_UP >= GEN_5 && gMovesInfo[gCurrentMove].effect == EFFECT_BEAT_UP)
            {
                struct Pokemon* party = GetBattlerParty(gBattlerAttacker);
                int i;

                for (i = 0; i < PARTY_SIZE; i++)
                {
                    if (GetMonData(&party[i], MON_DATA_HP)
                    && GetMonData(&party[i], MON_DATA_SPECIES) != SPECIES_NONE
                    && !GetMonData(&party[i], MON_DATA_IS_EGG)
                    && !GetMonData(&party[i], MON_DATA_STATUS))
                        gMultiHitCounter++;
                }

                gBattleStruct->beatUpSlot = 0;
                PREPARE_BYTE_NUMBER_BUFFER(gBattleScripting.multihitString, 1, 0)
            }
            else
            {
                gMultiHitCounter = 0;
            }
            gBattleStruct->atkCancellerTracker++;
            break;
        case CANCELLER_END:
            break;
        }

    } while (gBattleStruct->atkCancellerTracker != CANCELLER_END && gBattleStruct->atkCancellerTracker != CANCELLER_END2 && effect == 0);

    if (effect == 2)
    {
        BtlController_EmitSetMonData(gBattlerAttacker, BUFFER_A, REQUEST_STATUS_BATTLE, 0, 4, &gBattleMons[gBattlerAttacker].status1);
        MarkBattlerForControllerExec(gBattlerAttacker);
    }
    return effect;
}

// After Protean Activation.
u8 AtkCanceller_UnableToUseMove2(void)
{
    u8 effect = 0;

    do
    {
        switch (gBattleStruct->atkCancellerTracker)
        {
        case CANCELLER_END:
            gBattleStruct->atkCancellerTracker++;
        case CANCELLER_PSYCHIC_TERRAIN:
            if (gFieldStatuses & STATUS_FIELD_PSYCHIC_TERRAIN
                && IsBattlerGrounded(gBattlerTarget)
                && GetChosenMovePriority(gBattlerAttacker) > 0
                && gMovesInfo[gCurrentMove].target != MOVE_TARGET_ALL_BATTLERS
                && gMovesInfo[gCurrentMove].target != MOVE_TARGET_OPPONENTS_FIELD
                && GetBattlerSide(gBattlerAttacker) != GetBattlerSide(gBattlerTarget))
            {
                CancelMultiTurnMoves(gBattlerAttacker);
                gBattlescriptCurrInstr = BattleScript_MoveUsedPsychicTerrainPrevents;
                gHitMarker |= HITMARKER_UNABLE_TO_USE_MOVE;
                effect = 1;
            }
            gBattleStruct->atkCancellerTracker++;
            break;
        case CANCELLER_END2:
            break;
        }

    } while (gBattleStruct->atkCancellerTracker != CANCELLER_END2 && effect == 0);

    return effect;
}

bool32 HasNoMonsToSwitch(u32 battler, u8 partyIdBattlerOn1, u8 partyIdBattlerOn2)
{
    u32 i, side, playerId, flankId;
    struct Pokemon *party;

    if (!(gBattleTypeFlags & BATTLE_TYPE_DOUBLE))
        return FALSE;

    side = GetBattlerSide(battler);

    if (BATTLE_TWO_VS_ONE_OPPONENT && side == B_SIDE_OPPONENT)
    {
        flankId = GetBattlerAtPosition(B_POSITION_OPPONENT_LEFT);
        playerId = GetBattlerAtPosition(B_POSITION_OPPONENT_RIGHT);
        party = gEnemyParty;

        if (partyIdBattlerOn1 == PARTY_SIZE)
            partyIdBattlerOn1 = gBattlerPartyIndexes[flankId];
        if (partyIdBattlerOn2 == PARTY_SIZE)
            partyIdBattlerOn2 = gBattlerPartyIndexes[playerId];

        for (i = 0; i < PARTY_SIZE; i++)
        {
            if (IsValidForBattle(&party[i])
             && i != partyIdBattlerOn1 && i != partyIdBattlerOn2
             && i != *(gBattleStruct->monToSwitchIntoId + flankId) && i != playerId[gBattleStruct->monToSwitchIntoId])
                break;
        }
        return (i == PARTY_SIZE);
    }
    else if (gBattleTypeFlags & BATTLE_TYPE_INGAME_PARTNER)
    {
        party = GetBattlerParty(battler);
        if (side == B_SIDE_OPPONENT && WILD_DOUBLE_BATTLE)
        {
            flankId = GetBattlerAtPosition(B_POSITION_OPPONENT_LEFT);
            playerId = GetBattlerAtPosition(B_POSITION_OPPONENT_RIGHT);

            if (partyIdBattlerOn1 == PARTY_SIZE)
                partyIdBattlerOn1 = gBattlerPartyIndexes[flankId];
            if (partyIdBattlerOn2 == PARTY_SIZE)
                partyIdBattlerOn2 = gBattlerPartyIndexes[playerId];

            for (i = 0; i < PARTY_SIZE; i++)
            {
                if (IsValidForBattle(&party[i])
                 && i != partyIdBattlerOn1 && i != partyIdBattlerOn2
                 && i != *(gBattleStruct->monToSwitchIntoId + flankId) && i != playerId[gBattleStruct->monToSwitchIntoId])
                    break;
            }
            return (i == PARTY_SIZE);
        }
        else
        {
            playerId = ((battler & BIT_FLANK) / 2);
            for (i = playerId * MULTI_PARTY_SIZE; i < playerId * MULTI_PARTY_SIZE + MULTI_PARTY_SIZE; i++)
            {
                if (IsValidForBattle(&party[i]))
                    break;
            }
            return (i == playerId * MULTI_PARTY_SIZE + MULTI_PARTY_SIZE);
        }
    }
    else if (gBattleTypeFlags & BATTLE_TYPE_MULTI)
    {
        if (gBattleTypeFlags & BATTLE_TYPE_TOWER_LINK_MULTI)
        {
            if (side == B_SIDE_PLAYER)
            {
                party = gPlayerParty;
                flankId = GetBattlerMultiplayerId(battler);
                playerId = GetLinkTrainerFlankId(flankId);
            }
            else
            {
                party = gEnemyParty;
                if (battler == 1)
                    playerId = 0;
                else
                    playerId = 1;
            }
        }
        else
        {
            flankId = GetBattlerMultiplayerId(battler);
            party = GetBattlerParty(battler);
            playerId = GetLinkTrainerFlankId(flankId);
        }

        for (i = playerId * MULTI_PARTY_SIZE; i < playerId * MULTI_PARTY_SIZE + MULTI_PARTY_SIZE; i++)
        {
            if (IsValidForBattle(&party[i]))
                break;
        }
        return (i == playerId * MULTI_PARTY_SIZE + MULTI_PARTY_SIZE);
    }
    else if ((gBattleTypeFlags & BATTLE_TYPE_TWO_OPPONENTS) && side == B_SIDE_OPPONENT)
    {
        party = gEnemyParty;

        if (battler == 1)
            playerId = 0;
        else
            playerId = MULTI_PARTY_SIZE;

        for (i = playerId; i < playerId + MULTI_PARTY_SIZE; i++)
        {
            if (IsValidForBattle(&party[i]))
                break;
        }
        return (i == playerId + 3);
    }
    else
    {
        if (side == B_SIDE_OPPONENT)
        {
            flankId = GetBattlerAtPosition(B_POSITION_OPPONENT_LEFT);
            playerId = GetBattlerAtPosition(B_POSITION_OPPONENT_RIGHT);
            party = gEnemyParty;
        }
        else
        {
            flankId = GetBattlerAtPosition(B_POSITION_PLAYER_LEFT);
            playerId = GetBattlerAtPosition(B_POSITION_PLAYER_RIGHT);
            party = gPlayerParty;
        }

        if (partyIdBattlerOn1 == PARTY_SIZE)
            partyIdBattlerOn1 = gBattlerPartyIndexes[flankId];
        if (partyIdBattlerOn2 == PARTY_SIZE)
            partyIdBattlerOn2 = gBattlerPartyIndexes[playerId];

        for (i = 0; i < PARTY_SIZE; i++)
        {
            if (IsValidForBattle(&party[i])
             && i != partyIdBattlerOn1 && i != partyIdBattlerOn2
             && i != *(gBattleStruct->monToSwitchIntoId + flankId) && i != playerId[gBattleStruct->monToSwitchIntoId])
                break;
        }
        return (i == PARTY_SIZE);
    }
}

static const u16 sWeatherFlagsInfo[][3] =
{
    [ENUM_WEATHER_RAIN] = {B_WEATHER_RAIN_TEMPORARY, B_WEATHER_RAIN_PERMANENT, HOLD_EFFECT_DAMP_ROCK},
    [ENUM_WEATHER_RAIN_PRIMAL] = {B_WEATHER_RAIN_PRIMAL, B_WEATHER_RAIN_PRIMAL, HOLD_EFFECT_DAMP_ROCK},
    [ENUM_WEATHER_SUN] = {B_WEATHER_SUN_TEMPORARY, B_WEATHER_SUN_PERMANENT, HOLD_EFFECT_HEAT_ROCK},
    [ENUM_WEATHER_SUN_PRIMAL] = {B_WEATHER_SUN_PRIMAL, B_WEATHER_SUN_PRIMAL, HOLD_EFFECT_HEAT_ROCK},
    [ENUM_WEATHER_SANDSTORM] = {B_WEATHER_SANDSTORM_TEMPORARY, B_WEATHER_SANDSTORM_PERMANENT, HOLD_EFFECT_SMOOTH_ROCK},
    [ENUM_WEATHER_HAIL] = {B_WEATHER_HAIL_TEMPORARY, B_WEATHER_HAIL_PERMANENT, HOLD_EFFECT_ICY_ROCK},
    [ENUM_WEATHER_STRONG_WINDS] = {B_WEATHER_STRONG_WINDS, B_WEATHER_STRONG_WINDS, HOLD_EFFECT_NONE},
    [ENUM_WEATHER_SNOW] = {B_WEATHER_SNOW_TEMPORARY, B_WEATHER_SNOW_PERMANENT, HOLD_EFFECT_ICY_ROCK},
    [ENUM_WEATHER_FOG] = {B_WEATHER_FOG_TEMPORARY, B_WEATHER_FOG_PERMANENT, HOLD_EFFECT_NONE},
};

static void ShouldChangeFormInWeather(u32 battler)
{
    int i;
    int side = GetBattlerSide(battler);
    struct Pokemon *party = GetSideParty(side);

    for (i = 0; i < PARTY_SIZE; i++)
    {
        if (GetMonData(&party[i], MON_DATA_SPECIES) == SPECIES_EISCUE_NOICE_FACE)
            gBattleStruct->allowedToChangeFormInWeather[i][side] = TRUE;
        else
            gBattleStruct->allowedToChangeFormInWeather[i][side] = FALSE;
    }
}

bool32 TryChangeBattleWeather(u32 battler, u32 weatherEnumId, bool32 viaAbility)
{
    u16 battlerAbility = GetBattlerAbility(battler);
    if (gBattleWeather & B_WEATHER_PRIMAL_ANY
        && battlerAbility != ABILITY_DESOLATE_LAND
        && battlerAbility != ABILITY_PRIMORDIAL_SEA
        && battlerAbility != ABILITY_DELTA_STREAM)
    {
        return FALSE;
    }
    else if (B_ABILITY_WEATHER < GEN_6 && viaAbility && !(gBattleWeather & sWeatherFlagsInfo[weatherEnumId][1]))
    {
        gBattleWeather = (sWeatherFlagsInfo[weatherEnumId][0] | sWeatherFlagsInfo[weatherEnumId][1]);
        ShouldChangeFormInWeather(battler);
        return TRUE;
    }
    else if (!(gBattleWeather & (sWeatherFlagsInfo[weatherEnumId][0] | sWeatherFlagsInfo[weatherEnumId][1])))
    {
        gBattleWeather = (sWeatherFlagsInfo[weatherEnumId][0]);
        if (GetBattlerHoldEffect(battler, TRUE) == sWeatherFlagsInfo[weatherEnumId][2])
            gWishFutureKnock.weatherDuration = 8;
        else
            gWishFutureKnock.weatherDuration = 5;
        ShouldChangeFormInWeather(battler);
        return TRUE;
    }
    return FALSE;
}

static bool32 TryChangeBattleTerrain(u32 battler, u32 statusFlag, u8 *timer)
{
    if ((!(gFieldStatuses & statusFlag) && (!gBattleStruct->isSkyBattle)))
    {
        gFieldStatuses &= ~(STATUS_FIELD_MISTY_TERRAIN | STATUS_FIELD_GRASSY_TERRAIN | STATUS_FIELD_ELECTRIC_TERRAIN | STATUS_FIELD_PSYCHIC_TERRAIN);
        gFieldStatuses |= statusFlag;
        gDisableStructs[battler].terrainAbilityDone = FALSE;

        if (GetBattlerHoldEffect(battler, TRUE) == HOLD_EFFECT_TERRAIN_EXTENDER)
            *timer = 8;
        else
            *timer = 5;

        gBattleScripting.battler = battler;
        return TRUE;
    }

    return FALSE;
}

static void ForewarnChooseMove(u32 battler)
{
    struct Forewarn {
        u8 battler;
        u8 power;
        u16 moveId;
    };
    u32 i, j, bestId, count;
    struct Forewarn *data = Alloc(sizeof(struct Forewarn) * MAX_BATTLERS_COUNT * MAX_MON_MOVES);

    // Put all moves
    for (count = 0, i = 0; i < MAX_BATTLERS_COUNT; i++)
    {
        if (IsBattlerAlive(i) && GetBattlerSide(i) != GetBattlerSide(battler))
        {
            for (j = 0; j < MAX_MON_MOVES; j++)
            {
                if (gBattleMons[i].moves[j] == MOVE_NONE)
                    continue;
                data[count].moveId = gBattleMons[i].moves[j];
                data[count].battler = i;
                switch (gMovesInfo[data[count].moveId].effect)
                {
                case EFFECT_OHKO:
                    data[count].power = 150;
                    break;
                case EFFECT_COUNTER:
                case EFFECT_MIRROR_COAT:
                case EFFECT_METAL_BURST:
                    data[count].power = 120;
                    break;
                default:
                    if (gMovesInfo[data[count].moveId].power == 1)
                        data[count].power = 80;
                    else
                        data[count].power = gMovesInfo[data[count].moveId].power;
                    break;
                }
                count++;
            }
        }
    }

    for (bestId = 0, i = 1; i < count; i++)
    {
        if (data[i].power > data[bestId].power)
            bestId = i;
        else if (data[i].power == data[bestId].power && Random() & 1)
            bestId = i;
    }

    gBattlerTarget = data[bestId].battler;
    PREPARE_MOVE_BUFFER(gBattleTextBuff1, data[bestId].moveId)
    RecordKnownMove(gBattlerTarget, data[bestId].moveId);

    Free(data);
}

bool32 ChangeTypeBasedOnTerrain(u32 battler)
{
    u32 battlerType;

    if (gFieldStatuses & STATUS_FIELD_ELECTRIC_TERRAIN)
        battlerType = TYPE_ELECTRIC;
    else if (gFieldStatuses & STATUS_FIELD_GRASSY_TERRAIN)
        battlerType = TYPE_GRASS;
    else if (gFieldStatuses & STATUS_FIELD_MISTY_TERRAIN)
        battlerType = TYPE_FAIRY;
    else if (gFieldStatuses & STATUS_FIELD_PSYCHIC_TERRAIN)
        battlerType = TYPE_PSYCHIC;
    else // failsafe
        return FALSE;

    SET_BATTLER_TYPE(battler, battlerType);
    PREPARE_TYPE_BUFFER(gBattleTextBuff1, battlerType);
    return TRUE;
}

static inline u8 GetSideFaintCounter(u32 side)
{
    return (side == B_SIDE_PLAYER) ? gBattleResults.playerFaintCounter : gBattleResults.opponentFaintCounter;
}

static inline u8 GetBattlerSideFaintCounter(u32 battler)
{
    return GetSideFaintCounter(GetBattlerSide(battler));
}

// Supreme Overlord adds a x0.1 damage boost for each fainted ally.
static inline uq4_12_t GetSupremeOverlordModifier(u32 battler)
{
    return UQ_4_12(1.0) + (UQ_4_12(0.1) * gBattleStruct->supremeOverlordCounter[battler]);
}

static inline bool32 HadMoreThanHalfHpNowDoesnt(u32 battler)
{
    u32 cutoff = gBattleMons[battler].maxHP / 2;
    // Had more than half of hp before, now has less
     return (gBattleStruct->hpBefore[battler] > cutoff
             && gBattleMons[battler].hp <= cutoff);
}

u32 AbilityBattleEffects(u32 caseID, u32 battler, u32 ability, u32 special, u32 moveArg)
{
    u32 effect = 0;
    u32 moveType, move;
    u32 side;
    u32 i, j;
    u32 partner;
    struct Pokemon *mon;

    if (gBattleTypeFlags & BATTLE_TYPE_SAFARI)
        return 0;

    if (gBattlerAttacker >= gBattlersCount)
        gBattlerAttacker = battler;

    if (special)
        gLastUsedAbility = special;
    else
        gLastUsedAbility = GetBattlerAbility(battler);

    if (moveArg)
        move = moveArg;
    else
        move = gCurrentMove;

    GET_MOVE_TYPE(move, moveType);

    switch (caseID)
    {
    case ABILITYEFFECT_SWITCH_IN_STATUSES:  // starting field/side/etc statuses with a variable
        {
            u8 timerVal = gBattleStruct->startingStatusTimer;

            gBattleScripting.battler = battler;
            switch (gBattleStruct->startingStatus)
            {
            case STARTING_STATUS_ELECTRIC_TERRAIN:
                if (!(gFieldStatuses & STATUS_FIELD_ELECTRIC_TERRAIN))
                {
                    gBattleCommunication[MULTISTRING_CHOOSER] = B_MSG_TERRAIN_SET_ELECTRIC;
                    gFieldStatuses |= STATUS_FIELD_ELECTRIC_TERRAIN;
                    if (timerVal == 0)
                        gFieldStatuses |= STATUS_FIELD_TERRAIN_PERMANENT;
                    else
                        gFieldTimers.terrainTimer = timerVal;
                    effect = 2;
                }
                break;
            case STARTING_STATUS_MISTY_TERRAIN:
                if (!(gFieldStatuses & STATUS_FIELD_MISTY_TERRAIN))
                {
                    gBattleCommunication[MULTISTRING_CHOOSER] = B_MSG_TERRAIN_SET_MISTY;
                    gFieldStatuses |= STATUS_FIELD_MISTY_TERRAIN;
                    if (timerVal == 0)
                        gFieldStatuses |= STATUS_FIELD_TERRAIN_PERMANENT;
                    else
                        gFieldTimers.terrainTimer = timerVal;
                    effect = 2;
                }
                break;
            case STARTING_STATUS_GRASSY_TERRAIN:
                if (!(gFieldStatuses & STATUS_FIELD_GRASSY_TERRAIN))
                {
                    gBattleCommunication[MULTISTRING_CHOOSER] = B_MSG_TERRAIN_SET_GRASSY;
                    gFieldStatuses |= STATUS_FIELD_GRASSY_TERRAIN;
                    if (timerVal == 0)
                        gFieldStatuses |= STATUS_FIELD_TERRAIN_PERMANENT;
                    else
                        gFieldTimers.terrainTimer = timerVal;
                    effect = 2;
                }
                break;
            case STARTING_STATUS_PSYCHIC_TERRAIN:
                if (!(gFieldStatuses & STATUS_FIELD_PSYCHIC_TERRAIN))
                {
                    gBattleCommunication[MULTISTRING_CHOOSER] = B_MSG_TERRAIN_SET_PSYCHIC;
                    gFieldStatuses |= STATUS_FIELD_PSYCHIC_TERRAIN;
                    if (timerVal == 0)
                        gFieldStatuses |= STATUS_FIELD_TERRAIN_PERMANENT;
                    else
                        gFieldTimers.terrainTimer = timerVal;
                    effect = 2;
                }
                break;
            case STARTING_STATUS_TRICK_ROOM:
                if (!(gFieldStatuses & STATUS_FIELD_TRICK_ROOM))
                {
                    gBattleCommunication[MULTISTRING_CHOOSER] = B_MSG_SET_TRICK_ROOM;
                    gFieldStatuses |= STATUS_FIELD_TRICK_ROOM;
                    gBattleScripting.animArg1 = B_ANIM_TRICK_ROOM;
                    if (timerVal == 0)
                        gFieldTimers.trickRoomTimer = 0;    // infinite
                    else
                        gFieldTimers.trickRoomTimer = 5;
                    effect = 1;
                }
                break;
            case STARTING_STATUS_MAGIC_ROOM:
                if (!(gFieldStatuses & STATUS_FIELD_MAGIC_ROOM))
                {
                    gBattleCommunication[MULTISTRING_CHOOSER] = B_MSG_SET_MAGIC_ROOM;
                    gFieldStatuses |= STATUS_FIELD_MAGIC_ROOM;
                    gBattleScripting.animArg1 = B_ANIM_MAGIC_ROOM;
                    if (timerVal == 0)
                        gFieldTimers.magicRoomTimer = 0;    // infinite
                    else
                        gFieldTimers.magicRoomTimer = 5;
                    effect = 1;
                }
                break;
            case STARTING_STATUS_WONDER_ROOM:
                if (!(gFieldStatuses & STATUS_FIELD_WONDER_ROOM))
                {
                    gBattleCommunication[MULTISTRING_CHOOSER] = B_MSG_SET_WONDER_ROOM;
                    gFieldStatuses |= STATUS_FIELD_WONDER_ROOM;
                    gBattleScripting.animArg1 = B_ANIM_WONDER_ROOM;
                    if (timerVal == 0)
                        gFieldTimers.wonderRoomTimer = 0;    // infinite
                    else
                        gFieldTimers.wonderRoomTimer = 5;
                    effect = 1;
                }
                break;
            case STARTING_STATUS_TAILWIND_PLAYER:
                if (!(gSideStatuses[B_SIDE_PLAYER] & SIDE_STATUS_TAILWIND))
                {
                    gBattlerAttacker = B_POSITION_PLAYER_LEFT;
                    gBattleCommunication[MULTISTRING_CHOOSER] = B_MSG_SET_TAILWIND_PLAYER;
                    gSideStatuses[B_SIDE_PLAYER] |= SIDE_STATUS_TAILWIND;
                    gBattleScripting.animArg1 = B_ANIM_TAILWIND;
                    if (timerVal == 0)
                        gSideTimers[B_SIDE_PLAYER].tailwindTimer = 0; // infinite
                    else
                        gSideTimers[B_SIDE_PLAYER].tailwindTimer = 5;
                    effect = 1;
                }
                break;
            case STARTING_STATUS_TAILWIND_OPPONENT:
                if (!(gSideStatuses[B_SIDE_OPPONENT] & SIDE_STATUS_TAILWIND))
                {
                    gBattlerAttacker = B_POSITION_OPPONENT_LEFT;
                    gBattleCommunication[MULTISTRING_CHOOSER] = B_MSG_SET_TAILWIND_OPPONENT;
                    gSideStatuses[B_SIDE_OPPONENT] |= SIDE_STATUS_TAILWIND;
                    gBattleScripting.animArg1 = B_ANIM_TAILWIND;
                    if (timerVal == 0)
                        gSideTimers[B_SIDE_OPPONENT].tailwindTimer = 0; // infinite
                    else
                        gSideTimers[B_SIDE_OPPONENT].tailwindTimer = 5;
                    effect = 1;
                }
                break;
            }

            if (effect == 1)
                BattleScriptPushCursorAndCallback(BattleScript_OverworldStatusStarts);
            else if (effect == 2)
                BattleScriptPushCursorAndCallback(BattleScript_OverworldTerrain);
        }
        break;
    case ABILITYEFFECT_SWITCH_IN_TERRAIN:   // terrain starting from overworld weather
        if (B_THUNDERSTORM_TERRAIN == TRUE
         && !(gFieldStatuses & STATUS_FIELD_ELECTRIC_TERRAIN)
         && GetCurrentWeather() == WEATHER_RAIN_THUNDERSTORM)
        {
            // overworld weather started rain, so just do electric terrain anim
            gFieldStatuses = (STATUS_FIELD_ELECTRIC_TERRAIN | STATUS_FIELD_TERRAIN_PERMANENT);
            gBattleCommunication[MULTISTRING_CHOOSER] = B_MSG_TERRAIN_SET_ELECTRIC;
            BattleScriptPushCursorAndCallback(BattleScript_OverworldTerrain);
            effect++;
        }
        else if (B_OVERWORLD_FOG >= GEN_8
              && (GetCurrentWeather() == WEATHER_FOG_HORIZONTAL || GetCurrentWeather() == WEATHER_FOG_DIAGONAL)
              && !(gFieldStatuses & STATUS_FIELD_MISTY_TERRAIN))
        {
            gFieldStatuses = (STATUS_FIELD_MISTY_TERRAIN | STATUS_FIELD_TERRAIN_PERMANENT);
            gBattleCommunication[MULTISTRING_CHOOSER] = B_MSG_TERRAIN_SET_MISTY;
            BattleScriptPushCursorAndCallback(BattleScript_OverworldTerrain);
            effect++;
        }
        break;
    case ABILITYEFFECT_SWITCH_IN_WEATHER:
        gBattleScripting.battler = battler;
        if (!(gBattleTypeFlags & BATTLE_TYPE_RECORDED))
        {
            switch (GetCurrentWeather())
            {
            case WEATHER_RAIN:
            case WEATHER_RAIN_THUNDERSTORM:
            case WEATHER_DOWNPOUR:
                if (!(gBattleWeather & B_WEATHER_RAIN))
                {
                    gBattleWeather = (B_WEATHER_RAIN_TEMPORARY | B_WEATHER_RAIN_PERMANENT);
                    gBattleScripting.animArg1 = B_ANIM_RAIN_CONTINUES;
                    effect++;
                }
                break;
            case WEATHER_SANDSTORM:
                if (!(gBattleWeather & B_WEATHER_SANDSTORM))
                {
                    gBattleWeather = B_WEATHER_SANDSTORM;
                    gBattleScripting.animArg1 = B_ANIM_SANDSTORM_CONTINUES;
                    effect++;
                }
                break;
            case WEATHER_DROUGHT:
                if (!(gBattleWeather & B_WEATHER_SUN))
                {
                    gBattleWeather = (B_WEATHER_SUN_PERMANENT | B_WEATHER_SUN_TEMPORARY);
                    gBattleScripting.animArg1 = B_ANIM_SUN_CONTINUES;
                    effect++;
                }
                break;
            case WEATHER_SNOW:
                if (!(gBattleWeather & (B_WEATHER_HAIL | B_WEATHER_SNOW)))
                {
                    if (B_OVERWORLD_SNOW >= GEN_9)
                    {
                        gBattleWeather = B_WEATHER_SNOW;
                        gBattleScripting.animArg1 = B_ANIM_SNOW_CONTINUES;
                    }
                    else
                    {
                        gBattleWeather = B_WEATHER_HAIL;
                        gBattleScripting.animArg1 = B_ANIM_HAIL_CONTINUES;
                    }
                    effect++;
                }
                break;
            case WEATHER_FOG_DIAGONAL:
            case WEATHER_FOG_HORIZONTAL:
                if (B_OVERWORLD_FOG == GEN_4)
                {
                    if (!(gBattleWeather & B_WEATHER_FOG))
                    {
                        gBattleWeather = B_WEATHER_FOG;
                        gBattleScripting.animArg1 = B_ANIM_FOG_CONTINUES;
                        effect++;
                    }
                    break;
                }
            }
        }
        if (effect != 0)
        {
            gBattleCommunication[MULTISTRING_CHOOSER] = GetCurrentWeather();
            BattleScriptPushCursorAndCallback(BattleScript_OverworldWeatherStarts);
        }
        break;
    case ABILITYEFFECT_ON_SWITCHIN:
        gBattleScripting.battler = battler;
        switch (gLastUsedAbility)
        {
        case ABILITY_IMPOSTER:
            if (IsBattlerAlive(BATTLE_OPPOSITE(battler))
                && !(gBattleMons[BATTLE_OPPOSITE(battler)].status2 & (STATUS2_TRANSFORMED | STATUS2_SUBSTITUTE))
                && !(gBattleMons[battler].status2 & STATUS2_TRANSFORMED)
                && !(gBattleStruct->illusion[BATTLE_OPPOSITE(battler)].on)
                && !(gStatuses3[BATTLE_OPPOSITE(battler)] & STATUS3_SEMI_INVULNERABLE))
            {
                gBattlerAttacker = battler;
                gBattlerTarget = BATTLE_OPPOSITE(battler);
                BattleScriptPushCursorAndCallback(BattleScript_ImposterActivates);
                effect++;
            }
            break;
        case ABILITY_MOLD_BREAKER:
            if (!gSpecialStatuses[battler].switchInAbilityDone)
            {
                gBattleCommunication[MULTISTRING_CHOOSER] = B_MSG_SWITCHIN_MOLDBREAKER;
                gSpecialStatuses[battler].switchInAbilityDone = TRUE;
                BattleScriptPushCursorAndCallback(BattleScript_SwitchInAbilityMsg);
                effect++;
            }
            break;
        case ABILITY_TERAVOLT:
            if (!gSpecialStatuses[battler].switchInAbilityDone)
            {
                gBattleCommunication[MULTISTRING_CHOOSER] = B_MSG_SWITCHIN_TERAVOLT;
                gSpecialStatuses[battler].switchInAbilityDone = TRUE;
                BattleScriptPushCursorAndCallback(BattleScript_SwitchInAbilityMsg);
                effect++;
            }
            break;
        case ABILITY_TURBOBLAZE:
            if (!gSpecialStatuses[battler].switchInAbilityDone)
            {
                gBattleCommunication[MULTISTRING_CHOOSER] = B_MSG_SWITCHIN_TURBOBLAZE;
                gSpecialStatuses[battler].switchInAbilityDone = TRUE;
                BattleScriptPushCursorAndCallback(BattleScript_SwitchInAbilityMsg);
                effect++;
            }
            break;
        case ABILITY_SLOW_START:
            if (!gSpecialStatuses[battler].switchInAbilityDone)
            {
                gDisableStructs[battler].slowStartTimer = 5;
                gBattleCommunication[MULTISTRING_CHOOSER] = B_MSG_SWITCHIN_SLOWSTART;
                gSpecialStatuses[battler].switchInAbilityDone = TRUE;
                BattleScriptPushCursorAndCallback(BattleScript_SwitchInAbilityMsg);
                effect++;
            }
            break;
        case ABILITY_UNNERVE:
            if (!gSpecialStatuses[battler].switchInAbilityDone)
            {
                gBattleCommunication[MULTISTRING_CHOOSER] = B_MSG_SWITCHIN_UNNERVE;
                gSpecialStatuses[battler].switchInAbilityDone = TRUE;
                BattleScriptPushCursorAndCallback(BattleScript_SwitchInAbilityMsg);
                effect++;
            }
            break;
        case ABILITY_AS_ONE_ICE_RIDER:
        case ABILITY_AS_ONE_SHADOW_RIDER:
            if (!gSpecialStatuses[battler].switchInAbilityDone)
            {
                gBattleCommunication[MULTISTRING_CHOOSER] = B_MSG_SWITCHIN_ASONE;
                gSpecialStatuses[battler].switchInAbilityDone = TRUE;
                BattleScriptPushCursorAndCallback(BattleScript_ActivateAsOne);
                effect++;
            }
            break;
        case ABILITY_CURIOUS_MEDICINE:
            if (!gSpecialStatuses[battler].switchInAbilityDone && IsDoubleBattle()
              && IsBattlerAlive(BATTLE_PARTNER(battler)) && TryResetBattlerStatChanges(BATTLE_PARTNER(battler)))
            {
                gEffectBattler = BATTLE_PARTNER(battler);
                gBattleCommunication[MULTISTRING_CHOOSER] = B_MSG_SWITCHIN_CURIOUS_MEDICINE;
                gSpecialStatuses[battler].switchInAbilityDone = TRUE;
                BattleScriptPushCursorAndCallback(BattleScript_SwitchInAbilityMsg);
                effect++;
            }
            break;
        case ABILITY_PASTEL_VEIL:
            if (!gSpecialStatuses[battler].switchInAbilityDone)
            {
                gBattlerTarget = battler;
                gBattleCommunication[MULTISTRING_CHOOSER] = B_MSG_SWITCHIN_PASTEL_VEIL;
                BattleScriptPushCursorAndCallback(BattleScript_PastelVeilActivates);
                effect++;
                gSpecialStatuses[battler].switchInAbilityDone = TRUE;
            }
            break;
        case ABILITY_ANTICIPATION:
            if (!gSpecialStatuses[battler].switchInAbilityDone)
            {
                u32 side = GetBattlerSide(battler);

                for (i = 0; i < MAX_BATTLERS_COUNT; i++)
                {
                    if (IsBattlerAlive(i) && side != GetBattlerSide(i))
                    {
                        for (j = 0; j < MAX_MON_MOVES; j++)
                        {
                            move = gBattleMons[i].moves[j];
                            GET_MOVE_TYPE(move, moveType);
                            if (CalcTypeEffectivenessMultiplier(move, moveType, i, battler, ABILITY_ANTICIPATION, FALSE) >= UQ_4_12(2.0))
                            {
                                effect++;
                                break;
                            }
                        }
                    }
                }

                if (effect != 0)
                {
                    gBattleCommunication[MULTISTRING_CHOOSER] = B_MSG_SWITCHIN_ANTICIPATION;
                    gSpecialStatuses[battler].switchInAbilityDone = TRUE;
                    BattleScriptPushCursorAndCallback(BattleScript_SwitchInAbilityMsg);
                }
            }
            break;
        case ABILITY_FRISK:
            if (!gSpecialStatuses[battler].switchInAbilityDone)
            {
                gSpecialStatuses[battler].switchInAbilityDone = TRUE;
                gBattleScripting.battler = battler;
                BattleScriptPushCursorAndCallback(BattleScript_FriskActivates); // Try activate
                effect++;
            }
            return effect; // Note: It returns effect as to not record the ability if Frisk does not activate.
        case ABILITY_FOREWARN:
            if (!gSpecialStatuses[battler].switchInAbilityDone)
            {
                ForewarnChooseMove(battler);
                gBattleCommunication[MULTISTRING_CHOOSER] = B_MSG_SWITCHIN_FOREWARN;
                gSpecialStatuses[battler].switchInAbilityDone = TRUE;
                BattleScriptPushCursorAndCallback(BattleScript_SwitchInAbilityMsg);
                effect++;
            }
            break;
        case ABILITY_DOWNLOAD:
            if (!gSpecialStatuses[battler].switchInAbilityDone)
            {
                u32 statId, opposingBattler;
                u32 opposingDef = 0, opposingSpDef = 0;

                opposingBattler = BATTLE_OPPOSITE(battler);
                for (i = 0; i < 2; opposingBattler ^= BIT_FLANK, i++)
                {
                    if (IsBattlerAlive(opposingBattler))
                    {
                        opposingDef += gBattleMons[opposingBattler].defense
                                    * gStatStageRatios[gBattleMons[opposingBattler].statStages[STAT_DEF]][0]
                                    / gStatStageRatios[gBattleMons[opposingBattler].statStages[STAT_DEF]][1];
                        opposingSpDef += gBattleMons[opposingBattler].spDefense
                                      * gStatStageRatios[gBattleMons[opposingBattler].statStages[STAT_SPDEF]][0]
                                      / gStatStageRatios[gBattleMons[opposingBattler].statStages[STAT_SPDEF]][1];
                    }
                }

                if (opposingDef < opposingSpDef)
                    statId = STAT_ATK;
                else
                    statId = STAT_SPATK;

                gSpecialStatuses[battler].switchInAbilityDone = TRUE;

                if (CompareStat(battler, statId, MAX_STAT_STAGE, CMP_LESS_THAN))
                {
                    SET_STATCHANGER(statId, 1, FALSE);
                    gBattlerAttacker = battler;
                    PREPARE_STAT_BUFFER(gBattleTextBuff1, statId);
                    BattleScriptPushCursorAndCallback(BattleScript_AttackerAbilityStatRaiseEnd3);
                    effect++;
                }
            }
            break;
        case ABILITY_PRESSURE:
            if (!gSpecialStatuses[battler].switchInAbilityDone)
            {
                gBattleCommunication[MULTISTRING_CHOOSER] = B_MSG_SWITCHIN_PRESSURE;
                gSpecialStatuses[battler].switchInAbilityDone = TRUE;
                BattleScriptPushCursorAndCallback(BattleScript_SwitchInAbilityMsg);
                effect++;
            }
            break;
        case ABILITY_DARK_AURA:
            if (!gSpecialStatuses[battler].switchInAbilityDone)
            {
                gBattleCommunication[MULTISTRING_CHOOSER] = B_MSG_SWITCHIN_DARKAURA;
                gSpecialStatuses[battler].switchInAbilityDone = TRUE;
                BattleScriptPushCursorAndCallback(BattleScript_SwitchInAbilityMsg);
                effect++;
            }
            break;
        case ABILITY_FAIRY_AURA:
            if (!gSpecialStatuses[battler].switchInAbilityDone)
            {
                gBattleCommunication[MULTISTRING_CHOOSER] = B_MSG_SWITCHIN_FAIRYAURA;
                gSpecialStatuses[battler].switchInAbilityDone = TRUE;
                BattleScriptPushCursorAndCallback(BattleScript_SwitchInAbilityMsg);
                effect++;
            }
            break;
        case ABILITY_AURA_BREAK:
            if (!gSpecialStatuses[battler].switchInAbilityDone)
            {
                gBattleCommunication[MULTISTRING_CHOOSER] = B_MSG_SWITCHIN_AURABREAK;
                gSpecialStatuses[battler].switchInAbilityDone = TRUE;
                BattleScriptPushCursorAndCallback(BattleScript_SwitchInAbilityMsg);
                effect++;
            }
            break;
        case ABILITY_COMATOSE:
            if (!gSpecialStatuses[battler].switchInAbilityDone)
            {
                gBattleCommunication[MULTISTRING_CHOOSER] = B_MSG_SWITCHIN_COMATOSE;
                gSpecialStatuses[battler].switchInAbilityDone = TRUE;
                BattleScriptPushCursorAndCallback(BattleScript_SwitchInAbilityMsg);
                effect++;
            }
            break;
        case ABILITY_SCREEN_CLEANER:
            if (!gSpecialStatuses[battler].switchInAbilityDone && TryRemoveScreens(battler))
            {
                gBattleCommunication[MULTISTRING_CHOOSER] = B_MSG_SWITCHIN_SCREENCLEANER;
                gSpecialStatuses[battler].switchInAbilityDone = TRUE;
                BattleScriptPushCursorAndCallback(BattleScript_SwitchInAbilityMsg);
                effect++;
            }
            break;
        case ABILITY_DRIZZLE:
            if (TryChangeBattleWeather(battler, ENUM_WEATHER_RAIN, TRUE))
            {
                BattleScriptPushCursorAndCallback(BattleScript_DrizzleActivates);
                effect++;
            }
            else if (gBattleWeather & B_WEATHER_PRIMAL_ANY && WEATHER_HAS_EFFECT && !gSpecialStatuses[battler].switchInAbilityDone)
            {
                gSpecialStatuses[battler].switchInAbilityDone = TRUE;
                BattleScriptPushCursorAndCallback(BattleScript_BlockedByPrimalWeatherEnd3);
                effect++;
            }
            break;
        case ABILITY_SAND_STREAM:
            if (TryChangeBattleWeather(battler, ENUM_WEATHER_SANDSTORM, TRUE))
            {
                BattleScriptPushCursorAndCallback(BattleScript_SandstreamActivates);
                effect++;
            }
            else if (gBattleWeather & B_WEATHER_PRIMAL_ANY && WEATHER_HAS_EFFECT && !gSpecialStatuses[battler].switchInAbilityDone)
            {
                gSpecialStatuses[battler].switchInAbilityDone = TRUE;
                BattleScriptPushCursorAndCallback(BattleScript_BlockedByPrimalWeatherEnd3);
                effect++;
            }
            break;
        case ABILITY_DROUGHT:
            if (TryChangeBattleWeather(battler, ENUM_WEATHER_SUN, TRUE))
            {
                BattleScriptPushCursorAndCallback(BattleScript_DroughtActivates);
                effect++;
            }
            else if (gBattleWeather & B_WEATHER_PRIMAL_ANY && WEATHER_HAS_EFFECT && !gSpecialStatuses[battler].switchInAbilityDone)
            {
                gSpecialStatuses[battler].switchInAbilityDone = TRUE;
                BattleScriptPushCursorAndCallback(BattleScript_BlockedByPrimalWeatherEnd3);
                effect++;
            }
            break;
        case ABILITY_SNOW_WARNING:
            if (B_SNOW_WARNING >= GEN_9 && TryChangeBattleWeather(battler, ENUM_WEATHER_SNOW, TRUE))
            {
                BattleScriptPushCursorAndCallback(BattleScript_SnowWarningActivatesSnow);
                effect++;
            }
            else if (B_SNOW_WARNING < GEN_9 && TryChangeBattleWeather(battler, ENUM_WEATHER_HAIL, TRUE))
            {
                BattleScriptPushCursorAndCallback(BattleScript_SnowWarningActivatesHail);
                effect++;
            }
            else if (gBattleWeather & B_WEATHER_PRIMAL_ANY && WEATHER_HAS_EFFECT && !gSpecialStatuses[battler].switchInAbilityDone)
            {
                gSpecialStatuses[battler].switchInAbilityDone = TRUE;
                BattleScriptPushCursorAndCallback(BattleScript_BlockedByPrimalWeatherEnd3);
                effect++;
            }
            break;
        case ABILITY_ELECTRIC_SURGE:
        case ABILITY_HADRON_ENGINE:
            if (TryChangeBattleTerrain(battler, STATUS_FIELD_ELECTRIC_TERRAIN, &gFieldTimers.terrainTimer))
            {
                BattleScriptPushCursorAndCallback(BattleScript_ElectricSurgeActivates);
                effect++;
            }
            break;
        case ABILITY_GRASSY_SURGE:
            if (TryChangeBattleTerrain(battler, STATUS_FIELD_GRASSY_TERRAIN, &gFieldTimers.terrainTimer))
            {
                BattleScriptPushCursorAndCallback(BattleScript_GrassySurgeActivates);
                effect++;
            }
            break;
        case ABILITY_MISTY_SURGE:
            if (TryChangeBattleTerrain(battler, STATUS_FIELD_MISTY_TERRAIN, &gFieldTimers.terrainTimer))
            {
                BattleScriptPushCursorAndCallback(BattleScript_MistySurgeActivates);
                effect++;
            }
            break;
        case ABILITY_PSYCHIC_SURGE:
            if (TryChangeBattleTerrain(battler, STATUS_FIELD_PSYCHIC_TERRAIN, &gFieldTimers.terrainTimer))
            {
                BattleScriptPushCursorAndCallback(BattleScript_PsychicSurgeActivates);
                effect++;
            }
            break;
        case ABILITY_INTIMIDATE:
            if (!gSpecialStatuses[battler].switchInAbilityDone)
            {
                gBattlerAttacker = battler;
                gSpecialStatuses[battler].switchInAbilityDone = TRUE;
                SET_STATCHANGER(STAT_ATK, 1, TRUE);
                BattleScriptPushCursorAndCallback(BattleScript_IntimidateActivates);
                effect++;
            }
            break;
        case ABILITY_SUPERSWEET_SYRUP:
            if (!gSpecialStatuses[battler].switchInAbilityDone
                    && !(gBattleStruct->supersweetSyrup[GetBattlerSide(battler)] & gBitTable[gBattlerPartyIndexes[battler]]))
            {
                gBattlerAttacker = battler;
                gSpecialStatuses[battler].switchInAbilityDone = TRUE;
                gBattleStruct->supersweetSyrup[GetBattlerSide(battler)] |= gBitTable[gBattlerPartyIndexes[battler]];
                BattleScriptPushCursorAndCallback(BattleScript_SupersweetSyrupActivates);
                effect++;
            }
            break;
        case ABILITY_TRACE:
            if (!(gSpecialStatuses[battler].traced))
            {
                gBattleResources->flags->flags[battler] |= RESOURCE_FLAG_TRACED;
                gSpecialStatuses[battler].traced = TRUE;
            }
            break;
        case ABILITY_CLOUD_NINE:
        case ABILITY_AIR_LOCK:
            if (!gSpecialStatuses[battler].switchInAbilityDone)
            {
                gSpecialStatuses[battler].switchInAbilityDone = TRUE;
                BattleScriptPushCursorAndCallback(BattleScript_AnnounceAirLockCloudNine);
                effect++;
            }
            break;
        case ABILITY_TERAFORM_ZERO:
            if (!gSpecialStatuses[battler].switchInAbilityDone
             && gBattleMons[battler].species == SPECIES_TERAPAGOS_STELLAR)
            {
                gSpecialStatuses[battler].switchInAbilityDone = TRUE;
                BattleScriptPushCursorAndCallback(BattleScript_ActivateTeraformZero);
                effect++;
            }
        case ABILITY_SCHOOLING:
            if (gBattleMons[battler].level < 20)
                break;
        // Fallthrough
        case ABILITY_ZEN_MODE:
        case ABILITY_SHIELDS_DOWN:
            if (TryBattleFormChange(battler, FORM_CHANGE_BATTLE_HP_PERCENT))
            {
                gBattlerAttacker = battler;
                BattleScriptPushCursorAndCallback(BattleScript_AttackerFormChangeEnd3);
                effect++;
            }
            break;
        case ABILITY_INTREPID_SWORD:
            if (!gSpecialStatuses[battler].switchInAbilityDone && CompareStat(battler, STAT_ATK, MAX_STAT_STAGE, CMP_LESS_THAN)
                 && !(gBattleStruct->intrepidSwordBoost[GetBattlerSide(battler)] & gBitTable[gBattlerPartyIndexes[battler]]))
            {
                gBattleScripting.savedBattler = gBattlerAttacker;
                gBattlerAttacker = battler;
                if (B_INTREPID_SWORD == GEN_9)
                    gBattleStruct->intrepidSwordBoost[GetBattlerSide(battler)] |= gBitTable[gBattlerPartyIndexes[battler]];
                gSpecialStatuses[battler].switchInAbilityDone = TRUE;
                SET_STATCHANGER(STAT_ATK, 1, FALSE);
                BattleScriptPushCursorAndCallback(BattleScript_BattlerAbilityStatRaiseOnSwitchIn);
                effect++;
            }
            break;
        case ABILITY_DAUNTLESS_SHIELD:
            if (!gSpecialStatuses[battler].switchInAbilityDone && CompareStat(battler, STAT_DEF, MAX_STAT_STAGE, CMP_LESS_THAN)
                 && !(gBattleStruct->dauntlessShieldBoost[GetBattlerSide(battler)] & gBitTable[gBattlerPartyIndexes[battler]]))
            {
                gBattleScripting.savedBattler = gBattlerAttacker;
                gBattlerAttacker = battler;
                if (B_DAUNTLESS_SHIELD == GEN_9)
                    gBattleStruct->dauntlessShieldBoost[GetBattlerSide(battler)] |= gBitTable[gBattlerPartyIndexes[battler]];
                gSpecialStatuses[battler].switchInAbilityDone = TRUE;
                SET_STATCHANGER(STAT_DEF, 1, FALSE);
                BattleScriptPushCursorAndCallback(BattleScript_BattlerAbilityStatRaiseOnSwitchIn);
                effect++;
            }
            break;
        case ABILITY_DESOLATE_LAND:
            if (TryChangeBattleWeather(battler, ENUM_WEATHER_SUN_PRIMAL, TRUE))
            {
                BattleScriptPushCursorAndCallback(BattleScript_DesolateLandActivates);
                effect++;
            }
            break;
        case ABILITY_PRIMORDIAL_SEA:
            if (TryChangeBattleWeather(battler, ENUM_WEATHER_RAIN_PRIMAL, TRUE))
            {
                BattleScriptPushCursorAndCallback(BattleScript_PrimordialSeaActivates);
                effect++;
            }
            break;
        case ABILITY_DELTA_STREAM:
            if (TryChangeBattleWeather(battler, ENUM_WEATHER_STRONG_WINDS, TRUE))
            {
                BattleScriptPushCursorAndCallback(BattleScript_DeltaStreamActivates);
                effect++;
            }
            break;
        case ABILITY_VESSEL_OF_RUIN:
            if (!gSpecialStatuses[battler].switchInAbilityDone)
            {
                PREPARE_STAT_BUFFER(gBattleTextBuff1, STAT_SPATK);
                gSpecialStatuses[battler].switchInAbilityDone = TRUE;
                BattleScriptPushCursorAndCallback(BattleScript_RuinAbilityActivates);
                effect++;
            }
            break;
        case ABILITY_SWORD_OF_RUIN:
            if (!gSpecialStatuses[battler].switchInAbilityDone)
            {
                PREPARE_STAT_BUFFER(gBattleTextBuff1, STAT_DEF);
                gSpecialStatuses[battler].switchInAbilityDone = TRUE;
                BattleScriptPushCursorAndCallback(BattleScript_RuinAbilityActivates);
                effect++;
            }
            break;
        case ABILITY_TABLETS_OF_RUIN:
            if (!gSpecialStatuses[battler].switchInAbilityDone)
            {
                PREPARE_STAT_BUFFER(gBattleTextBuff1, STAT_ATK);
                gSpecialStatuses[battler].switchInAbilityDone = TRUE;
                BattleScriptPushCursorAndCallback(BattleScript_RuinAbilityActivates);
                effect++;
            }
            break;
        case ABILITY_BEADS_OF_RUIN:
            if (!gSpecialStatuses[battler].switchInAbilityDone)
            {
                PREPARE_STAT_BUFFER(gBattleTextBuff1, STAT_SPDEF);
                gSpecialStatuses[battler].switchInAbilityDone = TRUE;
                BattleScriptPushCursorAndCallback(BattleScript_RuinAbilityActivates);
                effect++;
            }
            break;
        case ABILITY_ORICHALCUM_PULSE:
            if (TryChangeBattleWeather(battler, ENUM_WEATHER_SUN, TRUE))
            {
                BattleScriptPushCursorAndCallback(BattleScript_DroughtActivates);
                effect++;
            }
            break;
        case ABILITY_SUPREME_OVERLORD:
            if (!gSpecialStatuses[battler].switchInAbilityDone)
            {
                gSpecialStatuses[battler].switchInAbilityDone = TRUE;
                gBattleStruct->supremeOverlordCounter[battler] = min(5, GetBattlerSideFaintCounter(battler));
                if (gBattleStruct->supremeOverlordCounter[battler] > 0)
                {
                    BattleScriptPushCursorAndCallback(BattleScript_SupremeOverlordActivates);
                    effect++;
                }
            }
            break;
        case ABILITY_COSTAR:
            if (!gSpecialStatuses[battler].switchInAbilityDone
             && IsDoubleBattle()
             && IsBattlerAlive(BATTLE_PARTNER(battler))
             && CountBattlerStatIncreases(BATTLE_PARTNER(battler), FALSE))
            {
                gSpecialStatuses[battler].switchInAbilityDone = TRUE;
                gBattlerAttacker = battler;
                for (i = 0; i < NUM_BATTLE_STATS; i++)
                    gBattleMons[battler].statStages[i] = gBattleMons[BATTLE_PARTNER(battler)].statStages[i];
                gBattlerTarget = BATTLE_PARTNER(battler);
                BattleScriptPushCursorAndCallback(BattleScript_CostarActivates);
                effect++;
            }
            break;
        case ABILITY_ZERO_TO_HERO:
            side = GetBattlerSide(battler);
            mon = &GetSideParty(side)[gBattlerPartyIndexes[battler]];

            if (!gSpecialStatuses[battler].switchInAbilityDone
             && GetMonData(mon, MON_DATA_SPECIES) == SPECIES_PALAFIN_HERO
             && !(gBattleStruct->transformZeroToHero[side] & gBitTable[gBattlerPartyIndexes[battler]]))
            {
                gSpecialStatuses[battler].switchInAbilityDone = TRUE;
                gBattlerAttacker = battler;
                gBattleStruct->transformZeroToHero[side] |= gBitTable[gBattlerPartyIndexes[battler]];
                BattleScriptPushCursorAndCallback(BattleScript_ZeroToHeroActivates);
                effect++;
            }
            break;
        case ABILITY_HOSPITALITY:
            partner = BATTLE_PARTNER(battler);

            if (!gSpecialStatuses[battler].switchInAbilityDone
             && IsDoubleBattle()
             && gBattleMons[partner].hp < gBattleMons[partner].maxHP
             && IsBattlerAlive(partner))
            {
                gBattlerTarget = partner;
                gBattlerAttacker = battler;
                gSpecialStatuses[battler].switchInAbilityDone = TRUE;
                gBattleMoveDamage = (GetNonDynamaxMaxHP(partner) / 4) * -1;
                BattleScriptPushCursorAndCallback(BattleScript_HospitalityActivates);
                effect++;
            }
            break;
        case ABILITY_EMBODY_ASPECT_TEAL_MASK:
        case ABILITY_EMBODY_ASPECT_HEARTHFLAME_MASK:
        case ABILITY_EMBODY_ASPECT_WELLSPRING_MASK:
        case ABILITY_EMBODY_ASPECT_CORNERSTONE_MASK:
            if (!gSpecialStatuses[battler].switchInAbilityDone)
            {
                u32 stat;

                if (gLastUsedAbility == ABILITY_EMBODY_ASPECT_HEARTHFLAME_MASK)
                    stat = STAT_ATK;
                else if (gLastUsedAbility == ABILITY_EMBODY_ASPECT_WELLSPRING_MASK)
                    stat = STAT_SPDEF;
                else if (gLastUsedAbility == ABILITY_EMBODY_ASPECT_CORNERSTONE_MASK)
                    stat = STAT_DEF;
                else //ABILITY_EMBODY_ASPECT_TEAL_MASK
                    stat = STAT_SPEED;

                if (CompareStat(battler, stat, MAX_STAT_STAGE, CMP_EQUAL))
                    break;

                gBattleScripting.savedBattler = gBattlerAttacker;
                gBattlerAttacker = battler;
                gSpecialStatuses[battler].switchInAbilityDone = TRUE;
                SET_STATCHANGER(stat, 1, FALSE);
                BattleScriptPushCursorAndCallback(BattleScript_BattlerAbilityStatRaiseOnSwitchIn);
                effect++;
            }
            break;
        case ABILITY_TERA_SHIFT:
            if (!gSpecialStatuses[battler].switchInAbilityDone
             && gBattleMons[battler].species == SPECIES_TERAPAGOS_NORMAL
             && TryBattleFormChange(battler, FORM_CHANGE_BATTLE_SWITCH))
            {
                gBattlerAttacker = battler;
                gBattleScripting.abilityPopupOverwrite = gLastUsedAbility = ABILITY_TERA_SHIFT;
                gSpecialStatuses[battler].switchInAbilityDone = TRUE;
                BattleScriptPushCursorAndCallback(BattleScript_AttackerFormChangeWithStringEnd3);
                effect++;
            }
            break;
        }
        break;
    case ABILITYEFFECT_ENDTURN:
        if (IsBattlerAlive(battler))
        {
            gBattlerAttacker = battler;
            switch (gLastUsedAbility)
            {
            case ABILITY_HARVEST:
                if ((IsBattlerWeatherAffected(battler, B_WEATHER_SUN) || Random() % 2 == 0)
                 && gBattleMons[battler].item == ITEM_NONE
                 && gBattleStruct->changedItems[battler] == ITEM_NONE   // Will not inherit an item
                 && ItemId_GetPocket(GetUsedHeldItem(battler)) == POCKET_BERRIES)
                {
                    gLastUsedItem = GetUsedHeldItem(battler);
                    BattleScriptPushCursorAndCallback(BattleScript_HarvestActivates);
                    effect++;
                }
                break;
            case ABILITY_DRY_SKIN:
                if (IsBattlerWeatherAffected(battler, B_WEATHER_SUN))
                    goto SOLAR_POWER_HP_DROP;
            // Dry Skin works similarly to Rain Dish in Rain
            case ABILITY_RAIN_DISH:
                if (IsBattlerWeatherAffected(battler, B_WEATHER_RAIN)
                 && !BATTLER_MAX_HP(battler)
                 && !(gStatuses3[battler] & STATUS3_HEAL_BLOCK))
                {
                    BattleScriptPushCursorAndCallback(BattleScript_RainDishActivates);
                    gBattleMoveDamage = GetNonDynamaxMaxHP(battler) / (gLastUsedAbility == ABILITY_RAIN_DISH ? 16 : 8);
                    if (gBattleMoveDamage == 0)
                        gBattleMoveDamage = 1;
                    gBattleMoveDamage *= -1;
                    effect++;
                }
                break;
            case ABILITY_HYDRATION:
                if (IsBattlerWeatherAffected(battler, B_WEATHER_RAIN)
                 && gBattleMons[battler].status1 & STATUS1_ANY)
                {
                    goto ABILITY_HEAL_MON_STATUS;
                }
                break;
            case ABILITY_SHED_SKIN:
                if ((gBattleMons[battler].status1 & STATUS1_ANY) && (Random() % 3) == 0)
                {
                ABILITY_HEAL_MON_STATUS:
                    if (gBattleMons[battler].status1 & (STATUS1_POISON | STATUS1_TOXIC_POISON))
                        StringCopy(gBattleTextBuff1, gStatusConditionString_PoisonJpn);
                    if (gBattleMons[battler].status1 & STATUS1_SLEEP)
                        StringCopy(gBattleTextBuff1, gStatusConditionString_SleepJpn);
                    if (gBattleMons[battler].status1 & STATUS1_PARALYSIS)
                        StringCopy(gBattleTextBuff1, gStatusConditionString_ParalysisJpn);
                    if (gBattleMons[battler].status1 & STATUS1_BURN)
                        StringCopy(gBattleTextBuff1, gStatusConditionString_BurnJpn);
                    if (gBattleMons[battler].status1 & (STATUS1_FREEZE | STATUS1_FROSTBITE))
                        StringCopy(gBattleTextBuff1, gStatusConditionString_IceJpn);

                    gBattleMons[battler].status1 = 0;
                    gBattleMons[battler].status2 &= ~STATUS2_NIGHTMARE;
                    gBattleScripting.battler = battler;
                    BattleScriptPushCursorAndCallback(BattleScript_ShedSkinActivates);
                    BtlController_EmitSetMonData(battler, BUFFER_A, REQUEST_STATUS_BATTLE, 0, 4, &gBattleMons[battler].status1);
                    MarkBattlerForControllerExec(battler);
                    effect++;
                }
                break;
            case ABILITY_SPEED_BOOST:
                if (CompareStat(battler, STAT_SPEED, MAX_STAT_STAGE, CMP_LESS_THAN) && gDisableStructs[battler].isFirstTurn != 2)
                {
                    SET_STATCHANGER(STAT_SPEED, 1, FALSE);
                    BattleScriptPushCursorAndCallback(BattleScript_SpeedBoostActivates);
                    gBattleScripting.battler = battler;
                    effect++;
                }
                break;
            case ABILITY_MOODY:
                if (gDisableStructs[battler].isFirstTurn != 2)
                {
                    u32 validToRaise = 0, validToLower = 0;
                    u32 statsNum = B_MOODY_ACC_EVASION >= GEN_8 ? NUM_STATS : NUM_BATTLE_STATS;

                    for (i = STAT_ATK; i < statsNum; i++)
                    {
                        if (CompareStat(battler, i, MIN_STAT_STAGE, CMP_GREATER_THAN))
                            validToLower |= gBitTable[i];
                        if (CompareStat(battler, i, MAX_STAT_STAGE, CMP_LESS_THAN))
                            validToRaise |= gBitTable[i];
                    }

                    if (validToLower != 0 || validToRaise != 0) // Can lower one stat, or can raise one stat
                    {
                        gBattleScripting.statChanger = gBattleScripting.savedStatChanger = 0; // for raising and lowering stat respectively
                        if (validToRaise != 0) // Find stat to raise
                        {
                            do
                            {
                                i = (Random() % statsNum) + STAT_ATK;
                            } while (!(validToRaise & gBitTable[i]));
                            SET_STATCHANGER(i, 2, FALSE);
                            validToLower &= ~(gBitTable[i]); // Can't lower the same stat as raising.
                        }
                        if (validToLower != 0) // Find stat to lower
                        {
                            do
                            {
                                i = (Random() % statsNum) + STAT_ATK;
                            } while (!(validToLower & gBitTable[i]));
                            SET_STATCHANGER2(gBattleScripting.savedStatChanger, i, 1, TRUE);
                        }
                        BattleScriptPushCursorAndCallback(BattleScript_MoodyActivates);
                        effect++;
                    }
                }
                break;
            case ABILITY_TRUANT:
                gDisableStructs[gBattlerAttacker].truantCounter ^= 1;
                break;
            case ABILITY_BAD_DREAMS:
                BattleScriptPushCursorAndCallback(BattleScript_BadDreamsActivates);
                effect++;
                break;
            case ABILITY_SOLAR_POWER:
                if (IsBattlerWeatherAffected(battler, B_WEATHER_SUN))
                {
                SOLAR_POWER_HP_DROP:
                    BattleScriptPushCursorAndCallback(BattleScript_SolarPowerActivates);
                    gBattleMoveDamage = GetNonDynamaxMaxHP(battler) / 8;
                    if (gBattleMoveDamage == 0)
                        gBattleMoveDamage = 1;
                    effect++;
                }
                break;
            case ABILITY_HEALER:
                gBattleScripting.battler = BATTLE_PARTNER(battler);
                if (IsBattlerAlive(gBattleScripting.battler)
                    && gBattleMons[gBattleScripting.battler].status1 & STATUS1_ANY
                    && (Random() % 100) < 30)
                {
                    BattleScriptPushCursorAndCallback(BattleScript_HealerActivates);
                    effect++;
                }
                break;
            case ABILITY_SCHOOLING:
                if (gBattleMons[battler].level < 20)
                    break;
            // Fallthrough
            case ABILITY_ZEN_MODE:
            case ABILITY_SHIELDS_DOWN:
            case ABILITY_POWER_CONSTRUCT:
                if (TryBattleFormChange(battler, FORM_CHANGE_BATTLE_HP_PERCENT))
                {
                    gBattlerAttacker = battler;
                    BattleScriptPushCursorAndCallback(BattleScript_AttackerFormChangeEnd3);
                    effect++;
                }
                break;
            case ABILITY_BALL_FETCH:
                if (gBattleMons[battler].item == ITEM_NONE
                    && gBattleResults.catchAttempts[gLastUsedBall - ITEM_ULTRA_BALL] >= 1
                    && !gHasFetchedBall)
                {
                    gBattleScripting.battler = battler;
                    BtlController_EmitSetMonData(battler, BUFFER_A, REQUEST_HELDITEM_BATTLE, 0, 2, &gLastUsedBall);
                    MarkBattlerForControllerExec(battler);
                    gHasFetchedBall = TRUE;
                    gLastUsedItem = gLastUsedBall;
                    BattleScriptPushCursorAndCallback(BattleScript_BallFetch);
                    effect++;
                }
                break;
            case ABILITY_HUNGER_SWITCH:
                if (TryBattleFormChange(battler, FORM_CHANGE_BATTLE_TURN_END))
                {
                    gBattlerAttacker = battler;
                    BattleScriptPushCursorAndCallback(BattleScript_AttackerFormChangeEnd3NoPopup);
                    effect++;
                }
                break;
            case ABILITY_CUD_CHEW:
                if (gDisableStructs[battler].cudChew == TRUE)
                {
                    gBattleScripting.battler = battler;
                    gDisableStructs[battler].cudChew = FALSE;
                    gLastUsedItem = gBattleStruct->usedHeldItems[gBattlerPartyIndexes[battler]][GetBattlerSide(battler)];
                    gBattleStruct->usedHeldItems[gBattlerPartyIndexes[battler]][GetBattlerSide(battler)] = ITEM_NONE;
                    BattleScriptPushCursorAndCallback(BattleScript_CudChewActivates);
                    effect++;
                }
                break;
            }
        }
        break;
    case ABILITYEFFECT_MOVES_BLOCK:
    case ABILITYEFFECT_WOULD_BLOCK:
        {
            u16 moveTarget = GetBattlerMoveTargetType(battler, move);
            const u8 * battleScriptBlocksMove = NULL;

            switch (gLastUsedAbility)
            {
            case ABILITY_SOUNDPROOF:
                if (gMovesInfo[move].soundMove && !(moveTarget & MOVE_TARGET_USER))
                    effect = 1;
                break;
            case ABILITY_BULLETPROOF:
                if (gMovesInfo[move].ballisticMove)
                    effect = 1;
                break;
            case ABILITY_DAZZLING:
            case ABILITY_QUEENLY_MAJESTY:
            case ABILITY_ARMOR_TAIL:
                if (GetChosenMovePriority(gBattlerAttacker) > 0 && GetBattlerSide(gBattlerAttacker) != GetBattlerSide(battler))
                    effect = 2;
                break;
            case ABILITY_GOOD_AS_GOLD:
                if (IS_MOVE_STATUS(gCurrentMove)
                 && !(moveTarget & MOVE_TARGET_USER)
                 && !(moveTarget & MOVE_TARGET_OPPONENTS_FIELD)
                 && !(moveTarget & MOVE_TARGET_ALL_BATTLERS))
                    effect = 3;
                break;
            }

            if (!effect)
            {
                switch (GetBattlerAbility(BATTLE_PARTNER(battler)))
                {
                case ABILITY_DAZZLING:
                case ABILITY_QUEENLY_MAJESTY:
                case ABILITY_ARMOR_TAIL:
                    if (GetChosenMovePriority(gBattlerAttacker) > 0 && GetBattlerSide(gBattlerAttacker) != GetBattlerSide(battler))
                        effect = 4;
                    break;
                }
            }

            if (effect == 1)
            {
                if (gBattleMons[gBattlerAttacker].status2 & STATUS2_MULTIPLETURNS)
                    gHitMarker |= HITMARKER_NO_PPDEDUCT;
                battleScriptBlocksMove = BattleScript_SoundproofProtected;
            }
            else if (effect == 2 || effect == 4)
            {
                if (effect == 4)
                    gBattleScripting.battler = BATTLE_PARTNER(battler);
                else
                    gBattleScripting.battler = battler;

                if (gBattleMons[gBattlerAttacker].status2 & STATUS2_MULTIPLETURNS)
                    gHitMarker |= HITMARKER_NO_PPDEDUCT;
                battleScriptBlocksMove = BattleScript_DazzlingProtected;
            }
            else if (effect == 3)
            {
                battleScriptBlocksMove = BattleScript_GoodAsGoldActivates;
            }
            else if (GetChosenMovePriority(gBattlerAttacker) > 0
                  && BlocksPrankster(move, gBattlerAttacker, gBattlerTarget, TRUE)
                  && !(IS_MOVE_STATUS(move) && (gLastUsedAbility == ABILITY_MAGIC_BOUNCE || gProtectStructs[gBattlerTarget].bounceMove)))
            {
                if (!(gBattleTypeFlags & BATTLE_TYPE_DOUBLE) || !(moveTarget & (MOVE_TARGET_BOTH | MOVE_TARGET_FOES_AND_ALLY)))
                    CancelMultiTurnMoves(gBattlerAttacker); // Don't cancel moves that can hit two targets bc one target might not be protected
                gBattleScripting.battler = gBattlerAbility = gBattlerTarget;
                battleScriptBlocksMove = BattleScript_DarkTypePreventsPrankster;
                effect = 1;
            }
            if (caseID == ABILITYEFFECT_WOULD_BLOCK)
            {
                if (effect && gLastUsedAbility != 0xFFFF)
                    RecordAbilityBattle(battler, gLastUsedAbility);

                return effect;
            }
            else if (effect)
            {
                gBattlescriptCurrInstr = battleScriptBlocksMove;
            }
            break;
        }
    case ABILITYEFFECT_ABSORBING:
    case ABILITYEFFECT_WOULD_ABSORB:
        if (move != MOVE_NONE)
        {
            u8 statId = 0;
            u8 statAmount = 1;
            switch (gLastUsedAbility)
            {
            case ABILITY_VOLT_ABSORB:
                if (moveType == TYPE_ELECTRIC && gMovesInfo[move].target != MOVE_TARGET_ALL_BATTLERS)
                    effect = 1;
                break;
            case ABILITY_WATER_ABSORB:
            case ABILITY_DRY_SKIN:
                if (moveType == TYPE_WATER)
                    effect = 1;
                break;
            case ABILITY_MOTOR_DRIVE:
                if (moveType == TYPE_ELECTRIC && gMovesInfo[move].target != MOVE_TARGET_ALL_BATTLERS)
                    effect = 2, statId = STAT_SPEED;
                break;
            case ABILITY_LIGHTNING_ROD:
                if (moveType == TYPE_ELECTRIC && gMovesInfo[move].target != MOVE_TARGET_ALL_BATTLERS)
                    effect = 2, statId = STAT_SPATK;
                break;
            case ABILITY_STORM_DRAIN:
                if (moveType == TYPE_WATER)
                    effect = 2, statId = STAT_SPATK;
                break;
            case ABILITY_SAP_SIPPER:
                if (moveType == TYPE_GRASS)
                    effect = 2, statId = STAT_ATK;
                break;
            case ABILITY_FLASH_FIRE:
                if (moveType == TYPE_FIRE && (B_FLASH_FIRE_FROZEN >= GEN_5 || !(gBattleMons[battler].status1 & STATUS1_FREEZE)))
                    effect = 3;
                break;
            case ABILITY_WELL_BAKED_BODY:
                if (moveType == TYPE_FIRE)
                    effect = 2, statId = STAT_DEF, statAmount = 2;
                break;
            case ABILITY_WIND_RIDER:
                if (gMovesInfo[gCurrentMove].windMove && !(GetBattlerMoveTargetType(gBattlerAttacker, gCurrentMove) & MOVE_TARGET_USER))
                    effect = 2, statId = STAT_ATK;
                break;
            case ABILITY_EARTH_EATER:
                if (moveType == TYPE_GROUND)
                    effect = 1;
                break;
            }
            if (caseID == ABILITYEFFECT_WOULD_ABSORB)
            {
                if (effect && gLastUsedAbility != 0xFFFF)
                    RecordAbilityBattle(battler, gLastUsedAbility);

                return effect;
            }
            else if (effect == 1) // Drain Hp ability.
            {
                if (BATTLER_MAX_HP(battler) || (B_HEAL_BLOCKING >= GEN_5 && gStatuses3[battler] & STATUS3_HEAL_BLOCK))
                {
                    if ((gProtectStructs[gBattlerAttacker].notFirstStrike))
                        gBattlescriptCurrInstr = BattleScript_MonMadeMoveUseless;
                    else
                        gBattlescriptCurrInstr = BattleScript_MonMadeMoveUseless_PPLoss;
                }
                else
                {
                    if (gProtectStructs[gBattlerAttacker].notFirstStrike)
                        gBattlescriptCurrInstr = BattleScript_MoveHPDrain;
                    else
                        gBattlescriptCurrInstr = BattleScript_MoveHPDrain_PPLoss;

                    gBattleMoveDamage = GetNonDynamaxMaxHP(battler) / 4;
                    if (gBattleMoveDamage == 0)
                        gBattleMoveDamage = 1;
                    gBattleMoveDamage *= -1;
                }
            }
            else if (effect == 2) // Boost Stat ability;
            {
                if (!CompareStat(battler, statId, MAX_STAT_STAGE, CMP_LESS_THAN))
                {
                    if ((gProtectStructs[gBattlerAttacker].notFirstStrike))
                        gBattlescriptCurrInstr = BattleScript_MonMadeMoveUseless;
                    else
                        gBattlescriptCurrInstr = BattleScript_MonMadeMoveUseless_PPLoss;
                }
                else
                {
                    if (gProtectStructs[gBattlerAttacker].notFirstStrike)
                        gBattlescriptCurrInstr = BattleScript_MoveStatDrain;
                    else
                        gBattlescriptCurrInstr = BattleScript_MoveStatDrain_PPLoss;

                    SET_STATCHANGER(statId, statAmount, FALSE);
                    if (B_ABSORBING_ABILITY_STRING < GEN_5)
                        PREPARE_STAT_BUFFER(gBattleTextBuff1, statId);
                }
            }
            else if (effect == 3)
            {
                if (!(gBattleResources->flags->flags[battler] & RESOURCE_FLAG_FLASH_FIRE))
                {
                    gBattleCommunication[MULTISTRING_CHOOSER] = B_MSG_FLASH_FIRE_BOOST;
                    if (gProtectStructs[gBattlerAttacker].notFirstStrike)
                        gBattlescriptCurrInstr = BattleScript_FlashFireBoost;
                    else
                        gBattlescriptCurrInstr = BattleScript_FlashFireBoost_PPLoss;
                    gBattleResources->flags->flags[battler] |= RESOURCE_FLAG_FLASH_FIRE;
                }
                else
                {
                    gBattleCommunication[MULTISTRING_CHOOSER] = B_MSG_FLASH_FIRE_NO_BOOST;
                    if (gProtectStructs[gBattlerAttacker].notFirstStrike)
                        gBattlescriptCurrInstr = BattleScript_FlashFireBoost;
                    else
                        gBattlescriptCurrInstr = BattleScript_FlashFireBoost_PPLoss;
                }
            }

            if (effect)
                gMultiHitCounter = 0; // Prevent multi-hit moves from hitting more than once after move has been absorbed.
        }
        break;
    case ABILITYEFFECT_MOVE_END: // Think contact abilities.
        switch (gLastUsedAbility)
        {
        case ABILITY_JUSTIFIED:
            if (!(gMoveResultFlags & MOVE_RESULT_NO_EFFECT)
             && TARGET_TURN_DAMAGED
             && IsBattlerAlive(battler)
             && moveType == TYPE_DARK
             && CompareStat(battler, STAT_ATK, MAX_STAT_STAGE, CMP_LESS_THAN))
            {
                gEffectBattler = battler;
                SET_STATCHANGER(STAT_ATK, 1, FALSE);
                BattleScriptPushCursor();
                gBattlescriptCurrInstr = BattleScript_TargetAbilityStatRaiseRet;
                effect++;
            }
            break;
        case ABILITY_RATTLED:
            if (!(gMoveResultFlags & MOVE_RESULT_NO_EFFECT)
             && TARGET_TURN_DAMAGED
             && IsBattlerAlive(battler)
             && (moveType == TYPE_DARK || moveType == TYPE_BUG || moveType == TYPE_GHOST)
             && CompareStat(battler, STAT_SPEED, MAX_STAT_STAGE, CMP_LESS_THAN))
            {
                gEffectBattler = battler;
                SET_STATCHANGER(STAT_SPEED, 1, FALSE);
                BattleScriptPushCursor();
                gBattlescriptCurrInstr = BattleScript_TargetAbilityStatRaiseRet;
                effect++;
            }
            break;
        case ABILITY_WATER_COMPACTION:
            if (!(gMoveResultFlags & MOVE_RESULT_NO_EFFECT)
             && TARGET_TURN_DAMAGED
             && IsBattlerAlive(battler)
             && moveType == TYPE_WATER
             && CompareStat(battler, STAT_DEF, MAX_STAT_STAGE, CMP_LESS_THAN))
            {
                gEffectBattler = battler;
                SET_STATCHANGER(STAT_DEF, 2, FALSE);
                BattleScriptPushCursor();
                gBattlescriptCurrInstr = BattleScript_TargetAbilityStatRaiseRet;
                effect++;
            }
            break;
        case ABILITY_STAMINA:
            if (!(gMoveResultFlags & MOVE_RESULT_NO_EFFECT)
             && gBattlerAttacker != gBattlerTarget
             && TARGET_TURN_DAMAGED
             && IsBattlerAlive(battler)
             && CompareStat(battler, STAT_DEF, MAX_STAT_STAGE, CMP_LESS_THAN))
            {
                gEffectBattler = battler;
                SET_STATCHANGER(STAT_DEF, 1, FALSE);
                BattleScriptPushCursor();
                gBattlescriptCurrInstr = BattleScript_TargetAbilityStatRaiseRet;
                effect++;
            }
            break;
        case ABILITY_BERSERK:
            if (!(gMoveResultFlags & MOVE_RESULT_NO_EFFECT)
             && TARGET_TURN_DAMAGED
             && IsBattlerAlive(battler)
             && HadMoreThanHalfHpNowDoesnt(battler)
             && (gMultiHitCounter == 0 || gMultiHitCounter == 1)
             && !(TestIfSheerForceAffected(gBattlerAttacker, gCurrentMove))
             && CompareStat(battler, STAT_SPATK, MAX_STAT_STAGE, CMP_LESS_THAN))
            {
                gEffectBattler = battler;
                SET_STATCHANGER(STAT_SPATK, 1, FALSE);
                BattleScriptPushCursor();
                gBattlescriptCurrInstr = BattleScript_TargetAbilityStatRaiseRet;
                effect++;
            }
            break;
        case ABILITY_EMERGENCY_EXIT:
        case ABILITY_WIMP_OUT:
            if (!(gMoveResultFlags & MOVE_RESULT_NO_EFFECT)
             && TARGET_TURN_DAMAGED
             && IsBattlerAlive(battler)
            // Had more than half of hp before, now has less
             && HadMoreThanHalfHpNowDoesnt(battler)
             && (gMultiHitCounter == 0 || gMultiHitCounter == 1)
             && !(TestIfSheerForceAffected(gBattlerAttacker, gCurrentMove))
             && (CanBattlerSwitch(battler) || !(gBattleTypeFlags & BATTLE_TYPE_TRAINER))
             && !(gBattleTypeFlags & BATTLE_TYPE_ARENA)
             && CountUsablePartyMons(battler) > 0
             // Not currently held by Sky Drop
             && !(gStatuses3[battler] & STATUS3_SKY_DROPPED))
            {
                gBattleResources->flags->flags[battler] |= RESOURCE_FLAG_EMERGENCY_EXIT;
                effect++;
            }
            break;
        case ABILITY_WEAK_ARMOR:
            if (!(gMoveResultFlags & MOVE_RESULT_NO_EFFECT)
             && TARGET_TURN_DAMAGED
             && IsBattlerAlive(battler)
             && IS_MOVE_PHYSICAL(gCurrentMove)
             && (CompareStat(battler, STAT_SPEED, MAX_STAT_STAGE, CMP_LESS_THAN) // Don't activate if both Speed and Defense cannot be raised.
               || CompareStat(battler, STAT_DEF, MIN_STAT_STAGE, CMP_GREATER_THAN)))
            {
                if (gMovesInfo[gCurrentMove].effect == EFFECT_HIT_ESCAPE && CanBattlerSwitch(gBattlerAttacker))
                    gProtectStructs[battler].disableEjectPack = TRUE;  // Set flag for target

                BattleScriptPushCursor();
                gBattlescriptCurrInstr = BattleScript_WeakArmorActivates;
                effect++;
            }
            break;
        case ABILITY_CURSED_BODY:
            if (!(gMoveResultFlags & MOVE_RESULT_NO_EFFECT)
             && TARGET_TURN_DAMAGED
             && gDisableStructs[gBattlerAttacker].disabledMove == MOVE_NONE
             && IsBattlerAlive(gBattlerAttacker)
             && !IsAbilityOnSide(gBattlerAttacker, ABILITY_AROMA_VEIL)
             && gBattleMons[gBattlerAttacker].pp[gChosenMovePos] != 0
             && !IsDynamaxed(gBattlerAttacker) // TODO: Max Moves don't make contact, useless?
             && (Random() % 3) == 0)
            {
                gDisableStructs[gBattlerAttacker].disabledMove = gChosenMove;
                gDisableStructs[gBattlerAttacker].disableTimer = 4;
                PREPARE_MOVE_BUFFER(gBattleTextBuff1, gChosenMove);
                BattleScriptPushCursor();
                gBattlescriptCurrInstr = BattleScript_CursedBodyActivates;
                effect++;
            }
            break;
        case ABILITY_LINGERING_AROMA:
        case ABILITY_MUMMY:
            if (!(gMoveResultFlags & MOVE_RESULT_NO_EFFECT)
             && IsBattlerAlive(gBattlerAttacker)
             && TARGET_TURN_DAMAGED
             && GetBattlerHoldEffect(gBattlerAttacker, TRUE) != HOLD_EFFECT_PROTECTIVE_PADS
             && IsMoveMakingContact(move, gBattlerAttacker)
             && gBattleStruct->overwrittenAbilities[gBattlerAttacker] != GetBattlerAbility(gBattlerTarget)
             && gBattleMons[gBattlerAttacker].ability != ABILITY_MUMMY
             && gBattleMons[gBattlerAttacker].ability != ABILITY_LINGERING_AROMA
             && !gAbilitiesInfo[gBattleMons[gBattlerAttacker].ability].cantBeSuppressed)
            {
                if (GetBattlerHoldEffect(gBattlerAttacker, TRUE) == HOLD_EFFECT_ABILITY_SHIELD)
                {
                    RecordItemEffectBattle(gBattlerAttacker, HOLD_EFFECT_ABILITY_SHIELD);
                    break;
                }

                gLastUsedAbility = gBattleMons[gBattlerAttacker].ability = gBattleStruct->overwrittenAbilities[gBattlerAttacker] = gBattleMons[gBattlerTarget].ability;
                BattleScriptPushCursor();
                gBattlescriptCurrInstr = BattleScript_MummyActivates;
                effect++;
                break;
            }
            break;
        case ABILITY_WANDERING_SPIRIT:
            if (!(gMoveResultFlags & MOVE_RESULT_NO_EFFECT)
             && IsBattlerAlive(gBattlerAttacker)
             && TARGET_TURN_DAMAGED
             && GetBattlerHoldEffect(gBattlerAttacker, TRUE) != HOLD_EFFECT_PROTECTIVE_PADS
             && IsMoveMakingContact(move, gBattlerAttacker)
             && !IsDynamaxed(gBattlerTarget)
             && !gAbilitiesInfo[gBattleMons[gBattlerAttacker].ability].cantBeSwapped)
            {
                if (GetBattlerHoldEffect(gBattlerAttacker, TRUE) == HOLD_EFFECT_ABILITY_SHIELD)
                {
                    RecordItemEffectBattle(gBattlerAttacker, HOLD_EFFECT_ABILITY_SHIELD);
                    break;
                }

                gLastUsedAbility = gBattleMons[gBattlerAttacker].ability;
                gBattleMons[gBattlerAttacker].ability = gBattleStruct->overwrittenAbilities[gBattlerAttacker] = gBattleMons[gBattlerTarget].ability;
                gBattleMons[gBattlerTarget].ability = gBattleStruct->overwrittenAbilities[gBattlerTarget] = gLastUsedAbility;
                BattleScriptPushCursor();
                gBattlescriptCurrInstr = BattleScript_WanderingSpiritActivates;
                effect++;
                break;
            }
            break;
        case ABILITY_ANGER_POINT:
            if (!(gMoveResultFlags & MOVE_RESULT_NO_EFFECT)
             && gIsCriticalHit
             && TARGET_TURN_DAMAGED
             && IsBattlerAlive(battler)
             && CompareStat(battler, STAT_ATK, MAX_STAT_STAGE, CMP_LESS_THAN))
            {
                SET_STATCHANGER(STAT_ATK, MAX_STAT_STAGE - gBattleMons[battler].statStages[STAT_ATK], FALSE);
                BattleScriptPushCursor();
                gBattlescriptCurrInstr = BattleScript_TargetsStatWasMaxedOut;
                effect++;
            }
            break;
        case ABILITY_COLOR_CHANGE:
            if (!(gMoveResultFlags & MOVE_RESULT_NO_EFFECT)
             && move != MOVE_STRUGGLE
             && gMovesInfo[move].power != 0
             && TARGET_TURN_DAMAGED
             && !IS_BATTLER_OF_TYPE(battler, moveType)
             && moveType != TYPE_STELLAR
             && IsBattlerAlive(battler))
            {
                SET_BATTLER_TYPE(battler, moveType);
                PREPARE_TYPE_BUFFER(gBattleTextBuff1, moveType);
                BattleScriptPushCursor();
                gBattlescriptCurrInstr = BattleScript_ColorChangeActivates;
                effect++;
            }
            break;
        case ABILITY_GOOEY:
        case ABILITY_TANGLING_HAIR:
            if (!(gMoveResultFlags & MOVE_RESULT_NO_EFFECT)
             && IsBattlerAlive(gBattlerAttacker)
             && (CompareStat(gBattlerAttacker, STAT_SPEED, MIN_STAT_STAGE, CMP_GREATER_THAN) || GetBattlerAbility(gBattlerAttacker) == ABILITY_MIRROR_ARMOR)
             && !gProtectStructs[gBattlerAttacker].confusionSelfDmg
             && TARGET_TURN_DAMAGED
             && GetBattlerHoldEffect(gBattlerAttacker, TRUE) != HOLD_EFFECT_PROTECTIVE_PADS
             && IsMoveMakingContact(move, gBattlerAttacker))
            {
                SET_STATCHANGER(STAT_SPEED, 1, TRUE);
                PREPARE_ABILITY_BUFFER(gBattleTextBuff1, gLastUsedAbility);
                BattleScriptPushCursor();
                gBattlescriptCurrInstr = BattleScript_GooeyActivates;
                gHitMarker |= HITMARKER_STATUS_ABILITY_EFFECT;
                effect++;
            }
            break;
        case ABILITY_ROUGH_SKIN:
        case ABILITY_IRON_BARBS:
            if (!(gMoveResultFlags & MOVE_RESULT_NO_EFFECT)
             && IsBattlerAlive(gBattlerAttacker)
             && !gProtectStructs[gBattlerAttacker].confusionSelfDmg
             && TARGET_TURN_DAMAGED
             && GetBattlerHoldEffect(gBattlerAttacker, TRUE) != HOLD_EFFECT_PROTECTIVE_PADS
             && IsMoveMakingContact(move, gBattlerAttacker))
            {
                gBattleMoveDamage = GetNonDynamaxMaxHP(gBattlerAttacker) / (B_ROUGH_SKIN_DMG >= GEN_4 ? 8 : 16);
                if (gBattleMoveDamage == 0)
                    gBattleMoveDamage = 1;
                PREPARE_ABILITY_BUFFER(gBattleTextBuff1, gLastUsedAbility);
                BattleScriptPushCursor();
                gBattlescriptCurrInstr = BattleScript_RoughSkinActivates;
                effect++;
            }
            break;
        case ABILITY_AFTERMATH:
            if (!(gMoveResultFlags & MOVE_RESULT_NO_EFFECT)
             && !IsBattlerAlive(gBattlerTarget)
             && IsBattlerAlive(gBattlerAttacker)
             && GetBattlerHoldEffect(gBattlerAttacker, TRUE) != HOLD_EFFECT_PROTECTIVE_PADS
             && IsMoveMakingContact(move, gBattlerAttacker))
            {
                u32 battler;
                if ((battler = IsAbilityOnField(ABILITY_DAMP)))
                {
                    gBattleScripting.battler = battler - 1;
                    BattleScriptPushCursor();
                    gBattlescriptCurrInstr = BattleScript_DampPreventsAftermath;
                }
                else
                {
                    gBattleMoveDamage = GetNonDynamaxMaxHP(gBattlerAttacker) / 4;
                    if (gBattleMoveDamage == 0)
                        gBattleMoveDamage = 1;
                    BattleScriptPushCursor();
                    gBattlescriptCurrInstr = BattleScript_AftermathDmg;
                }
                effect++;
            }
            break;
        case ABILITY_INNARDS_OUT:
            if (!(gMoveResultFlags & MOVE_RESULT_NO_EFFECT)
             && !IsBattlerAlive(gBattlerTarget)
             && IsBattlerAlive(gBattlerAttacker))
            {
                gBattleMoveDamage = gSpecialStatuses[gBattlerTarget].shellBellDmg;
                BattleScriptPushCursor();
                gBattlescriptCurrInstr = BattleScript_AftermathDmg;
                effect++;
            }
            break;
        case ABILITY_EFFECT_SPORE:
            if (!IS_BATTLER_OF_TYPE(gBattlerAttacker, TYPE_GRASS)
             && GetBattlerAbility(gBattlerAttacker) != ABILITY_OVERCOAT
             && GetBattlerHoldEffect(gBattlerAttacker, TRUE) != HOLD_EFFECT_SAFETY_GOGGLES)
            {
                i = Random() % 3;
                if (i == 0)
                    goto POISON_POINT;
                if (i == 1)
                    goto STATIC;
                // Sleep
                if (!(gMoveResultFlags & MOVE_RESULT_NO_EFFECT)
                 && IsBattlerAlive(gBattlerAttacker)
                 && !gProtectStructs[gBattlerAttacker].confusionSelfDmg
                 && TARGET_TURN_DAMAGED
                 && CanSleep(gBattlerAttacker)
                 && GetBattlerHoldEffect(gBattlerAttacker, TRUE) != HOLD_EFFECT_PROTECTIVE_PADS
                 && IsMoveMakingContact(move, gBattlerAttacker)
                 && (Random() % 3) == 0)
                {
                    gBattleScripting.moveEffect = MOVE_EFFECT_AFFECTS_USER | MOVE_EFFECT_SLEEP;
                    PREPARE_ABILITY_BUFFER(gBattleTextBuff1, gLastUsedAbility);
                    BattleScriptPushCursor();
                    gBattlescriptCurrInstr = BattleScript_AbilityStatusEffect;
                    gHitMarker |= HITMARKER_STATUS_ABILITY_EFFECT;
                    effect++;
                }
            }
            break;
        POISON_POINT:
        case ABILITY_POISON_POINT:
            if (!(gMoveResultFlags & MOVE_RESULT_NO_EFFECT)
             && IsBattlerAlive(gBattlerAttacker)
             && !gProtectStructs[gBattlerAttacker].confusionSelfDmg
             && TARGET_TURN_DAMAGED
             && CanBePoisoned(gBattlerTarget, gBattlerAttacker)
             && GetBattlerHoldEffect(gBattlerAttacker, TRUE) != HOLD_EFFECT_PROTECTIVE_PADS
             && IsMoveMakingContact(move, gBattlerAttacker)
             && RandomWeighted(RNG_POISON_POINT, 2, 1))
            {
                gBattleScripting.moveEffect = MOVE_EFFECT_AFFECTS_USER | MOVE_EFFECT_POISON;
                PREPARE_ABILITY_BUFFER(gBattleTextBuff1, gLastUsedAbility);
                BattleScriptPushCursor();
                gBattlescriptCurrInstr = BattleScript_AbilityStatusEffect;
                gHitMarker |= HITMARKER_STATUS_ABILITY_EFFECT;
                effect++;
            }
            break;
        STATIC:
        case ABILITY_STATIC:
            if (!(gMoveResultFlags & MOVE_RESULT_NO_EFFECT)
             && IsBattlerAlive(gBattlerAttacker)
             && !gProtectStructs[gBattlerAttacker].confusionSelfDmg
             && TARGET_TURN_DAMAGED
             && CanBeParalyzed(gBattlerAttacker)
             && GetBattlerHoldEffect(gBattlerAttacker, TRUE) != HOLD_EFFECT_PROTECTIVE_PADS
             && IsMoveMakingContact(move, gBattlerAttacker)
             && RandomWeighted(RNG_STATIC, 2, 1))
            {
                gBattleScripting.moveEffect = MOVE_EFFECT_AFFECTS_USER | MOVE_EFFECT_PARALYSIS;
                PREPARE_ABILITY_BUFFER(gBattleTextBuff1, gLastUsedAbility);
                BattleScriptPushCursor();
                gBattlescriptCurrInstr = BattleScript_AbilityStatusEffect;
                gHitMarker |= HITMARKER_STATUS_ABILITY_EFFECT;
                effect++;
            }
            break;
        case ABILITY_FLAME_BODY:
            if (!(gMoveResultFlags & MOVE_RESULT_NO_EFFECT)
             && IsBattlerAlive(gBattlerAttacker)
             && !gProtectStructs[gBattlerAttacker].confusionSelfDmg
             && GetBattlerHoldEffect(gBattlerAttacker, TRUE) != HOLD_EFFECT_PROTECTIVE_PADS
             && (IsMoveMakingContact(move, gBattlerAttacker))
             && TARGET_TURN_DAMAGED
             && CanBeBurned(gBattlerAttacker)
             && RandomWeighted(RNG_FLAME_BODY, 2, 1))
            {
                gBattleScripting.moveEffect = MOVE_EFFECT_AFFECTS_USER | MOVE_EFFECT_BURN;
                PREPARE_ABILITY_BUFFER(gBattleTextBuff1, gLastUsedAbility);
                BattleScriptPushCursor();
                gBattlescriptCurrInstr = BattleScript_AbilityStatusEffect;
                gHitMarker |= HITMARKER_STATUS_ABILITY_EFFECT;
                effect++;
            }
            break;
        case ABILITY_CUTE_CHARM:
            if (!(gMoveResultFlags & MOVE_RESULT_NO_EFFECT)
             && IsBattlerAlive(gBattlerAttacker)
             && !gProtectStructs[gBattlerAttacker].confusionSelfDmg
             && TARGET_TURN_DAMAGED
             && IsBattlerAlive(gBattlerTarget)
             && RandomWeighted(RNG_CUTE_CHARM, 2, 1)
             && !(gBattleMons[gBattlerAttacker].status2 & STATUS2_INFATUATION)
             && AreBattlersOfOppositeGender(gBattlerAttacker, gBattlerTarget)
             && GetBattlerAbility(gBattlerAttacker) != ABILITY_OBLIVIOUS
             && GetBattlerHoldEffect(gBattlerAttacker, TRUE) != HOLD_EFFECT_PROTECTIVE_PADS
             && IsMoveMakingContact(move, gBattlerAttacker)
             && !IsAbilityOnSide(gBattlerAttacker, ABILITY_AROMA_VEIL))
            {
                gBattleMons[gBattlerAttacker].status2 |= STATUS2_INFATUATED_WITH(gBattlerTarget);
                BattleScriptPushCursor();
                gBattlescriptCurrInstr = BattleScript_CuteCharmActivates;
                effect++;
            }
            break;
        case ABILITY_ILLUSION:
            if (gBattleStruct->illusion[gBattlerTarget].on && !gBattleStruct->illusion[gBattlerTarget].broken && TARGET_TURN_DAMAGED)
            {
                BattleScriptPushCursor();
                gBattlescriptCurrInstr = BattleScript_IllusionOff;
                effect++;
            }
            break;
        case ABILITY_COTTON_DOWN:
            if (!(gMoveResultFlags & MOVE_RESULT_NO_EFFECT)
             && IsBattlerAlive(gBattlerAttacker)
             && !gProtectStructs[gBattlerAttacker].confusionSelfDmg
             && TARGET_TURN_DAMAGED)
            {
                gEffectBattler = gBattlerTarget;
                BattleScriptPushCursor();
                gBattlescriptCurrInstr = BattleScript_CottonDownActivates;
                effect++;
            }
            break;
        case ABILITY_STEAM_ENGINE:
            if (!(gMoveResultFlags & MOVE_RESULT_NO_EFFECT)
             && TARGET_TURN_DAMAGED
             && IsBattlerAlive(battler)
             && CompareStat(battler, STAT_SPEED, MAX_STAT_STAGE, CMP_LESS_THAN)
             && (moveType == TYPE_FIRE || moveType == TYPE_WATER))
            {
                gEffectBattler = battler;
                SET_STATCHANGER(STAT_SPEED, 6, FALSE);
                BattleScriptPushCursor();
                gBattlescriptCurrInstr = BattleScript_TargetAbilityStatRaiseRet;
                effect++;
            }
            break;
        case ABILITY_SAND_SPIT:
            if (!(gMoveResultFlags & MOVE_RESULT_NO_EFFECT)
             && !gProtectStructs[gBattlerAttacker].confusionSelfDmg
             && TARGET_TURN_DAMAGED
             && !(gBattleWeather & B_WEATHER_SANDSTORM && WEATHER_HAS_EFFECT))
            {
                if (gBattleWeather & B_WEATHER_PRIMAL_ANY && WEATHER_HAS_EFFECT)
                {
                    BattleScriptPushCursor();
                    gBattlescriptCurrInstr = BattleScript_BlockedByPrimalWeatherRet;
                    effect++;
                }
                else if (TryChangeBattleWeather(battler, ENUM_WEATHER_SANDSTORM, TRUE))
                {
                    gBattleScripting.battler = battler;
                    BattleScriptPushCursor();
                    gBattlescriptCurrInstr = BattleScript_SandSpitActivates;
                    effect++;
                }
            }
            break;
        case ABILITY_PERISH_BODY:
            if (!(gMoveResultFlags & MOVE_RESULT_NO_EFFECT)
             && !gProtectStructs[gBattlerAttacker].confusionSelfDmg
             && TARGET_TURN_DAMAGED
             && IsBattlerAlive(battler)
             && GetBattlerHoldEffect(gBattlerAttacker, TRUE) != HOLD_EFFECT_PROTECTIVE_PADS
             && (IsMoveMakingContact(move, gBattlerAttacker))
             && !(gStatuses3[gBattlerAttacker] & STATUS3_PERISH_SONG))
            {
                if (!(gStatuses3[battler] & STATUS3_PERISH_SONG))
                {
                    gStatuses3[battler] |= STATUS3_PERISH_SONG;
                    gDisableStructs[battler].perishSongTimer = 3;
                }
                gStatuses3[gBattlerAttacker] |= STATUS3_PERISH_SONG;
                gDisableStructs[gBattlerAttacker].perishSongTimer = 3;
                BattleScriptPushCursor();
                gBattlescriptCurrInstr = BattleScript_PerishBodyActivates;
                effect++;
            }
            break;
        case ABILITY_GULP_MISSILE:
            if (!(gMoveResultFlags & MOVE_RESULT_NO_EFFECT)
             && !gProtectStructs[gBattlerAttacker].confusionSelfDmg
             && TARGET_TURN_DAMAGED
             && IsBattlerAlive(battler)
             && gBattleMons[gBattlerTarget].species != SPECIES_CRAMORANT)
            {
                if (GetBattlerAbility(gBattlerAttacker) != ABILITY_MAGIC_GUARD)
                {
                    gBattleMoveDamage = GetNonDynamaxMaxHP(gBattlerAttacker) / 4;
                    if (gBattleMoveDamage == 0)
                        gBattleMoveDamage = 1;
                }

                switch(gBattleMons[gBattlerTarget].species)
                {
                    case SPECIES_CRAMORANT_GORGING:
                        TryBattleFormChange(battler, FORM_CHANGE_HIT_BY_MOVE);
                        BattleScriptPushCursor();
                        gBattlescriptCurrInstr = BattleScript_GulpMissileGorging;
                        effect++;
                        break;
                    case SPECIES_CRAMORANT_GULPING:
                        TryBattleFormChange(battler, FORM_CHANGE_HIT_BY_MOVE);
                        BattleScriptPushCursor();
                        gBattlescriptCurrInstr = BattleScript_GulpMissileGulping;
                        effect++;
                        break;
                }
            }
            break;
        case ABILITY_SEED_SOWER:
            if (!(gMoveResultFlags & MOVE_RESULT_NO_EFFECT)
             && !gProtectStructs[gBattlerAttacker].confusionSelfDmg
             && TARGET_TURN_DAMAGED
             && IsBattlerAlive(gBattlerTarget)
             && TryChangeBattleTerrain(gBattlerTarget, STATUS_FIELD_GRASSY_TERRAIN, &gFieldTimers.terrainTimer))
            {
                BattleScriptPushCursor();
                gBattlescriptCurrInstr = BattleScript_SeedSowerActivates;
                effect++;
            }
            break;
        case ABILITY_THERMAL_EXCHANGE:
            if (!(gMoveResultFlags & MOVE_RESULT_NO_EFFECT)
             && TARGET_TURN_DAMAGED
             && IsBattlerAlive(gBattlerTarget)
             && CompareStat(gBattlerTarget, STAT_ATK, MAX_STAT_STAGE, CMP_LESS_THAN)
             && moveType == TYPE_FIRE)
            {
                gEffectBattler = gBattlerTarget;
                SET_STATCHANGER(STAT_ATK, 1, FALSE);
                BattleScriptPushCursor();
                gBattlescriptCurrInstr = BattleScript_TargetAbilityStatRaiseRet;
                effect++;
            }
            break;
        case ABILITY_ANGER_SHELL:
            if (!(gMoveResultFlags & MOVE_RESULT_NO_EFFECT)
             && !gProtectStructs[gBattlerAttacker].confusionSelfDmg
             && TARGET_TURN_DAMAGED
             && (gMultiHitCounter == 0 || gMultiHitCounter == 1) // Activates after all hits from a multi-hit move.
             && IsBattlerAlive(gBattlerTarget)
             && HadMoreThanHalfHpNowDoesnt(gBattlerTarget)
             && !(TestIfSheerForceAffected(gBattlerAttacker, gCurrentMove)))
            {
                gBattlerAttacker = gBattlerTarget;
                BattleScriptPushCursor();
                gBattlescriptCurrInstr = BattleScript_AngerShellActivates;
                effect++;
            }
            break;
        case ABILITY_WIND_POWER:
            if (!(gMovesInfo[gCurrentMove].windMove))
                break;
            // fall through
        case ABILITY_ELECTROMORPHOSIS:
            if (!(gMoveResultFlags & MOVE_RESULT_NO_EFFECT)
             && !gProtectStructs[gBattlerAttacker].confusionSelfDmg
             && TARGET_TURN_DAMAGED
             && IsBattlerAlive(gBattlerTarget))
            {
                BattleScriptPushCursor();
                gBattlescriptCurrInstr = BattleScript_WindPowerActivates;
                effect++;
            }
            break;
        case ABILITY_TOXIC_DEBRIS:
            if (!(gMoveResultFlags & MOVE_RESULT_NO_EFFECT)
             && (!gBattleStruct->isSkyBattle)
             && !gProtectStructs[gBattlerAttacker].confusionSelfDmg
             && IS_MOVE_PHYSICAL(gCurrentMove)
             && TARGET_TURN_DAMAGED
             && (gSideTimers[gBattlerAttacker].toxicSpikesAmount != 2))
            {
                SWAP(gBattlerAttacker, gBattlerTarget, i);
                BattleScriptPushCursor();
                gBattlescriptCurrInstr = BattleScript_ToxicDebrisActivates;
                effect++;
            }
            break;
        }
        break;
    case ABILITYEFFECT_MOVE_END_ATTACKER: // Same as above, but for attacker
        switch (gLastUsedAbility)
        {
        case ABILITY_POISON_TOUCH:
            if (!(gMoveResultFlags & MOVE_RESULT_NO_EFFECT)
             && IsBattlerAlive(gBattlerTarget)
             && !gProtectStructs[gBattlerAttacker].confusionSelfDmg
             && CanBePoisoned(gBattlerAttacker, gBattlerTarget)
             && GetBattlerHoldEffect(gBattlerAttacker, TRUE) != HOLD_EFFECT_PROTECTIVE_PADS
             && IsMoveMakingContact(move, gBattlerAttacker)
             && TARGET_TURN_DAMAGED // Need to actually hit the target
             && (Random() % 3) == 0)
            {
                gBattleScripting.moveEffect = MOVE_EFFECT_POISON;
                PREPARE_ABILITY_BUFFER(gBattleTextBuff1, gLastUsedAbility);
                BattleScriptPushCursor();
                gBattlescriptCurrInstr = BattleScript_AbilityStatusEffect;
                gHitMarker |= HITMARKER_STATUS_ABILITY_EFFECT;
                effect++;
            }
            break;
        case ABILITY_STENCH:
            if (!(gMoveResultFlags & MOVE_RESULT_NO_EFFECT)
             && IsBattlerAlive(gBattlerTarget)
             && !gProtectStructs[gBattlerAttacker].confusionSelfDmg
             && RandomWeighted(RNG_STENCH, 9, 1)
             && TARGET_TURN_DAMAGED
             && !MoveHasAdditionalEffect(gCurrentMove, MOVE_EFFECT_FLINCH))
            {
                gBattleScripting.moveEffect = MOVE_EFFECT_FLINCH;
                BattleScriptPushCursor();
                SetMoveEffect(FALSE, FALSE);
                BattleScriptPop();
                effect++;
            }
            break;
        case ABILITY_GULP_MISSILE:
            if ((gBattleMons[gBattlerAttacker].species == SPECIES_CRAMORANT)
             && ((gCurrentMove == MOVE_SURF && TARGET_TURN_DAMAGED) || gStatuses3[gBattlerAttacker] & STATUS3_UNDERWATER)
             && TryBattleFormChange(gBattlerAttacker, FORM_CHANGE_BATTLE_HP_PERCENT))
            {
                BattleScriptPushCursor();
                gBattlescriptCurrInstr = BattleScript_AttackerFormChange;
                effect++;
            }
            break;
        case ABILITY_POISON_PUPPETEER:
            if (gBattleMons[gBattlerAttacker].species == SPECIES_PECHARUNT
             && gBattleStruct->poisonPuppeteerConfusion == TRUE
             && CanBeConfused(gBattlerTarget))
            {
                gBattleStruct->poisonPuppeteerConfusion = FALSE;
                gBattleScripting.moveEffect = MOVE_EFFECT_CONFUSION;
                PREPARE_ABILITY_BUFFER(gBattleTextBuff1, gLastUsedAbility);
                BattleScriptPushCursor();
                gBattlescriptCurrInstr = BattleScript_AbilityStatusEffect;
                effect++;
            }
        }
        break;
    case ABILITYEFFECT_MOVE_END_OTHER: // Abilities that activate on *another* battler's moveend: Dancer, Soul-Heart, Receiver, Symbiosis
        switch (GetBattlerAbility(battler))
        {
        case ABILITY_DANCER:
            if (IsBattlerAlive(battler)
             && (gMovesInfo[gCurrentMove].danceMove)
             && !gSpecialStatuses[battler].dancerUsedMove
             && (gHitMarker & HITMARKER_ATTACKSTRING_PRINTED)
             && gBattlerAttacker != battler)
            {
                // Set bit and save Dancer mon's original target
                gSpecialStatuses[battler].dancerUsedMove = TRUE;
                gSpecialStatuses[battler].dancerOriginalTarget = *(gBattleStruct->moveTarget + battler) | 0x4;
                gBattleStruct->atkCancellerTracker = 0;
                gBattlerAttacker = gBattlerAbility = battler;
                gCalledMove = gCurrentMove;

                // Set the target to the original target of the mon that first used a Dance move
                gBattlerTarget = gBattleScripting.savedBattler & 0x3;

                // Edge case for dance moves that hit multiply targets
                gHitMarker &= ~HITMARKER_NO_ATTACKSTRING;

                // Make sure that the target isn't an ally - if it is, target the original user
                if (GetBattlerSide(gBattlerTarget) == GetBattlerSide(gBattlerAttacker))
                    gBattlerTarget = (gBattleScripting.savedBattler & 0xF0) >> 4;
                gHitMarker &= ~HITMARKER_ATTACKSTRING_PRINTED;
                BattleScriptExecute(BattleScript_DancerActivates);
                effect++;
            }
            break;
        }
        break;
    case ABILITYEFFECT_OPPORTUNIST:
        /* Similar to ABILITYEFFECT_IMMUNITY in that it loops through all battlers.
         * Is called after ABILITYEFFECT_ON_SWITCHIN to copy any boosts
         * from switch in abilities e.g. intrepid sword, as
         */
        for (battler = 0; battler < gBattlersCount; battler++)
        {
            switch (GetBattlerAbility(battler))
            {
            case ABILITY_OPPORTUNIST:
                if (gProtectStructs[battler].activateOpportunist == 2)
                {
                    gBattleScripting.savedBattler = gBattlerAttacker;
                    gBattleScripting.battler = gBattlerAttacker = gBattlerAbility = battler;
                    gProtectStructs[battler].activateOpportunist--;
                    BattleScriptPushCursorAndCallback(BattleScript_OpportunistCopyStatChange);
                    effect = 1;
                }
                break;
            }
        }
        break;
    case ABILITYEFFECT_IMMUNITY:
        for (battler = 0; battler < gBattlersCount; battler++)
        {
            switch (GetBattlerAbility(battler))
            {
            case ABILITY_IMMUNITY:
            case ABILITY_PASTEL_VEIL:
                if (gBattleMons[battler].status1 & (STATUS1_POISON | STATUS1_TOXIC_POISON | STATUS1_TOXIC_COUNTER))
                {
                    StringCopy(gBattleTextBuff1, gStatusConditionString_PoisonJpn);
                    effect = 1;
                }
                break;
            case ABILITY_OWN_TEMPO:
                if (gBattleMons[battler].status2 & STATUS2_CONFUSION)
                {
                    StringCopy(gBattleTextBuff1, gStatusConditionString_ConfusionJpn);
                    effect = 2;
                }
                break;
            case ABILITY_LIMBER:
                if (gBattleMons[battler].status1 & STATUS1_PARALYSIS)
                {
                    StringCopy(gBattleTextBuff1, gStatusConditionString_ParalysisJpn);
                    effect = 1;
                }
                break;
            case ABILITY_INSOMNIA:
            case ABILITY_VITAL_SPIRIT:
                if (gBattleMons[battler].status1 & STATUS1_SLEEP)
                {
                    gBattleMons[battler].status2 &= ~STATUS2_NIGHTMARE;
                    StringCopy(gBattleTextBuff1, gStatusConditionString_SleepJpn);
                    effect = 1;
                }
                break;
            case ABILITY_WATER_VEIL:
            case ABILITY_WATER_BUBBLE:
                if (gBattleMons[battler].status1 & STATUS1_BURN)
                {
                    StringCopy(gBattleTextBuff1, gStatusConditionString_BurnJpn);
                    effect = 1;
                }
                break;
            case ABILITY_MAGMA_ARMOR:
                if (gBattleMons[battler].status1 & (STATUS1_FREEZE | STATUS1_FROSTBITE))
                {
                    StringCopy(gBattleTextBuff1, gStatusConditionString_IceJpn);
                    effect = 1;
                }
                break;
            case ABILITY_OBLIVIOUS:
                if (gBattleMons[battler].status2 & STATUS2_INFATUATION)
                    effect = 3;
                else if (gDisableStructs[battler].tauntTimer != 0)
                    effect = 4;
                break;
            }

            if (effect != 0)
            {
                switch (effect)
                {
                case 1: // status cleared
                    gBattleMons[battler].status1 = 0;
                    BattleScriptPushCursor();
                    gBattlescriptCurrInstr = BattleScript_AbilityCuredStatus;
                    break;
                case 2: // get rid of confusion
                    RemoveConfusionStatus(battler);
                    BattleScriptPushCursor();
                    gBattlescriptCurrInstr = BattleScript_AbilityCuredStatus;
                    break;
                case 3: // get rid of infatuation
                    gBattleMons[battler].status2 &= ~STATUS2_INFATUATION;
                    BattleScriptPushCursor();
                    gBattlescriptCurrInstr = BattleScript_BattlerGotOverItsInfatuation;
                    break;
                case 4: // get rid of taunt
                    gDisableStructs[battler].tauntTimer = 0;
                    BattleScriptPushCursor();
                    gBattlescriptCurrInstr = BattleScript_BattlerShookOffTaunt;
                    break;
                }

                gBattleScripting.battler = gBattlerAbility = battler;
                BtlController_EmitSetMonData(battler, BUFFER_A, REQUEST_STATUS_BATTLE, 0, 4, &gBattleMons[battler].status1);
                MarkBattlerForControllerExec(battler);
                return effect;
            }
        }
        break;
    case ABILITYEFFECT_SYNCHRONIZE:
        if (gLastUsedAbility == ABILITY_SYNCHRONIZE && (gHitMarker & HITMARKER_SYNCHRONISE_EFFECT))
        {
            gHitMarker &= ~HITMARKER_SYNCHRONISE_EFFECT;

            if (!(gBattleMons[gBattlerAttacker].status1 & STATUS1_ANY))
            {
                gBattleStruct->synchronizeMoveEffect &= ~(MOVE_EFFECT_AFFECTS_USER | MOVE_EFFECT_CERTAIN);
                if (B_SYNCHRONIZE_TOXIC < GEN_5 && gBattleStruct->synchronizeMoveEffect == MOVE_EFFECT_TOXIC)
                    gBattleStruct->synchronizeMoveEffect = MOVE_EFFECT_POISON;

                gBattleScripting.moveEffect = gBattleStruct->synchronizeMoveEffect + MOVE_EFFECT_AFFECTS_USER;
                gBattleScripting.battler = gBattlerAbility = gBattlerTarget;
                PREPARE_ABILITY_BUFFER(gBattleTextBuff1, ABILITY_SYNCHRONIZE);
                BattleScriptPushCursor();
                gBattlescriptCurrInstr = BattleScript_SynchronizeActivates;
                gHitMarker |= HITMARKER_STATUS_ABILITY_EFFECT;
                effect++;
            }
        }
        break;
    case ABILITYEFFECT_ATK_SYNCHRONIZE:
        if (gLastUsedAbility == ABILITY_SYNCHRONIZE && (gHitMarker & HITMARKER_SYNCHRONISE_EFFECT))
        {
            gHitMarker &= ~HITMARKER_SYNCHRONISE_EFFECT;

            if (!(gBattleMons[gBattlerTarget].status1 & STATUS1_ANY))
            {
                gBattleStruct->synchronizeMoveEffect &= ~(MOVE_EFFECT_AFFECTS_USER | MOVE_EFFECT_CERTAIN);
                if (gBattleStruct->synchronizeMoveEffect == MOVE_EFFECT_TOXIC)
                    gBattleStruct->synchronizeMoveEffect = MOVE_EFFECT_POISON;

                gBattleScripting.moveEffect = gBattleStruct->synchronizeMoveEffect;
                gBattleScripting.battler = gBattlerAbility = gBattlerAttacker;
                PREPARE_ABILITY_BUFFER(gBattleTextBuff1, ABILITY_SYNCHRONIZE);
                BattleScriptPushCursor();
                gBattlescriptCurrInstr = BattleScript_SynchronizeActivates;
                gHitMarker |= HITMARKER_STATUS_ABILITY_EFFECT;
                effect++;
            }
        }
        break;
    case ABILITYEFFECT_TRACE1:
    case ABILITYEFFECT_TRACE2:
        for (i = 0; i < gBattlersCount; i++)
        {
            if (gBattleMons[i].ability == ABILITY_TRACE && (gBattleResources->flags->flags[i] & RESOURCE_FLAG_TRACED))
            {
                u32 chosenTarget;
                u32 side = (BATTLE_OPPOSITE(GetBattlerPosition(i))) & BIT_SIDE; // side of the opposing Pokémon
                u32 target1 = GetBattlerAtPosition(side);
                u32 target2 = GetBattlerAtPosition(side + BIT_FLANK);

                if (gBattleTypeFlags & BATTLE_TYPE_DOUBLE)
                {
                    if (!gAbilitiesInfo[gBattleMons[target1].ability].cantBeTraced && gBattleMons[target1].hp != 0
                     && !gAbilitiesInfo[gBattleMons[target2].ability].cantBeTraced && gBattleMons[target2].hp != 0)
                        chosenTarget = GetBattlerAtPosition((RandomPercentage(RNG_TRACE, 50) * 2) | side), effect++;
                    else if (!gAbilitiesInfo[gBattleMons[target1].ability].cantBeTraced && gBattleMons[target1].hp != 0)
                        chosenTarget = target1, effect++;
                    else if (!gAbilitiesInfo[gBattleMons[target2].ability].cantBeTraced && gBattleMons[target2].hp != 0)
                        chosenTarget = target2, effect++;
                }
                else
                {
                    if (!gAbilitiesInfo[gBattleMons[target1].ability].cantBeTraced && gBattleMons[target1].hp != 0)
                        chosenTarget = target1, effect++;
                }

                if (effect != 0)
                {
                    BattleScriptPushCursorAndCallback(BattleScript_TraceActivatesEnd3);
                    gBattleResources->flags->flags[i] &= ~RESOURCE_FLAG_TRACED;
                    gBattleStruct->tracedAbility[i] = gLastUsedAbility = gBattleMons[chosenTarget].ability;
                    RecordAbilityBattle(chosenTarget, gLastUsedAbility); // Record the opposing battler has this ability
                    battler = gBattlerAbility = gBattleScripting.battler = i;

                    PREPARE_MON_NICK_WITH_PREFIX_BUFFER(gBattleTextBuff1, chosenTarget, gBattlerPartyIndexes[chosenTarget])
                    PREPARE_ABILITY_BUFFER(gBattleTextBuff2, gLastUsedAbility)
                    break;
                }
            }
        }
        break;
    case ABILITYEFFECT_NEUTRALIZINGGAS:
        // Prints message only. separate from ABILITYEFFECT_ON_SWITCHIN bc activates before entry hazards
        for (i = 0; i < gBattlersCount; i++)
        {
            if (gBattleMons[i].ability == ABILITY_NEUTRALIZING_GAS && !(gBattleResources->flags->flags[i] & RESOURCE_FLAG_NEUTRALIZING_GAS))
            {
                gBattleResources->flags->flags[i] |= RESOURCE_FLAG_NEUTRALIZING_GAS;
                gBattlerAbility = i;
                gBattleCommunication[MULTISTRING_CHOOSER] = B_MSG_SWITCHIN_NEUTRALIZING_GAS;
                BattleScriptPushCursorAndCallback(BattleScript_SwitchInAbilityMsg);
                effect++;
            }

            if (effect != 0)
                break;
        }
        break;
    case ABILITYEFFECT_FIELD_SPORT:
        switch (gLastUsedAbility)
        {
        case ABILITYEFFECT_MUD_SPORT:
            for (i = 0; i < gBattlersCount; i++)
            {
                if (gStatuses4[i] & STATUS4_MUD_SPORT)
                    effect = i + 1;
            }
            break;
        case ABILITYEFFECT_WATER_SPORT:
            for (i = 0; i < gBattlersCount; i++)
            {
                if (gStatuses4[i] & STATUS4_WATER_SPORT)
                    effect = i + 1;
            }
            break;
        default:
            for (i = 0; i < gBattlersCount; i++)
            {
                if (gBattleMons[i].ability == ability)
                {
                    gLastUsedAbility = ability;
                    effect = i + 1;
                }
            }
            break;
        }
        break;
    case ABILITYEFFECT_ON_WEATHER: // For ability effects that activate when the battle weather changes.
        battler = gBattlerAbility = gBattleScripting.battler;
        gLastUsedAbility = GetBattlerAbility(battler);
        switch (gLastUsedAbility)
        {
        case ABILITY_FORECAST:
        case ABILITY_FLOWER_GIFT:
            if ((IsBattlerWeatherAffected(battler, gBattleWeather)
                 || gBattleWeather == B_WEATHER_NONE
                 || !WEATHER_HAS_EFFECT) // Air Lock active
                 && TryBattleFormChange(battler, FORM_CHANGE_BATTLE_WEATHER))
            {
                BattleScriptPushCursorAndCallback(BattleScript_BattlerFormChangeWithStringEnd3);
                effect++;
            }
            break;
        case ABILITY_ICE_FACE:
            if (IsBattlerWeatherAffected(battler, B_WEATHER_HAIL | B_WEATHER_SNOW)
             && gBattleMons[battler].species == SPECIES_EISCUE_NOICE_FACE
             && !(gBattleMons[battler].status2 & STATUS2_TRANSFORMED)
             && gBattleStruct->allowedToChangeFormInWeather[gBattlerPartyIndexes[battler]][GetBattlerSide(battler)])
            {
                // TODO: Convert this to a proper FORM_CHANGE type.
                gBattleStruct->allowedToChangeFormInWeather[gBattlerPartyIndexes[battler]][GetBattlerSide(battler)] = FALSE;
                gBattleMons[battler].species = SPECIES_EISCUE_ICE_FACE;
                BattleScriptPushCursorAndCallback(BattleScript_BattlerFormChangeWithStringEnd3);
                effect++;
            }
            break;
        case ABILITY_PROTOSYNTHESIS:
            if (!gDisableStructs[battler].weatherAbilityDone && IsBattlerWeatherAffected(battler, B_WEATHER_SUN))
            {
                gDisableStructs[battler].weatherAbilityDone = TRUE;
                PREPARE_STAT_BUFFER(gBattleTextBuff1, GetHighestStatId(battler));
                gBattlerAbility = gBattleScripting.battler = battler;
                BattleScriptPushCursorAndCallback(BattleScript_ProtosynthesisActivates);
                effect++;
            }
            break;
        }
        break;
    case ABILITYEFFECT_ON_TERRAIN:  // For ability effects that activate when the field terrain changes.
        gLastUsedAbility = GetBattlerAbility(battler);
        switch (gLastUsedAbility)
        {
        case ABILITY_MIMICRY:
            if (!gDisableStructs[battler].terrainAbilityDone && ChangeTypeBasedOnTerrain(battler))
            {
                gDisableStructs[battler].terrainAbilityDone = TRUE;
                ChangeTypeBasedOnTerrain(battler);
                gBattlerAbility = gBattleScripting.battler = battler;
                BattleScriptPushCursorAndCallback(BattleScript_MimicryActivates_End3);
                effect++;
            }
            break;
        case ABILITY_QUARK_DRIVE:
            if (!gDisableStructs[battler].terrainAbilityDone && IsBattlerTerrainAffected(battler, STATUS_FIELD_ELECTRIC_TERRAIN))
            {
                gDisableStructs[battler].terrainAbilityDone = TRUE;
                PREPARE_STAT_BUFFER(gBattleTextBuff1, GetHighestStatId(battler));
                gBattlerAbility = gBattleScripting.battler = battler;
                BattleScriptPushCursorAndCallback(BattleScript_QuarkDriveActivates);
                effect++;
            }
            break;
        }
        break;
    }

    if (effect && gLastUsedAbility != 0xFFFF)
        RecordAbilityBattle(battler, gLastUsedAbility);
    if (effect && caseID <= ABILITYEFFECT_MOVE_END)
        gBattlerAbility = battler;

    return effect;
}

bool32 TryPrimalReversion(u32 battler)
{
    if (GetBattlerHoldEffect(battler, FALSE) == HOLD_EFFECT_PRIMAL_ORB
     && GetBattleFormChangeTargetSpecies(battler, FORM_CHANGE_BATTLE_PRIMAL_REVERSION) != SPECIES_NONE)
    {
        if (gBattlerAttacker == battler)
        {
            BattleScriptExecute(BattleScript_PrimalReversion);
        }
        else
        {
            // edge case for scenarios like a switch-in after activated eject button
            gBattleScripting.savedBattler = gBattlerAttacker;
            gBattlerAttacker = battler;
            BattleScriptExecute(BattleScript_PrimalReversionRestoreAttacker);
        }
        return TRUE;
    }
    return FALSE;
}

bool32 IsNeutralizingGasOnField(void)
{
    u32 i;

    for (i = 0; i < gBattlersCount; i++)
    {
        if (IsBattlerAlive(i) && gBattleMons[i].ability == ABILITY_NEUTRALIZING_GAS && !(gStatuses3[i] & STATUS3_GASTRO_ACID))
            return TRUE;
    }

    return FALSE;
}

bool32 IsMoldBreakerTypeAbility(u32 ability)
{
    return (ability == ABILITY_MOLD_BREAKER || ability == ABILITY_TERAVOLT || ability == ABILITY_TURBOBLAZE
        || (ability == ABILITY_MYCELIUM_MIGHT && IS_MOVE_STATUS(gCurrentMove)));
}

u32 GetBattlerAbility(u32 battler)
{
    bool32 noAbilityShield = GetBattlerHoldEffectIgnoreAbility(battler, TRUE) != HOLD_EFFECT_ABILITY_SHIELD;

    if (gAbilitiesInfo[gBattleMons[battler].ability].cantBeSuppressed)
        return gBattleMons[battler].ability;

    if (gStatuses3[battler] & STATUS3_GASTRO_ACID)
        return ABILITY_NONE;

    if (IsNeutralizingGasOnField()
     && gBattleMons[battler].ability != ABILITY_NEUTRALIZING_GAS
     && noAbilityShield)
        return ABILITY_NONE;

    if (((IsMoldBreakerTypeAbility(gBattleMons[gBattlerAttacker].ability)
            && !(gStatuses3[gBattlerAttacker] & STATUS3_GASTRO_ACID))
            || gMovesInfo[gCurrentMove].ignoresTargetAbility)
            && gAbilitiesInfo[gBattleMons[battler].ability].breakable
            && noAbilityShield
            && gBattlerByTurnOrder[gCurrentTurnActionNumber] == gBattlerAttacker
            && gActionsByTurnOrder[gBattlerByTurnOrder[gBattlerAttacker]] == B_ACTION_USE_MOVE
            && gCurrentTurnActionNumber < gBattlersCount)
        return ABILITY_NONE;

    return gBattleMons[battler].ability;
}

u32 IsAbilityOnSide(u32 battler, u32 ability)
{
    if (IsBattlerAlive(battler) && GetBattlerAbility(battler) == ability)
        return battler + 1;
    else if (IsBattlerAlive(BATTLE_PARTNER(battler)) && GetBattlerAbility(BATTLE_PARTNER(battler)) == ability)
        return BATTLE_PARTNER(battler) + 1;
    else
        return 0;
}

u32 IsAbilityOnOpposingSide(u32 battler, u32 ability)
{
    return IsAbilityOnSide(BATTLE_OPPOSITE(battler), ability);
}

u32 IsAbilityOnField(u32 ability)
{
    u32 i;

    for (i = 0; i < gBattlersCount; i++)
    {
        if (IsBattlerAlive(i) && GetBattlerAbility(i) == ability)
            return i + 1;
    }

    return 0;
}

u32 IsAbilityOnFieldExcept(u32 battler, u32 ability)
{
    u32 i;

    for (i = 0; i < gBattlersCount; i++)
    {
        if (i != battler && IsBattlerAlive(i) && GetBattlerAbility(i) == ability)
            return i + 1;
    }

    return 0;
}

u32 IsAbilityPreventingEscape(u32 battler)
{
    u32 id;
    if (B_GHOSTS_ESCAPE >= GEN_6 && IS_BATTLER_OF_TYPE(battler, TYPE_GHOST))
        return 0;
    if ((id = IsAbilityOnOpposingSide(battler, ABILITY_SHADOW_TAG))
        && (B_SHADOW_TAG_ESCAPE >= GEN_4 && GetBattlerAbility(battler) != ABILITY_SHADOW_TAG))
        return id;
    if ((id = IsAbilityOnOpposingSide(battler, ABILITY_ARENA_TRAP)) && IsBattlerGrounded(battler))
        return id;
    if ((id = IsAbilityOnOpposingSide(battler, ABILITY_MAGNET_PULL)) && IS_BATTLER_OF_TYPE(battler, TYPE_STEEL))
        return id;

    return 0;
}

bool32 CanBattlerEscape(u32 battler) // no ability check
{
    if (GetBattlerHoldEffect(battler, TRUE) == HOLD_EFFECT_SHED_SHELL)
        return TRUE;
    else if (B_GHOSTS_ESCAPE >= GEN_6 && IS_BATTLER_OF_TYPE(battler, TYPE_GHOST))
        return TRUE;
    else if (gBattleMons[battler].status2 & (STATUS2_ESCAPE_PREVENTION | STATUS2_WRAPPED))
        return FALSE;
    else if (gStatuses3[battler] & STATUS3_ROOTED)
        return FALSE;
    else if (gFieldStatuses & STATUS_FIELD_FAIRY_LOCK)
        return FALSE;
    else if (gStatuses3[battler] & STATUS3_SKY_DROPPED)
        return FALSE;
    else
        return TRUE;
}

void BattleScriptExecute(const u8 *BS_ptr)
{
    gBattlescriptCurrInstr = BS_ptr;
    gBattleResources->battleCallbackStack->function[gBattleResources->battleCallbackStack->size++] = gBattleMainFunc;
    gBattleMainFunc = RunBattleScriptCommands_PopCallbacksStack;
    gCurrentActionFuncId = 0;
}

void BattleScriptPushCursorAndCallback(const u8 *BS_ptr)
{
    BattleScriptPushCursor();
    gBattlescriptCurrInstr = BS_ptr;
    gBattleResources->battleCallbackStack->function[gBattleResources->battleCallbackStack->size++] = gBattleMainFunc;
    gBattleMainFunc = RunBattleScriptCommands;
}

enum
{
    ITEM_NO_EFFECT,
    ITEM_STATUS_CHANGE,
    ITEM_EFFECT_OTHER,
    ITEM_PP_CHANGE,
    ITEM_HP_CHANGE,
    ITEM_STATS_CHANGE,
};

bool32 IsBattlerTerrainAffected(u32 battler, u32 terrainFlag)
{
    if (!(gFieldStatuses & terrainFlag))
        return FALSE;
    else if (gStatuses3[battler] & STATUS3_SEMI_INVULNERABLE)
        return FALSE;

    return IsBattlerGrounded(battler);
}

bool32 CanSleep(u32 battler)
{
    u16 ability = GetBattlerAbility(battler);
    if (ability == ABILITY_INSOMNIA
      || ability == ABILITY_VITAL_SPIRIT
      || ability == ABILITY_COMATOSE
      || ability == ABILITY_PURIFYING_SALT
      || gSideStatuses[GetBattlerSide(battler)] & SIDE_STATUS_SAFEGUARD
      || gBattleMons[battler].status1 & STATUS1_ANY
      || IsAbilityOnSide(battler, ABILITY_SWEET_VEIL)
      || IsAbilityStatusProtected(battler)
      || IsBattlerTerrainAffected(battler, STATUS_FIELD_ELECTRIC_TERRAIN | STATUS_FIELD_MISTY_TERRAIN))
        return FALSE;
    return TRUE;
}

bool32 CanBePoisoned(u32 battlerAttacker, u32 battlerTarget)
{
    u16 ability = GetBattlerAbility(battlerTarget);

    if (!(CanPoisonType(battlerAttacker, battlerTarget))
     || gSideStatuses[GetBattlerSide(battlerTarget)] & SIDE_STATUS_SAFEGUARD
     || gBattleMons[battlerTarget].status1 & STATUS1_ANY
     || ability == ABILITY_IMMUNITY
     || ability == ABILITY_COMATOSE
     || ability == ABILITY_PURIFYING_SALT
     || IsAbilityOnSide(battlerTarget, ABILITY_PASTEL_VEIL)
     || IsAbilityStatusProtected(battlerTarget)
     || IsBattlerTerrainAffected(battlerTarget, STATUS_FIELD_MISTY_TERRAIN))
        return FALSE;
    return TRUE;
}

bool32 CanBeBurned(u32 battler)
{
    u16 ability = GetBattlerAbility(battler);
    if (IS_BATTLER_OF_TYPE(battler, TYPE_FIRE)
      || gSideStatuses[GetBattlerSide(battler)] & SIDE_STATUS_SAFEGUARD
      || gBattleMons[battler].status1 & STATUS1_ANY
      || ability == ABILITY_WATER_VEIL
      || ability == ABILITY_WATER_BUBBLE
      || ability == ABILITY_COMATOSE
      || ability == ABILITY_THERMAL_EXCHANGE
      || ability == ABILITY_PURIFYING_SALT
      || IsAbilityStatusProtected(battler)
      || IsBattlerTerrainAffected(battler, STATUS_FIELD_MISTY_TERRAIN))
        return FALSE;
    return TRUE;
}

bool32 CanBeParalyzed(u32 battler)
{
    u16 ability = GetBattlerAbility(battler);
    if ((B_PARALYZE_ELECTRIC >= GEN_6 && IS_BATTLER_OF_TYPE(battler, TYPE_ELECTRIC))
        || gSideStatuses[GetBattlerSide(battler)] & SIDE_STATUS_SAFEGUARD
        || ability == ABILITY_LIMBER
        || ability == ABILITY_COMATOSE
        || ability == ABILITY_PURIFYING_SALT
        || gBattleMons[battler].status1 & STATUS1_ANY
        || IsAbilityStatusProtected(battler)
        || IsBattlerTerrainAffected(battler, STATUS_FIELD_MISTY_TERRAIN))
        return FALSE;
    return TRUE;
}

bool32 CanBeFrozen(u32 battler)
{
    u16 ability = GetBattlerAbility(battler);
    if (IS_BATTLER_OF_TYPE(battler, TYPE_ICE)
      || IsBattlerWeatherAffected(battler, B_WEATHER_SUN)
      || gSideStatuses[GetBattlerSide(battler)] & SIDE_STATUS_SAFEGUARD
      || ability == ABILITY_MAGMA_ARMOR
      || ability == ABILITY_COMATOSE
      || ability == ABILITY_PURIFYING_SALT
      || gBattleMons[battler].status1 & STATUS1_ANY
      || IsAbilityStatusProtected(battler)
      || IsBattlerTerrainAffected(battler, STATUS_FIELD_MISTY_TERRAIN))
        return FALSE;
    return TRUE;
}

bool32 CanGetFrostbite(u32 battler)
{
    u16 ability = GetBattlerAbility(battler);
    if (IS_BATTLER_OF_TYPE(battler, TYPE_ICE)
      || gSideStatuses[GetBattlerSide(battler)] & SIDE_STATUS_SAFEGUARD
      || ability == ABILITY_MAGMA_ARMOR
      || ability == ABILITY_COMATOSE
      || ability == ABILITY_PURIFYING_SALT
      || gBattleMons[battler].status1 & STATUS1_ANY
      || IsAbilityStatusProtected(battler)
      || IsBattlerTerrainAffected(battler, STATUS_FIELD_MISTY_TERRAIN))
        return FALSE;
    return TRUE;
}

bool32 CanBeConfused(u32 battler)
{
    if (GetBattlerAbility(battler) == ABILITY_OWN_TEMPO
      || gBattleMons[battler].status2 & STATUS2_CONFUSION
      || IsBattlerTerrainAffected(battler, STATUS_FIELD_MISTY_TERRAIN))
        return FALSE;
    return TRUE;
}

// second argument is 1/X of current hp compared to max hp
bool32 HasEnoughHpToEatBerry(u32 battler, u32 hpFraction, u32 itemId)
{
    bool32 isBerry = (ItemId_GetPocket(itemId) == POCKET_BERRIES);

    if (!IsBattlerAlive(battler))
        return FALSE;
    if (gBattleScripting.overrideBerryRequirements)
        return TRUE;
    // Unnerve prevents consumption of opponents' berries.
    if (isBerry && IsUnnerveAbilityOnOpposingSide(battler))
        return FALSE;
    if (gBattleMons[battler].hp <= gBattleMons[battler].maxHP / hpFraction)
        return TRUE;

    if (hpFraction <= 4 && GetBattlerAbility(battler) == ABILITY_GLUTTONY && isBerry
         && gBattleMons[battler].hp <= gBattleMons[battler].maxHP / 2)
    {
        RecordAbilityBattle(battler, ABILITY_GLUTTONY);
        return TRUE;
    }

    return FALSE;
}

static u8 HealConfuseBerry(u32 battler, u32 itemId, u32 flavorId, bool32 end2)
{
    if (HasEnoughHpToEatBerry(battler, (B_CONFUSE_BERRIES_HEAL >= GEN_7 ? 4 : 2), itemId)
     && (B_HEAL_BLOCKING < GEN_5 || !(gStatuses3[battler] & STATUS3_HEAL_BLOCK)))
    {
        PREPARE_FLAVOR_BUFFER(gBattleTextBuff1, flavorId);

        gBattleMoveDamage = GetNonDynamaxMaxHP(battler) / GetBattlerItemHoldEffectParam(battler, itemId);
        if (gBattleMoveDamage == 0)
            gBattleMoveDamage = 1;
        gBattleMoveDamage *= -1;

        if (GetBattlerAbility(battler) == ABILITY_RIPEN)
        {
            gBattleMoveDamage *= 2;
            gBattlerAbility = battler;
        }
        gBattleScripting.battler = battler;
        if (end2)
        {
            if (GetFlavorRelationByPersonality(gBattleMons[battler].personality, flavorId) < 0)
                BattleScriptExecute(BattleScript_BerryConfuseHealEnd2);
            else
                BattleScriptExecute(BattleScript_ItemHealHP_RemoveItemEnd2);
        }
        else
        {
            BattleScriptPushCursor();
            if (GetFlavorRelationByPersonality(gBattleMons[battler].personality, flavorId) < 0)
                gBattlescriptCurrInstr = BattleScript_BerryConfuseHealRet;
            else
                gBattlescriptCurrInstr = BattleScript_ItemHealHP_RemoveItemRet;
        }

        return ITEM_HP_CHANGE;
    }
    return 0;
}

static u8 StatRaiseBerry(u32 battler, u32 itemId, u32 statId, bool32 end2)
{
    if (CompareStat(battler, statId, MAX_STAT_STAGE, CMP_LESS_THAN) && HasEnoughHpToEatBerry(battler, GetBattlerItemHoldEffectParam(battler, itemId), itemId))
    {
        BufferStatChange(battler, statId, STRINGID_STATROSE);
        gEffectBattler = battler;
        if (GetBattlerAbility(battler) == ABILITY_RIPEN)
            SET_STATCHANGER(statId, 2, FALSE);
        else
            SET_STATCHANGER(statId, 1, FALSE);

        gBattleScripting.animArg1 = 14 + statId;
        gBattleScripting.animArg2 = 0;

        if (end2)
        {
            BattleScriptExecute(BattleScript_BerryStatRaiseEnd2);
        }
        else
        {
            BattleScriptPushCursor();
            gBattlescriptCurrInstr = BattleScript_BerryStatRaiseRet;
        }
        return ITEM_STATS_CHANGE;
    }
    return 0;
}

static u8 RandomStatRaiseBerry(u32 battler, u32 itemId, bool32 end2)
{
    s32 i;
    u16 stringId;

    for (i = 0; i < NUM_STATS - 1; i++)
    {
        if (CompareStat(battler, STAT_ATK + i, MAX_STAT_STAGE, CMP_LESS_THAN))
            break;
    }
    if (i != NUM_STATS - 1 && HasEnoughHpToEatBerry(battler, GetBattlerItemHoldEffectParam(battler, itemId), itemId))
    {
        u16 battlerAbility = GetBattlerAbility(battler);
        do
        {
            i = Random() % (NUM_STATS - 1);
        } while (!CompareStat(battler, STAT_ATK + i, MAX_STAT_STAGE, CMP_LESS_THAN));

        PREPARE_STAT_BUFFER(gBattleTextBuff1, i + 1);
        stringId = (battlerAbility == ABILITY_CONTRARY) ? STRINGID_STATFELL : STRINGID_STATROSE;
        gBattleTextBuff2[0] = B_BUFF_PLACEHOLDER_BEGIN;
        gBattleTextBuff2[1] = B_BUFF_STRING;
        gBattleTextBuff2[2] = STRINGID_STATSHARPLY;
        gBattleTextBuff2[3] = STRINGID_STATSHARPLY >> 8;
        gBattleTextBuff2[4] = B_BUFF_STRING;
        gBattleTextBuff2[5] = stringId;
        gBattleTextBuff2[6] = stringId >> 8;
        gBattleTextBuff2[7] = EOS;
        gEffectBattler = battler;
        if (battlerAbility == ABILITY_RIPEN)
            SET_STATCHANGER(i + 1, 4, FALSE);
        else
            SET_STATCHANGER(i + 1, 2, FALSE);

        gBattleScripting.animArg1 = 0x21 + i + 6;
        gBattleScripting.animArg2 = 0;
        if (end2)
        {
            BattleScriptExecute(BattleScript_BerryStatRaiseEnd2);
        }
        else
        {
            BattleScriptPushCursor();
            gBattlescriptCurrInstr = BattleScript_BerryStatRaiseRet;
        }

        return ITEM_STATS_CHANGE;
    }
    return 0;
}

static u8 TrySetMicleBerry(u32 battler, u32 itemId, bool32 end2)
{
    if (HasEnoughHpToEatBerry(battler, 4, itemId))
    {
        gProtectStructs[battler].usedMicleBerry = TRUE;  // battler's next attack has increased accuracy

        if (end2)
        {
            BattleScriptExecute(BattleScript_MicleBerryActivateEnd2);
        }
        else
        {
            BattleScriptPushCursor();
            gBattlescriptCurrInstr = BattleScript_MicleBerryActivateRet;
        }
        return ITEM_EFFECT_OTHER;
    }
    return 0;
}

static u8 TrySetEnigmaBerry(u32 battler)
{
    if (IsBattlerAlive(battler)
     && !DoesSubstituteBlockMove(gBattlerAttacker, battler, gCurrentMove)
     && ((TARGET_TURN_DAMAGED && gMoveResultFlags & MOVE_RESULT_SUPER_EFFECTIVE) || gBattleScripting.overrideBerryRequirements)
     && !(gBattleScripting.overrideBerryRequirements && gBattleMons[battler].hp == gBattleMons[battler].maxHP)
     && (B_HEAL_BLOCKING < GEN_5 || !(gStatuses3[battler] & STATUS3_HEAL_BLOCK)))
    {
        gBattleScripting.battler = battler;
        gBattleMoveDamage = (gBattleMons[battler].maxHP * 25 / 100) * -1;
        if (GetBattlerAbility(battler) == ABILITY_RIPEN)
            gBattleMoveDamage *= 2;

        BattleScriptPushCursor();
        gBattlescriptCurrInstr = BattleScript_ItemHealHP_RemoveItemRet;
        return ITEM_HP_CHANGE;
    }
    return 0;
}

static u8 DamagedStatBoostBerryEffect(u32 battler, u8 statId, u8 category)
{
    if (IsBattlerAlive(battler)
     && CompareStat(battler, statId, MAX_STAT_STAGE, CMP_LESS_THAN)
     && (gBattleScripting.overrideBerryRequirements
         || (!DoesSubstituteBlockMove(gBattlerAttacker, battler, gCurrentMove)
             && GetBattleMoveCategory(gCurrentMove) == category
             && battler != gBattlerAttacker
             && TARGET_TURN_DAMAGED))
        )
    {
        BufferStatChange(battler, statId, STRINGID_STATROSE);

        gEffectBattler = battler;
        if (GetBattlerAbility(battler) == ABILITY_RIPEN)
            SET_STATCHANGER(statId, 2, FALSE);
        else
            SET_STATCHANGER(statId, 1, FALSE);

        gBattleScripting.battler = battler;
        gBattleScripting.animArg1 = 14 + statId;
        gBattleScripting.animArg2 = 0;
        BattleScriptPushCursor();
        gBattlescriptCurrInstr = BattleScript_BerryStatRaiseRet;
        return ITEM_STATS_CHANGE;
    }
    return 0;
}

u8 TryHandleSeed(u32 battler, u32 terrainFlag, u8 statId, u16 itemId, bool32 execute)
{
    if (gFieldStatuses & terrainFlag && CompareStat(battler, statId, MAX_STAT_STAGE, CMP_LESS_THAN))
    {
        BufferStatChange(battler, statId, STRINGID_STATROSE);
        gLastUsedItem = itemId; // For surge abilities
        gEffectBattler = gBattleScripting.battler = battler;
        SET_STATCHANGER(statId, 1, FALSE);
        gBattleScripting.animArg1 = 14 + statId;
        gBattleScripting.animArg2 = 0;
        if (execute)
        {
            BattleScriptExecute(BattleScript_BerryStatRaiseEnd2);
        }
        else
        {
            BattleScriptPushCursor();
            gBattlescriptCurrInstr = BattleScript_BerryStatRaiseRet;
        }
        return ITEM_STATS_CHANGE;
    }
    return 0;
}

static u32 ItemRestorePp(u32 battler, u32 itemId, bool32 execute)
{
    struct Pokemon *party = GetBattlerParty(battler);
    struct Pokemon *mon = &party[gBattlerPartyIndexes[battler]];
    u32 i, changedPP = 0;

    for (i = 0; i < MAX_MON_MOVES; i++)
    {
        u32 move = GetMonData(mon, MON_DATA_MOVE1 + i);
        u32 currentPP = GetMonData(mon, MON_DATA_PP1 + i);
        u32 ppBonuses = GetMonData(mon, MON_DATA_PP_BONUSES);
        u32 maxPP = CalculatePPWithBonus(move, ppBonuses, i);
        if (move && (currentPP == 0 || (gBattleScripting.overrideBerryRequirements && currentPP != maxPP)))
        {
            u32 ppRestored = GetBattlerItemHoldEffectParam(battler, itemId);

            if (GetBattlerAbility(battler) == ABILITY_RIPEN)
            {
                ppRestored *= 2;
                gBattlerAbility = battler;
            }
            if (currentPP + ppRestored > maxPP)
                changedPP = maxPP;
            else
                changedPP = currentPP + ppRestored;

            PREPARE_MOVE_BUFFER(gBattleTextBuff1, move);

            if (execute)
            {
                BattleScriptExecute(BattleScript_BerryPPHealEnd2);
            }
            else
            {
                BattleScriptPushCursor();
                gBattlescriptCurrInstr = BattleScript_BerryPPHealRet;
            }
            BtlController_EmitSetMonData(battler, BUFFER_A, i + REQUEST_PPMOVE1_BATTLE, 0, 1, &changedPP);
            MarkBattlerForControllerExec(battler);
            if (MOVE_IS_PERMANENT(battler, i))
                gBattleMons[battler].pp[i] = changedPP;
            return ITEM_PP_CHANGE;
        }
    }
    return 0;
}

static u8 ItemHealHp(u32 battler, u32 itemId, bool32 end2, bool32 percentHeal)
{
    if (!(gBattleScripting.overrideBerryRequirements && gBattleMons[battler].hp == gBattleMons[battler].maxHP)
        && (B_HEAL_BLOCKING < GEN_5 || !(gStatuses3[battler] & STATUS3_HEAL_BLOCK))
        && HasEnoughHpToEatBerry(battler, 2, itemId))
    {
        if (percentHeal)
            gBattleMoveDamage = (GetNonDynamaxMaxHP(battler) * GetBattlerItemHoldEffectParam(battler, itemId) / 100) * -1;
        else
            gBattleMoveDamage = GetBattlerItemHoldEffectParam(battler, itemId) * -1;

        // check ripen
        if (ItemId_GetPocket(itemId) == POCKET_BERRIES && GetBattlerAbility(battler) == ABILITY_RIPEN)
            gBattleMoveDamage *= 2;

        gBattlerAbility = battler;    // in SWSH, berry juice shows ability pop up but has no effect. This is mimicked here
        if (end2)
        {
            BattleScriptExecute(BattleScript_ItemHealHP_RemoveItemEnd2);
        }
        else
        {
            BattleScriptPushCursor();
            gBattlescriptCurrInstr = BattleScript_ItemHealHP_RemoveItemRet;
        }
        if (gBattleResources->flags->flags[battler] & RESOURCE_FLAG_EMERGENCY_EXIT
         && GetNonDynamaxHP(battler) >= GetNonDynamaxMaxHP(battler)  / 2)
            gBattleResources->flags->flags[battler] &= ~RESOURCE_FLAG_EMERGENCY_EXIT;

        return ITEM_HP_CHANGE;
    }
    return 0;
}

static bool32 UnnerveOn(u32 battler, u32 itemId)
{
    if (ItemId_GetPocket(itemId) == POCKET_BERRIES && IsUnnerveAbilityOnOpposingSide(battler))
        return TRUE;
    return FALSE;
}

static bool32 GetMentalHerbEffect(u32 battler)
{
    bool32 ret = FALSE;

    // Check infatuation
    if (gBattleMons[battler].status2 & STATUS2_INFATUATION)
    {
        gBattleMons[battler].status2 &= ~STATUS2_INFATUATION;
        gBattleCommunication[MULTISTRING_CHOOSER] = B_MSG_MENTALHERBCURE_INFATUATION;  // STRINGID_TARGETGOTOVERINFATUATION
        StringCopy(gBattleTextBuff1, gStatusConditionString_LoveJpn);
        ret = TRUE;
    }
    if (B_MENTAL_HERB >= GEN_5)
    {
        // Check taunt
        if (gDisableStructs[battler].tauntTimer != 0)
        {
            gDisableStructs[battler].tauntTimer = 0;
            gBattleCommunication[MULTISTRING_CHOOSER] = B_MSG_MENTALHERBCURE_TAUNT;
            PREPARE_MOVE_BUFFER(gBattleTextBuff1, MOVE_TAUNT);
            ret = TRUE;
        }
        // Check encore
        if (gDisableStructs[battler].encoreTimer != 0)
        {
            gDisableStructs[battler].encoredMove = 0;
            gDisableStructs[battler].encoreTimer = 0;
            gBattleCommunication[MULTISTRING_CHOOSER] = B_MSG_MENTALHERBCURE_ENCORE;   // STRINGID_PKMNENCOREENDED
            ret = TRUE;
        }
        // Check torment
        if (gBattleMons[battler].status2 & STATUS2_TORMENT)
        {
            gBattleMons[battler].status2 &= ~STATUS2_TORMENT;
            gBattleCommunication[MULTISTRING_CHOOSER] = B_MSG_MENTALHERBCURE_TORMENT;
            ret = TRUE;
        }
        // Check heal block
        if (gStatuses3[battler] & STATUS3_HEAL_BLOCK)
        {
            gStatuses3[battler] &= ~STATUS3_HEAL_BLOCK;
            gBattleCommunication[MULTISTRING_CHOOSER] = B_MSG_MENTALHERBCURE_HEALBLOCK;
            ret = TRUE;
        }
        // Check disable
        if (gDisableStructs[battler].disableTimer != 0)
        {
            gDisableStructs[battler].disableTimer = 0;
            gDisableStructs[battler].disabledMove = 0;
            gBattleCommunication[MULTISTRING_CHOOSER] = B_MSG_MENTALHERBCURE_DISABLE;
            ret = TRUE;
        }
    }
    return ret;
}

static u8 TryConsumeMirrorHerb(u32 battler, bool32 execute)
{
    u8 effect = 0;

    if (gProtectStructs[battler].eatMirrorHerb)
    {
        gLastUsedItem = gBattleMons[battler].item;
        gBattleScripting.savedBattler = gBattlerAttacker;
        gBattleScripting.battler = gBattlerAttacker = battler;
        gProtectStructs[battler].eatMirrorHerb = 0;
        if (execute)
        {
            BattleScriptExecute(BattleScript_MirrorHerbCopyStatChangeEnd2);
        }
        else
        {
            BattleScriptPushCursor();
            gBattlescriptCurrInstr = BattleScript_MirrorHerbCopyStatChange;
        }
        effect = ITEM_STATS_CHANGE;
    }
    return effect;
}

static u32 RestoreWhiteHerbStats(u32 battler)
{
    u32 i, effect = 0;

    for (i = 0; i < NUM_BATTLE_STATS; i++)
    {
        if (gBattleMons[battler].statStages[i] < DEFAULT_STAT_STAGE)
        {
            gBattleMons[battler].statStages[i] = DEFAULT_STAT_STAGE;
            effect = ITEM_STATS_CHANGE;
        }
    }
    if (effect != 0)
    {
        gBattleScripting.battler = battler;
        gPotentialItemEffectBattler = battler;
    }
    return effect;
}

static u8 ItemEffectMoveEnd(u32 battler, u16 holdEffect)
{
    u8 effect = 0;

    switch (holdEffect)
    {
    case HOLD_EFFECT_MICLE_BERRY:
        if (B_HP_BERRIES >= GEN_4)
            effect = TrySetMicleBerry(battler, gLastUsedItem, FALSE);
        break;
    case HOLD_EFFECT_RESTORE_HP:
        if (B_HP_BERRIES >= GEN_4)
            effect = ItemHealHp(battler, gLastUsedItem, FALSE, FALSE);
        break;
    case HOLD_EFFECT_RESTORE_PCT_HP:
        if (B_BERRIES_INSTANT >= GEN_4)
            effect = ItemHealHp(battler, gLastUsedItem, FALSE, TRUE);
        break;
    case HOLD_EFFECT_RESTORE_PP:
        if (B_BERRIES_INSTANT >= GEN_4)
            effect = ItemRestorePp(battler, gLastUsedItem, FALSE);
        break;
    case HOLD_EFFECT_CONFUSE_SPICY:
        if (B_BERRIES_INSTANT >= GEN_4)
            effect = HealConfuseBerry(battler, gLastUsedItem, FLAVOR_SPICY, FALSE);
        break;
    case HOLD_EFFECT_CONFUSE_DRY:
        if (B_BERRIES_INSTANT >= GEN_4)
            effect = HealConfuseBerry(battler, gLastUsedItem, FLAVOR_DRY, FALSE);
        break;
    case HOLD_EFFECT_CONFUSE_SWEET:
        if (B_BERRIES_INSTANT >= GEN_4)
            effect = HealConfuseBerry(battler, gLastUsedItem, FLAVOR_SWEET, FALSE);
        break;
    case HOLD_EFFECT_CONFUSE_BITTER:
        if (B_BERRIES_INSTANT >= GEN_4)
            effect = HealConfuseBerry(battler, gLastUsedItem, FLAVOR_BITTER, FALSE);
        break;
    case HOLD_EFFECT_CONFUSE_SOUR:
        if (B_BERRIES_INSTANT >= GEN_4)
            effect = HealConfuseBerry(battler, gLastUsedItem, FLAVOR_SOUR, FALSE);
        break;
    case HOLD_EFFECT_ATTACK_UP:
        if (B_BERRIES_INSTANT >= GEN_4)
            effect = StatRaiseBerry(battler, gLastUsedItem, STAT_ATK, FALSE);
        break;
    case HOLD_EFFECT_DEFENSE_UP:
        if (B_BERRIES_INSTANT >= GEN_4)
            effect = StatRaiseBerry(battler, gLastUsedItem, STAT_DEF, FALSE);
        break;
    case HOLD_EFFECT_SPEED_UP:
        if (B_BERRIES_INSTANT >= GEN_4)
            effect = StatRaiseBerry(battler, gLastUsedItem, STAT_SPEED, FALSE);
        break;
    case HOLD_EFFECT_SP_ATTACK_UP:
        if (B_BERRIES_INSTANT >= GEN_4)
            effect = StatRaiseBerry(battler, gLastUsedItem, STAT_SPATK, FALSE);
        break;
    case HOLD_EFFECT_SP_DEFENSE_UP:
        if (B_BERRIES_INSTANT >= GEN_4)
            effect = StatRaiseBerry(battler, gLastUsedItem, STAT_SPDEF, FALSE);
        break;
    case HOLD_EFFECT_ENIGMA_BERRY: // consume and heal if hit by super effective move
        if (B_BERRIES_INSTANT >= GEN_4)
            effect = TrySetEnigmaBerry(battler);
        break;
    case HOLD_EFFECT_KEE_BERRY:  // consume and boost defense if used physical move
        if (B_BERRIES_INSTANT >= GEN_4)
            effect = DamagedStatBoostBerryEffect(battler, STAT_DEF, DAMAGE_CATEGORY_PHYSICAL);
        break;
    case HOLD_EFFECT_MARANGA_BERRY:  // consume and boost sp. defense if used special move
        if (B_BERRIES_INSTANT >= GEN_4)
            effect = DamagedStatBoostBerryEffect(battler, STAT_SPDEF, DAMAGE_CATEGORY_SPECIAL);
        break;
    case HOLD_EFFECT_RANDOM_STAT_UP:
        if (B_BERRIES_INSTANT >= GEN_4)
            effect = RandomStatRaiseBerry(battler, gLastUsedItem, FALSE);
        break;
    case HOLD_EFFECT_CURE_PAR:
        if (gBattleMons[battler].status1 & STATUS1_PARALYSIS && !UnnerveOn(battler, gLastUsedItem))
        {
            gBattleMons[battler].status1 &= ~STATUS1_PARALYSIS;
            BattleScriptPushCursor();
            gBattlescriptCurrInstr = BattleScript_BerryCureParRet;
            effect = ITEM_STATUS_CHANGE;
        }
        break;
    case HOLD_EFFECT_CURE_PSN:
        if (gBattleMons[battler].status1 & STATUS1_PSN_ANY && !UnnerveOn(battler, gLastUsedItem))
        {
            gBattleMons[battler].status1 &= ~(STATUS1_PSN_ANY | STATUS1_TOXIC_COUNTER);
            BattleScriptPushCursor();
            gBattlescriptCurrInstr = BattleScript_BerryCurePsnRet;
            effect = ITEM_STATUS_CHANGE;
        }
        break;
    case HOLD_EFFECT_CURE_BRN:
        if (gBattleMons[battler].status1 & STATUS1_BURN && !UnnerveOn(battler, gLastUsedItem))
        {
            gBattleMons[battler].status1 &= ~STATUS1_BURN;
            BattleScriptPushCursor();
            gBattlescriptCurrInstr = BattleScript_BerryCureBrnRet;
            effect = ITEM_STATUS_CHANGE;
        }
        break;
    case HOLD_EFFECT_CURE_FRZ:
        if (gBattleMons[battler].status1 & STATUS1_FREEZE && !UnnerveOn(battler, gLastUsedItem))
        {
            gBattleMons[battler].status1 &= ~STATUS1_FREEZE;
            BattleScriptPushCursor();
            gBattlescriptCurrInstr = BattleScript_BerryCureFrzRet;
            effect = ITEM_STATUS_CHANGE;
        }
        if (gBattleMons[battler].status1 & STATUS1_FROSTBITE && !UnnerveOn(battler, gLastUsedItem))
        {
            gBattleMons[battler].status1 &= ~STATUS1_FROSTBITE;
            BattleScriptPushCursor();
            gBattlescriptCurrInstr = BattleScript_BerryCureFrbRet;
            effect = ITEM_STATUS_CHANGE;
        }
        break;
    case HOLD_EFFECT_CURE_SLP:
        if (gBattleMons[battler].status1 & STATUS1_SLEEP && !UnnerveOn(battler, gLastUsedItem))
        {
            gBattleMons[battler].status1 &= ~STATUS1_SLEEP;
            gBattleMons[battler].status2 &= ~STATUS2_NIGHTMARE;
            BattleScriptPushCursor();
            gBattlescriptCurrInstr = BattleScript_BerryCureSlpRet;
            effect = ITEM_STATUS_CHANGE;
        }
        break;
    case HOLD_EFFECT_CURE_CONFUSION:
        if (gBattleMons[battler].status2 & STATUS2_CONFUSION && !UnnerveOn(battler, gLastUsedItem))
        {
            RemoveConfusionStatus(battler);
            BattleScriptPushCursor();
            gBattlescriptCurrInstr = BattleScript_BerryCureConfusionRet;
            effect = ITEM_EFFECT_OTHER;
        }
        break;
    case HOLD_EFFECT_MENTAL_HERB:
        if (GetMentalHerbEffect(battler))
        {
            gBattleScripting.savedBattler = gBattlerAttacker;
            gBattlerAttacker = battler;
            BattleScriptPushCursor();
            gBattlescriptCurrInstr = BattleScript_MentalHerbCureRet;
            effect = ITEM_EFFECT_OTHER;
        }
        break;
    case HOLD_EFFECT_CURE_STATUS:
        if ((gBattleMons[battler].status1 & STATUS1_ANY || gBattleMons[battler].status2 & STATUS2_CONFUSION) && !UnnerveOn(battler, gLastUsedItem))
        {
            if (gBattleMons[battler].status1 & STATUS1_PSN_ANY)
                StringCopy(gBattleTextBuff1, gStatusConditionString_PoisonJpn);

            if (gBattleMons[battler].status1 & STATUS1_SLEEP)
            {
                gBattleMons[battler].status2 &= ~STATUS2_NIGHTMARE;
                StringCopy(gBattleTextBuff1, gStatusConditionString_SleepJpn);
            }

            if (gBattleMons[battler].status1 & STATUS1_PARALYSIS)
                StringCopy(gBattleTextBuff1, gStatusConditionString_ParalysisJpn);

            if (gBattleMons[battler].status1 & STATUS1_BURN)
                StringCopy(gBattleTextBuff1, gStatusConditionString_BurnJpn);

            if (gBattleMons[battler].status1 & STATUS1_FREEZE || gBattleMons[battler].status1 & STATUS1_FROSTBITE)
                StringCopy(gBattleTextBuff1, gStatusConditionString_IceJpn);

            if (gBattleMons[battler].status2 & STATUS2_CONFUSION)
                StringCopy(gBattleTextBuff1, gStatusConditionString_ConfusionJpn);

            gBattleMons[battler].status1 = 0;
            RemoveConfusionStatus(battler);
            BattleScriptPushCursor();
            gBattleCommunication[MULTISTRING_CHOOSER] = B_MSG_CURED_PROBLEM;
            gBattlescriptCurrInstr = BattleScript_BerryCureChosenStatusRet;
            effect = ITEM_STATUS_CHANGE;
        }
        break;
    case HOLD_EFFECT_CRITICAL_UP: // lansat berry
        if (B_BERRIES_INSTANT >= GEN_4
            && !(gBattleMons[battler].status2 & STATUS2_FOCUS_ENERGY_ANY)
            && HasEnoughHpToEatBerry(battler, GetBattlerItemHoldEffectParam(battler, gLastUsedItem), gLastUsedItem))
        {
            gBattleMons[battler].status2 |= STATUS2_FOCUS_ENERGY;
            gBattleScripting.battler = battler;
            gPotentialItemEffectBattler = battler;
            BattleScriptPushCursor();
            gBattlescriptCurrInstr = BattleScript_BerryFocusEnergyRet;
            effect = ITEM_EFFECT_OTHER;
        }
        break;
    case HOLD_EFFECT_BERSERK_GENE:
        BufferStatChange(battler, STAT_ATK, STRINGID_STATROSE);
        gEffectBattler = battler;
        if (CanBeInfinitelyConfused(gEffectBattler))
        {
            gStatuses4[gEffectBattler] |= STATUS4_INFINITE_CONFUSION;
        }
        SET_STATCHANGER(STAT_ATK, 2, FALSE);

        gBattleScripting.animArg1 = 14 + STAT_ATK;
        gBattleScripting.animArg2 = 0;

        BattleScriptPushCursorAndCallback(BattleScript_BerserkGeneRet);
        effect = ITEM_STATS_CHANGE;
        break;
    case HOLD_EFFECT_MIRROR_HERB:
        effect = TryConsumeMirrorHerb(battler, FALSE);
        break;
    }

    return effect;
}

u8 ItemBattleEffects(u8 caseID, u32 battler, bool32 moveTurn)
{
    int i = 0, moveType;
    u8 effect = ITEM_NO_EFFECT;
    u32 battlerHoldEffect = 0, atkHoldEffect;
    u8 atkHoldEffectParam;
    u16 atkItem;

    if (caseID != ITEMEFFECT_USE_LAST_ITEM)
    {
        gLastUsedItem = gBattleMons[battler].item;
        battlerHoldEffect = GetBattlerHoldEffect(battler, TRUE);
    }

    atkItem = gBattleMons[gBattlerAttacker].item;
    atkHoldEffect = GetBattlerHoldEffect(gBattlerAttacker, TRUE);
    atkHoldEffectParam = GetBattlerHoldEffectParam(gBattlerAttacker);

    switch (caseID)
    {
    case ITEMEFFECT_ON_SWITCH_IN:
        if (!gSpecialStatuses[battler].switchInItemDone)
        {
            switch (battlerHoldEffect)
            {
            case HOLD_EFFECT_DOUBLE_PRIZE:
                if (GetBattlerSide(battler) == B_SIDE_PLAYER && !gBattleStruct->moneyMultiplierItem)
                {
                    gBattleStruct->moneyMultiplier *= 2;
                    gBattleStruct->moneyMultiplierItem = 1;
                }
                break;
            case HOLD_EFFECT_RESTORE_STATS:
                effect = RestoreWhiteHerbStats(battler);
                if (effect != 0)
                {
                    gBattlerAttacker = battler;
                    BattleScriptExecute(BattleScript_WhiteHerbEnd2);
                }
                break;
            case HOLD_EFFECT_CONFUSE_SPICY:
                if (B_BERRIES_INSTANT >= GEN_4)
                    effect = HealConfuseBerry(battler, gLastUsedItem, FLAVOR_SPICY, TRUE);
                break;
            case HOLD_EFFECT_CONFUSE_DRY:
                if (B_BERRIES_INSTANT >= GEN_4)
                    effect = HealConfuseBerry(battler, gLastUsedItem, FLAVOR_DRY, TRUE);
                break;
            case HOLD_EFFECT_CONFUSE_SWEET:
                if (B_BERRIES_INSTANT >= GEN_4)
                    effect = HealConfuseBerry(battler, gLastUsedItem, FLAVOR_SWEET, TRUE);
                break;
            case HOLD_EFFECT_CONFUSE_BITTER:
                if (B_BERRIES_INSTANT >= GEN_4)
                    effect = HealConfuseBerry(battler, gLastUsedItem, FLAVOR_BITTER, TRUE);
                break;
            case HOLD_EFFECT_CONFUSE_SOUR:
                if (B_BERRIES_INSTANT >= GEN_4)
                    effect = HealConfuseBerry(battler, gLastUsedItem, FLAVOR_SOUR, TRUE);
                break;
            case HOLD_EFFECT_ATTACK_UP:
                if (B_BERRIES_INSTANT >= GEN_4)
                    effect = StatRaiseBerry(battler, gLastUsedItem, STAT_ATK, TRUE);
                break;
            case HOLD_EFFECT_DEFENSE_UP:
                if (B_BERRIES_INSTANT >= GEN_4)
                    effect = StatRaiseBerry(battler, gLastUsedItem, STAT_DEF, TRUE);
                break;
            case HOLD_EFFECT_SPEED_UP:
                if (B_BERRIES_INSTANT >= GEN_4)
                    effect = StatRaiseBerry(battler, gLastUsedItem, STAT_SPEED, TRUE);
                break;
            case HOLD_EFFECT_SP_ATTACK_UP:
                if (B_BERRIES_INSTANT >= GEN_4)
                    effect = StatRaiseBerry(battler, gLastUsedItem, STAT_SPATK, TRUE);
                break;
            case HOLD_EFFECT_SP_DEFENSE_UP:
                if (B_BERRIES_INSTANT >= GEN_4)
                    effect = StatRaiseBerry(battler, gLastUsedItem, STAT_SPDEF, TRUE);
                break;
            case HOLD_EFFECT_CRITICAL_UP:
                if (B_BERRIES_INSTANT >= GEN_4
                    && !(gBattleMons[battler].status2 & STATUS2_FOCUS_ENERGY_ANY)
                    && HasEnoughHpToEatBerry(battler, GetBattlerItemHoldEffectParam(battler, gLastUsedItem), gLastUsedItem))
                {
                    gBattleMons[battler].status2 |= STATUS2_FOCUS_ENERGY;
                    gBattleScripting.battler = battler;
                    BattleScriptExecute(BattleScript_BerryFocusEnergyEnd2);
                    effect = ITEM_EFFECT_OTHER;
                }
                break;
            case HOLD_EFFECT_RANDOM_STAT_UP:
                if (B_BERRIES_INSTANT >= GEN_4)
                    effect = RandomStatRaiseBerry(battler, gLastUsedItem, TRUE);
                break;
            case HOLD_EFFECT_CURE_PAR:
                if (B_BERRIES_INSTANT >= GEN_4
                    && gBattleMons[battler].status1 & STATUS1_PARALYSIS
                    && !UnnerveOn(battler, gLastUsedItem))
                {
                    gBattleMons[battler].status1 &= ~STATUS1_PARALYSIS;
                    BattleScriptExecute(BattleScript_BerryCurePrlzEnd2);
                    effect = ITEM_STATUS_CHANGE;
                }
                break;
            case HOLD_EFFECT_CURE_PSN:
                if (B_BERRIES_INSTANT >= GEN_4
                    && (gBattleMons[battler].status1 & STATUS1_PSN_ANY)
                    && !UnnerveOn(battler, gLastUsedItem))
                {
                    gBattleMons[battler].status1 &= ~(STATUS1_PSN_ANY | STATUS1_TOXIC_COUNTER);
                    BattleScriptExecute(BattleScript_BerryCurePsnEnd2);
                    effect = ITEM_STATUS_CHANGE;
                }
                break;
            case HOLD_EFFECT_CURE_BRN:
                if (B_BERRIES_INSTANT >= GEN_4
                    && (gBattleMons[battler].status1 & STATUS1_BURN)
                    && !UnnerveOn(battler, gLastUsedItem))
                {
                    gBattleMons[battler].status1 &= ~STATUS1_BURN;
                    BattleScriptExecute(BattleScript_BerryCureBrnEnd2);
                    effect = ITEM_STATUS_CHANGE;
                }
                break;
            case HOLD_EFFECT_CURE_FRZ:
                if (B_BERRIES_INSTANT >= GEN_4
                    && (gBattleMons[battler].status1 & STATUS1_FREEZE)
                    && !UnnerveOn(battler, gLastUsedItem))
                {
                    gBattleMons[battler].status1 &= ~STATUS1_FREEZE;
                    BattleScriptExecute(BattleScript_BerryCureFrzEnd2);
                    effect = ITEM_STATUS_CHANGE;
                }
                if (B_BERRIES_INSTANT >= GEN_4
                    && (gBattleMons[battler].status1 & STATUS1_FROSTBITE)
                    && !UnnerveOn(battler, gLastUsedItem))
                {
                    gBattleMons[battler].status1 &= ~STATUS1_FROSTBITE;
                    BattleScriptExecute(BattleScript_BerryCureFrbEnd2);
                    effect = ITEM_STATUS_CHANGE;
                }
                break;
            case HOLD_EFFECT_CURE_SLP:
                if (B_BERRIES_INSTANT >= GEN_4
                    && (gBattleMons[battler].status1 & STATUS1_SLEEP)
                    && !UnnerveOn(battler, gLastUsedItem))
                {
                    gBattleMons[battler].status1 &= ~STATUS1_SLEEP;
                    gBattleMons[battler].status2 &= ~STATUS2_NIGHTMARE;
                    BattleScriptExecute(BattleScript_BerryCureSlpEnd2);
                    effect = ITEM_STATUS_CHANGE;
                }
                break;
            case HOLD_EFFECT_CURE_STATUS:
                if (B_BERRIES_INSTANT >= GEN_4
                    && (gBattleMons[battler].status1 & STATUS1_ANY || gBattleMons[battler].status2 & STATUS2_CONFUSION)
                    && !UnnerveOn(battler, gLastUsedItem))
                {
                    i = 0;
                    if (gBattleMons[battler].status1 & STATUS1_PSN_ANY)
                    {
                        StringCopy(gBattleTextBuff1, gStatusConditionString_PoisonJpn);
                        i++;
                    }
                    if (gBattleMons[battler].status1 & STATUS1_SLEEP)
                    {
                        gBattleMons[battler].status2 &= ~STATUS2_NIGHTMARE;
                        StringCopy(gBattleTextBuff1, gStatusConditionString_SleepJpn);
                        i++;
                    }
                    if (gBattleMons[battler].status1 & STATUS1_PARALYSIS)
                    {
                        StringCopy(gBattleTextBuff1, gStatusConditionString_ParalysisJpn);
                        i++;
                    }
                    if (gBattleMons[battler].status1 & STATUS1_BURN)
                    {
                        StringCopy(gBattleTextBuff1, gStatusConditionString_BurnJpn);
                        i++;
                    }
                    if (gBattleMons[battler].status1 & STATUS1_FREEZE || gBattleMons[battler].status1 & STATUS1_FROSTBITE)
                    {
                        StringCopy(gBattleTextBuff1, gStatusConditionString_IceJpn);
                        i++;
                    }
                    if (gBattleMons[battler].status2 & STATUS2_CONFUSION)
                    {
                        StringCopy(gBattleTextBuff1, gStatusConditionString_ConfusionJpn);
                        i++;
                    }
                    if (i <= 1)
                        gBattleCommunication[MULTISTRING_CHOOSER] = B_MSG_CURED_PROBLEM;
                    else
                        gBattleCommunication[MULTISTRING_CHOOSER] = B_MSG_NORMALIZED_STATUS;
                    gBattleMons[battler].status1 = 0;
                    RemoveConfusionStatus(battler);
                    BattleScriptExecute(BattleScript_BerryCureChosenStatusEnd2);
                    effect = ITEM_STATUS_CHANGE;
                }
                break;
            case HOLD_EFFECT_RESTORE_HP:
                if (B_BERRIES_INSTANT >= GEN_4)
                    effect = ItemHealHp(battler, gLastUsedItem, TRUE, FALSE);
                break;
            case HOLD_EFFECT_RESTORE_PCT_HP:
                if (B_BERRIES_INSTANT >= GEN_4)
                    effect = ItemHealHp(battler, gLastUsedItem, TRUE, TRUE);
                break;
            case HOLD_EFFECT_AIR_BALLOON:
                effect = ITEM_EFFECT_OTHER;
                gBattleScripting.battler = battler;
                BattleScriptPushCursorAndCallback(BattleScript_AirBaloonMsgIn);
                RecordItemEffectBattle(battler, HOLD_EFFECT_AIR_BALLOON);
                break;
            case HOLD_EFFECT_ROOM_SERVICE:
                if (TryRoomService(battler))
                {
                    BattleScriptExecute(BattleScript_BerryStatRaiseEnd2);
                    effect = ITEM_STATS_CHANGE;
                }
                break;
            case HOLD_EFFECT_SEEDS:
                switch (GetBattlerHoldEffectParam(battler))
                {
                case HOLD_EFFECT_PARAM_ELECTRIC_TERRAIN:
                    effect = TryHandleSeed(battler, STATUS_FIELD_ELECTRIC_TERRAIN, STAT_DEF, gLastUsedItem, TRUE);
                    break;
                case HOLD_EFFECT_PARAM_GRASSY_TERRAIN:
                    effect = TryHandleSeed(battler, STATUS_FIELD_GRASSY_TERRAIN, STAT_DEF, gLastUsedItem, TRUE);
                    break;
                case HOLD_EFFECT_PARAM_MISTY_TERRAIN:
                    effect = TryHandleSeed(battler, STATUS_FIELD_MISTY_TERRAIN, STAT_SPDEF, gLastUsedItem, TRUE);
                    break;
                case HOLD_EFFECT_PARAM_PSYCHIC_TERRAIN:
                    effect = TryHandleSeed(battler, STATUS_FIELD_PSYCHIC_TERRAIN, STAT_SPDEF, gLastUsedItem, TRUE);
                    break;
                }
                break;
            case HOLD_EFFECT_EJECT_PACK:
                if (gProtectStructs[battler].statFell
                 && gProtectStructs[battler].disableEjectPack == 0
                 && CountUsablePartyMons(battler) > 0
                 && !(gCurrentMove == MOVE_PARTING_SHOT && CanBattlerSwitch(gBattlerAttacker))) // Does not activate if attacker used Parting Shot and can switch out
                {
                    gProtectStructs[battler].statFell = FALSE;
                    gBattleScripting.battler = battler;
                    effect = ITEM_STATS_CHANGE;
                    if (moveTurn)
                    {
                        BattleScriptPushCursor();
                        gBattlescriptCurrInstr = BattleScript_EjectPackActivate_Ret;
                    }
                    else
                    {
                        BattleScriptExecute(BattleScript_EjectPackActivate_End2);
                    }
                }
                break;
            case HOLD_EFFECT_BERSERK_GENE:
                BufferStatChange(battler, STAT_ATK, STRINGID_STATROSE);
                gEffectBattler = battler;
                if (CanBeInfinitelyConfused(gEffectBattler))
                {
                    gStatuses4[gEffectBattler] |= STATUS4_INFINITE_CONFUSION;
                }
                SET_STATCHANGER(STAT_ATK, 2, FALSE);

                gBattleScripting.animArg1 = 14 + STAT_ATK;
                gBattleScripting.animArg2 = 0;

                BattleScriptPushCursorAndCallback(BattleScript_BerserkGeneRet);
                effect = ITEM_STATS_CHANGE;
                break;
            case HOLD_EFFECT_BOOSTER_ENERGY:
                if (!(gBattleStruct->boosterEnergyActivates & gBitTable[battler])
                 && (((GetBattlerAbility(battler) == ABILITY_PROTOSYNTHESIS) && !(gBattleWeather & B_WEATHER_SUN))
                  || ((GetBattlerAbility(battler) == ABILITY_QUARK_DRIVE) && !(gFieldStatuses & STATUS_FIELD_ELECTRIC_TERRAIN))))
                {
                    PREPARE_STAT_BUFFER(gBattleTextBuff1, GetHighestStatId(battler));
                    gBattleScripting.battler = battler;
                    gBattleStruct->boosterEnergyActivates |= gBitTable[battler];
                    BattleScriptExecute(BattleScript_BoosterEnergyEnd2);
                    effect = ITEM_EFFECT_OTHER;
                }
                break;
            }
            if (effect != 0)
            {
                gSpecialStatuses[battler].switchInItemDone = TRUE;
                gBattlerAttacker = gPotentialItemEffectBattler = gBattleScripting.battler = battler;
                switch (effect)
                {
                case ITEM_STATUS_CHANGE:
                    BtlController_EmitSetMonData(battler, BUFFER_A, REQUEST_STATUS_BATTLE, 0, 4, &gBattleMons[battler].status1);
                    MarkBattlerForControllerExec(battler);
                    break;
                }
            }
        }
        break;
    case ITEMEFFECT_NORMAL:
        if (gBattleMons[battler].hp)
        {
            switch (battlerHoldEffect)
            {
            case HOLD_EFFECT_RESTORE_HP:
                if (!moveTurn)
                    effect = ItemHealHp(battler, gLastUsedItem, TRUE, FALSE);
                break;
            case HOLD_EFFECT_RESTORE_PCT_HP:
                if (!moveTurn)
                    effect = ItemHealHp(battler, gLastUsedItem, TRUE, TRUE);
                break;
            case HOLD_EFFECT_RESTORE_PP:
                if (!moveTurn)
                    effect = ItemRestorePp(battler, gLastUsedItem, TRUE);
                break;
            case HOLD_EFFECT_RESTORE_STATS:
                effect = RestoreWhiteHerbStats(battler);
                if (effect != 0)
                {
                    gBattlerAttacker = battler;
                    BattleScriptExecute(BattleScript_WhiteHerbEnd2);
                }
                break;
            case HOLD_EFFECT_BLACK_SLUDGE:
                if (IS_BATTLER_OF_TYPE(battler, TYPE_POISON))
                {
                    goto LEFTOVERS;
                }
                else if (GetBattlerAbility(battler) != ABILITY_MAGIC_GUARD && !moveTurn)
                {
                    gBattleMoveDamage = GetNonDynamaxMaxHP(battler) / 8;
                    if (gBattleMoveDamage == 0)
                        gBattleMoveDamage = 1;
                    BattleScriptExecute(BattleScript_ItemHurtEnd2);
                    effect = ITEM_HP_CHANGE;
                    RecordItemEffectBattle(battler, battlerHoldEffect);
                    PREPARE_ITEM_BUFFER(gBattleTextBuff1, gLastUsedItem);
                }
                break;
            case HOLD_EFFECT_LEFTOVERS:
            LEFTOVERS:
                if (gBattleMons[battler].hp < gBattleMons[battler].maxHP && !moveTurn
                  && (B_HEAL_BLOCKING < GEN_5 || !(gStatuses3[battler] & STATUS3_HEAL_BLOCK)))
                {
                    gBattleMoveDamage = GetNonDynamaxMaxHP(battler) / 16;
                    if (gBattleMoveDamage == 0)
                        gBattleMoveDamage = 1;
                    gBattleMoveDamage *= -1;
                    BattleScriptExecute(BattleScript_ItemHealHP_End2);
                    effect = ITEM_HP_CHANGE;
                    RecordItemEffectBattle(battler, battlerHoldEffect);
                }
                break;
            case HOLD_EFFECT_CONFUSE_SPICY:
                if (!moveTurn)
                    effect = HealConfuseBerry(battler, gLastUsedItem, FLAVOR_SPICY, TRUE);
                break;
            case HOLD_EFFECT_CONFUSE_DRY:
                if (!moveTurn)
                    effect = HealConfuseBerry(battler, gLastUsedItem, FLAVOR_DRY, TRUE);
                break;
            case HOLD_EFFECT_CONFUSE_SWEET:
                if (!moveTurn)
                    effect = HealConfuseBerry(battler, gLastUsedItem, FLAVOR_SWEET, TRUE);
                break;
            case HOLD_EFFECT_CONFUSE_BITTER:
                if (!moveTurn)
                    effect = HealConfuseBerry(battler, gLastUsedItem, FLAVOR_BITTER, TRUE);
                break;
            case HOLD_EFFECT_CONFUSE_SOUR:
                if (!moveTurn)
                    effect = HealConfuseBerry(battler, gLastUsedItem, FLAVOR_SOUR, TRUE);
                break;
            case HOLD_EFFECT_ATTACK_UP:
                if (!moveTurn)
                    effect = StatRaiseBerry(battler, gLastUsedItem, STAT_ATK, TRUE);
                break;
            case HOLD_EFFECT_DEFENSE_UP:
                if (!moveTurn)
                    effect = StatRaiseBerry(battler, gLastUsedItem, STAT_DEF, TRUE);
                break;
            case HOLD_EFFECT_SPEED_UP:
                if (!moveTurn)
                    effect = StatRaiseBerry(battler, gLastUsedItem, STAT_SPEED, TRUE);
                break;
            case HOLD_EFFECT_SP_ATTACK_UP:
                if (!moveTurn)
                    effect = StatRaiseBerry(battler, gLastUsedItem, STAT_SPATK, TRUE);
                break;
            case HOLD_EFFECT_SP_DEFENSE_UP:
                if (!moveTurn)
                    effect = StatRaiseBerry(battler, gLastUsedItem, STAT_SPDEF, TRUE);
                break;
            case HOLD_EFFECT_CRITICAL_UP:
                if (!moveTurn && !(gBattleMons[battler].status2 & STATUS2_FOCUS_ENERGY_ANY)
                    && HasEnoughHpToEatBerry(battler, GetBattlerItemHoldEffectParam(battler, gLastUsedItem), gLastUsedItem))
                {
                    gBattleMons[battler].status2 |= STATUS2_FOCUS_ENERGY;
                    gBattleScripting.battler = battler;
                    BattleScriptExecute(BattleScript_BerryFocusEnergyEnd2);
                    effect = ITEM_EFFECT_OTHER;
                }
                break;
            case HOLD_EFFECT_RANDOM_STAT_UP:
                if (!moveTurn)
                    effect = RandomStatRaiseBerry(battler, gLastUsedItem, TRUE);
                break;
            case HOLD_EFFECT_CURE_PAR:
                if (gBattleMons[battler].status1 & STATUS1_PARALYSIS && !UnnerveOn(battler, gLastUsedItem))
                {
                    gBattleMons[battler].status1 &= ~STATUS1_PARALYSIS;
                    BattleScriptExecute(BattleScript_BerryCurePrlzEnd2);
                    effect = ITEM_STATUS_CHANGE;
                }
                break;
            case HOLD_EFFECT_CURE_PSN:
                if (gBattleMons[battler].status1 & STATUS1_PSN_ANY && !UnnerveOn(battler, gLastUsedItem))
                {
                    gBattleMons[battler].status1 &= ~(STATUS1_PSN_ANY | STATUS1_TOXIC_COUNTER);
                    BattleScriptExecute(BattleScript_BerryCurePsnEnd2);
                    effect = ITEM_STATUS_CHANGE;
                }
                break;
            case HOLD_EFFECT_CURE_BRN:
                if (gBattleMons[battler].status1 & STATUS1_BURN && !UnnerveOn(battler, gLastUsedItem))
                {
                    gBattleMons[battler].status1 &= ~STATUS1_BURN;
                    BattleScriptExecute(BattleScript_BerryCureBrnEnd2);
                    effect = ITEM_STATUS_CHANGE;
                }
                break;
            case HOLD_EFFECT_CURE_FRZ:
                if (gBattleMons[battler].status1 & STATUS1_FREEZE && !UnnerveOn(battler, gLastUsedItem))
                {
                    gBattleMons[battler].status1 &= ~STATUS1_FREEZE;
                    BattleScriptExecute(BattleScript_BerryCureFrzEnd2);
                    effect = ITEM_STATUS_CHANGE;
                }
                if (gBattleMons[battler].status1 & STATUS1_FROSTBITE && !UnnerveOn(battler, gLastUsedItem))
                {
                    gBattleMons[battler].status1 &= ~STATUS1_FROSTBITE;
                    BattleScriptExecute(BattleScript_BerryCureFrbEnd2);
                    effect = ITEM_STATUS_CHANGE;
                }
                break;
            case HOLD_EFFECT_CURE_SLP:
                if (gBattleMons[battler].status1 & STATUS1_SLEEP && !UnnerveOn(battler, gLastUsedItem))
                {
                    gBattleMons[battler].status1 &= ~STATUS1_SLEEP;
                    gBattleMons[battler].status2 &= ~STATUS2_NIGHTMARE;
                    BattleScriptExecute(BattleScript_BerryCureSlpEnd2);
                    effect = ITEM_STATUS_CHANGE;
                }
                break;
            case HOLD_EFFECT_CURE_CONFUSION:
                if (gBattleMons[battler].status2 & STATUS2_CONFUSION && !UnnerveOn(battler, gLastUsedItem))
                {
                    RemoveConfusionStatus(battler);
                    BattleScriptExecute(BattleScript_BerryCureConfusionEnd2);
                    effect = ITEM_EFFECT_OTHER;
                }
                break;
            case HOLD_EFFECT_CURE_STATUS:
                if ((gBattleMons[battler].status1 & STATUS1_ANY || gBattleMons[battler].status2 & STATUS2_CONFUSION) && !UnnerveOn(battler, gLastUsedItem))
                {
                    i = 0;
                    if (gBattleMons[battler].status1 & STATUS1_PSN_ANY)
                    {
                        StringCopy(gBattleTextBuff1, gStatusConditionString_PoisonJpn);
                        i++;
                    }
                    if (gBattleMons[battler].status1 & STATUS1_SLEEP)
                    {
                        gBattleMons[battler].status2 &= ~STATUS2_NIGHTMARE;
                        StringCopy(gBattleTextBuff1, gStatusConditionString_SleepJpn);
                        i++;
                    }
                    if (gBattleMons[battler].status1 & STATUS1_PARALYSIS)
                    {
                        StringCopy(gBattleTextBuff1, gStatusConditionString_ParalysisJpn);
                        i++;
                    }
                    if (gBattleMons[battler].status1 & STATUS1_BURN)
                    {
                        StringCopy(gBattleTextBuff1, gStatusConditionString_BurnJpn);
                        i++;
                    }
                    if (gBattleMons[battler].status1 & STATUS1_FREEZE || gBattleMons[battler].status1 & STATUS1_FROSTBITE)
                    {
                        StringCopy(gBattleTextBuff1, gStatusConditionString_IceJpn);
                        i++;
                    }
                    if (gBattleMons[battler].status2 & STATUS2_CONFUSION)
                    {
                        StringCopy(gBattleTextBuff1, gStatusConditionString_ConfusionJpn);
                        i++;
                    }
                    if (i <= 1)
                        gBattleCommunication[MULTISTRING_CHOOSER] = B_MSG_CURED_PROBLEM;
                    else
                        gBattleCommunication[MULTISTRING_CHOOSER] = B_MSG_NORMALIZED_STATUS;
                    gBattleMons[battler].status1 = 0;
                    RemoveConfusionStatus(battler);
                    BattleScriptExecute(BattleScript_BerryCureChosenStatusEnd2);
                    effect = ITEM_STATUS_CHANGE;
                }
                break;
            case HOLD_EFFECT_MENTAL_HERB:
                if (GetMentalHerbEffect(battler))
                {
                    gBattleScripting.savedBattler = gBattlerAttacker;
                    gBattlerAttacker = battler;
                    BattleScriptExecute(BattleScript_MentalHerbCureEnd2);
                    effect = ITEM_EFFECT_OTHER;
                }
                break;
            case HOLD_EFFECT_MICLE_BERRY:
                if (!moveTurn)
                    effect = TrySetMicleBerry(battler, gLastUsedItem, TRUE);
                break;
            case HOLD_EFFECT_BERSERK_GENE:
                BufferStatChange(battler, STAT_ATK, STRINGID_STATROSE);
                gEffectBattler = battler;
                if (CanBeInfinitelyConfused(gEffectBattler))
                {
                    gStatuses4[gEffectBattler] |= STATUS4_INFINITE_CONFUSION;
                }
                SET_STATCHANGER(STAT_ATK, 2, FALSE);

                gBattleScripting.animArg1 = 14 + STAT_ATK;
                gBattleScripting.animArg2 = 0;

                BattleScriptPushCursorAndCallback(BattleScript_BerserkGeneRet);
                effect = ITEM_STATS_CHANGE;
                break;
            case HOLD_EFFECT_MIRROR_HERB:
                effect = TryConsumeMirrorHerb(battler, TRUE);
                break;
            case HOLD_EFFECT_BOOSTER_ENERGY:
                if (!(gBattleStruct->boosterEnergyActivates & gBitTable[battler])
                 && (((GetBattlerAbility(battler) == ABILITY_PROTOSYNTHESIS) && !(gBattleWeather & B_WEATHER_SUN))
                  || ((GetBattlerAbility(battler) == ABILITY_QUARK_DRIVE) && !(gFieldStatuses & STATUS_FIELD_ELECTRIC_TERRAIN))))
                {
                    PREPARE_STAT_BUFFER(gBattleTextBuff1, GetHighestStatId(battler));
                    gBattlerAbility = gBattleScripting.battler = battler;
                    gBattleStruct->boosterEnergyActivates |= gBitTable[battler];
                    BattleScriptExecute(BattleScript_BoosterEnergyEnd2);
                    effect = ITEM_EFFECT_OTHER;
                }
                break;
            }

            if (effect != 0)
            {
                gBattlerAttacker = gPotentialItemEffectBattler = gBattleScripting.battler = battler;
                switch (effect)
                {
                case ITEM_STATUS_CHANGE:
                    BtlController_EmitSetMonData(battler, BUFFER_A, REQUEST_STATUS_BATTLE, 0, 4, &gBattleMons[battler].status1);
                    MarkBattlerForControllerExec(battler);
                    break;
                }
            }
        }
        break;
    case ITEMEFFECT_USE_LAST_ITEM:
        effect = ItemEffectMoveEnd(battler, ItemId_GetHoldEffect(gLastUsedItem));
        gBattleScripting.overrideBerryRequirements = 2; // to exit VARIOUS_CONSUME_BERRIES
        if (effect)
        {
            gPotentialItemEffectBattler = gBattleScripting.battler = battler;
            if (effect == ITEM_STATUS_CHANGE)
            {
                BtlController_EmitSetMonData(battler, BUFFER_A, REQUEST_STATUS_BATTLE, 0, 4, &gBattleMons[battler].status1);
                MarkBattlerForControllerExec(battler);
            }
            break;
        }
        break;
    case ITEMEFFECT_MOVE_END:
        for (battler = 0; battler < gBattlersCount; battler++)
        {
            gLastUsedItem = gBattleMons[battler].item;
            effect = ItemEffectMoveEnd(battler, GetBattlerHoldEffect(battler, TRUE));
            if (effect)
            {
                gPotentialItemEffectBattler = gBattleScripting.battler = battler;
                if (effect == ITEM_STATUS_CHANGE)
                {
                    BtlController_EmitSetMonData(battler, BUFFER_A, REQUEST_STATUS_BATTLE, 0, 4, &gBattleMons[battler].status1);
                    MarkBattlerForControllerExec(battler);
                }
                break;
            }
        }
        break;
    case ITEMEFFECT_KINGSROCK:
        // Occur on each hit of a multi-strike move
        switch (atkHoldEffect)
        {
        case HOLD_EFFECT_FLINCH:
            {
                u16 ability = GetBattlerAbility(gBattlerAttacker);
                if (B_SERENE_GRACE_BOOST >= GEN_5 && ability == ABILITY_SERENE_GRACE)
                    atkHoldEffectParam *= 2;
                if (gSideStatuses[GetBattlerSide(battler)] & SIDE_STATUS_RAINBOW && gCurrentMove != MOVE_SECRET_POWER)
                    atkHoldEffectParam *= 2;
                if (gBattleMoveDamage != 0  // Need to have done damage
                    && !(gMoveResultFlags & MOVE_RESULT_NO_EFFECT)
                    && TARGET_TURN_DAMAGED
                    && !gMovesInfo[gCurrentMove].ignoresKingsRock
                    && gBattleMons[gBattlerTarget].hp
                    && RandomPercentage(RNG_HOLD_EFFECT_FLINCH, atkHoldEffectParam)
                    && ability != ABILITY_STENCH)
                {
                    gBattleScripting.moveEffect = MOVE_EFFECT_FLINCH;
                    BattleScriptPushCursor();
                    SetMoveEffect(FALSE, FALSE);
                    BattleScriptPop();
                }
            }
            break;
        case HOLD_EFFECT_BLUNDER_POLICY:
            if (gBattleStruct->blunderPolicy
             && IsBattlerAlive(gBattlerAttacker)
             && CompareStat(gBattlerAttacker, STAT_SPEED, MAX_STAT_STAGE, CMP_LESS_THAN))
            {
                gBattleStruct->blunderPolicy = FALSE;
                gLastUsedItem = atkItem;
                SET_STATCHANGER(STAT_SPEED, 2, FALSE);
                effect = ITEM_STATS_CHANGE;
                BattleScriptPushCursor();
                gBattlescriptCurrInstr = BattleScript_AttackerItemStatRaise;
            }
            break;
        }
        break;
    case ITEMEFFECT_LIFEORB_SHELLBELL:
        // Occur after the final hit of a multi-strike move
        switch (atkHoldEffect)
        {
        case HOLD_EFFECT_SHELL_BELL:
            if (gSpecialStatuses[gBattlerAttacker].damagedMons  // Need to have done damage
                && gBattlerAttacker != gBattlerTarget
                && gBattleMons[gBattlerAttacker].hp != gBattleMons[gBattlerAttacker].maxHP
                && IsBattlerAlive(gBattlerAttacker)
                && (B_HEAL_BLOCKING < GEN_5 || !(gStatuses3[battler] & STATUS3_HEAL_BLOCK)))
            {
                gLastUsedItem = atkItem;
                gPotentialItemEffectBattler = gBattlerAttacker;
                gBattleScripting.battler = gBattlerAttacker;
                gBattleMoveDamage = (gSpecialStatuses[gBattlerTarget].shellBellDmg / atkHoldEffectParam) * -1;
                if (gBattleMoveDamage == 0)
                    gBattleMoveDamage = -1;
                gSpecialStatuses[gBattlerTarget].shellBellDmg = 0;
                BattleScriptPushCursor();
                gBattlescriptCurrInstr = BattleScript_ItemHealHP_Ret;
                effect = ITEM_HP_CHANGE;
            }
            break;
        case HOLD_EFFECT_LIFE_ORB:
            if (IsBattlerAlive(gBattlerAttacker)
                && !(TestIfSheerForceAffected(gBattlerAttacker, gCurrentMove))
                && GetBattlerAbility(gBattlerAttacker) != ABILITY_MAGIC_GUARD
                && !gSpecialStatuses[gBattlerAttacker].preventLifeOrbDamage
                && gSpecialStatuses[gBattlerAttacker].damagedMons)
            {
                gBattleMoveDamage = GetNonDynamaxMaxHP(gBattlerAttacker) / 10;
                if (gBattleMoveDamage == 0)
                    gBattleMoveDamage = 1;
                effect = ITEM_HP_CHANGE;
                BattleScriptPushCursor();
                gBattlescriptCurrInstr = BattleScript_ItemHurtRet;
                gLastUsedItem = gBattleMons[gBattlerAttacker].item;
            }
            break;
        case HOLD_EFFECT_THROAT_SPRAY:  // Does NOT need to be a damaging move
            if (gProtectStructs[gBattlerAttacker].targetAffected
             && IsBattlerAlive(gBattlerAttacker)
             && gMovesInfo[gCurrentMove].soundMove
             && CompareStat(gBattlerAttacker, STAT_SPATK, MAX_STAT_STAGE, CMP_LESS_THAN)
             && !NoAliveMonsForEitherParty())   // Don't activate if battle will end
            {
                gLastUsedItem = atkItem;
                gBattleScripting.battler = gBattlerAttacker;
                SET_STATCHANGER(STAT_SPATK, 1, FALSE);
                effect = ITEM_STATS_CHANGE;
                BattleScriptPushCursor();
                gBattlescriptCurrInstr = BattleScript_AttackerItemStatRaise;
            }
            break;
        }
        break;
    case ITEMEFFECT_TARGET:
        if (!(gMoveResultFlags & MOVE_RESULT_NO_EFFECT))
        {
            GET_MOVE_TYPE(gCurrentMove, moveType);
            switch (battlerHoldEffect)
            {
            case HOLD_EFFECT_AIR_BALLOON:
                if (TARGET_TURN_DAMAGED)
                {
                    effect = ITEM_EFFECT_OTHER;
                    BattleScriptPushCursor();
                    gBattlescriptCurrInstr = BattleScript_AirBaloonMsgPop;
                }
                break;
            case HOLD_EFFECT_ROCKY_HELMET:
                if (TARGET_TURN_DAMAGED
                    && GetBattlerHoldEffect(gBattlerAttacker, TRUE) != HOLD_EFFECT_PROTECTIVE_PADS
                    && IsMoveMakingContact(gCurrentMove, gBattlerAttacker)
                    && IsBattlerAlive(gBattlerAttacker)
                    && GetBattlerAbility(gBattlerAttacker) != ABILITY_MAGIC_GUARD)
                {
                    gBattleMoveDamage = GetNonDynamaxMaxHP(gBattlerAttacker) / 6;
                    if (gBattleMoveDamage == 0)
                        gBattleMoveDamage = 1;
                    effect = ITEM_HP_CHANGE;
                    BattleScriptPushCursor();
                    gBattlescriptCurrInstr = BattleScript_RockyHelmetActivates;
                    PREPARE_ITEM_BUFFER(gBattleTextBuff1, gLastUsedItem);
                    RecordItemEffectBattle(battler, HOLD_EFFECT_ROCKY_HELMET);
                }
                break;
            case HOLD_EFFECT_WEAKNESS_POLICY:
                if (IsBattlerAlive(battler)
                    && TARGET_TURN_DAMAGED
                    && gMoveResultFlags & MOVE_RESULT_SUPER_EFFECTIVE)
                {
                    effect = ITEM_STATS_CHANGE;
                    BattleScriptPushCursor();
                    gBattlescriptCurrInstr = BattleScript_WeaknessPolicy;
                }
                break;
            case HOLD_EFFECT_SNOWBALL:
                if (IsBattlerAlive(battler)
                    && TARGET_TURN_DAMAGED
                    && moveType == TYPE_ICE)
                {
                    effect = ITEM_STATS_CHANGE;
                    BattleScriptPushCursor();
                    gBattlescriptCurrInstr = BattleScript_TargetItemStatRaise;
                    SET_STATCHANGER(STAT_ATK, 1, FALSE);
                }
                break;
            case HOLD_EFFECT_LUMINOUS_MOSS:
                if (IsBattlerAlive(battler)
                    && TARGET_TURN_DAMAGED
                    && moveType == TYPE_WATER)
                {
                    effect = ITEM_STATS_CHANGE;
                    BattleScriptPushCursor();
                    gBattlescriptCurrInstr = BattleScript_TargetItemStatRaise;
                    SET_STATCHANGER(STAT_SPDEF, 1, FALSE);
                }
                break;
            case HOLD_EFFECT_CELL_BATTERY:
                if (IsBattlerAlive(battler)
                    && TARGET_TURN_DAMAGED
                    && moveType == TYPE_ELECTRIC)
                {
                    effect = ITEM_STATS_CHANGE;
                    BattleScriptPushCursor();
                    gBattlescriptCurrInstr = BattleScript_TargetItemStatRaise;
                    SET_STATCHANGER(STAT_ATK, 1, FALSE);
                }
                break;
            case HOLD_EFFECT_ABSORB_BULB:
                if (IsBattlerAlive(battler)
                    && TARGET_TURN_DAMAGED
                    && moveType == TYPE_WATER)
                {
                    effect = ITEM_STATS_CHANGE;
                    BattleScriptPushCursor();
                    gBattlescriptCurrInstr = BattleScript_TargetItemStatRaise;
                    SET_STATCHANGER(STAT_SPATK, 1, FALSE);
                }
                break;
            case HOLD_EFFECT_ENIGMA_BERRY: // consume and heal if hit by super effective move
                effect = TrySetEnigmaBerry(battler);
                break;
            case HOLD_EFFECT_JABOCA_BERRY:  // consume and damage attacker if used physical move
                if (IsBattlerAlive(battler)
                 && TARGET_TURN_DAMAGED
                 && !DoesSubstituteBlockMove(gBattlerAttacker, battler, gCurrentMove)
                 && IS_MOVE_PHYSICAL(gCurrentMove)
                 && GetBattlerAbility(gBattlerAttacker) != ABILITY_MAGIC_GUARD)
                {
                    gBattleMoveDamage = GetNonDynamaxMaxHP(gBattlerAttacker) / 8;
                    if (gBattleMoveDamage == 0)
                        gBattleMoveDamage = 1;
                    if (GetBattlerAbility(battler) == ABILITY_RIPEN)
                        gBattleMoveDamage *= 2;

                    effect = ITEM_HP_CHANGE;
                    BattleScriptPushCursor();
                    gBattlescriptCurrInstr = BattleScript_JabocaRowapBerryActivates;
                    PREPARE_ITEM_BUFFER(gBattleTextBuff1, gLastUsedItem);
                    RecordItemEffectBattle(battler, HOLD_EFFECT_ROCKY_HELMET);
                }
                break;
            case HOLD_EFFECT_ROWAP_BERRY:  // consume and damage attacker if used special move
                if (IsBattlerAlive(battler)
                 && TARGET_TURN_DAMAGED
                 && !DoesSubstituteBlockMove(gBattlerAttacker, battler, gCurrentMove)
                 && IS_MOVE_SPECIAL(gCurrentMove)
                 && GetBattlerAbility(gBattlerAttacker) != ABILITY_MAGIC_GUARD)
                {
                    gBattleMoveDamage = GetNonDynamaxMaxHP(gBattlerAttacker) / 8;
                    if (gBattleMoveDamage == 0)
                        gBattleMoveDamage = 1;
                    if (GetBattlerAbility(battler) == ABILITY_RIPEN)
                        gBattleMoveDamage *= 2;

                    effect = ITEM_HP_CHANGE;
                    BattleScriptPushCursor();
                    gBattlescriptCurrInstr = BattleScript_JabocaRowapBerryActivates;
                    PREPARE_ITEM_BUFFER(gBattleTextBuff1, gLastUsedItem);
                    RecordItemEffectBattle(battler, HOLD_EFFECT_ROCKY_HELMET);
                }
                break;
            case HOLD_EFFECT_KEE_BERRY:  // consume and boost defense if used physical move
                effect = DamagedStatBoostBerryEffect(battler, STAT_DEF, DAMAGE_CATEGORY_PHYSICAL);
                break;
            case HOLD_EFFECT_MARANGA_BERRY:  // consume and boost sp. defense if used special move
                effect = DamagedStatBoostBerryEffect(battler, STAT_SPDEF, DAMAGE_CATEGORY_SPECIAL);
                break;
            case HOLD_EFFECT_STICKY_BARB:
                if (TARGET_TURN_DAMAGED
                  && (!(gMoveResultFlags & MOVE_RESULT_NO_EFFECT))
                  && GetBattlerHoldEffect(gBattlerAttacker, TRUE) != HOLD_EFFECT_PROTECTIVE_PADS
                  && IsMoveMakingContact(gCurrentMove, gBattlerAttacker)
                  && !DoesSubstituteBlockMove(gBattlerAttacker, battler, gCurrentMove)
                  && IsBattlerAlive(gBattlerAttacker)
                  && CanStealItem(gBattlerAttacker, gBattlerTarget, gBattleMons[gBattlerTarget].item)
                  && gBattleMons[gBattlerAttacker].item == ITEM_NONE)
                {
                    // No sticky hold checks.
                    gEffectBattler = battler; // gEffectBattler = target
                    StealTargetItem(gBattlerAttacker, gBattlerTarget);  // Attacker takes target's barb
                    BattleScriptPushCursor();
                    gBattlescriptCurrInstr = BattleScript_StickyBarbTransfer;
                    effect = ITEM_EFFECT_OTHER;
                }
                break;
            }
        }
        break;
    case ITEMEFFECT_ORBS:
    {
        u16 battlerAbility = GetBattlerAbility(battler);
        switch (battlerHoldEffect)
        {
        case HOLD_EFFECT_TOXIC_ORB:
            if (CanBePoisoned(battler, battler))
            {
                effect = ITEM_STATUS_CHANGE;
                gBattleMons[battler].status1 = STATUS1_TOXIC_POISON;
                BattleScriptExecute(BattleScript_ToxicOrb);
                RecordItemEffectBattle(battler, battlerHoldEffect);
            }
            break;
        case HOLD_EFFECT_FLAME_ORB:
            if (CanBeBurned(battler))
            {
                effect = ITEM_STATUS_CHANGE;
                gBattleMons[battler].status1 = STATUS1_BURN;
                BattleScriptExecute(BattleScript_FlameOrb);
                RecordItemEffectBattle(battler, battlerHoldEffect);
            }
            break;
        case HOLD_EFFECT_STICKY_BARB:   // Not an orb per se, but similar effect, and needs to NOT activate with pickpocket
            if (battlerAbility != ABILITY_MAGIC_GUARD)
            {
                gBattleMoveDamage = GetNonDynamaxMaxHP(battler) / 8;
                if (gBattleMoveDamage == 0)
                    gBattleMoveDamage = 1;
                BattleScriptExecute(BattleScript_ItemHurtEnd2);
                effect = ITEM_HP_CHANGE;
                RecordItemEffectBattle(battler, battlerHoldEffect);
                PREPARE_ITEM_BUFFER(gBattleTextBuff1, gLastUsedItem);
            }
            break;
        }

        if (effect == ITEM_STATUS_CHANGE)
        {
            BtlController_EmitSetMonData(battler, BUFFER_A, REQUEST_STATUS_BATTLE, 0, 4, &gBattleMons[battler].status1);
            MarkBattlerForControllerExec(battler);
        }
    }
        break;
    case ITEMEFFECT_STATS_CHANGED:
        switch (battlerHoldEffect)
        {
        case HOLD_EFFECT_RESTORE_STATS:
            effect = RestoreWhiteHerbStats(battler);
            if (effect != 0)
            {
                BattleScriptPushCursor();
                gBattlescriptCurrInstr = BattleScript_WhiteHerbRet;
            }
            break;
        }
        break;
    }

    // Berry was successfully used on a Pokemon.
    if (effect && (gLastUsedItem >= FIRST_BERRY_INDEX && gLastUsedItem <= LAST_BERRY_INDEX))
        gBattleStruct->ateBerry[battler & BIT_SIDE] |= gBitTable[gBattlerPartyIndexes[battler]];

    return effect;
}

void ClearVariousBattlerFlags(u32 battler)
{
    gDisableStructs[battler].furyCutterCounter = 0;
    gBattleMons[battler].status2 &= ~STATUS2_DESTINY_BOND;
    gStatuses3[battler] &= ~STATUS3_GRUDGE;
    gStatuses4[battler] &= ~ STATUS4_GLAIVE_RUSH;
}

void HandleAction_RunBattleScript(void) // identical to RunBattleScriptCommands
{
    if (gBattleControllerExecFlags == 0)
        gBattleScriptingCommandsTable[*gBattlescriptCurrInstr]();
}

u32 SetRandomTarget(u32 battler)
{
    u32 target;
    static const u8 targets[2][2] =
    {
        [B_SIDE_PLAYER] = {B_POSITION_OPPONENT_LEFT, B_POSITION_OPPONENT_RIGHT},
        [B_SIDE_OPPONENT] = {B_POSITION_PLAYER_LEFT, B_POSITION_PLAYER_RIGHT},
    };

    if (gBattleTypeFlags & BATTLE_TYPE_DOUBLE)
    {
        target = GetBattlerAtPosition(targets[GetBattlerSide(battler)][Random() % 2]);
        if (!IsBattlerAlive(target))
            target ^= BIT_FLANK;
    }
    else
    {
        target = GetBattlerAtPosition(targets[GetBattlerSide(battler)][0]);
    }

    return target;
}

u32 GetMoveTarget(u16 move, u8 setTarget)
{
    u8 targetBattler = 0;
    u32 moveTarget, side;

    if (setTarget != NO_TARGET_OVERRIDE)
        moveTarget = setTarget - 1;
    else
        moveTarget = GetBattlerMoveTargetType(gBattlerAttacker, move);

    switch (moveTarget)
    {
    case MOVE_TARGET_SELECTED:
        side = BATTLE_OPPOSITE(GetBattlerSide(gBattlerAttacker));
        if (IsAffectedByFollowMe(gBattlerAttacker, side, move))
        {
            targetBattler = gSideTimers[side].followmeTarget;
        }
        else
        {
            targetBattler = SetRandomTarget(gBattlerAttacker);
            if (gMovesInfo[move].type == TYPE_ELECTRIC
                && IsAbilityOnOpposingSide(gBattlerAttacker, ABILITY_LIGHTNING_ROD)
                && GetBattlerAbility(targetBattler) != ABILITY_LIGHTNING_ROD)
            {
                targetBattler ^= BIT_FLANK;
                RecordAbilityBattle(targetBattler, gBattleMons[targetBattler].ability);
                gSpecialStatuses[targetBattler].lightningRodRedirected = TRUE;
            }
            else if (gMovesInfo[move].type == TYPE_WATER
                && IsAbilityOnOpposingSide(gBattlerAttacker, ABILITY_STORM_DRAIN)
                && GetBattlerAbility(targetBattler) != ABILITY_STORM_DRAIN)
            {
                targetBattler ^= BIT_FLANK;
                RecordAbilityBattle(targetBattler, gBattleMons[targetBattler].ability);
                gSpecialStatuses[targetBattler].stormDrainRedirected = TRUE;
            }
        }
        break;
    case MOVE_TARGET_DEPENDS:
    case MOVE_TARGET_BOTH:
    case MOVE_TARGET_FOES_AND_ALLY:
    case MOVE_TARGET_OPPONENTS_FIELD:
        targetBattler = GetBattlerAtPosition(BATTLE_OPPOSITE(GetBattlerSide(gBattlerAttacker)));
        if (!IsBattlerAlive(targetBattler))
            targetBattler ^= BIT_FLANK;
        break;
    case MOVE_TARGET_RANDOM:
        side = BATTLE_OPPOSITE(GetBattlerSide(gBattlerAttacker));
        if (IsAffectedByFollowMe(gBattlerAttacker, side, move))
            targetBattler = gSideTimers[side].followmeTarget;
        else if (gBattleTypeFlags & BATTLE_TYPE_DOUBLE && moveTarget & MOVE_TARGET_RANDOM)
            targetBattler = SetRandomTarget(gBattlerAttacker);
        else
            targetBattler = GetBattlerAtPosition(BATTLE_OPPOSITE(GetBattlerSide(gBattlerAttacker)));
        break;
    case MOVE_TARGET_USER_OR_SELECTED:
    case MOVE_TARGET_USER:
    default:
        targetBattler = gBattlerAttacker;
        break;
    case MOVE_TARGET_ALLY:
        if (IsBattlerAlive(BATTLE_PARTNER(gBattlerAttacker)))
            targetBattler = BATTLE_PARTNER(gBattlerAttacker);
        else
            targetBattler = gBattlerAttacker;
        break;
    }

    *(gBattleStruct->moveTarget + gBattlerAttacker) = targetBattler;

    return targetBattler;
}

static bool32 IsBattlerModernFatefulEncounter(u32 battler)
{
    return TRUE;
}

u8 IsMonDisobedient(void)
{
    s32 rnd;
    s32 calc;
    u8 obedienceLevel = 0;
    u8 levelReferenced;

    if (gBattleTypeFlags & (BATTLE_TYPE_LINK | BATTLE_TYPE_RECORDED_LINK))
        return 0;
    if (BattlerHasAi(gBattlerAttacker))
        return 0;

    if (IsBattlerModernFatefulEncounter(gBattlerAttacker)) // only false if illegal Mew or Deoxys
    {
        if (gBattleTypeFlags & BATTLE_TYPE_INGAME_PARTNER && GetBattlerPosition(gBattlerAttacker) == B_POSITION_PLAYER_RIGHT)
            return 0;
        if (gBattleTypeFlags & BATTLE_TYPE_FRONTIER)
            return 0;
        if (gBattleTypeFlags & BATTLE_TYPE_RECORDED)
            return 0;
        if (B_OBEDIENCE_MECHANICS < GEN_8 && !IsOtherTrainer(gBattleMons[gBattlerAttacker].otId, gBattleMons[gBattlerAttacker].otName))
            return 0;
        if (FlagGet(FLAG_BADGE08_GET)) // Rain Badge, ignore obedience altogether
            return 0;

        obedienceLevel = 10;

        if (FlagGet(FLAG_BADGE01_GET)) // Stone Badge
            obedienceLevel = 20;
        if (FlagGet(FLAG_BADGE02_GET)) // Knuckle Badge
            obedienceLevel = 30;
        if (FlagGet(FLAG_BADGE03_GET)) // Dynamo Badge
            obedienceLevel = 40;
        if (FlagGet(FLAG_BADGE04_GET)) // Heat Badge
            obedienceLevel = 50;
        if (FlagGet(FLAG_BADGE05_GET)) // Balance Badge
            obedienceLevel = 60;
        if (FlagGet(FLAG_BADGE06_GET)) // Feather Badge
            obedienceLevel = 70;
        if (FlagGet(FLAG_BADGE07_GET)) // Mind Badge
            obedienceLevel = 80;
    }

    if (B_OBEDIENCE_MECHANICS >= GEN_8
     && !IsOtherTrainer(gBattleMons[gBattlerAttacker].otId, gBattleMons[gBattlerAttacker].otName))
        levelReferenced = gBattleMons[gBattlerAttacker].metLevel;
    else
        levelReferenced = gBattleMons[gBattlerAttacker].level;

    if (levelReferenced <= obedienceLevel)
        return 0;
    rnd = (Random() & 255);
    calc = (levelReferenced + obedienceLevel) * rnd >> 8;
    if (calc < obedienceLevel)
        return 0;

    // is not obedient
    if (gCurrentMove == MOVE_RAGE)
        gBattleMons[gBattlerAttacker].status2 &= ~STATUS2_RAGE;
    if (gBattleMons[gBattlerAttacker].status1 & STATUS1_SLEEP && (gCurrentMove == MOVE_SNORE || gCurrentMove == MOVE_SLEEP_TALK))
    {
        gBattlescriptCurrInstr = BattleScript_IgnoresWhileAsleep;
        return 1;
    }

    rnd = (Random() & 255);
    calc = (levelReferenced + obedienceLevel) * rnd >> 8;
    if (calc < obedienceLevel)
    {
        calc = CheckMoveLimitations(gBattlerAttacker, gBitTable[gCurrMovePos], MOVE_LIMITATIONS_ALL);
        if (calc == ALL_MOVES_MASK) // all moves cannot be used
        {
            // Randomly select, then print a disobedient string
            // B_MSG_LOAFING, B_MSG_WONT_OBEY, B_MSG_TURNED_AWAY, or B_MSG_PRETEND_NOT_NOTICE
            gBattleCommunication[MULTISTRING_CHOOSER] = MOD(Random(), NUM_LOAF_STRINGS);
            gBattlescriptCurrInstr = BattleScript_MoveUsedLoafingAround;
            return 1;
        }
        else // use a random move
        {
            do
            {
                gCurrMovePos = gChosenMovePos = MOD(Random(), MAX_MON_MOVES);
            } while (gBitTable[gCurrMovePos] & calc);

            gCalledMove = gBattleMons[gBattlerAttacker].moves[gCurrMovePos];
            SetAtkCancellerForCalledMove();
            gBattlescriptCurrInstr = BattleScript_IgnoresAndUsesRandomMove;
            gBattlerTarget = GetMoveTarget(gCalledMove, NO_TARGET_OVERRIDE);
            gHitMarker |= HITMARKER_DISOBEDIENT_MOVE;
            return 2;
        }
    }
    else
    {
        obedienceLevel = levelReferenced - obedienceLevel;

        calc = (Random() & 255);
        if (calc < obedienceLevel && CanSleep(gBattlerAttacker))
        {
            // try putting asleep
            int i;
            for (i = 0; i < gBattlersCount; i++)
            {
                if (gBattleMons[i].status2 & STATUS2_UPROAR)
                    break;
            }
            if (i == gBattlersCount)
            {
                gBattlescriptCurrInstr = BattleScript_IgnoresAndFallsAsleep;
                return 1;
            }
        }
        calc -= obedienceLevel;
        if (calc < obedienceLevel)
        {
            gBattleMoveDamage = CalculateMoveDamage(MOVE_NONE, gBattlerAttacker, gBattlerAttacker, TYPE_MYSTERY, 40, FALSE, FALSE, TRUE);
            gBattlerTarget = gBattlerAttacker;
            gBattlescriptCurrInstr = BattleScript_IgnoresAndHitsItself;
            gHitMarker |= HITMARKER_UNABLE_TO_USE_MOVE;
            return 2;
        }
        else
        {
            // Randomly select, then print a disobedient string
            // B_MSG_LOAFING, B_MSG_WONT_OBEY, B_MSG_TURNED_AWAY, or B_MSG_PRETEND_NOT_NOTICE
            gBattleCommunication[MULTISTRING_CHOOSER] = MOD(Random(), NUM_LOAF_STRINGS);
            gBattlescriptCurrInstr = BattleScript_MoveUsedLoafingAround;
            return 1;
        }
    }
}

u32 GetBattlerHoldEffect(u32 battler, bool32 checkNegating)
{
    return GetBattlerHoldEffectInternal(battler, checkNegating, TRUE);
}

u32 GetBattlerHoldEffectIgnoreAbility(u32 battler, bool32 checkNegating)
{
    return GetBattlerHoldEffectInternal(battler, checkNegating, FALSE);
}

u32 GetBattlerHoldEffectInternal(u32 battler, bool32 checkNegating, bool32 checkAbility)
{
    if (checkNegating)
    {
        if (gStatuses3[battler] & STATUS3_EMBARGO)
            return HOLD_EFFECT_NONE;
        if (gFieldStatuses & STATUS_FIELD_MAGIC_ROOM)
            return HOLD_EFFECT_NONE;
        if (checkAbility && GetBattlerAbility(battler) == ABILITY_KLUTZ)
            return HOLD_EFFECT_NONE;
    }

    gPotentialItemEffectBattler = battler;

    if (gBattleMons[battler].item == ITEM_ENIGMA_BERRY_E_READER)
        return gEnigmaBerries[battler].holdEffect;
    else
        return ItemId_GetHoldEffect(gBattleMons[battler].item);
}

static u32 GetBattlerItemHoldEffectParam(u32 battler, u32 item)
{
    if (item == ITEM_ENIGMA_BERRY_E_READER)
        return gEnigmaBerries[battler].holdEffectParam;
    else
        return ItemId_GetHoldEffectParam(item);
}

u32 GetBattlerHoldEffectParam(u32 battler)
{
    if (gBattleMons[battler].item == ITEM_ENIGMA_BERRY_E_READER)
        return gEnigmaBerries[battler].holdEffectParam;
    else
        return ItemId_GetHoldEffectParam(gBattleMons[battler].item);
}

bool32 IsMoveMakingContact(u32 move, u32 battlerAtk)
{
    u32 atkHoldEffect = GetBattlerHoldEffect(battlerAtk, TRUE);

    if (!gMovesInfo[move].makesContact)
    {
        if (gMovesInfo[move].effect == EFFECT_SHELL_SIDE_ARM && gBattleStruct->swapDamageCategory)
            return TRUE;
        else
            return FALSE;
    }
    else if ((atkHoldEffect == HOLD_EFFECT_PUNCHING_GLOVE && gMovesInfo[move].punchingMove)
           || GetBattlerAbility(battlerAtk) == ABILITY_LONG_REACH)
    {
        return FALSE;
    }
    else
    {
        return TRUE;
    }
}

bool32 IsBattlerProtected(u32 battler, u32 move)
{
    // Decorate bypasses protect and detect, but not crafty shield
    if (move == MOVE_DECORATE)
    {
        if (gSideStatuses[GetBattlerSide(battler)] & SIDE_STATUS_CRAFTY_SHIELD)
            return TRUE;
        else if (gProtectStructs[battler].protected)
            return FALSE;
    }

    // Z-Moves and Max Moves bypass protection (except Max Guard).
    if ((IsMaxMove(move) || gBattleStruct->zmove.active)
         && (!gProtectStructs[battler].maxGuarded
             || gMovesInfo[move].argument == MAX_EFFECT_BYPASS_PROTECT))
        return FALSE;

    // Max Guard is silly about the moves it blocks, including Teatime.
    if (gProtectStructs[battler].maxGuarded && IsMoveBlockedByMaxGuard(move))
        return TRUE;

    // Protective Pads doesn't stop Unseen Fist from bypassing Protect effects, so IsMoveMakingContact() isn't used here.
    // This means extra logic is needed to handle Shell Side Arm.
    if (GetBattlerAbility(gBattlerAttacker) == ABILITY_UNSEEN_FIST
        && (gMovesInfo[move].makesContact || (gMovesInfo[move].effect == EFFECT_SHELL_SIDE_ARM && gBattleStruct->swapDamageCategory))
        && !gProtectStructs[battler].maxGuarded) // Max Guard cannot be bypassed by Unseen Fist
        return FALSE;
    else if (gMovesInfo[move].ignoresProtect)
        return FALSE;
    else if (gProtectStructs[battler].protected)
        return TRUE;
    else if (gSideStatuses[GetBattlerSide(battler)] & SIDE_STATUS_WIDE_GUARD
             && GetBattlerMoveTargetType(gBattlerAttacker, move) & (MOVE_TARGET_BOTH | MOVE_TARGET_FOES_AND_ALLY))
        return TRUE;
    else if (gProtectStructs[battler].banefulBunkered)
        return TRUE;
    else if (gProtectStructs[battler].burningBulwarked)
        return TRUE;
    else if ((gProtectStructs[battler].obstructed || gProtectStructs[battler].silkTrapped) && !IS_MOVE_STATUS(move))
        return TRUE;
    else if (gProtectStructs[battler].spikyShielded)
        return TRUE;
    else if (gProtectStructs[battler].kingsShielded && gMovesInfo[move].power != 0)
        return TRUE;
    else if (gProtectStructs[battler].maxGuarded)
        return TRUE;
    else if (gSideStatuses[GetBattlerSide(battler)] & SIDE_STATUS_QUICK_GUARD
             && GetChosenMovePriority(gBattlerAttacker) > 0)
        return TRUE;
    else if (gSideStatuses[GetBattlerSide(battler)] & SIDE_STATUS_CRAFTY_SHIELD
      && IS_MOVE_STATUS(move))
        return TRUE;
    else if (gSideStatuses[GetBattlerSide(battler)] & SIDE_STATUS_MAT_BLOCK
      && !IS_MOVE_STATUS(move))
        return TRUE;
    else
        return FALSE;
}

// Only called directly when calculating damage type effectiveness
static bool32 IsBattlerGrounded2(u32 battler, bool32 considerInverse)
{
    u32 holdEffect = GetBattlerHoldEffect(battler, TRUE);

    if (holdEffect == HOLD_EFFECT_IRON_BALL)
        return TRUE;
    if (gFieldStatuses & STATUS_FIELD_GRAVITY)
        return TRUE;
    if (B_ROOTED_GROUNDING >= GEN_4 && gStatuses3[battler] & STATUS3_ROOTED)
        return TRUE;
    if (gStatuses3[battler] & STATUS3_SMACKED_DOWN)
        return TRUE;
    if (gStatuses3[battler] & STATUS3_TELEKINESIS)
        return FALSE;
    if (gStatuses3[battler] & STATUS3_MAGNET_RISE)
        return FALSE;
    if (holdEffect == HOLD_EFFECT_AIR_BALLOON)
        return FALSE;
    if (GetBattlerAbility(battler) == ABILITY_LEVITATE)
        return FALSE;
    if (IS_BATTLER_OF_TYPE(battler, TYPE_FLYING) && (!considerInverse || !FlagGet(B_FLAG_INVERSE_BATTLE)))
        return FALSE;
    return TRUE;
}

bool32 IsBattlerGrounded(u32 battler)
{
    return IsBattlerGrounded2(battler, FALSE);
}

bool32 IsBattlerAlive(u32 battler)
{
    if (gBattleMons[battler].hp == 0)
        return FALSE;
    else if (battler >= gBattlersCount)
        return FALSE;
    else if (gAbsentBattlerFlags & gBitTable[battler])
        return FALSE;
    else
        return TRUE;
}

u32 GetMoveSlot(u16 *moves, u32 move)
{
    u32 i;

    for (i = 0; i < MAX_MON_MOVES; i++)
    {
        if (moves[i] == move)
            break;
    }
    return i;
}

u32 GetBattlerWeight(u32 battler)
{
    u32 i;
    u32 weight = GetSpeciesWeight(gBattleMons[battler].species);
    u32 ability = GetBattlerAbility(battler);
    u32 holdEffect = GetBattlerHoldEffect(battler, TRUE);

    if (ability == ABILITY_HEAVY_METAL)
        weight *= 2;
    else if (ability == ABILITY_LIGHT_METAL)
        weight /= 2;

    if (holdEffect == HOLD_EFFECT_FLOAT_STONE)
        weight /= 2;

    for (i = 0; i < gDisableStructs[battler].autotomizeCount; i++)
    {
        if (weight > 1000)
        {
            weight -= 1000;
        }
        else if (weight <= 1000)
        {
            weight = 1;
            break;
        }
    }

    if (weight == 0)
        weight = 1;

    return weight;
}

u32 CountBattlerStatIncreases(u32 battler, bool32 countEvasionAcc)
{
    u32 i;
    u32 count = 0;

    for (i = 0; i < NUM_BATTLE_STATS; i++)
    {
        if ((i == STAT_ACC || i == STAT_EVASION) && !countEvasionAcc)
            continue;
        if (gBattleMons[battler].statStages[i] > DEFAULT_STAT_STAGE) // Stat is increased.
            count += gBattleMons[battler].statStages[i] - DEFAULT_STAT_STAGE;
    }

    return count;
}

u32 GetMoveTargetCount(u32 move, u32 battlerAtk, u32 battlerDef)
{
    switch (GetBattlerMoveTargetType(gBattlerAttacker, move))
    {
    case MOVE_TARGET_BOTH:
        return IsBattlerAlive(battlerDef)
             + IsBattlerAlive(BATTLE_PARTNER(battlerDef));
    case MOVE_TARGET_FOES_AND_ALLY:
        return IsBattlerAlive(battlerDef)
             + IsBattlerAlive(BATTLE_PARTNER(battlerDef))
             + IsBattlerAlive(BATTLE_PARTNER(battlerAtk));
    case MOVE_TARGET_OPPONENTS_FIELD:
        return 1;
    case MOVE_TARGET_DEPENDS:
    case MOVE_TARGET_SELECTED:
    case MOVE_TARGET_RANDOM:
    case MOVE_TARGET_USER_OR_SELECTED:
        return IsBattlerAlive(battlerDef);
    case MOVE_TARGET_USER:
        return IsBattlerAlive(battlerAtk);
    default:
        return 0;
    }
}

static const u8 sFlailHpScaleToPowerTable[] =
{
    1, 200,
    4, 150,
    9, 100,
    16, 80,
    32, 40,
    48, 20
};

// format: min. weight (hectograms), base power
static const u16 sWeightToDamageTable[] =
{
    100, 20,
    250, 40,
    500, 60,
    1000, 80,
    2000, 100,
    0xFFFF, 0xFFFF
};

static const u8 sSpeedDiffPowerTable[] = {40, 60, 80, 120, 150};
static const u8 sHeatCrashPowerTable[] = {40, 40, 60, 80, 100, 120};
static const u8 sTrumpCardPowerTable[] = {200, 80, 60, 50, 40};

const struct TypePower gNaturalGiftTable[] =
{
    [ITEM_TO_BERRY(ITEM_CHERI_BERRY)] = {TYPE_FIRE, 80},
    [ITEM_TO_BERRY(ITEM_CHESTO_BERRY)] = {TYPE_WATER, 80},
    [ITEM_TO_BERRY(ITEM_PECHA_BERRY)] = {TYPE_ELECTRIC, 80},
    [ITEM_TO_BERRY(ITEM_RAWST_BERRY)] = {TYPE_GRASS, 80},
    [ITEM_TO_BERRY(ITEM_ASPEAR_BERRY)] = {TYPE_ICE, 80},
    [ITEM_TO_BERRY(ITEM_LEPPA_BERRY)] = {TYPE_FIGHTING, 80},
    [ITEM_TO_BERRY(ITEM_ORAN_BERRY)] = {TYPE_POISON, 80},
    [ITEM_TO_BERRY(ITEM_PERSIM_BERRY)] = {TYPE_GROUND, 80},
    [ITEM_TO_BERRY(ITEM_LUM_BERRY)] = {TYPE_FLYING, 80},
    [ITEM_TO_BERRY(ITEM_SITRUS_BERRY)] = {TYPE_PSYCHIC, 80},
    [ITEM_TO_BERRY(ITEM_FIGY_BERRY)] = {TYPE_BUG, 80},
    [ITEM_TO_BERRY(ITEM_WIKI_BERRY)] = {TYPE_ROCK, 80},
    [ITEM_TO_BERRY(ITEM_MAGO_BERRY)] = {TYPE_GHOST, 80},
    [ITEM_TO_BERRY(ITEM_AGUAV_BERRY)] = {TYPE_DRAGON, 80},
    [ITEM_TO_BERRY(ITEM_IAPAPA_BERRY)] = {TYPE_DARK, 80},
    [ITEM_TO_BERRY(ITEM_RAZZ_BERRY)] = {TYPE_STEEL, 80},
    [ITEM_TO_BERRY(ITEM_OCCA_BERRY)] = {TYPE_FIRE, 80},
    [ITEM_TO_BERRY(ITEM_PASSHO_BERRY)] = {TYPE_WATER, 80},
    [ITEM_TO_BERRY(ITEM_WACAN_BERRY)] = {TYPE_ELECTRIC, 80},
    [ITEM_TO_BERRY(ITEM_RINDO_BERRY)] = {TYPE_GRASS, 80},
    [ITEM_TO_BERRY(ITEM_YACHE_BERRY)] = {TYPE_ICE, 80},
    [ITEM_TO_BERRY(ITEM_CHOPLE_BERRY)] = {TYPE_FIGHTING, 80},
    [ITEM_TO_BERRY(ITEM_KEBIA_BERRY)] = {TYPE_POISON, 80},
    [ITEM_TO_BERRY(ITEM_SHUCA_BERRY)] = {TYPE_GROUND, 80},
    [ITEM_TO_BERRY(ITEM_COBA_BERRY)] = {TYPE_FLYING, 80},
    [ITEM_TO_BERRY(ITEM_PAYAPA_BERRY)] = {TYPE_PSYCHIC, 80},
    [ITEM_TO_BERRY(ITEM_TANGA_BERRY)] = {TYPE_BUG, 80},
    [ITEM_TO_BERRY(ITEM_CHARTI_BERRY)] = {TYPE_ROCK, 80},
    [ITEM_TO_BERRY(ITEM_KASIB_BERRY)] = {TYPE_GHOST, 80},
    [ITEM_TO_BERRY(ITEM_HABAN_BERRY)] = {TYPE_DRAGON, 80},
    [ITEM_TO_BERRY(ITEM_COLBUR_BERRY)] = {TYPE_DARK, 80},
    [ITEM_TO_BERRY(ITEM_BABIRI_BERRY)] = {TYPE_STEEL, 80},
    [ITEM_TO_BERRY(ITEM_CHILAN_BERRY)] = {TYPE_NORMAL, 80},
    [ITEM_TO_BERRY(ITEM_ROSELI_BERRY)] = {TYPE_FAIRY, 80},
    [ITEM_TO_BERRY(ITEM_BLUK_BERRY)] = {TYPE_FIRE, 90},
    [ITEM_TO_BERRY(ITEM_NANAB_BERRY)] = {TYPE_WATER, 90},
    [ITEM_TO_BERRY(ITEM_WEPEAR_BERRY)] = {TYPE_ELECTRIC, 90},
    [ITEM_TO_BERRY(ITEM_PINAP_BERRY)] = {TYPE_GRASS, 90},
    [ITEM_TO_BERRY(ITEM_POMEG_BERRY)] = {TYPE_ICE, 90},
    [ITEM_TO_BERRY(ITEM_KELPSY_BERRY)] = {TYPE_FIGHTING, 90},
    [ITEM_TO_BERRY(ITEM_QUALOT_BERRY)] = {TYPE_POISON, 90},
    [ITEM_TO_BERRY(ITEM_HONDEW_BERRY)] = {TYPE_GROUND, 90},
    [ITEM_TO_BERRY(ITEM_GREPA_BERRY)] = {TYPE_FLYING, 90},
    [ITEM_TO_BERRY(ITEM_TAMATO_BERRY)] = {TYPE_PSYCHIC, 90},
    [ITEM_TO_BERRY(ITEM_CORNN_BERRY)] = {TYPE_BUG, 90},
    [ITEM_TO_BERRY(ITEM_MAGOST_BERRY)] = {TYPE_ROCK, 90},
    [ITEM_TO_BERRY(ITEM_RABUTA_BERRY)] = {TYPE_GHOST, 90},
    [ITEM_TO_BERRY(ITEM_NOMEL_BERRY)] = {TYPE_DRAGON, 90},
    [ITEM_TO_BERRY(ITEM_SPELON_BERRY)] = {TYPE_DARK, 90},
    [ITEM_TO_BERRY(ITEM_PAMTRE_BERRY)] = {TYPE_STEEL, 90},
    [ITEM_TO_BERRY(ITEM_WATMEL_BERRY)] = {TYPE_FIRE, 100},
    [ITEM_TO_BERRY(ITEM_DURIN_BERRY)] = {TYPE_WATER, 100},
    [ITEM_TO_BERRY(ITEM_BELUE_BERRY)] = {TYPE_ELECTRIC, 100},
    [ITEM_TO_BERRY(ITEM_LIECHI_BERRY)] = {TYPE_GRASS, 100},
    [ITEM_TO_BERRY(ITEM_GANLON_BERRY)] = {TYPE_ICE, 100},
    [ITEM_TO_BERRY(ITEM_SALAC_BERRY)] = {TYPE_FIGHTING, 100},
    [ITEM_TO_BERRY(ITEM_PETAYA_BERRY)] = {TYPE_POISON, 100},
    [ITEM_TO_BERRY(ITEM_APICOT_BERRY)] = {TYPE_GROUND, 100},
    [ITEM_TO_BERRY(ITEM_LANSAT_BERRY)] = {TYPE_FLYING, 100},
    [ITEM_TO_BERRY(ITEM_STARF_BERRY)] = {TYPE_PSYCHIC, 100},
    [ITEM_TO_BERRY(ITEM_ENIGMA_BERRY)] = {TYPE_BUG, 100},
    [ITEM_TO_BERRY(ITEM_MICLE_BERRY)] = {TYPE_ROCK, 100},
    [ITEM_TO_BERRY(ITEM_CUSTAP_BERRY)] = {TYPE_GHOST, 100},
    [ITEM_TO_BERRY(ITEM_JABOCA_BERRY)] = {TYPE_DRAGON, 100},
    [ITEM_TO_BERRY(ITEM_ROWAP_BERRY)] = {TYPE_DARK, 100},
    [ITEM_TO_BERRY(ITEM_KEE_BERRY)] = {TYPE_FAIRY, 100},
    [ITEM_TO_BERRY(ITEM_MARANGA_BERRY)] = {TYPE_DARK, 100},
};

u32 CalcRolloutBasePower(u32 battlerAtk, u32 basePower, u32 rolloutTimer)
{
    u32 i;
    for (i = 1; i < (5 - rolloutTimer); i++)
        basePower *= 2;
    if (gBattleMons[battlerAtk].status2 & STATUS2_DEFENSE_CURL)
        basePower *= 2;
    return basePower;
}

u32 CalcFuryCutterBasePower(u32 basePower, u32 furyCutterCounter)
{
    u32 i;
    for (i = 1; i < furyCutterCounter; i++)
        basePower *= 2;
    return basePower;
}

static inline u32 CalcMoveBasePower(u32 move, u32 battlerAtk, u32 battlerDef, u32 abilityDef, u32 weather)
{
    u32 i;
    u32 basePower = gMovesInfo[move].power;
    u32 weight, hpFraction, speed;

    if (gBattleStruct->zmove.active)
        return GetZMovePower(gBattleStruct->zmove.baseMoves[battlerAtk]);

    switch (gMovesInfo[move].effect)
    {
    case EFFECT_PLEDGE:
        if (gBattleStruct->pledgeMove)
            basePower = 150;
        break;
    case EFFECT_FLING:
        basePower = GetFlingPowerFromItemId(gBattleMons[battlerAtk].item);
        break;
    case EFFECT_ERUPTION:
        basePower = gBattleMons[battlerAtk].hp * basePower / gBattleMons[battlerAtk].maxHP;
        break;
    case EFFECT_FLAIL:
        hpFraction = GetScaledHPFraction(gBattleMons[battlerAtk].hp, gBattleMons[battlerAtk].maxHP, 48);
        for (i = 0; i < sizeof(sFlailHpScaleToPowerTable); i += 2)
        {
            if (hpFraction <= sFlailHpScaleToPowerTable[i])
                break;
        }
        basePower = sFlailHpScaleToPowerTable[i + 1];
        break;
    case EFFECT_RETURN:
        basePower = 10 * (gBattleMons[battlerAtk].friendship) / 25;
        break;
    case EFFECT_FRUSTRATION:
        basePower = 10 * (MAX_FRIENDSHIP - gBattleMons[battlerAtk].friendship) / 25;
        break;
    case EFFECT_FURY_CUTTER:
        basePower = CalcFuryCutterBasePower(basePower, gDisableStructs[battlerAtk].furyCutterCounter);
        break;
    case EFFECT_ROLLOUT:
        basePower = CalcRolloutBasePower(battlerAtk, basePower, gDisableStructs[battlerAtk].rolloutTimer);
        break;
    case EFFECT_MAGNITUDE:
        basePower = gBattleStruct->magnitudeBasePower;
        break;
    case EFFECT_PRESENT:
        basePower = gBattleStruct->presentBasePower;
        break;
    case EFFECT_TRIPLE_KICK:
        if (gMultiHitCounter == 0) // Calc damage with max BP for move consideration
            basePower *= 6;
        else
            basePower *= 1 + gMovesInfo[move].strikeCount - gMultiHitCounter;
        break;
    case EFFECT_SPIT_UP:
        basePower = 100 * gDisableStructs[battlerAtk].stockpileCounter;
        break;
    case EFFECT_REVENGE:
        if ((gProtectStructs[battlerAtk].physicalDmg
                && gProtectStructs[battlerAtk].physicalBattlerId == battlerDef)
            || (gProtectStructs[battlerAtk].specialDmg
                && gProtectStructs[battlerAtk].specialBattlerId == battlerDef))
            basePower *= 2;
        break;
    case EFFECT_WEATHER_BALL:
        if (weather & B_WEATHER_ANY)
            basePower *= 2;
        break;
    case EFFECT_PURSUIT:
        if (gActionsByTurnOrder[GetBattlerTurnOrderNum(battlerDef)] == B_ACTION_SWITCH)
            basePower *= 2;
        break;
    case EFFECT_NATURAL_GIFT:
        basePower = gNaturalGiftTable[ITEM_TO_BERRY(gBattleMons[battlerAtk].item)].power;
        break;
    case EFFECT_DOUBLE_POWER_ON_ARG_STATUS:
        // Comatose targets treated as if asleep
        if ((gBattleMons[battlerDef].status1 | (STATUS1_SLEEP * (abilityDef == ABILITY_COMATOSE))) & gMovesInfo[move].argument
         && !((gMovesInfo[move].additionalEffects->moveEffect == MOVE_EFFECT_REMOVE_STATUS) && DoesSubstituteBlockMove(battlerAtk, battlerDef, move)))
        {
            basePower *= 2;
        }
        break;
    case EFFECT_VARY_POWER_BASED_ON_HP:
        basePower = gMovesInfo[move].argument * gBattleMons[battlerDef].hp / gBattleMons[battlerDef].maxHP;
        break;
    case EFFECT_ASSURANCE:
        if (gProtectStructs[battlerDef].physicalDmg != 0 || gProtectStructs[battlerDef].specialDmg != 0 || gProtectStructs[battlerDef].confusionSelfDmg)
            basePower *= 2;
        break;
    case EFFECT_TRUMP_CARD:
        i = GetMoveSlot(gBattleMons[battlerAtk].moves, move);
        if (i != MAX_MON_MOVES)
        {
            if (gBattleMons[battlerAtk].pp[i] >= ARRAY_COUNT(sTrumpCardPowerTable))
                basePower = sTrumpCardPowerTable[ARRAY_COUNT(sTrumpCardPowerTable) - 1];
            else
                basePower = sTrumpCardPowerTable[gBattleMons[battlerAtk].pp[i]];
        }
        break;
    case EFFECT_ACROBATICS:
        if (gBattleMons[battlerAtk].item == ITEM_NONE
            // Edge case, because removal of items happens after damage calculation.
            || (gSpecialStatuses[battlerAtk].gemBoost && GetBattlerHoldEffect(battlerAtk, FALSE) == HOLD_EFFECT_GEMS))
            basePower *= 2;
        break;
    case EFFECT_LOW_KICK:
        weight = GetBattlerWeight(battlerDef);
        for (i = 0; sWeightToDamageTable[i] != 0xFFFF; i += 2)
        {
            if (sWeightToDamageTable[i] > weight)
                break;
        }
        if (sWeightToDamageTable[i] != 0xFFFF)
            basePower = sWeightToDamageTable[i + 1];
        else
            basePower = 120;
        break;
    case EFFECT_HEAT_CRASH:
        weight = GetBattlerWeight(battlerAtk) / GetBattlerWeight(battlerDef);
        if (weight >= ARRAY_COUNT(sHeatCrashPowerTable))
            basePower = sHeatCrashPowerTable[ARRAY_COUNT(sHeatCrashPowerTable) - 1];
        else
            basePower = sHeatCrashPowerTable[weight];
        break;
    case EFFECT_PUNISHMENT:
        basePower = 60 + (CountBattlerStatIncreases(battlerDef, FALSE) * 20);
        if (basePower > 200)
            basePower = 200;
        break;
    case EFFECT_STORED_POWER:
        basePower += (CountBattlerStatIncreases(battlerAtk, TRUE) * 20);
        break;
    case EFFECT_ELECTRO_BALL:
        speed = GetBattlerTotalSpeedStat(battlerAtk) / GetBattlerTotalSpeedStat(battlerDef);
        if (speed >= ARRAY_COUNT(sSpeedDiffPowerTable))
            speed = ARRAY_COUNT(sSpeedDiffPowerTable) - 1;
        basePower = sSpeedDiffPowerTable[speed];
        break;
    case EFFECT_GYRO_BALL:
        basePower = ((25 * GetBattlerTotalSpeedStat(battlerDef)) / GetBattlerTotalSpeedStat(battlerAtk)) + 1;
        if (basePower > 150)
            basePower = 150;
        break;
    case EFFECT_ECHOED_VOICE:
        // gBattleStruct->sameMoveTurns incremented in ppreduce
        if (gBattleStruct->sameMoveTurns[battlerAtk] != 0)
        {
            basePower += (basePower * gBattleStruct->sameMoveTurns[battlerAtk]);
            if (basePower > 200)
                basePower = 200;
        }
        break;
    case EFFECT_PAYBACK:
        if (GetBattlerTurnOrderNum(battlerAtk) > GetBattlerTurnOrderNum(battlerDef)
            && (B_PAYBACK_SWITCH_BOOST < GEN_5 || gDisableStructs[battlerDef].isFirstTurn != 2))
            basePower *= 2;
        break;
    case EFFECT_BOLT_BEAK:
        if (GetBattlerTurnOrderNum(battlerAtk) < GetBattlerTurnOrderNum(battlerDef)
            || gDisableStructs[battlerDef].isFirstTurn == 2)
            basePower *= 2;
        break;
    case EFFECT_ROUND:
        for (i = 0; i < gBattlersCount; i++)
        {
            if (i != battlerAtk && IsBattlerAlive(i) && gLastMoves[i] == MOVE_ROUND)
            {
                basePower *= 2;
                break;
            }
        }
        break;
    case EFFECT_FUSION_COMBO:
        if (gMovesInfo[gLastUsedMove].effect == EFFECT_FUSION_COMBO && move != gLastUsedMove)
            basePower *= 2;
        break;
    case EFFECT_LASH_OUT:
        if (gProtectStructs[battlerAtk].statFell)
            basePower *= 2;
        break;
    case EFFECT_EXPLOSION:
        if (move == MOVE_MISTY_EXPLOSION && gFieldStatuses & STATUS_FIELD_MISTY_TERRAIN && IsBattlerGrounded(battlerAtk))
            basePower = uq4_12_multiply(basePower, UQ_4_12(1.5));
        break;
    case EFFECT_DYNAMAX_DOUBLE_DMG:
        if (IsDynamaxed(battlerDef))
            basePower *= 2;
        break;
    case EFFECT_HIDDEN_POWER:
    {
        if (B_HIDDEN_POWER_DMG < GEN_6)
        {
            u8 powerBits = ((gBattleMons[battlerAtk].hpIV & 2) >> 1)
                         | ((gBattleMons[battlerAtk].attackIV & 2) << 0)
                         | ((gBattleMons[battlerAtk].defenseIV & 2) << 1)
                         | ((gBattleMons[battlerAtk].speedIV & 2) << 2)
                         | ((gBattleMons[battlerAtk].spAttackIV & 2) << 3)
                         | ((gBattleMons[battlerAtk].spDefenseIV & 2) << 4);

            basePower = (40 * powerBits) / 63 + 30;
        }
        break;
    }
    case EFFECT_GRAV_APPLE:
        if (gFieldStatuses & STATUS_FIELD_GRAVITY)
            basePower = uq4_12_multiply(basePower, UQ_4_12(1.5));
        break;
    case EFFECT_TERRAIN_PULSE:
        if ((gFieldStatuses & STATUS_FIELD_TERRAIN_ANY)
            && IsBattlerGrounded(battlerAtk))
            basePower *= 2;
        break;
    case EFFECT_EXPANDING_FORCE:
        if (IsBattlerTerrainAffected(battlerAtk, STATUS_FIELD_PSYCHIC_TERRAIN))
            basePower = uq4_12_multiply(basePower, UQ_4_12(1.5));
        break;
    case EFFECT_RISING_VOLTAGE:
        if (IsBattlerTerrainAffected(battlerDef, STATUS_FIELD_ELECTRIC_TERRAIN))
            basePower *= 2;
        break;
    case EFFECT_BEAT_UP:
        if (B_BEAT_UP >= GEN_5)
            basePower = CalcBeatUpPower();
        break;
    case EFFECT_PSYBLADE:
        if (IsBattlerTerrainAffected(battlerAtk, STATUS_FIELD_ELECTRIC_TERRAIN))
            basePower = uq4_12_multiply(basePower, UQ_4_12(1.5));
        break;
    case EFFECT_MAX_MOVE:
        basePower = GetMaxMovePower(gBattleMons[battlerAtk].moves[gBattleStruct->chosenMovePositions[battlerAtk]]);
        break;
    case EFFECT_RAGE_FIST:
        basePower += 50 * gBattleStruct->timesGotHit[GetBattlerSide(battlerAtk)][gBattlerPartyIndexes[battlerAtk]];
        basePower = (basePower > 350) ? 350 : basePower;
        break;
    case EFFECT_FICKLE_BEAM:
        if (RandomPercentage(RNG_FICKLE_BEAM, 30))
            basePower *= 2;
        break;
    case EFFECT_TERA_BLAST:
        if (IsTerastallized(battlerAtk) && GetBattlerTeraType(battlerAtk) == TYPE_STELLAR)
            basePower = 100;
        break;
    case EFFECT_LAST_RESPECTS:
        basePower += (basePower * min(100, GetBattlerSideFaintCounter(battlerAtk)));
        break;
    }

    // Move-specific base power changes
    switch (move)
    {
    case MOVE_WATER_SHURIKEN:
        if (gBattleMons[battlerAtk].species == SPECIES_GRENINJA_ASH)
            basePower = 20;
        break;
    }

    if (basePower == 0)
        basePower = 1;
    return basePower;
}

static inline u32 CalcMoveBasePowerAfterModifiers(u32 move, u32 battlerAtk, u32 battlerDef, u32 moveType, bool32 updateFlags, u32 atkAbility, u32 defAbility, u32 holdEffectAtk, u32 weather)
{
    u32 i;
    u32 holdEffectParamAtk;
    u32 basePower = CalcMoveBasePower(move, battlerAtk, battlerDef, defAbility, weather);
    uq4_12_t holdEffectModifier;
    uq4_12_t modifier = UQ_4_12(1.0);
    u32 atkSide = GetBattlerSide(battlerAtk);

    // move effect
    switch (gMovesInfo[move].effect)
    {
    case EFFECT_FACADE:
        if (gBattleMons[battlerAtk].status1 & (STATUS1_BURN | STATUS1_PSN_ANY | STATUS1_PARALYSIS | STATUS1_FROSTBITE))
            modifier = uq4_12_multiply(modifier, UQ_4_12(2.0));
        break;
    case EFFECT_BRINE:
        if (gBattleMons[battlerDef].hp <= (gBattleMons[battlerDef].maxHP / 2))
            modifier = uq4_12_multiply(modifier, UQ_4_12(2.0));
        break;
    case EFFECT_RETALIATE:
        if (gSideTimers[atkSide].retaliateTimer == 1)
            modifier = uq4_12_multiply(modifier, UQ_4_12(2.0));
        break;
    case EFFECT_SOLAR_BEAM:
        if (IsBattlerWeatherAffected(battlerAtk, (B_WEATHER_HAIL | B_WEATHER_SANDSTORM | B_WEATHER_RAIN | B_WEATHER_SNOW | B_WEATHER_FOG)))
            modifier = uq4_12_multiply(modifier, UQ_4_12(0.5));
        break;
    case EFFECT_STOMPING_TANTRUM:
        if (gBattleStruct->lastMoveFailed & gBitTable[battlerAtk])
            modifier = uq4_12_multiply(modifier, UQ_4_12(2.0));
        break;
    case EFFECT_MAGNITUDE:
    case EFFECT_EARTHQUAKE:
        if (gFieldStatuses & STATUS_FIELD_GRASSY_TERRAIN && !(gStatuses3[battlerDef] & STATUS3_SEMI_INVULNERABLE))
            modifier = uq4_12_multiply(modifier, UQ_4_12(0.5));
        break;
    case EFFECT_KNOCK_OFF:
        if (B_KNOCK_OFF_DMG >= GEN_6
            && gBattleMons[battlerDef].item != ITEM_NONE
            && CanBattlerGetOrLoseItem(battlerDef, gBattleMons[battlerDef].item))
            modifier = uq4_12_multiply(modifier, UQ_4_12(1.5));
        break;
    }

    // various effects
    if (gProtectStructs[battlerAtk].helpingHand)
        modifier = uq4_12_multiply(modifier, UQ_4_12(1.5));
    if (gSpecialStatuses[battlerAtk].gemBoost)
        modifier = uq4_12_multiply(modifier, UQ_4_12(1.0) + sPercentToModifier[gSpecialStatuses[battlerAtk].gemParam]);
    if (gStatuses3[battlerAtk] & STATUS3_CHARGED_UP && moveType == TYPE_ELECTRIC)
        modifier = uq4_12_multiply(modifier, UQ_4_12(2.0));
    if (gStatuses3[battlerAtk] & STATUS3_ME_FIRST)
        modifier = uq4_12_multiply(modifier, UQ_4_12(1.5));
    if (IsBattlerTerrainAffected(battlerAtk, STATUS_FIELD_GRASSY_TERRAIN) && moveType == TYPE_GRASS)
        modifier = uq4_12_multiply(modifier, (B_TERRAIN_TYPE_BOOST >= GEN_8 ? UQ_4_12(1.3) : UQ_4_12(1.5)));
    if (IsBattlerTerrainAffected(battlerDef, STATUS_FIELD_MISTY_TERRAIN) && moveType == TYPE_DRAGON)
        modifier = uq4_12_multiply(modifier, UQ_4_12(0.5));
    if (IsBattlerTerrainAffected(battlerAtk, STATUS_FIELD_ELECTRIC_TERRAIN) && moveType == TYPE_ELECTRIC)
        modifier = uq4_12_multiply(modifier, (B_TERRAIN_TYPE_BOOST >= GEN_8 ? UQ_4_12(1.3) : UQ_4_12(1.5)));
    if (IsBattlerTerrainAffected(battlerAtk, STATUS_FIELD_PSYCHIC_TERRAIN) && moveType == TYPE_PSYCHIC)
        modifier = uq4_12_multiply(modifier, (B_TERRAIN_TYPE_BOOST >= GEN_8 ? UQ_4_12(1.3) : UQ_4_12(1.5)));
    if (moveType == TYPE_ELECTRIC && ((gFieldStatuses & STATUS_FIELD_MUDSPORT)
    || AbilityBattleEffects(ABILITYEFFECT_FIELD_SPORT, 0, 0, ABILITYEFFECT_MUD_SPORT, 0)))
        modifier = uq4_12_multiply(modifier, UQ_4_12(B_SPORT_DMG_REDUCTION >= GEN_5 ? 0.23 : 0.5));
    if (moveType == TYPE_FIRE && ((gFieldStatuses & STATUS_FIELD_WATERSPORT)
    || AbilityBattleEffects(ABILITYEFFECT_FIELD_SPORT, 0, 0, ABILITYEFFECT_WATER_SPORT, 0)))
        modifier = uq4_12_multiply(modifier, UQ_4_12(B_SPORT_DMG_REDUCTION >= GEN_5 ? 0.23 : 0.5));

    // attacker's abilities
    switch (atkAbility)
    {
    case ABILITY_TECHNICIAN:
        if (basePower <= 60)
           modifier = uq4_12_multiply(modifier, UQ_4_12(1.5));
        break;
    case ABILITY_FLARE_BOOST:
        if (gBattleMons[battlerAtk].status1 & STATUS1_BURN && IS_MOVE_SPECIAL(move))
           modifier = uq4_12_multiply(modifier, UQ_4_12(1.5));
        break;
    case ABILITY_TOXIC_BOOST:
        if (gBattleMons[battlerAtk].status1 & STATUS1_PSN_ANY && IS_MOVE_PHYSICAL(move))
           modifier = uq4_12_multiply(modifier, UQ_4_12(1.5));
        break;
    case ABILITY_RECKLESS:
        if (IS_MOVE_RECOIL(move))
           modifier = uq4_12_multiply(modifier, UQ_4_12(1.2));
        break;
    case ABILITY_IRON_FIST:
        if (gMovesInfo[move].punchingMove)
           modifier = uq4_12_multiply(modifier, UQ_4_12(1.2));
        break;
    case ABILITY_SHEER_FORCE:
        if (MoveIsAffectedBySheerForce(move))
           modifier = uq4_12_multiply(modifier, UQ_4_12(1.3));
        break;
    case ABILITY_SAND_FORCE:
        if ((moveType == TYPE_STEEL || moveType == TYPE_ROCK || moveType == TYPE_GROUND)
            && weather & B_WEATHER_SANDSTORM)
           modifier = uq4_12_multiply(modifier, UQ_4_12(1.3));
        break;
    case ABILITY_RIVALRY:
        if (AreBattlersOfSameGender(battlerAtk, battlerDef))
            modifier = uq4_12_multiply(modifier, UQ_4_12(1.25));
        else if (AreBattlersOfOppositeGender(battlerAtk, battlerDef))
            modifier = uq4_12_multiply(modifier, UQ_4_12(0.75));
        break;
    case ABILITY_ANALYTIC:
        if (GetBattlerTurnOrderNum(battlerAtk) == gBattlersCount - 1 && move != MOVE_FUTURE_SIGHT && move != MOVE_DOOM_DESIRE)
           modifier = uq4_12_multiply(modifier, UQ_4_12(1.3));
        break;
    case ABILITY_TOUGH_CLAWS:
        if (IsMoveMakingContact(move, battlerAtk))
           modifier = uq4_12_multiply(modifier, UQ_4_12(1.3));
        break;
    case ABILITY_STRONG_JAW:
        if (gMovesInfo[move].bitingMove)
           modifier = uq4_12_multiply(modifier, UQ_4_12(1.5));
        break;
    case ABILITY_MEGA_LAUNCHER:
        if (gMovesInfo[move].pulseMove)
           modifier = uq4_12_multiply(modifier, UQ_4_12(1.5));
        break;
    case ABILITY_WATER_BUBBLE:
        if (moveType == TYPE_WATER)
           modifier = uq4_12_multiply(modifier, UQ_4_12(2.0));
        break;
    case ABILITY_STEELWORKER:
        if (moveType == TYPE_STEEL)
           modifier = uq4_12_multiply(modifier, UQ_4_12(1.5));
        break;
    case ABILITY_PIXILATE:
        if (moveType == TYPE_FAIRY && gBattleStruct->ateBoost[battlerAtk])
            modifier = uq4_12_multiply(modifier, UQ_4_12(1.2));
        break;
    case ABILITY_GALVANIZE:
        if (moveType == TYPE_ELECTRIC && gBattleStruct->ateBoost[battlerAtk])
            modifier = uq4_12_multiply(modifier, UQ_4_12(1.2));
        break;
    case ABILITY_REFRIGERATE:
        if (moveType == TYPE_ICE && gBattleStruct->ateBoost[battlerAtk])
            modifier = uq4_12_multiply(modifier, UQ_4_12(1.2));
        break;
    case ABILITY_AERILATE:
        if (moveType == TYPE_FLYING && gBattleStruct->ateBoost[battlerAtk])
            modifier = uq4_12_multiply(modifier, UQ_4_12(1.2));
        break;
    case ABILITY_NORMALIZE:
        if (moveType == TYPE_NORMAL && gBattleStruct->ateBoost[battlerAtk])
            modifier = uq4_12_multiply(modifier, UQ_4_12(1.2));
        break;
    case ABILITY_PUNK_ROCK:
        if (gMovesInfo[move].soundMove)
            modifier = uq4_12_multiply(modifier, UQ_4_12(1.3));
        break;
    case ABILITY_STEELY_SPIRIT:
        if (moveType == TYPE_STEEL)
            modifier = uq4_12_multiply(modifier, UQ_4_12(1.5));
        break;
    case ABILITY_TRANSISTOR:
        if (moveType == TYPE_ELECTRIC)
        {
            if (B_TRANSISTOR_BOOST >= GEN_9)
                modifier = uq4_12_multiply(modifier, UQ_4_12(5325 / 4096));
            else
                modifier = uq4_12_multiply(modifier, UQ_4_12(1.5));
        }
        break;
    case ABILITY_DRAGONS_MAW:
        if (moveType == TYPE_DRAGON)
            modifier = uq4_12_multiply(modifier, UQ_4_12(1.5));
        break;
    case ABILITY_GORILLA_TACTICS:
        if (IS_MOVE_PHYSICAL(move))
            modifier = uq4_12_multiply(modifier, UQ_4_12(1.5));
        break;
    case ABILITY_ROCKY_PAYLOAD:
        if (moveType == TYPE_ROCK)
            modifier = uq4_12_multiply(modifier, UQ_4_12(1.5));
        break;
    case ABILITY_PROTOSYNTHESIS:
        {
            u8 atkHighestStat = GetHighestStatId(battlerAtk);
            if ((weather & B_WEATHER_SUN || gBattleStruct->boosterEnergyActivates & gBitTable[battlerAtk])
            && ((IS_MOVE_PHYSICAL(move) && atkHighestStat == STAT_ATK) || (IS_MOVE_SPECIAL(move) && atkHighestStat == STAT_SPATK)))
                modifier = uq4_12_multiply(modifier, UQ_4_12(1.3));
        }
        break;
    case ABILITY_QUARK_DRIVE:
        {
            u8 atkHighestStat = GetHighestStatId(battlerAtk);
            if ((gFieldStatuses & STATUS_FIELD_ELECTRIC_TERRAIN || gBattleStruct->boosterEnergyActivates & gBitTable[battlerAtk])
            && ((IS_MOVE_PHYSICAL(move) && atkHighestStat == STAT_ATK) || (IS_MOVE_SPECIAL(move) && atkHighestStat == STAT_SPATK)))
                modifier = uq4_12_multiply(modifier, UQ_4_12(1.3));
        }
        break;
    case ABILITY_ORICHALCUM_PULSE:
        if (weather & B_WEATHER_SUN)
           modifier = uq4_12_multiply(modifier, UQ_4_12(1.3));
        break;
    case ABILITY_HADRON_ENGINE:
        if (gFieldStatuses & STATUS_FIELD_ELECTRIC_TERRAIN)
           modifier = uq4_12_multiply(modifier, UQ_4_12(1.3));
        break;
    case ABILITY_SHARPNESS:
        if (gMovesInfo[move].slicingMove)
           modifier = uq4_12_multiply(modifier, UQ_4_12(1.5));
        break;
    case ABILITY_SUPREME_OVERLORD:
        modifier = uq4_12_multiply(modifier, GetSupremeOverlordModifier(battlerAtk));
        break;
    }

    // field abilities
    if ((IsAbilityOnField(ABILITY_DARK_AURA) && moveType == TYPE_DARK)
     || (IsAbilityOnField(ABILITY_FAIRY_AURA) && moveType == TYPE_FAIRY))
    {
        if (IsAbilityOnField(ABILITY_AURA_BREAK))
            modifier = uq4_12_multiply(modifier, UQ_4_12(0.75));
        else
            modifier = uq4_12_multiply(modifier, UQ_4_12(1.33));
    }

    // attacker partner's abilities
    if (IsBattlerAlive(BATTLE_PARTNER(battlerAtk)))
    {
        switch (GetBattlerAbility(BATTLE_PARTNER(battlerAtk)))
        {
        case ABILITY_BATTERY:
            if (IS_MOVE_SPECIAL(move))
                modifier = uq4_12_multiply(modifier, UQ_4_12(1.3));
            break;
        case ABILITY_POWER_SPOT:
            modifier = uq4_12_multiply(modifier, UQ_4_12(1.3));
            break;
        case ABILITY_STEELY_SPIRIT:
            if (moveType == TYPE_STEEL)
                modifier = uq4_12_multiply(modifier, UQ_4_12(1.5));
            break;
        }
    }

    // target's abilities
    switch (defAbility)
    {
    case ABILITY_HEATPROOF:
    case ABILITY_WATER_BUBBLE:
        if (moveType == TYPE_FIRE)
        {
            modifier = uq4_12_multiply(modifier, UQ_4_12(0.5));
            if (updateFlags)
                RecordAbilityBattle(battlerDef, defAbility);
        }
        break;
    case ABILITY_DRY_SKIN:
        if (moveType == TYPE_FIRE)
            modifier = uq4_12_multiply(modifier, UQ_4_12(1.25));
        break;
    case ABILITY_PROTOSYNTHESIS:
        {
            u8 defHighestStat = GetHighestStatId(battlerDef);
            if ((weather & B_WEATHER_SUN || gBattleStruct->boosterEnergyActivates & gBitTable[battlerDef])
            && ((IS_MOVE_PHYSICAL(move) && defHighestStat == STAT_DEF) || (IS_MOVE_SPECIAL(move) && defHighestStat == STAT_SPDEF)))
                modifier = uq4_12_multiply(modifier, UQ_4_12(0.7));
        }
        break;
    case ABILITY_QUARK_DRIVE:
        {
            u8 defHighestStat = GetHighestStatId(battlerDef);
            if ((gFieldStatuses & STATUS_FIELD_ELECTRIC_TERRAIN || gBattleStruct->boosterEnergyActivates & gBitTable[battlerDef])
            && ((IS_MOVE_PHYSICAL(move) && defHighestStat == STAT_DEF) || (IS_MOVE_SPECIAL(move) && defHighestStat == STAT_SPDEF)))
                modifier = uq4_12_multiply(modifier, UQ_4_12(0.7));
        }
        break;
    }

    holdEffectParamAtk = GetBattlerHoldEffectParam(battlerAtk);
    if (holdEffectParamAtk > 100)
        holdEffectParamAtk = 100;

    holdEffectModifier = UQ_4_12(1.0) + sPercentToModifier[holdEffectParamAtk];

    // attacker's hold effect
    switch (holdEffectAtk)
    {
    case HOLD_EFFECT_MUSCLE_BAND:
        if (IS_MOVE_PHYSICAL(move))
            modifier = uq4_12_multiply(modifier, holdEffectModifier);
        break;
    case HOLD_EFFECT_WISE_GLASSES:
        if (IS_MOVE_SPECIAL(move))
            modifier = uq4_12_multiply(modifier, holdEffectModifier);
        break;
    case HOLD_EFFECT_LUSTROUS_ORB:
        if (GET_BASE_SPECIES_ID(gBattleMons[battlerAtk].species) == SPECIES_PALKIA && (moveType == TYPE_WATER || moveType == TYPE_DRAGON))
            modifier = uq4_12_multiply(modifier, holdEffectModifier);
        break;
    case HOLD_EFFECT_ADAMANT_ORB:
        if (GET_BASE_SPECIES_ID(gBattleMons[battlerAtk].species) == SPECIES_DIALGA && (moveType == TYPE_STEEL || moveType == TYPE_DRAGON))
            modifier = uq4_12_multiply(modifier, holdEffectModifier);
        break;
    case HOLD_EFFECT_GRISEOUS_ORB:
        if (GET_BASE_SPECIES_ID(gBattleMons[battlerAtk].species) == SPECIES_GIRATINA && (moveType == TYPE_GHOST || moveType == TYPE_DRAGON))
            modifier = uq4_12_multiply(modifier, holdEffectModifier);
        break;
    case HOLD_EFFECT_SOUL_DEW:
        if ((gBattleMons[battlerAtk].species == SPECIES_LATIAS || gBattleMons[battlerAtk].species == SPECIES_LATIOS)
            && ((B_SOUL_DEW_BOOST >= GEN_7 && (moveType == TYPE_PSYCHIC || moveType == TYPE_DRAGON))
             || (B_SOUL_DEW_BOOST < GEN_7 && !(gBattleTypeFlags & BATTLE_TYPE_FRONTIER) && IS_MOVE_SPECIAL(move))))
            modifier = uq4_12_multiply(modifier, holdEffectModifier);
        break;
    case HOLD_EFFECT_BUG_POWER:
    case HOLD_EFFECT_STEEL_POWER:
    case HOLD_EFFECT_GROUND_POWER:
    case HOLD_EFFECT_ROCK_POWER:
    case HOLD_EFFECT_GRASS_POWER:
    case HOLD_EFFECT_DARK_POWER:
    case HOLD_EFFECT_FIGHTING_POWER:
    case HOLD_EFFECT_ELECTRIC_POWER:
    case HOLD_EFFECT_WATER_POWER:
    case HOLD_EFFECT_FLYING_POWER:
    case HOLD_EFFECT_POISON_POWER:
    case HOLD_EFFECT_ICE_POWER:
    case HOLD_EFFECT_GHOST_POWER:
    case HOLD_EFFECT_PSYCHIC_POWER:
    case HOLD_EFFECT_FIRE_POWER:
    case HOLD_EFFECT_DRAGON_POWER:
    case HOLD_EFFECT_NORMAL_POWER:
    case HOLD_EFFECT_FAIRY_POWER:
        for (i = 0; i < ARRAY_COUNT(sHoldEffectToType); i++)
        {
            if (holdEffectAtk == sHoldEffectToType[i][0])
            {
                if (moveType == sHoldEffectToType[i][1])
                    modifier = uq4_12_multiply(modifier, holdEffectModifier);
                break;
            }
        }
        break;
    case HOLD_EFFECT_PLATE:
        if (moveType == ItemId_GetSecondaryId(gBattleMons[battlerAtk].item))
            modifier = uq4_12_multiply(modifier, holdEffectModifier);
        break;
    case HOLD_EFFECT_PUNCHING_GLOVE:
        if (gMovesInfo[move].punchingMove)
           modifier = uq4_12_multiply(modifier, UQ_4_12(1.1));
        break;
    }

    // Terastallization boosts weak, non-priority, non-multi hit moves after modifiers to 60 BP.
    if (IsTerastallized(battlerAtk)
        && (moveType == GetBattlerTeraType(battlerAtk)
        || (GetBattlerTeraType(battlerAtk) == TYPE_STELLAR && IsTypeStellarBoosted(battlerAtk, moveType)))
        && uq4_12_multiply_by_int_half_down(modifier, basePower) < 60
        && gMovesInfo[move].strikeCount < 2
        && gMovesInfo[move].effect != EFFECT_MULTI_HIT
        && gMovesInfo[move].priority == 0)
    {
        return 60;
    }

    return uq4_12_multiply_by_int_half_down(modifier, basePower);
}

static inline u32 CalcAttackStat(u32 move, u32 battlerAtk, u32 battlerDef, u32 moveType, bool32 isCrit, bool32 updateFlags, u32 atkAbility, u32 defAbility, u32 holdEffectAtk)
{
    u8 atkStage;
    u32 atkStat;
    uq4_12_t modifier;
    u16 atkBaseSpeciesId;

    atkBaseSpeciesId = GET_BASE_SPECIES_ID(gBattleMons[battlerAtk].species);

    if (gMovesInfo[move].effect == EFFECT_FOUL_PLAY)
    {
        if (IS_MOVE_PHYSICAL(move))
        {
            atkStat = gBattleMons[battlerDef].attack;
            atkStage = gBattleMons[battlerDef].statStages[STAT_ATK];
        }
        else
        {
            atkStat = gBattleMons[battlerDef].spAttack;
            atkStage = gBattleMons[battlerDef].statStages[STAT_SPATK];
        }
    }
    else if (gMovesInfo[move].effect == EFFECT_BODY_PRESS)
    {
        if (IS_MOVE_PHYSICAL(move))
        {
            atkStat = gBattleMons[battlerAtk].defense;
            atkStage = gBattleMons[battlerAtk].statStages[STAT_DEF];
        }
        else
        {
            atkStat = gBattleMons[battlerAtk].spDefense;
            atkStage = gBattleMons[battlerAtk].statStages[STAT_SPDEF];
        }
    }
    else
    {
        if (IS_MOVE_PHYSICAL(move))
        {
            atkStat = gBattleMons[battlerAtk].attack;
            atkStage = gBattleMons[battlerAtk].statStages[STAT_ATK];
        }
        else
        {
            atkStat = gBattleMons[battlerAtk].spAttack;
            atkStage = gBattleMons[battlerAtk].statStages[STAT_SPATK];
        }
    }

    // critical hits ignore attack stat's stage drops
    if (isCrit && atkStage < DEFAULT_STAT_STAGE)
        atkStage = DEFAULT_STAT_STAGE;
    // pokemon with unaware ignore attack stat changes while taking damage
    if (defAbility == ABILITY_UNAWARE)
        atkStage = DEFAULT_STAT_STAGE;

    atkStat *= gStatStageRatios[atkStage][0];
    atkStat /= gStatStageRatios[atkStage][1];

    // apply attack stat modifiers
    modifier = UQ_4_12(1.0);

    // attacker's abilities
    switch (atkAbility)
    {
    case ABILITY_HUGE_POWER:
    case ABILITY_PURE_POWER:
        if (IS_MOVE_PHYSICAL(move))
            modifier = uq4_12_multiply_half_down(modifier, UQ_4_12(2.0));
        break;
    case ABILITY_SLOW_START:
        if (gDisableStructs[battlerAtk].slowStartTimer != 0)
            modifier = uq4_12_multiply_half_down(modifier, UQ_4_12(0.5));
        break;
    case ABILITY_SOLAR_POWER:
        if (IS_MOVE_SPECIAL(move) && IsBattlerWeatherAffected(battlerAtk, B_WEATHER_SUN))
            modifier = uq4_12_multiply_half_down(modifier, UQ_4_12(1.5));
        break;
    case ABILITY_DEFEATIST:
        if (gBattleMons[battlerAtk].hp <= (gBattleMons[battlerAtk].maxHP / 2))
            modifier = uq4_12_multiply_half_down(modifier, UQ_4_12(0.5));
        break;
    case ABILITY_FLASH_FIRE:
        if (moveType == TYPE_FIRE && gBattleResources->flags->flags[battlerAtk] & RESOURCE_FLAG_FLASH_FIRE)
            modifier = uq4_12_multiply_half_down(modifier, UQ_4_12(1.5));
        break;
    case ABILITY_SWARM:
        if (moveType == TYPE_BUG && gBattleMons[battlerAtk].hp <= (gBattleMons[battlerAtk].maxHP / 3))
            modifier = uq4_12_multiply_half_down(modifier, UQ_4_12(1.5));
        break;
    case ABILITY_TORRENT:
        if (moveType == TYPE_WATER && gBattleMons[battlerAtk].hp <= (gBattleMons[battlerAtk].maxHP / 3))
            modifier = uq4_12_multiply_half_down(modifier, UQ_4_12(1.5));
        break;
    case ABILITY_BLAZE:
        if (moveType == TYPE_FIRE && gBattleMons[battlerAtk].hp <= (gBattleMons[battlerAtk].maxHP / 3))
            modifier = uq4_12_multiply_half_down(modifier, UQ_4_12(1.5));
        break;
    case ABILITY_OVERGROW:
        if (moveType == TYPE_GRASS && gBattleMons[battlerAtk].hp <= (gBattleMons[battlerAtk].maxHP / 3))
            modifier = uq4_12_multiply_half_down(modifier, UQ_4_12(1.5));
        break;
    case ABILITY_PLUS:
        if (IS_MOVE_SPECIAL(move) && IsBattlerAlive(BATTLE_PARTNER(battlerAtk)))
        {
            u32 partnerAbility = GetBattlerAbility(BATTLE_PARTNER(battlerAtk));
            if (partnerAbility == ABILITY_MINUS
            || (B_PLUS_MINUS_INTERACTION >= GEN_5 && partnerAbility == ABILITY_PLUS))
                modifier = uq4_12_multiply_half_down(modifier, UQ_4_12(1.5));
        }
        break;
    case ABILITY_MINUS:
        if (IS_MOVE_SPECIAL(move) && IsBattlerAlive(BATTLE_PARTNER(battlerAtk)))
        {
            u32 partnerAbility = GetBattlerAbility(BATTLE_PARTNER(battlerAtk));
            if (partnerAbility == ABILITY_PLUS
            || (B_PLUS_MINUS_INTERACTION >= GEN_5 && partnerAbility == ABILITY_MINUS))
                modifier = uq4_12_multiply_half_down(modifier, UQ_4_12(1.5));
        }
        break;
    case ABILITY_FLOWER_GIFT:
        if (gBattleMons[battlerAtk].species == SPECIES_CHERRIM_SUNSHINE && IsBattlerWeatherAffected(battlerAtk, B_WEATHER_SUN) && IS_MOVE_PHYSICAL(move))
            modifier = uq4_12_multiply_half_down(modifier, UQ_4_12(1.5));
        break;
    case ABILITY_HUSTLE:
        if (IS_MOVE_PHYSICAL(move))
            modifier = uq4_12_multiply_half_down(modifier, UQ_4_12(1.5));
        break;
    case ABILITY_STAKEOUT:
        if (gDisableStructs[battlerDef].isFirstTurn == 2) // just switched in
            modifier = uq4_12_multiply_half_down(modifier, UQ_4_12(2.0));
        break;
    case ABILITY_GUTS:
        if (gBattleMons[battlerAtk].status1 & STATUS1_ANY && IS_MOVE_PHYSICAL(move))
            modifier = uq4_12_multiply_half_down(modifier, UQ_4_12(1.5));
        break;
    }

    // target's abilities
    switch (defAbility)
    {
    case ABILITY_THICK_FAT:
        if (moveType == TYPE_FIRE || moveType == TYPE_ICE)
        {
            modifier = uq4_12_multiply_half_down(modifier, UQ_4_12(0.5));
            if (updateFlags)
                RecordAbilityBattle(battlerDef, ABILITY_THICK_FAT);
        }
        break;
    }

    // ally's abilities
    if (IsBattlerAlive(BATTLE_PARTNER(battlerAtk)))
    {
        switch (GetBattlerAbility(BATTLE_PARTNER(battlerAtk)))
        {
        case ABILITY_FLOWER_GIFT:
            if (gBattleMons[BATTLE_PARTNER(battlerAtk)].species == SPECIES_CHERRIM_SUNSHINE && IsBattlerWeatherAffected(BATTLE_PARTNER(battlerAtk), B_WEATHER_SUN) && IS_MOVE_PHYSICAL(move))
                modifier = uq4_12_multiply_half_down(modifier, UQ_4_12(1.5));
            break;
        }
    }

    // field abilities
    if (IsAbilityOnField(ABILITY_VESSEL_OF_RUIN) && atkAbility != ABILITY_VESSEL_OF_RUIN && IS_MOVE_SPECIAL(move))
        modifier = uq4_12_multiply_half_down(modifier, UQ_4_12(0.75));

    if (IsAbilityOnField(ABILITY_TABLETS_OF_RUIN) && atkAbility != ABILITY_TABLETS_OF_RUIN && IS_MOVE_PHYSICAL(move))
        modifier = uq4_12_multiply_half_down(modifier, UQ_4_12(0.75));

    // attacker's hold effect
    switch (holdEffectAtk)
    {
    case HOLD_EFFECT_THICK_CLUB:
        if ((atkBaseSpeciesId == SPECIES_CUBONE || atkBaseSpeciesId == SPECIES_MAROWAK) && IS_MOVE_PHYSICAL(move))
            modifier = uq4_12_multiply_half_down(modifier, UQ_4_12(2.0));
        break;
    case HOLD_EFFECT_DEEP_SEA_TOOTH:
        if (gBattleMons[battlerAtk].species == SPECIES_CLAMPERL && IS_MOVE_SPECIAL(move))
            modifier = uq4_12_multiply_half_down(modifier, UQ_4_12(2.0));
        break;
    case HOLD_EFFECT_LIGHT_BALL:
        if (atkBaseSpeciesId == SPECIES_PIKACHU && (B_LIGHT_BALL_ATTACK_BOOST >= GEN_4 || IS_MOVE_SPECIAL(move)))
            modifier = uq4_12_multiply_half_down(modifier, UQ_4_12(2.0));
        break;
    case HOLD_EFFECT_CHOICE_BAND:
        if (IS_MOVE_PHYSICAL(move) && !IsDynamaxed(battlerAtk))
            modifier = uq4_12_multiply_half_down(modifier, UQ_4_12(1.5));
        break;
    case HOLD_EFFECT_CHOICE_SPECS:
        if (IS_MOVE_SPECIAL(move) && !IsDynamaxed(battlerAtk))
            modifier = uq4_12_multiply_half_down(modifier, UQ_4_12(1.5));
        break;
    }

    // The offensive stats of a Player's Pokémon are boosted by x1.1 (+10%) if they have the 1st badge and 7th badges.
    // Having the 1st badge boosts physical attack while having the 7th badge boosts special attack.
    if (ShouldGetStatBadgeBoost(FLAG_BADGE01_GET, battlerAtk) && IS_MOVE_PHYSICAL(move))
        modifier = uq4_12_multiply_half_down(modifier, UQ_4_12(1.1));
    if (ShouldGetStatBadgeBoost(FLAG_BADGE07_GET, battlerAtk) && IS_MOVE_SPECIAL(move))
        modifier = uq4_12_multiply_half_down(modifier, UQ_4_12(1.1));

    return uq4_12_multiply_by_int_half_down(modifier, atkStat);
}

static bool32 CanEvolve(u32 species)
{
    u32 i;
    const struct Evolution *evolutions = GetSpeciesEvolutions(species);

    if (evolutions != NULL)
    {
        for (i = 0; evolutions[i].method != EVOLUTIONS_END; i++)
        {
            if (evolutions[i].method
             && SanitizeSpeciesId(evolutions[i].targetSpecies) != SPECIES_NONE)
                return TRUE;
        }
    }
    return FALSE;
}

static inline u32 CalcDefenseStat(u32 move, u32 battlerAtk, u32 battlerDef, u32 moveType, bool32 isCrit, bool32 updateFlags, u32 atkAbility, u32 defAbility, u32 holdEffectDef, u32 weather)
{
    bool32 usesDefStat;
    u8 defStage;
    u32 defStat, def, spDef;
    uq4_12_t modifier;

    if (gFieldStatuses & STATUS_FIELD_WONDER_ROOM) // the defense stats are swapped
    {
        def = gBattleMons[battlerDef].spDefense;
        spDef = gBattleMons[battlerDef].defense;
    }
    else
    {
        def = gBattleMons[battlerDef].defense;
        spDef = gBattleMons[battlerDef].spDefense;
    }

    if (gMovesInfo[move].effect == EFFECT_PSYSHOCK || IS_MOVE_PHYSICAL(move)) // uses defense stat instead of sp.def
    {
        defStat = def;
        defStage = gBattleMons[battlerDef].statStages[STAT_DEF];
        usesDefStat = TRUE;
    }
    else // is special
    {
        defStat = spDef;
        defStage = gBattleMons[battlerDef].statStages[STAT_SPDEF];
        usesDefStat = FALSE;
    }

    // Self-destruct / Explosion cut defense in half
    if (B_EXPLOSION_DEFENSE < GEN_5 && gMovesInfo[gCurrentMove].effect == EFFECT_EXPLOSION)
        defStat /= 2;

    // critical hits ignore positive stat changes
    if (isCrit && defStage > DEFAULT_STAT_STAGE)
        defStage = DEFAULT_STAT_STAGE;
    // pokemon with unaware ignore defense stat changes while dealing damage
    if (atkAbility == ABILITY_UNAWARE)
        defStage = DEFAULT_STAT_STAGE;
    // certain moves also ignore stat changes
    if (gMovesInfo[move].ignoresTargetDefenseEvasionStages)
        defStage = DEFAULT_STAT_STAGE;

    defStat *= gStatStageRatios[defStage][0];
    defStat /= gStatStageRatios[defStage][1];

    // apply defense stat modifiers
    modifier = UQ_4_12(1.0);

    // target's abilities
    switch (defAbility)
    {
    case ABILITY_MARVEL_SCALE:
        if (gBattleMons[battlerDef].status1 & STATUS1_ANY && usesDefStat)
        {
            modifier = uq4_12_multiply_half_down(modifier, UQ_4_12(1.5));
            if (updateFlags)
                RecordAbilityBattle(battlerDef, ABILITY_MARVEL_SCALE);
        }
        break;
    case ABILITY_FUR_COAT:
        if (usesDefStat)
        {
            modifier = uq4_12_multiply_half_down(modifier, UQ_4_12(2.0));
            if (updateFlags)
                RecordAbilityBattle(battlerDef, ABILITY_FUR_COAT);
        }
        break;
    case ABILITY_GRASS_PELT:
        if (gFieldStatuses & STATUS_FIELD_GRASSY_TERRAIN && usesDefStat)
        {
            modifier = uq4_12_multiply_half_down(modifier, UQ_4_12(1.5));
            if (updateFlags)
                RecordAbilityBattle(battlerDef, ABILITY_GRASS_PELT);
        }
        break;
    case ABILITY_FLOWER_GIFT:
        if (gBattleMons[battlerDef].species == SPECIES_CHERRIM_SUNSHINE && IsBattlerWeatherAffected(battlerDef, B_WEATHER_SUN) && !usesDefStat)
            modifier = uq4_12_multiply_half_down(modifier, UQ_4_12(1.5));
        break;
    case ABILITY_PURIFYING_SALT:
        if (gMovesInfo[move].type == TYPE_GHOST)
            modifier = uq4_12_multiply_half_down(modifier, UQ_4_12(2.0));
        break;
    }

    // ally's abilities
    if (IsBattlerAlive(BATTLE_PARTNER(battlerDef)))
    {
        switch (GetBattlerAbility(BATTLE_PARTNER(battlerDef)))
        {
        case ABILITY_FLOWER_GIFT:
            if (gBattleMons[BATTLE_PARTNER(battlerDef)].species == SPECIES_CHERRIM_SUNSHINE && IsBattlerWeatherAffected(BATTLE_PARTNER(battlerDef), B_WEATHER_SUN) && !usesDefStat)
                modifier = uq4_12_multiply_half_down(modifier, UQ_4_12(1.5));
            break;
        }
    }

    // field abilities
    if (IsAbilityOnField(ABILITY_SWORD_OF_RUIN) && defAbility != ABILITY_SWORD_OF_RUIN && usesDefStat)
        modifier = uq4_12_multiply_half_down(modifier, UQ_4_12(0.75));

    if (IsAbilityOnField(ABILITY_BEADS_OF_RUIN) && defAbility != ABILITY_BEADS_OF_RUIN && !usesDefStat)
        modifier = uq4_12_multiply_half_down(modifier, UQ_4_12(0.75));

    // target's hold effects
    switch (holdEffectDef)
    {
    case HOLD_EFFECT_DEEP_SEA_SCALE:
        if (gBattleMons[battlerDef].species == SPECIES_CLAMPERL && !usesDefStat)
            modifier = uq4_12_multiply_half_down(modifier, UQ_4_12(2.0));
        break;
    case HOLD_EFFECT_METAL_POWDER:
        if (gBattleMons[battlerDef].species == SPECIES_DITTO && usesDefStat && !(gBattleMons[battlerDef].status2 & STATUS2_TRANSFORMED))
            modifier = uq4_12_multiply_half_down(modifier, UQ_4_12(2.0));
        break;
    case HOLD_EFFECT_EVIOLITE:
        if (CanEvolve(gBattleMons[battlerDef].species))
            modifier = uq4_12_multiply_half_down(modifier, UQ_4_12(1.5));
        break;
    case HOLD_EFFECT_ASSAULT_VEST:
        if (!usesDefStat)
            modifier = uq4_12_multiply_half_down(modifier, UQ_4_12(1.5));
        break;
    case HOLD_EFFECT_SOUL_DEW:
        if (B_SOUL_DEW_BOOST < GEN_7
         && (gBattleMons[battlerDef].species == SPECIES_LATIAS || gBattleMons[battlerDef].species == SPECIES_LATIOS)
         && !(gBattleTypeFlags & BATTLE_TYPE_FRONTIER)
         && !usesDefStat)
            modifier = uq4_12_multiply_half_down(modifier, UQ_4_12(1.5));
        break;
    }

    // sandstorm sp.def boost for rock types
    if (B_SANDSTORM_SPDEF_BOOST >= GEN_4 && IS_BATTLER_OF_TYPE(battlerDef, TYPE_ROCK) && IsBattlerWeatherAffected(battlerDef, B_WEATHER_SANDSTORM) && !usesDefStat)
        modifier = uq4_12_multiply_half_down(modifier, UQ_4_12(1.5));
    // snow def boost for ice types
    if (IS_BATTLER_OF_TYPE(battlerDef, TYPE_ICE) && IsBattlerWeatherAffected(battlerDef, B_WEATHER_SNOW) && usesDefStat)
        modifier = uq4_12_multiply_half_down(modifier, UQ_4_12(1.5));

    // The defensive stats of a Player's Pokémon are boosted by x1.1 (+10%) if they have the 5th badge and 7th badges.
    // Having the 5th badge boosts physical defense while having the 7th badge boosts special defense.
    if (ShouldGetStatBadgeBoost(FLAG_BADGE05_GET, battlerDef) && IS_MOVE_PHYSICAL(move))
        modifier = uq4_12_multiply_half_down(modifier, UQ_4_12(1.1));
    if (ShouldGetStatBadgeBoost(FLAG_BADGE07_GET, battlerDef) && IS_MOVE_SPECIAL(move))
        modifier = uq4_12_multiply_half_down(modifier, UQ_4_12(1.1));

    return uq4_12_multiply_by_int_half_down(modifier, defStat);
}

// base damage formula before adding any modifiers
static inline s32 CalculateBaseDamage(u32 power, u32 userFinalAttack, u32 level, u32 targetFinalDefense)
{
    return power * userFinalAttack * (2 * level / 5 + 2) / targetFinalDefense / 50 + 2;
}

static inline uq4_12_t GetTargetDamageModifier(u32 move, u32 battlerAtk, u32 battlerDef)
{
    if (GetMoveTargetCount(move, battlerAtk, battlerDef) >= 2)
        return B_MULTIPLE_TARGETS_DMG >= GEN_4 ? UQ_4_12(0.75) : UQ_4_12(0.5);
    return UQ_4_12(1.0);
}

static inline uq4_12_t GetParentalBondModifier(u32 battlerAtk)
{
    if (gSpecialStatuses[battlerAtk].parentalBondState != PARENTAL_BOND_2ND_HIT)
        return UQ_4_12(1.0);
    return B_PARENTAL_BOND_DMG >= GEN_7 ? UQ_4_12(0.25) : UQ_4_12(0.5);
}

static inline uq4_12_t GetSameTypeAttackBonusModifier(u32 battlerAtk, u32 moveType, u32 move, u32 abilityAtk)
{
    if (gBattleStruct->pledgeMove && IS_BATTLER_OF_TYPE(BATTLE_PARTNER(battlerAtk), moveType))
        return (abilityAtk == ABILITY_ADAPTABILITY) ? UQ_4_12(2.0) : UQ_4_12(1.5);
    else if (!IS_BATTLER_OF_TYPE(battlerAtk, moveType) || move == MOVE_STRUGGLE || move == MOVE_NONE)
        return UQ_4_12(1.0);
    return (abilityAtk == ABILITY_ADAPTABILITY) ? UQ_4_12(2.0) : UQ_4_12(1.5);
}

// Utility Umbrella holders take normal damage from what would be rain- and sun-weakened attacks.
static uq4_12_t GetWeatherDamageModifier(u32 battlerAtk, u32 move, u32 moveType, u32 holdEffectAtk, u32 holdEffectDef, u32 weather)
{
    if (weather == B_WEATHER_NONE)
        return UQ_4_12(1.0);
    if (gMovesInfo[move].effect == EFFECT_HYDRO_STEAM && (weather & B_WEATHER_SUN) && holdEffectAtk != HOLD_EFFECT_UTILITY_UMBRELLA)
        return UQ_4_12(1.5);
    if (holdEffectDef == HOLD_EFFECT_UTILITY_UMBRELLA)
        return UQ_4_12(1.0);

    if (weather & B_WEATHER_RAIN)
    {
        if (moveType != TYPE_FIRE && moveType != TYPE_WATER)
            return UQ_4_12(1.0);
        return (moveType == TYPE_FIRE) ? UQ_4_12(0.5) : UQ_4_12(1.5);
    }
    if (weather & B_WEATHER_SUN)
    {
        if (moveType != TYPE_FIRE && moveType != TYPE_WATER)
            return UQ_4_12(1.0);
        return (moveType == TYPE_WATER) ? UQ_4_12(0.5) : UQ_4_12(1.5);
    }
    return UQ_4_12(1.0);
}

static inline uq4_12_t GetBurnOrFrostBiteModifier(u32 battlerAtk, u32 move, u32 abilityAtk)
{
    if (gBattleMons[battlerAtk].status1 & STATUS1_BURN
        && IS_MOVE_PHYSICAL(move)
        && (B_BURN_FACADE_DMG < GEN_6 || gMovesInfo[move].effect != EFFECT_FACADE)
        && abilityAtk != ABILITY_GUTS)
        return UQ_4_12(0.5);
    if (gBattleMons[battlerAtk].status1 & STATUS1_FROSTBITE
        && IS_MOVE_SPECIAL(move)
        && (B_BURN_FACADE_DMG < GEN_6 || gMovesInfo[move].effect != EFFECT_FACADE))
        return UQ_4_12(0.5);
    return UQ_4_12(1.0);
}

static inline uq4_12_t GetCriticalModifier(bool32 isCrit)
{
    if (isCrit)
        return B_CRIT_MULTIPLIER >= GEN_6 ? UQ_4_12(1.5) : UQ_4_12(2.0);
    return UQ_4_12(1.0);
}

static inline uq4_12_t GetGlaiveRushModifier(u32 battlerDef)
{
    if (gStatuses4[battlerDef] & STATUS4_GLAIVE_RUSH)
        return UQ_4_12(2.0);
    return UQ_4_12(1.0);
}

static inline uq4_12_t GetZMaxMoveAgainstProtectionModifier(u32 battlerDef, u32 move)
{
    if ((gBattleStruct->zmove.active || IsMaxMove(move)) && IS_BATTLER_PROTECTED(battlerDef))
        return UQ_4_12(0.25);
    return UQ_4_12(1.0);
}

static inline uq4_12_t GetMinimizeModifier(u32 move, u32 battlerDef)
{
    if (gMovesInfo[move].minimizeDoubleDamage && gStatuses3[battlerDef] & STATUS3_MINIMIZED)
        return UQ_4_12(2.0);
    return UQ_4_12(1.0);
}

static inline uq4_12_t GetUndergroundModifier(u32 move, u32 battlerDef)
{
    if (gMovesInfo[move].damagesUnderground && gStatuses3[battlerDef] & STATUS3_UNDERGROUND)
        return UQ_4_12(2.0);
    return UQ_4_12(1.0);
}

static inline uq4_12_t GetDiveModifier(u32 move, u32 battlerDef)
{
    if (gMovesInfo[move].damagesUnderwater && gStatuses3[battlerDef] & STATUS3_UNDERWATER)
        return UQ_4_12(2.0);
    return UQ_4_12(1.0);
}

static inline uq4_12_t GetAirborneModifier(u32 move, u32 battlerDef)
{
    if (gMovesInfo[move].damagesAirborneDoubleDamage && gStatuses3[battlerDef] & STATUS3_ON_AIR)
        return UQ_4_12(2.0);
    return UQ_4_12(1.0);
}

static inline uq4_12_t GetScreensModifier(u32 move, u32 battlerAtk, u32 battlerDef, bool32 isCrit, u32 abilityAtk)
{
    u32 sideStatus = gSideStatuses[GetBattlerSide(battlerDef)];
    bool32 lightScreen = (sideStatus & SIDE_STATUS_LIGHTSCREEN) && IS_MOVE_SPECIAL(move);
    bool32 reflect = (sideStatus & SIDE_STATUS_REFLECT) && IS_MOVE_PHYSICAL(move);
    bool32 auroraVeil = sideStatus & SIDE_STATUS_AURORA_VEIL;

    if (isCrit || abilityAtk == ABILITY_INFILTRATOR || gProtectStructs[battlerAtk].confusionSelfDmg)
        return UQ_4_12(1.0);
    if (reflect || lightScreen || auroraVeil)
        return (gBattleTypeFlags & BATTLE_TYPE_DOUBLE) ? UQ_4_12(0.667) : UQ_4_12(0.5);
    return UQ_4_12(1.0);
}

static inline uq4_12_t GetCollisionCourseElectroDriftModifier(u32 move, uq4_12_t typeEffectivenessModifier)
{
    if (gMovesInfo[move].effect == EFFECT_COLLISION_COURSE && typeEffectivenessModifier >= UQ_4_12(2.0))
        return UQ_4_12(1.3333);
    return UQ_4_12(1.0);
}

static inline uq4_12_t GetAttackerAbilitiesModifier(u32 battlerAtk, uq4_12_t typeEffectivenessModifier, bool32 isCrit, u32 abilityAtk)
{
    switch (abilityAtk)
    {
    case ABILITY_NEUROFORCE:
        if (typeEffectivenessModifier >= UQ_4_12(2.0))
            return UQ_4_12(1.25);
        break;
    case ABILITY_SNIPER:
        if (isCrit)
            return UQ_4_12(1.5);
        break;
    case ABILITY_TINTED_LENS:
        if (typeEffectivenessModifier <= UQ_4_12(0.5))
            return UQ_4_12(2.0);
        break;
    }
    return UQ_4_12(1.0);
}

static inline uq4_12_t GetDefenderAbilitiesModifier(u32 move, u32 moveType, u32 battlerAtk, u32 battlerDef, uq4_12_t typeEffectivenessModifier, u32 abilityDef)
{
    switch (abilityDef)
    {
    case ABILITY_MULTISCALE:
    case ABILITY_SHADOW_SHIELD:
        if (BATTLER_MAX_HP(battlerDef))
            return UQ_4_12(0.5);
        break;
    case ABILITY_FILTER:
    case ABILITY_SOLID_ROCK:
    case ABILITY_PRISM_ARMOR:
        if (typeEffectivenessModifier >= UQ_4_12(2.0))
            return UQ_4_12(0.75);
        break;
    case ABILITY_FLUFFY:
        if (!IsMoveMakingContact(move, battlerAtk) && moveType == TYPE_FIRE)
            return UQ_4_12(2.0);
        if (IsMoveMakingContact(move, battlerAtk) && moveType != TYPE_FIRE)
            return UQ_4_12(0.5);
        break;
    case ABILITY_PUNK_ROCK:
        if (gMovesInfo[move].soundMove)
            return UQ_4_12(0.5);
        break;
    case ABILITY_ICE_SCALES:
        if (IS_MOVE_SPECIAL(move))
            return UQ_4_12(0.5);
        break;
    }
    return UQ_4_12(1.0);
}

static inline uq4_12_t GetDefenderPartnerAbilitiesModifier(u32 battlerPartnerDef)
{
    if (!IsBattlerAlive(battlerPartnerDef))
        return UQ_4_12(1.0);

    switch (GetBattlerAbility(battlerPartnerDef))
    {
    case ABILITY_FRIEND_GUARD:
        return UQ_4_12(0.75);
        break;
    }
    return UQ_4_12(1.0);
}

static inline uq4_12_t GetAttackerItemsModifier(u32 battlerAtk, uq4_12_t typeEffectivenessModifier, u32 holdEffectAtk)
{
    u32 percentBoost;
    switch (holdEffectAtk)
    {
    case HOLD_EFFECT_METRONOME:
        percentBoost = min((gBattleStruct->sameMoveTurns[battlerAtk] * GetBattlerHoldEffectParam(battlerAtk)), 100);
        return uq4_12_add(sPercentToModifier[percentBoost], UQ_4_12(1.0));
        break;
    case HOLD_EFFECT_EXPERT_BELT:
        if (typeEffectivenessModifier >= UQ_4_12(2.0))
            return UQ_4_12(1.2);
        break;
    case HOLD_EFFECT_LIFE_ORB:
        return UQ_4_12(1.3);
        break;
    }
    return UQ_4_12(1.0);
}

static inline uq4_12_t GetDefenderItemsModifier(u32 moveType, u32 battlerDef, uq4_12_t typeEffectivenessModifier, bool32 updateFlags, u32 abilityDef, u32 holdEffectDef)
{
    u32 holdEffectDefParam = GetBattlerHoldEffectParam(battlerDef);
    u32 itemDef = gBattleMons[battlerDef].item;

    switch (holdEffectDef)
    {
    case HOLD_EFFECT_RESIST_BERRY:
        if (UnnerveOn(battlerDef, itemDef))
            return UQ_4_12(1.0);
        if (moveType == holdEffectDefParam && (moveType == TYPE_NORMAL || typeEffectivenessModifier >= UQ_4_12(2.0)))
        {
            if (updateFlags)
                gSpecialStatuses[battlerDef].berryReduced = TRUE;
            return (abilityDef == ABILITY_RIPEN) ? UQ_4_12(0.25) : UQ_4_12(0.5);
        }
        break;
    }
    return UQ_4_12(1.0);
}

#define DAMAGE_MULTIPLY_MODIFIER(modifier) do {                     \
    finalModifier = uq4_12_multiply_half_down(modifier, finalModifier); \
} while (0)

// Calculates the "other" modifier which accounts for held items, abilities,
// or very specific interactions of moves that are not handled in the basic
// damage calculation. It is implemented as described by bulbapedia:
// https://bulbapedia.bulbagarden.net/wiki/Damage#Generation_V_onward
// Please Note: Fixed Point Multiplication is not associative.
// The order of operations is relevant.
static inline uq4_12_t GetOtherModifiers(u32 move, u32 moveType, u32 battlerAtk, u32 battlerDef, bool32 isCrit, uq4_12_t typeEffectivenessModifier, bool32 updateFlags,
                                         u32 abilityAtk, u32 abilityDef, u32 holdEffectAtk, u32 holdEffectDef)
{
    uq4_12_t finalModifier = UQ_4_12(1.0);
    u32 battlerDefPartner = BATTLE_PARTNER(battlerDef);
    u32 unmodifiedAttackerSpeed = gBattleMons[battlerAtk].speed;
    u32 unmodifiedDefenderSpeed = gBattleMons[battlerDef].speed;
    //TODO: Behemoth Blade, Behemoth Bash, Dynamax Cannon (Dynamax)
    DAMAGE_MULTIPLY_MODIFIER(GetMinimizeModifier(move, battlerDef));
    DAMAGE_MULTIPLY_MODIFIER(GetUndergroundModifier(move, battlerDef));
    DAMAGE_MULTIPLY_MODIFIER(GetDiveModifier(move, battlerDef));
    DAMAGE_MULTIPLY_MODIFIER(GetAirborneModifier(move, battlerDef));
    DAMAGE_MULTIPLY_MODIFIER(GetScreensModifier(move, battlerAtk, battlerDef, isCrit, abilityAtk));
    DAMAGE_MULTIPLY_MODIFIER(GetCollisionCourseElectroDriftModifier(move, typeEffectivenessModifier));

    if (unmodifiedAttackerSpeed >= unmodifiedDefenderSpeed)
    {
        DAMAGE_MULTIPLY_MODIFIER(GetAttackerAbilitiesModifier(battlerAtk, typeEffectivenessModifier, isCrit, abilityAtk));
        DAMAGE_MULTIPLY_MODIFIER(GetDefenderAbilitiesModifier(move, moveType, battlerAtk, battlerDef, typeEffectivenessModifier, abilityDef));
        DAMAGE_MULTIPLY_MODIFIER(GetDefenderPartnerAbilitiesModifier(battlerDefPartner));
        DAMAGE_MULTIPLY_MODIFIER(GetAttackerItemsModifier(battlerAtk, typeEffectivenessModifier, holdEffectAtk));
        DAMAGE_MULTIPLY_MODIFIER(GetDefenderItemsModifier(moveType, battlerDef, typeEffectivenessModifier, updateFlags, abilityDef, holdEffectDef));
    }
    else
    {
        DAMAGE_MULTIPLY_MODIFIER(GetDefenderAbilitiesModifier(move, moveType, battlerAtk, battlerDef, typeEffectivenessModifier, abilityDef));
        DAMAGE_MULTIPLY_MODIFIER(GetDefenderPartnerAbilitiesModifier(battlerDefPartner));
        DAMAGE_MULTIPLY_MODIFIER(GetAttackerAbilitiesModifier(battlerAtk, typeEffectivenessModifier, isCrit, abilityAtk));
        DAMAGE_MULTIPLY_MODIFIER(GetDefenderItemsModifier(moveType, battlerDef, typeEffectivenessModifier, updateFlags, abilityDef, holdEffectDef));
        DAMAGE_MULTIPLY_MODIFIER(GetAttackerItemsModifier(battlerAtk, typeEffectivenessModifier, holdEffectAtk));
    }
    return finalModifier;
}

#undef DAMAGE_ACCUMULATE_MULTIPLIER

#define DAMAGE_APPLY_MODIFIER(modifier) do {               \
    dmg = uq4_12_multiply_by_int_half_down(modifier, dmg); \
} while (0)

static inline s32 DoMoveDamageCalcVars(u32 move, u32 battlerAtk, u32 battlerDef, u32 moveType, s32 fixedBasePower,
                            bool32 isCrit, bool32 randomFactor, bool32 updateFlags, uq4_12_t typeEffectivenessModifier, u32 weather,
                            u32 holdEffectAtk, u32 holdEffectDef, u32 abilityAtk, u32 abilityDef)
{
    s32 dmg;
    u32 userFinalAttack;
    u32 targetFinalDefense;

    if (fixedBasePower)
        gBattleMovePower = fixedBasePower;
    else
        gBattleMovePower = CalcMoveBasePowerAfterModifiers(move, battlerAtk, battlerDef, moveType, updateFlags, abilityAtk, abilityDef, holdEffectAtk, weather);

    userFinalAttack = CalcAttackStat(move, battlerAtk, battlerDef, moveType, isCrit, updateFlags, abilityAtk, abilityDef, holdEffectAtk);
    targetFinalDefense = CalcDefenseStat(move, battlerAtk, battlerDef, moveType, isCrit, updateFlags, abilityAtk, abilityDef, holdEffectDef, weather);

    dmg = CalculateBaseDamage(gBattleMovePower, userFinalAttack, gBattleMons[battlerAtk].level, targetFinalDefense);
    DAMAGE_APPLY_MODIFIER(GetTargetDamageModifier(move, battlerAtk, battlerDef));
    DAMAGE_APPLY_MODIFIER(GetParentalBondModifier(battlerAtk));
    DAMAGE_APPLY_MODIFIER(GetWeatherDamageModifier(battlerAtk, move, moveType, holdEffectAtk, holdEffectDef, weather));
    DAMAGE_APPLY_MODIFIER(GetCriticalModifier(isCrit));
    DAMAGE_APPLY_MODIFIER(GetGlaiveRushModifier(battlerDef));

    if (randomFactor)
    {
        dmg *= DMG_ROLL_PERCENT_HI - RandomUniform(RNG_DAMAGE_MODIFIER, 0, DMG_ROLL_PERCENT_HI - DMG_ROLL_PERCENT_LO);
        dmg /= 100;
    }

    if (IsTerastallized(battlerAtk))
        DAMAGE_APPLY_MODIFIER(GetTeraMultiplier(battlerAtk, moveType));
    else
        DAMAGE_APPLY_MODIFIER(GetSameTypeAttackBonusModifier(battlerAtk, moveType, move, abilityAtk));
    DAMAGE_APPLY_MODIFIER(typeEffectivenessModifier);
    DAMAGE_APPLY_MODIFIER(GetBurnOrFrostBiteModifier(battlerAtk, move, abilityAtk));
    DAMAGE_APPLY_MODIFIER(GetZMaxMoveAgainstProtectionModifier(battlerDef, move));
    DAMAGE_APPLY_MODIFIER(GetOtherModifiers(move, moveType, battlerAtk, battlerDef, isCrit, typeEffectivenessModifier, updateFlags, abilityAtk, abilityDef, holdEffectAtk, holdEffectDef));

    if (dmg == 0)
        dmg = 1;
    return dmg;
}

static inline s32 DoMoveDamageCalc(u32 move, u32 battlerAtk, u32 battlerDef, u32 moveType, s32 fixedBasePower,
                            bool32 isCrit, bool32 randomFactor, bool32 updateFlags, uq4_12_t typeEffectivenessModifier, u32 weather)
{
    u32 holdEffectAtk, holdEffectDef, abilityAtk, abilityDef;

    if (typeEffectivenessModifier == UQ_4_12(0.0))
        return 0;

    holdEffectAtk = GetBattlerHoldEffect(battlerAtk, TRUE);
    holdEffectDef = GetBattlerHoldEffect(battlerDef, TRUE);
    abilityAtk = GetBattlerAbility(battlerAtk);
    abilityDef = GetBattlerAbility(battlerDef);

    return DoMoveDamageCalcVars(move, battlerAtk, battlerDef, moveType, fixedBasePower, isCrit, randomFactor,
                            updateFlags, typeEffectivenessModifier, weather, holdEffectAtk, holdEffectDef, abilityAtk, abilityDef);
}

static inline s32 DoFutureSightAttackDamageCalcVars(u32 move, u32 battlerAtk, u32 battlerDef, u32 moveType,
                            bool32 isCrit, bool32 randomFactor, bool32 updateFlags, uq4_12_t typeEffectivenessModifier, u32 weather,
                            u32 holdEffectDef, u32 abilityDef)
{
    s32 dmg;
    u32 userFinalAttack;
    u32 targetFinalDefense;

    struct Pokemon *party = GetSideParty(GetBattlerSide(battlerAtk));
    struct Pokemon *partyMon = &party[gWishFutureKnock.futureSightPartyIndex[battlerDef]];
    u32 partyMonLevel = GetMonData(partyMon, MON_DATA_LEVEL, NULL);
    u32 partyMonSpecies = GetMonData(partyMon, MON_DATA_SPECIES, NULL);
    gBattleMovePower = gMovesInfo[move].power;

    if (IS_MOVE_PHYSICAL(move))
        userFinalAttack = GetMonData(partyMon, MON_DATA_ATK, NULL);
    else
        userFinalAttack = GetMonData(partyMon, MON_DATA_SPATK, NULL);

    targetFinalDefense = CalcDefenseStat(move, battlerAtk, battlerDef, moveType, isCrit, updateFlags, ABILITY_NONE, abilityDef, holdEffectDef, weather);
    dmg = CalculateBaseDamage(gBattleMovePower, userFinalAttack, partyMonLevel, targetFinalDefense);

    DAMAGE_APPLY_MODIFIER(GetCriticalModifier(isCrit));

    if (randomFactor)
    {
        dmg *= DMG_ROLL_PERCENT_HI - RandomUniform(RNG_DAMAGE_MODIFIER, 0, DMG_ROLL_PERCENT_HI - DMG_ROLL_PERCENT_LO);
        dmg /= 100;
    }

    // Same type attack bonus
    if (gSpeciesInfo[partyMonSpecies].types[0] == moveType || gSpeciesInfo[partyMonSpecies].types[1] == moveType)
        DAMAGE_APPLY_MODIFIER(UQ_4_12(1.5));
    else
        DAMAGE_APPLY_MODIFIER(UQ_4_12(1.0));
    DAMAGE_APPLY_MODIFIER(typeEffectivenessModifier);

    if (dmg == 0)
        dmg = 1;

    gSpecialStatuses[battlerAtk].preventLifeOrbDamage = TRUE;

    return dmg;
}

static inline s32 DoFutureSightAttackDamageCalc(u32 move, u32 battlerAtk, u32 battlerDef, u32 moveType,
                            bool32 isCrit, bool32 randomFactor, bool32 updateFlags, uq4_12_t typeEffectivenessModifier, u32 weather)
{
    u32 holdEffectDef, abilityDef;

    if (typeEffectivenessModifier == UQ_4_12(0.0))
        return 0;

    holdEffectDef = GetBattlerHoldEffect(battlerDef, TRUE);
    abilityDef = GetBattlerAbility(battlerDef);

    return DoFutureSightAttackDamageCalcVars(move, battlerAtk, battlerDef, moveType, isCrit, randomFactor,
                            updateFlags, typeEffectivenessModifier, weather, holdEffectDef, abilityDef);
}

#undef DAMAGE_APPLY_MODIFIER

static u32 GetWeather(void)
{
    if (gBattleWeather == B_WEATHER_NONE || !WEATHER_HAS_EFFECT)
        return B_WEATHER_NONE;
    else
        return gBattleWeather;
}

s32 CalculateMoveDamage(u32 move, u32 battlerAtk, u32 battlerDef, u32 moveType, s32 fixedBasePower, bool32 isCrit, bool32 randomFactor, bool32 updateFlags)
{
    struct Pokemon *party = GetSideParty(GetBattlerSide(gBattlerAttacker));

    if (gMovesInfo[move].effect == EFFECT_FUTURE_SIGHT
     && (&party[gWishFutureKnock.futureSightPartyIndex[battlerDef]] != &party[gBattlerPartyIndexes[battlerAtk]]) )
    {
        return DoFutureSightAttackDamageCalc(move, battlerAtk, battlerDef, moveType, isCrit, randomFactor,
                                updateFlags, CalcTypeEffectivenessMultiplier(move, moveType, battlerAtk, battlerDef, GetBattlerAbility(battlerDef), updateFlags),
                                GetWeather());
    }
    else
    {
        return DoMoveDamageCalc(move, battlerAtk, battlerDef, moveType, fixedBasePower, isCrit, randomFactor,
                            updateFlags, CalcTypeEffectivenessMultiplier(move, moveType, battlerAtk, battlerDef, GetBattlerAbility(battlerDef), updateFlags),
                            GetWeather());
    }
}

// for AI so that typeEffectivenessModifier, weather, abilities and holdEffects are calculated only once
s32 CalculateMoveDamageVars(u32 move, u32 battlerAtk, u32 battlerDef, u32 moveType, s32 fixedBasePower, uq4_12_t typeEffectivenessModifier,
                                          u32 weather, bool32 isCrit, u32 holdEffectAtk, u32 holdEffectDef, u32 abilityAtk, u32 abilityDef)
{
    return DoMoveDamageCalcVars(move, battlerAtk, battlerDef, moveType, fixedBasePower, isCrit, FALSE, FALSE,
                                typeEffectivenessModifier, weather, holdEffectAtk, holdEffectDef, abilityAtk, abilityDef);
}

static inline void MulByTypeEffectiveness(uq4_12_t *modifier, u32 move, u32 moveType, u32 battlerDef, u32 defType, u32 battlerAtk, bool32 recordAbilities)
{
    uq4_12_t mod = GetTypeModifier(moveType, defType);
    u32 abilityAtk = GetBattlerAbility(battlerAtk);

    if (mod == UQ_4_12(0.0) && GetBattlerHoldEffect(battlerDef, TRUE) == HOLD_EFFECT_RING_TARGET)
    {
        mod = UQ_4_12(1.0);
        if (recordAbilities)
            RecordItemEffectBattle(battlerDef, HOLD_EFFECT_RING_TARGET);
    }
    else if ((moveType == TYPE_FIGHTING || moveType == TYPE_NORMAL) && defType == TYPE_GHOST && gBattleMons[battlerDef].status2 & STATUS2_FORESIGHT && mod == UQ_4_12(0.0))
    {
        mod = UQ_4_12(1.0);
    }
    else if ((moveType == TYPE_FIGHTING || moveType == TYPE_NORMAL) && defType == TYPE_GHOST
        && (abilityAtk == ABILITY_SCRAPPY || abilityAtk == ABILITY_MINDS_EYE)
        && mod == UQ_4_12(0.0))
    {
        mod = UQ_4_12(1.0);
        if (recordAbilities)
            RecordAbilityBattle(battlerAtk, abilityAtk);
    }

    if (moveType == TYPE_PSYCHIC && defType == TYPE_DARK && gStatuses3[battlerDef] & STATUS3_MIRACLE_EYED && mod == UQ_4_12(0.0))
        mod = UQ_4_12(1.0);
    if (gMovesInfo[move].effect == EFFECT_SUPER_EFFECTIVE_ON_ARG && defType == gMovesInfo[move].argument)
        mod = UQ_4_12(2.0);
    if (moveType == TYPE_GROUND && defType == TYPE_FLYING && IsBattlerGrounded(battlerDef) && mod == UQ_4_12(0.0))
        mod = UQ_4_12(1.0);
<<<<<<< HEAD
    if (moveType == TYPE_FIRE && gDisableStructs[battlerDef].tarShot)
        mod = UQ_4_12(2.0);
    if (moveType == TYPE_STELLAR && IsTerastallized(battlerDef))
        mod = UQ_4_12(2.0);
=======
>>>>>>> fd08e59e

    // B_WEATHER_STRONG_WINDS weakens Super Effective moves against Flying-type Pokémon
    if (gBattleWeather & B_WEATHER_STRONG_WINDS && WEATHER_HAS_EFFECT)
    {
        if (defType == TYPE_FLYING && mod >= UQ_4_12(2.0))
            mod = UQ_4_12(1.0);
    }

    if (gBattleStruct->distortedTypeMatchups & gBitTable[battlerDef] || (gBattleStruct->aiCalcInProgress && ShouldTeraShellDistortTypeMatchups(move, battlerDef)))
    {
        mod = UQ_4_12(0.5);
        if (recordAbilities)
            RecordAbilityBattle(battlerDef, GetBattlerAbility(battlerDef));
    }

    *modifier = uq4_12_multiply(*modifier, mod);
}

static inline void TryNoticeIllusionInTypeEffectiveness(u32 move, u32 moveType, u32 battlerAtk, u32 battlerDef, uq4_12_t resultingModifier, u32 illusionSpecies)
{
    // Check if the type effectiveness would've been different if the pokemon really had the types as the disguise.
    uq4_12_t presumedModifier = UQ_4_12(1.0);
    MulByTypeEffectiveness(&presumedModifier, move, moveType, battlerDef, gSpeciesInfo[illusionSpecies].types[0], battlerAtk, FALSE);
    if (gSpeciesInfo[illusionSpecies].types[1] != gSpeciesInfo[illusionSpecies].types[0])
        MulByTypeEffectiveness(&presumedModifier, move, moveType, battlerDef, gSpeciesInfo[illusionSpecies].types[1], battlerAtk, FALSE);

    if (presumedModifier != resultingModifier)
        RecordAbilityBattle(battlerDef, ABILITY_ILLUSION);
}

static void UpdateMoveResultFlags(uq4_12_t modifier)
{
    if (modifier == UQ_4_12(0.0))
    {
        gMoveResultFlags |= MOVE_RESULT_DOESNT_AFFECT_FOE;
        gMoveResultFlags &= ~(MOVE_RESULT_NOT_VERY_EFFECTIVE | MOVE_RESULT_SUPER_EFFECTIVE);
    }
    else if (modifier == UQ_4_12(1.0))
    {
        gMoveResultFlags &= ~(MOVE_RESULT_NOT_VERY_EFFECTIVE | MOVE_RESULT_SUPER_EFFECTIVE | MOVE_RESULT_DOESNT_AFFECT_FOE);
    }
    else if (modifier > UQ_4_12(1.0))
    {
        gMoveResultFlags |= MOVE_RESULT_SUPER_EFFECTIVE;
        gMoveResultFlags &= ~(MOVE_RESULT_NOT_VERY_EFFECTIVE | MOVE_RESULT_DOESNT_AFFECT_FOE);
    }
    else //if (modifier < UQ_4_12(1.0))
    {
        gMoveResultFlags |= MOVE_RESULT_NOT_VERY_EFFECTIVE;
        gMoveResultFlags &= ~(MOVE_RESULT_SUPER_EFFECTIVE | MOVE_RESULT_DOESNT_AFFECT_FOE);
    }
}

static inline uq4_12_t CalcTypeEffectivenessMultiplierInternal(u32 move, u32 moveType, u32 battlerAtk, u32 battlerDef, bool32 recordAbilities, uq4_12_t modifier, u32 defAbility)
{
    u32 illusionSpecies;

<<<<<<< HEAD
    MulByTypeEffectiveness(&modifier, move, moveType, battlerDef, GetBattlerType(battlerDef, 0, FALSE), battlerAtk, recordAbilities);
    if (GetBattlerType(battlerDef, 1, FALSE) != GetBattlerType(battlerDef, 0, FALSE))
        MulByTypeEffectiveness(&modifier, move, moveType, battlerDef, GetBattlerType(battlerDef, 1, FALSE), battlerAtk, recordAbilities);
    if (GetBattlerType(battlerDef, 2, FALSE) != TYPE_MYSTERY && GetBattlerType(battlerDef, 2, FALSE) != GetBattlerType(battlerDef, 1, FALSE)
        && GetBattlerType(battlerDef, 2, FALSE) != GetBattlerType(battlerDef, 0, FALSE))
        MulByTypeEffectiveness(&modifier, move, moveType, battlerDef, GetBattlerType(battlerDef, 2, FALSE), battlerAtk, recordAbilities);
=======
    MulByTypeEffectiveness(&modifier, move, moveType, battlerDef, GetBattlerType(battlerDef, 0), battlerAtk, recordAbilities);
    if (GetBattlerType(battlerDef, 1) != GetBattlerType(battlerDef, 0))
        MulByTypeEffectiveness(&modifier, move, moveType, battlerDef, GetBattlerType(battlerDef, 1), battlerAtk, recordAbilities);
    if (GetBattlerType(battlerDef, 2) != TYPE_MYSTERY && GetBattlerType(battlerDef, 2) != GetBattlerType(battlerDef, 1)
        && GetBattlerType(battlerDef, 2) != GetBattlerType(battlerDef, 0))
        MulByTypeEffectiveness(&modifier, move, moveType, battlerDef, GetBattlerType(battlerDef, 2), battlerAtk, recordAbilities);
    if (moveType == TYPE_FIRE && gDisableStructs[battlerDef].tarShot)
        modifier = uq4_12_multiply(modifier, UQ_4_12(2.0));
>>>>>>> fd08e59e

    if (recordAbilities && (illusionSpecies = GetIllusionMonSpecies(battlerDef)))
        TryNoticeIllusionInTypeEffectiveness(move, moveType, battlerAtk, battlerDef, modifier, illusionSpecies);

    if (gMovesInfo[move].category == DAMAGE_CATEGORY_STATUS && move != MOVE_THUNDER_WAVE)
    {
        modifier = UQ_4_12(1.0);
        if (B_GLARE_GHOST < GEN_4 && move == MOVE_GLARE && IS_BATTLER_OF_TYPE(battlerDef, TYPE_GHOST))
            modifier = UQ_4_12(0.0);
    }
    else if (moveType == TYPE_GROUND && !IsBattlerGrounded2(battlerDef, TRUE) && !(gMovesInfo[move].ignoreTypeIfFlyingAndUngrounded))
    {
        modifier = UQ_4_12(0.0);
        if (recordAbilities && defAbility == ABILITY_LEVITATE)
        {
            gLastUsedAbility = ABILITY_LEVITATE;
            gMoveResultFlags |= (MOVE_RESULT_MISSED | MOVE_RESULT_DOESNT_AFFECT_FOE);
            gLastLandedMoves[battlerDef] = 0;
            gBattleCommunication[MISS_TYPE] = B_MSG_GROUND_MISS;
            RecordAbilityBattle(battlerDef, ABILITY_LEVITATE);
        }
    }
    else if (B_SHEER_COLD_IMMUNITY >= GEN_7 && move == MOVE_SHEER_COLD && IS_BATTLER_OF_TYPE(battlerDef, TYPE_ICE))
    {
        modifier = UQ_4_12(0.0);
    }

    // Thousand Arrows ignores type modifiers for flying mons
    if (!IsBattlerGrounded(battlerDef) && (gMovesInfo[move].ignoreTypeIfFlyingAndUngrounded)
        && (gBattleMons[battlerDef].type1 == TYPE_FLYING || gBattleMons[battlerDef].type2 == TYPE_FLYING || gBattleMons[battlerDef].type3 == TYPE_FLYING))
    {
        modifier = UQ_4_12(1.0);
    }

    if (((defAbility == ABILITY_WONDER_GUARD && modifier <= UQ_4_12(1.0))
        || (defAbility == ABILITY_TELEPATHY && battlerDef == BATTLE_PARTNER(battlerAtk)))
        && gMovesInfo[move].power)
    {
        modifier = UQ_4_12(0.0);
        if (recordAbilities)
        {
            gLastUsedAbility = gBattleMons[battlerDef].ability;
            gMoveResultFlags |= MOVE_RESULT_MISSED;
            gLastLandedMoves[battlerDef] = 0;
            gBattleCommunication[MISS_TYPE] = B_MSG_AVOIDED_DMG;
            RecordAbilityBattle(battlerDef, gBattleMons[battlerDef].ability);
        }
    }

    // Signal for the trainer slide-in system.
    if (GetBattlerSide(battlerDef) != B_SIDE_PLAYER && modifier && gBattleStruct->trainerSlideFirstSTABMoveMsgState != 2)
        gBattleStruct->trainerSlideFirstSTABMoveMsgState = 1;

    return modifier;
}

uq4_12_t CalcTypeEffectivenessMultiplier(u32 move, u32 moveType, u32 battlerAtk, u32 battlerDef, u32 defAbility, bool32 recordAbilities)
{
    uq4_12_t modifier = UQ_4_12(1.0);

    if (move != MOVE_STRUGGLE && moveType != TYPE_MYSTERY)
    {
        modifier = CalcTypeEffectivenessMultiplierInternal(move, moveType, battlerAtk, battlerDef, recordAbilities, modifier, defAbility);
        if (gMovesInfo[move].effect == EFFECT_TWO_TYPED_MOVE)
            modifier = CalcTypeEffectivenessMultiplierInternal(move, gMovesInfo[move].argument, battlerAtk, battlerDef, recordAbilities, modifier, defAbility);
    }

    if (recordAbilities)
        UpdateMoveResultFlags(modifier);
    return modifier;
}

uq4_12_t CalcPartyMonTypeEffectivenessMultiplier(u16 move, u16 speciesDef, u16 abilityDef)
{
    uq4_12_t modifier = UQ_4_12(1.0);
    u8 moveType = gMovesInfo[move].type;

    if (move != MOVE_STRUGGLE && moveType != TYPE_MYSTERY)
    {
        MulByTypeEffectiveness(&modifier, move, moveType, 0, gSpeciesInfo[speciesDef].types[0], 0, FALSE);
        if (gSpeciesInfo[speciesDef].types[1] != gSpeciesInfo[speciesDef].types[0])
            MulByTypeEffectiveness(&modifier, move, moveType, 0, gSpeciesInfo[speciesDef].types[1], 0, FALSE);

        if (moveType == TYPE_GROUND && abilityDef == ABILITY_LEVITATE && !(gFieldStatuses & STATUS_FIELD_GRAVITY))
            modifier = UQ_4_12(0.0);
        if (abilityDef == ABILITY_WONDER_GUARD && modifier <= UQ_4_12(1.0) && gMovesInfo[move].power)
            modifier = UQ_4_12(0.0);
    }

    UpdateMoveResultFlags(modifier);
    return modifier;
}

static uq4_12_t GetInverseTypeMultiplier(uq4_12_t multiplier)
{
    switch (multiplier)
    {
    case UQ_4_12(0.0):
    case UQ_4_12(0.5):
        return UQ_4_12(2.0);
    case UQ_4_12(2.0):
        return UQ_4_12(0.5);
    case UQ_4_12(1.0):
    default:
        return UQ_4_12(1.0);
    }
}

uq4_12_t GetTypeEffectiveness(struct Pokemon *mon, u8 moveType)
{
    uq4_12_t modifier = UQ_4_12(1.0);
    u16 abilityDef = GetMonAbility(mon);
    u16 speciesDef = GetMonData(mon, MON_DATA_SPECIES);
    u8 type1 = gSpeciesInfo[speciesDef].types[0];
    u8 type2 = gSpeciesInfo[speciesDef].types[1];

    if (moveType != TYPE_MYSTERY)
    {
        MulByTypeEffectiveness(&modifier, MOVE_POUND, moveType, 0, type1, 0, FALSE);
        if (type2 != type1)
            MulByTypeEffectiveness(&modifier, MOVE_POUND, moveType, 0, type2, 0, FALSE);

        if ((modifier <= UQ_4_12(1.0)  &&  abilityDef == ABILITY_WONDER_GUARD)
         || (moveType == TYPE_FIRE     &&  abilityDef == ABILITY_FLASH_FIRE)
         || (moveType == TYPE_GRASS    &&  abilityDef == ABILITY_SAP_SIPPER)
         || (moveType == TYPE_GROUND   && (abilityDef == ABILITY_LEVITATE
                                       ||  abilityDef == ABILITY_EARTH_EATER))
         || (moveType == TYPE_WATER    && (abilityDef == ABILITY_WATER_ABSORB
                                       || abilityDef == ABILITY_DRY_SKIN
                                       || abilityDef == ABILITY_STORM_DRAIN))
         || (moveType == TYPE_ELECTRIC && (abilityDef == ABILITY_LIGHTNING_ROD // TODO: Add Gen 3/4 config check
                                       || abilityDef == ABILITY_VOLT_ABSORB
                                       || abilityDef == ABILITY_MOTOR_DRIVE)))
        {
            modifier = UQ_4_12(0.0);
        }
    }
    return modifier;
}

uq4_12_t GetTypeModifier(u32 atkType, u32 defType)
{
    if (B_FLAG_INVERSE_BATTLE != 0 && FlagGet(B_FLAG_INVERSE_BATTLE))
        return GetInverseTypeMultiplier(gTypeEffectivenessTable[atkType][defType]);
    return gTypeEffectivenessTable[atkType][defType];
}

s32 GetStealthHazardDamageByTypesAndHP(u8 hazardType, u8 type1, u8 type2, u32 maxHp)
{
    s32 dmg = 0;
    uq4_12_t modifier = UQ_4_12(1.0);

    modifier = uq4_12_multiply(modifier, GetTypeModifier(hazardType, type1));
    if (type2 != type1)
        modifier = uq4_12_multiply(modifier, GetTypeModifier(hazardType, type2));

    switch (modifier)
    {
    case UQ_4_12(0.0):
        dmg = 0;
        break;
    case UQ_4_12(0.25):
        dmg = maxHp / 32;
        if (dmg == 0)
            dmg = 1;
        break;
    case UQ_4_12(0.5):
        dmg = maxHp / 16;
        if (dmg == 0)
            dmg = 1;
        break;
    case UQ_4_12(1.0):
        dmg = maxHp / 8;
        if (dmg == 0)
            dmg = 1;
        break;
    case UQ_4_12(2.0):
        dmg = maxHp / 4;
        if (dmg == 0)
            dmg = 1;
        break;
    case UQ_4_12(4.0):
        dmg = maxHp / 2;
        if (dmg == 0)
            dmg = 1;
        break;
    }

    return dmg;
}

s32 GetStealthHazardDamage(u8 hazardType, u32 battler)
{
    u8 type1 = gBattleMons[battler].type1;
    u8 type2 = gBattleMons[battler].type2;
    u32 maxHp = gBattleMons[battler].maxHP;

    return GetStealthHazardDamageByTypesAndHP(hazardType, type1, type2, maxHp);
}

bool32 IsPartnerMonFromSameTrainer(u32 battler)
{
    if (GetBattlerSide(battler) == B_SIDE_OPPONENT && gBattleTypeFlags & BATTLE_TYPE_TWO_OPPONENTS)
        return FALSE;
    else if (GetBattlerSide(battler) == B_SIDE_PLAYER && gBattleTypeFlags & BATTLE_TYPE_INGAME_PARTNER)
        return FALSE;
    else if (gBattleTypeFlags & BATTLE_TYPE_MULTI)
        return FALSE;
    else
        return TRUE;
}

bool32 DoesSpeciesUseHoldItemToChangeForm(u16 species, u16 heldItemId)
{
    u32 i;
    const struct FormChange *formChanges = GetSpeciesFormChanges(species);

    if (formChanges != NULL)
    {
        for (i = 0; formChanges[i].method != FORM_CHANGE_TERMINATOR; i++)
        {
            switch (formChanges[i].method)
            {
            case FORM_CHANGE_BATTLE_MEGA_EVOLUTION_ITEM:
            case FORM_CHANGE_BATTLE_PRIMAL_REVERSION:
            case FORM_CHANGE_BATTLE_ULTRA_BURST:
            case FORM_CHANGE_ITEM_HOLD:
                if (formChanges[i].param1 == heldItemId)
                    return TRUE;
                break;
            }
        }
    }
    return FALSE;
}

bool32 CanMegaEvolve(u32 battler)
{
    u32 itemId, holdEffect;
    struct Pokemon *mon;
    u32 battlerPosition = GetBattlerPosition(battler);
    u8 partnerPosition = GetBattlerPosition(BATTLE_PARTNER(battler));
    struct MegaEvolutionData *mega = &(((struct ChooseMoveStruct *)(&gBattleResources->bufferA[battler][4]))->mega);

    // Check if Player has a Mega Ring
    if ((GetBattlerPosition(battler) == B_POSITION_PLAYER_LEFT || (!(gBattleTypeFlags & BATTLE_TYPE_MULTI) && GetBattlerPosition(battler) == B_POSITION_PLAYER_RIGHT))
     && !CheckBagHasItem(ITEM_MEGA_RING, 1))
        return FALSE;

    // Check if trainer already mega evolved a pokemon.
    if (mega->alreadyEvolved[battlerPosition])
        return FALSE;

    // Cannot use z move and mega evolve on same turn
    if (gBattleStruct->zmove.toBeUsed[battler])
        return FALSE;

    if (gBattleTypeFlags & BATTLE_TYPE_DOUBLE
     && IsPartnerMonFromSameTrainer(battler)
     && (mega->alreadyEvolved[partnerPosition] || (mega->toEvolve & gBitTable[BATTLE_PARTNER(battler)])))
        return FALSE;

    // Check if mon is currently held by Sky Drop
    if (gStatuses3[battler] & STATUS3_SKY_DROPPED)
        return FALSE;

    // Gets mon data.
    if (GetBattlerSide(battler) == B_SIDE_OPPONENT)
        mon = &gEnemyParty[gBattlerPartyIndexes[battler]];
    else
        mon = &gPlayerParty[gBattlerPartyIndexes[battler]];

    itemId = GetMonData(mon, MON_DATA_HELD_ITEM);

    if (itemId == ITEM_ENIGMA_BERRY_E_READER)
        holdEffect = gEnigmaBerries[battler].holdEffect;
    else
        holdEffect = ItemId_GetHoldEffect(itemId);

    // Check if there is an entry in the evolution table for regular Mega Evolution.
    if (GetBattleFormChangeTargetSpecies(battler, FORM_CHANGE_BATTLE_MEGA_EVOLUTION_ITEM) != SPECIES_NONE)
    {
        // Can Mega Evolve via Mega Stone.
        if (holdEffect == HOLD_EFFECT_MEGA_STONE)
            return TRUE;
    }

    // Check if there is an entry in the evolution table for Wish Mega Evolution.
    if (GetBattleFormChangeTargetSpecies(battler, FORM_CHANGE_BATTLE_MEGA_EVOLUTION_MOVE) != SPECIES_NONE)
    {
        // Can't Wish Mega Evolve if holding a Z Crystal.
        if (holdEffect != HOLD_EFFECT_Z_CRYSTAL)
            return TRUE;
    }

    // No checks passed, the mon CAN'T mega evolve.
    return FALSE;
}

bool32 CanUltraBurst(u32 battler)
{
    u32 itemId, holdEffect;
    struct Pokemon *mon;
    u32 battlerPosition = GetBattlerPosition(battler);
    u8 partnerPosition = GetBattlerPosition(BATTLE_PARTNER(battler));

    // Check if Player has a Z Ring
    if ((GetBattlerPosition(battler) == B_POSITION_PLAYER_LEFT || (!(gBattleTypeFlags & BATTLE_TYPE_MULTI) && GetBattlerPosition(battler) == B_POSITION_PLAYER_RIGHT))
     && !CheckBagHasItem(ITEM_Z_POWER_RING, 1))
        return FALSE;

    // Check if trainer already ultra bursted a pokemon.
    if (gBattleStruct->burst.alreadyBursted[battlerPosition])
        return FALSE;

    // Cannot use z move and ultra burst on same turn
    if (gBattleStruct->zmove.toBeUsed[battler])
        return FALSE;

    if (gBattleTypeFlags & BATTLE_TYPE_DOUBLE
     && IsPartnerMonFromSameTrainer(battler)
     && (gBattleStruct->burst.alreadyBursted[partnerPosition] || (gBattleStruct->burst.toBurst & gBitTable[BATTLE_PARTNER(battler)])))
        return FALSE;

    // Check if mon is currently held by Sky Drop
    if (gStatuses3[battler] & STATUS3_SKY_DROPPED)
        return FALSE;

    // Gets mon data.
    if (GetBattlerSide(battler) == B_SIDE_OPPONENT)
        mon = &gEnemyParty[gBattlerPartyIndexes[battler]];
    else
        mon = &gPlayerParty[gBattlerPartyIndexes[battler]];

    itemId = GetMonData(mon, MON_DATA_HELD_ITEM);

    // Check if there is an entry in the evolution table for Ultra Burst.
    if (GetBattleFormChangeTargetSpecies(battler, FORM_CHANGE_BATTLE_ULTRA_BURST) != SPECIES_NONE)
    {
        if (itemId == ITEM_ENIGMA_BERRY_E_READER)
            holdEffect = gEnigmaBerries[battler].holdEffect;
        else
            holdEffect = ItemId_GetHoldEffect(itemId);

        // Can Ultra Burst via Z Crystal.
        if (holdEffect == HOLD_EFFECT_Z_CRYSTAL)
            return TRUE;
    }

    // No checks passed, the mon CAN'T ultra burst.
    return FALSE;
}

bool32 IsBattlerMegaEvolved(u32 battler)
{
    // While Transform does copy stats and visuals, it shouldn't be counted as true Mega Evolution.
    if (gBattleMons[battler].status2 & STATUS2_TRANSFORMED)
        return FALSE;
    return (gSpeciesInfo[gBattleMons[battler].species].isMegaEvolution);
}

bool32 IsBattlerPrimalReverted(u32 battler)
{
    // While Transform does copy stats and visuals, it shouldn't be counted as true Primal Revesion.
    if (gBattleMons[battler].status2 & STATUS2_TRANSFORMED)
        return FALSE;
    return (gSpeciesInfo[gBattleMons[battler].species].isPrimalReversion);
}

bool32 IsBattlerUltraBursted(u32 battler)
{
    // While Transform does copy stats and visuals, it shouldn't be counted as true Ultra Burst.
    if (gBattleMons[battler].status2 & STATUS2_TRANSFORMED)
        return FALSE;
    return (gSpeciesInfo[gBattleMons[battler].species].isUltraBurst);
}

bool32 IsBattlerInTeraForm(u32 battler)
{
    // While Transform does copy stats and visuals, it shouldn't be counted as a true Tera Form.
    if (gBattleMons[battler].status2 & STATUS2_TRANSFORMED)
        return FALSE;
    return (gSpeciesInfo[gBattleMons[battler].species].isTeraForm);
}

// Returns SPECIES_NONE if no form change is possible
u16 GetBattleFormChangeTargetSpecies(u32 battler, u16 method)
{
    u32 i;
    u16 targetSpecies = SPECIES_NONE;
    u16 species = gBattleMons[battler].species;
    const struct FormChange *formChanges = GetSpeciesFormChanges(species);
    struct Pokemon *mon = &GetBattlerParty(battler)[gBattlerPartyIndexes[battler]];
    u16 heldItem;

    if (formChanges != NULL)
    {
        heldItem = gBattleMons[battler].item;

        for (i = 0; formChanges[i].method != FORM_CHANGE_TERMINATOR; i++)
        {
            if (method == formChanges[i].method && species != formChanges[i].targetSpecies)
            {
                switch (method)
                {
                case FORM_CHANGE_BATTLE_MEGA_EVOLUTION_ITEM:
                case FORM_CHANGE_BATTLE_PRIMAL_REVERSION:
                case FORM_CHANGE_BATTLE_ULTRA_BURST:
                    if (heldItem == formChanges[i].param1)
                        targetSpecies = formChanges[i].targetSpecies;
                    break;
                case FORM_CHANGE_BATTLE_MEGA_EVOLUTION_MOVE:
                    if (gBattleMons[battler].moves[0] == formChanges[i].param1
                     || gBattleMons[battler].moves[1] == formChanges[i].param1
                     || gBattleMons[battler].moves[2] == formChanges[i].param1
                     || gBattleMons[battler].moves[3] == formChanges[i].param1)
                        targetSpecies = formChanges[i].targetSpecies;
                    break;
                case FORM_CHANGE_BATTLE_SWITCH:
                    if (formChanges[i].param1 == GetBattlerAbility(battler) || formChanges[i].param1 == ABILITY_NONE)
                        targetSpecies = formChanges[i].targetSpecies;
                    break;
                case FORM_CHANGE_BATTLE_HP_PERCENT:
                    if (formChanges[i].param1 == GetBattlerAbility(battler))
                    {
                        // We multiply by 100 to make sure that integer division doesn't mess with the health check.
                        u32 hpCheck = gBattleMons[battler].hp * 100 * 100 / gBattleMons[battler].maxHP;
                        switch(formChanges[i].param2)
                        {
                        case HP_HIGHER_THAN:
                            if (hpCheck > formChanges[i].param3 * 100)
                                targetSpecies = formChanges[i].targetSpecies;
                            break;
                        case HP_LOWER_EQ_THAN:
                            if (hpCheck <= formChanges[i].param3 * 100)
                                targetSpecies = formChanges[i].targetSpecies;
                            break;
                        }
                    }
                    break;
                case FORM_CHANGE_BATTLE_GIGANTAMAX:
                    if (GetMonData(mon, MON_DATA_GIGANTAMAX_FACTOR))
                        targetSpecies = formChanges[i].targetSpecies;
                    break;
                case FORM_CHANGE_BATTLE_WEATHER:
                    // Check if there is a required ability and if the battler's ability does not match it
                    // or is suppressed. If so, revert to the no weather form.
                    if (formChanges[i].param2
                        && GetBattlerAbility(battler) != formChanges[i].param2
                        && formChanges[i].param1 == B_WEATHER_NONE)
                    {
                        targetSpecies = formChanges[i].targetSpecies;
                    }
                    // We need to revert the weather form if the field is under Air Lock, too.
                    else if (!WEATHER_HAS_EFFECT && formChanges[i].param1 == B_WEATHER_NONE)
                    {
                        targetSpecies = formChanges[i].targetSpecies;
                    }
                    // Otherwise, just check for a match between the weather and the form change table.
                    // Added a check for whether the weather is in effect to prevent end-of-turn soft locks with Cloud Nine / Air Lock
                    else if (((gBattleWeather & formChanges[i].param1) && WEATHER_HAS_EFFECT)
                        || (gBattleWeather == B_WEATHER_NONE && formChanges[i].param1 == B_WEATHER_NONE))
                    {
                        targetSpecies = formChanges[i].targetSpecies;
                    }
                    break;
                case FORM_CHANGE_BATTLE_TURN_END:
                case FORM_CHANGE_HIT_BY_MOVE:
                    if (formChanges[i].param1 == GetBattlerAbility(battler))
                        targetSpecies = formChanges[i].targetSpecies;
                    break;
                case FORM_CHANGE_STATUS:
                    if (gBattleMons[battler].status1 & formChanges[i].param1)
                        targetSpecies = formChanges[i].targetSpecies;
                    break;
                case FORM_CHANGE_BATTLE_TERASTALLIZATION:
                    if (GetBattlerTeraType(battler) == formChanges[i].param1)
                        targetSpecies = formChanges[i].targetSpecies;
                    break;
                }
            }
        }
    }

    return targetSpecies;
}

bool32 CanBattlerFormChange(u32 battler, u16 method)
{
    // Can't change form if transformed.
    if (gBattleMons[battler].status2 & STATUS2_TRANSFORMED
        && B_TRANSFORM_FORM_CHANGES >= GEN_5)
        return FALSE;
    // Mega Evolved and Ultra Bursted Pokémon should always revert to normal upon fainting or ending the battle.
    if ((IsBattlerMegaEvolved(battler) || IsBattlerUltraBursted(battler) || IsBattlerInTeraForm(battler)) && (method == FORM_CHANGE_FAINT || method == FORM_CHANGE_END_BATTLE))
        return TRUE;
    else if (IsBattlerPrimalReverted(battler) && (method == FORM_CHANGE_END_BATTLE))
        return TRUE;
    // Gigantamaxed Pokemon should revert upon fainting, switching, or ending the battle.
    else if (IsGigantamaxed(battler) && (method == FORM_CHANGE_FAINT || method == FORM_CHANGE_BATTLE_SWITCH || method == FORM_CHANGE_END_BATTLE))
        return TRUE;
    return DoesSpeciesHaveFormChangeMethod(gBattleMons[battler].species, method);
}

bool32 TryBattleFormChange(u32 battler, u16 method)
{
    u8 monId = gBattlerPartyIndexes[battler];
    u8 side = GetBattlerSide(battler);
    struct Pokemon *party = GetBattlerParty(battler);
    u16 targetSpecies;

    if (!CanBattlerFormChange(battler, method))
        return FALSE;

    targetSpecies = GetBattleFormChangeTargetSpecies(battler, method);
    if (targetSpecies == SPECIES_NONE)
        targetSpecies = GetFormChangeTargetSpecies(&party[monId], method, 0);
    if (targetSpecies != SPECIES_NONE)
    {
        // Saves the original species on the first form change.
        if (gBattleStruct->changedSpecies[side][monId] == SPECIES_NONE)
            gBattleStruct->changedSpecies[side][monId] = gBattleMons[battler].species;

        TryToSetBattleFormChangeMoves(&party[monId], method);
        SetMonData(&party[monId], MON_DATA_SPECIES, &targetSpecies);
        gBattleMons[battler].species = targetSpecies;
        RecalcBattlerStats(battler, &party[monId]);
        return TRUE;
    }
    else if (gBattleStruct->changedSpecies[side][monId] != SPECIES_NONE)
    {
        bool32 restoreSpecies = FALSE;

        // Mega Evolved and Ultra Bursted Pokémon should always revert to normal upon fainting or ending the battle, so no need to add it to the form change tables.
        if ((IsBattlerMegaEvolved(battler) || IsBattlerUltraBursted(battler) || IsBattlerInTeraForm(battler)) && (method == FORM_CHANGE_FAINT || method == FORM_CHANGE_END_BATTLE))
            restoreSpecies = TRUE;

        // Unlike Megas, Primal Reversion isn't canceled on fainting.
        else if (IsBattlerPrimalReverted(battler) && (method == FORM_CHANGE_END_BATTLE))
            restoreSpecies = TRUE;

        // Gigantamax Pokemon have their forms reverted after fainting, switching, or ending the battle.
        else if (IsGigantamaxed(battler) && (method == FORM_CHANGE_FAINT || method == FORM_CHANGE_BATTLE_SWITCH || method == FORM_CHANGE_END_BATTLE))
            restoreSpecies = TRUE;

        if (restoreSpecies)
        {
            // Reverts the original species
            TryToSetBattleFormChangeMoves(&party[monId], method);
            SetMonData(&party[monId], MON_DATA_SPECIES, &gBattleStruct->changedSpecies[side][monId]);
            RecalcBattlerStats(battler, &party[monId]);
            return TRUE;
        }
    }

    return FALSE;
}

bool32 DoBattlersShareType(u32 battler1, u32 battler2)
{
    s32 i;
    u8 types1[3] = {GetBattlerType(battler1, 0, FALSE), GetBattlerType(battler1, 1, FALSE), GetBattlerType(battler1, 2, FALSE)};
    u8 types2[3] = {GetBattlerType(battler2, 0, FALSE), GetBattlerType(battler2, 1, FALSE), GetBattlerType(battler2, 2, FALSE)};

    if (types1[2] == TYPE_MYSTERY)
        types1[2] = types1[0];
    if (types2[2] == TYPE_MYSTERY)
        types2[2] = types2[0];

    for (i = 0; i < 3; i++)
    {
        if (types1[i] == types2[0] || types1[i] == types2[1] || types1[i] == types2[2])
            return TRUE;
    }

    return FALSE;
}

bool32 CanBattlerGetOrLoseItem(u32 battler, u16 itemId)
{
    u16 species = gBattleMons[battler].species;
    u16 holdEffect = ItemId_GetHoldEffect(itemId);

    // Mail can be stolen now
    if (itemId == ITEM_ENIGMA_BERRY_E_READER)
        return FALSE;
    else if (DoesSpeciesUseHoldItemToChangeForm(species, itemId))
        return FALSE;
    else if (holdEffect == HOLD_EFFECT_Z_CRYSTAL)
        return FALSE;
    else if (holdEffect == HOLD_EFFECT_BOOSTER_ENERGY
         && (gSpeciesInfo[gBattleMons[gBattlerAttacker].species].isParadox || gSpeciesInfo[gBattleMons[gBattlerTarget].species].isParadox))
        return FALSE;
    else
        return TRUE;
}

struct Pokemon *GetIllusionMonPtr(u32 battler)
{
    if (gBattleStruct->illusion[battler].broken)
        return NULL;
    if (!gBattleStruct->illusion[battler].set)
    {
        if (GetBattlerSide(battler) == B_SIDE_PLAYER)
            SetIllusionMon(&gPlayerParty[gBattlerPartyIndexes[battler]], battler);
        else
            SetIllusionMon(&gEnemyParty[gBattlerPartyIndexes[battler]], battler);
    }
    if (!gBattleStruct->illusion[battler].on)
        return NULL;

    return gBattleStruct->illusion[battler].mon;
}

void ClearIllusionMon(u32 battler)
{
    memset(&gBattleStruct->illusion[battler], 0, sizeof(gBattleStruct->illusion[battler]));
}

u32 GetIllusionMonSpecies(u32 battler)
{
    struct Pokemon *illusionMon = GetIllusionMonPtr(battler);
    if (illusionMon != NULL)
        return GetMonData(illusionMon, MON_DATA_SPECIES);
    return SPECIES_NONE;
}

bool32 SetIllusionMon(struct Pokemon *mon, u32 battler)
{
    struct Pokemon *party, *partnerMon;
    s32 i, id;
    u8 side, partyCount;

    gBattleStruct->illusion[battler].set = 1;
    if (GetMonAbility(mon) != ABILITY_ILLUSION)
        return FALSE;

    party = GetBattlerParty(battler);
    side = GetBattlerSide(battler);
    partyCount = side == B_SIDE_PLAYER ? gPlayerPartyCount : gEnemyPartyCount;

    // If this pokemon is last in the party, ignore Illusion.
    if (&party[partyCount - 1] == mon)
        return FALSE;

    if (IsBattlerAlive(BATTLE_PARTNER(battler)))
        partnerMon = &party[gBattlerPartyIndexes[BATTLE_PARTNER(battler)]];
    else
        partnerMon = mon;

    // Find last alive non-egg pokemon.
    for (i = PARTY_SIZE - 1; i >= 0; i--)
    {
        id = i;
        if (GetMonData(&party[id], MON_DATA_SANITY_HAS_SPECIES)
            && GetMonData(&party[id], MON_DATA_HP)
            && !GetMonData(&party[id], MON_DATA_IS_EGG)
            && &party[id] != mon
            && &party[id] != partnerMon)
        {
            gBattleStruct->illusion[battler].on = 1;
            gBattleStruct->illusion[battler].broken = 0;
            gBattleStruct->illusion[battler].partyId = id;
            gBattleStruct->illusion[battler].mon = &party[id];
            return TRUE;
        }
    }

    return FALSE;
}

bool32 ShouldGetStatBadgeBoost(u16 badgeFlag, u32 battler)
{
    if (B_BADGE_BOOST == GEN_3)
    {
        if (gBattleTypeFlags & (BATTLE_TYPE_LINK | BATTLE_TYPE_EREADER_TRAINER | BATTLE_TYPE_RECORDED_LINK | BATTLE_TYPE_FRONTIER))
            return FALSE;
        else if (GetBattlerSide(battler) != B_SIDE_PLAYER)
            return FALSE;
        else if (gBattleTypeFlags & BATTLE_TYPE_TRAINER && gTrainerBattleOpponent_A == TRAINER_SECRET_BASE)
            return FALSE;
        else if (FlagGet(badgeFlag))
            return TRUE;
    }
    return FALSE;
}

u8 GetBattleMoveCategory(u32 moveId)
{
    if (gBattleStruct != NULL && gBattleStruct->zmove.active && !IS_MOVE_STATUS(moveId))
        return gBattleStruct->zmove.activeCategory;
    if (gBattleStruct != NULL && IsMaxMove(moveId)) // TODO: Might be buggy depending on when this is called.
        return gBattleStruct->dynamax.activeCategory;
    if (gBattleStruct != NULL && gBattleStruct->swapDamageCategory) // Photon Geyser, Shell Side Arm, Light That Burns the Sky
        return DAMAGE_CATEGORY_PHYSICAL;
    if (B_PHYSICAL_SPECIAL_SPLIT >= GEN_4)
        return gMovesInfo[moveId].category;

    if (IS_MOVE_STATUS(moveId))
        return DAMAGE_CATEGORY_STATUS;
    else
        return gTypesInfo[gMovesInfo[moveId].type].damageCategory;
}

static bool32 TryRemoveScreens(u32 battler)
{
    bool32 removed = FALSE;
    u32 battlerSide = GetBattlerSide(battler);
    u8 enemySide = GetBattlerSide(BATTLE_OPPOSITE(battler));

    // try to remove from battler's side
    if (gSideStatuses[battlerSide] & (SIDE_STATUS_REFLECT | SIDE_STATUS_LIGHTSCREEN | SIDE_STATUS_AURORA_VEIL))
    {
        gSideStatuses[battlerSide] &= ~(SIDE_STATUS_REFLECT | SIDE_STATUS_LIGHTSCREEN | SIDE_STATUS_AURORA_VEIL);
        gSideTimers[battlerSide].reflectTimer = 0;
        gSideTimers[battlerSide].lightscreenTimer = 0;
        gSideTimers[battlerSide].auroraVeilTimer = 0;
        removed = TRUE;
    }

    // try to remove from battler opponent's side
    if (gSideStatuses[enemySide] & (SIDE_STATUS_REFLECT | SIDE_STATUS_LIGHTSCREEN | SIDE_STATUS_AURORA_VEIL))
    {
        gSideStatuses[enemySide] &= ~(SIDE_STATUS_REFLECT | SIDE_STATUS_LIGHTSCREEN | SIDE_STATUS_AURORA_VEIL);
        gSideTimers[enemySide].reflectTimer = 0;
        gSideTimers[enemySide].lightscreenTimer = 0;
        gSideTimers[enemySide].auroraVeilTimer = 0;
        removed = TRUE;
    }

    return removed;
}

static bool32 IsUnnerveAbilityOnOpposingSide(u32 battler)
{
    if (IsAbilityOnOpposingSide(battler, ABILITY_UNNERVE)
      || IsAbilityOnOpposingSide(battler, ABILITY_AS_ONE_ICE_RIDER)
      || IsAbilityOnOpposingSide(battler, ABILITY_AS_ONE_SHADOW_RIDER))
        return TRUE;
    return FALSE;
}

// Photon Geyser, Light That Burns the Sky, Tera Blast
u8 GetCategoryBasedOnStats(u32 battler)
{
    u32 attack = gBattleMons[battler].attack;
    u32 spAttack = gBattleMons[battler].spAttack;

    attack = attack * gStatStageRatios[gBattleMons[battler].statStages[STAT_ATK]][0];
    attack = attack / gStatStageRatios[gBattleMons[battler].statStages[STAT_ATK]][1];

    spAttack = spAttack * gStatStageRatios[gBattleMons[battler].statStages[STAT_SPATK]][0];
    spAttack = spAttack / gStatStageRatios[gBattleMons[battler].statStages[STAT_SPATK]][1];

    if (spAttack >= attack)
        return DAMAGE_CATEGORY_SPECIAL;
    else
        return DAMAGE_CATEGORY_PHYSICAL;
}

static u32 GetFlingPowerFromItemId(u32 itemId)
{
    if (itemId >= ITEM_TM01 && itemId <= ITEM_HM08)
    {
        u32 power = gMovesInfo[ItemIdToBattleMoveId(itemId)].power;
        if (power > 1)
            return power;
        return 10; // Status moves and moves with variable power always return 10 power.
    }
    else
        return ItemId_GetFlingPower(itemId);
}

bool32 CanFling(u32 battler)
{
    u16 item = gBattleMons[battler].item;

    if (item == ITEM_NONE
      || (B_KLUTZ_FLING_INTERACTION >= GEN_5 && GetBattlerAbility(battler) == ABILITY_KLUTZ)
      || gFieldStatuses & STATUS_FIELD_MAGIC_ROOM
      || gDisableStructs[battler].embargoTimer != 0
      || GetFlingPowerFromItemId(item) == 0
      || !CanBattlerGetOrLoseItem(battler, item))
        return FALSE;

    return TRUE;
}

// Sort an array of battlers by speed
// Useful for effects like pickpocket, eject button, red card, dancer
void SortBattlersBySpeed(u8 *battlers, bool32 slowToFast)
{
    int i, j, currSpeed, currBattler;
    u16 speeds[MAX_BATTLERS_COUNT] = {0};

    for (i = 0; i < gBattlersCount; i++)
        speeds[i] = GetBattlerTotalSpeedStat(battlers[i]);

    for (i = 1; i < gBattlersCount; i++)
    {
        currBattler = battlers[i];
        currSpeed = speeds[i];
        j = i - 1;

        if (slowToFast)
        {
            while (j >= 0 && speeds[j] > currSpeed)
            {
                battlers[j + 1] = battlers[j];
                speeds[j + 1] = speeds[j];
                j = j - 1;
            }
        }
        else
        {
            while (j >= 0 && speeds[j] < currSpeed)
            {
                battlers[j + 1] = battlers[j];
                speeds[j + 1] = speeds[j];
                j = j - 1;
            }
        }

        battlers[j + 1] = currBattler;
        speeds[j + 1] = currSpeed;
    }
}

void TryRestoreHeldItems(void)
{
    u32 i;
    bool32 returnNPCItems = B_RETURN_STOLEN_NPC_ITEMS >= GEN_5 && gBattleTypeFlags & BATTLE_TYPE_TRAINER;

    for (i = 0; i < PARTY_SIZE; i++)
    {
        // Check if held items should be restored after battle based on generation
        if (B_RESTORE_HELD_BATTLE_ITEMS >= GEN_9 || gBattleStruct->itemLost[i].stolen || returnNPCItems)
        {
            u16 lostItem = gBattleStruct->itemLost[i].originalItem;

            // Check if the lost item is a berry and the mon is not holding it
            if (ItemId_GetPocket(lostItem) == POCKET_BERRIES && GetMonData(&gPlayerParty[i], MON_DATA_HELD_ITEM) != lostItem)
                lostItem = ITEM_NONE;

            // Check if the lost item should be restored
            if ((lostItem != ITEM_NONE || returnNPCItems) && ItemId_GetPocket(lostItem) != POCKET_BERRIES)
                SetMonData(&gPlayerParty[i], MON_DATA_HELD_ITEM, &lostItem);
        }
    }
}

bool32 CanStealItem(u32 battlerStealing, u32 battlerItem, u16 item)
{
    u8 stealerSide = GetBattlerSide(battlerStealing);

    if (gBattleTypeFlags & BATTLE_TYPE_TRAINER_HILL)
        return FALSE;

    // Check if the battler trying to steal should be able to
    if (stealerSide == B_SIDE_OPPONENT
        && !(gBattleTypeFlags &
             (BATTLE_TYPE_EREADER_TRAINER
              | BATTLE_TYPE_FRONTIER
              | BATTLE_TYPE_LINK
              | BATTLE_TYPE_RECORDED_LINK
              | BATTLE_TYPE_SECRET_BASE
              | (B_TRAINERS_KNOCK_OFF_ITEMS == TRUE ? BATTLE_TYPE_TRAINER : 0)
              )))
    {
        return FALSE;
    }
    else if (!(gBattleTypeFlags &
          (BATTLE_TYPE_EREADER_TRAINER
           | BATTLE_TYPE_FRONTIER
           | BATTLE_TYPE_LINK
           | BATTLE_TYPE_RECORDED_LINK
           | BATTLE_TYPE_SECRET_BASE))
        && (gWishFutureKnock.knockedOffMons[stealerSide] & gBitTable[gBattlerPartyIndexes[battlerStealing]]))
    {
        return FALSE;
    }

    if (!CanBattlerGetOrLoseItem(battlerItem, item)      // Battler with item cannot have it stolen
      ||!CanBattlerGetOrLoseItem(battlerStealing, item)) // Stealer cannot take the item
        return FALSE;

    return TRUE;
}

void TrySaveExchangedItem(u32 battler, u16 stolenItem)
{
    // Because BtlController_EmitSetMonData does SetMonData, we need to save the stolen item only if it matches the battler's original
    // So, if the player steals an item during battle and has it stolen from it, it will not end the battle with it (naturally)
    if (B_TRAINERS_KNOCK_OFF_ITEMS == FALSE)
        return;
    // If regular trainer battle and mon's original item matches what is being stolen, save it to be restored at end of battle
    if (gBattleTypeFlags & BATTLE_TYPE_TRAINER
      && !(gBattleTypeFlags & BATTLE_TYPE_FRONTIER)
      && GetBattlerSide(battler) == B_SIDE_PLAYER
      && stolenItem == gBattleStruct->itemLost[gBattlerPartyIndexes[battler]].originalItem)
        gBattleStruct->itemLost[gBattlerPartyIndexes[battler]].stolen = TRUE;
}

bool32 IsBattlerAffectedByHazards(u32 battler, bool32 toxicSpikes)
{
    bool32 ret = TRUE;
    u32 holdEffect = GetBattlerHoldEffect(battler, TRUE);
    if (toxicSpikes && holdEffect == HOLD_EFFECT_HEAVY_DUTY_BOOTS && !IS_BATTLER_OF_TYPE(battler, TYPE_POISON))
    {
        ret = FALSE;
        RecordItemEffectBattle(battler, holdEffect);
    }
    else if (holdEffect == HOLD_EFFECT_HEAVY_DUTY_BOOTS)
    {
        ret = FALSE;
        RecordItemEffectBattle(battler, holdEffect);
    }
    return ret;
}

bool32 TestIfSheerForceAffected(u32 battler, u16 move)
{
    return GetBattlerAbility(battler) == ABILITY_SHEER_FORCE && MoveIsAffectedBySheerForce(move);
}

// This function is the body of "jumpifstat", but can be used dynamically in a function
bool32 CompareStat(u32 battler, u8 statId, u8 cmpTo, u8 cmpKind)
{
    bool32 ret = FALSE;
    u8 statValue = gBattleMons[battler].statStages[statId];

    // Because this command is used as a way of checking if a stat can be lowered/raised,
    // we need to do some modification at run-time.
    if (GetBattlerAbility(battler) == ABILITY_CONTRARY)
    {
        if (cmpKind == CMP_GREATER_THAN)
            cmpKind = CMP_LESS_THAN;
        else if (cmpKind == CMP_LESS_THAN)
            cmpKind = CMP_GREATER_THAN;

        if (cmpTo == MIN_STAT_STAGE)
            cmpTo = MAX_STAT_STAGE;
        else if (cmpTo == MAX_STAT_STAGE)
            cmpTo = MIN_STAT_STAGE;
    }

    switch (cmpKind)
    {
    case CMP_EQUAL:
        if (statValue == cmpTo)
            ret = TRUE;
        break;
    case CMP_NOT_EQUAL:
        if (statValue != cmpTo)
            ret = TRUE;
        break;
    case CMP_GREATER_THAN:
        if (statValue > cmpTo)
            ret = TRUE;
        break;
    case CMP_LESS_THAN:
        if (statValue < cmpTo)
            ret = TRUE;
        break;
    case CMP_COMMON_BITS:
        if (statValue & cmpTo)
            ret = TRUE;
        break;
    case CMP_NO_COMMON_BITS:
        if (!(statValue & cmpTo))
            ret = TRUE;
        break;
    }

    return ret;
}

void BufferStatChange(u32 battler, u8 statId, u8 stringId)
{
    bool32 hasContrary = (GetBattlerAbility(battler) == ABILITY_CONTRARY);

    PREPARE_STAT_BUFFER(gBattleTextBuff1, statId);
    if (stringId == STRINGID_STATFELL)
    {
        if (hasContrary)
            PREPARE_STRING_BUFFER(gBattleTextBuff2, STRINGID_STATROSE)
        else
            PREPARE_STRING_BUFFER(gBattleTextBuff2, STRINGID_STATFELL)
    }
    else if (stringId == STRINGID_STATROSE)
    {
        if (hasContrary)
            PREPARE_STRING_BUFFER(gBattleTextBuff2, STRINGID_STATFELL)
        else
            PREPARE_STRING_BUFFER(gBattleTextBuff2, STRINGID_STATROSE)
    }
    else
    {
        PREPARE_STRING_BUFFER(gBattleTextBuff2, stringId)
    }
}

bool32 TryRoomService(u32 battler)
{
    if (gFieldStatuses & STATUS_FIELD_TRICK_ROOM && CompareStat(battler, STAT_SPEED, MIN_STAT_STAGE, CMP_GREATER_THAN))
    {
        BufferStatChange(battler, STAT_SPEED, STRINGID_STATFELL);
        gEffectBattler = gBattleScripting.battler = battler;
        SET_STATCHANGER(STAT_SPEED, 1, TRUE);
        gBattleScripting.animArg1 = 14 + STAT_SPEED;
        gBattleScripting.animArg2 = 0;
        gLastUsedItem = gBattleMons[battler].item;
        return TRUE;
    }
    else
    {
        return FALSE;
    }
}

bool32 BlocksPrankster(u16 move, u32 battlerPrankster, u32 battlerDef, bool32 checkTarget)
{
    if (B_PRANKSTER_DARK_TYPES < GEN_7)
        return FALSE;
    if (!gProtectStructs[battlerPrankster].pranksterElevated)
        return FALSE;
    if (GetBattlerSide(battlerPrankster) == GetBattlerSide(battlerDef))
        return FALSE;
    if (checkTarget && (GetBattlerMoveTargetType(battlerPrankster, move) & (MOVE_TARGET_OPPONENTS_FIELD | MOVE_TARGET_DEPENDS)))
        return FALSE;
    if (!IS_BATTLER_OF_TYPE(battlerDef, TYPE_DARK))
        return FALSE;
    if (gStatuses3[battlerDef] & STATUS3_SEMI_INVULNERABLE)
        return FALSE;

    return TRUE;
}

u16 GetUsedHeldItem(u32 battler)
{
    return gBattleStruct->usedHeldItems[gBattlerPartyIndexes[battler]][GetBattlerSide(battler)];
}

bool32 IsBattlerWeatherAffected(u32 battler, u32 weatherFlags)
{
    if (gBattleWeather & weatherFlags && WEATHER_HAS_EFFECT)
    {
        // given weather is active -> check if its sun, rain against utility umbrella ( since only 1 weather can be active at once)
        if (gBattleWeather & (B_WEATHER_SUN | B_WEATHER_RAIN) && GetBattlerHoldEffect(battler, TRUE) == HOLD_EFFECT_UTILITY_UMBRELLA)
            return FALSE; // utility umbrella blocks sun, rain effects

        return TRUE;
    }
    return FALSE;
}

// Gets move target before redirection effects etc. are applied
// Possible return values are defined in battle.h following MOVE_TARGET_SELECTED
u32 GetBattlerMoveTargetType(u32 battler, u32 move)
{
    if (move == MOVE_CURSE
        && !IS_BATTLER_OF_TYPE(battler, TYPE_GHOST))
        return MOVE_TARGET_USER;
    else if (gMovesInfo[move].effect == EFFECT_EXPANDING_FORCE
        && IsBattlerTerrainAffected(battler, STATUS_FIELD_PSYCHIC_TERRAIN))
        return MOVE_TARGET_BOTH;
    else if (gMovesInfo[move].effect == EFFECT_TERA_STARSTORM
        && gBattleMons[battler].species == SPECIES_TERAPAGOS_STELLAR)
        return MOVE_TARGET_BOTH;

    return gMovesInfo[move].target;
}

bool32 CanTargetBattler(u32 battlerAtk, u32 battlerDef, u16 move)
{
    if (gMovesInfo[move].effect == EFFECT_HIT_ENEMY_HEAL_ALLY
      && GetBattlerSide(battlerAtk) == GetBattlerSide(battlerDef)
      && gStatuses3[battlerAtk] & STATUS3_HEAL_BLOCK)
        return FALSE;   // Pokémon affected by Heal Block cannot target allies with Pollen Puff
    if ((IsDynamaxed(battlerAtk) || gBattleStruct->dynamax.playerSelect)
      && GetBattlerSide(battlerAtk) == GetBattlerSide(battlerDef))
        return FALSE;
    return TRUE;
}

static void SetRandomMultiHitCounter()
{
    if (GetBattlerHoldEffect(gBattlerAttacker, TRUE) == HOLD_EFFECT_LOADED_DICE)
        gMultiHitCounter = RandomUniform(RNG_LOADED_DICE, 4, 5);
    else if (B_MULTI_HIT_CHANCE >= GEN_5)
        gMultiHitCounter = RandomWeighted(RNG_HITS, 0, 0, 7, 7, 3, 3); // 35%: 2 hits, 35%: 3 hits, 15% 4 hits, 15% 5 hits.
    else
        gMultiHitCounter = RandomWeighted(RNG_HITS, 0, 0, 3, 3, 1, 1); // 37.5%: 2 hits, 37.5%: 3 hits, 12.5% 4 hits, 12.5% 5 hits.
}

void CopyMonLevelAndBaseStatsToBattleMon(u32 battler, struct Pokemon *mon)
{
    gBattleMons[battler].level = GetMonData(mon, MON_DATA_LEVEL);
    gBattleMons[battler].hp = GetMonData(mon, MON_DATA_HP);
    gBattleMons[battler].maxHP = GetMonData(mon, MON_DATA_MAX_HP);
    gBattleMons[battler].attack = GetMonData(mon, MON_DATA_ATK);
    gBattleMons[battler].defense = GetMonData(mon, MON_DATA_DEF);
    gBattleMons[battler].speed = GetMonData(mon, MON_DATA_SPEED);
    gBattleMons[battler].spAttack = GetMonData(mon, MON_DATA_SPATK);
    gBattleMons[battler].spDefense = GetMonData(mon, MON_DATA_SPDEF);
}

void CopyMonAbilityAndTypesToBattleMon(u32 battler, struct Pokemon *mon)
{
    gBattleMons[battler].ability = GetMonAbility(mon);
    gBattleMons[battler].type1 = gSpeciesInfo[gBattleMons[battler].species].types[0];
    gBattleMons[battler].type2 = gSpeciesInfo[gBattleMons[battler].species].types[1];
    gBattleMons[battler].type3 = TYPE_MYSTERY;
}

void RecalcBattlerStats(u32 battler, struct Pokemon *mon)
{
    CalculateMonStats(mon);
    if (IsDynamaxed(battler) && gChosenActionByBattler[battler] != B_ACTION_SWITCH)
        ApplyDynamaxHPMultiplier(battler, mon);
    CopyMonLevelAndBaseStatsToBattleMon(battler, mon);
    CopyMonAbilityAndTypesToBattleMon(battler, mon);
}

void RemoveConfusionStatus(u32 battler)
{
    gBattleMons[battler].status2 &= ~STATUS2_CONFUSION;
    gStatuses4[battler] &= ~STATUS4_INFINITE_CONFUSION;
}

static bool32 CanBeInfinitelyConfused(u32 battler)
{
    if  (GetBattlerAbility(battler) == ABILITY_OWN_TEMPO
         || IsBattlerTerrainAffected(battler, STATUS_FIELD_MISTY_TERRAIN)
         || gSideStatuses[GetBattlerSide(battler)] & SIDE_STATUS_SAFEGUARD)
    {
        return FALSE;
    }
    return TRUE;
}

u8 GetBattlerGender(u32 battler)
{
    return GetGenderFromSpeciesAndPersonality(gBattleMons[battler].species,
                                              gBattleMons[battler].personality);
}

bool32 AreBattlersOfOppositeGender(u32 battler1, u32 battler2)
{
    u8 gender1 = GetBattlerGender(battler1);
    u8 gender2 = GetBattlerGender(battler2);

    return (gender1 != MON_GENDERLESS && gender2 != MON_GENDERLESS && gender1 != gender2);
}

bool32 AreBattlersOfSameGender(u32 battler1, u32 battler2)
{
    u8 gender1 = GetBattlerGender(battler1);
    u8 gender2 = GetBattlerGender(battler2);

    return (gender1 != MON_GENDERLESS && gender2 != MON_GENDERLESS && gender1 == gender2);
}

u32 CalcSecondaryEffectChance(u32 battler, u32 battlerAbility, const struct AdditionalEffect *additionalEffect)
{
    bool8 hasSereneGrace = (battlerAbility == ABILITY_SERENE_GRACE);
    bool8 hasRainbow = (gSideStatuses[GetBattlerSide(battler)] & SIDE_STATUS_RAINBOW) != 0;
    u16 secondaryEffectChance = additionalEffect->chance;

    if (hasRainbow && hasSereneGrace && additionalEffect->moveEffect == MOVE_EFFECT_FLINCH)
        return secondaryEffectChance * 2;

    if (hasSereneGrace)
        secondaryEffectChance *= 2;
    if (hasRainbow && additionalEffect->moveEffect != MOVE_EFFECT_SECRET_POWER)
        secondaryEffectChance *= 2;

    return secondaryEffectChance;
}

bool32 MoveEffectIsGuaranteed(u32 battler, u32 battlerAbility, const struct AdditionalEffect *additionalEffect)
{
    return additionalEffect->chance == 0 || CalcSecondaryEffectChance(battler, battlerAbility, additionalEffect) >= 100;
}

bool32 IsAlly(u32 battlerAtk, u32 battlerDef)
{
    return (GetBattlerSide(battlerAtk) == GetBattlerSide(battlerDef));
}

bool32 IsGen6ExpShareEnabled(void)
{
    if (I_EXP_SHARE_FLAG <= TEMP_FLAGS_END)
        return FALSE;

    return FlagGet(I_EXP_SHARE_FLAG);
}


bool32 MoveHasAdditionalEffect(u32 move, u32 moveEffect)
{
    u32 i;
    for (i = 0; i < gMovesInfo[move].numAdditionalEffects; i++)
    {
        if (gMovesInfo[move].additionalEffects[i].moveEffect == moveEffect
         && gMovesInfo[move].additionalEffects[i].self == FALSE)
            return TRUE;
    }
    return FALSE;
}

bool32 MoveHasAdditionalEffectWithChance(u32 move, u32 moveEffect, u32 chance)
{
    u32 i;
    for (i = 0; i < gMovesInfo[move].numAdditionalEffects; i++)
    {
        if (gMovesInfo[move].additionalEffects[i].moveEffect == moveEffect
         && gMovesInfo[move].additionalEffects[i].chance == chance)
            return TRUE;
    }
    return FALSE;
}

bool32 MoveHasAdditionalEffectSelf(u32 move, u32 moveEffect)
{
    u32 i;
    for (i = 0; i < gMovesInfo[move].numAdditionalEffects; i++)
    {
        if (gMovesInfo[move].additionalEffects[i].moveEffect == moveEffect
         && gMovesInfo[move].additionalEffects[i].self == TRUE)
            return TRUE;
    }
    return FALSE;
}

bool32 MoveHasAdditionalEffectSelfArg(u32 move, u32 moveEffect, u32 argument)
{
    return (gMovesInfo[move].argument == argument) && MoveHasAdditionalEffectSelf(move, moveEffect);
}

bool32 MoveHasChargeTurnAdditionalEffect(u32 move)
{
    u32 i;
    for (i = 0; i < gMovesInfo[move].numAdditionalEffects; i++)
    {
        if (gMovesInfo[move].additionalEffects[i].onChargeTurnOnly)
            return TRUE;
    }
    return FALSE;
}

bool32 MoveIsAffectedBySheerForce(u32 move)
{
    u32 i;
    for (i = 0; i < gMovesInfo[move].numAdditionalEffects; i++)
    {
        if (gMovesInfo[move].additionalEffects[i].chance > 0)
            return TRUE;
    }
    return FALSE;
}

bool8 CanMonParticipateInSkyBattle(struct Pokemon *mon)
{
    u16 species = GetMonData(mon, MON_DATA_SPECIES);
    u16 monAbilityNum = GetMonData(mon, MON_DATA_ABILITY_NUM, NULL);

    bool8 hasLevitateAbility = gSpeciesInfo[species].abilities[monAbilityNum] == ABILITY_LEVITATE;
    bool8 isFlyingType = gSpeciesInfo[species].types[0] == TYPE_FLYING || gSpeciesInfo[species].types[1] == TYPE_FLYING;
    bool8 monIsValidAndNotEgg = GetMonData(mon, MON_DATA_SANITY_HAS_SPECIES) && !GetMonData(mon, MON_DATA_IS_EGG);

    if (monIsValidAndNotEgg)
    {
        if ((hasLevitateAbility || isFlyingType) && !IsMonBannedFromSkyBattles(species))
            return TRUE;
    }
    return FALSE;
}

bool8 IsMonBannedFromSkyBattles(u16 species)
{
    switch (species)
    {
#if B_SKY_BATTLE_STRICT_ELIGIBILITY == TRUE
        case SPECIES_SPEAROW:
        case SPECIES_FARFETCHD:
        case SPECIES_DODUO:
        case SPECIES_DODRIO:
        case SPECIES_HOOTHOOT:
        case SPECIES_NATU:
        case SPECIES_MURKROW:
        case SPECIES_DELIBIRD:
        case SPECIES_TAILLOW:
        case SPECIES_STARLY:
        case SPECIES_CHATOT:
        case SPECIES_SHAYMIN:
        case SPECIES_PIDOVE:
        case SPECIES_ARCHEN:
        case SPECIES_DUCKLETT:
        case SPECIES_RUFFLET:
        case SPECIES_VULLABY:
        case SPECIES_FLETCHLING:
        case SPECIES_HAWLUCHA:
        case SPECIES_ROWLET:
        case SPECIES_PIKIPEK:
#endif
        case SPECIES_EGG:
            return TRUE;
        default:
            return FALSE;
    }
}

u8 GetBattlerType(u32 battler, u8 typeIndex, bool32 ignoreTera)
{
    u32 teraType = GetBattlerTeraType(battler);
    u16 types[3] = {0};
    types[0] = gBattleMons[battler].type1;
    types[1] = gBattleMons[battler].type2;
    types[2] = gBattleMons[battler].type3;

    // Handle Terastallization
    if (IsTerastallized(battler) && teraType != TYPE_STELLAR && !ignoreTera)
        return GetBattlerTeraType(battler);

    // Handle Roost's Flying-type suppression
    if (typeIndex == 0 || typeIndex == 1)
    {
        if (gBattleResources->flags->flags[battler] & RESOURCE_FLAG_ROOST
            && !IsTerastallized(battler))
        {
            if (types[0] == TYPE_FLYING && types[1] == TYPE_FLYING)
                return B_ROOST_PURE_FLYING >= GEN_5 ? TYPE_NORMAL : TYPE_MYSTERY;
            else
                return types[typeIndex] == TYPE_FLYING ? TYPE_MYSTERY : types[typeIndex];
        }
    }

    return types[typeIndex];
}

void RemoveBattlerType(u32 battler, u8 type)
{
    u32 i;
    if (IsTerastallized(battler)) // don't remove type if Terastallized
        return;
    for (i = 0; i < 3; i++)
    {
        if (*(u8 *)(&gBattleMons[battler].type1 + i) == type)
            *(u8 *)(&gBattleMons[battler].type1 + i) = TYPE_MYSTERY;
    }
}

bool32 CanTargetPartner(u32 battlerAtk, u32 battlerDef)
{
    return (gBattleTypeFlags & BATTLE_TYPE_DOUBLE
         && IsBattlerAlive(BATTLE_PARTNER(battlerDef))
         && battlerDef != BATTLE_PARTNER(battlerAtk));
}

static inline bool32 DoesCurrentTargetHaveAbilityImmunity(void)
{
    return (AbilityBattleEffects(ABILITYEFFECT_WOULD_BLOCK, gBattlerTarget, 0, 0, 0)
         || AbilityBattleEffects(ABILITYEFFECT_WOULD_ABSORB, gBattlerTarget, 0, 0, 0));
}

bool32 TargetFullyImmuneToCurrMove(u32 BattlerAtk, u32 battlerDef)
{
    u32 moveType = 0;
    GET_MOVE_TYPE(gCurrentMove, moveType);

    return ((CalcTypeEffectivenessMultiplier(gCurrentMove, moveType, BattlerAtk, battlerDef, GetBattlerAbility(battlerDef), FALSE) == UQ_4_12(0.0))
         || IsBattlerProtected(battlerDef, gCurrentMove)
         || IsSemiInvulnerable(battlerDef, gCurrentMove)
         || DoesCurrentTargetHaveAbilityImmunity());
}<|MERGE_RESOLUTION|>--- conflicted
+++ resolved
@@ -10146,13 +10146,8 @@
         mod = UQ_4_12(2.0);
     if (moveType == TYPE_GROUND && defType == TYPE_FLYING && IsBattlerGrounded(battlerDef) && mod == UQ_4_12(0.0))
         mod = UQ_4_12(1.0);
-<<<<<<< HEAD
-    if (moveType == TYPE_FIRE && gDisableStructs[battlerDef].tarShot)
-        mod = UQ_4_12(2.0);
     if (moveType == TYPE_STELLAR && IsTerastallized(battlerDef))
         mod = UQ_4_12(2.0);
-=======
->>>>>>> fd08e59e
 
     // B_WEATHER_STRONG_WINDS weakens Super Effective moves against Flying-type Pokémon
     if (gBattleWeather & B_WEATHER_STRONG_WINDS && WEATHER_HAS_EFFECT)
@@ -10210,23 +10205,14 @@
 {
     u32 illusionSpecies;
 
-<<<<<<< HEAD
     MulByTypeEffectiveness(&modifier, move, moveType, battlerDef, GetBattlerType(battlerDef, 0, FALSE), battlerAtk, recordAbilities);
     if (GetBattlerType(battlerDef, 1, FALSE) != GetBattlerType(battlerDef, 0, FALSE))
         MulByTypeEffectiveness(&modifier, move, moveType, battlerDef, GetBattlerType(battlerDef, 1, FALSE), battlerAtk, recordAbilities);
     if (GetBattlerType(battlerDef, 2, FALSE) != TYPE_MYSTERY && GetBattlerType(battlerDef, 2, FALSE) != GetBattlerType(battlerDef, 1, FALSE)
         && GetBattlerType(battlerDef, 2, FALSE) != GetBattlerType(battlerDef, 0, FALSE))
         MulByTypeEffectiveness(&modifier, move, moveType, battlerDef, GetBattlerType(battlerDef, 2, FALSE), battlerAtk, recordAbilities);
-=======
-    MulByTypeEffectiveness(&modifier, move, moveType, battlerDef, GetBattlerType(battlerDef, 0), battlerAtk, recordAbilities);
-    if (GetBattlerType(battlerDef, 1) != GetBattlerType(battlerDef, 0))
-        MulByTypeEffectiveness(&modifier, move, moveType, battlerDef, GetBattlerType(battlerDef, 1), battlerAtk, recordAbilities);
-    if (GetBattlerType(battlerDef, 2) != TYPE_MYSTERY && GetBattlerType(battlerDef, 2) != GetBattlerType(battlerDef, 1)
-        && GetBattlerType(battlerDef, 2) != GetBattlerType(battlerDef, 0))
-        MulByTypeEffectiveness(&modifier, move, moveType, battlerDef, GetBattlerType(battlerDef, 2), battlerAtk, recordAbilities);
     if (moveType == TYPE_FIRE && gDisableStructs[battlerDef].tarShot)
         modifier = uq4_12_multiply(modifier, UQ_4_12(2.0));
->>>>>>> fd08e59e
 
     if (recordAbilities && (illusionSpecies = GetIllusionMonSpecies(battlerDef)))
         TryNoticeIllusionInTypeEffectiveness(move, moveType, battlerAtk, battlerDef, modifier, illusionSpecies);
