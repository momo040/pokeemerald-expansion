--- conflicted
+++ resolved
@@ -9194,7 +9194,46 @@
     }
 }
 
-<<<<<<< HEAD
+void DoBurmyFormChange(u32 monId)
+{
+    u16 newSpecies, currSpecies;
+    s32 sentIn;
+    struct Pokemon *party = gPlayerParty;
+
+    sentIn = gSentPokesToOpponent[(gBattlerFainted & 2) >> 1];
+    currSpecies = GetMonData(&party[monId], MON_DATA_SPECIES, NULL);
+
+    if ((GET_BASE_SPECIES_ID(currSpecies) == SPECIES_BURMY) && (gBitTable[monId] & sentIn))
+    {
+        switch (gBattleTerrain)
+        {  
+            case BATTLE_TERRAIN_GRASS:
+            case BATTLE_TERRAIN_LONG_GRASS:
+            case BATTLE_TERRAIN_POND:
+            case BATTLE_TERRAIN_MOUNTAIN:
+            case BATTLE_TERRAIN_PLAIN:
+                newSpecies = SPECIES_BURMY;
+                break;
+            case BATTLE_TERRAIN_CAVE:
+            case BATTLE_TERRAIN_SAND:
+                newSpecies = SPECIES_BURMY_SANDY_CLOAK;
+                break;
+            case BATTLE_TERRAIN_BUILDING:
+                newSpecies = SPECIES_BURMY_TRASH_CLOAK;
+                break;
+            default: // Don't change form if last battle was water-related
+                newSpecies = SPECIES_NONE;
+                break;
+        }
+
+        if (newSpecies != SPECIES_NONE)
+        {
+            SetMonData(&party[monId], MON_DATA_SPECIES, &newSpecies);
+            CalculateMonStats(&party[monId]);
+        }
+    }
+}
+
 bool32 BlocksPrankster(u16 move, u8 battlerPrankster, u8 battlerDef)
 {
     if (gProtectStructs[battlerPrankster].pranksterElevated
@@ -9205,44 +9244,4 @@
         return TRUE;
     else
         return FALSE;
-=======
-void DoBurmyFormChange(u32 monId)
-{
-    u16 newSpecies, currSpecies;
-    s32 sentIn;
-    struct Pokemon *party = gPlayerParty;
-
-    sentIn = gSentPokesToOpponent[(gBattlerFainted & 2) >> 1];
-    currSpecies = GetMonData(&party[monId], MON_DATA_SPECIES, NULL);
-
-    if ((GET_BASE_SPECIES_ID(currSpecies) == SPECIES_BURMY) && (gBitTable[monId] & sentIn))
-    {
-        switch (gBattleTerrain)
-        {  
-            case BATTLE_TERRAIN_GRASS:
-            case BATTLE_TERRAIN_LONG_GRASS:
-            case BATTLE_TERRAIN_POND:
-            case BATTLE_TERRAIN_MOUNTAIN:
-            case BATTLE_TERRAIN_PLAIN:
-                newSpecies = SPECIES_BURMY;
-                break;
-            case BATTLE_TERRAIN_CAVE:
-            case BATTLE_TERRAIN_SAND:
-                newSpecies = SPECIES_BURMY_SANDY_CLOAK;
-                break;
-            case BATTLE_TERRAIN_BUILDING:
-                newSpecies = SPECIES_BURMY_TRASH_CLOAK;
-                break;
-            default: // Don't change form if last battle was water-related
-                newSpecies = SPECIES_NONE;
-                break;
-        }
-
-        if (newSpecies != SPECIES_NONE)
-        {
-            SetMonData(&party[monId], MON_DATA_SPECIES, &newSpecies);
-            CalculateMonStats(&party[monId]);
-        }
-    }
->>>>>>> a10a8714
 }