--- conflicted
+++ resolved
@@ -9517,7 +9517,11 @@
     return FALSE;
 }
 
-<<<<<<< HEAD
+u16 GetUsedHeldItem(u8 battler)
+{
+    return gBattleStruct->usedHeldItems[gBattlerPartyIndexes[battler]][GetBattlerSide(battler)];
+}
+
 bool32 IsBattlerWeatherAffected(u8 battlerId, u32 weatherFlags)
 {
     if (!WEATHER_HAS_EFFECT)
@@ -9532,9 +9536,4 @@
         return TRUE;
     }
     return FALSE;
-=======
-u16 GetUsedHeldItem(u8 battler)
-{
-    return gBattleStruct->usedHeldItems[gBattlerPartyIndexes[battler]][GetBattlerSide(battler)];
->>>>>>> 6b65ef5b
 }