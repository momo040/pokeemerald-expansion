#include "global.h"
#include "battle.h"
#include "battle_anim.h"
#include "battle_arena.h"
#include "battle_pyramid.h"
#include "battle_util.h"
#include "battle_controllers.h"
#include "battle_interface.h"
#include "battle_setup.h"
#include "party_menu.h"
#include "pokemon.h"
#include "international_string_util.h"
#include "item.h"
#include "util.h"
#include "battle_scripts.h"
#include "random.h"
#include "text.h"
#include "safari_zone.h"
#include "sound.h"
#include "sprite.h"
#include "string_util.h"
#include "task.h"
#include "trig.h"
#include "window.h"
#include "battle_message.h"
#include "battle_ai_main.h"
#include "battle_ai_util.h"
#include "event_data.h"
#include "link.h"
#include "malloc.h"
#include "berry.h"
#include "pokedex.h"
#include "mail.h"
#include "field_weather.h"
#include "constants/abilities.h"
#include "constants/battle_anim.h"
#include "constants/battle_config.h"
#include "constants/battle_move_effects.h"
#include "constants/battle_script_commands.h"
#include "constants/battle_string_ids.h"
#include "constants/hold_effects.h"
#include "constants/items.h"
#include "constants/moves.h"
#include "constants/songs.h"
#include "constants/species.h"
#include "constants/trainers.h"
#include "constants/weather.h"

extern struct Evolution gEvolutionTable[][EVOS_PER_MON];

/*
NOTE: The data and functions in this file up until (but not including) sSoundMovesTable
are actually part of battle_main.c. They needed to be moved to this file in order to
match the ROM; this is also why sSoundMovesTable's declaration is in the middle of
functions instead of at the top of the file with the other declarations.
*/

static bool32 TryRemoveScreens(u8 battler);
static bool32 IsUnnerveAbilityOnOpposingSide(u8 battlerId);

extern const u8 *const gBattleScriptsForMoveEffects[];
extern const u8 *const gBattlescriptsForBallThrow[];
extern const u8 *const gBattlescriptsForRunningByItem[];
extern const u8 *const gBattlescriptsForUsingItem[];
extern const u8 *const gBattlescriptsForSafariActions[];

static const u8 sPkblToEscapeFactor[][3] = {
    {
        [B_MSG_MON_CURIOUS]    = 0,
        [B_MSG_MON_ENTHRALLED] = 0,
        [B_MSG_MON_IGNORED]    = 0
    },{
        [B_MSG_MON_CURIOUS]    = 3,
        [B_MSG_MON_ENTHRALLED] = 5,
        [B_MSG_MON_IGNORED]    = 0
    },{
        [B_MSG_MON_CURIOUS]    = 2,
        [B_MSG_MON_ENTHRALLED] = 3,
        [B_MSG_MON_IGNORED]    = 0
    },{
        [B_MSG_MON_CURIOUS]    = 1,
        [B_MSG_MON_ENTHRALLED] = 2,
        [B_MSG_MON_IGNORED]    = 0
    },{
        [B_MSG_MON_CURIOUS]    = 1,
        [B_MSG_MON_ENTHRALLED] = 1,
        [B_MSG_MON_IGNORED]    = 0
    }
};
static const u8 sGoNearCounterToCatchFactor[] = {4, 3, 2, 1};
static const u8 sGoNearCounterToEscapeFactor[] = {4, 4, 4, 4};

static const u16 sSkillSwapBannedAbilities[] =
{
    ABILITY_WONDER_GUARD,
    ABILITY_MULTITYPE,
    ABILITY_ILLUSION,
    ABILITY_STANCE_CHANGE,
    ABILITY_SCHOOLING,
    ABILITY_COMATOSE,
    ABILITY_SHIELDS_DOWN,
    ABILITY_DISGUISE,
    ABILITY_RKS_SYSTEM,
    ABILITY_BATTLE_BOND,
    ABILITY_POWER_CONSTRUCT,
    ABILITY_NEUTRALIZING_GAS,
    ABILITY_ICE_FACE,
    ABILITY_HUNGER_SWITCH,
    ABILITY_GULP_MISSILE,
};

static const u16 sRolePlayBannedAbilities[] =
{
    ABILITY_TRACE,
    ABILITY_WONDER_GUARD,
    ABILITY_FORECAST,
    ABILITY_FLOWER_GIFT,
    ABILITY_MULTITYPE,
    ABILITY_ILLUSION,
    ABILITY_ZEN_MODE,
    ABILITY_IMPOSTER,
    ABILITY_STANCE_CHANGE,
    ABILITY_POWER_OF_ALCHEMY,
    ABILITY_RECEIVER,
    ABILITY_SCHOOLING,
    ABILITY_COMATOSE,
    ABILITY_SHIELDS_DOWN,
    ABILITY_DISGUISE,
    ABILITY_RKS_SYSTEM,
    ABILITY_BATTLE_BOND,
    ABILITY_POWER_CONSTRUCT,
    ABILITY_ICE_FACE,
    ABILITY_HUNGER_SWITCH,
    ABILITY_GULP_MISSILE,
};

static const u16 sRolePlayBannedAttackerAbilities[] =
{
    ABILITY_MULTITYPE,
    ABILITY_ZEN_MODE,
    ABILITY_STANCE_CHANGE,
    ABILITY_SCHOOLING,
    ABILITY_COMATOSE,
    ABILITY_SHIELDS_DOWN,
    ABILITY_DISGUISE,
    ABILITY_RKS_SYSTEM,
    ABILITY_BATTLE_BOND,
    ABILITY_POWER_CONSTRUCT,
    ABILITY_ICE_FACE,
    ABILITY_GULP_MISSILE,
};

static const u16 sWorrySeedBannedAbilities[] =
{
    ABILITY_MULTITYPE,
    ABILITY_STANCE_CHANGE,
    ABILITY_SCHOOLING,
    ABILITY_COMATOSE,
    ABILITY_SHIELDS_DOWN,
    ABILITY_DISGUISE,
    ABILITY_RKS_SYSTEM,
    ABILITY_BATTLE_BOND,
    ABILITY_POWER_CONSTRUCT,
    ABILITY_TRUANT,
    ABILITY_ICE_FACE,
    ABILITY_GULP_MISSILE,
};

static const u16 sGastroAcidBannedAbilities[] =
{
    ABILITY_AS_ONE_ICE_RIDER,
    ABILITY_AS_ONE_SHADOW_RIDER,
    ABILITY_BATTLE_BOND,
    ABILITY_COMATOSE,
    ABILITY_DISGUISE,
    ABILITY_GULP_MISSILE,
    ABILITY_ICE_FACE,
    ABILITY_MULTITYPE,
    ABILITY_POWER_CONSTRUCT,
    ABILITY_RKS_SYSTEM,
    ABILITY_SCHOOLING,
    ABILITY_SHIELDS_DOWN,
    ABILITY_STANCE_CHANGE,
    ABILITY_ZEN_MODE,
};

static const u16 sEntrainmentBannedAttackerAbilities[] =
{
    ABILITY_TRACE,
    ABILITY_FORECAST,
    ABILITY_FLOWER_GIFT,
    ABILITY_ZEN_MODE,
    ABILITY_ILLUSION,
    ABILITY_IMPOSTER,
    ABILITY_POWER_OF_ALCHEMY,
    ABILITY_RECEIVER,
    ABILITY_DISGUISE,
    ABILITY_POWER_CONSTRUCT,
    ABILITY_NEUTRALIZING_GAS,
    ABILITY_ICE_FACE,
    ABILITY_HUNGER_SWITCH,
    ABILITY_GULP_MISSILE,
};

static const u16 sEntrainmentTargetSimpleBeamBannedAbilities[] =
{
    ABILITY_TRUANT,
    ABILITY_MULTITYPE,
    ABILITY_STANCE_CHANGE,
    ABILITY_SCHOOLING,
    ABILITY_COMATOSE,
    ABILITY_SHIELDS_DOWN,
    ABILITY_DISGUISE,
    ABILITY_RKS_SYSTEM,
    ABILITY_BATTLE_BOND,
    ABILITY_ICE_FACE,
    ABILITY_GULP_MISSILE,
};

bool32 IsAffectedByFollowMe(u32 battlerAtk, u32 defSide, u32 move)
{
    u32 ability = GetBattlerAbility(battlerAtk);

    if (gSideTimers[defSide].followmeTimer == 0
        || gBattleMons[gSideTimers[defSide].followmeTarget].hp == 0
        || gBattleMoves[move].effect == EFFECT_SNIPE_SHOT
        || gBattleMoves[move].effect == EFFECT_SKY_DROP
        || ability == ABILITY_PROPELLER_TAIL || ability == ABILITY_STALWART)
        return FALSE;

    if (gSideTimers[defSide].followmePowder && !IsAffectedByPowder(battlerAtk, ability, GetBattlerHoldEffect(battlerAtk, TRUE)))
        return FALSE;

    return TRUE;
}

// Functions
void HandleAction_UseMove(void)
{
    u32 i, side, moveType, var = 4;
    u16 moveTarget = GetBattlerMoveTargetType(gBattlerAttacker, gCurrentMove);

    gBattlerAttacker = gBattlerByTurnOrder[gCurrentTurnActionNumber];
    if (gBattleStruct->absentBattlerFlags & gBitTable[gBattlerAttacker] || !IsBattlerAlive(gBattlerAttacker))
    {
        gCurrentActionFuncId = B_ACTION_FINISHED;
        return;
    }

    gIsCriticalHit = FALSE;
    gBattleStruct->atkCancellerTracker = 0;
    gMoveResultFlags = 0;
    gMultiHitCounter = 0;
    gBattleCommunication[6] = 0;
    gBattleScripting.savedMoveEffect = 0;
    gCurrMovePos = gChosenMovePos = *(gBattleStruct->chosenMovePositions + gBattlerAttacker);

    // choose move
    if (gProtectStructs[gBattlerAttacker].noValidMoves)
    {
        gProtectStructs[gBattlerAttacker].noValidMoves = FALSE;
        gCurrentMove = gChosenMove = MOVE_STRUGGLE;
        gHitMarker |= HITMARKER_NO_PPDEDUCT;
        *(gBattleStruct->moveTarget + gBattlerAttacker) = GetMoveTarget(MOVE_STRUGGLE, NO_TARGET_OVERRIDE);
    }
    else if (gBattleMons[gBattlerAttacker].status2 & STATUS2_MULTIPLETURNS || gBattleMons[gBattlerAttacker].status2 & STATUS2_RECHARGE)
    {
        gCurrentMove = gChosenMove = gLockedMoves[gBattlerAttacker];
    }
    // encore forces you to use the same move
    else if (gDisableStructs[gBattlerAttacker].encoredMove != MOVE_NONE
          && gDisableStructs[gBattlerAttacker].encoredMove == gBattleMons[gBattlerAttacker].moves[gDisableStructs[gBattlerAttacker].encoredMovePos])
    {
        gCurrentMove = gChosenMove = gDisableStructs[gBattlerAttacker].encoredMove;
        gCurrMovePos = gChosenMovePos = gDisableStructs[gBattlerAttacker].encoredMovePos;
        *(gBattleStruct->moveTarget + gBattlerAttacker) = GetMoveTarget(gCurrentMove, NO_TARGET_OVERRIDE);
    }
    // check if the encored move wasn't overwritten
    else if (gDisableStructs[gBattlerAttacker].encoredMove != MOVE_NONE
          && gDisableStructs[gBattlerAttacker].encoredMove != gBattleMons[gBattlerAttacker].moves[gDisableStructs[gBattlerAttacker].encoredMovePos])
    {
        gCurrMovePos = gChosenMovePos = gDisableStructs[gBattlerAttacker].encoredMovePos;
        gCurrentMove = gChosenMove = gBattleMons[gBattlerAttacker].moves[gCurrMovePos];
        gDisableStructs[gBattlerAttacker].encoredMove = MOVE_NONE;
        gDisableStructs[gBattlerAttacker].encoredMovePos = 0;
        gDisableStructs[gBattlerAttacker].encoreTimer = 0;
        *(gBattleStruct->moveTarget + gBattlerAttacker) = GetMoveTarget(gCurrentMove, NO_TARGET_OVERRIDE);
    }
    else if (gBattleMons[gBattlerAttacker].moves[gCurrMovePos] != gChosenMoveByBattler[gBattlerAttacker])
    {
        gCurrentMove = gChosenMove = gBattleMons[gBattlerAttacker].moves[gCurrMovePos];
        *(gBattleStruct->moveTarget + gBattlerAttacker) = GetMoveTarget(gCurrentMove, NO_TARGET_OVERRIDE);
    }
    else
    {
        gCurrentMove = gChosenMove = gBattleMons[gBattlerAttacker].moves[gCurrMovePos];
    }

    if (gBattleMons[gBattlerAttacker].hp != 0)
    {
        if (GetBattlerSide(gBattlerAttacker) == B_SIDE_PLAYER)
            gBattleResults.lastUsedMovePlayer = gCurrentMove;
        else
            gBattleResults.lastUsedMoveOpponent = gCurrentMove;
    }

    // Set dynamic move type.
    SetTypeBeforeUsingMove(gChosenMove, gBattlerAttacker);
    GET_MOVE_TYPE(gChosenMove, moveType);

    // choose target
    side = GetBattlerSide(gBattlerAttacker) ^ BIT_SIDE;
    if (IsAffectedByFollowMe(gBattlerAttacker, side, gCurrentMove)
        && moveTarget == MOVE_TARGET_SELECTED
        && GetBattlerSide(gBattlerAttacker) != GetBattlerSide(gSideTimers[side].followmeTarget))
    {
        gBattleStruct->moveTarget[gBattlerAttacker] = gBattlerTarget = gSideTimers[side].followmeTarget; // follow me moxie fix
    }
    else if ((gBattleTypeFlags & BATTLE_TYPE_DOUBLE)
           && gSideTimers[side].followmeTimer == 0
           && (gBattleMoves[gCurrentMove].power != 0 || moveTarget != MOVE_TARGET_USER)
           && ((GetBattlerAbility(*(gBattleStruct->moveTarget + gBattlerAttacker)) != ABILITY_LIGHTNING_ROD && moveType == TYPE_ELECTRIC)
            || (GetBattlerAbility(*(gBattleStruct->moveTarget + gBattlerAttacker)) != ABILITY_STORM_DRAIN && moveType == TYPE_WATER)))
    {
        side = GetBattlerSide(gBattlerAttacker);
        for (gActiveBattler = 0; gActiveBattler < gBattlersCount; gActiveBattler++)
        {
            if (side != GetBattlerSide(gActiveBattler)
                && *(gBattleStruct->moveTarget + gBattlerAttacker) != gActiveBattler
                && ((GetBattlerAbility(gActiveBattler) == ABILITY_LIGHTNING_ROD && moveType == TYPE_ELECTRIC)
                 || (GetBattlerAbility(gActiveBattler) == ABILITY_STORM_DRAIN && moveType == TYPE_WATER))
                && GetBattlerTurnOrderNum(gActiveBattler) < var
                && gBattleMoves[gCurrentMove].effect != EFFECT_SNIPE_SHOT
                && (GetBattlerAbility(gBattlerAttacker) != ABILITY_PROPELLER_TAIL
                 || GetBattlerAbility(gBattlerAttacker) != ABILITY_STALWART))
            {
                var = GetBattlerTurnOrderNum(gActiveBattler);
            }
        }
        if (var == 4)
        {
            if (moveTarget & MOVE_TARGET_RANDOM)
            {
                if (GetBattlerSide(gBattlerAttacker) == B_SIDE_PLAYER)
                {
                    if (Random() & 1)
                        gBattlerTarget = GetBattlerAtPosition(B_POSITION_OPPONENT_LEFT);
                    else
                        gBattlerTarget = GetBattlerAtPosition(B_POSITION_OPPONENT_RIGHT);
                }
                else
                {
                    if (Random() & 1)
                        gBattlerTarget = GetBattlerAtPosition(B_POSITION_PLAYER_LEFT);
                    else
                        gBattlerTarget = GetBattlerAtPosition(B_POSITION_PLAYER_RIGHT);
                }
            }
            else if (moveTarget & MOVE_TARGET_FOES_AND_ALLY)
            {
                for (gBattlerTarget = 0; gBattlerTarget < gBattlersCount; gBattlerTarget++)
                {
                    if (gBattlerTarget == gBattlerAttacker)
                        continue;
                    if (IsBattlerAlive(gBattlerTarget))
                        break;
                }
            }
            else
            {
                gBattlerTarget = *(gBattleStruct->moveTarget + gBattlerAttacker);
            }

            if (!IsBattlerAlive(gBattlerTarget))
            {
                if (GetBattlerSide(gBattlerAttacker) != GetBattlerSide(gBattlerTarget))
                {
                    gBattlerTarget = GetBattlerAtPosition(GetBattlerPosition(gBattlerTarget) ^ BIT_FLANK);
                }
                else
                {
                    gBattlerTarget = GetBattlerAtPosition(GetBattlerPosition(gBattlerAttacker) ^ BIT_SIDE);
                    if (!IsBattlerAlive(gBattlerTarget))
                        gBattlerTarget = GetBattlerAtPosition(GetBattlerPosition(gBattlerTarget) ^ BIT_FLANK);
                }
            }
        }
        else
        {
            u16 battlerAbility;
            gActiveBattler = gBattlerByTurnOrder[var];
            battlerAbility = GetBattlerAbility(gActiveBattler);
            
            RecordAbilityBattle(gActiveBattler, gBattleMons[gActiveBattler].ability);
            if (battlerAbility == ABILITY_LIGHTNING_ROD)
                gSpecialStatuses[gActiveBattler].lightningRodRedirected = TRUE;
            else if (battlerAbility == ABILITY_STORM_DRAIN)
                gSpecialStatuses[gActiveBattler].stormDrainRedirected = TRUE;
            gBattlerTarget = gActiveBattler;
        }
    }
    else if (gBattleTypeFlags & BATTLE_TYPE_DOUBLE
          && moveTarget & MOVE_TARGET_RANDOM)
    {
        if (GetBattlerSide(gBattlerAttacker) == B_SIDE_PLAYER)
        {
            if (Random() & 1)
                gBattlerTarget = GetBattlerAtPosition(B_POSITION_OPPONENT_LEFT);
            else
                gBattlerTarget = GetBattlerAtPosition(B_POSITION_OPPONENT_RIGHT);
        }
        else
        {
            if (Random() & 1)
                gBattlerTarget = GetBattlerAtPosition(B_POSITION_PLAYER_LEFT);
            else
                gBattlerTarget = GetBattlerAtPosition(B_POSITION_PLAYER_RIGHT);
        }

        if (gAbsentBattlerFlags & gBitTable[gBattlerTarget]
            && GetBattlerSide(gBattlerAttacker) != GetBattlerSide(gBattlerTarget))
        {
            gBattlerTarget = GetBattlerAtPosition(GetBattlerPosition(gBattlerTarget) ^ BIT_FLANK);
        }
    }
    else if (moveTarget == MOVE_TARGET_ALLY)
    {
        if (IsBattlerAlive(BATTLE_PARTNER(gBattlerAttacker)))
            gBattlerTarget = BATTLE_PARTNER(gBattlerAttacker);
        else
            gBattlerTarget = gBattlerAttacker;
    }
    else if (gBattleTypeFlags & BATTLE_TYPE_DOUBLE
          && moveTarget == MOVE_TARGET_FOES_AND_ALLY)
    {
        for (gBattlerTarget = 0; gBattlerTarget < gBattlersCount; gBattlerTarget++)
        {
            if (gBattlerTarget == gBattlerAttacker)
                continue;
            if (IsBattlerAlive(gBattlerTarget))
                break;
        }
    }
    else
    {
        gBattlerTarget = *(gBattleStruct->moveTarget + gBattlerAttacker);
        if (!IsBattlerAlive(gBattlerTarget))
        {
            if (GetBattlerSide(gBattlerAttacker) != GetBattlerSide(gBattlerTarget))
            {
                gBattlerTarget = GetBattlerAtPosition(GetBattlerPosition(gBattlerTarget) ^ BIT_FLANK);
            }
            else
            {
                gBattlerTarget = GetBattlerAtPosition(GetBattlerPosition(gBattlerAttacker) ^ BIT_SIDE);
                if (!IsBattlerAlive(gBattlerTarget))
                    gBattlerTarget = GetBattlerAtPosition(GetBattlerPosition(gBattlerTarget) ^ BIT_FLANK);
            }
        }
    }

    if (gBattleTypeFlags & BATTLE_TYPE_PALACE && gProtectStructs[gBattlerAttacker].palaceUnableToUseMove)
    {
        // Battle Palace, select battle script for failure to use move
        if (gBattleMons[gBattlerAttacker].hp == 0)
        {
            gCurrentActionFuncId = B_ACTION_FINISHED;
            return;
        }
        else if (gPalaceSelectionBattleScripts[gBattlerAttacker] != NULL)
        {
            gBattleCommunication[MULTISTRING_CHOOSER] = B_MSG_INCAPABLE_OF_POWER;
            gBattlescriptCurrInstr = gPalaceSelectionBattleScripts[gBattlerAttacker];
            gPalaceSelectionBattleScripts[gBattlerAttacker] = NULL;
        }
        else
        {
            gBattleCommunication[MULTISTRING_CHOOSER] = B_MSG_INCAPABLE_OF_POWER;
            gBattlescriptCurrInstr = BattleScript_MoveUsedLoafingAround;
        }
    }
    else
    {
        gBattlescriptCurrInstr = gBattleScriptsForMoveEffects[gBattleMoves[gCurrentMove].effect];
    }

    if (gBattleTypeFlags & BATTLE_TYPE_ARENA)
        BattleArena_AddMindPoints(gBattlerAttacker);

    // Record HP of each battler
    for (i = 0; i < MAX_BATTLERS_COUNT; i++)
        gBattleStruct->hpBefore[i] = gBattleMons[i].hp;

    gCurrentActionFuncId = B_ACTION_EXEC_SCRIPT;
}

void HandleAction_Switch(void)
{
    gBattlerAttacker = gBattlerByTurnOrder[gCurrentTurnActionNumber];
    gBattle_BG0_X = 0;
    gBattle_BG0_Y = 0;
    gActionSelectionCursor[gBattlerAttacker] = 0;
    gMoveSelectionCursor[gBattlerAttacker] = 0;

    PREPARE_MON_NICK_BUFFER(gBattleTextBuff1, gBattlerAttacker, *(gBattleStruct->battlerPartyIndexes + gBattlerAttacker))

    gBattleScripting.battler = gBattlerAttacker;
    gBattlescriptCurrInstr = BattleScript_ActionSwitch;
    gCurrentActionFuncId = B_ACTION_EXEC_SCRIPT;

    if (gBattleResults.playerSwitchesCounter < 255)
        gBattleResults.playerSwitchesCounter++;

    UndoFormChange(gBattlerPartyIndexes[gBattlerAttacker], GetBattlerSide(gBattlerAttacker), TRUE);
}

void HandleAction_UseItem(void)
{
    gBattlerAttacker = gBattlerTarget = gBattlerByTurnOrder[gCurrentTurnActionNumber];
    gBattle_BG0_X = 0;
    gBattle_BG0_Y = 0;
    ClearFuryCutterDestinyBondGrudge(gBattlerAttacker);

    gLastUsedItem = gBattleResources->bufferB[gBattlerAttacker][1] | (gBattleResources->bufferB[gBattlerAttacker][2] << 8);

    if (gLastUsedItem <= LAST_BALL) // is ball
    {
        gBattlescriptCurrInstr = gBattlescriptsForBallThrow[gLastUsedItem];
    }
    else if (gLastUsedItem == ITEM_POKE_DOLL || gLastUsedItem == ITEM_FLUFFY_TAIL)
    {
        gBattlescriptCurrInstr = gBattlescriptsForRunningByItem[0]; // BattleScript_RunByUsingItem
    }
    else if (GetBattlerSide(gBattlerAttacker) == B_SIDE_PLAYER)
    {
        gBattlescriptCurrInstr = gBattlescriptsForUsingItem[0]; // BattleScript_PlayerUsesItem
    }
    else
    {
        gBattleScripting.battler = gBattlerAttacker;

        switch (*(gBattleStruct->AI_itemType + (gBattlerAttacker >> 1)))
        {
        case AI_ITEM_FULL_RESTORE:
        case AI_ITEM_HEAL_HP:
            break;
        case AI_ITEM_CURE_CONDITION:
            gBattleCommunication[MULTISTRING_CHOOSER] = AI_HEAL_CONFUSION;
            if (*(gBattleStruct->AI_itemFlags + gBattlerAttacker / 2) & (1 << AI_HEAL_CONFUSION))
            {
                if (*(gBattleStruct->AI_itemFlags + gBattlerAttacker / 2) & 0x3E)
                    gBattleCommunication[MULTISTRING_CHOOSER] = AI_HEAL_SLEEP;
            }
            else
            {
                // Check for other statuses, stopping at first (shouldn't be more than one)
                while (!(*(gBattleStruct->AI_itemFlags + gBattlerAttacker / 2) & 1))
                {
                    *(gBattleStruct->AI_itemFlags + gBattlerAttacker / 2) >>= 1;
                    gBattleCommunication[MULTISTRING_CHOOSER]++;
                    // MULTISTRING_CHOOSER will be either AI_HEAL_PARALYSIS, AI_HEAL_FREEZE,
                    // AI_HEAL_BURN, AI_HEAL_POISON, or AI_HEAL_SLEEP
                }
            }
            break;
        case AI_ITEM_X_STAT:
            gBattleCommunication[MULTISTRING_CHOOSER] = B_MSG_STAT_ROSE_ITEM;
            if (*(gBattleStruct->AI_itemFlags + (gBattlerAttacker >> 1)) & (1 << AI_DIRE_HIT))
            {
                gBattleCommunication[MULTISTRING_CHOOSER] = B_MSG_USED_DIRE_HIT;
            }
            else
            {
                PREPARE_STAT_BUFFER(gBattleTextBuff1, STAT_ATK)
                PREPARE_STRING_BUFFER(gBattleTextBuff2, CHAR_X)

                while (!((*(gBattleStruct->AI_itemFlags + (gBattlerAttacker >> 1))) & 1))
                {
                    *(gBattleStruct->AI_itemFlags + gBattlerAttacker / 2) >>= 1;
                    gBattleTextBuff1[2]++;
                }

                gBattleScripting.animArg1 = gBattleTextBuff1[2] + 14;
                gBattleScripting.animArg2 = 0;
            }
            break;
        case AI_ITEM_GUARD_SPEC:
            // It seems probable that at some point there was a special message for
            // an AI trainer using Guard Spec in a double battle.
            // There isn't now however, and the assignment to 2 below goes out of
            // bounds for gMistUsedStringIds and instead prints "{mon} is getting pumped"
            // from the next table, gFocusEnergyUsedStringIds.
            // In any case this isn't an issue in the retail version, as no trainers
            // are ever given any Guard Spec to use.
#ifndef UBFIX
            if (gBattleTypeFlags & BATTLE_TYPE_DOUBLE)
                gBattleCommunication[MULTISTRING_CHOOSER] = 2;
            else
#endif
                gBattleCommunication[MULTISTRING_CHOOSER] = B_MSG_SET_MIST;
            break;
        }

        gBattlescriptCurrInstr = gBattlescriptsForUsingItem[*(gBattleStruct->AI_itemType + gBattlerAttacker / 2)];
    }
    gCurrentActionFuncId = B_ACTION_EXEC_SCRIPT;
}

bool8 TryRunFromBattle(u8 battler)
{
    bool8 effect = FALSE;
    u8 holdEffect;
    u8 pyramidMultiplier;
    u8 speedVar;

    if (gBattleMons[battler].item == ITEM_ENIGMA_BERRY)
        holdEffect = gEnigmaBerries[battler].holdEffect;
    else
        holdEffect = ItemId_GetHoldEffect(gBattleMons[battler].item);

    gPotentialItemEffectBattler = battler;

    if (holdEffect == HOLD_EFFECT_CAN_ALWAYS_RUN)
    {
        gLastUsedItem = gBattleMons[battler].item;
        gProtectStructs[battler].fleeType = FLEE_ITEM;
        effect++;
    }
    #if B_GHOSTS_ESCAPE >= GEN_6
    else if (IS_BATTLER_OF_TYPE(battler, TYPE_GHOST))
    {
        effect++;
    }
    #endif
    else if (GetBattlerAbility(battler) == ABILITY_RUN_AWAY)
    {
        if (InBattlePyramid())
        {
            gBattleStruct->runTries++;
            pyramidMultiplier = GetPyramidRunMultiplier();
            speedVar = (gBattleMons[battler].speed * pyramidMultiplier) / (gBattleMons[BATTLE_OPPOSITE(battler)].speed) + (gBattleStruct->runTries * 30);
            if (speedVar > (Random() & 0xFF))
            {
                gLastUsedAbility = ABILITY_RUN_AWAY;
                gProtectStructs[battler].fleeType = FLEE_ABILITY;
                effect++;
            }
        }
        else
        {
            gLastUsedAbility = ABILITY_RUN_AWAY;
            gProtectStructs[battler].fleeType = FLEE_ABILITY;
            effect++;
        }
    }
    else if (gBattleTypeFlags & (BATTLE_TYPE_FRONTIER | BATTLE_TYPE_TRAINER_HILL) && gBattleTypeFlags & BATTLE_TYPE_TRAINER)
    {
        effect++;
    }
    else
    {
        u8 runningFromBattler = BATTLE_OPPOSITE(battler);
        if (!IsBattlerAlive(runningFromBattler))
            runningFromBattler |= BIT_FLANK;

        if (InBattlePyramid())
        {
            pyramidMultiplier = GetPyramidRunMultiplier();
            speedVar = (gBattleMons[battler].speed * pyramidMultiplier) / (gBattleMons[runningFromBattler].speed) + (gBattleStruct->runTries * 30);
            if (speedVar > (Random() & 0xFF))
                effect++;
        }
        else if (gBattleMons[battler].speed < gBattleMons[runningFromBattler].speed)
        {
            speedVar = (gBattleMons[battler].speed * 128) / (gBattleMons[runningFromBattler].speed) + (gBattleStruct->runTries * 30);
            if (speedVar > (Random() & 0xFF))
                effect++;
        }
        else // same speed or faster
        {
            effect++;
        }

        gBattleStruct->runTries++;
    }

    if (effect)
    {
        gCurrentTurnActionNumber = gBattlersCount;
        gBattleOutcome = B_OUTCOME_RAN;
    }

    return effect;
}

void HandleAction_Run(void)
{
    gBattlerAttacker = gBattlerByTurnOrder[gCurrentTurnActionNumber];

    if (gBattleTypeFlags & (BATTLE_TYPE_LINK | BATTLE_TYPE_RECORDED_LINK))
    {
        gCurrentTurnActionNumber = gBattlersCount;

        for (gActiveBattler = 0; gActiveBattler < gBattlersCount; gActiveBattler++)
        {
            if (GetBattlerSide(gActiveBattler) == B_SIDE_PLAYER)
            {
                if (gChosenActionByBattler[gActiveBattler] == B_ACTION_RUN)
                    gBattleOutcome |= B_OUTCOME_LOST;
            }
            else
            {
                if (gChosenActionByBattler[gActiveBattler] == B_ACTION_RUN)
                    gBattleOutcome |= B_OUTCOME_WON;
            }
        }

        gBattleOutcome |= B_OUTCOME_LINK_BATTLE_RAN;
        gSaveBlock2Ptr->frontier.disableRecordBattle = TRUE;
    }
    else
    {
        if (GetBattlerSide(gBattlerAttacker) == B_SIDE_PLAYER)
        {
            if (!TryRunFromBattle(gBattlerAttacker)) // failed to run away
            {
                ClearFuryCutterDestinyBondGrudge(gBattlerAttacker);
                gBattleCommunication[MULTISTRING_CHOOSER] = B_MSG_CANT_ESCAPE_2;
                gBattlescriptCurrInstr = BattleScript_PrintFailedToRunString;
                gCurrentActionFuncId = B_ACTION_EXEC_SCRIPT;
            }
        }
        else
        {
            if (!CanBattlerEscape(gBattlerAttacker))
            {
                gBattleCommunication[MULTISTRING_CHOOSER] = B_MSG_ATTACKER_CANT_ESCAPE;
                gBattlescriptCurrInstr = BattleScript_PrintFailedToRunString;
                gCurrentActionFuncId = B_ACTION_EXEC_SCRIPT;
            }
            else
            {
                gCurrentTurnActionNumber = gBattlersCount;
                gBattleOutcome = B_OUTCOME_MON_FLED;
            }
        }
    }
}

void HandleAction_WatchesCarefully(void)
{
    gBattlerAttacker = gBattlerByTurnOrder[gCurrentTurnActionNumber];
    gBattle_BG0_X = 0;
    gBattle_BG0_Y = 0;
    gBattlescriptCurrInstr = gBattlescriptsForSafariActions[0];
    gCurrentActionFuncId = B_ACTION_EXEC_SCRIPT;
}

void HandleAction_SafariZoneBallThrow(void)
{
    gBattlerAttacker = gBattlerByTurnOrder[gCurrentTurnActionNumber];
    gBattle_BG0_X = 0;
    gBattle_BG0_Y = 0;
    gNumSafariBalls--;
    gLastUsedItem = ITEM_SAFARI_BALL;
    gBattlescriptCurrInstr = gBattlescriptsForBallThrow[ITEM_SAFARI_BALL];
    gCurrentActionFuncId = B_ACTION_EXEC_SCRIPT;
}

void HandleAction_ThrowBall(void)
{
    gBattlerAttacker = gBattlerByTurnOrder[gCurrentTurnActionNumber];
    gBattle_BG0_X = 0;
    gBattle_BG0_Y = 0;
    gLastUsedItem = gLastThrownBall;
    RemoveBagItem(gLastUsedItem, 1);
    gBattlescriptCurrInstr = BattleScript_BallThrow;
    gCurrentActionFuncId = B_ACTION_EXEC_SCRIPT;
}

void HandleAction_ThrowPokeblock(void)
{
    gBattlerAttacker = gBattlerByTurnOrder[gCurrentTurnActionNumber];
    gBattle_BG0_X = 0;
    gBattle_BG0_Y = 0;
    gBattleCommunication[MULTISTRING_CHOOSER] = gBattleResources->bufferB[gBattlerAttacker][1] - 1;
    gLastUsedItem = gBattleResources->bufferB[gBattlerAttacker][2];

    if (gBattleResults.pokeblockThrows < 255)
        gBattleResults.pokeblockThrows++;
    if (gBattleStruct->safariPkblThrowCounter < 3)
        gBattleStruct->safariPkblThrowCounter++;
    if (gBattleStruct->safariEscapeFactor > 1)
    {
        // BUG: safariEscapeFactor can become 0 below. This causes the pokeblock throw glitch.
        #ifdef BUGFIX
        if (gBattleStruct->safariEscapeFactor <= sPkblToEscapeFactor[gBattleStruct->safariPkblThrowCounter][gBattleCommunication[MULTISTRING_CHOOSER]])
        #else
        if (gBattleStruct->safariEscapeFactor < sPkblToEscapeFactor[gBattleStruct->safariPkblThrowCounter][gBattleCommunication[MULTISTRING_CHOOSER]])
        #endif
            gBattleStruct->safariEscapeFactor = 1;
        else
            gBattleStruct->safariEscapeFactor -= sPkblToEscapeFactor[gBattleStruct->safariPkblThrowCounter][gBattleCommunication[MULTISTRING_CHOOSER]];
    }

    gBattlescriptCurrInstr = gBattlescriptsForSafariActions[2];
    gCurrentActionFuncId = B_ACTION_EXEC_SCRIPT;
}

void HandleAction_GoNear(void)
{
    gBattlerAttacker = gBattlerByTurnOrder[gCurrentTurnActionNumber];
    gBattle_BG0_X = 0;
    gBattle_BG0_Y = 0;

    gBattleStruct->safariCatchFactor += sGoNearCounterToCatchFactor[gBattleStruct->safariGoNearCounter];
    if (gBattleStruct->safariCatchFactor > 20)
        gBattleStruct->safariCatchFactor = 20;

    gBattleStruct->safariEscapeFactor += sGoNearCounterToEscapeFactor[gBattleStruct->safariGoNearCounter];
    if (gBattleStruct->safariEscapeFactor > 20)
        gBattleStruct->safariEscapeFactor = 20;

    if (gBattleStruct->safariGoNearCounter < 3)
    {
        gBattleStruct->safariGoNearCounter++;
        gBattleCommunication[MULTISTRING_CHOOSER] = B_MSG_CREPT_CLOSER;
    }
    else
    {
        gBattleCommunication[MULTISTRING_CHOOSER] = B_MSG_CANT_GET_CLOSER;
    }
    gBattlescriptCurrInstr = gBattlescriptsForSafariActions[1];
    gCurrentActionFuncId = B_ACTION_EXEC_SCRIPT;
}

void HandleAction_SafariZoneRun(void)
{
    gBattlerAttacker = gBattlerByTurnOrder[gCurrentTurnActionNumber];
    PlaySE(SE_FLEE);
    gCurrentTurnActionNumber = gBattlersCount;
    gBattleOutcome = B_OUTCOME_RAN;
}

void HandleAction_WallyBallThrow(void)
{
    gBattlerAttacker = gBattlerByTurnOrder[gCurrentTurnActionNumber];
    gBattle_BG0_X = 0;
    gBattle_BG0_Y = 0;

    PREPARE_MON_NICK_BUFFER(gBattleTextBuff1, gBattlerAttacker, gBattlerPartyIndexes[gBattlerAttacker])

    gBattlescriptCurrInstr = gBattlescriptsForSafariActions[3];
    gCurrentActionFuncId = B_ACTION_EXEC_SCRIPT;
    gActionsByTurnOrder[1] = B_ACTION_FINISHED;
}

void HandleAction_TryFinish(void)
{
    if (!HandleFaintedMonActions())
    {
        gBattleStruct->faintedActionsState = 0;
        gCurrentActionFuncId = B_ACTION_FINISHED;
    }
}

void HandleAction_NothingIsFainted(void)
{
    gCurrentTurnActionNumber++;
    gCurrentActionFuncId = gActionsByTurnOrder[gCurrentTurnActionNumber];
    gHitMarker &= ~(HITMARKER_DESTINYBOND | HITMARKER_IGNORE_SUBSTITUTE | HITMARKER_ATTACKSTRING_PRINTED
                    | HITMARKER_NO_PPDEDUCT | HITMARKER_IGNORE_SAFEGUARD | HITMARKER_PASSIVE_DAMAGE
                    | HITMARKER_OBEYS | HITMARKER_WAKE_UP_CLEAR | HITMARKER_SYNCHRONISE_EFFECT
                    | HITMARKER_CHARGING | HITMARKER_NEVER_SET);
}

void HandleAction_ActionFinished(void)
{
    #if B_RECALC_TURN_AFTER_ACTIONS >= GEN_8
    u8 i, j;
    u8 battler1 = 0;
    u8 battler2 = 0;
    #endif
    *(gBattleStruct->monToSwitchIntoId + gBattlerByTurnOrder[gCurrentTurnActionNumber]) = PARTY_SIZE;
    gCurrentTurnActionNumber++;
    gCurrentActionFuncId = gActionsByTurnOrder[gCurrentTurnActionNumber];
    SpecialStatusesClear();
    gHitMarker &= ~(HITMARKER_DESTINYBOND | HITMARKER_IGNORE_SUBSTITUTE | HITMARKER_ATTACKSTRING_PRINTED
                    | HITMARKER_NO_PPDEDUCT | HITMARKER_IGNORE_SAFEGUARD | HITMARKER_PASSIVE_DAMAGE
                    | HITMARKER_OBEYS | HITMARKER_WAKE_UP_CLEAR | HITMARKER_SYNCHRONISE_EFFECT
                    | HITMARKER_CHARGING | HITMARKER_NEVER_SET | HITMARKER_IGNORE_DISGUISE);

    gCurrentMove = 0;
    gBattleMoveDamage = 0;
    gMoveResultFlags = 0;
    gBattleScripting.animTurn = 0;
    gBattleScripting.animTargetsHit = 0;
    gLastLandedMoves[gBattlerAttacker] = 0;
    gLastHitByType[gBattlerAttacker] = 0;
    gBattleStruct->dynamicMoveType = 0;
    gBattleScripting.moveendState = 0;
    gBattleScripting.moveendState = 0;
    gBattleCommunication[3] = 0;
    gBattleCommunication[4] = 0;
    gBattleScripting.multihitMoveEffect = 0;
    gBattleResources->battleScriptsStack->size = 0;
    
    #if B_RECALC_TURN_AFTER_ACTIONS >= GEN_8
    // i starts at `gCurrentTurnActionNumber` because we don't want to recalculate turn order for mon that have already
    // taken action. It's been previously increased, which we want in order to not recalculate the turn of the mon that just finished its action
    for (i = gCurrentTurnActionNumber; i < gBattlersCount - 1; i++)
    {
        for (j = i + 1; j < gBattlersCount; j++)
        {
            u8 battler1 = gBattlerByTurnOrder[i];
            u8 battler2 = gBattlerByTurnOrder[j];
            // We recalculate order only for action of the same priority. If any action other than switch/move has been taken, they should
            // have been executed before. The only recalculation needed is for moves/switch. Mega evolution is handled in src/battle_main.c/TryChangeOrder
            if((gActionsByTurnOrder[i] == B_ACTION_USE_MOVE && gActionsByTurnOrder[j] == B_ACTION_USE_MOVE))
            {
                if (GetWhoStrikesFirst(battler1, battler2, FALSE))
                    SwapTurnOrder(i, j);
            }
            else if ((gActionsByTurnOrder[i] == B_ACTION_SWITCH && gActionsByTurnOrder[j] == B_ACTION_SWITCH))
            {
                if (GetWhoStrikesFirst(battler1, battler2, TRUE)) // If the actions chosen are switching, we recalc order but ignoring the moves
                    SwapTurnOrder(i, j);
            }  
        }
    }
    #endif
}

<<<<<<< HEAD
static const u8 sMovesNotAffectedByStench[] =
{
    [MOVE_AIR_SLASH] = 1,
    [MOVE_ASTONISH] = 1,
    [MOVE_BITE] = 1,
    [MOVE_BONE_CLUB] = 1,
    [MOVE_DARK_PULSE] = 1,
    [MOVE_DOUBLE_IRON_BASH] = 1,
    [MOVE_DRAGON_RUSH] = 1,
    [MOVE_EXTRASENSORY] = 1,
    [MOVE_FAKE_OUT] = 1,
    [MOVE_FIERY_WRATH] = 1,
    [MOVE_FIRE_FANG] = 1,
    [MOVE_FLING] = 1,
    [MOVE_FLOATY_FALL] = 1,
    [MOVE_HEADBUTT] = 1,
    [MOVE_HEART_STAMP] = 1,
    [MOVE_HYPER_FANG] = 1,
    [MOVE_ICE_FANG] = 1,
    [MOVE_ICICLE_CRASH] = 1,
    [MOVE_IRON_HEAD] = 1,
    [MOVE_NEEDLE_ARM] = 1,
    [MOVE_NONE] = 1,
    [MOVE_ROCK_SLIDE] = 1,
    [MOVE_ROLLING_KICK] = 1,
    [MOVE_SECRET_POWER] = 1,
    [MOVE_SKY_ATTACK] = 1,
    [MOVE_SNORE] = 1,
    [MOVE_STEAMROLLER] = 1,
    [MOVE_STOMP] = 1,
    [MOVE_THUNDER_FANG] = 1,
    [MOVE_TWISTER] = 1,
    [MOVE_WATERFALL] = 1,
    [MOVE_ZEN_HEADBUTT] = 1,
    [MOVE_ZING_ZAP] = 1,
};

static const u8 sAbilitiesAffectedByMoldBreaker[] =
{
    [ABILITY_BATTLE_ARMOR] = 1,
    [ABILITY_CLEAR_BODY] = 1,
    [ABILITY_DAMP] = 1,
    [ABILITY_DRY_SKIN] = 1,
    [ABILITY_FILTER] = 1,
    [ABILITY_FLASH_FIRE] = 1,
    [ABILITY_FLOWER_GIFT] = 1,
    [ABILITY_HEATPROOF] = 1,
    [ABILITY_HYPER_CUTTER] = 1,
    [ABILITY_IMMUNITY] = 1,
    [ABILITY_INNER_FOCUS] = 1,
    [ABILITY_INSOMNIA] = 1,
    [ABILITY_KEEN_EYE] = 1,
    [ABILITY_LEAF_GUARD] = 1,
    [ABILITY_LEVITATE] = 1,
    [ABILITY_LIGHTNING_ROD] = 1,
    [ABILITY_LIMBER] = 1,
    [ABILITY_MAGMA_ARMOR] = 1,
    [ABILITY_MARVEL_SCALE] = 1,
    [ABILITY_MOTOR_DRIVE] = 1,
    [ABILITY_OBLIVIOUS] = 1,
    [ABILITY_OWN_TEMPO] = 1,
    [ABILITY_SAND_VEIL] = 1,
    [ABILITY_SHELL_ARMOR] = 1,
    [ABILITY_SHIELD_DUST] = 1,
    [ABILITY_SIMPLE] = 1,
    [ABILITY_SNOW_CLOAK] = 1,
    [ABILITY_SOLID_ROCK] = 1,
    [ABILITY_SOUNDPROOF] = 1,
    [ABILITY_STICKY_HOLD] = 1,
    [ABILITY_STORM_DRAIN] = 1,
    [ABILITY_STURDY] = 1,
    [ABILITY_SUCTION_CUPS] = 1,
    [ABILITY_TANGLED_FEET] = 1,
    [ABILITY_THICK_FAT] = 1,
    [ABILITY_UNAWARE] = 1,
    [ABILITY_VITAL_SPIRIT] = 1,
    [ABILITY_VOLT_ABSORB] = 1,
    [ABILITY_WATER_ABSORB] = 1,
    [ABILITY_WATER_VEIL] = 1,
    [ABILITY_WHITE_SMOKE] = 1,
    [ABILITY_WONDER_GUARD] = 1,
    [ABILITY_BIG_PECKS] = 1,
    [ABILITY_CONTRARY] = 1,
    [ABILITY_FRIEND_GUARD] = 1,
    [ABILITY_HEAVY_METAL] = 1,
    [ABILITY_LIGHT_METAL] = 1,
    [ABILITY_MAGIC_BOUNCE] = 1,
    [ABILITY_MULTISCALE] = 1,
    [ABILITY_SAP_SIPPER] = 1,
    [ABILITY_TELEPATHY] = 1,
    [ABILITY_WONDER_SKIN] = 1,
    [ABILITY_AROMA_VEIL] = 1,
    [ABILITY_BULLETPROOF] = 1,
    [ABILITY_FLOWER_VEIL] = 1,
    [ABILITY_FUR_COAT] = 1,
    [ABILITY_OVERCOAT] = 1,
    [ABILITY_SWEET_VEIL] = 1,
    [ABILITY_DAZZLING] = 1,
    [ABILITY_DISGUISE] = 1,
    [ABILITY_FLUFFY] = 1,
    [ABILITY_QUEENLY_MAJESTY] = 1,
    [ABILITY_WATER_BUBBLE] = 1,
    [ABILITY_MIRROR_ARMOR] = 1,
    [ABILITY_PUNK_ROCK] = 1,
    [ABILITY_ICE_SCALES] = 1,
    [ABILITY_ICE_FACE] = 1,
    [ABILITY_PASTEL_VEIL] = 1,
};

static const u8 sAbilitiesNotTraced[ABILITIES_COUNT] =
{
    [ABILITY_AS_ONE_ICE_RIDER] = 1,
    [ABILITY_AS_ONE_SHADOW_RIDER] = 1,
    [ABILITY_BATTLE_BOND] = 1,
    [ABILITY_COMATOSE] = 1,
    [ABILITY_DISGUISE] = 1,
    [ABILITY_FLOWER_GIFT] = 1,
    [ABILITY_FORECAST] = 1,
    [ABILITY_GULP_MISSILE] = 1,
    [ABILITY_HUNGER_SWITCH] = 1,
    [ABILITY_ICE_FACE] = 1,
    [ABILITY_ILLUSION] = 1,
    [ABILITY_IMPOSTER] = 1,
    [ABILITY_MULTITYPE] = 1,
    [ABILITY_NEUTRALIZING_GAS] = 1,
    [ABILITY_NONE] = 1,
    [ABILITY_POWER_CONSTRUCT] = 1,
    [ABILITY_POWER_OF_ALCHEMY] = 1,
    [ABILITY_RECEIVER] = 1,
    [ABILITY_RKS_SYSTEM] = 1,
    [ABILITY_SCHOOLING] = 1,
    [ABILITY_SHIELDS_DOWN] = 1,
    [ABILITY_STANCE_CHANGE] = 1,
    [ABILITY_TRACE] = 1,
    [ABILITY_ZEN_MODE] = 1,
};

static const u8 sHoldEffectToType[][2] =
{
    {HOLD_EFFECT_BUG_POWER, TYPE_BUG},
    {HOLD_EFFECT_STEEL_POWER, TYPE_STEEL},
    {HOLD_EFFECT_GROUND_POWER, TYPE_GROUND},
    {HOLD_EFFECT_ROCK_POWER, TYPE_ROCK},
    {HOLD_EFFECT_GRASS_POWER, TYPE_GRASS},
    {HOLD_EFFECT_DARK_POWER, TYPE_DARK},
    {HOLD_EFFECT_FIGHTING_POWER, TYPE_FIGHTING},
    {HOLD_EFFECT_ELECTRIC_POWER, TYPE_ELECTRIC},
    {HOLD_EFFECT_WATER_POWER, TYPE_WATER},
    {HOLD_EFFECT_FLYING_POWER, TYPE_FLYING},
    {HOLD_EFFECT_POISON_POWER, TYPE_POISON},
    {HOLD_EFFECT_ICE_POWER, TYPE_ICE},
    {HOLD_EFFECT_GHOST_POWER, TYPE_GHOST},
    {HOLD_EFFECT_PSYCHIC_POWER, TYPE_PSYCHIC},
    {HOLD_EFFECT_FIRE_POWER, TYPE_FIRE},
    {HOLD_EFFECT_DRAGON_POWER, TYPE_DRAGON},
    {HOLD_EFFECT_NORMAL_POWER, TYPE_NORMAL},
    {HOLD_EFFECT_FAIRY_POWER, TYPE_FAIRY},
};

// percent in UQ_4_12 format
static const u16 sPercentToModifier[] =
{
    UQ_4_12(0.00), // 0
    UQ_4_12(0.01), // 1
    UQ_4_12(0.02), // 2
    UQ_4_12(0.03), // 3
    UQ_4_12(0.04), // 4
    UQ_4_12(0.05), // 5
    UQ_4_12(0.06), // 6
    UQ_4_12(0.07), // 7
    UQ_4_12(0.08), // 8
    UQ_4_12(0.09), // 9
    UQ_4_12(0.10), // 10
    UQ_4_12(0.11), // 11
    UQ_4_12(0.12), // 12
    UQ_4_12(0.13), // 13
    UQ_4_12(0.14), // 14
    UQ_4_12(0.15), // 15
    UQ_4_12(0.16), // 16
    UQ_4_12(0.17), // 17
    UQ_4_12(0.18), // 18
    UQ_4_12(0.19), // 19
    UQ_4_12(0.20), // 20
    UQ_4_12(0.21), // 21
    UQ_4_12(0.22), // 22
    UQ_4_12(0.23), // 23
    UQ_4_12(0.24), // 24
    UQ_4_12(0.25), // 25
    UQ_4_12(0.26), // 26
    UQ_4_12(0.27), // 27
    UQ_4_12(0.28), // 28
    UQ_4_12(0.29), // 29
    UQ_4_12(0.30), // 30
    UQ_4_12(0.31), // 31
    UQ_4_12(0.32), // 32
    UQ_4_12(0.33), // 33
    UQ_4_12(0.34), // 34
    UQ_4_12(0.35), // 35
    UQ_4_12(0.36), // 36
    UQ_4_12(0.37), // 37
    UQ_4_12(0.38), // 38
    UQ_4_12(0.39), // 39
    UQ_4_12(0.40), // 40
    UQ_4_12(0.41), // 41
    UQ_4_12(0.42), // 42
    UQ_4_12(0.43), // 43
    UQ_4_12(0.44), // 44
    UQ_4_12(0.45), // 45
    UQ_4_12(0.46), // 46
    UQ_4_12(0.47), // 47
    UQ_4_12(0.48), // 48
    UQ_4_12(0.49), // 49
    UQ_4_12(0.50), // 50
    UQ_4_12(0.51), // 51
    UQ_4_12(0.52), // 52
    UQ_4_12(0.53), // 53
    UQ_4_12(0.54), // 54
    UQ_4_12(0.55), // 55
    UQ_4_12(0.56), // 56
    UQ_4_12(0.57), // 57
    UQ_4_12(0.58), // 58
    UQ_4_12(0.59), // 59
    UQ_4_12(0.60), // 60
    UQ_4_12(0.61), // 61
    UQ_4_12(0.62), // 62
    UQ_4_12(0.63), // 63
    UQ_4_12(0.64), // 64
    UQ_4_12(0.65), // 65
    UQ_4_12(0.66), // 66
    UQ_4_12(0.67), // 67
    UQ_4_12(0.68), // 68
    UQ_4_12(0.69), // 69
    UQ_4_12(0.70), // 70
    UQ_4_12(0.71), // 71
    UQ_4_12(0.72), // 72
    UQ_4_12(0.73), // 73
    UQ_4_12(0.74), // 74
    UQ_4_12(0.75), // 75
    UQ_4_12(0.76), // 76
    UQ_4_12(0.77), // 77
    UQ_4_12(0.78), // 78
    UQ_4_12(0.79), // 79
    UQ_4_12(0.80), // 80
    UQ_4_12(0.81), // 81
    UQ_4_12(0.82), // 82
    UQ_4_12(0.83), // 83
    UQ_4_12(0.84), // 84
    UQ_4_12(0.85), // 85
    UQ_4_12(0.86), // 86
    UQ_4_12(0.87), // 87
    UQ_4_12(0.88), // 88
    UQ_4_12(0.89), // 89
    UQ_4_12(0.90), // 90
    UQ_4_12(0.91), // 91
    UQ_4_12(0.92), // 92
    UQ_4_12(0.93), // 93
    UQ_4_12(0.94), // 94
    UQ_4_12(0.95), // 95
    UQ_4_12(0.96), // 96
    UQ_4_12(0.97), // 97
    UQ_4_12(0.98), // 98
    UQ_4_12(0.99), // 99
    UQ_4_12(1.00), // 100
=======
#define SOUND_MOVES_END 0xFFFF

static const u16 sSoundMovesTable[] =
{
    MOVE_GROWL, MOVE_ROAR, MOVE_SING, MOVE_SUPERSONIC, MOVE_SCREECH, MOVE_SNORE,
    MOVE_UPROAR, MOVE_METAL_SOUND, MOVE_GRASS_WHISTLE, MOVE_HYPER_VOICE, SOUND_MOVES_END
>>>>>>> 30a58219
};

#define X UQ_4_12

static const u16 sTypeEffectivenessTable[NUMBER_OF_MON_TYPES][NUMBER_OF_MON_TYPES] =
{
//   normal  fight   flying  poison  ground  rock    bug     ghost   steel   mystery fire    water   grass  electric psychic ice     dragon  dark    fairy
    {X(1.0), X(1.0), X(1.0), X(1.0), X(1.0), X(0.5), X(1.0), X(0.0), X(0.5), X(1.0), X(1.0), X(1.0), X(1.0), X(1.0), X(1.0), X(1.0), X(1.0), X(1.0), X(1.0)}, // normal
    {X(2.0), X(1.0), X(0.5), X(0.5), X(1.0), X(2.0), X(0.5), X(0.0), X(2.0), X(1.0), X(1.0), X(1.0), X(1.0), X(1.0), X(0.5), X(2.0), X(1.0), X(2.0), X(0.5)}, // fight
    {X(1.0), X(2.0), X(1.0), X(1.0), X(1.0), X(0.5), X(2.0), X(1.0), X(0.5), X(1.0), X(1.0), X(1.0), X(2.0), X(0.5), X(1.0), X(1.0), X(1.0), X(1.0), X(1.0)}, // flying
    {X(1.0), X(1.0), X(1.0), X(0.5), X(0.5), X(0.5), X(1.0), X(0.5), X(0.0), X(1.0), X(1.0), X(1.0), X(2.0), X(1.0), X(1.0), X(1.0), X(1.0), X(1.0), X(2.0)}, // poison
    {X(1.0), X(1.0), X(0.0), X(2.0), X(1.0), X(2.0), X(0.5), X(1.0), X(2.0), X(1.0), X(2.0), X(1.0), X(0.5), X(2.0), X(1.0), X(1.0), X(1.0), X(1.0), X(1.0)}, // ground
    {X(1.0), X(0.5), X(2.0), X(1.0), X(0.5), X(1.0), X(2.0), X(1.0), X(0.5), X(1.0), X(2.0), X(1.0), X(1.0), X(1.0), X(1.0), X(2.0), X(1.0), X(1.0), X(1.0)}, // rock
    {X(1.0), X(0.5), X(0.5), X(0.5), X(1.0), X(1.0), X(1.0), X(0.5), X(0.5), X(1.0), X(0.5), X(1.0), X(2.0), X(1.0), X(2.0), X(1.0), X(1.0), X(2.0), X(0.5)}, // bug
    #if B_STEEL_RESISTANCES >= GEN_6
    {X(0.0), X(1.0), X(1.0), X(1.0), X(1.0), X(1.0), X(1.0), X(2.0), X(1.0), X(1.0), X(1.0), X(1.0), X(1.0), X(1.0), X(2.0), X(1.0), X(1.0), X(0.5), X(1.0)}, // ghost
    #else
    {X(0.0), X(1.0), X(1.0), X(1.0), X(1.0), X(1.0), X(1.0), X(2.0), X(0.5), X(1.0), X(1.0), X(1.0), X(1.0), X(1.0), X(2.0), X(1.0), X(1.0), X(0.5), X(1.0)}, // ghost
    #endif
    {X(1.0), X(1.0), X(1.0), X(1.0), X(1.0), X(2.0), X(1.0), X(1.0), X(0.5), X(1.0), X(0.5), X(0.5), X(1.0), X(0.5), X(1.0), X(2.0), X(1.0), X(1.0), X(2.0)}, // steel
    {X(1.0), X(1.0), X(1.0), X(1.0), X(1.0), X(1.0), X(1.0), X(1.0), X(1.0), X(1.0), X(1.0), X(1.0), X(1.0), X(1.0), X(1.0), X(1.0), X(1.0), X(1.0), X(1.0)}, // mystery
    {X(1.0), X(1.0), X(1.0), X(1.0), X(1.0), X(0.5), X(2.0), X(1.0), X(2.0), X(1.0), X(0.5), X(0.5), X(2.0), X(1.0), X(1.0), X(2.0), X(0.5), X(1.0), X(1.0)}, // fire
    {X(1.0), X(1.0), X(1.0), X(1.0), X(2.0), X(2.0), X(1.0), X(1.0), X(1.0), X(1.0), X(2.0), X(0.5), X(0.5), X(1.0), X(1.0), X(1.0), X(0.5), X(1.0), X(1.0)}, // water
    {X(1.0), X(1.0), X(0.5), X(0.5), X(2.0), X(2.0), X(0.5), X(1.0), X(0.5), X(1.0), X(0.5), X(2.0), X(0.5), X(1.0), X(1.0), X(1.0), X(0.5), X(1.0), X(1.0)}, // grass
    {X(1.0), X(1.0), X(2.0), X(1.0), X(0.0), X(1.0), X(1.0), X(1.0), X(1.0), X(1.0), X(1.0), X(2.0), X(0.5), X(0.5), X(1.0), X(1.0), X(0.5), X(1.0), X(1.0)}, // electric
    {X(1.0), X(2.0), X(1.0), X(2.0), X(1.0), X(1.0), X(1.0), X(1.0), X(0.5), X(1.0), X(1.0), X(1.0), X(1.0), X(1.0), X(0.5), X(1.0), X(1.0), X(0.0), X(1.0)}, // psychic
    {X(1.0), X(1.0), X(2.0), X(1.0), X(2.0), X(1.0), X(1.0), X(1.0), X(0.5), X(1.0), X(0.5), X(0.5), X(2.0), X(1.0), X(1.0), X(0.5), X(2.0), X(1.0), X(1.0)}, // ice
    {X(1.0), X(1.0), X(1.0), X(1.0), X(1.0), X(1.0), X(1.0), X(1.0), X(0.5), X(1.0), X(1.0), X(1.0), X(1.0), X(1.0), X(1.0), X(1.0), X(2.0), X(1.0), X(0.0)}, // dragon
    #if B_STEEL_RESISTANCES >= GEN_6
    {X(1.0), X(0.5), X(1.0), X(1.0), X(1.0), X(1.0), X(1.0), X(2.0), X(1.0), X(1.0), X(1.0), X(1.0), X(1.0), X(1.0), X(2.0), X(1.0), X(1.0), X(0.5), X(0.5)}, // dark
    #else
    {X(1.0), X(0.5), X(1.0), X(1.0), X(1.0), X(1.0), X(1.0), X(2.0), X(0.5), X(1.0), X(1.0), X(1.0), X(1.0), X(1.0), X(2.0), X(1.0), X(1.0), X(0.5), X(0.5)}, // dark
    #endif
    {X(1.0), X(2.0), X(1.0), X(0.5), X(1.0), X(1.0), X(1.0), X(1.0), X(0.5), X(1.0), X(0.5), X(1.0), X(1.0), X(1.0), X(1.0), X(1.0), X(2.0), X(2.0), X(1.0)}, // fairy
};

static const u16 sInverseTypeEffectivenessTable[NUMBER_OF_MON_TYPES][NUMBER_OF_MON_TYPES] =
{
//   normal  fight   flying  poison  ground  rock    bug     ghost   steel   mystery fire    water   grass  electric psychic ice     dragon  dark    fairy
    {X(1.0), X(1.0), X(1.0), X(1.0), X(1.0), X(2.0), X(1.0), X(2.0), X(2.0), X(1.0), X(1.0), X(1.0), X(1.0), X(1.0), X(1.0), X(1.0), X(1.0), X(1.0), X(1.0)}, // normal
    {X(0.5), X(1.0), X(2.0), X(2.0), X(1.0), X(0.5), X(2.0), X(2.0), X(0.5), X(1.0), X(1.0), X(1.0), X(1.0), X(1.0), X(2.0), X(0.5), X(1.0), X(0.5), X(2.0)}, // fight
    {X(1.0), X(0.5), X(1.0), X(1.0), X(1.0), X(2.0), X(0.5), X(1.0), X(2.0), X(1.0), X(1.0), X(1.0), X(0.5), X(2.0), X(1.0), X(1.0), X(1.0), X(1.0), X(1.0)}, // flying
    {X(1.0), X(1.0), X(1.0), X(2.0), X(2.0), X(2.0), X(1.0), X(2.0), X(2.0), X(1.0), X(1.0), X(1.0), X(0.5), X(1.0), X(1.0), X(1.0), X(1.0), X(1.0), X(0.5)}, // poison
    {X(1.0), X(1.0), X(2.0), X(0.5), X(1.0), X(0.5), X(2.0), X(1.0), X(0.5), X(1.0), X(0.5), X(1.0), X(2.0), X(0.5), X(1.0), X(1.0), X(1.0), X(1.0), X(1.0)}, // ground
    {X(1.0), X(2.0), X(0.5), X(1.0), X(2.0), X(1.0), X(0.5), X(1.0), X(2.0), X(1.0), X(0.5), X(1.0), X(1.0), X(1.0), X(1.0), X(0.5), X(1.0), X(1.0), X(1.0)}, // rock
    {X(1.0), X(2.0), X(2.0), X(2.0), X(1.0), X(1.0), X(1.0), X(2.0), X(2.0), X(1.0), X(2.0), X(1.0), X(0.5), X(1.0), X(0.5), X(1.0), X(1.0), X(0.5), X(2.0)}, // bug
    #if B_STEEL_RESISTANCES >= GEN_6
    {X(2.0), X(1.0), X(1.0), X(1.0), X(1.0), X(1.0), X(1.0), X(0.5), X(1.0), X(1.0), X(1.0), X(1.0), X(1.0), X(1.0), X(0.5), X(1.0), X(1.0), X(2.0), X(1.0)}, // ghost
    #else
    {X(2.0), X(1.0), X(1.0), X(1.0), X(1.0), X(1.0), X(1.0), X(0.5), X(2.0), X(1.0), X(1.0), X(1.0), X(1.0), X(1.0), X(0.5), X(1.0), X(1.0), X(2.0), X(1.0)}, // ghost
    #endif
    {X(1.0), X(1.0), X(1.0), X(1.0), X(1.0), X(0.5), X(1.0), X(1.0), X(2.0), X(1.0), X(2.0), X(2.0), X(1.0), X(2.0), X(1.0), X(0.5), X(1.0), X(1.0), X(0.5)}, // steel
    {X(1.0), X(1.0), X(1.0), X(1.0), X(1.0), X(1.0), X(1.0), X(1.0), X(1.0), X(1.0), X(1.0), X(1.0), X(1.0), X(1.0), X(1.0), X(1.0), X(1.0), X(1.0), X(1.0)}, // mystery
    {X(1.0), X(1.0), X(1.0), X(1.0), X(1.0), X(2.0), X(0.5), X(1.0), X(0.5), X(1.0), X(2.0), X(2.0), X(0.5), X(1.0), X(1.0), X(0.5), X(2.0), X(1.0), X(1.0)}, // fire
    {X(1.0), X(1.0), X(1.0), X(1.0), X(0.5), X(0.5), X(1.0), X(1.0), X(1.0), X(1.0), X(0.5), X(2.0), X(2.0), X(1.0), X(1.0), X(1.0), X(2.0), X(1.0), X(1.0)}, // water
    {X(1.0), X(1.0), X(2.0), X(2.0), X(0.5), X(0.5), X(2.0), X(1.0), X(2.0), X(1.0), X(2.0), X(0.5), X(2.0), X(1.0), X(1.0), X(1.0), X(2.0), X(1.0), X(1.0)}, // grass
    {X(1.0), X(1.0), X(0.5), X(1.0), X(2.0), X(1.0), X(1.0), X(1.0), X(1.0), X(1.0), X(1.0), X(0.5), X(2.0), X(2.0), X(1.0), X(1.0), X(2.0), X(1.0), X(1.0)}, // electric
    {X(1.0), X(0.5), X(1.0), X(0.5), X(1.0), X(1.0), X(1.0), X(1.0), X(2.0), X(1.0), X(1.0), X(1.0), X(1.0), X(1.0), X(2.0), X(1.0), X(1.0), X(2.0), X(1.0)}, // psychic
    {X(1.0), X(1.0), X(0.5), X(1.0), X(0.5), X(1.0), X(1.0), X(1.0), X(2.0), X(1.0), X(2.0), X(2.0), X(0.5), X(1.0), X(1.0), X(2.0), X(0.5), X(1.0), X(1.0)}, // ice
    {X(1.0), X(1.0), X(1.0), X(1.0), X(1.0), X(1.0), X(1.0), X(1.0), X(2.0), X(1.0), X(1.0), X(1.0), X(1.0), X(1.0), X(1.0), X(1.0), X(0.5), X(1.0), X(2.0)}, // dragon
    #if B_STEEL_RESISTANCES >= GEN_6
    {X(1.0), X(2.0), X(1.0), X(1.0), X(1.0), X(1.0), X(1.0), X(0.5), X(1.0), X(1.0), X(1.0), X(1.0), X(1.0), X(1.0), X(0.5), X(1.0), X(1.0), X(2.0), X(2.0)}, // dark
    #else
    {X(1.0), X(2.0), X(1.0), X(1.0), X(1.0), X(1.0), X(1.0), X(0.5), X(2.0), X(1.0), X(1.0), X(1.0), X(1.0), X(1.0), X(0.5), X(1.0), X(1.0), X(2.0), X(2.0)}, // dark
    #endif
    {X(1.0), X(0.5), X(1.0), X(2.0), X(1.0), X(1.0), X(1.0), X(1.0), X(2.0), X(1.0), X(2.0), X(1.0), X(1.0), X(1.0), X(1.0), X(1.0), X(0.5), X(0.5), X(1.0)}, // fairy
};

#undef X

// code
u8 GetBattlerForBattleScript(u8 caseId)
{
    u8 ret = 0;
    switch (caseId)
    {
    case BS_TARGET:
        ret = gBattlerTarget;
        break;
    case BS_ATTACKER:
        ret = gBattlerAttacker;
        break;
    case BS_EFFECT_BATTLER:
        ret = gEffectBattler;
        break;
    case BS_BATTLER_0:
        ret = 0;
        break;
    case BS_SCRIPTING:
        ret = gBattleScripting.battler;
        break;
    case BS_FAINTED:
        ret = gBattlerFainted;
        break;
    case BS_FAINTED_LINK_MULTIPLE_1:
        ret = gBattlerFainted;
        break;
    case BS_ATTACKER_WITH_PARTNER:
    case BS_FAINTED_LINK_MULTIPLE_2:
    case BS_ATTACKER_SIDE:
    case BS_TARGET_SIDE:
    case BS_PLAYER1:
        ret = GetBattlerAtPosition(B_POSITION_PLAYER_LEFT);
        break;
    case BS_OPPONENT1:
        ret = GetBattlerAtPosition(B_POSITION_OPPONENT_LEFT);
        break;
    case BS_PLAYER2:
        ret = GetBattlerAtPosition(B_POSITION_PLAYER_RIGHT);
        break;
    case BS_OPPONENT2:
        ret = GetBattlerAtPosition(B_POSITION_OPPONENT_RIGHT);
        break;
    case BS_ABILITY_BATTLER:
        ret = gBattlerAbility;
        break;
    }
    return ret;
}

void PressurePPLose(u8 target, u8 attacker, u16 move)
{
    int moveIndex;

    if (GetBattlerAbility(target) != ABILITY_PRESSURE)
        return;

    for (moveIndex = 0; moveIndex < MAX_MON_MOVES; moveIndex++)
    {
        if (gBattleMons[attacker].moves[moveIndex] == move)
            break;
    }

    if (moveIndex == MAX_MON_MOVES)
        return;

    if (gBattleMons[attacker].pp[moveIndex] != 0)
        gBattleMons[attacker].pp[moveIndex]--;

    if (MOVE_IS_PERMANENT(attacker, moveIndex))
    {
        gActiveBattler = attacker;
        BtlController_EmitSetMonData(BUFFER_A, REQUEST_PPMOVE1_BATTLE + moveIndex, 0, 1, &gBattleMons[gActiveBattler].pp[moveIndex]);
        MarkBattlerForControllerExec(gActiveBattler);
    }
}

void PressurePPLoseOnUsingImprison(u8 attacker)
{
    int i, j;
    int imprisonPos = MAX_MON_MOVES;
    u8 atkSide = GetBattlerSide(attacker);

    for (i = 0; i < gBattlersCount; i++)
    {
        if (atkSide != GetBattlerSide(i) && GetBattlerAbility(i) == ABILITY_PRESSURE)
        {
            for (j = 0; j < MAX_MON_MOVES; j++)
            {
                if (gBattleMons[attacker].moves[j] == MOVE_IMPRISON)
                    break;
            }
            if (j != MAX_MON_MOVES)
            {
                imprisonPos = j;
                if (gBattleMons[attacker].pp[j] != 0)
                    gBattleMons[attacker].pp[j]--;
            }
        }
    }

    if (imprisonPos != MAX_MON_MOVES && MOVE_IS_PERMANENT(attacker, imprisonPos))
    {
        gActiveBattler = attacker;
        BtlController_EmitSetMonData(BUFFER_A, REQUEST_PPMOVE1_BATTLE + imprisonPos, 0, 1, &gBattleMons[gActiveBattler].pp[imprisonPos]);
        MarkBattlerForControllerExec(gActiveBattler);
    }
}

void PressurePPLoseOnUsingPerishSong(u8 attacker)
{
    int i, j;
    int perishSongPos = MAX_MON_MOVES;

    for (i = 0; i < gBattlersCount; i++)
    {
        if (GetBattlerAbility(i) == ABILITY_PRESSURE && i != attacker)
        {
            for (j = 0; j < MAX_MON_MOVES; j++)
            {
                if (gBattleMons[attacker].moves[j] == MOVE_PERISH_SONG)
                    break;
            }
            if (j != MAX_MON_MOVES)
            {
                perishSongPos = j;
                if (gBattleMons[attacker].pp[j] != 0)
                    gBattleMons[attacker].pp[j]--;
            }
        }
    }

    if (perishSongPos != MAX_MON_MOVES && MOVE_IS_PERMANENT(attacker, perishSongPos))
    {
        gActiveBattler = attacker;
        BtlController_EmitSetMonData(BUFFER_A, REQUEST_PPMOVE1_BATTLE + perishSongPos, 0, 1, &gBattleMons[gActiveBattler].pp[perishSongPos]);
        MarkBattlerForControllerExec(gActiveBattler);
    }
}

void MarkAllBattlersForControllerExec(void) // unused
{
    int i;

    if (gBattleTypeFlags & BATTLE_TYPE_LINK)
    {
        for (i = 0; i < gBattlersCount; i++)
            gBattleControllerExecFlags |= gBitTable[i] << (32 - MAX_BATTLERS_COUNT);
    }
    else
    {
        for (i = 0; i < gBattlersCount; i++)
            gBattleControllerExecFlags |= gBitTable[i];
    }
}

bool32 IsBattlerMarkedForControllerExec(u8 battlerId)
{
    if (gBattleTypeFlags & BATTLE_TYPE_LINK)
        return (gBattleControllerExecFlags & (gBitTable[battlerId] << 0x1C)) != 0;
    else
        return (gBattleControllerExecFlags & (gBitTable[battlerId])) != 0;
}

void MarkBattlerForControllerExec(u8 battlerId)
{
    if (gBattleTypeFlags & BATTLE_TYPE_LINK)
        gBattleControllerExecFlags |= gBitTable[battlerId] << (32 - MAX_BATTLERS_COUNT);
    else
        gBattleControllerExecFlags |= gBitTable[battlerId];
}

void MarkBattlerReceivedLinkData(u8 battlerId)
{
    s32 i;

    for (i = 0; i < GetLinkPlayerCount(); i++)
        gBattleControllerExecFlags |= gBitTable[battlerId] << (i << 2);

    gBattleControllerExecFlags &= ~((1 << 28) << battlerId);
}

void CancelMultiTurnMoves(u8 battler)
{
    u8 i;
    gBattleMons[battler].status2 &= ~(STATUS2_MULTIPLETURNS);
    gBattleMons[battler].status2 &= ~(STATUS2_LOCK_CONFUSE);
    gBattleMons[battler].status2 &= ~(STATUS2_UPROAR);
    gBattleMons[battler].status2 &= ~(STATUS2_BIDE);

    // Clear battler's semi-invulnerable bits if they are not held by Sky Drop.
    if (!(gStatuses3[battler] & STATUS3_SKY_DROPPED))
        gStatuses3[battler] &= ~(STATUS3_SEMI_INVULNERABLE);
    
    // Check to see if this Pokemon was in the middle of using Sky Drop. If so, release the target.
    if (gBattleStruct->skyDropTargets[battler] != 0xFF && !(gStatuses3[battler] & STATUS3_SKY_DROPPED))
    {
        // Get the target's battler id
        u8 otherSkyDropper = gBattleStruct->skyDropTargets[battler];
        
        // Clears sky_dropped and on_air statuses
        gStatuses3[otherSkyDropper] &= ~(STATUS3_SKY_DROPPED | STATUS3_ON_AIR);
        
        // Makes both attacker and target's sprites visible
        gSprites[gBattlerSpriteIds[battler]].invisible = FALSE;
        gSprites[gBattlerSpriteIds[otherSkyDropper]].invisible = FALSE;
        
        // If target was sky dropped in the middle of Outrage/Thrash/Petal Dance,
        // confuse them upon release and display "confused by fatigue" message & animation.
        // Don't do this if this CancelMultiTurnMoves is caused by falling asleep via Yawn.
        if (gBattleMons[otherSkyDropper].status2 & STATUS2_LOCK_CONFUSE && gBattleStruct->turnEffectsTracker != 24)
        {
            gBattleMons[otherSkyDropper].status2 &= ~(STATUS2_LOCK_CONFUSE);

            // If the target can be confused, confuse them.
            // Don't use CanBeConfused, can cause issues in edge cases.
            if (!(GetBattlerAbility(otherSkyDropper) == ABILITY_OWN_TEMPO
                || gBattleMons[otherSkyDropper].status2 & STATUS2_CONFUSION
                || IsBattlerTerrainAffected(otherSkyDropper, STATUS_FIELD_MISTY_TERRAIN)))
            {
                // Set confused status
                gBattleMons[otherSkyDropper].status2 |= STATUS2_CONFUSION_TURN(((Random()) % 4) + 2);

                // If this CancelMultiTurnMoves is occuring due to attackcanceller
                if (gBattlescriptCurrInstr[0] == 0x0)
                {
                    gBattleStruct->skyDropTargets[battler] = 0xFE;
                }
                // If this CancelMultiTurnMoves is occuring due to VARIOUS_GRAVITY_ON_AIRBORNE_MONS
                // Reapplying STATUS3_SKY_DROPPED allows for avoiding unecessary messages when Gravity is applied to the target.
                else if (gBattlescriptCurrInstr[0] == 0x76 && gBattlescriptCurrInstr[2] == 76)
                {
                    gBattleStruct->skyDropTargets[battler] = 0xFE;
                    gStatuses3[otherSkyDropper] |= STATUS3_SKY_DROPPED;
                }
                // If this CancelMultiTurnMoves is occuring due to cancelmultiturnmoves script
                else if (gBattlescriptCurrInstr[0] == 0x76 && gBattlescriptCurrInstr[2] == 0)
                {
                    gBattlerAttacker = otherSkyDropper;
                    gBattlescriptCurrInstr = BattleScript_ThrashConfuses - 3;
                }
                // If this CancelMultiTurnMoves is occuring due to receiving Sleep/Freeze status
                else if (gBattleScripting.moveEffect <= PRIMARY_STATUS_MOVE_EFFECT)
                {
                    gBattlerAttacker = otherSkyDropper;
                    BattleScriptPush(gBattlescriptCurrInstr + 1);
                    gBattlescriptCurrInstr = BattleScript_ThrashConfuses - 1;
                }
            }
        }

        // Clear skyDropTargets data, unless this CancelMultiTurnMoves is caused by Yawn, attackcanceler, or VARIOUS_GRAVITY_ON_AIRBORNE_MONS
        if (!(gBattleMons[otherSkyDropper].status2 & STATUS2_LOCK_CONFUSE) && gBattleStruct->skyDropTargets[battler] < 4)
        {
            gBattleStruct->skyDropTargets[battler] = 0xFF;
            gBattleStruct->skyDropTargets[otherSkyDropper] = 0xFF;
        }
    }

    gDisableStructs[battler].rolloutTimer = 0;
    gDisableStructs[battler].furyCutterCounter = 0;
}

bool8 WasUnableToUseMove(u8 battler)
{
    if (gProtectStructs[battler].prlzImmobility
        || gProtectStructs[battler].usedImprisonedMove
        || gProtectStructs[battler].loveImmobility
        || gProtectStructs[battler].usedDisabledMove
        || gProtectStructs[battler].usedTauntedMove
        || gProtectStructs[battler].usedGravityPreventedMove
        || gProtectStructs[battler].usedHealBlockedMove
        || gProtectStructs[battler].flag2Unknown
        || gProtectStructs[battler].flinchImmobility
        || gProtectStructs[battler].confusionSelfDmg
        || gProtectStructs[battler].powderSelfDmg
        || gProtectStructs[battler].usedThroatChopPreventedMove)
        return TRUE;
    else
        return FALSE;
}

void PrepareStringBattle(u16 stringId, u8 battler)
{
    u32 targetSide = GetBattlerSide(gBattlerTarget);
    u16 battlerAbility = GetBattlerAbility(battler);
    u16 targetAbility = GetBattlerAbility(gBattlerTarget);
    // Support for Contrary ability.
    // If a move attempted to raise stat - print "won't increase".
    // If a move attempted to lower stat - print "won't decrease".
    if (stringId == STRINGID_STATSWONTDECREASE && !(gBattleScripting.statChanger & STAT_BUFF_NEGATIVE))
        stringId = STRINGID_STATSWONTINCREASE;
    else if (stringId == STRINGID_STATSWONTINCREASE && gBattleScripting.statChanger & STAT_BUFF_NEGATIVE)
        stringId = STRINGID_STATSWONTDECREASE;

    else if (stringId == STRINGID_STATSWONTDECREASE2 && battlerAbility == ABILITY_CONTRARY)
        stringId = STRINGID_STATSWONTINCREASE2;
    else if (stringId == STRINGID_STATSWONTINCREASE2 && battlerAbility == ABILITY_CONTRARY)
        stringId = STRINGID_STATSWONTDECREASE2;

    // Check Defiant and Competitive stat raise whenever a stat is lowered.
    else if ((stringId == STRINGID_DEFENDERSSTATFELL || stringId == STRINGID_PKMNCUTSATTACKWITH)
              && ((targetAbility == ABILITY_DEFIANT && CompareStat(gBattlerTarget, STAT_ATK, MAX_STAT_STAGE, CMP_LESS_THAN))
                 || (targetAbility == ABILITY_COMPETITIVE && CompareStat(gBattlerTarget, STAT_SPATK, MAX_STAT_STAGE, CMP_LESS_THAN)))
              && gSpecialStatuses[gBattlerTarget].changedStatsBattlerId != BATTLE_PARTNER(gBattlerTarget)
              && ((gSpecialStatuses[gBattlerTarget].changedStatsBattlerId != gBattlerTarget) || gBattleScripting.stickyWebStatDrop == 1)
              && !(gBattleScripting.stickyWebStatDrop == 1 && gSideTimers[targetSide].stickyWebBattlerSide == targetSide)) // Sticky Web must have been set by the foe
    {
        gBattleScripting.stickyWebStatDrop = 0;
        gBattlerAbility = gBattlerTarget;
        BattleScriptPushCursor();
        gBattlescriptCurrInstr = BattleScript_AbilityRaisesDefenderStat;
        if (targetAbility == ABILITY_DEFIANT)
            SET_STATCHANGER(STAT_ATK, 2, FALSE);
        else
            SET_STATCHANGER(STAT_SPATK, 2, FALSE);
    }
#if  B_UPDATED_INTIMIDATE >= GEN_8
    else if (stringId == STRINGID_PKMNCUTSATTACKWITH && targetAbility == ABILITY_RATTLED
            && CompareStat(gBattlerTarget, STAT_SPEED, MAX_STAT_STAGE, CMP_LESS_THAN))
    {
        gBattlerAbility = gBattlerTarget;
        BattleScriptPushCursor();
        gBattlescriptCurrInstr = BattleScript_AbilityRaisesDefenderStat;
        SET_STATCHANGER(STAT_SPEED, 1, FALSE);
    }
#endif

    gActiveBattler = battler;
    BtlController_EmitPrintString(BUFFER_A, stringId);
    MarkBattlerForControllerExec(gActiveBattler);
}

void ResetSentPokesToOpponentValue(void)
{
    s32 i;
    u32 bits = 0;

    gSentPokesToOpponent[0] = 0;
    gSentPokesToOpponent[1] = 0;

    for (i = 0; i < gBattlersCount; i += 2)
        bits |= gBitTable[gBattlerPartyIndexes[i]];

    for (i = 1; i < gBattlersCount; i += 2)
        gSentPokesToOpponent[(i & BIT_FLANK) >> 1] = bits;
}

void OpponentSwitchInResetSentPokesToOpponentValue(u8 battler)
{
    s32 i = 0;
    u32 bits = 0;

    if (GetBattlerSide(battler) == B_SIDE_OPPONENT)
    {
        u8 flank = ((battler & BIT_FLANK) >> 1);
        gSentPokesToOpponent[flank] = 0;

        for (i = 0; i < gBattlersCount; i += 2)
        {
            if (!(gAbsentBattlerFlags & gBitTable[i]))
                bits |= gBitTable[gBattlerPartyIndexes[i]];
        }
        gSentPokesToOpponent[flank] = bits;
    }
}

void UpdateSentPokesToOpponentValue(u8 battler)
{
    if (GetBattlerSide(battler) == B_SIDE_OPPONENT)
    {
        OpponentSwitchInResetSentPokesToOpponentValue(battler);
    }
    else
    {
        s32 i;
        for (i = 1; i < gBattlersCount; i++)
            gSentPokesToOpponent[(i & BIT_FLANK) >> 1] |= gBitTable[gBattlerPartyIndexes[battler]];
    }
}

void BattleScriptPush(const u8 *bsPtr)
{
    gBattleResources->battleScriptsStack->ptr[gBattleResources->battleScriptsStack->size++] = bsPtr;
}

void BattleScriptPushCursor(void)
{
    gBattleResources->battleScriptsStack->ptr[gBattleResources->battleScriptsStack->size++] = gBattlescriptCurrInstr;
}

void BattleScriptPop(void)
{
    gBattlescriptCurrInstr = gBattleResources->battleScriptsStack->ptr[--gBattleResources->battleScriptsStack->size];
}

static bool32 IsGravityPreventingMove(u32 move)
{
    if (!(gFieldStatuses & STATUS_FIELD_GRAVITY))
        return FALSE;

    switch (move)
    {
    case MOVE_BOUNCE:
    case MOVE_FLY:
    case MOVE_FLYING_PRESS:
    case MOVE_HIGH_JUMP_KICK:
    case MOVE_JUMP_KICK:
    case MOVE_MAGNET_RISE:
    case MOVE_SKY_DROP:
    case MOVE_SPLASH:
    case MOVE_TELEKINESIS:
    case MOVE_FLOATY_FALL:
        return TRUE;
    default:
        return FALSE;
    }
}

bool32 IsHealBlockPreventingMove(u32 battler, u32 move)
{
    if (!(gStatuses3[battler] & STATUS3_HEAL_BLOCK))
        return FALSE;

    switch (gBattleMoves[move].effect)
    {
#if B_HEAL_BLOCKING >= GEN_6
    case EFFECT_ABSORB:
    case EFFECT_STRENGTH_SAP:
    case EFFECT_DREAM_EATER:
#endif
    case EFFECT_MORNING_SUN:
    case EFFECT_SYNTHESIS:
    case EFFECT_MOONLIGHT:
    case EFFECT_RESTORE_HP:
    case EFFECT_REST:
    case EFFECT_ROOST:
    case EFFECT_HEALING_WISH:
    case EFFECT_WISH:
    case EFFECT_HEAL_PULSE:
    case EFFECT_JUNGLE_HEALING:
        return TRUE;
    default:
        return FALSE;
    }
}

static bool32 IsBelchPreventingMove(u32 battler, u32 move)
{
    if (gBattleMoves[move].effect != EFFECT_BELCH)
        return FALSE;

    return !(gBattleStruct->ateBerry[battler & BIT_SIDE] & gBitTable[gBattlerPartyIndexes[battler]]);
}

u8 TrySetCantSelectMoveBattleScript(void)
{
    u32 limitations = 0;
    u8 moveId = gBattleResources->bufferB[gActiveBattler][2] & ~RET_MEGA_EVOLUTION;
    u32 move = gBattleMons[gActiveBattler].moves[moveId];
    u32 holdEffect = GetBattlerHoldEffect(gActiveBattler, TRUE);
    u16 *choicedMove = &gBattleStruct->choicedMove[gActiveBattler];

    if (gDisableStructs[gActiveBattler].disabledMove == move && move != MOVE_NONE)
    {
        gBattleScripting.battler = gActiveBattler;
        gCurrentMove = move;
        if (gBattleTypeFlags & BATTLE_TYPE_PALACE)
        {
            gPalaceSelectionBattleScripts[gActiveBattler] = BattleScript_SelectingDisabledMoveInPalace;
            gProtectStructs[gActiveBattler].palaceUnableToUseMove = TRUE;
        }
        else
        {
            gSelectionBattleScripts[gActiveBattler] = BattleScript_SelectingDisabledMove;
            limitations++;
        }
    }

    if (move == gLastMoves[gActiveBattler] && move != MOVE_STRUGGLE && (gBattleMons[gActiveBattler].status2 & STATUS2_TORMENT))
    {
        CancelMultiTurnMoves(gActiveBattler);
        if (gBattleTypeFlags & BATTLE_TYPE_PALACE)
        {
            gPalaceSelectionBattleScripts[gActiveBattler] = BattleScript_SelectingTormentedMoveInPalace;
            gProtectStructs[gActiveBattler].palaceUnableToUseMove = TRUE;
        }
        else
        {
            gSelectionBattleScripts[gActiveBattler] = BattleScript_SelectingTormentedMove;
            limitations++;
        }
    }

    if (gDisableStructs[gActiveBattler].tauntTimer != 0 && gBattleMoves[move].power == 0)
    {
        gCurrentMove = move;
        if (gBattleTypeFlags & BATTLE_TYPE_PALACE)
        {
            gPalaceSelectionBattleScripts[gActiveBattler] = BattleScript_SelectingNotAllowedMoveTauntInPalace;
            gProtectStructs[gActiveBattler].palaceUnableToUseMove = TRUE;
        }
        else
        {
            gSelectionBattleScripts[gActiveBattler] = BattleScript_SelectingNotAllowedMoveTaunt;
            limitations++;
        }
    }

    if (gDisableStructs[gActiveBattler].throatChopTimer != 0 && gBattleMoves[move].flags & FLAG_SOUND)
    {
        gCurrentMove = move;
        if (gBattleTypeFlags & BATTLE_TYPE_PALACE)
        {
            gPalaceSelectionBattleScripts[gActiveBattler] = BattleScript_SelectingNotAllowedMoveThroatChopInPalace;
            gProtectStructs[gActiveBattler].palaceUnableToUseMove = TRUE;
        }
        else
        {
            gSelectionBattleScripts[gActiveBattler] = BattleScript_SelectingNotAllowedMoveThroatChop;
            limitations++;
        }
    }

    if (GetImprisonedMovesCount(gActiveBattler, move))
    {
        gCurrentMove = move;
        if (gBattleTypeFlags & BATTLE_TYPE_PALACE)
        {
            gPalaceSelectionBattleScripts[gActiveBattler] = BattleScript_SelectingImprisonedMoveInPalace;
            gProtectStructs[gActiveBattler].palaceUnableToUseMove = TRUE;
        }
        else
        {
            gSelectionBattleScripts[gActiveBattler] = BattleScript_SelectingImprisonedMove;
            limitations++;
        }
    }

    if (IsGravityPreventingMove(move))
    {
        gCurrentMove = move;
        if (gBattleTypeFlags & BATTLE_TYPE_PALACE)
        {
            gPalaceSelectionBattleScripts[gActiveBattler] = BattleScript_SelectingNotAllowedMoveGravityInPalace;
            gProtectStructs[gActiveBattler].palaceUnableToUseMove = TRUE;
        }
        else
        {
            gSelectionBattleScripts[gActiveBattler] = BattleScript_SelectingNotAllowedMoveGravity;
            limitations++;
        }
    }

    if (IsHealBlockPreventingMove(gActiveBattler, move))
    {
        gCurrentMove = move;
        if (gBattleTypeFlags & BATTLE_TYPE_PALACE)
        {
            gPalaceSelectionBattleScripts[gActiveBattler] = BattleScript_SelectingNotAllowedMoveHealBlockInPalace;
            gProtectStructs[gActiveBattler].palaceUnableToUseMove = TRUE;
        }
        else
        {
            gSelectionBattleScripts[gActiveBattler] = BattleScript_SelectingNotAllowedMoveHealBlock;
            limitations++;
        }
    }

    if (IsBelchPreventingMove(gActiveBattler, move))
    {
        gCurrentMove = move;
        if (gBattleTypeFlags & BATTLE_TYPE_PALACE)
        {
            gPalaceSelectionBattleScripts[gActiveBattler] = BattleScript_SelectingNotAllowedBelchInPalace;
            gProtectStructs[gActiveBattler].palaceUnableToUseMove = TRUE;
        }
        else
        {
            gSelectionBattleScripts[gActiveBattler] = BattleScript_SelectingNotAllowedBelch;
            limitations++;
        }
    }

    if (move == MOVE_STUFF_CHEEKS && ItemId_GetPocket(gBattleMons[gActiveBattler].item) != POCKET_BERRIES)
    {
        gCurrentMove = move;
        if (gBattleTypeFlags & BATTLE_TYPE_PALACE)
        {
            gPalaceSelectionBattleScripts[gActiveBattler] = BattleScript_SelectingNotAllowedBelchInPalace;
            gProtectStructs[gActiveBattler].palaceUnableToUseMove = TRUE;
        }
        else
        {
            gSelectionBattleScripts[gActiveBattler] = BattleScript_SelectingNotAllowedStuffCheeks;
            limitations++;
        }
    }

<<<<<<< HEAD
    gPotentialItemEffectBattler = gActiveBattler;
    if (HOLD_EFFECT_CHOICE(holdEffect) && *choicedMove != MOVE_NONE && *choicedMove != 0xFFFF && *choicedMove != move)
=======
    if (holdEffect == HOLD_EFFECT_CHOICE_BAND && *choicedMove != MOVE_NONE && *choicedMove != MOVE_UNAVAILABLE && *choicedMove != move)
>>>>>>> 30a58219
    {
        gCurrentMove = *choicedMove;
        gLastUsedItem = gBattleMons[gActiveBattler].item;
        if (gBattleTypeFlags & BATTLE_TYPE_PALACE)
        {
            gProtectStructs[gActiveBattler].palaceUnableToUseMove = TRUE;
        }
        else
        {
            gSelectionBattleScripts[gActiveBattler] = BattleScript_SelectingNotAllowedMoveChoiceItem;
            limitations++;
        }
    }
    else if (holdEffect == HOLD_EFFECT_ASSAULT_VEST && gBattleMoves[move].power == 0 && move != MOVE_ME_FIRST)
    {
        gCurrentMove = move;
        gLastUsedItem = gBattleMons[gActiveBattler].item;
        if (gBattleTypeFlags & BATTLE_TYPE_PALACE)
        {
            gProtectStructs[gActiveBattler].palaceUnableToUseMove = TRUE;
        }
        else
        {
            gSelectionBattleScripts[gActiveBattler] = BattleScript_SelectingNotAllowedMoveAssaultVest;
            limitations++;
        }
    }
    if ((GetBattlerAbility(gActiveBattler) == ABILITY_GORILLA_TACTICS) && *choicedMove != MOVE_NONE
              && *choicedMove != 0xFFFF && *choicedMove != move)
    {
        gCurrentMove = *choicedMove;
        gLastUsedItem = gBattleMons[gActiveBattler].item;
        if (gBattleTypeFlags & BATTLE_TYPE_PALACE)
        {
            gProtectStructs[gActiveBattler].palaceUnableToUseMove = TRUE;
        }
        else
        {
            gSelectionBattleScripts[gActiveBattler] = BattleScript_SelectingNotAllowedMoveGorillaTactics;
            limitations++;
        }
    }

    if (gBattleMons[gActiveBattler].pp[moveId] == 0)
    {
        if (gBattleTypeFlags & BATTLE_TYPE_PALACE)
        {
            gProtectStructs[gActiveBattler].palaceUnableToUseMove = TRUE;
        }
        else
        {
            gSelectionBattleScripts[gActiveBattler] = BattleScript_SelectingMoveWithNoPP;
            limitations++;
        }
    }

    return limitations;
}

u8 CheckMoveLimitations(u8 battlerId, u8 unusableMoves, u8 check)
{
    u8 holdEffect = GetBattlerHoldEffect(battlerId, TRUE);
    u16 *choicedMove = &gBattleStruct->choicedMove[battlerId];
    s32 i;

    gPotentialItemEffectBattler = battlerId;

    for (i = 0; i < MAX_MON_MOVES; i++)
    {
        // No move
        if (gBattleMons[battlerId].moves[i] == MOVE_NONE && check & MOVE_LIMITATION_ZEROMOVE)
            unusableMoves |= gBitTable[i];
        // No PP
        else if (gBattleMons[battlerId].pp[i] == 0 && check & MOVE_LIMITATION_PP)
            unusableMoves |= gBitTable[i];
        // Disable
        else if (gBattleMons[battlerId].moves[i] == gDisableStructs[battlerId].disabledMove && check & MOVE_LIMITATION_DISABLED)
            unusableMoves |= gBitTable[i];
        // Torment
        else if (gBattleMons[battlerId].moves[i] == gLastMoves[battlerId] && check & MOVE_LIMITATION_TORMENTED && gBattleMons[battlerId].status2 & STATUS2_TORMENT)
            unusableMoves |= gBitTable[i];
        // Taunt
        else if (gDisableStructs[battlerId].tauntTimer && check & MOVE_LIMITATION_TAUNT && gBattleMoves[gBattleMons[battlerId].moves[i]].power == 0)
            unusableMoves |= gBitTable[i];
        // Imprison
        else if (GetImprisonedMovesCount(battlerId, gBattleMons[battlerId].moves[i]) && check & MOVE_LIMITATION_IMPRISON)
            unusableMoves |= gBitTable[i];
        // Encore
        else if (gDisableStructs[battlerId].encoreTimer && gDisableStructs[battlerId].encoredMove != gBattleMons[battlerId].moves[i])
            unusableMoves |= gBitTable[i];
        // Choice Items
        else if (HOLD_EFFECT_CHOICE(holdEffect) && *choicedMove != MOVE_NONE && *choicedMove != 0xFFFF && *choicedMove != gBattleMons[battlerId].moves[i])
            unusableMoves |= gBitTable[i];
        // Assault Vest
        else if (holdEffect == HOLD_EFFECT_ASSAULT_VEST && gBattleMoves[gBattleMons[battlerId].moves[i]].power == 0 && gBattleMons[battlerId].moves[i] != MOVE_ME_FIRST)
            unusableMoves |= gBitTable[i];
        // Gravity
        else if (IsGravityPreventingMove(gBattleMons[battlerId].moves[i]))
            unusableMoves |= gBitTable[i];
        // Heal Block
        else if (IsHealBlockPreventingMove(battlerId, gBattleMons[battlerId].moves[i]))
            unusableMoves |= gBitTable[i];
        // Belch
        else if (IsBelchPreventingMove(battlerId, gBattleMons[battlerId].moves[i]))
            unusableMoves |= gBitTable[i];
        // Throat Chop
        else if (gDisableStructs[battlerId].throatChopTimer && gBattleMoves[gBattleMons[battlerId].moves[i]].flags & FLAG_SOUND)
            unusableMoves |= gBitTable[i];
<<<<<<< HEAD
        // Stuff Cheeks
        else if (gBattleMons[battlerId].moves[i] == MOVE_STUFF_CHEEKS && ItemId_GetPocket(gBattleMons[gActiveBattler].item) != POCKET_BERRIES)
            unusableMoves |= gBitTable[i];
        // Gorilla Tactics
        else if (GetBattlerAbility(battlerId) == ABILITY_GORILLA_TACTICS && *choicedMove != MOVE_NONE && *choicedMove != 0xFFFF && *choicedMove != gBattleMons[battlerId].moves[i])
=======
        // Choice Band
        if (holdEffect == HOLD_EFFECT_CHOICE_BAND && *choicedMove != MOVE_NONE && *choicedMove != MOVE_UNAVAILABLE && *choicedMove != gBattleMons[battlerId].moves[i])
>>>>>>> 30a58219
            unusableMoves |= gBitTable[i];
    }
    return unusableMoves;
}

#define ALL_MOVES_MASK ((1 << MAX_MON_MOVES) - 1)
bool8 AreAllMovesUnusable(void)
{
    u8 unusable;
    unusable = CheckMoveLimitations(gActiveBattler, 0, MOVE_LIMITATIONS_ALL);

    if (unusable == ALL_MOVES_MASK) // All moves are unusable.
    {
        gProtectStructs[gActiveBattler].noValidMoves = TRUE;
        gSelectionBattleScripts[gActiveBattler] = BattleScript_NoMovesLeft;
    }
    else
    {
        gProtectStructs[gActiveBattler].noValidMoves = FALSE;
    }

    return (unusable == ALL_MOVES_MASK);
}
#undef ALL_MOVES_MASK

u8 GetImprisonedMovesCount(u8 battlerId, u16 move)
{
    s32 i;
    u8 imprisonedMoves = 0;
    u8 battlerSide = GetBattlerSide(battlerId);

    for (i = 0; i < gBattlersCount; i++)
    {
        if (battlerSide != GetBattlerSide(i) && gStatuses3[i] & STATUS3_IMPRISONED_OTHERS)
        {
            s32 j;
            for (j = 0; j < MAX_MON_MOVES; j++)
            {
                if (move == gBattleMons[i].moves[j])
                    break;
            }
            if (j < MAX_MON_MOVES)
                imprisonedMoves++;
        }
    }

    return imprisonedMoves;
}

void RestoreBattlerOriginalTypes(u8 battlerId)
{
    gBattleMons[battlerId].type1 = gBaseStats[gBattleMons[battlerId].species].type1;
    gBattleMons[battlerId].type2 = gBaseStats[gBattleMons[battlerId].species].type2;
}

void TryToApplyMimicry(u8 battlerId, bool8 various)
{
    u32 moveType, move;

    GET_MOVE_TYPE(move, moveType);
    switch (gFieldStatuses)
    {
    case STATUS_FIELD_ELECTRIC_TERRAIN:
        moveType = TYPE_ELECTRIC;
        break;
    case STATUS_FIELD_MISTY_TERRAIN:
        moveType = TYPE_FAIRY;
        break;
    case STATUS_FIELD_GRASSY_TERRAIN:
        moveType = TYPE_GRASS;
        break;
    case STATUS_FIELD_PSYCHIC_TERRAIN:
        moveType = TYPE_PSYCHIC;
        break;
    default:
        moveType = 0;
        break;
    }

    if (moveType != 0 && !IS_BATTLER_OF_TYPE(battlerId, moveType))
    {
        SET_BATTLER_TYPE(battlerId, moveType);
        PREPARE_MON_NICK_WITH_PREFIX_BUFFER(gBattleTextBuff1, battlerId, gBattlerPartyIndexes[battlerId])
        PREPARE_TYPE_BUFFER(gBattleTextBuff2, moveType);
        if (!various)
            BattleScriptPushCursorAndCallback(BattleScript_MimicryActivatesEnd3);
    }
}

void TryToRevertMimicry(void)
{
    s32 i;

    for (i = 0; i < MAX_BATTLERS_COUNT; i++)
    {
        if (GetBattlerAbility(i) == ABILITY_MIMICRY)
            RestoreBattlerOriginalTypes(i);
    }
}

enum
{
    ENDTURN_ORDER,
    ENDTURN_REFLECT,
    ENDTURN_LIGHT_SCREEN,
    ENDTURN_AURORA_VEIL,
    ENDTURN_MIST,
    ENDTURN_LUCKY_CHANT,
    ENDTURN_SAFEGUARD,
    ENDTURN_TAILWIND,
    ENDTURN_WISH,
    ENDTURN_RAIN,
    ENDTURN_SANDSTORM,
    ENDTURN_SUN,
    ENDTURN_HAIL,
    ENDTURN_GRAVITY,
    ENDTURN_WATER_SPORT,
    ENDTURN_MUD_SPORT,
    ENDTURN_TRICK_ROOM,
    ENDTURN_WONDER_ROOM,
    ENDTURN_MAGIC_ROOM,
    ENDTURN_ELECTRIC_TERRAIN,
    ENDTURN_MISTY_TERRAIN,
    ENDTURN_GRASSY_TERRAIN,
    ENDTURN_PSYCHIC_TERRAIN,
    ENDTURN_ION_DELUGE,
    ENDTURN_FAIRY_LOCK,
    ENDTURN_RETALIATE,
    ENDTURN_FIELD_COUNT,
};

u8 DoFieldEndTurnEffects(void)
{
    u8 effect = 0;

    for (gBattlerAttacker = 0; gBattlerAttacker < gBattlersCount && gAbsentBattlerFlags & gBitTable[gBattlerAttacker]; gBattlerAttacker++)
    {
    }
    for (gBattlerTarget = 0; gBattlerTarget < gBattlersCount && gAbsentBattlerFlags & gBitTable[gBattlerTarget]; gBattlerTarget++)
    {
    }

    do
    {
        s32 i;
        u8 side;

        switch (gBattleStruct->turnCountersTracker)
        {
        case ENDTURN_ORDER:
            for (i = 0; i < gBattlersCount; i++)
            {
                gBattlerByTurnOrder[i] = i;
            }
            for (i = 0; i < gBattlersCount - 1; i++)
            {
                s32 j;
                for (j = i + 1; j < gBattlersCount; j++)
                {
                    if (GetWhoStrikesFirst(gBattlerByTurnOrder[i], gBattlerByTurnOrder[j], FALSE))
                        SwapTurnOrder(i, j);
                }
            }

            gBattleStruct->turnCountersTracker++;
            gBattleStruct->turnSideTracker = 0;
            // fall through
        case ENDTURN_REFLECT:
            while (gBattleStruct->turnSideTracker < 2)
            {
                side = gBattleStruct->turnSideTracker;
                gActiveBattler = gBattlerAttacker = gSideTimers[side].reflectBattlerId;
                if (gSideStatuses[side] & SIDE_STATUS_REFLECT)
                {
                    if (--gSideTimers[side].reflectTimer == 0)
                    {
                        gSideStatuses[side] &= ~SIDE_STATUS_REFLECT;
                        BattleScriptExecute(BattleScript_SideStatusWoreOff);
                        PREPARE_MOVE_BUFFER(gBattleTextBuff1, MOVE_REFLECT);
                        effect++;
                    }
                }
                gBattleStruct->turnSideTracker++;
                if (effect)
                    break;
            }
            if (!effect)
            {
                gBattleStruct->turnCountersTracker++;
                gBattleStruct->turnSideTracker = 0;
            }
            break;
        case ENDTURN_LIGHT_SCREEN:
            while (gBattleStruct->turnSideTracker < 2)
            {
                side = gBattleStruct->turnSideTracker;
                gActiveBattler = gBattlerAttacker = gSideTimers[side].lightscreenBattlerId;
                if (gSideStatuses[side] & SIDE_STATUS_LIGHTSCREEN)
                {
                    if (--gSideTimers[side].lightscreenTimer == 0)
                    {
                        gSideStatuses[side] &= ~SIDE_STATUS_LIGHTSCREEN;
                        BattleScriptExecute(BattleScript_SideStatusWoreOff);
                        gBattleCommunication[MULTISTRING_CHOOSER] = side;
                        PREPARE_MOVE_BUFFER(gBattleTextBuff1, MOVE_LIGHT_SCREEN);
                        effect++;
                    }
                }
                gBattleStruct->turnSideTracker++;
                if (effect)
                    break;
            }
            if (!effect)
            {
                gBattleStruct->turnCountersTracker++;
                gBattleStruct->turnSideTracker = 0;
            }
            break;
        case ENDTURN_AURORA_VEIL:
            while (gBattleStruct->turnSideTracker < 2)
            {
                side = gBattleStruct->turnSideTracker;
                gActiveBattler = gBattlerAttacker = gSideTimers[side].auroraVeilBattlerId;
                if (gSideStatuses[side] & SIDE_STATUS_AURORA_VEIL)
                {
                    if (--gSideTimers[side].auroraVeilTimer == 0)
                    {
                        gSideStatuses[side] &= ~SIDE_STATUS_AURORA_VEIL;
                        BattleScriptExecute(BattleScript_SideStatusWoreOff);
                        gBattleCommunication[MULTISTRING_CHOOSER] = side;
                        PREPARE_MOVE_BUFFER(gBattleTextBuff1, MOVE_AURORA_VEIL);
                        effect++;
                    }
                }
                gBattleStruct->turnSideTracker++;
                if (effect)
                    break;
            }
            if (!effect)
            {
                gBattleStruct->turnCountersTracker++;
                gBattleStruct->turnSideTracker = 0;
            }
            break;
        case ENDTURN_MIST:
            while (gBattleStruct->turnSideTracker < 2)
            {
                side = gBattleStruct->turnSideTracker;
                gActiveBattler = gBattlerAttacker = gSideTimers[side].mistBattlerId;
                if (gSideTimers[side].mistTimer != 0
                 && --gSideTimers[side].mistTimer == 0)
                {
                    gSideStatuses[side] &= ~SIDE_STATUS_MIST;
                    BattleScriptExecute(BattleScript_SideStatusWoreOff);
                    gBattleCommunication[MULTISTRING_CHOOSER] = side;
                    PREPARE_MOVE_BUFFER(gBattleTextBuff1, MOVE_MIST);
                    effect++;
                }
                gBattleStruct->turnSideTracker++;
                if (effect)
                    break;
            }
            if (!effect)
            {
                gBattleStruct->turnCountersTracker++;
                gBattleStruct->turnSideTracker = 0;
            }
            break;
        case ENDTURN_SAFEGUARD:
            while (gBattleStruct->turnSideTracker < 2)
            {
                side = gBattleStruct->turnSideTracker;
                gActiveBattler = gBattlerAttacker = gSideTimers[side].safeguardBattlerId;
                if (gSideStatuses[side] & SIDE_STATUS_SAFEGUARD)
                {
                    if (--gSideTimers[side].safeguardTimer == 0)
                    {
                        gSideStatuses[side] &= ~SIDE_STATUS_SAFEGUARD;
                        BattleScriptExecute(BattleScript_SafeguardEnds);
                        effect++;
                    }
                }
                gBattleStruct->turnSideTracker++;
                if (effect)
                    break;
            }
            if (!effect)
            {
                gBattleStruct->turnCountersTracker++;
                gBattleStruct->turnSideTracker = 0;
            }
            break;
        case ENDTURN_LUCKY_CHANT:
            while (gBattleStruct->turnSideTracker < 2)
            {
                side = gBattleStruct->turnSideTracker;
                gActiveBattler = gBattlerAttacker = gSideTimers[side].luckyChantBattlerId;
                if (gSideStatuses[side] & SIDE_STATUS_LUCKY_CHANT)
                {
                    if (--gSideTimers[side].luckyChantTimer == 0)
                    {
                        gSideStatuses[side] &= ~SIDE_STATUS_LUCKY_CHANT;
                        BattleScriptExecute(BattleScript_LuckyChantEnds);
                        effect++;
                    }
                }
                gBattleStruct->turnSideTracker++;
                if (effect)
                    break;
            }
            if (!effect)
            {
                gBattleStruct->turnCountersTracker++;
                gBattleStruct->turnSideTracker = 0;
            }
            break;
        case ENDTURN_TAILWIND:
            while (gBattleStruct->turnSideTracker < 2)
            {
                side = gBattleStruct->turnSideTracker;
                gActiveBattler = gBattlerAttacker = gSideTimers[side].tailwindBattlerId;
                if (gSideStatuses[side] & SIDE_STATUS_TAILWIND)
                {
                    if (--gSideTimers[side].tailwindTimer == 0)
                    {
                        gSideStatuses[side] &= ~SIDE_STATUS_TAILWIND;
                        BattleScriptExecute(BattleScript_TailwindEnds);
                        effect++;
                    }
                }
                gBattleStruct->turnSideTracker++;
                if (effect)
                    break;
            }
            if (!effect)
            {
                gBattleStruct->turnCountersTracker++;
                gBattleStruct->turnSideTracker = 0;
            }
            break;
        case ENDTURN_WISH:
            while (gBattleStruct->turnSideTracker < gBattlersCount)
            {
                gActiveBattler = gBattlerByTurnOrder[gBattleStruct->turnSideTracker];
                if (gWishFutureKnock.wishCounter[gActiveBattler] != 0
                 && --gWishFutureKnock.wishCounter[gActiveBattler] == 0
                 && gBattleMons[gActiveBattler].hp != 0)
                {
                    gBattlerTarget = gActiveBattler;
                    BattleScriptExecute(BattleScript_WishComesTrue);
                    effect++;
                }
                gBattleStruct->turnSideTracker++;
                if (effect)
                    break;
            }
            if (!effect)
            {
                gBattleStruct->turnCountersTracker++;
            }
            break;
        case ENDTURN_RAIN:
            if (gBattleWeather & B_WEATHER_RAIN)
            {
                if (!(gBattleWeather & B_WEATHER_RAIN_PERMANENT)
                 && !(gBattleWeather & B_WEATHER_RAIN_PRIMAL))
                {
                    if (--gWishFutureKnock.weatherDuration == 0)
                    {
                        gBattleWeather &= ~B_WEATHER_RAIN_TEMPORARY;
                        gBattleWeather &= ~B_WEATHER_RAIN_DOWNPOUR;
                        gBattleCommunication[MULTISTRING_CHOOSER] = B_MSG_RAIN_STOPPED;
                    }
                    else if (gBattleWeather & B_WEATHER_RAIN_DOWNPOUR)
                        gBattleCommunication[MULTISTRING_CHOOSER] = B_MSG_DOWNPOUR_CONTINUES;
                    else
                        gBattleCommunication[MULTISTRING_CHOOSER] = B_MSG_RAIN_CONTINUES;
                }
                else if (gBattleWeather & B_WEATHER_RAIN_DOWNPOUR)
                {
                    gBattleCommunication[MULTISTRING_CHOOSER] = B_MSG_DOWNPOUR_CONTINUES;
                }
                else
                {
                    gBattleCommunication[MULTISTRING_CHOOSER] = B_MSG_RAIN_CONTINUES;
                }

                BattleScriptExecute(BattleScript_RainContinuesOrEnds);
                effect++;
            }
            gBattleStruct->turnCountersTracker++;
            break;
        case ENDTURN_SANDSTORM:
            if (gBattleWeather & B_WEATHER_SANDSTORM)
            {
                if (!(gBattleWeather & B_WEATHER_SANDSTORM_PERMANENT) && --gWishFutureKnock.weatherDuration == 0)
                {
                    gBattleWeather &= ~B_WEATHER_SANDSTORM_TEMPORARY;
                    gBattlescriptCurrInstr = BattleScript_SandStormHailEnds;
                }
                else
                {
                    gBattlescriptCurrInstr = BattleScript_DamagingWeatherContinues;
                }

                gBattleScripting.animArg1 = B_ANIM_SANDSTORM_CONTINUES;
                gBattleCommunication[MULTISTRING_CHOOSER] = B_MSG_SANDSTORM;
                BattleScriptExecute(gBattlescriptCurrInstr);
                effect++;
            }
            gBattleStruct->turnCountersTracker++;
            break;
        case ENDTURN_SUN:
            if (gBattleWeather & B_WEATHER_SUN)
            {
                if (!(gBattleWeather & B_WEATHER_SUN_PERMANENT)
                 && !(gBattleWeather & B_WEATHER_SUN_PRIMAL)
                 && --gWishFutureKnock.weatherDuration == 0)
                {
                    gBattleWeather &= ~B_WEATHER_SUN_TEMPORARY;
                    gBattlescriptCurrInstr = BattleScript_SunlightFaded;
                }
                else
                {
                    gBattlescriptCurrInstr = BattleScript_SunlightContinues;
                }

                BattleScriptExecute(gBattlescriptCurrInstr);
                effect++;
            }
            gBattleStruct->turnCountersTracker++;
            break;
        case ENDTURN_HAIL:
            if (gBattleWeather & B_WEATHER_HAIL)
            {
                if (!(gBattleWeather & B_WEATHER_HAIL_PERMANENT) && --gWishFutureKnock.weatherDuration == 0)
                {
                    gBattleWeather &= ~B_WEATHER_HAIL_TEMPORARY;
                    gBattlescriptCurrInstr = BattleScript_SandStormHailEnds;
                }
                else
                {
                    gBattlescriptCurrInstr = BattleScript_DamagingWeatherContinues;
                }

                gBattleScripting.animArg1 = B_ANIM_HAIL_CONTINUES;
                gBattleCommunication[MULTISTRING_CHOOSER] = B_MSG_HAIL;
                BattleScriptExecute(gBattlescriptCurrInstr);
                effect++;
            }
            gBattleStruct->turnCountersTracker++;
            break;
        case ENDTURN_TRICK_ROOM:
            if (gFieldStatuses & STATUS_FIELD_TRICK_ROOM && --gFieldTimers.trickRoomTimer == 0)
            {
                gFieldStatuses &= ~STATUS_FIELD_TRICK_ROOM;
                BattleScriptExecute(BattleScript_TrickRoomEnds);
                effect++;
            }
            gBattleStruct->turnCountersTracker++;
            break;
        case ENDTURN_WONDER_ROOM:
            if (gFieldStatuses & STATUS_FIELD_WONDER_ROOM && --gFieldTimers.wonderRoomTimer == 0)
            {
                gFieldStatuses &= ~STATUS_FIELD_WONDER_ROOM;
                BattleScriptExecute(BattleScript_WonderRoomEnds);
                effect++;
            }
            gBattleStruct->turnCountersTracker++;
            break;
        case ENDTURN_MAGIC_ROOM:
            if (gFieldStatuses & STATUS_FIELD_MAGIC_ROOM && --gFieldTimers.magicRoomTimer == 0)
            {
                gFieldStatuses &= ~STATUS_FIELD_MAGIC_ROOM;
                BattleScriptExecute(BattleScript_MagicRoomEnds);
                effect++;
            }
            gBattleStruct->turnCountersTracker++;
            break;
        case ENDTURN_ELECTRIC_TERRAIN:
            if (gFieldStatuses & STATUS_FIELD_ELECTRIC_TERRAIN
              && (!(gFieldStatuses & STATUS_FIELD_TERRAIN_PERMANENT) && --gFieldTimers.terrainTimer == 0))
            {
                gFieldStatuses &= ~(STATUS_FIELD_ELECTRIC_TERRAIN | STATUS_FIELD_TERRAIN_PERMANENT);
                TryToRevertMimicry();
                BattleScriptExecute(BattleScript_ElectricTerrainEnds);
                effect++;
            }
            gBattleStruct->turnCountersTracker++;
            break;
        case ENDTURN_MISTY_TERRAIN:
            if (gFieldStatuses & STATUS_FIELD_MISTY_TERRAIN
              && (!(gFieldStatuses & STATUS_FIELD_TERRAIN_PERMANENT) && --gFieldTimers.terrainTimer == 0))
            {
                gFieldStatuses &= ~STATUS_FIELD_MISTY_TERRAIN;
                TryToRevertMimicry();
                BattleScriptExecute(BattleScript_MistyTerrainEnds);
                effect++;
            }
            gBattleStruct->turnCountersTracker++;
            break;
        case ENDTURN_GRASSY_TERRAIN:
            if (gFieldStatuses & STATUS_FIELD_GRASSY_TERRAIN)
            {
                if (!(gFieldStatuses & STATUS_FIELD_TERRAIN_PERMANENT)
                  && (gFieldTimers.terrainTimer == 0 || --gFieldTimers.terrainTimer == 0))
                {
                    gFieldStatuses &= ~STATUS_FIELD_GRASSY_TERRAIN;
                    TryToRevertMimicry();
                }
                BattleScriptExecute(BattleScript_GrassyTerrainHeals);
                effect++;
            }
            gBattleStruct->turnCountersTracker++;
            break;
        case ENDTURN_PSYCHIC_TERRAIN:
            if (gFieldStatuses & STATUS_FIELD_PSYCHIC_TERRAIN
              && (!(gFieldStatuses & STATUS_FIELD_TERRAIN_PERMANENT) && --gFieldTimers.terrainTimer == 0))
            {
                gFieldStatuses &= ~STATUS_FIELD_PSYCHIC_TERRAIN;
                TryToRevertMimicry();
                BattleScriptExecute(BattleScript_PsychicTerrainEnds);
                effect++;
            }
            gBattleStruct->turnCountersTracker++;
            break;
        case ENDTURN_WATER_SPORT:
            #if B_SPORT_TURNS >= GEN_6
                if (gFieldStatuses & STATUS_FIELD_WATERSPORT && --gFieldTimers.waterSportTimer == 0)
                {
                    gFieldStatuses &= ~STATUS_FIELD_WATERSPORT;
                    BattleScriptExecute(BattleScript_WaterSportEnds);
                    effect++;
                }
            #endif
            gBattleStruct->turnCountersTracker++;
            break;
        case ENDTURN_MUD_SPORT:
            #if B_SPORT_TURNS >= GEN_6
                if (gFieldStatuses & STATUS_FIELD_MUDSPORT && --gFieldTimers.mudSportTimer == 0)
                {
                    gFieldStatuses &= ~STATUS_FIELD_MUDSPORT;
                    BattleScriptExecute(BattleScript_MudSportEnds);
                    effect++;
                }
            #endif
            gBattleStruct->turnCountersTracker++;
            break;
        case ENDTURN_GRAVITY:
            if (gFieldStatuses & STATUS_FIELD_GRAVITY && --gFieldTimers.gravityTimer == 0)
            {
                gFieldStatuses &= ~STATUS_FIELD_GRAVITY;
                BattleScriptExecute(BattleScript_GravityEnds);
                effect++;
            }
            gBattleStruct->turnCountersTracker++;
            break;
        case ENDTURN_ION_DELUGE:
            gFieldStatuses &= ~STATUS_FIELD_ION_DELUGE;
            gBattleStruct->turnCountersTracker++;
            break;
        case ENDTURN_FAIRY_LOCK:
            if (gFieldStatuses & STATUS_FIELD_FAIRY_LOCK && --gFieldTimers.fairyLockTimer == 0)
            {
                gFieldStatuses &= ~STATUS_FIELD_FAIRY_LOCK;
            }
            gBattleStruct->turnCountersTracker++;
            break;
        case ENDTURN_RETALIATE:
            if (gSideTimers[B_SIDE_PLAYER].retaliateTimer > 0)
                gSideTimers[B_SIDE_PLAYER].retaliateTimer--;
            if (gSideTimers[B_SIDE_OPPONENT].retaliateTimer > 0)
                gSideTimers[B_SIDE_OPPONENT].retaliateTimer--;
            gBattleStruct->turnCountersTracker++;
            break;
        case ENDTURN_FIELD_COUNT:
            effect++;
            break;
        }
    } while (effect == 0);

    return (gBattleMainFunc != BattleTurnPassed);
}

enum
{
    ENDTURN_INGRAIN,
    ENDTURN_AQUA_RING,
    ENDTURN_ABILITIES,
    ENDTURN_ITEMS1,
    ENDTURN_LEECH_SEED,
    ENDTURN_POISON,
    ENDTURN_BAD_POISON,
    ENDTURN_BURN,
    ENDTURN_NIGHTMARES,
    ENDTURN_CURSE,
    ENDTURN_WRAP,
    ENDTURN_OCTOLOCK,
    ENDTURN_UPROAR,
    ENDTURN_THRASH,
    ENDTURN_FLINCH,
    ENDTURN_DISABLE,
    ENDTURN_ENCORE,
    ENDTURN_MAGNET_RISE,
    ENDTURN_TELEKINESIS,
    ENDTURN_HEALBLOCK,
    ENDTURN_EMBARGO,
    ENDTURN_LOCK_ON,
    ENDTURN_CHARGE,
    ENDTURN_LASER_FOCUS,
    ENDTURN_TAUNT,
    ENDTURN_YAWN,
    ENDTURN_ITEMS2,
    ENDTURN_ORBS,
    ENDTURN_ROOST,
    ENDTURN_ELECTRIFY,
    ENDTURN_POWDER,
    ENDTURN_THROAT_CHOP,
    ENDTURN_SLOW_START,
    ENDTURN_PLASMA_FISTS,
    ENDTURN_BATTLER_COUNT
};

// Ingrain, Leech Seed, Strength Sap and Aqua Ring
s32 GetDrainedBigRootHp(u32 battler, s32 hp)
{
    if (GetBattlerHoldEffect(battler, TRUE) == HOLD_EFFECT_BIG_ROOT)
        hp = (hp * 1300) / 1000;
    if (hp == 0)
        hp = 1;

    return hp * -1;
}

#define MAGIC_GUARD_CHECK \
if (ability == ABILITY_MAGIC_GUARD) \
{\
    RecordAbilityBattle(gActiveBattler, ability);\
    gBattleStruct->turnEffectsTracker++;\
            break;\
}


u8 DoBattlerEndTurnEffects(void)
{
    u32 ability, i, effect = 0;

    gHitMarker |= (HITMARKER_GRUDGE | HITMARKER_SKIP_DMG_TRACK);
    while (gBattleStruct->turnEffectsBattlerId < gBattlersCount && gBattleStruct->turnEffectsTracker <= ENDTURN_BATTLER_COUNT)
    {
        gActiveBattler = gBattlerAttacker = gBattlerByTurnOrder[gBattleStruct->turnEffectsBattlerId];
        if (gAbsentBattlerFlags & gBitTable[gActiveBattler])
        {
            gBattleStruct->turnEffectsBattlerId++;
            continue;
        }

        ability = GetBattlerAbility(gActiveBattler);
        switch (gBattleStruct->turnEffectsTracker)
        {
        case ENDTURN_INGRAIN:  // ingrain
            if ((gStatuses3[gActiveBattler] & STATUS3_ROOTED)
             && !BATTLER_MAX_HP(gActiveBattler)
             && !(gStatuses3[gActiveBattler] & STATUS3_HEAL_BLOCK)
             && gBattleMons[gActiveBattler].hp != 0)
            {
                gBattleMoveDamage = GetDrainedBigRootHp(gActiveBattler, gBattleMons[gActiveBattler].maxHP / 16);
                BattleScriptExecute(BattleScript_IngrainTurnHeal);
                effect++;
            }
            gBattleStruct->turnEffectsTracker++;
            break;
        case ENDTURN_AQUA_RING:  // aqua ring
            if ((gStatuses3[gActiveBattler] & STATUS3_AQUA_RING)
             && !BATTLER_MAX_HP(gActiveBattler)
             && !(gStatuses3[gActiveBattler] & STATUS3_HEAL_BLOCK)
             && gBattleMons[gActiveBattler].hp != 0)
            {
                gBattleMoveDamage = GetDrainedBigRootHp(gActiveBattler, gBattleMons[gActiveBattler].maxHP / 16);
                BattleScriptExecute(BattleScript_AquaRingHeal);
                effect++;
            }
            gBattleStruct->turnEffectsTracker++;
            break;
        case ENDTURN_ABILITIES:  // end turn abilities
            if (AbilityBattleEffects(ABILITYEFFECT_ENDTURN, gActiveBattler, 0, 0, 0))
                effect++;
            gBattleStruct->turnEffectsTracker++;
            break;
        case ENDTURN_ITEMS1:  // item effects
            if (ItemBattleEffects(ITEMEFFECT_NORMAL, gActiveBattler, FALSE))
                effect++;
            gBattleStruct->turnEffectsTracker++;
            break;
        case ENDTURN_ITEMS2:  // item effects again
            if (ItemBattleEffects(ITEMEFFECT_NORMAL, gActiveBattler, TRUE))
                effect++;
            gBattleStruct->turnEffectsTracker++;
            break;
        case ENDTURN_ORBS:
            if (ItemBattleEffects(ITEMEFFECT_ORBS, gActiveBattler, FALSE))
                effect++;
            gBattleStruct->turnEffectsTracker++;
            break;
        case ENDTURN_LEECH_SEED:  // leech seed
            if ((gStatuses3[gActiveBattler] & STATUS3_LEECHSEED)
             && gBattleMons[gStatuses3[gActiveBattler] & STATUS3_LEECHSEED_BATTLER].hp != 0
             && gBattleMons[gActiveBattler].hp != 0)
            {
                MAGIC_GUARD_CHECK;

                gBattlerTarget = gStatuses3[gActiveBattler] & STATUS3_LEECHSEED_BATTLER; // Notice gBattlerTarget is actually the HP receiver.
                gBattleMoveDamage = gBattleMons[gActiveBattler].maxHP / 8;
                if (gBattleMoveDamage == 0)
                    gBattleMoveDamage = 1;
                gBattleScripting.animArg1 = gBattlerTarget;
                gBattleScripting.animArg2 = gBattlerAttacker;
                BattleScriptExecute(BattleScript_LeechSeedTurnDrain);
                effect++;
            }
            gBattleStruct->turnEffectsTracker++;
            break;
        case ENDTURN_POISON:  // poison
            if ((gBattleMons[gActiveBattler].status1 & STATUS1_POISON)
                && gBattleMons[gActiveBattler].hp != 0)
            {
                MAGIC_GUARD_CHECK;

                if (ability == ABILITY_POISON_HEAL)
                {
                    if (!BATTLER_MAX_HP(gActiveBattler) && !(gStatuses3[gActiveBattler] & STATUS3_HEAL_BLOCK))
                    {
                        gBattleMoveDamage = gBattleMons[gActiveBattler].maxHP / 8;
                        if (gBattleMoveDamage == 0)
                            gBattleMoveDamage = 1;
                        gBattleMoveDamage *= -1;
                        BattleScriptExecute(BattleScript_PoisonHealActivates);
                        effect++;
                    }
                }
                else
                {
                    gBattleMoveDamage = gBattleMons[gActiveBattler].maxHP / 8;
                    if (gBattleMoveDamage == 0)
                        gBattleMoveDamage = 1;
                    BattleScriptExecute(BattleScript_PoisonTurnDmg);
                    effect++;
                }
            }
            gBattleStruct->turnEffectsTracker++;
            break;
        case ENDTURN_BAD_POISON:  // toxic poison
            if ((gBattleMons[gActiveBattler].status1 & STATUS1_TOXIC_POISON)
                && gBattleMons[gActiveBattler].hp != 0)
            {
                MAGIC_GUARD_CHECK;

                if (ability == ABILITY_POISON_HEAL)
                {
                    if (!BATTLER_MAX_HP(gActiveBattler) && !(gStatuses3[gActiveBattler] & STATUS3_HEAL_BLOCK))
                    {
                        gBattleMoveDamage = gBattleMons[gActiveBattler].maxHP / 8;
                        if (gBattleMoveDamage == 0)
                            gBattleMoveDamage = 1;
                        gBattleMoveDamage *= -1;
                        BattleScriptExecute(BattleScript_PoisonHealActivates);
                        effect++;
                    }
                }
                else
                {
                    gBattleMoveDamage = gBattleMons[gActiveBattler].maxHP / 16;
                    if (gBattleMoveDamage == 0)
                        gBattleMoveDamage = 1;
                    if ((gBattleMons[gActiveBattler].status1 & STATUS1_TOXIC_COUNTER) != STATUS1_TOXIC_TURN(15)) // not 16 turns
                        gBattleMons[gActiveBattler].status1 += STATUS1_TOXIC_TURN(1);
                    gBattleMoveDamage *= (gBattleMons[gActiveBattler].status1 & STATUS1_TOXIC_COUNTER) >> 8;
                    BattleScriptExecute(BattleScript_PoisonTurnDmg);
                    effect++;
                }
            }
            gBattleStruct->turnEffectsTracker++;
            break;
        case ENDTURN_BURN:  // burn
            if ((gBattleMons[gActiveBattler].status1 & STATUS1_BURN)
                && gBattleMons[gActiveBattler].hp != 0)
            {
                MAGIC_GUARD_CHECK;

                gBattleMoveDamage = gBattleMons[gActiveBattler].maxHP / (B_BURN_DAMAGE >= GEN_7 ? 16 : 8);
                if (ability == ABILITY_HEATPROOF)
                {
                    if (gBattleMoveDamage > (gBattleMoveDamage / 2) + 1) // Record ability if the burn takes less damage than it normally would.
                        RecordAbilityBattle(gActiveBattler, ABILITY_HEATPROOF);
                    gBattleMoveDamage /= 2;
                }
                if (gBattleMoveDamage == 0)
                    gBattleMoveDamage = 1;
                BattleScriptExecute(BattleScript_BurnTurnDmg);
                effect++;
            }
            gBattleStruct->turnEffectsTracker++;
            break;
        case ENDTURN_NIGHTMARES:  // spooky nightmares
            if ((gBattleMons[gActiveBattler].status2 & STATUS2_NIGHTMARE)
                && gBattleMons[gActiveBattler].hp != 0)
            {
                MAGIC_GUARD_CHECK;
                // R/S does not perform this sleep check, which causes the nightmare effect to
                // persist even after the affected Pokemon has been awakened by Shed Skin.
                if (gBattleMons[gActiveBattler].status1 & STATUS1_SLEEP)
                {
                    gBattleMoveDamage = gBattleMons[gActiveBattler].maxHP / 4;
                    if (gBattleMoveDamage == 0)
                        gBattleMoveDamage = 1;
                    BattleScriptExecute(BattleScript_NightmareTurnDmg);
                    effect++;
                }
                else
                {
                    gBattleMons[gActiveBattler].status2 &= ~STATUS2_NIGHTMARE;
                }
            }
            gBattleStruct->turnEffectsTracker++;
            break;
        case ENDTURN_CURSE:  // curse
            if ((gBattleMons[gActiveBattler].status2 & STATUS2_CURSED)
                && gBattleMons[gActiveBattler].hp != 0)
            {
                MAGIC_GUARD_CHECK;
                gBattleMoveDamage = gBattleMons[gActiveBattler].maxHP / 4;
                if (gBattleMoveDamage == 0)
                    gBattleMoveDamage = 1;
                BattleScriptExecute(BattleScript_CurseTurnDmg);
                effect++;
            }
            gBattleStruct->turnEffectsTracker++;
            break;
        case ENDTURN_WRAP:  // wrap
            if ((gBattleMons[gActiveBattler].status2 & STATUS2_WRAPPED) && gBattleMons[gActiveBattler].hp != 0)
            {
                if (--gDisableStructs[gActiveBattler].wrapTurns != 0)  // damaged by wrap
                {
                    MAGIC_GUARD_CHECK;

                    gBattleScripting.animArg1 = gBattleStruct->wrappedMove[gActiveBattler];
                    gBattleScripting.animArg2 = gBattleStruct->wrappedMove[gActiveBattler] >> 8;
                    PREPARE_MOVE_BUFFER(gBattleTextBuff1, gBattleStruct->wrappedMove[gActiveBattler]);
                    gBattlescriptCurrInstr = BattleScript_WrapTurnDmg;
                    if (GetBattlerHoldEffect(gBattleStruct->wrappedBy[gActiveBattler], TRUE) == HOLD_EFFECT_BINDING_BAND)
                        gBattleMoveDamage = gBattleMons[gActiveBattler].maxHP / ((B_BINDING_DAMAGE >= GEN_6) ? 6 : 8);
                    else
                        gBattleMoveDamage = gBattleMons[gActiveBattler].maxHP / ((B_BINDING_DAMAGE >= GEN_6) ? 8 : 16);

                    if (gBattleMoveDamage == 0)
                        gBattleMoveDamage = 1;
                }
                else  // broke free
                {
                    gBattleMons[gActiveBattler].status2 &= ~STATUS2_WRAPPED;
                    PREPARE_MOVE_BUFFER(gBattleTextBuff1, gBattleStruct->wrappedMove[gActiveBattler]);
                    gBattlescriptCurrInstr = BattleScript_WrapEnds;
                }
                BattleScriptExecute(gBattlescriptCurrInstr);
                effect++;
            }
            gBattleStruct->turnEffectsTracker++;
            break;
        case ENDTURN_OCTOLOCK:
        {
            u16 battlerAbility = GetBattlerAbility(gActiveBattler);
            if (gDisableStructs[gActiveBattler].octolock
             && !(battlerAbility == ABILITY_CLEAR_BODY
                  || battlerAbility == ABILITY_FULL_METAL_BODY
                  || battlerAbility == ABILITY_WHITE_SMOKE))
            {
                gBattlerTarget = gActiveBattler;
                BattleScriptExecute(BattleScript_OctolockEndTurn);
                effect++;
            }
            gBattleStruct->turnEffectsTracker++;
        }
            break;
        case ENDTURN_UPROAR:  // uproar
            if (gBattleMons[gActiveBattler].status2 & STATUS2_UPROAR)
            {
                for (gBattlerAttacker = 0; gBattlerAttacker < gBattlersCount; gBattlerAttacker++)
                {
                    if ((gBattleMons[gBattlerAttacker].status1 & STATUS1_SLEEP)
                     && GetBattlerAbility(gBattlerAttacker) != ABILITY_SOUNDPROOF)
                    {
                        gBattleMons[gBattlerAttacker].status1 &= ~STATUS1_SLEEP;
                        gBattleMons[gBattlerAttacker].status2 &= ~STATUS2_NIGHTMARE;
                        gBattleCommunication[MULTISTRING_CHOOSER] = 1;
                        BattleScriptExecute(BattleScript_MonWokeUpInUproar);
                        gActiveBattler = gBattlerAttacker;
                        BtlController_EmitSetMonData(BUFFER_A, REQUEST_STATUS_BATTLE, 0, 4, &gBattleMons[gActiveBattler].status1);
                        MarkBattlerForControllerExec(gActiveBattler);
                        break;
                    }
                }
                if (gBattlerAttacker != gBattlersCount)
                {
                    effect = 2;  // a pokemon was awaken
                    break;
                }
                else
                {
                    gBattlerAttacker = gActiveBattler;
                    gBattleMons[gActiveBattler].status2 -= STATUS2_UPROAR_TURN(1);  // uproar timer goes down
                    if (WasUnableToUseMove(gActiveBattler))
                    {
                        CancelMultiTurnMoves(gActiveBattler);
                        gBattleCommunication[MULTISTRING_CHOOSER] = B_MSG_UPROAR_ENDS;
                    }
                    else if (gBattleMons[gActiveBattler].status2 & STATUS2_UPROAR)
                    {
                        gBattleCommunication[MULTISTRING_CHOOSER] = B_MSG_UPROAR_CONTINUES;
                        gBattleMons[gActiveBattler].status2 |= STATUS2_MULTIPLETURNS;
                    }
                    else
                    {
                        gBattleCommunication[MULTISTRING_CHOOSER] = B_MSG_UPROAR_ENDS;
                        CancelMultiTurnMoves(gActiveBattler);
                    }
                    BattleScriptExecute(BattleScript_PrintUproarOverTurns);
                    effect = 1;
                }
            }
            if (effect != 2)
                gBattleStruct->turnEffectsTracker++;
            break;
        case ENDTURN_THRASH:  // thrash
            // Don't decrement STATUS2_LOCK_CONFUSE if the target is held by Sky Drop
            if (gBattleMons[gActiveBattler].status2 & STATUS2_LOCK_CONFUSE && !(gStatuses3[gActiveBattler] & STATUS3_SKY_DROPPED))
            {
                gBattleMons[gActiveBattler].status2 -= STATUS2_LOCK_CONFUSE_TURN(1);
                if (WasUnableToUseMove(gActiveBattler))
                    CancelMultiTurnMoves(gActiveBattler);
                else if (!(gBattleMons[gActiveBattler].status2 & STATUS2_LOCK_CONFUSE)
                 && (gBattleMons[gActiveBattler].status2 & STATUS2_MULTIPLETURNS))
                {
                    gBattleMons[gActiveBattler].status2 &= ~STATUS2_MULTIPLETURNS;
                    if (!(gBattleMons[gActiveBattler].status2 & STATUS2_CONFUSION))
                    {
                        gBattleScripting.moveEffect = MOVE_EFFECT_CONFUSION | MOVE_EFFECT_AFFECTS_USER;
                        SetMoveEffect(TRUE, 0);
                        if (gBattleMons[gActiveBattler].status2 & STATUS2_CONFUSION)
                            BattleScriptExecute(BattleScript_ThrashConfuses);
                        effect++;
                    }
                }
            }
            gBattleStruct->turnEffectsTracker++;
            break;
        case ENDTURN_FLINCH:  // reset flinch
            gBattleMons[gActiveBattler].status2 &= ~STATUS2_FLINCHED;
            gBattleStruct->turnEffectsTracker++;
            break;
        case ENDTURN_DISABLE:  // disable
            if (gDisableStructs[gActiveBattler].disableTimer != 0)
            {
                for (i = 0; i < MAX_MON_MOVES; i++)
                {
                    if (gDisableStructs[gActiveBattler].disabledMove == gBattleMons[gActiveBattler].moves[i])
                        break;
                }
                if (i == MAX_MON_MOVES)  // pokemon does not have the disabled move anymore
                {
                    gDisableStructs[gActiveBattler].disabledMove = 0;
                    gDisableStructs[gActiveBattler].disableTimer = 0;
                }
                else if (--gDisableStructs[gActiveBattler].disableTimer == 0)  // disable ends
                {
                    gDisableStructs[gActiveBattler].disabledMove = 0;
                    BattleScriptExecute(BattleScript_DisabledNoMore);
                    effect++;
                }
            }
            gBattleStruct->turnEffectsTracker++;
            break;
        case ENDTURN_ENCORE:  // encore
            if (gDisableStructs[gActiveBattler].encoreTimer != 0)
            {
                if (gBattleMons[gActiveBattler].moves[gDisableStructs[gActiveBattler].encoredMovePos] != gDisableStructs[gActiveBattler].encoredMove)  // pokemon does not have the encored move anymore
                {
                    gDisableStructs[gActiveBattler].encoredMove = 0;
                    gDisableStructs[gActiveBattler].encoreTimer = 0;
                }
                else if (--gDisableStructs[gActiveBattler].encoreTimer == 0
                 || gBattleMons[gActiveBattler].pp[gDisableStructs[gActiveBattler].encoredMovePos] == 0)
                {
                    gDisableStructs[gActiveBattler].encoredMove = 0;
                    gDisableStructs[gActiveBattler].encoreTimer = 0;
                    BattleScriptExecute(BattleScript_EncoredNoMore);
                    effect++;
                }
            }
            gBattleStruct->turnEffectsTracker++;
            break;
        case ENDTURN_LOCK_ON:  // lock-on decrement
            if (gStatuses3[gActiveBattler] & STATUS3_ALWAYS_HITS)
                gStatuses3[gActiveBattler] -= STATUS3_ALWAYS_HITS_TURN(1);
            gBattleStruct->turnEffectsTracker++;
            break;
        case ENDTURN_CHARGE:  // charge
            if (gDisableStructs[gActiveBattler].chargeTimer && --gDisableStructs[gActiveBattler].chargeTimer == 0)
                gStatuses3[gActiveBattler] &= ~STATUS3_CHARGED_UP;
            gBattleStruct->turnEffectsTracker++;
            break;
        case ENDTURN_TAUNT:  // taunt
            if (gDisableStructs[gActiveBattler].tauntTimer && --gDisableStructs[gActiveBattler].tauntTimer == 0)
            {
                BattleScriptExecute(BattleScript_BufferEndTurn);
                PREPARE_MOVE_BUFFER(gBattleTextBuff1, MOVE_TAUNT);
                effect++;
            }
            gBattleStruct->turnEffectsTracker++;
            break;
        case ENDTURN_YAWN:  // yawn
            if (gStatuses3[gActiveBattler] & STATUS3_YAWN)
            {
                u16 battlerAbility = GetBattlerAbility(gActiveBattler);
                gStatuses3[gActiveBattler] -= STATUS3_YAWN_TURN(1);
                if (!(gStatuses3[gActiveBattler] & STATUS3_YAWN) && !(gBattleMons[gActiveBattler].status1 & STATUS1_ANY)
                 && battlerAbility != ABILITY_VITAL_SPIRIT
                 && battlerAbility != ABILITY_INSOMNIA && !UproarWakeUpCheck(gActiveBattler)
                 && !IsLeafGuardProtected(gActiveBattler))
                {
                    CancelMultiTurnMoves(gActiveBattler);
                    gEffectBattler = gActiveBattler;
                    if (IsBattlerTerrainAffected(gActiveBattler, STATUS_FIELD_ELECTRIC_TERRAIN))
                    {
                        gBattleCommunication[MULTISTRING_CHOOSER] = B_MSG_TERRAINPREVENTS_ELECTRIC;
                        BattleScriptExecute(BattleScript_TerrainPreventsEnd2);
                    }
                    else if (IsBattlerTerrainAffected(gActiveBattler, STATUS_FIELD_MISTY_TERRAIN))
                    {
                        gBattleCommunication[MULTISTRING_CHOOSER] = B_MSG_TERRAINPREVENTS_MISTY;
                        BattleScriptExecute(BattleScript_TerrainPreventsEnd2);
                    }
                    else
                    {
                        gBattleMons[gActiveBattler].status1 |= (B_SLEEP_TURNS >= GEN_5) ? ((Random() % 3) + 2) : ((Random() % 4) + 3);
                        BtlController_EmitSetMonData(BUFFER_A, REQUEST_STATUS_BATTLE, 0, 4, &gBattleMons[gActiveBattler].status1);
                        MarkBattlerForControllerExec(gActiveBattler);
                        BattleScriptExecute(BattleScript_YawnMakesAsleep);
                    }
                    effect++;
                }
            }
            gBattleStruct->turnEffectsTracker++;
            break;
        case ENDTURN_LASER_FOCUS:
            if (gStatuses3[gActiveBattler] & STATUS3_LASER_FOCUS)
            {
                if (gDisableStructs[gActiveBattler].laserFocusTimer == 0 || --gDisableStructs[gActiveBattler].laserFocusTimer == 0)
                    gStatuses3[gActiveBattler] &= ~STATUS3_LASER_FOCUS;
            }
            gBattleStruct->turnEffectsTracker++;
            break;
        case ENDTURN_EMBARGO:
            if (gStatuses3[gActiveBattler] & STATUS3_EMBARGO)
            {
                if (gDisableStructs[gActiveBattler].embargoTimer == 0 || --gDisableStructs[gActiveBattler].embargoTimer == 0)
                {
                    gStatuses3[gActiveBattler] &= ~STATUS3_EMBARGO;
                    BattleScriptExecute(BattleScript_EmbargoEndTurn);
                    effect++;
                }
            }
            gBattleStruct->turnEffectsTracker++;
            break;
        case ENDTURN_MAGNET_RISE:
            if (gStatuses3[gActiveBattler] & STATUS3_MAGNET_RISE)
            {
                if (gDisableStructs[gActiveBattler].magnetRiseTimer == 0 || --gDisableStructs[gActiveBattler].magnetRiseTimer == 0)
                {
                    gStatuses3[gActiveBattler] &= ~STATUS3_MAGNET_RISE;
                    BattleScriptExecute(BattleScript_BufferEndTurn);
                    PREPARE_STRING_BUFFER(gBattleTextBuff1, STRINGID_ELECTROMAGNETISM);
                    effect++;
                }
            }
            gBattleStruct->turnEffectsTracker++;
            break;
        case ENDTURN_TELEKINESIS:
            if (gStatuses3[gActiveBattler] & STATUS3_TELEKINESIS)
            {
                if (gDisableStructs[gActiveBattler].telekinesisTimer == 0 || --gDisableStructs[gActiveBattler].telekinesisTimer == 0)
                {
                    gStatuses3[gActiveBattler] &= ~STATUS3_TELEKINESIS;
                    BattleScriptExecute(BattleScript_TelekinesisEndTurn);
                    effect++;
                }
            }
            gBattleStruct->turnEffectsTracker++;
            break;
        case ENDTURN_HEALBLOCK:
            if (gStatuses3[gActiveBattler] & STATUS3_HEAL_BLOCK)
            {
                if (gDisableStructs[gActiveBattler].healBlockTimer == 0 || --gDisableStructs[gActiveBattler].healBlockTimer == 0)
                {
                    gStatuses3[gActiveBattler] &= ~STATUS3_HEAL_BLOCK;
                    BattleScriptExecute(BattleScript_BufferEndTurn);
                    PREPARE_MOVE_BUFFER(gBattleTextBuff1, MOVE_HEAL_BLOCK);
                    effect++;
                }
            }
            gBattleStruct->turnEffectsTracker++;
            break;
        case ENDTURN_ROOST: // Return flying type.
            if (gBattleResources->flags->flags[gActiveBattler] & RESOURCE_FLAG_ROOST)
            {
                gBattleResources->flags->flags[gActiveBattler] &= ~RESOURCE_FLAG_ROOST;
                gBattleMons[gActiveBattler].type1 = gBattleStruct->roostTypes[gActiveBattler][0];
                gBattleMons[gActiveBattler].type2 = gBattleStruct->roostTypes[gActiveBattler][1];
            }
            gBattleStruct->turnEffectsTracker++;
            break;
        case ENDTURN_ELECTRIFY:
            gStatuses4[gActiveBattler] &= ~STATUS4_ELECTRIFIED;
            gBattleStruct->turnEffectsTracker++;
        case ENDTURN_POWDER:
            gBattleMons[gActiveBattler].status2 &= ~STATUS2_POWDER;
            gBattleStruct->turnEffectsTracker++;
        case ENDTURN_THROAT_CHOP:
            if (gDisableStructs[gActiveBattler].throatChopTimer && --gDisableStructs[gActiveBattler].throatChopTimer == 0)
            {
                BattleScriptExecute(BattleScript_ThroatChopEndTurn);
                effect++;
            }
            gBattleStruct->turnEffectsTracker++;
            break;
        case ENDTURN_SLOW_START:
            if (gDisableStructs[gActiveBattler].slowStartTimer
                && --gDisableStructs[gActiveBattler].slowStartTimer == 0
                && ability == ABILITY_SLOW_START)
            {
                BattleScriptExecute(BattleScript_SlowStartEnds);
                effect++;
            }
            gBattleStruct->turnEffectsTracker++;
            break;
        case ENDTURN_PLASMA_FISTS:
            for (i = 0; i < gBattlersCount; i++)
                gStatuses4[i] &= ~STATUS4_PLASMA_FISTS;
            gBattleStruct->turnEffectsTracker++;
            break;
        case ENDTURN_BATTLER_COUNT:  // done
            gBattleStruct->turnEffectsTracker = 0;
            gBattleStruct->turnEffectsBattlerId++;
            break;
        }

        if (effect != 0)
            return effect;

    }
    gHitMarker &= ~(HITMARKER_GRUDGE | HITMARKER_SKIP_DMG_TRACK);
    return 0;
}

bool8 HandleWishPerishSongOnTurnEnd(void)
{
    gHitMarker |= (HITMARKER_GRUDGE | HITMARKER_SKIP_DMG_TRACK);

    switch (gBattleStruct->wishPerishSongState)
    {
    case 0:
        while (gBattleStruct->wishPerishSongBattlerId < gBattlersCount)
        {
            gActiveBattler = gBattleStruct->wishPerishSongBattlerId;
            if (gAbsentBattlerFlags & gBitTable[gActiveBattler])
            {
                gBattleStruct->wishPerishSongBattlerId++;
                continue;
            }

            gBattleStruct->wishPerishSongBattlerId++;
            if (gWishFutureKnock.futureSightCounter[gActiveBattler] != 0
             && --gWishFutureKnock.futureSightCounter[gActiveBattler] == 0
             && gBattleMons[gActiveBattler].hp != 0)
            {
                if (gWishFutureKnock.futureSightMove[gActiveBattler] == MOVE_FUTURE_SIGHT)
                    gBattleCommunication[MULTISTRING_CHOOSER] = B_MSG_FUTURE_SIGHT;
                else
                    gBattleCommunication[MULTISTRING_CHOOSER] = B_MSG_DOOM_DESIRE;

                PREPARE_MOVE_BUFFER(gBattleTextBuff1, gWishFutureKnock.futureSightMove[gActiveBattler]);

                gBattlerTarget = gActiveBattler;
                gBattlerAttacker = gWishFutureKnock.futureSightAttacker[gActiveBattler];
                gSpecialStatuses[gBattlerTarget].dmg = 0xFFFF;
                gCurrentMove = gWishFutureKnock.futureSightMove[gActiveBattler];
                SetTypeBeforeUsingMove(gCurrentMove, gActiveBattler);
                BattleScriptExecute(BattleScript_MonTookFutureAttack);

                if (gWishFutureKnock.futureSightCounter[gActiveBattler] == 0
                 && gWishFutureKnock.futureSightCounter[gActiveBattler ^ BIT_FLANK] == 0)
                {
                    gSideStatuses[GET_BATTLER_SIDE(gBattlerTarget)] &= ~SIDE_STATUS_FUTUREATTACK;
                }
                return TRUE;
            }
        }
        gBattleStruct->wishPerishSongState = 1;
        gBattleStruct->wishPerishSongBattlerId = 0;
        // fall through
    case 1:
        while (gBattleStruct->wishPerishSongBattlerId < gBattlersCount)
        {
            gActiveBattler = gBattlerAttacker = gBattlerByTurnOrder[gBattleStruct->wishPerishSongBattlerId];
            if (gAbsentBattlerFlags & gBitTable[gActiveBattler])
            {
                gBattleStruct->wishPerishSongBattlerId++;
                continue;
            }
            gBattleStruct->wishPerishSongBattlerId++;
            if (gStatuses3[gActiveBattler] & STATUS3_PERISH_SONG)
            {
                PREPARE_BYTE_NUMBER_BUFFER(gBattleTextBuff1, 1, gDisableStructs[gActiveBattler].perishSongTimer);
                if (gDisableStructs[gActiveBattler].perishSongTimer == 0)
                {
                    gStatuses3[gActiveBattler] &= ~STATUS3_PERISH_SONG;
                    gBattleMoveDamage = gBattleMons[gActiveBattler].hp;
                    gBattlescriptCurrInstr = BattleScript_PerishSongTakesLife;
                }
                else
                {
                    gDisableStructs[gActiveBattler].perishSongTimer--;
                    gBattlescriptCurrInstr = BattleScript_PerishSongCountGoesDown;
                }
                BattleScriptExecute(gBattlescriptCurrInstr);
                return TRUE;
            }
        }
        // Hm...
        {
            u8 *state = &gBattleStruct->wishPerishSongState;
            *state = 2;
            gBattleStruct->wishPerishSongBattlerId = 0;
        }
        // fall through
    case 2:
        if ((gBattleTypeFlags & BATTLE_TYPE_ARENA)
         && gBattleStruct->arenaTurnCounter == 2
         && gBattleMons[0].hp != 0 && gBattleMons[1].hp != 0)
        {
            s32 i;

            for (i = 0; i < 2; i++)
                CancelMultiTurnMoves(i);

            gBattlescriptCurrInstr = BattleScript_ArenaDoJudgment;
            BattleScriptExecute(BattleScript_ArenaDoJudgment);
            gBattleStruct->wishPerishSongState++;
            return TRUE;
        }
        break;
    }

    gHitMarker &= ~(HITMARKER_GRUDGE | HITMARKER_SKIP_DMG_TRACK);

    return FALSE;
}

#define FAINTED_ACTIONS_MAX_CASE 7

bool8 HandleFaintedMonActions(void)
{
    if (gBattleTypeFlags & BATTLE_TYPE_SAFARI)
        return FALSE;
    do
    {
        s32 i;
        switch (gBattleStruct->faintedActionsState)
        {
        case 0:
            gBattleStruct->faintedActionsBattlerId = 0;
            gBattleStruct->faintedActionsState++;
            for (i = 0; i < gBattlersCount; i++)
            {
                if (gAbsentBattlerFlags & gBitTable[i] && !HasNoMonsToSwitch(i, PARTY_SIZE, PARTY_SIZE))
                    gAbsentBattlerFlags &= ~(gBitTable[i]);
            }
            // fall through
        case 1:
            do
            {
                gBattlerFainted = gBattlerTarget = gBattleStruct->faintedActionsBattlerId;
                if (gBattleMons[gBattleStruct->faintedActionsBattlerId].hp == 0
                 && !(gBattleStruct->givenExpMons & gBitTable[gBattlerPartyIndexes[gBattleStruct->faintedActionsBattlerId]])
                 && !(gAbsentBattlerFlags & gBitTable[gBattleStruct->faintedActionsBattlerId]))
                {
                    BattleScriptExecute(BattleScript_GiveExp);
                    gBattleStruct->faintedActionsState = 2;
                    return TRUE;
                }
            } while (++gBattleStruct->faintedActionsBattlerId != gBattlersCount);
            gBattleStruct->faintedActionsState = 3;
            break;
        case 2:
            OpponentSwitchInResetSentPokesToOpponentValue(gBattlerFainted);
            if (++gBattleStruct->faintedActionsBattlerId == gBattlersCount)
                gBattleStruct->faintedActionsState = 3;
            else
                gBattleStruct->faintedActionsState = 1;

            // Don't switch mons until all pokemon performed their actions or the battle's over.
            if (gBattleOutcome == 0
                && !NoAliveMonsForEitherParty()
                && gCurrentTurnActionNumber != gBattlersCount)
            {
                gAbsentBattlerFlags |= gBitTable[gBattlerFainted];
                return FALSE;
            }
            break;
        case 3:
            // Don't switch mons until all pokemon performed their actions or the battle's over.
            if (gBattleOutcome == 0
                && !NoAliveMonsForEitherParty()
                && gCurrentTurnActionNumber != gBattlersCount)
            {
                return FALSE;
            }
            gBattleStruct->faintedActionsBattlerId = 0;
            gBattleStruct->faintedActionsState++;
            // fall through
        case 4:
            do
            {
                gBattlerFainted = gBattlerTarget = gBattleStruct->faintedActionsBattlerId;
                if (gBattleMons[gBattleStruct->faintedActionsBattlerId].hp == 0
                 && !(gAbsentBattlerFlags & gBitTable[gBattleStruct->faintedActionsBattlerId]))
                {
                    BattleScriptExecute(BattleScript_HandleFaintedMon);
                    gBattleStruct->faintedActionsState = 5;
                    return TRUE;
                }
            } while (++gBattleStruct->faintedActionsBattlerId != gBattlersCount);
            gBattleStruct->faintedActionsState = 6;
            break;
        case 5:
            if (++gBattleStruct->faintedActionsBattlerId == gBattlersCount)
                gBattleStruct->faintedActionsState = 6;
            else
                gBattleStruct->faintedActionsState = 4;
            break;
        case 6:
            if (ItemBattleEffects(ITEMEFFECT_NORMAL, 0, TRUE))
                return TRUE;
            gBattleStruct->faintedActionsState++;
            break;
        case FAINTED_ACTIONS_MAX_CASE:
            break;
        }
    } while (gBattleStruct->faintedActionsState != FAINTED_ACTIONS_MAX_CASE);
    return FALSE;
}

void TryClearRageAndFuryCutter(void)
{
    s32 i;
    for (i = 0; i < gBattlersCount; i++)
    {
        if ((gBattleMons[i].status2 & STATUS2_RAGE) && gChosenMoveByBattler[i] != MOVE_RAGE)
            gBattleMons[i].status2 &= ~STATUS2_RAGE;
        if (gDisableStructs[i].furyCutterCounter != 0 && gChosenMoveByBattler[i] != MOVE_FURY_CUTTER)
            gDisableStructs[i].furyCutterCounter = 0;
    }
}

enum
{
    CANCELLER_FLAGS,
    CANCELLER_SKY_DROP,
    CANCELLER_ASLEEP,
    CANCELLER_FROZEN,
    CANCELLER_TRUANT,
    CANCELLER_RECHARGE,
    CANCELLER_FLINCH,
    CANCELLER_DISABLED,
    CANCELLER_GRAVITY,
    CANCELLER_HEAL_BLOCKED,
    CANCELLER_TAUNTED,
    CANCELLER_IMPRISONED,
    CANCELLER_CONFUSED,
    CANCELLER_PARALYSED,
    CANCELLER_IN_LOVE,
    CANCELLER_BIDE,
    CANCELLER_THAW,
    CANCELLER_POWDER_MOVE,
    CANCELLER_POWDER_STATUS,
    CANCELLER_THROAT_CHOP,
    CANCELLER_END,
    CANCELLER_PSYCHIC_TERRAIN,
    CANCELLER_END2,
};

u8 AtkCanceller_UnableToUseMove(void)
{
    u8 effect = 0;
    s32 *bideDmg = &gBattleScripting.bideDmg;
    do
    {
        switch (gBattleStruct->atkCancellerTracker)
        {
        case CANCELLER_FLAGS: // flags clear
            gBattleMons[gBattlerAttacker].status2 &= ~STATUS2_DESTINY_BOND;
            gStatuses3[gBattlerAttacker] &= ~STATUS3_GRUDGE;
            gBattleStruct->atkCancellerTracker++;
            break;
        case CANCELLER_SKY_DROP:
            // If Pokemon is being held in Sky Drop
            if (gStatuses3[gBattlerAttacker] & STATUS3_SKY_DROPPED)
            {
                gBattlescriptCurrInstr = BattleScript_MoveEnd;
                gHitMarker |= HITMARKER_UNABLE_TO_USE_MOVE;
                effect = 1;
            }
            gBattleStruct->atkCancellerTracker++;
            break;
        case CANCELLER_ASLEEP: // check being asleep
            if (gBattleMons[gBattlerAttacker].status1 & STATUS1_SLEEP)
            {
                if (UproarWakeUpCheck(gBattlerAttacker))
                {
                    gBattleMons[gBattlerAttacker].status1 &= ~STATUS1_SLEEP;
                    gBattleMons[gBattlerAttacker].status2 &= ~STATUS2_NIGHTMARE;
                    BattleScriptPushCursor();
                    gBattleCommunication[MULTISTRING_CHOOSER] = B_MSG_WOKE_UP_UPROAR;
                    gBattlescriptCurrInstr = BattleScript_MoveUsedWokeUp;
                    effect = 2;
                }
                else
                {
                    u8 toSub;
                    if (GetBattlerAbility(gBattlerAttacker) == ABILITY_EARLY_BIRD)
                        toSub = 2;
                    else
                        toSub = 1;
                    if ((gBattleMons[gBattlerAttacker].status1 & STATUS1_SLEEP) < toSub)
                        gBattleMons[gBattlerAttacker].status1 &= ~STATUS1_SLEEP;
                    else
                        gBattleMons[gBattlerAttacker].status1 -= toSub;
                    if (gBattleMons[gBattlerAttacker].status1 & STATUS1_SLEEP)
                    {
                        if (gChosenMove != MOVE_SNORE && gChosenMove != MOVE_SLEEP_TALK)
                        {
                            gBattlescriptCurrInstr = BattleScript_MoveUsedIsAsleep;
                            gHitMarker |= HITMARKER_UNABLE_TO_USE_MOVE;
                            effect = 2;
                        }
                    }
                    else
                    {
                        gBattleMons[gBattlerAttacker].status2 &= ~STATUS2_NIGHTMARE;
                        BattleScriptPushCursor();
                        gBattleCommunication[MULTISTRING_CHOOSER] = B_MSG_WOKE_UP;
                        gBattlescriptCurrInstr = BattleScript_MoveUsedWokeUp;
                        effect = 2;
                    }
                }
            }
            gBattleStruct->atkCancellerTracker++;
            break;
        case CANCELLER_FROZEN: // check being frozen
            if (gBattleMons[gBattlerAttacker].status1 & STATUS1_FREEZE && !(gBattleMoves[gCurrentMove].flags & FLAG_THAW_USER))
            {
                if (Random() % 5)
                {
                    gBattlescriptCurrInstr = BattleScript_MoveUsedIsFrozen;
                    gHitMarker |= HITMARKER_NO_ATTACKSTRING;
                }
                else // unfreeze
                {
                    gBattleMons[gBattlerAttacker].status1 &= ~STATUS1_FREEZE;
                    BattleScriptPushCursor();
                    gBattlescriptCurrInstr = BattleScript_MoveUsedUnfroze;
                    gBattleCommunication[MULTISTRING_CHOOSER] = B_MSG_DEFROSTED;
                }
                effect = 2;
            }
            gBattleStruct->atkCancellerTracker++;
            break;
        case CANCELLER_TRUANT: // truant
            if (GetBattlerAbility(gBattlerAttacker) == ABILITY_TRUANT && gDisableStructs[gBattlerAttacker].truantCounter)
            {
                CancelMultiTurnMoves(gBattlerAttacker);
                gHitMarker |= HITMARKER_UNABLE_TO_USE_MOVE;
                gBattleCommunication[MULTISTRING_CHOOSER] = B_MSG_LOAFING;
                gBattlerAbility = gBattlerAttacker;
                gBattlescriptCurrInstr = BattleScript_TruantLoafingAround;
                gMoveResultFlags |= MOVE_RESULT_MISSED;
                effect = 1;
            }
            gBattleStruct->atkCancellerTracker++;
            break;
        case CANCELLER_RECHARGE: // recharge
            if (gBattleMons[gBattlerAttacker].status2 & STATUS2_RECHARGE)
            {
                gBattleMons[gBattlerAttacker].status2 &= ~STATUS2_RECHARGE;
                gDisableStructs[gBattlerAttacker].rechargeTimer = 0;
                CancelMultiTurnMoves(gBattlerAttacker);
                gBattlescriptCurrInstr = BattleScript_MoveUsedMustRecharge;
                gHitMarker |= HITMARKER_UNABLE_TO_USE_MOVE;
                effect = 1;
            }
            gBattleStruct->atkCancellerTracker++;
            break;
        case CANCELLER_FLINCH: // flinch
            if (gBattleMons[gBattlerAttacker].status2 & STATUS2_FLINCHED)
            {
                gProtectStructs[gBattlerAttacker].flinchImmobility = TRUE;
                CancelMultiTurnMoves(gBattlerAttacker);
                gBattlescriptCurrInstr = BattleScript_MoveUsedFlinched;
                gHitMarker |= HITMARKER_UNABLE_TO_USE_MOVE;
                effect = 1;
            }
            gBattleStruct->atkCancellerTracker++;
            break;
        case CANCELLER_DISABLED: // disabled move
            if (gDisableStructs[gBattlerAttacker].disabledMove == gCurrentMove && gDisableStructs[gBattlerAttacker].disabledMove != 0)
            {
                gProtectStructs[gBattlerAttacker].usedDisabledMove = TRUE;
                gBattleScripting.battler = gBattlerAttacker;
                CancelMultiTurnMoves(gBattlerAttacker);
                gBattlescriptCurrInstr = BattleScript_MoveUsedIsDisabled;
                gHitMarker |= HITMARKER_UNABLE_TO_USE_MOVE;
                effect = 1;
            }
            gBattleStruct->atkCancellerTracker++;
            break;
        case CANCELLER_HEAL_BLOCKED:
            if (gStatuses3[gBattlerAttacker] & STATUS3_HEAL_BLOCK && IsHealBlockPreventingMove(gBattlerAttacker, gCurrentMove))
            {
                gProtectStructs[gBattlerAttacker].usedHealBlockedMove = TRUE;
                gBattleScripting.battler = gBattlerAttacker;
                CancelMultiTurnMoves(gBattlerAttacker);
                gBattlescriptCurrInstr = BattleScript_MoveUsedHealBlockPrevents;
                gHitMarker |= HITMARKER_UNABLE_TO_USE_MOVE;
                effect = 1;
            }
            gBattleStruct->atkCancellerTracker++;
            break;
        case CANCELLER_GRAVITY:
            if (gFieldStatuses & STATUS_FIELD_GRAVITY && IsGravityPreventingMove(gCurrentMove))
            {
                gProtectStructs[gBattlerAttacker].usedGravityPreventedMove = TRUE;
                gBattleScripting.battler = gBattlerAttacker;
                CancelMultiTurnMoves(gBattlerAttacker);
                gBattlescriptCurrInstr = BattleScript_MoveUsedGravityPrevents;
                gHitMarker |= HITMARKER_UNABLE_TO_USE_MOVE;
                effect = 1;
            }
            gBattleStruct->atkCancellerTracker++;
            break;
        case CANCELLER_TAUNTED: // taunt
            if (gDisableStructs[gBattlerAttacker].tauntTimer && gBattleMoves[gCurrentMove].power == 0)
            {
                gProtectStructs[gBattlerAttacker].usedTauntedMove = TRUE;
                CancelMultiTurnMoves(gBattlerAttacker);
                gBattlescriptCurrInstr = BattleScript_MoveUsedIsTaunted;
                gHitMarker |= HITMARKER_UNABLE_TO_USE_MOVE;
                effect = 1;
            }
            gBattleStruct->atkCancellerTracker++;
            break;
        case CANCELLER_IMPRISONED: // imprisoned
            if (GetImprisonedMovesCount(gBattlerAttacker, gCurrentMove))
            {
                gProtectStructs[gBattlerAttacker].usedImprisonedMove = TRUE;
                CancelMultiTurnMoves(gBattlerAttacker);
                gBattlescriptCurrInstr = BattleScript_MoveUsedIsImprisoned;
                gHitMarker |= HITMARKER_UNABLE_TO_USE_MOVE;
                effect = 1;
            }
            gBattleStruct->atkCancellerTracker++;
            break;
        case CANCELLER_CONFUSED: // confusion
            if (gBattleMons[gBattlerAttacker].status2 & STATUS2_CONFUSION)
            {
                gBattleMons[gBattlerAttacker].status2 -= STATUS2_CONFUSION_TURN(1);
                if (gBattleMons[gBattlerAttacker].status2 & STATUS2_CONFUSION)
                {
                    if (Random() % ((B_CONFUSION_SELF_DMG_CHANCE >= GEN_7) ? 3 : 2) == 0) // confusion dmg
                    {
                        gBattleCommunication[MULTISTRING_CHOOSER] = TRUE;
                        gBattlerTarget = gBattlerAttacker;
                        gBattleMoveDamage = CalculateMoveDamage(MOVE_NONE, gBattlerAttacker, gBattlerAttacker, TYPE_MYSTERY, 40, FALSE, FALSE, TRUE);
                        gProtectStructs[gBattlerAttacker].confusionSelfDmg = TRUE;
                        gHitMarker |= HITMARKER_UNABLE_TO_USE_MOVE;
                    }
                    else
                    {
                        gBattleCommunication[MULTISTRING_CHOOSER] = FALSE;
                        BattleScriptPushCursor();
                    }
                    gBattlescriptCurrInstr = BattleScript_MoveUsedIsConfused;
                }
                else // snapped out of confusion
                {
                    BattleScriptPushCursor();
                    gBattlescriptCurrInstr = BattleScript_MoveUsedIsConfusedNoMore;
                }
                effect = 1;
            }
            gBattleStruct->atkCancellerTracker++;
            break;
        case CANCELLER_PARALYSED: // paralysis
            if ((gBattleMons[gBattlerAttacker].status1 & STATUS1_PARALYSIS) && (Random() % 4) == 0)
            {
                gProtectStructs[gBattlerAttacker].prlzImmobility = TRUE;
                // This is removed in Emerald for some reason
                //CancelMultiTurnMoves(gBattlerAttacker);
                gBattlescriptCurrInstr = BattleScript_MoveUsedIsParalyzed;
                gHitMarker |= HITMARKER_UNABLE_TO_USE_MOVE;
                effect = 1;
            }
            gBattleStruct->atkCancellerTracker++;
            break;
        case CANCELLER_IN_LOVE: // infatuation
            if (gBattleMons[gBattlerAttacker].status2 & STATUS2_INFATUATION)
            {
                gBattleScripting.battler = CountTrailingZeroBits((gBattleMons[gBattlerAttacker].status2 & STATUS2_INFATUATION) >> 0x10);
                if (Random() & 1)
                {
                    BattleScriptPushCursor();
                }
                else
                {
                    BattleScriptPush(BattleScript_MoveUsedIsInLoveCantAttack);
                    gHitMarker |= HITMARKER_UNABLE_TO_USE_MOVE;
                    gProtectStructs[gBattlerAttacker].loveImmobility = TRUE;
                    CancelMultiTurnMoves(gBattlerAttacker);
                }
                gBattlescriptCurrInstr = BattleScript_MoveUsedIsInLove;
                effect = 1;
            }
            gBattleStruct->atkCancellerTracker++;
            break;
        case CANCELLER_BIDE: // bide
            if (gBattleMons[gBattlerAttacker].status2 & STATUS2_BIDE)
            {
                gBattleMons[gBattlerAttacker].status2 -= STATUS2_BIDE_TURN(1);
                if (gBattleMons[gBattlerAttacker].status2 & STATUS2_BIDE)
                {
                    gBattlescriptCurrInstr = BattleScript_BideStoringEnergy;
                }
                else
                {
                    // This is removed in Emerald for some reason
                    //gBattleMons[gBattlerAttacker].status2 &= ~STATUS2_MULTIPLETURNS;
                    if (gTakenDmg[gBattlerAttacker])
                    {
                        gCurrentMove = MOVE_BIDE;
                        *bideDmg = gTakenDmg[gBattlerAttacker] * 2;
                        gBattlerTarget = gTakenDmgByBattler[gBattlerAttacker];
                        if (gAbsentBattlerFlags & gBitTable[gBattlerTarget])
                            gBattlerTarget = GetMoveTarget(MOVE_BIDE, MOVE_TARGET_SELECTED + 1);
                        gBattlescriptCurrInstr = BattleScript_BideAttack;
                    }
                    else
                    {
                        gBattlescriptCurrInstr = BattleScript_BideNoEnergyToAttack;
                    }
                }
                effect = 1;
            }
            gBattleStruct->atkCancellerTracker++;
            break;
        case CANCELLER_THAW: // move thawing
            if (gBattleMons[gBattlerAttacker].status1 & STATUS1_FREEZE)
            {
                if (!(gBattleMoves[gCurrentMove].effect == EFFECT_BURN_UP && !IS_BATTLER_OF_TYPE(gBattlerAttacker, TYPE_FIRE)))
                {
                    gBattleMons[gBattlerAttacker].status1 &= ~STATUS1_FREEZE;
                    BattleScriptPushCursor();
                    gBattlescriptCurrInstr = BattleScript_MoveUsedUnfroze;
                    gBattleCommunication[MULTISTRING_CHOOSER] = B_MSG_DEFROSTED_BY_MOVE;
                }
                effect = 2;
            }
            gBattleStruct->atkCancellerTracker++;
            break;
        case CANCELLER_POWDER_MOVE:
            if ((gBattleMoves[gCurrentMove].flags & FLAG_POWDER) && (gBattlerAttacker != gBattlerTarget))
            {
                if ((B_POWDER_GRASS >= GEN_6 && IS_BATTLER_OF_TYPE(gBattlerTarget, TYPE_GRASS))
                    || GetBattlerAbility(gBattlerTarget) == ABILITY_OVERCOAT)
                {
                    gBattlerAbility = gBattlerTarget;
                    effect = 1;
                }
                else if (GetBattlerHoldEffect(gBattlerTarget, TRUE) == HOLD_EFFECT_SAFETY_GOGGLES)
                {
                    RecordItemEffectBattle(gBattlerTarget, HOLD_EFFECT_SAFETY_GOGGLES);
                    gLastUsedItem = gBattleMons[gBattlerTarget].item;
                    effect = 1;
                }

                if (effect)
                    gBattlescriptCurrInstr = BattleScript_PowderMoveNoEffect;
            }
            gBattleStruct->atkCancellerTracker++;
            break;
        case CANCELLER_POWDER_STATUS:
            if (gBattleMons[gBattlerAttacker].status2 & STATUS2_POWDER)
            {
                u32 moveType;
                GET_MOVE_TYPE(gCurrentMove, moveType);
                if (moveType == TYPE_FIRE)
                {
                    gProtectStructs[gBattlerAttacker].powderSelfDmg = TRUE;
                    gBattleMoveDamage = gBattleMons[gBattlerAttacker].maxHP / 4;
                    gBattlescriptCurrInstr = BattleScript_MoveUsedPowder;
                    effect = 1;
                }
            }
            gBattleStruct->atkCancellerTracker++;
            break;
        case CANCELLER_THROAT_CHOP:
            if (gDisableStructs[gBattlerAttacker].throatChopTimer && gBattleMoves[gCurrentMove].flags & FLAG_SOUND)
            {
                gProtectStructs[gBattlerAttacker].usedThroatChopPreventedMove = TRUE;
                CancelMultiTurnMoves(gBattlerAttacker);
                gBattlescriptCurrInstr = BattleScript_MoveUsedIsThroatChopPrevented;
                gHitMarker |= HITMARKER_UNABLE_TO_USE_MOVE;
                effect = 1;
            }
            gBattleStruct->atkCancellerTracker++;
            break;
        case CANCELLER_END:
            break;
        }

    } while (gBattleStruct->atkCancellerTracker != CANCELLER_END && gBattleStruct->atkCancellerTracker != CANCELLER_END2 && effect == 0);

    if (effect == 2)
    {
        gActiveBattler = gBattlerAttacker;
        BtlController_EmitSetMonData(BUFFER_A, REQUEST_STATUS_BATTLE, 0, 4, &gBattleMons[gActiveBattler].status1);
        MarkBattlerForControllerExec(gActiveBattler);
    }
    return effect;
}

// After Protean Activation.
u8 AtkCanceller_UnableToUseMove2(void)
{
    u8 effect = 0;

    do
    {
        switch (gBattleStruct->atkCancellerTracker)
        {
        case CANCELLER_END:
            gBattleStruct->atkCancellerTracker++;
        case CANCELLER_PSYCHIC_TERRAIN:
            if (gFieldStatuses & STATUS_FIELD_PSYCHIC_TERRAIN
                && IsBattlerGrounded(gBattlerTarget)
                && GetChosenMovePriority(gBattlerAttacker) > 0
                && GetBattlerSide(gBattlerAttacker) != GetBattlerSide(gBattlerTarget))
            {
                CancelMultiTurnMoves(gBattlerAttacker);
                gBattlescriptCurrInstr = BattleScript_MoveUsedPsychicTerrainPrevents;
                gHitMarker |= HITMARKER_UNABLE_TO_USE_MOVE;
                effect = 1;
            }
            gBattleStruct->atkCancellerTracker++;
            break;
        case CANCELLER_END2:
            break;
        }

    } while (gBattleStruct->atkCancellerTracker != CANCELLER_END2 && effect == 0);

    return effect;
}

bool8 HasNoMonsToSwitch(u8 battler, u8 partyIdBattlerOn1, u8 partyIdBattlerOn2)
{
    struct Pokemon *party;
    u8 id1, id2;
    s32 i;

    if (!(gBattleTypeFlags & BATTLE_TYPE_DOUBLE))
        return FALSE;

    if (BATTLE_TWO_VS_ONE_OPPONENT && GetBattlerSide(battler) == B_SIDE_OPPONENT)
    {
        id2 = GetBattlerAtPosition(B_POSITION_OPPONENT_LEFT);
        id1 = GetBattlerAtPosition(B_POSITION_OPPONENT_RIGHT);
        party = gEnemyParty;

        if (partyIdBattlerOn1 == PARTY_SIZE)
            partyIdBattlerOn1 = gBattlerPartyIndexes[id2];
        if (partyIdBattlerOn2 == PARTY_SIZE)
            partyIdBattlerOn2 = gBattlerPartyIndexes[id1];

        for (i = 0; i < PARTY_SIZE; i++)
        {
            if (GetMonData(&party[i], MON_DATA_HP) != 0
             && GetMonData(&party[i], MON_DATA_SPECIES2) != SPECIES_NONE
             && GetMonData(&party[i], MON_DATA_SPECIES2) != SPECIES_EGG
             && i != partyIdBattlerOn1 && i != partyIdBattlerOn2
             && i != *(gBattleStruct->monToSwitchIntoId + id2) && i != id1[gBattleStruct->monToSwitchIntoId])
                break;
        }
        return (i == PARTY_SIZE);
    }
    else if (gBattleTypeFlags & BATTLE_TYPE_INGAME_PARTNER)
    {
        if (GetBattlerSide(battler) == B_SIDE_PLAYER)
            party = gPlayerParty;
        else
            party = gEnemyParty;

        id1 = ((battler & BIT_FLANK) / 2);
        for (i = id1 * MULTI_PARTY_SIZE; i < id1 * MULTI_PARTY_SIZE + MULTI_PARTY_SIZE; i++)
        {
            if (GetMonData(&party[i], MON_DATA_HP) != 0
             && GetMonData(&party[i], MON_DATA_SPECIES2) != SPECIES_NONE
             && GetMonData(&party[i], MON_DATA_SPECIES2) != SPECIES_EGG)
                break;
        }
        return (i == id1 * MULTI_PARTY_SIZE + MULTI_PARTY_SIZE);
    }
    else if (gBattleTypeFlags & BATTLE_TYPE_MULTI)
    {
        if (gBattleTypeFlags & BATTLE_TYPE_TOWER_LINK_MULTI)
        {
            if (GetBattlerSide(battler) == B_SIDE_PLAYER)
            {
                party = gPlayerParty;
                id2 = GetBattlerMultiplayerId(battler);
                id1 = GetLinkTrainerFlankId(id2);
            }
            else
            {
                party = gEnemyParty;
                if (battler == 1)
                    id1 = 0;
                else
                    id1 = 1;
            }
        }
        else
        {
            id2 = GetBattlerMultiplayerId(battler);

            if (GetBattlerSide(battler) == B_SIDE_PLAYER)
                party = gPlayerParty;
            else
                party = gEnemyParty;

            id1 = GetLinkTrainerFlankId(id2);
        }

        for (i = id1 * MULTI_PARTY_SIZE; i < id1 * MULTI_PARTY_SIZE + MULTI_PARTY_SIZE; i++)
        {
            if (GetMonData(&party[i], MON_DATA_HP) != 0
             && GetMonData(&party[i], MON_DATA_SPECIES2) != SPECIES_NONE
             && GetMonData(&party[i], MON_DATA_SPECIES2) != SPECIES_EGG)
                break;
        }
        return (i == id1 * MULTI_PARTY_SIZE + MULTI_PARTY_SIZE);
    }
    else if ((gBattleTypeFlags & BATTLE_TYPE_TWO_OPPONENTS) && GetBattlerSide(battler) == B_SIDE_OPPONENT)
    {
        party = gEnemyParty;

        if (battler == 1)
            id1 = 0;
        else
            id1 = MULTI_PARTY_SIZE;

        for (i = id1; i < id1 + MULTI_PARTY_SIZE; i++)
        {
            if (GetMonData(&party[i], MON_DATA_HP) != 0
             && GetMonData(&party[i], MON_DATA_SPECIES2) != SPECIES_NONE
             && GetMonData(&party[i], MON_DATA_SPECIES2) != SPECIES_EGG)
                break;
        }
        return (i == id1 + 3);
    }
    else
    {
        if (GetBattlerSide(battler) == B_SIDE_OPPONENT)
        {
            id2 = GetBattlerAtPosition(B_POSITION_OPPONENT_LEFT);
            id1 = GetBattlerAtPosition(B_POSITION_OPPONENT_RIGHT);
            party = gEnemyParty;
        }
        else
        {
            id2 = GetBattlerAtPosition(B_POSITION_PLAYER_LEFT);
            id1 = GetBattlerAtPosition(B_POSITION_PLAYER_RIGHT);
            party = gPlayerParty;
        }

        if (partyIdBattlerOn1 == PARTY_SIZE)
            partyIdBattlerOn1 = gBattlerPartyIndexes[id2];
        if (partyIdBattlerOn2 == PARTY_SIZE)
            partyIdBattlerOn2 = gBattlerPartyIndexes[id1];

        for (i = 0; i < PARTY_SIZE; i++)
        {
            if (GetMonData(&party[i], MON_DATA_HP) != 0
             && GetMonData(&party[i], MON_DATA_SPECIES2) != SPECIES_NONE
             && GetMonData(&party[i], MON_DATA_SPECIES2) != SPECIES_EGG
             && i != partyIdBattlerOn1 && i != partyIdBattlerOn2
             && i != *(gBattleStruct->monToSwitchIntoId + id2) && i != id1[gBattleStruct->monToSwitchIntoId])
                break;
        }
        return (i == PARTY_SIZE);
    }
}

u8 TryWeatherFormChange(u8 battler)
{
    u8 ret = 0;
    bool32 weatherEffect = WEATHER_HAS_EFFECT;
    u16 holdEffect = GetBattlerHoldEffect(battler, TRUE);

    if (gBattleMons[battler].species == SPECIES_CASTFORM)
    {
        if (GetBattlerAbility(battler) != ABILITY_FORECAST || gBattleMons[battler].hp == 0)
        {
            ret = 0; // No change
        }
        else if (!weatherEffect && !IS_BATTLER_OF_TYPE(battler, TYPE_NORMAL))
        {
            SET_BATTLER_TYPE(battler, TYPE_NORMAL);
            ret = CASTFORM_NORMAL + 1;
        }
        else if (!weatherEffect)
        {
            ret = 0; // No change
        }
        else if (holdEffect == HOLD_EFFECT_UTILITY_UMBRELLA || (!(gBattleWeather & (B_WEATHER_RAIN | B_WEATHER_SUN | B_WEATHER_HAIL)) && !IS_BATTLER_OF_TYPE(battler, TYPE_NORMAL)))
        {
            SET_BATTLER_TYPE(battler, TYPE_NORMAL);
            ret = CASTFORM_NORMAL + 1;
        }
        else if (gBattleWeather & B_WEATHER_SUN && holdEffect != HOLD_EFFECT_UTILITY_UMBRELLA && !IS_BATTLER_OF_TYPE(battler, TYPE_FIRE))
        {
            SET_BATTLER_TYPE(battler, TYPE_FIRE);
            ret = CASTFORM_FIRE + 1;
        }
        else if (gBattleWeather & B_WEATHER_RAIN && holdEffect != HOLD_EFFECT_UTILITY_UMBRELLA && !IS_BATTLER_OF_TYPE(battler, TYPE_WATER))
        {
            SET_BATTLER_TYPE(battler, TYPE_WATER);
            ret = CASTFORM_WATER + 1;
        }
        else if (gBattleWeather & B_WEATHER_HAIL && !IS_BATTLER_OF_TYPE(battler, TYPE_ICE))
        {
            SET_BATTLER_TYPE(battler, TYPE_ICE);
            ret = CASTFORM_ICE + 1;
        }
    }
    else if (gBattleMons[battler].species == SPECIES_CHERRIM)
    {
        if (GetBattlerAbility(battler) != ABILITY_FLOWER_GIFT || gBattleMons[battler].hp == 0)
            ret = 0; // No change
        else if (gBattleMonForms[battler] == 0 && weatherEffect && holdEffect != HOLD_EFFECT_UTILITY_UMBRELLA && gBattleWeather & B_WEATHER_SUN)
            ret = CHERRIM_SUNSHINE + 1;
        else if (gBattleMonForms[battler] != 0 && (!weatherEffect || holdEffect == HOLD_EFFECT_UTILITY_UMBRELLA || !(gBattleWeather & B_WEATHER_SUN)))
            ret = CHERRIM_OVERCAST + 1;
    }

    return ret;
}

static const u16 sWeatherFlagsInfo[][3] =
{
    [ENUM_WEATHER_RAIN] = {B_WEATHER_RAIN_TEMPORARY, B_WEATHER_RAIN_PERMANENT, HOLD_EFFECT_DAMP_ROCK},
    [ENUM_WEATHER_RAIN_PRIMAL] = {B_WEATHER_RAIN_PRIMAL, B_WEATHER_RAIN_PRIMAL, HOLD_EFFECT_DAMP_ROCK},
    [ENUM_WEATHER_SUN] = {B_WEATHER_SUN_TEMPORARY, B_WEATHER_SUN_PERMANENT, HOLD_EFFECT_HEAT_ROCK},
    [ENUM_WEATHER_SUN_PRIMAL] = {B_WEATHER_SUN_PRIMAL, B_WEATHER_SUN_PRIMAL, HOLD_EFFECT_HEAT_ROCK},
    [ENUM_WEATHER_SANDSTORM] = {B_WEATHER_SANDSTORM_TEMPORARY, B_WEATHER_SANDSTORM_PERMANENT, HOLD_EFFECT_SMOOTH_ROCK},
    [ENUM_WEATHER_HAIL] = {B_WEATHER_HAIL_TEMPORARY, B_WEATHER_HAIL_PERMANENT, HOLD_EFFECT_ICY_ROCK},
    [ENUM_WEATHER_STRONG_WINDS] = {B_WEATHER_STRONG_WINDS, B_WEATHER_STRONG_WINDS, HOLD_EFFECT_NONE},
};

bool32 TryChangeBattleWeather(u8 battler, u32 weatherEnumId, bool32 viaAbility)
{
    u16 battlerAbility = GetBattlerAbility(battler);

    if (viaAbility && B_ABILITY_WEATHER <= GEN_5
        && !(gBattleWeather & sWeatherFlagsInfo[weatherEnumId][1]))
    {
        gBattleWeather = (sWeatherFlagsInfo[weatherEnumId][0] | sWeatherFlagsInfo[weatherEnumId][1]);
        return TRUE;
    }
    else if (gBattleWeather & B_WEATHER_PRIMAL_ANY
          && battlerAbility != ABILITY_DESOLATE_LAND
          && battlerAbility != ABILITY_PRIMORDIAL_SEA
          && battlerAbility != ABILITY_DELTA_STREAM)
    {
        return FALSE;
    }
    else if (!(gBattleWeather & (sWeatherFlagsInfo[weatherEnumId][0] | sWeatherFlagsInfo[weatherEnumId][1])))
    {
        gBattleWeather = (sWeatherFlagsInfo[weatherEnumId][0]);
        if (GetBattlerHoldEffect(battler, TRUE) == sWeatherFlagsInfo[weatherEnumId][2])
            gWishFutureKnock.weatherDuration = 8;
        else
            gWishFutureKnock.weatherDuration = 5;

        return TRUE;
    }

    return FALSE;
}

static bool32 TryChangeBattleTerrain(u32 battler, u32 statusFlag, u8 *timer)
{
    if (!(gFieldStatuses & statusFlag))
    {
        gFieldStatuses &= ~(STATUS_FIELD_MISTY_TERRAIN | STATUS_FIELD_GRASSY_TERRAIN | EFFECT_ELECTRIC_TERRAIN | EFFECT_PSYCHIC_TERRAIN);
        gFieldStatuses |= statusFlag;

        if (GetBattlerHoldEffect(battler, TRUE) == HOLD_EFFECT_TERRAIN_EXTENDER)
            *timer = 8;
        else
            *timer = 5;

        gBattlerAttacker = gBattleScripting.battler = battler;
        return TRUE;
    }

    return FALSE;
}

static bool32 ShouldChangeFormHpBased(u32 battler)
{
    // Ability,     form >, form <=, hp divided
    static const u16 forms[][4] =
    {
        {ABILITY_ZEN_MODE, SPECIES_DARMANITAN, SPECIES_DARMANITAN_ZEN_MODE, 2},
        {ABILITY_SHIELDS_DOWN, SPECIES_MINIOR, SPECIES_MINIOR_CORE_RED, 2},
        {ABILITY_SHIELDS_DOWN, SPECIES_MINIOR_METEOR_BLUE, SPECIES_MINIOR_CORE_BLUE, 2},
        {ABILITY_SHIELDS_DOWN, SPECIES_MINIOR_METEOR_GREEN, SPECIES_MINIOR_CORE_GREEN, 2},
        {ABILITY_SHIELDS_DOWN, SPECIES_MINIOR_METEOR_INDIGO, SPECIES_MINIOR_CORE_INDIGO, 2},
        {ABILITY_SHIELDS_DOWN, SPECIES_MINIOR_METEOR_ORANGE, SPECIES_MINIOR_CORE_ORANGE, 2},
        {ABILITY_SHIELDS_DOWN, SPECIES_MINIOR_METEOR_VIOLET, SPECIES_MINIOR_CORE_VIOLET, 2},
        {ABILITY_SHIELDS_DOWN, SPECIES_MINIOR_METEOR_YELLOW, SPECIES_MINIOR_CORE_YELLOW, 2},
        {ABILITY_SCHOOLING, SPECIES_WISHIWASHI_SCHOOL, SPECIES_WISHIWASHI, 4},
        {ABILITY_GULP_MISSILE, SPECIES_CRAMORANT, SPECIES_CRAMORANT_GORGING, 2},
        {ABILITY_GULP_MISSILE, SPECIES_CRAMORANT, SPECIES_CRAMORANT_GULPING, 1},
        {ABILITY_ZEN_MODE, SPECIES_DARMANITAN_GALARIAN, SPECIES_DARMANITAN_ZEN_MODE_GALARIAN, 2},
    };
    u32 i;
    u16 battlerAbility = GetBattlerAbility(battler);

    for (i = 0; i < ARRAY_COUNT(forms); i++)
    {
        if (battlerAbility == forms[i][0])
        {
            if (gBattleMons[battler].species == forms[i][2]
                && gBattleMons[battler].hp > gBattleMons[battler].maxHP / forms[i][3])
            {
                gBattleMons[battler].species = forms[i][1];
                return TRUE;
            }
            if (gBattleMons[battler].species == forms[i][1]
                && gBattleMons[battler].hp <= gBattleMons[battler].maxHP / forms[i][3])
            {
                gBattleMons[battler].species = forms[i][2];
                return TRUE;
            }
        }
    }
    return FALSE;
}

static u8 ForewarnChooseMove(u32 battler)
{
    struct Forewarn {
        u8 battlerId;
        u8 power;
        u16 moveId;
    };
    u32 i, j, bestId, count;
    struct Forewarn *data = malloc(sizeof(struct Forewarn) * MAX_BATTLERS_COUNT * MAX_MON_MOVES);

    // Put all moves
    for (count = 0, i = 0; i < MAX_BATTLERS_COUNT; i++)
    {
        if (IsBattlerAlive(i) && GetBattlerSide(i) != GetBattlerSide(battler))
        {
            for (j = 0; j < MAX_MON_MOVES; j++)
            {
                if (gBattleMons[i].moves[j] == MOVE_NONE)
                    continue;
                data[count].moveId = gBattleMons[i].moves[j];
                data[count].battlerId = i;
                switch (gBattleMoves[data[count].moveId].effect)
                {
                case EFFECT_OHKO:
                    data[count].power = 150;
                    break;
                case EFFECT_COUNTER:
                case EFFECT_MIRROR_COAT:
                case EFFECT_METAL_BURST:
                    data[count].power = 120;
                    break;
                default:
                    if (gBattleMoves[data[count].moveId].power == 1)
                        data[count].power = 80;
                    else
                        data[count].power = gBattleMoves[data[count].moveId].power;
                    break;
                }
                count++;
            }
        }
    }

    for (bestId = 0, i = 1; i < count; i++)
    {
        if (data[i].power > data[bestId].power)
            bestId = i;
        else if (data[i].power == data[bestId].power && Random() & 1)
            bestId = i;
    }

    gBattlerTarget = data[bestId].battlerId;
    PREPARE_MOVE_BUFFER(gBattleTextBuff1, data[bestId].moveId)
    RecordKnownMove(gBattlerTarget, data[bestId].moveId);

    free(data);
}

u8 AbilityBattleEffects(u8 caseID, u8 battler, u16 ability, u8 special, u16 moveArg)
{
    u8 effect = 0;
    u32 speciesAtk, speciesDef;
    u32 pidAtk, pidDef;
    u32 moveType, move;
    u32 i, j;

    if (gBattleTypeFlags & BATTLE_TYPE_SAFARI)
        return 0;

    if (gBattlerAttacker >= gBattlersCount)
        gBattlerAttacker = battler;

    speciesAtk = gBattleMons[gBattlerAttacker].species;
    pidAtk = gBattleMons[gBattlerAttacker].personality;

    speciesDef = gBattleMons[gBattlerTarget].species;
    pidDef = gBattleMons[gBattlerTarget].personality;

    if (special)
        gLastUsedAbility = special;
    else
        gLastUsedAbility = GetBattlerAbility(battler);

    if (moveArg)
        move = moveArg;
    else
        move = gCurrentMove;

    GET_MOVE_TYPE(move, moveType);

    switch (caseID)
    {
    case ABILITYEFFECT_ON_SWITCHIN: // 0
        gBattleScripting.battler = battler;
        switch (gLastUsedAbility)
        {
        case ABILITYEFFECT_SWITCH_IN_TERRAIN:
            if (VarGet(VAR_TERRAIN) & STATUS_FIELD_TERRAIN_ANY)
            {
                u16 terrainFlags = VarGet(VAR_TERRAIN) & STATUS_FIELD_TERRAIN_ANY;    // only works for status flag (1 << 15)
                gFieldStatuses = terrainFlags | STATUS_FIELD_TERRAIN_PERMANENT; // terrain is permanent
                switch (VarGet(VAR_TERRAIN) & STATUS_FIELD_TERRAIN_ANY)
                {
                case STATUS_FIELD_ELECTRIC_TERRAIN:
                    gBattleCommunication[MULTISTRING_CHOOSER] = 2;
                    break;
                case STATUS_FIELD_MISTY_TERRAIN:
                    gBattleCommunication[MULTISTRING_CHOOSER] = 0;
                    break;
                case STATUS_FIELD_GRASSY_TERRAIN:
                    gBattleCommunication[MULTISTRING_CHOOSER] = 1;
                    break;
                case STATUS_FIELD_PSYCHIC_TERRAIN:
                    gBattleCommunication[MULTISTRING_CHOOSER] = 3;
                    break;
                }

                BattleScriptPushCursorAndCallback(BattleScript_OverworldTerrain);
                effect++;
            }
            #if B_THUNDERSTORM_TERRAIN == TRUE
            else if (GetCurrentWeather() == WEATHER_RAIN_THUNDERSTORM && !(gFieldStatuses & STATUS_FIELD_ELECTRIC_TERRAIN))
            {
                // overworld weather started rain, so just do electric terrain anim
                gFieldStatuses = (STATUS_FIELD_ELECTRIC_TERRAIN | STATUS_FIELD_TERRAIN_PERMANENT);
                gBattleCommunication[MULTISTRING_CHOOSER] = 2;
                BattleScriptPushCursorAndCallback(BattleScript_OverworldTerrain);
                effect++;
            }
            #endif
            break;
        case ABILITYEFFECT_SWITCH_IN_WEATHER:
            if (!(gBattleTypeFlags & BATTLE_TYPE_RECORDED))
            {
                switch (GetCurrentWeather())
                {
                case WEATHER_RAIN:
                case WEATHER_RAIN_THUNDERSTORM:
                case WEATHER_DOWNPOUR:
                    if (!(gBattleWeather & B_WEATHER_RAIN))
                    {
                        gBattleWeather = (B_WEATHER_RAIN_TEMPORARY | B_WEATHER_RAIN_PERMANENT);
                        gBattleScripting.animArg1 = B_ANIM_RAIN_CONTINUES;
                        effect++;
                    }
                    break;
                case WEATHER_SANDSTORM:
                    if (!(gBattleWeather & B_WEATHER_SANDSTORM))
                    {
                        gBattleWeather = B_WEATHER_SANDSTORM;
                        gBattleScripting.animArg1 = B_ANIM_SANDSTORM_CONTINUES;
                        effect++;
                    }
                    break;
                case WEATHER_DROUGHT:
                    if (!(gBattleWeather & B_WEATHER_SUN))
                    {
                        gBattleWeather = (B_WEATHER_SUN_PERMANENT | B_WEATHER_SUN_TEMPORARY);
                        gBattleScripting.animArg1 = B_ANIM_SUN_CONTINUES;
                        effect++;
                    }
                    break;
                }
            }
            if (effect)
            {
                gBattleCommunication[MULTISTRING_CHOOSER] = GetCurrentWeather();
                BattleScriptPushCursorAndCallback(BattleScript_OverworldWeatherStarts);
            }
            break;
        case ABILITY_IMPOSTER:
            if (IsBattlerAlive(BATTLE_OPPOSITE(battler))
                && !(gBattleMons[BATTLE_OPPOSITE(battler)].status2 & (STATUS2_TRANSFORMED | STATUS2_SUBSTITUTE))
                && !(gBattleMons[battler].status2 & STATUS2_TRANSFORMED)
                && !(gBattleStruct->illusion[BATTLE_OPPOSITE(battler)].on)
                && !(gStatuses3[BATTLE_OPPOSITE(battler)] & STATUS3_SEMI_INVULNERABLE))
            {
                gBattlerAttacker = battler;
                gBattlerTarget = BATTLE_OPPOSITE(battler);
                BattleScriptPushCursorAndCallback(BattleScript_ImposterActivates);
                effect++;
            }
            break;
        case ABILITY_MOLD_BREAKER:
            if (!gSpecialStatuses[battler].switchInAbilityDone)
            {
                gBattleCommunication[MULTISTRING_CHOOSER] = B_MSG_SWITCHIN_MOLDBREAKER;
                gSpecialStatuses[battler].switchInAbilityDone = TRUE;
                BattleScriptPushCursorAndCallback(BattleScript_SwitchInAbilityMsg);
                effect++;
            }
            break;
        case ABILITY_TERAVOLT:
            if (!gSpecialStatuses[battler].switchInAbilityDone)
            {
                gBattleCommunication[MULTISTRING_CHOOSER] = B_MSG_SWITCHIN_TERAVOLT;
                gSpecialStatuses[battler].switchInAbilityDone = TRUE;
                BattleScriptPushCursorAndCallback(BattleScript_SwitchInAbilityMsg);
                effect++;
            }
            break;
        case ABILITY_TURBOBLAZE:
            if (!gSpecialStatuses[battler].switchInAbilityDone)
            {
                gBattleCommunication[MULTISTRING_CHOOSER] = B_MSG_SWITCHIN_TURBOBLAZE;
                gSpecialStatuses[battler].switchInAbilityDone = TRUE;
                BattleScriptPushCursorAndCallback(BattleScript_SwitchInAbilityMsg);
                effect++;
            }
            break;
        case ABILITY_SLOW_START:
            if (!gSpecialStatuses[battler].switchInAbilityDone)
            {
                gDisableStructs[battler].slowStartTimer = 5;
                gBattleCommunication[MULTISTRING_CHOOSER] = B_MSG_SWITCHIN_SLOWSTART;
                gSpecialStatuses[battler].switchInAbilityDone = TRUE;
                BattleScriptPushCursorAndCallback(BattleScript_SwitchInAbilityMsg);
                effect++;
            }
            break;
        case ABILITY_UNNERVE:
            if (!gSpecialStatuses[battler].switchInAbilityDone)
            {
                gBattleCommunication[MULTISTRING_CHOOSER] = B_MSG_SWITCHIN_UNNERVE;
                gSpecialStatuses[battler].switchInAbilityDone = TRUE;
                BattleScriptPushCursorAndCallback(BattleScript_SwitchInAbilityMsg);
                effect++;
            }
            break;
        case ABILITY_AS_ONE_ICE_RIDER:
        case ABILITY_AS_ONE_SHADOW_RIDER:
            if (!gSpecialStatuses[battler].switchInAbilityDone)
            {
                gBattleCommunication[MULTISTRING_CHOOSER] = B_MSG_SWITCHIN_ASONE;
                gSpecialStatuses[battler].switchInAbilityDone = TRUE;
                BattleScriptPushCursorAndCallback(BattleScript_ActivateAsOne);
                effect++;
            }
            break;
        case ABILITY_CURIOUS_MEDICINE:
            if (!gSpecialStatuses[battler].switchInAbilityDone && IsDoubleBattle()
              && IsBattlerAlive(BATTLE_PARTNER(battler)) && TryResetBattlerStatChanges(BATTLE_PARTNER(battler)))
            {
                u32 i;
                gEffectBattler = BATTLE_PARTNER(battler);
                gBattleCommunication[MULTISTRING_CHOOSER] = B_MSG_SWITCHIN_CURIOUS_MEDICINE;
                gSpecialStatuses[battler].switchInAbilityDone = TRUE;
                BattleScriptPushCursorAndCallback(BattleScript_SwitchInAbilityMsg);
                effect++;
            }
            break;
        case ABILITY_PASTEL_VEIL:
            if (!gSpecialStatuses[battler].switchInAbilityDone)
            {
                gBattlerTarget = battler;
                gBattleCommunication[MULTISTRING_CHOOSER] = B_MSG_SWITCHIN_PASTEL_VEIL;
                BattleScriptPushCursorAndCallback(BattleScript_PastelVeilActivates);
                effect++;
                gSpecialStatuses[battler].switchInAbilityDone = TRUE;
            }
            break;
        case ABILITY_ANTICIPATION:
            if (!gSpecialStatuses[battler].switchInAbilityDone)
            {
<<<<<<< HEAD
                u32 side = GetBattlerSide(battler);

                for (i = 0; i < MAX_BATTLERS_COUNT; i++)
=======
                for (i = 0; sSoundMovesTable[i] != SOUND_MOVES_END; i++)
>>>>>>> 30a58219
                {
                    if (IsBattlerAlive(i) && side != GetBattlerSide(i))
                    {
                        for (j = 0; j < MAX_MON_MOVES; j++)
                        {
                            move = gBattleMons[i].moves[j];
                            GET_MOVE_TYPE(move, moveType);
                            if (CalcTypeEffectivenessMultiplier(move, moveType, i, battler, FALSE) >= UQ_4_12(2.0))
                            {
                                effect++;
                                break;
                            }
                        }
                    }
                }
<<<<<<< HEAD

                if (effect)
=======
                if (sSoundMovesTable[i] != SOUND_MOVES_END)
>>>>>>> 30a58219
                {
                    gBattleCommunication[MULTISTRING_CHOOSER] = B_MSG_SWITCHIN_ANTICIPATION;
                    gSpecialStatuses[battler].switchInAbilityDone = TRUE;
                    BattleScriptPushCursorAndCallback(BattleScript_SwitchInAbilityMsg);
                }
            }
            break;
        case ABILITY_FRISK:
            if (!gSpecialStatuses[battler].switchInAbilityDone)
            {
                gSpecialStatuses[battler].switchInAbilityDone = TRUE;
                BattleScriptPushCursorAndCallback(BattleScript_FriskActivates); // Try activate
                effect++;
            }
            return effect; // Note: It returns effect as to not record the ability if Frisk does not activate.
        case ABILITY_FOREWARN:
            if (!gSpecialStatuses[battler].switchInAbilityDone)
            {
                ForewarnChooseMove(battler);
                gBattleCommunication[MULTISTRING_CHOOSER] = B_MSG_SWITCHIN_FOREWARN;
                gSpecialStatuses[battler].switchInAbilityDone = TRUE;
                BattleScriptPushCursorAndCallback(BattleScript_SwitchInAbilityMsg);
                effect++;
            }
            break;
        case ABILITY_DOWNLOAD:
            if (!gSpecialStatuses[battler].switchInAbilityDone)
            {
                u32 statId, opposingBattler;
                u32 opposingDef = 0, opposingSpDef = 0;

                opposingBattler = BATTLE_OPPOSITE(battler);
                for (i = 0; i < 2; opposingBattler ^= BIT_FLANK, i++)
                {
                    if (IsBattlerAlive(opposingBattler))
                    {
                        opposingDef += gBattleMons[opposingBattler].defense
                                    * gStatStageRatios[gBattleMons[opposingBattler].statStages[STAT_DEF]][0]
                                    / gStatStageRatios[gBattleMons[opposingBattler].statStages[STAT_DEF]][1];
                        opposingSpDef += gBattleMons[opposingBattler].spDefense
                                      * gStatStageRatios[gBattleMons[opposingBattler].statStages[STAT_SPDEF]][0]
                                      / gStatStageRatios[gBattleMons[opposingBattler].statStages[STAT_SPDEF]][1];
                    }
                }

                if (opposingDef < opposingSpDef)
                    statId = STAT_ATK;
                else
                    statId = STAT_SPATK;

                gSpecialStatuses[battler].switchInAbilityDone = TRUE;

                if (CompareStat(battler, statId, MAX_STAT_STAGE, CMP_LESS_THAN))
                {
                    gBattleMons[battler].statStages[statId]++;
                    SET_STATCHANGER(statId, 1, FALSE);
                    gBattlerAttacker = battler;
                    PREPARE_STAT_BUFFER(gBattleTextBuff1, statId);
                    BattleScriptPushCursorAndCallback(BattleScript_AttackerAbilityStatRaiseEnd3);
                    effect++;
                }
            }
            break;
        case ABILITY_PRESSURE:
            if (!gSpecialStatuses[battler].switchInAbilityDone)
            {
                gBattleCommunication[MULTISTRING_CHOOSER] = B_MSG_SWITCHIN_PRESSURE;
                gSpecialStatuses[battler].switchInAbilityDone = TRUE;
                BattleScriptPushCursorAndCallback(BattleScript_SwitchInAbilityMsg);
                effect++;
            }
            break;
        case ABILITY_DARK_AURA:
            if (!gSpecialStatuses[battler].switchInAbilityDone)
            {
                gBattleCommunication[MULTISTRING_CHOOSER] = B_MSG_SWITCHIN_DARKAURA;
                gSpecialStatuses[battler].switchInAbilityDone = TRUE;
                BattleScriptPushCursorAndCallback(BattleScript_SwitchInAbilityMsg);
                effect++;
            }
            break;
        case ABILITY_FAIRY_AURA:
            if (!gSpecialStatuses[battler].switchInAbilityDone)
            {
                gBattleCommunication[MULTISTRING_CHOOSER] = B_MSG_SWITCHIN_FAIRYAURA;
                gSpecialStatuses[battler].switchInAbilityDone = TRUE;
                BattleScriptPushCursorAndCallback(BattleScript_SwitchInAbilityMsg);
                effect++;
            }
            break;
        case ABILITY_AURA_BREAK:
            if (!gSpecialStatuses[battler].switchInAbilityDone)
            {
                gBattleCommunication[MULTISTRING_CHOOSER] = B_MSG_SWITCHIN_AURABREAK;
                gSpecialStatuses[battler].switchInAbilityDone = TRUE;
                BattleScriptPushCursorAndCallback(BattleScript_SwitchInAbilityMsg);
                effect++;
            }
            break;
        case ABILITY_COMATOSE:
            if (!gSpecialStatuses[battler].switchInAbilityDone)
            {
                gBattleCommunication[MULTISTRING_CHOOSER] = B_MSG_SWITCHIN_COMATOSE;
                gSpecialStatuses[battler].switchInAbilityDone = TRUE;
                BattleScriptPushCursorAndCallback(BattleScript_SwitchInAbilityMsg);
                effect++;
            }
            break;
        case ABILITY_SCREEN_CLEANER:
            if (!gSpecialStatuses[battler].switchInAbilityDone && TryRemoveScreens(battler))
            {
                gBattleCommunication[MULTISTRING_CHOOSER] = B_MSG_SWITCHIN_SCREENCLEANER;
                gSpecialStatuses[battler].switchInAbilityDone = TRUE;
                BattleScriptPushCursorAndCallback(BattleScript_SwitchInAbilityMsg);
                effect++;
            }
            break;
        case ABILITY_DRIZZLE:
            if (TryChangeBattleWeather(battler, ENUM_WEATHER_RAIN, TRUE))
            {
                BattleScriptPushCursorAndCallback(BattleScript_DrizzleActivates);
                effect++;
            }
            else if (gBattleWeather & B_WEATHER_PRIMAL_ANY && WEATHER_HAS_EFFECT && !gSpecialStatuses[battler].switchInAbilityDone)
            {
                gSpecialStatuses[battler].switchInAbilityDone = TRUE;
                BattleScriptPushCursorAndCallback(BattleScript_BlockedByPrimalWeatherEnd3);
                effect++;
            }
            break;
        case ABILITY_SAND_STREAM:
            if (TryChangeBattleWeather(battler, ENUM_WEATHER_SANDSTORM, TRUE))
            {
                BattleScriptPushCursorAndCallback(BattleScript_SandstreamActivates);
                effect++;
            }
            else if (gBattleWeather & B_WEATHER_PRIMAL_ANY && WEATHER_HAS_EFFECT && !gSpecialStatuses[battler].switchInAbilityDone)
            {
                gSpecialStatuses[battler].switchInAbilityDone = TRUE;
                BattleScriptPushCursorAndCallback(BattleScript_BlockedByPrimalWeatherEnd3);
                effect++;
            }
            break;
        case ABILITY_DROUGHT:
            if (TryChangeBattleWeather(battler, ENUM_WEATHER_SUN, TRUE))
            {
                BattleScriptPushCursorAndCallback(BattleScript_DroughtActivates);
                effect++;
            }
            else if (gBattleWeather & B_WEATHER_PRIMAL_ANY && WEATHER_HAS_EFFECT && !gSpecialStatuses[battler].switchInAbilityDone)
            {
                gSpecialStatuses[battler].switchInAbilityDone = TRUE;
                BattleScriptPushCursorAndCallback(BattleScript_BlockedByPrimalWeatherEnd3);
                effect++;
            }
            break;
        case ABILITY_SNOW_WARNING:
            if (TryChangeBattleWeather(battler, ENUM_WEATHER_HAIL, TRUE))
            {
                BattleScriptPushCursorAndCallback(BattleScript_SnowWarningActivates);
                effect++;
            }
            else if (gBattleWeather & B_WEATHER_PRIMAL_ANY && WEATHER_HAS_EFFECT && !gSpecialStatuses[battler].switchInAbilityDone)
            {
                gSpecialStatuses[battler].switchInAbilityDone = TRUE;
                BattleScriptPushCursorAndCallback(BattleScript_BlockedByPrimalWeatherEnd3);
                effect++;
            }
            break;
        case ABILITY_ELECTRIC_SURGE:
            if (TryChangeBattleTerrain(battler, STATUS_FIELD_ELECTRIC_TERRAIN, &gFieldTimers.terrainTimer))
            {
                BattleScriptPushCursorAndCallback(BattleScript_ElectricSurgeActivates);
                effect++;
            }
            break;
        case ABILITY_GRASSY_SURGE:
            if (TryChangeBattleTerrain(battler, STATUS_FIELD_GRASSY_TERRAIN, &gFieldTimers.terrainTimer))
            {
                BattleScriptPushCursorAndCallback(BattleScript_GrassySurgeActivates);
                effect++;
            }
            break;
        case ABILITY_MISTY_SURGE:
            if (TryChangeBattleTerrain(battler, STATUS_FIELD_MISTY_TERRAIN, &gFieldTimers.terrainTimer))
            {
                BattleScriptPushCursorAndCallback(BattleScript_MistySurgeActivates);
                effect++;
            }
            break;
        case ABILITY_PSYCHIC_SURGE:
            if (TryChangeBattleTerrain(battler, STATUS_FIELD_PSYCHIC_TERRAIN, &gFieldTimers.terrainTimer))
            {
                BattleScriptPushCursorAndCallback(BattleScript_PsychicSurgeActivates);
                effect++;
            }
            break;
        case ABILITY_INTIMIDATE:
            if (!(gSpecialStatuses[battler].intimidatedMon))
            {
                gBattleResources->flags->flags[battler] |= RESOURCE_FLAG_INTIMIDATED;
                gSpecialStatuses[battler].intimidatedMon = TRUE;
            }
            break;
        case ABILITY_FORECAST:
        case ABILITY_FLOWER_GIFT:
            effect = TryWeatherFormChange(battler);
            if (effect)
            {
                BattleScriptPushCursorAndCallback(BattleScript_CastformChange);
                *(&gBattleStruct->formToChangeInto) = effect - 1;
            }
            break;
        case ABILITY_TRACE:
            if (!(gSpecialStatuses[battler].traced))
            {
                gBattleResources->flags->flags[battler] |= RESOURCE_FLAG_TRACED;
                gSpecialStatuses[battler].traced = TRUE;
            }
            break;
        case ABILITY_CLOUD_NINE:
        case ABILITY_AIR_LOCK:
            if (!gSpecialStatuses[battler].switchInAbilityDone)
            {
                gSpecialStatuses[battler].switchInAbilityDone = TRUE;
                BattleScriptPushCursorAndCallback(BattleScript_AnnounceAirLockCloudNine);
                effect++;
            }
            break;
        case ABILITY_SCHOOLING:
            if (gBattleMons[battler].level < 20)
                break;
        case ABILITY_SHIELDS_DOWN:
            if (ShouldChangeFormHpBased(battler))
            {
                BattleScriptPushCursorAndCallback(BattleScript_AttackerFormChangeEnd3);
                effect++;
            }
            break;
        case ABILITY_INTREPID_SWORD:
            if (!gSpecialStatuses[battler].switchInAbilityDone)
            {
                gSpecialStatuses[battler].switchInAbilityDone = TRUE;
                SET_STATCHANGER(STAT_ATK, 1, FALSE);
                BattleScriptPushCursorAndCallback(BattleScript_BattlerAbilityStatRaiseOnSwitchIn);
                effect++;
            }
            break;
        case ABILITY_DAUNTLESS_SHIELD:
            if (!gSpecialStatuses[battler].switchInAbilityDone)
            {
                gSpecialStatuses[battler].switchInAbilityDone = TRUE;
                SET_STATCHANGER(STAT_DEF, 1, FALSE);
                BattleScriptPushCursorAndCallback(BattleScript_BattlerAbilityStatRaiseOnSwitchIn);
                effect++;
            }
            break;
        case ABILITY_DESOLATE_LAND:
            if (TryChangeBattleWeather(battler, ENUM_WEATHER_SUN_PRIMAL, TRUE))
            {
                BattleScriptPushCursorAndCallback(BattleScript_DesolateLandActivates);
                effect++;
            }
            break;
        case ABILITY_PRIMORDIAL_SEA:
            if (TryChangeBattleWeather(battler, ENUM_WEATHER_RAIN_PRIMAL, TRUE))
            {
                BattleScriptPushCursorAndCallback(BattleScript_PrimordialSeaActivates);
                effect++;
            }
            break;
        case ABILITY_DELTA_STREAM:
            if (TryChangeBattleWeather(battler, ENUM_WEATHER_STRONG_WINDS, TRUE))
            {
                BattleScriptPushCursorAndCallback(BattleScript_DeltaStreamActivates);
                effect++;
            }
            break;
        case ABILITY_MIMICRY:
            if (gBattleMons[battler].hp != 0 && gFieldStatuses & STATUS_FIELD_TERRAIN_ANY)
            {
                TryToApplyMimicry(battler, FALSE);
                effect++;
            }
            break;
        }
        break;
    case ABILITYEFFECT_ENDTURN: // 1
        if (gBattleMons[battler].hp != 0)
        {
            gBattlerAttacker = battler;
            switch (gLastUsedAbility)
            {
            case ABILITY_HARVEST:
                if ((IsBattlerWeatherAffected(battler, B_WEATHER_SUN) || Random() % 2 == 0)
                 && gBattleMons[battler].item == ITEM_NONE
                 && gBattleStruct->changedItems[battler] == ITEM_NONE   // Will not inherit an item
                 && ItemId_GetPocket(GetUsedHeldItem(battler)) == POCKET_BERRIES)
                {
                    gLastUsedItem = GetUsedHeldItem(battler);
                    BattleScriptPushCursorAndCallback(BattleScript_HarvestActivates);
                    effect++;
                }
                break;
            case ABILITY_DRY_SKIN:
                if (IsBattlerWeatherAffected(battler, B_WEATHER_SUN))
                    goto SOLAR_POWER_HP_DROP;
            // Dry Skin works similarly to Rain Dish in Rain
            case ABILITY_RAIN_DISH:
                if (IsBattlerWeatherAffected(battler, B_WEATHER_RAIN)
                 && !BATTLER_MAX_HP(battler)
                 && !(gStatuses3[battler] & STATUS3_HEAL_BLOCK))
                {
                    BattleScriptPushCursorAndCallback(BattleScript_RainDishActivates);
                    gBattleMoveDamage = gBattleMons[battler].maxHP / (gLastUsedAbility == ABILITY_RAIN_DISH ? 16 : 8);
                    if (gBattleMoveDamage == 0)
                        gBattleMoveDamage = 1;
                    gBattleMoveDamage *= -1;
                    effect++;
                }
                break;
            case ABILITY_HYDRATION:
                if (IsBattlerWeatherAffected(battler, B_WEATHER_RAIN)
                 && gBattleMons[battler].status1 & STATUS1_ANY)
                {
                    goto ABILITY_HEAL_MON_STATUS;
                }
                break;
            case ABILITY_SHED_SKIN:
                if ((gBattleMons[battler].status1 & STATUS1_ANY) && (Random() % 3) == 0)
                {
                ABILITY_HEAL_MON_STATUS:
                    if (gBattleMons[battler].status1 & (STATUS1_POISON | STATUS1_TOXIC_POISON))
                        StringCopy(gBattleTextBuff1, gStatusConditionString_PoisonJpn);
                    if (gBattleMons[battler].status1 & STATUS1_SLEEP)
                        StringCopy(gBattleTextBuff1, gStatusConditionString_SleepJpn);
                    if (gBattleMons[battler].status1 & STATUS1_PARALYSIS)
                        StringCopy(gBattleTextBuff1, gStatusConditionString_ParalysisJpn);
                    if (gBattleMons[battler].status1 & STATUS1_BURN)
                        StringCopy(gBattleTextBuff1, gStatusConditionString_BurnJpn);
                    if (gBattleMons[battler].status1 & STATUS1_FREEZE)
                        StringCopy(gBattleTextBuff1, gStatusConditionString_IceJpn);

                    gBattleMons[battler].status1 = 0;
                    gBattleMons[battler].status2 &= ~STATUS2_NIGHTMARE;
                    gBattleScripting.battler = gActiveBattler = battler;
                    BattleScriptPushCursorAndCallback(BattleScript_ShedSkinActivates);
                    BtlController_EmitSetMonData(BUFFER_A, REQUEST_STATUS_BATTLE, 0, 4, &gBattleMons[battler].status1);
                    MarkBattlerForControllerExec(gActiveBattler);
                    effect++;
                }
                break;
            case ABILITY_SPEED_BOOST:
                if (CompareStat(battler, STAT_SPEED, MAX_STAT_STAGE, CMP_LESS_THAN) && gDisableStructs[battler].isFirstTurn != 2)
                {
                    gBattleMons[battler].statStages[STAT_SPEED]++;
                    gBattleScripting.animArg1 = 14 + STAT_SPEED;
                    gBattleScripting.animArg2 = 0;
                    BattleScriptPushCursorAndCallback(BattleScript_SpeedBoostActivates);
                    gBattleScripting.battler = battler;
                    effect++;
                }
                break;
            case ABILITY_MOODY:
                if (gDisableStructs[battler].isFirstTurn != 2)
                {
                    u32 validToRaise = 0, validToLower = 0;
                    u32 statsNum = (B_MOODY_ACC_EVASION != GEN_8) ? NUM_BATTLE_STATS : NUM_STATS;

                    for (i = STAT_ATK; i < statsNum; i++)
                    {
                        if (CompareStat(battler, i, MIN_STAT_STAGE, CMP_GREATER_THAN))
                            validToLower |= gBitTable[i];
                        if (CompareStat(battler, i, MAX_STAT_STAGE, CMP_LESS_THAN))
                            validToRaise |= gBitTable[i];
                    }

                    if (validToLower != 0 || validToRaise != 0) // Can lower one stat, or can raise one stat
                    {
                        gBattleScripting.statChanger = gBattleScripting.savedStatChanger = 0; // for raising and lowering stat respectively
                        if (validToRaise != 0) // Find stat to raise
                        {
                            do
                            {
                                i = (Random() % statsNum) + STAT_ATK;
                            } while (!(validToRaise & gBitTable[i]));
                            SET_STATCHANGER(i, 2, FALSE);
                            validToLower &= ~(gBitTable[i]); // Can't lower the same stat as raising.
                        }
                        if (validToLower != 0) // Find stat to lower
                        {
                            do
                            {
                                i = (Random() % statsNum) + STAT_ATK;
                            } while (!(validToLower & gBitTable[i]));
                            SET_STATCHANGER2(gBattleScripting.savedStatChanger, i, 1, TRUE);
                        }
                        BattleScriptPushCursorAndCallback(BattleScript_MoodyActivates);
                        effect++;
                    }
                }
                break;
            case ABILITY_TRUANT:
                gDisableStructs[gBattlerAttacker].truantCounter ^= 1;
                break;
            case ABILITY_BAD_DREAMS:
                if (gBattleMons[battler].status1 & STATUS1_SLEEP
                    || gBattleMons[BATTLE_OPPOSITE(battler)].status1 & STATUS1_SLEEP
                    || GetBattlerAbility(battler) == ABILITY_COMATOSE
                    || GetBattlerAbility(BATTLE_OPPOSITE(battler)) == ABILITY_COMATOSE)
                {
                    BattleScriptPushCursorAndCallback(BattleScript_BadDreamsActivates);
                    effect++;
                }
                break;
            SOLAR_POWER_HP_DROP:
            case ABILITY_SOLAR_POWER:
                if (IsBattlerWeatherAffected(battler, B_WEATHER_SUN))
                {
                    BattleScriptPushCursorAndCallback(BattleScript_SolarPowerActivates);
                    gBattleMoveDamage = gBattleMons[battler].maxHP / 8;
                    if (gBattleMoveDamage == 0)
                        gBattleMoveDamage = 1;
                    effect++;
                }
                break;
            case ABILITY_HEALER:
                gBattleScripting.battler = BATTLE_PARTNER(battler);
                if (IsBattlerAlive(gBattleScripting.battler)
                    && gBattleMons[gBattleScripting.battler].status1 & STATUS1_ANY
                    && (Random() % 100) < 30)
                {
                    BattleScriptPushCursorAndCallback(BattleScript_HealerActivates);
                    effect++;
                }
                break;
            case ABILITY_SCHOOLING:
                if (gBattleMons[battler].level < 20)
                    break;
            case ABILITY_ZEN_MODE:
            case ABILITY_SHIELDS_DOWN:
                if ((effect = ShouldChangeFormHpBased(battler)))
                    BattleScriptPushCursorAndCallback(BattleScript_AttackerFormChangeEnd3);
                break;
            case ABILITY_POWER_CONSTRUCT:
                if ((gBattleMons[battler].species == SPECIES_ZYGARDE || gBattleMons[battler].species == SPECIES_ZYGARDE_10)
                    && gBattleMons[battler].hp <= gBattleMons[battler].maxHP / 2)
                {
                    gBattleStruct->changedSpecies[gBattlerPartyIndexes[battler]] = gBattleMons[battler].species;
                    gBattleMons[battler].species = SPECIES_ZYGARDE_COMPLETE;
                    BattleScriptPushCursorAndCallback(BattleScript_AttackerFormChangeEnd3);
                    effect++;
                }
                break;
            case ABILITY_BALL_FETCH:
                if (gBattleMons[battler].item == ITEM_NONE
                    && gBattleResults.catchAttempts[gLastUsedBall - ITEM_ULTRA_BALL] >= 1
                    && !gHasFetchedBall)
                {
                    gBattleScripting.battler = battler;
                    BtlController_EmitSetMonData(BUFFER_A, REQUEST_HELDITEM_BATTLE, 0, 2, &gLastUsedBall);
                    MarkBattlerForControllerExec(battler);
                    gHasFetchedBall = TRUE;
                    gLastUsedItem = gLastUsedBall;
                    BattleScriptPushCursorAndCallback(BattleScript_BallFetch);
                    effect++;
                }
                break;
            case ABILITY_HUNGER_SWITCH:
                if (!(gBattleMons[battler].status2 & STATUS2_TRANSFORMED))
                {
                    if (gBattleMons[battler].species == SPECIES_MORPEKO)
                    {
                        gBattleMons[battler].species = SPECIES_MORPEKO_HANGRY;
                        BattleScriptPushCursorAndCallback(BattleScript_AttackerFormChangeEnd3NoPopup);
                    }
                    else if (gBattleMons[battler].species == SPECIES_MORPEKO_HANGRY)
                    {
                        gBattleMons[battler].species = SPECIES_MORPEKO;
                        BattleScriptPushCursorAndCallback(BattleScript_AttackerFormChangeEnd3NoPopup);
                    }
                    effect++;
                }
                break;
            }
        }
        break;
    case ABILITYEFFECT_MOVES_BLOCK: // 2
    {
        u16 moveTarget = GetBattlerMoveTargetType(battler, move);

        if ((gLastUsedAbility == ABILITY_SOUNDPROOF && gBattleMoves[move].flags & FLAG_SOUND && !(moveTarget & MOVE_TARGET_USER))
            || (gLastUsedAbility == ABILITY_BULLETPROOF && gBattleMoves[move].flags & FLAG_BALLISTIC))
        {
            if (gBattleMons[gBattlerAttacker].status2 & STATUS2_MULTIPLETURNS)
                gHitMarker |= HITMARKER_NO_PPDEDUCT;
            gBattlescriptCurrInstr = BattleScript_SoundproofProtected;
            effect = 1;
        }
        else if ((((gLastUsedAbility == ABILITY_DAZZLING || gLastUsedAbility == ABILITY_QUEENLY_MAJESTY
                   || (IsBattlerAlive(battler ^= BIT_FLANK)
                       && ((GetBattlerAbility(battler) == ABILITY_DAZZLING) || GetBattlerAbility(battler) == ABILITY_QUEENLY_MAJESTY)))
                   ))
                 && GetChosenMovePriority(gBattlerAttacker) > 0
                 && GetBattlerSide(gBattlerAttacker) != GetBattlerSide(battler))
        {
            if (gBattleMons[gBattlerAttacker].status2 & STATUS2_MULTIPLETURNS)
                gHitMarker |= HITMARKER_NO_PPDEDUCT;
            gBattlescriptCurrInstr = BattleScript_DazzlingProtected;
            effect = 1;
        }
        else if (BlocksPrankster(move, gBattlerAttacker, gBattlerTarget, TRUE)
          && !(IS_MOVE_STATUS(move) && GetBattlerAbility(gBattlerTarget) == ABILITY_MAGIC_BOUNCE))
        {
            if (!(gBattleTypeFlags & BATTLE_TYPE_DOUBLE) || !(moveTarget & (MOVE_TARGET_BOTH | MOVE_TARGET_FOES_AND_ALLY)))
                CancelMultiTurnMoves(gBattlerAttacker); // Don't cancel moves that can hit two targets bc one target might not be protected
            gBattleScripting.battler = gBattlerAbility = gBattlerTarget;
            gBattlescriptCurrInstr = BattleScript_DarkTypePreventsPrankster;
            effect = 1;
        }
        break;
    }
    case ABILITYEFFECT_ABSORBING: // 3
        if (move != MOVE_NONE)
        {
            u8 statId;
            switch (gLastUsedAbility)
            {
            case ABILITY_VOLT_ABSORB:
                if (moveType == TYPE_ELECTRIC)
                    effect = 1;
                break;
            case ABILITY_WATER_ABSORB:
            case ABILITY_DRY_SKIN:
                if (moveType == TYPE_WATER)
                    effect = 1;
                break;
            case ABILITY_MOTOR_DRIVE:
                if (moveType == TYPE_ELECTRIC)
                    effect = 2, statId = STAT_SPEED;
                break;
            case ABILITY_LIGHTNING_ROD:
                if (moveType == TYPE_ELECTRIC)
                    effect = 2, statId = STAT_SPATK;
                break;
            case ABILITY_STORM_DRAIN:
                if (moveType == TYPE_WATER)
                    effect = 2, statId = STAT_SPATK;
                break;
            case ABILITY_SAP_SIPPER:
                if (moveType == TYPE_GRASS)
                    effect = 2, statId = STAT_ATK;
                break;
            case ABILITY_FLASH_FIRE:
                if (moveType == TYPE_FIRE && !((gBattleMons[battler].status1 & STATUS1_FREEZE) && B_FLASH_FIRE_FROZEN <= GEN_4))
                {
                    if (!(gBattleResources->flags->flags[battler] & RESOURCE_FLAG_FLASH_FIRE))
                    {
                        gBattleCommunication[MULTISTRING_CHOOSER] = B_MSG_FLASH_FIRE_BOOST;
                        if (gProtectStructs[gBattlerAttacker].notFirstStrike)
                            gBattlescriptCurrInstr = BattleScript_FlashFireBoost;
                        else
                            gBattlescriptCurrInstr = BattleScript_FlashFireBoost_PPLoss;

                        gBattleResources->flags->flags[battler] |= RESOURCE_FLAG_FLASH_FIRE;
                        effect = 3;
                    }
                    else
                    {
                        gBattleCommunication[MULTISTRING_CHOOSER] = B_MSG_FLASH_FIRE_NO_BOOST;
                        if (gProtectStructs[gBattlerAttacker].notFirstStrike)
                            gBattlescriptCurrInstr = BattleScript_FlashFireBoost;
                        else
                            gBattlescriptCurrInstr = BattleScript_FlashFireBoost_PPLoss;

                        effect = 3;
                    }
                }
                break;
            }

            if (effect == 1) // Drain Hp ability.
            {
#if B_HEAL_BLOCKING >= GEN_5                
                if (BATTLER_MAX_HP(battler) || gStatuses3[battler] & STATUS3_HEAL_BLOCK)
#else
                if (BATTLER_MAX_HP(battler))
#endif
                {
                    if ((gProtectStructs[gBattlerAttacker].notFirstStrike))
                        gBattlescriptCurrInstr = BattleScript_MonMadeMoveUseless;
                    else
                        gBattlescriptCurrInstr = BattleScript_MonMadeMoveUseless_PPLoss;
                }
                else
                {
                    if (gProtectStructs[gBattlerAttacker].notFirstStrike)
                        gBattlescriptCurrInstr = BattleScript_MoveHPDrain;
                    else
                        gBattlescriptCurrInstr = BattleScript_MoveHPDrain_PPLoss;

                    gBattleMoveDamage = gBattleMons[battler].maxHP / 4;
                    if (gBattleMoveDamage == 0)
                        gBattleMoveDamage = 1;
                    gBattleMoveDamage *= -1;
                }
            }
            else if (effect == 2) // Boost Stat ability;
            {
                if (!CompareStat(battler, statId, MAX_STAT_STAGE, CMP_LESS_THAN))
                {
                    if ((gProtectStructs[gBattlerAttacker].notFirstStrike))
                        gBattlescriptCurrInstr = BattleScript_MonMadeMoveUseless;
                    else
                        gBattlescriptCurrInstr = BattleScript_MonMadeMoveUseless_PPLoss;
                }
                else
                {
                    if (gProtectStructs[gBattlerAttacker].notFirstStrike)
                        gBattlescriptCurrInstr = BattleScript_MoveStatDrain;
                    else
                        gBattlescriptCurrInstr = BattleScript_MoveStatDrain_PPLoss;

                    SET_STATCHANGER(statId, 1, FALSE);
                    gBattleMons[battler].statStages[statId]++;
                    PREPARE_STAT_BUFFER(gBattleTextBuff1, statId);
                }
            }
        }
        break;
    case ABILITYEFFECT_MOVE_END: // Think contact abilities.
        switch (gLastUsedAbility)
        {
        case ABILITY_JUSTIFIED:
            if (!(gMoveResultFlags & MOVE_RESULT_NO_EFFECT)
             && TARGET_TURN_DAMAGED
             && IsBattlerAlive(battler)
             && moveType == TYPE_DARK
             && CompareStat(battler, STAT_ATK, MAX_STAT_STAGE, CMP_LESS_THAN))
            {
                SET_STATCHANGER(STAT_ATK, 1, FALSE);
                BattleScriptPushCursor();
                gBattlescriptCurrInstr = BattleScript_TargetAbilityStatRaiseOnMoveEnd;
                effect++;
            }
            break;
        case ABILITY_RATTLED:
            if (!(gMoveResultFlags & MOVE_RESULT_NO_EFFECT)
             && TARGET_TURN_DAMAGED
             && IsBattlerAlive(battler)
             && (moveType == TYPE_DARK || moveType == TYPE_BUG || moveType == TYPE_GHOST)
             && CompareStat(battler, STAT_SPEED, MAX_STAT_STAGE, CMP_LESS_THAN))
            {
                SET_STATCHANGER(STAT_SPEED, 1, FALSE);
                BattleScriptPushCursor();
                gBattlescriptCurrInstr = BattleScript_TargetAbilityStatRaiseOnMoveEnd;
                effect++;
            }
            break;
        case ABILITY_WATER_COMPACTION:
            if (!(gMoveResultFlags & MOVE_RESULT_NO_EFFECT)
             && TARGET_TURN_DAMAGED
             && IsBattlerAlive(battler)
             && moveType == TYPE_WATER
             && CompareStat(battler, STAT_DEF, MAX_STAT_STAGE, CMP_LESS_THAN))
            {
                SET_STATCHANGER(STAT_DEF, 2, FALSE);
                BattleScriptPushCursor();
                gBattlescriptCurrInstr = BattleScript_TargetAbilityStatRaiseOnMoveEnd;
                effect++;
            }
            break;
        case ABILITY_STAMINA:
            if (!(gMoveResultFlags & MOVE_RESULT_NO_EFFECT)
             && TARGET_TURN_DAMAGED
             && IsBattlerAlive(battler)
             && CompareStat(battler, STAT_DEF, MAX_STAT_STAGE, CMP_LESS_THAN))
            {
                SET_STATCHANGER(STAT_DEF, 1, FALSE);
                BattleScriptPushCursor();
                gBattlescriptCurrInstr = BattleScript_TargetAbilityStatRaiseOnMoveEnd;
                effect++;
            }
            break;
        case ABILITY_BERSERK:
            if (!(gMoveResultFlags & MOVE_RESULT_NO_EFFECT)
             && TARGET_TURN_DAMAGED
             && IsBattlerAlive(battler)
            // Had more than half of hp before, now has less
             && gBattleStruct->hpBefore[battler] > gBattleMons[battler].maxHP / 2
             && gBattleMons[battler].hp < gBattleMons[battler].maxHP / 2
             && (gMultiHitCounter == 0 || gMultiHitCounter == 1)
             && !(TestSheerForceFlag(gBattlerAttacker, gCurrentMove))
             && CompareStat(battler, STAT_SPATK, MAX_STAT_STAGE, CMP_LESS_THAN))
            {
<<<<<<< HEAD
                SET_STATCHANGER(STAT_SPATK, 1, FALSE);
                BattleScriptPushCursor();
                gBattlescriptCurrInstr = BattleScript_TargetAbilityStatRaiseOnMoveEnd;
                effect++;
            }
            break;
        case ABILITY_EMERGENCY_EXIT:
        case ABILITY_WIMP_OUT:
            if (!(gMoveResultFlags & MOVE_RESULT_NO_EFFECT)
             && TARGET_TURN_DAMAGED
             && IsBattlerAlive(battler)
            // Had more than half of hp before, now has less
             && gBattleStruct->hpBefore[battler] > gBattleMons[battler].maxHP / 2
             && gBattleMons[battler].hp < gBattleMons[battler].maxHP / 2
             && (gMultiHitCounter == 0 || gMultiHitCounter == 1)
             && !(TestSheerForceFlag(gBattlerAttacker, gCurrentMove))
             && (CanBattlerSwitch(battler) || !(gBattleTypeFlags & BATTLE_TYPE_TRAINER))
             && !(gBattleTypeFlags & BATTLE_TYPE_ARENA)
             && CountUsablePartyMons(battler) > 0
             // Not currently held by Sky Drop
             && !(gStatuses3[battler] & STATUS3_SKY_DROPPED))
            {
                gBattleResources->flags->flags[battler] |= RESOURCE_FLAG_EMERGENCY_EXIT;
                effect++;
            }
            break;
        case ABILITY_WEAK_ARMOR:
            if (!(gMoveResultFlags & MOVE_RESULT_NO_EFFECT)
             && TARGET_TURN_DAMAGED
             && IsBattlerAlive(battler)
             && IS_MOVE_PHYSICAL(gCurrentMove)
             && (CompareStat(battler, STAT_SPEED, MAX_STAT_STAGE, CMP_LESS_THAN) // Don't activate if speed cannot be raised
               || CompareStat(battler, STAT_DEF, MIN_STAT_STAGE, CMP_GREATER_THAN))) // Don't activate if defense cannot be lowered
            {
                if (gBattleMoves[gCurrentMove].effect == EFFECT_HIT_ESCAPE && CanBattlerSwitch(gBattlerAttacker))
                    gProtectStructs[battler].disableEjectPack = TRUE;  // Set flag for target
=======
                if (gBattleMons[i].ability == ABILITY_TRACE && (gStatuses3[i] & STATUS3_TRACE))
                {
                    u8 target2;
                    side = (GetBattlerPosition(i) ^ BIT_SIDE) & BIT_SIDE; // side of the opposing pokemon
                    target1 = GetBattlerAtPosition(side);
                    target2 = GetBattlerAtPosition(side + BIT_FLANK);
                    if (gBattleTypeFlags & BATTLE_TYPE_DOUBLE)
                    {
                        if (gBattleMons[target1].ability != ABILITY_NONE && gBattleMons[target1].hp != 0
                         && gBattleMons[target2].ability != ABILITY_NONE && gBattleMons[target2].hp != 0)
                        {
                            gActiveBattler = GetBattlerAtPosition(((Random() & 1) * 2) | side);
                            gBattleMons[i].ability = gBattleMons[gActiveBattler].ability;
                            gLastUsedAbility = gBattleMons[gActiveBattler].ability;
                            effect++;
                        }
                        else if (gBattleMons[target1].ability != ABILITY_NONE && gBattleMons[target1].hp != 0)
                        {
                            gActiveBattler = target1;
                            gBattleMons[i].ability = gBattleMons[gActiveBattler].ability;
                            gLastUsedAbility = gBattleMons[gActiveBattler].ability;
                            effect++;
                        }
                        else if (gBattleMons[target2].ability != ABILITY_NONE && gBattleMons[target2].hp != 0)
                        {
                            gActiveBattler = target2;
                            gBattleMons[i].ability = gBattleMons[gActiveBattler].ability;
                            gLastUsedAbility = gBattleMons[gActiveBattler].ability;
                            effect++;
                        }
                    }
                    else
                    {
                        gActiveBattler = target1;
                        if (gBattleMons[target1].ability && gBattleMons[target1].hp)
                        {
                            gBattleMons[i].ability = gBattleMons[target1].ability;
                            gLastUsedAbility = gBattleMons[target1].ability;
                            effect++;
                        }
                    }
                    if (effect)
                    {
                        BattleScriptPushCursorAndCallback(BattleScript_TraceActivates);
                        gStatuses3[i] &= ~STATUS3_TRACE;
                        gBattleScripting.battler = i;
>>>>>>> 30a58219

                BattleScriptPushCursor();
                gBattlescriptCurrInstr = BattleScript_WeakArmorActivates;
                effect++;
            }
            break;
        case ABILITY_CURSED_BODY:
            if (!(gMoveResultFlags & MOVE_RESULT_NO_EFFECT)
             && TARGET_TURN_DAMAGED
             && gDisableStructs[gBattlerAttacker].disabledMove == MOVE_NONE
             && IsBattlerAlive(gBattlerAttacker)
             && !IsAbilityOnSide(gBattlerAttacker, ABILITY_AROMA_VEIL)
             && gBattleMons[gBattlerAttacker].pp[gChosenMovePos] != 0
             && (Random() % 3) == 0)
            {
                gDisableStructs[gBattlerAttacker].disabledMove = gChosenMove;
                gDisableStructs[gBattlerAttacker].disableTimer = 4;
                PREPARE_MOVE_BUFFER(gBattleTextBuff1, gChosenMove);
                BattleScriptPushCursor();
                gBattlescriptCurrInstr = BattleScript_CursedBodyActivates;
                effect++;
            }
            break;
        case ABILITY_MUMMY:
            if (!(gMoveResultFlags & MOVE_RESULT_NO_EFFECT)
             && IsBattlerAlive(gBattlerAttacker)
             && TARGET_TURN_DAMAGED
             && (IsMoveMakingContact(move, gBattlerAttacker)))
            {
                switch (gBattleMons[gBattlerAttacker].ability)
                {
                case ABILITY_MUMMY:
                case ABILITY_BATTLE_BOND:
                case ABILITY_COMATOSE:
                case ABILITY_DISGUISE:
                case ABILITY_MULTITYPE:
                case ABILITY_POWER_CONSTRUCT:
                case ABILITY_RKS_SYSTEM:
                case ABILITY_SCHOOLING:
                case ABILITY_SHIELDS_DOWN:
                case ABILITY_STANCE_CHANGE:
                    break;
                default:
                    gLastUsedAbility = gBattleMons[gBattlerAttacker].ability = ABILITY_MUMMY;
                    BattleScriptPushCursor();
                    gBattlescriptCurrInstr = BattleScript_MummyActivates;
                    effect++;
                    break;
                }
            }
            break;
        case ABILITY_WANDERING_SPIRIT:
            if (!(gMoveResultFlags & MOVE_RESULT_NO_EFFECT)
             && IsBattlerAlive(gBattlerAttacker)
             && TARGET_TURN_DAMAGED
             && (gBattleMoves[move].flags & FLAG_MAKES_CONTACT))
            {
                switch (gBattleMons[gBattlerAttacker].ability)
                {
                case ABILITY_DISGUISE:
                case ABILITY_FLOWER_GIFT:
                case ABILITY_GULP_MISSILE:
                case ABILITY_HUNGER_SWITCH:
                case ABILITY_ICE_FACE:
                case ABILITY_ILLUSION:
                case ABILITY_IMPOSTER:
                case ABILITY_RECEIVER:
                case ABILITY_RKS_SYSTEM:
                case ABILITY_SCHOOLING:
                case ABILITY_STANCE_CHANGE:
                case ABILITY_WONDER_GUARD:
                case ABILITY_ZEN_MODE:
                    break;
                default:
                    gLastUsedAbility = gBattleMons[gBattlerAttacker].ability;
                    gBattleMons[gBattlerAttacker].ability = gBattleMons[gBattlerTarget].ability;
                    gBattleMons[gBattlerTarget].ability = gLastUsedAbility;
                    RecordAbilityBattle(gBattlerAttacker, gBattleMons[gBattlerAttacker].ability);
                    RecordAbilityBattle(gBattlerTarget, gBattleMons[gBattlerTarget].ability);
                    BattleScriptPushCursor();
                    gBattlescriptCurrInstr = BattleScript_WanderingSpiritActivates;
                    effect++;
                    break;
                }
            }
            break;
        case ABILITY_ANGER_POINT:
            if (!(gMoveResultFlags & MOVE_RESULT_NO_EFFECT)
             && gIsCriticalHit
             && TARGET_TURN_DAMAGED
             && IsBattlerAlive(battler)
             && CompareStat(battler, STAT_ATK, MAX_STAT_STAGE, CMP_LESS_THAN))
            {
                SET_STATCHANGER(STAT_ATK, MAX_STAT_STAGE - gBattleMons[battler].statStages[STAT_ATK], FALSE);
                BattleScriptPushCursor();
                gBattlescriptCurrInstr = BattleScript_TargetsStatWasMaxedOut;
                effect++;
            }
            break;
        case ABILITY_COLOR_CHANGE:
            if (!(gMoveResultFlags & MOVE_RESULT_NO_EFFECT)
             && move != MOVE_STRUGGLE
             && gBattleMoves[move].power != 0
             && TARGET_TURN_DAMAGED
             && !IS_BATTLER_OF_TYPE(battler, moveType)
             && gBattleMons[battler].hp != 0)
            {
                SET_BATTLER_TYPE(battler, moveType);
                PREPARE_TYPE_BUFFER(gBattleTextBuff1, moveType);
                BattleScriptPushCursor();
                gBattlescriptCurrInstr = BattleScript_ColorChangeActivates;
                effect++;
            }
            break;
        case ABILITY_GOOEY:
        case ABILITY_TANGLING_HAIR:
            if (!(gMoveResultFlags & MOVE_RESULT_NO_EFFECT)
             && gBattleMons[gBattlerAttacker].hp != 0
             && (CompareStat(gBattlerAttacker, STAT_SPEED, MIN_STAT_STAGE, CMP_GREATER_THAN) || GetBattlerAbility(gBattlerAttacker) == ABILITY_MIRROR_ARMOR)
             && !gProtectStructs[gBattlerAttacker].confusionSelfDmg
             && TARGET_TURN_DAMAGED
             && IsMoveMakingContact(move, gBattlerAttacker))
            {
                SET_STATCHANGER(STAT_SPEED, 1, TRUE);
                gBattleScripting.moveEffect = MOVE_EFFECT_SPD_MINUS_1;
                PREPARE_ABILITY_BUFFER(gBattleTextBuff1, gLastUsedAbility);
                BattleScriptPushCursor();
                gBattlescriptCurrInstr = BattleScript_GooeyActivates;
                gHitMarker |= HITMARKER_IGNORE_SAFEGUARD;
                effect++;
            }
            break;
        case ABILITY_ROUGH_SKIN:
        case ABILITY_IRON_BARBS:
            if (!(gMoveResultFlags & MOVE_RESULT_NO_EFFECT)
             && gBattleMons[gBattlerAttacker].hp != 0
             && !gProtectStructs[gBattlerAttacker].confusionSelfDmg
             && TARGET_TURN_DAMAGED
             && IsMoveMakingContact(move, gBattlerAttacker))
            {
                #if B_ROUGH_SKIN_DMG >= GEN_4
                    gBattleMoveDamage = gBattleMons[gBattlerAttacker].maxHP / 8;
                #else
                    gBattleMoveDamage = gBattleMons[gBattlerAttacker].maxHP / 16;
                #endif
                if (gBattleMoveDamage == 0)
                    gBattleMoveDamage = 1;
                PREPARE_ABILITY_BUFFER(gBattleTextBuff1, gLastUsedAbility);
                BattleScriptPushCursor();
                gBattlescriptCurrInstr = BattleScript_RoughSkinActivates;
                effect++;
            }
            break;
        case ABILITY_AFTERMATH:
            if (!IsAbilityOnField(ABILITY_DAMP)
             && !(gMoveResultFlags & MOVE_RESULT_NO_EFFECT)
             && gBattleMons[gBattlerTarget].hp == 0
             && IsBattlerAlive(gBattlerAttacker)
             && IsMoveMakingContact(move, gBattlerAttacker))
            {
                gBattleMoveDamage = gBattleMons[gBattlerAttacker].maxHP / 4;
                if (gBattleMoveDamage == 0)
                    gBattleMoveDamage = 1;
                BattleScriptPushCursor();
                gBattlescriptCurrInstr = BattleScript_AftermathDmg;
                effect++;
            }
            break;
        case ABILITY_INNARDS_OUT:
            if (!(gMoveResultFlags & MOVE_RESULT_NO_EFFECT)
             && gBattleMons[gBattlerTarget].hp == 0
             && IsBattlerAlive(gBattlerAttacker))
            {
                gBattleMoveDamage = gSpecialStatuses[gBattlerTarget].dmg;
                BattleScriptPushCursor();
                gBattlescriptCurrInstr = BattleScript_AftermathDmg;
                effect++;
            }
            break;
        case ABILITY_EFFECT_SPORE:
            if (!IS_BATTLER_OF_TYPE(gBattlerAttacker, TYPE_GRASS)
             && GetBattlerAbility(gBattlerAttacker) != ABILITY_OVERCOAT
             && GetBattlerHoldEffect(gBattlerAttacker, TRUE) != HOLD_EFFECT_SAFETY_GOGGLES)
            {
                i = Random() % 3;
                if (i == 0)
                    goto POISON_POINT;
                if (i == 1)
                    goto STATIC;
                // Sleep
                if (!(gMoveResultFlags & MOVE_RESULT_NO_EFFECT)
                 && gBattleMons[gBattlerAttacker].hp != 0
                 && !gProtectStructs[gBattlerAttacker].confusionSelfDmg
                 && TARGET_TURN_DAMAGED
                 && CanSleep(gBattlerAttacker)
                 && IsMoveMakingContact(move, gBattlerAttacker)
                 && (Random() % 3) == 0)
                {
                    gBattleScripting.moveEffect = MOVE_EFFECT_AFFECTS_USER | MOVE_EFFECT_SLEEP;
                    PREPARE_ABILITY_BUFFER(gBattleTextBuff1, gLastUsedAbility);
                    BattleScriptPushCursor();
                    gBattlescriptCurrInstr = BattleScript_AbilityStatusEffect;
                    gHitMarker |= HITMARKER_IGNORE_SAFEGUARD;
                    effect++;
                }
            }
            break;
        POISON_POINT:
        case ABILITY_POISON_POINT:
            if (!(gMoveResultFlags & MOVE_RESULT_NO_EFFECT)
             && gBattleMons[gBattlerAttacker].hp != 0
             && !gProtectStructs[gBattlerAttacker].confusionSelfDmg
             && TARGET_TURN_DAMAGED
             && CanBePoisoned(gBattlerAttacker, gBattlerTarget)
             && IsMoveMakingContact(move, gBattlerAttacker)
             && (Random() % 3) == 0)
            {
                gBattleScripting.moveEffect = MOVE_EFFECT_AFFECTS_USER | MOVE_EFFECT_POISON;
                PREPARE_ABILITY_BUFFER(gBattleTextBuff1, gLastUsedAbility);
                BattleScriptPushCursor();
                gBattlescriptCurrInstr = BattleScript_AbilityStatusEffect;
                gHitMarker |= HITMARKER_IGNORE_SAFEGUARD;
                effect++;
            }
            break;
        STATIC:
        case ABILITY_STATIC:
            if (!(gMoveResultFlags & MOVE_RESULT_NO_EFFECT)
             && gBattleMons[gBattlerAttacker].hp != 0
             && !gProtectStructs[gBattlerAttacker].confusionSelfDmg
             && TARGET_TURN_DAMAGED
             && CanBeParalyzed(gBattlerAttacker)
             && IsMoveMakingContact(move, gBattlerAttacker)
             && (Random() % 3) == 0)
            {
                gBattleScripting.moveEffect = MOVE_EFFECT_AFFECTS_USER | MOVE_EFFECT_PARALYSIS;
                BattleScriptPushCursor();
                gBattlescriptCurrInstr = BattleScript_AbilityStatusEffect;
                gHitMarker |= HITMARKER_IGNORE_SAFEGUARD;
                effect++;
            }
            break;
        case ABILITY_FLAME_BODY:
            if (!(gMoveResultFlags & MOVE_RESULT_NO_EFFECT)
             && gBattleMons[gBattlerAttacker].hp != 0
             && !gProtectStructs[gBattlerAttacker].confusionSelfDmg
             && (IsMoveMakingContact(move, gBattlerAttacker))
             && TARGET_TURN_DAMAGED
             && CanBeBurned(gBattlerAttacker)
             && (Random() % 3) == 0)
            {
                gBattleScripting.moveEffect = MOVE_EFFECT_AFFECTS_USER | MOVE_EFFECT_BURN;
                BattleScriptPushCursor();
                gBattlescriptCurrInstr = BattleScript_AbilityStatusEffect;
                gHitMarker |= HITMARKER_IGNORE_SAFEGUARD;
                effect++;
            }
            break;
        case ABILITY_CUTE_CHARM:
            if (!(gMoveResultFlags & MOVE_RESULT_NO_EFFECT)
             && gBattleMons[gBattlerAttacker].hp != 0
             && !gProtectStructs[gBattlerAttacker].confusionSelfDmg
             && (IsMoveMakingContact(move, gBattlerAttacker))
             && TARGET_TURN_DAMAGED
             && gBattleMons[gBattlerTarget].hp != 0
             && (Random() % 3) == 0
             && GetBattlerAbility(gBattlerAttacker) != ABILITY_OBLIVIOUS
             && !IsAbilityOnSide(gBattlerAttacker, ABILITY_AROMA_VEIL)
             && GetGenderFromSpeciesAndPersonality(speciesAtk, pidAtk) != GetGenderFromSpeciesAndPersonality(speciesDef, pidDef)
             && !(gBattleMons[gBattlerAttacker].status2 & STATUS2_INFATUATION)
             && GetGenderFromSpeciesAndPersonality(speciesAtk, pidAtk) != MON_GENDERLESS
             && GetGenderFromSpeciesAndPersonality(speciesDef, pidDef) != MON_GENDERLESS)
            {
                gBattleMons[gBattlerAttacker].status2 |= STATUS2_INFATUATED_WITH(gBattlerTarget);
                BattleScriptPushCursor();
                gBattlescriptCurrInstr = BattleScript_CuteCharmActivates;
                effect++;
            }
            break;
        case ABILITY_ILLUSION:
            if (gBattleStruct->illusion[gBattlerTarget].on && !gBattleStruct->illusion[gBattlerTarget].broken && TARGET_TURN_DAMAGED)
            {
                BattleScriptPushCursor();
                gBattlescriptCurrInstr = BattleScript_IllusionOff;
                effect++;
            }
            break;
        case ABILITY_COTTON_DOWN:
            if (!(gMoveResultFlags & MOVE_RESULT_NO_EFFECT)
             && gBattleMons[gBattlerAttacker].hp != 0
             && !gProtectStructs[gBattlerAttacker].confusionSelfDmg
             && TARGET_TURN_DAMAGED)
            {
                gEffectBattler = gBattlerTarget;
                BattleScriptPushCursor();
                gBattlescriptCurrInstr = BattleScript_CottonDownActivates;
                effect++;
            }
            break;
        case ABILITY_STEAM_ENGINE:
            if (!(gMoveResultFlags & MOVE_RESULT_NO_EFFECT)
             && TARGET_TURN_DAMAGED
             && IsBattlerAlive(battler)
             && CompareStat(battler, STAT_SPEED, MAX_STAT_STAGE, CMP_LESS_THAN)
             && (moveType == TYPE_FIRE || moveType == TYPE_WATER))
            {
                SET_STATCHANGER(STAT_SPEED, 6, FALSE);
                BattleScriptPushCursor();
                gBattlescriptCurrInstr = BattleScript_TargetAbilityStatRaiseOnMoveEnd;
                effect++;
            }
            break;
        case ABILITY_SAND_SPIT:
            if (!(gMoveResultFlags & MOVE_RESULT_NO_EFFECT)
             && !gProtectStructs[gBattlerAttacker].confusionSelfDmg
             && TARGET_TURN_DAMAGED
             && !(gBattleWeather & B_WEATHER_SANDSTORM && WEATHER_HAS_EFFECT))
            {
                if (gBattleWeather & B_WEATHER_PRIMAL_ANY && WEATHER_HAS_EFFECT)
                {
                    BattleScriptPushCursor();
                    gBattlescriptCurrInstr = BattleScript_BlockedByPrimalWeatherRet;
                    effect++;
                }
                else if (TryChangeBattleWeather(battler, ENUM_WEATHER_SANDSTORM, TRUE))
                {
                    gBattleScripting.battler = gActiveBattler = battler;
                    BattleScriptPushCursor();
                    gBattlescriptCurrInstr = BattleScript_SandSpitActivates;
                    effect++;
                }
            }
            break;
        case ABILITY_PERISH_BODY:
            if (!(gMoveResultFlags & MOVE_RESULT_NO_EFFECT)
             && !gProtectStructs[gBattlerAttacker].confusionSelfDmg
             && TARGET_TURN_DAMAGED
             && IsBattlerAlive(battler)
             && (IsMoveMakingContact(move, gBattlerAttacker))
             && !(gStatuses3[gBattlerAttacker] & STATUS3_PERISH_SONG))
            {
                if (!(gStatuses3[battler] & STATUS3_PERISH_SONG))
                {
                    gStatuses3[battler] |= STATUS3_PERISH_SONG;
                    gDisableStructs[battler].perishSongTimer = 3;
                    gDisableStructs[battler].perishSongTimerStartValue = 3;
                }
                gStatuses3[gBattlerAttacker] |= STATUS3_PERISH_SONG;
                gDisableStructs[gBattlerAttacker].perishSongTimer = 3;
                gDisableStructs[gBattlerAttacker].perishSongTimerStartValue = 3;
                BattleScriptPushCursor();
                gBattlescriptCurrInstr = BattleScript_PerishBodyActivates;
                effect++;
            }
            break;
        case ABILITY_GULP_MISSILE:
            if (!(gMoveResultFlags & MOVE_RESULT_NO_EFFECT)
             && !gProtectStructs[gBattlerAttacker].confusionSelfDmg
             && TARGET_TURN_DAMAGED
             && IsBattlerAlive(battler))
            {
                if (gBattleMons[gBattlerTarget].species == SPECIES_CRAMORANT_GORGING)
                {
                    gBattleStruct->changedSpecies[gBattlerPartyIndexes[gBattlerTarget]] = gBattleMons[gBattlerTarget].species;
                    gBattleMons[gBattlerTarget].species = SPECIES_CRAMORANT;
                    if (GetBattlerAbility(gBattlerAttacker) != ABILITY_MAGIC_GUARD)
                    {
                        gBattleMoveDamage = gBattleMons[gBattlerAttacker].maxHP / 4;
                        if (gBattleMoveDamage == 0)
                            gBattleMoveDamage = 1;
                    }
                    BattleScriptPushCursor();
                    gBattlescriptCurrInstr = BattleScript_GulpMissileGorging;
                    effect++;
                }
                else if (gBattleMons[gBattlerTarget].species == SPECIES_CRAMORANT_GULPING)
                {
                    gBattleStruct->changedSpecies[gBattlerPartyIndexes[gBattlerTarget]] = gBattleMons[gBattlerTarget].species;
                    gBattleMons[gBattlerTarget].species = SPECIES_CRAMORANT;
                    if (GetBattlerAbility(gBattlerAttacker) != ABILITY_MAGIC_GUARD)
                    {
                        gBattleMoveDamage = gBattleMons[gBattlerAttacker].maxHP / 4;
                        if (gBattleMoveDamage == 0)
                            gBattleMoveDamage = 1;
                    }
                    BattleScriptPushCursor();
                    gBattlescriptCurrInstr = BattleScript_GulpMissileGulping;
                    effect++;
                }
            }
            break;
        }
        break;
    case ABILITYEFFECT_MOVE_END_ATTACKER: // Same as above, but for attacker
        switch (gLastUsedAbility)
        {
        case ABILITY_POISON_TOUCH:
            if (!(gMoveResultFlags & MOVE_RESULT_NO_EFFECT)
             && gBattleMons[gBattlerTarget].hp != 0
             && !gProtectStructs[gBattlerAttacker].confusionSelfDmg
             && CanBePoisoned(gBattlerAttacker, gBattlerTarget)
             && IsMoveMakingContact(move, gBattlerAttacker)
             && TARGET_TURN_DAMAGED // Need to actually hit the target
             && (Random() % 3) == 0)
            {
                gBattleScripting.moveEffect = MOVE_EFFECT_POISON;
                PREPARE_ABILITY_BUFFER(gBattleTextBuff1, gLastUsedAbility);
                BattleScriptPushCursor();
                gBattlescriptCurrInstr = BattleScript_AbilityStatusEffect;
                gHitMarker |= HITMARKER_IGNORE_SAFEGUARD;
                effect++;
            }
            break;
        case ABILITY_STENCH:
            if (!(gMoveResultFlags & MOVE_RESULT_NO_EFFECT)
             && gBattleMons[gBattlerTarget].hp != 0
             && !gProtectStructs[gBattlerAttacker].confusionSelfDmg
             && (Random() % 10) == 0
             && !IS_MOVE_STATUS(move)
             && !sMovesNotAffectedByStench[gCurrentMove])
            {
                gBattleScripting.moveEffect = MOVE_EFFECT_FLINCH;
                BattleScriptPushCursor();
                SetMoveEffect(FALSE, 0);
                BattleScriptPop();
                effect++;
            }
            break;
        case ABILITY_GULP_MISSILE:
            if (((gCurrentMove == MOVE_SURF && TARGET_TURN_DAMAGED) || gStatuses3[gBattlerAttacker] & STATUS3_UNDERWATER)
             && (effect = ShouldChangeFormHpBased(gBattlerAttacker)))
            {
                BattleScriptPushCursor();
                gBattlescriptCurrInstr = BattleScript_AttackerFormChange;
                effect++;
            }
            break;
        }
        break;
    case ABILITYEFFECT_MOVE_END_OTHER: // Abilities that activate on *another* battler's moveend: Dancer, Soul-Heart, Receiver, Symbiosis
        switch (GetBattlerAbility(battler))
        {
        case ABILITY_DANCER:
            if (IsBattlerAlive(battler)
             && (gBattleMoves[gCurrentMove].flags & FLAG_DANCE)
             && !gSpecialStatuses[battler].dancerUsedMove
             && gBattlerAttacker != battler)
            {
                // Set bit and save Dancer mon's original target
                gSpecialStatuses[battler].dancerUsedMove = TRUE;
                gSpecialStatuses[battler].dancerOriginalTarget = *(gBattleStruct->moveTarget + battler) | 0x4;
                gBattleStruct->atkCancellerTracker = 0;
                gBattlerAttacker = gBattlerAbility = battler;
                gCalledMove = gCurrentMove;

                // Set the target to the original target of the mon that first used a Dance move
                gBattlerTarget = gBattleScripting.savedBattler & 0x3;

                // Make sure that the target isn't an ally - if it is, target the original user
                if (GetBattlerSide(gBattlerTarget) == GetBattlerSide(gBattlerAttacker))
                    gBattlerTarget = (gBattleScripting.savedBattler & 0xF0) >> 4;
                gHitMarker &= ~HITMARKER_ATTACKSTRING_PRINTED;
                BattleScriptExecute(BattleScript_DancerActivates);
                effect++;
            }
            break;
        }
        break;
    case ABILITYEFFECT_IMMUNITY: // 5
        for (battler = 0; battler < gBattlersCount; battler++)
        {
            switch (GetBattlerAbility(battler))
            {
            case ABILITY_IMMUNITY:
                if (gBattleMons[battler].status1 & (STATUS1_POISON | STATUS1_TOXIC_POISON | STATUS1_TOXIC_COUNTER))
                {
                    StringCopy(gBattleTextBuff1, gStatusConditionString_PoisonJpn);
                    effect = 1;
                }
                break;
            case ABILITY_OWN_TEMPO:
                if (gBattleMons[battler].status2 & STATUS2_CONFUSION)
                {
                    StringCopy(gBattleTextBuff1, gStatusConditionString_ConfusionJpn);
                    effect = 2;
                }
                break;
            case ABILITY_LIMBER:
                if (gBattleMons[battler].status1 & STATUS1_PARALYSIS)
                {
                    StringCopy(gBattleTextBuff1, gStatusConditionString_ParalysisJpn);
                    effect = 1;
                }
                break;
            case ABILITY_INSOMNIA:
            case ABILITY_VITAL_SPIRIT:
                if (gBattleMons[battler].status1 & STATUS1_SLEEP)
                {
                    gBattleMons[battler].status2 &= ~STATUS2_NIGHTMARE;
                    StringCopy(gBattleTextBuff1, gStatusConditionString_SleepJpn);
                    effect = 1;
                }
                break;
            case ABILITY_WATER_VEIL:
            case ABILITY_WATER_BUBBLE:
                if (gBattleMons[battler].status1 & STATUS1_BURN)
                {
                    StringCopy(gBattleTextBuff1, gStatusConditionString_BurnJpn);
                    effect = 1;
                }
                break;
            case ABILITY_MAGMA_ARMOR:
                if (gBattleMons[battler].status1 & STATUS1_FREEZE)
                {
                    StringCopy(gBattleTextBuff1, gStatusConditionString_IceJpn);
                    effect = 1;
                }
                break;
            case ABILITY_OBLIVIOUS:
                if (gBattleMons[battler].status2 & STATUS2_INFATUATION)
                    effect = 3;
                else if (gDisableStructs[battler].tauntTimer != 0)
                    effect = 4;
                break;
            }
            if (effect)
            {
                switch (effect)
                {
                case 1: // status cleared
                    gBattleMons[battler].status1 = 0;
                    BattleScriptPushCursor();
                    gBattlescriptCurrInstr = BattleScript_AbilityCuredStatus;
                    break;
                case 2: // get rid of confusion
                    gBattleMons[battler].status2 &= ~STATUS2_CONFUSION;
                    BattleScriptPushCursor();
                    gBattlescriptCurrInstr = BattleScript_AbilityCuredStatus;
                    break;
                case 3: // get rid of infatuation
                    gBattleMons[battler].status2 &= ~STATUS2_INFATUATION;
                    BattleScriptPushCursor();
                    gBattlescriptCurrInstr = BattleScript_BattlerGotOverItsInfatuation;
                    break;
                case 4: // get rid of taunt
                    gDisableStructs[battler].tauntTimer = 0;
                    BattleScriptPushCursor();
                    gBattlescriptCurrInstr = BattleScript_BattlerShookOffTaunt;
                    break;
                }

                gBattleScripting.battler = gActiveBattler = gBattlerAbility = battler;
                BtlController_EmitSetMonData(BUFFER_A, REQUEST_STATUS_BATTLE, 0, 4, &gBattleMons[gActiveBattler].status1);
                MarkBattlerForControllerExec(gActiveBattler);
                return effect;
            }
        }
        break;
    case ABILITYEFFECT_FORECAST: // 6
        for (battler = 0; battler < gBattlersCount; battler++)
        {
            u16 battlerAbility = GetBattlerAbility(battler);
            if (battlerAbility == ABILITY_FORECAST || battlerAbility == ABILITY_FLOWER_GIFT)
            {
                effect = TryWeatherFormChange(battler);
                if (effect)
                {
                    BattleScriptPushCursorAndCallback(BattleScript_CastformChange);
                    gBattleScripting.battler = battler;
                    gBattleStruct->formToChangeInto = effect - 1;
                    return effect;
                }
            }
        }
        break;
    case ABILITYEFFECT_SYNCHRONIZE:
        if (gLastUsedAbility == ABILITY_SYNCHRONIZE && (gHitMarker & HITMARKER_SYNCHRONISE_EFFECT))
        {
            gHitMarker &= ~HITMARKER_SYNCHRONISE_EFFECT;

            if (!(gBattleMons[gBattlerAttacker].status1 & STATUS1_ANY))
            {
                gBattleStruct->synchronizeMoveEffect &= ~(MOVE_EFFECT_AFFECTS_USER | MOVE_EFFECT_CERTAIN);
                #if B_SYNCHRONIZE_TOXIC < GEN_5
                    if (gBattleStruct->synchronizeMoveEffect == MOVE_EFFECT_TOXIC)
                        gBattleStruct->synchronizeMoveEffect = MOVE_EFFECT_POISON;
                #endif

                gBattleScripting.moveEffect = gBattleStruct->synchronizeMoveEffect + MOVE_EFFECT_AFFECTS_USER;
                gBattleScripting.battler = gBattlerAbility = gBattlerTarget;
                PREPARE_ABILITY_BUFFER(gBattleTextBuff1, ABILITY_SYNCHRONIZE);
                BattleScriptPushCursor();
                gBattlescriptCurrInstr = BattleScript_SynchronizeActivates;
                gHitMarker |= HITMARKER_IGNORE_SAFEGUARD;
                effect++;
            }
        }
        break;
    case ABILITYEFFECT_ATK_SYNCHRONIZE: // 8
        if (gLastUsedAbility == ABILITY_SYNCHRONIZE && (gHitMarker & HITMARKER_SYNCHRONISE_EFFECT))
        {
            gHitMarker &= ~HITMARKER_SYNCHRONISE_EFFECT;

            if (!(gBattleMons[gBattlerTarget].status1 & STATUS1_ANY))
            {
                gBattleStruct->synchronizeMoveEffect &= ~(MOVE_EFFECT_AFFECTS_USER | MOVE_EFFECT_CERTAIN);
                if (gBattleStruct->synchronizeMoveEffect == MOVE_EFFECT_TOXIC)
                    gBattleStruct->synchronizeMoveEffect = MOVE_EFFECT_POISON;

                gBattleScripting.moveEffect = gBattleStruct->synchronizeMoveEffect;
                gBattleScripting.battler = gBattlerAbility = gBattlerAttacker;
                PREPARE_ABILITY_BUFFER(gBattleTextBuff1, ABILITY_SYNCHRONIZE);
                BattleScriptPushCursor();
                gBattlescriptCurrInstr = BattleScript_SynchronizeActivates;
                gHitMarker |= HITMARKER_IGNORE_SAFEGUARD;
                effect++;
            }
        }
        break;
    case ABILITYEFFECT_INTIMIDATE1:
    case ABILITYEFFECT_INTIMIDATE2:
        for (i = 0; i < gBattlersCount; i++)
        {
            if (GetBattlerAbility(i) == ABILITY_INTIMIDATE && gBattleResources->flags->flags[i] & RESOURCE_FLAG_INTIMIDATED
                && (IsBattlerAlive(BATTLE_OPPOSITE(i)) || IsBattlerAlive(BATTLE_PARTNER(BATTLE_OPPOSITE(i))))) // At least one opposing mon has to be alive.
            {
                gBattleResources->flags->flags[i] &= ~RESOURCE_FLAG_INTIMIDATED;
                gLastUsedAbility = ABILITY_INTIMIDATE;
                if (caseID == ABILITYEFFECT_INTIMIDATE1)
                {
                    BattleScriptPushCursorAndCallback(BattleScript_IntimidateActivatesEnd3);
                }
                else
                {
                    BattleScriptPushCursor();
                    gBattlescriptCurrInstr = BattleScript_IntimidateActivates;
                }
                battler = gBattlerAbility = gBattleStruct->intimidateBattler = i;
                effect++;
                break;
            }
        }
        break;
    case ABILITYEFFECT_TRACE1:
    case ABILITYEFFECT_TRACE2:
        for (i = 0; i < gBattlersCount; i++)
        {
            if (gBattleMons[i].ability == ABILITY_TRACE && (gBattleResources->flags->flags[i] & RESOURCE_FLAG_TRACED))
            {
                u8 side = (GetBattlerPosition(i) ^ BIT_SIDE) & BIT_SIDE; // side of the opposing pokemon
                u8 target1 = GetBattlerAtPosition(side);
                u8 target2 = GetBattlerAtPosition(side + BIT_FLANK);

                if (gBattleTypeFlags & BATTLE_TYPE_DOUBLE)
                {
                    if (!sAbilitiesNotTraced[gBattleMons[target1].ability] && gBattleMons[target1].hp != 0
                     && !sAbilitiesNotTraced[gBattleMons[target2].ability] && gBattleMons[target2].hp != 0)
                        gActiveBattler = GetBattlerAtPosition(((Random() & 1) * 2) | side), effect++;
                    else if (!sAbilitiesNotTraced[gBattleMons[target1].ability] && gBattleMons[target1].hp != 0)
                        gActiveBattler = target1, effect++;
                    else if (!sAbilitiesNotTraced[gBattleMons[target2].ability] && gBattleMons[target2].hp != 0)
                        gActiveBattler = target2, effect++;
                }
                else
                {
                    if (!sAbilitiesNotTraced[gBattleMons[target1].ability] && gBattleMons[target1].hp != 0)
                        gActiveBattler = target1, effect++;
                }

                if (effect)
                {
                    if (caseID == ABILITYEFFECT_TRACE1)
                    {
                        BattleScriptPushCursorAndCallback(BattleScript_TraceActivatesEnd3);
                    }
                    else
                    {
                        BattleScriptPushCursor();
                        gBattlescriptCurrInstr = BattleScript_TraceActivates;
                    }
                    gBattleResources->flags->flags[i] &= ~RESOURCE_FLAG_TRACED;
                    gBattleStruct->tracedAbility[i] = gLastUsedAbility = gBattleMons[gActiveBattler].ability;
                    battler = gBattlerAbility = gBattleScripting.battler = i;

                    PREPARE_MON_NICK_WITH_PREFIX_BUFFER(gBattleTextBuff1, gActiveBattler, gBattlerPartyIndexes[gActiveBattler])
                    PREPARE_ABILITY_BUFFER(gBattleTextBuff2, gLastUsedAbility)
                    break;
                }
            }
        }
        break;
    case ABILITYEFFECT_NEUTRALIZINGGAS:
        // Prints message only. separate from ABILITYEFFECT_ON_SWITCHIN bc activates before entry hazards
        for (i = 0; i < gBattlersCount; i++)
        {
            if (gBattleMons[i].ability == ABILITY_NEUTRALIZING_GAS && !(gBattleResources->flags->flags[i] & RESOURCE_FLAG_NEUTRALIZING_GAS))
            {
                gBattleResources->flags->flags[i] |= RESOURCE_FLAG_NEUTRALIZING_GAS;
                gBattlerAbility = i;
                gBattleCommunication[MULTISTRING_CHOOSER] = B_MSG_SWITCHIN_NEUTRALIZING_GAS;
                BattleScriptPushCursorAndCallback(BattleScript_SwitchInAbilityMsg);
                effect++;
            }

            if (effect)
                break;
        }
        break;
    case ABILITYEFFECT_FIELD_SPORT:
        switch (gLastUsedAbility)
        {
        case ABILITYEFFECT_MUD_SPORT:
            for (i = 0; i < gBattlersCount; i++)
            {
                if (gStatuses4[i] & STATUS4_MUD_SPORT)
                    effect = i + 1;
            }
            break;
        case ABILITYEFFECT_WATER_SPORT:
            for (i = 0; i < gBattlersCount; i++)
            {
                if (gStatuses4[i] & STATUS4_WATER_SPORT)
                    effect = i + 1;
            }
            break;
        default:
            for (i = 0; i < gBattlersCount; i++)
            {
                if (gBattleMons[i].ability == ability)
                {
                    gLastUsedAbility = ability;
                    effect = i + 1;
                }
            }
            break;
        }
        break;
    }

    if (effect && gLastUsedAbility != 0xFF)
        RecordAbilityBattle(battler, gLastUsedAbility);
    if (effect && caseID <= ABILITYEFFECT_MOVE_END)
        gBattlerAbility = battler;

    return effect;
}

bool32 IsNeutralizingGasBannedAbility(u32 ability)
{
    switch (ability)
    {
    case ABILITY_MULTITYPE:
    case ABILITY_ZEN_MODE:
    case ABILITY_STANCE_CHANGE:
    case ABILITY_POWER_CONSTRUCT:
    case ABILITY_SCHOOLING:
    case ABILITY_RKS_SYSTEM:
    case ABILITY_SHIELDS_DOWN:
    case ABILITY_COMATOSE:
    case ABILITY_DISGUISE:
    case ABILITY_GULP_MISSILE:
    case ABILITY_ICE_FACE:
    case ABILITY_AS_ONE_ICE_RIDER:
    case ABILITY_AS_ONE_SHADOW_RIDER:
        return TRUE;
    default:
        return FALSE;
    }
}

bool32 IsNeutralizingGasOnField(void)
{
    u32 i;

    for (i = 0; i < gBattlersCount; i++)
    {
        if (IsBattlerAlive(i) && gBattleMons[i].ability == ABILITY_NEUTRALIZING_GAS && !(gStatuses3[i] & STATUS3_GASTRO_ACID))
            return TRUE;
    }

    return FALSE;
}

u32 GetBattlerAbility(u8 battlerId)
{
    if (gStatuses3[battlerId] & STATUS3_GASTRO_ACID)
        return ABILITY_NONE;

    if (IsNeutralizingGasOnField() && !IsNeutralizingGasBannedAbility(gBattleMons[battlerId].ability))
        return ABILITY_NONE;

    if ((((gBattleMons[gBattlerAttacker].ability == ABILITY_MOLD_BREAKER
            || gBattleMons[gBattlerAttacker].ability == ABILITY_TERAVOLT
            || gBattleMons[gBattlerAttacker].ability == ABILITY_TURBOBLAZE)
            && !(gStatuses3[gBattlerAttacker] & STATUS3_GASTRO_ACID))
            || gBattleMoves[gCurrentMove].flags & FLAG_TARGET_ABILITY_IGNORED)
            && sAbilitiesAffectedByMoldBreaker[gBattleMons[battlerId].ability]
            && gBattlerByTurnOrder[gCurrentTurnActionNumber] == gBattlerAttacker
            && gActionsByTurnOrder[gBattlerByTurnOrder[gBattlerAttacker]] == B_ACTION_USE_MOVE
            && gCurrentTurnActionNumber < gBattlersCount)
        return ABILITY_NONE;

    return gBattleMons[battlerId].ability;
}

u32 IsAbilityOnSide(u32 battlerId, u32 ability)
{
    if (IsBattlerAlive(battlerId) && GetBattlerAbility(battlerId) == ability)
        return battlerId + 1;
    else if (IsBattlerAlive(BATTLE_PARTNER(battlerId)) && GetBattlerAbility(BATTLE_PARTNER(battlerId)) == ability)
        return BATTLE_PARTNER(battlerId) + 1;
    else
        return 0;
}

u32 IsAbilityOnOpposingSide(u32 battlerId, u32 ability)
{
    return IsAbilityOnSide(BATTLE_OPPOSITE(battlerId), ability);
}

u32 IsAbilityOnField(u32 ability)
{
    u32 i;

    for (i = 0; i < gBattlersCount; i++)
    {
        if (IsBattlerAlive(i) && GetBattlerAbility(i) == ability)
            return i + 1;
    }

    return 0;
}

u32 IsAbilityOnFieldExcept(u32 battlerId, u32 ability)
{
    u32 i;

    for (i = 0; i < gBattlersCount; i++)
    {
        if (i != battlerId && IsBattlerAlive(i) && GetBattlerAbility(i) == ability)
            return i + 1;
    }

    return 0;
}

u32 IsAbilityPreventingEscape(u32 battlerId)
{
    u32 id;
    #if B_GHOSTS_ESCAPE >= GEN_6
        if (IS_BATTLER_OF_TYPE(battlerId, TYPE_GHOST))
            return 0;
    #endif
    #if B_SHADOW_TAG_ESCAPE >= GEN_4
        if ((id = IsAbilityOnOpposingSide(battlerId, ABILITY_SHADOW_TAG)) && GetBattlerAbility(battlerId) != ABILITY_SHADOW_TAG)
    #else
        if (id = IsAbilityOnOpposingSide(battlerId, ABILITY_SHADOW_TAG))
    #endif
        return id;
    if ((id = IsAbilityOnOpposingSide(battlerId, ABILITY_ARENA_TRAP)) && IsBattlerGrounded(battlerId))
        return id;
    if ((id = IsAbilityOnOpposingSide(battlerId, ABILITY_MAGNET_PULL)) && IS_BATTLER_OF_TYPE(battlerId, TYPE_STEEL))
        return id;

    return 0;
}

bool32 CanBattlerEscape(u32 battlerId) // no ability check
{
    if (GetBattlerHoldEffect(battlerId, TRUE) == HOLD_EFFECT_SHED_SHELL)
        return TRUE;
    else if ((B_GHOSTS_ESCAPE >= GEN_6 && !IS_BATTLER_OF_TYPE(battlerId, TYPE_GHOST)) && gBattleMons[battlerId].status2 & (STATUS2_ESCAPE_PREVENTION | STATUS2_WRAPPED))
        return FALSE;
    else if (gStatuses3[battlerId] & STATUS3_ROOTED)
        return FALSE;
    else if (gFieldStatuses & STATUS_FIELD_FAIRY_LOCK)
        return FALSE;
    else if (gStatuses3[battlerId] & STATUS3_SKY_DROPPED)
        return FALSE;
    else
        return TRUE;
}

void BattleScriptExecute(const u8 *BS_ptr)
{
    gBattlescriptCurrInstr = BS_ptr;
    gBattleResources->battleCallbackStack->function[gBattleResources->battleCallbackStack->size++] = gBattleMainFunc;
    gBattleMainFunc = RunBattleScriptCommands_PopCallbacksStack;
    gCurrentActionFuncId = 0;
}

void BattleScriptPushCursorAndCallback(const u8 *BS_ptr)
{
    BattleScriptPushCursor();
    gBattlescriptCurrInstr = BS_ptr;
    gBattleResources->battleCallbackStack->function[gBattleResources->battleCallbackStack->size++] = gBattleMainFunc;
    gBattleMainFunc = RunBattleScriptCommands;
}

enum
{
    ITEM_NO_EFFECT,
    ITEM_STATUS_CHANGE,
    ITEM_EFFECT_OTHER,
    ITEM_PP_CHANGE,
    ITEM_HP_CHANGE,
    ITEM_STATS_CHANGE,
};

bool32 IsBattlerTerrainAffected(u8 battlerId, u32 terrainFlag)
{
    if (!(gFieldStatuses & terrainFlag))
        return FALSE;
    else if (gStatuses3[battlerId] & STATUS3_SEMI_INVULNERABLE)
        return FALSE;

    return IsBattlerGrounded(battlerId);
}

bool32 CanSleep(u8 battlerId)
{
    u16 ability = GetBattlerAbility(battlerId);
    if (ability == ABILITY_INSOMNIA
      || ability == ABILITY_VITAL_SPIRIT
      || ability == ABILITY_COMATOSE
      || gSideStatuses[GetBattlerSide(battlerId)] & SIDE_STATUS_SAFEGUARD
      || gBattleMons[battlerId].status1 & STATUS1_ANY
      || IsAbilityOnSide(battlerId, ABILITY_SWEET_VEIL)
      || IsAbilityStatusProtected(battlerId)
      || IsBattlerTerrainAffected(battlerId, STATUS_FIELD_ELECTRIC_TERRAIN | STATUS_FIELD_MISTY_TERRAIN))
        return FALSE;
    return TRUE;
}

bool32 CanBePoisoned(u8 battlerAttacker, u8 battlerTarget)
{
    u16 ability = GetBattlerAbility(battlerTarget);

    if (!(CanPoisonType(battlerAttacker, battlerTarget))
     || gSideStatuses[GetBattlerSide(battlerTarget)] & SIDE_STATUS_SAFEGUARD
     || gBattleMons[battlerTarget].status1 & STATUS1_ANY
     || ability == ABILITY_IMMUNITY
     || ability == ABILITY_COMATOSE
     || IsAbilityOnSide(battlerTarget, ABILITY_PASTEL_VEIL)
     || gBattleMons[battlerTarget].status1 & STATUS1_ANY
     || IsAbilityStatusProtected(battlerTarget)
     || IsBattlerTerrainAffected(battlerTarget, STATUS_FIELD_MISTY_TERRAIN))
        return FALSE;
    return TRUE;
}

bool32 CanBeBurned(u8 battlerId)
{
    u16 ability = GetBattlerAbility(battlerId);
    if (IS_BATTLER_OF_TYPE(battlerId, TYPE_FIRE)
      || gSideStatuses[GetBattlerSide(battlerId)] & SIDE_STATUS_SAFEGUARD
      || gBattleMons[battlerId].status1 & STATUS1_ANY
      || ability == ABILITY_WATER_VEIL
      || ability == ABILITY_WATER_BUBBLE
      || ability == ABILITY_COMATOSE
      || IsAbilityStatusProtected(battlerId)
      || IsBattlerTerrainAffected(battlerId, STATUS_FIELD_MISTY_TERRAIN))
        return FALSE;
    return TRUE;
}

bool32 CanBeParalyzed(u8 battlerId)
{
    u16 ability = GetBattlerAbility(battlerId);
    if ((B_PARALYZE_ELECTRIC >= GEN_6 && IS_BATTLER_OF_TYPE(battlerId, TYPE_ELECTRIC))
      || gSideStatuses[GetBattlerSide(battlerId)] & SIDE_STATUS_SAFEGUARD
      || ability == ABILITY_LIMBER
      || ability == ABILITY_COMATOSE
      || gBattleMons[battlerId].status1 & STATUS1_ANY
      || IsAbilityStatusProtected(battlerId)
      || IsBattlerTerrainAffected(battlerId, STATUS_FIELD_MISTY_TERRAIN))
        return FALSE;
    return TRUE;
}

bool32 CanBeFrozen(u8 battlerId)
{
    u16 ability = GetBattlerAbility(battlerId);
    if (IS_BATTLER_OF_TYPE(battlerId, TYPE_ICE)
      || IsBattlerWeatherAffected(battlerId, B_WEATHER_SUN)
      || gSideStatuses[GetBattlerSide(battlerId)] & SIDE_STATUS_SAFEGUARD
      || ability == ABILITY_MAGMA_ARMOR
      || ability == ABILITY_COMATOSE
      || gBattleMons[battlerId].status1 & STATUS1_ANY
      || IsAbilityStatusProtected(battlerId)
      || IsBattlerTerrainAffected(battlerId, STATUS_FIELD_MISTY_TERRAIN))
        return FALSE;
    return TRUE;
}

bool32 CanBeConfused(u8 battlerId)
{
    if (GetBattlerAbility(gEffectBattler) == ABILITY_OWN_TEMPO
      || gBattleMons[gEffectBattler].status2 & STATUS2_CONFUSION
      || IsBattlerTerrainAffected(battlerId, STATUS_FIELD_MISTY_TERRAIN))
        return FALSE;
    return TRUE;
}

// second argument is 1/X of current hp compared to max hp
bool32 HasEnoughHpToEatBerry(u32 battlerId, u32 hpFraction, u32 itemId)
{
    bool32 isBerry = (ItemId_GetPocket(itemId) == POCKET_BERRIES);

    if (gBattleMons[battlerId].hp == 0)
        return FALSE;
    if (gBattleScripting.overrideBerryRequirements)
        return TRUE;
    // Unnerve prevents consumption of opponents' berries.
    if (isBerry && IsUnnerveAbilityOnOpposingSide(battlerId))
        return FALSE;
    if (gBattleMons[battlerId].hp <= gBattleMons[battlerId].maxHP / hpFraction)
        return TRUE;

    if (hpFraction <= 4 && GetBattlerAbility(battlerId) == ABILITY_GLUTTONY && isBerry
         && gBattleMons[battlerId].hp <= gBattleMons[battlerId].maxHP / 2)
    {
        RecordAbilityBattle(battlerId, ABILITY_GLUTTONY);
        return TRUE;
    }

    return FALSE;
}

#if B_CONFUSE_BERRIES_HEAL >= GEN_7
    #define CONFUSE_BERRY_HP_FRACTION 4
#else
    #define CONFUSE_BERRY_HP_FRACTION 2
#endif

static u8 HealConfuseBerry(u32 battlerId, u32 itemId, u8 flavorId, bool32 end2)
{
#if B_HEAL_BLOCKING >= GEN_5
    if (HasEnoughHpToEatBerry(battlerId, CONFUSE_BERRY_HP_FRACTION, itemId) && !(gStatuses3[battlerId] & STATUS3_HEAL_BLOCK))
#else
    if (HasEnoughHpToEatBerry(battlerId, CONFUSE_BERRY_HP_FRACTION, itemId))
#endif
    {
        PREPARE_FLAVOR_BUFFER(gBattleTextBuff1, flavorId);

        gBattleMoveDamage = gBattleMons[battlerId].maxHP / GetBattlerHoldEffectParam(battlerId);
        if (gBattleMoveDamage == 0)
            gBattleMoveDamage = 1;
        gBattleMoveDamage *= -1;

        if (GetBattlerAbility(battlerId) == ABILITY_RIPEN)
        {
            gBattleMoveDamage *= 2;
            gBattlerAbility = battlerId;
        }
        gBattleScripting.battler = battlerId;
        if (end2)
        {
            if (GetFlavorRelationByPersonality(gBattleMons[battlerId].personality, flavorId) < 0)
                BattleScriptExecute(BattleScript_BerryConfuseHealEnd2);
            else
                BattleScriptExecute(BattleScript_ItemHealHP_RemoveItemEnd2);
        }
        else
        {
            BattleScriptPushCursor();
            if (GetFlavorRelationByPersonality(gBattleMons[battlerId].personality, flavorId) < 0)
                gBattlescriptCurrInstr = BattleScript_BerryConfuseHealRet;
            else
                gBattlescriptCurrInstr = BattleScript_ItemHealHP_RemoveItemRet;
        }

        return ITEM_HP_CHANGE;
    }
    return 0;
}

#undef CONFUSE_BERRY_HP_FRACTION

static u8 StatRaiseBerry(u32 battlerId, u32 itemId, u32 statId, bool32 end2)
{
    if (CompareStat(battlerId, statId, MAX_STAT_STAGE, CMP_LESS_THAN) && HasEnoughHpToEatBerry(battlerId, GetBattlerHoldEffectParam(battlerId), itemId))
    {
        BufferStatChange(battlerId, statId, STRINGID_STATROSE);
        gEffectBattler = battlerId;
        if (GetBattlerAbility(battlerId) == ABILITY_RIPEN)
            SET_STATCHANGER(statId, 2, FALSE);
        else
            SET_STATCHANGER(statId, 1, FALSE);

        gBattleScripting.animArg1 = 14 + statId;
        gBattleScripting.animArg2 = 0;

        if (end2)
        {
            BattleScriptExecute(BattleScript_BerryStatRaiseEnd2);
        }
        else
        {
            BattleScriptPushCursor();
            gBattlescriptCurrInstr = BattleScript_BerryStatRaiseRet;
        }
        return ITEM_STATS_CHANGE;
    }
    return 0;
}

static u8 RandomStatRaiseBerry(u32 battlerId, u32 itemId, bool32 end2)
{
    s32 i;
    u16 stringId;

    for (i = 0; i < NUM_STATS - 1; i++)
    {
        if (CompareStat(battlerId, STAT_ATK + i, MAX_STAT_STAGE, CMP_LESS_THAN))
            break;
    }
    if (i != NUM_STATS - 1 && HasEnoughHpToEatBerry(battlerId, GetBattlerHoldEffectParam(battlerId), itemId))
    {
        u16 battlerAbility = GetBattlerAbility(battlerId);
        do
        {
            i = Random() % (NUM_STATS - 1);
        } while (!CompareStat(battlerId, STAT_ATK + i, MAX_STAT_STAGE, CMP_LESS_THAN));

        PREPARE_STAT_BUFFER(gBattleTextBuff1, i + 1);
        stringId = (battlerAbility == ABILITY_CONTRARY) ? STRINGID_STATFELL : STRINGID_STATROSE;
        gBattleTextBuff2[0] = B_BUFF_PLACEHOLDER_BEGIN;
        gBattleTextBuff2[1] = B_BUFF_STRING;
        gBattleTextBuff2[2] = STRINGID_STATSHARPLY;
        gBattleTextBuff2[3] = STRINGID_STATSHARPLY >> 8;
        gBattleTextBuff2[4] = B_BUFF_STRING;
        gBattleTextBuff2[5] = stringId;
        gBattleTextBuff2[6] = stringId >> 8;
        gBattleTextBuff2[7] = EOS;
        gEffectBattler = battlerId;
        if (battlerAbility == ABILITY_RIPEN)
            SET_STATCHANGER(i + 1, 4, FALSE);
        else
            SET_STATCHANGER(i + 1, 2, FALSE);

        gBattleScripting.animArg1 = 0x21 + i + 6;
        gBattleScripting.animArg2 = 0;
        if (end2)
        {
            BattleScriptExecute(BattleScript_BerryStatRaiseEnd2);
        }
        else
        {
            BattleScriptPushCursor();
            gBattlescriptCurrInstr = BattleScript_BerryStatRaiseRet;
        }

        return ITEM_STATS_CHANGE;
    }
    return 0;
}

static u8 TrySetMicleBerry(u32 battlerId, u32 itemId, bool32 end2)
{
    if (HasEnoughHpToEatBerry(battlerId, 4, itemId))
    {
        gProtectStructs[battlerId].usedMicleBerry = TRUE;  // battler's next attack has increased accuracy

        if (end2)
        {
            BattleScriptExecute(BattleScript_MicleBerryActivateEnd2);
        }
        else
        {
            BattleScriptPushCursor();
            gBattlescriptCurrInstr = BattleScript_MicleBerryActivateRet;
        }
        return ITEM_EFFECT_OTHER;
    }
    return 0;
}

static u8 DamagedStatBoostBerryEffect(u8 battlerId, u8 statId, u8 split)
{
    if (IsBattlerAlive(battlerId)
     && TARGET_TURN_DAMAGED
     && CompareStat(battlerId, statId, MAX_STAT_STAGE, CMP_LESS_THAN)
     && !DoesSubstituteBlockMove(gBattlerAttacker, battlerId, gCurrentMove)
     && GetBattleMoveSplit(gCurrentMove) == split)
    {
        BufferStatChange(battlerId, statId, STRINGID_STATROSE);

        gEffectBattler = battlerId;
        if (GetBattlerAbility(battlerId) == ABILITY_RIPEN)
            SET_STATCHANGER(statId, 2, FALSE);
        else
            SET_STATCHANGER(statId, 1, FALSE);

        gBattleScripting.animArg1 = 14 + statId;
        gBattleScripting.animArg2 = 0;
        BattleScriptPushCursor();
        gBattlescriptCurrInstr = BattleScript_BerryStatRaiseRet;
        return ITEM_STATS_CHANGE;
    }
    return 0;
}

u8 TryHandleSeed(u8 battler, u32 terrainFlag, u8 statId, u16 itemId, bool32 execute)
{
    if (gFieldStatuses & terrainFlag && CompareStat(battler, statId, MAX_STAT_STAGE, CMP_LESS_THAN))
    {
        BufferStatChange(battler, statId, STRINGID_STATROSE);
        gLastUsedItem = itemId; // For surge abilities
        gEffectBattler = gBattleScripting.battler = battler;
        SET_STATCHANGER(statId, 1, FALSE);
        gBattleScripting.animArg1 = 14 + statId;
        gBattleScripting.animArg2 = 0;
        if (execute)
        {
            BattleScriptExecute(BattleScript_BerryStatRaiseEnd2);
        }
        else
        {
            BattleScriptPushCursor();
            gBattlescriptCurrInstr = BattleScript_BerryStatRaiseRet;
        }
        return ITEM_STATS_CHANGE;
    }
    return 0;
}

static u8 ItemHealHp(u32 battlerId, u32 itemId, bool32 end2, bool32 percentHeal)
{
#if B_HEAL_BLOCKING >= GEN_5
    if (HasEnoughHpToEatBerry(battlerId, 2, itemId) && !(gStatuses3[battlerId] & STATUS3_HEAL_BLOCK)
#else
    if (HasEnoughHpToEatBerry(battlerId, 2, itemId)
#endif
      && !(gBattleScripting.overrideBerryRequirements && gBattleMons[battlerId].hp == gBattleMons[battlerId].maxHP))
    {
        if (percentHeal)
            gBattleMoveDamage = (gBattleMons[battlerId].maxHP * GetBattlerHoldEffectParam(battlerId) / 100) * -1;
        else
            gBattleMoveDamage = GetBattlerHoldEffectParam(battlerId) * -1;

        // check ripen
        if (ItemId_GetPocket(itemId) == POCKET_BERRIES && GetBattlerAbility(battlerId) == ABILITY_RIPEN)
            gBattleMoveDamage *= 2;

        gBattlerAbility = battlerId;    // in SWSH, berry juice shows ability pop up but has no effect. This is mimicked here
        if (end2)
        {
            BattleScriptExecute(BattleScript_ItemHealHP_RemoveItemEnd2);
        }
        else
        {
            BattleScriptPushCursor();
            gBattlescriptCurrInstr = BattleScript_ItemHealHP_RemoveItemRet;
        }
        return ITEM_HP_CHANGE;
    }
    return 0;
}

static bool32 UnnerveOn(u32 battlerId, u32 itemId)
{
    if (ItemId_GetPocket(itemId) == POCKET_BERRIES && IsUnnerveAbilityOnOpposingSide(battlerId))
        return TRUE;
    return FALSE;
}

static bool32 GetMentalHerbEffect(u8 battlerId)
{
    bool32 ret = FALSE;

    // Check infatuation
    if (gBattleMons[battlerId].status2 & STATUS2_INFATUATION)
    {
        gBattleMons[battlerId].status2 &= ~STATUS2_INFATUATION;
        gBattleCommunication[MULTISTRING_CHOOSER] = B_MSG_MENTALHERBCURE_INFATUATION;  // STRINGID_TARGETGOTOVERINFATUATION
        StringCopy(gBattleTextBuff1, gStatusConditionString_LoveJpn);
        ret = TRUE;
    }
    #if B_MENTAL_HERB >= GEN_5
        // Check taunt
        if (gDisableStructs[battlerId].tauntTimer != 0)
        {
            gDisableStructs[battlerId].tauntTimer = gDisableStructs[battlerId].tauntTimer2 = 0;
            gBattleCommunication[MULTISTRING_CHOOSER] = B_MSG_MENTALHERBCURE_TAUNT;
            PREPARE_MOVE_BUFFER(gBattleTextBuff1, MOVE_TAUNT);
            ret = TRUE;
        }
        // Check encore
        if (gDisableStructs[battlerId].encoreTimer != 0)
        {
            gDisableStructs[battlerId].encoredMove = 0;
            gDisableStructs[battlerId].encoreTimerStartValue = gDisableStructs[battlerId].encoreTimer = 0;
            gBattleCommunication[MULTISTRING_CHOOSER] = B_MSG_MENTALHERBCURE_ENCORE;   // STRINGID_PKMNENCOREENDED
            ret = TRUE;
        }
        // Check torment
        if (gBattleMons[battlerId].status2 & STATUS2_TORMENT)
        {
            gBattleMons[battlerId].status2 &= ~STATUS2_TORMENT;
            gBattleCommunication[MULTISTRING_CHOOSER] = B_MSG_MENTALHERBCURE_TORMENT;
            ret = TRUE;
        }
        // Check heal block
        if (gStatuses3[battlerId] & STATUS3_HEAL_BLOCK)
        {
            gStatuses3[battlerId] &= ~STATUS3_HEAL_BLOCK;
            gBattleCommunication[MULTISTRING_CHOOSER] = B_MSG_MENTALHERBCURE_HEALBLOCK;
            ret = TRUE;
        }
        // Check disable
        if (gDisableStructs[battlerId].disableTimer != 0)
        {
            gDisableStructs[battlerId].disableTimer = gDisableStructs[battlerId].disableTimerStartValue = 0;
            gDisableStructs[battlerId].disabledMove = 0;
            gBattleCommunication[MULTISTRING_CHOOSER] = B_MSG_MENTALHERBCURE_DISABLE;
            ret = TRUE;
        }
    #endif
    return ret;
}

u8 ItemBattleEffects(u8 caseID, u8 battlerId, bool8 moveTurn)
{
    int i = 0, moveType;
    u8 effect = ITEM_NO_EFFECT;
    u8 changedPP = 0;
    u8 battlerHoldEffect, atkHoldEffect;
    u8 atkHoldEffectParam;
    u16 atkItem;

    gLastUsedItem = gBattleMons[battlerId].item;
    battlerHoldEffect = GetBattlerHoldEffect(battlerId, TRUE);

    atkItem = gBattleMons[gBattlerAttacker].item;
    atkHoldEffect = GetBattlerHoldEffect(gBattlerAttacker, TRUE);
    atkHoldEffectParam = GetBattlerHoldEffectParam(gBattlerAttacker);

    switch (caseID)
    {
    case ITEMEFFECT_ON_SWITCH_IN:
        if (!gSpecialStatuses[battlerId].switchInItemDone)
        {
            switch (battlerHoldEffect)
            {
            case HOLD_EFFECT_DOUBLE_PRIZE:
                if (GetBattlerSide(battlerId) == B_SIDE_PLAYER && !gBattleStruct->moneyMultiplierItem)
                {
                    gBattleStruct->moneyMultiplier *= 2;
                    gBattleStruct->moneyMultiplierItem = 1;
                }
                break;
            case HOLD_EFFECT_RESTORE_STATS:
                for (i = 0; i < NUM_BATTLE_STATS; i++)
                {
                    if (gBattleMons[battlerId].statStages[i] < DEFAULT_STAT_STAGE)
                    {
                        gBattleMons[battlerId].statStages[i] = DEFAULT_STAT_STAGE;
                        effect = ITEM_STATS_CHANGE;
                    }
                }
                if (effect)
                {
                    gBattleScripting.battler = battlerId;
                    gPotentialItemEffectBattler = battlerId;
                    gActiveBattler = gBattlerAttacker = battlerId;
                    BattleScriptExecute(BattleScript_WhiteHerbEnd2);
                }
                break;
            case HOLD_EFFECT_CONFUSE_SPICY:
                if (B_BERRIES_INSTANT >= GEN_4)
                    effect = HealConfuseBerry(battlerId, gLastUsedItem, FLAVOR_SPICY, TRUE);
                break;
            case HOLD_EFFECT_CONFUSE_DRY:
                if (B_BERRIES_INSTANT >= GEN_4)
                    effect = HealConfuseBerry(battlerId, gLastUsedItem, FLAVOR_DRY, TRUE);
                break;
            case HOLD_EFFECT_CONFUSE_SWEET:
                if (B_BERRIES_INSTANT >= GEN_4)
                    effect = HealConfuseBerry(battlerId, gLastUsedItem, FLAVOR_SWEET, TRUE);
                break;
            case HOLD_EFFECT_CONFUSE_BITTER:
                if (B_BERRIES_INSTANT >= GEN_4)
                    effect = HealConfuseBerry(battlerId, gLastUsedItem, FLAVOR_BITTER, TRUE);
                break;
            case HOLD_EFFECT_CONFUSE_SOUR:
                if (B_BERRIES_INSTANT >= GEN_4)
                    effect = HealConfuseBerry(battlerId, gLastUsedItem, FLAVOR_SOUR, TRUE);
                break;
            case HOLD_EFFECT_ATTACK_UP:
                if (B_BERRIES_INSTANT >= GEN_4)
                    effect = StatRaiseBerry(battlerId, gLastUsedItem, STAT_ATK, TRUE);
                break;
            case HOLD_EFFECT_DEFENSE_UP:
                if (B_BERRIES_INSTANT >= GEN_4)
                    effect = StatRaiseBerry(battlerId, gLastUsedItem, STAT_DEF, TRUE);
                break;
            case HOLD_EFFECT_SPEED_UP:
                if (B_BERRIES_INSTANT >= GEN_4)
                    effect = StatRaiseBerry(battlerId, gLastUsedItem, STAT_SPEED, TRUE);
                break;
            case HOLD_EFFECT_SP_ATTACK_UP:
                if (B_BERRIES_INSTANT >= GEN_4)
                    effect = StatRaiseBerry(battlerId, gLastUsedItem, STAT_SPATK, TRUE);
                break;
            case HOLD_EFFECT_SP_DEFENSE_UP:
                if (B_BERRIES_INSTANT >= GEN_4)
                    effect = StatRaiseBerry(battlerId, gLastUsedItem, STAT_SPDEF, TRUE);
                break;
            case HOLD_EFFECT_CRITICAL_UP:
                if (B_BERRIES_INSTANT >= GEN_4 && !(gBattleMons[battlerId].status2 & STATUS2_FOCUS_ENERGY) && HasEnoughHpToEatBerry(battlerId, GetBattlerHoldEffectParam(battlerId), gLastUsedItem))
                {
                    gBattleMons[battlerId].status2 |= STATUS2_FOCUS_ENERGY;
                    BattleScriptExecute(BattleScript_BerryFocusEnergyEnd2);
                    effect = ITEM_EFFECT_OTHER;
                }
                break;
            case HOLD_EFFECT_RANDOM_STAT_UP:
                if (B_BERRIES_INSTANT >= GEN_4)
                    effect = RandomStatRaiseBerry(battlerId, gLastUsedItem, TRUE);
                break;
            case HOLD_EFFECT_CURE_PAR:
                if (B_BERRIES_INSTANT >= GEN_4 && gBattleMons[battlerId].status1 & STATUS1_PARALYSIS && !UnnerveOn(battlerId, gLastUsedItem))
                {
                    gBattleMons[battlerId].status1 &= ~STATUS1_PARALYSIS;
                    BattleScriptExecute(BattleScript_BerryCurePrlzEnd2);
                    effect = ITEM_STATUS_CHANGE;
                }
                break;
            case HOLD_EFFECT_CURE_PSN:
                if (B_BERRIES_INSTANT >= GEN_4 && gBattleMons[battlerId].status1 & STATUS1_PSN_ANY && !UnnerveOn(battlerId, gLastUsedItem))
                {
                    gBattleMons[battlerId].status1 &= ~(STATUS1_PSN_ANY | STATUS1_TOXIC_COUNTER);
                    BattleScriptExecute(BattleScript_BerryCurePsnEnd2);
                    effect = ITEM_STATUS_CHANGE;
                }
                break;
            case HOLD_EFFECT_CURE_BRN:
                if (B_BERRIES_INSTANT >= GEN_4 && gBattleMons[battlerId].status1 & STATUS1_BURN && !UnnerveOn(battlerId, gLastUsedItem))
                {
                    gBattleMons[battlerId].status1 &= ~STATUS1_BURN;
                    BattleScriptExecute(BattleScript_BerryCureBrnEnd2);
                    effect = ITEM_STATUS_CHANGE;
                }
                break;
            case HOLD_EFFECT_CURE_FRZ:
                if (B_BERRIES_INSTANT >= GEN_4 && gBattleMons[battlerId].status1 & STATUS1_FREEZE && !UnnerveOn(battlerId, gLastUsedItem))
                {
                    gBattleMons[battlerId].status1 &= ~STATUS1_FREEZE;
                    BattleScriptExecute(BattleScript_BerryCureFrzEnd2);
                    effect = ITEM_STATUS_CHANGE;
                }
                break;
            case HOLD_EFFECT_CURE_SLP:
                if (B_BERRIES_INSTANT >= GEN_4 && gBattleMons[battlerId].status1 & STATUS1_SLEEP && !UnnerveOn(battlerId, gLastUsedItem))
                {
                    gBattleMons[battlerId].status1 &= ~STATUS1_SLEEP;
                    gBattleMons[battlerId].status2 &= ~STATUS2_NIGHTMARE;
                    BattleScriptExecute(BattleScript_BerryCureSlpEnd2);
                    effect = ITEM_STATUS_CHANGE;
                }
                break;
            case HOLD_EFFECT_CURE_STATUS:
                if (B_BERRIES_INSTANT >= GEN_4 && (gBattleMons[battlerId].status1 & STATUS1_ANY || gBattleMons[battlerId].status2 & STATUS2_CONFUSION) && !UnnerveOn(battlerId, gLastUsedItem))
                {
                    i = 0;
                    if (gBattleMons[battlerId].status1 & STATUS1_PSN_ANY)
                    {
                        StringCopy(gBattleTextBuff1, gStatusConditionString_PoisonJpn);
                        i++;
                    }
                    if (gBattleMons[battlerId].status1 & STATUS1_SLEEP)
                    {
                        gBattleMons[battlerId].status2 &= ~STATUS2_NIGHTMARE;
                        StringCopy(gBattleTextBuff1, gStatusConditionString_SleepJpn);
                        i++;
                    }
                    if (gBattleMons[battlerId].status1 & STATUS1_PARALYSIS)
                    {
                        StringCopy(gBattleTextBuff1, gStatusConditionString_ParalysisJpn);
                        i++;
                    }
                    if (gBattleMons[battlerId].status1 & STATUS1_BURN)
                    {
                        StringCopy(gBattleTextBuff1, gStatusConditionString_BurnJpn);
                        i++;
                    }
                    if (gBattleMons[battlerId].status1 & STATUS1_FREEZE)
                    {
                        StringCopy(gBattleTextBuff1, gStatusConditionString_IceJpn);
                        i++;
                    }
                    if (gBattleMons[battlerId].status2 & STATUS2_CONFUSION)
                    {
                        StringCopy(gBattleTextBuff1, gStatusConditionString_ConfusionJpn);
                        i++;
                    }
                    if (i <= 1)
                        gBattleCommunication[MULTISTRING_CHOOSER] = B_MSG_CURED_PROBLEM;
                    else
                        gBattleCommunication[MULTISTRING_CHOOSER] = B_MSG_NORMALIZED_STATUS;
                    gBattleMons[battlerId].status1 = 0;
                    gBattleMons[battlerId].status2 &= ~STATUS2_CONFUSION;
                    BattleScriptExecute(BattleScript_BerryCureChosenStatusEnd2);
                    effect = ITEM_STATUS_CHANGE;
                }
                break;
            case HOLD_EFFECT_RESTORE_HP:
                if (B_BERRIES_INSTANT >= GEN_4)
                    effect = ItemHealHp(battlerId, gLastUsedItem, TRUE, FALSE);
                break;
            case HOLD_EFFECT_RESTORE_PCT_HP:
                if (B_BERRIES_INSTANT >= GEN_4)
                    effect = ItemHealHp(battlerId, gLastUsedItem, TRUE, TRUE);
                break;
            case HOLD_EFFECT_AIR_BALLOON:
                effect = ITEM_EFFECT_OTHER;
                gBattleScripting.battler = battlerId;
                BattleScriptPushCursorAndCallback(BattleScript_AirBaloonMsgIn);
                RecordItemEffectBattle(battlerId, HOLD_EFFECT_AIR_BALLOON);
                break;
            case HOLD_EFFECT_ROOM_SERVICE:
                if (TryRoomService(battlerId))
                {
                    BattleScriptExecute(BattleScript_BerryStatRaiseEnd2);
                    effect = ITEM_STATS_CHANGE;
                }
                break;
            case HOLD_EFFECT_SEEDS:
                switch (GetBattlerHoldEffectParam(battlerId))
                {
                case HOLD_EFFECT_PARAM_ELECTRIC_TERRAIN:
                    effect = TryHandleSeed(battlerId, STATUS_FIELD_ELECTRIC_TERRAIN, STAT_DEF, gLastUsedItem, TRUE);
                    break;
                case HOLD_EFFECT_PARAM_GRASSY_TERRAIN:
                    effect = TryHandleSeed(battlerId, STATUS_FIELD_GRASSY_TERRAIN, STAT_DEF, gLastUsedItem, TRUE);
                    break;
                case HOLD_EFFECT_PARAM_MISTY_TERRAIN:
                    effect = TryHandleSeed(battlerId, STATUS_FIELD_MISTY_TERRAIN, STAT_SPDEF, gLastUsedItem, TRUE);
                    break;
                case HOLD_EFFECT_PARAM_PSYCHIC_TERRAIN:
                    effect = TryHandleSeed(battlerId, STATUS_FIELD_PSYCHIC_TERRAIN, STAT_SPDEF, gLastUsedItem, TRUE);
                    break;
                }
                break;
            case HOLD_EFFECT_EJECT_PACK:
                if (gProtectStructs[battlerId].statFell
                 && gProtectStructs[battlerId].disableEjectPack == 0
                 && !(gCurrentMove == MOVE_PARTING_SHOT && CanBattlerSwitch(gBattlerAttacker))) // Does not activate if attacker used Parting Shot and can switch out
                {
                    gProtectStructs[battlerId].statFell = FALSE;
                    gActiveBattler = gBattleScripting.battler = battlerId;
                    effect = ITEM_STATS_CHANGE;
                    if (moveTurn)
                    {
                        BattleScriptPushCursor();
                        gBattlescriptCurrInstr = BattleScript_EjectPackActivate_Ret;
                    }
                    else
                    {
                        BattleScriptExecute(BattleScript_EjectPackActivate_End2);
                    }
                }
                break;
            }

            if (effect)
            {
                gSpecialStatuses[battlerId].switchInItemDone = TRUE;
                gActiveBattler = gBattlerAttacker = gPotentialItemEffectBattler = gBattleScripting.battler = battlerId;
                switch (effect)
                {
                case ITEM_STATUS_CHANGE:
                    BtlController_EmitSetMonData(BUFFER_A, REQUEST_STATUS_BATTLE, 0, 4, &gBattleMons[battlerId].status1);
                    MarkBattlerForControllerExec(gActiveBattler);
                    break;
                case ITEM_PP_CHANGE:
                    if (MOVE_IS_PERMANENT(battlerId, i))
                        gBattleMons[battlerId].pp[i] = changedPP;
                    break;
                }
            }
        }
        break;
    case ITEMEFFECT_NORMAL:
        if (gBattleMons[battlerId].hp)
        {
            switch (battlerHoldEffect)
            {
            case HOLD_EFFECT_RESTORE_HP:
                if (!moveTurn)
                    effect = ItemHealHp(battlerId, gLastUsedItem, TRUE, FALSE);
                break;
            case HOLD_EFFECT_RESTORE_PCT_HP:
                if (!moveTurn)
                    effect = ItemHealHp(battlerId, gLastUsedItem, TRUE, TRUE);
                break;
            case HOLD_EFFECT_RESTORE_PP:
                if (!moveTurn)
                {
                    struct Pokemon *mon;
                    u8 ppBonuses;
                    u16 move;

                    mon = GetBattlerPartyData(battlerId);
                    for (i = 0; i < MAX_MON_MOVES; i++)
                    {
                        move = GetMonData(mon, MON_DATA_MOVE1 + i);
                        changedPP = GetMonData(mon, MON_DATA_PP1 + i);
                        ppBonuses = GetMonData(mon, MON_DATA_PP_BONUSES);
                        if (move && changedPP == 0)
                            break;
                    }
                    if (i != MAX_MON_MOVES)
                    {
                        u8 maxPP = CalculatePPWithBonus(move, ppBonuses, i);
                        u8 ppRestored = GetBattlerHoldEffectParam(battlerId);

                        if (GetBattlerAbility(battlerId) == ABILITY_RIPEN)
                        {
                            ppRestored *= 2;
                            gBattlerAbility = battlerId;
                        }
                        if (changedPP + ppRestored > maxPP)
                            changedPP = maxPP;
                        else
                            changedPP = changedPP + ppRestored;

                        PREPARE_MOVE_BUFFER(gBattleTextBuff1, move);

                        BattleScriptExecute(BattleScript_BerryPPHealEnd2);
                        BtlController_EmitSetMonData(BUFFER_A, i + REQUEST_PPMOVE1_BATTLE, 0, 1, &changedPP);
                        MarkBattlerForControllerExec(gActiveBattler);
                        effect = ITEM_PP_CHANGE;
                    }
                }
                break;
            case HOLD_EFFECT_RESTORE_STATS:
                for (i = 0; i < NUM_BATTLE_STATS; i++)
                {
                    if (gBattleMons[battlerId].statStages[i] < DEFAULT_STAT_STAGE)
                    {
                        gBattleMons[battlerId].statStages[i] = DEFAULT_STAT_STAGE;
                        effect = ITEM_STATS_CHANGE;
                    }
                }
                if (effect)
                {
                    gBattleScripting.battler = battlerId;
                    gPotentialItemEffectBattler = battlerId;
                    gActiveBattler = gBattlerAttacker = battlerId;
                    BattleScriptExecute(BattleScript_WhiteHerbEnd2);
                }
                break;
            case HOLD_EFFECT_BLACK_SLUDGE:
                if (IS_BATTLER_OF_TYPE(battlerId, TYPE_POISON))
                {
                    goto LEFTOVERS;
                }
                else if (GetBattlerAbility(battlerId) != ABILITY_MAGIC_GUARD && !moveTurn)
                {
                    gBattleMoveDamage = gBattleMons[battlerId].maxHP / 8;
                    if (gBattleMoveDamage == 0)
                        gBattleMoveDamage = 1;
                    BattleScriptExecute(BattleScript_ItemHurtEnd2);
                    effect = ITEM_HP_CHANGE;
                    RecordItemEffectBattle(battlerId, battlerHoldEffect);
                    PREPARE_ITEM_BUFFER(gBattleTextBuff1, gLastUsedItem);
                }
                break;
            case HOLD_EFFECT_LEFTOVERS:
            LEFTOVERS:
#if B_HEAL_BLOCKING >= GEN_5
                if (gBattleMons[battlerId].hp < gBattleMons[battlerId].maxHP && !moveTurn && !(gStatuses3[battlerId] & STATUS3_HEAL_BLOCK))
#else
                if (gBattleMons[battlerId].hp < gBattleMons[battlerId].maxHP && !moveTurn)
#endif
                {
                    gBattleMoveDamage = gBattleMons[battlerId].maxHP / 16;
                    if (gBattleMoveDamage == 0)
                        gBattleMoveDamage = 1;
                    gBattleMoveDamage *= -1;
                    BattleScriptExecute(BattleScript_ItemHealHP_End2);
                    effect = ITEM_HP_CHANGE;
                    RecordItemEffectBattle(battlerId, battlerHoldEffect);
                }
                break;
            case HOLD_EFFECT_CONFUSE_SPICY:
                if (!moveTurn)
                    effect = HealConfuseBerry(battlerId, gLastUsedItem, FLAVOR_SPICY, TRUE);
                break;
            case HOLD_EFFECT_CONFUSE_DRY:
                if (!moveTurn)
                    effect = HealConfuseBerry(battlerId, gLastUsedItem, FLAVOR_DRY, TRUE);
                break;
            case HOLD_EFFECT_CONFUSE_SWEET:
                if (!moveTurn)
                    effect = HealConfuseBerry(battlerId, gLastUsedItem, FLAVOR_SWEET, TRUE);
                break;
            case HOLD_EFFECT_CONFUSE_BITTER:
                if (!moveTurn)
                    effect = HealConfuseBerry(battlerId, gLastUsedItem, FLAVOR_BITTER, TRUE);
                break;
            case HOLD_EFFECT_CONFUSE_SOUR:
                if (!moveTurn)
                    effect = HealConfuseBerry(battlerId, gLastUsedItem, FLAVOR_SOUR, TRUE);
                break;
            case HOLD_EFFECT_ATTACK_UP:
                if (!moveTurn)
                    effect = StatRaiseBerry(battlerId, gLastUsedItem, STAT_ATK, TRUE);
                break;
            case HOLD_EFFECT_DEFENSE_UP:
                if (!moveTurn)
                    effect = StatRaiseBerry(battlerId, gLastUsedItem, STAT_DEF, TRUE);
                break;
            case HOLD_EFFECT_SPEED_UP:
                if (!moveTurn)
                    effect = StatRaiseBerry(battlerId, gLastUsedItem, STAT_SPEED, TRUE);
                break;
            case HOLD_EFFECT_SP_ATTACK_UP:
                if (!moveTurn)
                    effect = StatRaiseBerry(battlerId, gLastUsedItem, STAT_SPATK, TRUE);
                break;
            case HOLD_EFFECT_SP_DEFENSE_UP:
                if (!moveTurn)
                    effect = StatRaiseBerry(battlerId, gLastUsedItem, STAT_SPDEF, TRUE);
                break;
            case HOLD_EFFECT_CRITICAL_UP:
                if (!moveTurn && !(gBattleMons[battlerId].status2 & STATUS2_FOCUS_ENERGY)
                    && HasEnoughHpToEatBerry(battlerId, GetBattlerHoldEffectParam(battlerId), gLastUsedItem))
                {
                    gBattleMons[battlerId].status2 |= STATUS2_FOCUS_ENERGY;
                    BattleScriptExecute(BattleScript_BerryFocusEnergyEnd2);
                    effect = ITEM_EFFECT_OTHER;
                }
                break;
            case HOLD_EFFECT_RANDOM_STAT_UP:
                if (!moveTurn)
                    effect = RandomStatRaiseBerry(battlerId, gLastUsedItem, TRUE);
                break;
            case HOLD_EFFECT_CURE_PAR:
                if (gBattleMons[battlerId].status1 & STATUS1_PARALYSIS && !UnnerveOn(battlerId, gLastUsedItem))
                {
                    gBattleMons[battlerId].status1 &= ~STATUS1_PARALYSIS;
                    BattleScriptExecute(BattleScript_BerryCurePrlzEnd2);
                    effect = ITEM_STATUS_CHANGE;
                }
                break;
            case HOLD_EFFECT_CURE_PSN:
                if (gBattleMons[battlerId].status1 & STATUS1_PSN_ANY && !UnnerveOn(battlerId, gLastUsedItem))
                {
                    gBattleMons[battlerId].status1 &= ~(STATUS1_PSN_ANY | STATUS1_TOXIC_COUNTER);
                    BattleScriptExecute(BattleScript_BerryCurePsnEnd2);
                    effect = ITEM_STATUS_CHANGE;
                }
                break;
            case HOLD_EFFECT_CURE_BRN:
                if (gBattleMons[battlerId].status1 & STATUS1_BURN && !UnnerveOn(battlerId, gLastUsedItem))
                {
                    gBattleMons[battlerId].status1 &= ~STATUS1_BURN;
                    BattleScriptExecute(BattleScript_BerryCureBrnEnd2);
                    effect = ITEM_STATUS_CHANGE;
                }
                break;
            case HOLD_EFFECT_CURE_FRZ:
                if (gBattleMons[battlerId].status1 & STATUS1_FREEZE && !UnnerveOn(battlerId, gLastUsedItem))
                {
                    gBattleMons[battlerId].status1 &= ~STATUS1_FREEZE;
                    BattleScriptExecute(BattleScript_BerryCureFrzEnd2);
                    effect = ITEM_STATUS_CHANGE;
                }
                break;
            case HOLD_EFFECT_CURE_SLP:
                if (gBattleMons[battlerId].status1 & STATUS1_SLEEP && !UnnerveOn(battlerId, gLastUsedItem))
                {
                    gBattleMons[battlerId].status1 &= ~STATUS1_SLEEP;
                    gBattleMons[battlerId].status2 &= ~STATUS2_NIGHTMARE;
                    BattleScriptExecute(BattleScript_BerryCureSlpEnd2);
                    effect = ITEM_STATUS_CHANGE;
                }
                break;
            case HOLD_EFFECT_CURE_CONFUSION:
                if (gBattleMons[battlerId].status2 & STATUS2_CONFUSION && !UnnerveOn(battlerId, gLastUsedItem))
                {
                    gBattleMons[battlerId].status2 &= ~STATUS2_CONFUSION;
                    BattleScriptExecute(BattleScript_BerryCureConfusionEnd2);
                    effect = ITEM_EFFECT_OTHER;
                }
                break;
            case HOLD_EFFECT_CURE_STATUS:
                if ((gBattleMons[battlerId].status1 & STATUS1_ANY || gBattleMons[battlerId].status2 & STATUS2_CONFUSION) && !UnnerveOn(battlerId, gLastUsedItem))
                {
                    i = 0;
                    if (gBattleMons[battlerId].status1 & STATUS1_PSN_ANY)
                    {
                        StringCopy(gBattleTextBuff1, gStatusConditionString_PoisonJpn);
                        i++;
                    }
                    if (gBattleMons[battlerId].status1 & STATUS1_SLEEP)
                    {
                        gBattleMons[battlerId].status2 &= ~STATUS2_NIGHTMARE;
                        StringCopy(gBattleTextBuff1, gStatusConditionString_SleepJpn);
                        i++;
                    }
                    if (gBattleMons[battlerId].status1 & STATUS1_PARALYSIS)
                    {
                        StringCopy(gBattleTextBuff1, gStatusConditionString_ParalysisJpn);
                        i++;
                    }
                    if (gBattleMons[battlerId].status1 & STATUS1_BURN)
                    {
                        StringCopy(gBattleTextBuff1, gStatusConditionString_BurnJpn);
                        i++;
                    }
                    if (gBattleMons[battlerId].status1 & STATUS1_FREEZE)
                    {
                        StringCopy(gBattleTextBuff1, gStatusConditionString_IceJpn);
                        i++;
                    }
                    if (gBattleMons[battlerId].status2 & STATUS2_CONFUSION)
                    {
                        StringCopy(gBattleTextBuff1, gStatusConditionString_ConfusionJpn);
                        i++;
                    }
                    if (i <= 1)
                        gBattleCommunication[MULTISTRING_CHOOSER] = B_MSG_CURED_PROBLEM;
                    else
                        gBattleCommunication[MULTISTRING_CHOOSER] = B_MSG_NORMALIZED_STATUS;
                    gBattleMons[battlerId].status1 = 0;
                    gBattleMons[battlerId].status2 &= ~STATUS2_CONFUSION;
                    BattleScriptExecute(BattleScript_BerryCureChosenStatusEnd2);
                    effect = ITEM_STATUS_CHANGE;
                }
                break;
            case HOLD_EFFECT_MENTAL_HERB:
                if (GetMentalHerbEffect(battlerId))
                {
                    gBattleScripting.savedBattler = gBattlerAttacker;
                    gBattlerAttacker = battlerId;
                    BattleScriptExecute(BattleScript_MentalHerbCureEnd2);
                    effect = ITEM_EFFECT_OTHER;
                }
                break;
            case HOLD_EFFECT_MICLE_BERRY:
                if (!moveTurn)
                    effect = TrySetMicleBerry(battlerId, gLastUsedItem, TRUE);
                break;
            }

            if (effect)
            {
                gActiveBattler = gBattlerAttacker = gPotentialItemEffectBattler = gBattleScripting.battler = battlerId;
                switch (effect)
                {
                case ITEM_STATUS_CHANGE:
                    BtlController_EmitSetMonData(BUFFER_A, REQUEST_STATUS_BATTLE, 0, 4, &gBattleMons[battlerId].status1);
                    MarkBattlerForControllerExec(gActiveBattler);
                    break;
                case ITEM_PP_CHANGE:
                    if (MOVE_IS_PERMANENT(battlerId, i))
                        gBattleMons[battlerId].pp[i] = changedPP;
                    break;
                }
            }
        }
        break;
    case ITEMEFFECT_BATTLER_MOVE_END:
        goto DO_ITEMEFFECT_MOVE_END;    // this hurts a bit to do, but is an easy solution
    case ITEMEFFECT_MOVE_END:
        for (battlerId = 0; battlerId < gBattlersCount; battlerId++)
        {
            gLastUsedItem = gBattleMons[battlerId].item;
            battlerHoldEffect = GetBattlerHoldEffect(battlerId, TRUE);
        DO_ITEMEFFECT_MOVE_END:
            switch (battlerHoldEffect)
            {
            case HOLD_EFFECT_MICLE_BERRY:
                if (B_HP_BERRIES >= GEN_4)
                    effect = TrySetMicleBerry(battlerId, gLastUsedItem, FALSE);
                break;
            case HOLD_EFFECT_RESTORE_HP:
                if (B_HP_BERRIES >= GEN_4)
                    effect = ItemHealHp(battlerId, gLastUsedItem, FALSE, FALSE);
                break;
            case HOLD_EFFECT_RESTORE_PCT_HP:
                if (B_BERRIES_INSTANT >= GEN_4)
                    effect = ItemHealHp(battlerId, gLastUsedItem, FALSE, TRUE);
                break;
            case HOLD_EFFECT_CONFUSE_SPICY:
                if (B_BERRIES_INSTANT >= GEN_4)
                    effect = HealConfuseBerry(battlerId, gLastUsedItem, FLAVOR_SPICY, FALSE);
                break;
            case HOLD_EFFECT_CONFUSE_DRY:
                if (B_BERRIES_INSTANT >= GEN_4)
                    effect = HealConfuseBerry(battlerId, gLastUsedItem, FLAVOR_DRY, FALSE);
                break;
            case HOLD_EFFECT_CONFUSE_SWEET:
                if (B_BERRIES_INSTANT >= GEN_4)
                    effect = HealConfuseBerry(battlerId, gLastUsedItem, FLAVOR_SWEET, FALSE);
                break;
            case HOLD_EFFECT_CONFUSE_BITTER:
                if (B_BERRIES_INSTANT >= GEN_4)
                    effect = HealConfuseBerry(battlerId, gLastUsedItem, FLAVOR_BITTER, FALSE);
                break;
            case HOLD_EFFECT_CONFUSE_SOUR:
                if (B_BERRIES_INSTANT >= GEN_4)
                    effect = HealConfuseBerry(battlerId, gLastUsedItem, FLAVOR_SOUR, FALSE);
                break;
            case HOLD_EFFECT_ATTACK_UP:
                if (B_BERRIES_INSTANT >= GEN_4)
                    effect = StatRaiseBerry(battlerId, gLastUsedItem, STAT_ATK, FALSE);
                break;
            case HOLD_EFFECT_DEFENSE_UP:
                if (B_BERRIES_INSTANT >= GEN_4)
                    effect = StatRaiseBerry(battlerId, gLastUsedItem, STAT_DEF, FALSE);
                break;
            case HOLD_EFFECT_SPEED_UP:
                if (B_BERRIES_INSTANT >= GEN_4)
                    effect = StatRaiseBerry(battlerId, gLastUsedItem, STAT_SPEED, FALSE);
                break;
            case HOLD_EFFECT_SP_ATTACK_UP:
                if (B_BERRIES_INSTANT >= GEN_4)
                    effect = StatRaiseBerry(battlerId, gLastUsedItem, STAT_SPATK, FALSE);
                break;
            case HOLD_EFFECT_SP_DEFENSE_UP:
                if (B_BERRIES_INSTANT >= GEN_4)
                    effect = StatRaiseBerry(battlerId, gLastUsedItem, STAT_SPDEF, FALSE);
                break;
            case HOLD_EFFECT_RANDOM_STAT_UP:
                if (B_BERRIES_INSTANT >= GEN_4)
                    effect = RandomStatRaiseBerry(battlerId, gLastUsedItem, FALSE);
                break;
            case HOLD_EFFECT_CURE_PAR:
                if (gBattleMons[battlerId].status1 & STATUS1_PARALYSIS && !UnnerveOn(battlerId, gLastUsedItem))
                {
                    gBattleMons[battlerId].status1 &= ~STATUS1_PARALYSIS;
                    BattleScriptPushCursor();
                    gBattlescriptCurrInstr = BattleScript_BerryCureParRet;
                    effect = ITEM_STATUS_CHANGE;
                }
                break;
            case HOLD_EFFECT_CURE_PSN:
                if (gBattleMons[battlerId].status1 & STATUS1_PSN_ANY && !UnnerveOn(battlerId, gLastUsedItem))
                {
                    gBattleMons[battlerId].status1 &= ~(STATUS1_PSN_ANY | STATUS1_TOXIC_COUNTER);
                    BattleScriptPushCursor();
                    gBattlescriptCurrInstr = BattleScript_BerryCurePsnRet;
                    effect = ITEM_STATUS_CHANGE;
                }
                break;
            case HOLD_EFFECT_CURE_BRN:
                if (gBattleMons[battlerId].status1 & STATUS1_BURN && !UnnerveOn(battlerId, gLastUsedItem))
                {
                    gBattleMons[battlerId].status1 &= ~STATUS1_BURN;
                    BattleScriptPushCursor();
                    gBattlescriptCurrInstr = BattleScript_BerryCureBrnRet;
                    effect = ITEM_STATUS_CHANGE;
                }
                break;
            case HOLD_EFFECT_CURE_FRZ:
                if (gBattleMons[battlerId].status1 & STATUS1_FREEZE && !UnnerveOn(battlerId, gLastUsedItem))
                {
                    gBattleMons[battlerId].status1 &= ~STATUS1_FREEZE;
                    BattleScriptPushCursor();
                    gBattlescriptCurrInstr = BattleScript_BerryCureFrzRet;
                    effect = ITEM_STATUS_CHANGE;
                }
                break;
            case HOLD_EFFECT_CURE_SLP:
                if (gBattleMons[battlerId].status1 & STATUS1_SLEEP && !UnnerveOn(battlerId, gLastUsedItem))
                {
                    gBattleMons[battlerId].status1 &= ~STATUS1_SLEEP;
                    gBattleMons[battlerId].status2 &= ~STATUS2_NIGHTMARE;
                    BattleScriptPushCursor();
                    gBattlescriptCurrInstr = BattleScript_BerryCureSlpRet;
                    effect = ITEM_STATUS_CHANGE;
                }
                break;
            case HOLD_EFFECT_CURE_CONFUSION:
                if (gBattleMons[battlerId].status2 & STATUS2_CONFUSION && !UnnerveOn(battlerId, gLastUsedItem))
                {
                    gBattleMons[battlerId].status2 &= ~STATUS2_CONFUSION;
                    BattleScriptPushCursor();
                    gBattlescriptCurrInstr = BattleScript_BerryCureConfusionRet;
                    effect = ITEM_EFFECT_OTHER;
                }
                break;
            case HOLD_EFFECT_MENTAL_HERB:
                if (GetMentalHerbEffect(battlerId))
                {
                    gBattleScripting.savedBattler = gBattlerAttacker;
                    gBattlerAttacker = battlerId;
                    BattleScriptPushCursor();
                    gBattlescriptCurrInstr = BattleScript_MentalHerbCureRet;
                    effect = ITEM_EFFECT_OTHER;
                }
                break;
            case HOLD_EFFECT_CURE_STATUS:
                if ((gBattleMons[battlerId].status1 & STATUS1_ANY || gBattleMons[battlerId].status2 & STATUS2_CONFUSION) && !UnnerveOn(battlerId, gLastUsedItem))
                {
                    if (gBattleMons[battlerId].status1 & STATUS1_PSN_ANY)
                        StringCopy(gBattleTextBuff1, gStatusConditionString_PoisonJpn);

                    if (gBattleMons[battlerId].status1 & STATUS1_SLEEP)
                    {
                        gBattleMons[battlerId].status2 &= ~STATUS2_NIGHTMARE;
                        StringCopy(gBattleTextBuff1, gStatusConditionString_SleepJpn);
                    }

                    if (gBattleMons[battlerId].status1 & STATUS1_PARALYSIS)
                        StringCopy(gBattleTextBuff1, gStatusConditionString_ParalysisJpn);

                    if (gBattleMons[battlerId].status1 & STATUS1_BURN)
                        StringCopy(gBattleTextBuff1, gStatusConditionString_BurnJpn);

                    if (gBattleMons[battlerId].status1 & STATUS1_FREEZE)
                        StringCopy(gBattleTextBuff1, gStatusConditionString_IceJpn);

                    if (gBattleMons[battlerId].status2 & STATUS2_CONFUSION)
                        StringCopy(gBattleTextBuff1, gStatusConditionString_ConfusionJpn);

                    gBattleMons[battlerId].status1 = 0;
                    gBattleMons[battlerId].status2 &= ~STATUS2_CONFUSION;
                    BattleScriptPushCursor();
                    gBattleCommunication[MULTISTRING_CHOOSER] = B_MSG_CURED_PROBLEM;
                    gBattlescriptCurrInstr = BattleScript_BerryCureChosenStatusRet;
                    effect = ITEM_STATUS_CHANGE;
                }
                break;
            case HOLD_EFFECT_RESTORE_STATS:
                for (i = 0; i < NUM_BATTLE_STATS; i++)
                {
                    if (gBattleMons[battlerId].statStages[i] < DEFAULT_STAT_STAGE)
                    {
                        gBattleMons[battlerId].statStages[i] = DEFAULT_STAT_STAGE;
                        effect = ITEM_STATS_CHANGE;
                    }
                }
                if (effect)
                {
                    gBattleScripting.battler = battlerId;
                    gPotentialItemEffectBattler = battlerId;
                    BattleScriptPushCursor();
                    gBattlescriptCurrInstr = BattleScript_WhiteHerbRet;
                    return effect;
                }
                break;
            }

            if (effect)
            {
                gActiveBattler = gPotentialItemEffectBattler = gBattleScripting.battler = battlerId;
                if (effect == ITEM_STATUS_CHANGE)
                {
                    BtlController_EmitSetMonData(BUFFER_A, REQUEST_STATUS_BATTLE, 0, 4, &gBattleMons[gActiveBattler].status1);
                    MarkBattlerForControllerExec(gActiveBattler);
                }
                break;
            }
        }
        break;
    case ITEMEFFECT_KINGSROCK:
        // Occur on each hit of a multi-strike move
        switch (atkHoldEffect)
        {
        case HOLD_EFFECT_FLINCH:
            #if B_SERENE_GRACE_BOOST >= GEN_5
                if (GetBattlerAbility(gBattlerAttacker) == ABILITY_SERENE_GRACE)
                    atkHoldEffectParam *= 2;
            #endif
            if (gBattleMoveDamage != 0  // Need to have done damage
                && !(gMoveResultFlags & MOVE_RESULT_NO_EFFECT)
                && TARGET_TURN_DAMAGED
                && (Random() % 100) < atkHoldEffectParam
                && gBattleMoves[gCurrentMove].flags & FLAG_KINGS_ROCK_AFFECTED
                && gBattleMons[gBattlerTarget].hp)
            {
                gBattleScripting.moveEffect = MOVE_EFFECT_FLINCH;
                BattleScriptPushCursor();
                SetMoveEffect(FALSE, 0);
                BattleScriptPop();
            }
            break;
        case HOLD_EFFECT_BLUNDER_POLICY:
            if (gBattleStruct->blunderPolicy
             && gBattleMons[gBattlerAttacker].hp != 0
             && CompareStat(gBattlerAttacker, STAT_SPEED, MAX_STAT_STAGE, CMP_LESS_THAN))
            {
                gBattleStruct->blunderPolicy = FALSE;
                gLastUsedItem = atkItem;
                gBattleScripting.statChanger = SET_STATCHANGER(STAT_SPEED, 2, FALSE);
                effect = ITEM_STATS_CHANGE;
                BattleScriptPushCursor();
                gBattlescriptCurrInstr = BattleScript_AttackerItemStatRaise;
            }
            break;
        }
        break;
    case ITEMEFFECT_LIFEORB_SHELLBELL:
        // Occur after the final hit of a multi-strike move
        switch (atkHoldEffect)
        {
        case HOLD_EFFECT_SHELL_BELL:
            if (gSpecialStatuses[gBattlerAttacker].damagedMons  // Need to have done damage
                && gBattlerAttacker != gBattlerTarget
                && gBattleMons[gBattlerAttacker].hp != gBattleMons[gBattlerAttacker].maxHP
#if B_HEAL_BLOCKING >= GEN_5
                && gBattleMons[gBattlerAttacker].hp != 0 && !(gStatuses3[battlerId] & STATUS3_HEAL_BLOCK))
#else
                && gBattleMons[gBattlerAttacker].hp != 0)
#endif
            {
                gLastUsedItem = atkItem;
                gPotentialItemEffectBattler = gBattlerAttacker;
                gBattleScripting.battler = gBattlerAttacker;
                gBattleMoveDamage = (gSpecialStatuses[gBattlerTarget].dmg / atkHoldEffectParam) * -1;
                if (gBattleMoveDamage == 0)
                    gBattleMoveDamage = -1;
                gSpecialStatuses[gBattlerTarget].dmg = 0;
                BattleScriptPushCursor();
                gBattlescriptCurrInstr = BattleScript_ItemHealHP_Ret;
                effect = ITEM_HP_CHANGE;
            }
            break;
        case HOLD_EFFECT_LIFE_ORB:
            if (IsBattlerAlive(gBattlerAttacker)
                && !(TestSheerForceFlag(gBattlerAttacker, gCurrentMove))
                && GetBattlerAbility(gBattlerAttacker) != ABILITY_MAGIC_GUARD
                && gSpecialStatuses[gBattlerAttacker].damagedMons)
            {
                gBattleMoveDamage = gBattleMons[gBattlerAttacker].maxHP / 10;
                if (gBattleMoveDamage == 0)
                    gBattleMoveDamage = 1;
                effect = ITEM_HP_CHANGE;
                BattleScriptPushCursor();
                gBattlescriptCurrInstr = BattleScript_ItemHurtRet;
                gLastUsedItem = gBattleMons[gBattlerAttacker].item;
            }
            break;
        case HOLD_EFFECT_THROAT_SPRAY:  // Does NOT need to be a damaging move
            if (gProtectStructs[gBattlerAttacker].targetAffected
             && gBattleMons[gBattlerAttacker].hp != 0
             && gBattleMoves[gCurrentMove].flags & FLAG_SOUND
             && CompareStat(gBattlerAttacker, STAT_SPATK, MAX_STAT_STAGE, CMP_LESS_THAN)
             && !NoAliveMonsForEitherParty())   // Don't activate if battle will end
            {
                gLastUsedItem = atkItem;
                gBattleScripting.battler = gBattlerAttacker;
                gBattleScripting.statChanger = SET_STATCHANGER(STAT_SPATK, 1, FALSE);
                effect = ITEM_STATS_CHANGE;
                BattleScriptPushCursor();
                gBattlescriptCurrInstr = BattleScript_AttackerItemStatRaise;
            }
            break;
        }
        break;
    case ITEMEFFECT_TARGET:
        if (!(gMoveResultFlags & MOVE_RESULT_NO_EFFECT))
        {
            GET_MOVE_TYPE(gCurrentMove, moveType);
            switch (battlerHoldEffect)
            {
            case HOLD_EFFECT_AIR_BALLOON:
                if (TARGET_TURN_DAMAGED)
                {
                    effect = ITEM_EFFECT_OTHER;
                    BattleScriptPushCursor();
                    gBattlescriptCurrInstr = BattleScript_AirBaloonMsgPop;
                }
                break;
            case HOLD_EFFECT_ROCKY_HELMET:
                if (TARGET_TURN_DAMAGED
                    && IsMoveMakingContact(gCurrentMove, gBattlerAttacker)
                    && IsBattlerAlive(gBattlerAttacker)
                    && GetBattlerAbility(gBattlerAttacker) != ABILITY_MAGIC_GUARD)
                {
                    gBattleMoveDamage = gBattleMons[gBattlerAttacker].maxHP / 6;
                    if (gBattleMoveDamage == 0)
                        gBattleMoveDamage = 1;
                    effect = ITEM_HP_CHANGE;
                    BattleScriptPushCursor();
                    gBattlescriptCurrInstr = BattleScript_RockyHelmetActivates;
                    PREPARE_ITEM_BUFFER(gBattleTextBuff1, gLastUsedItem);
                    RecordItemEffectBattle(battlerId, HOLD_EFFECT_ROCKY_HELMET);
                }
                break;
            case HOLD_EFFECT_WEAKNESS_POLICY:
                if (IsBattlerAlive(battlerId)
                    && TARGET_TURN_DAMAGED
                    && gMoveResultFlags & MOVE_RESULT_SUPER_EFFECTIVE)
                {
                    effect = ITEM_STATS_CHANGE;
                    BattleScriptPushCursor();
                    gBattlescriptCurrInstr = BattleScript_WeaknessPolicy;
                }
                break;
            case HOLD_EFFECT_SNOWBALL:
                if (IsBattlerAlive(battlerId)
                    && TARGET_TURN_DAMAGED
                    && moveType == TYPE_ICE)
                {
                    effect = ITEM_STATS_CHANGE;
                    BattleScriptPushCursor();
                    gBattlescriptCurrInstr = BattleScript_TargetItemStatRaise;
                    gBattleScripting.statChanger = SET_STATCHANGER(STAT_ATK, 1, FALSE);
                }
                break;
            case HOLD_EFFECT_LUMINOUS_MOSS:
                if (IsBattlerAlive(battlerId)
                    && TARGET_TURN_DAMAGED
                    && moveType == TYPE_WATER)
                {
                    effect = ITEM_STATS_CHANGE;
                    BattleScriptPushCursor();
                    gBattlescriptCurrInstr = BattleScript_TargetItemStatRaise;
                    gBattleScripting.statChanger = SET_STATCHANGER(STAT_SPDEF, 1, FALSE);
                }
                break;
            case HOLD_EFFECT_CELL_BATTERY:
                if (IsBattlerAlive(battlerId)
                    && TARGET_TURN_DAMAGED
                    && moveType == TYPE_ELECTRIC)
                {
                    effect = ITEM_STATS_CHANGE;
                    BattleScriptPushCursor();
                    gBattlescriptCurrInstr = BattleScript_TargetItemStatRaise;
                    gBattleScripting.statChanger = SET_STATCHANGER(STAT_ATK, 1, FALSE);
                }
                break;
            case HOLD_EFFECT_ABSORB_BULB:
                if (IsBattlerAlive(battlerId)
                    && TARGET_TURN_DAMAGED
                    && moveType == TYPE_WATER)
                {
                    effect = ITEM_STATS_CHANGE;
                    BattleScriptPushCursor();
                    gBattlescriptCurrInstr = BattleScript_TargetItemStatRaise;
                    gBattleScripting.statChanger = SET_STATCHANGER(STAT_SPATK, 1, FALSE);
                }
                break;
            case HOLD_EFFECT_JABOCA_BERRY:  // consume and damage attacker if used physical move
                if (IsBattlerAlive(battlerId)
                 && TARGET_TURN_DAMAGED
                 && !DoesSubstituteBlockMove(gBattlerAttacker, battlerId, gCurrentMove)
                 && IS_MOVE_PHYSICAL(gCurrentMove)
                 && GetBattlerAbility(gBattlerAttacker) != ABILITY_MAGIC_GUARD)
                {
                    gBattleMoveDamage = gBattleMons[gBattlerAttacker].maxHP / 8;
                    if (gBattleMoveDamage == 0)
                        gBattleMoveDamage = 1;
                    if (GetBattlerAbility(battlerId) == ABILITY_RIPEN)
                        gBattleMoveDamage *= 2;

                    effect = ITEM_HP_CHANGE;
                    BattleScriptPushCursor();
                    gBattlescriptCurrInstr = BattleScript_JabocaRowapBerryActivates;
                    PREPARE_ITEM_BUFFER(gBattleTextBuff1, gLastUsedItem);
                    RecordItemEffectBattle(battlerId, HOLD_EFFECT_ROCKY_HELMET);
                }
                break;
            case HOLD_EFFECT_ROWAP_BERRY:  // consume and damage attacker if used special move
                if (IsBattlerAlive(battlerId)
                 && TARGET_TURN_DAMAGED
                 && !DoesSubstituteBlockMove(gBattlerAttacker, battlerId, gCurrentMove)
                 && IS_MOVE_SPECIAL(gCurrentMove)
                 && GetBattlerAbility(gBattlerAttacker) != ABILITY_MAGIC_GUARD)
                {
                    gBattleMoveDamage = gBattleMons[gBattlerAttacker].maxHP / 8;
                    if (gBattleMoveDamage == 0)
                        gBattleMoveDamage = 1;
                    if (GetBattlerAbility(battlerId) == ABILITY_RIPEN)
                        gBattleMoveDamage *= 2;

                    effect = ITEM_HP_CHANGE;
                    BattleScriptPushCursor();
                    gBattlescriptCurrInstr = BattleScript_JabocaRowapBerryActivates;
                    PREPARE_ITEM_BUFFER(gBattleTextBuff1, gLastUsedItem);
                    RecordItemEffectBattle(battlerId, HOLD_EFFECT_ROCKY_HELMET);
                }
                break;
            case HOLD_EFFECT_KEE_BERRY:  // consume and boost defense if used physical move
                effect = DamagedStatBoostBerryEffect(battlerId, STAT_DEF, SPLIT_PHYSICAL);
                break;
            case HOLD_EFFECT_MARANGA_BERRY:  // consume and boost sp. defense if used special move
                effect = DamagedStatBoostBerryEffect(battlerId, STAT_SPDEF, SPLIT_SPECIAL);
                break;
            case HOLD_EFFECT_STICKY_BARB:
                if (TARGET_TURN_DAMAGED
                  && (!(gMoveResultFlags & MOVE_RESULT_NO_EFFECT))
                  && IsMoveMakingContact(gCurrentMove, gBattlerAttacker)
                  && !DoesSubstituteBlockMove(gBattlerAttacker, battlerId, gCurrentMove)
                  && IsBattlerAlive(gBattlerAttacker)
                  && CanStealItem(gBattlerAttacker, gBattlerTarget, gBattleMons[gBattlerTarget].item)
                  && gBattleMons[gBattlerAttacker].item == ITEM_NONE)
                {
                    // No sticky hold checks.
                    gEffectBattler = battlerId; // gEffectBattler = target
                    StealTargetItem(gBattlerAttacker, gBattlerTarget);  // Attacker takes target's barb
                    BattleScriptPushCursor();
                    gBattlescriptCurrInstr = BattleScript_StickyBarbTransfer;
                    effect = ITEM_EFFECT_OTHER;
                }
                break;
            }
        }
        break;
    case ITEMEFFECT_ORBS:
    {
        u16 battlerAbility = GetBattlerAbility(battlerId);
        switch (battlerHoldEffect)
        {
        case HOLD_EFFECT_TOXIC_ORB:
            if (IsBattlerAlive(battlerId) && CanBePoisoned(battlerId, battlerId))
            {
                effect = ITEM_STATUS_CHANGE;
                gBattleMons[battlerId].status1 = STATUS1_TOXIC_POISON;
                BattleScriptExecute(BattleScript_ToxicOrb);
                RecordItemEffectBattle(battlerId, battlerHoldEffect);
            }
            break;
        case HOLD_EFFECT_FLAME_ORB:
            if (IsBattlerAlive(battlerId) && CanBeBurned(battlerId))
            {
                effect = ITEM_STATUS_CHANGE;
                gBattleMons[battlerId].status1 = STATUS1_BURN;
                BattleScriptExecute(BattleScript_FlameOrb);
                RecordItemEffectBattle(battlerId, battlerHoldEffect);
            }
            break;
        case HOLD_EFFECT_STICKY_BARB:   // Not an orb per se, but similar effect, and needs to NOT activate with pickpocket
            if (battlerAbility != ABILITY_MAGIC_GUARD)
            {
                gBattleMoveDamage = gBattleMons[battlerId].maxHP / 8;
                if (gBattleMoveDamage == 0)
                    gBattleMoveDamage = 1;
                BattleScriptExecute(BattleScript_ItemHurtEnd2);
                effect = ITEM_HP_CHANGE;
                RecordItemEffectBattle(battlerId, battlerHoldEffect);
                PREPARE_ITEM_BUFFER(gBattleTextBuff1, gLastUsedItem);
            }
            break;
        }

        if (effect == ITEM_STATUS_CHANGE)
        {
            gActiveBattler = battlerId;
            BtlController_EmitSetMonData(BUFFER_A, REQUEST_STATUS_BATTLE, 0, 4, &gBattleMons[battlerId].status1);
            MarkBattlerForControllerExec(gActiveBattler);
        }
    }
        break;
    }

    // Berry was successfully used on a Pokemon.
    if (effect && (gLastUsedItem >= FIRST_BERRY_INDEX && gLastUsedItem <= LAST_BERRY_INDEX))
        gBattleStruct->ateBerry[battlerId & BIT_SIDE] |= gBitTable[gBattlerPartyIndexes[battlerId]];

    return effect;
}

void ClearFuryCutterDestinyBondGrudge(u8 battlerId)
{
    gDisableStructs[battlerId].furyCutterCounter = 0;
    gBattleMons[battlerId].status2 &= ~STATUS2_DESTINY_BOND;
    gStatuses3[battlerId] &= ~STATUS3_GRUDGE;
}

void HandleAction_RunBattleScript(void) // identical to RunBattleScriptCommands
{
    if (gBattleControllerExecFlags == 0)
        gBattleScriptingCommandsTable[*gBattlescriptCurrInstr]();
}

u32 SetRandomTarget(u32 battlerId)
{
    u32 target;
    static const u8 targets[2][2] =
    {
        [B_SIDE_PLAYER] = {B_POSITION_OPPONENT_LEFT, B_POSITION_OPPONENT_RIGHT},
        [B_SIDE_OPPONENT] = {B_POSITION_PLAYER_LEFT, B_POSITION_PLAYER_RIGHT},
    };

    if (gBattleTypeFlags & BATTLE_TYPE_DOUBLE)
    {
        target = GetBattlerAtPosition(targets[GetBattlerSide(battlerId)][Random() % 2]);
        if (!IsBattlerAlive(target))
            target ^= BIT_FLANK;
    }
    else
    {
        target = GetBattlerAtPosition(targets[GetBattlerSide(battlerId)][0]);
    }

    return target;
}

u32 GetMoveTarget(u16 move, u8 setTarget)
{
    u8 targetBattler = 0;
    u32 i, moveTarget, side;

    if (setTarget != NO_TARGET_OVERRIDE)
        moveTarget = setTarget - 1;
    else
        moveTarget = GetBattlerMoveTargetType(gBattlerAttacker, move);

    // Special cases
    if (move == MOVE_CURSE && !IS_BATTLER_OF_TYPE(gBattlerAttacker, TYPE_GHOST))
        moveTarget = MOVE_TARGET_USER;

    switch (moveTarget)
    {
    case MOVE_TARGET_SELECTED:
        side = GetBattlerSide(gBattlerAttacker) ^ BIT_SIDE;
        if (IsAffectedByFollowMe(gBattlerAttacker, side, move))
        {
            targetBattler = gSideTimers[side].followmeTarget;
        }
        else
        {
            targetBattler = SetRandomTarget(gBattlerAttacker);
            if (gBattleMoves[move].type == TYPE_ELECTRIC
                && IsAbilityOnOpposingSide(gBattlerAttacker, ABILITY_LIGHTNING_ROD)
                && GetBattlerAbility(targetBattler) != ABILITY_LIGHTNING_ROD)
            {
                targetBattler ^= BIT_FLANK;
                RecordAbilityBattle(targetBattler, gBattleMons[targetBattler].ability);
                gSpecialStatuses[targetBattler].lightningRodRedirected = TRUE;
            }
            else if (gBattleMoves[move].type == TYPE_WATER
                && IsAbilityOnOpposingSide(gBattlerAttacker, ABILITY_STORM_DRAIN)
                && GetBattlerAbility(targetBattler) != ABILITY_STORM_DRAIN)
            {
                targetBattler ^= BIT_FLANK;
                RecordAbilityBattle(targetBattler, gBattleMons[targetBattler].ability);
                gSpecialStatuses[targetBattler].stormDrainRedirected = TRUE;
            }
        }
        break;
    case MOVE_TARGET_DEPENDS:
    case MOVE_TARGET_BOTH:
    case MOVE_TARGET_FOES_AND_ALLY:
    case MOVE_TARGET_OPPONENTS_FIELD:
        targetBattler = GetBattlerAtPosition((GetBattlerPosition(gBattlerAttacker) & BIT_SIDE) ^ BIT_SIDE);
        if (!IsBattlerAlive(targetBattler))
            targetBattler ^= BIT_FLANK;
        break;
    case MOVE_TARGET_RANDOM:
        side = GetBattlerSide(gBattlerAttacker) ^ BIT_SIDE;
        if (IsAffectedByFollowMe(gBattlerAttacker, side, move))
            targetBattler = gSideTimers[side].followmeTarget;
        else if (gBattleTypeFlags & BATTLE_TYPE_DOUBLE && moveTarget & MOVE_TARGET_RANDOM)
            targetBattler = SetRandomTarget(gBattlerAttacker);
        else
            targetBattler = GetBattlerAtPosition((GetBattlerPosition(gBattlerAttacker) & BIT_SIDE) ^ BIT_SIDE);
        break;
    case MOVE_TARGET_USER_OR_SELECTED:
    case MOVE_TARGET_USER:
    default:
        targetBattler = gBattlerAttacker;
        break;
    case MOVE_TARGET_ALLY:
        if (IsBattlerAlive(BATTLE_PARTNER(gBattlerAttacker)))
            targetBattler = BATTLE_PARTNER(gBattlerAttacker);
        else
            targetBattler = gBattlerAttacker;
        break;
    }

    *(gBattleStruct->moveTarget + gBattlerAttacker) = targetBattler;

    return targetBattler;
}

static bool32 IsMonEventLegal(u8 battlerId)
{
    if (GetBattlerSide(battlerId) == B_SIDE_OPPONENT)
        return TRUE;
    if (GetMonData(&gPlayerParty[gBattlerPartyIndexes[battlerId]], MON_DATA_SPECIES, NULL) != SPECIES_DEOXYS
        && GetMonData(&gPlayerParty[gBattlerPartyIndexes[battlerId]], MON_DATA_SPECIES, NULL) != SPECIES_MEW)
            return TRUE;
    return GetMonData(&gPlayerParty[gBattlerPartyIndexes[battlerId]], MON_DATA_EVENT_LEGAL, NULL);
}

u8 IsMonDisobedient(void)
{
    s32 rnd;
    s32 calc;
    u8 obedienceLevel = 0;

    if (gBattleTypeFlags & (BATTLE_TYPE_LINK | BATTLE_TYPE_RECORDED_LINK))
        return 0;
    if (GetBattlerSide(gBattlerAttacker) == B_SIDE_OPPONENT)
        return 0;

    if (IsMonEventLegal(gBattlerAttacker)) // only false if illegal Mew or Deoxys
    {
        if (gBattleTypeFlags & BATTLE_TYPE_INGAME_PARTNER && GetBattlerPosition(gBattlerAttacker) == 2)
            return 0;
        if (gBattleTypeFlags & BATTLE_TYPE_FRONTIER)
            return 0;
        if (gBattleTypeFlags & BATTLE_TYPE_RECORDED)
            return 0;
        if (!IsOtherTrainer(gBattleMons[gBattlerAttacker].otId, gBattleMons[gBattlerAttacker].otName))
            return 0;
        if (FlagGet(FLAG_BADGE08_GET))
            return 0;

        obedienceLevel = 10;

        if (FlagGet(FLAG_BADGE02_GET))
            obedienceLevel = 30;
        if (FlagGet(FLAG_BADGE04_GET))
            obedienceLevel = 50;
        if (FlagGet(FLAG_BADGE06_GET))
            obedienceLevel = 70;
    }

    if (gBattleMons[gBattlerAttacker].level <= obedienceLevel)
        return 0;
    rnd = (Random() & 255);
    calc = (gBattleMons[gBattlerAttacker].level + obedienceLevel) * rnd >> 8;
    if (calc < obedienceLevel)
        return 0;

    // is not obedient
    if (gCurrentMove == MOVE_RAGE)
        gBattleMons[gBattlerAttacker].status2 &= ~STATUS2_RAGE;
    if (gBattleMons[gBattlerAttacker].status1 & STATUS1_SLEEP && (gCurrentMove == MOVE_SNORE || gCurrentMove == MOVE_SLEEP_TALK))
    {
        gBattlescriptCurrInstr = BattleScript_IgnoresWhileAsleep;
        return 1;
    }

    rnd = (Random() & 255);
    calc = (gBattleMons[gBattlerAttacker].level + obedienceLevel) * rnd >> 8;
    if (calc < obedienceLevel)
    {
        calc = CheckMoveLimitations(gBattlerAttacker, gBitTable[gCurrMovePos], MOVE_LIMITATIONS_ALL);
        if (calc == 0xF) // all moves cannot be used
        {
            // Randomly select, then print a disobedient string
            // B_MSG_LOAFING, B_MSG_WONT_OBEY, B_MSG_TURNED_AWAY, or B_MSG_PRETEND_NOT_NOTICE
            gBattleCommunication[MULTISTRING_CHOOSER] = Random() & (NUM_LOAF_STRINGS - 1);
            gBattlescriptCurrInstr = BattleScript_MoveUsedLoafingAround;
            return 1;
        }
        else // use a random move
        {
            do
            {
                gCurrMovePos = gChosenMovePos = Random() & (MAX_MON_MOVES - 1);
            } while (gBitTable[gCurrMovePos] & calc);

            gCalledMove = gBattleMons[gBattlerAttacker].moves[gCurrMovePos];
            gBattlescriptCurrInstr = BattleScript_IgnoresAndUsesRandomMove;
            gBattlerTarget = GetMoveTarget(gCalledMove, NO_TARGET_OVERRIDE);
            gHitMarker |= HITMARKER_DISOBEDIENT_MOVE;
            return 2;
        }
    }
    else
    {
        obedienceLevel = gBattleMons[gBattlerAttacker].level - obedienceLevel;

        calc = (Random() & 255);
        if (calc < obedienceLevel && CanSleep(gBattlerAttacker))
        {
            // try putting asleep
            int i;
            for (i = 0; i < gBattlersCount; i++)
            {
                if (gBattleMons[i].status2 & STATUS2_UPROAR)
                    break;
            }
            if (i == gBattlersCount)
            {
                gBattlescriptCurrInstr = BattleScript_IgnoresAndFallsAsleep;
                return 1;
            }
        }
        calc -= obedienceLevel;
        if (calc < obedienceLevel)
        {
            gBattleMoveDamage = CalculateMoveDamage(MOVE_NONE, gBattlerAttacker, gBattlerAttacker, TYPE_MYSTERY, 40, FALSE, FALSE, TRUE);
            gBattlerTarget = gBattlerAttacker;
            gBattlescriptCurrInstr = BattleScript_IgnoresAndHitsItself;
            gHitMarker |= HITMARKER_UNABLE_TO_USE_MOVE;
            return 2;
        }
        else
        {
            // Randomly select, then print a disobedient string
            // B_MSG_LOAFING, B_MSG_WONT_OBEY, B_MSG_TURNED_AWAY, or B_MSG_PRETEND_NOT_NOTICE
            gBattleCommunication[MULTISTRING_CHOOSER] = Random() & (NUM_LOAF_STRINGS - 1);
            gBattlescriptCurrInstr = BattleScript_MoveUsedLoafingAround;
            return 1;
        }
    }
}

u32 GetBattlerHoldEffect(u8 battlerId, bool32 checkNegating)
{
    if (checkNegating)
    {
        if (gStatuses3[battlerId] & STATUS3_EMBARGO)
            return HOLD_EFFECT_NONE;
        if (gFieldStatuses & STATUS_FIELD_MAGIC_ROOM)
            return HOLD_EFFECT_NONE;
        if (GetBattlerAbility(battlerId) == ABILITY_KLUTZ)
            return HOLD_EFFECT_NONE;
    }

    gPotentialItemEffectBattler = battlerId;

    if (B_ENABLE_DEBUG && gBattleStruct->debugHoldEffects[battlerId] != 0 && gBattleMons[battlerId].item)
        return gBattleStruct->debugHoldEffects[battlerId];
    else if (gBattleMons[battlerId].item == ITEM_ENIGMA_BERRY)
        return gEnigmaBerries[battlerId].holdEffect;
    else
        return ItemId_GetHoldEffect(gBattleMons[battlerId].item);
}

u32 GetBattlerHoldEffectParam(u8 battlerId)
{
    if (gBattleMons[battlerId].item == ITEM_ENIGMA_BERRY)
        return gEnigmaBerries[battlerId].holdEffectParam;
    else
        return ItemId_GetHoldEffectParam(gBattleMons[battlerId].item);
}

bool32 IsMoveMakingContact(u16 move, u8 battlerAtk)
{
    if (!(gBattleMoves[move].flags & FLAG_MAKES_CONTACT))
    {
        if (gBattleMoves[move].effect == EFFECT_SHELL_SIDE_ARM && gSwapDamageCategory)
            return TRUE;
        else
            return FALSE;
    }
    else if (GetBattlerAbility(battlerAtk) == ABILITY_LONG_REACH)
    {
        return FALSE;
    }
    else if (GetBattlerHoldEffect(battlerAtk, TRUE) == HOLD_EFFECT_PROTECTIVE_PADS)
    {
        return FALSE;
    }
    else
    {
        return TRUE;
    }
}

bool32 IsBattlerProtected(u8 battlerId, u16 move)
{
    // Decorate bypasses protect and detect, but not crafty shield
    if (move == MOVE_DECORATE)
    {
        if (gSideStatuses[GetBattlerSide(battlerId)] & SIDE_STATUS_CRAFTY_SHIELD)
            return TRUE;
        else if (gProtectStructs[battlerId].protected)
            return FALSE;
    }

    // Protective Pads doesn't stop Unseen Fist from bypassing Protect effects, so IsMoveMakingContact() isn't used here.
    // This means extra logic is needed to handle Shell Side Arm.
    if (GetBattlerAbility(gBattlerAttacker) == ABILITY_UNSEEN_FIST
        && (gBattleMoves[move].flags & FLAG_MAKES_CONTACT || (gBattleMoves[move].effect == EFFECT_SHELL_SIDE_ARM && gSwapDamageCategory)))
        return FALSE;
    else if (!(gBattleMoves[move].flags & FLAG_PROTECT_AFFECTED))
        return FALSE;
    else if (gBattleMoves[move].effect == MOVE_EFFECT_FEINT)
        return FALSE;
    else if (gProtectStructs[battlerId].protected)
        return TRUE;
    else if (gSideStatuses[GetBattlerSide(battlerId)] & SIDE_STATUS_WIDE_GUARD
             && GetBattlerMoveTargetType(gBattlerAttacker, move) & (MOVE_TARGET_BOTH | MOVE_TARGET_FOES_AND_ALLY))
        return TRUE;
    else if (gProtectStructs[battlerId].banefulBunkered)
        return TRUE;
    else if (gProtectStructs[battlerId].obstructed && !IS_MOVE_STATUS(move))
        return TRUE;
    else if (gProtectStructs[battlerId].spikyShielded)
        return TRUE;
    else if (gProtectStructs[battlerId].kingsShielded && gBattleMoves[move].power != 0)
        return TRUE;
    else if (gSideStatuses[GetBattlerSide(battlerId)] & SIDE_STATUS_QUICK_GUARD
             && GetChosenMovePriority(gBattlerAttacker) > 0)
        return TRUE;
    else if (gSideStatuses[GetBattlerSide(battlerId)] & SIDE_STATUS_CRAFTY_SHIELD
      && IS_MOVE_STATUS(move))
        return TRUE;
    else if (gSideStatuses[GetBattlerSide(battlerId)] & SIDE_STATUS_MAT_BLOCK
      && !IS_MOVE_STATUS(move))
        return TRUE;
    else
        return FALSE;
}

// Only called directly when calculating damage type effectiveness
static bool32 IsBattlerGrounded2(u8 battlerId, bool32 considerInverse)
{
    if (GetBattlerHoldEffect(battlerId, TRUE) == HOLD_EFFECT_IRON_BALL)
        return TRUE;
    if (gFieldStatuses & STATUS_FIELD_GRAVITY)
        return TRUE;
#if B_ROOTED_GROUNDING >= GEN_4
    if (gStatuses3[battlerId] & STATUS3_ROOTED)
        return TRUE;
#endif
    if (gStatuses3[battlerId] & STATUS3_SMACKED_DOWN)
        return TRUE;
    if (gStatuses3[battlerId] & STATUS3_TELEKINESIS)
        return FALSE;
    if (gStatuses3[battlerId] & STATUS3_MAGNET_RISE)
        return FALSE;
    if (GetBattlerHoldEffect(battlerId, TRUE) == HOLD_EFFECT_AIR_BALLOON)
        return FALSE;
    if (GetBattlerAbility(battlerId) == ABILITY_LEVITATE)
        return FALSE;
    if (IS_BATTLER_OF_TYPE(battlerId, TYPE_FLYING) && (!considerInverse || !FlagGet(B_FLAG_INVERSE_BATTLE)))
        return FALSE;
    return TRUE;
}

bool32 IsBattlerGrounded(u8 battlerId)
{
    IsBattlerGrounded2(battlerId, FALSE);
}

bool32 IsBattlerAlive(u8 battlerId)
{
    if (gBattleMons[battlerId].hp == 0)
        return FALSE;
    else if (battlerId >= gBattlersCount)
        return FALSE;
    else if (gAbsentBattlerFlags & gBitTable[battlerId])
        return FALSE;
    else
        return TRUE;
}

u8 GetBattleMonMoveSlot(struct BattlePokemon *battleMon, u16 move)
{
    u8 i;

    for (i = 0; i < 4; i++)
    {
        if (battleMon->moves[i] == move)
            break;
    }
    return i;
}

u32 GetBattlerWeight(u8 battlerId)
{
    u32 i;
    u32 weight = GetPokedexHeightWeight(SpeciesToNationalPokedexNum(gBattleMons[battlerId].species), 1);
    u32 ability = GetBattlerAbility(battlerId);
    u32 holdEffect = GetBattlerHoldEffect(battlerId, TRUE);

    if (ability == ABILITY_HEAVY_METAL)
        weight *= 2;
    else if (ability == ABILITY_LIGHT_METAL)
        weight /= 2;

    if (holdEffect == HOLD_EFFECT_FLOAT_STONE)
        weight /= 2;

    for (i = 0; i < gDisableStructs[battlerId].autotomizeCount; i++)
    {
        if (weight > 1000)
        {
            weight -= 1000;
        }
        else if (weight <= 1000)
        {
            weight = 1;
            break;
        }
    }

    if (weight == 0)
        weight = 1;

    return weight;
}

u32 CountBattlerStatIncreases(u8 battlerId, bool32 countEvasionAcc)
{
    u32 i;
    u32 count = 0;

    for (i = 0; i < NUM_BATTLE_STATS; i++)
    {
        if ((i == STAT_ACC || i == STAT_EVASION) && !countEvasionAcc)
            continue;
        if (gBattleMons[battlerId].statStages[i] > DEFAULT_STAT_STAGE) // Stat is increased.
            count += gBattleMons[battlerId].statStages[i] - DEFAULT_STAT_STAGE;
    }

    return count;
}

u32 GetMoveTargetCount(u16 move, u8 battlerAtk, u8 battlerDef)
{
    switch (GetBattlerMoveTargetType(gBattlerAttacker, move))
    {
    case MOVE_TARGET_BOTH:
        return IsBattlerAlive(battlerDef)
             + IsBattlerAlive(BATTLE_PARTNER(battlerDef));
    case MOVE_TARGET_FOES_AND_ALLY:
        return IsBattlerAlive(battlerDef)
             + IsBattlerAlive(BATTLE_PARTNER(battlerDef))
             + IsBattlerAlive(BATTLE_PARTNER(battlerAtk));
    case MOVE_TARGET_OPPONENTS_FIELD:
        return 1;
    case MOVE_TARGET_DEPENDS:
    case MOVE_TARGET_SELECTED:
    case MOVE_TARGET_RANDOM:
    case MOVE_TARGET_USER_OR_SELECTED:
        return IsBattlerAlive(battlerDef);
    case MOVE_TARGET_USER:
        return IsBattlerAlive(battlerAtk);
    default:
        return 0;
    }
}

static void MulModifier(u16 *modifier, u16 val)
{
    *modifier = UQ_4_12_TO_INT((*modifier * val) + UQ_4_12_ROUND);
}

static u32 ApplyModifier(u16 modifier, u32 val)
{
    return UQ_4_12_TO_INT((modifier * val) + UQ_4_12_ROUND);
}

static const u8 sFlailHpScaleToPowerTable[] =
{
    1, 200,
    4, 150,
    9, 100,
    16, 80,
    32, 40,
    48, 20
};

// format: min. weight (hectograms), base power
static const u16 sWeightToDamageTable[] =
{
    100, 20,
    250, 40,
    500, 60,
    1000, 80,
    2000, 100,
    0xFFFF, 0xFFFF
};

static const u8 sSpeedDiffPowerTable[] = {40, 60, 80, 120, 150};
static const u8 sHeatCrashPowerTable[] = {40, 40, 60, 80, 100, 120};
static const u8 sTrumpCardPowerTable[] = {200, 80, 60, 50, 40};

const struct TypePower gNaturalGiftTable[] =
{
    [ITEM_TO_BERRY(ITEM_CHERI_BERRY)] = {TYPE_FIRE, 80},
    [ITEM_TO_BERRY(ITEM_CHESTO_BERRY)] = {TYPE_WATER, 80},
    [ITEM_TO_BERRY(ITEM_PECHA_BERRY)] = {TYPE_ELECTRIC, 80},
    [ITEM_TO_BERRY(ITEM_RAWST_BERRY)] = {TYPE_GRASS, 80},
    [ITEM_TO_BERRY(ITEM_ASPEAR_BERRY)] = {TYPE_ICE, 80},
    [ITEM_TO_BERRY(ITEM_LEPPA_BERRY)] = {TYPE_FIGHTING, 80},
    [ITEM_TO_BERRY(ITEM_ORAN_BERRY)] = {TYPE_POISON, 80},
    [ITEM_TO_BERRY(ITEM_PERSIM_BERRY)] = {TYPE_GROUND, 80},
    [ITEM_TO_BERRY(ITEM_LUM_BERRY)] = {TYPE_FLYING, 80},
    [ITEM_TO_BERRY(ITEM_SITRUS_BERRY)] = {TYPE_PSYCHIC, 80},
    [ITEM_TO_BERRY(ITEM_FIGY_BERRY)] = {TYPE_BUG, 80},
    [ITEM_TO_BERRY(ITEM_WIKI_BERRY)] = {TYPE_ROCK, 80},
    [ITEM_TO_BERRY(ITEM_MAGO_BERRY)] = {TYPE_GHOST, 80},
    [ITEM_TO_BERRY(ITEM_AGUAV_BERRY)] = {TYPE_DRAGON, 80},
    [ITEM_TO_BERRY(ITEM_IAPAPA_BERRY)] = {TYPE_DARK, 80},
    [ITEM_TO_BERRY(ITEM_RAZZ_BERRY)] = {TYPE_STEEL, 80},
    [ITEM_TO_BERRY(ITEM_OCCA_BERRY)] = {TYPE_FIRE, 80},
    [ITEM_TO_BERRY(ITEM_PASSHO_BERRY)] = {TYPE_WATER, 80},
    [ITEM_TO_BERRY(ITEM_WACAN_BERRY)] = {TYPE_ELECTRIC, 80},
    [ITEM_TO_BERRY(ITEM_RINDO_BERRY)] = {TYPE_GRASS, 80},
    [ITEM_TO_BERRY(ITEM_YACHE_BERRY)] = {TYPE_ICE, 80},
    [ITEM_TO_BERRY(ITEM_CHOPLE_BERRY)] = {TYPE_FIGHTING, 80},
    [ITEM_TO_BERRY(ITEM_KEBIA_BERRY)] = {TYPE_POISON, 80},
    [ITEM_TO_BERRY(ITEM_SHUCA_BERRY)] = {TYPE_GROUND, 80},
    [ITEM_TO_BERRY(ITEM_COBA_BERRY)] = {TYPE_FLYING, 80},
    [ITEM_TO_BERRY(ITEM_PAYAPA_BERRY)] = {TYPE_PSYCHIC, 80},
    [ITEM_TO_BERRY(ITEM_TANGA_BERRY)] = {TYPE_BUG, 80},
    [ITEM_TO_BERRY(ITEM_CHARTI_BERRY)] = {TYPE_ROCK, 80},
    [ITEM_TO_BERRY(ITEM_KASIB_BERRY)] = {TYPE_GHOST, 80},
    [ITEM_TO_BERRY(ITEM_HABAN_BERRY)] = {TYPE_DRAGON, 80},
    [ITEM_TO_BERRY(ITEM_COLBUR_BERRY)] = {TYPE_DARK, 80},
    [ITEM_TO_BERRY(ITEM_BABIRI_BERRY)] = {TYPE_STEEL, 80},
    [ITEM_TO_BERRY(ITEM_CHILAN_BERRY)] = {TYPE_NORMAL, 80},
    [ITEM_TO_BERRY(ITEM_ROSELI_BERRY)] = {TYPE_FAIRY, 80},
    [ITEM_TO_BERRY(ITEM_BLUK_BERRY)] = {TYPE_FIRE, 90},
    [ITEM_TO_BERRY(ITEM_NANAB_BERRY)] = {TYPE_WATER, 90},
    [ITEM_TO_BERRY(ITEM_WEPEAR_BERRY)] = {TYPE_ELECTRIC, 90},
    [ITEM_TO_BERRY(ITEM_PINAP_BERRY)] = {TYPE_GRASS, 90},
    [ITEM_TO_BERRY(ITEM_POMEG_BERRY)] = {TYPE_ICE, 90},
    [ITEM_TO_BERRY(ITEM_KELPSY_BERRY)] = {TYPE_FIGHTING, 90},
    [ITEM_TO_BERRY(ITEM_QUALOT_BERRY)] = {TYPE_POISON, 90},
    [ITEM_TO_BERRY(ITEM_HONDEW_BERRY)] = {TYPE_GROUND, 90},
    [ITEM_TO_BERRY(ITEM_GREPA_BERRY)] = {TYPE_FLYING, 90},
    [ITEM_TO_BERRY(ITEM_TAMATO_BERRY)] = {TYPE_PSYCHIC, 90},
    [ITEM_TO_BERRY(ITEM_CORNN_BERRY)] = {TYPE_BUG, 90},
    [ITEM_TO_BERRY(ITEM_MAGOST_BERRY)] = {TYPE_ROCK, 90},
    [ITEM_TO_BERRY(ITEM_RABUTA_BERRY)] = {TYPE_GHOST, 90},
    [ITEM_TO_BERRY(ITEM_NOMEL_BERRY)] = {TYPE_DRAGON, 90},
    [ITEM_TO_BERRY(ITEM_SPELON_BERRY)] = {TYPE_DARK, 90},
    [ITEM_TO_BERRY(ITEM_PAMTRE_BERRY)] = {TYPE_STEEL, 90},
    [ITEM_TO_BERRY(ITEM_WATMEL_BERRY)] = {TYPE_FIRE, 100},
    [ITEM_TO_BERRY(ITEM_DURIN_BERRY)] = {TYPE_WATER, 100},
    [ITEM_TO_BERRY(ITEM_BELUE_BERRY)] = {TYPE_ELECTRIC, 100},
    [ITEM_TO_BERRY(ITEM_LIECHI_BERRY)] = {TYPE_GRASS, 100},
    [ITEM_TO_BERRY(ITEM_GANLON_BERRY)] = {TYPE_ICE, 100},
    [ITEM_TO_BERRY(ITEM_SALAC_BERRY)] = {TYPE_FIGHTING, 100},
    [ITEM_TO_BERRY(ITEM_PETAYA_BERRY)] = {TYPE_POISON, 100},
    [ITEM_TO_BERRY(ITEM_APICOT_BERRY)] = {TYPE_GROUND, 100},
    [ITEM_TO_BERRY(ITEM_LANSAT_BERRY)] = {TYPE_FLYING, 100},
    [ITEM_TO_BERRY(ITEM_STARF_BERRY)] = {TYPE_PSYCHIC, 100},
    [ITEM_TO_BERRY(ITEM_ENIGMA_BERRY)] = {TYPE_BUG, 100},
    [ITEM_TO_BERRY(ITEM_MICLE_BERRY)] = {TYPE_ROCK, 100},
    [ITEM_TO_BERRY(ITEM_CUSTAP_BERRY)] = {TYPE_GHOST, 100},
    [ITEM_TO_BERRY(ITEM_JABOCA_BERRY)] = {TYPE_DRAGON, 100},
    [ITEM_TO_BERRY(ITEM_ROWAP_BERRY)] = {TYPE_DARK, 100},
    [ITEM_TO_BERRY(ITEM_KEE_BERRY)] = {TYPE_FAIRY, 100},
    [ITEM_TO_BERRY(ITEM_MARANGA_BERRY)] = {TYPE_DARK, 100},
};

static u16 CalcMoveBasePower(u16 move, u8 battlerAtk, u8 battlerDef)
{
    u32 i;
    u16 basePower = gBattleMoves[move].power;
    u32 weight, hpFraction, speed;

    switch (gBattleMoves[move].effect)
    {
    case EFFECT_PLEDGE:
        // todo
        break;
    case EFFECT_FLING:
        basePower = ItemId_GetFlingPower(gBattleMons[battlerAtk].item);
        break;
    case EFFECT_ERUPTION:
        basePower = gBattleMons[battlerAtk].hp * basePower / gBattleMons[battlerAtk].maxHP;
        break;
    case EFFECT_FLAIL:
        hpFraction = GetScaledHPFraction(gBattleMons[battlerAtk].hp, gBattleMons[battlerAtk].maxHP, 48);
        for (i = 0; i < sizeof(sFlailHpScaleToPowerTable); i += 2)
        {
            if (hpFraction <= sFlailHpScaleToPowerTable[i])
                break;
        }
        basePower = sFlailHpScaleToPowerTable[i + 1];
        break;
    case EFFECT_RETURN:
        basePower = 10 * (gBattleMons[battlerAtk].friendship) / 25;
        break;
    case EFFECT_FRUSTRATION:
        basePower = 10 * (255 - gBattleMons[battlerAtk].friendship) / 25;
        break;
    case EFFECT_FURY_CUTTER:
        for (i = 1; i < gDisableStructs[battlerAtk].furyCutterCounter; i++)
            basePower *= 2;
        break;
    case EFFECT_ROLLOUT:
        for (i = 1; i < (5 - gDisableStructs[battlerAtk].rolloutTimer); i++)
            basePower *= 2;
        if (gBattleMons[battlerAtk].status2 & STATUS2_DEFENSE_CURL)
            basePower *= 2;
        break;
    case EFFECT_MAGNITUDE:
        basePower = gBattleStruct->magnitudeBasePower;
        break;
    case EFFECT_PRESENT:
        basePower = gBattleStruct->presentBasePower;
        break;
    case EFFECT_TRIPLE_KICK:
        basePower += gBattleScripting.tripleKickPower;
        break;
    case EFFECT_SPIT_UP:
        basePower = 100 * gDisableStructs[battlerAtk].stockpileCounter;
        break;
    case EFFECT_REVENGE:
        if ((gProtectStructs[battlerAtk].physicalDmg
                && gProtectStructs[battlerAtk].physicalBattlerId == battlerDef)
            || (gProtectStructs[battlerAtk].specialDmg
                && gProtectStructs[battlerAtk].specialBattlerId == battlerDef))
            basePower *= 2;
        break;
    case EFFECT_WEATHER_BALL:
        if (gBattleWeather & B_WEATHER_ANY && WEATHER_HAS_EFFECT)
            basePower *= 2;
        break;
    case EFFECT_PURSUIT:
        if (gActionsByTurnOrder[GetBattlerTurnOrderNum(gBattlerTarget)] == B_ACTION_SWITCH)
            basePower *= 2;
        break;
    case EFFECT_NATURAL_GIFT:
        basePower = gNaturalGiftTable[ITEM_TO_BERRY(gBattleMons[battlerAtk].item)].power;
        break;
    case EFFECT_WAKE_UP_SLAP:
        if (gBattleMons[battlerDef].status1 & STATUS1_SLEEP || GetBattlerAbility(battlerDef) == ABILITY_COMATOSE)
            basePower *= 2;
        break;
    case EFFECT_SMELLINGSALT:
        if (gBattleMons[battlerDef].status1 & STATUS1_PARALYSIS)
            basePower *= 2;
        break;
    case EFFECT_WRING_OUT:
        basePower = 120 * gBattleMons[battlerDef].hp / gBattleMons[battlerDef].maxHP;
        break;
    case EFFECT_HEX:
        if (gBattleMons[battlerDef].status1 & STATUS1_ANY || GetBattlerAbility(battlerDef) == ABILITY_COMATOSE)
            basePower *= 2;
        break;
    case EFFECT_ASSURANCE:
        if (gProtectStructs[battlerDef].physicalDmg != 0 || gProtectStructs[battlerDef].specialDmg != 0 || gProtectStructs[battlerDef].confusionSelfDmg)
            basePower *= 2;
        break;
    case EFFECT_TRUMP_CARD:
        i = GetBattleMonMoveSlot(&gBattleMons[battlerAtk], move);
        if (i != 4)
        {
            if (gBattleMons[battlerAtk].pp[i] >= ARRAY_COUNT(sTrumpCardPowerTable))
                basePower = sTrumpCardPowerTable[ARRAY_COUNT(sTrumpCardPowerTable) - 1];
            else
                basePower = sTrumpCardPowerTable[gBattleMons[battlerAtk].pp[i]];
        }
        break;
    case EFFECT_ACROBATICS:
        if (gBattleMons[battlerAtk].item == ITEM_NONE
            // Edge case, because removal of items happens after damage calculation.
            || (gSpecialStatuses[battlerAtk].gemBoost && GetBattlerHoldEffect(battlerAtk, FALSE) == HOLD_EFFECT_GEMS))
            basePower *= 2;
        break;
    case EFFECT_LOW_KICK:
        weight = GetBattlerWeight(battlerDef);
        for (i = 0; sWeightToDamageTable[i] != 0xFFFF; i += 2)
        {
            if (sWeightToDamageTable[i] > weight)
                break;
        }
        if (sWeightToDamageTable[i] != 0xFFFF)
            basePower = sWeightToDamageTable[i + 1];
        else
            basePower = 120;
        break;
    case EFFECT_HEAT_CRASH:
        weight = GetBattlerWeight(battlerAtk) / GetBattlerWeight(battlerDef);
        if (weight >= ARRAY_COUNT(sHeatCrashPowerTable))
            basePower = sHeatCrashPowerTable[ARRAY_COUNT(sHeatCrashPowerTable) - 1];
        else
            basePower = sHeatCrashPowerTable[weight];
        break;
    case EFFECT_PUNISHMENT:
        basePower = 60 + (CountBattlerStatIncreases(battlerDef, FALSE) * 20);
        if (basePower > 200)
            basePower = 200;
        break;
    case EFFECT_STORED_POWER:
        basePower += (CountBattlerStatIncreases(battlerAtk, TRUE) * 20);
        break;
    case EFFECT_ELECTRO_BALL:
        speed = GetBattlerTotalSpeedStat(battlerAtk) / GetBattlerTotalSpeedStat(battlerDef);
        if (speed >= ARRAY_COUNT(sSpeedDiffPowerTable))
            speed = ARRAY_COUNT(sSpeedDiffPowerTable) - 1;
        basePower = sSpeedDiffPowerTable[speed];
        break;
    case EFFECT_GYRO_BALL:
        basePower = ((25 * GetBattlerTotalSpeedStat(battlerDef)) / GetBattlerTotalSpeedStat(battlerAtk)) + 1;
        if (basePower > 150)
            basePower = 150;
        break;
    case EFFECT_ECHOED_VOICE:
        // gBattleStruct->sameMoveTurns incremented in ppreduce
        if (gBattleStruct->sameMoveTurns[battlerAtk] != 0)
        {
            basePower += (basePower * gBattleStruct->sameMoveTurns[battlerAtk]);
            if (basePower > 200)
                basePower = 200;
        }
        break;
    case EFFECT_PAYBACK:
        if (GetBattlerTurnOrderNum(battlerAtk) > GetBattlerTurnOrderNum(battlerDef)
            && (gDisableStructs[battlerDef].isFirstTurn != 2 || B_PAYBACK_SWITCH_BOOST < GEN_5))
            basePower *= 2;
        break;
    case EFFECT_BOLT_BEAK:
        if (GetBattlerTurnOrderNum(battlerAtk) < GetBattlerTurnOrderNum(battlerDef)
            || gDisableStructs[battlerDef].isFirstTurn == 2)
            basePower *= 2;
        break;
    case EFFECT_ROUND:
        if (gChosenMoveByBattler[BATTLE_PARTNER(battlerAtk)] == MOVE_ROUND && !(gAbsentBattlerFlags & gBitTable[BATTLE_PARTNER(battlerAtk)]))
            basePower *= 2;
        break;
    case EFFECT_FUSION_COMBO:
        if (gBattleMoves[gLastUsedMove].effect == EFFECT_FUSION_COMBO && move != gLastUsedMove)
            basePower *= 2;
        break;
    case EFFECT_LASH_OUT:
        if (gProtectStructs[battlerAtk].statFell)
            basePower *= 2;
        break;
    case EFFECT_EXPLOSION:
        if (move == MOVE_MISTY_EXPLOSION && gFieldStatuses & STATUS_FIELD_MISTY_TERRAIN && IsBattlerGrounded(battlerAtk))
            MulModifier(&basePower, UQ_4_12(1.5));
        break;
    case EFFECT_DYNAMAX_DOUBLE_DMG:
        #ifdef B_DYNAMAX
        if (IsDynamaxed(battlerDef))
            basePower *= 2;
        #endif
        break;
    case EFFECT_HIDDEN_POWER:
    {
        #if B_HIDDEN_POWER_DMG < GEN_6
        u8 powerBits;

        powerBits = ((gBattleMons[gBattlerAttacker].hpIV & 2) >> 1)
                | ((gBattleMons[gBattlerAttacker].attackIV & 2) << 0)
                | ((gBattleMons[gBattlerAttacker].defenseIV & 2) << 1)
                | ((gBattleMons[gBattlerAttacker].speedIV & 2) << 2)
                | ((gBattleMons[gBattlerAttacker].spAttackIV & 2) << 3)
                | ((gBattleMons[gBattlerAttacker].spDefenseIV & 2) << 4);

        basePower = (40 * powerBits) / 63 + 30;
        #endif
        break;
    }
    case EFFECT_GRAV_APPLE:
        if (gFieldStatuses & STATUS_FIELD_GRAVITY)
            MulModifier(&basePower, UQ_4_12(1.5));
        break;
    case EFFECT_TERRAIN_PULSE:
        if ((gFieldStatuses & STATUS_FIELD_TERRAIN_ANY)
            && IsBattlerGrounded(gBattlerAttacker))
            basePower *= 2;
        break;
    case EFFECT_EXPANDING_FORCE:
        if (IsBattlerTerrainAffected(gBattlerAttacker, STATUS_FIELD_PSYCHIC_TERRAIN))
            MulModifier(&basePower, UQ_4_12(1.5));
        break;
    case EFFECT_RISING_VOLTAGE:
        if (IsBattlerTerrainAffected(gBattlerTarget, STATUS_FIELD_ELECTRIC_TERRAIN))
            basePower *= 2;
        break;
    }

    // Move-specific base power changes
    switch (move)
    {
    case MOVE_WATER_SHURIKEN:
        if (gBattleMons[battlerAtk].species == SPECIES_GRENINJA_ASH)
            basePower = 20;
        break;
    }

    if (basePower == 0)
        basePower = 1;
    return basePower;
}

static u32 CalcMoveBasePowerAfterModifiers(u16 move, u8 battlerAtk, u8 battlerDef, u8 moveType, bool32 updateFlags)
{
    u32 i, ability;
    u32 holdEffectAtk, holdEffectParamAtk;
    u16 basePower = CalcMoveBasePower(move, battlerAtk, battlerDef);
    u16 holdEffectModifier;
    u16 modifier = UQ_4_12(1.0);
    u32 atkSide = GET_BATTLER_SIDE(battlerAtk);

    // attacker's abilities
    switch (GetBattlerAbility(battlerAtk))
    {
    case ABILITY_TECHNICIAN:
        if (basePower <= 60)
           MulModifier(&modifier, UQ_4_12(1.5));
        break;
    case ABILITY_FLARE_BOOST:
        if (gBattleMons[battlerAtk].status1 & STATUS1_BURN && IS_MOVE_SPECIAL(move))
           MulModifier(&modifier, UQ_4_12(1.5));
        break;
    case ABILITY_TOXIC_BOOST:
        if (gBattleMons[battlerAtk].status1 & STATUS1_PSN_ANY && IS_MOVE_PHYSICAL(move))
           MulModifier(&modifier, UQ_4_12(1.5));
        break;
    case ABILITY_RECKLESS:
        if (gBattleMoves[move].flags & FLAG_RECKLESS_BOOST)
           MulModifier(&modifier, UQ_4_12(1.2));
        break;
    case ABILITY_IRON_FIST:
        if (gBattleMoves[move].flags & FLAG_IRON_FIST_BOOST)
           MulModifier(&modifier, UQ_4_12(1.2));
        break;
    case ABILITY_SHEER_FORCE:
        if (gBattleMoves[move].flags & FLAG_SHEER_FORCE_BOOST)
           MulModifier(&modifier, UQ_4_12(1.3));
        break;
    case ABILITY_SAND_FORCE:
        if ((moveType == TYPE_STEEL || moveType == TYPE_ROCK || moveType == TYPE_GROUND)
            && gBattleWeather & B_WEATHER_SANDSTORM && WEATHER_HAS_EFFECT)
           MulModifier(&modifier, UQ_4_12(1.3));
        break;
    case ABILITY_RIVALRY:
        if (GetGenderFromSpeciesAndPersonality(gBattleMons[battlerAtk].species, gBattleMons[battlerAtk].personality) != MON_GENDERLESS
            && GetGenderFromSpeciesAndPersonality(gBattleMons[battlerDef].species, gBattleMons[battlerDef].personality) != MON_GENDERLESS)
        {
            if (GetGenderFromSpeciesAndPersonality(gBattleMons[battlerAtk].species, gBattleMons[battlerAtk].personality)
             == GetGenderFromSpeciesAndPersonality(gBattleMons[battlerDef].species, gBattleMons[battlerDef].personality))
               MulModifier(&modifier, UQ_4_12(1.25));
            else
               MulModifier(&modifier, UQ_4_12(0.75));
        }
        break;
    case ABILITY_ANALYTIC:
        if (GetBattlerTurnOrderNum(battlerAtk) == gBattlersCount - 1 && move != MOVE_FUTURE_SIGHT && move != MOVE_DOOM_DESIRE)
           MulModifier(&modifier, UQ_4_12(1.3));
        break;
    case ABILITY_TOUGH_CLAWS:
        if (IsMoveMakingContact(move, battlerAtk))
           MulModifier(&modifier, UQ_4_12(1.3));
        break;
    case ABILITY_STRONG_JAW:
        if (gBattleMoves[move].flags & FLAG_STRONG_JAW_BOOST)
           MulModifier(&modifier, UQ_4_12(1.5));
        break;
    case ABILITY_MEGA_LAUNCHER:
        if (gBattleMoves[move].flags & FLAG_MEGA_LAUNCHER_BOOST)
           MulModifier(&modifier, UQ_4_12(1.5));
        break;
    case ABILITY_WATER_BUBBLE:
        if (moveType == TYPE_WATER)
           MulModifier(&modifier, UQ_4_12(2.0));
        break;
    case ABILITY_STEELWORKER:
        if (moveType == TYPE_STEEL)
           MulModifier(&modifier, UQ_4_12(1.5));
        break;
    case ABILITY_PIXILATE:
        if (moveType == TYPE_FAIRY && gBattleStruct->ateBoost[battlerAtk])
            MulModifier(&modifier, UQ_4_12(1.2));
        break;
    case ABILITY_GALVANIZE:
        if (moveType == TYPE_ELECTRIC && gBattleStruct->ateBoost[battlerAtk])
            MulModifier(&modifier, UQ_4_12(1.2));
        break;
    case ABILITY_REFRIGERATE:
        if (moveType == TYPE_ICE && gBattleStruct->ateBoost[battlerAtk])
            MulModifier(&modifier, UQ_4_12(1.2));
        break;
    case ABILITY_AERILATE:
        if (moveType == TYPE_FLYING && gBattleStruct->ateBoost[battlerAtk])
            MulModifier(&modifier, UQ_4_12(1.2));
        break;
    case ABILITY_NORMALIZE:
        if (moveType == TYPE_NORMAL && gBattleStruct->ateBoost[battlerAtk])
            MulModifier(&modifier, UQ_4_12(1.2));
        break;
    case ABILITY_PUNK_ROCK:
        if (gBattleMoves[move].flags & FLAG_SOUND)
            MulModifier(&modifier, UQ_4_12(1.3));
        break;
    case ABILITY_STEELY_SPIRIT:
        if (moveType == TYPE_STEEL)
            MulModifier(&modifier, UQ_4_12(1.5));
        break;
    case ABILITY_TRANSISTOR:
        if (moveType == TYPE_ELECTRIC)
            MulModifier(&modifier, UQ_4_12(1.5));
        break;
    case ABILITY_DRAGONS_MAW:
        if (moveType == TYPE_DRAGON)
            MulModifier(&modifier, UQ_4_12(1.5));
        break;
    case ABILITY_GORILLA_TACTICS:
        if (IS_MOVE_PHYSICAL(move))
            MulModifier(&modifier, UQ_4_12(1.5));
        break;
    }

    // field abilities
    if ((IsAbilityOnField(ABILITY_DARK_AURA) && moveType == TYPE_DARK)
        || (IsAbilityOnField(ABILITY_FAIRY_AURA) && moveType == TYPE_FAIRY))
    {
        if (IsAbilityOnField(ABILITY_AURA_BREAK))
            MulModifier(&modifier, UQ_4_12(0.75));
        else
            MulModifier(&modifier, UQ_4_12(1.33));
    }

    // attacker partner's abilities
    if (IsBattlerAlive(BATTLE_PARTNER(battlerAtk)))
    {
        switch (GetBattlerAbility(BATTLE_PARTNER(battlerAtk)))
        {
        case ABILITY_BATTERY:
            if (IS_MOVE_SPECIAL(move))
                MulModifier(&modifier, UQ_4_12(1.3));
            break;
        case ABILITY_POWER_SPOT:
            MulModifier(&modifier, UQ_4_12(1.3));
            break;
        case ABILITY_STEELY_SPIRIT:
            if (moveType == TYPE_STEEL)
                MulModifier(&modifier, UQ_4_12(1.5));
            break;
        }
    }

    // target's abilities
    ability = GetBattlerAbility(battlerDef);
    switch (ability)
    {
    case ABILITY_HEATPROOF:
    case ABILITY_WATER_BUBBLE:
        if (moveType == TYPE_FIRE)
        {
            MulModifier(&modifier, UQ_4_12(0.5));
            if (updateFlags)
                RecordAbilityBattle(battlerDef, ability);
        }
        break;
    case ABILITY_DRY_SKIN:
        if (moveType == TYPE_FIRE)
            MulModifier(&modifier, UQ_4_12(1.25));
        break;
    case ABILITY_FLUFFY:
        if (IsMoveMakingContact(move, battlerAtk))
        {
            MulModifier(&modifier, UQ_4_12(0.5));
            if (updateFlags)
                RecordAbilityBattle(battlerDef, ability);
        }
        if (moveType == TYPE_FIRE)
            MulModifier(&modifier, UQ_4_12(2.0));
        break;
    }

    holdEffectAtk = GetBattlerHoldEffect(battlerAtk, TRUE);
    holdEffectParamAtk = GetBattlerHoldEffectParam(battlerAtk);
    if (holdEffectParamAtk > 100)
        holdEffectParamAtk = 100;

    holdEffectModifier = UQ_4_12(1.0) + sPercentToModifier[holdEffectParamAtk];

    // attacker's hold effect
    switch (holdEffectAtk)
    {
    case HOLD_EFFECT_MUSCLE_BAND:
        if (IS_MOVE_PHYSICAL(move))
            MulModifier(&modifier, holdEffectModifier);
        break;
    case HOLD_EFFECT_WISE_GLASSES:
        if (IS_MOVE_SPECIAL(move))
            MulModifier(&modifier, holdEffectModifier);
        break;
    case HOLD_EFFECT_LUSTROUS_ORB:
        if (gBattleMons[battlerAtk].species == SPECIES_PALKIA && (moveType == TYPE_WATER || moveType == TYPE_DRAGON))
            MulModifier(&modifier, holdEffectModifier);
        break;
    case HOLD_EFFECT_ADAMANT_ORB:
        if (gBattleMons[battlerAtk].species == SPECIES_DIALGA && (moveType == TYPE_STEEL || moveType == TYPE_DRAGON))
            MulModifier(&modifier, holdEffectModifier);
        break;
    case HOLD_EFFECT_GRISEOUS_ORB:
        if (gBattleMons[battlerAtk].species == SPECIES_GIRATINA && (moveType == TYPE_GHOST || moveType == TYPE_DRAGON))
            MulModifier(&modifier, holdEffectModifier);
        break;
    case HOLD_EFFECT_SOUL_DEW:
        #if B_SOUL_DEW_BOOST >= GEN_7
        if ((gBattleMons[battlerAtk].species == SPECIES_LATIAS || gBattleMons[battlerAtk].species == SPECIES_LATIOS) && (moveType == TYPE_PSYCHIC || moveType == TYPE_DRAGON))
        #else
        if ((gBattleMons[battlerAtk].species == SPECIES_LATIAS || gBattleMons[battlerAtk].species == SPECIES_LATIOS) && !(gBattleTypeFlags & BATTLE_TYPE_FRONTIER) && IS_MOVE_SPECIAL(move))
        #endif
            MulModifier(&modifier, holdEffectModifier);
        break;
    case HOLD_EFFECT_GEMS:
        if (gSpecialStatuses[battlerAtk].gemBoost && gBattleMons[battlerAtk].item)
            MulModifier(&modifier, UQ_4_12(1.0) + sPercentToModifier[gSpecialStatuses[battlerAtk].gemParam]);
        break;
    case HOLD_EFFECT_BUG_POWER:
    case HOLD_EFFECT_STEEL_POWER:
    case HOLD_EFFECT_GROUND_POWER:
    case HOLD_EFFECT_ROCK_POWER:
    case HOLD_EFFECT_GRASS_POWER:
    case HOLD_EFFECT_DARK_POWER:
    case HOLD_EFFECT_FIGHTING_POWER:
    case HOLD_EFFECT_ELECTRIC_POWER:
    case HOLD_EFFECT_WATER_POWER:
    case HOLD_EFFECT_FLYING_POWER:
    case HOLD_EFFECT_POISON_POWER:
    case HOLD_EFFECT_ICE_POWER:
    case HOLD_EFFECT_GHOST_POWER:
    case HOLD_EFFECT_PSYCHIC_POWER:
    case HOLD_EFFECT_FIRE_POWER:
    case HOLD_EFFECT_DRAGON_POWER:
    case HOLD_EFFECT_NORMAL_POWER:
    case HOLD_EFFECT_FAIRY_POWER:
        for (i = 0; i < ARRAY_COUNT(sHoldEffectToType); i++)
        {
            if (holdEffectAtk == sHoldEffectToType[i][0])
            {
                if (moveType == sHoldEffectToType[i][1])
                    MulModifier(&modifier, holdEffectModifier);
                break;
            }
        }
        break;
    case HOLD_EFFECT_PLATE:
        if (moveType == ItemId_GetSecondaryId(gBattleMons[battlerAtk].item))
            MulModifier(&modifier, holdEffectModifier);
        break;
    }

    // move effect
    switch (gBattleMoves[move].effect)
    {
    case EFFECT_FACADE:
        if (gBattleMons[battlerAtk].status1 & (STATUS1_BURN | STATUS1_PSN_ANY | STATUS1_PARALYSIS))
            MulModifier(&modifier, UQ_4_12(2.0));
        break;
    case EFFECT_BRINE:
        if (gBattleMons[battlerDef].hp <= (gBattleMons[battlerDef].maxHP / 2))
            MulModifier(&modifier, UQ_4_12(2.0));
        break;
    case EFFECT_VENOSHOCK:
        if (gBattleMons[battlerDef].status1 & STATUS1_PSN_ANY)
            MulModifier(&modifier, UQ_4_12(2.0));
        break;
    case EFFECT_RETALIATE:
        if (gSideTimers[atkSide].retaliateTimer == 1)
            MulModifier(&modifier, UQ_4_12(2.0));
        break;
    case EFFECT_SOLAR_BEAM:
        if (IsBattlerWeatherAffected(battlerAtk, (B_WEATHER_HAIL | B_WEATHER_SANDSTORM | B_WEATHER_RAIN)))
            MulModifier(&modifier, UQ_4_12(0.5));
        break;
    case EFFECT_STOMPING_TANTRUM:
        if (gBattleStruct->lastMoveFailed & gBitTable[battlerAtk])
            MulModifier(&modifier, UQ_4_12(2.0));
        break;
    case EFFECT_BULLDOZE:
    case EFFECT_MAGNITUDE:
    case EFFECT_EARTHQUAKE:
        if (gFieldStatuses & STATUS_FIELD_GRASSY_TERRAIN && !(gStatuses3[battlerDef] & STATUS3_SEMI_INVULNERABLE))
            MulModifier(&modifier, UQ_4_12(0.5));
        break;
    case EFFECT_KNOCK_OFF:
        #if B_KNOCK_OFF_DMG >= GEN_6
        if (gBattleMons[battlerDef].item != ITEM_NONE
            && CanBattlerGetOrLoseItem(battlerDef, gBattleMons[battlerDef].item))
            MulModifier(&modifier, UQ_4_12(1.5));
        #endif
        break;
    }

    // various effecs
    if (gProtectStructs[battlerAtk].helpingHand)
        MulModifier(&modifier, UQ_4_12(1.5));
    if (gStatuses3[battlerAtk] & STATUS3_CHARGED_UP && moveType == TYPE_ELECTRIC)
        MulModifier(&modifier, UQ_4_12(2.0));
    if (gStatuses3[battlerAtk] & STATUS3_ME_FIRST)
        MulModifier(&modifier, UQ_4_12(1.5));
    if (gFieldStatuses & STATUS_FIELD_GRASSY_TERRAIN && moveType == TYPE_GRASS && IsBattlerGrounded(battlerAtk) && !(gStatuses3[battlerAtk] & STATUS3_SEMI_INVULNERABLE))
        MulModifier(&modifier, (B_TERRAIN_TYPE_BOOST >= GEN_8) ? UQ_4_12(1.3) : UQ_4_12(1.5));
    if (gFieldStatuses & STATUS_FIELD_MISTY_TERRAIN && moveType == TYPE_DRAGON && IsBattlerGrounded(battlerDef) && !(gStatuses3[battlerDef] & STATUS3_SEMI_INVULNERABLE))
        MulModifier(&modifier, UQ_4_12(0.5));
    if (gFieldStatuses & STATUS_FIELD_ELECTRIC_TERRAIN && moveType == TYPE_ELECTRIC && IsBattlerGrounded(battlerAtk) && !(gStatuses3[battlerAtk] & STATUS3_SEMI_INVULNERABLE))
        MulModifier(&modifier, (B_TERRAIN_TYPE_BOOST >= GEN_8) ? UQ_4_12(1.3) : UQ_4_12(1.5));
    if (gFieldStatuses & STATUS_FIELD_PSYCHIC_TERRAIN && moveType == TYPE_PSYCHIC && IsBattlerGrounded(battlerAtk) && !(gStatuses3[battlerAtk] & STATUS3_SEMI_INVULNERABLE))
        MulModifier(&modifier, (B_TERRAIN_TYPE_BOOST >= GEN_8) ? UQ_4_12(1.3) : UQ_4_12(1.5));
    #if B_SPORT_TURNS >= GEN_6
        if ((gFieldStatuses & STATUS_FIELD_MUDSPORT && moveType == TYPE_ELECTRIC)
         || (gFieldStatuses & STATUS_FIELD_WATERSPORT && moveType == TYPE_FIRE))
            MulModifier(&modifier, (B_SPORT_DMG_REDUCTION >= GEN_5) ? UQ_4_12(0.23) : UQ_4_12(0.5));
    #else
        if ((moveType == TYPE_ELECTRIC && AbilityBattleEffects(ABILITYEFFECT_FIELD_SPORT, 0, 0, ABILITYEFFECT_MUD_SPORT, 0))
          || (moveType == TYPE_FIRE && AbilityBattleEffects(ABILITYEFFECT_FIELD_SPORT, 0, 0, ABILITYEFFECT_WATER_SPORT, 0)))
            MulModifier(&modifier, (B_SPORT_DMG_REDUCTION >= GEN_5) ? UQ_4_12(0.23) : UQ_4_12(0.5));
    #endif
    return ApplyModifier(modifier, basePower);
}

static u32 CalcAttackStat(u16 move, u8 battlerAtk, u8 battlerDef, u8 moveType, bool32 isCrit, bool32 updateFlags)
{
    u8 atkStage;
    u32 atkStat;
    u16 modifier;
    u16 atkBaseSpeciesId;

    atkBaseSpeciesId = GET_BASE_SPECIES_ID(gBattleMons[battlerAtk].species);

    if (gBattleMoves[move].effect == EFFECT_FOUL_PLAY)
    {
        if (IS_MOVE_PHYSICAL(move))
        {
            atkStat = gBattleMons[battlerDef].attack;
            atkStage = gBattleMons[battlerDef].statStages[STAT_ATK];
        }
        else
        {
            atkStat = gBattleMons[battlerDef].spAttack;
            atkStage = gBattleMons[battlerDef].statStages[STAT_SPATK];
        }
    }
    else if (gBattleMoves[move].effect == EFFECT_BODY_PRESS)
    {
        atkStat = gBattleMons[battlerAtk].defense;
        atkStage = gBattleMons[battlerAtk].statStages[STAT_DEF];
    }
    else
    {
        if (IS_MOVE_PHYSICAL(move))
        {
            atkStat = gBattleMons[battlerAtk].attack;
            atkStage = gBattleMons[battlerAtk].statStages[STAT_ATK];
        }
        else
        {
            atkStat = gBattleMons[battlerAtk].spAttack;
            atkStage = gBattleMons[battlerAtk].statStages[STAT_SPATK];
        }
    }

    // critical hits ignore attack stat's stage drops
    if (isCrit && atkStage < DEFAULT_STAT_STAGE)
        atkStage = DEFAULT_STAT_STAGE;
    // pokemon with unaware ignore attack stat changes while taking damage
    if (GetBattlerAbility(battlerDef) == ABILITY_UNAWARE)
        atkStage = DEFAULT_STAT_STAGE;

    atkStat *= gStatStageRatios[atkStage][0];
    atkStat /= gStatStageRatios[atkStage][1];

    // apply attack stat modifiers
    modifier = UQ_4_12(1.0);

    // attacker's abilities
    switch (GetBattlerAbility(battlerAtk))
    {
    case ABILITY_HUGE_POWER:
    case ABILITY_PURE_POWER:
        if (IS_MOVE_PHYSICAL(move))
            MulModifier(&modifier, UQ_4_12(2.0));
        break;
    case ABILITY_SLOW_START:
        if (gDisableStructs[battlerAtk].slowStartTimer != 0)
            MulModifier(&modifier, UQ_4_12(0.5));
        break;
    case ABILITY_SOLAR_POWER:
        if (IS_MOVE_SPECIAL(move) && IsBattlerWeatherAffected(battlerAtk, B_WEATHER_SUN))
            MulModifier(&modifier, UQ_4_12(1.5));
        break;
    case ABILITY_DEFEATIST:
        if (gBattleMons[battlerAtk].hp <= (gBattleMons[battlerAtk].maxHP / 2))
            MulModifier(&modifier, UQ_4_12(0.5));
        break;
    case ABILITY_FLASH_FIRE:
        if (moveType == TYPE_FIRE && gBattleResources->flags->flags[battlerAtk] & RESOURCE_FLAG_FLASH_FIRE)
            MulModifier(&modifier, UQ_4_12(1.5));
        break;
    case ABILITY_SWARM:
        if (moveType == TYPE_BUG && gBattleMons[battlerAtk].hp <= (gBattleMons[battlerAtk].maxHP / 3))
            MulModifier(&modifier, UQ_4_12(1.5));
        break;
    case ABILITY_TORRENT:
        if (moveType == TYPE_WATER && gBattleMons[battlerAtk].hp <= (gBattleMons[battlerAtk].maxHP / 3))
            MulModifier(&modifier, UQ_4_12(1.5));
        break;
    case ABILITY_BLAZE:
        if (moveType == TYPE_FIRE && gBattleMons[battlerAtk].hp <= (gBattleMons[battlerAtk].maxHP / 3))
            MulModifier(&modifier, UQ_4_12(1.5));
        break;
    case ABILITY_OVERGROW:
        if (moveType == TYPE_GRASS && gBattleMons[battlerAtk].hp <= (gBattleMons[battlerAtk].maxHP / 3))
            MulModifier(&modifier, UQ_4_12(1.5));
        break;
    case ABILITY_PLUS:
    case ABILITY_MINUS:
        if (IsBattlerAlive(BATTLE_PARTNER(battlerAtk)))
        {
            u32 partnerAbility = GetBattlerAbility(BATTLE_PARTNER(battlerAtk));
            if (partnerAbility == ABILITY_PLUS || partnerAbility == ABILITY_MINUS)
                MulModifier(&modifier, UQ_4_12(1.5));
        }
        break;
    case ABILITY_FLOWER_GIFT:
        if (gBattleMons[battlerAtk].species == SPECIES_CHERRIM && IsBattlerWeatherAffected(battlerAtk, B_WEATHER_SUN) && IS_MOVE_PHYSICAL(move))
            MulModifier(&modifier, UQ_4_12(1.5));
        break;
    case ABILITY_HUSTLE:
        if (IS_MOVE_PHYSICAL(move))
            MulModifier(&modifier, UQ_4_12(1.5));
        break;
    case ABILITY_STAKEOUT:
        if (gDisableStructs[battlerDef].isFirstTurn == 2) // just switched in
            MulModifier(&modifier, UQ_4_12(2.0));
        break;
    case ABILITY_GUTS:
        if (gBattleMons[battlerAtk].status1 & STATUS1_ANY && IS_MOVE_PHYSICAL(move))
            MulModifier(&modifier, UQ_4_12(1.5));
        break;
    }

    // target's abilities
    switch (GetBattlerAbility(battlerDef))
    {
    case ABILITY_THICK_FAT:
        if (moveType == TYPE_FIRE || moveType == TYPE_ICE)
        {
            MulModifier(&modifier, UQ_4_12(0.5));
            if (updateFlags)
                RecordAbilityBattle(battlerDef, ABILITY_THICK_FAT);
        }
        break;
    case ABILITY_ICE_SCALES:
        if (IS_MOVE_SPECIAL(move))
            MulModifier(&modifier, UQ_4_12(0.5));
        break;
    }

    // ally's abilities
    if (IsBattlerAlive(BATTLE_PARTNER(battlerAtk)))
    {
        switch (GetBattlerAbility(BATTLE_PARTNER(battlerAtk)))
        {
        case ABILITY_FLOWER_GIFT:
            if (gBattleMons[BATTLE_PARTNER(battlerAtk)].species == SPECIES_CHERRIM && IsBattlerWeatherAffected(BATTLE_PARTNER(battlerAtk), B_WEATHER_SUN) && IS_MOVE_PHYSICAL(move))
                MulModifier(&modifier, UQ_4_12(1.5));
            break;
        }
    }

    // attacker's hold effect
    switch (GetBattlerHoldEffect(battlerAtk, TRUE))
    {
    case HOLD_EFFECT_THICK_CLUB:
        if ((atkBaseSpeciesId == SPECIES_CUBONE || atkBaseSpeciesId == SPECIES_MAROWAK) && IS_MOVE_PHYSICAL(move))
            MulModifier(&modifier, UQ_4_12(2.0));
        break;
    case HOLD_EFFECT_DEEP_SEA_TOOTH:
        if (gBattleMons[battlerAtk].species == SPECIES_CLAMPERL && IS_MOVE_SPECIAL(move))
            MulModifier(&modifier, UQ_4_12(2.0));
        break;
    case HOLD_EFFECT_LIGHT_BALL:
        if (atkBaseSpeciesId == SPECIES_PIKACHU)
            MulModifier(&modifier, UQ_4_12(2.0));
        break;
    case HOLD_EFFECT_CHOICE_BAND:
        if (IS_MOVE_PHYSICAL(move))
            MulModifier(&modifier, UQ_4_12(1.5));
        break;
    case HOLD_EFFECT_CHOICE_SPECS:
        if (IS_MOVE_SPECIAL(move))
            MulModifier(&modifier, UQ_4_12(1.5));
        break;
    }

    // The offensive stats of a Player's Pokémon are boosted by x1.1 (+10%) if they have the 1st badge and 7th badges.
    // Having the 1st badge boosts physical attack while having the 7th badge boosts special attack.
    if (ShouldGetStatBadgeBoost(FLAG_BADGE01_GET, battlerAtk) && IS_MOVE_PHYSICAL(move))
        MulModifier(&modifier, UQ_4_12(1.1));
    if (ShouldGetStatBadgeBoost(FLAG_BADGE07_GET, battlerAtk) && IS_MOVE_SPECIAL(move))
        MulModifier(&modifier, UQ_4_12(1.1));

    return ApplyModifier(modifier, atkStat);
}

static bool32 CanEvolve(u32 species)
{
    u32 i;

    for (i = 0; i < EVOS_PER_MON; i++)
    {
        if (gEvolutionTable[species][i].method
         && gEvolutionTable[species][i].method != EVO_MEGA_EVOLUTION
         && gEvolutionTable[species][i].method != EVO_MOVE_MEGA_EVOLUTION
         && gEvolutionTable[species][i].method != EVO_PRIMAL_REVERSION)
            return TRUE;
    }
    return FALSE;
}

static u32 CalcDefenseStat(u16 move, u8 battlerAtk, u8 battlerDef, u8 moveType, bool32 isCrit, bool32 updateFlags)
{
    bool32 usesDefStat;
    u8 defStage;
    u32 defStat, def, spDef;
    u16 modifier;

    if (gFieldStatuses & STATUS_FIELD_WONDER_ROOM) // the defense stats are swapped
    {
        def = gBattleMons[battlerDef].spDefense;
        spDef = gBattleMons[battlerDef].defense;
    }
    else
    {
        def = gBattleMons[battlerDef].defense;
        spDef = gBattleMons[battlerDef].spDefense;
    }

    if (gBattleMoves[move].effect == EFFECT_PSYSHOCK || IS_MOVE_PHYSICAL(move)) // uses defense stat instead of sp.def
    {
        defStat = def;
        defStage = gBattleMons[battlerDef].statStages[STAT_DEF];
        usesDefStat = TRUE;
    }
    else // is special
    {
        defStat = spDef;
        defStage = gBattleMons[battlerDef].statStages[STAT_SPDEF];
        usesDefStat = FALSE;
    }

    // critical hits ignore positive stat changes
    if (isCrit && defStage > DEFAULT_STAT_STAGE)
        defStage = DEFAULT_STAT_STAGE;
    // pokemon with unaware ignore defense stat changes while dealing damage
    if (GetBattlerAbility(battlerAtk) == ABILITY_UNAWARE)
        defStage = DEFAULT_STAT_STAGE;
    // certain moves also ignore stat changes
    if (gBattleMoves[move].flags & FLAG_STAT_STAGES_IGNORED)
        defStage = DEFAULT_STAT_STAGE;

    defStat *= gStatStageRatios[defStage][0];
    defStat /= gStatStageRatios[defStage][1];

    // apply defense stat modifiers
    modifier = UQ_4_12(1.0);

    // target's abilities
    switch (GetBattlerAbility(battlerDef))
    {
    case ABILITY_MARVEL_SCALE:
        if (gBattleMons[battlerDef].status1 & STATUS1_ANY && usesDefStat)
        {
            MulModifier(&modifier, UQ_4_12(1.5));
            if (updateFlags)
                RecordAbilityBattle(battlerDef, ABILITY_MARVEL_SCALE);
        }
        break;
    case ABILITY_FUR_COAT:
        if (usesDefStat)
        {
            MulModifier(&modifier, UQ_4_12(2.0));
            if (updateFlags)
                RecordAbilityBattle(battlerDef, ABILITY_FUR_COAT);
        }
        break;
    case ABILITY_GRASS_PELT:
        if (gFieldStatuses & STATUS_FIELD_GRASSY_TERRAIN && usesDefStat)
        {
            MulModifier(&modifier, UQ_4_12(1.5));
            if (updateFlags)
                RecordAbilityBattle(battlerDef, ABILITY_GRASS_PELT);
        }
        break;
    case ABILITY_FLOWER_GIFT:
        if (gBattleMons[battlerDef].species == SPECIES_CHERRIM && IsBattlerWeatherAffected(battlerDef, B_WEATHER_SUN) && !usesDefStat)
            MulModifier(&modifier, UQ_4_12(1.5));
        break;
    case ABILITY_PUNK_ROCK:
        if (gBattleMoves[move].flags & FLAG_SOUND)
            MulModifier(&modifier, UQ_4_12(2.0));
        break;
    }

    // ally's abilities
    if (IsBattlerAlive(BATTLE_PARTNER(battlerDef)))
    {
        switch (GetBattlerAbility(BATTLE_PARTNER(battlerDef)))
        {
        case ABILITY_FLOWER_GIFT:
            if (gBattleMons[BATTLE_PARTNER(battlerDef)].species == SPECIES_CHERRIM && IsBattlerWeatherAffected(BATTLE_PARTNER(battlerDef), B_WEATHER_SUN) && !usesDefStat)
                MulModifier(&modifier, UQ_4_12(1.5));
            break;
        }
    }

    // target's hold effects
    switch (GetBattlerHoldEffect(battlerDef, TRUE))
    {
    case HOLD_EFFECT_DEEP_SEA_SCALE:
        if (gBattleMons[battlerDef].species == SPECIES_CLAMPERL && !usesDefStat)
            MulModifier(&modifier, UQ_4_12(2.0));
        break;
    case HOLD_EFFECT_METAL_POWDER:
        if (gBattleMons[battlerDef].species == SPECIES_DITTO && usesDefStat && !(gBattleMons[battlerDef].status2 & STATUS2_TRANSFORMED))
            MulModifier(&modifier, UQ_4_12(2.0));
        break;
    case HOLD_EFFECT_EVIOLITE:
        if (CanEvolve(gBattleMons[battlerDef].species))
            MulModifier(&modifier, UQ_4_12(1.5));
        break;
    case HOLD_EFFECT_ASSAULT_VEST:
        if (!usesDefStat)
            MulModifier(&modifier, UQ_4_12(1.5));
        break;
#if B_SOUL_DEW_BOOST <= GEN_6
    case HOLD_EFFECT_SOUL_DEW:
        if ((gBattleMons[battlerDef].species == SPECIES_LATIAS || gBattleMons[battlerDef].species == SPECIES_LATIOS)
         && !(gBattleTypeFlags & BATTLE_TYPE_FRONTIER)
         && !usesDefStat)
            MulModifier(&modifier, UQ_4_12(1.5));
        break;
#endif
    }

    // sandstorm sp.def boost for rock types
    if (IS_BATTLER_OF_TYPE(battlerDef, TYPE_ROCK) && gBattleWeather & B_WEATHER_SANDSTORM && WEATHER_HAS_EFFECT && !usesDefStat)
        MulModifier(&modifier, UQ_4_12(1.5));

    // The defensive stats of a Player's Pokémon are boosted by x1.1 (+10%) if they have the 5th badge and 7th badges.
    // Having the 5th badge boosts physical defense while having the 7th badge boosts special defense.
    if (ShouldGetStatBadgeBoost(FLAG_BADGE05_GET, battlerDef) && IS_MOVE_PHYSICAL(move))
        MulModifier(&modifier, UQ_4_12(1.1));
    if (ShouldGetStatBadgeBoost(FLAG_BADGE07_GET, battlerDef) && IS_MOVE_SPECIAL(move))
        MulModifier(&modifier, UQ_4_12(1.1));

    return ApplyModifier(modifier, defStat);
}

static u32 CalcFinalDmg(u32 dmg, u16 move, u8 battlerAtk, u8 battlerDef, u8 moveType, u16 typeEffectivenessModifier, bool32 isCrit, bool32 updateFlags)
{
    u32 percentBoost;
    u32 abilityAtk = GetBattlerAbility(battlerAtk);
    u32 abilityDef = GetBattlerAbility(battlerDef);
    u32 defSide = GET_BATTLER_SIDE(battlerDef);
    u16 finalModifier = UQ_4_12(1.0);
    u16 itemDef = gBattleMons[battlerDef].item;

    // check multiple targets in double battle
    if (GetMoveTargetCount(move, battlerAtk, battlerDef) >= 2)
        MulModifier(&finalModifier, UQ_4_12(0.75));

    // take type effectiveness
    MulModifier(&finalModifier, typeEffectivenessModifier);

    // check crit
    if (isCrit)
        dmg = ApplyModifier((B_CRIT_MULTIPLIER >= GEN_6 ? UQ_4_12(1.5) : UQ_4_12(2.0)), dmg);

    // check burn
    if (gBattleMons[battlerAtk].status1 & STATUS1_BURN && IS_MOVE_PHYSICAL(move)
        && (gBattleMoves[move].effect != EFFECT_FACADE || B_BURN_FACADE_DMG < GEN_6)
        && abilityAtk != ABILITY_GUTS)
        dmg = ApplyModifier(UQ_4_12(0.5), dmg);

    // check sunny/rain weather
    if (IsBattlerWeatherAffected(battlerAtk, B_WEATHER_RAIN))
    {
        if (moveType == TYPE_FIRE)
            dmg = ApplyModifier(UQ_4_12(0.5), dmg);
        else if (moveType == TYPE_WATER)
            dmg = ApplyModifier(UQ_4_12(1.5), dmg);
    }
    else if (IsBattlerWeatherAffected(battlerAtk, B_WEATHER_SUN))
    {
        if (moveType == TYPE_FIRE)
            dmg = ApplyModifier(UQ_4_12(1.5), dmg);
        else if (moveType == TYPE_WATER)
            dmg = ApplyModifier(UQ_4_12(0.5), dmg);
    }

    // check stab
    if (IS_BATTLER_OF_TYPE(battlerAtk, moveType) && move != MOVE_STRUGGLE && move != MOVE_NONE)
    {
        if (abilityAtk == ABILITY_ADAPTABILITY)
            MulModifier(&finalModifier, UQ_4_12(2.0));
        else
            MulModifier(&finalModifier, UQ_4_12(1.5));
    }

    // reflect, light screen, aurora veil
    if (((gSideStatuses[defSide] & SIDE_STATUS_REFLECT && IS_MOVE_PHYSICAL(move))
            || (gSideStatuses[defSide] & SIDE_STATUS_LIGHTSCREEN && IS_MOVE_SPECIAL(move))
            || (gSideStatuses[defSide] & SIDE_STATUS_AURORA_VEIL))
        && abilityAtk != ABILITY_INFILTRATOR
        && !(isCrit)
        && !gProtectStructs[gBattlerAttacker].confusionSelfDmg)
    {
        if (gBattleTypeFlags & BATTLE_TYPE_DOUBLE)
            MulModifier(&finalModifier, UQ_4_12(0.66));
        else
            MulModifier(&finalModifier, UQ_4_12(0.5));
    }

    // attacker's abilities
    switch (abilityAtk)
    {
    case ABILITY_TINTED_LENS:
        if (typeEffectivenessModifier <= UQ_4_12(0.5))
            MulModifier(&finalModifier, UQ_4_12(2.0));
        break;
    case ABILITY_SNIPER:
        if (isCrit)
            MulModifier(&finalModifier, UQ_4_12(1.5));
        break;
    case ABILITY_NEUROFORCE:
        if (typeEffectivenessModifier >= UQ_4_12(2.0))
            MulModifier(&finalModifier, UQ_4_12(1.25));
        break;
    }

    // target's abilities
    switch (abilityDef)
    {
    case ABILITY_MULTISCALE:
    case ABILITY_SHADOW_SHIELD:
        if (BATTLER_MAX_HP(battlerDef))
            MulModifier(&finalModifier, UQ_4_12(0.5));
        break;
    case ABILITY_FILTER:
    case ABILITY_SOLID_ROCK:
    case ABILITY_PRISM_ARMOR:
        if (typeEffectivenessModifier >= UQ_4_12(2.0))
            MulModifier(&finalModifier, UQ_4_12(0.75));
        break;
    }

    // target's ally's abilities
    if (IsBattlerAlive(BATTLE_PARTNER(battlerDef)))
    {
        switch (GetBattlerAbility(BATTLE_PARTNER(battlerDef)))
        {
        case ABILITY_FRIEND_GUARD:
            MulModifier(&finalModifier, UQ_4_12(0.75));
            break;
        }
    }

    // attacker's hold effect
    switch (GetBattlerHoldEffect(battlerAtk, TRUE))
    {
    case HOLD_EFFECT_METRONOME:
        percentBoost = min((gBattleStruct->sameMoveTurns[battlerAtk] * GetBattlerHoldEffectParam(battlerAtk)), 100);
        MulModifier(&finalModifier, UQ_4_12(1.0) + sPercentToModifier[percentBoost]);
        break;
    case HOLD_EFFECT_EXPERT_BELT:
        if (typeEffectivenessModifier >= UQ_4_12(2.0))
            MulModifier(&finalModifier, UQ_4_12(1.2));
        break;
    case HOLD_EFFECT_LIFE_ORB:
        MulModifier(&finalModifier, UQ_4_12(1.3));
        break;
    }

    // target's hold effect
    switch (GetBattlerHoldEffect(battlerDef, TRUE))
    {
    // berries reducing dmg
    case HOLD_EFFECT_RESIST_BERRY:
        if (moveType == GetBattlerHoldEffectParam(battlerDef)
            && (moveType == TYPE_NORMAL || typeEffectivenessModifier >= UQ_4_12(2.0))
            && !UnnerveOn(battlerDef, itemDef))
        {
            if (abilityDef == ABILITY_RIPEN)
                MulModifier(&finalModifier, UQ_4_12(0.25));
            else
                MulModifier(&finalModifier, UQ_4_12(0.5));
            if (updateFlags)
                gSpecialStatuses[battlerDef].berryReduced = TRUE;
        }
        break;
    }

    if (gBattleMoves[move].flags & FLAG_DMG_MINIMIZE    && gStatuses3[battlerDef] & STATUS3_MINIMIZED)
        MulModifier(&finalModifier, UQ_4_12(2.0));
    if (gBattleMoves[move].flags & FLAG_DMG_UNDERGROUND && gStatuses3[battlerDef] & STATUS3_UNDERGROUND)
        MulModifier(&finalModifier, UQ_4_12(2.0));
    if (gBattleMoves[move].flags & FLAG_DMG_UNDERWATER  && gStatuses3[battlerDef] & STATUS3_UNDERWATER)
        MulModifier(&finalModifier, UQ_4_12(2.0));
    if (gBattleMoves[move].flags & FLAG_DMG_2X_IN_AIR   && gStatuses3[battlerDef] & STATUS3_ON_AIR)
        MulModifier(&finalModifier, UQ_4_12(2.0));

    dmg = ApplyModifier(finalModifier, dmg);
    if (dmg == 0)
        dmg = 1;

    return dmg;
}

static s32 DoMoveDamageCalc(u16 move, u8 battlerAtk, u8 battlerDef, u8 moveType, s32 fixedBasePower,
                            bool32 isCrit, bool32 randomFactor, bool32 updateFlags, u16 typeEffectivenessModifier)
{
    s32 dmg;
    
    // Don't calculate damage if the move has no effect on target.
    if (typeEffectivenessModifier == UQ_4_12(0))
        return 0;

    if (fixedBasePower)
        gBattleMovePower = fixedBasePower;
    else
        gBattleMovePower = CalcMoveBasePowerAfterModifiers(move, battlerAtk, battlerDef, moveType, updateFlags);

    // long dmg basic formula
    dmg = ((gBattleMons[battlerAtk].level * 2) / 5) + 2;
    dmg *= gBattleMovePower;
    dmg *= CalcAttackStat(move, battlerAtk, battlerDef, moveType, isCrit, updateFlags);
    dmg /= CalcDefenseStat(move, battlerAtk, battlerDef, moveType, isCrit, updateFlags);
    dmg = (dmg / 50) + 2;

    // Calculate final modifiers.
    dmg = CalcFinalDmg(dmg, move, battlerAtk, battlerDef, moveType, typeEffectivenessModifier, isCrit, updateFlags);

    // Add a random factor.
    if (randomFactor)
    {
        dmg *= 100 - (Random() % 16);
        dmg /= 100;
    }

    if (dmg == 0)
        dmg = 1;

    return dmg;
}

s32 CalculateMoveDamage(u16 move, u8 battlerAtk, u8 battlerDef, u8 moveType, s32 fixedBasePower, bool32 isCrit, bool32 randomFactor, bool32 updateFlags)
{
    return DoMoveDamageCalc(move, battlerAtk, battlerDef, moveType, fixedBasePower, isCrit, randomFactor,
                            updateFlags, CalcTypeEffectivenessMultiplier(move, moveType, battlerAtk, battlerDef, updateFlags));
}

// for AI - get move damage and effectiveness with one function call
s32 CalculateMoveDamageAndEffectiveness(u16 move, u8 battlerAtk, u8 battlerDef, u8 moveType, u16 *typeEffectivenessModifier)
{
    *typeEffectivenessModifier = CalcTypeEffectivenessMultiplier(move, moveType, battlerAtk, battlerDef, FALSE);
    return DoMoveDamageCalc(move, battlerAtk, battlerDef, moveType, 0, FALSE, FALSE, FALSE, *typeEffectivenessModifier);
}

static void MulByTypeEffectiveness(u16 *modifier, u16 move, u8 moveType, u8 battlerDef, u8 defType, u8 battlerAtk, bool32 recordAbilities)
{
    u16 mod = GetTypeModifier(moveType, defType);

    if (mod == UQ_4_12(0.0) && GetBattlerHoldEffect(battlerDef, TRUE) == HOLD_EFFECT_RING_TARGET)
    {
        mod = UQ_4_12(1.0);
        if (recordAbilities)
            RecordItemEffectBattle(battlerDef, HOLD_EFFECT_RING_TARGET);
    }
    else if ((moveType == TYPE_FIGHTING || moveType == TYPE_NORMAL) && defType == TYPE_GHOST && gBattleMons[battlerDef].status2 & STATUS2_FORESIGHT && mod == UQ_4_12(0.0))
    {
        mod = UQ_4_12(1.0);
    }
    else if ((moveType == TYPE_FIGHTING || moveType == TYPE_NORMAL) && defType == TYPE_GHOST && GetBattlerAbility(battlerAtk) == ABILITY_SCRAPPY && mod == UQ_4_12(0.0))
    {
        mod = UQ_4_12(1.0);
        if (recordAbilities)
            RecordAbilityBattle(battlerAtk, ABILITY_SCRAPPY);
    }

    if (moveType == TYPE_PSYCHIC && defType == TYPE_DARK && gStatuses3[battlerDef] & STATUS3_MIRACLE_EYED && mod == UQ_4_12(0.0))
        mod = UQ_4_12(1.0);
    if (gBattleMoves[move].effect == EFFECT_FREEZE_DRY && defType == TYPE_WATER)
        mod = UQ_4_12(2.0);
    if (moveType == TYPE_GROUND && defType == TYPE_FLYING && IsBattlerGrounded(battlerDef) && mod == UQ_4_12(0.0))
        mod = UQ_4_12(1.0);
    if (moveType == TYPE_FIRE && gDisableStructs[battlerDef].tarShot)
        mod = UQ_4_12(2.0);

    // B_WEATHER_STRONG_WINDS weakens Super Effective moves against Flying-type Pokémon
    if (gBattleWeather & B_WEATHER_STRONG_WINDS && WEATHER_HAS_EFFECT)
    {
        if (defType == TYPE_FLYING && mod >= UQ_4_12(2.0))
            mod = UQ_4_12(1.0);
    }

    MulModifier(modifier, mod);
}

static void UpdateMoveResultFlags(u16 modifier)
{
    if (modifier == UQ_4_12(0.0))
    {
        gMoveResultFlags |= MOVE_RESULT_DOESNT_AFFECT_FOE;
        gMoveResultFlags &= ~(MOVE_RESULT_NOT_VERY_EFFECTIVE | MOVE_RESULT_SUPER_EFFECTIVE);
    }
    else if (modifier == UQ_4_12(1.0))
    {
        gMoveResultFlags &= ~(MOVE_RESULT_NOT_VERY_EFFECTIVE | MOVE_RESULT_SUPER_EFFECTIVE | MOVE_RESULT_DOESNT_AFFECT_FOE);
    }
    else if (modifier > UQ_4_12(1.0))
    {
        gMoveResultFlags |= MOVE_RESULT_SUPER_EFFECTIVE;
        gMoveResultFlags &= ~(MOVE_RESULT_NOT_VERY_EFFECTIVE | MOVE_RESULT_DOESNT_AFFECT_FOE);
    }
    else //if (modifier < UQ_4_12(1.0))
    {
        gMoveResultFlags |= MOVE_RESULT_NOT_VERY_EFFECTIVE;
        gMoveResultFlags &= ~(MOVE_RESULT_SUPER_EFFECTIVE | MOVE_RESULT_DOESNT_AFFECT_FOE);
    }
}

static u16 CalcTypeEffectivenessMultiplierInternal(u16 move, u8 moveType, u8 battlerAtk, u8 battlerDef, bool32 recordAbilities, u16 modifier)
{
    u16 defAbility = GetBattlerAbility(battlerDef);

    MulByTypeEffectiveness(&modifier, move, moveType, battlerDef, gBattleMons[battlerDef].type1, battlerAtk, recordAbilities);
    if (gBattleMons[battlerDef].type2 != gBattleMons[battlerDef].type1)
        MulByTypeEffectiveness(&modifier, move, moveType, battlerDef, gBattleMons[battlerDef].type2, battlerAtk, recordAbilities);
    if (gBattleMons[battlerDef].type3 != TYPE_MYSTERY && gBattleMons[battlerDef].type3 != gBattleMons[battlerDef].type2
        && gBattleMons[battlerDef].type3 != gBattleMons[battlerDef].type1)
        MulByTypeEffectiveness(&modifier, move, moveType, battlerDef, gBattleMons[battlerDef].type3, battlerAtk, recordAbilities);

    if (moveType == TYPE_GROUND && !IsBattlerGrounded2(battlerDef, TRUE) && !(gBattleMoves[move].flags & FLAG_DMG_UNGROUNDED_IGNORE_TYPE_IF_FLYING))
    {
        modifier = UQ_4_12(0.0);
        if (recordAbilities && defAbility == ABILITY_LEVITATE)
        {
            gLastUsedAbility = ABILITY_LEVITATE;
            gMoveResultFlags |= (MOVE_RESULT_MISSED | MOVE_RESULT_DOESNT_AFFECT_FOE);
            gLastLandedMoves[battlerDef] = 0;
            gBattleCommunication[MISS_TYPE] = B_MSG_GROUND_MISS;
            RecordAbilityBattle(battlerDef, ABILITY_LEVITATE);
        }
    }
    else if (B_SHEER_COLD_IMMUNITY >= GEN_7 && move == MOVE_SHEER_COLD && IS_BATTLER_OF_TYPE(battlerDef, TYPE_ICE))
    {
        modifier = UQ_4_12(0.0);
    }
    else if (B_GLARE_GHOST >= GEN_4 && move == MOVE_GLARE && IS_BATTLER_OF_TYPE(battlerDef, TYPE_GHOST))
    {
        modifier = UQ_4_12(1.0);
    }

    // Thousand Arrows ignores type modifiers for flying mons
    if (!IsBattlerGrounded(battlerDef) && (gBattleMoves[move].flags & FLAG_DMG_UNGROUNDED_IGNORE_TYPE_IF_FLYING)
        && (gBattleMons[battlerDef].type1 == TYPE_FLYING || gBattleMons[battlerDef].type2 == TYPE_FLYING || gBattleMons[battlerDef].type3 == TYPE_FLYING))
    {
        modifier = UQ_4_12(1.0);
    }

    if (((defAbility == ABILITY_WONDER_GUARD && modifier <= UQ_4_12(1.0))
        || (defAbility == ABILITY_TELEPATHY && battlerDef == BATTLE_PARTNER(battlerAtk)))
        && gBattleMoves[move].power)
    {
        modifier = UQ_4_12(0.0);
        if (recordAbilities)
        {
            gLastUsedAbility = gBattleMons[battlerDef].ability;
            gMoveResultFlags |= MOVE_RESULT_MISSED;
            gLastLandedMoves[battlerDef] = 0;
            gBattleCommunication[MISS_TYPE] = B_MSG_AVOIDED_DMG;
            RecordAbilityBattle(battlerDef, gBattleMons[battlerDef].ability);
        }
    }

    return modifier;
}

u16 CalcTypeEffectivenessMultiplier(u16 move, u8 moveType, u8 battlerAtk, u8 battlerDef, bool32 recordAbilities)
{
    u16 modifier = UQ_4_12(1.0);

    if (move != MOVE_STRUGGLE && moveType != TYPE_MYSTERY)
    {
        modifier = CalcTypeEffectivenessMultiplierInternal(move, moveType, battlerAtk, battlerDef, recordAbilities, modifier);
        if (gBattleMoves[move].effect == EFFECT_TWO_TYPED_MOVE)
            modifier = CalcTypeEffectivenessMultiplierInternal(move, gBattleMoves[move].argument, battlerAtk, battlerDef, recordAbilities, modifier);
    }

    if (recordAbilities)
        UpdateMoveResultFlags(modifier);
    return modifier;
}

u16 CalcPartyMonTypeEffectivenessMultiplier(u16 move, u16 speciesDef, u16 abilityDef)
{
    u16 modifier = UQ_4_12(1.0);
    u8 moveType = gBattleMoves[move].type;

    if (move != MOVE_STRUGGLE && moveType != TYPE_MYSTERY)
    {
        MulByTypeEffectiveness(&modifier, move, moveType, 0, gBaseStats[speciesDef].type1, 0, FALSE);
        if (gBaseStats[speciesDef].type2 != gBaseStats[speciesDef].type1)
            MulByTypeEffectiveness(&modifier, move, moveType, 0, gBaseStats[speciesDef].type2, 0, FALSE);

        if (moveType == TYPE_GROUND && abilityDef == ABILITY_LEVITATE && !(gFieldStatuses & STATUS_FIELD_GRAVITY))
            modifier = UQ_4_12(0.0);
        if (abilityDef == ABILITY_WONDER_GUARD && modifier <= UQ_4_12(1.0) && gBattleMoves[move].power)
            modifier = UQ_4_12(0.0);
    }

    UpdateMoveResultFlags(modifier);
    return modifier;
}

u16 GetTypeModifier(u8 atkType, u8 defType)
{
    if (B_FLAG_INVERSE_BATTLE != 0 && FlagGet(B_FLAG_INVERSE_BATTLE))
        return sInverseTypeEffectivenessTable[atkType][defType];
    else
        return sTypeEffectivenessTable[atkType][defType];
}

s32 GetStealthHazardDamage(u8 hazardType, u8 battlerId)
{
    u8 type1 = gBattleMons[battlerId].type1;
    u8 type2 = gBattleMons[battlerId].type2;
    u32 maxHp = gBattleMons[battlerId].maxHP;
    s32 dmg = 0;
    u16 modifier = UQ_4_12(1.0);

    MulModifier(&modifier, GetTypeModifier(hazardType, type1));
    if (type2 != type1)
        MulModifier(&modifier, GetTypeModifier(hazardType, type2));

    switch (modifier)
    {
    case UQ_4_12(0.0):
        dmg = 0;
        break;
    case UQ_4_12(0.25):
        dmg = maxHp / 32;
        if (dmg == 0)
            dmg = 1;
        break;
    case UQ_4_12(0.5):
        dmg = maxHp / 16;
        if (dmg == 0)
            dmg = 1;
        break;
    case UQ_4_12(1.0):
        dmg = maxHp / 8;
        if (dmg == 0)
            dmg = 1;
        break;
    case UQ_4_12(2.0):
        dmg = maxHp / 4;
        if (dmg == 0)
            dmg = 1;
        break;
    case UQ_4_12(4.0):
        dmg = maxHp / 2;
        if (dmg == 0)
            dmg = 1;
        break;
    }

    return dmg;
}

bool32 IsPartnerMonFromSameTrainer(u8 battlerId)
{
    if (GetBattlerSide(battlerId) == B_SIDE_OPPONENT && gBattleTypeFlags & BATTLE_TYPE_TWO_OPPONENTS)
        return FALSE;
    else if (GetBattlerSide(battlerId) == B_SIDE_PLAYER && gBattleTypeFlags & BATTLE_TYPE_INGAME_PARTNER)
        return FALSE;
    else if (gBattleTypeFlags & BATTLE_TYPE_MULTI)
        return FALSE;
    else
        return TRUE;
}

u16 GetMegaEvolutionSpecies(u16 preEvoSpecies, u16 heldItemId)
{
    u32 i;

    for (i = 0; i < EVOS_PER_MON; i++)
    {
        if (gEvolutionTable[preEvoSpecies][i].method == EVO_MEGA_EVOLUTION
         && gEvolutionTable[preEvoSpecies][i].param == heldItemId)
            return gEvolutionTable[preEvoSpecies][i].targetSpecies;
    }
    return SPECIES_NONE;
}

u16 GetPrimalReversionSpecies(u16 preEvoSpecies, u16 heldItemId)
{
    u32 i;

    for (i = 0; i < EVOS_PER_MON; i++)
    {
        if (gEvolutionTable[preEvoSpecies][i].method == EVO_PRIMAL_REVERSION
         && gEvolutionTable[preEvoSpecies][i].param == heldItemId)
            return gEvolutionTable[preEvoSpecies][i].targetSpecies;
    }
    return SPECIES_NONE;
}

u16 GetWishMegaEvolutionSpecies(u16 preEvoSpecies, u16 moveId1, u16 moveId2, u16 moveId3, u16 moveId4)
{
    u32 i, par;

    for (i = 0; i < EVOS_PER_MON; i++)
    {
        if (gEvolutionTable[preEvoSpecies][i].method == EVO_MOVE_MEGA_EVOLUTION)
        {
            par = gEvolutionTable[preEvoSpecies][i].param;
            if (par == moveId1 || par == moveId2 || par == moveId3 || par == moveId4)
                return gEvolutionTable[preEvoSpecies][i].targetSpecies;
        }
    }
    return SPECIES_NONE;
}

bool32 CanMegaEvolve(u8 battlerId)
{
    u32 itemId, holdEffect, species;
    struct Pokemon *mon;
    u8 battlerPosition = GetBattlerPosition(battlerId);
    u8 partnerPosition = GetBattlerPosition(BATTLE_PARTNER(battlerId));
    struct MegaEvolutionData *mega = &(((struct ChooseMoveStruct*)(&gBattleResources->bufferA[gActiveBattler][4]))->mega);

#ifdef ITEM_EXPANSION
    // Check if Player has a Mega Ring
    if ((GetBattlerPosition(battlerId) == B_POSITION_PLAYER_LEFT || (!(gBattleTypeFlags & BATTLE_TYPE_MULTI) && GetBattlerPosition(battlerId) == B_POSITION_PLAYER_RIGHT))
     && !CheckBagHasItem(ITEM_MEGA_RING, 1))
        return FALSE;
#endif

    // Check if trainer already mega evolved a pokemon.
    if (mega->alreadyEvolved[battlerPosition])
        return FALSE;
    if (gBattleTypeFlags & BATTLE_TYPE_DOUBLE
     && IsPartnerMonFromSameTrainer(battlerId)
     && (mega->alreadyEvolved[partnerPosition] || (mega->toEvolve & gBitTable[BATTLE_PARTNER(battlerId)])))
        return FALSE;

    // Check if mon is currently held by Sky Drop
    if (gStatuses3[battlerId] & STATUS3_SKY_DROPPED)
        return FALSE;

    // Gets mon data.
    if (GetBattlerSide(battlerId) == B_SIDE_OPPONENT)
        mon = &gEnemyParty[gBattlerPartyIndexes[battlerId]];
    else
        mon = &gPlayerParty[gBattlerPartyIndexes[battlerId]];

    species = GetMonData(mon, MON_DATA_SPECIES);
    itemId = GetMonData(mon, MON_DATA_HELD_ITEM);

    // Check if there is an entry in the evolution table for regular Mega Evolution.
    if (GetMegaEvolutionSpecies(species, itemId) != SPECIES_NONE)
    {
        if (B_ENABLE_DEBUG && gBattleStruct->debugHoldEffects[battlerId])
            holdEffect = gBattleStruct->debugHoldEffects[battlerId];
#ifdef ITEM_EXPANSION
        else if (itemId == ITEM_ENIGMA_BERRY_E_READER)
            holdEffect = gEnigmaBerries[battlerId].holdEffect;
#else
        else if (itemId == ITEM_ENIGMA_BERRY)
            holdEffect = gEnigmaBerries[battlerId].holdEffect;
#endif
        else
            holdEffect = ItemId_GetHoldEffect(itemId);

        // Can Mega Evolve via Mega Stone.
        if (holdEffect == HOLD_EFFECT_MEGA_STONE)
        {
            gBattleStruct->mega.isWishMegaEvo = FALSE;
            return TRUE;
        }
    }

    // Check if there is an entry in the evolution table for Wish Mega Evolution.
    if (GetWishMegaEvolutionSpecies(species, GetMonData(mon, MON_DATA_MOVE1), GetMonData(mon, MON_DATA_MOVE2), GetMonData(mon, MON_DATA_MOVE3), GetMonData(mon, MON_DATA_MOVE4)))
    {
        gBattleStruct->mega.isWishMegaEvo = TRUE;
        return TRUE;
    }

    // No checks passed, the mon CAN'T mega evolve.
    return FALSE;
}

void UndoMegaEvolution(u32 monId)
{
    u16 baseSpecies = GET_BASE_SPECIES_ID(GetMonData(&gPlayerParty[monId], MON_DATA_SPECIES));

    if (gBattleStruct->mega.evolvedPartyIds[B_SIDE_PLAYER] & gBitTable[monId])
    {
        gBattleStruct->mega.evolvedPartyIds[B_SIDE_PLAYER] &= ~(gBitTable[monId]);
        SetMonData(&gPlayerParty[monId], MON_DATA_SPECIES, &gBattleStruct->mega.playerEvolvedSpecies);
        CalculateMonStats(&gPlayerParty[monId]);
    }
    else if (gBattleStruct->mega.primalRevertedPartyIds[B_SIDE_PLAYER] & gBitTable[monId])
    {
        gBattleStruct->mega.primalRevertedPartyIds[B_SIDE_PLAYER] &= ~(gBitTable[monId]);
        SetMonData(&gPlayerParty[monId], MON_DATA_SPECIES, &baseSpecies);
        CalculateMonStats(&gPlayerParty[monId]);
    }
    // While not exactly a mega evolution, Zygarde follows the same rules.
    else if (GetMonData(&gPlayerParty[monId], MON_DATA_SPECIES, NULL) == SPECIES_ZYGARDE_COMPLETE)
    {
        SetMonData(&gPlayerParty[monId], MON_DATA_SPECIES, &gBattleStruct->changedSpecies[monId]);
        gBattleStruct->changedSpecies[monId] = 0;
        CalculateMonStats(&gPlayerParty[monId]);
    }
}

void UndoFormChange(u32 monId, u32 side, bool32 isSwitchingOut)
{
    u32 i, currSpecies;
    struct Pokemon *party = (side == B_SIDE_PLAYER) ? gPlayerParty : gEnemyParty;
    static const u16 species[][3] =
    {
        // Changed Form ID                      Default Form ID               Should change on switch
        {SPECIES_MIMIKYU_BUSTED,                SPECIES_MIMIKYU,              FALSE},
        {SPECIES_GRENINJA_ASH,                  SPECIES_GRENINJA_BATTLE_BOND, FALSE},
        {SPECIES_MELOETTA_PIROUETTE,            SPECIES_MELOETTA,             FALSE},
        {SPECIES_AEGISLASH_BLADE,               SPECIES_AEGISLASH,            TRUE},
        {SPECIES_DARMANITAN_ZEN_MODE,           SPECIES_DARMANITAN,           TRUE},
        {SPECIES_MINIOR,                        SPECIES_MINIOR_CORE_RED,      TRUE},
        {SPECIES_MINIOR_METEOR_BLUE,            SPECIES_MINIOR_CORE_BLUE,     TRUE},
        {SPECIES_MINIOR_METEOR_GREEN,           SPECIES_MINIOR_CORE_GREEN,    TRUE},
        {SPECIES_MINIOR_METEOR_INDIGO,          SPECIES_MINIOR_CORE_INDIGO,   TRUE},
        {SPECIES_MINIOR_METEOR_ORANGE,          SPECIES_MINIOR_CORE_ORANGE,   TRUE},
        {SPECIES_MINIOR_METEOR_VIOLET,          SPECIES_MINIOR_CORE_VIOLET,   TRUE},
        {SPECIES_MINIOR_METEOR_YELLOW,          SPECIES_MINIOR_CORE_YELLOW,   TRUE},
        {SPECIES_WISHIWASHI_SCHOOL,             SPECIES_WISHIWASHI,           TRUE},
        {SPECIES_CRAMORANT_GORGING,             SPECIES_CRAMORANT,            TRUE},
        {SPECIES_CRAMORANT_GULPING,             SPECIES_CRAMORANT,            TRUE},
        {SPECIES_MORPEKO_HANGRY,                SPECIES_MORPEKO,              TRUE},
        {SPECIES_DARMANITAN_ZEN_MODE_GALARIAN,  SPECIES_DARMANITAN_GALARIAN,  TRUE},
    };

    currSpecies = GetMonData(&party[monId], MON_DATA_SPECIES, NULL);
    for (i = 0; i < ARRAY_COUNT(species); i++)
    {
        if (currSpecies == species[i][0] && (!isSwitchingOut || species[i][2] == TRUE))
        {
            SetMonData(&party[monId], MON_DATA_SPECIES, &species[i][1]);
            CalculateMonStats(&party[monId]);
            break;
        }
    }
}

bool32 DoBattlersShareType(u32 battler1, u32 battler2)
{
    s32 i;
    u8 types1[3] = {gBattleMons[battler1].type1, gBattleMons[battler1].type2, gBattleMons[battler1].type3};
    u8 types2[3] = {gBattleMons[battler2].type1, gBattleMons[battler2].type2, gBattleMons[battler2].type3};

    if (types1[2] == TYPE_MYSTERY)
        types1[2] = types1[0];
    if (types2[2] == TYPE_MYSTERY)
        types2[2] = types2[0];

    for (i = 0; i < 3; i++)
    {
        if (types1[i] == types2[0] || types1[i] == types2[1] || types1[i] == types2[2])
            return TRUE;
    }

    return FALSE;
}

bool32 CanBattlerGetOrLoseItem(u8 battlerId, u16 itemId)
{
    u16 species = gBattleMons[battlerId].species;
    u16 holdEffect = ItemId_GetHoldEffect(itemId);

    // Mail can be stolen now
    if (itemId == ITEM_ENIGMA_BERRY)
        return FALSE;
    // Primal Reversion inducing items cannot be lost if pokemon's base species can undergo primal reversion with it.
    else if (holdEffect == HOLD_EFFECT_PRIMAL_ORB && (GetPrimalReversionSpecies(GET_BASE_SPECIES_ID(species), itemId) != SPECIES_NONE))
        return FALSE;
    // Mega stone cannot be lost if pokemon's base species can mega evolve with it.
    else if (holdEffect == HOLD_EFFECT_MEGA_STONE && (GetMegaEvolutionSpecies(GET_BASE_SPECIES_ID(species), itemId) != SPECIES_NONE))
        return FALSE;
    else if (GET_BASE_SPECIES_ID(species) == SPECIES_GIRATINA && itemId == ITEM_GRISEOUS_ORB)
        return FALSE;
    else if (GET_BASE_SPECIES_ID(species) == SPECIES_GENESECT && holdEffect == HOLD_EFFECT_DRIVE)
        return FALSE;
    else if (GET_BASE_SPECIES_ID(species) == SPECIES_SILVALLY && holdEffect == HOLD_EFFECT_MEMORY)
        return FALSE;
    else if (GET_BASE_SPECIES_ID(species) == SPECIES_ARCEUS && holdEffect == HOLD_EFFECT_PLATE)
        return FALSE;
#ifdef HOLD_EFFECT_Z_CRYSTAL
    else if (holdEffect == HOLD_EFFECT_Z_CRYSTAL)
        return FALSE;
#endif
    else
        return TRUE;
}

struct Pokemon *GetIllusionMonPtr(u32 battlerId)
{
    if (gBattleStruct->illusion[battlerId].broken)
        return NULL;
    if (!gBattleStruct->illusion[battlerId].set)
    {
        if (GetBattlerSide(battlerId) == B_SIDE_PLAYER)
            SetIllusionMon(&gPlayerParty[gBattlerPartyIndexes[battlerId]], battlerId);
        else
            SetIllusionMon(&gEnemyParty[gBattlerPartyIndexes[battlerId]], battlerId);
    }
    if (!gBattleStruct->illusion[battlerId].on)
        return NULL;

    return gBattleStruct->illusion[battlerId].mon;
}

void ClearIllusionMon(u32 battlerId)
{
    memset(&gBattleStruct->illusion[battlerId], 0, sizeof(gBattleStruct->illusion[battlerId]));
}

bool32 SetIllusionMon(struct Pokemon *mon, u32 battlerId)
{
    struct Pokemon *party, *partnerMon;
    s32 i, id;

    gBattleStruct->illusion[battlerId].set = 1;
    if (GetMonAbility(mon) != ABILITY_ILLUSION)
        return FALSE;

    if (GetBattlerSide(battlerId) == B_SIDE_PLAYER)
        party = gPlayerParty;
    else
        party = gEnemyParty;

    if (IsBattlerAlive(BATTLE_PARTNER(battlerId)))
        partnerMon = &party[gBattlerPartyIndexes[BATTLE_PARTNER(battlerId)]];
    else
        partnerMon = mon;

    // Find last alive non-egg pokemon.
    for (i = PARTY_SIZE - 1; i >= 0; i--)
    {
        id = i;
        if (GetMonData(&party[id], MON_DATA_SANITY_HAS_SPECIES)
            && GetMonData(&party[id], MON_DATA_HP)
            && !GetMonData(&party[id], MON_DATA_IS_EGG)
            && &party[id] != mon
            && &party[id] != partnerMon)
        {
            gBattleStruct->illusion[battlerId].on = 1;
            gBattleStruct->illusion[battlerId].broken = 0;
            gBattleStruct->illusion[battlerId].partyId = id;
            gBattleStruct->illusion[battlerId].mon = &party[id];
            return TRUE;
        }
    }

    return FALSE;
}

bool8 ShouldGetStatBadgeBoost(u16 badgeFlag, u8 battlerId)
{
    if (B_BADGE_BOOST != GEN_3)
        return FALSE;
    else if (gBattleTypeFlags & (BATTLE_TYPE_LINK | BATTLE_TYPE_EREADER_TRAINER | BATTLE_TYPE_RECORDED_LINK | BATTLE_TYPE_FRONTIER))
        return FALSE;
    else if (GetBattlerSide(battlerId) != B_SIDE_PLAYER)
        return FALSE;
    else if (gBattleTypeFlags & BATTLE_TYPE_TRAINER && gTrainerBattleOpponent_A == TRAINER_SECRET_BASE)
        return FALSE;
    else if (FlagGet(badgeFlag))
        return TRUE;
    else
        return FALSE;
}

u8 GetBattleMoveSplit(u32 moveId)
{
    if (gSwapDamageCategory) // Photon Geyser, Shell Side Arm, Light That Burns the Sky
        return SPLIT_PHYSICAL;
    else if (IS_MOVE_STATUS(moveId) || B_PHYSICAL_SPECIAL_SPLIT >= GEN_4)
        return gBattleMoves[moveId].split;
    else if (gBattleMoves[moveId].type < TYPE_MYSTERY)
        return SPLIT_PHYSICAL;
    else
        return SPLIT_SPECIAL;
}

static bool32 TryRemoveScreens(u8 battler)
{
    bool32 removed = FALSE;
    u8 battlerSide = GetBattlerSide(battler);
    u8 enemySide = GetBattlerSide(BATTLE_OPPOSITE(battler));

    // try to remove from battler's side
    if (gSideStatuses[battlerSide] & (SIDE_STATUS_REFLECT | SIDE_STATUS_LIGHTSCREEN | SIDE_STATUS_AURORA_VEIL))
    {
        gSideStatuses[battlerSide] &= ~(SIDE_STATUS_REFLECT | SIDE_STATUS_LIGHTSCREEN | SIDE_STATUS_AURORA_VEIL);
        gSideTimers[battlerSide].reflectTimer = 0;
        gSideTimers[battlerSide].lightscreenTimer = 0;
        gSideTimers[battlerSide].auroraVeilTimer = 0;
        removed = TRUE;
    }

    // try to remove from battler opponent's side
    if (gSideStatuses[enemySide] & (SIDE_STATUS_REFLECT | SIDE_STATUS_LIGHTSCREEN | SIDE_STATUS_AURORA_VEIL))
    {
        gSideStatuses[enemySide] &= ~(SIDE_STATUS_REFLECT | SIDE_STATUS_LIGHTSCREEN | SIDE_STATUS_AURORA_VEIL);
        gSideTimers[enemySide].reflectTimer = 0;
        gSideTimers[enemySide].lightscreenTimer = 0;
        gSideTimers[enemySide].auroraVeilTimer = 0;
        removed = TRUE;
    }

    return removed;
}

static bool32 IsUnnerveAbilityOnOpposingSide(u8 battlerId)
{
    if (IsAbilityOnOpposingSide(battlerId, ABILITY_UNNERVE)
      || IsAbilityOnOpposingSide(battlerId, ABILITY_AS_ONE_ICE_RIDER)
      || IsAbilityOnOpposingSide(battlerId, ABILITY_AS_ONE_SHADOW_RIDER))
        return TRUE;
    return FALSE;
}

bool32 TestMoveFlags(u16 move, u32 flag)
{
    if (gBattleMoves[move].flags & flag)
        return TRUE;
    return FALSE;
}

struct Pokemon *GetBattlerPartyData(u8 battlerId)
{
    struct Pokemon *mon;
    if (GetBattlerSide(battlerId) == B_SIDE_PLAYER)
        mon = &gPlayerParty[gBattlerPartyIndexes[battlerId]];
    else
        mon = &gEnemyParty[gBattlerPartyIndexes[battlerId]];

    return mon;
}

//Make sure the input bank is any bank on the specific mon's side
bool32 CanFling(u8 battlerId)
{
    u16 item = gBattleMons[battlerId].item;
    u16 itemEffect = ItemId_GetHoldEffect(item);

    if (item == ITEM_NONE
      #if B_KLUTZ_FLING_INTERACTION >= GEN_5
      || GetBattlerAbility(battlerId) == ABILITY_KLUTZ
      #endif
      || gFieldStatuses & STATUS_FIELD_MAGIC_ROOM
      || gDisableStructs[battlerId].embargoTimer != 0
      || ItemId_GetFlingPower(item) != 0
      || !CanBattlerGetOrLoseItem(battlerId, item))
        return FALSE;

    return TRUE;
}

// ability checks
bool32 IsRolePlayBannedAbilityAtk(u16 ability)
{
    u32 i;
    for (i = 0; i < ARRAY_COUNT(sRolePlayBannedAttackerAbilities); i++)
    {
        if (ability == sRolePlayBannedAttackerAbilities[i])
            return TRUE;
    }
    return FALSE;
}

bool32 IsRolePlayBannedAbility(u16 ability)
{
    u32 i;
    for (i = 0; i < ARRAY_COUNT(sRolePlayBannedAbilities); i++)
    {
        if (ability == sRolePlayBannedAbilities[i])
            return TRUE;
    }
    return FALSE;
}

bool32 IsSkillSwapBannedAbility(u16 ability)
{
    u32 i;
    for (i = 0; i < ARRAY_COUNT(sSkillSwapBannedAbilities); i++)
    {
        if (ability == sSkillSwapBannedAbilities[i])
            return TRUE;
    }
    return FALSE;
}

bool32 IsWorrySeedBannedAbility(u16 ability)
{
    u32 i;
    for (i = 0; i < ARRAY_COUNT(sWorrySeedBannedAbilities); i++)
    {
        if (ability == sWorrySeedBannedAbilities[i])
            return TRUE;
    }
    return FALSE;
}

bool32 IsGastroAcidBannedAbility(u16 ability)
{
    u32 i;
    for (i = 0; i < ARRAY_COUNT(sGastroAcidBannedAbilities); i++)
    {
        if (ability == sGastroAcidBannedAbilities[i])
            return TRUE;
    }
    return FALSE;
}

bool32 IsEntrainmentBannedAbilityAttacker(u16 ability)
{
    u32 i;
    for (i = 0; i < ARRAY_COUNT(sEntrainmentBannedAttackerAbilities); i++)
    {
        if (ability == sEntrainmentBannedAttackerAbilities[i])
            return TRUE;
    }
    return FALSE;
}

bool32 IsEntrainmentTargetOrSimpleBeamBannedAbility(u16 ability)
{
    u32 i;
    for (i = 0; i < ARRAY_COUNT(sEntrainmentTargetSimpleBeamBannedAbilities); i++)
    {
        if (ability == sEntrainmentTargetSimpleBeamBannedAbilities[i])
            return TRUE;
    }
    return FALSE;
}

// Sort an array of battlers by speed
// Useful for effects like pickpocket, eject button, red card, dancer
void SortBattlersBySpeed(u8 *battlers, bool8 slowToFast)
{
    int i, j, currSpeed, currBattler;
    u16 speeds[4] = {0};

    for (i = 0; i < gBattlersCount; i++)
        speeds[i] = GetBattlerTotalSpeedStat(battlers[i]);

    for (i = 1; i < gBattlersCount; i++)
    {
        currBattler = battlers[i];
        currSpeed = speeds[i];
        j = i - 1;

        if (slowToFast)
        {
            while (j >= 0 && speeds[j] > currSpeed)
            {
                battlers[j + 1] = battlers[j];
                speeds[j + 1] = speeds[j];
                j = j - 1;
            }
        }
        else
        {
            while (j >= 0 && speeds[j] < currSpeed)
            {
                battlers[j + 1] = battlers[j];
                speeds[j + 1] = speeds[j];
                j = j - 1;
            }
        }

        battlers[j + 1] = currBattler;
        speeds[j + 1] = currSpeed;
    }
}

void TryRestoreStolenItems(void)
{
    u32 i;
    u16 stolenItem = ITEM_NONE;

    for (i = 0; i < PARTY_SIZE; i++)
    {
        if (gBattleStruct->itemStolen[i].stolen)
        {
            stolenItem = gBattleStruct->itemStolen[i].originalItem;
            if (stolenItem != ITEM_NONE && ItemId_GetPocket(stolenItem) != POCKET_BERRIES)
                SetMonData(&gPlayerParty[i], MON_DATA_HELD_ITEM, &stolenItem);  // Restore stolen non-berry items
        }
    }
}

bool32 CanStealItem(u8 battlerStealing, u8 battlerItem, u16 item)
{
    u8 stealerSide = GetBattlerSide(battlerStealing);

    if (gBattleTypeFlags & BATTLE_TYPE_TRAINER_HILL)
        return FALSE;

    // Check if the battler trying to steal should be able to
    if (stealerSide == B_SIDE_OPPONENT
        && !(gBattleTypeFlags &
             (BATTLE_TYPE_EREADER_TRAINER
              | BATTLE_TYPE_FRONTIER
              | BATTLE_TYPE_LINK
              | BATTLE_TYPE_RECORDED_LINK
              | BATTLE_TYPE_SECRET_BASE
              #if B_TRAINERS_KNOCK_OFF_ITEMS
              | BATTLE_TYPE_TRAINER
              #endif
              )))
    {
        return FALSE;
    }
    else if (!(gBattleTypeFlags &
          (BATTLE_TYPE_EREADER_TRAINER
           | BATTLE_TYPE_FRONTIER
           | BATTLE_TYPE_LINK
           | BATTLE_TYPE_RECORDED_LINK
           | BATTLE_TYPE_SECRET_BASE))
        && (gWishFutureKnock.knockedOffMons[stealerSide] & gBitTable[gBattlerPartyIndexes[battlerStealing]]))
    {
        return FALSE;
    }

    if (!CanBattlerGetOrLoseItem(battlerItem, item)      // Battler with item cannot have it stolen
      ||!CanBattlerGetOrLoseItem(battlerStealing, item)) // Stealer cannot take the item
        return FALSE;

    return TRUE;
}

void TrySaveExchangedItem(u8 battlerId, u16 stolenItem)
{
    // Because BtlController_EmitSetMonData does SetMonData, we need to save the stolen item only if it matches the battler's original
    // So, if the player steals an item during battle and has it stolen from it, it will not end the battle with it (naturally)
    #if B_TRAINERS_KNOCK_OFF_ITEMS == TRUE
    // If regular trainer battle and mon's original item matches what is being stolen, save it to be restored at end of battle
    if (gBattleTypeFlags & BATTLE_TYPE_TRAINER
      && !(gBattleTypeFlags & BATTLE_TYPE_FRONTIER)
      && GetBattlerSide(battlerId) == B_SIDE_PLAYER
      && stolenItem == gBattleStruct->itemStolen[gBattlerPartyIndexes[battlerId]].originalItem)
        gBattleStruct->itemStolen[gBattlerPartyIndexes[battlerId]].stolen = TRUE;
    #endif
}

bool32 IsBattlerAffectedByHazards(u8 battlerId, bool32 toxicSpikes)
{
    bool32 ret = TRUE;
    u32 holdEffect = GetBattlerHoldEffect(gActiveBattler, TRUE);
    if (toxicSpikes && holdEffect == HOLD_EFFECT_HEAVY_DUTY_BOOTS && !IS_BATTLER_OF_TYPE(battlerId, TYPE_POISON))
    {
        ret = FALSE;
        RecordItemEffectBattle(battlerId, holdEffect);
    }
    else if (holdEffect == HOLD_EFFECT_HEAVY_DUTY_BOOTS)
    {
        ret = FALSE;
        RecordItemEffectBattle(battlerId, holdEffect);
    }
    return ret;
}

bool32 TestSheerForceFlag(u8 battler, u16 move)
{
    if (GetBattlerAbility(battler) == ABILITY_SHEER_FORCE && gBattleMoves[move].flags & FLAG_SHEER_FORCE_BOOST)
        return TRUE;
    else
        return FALSE;
}

// This function is the body of "jumpifstat", but can be used dynamically in a function
bool32 CompareStat(u8 battlerId, u8 statId, u8 cmpTo, u8 cmpKind)
{
    bool8 ret = FALSE;
    u8 statValue = gBattleMons[battlerId].statStages[statId];

    // Because this command is used as a way of checking if a stat can be lowered/raised,
    // we need to do some modification at run-time.
    if (GetBattlerAbility(battlerId) == ABILITY_CONTRARY)
    {
        if (cmpKind == CMP_GREATER_THAN)
            cmpKind = CMP_LESS_THAN;
        else if (cmpKind == CMP_LESS_THAN)
            cmpKind = CMP_GREATER_THAN;

        if (cmpTo == MIN_STAT_STAGE)
            cmpTo = MAX_STAT_STAGE;
        else if (cmpTo == MAX_STAT_STAGE)
            cmpTo = MIN_STAT_STAGE;
    }

    switch (cmpKind)
    {
    case CMP_EQUAL:
        if (statValue == cmpTo)
            ret = TRUE;
        break;
    case CMP_NOT_EQUAL:
        if (statValue != cmpTo)
            ret = TRUE;
        break;
    case CMP_GREATER_THAN:
        if (statValue > cmpTo)
            ret = TRUE;
        break;
    case CMP_LESS_THAN:
        if (statValue < cmpTo)
            ret = TRUE;
        break;
    case CMP_COMMON_BITS:
        if (statValue & cmpTo)
            ret = TRUE;
        break;
    case CMP_NO_COMMON_BITS:
        if (!(statValue & cmpTo))
            ret = TRUE;
        break;
    }

    return ret;
}

void BufferStatChange(u8 battlerId, u8 statId, u8 stringId)
{
    bool8 hasContrary = (GetBattlerAbility(battlerId) == ABILITY_CONTRARY);

    PREPARE_STAT_BUFFER(gBattleTextBuff1, statId);
    if (stringId == STRINGID_STATFELL)
    {
        if (hasContrary)
            PREPARE_STRING_BUFFER(gBattleTextBuff2, STRINGID_STATROSE)
        else
            PREPARE_STRING_BUFFER(gBattleTextBuff2, STRINGID_STATFELL)
    }
    else if (stringId == STRINGID_STATROSE)
    {
        if (hasContrary)
            PREPARE_STRING_BUFFER(gBattleTextBuff2, STRINGID_STATFELL)
        else
            PREPARE_STRING_BUFFER(gBattleTextBuff2, STRINGID_STATROSE)
    }
    else
    {
        PREPARE_STRING_BUFFER(gBattleTextBuff2, stringId)
    }
}

bool32 TryRoomService(u8 battlerId)
{
    if (gFieldStatuses & STATUS_FIELD_TRICK_ROOM && CompareStat(battlerId, STAT_SPEED, MIN_STAT_STAGE, CMP_GREATER_THAN))
    {
        BufferStatChange(battlerId, STAT_SPEED, STRINGID_STATFELL);
        gEffectBattler = gBattleScripting.battler = battlerId;
        SET_STATCHANGER(STAT_SPEED, 1, TRUE);
        gBattleScripting.animArg1 = 14 + STAT_SPEED;
        gBattleScripting.animArg2 = 0;
        gLastUsedItem = gBattleMons[battlerId].item;
        return TRUE;
    }
    else
    {
        return FALSE;
    }
}

void DoBurmyFormChange(u32 monId)
{
    u16 newSpecies, currSpecies;
    struct Pokemon *party = gPlayerParty;

    currSpecies = GetMonData(&party[monId], MON_DATA_SPECIES, NULL);

    if ((GET_BASE_SPECIES_ID(currSpecies) == SPECIES_BURMY) 
        && (gBattleStruct->appearedInBattle & gBitTable[monId]) // Burmy appeared in battle
        && GetMonData(&party[monId], MON_DATA_HP, NULL) != 0) // Burmy isn't fainted
    {
        switch (gBattleTerrain)
        {
            case BATTLE_TERRAIN_GRASS:
            case BATTLE_TERRAIN_LONG_GRASS:
            case BATTLE_TERRAIN_POND:
            case BATTLE_TERRAIN_MOUNTAIN:
            case BATTLE_TERRAIN_PLAIN:
                newSpecies = SPECIES_BURMY;
                break;
            case BATTLE_TERRAIN_CAVE:
            case BATTLE_TERRAIN_SAND:
                newSpecies = SPECIES_BURMY_SANDY_CLOAK;
                break;
            case BATTLE_TERRAIN_BUILDING:
                newSpecies = SPECIES_BURMY_TRASH_CLOAK;
                break;
            default: // Don't change form if last battle was water-related
                newSpecies = SPECIES_NONE;
                break;
        }

        if (newSpecies != SPECIES_NONE)
        {
            SetMonData(&party[monId], MON_DATA_SPECIES, &newSpecies);
            CalculateMonStats(&party[monId]);
        }
    }
}

bool32 BlocksPrankster(u16 move, u8 battlerPrankster, u8 battlerDef, bool32 checkTarget)
{
    #if B_PRANKSTER_DARK_TYPES >= GEN_7
    if (!gProtectStructs[battlerPrankster].pranksterElevated)
        return FALSE;
    if (GetBattlerSide(battlerPrankster) == GetBattlerSide(battlerDef))
        return FALSE;
    if (checkTarget && (GetBattlerMoveTargetType(battlerPrankster, move) & (MOVE_TARGET_OPPONENTS_FIELD | MOVE_TARGET_DEPENDS)))
        return FALSE;
    if (!IS_BATTLER_OF_TYPE(battlerDef, TYPE_DARK))
        return FALSE;
    if (gStatuses3[battlerDef] & STATUS3_SEMI_INVULNERABLE)
        return FALSE;

    return TRUE;
    #endif
    return FALSE;
}

u16 GetUsedHeldItem(u8 battler)
{
    return gBattleStruct->usedHeldItems[gBattlerPartyIndexes[battler]][GetBattlerSide(battler)];
}

bool32 IsBattlerWeatherAffected(u8 battlerId, u32 weatherFlags)
{
    if (gBattleWeather & weatherFlags && WEATHER_HAS_EFFECT)
    {
        // given weather is active -> check if its sun, rain against utility umbrella ( since only 1 weather can be active at once)
        if (gBattleWeather & (B_WEATHER_SUN | B_WEATHER_RAIN) && GetBattlerHoldEffect(battlerId, TRUE) == HOLD_EFFECT_UTILITY_UMBRELLA)
            return FALSE; // utility umbrella blocks sun, rain effects

        return TRUE;
    }
    return FALSE;
}

// Gets move target before redirection effects etc. are applied
// Possible return values are defined in battle.h following MOVE_TARGET_SELECTED
u32 GetBattlerMoveTargetType(u8 battlerId, u16 move)
{
    u32 target;

    if (gBattleMoves[move].effect == EFFECT_EXPANDING_FORCE
        && IsBattlerTerrainAffected(battlerId, STATUS_FIELD_PSYCHIC_TERRAIN))
        return MOVE_TARGET_BOTH;
    else
        return gBattleMoves[move].target;
}

bool32 CanTargetBattler(u8 battlerAtk, u8 battlerDef, u16 move)
{
    if (gBattleMoves[move].effect == EFFECT_HIT_ENEMY_HEAL_ALLY
      && GetBattlerSide(battlerAtk) == GetBattlerSide(battlerDef)
      && gStatuses3[battlerAtk] & STATUS3_HEAL_BLOCK)
        return FALSE;   // Pokémon affected by Heal Block cannot target allies with Pollen Puff
    return TRUE;
}<|MERGE_RESOLUTION|>--- conflicted
+++ resolved
@@ -931,7 +931,6 @@
     #endif
 }
 
-<<<<<<< HEAD
 static const u8 sMovesNotAffectedByStench[] =
 {
     [MOVE_AIR_SLASH] = 1,
@@ -1195,14 +1194,6 @@
     UQ_4_12(0.98), // 98
     UQ_4_12(0.99), // 99
     UQ_4_12(1.00), // 100
-=======
-#define SOUND_MOVES_END 0xFFFF
-
-static const u16 sSoundMovesTable[] =
-{
-    MOVE_GROWL, MOVE_ROAR, MOVE_SING, MOVE_SUPERSONIC, MOVE_SCREECH, MOVE_SNORE,
-    MOVE_UPROAR, MOVE_METAL_SOUND, MOVE_GRASS_WHISTLE, MOVE_HYPER_VOICE, SOUND_MOVES_END
->>>>>>> 30a58219
 };
 
 #define X UQ_4_12
@@ -1872,12 +1863,8 @@
         }
     }
 
-<<<<<<< HEAD
     gPotentialItemEffectBattler = gActiveBattler;
-    if (HOLD_EFFECT_CHOICE(holdEffect) && *choicedMove != MOVE_NONE && *choicedMove != 0xFFFF && *choicedMove != move)
-=======
-    if (holdEffect == HOLD_EFFECT_CHOICE_BAND && *choicedMove != MOVE_NONE && *choicedMove != MOVE_UNAVAILABLE && *choicedMove != move)
->>>>>>> 30a58219
+    if (HOLD_EFFECT_CHOICE(holdEffect) && *choicedMove != MOVE_NONE && *choicedMove != MOVE_UNAVAILABLE && *choicedMove != move)
     {
         gCurrentMove = *choicedMove;
         gLastUsedItem = gBattleMons[gActiveBattler].item;
@@ -1969,7 +1956,7 @@
         else if (gDisableStructs[battlerId].encoreTimer && gDisableStructs[battlerId].encoredMove != gBattleMons[battlerId].moves[i])
             unusableMoves |= gBitTable[i];
         // Choice Items
-        else if (HOLD_EFFECT_CHOICE(holdEffect) && *choicedMove != MOVE_NONE && *choicedMove != 0xFFFF && *choicedMove != gBattleMons[battlerId].moves[i])
+        else if (HOLD_EFFECT_CHOICE(holdEffect) && *choicedMove != MOVE_NONE && *choicedMove != MOVE_UNAVAILABLE && *choicedMove != gBattleMons[battlerId].moves[i])
             unusableMoves |= gBitTable[i];
         // Assault Vest
         else if (holdEffect == HOLD_EFFECT_ASSAULT_VEST && gBattleMoves[gBattleMons[battlerId].moves[i]].power == 0 && gBattleMons[battlerId].moves[i] != MOVE_ME_FIRST)
@@ -1986,16 +1973,11 @@
         // Throat Chop
         else if (gDisableStructs[battlerId].throatChopTimer && gBattleMoves[gBattleMons[battlerId].moves[i]].flags & FLAG_SOUND)
             unusableMoves |= gBitTable[i];
-<<<<<<< HEAD
         // Stuff Cheeks
         else if (gBattleMons[battlerId].moves[i] == MOVE_STUFF_CHEEKS && ItemId_GetPocket(gBattleMons[gActiveBattler].item) != POCKET_BERRIES)
             unusableMoves |= gBitTable[i];
         // Gorilla Tactics
         else if (GetBattlerAbility(battlerId) == ABILITY_GORILLA_TACTICS && *choicedMove != MOVE_NONE && *choicedMove != 0xFFFF && *choicedMove != gBattleMons[battlerId].moves[i])
-=======
-        // Choice Band
-        if (holdEffect == HOLD_EFFECT_CHOICE_BAND && *choicedMove != MOVE_NONE && *choicedMove != MOVE_UNAVAILABLE && *choicedMove != gBattleMons[battlerId].moves[i])
->>>>>>> 30a58219
             unusableMoves |= gBitTable[i];
     }
     return unusableMoves;
@@ -4338,13 +4320,9 @@
         case ABILITY_ANTICIPATION:
             if (!gSpecialStatuses[battler].switchInAbilityDone)
             {
-<<<<<<< HEAD
                 u32 side = GetBattlerSide(battler);
 
                 for (i = 0; i < MAX_BATTLERS_COUNT; i++)
-=======
-                for (i = 0; sSoundMovesTable[i] != SOUND_MOVES_END; i++)
->>>>>>> 30a58219
                 {
                     if (IsBattlerAlive(i) && side != GetBattlerSide(i))
                     {
@@ -4360,12 +4338,8 @@
                         }
                     }
                 }
-<<<<<<< HEAD
 
                 if (effect)
-=======
-                if (sSoundMovesTable[i] != SOUND_MOVES_END)
->>>>>>> 30a58219
                 {
                     gBattleCommunication[MULTISTRING_CHOOSER] = B_MSG_SWITCHIN_ANTICIPATION;
                     gSpecialStatuses[battler].switchInAbilityDone = TRUE;
@@ -5061,7 +5035,6 @@
              && !(TestSheerForceFlag(gBattlerAttacker, gCurrentMove))
              && CompareStat(battler, STAT_SPATK, MAX_STAT_STAGE, CMP_LESS_THAN))
             {
-<<<<<<< HEAD
                 SET_STATCHANGER(STAT_SPATK, 1, FALSE);
                 BattleScriptPushCursor();
                 gBattlescriptCurrInstr = BattleScript_TargetAbilityStatRaiseOnMoveEnd;
@@ -5098,54 +5071,6 @@
             {
                 if (gBattleMoves[gCurrentMove].effect == EFFECT_HIT_ESCAPE && CanBattlerSwitch(gBattlerAttacker))
                     gProtectStructs[battler].disableEjectPack = TRUE;  // Set flag for target
-=======
-                if (gBattleMons[i].ability == ABILITY_TRACE && (gStatuses3[i] & STATUS3_TRACE))
-                {
-                    u8 target2;
-                    side = (GetBattlerPosition(i) ^ BIT_SIDE) & BIT_SIDE; // side of the opposing pokemon
-                    target1 = GetBattlerAtPosition(side);
-                    target2 = GetBattlerAtPosition(side + BIT_FLANK);
-                    if (gBattleTypeFlags & BATTLE_TYPE_DOUBLE)
-                    {
-                        if (gBattleMons[target1].ability != ABILITY_NONE && gBattleMons[target1].hp != 0
-                         && gBattleMons[target2].ability != ABILITY_NONE && gBattleMons[target2].hp != 0)
-                        {
-                            gActiveBattler = GetBattlerAtPosition(((Random() & 1) * 2) | side);
-                            gBattleMons[i].ability = gBattleMons[gActiveBattler].ability;
-                            gLastUsedAbility = gBattleMons[gActiveBattler].ability;
-                            effect++;
-                        }
-                        else if (gBattleMons[target1].ability != ABILITY_NONE && gBattleMons[target1].hp != 0)
-                        {
-                            gActiveBattler = target1;
-                            gBattleMons[i].ability = gBattleMons[gActiveBattler].ability;
-                            gLastUsedAbility = gBattleMons[gActiveBattler].ability;
-                            effect++;
-                        }
-                        else if (gBattleMons[target2].ability != ABILITY_NONE && gBattleMons[target2].hp != 0)
-                        {
-                            gActiveBattler = target2;
-                            gBattleMons[i].ability = gBattleMons[gActiveBattler].ability;
-                            gLastUsedAbility = gBattleMons[gActiveBattler].ability;
-                            effect++;
-                        }
-                    }
-                    else
-                    {
-                        gActiveBattler = target1;
-                        if (gBattleMons[target1].ability && gBattleMons[target1].hp)
-                        {
-                            gBattleMons[i].ability = gBattleMons[target1].ability;
-                            gLastUsedAbility = gBattleMons[target1].ability;
-                            effect++;
-                        }
-                    }
-                    if (effect)
-                    {
-                        BattleScriptPushCursorAndCallback(BattleScript_TraceActivates);
-                        gStatuses3[i] &= ~STATUS3_TRACE;
-                        gBattleScripting.battler = i;
->>>>>>> 30a58219
 
                 BattleScriptPushCursor();
                 gBattlescriptCurrInstr = BattleScript_WeakArmorActivates;
