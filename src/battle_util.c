#include "global.h"
#include "battle.h"
#include "battle_anim.h"
#include "battle_arena.h"
#include "battle_pyramid.h"
#include "battle_util.h"
#include "battle_controllers.h"
#include "battle_interface.h"
#include "battle_setup.h"
#include "party_menu.h"
#include "pokemon.h"
#include "international_string_util.h"
#include "item.h"
#include "util.h"
#include "battle_scripts.h"
#include "random.h"
#include "text.h"
#include "safari_zone.h"
#include "sound.h"
#include "sprite.h"
#include "string_util.h"
#include "task.h"
#include "trig.h"
#include "window.h"
#include "battle_message.h"
#include "battle_ai_main.h"
#include "battle_ai_util.h"
#include "event_data.h"
#include "link.h"
#include "malloc.h"
#include "berry.h"
#include "pokedex.h"
#include "mail.h"
#include "field_weather.h"
#include "constants/abilities.h"
#include "constants/battle_anim.h"
#include "constants/battle_config.h"
#include "constants/battle_move_effects.h"
#include "constants/battle_script_commands.h"
#include "constants/battle_string_ids.h"
#include "constants/hold_effects.h"
#include "constants/items.h"
#include "constants/moves.h"
#include "constants/songs.h"
#include "constants/species.h"
#include "constants/trainers.h"
#include "constants/weather.h"

extern struct Evolution gEvolutionTable[][EVOS_PER_MON];

/*
NOTE: The data and functions in this file up until (but not including) sSoundMovesTable
are actually part of battle_main.c. They needed to be moved to this file in order to
match the ROM; this is also why sSoundMovesTable's declaration is in the middle of
functions instead of at the top of the file with the other declarations.
*/

static bool32 TryRemoveScreens(u8 battler);
static bool32 IsUnnerveAbilityOnOpposingSide(u8 battlerId);

extern const u8 *const gBattleScriptsForMoveEffects[];
extern const u8 *const gBattlescriptsForBallThrow[];
extern const u8 *const gBattlescriptsForRunningByItem[];
extern const u8 *const gBattlescriptsForUsingItem[];
extern const u8 *const gBattlescriptsForSafariActions[];

static const u8 sPkblToEscapeFactor[][3] = {
    {
        [B_MSG_MON_CURIOUS]    = 0,
        [B_MSG_MON_ENTHRALLED] = 0,
        [B_MSG_MON_IGNORED]    = 0
    },{
        [B_MSG_MON_CURIOUS]    = 3,
        [B_MSG_MON_ENTHRALLED] = 5,
        [B_MSG_MON_IGNORED]    = 0
    },{
        [B_MSG_MON_CURIOUS]    = 2,
        [B_MSG_MON_ENTHRALLED] = 3,
        [B_MSG_MON_IGNORED]    = 0
    },{
        [B_MSG_MON_CURIOUS]    = 1,
        [B_MSG_MON_ENTHRALLED] = 2,
        [B_MSG_MON_IGNORED]    = 0
    },{
        [B_MSG_MON_CURIOUS]    = 1,
        [B_MSG_MON_ENTHRALLED] = 1,
        [B_MSG_MON_IGNORED]    = 0
    }
};
static const u8 sGoNearCounterToCatchFactor[] = {4, 3, 2, 1};
static const u8 sGoNearCounterToEscapeFactor[] = {4, 4, 4, 4};

static const u16 sSkillSwapBannedAbilities[] =
{
    ABILITY_WONDER_GUARD,
    ABILITY_MULTITYPE,
    ABILITY_ILLUSION,
    ABILITY_STANCE_CHANGE,
    ABILITY_SCHOOLING,
    ABILITY_COMATOSE,
    ABILITY_SHIELDS_DOWN,
    ABILITY_DISGUISE,
    ABILITY_RKS_SYSTEM,
    ABILITY_BATTLE_BOND,
    ABILITY_POWER_CONSTRUCT,
    ABILITY_NEUTRALIZING_GAS,
    ABILITY_ICE_FACE,
    ABILITY_HUNGER_SWITCH,
    ABILITY_GULP_MISSILE,
};

static const u16 sRolePlayBannedAbilities[] =
{
    ABILITY_TRACE,
    ABILITY_WONDER_GUARD,
    ABILITY_FORECAST,
    ABILITY_FLOWER_GIFT,
    ABILITY_MULTITYPE,
    ABILITY_ILLUSION,
    ABILITY_ZEN_MODE,
    ABILITY_IMPOSTER,
    ABILITY_STANCE_CHANGE,
    ABILITY_POWER_OF_ALCHEMY,
    ABILITY_RECEIVER,
    ABILITY_SCHOOLING,
    ABILITY_COMATOSE,
    ABILITY_SHIELDS_DOWN,
    ABILITY_DISGUISE,
    ABILITY_RKS_SYSTEM,
    ABILITY_BATTLE_BOND,
    ABILITY_POWER_CONSTRUCT,
    ABILITY_ICE_FACE,
    ABILITY_HUNGER_SWITCH,
    ABILITY_GULP_MISSILE,
};

static const u16 sRolePlayBannedAttackerAbilities[] =
{
    ABILITY_MULTITYPE,
    ABILITY_ZEN_MODE,
    ABILITY_STANCE_CHANGE,
    ABILITY_SCHOOLING,
    ABILITY_COMATOSE,
    ABILITY_SHIELDS_DOWN,
    ABILITY_DISGUISE,
    ABILITY_RKS_SYSTEM,
    ABILITY_BATTLE_BOND,
    ABILITY_POWER_CONSTRUCT,
    ABILITY_ICE_FACE,
    ABILITY_GULP_MISSILE,
};

static const u16 sWorrySeedBannedAbilities[] =
{
    ABILITY_MULTITYPE,
    ABILITY_STANCE_CHANGE,
    ABILITY_SCHOOLING,
    ABILITY_COMATOSE,
    ABILITY_SHIELDS_DOWN,
    ABILITY_DISGUISE,
    ABILITY_RKS_SYSTEM,
    ABILITY_BATTLE_BOND,
    ABILITY_POWER_CONSTRUCT,
    ABILITY_TRUANT,
    ABILITY_ICE_FACE,
    ABILITY_GULP_MISSILE,
};

static const u16 sGastroAcidBannedAbilities[] =
{
    ABILITY_AS_ONE_ICE_RIDER,
    ABILITY_AS_ONE_SHADOW_RIDER,
    ABILITY_BATTLE_BOND,
    ABILITY_COMATOSE,
    ABILITY_DISGUISE,
    ABILITY_GULP_MISSILE,
    ABILITY_ICE_FACE,
    ABILITY_MULTITYPE,
    ABILITY_POWER_CONSTRUCT,
    ABILITY_RKS_SYSTEM,
    ABILITY_SCHOOLING,
    ABILITY_SHIELDS_DOWN,
    ABILITY_STANCE_CHANGE,
    ABILITY_ZEN_MODE,
};

static const u16 sEntrainmentBannedAttackerAbilities[] =
{
    ABILITY_TRACE,
    ABILITY_FORECAST,
    ABILITY_FLOWER_GIFT,
    ABILITY_ZEN_MODE,
    ABILITY_ILLUSION,
    ABILITY_IMPOSTER,
    ABILITY_POWER_OF_ALCHEMY,
    ABILITY_RECEIVER,
    ABILITY_DISGUISE,
    ABILITY_POWER_CONSTRUCT,
    ABILITY_NEUTRALIZING_GAS,
    ABILITY_ICE_FACE,
    ABILITY_HUNGER_SWITCH,
    ABILITY_GULP_MISSILE,
};

static const u16 sEntrainmentTargetSimpleBeamBannedAbilities[] =
{
    ABILITY_TRUANT,
    ABILITY_MULTITYPE,
    ABILITY_STANCE_CHANGE,
    ABILITY_SCHOOLING,
    ABILITY_COMATOSE,
    ABILITY_SHIELDS_DOWN,
    ABILITY_DISGUISE,
    ABILITY_RKS_SYSTEM,
    ABILITY_BATTLE_BOND,
    ABILITY_ICE_FACE,
    ABILITY_GULP_MISSILE,
};

<<<<<<< HEAD
static const u16 sTwoStrikeMoves[] =
{
    MOVE_BONEMERANG,
    MOVE_DOUBLE_HIT,
    MOVE_DOUBLE_IRON_BASH,
    MOVE_DOUBLE_KICK,
    MOVE_DRAGON_DARTS,
    MOVE_DUAL_CHOP,
    MOVE_DUAL_WINGBEAT,
    MOVE_GEAR_GRIND,
    MOVE_TWINEEDLE,
    0xFFFF
};

static u8 CalcBeatUpPower(void)
{
    struct Pokemon *party;
    u8 basePower;
    u16 species;

    if (GetBattlerSide(gBattlerAttacker) == B_SIDE_PLAYER)
        party = gPlayerParty;
    else
        party = gEnemyParty;
    // Party slot is set in the battle script for Beat Up
    species = GetMonData(&party[gBattleCommunication[0] - 1], MON_DATA_SPECIES);
    basePower = (gBaseStats[species].baseAttack / 10) + 5;

    return basePower;
}

bool32 IsAffectedByFollowMe(u32 battlerAtk, u32 defSide)
=======
bool32 IsAffectedByFollowMe(u32 battlerAtk, u32 defSide, u32 move)
>>>>>>> 2c66aa84
{
    u32 ability = GetBattlerAbility(battlerAtk);

    if (gSideTimers[defSide].followmeTimer == 0
        || gBattleMons[gSideTimers[defSide].followmeTarget].hp == 0
        || gBattleMoves[move].effect == EFFECT_SNIPE_SHOT
        || ability == ABILITY_PROPELLER_TAIL || ability == ABILITY_STALWART)
        return FALSE;

    if (gSideTimers[defSide].followmePowder && !IsAffectedByPowder(battlerAtk, ability, GetBattlerHoldEffect(battlerAtk, TRUE)))
        return FALSE;

    return TRUE;
}

// Functions
void HandleAction_UseMove(void)
{
    u32 i, side, moveType, var = 4;

    gBattlerAttacker = gBattlerByTurnOrder[gCurrentTurnActionNumber];
    if (gBattleStruct->field_91 & gBitTable[gBattlerAttacker] || !IsBattlerAlive(gBattlerAttacker))
    {
        gCurrentActionFuncId = B_ACTION_FINISHED;
        return;
    }

    gIsCriticalHit = FALSE;
    gBattleStruct->atkCancellerTracker = 0;
    gMoveResultFlags = 0;
    gMultiHitCounter = 0;
    gBattleScripting.savedDmg = 0;
    gBattleCommunication[6] = 0;
    gBattleScripting.savedMoveEffect = 0;
    gCurrMovePos = gChosenMovePos = *(gBattleStruct->chosenMovePositions + gBattlerAttacker);

    // choose move
    if (gProtectStructs[gBattlerAttacker].noValidMoves)
    {
        gProtectStructs[gBattlerAttacker].noValidMoves = 0;
        gCurrentMove = gChosenMove = MOVE_STRUGGLE;
        gHitMarker |= HITMARKER_NO_PPDEDUCT;
        *(gBattleStruct->moveTarget + gBattlerAttacker) = GetMoveTarget(MOVE_STRUGGLE, 0);
    }
    else if (gBattleMons[gBattlerAttacker].status2 & STATUS2_MULTIPLETURNS || gBattleMons[gBattlerAttacker].status2 & STATUS2_RECHARGE)
    {
        gCurrentMove = gChosenMove = gLockedMoves[gBattlerAttacker];
    }
    // encore forces you to use the same move
    else if (gDisableStructs[gBattlerAttacker].encoredMove != MOVE_NONE
          && gDisableStructs[gBattlerAttacker].encoredMove == gBattleMons[gBattlerAttacker].moves[gDisableStructs[gBattlerAttacker].encoredMovePos])
    {
        gCurrentMove = gChosenMove = gDisableStructs[gBattlerAttacker].encoredMove;
        gCurrMovePos = gChosenMovePos = gDisableStructs[gBattlerAttacker].encoredMovePos;
        *(gBattleStruct->moveTarget + gBattlerAttacker) = GetMoveTarget(gCurrentMove, 0);
    }
    // check if the encored move wasn't overwritten
    else if (gDisableStructs[gBattlerAttacker].encoredMove != MOVE_NONE
          && gDisableStructs[gBattlerAttacker].encoredMove != gBattleMons[gBattlerAttacker].moves[gDisableStructs[gBattlerAttacker].encoredMovePos])
    {
        gCurrMovePos = gChosenMovePos = gDisableStructs[gBattlerAttacker].encoredMovePos;
        gCurrentMove = gChosenMove = gBattleMons[gBattlerAttacker].moves[gCurrMovePos];
        gDisableStructs[gBattlerAttacker].encoredMove = MOVE_NONE;
        gDisableStructs[gBattlerAttacker].encoredMovePos = 0;
        gDisableStructs[gBattlerAttacker].encoreTimer = 0;
        *(gBattleStruct->moveTarget + gBattlerAttacker) = GetMoveTarget(gCurrentMove, 0);
    }
    else if (gBattleMons[gBattlerAttacker].moves[gCurrMovePos] != gChosenMoveByBattler[gBattlerAttacker])
    {
        gCurrentMove = gChosenMove = gBattleMons[gBattlerAttacker].moves[gCurrMovePos];
        *(gBattleStruct->moveTarget + gBattlerAttacker) = GetMoveTarget(gCurrentMove, 0);
    }
    else
    {
        gCurrentMove = gChosenMove = gBattleMons[gBattlerAttacker].moves[gCurrMovePos];
    }

    if (gBattleMons[gBattlerAttacker].hp != 0)
    {
        if (GetBattlerSide(gBattlerAttacker) == B_SIDE_PLAYER)
            gBattleResults.lastUsedMovePlayer = gCurrentMove;
        else
            gBattleResults.lastUsedMoveOpponent = gCurrentMove;
    }

    // Set dynamic move type.
    SetTypeBeforeUsingMove(gChosenMove, gBattlerAttacker);
    GET_MOVE_TYPE(gChosenMove, moveType);

    // choose target
    side = GetBattlerSide(gBattlerAttacker) ^ BIT_SIDE;
    if (IsAffectedByFollowMe(gBattlerAttacker, side, gCurrentMove)
        && gBattleMoves[gCurrentMove].target == MOVE_TARGET_SELECTED
        && GetBattlerSide(gBattlerAttacker) != GetBattlerSide(gSideTimers[side].followmeTarget))
    {
        gBattlerTarget = gSideTimers[side].followmeTarget;
    }
    else if ((gBattleTypeFlags & BATTLE_TYPE_DOUBLE)
           && gSideTimers[side].followmeTimer == 0
           && (gBattleMoves[gCurrentMove].power != 0 || gBattleMoves[gCurrentMove].target != MOVE_TARGET_USER)
           && ((gBattleMons[*(gBattleStruct->moveTarget + gBattlerAttacker)].ability != ABILITY_LIGHTNING_ROD && moveType == TYPE_ELECTRIC)
            || (gBattleMons[*(gBattleStruct->moveTarget + gBattlerAttacker)].ability != ABILITY_STORM_DRAIN && moveType == TYPE_WATER)))
    {
        side = GetBattlerSide(gBattlerAttacker);
        for (gActiveBattler = 0; gActiveBattler < gBattlersCount; gActiveBattler++)
        {
            if (side != GetBattlerSide(gActiveBattler)
                && *(gBattleStruct->moveTarget + gBattlerAttacker) != gActiveBattler
                && ((GetBattlerAbility(gActiveBattler) == ABILITY_LIGHTNING_ROD && moveType == TYPE_ELECTRIC)
                 || (GetBattlerAbility(gActiveBattler) == ABILITY_STORM_DRAIN && moveType == TYPE_WATER))
                && GetBattlerTurnOrderNum(gActiveBattler) < var
                && gBattleMoves[gCurrentMove].effect != EFFECT_SNIPE_SHOT
                && (GetBattlerAbility(gBattlerAttacker) != ABILITY_PROPELLER_TAIL
                 || GetBattlerAbility(gBattlerAttacker) != ABILITY_STALWART))
            {
                var = GetBattlerTurnOrderNum(gActiveBattler);
            }
        }
        if (var == 4)
        {
            if (gBattleMoves[gChosenMove].target & MOVE_TARGET_RANDOM)
            {
                if (GetBattlerSide(gBattlerAttacker) == B_SIDE_PLAYER)
                {
                    if (Random() & 1)
                        gBattlerTarget = GetBattlerAtPosition(B_POSITION_OPPONENT_LEFT);
                    else
                        gBattlerTarget = GetBattlerAtPosition(B_POSITION_OPPONENT_RIGHT);
                }
                else
                {
                    if (Random() & 1)
                        gBattlerTarget = GetBattlerAtPosition(B_POSITION_PLAYER_LEFT);
                    else
                        gBattlerTarget = GetBattlerAtPosition(B_POSITION_PLAYER_RIGHT);
                }
            }
            else if (gBattleMoves[gChosenMove].target & MOVE_TARGET_FOES_AND_ALLY)
            {
                for (gBattlerTarget = 0; gBattlerTarget < gBattlersCount; gBattlerTarget++)
                {
                    if (gBattlerTarget == gBattlerAttacker)
                        continue;
                    if (IsBattlerAlive(gBattlerTarget))
                        break;
                }
            }
            else
            {
                gBattlerTarget = *(gBattleStruct->moveTarget + gBattlerAttacker);
            }

            if (!IsBattlerAlive(gBattlerTarget))
            {
                if (GetBattlerSide(gBattlerAttacker) != GetBattlerSide(gBattlerTarget))
                {
                    gBattlerTarget = GetBattlerAtPosition(GetBattlerPosition(gBattlerTarget) ^ BIT_FLANK);
                }
                else
                {
                    gBattlerTarget = GetBattlerAtPosition(GetBattlerPosition(gBattlerAttacker) ^ BIT_SIDE);
                    if (!IsBattlerAlive(gBattlerTarget))
                        gBattlerTarget = GetBattlerAtPosition(GetBattlerPosition(gBattlerTarget) ^ BIT_FLANK);
                }
            }
        }
        else
        {
            gActiveBattler = gBattlerByTurnOrder[var];
            RecordAbilityBattle(gActiveBattler, gBattleMons[gActiveBattler].ability);
            if (gBattleMons[gActiveBattler].ability == ABILITY_LIGHTNING_ROD)
                gSpecialStatuses[gActiveBattler].lightningRodRedirected = 1;
            else if (gBattleMons[gActiveBattler].ability == ABILITY_STORM_DRAIN)
                gSpecialStatuses[gActiveBattler].stormDrainRedirected = 1;
            gBattlerTarget = gActiveBattler;
        }
    }
    else if (gBattleTypeFlags & BATTLE_TYPE_DOUBLE
          && gBattleMoves[gChosenMove].target & MOVE_TARGET_RANDOM)
    {
        if (GetBattlerSide(gBattlerAttacker) == B_SIDE_PLAYER)
        {
            if (Random() & 1)
                gBattlerTarget = GetBattlerAtPosition(B_POSITION_OPPONENT_LEFT);
            else
                gBattlerTarget = GetBattlerAtPosition(B_POSITION_OPPONENT_RIGHT);
        }
        else
        {
            if (Random() & 1)
                gBattlerTarget = GetBattlerAtPosition(B_POSITION_PLAYER_LEFT);
            else
                gBattlerTarget = GetBattlerAtPosition(B_POSITION_PLAYER_RIGHT);
        }

        if (gAbsentBattlerFlags & gBitTable[gBattlerTarget]
            && GetBattlerSide(gBattlerAttacker) != GetBattlerSide(gBattlerTarget))
        {
            gBattlerTarget = GetBattlerAtPosition(GetBattlerPosition(gBattlerTarget) ^ BIT_FLANK);
        }
    }
    else if (gBattleMoves[gChosenMove].target == MOVE_TARGET_ALLY)
    {
        if (IsBattlerAlive(BATTLE_PARTNER(gBattlerAttacker)))
            gBattlerTarget = BATTLE_PARTNER(gBattlerAttacker);
        else
            gBattlerTarget = gBattlerAttacker;
    }
    else if (gBattleTypeFlags & BATTLE_TYPE_DOUBLE
          && gBattleMoves[gChosenMove].target == MOVE_TARGET_FOES_AND_ALLY)
    {
        for (gBattlerTarget = 0; gBattlerTarget < gBattlersCount; gBattlerTarget++)
        {
            if (gBattlerTarget == gBattlerAttacker)
                continue;
            if (IsBattlerAlive(gBattlerTarget))
                break;
        }
    }
    else
    {
        gBattlerTarget = *(gBattleStruct->moveTarget + gBattlerAttacker);
        if (!IsBattlerAlive(gBattlerTarget))
        {
            if (GetBattlerSide(gBattlerAttacker) != GetBattlerSide(gBattlerTarget))
            {
                gBattlerTarget = GetBattlerAtPosition(GetBattlerPosition(gBattlerTarget) ^ BIT_FLANK);
            }
            else
            {
                gBattlerTarget = GetBattlerAtPosition(GetBattlerPosition(gBattlerAttacker) ^ BIT_SIDE);
                if (!IsBattlerAlive(gBattlerTarget))
                    gBattlerTarget = GetBattlerAtPosition(GetBattlerPosition(gBattlerTarget) ^ BIT_FLANK);
            }
        }
    }

    if (gBattleTypeFlags & BATTLE_TYPE_PALACE && gProtectStructs[gBattlerAttacker].palaceUnableToUseMove)
    {
        // Battle Palace, select battle script for failure to use move
        if (gBattleMons[gBattlerAttacker].hp == 0)
        {
            gCurrentActionFuncId = B_ACTION_FINISHED;
            return;
        }
        else if (gPalaceSelectionBattleScripts[gBattlerAttacker] != NULL)
        {
            gBattleCommunication[MULTISTRING_CHOOSER] = B_MSG_INCAPABLE_OF_POWER;
            gBattlescriptCurrInstr = gPalaceSelectionBattleScripts[gBattlerAttacker];
            gPalaceSelectionBattleScripts[gBattlerAttacker] = NULL;
        }
        else
        {
            gBattleCommunication[MULTISTRING_CHOOSER] = B_MSG_INCAPABLE_OF_POWER;
            gBattlescriptCurrInstr = BattleScript_MoveUsedLoafingAround;
        }
    }
    else
    {
        gBattlescriptCurrInstr = gBattleScriptsForMoveEffects[gBattleMoves[gCurrentMove].effect];
    }

    if (gBattleTypeFlags & BATTLE_TYPE_ARENA)
        BattleArena_AddMindPoints(gBattlerAttacker);

    // Record HP of each battler
    for (i = 0; i < MAX_BATTLERS_COUNT; i++)
        gBattleStruct->hpBefore[i] = gBattleMons[i].hp;

    gCurrentActionFuncId = B_ACTION_EXEC_SCRIPT;
}

void HandleAction_Switch(void)
{
    gBattlerAttacker = gBattlerByTurnOrder[gCurrentTurnActionNumber];
    gBattle_BG0_X = 0;
    gBattle_BG0_Y = 0;
    gActionSelectionCursor[gBattlerAttacker] = 0;
    gMoveSelectionCursor[gBattlerAttacker] = 0;

    PREPARE_MON_NICK_BUFFER(gBattleTextBuff1, gBattlerAttacker, *(gBattleStruct->field_58 + gBattlerAttacker))

    gBattleScripting.battler = gBattlerAttacker;
    gBattlescriptCurrInstr = BattleScript_ActionSwitch;
    gCurrentActionFuncId = B_ACTION_EXEC_SCRIPT;

    if (gBattleResults.playerSwitchesCounter < 255)
        gBattleResults.playerSwitchesCounter++;

    UndoFormChange(gBattlerPartyIndexes[gBattlerAttacker], GetBattlerSide(gBattlerAttacker), TRUE);
}

void HandleAction_UseItem(void)
{
    gBattlerAttacker = gBattlerTarget = gBattlerByTurnOrder[gCurrentTurnActionNumber];
    gBattle_BG0_X = 0;
    gBattle_BG0_Y = 0;
    ClearFuryCutterDestinyBondGrudge(gBattlerAttacker);

    gLastUsedItem = gBattleResources->bufferB[gBattlerAttacker][1] | (gBattleResources->bufferB[gBattlerAttacker][2] << 8);

    if (gLastUsedItem <= LAST_BALL) // is ball
    {
        gBattlescriptCurrInstr = gBattlescriptsForBallThrow[gLastUsedItem];
    }
    else if (gLastUsedItem == ITEM_POKE_DOLL || gLastUsedItem == ITEM_FLUFFY_TAIL)
    {
        gBattlescriptCurrInstr = gBattlescriptsForRunningByItem[0];
    }
    else if (GetBattlerSide(gBattlerAttacker) == B_SIDE_PLAYER)
    {
        gBattlescriptCurrInstr = gBattlescriptsForUsingItem[0];
    }
    else
    {
        gBattleScripting.battler = gBattlerAttacker;

        switch (*(gBattleStruct->AI_itemType + (gBattlerAttacker >> 1)))
        {
        case AI_ITEM_FULL_RESTORE:
        case AI_ITEM_HEAL_HP:
            break;
        case AI_ITEM_CURE_CONDITION:
            gBattleCommunication[MULTISTRING_CHOOSER] = AI_HEAL_CONFUSION;
            if (*(gBattleStruct->AI_itemFlags + gBattlerAttacker / 2) & (1 << AI_HEAL_CONFUSION))
            {
                if (*(gBattleStruct->AI_itemFlags + gBattlerAttacker / 2) & 0x3E)
                    gBattleCommunication[MULTISTRING_CHOOSER] = AI_HEAL_SLEEP;
            }
            else
            {
                // Check for other statuses, stopping at first (shouldn't be more than one)
                while (!(*(gBattleStruct->AI_itemFlags + gBattlerAttacker / 2) & 1))
                {
                    *(gBattleStruct->AI_itemFlags + gBattlerAttacker / 2) >>= 1;
                    gBattleCommunication[MULTISTRING_CHOOSER]++;
                    // MULTISTRING_CHOOSER will be either AI_HEAL_PARALYSIS, AI_HEAL_FREEZE,
                    // AI_HEAL_BURN, AI_HEAL_POISON, or AI_HEAL_SLEEP
                }
            }
            break;
        case AI_ITEM_X_STAT:
            gBattleCommunication[MULTISTRING_CHOOSER] = B_MSG_STAT_ROSE_ITEM;
            if (*(gBattleStruct->AI_itemFlags + (gBattlerAttacker >> 1)) & (1 << AI_DIRE_HIT))
            {
                gBattleCommunication[MULTISTRING_CHOOSER] = B_MSG_USED_DIRE_HIT;
            }
            else
            {
                PREPARE_STAT_BUFFER(gBattleTextBuff1, STAT_ATK)
                PREPARE_STRING_BUFFER(gBattleTextBuff2, CHAR_X)

                while (!((*(gBattleStruct->AI_itemFlags + (gBattlerAttacker >> 1))) & 1))
                {
                    *(gBattleStruct->AI_itemFlags + gBattlerAttacker / 2) >>= 1;
                    gBattleTextBuff1[2]++;
                }

                gBattleScripting.animArg1 = gBattleTextBuff1[2] + 14;
                gBattleScripting.animArg2 = 0;
            }
            break;
        case AI_ITEM_GUARD_SPEC:
            // It seems probable that at some point there was a special message for
            // an AI trainer using Guard Spec in a double battle.
            // There isn't now however, and the assignment to 2 below goes out of
            // bounds for gMistUsedStringIds and instead prints "{mon} is getting pumped"
            // from the next table, gFocusEnergyUsedStringIds.
            // In any case this isn't an issue in the retail version, as no trainers
            // are ever given any Guard Spec to use.
#ifndef UBFIX
            if (gBattleTypeFlags & BATTLE_TYPE_DOUBLE)
                gBattleCommunication[MULTISTRING_CHOOSER] = 2;
            else
#endif
                gBattleCommunication[MULTISTRING_CHOOSER] = B_MSG_SET_MIST;
            break;
        }

        gBattlescriptCurrInstr = gBattlescriptsForUsingItem[*(gBattleStruct->AI_itemType + gBattlerAttacker / 2)];
    }
    gCurrentActionFuncId = B_ACTION_EXEC_SCRIPT;
}

bool8 TryRunFromBattle(u8 battler)
{
    bool8 effect = FALSE;
    u8 holdEffect;
    u8 pyramidMultiplier;
    u8 speedVar;

    if (gBattleMons[battler].item == ITEM_ENIGMA_BERRY)
        holdEffect = gEnigmaBerries[battler].holdEffect;
    else
        holdEffect = ItemId_GetHoldEffect(gBattleMons[battler].item);

    gPotentialItemEffectBattler = battler;

    if (holdEffect == HOLD_EFFECT_CAN_ALWAYS_RUN)
    {
        gLastUsedItem = gBattleMons[battler].item;
        gProtectStructs[battler].fleeFlag = 1;
        effect++;
    }
    else if (gBattleMons[battler].ability == ABILITY_RUN_AWAY)
    {
        if (InBattlePyramid())
        {
            gBattleStruct->runTries++;
            pyramidMultiplier = GetPyramidRunMultiplier();
            speedVar = (gBattleMons[battler].speed * pyramidMultiplier) / (gBattleMons[BATTLE_OPPOSITE(battler)].speed) + (gBattleStruct->runTries * 30);
            if (speedVar > (Random() & 0xFF))
            {
                gLastUsedAbility = ABILITY_RUN_AWAY;
                gProtectStructs[battler].fleeFlag = 2;
                effect++;
            }
        }
        else
        {
            gLastUsedAbility = ABILITY_RUN_AWAY;
            gProtectStructs[battler].fleeFlag = 2;
            effect++;
        }
    }
    else if (gBattleTypeFlags & (BATTLE_TYPE_FRONTIER | BATTLE_TYPE_TRAINER_HILL) && gBattleTypeFlags & BATTLE_TYPE_TRAINER)
    {
        effect++;
    }
    else
    {
        u8 runningFromBattler = BATTLE_OPPOSITE(battler);
        if (!IsBattlerAlive(runningFromBattler))
            runningFromBattler |= BIT_FLANK;

        if (InBattlePyramid())
        {
            pyramidMultiplier = GetPyramidRunMultiplier();
            speedVar = (gBattleMons[battler].speed * pyramidMultiplier) / (gBattleMons[runningFromBattler].speed) + (gBattleStruct->runTries * 30);
            if (speedVar > (Random() & 0xFF))
                effect++;
        }
        else if (gBattleMons[battler].speed < gBattleMons[runningFromBattler].speed)
        {
            speedVar = (gBattleMons[battler].speed * 128) / (gBattleMons[runningFromBattler].speed) + (gBattleStruct->runTries * 30);
            if (speedVar > (Random() & 0xFF))
                effect++;
        }
        else // same speed or faster
        {
            effect++;
        }

        gBattleStruct->runTries++;
    }

    if (effect)
    {
        gCurrentTurnActionNumber = gBattlersCount;
        gBattleOutcome = B_OUTCOME_RAN;
    }

    return effect;
}

void HandleAction_Run(void)
{
    gBattlerAttacker = gBattlerByTurnOrder[gCurrentTurnActionNumber];

    if (gBattleTypeFlags & (BATTLE_TYPE_LINK | BATTLE_TYPE_RECORDED_LINK))
    {
        gCurrentTurnActionNumber = gBattlersCount;

        for (gActiveBattler = 0; gActiveBattler < gBattlersCount; gActiveBattler++)
        {
            if (GetBattlerSide(gActiveBattler) == B_SIDE_PLAYER)
            {
                if (gChosenActionByBattler[gActiveBattler] == B_ACTION_RUN)
                    gBattleOutcome |= B_OUTCOME_LOST;
            }
            else
            {
                if (gChosenActionByBattler[gActiveBattler] == B_ACTION_RUN)
                    gBattleOutcome |= B_OUTCOME_WON;
            }
        }

        gBattleOutcome |= B_OUTCOME_LINK_BATTLE_RAN;
        gSaveBlock2Ptr->frontier.disableRecordBattle = TRUE;
    }
    else
    {
        if (GetBattlerSide(gBattlerAttacker) == B_SIDE_PLAYER)
        {
            if (!TryRunFromBattle(gBattlerAttacker)) // failed to run away
            {
                ClearFuryCutterDestinyBondGrudge(gBattlerAttacker);
                gBattleCommunication[MULTISTRING_CHOOSER] = B_MSG_CANT_ESCAPE_2;
                gBattlescriptCurrInstr = BattleScript_PrintFailedToRunString;
                gCurrentActionFuncId = B_ACTION_EXEC_SCRIPT;
            }
        }
        else
        {
            if (!CanBattlerEscape(gBattlerAttacker))
            {
                gBattleCommunication[MULTISTRING_CHOOSER] = B_MSG_ATTACKER_CANT_ESCAPE;
                gBattlescriptCurrInstr = BattleScript_PrintFailedToRunString;
                gCurrentActionFuncId = B_ACTION_EXEC_SCRIPT;
            }
            else
            {
                gCurrentTurnActionNumber = gBattlersCount;
                gBattleOutcome = B_OUTCOME_MON_FLED;
            }
        }
    }
}

void HandleAction_WatchesCarefully(void)
{
    gBattlerAttacker = gBattlerByTurnOrder[gCurrentTurnActionNumber];
    gBattle_BG0_X = 0;
    gBattle_BG0_Y = 0;
    gBattlescriptCurrInstr = gBattlescriptsForSafariActions[0];
    gCurrentActionFuncId = B_ACTION_EXEC_SCRIPT;
}

void HandleAction_SafariZoneBallThrow(void)
{
    gBattlerAttacker = gBattlerByTurnOrder[gCurrentTurnActionNumber];
    gBattle_BG0_X = 0;
    gBattle_BG0_Y = 0;
    gNumSafariBalls--;
    gLastUsedItem = ITEM_SAFARI_BALL;
    gBattlescriptCurrInstr = gBattlescriptsForBallThrow[ITEM_SAFARI_BALL];
    gCurrentActionFuncId = B_ACTION_EXEC_SCRIPT;
}

void HandleAction_ThrowPokeblock(void)
{
    gBattlerAttacker = gBattlerByTurnOrder[gCurrentTurnActionNumber];
    gBattle_BG0_X = 0;
    gBattle_BG0_Y = 0;
    gBattleCommunication[MULTISTRING_CHOOSER] = gBattleResources->bufferB[gBattlerAttacker][1] - 1;
    gLastUsedItem = gBattleResources->bufferB[gBattlerAttacker][2];

    if (gBattleResults.pokeblockThrows < 0xFF)
        gBattleResults.pokeblockThrows++;
    if (gBattleStruct->safariPkblThrowCounter < 3)
        gBattleStruct->safariPkblThrowCounter++;
    if (gBattleStruct->safariEscapeFactor > 1)
    {
        // BUG: safariEscapeFactor can become 0 below. This causes the pokeblock throw glitch.
        #ifdef BUGFIX
        if (gBattleStruct->safariEscapeFactor <= sPkblToEscapeFactor[gBattleStruct->safariPkblThrowCounter][gBattleCommunication[MULTISTRING_CHOOSER]])
        #else
        if (gBattleStruct->safariEscapeFactor < sPkblToEscapeFactor[gBattleStruct->safariPkblThrowCounter][gBattleCommunication[MULTISTRING_CHOOSER]])
        #endif
            gBattleStruct->safariEscapeFactor = 1;
        else
            gBattleStruct->safariEscapeFactor -= sPkblToEscapeFactor[gBattleStruct->safariPkblThrowCounter][gBattleCommunication[MULTISTRING_CHOOSER]];
    }

    gBattlescriptCurrInstr = gBattlescriptsForSafariActions[2];
    gCurrentActionFuncId = B_ACTION_EXEC_SCRIPT;
}

void HandleAction_GoNear(void)
{
    gBattlerAttacker = gBattlerByTurnOrder[gCurrentTurnActionNumber];
    gBattle_BG0_X = 0;
    gBattle_BG0_Y = 0;

    gBattleStruct->safariCatchFactor += sGoNearCounterToCatchFactor[gBattleStruct->safariGoNearCounter];
    if (gBattleStruct->safariCatchFactor > 20)
        gBattleStruct->safariCatchFactor = 20;

    gBattleStruct->safariEscapeFactor += sGoNearCounterToEscapeFactor[gBattleStruct->safariGoNearCounter];
    if (gBattleStruct->safariEscapeFactor > 20)
        gBattleStruct->safariEscapeFactor = 20;

    if (gBattleStruct->safariGoNearCounter < 3)
    {
        gBattleStruct->safariGoNearCounter++;
        gBattleCommunication[MULTISTRING_CHOOSER] = B_MSG_CREPT_CLOSER;
    }
    else
    {
        gBattleCommunication[MULTISTRING_CHOOSER] = B_MSG_CANT_GET_CLOSER;
    }
    gBattlescriptCurrInstr = gBattlescriptsForSafariActions[1];
    gCurrentActionFuncId = B_ACTION_EXEC_SCRIPT;
}

void HandleAction_SafariZoneRun(void)
{
    gBattlerAttacker = gBattlerByTurnOrder[gCurrentTurnActionNumber];
    PlaySE(SE_FLEE);
    gCurrentTurnActionNumber = gBattlersCount;
    gBattleOutcome = B_OUTCOME_RAN;
}

void HandleAction_WallyBallThrow(void)
{
    gBattlerAttacker = gBattlerByTurnOrder[gCurrentTurnActionNumber];
    gBattle_BG0_X = 0;
    gBattle_BG0_Y = 0;

    PREPARE_MON_NICK_BUFFER(gBattleTextBuff1, gBattlerAttacker, gBattlerPartyIndexes[gBattlerAttacker])

    gBattlescriptCurrInstr = gBattlescriptsForSafariActions[3];
    gCurrentActionFuncId = B_ACTION_EXEC_SCRIPT;
    gActionsByTurnOrder[1] = B_ACTION_FINISHED;
}

void HandleAction_TryFinish(void)
{
    if (!HandleFaintedMonActions())
    {
        gBattleStruct->faintedActionsState = 0;
        gCurrentActionFuncId = B_ACTION_FINISHED;
    }
}

void HandleAction_NothingIsFainted(void)
{
    gCurrentTurnActionNumber++;
    gCurrentActionFuncId = gActionsByTurnOrder[gCurrentTurnActionNumber];
    gHitMarker &= ~(HITMARKER_DESTINYBOND | HITMARKER_IGNORE_SUBSTITUTE | HITMARKER_ATTACKSTRING_PRINTED
                    | HITMARKER_NO_PPDEDUCT | HITMARKER_IGNORE_SAFEGUARD | HITMARKER_x100000
                    | HITMARKER_OBEYS | HITMARKER_x10 | HITMARKER_SYNCHRONISE_EFFECT
                    | HITMARKER_CHARGING | HITMARKER_x4000000);
}

void HandleAction_ActionFinished(void)
{
    *(gBattleStruct->monToSwitchIntoId + gBattlerByTurnOrder[gCurrentTurnActionNumber]) = 6;
    gCurrentTurnActionNumber++;
    gCurrentActionFuncId = gActionsByTurnOrder[gCurrentTurnActionNumber];
    SpecialStatusesClear();
    gHitMarker &= ~(HITMARKER_DESTINYBOND | HITMARKER_IGNORE_SUBSTITUTE | HITMARKER_ATTACKSTRING_PRINTED
                    | HITMARKER_NO_PPDEDUCT | HITMARKER_IGNORE_SAFEGUARD | HITMARKER_x100000
                    | HITMARKER_OBEYS | HITMARKER_x10 | HITMARKER_SYNCHRONISE_EFFECT
                    | HITMARKER_CHARGING | HITMARKER_x4000000 | HITMARKER_IGNORE_DISGUISE);

    gCurrentMove = 0;
    gBattleMoveDamage = 0;
    gMoveResultFlags = 0;
    gBattleScripting.animTurn = 0;
    gBattleScripting.animTargetsHit = 0;
    gLastLandedMoves[gBattlerAttacker] = 0;
    gLastHitByType[gBattlerAttacker] = 0;
    gBattleStruct->dynamicMoveType = 0;
    gBattleScripting.moveendState = 0;
    gBattleScripting.moveendState = 0;
    gBattleCommunication[3] = 0;
    gBattleCommunication[4] = 0;
    gBattleScripting.multihitMoveEffect = 0;
    gBattleResources->battleScriptsStack->size = 0;
}

// rom const data

static const u8 sMovesNotAffectedByStench[] =
{
    [MOVE_AIR_SLASH] = 1,
    [MOVE_ASTONISH] = 1,
    [MOVE_BITE] = 1,
    [MOVE_BONE_CLUB] = 1,
    [MOVE_DARK_PULSE] = 1,
    [MOVE_DOUBLE_IRON_BASH] = 1,
    [MOVE_DRAGON_RUSH] = 1,
    [MOVE_EXTRASENSORY] = 1,
    [MOVE_FAKE_OUT] = 1,
    [MOVE_FIERY_WRATH] = 1,
    [MOVE_FIRE_FANG] = 1,
    [MOVE_FLING] = 1,
    [MOVE_FLOATY_FALL] = 1,
    [MOVE_HEADBUTT] = 1,
    [MOVE_HEART_STAMP] = 1,
    [MOVE_HYPER_FANG] = 1,
    [MOVE_ICE_FANG] = 1,
    [MOVE_ICICLE_CRASH] = 1,
    [MOVE_IRON_HEAD] = 1,
    [MOVE_NEEDLE_ARM] = 1,
    [MOVE_NONE] = 1,
    [MOVE_ROCK_SLIDE] = 1,
    [MOVE_ROLLING_KICK] = 1,
    [MOVE_SECRET_POWER] = 1,
    [MOVE_SKY_ATTACK] = 1,
    [MOVE_SNORE] = 1,
    [MOVE_STEAMROLLER] = 1,
    [MOVE_STOMP] = 1,
    [MOVE_THUNDER_FANG] = 1,
    [MOVE_TWISTER] = 1,
    [MOVE_WATERFALL] = 1,
    [MOVE_ZEN_HEADBUTT] = 1,
    [MOVE_ZING_ZAP] = 1,
};

static const u8 sAbilitiesAffectedByMoldBreaker[] =
{
    [ABILITY_BATTLE_ARMOR] = 1,
    [ABILITY_CLEAR_BODY] = 1,
    [ABILITY_DAMP] = 1,
    [ABILITY_DRY_SKIN] = 1,
    [ABILITY_FILTER] = 1,
    [ABILITY_FLASH_FIRE] = 1,
    [ABILITY_FLOWER_GIFT] = 1,
    [ABILITY_HEATPROOF] = 1,
    [ABILITY_HYPER_CUTTER] = 1,
    [ABILITY_IMMUNITY] = 1,
    [ABILITY_INNER_FOCUS] = 1,
    [ABILITY_INSOMNIA] = 1,
    [ABILITY_KEEN_EYE] = 1,
    [ABILITY_LEAF_GUARD] = 1,
    [ABILITY_LEVITATE] = 1,
    [ABILITY_LIGHTNING_ROD] = 1,
    [ABILITY_LIMBER] = 1,
    [ABILITY_MAGMA_ARMOR] = 1,
    [ABILITY_MARVEL_SCALE] = 1,
    [ABILITY_MOTOR_DRIVE] = 1,
    [ABILITY_OBLIVIOUS] = 1,
    [ABILITY_OWN_TEMPO] = 1,
    [ABILITY_SAND_VEIL] = 1,
    [ABILITY_SHELL_ARMOR] = 1,
    [ABILITY_SHIELD_DUST] = 1,
    [ABILITY_SIMPLE] = 1,
    [ABILITY_SNOW_CLOAK] = 1,
    [ABILITY_SOLID_ROCK] = 1,
    [ABILITY_SOUNDPROOF] = 1,
    [ABILITY_STICKY_HOLD] = 1,
    [ABILITY_STORM_DRAIN] = 1,
    [ABILITY_STURDY] = 1,
    [ABILITY_SUCTION_CUPS] = 1,
    [ABILITY_TANGLED_FEET] = 1,
    [ABILITY_THICK_FAT] = 1,
    [ABILITY_UNAWARE] = 1,
    [ABILITY_VITAL_SPIRIT] = 1,
    [ABILITY_VOLT_ABSORB] = 1,
    [ABILITY_WATER_ABSORB] = 1,
    [ABILITY_WATER_VEIL] = 1,
    [ABILITY_WHITE_SMOKE] = 1,
    [ABILITY_WONDER_GUARD] = 1,
    [ABILITY_BIG_PECKS] = 1,
    [ABILITY_CONTRARY] = 1,
    [ABILITY_FRIEND_GUARD] = 1,
    [ABILITY_HEAVY_METAL] = 1,
    [ABILITY_LIGHT_METAL] = 1,
    [ABILITY_MAGIC_BOUNCE] = 1,
    [ABILITY_MULTISCALE] = 1,
    [ABILITY_SAP_SIPPER] = 1,
    [ABILITY_TELEPATHY] = 1,
    [ABILITY_WONDER_SKIN] = 1,
    [ABILITY_AROMA_VEIL] = 1,
    [ABILITY_BULLETPROOF] = 1,
    [ABILITY_FLOWER_VEIL] = 1,
    [ABILITY_FUR_COAT] = 1,
    [ABILITY_OVERCOAT] = 1,
    [ABILITY_SWEET_VEIL] = 1,
    [ABILITY_DAZZLING] = 1,
    [ABILITY_DISGUISE] = 1,
    [ABILITY_FLUFFY] = 1,
    [ABILITY_QUEENLY_MAJESTY] = 1,
    [ABILITY_WATER_BUBBLE] = 1,
};

static const u8 sAbilitiesNotTraced[ABILITIES_COUNT] =
{
    [ABILITY_AS_ONE_ICE_RIDER] = 1,
    [ABILITY_AS_ONE_SHADOW_RIDER] = 1,
    [ABILITY_BATTLE_BOND] = 1,
    [ABILITY_COMATOSE] = 1,
    [ABILITY_DISGUISE] = 1,
    [ABILITY_FLOWER_GIFT] = 1,
    [ABILITY_FORECAST] = 1,
    [ABILITY_GULP_MISSILE] = 1,
    [ABILITY_HUNGER_SWITCH] = 1,
    [ABILITY_ICE_FACE] = 1,
    [ABILITY_ILLUSION] = 1,
    [ABILITY_IMPOSTER] = 1,
    [ABILITY_MULTITYPE] = 1,
    [ABILITY_NEUTRALIZING_GAS] = 1,
    [ABILITY_NONE] = 1,
    [ABILITY_POWER_CONSTRUCT] = 1,
    [ABILITY_POWER_OF_ALCHEMY] = 1,
    [ABILITY_RECEIVER] = 1,
    [ABILITY_RKS_SYSTEM] = 1,
    [ABILITY_SCHOOLING] = 1,
    [ABILITY_SHIELDS_DOWN] = 1,
    [ABILITY_STANCE_CHANGE] = 1,
    [ABILITY_TRACE] = 1,
    [ABILITY_ZEN_MODE] = 1,
};

static const u8 sHoldEffectToType[][2] =
{
    {HOLD_EFFECT_BUG_POWER, TYPE_BUG},
    {HOLD_EFFECT_STEEL_POWER, TYPE_STEEL},
    {HOLD_EFFECT_GROUND_POWER, TYPE_GROUND},
    {HOLD_EFFECT_ROCK_POWER, TYPE_ROCK},
    {HOLD_EFFECT_GRASS_POWER, TYPE_GRASS},
    {HOLD_EFFECT_DARK_POWER, TYPE_DARK},
    {HOLD_EFFECT_FIGHTING_POWER, TYPE_FIGHTING},
    {HOLD_EFFECT_ELECTRIC_POWER, TYPE_ELECTRIC},
    {HOLD_EFFECT_WATER_POWER, TYPE_WATER},
    {HOLD_EFFECT_FLYING_POWER, TYPE_FLYING},
    {HOLD_EFFECT_POISON_POWER, TYPE_POISON},
    {HOLD_EFFECT_ICE_POWER, TYPE_ICE},
    {HOLD_EFFECT_GHOST_POWER, TYPE_GHOST},
    {HOLD_EFFECT_PSYCHIC_POWER, TYPE_PSYCHIC},
    {HOLD_EFFECT_FIRE_POWER, TYPE_FIRE},
    {HOLD_EFFECT_DRAGON_POWER, TYPE_DRAGON},
    {HOLD_EFFECT_NORMAL_POWER, TYPE_NORMAL},
    {HOLD_EFFECT_FAIRY_POWER, TYPE_FAIRY},
};

// percent in UQ_4_12 format
static const u16 sPercentToModifier[] =
{
    UQ_4_12(0.00), // 0
    UQ_4_12(0.01), // 1
    UQ_4_12(0.02), // 2
    UQ_4_12(0.03), // 3
    UQ_4_12(0.04), // 4
    UQ_4_12(0.05), // 5
    UQ_4_12(0.06), // 6
    UQ_4_12(0.07), // 7
    UQ_4_12(0.08), // 8
    UQ_4_12(0.09), // 9
    UQ_4_12(0.10), // 10
    UQ_4_12(0.11), // 11
    UQ_4_12(0.12), // 12
    UQ_4_12(0.13), // 13
    UQ_4_12(0.14), // 14
    UQ_4_12(0.15), // 15
    UQ_4_12(0.16), // 16
    UQ_4_12(0.17), // 17
    UQ_4_12(0.18), // 18
    UQ_4_12(0.19), // 19
    UQ_4_12(0.20), // 20
    UQ_4_12(0.21), // 21
    UQ_4_12(0.22), // 22
    UQ_4_12(0.23), // 23
    UQ_4_12(0.24), // 24
    UQ_4_12(0.25), // 25
    UQ_4_12(0.26), // 26
    UQ_4_12(0.27), // 27
    UQ_4_12(0.28), // 28
    UQ_4_12(0.29), // 29
    UQ_4_12(0.30), // 30
    UQ_4_12(0.31), // 31
    UQ_4_12(0.32), // 32
    UQ_4_12(0.33), // 33
    UQ_4_12(0.34), // 34
    UQ_4_12(0.35), // 35
    UQ_4_12(0.36), // 36
    UQ_4_12(0.37), // 37
    UQ_4_12(0.38), // 38
    UQ_4_12(0.39), // 39
    UQ_4_12(0.40), // 40
    UQ_4_12(0.41), // 41
    UQ_4_12(0.42), // 42
    UQ_4_12(0.43), // 43
    UQ_4_12(0.44), // 44
    UQ_4_12(0.45), // 45
    UQ_4_12(0.46), // 46
    UQ_4_12(0.47), // 47
    UQ_4_12(0.48), // 48
    UQ_4_12(0.49), // 49
    UQ_4_12(0.50), // 50
    UQ_4_12(0.51), // 51
    UQ_4_12(0.52), // 52
    UQ_4_12(0.53), // 53
    UQ_4_12(0.54), // 54
    UQ_4_12(0.55), // 55
    UQ_4_12(0.56), // 56
    UQ_4_12(0.57), // 57
    UQ_4_12(0.58), // 58
    UQ_4_12(0.59), // 59
    UQ_4_12(0.60), // 60
    UQ_4_12(0.61), // 61
    UQ_4_12(0.62), // 62
    UQ_4_12(0.63), // 63
    UQ_4_12(0.64), // 64
    UQ_4_12(0.65), // 65
    UQ_4_12(0.66), // 66
    UQ_4_12(0.67), // 67
    UQ_4_12(0.68), // 68
    UQ_4_12(0.69), // 69
    UQ_4_12(0.70), // 70
    UQ_4_12(0.71), // 71
    UQ_4_12(0.72), // 72
    UQ_4_12(0.73), // 73
    UQ_4_12(0.74), // 74
    UQ_4_12(0.75), // 75
    UQ_4_12(0.76), // 76
    UQ_4_12(0.77), // 77
    UQ_4_12(0.78), // 78
    UQ_4_12(0.79), // 79
    UQ_4_12(0.80), // 80
    UQ_4_12(0.81), // 81
    UQ_4_12(0.82), // 82
    UQ_4_12(0.83), // 83
    UQ_4_12(0.84), // 84
    UQ_4_12(0.85), // 85
    UQ_4_12(0.86), // 86
    UQ_4_12(0.87), // 87
    UQ_4_12(0.88), // 88
    UQ_4_12(0.89), // 89
    UQ_4_12(0.90), // 90
    UQ_4_12(0.91), // 91
    UQ_4_12(0.92), // 92
    UQ_4_12(0.93), // 93
    UQ_4_12(0.94), // 94
    UQ_4_12(0.95), // 95
    UQ_4_12(0.96), // 96
    UQ_4_12(0.97), // 97
    UQ_4_12(0.98), // 98
    UQ_4_12(0.99), // 99
    UQ_4_12(1.00), // 100
};

#define X UQ_4_12

static const u16 sTypeEffectivenessTable[NUMBER_OF_MON_TYPES][NUMBER_OF_MON_TYPES] =
{
//   normal  fight   flying  poison  ground  rock    bug     ghost   steel   mystery fire    water   grass  electric psychic ice     dragon  dark    fairy
    {X(1.0), X(1.0), X(1.0), X(1.0), X(1.0), X(0.5), X(1.0), X(0.0), X(0.5), X(1.0), X(1.0), X(1.0), X(1.0), X(1.0), X(1.0), X(1.0), X(1.0), X(1.0), X(1.0)}, // normal
    {X(2.0), X(1.0), X(0.5), X(0.5), X(1.0), X(2.0), X(0.5), X(0.0), X(2.0), X(1.0), X(1.0), X(1.0), X(1.0), X(1.0), X(0.5), X(2.0), X(1.0), X(2.0), X(0.5)}, // fight
    {X(1.0), X(2.0), X(1.0), X(1.0), X(1.0), X(0.5), X(2.0), X(1.0), X(0.5), X(1.0), X(1.0), X(1.0), X(2.0), X(0.5), X(1.0), X(1.0), X(1.0), X(1.0), X(1.0)}, // flying
    {X(1.0), X(1.0), X(1.0), X(0.5), X(0.5), X(0.5), X(1.0), X(0.5), X(0.0), X(1.0), X(1.0), X(1.0), X(2.0), X(1.0), X(1.0), X(1.0), X(1.0), X(1.0), X(2.0)}, // poison
    {X(1.0), X(1.0), X(0.0), X(2.0), X(1.0), X(2.0), X(0.5), X(1.0), X(2.0), X(1.0), X(2.0), X(1.0), X(0.5), X(2.0), X(1.0), X(1.0), X(1.0), X(1.0), X(1.0)}, // ground
    {X(1.0), X(0.5), X(2.0), X(1.0), X(0.5), X(1.0), X(2.0), X(1.0), X(0.5), X(1.0), X(2.0), X(1.0), X(1.0), X(1.0), X(1.0), X(2.0), X(1.0), X(1.0), X(1.0)}, // rock
    {X(1.0), X(0.5), X(0.5), X(0.5), X(1.0), X(1.0), X(1.0), X(0.5), X(0.5), X(1.0), X(0.5), X(1.0), X(2.0), X(1.0), X(2.0), X(1.0), X(1.0), X(2.0), X(0.5)}, // bug
    #if B_STEEL_RESISTANCES >= GEN_6
    {X(0.0), X(1.0), X(1.0), X(1.0), X(1.0), X(1.0), X(1.0), X(2.0), X(1.0), X(1.0), X(1.0), X(1.0), X(1.0), X(1.0), X(2.0), X(1.0), X(1.0), X(0.5), X(1.0)}, // ghost
    #else
    {X(0.0), X(1.0), X(1.0), X(1.0), X(1.0), X(1.0), X(1.0), X(2.0), X(0.5), X(1.0), X(1.0), X(1.0), X(1.0), X(1.0), X(2.0), X(1.0), X(1.0), X(0.5), X(1.0)}, // ghost
    #endif
    {X(1.0), X(1.0), X(1.0), X(1.0), X(1.0), X(2.0), X(1.0), X(1.0), X(0.5), X(1.0), X(0.5), X(0.5), X(1.0), X(0.5), X(1.0), X(2.0), X(1.0), X(1.0), X(2.0)}, // steel
    {X(1.0), X(1.0), X(1.0), X(1.0), X(1.0), X(1.0), X(1.0), X(1.0), X(1.0), X(1.0), X(1.0), X(1.0), X(1.0), X(1.0), X(1.0), X(1.0), X(1.0), X(1.0), X(1.0)}, // mystery
    {X(1.0), X(1.0), X(1.0), X(1.0), X(1.0), X(0.5), X(2.0), X(1.0), X(2.0), X(1.0), X(0.5), X(0.5), X(2.0), X(1.0), X(1.0), X(2.0), X(0.5), X(1.0), X(1.0)}, // fire
    {X(1.0), X(1.0), X(1.0), X(1.0), X(2.0), X(2.0), X(1.0), X(1.0), X(1.0), X(1.0), X(2.0), X(0.5), X(0.5), X(1.0), X(1.0), X(1.0), X(0.5), X(1.0), X(1.0)}, // water
    {X(1.0), X(1.0), X(0.5), X(0.5), X(2.0), X(2.0), X(0.5), X(1.0), X(0.5), X(1.0), X(0.5), X(2.0), X(0.5), X(1.0), X(1.0), X(1.0), X(0.5), X(1.0), X(1.0)}, // grass
    {X(1.0), X(1.0), X(2.0), X(1.0), X(0.0), X(1.0), X(1.0), X(1.0), X(1.0), X(1.0), X(1.0), X(2.0), X(0.5), X(0.5), X(1.0), X(1.0), X(0.5), X(1.0), X(1.0)}, // electric
    {X(1.0), X(2.0), X(1.0), X(2.0), X(1.0), X(1.0), X(1.0), X(1.0), X(0.5), X(1.0), X(1.0), X(1.0), X(1.0), X(1.0), X(0.5), X(1.0), X(1.0), X(0.0), X(1.0)}, // psychic
    {X(1.0), X(1.0), X(2.0), X(1.0), X(2.0), X(1.0), X(1.0), X(1.0), X(0.5), X(1.0), X(0.5), X(0.5), X(2.0), X(1.0), X(1.0), X(0.5), X(2.0), X(1.0), X(1.0)}, // ice
    {X(1.0), X(1.0), X(1.0), X(1.0), X(1.0), X(1.0), X(1.0), X(1.0), X(0.5), X(1.0), X(1.0), X(1.0), X(1.0), X(1.0), X(1.0), X(1.0), X(2.0), X(1.0), X(0.0)}, // dragon
    #if B_STEEL_RESISTANCES >= GEN_6
    {X(1.0), X(0.5), X(1.0), X(1.0), X(1.0), X(1.0), X(1.0), X(2.0), X(1.0), X(1.0), X(1.0), X(1.0), X(1.0), X(1.0), X(2.0), X(1.0), X(1.0), X(0.5), X(0.5)}, // dark
    #else
    {X(1.0), X(0.5), X(1.0), X(1.0), X(1.0), X(1.0), X(1.0), X(2.0), X(0.5), X(1.0), X(1.0), X(1.0), X(1.0), X(1.0), X(2.0), X(1.0), X(1.0), X(0.5), X(0.5)}, // dark
    #endif
    {X(1.0), X(2.0), X(1.0), X(0.5), X(1.0), X(1.0), X(1.0), X(1.0), X(0.5), X(1.0), X(0.5), X(1.0), X(1.0), X(1.0), X(1.0), X(1.0), X(2.0), X(2.0), X(1.0)}, // fairy
};

static const u16 sInverseTypeEffectivenessTable[NUMBER_OF_MON_TYPES][NUMBER_OF_MON_TYPES] =
{
//   normal  fight   flying  poison  ground  rock    bug     ghost   steel   mystery fire    water   grass  electric psychic ice     dragon  dark    fairy
    {X(1.0), X(1.0), X(1.0), X(1.0), X(1.0), X(2.0), X(1.0), X(2.0), X(2.0), X(1.0), X(1.0), X(1.0), X(1.0), X(1.0), X(1.0), X(1.0), X(1.0), X(1.0), X(1.0)}, // normal
    {X(0.5), X(1.0), X(2.0), X(2.0), X(1.0), X(0.5), X(2.0), X(2.0), X(0.5), X(1.0), X(1.0), X(1.0), X(1.0), X(1.0), X(2.0), X(0.5), X(1.0), X(0.5), X(2.0)}, // fight
    {X(1.0), X(0.5), X(1.0), X(1.0), X(1.0), X(2.0), X(0.5), X(1.0), X(2.0), X(1.0), X(1.0), X(1.0), X(0.5), X(2.0), X(1.0), X(1.0), X(1.0), X(1.0), X(1.0)}, // flying
    {X(1.0), X(1.0), X(1.0), X(2.0), X(2.0), X(2.0), X(1.0), X(2.0), X(2.0), X(1.0), X(1.0), X(1.0), X(0.5), X(1.0), X(1.0), X(1.0), X(1.0), X(1.0), X(0.5)}, // poison
    {X(1.0), X(1.0), X(2.0), X(0.5), X(1.0), X(0.5), X(2.0), X(1.0), X(0.5), X(1.0), X(0.5), X(1.0), X(2.0), X(0.5), X(1.0), X(1.0), X(1.0), X(1.0), X(1.0)}, // ground
    {X(1.0), X(2.0), X(0.5), X(1.0), X(2.0), X(1.0), X(0.5), X(1.0), X(2.0), X(1.0), X(0.5), X(1.0), X(1.0), X(1.0), X(1.0), X(0.5), X(1.0), X(1.0), X(1.0)}, // rock
    {X(1.0), X(2.0), X(2.0), X(2.0), X(1.0), X(1.0), X(1.0), X(2.0), X(2.0), X(1.0), X(2.0), X(1.0), X(0.5), X(1.0), X(0.5), X(1.0), X(1.0), X(0.5), X(2.0)}, // bug
    #if B_STEEL_RESISTANCES >= GEN_6
    {X(2.0), X(1.0), X(1.0), X(1.0), X(1.0), X(1.0), X(1.0), X(0.5), X(1.0), X(1.0), X(1.0), X(1.0), X(1.0), X(1.0), X(0.5), X(1.0), X(1.0), X(2.0), X(1.0)}, // ghost
    #else
    {X(2.0), X(1.0), X(1.0), X(1.0), X(1.0), X(1.0), X(1.0), X(0.5), X(2.0), X(1.0), X(1.0), X(1.0), X(1.0), X(1.0), X(0.5), X(1.0), X(1.0), X(2.0), X(1.0)}, // ghost
    #endif
    {X(1.0), X(1.0), X(1.0), X(1.0), X(1.0), X(0.5), X(1.0), X(1.0), X(2.0), X(1.0), X(2.0), X(2.0), X(1.0), X(2.0), X(1.0), X(0.5), X(1.0), X(1.0), X(0.5)}, // steel
    {X(1.0), X(1.0), X(1.0), X(1.0), X(1.0), X(1.0), X(1.0), X(1.0), X(1.0), X(1.0), X(1.0), X(1.0), X(1.0), X(1.0), X(1.0), X(1.0), X(1.0), X(1.0), X(1.0)}, // mystery
    {X(1.0), X(1.0), X(1.0), X(1.0), X(1.0), X(2.0), X(0.5), X(1.0), X(0.5), X(1.0), X(2.0), X(2.0), X(0.5), X(1.0), X(1.0), X(0.5), X(2.0), X(1.0), X(1.0)}, // fire
    {X(1.0), X(1.0), X(1.0), X(1.0), X(0.5), X(0.5), X(1.0), X(1.0), X(1.0), X(1.0), X(0.5), X(2.0), X(2.0), X(1.0), X(1.0), X(1.0), X(2.0), X(1.0), X(1.0)}, // water
    {X(1.0), X(1.0), X(2.0), X(2.0), X(0.5), X(0.5), X(2.0), X(1.0), X(2.0), X(1.0), X(2.0), X(0.5), X(2.0), X(1.0), X(1.0), X(1.0), X(2.0), X(1.0), X(1.0)}, // grass
    {X(1.0), X(1.0), X(0.5), X(1.0), X(2.0), X(1.0), X(1.0), X(1.0), X(1.0), X(1.0), X(1.0), X(0.5), X(2.0), X(2.0), X(1.0), X(1.0), X(2.0), X(1.0), X(1.0)}, // electric
    {X(1.0), X(0.5), X(1.0), X(0.5), X(1.0), X(1.0), X(1.0), X(1.0), X(2.0), X(1.0), X(1.0), X(1.0), X(1.0), X(1.0), X(2.0), X(1.0), X(1.0), X(2.0), X(1.0)}, // psychic
    {X(1.0), X(1.0), X(0.5), X(1.0), X(0.5), X(1.0), X(1.0), X(1.0), X(2.0), X(1.0), X(2.0), X(2.0), X(0.5), X(1.0), X(1.0), X(2.0), X(0.5), X(1.0), X(1.0)}, // ice
    {X(1.0), X(1.0), X(1.0), X(1.0), X(1.0), X(1.0), X(1.0), X(1.0), X(2.0), X(1.0), X(1.0), X(1.0), X(1.0), X(1.0), X(1.0), X(1.0), X(0.5), X(1.0), X(2.0)}, // dragon
    #if B_STEEL_RESISTANCES >= GEN_6
    {X(1.0), X(2.0), X(1.0), X(1.0), X(1.0), X(1.0), X(1.0), X(0.5), X(1.0), X(1.0), X(1.0), X(1.0), X(1.0), X(1.0), X(0.5), X(1.0), X(1.0), X(2.0), X(2.0)}, // dark
    #else
    {X(1.0), X(2.0), X(1.0), X(1.0), X(1.0), X(1.0), X(1.0), X(0.5), X(2.0), X(1.0), X(1.0), X(1.0), X(1.0), X(1.0), X(0.5), X(1.0), X(1.0), X(2.0), X(2.0)}, // dark
    #endif
    {X(1.0), X(0.5), X(1.0), X(2.0), X(1.0), X(1.0), X(1.0), X(1.0), X(2.0), X(1.0), X(2.0), X(1.0), X(1.0), X(1.0), X(1.0), X(1.0), X(0.5), X(0.5), X(1.0)}, // fairy
};

#undef X

// code
u8 GetBattlerForBattleScript(u8 caseId)
{
    u8 ret = 0;
    switch (caseId)
    {
    case BS_TARGET:
        ret = gBattlerTarget;
        break;
    case BS_ATTACKER:
        ret = gBattlerAttacker;
        break;
    case BS_EFFECT_BATTLER:
        ret = gEffectBattler;
        break;
    case BS_BATTLER_0:
        ret = 0;
        break;
    case BS_SCRIPTING:
        ret = gBattleScripting.battler;
        break;
    case BS_FAINTED:
        ret = gBattlerFainted;
        break;
    case 5:
        ret = gBattlerFainted;
        break;
    case 4:
    case 6:
    case 8:
    case 9:
    case BS_PLAYER1:
        ret = GetBattlerAtPosition(B_POSITION_PLAYER_LEFT);
        break;
    case BS_OPPONENT1:
        ret = GetBattlerAtPosition(B_POSITION_OPPONENT_LEFT);
        break;
    case BS_PLAYER2:
        ret = GetBattlerAtPosition(B_POSITION_PLAYER_RIGHT);
        break;
    case BS_OPPONENT2:
        ret = GetBattlerAtPosition(B_POSITION_OPPONENT_RIGHT);
        break;
    case BS_ABILITY_BATTLER:
        ret = gBattlerAbility;
        break;
    }
    return ret;
}

void PressurePPLose(u8 target, u8 attacker, u16 move)
{
    int moveIndex;

    if (gBattleMons[target].ability != ABILITY_PRESSURE)
        return;

    for (moveIndex = 0; moveIndex < MAX_MON_MOVES; moveIndex++)
    {
        if (gBattleMons[attacker].moves[moveIndex] == move)
            break;
    }

    if (moveIndex == MAX_MON_MOVES)
        return;

    if (gBattleMons[attacker].pp[moveIndex] != 0)
        gBattleMons[attacker].pp[moveIndex]--;

    if (!(gBattleMons[attacker].status2 & STATUS2_TRANSFORMED)
        && !(gDisableStructs[attacker].mimickedMoves & gBitTable[moveIndex]))
    {
        gActiveBattler = attacker;
        BtlController_EmitSetMonData(0, REQUEST_PPMOVE1_BATTLE + moveIndex, 0, 1, &gBattleMons[gActiveBattler].pp[moveIndex]);
        MarkBattlerForControllerExec(gActiveBattler);
    }
}

void PressurePPLoseOnUsingImprison(u8 attacker)
{
    int i, j;
    int imprisonPos = 4;
    u8 atkSide = GetBattlerSide(attacker);

    for (i = 0; i < gBattlersCount; i++)
    {
        if (atkSide != GetBattlerSide(i) && gBattleMons[i].ability == ABILITY_PRESSURE)
        {
            for (j = 0; j < MAX_MON_MOVES; j++)
            {
                if (gBattleMons[attacker].moves[j] == MOVE_IMPRISON)
                    break;
            }
            if (j != MAX_MON_MOVES)
            {
                imprisonPos = j;
                if (gBattleMons[attacker].pp[j] != 0)
                    gBattleMons[attacker].pp[j]--;
            }
        }
    }

    if (imprisonPos != 4
        && !(gBattleMons[attacker].status2 & STATUS2_TRANSFORMED)
        && !(gDisableStructs[attacker].mimickedMoves & gBitTable[imprisonPos]))
    {
        gActiveBattler = attacker;
        BtlController_EmitSetMonData(0, REQUEST_PPMOVE1_BATTLE + imprisonPos, 0, 1, &gBattleMons[gActiveBattler].pp[imprisonPos]);
        MarkBattlerForControllerExec(gActiveBattler);
    }
}

void PressurePPLoseOnUsingPerishSong(u8 attacker)
{
    int i, j;
    int perishSongPos = 4;

    for (i = 0; i < gBattlersCount; i++)
    {
        if (gBattleMons[i].ability == ABILITY_PRESSURE && i != attacker)
        {
            for (j = 0; j < MAX_MON_MOVES; j++)
            {
                if (gBattleMons[attacker].moves[j] == MOVE_PERISH_SONG)
                    break;
            }
            if (j != MAX_MON_MOVES)
            {
                perishSongPos = j;
                if (gBattleMons[attacker].pp[j] != 0)
                    gBattleMons[attacker].pp[j]--;
            }
        }
    }

    if (perishSongPos != MAX_MON_MOVES
        && !(gBattleMons[attacker].status2 & STATUS2_TRANSFORMED)
        && !(gDisableStructs[attacker].mimickedMoves & gBitTable[perishSongPos]))
    {
        gActiveBattler = attacker;
        BtlController_EmitSetMonData(0, REQUEST_PPMOVE1_BATTLE + perishSongPos, 0, 1, &gBattleMons[gActiveBattler].pp[perishSongPos]);
        MarkBattlerForControllerExec(gActiveBattler);
    }
}

void MarkAllBattlersForControllerExec(void) // unused
{
    int i;

    if (gBattleTypeFlags & BATTLE_TYPE_LINK)
    {
        for (i = 0; i < gBattlersCount; i++)
            gBattleControllerExecFlags |= gBitTable[i] << (32 - MAX_BATTLERS_COUNT);
    }
    else
    {
        for (i = 0; i < gBattlersCount; i++)
            gBattleControllerExecFlags |= gBitTable[i];
    }
}

bool32 IsBattlerMarkedForControllerExec(u8 battlerId)
{
    if (gBattleTypeFlags & BATTLE_TYPE_LINK)
        return (gBattleControllerExecFlags & (gBitTable[battlerId] << 0x1C)) != 0;
    else
        return (gBattleControllerExecFlags & (gBitTable[battlerId])) != 0;
}

void MarkBattlerForControllerExec(u8 battlerId)
{
    if (gBattleTypeFlags & BATTLE_TYPE_LINK)
        gBattleControllerExecFlags |= gBitTable[battlerId] << (32 - MAX_BATTLERS_COUNT);
    else
        gBattleControllerExecFlags |= gBitTable[battlerId];
}

void MarkBattlerReceivedLinkData(u8 battlerId)
{
    s32 i;

    for (i = 0; i < GetLinkPlayerCount(); i++)
        gBattleControllerExecFlags |= gBitTable[battlerId] << (i << 2);

    gBattleControllerExecFlags &= ~(0x10000000 << battlerId);
}

void CancelMultiTurnMoves(u8 battler)
{
    gBattleMons[battler].status2 &= ~(STATUS2_MULTIPLETURNS);
    gBattleMons[battler].status2 &= ~(STATUS2_LOCK_CONFUSE);
    gBattleMons[battler].status2 &= ~(STATUS2_UPROAR);
    gBattleMons[battler].status2 &= ~(STATUS2_BIDE);

    gStatuses3[battler] &= ~(STATUS3_SEMI_INVULNERABLE);

    gDisableStructs[battler].rolloutTimer = 0;
    gDisableStructs[battler].furyCutterCounter = 0;
}

bool8 WasUnableToUseMove(u8 battler)
{
    if (gProtectStructs[battler].prlzImmobility
        || gProtectStructs[battler].usedImprisonedMove
        || gProtectStructs[battler].loveImmobility
        || gProtectStructs[battler].usedDisabledMove
        || gProtectStructs[battler].usedTauntedMove
        || gProtectStructs[battler].usedGravityPreventedMove
        || gProtectStructs[battler].usedHealBlockedMove
        || gProtectStructs[battler].flag2Unknown
        || gProtectStructs[battler].flinchImmobility
        || gProtectStructs[battler].confusionSelfDmg
        || gProtectStructs[battler].powderSelfDmg
        || gProtectStructs[battler].usedThroatChopPreventedMove)
        return TRUE;
    else
        return FALSE;
}

void PrepareStringBattle(u16 stringId, u8 battler)
{
    // Support for Contrary ability.
    // If a move attempted to raise stat - print "won't increase".
    // If a move attempted to lower stat - print "won't decrease".
    if (stringId == STRINGID_STATSWONTDECREASE && !(gBattleScripting.statChanger & STAT_BUFF_NEGATIVE))
        stringId = STRINGID_STATSWONTINCREASE;
    else if (stringId == STRINGID_STATSWONTINCREASE && gBattleScripting.statChanger & STAT_BUFF_NEGATIVE)
        stringId = STRINGID_STATSWONTDECREASE;

    else if (stringId == STRINGID_STATSWONTDECREASE2 && GetBattlerAbility(battler) == ABILITY_CONTRARY)
        stringId = STRINGID_STATSWONTINCREASE2;
    else if (stringId == STRINGID_STATSWONTINCREASE2 && GetBattlerAbility(battler) == ABILITY_CONTRARY)
        stringId = STRINGID_STATSWONTDECREASE2;

    // Check Defiant and Competitive stat raise whenever a stat is lowered.
    else if ((stringId == STRINGID_DEFENDERSSTATFELL || stringId == STRINGID_PKMNCUTSATTACKWITH)
              && ((GetBattlerAbility(gBattlerTarget) == ABILITY_DEFIANT && CompareStat(gBattlerTarget, STAT_ATK, MAX_STAT_STAGE, CMP_LESS_THAN))
                 || (GetBattlerAbility(gBattlerTarget) == ABILITY_COMPETITIVE && CompareStat(gBattlerTarget, STAT_SPATK, MAX_STAT_STAGE, CMP_LESS_THAN)))
              && gSpecialStatuses[gBattlerTarget].changedStatsBattlerId != BATTLE_PARTNER(gBattlerTarget)
              && gSpecialStatuses[gBattlerTarget].changedStatsBattlerId != gBattlerTarget)
    {
        gBattlerAbility = gBattlerTarget;
        BattleScriptPushCursor();
        gBattlescriptCurrInstr = BattleScript_DefiantActivates;
        if (GetBattlerAbility(gBattlerTarget) == ABILITY_DEFIANT)
            SET_STATCHANGER(STAT_ATK, 2, FALSE);
        else
            SET_STATCHANGER(STAT_SPATK, 2, FALSE);
    }

    gActiveBattler = battler;
    BtlController_EmitPrintString(0, stringId);
    MarkBattlerForControllerExec(gActiveBattler);
}

void ResetSentPokesToOpponentValue(void)
{
    s32 i;
    u32 bits = 0;

    gSentPokesToOpponent[0] = 0;
    gSentPokesToOpponent[1] = 0;

    for (i = 0; i < gBattlersCount; i += 2)
        bits |= gBitTable[gBattlerPartyIndexes[i]];

    for (i = 1; i < gBattlersCount; i += 2)
        gSentPokesToOpponent[(i & BIT_FLANK) >> 1] = bits;
}

void OpponentSwitchInResetSentPokesToOpponentValue(u8 battler)
{
    s32 i = 0;
    u32 bits = 0;

    if (GetBattlerSide(battler) == B_SIDE_OPPONENT)
    {
        u8 flank = ((battler & BIT_FLANK) >> 1);
        gSentPokesToOpponent[flank] = 0;

        for (i = 0; i < gBattlersCount; i += 2)
        {
            if (!(gAbsentBattlerFlags & gBitTable[i]))
                bits |= gBitTable[gBattlerPartyIndexes[i]];
        }

        gSentPokesToOpponent[flank] = bits;
    }
}

void UpdateSentPokesToOpponentValue(u8 battler)
{
    if (GetBattlerSide(battler) == B_SIDE_OPPONENT)
    {
        OpponentSwitchInResetSentPokesToOpponentValue(battler);
    }
    else
    {
        s32 i;
        for (i = 1; i < gBattlersCount; i++)
            gSentPokesToOpponent[(i & BIT_FLANK) >> 1] |= gBitTable[gBattlerPartyIndexes[battler]];
    }
}

void BattleScriptPush(const u8 *bsPtr)
{
    gBattleResources->battleScriptsStack->ptr[gBattleResources->battleScriptsStack->size++] = bsPtr;
}

void BattleScriptPushCursor(void)
{
    gBattleResources->battleScriptsStack->ptr[gBattleResources->battleScriptsStack->size++] = gBattlescriptCurrInstr;
}

void BattleScriptPop(void)
{
    gBattlescriptCurrInstr = gBattleResources->battleScriptsStack->ptr[--gBattleResources->battleScriptsStack->size];
}

static bool32 IsGravityPreventingMove(u32 move)
{
    if (!(gFieldStatuses & STATUS_FIELD_GRAVITY))
        return FALSE;

    switch (move)
    {
    case MOVE_BOUNCE:
    case MOVE_FLY:
    case MOVE_FLYING_PRESS:
    case MOVE_HIGH_JUMP_KICK:
    case MOVE_JUMP_KICK:
    case MOVE_MAGNET_RISE:
    case MOVE_SKY_DROP:
    case MOVE_SPLASH:
    case MOVE_TELEKINESIS:
    case MOVE_FLOATY_FALL:
        return TRUE;
    default:
        return FALSE;
    }
}

bool32 IsHealBlockPreventingMove(u32 battler, u32 move)
{
    if (!(gStatuses3[battler] & STATUS3_HEAL_BLOCK))
        return FALSE;

    switch (gBattleMoves[move].effect)
    {
    case EFFECT_ABSORB:
    case EFFECT_MORNING_SUN:
    case EFFECT_MOONLIGHT:
    case EFFECT_RESTORE_HP:
    case EFFECT_REST:
    case EFFECT_ROOST:
    case EFFECT_HEALING_WISH:
    case EFFECT_WISH:
    case EFFECT_DREAM_EATER:
        return TRUE;
    default:
        return FALSE;
    }
}

static bool32 IsBelchPreventingMove(u32 battler, u32 move)
{
    if (gBattleMoves[move].effect != EFFECT_BELCH)
        return FALSE;

    return !(gBattleStruct->ateBerry[battler & BIT_SIDE] & gBitTable[gBattlerPartyIndexes[battler]]);
}

u8 TrySetCantSelectMoveBattleScript(void)
{
    u32 limitations = 0;
    u8 moveId = gBattleResources->bufferB[gActiveBattler][2] & ~(RET_MEGA_EVOLUTION);
    u32 move = gBattleMons[gActiveBattler].moves[moveId];
    u32 holdEffect = GetBattlerHoldEffect(gActiveBattler, TRUE);
    u16 *choicedMove = &gBattleStruct->choicedMove[gActiveBattler];

    if (gDisableStructs[gActiveBattler].disabledMove == move && move != MOVE_NONE)
    {
        gBattleScripting.battler = gActiveBattler;
        gCurrentMove = move;
        if (gBattleTypeFlags & BATTLE_TYPE_PALACE)
        {
            gPalaceSelectionBattleScripts[gActiveBattler] = BattleScript_SelectingDisabledMoveInPalace;
            gProtectStructs[gActiveBattler].palaceUnableToUseMove = 1;
        }
        else
        {
            gSelectionBattleScripts[gActiveBattler] = BattleScript_SelectingDisabledMove;
            limitations++;
        }
    }

    if (move == gLastMoves[gActiveBattler] && move != MOVE_STRUGGLE && (gBattleMons[gActiveBattler].status2 & STATUS2_TORMENT))
    {
        CancelMultiTurnMoves(gActiveBattler);
        if (gBattleTypeFlags & BATTLE_TYPE_PALACE)
        {
            gPalaceSelectionBattleScripts[gActiveBattler] = BattleScript_SelectingTormentedMoveInPalace;
            gProtectStructs[gActiveBattler].palaceUnableToUseMove = 1;
        }
        else
        {
            gSelectionBattleScripts[gActiveBattler] = BattleScript_SelectingTormentedMove;
            limitations++;
        }
    }

    if (gDisableStructs[gActiveBattler].tauntTimer != 0 && gBattleMoves[move].power == 0)
    {
        gCurrentMove = move;
        if (gBattleTypeFlags & BATTLE_TYPE_PALACE)
        {
            gPalaceSelectionBattleScripts[gActiveBattler] = BattleScript_SelectingNotAllowedMoveTauntInPalace;
            gProtectStructs[gActiveBattler].palaceUnableToUseMove = 1;
        }
        else
        {
            gSelectionBattleScripts[gActiveBattler] = BattleScript_SelectingNotAllowedMoveTaunt;
            limitations++;
        }
    }

    if (gDisableStructs[gActiveBattler].throatChopTimer != 0 && gBattleMoves[move].flags & FLAG_SOUND)
    {
        gCurrentMove = move;
        if (gBattleTypeFlags & BATTLE_TYPE_PALACE)
        {
            gPalaceSelectionBattleScripts[gActiveBattler] = BattleScript_SelectingNotAllowedMoveThroatChopInPalace;
            gProtectStructs[gActiveBattler].palaceUnableToUseMove = 1;
        }
        else
        {
            gSelectionBattleScripts[gActiveBattler] = BattleScript_SelectingNotAllowedMoveThroatChop;
            limitations++;
        }
    }

    if (GetImprisonedMovesCount(gActiveBattler, move))
    {
        gCurrentMove = move;
        if (gBattleTypeFlags & BATTLE_TYPE_PALACE)
        {
            gPalaceSelectionBattleScripts[gActiveBattler] = BattleScript_SelectingImprisonedMoveInPalace;
            gProtectStructs[gActiveBattler].palaceUnableToUseMove = 1;
        }
        else
        {
            gSelectionBattleScripts[gActiveBattler] = BattleScript_SelectingImprisonedMove;
            limitations++;
        }
    }

    if (IsGravityPreventingMove(move))
    {
        gCurrentMove = move;
        if (gBattleTypeFlags & BATTLE_TYPE_PALACE)
        {
            gPalaceSelectionBattleScripts[gActiveBattler] = BattleScript_SelectingNotAllowedMoveGravityInPalace;
            gProtectStructs[gActiveBattler].palaceUnableToUseMove = 1;
        }
        else
        {
            gSelectionBattleScripts[gActiveBattler] = BattleScript_SelectingNotAllowedMoveGravity;
            limitations++;
        }
    }

    if (IsHealBlockPreventingMove(gActiveBattler, move))
    {
        gCurrentMove = move;
        if (gBattleTypeFlags & BATTLE_TYPE_PALACE)
        {
            gPalaceSelectionBattleScripts[gActiveBattler] = BattleScript_SelectingNotAllowedMoveHealBlockInPalace;
            gProtectStructs[gActiveBattler].palaceUnableToUseMove = 1;
        }
        else
        {
            gSelectionBattleScripts[gActiveBattler] = BattleScript_SelectingNotAllowedMoveHealBlock;
            limitations++;
        }
    }

    if (IsBelchPreventingMove(gActiveBattler, move))
    {
        gCurrentMove = move;
        if (gBattleTypeFlags & BATTLE_TYPE_PALACE)
        {
            gPalaceSelectionBattleScripts[gActiveBattler] = BattleScript_SelectingNotAllowedBelchInPalace;
            gProtectStructs[gActiveBattler].palaceUnableToUseMove = 1;
        }
        else
        {
            gSelectionBattleScripts[gActiveBattler] = BattleScript_SelectingNotAllowedBelch;
            limitations++;
        }
    }

    gPotentialItemEffectBattler = gActiveBattler;
    if (HOLD_EFFECT_CHOICE(holdEffect) && *choicedMove != 0 && *choicedMove != 0xFFFF && *choicedMove != move)
    {
        gCurrentMove = *choicedMove;
        gLastUsedItem = gBattleMons[gActiveBattler].item;
        if (gBattleTypeFlags & BATTLE_TYPE_PALACE)
        {
            gProtectStructs[gActiveBattler].palaceUnableToUseMove = 1;
        }
        else
        {
            gSelectionBattleScripts[gActiveBattler] = BattleScript_SelectingNotAllowedMoveChoiceItem;
            limitations++;
        }
    }
    else if (holdEffect == HOLD_EFFECT_ASSAULT_VEST && gBattleMoves[move].power == 0)
    {
        gCurrentMove = move;
        gLastUsedItem = gBattleMons[gActiveBattler].item;
        if (gBattleTypeFlags & BATTLE_TYPE_PALACE)
        {
            gProtectStructs[gActiveBattler].palaceUnableToUseMove = 1;
        }
        else
        {
            gSelectionBattleScripts[gActiveBattler] = BattleScript_SelectingNotAllowedMoveAssaultVest;
            limitations++;
        }
    }

    if (gBattleMons[gActiveBattler].pp[moveId] == 0)
    {
        if (gBattleTypeFlags & BATTLE_TYPE_PALACE)
        {
            gProtectStructs[gActiveBattler].palaceUnableToUseMove = 1;
        }
        else
        {
            gSelectionBattleScripts[gActiveBattler] = BattleScript_SelectingMoveWithNoPP;
            limitations++;
        }
    }

    return limitations;
}

u8 CheckMoveLimitations(u8 battlerId, u8 unusableMoves, u8 check)
{
    u8 holdEffect = GetBattlerHoldEffect(battlerId, TRUE);
    u16 *choicedMove = &gBattleStruct->choicedMove[battlerId];
    s32 i;

    gPotentialItemEffectBattler = battlerId;

    for (i = 0; i < MAX_MON_MOVES; i++)
    {
        if (gBattleMons[battlerId].moves[i] == 0 && check & MOVE_LIMITATION_ZEROMOVE)
            unusableMoves |= gBitTable[i];
        else if (gBattleMons[battlerId].pp[i] == 0 && check & MOVE_LIMITATION_PP)
            unusableMoves |= gBitTable[i];
        else if (gBattleMons[battlerId].moves[i] == gDisableStructs[battlerId].disabledMove && check & MOVE_LIMITATION_DISABLED)
            unusableMoves |= gBitTable[i];
        else if (gBattleMons[battlerId].moves[i] == gLastMoves[battlerId] && check & MOVE_LIMITATION_TORMENTED && gBattleMons[battlerId].status2 & STATUS2_TORMENT)
            unusableMoves |= gBitTable[i];
        else if (gDisableStructs[battlerId].tauntTimer && check & MOVE_LIMITATION_TAUNT && gBattleMoves[gBattleMons[battlerId].moves[i]].power == 0)
            unusableMoves |= gBitTable[i];
        else if (GetImprisonedMovesCount(battlerId, gBattleMons[battlerId].moves[i]) && check & MOVE_LIMITATION_IMPRISON)
            unusableMoves |= gBitTable[i];
        else if (gDisableStructs[battlerId].encoreTimer && gDisableStructs[battlerId].encoredMove != gBattleMons[battlerId].moves[i])
            unusableMoves |= gBitTable[i];
        else if (HOLD_EFFECT_CHOICE(holdEffect) && *choicedMove != 0 && *choicedMove != 0xFFFF && *choicedMove != gBattleMons[battlerId].moves[i])
            unusableMoves |= gBitTable[i];
        else if (holdEffect == HOLD_EFFECT_ASSAULT_VEST && gBattleMoves[gBattleMons[battlerId].moves[i]].power == 0)
            unusableMoves |= gBitTable[i];
        else if (IsGravityPreventingMove(gBattleMons[battlerId].moves[i]))
            unusableMoves |= gBitTable[i];
        else if (IsHealBlockPreventingMove(battlerId, gBattleMons[battlerId].moves[i]))
            unusableMoves |= gBitTable[i];
        else if (IsBelchPreventingMove(battlerId, gBattleMons[battlerId].moves[i]))
            unusableMoves |= gBitTable[i];
        else if (gDisableStructs[battlerId].throatChopTimer && gBattleMoves[gBattleMons[battlerId].moves[i]].flags & FLAG_SOUND)
            unusableMoves |= gBitTable[i];
    }
    return unusableMoves;
}

bool8 AreAllMovesUnusable(void)
{
    u8 unusable;
    unusable = CheckMoveLimitations(gActiveBattler, 0, 0xFF);

    if (unusable == 0xF) // All moves are unusable.
    {
        gProtectStructs[gActiveBattler].noValidMoves = 1;
        gSelectionBattleScripts[gActiveBattler] = BattleScript_NoMovesLeft;
    }
    else
    {
        gProtectStructs[gActiveBattler].noValidMoves = 0;
    }

    return (unusable == 0xF);
}

u8 GetImprisonedMovesCount(u8 battlerId, u16 move)
{
    s32 i;
    u8 imprisonedMoves = 0;
    u8 battlerSide = GetBattlerSide(battlerId);

    for (i = 0; i < gBattlersCount; i++)
    {
        if (battlerSide != GetBattlerSide(i) && gStatuses3[i] & STATUS3_IMPRISONED_OTHERS)
        {
            s32 j;
            for (j = 0; j < MAX_MON_MOVES; j++)
            {
                if (move == gBattleMons[i].moves[j])
                    break;
            }
            if (j < MAX_MON_MOVES)
                imprisonedMoves++;
        }
    }

    return imprisonedMoves;
}

enum
{
    ENDTURN_ORDER,
    ENDTURN_REFLECT,
    ENDTURN_LIGHT_SCREEN,
    ENDTURN_AURORA_VEIL,
    ENDTURN_MIST,
    ENDTURN_LUCKY_CHANT,
    ENDTURN_SAFEGUARD,
    ENDTURN_TAILWIND,
    ENDTURN_WISH,
    ENDTURN_RAIN,
    ENDTURN_SANDSTORM,
    ENDTURN_SUN,
    ENDTURN_HAIL,
    ENDTURN_GRAVITY,
    ENDTURN_WATER_SPORT,
    ENDTURN_MUD_SPORT,
    ENDTURN_TRICK_ROOM,
    ENDTURN_WONDER_ROOM,
    ENDTURN_MAGIC_ROOM,
    ENDTURN_ELECTRIC_TERRAIN,
    ENDTURN_MISTY_TERRAIN,
    ENDTURN_GRASSY_TERRAIN,
    ENDTURN_PSYCHIC_TERRAIN,
    ENDTURN_ION_DELUGE,
    ENDTURN_FAIRY_LOCK,
    ENDTURN_FIELD_COUNT,
};

u8 DoFieldEndTurnEffects(void)
{
    u8 effect = 0;

    for (gBattlerAttacker = 0; gBattlerAttacker < gBattlersCount && gAbsentBattlerFlags & gBitTable[gBattlerAttacker]; gBattlerAttacker++)
    {
    }
    for (gBattlerTarget = 0; gBattlerTarget < gBattlersCount && gAbsentBattlerFlags & gBitTable[gBattlerTarget]; gBattlerTarget++)
    {
    }

    do
    {
        s32 i;
        u8 side;

        switch (gBattleStruct->turnCountersTracker)
        {
        case ENDTURN_ORDER:
            for (i = 0; i < gBattlersCount; i++)
            {
                gBattlerByTurnOrder[i] = i;
            }
            for (i = 0; i < gBattlersCount - 1; i++)
            {
                s32 j;
                for (j = i + 1; j < gBattlersCount; j++)
                {
                    if (GetWhoStrikesFirst(gBattlerByTurnOrder[i], gBattlerByTurnOrder[j], 0))
                        SwapTurnOrder(i, j);
                }
            }

            gBattleStruct->turnCountersTracker++;
            gBattleStruct->turnSideTracker = 0;
            // fall through
        case ENDTURN_REFLECT:
            while (gBattleStruct->turnSideTracker < 2)
            {
                side = gBattleStruct->turnSideTracker;
                gActiveBattler = gBattlerAttacker = gSideTimers[side].reflectBattlerId;
                if (gSideStatuses[side] & SIDE_STATUS_REFLECT)
                {
                    if (--gSideTimers[side].reflectTimer == 0)
                    {
                        gSideStatuses[side] &= ~SIDE_STATUS_REFLECT;
                        BattleScriptExecute(BattleScript_SideStatusWoreOff);
                        PREPARE_MOVE_BUFFER(gBattleTextBuff1, MOVE_REFLECT);
                        effect++;
                    }
                }
                gBattleStruct->turnSideTracker++;
                if (effect)
                    break;
            }
            if (!effect)
            {
                gBattleStruct->turnCountersTracker++;
                gBattleStruct->turnSideTracker = 0;
            }
            break;
        case ENDTURN_LIGHT_SCREEN:
            while (gBattleStruct->turnSideTracker < 2)
            {
                side = gBattleStruct->turnSideTracker;
                gActiveBattler = gBattlerAttacker = gSideTimers[side].lightscreenBattlerId;
                if (gSideStatuses[side] & SIDE_STATUS_LIGHTSCREEN)
                {
                    if (--gSideTimers[side].lightscreenTimer == 0)
                    {
                        gSideStatuses[side] &= ~SIDE_STATUS_LIGHTSCREEN;
                        BattleScriptExecute(BattleScript_SideStatusWoreOff);
                        gBattleCommunication[MULTISTRING_CHOOSER] = side;
                        PREPARE_MOVE_BUFFER(gBattleTextBuff1, MOVE_LIGHT_SCREEN);
                        effect++;
                    }
                }
                gBattleStruct->turnSideTracker++;
                if (effect)
                    break;
            }
            if (!effect)
            {
                gBattleStruct->turnCountersTracker++;
                gBattleStruct->turnSideTracker = 0;
            }
            break;
        case ENDTURN_AURORA_VEIL:
            while (gBattleStruct->turnSideTracker < 2)
            {
                side = gBattleStruct->turnSideTracker;
                gActiveBattler = gBattlerAttacker = gSideTimers[side].auroraVeilBattlerId;
                if (gSideStatuses[side] & SIDE_STATUS_AURORA_VEIL)
                {
                    if (--gSideTimers[side].auroraVeilTimer == 0)
                    {
                        gSideStatuses[side] &= ~SIDE_STATUS_AURORA_VEIL;
                        BattleScriptExecute(BattleScript_SideStatusWoreOff);
                        gBattleCommunication[MULTISTRING_CHOOSER] = side;
                        PREPARE_MOVE_BUFFER(gBattleTextBuff1, MOVE_AURORA_VEIL);
                        effect++;
                    }
                }
                gBattleStruct->turnSideTracker++;
                if (effect)
                    break;
            }
            if (!effect)
            {
                gBattleStruct->turnCountersTracker++;
                gBattleStruct->turnSideTracker = 0;
            }
            break;
        case ENDTURN_MIST:
            while (gBattleStruct->turnSideTracker < 2)
            {
                side = gBattleStruct->turnSideTracker;
                gActiveBattler = gBattlerAttacker = gSideTimers[side].mistBattlerId;
                if (gSideTimers[side].mistTimer != 0
                 && --gSideTimers[side].mistTimer == 0)
                {
                    gSideStatuses[side] &= ~SIDE_STATUS_MIST;
                    BattleScriptExecute(BattleScript_SideStatusWoreOff);
                    gBattleCommunication[MULTISTRING_CHOOSER] = side;
                    PREPARE_MOVE_BUFFER(gBattleTextBuff1, MOVE_MIST);
                    effect++;
                }
                gBattleStruct->turnSideTracker++;
                if (effect)
                    break;
            }
            if (!effect)
            {
                gBattleStruct->turnCountersTracker++;
                gBattleStruct->turnSideTracker = 0;
            }
            break;
        case ENDTURN_SAFEGUARD:
            while (gBattleStruct->turnSideTracker < 2)
            {
                side = gBattleStruct->turnSideTracker;
                gActiveBattler = gBattlerAttacker = gSideTimers[side].safeguardBattlerId;
                if (gSideStatuses[side] & SIDE_STATUS_SAFEGUARD)
                {
                    if (--gSideTimers[side].safeguardTimer == 0)
                    {
                        gSideStatuses[side] &= ~SIDE_STATUS_SAFEGUARD;
                        BattleScriptExecute(BattleScript_SafeguardEnds);
                        effect++;
                    }
                }
                gBattleStruct->turnSideTracker++;
                if (effect)
                    break;
            }
            if (!effect)
            {
                gBattleStruct->turnCountersTracker++;
                gBattleStruct->turnSideTracker = 0;
            }
            break;
        case ENDTURN_LUCKY_CHANT:
            while (gBattleStruct->turnSideTracker < 2)
            {
                side = gBattleStruct->turnSideTracker;
                gActiveBattler = gBattlerAttacker = gSideTimers[side].luckyChantBattlerId;
                if (gSideStatuses[side] & SIDE_STATUS_LUCKY_CHANT)
                {
                    if (--gSideTimers[side].luckyChantTimer == 0)
                    {
                        gSideStatuses[side] &= ~SIDE_STATUS_LUCKY_CHANT;
                        BattleScriptExecute(BattleScript_LuckyChantEnds);
                        effect++;
                    }
                }
                gBattleStruct->turnSideTracker++;
                if (effect)
                    break;
            }
            if (!effect)
            {
                gBattleStruct->turnCountersTracker++;
                gBattleStruct->turnSideTracker = 0;
            }
            break;
        case ENDTURN_TAILWIND:
            while (gBattleStruct->turnSideTracker < 2)
            {
                side = gBattleStruct->turnSideTracker;
                gActiveBattler = gBattlerAttacker = gSideTimers[side].tailwindBattlerId;
                if (gSideStatuses[side] & SIDE_STATUS_TAILWIND)
                {
                    if (--gSideTimers[side].tailwindTimer == 0)
                    {
                        gSideStatuses[side] &= ~SIDE_STATUS_TAILWIND;
                        BattleScriptExecute(BattleScript_TailwindEnds);
                        effect++;
                    }
                }
                gBattleStruct->turnSideTracker++;
                if (effect)
                    break;
            }
            if (!effect)
            {
                gBattleStruct->turnCountersTracker++;
                gBattleStruct->turnSideTracker = 0;
            }
            break;
        case ENDTURN_WISH:
            while (gBattleStruct->turnSideTracker < gBattlersCount)
            {
                gActiveBattler = gBattlerByTurnOrder[gBattleStruct->turnSideTracker];
                if (gWishFutureKnock.wishCounter[gActiveBattler] != 0
                 && --gWishFutureKnock.wishCounter[gActiveBattler] == 0
                 && gBattleMons[gActiveBattler].hp != 0)
                {
                    gBattlerTarget = gActiveBattler;
                    BattleScriptExecute(BattleScript_WishComesTrue);
                    effect++;
                }
                gBattleStruct->turnSideTracker++;
                if (effect)
                    break;
            }
            if (!effect)
            {
                gBattleStruct->turnCountersTracker++;
            }
            break;
        case ENDTURN_RAIN:
            if (gBattleWeather & WEATHER_RAIN_ANY)
            {
                if (!(gBattleWeather & WEATHER_RAIN_PERMANENT))
                {
                    if (--gWishFutureKnock.weatherDuration == 0)
                    {
                        gBattleWeather &= ~WEATHER_RAIN_TEMPORARY;
                        gBattleWeather &= ~WEATHER_RAIN_DOWNPOUR;
                        gBattleCommunication[MULTISTRING_CHOOSER] = B_MSG_RAIN_STOPPED;
                    }
                    else if (gBattleWeather & WEATHER_RAIN_DOWNPOUR)
                        gBattleCommunication[MULTISTRING_CHOOSER] = B_MSG_DOWNPOUR_CONTINUES;
                    else
                        gBattleCommunication[MULTISTRING_CHOOSER] = B_MSG_RAIN_CONTINUES;
                }
                else if (gBattleWeather & WEATHER_RAIN_DOWNPOUR)
                {
                    gBattleCommunication[MULTISTRING_CHOOSER] = B_MSG_DOWNPOUR_CONTINUES;
                }
                else
                {
                    gBattleCommunication[MULTISTRING_CHOOSER] = B_MSG_RAIN_CONTINUES;
                }

                BattleScriptExecute(BattleScript_RainContinuesOrEnds);
                effect++;
            }
            gBattleStruct->turnCountersTracker++;
            break;
        case ENDTURN_SANDSTORM:
            if (gBattleWeather & WEATHER_SANDSTORM_ANY)
            {
                if (!(gBattleWeather & WEATHER_SANDSTORM_PERMANENT) && --gWishFutureKnock.weatherDuration == 0)
                {
                    gBattleWeather &= ~WEATHER_SANDSTORM_TEMPORARY;
                    gBattlescriptCurrInstr = BattleScript_SandStormHailEnds;
                }
                else
                {
                    gBattlescriptCurrInstr = BattleScript_DamagingWeatherContinues;
                }

                gBattleScripting.animArg1 = B_ANIM_SANDSTORM_CONTINUES;
                gBattleCommunication[MULTISTRING_CHOOSER] = B_MSG_SANDSTORM;
                BattleScriptExecute(gBattlescriptCurrInstr);
                effect++;
            }
            gBattleStruct->turnCountersTracker++;
            break;
        case ENDTURN_SUN:
            if (gBattleWeather & WEATHER_SUN_ANY)
            {
                if (!(gBattleWeather & WEATHER_SUN_PERMANENT) && --gWishFutureKnock.weatherDuration == 0)
                {
                    gBattleWeather &= ~WEATHER_SUN_TEMPORARY;
                    gBattlescriptCurrInstr = BattleScript_SunlightFaded;
                }
                else
                {
                    gBattlescriptCurrInstr = BattleScript_SunlightContinues;
                }

                BattleScriptExecute(gBattlescriptCurrInstr);
                effect++;
            }
            gBattleStruct->turnCountersTracker++;
            break;
        case ENDTURN_HAIL:
            if (gBattleWeather & WEATHER_HAIL_ANY)
            {
                if (!(gBattleWeather & WEATHER_HAIL_PERMANENT) && --gWishFutureKnock.weatherDuration == 0)
                {
                    gBattleWeather &= ~WEATHER_HAIL_TEMPORARY;
                    gBattlescriptCurrInstr = BattleScript_SandStormHailEnds;
                }
                else
                {
                    gBattlescriptCurrInstr = BattleScript_DamagingWeatherContinues;
                }

                gBattleScripting.animArg1 = B_ANIM_HAIL_CONTINUES;
                gBattleCommunication[MULTISTRING_CHOOSER] = B_MSG_HAIL;
                BattleScriptExecute(gBattlescriptCurrInstr);
                effect++;
            }
            gBattleStruct->turnCountersTracker++;
            break;
        case ENDTURN_TRICK_ROOM:
            if (gFieldStatuses & STATUS_FIELD_TRICK_ROOM && --gFieldTimers.trickRoomTimer == 0)
            {
                gFieldStatuses &= ~(STATUS_FIELD_TRICK_ROOM);
                BattleScriptExecute(BattleScript_TrickRoomEnds);
                effect++;
            }
            gBattleStruct->turnCountersTracker++;
            break;
        case ENDTURN_WONDER_ROOM:
            if (gFieldStatuses & STATUS_FIELD_WONDER_ROOM && --gFieldTimers.wonderRoomTimer == 0)
            {
                gFieldStatuses &= ~(STATUS_FIELD_WONDER_ROOM);
                BattleScriptExecute(BattleScript_WonderRoomEnds);
                effect++;
            }
            gBattleStruct->turnCountersTracker++;
            break;
        case ENDTURN_MAGIC_ROOM:
            if (gFieldStatuses & STATUS_FIELD_MAGIC_ROOM && --gFieldTimers.magicRoomTimer == 0)
            {
                gFieldStatuses &= ~(STATUS_FIELD_MAGIC_ROOM);
                BattleScriptExecute(BattleScript_MagicRoomEnds);
                effect++;
            }
            gBattleStruct->turnCountersTracker++;
            break;
        case ENDTURN_ELECTRIC_TERRAIN:
            if (gFieldStatuses & STATUS_FIELD_ELECTRIC_TERRAIN
              && ((!gFieldStatuses & STATUS_FIELD_TERRAIN_PERMANENT) && --gFieldTimers.electricTerrainTimer == 0))
            {
                gFieldStatuses &= ~(STATUS_FIELD_ELECTRIC_TERRAIN | STATUS_FIELD_TERRAIN_PERMANENT);
                BattleScriptExecute(BattleScript_ElectricTerrainEnds);
                effect++;
            }
            gBattleStruct->turnCountersTracker++;
            break;
        case ENDTURN_MISTY_TERRAIN:
            if (gFieldStatuses & STATUS_FIELD_MISTY_TERRAIN
              && ((!gFieldStatuses & STATUS_FIELD_TERRAIN_PERMANENT) && --gFieldTimers.mistyTerrainTimer == 0))
            {
                gFieldStatuses &= ~(STATUS_FIELD_MISTY_TERRAIN);
                BattleScriptExecute(BattleScript_MistyTerrainEnds);
                effect++;
            }
            gBattleStruct->turnCountersTracker++;
            break;
        case ENDTURN_GRASSY_TERRAIN:
            if (gFieldStatuses & STATUS_FIELD_GRASSY_TERRAIN)
            {
                if (!(gFieldStatuses & STATUS_FIELD_TERRAIN_PERMANENT)
                  && (gFieldTimers.grassyTerrainTimer == 0 || --gFieldTimers.grassyTerrainTimer == 0))
                    gFieldStatuses &= ~(STATUS_FIELD_GRASSY_TERRAIN);

                BattleScriptExecute(BattleScript_GrassyTerrainHeals);
                effect++;
            }
            gBattleStruct->turnCountersTracker++;
            break;
        case ENDTURN_PSYCHIC_TERRAIN:
            if (gFieldStatuses & STATUS_FIELD_PSYCHIC_TERRAIN
              && ((!gFieldStatuses & STATUS_FIELD_TERRAIN_PERMANENT) && --gFieldTimers.psychicTerrainTimer == 0))
            {
                gFieldStatuses &= ~(STATUS_FIELD_PSYCHIC_TERRAIN);
                BattleScriptExecute(BattleScript_PsychicTerrainEnds);
                effect++;
            }
            gBattleStruct->turnCountersTracker++;
            break;
        case ENDTURN_WATER_SPORT:
            if (gFieldStatuses & STATUS_FIELD_WATERSPORT && --gFieldTimers.waterSportTimer == 0)
            {
                gFieldStatuses &= ~(STATUS_FIELD_WATERSPORT);
                BattleScriptExecute(BattleScript_WaterSportEnds);
                effect++;
            }
            gBattleStruct->turnCountersTracker++;
            break;
        case ENDTURN_MUD_SPORT:
            if (gFieldStatuses & STATUS_FIELD_MUDSPORT && --gFieldTimers.mudSportTimer == 0)
            {
                gFieldStatuses &= ~(STATUS_FIELD_MUDSPORT);
                BattleScriptExecute(BattleScript_MudSportEnds);
                effect++;
            }
            gBattleStruct->turnCountersTracker++;
            break;
        case ENDTURN_GRAVITY:
            if (gFieldStatuses & STATUS_FIELD_GRAVITY && --gFieldTimers.gravityTimer == 0)
            {
                gFieldStatuses &= ~(STATUS_FIELD_GRAVITY);
                BattleScriptExecute(BattleScript_GravityEnds);
                effect++;
            }
            gBattleStruct->turnCountersTracker++;
            break;
        case ENDTURN_ION_DELUGE:
            gFieldStatuses &= ~(STATUS_FIELD_ION_DELUGE);
            gBattleStruct->turnCountersTracker++;
            break;
        case ENDTURN_FAIRY_LOCK:
            if (gFieldStatuses & STATUS_FIELD_FAIRY_LOCK && --gFieldTimers.fairyLockTimer == 0)
            {
                gFieldStatuses &= ~(STATUS_FIELD_FAIRY_LOCK);
            }
            gBattleStruct->turnCountersTracker++;
            break;
        case ENDTURN_FIELD_COUNT:
            effect++;
            break;
        }
    } while (effect == 0);

    return (gBattleMainFunc != BattleTurnPassed);
}

enum
{
    ENDTURN_INGRAIN,
    ENDTURN_AQUA_RING,
    ENDTURN_ABILITIES,
    ENDTURN_ITEMS1,
    ENDTURN_LEECH_SEED,
    ENDTURN_POISON,
    ENDTURN_BAD_POISON,
    ENDTURN_BURN,
    ENDTURN_NIGHTMARES,
    ENDTURN_CURSE,
    ENDTURN_WRAP,
    ENDTURN_UPROAR,
    ENDTURN_THRASH,
    ENDTURN_FLINCH,
    ENDTURN_DISABLE,
    ENDTURN_ENCORE,
    ENDTURN_MAGNET_RISE,
    ENDTURN_TELEKINESIS,
    ENDTURN_HEALBLOCK,
    ENDTURN_EMBARGO,
    ENDTURN_LOCK_ON,
    ENDTURN_CHARGE,
    ENDTURN_LASER_FOCUS,
    ENDTURN_TAUNT,
    ENDTURN_YAWN,
    ENDTURN_ITEMS2,
    ENDTURN_ORBS,
    ENDTURN_ROOST,
    ENDTURN_ELECTRIFY,
    ENDTURN_POWDER,
    ENDTURN_THROAT_CHOP,
    ENDTURN_SLOW_START,
    ENDTURN_BATTLER_COUNT
};

// Ingrain, Leech Seed, Strength Sap and Aqua Ring
s32 GetDrainedBigRootHp(u32 battler, s32 hp)
{
    if (GetBattlerHoldEffect(battler, TRUE) == HOLD_EFFECT_BIG_ROOT)
        hp = (hp * 1300) / 1000;
    if (hp == 0)
        hp = 1;

    return hp * -1;
}

#define MAGIC_GUARD_CHECK \
if (ability == ABILITY_MAGIC_GUARD) \
{\
    RecordAbilityBattle(gActiveBattler, ability);\
    gBattleStruct->turnEffectsTracker++;\
            break;\
}


u8 DoBattlerEndTurnEffects(void)
{
    u32 ability, i, effect = 0;

    gHitMarker |= (HITMARKER_GRUDGE | HITMARKER_x20);
    while (gBattleStruct->turnEffectsBattlerId < gBattlersCount && gBattleStruct->turnEffectsTracker <= ENDTURN_BATTLER_COUNT)
    {
        gActiveBattler = gBattlerAttacker = gBattlerByTurnOrder[gBattleStruct->turnEffectsBattlerId];
        if (gAbsentBattlerFlags & gBitTable[gActiveBattler])
        {
            gBattleStruct->turnEffectsBattlerId++;
            continue;
        }

        ability = GetBattlerAbility(gActiveBattler);
        switch (gBattleStruct->turnEffectsTracker)
        {
        case ENDTURN_INGRAIN:  // ingrain
            if ((gStatuses3[gActiveBattler] & STATUS3_ROOTED)
             && !BATTLER_MAX_HP(gActiveBattler)
             && !(gStatuses3[gActiveBattler] & STATUS3_HEAL_BLOCK)
             && gBattleMons[gActiveBattler].hp != 0)
            {
                gBattleMoveDamage = GetDrainedBigRootHp(gActiveBattler, gBattleMons[gActiveBattler].maxHP / 16);
                BattleScriptExecute(BattleScript_IngrainTurnHeal);
                effect++;
            }
            gBattleStruct->turnEffectsTracker++;
            break;
        case ENDTURN_AQUA_RING:  // aqua ring
            if ((gStatuses3[gActiveBattler] & STATUS3_AQUA_RING)
             && !BATTLER_MAX_HP(gActiveBattler)
             && !(gStatuses3[gActiveBattler] & STATUS3_HEAL_BLOCK)
             && gBattleMons[gActiveBattler].hp != 0)
            {
                gBattleMoveDamage = GetDrainedBigRootHp(gActiveBattler, gBattleMons[gActiveBattler].maxHP / 16);
                BattleScriptExecute(BattleScript_AquaRingHeal);
                effect++;
            }
            gBattleStruct->turnEffectsTracker++;
            break;
        case ENDTURN_ABILITIES:  // end turn abilities
            if (AbilityBattleEffects(ABILITYEFFECT_ENDTURN, gActiveBattler, 0, 0, 0))
                effect++;
            gBattleStruct->turnEffectsTracker++;
            break;
        case ENDTURN_ITEMS1:  // item effects
            if (ItemBattleEffects(1, gActiveBattler, FALSE))
                effect++;
            gBattleStruct->turnEffectsTracker++;
            break;
        case ENDTURN_ITEMS2:  // item effects again
            if (ItemBattleEffects(1, gActiveBattler, TRUE))
                effect++;
            gBattleStruct->turnEffectsTracker++;
            break;
        case ENDTURN_ORBS:
            if (ItemBattleEffects(ITEMEFFECT_ORBS, gActiveBattler, FALSE))
                effect++;
            gBattleStruct->turnEffectsTracker++;
            break;
        case ENDTURN_LEECH_SEED:  // leech seed
            if ((gStatuses3[gActiveBattler] & STATUS3_LEECHSEED)
             && gBattleMons[gStatuses3[gActiveBattler] & STATUS3_LEECHSEED_BATTLER].hp != 0
             && gBattleMons[gActiveBattler].hp != 0)
            {
                MAGIC_GUARD_CHECK;

                gBattlerTarget = gStatuses3[gActiveBattler] & STATUS3_LEECHSEED_BATTLER; // Notice gBattlerTarget is actually the HP receiver.
                gBattleMoveDamage = gBattleMons[gActiveBattler].maxHP / 8;
                if (gBattleMoveDamage == 0)
                    gBattleMoveDamage = 1;
                gBattleScripting.animArg1 = gBattlerTarget;
                gBattleScripting.animArg2 = gBattlerAttacker;
                BattleScriptExecute(BattleScript_LeechSeedTurnDrain);
                effect++;
            }
            gBattleStruct->turnEffectsTracker++;
            break;
        case ENDTURN_POISON:  // poison
            if ((gBattleMons[gActiveBattler].status1 & STATUS1_POISON)
                && gBattleMons[gActiveBattler].hp != 0)
            {
                MAGIC_GUARD_CHECK;

                if (ability == ABILITY_POISON_HEAL)
                {
                    if (!BATTLER_MAX_HP(gActiveBattler) && !(gStatuses3[gActiveBattler] & STATUS3_HEAL_BLOCK))
                    {
                        gBattleMoveDamage = gBattleMons[gActiveBattler].maxHP / 8;
                        if (gBattleMoveDamage == 0)
                            gBattleMoveDamage = 1;
                        gBattleMoveDamage *= -1;
                        BattleScriptExecute(BattleScript_PoisonHealActivates);
                        effect++;
                    }
                }
                else
                {
                    gBattleMoveDamage = gBattleMons[gActiveBattler].maxHP / 8;
                    if (gBattleMoveDamage == 0)
                        gBattleMoveDamage = 1;
                    BattleScriptExecute(BattleScript_PoisonTurnDmg);
                    effect++;
                }
            }
            gBattleStruct->turnEffectsTracker++;
            break;
        case ENDTURN_BAD_POISON:  // toxic poison
            if ((gBattleMons[gActiveBattler].status1 & STATUS1_TOXIC_POISON)
                && gBattleMons[gActiveBattler].hp != 0)
            {
                MAGIC_GUARD_CHECK;

                if (ability == ABILITY_POISON_HEAL)
                {
                    if (!BATTLER_MAX_HP(gActiveBattler) && !(gStatuses3[gActiveBattler] & STATUS3_HEAL_BLOCK))
                    {
                        gBattleMoveDamage = gBattleMons[gActiveBattler].maxHP / 8;
                        if (gBattleMoveDamage == 0)
                            gBattleMoveDamage = 1;
                        gBattleMoveDamage *= -1;
                        BattleScriptExecute(BattleScript_PoisonHealActivates);
                        effect++;
                    }
                }
                else
                {
                    gBattleMoveDamage = gBattleMons[gActiveBattler].maxHP / 16;
                    if (gBattleMoveDamage == 0)
                        gBattleMoveDamage = 1;
                    if ((gBattleMons[gActiveBattler].status1 & STATUS1_TOXIC_COUNTER) != STATUS1_TOXIC_TURN(15)) // not 16 turns
                        gBattleMons[gActiveBattler].status1 += STATUS1_TOXIC_TURN(1);
                    gBattleMoveDamage *= (gBattleMons[gActiveBattler].status1 & STATUS1_TOXIC_COUNTER) >> 8;
                    BattleScriptExecute(BattleScript_PoisonTurnDmg);
                    effect++;
                }
            }
            gBattleStruct->turnEffectsTracker++;
            break;
        case ENDTURN_BURN:  // burn
            if ((gBattleMons[gActiveBattler].status1 & STATUS1_BURN)
                && gBattleMons[gActiveBattler].hp != 0)
            {
                MAGIC_GUARD_CHECK;

                gBattleMoveDamage = gBattleMons[gActiveBattler].maxHP / (B_BURN_DAMAGE >= GEN_7 ? 16 : 8);
                if (ability == ABILITY_HEATPROOF)
                {
                    if (gBattleMoveDamage > (gBattleMoveDamage / 2) + 1) // Record ability if the burn takes less damage than it normally would.
                        RecordAbilityBattle(gActiveBattler, ABILITY_HEATPROOF);
                    gBattleMoveDamage /= 2;
                }
                if (gBattleMoveDamage == 0)
                    gBattleMoveDamage = 1;
                BattleScriptExecute(BattleScript_BurnTurnDmg);
                effect++;
            }
            gBattleStruct->turnEffectsTracker++;
            break;
        case ENDTURN_NIGHTMARES:  // spooky nightmares
            if ((gBattleMons[gActiveBattler].status2 & STATUS2_NIGHTMARE)
                && gBattleMons[gActiveBattler].hp != 0)
            {
                MAGIC_GUARD_CHECK;
                // R/S does not perform this sleep check, which causes the nightmare effect to
                // persist even after the affected Pokemon has been awakened by Shed Skin.
                if (gBattleMons[gActiveBattler].status1 & STATUS1_SLEEP)
                {
                    gBattleMoveDamage = gBattleMons[gActiveBattler].maxHP / 4;
                    if (gBattleMoveDamage == 0)
                        gBattleMoveDamage = 1;
                    BattleScriptExecute(BattleScript_NightmareTurnDmg);
                    effect++;
                }
                else
                {
                    gBattleMons[gActiveBattler].status2 &= ~STATUS2_NIGHTMARE;
                }
            }
            gBattleStruct->turnEffectsTracker++;
            break;
        case ENDTURN_CURSE:  // curse
            if ((gBattleMons[gActiveBattler].status2 & STATUS2_CURSED)
                && gBattleMons[gActiveBattler].hp != 0)
            {
                MAGIC_GUARD_CHECK;
                gBattleMoveDamage = gBattleMons[gActiveBattler].maxHP / 4;
                if (gBattleMoveDamage == 0)
                    gBattleMoveDamage = 1;
                BattleScriptExecute(BattleScript_CurseTurnDmg);
                effect++;
            }
            gBattleStruct->turnEffectsTracker++;
            break;
        case ENDTURN_WRAP:  // wrap
            if ((gBattleMons[gActiveBattler].status2 & STATUS2_WRAPPED) && gBattleMons[gActiveBattler].hp != 0)
            {
                if (--gDisableStructs[gActiveBattler].wrapTurns != 0)  // damaged by wrap
                {
                    MAGIC_GUARD_CHECK;

                    gBattleScripting.animArg1 = gBattleStruct->wrappedMove[gActiveBattler];
                    gBattleScripting.animArg2 = gBattleStruct->wrappedMove[gActiveBattler] >> 8;
                    PREPARE_MOVE_BUFFER(gBattleTextBuff1, gBattleStruct->wrappedMove[gActiveBattler]);
                    gBattlescriptCurrInstr = BattleScript_WrapTurnDmg;
                    if (GetBattlerHoldEffect(gBattleStruct->wrappedBy[gActiveBattler], TRUE) == HOLD_EFFECT_BINDING_BAND)
                        gBattleMoveDamage = gBattleMons[gActiveBattler].maxHP / ((B_BINDING_DAMAGE >= GEN_6) ? 6 : 8);
                    else
                        gBattleMoveDamage = gBattleMons[gActiveBattler].maxHP / ((B_BINDING_DAMAGE >= GEN_6) ? 8 : 16);

                    if (gBattleMoveDamage == 0)
                        gBattleMoveDamage = 1;
                }
                else  // broke free
                {
                    gBattleMons[gActiveBattler].status2 &= ~(STATUS2_WRAPPED);
                    PREPARE_MOVE_BUFFER(gBattleTextBuff1, gBattleStruct->wrappedMove[gActiveBattler]);
                    gBattlescriptCurrInstr = BattleScript_WrapEnds;
                }
                BattleScriptExecute(gBattlescriptCurrInstr);
                effect++;
            }
            gBattleStruct->turnEffectsTracker++;
            break;
        case ENDTURN_UPROAR:  // uproar
            if (gBattleMons[gActiveBattler].status2 & STATUS2_UPROAR)
            {
                for (gBattlerAttacker = 0; gBattlerAttacker < gBattlersCount; gBattlerAttacker++)
                {
                    if ((gBattleMons[gBattlerAttacker].status1 & STATUS1_SLEEP)
                     && gBattleMons[gBattlerAttacker].ability != ABILITY_SOUNDPROOF)
                    {
                        gBattleMons[gBattlerAttacker].status1 &= ~(STATUS1_SLEEP);
                        gBattleMons[gBattlerAttacker].status2 &= ~(STATUS2_NIGHTMARE);
                        gBattleCommunication[MULTISTRING_CHOOSER] = 1;
                        BattleScriptExecute(BattleScript_MonWokeUpInUproar);
                        gActiveBattler = gBattlerAttacker;
                        BtlController_EmitSetMonData(0, REQUEST_STATUS_BATTLE, 0, 4, &gBattleMons[gActiveBattler].status1);
                        MarkBattlerForControllerExec(gActiveBattler);
                        break;
                    }
                }
                if (gBattlerAttacker != gBattlersCount)
                {
                    effect = 2;  // a pokemon was awaken
                    break;
                }
                else
                {
                    gBattlerAttacker = gActiveBattler;
                    gBattleMons[gActiveBattler].status2 -= STATUS2_UPROAR_TURN(1);  // uproar timer goes down
                    if (WasUnableToUseMove(gActiveBattler))
                    {
                        CancelMultiTurnMoves(gActiveBattler);
                        gBattleCommunication[MULTISTRING_CHOOSER] = B_MSG_UPROAR_ENDS;
                    }
                    else if (gBattleMons[gActiveBattler].status2 & STATUS2_UPROAR)
                    {
                        gBattleCommunication[MULTISTRING_CHOOSER] = B_MSG_UPROAR_CONTINUES;
                        gBattleMons[gActiveBattler].status2 |= STATUS2_MULTIPLETURNS;
                    }
                    else
                    {
                        gBattleCommunication[MULTISTRING_CHOOSER] = B_MSG_UPROAR_ENDS;
                        CancelMultiTurnMoves(gActiveBattler);
                    }
                    BattleScriptExecute(BattleScript_PrintUproarOverTurns);
                    effect = 1;
                }
            }
            if (effect != 2)
                gBattleStruct->turnEffectsTracker++;
            break;
        case ENDTURN_THRASH:  // thrash
            if (gBattleMons[gActiveBattler].status2 & STATUS2_LOCK_CONFUSE)
            {
                gBattleMons[gActiveBattler].status2 -= STATUS2_LOCK_CONFUSE_TURN(1);
                if (WasUnableToUseMove(gActiveBattler))
                    CancelMultiTurnMoves(gActiveBattler);
                else if (!(gBattleMons[gActiveBattler].status2 & STATUS2_LOCK_CONFUSE)
                 && (gBattleMons[gActiveBattler].status2 & STATUS2_MULTIPLETURNS))
                {
                    gBattleMons[gActiveBattler].status2 &= ~(STATUS2_MULTIPLETURNS);
                    if (!(gBattleMons[gActiveBattler].status2 & STATUS2_CONFUSION))
                    {
                        gBattleScripting.moveEffect = MOVE_EFFECT_CONFUSION | MOVE_EFFECT_AFFECTS_USER;
                        SetMoveEffect(TRUE, 0);
                        if (gBattleMons[gActiveBattler].status2 & STATUS2_CONFUSION)
                            BattleScriptExecute(BattleScript_ThrashConfuses);
                        effect++;
                    }
                }
            }
            gBattleStruct->turnEffectsTracker++;
            break;
        case ENDTURN_FLINCH:  // reset flinch
            gBattleMons[gActiveBattler].status2 &= ~(STATUS2_FLINCHED);
            gBattleStruct->turnEffectsTracker++;
        case ENDTURN_DISABLE:  // disable
            if (gDisableStructs[gActiveBattler].disableTimer != 0)
            {
                for (i = 0; i < MAX_MON_MOVES; i++)
                {
                    if (gDisableStructs[gActiveBattler].disabledMove == gBattleMons[gActiveBattler].moves[i])
                        break;
                }
                if (i == MAX_MON_MOVES)  // pokemon does not have the disabled move anymore
                {
                    gDisableStructs[gActiveBattler].disabledMove = 0;
                    gDisableStructs[gActiveBattler].disableTimer = 0;
                }
                else if (--gDisableStructs[gActiveBattler].disableTimer == 0)  // disable ends
                {
                    gDisableStructs[gActiveBattler].disabledMove = 0;
                    BattleScriptExecute(BattleScript_DisabledNoMore);
                    effect++;
                }
            }
            gBattleStruct->turnEffectsTracker++;
            break;
        case ENDTURN_ENCORE:  // encore
            if (gDisableStructs[gActiveBattler].encoreTimer != 0)
            {
                if (gBattleMons[gActiveBattler].moves[gDisableStructs[gActiveBattler].encoredMovePos] != gDisableStructs[gActiveBattler].encoredMove)  // pokemon does not have the encored move anymore
                {
                    gDisableStructs[gActiveBattler].encoredMove = 0;
                    gDisableStructs[gActiveBattler].encoreTimer = 0;
                }
                else if (--gDisableStructs[gActiveBattler].encoreTimer == 0
                 || gBattleMons[gActiveBattler].pp[gDisableStructs[gActiveBattler].encoredMovePos] == 0)
                {
                    gDisableStructs[gActiveBattler].encoredMove = 0;
                    gDisableStructs[gActiveBattler].encoreTimer = 0;
                    BattleScriptExecute(BattleScript_EncoredNoMore);
                    effect++;
                }
            }
            gBattleStruct->turnEffectsTracker++;
            break;
        case ENDTURN_LOCK_ON:  // lock-on decrement
            if (gStatuses3[gActiveBattler] & STATUS3_ALWAYS_HITS)
                gStatuses3[gActiveBattler] -= STATUS3_ALWAYS_HITS_TURN(1);
            gBattleStruct->turnEffectsTracker++;
            break;
        case ENDTURN_CHARGE:  // charge
            if (gDisableStructs[gActiveBattler].chargeTimer && --gDisableStructs[gActiveBattler].chargeTimer == 0)
                gStatuses3[gActiveBattler] &= ~STATUS3_CHARGED_UP;
            gBattleStruct->turnEffectsTracker++;
            break;
        case ENDTURN_TAUNT:  // taunt
            if (gDisableStructs[gActiveBattler].tauntTimer && --gDisableStructs[gActiveBattler].tauntTimer == 0)
            {
                BattleScriptExecute(BattleScript_BufferEndTurn);
                PREPARE_MOVE_BUFFER(gBattleTextBuff1, MOVE_TAUNT);
                effect++;
            }
            gBattleStruct->turnEffectsTracker++;
            break;
        case ENDTURN_YAWN:  // yawn
            if (gStatuses3[gActiveBattler] & STATUS3_YAWN)
            {
                gStatuses3[gActiveBattler] -= STATUS3_YAWN_TURN(1);
                if (!(gStatuses3[gActiveBattler] & STATUS3_YAWN) && !(gBattleMons[gActiveBattler].status1 & STATUS1_ANY)
                 && gBattleMons[gActiveBattler].ability != ABILITY_VITAL_SPIRIT
                 && gBattleMons[gActiveBattler].ability != ABILITY_INSOMNIA && !UproarWakeUpCheck(gActiveBattler)
                 && !IsLeafGuardProtected(gActiveBattler))
                {
                    CancelMultiTurnMoves(gActiveBattler);
                    gEffectBattler = gActiveBattler;
                    if (IsBattlerTerrainAffected(gActiveBattler, STATUS_FIELD_ELECTRIC_TERRAIN))
                    {
                        gBattleCommunication[MULTISTRING_CHOOSER] = B_MSG_TERRAINPREVENTS_ELECTRIC;
                        BattleScriptExecute(BattleScript_TerrainPreventsEnd2);
                    }
                    else if (IsBattlerTerrainAffected(gActiveBattler, STATUS_FIELD_MISTY_TERRAIN))
                    {
                        gBattleCommunication[MULTISTRING_CHOOSER] = B_MSG_TERRAINPREVENTS_MISTY;
                        BattleScriptExecute(BattleScript_TerrainPreventsEnd2);
                    }
                    else
                    {
                        gBattleMons[gActiveBattler].status1 |= (Random() & 3) + 2;
                        BtlController_EmitSetMonData(0, REQUEST_STATUS_BATTLE, 0, 4, &gBattleMons[gActiveBattler].status1);
                        MarkBattlerForControllerExec(gActiveBattler);
                        BattleScriptExecute(BattleScript_YawnMakesAsleep);
                    }
                    effect++;
                }
            }
            gBattleStruct->turnEffectsTracker++;
            break;
        case ENDTURN_LASER_FOCUS:
            if (gStatuses3[gActiveBattler] & STATUS3_LASER_FOCUS)
            {
                if (gDisableStructs[gActiveBattler].laserFocusTimer == 0 || --gDisableStructs[gActiveBattler].laserFocusTimer == 0)
                    gStatuses3[gActiveBattler] &= ~(STATUS3_LASER_FOCUS);
            }
            gBattleStruct->turnEffectsTracker++;
            break;
        case ENDTURN_EMBARGO:
            if (gStatuses3[gActiveBattler] & STATUS3_EMBARGO)
            {
                if (gDisableStructs[gActiveBattler].embargoTimer == 0 || --gDisableStructs[gActiveBattler].embargoTimer == 0)
                {
                    gStatuses3[gActiveBattler] &= ~(STATUS3_EMBARGO);
                    BattleScriptExecute(BattleScript_EmbargoEndTurn);
                    effect++;
                }
            }
            gBattleStruct->turnEffectsTracker++;
            break;
        case ENDTURN_MAGNET_RISE:
            if (gStatuses3[gActiveBattler] & STATUS3_MAGNET_RISE)
            {
                if (gDisableStructs[gActiveBattler].magnetRiseTimer == 0 || --gDisableStructs[gActiveBattler].magnetRiseTimer == 0)
                {
                    gStatuses3[gActiveBattler] &= ~(STATUS3_MAGNET_RISE);
                    BattleScriptExecute(BattleScript_BufferEndTurn);
                    PREPARE_STRING_BUFFER(gBattleTextBuff1, STRINGID_ELECTROMAGNETISM);
                    effect++;
                }
            }
            gBattleStruct->turnEffectsTracker++;
            break;
        case ENDTURN_TELEKINESIS:
            if (gStatuses3[gActiveBattler] & STATUS3_TELEKINESIS)
            {
                if (gDisableStructs[gActiveBattler].telekinesisTimer == 0 || --gDisableStructs[gActiveBattler].telekinesisTimer == 0)
                {
                    gStatuses3[gActiveBattler] &= ~(STATUS3_TELEKINESIS);
                    BattleScriptExecute(BattleScript_TelekinesisEndTurn);
                    effect++;
                }
            }
            gBattleStruct->turnEffectsTracker++;
            break;
        case ENDTURN_HEALBLOCK:
            if (gStatuses3[gActiveBattler] & STATUS3_HEAL_BLOCK)
            {
                if (gDisableStructs[gActiveBattler].healBlockTimer == 0 || --gDisableStructs[gActiveBattler].healBlockTimer == 0)
                {
                    gStatuses3[gActiveBattler] &= ~(STATUS3_HEAL_BLOCK);
                    BattleScriptExecute(BattleScript_BufferEndTurn);
                    PREPARE_MOVE_BUFFER(gBattleTextBuff1, MOVE_HEAL_BLOCK);
                    effect++;
                }
            }
            gBattleStruct->turnEffectsTracker++;
            break;
        case ENDTURN_ROOST: // Return flying type.
            if (gBattleResources->flags->flags[gActiveBattler] & RESOURCE_FLAG_ROOST)
            {
                gBattleResources->flags->flags[gActiveBattler] &= ~(RESOURCE_FLAG_ROOST);
                gBattleMons[gActiveBattler].type1 = gBattleStruct->roostTypes[gActiveBattler][0];
                gBattleMons[gActiveBattler].type2 = gBattleStruct->roostTypes[gActiveBattler][1];
            }
            gBattleStruct->turnEffectsTracker++;
            break;
        case ENDTURN_ELECTRIFY:
            gStatuses3[gActiveBattler] &= ~(STATUS3_ELECTRIFIED);
            gBattleStruct->turnEffectsTracker++;
        case ENDTURN_POWDER:
            gBattleMons[gActiveBattler].status2 &= ~(STATUS2_POWDER);
            gBattleStruct->turnEffectsTracker++;
        case ENDTURN_THROAT_CHOP:
            if (gDisableStructs[gActiveBattler].throatChopTimer && --gDisableStructs[gActiveBattler].throatChopTimer == 0)
            {
                BattleScriptExecute(BattleScript_ThroatChopEndTurn);
                effect++;
            }
            gBattleStruct->turnEffectsTracker++;
            break;
        case ENDTURN_SLOW_START:
            if (gDisableStructs[gActiveBattler].slowStartTimer
                && --gDisableStructs[gActiveBattler].slowStartTimer == 0
                && ability == ABILITY_SLOW_START)
            {
                BattleScriptExecute(BattleScript_SlowStartEnds);
                effect++;
            }
            gBattleStruct->turnEffectsTracker++;
            break;
        case ENDTURN_BATTLER_COUNT:  // done
            gBattleStruct->turnEffectsTracker = 0;
            gBattleStruct->turnEffectsBattlerId++;
            break;
        }

        if (effect != 0)
            return effect;

    }
    gHitMarker &= ~(HITMARKER_GRUDGE | HITMARKER_x20);
    return 0;
}

bool8 HandleWishPerishSongOnTurnEnd(void)
{
    gHitMarker |= (HITMARKER_GRUDGE | HITMARKER_x20);

    switch (gBattleStruct->wishPerishSongState)
    {
    case 0:
        while (gBattleStruct->wishPerishSongBattlerId < gBattlersCount)
        {
            gActiveBattler = gBattleStruct->wishPerishSongBattlerId;
            if (gAbsentBattlerFlags & gBitTable[gActiveBattler])
            {
                gBattleStruct->wishPerishSongBattlerId++;
                continue;
            }

            gBattleStruct->wishPerishSongBattlerId++;
            if (gWishFutureKnock.futureSightCounter[gActiveBattler] != 0
             && --gWishFutureKnock.futureSightCounter[gActiveBattler] == 0
             && gBattleMons[gActiveBattler].hp != 0)
            {
                if (gWishFutureKnock.futureSightMove[gActiveBattler] == MOVE_FUTURE_SIGHT)
                    gBattleCommunication[MULTISTRING_CHOOSER] = B_MSG_FUTURE_SIGHT;
                else
                    gBattleCommunication[MULTISTRING_CHOOSER] = B_MSG_DOOM_DESIRE;

                PREPARE_MOVE_BUFFER(gBattleTextBuff1, gWishFutureKnock.futureSightMove[gActiveBattler]);

                gBattlerTarget = gActiveBattler;
                gBattlerAttacker = gWishFutureKnock.futureSightAttacker[gActiveBattler];
                gSpecialStatuses[gBattlerTarget].dmg = 0xFFFF;
                gCurrentMove = gWishFutureKnock.futureSightMove[gActiveBattler];
                SetTypeBeforeUsingMove(gCurrentMove, gActiveBattler);
                BattleScriptExecute(BattleScript_MonTookFutureAttack);

                if (gWishFutureKnock.futureSightCounter[gActiveBattler] == 0
                 && gWishFutureKnock.futureSightCounter[gActiveBattler ^ BIT_FLANK] == 0)
                {
                    gSideStatuses[GET_BATTLER_SIDE(gBattlerTarget)] &= ~(SIDE_STATUS_FUTUREATTACK);
                }
                return TRUE;
            }
        }
        gBattleStruct->wishPerishSongState = 1;
        gBattleStruct->wishPerishSongBattlerId = 0;
        // fall through
    case 1:
        while (gBattleStruct->wishPerishSongBattlerId < gBattlersCount)
        {
            gActiveBattler = gBattlerAttacker = gBattlerByTurnOrder[gBattleStruct->wishPerishSongBattlerId];
            if (gAbsentBattlerFlags & gBitTable[gActiveBattler])
            {
                gBattleStruct->wishPerishSongBattlerId++;
                continue;
            }
            gBattleStruct->wishPerishSongBattlerId++;
            if (gStatuses3[gActiveBattler] & STATUS3_PERISH_SONG)
            {
                PREPARE_BYTE_NUMBER_BUFFER(gBattleTextBuff1, 1, gDisableStructs[gActiveBattler].perishSongTimer);
                if (gDisableStructs[gActiveBattler].perishSongTimer == 0)
                {
                    gStatuses3[gActiveBattler] &= ~STATUS3_PERISH_SONG;
                    gBattleMoveDamage = gBattleMons[gActiveBattler].hp;
                    gBattlescriptCurrInstr = BattleScript_PerishSongTakesLife;
                }
                else
                {
                    gDisableStructs[gActiveBattler].perishSongTimer--;
                    gBattlescriptCurrInstr = BattleScript_PerishSongCountGoesDown;
                }
                BattleScriptExecute(gBattlescriptCurrInstr);
                return TRUE;
            }
        }
        // Hm...
        {
            u8 *state = &gBattleStruct->wishPerishSongState;
            *state = 2;
            gBattleStruct->wishPerishSongBattlerId = 0;
        }
        // fall through
    case 2:
        if ((gBattleTypeFlags & BATTLE_TYPE_ARENA)
         && gBattleStruct->arenaTurnCounter == 2
         && gBattleMons[0].hp != 0 && gBattleMons[1].hp != 0)
        {
            s32 i;

            for (i = 0; i < 2; i++)
                CancelMultiTurnMoves(i);

            gBattlescriptCurrInstr = BattleScript_ArenaDoJudgment;
            BattleScriptExecute(BattleScript_ArenaDoJudgment);
            gBattleStruct->wishPerishSongState++;
            return TRUE;
        }
        break;
    }

    gHitMarker &= ~(HITMARKER_GRUDGE | HITMARKER_x20);

    return FALSE;
}

#define FAINTED_ACTIONS_MAX_CASE 7

bool8 HandleFaintedMonActions(void)
{
    if (gBattleTypeFlags & BATTLE_TYPE_SAFARI)
        return FALSE;
    do
    {
        s32 i;
        switch (gBattleStruct->faintedActionsState)
        {
        case 0:
            gBattleStruct->faintedActionsBattlerId = 0;
            gBattleStruct->faintedActionsState++;
            for (i = 0; i < gBattlersCount; i++)
            {
                if (gAbsentBattlerFlags & gBitTable[i] && !HasNoMonsToSwitch(i, PARTY_SIZE, PARTY_SIZE))
                    gAbsentBattlerFlags &= ~(gBitTable[i]);
            }
            // fall through
        case 1:
            do
            {
                gBattlerFainted = gBattlerTarget = gBattleStruct->faintedActionsBattlerId;
                if (gBattleMons[gBattleStruct->faintedActionsBattlerId].hp == 0
                 && !(gBattleStruct->givenExpMons & gBitTable[gBattlerPartyIndexes[gBattleStruct->faintedActionsBattlerId]])
                 && !(gAbsentBattlerFlags & gBitTable[gBattleStruct->faintedActionsBattlerId]))
                {
                    BattleScriptExecute(BattleScript_GiveExp);
                    gBattleStruct->faintedActionsState = 2;
                    return TRUE;
                }
            } while (++gBattleStruct->faintedActionsBattlerId != gBattlersCount);
            gBattleStruct->faintedActionsState = 3;
            break;
        case 2:
            OpponentSwitchInResetSentPokesToOpponentValue(gBattlerFainted);
            if (++gBattleStruct->faintedActionsBattlerId == gBattlersCount)
                gBattleStruct->faintedActionsState = 3;
            else
                gBattleStruct->faintedActionsState = 1;

            // Don't switch mons until all pokemon performed their actions or the battle's over.
            if (gBattleOutcome == 0
                && !NoAliveMonsForEitherParty()
                && gCurrentTurnActionNumber != gBattlersCount)
            {
                gAbsentBattlerFlags |= gBitTable[gBattlerFainted];
                return FALSE;
            }
            break;
        case 3:
            // Don't switch mons until all pokemon performed their actions or the battle's over.
            if (gBattleOutcome == 0
                && !NoAliveMonsForEitherParty()
                && gCurrentTurnActionNumber != gBattlersCount)
            {
                return FALSE;
            }
            gBattleStruct->faintedActionsBattlerId = 0;
            gBattleStruct->faintedActionsState++;
            // fall through
        case 4:
            do
            {
                gBattlerFainted = gBattlerTarget = gBattleStruct->faintedActionsBattlerId;
                if (gBattleMons[gBattleStruct->faintedActionsBattlerId].hp == 0
                 && !(gAbsentBattlerFlags & gBitTable[gBattleStruct->faintedActionsBattlerId]))
                {
                    BattleScriptExecute(BattleScript_HandleFaintedMon);
                    gBattleStruct->faintedActionsState = 5;
                    return TRUE;
                }
            } while (++gBattleStruct->faintedActionsBattlerId != gBattlersCount);
            gBattleStruct->faintedActionsState = 6;
            break;
        case 5:
            if (++gBattleStruct->faintedActionsBattlerId == gBattlersCount)
                gBattleStruct->faintedActionsState = 6;
            else
                gBattleStruct->faintedActionsState = 4;
            break;
        case 6:
            if (ItemBattleEffects(1, 0, TRUE))
                return TRUE;
            gBattleStruct->faintedActionsState++;
            break;
        case FAINTED_ACTIONS_MAX_CASE:
            break;
        }
    } while (gBattleStruct->faintedActionsState != FAINTED_ACTIONS_MAX_CASE);
    return FALSE;
}

void TryClearRageAndFuryCutter(void)
{
    s32 i;
    for (i = 0; i < gBattlersCount; i++)
    {
        if ((gBattleMons[i].status2 & STATUS2_RAGE) && gChosenMoveByBattler[i] != MOVE_RAGE)
            gBattleMons[i].status2 &= ~(STATUS2_RAGE);
        if (gDisableStructs[i].furyCutterCounter != 0 && gChosenMoveByBattler[i] != MOVE_FURY_CUTTER)
            gDisableStructs[i].furyCutterCounter = 0;
    }
}

enum
{
    CANCELLER_FLAGS,
    CANCELLER_ASLEEP,
    CANCELLER_FROZEN,
    CANCELLER_TRUANT,
    CANCELLER_RECHARGE,
    CANCELLER_FLINCH,
    CANCELLER_DISABLED,
    CANCELLER_GRAVITY,
    CANCELLER_HEAL_BLOCKED,
    CANCELLER_TAUNTED,
    CANCELLER_IMPRISONED,
    CANCELLER_CONFUSED,
    CANCELLER_PARALYSED,
    CANCELLER_IN_LOVE,
    CANCELLER_BIDE,
    CANCELLER_THAW,
    CANCELLER_POWDER_MOVE,
    CANCELLER_POWDER_STATUS,
    CANCELLER_THROAT_CHOP,
    CANCELLER_MULTIHIT_MOVES,
    CANCELLER_END,
    CANCELLER_PSYCHIC_TERRAIN,
    CANCELLER_END2,
};

u8 AtkCanceller_UnableToUseMove(void)
{
    u8 effect = 0;
    s32 *bideDmg = &gBattleScripting.bideDmg;
    do
    {
        switch (gBattleStruct->atkCancellerTracker)
        {
        case CANCELLER_FLAGS: // flags clear
            gBattleMons[gBattlerAttacker].status2 &= ~(STATUS2_DESTINY_BOND);
            gStatuses3[gBattlerAttacker] &= ~(STATUS3_GRUDGE);
            gBattleScripting.tripleKickPower = 0;
            gBattleStruct->atkCancellerTracker++;
            break;
        case CANCELLER_ASLEEP: // check being asleep
            if (gBattleMons[gBattlerAttacker].status1 & STATUS1_SLEEP)
            {
                if (UproarWakeUpCheck(gBattlerAttacker))
                {
                    gBattleMons[gBattlerAttacker].status1 &= ~(STATUS1_SLEEP);
                    gBattleMons[gBattlerAttacker].status2 &= ~(STATUS2_NIGHTMARE);
                    BattleScriptPushCursor();
                    gBattleCommunication[MULTISTRING_CHOOSER] = B_MSG_WOKE_UP_UPROAR;
                    gBattlescriptCurrInstr = BattleScript_MoveUsedWokeUp;
                    effect = 2;
                }
                else
                {
                    u8 toSub;
                    if (gBattleMons[gBattlerAttacker].ability == ABILITY_EARLY_BIRD)
                        toSub = 2;
                    else
                        toSub = 1;
                    if ((gBattleMons[gBattlerAttacker].status1 & STATUS1_SLEEP) < toSub)
                        gBattleMons[gBattlerAttacker].status1 &= ~(STATUS1_SLEEP);
                    else
                        gBattleMons[gBattlerAttacker].status1 -= toSub;
                    if (gBattleMons[gBattlerAttacker].status1 & STATUS1_SLEEP)
                    {
                        if (gCurrentMove != MOVE_SNORE && gCurrentMove != MOVE_SLEEP_TALK)
                        {
                            gBattlescriptCurrInstr = BattleScript_MoveUsedIsAsleep;
                            gHitMarker |= HITMARKER_UNABLE_TO_USE_MOVE;
                            effect = 2;
                        }
                    }
                    else
                    {
                        gBattleMons[gBattlerAttacker].status2 &= ~(STATUS2_NIGHTMARE);
                        BattleScriptPushCursor();
                        gBattleCommunication[MULTISTRING_CHOOSER] = B_MSG_WOKE_UP;
                        gBattlescriptCurrInstr = BattleScript_MoveUsedWokeUp;
                        effect = 2;
                    }
                }
            }
            gBattleStruct->atkCancellerTracker++;
            break;
        case CANCELLER_FROZEN: // check being frozen
            if (gBattleMons[gBattlerAttacker].status1 & STATUS1_FREEZE && !(gBattleMoves[gCurrentMove].flags & FLAG_THAW_USER))
            {
                if (Random() % 5)
                {
                    gBattlescriptCurrInstr = BattleScript_MoveUsedIsFrozen;
                    gHitMarker |= HITMARKER_NO_ATTACKSTRING;
                }
                else // unfreeze
                {
                    gBattleMons[gBattlerAttacker].status1 &= ~(STATUS1_FREEZE);
                    BattleScriptPushCursor();
                    gBattlescriptCurrInstr = BattleScript_MoveUsedUnfroze;
                    gBattleCommunication[MULTISTRING_CHOOSER] = B_MSG_DEFROSTED;
                }
                effect = 2;
            }
            gBattleStruct->atkCancellerTracker++;
            break;
        case CANCELLER_TRUANT: // truant
            if (gBattleMons[gBattlerAttacker].ability == ABILITY_TRUANT && gDisableStructs[gBattlerAttacker].truantCounter)
            {
                CancelMultiTurnMoves(gBattlerAttacker);
                gHitMarker |= HITMARKER_UNABLE_TO_USE_MOVE;
                gBattleCommunication[MULTISTRING_CHOOSER] = B_MSG_LOAFING;
                gBattlerAbility = gBattlerAttacker;
                gBattlescriptCurrInstr = BattleScript_TruantLoafingAround;
                gMoveResultFlags |= MOVE_RESULT_MISSED;
                effect = 1;
            }
            gBattleStruct->atkCancellerTracker++;
            break;
        case CANCELLER_RECHARGE: // recharge
            if (gBattleMons[gBattlerAttacker].status2 & STATUS2_RECHARGE)
            {
                gBattleMons[gBattlerAttacker].status2 &= ~(STATUS2_RECHARGE);
                gDisableStructs[gBattlerAttacker].rechargeTimer = 0;
                CancelMultiTurnMoves(gBattlerAttacker);
                gBattlescriptCurrInstr = BattleScript_MoveUsedMustRecharge;
                gHitMarker |= HITMARKER_UNABLE_TO_USE_MOVE;
                effect = 1;
            }
            gBattleStruct->atkCancellerTracker++;
            break;
        case CANCELLER_FLINCH: // flinch
            if (gBattleMons[gBattlerAttacker].status2 & STATUS2_FLINCHED)
            {
                gProtectStructs[gBattlerAttacker].flinchImmobility = 1;
                CancelMultiTurnMoves(gBattlerAttacker);
                gBattlescriptCurrInstr = BattleScript_MoveUsedFlinched;
                gHitMarker |= HITMARKER_UNABLE_TO_USE_MOVE;
                effect = 1;
            }
            gBattleStruct->atkCancellerTracker++;
            break;
        case CANCELLER_DISABLED: // disabled move
            if (gDisableStructs[gBattlerAttacker].disabledMove == gCurrentMove && gDisableStructs[gBattlerAttacker].disabledMove != 0)
            {
                gProtectStructs[gBattlerAttacker].usedDisabledMove = 1;
                gBattleScripting.battler = gBattlerAttacker;
                CancelMultiTurnMoves(gBattlerAttacker);
                gBattlescriptCurrInstr = BattleScript_MoveUsedIsDisabled;
                gHitMarker |= HITMARKER_UNABLE_TO_USE_MOVE;
                effect = 1;
            }
            gBattleStruct->atkCancellerTracker++;
            break;
        case CANCELLER_HEAL_BLOCKED:
            if (gStatuses3[gBattlerAttacker] & STATUS3_HEAL_BLOCK && IsHealBlockPreventingMove(gBattlerAttacker, gCurrentMove))
            {
                gProtectStructs[gBattlerAttacker].usedHealBlockedMove = 1;
                gBattleScripting.battler = gBattlerAttacker;
                CancelMultiTurnMoves(gBattlerAttacker);
                gBattlescriptCurrInstr = BattleScript_MoveUsedHealBlockPrevents;
                gHitMarker |= HITMARKER_UNABLE_TO_USE_MOVE;
                effect = 1;
            }
            gBattleStruct->atkCancellerTracker++;
            break;
        case CANCELLER_GRAVITY:
            if (gFieldStatuses & STATUS_FIELD_GRAVITY && IsGravityPreventingMove(gCurrentMove))
            {
                gProtectStructs[gBattlerAttacker].usedGravityPreventedMove = 1;
                gBattleScripting.battler = gBattlerAttacker;
                CancelMultiTurnMoves(gBattlerAttacker);
                gBattlescriptCurrInstr = BattleScript_MoveUsedGravityPrevents;
                gHitMarker |= HITMARKER_UNABLE_TO_USE_MOVE;
                effect = 1;
            }
            gBattleStruct->atkCancellerTracker++;
            break;
        case CANCELLER_TAUNTED: // taunt
            if (gDisableStructs[gBattlerAttacker].tauntTimer && gBattleMoves[gCurrentMove].power == 0)
            {
                gProtectStructs[gBattlerAttacker].usedTauntedMove = 1;
                CancelMultiTurnMoves(gBattlerAttacker);
                gBattlescriptCurrInstr = BattleScript_MoveUsedIsTaunted;
                gHitMarker |= HITMARKER_UNABLE_TO_USE_MOVE;
                effect = 1;
            }
            gBattleStruct->atkCancellerTracker++;
            break;
        case CANCELLER_IMPRISONED: // imprisoned
            if (GetImprisonedMovesCount(gBattlerAttacker, gCurrentMove))
            {
                gProtectStructs[gBattlerAttacker].usedImprisonedMove = 1;
                CancelMultiTurnMoves(gBattlerAttacker);
                gBattlescriptCurrInstr = BattleScript_MoveUsedIsImprisoned;
                gHitMarker |= HITMARKER_UNABLE_TO_USE_MOVE;
                effect = 1;
            }
            gBattleStruct->atkCancellerTracker++;
            break;
        case CANCELLER_CONFUSED: // confusion
            if (gBattleMons[gBattlerAttacker].status2 & STATUS2_CONFUSION)
            {
                gBattleMons[gBattlerAttacker].status2 -= STATUS2_CONFUSION_TURN(1);
                if (gBattleMons[gBattlerAttacker].status2 & STATUS2_CONFUSION)
                {
                    if (Random() % ((B_CONFUSION_SELF_DMG_CHANCE >= GEN_7) ? 3 : 2) == 0) // confusion dmg
                    {
                        gBattleCommunication[MULTISTRING_CHOOSER] = TRUE;
                        gBattlerTarget = gBattlerAttacker;
                        gBattleMoveDamage = CalculateMoveDamage(MOVE_NONE, gBattlerAttacker, gBattlerAttacker, TYPE_MYSTERY, 40, FALSE, FALSE, TRUE);
                        gProtectStructs[gBattlerAttacker].confusionSelfDmg = 1;
                        gHitMarker |= HITMARKER_UNABLE_TO_USE_MOVE;
                    }
                    else
                    {
                        gBattleCommunication[MULTISTRING_CHOOSER] = FALSE;
                        BattleScriptPushCursor();
                    }
                    gBattlescriptCurrInstr = BattleScript_MoveUsedIsConfused;
                }
                else // snapped out of confusion
                {
                    BattleScriptPushCursor();
                    gBattlescriptCurrInstr = BattleScript_MoveUsedIsConfusedNoMore;
                }
                effect = 1;
            }
            gBattleStruct->atkCancellerTracker++;
            break;
        case CANCELLER_PARALYSED: // paralysis
            if ((gBattleMons[gBattlerAttacker].status1 & STATUS1_PARALYSIS) && (Random() % 4) == 0)
            {
                gProtectStructs[gBattlerAttacker].prlzImmobility = 1;
                // This is removed in Emerald for some reason
                //CancelMultiTurnMoves(gBattlerAttacker);
                gBattlescriptCurrInstr = BattleScript_MoveUsedIsParalyzed;
                gHitMarker |= HITMARKER_UNABLE_TO_USE_MOVE;
                effect = 1;
            }
            gBattleStruct->atkCancellerTracker++;
            break;
        case CANCELLER_IN_LOVE: // infatuation
            if (gBattleMons[gBattlerAttacker].status2 & STATUS2_INFATUATION)
            {
                gBattleScripting.battler = CountTrailingZeroBits((gBattleMons[gBattlerAttacker].status2 & STATUS2_INFATUATION) >> 0x10);
                if (Random() & 1)
                {
                    BattleScriptPushCursor();
                }
                else
                {
                    BattleScriptPush(BattleScript_MoveUsedIsInLoveCantAttack);
                    gHitMarker |= HITMARKER_UNABLE_TO_USE_MOVE;
                    gProtectStructs[gBattlerAttacker].loveImmobility = 1;
                    CancelMultiTurnMoves(gBattlerAttacker);
                }
                gBattlescriptCurrInstr = BattleScript_MoveUsedIsInLove;
                effect = 1;
            }
            gBattleStruct->atkCancellerTracker++;
            break;
        case CANCELLER_BIDE: // bide
            if (gBattleMons[gBattlerAttacker].status2 & STATUS2_BIDE)
            {
                gBattleMons[gBattlerAttacker].status2 -= STATUS2_BIDE_TURN(1);
                if (gBattleMons[gBattlerAttacker].status2 & STATUS2_BIDE)
                {
                    gBattlescriptCurrInstr = BattleScript_BideStoringEnergy;
                }
                else
                {
                    // This is removed in Emerald for some reason
                    //gBattleMons[gBattlerAttacker].status2 &= ~(STATUS2_MULTIPLETURNS);
                    if (gTakenDmg[gBattlerAttacker])
                    {
                        gCurrentMove = MOVE_BIDE;
                        *bideDmg = gTakenDmg[gBattlerAttacker] * 2;
                        gBattlerTarget = gTakenDmgByBattler[gBattlerAttacker];
                        if (gAbsentBattlerFlags & gBitTable[gBattlerTarget])
                            gBattlerTarget = GetMoveTarget(MOVE_BIDE, 1);
                        gBattlescriptCurrInstr = BattleScript_BideAttack;
                    }
                    else
                    {
                        gBattlescriptCurrInstr = BattleScript_BideNoEnergyToAttack;
                    }
                }
                effect = 1;
            }
            gBattleStruct->atkCancellerTracker++;
            break;
        case CANCELLER_THAW: // move thawing
            if (gBattleMons[gBattlerAttacker].status1 & STATUS1_FREEZE)
            {
                if (!(gBattleMoves[gCurrentMove].effect == EFFECT_BURN_UP && !IS_BATTLER_OF_TYPE(gBattlerAttacker, TYPE_FIRE)))
                {
                    gBattleMons[gBattlerAttacker].status1 &= ~(STATUS1_FREEZE);
                    BattleScriptPushCursor();
                    gBattlescriptCurrInstr = BattleScript_MoveUsedUnfroze;
                    gBattleCommunication[MULTISTRING_CHOOSER] = B_MSG_DEFROSTED_BY_MOVE;
                }
                effect = 2;
            }
            gBattleStruct->atkCancellerTracker++;
            break;
        case CANCELLER_POWDER_MOVE:
            if ((gBattleMoves[gCurrentMove].flags & FLAG_POWDER) && (gBattlerAttacker != gBattlerTarget))
            {
                if ((B_POWDER_GRASS >= GEN_6 && IS_BATTLER_OF_TYPE(gBattlerTarget, TYPE_GRASS))
                    || GetBattlerAbility(gBattlerTarget) == ABILITY_OVERCOAT)
                {
                    gBattlerAbility = gBattlerTarget;
                    effect = 1;
                }
                else if (GetBattlerHoldEffect(gBattlerTarget, TRUE) == HOLD_EFFECT_SAFETY_GOOGLES)
                {
                    RecordItemEffectBattle(gBattlerTarget, HOLD_EFFECT_SAFETY_GOOGLES);
                    effect = 1;
                }

                if (effect)
                    gBattlescriptCurrInstr = BattleScript_PowderMoveNoEffect;
            }
            gBattleStruct->atkCancellerTracker++;
            break;
        case CANCELLER_POWDER_STATUS:
            if (gBattleMons[gBattlerAttacker].status2 & STATUS2_POWDER)
            {
                u32 moveType;
                GET_MOVE_TYPE(gCurrentMove, moveType);
                if (moveType == TYPE_FIRE)
                {
                    gProtectStructs[gBattlerAttacker].powderSelfDmg = 1;
                    gBattleMoveDamage = gBattleMons[gBattlerAttacker].maxHP / 4;
                    gBattlescriptCurrInstr = BattleScript_MoveUsedPowder;
                    effect = 1;
                }
            }
            gBattleStruct->atkCancellerTracker++;
            break;
        case CANCELLER_THROAT_CHOP:
            if (gDisableStructs[gBattlerAttacker].throatChopTimer && gBattleMoves[gCurrentMove].flags & FLAG_SOUND)
            {
                gProtectStructs[gBattlerAttacker].usedThroatChopPreventedMove = 1;
                CancelMultiTurnMoves(gBattlerAttacker);
                gBattlescriptCurrInstr = BattleScript_MoveUsedIsThroatChopPrevented;
                gHitMarker |= HITMARKER_UNABLE_TO_USE_MOVE;
                effect = 1;
            }
            gBattleStruct->atkCancellerTracker++;
            break;
        case CANCELLER_MULTIHIT_MOVES:
            if (gBattleMoves[gCurrentMove].effect == EFFECT_MULTI_HIT)
            {
                u16 ability = gBattleMons[gBattlerAttacker].ability;

                if (ability == ABILITY_SKILL_LINK)
                {
                    gMultiHitCounter = 5;
                }
                #ifdef POKEMON_EXPANSION
                else if (ability == ABILITY_BATTLE_BOND
                && gCurrentMove == MOVE_WATER_SHURIKEN
                && gBattleMons[gBattlerAttacker].species == SPECIES_GRENINJA_ASH)
                {
                    gMultiHitCounter = 3;
                }
                #endif
                else
                {
                    if (B_MULTI_HIT_CHANCE >= GEN_5)
                    {
                        // 2 and 3 hits: 33.3%
                        // 4 and 5 hits: 16.7%
                        gMultiHitCounter = Random() % 4;
                        if (gMultiHitCounter > 2)
                        {
                            gMultiHitCounter = (Random() % 3);
                            if (gMultiHitCounter < 2)
                                gMultiHitCounter = 2;
                            else
                                gMultiHitCounter = 3;
                        }
                        else
                            gMultiHitCounter += 3;
                    }
                    else
                    {
                        // 2 and 3 hits: 37.5%
                        // 4 and 5 hits: 12.5%
                        gMultiHitCounter = Random() % 4;
                        if (gMultiHitCounter > 1)
                            gMultiHitCounter = (Random() % 4) + 2;
                        else
                            gMultiHitCounter += 2;
                    }
                }

                PREPARE_BYTE_NUMBER_BUFFER(gBattleScripting.multihitString, 1, 0)
            }
            else if (IsTwoStrikesMove(gCurrentMove))
            {
                gMultiHitCounter = 2;
				PREPARE_BYTE_NUMBER_BUFFER(gBattleScripting.multihitString, 1, 0)
                if (gCurrentMove == MOVE_DRAGON_DARTS)
                {
                    // TODO
                }
            }
            else if (gBattleMoves[gCurrentMove].effect == EFFECT_TRIPLE_KICK || gCurrentMove == MOVE_SURGING_STRIKES)
            {
                gMultiHitCounter = 3;
				PREPARE_BYTE_NUMBER_BUFFER(gBattleScripting.multihitString, 1, 0)
            }
            #if B_BEAT_UP_DMG >= GEN_5
            else if (gBattleMoves[gCurrentMove].effect == EFFECT_BEAT_UP)
            {
                struct Pokemon* party;
                int i;

                if (GetBattlerSide(gBattlerAttacker) == B_SIDE_PLAYER)
                    party = gPlayerParty;
                else
                    party = gEnemyParty;
                
                for (i = 0; i < PARTY_SIZE; i++)
				{
					if (GetMonData(&party[i], MON_DATA_HP)
					&& GetMonData(&party[i], MON_DATA_SPECIES) != SPECIES_NONE
					&& !GetMonData(&party[i], MON_DATA_IS_EGG)
					&& !GetMonData(&party[i], MON_DATA_STATUS))
						gMultiHitCounter++;
				}

				gBattleCommunication[0] = 0; // For later
				PREPARE_BYTE_NUMBER_BUFFER(gBattleScripting.multihitString, 1, 0)
            }
            #endif
            gBattleStruct->atkCancellerTracker++;
            break;
        case CANCELLER_END:
            break;
        }

    } while (gBattleStruct->atkCancellerTracker != CANCELLER_END && gBattleStruct->atkCancellerTracker != CANCELLER_END2 && effect == 0);

    if (effect == 2)
    {
        gActiveBattler = gBattlerAttacker;
        BtlController_EmitSetMonData(0, REQUEST_STATUS_BATTLE, 0, 4, &gBattleMons[gActiveBattler].status1);
        MarkBattlerForControllerExec(gActiveBattler);
    }
    return effect;
}

// After Protean Activation.
u8 AtkCanceller_UnableToUseMove2(void)
{
    u8 effect = 0;

    do
    {
        switch (gBattleStruct->atkCancellerTracker)
        {
        case CANCELLER_END:
            gBattleStruct->atkCancellerTracker++;
        case CANCELLER_PSYCHIC_TERRAIN:
            if (gFieldStatuses & STATUS_FIELD_PSYCHIC_TERRAIN
                && IsBattlerGrounded(gBattlerTarget)
                && GetChosenMovePriority(gBattlerAttacker) > 0
                && GetBattlerSide(gBattlerAttacker) != GetBattlerSide(gBattlerTarget))
            {
                CancelMultiTurnMoves(gBattlerAttacker);
                gBattlescriptCurrInstr = BattleScript_MoveUsedPsychicTerrainPrevents;
                gHitMarker |= HITMARKER_UNABLE_TO_USE_MOVE;
                effect = 1;
            }
            gBattleStruct->atkCancellerTracker++;
            break;
        case CANCELLER_END2:
            break;
        }

    } while (gBattleStruct->atkCancellerTracker != CANCELLER_END2 && effect == 0);

    return effect;
}

bool8 HasNoMonsToSwitch(u8 battler, u8 partyIdBattlerOn1, u8 partyIdBattlerOn2)
{
    struct Pokemon *party;
    u8 id1, id2;
    s32 i;

    if (!(gBattleTypeFlags & BATTLE_TYPE_DOUBLE))
        return FALSE;

    if (BATTLE_TWO_VS_ONE_OPPONENT && GetBattlerSide(battler) == B_SIDE_OPPONENT)
    {
        id2 = GetBattlerAtPosition(B_POSITION_OPPONENT_LEFT);
        id1 = GetBattlerAtPosition(B_POSITION_OPPONENT_RIGHT);
        party = gEnemyParty;

        if (partyIdBattlerOn1 == PARTY_SIZE)
            partyIdBattlerOn1 = gBattlerPartyIndexes[id2];
        if (partyIdBattlerOn2 == PARTY_SIZE)
            partyIdBattlerOn2 = gBattlerPartyIndexes[id1];

        for (i = 0; i < PARTY_SIZE; i++)
        {
            if (GetMonData(&party[i], MON_DATA_HP) != 0
             && GetMonData(&party[i], MON_DATA_SPECIES2) != SPECIES_NONE
             && GetMonData(&party[i], MON_DATA_SPECIES2) != SPECIES_EGG
             && i != partyIdBattlerOn1 && i != partyIdBattlerOn2
             && i != *(gBattleStruct->monToSwitchIntoId + id2) && i != id1[gBattleStruct->monToSwitchIntoId])
                break;
        }
        return (i == PARTY_SIZE);
    }
    else if (gBattleTypeFlags & BATTLE_TYPE_INGAME_PARTNER)
    {
        if (GetBattlerSide(battler) == B_SIDE_PLAYER)
            party = gPlayerParty;
        else
            party = gEnemyParty;

        id1 = ((battler & BIT_FLANK) / 2);
        for (i = id1 * 3; i < id1 * 3 + 3; i++)
        {
            if (GetMonData(&party[i], MON_DATA_HP) != 0
             && GetMonData(&party[i], MON_DATA_SPECIES2) != SPECIES_NONE
             && GetMonData(&party[i], MON_DATA_SPECIES2) != SPECIES_EGG)
                break;
        }
        return (i == id1 * 3 + 3);
    }
    else if (gBattleTypeFlags & BATTLE_TYPE_MULTI)
    {
        if (gBattleTypeFlags & BATTLE_TYPE_TOWER_LINK_MULTI)
        {
            if (GetBattlerSide(battler) == B_SIDE_PLAYER)
            {
                party = gPlayerParty;
                id2 = GetBattlerMultiplayerId(battler);
                id1 = GetLinkTrainerFlankId(id2);
            }
            else
            {
                party = gEnemyParty;
                if (battler == 1)
                    id1 = 0;
                else
                    id1 = 1;
            }
        }
        else
        {
            id2 = GetBattlerMultiplayerId(battler);

            if (GetBattlerSide(battler) == B_SIDE_PLAYER)
                party = gPlayerParty;
            else
                party = gEnemyParty;

            id1 = GetLinkTrainerFlankId(id2);
        }

        for (i = id1 * 3; i < id1 * 3 + 3; i++)
        {
            if (GetMonData(&party[i], MON_DATA_HP) != 0
             && GetMonData(&party[i], MON_DATA_SPECIES2) != SPECIES_NONE
             && GetMonData(&party[i], MON_DATA_SPECIES2) != SPECIES_EGG)
                break;
        }
        return (i == id1 * 3 + 3);
    }
    else if ((gBattleTypeFlags & BATTLE_TYPE_TWO_OPPONENTS) && GetBattlerSide(battler) == B_SIDE_OPPONENT)
    {
        party = gEnemyParty;

        if (battler == 1)
            id1 = 0;
        else
            id1 = 3;

        for (i = id1; i < id1 + 3; i++)
        {
            if (GetMonData(&party[i], MON_DATA_HP) != 0
             && GetMonData(&party[i], MON_DATA_SPECIES2) != SPECIES_NONE
             && GetMonData(&party[i], MON_DATA_SPECIES2) != SPECIES_EGG)
                break;
        }
        return (i == id1 + 3);
    }
    else
    {
        if (GetBattlerSide(battler) == B_SIDE_OPPONENT)
        {
            id2 = GetBattlerAtPosition(B_POSITION_OPPONENT_LEFT);
            id1 = GetBattlerAtPosition(B_POSITION_OPPONENT_RIGHT);
            party = gEnemyParty;
        }
        else
        {
            id2 = GetBattlerAtPosition(B_POSITION_PLAYER_LEFT);
            id1 = GetBattlerAtPosition(B_POSITION_PLAYER_RIGHT);
            party = gPlayerParty;
        }

        if (partyIdBattlerOn1 == PARTY_SIZE)
            partyIdBattlerOn1 = gBattlerPartyIndexes[id2];
        if (partyIdBattlerOn2 == PARTY_SIZE)
            partyIdBattlerOn2 = gBattlerPartyIndexes[id1];

        for (i = 0; i < PARTY_SIZE; i++)
        {
            if (GetMonData(&party[i], MON_DATA_HP) != 0
             && GetMonData(&party[i], MON_DATA_SPECIES2) != SPECIES_NONE
             && GetMonData(&party[i], MON_DATA_SPECIES2) != SPECIES_EGG
             && i != partyIdBattlerOn1 && i != partyIdBattlerOn2
             && i != *(gBattleStruct->monToSwitchIntoId + id2) && i != id1[gBattleStruct->monToSwitchIntoId])
                break;
        }
        return (i == PARTY_SIZE);
    }
}

u8 TryWeatherFormChange(u8 battler)
{
    u8 ret = 0;
    bool32 weatherEffect = WEATHER_HAS_EFFECT;

    if (gBattleMons[battler].species == SPECIES_CASTFORM)
    {
        if (gBattleMons[battler].ability != ABILITY_FORECAST || gBattleMons[battler].hp == 0)
        {
            ret = 0;
        }
        else if (!weatherEffect && !IS_BATTLER_OF_TYPE(battler, TYPE_NORMAL))
        {
            SET_BATTLER_TYPE(battler, TYPE_NORMAL);
            ret = 1;
        }
        else if (!weatherEffect)
        {
            ret = 0;
        }
        else if (!(gBattleWeather & (WEATHER_RAIN_ANY | WEATHER_SUN_ANY | WEATHER_HAIL_ANY)) && !IS_BATTLER_OF_TYPE(battler, TYPE_NORMAL))
        {
            SET_BATTLER_TYPE(battler, TYPE_NORMAL);
            ret = 1;
        }
        else if (gBattleWeather & WEATHER_SUN_ANY && !IS_BATTLER_OF_TYPE(battler, TYPE_FIRE))
        {
            SET_BATTLER_TYPE(battler, TYPE_FIRE);
            ret = 2;
        }
        else if (gBattleWeather & WEATHER_RAIN_ANY && !IS_BATTLER_OF_TYPE(battler, TYPE_WATER))
        {
            SET_BATTLER_TYPE(battler, TYPE_WATER);
            ret = 3;
        }
        else if (gBattleWeather & WEATHER_HAIL_ANY && !IS_BATTLER_OF_TYPE(battler, TYPE_ICE))
        {
            SET_BATTLER_TYPE(battler, TYPE_ICE);
            ret = 4;
        }
    }
    else if (gBattleMons[battler].species == SPECIES_CHERRIM)
    {
        if (gBattleMons[battler].ability != ABILITY_FLOWER_GIFT || gBattleMons[battler].hp == 0)
            ret = 0;
        else if (gBattleMonForms[battler] == 0 && weatherEffect && gBattleWeather & WEATHER_SUN_ANY)
            ret = 2;
        else if (gBattleMonForms[battler] != 0 && (!weatherEffect || !(gBattleWeather & WEATHER_SUN_ANY)))
            ret = 1;
    }

    return ret;
}
static const u16 sWeatherFlagsInfo[][3] =
{
    [ENUM_WEATHER_RAIN] = {WEATHER_RAIN_TEMPORARY, WEATHER_RAIN_PERMANENT, HOLD_EFFECT_DAMP_ROCK},
    [ENUM_WEATHER_SUN] = {WEATHER_SUN_TEMPORARY, WEATHER_SUN_PERMANENT, HOLD_EFFECT_HEAT_ROCK},
    [ENUM_WEATHER_SANDSTORM] = {WEATHER_SANDSTORM_TEMPORARY, WEATHER_SANDSTORM_PERMANENT, HOLD_EFFECT_SMOOTH_ROCK},
    [ENUM_WEATHER_HAIL] = {WEATHER_HAIL_TEMPORARY, WEATHER_HAIL_PERMANENT, HOLD_EFFECT_ICY_ROCK},
};

bool32 TryChangeBattleWeather(u8 battler, u32 weatherEnumId, bool32 viaAbility)
{
    if (viaAbility && B_ABILITY_WEATHER <= GEN_5
        && !(gBattleWeather & sWeatherFlagsInfo[weatherEnumId][1]))
    {
        gBattleWeather = (sWeatherFlagsInfo[weatherEnumId][0] | sWeatherFlagsInfo[weatherEnumId][1]);
        return TRUE;
    }
    else if (!(gBattleWeather & (sWeatherFlagsInfo[weatherEnumId][0] | sWeatherFlagsInfo[weatherEnumId][1])))
    {
        gBattleWeather = (sWeatherFlagsInfo[weatherEnumId][0]);
        if (GetBattlerHoldEffect(battler, TRUE) == sWeatherFlagsInfo[weatherEnumId][2])
            gWishFutureKnock.weatherDuration = 8;
        else
            gWishFutureKnock.weatherDuration = 5;

        return TRUE;
    }

    return FALSE;
}

static bool32 TryChangeBattleTerrain(u32 battler, u32 statusFlag, u8 *timer)
{
    if (!(gFieldStatuses & statusFlag))
    {
        gFieldStatuses &= ~(STATUS_FIELD_MISTY_TERRAIN | STATUS_FIELD_GRASSY_TERRAIN | EFFECT_ELECTRIC_TERRAIN | EFFECT_PSYCHIC_TERRAIN);
        gFieldStatuses |= statusFlag;

        if (GetBattlerHoldEffect(battler, TRUE) == HOLD_EFFECT_TERRAIN_EXTENDER)
            *timer = 8;
        else
            *timer = 5;

        gBattlerAttacker = gBattleScripting.battler = battler;
        return TRUE;
    }

    return FALSE;
}

static bool32 ShouldChangeFormHpBased(u32 battler)
{
    // Ability,     form >, form <=, hp divided
    static const u16 forms[][4] =
    {
        {ABILITY_ZEN_MODE, SPECIES_DARMANITAN, SPECIES_DARMANITAN_ZEN_MODE, 2},
        {ABILITY_SHIELDS_DOWN, SPECIES_MINIOR, SPECIES_MINIOR_CORE_RED, 2},
        {ABILITY_SHIELDS_DOWN, SPECIES_MINIOR_METEOR_BLUE, SPECIES_MINIOR_CORE_BLUE, 2},
        {ABILITY_SHIELDS_DOWN, SPECIES_MINIOR_METEOR_GREEN, SPECIES_MINIOR_CORE_GREEN, 2},
        {ABILITY_SHIELDS_DOWN, SPECIES_MINIOR_METEOR_INDIGO, SPECIES_MINIOR_CORE_INDIGO, 2},
        {ABILITY_SHIELDS_DOWN, SPECIES_MINIOR_METEOR_ORANGE, SPECIES_MINIOR_CORE_ORANGE, 2},
        {ABILITY_SHIELDS_DOWN, SPECIES_MINIOR_METEOR_VIOLET, SPECIES_MINIOR_CORE_VIOLET, 2},
        {ABILITY_SHIELDS_DOWN, SPECIES_MINIOR_METEOR_YELLOW, SPECIES_MINIOR_CORE_YELLOW, 2},
        {ABILITY_SCHOOLING, SPECIES_WISHIWASHI_SCHOOL, SPECIES_WISHIWASHI, 4},
    };
    u32 i;

    for (i = 0; i < ARRAY_COUNT(forms); i++)
    {
        if (gBattleMons[battler].ability == forms[i][0])
        {
            if (gBattleMons[battler].species == forms[i][2]
                && gBattleMons[battler].hp > gBattleMons[battler].maxHP / forms[i][3])
            {
                gBattleMons[battler].species = forms[i][1];
                return TRUE;
            }
            if (gBattleMons[battler].species == forms[i][1]
                && gBattleMons[battler].hp <= gBattleMons[battler].maxHP / forms[i][3])
            {
                gBattleMons[battler].species = forms[i][2];
                return TRUE;
            }
        }
    }
    return FALSE;
}

static u8 ForewarnChooseMove(u32 battler)
{
    struct Forewarn {
        u8 battlerId;
        u8 power;
        u16 moveId;
    };
    u32 i, j, bestId, count;
    struct Forewarn *data = malloc(sizeof(struct Forewarn) * MAX_BATTLERS_COUNT * MAX_MON_MOVES);

    // Put all moves
    for (count = 0, i = 0; i < MAX_BATTLERS_COUNT; i++)
    {
        if (IsBattlerAlive(i) && GetBattlerSide(i) != GetBattlerSide(battler))
        {
            for (j = 0; j < MAX_MON_MOVES; j++)
            {
                if (gBattleMons[i].moves[j] == MOVE_NONE)
                    continue;
                data[count].moveId = gBattleMons[i].moves[j];
                data[count].battlerId = i;
                switch (gBattleMoves[data[count].moveId].effect)
                {
                case EFFECT_OHKO:
                    data[count].power = 150;
                    break;
                case EFFECT_COUNTER:
                case EFFECT_MIRROR_COAT:
                case EFFECT_METAL_BURST:
                    data[count].power = 120;
                    break;
                default:
                    if (gBattleMoves[data[count].moveId].power == 1)
                        data[count].power = 80;
                    else
                        data[count].power = gBattleMoves[data[count].moveId].power;
                    break;
                }
                count++;
            }
        }
    }

    for (bestId = 0, i = 1; i < count; i++)
    {
        if (data[i].power > data[bestId].power)
            bestId = i;
        else if (data[i].power == data[bestId].power && Random() & 1)
            bestId = i;
    }

    gBattlerTarget = data[bestId].battlerId;
    PREPARE_MOVE_BUFFER(gBattleTextBuff1, data[bestId].moveId)
    RecordKnownMove(gBattlerTarget, data[bestId].moveId);

    free(data);
}

u8 AbilityBattleEffects(u8 caseID, u8 battler, u16 ability, u8 special, u16 moveArg)
{
    u8 effect = 0;
    u32 speciesAtk, speciesDef;
    u32 pidAtk, pidDef;
    u32 moveType, move;
    u32 i, j;

    if (gBattleTypeFlags & BATTLE_TYPE_SAFARI)
        return 0;

    if (gBattlerAttacker >= gBattlersCount)
        gBattlerAttacker = battler;

    speciesAtk = gBattleMons[gBattlerAttacker].species;
    pidAtk = gBattleMons[gBattlerAttacker].personality;

    speciesDef = gBattleMons[gBattlerTarget].species;
    pidDef = gBattleMons[gBattlerTarget].personality;

    if (special)
        gLastUsedAbility = special;
    else
        gLastUsedAbility = GetBattlerAbility(battler);

    if (moveArg)
        move = moveArg;
    else
        move = gCurrentMove;

    GET_MOVE_TYPE(move, moveType);

    switch (caseID)
    {
    case ABILITYEFFECT_ON_SWITCHIN: // 0
        gBattleScripting.battler = battler;
        switch (gLastUsedAbility)
        {
        case ABILITYEFFECT_SWITCH_IN_TERRAIN:
            if (VarGet(VAR_TERRAIN) & STATUS_FIELD_TERRAIN_ANY)
            {
                u16 terrainFlags = VarGet(VAR_TERRAIN) & STATUS_FIELD_TERRAIN_ANY;    // only works for status flag (1 << 15)
                gFieldStatuses = terrainFlags | STATUS_FIELD_TERRAIN_PERMANENT; // terrain is permanent
                switch (VarGet(VAR_TERRAIN) & STATUS_FIELD_TERRAIN_ANY)
                {
                case STATUS_FIELD_ELECTRIC_TERRAIN:
                    gBattleCommunication[MULTISTRING_CHOOSER] = 2;
                    break;
                case STATUS_FIELD_MISTY_TERRAIN:
                    gBattleCommunication[MULTISTRING_CHOOSER] = 0;
                    break;
                case STATUS_FIELD_GRASSY_TERRAIN:
                    gBattleCommunication[MULTISTRING_CHOOSER] = 1;
                    break;
                case STATUS_FIELD_PSYCHIC_TERRAIN:
                    gBattleCommunication[MULTISTRING_CHOOSER] = 3;
                    break;
                }

                BattleScriptPushCursorAndCallback(BattleScript_OverworldTerrain);
                effect++;
            }
            #if B_THUNDERSTORM_TERRAIN == TRUE
            else if (GetCurrentWeather() == WEATHER_RAIN_THUNDERSTORM && !(gFieldStatuses & STATUS_FIELD_ELECTRIC_TERRAIN))
            {
                // overworld weather started rain, so just do electric terrain anim
                gFieldStatuses = (STATUS_FIELD_ELECTRIC_TERRAIN | STATUS_FIELD_TERRAIN_PERMANENT);
                gBattleCommunication[MULTISTRING_CHOOSER] = 2;
                BattleScriptPushCursorAndCallback(BattleScript_OverworldTerrain);
                effect++;
            }
            #endif
            break;
        case ABILITYEFFECT_SWITCH_IN_WEATHER:
            if (!(gBattleTypeFlags & BATTLE_TYPE_RECORDED))
            {
                switch (GetCurrentWeather())
                {
                case WEATHER_RAIN:
                case WEATHER_RAIN_THUNDERSTORM:
                case WEATHER_DOWNPOUR:
                    if (!(gBattleWeather & WEATHER_RAIN_ANY))
                    {
                        gBattleWeather = (WEATHER_RAIN_TEMPORARY | WEATHER_RAIN_PERMANENT);
                        gBattleScripting.animArg1 = B_ANIM_RAIN_CONTINUES;
                        effect++;
                    }
                    break;
                case WEATHER_SANDSTORM:
                    if (!(gBattleWeather & WEATHER_SANDSTORM_ANY))
                    {
                        gBattleWeather = (WEATHER_SANDSTORM_PERMANENT | WEATHER_SANDSTORM_TEMPORARY);
                        gBattleScripting.animArg1 = B_ANIM_SANDSTORM_CONTINUES;
                        effect++;
                    }
                    break;
                case WEATHER_DROUGHT:
                    if (!(gBattleWeather & WEATHER_SUN_ANY))
                    {
                        gBattleWeather = (WEATHER_SUN_PERMANENT | WEATHER_SUN_TEMPORARY);
                        gBattleScripting.animArg1 = B_ANIM_SUN_CONTINUES;
                        effect++;
                    }
                    break;
                }
            }
            if (effect)
            {
                gBattleCommunication[MULTISTRING_CHOOSER] = GetCurrentWeather();
                BattleScriptPushCursorAndCallback(BattleScript_OverworldWeatherStarts);
            }
            break;
        case ABILITY_IMPOSTER:
            if (IsBattlerAlive(BATTLE_OPPOSITE(battler))
                && !(gBattleMons[BATTLE_OPPOSITE(battler)].status2 & (STATUS2_TRANSFORMED | STATUS2_SUBSTITUTE))
                && !(gBattleMons[battler].status2 & STATUS2_TRANSFORMED)
                && !(gBattleStruct->illusion[BATTLE_OPPOSITE(battler)].on)
                && !(gStatuses3[BATTLE_OPPOSITE(battler)] & STATUS3_SEMI_INVULNERABLE))
            {
                gBattlerAttacker = battler;
                gBattlerTarget = BATTLE_OPPOSITE(battler);
                BattleScriptPushCursorAndCallback(BattleScript_ImposterActivates);
                effect++;
            }
            break;
        case ABILITY_MOLD_BREAKER:
            if (!gSpecialStatuses[battler].switchInAbilityDone)
            {
                gBattleCommunication[MULTISTRING_CHOOSER] = B_MSG_SWITCHIN_MOLDBREAKER;
                gSpecialStatuses[battler].switchInAbilityDone = 1;
                BattleScriptPushCursorAndCallback(BattleScript_SwitchInAbilityMsg);
                effect++;
            }
            break;
        case ABILITY_TERAVOLT:
            if (!gSpecialStatuses[battler].switchInAbilityDone)
            {
                gBattleCommunication[MULTISTRING_CHOOSER] = B_MSG_SWITCHIN_TERAVOLT;
                gSpecialStatuses[battler].switchInAbilityDone = 1;
                BattleScriptPushCursorAndCallback(BattleScript_SwitchInAbilityMsg);
                effect++;
            }
            break;
        case ABILITY_TURBOBLAZE:
            if (!gSpecialStatuses[battler].switchInAbilityDone)
            {
                gBattleCommunication[MULTISTRING_CHOOSER] = B_MSG_SWITCHIN_TURBOBLAZE;
                gSpecialStatuses[battler].switchInAbilityDone = 1;
                BattleScriptPushCursorAndCallback(BattleScript_SwitchInAbilityMsg);
                effect++;
            }
            break;
        case ABILITY_SLOW_START:
            if (!gSpecialStatuses[battler].switchInAbilityDone)
            {
                gDisableStructs[battler].slowStartTimer = 5;
                gBattleCommunication[MULTISTRING_CHOOSER] = B_MSG_SWITCHIN_SLOWSTART;
                gSpecialStatuses[battler].switchInAbilityDone = 1;
                BattleScriptPushCursorAndCallback(BattleScript_SwitchInAbilityMsg);
                effect++;
            }
            break;
        case ABILITY_UNNERVE:
            if (!gSpecialStatuses[battler].switchInAbilityDone)
            {
                gBattleCommunication[MULTISTRING_CHOOSER] = B_MSG_SWITCHIN_UNNERVE;
                gSpecialStatuses[battler].switchInAbilityDone = 1;
                BattleScriptPushCursorAndCallback(BattleScript_SwitchInAbilityMsg);
                effect++;
            }
            break;
        case ABILITY_AS_ONE_ICE_RIDER:
        case ABILITY_AS_ONE_SHADOW_RIDER:
            if (!gSpecialStatuses[battler].switchInAbilityDone)
            {
                gBattleCommunication[MULTISTRING_CHOOSER] = B_MSG_SWITCHIN_ASONE;
                gSpecialStatuses[battler].switchInAbilityDone = 1;
                BattleScriptPushCursorAndCallback(BattleScript_ActivateAsOne);
                effect++;
            }
            break;
        case ABILITY_CURIOUS_MEDICINE:
            if (!gSpecialStatuses[battler].switchInAbilityDone && IsDoubleBattle()
              && IsBattlerAlive(BATTLE_PARTNER(battler)) && TryResetBattlerStatChanges(BATTLE_PARTNER(battler)))
            {
                u32 i;
                gEffectBattler = BATTLE_PARTNER(battler);
                gBattleCommunication[MULTISTRING_CHOOSER] = B_MSG_SWITCHIN_CURIOUS_MEDICINE;
                gSpecialStatuses[battler].switchInAbilityDone = 1;
                BattleScriptPushCursorAndCallback(BattleScript_SwitchInAbilityMsg);
                effect++;
            }
            break;
        case ABILITY_ANTICIPATION:
            if (!gSpecialStatuses[battler].switchInAbilityDone)
            {
                u32 side = GetBattlerSide(battler);

                for (i = 0; i < MAX_BATTLERS_COUNT; i++)
                {
                    if (IsBattlerAlive(i) && side != GetBattlerSide(i))
                    {
                        for (j = 0; j < MAX_MON_MOVES; j++)
                        {
                            move = gBattleMons[i].moves[j];
                            GET_MOVE_TYPE(move, moveType);
                            if (CalcTypeEffectivenessMultiplier(move, moveType, i, battler, FALSE) >= UQ_4_12(2.0))
                            {
                                effect++;
                                break;
                            }
                        }
                    }
                }

                if (effect)
                {
                    gBattleCommunication[MULTISTRING_CHOOSER] = B_MSG_SWITCHIN_ANTICIPATION;
                    gSpecialStatuses[battler].switchInAbilityDone = 1;
                    BattleScriptPushCursorAndCallback(BattleScript_SwitchInAbilityMsg);
                }
            }
            break;
        case ABILITY_FRISK:
            if (!gSpecialStatuses[battler].switchInAbilityDone)
            {
                gSpecialStatuses[battler].switchInAbilityDone = 1;
                BattleScriptPushCursorAndCallback(BattleScript_FriskActivates); // Try activate
                effect++;
            }
            return effect; // Note: It returns effect as to not record the ability if Frisk does not activate.
        case ABILITY_FOREWARN:
            if (!gSpecialStatuses[battler].switchInAbilityDone)
            {
                ForewarnChooseMove(battler);
                gBattleCommunication[MULTISTRING_CHOOSER] = B_MSG_SWITCHIN_FOREWARN;
                gSpecialStatuses[battler].switchInAbilityDone = 1;
                BattleScriptPushCursorAndCallback(BattleScript_SwitchInAbilityMsg);
                effect++;
            }
            break;
        case ABILITY_DOWNLOAD:
            if (!gSpecialStatuses[battler].switchInAbilityDone)
            {
                u32 statId, opposingBattler;
                u32 opposingDef = 0, opposingSpDef = 0;

                opposingBattler = BATTLE_OPPOSITE(battler);
                for (i = 0; i < 2; opposingBattler ^= BIT_FLANK, i++)
                {
                    if (IsBattlerAlive(opposingBattler))
                    {
                        opposingDef += gBattleMons[opposingBattler].defense
                                    * gStatStageRatios[gBattleMons[opposingBattler].statStages[STAT_DEF]][0]
                                    / gStatStageRatios[gBattleMons[opposingBattler].statStages[STAT_DEF]][1];
                        opposingSpDef += gBattleMons[opposingBattler].spDefense
                                      * gStatStageRatios[gBattleMons[opposingBattler].statStages[STAT_SPDEF]][0]
                                      / gStatStageRatios[gBattleMons[opposingBattler].statStages[STAT_SPDEF]][1];
                    }
                }

                if (opposingDef < opposingSpDef)
                    statId = STAT_ATK;
                else
                    statId = STAT_SPATK;

                gSpecialStatuses[battler].switchInAbilityDone = 1;

                if (CompareStat(battler, statId, MAX_STAT_STAGE, CMP_LESS_THAN))
                {
                    gBattleMons[battler].statStages[statId]++;
                    SET_STATCHANGER(statId, 1, FALSE);
                    gBattlerAttacker = battler;
                    PREPARE_STAT_BUFFER(gBattleTextBuff1, statId);
                    BattleScriptPushCursorAndCallback(BattleScript_AttackerAbilityStatRaiseEnd3);
                    effect++;
                }
            }
            break;
        case ABILITY_PRESSURE:
            if (!gSpecialStatuses[battler].switchInAbilityDone)
            {
                gBattleCommunication[MULTISTRING_CHOOSER] = B_MSG_SWITCHIN_PRESSURE;
                gSpecialStatuses[battler].switchInAbilityDone = 1;
                BattleScriptPushCursorAndCallback(BattleScript_SwitchInAbilityMsg);
                effect++;
            }
            break;
        case ABILITY_DARK_AURA:
            if (!gSpecialStatuses[battler].switchInAbilityDone)
            {
                gBattleCommunication[MULTISTRING_CHOOSER] = B_MSG_SWITCHIN_DARKAURA;
                gSpecialStatuses[battler].switchInAbilityDone = 1;
                BattleScriptPushCursorAndCallback(BattleScript_SwitchInAbilityMsg);
                effect++;
            }
            break;
        case ABILITY_FAIRY_AURA:
            if (!gSpecialStatuses[battler].switchInAbilityDone)
            {
                gBattleCommunication[MULTISTRING_CHOOSER] = B_MSG_SWITCHIN_FAIRYAURA;
                gSpecialStatuses[battler].switchInAbilityDone = 1;
                BattleScriptPushCursorAndCallback(BattleScript_SwitchInAbilityMsg);
                effect++;
            }
            break;
        case ABILITY_AURA_BREAK:
            if (!gSpecialStatuses[battler].switchInAbilityDone)
            {
                gBattleCommunication[MULTISTRING_CHOOSER] = B_MSG_SWITCHIN_AURABREAK;
                gSpecialStatuses[battler].switchInAbilityDone = 1;
                BattleScriptPushCursorAndCallback(BattleScript_SwitchInAbilityMsg);
                effect++;
            }
            break;
        case ABILITY_COMATOSE:
            if (!gSpecialStatuses[battler].switchInAbilityDone)
            {
                gBattleCommunication[MULTISTRING_CHOOSER] = B_MSG_SWITCHIN_COMATOSE;
                gSpecialStatuses[battler].switchInAbilityDone = 1;
                BattleScriptPushCursorAndCallback(BattleScript_SwitchInAbilityMsg);
                effect++;
            }
            break;
        case ABILITY_SCREEN_CLEANER:
            if (!gSpecialStatuses[battler].switchInAbilityDone && TryRemoveScreens(battler))
            {
                gBattleCommunication[MULTISTRING_CHOOSER] = B_MSG_SWITCHIN_SCREENCLEANER;
                gSpecialStatuses[battler].switchInAbilityDone = 1;
                BattleScriptPushCursorAndCallback(BattleScript_SwitchInAbilityMsg);
                effect++;
            }
            break;
        case ABILITY_DRIZZLE:
            if (TryChangeBattleWeather(battler, ENUM_WEATHER_RAIN, TRUE))
            {
                BattleScriptPushCursorAndCallback(BattleScript_DrizzleActivates);
                effect++;
            }
            break;
        case ABILITY_SAND_STREAM:
            if (TryChangeBattleWeather(battler, ENUM_WEATHER_SANDSTORM, TRUE))
            {
                BattleScriptPushCursorAndCallback(BattleScript_SandstreamActivates);
                effect++;
            }
            break;
        case ABILITY_DROUGHT:
            if (TryChangeBattleWeather(battler, ENUM_WEATHER_SUN, TRUE))
            {
                BattleScriptPushCursorAndCallback(BattleScript_DroughtActivates);
                effect++;
            }
            break;
        case ABILITY_SNOW_WARNING:
            if (TryChangeBattleWeather(battler, ENUM_WEATHER_HAIL, TRUE))
            {
                BattleScriptPushCursorAndCallback(BattleScript_SnowWarningActivates);
                effect++;
            }
            break;
        case ABILITY_ELECTRIC_SURGE:
            if (TryChangeBattleTerrain(battler, STATUS_FIELD_ELECTRIC_TERRAIN, &gFieldTimers.electricTerrainTimer))
            {
                BattleScriptPushCursorAndCallback(BattleScript_ElectricSurgeActivates);
                effect++;
            }
            break;
        case ABILITY_GRASSY_SURGE:
            if (TryChangeBattleTerrain(battler, STATUS_FIELD_GRASSY_TERRAIN, &gFieldTimers.grassyTerrainTimer))
            {
                BattleScriptPushCursorAndCallback(BattleScript_GrassySurgeActivates);
                effect++;
            }
            break;
        case ABILITY_MISTY_SURGE:
            if (TryChangeBattleTerrain(battler, STATUS_FIELD_MISTY_TERRAIN, &gFieldTimers.mistyTerrainTimer))
            {
                BattleScriptPushCursorAndCallback(BattleScript_MistySurgeActivates);
                effect++;
            }
            break;
        case ABILITY_PSYCHIC_SURGE:
            if (TryChangeBattleTerrain(battler, STATUS_FIELD_PSYCHIC_TERRAIN, &gFieldTimers.psychicTerrainTimer))
            {
                BattleScriptPushCursorAndCallback(BattleScript_PsychicSurgeActivates);
                effect++;
            }
            break;
        case ABILITY_INTIMIDATE:
            if (!(gSpecialStatuses[battler].intimidatedMon))
            {
                gBattleResources->flags->flags[battler] |= RESOURCE_FLAG_INTIMIDATED;
                gSpecialStatuses[battler].intimidatedMon = 1;
            }
            break;
        case ABILITY_FORECAST:
        case ABILITY_FLOWER_GIFT:
            effect = TryWeatherFormChange(battler);
            if (effect != 0)
            {
                BattleScriptPushCursorAndCallback(BattleScript_CastformChange);
                *(&gBattleStruct->formToChangeInto) = effect - 1;
            }
            break;
        case ABILITY_TRACE:
            if (!(gSpecialStatuses[battler].traced))
            {
                gBattleResources->flags->flags[battler] |= RESOURCE_FLAG_TRACED;
                gSpecialStatuses[battler].traced = 1;
            }
            break;
        case ABILITY_CLOUD_NINE:
        case ABILITY_AIR_LOCK:
            if (!gSpecialStatuses[battler].switchInAbilityDone)
            {
                gSpecialStatuses[battler].switchInAbilityDone = 1;
                BattleScriptPushCursorAndCallback(BattleScript_AnnounceAirLockCloudNine);
                effect++;
            }
            break;
        case ABILITY_SCHOOLING:
            if (gBattleMons[battler].level < 20)
                break;
        case ABILITY_SHIELDS_DOWN:
            if (ShouldChangeFormHpBased(battler))
            {
                BattleScriptPushCursorAndCallback(BattleScript_AttackerFormChangeEnd3);
                effect++;
            }
            break;
        case ABILITY_INTREPID_SWORD:
            if (!gSpecialStatuses[battler].switchInAbilityDone)
            {
                gSpecialStatuses[battler].switchInAbilityDone = 1;
                SET_STATCHANGER(STAT_ATK, 1, FALSE);
                BattleScriptPushCursorAndCallback(BattleScript_BattlerAbilityStatRaiseOnSwitchIn);
                effect++;
            }
            break;
        case ABILITY_DAUNTLESS_SHIELD:
            if (!gSpecialStatuses[battler].switchInAbilityDone)
            {
                gSpecialStatuses[battler].switchInAbilityDone = 1;
                SET_STATCHANGER(STAT_DEF, 1, FALSE);
                BattleScriptPushCursorAndCallback(BattleScript_BattlerAbilityStatRaiseOnSwitchIn);
                effect++;
            }
            break;
        }
        break;
    case ABILITYEFFECT_ENDTURN: // 1
        if (gBattleMons[battler].hp != 0)
        {
            gBattlerAttacker = battler;
            switch (gLastUsedAbility)
            {
            case ABILITY_HARVEST:
                if (((WEATHER_HAS_EFFECT && gBattleWeather & WEATHER_SUN_ANY) || Random() % 2 == 0)
                 && gBattleMons[battler].item == ITEM_NONE
                 && gBattleStruct->changedItems[battler] == ITEM_NONE
                 && ItemId_GetPocket(gBattleStruct->usedHeldItems[battler]) == POCKET_BERRIES)
                {
                    gLastUsedItem = gBattleStruct->changedItems[battler] = gBattleStruct->usedHeldItems[battler];
                    gBattleStruct->usedHeldItems[battler] = ITEM_NONE;
                    BattleScriptPushCursorAndCallback(BattleScript_HarvestActivates);
                    effect++;
                }
                break;
            case ABILITY_DRY_SKIN:
                if (gBattleWeather & WEATHER_SUN_ANY)
                    goto SOLAR_POWER_HP_DROP;
            // Dry Skin works similarly to Rain Dish in Rain
            case ABILITY_RAIN_DISH:
                if (WEATHER_HAS_EFFECT
                 && (gBattleWeather & WEATHER_RAIN_ANY)
                 && !BATTLER_MAX_HP(battler)
                 && !(gStatuses3[battler] & STATUS3_HEAL_BLOCK))
                {
                    BattleScriptPushCursorAndCallback(BattleScript_RainDishActivates);
                    gBattleMoveDamage = gBattleMons[battler].maxHP / (gLastUsedAbility == ABILITY_RAIN_DISH ? 16 : 8);
                    if (gBattleMoveDamage == 0)
                        gBattleMoveDamage = 1;
                    gBattleMoveDamage *= -1;
                    effect++;
                }
                break;
            case ABILITY_HYDRATION:
                if (WEATHER_HAS_EFFECT
                 && (gBattleWeather & WEATHER_RAIN_ANY)
                 && gBattleMons[battler].status1 & STATUS1_ANY)
                {
                    goto ABILITY_HEAL_MON_STATUS;
                }
                break;
            case ABILITY_SHED_SKIN:
                if ((gBattleMons[battler].status1 & STATUS1_ANY) && (Random() % 3) == 0)
                {
                ABILITY_HEAL_MON_STATUS:
                    if (gBattleMons[battler].status1 & (STATUS1_POISON | STATUS1_TOXIC_POISON))
                        StringCopy(gBattleTextBuff1, gStatusConditionString_PoisonJpn);
                    if (gBattleMons[battler].status1 & STATUS1_SLEEP)
                        StringCopy(gBattleTextBuff1, gStatusConditionString_SleepJpn);
                    if (gBattleMons[battler].status1 & STATUS1_PARALYSIS)
                        StringCopy(gBattleTextBuff1, gStatusConditionString_ParalysisJpn);
                    if (gBattleMons[battler].status1 & STATUS1_BURN)
                        StringCopy(gBattleTextBuff1, gStatusConditionString_BurnJpn);
                    if (gBattleMons[battler].status1 & STATUS1_FREEZE)
                        StringCopy(gBattleTextBuff1, gStatusConditionString_IceJpn);

                    gBattleMons[battler].status1 = 0;
                    gBattleMons[battler].status2 &= ~(STATUS2_NIGHTMARE);
                    gBattleScripting.battler = gActiveBattler = battler;
                    BattleScriptPushCursorAndCallback(BattleScript_ShedSkinActivates);
                    BtlController_EmitSetMonData(0, REQUEST_STATUS_BATTLE, 0, 4, &gBattleMons[battler].status1);
                    MarkBattlerForControllerExec(gActiveBattler);
                    effect++;
                }
                break;
            case ABILITY_SPEED_BOOST:
                if (CompareStat(battler, STAT_SPEED, MAX_STAT_STAGE, CMP_LESS_THAN) && gDisableStructs[battler].isFirstTurn != 2)
                {
                    gBattleMons[battler].statStages[STAT_SPEED]++;
                    gBattleScripting.animArg1 = 14 + STAT_SPEED;
                    gBattleScripting.animArg2 = 0;
                    BattleScriptPushCursorAndCallback(BattleScript_SpeedBoostActivates);
                    gBattleScripting.battler = battler;
                    effect++;
                }
                break;
            case ABILITY_MOODY:
                if (gDisableStructs[battler].isFirstTurn != 2)
                {
                    u32 validToRaise = 0, validToLower = 0;
                    u32 statsNum = (B_MOODY_ACC_EVASION != GEN_8) ? NUM_BATTLE_STATS : NUM_STATS;

                    for (i = STAT_ATK; i < statsNum; i++)
                    {
                        if (CompareStat(battler, i, MIN_STAT_STAGE, CMP_GREATER_THAN))
                            validToLower |= gBitTable[i];
                        if (CompareStat(battler, i, MAX_STAT_STAGE, CMP_LESS_THAN))
                            validToRaise |= gBitTable[i];
                    }

                    if (validToLower != 0 || validToRaise != 0) // Can lower one stat, or can raise one stat
                    {
                        gBattleScripting.statChanger = gBattleScripting.savedStatChanger = 0; // for raising and lowering stat respectively
                        if (validToRaise != 0) // Find stat to raise
                        {
                            do
                            {
                                i = (Random() % statsNum) + STAT_ATK;
                            } while (!(validToRaise & gBitTable[i]));
                            SET_STATCHANGER(i, 2, FALSE);
                            validToLower &= ~(gBitTable[i]); // Can't lower the same stat as raising.
                        }
                        if (validToLower != 0) // Find stat to lower
                        {
                            do
                            {
                                i = (Random() % statsNum) + STAT_ATK;
                            } while (!(validToLower & gBitTable[i]));
                            SET_STATCHANGER2(gBattleScripting.savedStatChanger, i, 1, TRUE);
                        }
                        BattleScriptPushCursorAndCallback(BattleScript_MoodyActivates);
                        effect++;
                    }
                }
                break;
            case ABILITY_TRUANT:
                gDisableStructs[gBattlerAttacker].truantCounter ^= 1;
                break;
            case ABILITY_BAD_DREAMS:
                if (gBattleMons[battler].status1 & STATUS1_SLEEP
                    || gBattleMons[BATTLE_OPPOSITE(battler)].status1 & STATUS1_SLEEP
                    || GetBattlerAbility(battler) == ABILITY_COMATOSE
                    || GetBattlerAbility(BATTLE_OPPOSITE(battler)) == ABILITY_COMATOSE)
                {
                    BattleScriptPushCursorAndCallback(BattleScript_BadDreamsActivates);
                    effect++;
                }
                break;
            SOLAR_POWER_HP_DROP:
            case ABILITY_SOLAR_POWER:
                if (WEATHER_HAS_EFFECT && gBattleWeather & WEATHER_SUN_ANY)
                {
                    BattleScriptPushCursorAndCallback(BattleScript_SolarPowerActivates);
                    gBattleMoveDamage = gBattleMons[battler].maxHP / 8;
                    if (gBattleMoveDamage == 0)
                        gBattleMoveDamage = 1;
                    effect++;
                }
                break;
            case ABILITY_HEALER:
                gBattleScripting.battler = BATTLE_PARTNER(battler);
                if (IsBattlerAlive(gBattleScripting.battler)
                    && gBattleMons[gBattleScripting.battler].status1 & STATUS1_ANY
                    && (Random() % 100) < 30)
                {
                    BattleScriptPushCursorAndCallback(BattleScript_HealerActivates);
                    effect++;
                }
                break;
            case ABILITY_SCHOOLING:
                if (gBattleMons[battler].level < 20)
                    break;
            case ABILITY_ZEN_MODE:
            case ABILITY_SHIELDS_DOWN:
                if ((effect = ShouldChangeFormHpBased(battler)))
                    BattleScriptPushCursorAndCallback(BattleScript_AttackerFormChangeEnd3);
                break;
            case ABILITY_POWER_CONSTRUCT:
                if ((gBattleMons[battler].species == SPECIES_ZYGARDE || gBattleMons[battler].species == SPECIES_ZYGARDE_10)
                    && gBattleMons[battler].hp <= gBattleMons[battler].maxHP / 2)
                {
                    gBattleStruct->changedSpecies[gBattlerPartyIndexes[battler]] = gBattleMons[battler].species;
                    gBattleMons[battler].species = SPECIES_ZYGARDE_COMPLETE;
                    BattleScriptPushCursorAndCallback(BattleScript_AttackerFormChangeEnd3);
                    effect++;
                }
                break;
            case ABILITY_BALL_FETCH:
                if (gBattleMons[battler].item == ITEM_NONE
                    && gBattleResults.catchAttempts[gLastUsedBall - ITEM_ULTRA_BALL] >= 1
                    && !gHasFetchedBall)
                {
                    gBattleScripting.battler = battler;
                    BtlController_EmitSetMonData(0, REQUEST_HELDITEM_BATTLE, 0, 2, &gLastUsedBall);
                    MarkBattlerForControllerExec(battler);
                    gHasFetchedBall = TRUE;
                    gLastUsedItem = gLastUsedBall;
                    BattleScriptPushCursorAndCallback(BattleScript_BallFetch);
                    effect++;
                }
                break;
            }
        }
        break;
    case ABILITYEFFECT_MOVES_BLOCK: // 2
        if ((gLastUsedAbility == ABILITY_SOUNDPROOF && gBattleMoves[move].flags & FLAG_SOUND)
            || (gLastUsedAbility == ABILITY_BULLETPROOF && gBattleMoves[move].flags & FLAG_BALLISTIC))
        {
            if (gBattleMons[gBattlerAttacker].status2 & STATUS2_MULTIPLETURNS)
                gHitMarker |= HITMARKER_NO_PPDEDUCT;
            gBattlescriptCurrInstr = BattleScript_SoundproofProtected;
            effect = 1;
        }
        else if ((((gLastUsedAbility == ABILITY_DAZZLING || gLastUsedAbility == ABILITY_QUEENLY_MAJESTY
                   || (IsBattlerAlive(battler ^= BIT_FLANK)
                       && ((GetBattlerAbility(battler) == ABILITY_DAZZLING) || GetBattlerAbility(battler) == ABILITY_QUEENLY_MAJESTY)))
                   ))
                 && GetChosenMovePriority(gBattlerAttacker) > 0
                 && GetBattlerSide(gBattlerAttacker) != GetBattlerSide(battler))
        {
            if (gBattleMons[gBattlerAttacker].status2 & STATUS2_MULTIPLETURNS)
                gHitMarker |= HITMARKER_NO_PPDEDUCT;
            gBattlescriptCurrInstr = BattleScript_DazzlingProtected;
            effect = 1;
        }
        break;
    case ABILITYEFFECT_ABSORBING: // 3
        if (move != MOVE_NONE)
        {
            u8 statId;
            switch (gLastUsedAbility)
            {
            case ABILITY_VOLT_ABSORB:
                if (moveType == TYPE_ELECTRIC)
                    effect = 1;
                break;
            case ABILITY_WATER_ABSORB:
            case ABILITY_DRY_SKIN:
                if (moveType == TYPE_WATER)
                    effect = 1;
                break;
            case ABILITY_MOTOR_DRIVE:
                if (moveType == TYPE_ELECTRIC)
                    effect = 2, statId = STAT_SPEED;
                break;
            case ABILITY_LIGHTNING_ROD:
                if (moveType == TYPE_ELECTRIC)
                    effect = 2, statId = STAT_SPATK;
                break;
            case ABILITY_STORM_DRAIN:
                if (moveType == TYPE_WATER)
                    effect = 2, statId = STAT_SPATK;
                break;
            case ABILITY_SAP_SIPPER:
                if (moveType == TYPE_GRASS)
                    effect = 2, statId = STAT_ATK;
                break;
            case ABILITY_FLASH_FIRE:
                if (moveType == TYPE_FIRE && !((gBattleMons[battler].status1 & STATUS1_FREEZE) && B_FLASH_FIRE_FROZEN <= GEN_4))
                {
                    if (!(gBattleResources->flags->flags[battler] & RESOURCE_FLAG_FLASH_FIRE))
                    {
                        gBattleCommunication[MULTISTRING_CHOOSER] = B_MSG_FLASH_FIRE_BOOST;
                        if (gProtectStructs[gBattlerAttacker].notFirstStrike)
                            gBattlescriptCurrInstr = BattleScript_FlashFireBoost;
                        else
                            gBattlescriptCurrInstr = BattleScript_FlashFireBoost_PPLoss;

                        gBattleResources->flags->flags[battler] |= RESOURCE_FLAG_FLASH_FIRE;
                        effect = 3;
                    }
                    else
                    {
                        gBattleCommunication[MULTISTRING_CHOOSER] = B_MSG_FLASH_FIRE_NO_BOOST;
                        if (gProtectStructs[gBattlerAttacker].notFirstStrike)
                            gBattlescriptCurrInstr = BattleScript_FlashFireBoost;
                        else
                            gBattlescriptCurrInstr = BattleScript_FlashFireBoost_PPLoss;

                        effect = 3;
                    }
                }
                break;
            }

            if (effect == 1) // Drain Hp ability.
            {
                if (BATTLER_MAX_HP(battler) || gStatuses3[battler] & STATUS3_HEAL_BLOCK)
                {
                    if ((gProtectStructs[gBattlerAttacker].notFirstStrike))
                        gBattlescriptCurrInstr = BattleScript_MonMadeMoveUseless;
                    else
                        gBattlescriptCurrInstr = BattleScript_MonMadeMoveUseless_PPLoss;
                }
                else
                {
                    if (gProtectStructs[gBattlerAttacker].notFirstStrike)
                        gBattlescriptCurrInstr = BattleScript_MoveHPDrain;
                    else
                        gBattlescriptCurrInstr = BattleScript_MoveHPDrain_PPLoss;

                    gBattleMoveDamage = gBattleMons[battler].maxHP / 4;
                    if (gBattleMoveDamage == 0)
                        gBattleMoveDamage = 1;
                    gBattleMoveDamage *= -1;
                }
            }
            else if (effect == 2) // Boost Stat ability;
            {
                if (!CompareStat(battler, statId, MAX_STAT_STAGE, CMP_LESS_THAN))
                {
                    if ((gProtectStructs[gBattlerAttacker].notFirstStrike))
                        gBattlescriptCurrInstr = BattleScript_MonMadeMoveUseless;
                    else
                        gBattlescriptCurrInstr = BattleScript_MonMadeMoveUseless_PPLoss;
                }
                else
                {
                    if (gProtectStructs[gBattlerAttacker].notFirstStrike)
                        gBattlescriptCurrInstr = BattleScript_MoveStatDrain;
                    else
                        gBattlescriptCurrInstr = BattleScript_MoveStatDrain_PPLoss;

                    SET_STATCHANGER(statId, 1, FALSE);
                    gBattleMons[battler].statStages[statId]++;
                    PREPARE_STAT_BUFFER(gBattleTextBuff1, statId);
                }
            }
        }
        break;
    case ABILITYEFFECT_MOVE_END: // Think contact abilities.
        switch (gLastUsedAbility)
        {
        case ABILITY_JUSTIFIED:
            if (!(gMoveResultFlags & MOVE_RESULT_NO_EFFECT)
             && TARGET_TURN_DAMAGED
             && IsBattlerAlive(battler)
             && moveType == TYPE_DARK
             && CompareStat(battler, STAT_ATK, MAX_STAT_STAGE, CMP_LESS_THAN))
            {
                SET_STATCHANGER(STAT_ATK, 1, FALSE);
                BattleScriptPushCursor();
                gBattlescriptCurrInstr = BattleScript_TargetAbilityStatRaiseOnMoveEnd;
                effect++;
            }
            break;
        case ABILITY_RATTLED:
            if (!(gMoveResultFlags & MOVE_RESULT_NO_EFFECT)
             && TARGET_TURN_DAMAGED
             && IsBattlerAlive(battler)
             && (moveType == TYPE_DARK || moveType == TYPE_BUG || moveType == TYPE_GHOST)
             && CompareStat(battler, STAT_SPEED, MAX_STAT_STAGE, CMP_LESS_THAN))
            {
                SET_STATCHANGER(STAT_SPEED, 1, FALSE);
                BattleScriptPushCursor();
                gBattlescriptCurrInstr = BattleScript_TargetAbilityStatRaiseOnMoveEnd;
                effect++;
            }
            break;
        case ABILITY_WATER_COMPACTION:
            if (!(gMoveResultFlags & MOVE_RESULT_NO_EFFECT)
             && TARGET_TURN_DAMAGED
             && IsBattlerAlive(battler)
             && moveType == TYPE_WATER
             && CompareStat(battler, STAT_DEF, MAX_STAT_STAGE, CMP_LESS_THAN))
            {
                SET_STATCHANGER(STAT_DEF, 2, FALSE);
                BattleScriptPushCursor();
                gBattlescriptCurrInstr = BattleScript_TargetAbilityStatRaiseOnMoveEnd;
                effect++;
            }
            break;
        case ABILITY_STAMINA:
            if (!(gMoveResultFlags & MOVE_RESULT_NO_EFFECT)
             && TARGET_TURN_DAMAGED
             && IsBattlerAlive(battler)
             && CompareStat(battler, STAT_DEF, MAX_STAT_STAGE, CMP_LESS_THAN))
            {
                SET_STATCHANGER(STAT_DEF, 1, FALSE);
                BattleScriptPushCursor();
                gBattlescriptCurrInstr = BattleScript_TargetAbilityStatRaiseOnMoveEnd;
                effect++;
            }
            break;
        case ABILITY_BERSERK:
            if (!(gMoveResultFlags & MOVE_RESULT_NO_EFFECT)
             && TARGET_TURN_DAMAGED
             && IsBattlerAlive(battler)
            // Had more than half of hp before, now has less
             && gBattleStruct->hpBefore[battler] > gBattleMons[battler].maxHP / 2
             && gBattleMons[battler].hp < gBattleMons[battler].maxHP / 2
             && (gMultiHitCounter == 0 || gMultiHitCounter == 1)
             && !(TestSheerForceFlag(gBattlerAttacker, gCurrentMove))
             && CompareStat(battler, STAT_SPATK, MAX_STAT_STAGE, CMP_LESS_THAN))
            {
                SET_STATCHANGER(STAT_SPATK, 1, FALSE);
                BattleScriptPushCursor();
                gBattlescriptCurrInstr = BattleScript_TargetAbilityStatRaiseOnMoveEnd;
                effect++;
            }
            break;
        case ABILITY_EMERGENCY_EXIT:
        case ABILITY_WIMP_OUT:
            if (!(gMoveResultFlags & MOVE_RESULT_NO_EFFECT)
             && TARGET_TURN_DAMAGED
             && IsBattlerAlive(battler)
            // Had more than half of hp before, now has less
             && gBattleStruct->hpBefore[battler] > gBattleMons[battler].maxHP / 2
             && gBattleMons[battler].hp < gBattleMons[battler].maxHP / 2
             && (gMultiHitCounter == 0 || gMultiHitCounter == 1)
             && !(TestSheerForceFlag(gBattlerAttacker, gCurrentMove))
             && (CanBattlerSwitch(battler) || !(gBattleTypeFlags & BATTLE_TYPE_TRAINER))
             && !(gBattleTypeFlags & BATTLE_TYPE_ARENA)
             && CountUsablePartyMons(battler) > 0)
            {
                gBattleResources->flags->flags[battler] |= RESOURCE_FLAG_EMERGENCY_EXIT;
                effect++;
            }
            break;
        case ABILITY_WEAK_ARMOR:
            if (!(gMoveResultFlags & MOVE_RESULT_NO_EFFECT)
             && TARGET_TURN_DAMAGED
             && IsBattlerAlive(battler)
             && IS_MOVE_PHYSICAL(gCurrentMove)
             && (CompareStat(battler, STAT_SPEED, MAX_STAT_STAGE, CMP_LESS_THAN) // Don't activate if speed cannot be raised
               || CompareStat(battler, STAT_DEF, MIN_STAT_STAGE, CMP_GREATER_THAN))) // Don't activate if defense cannot be lowered
            {
                if (gBattleMoves[gCurrentMove].effect == EFFECT_HIT_ESCAPE && CanBattlerSwitch(gBattlerAttacker))
                    gProtectStructs[battler].disableEjectPack = 1;  // Set flag for target

                BattleScriptPushCursor();
                gBattlescriptCurrInstr = BattleScript_WeakArmorActivates;
                effect++;
            }
            break;
        case ABILITY_CURSED_BODY:
            if (!(gMoveResultFlags & MOVE_RESULT_NO_EFFECT)
             && TARGET_TURN_DAMAGED
             && gDisableStructs[gBattlerAttacker].disabledMove == MOVE_NONE
             && IsBattlerAlive(gBattlerAttacker)
             && !IsAbilityOnSide(gBattlerAttacker, ABILITY_AROMA_VEIL)
             && gBattleMons[gBattlerAttacker].pp[gChosenMovePos] != 0
             && (Random() % 3) == 0)
            {
                gDisableStructs[gBattlerAttacker].disabledMove = gChosenMove;
                gDisableStructs[gBattlerAttacker].disableTimer = 4;
                PREPARE_MOVE_BUFFER(gBattleTextBuff1, gChosenMove);
                BattleScriptPushCursor();
                gBattlescriptCurrInstr = BattleScript_CursedBodyActivates;
                effect++;
            }
            break;
        case ABILITY_MUMMY:
            if (!(gMoveResultFlags & MOVE_RESULT_NO_EFFECT)
             && IsBattlerAlive(gBattlerAttacker)
             && TARGET_TURN_DAMAGED
             && (gBattleMoves[move].flags & FLAG_MAKES_CONTACT))
            {
                switch (gBattleMons[gBattlerAttacker].ability)
                {
                case ABILITY_MUMMY:
                case ABILITY_BATTLE_BOND:
                case ABILITY_COMATOSE:
                case ABILITY_DISGUISE:
                case ABILITY_MULTITYPE:
                case ABILITY_POWER_CONSTRUCT:
                case ABILITY_RKS_SYSTEM:
                case ABILITY_SCHOOLING:
                case ABILITY_SHIELDS_DOWN:
                case ABILITY_STANCE_CHANGE:
                    break;
                default:
                    gLastUsedAbility = gBattleMons[gBattlerAttacker].ability = ABILITY_MUMMY;
                    BattleScriptPushCursor();
                    gBattlescriptCurrInstr = BattleScript_MummyActivates;
                    effect++;
                    break;
                }
            }
            break;
        case ABILITY_ANGER_POINT:
            if (!(gMoveResultFlags & MOVE_RESULT_NO_EFFECT)
             && gIsCriticalHit
             && TARGET_TURN_DAMAGED
             && IsBattlerAlive(battler)
             && CompareStat(battler, STAT_ATK, MAX_STAT_STAGE, CMP_LESS_THAN))
            {
                SET_STATCHANGER(STAT_ATK, MAX_STAT_STAGE - gBattleMons[battler].statStages[STAT_ATK], FALSE);
                BattleScriptPushCursor();
                gBattlescriptCurrInstr = BattleScript_TargetsStatWasMaxedOut;
                effect++;
            }
            break;
        case ABILITY_COLOR_CHANGE:
            if (!(gMoveResultFlags & MOVE_RESULT_NO_EFFECT)
             && move != MOVE_STRUGGLE
             && gBattleMoves[move].power != 0
             && TARGET_TURN_DAMAGED
             && !IS_BATTLER_OF_TYPE(battler, moveType)
             && gBattleMons[battler].hp != 0)
            {
                SET_BATTLER_TYPE(battler, moveType);
                PREPARE_TYPE_BUFFER(gBattleTextBuff1, moveType);
                BattleScriptPushCursor();
                gBattlescriptCurrInstr = BattleScript_ColorChangeActivates;
                effect++;
            }
            break;
        case ABILITY_GOOEY:
        case ABILITY_TANGLING_HAIR:
            if (!(gMoveResultFlags & MOVE_RESULT_NO_EFFECT)
             && gBattleMons[gBattlerAttacker].hp != 0
             && CompareStat(gBattlerAttacker, STAT_SPEED, MIN_STAT_STAGE, CMP_GREATER_THAN)
             && !gProtectStructs[gBattlerAttacker].confusionSelfDmg
             && TARGET_TURN_DAMAGED
             && IsMoveMakingContact(move, gBattlerAttacker))
            {
                gBattleScripting.moveEffect = MOVE_EFFECT_AFFECTS_USER | MOVE_EFFECT_SPD_MINUS_1;
                PREPARE_ABILITY_BUFFER(gBattleTextBuff1, gLastUsedAbility);
                BattleScriptPushCursor();
                gBattlescriptCurrInstr = BattleScript_AbilityStatusEffect;
                gHitMarker |= HITMARKER_IGNORE_SAFEGUARD;
                effect++;
            }
            break;
        case ABILITY_ROUGH_SKIN:
        case ABILITY_IRON_BARBS:
            if (!(gMoveResultFlags & MOVE_RESULT_NO_EFFECT)
             && gBattleMons[gBattlerAttacker].hp != 0
             && !gProtectStructs[gBattlerAttacker].confusionSelfDmg
             && TARGET_TURN_DAMAGED
             && IsMoveMakingContact(move, gBattlerAttacker))
            {
                gBattleMoveDamage = gBattleMons[gBattlerAttacker].maxHP / 8;
                if (gBattleMoveDamage == 0)
                    gBattleMoveDamage = 1;
                PREPARE_ABILITY_BUFFER(gBattleTextBuff1, gLastUsedAbility);
                BattleScriptPushCursor();
                gBattlescriptCurrInstr = BattleScript_RoughSkinActivates;
                effect++;
            }
            break;
        case ABILITY_AFTERMATH:
            if (!IsAbilityOnField(ABILITY_DAMP)
             && !(gMoveResultFlags & MOVE_RESULT_NO_EFFECT)
             && gBattleMons[gBattlerTarget].hp == 0
             && IsBattlerAlive(gBattlerAttacker)
             && IsMoveMakingContact(move, gBattlerAttacker))
            {
                gBattleMoveDamage = gBattleMons[gBattlerAttacker].maxHP / 4;
                if (gBattleMoveDamage == 0)
                    gBattleMoveDamage = 1;
                BattleScriptPushCursor();
                gBattlescriptCurrInstr = BattleScript_AftermathDmg;
                effect++;
            }
            break;
        case ABILITY_INNARDS_OUT:
            if (!(gMoveResultFlags & MOVE_RESULT_NO_EFFECT)
             && gBattleMons[gBattlerTarget].hp == 0
             && IsBattlerAlive(gBattlerAttacker))
            {
                gBattleMoveDamage = gSpecialStatuses[gBattlerTarget].dmg;
                BattleScriptPushCursor();
                gBattlescriptCurrInstr = BattleScript_AftermathDmg;
                effect++;
            }
            break;
        case ABILITY_EFFECT_SPORE:
            if (!IS_BATTLER_OF_TYPE(gBattlerAttacker, TYPE_GRASS)
             && GetBattlerAbility(gBattlerAttacker) != ABILITY_OVERCOAT
             && GetBattlerHoldEffect(gBattlerAttacker, TRUE) != HOLD_EFFECT_SAFETY_GOOGLES)
            {
                i = Random() % 3;
                if (i == 0)
                    goto POISON_POINT;
                if (i == 1)
                    goto STATIC;
                // Sleep
                if (!(gMoveResultFlags & MOVE_RESULT_NO_EFFECT)
                 && gBattleMons[gBattlerAttacker].hp != 0
                 && !gProtectStructs[gBattlerAttacker].confusionSelfDmg
                 && TARGET_TURN_DAMAGED
                 && CanSleep(gBattlerAttacker)
                 && IsMoveMakingContact(move, gBattlerAttacker)
                 && (Random() % 3) == 0)
                {
                    gBattleScripting.moveEffect = MOVE_EFFECT_AFFECTS_USER | MOVE_EFFECT_SLEEP;
                    PREPARE_ABILITY_BUFFER(gBattleTextBuff1, gLastUsedAbility);
                    BattleScriptPushCursor();
                    gBattlescriptCurrInstr = BattleScript_AbilityStatusEffect;
                    gHitMarker |= HITMARKER_IGNORE_SAFEGUARD;
                    effect++;
                }
            }
            break;
        POISON_POINT:
        case ABILITY_POISON_POINT:
            if (!(gMoveResultFlags & MOVE_RESULT_NO_EFFECT)
             && gBattleMons[gBattlerAttacker].hp != 0
             && !gProtectStructs[gBattlerAttacker].confusionSelfDmg
             && TARGET_TURN_DAMAGED
             && CanBePoisoned(gBattlerAttacker)
             && IsMoveMakingContact(move, gBattlerAttacker)
             && (Random() % 3) == 0)
            {
                gBattleScripting.moveEffect = MOVE_EFFECT_AFFECTS_USER | MOVE_EFFECT_POISON;
                PREPARE_ABILITY_BUFFER(gBattleTextBuff1, gLastUsedAbility);
                BattleScriptPushCursor();
                gBattlescriptCurrInstr = BattleScript_AbilityStatusEffect;
                gHitMarker |= HITMARKER_IGNORE_SAFEGUARD;
                effect++;
            }
            break;
        STATIC:
        case ABILITY_STATIC:
            if (!(gMoveResultFlags & MOVE_RESULT_NO_EFFECT)
             && gBattleMons[gBattlerAttacker].hp != 0
             && !gProtectStructs[gBattlerAttacker].confusionSelfDmg
             && TARGET_TURN_DAMAGED
             && CanBeParalyzed(gBattlerAttacker)
             && IsMoveMakingContact(move, gBattlerAttacker)
             && (Random() % 3) == 0)
            {
                gBattleScripting.moveEffect = MOVE_EFFECT_AFFECTS_USER | MOVE_EFFECT_PARALYSIS;
                BattleScriptPushCursor();
                gBattlescriptCurrInstr = BattleScript_AbilityStatusEffect;
                gHitMarker |= HITMARKER_IGNORE_SAFEGUARD;
                effect++;
            }
            break;
        case ABILITY_FLAME_BODY:
            if (!(gMoveResultFlags & MOVE_RESULT_NO_EFFECT)
             && gBattleMons[gBattlerAttacker].hp != 0
             && !gProtectStructs[gBattlerAttacker].confusionSelfDmg
             && (gBattleMoves[move].flags & FLAG_MAKES_CONTACT)
             && TARGET_TURN_DAMAGED
             && CanBeBurned(gBattlerAttacker)
             && (Random() % 3) == 0)
            {
                gBattleScripting.moveEffect = MOVE_EFFECT_AFFECTS_USER | MOVE_EFFECT_BURN;
                BattleScriptPushCursor();
                gBattlescriptCurrInstr = BattleScript_AbilityStatusEffect;
                gHitMarker |= HITMARKER_IGNORE_SAFEGUARD;
                effect++;
            }
            break;
        case ABILITY_CUTE_CHARM:
            if (!(gMoveResultFlags & MOVE_RESULT_NO_EFFECT)
             && gBattleMons[gBattlerAttacker].hp != 0
             && !gProtectStructs[gBattlerAttacker].confusionSelfDmg
             && (gBattleMoves[move].flags & FLAG_MAKES_CONTACT)
             && TARGET_TURN_DAMAGED
             && gBattleMons[gBattlerTarget].hp != 0
             && (Random() % 3) == 0
             && GetBattlerAbility(gBattlerAttacker) != ABILITY_OBLIVIOUS
             && !IsAbilityOnSide(gBattlerAttacker, ABILITY_AROMA_VEIL)
             && GetGenderFromSpeciesAndPersonality(speciesAtk, pidAtk) != GetGenderFromSpeciesAndPersonality(speciesDef, pidDef)
             && !(gBattleMons[gBattlerAttacker].status2 & STATUS2_INFATUATION)
             && GetGenderFromSpeciesAndPersonality(speciesAtk, pidAtk) != MON_GENDERLESS
             && GetGenderFromSpeciesAndPersonality(speciesDef, pidDef) != MON_GENDERLESS)
            {
                gBattleMons[gBattlerAttacker].status2 |= STATUS2_INFATUATED_WITH(gBattlerTarget);
                BattleScriptPushCursor();
                gBattlescriptCurrInstr = BattleScript_CuteCharmActivates;
                effect++;
            }
            break;
        case ABILITY_ILLUSION:
            if (gBattleStruct->illusion[gBattlerTarget].on && !gBattleStruct->illusion[gBattlerTarget].broken && TARGET_TURN_DAMAGED)
            {
                BattleScriptPushCursor();
                gBattlescriptCurrInstr = BattleScript_IllusionOff;
                effect++;
            }
            break;
        case ABILITY_COTTON_DOWN:
            if (!(gMoveResultFlags & MOVE_RESULT_NO_EFFECT)
             && gBattleMons[gBattlerAttacker].hp != 0
             && !gProtectStructs[gBattlerAttacker].confusionSelfDmg
             && TARGET_TURN_DAMAGED)
            {
                gEffectBattler = gBattlerTarget;
                BattleScriptPushCursor();
                gBattlescriptCurrInstr = BattleScript_CottonDownActivates;
                effect++;
            }
            break;
        case ABILITY_STEAM_ENGINE:
            if (!(gMoveResultFlags & MOVE_RESULT_NO_EFFECT)
             && TARGET_TURN_DAMAGED
             && IsBattlerAlive(battler)
             && CompareStat(battler, STAT_SPEED, MAX_STAT_STAGE, CMP_LESS_THAN)
             && (moveType == TYPE_FIRE || moveType == TYPE_WATER))
            {
                SET_STATCHANGER(STAT_SPEED, 6, FALSE);
                BattleScriptPushCursor();
                gBattlescriptCurrInstr = BattleScript_TargetAbilityStatRaiseOnMoveEnd;
                effect++;
            }
            break;
        case ABILITY_SAND_SPIT:
            if (!(gMoveResultFlags & MOVE_RESULT_NO_EFFECT)
             && !gProtectStructs[gBattlerAttacker].confusionSelfDmg
             && TARGET_TURN_DAMAGED
             && !(WEATHER_HAS_EFFECT && gBattleWeather & WEATHER_SANDSTORM_ANY)
             && TryChangeBattleWeather(battler, ENUM_WEATHER_SANDSTORM, TRUE))
            {
                gBattleScripting.battler = gActiveBattler = battler;
                BattleScriptPushCursor();
                gBattlescriptCurrInstr = BattleScript_SandSpitActivates;
                effect++;
            }
            break;
        case ABILITY_PERISH_BODY:
            if (!(gMoveResultFlags & MOVE_RESULT_NO_EFFECT)
             && !gProtectStructs[gBattlerAttacker].confusionSelfDmg
             && TARGET_TURN_DAMAGED
             && IsBattlerAlive(battler)
             && (gBattleMoves[move].flags & FLAG_MAKES_CONTACT)
             && !(gStatuses3[gBattlerAttacker] & STATUS3_PERISH_SONG))
            {
                if (!(gStatuses3[battler] & STATUS3_PERISH_SONG))
                {
                    gStatuses3[battler] |= STATUS3_PERISH_SONG;
                    gDisableStructs[battler].perishSongTimer = 3;
                    gDisableStructs[battler].perishSongTimerStartValue = 3;
                }
                gStatuses3[gBattlerAttacker] |= STATUS3_PERISH_SONG;
                gDisableStructs[gBattlerAttacker].perishSongTimer = 3;
                gDisableStructs[gBattlerAttacker].perishSongTimerStartValue = 3;
                BattleScriptPushCursor();
                gBattlescriptCurrInstr = BattleScript_PerishBodyActivates;
                effect++;
            }
            break;
        }
        break;
    case ABILITYEFFECT_MOVE_END_ATTACKER: // Same as above, but for attacker
        switch (gLastUsedAbility)
        {
        case ABILITY_POISON_TOUCH:
            if (!(gMoveResultFlags & MOVE_RESULT_NO_EFFECT)
             && gBattleMons[gBattlerTarget].hp != 0
             && !gProtectStructs[gBattlerTarget].confusionSelfDmg
             && CanBePoisoned(gBattlerTarget)
             && IsMoveMakingContact(move, gBattlerAttacker)
             && (Random() % 3) == 0)
            {
                gBattleScripting.moveEffect = MOVE_EFFECT_POISON;
                PREPARE_ABILITY_BUFFER(gBattleTextBuff1, gLastUsedAbility);
                BattleScriptPushCursor();
                gBattlescriptCurrInstr = BattleScript_AbilityStatusEffect;
                gHitMarker |= HITMARKER_IGNORE_SAFEGUARD;
                effect++;
            }
            break;
        case ABILITY_STENCH:
            if (!(gMoveResultFlags & MOVE_RESULT_NO_EFFECT)
             && gBattleMons[gBattlerTarget].hp != 0
             && !gProtectStructs[gBattlerAttacker].confusionSelfDmg
             && (Random() % 10) == 0
             && !IS_MOVE_STATUS(move)
             && !sMovesNotAffectedByStench[gCurrentMove])
            {
                gBattleScripting.moveEffect = MOVE_EFFECT_FLINCH;
                BattleScriptPushCursor();
                SetMoveEffect(FALSE, 0);
                BattleScriptPop();
                effect++;
            }
            break;
        }
        break;
    case ABILITYEFFECT_MOVE_END_OTHER: // Abilities that activate on *another* battler's moveend: Dancer, Soul-Heart, Receiver, Symbiosis
        switch (GetBattlerAbility(battler))
        {
        case ABILITY_DANCER:
            if (IsBattlerAlive(battler)
             && (gBattleMoves[gCurrentMove].flags & FLAG_DANCE)
             && !gSpecialStatuses[battler].dancerUsedMove
             && gBattlerAttacker != battler)
            {
                // Set bit and save Dancer mon's original target
                gSpecialStatuses[battler].dancerUsedMove = 1;
                gSpecialStatuses[battler].dancerOriginalTarget = *(gBattleStruct->moveTarget + battler) | 0x4;
                gBattleStruct->atkCancellerTracker = 0;
                gBattlerAttacker = gBattlerAbility = battler;
                gCalledMove = gCurrentMove;

                // Set the target to the original target of the mon that first used a Dance move
                gBattlerTarget = gBattleScripting.savedBattler & 0x3;

                // Make sure that the target isn't an ally - if it is, target the original user
                if (GetBattlerSide(gBattlerTarget) == GetBattlerSide(gBattlerAttacker))
                    gBattlerTarget = (gBattleScripting.savedBattler & 0xF0) >> 4;
                gHitMarker &= ~(HITMARKER_ATTACKSTRING_PRINTED);
                BattleScriptExecute(BattleScript_DancerActivates);
                effect++;
            }
            break;
        }
        break;
    case ABILITYEFFECT_IMMUNITY: // 5
        for (battler = 0; battler < gBattlersCount; battler++)
        {
            switch (gBattleMons[battler].ability)
            {
            case ABILITY_IMMUNITY:
                if (gBattleMons[battler].status1 & (STATUS1_POISON | STATUS1_TOXIC_POISON | STATUS1_TOXIC_COUNTER))
                {
                    StringCopy(gBattleTextBuff1, gStatusConditionString_PoisonJpn);
                    effect = 1;
                }
                break;
            case ABILITY_OWN_TEMPO:
                if (gBattleMons[battler].status2 & STATUS2_CONFUSION)
                {
                    StringCopy(gBattleTextBuff1, gStatusConditionString_ConfusionJpn);
                    effect = 2;
                }
                break;
            case ABILITY_LIMBER:
                if (gBattleMons[battler].status1 & STATUS1_PARALYSIS)
                {
                    StringCopy(gBattleTextBuff1, gStatusConditionString_ParalysisJpn);
                    effect = 1;
                }
                break;
            case ABILITY_INSOMNIA:
            case ABILITY_VITAL_SPIRIT:
                if (gBattleMons[battler].status1 & STATUS1_SLEEP)
                {
                    gBattleMons[battler].status2 &= ~(STATUS2_NIGHTMARE);
                    StringCopy(gBattleTextBuff1, gStatusConditionString_SleepJpn);
                    effect = 1;
                }
                break;
            case ABILITY_WATER_VEIL:
            case ABILITY_WATER_BUBBLE:
                if (gBattleMons[battler].status1 & STATUS1_BURN)
                {
                    StringCopy(gBattleTextBuff1, gStatusConditionString_BurnJpn);
                    effect = 1;
                }
                break;
            case ABILITY_MAGMA_ARMOR:
                if (gBattleMons[battler].status1 & STATUS1_FREEZE)
                {
                    StringCopy(gBattleTextBuff1, gStatusConditionString_IceJpn);
                    effect = 1;
                }
                break;
            case ABILITY_OBLIVIOUS:
                if (gBattleMons[battler].status2 & STATUS2_INFATUATION)
                    effect = 3;
                else if (gDisableStructs[battler].tauntTimer != 0)
                    effect = 4;
                break;
            }
            if (effect)
            {
                switch (effect)
                {
                case 1: // status cleared
                    gBattleMons[battler].status1 = 0;
                    BattleScriptPushCursor();
                    gBattlescriptCurrInstr = BattleScript_AbilityCuredStatus;
                    break;
                case 2: // get rid of confusion
                    gBattleMons[battler].status2 &= ~(STATUS2_CONFUSION);
                    BattleScriptPushCursor();
                    gBattlescriptCurrInstr = BattleScript_AbilityCuredStatus;
                    break;
                case 3: // get rid of infatuation
                    gBattleMons[battler].status2 &= ~(STATUS2_INFATUATION);
                    BattleScriptPushCursor();
                    gBattlescriptCurrInstr = BattleScript_BattlerGotOverItsInfatuation;
                    break;
                case 4: // get rid of taunt
                    gDisableStructs[battler].tauntTimer = 0;
                    BattleScriptPushCursor();
                    gBattlescriptCurrInstr = BattleScript_BattlerShookOffTaunt;
                    break;
                }

                gBattleScripting.battler = gActiveBattler = gBattlerAbility = battler;
                BtlController_EmitSetMonData(0, REQUEST_STATUS_BATTLE, 0, 4, &gBattleMons[gActiveBattler].status1);
                MarkBattlerForControllerExec(gActiveBattler);
                return effect;
            }
        }
        break;
    case ABILITYEFFECT_FORECAST: // 6
        for (battler = 0; battler < gBattlersCount; battler++)
        {
            if (gBattleMons[battler].ability == ABILITY_FORECAST || gBattleMons[battler].ability == ABILITY_FLOWER_GIFT)
            {
                effect = TryWeatherFormChange(battler);
                if (effect)
                {
                    BattleScriptPushCursorAndCallback(BattleScript_CastformChange);
                    gBattleScripting.battler = battler;
                    gBattleStruct->formToChangeInto = effect - 1;
                    return effect;
                }
            }
        }
        break;
    case ABILITYEFFECT_SYNCHRONIZE:
        if (gLastUsedAbility == ABILITY_SYNCHRONIZE && (gHitMarker & HITMARKER_SYNCHRONISE_EFFECT))
        {
            gHitMarker &= ~(HITMARKER_SYNCHRONISE_EFFECT);

            if (!(gBattleMons[gBattlerAttacker].status1 & STATUS1_ANY))
            {
                gBattleStruct->synchronizeMoveEffect &= ~(MOVE_EFFECT_AFFECTS_USER | MOVE_EFFECT_CERTAIN);
                if (gBattleStruct->synchronizeMoveEffect == MOVE_EFFECT_TOXIC)
                    gBattleStruct->synchronizeMoveEffect = MOVE_EFFECT_POISON;

                gBattleScripting.moveEffect = gBattleStruct->synchronizeMoveEffect + MOVE_EFFECT_AFFECTS_USER;
                gBattleScripting.battler = gBattlerAbility = gBattlerTarget;
                PREPARE_ABILITY_BUFFER(gBattleTextBuff1, ABILITY_SYNCHRONIZE);
                BattleScriptPushCursor();
                gBattlescriptCurrInstr = BattleScript_SynchronizeActivates;
                gHitMarker |= HITMARKER_IGNORE_SAFEGUARD;
                effect++;
            }
        }
        break;
    case ABILITYEFFECT_ATK_SYNCHRONIZE: // 8
        if (gLastUsedAbility == ABILITY_SYNCHRONIZE && (gHitMarker & HITMARKER_SYNCHRONISE_EFFECT))
        {
            gHitMarker &= ~(HITMARKER_SYNCHRONISE_EFFECT);

            if (!(gBattleMons[gBattlerTarget].status1 & STATUS1_ANY))
            {
                gBattleStruct->synchronizeMoveEffect &= ~(MOVE_EFFECT_AFFECTS_USER | MOVE_EFFECT_CERTAIN);
                if (gBattleStruct->synchronizeMoveEffect == MOVE_EFFECT_TOXIC)
                    gBattleStruct->synchronizeMoveEffect = MOVE_EFFECT_POISON;

                gBattleScripting.moveEffect = gBattleStruct->synchronizeMoveEffect;
                gBattleScripting.battler = gBattlerAbility = gBattlerAttacker;
                PREPARE_ABILITY_BUFFER(gBattleTextBuff1, ABILITY_SYNCHRONIZE);
                BattleScriptPushCursor();
                gBattlescriptCurrInstr = BattleScript_SynchronizeActivates;
                gHitMarker |= HITMARKER_IGNORE_SAFEGUARD;
                effect++;
            }
        }
        break;
    case ABILITYEFFECT_INTIMIDATE1:
    case ABILITYEFFECT_INTIMIDATE2:
        for (i = 0; i < gBattlersCount; i++)
        {
            if (gBattleMons[i].ability == ABILITY_INTIMIDATE && gBattleResources->flags->flags[i] & RESOURCE_FLAG_INTIMIDATED)
            {
                gLastUsedAbility = ABILITY_INTIMIDATE;
                gBattleResources->flags->flags[i] &= ~(RESOURCE_FLAG_INTIMIDATED);
                if (caseID == ABILITYEFFECT_INTIMIDATE1)
                {
                    BattleScriptPushCursorAndCallback(BattleScript_IntimidateActivatesEnd3);
                }
                else
                {
                    BattleScriptPushCursor();
                    gBattlescriptCurrInstr = BattleScript_IntimidateActivates;
                }
                battler = gBattlerAbility = gBattleStruct->intimidateBattler = i;
                effect++;
                break;
            }
        }
        break;
    case ABILITYEFFECT_TRACE1:
    case ABILITYEFFECT_TRACE2:
        for (i = 0; i < gBattlersCount; i++)
        {
            if (gBattleMons[i].ability == ABILITY_TRACE && (gBattleResources->flags->flags[i] & RESOURCE_FLAG_TRACED))
            {
                u8 side = (GetBattlerPosition(i) ^ BIT_SIDE) & BIT_SIDE; // side of the opposing pokemon
                u8 target1 = GetBattlerAtPosition(side);
                u8 target2 = GetBattlerAtPosition(side + BIT_FLANK);

                if (gBattleTypeFlags & BATTLE_TYPE_DOUBLE)
                {
                    if (!sAbilitiesNotTraced[gBattleMons[target1].ability] && gBattleMons[target1].hp != 0
                     && !sAbilitiesNotTraced[gBattleMons[target2].ability] && gBattleMons[target2].hp != 0)
                        gActiveBattler = GetBattlerAtPosition(((Random() & 1) * 2) | side), effect++;
                    else if (!sAbilitiesNotTraced[gBattleMons[target1].ability] && gBattleMons[target1].hp != 0)
                        gActiveBattler = target1, effect++;
                    else if (!sAbilitiesNotTraced[gBattleMons[target2].ability] && gBattleMons[target2].hp != 0)
                        gActiveBattler = target2, effect++;
                }
                else
                {
                    if (!sAbilitiesNotTraced[gBattleMons[target1].ability] && gBattleMons[target1].hp != 0)
                        gActiveBattler = target1, effect++;
                }

                if (effect)
                {
                    if (caseID == ABILITYEFFECT_TRACE1)
                    {
                        BattleScriptPushCursorAndCallback(BattleScript_TraceActivatesEnd3);
                    }
                    else
                    {
                        BattleScriptPushCursor();
                        gBattlescriptCurrInstr = BattleScript_TraceActivates;
                    }
                    gBattleResources->flags->flags[i] &= ~(RESOURCE_FLAG_TRACED);
                    gBattleStruct->tracedAbility[i] = gLastUsedAbility = gBattleMons[gActiveBattler].ability;
                    battler = gBattlerAbility = gBattleScripting.battler = i;

                    PREPARE_MON_NICK_WITH_PREFIX_BUFFER(gBattleTextBuff1, gActiveBattler, gBattlerPartyIndexes[gActiveBattler])
                    PREPARE_ABILITY_BUFFER(gBattleTextBuff2, gLastUsedAbility)
                    break;
                }
            }
        }
        break;
    }

    if (effect && gLastUsedAbility != 0xFF)
        RecordAbilityBattle(battler, gLastUsedAbility);
    if (effect && caseID <= ABILITYEFFECT_MOVE_END)
        gBattlerAbility = battler;

    return effect;
}

u32 GetBattlerAbility(u8 battlerId)
{
    if (gStatuses3[battlerId] & STATUS3_GASTRO_ACID)
        return ABILITY_NONE;
    else if ((((gBattleMons[gBattlerAttacker].ability == ABILITY_MOLD_BREAKER
            || gBattleMons[gBattlerAttacker].ability == ABILITY_TERAVOLT
            || gBattleMons[gBattlerAttacker].ability == ABILITY_TURBOBLAZE)
            && !(gStatuses3[gBattlerAttacker] & STATUS3_GASTRO_ACID))
            || gBattleMoves[gCurrentMove].flags & FLAG_TARGET_ABILITY_IGNORED)
            && sAbilitiesAffectedByMoldBreaker[gBattleMons[battlerId].ability]
            && gBattlerByTurnOrder[gCurrentTurnActionNumber] == gBattlerAttacker
            && gActionsByTurnOrder[gBattlerByTurnOrder[gBattlerAttacker]] == B_ACTION_USE_MOVE
            && gCurrentTurnActionNumber < gBattlersCount)
        return ABILITY_NONE;
    else
        return gBattleMons[battlerId].ability;
}

u32 IsAbilityOnSide(u32 battlerId, u32 ability)
{
    if (IsBattlerAlive(battlerId) && GetBattlerAbility(battlerId) == ability)
        return battlerId + 1;
    else if (IsBattlerAlive(BATTLE_PARTNER(battlerId)) && GetBattlerAbility(BATTLE_PARTNER(battlerId)) == ability)
        return BATTLE_PARTNER(battlerId) + 1;
    else
        return 0;
}

u32 IsAbilityOnOpposingSide(u32 battlerId, u32 ability)
{
    return IsAbilityOnSide(BATTLE_OPPOSITE(battlerId), ability);
}

u32 IsAbilityOnField(u32 ability)
{
    u32 i;

    for (i = 0; i < gBattlersCount; i++)
    {
        if (IsBattlerAlive(i) && GetBattlerAbility(i) == ability)
            return i + 1;
    }

    return 0;
}

u32 IsAbilityOnFieldExcept(u32 battlerId, u32 ability)
{
    u32 i;

    for (i = 0; i < gBattlersCount; i++)
    {
        if (i != battlerId && IsBattlerAlive(i) && GetBattlerAbility(i) == ability)
            return i + 1;
    }

    return 0;
}

u32 IsAbilityPreventingEscape(u32 battlerId)
{
    u32 id;

    if (B_GHOSTS_ESCAPE >= GEN_6 && IS_BATTLER_OF_TYPE(battlerId, TYPE_GHOST))
        return 0;

    if ((id = IsAbilityOnOpposingSide(battlerId, ABILITY_SHADOW_TAG)) && gBattleMons[battlerId].ability != ABILITY_SHADOW_TAG)
        return id;
    if ((id = IsAbilityOnOpposingSide(battlerId, ABILITY_ARENA_TRAP)) && IsBattlerGrounded(battlerId))
        return id;
    if ((id = IsAbilityOnOpposingSide(battlerId, ABILITY_MAGNET_PULL)) && IS_BATTLER_OF_TYPE(battlerId, TYPE_STEEL))
        return id;

    return 0;
}

bool32 CanBattlerEscape(u32 battlerId) // no ability check
{
    if (GetBattlerHoldEffect(battlerId, TRUE) == HOLD_EFFECT_SHED_SHELL)
        return TRUE;
    else if ((B_GHOSTS_ESCAPE >= GEN_6 && !IS_BATTLER_OF_TYPE(battlerId, TYPE_GHOST)) && gBattleMons[battlerId].status2 & (STATUS2_ESCAPE_PREVENTION | STATUS2_WRAPPED))
        return FALSE;
    else if (gStatuses3[battlerId] & STATUS3_ROOTED)
        return FALSE;
    else if (gFieldStatuses & STATUS_FIELD_FAIRY_LOCK)
        return FALSE;
    else
        return TRUE;
}

void BattleScriptExecute(const u8 *BS_ptr)
{
    gBattlescriptCurrInstr = BS_ptr;
    gBattleResources->battleCallbackStack->function[gBattleResources->battleCallbackStack->size++] = gBattleMainFunc;
    gBattleMainFunc = RunBattleScriptCommands_PopCallbacksStack;
    gCurrentActionFuncId = 0;
}

void BattleScriptPushCursorAndCallback(const u8 *BS_ptr)
{
    BattleScriptPushCursor();
    gBattlescriptCurrInstr = BS_ptr;
    gBattleResources->battleCallbackStack->function[gBattleResources->battleCallbackStack->size++] = gBattleMainFunc;
    gBattleMainFunc = RunBattleScriptCommands;
}

enum
{
    ITEM_NO_EFFECT, // 0
    ITEM_STATUS_CHANGE, // 1
    ITEM_EFFECT_OTHER, // 2
    ITEM_PP_CHANGE, // 3
    ITEM_HP_CHANGE, // 4
    ITEM_STATS_CHANGE, // 5
};

bool32 IsBattlerTerrainAffected(u8 battlerId, u32 terrainFlag)
{
    if (!(gFieldStatuses & terrainFlag))
        return FALSE;
    else if (gStatuses3[battlerId] & STATUS3_SEMI_INVULNERABLE)
        return FALSE;
    
    return IsBattlerGrounded(battlerId);
}

bool32 CanSleep(u8 battlerId)
{
    u16 ability = GetBattlerAbility(battlerId);
    if (ability == ABILITY_INSOMNIA
      || ability == ABILITY_VITAL_SPIRIT
      || ability == ABILITY_COMATOSE
      || gSideStatuses[GetBattlerSide(battlerId)] & SIDE_STATUS_SAFEGUARD
      || gBattleMons[battlerId].status1 & STATUS1_ANY
      || IsAbilityOnSide(battlerId, ABILITY_SWEET_VEIL)
      || IsAbilityStatusProtected(battlerId)
      || IsBattlerTerrainAffected(battlerId, STATUS_FIELD_ELECTRIC_TERRAIN | STATUS_FIELD_MISTY_TERRAIN))
        return FALSE;
    return TRUE;
}

bool32 CanBePoisoned(u8 battlerId)
{
    u16 ability = GetBattlerAbility(battlerId);
    if (IS_BATTLER_OF_TYPE(battlerId, TYPE_POISON)
     || IS_BATTLER_OF_TYPE(battlerId, TYPE_STEEL)
     || gSideStatuses[GetBattlerSide(battlerId)] & SIDE_STATUS_SAFEGUARD
     || gBattleMons[battlerId].status1 & STATUS1_ANY
     || ability == ABILITY_IMMUNITY
     || ability == ABILITY_COMATOSE
     || gBattleMons[battlerId].status1 & STATUS1_ANY
     || IsAbilityStatusProtected(battlerId)
     || IsBattlerTerrainAffected(battlerId, STATUS_FIELD_MISTY_TERRAIN))
        return FALSE;
    return TRUE;
}

bool32 CanBeBurned(u8 battlerId)
{
    u16 ability = GetBattlerAbility(battlerId);
    if (IS_BATTLER_OF_TYPE(battlerId, TYPE_FIRE)
      || gSideStatuses[GetBattlerSide(battlerId)] & SIDE_STATUS_SAFEGUARD
      || gBattleMons[battlerId].status1 & STATUS1_ANY
      || ability == ABILITY_WATER_VEIL
      || ability == ABILITY_WATER_BUBBLE
      || ability == ABILITY_COMATOSE
      || IsAbilityStatusProtected(battlerId)
      || IsBattlerTerrainAffected(battlerId, STATUS_FIELD_MISTY_TERRAIN))
        return FALSE;
    return TRUE;
}

bool32 CanBeParalyzed(u8 battlerId)
{
    u16 ability = GetBattlerAbility(battlerId);
    if ((B_PARALYZE_ELECTRIC >= GEN_6 && IS_BATTLER_OF_TYPE(battlerId, TYPE_ELECTRIC))
      || gSideStatuses[GetBattlerSide(battlerId)] & SIDE_STATUS_SAFEGUARD
      || ability == ABILITY_LIMBER
      || ability == ABILITY_COMATOSE
      || gBattleMons[battlerId].status1 & STATUS1_ANY
      || IsAbilityStatusProtected(battlerId)
      || IsBattlerTerrainAffected(battlerId, STATUS_FIELD_MISTY_TERRAIN))
        return FALSE;
    return TRUE;
}

bool32 CanBeFrozen(u8 battlerId)
{
    u16 ability = GetBattlerAbility(battlerId);
    if (IS_BATTLER_OF_TYPE(battlerId, TYPE_ICE)
      || (WEATHER_HAS_EFFECT && gBattleWeather & WEATHER_SUN_ANY)
      || gSideStatuses[GetBattlerSide(battlerId)] & SIDE_STATUS_SAFEGUARD
      || ability == ABILITY_MAGMA_ARMOR
      || ability == ABILITY_COMATOSE
      || gBattleMons[battlerId].status1 & STATUS1_ANY
      || IsAbilityStatusProtected(battlerId)
      || IsBattlerTerrainAffected(battlerId, STATUS_FIELD_MISTY_TERRAIN))
        return FALSE;
    return TRUE;
}

bool32 CanBeConfused(u8 battlerId)
{
    if (GetBattlerAbility(gEffectBattler) == ABILITY_OWN_TEMPO
      || gBattleMons[gEffectBattler].status2 & STATUS2_CONFUSION
      || IsBattlerTerrainAffected(battlerId, STATUS_FIELD_MISTY_TERRAIN))
        return FALSE;
    return TRUE;
}

// second argument is 1/X of current hp compared to max hp
bool32 HasEnoughHpToEatBerry(u32 battlerId, u32 hpFraction, u32 itemId)
{
    bool32 isBerry = (ItemId_GetPocket(itemId) == POCKET_BERRIES);

    if (gBattleMons[battlerId].hp == 0)
        return FALSE;
    // Unnerve prevents consumption of opponents' berries.
    if (isBerry && IsUnnerveAbilityOnOpposingSide(battlerId))
        return FALSE;
    if (gBattleMons[battlerId].hp <= gBattleMons[battlerId].maxHP / hpFraction)
        return TRUE;

    if (hpFraction <= 4 && GetBattlerAbility(battlerId) == ABILITY_GLUTTONY && isBerry
         && gBattleMons[battlerId].hp <= gBattleMons[battlerId].maxHP / 2)
    {
        RecordAbilityBattle(battlerId, ABILITY_GLUTTONY);
        return TRUE;
    }

    return FALSE;
}

static u8 HealConfuseBerry(u32 battlerId, u32 itemId, u8 flavorId, bool32 end2)
{
    if (HasEnoughHpToEatBerry(battlerId, 2, itemId))
    {
        PREPARE_FLAVOR_BUFFER(gBattleTextBuff1, flavorId);

        gBattleMoveDamage = gBattleMons[battlerId].maxHP / GetBattlerHoldEffectParam(battlerId);
        if (gBattleMoveDamage == 0)
            gBattleMoveDamage = 1;
        gBattleMoveDamage *= -1;

        if (GetBattlerAbility(battlerId) == ABILITY_RIPEN)
        {
            gBattleMoveDamage *= 2;
            gBattlerAbility = battlerId;
        }

        if (end2)
        {
            if (GetFlavorRelationByPersonality(gBattleMons[battlerId].personality, flavorId) < 0)
                BattleScriptExecute(BattleScript_BerryConfuseHealEnd2);
            else
                BattleScriptExecute(BattleScript_ItemHealHP_RemoveItemEnd2);
        }
        else
        {
            BattleScriptPushCursor();
            if (GetFlavorRelationByPersonality(gBattleMons[battlerId].personality, flavorId) < 0)
                gBattlescriptCurrInstr = BattleScript_BerryConfuseHealRet;
            else
                gBattlescriptCurrInstr = BattleScript_ItemHealHP_RemoveItemRet;
        }

        return ITEM_HP_CHANGE;
    }
    return 0;
}

static u8 StatRaiseBerry(u32 battlerId, u32 itemId, u32 statId, bool32 end2)
{
    if (CompareStat(battlerId, statId, MAX_STAT_STAGE, CMP_LESS_THAN) && HasEnoughHpToEatBerry(battlerId, GetBattlerHoldEffectParam(battlerId), itemId))
    {
        BufferStatChange(battlerId, statId, STRINGID_STATROSE);
        gEffectBattler = battlerId;
        if (GetBattlerAbility(battlerId) == ABILITY_RIPEN)
            SET_STATCHANGER(statId, 2, FALSE);
        else
            SET_STATCHANGER(statId, 1, FALSE);

        gBattleScripting.animArg1 = 14 + statId;
        gBattleScripting.animArg2 = 0;

        if (end2)
        {
            BattleScriptExecute(BattleScript_BerryStatRaiseEnd2);
        }
        else
        {
            BattleScriptPushCursor();
            gBattlescriptCurrInstr = BattleScript_BerryStatRaiseRet;
        }
        return ITEM_STATS_CHANGE;
    }
    return 0;
}

static u8 RandomStatRaiseBerry(u32 battlerId, u32 itemId, bool32 end2)
{
    s32 i;
    u16 stringId;

    for (i = 0; i < 5; i++)
    {
        if (CompareStat(battlerId, STAT_ATK + i, MAX_STAT_STAGE, CMP_LESS_THAN))
            break;
    }
    if (i != 5 && HasEnoughHpToEatBerry(battlerId, GetBattlerHoldEffectParam(battlerId), itemId))
    {
        do
        {
            i = Random() % 5;
        } while (!CompareStat(battlerId, STAT_ATK + i, MAX_STAT_STAGE, CMP_LESS_THAN));

        PREPARE_STAT_BUFFER(gBattleTextBuff1, i + 1);
        stringId = (GetBattlerAbility(battlerId) == ABILITY_CONTRARY) ? STRINGID_STATFELL : STRINGID_STATROSE;
        gBattleTextBuff2[0] = B_BUFF_PLACEHOLDER_BEGIN;
        gBattleTextBuff2[1] = B_BUFF_STRING;
        gBattleTextBuff2[2] = STRINGID_STATSHARPLY;
        gBattleTextBuff2[3] = STRINGID_STATSHARPLY >> 8;
        gBattleTextBuff2[4] = B_BUFF_STRING;
        gBattleTextBuff2[5] = stringId;
        gBattleTextBuff2[6] = stringId >> 8;
        gBattleTextBuff2[7] = EOS;
        gEffectBattler = battlerId;
        if (GetBattlerAbility(battlerId) == ABILITY_RIPEN)
            SET_STATCHANGER(i + 1, 4, FALSE);
        else
            SET_STATCHANGER(i + 1, 2, FALSE);

        gBattleScripting.animArg1 = 0x21 + i + 6;
        gBattleScripting.animArg2 = 0;
        if (end2)
        {
            BattleScriptExecute(BattleScript_BerryStatRaiseEnd2);
        }
        else
        {
            BattleScriptPushCursor();
            gBattlescriptCurrInstr = BattleScript_BerryStatRaiseRet;
        }
        
        return ITEM_STATS_CHANGE;
    }
    return 0;
}

static u8 TrySetMicleBerry(u32 battlerId, u32 itemId, bool32 end2)
{
    if (HasEnoughHpToEatBerry(battlerId, 4, itemId))
    {
        gProtectStructs[battlerId].micle = TRUE;  // battler's next attack has increased accuracy

        if (end2)
        {
            BattleScriptExecute(BattleScript_MicleBerryActivateEnd2);
        }
        else
        {
            BattleScriptPushCursor();
            gBattlescriptCurrInstr = BattleScript_MicleBerryActivateRet;
        }
        return ITEM_EFFECT_OTHER;
    }
    return 0;
}

static u8 DamagedStatBoostBerryEffect(u8 battlerId, u8 statId, u8 split)
{
    if (IsBattlerAlive(battlerId)
     && TARGET_TURN_DAMAGED
     && CompareStat(battlerId, statId, MAX_STAT_STAGE, CMP_LESS_THAN)
     && !DoesSubstituteBlockMove(gBattlerAttacker, battlerId, gCurrentMove)
     && GetBattleMoveSplit(gCurrentMove) == split)
    {
        BufferStatChange(battlerId, statId, STRINGID_STATROSE);

        gEffectBattler = battlerId;
        if (GetBattlerAbility(battlerId) == ABILITY_RIPEN)
            SET_STATCHANGER(statId, 2, FALSE);
        else
            SET_STATCHANGER(statId, 1, FALSE);

        gBattleScripting.animArg1 = 14 + statId;
        gBattleScripting.animArg2 = 0;
        BattleScriptPushCursor();
        gBattlescriptCurrInstr = BattleScript_BerryStatRaiseRet;
        return ITEM_STATS_CHANGE;
    }
    return 0;
}

u8 TryHandleSeed(u8 battler, u32 terrainFlag, u8 statId, u16 itemId, bool32 execute)
{
    if (gFieldStatuses & terrainFlag && CompareStat(battler, statId, MAX_STAT_STAGE, CMP_LESS_THAN))
    {
        BufferStatChange(battler, statId, STRINGID_STATROSE);
        gLastUsedItem = itemId; // For surge abilities
        gEffectBattler = gBattleScripting.battler = battler;
        SET_STATCHANGER(statId, 1, FALSE);
        gBattleScripting.animArg1 = 0xE + statId;
        gBattleScripting.animArg2 = 0;
        if (execute)
        {
            BattleScriptExecute(BattleScript_BerryStatRaiseEnd2);
        }
        else
        {
            BattleScriptPushCursor();
            gBattlescriptCurrInstr = BattleScript_BerryStatRaiseRet;
        }
        return ITEM_STATS_CHANGE;
    }
    return 0;
}

static u8 ItemHealHp(u32 battlerId, u32 itemId, bool32 end2, bool32 percentHeal)
{
    if (HasEnoughHpToEatBerry(battlerId, 2, itemId))
    {
        if (percentHeal)
            gBattleMoveDamage = (gBattleMons[battlerId].maxHP * GetBattlerHoldEffectParam(battlerId) / 100) * -1;
        else
            gBattleMoveDamage = GetBattlerHoldEffectParam(battlerId) * -1;

        // check ripen
        if (ItemId_GetPocket(itemId) == POCKET_BERRIES && GetBattlerAbility(battlerId) == ABILITY_RIPEN)
            gBattleMoveDamage *= 2;

        gBattlerAbility = battlerId;    // in SWSH, berry juice shows ability pop up but has no effect. This is mimicked here
        if (end2)
        {
            BattleScriptExecute(BattleScript_ItemHealHP_RemoveItemEnd2);
        }
        else
        {
            BattleScriptPushCursor();
            gBattlescriptCurrInstr = BattleScript_ItemHealHP_RemoveItemRet;
        }
        return ITEM_HP_CHANGE;
    }
    return 0;
}

static bool32 UnnerveOn(u32 battlerId, u32 itemId)
{
    if (ItemId_GetPocket(itemId) == POCKET_BERRIES && IsUnnerveAbilityOnOpposingSide(battlerId))
        return TRUE;
    return FALSE;
}

static bool32 GetMentalHerbEffect(u8 battlerId)
{
    bool32 ret = FALSE;
    
    // Check infatuation
    if (gBattleMons[battlerId].status2 & STATUS2_INFATUATION)
    {
        gBattleMons[battlerId].status2 &= ~(STATUS2_INFATUATION);
        gBattleCommunication[MULTISTRING_CHOOSER] = B_MSG_MENTALHERBCURE_INFATUATION;  // STRINGID_TARGETGOTOVERINFATUATION
        StringCopy(gBattleTextBuff1, gStatusConditionString_LoveJpn);
        ret = TRUE;
    }
    #if B_MENTAL_HERB >= GEN_5
        // Check taunt
        if (gDisableStructs[battlerId].tauntTimer != 0)
        {
            gDisableStructs[battlerId].tauntTimer = gDisableStructs[battlerId].tauntTimer2 = 0;
            gBattleCommunication[MULTISTRING_CHOOSER] = B_MSG_MENTALHERBCURE_TAUNT;
            PREPARE_MOVE_BUFFER(gBattleTextBuff1, MOVE_TAUNT);
            ret = TRUE;
        }
        // Check encore
        if (gDisableStructs[battlerId].encoreTimer != 0)
        {
            gDisableStructs[battlerId].encoredMove = 0;
            gDisableStructs[battlerId].encoreTimerStartValue = gDisableStructs[battlerId].encoreTimer = 0;
            gBattleCommunication[MULTISTRING_CHOOSER] = B_MSG_MENTALHERBCURE_ENCORE;   // STRINGID_PKMNENCOREENDED
            ret = TRUE;
        }
        // Check torment
        if (gBattleMons[battlerId].status2 & STATUS2_TORMENT)
        {
            gBattleMons[battlerId].status2 &= ~(STATUS2_TORMENT);
            gBattleCommunication[MULTISTRING_CHOOSER] = B_MSG_MENTALHERBCURE_TORMENT;
            ret = TRUE;
        }
        // Check heal block
        if (gStatuses3[battlerId] & STATUS3_HEAL_BLOCK)
        {
            gStatuses3[battlerId] &= ~(STATUS3_HEAL_BLOCK);
            gBattleCommunication[MULTISTRING_CHOOSER] = B_MSG_MENTALHERBCURE_HEALBLOCK;
            ret = TRUE;
        }
        // Check disable
        if (gDisableStructs[battlerId].disableTimer != 0)
        {
            gDisableStructs[battlerId].disableTimer = gDisableStructs[battlerId].disableTimerStartValue = 0;
            gDisableStructs[battlerId].disabledMove = 0;
            gBattleCommunication[MULTISTRING_CHOOSER] = B_MSG_MENTALHERBCURE_DISABLE;
            ret = TRUE;
        }
    #endif
    return ret;
}

u8 ItemBattleEffects(u8 caseID, u8 battlerId, bool8 moveTurn)
{
    int i = 0, moveType;
    u8 effect = ITEM_NO_EFFECT;
    u8 changedPP = 0;
    u8 battlerHoldEffect, atkHoldEffect;
    u8 atkHoldEffectParam;
    u16 atkItem;

    gLastUsedItem = gBattleMons[battlerId].item;
    battlerHoldEffect = GetBattlerHoldEffect(battlerId, TRUE);

    atkItem = gBattleMons[gBattlerAttacker].item;
    atkHoldEffect = GetBattlerHoldEffect(gBattlerAttacker, TRUE);
    atkHoldEffectParam = GetBattlerHoldEffectParam(gBattlerAttacker);

    switch (caseID)
    {
    case ITEMEFFECT_ON_SWITCH_IN:
        if (!gSpecialStatuses[battlerId].switchInItemDone)
        {
            switch (battlerHoldEffect)
            {
            case HOLD_EFFECT_DOUBLE_PRIZE:
                if (GetBattlerSide(battlerId) == B_SIDE_PLAYER && !gBattleStruct->moneyMultiplierItem)
                {
                    gBattleStruct->moneyMultiplier *= 2;
                    gBattleStruct->moneyMultiplierItem = 1;
                }
                break;
            case HOLD_EFFECT_RESTORE_STATS:
                for (i = 0; i < NUM_BATTLE_STATS; i++)
                {
                    if (gBattleMons[battlerId].statStages[i] < DEFAULT_STAT_STAGE)
                    {
                        gBattleMons[battlerId].statStages[i] = DEFAULT_STAT_STAGE;
                        effect = ITEM_STATS_CHANGE;
                    }
                }
                if (effect)
                {
                    gBattleScripting.battler = battlerId;
                    gPotentialItemEffectBattler = battlerId;
                    gActiveBattler = gBattlerAttacker = battlerId;
                    BattleScriptExecute(BattleScript_WhiteHerbEnd2);
                }
                break;
            case HOLD_EFFECT_CONFUSE_SPICY:
                if (B_BERRIES_INSTANT >= GEN_4)
                    effect = HealConfuseBerry(battlerId, gLastUsedItem, FLAVOR_SPICY, TRUE);
                break;
            case HOLD_EFFECT_CONFUSE_DRY:
                if (B_BERRIES_INSTANT >= GEN_4)
                    effect = HealConfuseBerry(battlerId, gLastUsedItem, FLAVOR_DRY, TRUE);
                break;
            case HOLD_EFFECT_CONFUSE_SWEET:
                if (B_BERRIES_INSTANT >= GEN_4)
                    effect = HealConfuseBerry(battlerId, gLastUsedItem, FLAVOR_SWEET, TRUE);
                break;
            case HOLD_EFFECT_CONFUSE_BITTER:
                if (B_BERRIES_INSTANT >= GEN_4)
                    effect = HealConfuseBerry(battlerId, gLastUsedItem, FLAVOR_BITTER, TRUE);
                break;
            case HOLD_EFFECT_CONFUSE_SOUR:
                if (B_BERRIES_INSTANT >= GEN_4)
                    effect = HealConfuseBerry(battlerId, gLastUsedItem, FLAVOR_SOUR, TRUE);
                break;
            case HOLD_EFFECT_ATTACK_UP:
                if (B_BERRIES_INSTANT >= GEN_4)
                    effect = StatRaiseBerry(battlerId, gLastUsedItem, STAT_ATK, TRUE);
                break;
            case HOLD_EFFECT_DEFENSE_UP:
                if (B_BERRIES_INSTANT >= GEN_4)
                    effect = StatRaiseBerry(battlerId, gLastUsedItem, STAT_DEF, TRUE);
                break;
            case HOLD_EFFECT_SPEED_UP:
                if (B_BERRIES_INSTANT >= GEN_4)
                    effect = StatRaiseBerry(battlerId, gLastUsedItem, STAT_SPEED, TRUE);
                break;
            case HOLD_EFFECT_SP_ATTACK_UP:
                if (B_BERRIES_INSTANT >= GEN_4)
                    effect = StatRaiseBerry(battlerId, gLastUsedItem, STAT_SPATK, TRUE);
                break;
            case HOLD_EFFECT_SP_DEFENSE_UP:
                if (B_BERRIES_INSTANT >= GEN_4)
                    effect = StatRaiseBerry(battlerId, gLastUsedItem, STAT_SPDEF, TRUE);
                break;
            case HOLD_EFFECT_CRITICAL_UP:
                if (B_BERRIES_INSTANT >= GEN_4 && !(gBattleMons[battlerId].status2 & STATUS2_FOCUS_ENERGY) && HasEnoughHpToEatBerry(battlerId, GetBattlerHoldEffectParam(battlerId), gLastUsedItem))
                {
                    gBattleMons[battlerId].status2 |= STATUS2_FOCUS_ENERGY;
                    BattleScriptExecute(BattleScript_BerryFocusEnergyEnd2);
                    effect = ITEM_EFFECT_OTHER;
                }
                break;
            case HOLD_EFFECT_RANDOM_STAT_UP:
                if (B_BERRIES_INSTANT >= GEN_4)
                    effect = RandomStatRaiseBerry(battlerId, gLastUsedItem, TRUE);
                break;
            case HOLD_EFFECT_CURE_PAR:
                if (B_BERRIES_INSTANT >= GEN_4 && gBattleMons[battlerId].status1 & STATUS1_PARALYSIS && !UnnerveOn(battlerId, gLastUsedItem))
                {
                    gBattleMons[battlerId].status1 &= ~(STATUS1_PARALYSIS);
                    BattleScriptExecute(BattleScript_BerryCurePrlzEnd2);
                    effect = ITEM_STATUS_CHANGE;
                }
                break;
            case HOLD_EFFECT_CURE_PSN:
                if (B_BERRIES_INSTANT >= GEN_4 && gBattleMons[battlerId].status1 & STATUS1_PSN_ANY && !UnnerveOn(battlerId, gLastUsedItem))
                {
                    gBattleMons[battlerId].status1 &= ~(STATUS1_PSN_ANY | STATUS1_TOXIC_COUNTER);
                    BattleScriptExecute(BattleScript_BerryCurePsnEnd2);
                    effect = ITEM_STATUS_CHANGE;
                }
                break;
            case HOLD_EFFECT_CURE_BRN:
                if (B_BERRIES_INSTANT >= GEN_4 && gBattleMons[battlerId].status1 & STATUS1_BURN && !UnnerveOn(battlerId, gLastUsedItem))
                {
                    gBattleMons[battlerId].status1 &= ~(STATUS1_BURN);
                    BattleScriptExecute(BattleScript_BerryCureBrnEnd2);
                    effect = ITEM_STATUS_CHANGE;
                }
                break;
            case HOLD_EFFECT_CURE_FRZ:
                if (B_BERRIES_INSTANT >= GEN_4 && gBattleMons[battlerId].status1 & STATUS1_FREEZE && !UnnerveOn(battlerId, gLastUsedItem))
                {
                    gBattleMons[battlerId].status1 &= ~(STATUS1_FREEZE);
                    BattleScriptExecute(BattleScript_BerryCureFrzEnd2);
                    effect = ITEM_STATUS_CHANGE;
                }
                break;
            case HOLD_EFFECT_CURE_SLP:
                if (B_BERRIES_INSTANT >= GEN_4 && gBattleMons[battlerId].status1 & STATUS1_SLEEP && !UnnerveOn(battlerId, gLastUsedItem))
                {
                    gBattleMons[battlerId].status1 &= ~(STATUS1_SLEEP);
                    gBattleMons[battlerId].status2 &= ~(STATUS2_NIGHTMARE);
                    BattleScriptExecute(BattleScript_BerryCureSlpEnd2);
                    effect = ITEM_STATUS_CHANGE;
                }
                break;
            case HOLD_EFFECT_CURE_STATUS:
                if (B_BERRIES_INSTANT >= GEN_4 && (gBattleMons[battlerId].status1 & STATUS1_ANY || gBattleMons[battlerId].status2 & STATUS2_CONFUSION) && !UnnerveOn(battlerId, gLastUsedItem))
                {
                    i = 0;
                    if (gBattleMons[battlerId].status1 & STATUS1_PSN_ANY)
                    {
                        StringCopy(gBattleTextBuff1, gStatusConditionString_PoisonJpn);
                        i++;
                    }
                    if (gBattleMons[battlerId].status1 & STATUS1_SLEEP)
                    {
                        gBattleMons[battlerId].status2 &= ~(STATUS2_NIGHTMARE);
                        StringCopy(gBattleTextBuff1, gStatusConditionString_SleepJpn);
                        i++;
                    }
                    if (gBattleMons[battlerId].status1 & STATUS1_PARALYSIS)
                    {
                        StringCopy(gBattleTextBuff1, gStatusConditionString_ParalysisJpn);
                        i++;
                    }
                    if (gBattleMons[battlerId].status1 & STATUS1_BURN)
                    {
                        StringCopy(gBattleTextBuff1, gStatusConditionString_BurnJpn);
                        i++;
                    }
                    if (gBattleMons[battlerId].status1 & STATUS1_FREEZE)
                    {
                        StringCopy(gBattleTextBuff1, gStatusConditionString_IceJpn);
                        i++;
                    }
                    if (gBattleMons[battlerId].status2 & STATUS2_CONFUSION)
                    {
                        StringCopy(gBattleTextBuff1, gStatusConditionString_ConfusionJpn);
                        i++;
                    }
                    if (!(i > 1))
                        gBattleCommunication[MULTISTRING_CHOOSER] = B_MSG_CURED_PROBLEM;
                    else
                        gBattleCommunication[MULTISTRING_CHOOSER] = B_MSG_NORMALIZED_STATUS;
                    gBattleMons[battlerId].status1 = 0;
                    gBattleMons[battlerId].status2 &= ~(STATUS2_CONFUSION);
                    BattleScriptExecute(BattleScript_BerryCureChosenStatusEnd2);
                    effect = ITEM_STATUS_CHANGE;
                }
                break;
            case HOLD_EFFECT_RESTORE_HP:
                if (B_BERRIES_INSTANT >= GEN_4)
                    effect = ItemHealHp(battlerId, gLastUsedItem, TRUE, FALSE);
                break;
            case HOLD_EFFECT_RESTORE_PCT_HP:
                if (B_BERRIES_INSTANT >= GEN_4)
                    effect = ItemHealHp(battlerId, gLastUsedItem, TRUE, TRUE);
                break;
            case HOLD_EFFECT_AIR_BALLOON:
                effect = ITEM_EFFECT_OTHER;
                gBattleScripting.battler = battlerId;
                BattleScriptPushCursorAndCallback(BattleScript_AirBaloonMsgIn);
                RecordItemEffectBattle(battlerId, HOLD_EFFECT_AIR_BALLOON);
                break;
            case HOLD_EFFECT_ROOM_SERVICE:
                if (TryRoomService(battlerId))
                {
                    BattleScriptExecute(BattleScript_BerryStatRaiseEnd2);
                    effect = ITEM_STATS_CHANGE;
                }
                break;
            case HOLD_EFFECT_SEEDS:
                switch (GetBattlerHoldEffectParam(battlerId))
                {
                case HOLD_EFFECT_PARAM_ELECTRIC_TERRAIN:
                    effect = TryHandleSeed(battlerId, STATUS_FIELD_ELECTRIC_TERRAIN, STAT_DEF, gLastUsedItem, TRUE);
                    break;
                case HOLD_EFFECT_PARAM_GRASSY_TERRAIN:
                    effect = TryHandleSeed(battlerId, STATUS_FIELD_GRASSY_TERRAIN, STAT_DEF, gLastUsedItem, TRUE);
                    break;
                case HOLD_EFFECT_PARAM_MISTY_TERRAIN:
                    effect = TryHandleSeed(battlerId, STATUS_FIELD_MISTY_TERRAIN, STAT_SPDEF, gLastUsedItem, TRUE);
                    break;
                case HOLD_EFFECT_PARAM_PSYCHIC_TERRAIN:
                    effect = TryHandleSeed(battlerId, STATUS_FIELD_PSYCHIC_TERRAIN, STAT_SPDEF, gLastUsedItem, TRUE);
                    break;
                }
                break;
            case HOLD_EFFECT_EJECT_PACK:
                if (gProtectStructs[battlerId].statFell
                 && !(gCurrentMove == MOVE_PARTING_SHOT && CanBattlerSwitch(gBattlerAttacker))) // Does not activate if attacker used Parting Shot and can switch out
                {
                    gProtectStructs[battlerId].statFell = FALSE;
                    gActiveBattler = gBattleScripting.battler = battlerId;
                    effect = ITEM_STATS_CHANGE;
                    if (moveTurn)
                    {
                        BattleScriptPushCursor();
                        gBattlescriptCurrInstr = BattleScript_EjectPackActivate_Ret;
                    }
                    else
                    {
                        BattleScriptExecute(BattleScript_EjectPackActivate_End2);
                    }
                }
                break;
            }

            if (effect)
            {
                gSpecialStatuses[battlerId].switchInItemDone = 1;
                gActiveBattler = gBattlerAttacker = gPotentialItemEffectBattler = gBattleScripting.battler = battlerId;
                switch (effect)
                {
                case ITEM_STATUS_CHANGE:
                    BtlController_EmitSetMonData(0, REQUEST_STATUS_BATTLE, 0, 4, &gBattleMons[battlerId].status1);
                    MarkBattlerForControllerExec(gActiveBattler);
                    break;
                case ITEM_PP_CHANGE:
                    if (!(gBattleMons[battlerId].status2 & STATUS2_TRANSFORMED) && !(gDisableStructs[battlerId].mimickedMoves & gBitTable[i]))
                        gBattleMons[battlerId].pp[i] = changedPP;
                    break;
                }
            }
        }
        break;
    case 1:
        if (gBattleMons[battlerId].hp)
        {
            switch (battlerHoldEffect)
            {
            case HOLD_EFFECT_RESTORE_HP:
                if (!moveTurn)
                    effect = ItemHealHp(battlerId, gLastUsedItem, TRUE, FALSE);
                break;
            case HOLD_EFFECT_RESTORE_PCT_HP:
                if (!moveTurn)
                    effect = ItemHealHp(battlerId, gLastUsedItem, TRUE, TRUE);
                break;
            case HOLD_EFFECT_RESTORE_PP:
                if (!moveTurn)
                {
                    struct Pokemon *mon;
                    u8 ppBonuses;
                    u16 move;

                    mon = GetBattlerPartyData(battlerId);
                    for (i = 0; i < MAX_MON_MOVES; i++)
                    {
                        move = GetMonData(mon, MON_DATA_MOVE1 + i);
                        changedPP = GetMonData(mon, MON_DATA_PP1 + i);
                        ppBonuses = GetMonData(mon, MON_DATA_PP_BONUSES);
                        if (move && changedPP == 0)
                            break;
                    }
                    if (i != MAX_MON_MOVES)
                    {
                        u8 maxPP = CalculatePPWithBonus(move, ppBonuses, i);
                        u8 ppRestored = GetBattlerHoldEffectParam(battlerId);

                        if (GetBattlerAbility(battlerId) == ABILITY_RIPEN)
                        {
                            ppRestored *= 2;
                            gBattlerAbility = battlerId;
                        }
                        if (changedPP + ppRestored > maxPP)
                            changedPP = maxPP;
                        else
                            changedPP = changedPP + ppRestored;

                        PREPARE_MOVE_BUFFER(gBattleTextBuff1, move);

                        BattleScriptExecute(BattleScript_BerryPPHealEnd2);
                        BtlController_EmitSetMonData(0, i + REQUEST_PPMOVE1_BATTLE, 0, 1, &changedPP);
                        MarkBattlerForControllerExec(gActiveBattler);
                        effect = ITEM_PP_CHANGE;
                    }
                }
                break;
            case HOLD_EFFECT_RESTORE_STATS:
                for (i = 0; i < NUM_BATTLE_STATS; i++)
                {
                    if (gBattleMons[battlerId].statStages[i] < DEFAULT_STAT_STAGE)
                    {
                        gBattleMons[battlerId].statStages[i] = DEFAULT_STAT_STAGE;
                        effect = ITEM_STATS_CHANGE;
                    }
                }
                if (effect)
                {
                    gBattleScripting.battler = battlerId;
                    gPotentialItemEffectBattler = battlerId;
                    gActiveBattler = gBattlerAttacker = battlerId;
                    BattleScriptExecute(BattleScript_WhiteHerbEnd2);
                }
                break;
            case HOLD_EFFECT_BLACK_SLUDGE:
                if (IS_BATTLER_OF_TYPE(battlerId, TYPE_POISON))
                    goto LEFTOVERS;
            case HOLD_EFFECT_LEFTOVERS:
            LEFTOVERS:
                if (gBattleMons[battlerId].hp < gBattleMons[battlerId].maxHP && !moveTurn)
                {
                    gBattleMoveDamage = gBattleMons[battlerId].maxHP / 16;
                    if (gBattleMoveDamage == 0)
                        gBattleMoveDamage = 1;
                    gBattleMoveDamage *= -1;
                    BattleScriptExecute(BattleScript_ItemHealHP_End2);
                    effect = ITEM_HP_CHANGE;
                    RecordItemEffectBattle(battlerId, battlerHoldEffect);
                }
                break;
            case HOLD_EFFECT_CONFUSE_SPICY:
                if (!moveTurn)
                    effect = HealConfuseBerry(battlerId, gLastUsedItem, FLAVOR_SPICY, TRUE);
                break;
            case HOLD_EFFECT_CONFUSE_DRY:
                if (!moveTurn)
                    effect = HealConfuseBerry(battlerId, gLastUsedItem, FLAVOR_DRY, TRUE);
                break;
            case HOLD_EFFECT_CONFUSE_SWEET:
                if (!moveTurn)
                    effect = HealConfuseBerry(battlerId, gLastUsedItem, FLAVOR_SWEET, TRUE);
                break;
            case HOLD_EFFECT_CONFUSE_BITTER:
                if (!moveTurn)
                    effect = HealConfuseBerry(battlerId, gLastUsedItem, FLAVOR_BITTER, TRUE);
                break;
            case HOLD_EFFECT_CONFUSE_SOUR:
                if (!moveTurn)
                    effect = HealConfuseBerry(battlerId, gLastUsedItem, FLAVOR_SOUR, TRUE);
                break;
            case HOLD_EFFECT_ATTACK_UP:
                if (!moveTurn)
                    effect = StatRaiseBerry(battlerId, gLastUsedItem, STAT_ATK, TRUE);
                break;
            case HOLD_EFFECT_DEFENSE_UP:
                if (!moveTurn)
                    effect = StatRaiseBerry(battlerId, gLastUsedItem, STAT_DEF, TRUE);
                break;
            case HOLD_EFFECT_SPEED_UP:
                if (!moveTurn)
                    effect = StatRaiseBerry(battlerId, gLastUsedItem, STAT_SPEED, TRUE);
                break;
            case HOLD_EFFECT_SP_ATTACK_UP:
                if (!moveTurn)
                    effect = StatRaiseBerry(battlerId, gLastUsedItem, STAT_SPATK, TRUE);
                break;
            case HOLD_EFFECT_SP_DEFENSE_UP:
                if (!moveTurn)
                    effect = StatRaiseBerry(battlerId, gLastUsedItem, STAT_SPDEF, TRUE);
                break;
            case HOLD_EFFECT_CRITICAL_UP:
                if (!moveTurn && !(gBattleMons[battlerId].status2 & STATUS2_FOCUS_ENERGY) && HasEnoughHpToEatBerry(battlerId, GetBattlerHoldEffectParam(battlerId), gLastUsedItem))
                {
                    gBattleMons[battlerId].status2 |= STATUS2_FOCUS_ENERGY;
                    BattleScriptExecute(BattleScript_BerryFocusEnergyEnd2);
                    effect = ITEM_EFFECT_OTHER;
                }
                break;
            case HOLD_EFFECT_RANDOM_STAT_UP:
                if (!moveTurn)
                    effect = RandomStatRaiseBerry(battlerId, gLastUsedItem, TRUE);
                break;
            case HOLD_EFFECT_CURE_PAR:
                if (gBattleMons[battlerId].status1 & STATUS1_PARALYSIS && !UnnerveOn(battlerId, gLastUsedItem))
                {
                    gBattleMons[battlerId].status1 &= ~(STATUS1_PARALYSIS);
                    BattleScriptExecute(BattleScript_BerryCurePrlzEnd2);
                    effect = ITEM_STATUS_CHANGE;
                }
                break;
            case HOLD_EFFECT_CURE_PSN:
                if (gBattleMons[battlerId].status1 & STATUS1_PSN_ANY && !UnnerveOn(battlerId, gLastUsedItem))
                {
                    gBattleMons[battlerId].status1 &= ~(STATUS1_PSN_ANY | STATUS1_TOXIC_COUNTER);
                    BattleScriptExecute(BattleScript_BerryCurePsnEnd2);
                    effect = ITEM_STATUS_CHANGE;
                }
                break;
            case HOLD_EFFECT_CURE_BRN:
                if (gBattleMons[battlerId].status1 & STATUS1_BURN && !UnnerveOn(battlerId, gLastUsedItem))
                {
                    gBattleMons[battlerId].status1 &= ~(STATUS1_BURN);
                    BattleScriptExecute(BattleScript_BerryCureBrnEnd2);
                    effect = ITEM_STATUS_CHANGE;
                }
                break;
            case HOLD_EFFECT_CURE_FRZ:
                if (gBattleMons[battlerId].status1 & STATUS1_FREEZE && !UnnerveOn(battlerId, gLastUsedItem))
                {
                    gBattleMons[battlerId].status1 &= ~(STATUS1_FREEZE);
                    BattleScriptExecute(BattleScript_BerryCureFrzEnd2);
                    effect = ITEM_STATUS_CHANGE;
                }
                break;
            case HOLD_EFFECT_CURE_SLP:
                if (gBattleMons[battlerId].status1 & STATUS1_SLEEP && !UnnerveOn(battlerId, gLastUsedItem))
                {
                    gBattleMons[battlerId].status1 &= ~(STATUS1_SLEEP);
                    gBattleMons[battlerId].status2 &= ~(STATUS2_NIGHTMARE);
                    BattleScriptExecute(BattleScript_BerryCureSlpEnd2);
                    effect = ITEM_STATUS_CHANGE;
                }
                break;
            case HOLD_EFFECT_CURE_CONFUSION:
                if (gBattleMons[battlerId].status2 & STATUS2_CONFUSION && !UnnerveOn(battlerId, gLastUsedItem))
                {
                    gBattleMons[battlerId].status2 &= ~(STATUS2_CONFUSION);
                    BattleScriptExecute(BattleScript_BerryCureConfusionEnd2);
                    effect = ITEM_EFFECT_OTHER;
                }
                break;
            case HOLD_EFFECT_CURE_STATUS:
                if ((gBattleMons[battlerId].status1 & STATUS1_ANY || gBattleMons[battlerId].status2 & STATUS2_CONFUSION) && !UnnerveOn(battlerId, gLastUsedItem))
                {
                    i = 0;
                    if (gBattleMons[battlerId].status1 & STATUS1_PSN_ANY)
                    {
                        StringCopy(gBattleTextBuff1, gStatusConditionString_PoisonJpn);
                        i++;
                    }
                    if (gBattleMons[battlerId].status1 & STATUS1_SLEEP)
                    {
                        gBattleMons[battlerId].status2 &= ~(STATUS2_NIGHTMARE);
                        StringCopy(gBattleTextBuff1, gStatusConditionString_SleepJpn);
                        i++;
                    }
                    if (gBattleMons[battlerId].status1 & STATUS1_PARALYSIS)
                    {
                        StringCopy(gBattleTextBuff1, gStatusConditionString_ParalysisJpn);
                        i++;
                    }
                    if (gBattleMons[battlerId].status1 & STATUS1_BURN)
                    {
                        StringCopy(gBattleTextBuff1, gStatusConditionString_BurnJpn);
                        i++;
                    }
                    if (gBattleMons[battlerId].status1 & STATUS1_FREEZE)
                    {
                        StringCopy(gBattleTextBuff1, gStatusConditionString_IceJpn);
                        i++;
                    }
                    if (gBattleMons[battlerId].status2 & STATUS2_CONFUSION)
                    {
                        StringCopy(gBattleTextBuff1, gStatusConditionString_ConfusionJpn);
                        i++;
                    }
                    if (!(i > 1))
                        gBattleCommunication[MULTISTRING_CHOOSER] = B_MSG_CURED_PROBLEM;
                    else
                        gBattleCommunication[MULTISTRING_CHOOSER] = B_MSG_NORMALIZED_STATUS;
                    gBattleMons[battlerId].status1 = 0;
                    gBattleMons[battlerId].status2 &= ~(STATUS2_CONFUSION);
                    BattleScriptExecute(BattleScript_BerryCureChosenStatusEnd2);
                    effect = ITEM_STATUS_CHANGE;
                }
                break;
            case HOLD_EFFECT_MENTAL_HERB:
                if (GetMentalHerbEffect(battlerId))
                {
                    gBattleScripting.savedBattler = gBattlerAttacker;
                    gBattlerAttacker = battlerId;
                    BattleScriptExecute(BattleScript_MentalHerbCureEnd2);
                    effect = ITEM_EFFECT_OTHER;
                }
                break;
            case HOLD_EFFECT_MICLE_BERRY:
                if (!moveTurn)
                    effect = TrySetMicleBerry(battlerId, gLastUsedItem, TRUE);
                break;
            }

            if (effect)
            {
                gActiveBattler = gBattlerAttacker = gPotentialItemEffectBattler = gBattleScripting.battler = battlerId;
                switch (effect)
                {
                case ITEM_STATUS_CHANGE:
                    BtlController_EmitSetMonData(0, REQUEST_STATUS_BATTLE, 0, 4, &gBattleMons[battlerId].status1);
                    MarkBattlerForControllerExec(gActiveBattler);
                    break;
                case ITEM_PP_CHANGE:
                    if (!(gBattleMons[battlerId].status2 & STATUS2_TRANSFORMED) && !(gDisableStructs[battlerId].mimickedMoves & gBitTable[i]))
                        gBattleMons[battlerId].pp[i] = changedPP;
                    break;
                }
            }
        }
        break;
    case ITEMEFFECT_MOVE_END:
        for (battlerId = 0; battlerId < gBattlersCount; battlerId++)
        {
            gLastUsedItem = gBattleMons[battlerId].item;
            battlerHoldEffect = GetBattlerHoldEffect(battlerId, TRUE);
            switch (battlerHoldEffect)
            {
            case HOLD_EFFECT_MICLE_BERRY:
                if (B_HP_BERRIES >= GEN_4)
                    effect = TrySetMicleBerry(battlerId, gLastUsedItem, FALSE);
                break;
            case HOLD_EFFECT_RESTORE_HP:
                if (B_HP_BERRIES >= GEN_4)
                    effect = ItemHealHp(battlerId, gLastUsedItem, FALSE, FALSE);
                break;
            case HOLD_EFFECT_RESTORE_PCT_HP:
                if (B_BERRIES_INSTANT >= GEN_4)
                    effect = ItemHealHp(battlerId, gLastUsedItem, FALSE, TRUE);
                break;
            case HOLD_EFFECT_CONFUSE_SPICY:
                if (B_BERRIES_INSTANT >= GEN_4)
                    effect = HealConfuseBerry(battlerId, gLastUsedItem, FLAVOR_SPICY, FALSE);
                break;
            case HOLD_EFFECT_CONFUSE_DRY:
                if (B_BERRIES_INSTANT >= GEN_4)
                    effect = HealConfuseBerry(battlerId, gLastUsedItem, FLAVOR_DRY, FALSE);
                break;
            case HOLD_EFFECT_CONFUSE_SWEET:
                if (B_BERRIES_INSTANT >= GEN_4)
                    effect = HealConfuseBerry(battlerId, gLastUsedItem, FLAVOR_SWEET, FALSE);
                break;
            case HOLD_EFFECT_CONFUSE_BITTER:
                if (B_BERRIES_INSTANT >= GEN_4)
                    effect = HealConfuseBerry(battlerId, gLastUsedItem, FLAVOR_BITTER, FALSE);
                break;
            case HOLD_EFFECT_CONFUSE_SOUR:
                if (B_BERRIES_INSTANT >= GEN_4)
                    effect = HealConfuseBerry(battlerId, gLastUsedItem, FLAVOR_SOUR, FALSE);
                break;
            case HOLD_EFFECT_ATTACK_UP:
                if (B_BERRIES_INSTANT >= GEN_4)
                    effect = StatRaiseBerry(battlerId, gLastUsedItem, STAT_ATK, FALSE);
                break;
            case HOLD_EFFECT_DEFENSE_UP:
                if (B_BERRIES_INSTANT >= GEN_4)
                    effect = StatRaiseBerry(battlerId, gLastUsedItem, STAT_DEF, FALSE);
                break;
            case HOLD_EFFECT_SPEED_UP:
                if (B_BERRIES_INSTANT >= GEN_4)
                    effect = StatRaiseBerry(battlerId, gLastUsedItem, STAT_SPEED, FALSE);
                break;
            case HOLD_EFFECT_SP_ATTACK_UP:
                if (B_BERRIES_INSTANT >= GEN_4)
                    effect = StatRaiseBerry(battlerId, gLastUsedItem, STAT_SPATK, FALSE);
                break;
            case HOLD_EFFECT_SP_DEFENSE_UP:
                if (B_BERRIES_INSTANT >= GEN_4)
                    effect = StatRaiseBerry(battlerId, gLastUsedItem, STAT_SPDEF, FALSE);
                break;
            case HOLD_EFFECT_RANDOM_STAT_UP:
                if (B_BERRIES_INSTANT >= GEN_4)
                    effect = RandomStatRaiseBerry(battlerId, gLastUsedItem, FALSE);
                break;
            case HOLD_EFFECT_CURE_PAR:
                if (gBattleMons[battlerId].status1 & STATUS1_PARALYSIS && !UnnerveOn(battlerId, gLastUsedItem))
                {
                    gBattleMons[battlerId].status1 &= ~(STATUS1_PARALYSIS);
                    BattleScriptPushCursor();
                    gBattlescriptCurrInstr = BattleScript_BerryCureParRet;
                    effect = ITEM_STATUS_CHANGE;
                }
                break;
            case HOLD_EFFECT_CURE_PSN:
                if (gBattleMons[battlerId].status1 & STATUS1_PSN_ANY && !UnnerveOn(battlerId, gLastUsedItem))
                {
                    gBattleMons[battlerId].status1 &= ~(STATUS1_PSN_ANY | STATUS1_TOXIC_COUNTER);
                    BattleScriptPushCursor();
                    gBattlescriptCurrInstr = BattleScript_BerryCurePsnRet;
                    effect = ITEM_STATUS_CHANGE;
                }
                break;
            case HOLD_EFFECT_CURE_BRN:
                if (gBattleMons[battlerId].status1 & STATUS1_BURN && !UnnerveOn(battlerId, gLastUsedItem))
                {
                    gBattleMons[battlerId].status1 &= ~(STATUS1_BURN);
                    BattleScriptPushCursor();
                    gBattlescriptCurrInstr = BattleScript_BerryCureBrnRet;
                    effect = ITEM_STATUS_CHANGE;
                }
                break;
            case HOLD_EFFECT_CURE_FRZ:
                if (gBattleMons[battlerId].status1 & STATUS1_FREEZE && !UnnerveOn(battlerId, gLastUsedItem))
                {
                    gBattleMons[battlerId].status1 &= ~(STATUS1_FREEZE);
                    BattleScriptPushCursor();
                    gBattlescriptCurrInstr = BattleScript_BerryCureFrzRet;
                    effect = ITEM_STATUS_CHANGE;
                }
                break;
            case HOLD_EFFECT_CURE_SLP:
                if (gBattleMons[battlerId].status1 & STATUS1_SLEEP && !UnnerveOn(battlerId, gLastUsedItem))
                {
                    gBattleMons[battlerId].status1 &= ~(STATUS1_SLEEP);
                    gBattleMons[battlerId].status2 &= ~(STATUS2_NIGHTMARE);
                    BattleScriptPushCursor();
                    gBattlescriptCurrInstr = BattleScript_BerryCureSlpRet;
                    effect = ITEM_STATUS_CHANGE;
                }
                break;
            case HOLD_EFFECT_CURE_CONFUSION:
                if (gBattleMons[battlerId].status2 & STATUS2_CONFUSION && !UnnerveOn(battlerId, gLastUsedItem))
                {
                    gBattleMons[battlerId].status2 &= ~(STATUS2_CONFUSION);
                    BattleScriptPushCursor();
                    gBattlescriptCurrInstr = BattleScript_BerryCureConfusionRet;
                    effect = ITEM_EFFECT_OTHER;
                }
                break;
            case HOLD_EFFECT_MENTAL_HERB:
                if (GetMentalHerbEffect(battlerId))
                {
                    gBattleScripting.savedBattler = gBattlerAttacker;
                    gBattlerAttacker = battlerId;
                    BattleScriptPushCursor();
                    gBattlescriptCurrInstr = BattleScript_MentalHerbCureRet;
                    effect = ITEM_EFFECT_OTHER;
                }
                break;
            case HOLD_EFFECT_CURE_STATUS:
                if ((gBattleMons[battlerId].status1 & STATUS1_ANY || gBattleMons[battlerId].status2 & STATUS2_CONFUSION) && !UnnerveOn(battlerId, gLastUsedItem))
                {
                    if (gBattleMons[battlerId].status1 & STATUS1_PSN_ANY)
                    {
                        StringCopy(gBattleTextBuff1, gStatusConditionString_PoisonJpn);
                    }
                    if (gBattleMons[battlerId].status1 & STATUS1_SLEEP)
                    {
                        gBattleMons[battlerId].status2 &= ~(STATUS2_NIGHTMARE);
                        StringCopy(gBattleTextBuff1, gStatusConditionString_SleepJpn);
                    }
                    if (gBattleMons[battlerId].status1 & STATUS1_PARALYSIS)
                    {
                        StringCopy(gBattleTextBuff1, gStatusConditionString_ParalysisJpn);
                    }
                    if (gBattleMons[battlerId].status1 & STATUS1_BURN)
                    {
                        StringCopy(gBattleTextBuff1, gStatusConditionString_BurnJpn);
                    }
                    if (gBattleMons[battlerId].status1 & STATUS1_FREEZE)
                    {
                        StringCopy(gBattleTextBuff1, gStatusConditionString_IceJpn);
                    }
                    if (gBattleMons[battlerId].status2 & STATUS2_CONFUSION)
                    {
                        StringCopy(gBattleTextBuff1, gStatusConditionString_ConfusionJpn);
                    }
                    gBattleMons[battlerId].status1 = 0;
                    gBattleMons[battlerId].status2 &= ~(STATUS2_CONFUSION);
                    BattleScriptPushCursor();
                    gBattleCommunication[MULTISTRING_CHOOSER] = B_MSG_CURED_PROBLEM;
                    gBattlescriptCurrInstr = BattleScript_BerryCureChosenStatusRet;
                    effect = ITEM_STATUS_CHANGE;
                }
                break;
            case HOLD_EFFECT_RESTORE_STATS:
                for (i = 0; i < NUM_BATTLE_STATS; i++)
                {
                    if (gBattleMons[battlerId].statStages[i] < DEFAULT_STAT_STAGE)
                    {
                        gBattleMons[battlerId].statStages[i] = DEFAULT_STAT_STAGE;
                        effect = ITEM_STATS_CHANGE;
                    }
                }
                if (effect)
                {
                    gBattleScripting.battler = battlerId;
                    gPotentialItemEffectBattler = battlerId;
                    BattleScriptPushCursor();
                    gBattlescriptCurrInstr = BattleScript_WhiteHerbRet;
                    return effect;
                }
                break;
            }

            if (effect)
            {
                gActiveBattler = gPotentialItemEffectBattler = gBattleScripting.battler = battlerId;
                if (effect == ITEM_STATUS_CHANGE)
                {
                    BtlController_EmitSetMonData(0, REQUEST_STATUS_BATTLE, 0, 4, &gBattleMons[gActiveBattler].status1);
                    MarkBattlerForControllerExec(gActiveBattler);
                }
                break;
            }
        }
        break;
    case ITEMEFFECT_KINGSROCK:
        // Occur on each hit of a multi-strike move
        switch (atkHoldEffect)
        {
        case HOLD_EFFECT_FLINCH:
            if (gBattleMoveDamage != 0  // Need to have done damage
                && !(gMoveResultFlags & MOVE_RESULT_NO_EFFECT)
                && TARGET_TURN_DAMAGED
                && (Random() % 100) < atkHoldEffectParam
                && gBattleMoves[gCurrentMove].flags & FLAG_KINGS_ROCK_AFFECTED
                && gBattleMons[gBattlerTarget].hp)
            {
                gBattleScripting.moveEffect = MOVE_EFFECT_FLINCH;
                BattleScriptPushCursor();
                SetMoveEffect(FALSE, 0);
                BattleScriptPop();
            }
            break;
        case HOLD_EFFECT_BLUNDER_POLICY:
            if (gBattleStruct->blunderPolicy
             && gBattleMons[gBattlerAttacker].hp != 0
             && CompareStat(gBattlerAttacker, STAT_SPEED, MAX_STAT_STAGE, CMP_LESS_THAN))
            {
                gBattleStruct->blunderPolicy = FALSE;
                gLastUsedItem = atkItem;
                gBattleScripting.statChanger = SET_STATCHANGER(STAT_SPEED, 2, FALSE);
                effect = ITEM_STATS_CHANGE;
                BattleScriptPushCursor();
                gBattlescriptCurrInstr = BattleScript_AttackerItemStatRaise;
            }
            break;
        }
        break;
    case ITEMEFFECT_LIFEORB_SHELLBELL:
        // Occur after the final hit of a multi-strike move
        switch (atkHoldEffect)
        {
        case HOLD_EFFECT_SHELL_BELL:
            if (gSpecialStatuses[gBattlerAttacker].damagedMons  // Need to have done damage
                && gBattlerAttacker != gBattlerTarget
                && gBattleMons[gBattlerAttacker].hp != gBattleMons[gBattlerAttacker].maxHP
                && gBattleMons[gBattlerAttacker].hp != 0)
            {
                gLastUsedItem = atkItem;
                gPotentialItemEffectBattler = gBattlerAttacker;
                gBattleScripting.battler = gBattlerAttacker;
                gBattleMoveDamage = (gSpecialStatuses[gBattlerTarget].dmg / atkHoldEffectParam) * -1;
                if (gBattleMoveDamage == 0)
                    gBattleMoveDamage = -1;
                gSpecialStatuses[gBattlerTarget].dmg = 0;
                BattleScriptPushCursor();
                gBattlescriptCurrInstr = BattleScript_ItemHealHP_Ret;
                effect = ITEM_HP_CHANGE;
            }
            break;
        case HOLD_EFFECT_LIFE_ORB:
            if (IsBattlerAlive(gBattlerAttacker)
                && !(TestSheerForceFlag(gBattlerAttacker, gCurrentMove))
                && GetBattlerAbility(gBattlerAttacker) != ABILITY_MAGIC_GUARD
                && gSpecialStatuses[gBattlerAttacker].damagedMons)
            {
                gBattleMoveDamage = gBattleMons[gBattlerAttacker].maxHP / 10;
                if (gBattleMoveDamage == 0)
                    gBattleMoveDamage = 1;
                effect = ITEM_HP_CHANGE;
                BattleScriptPushCursor();
                gBattlescriptCurrInstr = BattleScript_ItemHurtRet;
                gLastUsedItem = gBattleMons[gBattlerAttacker].item;
            }
            break;
        case HOLD_EFFECT_THROAT_SPRAY:  // Does NOT need to be a damaging move
            if (gProtectStructs[gBattlerAttacker].targetAffected
             && gBattleMons[gBattlerAttacker].hp != 0
             && gBattleMoves[gCurrentMove].flags & FLAG_SOUND
             && CompareStat(gBattlerAttacker, STAT_SPATK, MAX_STAT_STAGE, CMP_LESS_THAN)
             && !NoAliveMonsForEitherParty())   // Don't activate if battle will end
            {
                gLastUsedItem = atkItem;
                gBattleScripting.battler = gBattlerAttacker;
                gBattleScripting.statChanger = SET_STATCHANGER(STAT_SPATK, 1, FALSE);
                effect = ITEM_STATS_CHANGE;
                BattleScriptPushCursor();
                gBattlescriptCurrInstr = BattleScript_AttackerItemStatRaise;
            }
            break;
        }
        break;
    case ITEMEFFECT_TARGET:
        if (!(gMoveResultFlags & MOVE_RESULT_NO_EFFECT))
        {
            GET_MOVE_TYPE(gCurrentMove, moveType);
            switch (battlerHoldEffect)
            {
            case HOLD_EFFECT_AIR_BALLOON:
                if (TARGET_TURN_DAMAGED)
                {
                    effect = ITEM_EFFECT_OTHER;
                    BattleScriptPushCursor();
                    gBattlescriptCurrInstr = BattleScript_AirBaloonMsgPop;
                }
                break;
            case HOLD_EFFECT_ROCKY_HELMET:
                if (TARGET_TURN_DAMAGED
                    && IsMoveMakingContact(gCurrentMove, gBattlerAttacker)
                    && IsBattlerAlive(gBattlerAttacker)
                    && GetBattlerAbility(gBattlerAttacker) != ABILITY_MAGIC_GUARD)
                {
                    gBattleMoveDamage = gBattleMons[gBattlerAttacker].maxHP / 6;
                    if (gBattleMoveDamage == 0)
                        gBattleMoveDamage = 1;
                    effect = ITEM_HP_CHANGE;
                    BattleScriptPushCursor();
                    gBattlescriptCurrInstr = BattleScript_RockyHelmetActivates;
                    PREPARE_ITEM_BUFFER(gBattleTextBuff1, gLastUsedItem);
                    RecordItemEffectBattle(battlerId, HOLD_EFFECT_ROCKY_HELMET);
                }
                break;
            case HOLD_EFFECT_WEAKNESS_POLICY:
                if (IsBattlerAlive(battlerId)
                    && TARGET_TURN_DAMAGED
                    && gMoveResultFlags & MOVE_RESULT_SUPER_EFFECTIVE)
                {
                    effect = ITEM_STATS_CHANGE;
                    BattleScriptPushCursor();
                    gBattlescriptCurrInstr = BattleScript_WeaknessPolicy;
                }
                break;
            case HOLD_EFFECT_SNOWBALL:
                if (IsBattlerAlive(battlerId)
                    && TARGET_TURN_DAMAGED
                    && moveType == TYPE_ICE)
                {
                    effect = ITEM_STATS_CHANGE;
                    BattleScriptPushCursor();
                    gBattlescriptCurrInstr = BattleScript_TargetItemStatRaise;
                    gBattleScripting.statChanger = SET_STATCHANGER(STAT_ATK, 1, FALSE);
                }
                break;
            case HOLD_EFFECT_LUMINOUS_MOSS:
                if (IsBattlerAlive(battlerId)
                    && TARGET_TURN_DAMAGED
                    && moveType == TYPE_WATER)
                {
                    effect = ITEM_STATS_CHANGE;
                    BattleScriptPushCursor();
                    gBattlescriptCurrInstr = BattleScript_TargetItemStatRaise;
                    gBattleScripting.statChanger = SET_STATCHANGER(STAT_SPDEF, 1, FALSE);
                }
                break;
            case HOLD_EFFECT_CELL_BATTERY:
                if (IsBattlerAlive(battlerId)
                    && TARGET_TURN_DAMAGED
                    && moveType == TYPE_ELECTRIC)
                {
                    effect = ITEM_STATS_CHANGE;
                    BattleScriptPushCursor();
                    gBattlescriptCurrInstr = BattleScript_TargetItemStatRaise;
                    gBattleScripting.statChanger = SET_STATCHANGER(STAT_ATK, 1, FALSE);
                }
                break;
            case HOLD_EFFECT_ABSORB_BULB:
                if (IsBattlerAlive(battlerId)
                    && TARGET_TURN_DAMAGED
                    && moveType == TYPE_WATER)
                {
                    effect = ITEM_STATS_CHANGE;
                    BattleScriptPushCursor();
                    gBattlescriptCurrInstr = BattleScript_TargetItemStatRaise;
                    gBattleScripting.statChanger = SET_STATCHANGER(STAT_SPATK, 1, FALSE);
                }
                break;
            case HOLD_EFFECT_JABOCA_BERRY:  // consume and damage attacker if used physical move
                if (IsBattlerAlive(battlerId)
                 && TARGET_TURN_DAMAGED
                 && !DoesSubstituteBlockMove(gBattlerAttacker, battlerId, gCurrentMove)
                 && IS_MOVE_PHYSICAL(gCurrentMove)
                 && GetBattlerAbility(gBattlerAttacker) != ABILITY_MAGIC_GUARD)
                {
                    gBattleMoveDamage = gBattleMons[gBattlerAttacker].maxHP / 8;
                    if (gBattleMoveDamage == 0)
                        gBattleMoveDamage = 1;
                    if (GetBattlerAbility(battlerId) == ABILITY_RIPEN)
                        gBattleMoveDamage *= 2;

                    effect = ITEM_HP_CHANGE;
                    BattleScriptPushCursor();
                    gBattlescriptCurrInstr = BattleScript_JabocaRowapBerryActivates;
                    PREPARE_ITEM_BUFFER(gBattleTextBuff1, gLastUsedItem);
                    RecordItemEffectBattle(battlerId, HOLD_EFFECT_ROCKY_HELMET);
                }
                break;
            case HOLD_EFFECT_ROWAP_BERRY:  // consume and damage attacker if used special move
                if (IsBattlerAlive(battlerId)
                 && TARGET_TURN_DAMAGED
                 && !DoesSubstituteBlockMove(gBattlerAttacker, battlerId, gCurrentMove)
                 && IS_MOVE_SPECIAL(gCurrentMove)
                 && GetBattlerAbility(gBattlerAttacker) != ABILITY_MAGIC_GUARD)
                {
                    gBattleMoveDamage = gBattleMons[gBattlerAttacker].maxHP / 8;
                    if (gBattleMoveDamage == 0)
                        gBattleMoveDamage = 1;
                    if (GetBattlerAbility(battlerId) == ABILITY_RIPEN)
                        gBattleMoveDamage *= 2;

                    effect = ITEM_HP_CHANGE;
                    BattleScriptPushCursor();
                    gBattlescriptCurrInstr = BattleScript_JabocaRowapBerryActivates;
                    PREPARE_ITEM_BUFFER(gBattleTextBuff1, gLastUsedItem);
                    RecordItemEffectBattle(battlerId, HOLD_EFFECT_ROCKY_HELMET);
                }
                break;
            case HOLD_EFFECT_KEE_BERRY:  // consume and boost defense if used physical move
                effect = DamagedStatBoostBerryEffect(battlerId, STAT_DEF, SPLIT_PHYSICAL);
                break;
            case HOLD_EFFECT_MARANGA_BERRY:  // consume and boost sp. defense if used special move
                effect = DamagedStatBoostBerryEffect(battlerId, STAT_SPDEF, SPLIT_SPECIAL);
                break;
            case HOLD_EFFECT_STICKY_BARB:
                if (TARGET_TURN_DAMAGED
                  && (!(gMoveResultFlags & MOVE_RESULT_NO_EFFECT))
                  && IsMoveMakingContact(gCurrentMove, gBattlerAttacker)
                  && !DoesSubstituteBlockMove(gCurrentMove, gBattlerAttacker, battlerId)
                  && IsBattlerAlive(gBattlerAttacker)
                  && CanStealItem(gBattlerAttacker, gBattlerTarget, gBattleMons[gBattlerTarget].item)
                  && gBattleMons[gBattlerAttacker].item == ITEM_NONE)
                {
                    // No sticky hold checks.
                    gEffectBattler = battlerId; // gEffectBattler = target
                    StealTargetItem(gBattlerAttacker, gBattlerTarget);  // Attacker takes target's barb
                    BattleScriptPushCursor();
                    gBattlescriptCurrInstr = BattleScript_StickyBarbTransfer;
                    effect = ITEM_EFFECT_OTHER;
                }
                break;
            }
        }
        break;
    case ITEMEFFECT_ORBS:
        switch (battlerHoldEffect)
        {
        case HOLD_EFFECT_TOXIC_ORB:
            if (!gBattleMons[battlerId].status1
                && CanPoisonType(battlerId, battlerId)
                && GetBattlerAbility(battlerId) != ABILITY_IMMUNITY
                && GetBattlerAbility(battlerId) != ABILITY_COMATOSE
                && IsBattlerAlive)
            {
                effect = ITEM_STATUS_CHANGE;
                gBattleMons[battlerId].status1 = STATUS1_TOXIC_POISON;
                BattleScriptExecute(BattleScript_ToxicOrb);
                RecordItemEffectBattle(battlerId, battlerHoldEffect);
            }
            break;
        case HOLD_EFFECT_FLAME_ORB:
            if (!gBattleMons[battlerId].status1
                && !IS_BATTLER_OF_TYPE(battlerId, TYPE_FIRE)
                && GetBattlerAbility(battlerId) != ABILITY_WATER_VEIL
                && GetBattlerAbility(battlerId) != ABILITY_WATER_BUBBLE
                && GetBattlerAbility(battlerId) != ABILITY_COMATOSE
                && IsBattlerAlive)
            {
                effect = ITEM_STATUS_CHANGE;
                gBattleMons[battlerId].status1 = STATUS1_BURN;
                BattleScriptExecute(BattleScript_FlameOrb);
                RecordItemEffectBattle(battlerId, battlerHoldEffect);
            }
            break;
        case HOLD_EFFECT_STICKY_BARB:   // Not an orb per se, but similar effect, and needs to NOT activate with pickpocket
            if (GetBattlerAbility(battlerId) != ABILITY_MAGIC_GUARD)
            {
                gBattleMoveDamage = gBattleMons[battlerId].maxHP / 8;
                if (gBattleMoveDamage == 0)
                    gBattleMoveDamage = 1;
                BattleScriptExecute(BattleScript_ItemHurtEnd2);
                effect = ITEM_HP_CHANGE;
                RecordItemEffectBattle(battlerId, battlerHoldEffect);
                PREPARE_ITEM_BUFFER(gBattleTextBuff1, gLastUsedItem);
            }
            break;
        }

        if (effect == ITEM_STATUS_CHANGE)
        {
            gActiveBattler = battlerId;
            BtlController_EmitSetMonData(0, REQUEST_STATUS_BATTLE, 0, 4, &gBattleMons[battlerId].status1);
            MarkBattlerForControllerExec(gActiveBattler);
        }
        break;
    }

    // Berry was successfully used on a Pokemon.
    if (effect && (gLastUsedItem >= FIRST_BERRY_INDEX && gLastUsedItem <= LAST_BERRY_INDEX))
        gBattleStruct->ateBerry[battlerId & BIT_SIDE] |= gBitTable[gBattlerPartyIndexes[battlerId]];

    return effect;
}

void ClearFuryCutterDestinyBondGrudge(u8 battlerId)
{
    gDisableStructs[battlerId].furyCutterCounter = 0;
    gBattleMons[battlerId].status2 &= ~(STATUS2_DESTINY_BOND);
    gStatuses3[battlerId] &= ~(STATUS3_GRUDGE);
}

void HandleAction_RunBattleScript(void) // identical to RunBattleScriptCommands
{
    if (gBattleControllerExecFlags == 0)
        gBattleScriptingCommandsTable[*gBattlescriptCurrInstr]();
}

u32 SetRandomTarget(u32 battlerId)
{
    u32 target;
    static const u8 targets[2][2] =
    {
        [B_SIDE_PLAYER] = {B_POSITION_OPPONENT_LEFT, B_POSITION_OPPONENT_RIGHT},
        [B_SIDE_OPPONENT] = {B_POSITION_PLAYER_LEFT, B_POSITION_PLAYER_RIGHT},
    };

    if (gBattleTypeFlags & BATTLE_TYPE_DOUBLE)
    {
        target = GetBattlerAtPosition(targets[GetBattlerSide(battlerId)][Random() % 2]);
        if (!IsBattlerAlive(target))
            target ^= BIT_FLANK;
    }
    else
    {
        target = GetBattlerAtPosition(targets[GetBattlerSide(battlerId)][0]);
    }

    return target;
}

u8 GetMoveTarget(u16 move, u8 setTarget)
{
    u8 targetBattler = 0;
    u32 i, moveTarget, side;

    if (setTarget)
        moveTarget = setTarget - 1;
    else
        moveTarget = gBattleMoves[move].target;

    switch (moveTarget)
    {
    case MOVE_TARGET_SELECTED:
        side = GetBattlerSide(gBattlerAttacker) ^ BIT_SIDE;
        if (IsAffectedByFollowMe(gBattlerAttacker, side, move))
        {
            targetBattler = gSideTimers[side].followmeTarget;
        }
        else
        {
            targetBattler = SetRandomTarget(gBattlerAttacker);
            if (gBattleMoves[move].type == TYPE_ELECTRIC
                && IsAbilityOnOpposingSide(gBattlerAttacker, ABILITY_LIGHTNING_ROD)
                && gBattleMons[targetBattler].ability != ABILITY_LIGHTNING_ROD)
            {
                targetBattler ^= BIT_FLANK;
                RecordAbilityBattle(targetBattler, gBattleMons[targetBattler].ability);
                gSpecialStatuses[targetBattler].lightningRodRedirected = 1;
            }
            else if (gBattleMoves[move].type == TYPE_WATER
                && IsAbilityOnOpposingSide(gBattlerAttacker, ABILITY_STORM_DRAIN)
                && gBattleMons[targetBattler].ability != ABILITY_STORM_DRAIN)
            {
                targetBattler ^= BIT_FLANK;
                RecordAbilityBattle(targetBattler, gBattleMons[targetBattler].ability);
                gSpecialStatuses[targetBattler].stormDrainRedirected = 1;
            }
        }
        break;
    case MOVE_TARGET_DEPENDS:
    case MOVE_TARGET_BOTH:
    case MOVE_TARGET_FOES_AND_ALLY:
    case MOVE_TARGET_OPPONENTS_FIELD:
        targetBattler = GetBattlerAtPosition((GetBattlerPosition(gBattlerAttacker) & BIT_SIDE) ^ BIT_SIDE);
        if (!IsBattlerAlive(targetBattler))
            targetBattler ^= BIT_FLANK;
        break;
    case MOVE_TARGET_RANDOM:
        side = GetBattlerSide(gBattlerAttacker) ^ BIT_SIDE;
        if (IsAffectedByFollowMe(gBattlerAttacker, side, move))
            targetBattler = gSideTimers[side].followmeTarget;
        else if (gBattleTypeFlags & BATTLE_TYPE_DOUBLE && moveTarget & MOVE_TARGET_RANDOM)
            targetBattler = SetRandomTarget(gBattlerAttacker);
        else
            targetBattler = GetBattlerAtPosition((GetBattlerPosition(gBattlerAttacker) & BIT_SIDE) ^ BIT_SIDE);
        break;
    case MOVE_TARGET_USER_OR_SELECTED:
    case MOVE_TARGET_USER:
    default:
        targetBattler = gBattlerAttacker;
        break;
    case MOVE_TARGET_ALLY:
        if (IsBattlerAlive(BATTLE_PARTNER(gBattlerAttacker)))
            targetBattler = BATTLE_PARTNER(gBattlerAttacker);
        else
            targetBattler = gBattlerAttacker;
        break;
    }

    *(gBattleStruct->moveTarget + gBattlerAttacker) = targetBattler;

    return targetBattler;
}

static bool32 IsMonEventLegal(u8 battlerId)
{
    if (GetBattlerSide(battlerId) == B_SIDE_OPPONENT)
        return TRUE;
    if (GetMonData(&gPlayerParty[gBattlerPartyIndexes[battlerId]], MON_DATA_SPECIES, NULL) != SPECIES_DEOXYS
        && GetMonData(&gPlayerParty[gBattlerPartyIndexes[battlerId]], MON_DATA_SPECIES, NULL) != SPECIES_MEW)
            return TRUE;
    return GetMonData(&gPlayerParty[gBattlerPartyIndexes[battlerId]], MON_DATA_EVENT_LEGAL, NULL);
}

u8 IsMonDisobedient(void)
{
    s32 rnd;
    s32 calc;
    u8 obedienceLevel = 0;

    if (gBattleTypeFlags & (BATTLE_TYPE_LINK | BATTLE_TYPE_RECORDED_LINK))
        return 0;
    if (GetBattlerSide(gBattlerAttacker) == B_SIDE_OPPONENT)
        return 0;

    if (IsMonEventLegal(gBattlerAttacker)) // only false if illegal Mew or Deoxys
    {
        if (gBattleTypeFlags & BATTLE_TYPE_INGAME_PARTNER && GetBattlerPosition(gBattlerAttacker) == 2)
            return 0;
        if (gBattleTypeFlags & BATTLE_TYPE_FRONTIER)
            return 0;
        if (gBattleTypeFlags & BATTLE_TYPE_RECORDED)
            return 0;
        if (!IsOtherTrainer(gBattleMons[gBattlerAttacker].otId, gBattleMons[gBattlerAttacker].otName))
            return 0;
        if (FlagGet(FLAG_BADGE08_GET))
            return 0;

        obedienceLevel = 10;

        if (FlagGet(FLAG_BADGE02_GET))
            obedienceLevel = 30;
        if (FlagGet(FLAG_BADGE04_GET))
            obedienceLevel = 50;
        if (FlagGet(FLAG_BADGE06_GET))
            obedienceLevel = 70;
    }

    if (gBattleMons[gBattlerAttacker].level <= obedienceLevel)
        return 0;
    rnd = (Random() & 255);
    calc = (gBattleMons[gBattlerAttacker].level + obedienceLevel) * rnd >> 8;
    if (calc < obedienceLevel)
        return 0;

    // is not obedient
    if (gCurrentMove == MOVE_RAGE)
        gBattleMons[gBattlerAttacker].status2 &= ~(STATUS2_RAGE);
    if (gBattleMons[gBattlerAttacker].status1 & STATUS1_SLEEP && (gCurrentMove == MOVE_SNORE || gCurrentMove == MOVE_SLEEP_TALK))
    {
        gBattlescriptCurrInstr = BattleScript_IgnoresWhileAsleep;
        return 1;
    }

    rnd = (Random() & 255);
    calc = (gBattleMons[gBattlerAttacker].level + obedienceLevel) * rnd >> 8;
    if (calc < obedienceLevel)
    {
        calc = CheckMoveLimitations(gBattlerAttacker, gBitTable[gCurrMovePos], 0xFF);
        if (calc == 0xF) // all moves cannot be used
        {
            // Randomly select, then print a disobedient string
            // B_MSG_LOAFING, B_MSG_WONT_OBEY, B_MSG_TURNED_AWAY, or B_MSG_PRETEND_NOT_NOTICE
            gBattleCommunication[MULTISTRING_CHOOSER] = Random() & (NUM_LOAF_STRINGS - 1);
            gBattlescriptCurrInstr = BattleScript_MoveUsedLoafingAround;
            return 1;
        }
        else // use a random move
        {
            do
            {
                gCurrMovePos = gChosenMovePos = Random() & (MAX_MON_MOVES - 1);
            } while (gBitTable[gCurrMovePos] & calc);

            gCalledMove = gBattleMons[gBattlerAttacker].moves[gCurrMovePos];
            gBattlescriptCurrInstr = BattleScript_IgnoresAndUsesRandomMove;
            gBattlerTarget = GetMoveTarget(gCalledMove, 0);
            gHitMarker |= HITMARKER_x200000;
            return 2;
        }
    }
    else
    {
        obedienceLevel = gBattleMons[gBattlerAttacker].level - obedienceLevel;

        calc = (Random() & 255);
        if (calc < obedienceLevel && CanSleep(gBattlerAttacker))
        {
            // try putting asleep
            int i;
            for (i = 0; i < gBattlersCount; i++)
            {
                if (gBattleMons[i].status2 & STATUS2_UPROAR)
                    break;
            }
            if (i == gBattlersCount)
            {
                gBattlescriptCurrInstr = BattleScript_IgnoresAndFallsAsleep;
                return 1;
            }
        }
        calc -= obedienceLevel;
        if (calc < obedienceLevel)
        {
            gBattleMoveDamage = CalculateMoveDamage(MOVE_NONE, gBattlerAttacker, gBattlerAttacker, TYPE_MYSTERY, 40, FALSE, FALSE, TRUE);
            gBattlerTarget = gBattlerAttacker;
            gBattlescriptCurrInstr = BattleScript_IgnoresAndHitsItself;
            gHitMarker |= HITMARKER_UNABLE_TO_USE_MOVE;
            return 2;
        }
        else
        {
            // Randomly select, then print a disobedient string
            // B_MSG_LOAFING, B_MSG_WONT_OBEY, B_MSG_TURNED_AWAY, or B_MSG_PRETEND_NOT_NOTICE
            gBattleCommunication[MULTISTRING_CHOOSER] = Random() & (NUM_LOAF_STRINGS - 1);
            gBattlescriptCurrInstr = BattleScript_MoveUsedLoafingAround;
            return 1;
        }
    }
}

u32 GetBattlerHoldEffect(u8 battlerId, bool32 checkNegating)
{
    if (checkNegating)
    {
        if (gStatuses3[battlerId] & STATUS3_EMBARGO)
            return HOLD_EFFECT_NONE;
        if (gFieldStatuses & STATUS_FIELD_MAGIC_ROOM)
            return HOLD_EFFECT_NONE;
        if (gBattleMons[battlerId].ability == ABILITY_KLUTZ && !(gStatuses3[battlerId] & STATUS3_GASTRO_ACID))
            return HOLD_EFFECT_NONE;
    }

    gPotentialItemEffectBattler = battlerId;

    if (B_ENABLE_DEBUG && gBattleStruct->debugHoldEffects[battlerId] != 0 && gBattleMons[battlerId].item)
        return gBattleStruct->debugHoldEffects[battlerId];
    else if (gBattleMons[battlerId].item == ITEM_ENIGMA_BERRY)
        return gEnigmaBerries[battlerId].holdEffect;
    else
        return ItemId_GetHoldEffect(gBattleMons[battlerId].item);
}

u32 GetBattlerHoldEffectParam(u8 battlerId)
{
    if (gBattleMons[battlerId].item == ITEM_ENIGMA_BERRY)
        return gEnigmaBerries[battlerId].holdEffectParam;
    else
        return ItemId_GetHoldEffectParam(gBattleMons[battlerId].item);
}

bool32 IsMoveMakingContact(u16 move, u8 battlerAtk)
{
    if (!(gBattleMoves[move].flags & FLAG_MAKES_CONTACT))
        return FALSE;
    else if (GetBattlerAbility(battlerAtk) == ABILITY_LONG_REACH)
        return FALSE;
    else if (GetBattlerHoldEffect(battlerAtk, TRUE) == HOLD_EFFECT_PROTECTIVE_PADS)
        return FALSE;
    else
        return TRUE;
}

bool32 IsBattlerGrounded(u8 battlerId)
{
    if (GetBattlerHoldEffect(battlerId, TRUE) == HOLD_EFFECT_IRON_BALL)
        return TRUE;
    else if (gFieldStatuses & STATUS_FIELD_GRAVITY)
        return TRUE;
    else if (gStatuses3[battlerId] & STATUS3_ROOTED)
        return TRUE;
    else if (gStatuses3[battlerId] & STATUS3_SMACKED_DOWN)
        return TRUE;

    else if (gStatuses3[battlerId] & STATUS3_TELEKINESIS)
        return FALSE;
    else if (gStatuses3[battlerId] & STATUS3_MAGNET_RISE)
        return FALSE;
    else if (GetBattlerHoldEffect(battlerId, TRUE) == HOLD_EFFECT_AIR_BALLOON)
        return FALSE;
    else if (GetBattlerAbility(battlerId) == ABILITY_LEVITATE)
        return FALSE;
    else if (IS_BATTLER_OF_TYPE(battlerId, TYPE_FLYING))
        return FALSE;

    else
        return TRUE;
}

bool32 IsBattlerAlive(u8 battlerId)
{
    if (gBattleMons[battlerId].hp == 0)
        return FALSE;
    else if (battlerId >= gBattlersCount)
        return FALSE;
    else if (gAbsentBattlerFlags & gBitTable[battlerId])
        return FALSE;
    else
        return TRUE;
}

u8 GetBattleMonMoveSlot(struct BattlePokemon *battleMon, u16 move)
{
    u8 i;

    for (i = 0; i < 4; i++)
    {
        if (battleMon->moves[i] == move)
            break;
    }
    return i;
}

u32 GetBattlerWeight(u8 battlerId)
{
    u32 i;
    u32 weight = GetPokedexHeightWeight(SpeciesToNationalPokedexNum(gBattleMons[battlerId].species), 1);
    u32 ability = GetBattlerAbility(battlerId);
    u32 holdEffect = GetBattlerHoldEffect(battlerId, TRUE);

    if (ability == ABILITY_HEAVY_METAL)
        weight *= 2;
    else if (ability == ABILITY_LIGHT_METAL)
        weight /= 2;

    if (holdEffect == HOLD_EFFECT_FLOAT_STONE)
        weight /= 2;

    for (i = 0; i < gDisableStructs[battlerId].autotomizeCount; i++)
    {
        if (weight > 1000)
        {
            weight -= 1000;
        }
        else if (weight <= 1000)
        {
            weight = 1;
            break;
        }
    }

    if (weight == 0)
        weight = 1;

    return weight;
}

u32 CountBattlerStatIncreases(u8 battlerId, bool32 countEvasionAcc)
{
    u32 i;
    u32 count = 0;

    for (i = 0; i < NUM_BATTLE_STATS; i++)
    {
        if ((i == STAT_ACC || i == STAT_EVASION) && !countEvasionAcc)
            continue;
        if (gBattleMons[battlerId].statStages[i] > DEFAULT_STAT_STAGE) // Stat is increased.
            count += gBattleMons[battlerId].statStages[i] - DEFAULT_STAT_STAGE;
    }

    return count;
}

u32 GetMoveTargetCount(u16 move, u8 battlerAtk, u8 battlerDef)
{
    switch (gBattleMoves[move].target)
    {
    case MOVE_TARGET_BOTH:
        return IsBattlerAlive(battlerDef)
             + IsBattlerAlive(BATTLE_PARTNER(battlerDef));
    case MOVE_TARGET_FOES_AND_ALLY:
        return IsBattlerAlive(battlerDef)
             + IsBattlerAlive(BATTLE_PARTNER(battlerDef))
             + IsBattlerAlive(BATTLE_PARTNER(battlerAtk));
    case MOVE_TARGET_OPPONENTS_FIELD:
        return 1;
    case MOVE_TARGET_DEPENDS:
    case MOVE_TARGET_SELECTED:
    case MOVE_TARGET_RANDOM:
    case MOVE_TARGET_USER_OR_SELECTED:
        return IsBattlerAlive(battlerDef);
    case MOVE_TARGET_USER:
        return IsBattlerAlive(battlerAtk);
    default:
        return 0;
    }
}

static void MulModifier(u16 *modifier, u16 val)
{
    *modifier = UQ_4_12_TO_INT((*modifier * val) + UQ_4_12_ROUND);
}

static u32 ApplyModifier(u16 modifier, u32 val)
{
    return UQ_4_12_TO_INT((modifier * val) + UQ_4_12_ROUND);
}

static const u8 sFlailHpScaleToPowerTable[] =
{
    1, 200,
    4, 150,
    9, 100,
    16, 80,
    32, 40,
    48, 20
};

// format: min. weight (hectograms), base power
static const u16 sWeightToDamageTable[] =
{
    100, 20,
    250, 40,
    500, 60,
    1000, 80,
    2000, 100,
    0xFFFF, 0xFFFF
};

static const u8 sSpeedDiffPowerTable[] = {40, 60, 80, 120, 150};
static const u8 sHeatCrushPowerTable[] = {40, 40, 60, 80, 100, 120};
static const u8 sTrumpCardPowerTable[] = {200, 80, 60, 50, 40};

const struct TypePower gNaturalGiftTable[] =
{
    [ITEM_TO_BERRY(ITEM_CHERI_BERRY)] = {TYPE_FIRE, 80},
    [ITEM_TO_BERRY(ITEM_CHESTO_BERRY)] = {TYPE_WATER, 80},
    [ITEM_TO_BERRY(ITEM_PECHA_BERRY)] = {TYPE_ELECTRIC, 80},
    [ITEM_TO_BERRY(ITEM_RAWST_BERRY)] = {TYPE_GRASS, 80},
    [ITEM_TO_BERRY(ITEM_ASPEAR_BERRY)] = {TYPE_ICE, 80},
    [ITEM_TO_BERRY(ITEM_LEPPA_BERRY)] = {TYPE_FIGHTING, 80},
    [ITEM_TO_BERRY(ITEM_ORAN_BERRY)] = {TYPE_POISON, 80},
    [ITEM_TO_BERRY(ITEM_PERSIM_BERRY)] = {TYPE_GROUND, 80},
    [ITEM_TO_BERRY(ITEM_LUM_BERRY)] = {TYPE_FLYING, 80},
    [ITEM_TO_BERRY(ITEM_SITRUS_BERRY)] = {TYPE_PSYCHIC, 80},
    [ITEM_TO_BERRY(ITEM_FIGY_BERRY)] = {TYPE_BUG, 80},
    [ITEM_TO_BERRY(ITEM_WIKI_BERRY)] = {TYPE_ROCK, 80},
    [ITEM_TO_BERRY(ITEM_MAGO_BERRY)] = {TYPE_GHOST, 80},
    [ITEM_TO_BERRY(ITEM_AGUAV_BERRY)] = {TYPE_DRAGON, 80},
    [ITEM_TO_BERRY(ITEM_IAPAPA_BERRY)] = {TYPE_DARK, 80},
    [ITEM_TO_BERRY(ITEM_RAZZ_BERRY)] = {TYPE_STEEL, 80},
    [ITEM_TO_BERRY(ITEM_OCCA_BERRY)] = {TYPE_FIRE, 80},
    [ITEM_TO_BERRY(ITEM_PASSHO_BERRY)] = {TYPE_WATER, 80},
    [ITEM_TO_BERRY(ITEM_WACAN_BERRY)] = {TYPE_ELECTRIC, 80},
    [ITEM_TO_BERRY(ITEM_RINDO_BERRY)] = {TYPE_GRASS, 80},
    [ITEM_TO_BERRY(ITEM_YACHE_BERRY)] = {TYPE_ICE, 80},
    [ITEM_TO_BERRY(ITEM_CHOPLE_BERRY)] = {TYPE_FIGHTING, 80},
    [ITEM_TO_BERRY(ITEM_KEBIA_BERRY)] = {TYPE_POISON, 80},
    [ITEM_TO_BERRY(ITEM_SHUCA_BERRY)] = {TYPE_GROUND, 80},
    [ITEM_TO_BERRY(ITEM_COBA_BERRY)] = {TYPE_FLYING, 80},
    [ITEM_TO_BERRY(ITEM_PAYAPA_BERRY)] = {TYPE_PSYCHIC, 80},
    [ITEM_TO_BERRY(ITEM_TANGA_BERRY)] = {TYPE_BUG, 80},
    [ITEM_TO_BERRY(ITEM_CHARTI_BERRY)] = {TYPE_ROCK, 80},
    [ITEM_TO_BERRY(ITEM_KASIB_BERRY)] = {TYPE_GHOST, 80},
    [ITEM_TO_BERRY(ITEM_HABAN_BERRY)] = {TYPE_DRAGON, 80},
    [ITEM_TO_BERRY(ITEM_COLBUR_BERRY)] = {TYPE_DARK, 80},
    [ITEM_TO_BERRY(ITEM_BABIRI_BERRY)] = {TYPE_STEEL, 80},
    [ITEM_TO_BERRY(ITEM_CHILAN_BERRY)] = {TYPE_NORMAL, 80},
    [ITEM_TO_BERRY(ITEM_ROSELI_BERRY)] = {TYPE_FAIRY, 80},
    [ITEM_TO_BERRY(ITEM_BLUK_BERRY)] = {TYPE_FIRE, 90},
    [ITEM_TO_BERRY(ITEM_NANAB_BERRY)] = {TYPE_WATER, 90},
    [ITEM_TO_BERRY(ITEM_WEPEAR_BERRY)] = {TYPE_ELECTRIC, 90},
    [ITEM_TO_BERRY(ITEM_PINAP_BERRY)] = {TYPE_GRASS, 90},
    [ITEM_TO_BERRY(ITEM_POMEG_BERRY)] = {TYPE_ICE, 90},
    [ITEM_TO_BERRY(ITEM_KELPSY_BERRY)] = {TYPE_FIGHTING, 90},
    [ITEM_TO_BERRY(ITEM_QUALOT_BERRY)] = {TYPE_POISON, 90},
    [ITEM_TO_BERRY(ITEM_HONDEW_BERRY)] = {TYPE_GROUND, 90},
    [ITEM_TO_BERRY(ITEM_GREPA_BERRY)] = {TYPE_FLYING, 90},
    [ITEM_TO_BERRY(ITEM_TAMATO_BERRY)] = {TYPE_PSYCHIC, 90},
    [ITEM_TO_BERRY(ITEM_CORNN_BERRY)] = {TYPE_BUG, 90},
    [ITEM_TO_BERRY(ITEM_MAGOST_BERRY)] = {TYPE_ROCK, 90},
    [ITEM_TO_BERRY(ITEM_RABUTA_BERRY)] = {TYPE_GHOST, 90},
    [ITEM_TO_BERRY(ITEM_NOMEL_BERRY)] = {TYPE_DRAGON, 90},
    [ITEM_TO_BERRY(ITEM_SPELON_BERRY)] = {TYPE_DARK, 90},
    [ITEM_TO_BERRY(ITEM_PAMTRE_BERRY)] = {TYPE_STEEL, 90},
    [ITEM_TO_BERRY(ITEM_WATMEL_BERRY)] = {TYPE_FIRE, 100},
    [ITEM_TO_BERRY(ITEM_DURIN_BERRY)] = {TYPE_WATER, 100},
    [ITEM_TO_BERRY(ITEM_BELUE_BERRY)] = {TYPE_ELECTRIC, 100},
    [ITEM_TO_BERRY(ITEM_LIECHI_BERRY)] = {TYPE_GRASS, 100},
    [ITEM_TO_BERRY(ITEM_GANLON_BERRY)] = {TYPE_ICE, 100},
    [ITEM_TO_BERRY(ITEM_SALAC_BERRY)] = {TYPE_FIGHTING, 100},
    [ITEM_TO_BERRY(ITEM_PETAYA_BERRY)] = {TYPE_POISON, 100},
    [ITEM_TO_BERRY(ITEM_APICOT_BERRY)] = {TYPE_GROUND, 100},
    [ITEM_TO_BERRY(ITEM_LANSAT_BERRY)] = {TYPE_FLYING, 100},
    [ITEM_TO_BERRY(ITEM_STARF_BERRY)] = {TYPE_PSYCHIC, 100},
    [ITEM_TO_BERRY(ITEM_ENIGMA_BERRY)] = {TYPE_BUG, 100},
    [ITEM_TO_BERRY(ITEM_MICLE_BERRY)] = {TYPE_ROCK, 100},
    [ITEM_TO_BERRY(ITEM_CUSTAP_BERRY)] = {TYPE_GHOST, 100},
    [ITEM_TO_BERRY(ITEM_JABOCA_BERRY)] = {TYPE_DRAGON, 100},
    [ITEM_TO_BERRY(ITEM_ROWAP_BERRY)] = {TYPE_DARK, 100},
    [ITEM_TO_BERRY(ITEM_KEE_BERRY)] = {TYPE_FAIRY, 100},
    [ITEM_TO_BERRY(ITEM_MARANGA_BERRY)] = {TYPE_DARK, 100},
};

static u16 CalcMoveBasePower(u16 move, u8 battlerAtk, u8 battlerDef)
{
    u32 i;
    u16 basePower = gBattleMoves[move].power;
    u32 weight, hpFraction, speed;

    switch (gBattleMoves[move].effect)
    {
    case EFFECT_PLEDGE:
        // todo
        break;
    case EFFECT_FLING:
        // todo: program Fling + Unburden interaction
        break;
    case EFFECT_ERUPTION:
        basePower = gBattleMons[battlerAtk].hp * basePower / gBattleMons[battlerAtk].maxHP;
        break;
    case EFFECT_FLAIL:
        hpFraction = GetScaledHPFraction(gBattleMons[battlerAtk].hp, gBattleMons[battlerAtk].maxHP, 48);
        for (i = 0; i < sizeof(sFlailHpScaleToPowerTable); i += 2)
        {
            if (hpFraction <= sFlailHpScaleToPowerTable[i])
                break;
        }
        basePower = sFlailHpScaleToPowerTable[i + 1];
        break;
    case EFFECT_RETURN:
        basePower = 10 * (gBattleMons[battlerAtk].friendship) / 25;
        break;
    case EFFECT_FRUSTRATION:
        basePower = 10 * (255 - gBattleMons[battlerAtk].friendship) / 25;
        break;
    case EFFECT_FURY_CUTTER:
        for (i = 1; i < gDisableStructs[battlerAtk].furyCutterCounter; i++)
            basePower *= 2;
        break;
    case EFFECT_ROLLOUT:
        for (i = 1; i < (5 - gDisableStructs[battlerAtk].rolloutTimer); i++)
            basePower *= 2;
        if (gBattleMons[battlerAtk].status2 & STATUS2_DEFENSE_CURL)
            basePower *= 2;
        break;
    case EFFECT_MAGNITUDE:
        basePower = gBattleStruct->magnitudeBasePower;
        break;
    case EFFECT_PRESENT:
        basePower = gBattleStruct->presentBasePower;
        break;
    case EFFECT_TRIPLE_KICK:
        basePower += gBattleScripting.tripleKickPower;
        break;
    case EFFECT_SPIT_UP:
        basePower = 100 * gDisableStructs[battlerAtk].stockpileCounter;
        break;
    case EFFECT_REVENGE:
        if ((gProtectStructs[battlerAtk].physicalDmg
                && gProtectStructs[battlerAtk].physicalBattlerId == battlerDef)
            || (gProtectStructs[battlerAtk].specialDmg
                && gProtectStructs[battlerAtk].specialBattlerId == battlerDef))
            basePower *= 2;
        break;
    case EFFECT_WEATHER_BALL:
        if (WEATHER_HAS_EFFECT && gBattleWeather & WEATHER_ANY)
            basePower *= 2;
        break;
    case EFFECT_PURSUIT:
        if (gActionsByTurnOrder[GetBattlerTurnOrderNum(gBattlerTarget)] == B_ACTION_SWITCH)
            basePower *= 2;
        break;
    case EFFECT_NATURAL_GIFT:
        basePower = gNaturalGiftTable[ITEM_TO_BERRY(gBattleMons[battlerAtk].item)].power;
        break;
    case EFFECT_WAKE_UP_SLAP:
        if (gBattleMons[battlerDef].status1 & STATUS1_SLEEP || GetBattlerAbility(battlerDef) == ABILITY_COMATOSE)
            basePower *= 2;
        break;
    case EFFECT_SMELLINGSALT:
        if (gBattleMons[battlerDef].status1 & STATUS1_PARALYSIS)
            basePower *= 2;
        break;
    case EFFECT_WRING_OUT:
        basePower = 120 * gBattleMons[battlerDef].hp / gBattleMons[battlerDef].maxHP;
        break;
    case EFFECT_HEX:
        if (gBattleMons[battlerDef].status1 & STATUS1_ANY || GetBattlerAbility(battlerDef) == ABILITY_COMATOSE)
            basePower *= 2;
        break;
    case EFFECT_ASSURANCE:
        if (gProtectStructs[battlerDef].physicalDmg != 0 || gProtectStructs[battlerDef].specialDmg != 0 || gProtectStructs[battlerDef].confusionSelfDmg != 0)
            basePower *= 2;
        break;
    case EFFECT_TRUMP_CARD:
        i = GetBattleMonMoveSlot(&gBattleMons[battlerAtk], move);
        if (i != 4)
        {
            if (gBattleMons[battlerAtk].pp[i] >= ARRAY_COUNT(sTrumpCardPowerTable))
                basePower = sTrumpCardPowerTable[ARRAY_COUNT(sTrumpCardPowerTable) - 1];
            else
                basePower = sTrumpCardPowerTable[i];
        }
        break;
    case EFFECT_ACROBATICS:
        if (gBattleMons[battlerAtk].item == ITEM_NONE
            // Edge case, because removal of items happens after damage calculation.
            || (gSpecialStatuses[battlerAtk].gemBoost && GetBattlerHoldEffect(battlerAtk, FALSE) == HOLD_EFFECT_GEMS))
            basePower *= 2;
        break;
    case EFFECT_LOW_KICK:
        weight = GetBattlerWeight(battlerDef);
        for (i = 0; sWeightToDamageTable[i] != 0xFFFF; i += 2)
        {
            if (sWeightToDamageTable[i] > weight)
                break;
        }
        if (sWeightToDamageTable[i] != 0xFFFF)
            basePower = sWeightToDamageTable[i + 1];
        else
            basePower = 120;
        break;
    case EFFECT_HEAT_CRASH:
        weight = GetBattlerWeight(battlerAtk) / GetBattlerWeight(battlerDef);
        if (weight >= ARRAY_COUNT(sHeatCrushPowerTable))
            basePower = sHeatCrushPowerTable[ARRAY_COUNT(sHeatCrushPowerTable) - 1];
        else
            basePower = sHeatCrushPowerTable[i];
        break;
    case EFFECT_PUNISHMENT:
        basePower = 60 + (CountBattlerStatIncreases(battlerDef, FALSE) * 20);
        if (basePower > 200)
            basePower = 200;
        break;
    case EFFECT_STORED_POWER:
        basePower += (CountBattlerStatIncreases(battlerAtk, TRUE) * 20);
        break;
    case EFFECT_ELECTRO_BALL:
        speed = GetBattlerTotalSpeedStat(battlerAtk) / GetBattlerTotalSpeedStat(battlerDef);
        if (speed >= ARRAY_COUNT(sSpeedDiffPowerTable))
            speed = ARRAY_COUNT(sSpeedDiffPowerTable) - 1;
        basePower = sSpeedDiffPowerTable[speed];
        break;
    case EFFECT_GYRO_BALL:
        basePower = ((25 * GetBattlerTotalSpeedStat(battlerDef)) / GetBattlerTotalSpeedStat(battlerAtk)) + 1;
        if (basePower > 150)
            basePower = 150;
        break;
    case EFFECT_ECHOED_VOICE:
        // gBattleStruct->sameMoveTurns incremented in ppreduce
        if (gBattleStruct->sameMoveTurns[battlerAtk] != 0)
        {
            basePower += (basePower * gBattleStruct->sameMoveTurns[battlerAtk]);
            if (basePower > 200)
                basePower = 200;
        }
        break;
    case EFFECT_PAYBACK:
        if (GetBattlerTurnOrderNum(battlerAtk) > GetBattlerTurnOrderNum(battlerDef)
            && (gDisableStructs[battlerDef].isFirstTurn != 2 || B_PAYBACK_SWITCH_BOOST < GEN_5))
            basePower *= 2;
        break;
    case EFFECT_ROUND:
        if (gChosenMoveByBattler[BATTLE_PARTNER(battlerAtk)] == MOVE_ROUND && !(gAbsentBattlerFlags & gBitTable[BATTLE_PARTNER(battlerAtk)]))
            basePower *= 2;
        break;
    case EFFECT_FUSION_COMBO:
        if (gBattleMoves[gLastUsedMove].effect == EFFECT_FUSION_COMBO && move != gLastUsedMove)
            basePower *= 2;
        break;
<<<<<<< HEAD
    #if B_BEAT_UP_DMG >= GEN_5
    case EFFECT_BEAT_UP:
        basePower = CalcBeatUpPower();
        break;
    #endif
=======
    case EFFECT_LASH_OUT:
        if (gProtectStructs[battlerAtk].statFell)
            basePower *= 2;
        break;
    case EFFECT_EXPLOSION:
        if (move == MOVE_MISTY_EXPLOSION && gFieldStatuses & STATUS_FIELD_MISTY_TERRAIN && IsBattlerGrounded(battlerAtk))
            MulModifier(&basePower, UQ_4_12(1.5));
        break;
    case EFFECT_DYNAMAX_DOUBLE_DMG:
        #ifdef B_DYNAMAX
        if (IsDynamaxed(battlerDef))
            basePower *= 2;
        #endif
        break;
>>>>>>> 2c66aa84
    }

    if (basePower == 0)
        basePower = 1;
    return basePower;
}

static u32 CalcMoveBasePowerAfterModifiers(u16 move, u8 battlerAtk, u8 battlerDef, u8 moveType, bool32 updateFlags)
{
    u32 i, ability;
    u32 holdEffectAtk, holdEffectParamAtk;
    u16 basePower = CalcMoveBasePower(move, battlerAtk, battlerDef);
    u16 holdEffectModifier;
    u16 modifier = UQ_4_12(1.0);

    // attacker's abilities
    switch (GetBattlerAbility(battlerAtk))
    {
    case ABILITY_TECHNICIAN:
        if (basePower <= 60)
           MulModifier(&modifier, UQ_4_12(1.5));
        break;
    case ABILITY_FLARE_BOOST:
        if (gBattleMons[battlerAtk].status1 & STATUS1_BURN && IS_MOVE_SPECIAL(move))
           MulModifier(&modifier, UQ_4_12(1.5));
        break;
    case ABILITY_TOXIC_BOOST:
        if (gBattleMons[battlerAtk].status1 & STATUS1_PSN_ANY && IS_MOVE_PHYSICAL(move))
           MulModifier(&modifier, UQ_4_12(1.5));
        break;
    case ABILITY_RECKLESS:
        if (gBattleMoves[move].flags & FLAG_RECKLESS_BOOST)
           MulModifier(&modifier, UQ_4_12(1.2));
        break;
    case ABILITY_IRON_FIST:
        if (gBattleMoves[move].flags & FLAG_IRON_FIST_BOOST)
           MulModifier(&modifier, UQ_4_12(1.2));
        break;
    case ABILITY_SHEER_FORCE:
        if (gBattleMoves[move].flags & FLAG_SHEER_FORCE_BOOST)
           MulModifier(&modifier, UQ_4_12(1.3));
        break;
    case ABILITY_SAND_FORCE:
        if ((moveType == TYPE_STEEL || moveType == TYPE_ROCK || moveType == TYPE_GROUND)
            && WEATHER_HAS_EFFECT && gBattleWeather & WEATHER_SANDSTORM_ANY)
           MulModifier(&modifier, UQ_4_12(1.3));
        break;
    case ABILITY_RIVALRY:
        if (GetGenderFromSpeciesAndPersonality(gBattleMons[battlerAtk].species, gBattleMons[battlerAtk].personality) != MON_GENDERLESS
            && GetGenderFromSpeciesAndPersonality(gBattleMons[battlerDef].species, gBattleMons[battlerDef].personality) != MON_GENDERLESS)
        {
            if (GetGenderFromSpeciesAndPersonality(gBattleMons[battlerAtk].species, gBattleMons[battlerAtk].personality)
             == GetGenderFromSpeciesAndPersonality(gBattleMons[battlerDef].species, gBattleMons[battlerDef].personality))
               MulModifier(&modifier, UQ_4_12(1.25));
            else
               MulModifier(&modifier, UQ_4_12(0.75));
        }
        break;
    case ABILITY_ANALYTIC:
        if (GetBattlerTurnOrderNum(battlerAtk) == gBattlersCount - 1 && move != MOVE_FUTURE_SIGHT && move != MOVE_DOOM_DESIRE)
           MulModifier(&modifier, UQ_4_12(1.3));
        break;
    case ABILITY_TOUGH_CLAWS:
        if (gBattleMoves[move].flags & FLAG_MAKES_CONTACT)
           MulModifier(&modifier, UQ_4_12(1.3));
        break;
    case ABILITY_STRONG_JAW:
        if (gBattleMoves[move].flags & FLAG_STRONG_JAW_BOOST)
           MulModifier(&modifier, UQ_4_12(1.5));
        break;
    case ABILITY_MEGA_LAUNCHER:
        if (gBattleMoves[move].flags & FLAG_MEGA_LAUNCHER_BOOST)
           MulModifier(&modifier, UQ_4_12(1.5));
        break;
    case ABILITY_WATER_BUBBLE:
        if (moveType == TYPE_WATER)
           MulModifier(&modifier, UQ_4_12(2.0));
        break;
    case ABILITY_STEELWORKER:
        if (moveType == TYPE_STEEL)
           MulModifier(&modifier, UQ_4_12(1.5));
        break;
    case ABILITY_PIXILATE:
        if (moveType == TYPE_FAIRY && gBattleStruct->ateBoost[battlerAtk])
            MulModifier(&modifier, UQ_4_12(1.2));
        break;
    case ABILITY_GALVANIZE:
        if (moveType == TYPE_ELECTRIC && gBattleStruct->ateBoost[battlerAtk])
            MulModifier(&modifier, UQ_4_12(1.2));
        break;
    case ABILITY_REFRIGERATE:
        if (moveType == TYPE_ICE && gBattleStruct->ateBoost[battlerAtk])
            MulModifier(&modifier, UQ_4_12(1.2));
        break;
    case ABILITY_AERILATE:
        if (moveType == TYPE_FLYING && gBattleStruct->ateBoost[battlerAtk])
            MulModifier(&modifier, UQ_4_12(1.2));
        break;
    case ABILITY_NORMALIZE:
        if (moveType == TYPE_NORMAL && gBattleStruct->ateBoost[battlerAtk])
            MulModifier(&modifier, UQ_4_12(1.2));
        break;
    case ABILITY_PUNK_ROCK:
        if (gBattleMoves[move].flags & FLAG_SOUND)
            MulModifier(&modifier, UQ_4_12(1.3));
        break;
    case ABILITY_STEELY_SPIRIT:
        if (moveType == TYPE_STEEL)
            MulModifier(&modifier, UQ_4_12(1.5));
        break;
    case ABILITY_TRANSISTOR:
        if (moveType == TYPE_ELECTRIC)
            MulModifier(&modifier, UQ_4_12(1.5));
        break;
    case ABILITY_DRAGONS_MAW:
        if (moveType == TYPE_DRAGON)
            MulModifier(&modifier, UQ_4_12(1.5));
        break;
    }

    // field abilities
    if ((IsAbilityOnField(ABILITY_DARK_AURA) && moveType == TYPE_DARK)
        || (IsAbilityOnField(ABILITY_FAIRY_AURA) && moveType == TYPE_FAIRY))
    {
        if (IsAbilityOnField(ABILITY_AURA_BREAK))
            MulModifier(&modifier, UQ_4_12(0.75));
        else
            MulModifier(&modifier, UQ_4_12(1.25));
    }

    // attacker partner's abilities
    if (IsBattlerAlive(BATTLE_PARTNER(battlerAtk)))
    {
        switch (GetBattlerAbility(BATTLE_PARTNER(battlerAtk)))
        {
        case ABILITY_BATTERY:
            if (IS_MOVE_SPECIAL(move))
                MulModifier(&modifier, UQ_4_12(1.3));
            break;
        case ABILITY_POWER_SPOT:
            MulModifier(&modifier, UQ_4_12(1.3));
            break;
        case ABILITY_STEELY_SPIRIT:
            if (moveType == TYPE_STEEL)
                MulModifier(&modifier, UQ_4_12(1.5));
            break;
        }
    }

    // target's abilities
    ability = GetBattlerAbility(battlerDef);
    switch (ability)
    {
    case ABILITY_HEATPROOF:
    case ABILITY_WATER_BUBBLE:
        if (moveType == TYPE_FIRE)
        {
            MulModifier(&modifier, UQ_4_12(0.5));
            if (updateFlags)
                RecordAbilityBattle(battlerDef, ability);
        }
        break;
    case ABILITY_DRY_SKIN:
        if (moveType == TYPE_FIRE)
            MulModifier(&modifier, UQ_4_12(1.25));
        break;
    case ABILITY_FLUFFY:
        if (IsMoveMakingContact(move, battlerAtk))
        {
            MulModifier(&modifier, UQ_4_12(0.5));
            if (updateFlags)
                RecordAbilityBattle(battlerDef, ability);
        }
        if (moveType == TYPE_FIRE)
            MulModifier(&modifier, UQ_4_12(2.0));
        break;
    }

    holdEffectAtk = GetBattlerHoldEffect(battlerAtk, TRUE);
    holdEffectParamAtk = GetBattlerHoldEffectParam(battlerAtk);
    if (holdEffectParamAtk > 100)
        holdEffectParamAtk = 100;

    holdEffectModifier = UQ_4_12(1.0) + sPercentToModifier[holdEffectParamAtk];

    // attacker's hold effect
    switch (holdEffectAtk)
    {
    case HOLD_EFFECT_MUSCLE_BAND:
        if (IS_MOVE_PHYSICAL(move))
            MulModifier(&modifier, holdEffectModifier);
        break;
    case HOLD_EFFECT_WISE_GLASSES:
        if (IS_MOVE_SPECIAL(move))
            MulModifier(&modifier, holdEffectModifier);
        break;
    case HOLD_EFFECT_LUSTROUS_ORB:
        if (gBattleMons[battlerAtk].species == SPECIES_PALKIA && (moveType == TYPE_WATER || moveType == TYPE_DRAGON))
            MulModifier(&modifier, holdEffectModifier);
        break;
    case HOLD_EFFECT_ADAMANT_ORB:
        if (gBattleMons[battlerAtk].species == SPECIES_DIALGA && (moveType == TYPE_STEEL || moveType == TYPE_DRAGON))
            MulModifier(&modifier, holdEffectModifier);
        break;
    case HOLD_EFFECT_GRISEOUS_ORB:
        if (gBattleMons[battlerAtk].species == SPECIES_GIRATINA && (moveType == TYPE_GHOST || moveType == TYPE_DRAGON))
            MulModifier(&modifier, holdEffectModifier);
        break;
    case HOLD_EFFECT_SOUL_DEW:
        if ((gBattleMons[battlerAtk].species == SPECIES_LATIAS || gBattleMons[battlerAtk].species == SPECIES_LATIOS) && !(gBattleTypeFlags & BATTLE_TYPE_FRONTIER))
            MulModifier(&modifier, holdEffectModifier);
        break;
    case HOLD_EFFECT_GEMS:
        if (gSpecialStatuses[battlerAtk].gemBoost && gBattleMons[battlerAtk].item)
            MulModifier(&modifier, UQ_4_12(1.0) + sPercentToModifier[gSpecialStatuses[battlerAtk].gemParam]);
        break;
    case HOLD_EFFECT_BUG_POWER:
    case HOLD_EFFECT_STEEL_POWER:
    case HOLD_EFFECT_GROUND_POWER:
    case HOLD_EFFECT_ROCK_POWER:
    case HOLD_EFFECT_GRASS_POWER:
    case HOLD_EFFECT_DARK_POWER:
    case HOLD_EFFECT_FIGHTING_POWER:
    case HOLD_EFFECT_ELECTRIC_POWER:
    case HOLD_EFFECT_WATER_POWER:
    case HOLD_EFFECT_FLYING_POWER:
    case HOLD_EFFECT_POISON_POWER:
    case HOLD_EFFECT_ICE_POWER:
    case HOLD_EFFECT_GHOST_POWER:
    case HOLD_EFFECT_PSYCHIC_POWER:
    case HOLD_EFFECT_FIRE_POWER:
    case HOLD_EFFECT_DRAGON_POWER:
    case HOLD_EFFECT_NORMAL_POWER:
    case HOLD_EFFECT_FAIRY_POWER:
        for (i = 0; i < ARRAY_COUNT(sHoldEffectToType); i++)
        {
            if (holdEffectAtk == sHoldEffectToType[i][0])
            {
                if (moveType == sHoldEffectToType[i][1])
                    MulModifier(&modifier, holdEffectModifier);
                break;
            }
        }
        break;
    case HOLD_EFFECT_PLATE:
        if (moveType == ItemId_GetSecondaryId(gBattleMons[battlerAtk].item))
            MulModifier(&modifier, holdEffectModifier);
        break;
    }

    // move effect
    switch (gBattleMoves[move].effect)
    {
    case EFFECT_FACADE:
        if (gBattleMons[battlerAtk].status1 & (STATUS1_BURN | STATUS1_PSN_ANY | STATUS1_PARALYSIS))
            MulModifier(&modifier, UQ_4_12(2.0));
        break;
    case EFFECT_BRINE:
        if (gBattleMons[battlerDef].hp <= (gBattleMons[battlerDef].maxHP / 2))
            MulModifier(&modifier, UQ_4_12(2.0));
        break;
    case EFFECT_VENOSHOCK:
        if (gBattleMons[battlerDef].status1 & STATUS1_PSN_ANY)
            MulModifier(&modifier, UQ_4_12(2.0));
        break;
    case EFFECT_RETALITATE:
        // todo
        break;
    case EFFECT_SOLARBEAM:
        if (WEATHER_HAS_EFFECT && gBattleWeather & (WEATHER_HAIL_ANY | WEATHER_SANDSTORM_ANY | WEATHER_RAIN_ANY))
            MulModifier(&modifier, UQ_4_12(0.5));
        break;
    case EFFECT_STOMPING_TANTRUM:
        if (gBattleStruct->lastMoveFailed & gBitTable[battlerAtk])
            MulModifier(&modifier, UQ_4_12(2.0));
        break;
    case EFFECT_BULLDOZE:
    case EFFECT_MAGNITUDE:
    case EFFECT_EARTHQUAKE:
        if (gFieldStatuses & STATUS_FIELD_GRASSY_TERRAIN && !(gStatuses3[battlerDef] & STATUS3_SEMI_INVULNERABLE))
            MulModifier(&modifier, UQ_4_12(0.5));
        break;
    case EFFECT_KNOCK_OFF:
        if (gBattleMons[battlerDef].item != ITEM_NONE && GetBattlerAbility(battlerDef) != ABILITY_STICKY_HOLD)
            MulModifier(&modifier, UQ_4_12(1.5));
        break;
    }

    // various effecs
    if (gProtectStructs[battlerAtk].helpingHand)
        MulModifier(&modifier, UQ_4_12(1.5));
    if (gStatuses3[battlerAtk] & STATUS3_CHARGED_UP && moveType == TYPE_ELECTRIC)
        MulModifier(&modifier, UQ_4_12(2.0));
    if (gStatuses3[battlerAtk] & STATUS3_ME_FIRST)
        MulModifier(&modifier, UQ_4_12(1.5));
    if (gFieldStatuses & STATUS_FIELD_GRASSY_TERRAIN && moveType == TYPE_GRASS && IsBattlerGrounded(battlerAtk) && !(gStatuses3[battlerAtk] & STATUS3_SEMI_INVULNERABLE))
        MulModifier(&modifier, (B_TERRAIN_TYPE_BOOST >= GEN_8) ? UQ_4_12(1.3) : UQ_4_12(1.5));
    if (gFieldStatuses & STATUS_FIELD_MISTY_TERRAIN && moveType == TYPE_DRAGON && IsBattlerGrounded(battlerDef) && !(gStatuses3[battlerDef] & STATUS3_SEMI_INVULNERABLE))
        MulModifier(&modifier, UQ_4_12(0.5));
    if (gFieldStatuses & STATUS_FIELD_ELECTRIC_TERRAIN && moveType == TYPE_ELECTRIC && IsBattlerGrounded(battlerAtk) && !(gStatuses3[battlerAtk] & STATUS3_SEMI_INVULNERABLE))
        MulModifier(&modifier, (B_TERRAIN_TYPE_BOOST >= GEN_8) ? UQ_4_12(1.3) : UQ_4_12(1.5));
    if (gFieldStatuses & STATUS_FIELD_PSYCHIC_TERRAIN && moveType == TYPE_PSYCHIC && IsBattlerGrounded(battlerAtk) && !(gStatuses3[battlerAtk] & STATUS3_SEMI_INVULNERABLE))
        MulModifier(&modifier, (B_TERRAIN_TYPE_BOOST >= GEN_8) ? UQ_4_12(1.3) : UQ_4_12(1.5));

    return ApplyModifier(modifier, basePower);
}

static u32 CalcAttackStat(u16 move, u8 battlerAtk, u8 battlerDef, u8 moveType, bool32 isCrit, bool32 updateFlags)
{
    u8 atkStage;
    u32 atkStat;
    u16 modifier;

    if (gBattleMoves[move].effect == EFFECT_FOUL_PLAY)
    {
        if (IS_MOVE_PHYSICAL(move))
        {
            atkStat = gBattleMons[battlerDef].attack;
            atkStage = gBattleMons[battlerDef].statStages[STAT_ATK];
        }
        else
        {
            atkStat = gBattleMons[battlerDef].spAttack;
            atkStage = gBattleMons[battlerDef].statStages[STAT_SPATK];
        }
    }
    else if (gBattleMoves[move].effect == EFFECT_BODY_PRESS)
    {
        atkStat = gBattleMons[battlerAtk].defense;
        atkStage = gBattleMons[battlerAtk].statStages[STAT_DEF];
    }
    else
    {
        if (IS_MOVE_PHYSICAL(move))
        {
            atkStat = gBattleMons[battlerAtk].attack;
            atkStage = gBattleMons[battlerAtk].statStages[STAT_ATK];
        }
        else
        {
            atkStat = gBattleMons[battlerAtk].spAttack;
            atkStage = gBattleMons[battlerAtk].statStages[STAT_SPATK];
        }
    }

    // critical hits ignore attack stat's stage drops
    if (isCrit && atkStage < DEFAULT_STAT_STAGE)
        atkStage = DEFAULT_STAT_STAGE;
    // pokemon with unaware ignore attack stat changes while taking damage
    if (GetBattlerAbility(battlerDef) == ABILITY_UNAWARE)
        atkStage = DEFAULT_STAT_STAGE;

    atkStat *= gStatStageRatios[atkStage][0];
    atkStat /= gStatStageRatios[atkStage][1];

    // apply attack stat modifiers
    modifier = UQ_4_12(1.0);

    // attacker's abilities
    switch (GetBattlerAbility(battlerAtk))
    {
    case ABILITY_HUGE_POWER:
    case ABILITY_PURE_POWER:
        if (IS_MOVE_PHYSICAL(move))
            MulModifier(&modifier, UQ_4_12(2.0));
        break;
    case ABILITY_SLOW_START:
        if (gDisableStructs[battlerAtk].slowStartTimer != 0)
            MulModifier(&modifier, UQ_4_12(0.5));
        break;
    case ABILITY_SOLAR_POWER:
        if (IS_MOVE_SPECIAL(move) && WEATHER_HAS_EFFECT && gBattleWeather & WEATHER_SUN_ANY)
            MulModifier(&modifier, UQ_4_12(1.5));
        break;
    case ABILITY_DEFEATIST:
        if (gBattleMons[battlerAtk].hp <= (gBattleMons[battlerAtk].maxHP / 2))
            MulModifier(&modifier, UQ_4_12(0.5));
        break;
    case ABILITY_FLASH_FIRE:
        if (moveType == TYPE_FIRE && gBattleResources->flags->flags[battlerAtk] & RESOURCE_FLAG_FLASH_FIRE)
            MulModifier(&modifier, UQ_4_12(1.5));
        break;
    case ABILITY_SWARM:
        if (moveType == TYPE_BUG && gBattleMons[battlerAtk].hp <= (gBattleMons[battlerAtk].maxHP / 3))
            MulModifier(&modifier, UQ_4_12(1.5));
        break;
    case ABILITY_TORRENT:
        if (moveType == TYPE_WATER && gBattleMons[battlerAtk].hp <= (gBattleMons[battlerAtk].maxHP / 3))
            MulModifier(&modifier, UQ_4_12(1.5));
        break;
    case ABILITY_BLAZE:
        if (moveType == TYPE_FIRE && gBattleMons[battlerAtk].hp <= (gBattleMons[battlerAtk].maxHP / 3))
            MulModifier(&modifier, UQ_4_12(1.5));
        break;
    case ABILITY_OVERGROW:
        if (moveType == TYPE_GRASS && gBattleMons[battlerAtk].hp <= (gBattleMons[battlerAtk].maxHP / 3))
            MulModifier(&modifier, UQ_4_12(1.5));
        break;
    case ABILITY_PLUS:
    case ABILITY_MINUS:
        if (IsBattlerAlive(BATTLE_PARTNER(battlerAtk)))
        {
            u32 partnerAbility = GetBattlerAbility(BATTLE_PARTNER(battlerAtk));
            if (partnerAbility == ABILITY_PLUS || partnerAbility == ABILITY_MINUS)
                MulModifier(&modifier, UQ_4_12(1.5));
        }
        break;
    case ABILITY_FLOWER_GIFT:
        if (gBattleMons[battlerAtk].species == SPECIES_CHERRIM && WEATHER_HAS_EFFECT && (gBattleWeather & WEATHER_SUN_ANY) && IS_MOVE_PHYSICAL(move))
            MulModifier(&modifier, UQ_4_12(1.5));
        break;
    case ABILITY_HUSTLE:
        if (IS_MOVE_PHYSICAL(move))
            MulModifier(&modifier, UQ_4_12(1.5));
        break;
    case ABILITY_STAKEOUT:
        if (gDisableStructs[battlerDef].isFirstTurn == 2) // just switched in
            MulModifier(&modifier, UQ_4_12(2.0));
        break;
    case ABILITY_GUTS:
        if (gBattleMons[battlerAtk].status1 & STATUS1_ANY && IS_MOVE_PHYSICAL(move))
            MulModifier(&modifier, UQ_4_12(1.5));
        break;
    }

    // target's abilities
    switch (GetBattlerAbility(battlerDef))
    {
    case ABILITY_THICK_FAT:
        if (moveType == TYPE_FIRE || moveType == TYPE_ICE)
        {
            MulModifier(&modifier, UQ_4_12(0.5));
            if (updateFlags)
                RecordAbilityBattle(battlerDef, ABILITY_THICK_FAT);
        }
        break;
    case ABILITY_ICE_SCALES:
        if (IS_MOVE_SPECIAL(move))
            MulModifier(&modifier, UQ_4_12(0.5));
        break;
    }

    // ally's abilities
    if (IsBattlerAlive(BATTLE_PARTNER(battlerAtk)))
    {
        switch (GetBattlerAbility(BATTLE_PARTNER(battlerAtk)))
        {
        case ABILITY_FLOWER_GIFT:
            if (gBattleMons[BATTLE_PARTNER(battlerAtk)].species == SPECIES_CHERRIM && WEATHER_HAS_EFFECT && (gBattleWeather & WEATHER_SUN_ANY) && IS_MOVE_PHYSICAL(move))
                MulModifier(&modifier, UQ_4_12(1.5));
            break;
        }
    }

    // attacker's hold effect
    switch (GetBattlerHoldEffect(battlerAtk, TRUE))
    {
    case HOLD_EFFECT_THICK_CLUB:
        if ((GET_BASE_SPECIES_ID(gBattleMons[battlerAtk].species) == SPECIES_CUBONE
         || GET_BASE_SPECIES_ID(gBattleMons[battlerAtk].species) == SPECIES_MAROWAK)
         && IS_MOVE_PHYSICAL(move))
            MulModifier(&modifier, UQ_4_12(2.0));
        break;
    case HOLD_EFFECT_DEEP_SEA_TOOTH:
        if (gBattleMons[battlerAtk].species == SPECIES_CLAMPERL && IS_MOVE_SPECIAL(move))
            MulModifier(&modifier, UQ_4_12(2.0));
        break;
    case HOLD_EFFECT_LIGHT_BALL:
        if (gBattleMons[battlerAtk].species == SPECIES_PIKACHU)
            MulModifier(&modifier, UQ_4_12(2.0));
        break;
    case HOLD_EFFECT_CHOICE_BAND:
        if (IS_MOVE_PHYSICAL(move))
            MulModifier(&modifier, UQ_4_12(1.5));
        break;
    case HOLD_EFFECT_CHOICE_SPECS:
        if (IS_MOVE_SPECIAL(move))
            MulModifier(&modifier, UQ_4_12(1.5));
        break;
    }

    // The offensive stats of a Player's Pokémon are boosted by x1.1 (+10%) if they have the 1st badge and 7th badges.
    // Having the 1st badge boosts physical attack while having the 7th badge boosts special attack.
    if (ShouldGetStatBadgeBoost(FLAG_BADGE01_GET, battlerAtk) && IS_MOVE_PHYSICAL(move))
        MulModifier(&modifier, UQ_4_12(1.1));
    if (ShouldGetStatBadgeBoost(FLAG_BADGE07_GET, battlerAtk) && IS_MOVE_SPECIAL(move))
        MulModifier(&modifier, UQ_4_12(1.1));

    return ApplyModifier(modifier, atkStat);
}

static bool32 CanEvolve(u32 species)
{
    u32 i;

    for (i = 0; i < EVOS_PER_MON; i++)
    {
        if (gEvolutionTable[species][i].method
         && gEvolutionTable[species][i].method != EVO_MEGA_EVOLUTION
         && gEvolutionTable[species][i].method != EVO_MOVE_MEGA_EVOLUTION)
            return TRUE;
    }
    return FALSE;
}

static u32 CalcDefenseStat(u16 move, u8 battlerAtk, u8 battlerDef, u8 moveType, bool32 isCrit, bool32 updateFlags)
{
    bool32 usesDefStat;
    u8 defStage;
    u32 defStat, def, spDef;
    u16 modifier;

    if (gFieldStatuses & STATUS_FIELD_WONDER_ROOM) // the defense stats are swapped
    {
        def = gBattleMons[battlerDef].spDefense;
        spDef = gBattleMons[battlerDef].defense;
    }
    else
    {
        def = gBattleMons[battlerDef].defense;
        spDef = gBattleMons[battlerDef].spDefense;
    }

    if (gBattleMoves[move].effect == EFFECT_PSYSHOCK || IS_MOVE_PHYSICAL(move)) // uses defense stat instead of sp.def
    {
        defStat = def;
        defStage = gBattleMons[battlerDef].statStages[STAT_DEF];
        usesDefStat = TRUE;
    }
    else // is special
    {
        defStat = spDef;
        defStage = gBattleMons[battlerDef].statStages[STAT_SPDEF];
        usesDefStat = FALSE;
    }

    // critical hits ignore positive stat changes
    if (isCrit && defStage > DEFAULT_STAT_STAGE)
        defStage = DEFAULT_STAT_STAGE;
    // pokemon with unaware ignore defense stat changes while dealing damage
    if (GetBattlerAbility(battlerAtk) == ABILITY_UNAWARE)
        defStage = DEFAULT_STAT_STAGE;
    // certain moves also ignore stat changes
    if (gBattleMoves[move].flags & FLAG_STAT_STAGES_IGNORED)
        defStage = DEFAULT_STAT_STAGE;

    defStat *= gStatStageRatios[defStage][0];
    defStat /= gStatStageRatios[defStage][1];

    // apply defense stat modifiers
    modifier = UQ_4_12(1.0);

    // target's abilities
    switch (GetBattlerAbility(battlerDef))
    {
    case ABILITY_MARVEL_SCALE:
        if (gBattleMons[battlerDef].status1 & STATUS1_ANY && usesDefStat)
        {
            MulModifier(&modifier, UQ_4_12(1.5));
            if (updateFlags)
                RecordAbilityBattle(battlerDef, ABILITY_MARVEL_SCALE);
        }
        break;
    case ABILITY_FUR_COAT:
        if (usesDefStat)
        {
            MulModifier(&modifier, UQ_4_12(2.0));
            if (updateFlags)
                RecordAbilityBattle(battlerDef, ABILITY_FUR_COAT);
        }
        break;
    case ABILITY_GRASS_PELT:
        if (gFieldStatuses & STATUS_FIELD_GRASSY_TERRAIN && usesDefStat)
        {
            MulModifier(&modifier, UQ_4_12(1.5));
            if (updateFlags)
                RecordAbilityBattle(battlerDef, ABILITY_GRASS_PELT);
        }
        break;
    case ABILITY_FLOWER_GIFT:
        if (gBattleMons[battlerDef].species == SPECIES_CHERRIM && WEATHER_HAS_EFFECT && gBattleWeather & WEATHER_SUN_ANY && !usesDefStat)
            MulModifier(&modifier, UQ_4_12(1.5));
        break;
    case ABILITY_PUNK_ROCK:
        if (gBattleMoves[move].flags & FLAG_SOUND)
            MulModifier(&modifier, UQ_4_12(2.0));
        break;
    }

    // ally's abilities
    if (IsBattlerAlive(BATTLE_PARTNER(battlerDef)))
    {
        switch (GetBattlerAbility(BATTLE_PARTNER(battlerDef)))
        {
        case ABILITY_FLOWER_GIFT:
            if (gBattleMons[BATTLE_PARTNER(battlerDef)].species == SPECIES_CHERRIM && WEATHER_HAS_EFFECT && gBattleWeather & WEATHER_SUN_ANY && !usesDefStat)
                MulModifier(&modifier, UQ_4_12(1.5));
            break;
        }
    }

    // target's hold effects
    switch (GetBattlerHoldEffect(battlerDef, TRUE))
    {
    case HOLD_EFFECT_DEEP_SEA_SCALE:
        if (gBattleMons[battlerDef].species == SPECIES_CLAMPERL && !usesDefStat)
            MulModifier(&modifier, UQ_4_12(2.0));
        break;
    case HOLD_EFFECT_METAL_POWDER:
        if (gBattleMons[battlerDef].species == SPECIES_DITTO && usesDefStat && !(gBattleMons[battlerDef].status2 & STATUS2_TRANSFORMED))
            MulModifier(&modifier, UQ_4_12(2.0));
        break;
    case HOLD_EFFECT_EVIOLITE:
        if (CanEvolve(gBattleMons[battlerDef].species))
            MulModifier(&modifier, UQ_4_12(1.5));
        break;
    case HOLD_EFFECT_ASSAULT_VEST:
        if (!usesDefStat)
            MulModifier(&modifier, UQ_4_12(1.5));
        break;
    }

    // sandstorm sp.def boost for rock types
    if (IS_BATTLER_OF_TYPE(battlerDef, TYPE_ROCK) && WEATHER_HAS_EFFECT && gBattleWeather & WEATHER_SANDSTORM_ANY && !usesDefStat)
        MulModifier(&modifier, UQ_4_12(1.5));

    // The defensive stats of a Player's Pokémon are boosted by x1.1 (+10%) if they have the 5th badge and 7th badges.
    // Having the 5th badge boosts physical defense while having the 7th badge boosts special defense.
    if (ShouldGetStatBadgeBoost(FLAG_BADGE05_GET, battlerDef) && IS_MOVE_PHYSICAL(move))
        MulModifier(&modifier, UQ_4_12(1.1));
    if (ShouldGetStatBadgeBoost(FLAG_BADGE07_GET, battlerDef) && IS_MOVE_SPECIAL(move))
        MulModifier(&modifier, UQ_4_12(1.1));

    return ApplyModifier(modifier, defStat);
}

static u32 CalcFinalDmg(u32 dmg, u16 move, u8 battlerAtk, u8 battlerDef, u8 moveType, u16 typeEffectivenessModifier, bool32 isCrit, bool32 updateFlags)
{
    u32 percentBoost;
    u32 abilityAtk = GetBattlerAbility(battlerAtk);
    u32 abilityDef = GetBattlerAbility(battlerDef);
    u32 defSide = GET_BATTLER_SIDE(battlerDef);
    u16 finalModifier = UQ_4_12(1.0);

    // check multiple targets in double battle
    if (GetMoveTargetCount(move, battlerAtk, battlerDef) >= 2)
        MulModifier(&finalModifier, UQ_4_12(0.75));

    // take type effectiveness
    MulModifier(&finalModifier, typeEffectivenessModifier);

    // check crit
    if (isCrit)
        dmg = ApplyModifier((B_CRIT_MULTIPLIER >= GEN_6 ? UQ_4_12(1.5) : UQ_4_12(2.0)), dmg);

    // check burn
    if (gBattleMons[battlerAtk].status1 & STATUS1_BURN && IS_MOVE_PHYSICAL(move)
        && gBattleMoves[move].effect != EFFECT_FACADE && abilityAtk != ABILITY_GUTS)
        dmg = ApplyModifier(UQ_4_12(0.5), dmg);

    // check sunny/rain weather
    if (WEATHER_HAS_EFFECT && gBattleWeather & WEATHER_RAIN_ANY)
    {
        if (moveType == TYPE_FIRE)
            dmg = ApplyModifier(UQ_4_12(0.5), dmg);
        else if (moveType == TYPE_WATER)
            dmg = ApplyModifier(UQ_4_12(1.5), dmg);
    }
    else if (WEATHER_HAS_EFFECT && gBattleWeather & WEATHER_SUN_ANY)
    {
        if (moveType == TYPE_FIRE)
            dmg = ApplyModifier(UQ_4_12(1.5), dmg);
        else if (moveType == TYPE_WATER)
            dmg = ApplyModifier(UQ_4_12(0.5), dmg);
    }

    // check stab
    if (IS_BATTLER_OF_TYPE(battlerAtk, moveType) && move != MOVE_STRUGGLE)
    {
        if (abilityAtk == ABILITY_ADAPTABILITY)
            MulModifier(&finalModifier, UQ_4_12(2.0));
        else
            MulModifier(&finalModifier, UQ_4_12(1.5));
    }

    // reflect, light screen, aurora veil
    if (((gSideStatuses[defSide] & SIDE_STATUS_REFLECT && IS_MOVE_PHYSICAL(move))
            || (gSideStatuses[defSide] & SIDE_STATUS_LIGHTSCREEN && IS_MOVE_SPECIAL(move))
            || (gSideStatuses[defSide] & SIDE_STATUS_AURORA_VEIL))
        && abilityAtk != ABILITY_INFILTRATOR)
    {
        if (gBattleTypeFlags & BATTLE_TYPE_DOUBLE)
            MulModifier(&finalModifier, UQ_4_12(0.66));
        else
            MulModifier(&finalModifier, UQ_4_12(0.5));
    }

    // Parental Bond Second Strike
	if (gSpecialStatuses[gBattlerAttacker].parentalBondOn == 1)
	{
		if (B_PARENTAL_BOND_DAMAGE < GEN_7)
			MulModifier(&finalModifier, UQ_4_12(0.5));
		else
			MulModifier(&finalModifier, UQ_4_12(0.25));
	}

    // attacker's abilities
    switch (abilityAtk)
    {
    case ABILITY_TINTED_LENS:
        if (typeEffectivenessModifier <= UQ_4_12(0.5))
            MulModifier(&finalModifier, UQ_4_12(2.0));
        break;
    case ABILITY_SNIPER:
        if (isCrit)
            MulModifier(&finalModifier, UQ_4_12(1.5));
        break;
    case ABILITY_NEUROFORCE:
        if (typeEffectivenessModifier >= UQ_4_12(2.0))
            MulModifier(&finalModifier, UQ_4_12(1.25));
        break;
    }

    // target's abilities
    switch (abilityDef)
    {
    case ABILITY_MULTISCALE:
    case ABILITY_SHADOW_SHIELD:
        if (BATTLER_MAX_HP(battlerDef))
            MulModifier(&finalModifier, UQ_4_12(0.5));
        break;
    case ABILITY_FILTER:
    case ABILITY_SOLID_ROCK:
    case ABILITY_PRISM_ARMOR:
        if (typeEffectivenessModifier >= UQ_4_12(2.0))
            MulModifier(&finalModifier, UQ_4_12(0.75));
        break;
    }

    // target's ally's abilities
    if (IsBattlerAlive(BATTLE_PARTNER(battlerDef)))
    {
        switch (GetBattlerAbility(BATTLE_PARTNER(battlerDef)))
        {
        case ABILITY_FRIEND_GUARD:
            MulModifier(&finalModifier, UQ_4_12(0.75));
            break;
        }
    }

    // attacker's hold effect
    switch (GetBattlerHoldEffect(battlerAtk, TRUE))
    {
    case HOLD_EFFECT_METRONOME:
        percentBoost = min((gBattleStruct->sameMoveTurns[battlerAtk] * GetBattlerHoldEffectParam(battlerAtk)), 100);
        MulModifier(&finalModifier, UQ_4_12(1.0) + sPercentToModifier[percentBoost]);
        break;
    case HOLD_EFFECT_EXPERT_BELT:
        if (typeEffectivenessModifier >= UQ_4_12(2.0))
            MulModifier(&finalModifier, UQ_4_12(1.2));
        break;
    case HOLD_EFFECT_LIFE_ORB:
        MulModifier(&finalModifier, UQ_4_12(1.3));
        break;
    }

    // target's hold effect
    switch (GetBattlerHoldEffect(battlerDef, TRUE))
    {
    // berries reducing dmg
    case HOLD_EFFECT_RESIST_BERRY:
        if (moveType == GetBattlerHoldEffectParam(battlerDef)
            && (moveType == TYPE_NORMAL || typeEffectivenessModifier >= UQ_4_12(2.0)))
        {
            if (abilityDef == ABILITY_RIPEN)
                MulModifier(&finalModifier, UQ_4_12(0.25));
            else
                MulModifier(&finalModifier, UQ_4_12(0.5));
            if (updateFlags)
                gSpecialStatuses[battlerDef].berryReduced = 1;
        }
        break;
    }

    if (gBattleMoves[move].flags & FLAG_DMG_MINIMIZE    && gStatuses3[battlerDef] & STATUS3_MINIMIZED)
        MulModifier(&finalModifier, UQ_4_12(2.0));
    if (gBattleMoves[move].flags & FLAG_DMG_UNDERGROUND && gStatuses3[battlerDef] & STATUS3_UNDERGROUND)
        MulModifier(&finalModifier, UQ_4_12(2.0));
    if (gBattleMoves[move].flags & FLAG_DMG_UNDERWATER  && gStatuses3[battlerDef] & STATUS3_UNDERWATER)
        MulModifier(&finalModifier, UQ_4_12(2.0));
    if (gBattleMoves[move].flags & FLAG_DMG_2X_IN_AIR   && gStatuses3[battlerDef] & STATUS3_ON_AIR)
        MulModifier(&finalModifier, UQ_4_12(2.0));

    dmg = ApplyModifier(finalModifier, dmg);
    if (dmg == 0)
        dmg = 1;

    return dmg;
}

s32 CalculateMoveDamage(u16 move, u8 battlerAtk, u8 battlerDef, u8 moveType, s32 fixedBasePower, bool32 isCrit, bool32 randomFactor, bool32 updateFlags)
{
    s32 dmg;
    u16 typeEffectivenessModifier;

    typeEffectivenessModifier = CalcTypeEffectivenessMultiplier(move, moveType, battlerAtk, battlerDef, updateFlags);

    // Don't calculate damage if the move has no effect on target.
    if (typeEffectivenessModifier == UQ_4_12(0))
        return 0;

    if (fixedBasePower)
        gBattleMovePower = fixedBasePower;
    else
        gBattleMovePower = CalcMoveBasePowerAfterModifiers(move, battlerAtk, battlerDef, moveType, updateFlags);

    // long dmg basic formula
    dmg = ((gBattleMons[battlerAtk].level * 2) / 5) + 2;
    dmg *= gBattleMovePower;
    dmg *= CalcAttackStat(move, battlerAtk, battlerDef, moveType, isCrit, updateFlags);
    dmg /= CalcDefenseStat(move, battlerAtk, battlerDef, moveType, isCrit, updateFlags);
    dmg = (dmg / 50) + 2;

    // Calculate final modifiers.
    dmg = CalcFinalDmg(dmg, move, battlerAtk, battlerDef, moveType, typeEffectivenessModifier, isCrit, updateFlags);

    // Add a random factor.
    if (randomFactor)
    {
        dmg *= 100 - (Random() % 16);
        dmg /= 100;
    }

    if (dmg == 0)
        dmg = 1;

    return dmg;
}

static void MulByTypeEffectiveness(u16 *modifier, u16 move, u8 moveType, u8 battlerDef, u8 defType, u8 battlerAtk, bool32 recordAbilities)
{
    u16 mod = GetTypeModifier(moveType, defType);

    if (mod == UQ_4_12(0.0) && GetBattlerHoldEffect(battlerDef, TRUE) == HOLD_EFFECT_RING_TARGET)
    {
        mod = UQ_4_12(1.0);
        if (recordAbilities)
            RecordItemEffectBattle(battlerDef, HOLD_EFFECT_RING_TARGET);
    }
    else if ((moveType == TYPE_FIGHTING || moveType == TYPE_NORMAL) && defType == TYPE_GHOST && gBattleMons[battlerDef].status2 & STATUS2_FORESIGHT && mod == UQ_4_12(0.0))
    {
        mod = UQ_4_12(1.0);
    }
    else if ((moveType == TYPE_FIGHTING || moveType == TYPE_NORMAL) && defType == TYPE_GHOST && GetBattlerAbility(battlerAtk) == ABILITY_SCRAPPY && mod == UQ_4_12(0.0))
    {
        mod = UQ_4_12(1.0);
        if (recordAbilities)
            RecordAbilityBattle(battlerAtk, ABILITY_SCRAPPY);
    }

    if (moveType == TYPE_PSYCHIC && defType == TYPE_DARK && gStatuses3[battlerDef] & STATUS3_MIRACLE_EYED && mod == UQ_4_12(0.0))
        mod = UQ_4_12(1.0);
    if (gBattleMoves[move].effect == EFFECT_FREEZE_DRY && defType == TYPE_WATER)
        mod = UQ_4_12(2.0);
    if (moveType == TYPE_GROUND && defType == TYPE_FLYING && IsBattlerGrounded(battlerDef) && mod == UQ_4_12(0.0))
        mod = UQ_4_12(1.0);

    if (gProtectStructs[battlerDef].kingsShielded && gBattleMoves[move].effect != EFFECT_FEINT)
        mod = UQ_4_12(1.0);

    MulModifier(modifier, mod);
}

static void UpdateMoveResultFlags(u16 modifier)
{
    if (modifier == UQ_4_12(0.0))
    {
        gMoveResultFlags |= MOVE_RESULT_DOESNT_AFFECT_FOE;
        gMoveResultFlags &= ~(MOVE_RESULT_NOT_VERY_EFFECTIVE | MOVE_RESULT_SUPER_EFFECTIVE);
    }
    else if (modifier == UQ_4_12(1.0))
    {
        gMoveResultFlags &= ~(MOVE_RESULT_NOT_VERY_EFFECTIVE | MOVE_RESULT_SUPER_EFFECTIVE | MOVE_RESULT_DOESNT_AFFECT_FOE);
    }
    else if (modifier > UQ_4_12(1.0))
    {
        gMoveResultFlags |= MOVE_RESULT_SUPER_EFFECTIVE;
        gMoveResultFlags &= ~(MOVE_RESULT_NOT_VERY_EFFECTIVE | MOVE_RESULT_DOESNT_AFFECT_FOE);
    }
    else //if (modifier < UQ_4_12(1.0))
    {
        gMoveResultFlags |= MOVE_RESULT_NOT_VERY_EFFECTIVE;
        gMoveResultFlags &= ~(MOVE_RESULT_SUPER_EFFECTIVE | MOVE_RESULT_DOESNT_AFFECT_FOE);
    }
}

static u16 CalcTypeEffectivenessMultiplierInternal(u16 move, u8 moveType, u8 battlerAtk, u8 battlerDef, bool32 recordAbilities, u16 modifier)
{
    MulByTypeEffectiveness(&modifier, move, moveType, battlerDef, gBattleMons[battlerDef].type1, battlerAtk, recordAbilities);
    if (gBattleMons[battlerDef].type2 != gBattleMons[battlerDef].type1)
        MulByTypeEffectiveness(&modifier, move, moveType, battlerDef, gBattleMons[battlerDef].type2, battlerAtk, recordAbilities);
    if (gBattleMons[battlerDef].type3 != TYPE_MYSTERY && gBattleMons[battlerDef].type3 != gBattleMons[battlerDef].type2
        && gBattleMons[battlerDef].type3 != gBattleMons[battlerDef].type1)
        MulByTypeEffectiveness(&modifier, move, moveType, battlerDef, gBattleMons[battlerDef].type3, battlerAtk, recordAbilities);

    if (moveType == TYPE_GROUND && !IsBattlerGrounded(battlerDef) && !(gBattleMoves[move].flags & FLAG_DMG_UNGROUNDED_IGNORE_TYPE_IF_FLYING))
    {
        modifier = UQ_4_12(0.0);
        if (recordAbilities && GetBattlerAbility(battlerDef) == ABILITY_LEVITATE)
        {
            gLastUsedAbility = ABILITY_LEVITATE;
            gMoveResultFlags |= (MOVE_RESULT_MISSED | MOVE_RESULT_DOESNT_AFFECT_FOE);
            gLastLandedMoves[battlerDef] = 0;
            gBattleCommunication[MISS_TYPE] = B_MSG_GROUND_MISS;
            RecordAbilityBattle(battlerDef, ABILITY_LEVITATE);
        }
    }

    // Thousand Arrows ignores type modifiers for flying mons
    if (!IsBattlerGrounded(battlerDef) && (gBattleMoves[move].flags & FLAG_DMG_UNGROUNDED_IGNORE_TYPE_IF_FLYING)
        && (gBattleMons[battlerDef].type1 == TYPE_FLYING || gBattleMons[battlerDef].type2 == TYPE_FLYING || gBattleMons[battlerDef].type3 == TYPE_FLYING))
    {
        modifier = UQ_4_12(1.0);
    }

    if (((GetBattlerAbility(battlerDef) == ABILITY_WONDER_GUARD && modifier <= UQ_4_12(1.0))
        || (GetBattlerAbility(battlerDef) == ABILITY_TELEPATHY && battlerDef == BATTLE_PARTNER(battlerAtk)))
        && gBattleMoves[move].power)
    {
        modifier = UQ_4_12(0.0);
        if (recordAbilities)
        {
            gLastUsedAbility = gBattleMons[battlerDef].ability;
            gMoveResultFlags |= MOVE_RESULT_MISSED;
            gLastLandedMoves[battlerDef] = 0;
            gBattleCommunication[MISS_TYPE] = B_MSG_AVOIDED_DMG;
            RecordAbilityBattle(battlerDef, gBattleMons[battlerDef].ability);
        }
    }

    return modifier;
}

u16 CalcTypeEffectivenessMultiplier(u16 move, u8 moveType, u8 battlerAtk, u8 battlerDef, bool32 recordAbilities)
{
    u16 modifier = UQ_4_12(1.0);

    if (move != MOVE_STRUGGLE && moveType != TYPE_MYSTERY)
    {
        modifier = CalcTypeEffectivenessMultiplierInternal(move, moveType, battlerAtk, battlerDef, recordAbilities, modifier);
        if (gBattleMoves[move].effect == EFFECT_TWO_TYPED_MOVE)
            modifier = CalcTypeEffectivenessMultiplierInternal(move, gBattleMoves[move].argument, battlerAtk, battlerDef, recordAbilities, modifier);
    }

    if (recordAbilities)
        UpdateMoveResultFlags(modifier);
    return modifier;
}

u16 CalcPartyMonTypeEffectivenessMultiplier(u16 move, u16 speciesDef, u16 abilityDef)
{
    u16 modifier = UQ_4_12(1.0);
    u8 moveType = gBattleMoves[move].type;

    if (move != MOVE_STRUGGLE && moveType != TYPE_MYSTERY)
    {
        MulByTypeEffectiveness(&modifier, move, moveType, 0, gBaseStats[speciesDef].type1, 0, FALSE);
        if (gBaseStats[speciesDef].type2 != gBaseStats[speciesDef].type1)
            MulByTypeEffectiveness(&modifier, move, moveType, 0, gBaseStats[speciesDef].type2, 0, FALSE);

        if (moveType == TYPE_GROUND && abilityDef == ABILITY_LEVITATE && !(gFieldStatuses & STATUS_FIELD_GRAVITY))
            modifier = UQ_4_12(0.0);
        if (abilityDef == ABILITY_WONDER_GUARD && modifier <= UQ_4_12(1.0) && gBattleMoves[move].power)
            modifier = UQ_4_12(0.0);
    }

    UpdateMoveResultFlags(modifier);
    return modifier;
}

u16 GetTypeModifier(u8 atkType, u8 defType)
{
    if (B_FLAG_INVERSE_BATTLE != 0 && FlagGet(B_FLAG_INVERSE_BATTLE))
        return sInverseTypeEffectivenessTable[atkType][defType];
    else
        return sTypeEffectivenessTable[atkType][defType];
}

s32 GetStealthHazardDamage(u8 hazardType, u8 battlerId)
{
    u8 type1 = gBattleMons[battlerId].type1;
    u8 type2 = gBattleMons[battlerId].type2;
    u32 maxHp = gBattleMons[battlerId].maxHP;
    s32 dmg = 0;
    u16 modifier = UQ_4_12(1.0);

    MulModifier(&modifier, GetTypeModifier(hazardType, type1));
    if (type2 != type1)
        MulModifier(&modifier, GetTypeModifier(hazardType, type2));

    switch (modifier)
    {
    case UQ_4_12(0.0):
        dmg = 0;
        break;
    case UQ_4_12(0.25):
        dmg = maxHp / 32;
        if (dmg == 0)
            dmg = 1;
        break;
    case UQ_4_12(0.5):
        dmg = maxHp / 16;
        if (dmg == 0)
            dmg = 1;
        break;
    case UQ_4_12(1.0):
        dmg = maxHp / 8;
        if (dmg == 0)
            dmg = 1;
        break;
    case UQ_4_12(2.0):
        dmg = maxHp / 4;
        if (dmg == 0)
            dmg = 1;
        break;
    case UQ_4_12(4.0):
        dmg = maxHp / 2;
        if (dmg == 0)
            dmg = 1;
        break;
    }

    return dmg;
}

bool32 IsPartnerMonFromSameTrainer(u8 battlerId)
{
    if (GetBattlerSide(battlerId) == B_SIDE_OPPONENT && gBattleTypeFlags & BATTLE_TYPE_TWO_OPPONENTS)
        return FALSE;
    else if (GetBattlerSide(battlerId) == B_SIDE_PLAYER && gBattleTypeFlags & BATTLE_TYPE_INGAME_PARTNER)
        return FALSE;
    else if (gBattleTypeFlags & BATTLE_TYPE_MULTI)
        return FALSE;
    else
        return TRUE;
}

u16 GetMegaEvolutionSpecies(u16 preEvoSpecies, u16 heldItemId)
{
    u32 i;

    for (i = 0; i < EVOS_PER_MON; i++)
    {
        if (gEvolutionTable[preEvoSpecies][i].method == EVO_MEGA_EVOLUTION
            && gEvolutionTable[preEvoSpecies][i].param == heldItemId)
                return gEvolutionTable[preEvoSpecies][i].targetSpecies;
    }
    return SPECIES_NONE;
}

u16 GetWishMegaEvolutionSpecies(u16 preEvoSpecies, u16 moveId1, u16 moveId2, u16 moveId3, u16 moveId4)
{
    u32 i, par;

    for (i = 0; i < EVOS_PER_MON; i++)
    {
        if (gEvolutionTable[preEvoSpecies][i].method == EVO_MOVE_MEGA_EVOLUTION)
        {
            par = gEvolutionTable[preEvoSpecies][i].param;
            if (par == moveId1 || par == moveId2 || par == moveId3 || par == moveId4)
                return gEvolutionTable[preEvoSpecies][i].targetSpecies;
        }
    }
    return SPECIES_NONE;
}

bool32 CanMegaEvolve(u8 battlerId)
{
    u32 itemId, holdEffect, species;
    struct Pokemon *mon;
    u8 battlerPosition = GetBattlerPosition(battlerId);
    u8 partnerPosition = GetBattlerPosition(BATTLE_PARTNER(battlerId));
    struct MegaEvolutionData *mega = &(((struct ChooseMoveStruct*)(&gBattleResources->bufferA[gActiveBattler][4]))->mega);

#ifdef ITEM_EXPANSION
    // Check if Player has a Mega Bracelet
    if ((GetBattlerPosition(battlerId) == B_POSITION_PLAYER_LEFT || (!(gBattleTypeFlags & BATTLE_TYPE_MULTI) && GetBattlerPosition(battlerId) == B_POSITION_PLAYER_RIGHT))
     && !CheckBagHasItem(ITEM_MEGA_BRACELET, 1))
        return FALSE;
#endif

    // Check if trainer already mega evolved a pokemon.
    if (mega->alreadyEvolved[battlerPosition])
        return FALSE;
    if (gBattleTypeFlags & BATTLE_TYPE_DOUBLE)
    {
        if (IsPartnerMonFromSameTrainer(battlerId)
            && (mega->alreadyEvolved[partnerPosition] || (mega->toEvolve & gBitTable[BATTLE_PARTNER(battlerId)])))
            return FALSE;
    }

    // Gets mon data.
    if (GetBattlerSide(battlerId) == B_SIDE_OPPONENT)
        mon = &gEnemyParty[gBattlerPartyIndexes[battlerId]];
    else
        mon = &gPlayerParty[gBattlerPartyIndexes[battlerId]];

    species = GetMonData(mon, MON_DATA_SPECIES);
    itemId = GetMonData(mon, MON_DATA_HELD_ITEM);

    // Check if there is an entry in the evolution table for regular Mega Evolution.
    if (GetMegaEvolutionSpecies(species, itemId) != SPECIES_NONE)
    {
        if (B_ENABLE_DEBUG && gBattleStruct->debugHoldEffects[battlerId])
            holdEffect = gBattleStruct->debugHoldEffects[battlerId];
        else if (itemId == ITEM_ENIGMA_BERRY)
            holdEffect = gEnigmaBerries[battlerId].holdEffect;
        else
            holdEffect = ItemId_GetHoldEffect(itemId);

        // Can Mega Evolve via Item.
        if (holdEffect == HOLD_EFFECT_MEGA_STONE)
        {
            gBattleStruct->mega.isWishMegaEvo = FALSE;
            return TRUE;
        }
    }

    // Check if there is an entry in the evolution table for Wish Mega Evolution.
    if (GetWishMegaEvolutionSpecies(species, GetMonData(mon, MON_DATA_MOVE1), GetMonData(mon, MON_DATA_MOVE2), GetMonData(mon, MON_DATA_MOVE3), GetMonData(mon, MON_DATA_MOVE4)))
    {
        gBattleStruct->mega.isWishMegaEvo = TRUE;
        return TRUE;
    }

    // No checks passed, the mon CAN'T mega evolve.
    return FALSE;
}

void UndoMegaEvolution(u32 monId)
{
    if (gBattleStruct->mega.evolvedPartyIds[B_SIDE_PLAYER] & gBitTable[monId])
    {
        gBattleStruct->mega.evolvedPartyIds[B_SIDE_PLAYER] &= ~(gBitTable[monId]);
        SetMonData(&gPlayerParty[monId], MON_DATA_SPECIES, &gBattleStruct->mega.playerEvolvedSpecies);
        CalculateMonStats(&gPlayerParty[monId]);
    }
    // While not exactly a mega evolution, Zygarde follows the same rules.
    else if (GetMonData(&gPlayerParty[monId], MON_DATA_SPECIES, NULL) == SPECIES_ZYGARDE_COMPLETE)
    {
        SetMonData(&gPlayerParty[monId], MON_DATA_SPECIES, &gBattleStruct->changedSpecies[monId]);
        gBattleStruct->changedSpecies[monId] = 0;
        CalculateMonStats(&gPlayerParty[monId]);
    }
}

void UndoFormChange(u32 monId, u32 side, bool32 isSwitchingOut)
{
    u32 i, currSpecies;
    struct Pokemon *party = (side == B_SIDE_PLAYER) ? gPlayerParty : gEnemyParty;
    static const u16 species[][2] = // changed form id, default form id
    {
        {SPECIES_MIMIKYU_BUSTED, SPECIES_MIMIKYU},
        {SPECIES_AEGISLASH_BLADE, SPECIES_AEGISLASH},
        {SPECIES_DARMANITAN_ZEN_MODE, SPECIES_DARMANITAN},
        {SPECIES_MINIOR, SPECIES_MINIOR_CORE_RED},
        {SPECIES_MINIOR_METEOR_BLUE, SPECIES_MINIOR_CORE_BLUE},
        {SPECIES_MINIOR_METEOR_GREEN, SPECIES_MINIOR_CORE_GREEN},
        {SPECIES_MINIOR_METEOR_INDIGO, SPECIES_MINIOR_CORE_INDIGO},
        {SPECIES_MINIOR_METEOR_ORANGE, SPECIES_MINIOR_CORE_ORANGE},
        {SPECIES_MINIOR_METEOR_VIOLET, SPECIES_MINIOR_CORE_VIOLET},
        {SPECIES_MINIOR_METEOR_YELLOW, SPECIES_MINIOR_CORE_YELLOW},
        {SPECIES_WISHIWASHI_SCHOOL, SPECIES_WISHIWASHI},
    };

    if (isSwitchingOut) // Don't revert Mimikyu Busted when switching out
        i = 1;
    else
        i = 0;

    currSpecies = GetMonData(&party[monId], MON_DATA_SPECIES, NULL);
    for (; i < ARRAY_COUNT(species); i++)
    {
        if (currSpecies == species[i][0])
        {
            SetMonData(&party[monId], MON_DATA_SPECIES, &species[i][1]);
            CalculateMonStats(&party[monId]);
            break;
        }
    }
}

bool32 DoBattlersShareType(u32 battler1, u32 battler2)
{
    s32 i;
    u8 types1[3] = {gBattleMons[battler1].type1, gBattleMons[battler1].type2, gBattleMons[battler1].type3};
    u8 types2[3] = {gBattleMons[battler2].type1, gBattleMons[battler2].type2, gBattleMons[battler2].type3};

    if (types1[2] == TYPE_MYSTERY)
        types1[2] = types1[0];
    if (types2[2] == TYPE_MYSTERY)
        types2[2] = types2[0];

    for (i = 0; i < 3; i++)
    {
        if (types1[i] == types2[0] || types1[i] == types2[1] || types1[i] == types2[2])
            return TRUE;
    }

    return FALSE;
}

bool32 CanBattlerGetOrLoseItem(u8 battlerId, u16 itemId)
{
    u16 species = gBattleMons[battlerId].species;
    u16 holdEffect = ItemId_GetHoldEffect(itemId);
    
    // Mail can be stolen now
    if (itemId == ITEM_ENIGMA_BERRY)
        return FALSE;
    else if (GET_BASE_SPECIES_ID(species) == SPECIES_KYOGRE && itemId == ITEM_BLUE_ORB) // includes primal
        return FALSE;
    else if (GET_BASE_SPECIES_ID(species) == SPECIES_GROUDON && itemId == ITEM_RED_ORB) // includes primal
        return FALSE;
    // Mega stone cannot be lost if pokemon's base species can mega evolve with it.
    else if (holdEffect == HOLD_EFFECT_MEGA_STONE && (GetMegaEvolutionSpecies(GET_BASE_SPECIES_ID(species), itemId) != SPECIES_NONE))
        return FALSE;
    else if (GET_BASE_SPECIES_ID(species) == SPECIES_GIRATINA && itemId == ITEM_GRISEOUS_ORB)
        return FALSE;
    else if (GET_BASE_SPECIES_ID(species) == SPECIES_GENESECT && holdEffect == HOLD_EFFECT_DRIVE)
        return FALSE;
    else if (GET_BASE_SPECIES_ID(species) == SPECIES_SILVALLY && holdEffect == HOLD_EFFECT_MEMORY)
        return FALSE;
    else if (GET_BASE_SPECIES_ID(species) == SPECIES_ARCEUS && holdEffect == HOLD_EFFECT_PLATE)
        return FALSE;
#ifdef HOLD_EFFECT_Z_CRYSTAL
    else if (holdEffect == HOLD_EFFECT_Z_CRYSTAL)
        return FALSE;
#endif
    else
        return TRUE;
}

struct Pokemon *GetIllusionMonPtr(u32 battlerId)
{
    if (gBattleStruct->illusion[battlerId].broken)
        return NULL;
    if (!gBattleStruct->illusion[battlerId].set)
    {
        if (GetBattlerSide(battlerId) == B_SIDE_PLAYER)
            SetIllusionMon(&gPlayerParty[gBattlerPartyIndexes[battlerId]], battlerId);
        else
            SetIllusionMon(&gEnemyParty[gBattlerPartyIndexes[battlerId]], battlerId);
    }
    if (!gBattleStruct->illusion[battlerId].on)
        return NULL;

    return gBattleStruct->illusion[battlerId].mon;
}

void ClearIllusionMon(u32 battlerId)
{
    memset(&gBattleStruct->illusion[battlerId], 0, sizeof(gBattleStruct->illusion[battlerId]));
}

bool32 SetIllusionMon(struct Pokemon *mon, u32 battlerId)
{
    struct Pokemon *party, *partnerMon;
    s32 i, id;

    gBattleStruct->illusion[battlerId].set = 1;
    if (GetMonAbility(mon) != ABILITY_ILLUSION)
        return FALSE;

    if (GetBattlerSide(battlerId) == B_SIDE_PLAYER)
        party = gPlayerParty;
    else
        party = gEnemyParty;

    if (IsBattlerAlive(BATTLE_PARTNER(battlerId)))
        partnerMon = &party[gBattlerPartyIndexes[BATTLE_PARTNER(battlerId)]];
    else
        partnerMon = mon;

    // Find last alive non-egg pokemon.
    for (i = PARTY_SIZE - 1; i >= 0; i--)
    {
        id = i;
        if (GetMonData(&party[id], MON_DATA_SANITY_HAS_SPECIES)
            && GetMonData(&party[id], MON_DATA_HP)
            && !GetMonData(&party[id], MON_DATA_IS_EGG)
            && &party[id] != mon
            && &party[id] != partnerMon)
        {
            gBattleStruct->illusion[battlerId].on = 1;
            gBattleStruct->illusion[battlerId].broken = 0;
            gBattleStruct->illusion[battlerId].partyId = id;
            gBattleStruct->illusion[battlerId].mon = &party[id];
            return TRUE;
        }
    }

    return FALSE;
}

bool8 ShouldGetStatBadgeBoost(u16 badgeFlag, u8 battlerId)
{
    if (B_BADGE_BOOST != GEN_3)
        return FALSE;
    else if (gBattleTypeFlags & (BATTLE_TYPE_LINK | BATTLE_TYPE_EREADER_TRAINER | BATTLE_TYPE_RECORDED_LINK | BATTLE_TYPE_FRONTIER))
        return FALSE;
    else if (GetBattlerSide(battlerId) != B_SIDE_PLAYER)
        return FALSE;
    else if (gBattleTypeFlags & BATTLE_TYPE_TRAINER && gTrainerBattleOpponent_A == TRAINER_SECRET_BASE)
        return FALSE;
    else if (FlagGet(badgeFlag))
        return TRUE;
    else
        return FALSE;
}

u8 GetBattleMoveSplit(u32 moveId)
{
    if (IS_MOVE_STATUS(moveId) || B_PHYSICAL_SPECIAL_SPLIT >= GEN_4)
        return gBattleMoves[moveId].split;
    else if (gBattleMoves[moveId].type < TYPE_MYSTERY)
        return SPLIT_PHYSICAL;
    else
        return SPLIT_SPECIAL;
}

static bool32 TryRemoveScreens(u8 battler)
{
    bool32 removed = FALSE;
    u8 battlerSide = GetBattlerSide(battler);
    u8 enemySide = GetBattlerSide(BATTLE_OPPOSITE(battler));

    // try to remove from battler's side
    if (gSideStatuses[battlerSide] & (SIDE_STATUS_REFLECT | SIDE_STATUS_LIGHTSCREEN | SIDE_STATUS_AURORA_VEIL))
    {
        gSideStatuses[battlerSide] &= ~(SIDE_STATUS_REFLECT | SIDE_STATUS_LIGHTSCREEN | SIDE_STATUS_AURORA_VEIL);
        gSideTimers[battlerSide].reflectTimer = 0;
        gSideTimers[battlerSide].lightscreenTimer = 0;
        gSideTimers[battlerSide].auroraVeilTimer = 0;
        removed = TRUE;
    }

    // try to remove from battler opponent's side
    if (gSideStatuses[enemySide] & (SIDE_STATUS_REFLECT | SIDE_STATUS_LIGHTSCREEN | SIDE_STATUS_AURORA_VEIL))
    {
        gSideStatuses[enemySide] &= ~(SIDE_STATUS_REFLECT | SIDE_STATUS_LIGHTSCREEN | SIDE_STATUS_AURORA_VEIL);
        gSideTimers[enemySide].reflectTimer = 0;
        gSideTimers[enemySide].lightscreenTimer = 0;
        gSideTimers[enemySide].auroraVeilTimer = 0;
        removed = TRUE;
    }

    return removed;
}

static bool32 IsUnnerveAbilityOnOpposingSide(u8 battlerId)
{
    if (IsAbilityOnOpposingSide(battlerId, ABILITY_UNNERVE)
      || IsAbilityOnOpposingSide(battlerId, ABILITY_AS_ONE_ICE_RIDER)
      || IsAbilityOnOpposingSide(battlerId, ABILITY_AS_ONE_SHADOW_RIDER))
        return TRUE;
    return FALSE;
}

bool32 TestMoveFlags(u16 move, u32 flag)
{
    if (gBattleMoves[move].flags & flag)
        return TRUE;
    return FALSE;
}

struct Pokemon *GetBattlerPartyData(u8 battlerId)
{
    struct Pokemon *mon;
    if (GetBattlerSide(battlerId) == B_SIDE_PLAYER)
        mon = &gPlayerParty[gBattlerPartyIndexes[battlerId]];
    else
        mon = &gEnemyParty[gBattlerPartyIndexes[battlerId]];

    return mon;
}

//Make sure the input bank is any bank on the specific mon's side
bool32 CanFling(u8 battlerId)
{
    u16 item = gBattleMons[battlerId].item;
    u16 itemEffect = ItemId_GetHoldEffect(item);

    if (item == ITEM_NONE
      || GetBattlerAbility(battlerId) == ABILITY_KLUTZ
      || gFieldStatuses & STATUS_FIELD_MAGIC_ROOM
      || gDisableStructs[battlerId].embargoTimer != 0
      || !CanBattlerGetOrLoseItem(battlerId, item)
      //|| itemEffect == HOLD_EFFECT_PRIMAL_ORB
      || itemEffect == HOLD_EFFECT_GEMS
      #ifdef ITEM_ABILITY_CAPSULE
      || item == ITEM_ABILITY_CAPSULE
      #endif
      || (ItemId_GetPocket(item) == POCKET_BERRIES && IsAbilityOnSide(battlerId, ABILITY_UNNERVE))
      || GetPocketByItemId(item) == POCKET_POKE_BALLS)
        return FALSE;

    return TRUE;
}

// ability checks
bool32 IsRolePlayBannedAbilityAtk(u16 ability)
{
    u32 i;
    for (i = 0; i < ARRAY_COUNT(sRolePlayBannedAttackerAbilities); i++)
    {
        if (ability == sRolePlayBannedAttackerAbilities[i])
            return TRUE;
    }
    return FALSE;
}

bool32 IsRolePlayBannedAbility(u16 ability)
{
    u32 i;
    for (i = 0; i < ARRAY_COUNT(sRolePlayBannedAbilities); i++)
    {
        if (ability == sRolePlayBannedAbilities[i])
            return TRUE;
    }
    return FALSE;
}

bool32 IsSkillSwapBannedAbility(u16 ability)
{
    u32 i;
    for (i = 0; i < ARRAY_COUNT(sSkillSwapBannedAbilities); i++)
    {
        if (ability == sSkillSwapBannedAbilities[i])
            return TRUE;
    }
    return FALSE;
}

bool32 IsWorrySeedBannedAbility(u16 ability)
{
    u32 i;
    for (i = 0; i < ARRAY_COUNT(sWorrySeedBannedAbilities); i++)
    {
        if (ability == sWorrySeedBannedAbilities[i])
            return TRUE;
    }
    return FALSE;
}

bool32 IsGastroAcidBannedAbility(u16 ability)
{
    u32 i;
    for (i = 0; i < ARRAY_COUNT(sGastroAcidBannedAbilities); i++)
    {
        if (ability == sGastroAcidBannedAbilities[i])
            return TRUE;
    }
    return FALSE;
}

bool32 IsEntrainmentBannedAbilityAttacker(u16 ability)
{
    u32 i;
    for (i = 0; i < ARRAY_COUNT(sEntrainmentBannedAttackerAbilities); i++)
    {
        if (ability == sEntrainmentBannedAttackerAbilities[i])
            return TRUE;
    }
    return FALSE;
}

bool32 IsEntrainmentTargetOrSimpleBeamBannedAbility(u16 ability)
{
    u32 i;
    for (i = 0; i < ARRAY_COUNT(sEntrainmentTargetSimpleBeamBannedAbilities); i++)
    {
        if (ability == sEntrainmentTargetSimpleBeamBannedAbilities[i])
            return TRUE;
    }
    return FALSE;
}

// Sort an array of battlers by speed
// Useful for effects like pickpocket, eject button, red card, dancer
void SortBattlersBySpeed(u8 *battlers, bool8 slowToFast)
{
    int i, j, currSpeed, currBattler;
    u16 speeds[4] = {0};
    
    for (i = 0; i < gBattlersCount; i++)
        speeds[i] = GetBattlerTotalSpeedStat(battlers[i]);

    for (i = 1; i < gBattlersCount; i++)
    {
        currBattler = battlers[i];
        currSpeed = speeds[i];
        j = i - 1;

        if (slowToFast)
        {
            while (j >= 0 && speeds[j] > currSpeed)
            {
                battlers[j + 1] = battlers[j];
                speeds[j + 1] = speeds[j];
                j = j - 1;
            }
        }
        else
        {
            while (j >= 0 && speeds[j] < currSpeed)
            {
                battlers[j + 1] = battlers[j];
                speeds[j + 1] = speeds[j];
                j = j - 1;
            }
        }

        battlers[j + 1] = currBattler;
        speeds[j + 1] = currSpeed;
    }
}

void TryRestoreStolenItems(void)
{
    u32 i;
    u16 stolenItem = ITEM_NONE;
    
    for (i = 0; i < PARTY_SIZE; i++)
    {
        if (gBattleStruct->itemStolen[i].stolen)
        {
            stolenItem = gBattleStruct->itemStolen[i].originalItem;
            if (stolenItem != ITEM_NONE && ItemId_GetPocket(stolenItem) != POCKET_BERRIES)
                SetMonData(&gPlayerParty[i], MON_DATA_HELD_ITEM, &stolenItem);  // Restore stolen non-berry items
        }
    }
}

bool32 CanStealItem(u8 battlerStealing, u8 battlerItem, u16 item)
{
    u8 stealerSide = GetBattlerSide(battlerStealing);
    
    if (gBattleTypeFlags & BATTLE_TYPE_TRAINER_HILL)
        return FALSE;
    
    // Check if the battler trying to steal should be able to
    if (stealerSide == B_SIDE_OPPONENT
        && !(gBattleTypeFlags &
             (BATTLE_TYPE_EREADER_TRAINER
              | BATTLE_TYPE_FRONTIER
              | BATTLE_TYPE_LINK
              | BATTLE_TYPE_RECORDED_LINK
              | BATTLE_TYPE_SECRET_BASE
              #if B_TRAINERS_KNOCK_OFF_ITEMS
              | BATTLE_TYPE_TRAINER
              #endif
              )))
    {
        return FALSE;
    }
    else if (!(gBattleTypeFlags &
          (BATTLE_TYPE_EREADER_TRAINER
           | BATTLE_TYPE_FRONTIER
           | BATTLE_TYPE_LINK
           | BATTLE_TYPE_RECORDED_LINK
           | BATTLE_TYPE_SECRET_BASE))
        && (gWishFutureKnock.knockedOffMons[stealerSide] & gBitTable[gBattlerPartyIndexes[battlerStealing]]))
    {
        return FALSE;
    }
    
    if (!CanBattlerGetOrLoseItem(battlerItem, item)      // Battler with item cannot have it stolen
      ||!CanBattlerGetOrLoseItem(battlerStealing, item)) // Stealer cannot take the item
        return FALSE;
    
    return TRUE;
}

void TrySaveExchangedItem(u8 battlerId, u16 stolenItem)
{
    // Because BtlController_EmitSetMonData does SetMonData, we need to save the stolen item only if it matches the battler's original
    // So, if the player steals an item during battle and has it stolen from it, it will not end the battle with it (naturally)
    #if B_TRAINERS_KNOCK_OFF_ITEMS == TRUE
    // If regular trainer battle and mon's original item matches what is being stolen, save it to be restored at end of battle
    if (gBattleTypeFlags & BATTLE_TYPE_TRAINER
      && !(gBattleTypeFlags & BATTLE_TYPE_FRONTIER)
      && GetBattlerSide(battlerId) == B_SIDE_PLAYER
      && stolenItem == gBattleStruct->itemStolen[gBattlerPartyIndexes[battlerId]].originalItem)
        gBattleStruct->itemStolen[gBattlerPartyIndexes[battlerId]].stolen = TRUE;
    #endif
}

bool32 IsBattlerAffectedByHazards(u8 battlerId, bool32 toxicSpikes)
{
    bool32 ret = TRUE;
    u32 holdEffect = GetBattlerHoldEffect(gActiveBattler, TRUE);
    if (toxicSpikes && holdEffect == HOLD_EFFECT_HEAVY_DUTY_BOOTS && !IS_BATTLER_OF_TYPE(battlerId, TYPE_POISON))
    {
        ret = FALSE;
        RecordItemEffectBattle(battlerId, holdEffect);
    }
    else if (holdEffect == HOLD_EFFECT_HEAVY_DUTY_BOOTS)
    {
        ret = FALSE;
        RecordItemEffectBattle(battlerId, holdEffect);
    }
    return ret;
}

bool32 TestSheerForceFlag(u8 battler, u16 move)
{
    if (GetBattlerAbility(battler) == ABILITY_SHEER_FORCE && gBattleMoves[move].flags & FLAG_SHEER_FORCE_BOOST)
        return TRUE;
    else
        return FALSE;
}

// This function is the body of "jumpifstat", but can be used dynamically in a function
bool32 CompareStat(u8 battlerId, u8 statId, u8 cmpTo, u8 cmpKind)
{
    bool8 ret = FALSE;
    u8 statValue = gBattleMons[battlerId].statStages[statId];
    
    // Because this command is used as a way of checking if a stat can be lowered/raised,
    // we need to do some modification at run-time.
    if (GetBattlerAbility(battlerId) == ABILITY_CONTRARY)
    {
        if (cmpKind == CMP_GREATER_THAN)
            cmpKind = CMP_LESS_THAN;
        else if (cmpKind == CMP_LESS_THAN)
            cmpKind = CMP_GREATER_THAN;

        if (cmpTo == MIN_STAT_STAGE)
            cmpTo = MAX_STAT_STAGE;
        else if (cmpTo == MAX_STAT_STAGE)
            cmpTo = MIN_STAT_STAGE;
    }

    switch (cmpKind)
    {
    case CMP_EQUAL:
        if (statValue == cmpTo)
            ret = TRUE;
        break;
    case CMP_NOT_EQUAL:
        if (statValue != cmpTo)
            ret = TRUE;
        break;
    case CMP_GREATER_THAN:
        if (statValue > cmpTo)
            ret = TRUE;
        break;
    case CMP_LESS_THAN:
        if (statValue < cmpTo)
            ret = TRUE;
        break;
    case CMP_COMMON_BITS:
        if (statValue & cmpTo)
            ret = TRUE;
        break;
    case CMP_NO_COMMON_BITS:
        if (!(statValue & cmpTo))
            ret = TRUE;
        break;
    }
    
    return ret;
}

void BufferStatChange(u8 battlerId, u8 statId, u8 stringId)
{
    bool8 hasContrary = (GetBattlerAbility(battlerId) == ABILITY_CONTRARY);

    PREPARE_STAT_BUFFER(gBattleTextBuff1, statId);
    if (stringId == STRINGID_STATFELL)
    {
        if (hasContrary)
            PREPARE_STRING_BUFFER(gBattleTextBuff2, STRINGID_STATROSE)
        else
            PREPARE_STRING_BUFFER(gBattleTextBuff2, STRINGID_STATFELL)
    }
    else if (stringId == STRINGID_STATROSE)
    {
        if (hasContrary)
            PREPARE_STRING_BUFFER(gBattleTextBuff2, STRINGID_STATFELL)
        else
            PREPARE_STRING_BUFFER(gBattleTextBuff2, STRINGID_STATROSE)
    }
    else
    {
        PREPARE_STRING_BUFFER(gBattleTextBuff2, stringId)
    }
}

bool32 TryRoomService(u8 battlerId)
{
    if (gFieldStatuses & STATUS_FIELD_TRICK_ROOM && CompareStat(battlerId, STAT_SPEED, MIN_STAT_STAGE, CMP_GREATER_THAN))
    {
        BufferStatChange(battlerId, STAT_SPEED, STRINGID_STATFELL);
        gEffectBattler = gBattleScripting.battler = battlerId;
        SET_STATCHANGER(STAT_SPEED, 1, TRUE);
        gBattleScripting.animArg1 = 0xE + STAT_SPEED;
        gBattleScripting.animArg2 = 0;
        gLastUsedItem = gBattleMons[battlerId].item;
        return TRUE;
    }
    else
    {
        return FALSE;
    }
}

void DoBurmyFormChange(u32 monId)
{
    u16 newSpecies, currSpecies;
    s32 sentIn;
    struct Pokemon *party = gPlayerParty;

    sentIn = gSentPokesToOpponent[(gBattlerFainted & 2) >> 1];
    currSpecies = GetMonData(&party[monId], MON_DATA_SPECIES, NULL);

    if ((GET_BASE_SPECIES_ID(currSpecies) == SPECIES_BURMY) && (gBitTable[monId] & sentIn))
    {
        switch (gBattleTerrain)
        {  
            case BATTLE_TERRAIN_GRASS:
            case BATTLE_TERRAIN_LONG_GRASS:
            case BATTLE_TERRAIN_POND:
            case BATTLE_TERRAIN_MOUNTAIN:
            case BATTLE_TERRAIN_PLAIN:
                newSpecies = SPECIES_BURMY;
                break;
            case BATTLE_TERRAIN_CAVE:
            case BATTLE_TERRAIN_SAND:
                newSpecies = SPECIES_BURMY_SANDY_CLOAK;
                break;
            case BATTLE_TERRAIN_BUILDING:
                newSpecies = SPECIES_BURMY_TRASH_CLOAK;
                break;
            default: // Don't change form if last battle was water-related
                newSpecies = SPECIES_NONE;
                break;
        }

        if (newSpecies != SPECIES_NONE)
        {
            SetMonData(&party[monId], MON_DATA_SPECIES, &newSpecies);
            CalculateMonStats(&party[monId]);
        }
    }
}

// Move Checks
bool8 IsTwoStrikesMove(u16 move)
{
    u32 i;

    for (i = 0; i < ARRAY_COUNT(sTwoStrikeMoves); i++)
    {
        if (move == sTwoStrikeMoves[i])
            return TRUE;
    }
    return FALSE;
}<|MERGE_RESOLUTION|>--- conflicted
+++ resolved
@@ -217,7 +217,6 @@
     ABILITY_GULP_MISSILE,
 };
 
-<<<<<<< HEAD
 static const u16 sTwoStrikeMoves[] =
 {
     MOVE_BONEMERANG,
@@ -249,10 +248,7 @@
     return basePower;
 }
 
-bool32 IsAffectedByFollowMe(u32 battlerAtk, u32 defSide)
-=======
 bool32 IsAffectedByFollowMe(u32 battlerAtk, u32 defSide, u32 move)
->>>>>>> 2c66aa84
 {
     u32 ability = GetBattlerAbility(battlerAtk);
 
@@ -7595,13 +7591,6 @@
         if (gBattleMoves[gLastUsedMove].effect == EFFECT_FUSION_COMBO && move != gLastUsedMove)
             basePower *= 2;
         break;
-<<<<<<< HEAD
-    #if B_BEAT_UP_DMG >= GEN_5
-    case EFFECT_BEAT_UP:
-        basePower = CalcBeatUpPower();
-        break;
-    #endif
-=======
     case EFFECT_LASH_OUT:
         if (gProtectStructs[battlerAtk].statFell)
             basePower *= 2;
@@ -7616,7 +7605,12 @@
             basePower *= 2;
         #endif
         break;
->>>>>>> 2c66aa84
+    case EFFECT_BEAT_UP:
+        #if B_BEAT_UP_DMG >= GEN_5
+        basePower = CalcBeatUpPower();
+        #endif
+        break;
+    
     }
 
     if (basePower == 0)
