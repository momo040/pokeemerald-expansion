#include "global.h"
#include "battle.h"
#include "battle_anim.h"
#include "battle_controllers.h"
#include "battle_interface.h"
#include "battle_setup.h"
#include "party_menu.h"
#include "pokemon.h"
#include "item.h"
#include "util.h"
#include "battle_scripts.h"
#include "random.h"
#include "text.h"
#include "string_util.h"
#include "battle_message.h"
#include "battle_ai_script_commands.h"
#include "event_data.h"
#include "link.h"
#include "malloc.h"
#include "berry.h"
#include "pokedex.h"
#include "mail.h"
#include "constants/battle_config.h"
#include "field_weather.h"
#include "constants/abilities.h"
#include "constants/battle_anim.h"
#include "constants/battle_config.h"
#include "constants/battle_move_effects.h"
#include "constants/battle_script_commands.h"
#include "constants/battle_string_ids.h"
#include "constants/berry.h"
#include "constants/hold_effects.h"
#include "constants/items.h"
#include "constants/moves.h"
#include "constants/species.h"
#include "constants/weather.h"

// rom const data

static const u8 sAbilitiesAffectedByMoldBreaker[] =
{
    [ABILITY_BATTLE_ARMOR] = 1,
    [ABILITY_CLEAR_BODY] = 1,
    [ABILITY_DAMP] = 1,
    [ABILITY_DRY_SKIN] = 1,
    [ABILITY_FILTER] = 1,
    [ABILITY_FLASH_FIRE] = 1,
    [ABILITY_FLOWER_GIFT] = 1,
    [ABILITY_HEATPROOF] = 1,
    [ABILITY_HYPER_CUTTER] = 1,
    [ABILITY_IMMUNITY] = 1,
    [ABILITY_INNER_FOCUS] = 1,
    [ABILITY_INSOMNIA] = 1,
    [ABILITY_KEEN_EYE] = 1,
    [ABILITY_LEAF_GUARD] = 1,
    [ABILITY_LEVITATE] = 1,
    [ABILITY_LIGHTNING_ROD] = 1,
    [ABILITY_LIMBER] = 1,
    [ABILITY_MAGMA_ARMOR] = 1,
    [ABILITY_MARVEL_SCALE] = 1,
    [ABILITY_MOTOR_DRIVE] = 1,
    [ABILITY_OBLIVIOUS] = 1,
    [ABILITY_OWN_TEMPO] = 1,
    [ABILITY_SAND_VEIL] = 1,
    [ABILITY_SHELL_ARMOR] = 1,
    [ABILITY_SHIELD_DUST] = 1,
    [ABILITY_SIMPLE] = 1,
    [ABILITY_SNOW_CLOAK] = 1,
    [ABILITY_SOLID_ROCK] = 1,
    [ABILITY_SOUNDPROOF] = 1,
    [ABILITY_STICKY_HOLD] = 1,
    [ABILITY_STORM_DRAIN] = 1,
    [ABILITY_STURDY] = 1,
    [ABILITY_SUCTION_CUPS] = 1,
    [ABILITY_TANGLED_FEET] = 1,
    [ABILITY_THICK_FAT] = 1,
    [ABILITY_UNAWARE] = 1,
    [ABILITY_VITAL_SPIRIT] = 1,
    [ABILITY_VOLT_ABSORB] = 1,
    [ABILITY_WATER_ABSORB] = 1,
    [ABILITY_WATER_VEIL] = 1,
    [ABILITY_WHITE_SMOKE] = 1,
    [ABILITY_WONDER_GUARD] = 1,
    [ABILITY_BIG_PECKS] = 1,
    [ABILITY_CONTRARY] = 1,
    [ABILITY_FRIEND_GUARD] = 1,
    [ABILITY_HEAVY_METAL] = 1,
    [ABILITY_LIGHT_METAL] = 1,
    [ABILITY_MAGIC_BOUNCE] = 1,
    [ABILITY_MULTISCALE] = 1,
    [ABILITY_SAP_SIPPER] = 1,
    [ABILITY_TELEPATHY] = 1,
    [ABILITY_WONDER_SKIN] = 1,
    [ABILITY_AROMA_VEIL] = 1,
    [ABILITY_BULLETPROOF] = 1,
    [ABILITY_FLOWER_VEIL] = 1,
    [ABILITY_FUR_COAT] = 1,
    [ABILITY_OVERCOAT] = 1,
    [ABILITY_SWEET_VEIL] = 1,
    [ABILITY_DAZZLING] = 1,
    [ABILITY_DISGUISE] = 1,
    [ABILITY_FLUFFY] = 1,
    [ABILITY_QUEENLY_MAJESTY] = 1,
    [ABILITY_WATER_BUBBLE] = 1,
};

static const u8 sAbilitiesNotTraced[ABILITIES_COUNT] =
{
    [ABILITY_BATTLE_BOND] = 1,
    [ABILITY_COMATOSE] = 1,
    [ABILITY_DISGUISE] = 1,
    [ABILITY_FLOWER_GIFT] = 1,
    [ABILITY_FORECAST] = 1,
    [ABILITY_ILLUSION] = 1,
    [ABILITY_IMPOSTER] = 1,
    [ABILITY_MULTITYPE] = 1,
    [ABILITY_NONE] = 1,
    [ABILITY_POWER_CONSTRUCT] = 1,
    [ABILITY_POWER_OF_ALCHEMY] = 1,
    [ABILITY_RECEIVER] = 1,
    [ABILITY_RKS_SYSTEM] = 1,
    [ABILITY_SCHOOLING] = 1,
    [ABILITY_SHIELDS_DOWN] = 1,
    [ABILITY_STANCE_CHANGE] = 1,
    [ABILITY_TRACE] = 1,
    [ABILITY_ZEN_MODE] = 1,
};

static const u8 sHoldEffectToType[][2] =
{
    {HOLD_EFFECT_BUG_POWER, TYPE_BUG},
    {HOLD_EFFECT_STEEL_POWER, TYPE_STEEL},
    {HOLD_EFFECT_GROUND_POWER, TYPE_GROUND},
    {HOLD_EFFECT_ROCK_POWER, TYPE_ROCK},
    {HOLD_EFFECT_GRASS_POWER, TYPE_GRASS},
    {HOLD_EFFECT_DARK_POWER, TYPE_DARK},
    {HOLD_EFFECT_FIGHTING_POWER, TYPE_FIGHTING},
    {HOLD_EFFECT_ELECTRIC_POWER, TYPE_ELECTRIC},
    {HOLD_EFFECT_WATER_POWER, TYPE_WATER},
    {HOLD_EFFECT_FLYING_POWER, TYPE_FLYING},
    {HOLD_EFFECT_POISON_POWER, TYPE_POISON},
    {HOLD_EFFECT_ICE_POWER, TYPE_ICE},
    {HOLD_EFFECT_GHOST_POWER, TYPE_GHOST},
    {HOLD_EFFECT_PSYCHIC_POWER, TYPE_PSYCHIC},
    {HOLD_EFFECT_FIRE_POWER, TYPE_FIRE},
    {HOLD_EFFECT_DRAGON_POWER, TYPE_DRAGON},
    {HOLD_EFFECT_NORMAL_POWER, TYPE_NORMAL},
    {HOLD_EFFECT_FAIRY_POWER, TYPE_FAIRY},
};

// percent in UQ_4_12 format
static const u16 sPercentToModifier[] =
{
    UQ_4_12(0.00), // 0
    UQ_4_12(0.01), // 1
    UQ_4_12(0.02), // 2
    UQ_4_12(0.03), // 3
    UQ_4_12(0.04), // 4
    UQ_4_12(0.05), // 5
    UQ_4_12(0.06), // 6
    UQ_4_12(0.07), // 7
    UQ_4_12(0.08), // 8
    UQ_4_12(0.09), // 9
    UQ_4_12(0.10), // 10
    UQ_4_12(0.11), // 11
    UQ_4_12(0.12), // 12
    UQ_4_12(0.13), // 13
    UQ_4_12(0.14), // 14
    UQ_4_12(0.15), // 15
    UQ_4_12(0.16), // 16
    UQ_4_12(0.17), // 17
    UQ_4_12(0.18), // 18
    UQ_4_12(0.19), // 19
    UQ_4_12(0.20), // 20
    UQ_4_12(0.21), // 21
    UQ_4_12(0.22), // 22
    UQ_4_12(0.23), // 23
    UQ_4_12(0.24), // 24
    UQ_4_12(0.25), // 25
    UQ_4_12(0.26), // 26
    UQ_4_12(0.27), // 27
    UQ_4_12(0.28), // 28
    UQ_4_12(0.29), // 29
    UQ_4_12(0.30), // 30
    UQ_4_12(0.31), // 31
    UQ_4_12(0.32), // 32
    UQ_4_12(0.33), // 33
    UQ_4_12(0.34), // 34
    UQ_4_12(0.35), // 35
    UQ_4_12(0.36), // 36
    UQ_4_12(0.37), // 37
    UQ_4_12(0.38), // 38
    UQ_4_12(0.39), // 39
    UQ_4_12(0.40), // 40
    UQ_4_12(0.41), // 41
    UQ_4_12(0.42), // 42
    UQ_4_12(0.43), // 43
    UQ_4_12(0.44), // 44
    UQ_4_12(0.45), // 45
    UQ_4_12(0.46), // 46
    UQ_4_12(0.47), // 47
    UQ_4_12(0.48), // 48
    UQ_4_12(0.49), // 49
    UQ_4_12(0.50), // 50
    UQ_4_12(0.51), // 51
    UQ_4_12(0.52), // 52
    UQ_4_12(0.53), // 53
    UQ_4_12(0.54), // 54
    UQ_4_12(0.55), // 55
    UQ_4_12(0.56), // 56
    UQ_4_12(0.57), // 57
    UQ_4_12(0.58), // 58
    UQ_4_12(0.59), // 59
    UQ_4_12(0.60), // 60
    UQ_4_12(0.61), // 61
    UQ_4_12(0.62), // 62
    UQ_4_12(0.63), // 63
    UQ_4_12(0.64), // 64
    UQ_4_12(0.65), // 65
    UQ_4_12(0.66), // 66
    UQ_4_12(0.67), // 67
    UQ_4_12(0.68), // 68
    UQ_4_12(0.69), // 69
    UQ_4_12(0.70), // 70
    UQ_4_12(0.71), // 71
    UQ_4_12(0.72), // 72
    UQ_4_12(0.73), // 73
    UQ_4_12(0.74), // 74
    UQ_4_12(0.75), // 75
    UQ_4_12(0.76), // 76
    UQ_4_12(0.77), // 77
    UQ_4_12(0.78), // 78
    UQ_4_12(0.79), // 79
    UQ_4_12(0.80), // 80
    UQ_4_12(0.81), // 81
    UQ_4_12(0.82), // 82
    UQ_4_12(0.83), // 83
    UQ_4_12(0.84), // 84
    UQ_4_12(0.85), // 85
    UQ_4_12(0.86), // 86
    UQ_4_12(0.87), // 87
    UQ_4_12(0.88), // 88
    UQ_4_12(0.89), // 89
    UQ_4_12(0.90), // 90
    UQ_4_12(0.91), // 91
    UQ_4_12(0.92), // 92
    UQ_4_12(0.93), // 93
    UQ_4_12(0.94), // 94
    UQ_4_12(0.95), // 95
    UQ_4_12(0.96), // 96
    UQ_4_12(0.97), // 97
    UQ_4_12(0.98), // 98
    UQ_4_12(0.99), // 99
    UQ_4_12(1.00), // 100
};

#define X UQ_4_12

static const u16 sTypeEffectivenessTable[NUMBER_OF_MON_TYPES][NUMBER_OF_MON_TYPES] =
{
//   normal  fight   flying  poison  ground  rock    bug     ghost   steel   mystery fire    water   grass  electric psychic ice     dragon  dark    fairy
	{X(1.0), X(1.0), X(1.0), X(1.0), X(1.0), X(0.5), X(1.0), X(0.0), X(0.5), X(1.0), X(1.0), X(1.0), X(1.0), X(1.0), X(1.0), X(1.0), X(1.0), X(1.0), X(1.0)}, // normal
	{X(2.0), X(1.0), X(0.5), X(0.5), X(1.0), X(2.0), X(0.5), X(0.0), X(2.0), X(1.0), X(1.0), X(1.0), X(1.0), X(1.0), X(0.5), X(2.0), X(1.0), X(2.0), X(0.5)}, // fight
	{X(1.0), X(2.0), X(1.0), X(1.0), X(1.0), X(0.5), X(2.0), X(1.0), X(0.5), X(1.0), X(1.0), X(1.0), X(2.0), X(0.5), X(1.0), X(1.0), X(1.0), X(1.0), X(1.0)}, // flying
	{X(1.0), X(1.0), X(1.0), X(0.5), X(0.5), X(0.5), X(1.0), X(0.5), X(0.0), X(1.0), X(1.0), X(1.0), X(2.0), X(1.0), X(1.0), X(1.0), X(1.0), X(1.0), X(2.0)}, // poison
	{X(1.0), X(1.0), X(0.0), X(2.0), X(1.0), X(2.0), X(0.5), X(1.0), X(2.0), X(1.0), X(2.0), X(1.0), X(0.5), X(2.0), X(1.0), X(1.0), X(1.0), X(1.0), X(1.0)}, // ground
	{X(1.0), X(0.5), X(2.0), X(1.0), X(0.5), X(1.0), X(2.0), X(1.0), X(0.5), X(1.0), X(2.0), X(1.0), X(1.0), X(1.0), X(1.0), X(2.0), X(1.0), X(1.0), X(1.0)}, // rock
	{X(1.0), X(0.5), X(0.5), X(0.5), X(1.0), X(1.0), X(1.0), X(0.5), X(0.5), X(1.0), X(0.5), X(1.0), X(2.0), X(1.0), X(2.0), X(1.0), X(1.0), X(2.0), X(0.5)}, // bug
	{X(0.0), X(1.0), X(1.0), X(1.0), X(1.0), X(1.0), X(1.0), X(2.0), X(1.0), X(1.0), X(1.0), X(1.0), X(1.0), X(1.0), X(2.0), X(1.0), X(1.0), X(0.5), X(1.0)}, // ghost
	{X(1.0), X(1.0), X(1.0), X(1.0), X(1.0), X(2.0), X(1.0), X(1.0), X(0.5), X(1.0), X(0.5), X(0.5), X(1.0), X(0.5), X(1.0), X(2.0), X(1.0), X(1.0), X(2.0)}, // steel
	{X(1.0), X(1.0), X(1.0), X(1.0), X(1.0), X(1.0), X(1.0), X(1.0), X(1.0), X(1.0), X(1.0), X(1.0), X(1.0), X(1.0), X(1.0), X(1.0), X(1.0), X(1.0), X(1.0)}, // mystery
	{X(1.0), X(1.0), X(1.0), X(1.0), X(1.0), X(0.5), X(2.0), X(1.0), X(2.0), X(1.0), X(0.5), X(0.5), X(2.0), X(1.0), X(1.0), X(2.0), X(0.5), X(1.0), X(1.0)}, // fire
	{X(1.0), X(1.0), X(1.0), X(1.0), X(2.0), X(2.0), X(1.0), X(1.0), X(1.0), X(1.0), X(2.0), X(0.5), X(0.5), X(1.0), X(1.0), X(1.0), X(0.5), X(1.0), X(1.0)}, // water
	{X(1.0), X(1.0), X(0.5), X(0.5), X(2.0), X(2.0), X(0.5), X(1.0), X(0.5), X(1.0), X(0.5), X(2.0), X(0.5), X(1.0), X(1.0), X(1.0), X(0.5), X(1.0), X(1.0)}, // grass
	{X(1.0), X(1.0), X(2.0), X(1.0), X(0.0), X(1.0), X(1.0), X(1.0), X(1.0), X(1.0), X(1.0), X(2.0), X(0.5), X(0.5), X(1.0), X(1.0), X(0.5), X(1.0), X(1.0)}, // electric
	{X(1.0), X(2.0), X(1.0), X(2.0), X(1.0), X(1.0), X(1.0), X(1.0), X(0.5), X(1.0), X(1.0), X(1.0), X(1.0), X(1.0), X(0.5), X(1.0), X(1.0), X(0.0), X(1.0)}, // psychic
	{X(1.0), X(1.0), X(2.0), X(1.0), X(2.0), X(1.0), X(1.0), X(1.0), X(0.5), X(1.0), X(0.5), X(0.5), X(2.0), X(1.0), X(1.0), X(0.5), X(2.0), X(1.0), X(1.0)}, // ice
	{X(1.0), X(1.0), X(1.0), X(1.0), X(1.0), X(1.0), X(1.0), X(1.0), X(0.5), X(1.0), X(1.0), X(1.0), X(1.0), X(1.0), X(1.0), X(1.0), X(2.0), X(1.0), X(0.0)}, // dragon
	{X(1.0), X(0.5), X(1.0), X(1.0), X(1.0), X(1.0), X(1.0), X(2.0), X(1.0), X(1.0), X(1.0), X(1.0), X(1.0), X(1.0), X(2.0), X(1.0), X(1.0), X(0.5), X(0.5)}, // dark
	{X(1.0), X(2.0), X(1.0), X(0.5), X(1.0), X(1.0), X(1.0), X(1.0), X(0.5), X(1.0), X(0.5), X(1.0), X(1.0), X(1.0), X(1.0), X(1.0), X(2.0), X(2.0), X(1.0)}, // fairy
};

static const u16 sInverseTypeEffectivenessTable[NUMBER_OF_MON_TYPES][NUMBER_OF_MON_TYPES] =
{
//   normal  fight   flying  poison  ground  rock    bug     ghost   steel   mystery fire    water   grass  electric psychic ice     dragon  dark    fairy
    {X(1.0), X(1.0), X(1.0), X(1.0), X(1.0), X(2.0), X(1.0), X(2.0), X(2.0), X(1.0), X(1.0), X(1.0), X(1.0), X(1.0), X(1.0), X(1.0), X(1.0), X(1.0), X(1.0)}, // normal
    {X(0.5), X(1.0), X(2.0), X(2.0), X(1.0), X(0.5), X(2.0), X(2.0), X(0.5), X(1.0), X(1.0), X(1.0), X(1.0), X(1.0), X(2.0), X(0.5), X(1.0), X(0.5), X(2.0)}, // fight
    {X(1.0), X(0.5), X(1.0), X(1.0), X(1.0), X(2.0), X(0.5), X(1.0), X(2.0), X(1.0), X(1.0), X(1.0), X(0.5), X(2.0), X(1.0), X(1.0), X(1.0), X(1.0), X(1.0)}, // flying
    {X(1.0), X(1.0), X(1.0), X(2.0), X(2.0), X(2.0), X(1.0), X(2.0), X(2.0), X(1.0), X(1.0), X(1.0), X(0.5), X(1.0), X(1.0), X(1.0), X(1.0), X(1.0), X(0.5)}, // poison
    {X(1.0), X(1.0), X(2.0), X(0.5), X(1.0), X(0.5), X(2.0), X(1.0), X(0.5), X(1.0), X(0.5), X(1.0), X(2.0), X(0.5), X(1.0), X(1.0), X(1.0), X(1.0), X(1.0)}, // ground
    {X(1.0), X(2.0), X(0.5), X(1.0), X(2.0), X(1.0), X(0.5), X(1.0), X(2.0), X(1.0), X(0.5), X(1.0), X(1.0), X(1.0), X(1.0), X(0.5), X(1.0), X(1.0), X(1.0)}, // rock
    {X(1.0), X(2.0), X(2.0), X(2.0), X(1.0), X(1.0), X(1.0), X(2.0), X(2.0), X(1.0), X(2.0), X(1.0), X(0.5), X(1.0), X(0.5), X(1.0), X(1.0), X(0.5), X(2.0)}, // bug
    {X(2.0), X(1.0), X(1.0), X(1.0), X(1.0), X(1.0), X(1.0), X(0.5), X(1.0), X(1.0), X(1.0), X(1.0), X(1.0), X(1.0), X(0.5), X(1.0), X(1.0), X(2.0), X(1.0)}, // ghost
    {X(1.0), X(1.0), X(1.0), X(1.0), X(1.0), X(0.5), X(1.0), X(1.0), X(2.0), X(1.0), X(2.0), X(2.0), X(1.0), X(2.0), X(1.0), X(0.5), X(1.0), X(1.0), X(0.5)}, // steel
    {X(1.0), X(1.0), X(1.0), X(1.0), X(1.0), X(1.0), X(1.0), X(1.0), X(1.0), X(1.0), X(1.0), X(1.0), X(1.0), X(1.0), X(1.0), X(1.0), X(1.0), X(1.0), X(1.0)}, // mystery
    {X(1.0), X(1.0), X(1.0), X(1.0), X(1.0), X(2.0), X(0.5), X(1.0), X(0.5), X(1.0), X(2.0), X(2.0), X(0.5), X(1.0), X(1.0), X(0.5), X(2.0), X(1.0), X(1.0)}, // fire
    {X(1.0), X(1.0), X(1.0), X(1.0), X(0.5), X(0.5), X(1.0), X(1.0), X(1.0), X(1.0), X(0.5), X(2.0), X(2.0), X(1.0), X(1.0), X(1.0), X(2.0), X(1.0), X(1.0)}, // water
    {X(1.0), X(1.0), X(2.0), X(2.0), X(0.5), X(0.5), X(2.0), X(1.0), X(2.0), X(1.0), X(2.0), X(0.5), X(2.0), X(1.0), X(1.0), X(1.0), X(2.0), X(1.0), X(1.0)}, // grass
    {X(1.0), X(1.0), X(0.5), X(1.0), X(2.0), X(1.0), X(1.0), X(1.0), X(1.0), X(1.0), X(1.0), X(0.5), X(2.0), X(2.0), X(1.0), X(1.0), X(2.0), X(1.0), X(1.0)}, // electric
    {X(1.0), X(0.5), X(1.0), X(0.5), X(1.0), X(1.0), X(1.0), X(1.0), X(2.0), X(1.0), X(1.0), X(1.0), X(1.0), X(1.0), X(2.0), X(1.0), X(1.0), X(2.0), X(1.0)}, // psychic
    {X(1.0), X(1.0), X(0.5), X(1.0), X(0.5), X(1.0), X(1.0), X(1.0), X(2.0), X(1.0), X(2.0), X(2.0), X(0.5), X(1.0), X(1.0), X(2.0), X(0.5), X(1.0), X(1.0)}, // ice
    {X(1.0), X(1.0), X(1.0), X(1.0), X(1.0), X(1.0), X(1.0), X(1.0), X(2.0), X(1.0), X(1.0), X(1.0), X(1.0), X(1.0), X(1.0), X(1.0), X(0.5), X(1.0), X(2.0)}, // dragon
    {X(1.0), X(2.0), X(1.0), X(1.0), X(1.0), X(1.0), X(1.0), X(0.5), X(1.0), X(1.0), X(1.0), X(1.0), X(1.0), X(1.0), X(0.5), X(1.0), X(1.0), X(2.0), X(2.0)}, // dark
    {X(1.0), X(0.5), X(1.0), X(2.0), X(1.0), X(1.0), X(1.0), X(1.0), X(2.0), X(1.0), X(2.0), X(1.0), X(1.0), X(1.0), X(1.0), X(1.0), X(0.5), X(0.5), X(1.0)}, // fairy
};

#undef X

// code
u8 GetBattlerForBattleScript(u8 caseId)
{
    u8 ret = 0;
    switch (caseId)
    {
    case BS_TARGET:
        ret = gBattlerTarget;
        break;
    case BS_ATTACKER:
        ret = gBattlerAttacker;
        break;
    case BS_EFFECT_BATTLER:
        ret = gEffectBattler;
        break;
    case BS_BATTLER_0:
        ret = 0;
        break;
    case BS_SCRIPTING:
        ret = gBattleScripting.battler;
        break;
    case BS_FAINTED:
        ret = gBattlerFainted;
        break;
    case 5:
        ret = gBattlerFainted;
        break;
    case 4:
    case 6:
    case 8:
    case 9:
    case BS_PLAYER1:
        ret = GetBattlerAtPosition(B_POSITION_PLAYER_LEFT);
        break;
    case BS_OPPONENT1:
        ret = GetBattlerAtPosition(B_POSITION_OPPONENT_LEFT);
        break;
    case BS_PLAYER2:
        ret = GetBattlerAtPosition(B_POSITION_PLAYER_RIGHT);
        break;
    case BS_OPPONENT2:
        ret = GetBattlerAtPosition(B_POSITION_OPPONENT_RIGHT);
        break;
    case BS_ABILITY_BATTLER:
        ret = gBattlerAbility;
        break;
    }
    return ret;
}

void PressurePPLose(u8 target, u8 attacker, u16 move)
{
    int moveIndex;

    if (gBattleMons[target].ability != ABILITY_PRESSURE)
        return;

    for (moveIndex = 0; moveIndex < MAX_MON_MOVES; moveIndex++)
    {
        if (gBattleMons[attacker].moves[moveIndex] == move)
            break;
    }

    if (moveIndex == MAX_MON_MOVES)
        return;

    if (gBattleMons[attacker].pp[moveIndex] != 0)
        gBattleMons[attacker].pp[moveIndex]--;

    if (!(gBattleMons[attacker].status2 & STATUS2_TRANSFORMED)
        && !(gDisableStructs[attacker].mimickedMoves & gBitTable[moveIndex]))
    {
        gActiveBattler = attacker;
        BtlController_EmitSetMonData(0, REQUEST_PPMOVE1_BATTLE + moveIndex, 0, 1, &gBattleMons[gActiveBattler].pp[moveIndex]);
        MarkBattlerForControllerExec(gActiveBattler);
    }
}

void PressurePPLoseOnUsingImprison(u8 attacker)
{
    int i, j;
    int imprisonPos = 4;
    u8 atkSide = GetBattlerSide(attacker);

    for (i = 0; i < gBattlersCount; i++)
    {
        if (atkSide != GetBattlerSide(i) && gBattleMons[i].ability == ABILITY_PRESSURE)
        {
            for (j = 0; j < MAX_MON_MOVES; j++)
            {
                if (gBattleMons[attacker].moves[j] == MOVE_IMPRISON)
                    break;
            }
            if (j != MAX_MON_MOVES)
            {
                imprisonPos = j;
                if (gBattleMons[attacker].pp[j] != 0)
                    gBattleMons[attacker].pp[j]--;
            }
        }
    }

    if (imprisonPos != 4
        && !(gBattleMons[attacker].status2 & STATUS2_TRANSFORMED)
        && !(gDisableStructs[attacker].mimickedMoves & gBitTable[imprisonPos]))
    {
        gActiveBattler = attacker;
        BtlController_EmitSetMonData(0, REQUEST_PPMOVE1_BATTLE + imprisonPos, 0, 1, &gBattleMons[gActiveBattler].pp[imprisonPos]);
        MarkBattlerForControllerExec(gActiveBattler);
    }
}

void PressurePPLoseOnUsingPerishSong(u8 attacker)
{
    int i, j;
    int perishSongPos = 4;

    for (i = 0; i < gBattlersCount; i++)
    {
        if (gBattleMons[i].ability == ABILITY_PRESSURE && i != attacker)
        {
            for (j = 0; j < MAX_MON_MOVES; j++)
            {
                if (gBattleMons[attacker].moves[j] == MOVE_PERISH_SONG)
                    break;
            }
            if (j != MAX_MON_MOVES)
            {
                perishSongPos = j;
                if (gBattleMons[attacker].pp[j] != 0)
                    gBattleMons[attacker].pp[j]--;
            }
        }
    }

    if (perishSongPos != MAX_MON_MOVES
        && !(gBattleMons[attacker].status2 & STATUS2_TRANSFORMED)
        && !(gDisableStructs[attacker].mimickedMoves & gBitTable[perishSongPos]))
    {
        gActiveBattler = attacker;
        BtlController_EmitSetMonData(0, REQUEST_PPMOVE1_BATTLE + perishSongPos, 0, 1, &gBattleMons[gActiveBattler].pp[perishSongPos]);
        MarkBattlerForControllerExec(gActiveBattler);
    }
}

void MarkAllBattlersForControllerExec(void) // unused
{
    int i;

    if (gBattleTypeFlags & BATTLE_TYPE_LINK)
    {
        for (i = 0; i < gBattlersCount; i++)
            gBattleControllerExecFlags |= gBitTable[i] << 0x1C;
    }
    else
    {
        for (i = 0; i < gBattlersCount; i++)
            gBattleControllerExecFlags |= gBitTable[i];
    }
}

bool32 IsBattlerMarkedForControllerExec(u8 battlerId)
{
    if (gBattleTypeFlags & BATTLE_TYPE_LINK)
        return (gBattleControllerExecFlags & (gBitTable[battlerId] << 0x1C)) != 0;
    else
        return (gBattleControllerExecFlags & (gBitTable[battlerId])) != 0;
}

void MarkBattlerForControllerExec(u8 battlerId)
{
    if (gBattleTypeFlags & BATTLE_TYPE_LINK)
        gBattleControllerExecFlags |= gBitTable[battlerId] << 0x1C;
    else
        gBattleControllerExecFlags |= gBitTable[battlerId];
}

void sub_803F850(u8 arg0)
{
    s32 i;

    for (i = 0; i < GetLinkPlayerCount(); i++)
        gBattleControllerExecFlags |= gBitTable[arg0] << (i << 2);

    gBattleControllerExecFlags &= ~(0x10000000 << arg0);
}

void CancelMultiTurnMoves(u8 battler)
{
    gBattleMons[battler].status2 &= ~(STATUS2_MULTIPLETURNS);
    gBattleMons[battler].status2 &= ~(STATUS2_LOCK_CONFUSE);
    gBattleMons[battler].status2 &= ~(STATUS2_UPROAR);
    gBattleMons[battler].status2 &= ~(STATUS2_BIDE);

    gStatuses3[battler] &= ~(STATUS3_SEMI_INVULNERABLE);

    gDisableStructs[battler].rolloutTimer = 0;
    gDisableStructs[battler].furyCutterCounter = 0;
}

bool8 WasUnableToUseMove(u8 battler)
{
    if (gProtectStructs[battler].prlzImmobility
        || gProtectStructs[battler].targetNotAffected
        || gProtectStructs[battler].usedImprisonedMove
        || gProtectStructs[battler].loveImmobility
        || gProtectStructs[battler].usedDisabledMove
        || gProtectStructs[battler].usedTauntedMove
        || gProtectStructs[battler].usedGravityPreventedMove
        || gProtectStructs[battler].usedHealBlockedMove
        || gProtectStructs[battler].flag2Unknown
        || gProtectStructs[battler].flinchImmobility
        || gProtectStructs[battler].confusionSelfDmg
        || gProtectStructs[battler].powderSelfDmg
        || gProtectStructs[battler].usedThroatChopPreventedMove)
        return TRUE;
    else
        return FALSE;
}

void PrepareStringBattle(u16 stringId, u8 battler)
{
    // Support for Contrary ability.
    // If a move attempted to raise stat - print "won't increase".
    // If a move attempted to lower stat - print "won't decrease".
    if (stringId == STRINGID_STATSWONTDECREASE && !(gBattleScripting.statChanger & STAT_BUFF_NEGATIVE))
        stringId = STRINGID_STATSWONTINCREASE;
    else if (stringId == STRINGID_STATSWONTINCREASE && gBattleScripting.statChanger & STAT_BUFF_NEGATIVE)
        stringId = STRINGID_STATSWONTDECREASE;

    else if (stringId == STRINGID_STATSWONTDECREASE2 && GetBattlerAbility(battler) == ABILITY_CONTRARY)
        stringId = STRINGID_STATSWONTINCREASE2;
    else if (stringId == STRINGID_STATSWONTINCREASE2 && GetBattlerAbility(battler) == ABILITY_CONTRARY)
        stringId = STRINGID_STATSWONTDECREASE2;

    // Check Defiant and Competitive stat raise whenever a stat is lowered.
    else if ((stringId == STRINGID_PKMNSSTATCHANGED4 || stringId == STRINGID_PKMNCUTSATTACKWITH)
              && ((GetBattlerAbility(gBattlerTarget) == ABILITY_DEFIANT && gBattleMons[gBattlerTarget].statStages[STAT_ATK] != 12)
                 || (GetBattlerAbility(gBattlerTarget) == ABILITY_COMPETITIVE && gBattleMons[gBattlerTarget].statStages[STAT_SPATK] != 12))
              && gSpecialStatuses[gBattlerTarget].changedStatsBattlerId != BATTLE_PARTNER(gBattlerTarget)
              && gSpecialStatuses[gBattlerTarget].changedStatsBattlerId != gBattlerTarget)
    {
        gBattlerAbility = gBattlerTarget;
        BattleScriptPushCursor();
        gBattlescriptCurrInstr = BattleScript_DefiantActivates;
        if (GetBattlerAbility(gBattlerTarget) == ABILITY_DEFIANT)
            SET_STATCHANGER(STAT_ATK, 2, FALSE);
        else
            SET_STATCHANGER(STAT_SPATK, 2, FALSE);
    }

    gActiveBattler = battler;
    BtlController_EmitPrintString(0, stringId);
    MarkBattlerForControllerExec(gActiveBattler);
}

void ResetSentPokesToOpponentValue(void)
{
    s32 i;
    u32 bits = 0;

    gSentPokesToOpponent[0] = 0;
    gSentPokesToOpponent[1] = 0;

    for (i = 0; i < gBattlersCount; i += 2)
        bits |= gBitTable[gBattlerPartyIndexes[i]];

    for (i = 1; i < gBattlersCount; i += 2)
        gSentPokesToOpponent[(i & BIT_FLANK) >> 1] = bits;
}

void sub_803F9EC(u8 battler)
{
    s32 i = 0;
    u32 bits = 0;

    if (GetBattlerSide(battler) == B_SIDE_OPPONENT)
    {
        u8 flank = ((battler & BIT_FLANK) >> 1);
        gSentPokesToOpponent[flank] = 0;

        for (i = 0; i < gBattlersCount; i += 2)
        {
            if (!(gAbsentBattlerFlags & gBitTable[i]))
                bits |= gBitTable[gBattlerPartyIndexes[i]];
        }

        gSentPokesToOpponent[flank] = bits;
    }
}

void sub_803FA70(u8 battler)
{
    if (GetBattlerSide(battler) == B_SIDE_OPPONENT)
    {
        sub_803F9EC(battler);
    }
    else
    {
        s32 i;
        for (i = 1; i < gBattlersCount; i++)
            gSentPokesToOpponent[(i & BIT_FLANK) >> 1] |= gBitTable[gBattlerPartyIndexes[battler]];
    }
}

void BattleScriptPush(const u8 *bsPtr)
{
    gBattleResources->battleScriptsStack->ptr[gBattleResources->battleScriptsStack->size++] = bsPtr;
}

void BattleScriptPushCursor(void)
{
    gBattleResources->battleScriptsStack->ptr[gBattleResources->battleScriptsStack->size++] = gBattlescriptCurrInstr;
}

void BattleScriptPop(void)
{
    gBattlescriptCurrInstr = gBattleResources->battleScriptsStack->ptr[--gBattleResources->battleScriptsStack->size];
}

static bool32 IsGravityPreventingMove(u32 move)
{
    if (!(gFieldStatuses & STATUS_FIELD_GRAVITY))
        return FALSE;

    switch (move)
    {
    case MOVE_BOUNCE:
    case MOVE_FLY:
    case MOVE_FLYING_PRESS:
    case MOVE_HI_JUMP_KICK:
    case MOVE_JUMP_KICK:
    case MOVE_MAGNET_RISE:
    case MOVE_SKY_DROP:
    case MOVE_SPLASH:
    case MOVE_TELEKINESIS:
        return TRUE;
    default:
        return FALSE;
    }
}

static bool32 IsHealBlockPreventingMove(u32 battler, u32 move)
{
    if (!(gStatuses3[battler] & STATUS3_HEAL_BLOCK))
        return FALSE;

    switch (gBattleMoves[move].effect)
    {
    case EFFECT_ABSORB:
    case EFFECT_MORNING_SUN:
    case EFFECT_MOONLIGHT:
    case EFFECT_RESTORE_HP:
    case EFFECT_REST:
    case EFFECT_ROOST:
    case EFFECT_HEALING_WISH:
    case EFFECT_WISH:
    case EFFECT_DREAM_EATER:
        return TRUE;
    default:
        return FALSE;
    }
}

static bool32 IsBelchPreventingMove(u32 battler, u32 move)
{
    if (gBattleMoves[move].effect != EFFECT_BELCH)
        return FALSE;

    return !(gBattleStruct->ateBerry[battler & BIT_SIDE] & gBitTable[gBattlerPartyIndexes[battler]]);
}

u8 TrySetCantSelectMoveBattleScript(void)
{
    u32 limitations = 0;
	u8 moveId = gBattleResources->bufferB[gActiveBattler][2] & ~(RET_MEGA_EVOLUTION);
    u32 move = gBattleMons[gActiveBattler].moves[moveId];
    u32 holdEffect = GetBattlerHoldEffect(gActiveBattler, TRUE);
    u16 *choicedMove = &gBattleStruct->choicedMove[gActiveBattler];

    if (gDisableStructs[gActiveBattler].disabledMove == move && move != MOVE_NONE)
    {
        gBattleScripting.battler = gActiveBattler;
        gCurrentMove = move;
        if (gBattleTypeFlags & BATTLE_TYPE_PALACE)
        {
            gPalaceSelectionBattleScripts[gActiveBattler] = BattleScript_SelectingDisabledMoveInPalace;
            gProtectStructs[gActiveBattler].palaceUnableToUseMove = 1;
        }
        else
        {
            gSelectionBattleScripts[gActiveBattler] = BattleScript_SelectingDisabledMove;
            limitations++;
        }
    }

    if (move == gLastMoves[gActiveBattler] && move != MOVE_STRUGGLE && (gBattleMons[gActiveBattler].status2 & STATUS2_TORMENT))
    {
        CancelMultiTurnMoves(gActiveBattler);
        if (gBattleTypeFlags & BATTLE_TYPE_PALACE)
        {
            gPalaceSelectionBattleScripts[gActiveBattler] = BattleScript_SelectingTormentedMoveInPalace;
            gProtectStructs[gActiveBattler].palaceUnableToUseMove = 1;
        }
        else
        {
            gSelectionBattleScripts[gActiveBattler] = BattleScript_SelectingTormentedMove;
            limitations++;
        }
    }

    if (gDisableStructs[gActiveBattler].tauntTimer != 0 && gBattleMoves[move].power == 0)
    {
        gCurrentMove = move;
        if (gBattleTypeFlags & BATTLE_TYPE_PALACE)
        {
            gPalaceSelectionBattleScripts[gActiveBattler] = BattleScript_SelectingNotAllowedMoveTauntInPalace;
            gProtectStructs[gActiveBattler].palaceUnableToUseMove = 1;
        }
        else
        {
            gSelectionBattleScripts[gActiveBattler] = BattleScript_SelectingNotAllowedMoveTaunt;
            limitations++;
        }
    }

    if (gDisableStructs[gActiveBattler].throatChopTimer != 0 && gBattleMoves[move].flags & FLAG_SOUND)
    {
        gCurrentMove = move;
        if (gBattleTypeFlags & BATTLE_TYPE_PALACE)
        {
            gPalaceSelectionBattleScripts[gActiveBattler] = BattleScript_SelectingNotAllowedMoveThroatChopInPalace;
            gProtectStructs[gActiveBattler].palaceUnableToUseMove = 1;
        }
        else
        {
            gSelectionBattleScripts[gActiveBattler] = BattleScript_SelectingNotAllowedMoveThroatChop;
            limitations++;
        }
    }

    if (GetImprisonedMovesCount(gActiveBattler, move))
    {
        gCurrentMove = move;
        if (gBattleTypeFlags & BATTLE_TYPE_PALACE)
        {
            gPalaceSelectionBattleScripts[gActiveBattler] = BattleScript_SelectingImprisonedMoveInPalace;
            gProtectStructs[gActiveBattler].palaceUnableToUseMove = 1;
        }
        else
        {
            gSelectionBattleScripts[gActiveBattler] = BattleScript_SelectingImprisonedMove;
            limitations++;
        }
    }

    if (IsGravityPreventingMove(move))
    {
        gCurrentMove = move;
        if (gBattleTypeFlags & BATTLE_TYPE_PALACE)
        {
            gPalaceSelectionBattleScripts[gActiveBattler] = BattleScript_SelectingNotAllowedMoveGravityInPalace;
            gProtectStructs[gActiveBattler].palaceUnableToUseMove = 1;
        }
        else
        {
            gSelectionBattleScripts[gActiveBattler] = BattleScript_SelectingNotAllowedMoveGravity;
            limitations++;
        }
    }

    if (IsHealBlockPreventingMove(gActiveBattler, move))
    {
        gCurrentMove = move;
        if (gBattleTypeFlags & BATTLE_TYPE_PALACE)
        {
            gPalaceSelectionBattleScripts[gActiveBattler] = BattleScript_SelectingNotAllowedMoveHealBlockInPalace;
            gProtectStructs[gActiveBattler].palaceUnableToUseMove = 1;
        }
        else
        {
            gSelectionBattleScripts[gActiveBattler] = BattleScript_SelectingNotAllowedMoveHealBlock;
            limitations++;
        }
    }

    if (IsBelchPreventingMove(gActiveBattler, move))
    {
        gCurrentMove = move;
        if (gBattleTypeFlags & BATTLE_TYPE_PALACE)
        {
            gPalaceSelectionBattleScripts[gActiveBattler] = BattleScript_SelectingNotAllowedBelchInPalace;
            gProtectStructs[gActiveBattler].palaceUnableToUseMove = 1;
        }
        else
        {
            gSelectionBattleScripts[gActiveBattler] = BattleScript_SelectingNotAllowedBelch;
            limitations++;
        }
    }

    gPotentialItemEffectBattler = gActiveBattler;
    if (HOLD_EFFECT_CHOICE(holdEffect) && *choicedMove != 0 && *choicedMove != 0xFFFF && *choicedMove != move)
    {
        gCurrentMove = *choicedMove;
        gLastUsedItem = gBattleMons[gActiveBattler].item;
        if (gBattleTypeFlags & BATTLE_TYPE_PALACE)
        {
            gProtectStructs[gActiveBattler].palaceUnableToUseMove = 1;
        }
        else
        {
            gSelectionBattleScripts[gActiveBattler] = BattleScript_SelectingNotAllowedMoveChoiceItem;
            limitations++;
        }
    }
    else if (holdEffect == HOLD_EFFECT_ASSAULT_VEST && gBattleMoves[move].power == 0)
    {
        gCurrentMove = move;
        gLastUsedItem = gBattleMons[gActiveBattler].item;
        if (gBattleTypeFlags & BATTLE_TYPE_PALACE)
        {
            gProtectStructs[gActiveBattler].palaceUnableToUseMove = 1;
        }
        else
        {
            gSelectionBattleScripts[gActiveBattler] = BattleScript_SelectingNotAllowedMoveAssaultVest;
            limitations++;
        }
    }

    if (gBattleMons[gActiveBattler].pp[moveId] == 0)
    {
        if (gBattleTypeFlags & BATTLE_TYPE_PALACE)
        {
            gProtectStructs[gActiveBattler].palaceUnableToUseMove = 1;
        }
        else
        {
            gSelectionBattleScripts[gActiveBattler] = BattleScript_SelectingMoveWithNoPP;
            limitations++;
        }
    }

    return limitations;
}

u8 CheckMoveLimitations(u8 battlerId, u8 unusableMoves, u8 check)
{
    u8 holdEffect = GetBattlerHoldEffect(battlerId, TRUE);
    u16 *choicedMove = &gBattleStruct->choicedMove[battlerId];
    s32 i;

    gPotentialItemEffectBattler = battlerId;

    for (i = 0; i < MAX_MON_MOVES; i++)
    {
        if (gBattleMons[battlerId].moves[i] == 0 && check & MOVE_LIMITATION_ZEROMOVE)
            unusableMoves |= gBitTable[i];
        else if (gBattleMons[battlerId].pp[i] == 0 && check & MOVE_LIMITATION_PP)
            unusableMoves |= gBitTable[i];
        else if (gBattleMons[battlerId].moves[i] == gDisableStructs[battlerId].disabledMove && check & MOVE_LIMITATION_DISABLED)
            unusableMoves |= gBitTable[i];
        else if (gBattleMons[battlerId].moves[i] == gLastMoves[battlerId] && check & MOVE_LIMITATION_TORMENTED && gBattleMons[battlerId].status2 & STATUS2_TORMENT)
            unusableMoves |= gBitTable[i];
        else if (gDisableStructs[battlerId].tauntTimer && check & MOVE_LIMITATION_TAUNT && gBattleMoves[gBattleMons[battlerId].moves[i]].power == 0)
            unusableMoves |= gBitTable[i];
        else if (GetImprisonedMovesCount(battlerId, gBattleMons[battlerId].moves[i]) && check & MOVE_LIMITATION_IMPRISON)
            unusableMoves |= gBitTable[i];
        else if (gDisableStructs[battlerId].encoreTimer && gDisableStructs[battlerId].encoredMove != gBattleMons[battlerId].moves[i])
            unusableMoves |= gBitTable[i];
        else if (HOLD_EFFECT_CHOICE(holdEffect) && *choicedMove != 0 && *choicedMove != 0xFFFF && *choicedMove != gBattleMons[battlerId].moves[i])
            unusableMoves |= gBitTable[i];
        else if (holdEffect == HOLD_EFFECT_ASSAULT_VEST && gBattleMoves[gBattleMons[battlerId].moves[i]].power == 0)
            unusableMoves |= gBitTable[i];
        else if (IsGravityPreventingMove(gBattleMons[battlerId].moves[i]))
            unusableMoves |= gBitTable[i];
        else if (IsHealBlockPreventingMove(battlerId, gBattleMons[battlerId].moves[i]))
            unusableMoves |= gBitTable[i];
        else if (IsBelchPreventingMove(battlerId, gBattleMons[battlerId].moves[i]))
            unusableMoves |= gBitTable[i];
        else if (gDisableStructs[battlerId].throatChopTimer && gBattleMoves[gBattleMons[battlerId].moves[i]].flags & FLAG_SOUND)
            unusableMoves |= gBitTable[i];
    }
    return unusableMoves;
}

bool8 AreAllMovesUnusable(void)
{
    u8 unusable;
    unusable = CheckMoveLimitations(gActiveBattler, 0, 0xFF);

    if (unusable == 0xF) // All moves are unusable.
    {
        gProtectStructs[gActiveBattler].noValidMoves = 1;
        gSelectionBattleScripts[gActiveBattler] = BattleScript_NoMovesLeft;
    }
    else
    {
        gProtectStructs[gActiveBattler].noValidMoves = 0;
    }

    return (unusable == 0xF);
}

u8 GetImprisonedMovesCount(u8 battlerId, u16 move)
{
    s32 i;
    u8 imprisonedMoves = 0;
    u8 battlerSide = GetBattlerSide(battlerId);

    for (i = 0; i < gBattlersCount; i++)
    {
        if (battlerSide != GetBattlerSide(i) && gStatuses3[i] & STATUS3_IMPRISONED_OTHERS)
        {
            s32 j;
            for (j = 0; j < MAX_MON_MOVES; j++)
            {
                if (move == gBattleMons[i].moves[j])
                    break;
            }
            if (j < MAX_MON_MOVES)
                imprisonedMoves++;
        }
    }

    return imprisonedMoves;
}

enum
{
	ENDTURN_ORDER,
	ENDTURN_REFLECT,
	ENDTURN_LIGHT_SCREEN,
	ENDTURN_AURORA_VEIL,
	ENDTURN_MIST,
	ENDTURN_LUCKY_CHANT,
	ENDTURN_SAFEGUARD,
	ENDTURN_TAILWIND,
	ENDTURN_WISH,
	ENDTURN_RAIN,
	ENDTURN_SANDSTORM,
	ENDTURN_SUN,
	ENDTURN_HAIL,
	ENDTURN_GRAVITY,
	ENDTURN_WATER_SPORT,
	ENDTURN_MUD_SPORT,
	ENDTURN_TRICK_ROOM,
	ENDTURN_WONDER_ROOM,
	ENDTURN_MAGIC_ROOM,
	ENDTURN_ELECTRIC_TERRAIN,
	ENDTURN_MISTY_TERRAIN,
	ENDTURN_GRASSY_TERRAIN,
	ENDTURN_PSYCHIC_TERRAIN,
	ENDTURN_ION_DELUGE,
	ENDTURN_FAIRY_LOCK,
	ENDTURN_FIELD_COUNT,
};

u8 DoFieldEndTurnEffects(void)
{
    u8 effect = 0;

    for (gBattlerAttacker = 0; gBattlerAttacker < gBattlersCount && gAbsentBattlerFlags & gBitTable[gBattlerAttacker]; gBattlerAttacker++)
    {
    }
    for (gBattlerTarget = 0; gBattlerTarget < gBattlersCount && gAbsentBattlerFlags & gBitTable[gBattlerTarget]; gBattlerTarget++)
    {
    }

    do
    {
        s32 i;
        u8 side;

        switch (gBattleStruct->turnCountersTracker)
        {
        case ENDTURN_ORDER:
            for (i = 0; i < gBattlersCount; i++)
            {
                gBattlerByTurnOrder[i] = i;
            }
            for (i = 0; i < gBattlersCount - 1; i++)
            {
                s32 j;
                for (j = i + 1; j < gBattlersCount; j++)
                {
                    if (GetWhoStrikesFirst(gBattlerByTurnOrder[i], gBattlerByTurnOrder[j], 0))
                        SwapTurnOrder(i, j);
                }
            }

            gBattleStruct->turnCountersTracker++;
            gBattleStruct->turnSideTracker = 0;
            // fall through
        case ENDTURN_REFLECT:
            while (gBattleStruct->turnSideTracker < 2)
            {
                side = gBattleStruct->turnSideTracker;
                gActiveBattler = gBattlerAttacker = gSideTimers[side].reflectBattlerId;
                if (gSideStatuses[side] & SIDE_STATUS_REFLECT)
                {
                    if (--gSideTimers[side].reflectTimer == 0)
                    {
                        gSideStatuses[side] &= ~SIDE_STATUS_REFLECT;
                        BattleScriptExecute(BattleScript_SideStatusWoreOff);
                        PREPARE_MOVE_BUFFER(gBattleTextBuff1, MOVE_REFLECT);
                        effect++;
                    }
                }
                gBattleStruct->turnSideTracker++;
                if (effect)
                    break;
            }
            if (!effect)
            {
                gBattleStruct->turnCountersTracker++;
                gBattleStruct->turnSideTracker = 0;
            }
            break;
        case ENDTURN_LIGHT_SCREEN:
            while (gBattleStruct->turnSideTracker < 2)
            {
                side = gBattleStruct->turnSideTracker;
                gActiveBattler = gBattlerAttacker = gSideTimers[side].lightscreenBattlerId;
                if (gSideStatuses[side] & SIDE_STATUS_LIGHTSCREEN)
                {
                    if (--gSideTimers[side].lightscreenTimer == 0)
                    {
                        gSideStatuses[side] &= ~SIDE_STATUS_LIGHTSCREEN;
                        BattleScriptExecute(BattleScript_SideStatusWoreOff);
                        gBattleCommunication[MULTISTRING_CHOOSER] = side;
                        PREPARE_MOVE_BUFFER(gBattleTextBuff1, MOVE_LIGHT_SCREEN);
                        effect++;
                    }
                }
                gBattleStruct->turnSideTracker++;
                if (effect)
                    break;
            }
            if (!effect)
            {
                gBattleStruct->turnCountersTracker++;
                gBattleStruct->turnSideTracker = 0;
            }
            break;
        case ENDTURN_AURORA_VEIL:
            while (gBattleStruct->turnSideTracker < 2)
            {
                side = gBattleStruct->turnSideTracker;
                gActiveBattler = gBattlerAttacker = gSideTimers[side].auroraVeilBattlerId;
                if (gSideStatuses[side] & SIDE_STATUS_AURORA_VEIL)
                {
                    if (--gSideTimers[side].auroraVeilTimer == 0)
                    {
                        gSideStatuses[side] &= ~SIDE_STATUS_AURORA_VEIL;
                        BattleScriptExecute(BattleScript_SideStatusWoreOff);
                        gBattleCommunication[MULTISTRING_CHOOSER] = side;
                        PREPARE_MOVE_BUFFER(gBattleTextBuff1, MOVE_AURORA_VEIL);
                        effect++;
                    }
                }
                gBattleStruct->turnSideTracker++;
                if (effect)
                    break;
            }
            if (!effect)
            {
                gBattleStruct->turnCountersTracker++;
                gBattleStruct->turnSideTracker = 0;
            }
            break;
        case ENDTURN_MIST:
            while (gBattleStruct->turnSideTracker < 2)
            {
                side = gBattleStruct->turnSideTracker;
                gActiveBattler = gBattlerAttacker = gSideTimers[side].mistBattlerId;
                if (gSideTimers[side].mistTimer != 0
                 && --gSideTimers[side].mistTimer == 0)
                {
                    gSideStatuses[side] &= ~SIDE_STATUS_MIST;
                    BattleScriptExecute(BattleScript_SideStatusWoreOff);
                    gBattleCommunication[MULTISTRING_CHOOSER] = side;
                    PREPARE_MOVE_BUFFER(gBattleTextBuff1, MOVE_MIST);
                    effect++;
                }
                gBattleStruct->turnSideTracker++;
                if (effect)
                    break;
            }
            if (!effect)
            {
                gBattleStruct->turnCountersTracker++;
                gBattleStruct->turnSideTracker = 0;
            }
            break;
        case ENDTURN_SAFEGUARD:
            while (gBattleStruct->turnSideTracker < 2)
            {
                side = gBattleStruct->turnSideTracker;
                gActiveBattler = gBattlerAttacker = gSideTimers[side].safeguardBattlerId;
                if (gSideStatuses[side] & SIDE_STATUS_SAFEGUARD)
                {
                    if (--gSideTimers[side].safeguardTimer == 0)
                    {
                        gSideStatuses[side] &= ~SIDE_STATUS_SAFEGUARD;
                        BattleScriptExecute(BattleScript_SafeguardEnds);
                        effect++;
                    }
                }
                gBattleStruct->turnSideTracker++;
                if (effect)
                    break;
            }
            if (!effect)
            {
                gBattleStruct->turnCountersTracker++;
                gBattleStruct->turnSideTracker = 0;
            }
            break;
        case ENDTURN_LUCKY_CHANT:
            while (gBattleStruct->turnSideTracker < 2)
            {
                side = gBattleStruct->turnSideTracker;
                gActiveBattler = gBattlerAttacker = gSideTimers[side].luckyChantBattlerId;
                if (gSideStatuses[side] & SIDE_STATUS_LUCKY_CHANT)
                {
                    if (--gSideTimers[side].luckyChantTimer == 0)
                    {
                        gSideStatuses[side] &= ~SIDE_STATUS_LUCKY_CHANT;
                        BattleScriptExecute(BattleScript_LuckyChantEnds);
                        effect++;
                    }
                }
                gBattleStruct->turnSideTracker++;
                if (effect)
                    break;
            }
            if (!effect)
            {
                gBattleStruct->turnCountersTracker++;
                gBattleStruct->turnSideTracker = 0;
            }
            break;
        case ENDTURN_TAILWIND:
            while (gBattleStruct->turnSideTracker < 2)
            {
                side = gBattleStruct->turnSideTracker;
                gActiveBattler = gBattlerAttacker = gSideTimers[side].tailwindBattlerId;
                if (gSideStatuses[side] & SIDE_STATUS_TAILWIND)
                {
                    if (--gSideTimers[side].tailwindTimer == 0)
                    {
                        gSideStatuses[side] &= ~SIDE_STATUS_TAILWIND;
                        BattleScriptExecute(BattleScript_TailwindEnds);
                        effect++;
                    }
                }
                gBattleStruct->turnSideTracker++;
                if (effect)
                    break;
            }
            if (!effect)
            {
                gBattleStruct->turnCountersTracker++;
                gBattleStruct->turnSideTracker = 0;
            }
            break;
        case ENDTURN_WISH:
            while (gBattleStruct->turnSideTracker < gBattlersCount)
            {
                gActiveBattler = gBattlerByTurnOrder[gBattleStruct->turnSideTracker];
                if (gWishFutureKnock.wishCounter[gActiveBattler] != 0
                 && --gWishFutureKnock.wishCounter[gActiveBattler] == 0
                 && gBattleMons[gActiveBattler].hp != 0)
                {
                    gBattlerTarget = gActiveBattler;
                    BattleScriptExecute(BattleScript_WishComesTrue);
                    effect++;
                }
                gBattleStruct->turnSideTracker++;
                if (effect)
                    break;
            }
            if (!effect)
            {
                gBattleStruct->turnCountersTracker++;
            }
            break;
        case ENDTURN_RAIN:
            if (gBattleWeather & WEATHER_RAIN_ANY)
            {
                if (!(gBattleWeather & WEATHER_RAIN_PERMANENT))
                {
                    if (--gWishFutureKnock.weatherDuration == 0)
                    {
                        gBattleWeather &= ~WEATHER_RAIN_TEMPORARY;
                        gBattleWeather &= ~WEATHER_RAIN_DOWNPOUR;
                        gBattleCommunication[MULTISTRING_CHOOSER] = 2;
                    }
                    else if (gBattleWeather & WEATHER_RAIN_DOWNPOUR)
                        gBattleCommunication[MULTISTRING_CHOOSER] = 1;
                    else
                        gBattleCommunication[MULTISTRING_CHOOSER] = 0;
                }
                else if (gBattleWeather & WEATHER_RAIN_DOWNPOUR)
                {
                    gBattleCommunication[MULTISTRING_CHOOSER] = 1;
                }
                else
                {
                    gBattleCommunication[MULTISTRING_CHOOSER] = 0;
                }

                BattleScriptExecute(BattleScript_RainContinuesOrEnds);
                effect++;
            }
            gBattleStruct->turnCountersTracker++;
            break;
        case ENDTURN_SANDSTORM:
            if (gBattleWeather & WEATHER_SANDSTORM_ANY)
            {
                if (!(gBattleWeather & WEATHER_SANDSTORM_PERMANENT) && --gWishFutureKnock.weatherDuration == 0)
                {
                    gBattleWeather &= ~WEATHER_SANDSTORM_TEMPORARY;
                    gBattlescriptCurrInstr = BattleScript_SandStormHailEnds;
                }
                else
                {
                    gBattlescriptCurrInstr = BattleScript_DamagingWeatherContinues;
                }

                gBattleScripting.animArg1 = B_ANIM_SANDSTORM_CONTINUES;
                gBattleCommunication[MULTISTRING_CHOOSER] = 0;
                BattleScriptExecute(gBattlescriptCurrInstr);
                effect++;
            }
            gBattleStruct->turnCountersTracker++;
            break;
        case ENDTURN_SUN:
            if (gBattleWeather & WEATHER_SUN_ANY)
            {
                if (!(gBattleWeather & WEATHER_SUN_PERMANENT) && --gWishFutureKnock.weatherDuration == 0)
                {
                    gBattleWeather &= ~WEATHER_SUN_TEMPORARY;
                    gBattlescriptCurrInstr = BattleScript_SunlightFaded;
                }
                else
                {
                    gBattlescriptCurrInstr = BattleScript_SunlightContinues;
                }

                BattleScriptExecute(gBattlescriptCurrInstr);
                effect++;
            }
            gBattleStruct->turnCountersTracker++;
            break;
        case ENDTURN_HAIL:
            if (gBattleWeather & WEATHER_HAIL_ANY)
            {
                if (!(gBattleWeather & WEATHER_HAIL_PERMANENT) && --gWishFutureKnock.weatherDuration == 0)
                {
                    gBattleWeather &= ~WEATHER_HAIL_TEMPORARY;
                    gBattlescriptCurrInstr = BattleScript_SandStormHailEnds;
                }
                else
                {
                    gBattlescriptCurrInstr = BattleScript_DamagingWeatherContinues;
                }

                gBattleScripting.animArg1 = B_ANIM_HAIL_CONTINUES;
                gBattleCommunication[MULTISTRING_CHOOSER] = 1;
                BattleScriptExecute(gBattlescriptCurrInstr);
                effect++;
            }
            gBattleStruct->turnCountersTracker++;
            break;
        case ENDTURN_TRICK_ROOM:
            if (gFieldStatuses & STATUS_FIELD_TRICK_ROOM && --gFieldTimers.trickRoomTimer == 0)
            {
                gFieldStatuses &= ~(STATUS_FIELD_TRICK_ROOM);
                BattleScriptExecute(BattleScript_TrickRoomEnds);
                effect++;
            }
            gBattleStruct->turnCountersTracker++;
            break;
        case ENDTURN_WONDER_ROOM:
            if (gFieldStatuses & STATUS_FIELD_WONDER_ROOM && --gFieldTimers.wonderRoomTimer == 0)
            {
                gFieldStatuses &= ~(STATUS_FIELD_WONDER_ROOM);
                BattleScriptExecute(BattleScript_WonderRoomEnds);
                effect++;
            }
            gBattleStruct->turnCountersTracker++;
            break;
        case ENDTURN_MAGIC_ROOM:
            if (gFieldStatuses & STATUS_FIELD_MAGIC_ROOM && --gFieldTimers.magicRoomTimer == 0)
            {
                gFieldStatuses &= ~(STATUS_FIELD_MAGIC_ROOM);
                BattleScriptExecute(BattleScript_MagicRoomEnds);
                effect++;
            }
            gBattleStruct->turnCountersTracker++;
            break;
        case ENDTURN_ELECTRIC_TERRAIN:
            if (gFieldStatuses & STATUS_FIELD_ELECTRIC_TERRAIN && --gFieldTimers.electricTerrainTimer == 0)
            {
                gFieldStatuses &= ~(STATUS_FIELD_ELECTRIC_TERRAIN);
                BattleScriptExecute(BattleScript_ElectricTerrainEnds);
                effect++;
            }
            gBattleStruct->turnCountersTracker++;
            break;
        case ENDTURN_MISTY_TERRAIN:
            if (gFieldStatuses & STATUS_FIELD_MISTY_TERRAIN && --gFieldTimers.mistyTerrainTimer == 0)
            {
                gFieldStatuses &= ~(STATUS_FIELD_MISTY_TERRAIN);
                BattleScriptExecute(BattleScript_MistyTerrainEnds);
                effect++;
            }
            gBattleStruct->turnCountersTracker++;
            break;
        case ENDTURN_GRASSY_TERRAIN:
            if (gFieldStatuses & STATUS_FIELD_GRASSY_TERRAIN)
            {
                if (gFieldTimers.grassyTerrainTimer == 0 || --gFieldTimers.grassyTerrainTimer == 0)
                    gFieldStatuses &= ~(STATUS_FIELD_GRASSY_TERRAIN);
                BattleScriptExecute(BattleScript_GrassyTerrainHeals);
                effect++;
            }
            gBattleStruct->turnCountersTracker++;
            break;
        case ENDTURN_PSYCHIC_TERRAIN:
            if (gFieldStatuses & STATUS_FIELD_PSYCHIC_TERRAIN && --gFieldTimers.psychicTerrainTimer == 0)
            {
                gFieldStatuses &= ~(STATUS_FIELD_PSYCHIC_TERRAIN);
                BattleScriptExecute(BattleScript_PsychicTerrainEnds);
                effect++;
            }
            gBattleStruct->turnCountersTracker++;
            break;
        case ENDTURN_WATER_SPORT:
            if (gFieldStatuses & STATUS_FIELD_WATERSPORT && --gFieldTimers.waterSportTimer == 0)
            {
                gFieldStatuses &= ~(STATUS_FIELD_WATERSPORT);
                BattleScriptExecute(BattleScript_WaterSportEnds);
                effect++;
            }
            gBattleStruct->turnCountersTracker++;
            break;
        case ENDTURN_MUD_SPORT:
            if (gFieldStatuses & STATUS_FIELD_MUDSPORT && --gFieldTimers.mudSportTimer == 0)
            {
                gFieldStatuses &= ~(STATUS_FIELD_MUDSPORT);
                BattleScriptExecute(BattleScript_MudSportEnds);
                effect++;
            }
            gBattleStruct->turnCountersTracker++;
            break;
        case ENDTURN_GRAVITY:
            if (gFieldStatuses & STATUS_FIELD_GRAVITY && --gFieldTimers.gravityTimer == 0)
            {
                gFieldStatuses &= ~(STATUS_FIELD_GRAVITY);
                BattleScriptExecute(BattleScript_GravityEnds);
                effect++;
            }
            gBattleStruct->turnCountersTracker++;
            break;
        case ENDTURN_ION_DELUGE:
            gFieldStatuses &= ~(STATUS_FIELD_ION_DELUGE);
            gBattleStruct->turnCountersTracker++;
            break;
        case ENDTURN_FAIRY_LOCK:
            if (gFieldStatuses & STATUS_FIELD_FAIRY_LOCK && --gFieldTimers.fairyLockTimer == 0)
            {
                gFieldStatuses &= ~(STATUS_FIELD_FAIRY_LOCK);
            }
            gBattleStruct->turnCountersTracker++;
            break;
        case ENDTURN_FIELD_COUNT:
            effect++;
            break;
        }
    } while (effect == 0);

    return (gBattleMainFunc != BattleTurnPassed);
}

enum
{
    ENDTURN_INGRAIN,
    ENDTURN_AQUA_RING,
    ENDTURN_ABILITIES,
	ENDTURN_ITEMS1,
	ENDTURN_LEECH_SEED,
	ENDTURN_POISON,
	ENDTURN_BAD_POISON,
	ENDTURN_BURN,
	ENDTURN_NIGHTMARES,
	ENDTURN_CURSE,
	ENDTURN_WRAP,
	ENDTURN_UPROAR,
	ENDTURN_THRASH,
	ENDTURN_FLINCH,
	ENDTURN_DISABLE,
	ENDTURN_ENCORE,
	ENDTURN_MAGNET_RISE,
	ENDTURN_TELEKINESIS,
	ENDTURN_HEALBLOCK,
	ENDTURN_EMBARGO,
	ENDTURN_LOCK_ON,
	ENDTURN_CHARGE,
	ENDTURN_LASER_FOCUS,
	ENDTURN_TAUNT,
	ENDTURN_YAWN,
	ENDTURN_ITEMS2,
	ENDTURN_ORBS,
	ENDTURN_ROOST,
	ENDTURN_ELECTRIFY,
	ENDTURN_POWDER,
	ENDTURN_THROAT_CHOP,
	ENDTURN_SLOW_START,
	ENDTURN_BATTLER_COUNT
};

// Ingrain, Leech Seed, Strength Sap and Aqua Ring
s32 GetDrainedBigRootHp(u32 battler, s32 hp)
{
    if (GetBattlerHoldEffect(battler, TRUE) == HOLD_EFFECT_BIG_ROOT)
        hp = (hp * 1300) / 1000;
    if (hp == 0)
        hp = 1;

    return hp * -1;
}

#define MAGIC_GAURD_CHECK \
if (ability == ABILITY_MAGIC_GUARD) \
{\
    RecordAbilityBattle(gActiveBattler, ability);\
    gBattleStruct->turnEffectsTracker++;\
            break;\
}


u8 DoBattlerEndTurnEffects(void)
{
    u32 ability, i, effect = 0;

    gHitMarker |= (HITMARKER_GRUDGE | HITMARKER_x20);
    while (gBattleStruct->turnEffectsBattlerId < gBattlersCount && gBattleStruct->turnEffectsTracker <= ENDTURN_BATTLER_COUNT)
    {
        gActiveBattler = gBattlerAttacker = gBattlerByTurnOrder[gBattleStruct->turnEffectsBattlerId];
        if (gAbsentBattlerFlags & gBitTable[gActiveBattler])
        {
            gBattleStruct->turnEffectsBattlerId++;
            continue;
        }

        ability = GetBattlerAbility(gActiveBattler);
        switch (gBattleStruct->turnEffectsTracker)
        {
        case ENDTURN_INGRAIN:  // ingrain
            if ((gStatuses3[gActiveBattler] & STATUS3_ROOTED)
             && !BATTLER_MAX_HP(gActiveBattler)
             && !(gStatuses3[gActiveBattler] & STATUS3_HEAL_BLOCK)
             && gBattleMons[gActiveBattler].hp != 0)
            {
                gBattleMoveDamage = GetDrainedBigRootHp(gActiveBattler, gBattleMons[gActiveBattler].maxHP / 16);
                BattleScriptExecute(BattleScript_IngrainTurnHeal);
                effect++;
            }
            gBattleStruct->turnEffectsTracker++;
            break;
        case ENDTURN_AQUA_RING:  // aqua ring
            if ((gStatuses3[gActiveBattler] & STATUS3_AQUA_RING)
             && !BATTLER_MAX_HP(gActiveBattler)
             && !(gStatuses3[gActiveBattler] & STATUS3_HEAL_BLOCK)
             && gBattleMons[gActiveBattler].hp != 0)
            {
                gBattleMoveDamage = GetDrainedBigRootHp(gActiveBattler, gBattleMons[gActiveBattler].maxHP / 16);
                BattleScriptExecute(BattleScript_AquaRingHeal);
                effect++;
            }
            gBattleStruct->turnEffectsTracker++;
            break;
        case ENDTURN_ABILITIES:  // end turn abilities
            if (AbilityBattleEffects(ABILITYEFFECT_ENDTURN, gActiveBattler, 0, 0, 0))
                effect++;
            gBattleStruct->turnEffectsTracker++;
            break;
        case ENDTURN_ITEMS1:  // item effects
            if (ItemBattleEffects(1, gActiveBattler, FALSE))
                effect++;
            gBattleStruct->turnEffectsTracker++;
            break;
        case ENDTURN_ITEMS2:  // item effects again
            if (ItemBattleEffects(1, gActiveBattler, TRUE))
                effect++;
            gBattleStruct->turnEffectsTracker++;
            break;
        case ENDTURN_ORBS:
            if (ItemBattleEffects(ITEMEFFECT_ORBS, gActiveBattler, FALSE))
                effect++;
            gBattleStruct->turnEffectsTracker++;
            break;
        case ENDTURN_LEECH_SEED:  // leech seed
            if ((gStatuses3[gActiveBattler] & STATUS3_LEECHSEED)
             && gBattleMons[gStatuses3[gActiveBattler] & STATUS3_LEECHSEED_BATTLER].hp != 0
             && gBattleMons[gActiveBattler].hp != 0)
            {
                MAGIC_GAURD_CHECK;

                gBattlerTarget = gStatuses3[gActiveBattler] & STATUS3_LEECHSEED_BATTLER; // Notice gBattlerTarget is actually the HP receiver.
                gBattleMoveDamage = gBattleMons[gActiveBattler].maxHP / 8;
                if (gBattleMoveDamage == 0)
                    gBattleMoveDamage = 1;
                gBattleScripting.animArg1 = gBattlerTarget;
                gBattleScripting.animArg2 = gBattlerAttacker;
                BattleScriptExecute(BattleScript_LeechSeedTurnDrain);
                effect++;
            }
            gBattleStruct->turnEffectsTracker++;
            break;
        case ENDTURN_POISON:  // poison
            if ((gBattleMons[gActiveBattler].status1 & STATUS1_POISON)
                && gBattleMons[gActiveBattler].hp != 0)
            {
                MAGIC_GAURD_CHECK;

                if (ability == ABILITY_POISON_HEAL)
                {
                    if (!BATTLER_MAX_HP(gActiveBattler) && !(gStatuses3[gActiveBattler] & STATUS3_HEAL_BLOCK))
                    {
                        gBattleMoveDamage = gBattleMons[gActiveBattler].maxHP / 8;
                        if (gBattleMoveDamage == 0)
                            gBattleMoveDamage = 1;
                        gBattleMoveDamage *= -1;
                        BattleScriptExecute(BattleScript_PoisonHealActivates);
                        effect++;
                    }
                }
                else
                {
                    gBattleMoveDamage = gBattleMons[gActiveBattler].maxHP / 8;
                    if (gBattleMoveDamage == 0)
                        gBattleMoveDamage = 1;
                    BattleScriptExecute(BattleScript_PoisonTurnDmg);
                    effect++;
                }
            }
            gBattleStruct->turnEffectsTracker++;
            break;
        case ENDTURN_BAD_POISON:  // toxic poison
            if ((gBattleMons[gActiveBattler].status1 & STATUS1_TOXIC_POISON)
                && gBattleMons[gActiveBattler].hp != 0)
            {
                MAGIC_GAURD_CHECK;

                if (ability == ABILITY_POISON_HEAL)
                {
                    if (!BATTLER_MAX_HP(gActiveBattler) && !(gStatuses3[gActiveBattler] & STATUS3_HEAL_BLOCK))
                    {
                        gBattleMoveDamage = gBattleMons[gActiveBattler].maxHP / 8;
                        if (gBattleMoveDamage == 0)
                            gBattleMoveDamage = 1;
                        gBattleMoveDamage *= -1;
                        BattleScriptExecute(BattleScript_PoisonHealActivates);
                        effect++;
                    }
                }
                else
                {
                    gBattleMoveDamage = gBattleMons[gActiveBattler].maxHP / 16;
                    if (gBattleMoveDamage == 0)
                        gBattleMoveDamage = 1;
<<<<<<< HEAD
                    if ((gBattleMons[gActiveBattler].status1 & STATUS1_TOXIC_COUNTER) != STATUS1_TOXIC_COUNTER) // not 16 turns
                        gBattleMons[gActiveBattler].status1 += 0x100;
=======
                    if ((gBattleMons[gActiveBattler].status1 & STATUS1_TOXIC_COUNTER) != STATUS1_TOXIC_TURN(15)) // not 16 turns
                        gBattleMons[gActiveBattler].status1 += STATUS1_TOXIC_TURN(1);
>>>>>>> 79cc659d
                    gBattleMoveDamage *= (gBattleMons[gActiveBattler].status1 & STATUS1_TOXIC_COUNTER) >> 8;
                    BattleScriptExecute(BattleScript_PoisonTurnDmg);
                    effect++;
                }
            }
            gBattleStruct->turnEffectsTracker++;
            break;
        case ENDTURN_BURN:  // burn
            if ((gBattleMons[gActiveBattler].status1 & STATUS1_BURN)
                && gBattleMons[gActiveBattler].hp != 0)
            {
                MAGIC_GAURD_CHECK;

                gBattleMoveDamage = gBattleMons[gActiveBattler].maxHP / (B_BURN_DAMAGE >= GEN_7 ? 16 : 8);
                if (ability == ABILITY_HEATPROOF)
                {
                    if (gBattleMoveDamage > (gBattleMoveDamage / 2) + 1) // Record ability if the burn takes less damage than it normally would.
                        RecordAbilityBattle(gActiveBattler, ABILITY_HEATPROOF);
                    gBattleMoveDamage /= 2;
                }
                if (gBattleMoveDamage == 0)
                    gBattleMoveDamage = 1;
                BattleScriptExecute(BattleScript_BurnTurnDmg);
                effect++;
            }
            gBattleStruct->turnEffectsTracker++;
            break;
        case ENDTURN_NIGHTMARES:  // spooky nightmares
            if ((gBattleMons[gActiveBattler].status2 & STATUS2_NIGHTMARE)
                && gBattleMons[gActiveBattler].hp != 0)
            {
                MAGIC_GAURD_CHECK;
                // R/S does not perform this sleep check, which causes the nightmare effect to
                // persist even after the affected Pokemon has been awakened by Shed Skin.
                if (gBattleMons[gActiveBattler].status1 & STATUS1_SLEEP)
                {
                    gBattleMoveDamage = gBattleMons[gActiveBattler].maxHP / 4;
                    if (gBattleMoveDamage == 0)
                        gBattleMoveDamage = 1;
                    BattleScriptExecute(BattleScript_NightmareTurnDmg);
                    effect++;
                }
                else
                {
                    gBattleMons[gActiveBattler].status2 &= ~STATUS2_NIGHTMARE;
                }
            }
            gBattleStruct->turnEffectsTracker++;
            break;
        case ENDTURN_CURSE:  // curse
            if ((gBattleMons[gActiveBattler].status2 & STATUS2_CURSED)
                && gBattleMons[gActiveBattler].hp != 0)
            {
                MAGIC_GAURD_CHECK;
                gBattleMoveDamage = gBattleMons[gActiveBattler].maxHP / 4;
                if (gBattleMoveDamage == 0)
                    gBattleMoveDamage = 1;
                BattleScriptExecute(BattleScript_CurseTurnDmg);
                effect++;
            }
            gBattleStruct->turnEffectsTracker++;
            break;
        case ENDTURN_WRAP:  // wrap
            if ((gBattleMons[gActiveBattler].status2 & STATUS2_WRAPPED) && gBattleMons[gActiveBattler].hp != 0)
            {
                if (--gDisableStructs[gActiveBattler].wrapTurns != 0)  // damaged by wrap
                {
                    MAGIC_GAURD_CHECK;

                    gBattleScripting.animArg1 = gBattleStruct->wrappedMove[gActiveBattler];
                    gBattleScripting.animArg2 = gBattleStruct->wrappedMove[gActiveBattler] >> 8;
                    PREPARE_MOVE_BUFFER(gBattleTextBuff1, gBattleStruct->wrappedMove[gActiveBattler]);
                    gBattlescriptCurrInstr = BattleScript_WrapTurnDmg;
                    if (GetBattlerHoldEffect(gBattleStruct->wrappedBy[gActiveBattler], TRUE) == HOLD_EFFECT_BINDING_BAND)
                        gBattleMoveDamage = gBattleMons[gActiveBattler].maxHP / (B_BINDING_DAMAGE >= GEN_6) ? 6 : 8;
                    else
                        gBattleMoveDamage = gBattleMons[gActiveBattler].maxHP / (B_BINDING_DAMAGE >= GEN_6) ? 8 : 16;

                    if (gBattleMoveDamage == 0)
                        gBattleMoveDamage = 1;
                }
                else  // broke free
                {
<<<<<<< HEAD
                    gBattleMons[gActiveBattler].status2 &= ~(STATUS2_WRAPPED);
                    PREPARE_MOVE_BUFFER(gBattleTextBuff1, gBattleStruct->wrappedMove[gActiveBattler]);
                    gBattlescriptCurrInstr = BattleScript_WrapEnds;
=======
                    gBattleMons[gActiveBattler].status2 -= STATUS2_WRAPPED_TURN(1);
                    if (gBattleMons[gActiveBattler].status2 & STATUS2_WRAPPED)  // damaged by wrap
                    {
                        // This is the only way I could get this array access to match.
                        gBattleScripting.animArg1 = *(gBattleStruct->wrappedMove + gActiveBattler * 2 + 0);
                        gBattleScripting.animArg2 = *(gBattleStruct->wrappedMove + gActiveBattler * 2 + 1);
                        gBattleTextBuff1[0] = B_BUFF_PLACEHOLDER_BEGIN;
                        gBattleTextBuff1[1] = B_BUFF_MOVE;
                        gBattleTextBuff1[2] = *(gBattleStruct->wrappedMove + gActiveBattler * 2 + 0);
                        gBattleTextBuff1[3] = *(gBattleStruct->wrappedMove + gActiveBattler * 2 + 1);
                        gBattleTextBuff1[4] = EOS;
                        gBattlescriptCurrInstr = BattleScript_WrapTurnDmg;
                        gBattleMoveDamage = gBattleMons[gActiveBattler].maxHP / 16;
                        if (gBattleMoveDamage == 0)
                            gBattleMoveDamage = 1;
                    }
                    else  // broke free
                    {
                        gBattleTextBuff1[0] = B_BUFF_PLACEHOLDER_BEGIN;
                        gBattleTextBuff1[1] = B_BUFF_MOVE;
                        gBattleTextBuff1[2] = *(gBattleStruct->wrappedMove + gActiveBattler * 2 + 0);
                        gBattleTextBuff1[3] = *(gBattleStruct->wrappedMove + gActiveBattler * 2 + 1);
                        gBattleTextBuff1[4] = EOS;
                        gBattlescriptCurrInstr = BattleScript_WrapEnds;
                    }
                    BattleScriptExecute(gBattlescriptCurrInstr);
                    effect++;
>>>>>>> 79cc659d
                }
                BattleScriptExecute(gBattlescriptCurrInstr);
                effect++;
            }
            gBattleStruct->turnEffectsTracker++;
            break;
        case ENDTURN_UPROAR:  // uproar
            if (gBattleMons[gActiveBattler].status2 & STATUS2_UPROAR)
            {
                for (gBattlerAttacker = 0; gBattlerAttacker < gBattlersCount; gBattlerAttacker++)
                {
                    if ((gBattleMons[gBattlerAttacker].status1 & STATUS1_SLEEP)
                     && gBattleMons[gBattlerAttacker].ability != ABILITY_SOUNDPROOF)
                    {
                        gBattleMons[gBattlerAttacker].status1 &= ~(STATUS1_SLEEP);
                        gBattleMons[gBattlerAttacker].status2 &= ~(STATUS2_NIGHTMARE);
                        gBattleCommunication[MULTISTRING_CHOOSER] = 1;
                        BattleScriptExecute(BattleScript_MonWokeUpInUproar);
                        gActiveBattler = gBattlerAttacker;
                        BtlController_EmitSetMonData(0, REQUEST_STATUS_BATTLE, 0, 4, &gBattleMons[gActiveBattler].status1);
                        MarkBattlerForControllerExec(gActiveBattler);
                        break;
                    }
<<<<<<< HEAD
=======
                    else
                    {
                        gBattlerAttacker = gActiveBattler;
                        gBattleMons[gActiveBattler].status2 -= STATUS2_UPROAR_TURN(1);
                        if (WasUnableToUseMove(gActiveBattler))
                        {
                            CancelMultiTurnMoves(gActiveBattler);
                            gBattleCommunication[MULTISTRING_CHOOSER] = 1;
                        }
                        else if (gBattleMons[gActiveBattler].status2 & STATUS2_UPROAR)
                        {
                            gBattleCommunication[MULTISTRING_CHOOSER] = 0;
                            gBattleMons[gActiveBattler].status2 |= STATUS2_MULTIPLETURNS;
                        }
                        else
                        {
                            gBattleCommunication[MULTISTRING_CHOOSER] = 1;
                            CancelMultiTurnMoves(gActiveBattler);
                        }
                        BattleScriptExecute(BattleScript_PrintUproarOverTurns);
                        effect = 1;
                    }
>>>>>>> 79cc659d
                }
                if (gBattlerAttacker != gBattlersCount)
                {
<<<<<<< HEAD
                    effect = 2;  // a pokemon was awaken
                    break;
=======
                    gBattleMons[gActiveBattler].status2 -= STATUS2_LOCK_CONFUSE_TURN(1);
                    if (WasUnableToUseMove(gActiveBattler))
                        CancelMultiTurnMoves(gActiveBattler);
                    else if (!(gBattleMons[gActiveBattler].status2 & STATUS2_LOCK_CONFUSE)
                     && (gBattleMons[gActiveBattler].status2 & STATUS2_MULTIPLETURNS))
                    {
                        gBattleMons[gActiveBattler].status2 &= ~(STATUS2_MULTIPLETURNS);
                        if (!(gBattleMons[gActiveBattler].status2 & STATUS2_CONFUSION))
                        {
                            gBattleCommunication[MOVE_EFFECT_BYTE] = MOVE_EFFECT_CONFUSION | MOVE_EFFECT_AFFECTS_USER;
                            SetMoveEffect(TRUE, 0);
                            if (gBattleMons[gActiveBattler].status2 & STATUS2_CONFUSION)
                                BattleScriptExecute(BattleScript_ThrashConfuses);
                            effect++;
                        }
                    }
>>>>>>> 79cc659d
                }
                else
                {
                    gBattlerAttacker = gActiveBattler;
                    gBattleMons[gActiveBattler].status2 -= 0x10;  // uproar timer goes down
                    if (WasUnableToUseMove(gActiveBattler))
                    {
                        CancelMultiTurnMoves(gActiveBattler);
                        gBattleCommunication[MULTISTRING_CHOOSER] = 1;
                    }
                    else if (gBattleMons[gActiveBattler].status2 & STATUS2_UPROAR)
                    {
                        gBattleCommunication[MULTISTRING_CHOOSER] = 0;
                        gBattleMons[gActiveBattler].status2 |= STATUS2_MULTIPLETURNS;
                    }
                    else
                    {
                        gBattleCommunication[MULTISTRING_CHOOSER] = 1;
                        CancelMultiTurnMoves(gActiveBattler);
                    }
                    BattleScriptExecute(BattleScript_PrintUproarOverTurns);
                    effect = 1;
                }
            }
            if (effect != 2)
                gBattleStruct->turnEffectsTracker++;
            break;
        case ENDTURN_THRASH:  // thrash
            if (gBattleMons[gActiveBattler].status2 & STATUS2_LOCK_CONFUSE)
            {
                gBattleMons[gActiveBattler].status2 -= 0x400;
                if (WasUnableToUseMove(gActiveBattler))
                    CancelMultiTurnMoves(gActiveBattler);
                else if (!(gBattleMons[gActiveBattler].status2 & STATUS2_LOCK_CONFUSE)
                 && (gBattleMons[gActiveBattler].status2 & STATUS2_MULTIPLETURNS))
                {
                    gBattleMons[gActiveBattler].status2 &= ~(STATUS2_MULTIPLETURNS);
                    if (!(gBattleMons[gActiveBattler].status2 & STATUS2_CONFUSION))
                    {
                        gBattleScripting.moveEffect = MOVE_EFFECT_CONFUSION | MOVE_EFFECT_AFFECTS_USER;
                        SetMoveEffect(TRUE, 0);
                        if (gBattleMons[gActiveBattler].status2 & STATUS2_CONFUSION)
                            BattleScriptExecute(BattleScript_ThrashConfuses);
                        effect++;
                    }
                }
<<<<<<< HEAD
            }
            gBattleStruct->turnEffectsTracker++;
            break;
        case ENDTURN_FLINCH:  // reset flinch
            gBattleMons[gActiveBattler].status2 &= ~(STATUS2_FLINCHED);
            gBattleStruct->turnEffectsTracker++;
        case ENDTURN_DISABLE:  // disable
            if (gDisableStructs[gActiveBattler].disableTimer != 0)
            {
                for (i = 0; i < MAX_MON_MOVES; i++)
                {
                    if (gDisableStructs[gActiveBattler].disabledMove == gBattleMons[gActiveBattler].moves[i])
                        break;
                }
                if (i == MAX_MON_MOVES)  // pokemon does not have the disabled move anymore
                {
                    gDisableStructs[gActiveBattler].disabledMove = 0;
                    gDisableStructs[gActiveBattler].disableTimer = 0;
                }
                else if (--gDisableStructs[gActiveBattler].disableTimer == 0)  // disable ends
                {
                    gDisableStructs[gActiveBattler].disabledMove = 0;
                    BattleScriptExecute(BattleScript_DisabledNoMore);
                    effect++;
=======
                gBattleStruct->turnEffectsTracker++;
                break;
            case ENDTURN_LOCK_ON:  // lock-on decrement
                if (gStatuses3[gActiveBattler] & STATUS3_ALWAYS_HITS)
                    gStatuses3[gActiveBattler] -= STATUS3_ALWAYS_HITS_TURN(1);
                gBattleStruct->turnEffectsTracker++;
                break;
            case ENDTURN_CHARGE:  // charge
                if (gDisableStructs[gActiveBattler].chargeTimer && --gDisableStructs[gActiveBattler].chargeTimer == 0)
                    gStatuses3[gActiveBattler] &= ~STATUS3_CHARGED_UP;
                gBattleStruct->turnEffectsTracker++;
                break;
            case ENDTURN_TAUNT:  // taunt
                if (gDisableStructs[gActiveBattler].tauntTimer)
                    gDisableStructs[gActiveBattler].tauntTimer--;
                gBattleStruct->turnEffectsTracker++;
                break;
            case ENDTURN_YAWN:  // yawn
                if (gStatuses3[gActiveBattler] & STATUS3_YAWN)
                {
                    gStatuses3[gActiveBattler] -= STATUS3_YAWN_TURN(1);
                    if (!(gStatuses3[gActiveBattler] & STATUS3_YAWN) && !(gBattleMons[gActiveBattler].status1 & STATUS1_ANY)
                     && gBattleMons[gActiveBattler].ability != ABILITY_VITAL_SPIRIT
                     && gBattleMons[gActiveBattler].ability != ABILITY_INSOMNIA && !UproarWakeUpCheck(gActiveBattler))
                    {
                        CancelMultiTurnMoves(gActiveBattler);
                        gBattleMons[gActiveBattler].status1 |= STATUS1_SLEEP_TURN((Random() & 3) + 2); // 2-5 turns of sleep
                        BtlController_EmitSetMonData(0, REQUEST_STATUS_BATTLE, 0, 4, &gBattleMons[gActiveBattler].status1);
                        MarkBattlerForControllerExec(gActiveBattler);
                        gEffectBattler = gActiveBattler;
                        BattleScriptExecute(BattleScript_YawnMakesAsleep);
                        effect++;
                    }
>>>>>>> 79cc659d
                }
            }
            gBattleStruct->turnEffectsTracker++;
            break;
        case ENDTURN_ENCORE:  // encore
            if (gDisableStructs[gActiveBattler].encoreTimer != 0)
            {
                if (gBattleMons[gActiveBattler].moves[gDisableStructs[gActiveBattler].encoredMovePos] != gDisableStructs[gActiveBattler].encoredMove)  // pokemon does not have the encored move anymore
                {
                    gDisableStructs[gActiveBattler].encoredMove = 0;
                    gDisableStructs[gActiveBattler].encoreTimer = 0;
                }
                else if (--gDisableStructs[gActiveBattler].encoreTimer == 0
                 || gBattleMons[gActiveBattler].pp[gDisableStructs[gActiveBattler].encoredMovePos] == 0)
                {
                    gDisableStructs[gActiveBattler].encoredMove = 0;
                    gDisableStructs[gActiveBattler].encoreTimer = 0;
                    BattleScriptExecute(BattleScript_EncoredNoMore);
                    effect++;
                }
            }
            gBattleStruct->turnEffectsTracker++;
            break;
        case ENDTURN_LOCK_ON:  // lock-on decrement
            if (gStatuses3[gActiveBattler] & STATUS3_ALWAYS_HITS)
                gStatuses3[gActiveBattler] -= 0x8;
            gBattleStruct->turnEffectsTracker++;
            break;
        case ENDTURN_CHARGE:  // charge
            if (gDisableStructs[gActiveBattler].chargeTimer && --gDisableStructs[gActiveBattler].chargeTimer == 0)
                gStatuses3[gActiveBattler] &= ~STATUS3_CHARGED_UP;
            gBattleStruct->turnEffectsTracker++;
            break;
        case ENDTURN_TAUNT:  // taunt
            if (gDisableStructs[gActiveBattler].tauntTimer && --gDisableStructs[gActiveBattler].tauntTimer == 0)
            {
                BattleScriptExecute(BattleScript_BufferEndTurn);
                PREPARE_MOVE_BUFFER(gBattleTextBuff1, MOVE_TAUNT);
                effect++;
            }
            gBattleStruct->turnEffectsTracker++;
            break;
        case ENDTURN_YAWN:  // yawn
            if (gStatuses3[gActiveBattler] & STATUS3_YAWN)
            {
                gStatuses3[gActiveBattler] -= 0x800;
                if (!(gStatuses3[gActiveBattler] & STATUS3_YAWN) && !(gBattleMons[gActiveBattler].status1 & STATUS1_ANY)
                 && gBattleMons[gActiveBattler].ability != ABILITY_VITAL_SPIRIT
                 && gBattleMons[gActiveBattler].ability != ABILITY_INSOMNIA && !UproarWakeUpCheck(gActiveBattler)
                 && !IsLeafGuardProtected(gActiveBattler))
                {
                    CancelMultiTurnMoves(gActiveBattler);
                    gBattleMons[gActiveBattler].status1 |= (Random() & 3) + 2;
                    BtlController_EmitSetMonData(0, REQUEST_STATUS_BATTLE, 0, 4, &gBattleMons[gActiveBattler].status1);
                    MarkBattlerForControllerExec(gActiveBattler);
                    gEffectBattler = gActiveBattler;
                    BattleScriptExecute(BattleScript_YawnMakesAsleep);
                    effect++;
                }
            }
            gBattleStruct->turnEffectsTracker++;
            break;
        case ENDTURN_LASER_FOCUS:
            if (gStatuses3[gActiveBattler] & STATUS3_LASER_FOCUS)
            {
                if (gDisableStructs[gActiveBattler].laserFocusTimer == 0 || --gDisableStructs[gActiveBattler].laserFocusTimer == 0)
                    gStatuses3[gActiveBattler] &= ~(STATUS3_LASER_FOCUS);
            }
            gBattleStruct->turnEffectsTracker++;
            break;
        case ENDTURN_EMBARGO:
            if (gStatuses3[gActiveBattler] & STATUS3_EMBARGO)
            {
                if (gDisableStructs[gActiveBattler].embargoTimer == 0 || --gDisableStructs[gActiveBattler].embargoTimer == 0)
                {
                    gStatuses3[gActiveBattler] &= ~(STATUS3_EMBARGO);
                    BattleScriptExecute(BattleScript_EmbargoEndTurn);
                    effect++;
                }
            }
            gBattleStruct->turnEffectsTracker++;
            break;
        case ENDTURN_MAGNET_RISE:
            if (gStatuses3[gActiveBattler] & STATUS3_MAGNET_RISE)
            {
                if (gDisableStructs[gActiveBattler].magnetRiseTimer == 0 || --gDisableStructs[gActiveBattler].magnetRiseTimer == 0)
                {
                    gStatuses3[gActiveBattler] &= ~(STATUS3_MAGNET_RISE);
                    BattleScriptExecute(BattleScript_BufferEndTurn);
                    PREPARE_STRING_BUFFER(gBattleTextBuff1, STRINGID_ELECTROMAGNETISM);
                    effect++;
                }
            }
            gBattleStruct->turnEffectsTracker++;
            break;
        case ENDTURN_TELEKINESIS:
            if (gStatuses3[gActiveBattler] & STATUS3_TELEKINESIS)
            {
                if (gDisableStructs[gActiveBattler].telekinesisTimer == 0 || --gDisableStructs[gActiveBattler].telekinesisTimer == 0)
                {
                    gStatuses3[gActiveBattler] &= ~(STATUS3_TELEKINESIS);
                    BattleScriptExecute(BattleScript_TelekinesisEndTurn);
                    effect++;
                }
            }
            gBattleStruct->turnEffectsTracker++;
            break;
        case ENDTURN_HEALBLOCK:
            if (gStatuses3[gActiveBattler] & STATUS3_HEAL_BLOCK)
            {
                if (gDisableStructs[gActiveBattler].healBlockTimer == 0 || --gDisableStructs[gActiveBattler].healBlockTimer == 0)
                {
                    gStatuses3[gActiveBattler] &= ~(STATUS3_HEAL_BLOCK);
                    BattleScriptExecute(BattleScript_BufferEndTurn);
                    PREPARE_MOVE_BUFFER(gBattleTextBuff1, MOVE_HEAL_BLOCK);
                    effect++;
                }
            }
            gBattleStruct->turnEffectsTracker++;
            break;
        case ENDTURN_ROOST: // Return flying type.
            if (gBattleResources->flags->flags[gActiveBattler] & RESOURCE_FLAG_ROOST)
            {
                gBattleResources->flags->flags[gActiveBattler] &= ~(RESOURCE_FLAG_ROOST);
                gBattleMons[gActiveBattler].type1 = gBattleStruct->roostTypes[gActiveBattler][0];
                gBattleMons[gActiveBattler].type2 = gBattleStruct->roostTypes[gActiveBattler][1];
            }
            gBattleStruct->turnEffectsTracker++;
            break;
        case ENDTURN_ELECTRIFY:
            gStatuses3[gActiveBattler] &= ~(STATUS3_ELECTRIFIED);
            gBattleStruct->turnEffectsTracker++;
        case ENDTURN_POWDER:
            gBattleMons[gActiveBattler].status2 &= ~(STATUS2_POWDER);
            gBattleStruct->turnEffectsTracker++;
        case ENDTURN_THROAT_CHOP:
            if (gDisableStructs[gActiveBattler].throatChopTimer && --gDisableStructs[gActiveBattler].throatChopTimer == 0)
            {
                BattleScriptExecute(BattleScript_ThroatChopEndTurn);
                effect++;
            }
            gBattleStruct->turnEffectsTracker++;
            break;
        case ENDTURN_SLOW_START:
            if (gDisableStructs[gActiveBattler].slowStartTimer
                && --gDisableStructs[gActiveBattler].slowStartTimer == 0
                && ability == ABILITY_SLOW_START)
            {
                BattleScriptExecute(BattleScript_SlowStartEnds);
                effect++;
            }
            gBattleStruct->turnEffectsTracker++;
            break;
        case ENDTURN_BATTLER_COUNT:  // done
            gBattleStruct->turnEffectsTracker = 0;
            gBattleStruct->turnEffectsBattlerId++;
            break;
        }

        if (effect != 0)
            return effect;

    }
    gHitMarker &= ~(HITMARKER_GRUDGE | HITMARKER_x20);
    return 0;
}

bool8 HandleWishPerishSongOnTurnEnd(void)
{
    gHitMarker |= (HITMARKER_GRUDGE | HITMARKER_x20);

    switch (gBattleStruct->wishPerishSongState)
    {
    case 0:
        while (gBattleStruct->wishPerishSongBattlerId < gBattlersCount)
        {
            gActiveBattler = gBattleStruct->wishPerishSongBattlerId;
            if (gAbsentBattlerFlags & gBitTable[gActiveBattler])
            {
                gBattleStruct->wishPerishSongBattlerId++;
                continue;
            }

            gBattleStruct->wishPerishSongBattlerId++;
            if (gWishFutureKnock.futureSightCounter[gActiveBattler] != 0
             && --gWishFutureKnock.futureSightCounter[gActiveBattler] == 0
             && gBattleMons[gActiveBattler].hp != 0)
            {
                if (gWishFutureKnock.futureSightMove[gActiveBattler] == MOVE_FUTURE_SIGHT)
                    gBattleCommunication[MULTISTRING_CHOOSER] = 0;
                else
                    gBattleCommunication[MULTISTRING_CHOOSER] = 1;

                PREPARE_MOVE_BUFFER(gBattleTextBuff1, gWishFutureKnock.futureSightMove[gActiveBattler]);

                gBattlerTarget = gActiveBattler;
                gBattlerAttacker = gWishFutureKnock.futureSightAttacker[gActiveBattler];
                gSpecialStatuses[gBattlerTarget].dmg = 0xFFFF;
                gCurrentMove = gWishFutureKnock.futureSightMove[gActiveBattler];
                SetTypeBeforeUsingMove(gCurrentMove, gActiveBattler);
                BattleScriptExecute(BattleScript_MonTookFutureAttack);

                if (gWishFutureKnock.futureSightCounter[gActiveBattler] == 0
                 && gWishFutureKnock.futureSightCounter[gActiveBattler ^ BIT_FLANK] == 0)
                {
                    gSideStatuses[GET_BATTLER_SIDE(gBattlerTarget)] &= ~(SIDE_STATUS_FUTUREATTACK);
                }
                return TRUE;
            }
        }
        gBattleStruct->wishPerishSongState = 1;
        gBattleStruct->wishPerishSongBattlerId = 0;
        // fall through
    case 1:
        while (gBattleStruct->wishPerishSongBattlerId < gBattlersCount)
        {
            gActiveBattler = gBattlerAttacker = gBattlerByTurnOrder[gBattleStruct->wishPerishSongBattlerId];
            if (gAbsentBattlerFlags & gBitTable[gActiveBattler])
            {
                gBattleStruct->wishPerishSongBattlerId++;
                continue;
            }
            gBattleStruct->wishPerishSongBattlerId++;
            if (gStatuses3[gActiveBattler] & STATUS3_PERISH_SONG)
            {
                PREPARE_BYTE_NUMBER_BUFFER(gBattleTextBuff1, 1, gDisableStructs[gActiveBattler].perishSongTimer);
                if (gDisableStructs[gActiveBattler].perishSongTimer == 0)
                {
                    gStatuses3[gActiveBattler] &= ~STATUS3_PERISH_SONG;
                    gBattleMoveDamage = gBattleMons[gActiveBattler].hp;
                    gBattlescriptCurrInstr = BattleScript_PerishSongTakesLife;
                }
                else
                {
                    gDisableStructs[gActiveBattler].perishSongTimer--;
                    gBattlescriptCurrInstr = BattleScript_PerishSongCountGoesDown;
                }
                BattleScriptExecute(gBattlescriptCurrInstr);
                return TRUE;
            }
        }
        // Hm...
        {
            u8 *state = &gBattleStruct->wishPerishSongState;
            *state = 2;
            gBattleStruct->wishPerishSongBattlerId = 0;
        }
        // fall through
    case 2:
        if ((gBattleTypeFlags & BATTLE_TYPE_ARENA)
         && gBattleStruct->arenaTurnCounter == 2
         && gBattleMons[0].hp != 0 && gBattleMons[1].hp != 0)
        {
            s32 i;

            for (i = 0; i < 2; i++)
                CancelMultiTurnMoves(i);

            gBattlescriptCurrInstr = BattleScript_ArenaDoJudgment;
            BattleScriptExecute(BattleScript_ArenaDoJudgment);
            gBattleStruct->wishPerishSongState++;
            return TRUE;
        }
        break;
    }

    gHitMarker &= ~(HITMARKER_GRUDGE | HITMARKER_x20);

    return FALSE;
}

#define FAINTED_ACTIONS_MAX_CASE 7

bool8 HandleFaintedMonActions(void)
{
    if (gBattleTypeFlags & BATTLE_TYPE_SAFARI)
        return FALSE;
    do
    {
        s32 i;
        switch (gBattleStruct->faintedActionsState)
        {
        case 0:
            gBattleStruct->faintedActionsBattlerId = 0;
            gBattleStruct->faintedActionsState++;
            for (i = 0; i < gBattlersCount; i++)
            {
                if (gAbsentBattlerFlags & gBitTable[i] && !HasNoMonsToSwitch(i, 6, 6))
                    gAbsentBattlerFlags &= ~(gBitTable[i]);
            }
            // fall through
        case 1:
            do
            {
                gBattlerFainted = gBattlerTarget = gBattleStruct->faintedActionsBattlerId;
                if (gBattleMons[gBattleStruct->faintedActionsBattlerId].hp == 0
                 && !(gBattleStruct->givenExpMons & gBitTable[gBattlerPartyIndexes[gBattleStruct->faintedActionsBattlerId]])
                 && !(gAbsentBattlerFlags & gBitTable[gBattleStruct->faintedActionsBattlerId]))
                {
                    BattleScriptExecute(BattleScript_GiveExp);
                    gBattleStruct->faintedActionsState = 2;
                    return TRUE;
                }
            } while (++gBattleStruct->faintedActionsBattlerId != gBattlersCount);
            gBattleStruct->faintedActionsState = 3;
            break;
        case 2:
            sub_803F9EC(gBattlerFainted);
            if (++gBattleStruct->faintedActionsBattlerId == gBattlersCount)
                gBattleStruct->faintedActionsState = 3;
            else
                gBattleStruct->faintedActionsState = 1;

            // Don't switch mons until all pokemon performed their actions or the battle's over.
            if (gBattleOutcome == 0
                && !NoAliveMonsForEitherParty()
                && gCurrentTurnActionNumber != gBattlersCount)
            {
                gAbsentBattlerFlags |= gBitTable[gBattlerFainted];
                return FALSE;
            }
            break;
        case 3:
            // Don't switch mons until all pokemon performed their actions or the battle's over.
            if (gBattleOutcome == 0
                && !NoAliveMonsForEitherParty()
                && gCurrentTurnActionNumber != gBattlersCount)
            {
                return FALSE;
            }
            gBattleStruct->faintedActionsBattlerId = 0;
            gBattleStruct->faintedActionsState++;
            // fall through
        case 4:
            do
            {
                gBattlerFainted = gBattlerTarget = gBattleStruct->faintedActionsBattlerId;
                if (gBattleMons[gBattleStruct->faintedActionsBattlerId].hp == 0
                 && !(gAbsentBattlerFlags & gBitTable[gBattleStruct->faintedActionsBattlerId]))
                {
                    BattleScriptExecute(BattleScript_HandleFaintedMon);
                    gBattleStruct->faintedActionsState = 5;
                    return TRUE;
                }
            } while (++gBattleStruct->faintedActionsBattlerId != gBattlersCount);
            gBattleStruct->faintedActionsState = 6;
            break;
        case 5:
            if (++gBattleStruct->faintedActionsBattlerId == gBattlersCount)
                gBattleStruct->faintedActionsState = 6;
            else
                gBattleStruct->faintedActionsState = 4;
            break;
        case 6:
            if (ItemBattleEffects(1, 0, TRUE))
                return TRUE;
            gBattleStruct->faintedActionsState++;
            break;
        case FAINTED_ACTIONS_MAX_CASE:
            break;
        }
    } while (gBattleStruct->faintedActionsState != FAINTED_ACTIONS_MAX_CASE);
    return FALSE;
}

void TryClearRageAndFuryCutter(void)
{
    s32 i;
    for (i = 0; i < gBattlersCount; i++)
    {
        if ((gBattleMons[i].status2 & STATUS2_RAGE) && gChosenMoveByBattler[i] != MOVE_RAGE)
            gBattleMons[i].status2 &= ~(STATUS2_RAGE);
        if (gDisableStructs[i].furyCutterCounter != 0 && gChosenMoveByBattler[i] != MOVE_FURY_CUTTER)
            gDisableStructs[i].furyCutterCounter = 0;
    }
}

enum
{
    CANCELLER_FLAGS,
    CANCELLER_ASLEEP,
    CANCELLER_FROZEN,
    CANCELLER_TRUANT,
    CANCELLER_RECHARGE,
    CANCELLER_FLINCH,
    CANCELLER_DISABLED,
    CANCELLER_GRAVITY,
    CANCELLER_HEAL_BLOCKED,
    CANCELLER_TAUNTED,
    CANCELLER_IMPRISONED,
    CANCELLER_CONFUSED,
    CANCELLER_PARALYSED,
    CANCELLER_IN_LOVE,
    CANCELLER_BIDE,
    CANCELLER_THAW,
    CANCELLER_POWDER_MOVE,
    CANCELLER_POWDER_STATUS,
    CANCELLER_THROAT_CHOP,
    CANCELLER_END,
    CANCELLER_PSYCHIC_TERRAIN,
    CANCELLER_END2,
};

u8 AtkCanceller_UnableToUseMove(void)
{
    u8 effect = 0;
    s32 *bideDmg = &gBattleScripting.bideDmg;
    do
    {
        switch (gBattleStruct->atkCancellerTracker)
        {
        case CANCELLER_FLAGS: // flags clear
            gBattleMons[gBattlerAttacker].status2 &= ~(STATUS2_DESTINY_BOND);
            gStatuses3[gBattlerAttacker] &= ~(STATUS3_GRUDGE);
            gBattleStruct->atkCancellerTracker++;
            break;
        case CANCELLER_ASLEEP: // check being asleep
            if (gBattleMons[gBattlerAttacker].status1 & STATUS1_SLEEP)
            {
                if (UproarWakeUpCheck(gBattlerAttacker))
                {
                    gBattleMons[gBattlerAttacker].status1 &= ~(STATUS1_SLEEP);
                    gBattleMons[gBattlerAttacker].status2 &= ~(STATUS2_NIGHTMARE);
                    BattleScriptPushCursor();
                    gBattleCommunication[MULTISTRING_CHOOSER] = 1;
                    gBattlescriptCurrInstr = BattleScript_MoveUsedWokeUp;
                    effect = 2;
                }
                else
                {
                    u8 toSub;
                    if (gBattleMons[gBattlerAttacker].ability == ABILITY_EARLY_BIRD)
                        toSub = 2;
                    else
                        toSub = 1;
                    if ((gBattleMons[gBattlerAttacker].status1 & STATUS1_SLEEP) < toSub)
                        gBattleMons[gBattlerAttacker].status1 &= ~(STATUS1_SLEEP);
                    else
                        gBattleMons[gBattlerAttacker].status1 -= toSub;
                    if (gBattleMons[gBattlerAttacker].status1 & STATUS1_SLEEP)
                    {
                        if (gCurrentMove != MOVE_SNORE && gCurrentMove != MOVE_SLEEP_TALK)
                        {
                            gBattlescriptCurrInstr = BattleScript_MoveUsedIsAsleep;
                            gHitMarker |= HITMARKER_UNABLE_TO_USE_MOVE;
                            effect = 2;
                        }
                    }
                    else
                    {
                        gBattleMons[gBattlerAttacker].status2 &= ~(STATUS2_NIGHTMARE);
                        BattleScriptPushCursor();
                        gBattleCommunication[MULTISTRING_CHOOSER] = 0;
                        gBattlescriptCurrInstr = BattleScript_MoveUsedWokeUp;
                        effect = 2;
                    }
                }
            }
            gBattleStruct->atkCancellerTracker++;
            break;
        case CANCELLER_FROZEN: // check being frozen
            if (gBattleMons[gBattlerAttacker].status1 & STATUS1_FREEZE)
            {
                if (Random() % 5)
                {
                    if (gBattleMoves[gCurrentMove].effect != EFFECT_THAW_HIT) // unfreezing via a move effect happens in case 13
                    {
                        gBattlescriptCurrInstr = BattleScript_MoveUsedIsFrozen;
                        gHitMarker |= HITMARKER_NO_ATTACKSTRING;
                    }
                    else
                    {
                        gBattleStruct->atkCancellerTracker++;
                        break;
                    }
                }
                else // unfreeze
                {
                    gBattleMons[gBattlerAttacker].status1 &= ~(STATUS1_FREEZE);
                    BattleScriptPushCursor();
                    gBattlescriptCurrInstr = BattleScript_MoveUsedUnfroze;
                    gBattleCommunication[MULTISTRING_CHOOSER] = 0;
                }
                effect = 2;
            }
            gBattleStruct->atkCancellerTracker++;
            break;
        case CANCELLER_TRUANT: // truant
            if (gBattleMons[gBattlerAttacker].ability == ABILITY_TRUANT && gDisableStructs[gBattlerAttacker].truantCounter)
            {
                CancelMultiTurnMoves(gBattlerAttacker);
                gHitMarker |= HITMARKER_UNABLE_TO_USE_MOVE;
                gBattleCommunication[MULTISTRING_CHOOSER] = 0;
                gBattlerAbility = gBattlerAttacker;
                gBattlescriptCurrInstr = BattleScript_TruantLoafingAround;
                gMoveResultFlags |= MOVE_RESULT_MISSED;
                effect = 1;
            }
            gBattleStruct->atkCancellerTracker++;
            break;
        case CANCELLER_RECHARGE: // recharge
            if (gBattleMons[gBattlerAttacker].status2 & STATUS2_RECHARGE)
            {
                gBattleMons[gBattlerAttacker].status2 &= ~(STATUS2_RECHARGE);
                gDisableStructs[gBattlerAttacker].rechargeTimer = 0;
                CancelMultiTurnMoves(gBattlerAttacker);
                gBattlescriptCurrInstr = BattleScript_MoveUsedMustRecharge;
                gHitMarker |= HITMARKER_UNABLE_TO_USE_MOVE;
                effect = 1;
            }
            gBattleStruct->atkCancellerTracker++;
            break;
        case CANCELLER_FLINCH: // flinch
            if (gBattleMons[gBattlerAttacker].status2 & STATUS2_FLINCHED)
            {
                gProtectStructs[gBattlerAttacker].flinchImmobility = 1;
                CancelMultiTurnMoves(gBattlerAttacker);
                gBattlescriptCurrInstr = BattleScript_MoveUsedFlinched;
                gHitMarker |= HITMARKER_UNABLE_TO_USE_MOVE;
                effect = 1;
            }
            gBattleStruct->atkCancellerTracker++;
            break;
        case CANCELLER_DISABLED: // disabled move
            if (gDisableStructs[gBattlerAttacker].disabledMove == gCurrentMove && gDisableStructs[gBattlerAttacker].disabledMove != 0)
            {
                gProtectStructs[gBattlerAttacker].usedDisabledMove = 1;
                gBattleScripting.battler = gBattlerAttacker;
                CancelMultiTurnMoves(gBattlerAttacker);
                gBattlescriptCurrInstr = BattleScript_MoveUsedIsDisabled;
                gHitMarker |= HITMARKER_UNABLE_TO_USE_MOVE;
                effect = 1;
            }
            gBattleStruct->atkCancellerTracker++;
            break;
        case CANCELLER_HEAL_BLOCKED:
            if (gStatuses3[gBattlerAttacker] & STATUS3_HEAL_BLOCK && IsHealBlockPreventingMove(gBattlerAttacker, gCurrentMove))
            {
                gProtectStructs[gBattlerAttacker].usedHealBlockedMove = 1;
                gBattleScripting.battler = gBattlerAttacker;
                CancelMultiTurnMoves(gBattlerAttacker);
                gBattlescriptCurrInstr = BattleScript_MoveUsedHealBlockPrevents;
                gHitMarker |= HITMARKER_UNABLE_TO_USE_MOVE;
                effect = 1;
            }
            gBattleStruct->atkCancellerTracker++;
            break;
        case CANCELLER_GRAVITY:
            if (gFieldStatuses & STATUS_FIELD_GRAVITY && IsGravityPreventingMove(gCurrentMove))
            {
                gProtectStructs[gBattlerAttacker].usedGravityPreventedMove = 1;
                gBattleScripting.battler = gBattlerAttacker;
                CancelMultiTurnMoves(gBattlerAttacker);
                gBattlescriptCurrInstr = BattleScript_MoveUsedGravityPrevents;
                gHitMarker |= HITMARKER_UNABLE_TO_USE_MOVE;
                effect = 1;
            }
            gBattleStruct->atkCancellerTracker++;
            break;
        case CANCELLER_TAUNTED: // taunt
            if (gDisableStructs[gBattlerAttacker].tauntTimer && gBattleMoves[gCurrentMove].power == 0)
            {
                gProtectStructs[gBattlerAttacker].usedTauntedMove = 1;
                CancelMultiTurnMoves(gBattlerAttacker);
                gBattlescriptCurrInstr = BattleScript_MoveUsedIsTaunted;
                gHitMarker |= HITMARKER_UNABLE_TO_USE_MOVE;
                effect = 1;
            }
            gBattleStruct->atkCancellerTracker++;
            break;
        case CANCELLER_IMPRISONED: // imprisoned
            if (GetImprisonedMovesCount(gBattlerAttacker, gCurrentMove))
            {
                gProtectStructs[gBattlerAttacker].usedImprisonedMove = 1;
                CancelMultiTurnMoves(gBattlerAttacker);
                gBattlescriptCurrInstr = BattleScript_MoveUsedIsImprisoned;
                gHitMarker |= HITMARKER_UNABLE_TO_USE_MOVE;
                effect = 1;
            }
            gBattleStruct->atkCancellerTracker++;
            break;
        case CANCELLER_CONFUSED: // confusion
            if (gBattleMons[gBattlerAttacker].status2 & STATUS2_CONFUSION)
            {
                gBattleMons[gBattlerAttacker].status2 -= STATUS2_CONFUSION_TURN(1);
                if (gBattleMons[gBattlerAttacker].status2 & STATUS2_CONFUSION)
                {
                    if (Random() % ((B_CONFUSION_SELF_DMG_CHANCE >= GEN_7) ? 3 : 2) == 0) // confusion dmg
                    {
                        gBattleCommunication[MULTISTRING_CHOOSER] = 1;
                        gBattlerTarget = gBattlerAttacker;
                        gBattleMoveDamage = CalculateMoveDamage(MOVE_NONE, gBattlerAttacker, gBattlerAttacker, TYPE_MYSTERY, 40, FALSE, FALSE, TRUE);
                        gProtectStructs[gBattlerAttacker].confusionSelfDmg = 1;
                        gHitMarker |= HITMARKER_UNABLE_TO_USE_MOVE;
                    }
                    else
                    {
                        gBattleCommunication[MULTISTRING_CHOOSER] = 0;
                        BattleScriptPushCursor();
                    }
                    gBattlescriptCurrInstr = BattleScript_MoveUsedIsConfused;
                }
                else // snapped out of confusion
                {
                    BattleScriptPushCursor();
                    gBattlescriptCurrInstr = BattleScript_MoveUsedIsConfusedNoMore;
                }
                effect = 1;
            }
            gBattleStruct->atkCancellerTracker++;
            break;
        case CANCELLER_PARALYSED: // paralysis
            if ((gBattleMons[gBattlerAttacker].status1 & STATUS1_PARALYSIS) && (Random() % 4) == 0)
            {
                gProtectStructs[gBattlerAttacker].prlzImmobility = 1;
                // This is removed in Emerald for some reason
                //CancelMultiTurnMoves(gBattlerAttacker);
                gBattlescriptCurrInstr = BattleScript_MoveUsedIsParalyzed;
                gHitMarker |= HITMARKER_UNABLE_TO_USE_MOVE;
                effect = 1;
            }
            gBattleStruct->atkCancellerTracker++;
            break;
        case CANCELLER_IN_LOVE: // infatuation
            if (gBattleMons[gBattlerAttacker].status2 & STATUS2_INFATUATION)
            {
                gBattleScripting.battler = CountTrailingZeroBits((gBattleMons[gBattlerAttacker].status2 & STATUS2_INFATUATION) >> 0x10);
                if (Random() & 1)
                {
                    BattleScriptPushCursor();
                }
                else
                {
                    BattleScriptPush(BattleScript_MoveUsedIsInLoveCantAttack);
                    gHitMarker |= HITMARKER_UNABLE_TO_USE_MOVE;
                    gProtectStructs[gBattlerAttacker].loveImmobility = 1;
                    CancelMultiTurnMoves(gBattlerAttacker);
                }
                gBattlescriptCurrInstr = BattleScript_MoveUsedIsInLove;
                effect = 1;
            }
            gBattleStruct->atkCancellerTracker++;
            break;
        case CANCELLER_BIDE: // bide
            if (gBattleMons[gBattlerAttacker].status2 & STATUS2_BIDE)
            {
                gBattleMons[gBattlerAttacker].status2 -= STATUS2_BIDE_TURN(1);
                if (gBattleMons[gBattlerAttacker].status2 & STATUS2_BIDE)
                {
                    gBattlescriptCurrInstr = BattleScript_BideStoringEnergy;
                }
                else
                {
                    // This is removed in Emerald for some reason
                    //gBattleMons[gBattlerAttacker].status2 &= ~(STATUS2_MULTIPLETURNS);
                    if (gTakenDmg[gBattlerAttacker])
                    {
                        gCurrentMove = MOVE_BIDE;
                        *bideDmg = gTakenDmg[gBattlerAttacker] * 2;
                        gBattlerTarget = gTakenDmgByBattler[gBattlerAttacker];
                        if (gAbsentBattlerFlags & gBitTable[gBattlerTarget])
                            gBattlerTarget = GetMoveTarget(MOVE_BIDE, 1);
                        gBattlescriptCurrInstr = BattleScript_BideAttack;
                    }
                    else
                    {
                        gBattlescriptCurrInstr = BattleScript_BideNoEnergyToAttack;
                    }
                }
                effect = 1;
            }
            gBattleStruct->atkCancellerTracker++;
            break;
        case CANCELLER_THAW: // move thawing
            if (gBattleMons[gBattlerAttacker].status1 & STATUS1_FREEZE)
            {
                if (gBattleMoves[gCurrentMove].effect == EFFECT_THAW_HIT
                    || (gBattleMoves[gCurrentMove].effect == EFFECT_BURN_UP && IS_BATTLER_OF_TYPE(gBattlerAttacker, TYPE_FIRE)))
                {
                    gBattleMons[gBattlerAttacker].status1 &= ~(STATUS1_FREEZE);
                    BattleScriptPushCursor();
                    gBattlescriptCurrInstr = BattleScript_MoveUsedUnfroze;
                    gBattleCommunication[MULTISTRING_CHOOSER] = 1;
                }
                effect = 2;
            }
            gBattleStruct->atkCancellerTracker++;
            break;
        case CANCELLER_POWDER_MOVE:
            if (gBattleMoves[gCurrentMove].flags & FLAG_POWDER)
            {
                if ((B_POWDER_GRASS >= GEN_6 && IS_BATTLER_OF_TYPE(gBattlerTarget, TYPE_GRASS))
                    || GetBattlerAbility(gBattlerTarget) == ABILITY_OVERCOAT)
                {
                    gBattlerAbility = gBattlerTarget;
                    effect = 1;
                }
                else if (GetBattlerHoldEffect(gBattlerTarget, TRUE) == HOLD_EFFECT_SAFETY_GOOGLES)
                {
                    RecordItemEffectBattle(gBattlerTarget, HOLD_EFFECT_SAFETY_GOOGLES);
                    effect = 1;
                }

                if (effect)
                    gBattlescriptCurrInstr = BattleScript_PowderMoveNoEffect;
            }
            gBattleStruct->atkCancellerTracker++;
            break;
        case CANCELLER_POWDER_STATUS:
            if (gBattleMons[gBattlerAttacker].status2 & STATUS2_POWDER)
            {
                u32 moveType;
                GET_MOVE_TYPE(gCurrentMove, moveType);
                if (moveType == TYPE_FIRE)
                {
                    gProtectStructs[gBattlerAttacker].powderSelfDmg = 1;
                    gBattleMoveDamage = gBattleMons[gBattlerAttacker].maxHP / 4;
                    gBattlescriptCurrInstr = BattleScript_MoveUsedPowder;
                    effect = 1;
                }
            }
            gBattleStruct->atkCancellerTracker++;
            break;
        case CANCELLER_THROAT_CHOP:
            if (gDisableStructs[gBattlerAttacker].throatChopTimer && gBattleMoves[gCurrentMove].flags & FLAG_SOUND)
            {
                gProtectStructs[gBattlerAttacker].usedThroatChopPreventedMove = 1;
                CancelMultiTurnMoves(gBattlerAttacker);
                gBattlescriptCurrInstr = BattleScript_MoveUsedIsThroatChopPrevented;
                gHitMarker |= HITMARKER_UNABLE_TO_USE_MOVE;
                effect = 1;
            }
            gBattleStruct->atkCancellerTracker++;
            break;
        case CANCELLER_END:
            break;
        }

    } while (gBattleStruct->atkCancellerTracker != CANCELLER_END && gBattleStruct->atkCancellerTracker != CANCELLER_END2 && effect == 0);

    if (effect == 2)
    {
        gActiveBattler = gBattlerAttacker;
        BtlController_EmitSetMonData(0, REQUEST_STATUS_BATTLE, 0, 4, &gBattleMons[gActiveBattler].status1);
        MarkBattlerForControllerExec(gActiveBattler);
    }
    return effect;
}

// After Protean Activation.
u8 AtkCanceller_UnableToUseMove2(void)
{
    u8 effect = 0;

    do
    {
        switch (gBattleStruct->atkCancellerTracker)
        {
        case CANCELLER_END:
            gBattleStruct->atkCancellerTracker++;
        case CANCELLER_PSYCHIC_TERRAIN:
            if (gFieldStatuses & STATUS_FIELD_PSYCHIC_TERRAIN
                && IsBattlerGrounded(gBattlerTarget)
                && GetChosenMovePriority(gBattlerAttacker) > 0
                && GetBattlerSide(gBattlerAttacker) != GetBattlerSide(gBattlerTarget))
            {
                CancelMultiTurnMoves(gBattlerAttacker);
                gBattlescriptCurrInstr = BattleScript_MoveUsedPsychicTerrainPrevents;
                gHitMarker |= HITMARKER_UNABLE_TO_USE_MOVE;
                effect = 1;
            }
            gBattleStruct->atkCancellerTracker++;
            break;
        case CANCELLER_END2:
            break;
        }

    } while (gBattleStruct->atkCancellerTracker != CANCELLER_END2 && effect == 0);

    return effect;
}

bool8 HasNoMonsToSwitch(u8 battler, u8 partyIdBattlerOn1, u8 partyIdBattlerOn2)
{
    struct Pokemon *party;
    u8 id1, id2;
    s32 i;

    if (!(gBattleTypeFlags & BATTLE_TYPE_DOUBLE))
        return FALSE;

    if (BATTLE_TWO_VS_ONE_OPPONENT && GetBattlerSide(battler) == B_SIDE_OPPONENT)
    {
        id2 = GetBattlerAtPosition(B_POSITION_OPPONENT_LEFT);
        id1 = GetBattlerAtPosition(B_POSITION_OPPONENT_RIGHT);
        party = gEnemyParty;

        if (partyIdBattlerOn1 == PARTY_SIZE)
            partyIdBattlerOn1 = gBattlerPartyIndexes[id2];
        if (partyIdBattlerOn2 == PARTY_SIZE)
            partyIdBattlerOn2 = gBattlerPartyIndexes[id1];

        for (i = 0; i < PARTY_SIZE; i++)
        {
            if (GetMonData(&party[i], MON_DATA_HP) != 0
             && GetMonData(&party[i], MON_DATA_SPECIES2) != SPECIES_NONE
             && GetMonData(&party[i], MON_DATA_SPECIES2) != SPECIES_EGG
             && i != partyIdBattlerOn1 && i != partyIdBattlerOn2
             && i != *(gBattleStruct->monToSwitchIntoId + id2) && i != id1[gBattleStruct->monToSwitchIntoId])
                break;
        }
        return (i == PARTY_SIZE);
    }
    else if (gBattleTypeFlags & BATTLE_TYPE_INGAME_PARTNER)
    {
        if (GetBattlerSide(battler) == B_SIDE_PLAYER)
            party = gPlayerParty;
        else
            party = gEnemyParty;

        id1 = ((battler & BIT_FLANK) / 2);
        for (i = id1 * 3; i < id1 * 3 + 3; i++)
        {
            if (GetMonData(&party[i], MON_DATA_HP) != 0
             && GetMonData(&party[i], MON_DATA_SPECIES2) != SPECIES_NONE
             && GetMonData(&party[i], MON_DATA_SPECIES2) != SPECIES_EGG)
                break;
        }
        return (i == id1 * 3 + 3);
    }
    else if (gBattleTypeFlags & BATTLE_TYPE_MULTI)
    {
        if (gBattleTypeFlags & BATTLE_TYPE_x800000)
        {
            if (GetBattlerSide(battler) == B_SIDE_PLAYER)
            {
                party = gPlayerParty;
                id2 = GetBattlerMultiplayerId(battler);
                id1 = GetLinkTrainerFlankId(id2);
            }
            else
            {
                // FIXME: Compiler insists on moving r4 into r1 before doing the eor.
                #ifndef NONMATCHING
                    register u32 var asm("r1");
                #else
                    u32 var;
                #endif // NONMATCHING

                party = gEnemyParty;
                var = battler ^ BIT_SIDE;
                if (var == 0)
                    id1 = 0;
                else
                    id1 = 1;
            }
        }
        else
        {
            id2 = GetBattlerMultiplayerId(battler);

            if (GetBattlerSide(battler) == B_SIDE_PLAYER)
                party = gPlayerParty;
            else
                party = gEnemyParty;

            id1 = GetLinkTrainerFlankId(id2);
        }

        for (i = id1 * 3; i < id1 * 3 + 3; i++)
        {
            if (GetMonData(&party[i], MON_DATA_HP) != 0
             && GetMonData(&party[i], MON_DATA_SPECIES2) != SPECIES_NONE
             && GetMonData(&party[i], MON_DATA_SPECIES2) != SPECIES_EGG)
                break;
        }
        return (i == id1 * 3 + 3);
    }
    else if ((gBattleTypeFlags & BATTLE_TYPE_TWO_OPPONENTS) && GetBattlerSide(battler) == B_SIDE_OPPONENT)
    {
        party = gEnemyParty;

        if (battler == 1)
            id1 = 0;
        else
            id1 = 3;

        for (i = id1; i < id1 + 3; i++)
        {
            if (GetMonData(&party[i], MON_DATA_HP) != 0
             && GetMonData(&party[i], MON_DATA_SPECIES2) != SPECIES_NONE
             && GetMonData(&party[i], MON_DATA_SPECIES2) != SPECIES_EGG)
                break;
        }
        return (i == id1 + 3);
    }
    else
    {
        if (GetBattlerSide(battler) == B_SIDE_OPPONENT)
        {
            id2 = GetBattlerAtPosition(B_POSITION_OPPONENT_LEFT);
            id1 = GetBattlerAtPosition(B_POSITION_OPPONENT_RIGHT);
            party = gEnemyParty;
        }
        else
        {
            id2 = GetBattlerAtPosition(B_POSITION_PLAYER_LEFT);
            id1 = GetBattlerAtPosition(B_POSITION_PLAYER_RIGHT);
            party = gPlayerParty;
        }

        if (partyIdBattlerOn1 == PARTY_SIZE)
            partyIdBattlerOn1 = gBattlerPartyIndexes[id2];
        if (partyIdBattlerOn2 == PARTY_SIZE)
            partyIdBattlerOn2 = gBattlerPartyIndexes[id1];

        for (i = 0; i < PARTY_SIZE; i++)
        {
            if (GetMonData(&party[i], MON_DATA_HP) != 0
             && GetMonData(&party[i], MON_DATA_SPECIES2) != SPECIES_NONE
             && GetMonData(&party[i], MON_DATA_SPECIES2) != SPECIES_EGG
             && i != partyIdBattlerOn1 && i != partyIdBattlerOn2
             && i != *(gBattleStruct->monToSwitchIntoId + id2) && i != id1[gBattleStruct->monToSwitchIntoId])
                break;
        }
        return (i == PARTY_SIZE);
    }
}

u8 TryWeatherFormChange(u8 battler)
{
    u8 ret = 0;
    bool32 weatherEffect = WEATHER_HAS_EFFECT;

    if (gBattleMons[battler].species == SPECIES_CASTFORM)
    {
        if (gBattleMons[battler].ability != ABILITY_FORECAST || gBattleMons[battler].hp == 0)
        {
            ret = 0;
        }
        else if (!weatherEffect && !IS_BATTLER_OF_TYPE(battler, TYPE_NORMAL))
        {
            SET_BATTLER_TYPE(battler, TYPE_NORMAL);
            ret = 1;
        }
        else if (!weatherEffect)
        {
            ret = 0;
        }
        else if (!(gBattleWeather & (WEATHER_RAIN_ANY | WEATHER_SUN_ANY | WEATHER_HAIL_ANY)) && !IS_BATTLER_OF_TYPE(battler, TYPE_NORMAL))
        {
            SET_BATTLER_TYPE(battler, TYPE_NORMAL);
            ret = 1;
        }
        else if (gBattleWeather & WEATHER_SUN_ANY && !IS_BATTLER_OF_TYPE(battler, TYPE_FIRE))
        {
            SET_BATTLER_TYPE(battler, TYPE_FIRE);
            ret = 2;
        }
        else if (gBattleWeather & WEATHER_RAIN_ANY && !IS_BATTLER_OF_TYPE(battler, TYPE_WATER))
        {
            SET_BATTLER_TYPE(battler, TYPE_WATER);
            ret = 3;
        }
        else if (gBattleWeather & WEATHER_HAIL_ANY && !IS_BATTLER_OF_TYPE(battler, TYPE_ICE))
        {
            SET_BATTLER_TYPE(battler, TYPE_ICE);
            ret = 4;
        }
    }
    else if (gBattleMons[battler].species == SPECIES_CHERRIM)
    {
        if (gBattleMons[battler].ability != ABILITY_FLOWER_GIFT || gBattleMons[battler].hp == 0)
            ret = 0;
        else if (gBattleMonForms[battler] == 0 && weatherEffect && gBattleWeather & WEATHER_SUN_ANY)
            ret = 2;
        else if (gBattleMonForms[battler] != 0 && (!weatherEffect || !(gBattleWeather & WEATHER_SUN_ANY)))
            ret = 1;
    }

    return ret;
}
static const u16 sWeatherFlagsInfo[][3] =
{
    [ENUM_WEATHER_RAIN] = {WEATHER_RAIN_TEMPORARY, WEATHER_RAIN_PERMANENT, HOLD_EFFECT_DAMP_ROCK},
    [ENUM_WEATHER_SUN] = {WEATHER_SUN_TEMPORARY, WEATHER_SUN_PERMANENT, HOLD_EFFECT_HEAT_ROCK},
    [ENUM_WEATHER_SANDSTORM] = {WEATHER_SANDSTORM_TEMPORARY, WEATHER_SANDSTORM_PERMANENT, HOLD_EFFECT_SMOOTH_ROCK},
    [ENUM_WEATHER_HAIL] = {WEATHER_HAIL_TEMPORARY, WEATHER_HAIL_PERMANENT, HOLD_EFFECT_ICY_ROCK},
};

bool32 TryChangeBattleWeather(u8 battler, u32 weatherEnumId, bool32 viaAbility)
{
    if (viaAbility && B_ABILITY_WEATHER <= GEN_5
        && !(gBattleWeather & sWeatherFlagsInfo[weatherEnumId][1]))
    {
        gBattleWeather = (sWeatherFlagsInfo[weatherEnumId][0] | sWeatherFlagsInfo[weatherEnumId][1]);
        return TRUE;
    }
    else if (!(gBattleWeather & (sWeatherFlagsInfo[weatherEnumId][0] | sWeatherFlagsInfo[weatherEnumId][1])))
    {
        gBattleWeather = (sWeatherFlagsInfo[weatherEnumId][0]);
        if (GetBattlerHoldEffect(battler, TRUE) == sWeatherFlagsInfo[weatherEnumId][2])
            gWishFutureKnock.weatherDuration = 8;
        else
            gWishFutureKnock.weatherDuration = 5;

        return TRUE;
    }

    return FALSE;
}

static bool32 TryChangeBattleTerrain(u32 battler, u32 statusFlag, u8 *timer)
{
    if (!(gFieldStatuses & statusFlag))
    {
        gFieldStatuses &= ~(STATUS_FIELD_MISTY_TERRAIN | STATUS_FIELD_GRASSY_TERRAIN | EFFECT_ELECTRIC_TERRAIN | EFFECT_PSYCHIC_TERRAIN);
        gFieldStatuses |= statusFlag;

        if (GetBattlerHoldEffect(battler, TRUE) == HOLD_EFFECT_TERRAIN_EXTENDER)
            *timer = 8;
        else
            *timer = 5;

        gBattlerAttacker = gBattleScripting.battler = battler;
        return TRUE;
    }

    return FALSE;
}

static bool32 ShouldChangeFormHpBased(u32 battler)
{
    // Ability,     form >, form <=, hp divided
    static const u16 forms[][4] =
    {
        {ABILITY_ZEN_MODE, SPECIES_DARMANITAN, SPECIES_DARMANITAN_ZEN, 2},
        {ABILITY_SHIELDS_DOWN, SPECIES_MINIOR, SPECIES_MINIOR_CORE, 2},
        {ABILITY_SCHOOLING, SPECIES_WISHIWASHI_SCHOOL, SPECIES_WISHIWASHI, 4},
    };
    u32 i;

    for (i = 0; i < ARRAY_COUNT(forms); i++)
    {
        if (gBattleMons[battler].ability == forms[i][0])
        {
            if (gBattleMons[battler].species == forms[i][2]
                && gBattleMons[battler].hp > gBattleMons[battler].maxHP / forms[i][3])
            {
                gBattleMons[battler].species = forms[i][1];
                return TRUE;
            }
            if (gBattleMons[battler].species == forms[i][1]
                && gBattleMons[battler].hp <= gBattleMons[battler].maxHP / forms[i][3])
            {
                gBattleMons[battler].species = forms[i][2];
                return TRUE;
            }
        }
    }
    return FALSE;
}

static u8 ForewarnChooseMove(u32 battler)
{
    struct Forewarn {
        u8 battlerId;
        u8 power;
        u16 moveId;
    };
    u32 i, j, bestId, count;
    struct Forewarn *data = malloc(sizeof(struct Forewarn) * MAX_BATTLERS_COUNT * MAX_MON_MOVES);

    // Put all moves
    for (count = 0, i = 0; i < MAX_BATTLERS_COUNT; i++)
    {
        if (IsBattlerAlive(i) && GetBattlerSide(i) != GetBattlerSide(battler))
        {
            for (j = 0; j < MAX_MON_MOVES; j++)
            {
                if (gBattleMons[i].moves[j] == MOVE_NONE)
                    continue;
                data[count].moveId = gBattleMons[i].moves[j];
                data[count].battlerId = i;
                switch (gBattleMoves[data[count].moveId].effect)
                {
                case EFFECT_OHKO:
                    data[count].power = 150;
                    break;
                case EFFECT_COUNTER:
                case EFFECT_MIRROR_COAT:
                case EFFECT_METAL_BURST:
                    data[count].power = 120;
                    break;
                default:
                    if (gBattleMoves[data[count].moveId].power == 1)
                        data[count].power = 80;
                    else
                        data[count].power = gBattleMoves[data[count].moveId].power;
                    break;
                }
                count++;
            }
        }
    }

    for (bestId = 0, i = 1; i < count; i++)
    {
        if (data[i].power > data[bestId].power)
            bestId = i;
        else if (data[i].power == data[bestId].power && Random() & 1)
            bestId = i;
    }

    gBattlerTarget = data[bestId].battlerId;
    PREPARE_MOVE_BUFFER(gBattleTextBuff1, data[bestId].moveId)
    RecordKnownMove(gBattlerTarget, data[bestId].moveId);

    free(data);
}

u8 AbilityBattleEffects(u8 caseID, u8 battler, u8 ability, u8 special, u16 moveArg)
{
    u8 effect = 0;
    u32 speciesAtk, speciesDef;
    u32 pidAtk, pidDef;
    u32 moveType, move;
    u32 i, j;

    if (gBattleTypeFlags & BATTLE_TYPE_SAFARI)
        return 0;

    if (gBattlerAttacker >= gBattlersCount)
        gBattlerAttacker = battler;

    speciesAtk = gBattleMons[gBattlerAttacker].species;
    pidAtk = gBattleMons[gBattlerAttacker].personality;

    speciesDef = gBattleMons[gBattlerTarget].species;
    pidDef = gBattleMons[gBattlerTarget].personality;

    if (special)
        gLastUsedAbility = special;
    else
        gLastUsedAbility = GetBattlerAbility(battler);

    if (moveArg)
        move = moveArg;
    else
        move = gCurrentMove;

    GET_MOVE_TYPE(move, moveType);

    switch (caseID)
    {
    case ABILITYEFFECT_ON_SWITCHIN: // 0
        switch (gLastUsedAbility)
        {
        case ABILITYEFFECT_SWITCH_IN_WEATHER:
            if (!(gBattleTypeFlags & BATTLE_TYPE_RECORDED))
            {
                switch (GetCurrentWeather())
                {
                case WEATHER_RAIN:
                case WEATHER_RAIN_THUNDERSTORM:
                case WEATHER_DOWNPOUR:
                    if (!(gBattleWeather & WEATHER_RAIN_ANY))
                    {
                        gBattleWeather = (WEATHER_RAIN_TEMPORARY | WEATHER_RAIN_PERMANENT);
                        gBattleScripting.animArg1 = B_ANIM_RAIN_CONTINUES;
                        gBattleScripting.battler = battler;
                        effect++;
                    }
                    break;
                case WEATHER_SANDSTORM:
                    if (!(gBattleWeather & WEATHER_SANDSTORM_ANY))
                    {
                        gBattleWeather = (WEATHER_SANDSTORM_PERMANENT | WEATHER_SANDSTORM_TEMPORARY);
                        gBattleScripting.animArg1 = B_ANIM_SANDSTORM_CONTINUES;
                        gBattleScripting.battler = battler;
                        effect++;
                    }
                    break;
                case WEATHER_DROUGHT:
                    if (!(gBattleWeather & WEATHER_SUN_ANY))
                    {
                        gBattleWeather = (WEATHER_SUN_PERMANENT | WEATHER_SUN_TEMPORARY);
                        gBattleScripting.animArg1 = B_ANIM_SUN_CONTINUES;
                        gBattleScripting.battler = battler;
                        effect++;
                    }
                    break;
                }
            }
            if (effect)
            {
                gBattleCommunication[MULTISTRING_CHOOSER] = GetCurrentWeather();
                BattleScriptPushCursorAndCallback(BattleScript_OverworldWeatherStarts);
            }
            break;
        case ABILITY_IMPOSTER:
            if (IsBattlerAlive(BATTLE_OPPOSITE(battler))
                && !(gBattleMons[BATTLE_OPPOSITE(battler)].status2 & (STATUS2_TRANSFORMED | STATUS2_SUBSTITUTE))
                && !(gBattleMons[battler].status2 & STATUS2_TRANSFORMED)
                && !(gBattleStruct->illusion[BATTLE_OPPOSITE(battler)].on)
                && !(gStatuses3[BATTLE_OPPOSITE(battler)] & STATUS3_SEMI_INVULNERABLE))
            {
                gBattlerTarget = BATTLE_OPPOSITE(battler);
                BattleScriptPushCursorAndCallback(BattleScript_ImposterActivates);
                effect++;
            }
            break;
        case ABILITY_MOLD_BREAKER:
            if (!gSpecialStatuses[battler].switchInAbilityDone)
            {
                gBattleCommunication[MULTISTRING_CHOOSER] = 0;
                gSpecialStatuses[battler].switchInAbilityDone = 1;
                BattleScriptPushCursorAndCallback(BattleScript_SwitchInAbilityMsg);
                effect++;
            }
            break;
        case ABILITY_TERAVOLT:
            if (!gSpecialStatuses[battler].switchInAbilityDone)
            {
                gBattleCommunication[MULTISTRING_CHOOSER] = 1;
                gSpecialStatuses[battler].switchInAbilityDone = 1;
                BattleScriptPushCursorAndCallback(BattleScript_SwitchInAbilityMsg);
                effect++;
            }
            break;
        case ABILITY_TURBOBLAZE:
            if (!gSpecialStatuses[battler].switchInAbilityDone)
            {
                gBattleCommunication[MULTISTRING_CHOOSER] = 2;
                gSpecialStatuses[battler].switchInAbilityDone = 1;
                BattleScriptPushCursorAndCallback(BattleScript_SwitchInAbilityMsg);
                effect++;
            }
            break;
        case ABILITY_SLOW_START:
            if (!gSpecialStatuses[battler].switchInAbilityDone)
            {
                gDisableStructs[battler].slowStartTimer = 5;
                gBattleCommunication[MULTISTRING_CHOOSER] = 3;
                gSpecialStatuses[battler].switchInAbilityDone = 1;
                BattleScriptPushCursorAndCallback(BattleScript_SwitchInAbilityMsg);
                effect++;
            }
            break;
        case ABILITY_UNNERVE:
            if (!gSpecialStatuses[battler].switchInAbilityDone)
            {
                gBattleCommunication[MULTISTRING_CHOOSER] = 4;
                gSpecialStatuses[battler].switchInAbilityDone = 1;
                BattleScriptPushCursorAndCallback(BattleScript_SwitchInAbilityMsg);
                effect++;
            }
            break;
        case ABILITY_ANTICIPATION:
            if (!gSpecialStatuses[battler].switchInAbilityDone)
            {
                u32 side = GetBattlerSide(battler);

                for (i = 0; i < MAX_BATTLERS_COUNT; i++)
                {
                    if (IsBattlerAlive(i) && side != GetBattlerSide(i))
                    {
                        for (j = 0; j < MAX_MON_MOVES; j++)
                        {
                            move = gBattleMons[i].moves[j];
                            GET_MOVE_TYPE(move, moveType);
                            if (CalcTypeEffectivenessMultiplier(move, moveType, i, battler, FALSE) >= UQ_4_12(2.0))
                            {
                                effect++;
                                break;
                            }
                        }
                    }
                }

                if (effect)
                {
                    gBattleCommunication[MULTISTRING_CHOOSER] = 5;
                    gSpecialStatuses[battler].switchInAbilityDone = 1;
                    BattleScriptPushCursorAndCallback(BattleScript_SwitchInAbilityMsg);
                }
            }
            break;
        case ABILITY_FRISK:
            if (!gSpecialStatuses[battler].switchInAbilityDone)
            {
                gSpecialStatuses[battler].switchInAbilityDone = 1;
                BattleScriptPushCursorAndCallback(BattleScript_FriskActivates); // Try activate
                effect++;
            }
            return effect; // Note: It returns effect as to not record the ability if Frisk does not activate.
        case ABILITY_FOREWARN:
            if (!gSpecialStatuses[battler].switchInAbilityDone)
            {
                ForewarnChooseMove(battler);
                gBattleCommunication[MULTISTRING_CHOOSER] = 6;
                gSpecialStatuses[battler].switchInAbilityDone = 1;
                BattleScriptPushCursorAndCallback(BattleScript_SwitchInAbilityMsg);
                effect++;
            }
            break;
        case ABILITY_DOWNLOAD:
            if (!gSpecialStatuses[battler].switchInAbilityDone)
            {
                u32 statId, opposingBattler;
                u32 opposingDef = 0, opposingSpDef = 0;

                opposingBattler = BATTLE_OPPOSITE(battler);
                for (i = 0; i < 2; opposingBattler ^= BIT_SIDE, i++)
                {
                    if (IsBattlerAlive(opposingBattler))
                    {
                        opposingDef += gBattleMons[opposingBattler].defense
                                    * gStatStageRatios[gBattleMons[opposingBattler].statStages[STAT_DEF]][0]
                                    / gStatStageRatios[gBattleMons[opposingBattler].statStages[STAT_DEF]][1];
                        opposingSpDef += gBattleMons[opposingBattler].spDefense
                                      * gStatStageRatios[gBattleMons[opposingBattler].statStages[STAT_SPDEF]][0]
                                      / gStatStageRatios[gBattleMons[opposingBattler].statStages[STAT_SPDEF]][1];
                    }
                }

                if (opposingDef < opposingSpDef)
                    statId = STAT_ATK;
                else
                    statId = STAT_SPATK;

                gSpecialStatuses[battler].switchInAbilityDone = 1;

                if (gBattleMons[battler].statStages[statId] != 12)
                {
                    gBattleMons[battler].statStages[statId]++;
                    SET_STATCHANGER(statId, 1, FALSE);
                    PREPARE_STAT_BUFFER(gBattleTextBuff1, statId);
                    BattleScriptPushCursorAndCallback(BattleScript_AttackerAbilityStatRaiseEnd3);
                    effect++;
                }
            }
            break;
        case ABILITY_DRIZZLE:
            if (TryChangeBattleWeather(battler, ENUM_WEATHER_RAIN, TRUE))
            {
                BattleScriptPushCursorAndCallback(BattleScript_DrizzleActivates);
                gBattleScripting.battler = battler;
                effect++;
            }
            break;
        case ABILITY_SAND_STREAM:
            if (TryChangeBattleWeather(battler, ENUM_WEATHER_SANDSTORM, TRUE))
            {
                BattleScriptPushCursorAndCallback(BattleScript_SandstreamActivates);
                gBattleScripting.battler = battler;
                effect++;
            }
            break;
        case ABILITY_DROUGHT:
            if (TryChangeBattleWeather(battler, ENUM_WEATHER_SUN, TRUE))
            {
                BattleScriptPushCursorAndCallback(BattleScript_DroughtActivates);
                gBattleScripting.battler = battler;
                effect++;
            }
            break;
        case ABILITY_SNOW_WARNING:
            if (TryChangeBattleWeather(battler, ENUM_WEATHER_HAIL, TRUE))
            {
                BattleScriptPushCursorAndCallback(BattleScript_SnowWarningActivates);
                gBattleScripting.battler = battler;
                effect++;
            }
            break;
        case ABILITY_ELECTRIC_SURGE:
            if (TryChangeBattleTerrain(battler, STATUS_FIELD_ELECTRIC_TERRAIN, &gFieldTimers.electricTerrainTimer))
            {
                BattleScriptPushCursorAndCallback(BattleScript_ElectricSurgeActivates);
                effect++;
            }
            break;
        case ABILITY_GRASSY_SURGE:
            if (TryChangeBattleTerrain(battler, STATUS_FIELD_GRASSY_TERRAIN, &gFieldTimers.grassyTerrainTimer))
            {
                BattleScriptPushCursorAndCallback(BattleScript_GrassySurgeActivates);
                effect++;
            }
            break;
        case ABILITY_MISTY_SURGE:
            if (TryChangeBattleTerrain(battler, STATUS_FIELD_MISTY_TERRAIN, &gFieldTimers.mistyTerrainTimer))
            {
                BattleScriptPushCursorAndCallback(BattleScript_MistySurgeActivates);
                effect++;
            }
            break;
        case ABILITY_PSYCHIC_SURGE:
            if (TryChangeBattleTerrain(battler, STATUS_FIELD_PSYCHIC_TERRAIN, &gFieldTimers.psychicTerrainTimer))
            {
                BattleScriptPushCursorAndCallback(BattleScript_PsychicSurgeActivates);
                effect++;
            }
            break;
        case ABILITY_INTIMIDATE:
            if (!(gSpecialStatuses[battler].intimidatedMon))
            {
                gBattleResources->flags->flags[battler] |= RESOURCE_FLAG_INTIMIDATED;
                gSpecialStatuses[battler].intimidatedMon = 1;
            }
            break;
        case ABILITY_FORECAST:
        case ABILITY_FLOWER_GIFT:
            effect = TryWeatherFormChange(battler);
            if (effect != 0)
            {
                BattleScriptPushCursorAndCallback(BattleScript_CastformChange);
                gBattleScripting.battler = battler;
                *(&gBattleStruct->formToChangeInto) = effect - 1;
            }
            break;
        case ABILITY_TRACE:
            if (!(gSpecialStatuses[battler].traced))
            {
                gBattleResources->flags->flags[battler] |= RESOURCE_FLAG_TRACED;
                gSpecialStatuses[battler].traced = 1;
            }
            break;
        case ABILITY_CLOUD_NINE:
        case ABILITY_AIR_LOCK:
            for (i = 0; i < gBattlersCount; i++)
            {
                effect = TryWeatherFormChange(i);
                if (effect != 0)
                {
                    BattleScriptPushCursorAndCallback(BattleScript_CastformChange);
                    gBattleScripting.battler = i;
                    gBattleStruct->formToChangeInto = effect - 1;
                    break;
                }
            }
            break;
        case ABILITY_SCHOOLING:
            if (gBattleMons[battler].level < 20)
                break;
        case ABILITY_SHIELDS_DOWN:
            if (ShouldChangeFormHpBased(battler))
            {
                BattleScriptPushCursorAndCallback(BattleScript_AttackerFormChangeEnd3);
                effect++;
            }
            break;
        }
        break;
    case ABILITYEFFECT_ENDTURN: // 1
        if (gBattleMons[battler].hp != 0)
        {
            gBattlerAttacker = battler;
            switch (gLastUsedAbility)
            {
            case ABILITY_HARVEST:
                if (((WEATHER_HAS_EFFECT && gBattleWeather & WEATHER_SUN_ANY) || Random() % 2 == 0)
                 && gBattleMons[battler].item == ITEM_NONE
                 && gBattleStruct->changedItems[battler] == ITEM_NONE
                 && ItemId_GetPocket(gBattleStruct->usedHeldItems[battler]) == POCKET_BERRIES)
                {
                    gLastUsedItem = gBattleStruct->changedItems[battler] = gBattleStruct->usedHeldItems[battler];
                    gBattleStruct->usedHeldItems[battler] = ITEM_NONE;
                    BattleScriptPushCursorAndCallback(BattleScript_HarvestActivates);
                    effect++;
                }
                break;
            case ABILITY_DRY_SKIN:
                if (gBattleWeather & WEATHER_SUN_ANY)
                    goto SOLAR_POWER_HP_DROP;
            // Dry Skin works similarly to Rain Dish in Rain
            case ABILITY_RAIN_DISH:
                if (WEATHER_HAS_EFFECT
                 && (gBattleWeather & WEATHER_RAIN_ANY)
                 && !BATTLER_MAX_HP(battler)
                 && !(gStatuses3[battler] & STATUS3_HEAL_BLOCK))
                {
                    BattleScriptPushCursorAndCallback(BattleScript_RainDishActivates);
                    gBattleMoveDamage = gBattleMons[battler].maxHP / (gLastUsedAbility == ABILITY_RAIN_DISH ? 16 : 8);
                    if (gBattleMoveDamage == 0)
                        gBattleMoveDamage = 1;
                    gBattleMoveDamage *= -1;
                    effect++;
                }
                break;
            case ABILITY_HYDRATION:
                if (WEATHER_HAS_EFFECT
                 && (gBattleWeather & WEATHER_RAIN_ANY)
                 && gBattleMons[battler].status1 & STATUS1_ANY)
                {
                    goto ABILITY_HEAL_MON_STATUS;
                }
                break;
            case ABILITY_SHED_SKIN:
                if ((gBattleMons[battler].status1 & STATUS1_ANY) && (Random() % 3) == 0)
                {
                ABILITY_HEAL_MON_STATUS:
                    if (gBattleMons[battler].status1 & (STATUS1_POISON | STATUS1_TOXIC_POISON))
                        StringCopy(gBattleTextBuff1, gStatusConditionString_PoisonJpn);
                    if (gBattleMons[battler].status1 & STATUS1_SLEEP)
                        StringCopy(gBattleTextBuff1, gStatusConditionString_SleepJpn);
                    if (gBattleMons[battler].status1 & STATUS1_PARALYSIS)
                        StringCopy(gBattleTextBuff1, gStatusConditionString_ParalysisJpn);
                    if (gBattleMons[battler].status1 & STATUS1_BURN)
                        StringCopy(gBattleTextBuff1, gStatusConditionString_BurnJpn);
                    if (gBattleMons[battler].status1 & STATUS1_FREEZE)
                        StringCopy(gBattleTextBuff1, gStatusConditionString_IceJpn);

                    gBattleMons[battler].status1 = 0;
                    gBattleMons[battler].status2 &= ~(STATUS2_NIGHTMARE);
                    gBattleScripting.battler = gActiveBattler = battler;
                    BattleScriptPushCursorAndCallback(BattleScript_ShedSkinActivates);
                    BtlController_EmitSetMonData(0, REQUEST_STATUS_BATTLE, 0, 4, &gBattleMons[battler].status1);
                    MarkBattlerForControllerExec(gActiveBattler);
                    effect++;
                }
                break;
            case ABILITY_SPEED_BOOST:
                if (gBattleMons[battler].statStages[STAT_SPEED] < 0xC && gDisableStructs[battler].isFirstTurn != 2)
                {
                    gBattleMons[battler].statStages[STAT_SPEED]++;
                    gBattleScripting.animArg1 = 0x11;
                    gBattleScripting.animArg2 = 0;
                    BattleScriptPushCursorAndCallback(BattleScript_SpeedBoostActivates);
                    gBattleScripting.battler = battler;
                    effect++;
                }
                break;
            case ABILITY_MOODY:
                if (gDisableStructs[battler].isFirstTurn != 2)
                {
                    u32 validToRaise = 0, validToLower = 0;
                    u32 statsNum = (B_MOODY_ACC_EVASION != GEN_8) ? NUM_BATTLE_STATS : NUM_STATS;

                    for (i = STAT_ATK; i < statsNum; i++)
                    {
                        if (gBattleMons[battler].statStages[i] != 0)
                            validToLower |= gBitTable[i];
                        if (gBattleMons[battler].statStages[i] != 12)
                            validToRaise |= gBitTable[i];
                    }

                    if (validToLower != 0 || validToRaise != 0) // Can lower one stat, or can raise one stat
                    {
                        gBattleScripting.statChanger = gBattleScripting.savedStatChanger = 0; // for raising and lowering stat respectively
                        if (validToRaise != 0) // Find stat to raise
                        {
                            do
                            {
                                i = (Random() % statsNum) + STAT_ATK;
                            } while (!(validToRaise & gBitTable[i]));
                            SET_STATCHANGER(i, 2, FALSE);
                            validToLower &= ~(gBitTable[i]); // Can't lower the same stat as raising.
                        }
                        if (validToLower != 0) // Find stat to lower
                        {
                            do
                            {
                                i = (Random() % statsNum) + STAT_ATK;
                            } while (!(validToLower & gBitTable[i]));
                            SET_STATCHANGER2(gBattleScripting.savedStatChanger, i, 1, TRUE);
                        }
                        BattleScriptPushCursorAndCallback(BattleScript_MoodyActivates);
                        effect++;
                    }
                }
                break;
            case ABILITY_TRUANT:
                gDisableStructs[gBattlerAttacker].truantCounter ^= 1;
                break;
            case ABILITY_BAD_DREAMS:
                if (gBattleMons[battler].status1 & STATUS1_SLEEP
                    || gBattleMons[BATTLE_OPPOSITE(battler)].status1 & STATUS1_SLEEP
                    || GetBattlerAbility(battler) == ABILITY_COMATOSE
                    || GetBattlerAbility(BATTLE_OPPOSITE(battler)) == ABILITY_COMATOSE)
                {
                    BattleScriptPushCursorAndCallback(BattleScript_BadDreamsActivates);
                    effect++;
                }
                break;
            SOLAR_POWER_HP_DROP:
            case ABILITY_SOLAR_POWER:
                if (WEATHER_HAS_EFFECT && gBattleWeather & WEATHER_SUN_ANY)
                {
                    BattleScriptPushCursorAndCallback(BattleScript_SolarPowerActivates);
                    gBattleMoveDamage = gBattleMons[battler].maxHP / 8;
                    if (gBattleMoveDamage == 0)
                        gBattleMoveDamage = 1;
                    effect++;
                }
                break;
            case ABILITY_HEALER:
                gBattleScripting.battler = BATTLE_PARTNER(battler);
                if (IsBattlerAlive(gBattleScripting.battler)
                    && gBattleMons[gBattleScripting.battler].status1 & STATUS1_ANY
                    && (Random() % 100) < 30)
                {
                    BattleScriptPushCursorAndCallback(BattleScript_HealerActivates);
                    effect++;
                }
                break;
            case ABILITY_SCHOOLING:
                if (gBattleMons[battler].level < 20)
                    break;
            case ABILITY_ZEN_MODE:
            case ABILITY_SHIELDS_DOWN:
                if ((effect = ShouldChangeFormHpBased(battler)))
                    BattleScriptPushCursorAndCallback(BattleScript_AttackerFormChangeEnd3);
                break;
            case ABILITY_POWER_CONSTRUCT:
                if ((gBattleMons[battler].species == SPECIES_ZYGARDE || gBattleMons[battler].species == SPECIES_ZYGARDE_10)
                    && gBattleMons[battler].hp <= gBattleMons[battler].maxHP / 2)
                {
                    gBattleStruct->changedSpecies[gBattlerPartyIndexes[battler]] = gBattleMons[battler].species;
                    gBattleMons[battler].species = SPECIES_ZYGARDE_COMPLETE;
                    BattleScriptPushCursorAndCallback(BattleScript_AttackerFormChangeEnd3);
                    effect++;
                }
                break;
            }
        }
        break;
    case ABILITYEFFECT_MOVES_BLOCK: // 2
        if ((gLastUsedAbility == ABILITY_SOUNDPROOF && gBattleMoves[move].flags & FLAG_SOUND)
            || (gLastUsedAbility == ABILITY_BULLETPROOF && gBattleMoves[move].flags & FLAG_BALLISTIC))
        {
            if (gBattleMons[gBattlerAttacker].status2 & STATUS2_MULTIPLETURNS)
                gHitMarker |= HITMARKER_NO_PPDEDUCT;
            gBattlescriptCurrInstr = BattleScript_SoundproofProtected;
            effect = 1;
        }
        else if ((((gLastUsedAbility == ABILITY_DAZZLING || gLastUsedAbility == ABILITY_QUEENLY_MAJESTY
                   || (IsBattlerAlive(battler ^= BIT_FLANK)
                       && ((GetBattlerAbility(battler) == ABILITY_DAZZLING) || GetBattlerAbility(battler) == ABILITY_QUEENLY_MAJESTY)))
                   ))
                 && GetChosenMovePriority(gBattlerAttacker) > 0
                 && GetBattlerSide(gBattlerAttacker) != GetBattlerSide(battler))
        {
            if (gBattleMons[gBattlerAttacker].status2 & STATUS2_MULTIPLETURNS)
                gHitMarker |= HITMARKER_NO_PPDEDUCT;
            gBattlescriptCurrInstr = BattleScript_DazzlingProtected;
            effect = 1;
        }
        break;
    case ABILITYEFFECT_ABSORBING: // 3
        if (move != MOVE_NONE)
        {
            u8 statId;
            switch (gLastUsedAbility)
            {
            case ABILITY_VOLT_ABSORB:
                if (moveType == TYPE_ELECTRIC)
                    effect = 1;
                break;
            case ABILITY_WATER_ABSORB:
            case ABILITY_DRY_SKIN:
                if (moveType == TYPE_WATER)
                    effect = 1;
                break;
            case ABILITY_MOTOR_DRIVE:
                if (moveType == TYPE_ELECTRIC)
                    effect = 2, statId = STAT_SPEED;
                break;
            case ABILITY_LIGHTNING_ROD:
                if (moveType == TYPE_ELECTRIC)
                    effect = 2, statId = STAT_SPATK;
                break;
            case ABILITY_STORM_DRAIN:
                if (moveType == TYPE_WATER)
                    effect = 2, statId = STAT_SPATK;
                break;
            case ABILITY_SAP_SIPPER:
                if (moveType == TYPE_GRASS)
                    effect = 2, statId = STAT_ATK;
                break;
            case ABILITY_FLASH_FIRE:
                if (moveType == TYPE_FIRE && !((gBattleMons[battler].status1 & STATUS1_FREEZE) && B_FLASH_FIRE_FROZEN <= GEN_4))
                {
                    if (!(gBattleResources->flags->flags[battler] & RESOURCE_FLAG_FLASH_FIRE))
                    {
                        gBattleCommunication[MULTISTRING_CHOOSER] = 0;
                        if (gProtectStructs[gBattlerAttacker].notFirstStrike)
                            gBattlescriptCurrInstr = BattleScript_FlashFireBoost;
                        else
                            gBattlescriptCurrInstr = BattleScript_FlashFireBoost_PPLoss;

                        gBattleResources->flags->flags[battler] |= RESOURCE_FLAG_FLASH_FIRE;
                        effect = 3;
                    }
                    else
                    {
                        gBattleCommunication[MULTISTRING_CHOOSER] = 1;
                        if (gProtectStructs[gBattlerAttacker].notFirstStrike)
                            gBattlescriptCurrInstr = BattleScript_FlashFireBoost;
                        else
                            gBattlescriptCurrInstr = BattleScript_FlashFireBoost_PPLoss;

                        effect = 3;
                    }
                }
                break;
            }

            if (effect == 1) // Drain Hp ability.
            {
                if (BATTLER_MAX_HP(battler) || gStatuses3[battler] & STATUS3_HEAL_BLOCK)
                {
                    if ((gProtectStructs[gBattlerAttacker].notFirstStrike))
                        gBattlescriptCurrInstr = BattleScript_MonMadeMoveUseless;
                    else
                        gBattlescriptCurrInstr = BattleScript_MonMadeMoveUseless_PPLoss;
                }
                else
                {
                    if (gProtectStructs[gBattlerAttacker].notFirstStrike)
                        gBattlescriptCurrInstr = BattleScript_MoveHPDrain;
                    else
                        gBattlescriptCurrInstr = BattleScript_MoveHPDrain_PPLoss;

                    gBattleMoveDamage = gBattleMons[battler].maxHP / 4;
                    if (gBattleMoveDamage == 0)
                        gBattleMoveDamage = 1;
                    gBattleMoveDamage *= -1;
                }
            }
            else if (effect == 2) // Boost Stat ability;
            {
                if (gBattleMons[battler].statStages[statId] == 0xC)
                {
                    if ((gProtectStructs[gBattlerAttacker].notFirstStrike))
                        gBattlescriptCurrInstr = BattleScript_MonMadeMoveUseless;
                    else
                        gBattlescriptCurrInstr = BattleScript_MonMadeMoveUseless_PPLoss;
                }
                else
                {
                    if (gProtectStructs[gBattlerAttacker].notFirstStrike)
                        gBattlescriptCurrInstr = BattleScript_MoveStatDrain;
                    else
                        gBattlescriptCurrInstr = BattleScript_MoveStatDrain_PPLoss;

                    SET_STATCHANGER(statId, 1, FALSE);
                    gBattleMons[battler].statStages[statId]++;
                    PREPARE_STAT_BUFFER(gBattleTextBuff1, statId);
                }
            }
        }
        break;
    case ABILITYEFFECT_MOVE_END: // Think contact abilities.
        switch (gLastUsedAbility)
        {
        case ABILITY_JUSTIFIED:
            if (!(gMoveResultFlags & MOVE_RESULT_NO_EFFECT)
             && TARGET_TURN_DAMAGED
             && IsBattlerAlive(battler)
             && moveType == TYPE_DARK
             && gBattleMons[battler].statStages[STAT_ATK] != 12)
            {
                SET_STATCHANGER(STAT_ATK, 1, FALSE);
                BattleScriptPushCursor();
                gBattlescriptCurrInstr = BattleScript_TargetAbilityStatRaise;
                effect++;
            }
            break;
        case ABILITY_RATTLED:
            if (!(gMoveResultFlags & MOVE_RESULT_NO_EFFECT)
             && TARGET_TURN_DAMAGED
             && IsBattlerAlive(battler)
             && (moveType == TYPE_DARK || moveType == TYPE_BUG || moveType == TYPE_GHOST)
             && gBattleMons[battler].statStages[STAT_SPEED] != 12)
            {
                SET_STATCHANGER(STAT_SPEED, 1, FALSE);
                BattleScriptPushCursor();
                gBattlescriptCurrInstr = BattleScript_TargetAbilityStatRaise;
                effect++;
            }
            break;
        case ABILITY_WATER_COMPACTION:
            if (!(gMoveResultFlags & MOVE_RESULT_NO_EFFECT)
             && TARGET_TURN_DAMAGED
             && IsBattlerAlive(battler)
             && moveType == TYPE_WATER
             && gBattleMons[battler].statStages[STAT_DEF] != 12)
            {
                SET_STATCHANGER(STAT_DEF, 2, FALSE);
                BattleScriptPushCursor();
                gBattlescriptCurrInstr = BattleScript_TargetAbilityStatRaise;
                effect++;
            }
            break;
        case ABILITY_STAMINA:
            if (!(gMoveResultFlags & MOVE_RESULT_NO_EFFECT)
             && TARGET_TURN_DAMAGED
             && IsBattlerAlive(battler)
             && gBattleMons[battler].statStages[STAT_DEF] != 12)
            {
                SET_STATCHANGER(STAT_DEF, 1, FALSE);
                BattleScriptPushCursor();
                gBattlescriptCurrInstr = BattleScript_TargetAbilityStatRaise;
                effect++;
            }
            break;
        case ABILITY_BERSERK:
            if (!(gMoveResultFlags & MOVE_RESULT_NO_EFFECT)
             && TARGET_TURN_DAMAGED
             && IsBattlerAlive(battler)
            // Had more than half of hp before, now has less
             && gBattleStruct->hpBefore[battler] > gBattleMons[battler].maxHP / 2
             && gBattleMons[battler].hp < gBattleMons[battler].maxHP / 2
             && (gMultiHitCounter == 0 || gMultiHitCounter == 1)
             && !(GetBattlerAbility(gBattlerAttacker) == ABILITY_SHEER_FORCE && gBattleMoves[gCurrentMove].flags & FLAG_SHEER_FORCE_BOOST)
             && gBattleMons[battler].statStages[STAT_SPATK] != 12)
            {
                SET_STATCHANGER(STAT_SPATK, 1, FALSE);
                BattleScriptPushCursor();
                gBattlescriptCurrInstr = BattleScript_TargetAbilityStatRaise;
                effect++;
            }
            break;
        case ABILITY_EMERGENCY_EXIT:
        case ABILITY_WIMP_OUT:
            if (!(gMoveResultFlags & MOVE_RESULT_NO_EFFECT)
             && TARGET_TURN_DAMAGED
             && IsBattlerAlive(battler)
            // Had more than half of hp before, now has less
             && gBattleStruct->hpBefore[battler] > gBattleMons[battler].maxHP / 2
             && gBattleMons[battler].hp < gBattleMons[battler].maxHP / 2
             && (gMultiHitCounter == 0 || gMultiHitCounter == 1)
             && !(GetBattlerAbility(gBattlerAttacker) == ABILITY_SHEER_FORCE && gBattleMoves[gCurrentMove].flags & FLAG_SHEER_FORCE_BOOST)
             && (CanBattlerSwitch(battler) || !(gBattleTypeFlags & BATTLE_TYPE_TRAINER))
             && !(gBattleTypeFlags & BATTLE_TYPE_ARENA))
            {
                gBattleResources->flags->flags[battler] |= RESOURCE_FLAG_EMERGENCY_EXIT;
                effect++;
            }
            break;
        case ABILITY_WEAK_ARMOR:
            if (!(gMoveResultFlags & MOVE_RESULT_NO_EFFECT)
             && TARGET_TURN_DAMAGED
             && IsBattlerAlive(battler)
             && gBattleMoves[gCurrentMove].split == SPLIT_PHYSICAL
             && (gBattleMons[battler].statStages[STAT_SPEED] != 12 || gBattleMons[battler].statStages[STAT_DEF] != 0))
            {
                BattleScriptPushCursor();
                gBattlescriptCurrInstr = BattleScript_WeakArmorActivates;
                effect++;
            }
            break;
        case ABILITY_CURSED_BODY:
            if (!(gMoveResultFlags & MOVE_RESULT_NO_EFFECT)
             && TARGET_TURN_DAMAGED
             && gDisableStructs[gBattlerAttacker].disabledMove == MOVE_NONE
             && IsBattlerAlive(gBattlerAttacker)
             && !IsAbilityOnSide(gBattlerAttacker, ABILITY_AROMA_VEIL)
             && gBattleMons[gBattlerAttacker].pp[gChosenMovePos] != 0
             && (Random() % 3) == 0)
            {
                gDisableStructs[gBattlerAttacker].disabledMove = gChosenMove;
                gDisableStructs[gBattlerAttacker].disableTimer = 4;
                PREPARE_MOVE_BUFFER(gBattleTextBuff1, gChosenMove);
                BattleScriptPushCursor();
                gBattlescriptCurrInstr = BattleScript_CursedBodyActivates;
                effect++;
            }
            break;
        case ABILITY_MUMMY:
            if (!(gMoveResultFlags & MOVE_RESULT_NO_EFFECT)
             && IsBattlerAlive(gBattlerAttacker)
             && (gBattleMoves[move].flags & FLAG_MAKES_CONTACT))
            {
                switch (gBattleMons[gBattlerAttacker].ability)
                {
                case ABILITY_MUMMY:
                case ABILITY_BATTLE_BOND:
                case ABILITY_COMATOSE:
                case ABILITY_DISGUISE:
                case ABILITY_MULTITYPE:
                case ABILITY_POWER_CONSTRUCT:
                case ABILITY_RKS_SYSTEM:
                case ABILITY_SCHOOLING:
                case ABILITY_SHIELDS_DOWN:
                case ABILITY_STANCE_CHANGE:
                    break;
                default:
                    gLastUsedAbility = gBattleMons[gBattlerAttacker].ability = ABILITY_MUMMY;
                    BattleScriptPushCursor();
                    gBattlescriptCurrInstr = BattleScript_MummyActivates;
                    effect++;
                    break;
                }
            }
            break;
        case ABILITY_ANGER_POINT:
            if (!(gMoveResultFlags & MOVE_RESULT_NO_EFFECT)
             && gIsCriticalHit
             && TARGET_TURN_DAMAGED
             && IsBattlerAlive(battler)
             && gBattleMons[battler].statStages[STAT_ATK] != 12)
            {
                SET_STATCHANGER(STAT_ATK, 12 - gBattleMons[battler].statStages[STAT_ATK], FALSE);
                BattleScriptPushCursor();
                gBattlescriptCurrInstr = BattleScript_AngryPointActivates;
                effect++;
            }
            break;
        case ABILITY_COLOR_CHANGE:
            if (!(gMoveResultFlags & MOVE_RESULT_NO_EFFECT)
             && move != MOVE_STRUGGLE
             && gBattleMoves[move].power != 0
             && TARGET_TURN_DAMAGED
             && !IS_BATTLER_OF_TYPE(battler, moveType)
             && gBattleMons[battler].hp != 0)
            {
                SET_BATTLER_TYPE(battler, moveType);
                PREPARE_TYPE_BUFFER(gBattleTextBuff1, moveType);
                BattleScriptPushCursor();
                gBattlescriptCurrInstr = BattleScript_ColorChangeActivates;
                effect++;
            }
            break;
        case ABILITY_GOOEY:
        case ABILITY_TANGLING_HAIR:
            if (!(gMoveResultFlags & MOVE_RESULT_NO_EFFECT)
             && gBattleMons[gBattlerAttacker].hp != 0
             && gBattleMons[gBattlerAttacker].statStages[STAT_SPEED] != 0
             && !gProtectStructs[gBattlerAttacker].confusionSelfDmg
             && TARGET_TURN_DAMAGED
             && IsMoveMakingContact(move, gBattlerAttacker))
            {
                gBattleScripting.moveEffect = MOVE_EFFECT_AFFECTS_USER | MOVE_EFFECT_SPD_MINUS_1;
                PREPARE_ABILITY_BUFFER(gBattleTextBuff1, gLastUsedAbility);
                BattleScriptPushCursor();
                gBattlescriptCurrInstr = BattleScript_AbilityStatusEffect;
                gHitMarker |= HITMARKER_IGNORE_SAFEGUARD;
                effect++;
            }
            break;
        case ABILITY_ROUGH_SKIN:
        case ABILITY_IRON_BARBS:
            if (!(gMoveResultFlags & MOVE_RESULT_NO_EFFECT)
             && gBattleMons[gBattlerAttacker].hp != 0
             && !gProtectStructs[gBattlerAttacker].confusionSelfDmg
             && TARGET_TURN_DAMAGED
             && IsMoveMakingContact(move, gBattlerAttacker))
            {
                gBattleMoveDamage = gBattleMons[gBattlerAttacker].maxHP / 8;
                if (gBattleMoveDamage == 0)
                    gBattleMoveDamage = 1;
                PREPARE_ABILITY_BUFFER(gBattleTextBuff1, gLastUsedAbility);
                BattleScriptPushCursor();
                gBattlescriptCurrInstr = BattleScript_RoughSkinActivates;
                effect++;
            }
            break;
        case ABILITY_AFTERMATH:
            if (!IsAbilityOnField(ABILITY_DAMP)
             && !(gMoveResultFlags & MOVE_RESULT_NO_EFFECT)
             && gBattleMons[gBattlerTarget].hp == 0
             && IsBattlerAlive(gBattlerAttacker)
             && IsMoveMakingContact(move, gBattlerAttacker))
            {
                gBattleMoveDamage = gBattleMons[gBattlerAttacker].maxHP / 4;
                if (gBattleMoveDamage == 0)
                    gBattleMoveDamage = 1;
                BattleScriptPushCursor();
                gBattlescriptCurrInstr = BattleScript_AftermathDmg;
                effect++;
            }
            break;
        case ABILITY_INNARDS_OUT:
            if (!(gMoveResultFlags & MOVE_RESULT_NO_EFFECT)
             && gBattleMons[gBattlerTarget].hp == 0
             && IsBattlerAlive(gBattlerAttacker))
            {
                gBattleMoveDamage = gSpecialStatuses[gBattlerTarget].dmg;
                BattleScriptPushCursor();
                gBattlescriptCurrInstr = BattleScript_AftermathDmg;
                effect++;
            }
            break;
        case ABILITY_EFFECT_SPORE:
            if (!IS_BATTLER_OF_TYPE(gBattlerAttacker, TYPE_GRASS)
             && GetBattlerAbility(gBattlerAttacker) != ABILITY_OVERCOAT
             && GetBattlerHoldEffect(gBattlerAttacker, TRUE) != HOLD_EFFECT_SAFETY_GOOGLES)
            {
                i = Random() % 3;
                if (i == 0)
                    goto POISON_POINT;
                if (i == 1)
                    goto STATIC;
                // Sleep
                if (!(gMoveResultFlags & MOVE_RESULT_NO_EFFECT)
                 && gBattleMons[gBattlerAttacker].hp != 0
                 && !gProtectStructs[gBattlerAttacker].confusionSelfDmg
                 && TARGET_TURN_DAMAGED
                 && GetBattlerAbility(gBattlerAttacker) != ABILITY_INSOMNIA
                 && GetBattlerAbility(gBattlerAttacker) != ABILITY_VITAL_SPIRIT
                 && !(gBattleMons[gBattlerAttacker].status1 & STATUS1_ANY)
                 && !IsAbilityStatusProtected(gBattlerAttacker)
                 && IsMoveMakingContact(move, gBattlerAttacker)
                 && (Random() % 3) == 0)
                {
                    gBattleScripting.moveEffect = MOVE_EFFECT_AFFECTS_USER | MOVE_EFFECT_SLEEP;
                    PREPARE_ABILITY_BUFFER(gBattleTextBuff1, gLastUsedAbility);
                    BattleScriptPushCursor();
                    gBattlescriptCurrInstr = BattleScript_AbilityStatusEffect;
                    gHitMarker |= HITMARKER_IGNORE_SAFEGUARD;
                    effect++;
                }
            }
            break;
        POISON_POINT:
        case ABILITY_POISON_POINT:
            if (!(gMoveResultFlags & MOVE_RESULT_NO_EFFECT)
             && gBattleMons[gBattlerAttacker].hp != 0
             && !gProtectStructs[gBattlerAttacker].confusionSelfDmg
             && TARGET_TURN_DAMAGED
             && !IS_BATTLER_OF_TYPE(gBattlerAttacker, TYPE_POISON)
             && !IS_BATTLER_OF_TYPE(gBattlerAttacker, TYPE_STEEL)
             && GetBattlerAbility(gBattlerAttacker) != ABILITY_IMMUNITY
             && !(gBattleMons[gBattlerAttacker].status1 & STATUS1_ANY)
             && !IsAbilityStatusProtected(gBattlerAttacker)
             && IsMoveMakingContact(move, gBattlerAttacker)
             && (Random() % 3) == 0)
            {
                gBattleScripting.moveEffect = MOVE_EFFECT_AFFECTS_USER | MOVE_EFFECT_POISON;
                PREPARE_ABILITY_BUFFER(gBattleTextBuff1, gLastUsedAbility);
                BattleScriptPushCursor();
                gBattlescriptCurrInstr = BattleScript_AbilityStatusEffect;
                gHitMarker |= HITMARKER_IGNORE_SAFEGUARD;
                effect++;
            }
            break;
        STATIC:
        case ABILITY_STATIC:
            if (!(gMoveResultFlags & MOVE_RESULT_NO_EFFECT)
             && gBattleMons[gBattlerAttacker].hp != 0
             && !gProtectStructs[gBattlerAttacker].confusionSelfDmg
             && TARGET_TURN_DAMAGED
             && CanParalyzeType(gBattlerTarget, gBattlerAttacker)
             && GetBattlerAbility(gBattlerAttacker) != ABILITY_LIMBER
             && !(gBattleMons[gBattlerAttacker].status1 & STATUS1_ANY)
             && !IsAbilityStatusProtected(gBattlerAttacker)
             && IsMoveMakingContact(move, gBattlerAttacker)
             && (Random() % 3) == 0)
            {
                gBattleScripting.moveEffect = MOVE_EFFECT_AFFECTS_USER | MOVE_EFFECT_PARALYSIS;
                BattleScriptPushCursor();
                gBattlescriptCurrInstr = BattleScript_AbilityStatusEffect;
                gHitMarker |= HITMARKER_IGNORE_SAFEGUARD;
                effect++;
            }
            break;
        case ABILITY_FLAME_BODY:
            if (!(gMoveResultFlags & MOVE_RESULT_NO_EFFECT)
             && gBattleMons[gBattlerAttacker].hp != 0
             && !gProtectStructs[gBattlerAttacker].confusionSelfDmg
             && (gBattleMoves[move].flags & FLAG_MAKES_CONTACT)
             && TARGET_TURN_DAMAGED
             && !IS_BATTLER_OF_TYPE(gBattlerAttacker, TYPE_FIRE)
             && GetBattlerAbility(gBattlerAttacker) != ABILITY_WATER_VEIL
             && !(gBattleMons[gBattlerAttacker].status1 & STATUS1_ANY)
             && !IsAbilityStatusProtected(gBattlerAttacker)
             && (Random() % 3) == 0)
            {
                gBattleScripting.moveEffect = MOVE_EFFECT_AFFECTS_USER | MOVE_EFFECT_BURN;
                BattleScriptPushCursor();
                gBattlescriptCurrInstr = BattleScript_AbilityStatusEffect;
                gHitMarker |= HITMARKER_IGNORE_SAFEGUARD;
                effect++;
            }
            break;
        case ABILITY_CUTE_CHARM:
            if (!(gMoveResultFlags & MOVE_RESULT_NO_EFFECT)
             && gBattleMons[gBattlerAttacker].hp != 0
             && !gProtectStructs[gBattlerAttacker].confusionSelfDmg
             && (gBattleMoves[move].flags & FLAG_MAKES_CONTACT)
             && TARGET_TURN_DAMAGED
             && gBattleMons[gBattlerTarget].hp != 0
             && (Random() % 3) == 0
             && GetBattlerAbility(gBattlerAttacker) != ABILITY_OBLIVIOUS
             && !IsAbilityOnSide(gBattlerAttacker, ABILITY_AROMA_VEIL)
             && GetGenderFromSpeciesAndPersonality(speciesAtk, pidAtk) != GetGenderFromSpeciesAndPersonality(speciesDef, pidDef)
             && !(gBattleMons[gBattlerAttacker].status2 & STATUS2_INFATUATION)
             && GetGenderFromSpeciesAndPersonality(speciesAtk, pidAtk) != MON_GENDERLESS
             && GetGenderFromSpeciesAndPersonality(speciesDef, pidDef) != MON_GENDERLESS)
            {
                gBattleMons[gBattlerAttacker].status2 |= STATUS2_INFATUATED_WITH(gBattlerTarget);
                BattleScriptPushCursor();
                gBattlescriptCurrInstr = BattleScript_CuteCharmActivates;
                effect++;
            }
            break;
        case ABILITY_ILLUSION:
            if (gBattleStruct->illusion[gBattlerTarget].on && !gBattleStruct->illusion[gBattlerTarget].broken && TARGET_TURN_DAMAGED)
            {
                BattleScriptPushCursor();
                gBattlescriptCurrInstr = BattleScript_IllusionOff;
                effect++;
            }
            break;
        }
        break;
    case ABILITYEFFECT_MOVE_END_ATTACKER: // Same as above, but for attacker
        switch (gLastUsedAbility)
        {
        case ABILITY_POISON_TOUCH:
            if (!(gMoveResultFlags & MOVE_RESULT_NO_EFFECT)
             && gBattleMons[gBattlerTarget].hp != 0
             && !gProtectStructs[gBattlerTarget].confusionSelfDmg
             && !IS_BATTLER_OF_TYPE(gBattlerTarget, TYPE_POISON)
             && !IS_BATTLER_OF_TYPE(gBattlerTarget, TYPE_STEEL)
             && GetBattlerAbility(gBattlerTarget) != ABILITY_IMMUNITY
             && !(gBattleMons[gBattlerTarget].status1 & STATUS1_ANY)
             && !IsAbilityStatusProtected(gBattlerTarget)
             && IsMoveMakingContact(move, gBattlerAttacker)
             && (Random() % 3) == 0)
            {
                gBattleScripting.moveEffect = MOVE_EFFECT_POISON;
                PREPARE_ABILITY_BUFFER(gBattleTextBuff1, gLastUsedAbility);
                BattleScriptPushCursor();
                gBattlescriptCurrInstr = BattleScript_AbilityStatusEffect;
                gHitMarker |= HITMARKER_IGNORE_SAFEGUARD;
                effect++;
            }
            break;
        }
        break;
    case ABILITYEFFECT_MOVE_END_OTHER: // Abilities that activate on *another* battler's moveend: Dancer, Soul-Heart, Receiver, Symbiosis
        switch (GetBattlerAbility(battler))
        {
        case ABILITY_DANCER:
            if (IsBattlerAlive(battler)
             && (gBattleMoves[gCurrentMove].flags & FLAG_DANCE)
             && !gSpecialStatuses[battler].dancerUsedMove
             && gBattlerAttacker != battler)
            {
                // Set bit and save Dancer mon's original target
                gSpecialStatuses[battler].dancerUsedMove = 1;
                gSpecialStatuses[battler].dancerOriginalTarget = *(gBattleStruct->moveTarget + battler) | 0x4;
				gBattleStruct->atkCancellerTracker = 0;
                gBattlerAttacker = gBattlerAbility = battler;
                gCalledMove = gCurrentMove;

                // Set the target to the original target of the mon that first used a Dance move
                gBattlerTarget = gBattleScripting.savedBattler & 0x3;

                // Make sure that the target isn't an ally - if it is, target the original user
                if (GetBattlerSide(gBattlerTarget) == GetBattlerSide(gBattlerAttacker))
                    gBattlerTarget = (gBattleScripting.savedBattler & 0xF0) >> 4;
                gHitMarker &= ~(HITMARKER_ATTACKSTRING_PRINTED);
                BattleScriptExecute(BattleScript_DancerActivates);
                effect++;
            }
            break;
        }
        break;
    case ABILITYEFFECT_IMMUNITY: // 5
        for (battler = 0; battler < gBattlersCount; battler++)
        {
            switch (gBattleMons[battler].ability)
            {
            case ABILITY_IMMUNITY:
                if (gBattleMons[battler].status1 & (STATUS1_POISON | STATUS1_TOXIC_POISON | STATUS1_TOXIC_COUNTER))
                {
                    StringCopy(gBattleTextBuff1, gStatusConditionString_PoisonJpn);
                    effect = 1;
                }
                break;
            case ABILITY_OWN_TEMPO:
                if (gBattleMons[battler].status2 & STATUS2_CONFUSION)
                {
                    StringCopy(gBattleTextBuff1, gStatusConditionString_ConfusionJpn);
                    effect = 2;
                }
                break;
            case ABILITY_LIMBER:
                if (gBattleMons[battler].status1 & STATUS1_PARALYSIS)
                {
                    StringCopy(gBattleTextBuff1, gStatusConditionString_ParalysisJpn);
                    effect = 1;
                }
                break;
            case ABILITY_INSOMNIA:
            case ABILITY_VITAL_SPIRIT:
                if (gBattleMons[battler].status1 & STATUS1_SLEEP)
                {
                    gBattleMons[battler].status2 &= ~(STATUS2_NIGHTMARE);
                    StringCopy(gBattleTextBuff1, gStatusConditionString_SleepJpn);
                    effect = 1;
                }
                break;
            case ABILITY_WATER_VEIL:
                if (gBattleMons[battler].status1 & STATUS1_BURN)
                {
                    StringCopy(gBattleTextBuff1, gStatusConditionString_BurnJpn);
                    effect = 1;
                }
                break;
            case ABILITY_MAGMA_ARMOR:
                if (gBattleMons[battler].status1 & STATUS1_FREEZE)
                {
                    StringCopy(gBattleTextBuff1, gStatusConditionString_IceJpn);
                    effect = 1;
                }
                break;
            case ABILITY_OBLIVIOUS:
                if (gBattleMons[battler].status2 & STATUS2_INFATUATION)
                {
                    StringCopy(gBattleTextBuff1, gStatusConditionString_LoveJpn);
                    effect = 3;
                }
                break;
            }
            if (effect)
            {
                switch (effect)
                {
                case 1: // status cleared
                    gBattleMons[battler].status1 = 0;
                    break;
                case 2: // get rid of confusion
                    gBattleMons[battler].status2 &= ~(STATUS2_CONFUSION);
                    break;
                case 3: // get rid of infatuation
                    gBattleMons[battler].status2 &= ~(STATUS2_INFATUATION);
                    break;
                }

                BattleScriptPushCursor();
                gBattlescriptCurrInstr = BattleScript_AbilityCuredStatus;
                gBattleScripting.battler = gActiveBattler = gBattlerAbility = battler;
                BtlController_EmitSetMonData(0, REQUEST_STATUS_BATTLE, 0, 4, &gBattleMons[gActiveBattler].status1);
                MarkBattlerForControllerExec(gActiveBattler);
                return effect;
            }
        }
        break;
    case ABILITYEFFECT_FORECAST: // 6
        for (battler = 0; battler < gBattlersCount; battler++)
        {
            if (gBattleMons[battler].ability == ABILITY_FORECAST || gBattleMons[battler].ability == ABILITY_FLOWER_GIFT)
            {
                effect = TryWeatherFormChange(battler);
                if (effect)
                {
                    BattleScriptPushCursorAndCallback(BattleScript_CastformChange);
                    gBattleScripting.battler = battler;
                    gBattleStruct->formToChangeInto = effect - 1;
                    return effect;
                }
            }
        }
        break;
    case ABILITYEFFECT_SYNCHRONIZE:
        if (gLastUsedAbility == ABILITY_SYNCHRONIZE && (gHitMarker & HITMARKER_SYNCHRONISE_EFFECT))
        {
            gHitMarker &= ~(HITMARKER_SYNCHRONISE_EFFECT);

            if (!(gBattleMons[gBattlerAttacker].status1 & STATUS1_ANY))
            {
                gBattleStruct->synchronizeMoveEffect &= ~(MOVE_EFFECT_AFFECTS_USER | MOVE_EFFECT_CERTAIN);
                if (gBattleStruct->synchronizeMoveEffect == MOVE_EFFECT_TOXIC)
                    gBattleStruct->synchronizeMoveEffect = MOVE_EFFECT_POISON;

                gBattleScripting.moveEffect = gBattleStruct->synchronizeMoveEffect + MOVE_EFFECT_AFFECTS_USER;
                gBattleScripting.battler = gBattlerAbility = gBattlerTarget;
                PREPARE_ABILITY_BUFFER(gBattleTextBuff1, ABILITY_SYNCHRONIZE);
                BattleScriptPushCursor();
                gBattlescriptCurrInstr = BattleScript_SynchronizeActivates;
                gHitMarker |= HITMARKER_IGNORE_SAFEGUARD;
                effect++;
            }
        }
        break;
    case ABILITYEFFECT_ATK_SYNCHRONIZE: // 8
        if (gLastUsedAbility == ABILITY_SYNCHRONIZE && (gHitMarker & HITMARKER_SYNCHRONISE_EFFECT))
        {
            gHitMarker &= ~(HITMARKER_SYNCHRONISE_EFFECT);

            if (!(gBattleMons[gBattlerTarget].status1 & STATUS1_ANY))
            {
                gBattleStruct->synchronizeMoveEffect &= ~(MOVE_EFFECT_AFFECTS_USER | MOVE_EFFECT_CERTAIN);
                if (gBattleStruct->synchronizeMoveEffect == MOVE_EFFECT_TOXIC)
                    gBattleStruct->synchronizeMoveEffect = MOVE_EFFECT_POISON;

                gBattleScripting.moveEffect = gBattleStruct->synchronizeMoveEffect;
                gBattleScripting.battler = gBattlerAbility = gBattlerAttacker;
                PREPARE_ABILITY_BUFFER(gBattleTextBuff1, ABILITY_SYNCHRONIZE);
                BattleScriptPushCursor();
                gBattlescriptCurrInstr = BattleScript_SynchronizeActivates;
                gHitMarker |= HITMARKER_IGNORE_SAFEGUARD;
                effect++;
            }
        }
        break;
    case ABILITYEFFECT_INTIMIDATE1:
    case ABILITYEFFECT_INTIMIDATE2:
        for (i = 0; i < gBattlersCount; i++)
        {
            if (gBattleMons[i].ability == ABILITY_INTIMIDATE && gBattleResources->flags->flags[i] & RESOURCE_FLAG_INTIMIDATED)
            {
                gLastUsedAbility = ABILITY_INTIMIDATE;
                gBattleResources->flags->flags[i] &= ~(RESOURCE_FLAG_INTIMIDATED);
                if (caseID == ABILITYEFFECT_INTIMIDATE1)
                {
                    BattleScriptPushCursorAndCallback(BattleScript_IntimidateActivatesEnd3);
                }
                else
                {
                    BattleScriptPushCursor();
                    gBattlescriptCurrInstr = BattleScript_IntimidateActivates;
                }
                battler = gBattlerAbility = gBattleStruct->intimidateBattler = i;
                effect++;
                break;
            }
        }
        break;
    case ABILITYEFFECT_TRACE1:
    case ABILITYEFFECT_TRACE2:
        for (i = 0; i < gBattlersCount; i++)
        {
            if (gBattleMons[i].ability == ABILITY_TRACE && (gBattleResources->flags->flags[i] & RESOURCE_FLAG_TRACED))
            {
                u8 side = (GetBattlerPosition(i) ^ BIT_SIDE) & BIT_SIDE; // side of the opposing pokemon
                u8 target1 = GetBattlerAtPosition(side);
                u8 target2 = GetBattlerAtPosition(side + BIT_FLANK);

                if (gBattleTypeFlags & BATTLE_TYPE_DOUBLE)
                {
                    if (!sAbilitiesNotTraced[gBattleMons[target1].ability] && gBattleMons[target1].hp != 0
                     && !sAbilitiesNotTraced[gBattleMons[target2].ability] && gBattleMons[target2].hp != 0)
                        gActiveBattler = GetBattlerAtPosition(((Random() & 1) * 2) | side), effect++;
                    else if (!sAbilitiesNotTraced[gBattleMons[target1].ability] && gBattleMons[target1].hp != 0)
                        gActiveBattler = target1, effect++;
                    else if (!sAbilitiesNotTraced[gBattleMons[target2].ability] && gBattleMons[target2].hp != 0)
                        gActiveBattler = target2, effect++;
                }
                else
                {
                    if (!sAbilitiesNotTraced[gBattleMons[target1].ability] && gBattleMons[target1].hp != 0)
                        gActiveBattler = target1, effect++;
                }

                if (effect)
                {
                    if (caseID == ABILITYEFFECT_TRACE1)
                    {
                        BattleScriptPushCursorAndCallback(BattleScript_TraceActivatesEnd3);
                    }
                    else
                    {
                        BattleScriptPushCursor();
                        gBattlescriptCurrInstr = BattleScript_TraceActivates;
                    }
                    gBattleResources->flags->flags[i] &= ~(RESOURCE_FLAG_TRACED);
                    gBattleStruct->tracedAbility[i] = gLastUsedAbility = gBattleMons[gActiveBattler].ability;
                    battler = gBattlerAbility = gBattleScripting.battler = i;

                    PREPARE_MON_NICK_WITH_PREFIX_BUFFER(gBattleTextBuff1, gActiveBattler, gBattlerPartyIndexes[gActiveBattler])
                    PREPARE_ABILITY_BUFFER(gBattleTextBuff2, gLastUsedAbility)
                    break;
                }
            }
        }
        break;
    }

    if (effect && gLastUsedAbility != 0xFF)
        RecordAbilityBattle(battler, gLastUsedAbility);
    if (effect && caseID <= ABILITYEFFECT_MOVE_END)
        gBattlerAbility = battler;

    return effect;
}

u32 GetBattlerAbility(u8 battlerId)
{
    if (gStatuses3[battlerId] & STATUS3_GASTRO_ACID)
        return ABILITY_NONE;
    else if ((((gBattleMons[gBattlerAttacker].ability == ABILITY_MOLD_BREAKER
            || gBattleMons[gBattlerAttacker].ability == ABILITY_TERAVOLT
            || gBattleMons[gBattlerAttacker].ability == ABILITY_TURBOBLAZE)
            && !(gStatuses3[gBattlerAttacker] & STATUS3_GASTRO_ACID))
            || gBattleMoves[gCurrentMove].flags & FLAG_TARGET_ABILITY_IGNORED)
            && sAbilitiesAffectedByMoldBreaker[gBattleMons[battlerId].ability]
            && gBattlerByTurnOrder[gCurrentTurnActionNumber] == gBattlerAttacker
            && gActionsByTurnOrder[gBattlerByTurnOrder[gBattlerAttacker]] == B_ACTION_USE_MOVE
            && gCurrentTurnActionNumber < gBattlersCount)
        return ABILITY_NONE;
	else
		return gBattleMons[battlerId].ability;
}

u32 IsAbilityOnSide(u32 battlerId, u32 ability)
{
    if (IsBattlerAlive(battlerId) && GetBattlerAbility(battlerId) == ability)
        return battlerId + 1;
    else if (IsBattlerAlive(BATTLE_PARTNER(battlerId)) && GetBattlerAbility(BATTLE_PARTNER(battlerId)) == ability)
        return BATTLE_PARTNER(battlerId) + 1;
    else
        return 0;
}

u32 IsAbilityOnOpposingSide(u32 battlerId, u32 ability)
{
    return IsAbilityOnSide(BATTLE_OPPOSITE(battlerId), ability);
}

u32 IsAbilityOnField(u32 ability)
{
    u32 i;

    for (i = 0; i < gBattlersCount; i++)
    {
        if (IsBattlerAlive(i) && GetBattlerAbility(i) == ability)
            return i + 1;
    }

    return 0;
}

u32 IsAbilityOnFieldExcept(u32 battlerId, u32 ability)
{
    u32 i;

    for (i = 0; i < gBattlersCount; i++)
    {
        if (i != battlerId && IsBattlerAlive(i) && GetBattlerAbility(i) == ability)
            return i + 1;
    }

    return 0;
}

u32 IsAbilityPreventingEscape(u32 battlerId)
{
    u32 id;

    if (B_GHOSTS_ESCAPE >= GEN_6 && IS_BATTLER_OF_TYPE(battlerId, TYPE_GHOST))
        return 0;

    if ((id = IsAbilityOnOpposingSide(battlerId, ABILITY_SHADOW_TAG)) && gBattleMons[battlerId].ability != ABILITY_SHADOW_TAG)
        return id;
    if ((id = IsAbilityOnOpposingSide(battlerId, ABILITY_ARENA_TRAP)) && IsBattlerGrounded(battlerId))
        return id;
    if ((id = IsAbilityOnOpposingSide(battlerId, ABILITY_MAGNET_PULL)) && IS_BATTLER_OF_TYPE(battlerId, TYPE_STEEL))
        return id;

    return 0;
}

bool32 CanBattlerEscape(u32 battlerId) // no ability check
{
    return (GetBattlerHoldEffect(battlerId, TRUE) == HOLD_EFFECT_SHED_SHELL
            || !((gBattleMons[battlerId].status2 & (STATUS2_ESCAPE_PREVENTION | STATUS2_WRAPPED))
                || (gStatuses3[battlerId] & STATUS3_ROOTED)
                || gFieldStatuses & STATUS_FIELD_FAIRY_LOCK));
}

void BattleScriptExecute(const u8 *BS_ptr)
{
    gBattlescriptCurrInstr = BS_ptr;
    gBattleResources->battleCallbackStack->function[gBattleResources->battleCallbackStack->size++] = gBattleMainFunc;
    gBattleMainFunc = RunBattleScriptCommands_PopCallbacksStack;
    gCurrentActionFuncId = 0;
}

void BattleScriptPushCursorAndCallback(const u8 *BS_ptr)
{
    BattleScriptPushCursor();
    gBattlescriptCurrInstr = BS_ptr;
    gBattleResources->battleCallbackStack->function[gBattleResources->battleCallbackStack->size++] = gBattleMainFunc;
    gBattleMainFunc = RunBattleScriptCommands;
}

enum
{
    ITEM_NO_EFFECT, // 0
    ITEM_STATUS_CHANGE, // 1
    ITEM_EFFECT_OTHER, // 2
    ITEM_PP_CHANGE, // 3
    ITEM_HP_CHANGE, // 4
    ITEM_STATS_CHANGE, // 5
};

// second argument is 1/X of current hp compared to max hp
static bool32 HasEnoughHpToEatBerry(u32 battlerId, u32 hpFraction, u32 itemId)
{
    bool32 isBerry = (ItemId_GetPocket(itemId) == POCKET_BERRIES);

    if (gBattleMons[battlerId].hp == 0)
        return FALSE;
    // Unnerve prevents consumption of opponents' berries.
    if (isBerry && IsAbilityOnOpposingSide(battlerId, ABILITY_UNNERVE))
        return FALSE;
    if (gBattleMons[battlerId].hp <= gBattleMons[battlerId].maxHP / hpFraction)
        return TRUE;

    if (hpFraction <= 4 && GetBattlerAbility(battlerId) == ABILITY_GLUTTONY && isBerry
         && gBattleMons[battlerId].hp <= gBattleMons[battlerId].maxHP / 2)
    {
        RecordAbilityBattle(battlerId, ABILITY_GLUTTONY);
        return TRUE;
    }

    return FALSE;
}

static u8 HealConfuseBerry(u32 battlerId, u32 itemId, u8 flavorId)
{
    if (HasEnoughHpToEatBerry(battlerId, 2, itemId))
    {
        PREPARE_FLAVOR_BUFFER(gBattleTextBuff1, flavorId);

        gBattleMoveDamage = gBattleMons[battlerId].maxHP / GetBattlerHoldEffectParam(battlerId);
        if (gBattleMoveDamage == 0)
            gBattleMoveDamage = 1;
        gBattleMoveDamage *= -1;
        if (GetFlavorRelationByPersonality(gBattleMons[battlerId].personality, flavorId) < 0)
            BattleScriptExecute(BattleScript_BerryConfuseHealEnd2);
        else
            BattleScriptExecute(BattleScript_ItemHealHP_RemoveItemEnd2);

        return ITEM_HP_CHANGE;
    }
    return 0;
}

static u8 StatRaiseBerry(u32 battlerId, u32 itemId, u32 statId)
{
    if (gBattleMons[battlerId].statStages[statId] < 0xC && HasEnoughHpToEatBerry(battlerId, GetBattlerHoldEffectParam(battlerId), itemId))
    {
        PREPARE_STAT_BUFFER(gBattleTextBuff1, statId);
        PREPARE_STRING_BUFFER(gBattleTextBuff2, STRINGID_STATROSE);

        gEffectBattler = battlerId;
        SET_STATCHANGER(statId, 1, FALSE);
        gBattleScripting.animArg1 = 0xE + statId;
        gBattleScripting.animArg2 = 0;
        BattleScriptExecute(BattleScript_BerryStatRaiseEnd2);
        return ITEM_STATS_CHANGE;
    }
    return 0;
}

static u8 RandomStatRaiseBerry(u32 battlerId, u32 itemId)
{
    s32 i;

    for (i = 0; i < 5; i++)
    {
        if (gBattleMons[battlerId].statStages[STAT_ATK + i] < 0xC)
            break;
    }
    if (i != 5 && HasEnoughHpToEatBerry(battlerId, GetBattlerHoldEffectParam(battlerId), itemId))
    {
        do
        {
            i = Random() % 5;
        } while (gBattleMons[battlerId].statStages[STAT_ATK + i] == 0xC);

        PREPARE_STAT_BUFFER(gBattleTextBuff1, i + 1);

        gBattleTextBuff2[0] = B_BUFF_PLACEHOLDER_BEGIN;
        gBattleTextBuff2[1] = B_BUFF_STRING;
        gBattleTextBuff2[2] = STRINGID_STATSHARPLY;
        gBattleTextBuff2[3] = STRINGID_STATSHARPLY >> 8;
        gBattleTextBuff2[4] = B_BUFF_STRING;
        gBattleTextBuff2[5] = STRINGID_STATROSE;
        gBattleTextBuff2[6] = STRINGID_STATROSE >> 8;
        gBattleTextBuff2[7] = EOS;

        gEffectBattler = battlerId;
        SET_STATCHANGER(i + 1, 2, FALSE);
        gBattleScripting.animArg1 = 0x21 + i + 6;
        gBattleScripting.animArg2 = 0;
        BattleScriptExecute(BattleScript_BerryStatRaiseEnd2);
        return ITEM_STATS_CHANGE;
    }
    return 0;
}

static u8 ItemHealHp(u32 battlerId, u32 itemId, bool32 end2, bool32 percentHeal)
{
    if (HasEnoughHpToEatBerry(battlerId, 2, itemId))
    {
        if (percentHeal)
            gBattleMoveDamage = (gBattleMons[battlerId].maxHP * GetBattlerHoldEffectParam(battlerId) / 100) * -1;
        else
            gBattleMoveDamage = GetBattlerHoldEffectParam(battlerId) * -1;

        if (end2)
        {
            BattleScriptExecute(BattleScript_ItemHealHP_RemoveItemEnd2);
        }
        else
        {
            BattleScriptPushCursor();
            gBattlescriptCurrInstr = BattleScript_ItemHealHP_RemoveItemRet;
        }
        return ITEM_HP_CHANGE;
    }
    return 0;
}

static bool32 UnnerveOn(u32 battlerId, u32 itemId)
{
    if (ItemId_GetPocket(itemId) == POCKET_BERRIES && IsAbilityOnOpposingSide(battlerId, ABILITY_UNNERVE))
        return TRUE;
    return FALSE;
}

u8 ItemBattleEffects(u8 caseID, u8 battlerId, bool8 moveTurn)
{
    int i = 0, moveType;
    u8 effect = ITEM_NO_EFFECT;
    u8 changedPP = 0;
    u8 battlerHoldEffect, atkHoldEffect;
    u8 atkHoldEffectParam;
    u16 atkItem;

    gLastUsedItem = gBattleMons[battlerId].item;
    battlerHoldEffect = GetBattlerHoldEffect(battlerId, TRUE);

    atkItem = gBattleMons[gBattlerAttacker].item;
    atkHoldEffect = GetBattlerHoldEffect(gBattlerAttacker, TRUE);
    atkHoldEffectParam = GetBattlerHoldEffectParam(gBattlerAttacker);

    switch (caseID)
    {
    case ITEMEFFECT_ON_SWITCH_IN:
        if (!gSpecialStatuses[battlerId].switchInItemDone)
        {
            switch (battlerHoldEffect)
            {
            case HOLD_EFFECT_DOUBLE_PRIZE:
                if (GetBattlerSide(battlerId) == B_SIDE_PLAYER)
                    gBattleStruct->moneyMultiplier *= 2;
                break;
            case HOLD_EFFECT_RESTORE_STATS:
                for (i = 0; i < NUM_BATTLE_STATS; i++)
                {
                    if (gBattleMons[battlerId].statStages[i] < 6)
                    {
                        gBattleMons[battlerId].statStages[i] = 6;
                        effect = ITEM_STATS_CHANGE;
                    }
                }
                if (effect)
                {
                    gBattleScripting.battler = battlerId;
                    gPotentialItemEffectBattler = battlerId;
                    gActiveBattler = gBattlerAttacker = battlerId;
                    BattleScriptExecute(BattleScript_WhiteHerbEnd2);
                }
                break;
            case HOLD_EFFECT_CONFUSE_SPICY:
                if (B_BERRIES_INSTANT >= GEN_4)
                    effect = HealConfuseBerry(battlerId, gLastUsedItem, FLAVOR_SPICY);
                break;
            case HOLD_EFFECT_CONFUSE_DRY:
                if (B_BERRIES_INSTANT >= GEN_4)
                    effect = HealConfuseBerry(battlerId, gLastUsedItem, FLAVOR_DRY);
                break;
            case HOLD_EFFECT_CONFUSE_SWEET:
                if (B_BERRIES_INSTANT >= GEN_4)
                    effect = HealConfuseBerry(battlerId, gLastUsedItem, FLAVOR_SWEET);
                break;
            case HOLD_EFFECT_CONFUSE_BITTER:
                if (B_BERRIES_INSTANT >= GEN_4)
                    effect = HealConfuseBerry(battlerId, gLastUsedItem, FLAVOR_BITTER);
                break;
            case HOLD_EFFECT_CONFUSE_SOUR:
                if (B_BERRIES_INSTANT >= GEN_4)
                    effect = HealConfuseBerry(battlerId, gLastUsedItem, FLAVOR_SOUR);
                break;
            case HOLD_EFFECT_ATTACK_UP:
                if (B_BERRIES_INSTANT >= GEN_4)
                    effect = StatRaiseBerry(battlerId, gLastUsedItem, STAT_ATK);
                break;
            case HOLD_EFFECT_DEFENSE_UP:
                if (B_BERRIES_INSTANT >= GEN_4)
                    effect = StatRaiseBerry(battlerId, gLastUsedItem, STAT_DEF);
                break;
            case HOLD_EFFECT_SPEED_UP:
                if (B_BERRIES_INSTANT >= GEN_4)
                    effect = StatRaiseBerry(battlerId, gLastUsedItem, STAT_SPEED);
                break;
            case HOLD_EFFECT_SP_ATTACK_UP:
                if (B_BERRIES_INSTANT >= GEN_4)
                    effect = StatRaiseBerry(battlerId, gLastUsedItem, STAT_SPATK);
                break;
            case HOLD_EFFECT_SP_DEFENSE_UP:
                if (B_BERRIES_INSTANT >= GEN_4)
                    effect = StatRaiseBerry(battlerId, gLastUsedItem, STAT_SPDEF);
                break;
            case HOLD_EFFECT_CRITICAL_UP:
                if (B_BERRIES_INSTANT >= GEN_4 && !(gBattleMons[battlerId].status2 & STATUS2_FOCUS_ENERGY) && HasEnoughHpToEatBerry(battlerId, GetBattlerHoldEffectParam(battlerId), gLastUsedItem))
                {
                    gBattleMons[battlerId].status2 |= STATUS2_FOCUS_ENERGY;
                    BattleScriptExecute(BattleScript_BerryFocusEnergyEnd2);
                    effect = ITEM_EFFECT_OTHER;
                }
                break;
            case HOLD_EFFECT_RANDOM_STAT_UP:
                if (B_BERRIES_INSTANT >= GEN_4)
                    effect = RandomStatRaiseBerry(battlerId, gLastUsedItem);
                break;
            case HOLD_EFFECT_CURE_PAR:
                if (B_BERRIES_INSTANT >= GEN_4 && gBattleMons[battlerId].status1 & STATUS1_PARALYSIS && !UnnerveOn(battlerId, gLastUsedItem))
                {
                    gBattleMons[battlerId].status1 &= ~(STATUS1_PARALYSIS);
                    BattleScriptExecute(BattleScript_BerryCurePrlzEnd2);
                    effect = ITEM_STATUS_CHANGE;
                }
                break;
            case HOLD_EFFECT_CURE_PSN:
                if (B_BERRIES_INSTANT >= GEN_4 && gBattleMons[battlerId].status1 & STATUS1_PSN_ANY && !UnnerveOn(battlerId, gLastUsedItem))
                {
                    gBattleMons[battlerId].status1 &= ~(STATUS1_PSN_ANY | STATUS1_TOXIC_COUNTER);
                    BattleScriptExecute(BattleScript_BerryCurePsnEnd2);
                    effect = ITEM_STATUS_CHANGE;
                }
                break;
            case HOLD_EFFECT_CURE_BRN:
                if (B_BERRIES_INSTANT >= GEN_4 && gBattleMons[battlerId].status1 & STATUS1_BURN && !UnnerveOn(battlerId, gLastUsedItem))
                {
                    gBattleMons[battlerId].status1 &= ~(STATUS1_BURN);
                    BattleScriptExecute(BattleScript_BerryCureBrnEnd2);
                    effect = ITEM_STATUS_CHANGE;
                }
                break;
            case HOLD_EFFECT_CURE_FRZ:
                if (B_BERRIES_INSTANT >= GEN_4 && gBattleMons[battlerId].status1 & STATUS1_FREEZE && !UnnerveOn(battlerId, gLastUsedItem))
                {
                    gBattleMons[battlerId].status1 &= ~(STATUS1_FREEZE);
                    BattleScriptExecute(BattleScript_BerryCureFrzEnd2);
                    effect = ITEM_STATUS_CHANGE;
                }
                break;
            case HOLD_EFFECT_CURE_SLP:
                if (B_BERRIES_INSTANT >= GEN_4 && gBattleMons[battlerId].status1 & STATUS1_SLEEP && !UnnerveOn(battlerId, gLastUsedItem))
                {
                    gBattleMons[battlerId].status1 &= ~(STATUS1_SLEEP);
                    gBattleMons[battlerId].status2 &= ~(STATUS2_NIGHTMARE);
                    BattleScriptExecute(BattleScript_BerryCureSlpEnd2);
                    effect = ITEM_STATUS_CHANGE;
                }
                break;
            case HOLD_EFFECT_CURE_STATUS:
                if (B_BERRIES_INSTANT >= GEN_4 && (gBattleMons[battlerId].status1 & STATUS1_ANY || gBattleMons[battlerId].status2 & STATUS2_CONFUSION) && !UnnerveOn(battlerId, gLastUsedItem))
                {
                    i = 0;
                    if (gBattleMons[battlerId].status1 & STATUS1_PSN_ANY)
                    {
                        StringCopy(gBattleTextBuff1, gStatusConditionString_PoisonJpn);
                        i++;
                    }
                    if (gBattleMons[battlerId].status1 & STATUS1_SLEEP)
                    {
                        gBattleMons[battlerId].status2 &= ~(STATUS2_NIGHTMARE);
                        StringCopy(gBattleTextBuff1, gStatusConditionString_SleepJpn);
                        i++;
                    }
                    if (gBattleMons[battlerId].status1 & STATUS1_PARALYSIS)
                    {
                        StringCopy(gBattleTextBuff1, gStatusConditionString_ParalysisJpn);
                        i++;
                    }
                    if (gBattleMons[battlerId].status1 & STATUS1_BURN)
                    {
                        StringCopy(gBattleTextBuff1, gStatusConditionString_BurnJpn);
                        i++;
                    }
                    if (gBattleMons[battlerId].status1 & STATUS1_FREEZE)
                    {
                        StringCopy(gBattleTextBuff1, gStatusConditionString_IceJpn);
                        i++;
                    }
                    if (gBattleMons[battlerId].status2 & STATUS2_CONFUSION)
                    {
                        StringCopy(gBattleTextBuff1, gStatusConditionString_ConfusionJpn);
                        i++;
                    }
                    if (!(i > 1))
                        gBattleCommunication[MULTISTRING_CHOOSER] = 0;
                    else
                        gBattleCommunication[MULTISTRING_CHOOSER] = 1;
                    gBattleMons[battlerId].status1 = 0;
                    gBattleMons[battlerId].status2 &= ~(STATUS2_CONFUSION);
                    BattleScriptExecute(BattleScript_BerryCureChosenStatusEnd2);
                    effect = ITEM_STATUS_CHANGE;
                }
                break;
            case HOLD_EFFECT_RESTORE_HP:
                if (B_BERRIES_INSTANT >= GEN_4)
                    effect = ItemHealHp(battlerId, gLastUsedItem, TRUE, FALSE);
                break;
            case HOLD_EFFECT_RESTORE_PCT_HP:
                if (B_BERRIES_INSTANT >= GEN_4)
                    effect = ItemHealHp(battlerId, gLastUsedItem, TRUE, TRUE);
                break;
            case HOLD_EFFECT_AIR_BALLOON:
                effect = ITEM_EFFECT_OTHER;
                gBattleScripting.battler = battlerId;
                BattleScriptPushCursorAndCallback(BattleScript_AirBaloonMsgIn);
                RecordItemEffectBattle(battlerId, HOLD_EFFECT_AIR_BALLOON);
                break;
            }

            if (effect)
            {
                gSpecialStatuses[battlerId].switchInItemDone = 1;
                gActiveBattler = gBattlerAttacker = gPotentialItemEffectBattler = gBattleScripting.battler = battlerId;
                switch (effect)
                {
                case ITEM_STATUS_CHANGE:
                    BtlController_EmitSetMonData(0, REQUEST_STATUS_BATTLE, 0, 4, &gBattleMons[battlerId].status1);
                    MarkBattlerForControllerExec(gActiveBattler);
                    break;
                case ITEM_PP_CHANGE:
                    if (!(gBattleMons[battlerId].status2 & STATUS2_TRANSFORMED) && !(gDisableStructs[battlerId].mimickedMoves & gBitTable[i]))
                        gBattleMons[battlerId].pp[i] = changedPP;
                    break;
                }
            }
        }
        break;
    case 1:
        if (gBattleMons[battlerId].hp)
        {
            switch (battlerHoldEffect)
            {
            case HOLD_EFFECT_RESTORE_HP:
                if (!moveTurn)
                    effect = ItemHealHp(battlerId, gLastUsedItem, TRUE, FALSE);
                break;
            case HOLD_EFFECT_RESTORE_PCT_HP:
                if (B_BERRIES_INSTANT >= GEN_4)
                    effect = ItemHealHp(battlerId, gLastUsedItem, TRUE, TRUE);
                break;
            case HOLD_EFFECT_RESTORE_PP:
                if (!moveTurn)
                {
                    struct Pokemon *mon;
                    u8 ppBonuses;
                    u16 move;

                    if (GetBattlerSide(battlerId) == B_SIDE_PLAYER)
                        mon = &gPlayerParty[gBattlerPartyIndexes[battlerId]];
                    else
                        mon = &gEnemyParty[gBattlerPartyIndexes[battlerId]];
                    for (i = 0; i < MAX_MON_MOVES; i++)
                    {
                        move = GetMonData(mon, MON_DATA_MOVE1 + i);
                        changedPP = GetMonData(mon, MON_DATA_PP1 + i);
                        ppBonuses = GetMonData(mon, MON_DATA_PP_BONUSES);
                        if (move && changedPP == 0)
                            break;
                    }
                    if (i != MAX_MON_MOVES)
                    {
                        u8 maxPP = CalculatePPWithBonus(move, ppBonuses, i);
                        if (changedPP + GetBattlerHoldEffectParam(battlerId) > maxPP)
                            changedPP = maxPP;
                        else
                            changedPP = changedPP + GetBattlerHoldEffectParam(battlerId);

                        PREPARE_MOVE_BUFFER(gBattleTextBuff1, move);

                        BattleScriptExecute(BattleScript_BerryPPHealEnd2);
                        BtlController_EmitSetMonData(0, i + REQUEST_PPMOVE1_BATTLE, 0, 1, &changedPP);
                        MarkBattlerForControllerExec(gActiveBattler);
                        effect = ITEM_PP_CHANGE;
                    }
                }
                break;
            case HOLD_EFFECT_RESTORE_STATS:
                for (i = 0; i < NUM_BATTLE_STATS; i++)
                {
                    if (gBattleMons[battlerId].statStages[i] < 6)
                    {
                        gBattleMons[battlerId].statStages[i] = 6;
                        effect = ITEM_STATS_CHANGE;
                    }
                }
                if (effect)
                {
                    gBattleScripting.battler = battlerId;
                    gPotentialItemEffectBattler = battlerId;
                    gActiveBattler = gBattlerAttacker = battlerId;
                    BattleScriptExecute(BattleScript_WhiteHerbEnd2);
                }
                break;
            case HOLD_EFFECT_BLACK_SLUDGE:
                if (IS_BATTLER_OF_TYPE(battlerId, TYPE_POISON))
                    goto LEFTOVERS;
            case HOLD_EFFECT_STICKY_BARB:
                if (!moveTurn)
                {
                    gBattleMoveDamage = gBattleMons[battlerId].maxHP / 8;
                    if (gBattleMoveDamage == 0)
                        gBattleMoveDamage = 1;
                    BattleScriptExecute(BattleScript_ItemHurtEnd2);
                    effect = ITEM_HP_CHANGE;
                    RecordItemEffectBattle(battlerId, battlerHoldEffect);
                    PREPARE_ITEM_BUFFER(gBattleTextBuff1, gLastUsedItem);
                }
                break;
            case HOLD_EFFECT_LEFTOVERS:
            LEFTOVERS:
                if (gBattleMons[battlerId].hp < gBattleMons[battlerId].maxHP && !moveTurn)
                {
                    gBattleMoveDamage = gBattleMons[battlerId].maxHP / 16;
                    if (gBattleMoveDamage == 0)
                        gBattleMoveDamage = 1;
                    gBattleMoveDamage *= -1;
                    BattleScriptExecute(BattleScript_ItemHealHP_End2);
                    effect = ITEM_HP_CHANGE;
                    RecordItemEffectBattle(battlerId, battlerHoldEffect);
                }
                break;
            case HOLD_EFFECT_CONFUSE_SPICY:
                if (!moveTurn)
                    effect = HealConfuseBerry(battlerId, gLastUsedItem, FLAVOR_SPICY);
                break;
            case HOLD_EFFECT_CONFUSE_DRY:
                if (!moveTurn)
                    effect = HealConfuseBerry(battlerId, gLastUsedItem, FLAVOR_DRY);
                break;
            case HOLD_EFFECT_CONFUSE_SWEET:
                if (!moveTurn)
                    effect = HealConfuseBerry(battlerId, gLastUsedItem, FLAVOR_SWEET);
                break;
            case HOLD_EFFECT_CONFUSE_BITTER:
                if (!moveTurn)
                    effect = HealConfuseBerry(battlerId, gLastUsedItem, FLAVOR_BITTER);
                break;
            case HOLD_EFFECT_CONFUSE_SOUR:
                if (!moveTurn)
                    effect = HealConfuseBerry(battlerId, gLastUsedItem, FLAVOR_SOUR);
                break;
            case HOLD_EFFECT_ATTACK_UP:
                if (!moveTurn)
                    effect = StatRaiseBerry(battlerId, gLastUsedItem, STAT_ATK);
                break;
            case HOLD_EFFECT_DEFENSE_UP:
                if (!moveTurn)
                    effect = StatRaiseBerry(battlerId, gLastUsedItem, STAT_DEF);
                break;
            case HOLD_EFFECT_SPEED_UP:
                if (!moveTurn)
                    effect = StatRaiseBerry(battlerId, gLastUsedItem, STAT_SPEED);
                break;
            case HOLD_EFFECT_SP_ATTACK_UP:
                if (!moveTurn)
                    effect = StatRaiseBerry(battlerId, gLastUsedItem, STAT_SPATK);
                break;
            case HOLD_EFFECT_SP_DEFENSE_UP:
                if (!moveTurn)
                    effect = StatRaiseBerry(battlerId, gLastUsedItem, STAT_SPDEF);
                break;
            case HOLD_EFFECT_CRITICAL_UP:
                if (!moveTurn && !(gBattleMons[battlerId].status2 & STATUS2_FOCUS_ENERGY) && HasEnoughHpToEatBerry(battlerId, GetBattlerHoldEffectParam(battlerId), gLastUsedItem))
                {
                    gBattleMons[battlerId].status2 |= STATUS2_FOCUS_ENERGY;
                    BattleScriptExecute(BattleScript_BerryFocusEnergyEnd2);
                    effect = ITEM_EFFECT_OTHER;
                }
                break;
            case HOLD_EFFECT_RANDOM_STAT_UP:
                if (!moveTurn)
                    effect = RandomStatRaiseBerry(battlerId, gLastUsedItem);
                break;
            case HOLD_EFFECT_CURE_PAR:
                if (gBattleMons[battlerId].status1 & STATUS1_PARALYSIS && !UnnerveOn(battlerId, gLastUsedItem))
                {
                    gBattleMons[battlerId].status1 &= ~(STATUS1_PARALYSIS);
                    BattleScriptExecute(BattleScript_BerryCurePrlzEnd2);
                    effect = ITEM_STATUS_CHANGE;
                }
                break;
            case HOLD_EFFECT_CURE_PSN:
                if (gBattleMons[battlerId].status1 & STATUS1_PSN_ANY && !UnnerveOn(battlerId, gLastUsedItem))
                {
                    gBattleMons[battlerId].status1 &= ~(STATUS1_PSN_ANY | STATUS1_TOXIC_COUNTER);
                    BattleScriptExecute(BattleScript_BerryCurePsnEnd2);
                    effect = ITEM_STATUS_CHANGE;
                }
                break;
            case HOLD_EFFECT_CURE_BRN:
                if (gBattleMons[battlerId].status1 & STATUS1_BURN && !UnnerveOn(battlerId, gLastUsedItem))
                {
                    gBattleMons[battlerId].status1 &= ~(STATUS1_BURN);
                    BattleScriptExecute(BattleScript_BerryCureBrnEnd2);
                    effect = ITEM_STATUS_CHANGE;
                }
                break;
            case HOLD_EFFECT_CURE_FRZ:
                if (gBattleMons[battlerId].status1 & STATUS1_FREEZE && !UnnerveOn(battlerId, gLastUsedItem))
                {
                    gBattleMons[battlerId].status1 &= ~(STATUS1_FREEZE);
                    BattleScriptExecute(BattleScript_BerryCureFrzEnd2);
                    effect = ITEM_STATUS_CHANGE;
                }
                break;
            case HOLD_EFFECT_CURE_SLP:
                if (gBattleMons[battlerId].status1 & STATUS1_SLEEP && !UnnerveOn(battlerId, gLastUsedItem))
                {
                    gBattleMons[battlerId].status1 &= ~(STATUS1_SLEEP);
                    gBattleMons[battlerId].status2 &= ~(STATUS2_NIGHTMARE);
                    BattleScriptExecute(BattleScript_BerryCureSlpEnd2);
                    effect = ITEM_STATUS_CHANGE;
                }
                break;
            case HOLD_EFFECT_CURE_CONFUSION:
                if (gBattleMons[battlerId].status2 & STATUS2_CONFUSION && !UnnerveOn(battlerId, gLastUsedItem))
                {
                    gBattleMons[battlerId].status2 &= ~(STATUS2_CONFUSION);
                    BattleScriptExecute(BattleScript_BerryCureConfusionEnd2);
                    effect = ITEM_EFFECT_OTHER;
                }
                break;
            case HOLD_EFFECT_CURE_STATUS:
                if ((gBattleMons[battlerId].status1 & STATUS1_ANY || gBattleMons[battlerId].status2 & STATUS2_CONFUSION) && !UnnerveOn(battlerId, gLastUsedItem))
                {
                    i = 0;
                    if (gBattleMons[battlerId].status1 & STATUS1_PSN_ANY)
                    {
                        StringCopy(gBattleTextBuff1, gStatusConditionString_PoisonJpn);
                        i++;
                    }
                    if (gBattleMons[battlerId].status1 & STATUS1_SLEEP)
                    {
                        gBattleMons[battlerId].status2 &= ~(STATUS2_NIGHTMARE);
                        StringCopy(gBattleTextBuff1, gStatusConditionString_SleepJpn);
                        i++;
                    }
                    if (gBattleMons[battlerId].status1 & STATUS1_PARALYSIS)
                    {
                        StringCopy(gBattleTextBuff1, gStatusConditionString_ParalysisJpn);
                        i++;
                    }
                    if (gBattleMons[battlerId].status1 & STATUS1_BURN)
                    {
                        StringCopy(gBattleTextBuff1, gStatusConditionString_BurnJpn);
                        i++;
                    }
                    if (gBattleMons[battlerId].status1 & STATUS1_FREEZE)
                    {
                        StringCopy(gBattleTextBuff1, gStatusConditionString_IceJpn);
                        i++;
                    }
                    if (gBattleMons[battlerId].status2 & STATUS2_CONFUSION)
                    {
                        StringCopy(gBattleTextBuff1, gStatusConditionString_ConfusionJpn);
                        i++;
                    }
                    if (!(i > 1))
                        gBattleCommunication[MULTISTRING_CHOOSER] = 0;
                    else
                        gBattleCommunication[MULTISTRING_CHOOSER] = 1;
                    gBattleMons[battlerId].status1 = 0;
                    gBattleMons[battlerId].status2 &= ~(STATUS2_CONFUSION);
                    BattleScriptExecute(BattleScript_BerryCureChosenStatusEnd2);
                    effect = ITEM_STATUS_CHANGE;
                }
                break;
            case HOLD_EFFECT_CURE_ATTRACT:
                if (gBattleMons[battlerId].status2 & STATUS2_INFATUATION)
                {
                    gBattleMons[battlerId].status2 &= ~(STATUS2_INFATUATION);
                    StringCopy(gBattleTextBuff1, gStatusConditionString_LoveJpn);
                    BattleScriptExecute(BattleScript_BerryCureChosenStatusEnd2);
                    gBattleCommunication[MULTISTRING_CHOOSER] = 0;
                    effect = ITEM_EFFECT_OTHER;
                }
                break;
            }

            if (effect)
            {
                gActiveBattler = gBattlerAttacker = gPotentialItemEffectBattler = gBattleScripting.battler = battlerId;
                switch (effect)
                {
                case ITEM_STATUS_CHANGE:
                    BtlController_EmitSetMonData(0, REQUEST_STATUS_BATTLE, 0, 4, &gBattleMons[battlerId].status1);
                    MarkBattlerForControllerExec(gActiveBattler);
                    break;
                case ITEM_PP_CHANGE:
                    if (!(gBattleMons[battlerId].status2 & STATUS2_TRANSFORMED) && !(gDisableStructs[battlerId].mimickedMoves & gBitTable[i]))
                        gBattleMons[battlerId].pp[i] = changedPP;
                    break;
                }
            }
        }
        break;
    case ITEMEFFECT_MOVE_END:
        for (battlerId = 0; battlerId < gBattlersCount; battlerId++)
        {
            gLastUsedItem = gBattleMons[battlerId].item;
            battlerHoldEffect = GetBattlerHoldEffect(battlerId, TRUE);
            switch (battlerHoldEffect)
            {
            case HOLD_EFFECT_RESTORE_HP:
                if (B_HP_BERRIES >= GEN_4)
                    effect = ItemHealHp(battlerId, gLastUsedItem, FALSE, FALSE);
                break;
            case HOLD_EFFECT_RESTORE_PCT_HP:
                if (B_BERRIES_INSTANT >= GEN_4)
                    effect = ItemHealHp(battlerId, gLastUsedItem, FALSE, TRUE);
                break;
            case HOLD_EFFECT_CURE_PAR:
                if (gBattleMons[battlerId].status1 & STATUS1_PARALYSIS && !UnnerveOn(battlerId, gLastUsedItem))
                {
                    gBattleMons[battlerId].status1 &= ~(STATUS1_PARALYSIS);
                    BattleScriptPushCursor();
                    gBattlescriptCurrInstr = BattleScript_BerryCureParRet;
                    effect = ITEM_STATUS_CHANGE;
                }
                break;
            case HOLD_EFFECT_CURE_PSN:
                if (gBattleMons[battlerId].status1 & STATUS1_PSN_ANY && !UnnerveOn(battlerId, gLastUsedItem))
                {
                    gBattleMons[battlerId].status1 &= ~(STATUS1_PSN_ANY | STATUS1_TOXIC_COUNTER);
                    BattleScriptPushCursor();
                    gBattlescriptCurrInstr = BattleScript_BerryCurePsnRet;
                    effect = ITEM_STATUS_CHANGE;
                }
                break;
            case HOLD_EFFECT_CURE_BRN:
                if (gBattleMons[battlerId].status1 & STATUS1_BURN && !UnnerveOn(battlerId, gLastUsedItem))
                {
                    gBattleMons[battlerId].status1 &= ~(STATUS1_BURN);
                    BattleScriptPushCursor();
                    gBattlescriptCurrInstr = BattleScript_BerryCureBrnRet;
                    effect = ITEM_STATUS_CHANGE;
                }
                break;
            case HOLD_EFFECT_CURE_FRZ:
                if (gBattleMons[battlerId].status1 & STATUS1_FREEZE && !UnnerveOn(battlerId, gLastUsedItem))
                {
                    gBattleMons[battlerId].status1 &= ~(STATUS1_FREEZE);
                    BattleScriptPushCursor();
                    gBattlescriptCurrInstr = BattleScript_BerryCureFrzRet;
                    effect = ITEM_STATUS_CHANGE;
                }
                break;
            case HOLD_EFFECT_CURE_SLP:
                if (gBattleMons[battlerId].status1 & STATUS1_SLEEP && !UnnerveOn(battlerId, gLastUsedItem))
                {
                    gBattleMons[battlerId].status1 &= ~(STATUS1_SLEEP);
                    gBattleMons[battlerId].status2 &= ~(STATUS2_NIGHTMARE);
                    BattleScriptPushCursor();
                    gBattlescriptCurrInstr = BattleScript_BerryCureSlpRet;
                    effect = ITEM_STATUS_CHANGE;
                }
                break;
            case HOLD_EFFECT_CURE_CONFUSION:
                if (gBattleMons[battlerId].status2 & STATUS2_CONFUSION && !UnnerveOn(battlerId, gLastUsedItem))
                {
                    gBattleMons[battlerId].status2 &= ~(STATUS2_CONFUSION);
                    BattleScriptPushCursor();
                    gBattlescriptCurrInstr = BattleScript_BerryCureConfusionRet;
                    effect = ITEM_EFFECT_OTHER;
                }
                break;
            case HOLD_EFFECT_CURE_ATTRACT:
                if (gBattleMons[battlerId].status2 & STATUS2_INFATUATION)
                {
                    gBattleMons[battlerId].status2 &= ~(STATUS2_INFATUATION);
                    StringCopy(gBattleTextBuff1, gStatusConditionString_LoveJpn);
                    BattleScriptPushCursor();
                    gBattleCommunication[MULTISTRING_CHOOSER] = 0;
                    gBattlescriptCurrInstr = BattleScript_BerryCureChosenStatusRet;
                    effect = ITEM_EFFECT_OTHER;
                }
                break;
            case HOLD_EFFECT_CURE_STATUS:
                if ((gBattleMons[battlerId].status1 & STATUS1_ANY || gBattleMons[battlerId].status2 & STATUS2_CONFUSION) && !UnnerveOn(battlerId, gLastUsedItem))
                {
                    if (gBattleMons[battlerId].status1 & STATUS1_PSN_ANY)
                    {
                        StringCopy(gBattleTextBuff1, gStatusConditionString_PoisonJpn);
                    }
                    if (gBattleMons[battlerId].status1 & STATUS1_SLEEP)
                    {
                        gBattleMons[battlerId].status2 &= ~(STATUS2_NIGHTMARE);
                        StringCopy(gBattleTextBuff1, gStatusConditionString_SleepJpn);
                    }
                    if (gBattleMons[battlerId].status1 & STATUS1_PARALYSIS)
                    {
                        StringCopy(gBattleTextBuff1, gStatusConditionString_ParalysisJpn);
                    }
                    if (gBattleMons[battlerId].status1 & STATUS1_BURN)
                    {
                        StringCopy(gBattleTextBuff1, gStatusConditionString_BurnJpn);
                    }
                    if (gBattleMons[battlerId].status1 & STATUS1_FREEZE)
                    {
                        StringCopy(gBattleTextBuff1, gStatusConditionString_IceJpn);
                    }
                    if (gBattleMons[battlerId].status2 & STATUS2_CONFUSION)
                    {
                        StringCopy(gBattleTextBuff1, gStatusConditionString_ConfusionJpn);
                    }
                    gBattleMons[battlerId].status1 = 0;
                    gBattleMons[battlerId].status2 &= ~(STATUS2_CONFUSION);
                    BattleScriptPushCursor();
                    gBattleCommunication[MULTISTRING_CHOOSER] = 0;
                    gBattlescriptCurrInstr = BattleScript_BerryCureChosenStatusRet;
                    effect = ITEM_STATUS_CHANGE;
                }
                break;
            case HOLD_EFFECT_RESTORE_STATS:
                for (i = 0; i < NUM_BATTLE_STATS; i++)
                {
                    if (gBattleMons[battlerId].statStages[i] < 6)
                    {
                        gBattleMons[battlerId].statStages[i] = 6;
                        effect = ITEM_STATS_CHANGE;
                    }
                }
                if (effect)
                {
                    gBattleScripting.battler = battlerId;
                    gPotentialItemEffectBattler = battlerId;
                    BattleScriptPushCursor();
                    gBattlescriptCurrInstr = BattleScript_WhiteHerbRet;
                    return effect;
                }
                break;
            }

            if (effect)
            {
                gActiveBattler = gPotentialItemEffectBattler = gBattleScripting.battler = battlerId;
                if (effect == ITEM_STATUS_CHANGE)
                {
                    BtlController_EmitSetMonData(0, REQUEST_STATUS_BATTLE, 0, 4, &gBattleMons[gActiveBattler].status1);
                    MarkBattlerForControllerExec(gActiveBattler);
                }
                break;
            }
        }
        break;
    case ITEMEFFECT_KINGSROCK_SHELLBELL:
        if (gBattleMoveDamage)
        {
            switch (atkHoldEffect)
            {
            case HOLD_EFFECT_FLINCH:
                if (!(gMoveResultFlags & MOVE_RESULT_NO_EFFECT)
                    && TARGET_TURN_DAMAGED
                    && (Random() % 100) < atkHoldEffectParam
                    && gBattleMoves[gCurrentMove].flags & FLAG_KINGSROCK_AFFECTED
                    && gBattleMons[gBattlerTarget].hp)
                {
                    gBattleScripting.moveEffect = MOVE_EFFECT_FLINCH;
                    BattleScriptPushCursor();
                    SetMoveEffect(FALSE, 0);
                    BattleScriptPop();
                }
                break;
            case HOLD_EFFECT_SHELL_BELL:
                if (!(gMoveResultFlags & MOVE_RESULT_NO_EFFECT)
                    && gSpecialStatuses[gBattlerTarget].dmg != 0
                    && gSpecialStatuses[gBattlerTarget].dmg != 0xFFFF
                    && gBattlerAttacker != gBattlerTarget
                    && gBattleMons[gBattlerAttacker].hp != gBattleMons[gBattlerAttacker].maxHP
                    && gBattleMons[gBattlerAttacker].hp != 0)
                {
                    gLastUsedItem = atkItem;
                    gPotentialItemEffectBattler = gBattlerAttacker;
                    gBattleScripting.battler = gBattlerAttacker;
                    gBattleMoveDamage = (gSpecialStatuses[gBattlerTarget].dmg / atkHoldEffectParam) * -1;
                    if (gBattleMoveDamage == 0)
                        gBattleMoveDamage = -1;
                    gSpecialStatuses[gBattlerTarget].dmg = 0;
                    BattleScriptPushCursor();
                    gBattlescriptCurrInstr = BattleScript_ItemHealHP_Ret;
                    effect++;
                }
                break;
            }
        }
        break;
    case ITEMEFFECT_TARGET:
        if (!(gMoveResultFlags & MOVE_RESULT_NO_EFFECT))
        {
            GET_MOVE_TYPE(gCurrentMove, moveType);
            switch (battlerHoldEffect)
            {
            case HOLD_EFFECT_AIR_BALLOON:
                if (TARGET_TURN_DAMAGED)
                {
                    effect = ITEM_EFFECT_OTHER;
                    BattleScriptPushCursor();
                    gBattlescriptCurrInstr = BattleScript_AirBaloonMsgPop;
                }
                break;
            case HOLD_EFFECT_ROCKY_HELMET:
                if (TARGET_TURN_DAMAGED
                    && IsMoveMakingContact(gCurrentMove, gBattlerAttacker)
                    && IsBattlerAlive(gBattlerAttacker)
                    && GetBattlerAbility(gBattlerAttacker) != ABILITY_MAGIC_GUARD)
                {
                    gBattleMoveDamage = gBattleMons[gBattlerAttacker].maxHP / 6;
                    if (gBattleMoveDamage == 0)
                        gBattleMoveDamage = 1;
                    effect = ITEM_HP_CHANGE;
                    BattleScriptPushCursor();
                    gBattlescriptCurrInstr = BattleScript_RockyHelmetActivates;
                    PREPARE_ITEM_BUFFER(gBattleTextBuff1, gLastUsedItem);
                    RecordItemEffectBattle(battlerId, HOLD_EFFECT_ROCKY_HELMET);
                }
                break;
            case HOLD_EFFECT_WEAKNESS_POLICY:
                if (IsBattlerAlive(battlerId)
                    && TARGET_TURN_DAMAGED
                    && gMoveResultFlags & MOVE_RESULT_SUPER_EFFECTIVE)
                {
                    effect = ITEM_STATS_CHANGE;
                    BattleScriptPushCursor();
                    gBattlescriptCurrInstr = BattleScript_WeaknessPolicy;
                }
                break;
            case HOLD_EFFECT_SNOWBALL:
                if (IsBattlerAlive(battlerId)
                    && TARGET_TURN_DAMAGED
                    && moveType == TYPE_ICE)
                {
                    effect = ITEM_STATS_CHANGE;
                    BattleScriptPushCursor();
                    gBattlescriptCurrInstr = BattleScript_TargetItemStatRaise;
                    gBattleScripting.statChanger = SET_STATCHANGER(STAT_ATK, 1, FALSE);
                }
                break;
            case HOLD_EFFECT_LUMINOUS_MOSS:
                if (IsBattlerAlive(battlerId)
                    && TARGET_TURN_DAMAGED
                    && moveType == TYPE_WATER)
                {
                    effect = ITEM_STATS_CHANGE;
                    BattleScriptPushCursor();
                    gBattlescriptCurrInstr = BattleScript_TargetItemStatRaise;
                    gBattleScripting.statChanger = SET_STATCHANGER(STAT_SPDEF, 1, FALSE);
                }
                break;
            case HOLD_EFFECT_CELL_BATTERY:
                if (IsBattlerAlive(battlerId)
                    && TARGET_TURN_DAMAGED
                    && moveType == TYPE_ELECTRIC)
                {
                    effect = ITEM_STATS_CHANGE;
                    BattleScriptPushCursor();
                    gBattlescriptCurrInstr = BattleScript_TargetItemStatRaise;
                    gBattleScripting.statChanger = SET_STATCHANGER(STAT_ATK, 1, FALSE);
                }
                break;
            case HOLD_EFFECT_ABSORB_BULB:
                if (IsBattlerAlive(battlerId)
                    && TARGET_TURN_DAMAGED
                    && moveType == TYPE_WATER)
                {
                    effect = ITEM_STATS_CHANGE;
                    BattleScriptPushCursor();
                    gBattlescriptCurrInstr = BattleScript_TargetItemStatRaise;
                    gBattleScripting.statChanger = SET_STATCHANGER(STAT_SPATK, 1, FALSE);
                }
                break;
            }
        }
        break;
    case ITEMEFFECT_ORBS:
        switch (battlerHoldEffect)
        {
        case HOLD_EFFECT_TOXIC_ORB:
            if (!gBattleMons[battlerId].status1
                && CanPoisonType(battlerId, battlerId)
                && GetBattlerAbility(battlerId) != ABILITY_IMMUNITY)
            {
                effect = ITEM_STATUS_CHANGE;
                gBattleMons[battlerId].status1 = STATUS1_TOXIC_POISON;
                BattleScriptExecute(BattleScript_ToxicOrb);
                RecordItemEffectBattle(battlerId, battlerHoldEffect);
            }
            break;
        case HOLD_EFFECT_FLAME_ORB:
            if (!gBattleMons[battlerId].status1
                && !IS_BATTLER_OF_TYPE(battlerId, TYPE_FIRE)
                && GetBattlerAbility(battlerId) != ABILITY_WATER_VEIL)
            {
                effect = ITEM_STATUS_CHANGE;
                gBattleMons[battlerId].status1 = STATUS1_BURN;
                BattleScriptExecute(BattleScript_FlameOrb);
                RecordItemEffectBattle(battlerId, battlerHoldEffect);
            }
            break;
        }

        if (effect == ITEM_STATUS_CHANGE)
        {
            gActiveBattler = battlerId;
            BtlController_EmitSetMonData(0, REQUEST_STATUS_BATTLE, 0, 4, &gBattleMons[battlerId].status1);
            MarkBattlerForControllerExec(gActiveBattler);
        }
        break;
    }

    // Berry was successfully used on a Pokemon.
    if (effect && (gLastUsedItem >= FIRST_BERRY_INDEX && gLastUsedItem <= LAST_BERRY_INDEX))
        gBattleStruct->ateBerry[battlerId & BIT_SIDE] |= gBitTable[gBattlerPartyIndexes[battlerId]];

    return effect;
}

void ClearFuryCutterDestinyBondGrudge(u8 battlerId)
{
    gDisableStructs[battlerId].furyCutterCounter = 0;
    gBattleMons[battlerId].status2 &= ~(STATUS2_DESTINY_BOND);
    gStatuses3[battlerId] &= ~(STATUS3_GRUDGE);
}

void HandleAction_RunBattleScript(void) // identical to RunBattleScriptCommands
{
    if (gBattleControllerExecFlags == 0)
        gBattleScriptingCommandsTable[*gBattlescriptCurrInstr]();
}

u32 SetRandomTarget(u32 battlerId)
{
    u32 target;
    static const u8 targets[2][2] =
    {
        [B_SIDE_PLAYER] = {B_POSITION_OPPONENT_LEFT, B_POSITION_OPPONENT_RIGHT},
        [B_SIDE_OPPONENT] = {B_POSITION_PLAYER_LEFT, B_POSITION_PLAYER_RIGHT},
    };

    if (gBattleTypeFlags & BATTLE_TYPE_DOUBLE)
    {
        target = GetBattlerAtPosition(targets[GetBattlerSide(battlerId)][Random() % 2]);
        if (!IsBattlerAlive(target))
            target ^= BIT_FLANK;
    }
    else
    {
        target = GetBattlerAtPosition(targets[GetBattlerSide(battlerId)][0]);
    }

    return target;
}

u8 GetMoveTarget(u16 move, u8 setTarget)
{
    u8 targetBattler = 0;
    u32 i, moveTarget, side;

    if (setTarget)
        moveTarget = setTarget - 1;
    else
        moveTarget = gBattleMoves[move].target;

    switch (moveTarget)
    {
    case MOVE_TARGET_SELECTED:
        side = GetBattlerSide(gBattlerAttacker) ^ BIT_SIDE;
        if (gSideTimers[side].followmeTimer && gBattleMons[gSideTimers[side].followmeTarget].hp)
        {
            targetBattler = gSideTimers[side].followmeTarget;
        }
        else
        {
            targetBattler = SetRandomTarget(gBattlerAttacker);
            if (gBattleMoves[move].type == TYPE_ELECTRIC
                && IsAbilityOnOpposingSide(gBattlerAttacker, ABILITY_LIGHTNING_ROD)
                && gBattleMons[targetBattler].ability != ABILITY_LIGHTNING_ROD)
            {
                targetBattler ^= BIT_FLANK;
                RecordAbilityBattle(targetBattler, gBattleMons[targetBattler].ability);
                gSpecialStatuses[targetBattler].lightningRodRedirected = 1;
            }
            else if (gBattleMoves[move].type == TYPE_WATER
                && IsAbilityOnOpposingSide(gBattlerAttacker, ABILITY_STORM_DRAIN)
                && gBattleMons[targetBattler].ability != ABILITY_STORM_DRAIN)
            {
                targetBattler ^= BIT_FLANK;
                RecordAbilityBattle(targetBattler, gBattleMons[targetBattler].ability);
                gSpecialStatuses[targetBattler].stormDrainRedirected = 1;
            }
        }
        break;
    case MOVE_TARGET_DEPENDS:
    case MOVE_TARGET_BOTH:
    case MOVE_TARGET_FOES_AND_ALLY:
    case MOVE_TARGET_OPPONENTS_FIELD:
        targetBattler = GetBattlerAtPosition((GetBattlerPosition(gBattlerAttacker) & BIT_SIDE) ^ BIT_SIDE);
        if (!IsBattlerAlive(targetBattler))
            targetBattler ^= BIT_FLANK;
        break;
    case MOVE_TARGET_RANDOM:
        side = GetBattlerSide(gBattlerAttacker) ^ BIT_SIDE;
        if (gSideTimers[side].followmeTimer && gBattleMons[gSideTimers[side].followmeTarget].hp)
            targetBattler = gSideTimers[side].followmeTarget;
        else if (gBattleTypeFlags & BATTLE_TYPE_DOUBLE && moveTarget & MOVE_TARGET_RANDOM)
            targetBattler = SetRandomTarget(gBattlerAttacker);
        else
            targetBattler = GetBattlerAtPosition((GetBattlerPosition(gBattlerAttacker) & BIT_SIDE) ^ BIT_SIDE);
        break;
    case MOVE_TARGET_USER_OR_SELECTED:
    case MOVE_TARGET_USER:
    default:
        targetBattler = gBattlerAttacker;
        break;
    case MOVE_TARGET_ALLY:
        if (IsBattlerAlive(BATTLE_PARTNER(gBattlerAttacker)))
            targetBattler = BATTLE_PARTNER(gBattlerAttacker);
        else
            targetBattler = gBattlerAttacker;
        break;
    }

    *(gBattleStruct->moveTarget + gBattlerAttacker) = targetBattler;

    return targetBattler;
}

static bool32 HasObedientBitSet(u8 battlerId)
{
    if (GetBattlerSide(battlerId) == B_SIDE_OPPONENT)
        return TRUE;
    if (GetMonData(&gPlayerParty[gBattlerPartyIndexes[battlerId]], MON_DATA_SPECIES, NULL) != SPECIES_DEOXYS
        && GetMonData(&gPlayerParty[gBattlerPartyIndexes[battlerId]], MON_DATA_SPECIES, NULL) != SPECIES_MEW)
            return TRUE;
    return GetMonData(&gPlayerParty[gBattlerPartyIndexes[battlerId]], MON_DATA_OBEDIENCE, NULL);
}

u8 IsMonDisobedient(void)
{
    s32 rnd;
    s32 calc;
    u8 obedienceLevel = 0;

    if (gBattleTypeFlags & (BATTLE_TYPE_LINK | BATTLE_TYPE_x2000000))
        return 0;
    if (GetBattlerSide(gBattlerAttacker) == B_SIDE_OPPONENT)
        return 0;

    if (HasObedientBitSet(gBattlerAttacker)) // only if species is Mew or Deoxys
    {
        if (gBattleTypeFlags & BATTLE_TYPE_INGAME_PARTNER && GetBattlerPosition(gBattlerAttacker) == 2)
            return 0;
        if (gBattleTypeFlags & BATTLE_TYPE_FRONTIER)
            return 0;
        if (gBattleTypeFlags & BATTLE_TYPE_RECORDED)
            return 0;
        if (!IsOtherTrainer(gBattleMons[gBattlerAttacker].otId, gBattleMons[gBattlerAttacker].otName))
            return 0;
        if (FlagGet(FLAG_BADGE08_GET))
            return 0;

        obedienceLevel = 10;

        if (FlagGet(FLAG_BADGE02_GET))
            obedienceLevel = 30;
        if (FlagGet(FLAG_BADGE04_GET))
            obedienceLevel = 50;
        if (FlagGet(FLAG_BADGE06_GET))
            obedienceLevel = 70;
    }

    if (gBattleMons[gBattlerAttacker].level <= obedienceLevel)
        return 0;
    rnd = (Random() & 255);
    calc = (gBattleMons[gBattlerAttacker].level + obedienceLevel) * rnd >> 8;
    if (calc < obedienceLevel)
        return 0;

    // is not obedient
    if (gCurrentMove == MOVE_RAGE)
        gBattleMons[gBattlerAttacker].status2 &= ~(STATUS2_RAGE);
    if (gBattleMons[gBattlerAttacker].status1 & STATUS1_SLEEP && (gCurrentMove == MOVE_SNORE || gCurrentMove == MOVE_SLEEP_TALK))
    {
        gBattlescriptCurrInstr = BattleScript_IgnoresWhileAsleep;
        return 1;
    }

    rnd = (Random() & 255);
    calc = (gBattleMons[gBattlerAttacker].level + obedienceLevel) * rnd >> 8;
    if (calc < obedienceLevel)
    {
        calc = CheckMoveLimitations(gBattlerAttacker, gBitTable[gCurrMovePos], 0xFF);
        if (calc == 0xF) // all moves cannot be used
        {
            gBattleCommunication[MULTISTRING_CHOOSER] = Random() & 3;
            gBattlescriptCurrInstr = BattleScript_MoveUsedLoafingAround;
            return 1;
        }
        else // use a random move
        {
            do
            {
                gCurrMovePos = gChosenMovePos = Random() & 3;
            } while (gBitTable[gCurrMovePos] & calc);

            gCalledMove = gBattleMons[gBattlerAttacker].moves[gCurrMovePos];
            gBattlescriptCurrInstr = BattleScript_IgnoresAndUsesRandomMove;
            gBattlerTarget = GetMoveTarget(gCalledMove, 0);
            gHitMarker |= HITMARKER_x200000;
            return 2;
        }
    }
    else
    {
        obedienceLevel = gBattleMons[gBattlerAttacker].level - obedienceLevel;

        calc = (Random() & 255);
        if (calc < obedienceLevel && !(gBattleMons[gBattlerAttacker].status1 & STATUS1_ANY) && gBattleMons[gBattlerAttacker].ability != ABILITY_VITAL_SPIRIT && gBattleMons[gBattlerAttacker].ability != ABILITY_INSOMNIA)
        {
            // try putting asleep
            int i;
            for (i = 0; i < gBattlersCount; i++)
            {
                if (gBattleMons[i].status2 & STATUS2_UPROAR)
                    break;
            }
            if (i == gBattlersCount)
            {
                gBattlescriptCurrInstr = BattleScript_IgnoresAndFallsAsleep;
                return 1;
            }
        }
        calc -= obedienceLevel;
        if (calc < obedienceLevel)
        {
            gBattleMoveDamage = CalculateMoveDamage(MOVE_NONE, gBattlerAttacker, gBattlerAttacker, TYPE_MYSTERY, 40, FALSE, FALSE, TRUE);
            gBattlerTarget = gBattlerAttacker;
            gBattlescriptCurrInstr = BattleScript_IgnoresAndHitsItself;
            gHitMarker |= HITMARKER_UNABLE_TO_USE_MOVE;
            return 2;
        }
        else
        {
            gBattleCommunication[MULTISTRING_CHOOSER] = Random() & 3;
            gBattlescriptCurrInstr = BattleScript_MoveUsedLoafingAround;
            return 1;
        }
    }
}

u32 GetBattlerHoldEffect(u8 battlerId, bool32 checkNegating)
{
    if (checkNegating)
    {
        if (gStatuses3[battlerId] & STATUS3_EMBARGO)
            return HOLD_EFFECT_NONE;
        if (gFieldStatuses & STATUS_FIELD_MAGIC_ROOM)
            return HOLD_EFFECT_NONE;
        if (gBattleMons[battlerId].ability == ABILITY_KLUTZ && !(gStatuses3[battlerId] & STATUS3_GASTRO_ACID))
            return HOLD_EFFECT_NONE;
    }

    gPotentialItemEffectBattler = battlerId;

    if (USE_BATTLE_DEBUG && gBattleStruct->debugHoldEffects[battlerId] != 0 && gBattleMons[battlerId].item)
        return gBattleStruct->debugHoldEffects[battlerId];
    else if (gBattleMons[battlerId].item == ITEM_ENIGMA_BERRY)
        return gEnigmaBerries[battlerId].holdEffect;
    else
        return ItemId_GetHoldEffect(gBattleMons[battlerId].item);
}

u32 GetBattlerHoldEffectParam(u8 battlerId)
{
    if (gBattleMons[battlerId].item == ITEM_ENIGMA_BERRY)
        return gEnigmaBerries[battlerId].holdEffectParam;
    else
        return ItemId_GetHoldEffectParam(gBattleMons[battlerId].item);
}

bool32 IsMoveMakingContact(u16 move, u8 battlerAtk)
{
    if (!(gBattleMoves[move].flags & FLAG_MAKES_CONTACT))
        return FALSE;
    else if (GetBattlerAbility(battlerAtk) == ABILITY_LONG_REACH)
        return FALSE;
    else if (GetBattlerHoldEffect(battlerAtk, TRUE) == HOLD_EFFECT_PROTECTIVE_PADS)
        return FALSE;
	else
		return TRUE;
}

bool32 IsBattlerGrounded(u8 battlerId)
{
    if (GetBattlerHoldEffect(battlerId, TRUE) == HOLD_EFFECT_IRON_BALL)
        return TRUE;
    else if (gFieldStatuses & STATUS_FIELD_GRAVITY)
        return TRUE;
    else if (gStatuses3[battlerId] & STATUS3_ROOTED)
        return TRUE;
    else if (gStatuses3[battlerId] & STATUS3_SMACKED_DOWN)
        return TRUE;

    else if (gStatuses3[battlerId] & STATUS3_TELEKINESIS)
        return FALSE;
    else if (gStatuses3[battlerId] & STATUS3_MAGNET_RISE)
        return FALSE;
    else if (GetBattlerHoldEffect(battlerId, TRUE) == HOLD_EFFECT_AIR_BALLOON)
        return FALSE;
    else if (GetBattlerAbility(battlerId) == ABILITY_LEVITATE)
        return FALSE;
    else if (IS_BATTLER_OF_TYPE(battlerId, TYPE_FLYING))
        return FALSE;

    else
		return TRUE;
}

bool32 IsBattlerAlive(u8 battlerId)
{
    if (gBattleMons[battlerId].hp == 0)
        return FALSE;
    else if (battlerId >= gBattlersCount)
        return FALSE;
    else if (gAbsentBattlerFlags & gBitTable[battlerId])
        return FALSE;
	else
		return TRUE;
}

u8 GetBattleMonMoveSlot(struct BattlePokemon *battleMon, u16 move)
{
    u8 i;

    for (i = 0; i < 4; i++)
    {
        if (battleMon->moves[i] == move)
            break;
    }
    return i;
}

u32 GetBattlerWeight(u8 battlerId)
{
    u32 i;
    u32 weight = GetPokedexHeightWeight(SpeciesToNationalPokedexNum(gBattleMons[battlerId].species), 1);
    u32 ability = GetBattlerAbility(battlerId);
    u32 holdEffect = GetBattlerHoldEffect(battlerId, TRUE);

    if (ability == ABILITY_HEAVY_METAL)
        weight *= 2;
    else if (ability == ABILITY_LIGHT_METAL)
        weight /= 2;

    if (holdEffect == HOLD_EFFECT_FLOAT_STONE)
        weight /= 2;

    for (i = 0; i < gDisableStructs[battlerId].autotomizeCount; i++)
    {
        if (weight > 1000)
        {
            weight -= 1000;
        }
        else if (weight <= 1000)
        {
            weight = 1;
            break;
        }
    }

    if (weight == 0)
        weight = 1;

    return weight;
}

u32 CountBattlerStatIncreases(u8 battlerId, bool32 countEvasionAcc)
{
    u32 i;
    u32 count = 0;

    for (i = 0; i < NUM_BATTLE_STATS; i++)
    {
        if ((i == STAT_ACC || i == STAT_EVASION) && !countEvasionAcc)
            continue;
        if (gBattleMons[battlerId].statStages[i] > 6) // Stat is increased.
            count += gBattleMons[battlerId].statStages[i] - 6;
    }

    return count;
}

u32 GetMoveTargetCount(u16 move, u8 battlerAtk, u8 battlerDef)
{
    switch (gBattleMoves[move].target)
    {
    case MOVE_TARGET_BOTH:
        return IsBattlerAlive(battlerDef)
             + IsBattlerAlive(BATTLE_PARTNER(battlerDef));
    case MOVE_TARGET_FOES_AND_ALLY:
        return IsBattlerAlive(battlerDef)
             + IsBattlerAlive(BATTLE_PARTNER(battlerDef))
             + IsBattlerAlive(BATTLE_PARTNER(battlerAtk));
    case MOVE_TARGET_OPPONENTS_FIELD:
        return 1;
    case MOVE_TARGET_DEPENDS:
    case MOVE_TARGET_SELECTED:
    case MOVE_TARGET_RANDOM:
    case MOVE_TARGET_USER_OR_SELECTED:
        return IsBattlerAlive(battlerDef);
    case MOVE_TARGET_USER:
        return IsBattlerAlive(battlerAtk);
    default:
        return 0;
    }
}

static void MulModifier(u16 *modifier, u16 val)
{
    *modifier = UQ_4_12_TO_INT((*modifier * val) + UQ_4_12_ROUND);
}

static u32 ApplyModifier(u16 modifier, u32 val)
{
    return UQ_4_12_TO_INT((modifier * val) + UQ_4_12_ROUND);
}

static const u8 sFlailHpScaleToPowerTable[] =
{
    1, 200,
    4, 150,
    9, 100,
    16, 80,
    32, 40,
    48, 20
};

// format: min. weight (hectograms), base power
static const u16 sWeightToDamageTable[] =
{
    100, 20,
    250, 40,
    500, 60,
    1000, 80,
    2000, 100,
    0xFFFF, 0xFFFF
};

static const u8 sSpeedDiffPowerTable[] = {40, 60, 80, 120, 150};
static const u8 sHeatCrushPowerTable[] = {40, 40, 60, 80, 100, 120};
static const u8 sTrumpCardPowerTable[] = {200, 80, 60, 50, 40};

const struct TypePower gNaturalGiftTable[] =
{
    [ITEM_TO_BERRY(ITEM_CHERI_BERRY)] = {TYPE_FIRE, 80},
    [ITEM_TO_BERRY(ITEM_CHESTO_BERRY)] = {TYPE_WATER, 80},
    [ITEM_TO_BERRY(ITEM_PECHA_BERRY)] = {TYPE_ELECTRIC, 80},
    [ITEM_TO_BERRY(ITEM_RAWST_BERRY)] = {TYPE_GRASS, 80},
    [ITEM_TO_BERRY(ITEM_ASPEAR_BERRY)] = {TYPE_ICE, 80},
    [ITEM_TO_BERRY(ITEM_LEPPA_BERRY)] = {TYPE_FIGHTING, 80},
    [ITEM_TO_BERRY(ITEM_ORAN_BERRY)] = {TYPE_POISON, 80},
    [ITEM_TO_BERRY(ITEM_PERSIM_BERRY)] = {TYPE_GROUND, 80},
    [ITEM_TO_BERRY(ITEM_LUM_BERRY)] = {TYPE_FLYING, 80},
    [ITEM_TO_BERRY(ITEM_SITRUS_BERRY)] = {TYPE_PSYCHIC, 80},
    [ITEM_TO_BERRY(ITEM_FIGY_BERRY)] = {TYPE_BUG, 80},
    [ITEM_TO_BERRY(ITEM_WIKI_BERRY)] = {TYPE_ROCK, 80},
    [ITEM_TO_BERRY(ITEM_MAGO_BERRY)] = {TYPE_GHOST, 80},
    [ITEM_TO_BERRY(ITEM_AGUAV_BERRY)] = {TYPE_DRAGON, 80},
    [ITEM_TO_BERRY(ITEM_IAPAPA_BERRY)] = {TYPE_DARK, 80},
    [ITEM_TO_BERRY(ITEM_RAZZ_BERRY)] = {TYPE_STEEL, 80},
    [ITEM_TO_BERRY(ITEM_OCCA_BERRY)] = {TYPE_FIRE, 80},
    [ITEM_TO_BERRY(ITEM_PASSHO_BERRY)] = {TYPE_WATER, 80},
    [ITEM_TO_BERRY(ITEM_WACAN_BERRY)] = {TYPE_ELECTRIC, 80},
    [ITEM_TO_BERRY(ITEM_RINDO_BERRY)] = {TYPE_GRASS, 80},
    [ITEM_TO_BERRY(ITEM_YACHE_BERRY)] = {TYPE_ICE, 80},
    [ITEM_TO_BERRY(ITEM_CHOPLE_BERRY)] = {TYPE_FIGHTING, 80},
    [ITEM_TO_BERRY(ITEM_KEBIA_BERRY)] = {TYPE_POISON, 80},
    [ITEM_TO_BERRY(ITEM_SHUCA_BERRY)] = {TYPE_GROUND, 80},
    [ITEM_TO_BERRY(ITEM_COBA_BERRY)] = {TYPE_FLYING, 80},
    [ITEM_TO_BERRY(ITEM_PAYAPA_BERRY)] = {TYPE_PSYCHIC, 80},
    [ITEM_TO_BERRY(ITEM_TANGA_BERRY)] = {TYPE_BUG, 80},
    [ITEM_TO_BERRY(ITEM_CHARTI_BERRY)] = {TYPE_ROCK, 80},
    [ITEM_TO_BERRY(ITEM_KASIB_BERRY)] = {TYPE_GHOST, 80},
    [ITEM_TO_BERRY(ITEM_HABAN_BERRY)] = {TYPE_DRAGON, 80},
    [ITEM_TO_BERRY(ITEM_COLBUR_BERRY)] = {TYPE_DARK, 80},
    [ITEM_TO_BERRY(ITEM_BABIRI_BERRY)] = {TYPE_STEEL, 80},
    [ITEM_TO_BERRY(ITEM_CHILAN_BERRY)] = {TYPE_NORMAL, 80},
    [ITEM_TO_BERRY(ITEM_ROSELI_BERRY)] = {TYPE_FAIRY, 80},
    [ITEM_TO_BERRY(ITEM_BLUK_BERRY)] = {TYPE_FIRE, 90},
    [ITEM_TO_BERRY(ITEM_NANAB_BERRY)] = {TYPE_WATER, 90},
    [ITEM_TO_BERRY(ITEM_WEPEAR_BERRY)] = {TYPE_ELECTRIC, 90},
    [ITEM_TO_BERRY(ITEM_PINAP_BERRY)] = {TYPE_GRASS, 90},
    [ITEM_TO_BERRY(ITEM_POMEG_BERRY)] = {TYPE_ICE, 90},
    [ITEM_TO_BERRY(ITEM_KELPSY_BERRY)] = {TYPE_FIGHTING, 90},
    [ITEM_TO_BERRY(ITEM_QUALOT_BERRY)] = {TYPE_POISON, 90},
    [ITEM_TO_BERRY(ITEM_HONDEW_BERRY)] = {TYPE_GROUND, 90},
    [ITEM_TO_BERRY(ITEM_GREPA_BERRY)] = {TYPE_FLYING, 90},
    [ITEM_TO_BERRY(ITEM_TAMATO_BERRY)] = {TYPE_PSYCHIC, 90},
    [ITEM_TO_BERRY(ITEM_CORNN_BERRY)] = {TYPE_BUG, 90},
    [ITEM_TO_BERRY(ITEM_MAGOST_BERRY)] = {TYPE_ROCK, 90},
    [ITEM_TO_BERRY(ITEM_RABUTA_BERRY)] = {TYPE_GHOST, 90},
    [ITEM_TO_BERRY(ITEM_NOMEL_BERRY)] = {TYPE_DRAGON, 90},
    [ITEM_TO_BERRY(ITEM_SPELON_BERRY)] = {TYPE_DARK, 90},
    [ITEM_TO_BERRY(ITEM_PAMTRE_BERRY)] = {TYPE_STEEL, 90},
    [ITEM_TO_BERRY(ITEM_WATMEL_BERRY)] = {TYPE_FIRE, 100},
    [ITEM_TO_BERRY(ITEM_DURIN_BERRY)] = {TYPE_WATER, 100},
    [ITEM_TO_BERRY(ITEM_BELUE_BERRY)] = {TYPE_ELECTRIC, 100},
    [ITEM_TO_BERRY(ITEM_LIECHI_BERRY)] = {TYPE_GRASS, 100},
    [ITEM_TO_BERRY(ITEM_GANLON_BERRY)] = {TYPE_ICE, 100},
    [ITEM_TO_BERRY(ITEM_SALAC_BERRY)] = {TYPE_FIGHTING, 100},
    [ITEM_TO_BERRY(ITEM_PETAYA_BERRY)] = {TYPE_POISON, 100},
    [ITEM_TO_BERRY(ITEM_APICOT_BERRY)] = {TYPE_GROUND, 100},
    [ITEM_TO_BERRY(ITEM_LANSAT_BERRY)] = {TYPE_FLYING, 100},
    [ITEM_TO_BERRY(ITEM_STARF_BERRY)] = {TYPE_PSYCHIC, 100},
    [ITEM_TO_BERRY(ITEM_ENIGMA_BERRY)] = {TYPE_BUG, 100},
    [ITEM_TO_BERRY(ITEM_MICLE_BERRY)] = {TYPE_ROCK, 100},
    [ITEM_TO_BERRY(ITEM_CUSTAP_BERRY)] = {TYPE_GHOST, 100},
    [ITEM_TO_BERRY(ITEM_JABOCA_BERRY)] = {TYPE_DRAGON, 100},
    [ITEM_TO_BERRY(ITEM_ROWAP_BERRY)] = {TYPE_DARK, 100},
    [ITEM_TO_BERRY(ITEM_KEE_BERRY)] = {TYPE_FAIRY, 100},
    [ITEM_TO_BERRY(ITEM_MARANGA_BERRY)] = {TYPE_DARK, 100},
};

static u16 CalcMoveBasePower(u16 move, u8 battlerAtk, u8 battlerDef)
{
    u32 i;
    u16 basePower = gBattleMoves[move].power;
    u32 weight, hpFraction, speed;

    switch (gBattleMoves[move].effect)
    {
    case EFFECT_PLEDGE:
        // todo
        break;
    case EFFECT_FLING:
        // todo: program Fling + Unburden interaction
        break;
    case EFFECT_ERUPTION:
        basePower = gBattleMons[battlerAtk].hp * basePower / gBattleMons[battlerAtk].maxHP;
        break;
    case EFFECT_FLAIL:
        hpFraction = GetScaledHPFraction(gBattleMons[battlerAtk].hp, gBattleMons[battlerAtk].maxHP, 48);
        for (i = 0; i < sizeof(sFlailHpScaleToPowerTable); i += 2)
        {
            if (hpFraction <= sFlailHpScaleToPowerTable[i])
                break;
        }
        basePower = sFlailHpScaleToPowerTable[i + 1];
        break;
    case EFFECT_RETURN:
        basePower = 10 * (gBattleMons[battlerAtk].friendship) / 25;
        break;
    case EFFECT_FRUSTRATION:
        basePower = 10 * (255 - gBattleMons[battlerAtk].friendship) / 25;
        break;
    case EFFECT_FURY_CUTTER:
        for (i = 1; i < gDisableStructs[battlerAtk].furyCutterCounter; i++)
            basePower *= 2;
        break;
    case EFFECT_ROLLOUT:
        for (i = 1; i < (5 - gDisableStructs[battlerAtk].rolloutTimer); i++)
            basePower *= 2;
        if (gBattleMons[battlerAtk].status2 & STATUS2_DEFENSE_CURL)
            basePower *= 2;
        break;
    case EFFECT_MAGNITUDE:
        basePower = gBattleStruct->magnitudeBasePower;
        break;
    case EFFECT_PRESENT:
        basePower = gBattleStruct->presentBasePower;
        break;
    case EFFECT_TRIPLE_KICK:
        basePower += gBattleScripting.tripleKickPower;
        break;
    case EFFECT_SPIT_UP:
        basePower = 100 * gDisableStructs[battlerAtk].stockpileCounter;
        break;
    case EFFECT_REVENGE:
        if ((gProtectStructs[battlerAtk].physicalDmg
                && gProtectStructs[battlerAtk].physicalBattlerId == battlerDef)
            || (gProtectStructs[battlerAtk].specialDmg
                && gProtectStructs[battlerAtk].specialBattlerId == battlerDef))
            basePower *= 2;
        break;
    case EFFECT_WEATHER_BALL:
        if (WEATHER_HAS_EFFECT && gBattleWeather & WEATHER_ANY)
            basePower *= 2;
        break;
    case EFFECT_PURSUIT:
        if (gActionsByTurnOrder[GetBattlerTurnOrderNum(gBattlerTarget)] == B_ACTION_SWITCH)
            basePower *= 2;
        break;
    case EFFECT_NATURAL_GIFT:
        basePower = gNaturalGiftTable[ITEM_TO_BERRY(gBattleMons[battlerAtk].item)].power;
        break;
    case EFFECT_WAKE_UP_SLAP:
        if (gBattleMons[battlerDef].status1 & STATUS1_SLEEP || GetBattlerAbility(battlerDef) == ABILITY_COMATOSE)
            basePower *= 2;
        break;
    case EFFECT_SMELLINGSALT:
        if (gBattleMons[battlerDef].status1 & STATUS1_PARALYSIS)
            basePower *= 2;
        break;
    case EFFECT_WRING_OUT:
        basePower = 120 * gBattleMons[battlerDef].hp / gBattleMons[battlerDef].maxHP;
        break;
    case EFFECT_HEX:
        if (gBattleMons[battlerDef].status1 & STATUS1_ANY || GetBattlerAbility(battlerDef) == ABILITY_COMATOSE)
            basePower *= 2;
        break;
    case EFFECT_ASSURANCE:
        if (gProtectStructs[battlerDef].physicalDmg != 0 || gProtectStructs[battlerDef].specialDmg != 0 || gProtectStructs[battlerDef].confusionSelfDmg != 0)
            basePower *= 2;
        break;
    case EFFECT_TRUMP_CARD:
        i = GetBattleMonMoveSlot(&gBattleMons[battlerAtk], move);
        if (i != 4)
        {
            if (gBattleMons[battlerAtk].pp[i] >= ARRAY_COUNT(sTrumpCardPowerTable))
                basePower = sTrumpCardPowerTable[ARRAY_COUNT(sTrumpCardPowerTable) - 1];
            else
                basePower = sTrumpCardPowerTable[i];
        }
        break;
    case EFFECT_ACROBATICS:
        if (gBattleMons[battlerAtk].item == ITEM_NONE
            // Edge case, because removal of items happens after damage calculation.
            || (gSpecialStatuses[battlerAtk].gemBoost && GetBattlerHoldEffect(battlerAtk, FALSE) == HOLD_EFFECT_GEMS))
            basePower *= 2;
        break;
    case EFFECT_LOW_KICK:
        weight = GetBattlerWeight(battlerDef);
        for (i = 0; sWeightToDamageTable[i] != 0xFFFF; i += 2)
        {
            if (sWeightToDamageTable[i] > weight)
                break;
        }
        if (sWeightToDamageTable[i] != 0xFFFF)
            basePower = sWeightToDamageTable[i + 1];
        else
            basePower = 120;
        break;
    case EFFECT_HEAT_CRASH:
        weight = GetBattlerWeight(battlerAtk) / GetBattlerWeight(battlerDef);
        if (weight >= ARRAY_COUNT(sHeatCrushPowerTable))
            basePower = sHeatCrushPowerTable[ARRAY_COUNT(sHeatCrushPowerTable) - 1];
        else
            basePower = sHeatCrushPowerTable[i];
        break;
    case EFFECT_PUNISHMENT:
        basePower = 60 + (CountBattlerStatIncreases(battlerDef, FALSE) * 20);
        if (basePower > 200)
            basePower = 200;
        break;
    case EFFECT_STORED_POWER:
        basePower += (CountBattlerStatIncreases(battlerAtk, TRUE) * 20);
        break;
    case EFFECT_ELECTRO_BALL:
        speed = GetBattlerTotalSpeedStat(battlerAtk) / GetBattlerTotalSpeedStat(battlerDef);
        if (speed >= ARRAY_COUNT(sSpeedDiffPowerTable))
            speed = ARRAY_COUNT(sSpeedDiffPowerTable) - 1;
        basePower = sSpeedDiffPowerTable[speed];
        break;
    case EFFECT_GYRO_BALL:
        basePower = ((25 * GetBattlerTotalSpeedStat(battlerDef)) / GetBattlerTotalSpeedStat(battlerAtk)) + 1;
        if (basePower > 150)
            basePower = 150;
        break;
    case EFFECT_ECHOED_VOICE:
        if (gFieldTimers.echoVoiceCounter != 0)
        {
            if (gFieldTimers.echoVoiceCounter >= 5)
                basePower *= 5;
            else
                basePower *= gFieldTimers.echoVoiceCounter;
        }
        break;
    case EFFECT_PAYBACK:
        if (GetBattlerTurnOrderNum(battlerAtk) > GetBattlerTurnOrderNum(battlerDef)
            && (gDisableStructs[battlerDef].isFirstTurn != 2 || B_PAYBACK_SWITCH_BOOST < GEN_5))
            basePower *= 2;
        break;
    case EFFECT_ROUND:
        if (gChosenMoveByBattler[BATTLE_PARTNER(battlerAtk)] == MOVE_ROUND && !(gAbsentBattlerFlags & gBitTable[BATTLE_PARTNER(battlerAtk)]))
            basePower *= 2;
        break;
    case EFFECT_FUSION_COMBO:
        if (gBattleMoves[gLastUsedMove].effect == EFFECT_FUSION_COMBO && move != gLastUsedMove)
            basePower *= 2;
        break;
    }

    if (basePower == 0)
        basePower = 1;
    return basePower;
}

static u32 CalcMoveBasePowerAfterModifiers(u16 move, u8 battlerAtk, u8 battlerDef, u8 moveType, bool32 updateFlags)
{
    u32 i, ability;
    u32 holdEffectAtk, holdEffectParamAtk;
    u16 basePower = CalcMoveBasePower(move, battlerAtk, battlerDef);
    u16 holdEffectModifier;
    u16 modifier = UQ_4_12(1.0);

    // attacker's abilities
    switch (GetBattlerAbility(battlerAtk))
    {
    case ABILITY_TECHNICIAN:
        if (basePower <= 60)
           MulModifier(&modifier, UQ_4_12(1.5));
        break;
    case ABILITY_FLARE_BOOST:
        if (gBattleMons[battlerAtk].status1 & STATUS1_BURN && IS_MOVE_SPECIAL(move))
           MulModifier(&modifier, UQ_4_12(1.5));
        break;
    case ABILITY_TOXIC_BOOST:
        if (gBattleMons[battlerAtk].status1 & STATUS1_PSN_ANY && IS_MOVE_PHYSICAL(move))
           MulModifier(&modifier, UQ_4_12(1.5));
        break;
    case ABILITY_RECKLESS:
        if (gBattleMoves[move].flags & FLAG_RECKLESS_BOOST)
           MulModifier(&modifier, UQ_4_12(1.2));
        break;
    case ABILITY_IRON_FIST:
        if (gBattleMoves[move].flags & FLAG_IRON_FIST_BOOST)
           MulModifier(&modifier, UQ_4_12(1.2));
        break;
    case ABILITY_SHEER_FORCE:
        if (gBattleMoves[move].flags & FLAG_SHEER_FORCE_BOOST)
           MulModifier(&modifier, UQ_4_12(1.3));
        break;
    case ABILITY_SAND_FORCE:
        if (moveType == TYPE_STEEL || moveType == TYPE_ROCK || moveType == TYPE_GROUND)
           MulModifier(&modifier, UQ_4_12(1.3));
        break;
    case ABILITY_RIVALRY:
        if (GetGenderFromSpeciesAndPersonality(gBattleMons[battlerAtk].species, gBattleMons[battlerAtk].personality) != MON_GENDERLESS
            && GetGenderFromSpeciesAndPersonality(gBattleMons[battlerDef].species, gBattleMons[battlerDef].personality) != MON_GENDERLESS)
        {
            if (GetGenderFromSpeciesAndPersonality(gBattleMons[battlerAtk].species, gBattleMons[battlerAtk].personality)
             == GetGenderFromSpeciesAndPersonality(gBattleMons[battlerDef].species, gBattleMons[battlerDef].personality))
               MulModifier(&modifier, UQ_4_12(1.25));
            else
               MulModifier(&modifier, UQ_4_12(0.75));
        }
        break;
    case ABILITY_ANALYTIC:
        if (GetBattlerTurnOrderNum(battlerAtk) == gBattlersCount - 1 && move != MOVE_FUTURE_SIGHT && move != MOVE_DOOM_DESIRE)
           MulModifier(&modifier, UQ_4_12(1.3));
        break;
    case ABILITY_TOUGH_CLAWS:
        if (gBattleMoves[move].flags & FLAG_MAKES_CONTACT)
           MulModifier(&modifier, UQ_4_12(1.3));
        break;
    case ABILITY_STRONG_JAW:
        if (gBattleMoves[move].flags & FLAG_STRONG_JAW_BOOST)
           MulModifier(&modifier, UQ_4_12(1.5));
        break;
    case ABILITY_MEGA_LAUNCHER:
        if (gBattleMoves[move].flags & FLAG_MEGA_LAUNCHER_BOOST)
           MulModifier(&modifier, UQ_4_12(1.5));
        break;
    case ABILITY_WATER_BUBBLE:
        if (moveType == TYPE_WATER)
           MulModifier(&modifier, UQ_4_12(2.0));
        break;
    case ABILITY_STEELWORKER:
        if (moveType == TYPE_STEEL)
           MulModifier(&modifier, UQ_4_12(1.5));
        break;
    case ABILITY_PIXILATE:
        if (moveType == TYPE_FAIRY && gBattleStruct->ateBoost[battlerAtk])
            MulModifier(&modifier, UQ_4_12(1.2));
        break;
    case ABILITY_GALVANIZE:
        if (moveType == TYPE_ELECTRIC && gBattleStruct->ateBoost[battlerAtk])
            MulModifier(&modifier, UQ_4_12(1.2));
        break;
    case ABILITY_REFRIGERATE:
        if (moveType == TYPE_ICE && gBattleStruct->ateBoost[battlerAtk])
            MulModifier(&modifier, UQ_4_12(1.2));
        break;
    case ABILITY_AERILATE:
        if (moveType == TYPE_FLYING && gBattleStruct->ateBoost[battlerAtk])
            MulModifier(&modifier, UQ_4_12(1.2));
        break;
    case ABILITY_NORMALIZE:
        if (moveType == TYPE_NORMAL && gBattleStruct->ateBoost[battlerAtk])
            MulModifier(&modifier, UQ_4_12(1.2));
        break;
    }

    // field abilities
    if ((IsAbilityOnField(ABILITY_DARK_AURA) && moveType == TYPE_DARK)
        || (IsAbilityOnField(ABILITY_FAIRY_AURA) && moveType == TYPE_FAIRY))
    {
        if (IsAbilityOnField(ABILITY_AURA_BREAK))
            MulModifier(&modifier, UQ_4_12(0.75));
        else
            MulModifier(&modifier, UQ_4_12(1.25));
    }

    // attacker partner's abilities
    if (IsBattlerAlive(BATTLE_PARTNER(battlerAtk)))
    {
        switch (GetBattlerAbility(BATTLE_PARTNER(battlerAtk)))
        {
        case ABILITY_BATTERY:
            if (IS_MOVE_SPECIAL(move))
                MulModifier(&modifier, UQ_4_12(1.3));
            break;
        }
    }

    // target's abilities
    ability = GetBattlerAbility(battlerDef);
    switch (ability)
    {
    case ABILITY_HEATPROOF:
    case ABILITY_WATER_BUBBLE:
        if (moveType == TYPE_FIRE)
        {
            MulModifier(&modifier, UQ_4_12(0.5));
            if (updateFlags)
                RecordAbilityBattle(battlerDef, ability);
        }
        break;
    case ABILITY_DRY_SKIN:
        if (moveType == TYPE_FIRE)
            MulModifier(&modifier, UQ_4_12(1.25));
        break;
    case ABILITY_FLUFFY:
        if (IsMoveMakingContact(move, battlerAtk))
        {
            MulModifier(&modifier, UQ_4_12(0.5));
            if (updateFlags)
                RecordAbilityBattle(battlerDef, ability);
        }
        if (moveType == TYPE_FIRE)
            MulModifier(&modifier, UQ_4_12(2.0));
        break;
    }

    holdEffectAtk = GetBattlerHoldEffect(battlerAtk, TRUE);
    holdEffectParamAtk = GetBattlerHoldEffectParam(battlerAtk);
    if (holdEffectParamAtk > 100)
        holdEffectParamAtk = 100;

    holdEffectModifier = UQ_4_12(1.0) + sPercentToModifier[holdEffectParamAtk];

    // attacker's hold effect
    switch (holdEffectAtk)
    {
    case HOLD_EFFECT_MUSCLE_BAND:
        if (IS_MOVE_PHYSICAL(move))
            MulModifier(&modifier, holdEffectModifier);
        break;
    case HOLD_EFFECT_WISE_GLASSES:
        if (IS_MOVE_SPECIAL(move))
            MulModifier(&modifier, holdEffectModifier);
        break;
    case HOLD_EFFECT_LUSTROUS_ORB:
        if (gBattleMons[battlerAtk].species == SPECIES_PALKIA && (moveType == TYPE_WATER || moveType == TYPE_DRAGON))
            MulModifier(&modifier, holdEffectModifier);
        break;
    case HOLD_EFFECT_ADAMANT_ORB:
        if (gBattleMons[battlerAtk].species == SPECIES_DIALGA && (moveType == TYPE_STEEL || moveType == TYPE_DRAGON))
            MulModifier(&modifier, holdEffectModifier);
        break;
    case HOLD_EFFECT_GRISEOUS_ORB:
        if (gBattleMons[battlerAtk].species == SPECIES_GIRATINA && (moveType == TYPE_GHOST || moveType == TYPE_DRAGON))
            MulModifier(&modifier, holdEffectModifier);
        break;
    case HOLD_EFFECT_SOUL_DEW:
        if ((gBattleMons[battlerAtk].species == SPECIES_LATIAS || gBattleMons[battlerAtk].species == SPECIES_LATIOS) && !(gBattleTypeFlags & BATTLE_TYPE_FRONTIER))
            MulModifier(&modifier, holdEffectModifier);
        break;
    case HOLD_EFFECT_GEMS:
        if (gSpecialStatuses[battlerAtk].gemBoost && gBattleMons[battlerAtk].item)
            MulModifier(&modifier, UQ_4_12(1.0) + sPercentToModifier[gSpecialStatuses[battlerAtk].gemParam]);
        break;
    case HOLD_EFFECT_BUG_POWER:
    case HOLD_EFFECT_STEEL_POWER:
    case HOLD_EFFECT_GROUND_POWER:
    case HOLD_EFFECT_ROCK_POWER:
    case HOLD_EFFECT_GRASS_POWER:
    case HOLD_EFFECT_DARK_POWER:
    case HOLD_EFFECT_FIGHTING_POWER:
    case HOLD_EFFECT_ELECTRIC_POWER:
    case HOLD_EFFECT_WATER_POWER:
    case HOLD_EFFECT_FLYING_POWER:
    case HOLD_EFFECT_POISON_POWER:
    case HOLD_EFFECT_ICE_POWER:
    case HOLD_EFFECT_GHOST_POWER:
    case HOLD_EFFECT_PSYCHIC_POWER:
    case HOLD_EFFECT_FIRE_POWER:
    case HOLD_EFFECT_DRAGON_POWER:
    case HOLD_EFFECT_NORMAL_POWER:
    case HOLD_EFFECT_FAIRY_POWER:
        for (i = 0; i < ARRAY_COUNT(sHoldEffectToType); i++)
        {
            if (holdEffectAtk == sHoldEffectToType[i][0])
            {
                if (moveType == sHoldEffectToType[i][1])
                    MulModifier(&modifier, holdEffectModifier);
                break;
            }
        }
        break;
    }

    // move effect
    switch (gBattleMoves[move].effect)
    {
    case EFFECT_FACADE:
        if (gBattleMons[battlerAtk].status1 & (STATUS1_BURN | STATUS1_PSN_ANY | STATUS1_PARALYSIS))
            MulModifier(&modifier, UQ_4_12(2.0));
        break;
    case EFFECT_BRINE:
        if (gBattleMons[battlerDef].hp <= (gBattleMons[battlerDef].maxHP / 2))
            MulModifier(&modifier, UQ_4_12(2.0));
        break;
    case EFFECT_VENOSHOCK:
        if (gBattleMons[battlerAtk].status1 & STATUS1_PSN_ANY)
            MulModifier(&modifier, UQ_4_12(2.0));
        break;
    case EFFECT_RETALITATE:
        // todo
        break;
    case EFFECT_SOLARBEAM:
        if (WEATHER_HAS_EFFECT && gBattleWeather & (WEATHER_HAIL_ANY | WEATHER_SANDSTORM_ANY | WEATHER_RAIN_ANY))
            MulModifier(&modifier, UQ_4_12(0.5));
        break;
    case EFFECT_STOMPING_TANTRUM:
        if (gBattleStruct->lastMoveFailed & gBitTable[battlerAtk])
            MulModifier(&modifier, UQ_4_12(2.0));
        break;
    case EFFECT_BULLDOZE:
    case EFFECT_MAGNITUDE:
    case EFFECT_EARTHQUAKE:
        if (gFieldStatuses & STATUS_FIELD_GRASSY_TERRAIN && !(gStatuses3[battlerDef] & STATUS3_SEMI_INVULNERABLE))
            MulModifier(&modifier, UQ_4_12(0.5));
        break;
    case EFFECT_KNOCK_OFF:
        if (gBattleMons[battlerDef].item != ITEM_NONE && GetBattlerAbility(battlerDef) != ABILITY_STICKY_HOLD)
            MulModifier(&modifier, UQ_4_12(1.5));
        break;
    }

    // various effecs
    if (gProtectStructs[battlerAtk].helpingHand)
        MulModifier(&modifier, UQ_4_12(1.5));
    if (gStatuses3[battlerAtk] & STATUS3_CHARGED_UP && moveType == TYPE_ELECTRIC)
        MulModifier(&modifier, UQ_4_12(2.0));
    if (gStatuses3[battlerAtk] & STATUS3_ME_FIRST)
        MulModifier(&modifier, UQ_4_12(1.5));
    if (gFieldStatuses & STATUS_FIELD_GRASSY_TERRAIN && moveType == TYPE_GRASS && IsBattlerGrounded(battlerAtk) && !(gStatuses3[battlerAtk] & STATUS3_SEMI_INVULNERABLE))
        MulModifier(&modifier, (B_TERRAIN_TYPE_BOOST >= GEN_8) ? UQ_4_12(1.3) : UQ_4_12(1.5));
    if (gFieldStatuses & STATUS_FIELD_MISTY_TERRAIN && moveType == TYPE_DRAGON && IsBattlerGrounded(battlerDef) && !(gStatuses3[battlerDef] & STATUS3_SEMI_INVULNERABLE))
        MulModifier(&modifier, UQ_4_12(0.5));
    if (gFieldStatuses & STATUS_FIELD_ELECTRIC_TERRAIN && moveType == TYPE_ELECTRIC && IsBattlerGrounded(battlerAtk) && !(gStatuses3[battlerAtk] & STATUS3_SEMI_INVULNERABLE))
        MulModifier(&modifier, (B_TERRAIN_TYPE_BOOST >= GEN_8) ? UQ_4_12(1.3) : UQ_4_12(1.5));
    if (gFieldStatuses & STATUS_FIELD_PSYCHIC_TERRAIN && moveType == TYPE_PSYCHIC && IsBattlerGrounded(battlerAtk) && !(gStatuses3[battlerAtk] & STATUS3_SEMI_INVULNERABLE))
        MulModifier(&modifier, (B_TERRAIN_TYPE_BOOST >= GEN_8) ? UQ_4_12(1.3) : UQ_4_12(1.5));

    return ApplyModifier(modifier, basePower);
}

static u32 CalcAttackStat(u16 move, u8 battlerAtk, u8 battlerDef, u8 moveType, bool32 isCrit, bool32 updateFlags)
{
    u8 atkStage;
    u32 atkStat;
    u16 modifier;

    if (gBattleMoves[move].effect == EFFECT_FOUL_PLAY)
    {
        if (IS_MOVE_PHYSICAL(move))
        {
            atkStat = gBattleMons[battlerDef].attack;
            atkStage = gBattleMons[battlerDef].statStages[STAT_ATK];
        }
        else
        {
            atkStat = gBattleMons[battlerDef].spAttack;
            atkStage = gBattleMons[battlerDef].statStages[STAT_SPATK];
        }
    }
    else
    {
        if (IS_MOVE_PHYSICAL(move))
        {
            atkStat = gBattleMons[battlerAtk].attack;
            atkStage = gBattleMons[battlerAtk].statStages[STAT_ATK];
        }
        else
        {
            atkStat = gBattleMons[battlerAtk].spAttack;
            atkStage = gBattleMons[battlerAtk].statStages[STAT_SPATK];
        }
    }

    // critical hits ignore attack stat's stage drops
    if (isCrit && atkStage < 6)
        atkStage = 6;
    // pokemon with unaware ignore attack stat changes while taking damage
    if (GetBattlerAbility(battlerDef) == ABILITY_UNAWARE)
        atkStage = 6;

    atkStat *= gStatStageRatios[atkStage][0];
    atkStat /= gStatStageRatios[atkStage][1];

    // apply attack stat modifiers
    modifier = UQ_4_12(1.0);

    // attacker's abilities
    switch (GetBattlerAbility(battlerAtk))
    {
    case ABILITY_HUGE_POWER:
    case ABILITY_PURE_POWER:
        if (IS_MOVE_PHYSICAL(move))
            MulModifier(&modifier, UQ_4_12(2.0));
        break;
    case ABILITY_SLOW_START:
        if (gDisableStructs[battlerAtk].slowStartTimer != 0)
            MulModifier(&modifier, UQ_4_12(0.5));
        break;
    case ABILITY_SOLAR_POWER:
        if (IS_MOVE_SPECIAL(move) && WEATHER_HAS_EFFECT && gBattleWeather & WEATHER_SUN_ANY)
            MulModifier(&modifier, UQ_4_12(1.5));
        break;
    case ABILITY_DEFEATIST:
        if (gBattleMons[battlerAtk].hp <= (gBattleMons[battlerDef].maxHP / 2))
            MulModifier(&modifier, UQ_4_12(0.5));
        break;
    case ABILITY_FLASH_FIRE:
        if (moveType == TYPE_FIRE && gBattleResources->flags->flags[battlerAtk] & RESOURCE_FLAG_FLASH_FIRE)
            MulModifier(&modifier, UQ_4_12(1.5));
        break;
    case ABILITY_SWARM:
        if (moveType == TYPE_BUG && gBattleMons[battlerAtk].hp <= (gBattleMons[battlerAtk].maxHP / 3))
            MulModifier(&modifier, UQ_4_12(1.5));
        break;
    case ABILITY_TORRENT:
        if (moveType == TYPE_WATER && gBattleMons[battlerAtk].hp <= (gBattleMons[battlerAtk].maxHP / 3))
            MulModifier(&modifier, UQ_4_12(1.5));
        break;
    case ABILITY_BLAZE:
        if (moveType == TYPE_FIRE && gBattleMons[battlerAtk].hp <= (gBattleMons[battlerAtk].maxHP / 3))
            MulModifier(&modifier, UQ_4_12(1.5));
        break;
    case ABILITY_OVERGROW:
        if (moveType == TYPE_GRASS && gBattleMons[battlerAtk].hp <= (gBattleMons[battlerAtk].maxHP / 3))
            MulModifier(&modifier, UQ_4_12(1.5));
        break;
    case ABILITY_PLUS:
    case ABILITY_MINUS:
        if (IsBattlerAlive(BATTLE_PARTNER(battlerAtk)))
        {
            u32 partnerAbility = GetBattlerAbility(BATTLE_PARTNER(battlerAtk));
            if (partnerAbility == ABILITY_PLUS || partnerAbility == ABILITY_MINUS)
                MulModifier(&modifier, UQ_4_12(1.5));
        }
        break;
    case ABILITY_FLOWER_GIFT:
        if (gBattleMons[battlerAtk].species == SPECIES_CHERRIM && WEATHER_HAS_EFFECT && gBattleWeather & WEATHER_SUN_ANY)
            MulModifier(&modifier, UQ_4_12(1.5));
        break;
    case ABILITY_HUSTLE:
        if (IS_MOVE_PHYSICAL(move))
            MulModifier(&modifier, UQ_4_12(1.5));
        break;
    case ABILITY_STAKEOUT:
        if (gDisableStructs[battlerDef].isFirstTurn == 2) // just switched in
            MulModifier(&modifier, UQ_4_12(2.0));
        break;
    }

    // target's abilities
    switch (GetBattlerAbility(battlerDef))
    {
    case ABILITY_THICK_FAT:
        if (moveType == TYPE_FIRE || moveType == TYPE_ICE)
        {
            MulModifier(&modifier, UQ_4_12(0.5));
            if (updateFlags)
                RecordAbilityBattle(battlerDef, ABILITY_THICK_FAT);
        }
        break;
    }

    // ally's abilities
    if (IsBattlerAlive(BATTLE_PARTNER(battlerAtk)))
    {
        switch (GetBattlerAbility(BATTLE_PARTNER(battlerAtk)))
        {
        case ABILITY_FLOWER_GIFT:
            if (gBattleMons[BATTLE_PARTNER(battlerAtk)].species == SPECIES_CHERRIM)
                MulModifier(&modifier, UQ_4_12(1.5));
            break;
        }
    }

    // attacker's hold effect
    switch (GetBattlerHoldEffect(battlerAtk, TRUE))
    {
    case HOLD_EFFECT_THICK_CLUB:
        if ((gBattleMons[battlerAtk].species == SPECIES_CUBONE || gBattleMons[battlerAtk].species == SPECIES_MAROWAK) && IS_MOVE_PHYSICAL(move))
            MulModifier(&modifier, UQ_4_12(2.0));
        break;
    case HOLD_EFFECT_DEEP_SEA_TOOTH:
        if (gBattleMons[battlerAtk].species == SPECIES_CLAMPERL && IS_MOVE_SPECIAL(move))
            MulModifier(&modifier, UQ_4_12(2.0));
        break;
    case HOLD_EFFECT_LIGHT_BALL:
        if (gBattleMons[battlerAtk].species == SPECIES_PIKACHU)
            MulModifier(&modifier, UQ_4_12(2.0));
        break;
    case HOLD_EFFECT_CHOICE_BAND:
        if (IS_MOVE_PHYSICAL(move))
            MulModifier(&modifier, UQ_4_12(1.5));
        break;
    case HOLD_EFFECT_CHOICE_SPECS:
        if (IS_MOVE_SPECIAL(move))
            MulModifier(&modifier, UQ_4_12(1.5));
        break;
    }

    return ApplyModifier(modifier, atkStat);
}

static bool32 CanEvolve(u32 species)
{
    u32 i;

    for (i = 0; i < EVOS_PER_MON; i++)
    {
        if (gEvolutionTable[species][i].method && gEvolutionTable[species][i].method != EVO_MEGA_EVOLUTION)
            return TRUE;
    }
    return FALSE;
}

static u32 CalcDefenseStat(u16 move, u8 battlerAtk, u8 battlerDef, u8 moveType, bool32 isCrit, bool32 updateFlags)
{
    bool32 usesDefStat;
    u8 defStage;
    u32 defStat, def, spDef;
    u16 modifier;

    if (gFieldStatuses & STATUS_FIELD_WONDER_ROOM) // the defense stats are swapped
    {
        def = gBattleMons[battlerDef].spDefense;
        spDef = gBattleMons[battlerDef].defense;
    }
    else
    {
        def = gBattleMons[battlerDef].defense;
        spDef = gBattleMons[battlerDef].spDefense;
    }

    if (gBattleMoves[move].effect == EFFECT_PSYSHOCK || IS_MOVE_PHYSICAL(move)) // uses defense stat instead of sp.def
    {
        defStat = def;
        defStage = gBattleMons[battlerDef].statStages[STAT_DEF];
        usesDefStat = TRUE;
    }
    else // is special
    {
        defStat = spDef;
        defStage = gBattleMons[battlerDef].statStages[STAT_SPDEF];
        usesDefStat = FALSE;
    }

    // critical hits ignore positive stat changes
    if (isCrit && defStage > 6)
        defStage = 6;
    // pokemon with unaware ignore defense stat changes while dealing damage
    if (GetBattlerAbility(battlerAtk) == ABILITY_UNAWARE)
        defStage = 6;
    // certain moves also ignore stat changes
    if (gBattleMoves[move].flags & FLAG_STAT_STAGES_IGNORED)
        defStage = 6;

    defStat *= gStatStageRatios[defStage][0];
    defStat /= gStatStageRatios[defStage][1];

    // apply defense stat modifiers
    modifier = UQ_4_12(1.0);

    // target's abilities
    switch (GetBattlerAbility(battlerDef))
    {
    case ABILITY_MARVEL_SCALE:
        if (gBattleMons[battlerDef].status1 & STATUS1_ANY && usesDefStat)
        {
            MulModifier(&modifier, UQ_4_12(1.5));
            if (updateFlags)
                RecordAbilityBattle(battlerDef, ABILITY_MARVEL_SCALE);
        }
        break;
    case ABILITY_FUR_COAT:
        if (usesDefStat)
        {
            MulModifier(&modifier, UQ_4_12(2.0));
            if (updateFlags)
                RecordAbilityBattle(battlerDef, ABILITY_FUR_COAT);
        }
        break;
    case ABILITY_GRASS_PELT:
        if (gFieldStatuses & STATUS_FIELD_GRASSY_TERRAIN && usesDefStat)
        {
            MulModifier(&modifier, UQ_4_12(1.5));
            if (updateFlags)
                RecordAbilityBattle(battlerDef, ABILITY_GRASS_PELT);
        }
        break;
    case ABILITY_FLOWER_GIFT:
        if (gBattleMons[battlerDef].species == SPECIES_CHERRIM && WEATHER_HAS_EFFECT && gBattleWeather & WEATHER_SUN_ANY && !usesDefStat)
            MulModifier(&modifier, UQ_4_12(1.5));
        break;
    }

    // ally's abilities
    if (IsBattlerAlive(BATTLE_PARTNER(battlerDef)))
    {
        switch (GetBattlerAbility(BATTLE_PARTNER(battlerDef)))
        {
        case ABILITY_FLOWER_GIFT:
            if (gBattleMons[BATTLE_PARTNER(battlerDef)].species == SPECIES_CHERRIM && !usesDefStat)
                MulModifier(&modifier, UQ_4_12(1.5));
            break;
        }
    }

    // target's hold effects
    switch (GetBattlerHoldEffect(battlerDef, TRUE))
    {
    case HOLD_EFFECT_DEEP_SEA_SCALE:
        if (gBattleMons[battlerDef].species == SPECIES_CLAMPERL && !usesDefStat)
            MulModifier(&modifier, UQ_4_12(2.0));
        break;
    case HOLD_EFFECT_METAL_POWDER:
        if (gBattleMons[battlerDef].species == SPECIES_DITTO && usesDefStat && !(gBattleMons[battlerDef].status2 & STATUS2_TRANSFORMED))
            MulModifier(&modifier, UQ_4_12(2.0));
        break;
    case HOLD_EFFECT_EVIOLITE:
        if (CanEvolve(gBattleMons[battlerDef].species))
            MulModifier(&modifier, UQ_4_12(1.5));
        break;
    case HOLD_EFFECT_ASSAULT_VEST:
        if (!usesDefStat)
            MulModifier(&modifier, UQ_4_12(1.5));
        break;
    }

    // sandstorm sp.def boost for rock types
    if (IS_BATTLER_OF_TYPE(battlerDef, TYPE_ROCK) && WEATHER_HAS_EFFECT && gBattleWeather & WEATHER_SANDSTORM_ANY && !usesDefStat)
        MulModifier(&modifier, UQ_4_12(1.5));

    return ApplyModifier(modifier, defStat);
}

static u32 CalcFinalDmg(u32 dmg, u16 move, u8 battlerAtk, u8 battlerDef, u8 moveType, u16 typeEffectivenessModifier, bool32 isCrit, bool32 updateFlags)
{
    u32 percentBoost;
    u32 abilityAtk = GetBattlerAbility(battlerAtk);
    u32 abilityDef = GetBattlerAbility(battlerDef);
    u32 defSide = GET_BATTLER_SIDE(battlerDef);
    u16 finalModifier = UQ_4_12(1.0);

    // check multiple targets in double battle
    if (GetMoveTargetCount(move, battlerAtk, battlerDef) >= 2)
        MulModifier(&finalModifier, UQ_4_12(0.75));

    // take type effectiveness
    MulModifier(&finalModifier, typeEffectivenessModifier);

    // check crit
    if (isCrit)
        dmg = ApplyModifier((B_CRIT_MULTIPLIER >= GEN_6 ? UQ_4_12(1.5) : UQ_4_12(2.0)), dmg);

    // check burn
    if (gBattleMons[battlerAtk].status1 & STATUS1_BURN && IS_MOVE_PHYSICAL(move)
        && gBattleMoves[move].effect != EFFECT_FACADE && abilityAtk != ABILITY_GUTS)
        dmg = ApplyModifier(UQ_4_12(0.5), dmg);

    // check sunny/rain weather
    if (WEATHER_HAS_EFFECT && gBattleWeather & WEATHER_RAIN_ANY)
    {
        if (moveType == TYPE_FIRE)
            dmg = ApplyModifier(UQ_4_12(0.5), dmg);
        else if (moveType == TYPE_WATER)
            dmg = ApplyModifier(UQ_4_12(1.5), dmg);
    }
    else if (WEATHER_HAS_EFFECT && gBattleWeather & WEATHER_SUN_ANY)
    {
        if (moveType == TYPE_FIRE)
            dmg = ApplyModifier(UQ_4_12(1.5), dmg);
        else if (moveType == TYPE_WATER)
            dmg = ApplyModifier(UQ_4_12(0.5), dmg);
    }

    // check stab
    if (IS_BATTLER_OF_TYPE(battlerAtk, moveType) && move != MOVE_STRUGGLE)
    {
        if (abilityAtk == ABILITY_ADAPTABILITY)
            MulModifier(&finalModifier, UQ_4_12(2.0));
        else
            MulModifier(&finalModifier, UQ_4_12(1.5));
    }

    // reflect, light screen, aurora veil
    if (((gSideStatuses[defSide] & SIDE_STATUS_REFLECT && IS_MOVE_PHYSICAL(move))
            || (gSideStatuses[defSide] & SIDE_STATUS_LIGHTSCREEN && IS_MOVE_SPECIAL(move))
            || (gSideStatuses[defSide] & SIDE_STATUS_AURORA_VEIL))
        && abilityAtk != ABILITY_INFILTRATOR)
    {
        if (gBattleTypeFlags & BATTLE_TYPE_DOUBLE)
            MulModifier(&finalModifier, UQ_4_12(0.66));
        else
            MulModifier(&finalModifier, UQ_4_12(0.5));
    }

    // attacker's abilities
    switch (abilityAtk)
    {
    case ABILITY_TINTED_LENS:
        if (typeEffectivenessModifier <= UQ_4_12(0.5))
            MulModifier(&finalModifier, UQ_4_12(2.0));
        break;
    case ABILITY_SNIPER:
        if (isCrit)
            MulModifier(&finalModifier, UQ_4_12(1.5));
        break;
    case ABILITY_NEUROFORCE:
        if (typeEffectivenessModifier >= UQ_4_12(2.0))
            MulModifier(&finalModifier, UQ_4_12(1.25));
        break;
    }

    // target's abilities
    switch (abilityDef)
    {
    case ABILITY_MULTISCALE:
    case ABILITY_SHADOW_SHIELD:
        if (BATTLER_MAX_HP(battlerDef))
            MulModifier(&finalModifier, UQ_4_12(0.5));
        break;
    case ABILITY_FILTER:
    case ABILITY_SOLID_ROCK:
    case ABILITY_PRISM_ARMOR:
        if (typeEffectivenessModifier >= UQ_4_12(2.0))
            MulModifier(&finalModifier, UQ_4_12(0.75));
        break;
    }

    // target's ally's abilities
    if (IsBattlerAlive(BATTLE_PARTNER(battlerDef)))
    {
        switch (GetBattlerAbility(BATTLE_PARTNER(battlerDef)))
        {
        case ABILITY_FRIEND_GUARD:
            MulModifier(&finalModifier, UQ_4_12(0.75));
            break;
        }
    }

    // attacker's hold effect
    switch (GetBattlerHoldEffect(battlerAtk, TRUE))
    {
    case HOLD_EFFECT_METRONOME:
        percentBoost = min((gBattleStruct->sameMoveTurns[battlerAtk] * GetBattlerHoldEffectParam(battlerAtk)), 100);
        MulModifier(&finalModifier, UQ_4_12(1.0) + sPercentToModifier[percentBoost]);
        break;
    case HOLD_EFFECT_EXPERT_BELT:
        if (typeEffectivenessModifier >= UQ_4_12(2.0))
            MulModifier(&finalModifier, UQ_4_12(1.2));
        break;
    case HOLD_EFFECT_LIFE_ORB:
        MulModifier(&finalModifier, UQ_4_12(1.3));
        break;
    }

    // target's hold effect
    switch (GetBattlerHoldEffect(battlerDef, TRUE))
    {
    // berries reducing dmg
    case HOLD_EFFECT_RESIST_BERRY:
        if (moveType == GetBattlerHoldEffectParam(battlerDef)
            && (moveType == TYPE_NORMAL || typeEffectivenessModifier >= UQ_4_12(2.0)))
        {
            MulModifier(&finalModifier, UQ_4_12(0.5));
            if (updateFlags)
                gSpecialStatuses[battlerDef].berryReduced = 1;
        }
        break;
    }

    if (gBattleMoves[move].flags & FLAG_DMG_MINIMIZE    && gStatuses3[battlerDef] & STATUS3_MINIMIZED)
        MulModifier(&finalModifier, UQ_4_12(2.0));
    if (gBattleMoves[move].flags & FLAG_DMG_UNDERGROUND && gStatuses3[battlerDef] & STATUS3_UNDERGROUND)
        MulModifier(&finalModifier, UQ_4_12(2.0));
    if (gBattleMoves[move].flags & FLAG_DMG_UNDERWATER  && gStatuses3[battlerDef] & STATUS3_UNDERWATER)
        MulModifier(&finalModifier, UQ_4_12(2.0));
    if (gBattleMoves[move].flags & FLAG_DMG_IN_AIR      && gStatuses3[battlerDef] & STATUS3_ON_AIR)
        MulModifier(&finalModifier, UQ_4_12(2.0));

    dmg = ApplyModifier(finalModifier, dmg);
    if (dmg == 0)
        dmg = 1;

    return dmg;
}

s32 CalculateMoveDamage(u16 move, u8 battlerAtk, u8 battlerDef, u8 moveType, s32 fixedBasePower, bool32 isCrit, bool32 randomFactor, bool32 updateFlags)
{
    s32 dmg;
    u16 typeEffectivenessModifier;

    typeEffectivenessModifier = CalcTypeEffectivenessMultiplier(move, moveType, battlerAtk, battlerDef, updateFlags);

    // Don't calculate damage if the move has no effect on target.
    if (typeEffectivenessModifier == UQ_4_12(0))
        return 0;

    if (fixedBasePower)
        gBattleMovePower = fixedBasePower;
    else
        gBattleMovePower = CalcMoveBasePowerAfterModifiers(move, battlerAtk, battlerDef, moveType, updateFlags);

    // long dmg basic formula
    dmg = ((gBattleMons[battlerAtk].level * 2) / 5) + 2;
    dmg *= gBattleMovePower;
    dmg *= CalcAttackStat(move, battlerAtk, battlerDef, moveType, isCrit, updateFlags);
    dmg /= CalcDefenseStat(move, battlerAtk, battlerDef, moveType, isCrit, updateFlags);
    dmg = (dmg / 50) + 2;

    // Calculate final modifiers.
    dmg = CalcFinalDmg(dmg, move, battlerAtk, battlerDef, moveType, typeEffectivenessModifier, isCrit, updateFlags);

    // Add a random factor.
    if (randomFactor)
    {
        dmg *= 100 - (Random() % 16);
        dmg /= 100;
    }

    if (dmg == 0)
        dmg = 1;

    return dmg;
}

static void MulByTypeEffectiveness(u16 *modifier, u16 move, u8 moveType, u8 battlerDef, u8 defType, u8 battlerAtk, bool32 recordAbilities)
{
    u16 mod = GetTypeModifier(moveType, defType);

    if (mod == UQ_4_12(0.0) && GetBattlerHoldEffect(battlerDef, TRUE) == HOLD_EFFECT_RING_TARGET)
    {
        mod = UQ_4_12(1.0);
        if (recordAbilities)
            RecordItemEffectBattle(battlerDef, HOLD_EFFECT_RING_TARGET);
    }
    else if ((moveType == TYPE_FIGHTING || moveType == TYPE_NORMAL) && defType == TYPE_GHOST && gBattleMons[battlerDef].status2 & STATUS2_FORESIGHT && mod == UQ_4_12(0.0))
    {
        mod = UQ_4_12(1.0);
    }
    else if ((moveType == TYPE_FIGHTING || moveType == TYPE_NORMAL) && defType == TYPE_GHOST && GetBattlerAbility(battlerAtk) == ABILITY_SCRAPPY && mod == UQ_4_12(0.0))
    {
        mod = UQ_4_12(1.0);
        if (recordAbilities)
            RecordAbilityBattle(battlerAtk, ABILITY_SCRAPPY);
    }

    if (moveType == TYPE_PSYCHIC && defType == TYPE_DARK && gStatuses3[battlerDef] & STATUS3_MIRACLE_EYED && mod == UQ_4_12(0.0))
        mod = UQ_4_12(1.0);
    if (gBattleMoves[move].effect == EFFECT_FREEZE_DRY && defType == TYPE_WATER)
        mod = UQ_4_12(2.0);
    if (moveType == TYPE_GROUND && defType == TYPE_FLYING && IsBattlerGrounded(battlerDef) && mod == UQ_4_12(0.0))
        mod = UQ_4_12(1.0);

    if (gProtectStructs[battlerDef].kingsShielded && gBattleMoves[move].effect != EFFECT_FEINT)
        mod = UQ_4_12(1.0);

    MulModifier(modifier, mod);
}

static void UpdateMoveResultFlags(u16 modifier)
{
    if (modifier == UQ_4_12(0.0))
    {
        gMoveResultFlags |= MOVE_RESULT_DOESNT_AFFECT_FOE;
        gMoveResultFlags &= ~(MOVE_RESULT_NOT_VERY_EFFECTIVE | MOVE_RESULT_SUPER_EFFECTIVE);
    }
    else if (modifier == UQ_4_12(1.0))
    {
        gMoveResultFlags &= ~(MOVE_RESULT_NOT_VERY_EFFECTIVE | MOVE_RESULT_SUPER_EFFECTIVE | MOVE_RESULT_DOESNT_AFFECT_FOE);
    }
    else if (modifier > UQ_4_12(1.0))
    {
        gMoveResultFlags |= MOVE_RESULT_SUPER_EFFECTIVE;
        gMoveResultFlags &= ~(MOVE_RESULT_NOT_VERY_EFFECTIVE | MOVE_RESULT_DOESNT_AFFECT_FOE);
    }
    else //if (modifier < UQ_4_12(1.0))
    {
        gMoveResultFlags |= MOVE_RESULT_NOT_VERY_EFFECTIVE;
        gMoveResultFlags &= ~(MOVE_RESULT_SUPER_EFFECTIVE | MOVE_RESULT_DOESNT_AFFECT_FOE);
    }
}

static u16 CalcTypeEffectivenessMultiplierInternal(u16 move, u8 moveType, u8 battlerAtk, u8 battlerDef, bool32 recordAbilities, u16 modifier)
{
    MulByTypeEffectiveness(&modifier, move, moveType, battlerDef, gBattleMons[battlerDef].type1, battlerAtk, recordAbilities);
    if (gBattleMons[battlerDef].type2 != gBattleMons[battlerDef].type1)
        MulByTypeEffectiveness(&modifier, move, moveType, battlerDef, gBattleMons[battlerDef].type2, battlerAtk, recordAbilities);
    if (gBattleMons[battlerDef].type3 != TYPE_MYSTERY && gBattleMons[battlerDef].type3 != gBattleMons[battlerDef].type2
        && gBattleMons[battlerDef].type3 != gBattleMons[battlerDef].type1)
        MulByTypeEffectiveness(&modifier, move, moveType, battlerDef, gBattleMons[battlerDef].type3, battlerAtk, recordAbilities);

    if (moveType == TYPE_GROUND && !IsBattlerGrounded(battlerDef))
    {
        modifier = UQ_4_12(0.0);
        if (recordAbilities && GetBattlerAbility(battlerDef) == ABILITY_LEVITATE)
        {
            gLastUsedAbility = ABILITY_LEVITATE;
            gMoveResultFlags |= (MOVE_RESULT_MISSED | MOVE_RESULT_DOESNT_AFFECT_FOE);
            gLastLandedMoves[battlerDef] = 0;
            gBattleCommunication[6] = 4;
            RecordAbilityBattle(battlerDef, ABILITY_LEVITATE);
        }
    }
    if (GetBattlerAbility(battlerDef) == ABILITY_WONDER_GUARD && modifier <= UQ_4_12(1.0) && gBattleMoves[move].power)
    {
        modifier = UQ_4_12(0.0);
        if (recordAbilities)
        {
            gLastUsedAbility = ABILITY_WONDER_GUARD;
            gMoveResultFlags |= MOVE_RESULT_MISSED;
            gLastLandedMoves[battlerDef] = 0;
            gBattleCommunication[6] = 3;
            RecordAbilityBattle(battlerDef, ABILITY_WONDER_GUARD);
        }
    }

    return modifier;
}

u16 CalcTypeEffectivenessMultiplier(u16 move, u8 moveType, u8 battlerAtk, u8 battlerDef, bool32 recordAbilities)
{
    u16 modifier = UQ_4_12(1.0);

    if (move != MOVE_STRUGGLE && moveType != TYPE_MYSTERY)
    {
        modifier = CalcTypeEffectivenessMultiplierInternal(move, moveType, battlerAtk, battlerDef, recordAbilities, modifier);
        if (gBattleMoves[move].effect == EFFECT_TWO_TYPED_MOVE)
            modifier = CalcTypeEffectivenessMultiplierInternal(move, gBattleMoves[move].argument, battlerAtk, battlerDef, recordAbilities, modifier);
    }

    if (recordAbilities)
        UpdateMoveResultFlags(modifier);
    return modifier;
}

u16 CalcPartyMonTypeEffectivenessMultiplier(u16 move, u16 speciesDef, u8 abilityDef)
{
    u16 modifier = UQ_4_12(1.0);
    u8 moveType = gBattleMoves[move].type;

    if (move != MOVE_STRUGGLE && moveType != TYPE_MYSTERY)
    {
        MulByTypeEffectiveness(&modifier, move, moveType, 0, gBaseStats[speciesDef].type1, 0, FALSE);
        if (gBaseStats[speciesDef].type2 != gBaseStats[speciesDef].type1)
            MulByTypeEffectiveness(&modifier, move, moveType, 0, gBaseStats[speciesDef].type2, 0, FALSE);

        if (moveType == TYPE_GROUND && abilityDef == ABILITY_LEVITATE && !(gFieldStatuses & STATUS_FIELD_GRAVITY))
            modifier = UQ_4_12(0.0);
        if (abilityDef == ABILITY_WONDER_GUARD && modifier <= UQ_4_12(1.0) && gBattleMoves[move].power)
            modifier = UQ_4_12(0.0);
    }

    UpdateMoveResultFlags(modifier);
    return modifier;
}

u16 GetTypeModifier(u8 atkType, u8 defType)
{
    if (B_FLAG_INVERSE_BATTLE != 0 && FlagGet(B_FLAG_INVERSE_BATTLE))
        return sInverseTypeEffectivenessTable[atkType][defType];
    else
        return sTypeEffectivenessTable[atkType][defType];
}

s32 GetStealthHazardDamage(u8 hazardType, u8 battlerId)
{
    u8 type1 = gBattleMons[battlerId].type1;
    u8 type2 = gBattleMons[battlerId].type2;
    u32 maxHp = gBattleMons[battlerId].maxHP;
    s32 dmg = 0;
    u16 modifier = UQ_4_12(1.0);

    MulModifier(&modifier, GetTypeModifier(hazardType, type1));
    if (type2 != type1)
        MulModifier(&modifier, GetTypeModifier(hazardType, type2));

    switch (modifier)
    {
    case UQ_4_12(0.0):
        dmg = 0;
        break;
    case UQ_4_12(0.25):
        dmg = maxHp / 32;
        if (dmg == 0)
            dmg = 1;
        break;
    case UQ_4_12(0.5):
        dmg = maxHp / 16;
        if (dmg == 0)
            dmg = 1;
        break;
    case UQ_4_12(1.0):
        dmg = maxHp / 8;
        if (dmg == 0)
            dmg = 1;
        break;
    case UQ_4_12(2.0):
        dmg = maxHp / 4;
        if (dmg == 0)
            dmg = 1;
        break;
    case UQ_4_12(4.0):
        dmg = maxHp / 2;
        if (dmg == 0)
            dmg = 1;
        break;
    }

    return dmg;
}

static bool32 IsPartnerMonFromSameTrainer(u8 battlerId)
{
    if (GetBattlerSide(battlerId) == B_SIDE_OPPONENT && gBattleTypeFlags & BATTLE_TYPE_TWO_OPPONENTS)
        return FALSE;
    else if (GetBattlerSide(battlerId) == B_SIDE_PLAYER && gBattleTypeFlags & BATTLE_TYPE_INGAME_PARTNER)
        return FALSE;
    else if (gBattleTypeFlags & BATTLE_TYPE_MULTI)
        return FALSE;
    else
        return TRUE;
}

u16 GetMegaEvolutionSpecies(u16 preEvoSpecies, u16 heldItemId)
{
    u32 i;

    for (i = 0; i < EVOS_PER_MON; i++)
    {
        if (gEvolutionTable[preEvoSpecies][i].method == EVO_MEGA_EVOLUTION
            && gEvolutionTable[preEvoSpecies][i].param == heldItemId)
                return gEvolutionTable[preEvoSpecies][i].targetSpecies;
    }
    return SPECIES_NONE;
}

bool32 CanMegaEvolve(u8 battlerId)
{
    u32 itemId, holdEffect;
    struct Pokemon *mon;
    u8 battlerPosition = GetBattlerPosition(battlerId);
    u8 partnerPosition = GetBattlerPosition(BATTLE_PARTNER(battlerId));
    struct MegaEvolutionData *mega = &(((struct ChooseMoveStruct*)(&gBattleResources->bufferA[gActiveBattler][4]))->mega);

    // Check if trainer already mega evolved a pokemon.
    if (mega->alreadyEvolved[battlerPosition])
        return FALSE;
    if (gBattleTypeFlags & BATTLE_TYPE_DOUBLE)
    {
        if (IsPartnerMonFromSameTrainer(battlerId)
            && (mega->alreadyEvolved[partnerPosition] || (mega->toEvolve & gBitTable[BATTLE_PARTNER(battlerId)])))
            return FALSE;
    }

    // Check if the pokemon holds an appropriate item.
    if (GetBattlerSide(battlerId) == B_SIDE_OPPONENT)
        mon = &gEnemyParty[gBattlerPartyIndexes[battlerId]];
    else
        mon = &gPlayerParty[gBattlerPartyIndexes[battlerId]];

    itemId = GetMonData(mon, MON_DATA_HELD_ITEM);
    if (USE_BATTLE_DEBUG && gBattleStruct->debugHoldEffects[battlerId])
        holdEffect = gBattleStruct->debugHoldEffects[battlerId];
    else if (itemId == ITEM_ENIGMA_BERRY)
        holdEffect = gEnigmaBerries[battlerId].holdEffect;
    else
        holdEffect = ItemId_GetHoldEffect(itemId);

    if (holdEffect != HOLD_EFFECT_MEGA_STONE)
        return FALSE;

    // Check if there is an entry in the evolution table.
    if (GetMegaEvolutionSpecies(GetMonData(mon, MON_DATA_SPECIES), itemId) == SPECIES_NONE)
        return FALSE;

    // All checks passed, the mon CAN mega evolve.
    return TRUE;
}

void UndoMegaEvolution(u32 monId)
{
    if (gBattleStruct->mega.evolvedPartyIds[B_SIDE_PLAYER] & gBitTable[monId])
    {
        gBattleStruct->mega.evolvedPartyIds[B_SIDE_PLAYER] &= ~(gBitTable[monId]);
        SetMonData(&gPlayerParty[monId], MON_DATA_SPECIES, &gBattleStruct->mega.playerEvolvedSpecies);
        CalculateMonStats(&gPlayerParty[monId]);
    }
    // While not exactly a mega evolution, Zygarde follows the same rules.
    else if (GetMonData(&gPlayerParty[monId], MON_DATA_SPECIES, NULL) == SPECIES_ZYGARDE_COMPLETE)
    {
        SetMonData(&gPlayerParty[monId], MON_DATA_SPECIES, &gBattleStruct->changedSpecies[monId]);
        gBattleStruct->changedSpecies[monId] = 0;
        CalculateMonStats(&gPlayerParty[monId]);
    }
}

void UndoFormChange(u32 monId, u32 side)
{
    u32 i, currSpecies;
    struct Pokemon *party = (side == B_SIDE_PLAYER) ? gPlayerParty : gEnemyParty;
    static const u16 species[][2] = // changed form id, default form id
    {
        {SPECIES_AEGISLASH_BLADE, SPECIES_AEGISLASH},
        {SPECIES_MIMIKYU_BUSTED, SPECIES_MIMIKYU},
        {SPECIES_DARMANITAN_ZEN, SPECIES_DARMANITAN},
        {SPECIES_MINIOR, SPECIES_MINIOR_CORE},
        {SPECIES_WISHIWASHI_SCHOOL, SPECIES_WISHIWASHI},
    };

    currSpecies = GetMonData(&party[monId], MON_DATA_SPECIES, NULL);
    for (i = 0; i < ARRAY_COUNT(species); i++)
    {
        if (currSpecies == species[i][0])
        {
            SetMonData(&party[monId], MON_DATA_SPECIES, &species[i][1]);
            CalculateMonStats(&party[monId]);
            break;
        }
    }
}

bool32 DoBattlersShareType(u32 battler1, u32 battler2)
{
    s32 i;
    u8 types1[3] = {gBattleMons[battler1].type1, gBattleMons[battler1].type2, gBattleMons[battler1].type3};
    u8 types2[3] = {gBattleMons[battler2].type1, gBattleMons[battler2].type2, gBattleMons[battler2].type3};

    if (types1[2] == TYPE_MYSTERY)
        types1[2] = types1[0];
    if (types2[2] == TYPE_MYSTERY)
        types2[2] = types2[0];

    for (i = 0; i < 3; i++)
    {
        if (types1[i] == types2[0] || types1[i] == types2[1] || types1[i] == types2[2])
            return TRUE;
    }

    return FALSE;
}

bool32 CanBattlerGetOrLoseItem(u8 battlerId, u16 itemId)
{
    u16 species = gBattleMons[battlerId].species;

    if (IS_ITEM_MAIL(itemId))
        return FALSE;
    else if (itemId == ITEM_ENIGMA_BERRY)
        return FALSE;
    else if (species == SPECIES_KYOGRE && itemId == ITEM_BLUE_ORB)
        return FALSE;
    else if (species == SPECIES_GROUDON && itemId == ITEM_RED_ORB)
        return FALSE;
    // Mega stone cannot be lost if pokemon can mega evolve with it or is already mega evolved.
    else if (ItemId_GetHoldEffect(itemId) == HOLD_EFFECT_MEGA_STONE
             && ((GetMegaEvolutionSpecies(species, itemId) != SPECIES_NONE) || gBattleStruct->mega.evolvedPartyIds[GetBattlerSide(battlerId)] & gBitTable[gBattlerPartyIndexes[battlerId]]))
        return FALSE;
    else if (species == SPECIES_GIRATINA && itemId == ITEM_GRISEOUS_ORB)
        return FALSE;
    else if (species == SPECIES_GENESECT && GetBattlerHoldEffect(battlerId, FALSE) == HOLD_EFFECT_DRIVE)
        return FALSE;
    else if (species == SPECIES_SILVALLY && GetBattlerHoldEffect(battlerId, FALSE) == HOLD_EFFECT_MEMORY)
        return FALSE;
    else
        return TRUE;
}

struct Pokemon *GetIllusionMonPtr(u32 battlerId)
{
    if (gBattleStruct->illusion[battlerId].broken)
        return NULL;
    if (!gBattleStruct->illusion[battlerId].set)
    {
        if (GetBattlerSide(battlerId) == B_SIDE_PLAYER)
            SetIllusionMon(&gPlayerParty[gBattlerPartyIndexes[battlerId]], battlerId);
        else
            SetIllusionMon(&gEnemyParty[gBattlerPartyIndexes[battlerId]], battlerId);
    }
    if (!gBattleStruct->illusion[battlerId].on)
        return NULL;

    return gBattleStruct->illusion[battlerId].mon;
}

void ClearIllusionMon(u32 battlerId)
{
    memset(&gBattleStruct->illusion[battlerId], 0, sizeof(gBattleStruct->illusion[battlerId]));
}

bool32 SetIllusionMon(struct Pokemon *mon, u32 battlerId)
{
    struct Pokemon *party, *partnerMon;
    s32 i, id;

    gBattleStruct->illusion[battlerId].set = 1;
    if (GetMonAbility(mon) != ABILITY_ILLUSION)
        return FALSE;

    if (GetBattlerSide(battlerId) == B_SIDE_PLAYER)
        party = gPlayerParty;
    else
        party = gEnemyParty;

    if (IsBattlerAlive(BATTLE_PARTNER(battlerId)))
        partnerMon = &party[gBattlerPartyIndexes[BATTLE_PARTNER(battlerId)]];
    else
        partnerMon = mon;

    // Find last alive non-egg pokemon.
    for (i = PARTY_SIZE - 1; i >= 0; i--)
    {
        id = i;
        if (GetMonData(&party[id], MON_DATA_SANITY_HAS_SPECIES)
            && GetMonData(&party[id], MON_DATA_HP)
            && &party[id] != mon
            && &party[id] != partnerMon)
        {
            gBattleStruct->illusion[battlerId].on = 1;
            gBattleStruct->illusion[battlerId].broken = 0;
            gBattleStruct->illusion[battlerId].partyId = id;
            gBattleStruct->illusion[battlerId].mon = &party[id];
            return TRUE;
        }
    }

    return FALSE;
}<|MERGE_RESOLUTION|>--- conflicted
+++ resolved
@@ -1582,13 +1582,8 @@
                     gBattleMoveDamage = gBattleMons[gActiveBattler].maxHP / 16;
                     if (gBattleMoveDamage == 0)
                         gBattleMoveDamage = 1;
-<<<<<<< HEAD
-                    if ((gBattleMons[gActiveBattler].status1 & STATUS1_TOXIC_COUNTER) != STATUS1_TOXIC_COUNTER) // not 16 turns
-                        gBattleMons[gActiveBattler].status1 += 0x100;
-=======
                     if ((gBattleMons[gActiveBattler].status1 & STATUS1_TOXIC_COUNTER) != STATUS1_TOXIC_TURN(15)) // not 16 turns
                         gBattleMons[gActiveBattler].status1 += STATUS1_TOXIC_TURN(1);
->>>>>>> 79cc659d
                     gBattleMoveDamage *= (gBattleMons[gActiveBattler].status1 & STATUS1_TOXIC_COUNTER) >> 8;
                     BattleScriptExecute(BattleScript_PoisonTurnDmg);
                     effect++;
@@ -1672,39 +1667,9 @@
                 }
                 else  // broke free
                 {
-<<<<<<< HEAD
                     gBattleMons[gActiveBattler].status2 &= ~(STATUS2_WRAPPED);
                     PREPARE_MOVE_BUFFER(gBattleTextBuff1, gBattleStruct->wrappedMove[gActiveBattler]);
                     gBattlescriptCurrInstr = BattleScript_WrapEnds;
-=======
-                    gBattleMons[gActiveBattler].status2 -= STATUS2_WRAPPED_TURN(1);
-                    if (gBattleMons[gActiveBattler].status2 & STATUS2_WRAPPED)  // damaged by wrap
-                    {
-                        // This is the only way I could get this array access to match.
-                        gBattleScripting.animArg1 = *(gBattleStruct->wrappedMove + gActiveBattler * 2 + 0);
-                        gBattleScripting.animArg2 = *(gBattleStruct->wrappedMove + gActiveBattler * 2 + 1);
-                        gBattleTextBuff1[0] = B_BUFF_PLACEHOLDER_BEGIN;
-                        gBattleTextBuff1[1] = B_BUFF_MOVE;
-                        gBattleTextBuff1[2] = *(gBattleStruct->wrappedMove + gActiveBattler * 2 + 0);
-                        gBattleTextBuff1[3] = *(gBattleStruct->wrappedMove + gActiveBattler * 2 + 1);
-                        gBattleTextBuff1[4] = EOS;
-                        gBattlescriptCurrInstr = BattleScript_WrapTurnDmg;
-                        gBattleMoveDamage = gBattleMons[gActiveBattler].maxHP / 16;
-                        if (gBattleMoveDamage == 0)
-                            gBattleMoveDamage = 1;
-                    }
-                    else  // broke free
-                    {
-                        gBattleTextBuff1[0] = B_BUFF_PLACEHOLDER_BEGIN;
-                        gBattleTextBuff1[1] = B_BUFF_MOVE;
-                        gBattleTextBuff1[2] = *(gBattleStruct->wrappedMove + gActiveBattler * 2 + 0);
-                        gBattleTextBuff1[3] = *(gBattleStruct->wrappedMove + gActiveBattler * 2 + 1);
-                        gBattleTextBuff1[4] = EOS;
-                        gBattlescriptCurrInstr = BattleScript_WrapEnds;
-                    }
-                    BattleScriptExecute(gBattlescriptCurrInstr);
-                    effect++;
->>>>>>> 79cc659d
                 }
                 BattleScriptExecute(gBattlescriptCurrInstr);
                 effect++;
@@ -1728,60 +1693,16 @@
                         MarkBattlerForControllerExec(gActiveBattler);
                         break;
                     }
-<<<<<<< HEAD
-=======
-                    else
-                    {
-                        gBattlerAttacker = gActiveBattler;
-                        gBattleMons[gActiveBattler].status2 -= STATUS2_UPROAR_TURN(1);
-                        if (WasUnableToUseMove(gActiveBattler))
-                        {
-                            CancelMultiTurnMoves(gActiveBattler);
-                            gBattleCommunication[MULTISTRING_CHOOSER] = 1;
-                        }
-                        else if (gBattleMons[gActiveBattler].status2 & STATUS2_UPROAR)
-                        {
-                            gBattleCommunication[MULTISTRING_CHOOSER] = 0;
-                            gBattleMons[gActiveBattler].status2 |= STATUS2_MULTIPLETURNS;
-                        }
-                        else
-                        {
-                            gBattleCommunication[MULTISTRING_CHOOSER] = 1;
-                            CancelMultiTurnMoves(gActiveBattler);
-                        }
-                        BattleScriptExecute(BattleScript_PrintUproarOverTurns);
-                        effect = 1;
-                    }
->>>>>>> 79cc659d
                 }
                 if (gBattlerAttacker != gBattlersCount)
                 {
-<<<<<<< HEAD
                     effect = 2;  // a pokemon was awaken
                     break;
-=======
-                    gBattleMons[gActiveBattler].status2 -= STATUS2_LOCK_CONFUSE_TURN(1);
-                    if (WasUnableToUseMove(gActiveBattler))
-                        CancelMultiTurnMoves(gActiveBattler);
-                    else if (!(gBattleMons[gActiveBattler].status2 & STATUS2_LOCK_CONFUSE)
-                     && (gBattleMons[gActiveBattler].status2 & STATUS2_MULTIPLETURNS))
-                    {
-                        gBattleMons[gActiveBattler].status2 &= ~(STATUS2_MULTIPLETURNS);
-                        if (!(gBattleMons[gActiveBattler].status2 & STATUS2_CONFUSION))
-                        {
-                            gBattleCommunication[MOVE_EFFECT_BYTE] = MOVE_EFFECT_CONFUSION | MOVE_EFFECT_AFFECTS_USER;
-                            SetMoveEffect(TRUE, 0);
-                            if (gBattleMons[gActiveBattler].status2 & STATUS2_CONFUSION)
-                                BattleScriptExecute(BattleScript_ThrashConfuses);
-                            effect++;
-                        }
-                    }
->>>>>>> 79cc659d
                 }
                 else
                 {
                     gBattlerAttacker = gActiveBattler;
-                    gBattleMons[gActiveBattler].status2 -= 0x10;  // uproar timer goes down
+                    gBattleMons[gActiveBattler].status2 -= STATUS2_UPROAR_TURN(1);  // uproar timer goes down
                     if (WasUnableToUseMove(gActiveBattler))
                     {
                         CancelMultiTurnMoves(gActiveBattler);
@@ -1807,7 +1728,7 @@
         case ENDTURN_THRASH:  // thrash
             if (gBattleMons[gActiveBattler].status2 & STATUS2_LOCK_CONFUSE)
             {
-                gBattleMons[gActiveBattler].status2 -= 0x400;
+                gBattleMons[gActiveBattler].status2 -= STATUS2_LOCK_CONFUSE_TURN(1);
                 if (WasUnableToUseMove(gActiveBattler))
                     CancelMultiTurnMoves(gActiveBattler);
                 else if (!(gBattleMons[gActiveBattler].status2 & STATUS2_LOCK_CONFUSE)
@@ -1823,7 +1744,6 @@
                         effect++;
                     }
                 }
-<<<<<<< HEAD
             }
             gBattleStruct->turnEffectsTracker++;
             break;
@@ -1848,41 +1768,6 @@
                     gDisableStructs[gActiveBattler].disabledMove = 0;
                     BattleScriptExecute(BattleScript_DisabledNoMore);
                     effect++;
-=======
-                gBattleStruct->turnEffectsTracker++;
-                break;
-            case ENDTURN_LOCK_ON:  // lock-on decrement
-                if (gStatuses3[gActiveBattler] & STATUS3_ALWAYS_HITS)
-                    gStatuses3[gActiveBattler] -= STATUS3_ALWAYS_HITS_TURN(1);
-                gBattleStruct->turnEffectsTracker++;
-                break;
-            case ENDTURN_CHARGE:  // charge
-                if (gDisableStructs[gActiveBattler].chargeTimer && --gDisableStructs[gActiveBattler].chargeTimer == 0)
-                    gStatuses3[gActiveBattler] &= ~STATUS3_CHARGED_UP;
-                gBattleStruct->turnEffectsTracker++;
-                break;
-            case ENDTURN_TAUNT:  // taunt
-                if (gDisableStructs[gActiveBattler].tauntTimer)
-                    gDisableStructs[gActiveBattler].tauntTimer--;
-                gBattleStruct->turnEffectsTracker++;
-                break;
-            case ENDTURN_YAWN:  // yawn
-                if (gStatuses3[gActiveBattler] & STATUS3_YAWN)
-                {
-                    gStatuses3[gActiveBattler] -= STATUS3_YAWN_TURN(1);
-                    if (!(gStatuses3[gActiveBattler] & STATUS3_YAWN) && !(gBattleMons[gActiveBattler].status1 & STATUS1_ANY)
-                     && gBattleMons[gActiveBattler].ability != ABILITY_VITAL_SPIRIT
-                     && gBattleMons[gActiveBattler].ability != ABILITY_INSOMNIA && !UproarWakeUpCheck(gActiveBattler))
-                    {
-                        CancelMultiTurnMoves(gActiveBattler);
-                        gBattleMons[gActiveBattler].status1 |= STATUS1_SLEEP_TURN((Random() & 3) + 2); // 2-5 turns of sleep
-                        BtlController_EmitSetMonData(0, REQUEST_STATUS_BATTLE, 0, 4, &gBattleMons[gActiveBattler].status1);
-                        MarkBattlerForControllerExec(gActiveBattler);
-                        gEffectBattler = gActiveBattler;
-                        BattleScriptExecute(BattleScript_YawnMakesAsleep);
-                        effect++;
-                    }
->>>>>>> 79cc659d
                 }
             }
             gBattleStruct->turnEffectsTracker++;
@@ -1908,7 +1793,7 @@
             break;
         case ENDTURN_LOCK_ON:  // lock-on decrement
             if (gStatuses3[gActiveBattler] & STATUS3_ALWAYS_HITS)
-                gStatuses3[gActiveBattler] -= 0x8;
+                gStatuses3[gActiveBattler] -= STATUS3_ALWAYS_HITS_TURN(1);
             gBattleStruct->turnEffectsTracker++;
             break;
         case ENDTURN_CHARGE:  // charge
@@ -1928,7 +1813,7 @@
         case ENDTURN_YAWN:  // yawn
             if (gStatuses3[gActiveBattler] & STATUS3_YAWN)
             {
-                gStatuses3[gActiveBattler] -= 0x800;
+                gStatuses3[gActiveBattler] -= STATUS3_YAWN_TURN(1);
                 if (!(gStatuses3[gActiveBattler] & STATUS3_YAWN) && !(gBattleMons[gActiveBattler].status1 & STATUS1_ANY)
                  && gBattleMons[gActiveBattler].ability != ABILITY_VITAL_SPIRIT
                  && gBattleMons[gActiveBattler].ability != ABILITY_INSOMNIA && !UproarWakeUpCheck(gActiveBattler)
