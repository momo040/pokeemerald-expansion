--- conflicted
+++ resolved
@@ -9313,25 +9313,20 @@
     }
     else if (gMovesInfo[move].effect == EFFECT_BODY_PRESS)
     {
-<<<<<<< HEAD
         if (IS_MOVE_PHYSICAL(move))
         {
             atkStat = gBattleMons[battlerAtk].defense;
-            atkStage = gBattleMons[battlerAtk].statStages[STAT_DEF];
+            // Edge case: Body Press used during Wonder Room. For some reason, it still uses Defense over Sp.Def, but uses Sp.Def stat changes
+            if (gFieldStatuses & STATUS_FIELD_WONDER_ROOM)
+                atkStage = gBattleMons[battlerAtk].statStages[STAT_SPDEF];
+            else
+                atkStage = gBattleMons[battlerAtk].statStages[STAT_DEF];
         }
         else
         {
             atkStat = gBattleMons[battlerAtk].spDefense;
             atkStage = gBattleMons[battlerAtk].statStages[STAT_SPDEF];
         }
-=======
-        atkStat = gBattleMons[battlerAtk].defense;
-        // Edge case: Body Press used during Wonder Room. For some reason, it still uses Defense over Sp.Def, but uses Sp.Def stat changes
-        if (gFieldStatuses & STATUS_FIELD_WONDER_ROOM)
-            atkStage = gBattleMons[battlerAtk].statStages[STAT_SPDEF];
-        else
-            atkStage = gBattleMons[battlerAtk].statStages[STAT_DEF];
->>>>>>> 7581f20c
     }
     else
     {
