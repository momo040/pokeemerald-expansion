#include "global.h"
#include "battle.h"
#include "battle_anim.h"
#include "battle_arena.h"
#include "battle_pyramid.h"
#include "battle_util.h"
#include "battle_controllers.h"
#include "battle_interface.h"
#include "battle_setup.h"
#include "party_menu.h"
#include "pokemon.h"
#include "international_string_util.h"
#include "item.h"
#include "util.h"
#include "battle_scripts.h"
#include "random.h"
#include "text.h"
#include "safari_zone.h"
#include "sound.h"
#include "sprite.h"
#include "string_util.h"
#include "task.h"
#include "trig.h"
#include "window.h"
#include "battle_message.h"
#include "battle_ai_main.h"
#include "battle_ai_util.h"
#include "event_data.h"
#include "link.h"
#include "malloc.h"
#include "berry.h"
#include "pokedex.h"
#include "mail.h"
#include "field_weather.h"
#include "constants/abilities.h"
#include "constants/battle_anim.h"
#include "constants/battle_config.h"
#include "constants/battle_move_effects.h"
#include "constants/battle_script_commands.h"
#include "constants/battle_string_ids.h"
#include "constants/hold_effects.h"
#include "constants/items.h"
#include "constants/moves.h"
#include "constants/songs.h"
#include "constants/species.h"
#include "constants/trainers.h"
#include "constants/weather.h"

extern struct Evolution gEvolutionTable[][EVOS_PER_MON];

/*
NOTE: The data and functions in this file up until (but not including) sSoundMovesTable
are actually part of battle_main.c. They needed to be moved to this file in order to
match the ROM; this is also why sSoundMovesTable's declaration is in the middle of
functions instead of at the top of the file with the other declarations.
*/

static bool32 TryRemoveScreens(u8 battler);
static bool32 IsUnnerveAbilityOnOpposingSide(u8 battlerId);

extern const u8 *const gBattleScriptsForMoveEffects[];
extern const u8 *const gBattlescriptsForBallThrow[];
extern const u8 *const gBattlescriptsForRunningByItem[];
extern const u8 *const gBattlescriptsForUsingItem[];
extern const u8 *const gBattlescriptsForSafariActions[];

static const u8 sPkblToEscapeFactor[][3] = {
    {
        [B_MSG_MON_CURIOUS]    = 0,
        [B_MSG_MON_ENTHRALLED] = 0,
        [B_MSG_MON_IGNORED]    = 0
    },{
        [B_MSG_MON_CURIOUS]    = 3,
        [B_MSG_MON_ENTHRALLED] = 5,
        [B_MSG_MON_IGNORED]    = 0
    },{
        [B_MSG_MON_CURIOUS]    = 2,
        [B_MSG_MON_ENTHRALLED] = 3,
        [B_MSG_MON_IGNORED]    = 0
    },{
        [B_MSG_MON_CURIOUS]    = 1,
        [B_MSG_MON_ENTHRALLED] = 2,
        [B_MSG_MON_IGNORED]    = 0
    },{
        [B_MSG_MON_CURIOUS]    = 1,
        [B_MSG_MON_ENTHRALLED] = 1,
        [B_MSG_MON_IGNORED]    = 0
    }
};
static const u8 sGoNearCounterToCatchFactor[] = {4, 3, 2, 1};
static const u8 sGoNearCounterToEscapeFactor[] = {4, 4, 4, 4};

static const u16 sSkillSwapBannedAbilities[] =
{
    ABILITY_WONDER_GUARD,
    ABILITY_MULTITYPE,
    ABILITY_ILLUSION,
    ABILITY_STANCE_CHANGE,
    ABILITY_SCHOOLING,
    ABILITY_COMATOSE,
    ABILITY_SHIELDS_DOWN,
    ABILITY_DISGUISE,
    ABILITY_RKS_SYSTEM,
    ABILITY_BATTLE_BOND,
    ABILITY_POWER_CONSTRUCT,
    ABILITY_NEUTRALIZING_GAS,
    ABILITY_ICE_FACE,
    ABILITY_HUNGER_SWITCH,
    ABILITY_GULP_MISSILE,
};

static const u16 sRolePlayBannedAbilities[] =
{
    ABILITY_TRACE,
    ABILITY_WONDER_GUARD,
    ABILITY_FORECAST,
    ABILITY_FLOWER_GIFT,
    ABILITY_MULTITYPE,
    ABILITY_ILLUSION,
    ABILITY_ZEN_MODE,
    ABILITY_IMPOSTER,
    ABILITY_STANCE_CHANGE,
    ABILITY_POWER_OF_ALCHEMY,
    ABILITY_RECEIVER,
    ABILITY_SCHOOLING,
    ABILITY_COMATOSE,
    ABILITY_SHIELDS_DOWN,
    ABILITY_DISGUISE,
    ABILITY_RKS_SYSTEM,
    ABILITY_BATTLE_BOND,
    ABILITY_POWER_CONSTRUCT,
    ABILITY_ICE_FACE,
    ABILITY_HUNGER_SWITCH,
    ABILITY_GULP_MISSILE,
};

static const u16 sRolePlayBannedAttackerAbilities[] =
{
    ABILITY_MULTITYPE,
    ABILITY_ZEN_MODE,
    ABILITY_STANCE_CHANGE,
    ABILITY_SCHOOLING,
    ABILITY_COMATOSE,
    ABILITY_SHIELDS_DOWN,
    ABILITY_DISGUISE,
    ABILITY_RKS_SYSTEM,
    ABILITY_BATTLE_BOND,
    ABILITY_POWER_CONSTRUCT,
    ABILITY_ICE_FACE,
    ABILITY_GULP_MISSILE,
};

static const u16 sWorrySeedBannedAbilities[] =
{
    ABILITY_MULTITYPE,
    ABILITY_STANCE_CHANGE,
    ABILITY_SCHOOLING,
    ABILITY_COMATOSE,
    ABILITY_SHIELDS_DOWN,
    ABILITY_DISGUISE,
    ABILITY_RKS_SYSTEM,
    ABILITY_BATTLE_BOND,
    ABILITY_POWER_CONSTRUCT,
    ABILITY_TRUANT,
    ABILITY_ICE_FACE,
    ABILITY_GULP_MISSILE,
};

static const u16 sGastroAcidBannedAbilities[] =
{
    ABILITY_AS_ONE_ICE_RIDER,
    ABILITY_AS_ONE_SHADOW_RIDER,
    ABILITY_BATTLE_BOND,
    ABILITY_COMATOSE,
    ABILITY_DISGUISE,
    ABILITY_GULP_MISSILE,
    ABILITY_ICE_FACE,
    ABILITY_MULTITYPE,
    ABILITY_POWER_CONSTRUCT,
    ABILITY_RKS_SYSTEM,
    ABILITY_SCHOOLING,
    ABILITY_SHIELDS_DOWN,
    ABILITY_STANCE_CHANGE,
    ABILITY_ZEN_MODE,
};

static const u16 sEntrainmentBannedAttackerAbilities[] =
{
    ABILITY_TRACE,
    ABILITY_FORECAST,
    ABILITY_FLOWER_GIFT,
    ABILITY_ZEN_MODE,
    ABILITY_ILLUSION,
    ABILITY_IMPOSTER,
    ABILITY_POWER_OF_ALCHEMY,
    ABILITY_RECEIVER,
    ABILITY_DISGUISE,
    ABILITY_POWER_CONSTRUCT,
    ABILITY_NEUTRALIZING_GAS,
    ABILITY_ICE_FACE,
    ABILITY_HUNGER_SWITCH,
    ABILITY_GULP_MISSILE,
};

static const u16 sEntrainmentTargetSimpleBeamBannedAbilities[] =
{
    ABILITY_TRUANT,
    ABILITY_MULTITYPE,
    ABILITY_STANCE_CHANGE,
    ABILITY_SCHOOLING,
    ABILITY_COMATOSE,
    ABILITY_SHIELDS_DOWN,
    ABILITY_DISGUISE,
    ABILITY_RKS_SYSTEM,
    ABILITY_BATTLE_BOND,
    ABILITY_ICE_FACE,
    ABILITY_GULP_MISSILE,
};

bool32 IsAffectedByFollowMe(u32 battlerAtk, u32 defSide)
{
    u32 ability = GetBattlerAbility(battlerAtk);

    if (gSideTimers[defSide].followmeTimer == 0
        || gBattleMons[gSideTimers[defSide].followmeTarget].hp == 0
        || ability == ABILITY_PROPELLER_TAIL || ability == ABILITY_STALWART)
        return FALSE;

    if (gSideTimers[defSide].followmePowder && !IsAffectedByPowder(battlerAtk, ability, GetBattlerHoldEffect(battlerAtk, TRUE)))
        return FALSE;

    return TRUE;
}

// Functions
void HandleAction_UseMove(void)
{
    u32 i, side, moveType, var = 4;

    gBattlerAttacker = gBattlerByTurnOrder[gCurrentTurnActionNumber];
    if (gBattleStruct->field_91 & gBitTable[gBattlerAttacker] || !IsBattlerAlive(gBattlerAttacker))
    {
        gCurrentActionFuncId = B_ACTION_FINISHED;
        return;
    }

    gIsCriticalHit = FALSE;
    gBattleStruct->atkCancellerTracker = 0;
    gMoveResultFlags = 0;
    gMultiHitCounter = 0;
    gBattleCommunication[6] = 0;
    gBattleScripting.savedMoveEffect = 0;
    gCurrMovePos = gChosenMovePos = *(gBattleStruct->chosenMovePositions + gBattlerAttacker);

    // choose move
    if (gProtectStructs[gBattlerAttacker].noValidMoves)
    {
        gProtectStructs[gBattlerAttacker].noValidMoves = 0;
        gCurrentMove = gChosenMove = MOVE_STRUGGLE;
        gHitMarker |= HITMARKER_NO_PPDEDUCT;
        *(gBattleStruct->moveTarget + gBattlerAttacker) = GetMoveTarget(MOVE_STRUGGLE, 0);
    }
    else if (gBattleMons[gBattlerAttacker].status2 & STATUS2_MULTIPLETURNS || gBattleMons[gBattlerAttacker].status2 & STATUS2_RECHARGE)
    {
        gCurrentMove = gChosenMove = gLockedMoves[gBattlerAttacker];
    }
    // encore forces you to use the same move
    else if (gDisableStructs[gBattlerAttacker].encoredMove != MOVE_NONE
          && gDisableStructs[gBattlerAttacker].encoredMove == gBattleMons[gBattlerAttacker].moves[gDisableStructs[gBattlerAttacker].encoredMovePos])
    {
        gCurrentMove = gChosenMove = gDisableStructs[gBattlerAttacker].encoredMove;
        gCurrMovePos = gChosenMovePos = gDisableStructs[gBattlerAttacker].encoredMovePos;
        *(gBattleStruct->moveTarget + gBattlerAttacker) = GetMoveTarget(gCurrentMove, 0);
    }
    // check if the encored move wasn't overwritten
    else if (gDisableStructs[gBattlerAttacker].encoredMove != MOVE_NONE
          && gDisableStructs[gBattlerAttacker].encoredMove != gBattleMons[gBattlerAttacker].moves[gDisableStructs[gBattlerAttacker].encoredMovePos])
    {
        gCurrMovePos = gChosenMovePos = gDisableStructs[gBattlerAttacker].encoredMovePos;
        gCurrentMove = gChosenMove = gBattleMons[gBattlerAttacker].moves[gCurrMovePos];
        gDisableStructs[gBattlerAttacker].encoredMove = MOVE_NONE;
        gDisableStructs[gBattlerAttacker].encoredMovePos = 0;
        gDisableStructs[gBattlerAttacker].encoreTimer = 0;
        *(gBattleStruct->moveTarget + gBattlerAttacker) = GetMoveTarget(gCurrentMove, 0);
    }
    else if (gBattleMons[gBattlerAttacker].moves[gCurrMovePos] != gChosenMoveByBattler[gBattlerAttacker])
    {
        gCurrentMove = gChosenMove = gBattleMons[gBattlerAttacker].moves[gCurrMovePos];
        *(gBattleStruct->moveTarget + gBattlerAttacker) = GetMoveTarget(gCurrentMove, 0);
    }
    else
    {
        gCurrentMove = gChosenMove = gBattleMons[gBattlerAttacker].moves[gCurrMovePos];
    }

    if (gBattleMons[gBattlerAttacker].hp != 0)
    {
        if (GetBattlerSide(gBattlerAttacker) == B_SIDE_PLAYER)
            gBattleResults.lastUsedMovePlayer = gCurrentMove;
        else
            gBattleResults.lastUsedMoveOpponent = gCurrentMove;
    }

    // Set dynamic move type.
    SetTypeBeforeUsingMove(gChosenMove, gBattlerAttacker);
    GET_MOVE_TYPE(gChosenMove, moveType);

    // choose target
    side = GetBattlerSide(gBattlerAttacker) ^ BIT_SIDE;
    if (IsAffectedByFollowMe(gBattlerAttacker, side)
        && gBattleMoves[gCurrentMove].target == MOVE_TARGET_SELECTED
        && GetBattlerSide(gBattlerAttacker) != GetBattlerSide(gSideTimers[side].followmeTarget))
    {
        gBattlerTarget = gSideTimers[side].followmeTarget;
    }
    else if ((gBattleTypeFlags & BATTLE_TYPE_DOUBLE)
           && gSideTimers[side].followmeTimer == 0
           && (gBattleMoves[gCurrentMove].power != 0 || gBattleMoves[gCurrentMove].target != MOVE_TARGET_USER)
           && ((gBattleMons[*(gBattleStruct->moveTarget + gBattlerAttacker)].ability != ABILITY_LIGHTNING_ROD && moveType == TYPE_ELECTRIC)
            || (gBattleMons[*(gBattleStruct->moveTarget + gBattlerAttacker)].ability != ABILITY_STORM_DRAIN && moveType == TYPE_WATER)))
    {
        side = GetBattlerSide(gBattlerAttacker);
        for (gActiveBattler = 0; gActiveBattler < gBattlersCount; gActiveBattler++)
        {
            if (side != GetBattlerSide(gActiveBattler)
                && *(gBattleStruct->moveTarget + gBattlerAttacker) != gActiveBattler
                && ((GetBattlerAbility(gActiveBattler) == ABILITY_LIGHTNING_ROD && moveType == TYPE_ELECTRIC)
                 || (GetBattlerAbility(gActiveBattler) == ABILITY_STORM_DRAIN && moveType == TYPE_WATER))
                && GetBattlerTurnOrderNum(gActiveBattler) < var
                && (GetBattlerAbility(gBattlerAttacker) != ABILITY_PROPELLER_TAIL
                 || GetBattlerAbility(gBattlerAttacker) != ABILITY_STALWART))
            {
                var = GetBattlerTurnOrderNum(gActiveBattler);
            }
        }
        if (var == 4)
        {
            if (gBattleMoves[gChosenMove].target & MOVE_TARGET_RANDOM)
            {
                if (GetBattlerSide(gBattlerAttacker) == B_SIDE_PLAYER)
                {
                    if (Random() & 1)
                        gBattlerTarget = GetBattlerAtPosition(B_POSITION_OPPONENT_LEFT);
                    else
                        gBattlerTarget = GetBattlerAtPosition(B_POSITION_OPPONENT_RIGHT);
                }
                else
                {
                    if (Random() & 1)
                        gBattlerTarget = GetBattlerAtPosition(B_POSITION_PLAYER_LEFT);
                    else
                        gBattlerTarget = GetBattlerAtPosition(B_POSITION_PLAYER_RIGHT);
                }
            }
            else if (gBattleMoves[gChosenMove].target & MOVE_TARGET_FOES_AND_ALLY)
            {
                for (gBattlerTarget = 0; gBattlerTarget < gBattlersCount; gBattlerTarget++)
                {
                    if (gBattlerTarget == gBattlerAttacker)
                        continue;
                    if (IsBattlerAlive(gBattlerTarget))
                        break;
                }
            }
            else
            {
                gBattlerTarget = *(gBattleStruct->moveTarget + gBattlerAttacker);
            }

            if (!IsBattlerAlive(gBattlerTarget))
            {
                if (GetBattlerSide(gBattlerAttacker) != GetBattlerSide(gBattlerTarget))
                {
                    gBattlerTarget = GetBattlerAtPosition(GetBattlerPosition(gBattlerTarget) ^ BIT_FLANK);
                }
                else
                {
                    gBattlerTarget = GetBattlerAtPosition(GetBattlerPosition(gBattlerAttacker) ^ BIT_SIDE);
                    if (!IsBattlerAlive(gBattlerTarget))
                        gBattlerTarget = GetBattlerAtPosition(GetBattlerPosition(gBattlerTarget) ^ BIT_FLANK);
                }
            }
        }
        else
        {
            gActiveBattler = gBattlerByTurnOrder[var];
            RecordAbilityBattle(gActiveBattler, gBattleMons[gActiveBattler].ability);
            if (gBattleMons[gActiveBattler].ability == ABILITY_LIGHTNING_ROD)
                gSpecialStatuses[gActiveBattler].lightningRodRedirected = 1;
            else if (gBattleMons[gActiveBattler].ability == ABILITY_STORM_DRAIN)
                gSpecialStatuses[gActiveBattler].stormDrainRedirected = 1;
            gBattlerTarget = gActiveBattler;
        }
    }
    else if (gBattleTypeFlags & BATTLE_TYPE_DOUBLE
          && gBattleMoves[gChosenMove].target & MOVE_TARGET_RANDOM)
    {
        if (GetBattlerSide(gBattlerAttacker) == B_SIDE_PLAYER)
        {
            if (Random() & 1)
                gBattlerTarget = GetBattlerAtPosition(B_POSITION_OPPONENT_LEFT);
            else
                gBattlerTarget = GetBattlerAtPosition(B_POSITION_OPPONENT_RIGHT);
        }
        else
        {
            if (Random() & 1)
                gBattlerTarget = GetBattlerAtPosition(B_POSITION_PLAYER_LEFT);
            else
                gBattlerTarget = GetBattlerAtPosition(B_POSITION_PLAYER_RIGHT);
        }

        if (gAbsentBattlerFlags & gBitTable[gBattlerTarget]
            && GetBattlerSide(gBattlerAttacker) != GetBattlerSide(gBattlerTarget))
        {
            gBattlerTarget = GetBattlerAtPosition(GetBattlerPosition(gBattlerTarget) ^ BIT_FLANK);
        }
    }
    else if (gBattleMoves[gChosenMove].target == MOVE_TARGET_ALLY)
    {
        if (IsBattlerAlive(BATTLE_PARTNER(gBattlerAttacker)))
            gBattlerTarget = BATTLE_PARTNER(gBattlerAttacker);
        else
            gBattlerTarget = gBattlerAttacker;
    }
    else if (gBattleTypeFlags & BATTLE_TYPE_DOUBLE
          && gBattleMoves[gChosenMove].target == MOVE_TARGET_FOES_AND_ALLY)
    {
        for (gBattlerTarget = 0; gBattlerTarget < gBattlersCount; gBattlerTarget++)
        {
            if (gBattlerTarget == gBattlerAttacker)
                continue;
            if (IsBattlerAlive(gBattlerTarget))
                break;
        }
    }
    else
    {
        gBattlerTarget = *(gBattleStruct->moveTarget + gBattlerAttacker);
        if (!IsBattlerAlive(gBattlerTarget))
        {
            if (GetBattlerSide(gBattlerAttacker) != GetBattlerSide(gBattlerTarget))
            {
                gBattlerTarget = GetBattlerAtPosition(GetBattlerPosition(gBattlerTarget) ^ BIT_FLANK);
            }
            else
            {
                gBattlerTarget = GetBattlerAtPosition(GetBattlerPosition(gBattlerAttacker) ^ BIT_SIDE);
                if (!IsBattlerAlive(gBattlerTarget))
                    gBattlerTarget = GetBattlerAtPosition(GetBattlerPosition(gBattlerTarget) ^ BIT_FLANK);
            }
        }
    }

    if (gBattleTypeFlags & BATTLE_TYPE_PALACE && gProtectStructs[gBattlerAttacker].palaceUnableToUseMove)
    {
        // Battle Palace, select battle script for failure to use move
        if (gBattleMons[gBattlerAttacker].hp == 0)
        {
            gCurrentActionFuncId = B_ACTION_FINISHED;
            return;
        }
        else if (gPalaceSelectionBattleScripts[gBattlerAttacker] != NULL)
        {
            gBattleCommunication[MULTISTRING_CHOOSER] = B_MSG_INCAPABLE_OF_POWER;
            gBattlescriptCurrInstr = gPalaceSelectionBattleScripts[gBattlerAttacker];
            gPalaceSelectionBattleScripts[gBattlerAttacker] = NULL;
        }
        else
        {
            gBattleCommunication[MULTISTRING_CHOOSER] = B_MSG_INCAPABLE_OF_POWER;
            gBattlescriptCurrInstr = BattleScript_MoveUsedLoafingAround;
        }
    }
    else
    {
        gBattlescriptCurrInstr = gBattleScriptsForMoveEffects[gBattleMoves[gCurrentMove].effect];
    }

    if (gBattleTypeFlags & BATTLE_TYPE_ARENA)
        BattleArena_AddMindPoints(gBattlerAttacker);

    // Record HP of each battler
    for (i = 0; i < MAX_BATTLERS_COUNT; i++)
        gBattleStruct->hpBefore[i] = gBattleMons[i].hp;

    gCurrentActionFuncId = B_ACTION_EXEC_SCRIPT;
}

void HandleAction_Switch(void)
{
    gBattlerAttacker = gBattlerByTurnOrder[gCurrentTurnActionNumber];
    gBattle_BG0_X = 0;
    gBattle_BG0_Y = 0;
    gActionSelectionCursor[gBattlerAttacker] = 0;
    gMoveSelectionCursor[gBattlerAttacker] = 0;

    PREPARE_MON_NICK_BUFFER(gBattleTextBuff1, gBattlerAttacker, *(gBattleStruct->field_58 + gBattlerAttacker))

    gBattleScripting.battler = gBattlerAttacker;
    gBattlescriptCurrInstr = BattleScript_ActionSwitch;
    gCurrentActionFuncId = B_ACTION_EXEC_SCRIPT;

    if (gBattleResults.playerSwitchesCounter < 255)
        gBattleResults.playerSwitchesCounter++;

    UndoFormChange(gBattlerPartyIndexes[gBattlerAttacker], GetBattlerSide(gBattlerAttacker), TRUE);
}

void HandleAction_UseItem(void)
{
    gBattlerAttacker = gBattlerTarget = gBattlerByTurnOrder[gCurrentTurnActionNumber];
    gBattle_BG0_X = 0;
    gBattle_BG0_Y = 0;
    ClearFuryCutterDestinyBondGrudge(gBattlerAttacker);

    gLastUsedItem = gBattleResources->bufferB[gBattlerAttacker][1] | (gBattleResources->bufferB[gBattlerAttacker][2] << 8);

    if (gLastUsedItem <= LAST_BALL) // is ball
    {
        gBattlescriptCurrInstr = gBattlescriptsForBallThrow[gLastUsedItem];
    }
    else if (gLastUsedItem == ITEM_POKE_DOLL || gLastUsedItem == ITEM_FLUFFY_TAIL)
    {
        gBattlescriptCurrInstr = gBattlescriptsForRunningByItem[0];
    }
    else if (GetBattlerSide(gBattlerAttacker) == B_SIDE_PLAYER)
    {
        gBattlescriptCurrInstr = gBattlescriptsForUsingItem[0];
    }
    else
    {
        gBattleScripting.battler = gBattlerAttacker;

        switch (*(gBattleStruct->AI_itemType + (gBattlerAttacker >> 1)))
        {
        case AI_ITEM_FULL_RESTORE:
        case AI_ITEM_HEAL_HP:
            break;
        case AI_ITEM_CURE_CONDITION:
            gBattleCommunication[MULTISTRING_CHOOSER] = AI_HEAL_CONFUSION;
            if (*(gBattleStruct->AI_itemFlags + gBattlerAttacker / 2) & (1 << AI_HEAL_CONFUSION))
            {
                if (*(gBattleStruct->AI_itemFlags + gBattlerAttacker / 2) & 0x3E)
                    gBattleCommunication[MULTISTRING_CHOOSER] = AI_HEAL_SLEEP;
            }
            else
            {
                // Check for other statuses, stopping at first (shouldn't be more than one)
                while (!(*(gBattleStruct->AI_itemFlags + gBattlerAttacker / 2) & 1))
                {
                    *(gBattleStruct->AI_itemFlags + gBattlerAttacker / 2) >>= 1;
                    gBattleCommunication[MULTISTRING_CHOOSER]++;
                    // MULTISTRING_CHOOSER will be either AI_HEAL_PARALYSIS, AI_HEAL_FREEZE,
                    // AI_HEAL_BURN, AI_HEAL_POISON, or AI_HEAL_SLEEP
                }
            }
            break;
        case AI_ITEM_X_STAT:
            gBattleCommunication[MULTISTRING_CHOOSER] = B_MSG_STAT_ROSE_ITEM;
            if (*(gBattleStruct->AI_itemFlags + (gBattlerAttacker >> 1)) & (1 << AI_DIRE_HIT))
            {
                gBattleCommunication[MULTISTRING_CHOOSER] = B_MSG_USED_DIRE_HIT;
            }
            else
            {
                PREPARE_STAT_BUFFER(gBattleTextBuff1, STAT_ATK)
                PREPARE_STRING_BUFFER(gBattleTextBuff2, CHAR_X)

                while (!((*(gBattleStruct->AI_itemFlags + (gBattlerAttacker >> 1))) & 1))
                {
                    *(gBattleStruct->AI_itemFlags + gBattlerAttacker / 2) >>= 1;
                    gBattleTextBuff1[2]++;
                }

                gBattleScripting.animArg1 = gBattleTextBuff1[2] + 14;
                gBattleScripting.animArg2 = 0;
            }
            break;
        case AI_ITEM_GUARD_SPEC:
            // It seems probable that at some point there was a special message for
            // an AI trainer using Guard Spec in a double battle.
            // There isn't now however, and the assignment to 2 below goes out of
            // bounds for gMistUsedStringIds and instead prints "{mon} is getting pumped"
            // from the next table, gFocusEnergyUsedStringIds.
            // In any case this isn't an issue in the retail version, as no trainers
            // are ever given any Guard Spec to use.
#ifndef UBFIX
            if (gBattleTypeFlags & BATTLE_TYPE_DOUBLE)
                gBattleCommunication[MULTISTRING_CHOOSER] = 2;
            else
#endif
                gBattleCommunication[MULTISTRING_CHOOSER] = B_MSG_SET_MIST;
            break;
        }

        gBattlescriptCurrInstr = gBattlescriptsForUsingItem[*(gBattleStruct->AI_itemType + gBattlerAttacker / 2)];
    }
    gCurrentActionFuncId = B_ACTION_EXEC_SCRIPT;
}

bool8 TryRunFromBattle(u8 battler)
{
    bool8 effect = FALSE;
    u8 holdEffect;
    u8 pyramidMultiplier;
    u8 speedVar;

    if (gBattleMons[battler].item == ITEM_ENIGMA_BERRY)
        holdEffect = gEnigmaBerries[battler].holdEffect;
    else
        holdEffect = ItemId_GetHoldEffect(gBattleMons[battler].item);

    gPotentialItemEffectBattler = battler;

    if (holdEffect == HOLD_EFFECT_CAN_ALWAYS_RUN)
    {
        gLastUsedItem = gBattleMons[battler].item;
        gProtectStructs[battler].fleeFlag = 1;
        effect++;
    }
    else if (gBattleMons[battler].ability == ABILITY_RUN_AWAY)
    {
        if (InBattlePyramid())
        {
            gBattleStruct->runTries++;
            pyramidMultiplier = GetPyramidRunMultiplier();
            speedVar = (gBattleMons[battler].speed * pyramidMultiplier) / (gBattleMons[BATTLE_OPPOSITE(battler)].speed) + (gBattleStruct->runTries * 30);
            if (speedVar > (Random() & 0xFF))
            {
                gLastUsedAbility = ABILITY_RUN_AWAY;
                gProtectStructs[battler].fleeFlag = 2;
                effect++;
            }
        }
        else
        {
            gLastUsedAbility = ABILITY_RUN_AWAY;
            gProtectStructs[battler].fleeFlag = 2;
            effect++;
        }
    }
    else if (gBattleTypeFlags & (BATTLE_TYPE_FRONTIER | BATTLE_TYPE_TRAINER_HILL) && gBattleTypeFlags & BATTLE_TYPE_TRAINER)
    {
        effect++;
    }
    else
    {
        u8 runningFromBattler = BATTLE_OPPOSITE(battler);
        if (!IsBattlerAlive(runningFromBattler))
            runningFromBattler |= BIT_FLANK;

        if (InBattlePyramid())
        {
            pyramidMultiplier = GetPyramidRunMultiplier();
            speedVar = (gBattleMons[battler].speed * pyramidMultiplier) / (gBattleMons[runningFromBattler].speed) + (gBattleStruct->runTries * 30);
            if (speedVar > (Random() & 0xFF))
                effect++;
        }
        else if (gBattleMons[battler].speed < gBattleMons[runningFromBattler].speed)
        {
            speedVar = (gBattleMons[battler].speed * 128) / (gBattleMons[runningFromBattler].speed) + (gBattleStruct->runTries * 30);
            if (speedVar > (Random() & 0xFF))
                effect++;
        }
        else // same speed or faster
        {
            effect++;
        }

        gBattleStruct->runTries++;
    }

    if (effect)
    {
        gCurrentTurnActionNumber = gBattlersCount;
        gBattleOutcome = B_OUTCOME_RAN;
    }

    return effect;
}

void HandleAction_Run(void)
{
    gBattlerAttacker = gBattlerByTurnOrder[gCurrentTurnActionNumber];

    if (gBattleTypeFlags & (BATTLE_TYPE_LINK | BATTLE_TYPE_RECORDED_LINK))
    {
        gCurrentTurnActionNumber = gBattlersCount;

        for (gActiveBattler = 0; gActiveBattler < gBattlersCount; gActiveBattler++)
        {
            if (GetBattlerSide(gActiveBattler) == B_SIDE_PLAYER)
            {
                if (gChosenActionByBattler[gActiveBattler] == B_ACTION_RUN)
                    gBattleOutcome |= B_OUTCOME_LOST;
            }
            else
            {
                if (gChosenActionByBattler[gActiveBattler] == B_ACTION_RUN)
                    gBattleOutcome |= B_OUTCOME_WON;
            }
        }

        gBattleOutcome |= B_OUTCOME_LINK_BATTLE_RAN;
        gSaveBlock2Ptr->frontier.disableRecordBattle = TRUE;
    }
    else
    {
        if (GetBattlerSide(gBattlerAttacker) == B_SIDE_PLAYER)
        {
            if (!TryRunFromBattle(gBattlerAttacker)) // failed to run away
            {
                ClearFuryCutterDestinyBondGrudge(gBattlerAttacker);
                gBattleCommunication[MULTISTRING_CHOOSER] = B_MSG_CANT_ESCAPE_2;
                gBattlescriptCurrInstr = BattleScript_PrintFailedToRunString;
                gCurrentActionFuncId = B_ACTION_EXEC_SCRIPT;
            }
        }
        else
        {
            if (!CanBattlerEscape(gBattlerAttacker))
            {
                gBattleCommunication[MULTISTRING_CHOOSER] = B_MSG_ATTACKER_CANT_ESCAPE;
                gBattlescriptCurrInstr = BattleScript_PrintFailedToRunString;
                gCurrentActionFuncId = B_ACTION_EXEC_SCRIPT;
            }
            else
            {
                gCurrentTurnActionNumber = gBattlersCount;
                gBattleOutcome = B_OUTCOME_MON_FLED;
            }
        }
    }
}

void HandleAction_WatchesCarefully(void)
{
    gBattlerAttacker = gBattlerByTurnOrder[gCurrentTurnActionNumber];
    gBattle_BG0_X = 0;
    gBattle_BG0_Y = 0;
    gBattlescriptCurrInstr = gBattlescriptsForSafariActions[0];
    gCurrentActionFuncId = B_ACTION_EXEC_SCRIPT;
}

void HandleAction_SafariZoneBallThrow(void)
{
    gBattlerAttacker = gBattlerByTurnOrder[gCurrentTurnActionNumber];
    gBattle_BG0_X = 0;
    gBattle_BG0_Y = 0;
    gNumSafariBalls--;
    gLastUsedItem = ITEM_SAFARI_BALL;
    gBattlescriptCurrInstr = gBattlescriptsForBallThrow[ITEM_SAFARI_BALL];
    gCurrentActionFuncId = B_ACTION_EXEC_SCRIPT;
}

void HandleAction_ThrowPokeblock(void)
{
    gBattlerAttacker = gBattlerByTurnOrder[gCurrentTurnActionNumber];
    gBattle_BG0_X = 0;
    gBattle_BG0_Y = 0;
    gBattleCommunication[MULTISTRING_CHOOSER] = gBattleResources->bufferB[gBattlerAttacker][1] - 1;
    gLastUsedItem = gBattleResources->bufferB[gBattlerAttacker][2];

    if (gBattleResults.pokeblockThrows < 0xFF)
        gBattleResults.pokeblockThrows++;
    if (gBattleStruct->safariPkblThrowCounter < 3)
        gBattleStruct->safariPkblThrowCounter++;
    if (gBattleStruct->safariEscapeFactor > 1)
    {
        // BUG: safariEscapeFactor can become 0 below. This causes the pokeblock throw glitch.
        #ifdef BUGFIX
        if (gBattleStruct->safariEscapeFactor <= sPkblToEscapeFactor[gBattleStruct->safariPkblThrowCounter][gBattleCommunication[MULTISTRING_CHOOSER]])
        #else
        if (gBattleStruct->safariEscapeFactor < sPkblToEscapeFactor[gBattleStruct->safariPkblThrowCounter][gBattleCommunication[MULTISTRING_CHOOSER]])
        #endif
            gBattleStruct->safariEscapeFactor = 1;
        else
            gBattleStruct->safariEscapeFactor -= sPkblToEscapeFactor[gBattleStruct->safariPkblThrowCounter][gBattleCommunication[MULTISTRING_CHOOSER]];
    }

    gBattlescriptCurrInstr = gBattlescriptsForSafariActions[2];
    gCurrentActionFuncId = B_ACTION_EXEC_SCRIPT;
}

void HandleAction_GoNear(void)
{
    gBattlerAttacker = gBattlerByTurnOrder[gCurrentTurnActionNumber];
    gBattle_BG0_X = 0;
    gBattle_BG0_Y = 0;

    gBattleStruct->safariCatchFactor += sGoNearCounterToCatchFactor[gBattleStruct->safariGoNearCounter];
    if (gBattleStruct->safariCatchFactor > 20)
        gBattleStruct->safariCatchFactor = 20;

    gBattleStruct->safariEscapeFactor += sGoNearCounterToEscapeFactor[gBattleStruct->safariGoNearCounter];
    if (gBattleStruct->safariEscapeFactor > 20)
        gBattleStruct->safariEscapeFactor = 20;

    if (gBattleStruct->safariGoNearCounter < 3)
    {
        gBattleStruct->safariGoNearCounter++;
        gBattleCommunication[MULTISTRING_CHOOSER] = B_MSG_CREPT_CLOSER;
    }
    else
    {
        gBattleCommunication[MULTISTRING_CHOOSER] = B_MSG_CANT_GET_CLOSER;
    }
    gBattlescriptCurrInstr = gBattlescriptsForSafariActions[1];
    gCurrentActionFuncId = B_ACTION_EXEC_SCRIPT;
}

void HandleAction_SafariZoneRun(void)
{
    gBattlerAttacker = gBattlerByTurnOrder[gCurrentTurnActionNumber];
    PlaySE(SE_FLEE);
    gCurrentTurnActionNumber = gBattlersCount;
    gBattleOutcome = B_OUTCOME_RAN;
}

void HandleAction_WallyBallThrow(void)
{
    gBattlerAttacker = gBattlerByTurnOrder[gCurrentTurnActionNumber];
    gBattle_BG0_X = 0;
    gBattle_BG0_Y = 0;

    PREPARE_MON_NICK_BUFFER(gBattleTextBuff1, gBattlerAttacker, gBattlerPartyIndexes[gBattlerAttacker])

    gBattlescriptCurrInstr = gBattlescriptsForSafariActions[3];
    gCurrentActionFuncId = B_ACTION_EXEC_SCRIPT;
    gActionsByTurnOrder[1] = B_ACTION_FINISHED;
}

void HandleAction_TryFinish(void)
{
    if (!HandleFaintedMonActions())
    {
        gBattleStruct->faintedActionsState = 0;
        gCurrentActionFuncId = B_ACTION_FINISHED;
    }
}

void HandleAction_NothingIsFainted(void)
{
    gCurrentTurnActionNumber++;
    gCurrentActionFuncId = gActionsByTurnOrder[gCurrentTurnActionNumber];
    gHitMarker &= ~(HITMARKER_DESTINYBOND | HITMARKER_IGNORE_SUBSTITUTE | HITMARKER_ATTACKSTRING_PRINTED
                    | HITMARKER_NO_PPDEDUCT | HITMARKER_IGNORE_SAFEGUARD | HITMARKER_x100000
                    | HITMARKER_OBEYS | HITMARKER_x10 | HITMARKER_SYNCHRONISE_EFFECT
                    | HITMARKER_CHARGING | HITMARKER_x4000000);
}

void HandleAction_ActionFinished(void)
{
    *(gBattleStruct->monToSwitchIntoId + gBattlerByTurnOrder[gCurrentTurnActionNumber]) = 6;
    gCurrentTurnActionNumber++;
    gCurrentActionFuncId = gActionsByTurnOrder[gCurrentTurnActionNumber];
    SpecialStatusesClear();
    gHitMarker &= ~(HITMARKER_DESTINYBOND | HITMARKER_IGNORE_SUBSTITUTE | HITMARKER_ATTACKSTRING_PRINTED
                    | HITMARKER_NO_PPDEDUCT | HITMARKER_IGNORE_SAFEGUARD | HITMARKER_x100000
                    | HITMARKER_OBEYS | HITMARKER_x10 | HITMARKER_SYNCHRONISE_EFFECT
                    | HITMARKER_CHARGING | HITMARKER_x4000000);

    gCurrentMove = 0;
    gBattleMoveDamage = 0;
    gMoveResultFlags = 0;
    gBattleScripting.animTurn = 0;
    gBattleScripting.animTargetsHit = 0;
    gLastLandedMoves[gBattlerAttacker] = 0;
    gLastHitByType[gBattlerAttacker] = 0;
    gBattleStruct->dynamicMoveType = 0;
    gBattleScripting.moveendState = 0;
    gBattleScripting.moveendState = 0;
    gBattleCommunication[3] = 0;
    gBattleCommunication[4] = 0;
    gBattleScripting.multihitMoveEffect = 0;
    gBattleResources->battleScriptsStack->size = 0;
}

// rom const data

static const u8 sMovesNotAffectedByStench[] =
{
    [MOVE_AIR_SLASH] = 1,
    [MOVE_ASTONISH] = 1,
    [MOVE_BITE] = 1,
    [MOVE_BONE_CLUB] = 1,
    [MOVE_DARK_PULSE] = 1,
    [MOVE_DOUBLE_IRON_BASH] = 1,
    [MOVE_DRAGON_RUSH] = 1,
    [MOVE_EXTRASENSORY] = 1,
    [MOVE_FAKE_OUT] = 1,
    [MOVE_FIERY_WRATH] = 1,
    [MOVE_FIRE_FANG] = 1,
    [MOVE_FLING] = 1,
    [MOVE_FLOATY_FALL] = 1,
    [MOVE_HEADBUTT] = 1,
    [MOVE_HEART_STAMP] = 1,
    [MOVE_HYPER_FANG] = 1,
    [MOVE_ICE_FANG] = 1,
    [MOVE_ICICLE_CRASH] = 1,
    [MOVE_IRON_HEAD] = 1,
    [MOVE_NEEDLE_ARM] = 1,
    [MOVE_NONE] = 1,
    [MOVE_ROCK_SLIDE] = 1,
    [MOVE_ROLLING_KICK] = 1,
    [MOVE_SECRET_POWER] = 1,
    [MOVE_SKY_ATTACK] = 1,
    [MOVE_SNORE] = 1,
    [MOVE_STEAMROLLER] = 1,
    [MOVE_STOMP] = 1,
    [MOVE_THUNDER_FANG] = 1,
    [MOVE_TWISTER] = 1,
    [MOVE_WATERFALL] = 1,
    [MOVE_ZEN_HEADBUTT] = 1,
    [MOVE_ZING_ZAP] = 1,
};

static const u8 sAbilitiesAffectedByMoldBreaker[] =
{
    [ABILITY_BATTLE_ARMOR] = 1,
    [ABILITY_CLEAR_BODY] = 1,
    [ABILITY_DAMP] = 1,
    [ABILITY_DRY_SKIN] = 1,
    [ABILITY_FILTER] = 1,
    [ABILITY_FLASH_FIRE] = 1,
    [ABILITY_FLOWER_GIFT] = 1,
    [ABILITY_HEATPROOF] = 1,
    [ABILITY_HYPER_CUTTER] = 1,
    [ABILITY_IMMUNITY] = 1,
    [ABILITY_INNER_FOCUS] = 1,
    [ABILITY_INSOMNIA] = 1,
    [ABILITY_KEEN_EYE] = 1,
    [ABILITY_LEAF_GUARD] = 1,
    [ABILITY_LEVITATE] = 1,
    [ABILITY_LIGHTNING_ROD] = 1,
    [ABILITY_LIMBER] = 1,
    [ABILITY_MAGMA_ARMOR] = 1,
    [ABILITY_MARVEL_SCALE] = 1,
    [ABILITY_MOTOR_DRIVE] = 1,
    [ABILITY_OBLIVIOUS] = 1,
    [ABILITY_OWN_TEMPO] = 1,
    [ABILITY_SAND_VEIL] = 1,
    [ABILITY_SHELL_ARMOR] = 1,
    [ABILITY_SHIELD_DUST] = 1,
    [ABILITY_SIMPLE] = 1,
    [ABILITY_SNOW_CLOAK] = 1,
    [ABILITY_SOLID_ROCK] = 1,
    [ABILITY_SOUNDPROOF] = 1,
    [ABILITY_STICKY_HOLD] = 1,
    [ABILITY_STORM_DRAIN] = 1,
    [ABILITY_STURDY] = 1,
    [ABILITY_SUCTION_CUPS] = 1,
    [ABILITY_TANGLED_FEET] = 1,
    [ABILITY_THICK_FAT] = 1,
    [ABILITY_UNAWARE] = 1,
    [ABILITY_VITAL_SPIRIT] = 1,
    [ABILITY_VOLT_ABSORB] = 1,
    [ABILITY_WATER_ABSORB] = 1,
    [ABILITY_WATER_VEIL] = 1,
    [ABILITY_WHITE_SMOKE] = 1,
    [ABILITY_WONDER_GUARD] = 1,
    [ABILITY_BIG_PECKS] = 1,
    [ABILITY_CONTRARY] = 1,
    [ABILITY_FRIEND_GUARD] = 1,
    [ABILITY_HEAVY_METAL] = 1,
    [ABILITY_LIGHT_METAL] = 1,
    [ABILITY_MAGIC_BOUNCE] = 1,
    [ABILITY_MULTISCALE] = 1,
    [ABILITY_SAP_SIPPER] = 1,
    [ABILITY_TELEPATHY] = 1,
    [ABILITY_WONDER_SKIN] = 1,
    [ABILITY_AROMA_VEIL] = 1,
    [ABILITY_BULLETPROOF] = 1,
    [ABILITY_FLOWER_VEIL] = 1,
    [ABILITY_FUR_COAT] = 1,
    [ABILITY_OVERCOAT] = 1,
    [ABILITY_SWEET_VEIL] = 1,
    [ABILITY_DAZZLING] = 1,
    [ABILITY_DISGUISE] = 1,
    [ABILITY_FLUFFY] = 1,
    [ABILITY_QUEENLY_MAJESTY] = 1,
    [ABILITY_WATER_BUBBLE] = 1,
};

static const u8 sAbilitiesNotTraced[ABILITIES_COUNT] =
{
    [ABILITY_AS_ONE_ICE_RIDER] = 1,
    [ABILITY_AS_ONE_SHADOW_RIDER] = 1,
    [ABILITY_BATTLE_BOND] = 1,
    [ABILITY_COMATOSE] = 1,
    [ABILITY_DISGUISE] = 1,
    [ABILITY_FLOWER_GIFT] = 1,
    [ABILITY_FORECAST] = 1,
    [ABILITY_GULP_MISSILE] = 1,
    [ABILITY_HUNGER_SWITCH] = 1,
    [ABILITY_ICE_FACE] = 1,
    [ABILITY_ILLUSION] = 1,
    [ABILITY_IMPOSTER] = 1,
    [ABILITY_MULTITYPE] = 1,
    [ABILITY_NEUTRALIZING_GAS] = 1,
    [ABILITY_NONE] = 1,
    [ABILITY_POWER_CONSTRUCT] = 1,
    [ABILITY_POWER_OF_ALCHEMY] = 1,
    [ABILITY_RECEIVER] = 1,
    [ABILITY_RKS_SYSTEM] = 1,
    [ABILITY_SCHOOLING] = 1,
    [ABILITY_SHIELDS_DOWN] = 1,
    [ABILITY_STANCE_CHANGE] = 1,
    [ABILITY_TRACE] = 1,
    [ABILITY_ZEN_MODE] = 1,
};

static const u8 sHoldEffectToType[][2] =
{
    {HOLD_EFFECT_BUG_POWER, TYPE_BUG},
    {HOLD_EFFECT_STEEL_POWER, TYPE_STEEL},
    {HOLD_EFFECT_GROUND_POWER, TYPE_GROUND},
    {HOLD_EFFECT_ROCK_POWER, TYPE_ROCK},
    {HOLD_EFFECT_GRASS_POWER, TYPE_GRASS},
    {HOLD_EFFECT_DARK_POWER, TYPE_DARK},
    {HOLD_EFFECT_FIGHTING_POWER, TYPE_FIGHTING},
    {HOLD_EFFECT_ELECTRIC_POWER, TYPE_ELECTRIC},
    {HOLD_EFFECT_WATER_POWER, TYPE_WATER},
    {HOLD_EFFECT_FLYING_POWER, TYPE_FLYING},
    {HOLD_EFFECT_POISON_POWER, TYPE_POISON},
    {HOLD_EFFECT_ICE_POWER, TYPE_ICE},
    {HOLD_EFFECT_GHOST_POWER, TYPE_GHOST},
    {HOLD_EFFECT_PSYCHIC_POWER, TYPE_PSYCHIC},
    {HOLD_EFFECT_FIRE_POWER, TYPE_FIRE},
    {HOLD_EFFECT_DRAGON_POWER, TYPE_DRAGON},
    {HOLD_EFFECT_NORMAL_POWER, TYPE_NORMAL},
    {HOLD_EFFECT_FAIRY_POWER, TYPE_FAIRY},
};

// percent in UQ_4_12 format
static const u16 sPercentToModifier[] =
{
    UQ_4_12(0.00), // 0
    UQ_4_12(0.01), // 1
    UQ_4_12(0.02), // 2
    UQ_4_12(0.03), // 3
    UQ_4_12(0.04), // 4
    UQ_4_12(0.05), // 5
    UQ_4_12(0.06), // 6
    UQ_4_12(0.07), // 7
    UQ_4_12(0.08), // 8
    UQ_4_12(0.09), // 9
    UQ_4_12(0.10), // 10
    UQ_4_12(0.11), // 11
    UQ_4_12(0.12), // 12
    UQ_4_12(0.13), // 13
    UQ_4_12(0.14), // 14
    UQ_4_12(0.15), // 15
    UQ_4_12(0.16), // 16
    UQ_4_12(0.17), // 17
    UQ_4_12(0.18), // 18
    UQ_4_12(0.19), // 19
    UQ_4_12(0.20), // 20
    UQ_4_12(0.21), // 21
    UQ_4_12(0.22), // 22
    UQ_4_12(0.23), // 23
    UQ_4_12(0.24), // 24
    UQ_4_12(0.25), // 25
    UQ_4_12(0.26), // 26
    UQ_4_12(0.27), // 27
    UQ_4_12(0.28), // 28
    UQ_4_12(0.29), // 29
    UQ_4_12(0.30), // 30
    UQ_4_12(0.31), // 31
    UQ_4_12(0.32), // 32
    UQ_4_12(0.33), // 33
    UQ_4_12(0.34), // 34
    UQ_4_12(0.35), // 35
    UQ_4_12(0.36), // 36
    UQ_4_12(0.37), // 37
    UQ_4_12(0.38), // 38
    UQ_4_12(0.39), // 39
    UQ_4_12(0.40), // 40
    UQ_4_12(0.41), // 41
    UQ_4_12(0.42), // 42
    UQ_4_12(0.43), // 43
    UQ_4_12(0.44), // 44
    UQ_4_12(0.45), // 45
    UQ_4_12(0.46), // 46
    UQ_4_12(0.47), // 47
    UQ_4_12(0.48), // 48
    UQ_4_12(0.49), // 49
    UQ_4_12(0.50), // 50
    UQ_4_12(0.51), // 51
    UQ_4_12(0.52), // 52
    UQ_4_12(0.53), // 53
    UQ_4_12(0.54), // 54
    UQ_4_12(0.55), // 55
    UQ_4_12(0.56), // 56
    UQ_4_12(0.57), // 57
    UQ_4_12(0.58), // 58
    UQ_4_12(0.59), // 59
    UQ_4_12(0.60), // 60
    UQ_4_12(0.61), // 61
    UQ_4_12(0.62), // 62
    UQ_4_12(0.63), // 63
    UQ_4_12(0.64), // 64
    UQ_4_12(0.65), // 65
    UQ_4_12(0.66), // 66
    UQ_4_12(0.67), // 67
    UQ_4_12(0.68), // 68
    UQ_4_12(0.69), // 69
    UQ_4_12(0.70), // 70
    UQ_4_12(0.71), // 71
    UQ_4_12(0.72), // 72
    UQ_4_12(0.73), // 73
    UQ_4_12(0.74), // 74
    UQ_4_12(0.75), // 75
    UQ_4_12(0.76), // 76
    UQ_4_12(0.77), // 77
    UQ_4_12(0.78), // 78
    UQ_4_12(0.79), // 79
    UQ_4_12(0.80), // 80
    UQ_4_12(0.81), // 81
    UQ_4_12(0.82), // 82
    UQ_4_12(0.83), // 83
    UQ_4_12(0.84), // 84
    UQ_4_12(0.85), // 85
    UQ_4_12(0.86), // 86
    UQ_4_12(0.87), // 87
    UQ_4_12(0.88), // 88
    UQ_4_12(0.89), // 89
    UQ_4_12(0.90), // 90
    UQ_4_12(0.91), // 91
    UQ_4_12(0.92), // 92
    UQ_4_12(0.93), // 93
    UQ_4_12(0.94), // 94
    UQ_4_12(0.95), // 95
    UQ_4_12(0.96), // 96
    UQ_4_12(0.97), // 97
    UQ_4_12(0.98), // 98
    UQ_4_12(0.99), // 99
    UQ_4_12(1.00), // 100
};

#define X UQ_4_12

static const u16 sTypeEffectivenessTable[NUMBER_OF_MON_TYPES][NUMBER_OF_MON_TYPES] =
{
//   normal  fight   flying  poison  ground  rock    bug     ghost   steel   mystery fire    water   grass  electric psychic ice     dragon  dark    fairy
    {X(1.0), X(1.0), X(1.0), X(1.0), X(1.0), X(0.5), X(1.0), X(0.0), X(0.5), X(1.0), X(1.0), X(1.0), X(1.0), X(1.0), X(1.0), X(1.0), X(1.0), X(1.0), X(1.0)}, // normal
    {X(2.0), X(1.0), X(0.5), X(0.5), X(1.0), X(2.0), X(0.5), X(0.0), X(2.0), X(1.0), X(1.0), X(1.0), X(1.0), X(1.0), X(0.5), X(2.0), X(1.0), X(2.0), X(0.5)}, // fight
    {X(1.0), X(2.0), X(1.0), X(1.0), X(1.0), X(0.5), X(2.0), X(1.0), X(0.5), X(1.0), X(1.0), X(1.0), X(2.0), X(0.5), X(1.0), X(1.0), X(1.0), X(1.0), X(1.0)}, // flying
    {X(1.0), X(1.0), X(1.0), X(0.5), X(0.5), X(0.5), X(1.0), X(0.5), X(0.0), X(1.0), X(1.0), X(1.0), X(2.0), X(1.0), X(1.0), X(1.0), X(1.0), X(1.0), X(2.0)}, // poison
    {X(1.0), X(1.0), X(0.0), X(2.0), X(1.0), X(2.0), X(0.5), X(1.0), X(2.0), X(1.0), X(2.0), X(1.0), X(0.5), X(2.0), X(1.0), X(1.0), X(1.0), X(1.0), X(1.0)}, // ground
    {X(1.0), X(0.5), X(2.0), X(1.0), X(0.5), X(1.0), X(2.0), X(1.0), X(0.5), X(1.0), X(2.0), X(1.0), X(1.0), X(1.0), X(1.0), X(2.0), X(1.0), X(1.0), X(1.0)}, // rock
    {X(1.0), X(0.5), X(0.5), X(0.5), X(1.0), X(1.0), X(1.0), X(0.5), X(0.5), X(1.0), X(0.5), X(1.0), X(2.0), X(1.0), X(2.0), X(1.0), X(1.0), X(2.0), X(0.5)}, // bug
    #if B_STEEL_RESISTANCES >= GEN_6
    {X(0.0), X(1.0), X(1.0), X(1.0), X(1.0), X(1.0), X(1.0), X(2.0), X(1.0), X(1.0), X(1.0), X(1.0), X(1.0), X(1.0), X(2.0), X(1.0), X(1.0), X(0.5), X(1.0)}, // ghost
    #else
    {X(0.0), X(1.0), X(1.0), X(1.0), X(1.0), X(1.0), X(1.0), X(2.0), X(0.5), X(1.0), X(1.0), X(1.0), X(1.0), X(1.0), X(2.0), X(1.0), X(1.0), X(0.5), X(1.0)}, // ghost
    #endif
    {X(1.0), X(1.0), X(1.0), X(1.0), X(1.0), X(2.0), X(1.0), X(1.0), X(0.5), X(1.0), X(0.5), X(0.5), X(1.0), X(0.5), X(1.0), X(2.0), X(1.0), X(1.0), X(2.0)}, // steel
    {X(1.0), X(1.0), X(1.0), X(1.0), X(1.0), X(1.0), X(1.0), X(1.0), X(1.0), X(1.0), X(1.0), X(1.0), X(1.0), X(1.0), X(1.0), X(1.0), X(1.0), X(1.0), X(1.0)}, // mystery
    {X(1.0), X(1.0), X(1.0), X(1.0), X(1.0), X(0.5), X(2.0), X(1.0), X(2.0), X(1.0), X(0.5), X(0.5), X(2.0), X(1.0), X(1.0), X(2.0), X(0.5), X(1.0), X(1.0)}, // fire
    {X(1.0), X(1.0), X(1.0), X(1.0), X(2.0), X(2.0), X(1.0), X(1.0), X(1.0), X(1.0), X(2.0), X(0.5), X(0.5), X(1.0), X(1.0), X(1.0), X(0.5), X(1.0), X(1.0)}, // water
    {X(1.0), X(1.0), X(0.5), X(0.5), X(2.0), X(2.0), X(0.5), X(1.0), X(0.5), X(1.0), X(0.5), X(2.0), X(0.5), X(1.0), X(1.0), X(1.0), X(0.5), X(1.0), X(1.0)}, // grass
    {X(1.0), X(1.0), X(2.0), X(1.0), X(0.0), X(1.0), X(1.0), X(1.0), X(1.0), X(1.0), X(1.0), X(2.0), X(0.5), X(0.5), X(1.0), X(1.0), X(0.5), X(1.0), X(1.0)}, // electric
    {X(1.0), X(2.0), X(1.0), X(2.0), X(1.0), X(1.0), X(1.0), X(1.0), X(0.5), X(1.0), X(1.0), X(1.0), X(1.0), X(1.0), X(0.5), X(1.0), X(1.0), X(0.0), X(1.0)}, // psychic
    {X(1.0), X(1.0), X(2.0), X(1.0), X(2.0), X(1.0), X(1.0), X(1.0), X(0.5), X(1.0), X(0.5), X(0.5), X(2.0), X(1.0), X(1.0), X(0.5), X(2.0), X(1.0), X(1.0)}, // ice
    {X(1.0), X(1.0), X(1.0), X(1.0), X(1.0), X(1.0), X(1.0), X(1.0), X(0.5), X(1.0), X(1.0), X(1.0), X(1.0), X(1.0), X(1.0), X(1.0), X(2.0), X(1.0), X(0.0)}, // dragon
    #if B_STEEL_RESISTANCES >= GEN_6
    {X(1.0), X(0.5), X(1.0), X(1.0), X(1.0), X(1.0), X(1.0), X(2.0), X(1.0), X(1.0), X(1.0), X(1.0), X(1.0), X(1.0), X(2.0), X(1.0), X(1.0), X(0.5), X(0.5)}, // dark
    #else
    {X(1.0), X(0.5), X(1.0), X(1.0), X(1.0), X(1.0), X(1.0), X(2.0), X(0.5), X(1.0), X(1.0), X(1.0), X(1.0), X(1.0), X(2.0), X(1.0), X(1.0), X(0.5), X(0.5)}, // dark
    #endif
    {X(1.0), X(2.0), X(1.0), X(0.5), X(1.0), X(1.0), X(1.0), X(1.0), X(0.5), X(1.0), X(0.5), X(1.0), X(1.0), X(1.0), X(1.0), X(1.0), X(2.0), X(2.0), X(1.0)}, // fairy
};

static const u16 sInverseTypeEffectivenessTable[NUMBER_OF_MON_TYPES][NUMBER_OF_MON_TYPES] =
{
//   normal  fight   flying  poison  ground  rock    bug     ghost   steel   mystery fire    water   grass  electric psychic ice     dragon  dark    fairy
    {X(1.0), X(1.0), X(1.0), X(1.0), X(1.0), X(2.0), X(1.0), X(2.0), X(2.0), X(1.0), X(1.0), X(1.0), X(1.0), X(1.0), X(1.0), X(1.0), X(1.0), X(1.0), X(1.0)}, // normal
    {X(0.5), X(1.0), X(2.0), X(2.0), X(1.0), X(0.5), X(2.0), X(2.0), X(0.5), X(1.0), X(1.0), X(1.0), X(1.0), X(1.0), X(2.0), X(0.5), X(1.0), X(0.5), X(2.0)}, // fight
    {X(1.0), X(0.5), X(1.0), X(1.0), X(1.0), X(2.0), X(0.5), X(1.0), X(2.0), X(1.0), X(1.0), X(1.0), X(0.5), X(2.0), X(1.0), X(1.0), X(1.0), X(1.0), X(1.0)}, // flying
    {X(1.0), X(1.0), X(1.0), X(2.0), X(2.0), X(2.0), X(1.0), X(2.0), X(2.0), X(1.0), X(1.0), X(1.0), X(0.5), X(1.0), X(1.0), X(1.0), X(1.0), X(1.0), X(0.5)}, // poison
    {X(1.0), X(1.0), X(2.0), X(0.5), X(1.0), X(0.5), X(2.0), X(1.0), X(0.5), X(1.0), X(0.5), X(1.0), X(2.0), X(0.5), X(1.0), X(1.0), X(1.0), X(1.0), X(1.0)}, // ground
    {X(1.0), X(2.0), X(0.5), X(1.0), X(2.0), X(1.0), X(0.5), X(1.0), X(2.0), X(1.0), X(0.5), X(1.0), X(1.0), X(1.0), X(1.0), X(0.5), X(1.0), X(1.0), X(1.0)}, // rock
    {X(1.0), X(2.0), X(2.0), X(2.0), X(1.0), X(1.0), X(1.0), X(2.0), X(2.0), X(1.0), X(2.0), X(1.0), X(0.5), X(1.0), X(0.5), X(1.0), X(1.0), X(0.5), X(2.0)}, // bug
    #if B_STEEL_RESISTANCES >= GEN_6
    {X(2.0), X(1.0), X(1.0), X(1.0), X(1.0), X(1.0), X(1.0), X(0.5), X(1.0), X(1.0), X(1.0), X(1.0), X(1.0), X(1.0), X(0.5), X(1.0), X(1.0), X(2.0), X(1.0)}, // ghost
    #else
    {X(2.0), X(1.0), X(1.0), X(1.0), X(1.0), X(1.0), X(1.0), X(0.5), X(2.0), X(1.0), X(1.0), X(1.0), X(1.0), X(1.0), X(0.5), X(1.0), X(1.0), X(2.0), X(1.0)}, // ghost
    #endif
    {X(1.0), X(1.0), X(1.0), X(1.0), X(1.0), X(0.5), X(1.0), X(1.0), X(2.0), X(1.0), X(2.0), X(2.0), X(1.0), X(2.0), X(1.0), X(0.5), X(1.0), X(1.0), X(0.5)}, // steel
    {X(1.0), X(1.0), X(1.0), X(1.0), X(1.0), X(1.0), X(1.0), X(1.0), X(1.0), X(1.0), X(1.0), X(1.0), X(1.0), X(1.0), X(1.0), X(1.0), X(1.0), X(1.0), X(1.0)}, // mystery
    {X(1.0), X(1.0), X(1.0), X(1.0), X(1.0), X(2.0), X(0.5), X(1.0), X(0.5), X(1.0), X(2.0), X(2.0), X(0.5), X(1.0), X(1.0), X(0.5), X(2.0), X(1.0), X(1.0)}, // fire
    {X(1.0), X(1.0), X(1.0), X(1.0), X(0.5), X(0.5), X(1.0), X(1.0), X(1.0), X(1.0), X(0.5), X(2.0), X(2.0), X(1.0), X(1.0), X(1.0), X(2.0), X(1.0), X(1.0)}, // water
    {X(1.0), X(1.0), X(2.0), X(2.0), X(0.5), X(0.5), X(2.0), X(1.0), X(2.0), X(1.0), X(2.0), X(0.5), X(2.0), X(1.0), X(1.0), X(1.0), X(2.0), X(1.0), X(1.0)}, // grass
    {X(1.0), X(1.0), X(0.5), X(1.0), X(2.0), X(1.0), X(1.0), X(1.0), X(1.0), X(1.0), X(1.0), X(0.5), X(2.0), X(2.0), X(1.0), X(1.0), X(2.0), X(1.0), X(1.0)}, // electric
    {X(1.0), X(0.5), X(1.0), X(0.5), X(1.0), X(1.0), X(1.0), X(1.0), X(2.0), X(1.0), X(1.0), X(1.0), X(1.0), X(1.0), X(2.0), X(1.0), X(1.0), X(2.0), X(1.0)}, // psychic
    {X(1.0), X(1.0), X(0.5), X(1.0), X(0.5), X(1.0), X(1.0), X(1.0), X(2.0), X(1.0), X(2.0), X(2.0), X(0.5), X(1.0), X(1.0), X(2.0), X(0.5), X(1.0), X(1.0)}, // ice
    {X(1.0), X(1.0), X(1.0), X(1.0), X(1.0), X(1.0), X(1.0), X(1.0), X(2.0), X(1.0), X(1.0), X(1.0), X(1.0), X(1.0), X(1.0), X(1.0), X(0.5), X(1.0), X(2.0)}, // dragon
    #if B_STEEL_RESISTANCES >= GEN_6
    {X(1.0), X(2.0), X(1.0), X(1.0), X(1.0), X(1.0), X(1.0), X(0.5), X(1.0), X(1.0), X(1.0), X(1.0), X(1.0), X(1.0), X(0.5), X(1.0), X(1.0), X(2.0), X(2.0)}, // dark
    #else
    {X(1.0), X(2.0), X(1.0), X(1.0), X(1.0), X(1.0), X(1.0), X(0.5), X(2.0), X(1.0), X(1.0), X(1.0), X(1.0), X(1.0), X(0.5), X(1.0), X(1.0), X(2.0), X(2.0)}, // dark
    #endif
    {X(1.0), X(0.5), X(1.0), X(2.0), X(1.0), X(1.0), X(1.0), X(1.0), X(2.0), X(1.0), X(2.0), X(1.0), X(1.0), X(1.0), X(1.0), X(1.0), X(0.5), X(0.5), X(1.0)}, // fairy
};

#undef X

// code
u8 GetBattlerForBattleScript(u8 caseId)
{
    u8 ret = 0;
    switch (caseId)
    {
    case BS_TARGET:
        ret = gBattlerTarget;
        break;
    case BS_ATTACKER:
        ret = gBattlerAttacker;
        break;
    case BS_EFFECT_BATTLER:
        ret = gEffectBattler;
        break;
    case BS_BATTLER_0:
        ret = 0;
        break;
    case BS_SCRIPTING:
        ret = gBattleScripting.battler;
        break;
    case BS_FAINTED:
        ret = gBattlerFainted;
        break;
    case 5:
        ret = gBattlerFainted;
        break;
    case 4:
    case 6:
    case 8:
    case 9:
    case BS_PLAYER1:
        ret = GetBattlerAtPosition(B_POSITION_PLAYER_LEFT);
        break;
    case BS_OPPONENT1:
        ret = GetBattlerAtPosition(B_POSITION_OPPONENT_LEFT);
        break;
    case BS_PLAYER2:
        ret = GetBattlerAtPosition(B_POSITION_PLAYER_RIGHT);
        break;
    case BS_OPPONENT2:
        ret = GetBattlerAtPosition(B_POSITION_OPPONENT_RIGHT);
        break;
    case BS_ABILITY_BATTLER:
        ret = gBattlerAbility;
        break;
    }
    return ret;
}

void PressurePPLose(u8 target, u8 attacker, u16 move)
{
    int moveIndex;

    if (gBattleMons[target].ability != ABILITY_PRESSURE)
        return;

    for (moveIndex = 0; moveIndex < MAX_MON_MOVES; moveIndex++)
    {
        if (gBattleMons[attacker].moves[moveIndex] == move)
            break;
    }

    if (moveIndex == MAX_MON_MOVES)
        return;

    if (gBattleMons[attacker].pp[moveIndex] != 0)
        gBattleMons[attacker].pp[moveIndex]--;

    if (!(gBattleMons[attacker].status2 & STATUS2_TRANSFORMED)
        && !(gDisableStructs[attacker].mimickedMoves & gBitTable[moveIndex]))
    {
        gActiveBattler = attacker;
        BtlController_EmitSetMonData(0, REQUEST_PPMOVE1_BATTLE + moveIndex, 0, 1, &gBattleMons[gActiveBattler].pp[moveIndex]);
        MarkBattlerForControllerExec(gActiveBattler);
    }
}

void PressurePPLoseOnUsingImprison(u8 attacker)
{
    int i, j;
    int imprisonPos = 4;
    u8 atkSide = GetBattlerSide(attacker);

    for (i = 0; i < gBattlersCount; i++)
    {
        if (atkSide != GetBattlerSide(i) && gBattleMons[i].ability == ABILITY_PRESSURE)
        {
            for (j = 0; j < MAX_MON_MOVES; j++)
            {
                if (gBattleMons[attacker].moves[j] == MOVE_IMPRISON)
                    break;
            }
            if (j != MAX_MON_MOVES)
            {
                imprisonPos = j;
                if (gBattleMons[attacker].pp[j] != 0)
                    gBattleMons[attacker].pp[j]--;
            }
        }
    }

    if (imprisonPos != 4
        && !(gBattleMons[attacker].status2 & STATUS2_TRANSFORMED)
        && !(gDisableStructs[attacker].mimickedMoves & gBitTable[imprisonPos]))
    {
        gActiveBattler = attacker;
        BtlController_EmitSetMonData(0, REQUEST_PPMOVE1_BATTLE + imprisonPos, 0, 1, &gBattleMons[gActiveBattler].pp[imprisonPos]);
        MarkBattlerForControllerExec(gActiveBattler);
    }
}

void PressurePPLoseOnUsingPerishSong(u8 attacker)
{
    int i, j;
    int perishSongPos = 4;

    for (i = 0; i < gBattlersCount; i++)
    {
        if (gBattleMons[i].ability == ABILITY_PRESSURE && i != attacker)
        {
            for (j = 0; j < MAX_MON_MOVES; j++)
            {
                if (gBattleMons[attacker].moves[j] == MOVE_PERISH_SONG)
                    break;
            }
            if (j != MAX_MON_MOVES)
            {
                perishSongPos = j;
                if (gBattleMons[attacker].pp[j] != 0)
                    gBattleMons[attacker].pp[j]--;
            }
        }
    }

    if (perishSongPos != MAX_MON_MOVES
        && !(gBattleMons[attacker].status2 & STATUS2_TRANSFORMED)
        && !(gDisableStructs[attacker].mimickedMoves & gBitTable[perishSongPos]))
    {
        gActiveBattler = attacker;
        BtlController_EmitSetMonData(0, REQUEST_PPMOVE1_BATTLE + perishSongPos, 0, 1, &gBattleMons[gActiveBattler].pp[perishSongPos]);
        MarkBattlerForControllerExec(gActiveBattler);
    }
}

void MarkAllBattlersForControllerExec(void) // unused
{
    int i;

    if (gBattleTypeFlags & BATTLE_TYPE_LINK)
    {
        for (i = 0; i < gBattlersCount; i++)
            gBattleControllerExecFlags |= gBitTable[i] << (32 - MAX_BATTLERS_COUNT);
    }
    else
    {
        for (i = 0; i < gBattlersCount; i++)
            gBattleControllerExecFlags |= gBitTable[i];
    }
}

bool32 IsBattlerMarkedForControllerExec(u8 battlerId)
{
    if (gBattleTypeFlags & BATTLE_TYPE_LINK)
        return (gBattleControllerExecFlags & (gBitTable[battlerId] << 0x1C)) != 0;
    else
        return (gBattleControllerExecFlags & (gBitTable[battlerId])) != 0;
}

void MarkBattlerForControllerExec(u8 battlerId)
{
    if (gBattleTypeFlags & BATTLE_TYPE_LINK)
        gBattleControllerExecFlags |= gBitTable[battlerId] << (32 - MAX_BATTLERS_COUNT);
    else
        gBattleControllerExecFlags |= gBitTable[battlerId];
}

void MarkBattlerReceivedLinkData(u8 battlerId)
{
    s32 i;

    for (i = 0; i < GetLinkPlayerCount(); i++)
        gBattleControllerExecFlags |= gBitTable[battlerId] << (i << 2);

    gBattleControllerExecFlags &= ~(0x10000000 << battlerId);
}

void CancelMultiTurnMoves(u8 battler)
{
    gBattleMons[battler].status2 &= ~(STATUS2_MULTIPLETURNS);
    gBattleMons[battler].status2 &= ~(STATUS2_LOCK_CONFUSE);
    gBattleMons[battler].status2 &= ~(STATUS2_UPROAR);
    gBattleMons[battler].status2 &= ~(STATUS2_BIDE);

    gStatuses3[battler] &= ~(STATUS3_SEMI_INVULNERABLE);

    gDisableStructs[battler].rolloutTimer = 0;
    gDisableStructs[battler].furyCutterCounter = 0;
}

bool8 WasUnableToUseMove(u8 battler)
{
    if (gProtectStructs[battler].prlzImmobility
        || gProtectStructs[battler].targetNotAffected
        || gProtectStructs[battler].usedImprisonedMove
        || gProtectStructs[battler].loveImmobility
        || gProtectStructs[battler].usedDisabledMove
        || gProtectStructs[battler].usedTauntedMove
        || gProtectStructs[battler].usedGravityPreventedMove
        || gProtectStructs[battler].usedHealBlockedMove
        || gProtectStructs[battler].flag2Unknown
        || gProtectStructs[battler].flinchImmobility
        || gProtectStructs[battler].confusionSelfDmg
        || gProtectStructs[battler].powderSelfDmg
        || gProtectStructs[battler].usedThroatChopPreventedMove)
        return TRUE;
    else
        return FALSE;
}

void PrepareStringBattle(u16 stringId, u8 battler)
{
    // Support for Contrary ability.
    // If a move attempted to raise stat - print "won't increase".
    // If a move attempted to lower stat - print "won't decrease".
    if (stringId == STRINGID_STATSWONTDECREASE && !(gBattleScripting.statChanger & STAT_BUFF_NEGATIVE))
        stringId = STRINGID_STATSWONTINCREASE;
    else if (stringId == STRINGID_STATSWONTINCREASE && gBattleScripting.statChanger & STAT_BUFF_NEGATIVE)
        stringId = STRINGID_STATSWONTDECREASE;

    else if (stringId == STRINGID_STATSWONTDECREASE2 && GetBattlerAbility(battler) == ABILITY_CONTRARY)
        stringId = STRINGID_STATSWONTINCREASE2;
    else if (stringId == STRINGID_STATSWONTINCREASE2 && GetBattlerAbility(battler) == ABILITY_CONTRARY)
        stringId = STRINGID_STATSWONTDECREASE2;

    // Check Defiant and Competitive stat raise whenever a stat is lowered.
    else if ((stringId == STRINGID_DEFENDERSSTATFELL || stringId == STRINGID_PKMNCUTSATTACKWITH)
              && ((GetBattlerAbility(gBattlerTarget) == ABILITY_DEFIANT && gBattleMons[gBattlerTarget].statStages[STAT_ATK] != MAX_STAT_STAGE)
                 || (GetBattlerAbility(gBattlerTarget) == ABILITY_COMPETITIVE && gBattleMons[gBattlerTarget].statStages[STAT_SPATK] != MAX_STAT_STAGE))
              && gSpecialStatuses[gBattlerTarget].changedStatsBattlerId != BATTLE_PARTNER(gBattlerTarget)
              && gSpecialStatuses[gBattlerTarget].changedStatsBattlerId != gBattlerTarget)
    {
        gBattlerAbility = gBattlerTarget;
        BattleScriptPushCursor();
        gBattlescriptCurrInstr = BattleScript_DefiantActivates;
        if (GetBattlerAbility(gBattlerTarget) == ABILITY_DEFIANT)
            SET_STATCHANGER(STAT_ATK, 2, FALSE);
        else
            SET_STATCHANGER(STAT_SPATK, 2, FALSE);
    }

    gActiveBattler = battler;
    BtlController_EmitPrintString(0, stringId);
    MarkBattlerForControllerExec(gActiveBattler);
}

void ResetSentPokesToOpponentValue(void)
{
    s32 i;
    u32 bits = 0;

    gSentPokesToOpponent[0] = 0;
    gSentPokesToOpponent[1] = 0;

    for (i = 0; i < gBattlersCount; i += 2)
        bits |= gBitTable[gBattlerPartyIndexes[i]];

    for (i = 1; i < gBattlersCount; i += 2)
        gSentPokesToOpponent[(i & BIT_FLANK) >> 1] = bits;
}

void OpponentSwitchInResetSentPokesToOpponentValue(u8 battler)
{
    s32 i = 0;
    u32 bits = 0;

    if (GetBattlerSide(battler) == B_SIDE_OPPONENT)
    {
        u8 flank = ((battler & BIT_FLANK) >> 1);
        gSentPokesToOpponent[flank] = 0;

        for (i = 0; i < gBattlersCount; i += 2)
        {
            if (!(gAbsentBattlerFlags & gBitTable[i]))
                bits |= gBitTable[gBattlerPartyIndexes[i]];
        }

        gSentPokesToOpponent[flank] = bits;
    }
}

void UpdateSentPokesToOpponentValue(u8 battler)
{
    if (GetBattlerSide(battler) == B_SIDE_OPPONENT)
    {
        OpponentSwitchInResetSentPokesToOpponentValue(battler);
    }
    else
    {
        s32 i;
        for (i = 1; i < gBattlersCount; i++)
            gSentPokesToOpponent[(i & BIT_FLANK) >> 1] |= gBitTable[gBattlerPartyIndexes[battler]];
    }
}

void BattleScriptPush(const u8 *bsPtr)
{
    gBattleResources->battleScriptsStack->ptr[gBattleResources->battleScriptsStack->size++] = bsPtr;
}

void BattleScriptPushCursor(void)
{
    gBattleResources->battleScriptsStack->ptr[gBattleResources->battleScriptsStack->size++] = gBattlescriptCurrInstr;
}

void BattleScriptPop(void)
{
    gBattlescriptCurrInstr = gBattleResources->battleScriptsStack->ptr[--gBattleResources->battleScriptsStack->size];
}

static bool32 IsGravityPreventingMove(u32 move)
{
    if (!(gFieldStatuses & STATUS_FIELD_GRAVITY))
        return FALSE;

    switch (move)
    {
    case MOVE_BOUNCE:
    case MOVE_FLY:
    case MOVE_FLYING_PRESS:
    case MOVE_HIGH_JUMP_KICK:
    case MOVE_JUMP_KICK:
    case MOVE_MAGNET_RISE:
    case MOVE_SKY_DROP:
    case MOVE_SPLASH:
    case MOVE_TELEKINESIS:
    case MOVE_FLOATY_FALL:
        return TRUE;
    default:
        return FALSE;
    }
}

bool32 IsHealBlockPreventingMove(u32 battler, u32 move)
{
    if (!(gStatuses3[battler] & STATUS3_HEAL_BLOCK))
        return FALSE;

    switch (gBattleMoves[move].effect)
    {
    case EFFECT_ABSORB:
    case EFFECT_MORNING_SUN:
    case EFFECT_MOONLIGHT:
    case EFFECT_RESTORE_HP:
    case EFFECT_REST:
    case EFFECT_ROOST:
    case EFFECT_HEALING_WISH:
    case EFFECT_WISH:
    case EFFECT_DREAM_EATER:
        return TRUE;
    default:
        return FALSE;
    }
}

static bool32 IsBelchPreventingMove(u32 battler, u32 move)
{
    if (gBattleMoves[move].effect != EFFECT_BELCH)
        return FALSE;

    return !(gBattleStruct->ateBerry[battler & BIT_SIDE] & gBitTable[gBattlerPartyIndexes[battler]]);
}

u8 TrySetCantSelectMoveBattleScript(void)
{
    u32 limitations = 0;
    u8 moveId = gBattleResources->bufferB[gActiveBattler][2] & ~(RET_MEGA_EVOLUTION);
    u32 move = gBattleMons[gActiveBattler].moves[moveId];
    u32 holdEffect = GetBattlerHoldEffect(gActiveBattler, TRUE);
    u16 *choicedMove = &gBattleStruct->choicedMove[gActiveBattler];

    if (gDisableStructs[gActiveBattler].disabledMove == move && move != MOVE_NONE)
    {
        gBattleScripting.battler = gActiveBattler;
        gCurrentMove = move;
        if (gBattleTypeFlags & BATTLE_TYPE_PALACE)
        {
            gPalaceSelectionBattleScripts[gActiveBattler] = BattleScript_SelectingDisabledMoveInPalace;
            gProtectStructs[gActiveBattler].palaceUnableToUseMove = 1;
        }
        else
        {
            gSelectionBattleScripts[gActiveBattler] = BattleScript_SelectingDisabledMove;
            limitations++;
        }
    }

    if (move == gLastMoves[gActiveBattler] && move != MOVE_STRUGGLE && (gBattleMons[gActiveBattler].status2 & STATUS2_TORMENT))
    {
        CancelMultiTurnMoves(gActiveBattler);
        if (gBattleTypeFlags & BATTLE_TYPE_PALACE)
        {
            gPalaceSelectionBattleScripts[gActiveBattler] = BattleScript_SelectingTormentedMoveInPalace;
            gProtectStructs[gActiveBattler].palaceUnableToUseMove = 1;
        }
        else
        {
            gSelectionBattleScripts[gActiveBattler] = BattleScript_SelectingTormentedMove;
            limitations++;
        }
    }

    if (gDisableStructs[gActiveBattler].tauntTimer != 0 && gBattleMoves[move].power == 0)
    {
        gCurrentMove = move;
        if (gBattleTypeFlags & BATTLE_TYPE_PALACE)
        {
            gPalaceSelectionBattleScripts[gActiveBattler] = BattleScript_SelectingNotAllowedMoveTauntInPalace;
            gProtectStructs[gActiveBattler].palaceUnableToUseMove = 1;
        }
        else
        {
            gSelectionBattleScripts[gActiveBattler] = BattleScript_SelectingNotAllowedMoveTaunt;
            limitations++;
        }
    }

    if (gDisableStructs[gActiveBattler].throatChopTimer != 0 && gBattleMoves[move].flags & FLAG_SOUND)
    {
        gCurrentMove = move;
        if (gBattleTypeFlags & BATTLE_TYPE_PALACE)
        {
            gPalaceSelectionBattleScripts[gActiveBattler] = BattleScript_SelectingNotAllowedMoveThroatChopInPalace;
            gProtectStructs[gActiveBattler].palaceUnableToUseMove = 1;
        }
        else
        {
            gSelectionBattleScripts[gActiveBattler] = BattleScript_SelectingNotAllowedMoveThroatChop;
            limitations++;
        }
    }

    if (GetImprisonedMovesCount(gActiveBattler, move))
    {
        gCurrentMove = move;
        if (gBattleTypeFlags & BATTLE_TYPE_PALACE)
        {
            gPalaceSelectionBattleScripts[gActiveBattler] = BattleScript_SelectingImprisonedMoveInPalace;
            gProtectStructs[gActiveBattler].palaceUnableToUseMove = 1;
        }
        else
        {
            gSelectionBattleScripts[gActiveBattler] = BattleScript_SelectingImprisonedMove;
            limitations++;
        }
    }

    if (IsGravityPreventingMove(move))
    {
        gCurrentMove = move;
        if (gBattleTypeFlags & BATTLE_TYPE_PALACE)
        {
            gPalaceSelectionBattleScripts[gActiveBattler] = BattleScript_SelectingNotAllowedMoveGravityInPalace;
            gProtectStructs[gActiveBattler].palaceUnableToUseMove = 1;
        }
        else
        {
            gSelectionBattleScripts[gActiveBattler] = BattleScript_SelectingNotAllowedMoveGravity;
            limitations++;
        }
    }

    if (IsHealBlockPreventingMove(gActiveBattler, move))
    {
        gCurrentMove = move;
        if (gBattleTypeFlags & BATTLE_TYPE_PALACE)
        {
            gPalaceSelectionBattleScripts[gActiveBattler] = BattleScript_SelectingNotAllowedMoveHealBlockInPalace;
            gProtectStructs[gActiveBattler].palaceUnableToUseMove = 1;
        }
        else
        {
            gSelectionBattleScripts[gActiveBattler] = BattleScript_SelectingNotAllowedMoveHealBlock;
            limitations++;
        }
    }

    if (IsBelchPreventingMove(gActiveBattler, move))
    {
        gCurrentMove = move;
        if (gBattleTypeFlags & BATTLE_TYPE_PALACE)
        {
            gPalaceSelectionBattleScripts[gActiveBattler] = BattleScript_SelectingNotAllowedBelchInPalace;
            gProtectStructs[gActiveBattler].palaceUnableToUseMove = 1;
        }
        else
        {
            gSelectionBattleScripts[gActiveBattler] = BattleScript_SelectingNotAllowedBelch;
            limitations++;
        }
    }

    gPotentialItemEffectBattler = gActiveBattler;
    if (HOLD_EFFECT_CHOICE(holdEffect) && *choicedMove != 0 && *choicedMove != 0xFFFF && *choicedMove != move)
    {
        gCurrentMove = *choicedMove;
        gLastUsedItem = gBattleMons[gActiveBattler].item;
        if (gBattleTypeFlags & BATTLE_TYPE_PALACE)
        {
            gProtectStructs[gActiveBattler].palaceUnableToUseMove = 1;
        }
        else
        {
            gSelectionBattleScripts[gActiveBattler] = BattleScript_SelectingNotAllowedMoveChoiceItem;
            limitations++;
        }
    }
    else if (holdEffect == HOLD_EFFECT_ASSAULT_VEST && gBattleMoves[move].power == 0)
    {
        gCurrentMove = move;
        gLastUsedItem = gBattleMons[gActiveBattler].item;
        if (gBattleTypeFlags & BATTLE_TYPE_PALACE)
        {
            gProtectStructs[gActiveBattler].palaceUnableToUseMove = 1;
        }
        else
        {
            gSelectionBattleScripts[gActiveBattler] = BattleScript_SelectingNotAllowedMoveAssaultVest;
            limitations++;
        }
    }

    if (gBattleMons[gActiveBattler].pp[moveId] == 0)
    {
        if (gBattleTypeFlags & BATTLE_TYPE_PALACE)
        {
            gProtectStructs[gActiveBattler].palaceUnableToUseMove = 1;
        }
        else
        {
            gSelectionBattleScripts[gActiveBattler] = BattleScript_SelectingMoveWithNoPP;
            limitations++;
        }
    }

    return limitations;
}

u8 CheckMoveLimitations(u8 battlerId, u8 unusableMoves, u8 check)
{
    u8 holdEffect = GetBattlerHoldEffect(battlerId, TRUE);
    u16 *choicedMove = &gBattleStruct->choicedMove[battlerId];
    s32 i;

    gPotentialItemEffectBattler = battlerId;

    for (i = 0; i < MAX_MON_MOVES; i++)
    {
        if (gBattleMons[battlerId].moves[i] == 0 && check & MOVE_LIMITATION_ZEROMOVE)
            unusableMoves |= gBitTable[i];
        else if (gBattleMons[battlerId].pp[i] == 0 && check & MOVE_LIMITATION_PP)
            unusableMoves |= gBitTable[i];
        else if (gBattleMons[battlerId].moves[i] == gDisableStructs[battlerId].disabledMove && check & MOVE_LIMITATION_DISABLED)
            unusableMoves |= gBitTable[i];
        else if (gBattleMons[battlerId].moves[i] == gLastMoves[battlerId] && check & MOVE_LIMITATION_TORMENTED && gBattleMons[battlerId].status2 & STATUS2_TORMENT)
            unusableMoves |= gBitTable[i];
        else if (gDisableStructs[battlerId].tauntTimer && check & MOVE_LIMITATION_TAUNT && gBattleMoves[gBattleMons[battlerId].moves[i]].power == 0)
            unusableMoves |= gBitTable[i];
        else if (GetImprisonedMovesCount(battlerId, gBattleMons[battlerId].moves[i]) && check & MOVE_LIMITATION_IMPRISON)
            unusableMoves |= gBitTable[i];
        else if (gDisableStructs[battlerId].encoreTimer && gDisableStructs[battlerId].encoredMove != gBattleMons[battlerId].moves[i])
            unusableMoves |= gBitTable[i];
        else if (HOLD_EFFECT_CHOICE(holdEffect) && *choicedMove != 0 && *choicedMove != 0xFFFF && *choicedMove != gBattleMons[battlerId].moves[i])
            unusableMoves |= gBitTable[i];
        else if (holdEffect == HOLD_EFFECT_ASSAULT_VEST && gBattleMoves[gBattleMons[battlerId].moves[i]].power == 0)
            unusableMoves |= gBitTable[i];
        else if (IsGravityPreventingMove(gBattleMons[battlerId].moves[i]))
            unusableMoves |= gBitTable[i];
        else if (IsHealBlockPreventingMove(battlerId, gBattleMons[battlerId].moves[i]))
            unusableMoves |= gBitTable[i];
        else if (IsBelchPreventingMove(battlerId, gBattleMons[battlerId].moves[i]))
            unusableMoves |= gBitTable[i];
        else if (gDisableStructs[battlerId].throatChopTimer && gBattleMoves[gBattleMons[battlerId].moves[i]].flags & FLAG_SOUND)
            unusableMoves |= gBitTable[i];
    }
    return unusableMoves;
}

bool8 AreAllMovesUnusable(void)
{
    u8 unusable;
    unusable = CheckMoveLimitations(gActiveBattler, 0, 0xFF);

    if (unusable == 0xF) // All moves are unusable.
    {
        gProtectStructs[gActiveBattler].noValidMoves = 1;
        gSelectionBattleScripts[gActiveBattler] = BattleScript_NoMovesLeft;
    }
    else
    {
        gProtectStructs[gActiveBattler].noValidMoves = 0;
    }

    return (unusable == 0xF);
}

u8 GetImprisonedMovesCount(u8 battlerId, u16 move)
{
    s32 i;
    u8 imprisonedMoves = 0;
    u8 battlerSide = GetBattlerSide(battlerId);

    for (i = 0; i < gBattlersCount; i++)
    {
        if (battlerSide != GetBattlerSide(i) && gStatuses3[i] & STATUS3_IMPRISONED_OTHERS)
        {
            s32 j;
            for (j = 0; j < MAX_MON_MOVES; j++)
            {
                if (move == gBattleMons[i].moves[j])
                    break;
            }
            if (j < MAX_MON_MOVES)
                imprisonedMoves++;
        }
    }

    return imprisonedMoves;
}

enum
{
    ENDTURN_ORDER,
    ENDTURN_REFLECT,
    ENDTURN_LIGHT_SCREEN,
    ENDTURN_AURORA_VEIL,
    ENDTURN_MIST,
    ENDTURN_LUCKY_CHANT,
    ENDTURN_SAFEGUARD,
    ENDTURN_TAILWIND,
    ENDTURN_WISH,
    ENDTURN_RAIN,
    ENDTURN_SANDSTORM,
    ENDTURN_SUN,
    ENDTURN_HAIL,
    ENDTURN_GRAVITY,
    ENDTURN_WATER_SPORT,
    ENDTURN_MUD_SPORT,
    ENDTURN_TRICK_ROOM,
    ENDTURN_WONDER_ROOM,
    ENDTURN_MAGIC_ROOM,
    ENDTURN_ELECTRIC_TERRAIN,
    ENDTURN_MISTY_TERRAIN,
    ENDTURN_GRASSY_TERRAIN,
    ENDTURN_PSYCHIC_TERRAIN,
    ENDTURN_ION_DELUGE,
    ENDTURN_FAIRY_LOCK,
    ENDTURN_FIELD_COUNT,
};

u8 DoFieldEndTurnEffects(void)
{
    u8 effect = 0;

    for (gBattlerAttacker = 0; gBattlerAttacker < gBattlersCount && gAbsentBattlerFlags & gBitTable[gBattlerAttacker]; gBattlerAttacker++)
    {
    }
    for (gBattlerTarget = 0; gBattlerTarget < gBattlersCount && gAbsentBattlerFlags & gBitTable[gBattlerTarget]; gBattlerTarget++)
    {
    }

    do
    {
        s32 i;
        u8 side;

        switch (gBattleStruct->turnCountersTracker)
        {
        case ENDTURN_ORDER:
            for (i = 0; i < gBattlersCount; i++)
            {
                gBattlerByTurnOrder[i] = i;
            }
            for (i = 0; i < gBattlersCount - 1; i++)
            {
                s32 j;
                for (j = i + 1; j < gBattlersCount; j++)
                {
                    if (GetWhoStrikesFirst(gBattlerByTurnOrder[i], gBattlerByTurnOrder[j], 0))
                        SwapTurnOrder(i, j);
                }
            }

            gBattleStruct->turnCountersTracker++;
            gBattleStruct->turnSideTracker = 0;
            // fall through
        case ENDTURN_REFLECT:
            while (gBattleStruct->turnSideTracker < 2)
            {
                side = gBattleStruct->turnSideTracker;
                gActiveBattler = gBattlerAttacker = gSideTimers[side].reflectBattlerId;
                if (gSideStatuses[side] & SIDE_STATUS_REFLECT)
                {
                    if (--gSideTimers[side].reflectTimer == 0)
                    {
                        gSideStatuses[side] &= ~SIDE_STATUS_REFLECT;
                        BattleScriptExecute(BattleScript_SideStatusWoreOff);
                        PREPARE_MOVE_BUFFER(gBattleTextBuff1, MOVE_REFLECT);
                        effect++;
                    }
                }
                gBattleStruct->turnSideTracker++;
                if (effect)
                    break;
            }
            if (!effect)
            {
                gBattleStruct->turnCountersTracker++;
                gBattleStruct->turnSideTracker = 0;
            }
            break;
        case ENDTURN_LIGHT_SCREEN:
            while (gBattleStruct->turnSideTracker < 2)
            {
                side = gBattleStruct->turnSideTracker;
                gActiveBattler = gBattlerAttacker = gSideTimers[side].lightscreenBattlerId;
                if (gSideStatuses[side] & SIDE_STATUS_LIGHTSCREEN)
                {
                    if (--gSideTimers[side].lightscreenTimer == 0)
                    {
                        gSideStatuses[side] &= ~SIDE_STATUS_LIGHTSCREEN;
                        BattleScriptExecute(BattleScript_SideStatusWoreOff);
                        gBattleCommunication[MULTISTRING_CHOOSER] = side;
                        PREPARE_MOVE_BUFFER(gBattleTextBuff1, MOVE_LIGHT_SCREEN);
                        effect++;
                    }
                }
                gBattleStruct->turnSideTracker++;
                if (effect)
                    break;
            }
            if (!effect)
            {
                gBattleStruct->turnCountersTracker++;
                gBattleStruct->turnSideTracker = 0;
            }
            break;
        case ENDTURN_AURORA_VEIL:
            while (gBattleStruct->turnSideTracker < 2)
            {
                side = gBattleStruct->turnSideTracker;
                gActiveBattler = gBattlerAttacker = gSideTimers[side].auroraVeilBattlerId;
                if (gSideStatuses[side] & SIDE_STATUS_AURORA_VEIL)
                {
                    if (--gSideTimers[side].auroraVeilTimer == 0)
                    {
                        gSideStatuses[side] &= ~SIDE_STATUS_AURORA_VEIL;
                        BattleScriptExecute(BattleScript_SideStatusWoreOff);
                        gBattleCommunication[MULTISTRING_CHOOSER] = side;
                        PREPARE_MOVE_BUFFER(gBattleTextBuff1, MOVE_AURORA_VEIL);
                        effect++;
                    }
                }
                gBattleStruct->turnSideTracker++;
                if (effect)
                    break;
            }
            if (!effect)
            {
                gBattleStruct->turnCountersTracker++;
                gBattleStruct->turnSideTracker = 0;
            }
            break;
        case ENDTURN_MIST:
            while (gBattleStruct->turnSideTracker < 2)
            {
                side = gBattleStruct->turnSideTracker;
                gActiveBattler = gBattlerAttacker = gSideTimers[side].mistBattlerId;
                if (gSideTimers[side].mistTimer != 0
                 && --gSideTimers[side].mistTimer == 0)
                {
                    gSideStatuses[side] &= ~SIDE_STATUS_MIST;
                    BattleScriptExecute(BattleScript_SideStatusWoreOff);
                    gBattleCommunication[MULTISTRING_CHOOSER] = side;
                    PREPARE_MOVE_BUFFER(gBattleTextBuff1, MOVE_MIST);
                    effect++;
                }
                gBattleStruct->turnSideTracker++;
                if (effect)
                    break;
            }
            if (!effect)
            {
                gBattleStruct->turnCountersTracker++;
                gBattleStruct->turnSideTracker = 0;
            }
            break;
        case ENDTURN_SAFEGUARD:
            while (gBattleStruct->turnSideTracker < 2)
            {
                side = gBattleStruct->turnSideTracker;
                gActiveBattler = gBattlerAttacker = gSideTimers[side].safeguardBattlerId;
                if (gSideStatuses[side] & SIDE_STATUS_SAFEGUARD)
                {
                    if (--gSideTimers[side].safeguardTimer == 0)
                    {
                        gSideStatuses[side] &= ~SIDE_STATUS_SAFEGUARD;
                        BattleScriptExecute(BattleScript_SafeguardEnds);
                        effect++;
                    }
                }
                gBattleStruct->turnSideTracker++;
                if (effect)
                    break;
            }
            if (!effect)
            {
                gBattleStruct->turnCountersTracker++;
                gBattleStruct->turnSideTracker = 0;
            }
            break;
        case ENDTURN_LUCKY_CHANT:
            while (gBattleStruct->turnSideTracker < 2)
            {
                side = gBattleStruct->turnSideTracker;
                gActiveBattler = gBattlerAttacker = gSideTimers[side].luckyChantBattlerId;
                if (gSideStatuses[side] & SIDE_STATUS_LUCKY_CHANT)
                {
                    if (--gSideTimers[side].luckyChantTimer == 0)
                    {
                        gSideStatuses[side] &= ~SIDE_STATUS_LUCKY_CHANT;
                        BattleScriptExecute(BattleScript_LuckyChantEnds);
                        effect++;
                    }
                }
                gBattleStruct->turnSideTracker++;
                if (effect)
                    break;
            }
            if (!effect)
            {
                gBattleStruct->turnCountersTracker++;
                gBattleStruct->turnSideTracker = 0;
            }
            break;
        case ENDTURN_TAILWIND:
            while (gBattleStruct->turnSideTracker < 2)
            {
                side = gBattleStruct->turnSideTracker;
                gActiveBattler = gBattlerAttacker = gSideTimers[side].tailwindBattlerId;
                if (gSideStatuses[side] & SIDE_STATUS_TAILWIND)
                {
                    if (--gSideTimers[side].tailwindTimer == 0)
                    {
                        gSideStatuses[side] &= ~SIDE_STATUS_TAILWIND;
                        BattleScriptExecute(BattleScript_TailwindEnds);
                        effect++;
                    }
                }
                gBattleStruct->turnSideTracker++;
                if (effect)
                    break;
            }
            if (!effect)
            {
                gBattleStruct->turnCountersTracker++;
                gBattleStruct->turnSideTracker = 0;
            }
            break;
        case ENDTURN_WISH:
            while (gBattleStruct->turnSideTracker < gBattlersCount)
            {
                gActiveBattler = gBattlerByTurnOrder[gBattleStruct->turnSideTracker];
                if (gWishFutureKnock.wishCounter[gActiveBattler] != 0
                 && --gWishFutureKnock.wishCounter[gActiveBattler] == 0
                 && gBattleMons[gActiveBattler].hp != 0)
                {
                    gBattlerTarget = gActiveBattler;
                    BattleScriptExecute(BattleScript_WishComesTrue);
                    effect++;
                }
                gBattleStruct->turnSideTracker++;
                if (effect)
                    break;
            }
            if (!effect)
            {
                gBattleStruct->turnCountersTracker++;
            }
            break;
        case ENDTURN_RAIN:
            if (gBattleWeather & WEATHER_RAIN_ANY)
            {
                if (!(gBattleWeather & WEATHER_RAIN_PERMANENT))
                {
                    if (--gWishFutureKnock.weatherDuration == 0)
                    {
                        gBattleWeather &= ~WEATHER_RAIN_TEMPORARY;
                        gBattleWeather &= ~WEATHER_RAIN_DOWNPOUR;
                        gBattleCommunication[MULTISTRING_CHOOSER] = B_MSG_RAIN_STOPPED;
                    }
                    else if (gBattleWeather & WEATHER_RAIN_DOWNPOUR)
                        gBattleCommunication[MULTISTRING_CHOOSER] = B_MSG_DOWNPOUR_CONTINUES;
                    else
                        gBattleCommunication[MULTISTRING_CHOOSER] = B_MSG_RAIN_CONTINUES;
                }
                else if (gBattleWeather & WEATHER_RAIN_DOWNPOUR)
                {
                    gBattleCommunication[MULTISTRING_CHOOSER] = B_MSG_DOWNPOUR_CONTINUES;
                }
                else
                {
                    gBattleCommunication[MULTISTRING_CHOOSER] = B_MSG_RAIN_CONTINUES;
                }

                BattleScriptExecute(BattleScript_RainContinuesOrEnds);
                effect++;
            }
            gBattleStruct->turnCountersTracker++;
            break;
        case ENDTURN_SANDSTORM:
            if (gBattleWeather & WEATHER_SANDSTORM_ANY)
            {
                if (!(gBattleWeather & WEATHER_SANDSTORM_PERMANENT) && --gWishFutureKnock.weatherDuration == 0)
                {
                    gBattleWeather &= ~WEATHER_SANDSTORM_TEMPORARY;
                    gBattlescriptCurrInstr = BattleScript_SandStormHailEnds;
                }
                else
                {
                    gBattlescriptCurrInstr = BattleScript_DamagingWeatherContinues;
                }

                gBattleScripting.animArg1 = B_ANIM_SANDSTORM_CONTINUES;
                gBattleCommunication[MULTISTRING_CHOOSER] = B_MSG_SANDSTORM;
                BattleScriptExecute(gBattlescriptCurrInstr);
                effect++;
            }
            gBattleStruct->turnCountersTracker++;
            break;
        case ENDTURN_SUN:
            if (gBattleWeather & WEATHER_SUN_ANY)
            {
                if (!(gBattleWeather & WEATHER_SUN_PERMANENT) && --gWishFutureKnock.weatherDuration == 0)
                {
                    gBattleWeather &= ~WEATHER_SUN_TEMPORARY;
                    gBattlescriptCurrInstr = BattleScript_SunlightFaded;
                }
                else
                {
                    gBattlescriptCurrInstr = BattleScript_SunlightContinues;
                }

                BattleScriptExecute(gBattlescriptCurrInstr);
                effect++;
            }
            gBattleStruct->turnCountersTracker++;
            break;
        case ENDTURN_HAIL:
            if (gBattleWeather & WEATHER_HAIL_ANY)
            {
                if (!(gBattleWeather & WEATHER_HAIL_PERMANENT) && --gWishFutureKnock.weatherDuration == 0)
                {
                    gBattleWeather &= ~WEATHER_HAIL_TEMPORARY;
                    gBattlescriptCurrInstr = BattleScript_SandStormHailEnds;
                }
                else
                {
                    gBattlescriptCurrInstr = BattleScript_DamagingWeatherContinues;
                }

                gBattleScripting.animArg1 = B_ANIM_HAIL_CONTINUES;
                gBattleCommunication[MULTISTRING_CHOOSER] = B_MSG_HAIL;
                BattleScriptExecute(gBattlescriptCurrInstr);
                effect++;
            }
            gBattleStruct->turnCountersTracker++;
            break;
        case ENDTURN_TRICK_ROOM:
            if (gFieldStatuses & STATUS_FIELD_TRICK_ROOM && --gFieldTimers.trickRoomTimer == 0)
            {
                gFieldStatuses &= ~(STATUS_FIELD_TRICK_ROOM);
                BattleScriptExecute(BattleScript_TrickRoomEnds);
                effect++;
            }
            gBattleStruct->turnCountersTracker++;
            break;
        case ENDTURN_WONDER_ROOM:
            if (gFieldStatuses & STATUS_FIELD_WONDER_ROOM && --gFieldTimers.wonderRoomTimer == 0)
            {
                gFieldStatuses &= ~(STATUS_FIELD_WONDER_ROOM);
                BattleScriptExecute(BattleScript_WonderRoomEnds);
                effect++;
            }
            gBattleStruct->turnCountersTracker++;
            break;
        case ENDTURN_MAGIC_ROOM:
            if (gFieldStatuses & STATUS_FIELD_MAGIC_ROOM && --gFieldTimers.magicRoomTimer == 0)
            {
                gFieldStatuses &= ~(STATUS_FIELD_MAGIC_ROOM);
                BattleScriptExecute(BattleScript_MagicRoomEnds);
                effect++;
            }
            gBattleStruct->turnCountersTracker++;
            break;
        case ENDTURN_ELECTRIC_TERRAIN:
            if (gFieldStatuses & STATUS_FIELD_ELECTRIC_TERRAIN
              && ((!gFieldStatuses & STATUS_FIELD_TERRAIN_PERMANENT) && --gFieldTimers.electricTerrainTimer == 0))
            {
                gFieldStatuses &= ~(STATUS_FIELD_ELECTRIC_TERRAIN | STATUS_FIELD_TERRAIN_PERMANENT);
                BattleScriptExecute(BattleScript_ElectricTerrainEnds);
                effect++;
            }
            gBattleStruct->turnCountersTracker++;
            break;
        case ENDTURN_MISTY_TERRAIN:
            if (gFieldStatuses & STATUS_FIELD_MISTY_TERRAIN
              && ((!gFieldStatuses & STATUS_FIELD_TERRAIN_PERMANENT) && --gFieldTimers.mistyTerrainTimer == 0))
            {
                gFieldStatuses &= ~(STATUS_FIELD_MISTY_TERRAIN);
                BattleScriptExecute(BattleScript_MistyTerrainEnds);
                effect++;
            }
            gBattleStruct->turnCountersTracker++;
            break;
        case ENDTURN_GRASSY_TERRAIN:
            if (gFieldStatuses & STATUS_FIELD_GRASSY_TERRAIN)
            {
                if (!(gFieldStatuses & STATUS_FIELD_TERRAIN_PERMANENT)
                  && (gFieldTimers.grassyTerrainTimer == 0 || --gFieldTimers.grassyTerrainTimer == 0))
                    gFieldStatuses &= ~(STATUS_FIELD_GRASSY_TERRAIN);

                BattleScriptExecute(BattleScript_GrassyTerrainHeals);
                effect++;
            }
            gBattleStruct->turnCountersTracker++;
            break;
        case ENDTURN_PSYCHIC_TERRAIN:
            if (gFieldStatuses & STATUS_FIELD_PSYCHIC_TERRAIN
              && ((!gFieldStatuses & STATUS_FIELD_TERRAIN_PERMANENT) && --gFieldTimers.psychicTerrainTimer == 0))
            {
                gFieldStatuses &= ~(STATUS_FIELD_PSYCHIC_TERRAIN);
                BattleScriptExecute(BattleScript_PsychicTerrainEnds);
                effect++;
            }
            gBattleStruct->turnCountersTracker++;
            break;
        case ENDTURN_WATER_SPORT:
            if (gFieldStatuses & STATUS_FIELD_WATERSPORT && --gFieldTimers.waterSportTimer == 0)
            {
                gFieldStatuses &= ~(STATUS_FIELD_WATERSPORT);
                BattleScriptExecute(BattleScript_WaterSportEnds);
                effect++;
            }
            gBattleStruct->turnCountersTracker++;
            break;
        case ENDTURN_MUD_SPORT:
            if (gFieldStatuses & STATUS_FIELD_MUDSPORT && --gFieldTimers.mudSportTimer == 0)
            {
                gFieldStatuses &= ~(STATUS_FIELD_MUDSPORT);
                BattleScriptExecute(BattleScript_MudSportEnds);
                effect++;
            }
            gBattleStruct->turnCountersTracker++;
            break;
        case ENDTURN_GRAVITY:
            if (gFieldStatuses & STATUS_FIELD_GRAVITY && --gFieldTimers.gravityTimer == 0)
            {
                gFieldStatuses &= ~(STATUS_FIELD_GRAVITY);
                BattleScriptExecute(BattleScript_GravityEnds);
                effect++;
            }
            gBattleStruct->turnCountersTracker++;
            break;
        case ENDTURN_ION_DELUGE:
            gFieldStatuses &= ~(STATUS_FIELD_ION_DELUGE);
            gBattleStruct->turnCountersTracker++;
            break;
        case ENDTURN_FAIRY_LOCK:
            if (gFieldStatuses & STATUS_FIELD_FAIRY_LOCK && --gFieldTimers.fairyLockTimer == 0)
            {
                gFieldStatuses &= ~(STATUS_FIELD_FAIRY_LOCK);
            }
            gBattleStruct->turnCountersTracker++;
            break;
        case ENDTURN_FIELD_COUNT:
            effect++;
            break;
        }
    } while (effect == 0);

    return (gBattleMainFunc != BattleTurnPassed);
}

enum
{
    ENDTURN_INGRAIN,
    ENDTURN_AQUA_RING,
    ENDTURN_ABILITIES,
    ENDTURN_ITEMS1,
    ENDTURN_LEECH_SEED,
    ENDTURN_POISON,
    ENDTURN_BAD_POISON,
    ENDTURN_BURN,
    ENDTURN_NIGHTMARES,
    ENDTURN_CURSE,
    ENDTURN_WRAP,
    ENDTURN_UPROAR,
    ENDTURN_THRASH,
    ENDTURN_FLINCH,
    ENDTURN_DISABLE,
    ENDTURN_ENCORE,
    ENDTURN_MAGNET_RISE,
    ENDTURN_TELEKINESIS,
    ENDTURN_HEALBLOCK,
    ENDTURN_EMBARGO,
    ENDTURN_LOCK_ON,
    ENDTURN_CHARGE,
    ENDTURN_LASER_FOCUS,
    ENDTURN_TAUNT,
    ENDTURN_YAWN,
    ENDTURN_ITEMS2,
    ENDTURN_ORBS,
    ENDTURN_ROOST,
    ENDTURN_ELECTRIFY,
    ENDTURN_POWDER,
    ENDTURN_THROAT_CHOP,
    ENDTURN_SLOW_START,
    ENDTURN_BATTLER_COUNT
};

// Ingrain, Leech Seed, Strength Sap and Aqua Ring
s32 GetDrainedBigRootHp(u32 battler, s32 hp)
{
    if (GetBattlerHoldEffect(battler, TRUE) == HOLD_EFFECT_BIG_ROOT)
        hp = (hp * 1300) / 1000;
    if (hp == 0)
        hp = 1;

    return hp * -1;
}

#define MAGIC_GUARD_CHECK \
if (ability == ABILITY_MAGIC_GUARD) \
{\
    RecordAbilityBattle(gActiveBattler, ability);\
    gBattleStruct->turnEffectsTracker++;\
            break;\
}


u8 DoBattlerEndTurnEffects(void)
{
    u32 ability, i, effect = 0;

    gHitMarker |= (HITMARKER_GRUDGE | HITMARKER_x20);
    while (gBattleStruct->turnEffectsBattlerId < gBattlersCount && gBattleStruct->turnEffectsTracker <= ENDTURN_BATTLER_COUNT)
    {
        gActiveBattler = gBattlerAttacker = gBattlerByTurnOrder[gBattleStruct->turnEffectsBattlerId];
        if (gAbsentBattlerFlags & gBitTable[gActiveBattler])
        {
            gBattleStruct->turnEffectsBattlerId++;
            continue;
        }

        ability = GetBattlerAbility(gActiveBattler);
        switch (gBattleStruct->turnEffectsTracker)
        {
        case ENDTURN_INGRAIN:  // ingrain
            if ((gStatuses3[gActiveBattler] & STATUS3_ROOTED)
             && !BATTLER_MAX_HP(gActiveBattler)
             && !(gStatuses3[gActiveBattler] & STATUS3_HEAL_BLOCK)
             && gBattleMons[gActiveBattler].hp != 0)
            {
                gBattleMoveDamage = GetDrainedBigRootHp(gActiveBattler, gBattleMons[gActiveBattler].maxHP / 16);
                BattleScriptExecute(BattleScript_IngrainTurnHeal);
                effect++;
            }
            gBattleStruct->turnEffectsTracker++;
            break;
        case ENDTURN_AQUA_RING:  // aqua ring
            if ((gStatuses3[gActiveBattler] & STATUS3_AQUA_RING)
             && !BATTLER_MAX_HP(gActiveBattler)
             && !(gStatuses3[gActiveBattler] & STATUS3_HEAL_BLOCK)
             && gBattleMons[gActiveBattler].hp != 0)
            {
                gBattleMoveDamage = GetDrainedBigRootHp(gActiveBattler, gBattleMons[gActiveBattler].maxHP / 16);
                BattleScriptExecute(BattleScript_AquaRingHeal);
                effect++;
            }
            gBattleStruct->turnEffectsTracker++;
            break;
        case ENDTURN_ABILITIES:  // end turn abilities
            if (AbilityBattleEffects(ABILITYEFFECT_ENDTURN, gActiveBattler, 0, 0, 0))
                effect++;
            gBattleStruct->turnEffectsTracker++;
            break;
        case ENDTURN_ITEMS1:  // item effects
            if (ItemBattleEffects(1, gActiveBattler, FALSE))
                effect++;
            gBattleStruct->turnEffectsTracker++;
            break;
        case ENDTURN_ITEMS2:  // item effects again
            if (ItemBattleEffects(1, gActiveBattler, TRUE))
                effect++;
            gBattleStruct->turnEffectsTracker++;
            break;
        case ENDTURN_ORBS:
            if (ItemBattleEffects(ITEMEFFECT_ORBS, gActiveBattler, FALSE))
                effect++;
            gBattleStruct->turnEffectsTracker++;
            break;
        case ENDTURN_LEECH_SEED:  // leech seed
            if ((gStatuses3[gActiveBattler] & STATUS3_LEECHSEED)
             && gBattleMons[gStatuses3[gActiveBattler] & STATUS3_LEECHSEED_BATTLER].hp != 0
             && gBattleMons[gActiveBattler].hp != 0)
            {
                MAGIC_GUARD_CHECK;

                gBattlerTarget = gStatuses3[gActiveBattler] & STATUS3_LEECHSEED_BATTLER; // Notice gBattlerTarget is actually the HP receiver.
                gBattleMoveDamage = gBattleMons[gActiveBattler].maxHP / 8;
                if (gBattleMoveDamage == 0)
                    gBattleMoveDamage = 1;
                gBattleScripting.animArg1 = gBattlerTarget;
                gBattleScripting.animArg2 = gBattlerAttacker;
                BattleScriptExecute(BattleScript_LeechSeedTurnDrain);
                effect++;
            }
            gBattleStruct->turnEffectsTracker++;
            break;
        case ENDTURN_POISON:  // poison
            if ((gBattleMons[gActiveBattler].status1 & STATUS1_POISON)
                && gBattleMons[gActiveBattler].hp != 0)
            {
                MAGIC_GUARD_CHECK;

                if (ability == ABILITY_POISON_HEAL)
                {
                    if (!BATTLER_MAX_HP(gActiveBattler) && !(gStatuses3[gActiveBattler] & STATUS3_HEAL_BLOCK))
                    {
                        gBattleMoveDamage = gBattleMons[gActiveBattler].maxHP / 8;
                        if (gBattleMoveDamage == 0)
                            gBattleMoveDamage = 1;
                        gBattleMoveDamage *= -1;
                        BattleScriptExecute(BattleScript_PoisonHealActivates);
                        effect++;
                    }
                }
                else
                {
                    gBattleMoveDamage = gBattleMons[gActiveBattler].maxHP / 8;
                    if (gBattleMoveDamage == 0)
                        gBattleMoveDamage = 1;
                    BattleScriptExecute(BattleScript_PoisonTurnDmg);
                    effect++;
                }
            }
            gBattleStruct->turnEffectsTracker++;
            break;
        case ENDTURN_BAD_POISON:  // toxic poison
            if ((gBattleMons[gActiveBattler].status1 & STATUS1_TOXIC_POISON)
                && gBattleMons[gActiveBattler].hp != 0)
            {
                MAGIC_GUARD_CHECK;

                if (ability == ABILITY_POISON_HEAL)
                {
                    if (!BATTLER_MAX_HP(gActiveBattler) && !(gStatuses3[gActiveBattler] & STATUS3_HEAL_BLOCK))
                    {
                        gBattleMoveDamage = gBattleMons[gActiveBattler].maxHP / 8;
                        if (gBattleMoveDamage == 0)
                            gBattleMoveDamage = 1;
                        gBattleMoveDamage *= -1;
                        BattleScriptExecute(BattleScript_PoisonHealActivates);
                        effect++;
                    }
                }
                else
                {
                    gBattleMoveDamage = gBattleMons[gActiveBattler].maxHP / 16;
                    if (gBattleMoveDamage == 0)
                        gBattleMoveDamage = 1;
                    if ((gBattleMons[gActiveBattler].status1 & STATUS1_TOXIC_COUNTER) != STATUS1_TOXIC_TURN(15)) // not 16 turns
                        gBattleMons[gActiveBattler].status1 += STATUS1_TOXIC_TURN(1);
                    gBattleMoveDamage *= (gBattleMons[gActiveBattler].status1 & STATUS1_TOXIC_COUNTER) >> 8;
                    BattleScriptExecute(BattleScript_PoisonTurnDmg);
                    effect++;
                }
            }
            gBattleStruct->turnEffectsTracker++;
            break;
        case ENDTURN_BURN:  // burn
            if ((gBattleMons[gActiveBattler].status1 & STATUS1_BURN)
                && gBattleMons[gActiveBattler].hp != 0)
            {
                MAGIC_GUARD_CHECK;

                gBattleMoveDamage = gBattleMons[gActiveBattler].maxHP / (B_BURN_DAMAGE >= GEN_7 ? 16 : 8);
                if (ability == ABILITY_HEATPROOF)
                {
                    if (gBattleMoveDamage > (gBattleMoveDamage / 2) + 1) // Record ability if the burn takes less damage than it normally would.
                        RecordAbilityBattle(gActiveBattler, ABILITY_HEATPROOF);
                    gBattleMoveDamage /= 2;
                }
                if (gBattleMoveDamage == 0)
                    gBattleMoveDamage = 1;
                BattleScriptExecute(BattleScript_BurnTurnDmg);
                effect++;
            }
            gBattleStruct->turnEffectsTracker++;
            break;
        case ENDTURN_NIGHTMARES:  // spooky nightmares
            if ((gBattleMons[gActiveBattler].status2 & STATUS2_NIGHTMARE)
                && gBattleMons[gActiveBattler].hp != 0)
            {
                MAGIC_GUARD_CHECK;
                // R/S does not perform this sleep check, which causes the nightmare effect to
                // persist even after the affected Pokemon has been awakened by Shed Skin.
                if (gBattleMons[gActiveBattler].status1 & STATUS1_SLEEP)
                {
                    gBattleMoveDamage = gBattleMons[gActiveBattler].maxHP / 4;
                    if (gBattleMoveDamage == 0)
                        gBattleMoveDamage = 1;
                    BattleScriptExecute(BattleScript_NightmareTurnDmg);
                    effect++;
                }
                else
                {
                    gBattleMons[gActiveBattler].status2 &= ~STATUS2_NIGHTMARE;
                }
            }
            gBattleStruct->turnEffectsTracker++;
            break;
        case ENDTURN_CURSE:  // curse
            if ((gBattleMons[gActiveBattler].status2 & STATUS2_CURSED)
                && gBattleMons[gActiveBattler].hp != 0)
            {
                MAGIC_GUARD_CHECK;
                gBattleMoveDamage = gBattleMons[gActiveBattler].maxHP / 4;
                if (gBattleMoveDamage == 0)
                    gBattleMoveDamage = 1;
                BattleScriptExecute(BattleScript_CurseTurnDmg);
                effect++;
            }
            gBattleStruct->turnEffectsTracker++;
            break;
        case ENDTURN_WRAP:  // wrap
            if ((gBattleMons[gActiveBattler].status2 & STATUS2_WRAPPED) && gBattleMons[gActiveBattler].hp != 0)
            {
                if (--gDisableStructs[gActiveBattler].wrapTurns != 0)  // damaged by wrap
                {
                    MAGIC_GUARD_CHECK;

                    gBattleScripting.animArg1 = gBattleStruct->wrappedMove[gActiveBattler];
                    gBattleScripting.animArg2 = gBattleStruct->wrappedMove[gActiveBattler] >> 8;
                    PREPARE_MOVE_BUFFER(gBattleTextBuff1, gBattleStruct->wrappedMove[gActiveBattler]);
                    gBattlescriptCurrInstr = BattleScript_WrapTurnDmg;
                    if (GetBattlerHoldEffect(gBattleStruct->wrappedBy[gActiveBattler], TRUE) == HOLD_EFFECT_BINDING_BAND)
                        gBattleMoveDamage = gBattleMons[gActiveBattler].maxHP / ((B_BINDING_DAMAGE >= GEN_6) ? 6 : 8);
                    else
                        gBattleMoveDamage = gBattleMons[gActiveBattler].maxHP / ((B_BINDING_DAMAGE >= GEN_6) ? 8 : 16);

                    if (gBattleMoveDamage == 0)
                        gBattleMoveDamage = 1;
                }
                else  // broke free
                {
                    gBattleMons[gActiveBattler].status2 &= ~(STATUS2_WRAPPED);
                    PREPARE_MOVE_BUFFER(gBattleTextBuff1, gBattleStruct->wrappedMove[gActiveBattler]);
                    gBattlescriptCurrInstr = BattleScript_WrapEnds;
                }
                BattleScriptExecute(gBattlescriptCurrInstr);
                effect++;
            }
            gBattleStruct->turnEffectsTracker++;
            break;
        case ENDTURN_UPROAR:  // uproar
            if (gBattleMons[gActiveBattler].status2 & STATUS2_UPROAR)
            {
                for (gBattlerAttacker = 0; gBattlerAttacker < gBattlersCount; gBattlerAttacker++)
                {
                    if ((gBattleMons[gBattlerAttacker].status1 & STATUS1_SLEEP)
                     && gBattleMons[gBattlerAttacker].ability != ABILITY_SOUNDPROOF)
                    {
                        gBattleMons[gBattlerAttacker].status1 &= ~(STATUS1_SLEEP);
                        gBattleMons[gBattlerAttacker].status2 &= ~(STATUS2_NIGHTMARE);
                        gBattleCommunication[MULTISTRING_CHOOSER] = 1;
                        BattleScriptExecute(BattleScript_MonWokeUpInUproar);
                        gActiveBattler = gBattlerAttacker;
                        BtlController_EmitSetMonData(0, REQUEST_STATUS_BATTLE, 0, 4, &gBattleMons[gActiveBattler].status1);
                        MarkBattlerForControllerExec(gActiveBattler);
                        break;
                    }
                }
                if (gBattlerAttacker != gBattlersCount)
                {
                    effect = 2;  // a pokemon was awaken
                    break;
                }
                else
                {
                    gBattlerAttacker = gActiveBattler;
                    gBattleMons[gActiveBattler].status2 -= STATUS2_UPROAR_TURN(1);  // uproar timer goes down
                    if (WasUnableToUseMove(gActiveBattler))
                    {
                        CancelMultiTurnMoves(gActiveBattler);
                        gBattleCommunication[MULTISTRING_CHOOSER] = B_MSG_UPROAR_ENDS;
                    }
                    else if (gBattleMons[gActiveBattler].status2 & STATUS2_UPROAR)
                    {
                        gBattleCommunication[MULTISTRING_CHOOSER] = B_MSG_UPROAR_CONTINUES;
                        gBattleMons[gActiveBattler].status2 |= STATUS2_MULTIPLETURNS;
                    }
                    else
                    {
                        gBattleCommunication[MULTISTRING_CHOOSER] = B_MSG_UPROAR_ENDS;
                        CancelMultiTurnMoves(gActiveBattler);
                    }
                    BattleScriptExecute(BattleScript_PrintUproarOverTurns);
                    effect = 1;
                }
            }
            if (effect != 2)
                gBattleStruct->turnEffectsTracker++;
            break;
        case ENDTURN_THRASH:  // thrash
            if (gBattleMons[gActiveBattler].status2 & STATUS2_LOCK_CONFUSE)
            {
                gBattleMons[gActiveBattler].status2 -= STATUS2_LOCK_CONFUSE_TURN(1);
                if (WasUnableToUseMove(gActiveBattler))
                    CancelMultiTurnMoves(gActiveBattler);
                else if (!(gBattleMons[gActiveBattler].status2 & STATUS2_LOCK_CONFUSE)
                 && (gBattleMons[gActiveBattler].status2 & STATUS2_MULTIPLETURNS))
                {
                    gBattleMons[gActiveBattler].status2 &= ~(STATUS2_MULTIPLETURNS);
                    if (!(gBattleMons[gActiveBattler].status2 & STATUS2_CONFUSION))
                    {
                        gBattleScripting.moveEffect = MOVE_EFFECT_CONFUSION | MOVE_EFFECT_AFFECTS_USER;
                        SetMoveEffect(TRUE, 0);
                        if (gBattleMons[gActiveBattler].status2 & STATUS2_CONFUSION)
                            BattleScriptExecute(BattleScript_ThrashConfuses);
                        effect++;
                    }
                }
            }
            gBattleStruct->turnEffectsTracker++;
            break;
        case ENDTURN_FLINCH:  // reset flinch
            gBattleMons[gActiveBattler].status2 &= ~(STATUS2_FLINCHED);
            gBattleStruct->turnEffectsTracker++;
        case ENDTURN_DISABLE:  // disable
            if (gDisableStructs[gActiveBattler].disableTimer != 0)
            {
                for (i = 0; i < MAX_MON_MOVES; i++)
                {
                    if (gDisableStructs[gActiveBattler].disabledMove == gBattleMons[gActiveBattler].moves[i])
                        break;
                }
                if (i == MAX_MON_MOVES)  // pokemon does not have the disabled move anymore
                {
                    gDisableStructs[gActiveBattler].disabledMove = 0;
                    gDisableStructs[gActiveBattler].disableTimer = 0;
                }
                else if (--gDisableStructs[gActiveBattler].disableTimer == 0)  // disable ends
                {
                    gDisableStructs[gActiveBattler].disabledMove = 0;
                    BattleScriptExecute(BattleScript_DisabledNoMore);
                    effect++;
                }
            }
            gBattleStruct->turnEffectsTracker++;
            break;
        case ENDTURN_ENCORE:  // encore
            if (gDisableStructs[gActiveBattler].encoreTimer != 0)
            {
                if (gBattleMons[gActiveBattler].moves[gDisableStructs[gActiveBattler].encoredMovePos] != gDisableStructs[gActiveBattler].encoredMove)  // pokemon does not have the encored move anymore
                {
                    gDisableStructs[gActiveBattler].encoredMove = 0;
                    gDisableStructs[gActiveBattler].encoreTimer = 0;
                }
                else if (--gDisableStructs[gActiveBattler].encoreTimer == 0
                 || gBattleMons[gActiveBattler].pp[gDisableStructs[gActiveBattler].encoredMovePos] == 0)
                {
                    gDisableStructs[gActiveBattler].encoredMove = 0;
                    gDisableStructs[gActiveBattler].encoreTimer = 0;
                    BattleScriptExecute(BattleScript_EncoredNoMore);
                    effect++;
                }
            }
            gBattleStruct->turnEffectsTracker++;
            break;
        case ENDTURN_LOCK_ON:  // lock-on decrement
            if (gStatuses3[gActiveBattler] & STATUS3_ALWAYS_HITS)
                gStatuses3[gActiveBattler] -= STATUS3_ALWAYS_HITS_TURN(1);
            gBattleStruct->turnEffectsTracker++;
            break;
        case ENDTURN_CHARGE:  // charge
            if (gDisableStructs[gActiveBattler].chargeTimer && --gDisableStructs[gActiveBattler].chargeTimer == 0)
                gStatuses3[gActiveBattler] &= ~STATUS3_CHARGED_UP;
            gBattleStruct->turnEffectsTracker++;
            break;
        case ENDTURN_TAUNT:  // taunt
            if (gDisableStructs[gActiveBattler].tauntTimer && --gDisableStructs[gActiveBattler].tauntTimer == 0)
            {
                BattleScriptExecute(BattleScript_BufferEndTurn);
                PREPARE_MOVE_BUFFER(gBattleTextBuff1, MOVE_TAUNT);
                effect++;
            }
            gBattleStruct->turnEffectsTracker++;
            break;
        case ENDTURN_YAWN:  // yawn
            if (gStatuses3[gActiveBattler] & STATUS3_YAWN)
            {
                gStatuses3[gActiveBattler] -= STATUS3_YAWN_TURN(1);
                if (!(gStatuses3[gActiveBattler] & STATUS3_YAWN) && !(gBattleMons[gActiveBattler].status1 & STATUS1_ANY)
                 && gBattleMons[gActiveBattler].ability != ABILITY_VITAL_SPIRIT
                 && gBattleMons[gActiveBattler].ability != ABILITY_INSOMNIA && !UproarWakeUpCheck(gActiveBattler)
                 && !IsLeafGuardProtected(gActiveBattler))
                {
                    CancelMultiTurnMoves(gActiveBattler);
                    gBattleMons[gActiveBattler].status1 |= (Random() & 3) + 2;
                    BtlController_EmitSetMonData(0, REQUEST_STATUS_BATTLE, 0, 4, &gBattleMons[gActiveBattler].status1);
                    MarkBattlerForControllerExec(gActiveBattler);
                    gEffectBattler = gActiveBattler;
                    BattleScriptExecute(BattleScript_YawnMakesAsleep);
                    effect++;
                }
            }
            gBattleStruct->turnEffectsTracker++;
            break;
        case ENDTURN_LASER_FOCUS:
            if (gStatuses3[gActiveBattler] & STATUS3_LASER_FOCUS)
            {
                if (gDisableStructs[gActiveBattler].laserFocusTimer == 0 || --gDisableStructs[gActiveBattler].laserFocusTimer == 0)
                    gStatuses3[gActiveBattler] &= ~(STATUS3_LASER_FOCUS);
            }
            gBattleStruct->turnEffectsTracker++;
            break;
        case ENDTURN_EMBARGO:
            if (gStatuses3[gActiveBattler] & STATUS3_EMBARGO)
            {
                if (gDisableStructs[gActiveBattler].embargoTimer == 0 || --gDisableStructs[gActiveBattler].embargoTimer == 0)
                {
                    gStatuses3[gActiveBattler] &= ~(STATUS3_EMBARGO);
                    BattleScriptExecute(BattleScript_EmbargoEndTurn);
                    effect++;
                }
            }
            gBattleStruct->turnEffectsTracker++;
            break;
        case ENDTURN_MAGNET_RISE:
            if (gStatuses3[gActiveBattler] & STATUS3_MAGNET_RISE)
            {
                if (gDisableStructs[gActiveBattler].magnetRiseTimer == 0 || --gDisableStructs[gActiveBattler].magnetRiseTimer == 0)
                {
                    gStatuses3[gActiveBattler] &= ~(STATUS3_MAGNET_RISE);
                    BattleScriptExecute(BattleScript_BufferEndTurn);
                    PREPARE_STRING_BUFFER(gBattleTextBuff1, STRINGID_ELECTROMAGNETISM);
                    effect++;
                }
            }
            gBattleStruct->turnEffectsTracker++;
            break;
        case ENDTURN_TELEKINESIS:
            if (gStatuses3[gActiveBattler] & STATUS3_TELEKINESIS)
            {
                if (gDisableStructs[gActiveBattler].telekinesisTimer == 0 || --gDisableStructs[gActiveBattler].telekinesisTimer == 0)
                {
                    gStatuses3[gActiveBattler] &= ~(STATUS3_TELEKINESIS);
                    BattleScriptExecute(BattleScript_TelekinesisEndTurn);
                    effect++;
                }
            }
            gBattleStruct->turnEffectsTracker++;
            break;
        case ENDTURN_HEALBLOCK:
            if (gStatuses3[gActiveBattler] & STATUS3_HEAL_BLOCK)
            {
                if (gDisableStructs[gActiveBattler].healBlockTimer == 0 || --gDisableStructs[gActiveBattler].healBlockTimer == 0)
                {
                    gStatuses3[gActiveBattler] &= ~(STATUS3_HEAL_BLOCK);
                    BattleScriptExecute(BattleScript_BufferEndTurn);
                    PREPARE_MOVE_BUFFER(gBattleTextBuff1, MOVE_HEAL_BLOCK);
                    effect++;
                }
            }
            gBattleStruct->turnEffectsTracker++;
            break;
        case ENDTURN_ROOST: // Return flying type.
            if (gBattleResources->flags->flags[gActiveBattler] & RESOURCE_FLAG_ROOST)
            {
                gBattleResources->flags->flags[gActiveBattler] &= ~(RESOURCE_FLAG_ROOST);
                gBattleMons[gActiveBattler].type1 = gBattleStruct->roostTypes[gActiveBattler][0];
                gBattleMons[gActiveBattler].type2 = gBattleStruct->roostTypes[gActiveBattler][1];
            }
            gBattleStruct->turnEffectsTracker++;
            break;
        case ENDTURN_ELECTRIFY:
            gStatuses3[gActiveBattler] &= ~(STATUS3_ELECTRIFIED);
            gBattleStruct->turnEffectsTracker++;
        case ENDTURN_POWDER:
            gBattleMons[gActiveBattler].status2 &= ~(STATUS2_POWDER);
            gBattleStruct->turnEffectsTracker++;
        case ENDTURN_THROAT_CHOP:
            if (gDisableStructs[gActiveBattler].throatChopTimer && --gDisableStructs[gActiveBattler].throatChopTimer == 0)
            {
                BattleScriptExecute(BattleScript_ThroatChopEndTurn);
                effect++;
            }
            gBattleStruct->turnEffectsTracker++;
            break;
        case ENDTURN_SLOW_START:
            if (gDisableStructs[gActiveBattler].slowStartTimer
                && --gDisableStructs[gActiveBattler].slowStartTimer == 0
                && ability == ABILITY_SLOW_START)
            {
                BattleScriptExecute(BattleScript_SlowStartEnds);
                effect++;
            }
            gBattleStruct->turnEffectsTracker++;
            break;
        case ENDTURN_BATTLER_COUNT:  // done
            gBattleStruct->turnEffectsTracker = 0;
            gBattleStruct->turnEffectsBattlerId++;
            break;
        }

        if (effect != 0)
            return effect;

    }
    gHitMarker &= ~(HITMARKER_GRUDGE | HITMARKER_x20);
    return 0;
}

bool8 HandleWishPerishSongOnTurnEnd(void)
{
    gHitMarker |= (HITMARKER_GRUDGE | HITMARKER_x20);

    switch (gBattleStruct->wishPerishSongState)
    {
    case 0:
        while (gBattleStruct->wishPerishSongBattlerId < gBattlersCount)
        {
            gActiveBattler = gBattleStruct->wishPerishSongBattlerId;
            if (gAbsentBattlerFlags & gBitTable[gActiveBattler])
            {
                gBattleStruct->wishPerishSongBattlerId++;
                continue;
            }

            gBattleStruct->wishPerishSongBattlerId++;
            if (gWishFutureKnock.futureSightCounter[gActiveBattler] != 0
             && --gWishFutureKnock.futureSightCounter[gActiveBattler] == 0
             && gBattleMons[gActiveBattler].hp != 0)
            {
                if (gWishFutureKnock.futureSightMove[gActiveBattler] == MOVE_FUTURE_SIGHT)
                    gBattleCommunication[MULTISTRING_CHOOSER] = B_MSG_FUTURE_SIGHT;
                else
                    gBattleCommunication[MULTISTRING_CHOOSER] = B_MSG_DOOM_DESIRE;

                PREPARE_MOVE_BUFFER(gBattleTextBuff1, gWishFutureKnock.futureSightMove[gActiveBattler]);

                gBattlerTarget = gActiveBattler;
                gBattlerAttacker = gWishFutureKnock.futureSightAttacker[gActiveBattler];
                gSpecialStatuses[gBattlerTarget].dmg = 0xFFFF;
                gCurrentMove = gWishFutureKnock.futureSightMove[gActiveBattler];
                SetTypeBeforeUsingMove(gCurrentMove, gActiveBattler);
                BattleScriptExecute(BattleScript_MonTookFutureAttack);

                if (gWishFutureKnock.futureSightCounter[gActiveBattler] == 0
                 && gWishFutureKnock.futureSightCounter[gActiveBattler ^ BIT_FLANK] == 0)
                {
                    gSideStatuses[GET_BATTLER_SIDE(gBattlerTarget)] &= ~(SIDE_STATUS_FUTUREATTACK);
                }
                return TRUE;
            }
        }
        gBattleStruct->wishPerishSongState = 1;
        gBattleStruct->wishPerishSongBattlerId = 0;
        // fall through
    case 1:
        while (gBattleStruct->wishPerishSongBattlerId < gBattlersCount)
        {
            gActiveBattler = gBattlerAttacker = gBattlerByTurnOrder[gBattleStruct->wishPerishSongBattlerId];
            if (gAbsentBattlerFlags & gBitTable[gActiveBattler])
            {
                gBattleStruct->wishPerishSongBattlerId++;
                continue;
            }
            gBattleStruct->wishPerishSongBattlerId++;
            if (gStatuses3[gActiveBattler] & STATUS3_PERISH_SONG)
            {
                PREPARE_BYTE_NUMBER_BUFFER(gBattleTextBuff1, 1, gDisableStructs[gActiveBattler].perishSongTimer);
                if (gDisableStructs[gActiveBattler].perishSongTimer == 0)
                {
                    gStatuses3[gActiveBattler] &= ~STATUS3_PERISH_SONG;
                    gBattleMoveDamage = gBattleMons[gActiveBattler].hp;
                    gBattlescriptCurrInstr = BattleScript_PerishSongTakesLife;
                }
                else
                {
                    gDisableStructs[gActiveBattler].perishSongTimer--;
                    gBattlescriptCurrInstr = BattleScript_PerishSongCountGoesDown;
                }
                BattleScriptExecute(gBattlescriptCurrInstr);
                return TRUE;
            }
        }
        // Hm...
        {
            u8 *state = &gBattleStruct->wishPerishSongState;
            *state = 2;
            gBattleStruct->wishPerishSongBattlerId = 0;
        }
        // fall through
    case 2:
        if ((gBattleTypeFlags & BATTLE_TYPE_ARENA)
         && gBattleStruct->arenaTurnCounter == 2
         && gBattleMons[0].hp != 0 && gBattleMons[1].hp != 0)
        {
            s32 i;

            for (i = 0; i < 2; i++)
                CancelMultiTurnMoves(i);

            gBattlescriptCurrInstr = BattleScript_ArenaDoJudgment;
            BattleScriptExecute(BattleScript_ArenaDoJudgment);
            gBattleStruct->wishPerishSongState++;
            return TRUE;
        }
        break;
    }

    gHitMarker &= ~(HITMARKER_GRUDGE | HITMARKER_x20);

    return FALSE;
}

#define FAINTED_ACTIONS_MAX_CASE 7

bool8 HandleFaintedMonActions(void)
{
    if (gBattleTypeFlags & BATTLE_TYPE_SAFARI)
        return FALSE;
    do
    {
        s32 i;
        switch (gBattleStruct->faintedActionsState)
        {
        case 0:
            gBattleStruct->faintedActionsBattlerId = 0;
            gBattleStruct->faintedActionsState++;
            for (i = 0; i < gBattlersCount; i++)
            {
                if (gAbsentBattlerFlags & gBitTable[i] && !HasNoMonsToSwitch(i, PARTY_SIZE, PARTY_SIZE))
                    gAbsentBattlerFlags &= ~(gBitTable[i]);
            }
            // fall through
        case 1:
            do
            {
                gBattlerFainted = gBattlerTarget = gBattleStruct->faintedActionsBattlerId;
                if (gBattleMons[gBattleStruct->faintedActionsBattlerId].hp == 0
                 && !(gBattleStruct->givenExpMons & gBitTable[gBattlerPartyIndexes[gBattleStruct->faintedActionsBattlerId]])
                 && !(gAbsentBattlerFlags & gBitTable[gBattleStruct->faintedActionsBattlerId]))
                {
                    BattleScriptExecute(BattleScript_GiveExp);
                    gBattleStruct->faintedActionsState = 2;
                    return TRUE;
                }
            } while (++gBattleStruct->faintedActionsBattlerId != gBattlersCount);
            gBattleStruct->faintedActionsState = 3;
            break;
        case 2:
            OpponentSwitchInResetSentPokesToOpponentValue(gBattlerFainted);
            if (++gBattleStruct->faintedActionsBattlerId == gBattlersCount)
                gBattleStruct->faintedActionsState = 3;
            else
                gBattleStruct->faintedActionsState = 1;

            // Don't switch mons until all pokemon performed their actions or the battle's over.
            if (gBattleOutcome == 0
                && !NoAliveMonsForEitherParty()
                && gCurrentTurnActionNumber != gBattlersCount)
            {
                gAbsentBattlerFlags |= gBitTable[gBattlerFainted];
                return FALSE;
            }
            break;
        case 3:
            // Don't switch mons until all pokemon performed their actions or the battle's over.
            if (gBattleOutcome == 0
                && !NoAliveMonsForEitherParty()
                && gCurrentTurnActionNumber != gBattlersCount)
            {
                return FALSE;
            }
            gBattleStruct->faintedActionsBattlerId = 0;
            gBattleStruct->faintedActionsState++;
            // fall through
        case 4:
            do
            {
                gBattlerFainted = gBattlerTarget = gBattleStruct->faintedActionsBattlerId;
                if (gBattleMons[gBattleStruct->faintedActionsBattlerId].hp == 0
                 && !(gAbsentBattlerFlags & gBitTable[gBattleStruct->faintedActionsBattlerId]))
                {
                    BattleScriptExecute(BattleScript_HandleFaintedMon);
                    gBattleStruct->faintedActionsState = 5;
                    return TRUE;
                }
            } while (++gBattleStruct->faintedActionsBattlerId != gBattlersCount);
            gBattleStruct->faintedActionsState = 6;
            break;
        case 5:
            if (++gBattleStruct->faintedActionsBattlerId == gBattlersCount)
                gBattleStruct->faintedActionsState = 6;
            else
                gBattleStruct->faintedActionsState = 4;
            break;
        case 6:
            if (ItemBattleEffects(1, 0, TRUE))
                return TRUE;
            gBattleStruct->faintedActionsState++;
            break;
        case FAINTED_ACTIONS_MAX_CASE:
            break;
        }
    } while (gBattleStruct->faintedActionsState != FAINTED_ACTIONS_MAX_CASE);
    return FALSE;
}

void TryClearRageAndFuryCutter(void)
{
    s32 i;
    for (i = 0; i < gBattlersCount; i++)
    {
        if ((gBattleMons[i].status2 & STATUS2_RAGE) && gChosenMoveByBattler[i] != MOVE_RAGE)
            gBattleMons[i].status2 &= ~(STATUS2_RAGE);
        if (gDisableStructs[i].furyCutterCounter != 0 && gChosenMoveByBattler[i] != MOVE_FURY_CUTTER)
            gDisableStructs[i].furyCutterCounter = 0;
    }
}

enum
{
    CANCELLER_FLAGS,
    CANCELLER_ASLEEP,
    CANCELLER_FROZEN,
    CANCELLER_TRUANT,
    CANCELLER_RECHARGE,
    CANCELLER_FLINCH,
    CANCELLER_DISABLED,
    CANCELLER_GRAVITY,
    CANCELLER_HEAL_BLOCKED,
    CANCELLER_TAUNTED,
    CANCELLER_IMPRISONED,
    CANCELLER_CONFUSED,
    CANCELLER_PARALYSED,
    CANCELLER_IN_LOVE,
    CANCELLER_BIDE,
    CANCELLER_THAW,
    CANCELLER_POWDER_MOVE,
    CANCELLER_POWDER_STATUS,
    CANCELLER_THROAT_CHOP,
    CANCELLER_END,
    CANCELLER_PSYCHIC_TERRAIN,
    CANCELLER_END2,
};

u8 AtkCanceller_UnableToUseMove(void)
{
    u8 effect = 0;
    s32 *bideDmg = &gBattleScripting.bideDmg;
    do
    {
        switch (gBattleStruct->atkCancellerTracker)
        {
        case CANCELLER_FLAGS: // flags clear
            gBattleMons[gBattlerAttacker].status2 &= ~(STATUS2_DESTINY_BOND);
            gStatuses3[gBattlerAttacker] &= ~(STATUS3_GRUDGE);
            gBattleStruct->atkCancellerTracker++;
            break;
        case CANCELLER_ASLEEP: // check being asleep
            if (gBattleMons[gBattlerAttacker].status1 & STATUS1_SLEEP)
            {
                if (UproarWakeUpCheck(gBattlerAttacker))
                {
                    gBattleMons[gBattlerAttacker].status1 &= ~(STATUS1_SLEEP);
                    gBattleMons[gBattlerAttacker].status2 &= ~(STATUS2_NIGHTMARE);
                    BattleScriptPushCursor();
                    gBattleCommunication[MULTISTRING_CHOOSER] = B_MSG_WOKE_UP_UPROAR;
                    gBattlescriptCurrInstr = BattleScript_MoveUsedWokeUp;
                    effect = 2;
                }
                else
                {
                    u8 toSub;
                    if (gBattleMons[gBattlerAttacker].ability == ABILITY_EARLY_BIRD)
                        toSub = 2;
                    else
                        toSub = 1;
                    if ((gBattleMons[gBattlerAttacker].status1 & STATUS1_SLEEP) < toSub)
                        gBattleMons[gBattlerAttacker].status1 &= ~(STATUS1_SLEEP);
                    else
                        gBattleMons[gBattlerAttacker].status1 -= toSub;
                    if (gBattleMons[gBattlerAttacker].status1 & STATUS1_SLEEP)
                    {
                        if (gCurrentMove != MOVE_SNORE && gCurrentMove != MOVE_SLEEP_TALK)
                        {
                            gBattlescriptCurrInstr = BattleScript_MoveUsedIsAsleep;
                            gHitMarker |= HITMARKER_UNABLE_TO_USE_MOVE;
                            effect = 2;
                        }
                    }
                    else
                    {
                        gBattleMons[gBattlerAttacker].status2 &= ~(STATUS2_NIGHTMARE);
                        BattleScriptPushCursor();
                        gBattleCommunication[MULTISTRING_CHOOSER] = B_MSG_WOKE_UP;
                        gBattlescriptCurrInstr = BattleScript_MoveUsedWokeUp;
                        effect = 2;
                    }
                }
            }
            gBattleStruct->atkCancellerTracker++;
            break;
        case CANCELLER_FROZEN: // check being frozen
            if (gBattleMons[gBattlerAttacker].status1 & STATUS1_FREEZE && !(gBattleMoves[gCurrentMove].flags & FLAG_THAW_USER))
            {
                if (Random() % 5)
                {
                    gBattlescriptCurrInstr = BattleScript_MoveUsedIsFrozen;
                    gHitMarker |= HITMARKER_NO_ATTACKSTRING;
                }
                else // unfreeze
                {
                    gBattleMons[gBattlerAttacker].status1 &= ~(STATUS1_FREEZE);
                    BattleScriptPushCursor();
                    gBattlescriptCurrInstr = BattleScript_MoveUsedUnfroze;
                    gBattleCommunication[MULTISTRING_CHOOSER] = B_MSG_DEFROSTED;
                }
                effect = 2;
            }
            gBattleStruct->atkCancellerTracker++;
            break;
        case CANCELLER_TRUANT: // truant
            if (gBattleMons[gBattlerAttacker].ability == ABILITY_TRUANT && gDisableStructs[gBattlerAttacker].truantCounter)
            {
                CancelMultiTurnMoves(gBattlerAttacker);
                gHitMarker |= HITMARKER_UNABLE_TO_USE_MOVE;
                gBattleCommunication[MULTISTRING_CHOOSER] = B_MSG_LOAFING;
                gBattlerAbility = gBattlerAttacker;
                gBattlescriptCurrInstr = BattleScript_TruantLoafingAround;
                gMoveResultFlags |= MOVE_RESULT_MISSED;
                effect = 1;
            }
            gBattleStruct->atkCancellerTracker++;
            break;
        case CANCELLER_RECHARGE: // recharge
            if (gBattleMons[gBattlerAttacker].status2 & STATUS2_RECHARGE)
            {
                gBattleMons[gBattlerAttacker].status2 &= ~(STATUS2_RECHARGE);
                gDisableStructs[gBattlerAttacker].rechargeTimer = 0;
                CancelMultiTurnMoves(gBattlerAttacker);
                gBattlescriptCurrInstr = BattleScript_MoveUsedMustRecharge;
                gHitMarker |= HITMARKER_UNABLE_TO_USE_MOVE;
                effect = 1;
            }
            gBattleStruct->atkCancellerTracker++;
            break;
        case CANCELLER_FLINCH: // flinch
            if (gBattleMons[gBattlerAttacker].status2 & STATUS2_FLINCHED)
            {
                gProtectStructs[gBattlerAttacker].flinchImmobility = 1;
                CancelMultiTurnMoves(gBattlerAttacker);
                gBattlescriptCurrInstr = BattleScript_MoveUsedFlinched;
                gHitMarker |= HITMARKER_UNABLE_TO_USE_MOVE;
                effect = 1;
            }
            gBattleStruct->atkCancellerTracker++;
            break;
        case CANCELLER_DISABLED: // disabled move
            if (gDisableStructs[gBattlerAttacker].disabledMove == gCurrentMove && gDisableStructs[gBattlerAttacker].disabledMove != 0)
            {
                gProtectStructs[gBattlerAttacker].usedDisabledMove = 1;
                gBattleScripting.battler = gBattlerAttacker;
                CancelMultiTurnMoves(gBattlerAttacker);
                gBattlescriptCurrInstr = BattleScript_MoveUsedIsDisabled;
                gHitMarker |= HITMARKER_UNABLE_TO_USE_MOVE;
                effect = 1;
            }
            gBattleStruct->atkCancellerTracker++;
            break;
        case CANCELLER_HEAL_BLOCKED:
            if (gStatuses3[gBattlerAttacker] & STATUS3_HEAL_BLOCK && IsHealBlockPreventingMove(gBattlerAttacker, gCurrentMove))
            {
                gProtectStructs[gBattlerAttacker].usedHealBlockedMove = 1;
                gBattleScripting.battler = gBattlerAttacker;
                CancelMultiTurnMoves(gBattlerAttacker);
                gBattlescriptCurrInstr = BattleScript_MoveUsedHealBlockPrevents;
                gHitMarker |= HITMARKER_UNABLE_TO_USE_MOVE;
                effect = 1;
            }
            gBattleStruct->atkCancellerTracker++;
            break;
        case CANCELLER_GRAVITY:
            if (gFieldStatuses & STATUS_FIELD_GRAVITY && IsGravityPreventingMove(gCurrentMove))
            {
                gProtectStructs[gBattlerAttacker].usedGravityPreventedMove = 1;
                gBattleScripting.battler = gBattlerAttacker;
                CancelMultiTurnMoves(gBattlerAttacker);
                gBattlescriptCurrInstr = BattleScript_MoveUsedGravityPrevents;
                gHitMarker |= HITMARKER_UNABLE_TO_USE_MOVE;
                effect = 1;
            }
            gBattleStruct->atkCancellerTracker++;
            break;
        case CANCELLER_TAUNTED: // taunt
            if (gDisableStructs[gBattlerAttacker].tauntTimer && gBattleMoves[gCurrentMove].power == 0)
            {
                gProtectStructs[gBattlerAttacker].usedTauntedMove = 1;
                CancelMultiTurnMoves(gBattlerAttacker);
                gBattlescriptCurrInstr = BattleScript_MoveUsedIsTaunted;
                gHitMarker |= HITMARKER_UNABLE_TO_USE_MOVE;
                effect = 1;
            }
            gBattleStruct->atkCancellerTracker++;
            break;
        case CANCELLER_IMPRISONED: // imprisoned
            if (GetImprisonedMovesCount(gBattlerAttacker, gCurrentMove))
            {
                gProtectStructs[gBattlerAttacker].usedImprisonedMove = 1;
                CancelMultiTurnMoves(gBattlerAttacker);
                gBattlescriptCurrInstr = BattleScript_MoveUsedIsImprisoned;
                gHitMarker |= HITMARKER_UNABLE_TO_USE_MOVE;
                effect = 1;
            }
            gBattleStruct->atkCancellerTracker++;
            break;
        case CANCELLER_CONFUSED: // confusion
            if (gBattleMons[gBattlerAttacker].status2 & STATUS2_CONFUSION)
            {
                gBattleMons[gBattlerAttacker].status2 -= STATUS2_CONFUSION_TURN(1);
                if (gBattleMons[gBattlerAttacker].status2 & STATUS2_CONFUSION)
                {
                    if (Random() % ((B_CONFUSION_SELF_DMG_CHANCE >= GEN_7) ? 3 : 2) == 0) // confusion dmg
                    {
                        gBattleCommunication[MULTISTRING_CHOOSER] = TRUE;
                        gBattlerTarget = gBattlerAttacker;
                        gBattleMoveDamage = CalculateMoveDamage(MOVE_NONE, gBattlerAttacker, gBattlerAttacker, TYPE_MYSTERY, 40, FALSE, FALSE, TRUE);
                        gProtectStructs[gBattlerAttacker].confusionSelfDmg = 1;
                        gHitMarker |= HITMARKER_UNABLE_TO_USE_MOVE;
                    }
                    else
                    {
                        gBattleCommunication[MULTISTRING_CHOOSER] = FALSE;
                        BattleScriptPushCursor();
                    }
                    gBattlescriptCurrInstr = BattleScript_MoveUsedIsConfused;
                }
                else // snapped out of confusion
                {
                    BattleScriptPushCursor();
                    gBattlescriptCurrInstr = BattleScript_MoveUsedIsConfusedNoMore;
                }
                effect = 1;
            }
            gBattleStruct->atkCancellerTracker++;
            break;
        case CANCELLER_PARALYSED: // paralysis
            if ((gBattleMons[gBattlerAttacker].status1 & STATUS1_PARALYSIS) && (Random() % 4) == 0)
            {
                gProtectStructs[gBattlerAttacker].prlzImmobility = 1;
                // This is removed in Emerald for some reason
                //CancelMultiTurnMoves(gBattlerAttacker);
                gBattlescriptCurrInstr = BattleScript_MoveUsedIsParalyzed;
                gHitMarker |= HITMARKER_UNABLE_TO_USE_MOVE;
                effect = 1;
            }
            gBattleStruct->atkCancellerTracker++;
            break;
        case CANCELLER_IN_LOVE: // infatuation
            if (gBattleMons[gBattlerAttacker].status2 & STATUS2_INFATUATION)
            {
                gBattleScripting.battler = CountTrailingZeroBits((gBattleMons[gBattlerAttacker].status2 & STATUS2_INFATUATION) >> 0x10);
                if (Random() & 1)
                {
                    BattleScriptPushCursor();
                }
                else
                {
                    BattleScriptPush(BattleScript_MoveUsedIsInLoveCantAttack);
                    gHitMarker |= HITMARKER_UNABLE_TO_USE_MOVE;
                    gProtectStructs[gBattlerAttacker].loveImmobility = 1;
                    CancelMultiTurnMoves(gBattlerAttacker);
                }
                gBattlescriptCurrInstr = BattleScript_MoveUsedIsInLove;
                effect = 1;
            }
            gBattleStruct->atkCancellerTracker++;
            break;
        case CANCELLER_BIDE: // bide
            if (gBattleMons[gBattlerAttacker].status2 & STATUS2_BIDE)
            {
                gBattleMons[gBattlerAttacker].status2 -= STATUS2_BIDE_TURN(1);
                if (gBattleMons[gBattlerAttacker].status2 & STATUS2_BIDE)
                {
                    gBattlescriptCurrInstr = BattleScript_BideStoringEnergy;
                }
                else
                {
                    // This is removed in Emerald for some reason
                    //gBattleMons[gBattlerAttacker].status2 &= ~(STATUS2_MULTIPLETURNS);
                    if (gTakenDmg[gBattlerAttacker])
                    {
                        gCurrentMove = MOVE_BIDE;
                        *bideDmg = gTakenDmg[gBattlerAttacker] * 2;
                        gBattlerTarget = gTakenDmgByBattler[gBattlerAttacker];
                        if (gAbsentBattlerFlags & gBitTable[gBattlerTarget])
                            gBattlerTarget = GetMoveTarget(MOVE_BIDE, 1);
                        gBattlescriptCurrInstr = BattleScript_BideAttack;
                    }
                    else
                    {
                        gBattlescriptCurrInstr = BattleScript_BideNoEnergyToAttack;
                    }
                }
                effect = 1;
            }
            gBattleStruct->atkCancellerTracker++;
            break;
        case CANCELLER_THAW: // move thawing
            if (gBattleMons[gBattlerAttacker].status1 & STATUS1_FREEZE)
            {
                if (!(gBattleMoves[gCurrentMove].effect == EFFECT_BURN_UP && !IS_BATTLER_OF_TYPE(gBattlerAttacker, TYPE_FIRE)))
                {
                    gBattleMons[gBattlerAttacker].status1 &= ~(STATUS1_FREEZE);
                    BattleScriptPushCursor();
                    gBattlescriptCurrInstr = BattleScript_MoveUsedUnfroze;
                    gBattleCommunication[MULTISTRING_CHOOSER] = B_MSG_DEFROSTED_BY_MOVE;
                }
                effect = 2;
            }
            gBattleStruct->atkCancellerTracker++;
            break;
        case CANCELLER_POWDER_MOVE:
            if ((gBattleMoves[gCurrentMove].flags & FLAG_POWDER) && (gBattlerAttacker != gBattlerTarget))
            {
                if ((B_POWDER_GRASS >= GEN_6 && IS_BATTLER_OF_TYPE(gBattlerTarget, TYPE_GRASS))
                    || GetBattlerAbility(gBattlerTarget) == ABILITY_OVERCOAT)
                {
                    gBattlerAbility = gBattlerTarget;
                    effect = 1;
                }
                else if (GetBattlerHoldEffect(gBattlerTarget, TRUE) == HOLD_EFFECT_SAFETY_GOOGLES)
                {
                    RecordItemEffectBattle(gBattlerTarget, HOLD_EFFECT_SAFETY_GOOGLES);
                    effect = 1;
                }

                if (effect)
                    gBattlescriptCurrInstr = BattleScript_PowderMoveNoEffect;
            }
            gBattleStruct->atkCancellerTracker++;
            break;
        case CANCELLER_POWDER_STATUS:
            if (gBattleMons[gBattlerAttacker].status2 & STATUS2_POWDER)
            {
                u32 moveType;
                GET_MOVE_TYPE(gCurrentMove, moveType);
                if (moveType == TYPE_FIRE)
                {
                    gProtectStructs[gBattlerAttacker].powderSelfDmg = 1;
                    gBattleMoveDamage = gBattleMons[gBattlerAttacker].maxHP / 4;
                    gBattlescriptCurrInstr = BattleScript_MoveUsedPowder;
                    effect = 1;
                }
            }
            gBattleStruct->atkCancellerTracker++;
            break;
        case CANCELLER_THROAT_CHOP:
            if (gDisableStructs[gBattlerAttacker].throatChopTimer && gBattleMoves[gCurrentMove].flags & FLAG_SOUND)
            {
                gProtectStructs[gBattlerAttacker].usedThroatChopPreventedMove = 1;
                CancelMultiTurnMoves(gBattlerAttacker);
                gBattlescriptCurrInstr = BattleScript_MoveUsedIsThroatChopPrevented;
                gHitMarker |= HITMARKER_UNABLE_TO_USE_MOVE;
                effect = 1;
            }
            gBattleStruct->atkCancellerTracker++;
            break;
        case CANCELLER_END:
            break;
        }

    } while (gBattleStruct->atkCancellerTracker != CANCELLER_END && gBattleStruct->atkCancellerTracker != CANCELLER_END2 && effect == 0);

    if (effect == 2)
    {
        gActiveBattler = gBattlerAttacker;
        BtlController_EmitSetMonData(0, REQUEST_STATUS_BATTLE, 0, 4, &gBattleMons[gActiveBattler].status1);
        MarkBattlerForControllerExec(gActiveBattler);
    }
    return effect;
}

// After Protean Activation.
u8 AtkCanceller_UnableToUseMove2(void)
{
    u8 effect = 0;

    do
    {
        switch (gBattleStruct->atkCancellerTracker)
        {
        case CANCELLER_END:
            gBattleStruct->atkCancellerTracker++;
        case CANCELLER_PSYCHIC_TERRAIN:
            if (gFieldStatuses & STATUS_FIELD_PSYCHIC_TERRAIN
                && IsBattlerGrounded(gBattlerTarget)
                && GetChosenMovePriority(gBattlerAttacker) > 0
                && GetBattlerSide(gBattlerAttacker) != GetBattlerSide(gBattlerTarget))
            {
                CancelMultiTurnMoves(gBattlerAttacker);
                gBattlescriptCurrInstr = BattleScript_MoveUsedPsychicTerrainPrevents;
                gHitMarker |= HITMARKER_UNABLE_TO_USE_MOVE;
                effect = 1;
            }
            gBattleStruct->atkCancellerTracker++;
            break;
        case CANCELLER_END2:
            break;
        }

    } while (gBattleStruct->atkCancellerTracker != CANCELLER_END2 && effect == 0);

    return effect;
}

bool8 HasNoMonsToSwitch(u8 battler, u8 partyIdBattlerOn1, u8 partyIdBattlerOn2)
{
    struct Pokemon *party;
    u8 id1, id2;
    s32 i;

    if (!(gBattleTypeFlags & BATTLE_TYPE_DOUBLE))
        return FALSE;

    if (BATTLE_TWO_VS_ONE_OPPONENT && GetBattlerSide(battler) == B_SIDE_OPPONENT)
    {
        id2 = GetBattlerAtPosition(B_POSITION_OPPONENT_LEFT);
        id1 = GetBattlerAtPosition(B_POSITION_OPPONENT_RIGHT);
        party = gEnemyParty;

        if (partyIdBattlerOn1 == PARTY_SIZE)
            partyIdBattlerOn1 = gBattlerPartyIndexes[id2];
        if (partyIdBattlerOn2 == PARTY_SIZE)
            partyIdBattlerOn2 = gBattlerPartyIndexes[id1];

        for (i = 0; i < PARTY_SIZE; i++)
        {
            if (GetMonData(&party[i], MON_DATA_HP) != 0
             && GetMonData(&party[i], MON_DATA_SPECIES2) != SPECIES_NONE
             && GetMonData(&party[i], MON_DATA_SPECIES2) != SPECIES_EGG
             && i != partyIdBattlerOn1 && i != partyIdBattlerOn2
             && i != *(gBattleStruct->monToSwitchIntoId + id2) && i != id1[gBattleStruct->monToSwitchIntoId])
                break;
        }
        return (i == PARTY_SIZE);
    }
    else if (gBattleTypeFlags & BATTLE_TYPE_INGAME_PARTNER)
    {
        if (GetBattlerSide(battler) == B_SIDE_PLAYER)
            party = gPlayerParty;
        else
            party = gEnemyParty;

        id1 = ((battler & BIT_FLANK) / 2);
        for (i = id1 * 3; i < id1 * 3 + 3; i++)
        {
            if (GetMonData(&party[i], MON_DATA_HP) != 0
             && GetMonData(&party[i], MON_DATA_SPECIES2) != SPECIES_NONE
             && GetMonData(&party[i], MON_DATA_SPECIES2) != SPECIES_EGG)
                break;
        }
        return (i == id1 * 3 + 3);
    }
    else if (gBattleTypeFlags & BATTLE_TYPE_MULTI)
    {
        if (gBattleTypeFlags & BATTLE_TYPE_TOWER_LINK_MULTI)
        {
            if (GetBattlerSide(battler) == B_SIDE_PLAYER)
            {
                party = gPlayerParty;
                id2 = GetBattlerMultiplayerId(battler);
                id1 = GetLinkTrainerFlankId(id2);
            }
            else
            {
                party = gEnemyParty;
                if (battler == 1)
                    id1 = 0;
                else
                    id1 = 1;
            }
        }
        else
        {
            id2 = GetBattlerMultiplayerId(battler);

            if (GetBattlerSide(battler) == B_SIDE_PLAYER)
                party = gPlayerParty;
            else
                party = gEnemyParty;

            id1 = GetLinkTrainerFlankId(id2);
        }

        for (i = id1 * 3; i < id1 * 3 + 3; i++)
        {
            if (GetMonData(&party[i], MON_DATA_HP) != 0
             && GetMonData(&party[i], MON_DATA_SPECIES2) != SPECIES_NONE
             && GetMonData(&party[i], MON_DATA_SPECIES2) != SPECIES_EGG)
                break;
        }
        return (i == id1 * 3 + 3);
    }
    else if ((gBattleTypeFlags & BATTLE_TYPE_TWO_OPPONENTS) && GetBattlerSide(battler) == B_SIDE_OPPONENT)
    {
        party = gEnemyParty;

        if (battler == 1)
            id1 = 0;
        else
            id1 = 3;

        for (i = id1; i < id1 + 3; i++)
        {
            if (GetMonData(&party[i], MON_DATA_HP) != 0
             && GetMonData(&party[i], MON_DATA_SPECIES2) != SPECIES_NONE
             && GetMonData(&party[i], MON_DATA_SPECIES2) != SPECIES_EGG)
                break;
        }
        return (i == id1 + 3);
    }
    else
    {
        if (GetBattlerSide(battler) == B_SIDE_OPPONENT)
        {
            id2 = GetBattlerAtPosition(B_POSITION_OPPONENT_LEFT);
            id1 = GetBattlerAtPosition(B_POSITION_OPPONENT_RIGHT);
            party = gEnemyParty;
        }
        else
        {
            id2 = GetBattlerAtPosition(B_POSITION_PLAYER_LEFT);
            id1 = GetBattlerAtPosition(B_POSITION_PLAYER_RIGHT);
            party = gPlayerParty;
        }

        if (partyIdBattlerOn1 == PARTY_SIZE)
            partyIdBattlerOn1 = gBattlerPartyIndexes[id2];
        if (partyIdBattlerOn2 == PARTY_SIZE)
            partyIdBattlerOn2 = gBattlerPartyIndexes[id1];

        for (i = 0; i < PARTY_SIZE; i++)
        {
            if (GetMonData(&party[i], MON_DATA_HP) != 0
             && GetMonData(&party[i], MON_DATA_SPECIES2) != SPECIES_NONE
             && GetMonData(&party[i], MON_DATA_SPECIES2) != SPECIES_EGG
             && i != partyIdBattlerOn1 && i != partyIdBattlerOn2
             && i != *(gBattleStruct->monToSwitchIntoId + id2) && i != id1[gBattleStruct->monToSwitchIntoId])
                break;
        }
        return (i == PARTY_SIZE);
    }
}

u8 TryWeatherFormChange(u8 battler)
{
    u8 ret = 0;
    bool32 weatherEffect = WEATHER_HAS_EFFECT;

    if (gBattleMons[battler].species == SPECIES_CASTFORM)
    {
        if (gBattleMons[battler].ability != ABILITY_FORECAST || gBattleMons[battler].hp == 0)
        {
            ret = 0;
        }
        else if (!weatherEffect && !IS_BATTLER_OF_TYPE(battler, TYPE_NORMAL))
        {
            SET_BATTLER_TYPE(battler, TYPE_NORMAL);
            ret = 1;
        }
        else if (!weatherEffect)
        {
            ret = 0;
        }
        else if (!(gBattleWeather & (WEATHER_RAIN_ANY | WEATHER_SUN_ANY | WEATHER_HAIL_ANY)) && !IS_BATTLER_OF_TYPE(battler, TYPE_NORMAL))
        {
            SET_BATTLER_TYPE(battler, TYPE_NORMAL);
            ret = 1;
        }
        else if (gBattleWeather & WEATHER_SUN_ANY && !IS_BATTLER_OF_TYPE(battler, TYPE_FIRE))
        {
            SET_BATTLER_TYPE(battler, TYPE_FIRE);
            ret = 2;
        }
        else if (gBattleWeather & WEATHER_RAIN_ANY && !IS_BATTLER_OF_TYPE(battler, TYPE_WATER))
        {
            SET_BATTLER_TYPE(battler, TYPE_WATER);
            ret = 3;
        }
        else if (gBattleWeather & WEATHER_HAIL_ANY && !IS_BATTLER_OF_TYPE(battler, TYPE_ICE))
        {
            SET_BATTLER_TYPE(battler, TYPE_ICE);
            ret = 4;
        }
    }
    else if (gBattleMons[battler].species == SPECIES_CHERRIM)
    {
        if (gBattleMons[battler].ability != ABILITY_FLOWER_GIFT || gBattleMons[battler].hp == 0)
            ret = 0;
        else if (gBattleMonForms[battler] == 0 && weatherEffect && gBattleWeather & WEATHER_SUN_ANY)
            ret = 2;
        else if (gBattleMonForms[battler] != 0 && (!weatherEffect || !(gBattleWeather & WEATHER_SUN_ANY)))
            ret = 1;
    }

    return ret;
}
static const u16 sWeatherFlagsInfo[][3] =
{
    [ENUM_WEATHER_RAIN] = {WEATHER_RAIN_TEMPORARY, WEATHER_RAIN_PERMANENT, HOLD_EFFECT_DAMP_ROCK},
    [ENUM_WEATHER_SUN] = {WEATHER_SUN_TEMPORARY, WEATHER_SUN_PERMANENT, HOLD_EFFECT_HEAT_ROCK},
    [ENUM_WEATHER_SANDSTORM] = {WEATHER_SANDSTORM_TEMPORARY, WEATHER_SANDSTORM_PERMANENT, HOLD_EFFECT_SMOOTH_ROCK},
    [ENUM_WEATHER_HAIL] = {WEATHER_HAIL_TEMPORARY, WEATHER_HAIL_PERMANENT, HOLD_EFFECT_ICY_ROCK},
};

bool32 TryChangeBattleWeather(u8 battler, u32 weatherEnumId, bool32 viaAbility)
{
    if (viaAbility && B_ABILITY_WEATHER <= GEN_5
        && !(gBattleWeather & sWeatherFlagsInfo[weatherEnumId][1]))
    {
        gBattleWeather = (sWeatherFlagsInfo[weatherEnumId][0] | sWeatherFlagsInfo[weatherEnumId][1]);
        return TRUE;
    }
    else if (!(gBattleWeather & (sWeatherFlagsInfo[weatherEnumId][0] | sWeatherFlagsInfo[weatherEnumId][1])))
    {
        gBattleWeather = (sWeatherFlagsInfo[weatherEnumId][0]);
        if (GetBattlerHoldEffect(battler, TRUE) == sWeatherFlagsInfo[weatherEnumId][2])
            gWishFutureKnock.weatherDuration = 8;
        else
            gWishFutureKnock.weatherDuration = 5;

        return TRUE;
    }

    return FALSE;
}

static bool32 TryChangeBattleTerrain(u32 battler, u32 statusFlag, u8 *timer)
{
    if (!(gFieldStatuses & statusFlag))
    {
        gFieldStatuses &= ~(STATUS_FIELD_MISTY_TERRAIN | STATUS_FIELD_GRASSY_TERRAIN | EFFECT_ELECTRIC_TERRAIN | EFFECT_PSYCHIC_TERRAIN);
        gFieldStatuses |= statusFlag;

        if (GetBattlerHoldEffect(battler, TRUE) == HOLD_EFFECT_TERRAIN_EXTENDER)
            *timer = 8;
        else
            *timer = 5;

        gBattlerAttacker = gBattleScripting.battler = battler;
        return TRUE;
    }

    return FALSE;
}

static bool32 ShouldChangeFormHpBased(u32 battler)
{
    // Ability,     form >, form <=, hp divided
    static const u16 forms[][4] =
    {
        {ABILITY_ZEN_MODE, SPECIES_DARMANITAN, SPECIES_DARMANITAN_ZEN_MODE, 2},
        {ABILITY_SHIELDS_DOWN, SPECIES_MINIOR, SPECIES_MINIOR_CORE_RED, 2},
        {ABILITY_SHIELDS_DOWN, SPECIES_MINIOR_METEOR_BLUE, SPECIES_MINIOR_CORE_BLUE, 2},
        {ABILITY_SHIELDS_DOWN, SPECIES_MINIOR_METEOR_GREEN, SPECIES_MINIOR_CORE_GREEN, 2},
        {ABILITY_SHIELDS_DOWN, SPECIES_MINIOR_METEOR_INDIGO, SPECIES_MINIOR_CORE_INDIGO, 2},
        {ABILITY_SHIELDS_DOWN, SPECIES_MINIOR_METEOR_ORANGE, SPECIES_MINIOR_CORE_ORANGE, 2},
        {ABILITY_SHIELDS_DOWN, SPECIES_MINIOR_METEOR_VIOLET, SPECIES_MINIOR_CORE_VIOLET, 2},
        {ABILITY_SHIELDS_DOWN, SPECIES_MINIOR_METEOR_YELLOW, SPECIES_MINIOR_CORE_YELLOW, 2},
        {ABILITY_SCHOOLING, SPECIES_WISHIWASHI_SCHOOL, SPECIES_WISHIWASHI, 4},
    };
    u32 i;

    for (i = 0; i < ARRAY_COUNT(forms); i++)
    {
        if (gBattleMons[battler].ability == forms[i][0])
        {
            if (gBattleMons[battler].species == forms[i][2]
                && gBattleMons[battler].hp > gBattleMons[battler].maxHP / forms[i][3])
            {
                gBattleMons[battler].species = forms[i][1];
                return TRUE;
            }
            if (gBattleMons[battler].species == forms[i][1]
                && gBattleMons[battler].hp <= gBattleMons[battler].maxHP / forms[i][3])
            {
                gBattleMons[battler].species = forms[i][2];
                return TRUE;
            }
        }
    }
    return FALSE;
}

static u8 ForewarnChooseMove(u32 battler)
{
    struct Forewarn {
        u8 battlerId;
        u8 power;
        u16 moveId;
    };
    u32 i, j, bestId, count;
    struct Forewarn *data = malloc(sizeof(struct Forewarn) * MAX_BATTLERS_COUNT * MAX_MON_MOVES);

    // Put all moves
    for (count = 0, i = 0; i < MAX_BATTLERS_COUNT; i++)
    {
        if (IsBattlerAlive(i) && GetBattlerSide(i) != GetBattlerSide(battler))
        {
            for (j = 0; j < MAX_MON_MOVES; j++)
            {
                if (gBattleMons[i].moves[j] == MOVE_NONE)
                    continue;
                data[count].moveId = gBattleMons[i].moves[j];
                data[count].battlerId = i;
                switch (gBattleMoves[data[count].moveId].effect)
                {
                case EFFECT_OHKO:
                    data[count].power = 150;
                    break;
                case EFFECT_COUNTER:
                case EFFECT_MIRROR_COAT:
                case EFFECT_METAL_BURST:
                    data[count].power = 120;
                    break;
                default:
                    if (gBattleMoves[data[count].moveId].power == 1)
                        data[count].power = 80;
                    else
                        data[count].power = gBattleMoves[data[count].moveId].power;
                    break;
                }
                count++;
            }
        }
    }

    for (bestId = 0, i = 1; i < count; i++)
    {
        if (data[i].power > data[bestId].power)
            bestId = i;
        else if (data[i].power == data[bestId].power && Random() & 1)
            bestId = i;
    }

    gBattlerTarget = data[bestId].battlerId;
    PREPARE_MOVE_BUFFER(gBattleTextBuff1, data[bestId].moveId)
    RecordKnownMove(gBattlerTarget, data[bestId].moveId);

    free(data);
}

u8 AbilityBattleEffects(u8 caseID, u8 battler, u16 ability, u8 special, u16 moveArg)
{
    u8 effect = 0;
    u32 speciesAtk, speciesDef;
    u32 pidAtk, pidDef;
    u32 moveType, move;
    u32 i, j;

    if (gBattleTypeFlags & BATTLE_TYPE_SAFARI)
        return 0;

    if (gBattlerAttacker >= gBattlersCount)
        gBattlerAttacker = battler;

    speciesAtk = gBattleMons[gBattlerAttacker].species;
    pidAtk = gBattleMons[gBattlerAttacker].personality;

    speciesDef = gBattleMons[gBattlerTarget].species;
    pidDef = gBattleMons[gBattlerTarget].personality;

    if (special)
        gLastUsedAbility = special;
    else
        gLastUsedAbility = GetBattlerAbility(battler);

    if (moveArg)
        move = moveArg;
    else
        move = gCurrentMove;

    GET_MOVE_TYPE(move, moveType);

    switch (caseID)
    {
    case ABILITYEFFECT_ON_SWITCHIN: // 0
        gBattleScripting.battler = battler;
        switch (gLastUsedAbility)
        {
        case ABILITYEFFECT_SWITCH_IN_TERRAIN:
            if (VarGet(VAR_TERRAIN) & STATUS_TERRAIN_ANY)
            {
                u16 terrainFlags = VarGet(VAR_TERRAIN) & STATUS_TERRAIN_ANY;    // only works for status flag (1 << 15)
                gFieldStatuses = terrainFlags | STATUS_FIELD_TERRAIN_PERMANENT; // terrain is permanent
                switch (VarGet(VAR_TERRAIN) & STATUS_TERRAIN_ANY)
                {
                case STATUS_FIELD_ELECTRIC_TERRAIN:
                    gBattleCommunication[MULTISTRING_CHOOSER] = 2;
                    break;
                case STATUS_FIELD_MISTY_TERRAIN:
                    gBattleCommunication[MULTISTRING_CHOOSER] = 0;
                    break;
                case STATUS_FIELD_GRASSY_TERRAIN:
                    gBattleCommunication[MULTISTRING_CHOOSER] = 1;
                    break;
                case STATUS_FIELD_PSYCHIC_TERRAIN:
                    gBattleCommunication[MULTISTRING_CHOOSER] = 3;
                    break;
                }

                BattleScriptPushCursorAndCallback(BattleScript_OverworldTerrain);
                effect++;
            }
            #if B_THUNDERSTORM_TERRAIN == TRUE
            else if (GetCurrentWeather() == WEATHER_RAIN_THUNDERSTORM && !(gFieldStatuses & STATUS_FIELD_ELECTRIC_TERRAIN))
            {
                // overworld weather started rain, so just do electric terrain anim
                gFieldStatuses = (STATUS_FIELD_ELECTRIC_TERRAIN | STATUS_FIELD_TERRAIN_PERMANENT);
                gBattleCommunication[MULTISTRING_CHOOSER] = 2;
                BattleScriptPushCursorAndCallback(BattleScript_OverworldTerrain);
                effect++;
            }
            #endif
            break;
        case ABILITYEFFECT_SWITCH_IN_WEATHER:
            if (!(gBattleTypeFlags & BATTLE_TYPE_RECORDED))
            {
                switch (GetCurrentWeather())
                {
                case WEATHER_RAIN:
                case WEATHER_RAIN_THUNDERSTORM:
                case WEATHER_DOWNPOUR:
                    if (!(gBattleWeather & WEATHER_RAIN_ANY))
                    {
                        gBattleWeather = (WEATHER_RAIN_TEMPORARY | WEATHER_RAIN_PERMANENT);
                        gBattleScripting.animArg1 = B_ANIM_RAIN_CONTINUES;
                        effect++;
                    }
                    break;
                case WEATHER_SANDSTORM:
                    if (!(gBattleWeather & WEATHER_SANDSTORM_ANY))
                    {
                        gBattleWeather = (WEATHER_SANDSTORM_PERMANENT | WEATHER_SANDSTORM_TEMPORARY);
                        gBattleScripting.animArg1 = B_ANIM_SANDSTORM_CONTINUES;
                        effect++;
                    }
                    break;
                case WEATHER_DROUGHT:
                    if (!(gBattleWeather & WEATHER_SUN_ANY))
                    {
                        gBattleWeather = (WEATHER_SUN_PERMANENT | WEATHER_SUN_TEMPORARY);
                        gBattleScripting.animArg1 = B_ANIM_SUN_CONTINUES;
                        effect++;
                    }
                    break;
                }
            }
            if (effect)
            {
                gBattleCommunication[MULTISTRING_CHOOSER] = GetCurrentWeather();
                BattleScriptPushCursorAndCallback(BattleScript_OverworldWeatherStarts);
            }
            break;
        case ABILITY_IMPOSTER:
            if (IsBattlerAlive(BATTLE_OPPOSITE(battler))
                && !(gBattleMons[BATTLE_OPPOSITE(battler)].status2 & (STATUS2_TRANSFORMED | STATUS2_SUBSTITUTE))
                && !(gBattleMons[battler].status2 & STATUS2_TRANSFORMED)
                && !(gBattleStruct->illusion[BATTLE_OPPOSITE(battler)].on)
                && !(gStatuses3[BATTLE_OPPOSITE(battler)] & STATUS3_SEMI_INVULNERABLE))
            {
                gBattlerAttacker = battler;
                gBattlerTarget = BATTLE_OPPOSITE(battler);
                BattleScriptPushCursorAndCallback(BattleScript_ImposterActivates);
                effect++;
            }
            break;
        case ABILITY_MOLD_BREAKER:
            if (!gSpecialStatuses[battler].switchInAbilityDone)
            {
                gBattleCommunication[MULTISTRING_CHOOSER] = B_MSG_SWITCHIN_MOLDBREAKER;
                gSpecialStatuses[battler].switchInAbilityDone = 1;
                BattleScriptPushCursorAndCallback(BattleScript_SwitchInAbilityMsg);
                effect++;
            }
            break;
        case ABILITY_TERAVOLT:
            if (!gSpecialStatuses[battler].switchInAbilityDone)
            {
                gBattleCommunication[MULTISTRING_CHOOSER] = B_MSG_SWITCHIN_TERAVOLT;
                gSpecialStatuses[battler].switchInAbilityDone = 1;
                BattleScriptPushCursorAndCallback(BattleScript_SwitchInAbilityMsg);
                effect++;
            }
            break;
        case ABILITY_TURBOBLAZE:
            if (!gSpecialStatuses[battler].switchInAbilityDone)
            {
                gBattleCommunication[MULTISTRING_CHOOSER] = B_MSG_SWITCHIN_TURBOBLAZE;
                gSpecialStatuses[battler].switchInAbilityDone = 1;
                BattleScriptPushCursorAndCallback(BattleScript_SwitchInAbilityMsg);
                effect++;
            }
            break;
        case ABILITY_SLOW_START:
            if (!gSpecialStatuses[battler].switchInAbilityDone)
            {
                gDisableStructs[battler].slowStartTimer = 5;
                gBattleCommunication[MULTISTRING_CHOOSER] = B_MSG_SWITCHIN_SLOWSTART;
                gSpecialStatuses[battler].switchInAbilityDone = 1;
                BattleScriptPushCursorAndCallback(BattleScript_SwitchInAbilityMsg);
                effect++;
            }
            break;
        case ABILITY_UNNERVE:
            if (!gSpecialStatuses[battler].switchInAbilityDone)
            {
                gBattleCommunication[MULTISTRING_CHOOSER] = B_MSG_SWITCHIN_UNNERVE;
                gSpecialStatuses[battler].switchInAbilityDone = 1;
                BattleScriptPushCursorAndCallback(BattleScript_SwitchInAbilityMsg);
                effect++;
            }
            break;
        case ABILITY_AS_ONE_ICE_RIDER:
        case ABILITY_AS_ONE_SHADOW_RIDER:
            if (!gSpecialStatuses[battler].switchInAbilityDone)
            {
                gBattleCommunication[MULTISTRING_CHOOSER] = B_MSG_SWITCHIN_ASONE;
                gSpecialStatuses[battler].switchInAbilityDone = 1;
                BattleScriptPushCursorAndCallback(BattleScript_ActivateAsOne);
                effect++;
            }
            break;
        case ABILITY_CURIOUS_MEDICINE:
            if (!gSpecialStatuses[battler].switchInAbilityDone && IsDoubleBattle()
              && IsBattlerAlive(BATTLE_PARTNER(battler)) && TryResetBattlerStatChanges(BATTLE_PARTNER(battler)))
            {
                u32 i;
                gEffectBattler = BATTLE_PARTNER(battler);
                gBattleCommunication[MULTISTRING_CHOOSER] = B_MSG_SWITCHIN_CURIOUS_MEDICINE;
                gSpecialStatuses[battler].switchInAbilityDone = 1;
                BattleScriptPushCursorAndCallback(BattleScript_SwitchInAbilityMsg);
                effect++;
            }
            break;
        case ABILITY_ANTICIPATION:
            if (!gSpecialStatuses[battler].switchInAbilityDone)
            {
                u32 side = GetBattlerSide(battler);

                for (i = 0; i < MAX_BATTLERS_COUNT; i++)
                {
                    if (IsBattlerAlive(i) && side != GetBattlerSide(i))
                    {
                        for (j = 0; j < MAX_MON_MOVES; j++)
                        {
                            move = gBattleMons[i].moves[j];
                            GET_MOVE_TYPE(move, moveType);
                            if (CalcTypeEffectivenessMultiplier(move, moveType, i, battler, FALSE) >= UQ_4_12(2.0))
                            {
                                effect++;
                                break;
                            }
                        }
                    }
                }

                if (effect)
                {
                    gBattleCommunication[MULTISTRING_CHOOSER] = B_MSG_SWITCHIN_ANTICIPATION;
                    gSpecialStatuses[battler].switchInAbilityDone = 1;
                    BattleScriptPushCursorAndCallback(BattleScript_SwitchInAbilityMsg);
                }
            }
            break;
        case ABILITY_FRISK:
            if (!gSpecialStatuses[battler].switchInAbilityDone)
            {
                gSpecialStatuses[battler].switchInAbilityDone = 1;
                BattleScriptPushCursorAndCallback(BattleScript_FriskActivates); // Try activate
                effect++;
            }
            return effect; // Note: It returns effect as to not record the ability if Frisk does not activate.
        case ABILITY_FOREWARN:
            if (!gSpecialStatuses[battler].switchInAbilityDone)
            {
                ForewarnChooseMove(battler);
                gBattleCommunication[MULTISTRING_CHOOSER] = B_MSG_SWITCHIN_FOREWARN;
                gSpecialStatuses[battler].switchInAbilityDone = 1;
                BattleScriptPushCursorAndCallback(BattleScript_SwitchInAbilityMsg);
                effect++;
            }
            break;
        case ABILITY_DOWNLOAD:
            if (!gSpecialStatuses[battler].switchInAbilityDone)
            {
                u32 statId, opposingBattler;
                u32 opposingDef = 0, opposingSpDef = 0;

                opposingBattler = BATTLE_OPPOSITE(battler);
                for (i = 0; i < 2; opposingBattler ^= BIT_SIDE, i++)
                {
                    if (IsBattlerAlive(opposingBattler))
                    {
                        opposingDef += gBattleMons[opposingBattler].defense
                                    * gStatStageRatios[gBattleMons[opposingBattler].statStages[STAT_DEF]][0]
                                    / gStatStageRatios[gBattleMons[opposingBattler].statStages[STAT_DEF]][1];
                        opposingSpDef += gBattleMons[opposingBattler].spDefense
                                      * gStatStageRatios[gBattleMons[opposingBattler].statStages[STAT_SPDEF]][0]
                                      / gStatStageRatios[gBattleMons[opposingBattler].statStages[STAT_SPDEF]][1];
                    }
                }

                if (opposingDef < opposingSpDef)
                    statId = STAT_ATK;
                else
                    statId = STAT_SPATK;

                gSpecialStatuses[battler].switchInAbilityDone = 1;

                if (gBattleMons[battler].statStages[statId] != MAX_STAT_STAGE)
                {
                    gBattleMons[battler].statStages[statId]++;
                    SET_STATCHANGER(statId, 1, FALSE);
                    PREPARE_STAT_BUFFER(gBattleTextBuff1, statId);
                    BattleScriptPushCursorAndCallback(BattleScript_AttackerAbilityStatRaiseEnd3);
                    effect++;
                }
            }
            break;
        case ABILITY_PRESSURE:
            if (!gSpecialStatuses[battler].switchInAbilityDone)
            {
                gBattleCommunication[MULTISTRING_CHOOSER] = B_MSG_SWITCHIN_PRESSURE;
                gSpecialStatuses[battler].switchInAbilityDone = 1;
                BattleScriptPushCursorAndCallback(BattleScript_SwitchInAbilityMsg);
                effect++;
            }
            break;
        case ABILITY_DARK_AURA:
            if (!gSpecialStatuses[battler].switchInAbilityDone)
            {
                gBattleCommunication[MULTISTRING_CHOOSER] = B_MSG_SWITCHIN_DARKAURA;
                gSpecialStatuses[battler].switchInAbilityDone = 1;
                BattleScriptPushCursorAndCallback(BattleScript_SwitchInAbilityMsg);
                effect++;
            }
            break;
        case ABILITY_FAIRY_AURA:
            if (!gSpecialStatuses[battler].switchInAbilityDone)
            {
                gBattleCommunication[MULTISTRING_CHOOSER] = B_MSG_SWITCHIN_FAIRYAURA;
                gSpecialStatuses[battler].switchInAbilityDone = 1;
                BattleScriptPushCursorAndCallback(BattleScript_SwitchInAbilityMsg);
                effect++;
            }
            break;
        case ABILITY_AURA_BREAK:
            if (!gSpecialStatuses[battler].switchInAbilityDone)
            {
                gBattleCommunication[MULTISTRING_CHOOSER] = B_MSG_SWITCHIN_AURABREAK;
                gSpecialStatuses[battler].switchInAbilityDone = 1;
                BattleScriptPushCursorAndCallback(BattleScript_SwitchInAbilityMsg);
                effect++;
            }
            break;
        case ABILITY_COMATOSE:
            if (!gSpecialStatuses[battler].switchInAbilityDone)
            {
                gBattleCommunication[MULTISTRING_CHOOSER] = B_MSG_SWITCHIN_COMATOSE;
                gSpecialStatuses[battler].switchInAbilityDone = 1;
                BattleScriptPushCursorAndCallback(BattleScript_SwitchInAbilityMsg);
                effect++;
            }
            break;
        case ABILITY_SCREEN_CLEANER:
            if (!gSpecialStatuses[battler].switchInAbilityDone && TryRemoveScreens(battler))
            {
                gBattleCommunication[MULTISTRING_CHOOSER] = B_MSG_SWITCHIN_SCREENCLEANER;
                gSpecialStatuses[battler].switchInAbilityDone = 1;
                BattleScriptPushCursorAndCallback(BattleScript_SwitchInAbilityMsg);
                effect++;
            }
            break;
        case ABILITY_DRIZZLE:
            if (TryChangeBattleWeather(battler, ENUM_WEATHER_RAIN, TRUE))
            {
                BattleScriptPushCursorAndCallback(BattleScript_DrizzleActivates);
                effect++;
            }
            break;
        case ABILITY_SAND_STREAM:
            if (TryChangeBattleWeather(battler, ENUM_WEATHER_SANDSTORM, TRUE))
            {
                BattleScriptPushCursorAndCallback(BattleScript_SandstreamActivates);
                effect++;
            }
            break;
        case ABILITY_DROUGHT:
            if (TryChangeBattleWeather(battler, ENUM_WEATHER_SUN, TRUE))
            {
                BattleScriptPushCursorAndCallback(BattleScript_DroughtActivates);
                effect++;
            }
            break;
        case ABILITY_SNOW_WARNING:
            if (TryChangeBattleWeather(battler, ENUM_WEATHER_HAIL, TRUE))
            {
                BattleScriptPushCursorAndCallback(BattleScript_SnowWarningActivates);
                effect++;
            }
            break;
        case ABILITY_ELECTRIC_SURGE:
            if (TryChangeBattleTerrain(battler, STATUS_FIELD_ELECTRIC_TERRAIN, &gFieldTimers.electricTerrainTimer))
            {
                BattleScriptPushCursorAndCallback(BattleScript_ElectricSurgeActivates);
                effect++;
            }
            break;
        case ABILITY_GRASSY_SURGE:
            if (TryChangeBattleTerrain(battler, STATUS_FIELD_GRASSY_TERRAIN, &gFieldTimers.grassyTerrainTimer))
            {
                BattleScriptPushCursorAndCallback(BattleScript_GrassySurgeActivates);
                effect++;
            }
            break;
        case ABILITY_MISTY_SURGE:
            if (TryChangeBattleTerrain(battler, STATUS_FIELD_MISTY_TERRAIN, &gFieldTimers.mistyTerrainTimer))
            {
                BattleScriptPushCursorAndCallback(BattleScript_MistySurgeActivates);
                effect++;
            }
            break;
        case ABILITY_PSYCHIC_SURGE:
            if (TryChangeBattleTerrain(battler, STATUS_FIELD_PSYCHIC_TERRAIN, &gFieldTimers.psychicTerrainTimer))
            {
                BattleScriptPushCursorAndCallback(BattleScript_PsychicSurgeActivates);
                effect++;
            }
            break;
        case ABILITY_INTIMIDATE:
            if (!(gSpecialStatuses[battler].intimidatedMon))
            {
                gBattleResources->flags->flags[battler] |= RESOURCE_FLAG_INTIMIDATED;
                gSpecialStatuses[battler].intimidatedMon = 1;
            }
            break;
        case ABILITY_FORECAST:
        case ABILITY_FLOWER_GIFT:
            effect = TryWeatherFormChange(battler);
            if (effect != 0)
            {
                BattleScriptPushCursorAndCallback(BattleScript_CastformChange);
                *(&gBattleStruct->formToChangeInto) = effect - 1;
            }
            break;
        case ABILITY_TRACE:
            if (!(gSpecialStatuses[battler].traced))
            {
                gBattleResources->flags->flags[battler] |= RESOURCE_FLAG_TRACED;
                gSpecialStatuses[battler].traced = 1;
            }
            break;
        case ABILITY_CLOUD_NINE:
        case ABILITY_AIR_LOCK:
            if (!gSpecialStatuses[battler].switchInAbilityDone)
            {
                gSpecialStatuses[battler].switchInAbilityDone = 1;
                BattleScriptPushCursorAndCallback(BattleScript_AnnounceAirLockCloudNine);
                effect++;
            }
            break;
        case ABILITY_SCHOOLING:
            if (gBattleMons[battler].level < 20)
                break;
        case ABILITY_SHIELDS_DOWN:
            if (ShouldChangeFormHpBased(battler))
            {
                BattleScriptPushCursorAndCallback(BattleScript_AttackerFormChangeEnd3);
                effect++;
            }
            break;
        case ABILITY_INTREPID_SWORD:
            if (!gSpecialStatuses[battler].switchInAbilityDone)
            {
                gSpecialStatuses[battler].switchInAbilityDone = 1;
                SET_STATCHANGER(STAT_ATK, 1, FALSE);
                BattleScriptPushCursorAndCallback(BattleScript_BattlerAbilityStatRaiseOnSwitchIn);
                effect++;
            }
            break;
        case ABILITY_DAUNTLESS_SHIELD:
            if (!gSpecialStatuses[battler].switchInAbilityDone)
            {
                gSpecialStatuses[battler].switchInAbilityDone = 1;
                SET_STATCHANGER(STAT_DEF, 1, FALSE);
                BattleScriptPushCursorAndCallback(BattleScript_BattlerAbilityStatRaiseOnSwitchIn);
                effect++;
            }
            break;
        }
        break;
    case ABILITYEFFECT_ENDTURN: // 1
        if (gBattleMons[battler].hp != 0)
        {
            gBattlerAttacker = battler;
            switch (gLastUsedAbility)
            {
            case ABILITY_HARVEST:
                if (((WEATHER_HAS_EFFECT && gBattleWeather & WEATHER_SUN_ANY) || Random() % 2 == 0)
                 && gBattleMons[battler].item == ITEM_NONE
                 && gBattleStruct->changedItems[battler] == ITEM_NONE
                 && ItemId_GetPocket(gBattleStruct->usedHeldItems[battler]) == POCKET_BERRIES)
                {
                    gLastUsedItem = gBattleStruct->changedItems[battler] = gBattleStruct->usedHeldItems[battler];
                    gBattleStruct->usedHeldItems[battler] = ITEM_NONE;
                    BattleScriptPushCursorAndCallback(BattleScript_HarvestActivates);
                    effect++;
                }
                break;
            case ABILITY_DRY_SKIN:
                if (gBattleWeather & WEATHER_SUN_ANY)
                    goto SOLAR_POWER_HP_DROP;
            // Dry Skin works similarly to Rain Dish in Rain
            case ABILITY_RAIN_DISH:
                if (WEATHER_HAS_EFFECT
                 && (gBattleWeather & WEATHER_RAIN_ANY)
                 && !BATTLER_MAX_HP(battler)
                 && !(gStatuses3[battler] & STATUS3_HEAL_BLOCK))
                {
                    BattleScriptPushCursorAndCallback(BattleScript_RainDishActivates);
                    gBattleMoveDamage = gBattleMons[battler].maxHP / (gLastUsedAbility == ABILITY_RAIN_DISH ? 16 : 8);
                    if (gBattleMoveDamage == 0)
                        gBattleMoveDamage = 1;
                    gBattleMoveDamage *= -1;
                    effect++;
                }
                break;
            case ABILITY_HYDRATION:
                if (WEATHER_HAS_EFFECT
                 && (gBattleWeather & WEATHER_RAIN_ANY)
                 && gBattleMons[battler].status1 & STATUS1_ANY)
                {
                    goto ABILITY_HEAL_MON_STATUS;
                }
                break;
            case ABILITY_SHED_SKIN:
                if ((gBattleMons[battler].status1 & STATUS1_ANY) && (Random() % 3) == 0)
                {
                ABILITY_HEAL_MON_STATUS:
                    if (gBattleMons[battler].status1 & (STATUS1_POISON | STATUS1_TOXIC_POISON))
                        StringCopy(gBattleTextBuff1, gStatusConditionString_PoisonJpn);
                    if (gBattleMons[battler].status1 & STATUS1_SLEEP)
                        StringCopy(gBattleTextBuff1, gStatusConditionString_SleepJpn);
                    if (gBattleMons[battler].status1 & STATUS1_PARALYSIS)
                        StringCopy(gBattleTextBuff1, gStatusConditionString_ParalysisJpn);
                    if (gBattleMons[battler].status1 & STATUS1_BURN)
                        StringCopy(gBattleTextBuff1, gStatusConditionString_BurnJpn);
                    if (gBattleMons[battler].status1 & STATUS1_FREEZE)
                        StringCopy(gBattleTextBuff1, gStatusConditionString_IceJpn);

                    gBattleMons[battler].status1 = 0;
                    gBattleMons[battler].status2 &= ~(STATUS2_NIGHTMARE);
                    gBattleScripting.battler = gActiveBattler = battler;
                    BattleScriptPushCursorAndCallback(BattleScript_ShedSkinActivates);
                    BtlController_EmitSetMonData(0, REQUEST_STATUS_BATTLE, 0, 4, &gBattleMons[battler].status1);
                    MarkBattlerForControllerExec(gActiveBattler);
                    effect++;
                }
                break;
            case ABILITY_SPEED_BOOST:
                if (gBattleMons[battler].statStages[STAT_SPEED] < MAX_STAT_STAGE && gDisableStructs[battler].isFirstTurn != 2)
                {
                    gBattleMons[battler].statStages[STAT_SPEED]++;
                    gBattleScripting.animArg1 = 14 + STAT_SPEED;
                    gBattleScripting.animArg2 = 0;
                    BattleScriptPushCursorAndCallback(BattleScript_SpeedBoostActivates);
                    gBattleScripting.battler = battler;
                    effect++;
                }
                break;
            case ABILITY_MOODY:
                if (gDisableStructs[battler].isFirstTurn != 2)
                {
                    u32 validToRaise = 0, validToLower = 0;
                    u32 statsNum = (B_MOODY_ACC_EVASION != GEN_8) ? NUM_BATTLE_STATS : NUM_STATS;

                    for (i = STAT_ATK; i < statsNum; i++)
                    {
                        if (gBattleMons[battler].statStages[i] != MIN_STAT_STAGE)
                            validToLower |= gBitTable[i];
                        if (gBattleMons[battler].statStages[i] != MAX_STAT_STAGE)
                            validToRaise |= gBitTable[i];
                    }

                    if (validToLower != 0 || validToRaise != 0) // Can lower one stat, or can raise one stat
                    {
                        gBattleScripting.statChanger = gBattleScripting.savedStatChanger = 0; // for raising and lowering stat respectively
                        if (validToRaise != 0) // Find stat to raise
                        {
                            do
                            {
                                i = (Random() % statsNum) + STAT_ATK;
                            } while (!(validToRaise & gBitTable[i]));
                            SET_STATCHANGER(i, 2, FALSE);
                            validToLower &= ~(gBitTable[i]); // Can't lower the same stat as raising.
                        }
                        if (validToLower != 0) // Find stat to lower
                        {
                            do
                            {
                                i = (Random() % statsNum) + STAT_ATK;
                            } while (!(validToLower & gBitTable[i]));
                            SET_STATCHANGER2(gBattleScripting.savedStatChanger, i, 1, TRUE);
                        }
                        BattleScriptPushCursorAndCallback(BattleScript_MoodyActivates);
                        effect++;
                    }
                }
                break;
            case ABILITY_TRUANT:
                gDisableStructs[gBattlerAttacker].truantCounter ^= 1;
                break;
            case ABILITY_BAD_DREAMS:
                if (gBattleMons[battler].status1 & STATUS1_SLEEP
                    || gBattleMons[BATTLE_OPPOSITE(battler)].status1 & STATUS1_SLEEP
                    || GetBattlerAbility(battler) == ABILITY_COMATOSE
                    || GetBattlerAbility(BATTLE_OPPOSITE(battler)) == ABILITY_COMATOSE)
                {
                    BattleScriptPushCursorAndCallback(BattleScript_BadDreamsActivates);
                    effect++;
                }
                break;
            SOLAR_POWER_HP_DROP:
            case ABILITY_SOLAR_POWER:
                if (WEATHER_HAS_EFFECT && gBattleWeather & WEATHER_SUN_ANY)
                {
                    BattleScriptPushCursorAndCallback(BattleScript_SolarPowerActivates);
                    gBattleMoveDamage = gBattleMons[battler].maxHP / 8;
                    if (gBattleMoveDamage == 0)
                        gBattleMoveDamage = 1;
                    effect++;
                }
                break;
            case ABILITY_HEALER:
                gBattleScripting.battler = BATTLE_PARTNER(battler);
                if (IsBattlerAlive(gBattleScripting.battler)
                    && gBattleMons[gBattleScripting.battler].status1 & STATUS1_ANY
                    && (Random() % 100) < 30)
                {
                    BattleScriptPushCursorAndCallback(BattleScript_HealerActivates);
                    effect++;
                }
                break;
            case ABILITY_SCHOOLING:
                if (gBattleMons[battler].level < 20)
                    break;
            case ABILITY_ZEN_MODE:
            case ABILITY_SHIELDS_DOWN:
                if ((effect = ShouldChangeFormHpBased(battler)))
                    BattleScriptPushCursorAndCallback(BattleScript_AttackerFormChangeEnd3);
                break;
            case ABILITY_POWER_CONSTRUCT:
                if ((gBattleMons[battler].species == SPECIES_ZYGARDE || gBattleMons[battler].species == SPECIES_ZYGARDE_10)
                    && gBattleMons[battler].hp <= gBattleMons[battler].maxHP / 2)
                {
                    gBattleStruct->changedSpecies[gBattlerPartyIndexes[battler]] = gBattleMons[battler].species;
                    gBattleMons[battler].species = SPECIES_ZYGARDE_COMPLETE;
                    BattleScriptPushCursorAndCallback(BattleScript_AttackerFormChangeEnd3);
                    effect++;
                }
                break;
            case ABILITY_BALL_FETCH:
                if (gBattleMons[battler].item == ITEM_NONE
                    && gBattleResults.catchAttempts[gLastUsedBall - ITEM_ULTRA_BALL] >= 1
                    && !gHasFetchedBall)
                {
                    gBattleScripting.battler = battler;
                    BtlController_EmitSetMonData(0, REQUEST_HELDITEM_BATTLE, 0, 2, &gLastUsedBall);
                    MarkBattlerForControllerExec(battler);
                    gHasFetchedBall = TRUE;
                    gLastUsedItem = gLastUsedBall;
                    BattleScriptPushCursorAndCallback(BattleScript_BallFetch);
                    effect++;
                }
                break;
            }
        }
        break;
    case ABILITYEFFECT_MOVES_BLOCK: // 2
        if ((gLastUsedAbility == ABILITY_SOUNDPROOF && gBattleMoves[move].flags & FLAG_SOUND)
            || (gLastUsedAbility == ABILITY_BULLETPROOF && gBattleMoves[move].flags & FLAG_BALLISTIC))
        {
            if (gBattleMons[gBattlerAttacker].status2 & STATUS2_MULTIPLETURNS)
                gHitMarker |= HITMARKER_NO_PPDEDUCT;
            gBattlescriptCurrInstr = BattleScript_SoundproofProtected;
            effect = 1;
        }
        else if ((((gLastUsedAbility == ABILITY_DAZZLING || gLastUsedAbility == ABILITY_QUEENLY_MAJESTY
                   || (IsBattlerAlive(battler ^= BIT_FLANK)
                       && ((GetBattlerAbility(battler) == ABILITY_DAZZLING) || GetBattlerAbility(battler) == ABILITY_QUEENLY_MAJESTY)))
                   ))
                 && GetChosenMovePriority(gBattlerAttacker) > 0
                 && GetBattlerSide(gBattlerAttacker) != GetBattlerSide(battler))
        {
            if (gBattleMons[gBattlerAttacker].status2 & STATUS2_MULTIPLETURNS)
                gHitMarker |= HITMARKER_NO_PPDEDUCT;
            gBattlescriptCurrInstr = BattleScript_DazzlingProtected;
            effect = 1;
        }
        break;
    case ABILITYEFFECT_ABSORBING: // 3
        if (move != MOVE_NONE)
        {
            u8 statId;
            switch (gLastUsedAbility)
            {
            case ABILITY_VOLT_ABSORB:
                if (moveType == TYPE_ELECTRIC)
                    effect = 1;
                break;
            case ABILITY_WATER_ABSORB:
            case ABILITY_DRY_SKIN:
                if (moveType == TYPE_WATER)
                    effect = 1;
                break;
            case ABILITY_MOTOR_DRIVE:
                if (moveType == TYPE_ELECTRIC)
                    effect = 2, statId = STAT_SPEED;
                break;
            case ABILITY_LIGHTNING_ROD:
                if (moveType == TYPE_ELECTRIC)
                    effect = 2, statId = STAT_SPATK;
                break;
            case ABILITY_STORM_DRAIN:
                if (moveType == TYPE_WATER)
                    effect = 2, statId = STAT_SPATK;
                break;
            case ABILITY_SAP_SIPPER:
                if (moveType == TYPE_GRASS)
                    effect = 2, statId = STAT_ATK;
                break;
            case ABILITY_FLASH_FIRE:
                if (moveType == TYPE_FIRE && !((gBattleMons[battler].status1 & STATUS1_FREEZE) && B_FLASH_FIRE_FROZEN <= GEN_4))
                {
                    if (!(gBattleResources->flags->flags[battler] & RESOURCE_FLAG_FLASH_FIRE))
                    {
                        gBattleCommunication[MULTISTRING_CHOOSER] = B_MSG_FLASH_FIRE_BOOST;
                        if (gProtectStructs[gBattlerAttacker].notFirstStrike)
                            gBattlescriptCurrInstr = BattleScript_FlashFireBoost;
                        else
                            gBattlescriptCurrInstr = BattleScript_FlashFireBoost_PPLoss;

                        gBattleResources->flags->flags[battler] |= RESOURCE_FLAG_FLASH_FIRE;
                        effect = 3;
                    }
                    else
                    {
                        gBattleCommunication[MULTISTRING_CHOOSER] = B_MSG_FLASH_FIRE_NO_BOOST;
                        if (gProtectStructs[gBattlerAttacker].notFirstStrike)
                            gBattlescriptCurrInstr = BattleScript_FlashFireBoost;
                        else
                            gBattlescriptCurrInstr = BattleScript_FlashFireBoost_PPLoss;

                        effect = 3;
                    }
                }
                break;
            }

            if (effect == 1) // Drain Hp ability.
            {
                if (BATTLER_MAX_HP(battler) || gStatuses3[battler] & STATUS3_HEAL_BLOCK)
                {
                    if ((gProtectStructs[gBattlerAttacker].notFirstStrike))
                        gBattlescriptCurrInstr = BattleScript_MonMadeMoveUseless;
                    else
                        gBattlescriptCurrInstr = BattleScript_MonMadeMoveUseless_PPLoss;
                }
                else
                {
                    if (gProtectStructs[gBattlerAttacker].notFirstStrike)
                        gBattlescriptCurrInstr = BattleScript_MoveHPDrain;
                    else
                        gBattlescriptCurrInstr = BattleScript_MoveHPDrain_PPLoss;

                    gBattleMoveDamage = gBattleMons[battler].maxHP / 4;
                    if (gBattleMoveDamage == 0)
                        gBattleMoveDamage = 1;
                    gBattleMoveDamage *= -1;
                }
            }
            else if (effect == 2) // Boost Stat ability;
            {
                if (gBattleMons[battler].statStages[statId] == MAX_STAT_STAGE)
                {
                    if ((gProtectStructs[gBattlerAttacker].notFirstStrike))
                        gBattlescriptCurrInstr = BattleScript_MonMadeMoveUseless;
                    else
                        gBattlescriptCurrInstr = BattleScript_MonMadeMoveUseless_PPLoss;
                }
                else
                {
                    if (gProtectStructs[gBattlerAttacker].notFirstStrike)
                        gBattlescriptCurrInstr = BattleScript_MoveStatDrain;
                    else
                        gBattlescriptCurrInstr = BattleScript_MoveStatDrain_PPLoss;

                    SET_STATCHANGER(statId, 1, FALSE);
                    gBattleMons[battler].statStages[statId]++;
                    PREPARE_STAT_BUFFER(gBattleTextBuff1, statId);
                }
            }
        }
        break;
    case ABILITYEFFECT_MOVE_END: // Think contact abilities.
        switch (gLastUsedAbility)
        {
        case ABILITY_JUSTIFIED:
            if (!(gMoveResultFlags & MOVE_RESULT_NO_EFFECT)
             && TARGET_TURN_DAMAGED
             && IsBattlerAlive(battler)
             && moveType == TYPE_DARK
             && gBattleMons[battler].statStages[STAT_ATK] != MAX_STAT_STAGE)
            {
                SET_STATCHANGER(STAT_ATK, 1, FALSE);
                BattleScriptPushCursor();
                gBattlescriptCurrInstr = BattleScript_TargetAbilityStatRaiseOnMoveEnd;
                effect++;
            }
            break;
        case ABILITY_RATTLED:
            if (!(gMoveResultFlags & MOVE_RESULT_NO_EFFECT)
             && TARGET_TURN_DAMAGED
             && IsBattlerAlive(battler)
             && (moveType == TYPE_DARK || moveType == TYPE_BUG || moveType == TYPE_GHOST)
             && gBattleMons[battler].statStages[STAT_SPEED] != MAX_STAT_STAGE)
            {
                SET_STATCHANGER(STAT_SPEED, 1, FALSE);
                BattleScriptPushCursor();
                gBattlescriptCurrInstr = BattleScript_TargetAbilityStatRaiseOnMoveEnd;
                effect++;
            }
            break;
        case ABILITY_WATER_COMPACTION:
            if (!(gMoveResultFlags & MOVE_RESULT_NO_EFFECT)
             && TARGET_TURN_DAMAGED
             && IsBattlerAlive(battler)
             && moveType == TYPE_WATER
             && gBattleMons[battler].statStages[STAT_DEF] != MAX_STAT_STAGE)
            {
                SET_STATCHANGER(STAT_DEF, 2, FALSE);
                BattleScriptPushCursor();
                gBattlescriptCurrInstr = BattleScript_TargetAbilityStatRaiseOnMoveEnd;
                effect++;
            }
            break;
        case ABILITY_STAMINA:
            if (!(gMoveResultFlags & MOVE_RESULT_NO_EFFECT)
             && TARGET_TURN_DAMAGED
             && IsBattlerAlive(battler)
             && gBattleMons[battler].statStages[STAT_DEF] != MAX_STAT_STAGE)
            {
                SET_STATCHANGER(STAT_DEF, 1, FALSE);
                BattleScriptPushCursor();
                gBattlescriptCurrInstr = BattleScript_TargetAbilityStatRaiseOnMoveEnd;
                effect++;
            }
            break;
        case ABILITY_BERSERK:
            if (!(gMoveResultFlags & MOVE_RESULT_NO_EFFECT)
             && TARGET_TURN_DAMAGED
             && IsBattlerAlive(battler)
            // Had more than half of hp before, now has less
             && gBattleStruct->hpBefore[battler] > gBattleMons[battler].maxHP / 2
             && gBattleMons[battler].hp < gBattleMons[battler].maxHP / 2
             && (gMultiHitCounter == 0 || gMultiHitCounter == 1)
             && !(TestSheerForceFlag(gBattlerAttacker, gCurrentMove))
             && gBattleMons[battler].statStages[STAT_SPATK] != MAX_STAT_STAGE)
            {
                SET_STATCHANGER(STAT_SPATK, 1, FALSE);
                BattleScriptPushCursor();
                gBattlescriptCurrInstr = BattleScript_TargetAbilityStatRaiseOnMoveEnd;
                effect++;
            }
            break;
        case ABILITY_EMERGENCY_EXIT:
        case ABILITY_WIMP_OUT:
            if (!(gMoveResultFlags & MOVE_RESULT_NO_EFFECT)
             && TARGET_TURN_DAMAGED
             && IsBattlerAlive(battler)
            // Had more than half of hp before, now has less
             && gBattleStruct->hpBefore[battler] > gBattleMons[battler].maxHP / 2
             && gBattleMons[battler].hp < gBattleMons[battler].maxHP / 2
             && (gMultiHitCounter == 0 || gMultiHitCounter == 1)
             && !(TestSheerForceFlag(gBattlerAttacker, gCurrentMove))
             && (CanBattlerSwitch(battler) || !(gBattleTypeFlags & BATTLE_TYPE_TRAINER))
             && !(gBattleTypeFlags & BATTLE_TYPE_ARENA)
             && CountUsablePartyMons(battler) > 0)
            {
                gBattleResources->flags->flags[battler] |= RESOURCE_FLAG_EMERGENCY_EXIT;
                effect++;
            }
            break;
        case ABILITY_WEAK_ARMOR:
            if (!(gMoveResultFlags & MOVE_RESULT_NO_EFFECT)
             && TARGET_TURN_DAMAGED
             && IsBattlerAlive(battler)
             && IS_MOVE_PHYSICAL(gCurrentMove)
             && (gBattleMons[battler].statStages[STAT_SPEED] != MAX_STAT_STAGE || gBattleMons[battler].statStages[STAT_DEF] != MIN_STAT_STAGE))
            {
                BattleScriptPushCursor();
                gBattlescriptCurrInstr = BattleScript_WeakArmorActivates;
                effect++;
            }
            break;
        case ABILITY_CURSED_BODY:
            if (!(gMoveResultFlags & MOVE_RESULT_NO_EFFECT)
             && TARGET_TURN_DAMAGED
             && gDisableStructs[gBattlerAttacker].disabledMove == MOVE_NONE
             && IsBattlerAlive(gBattlerAttacker)
             && !IsAbilityOnSide(gBattlerAttacker, ABILITY_AROMA_VEIL)
             && gBattleMons[gBattlerAttacker].pp[gChosenMovePos] != 0
             && (Random() % 3) == 0)
            {
                gDisableStructs[gBattlerAttacker].disabledMove = gChosenMove;
                gDisableStructs[gBattlerAttacker].disableTimer = 4;
                PREPARE_MOVE_BUFFER(gBattleTextBuff1, gChosenMove);
                BattleScriptPushCursor();
                gBattlescriptCurrInstr = BattleScript_CursedBodyActivates;
                effect++;
            }
            break;
        case ABILITY_MUMMY:
            if (!(gMoveResultFlags & MOVE_RESULT_NO_EFFECT)
             && IsBattlerAlive(gBattlerAttacker)
             && TARGET_TURN_DAMAGED
             && (gBattleMoves[move].flags & FLAG_MAKES_CONTACT))
            {
                switch (gBattleMons[gBattlerAttacker].ability)
                {
                case ABILITY_MUMMY:
                case ABILITY_BATTLE_BOND:
                case ABILITY_COMATOSE:
                case ABILITY_DISGUISE:
                case ABILITY_MULTITYPE:
                case ABILITY_POWER_CONSTRUCT:
                case ABILITY_RKS_SYSTEM:
                case ABILITY_SCHOOLING:
                case ABILITY_SHIELDS_DOWN:
                case ABILITY_STANCE_CHANGE:
                    break;
                default:
                    gLastUsedAbility = gBattleMons[gBattlerAttacker].ability = ABILITY_MUMMY;
                    BattleScriptPushCursor();
                    gBattlescriptCurrInstr = BattleScript_MummyActivates;
                    effect++;
                    break;
                }
            }
            break;
        case ABILITY_ANGER_POINT:
            if (!(gMoveResultFlags & MOVE_RESULT_NO_EFFECT)
             && gIsCriticalHit
             && TARGET_TURN_DAMAGED
             && IsBattlerAlive(battler)
             && gBattleMons[battler].statStages[STAT_ATK] != MAX_STAT_STAGE)
            {
                SET_STATCHANGER(STAT_ATK, MAX_STAT_STAGE - gBattleMons[battler].statStages[STAT_ATK], FALSE);
                BattleScriptPushCursor();
                gBattlescriptCurrInstr = BattleScript_TargetsStatWasMaxedOut;
                effect++;
            }
            break;
        case ABILITY_COLOR_CHANGE:
            if (!(gMoveResultFlags & MOVE_RESULT_NO_EFFECT)
             && move != MOVE_STRUGGLE
             && gBattleMoves[move].power != 0
             && TARGET_TURN_DAMAGED
             && !IS_BATTLER_OF_TYPE(battler, moveType)
             && gBattleMons[battler].hp != 0)
            {
                SET_BATTLER_TYPE(battler, moveType);
                PREPARE_TYPE_BUFFER(gBattleTextBuff1, moveType);
                BattleScriptPushCursor();
                gBattlescriptCurrInstr = BattleScript_ColorChangeActivates;
                effect++;
            }
            break;
        case ABILITY_GOOEY:
        case ABILITY_TANGLING_HAIR:
            if (!(gMoveResultFlags & MOVE_RESULT_NO_EFFECT)
             && gBattleMons[gBattlerAttacker].hp != 0
             && gBattleMons[gBattlerAttacker].statStages[STAT_SPEED] != MIN_STAT_STAGE
             && !gProtectStructs[gBattlerAttacker].confusionSelfDmg
             && TARGET_TURN_DAMAGED
             && IsMoveMakingContact(move, gBattlerAttacker))
            {
                gBattleScripting.moveEffect = MOVE_EFFECT_AFFECTS_USER | MOVE_EFFECT_SPD_MINUS_1;
                PREPARE_ABILITY_BUFFER(gBattleTextBuff1, gLastUsedAbility);
                BattleScriptPushCursor();
                gBattlescriptCurrInstr = BattleScript_AbilityStatusEffect;
                gHitMarker |= HITMARKER_IGNORE_SAFEGUARD;
                effect++;
            }
            break;
        case ABILITY_ROUGH_SKIN:
        case ABILITY_IRON_BARBS:
            if (!(gMoveResultFlags & MOVE_RESULT_NO_EFFECT)
             && gBattleMons[gBattlerAttacker].hp != 0
             && !gProtectStructs[gBattlerAttacker].confusionSelfDmg
             && TARGET_TURN_DAMAGED
             && IsMoveMakingContact(move, gBattlerAttacker))
            {
                gBattleMoveDamage = gBattleMons[gBattlerAttacker].maxHP / 8;
                if (gBattleMoveDamage == 0)
                    gBattleMoveDamage = 1;
                PREPARE_ABILITY_BUFFER(gBattleTextBuff1, gLastUsedAbility);
                BattleScriptPushCursor();
                gBattlescriptCurrInstr = BattleScript_RoughSkinActivates;
                effect++;
            }
            break;
        case ABILITY_AFTERMATH:
            if (!IsAbilityOnField(ABILITY_DAMP)
             && !(gMoveResultFlags & MOVE_RESULT_NO_EFFECT)
             && gBattleMons[gBattlerTarget].hp == 0
             && IsBattlerAlive(gBattlerAttacker)
             && IsMoveMakingContact(move, gBattlerAttacker))
            {
                gBattleMoveDamage = gBattleMons[gBattlerAttacker].maxHP / 4;
                if (gBattleMoveDamage == 0)
                    gBattleMoveDamage = 1;
                BattleScriptPushCursor();
                gBattlescriptCurrInstr = BattleScript_AftermathDmg;
                effect++;
            }
            break;
        case ABILITY_INNARDS_OUT:
            if (!(gMoveResultFlags & MOVE_RESULT_NO_EFFECT)
             && gBattleMons[gBattlerTarget].hp == 0
             && IsBattlerAlive(gBattlerAttacker))
            {
                gBattleMoveDamage = gSpecialStatuses[gBattlerTarget].dmg;
                BattleScriptPushCursor();
                gBattlescriptCurrInstr = BattleScript_AftermathDmg;
                effect++;
            }
            break;
        case ABILITY_EFFECT_SPORE:
            if (!IS_BATTLER_OF_TYPE(gBattlerAttacker, TYPE_GRASS)
             && GetBattlerAbility(gBattlerAttacker) != ABILITY_OVERCOAT
             && GetBattlerHoldEffect(gBattlerAttacker, TRUE) != HOLD_EFFECT_SAFETY_GOOGLES)
            {
                i = Random() % 3;
                if (i == 0)
                    goto POISON_POINT;
                if (i == 1)
                    goto STATIC;
                // Sleep
                if (!(gMoveResultFlags & MOVE_RESULT_NO_EFFECT)
                 && gBattleMons[gBattlerAttacker].hp != 0
                 && !gProtectStructs[gBattlerAttacker].confusionSelfDmg
                 && TARGET_TURN_DAMAGED
                 && GetBattlerAbility(gBattlerAttacker) != ABILITY_INSOMNIA
                 && GetBattlerAbility(gBattlerAttacker) != ABILITY_VITAL_SPIRIT
                 && !(gBattleMons[gBattlerAttacker].status1 & STATUS1_ANY)
                 && !IsAbilityStatusProtected(gBattlerAttacker)
                 && IsMoveMakingContact(move, gBattlerAttacker)
                 && (Random() % 3) == 0)
                {
                    gBattleScripting.moveEffect = MOVE_EFFECT_AFFECTS_USER | MOVE_EFFECT_SLEEP;
                    PREPARE_ABILITY_BUFFER(gBattleTextBuff1, gLastUsedAbility);
                    BattleScriptPushCursor();
                    gBattlescriptCurrInstr = BattleScript_AbilityStatusEffect;
                    gHitMarker |= HITMARKER_IGNORE_SAFEGUARD;
                    effect++;
                }
            }
            break;
        POISON_POINT:
        case ABILITY_POISON_POINT:
            if (!(gMoveResultFlags & MOVE_RESULT_NO_EFFECT)
             && gBattleMons[gBattlerAttacker].hp != 0
             && !gProtectStructs[gBattlerAttacker].confusionSelfDmg
             && TARGET_TURN_DAMAGED
             && !IS_BATTLER_OF_TYPE(gBattlerAttacker, TYPE_POISON)
             && !IS_BATTLER_OF_TYPE(gBattlerAttacker, TYPE_STEEL)
             && GetBattlerAbility(gBattlerAttacker) != ABILITY_IMMUNITY
             && !(gBattleMons[gBattlerAttacker].status1 & STATUS1_ANY)
             && !IsAbilityStatusProtected(gBattlerAttacker)
             && IsMoveMakingContact(move, gBattlerAttacker)
             && (Random() % 3) == 0)
            {
                gBattleScripting.moveEffect = MOVE_EFFECT_AFFECTS_USER | MOVE_EFFECT_POISON;
                PREPARE_ABILITY_BUFFER(gBattleTextBuff1, gLastUsedAbility);
                BattleScriptPushCursor();
                gBattlescriptCurrInstr = BattleScript_AbilityStatusEffect;
                gHitMarker |= HITMARKER_IGNORE_SAFEGUARD;
                effect++;
            }
            break;
        STATIC:
        case ABILITY_STATIC:
            if (!(gMoveResultFlags & MOVE_RESULT_NO_EFFECT)
             && gBattleMons[gBattlerAttacker].hp != 0
             && !gProtectStructs[gBattlerAttacker].confusionSelfDmg
             && TARGET_TURN_DAMAGED
             && CanParalyzeType(gBattlerTarget, gBattlerAttacker)
             && GetBattlerAbility(gBattlerAttacker) != ABILITY_LIMBER
             && !(gBattleMons[gBattlerAttacker].status1 & STATUS1_ANY)
             && !IsAbilityStatusProtected(gBattlerAttacker)
             && IsMoveMakingContact(move, gBattlerAttacker)
             && (Random() % 3) == 0)
            {
                gBattleScripting.moveEffect = MOVE_EFFECT_AFFECTS_USER | MOVE_EFFECT_PARALYSIS;
                BattleScriptPushCursor();
                gBattlescriptCurrInstr = BattleScript_AbilityStatusEffect;
                gHitMarker |= HITMARKER_IGNORE_SAFEGUARD;
                effect++;
            }
            break;
        case ABILITY_FLAME_BODY:
            if (!(gMoveResultFlags & MOVE_RESULT_NO_EFFECT)
             && gBattleMons[gBattlerAttacker].hp != 0
             && !gProtectStructs[gBattlerAttacker].confusionSelfDmg
             && (gBattleMoves[move].flags & FLAG_MAKES_CONTACT)
             && TARGET_TURN_DAMAGED
             && !IS_BATTLER_OF_TYPE(gBattlerAttacker, TYPE_FIRE)
             && GetBattlerAbility(gBattlerAttacker) != ABILITY_WATER_VEIL
             && !(gBattleMons[gBattlerAttacker].status1 & STATUS1_ANY)
             && !IsAbilityStatusProtected(gBattlerAttacker)
             && (Random() % 3) == 0)
            {
                gBattleScripting.moveEffect = MOVE_EFFECT_AFFECTS_USER | MOVE_EFFECT_BURN;
                BattleScriptPushCursor();
                gBattlescriptCurrInstr = BattleScript_AbilityStatusEffect;
                gHitMarker |= HITMARKER_IGNORE_SAFEGUARD;
                effect++;
            }
            break;
        case ABILITY_CUTE_CHARM:
            if (!(gMoveResultFlags & MOVE_RESULT_NO_EFFECT)
             && gBattleMons[gBattlerAttacker].hp != 0
             && !gProtectStructs[gBattlerAttacker].confusionSelfDmg
             && (gBattleMoves[move].flags & FLAG_MAKES_CONTACT)
             && TARGET_TURN_DAMAGED
             && gBattleMons[gBattlerTarget].hp != 0
             && (Random() % 3) == 0
             && GetBattlerAbility(gBattlerAttacker) != ABILITY_OBLIVIOUS
             && !IsAbilityOnSide(gBattlerAttacker, ABILITY_AROMA_VEIL)
             && GetGenderFromSpeciesAndPersonality(speciesAtk, pidAtk) != GetGenderFromSpeciesAndPersonality(speciesDef, pidDef)
             && !(gBattleMons[gBattlerAttacker].status2 & STATUS2_INFATUATION)
             && GetGenderFromSpeciesAndPersonality(speciesAtk, pidAtk) != MON_GENDERLESS
             && GetGenderFromSpeciesAndPersonality(speciesDef, pidDef) != MON_GENDERLESS)
            {
                gBattleMons[gBattlerAttacker].status2 |= STATUS2_INFATUATED_WITH(gBattlerTarget);
                BattleScriptPushCursor();
                gBattlescriptCurrInstr = BattleScript_CuteCharmActivates;
                effect++;
            }
            break;
        case ABILITY_ILLUSION:
            if (gBattleStruct->illusion[gBattlerTarget].on && !gBattleStruct->illusion[gBattlerTarget].broken && TARGET_TURN_DAMAGED)
            {
                BattleScriptPushCursor();
                gBattlescriptCurrInstr = BattleScript_IllusionOff;
                effect++;
            }
            break;
        case ABILITY_COTTON_DOWN:
            if (!(gMoveResultFlags & MOVE_RESULT_NO_EFFECT)
             && gBattleMons[gBattlerAttacker].hp != 0
             && !gProtectStructs[gBattlerAttacker].confusionSelfDmg
             && TARGET_TURN_DAMAGED)
            {
                gEffectBattler = gBattlerTarget;
                BattleScriptPushCursor();
                gBattlescriptCurrInstr = BattleScript_CottonDownActivates;
                effect++;
            }
            break;
        case ABILITY_STEAM_ENGINE:
            if (!(gMoveResultFlags & MOVE_RESULT_NO_EFFECT)
             && TARGET_TURN_DAMAGED
             && IsBattlerAlive(battler)
             && gBattleMons[battler].statStages[STAT_SPEED] != MAX_STAT_STAGE
             && (moveType == TYPE_FIRE || moveType == TYPE_WATER))
            {
                SET_STATCHANGER(STAT_SPEED, 6, FALSE);
                BattleScriptPushCursor();
                gBattlescriptCurrInstr = BattleScript_TargetAbilityStatRaiseOnMoveEnd;
                effect++;
            }
            break;
        case ABILITY_SAND_SPIT:
            if (!(gMoveResultFlags & MOVE_RESULT_NO_EFFECT)
             && !gProtectStructs[gBattlerAttacker].confusionSelfDmg
             && TARGET_TURN_DAMAGED
             && !(WEATHER_HAS_EFFECT && gBattleWeather & WEATHER_SANDSTORM_ANY)
             && TryChangeBattleWeather(battler, ENUM_WEATHER_SANDSTORM, TRUE))
            {
                gBattleScripting.battler = gActiveBattler = battler;
                BattleScriptPushCursor();
                gBattlescriptCurrInstr = BattleScript_SandSpitActivates;
                effect++;
            }
            break;
        case ABILITY_PERISH_BODY:
            if (!(gMoveResultFlags & MOVE_RESULT_NO_EFFECT)
             && !gProtectStructs[gBattlerAttacker].confusionSelfDmg
             && TARGET_TURN_DAMAGED
             && IsBattlerAlive(battler)
             && (gBattleMoves[move].flags & FLAG_MAKES_CONTACT)
             && !(gStatuses3[gBattlerAttacker] & STATUS3_PERISH_SONG))
            {
                if (!(gStatuses3[battler] & STATUS3_PERISH_SONG))
                {
                    gStatuses3[battler] |= STATUS3_PERISH_SONG;
                    gDisableStructs[battler].perishSongTimer = 3;
                    gDisableStructs[battler].perishSongTimerStartValue = 3;
                }
                gStatuses3[gBattlerAttacker] |= STATUS3_PERISH_SONG;
                gDisableStructs[gBattlerAttacker].perishSongTimer = 3;
                gDisableStructs[gBattlerAttacker].perishSongTimerStartValue = 3;
                BattleScriptPushCursor();
                gBattlescriptCurrInstr = BattleScript_PerishBodyActivates;
                effect++;
            }
            break;
        }
        break;
    case ABILITYEFFECT_MOVE_END_ATTACKER: // Same as above, but for attacker
        switch (gLastUsedAbility)
        {
        case ABILITY_POISON_TOUCH:
            if (!(gMoveResultFlags & MOVE_RESULT_NO_EFFECT)
             && gBattleMons[gBattlerTarget].hp != 0
             && !gProtectStructs[gBattlerTarget].confusionSelfDmg
             && !IS_BATTLER_OF_TYPE(gBattlerTarget, TYPE_POISON)
             && !IS_BATTLER_OF_TYPE(gBattlerTarget, TYPE_STEEL)
             && GetBattlerAbility(gBattlerTarget) != ABILITY_IMMUNITY
             && !(gBattleMons[gBattlerTarget].status1 & STATUS1_ANY)
             && !IsAbilityStatusProtected(gBattlerTarget)
             && IsMoveMakingContact(move, gBattlerAttacker)
             && (Random() % 3) == 0)
            {
                gBattleScripting.moveEffect = MOVE_EFFECT_POISON;
                PREPARE_ABILITY_BUFFER(gBattleTextBuff1, gLastUsedAbility);
                BattleScriptPushCursor();
                gBattlescriptCurrInstr = BattleScript_AbilityStatusEffect;
                gHitMarker |= HITMARKER_IGNORE_SAFEGUARD;
                effect++;
            }
            break;
        case ABILITY_STENCH:
            if (!(gMoveResultFlags & MOVE_RESULT_NO_EFFECT)
             && gBattleMons[gBattlerTarget].hp != 0
             && !gProtectStructs[gBattlerAttacker].confusionSelfDmg
             && (Random() % 10) == 0
             && !IS_MOVE_STATUS(move)
             && !sMovesNotAffectedByStench[gCurrentMove])
            {
                gBattleScripting.moveEffect = MOVE_EFFECT_FLINCH;
                BattleScriptPushCursor();
                SetMoveEffect(FALSE, 0);
                BattleScriptPop();
                effect++;
            }
            break;
        }
        break;
    case ABILITYEFFECT_MOVE_END_OTHER: // Abilities that activate on *another* battler's moveend: Dancer, Soul-Heart, Receiver, Symbiosis
        switch (GetBattlerAbility(battler))
        {
        case ABILITY_DANCER:
            if (IsBattlerAlive(battler)
             && (gBattleMoves[gCurrentMove].flags & FLAG_DANCE)
             && !gSpecialStatuses[battler].dancerUsedMove
             && gBattlerAttacker != battler)
            {
                // Set bit and save Dancer mon's original target
                gSpecialStatuses[battler].dancerUsedMove = 1;
                gSpecialStatuses[battler].dancerOriginalTarget = *(gBattleStruct->moveTarget + battler) | 0x4;
                gBattleStruct->atkCancellerTracker = 0;
                gBattlerAttacker = gBattlerAbility = battler;
                gCalledMove = gCurrentMove;

                // Set the target to the original target of the mon that first used a Dance move
                gBattlerTarget = gBattleScripting.savedBattler & 0x3;

                // Make sure that the target isn't an ally - if it is, target the original user
                if (GetBattlerSide(gBattlerTarget) == GetBattlerSide(gBattlerAttacker))
                    gBattlerTarget = (gBattleScripting.savedBattler & 0xF0) >> 4;
                gHitMarker &= ~(HITMARKER_ATTACKSTRING_PRINTED);
                BattleScriptExecute(BattleScript_DancerActivates);
                effect++;
            }
            break;
        }
        break;
    case ABILITYEFFECT_IMMUNITY: // 5
        for (battler = 0; battler < gBattlersCount; battler++)
        {
            switch (gBattleMons[battler].ability)
            {
            case ABILITY_IMMUNITY:
                if (gBattleMons[battler].status1 & (STATUS1_POISON | STATUS1_TOXIC_POISON | STATUS1_TOXIC_COUNTER))
                {
                    StringCopy(gBattleTextBuff1, gStatusConditionString_PoisonJpn);
                    effect = 1;
                }
                break;
            case ABILITY_OWN_TEMPO:
                if (gBattleMons[battler].status2 & STATUS2_CONFUSION)
                {
                    StringCopy(gBattleTextBuff1, gStatusConditionString_ConfusionJpn);
                    effect = 2;
                }
                break;
            case ABILITY_LIMBER:
                if (gBattleMons[battler].status1 & STATUS1_PARALYSIS)
                {
                    StringCopy(gBattleTextBuff1, gStatusConditionString_ParalysisJpn);
                    effect = 1;
                }
                break;
            case ABILITY_INSOMNIA:
            case ABILITY_VITAL_SPIRIT:
                if (gBattleMons[battler].status1 & STATUS1_SLEEP)
                {
                    gBattleMons[battler].status2 &= ~(STATUS2_NIGHTMARE);
                    StringCopy(gBattleTextBuff1, gStatusConditionString_SleepJpn);
                    effect = 1;
                }
                break;
            case ABILITY_WATER_VEIL:
                if (gBattleMons[battler].status1 & STATUS1_BURN)
                {
                    StringCopy(gBattleTextBuff1, gStatusConditionString_BurnJpn);
                    effect = 1;
                }
                break;
            case ABILITY_MAGMA_ARMOR:
                if (gBattleMons[battler].status1 & STATUS1_FREEZE)
                {
                    StringCopy(gBattleTextBuff1, gStatusConditionString_IceJpn);
                    effect = 1;
                }
                break;
            case ABILITY_OBLIVIOUS:
                if (gBattleMons[battler].status2 & STATUS2_INFATUATION)
                    effect = 3;
                else if (gDisableStructs[battler].tauntTimer != 0)
                    effect = 4;
                break;
            }
            if (effect)
            {
                switch (effect)
                {
                case 1: // status cleared
                    gBattleMons[battler].status1 = 0;
                    BattleScriptPushCursor();
                    gBattlescriptCurrInstr = BattleScript_AbilityCuredStatus;
                    break;
                case 2: // get rid of confusion
                    gBattleMons[battler].status2 &= ~(STATUS2_CONFUSION);
                    BattleScriptPushCursor();
                    gBattlescriptCurrInstr = BattleScript_AbilityCuredStatus;
                    break;
                case 3: // get rid of infatuation
                    gBattleMons[battler].status2 &= ~(STATUS2_INFATUATION);
                    BattleScriptPushCursor();
                    gBattlescriptCurrInstr = BattleScript_BattlerGotOverItsInfatuation;
                    break;
                case 4: // get rid of taunt
                    gDisableStructs[battler].tauntTimer = 0;
                    BattleScriptPushCursor();
                    gBattlescriptCurrInstr = BattleScript_BattlerShookOffTaunt;
                    break;
                }

                gBattleScripting.battler = gActiveBattler = gBattlerAbility = battler;
                BtlController_EmitSetMonData(0, REQUEST_STATUS_BATTLE, 0, 4, &gBattleMons[gActiveBattler].status1);
                MarkBattlerForControllerExec(gActiveBattler);
                return effect;
            }
        }
        break;
    case ABILITYEFFECT_FORECAST: // 6
        for (battler = 0; battler < gBattlersCount; battler++)
        {
            if (gBattleMons[battler].ability == ABILITY_FORECAST || gBattleMons[battler].ability == ABILITY_FLOWER_GIFT)
            {
                effect = TryWeatherFormChange(battler);
                if (effect)
                {
                    BattleScriptPushCursorAndCallback(BattleScript_CastformChange);
                    gBattleScripting.battler = battler;
                    gBattleStruct->formToChangeInto = effect - 1;
                    return effect;
                }
            }
        }
        break;
    case ABILITYEFFECT_SYNCHRONIZE:
        if (gLastUsedAbility == ABILITY_SYNCHRONIZE && (gHitMarker & HITMARKER_SYNCHRONISE_EFFECT))
        {
            gHitMarker &= ~(HITMARKER_SYNCHRONISE_EFFECT);

            if (!(gBattleMons[gBattlerAttacker].status1 & STATUS1_ANY))
            {
                gBattleStruct->synchronizeMoveEffect &= ~(MOVE_EFFECT_AFFECTS_USER | MOVE_EFFECT_CERTAIN);
                if (gBattleStruct->synchronizeMoveEffect == MOVE_EFFECT_TOXIC)
                    gBattleStruct->synchronizeMoveEffect = MOVE_EFFECT_POISON;

                gBattleScripting.moveEffect = gBattleStruct->synchronizeMoveEffect + MOVE_EFFECT_AFFECTS_USER;
                gBattleScripting.battler = gBattlerAbility = gBattlerTarget;
                PREPARE_ABILITY_BUFFER(gBattleTextBuff1, ABILITY_SYNCHRONIZE);
                BattleScriptPushCursor();
                gBattlescriptCurrInstr = BattleScript_SynchronizeActivates;
                gHitMarker |= HITMARKER_IGNORE_SAFEGUARD;
                effect++;
            }
        }
        break;
    case ABILITYEFFECT_ATK_SYNCHRONIZE: // 8
        if (gLastUsedAbility == ABILITY_SYNCHRONIZE && (gHitMarker & HITMARKER_SYNCHRONISE_EFFECT))
        {
            gHitMarker &= ~(HITMARKER_SYNCHRONISE_EFFECT);

            if (!(gBattleMons[gBattlerTarget].status1 & STATUS1_ANY))
            {
                gBattleStruct->synchronizeMoveEffect &= ~(MOVE_EFFECT_AFFECTS_USER | MOVE_EFFECT_CERTAIN);
                if (gBattleStruct->synchronizeMoveEffect == MOVE_EFFECT_TOXIC)
                    gBattleStruct->synchronizeMoveEffect = MOVE_EFFECT_POISON;

                gBattleScripting.moveEffect = gBattleStruct->synchronizeMoveEffect;
                gBattleScripting.battler = gBattlerAbility = gBattlerAttacker;
                PREPARE_ABILITY_BUFFER(gBattleTextBuff1, ABILITY_SYNCHRONIZE);
                BattleScriptPushCursor();
                gBattlescriptCurrInstr = BattleScript_SynchronizeActivates;
                gHitMarker |= HITMARKER_IGNORE_SAFEGUARD;
                effect++;
            }
        }
        break;
    case ABILITYEFFECT_INTIMIDATE1:
    case ABILITYEFFECT_INTIMIDATE2:
        for (i = 0; i < gBattlersCount; i++)
        {
            if (gBattleMons[i].ability == ABILITY_INTIMIDATE && gBattleResources->flags->flags[i] & RESOURCE_FLAG_INTIMIDATED)
            {
                gLastUsedAbility = ABILITY_INTIMIDATE;
                gBattleResources->flags->flags[i] &= ~(RESOURCE_FLAG_INTIMIDATED);
                if (caseID == ABILITYEFFECT_INTIMIDATE1)
                {
                    BattleScriptPushCursorAndCallback(BattleScript_IntimidateActivatesEnd3);
                }
                else
                {
                    BattleScriptPushCursor();
                    gBattlescriptCurrInstr = BattleScript_IntimidateActivates;
                }
                battler = gBattlerAbility = gBattleStruct->intimidateBattler = i;
                effect++;
                break;
            }
        }
        break;
    case ABILITYEFFECT_TRACE1:
    case ABILITYEFFECT_TRACE2:
        for (i = 0; i < gBattlersCount; i++)
        {
            if (gBattleMons[i].ability == ABILITY_TRACE && (gBattleResources->flags->flags[i] & RESOURCE_FLAG_TRACED))
            {
                u8 side = (GetBattlerPosition(i) ^ BIT_SIDE) & BIT_SIDE; // side of the opposing pokemon
                u8 target1 = GetBattlerAtPosition(side);
                u8 target2 = GetBattlerAtPosition(side + BIT_FLANK);

                if (gBattleTypeFlags & BATTLE_TYPE_DOUBLE)
                {
                    if (!sAbilitiesNotTraced[gBattleMons[target1].ability] && gBattleMons[target1].hp != 0
                     && !sAbilitiesNotTraced[gBattleMons[target2].ability] && gBattleMons[target2].hp != 0)
                        gActiveBattler = GetBattlerAtPosition(((Random() & 1) * 2) | side), effect++;
                    else if (!sAbilitiesNotTraced[gBattleMons[target1].ability] && gBattleMons[target1].hp != 0)
                        gActiveBattler = target1, effect++;
                    else if (!sAbilitiesNotTraced[gBattleMons[target2].ability] && gBattleMons[target2].hp != 0)
                        gActiveBattler = target2, effect++;
                }
                else
                {
                    if (!sAbilitiesNotTraced[gBattleMons[target1].ability] && gBattleMons[target1].hp != 0)
                        gActiveBattler = target1, effect++;
                }

                if (effect)
                {
                    if (caseID == ABILITYEFFECT_TRACE1)
                    {
                        BattleScriptPushCursorAndCallback(BattleScript_TraceActivatesEnd3);
                    }
                    else
                    {
                        BattleScriptPushCursor();
                        gBattlescriptCurrInstr = BattleScript_TraceActivates;
                    }
                    gBattleResources->flags->flags[i] &= ~(RESOURCE_FLAG_TRACED);
                    gBattleStruct->tracedAbility[i] = gLastUsedAbility = gBattleMons[gActiveBattler].ability;
                    battler = gBattlerAbility = gBattleScripting.battler = i;

                    PREPARE_MON_NICK_WITH_PREFIX_BUFFER(gBattleTextBuff1, gActiveBattler, gBattlerPartyIndexes[gActiveBattler])
                    PREPARE_ABILITY_BUFFER(gBattleTextBuff2, gLastUsedAbility)
                    break;
                }
            }
        }
        break;
    }

    if (effect && gLastUsedAbility != 0xFF)
        RecordAbilityBattle(battler, gLastUsedAbility);
    if (effect && caseID <= ABILITYEFFECT_MOVE_END)
        gBattlerAbility = battler;

    return effect;
}

u32 GetBattlerAbility(u8 battlerId)
{
    if (gStatuses3[battlerId] & STATUS3_GASTRO_ACID)
        return ABILITY_NONE;
    else if ((((gBattleMons[gBattlerAttacker].ability == ABILITY_MOLD_BREAKER
            || gBattleMons[gBattlerAttacker].ability == ABILITY_TERAVOLT
            || gBattleMons[gBattlerAttacker].ability == ABILITY_TURBOBLAZE)
            && !(gStatuses3[gBattlerAttacker] & STATUS3_GASTRO_ACID))
            || gBattleMoves[gCurrentMove].flags & FLAG_TARGET_ABILITY_IGNORED)
            && sAbilitiesAffectedByMoldBreaker[gBattleMons[battlerId].ability]
            && gBattlerByTurnOrder[gCurrentTurnActionNumber] == gBattlerAttacker
            && gActionsByTurnOrder[gBattlerByTurnOrder[gBattlerAttacker]] == B_ACTION_USE_MOVE
            && gCurrentTurnActionNumber < gBattlersCount)
        return ABILITY_NONE;
    else
        return gBattleMons[battlerId].ability;
}

u32 IsAbilityOnSide(u32 battlerId, u32 ability)
{
    if (IsBattlerAlive(battlerId) && GetBattlerAbility(battlerId) == ability)
        return battlerId + 1;
    else if (IsBattlerAlive(BATTLE_PARTNER(battlerId)) && GetBattlerAbility(BATTLE_PARTNER(battlerId)) == ability)
        return BATTLE_PARTNER(battlerId) + 1;
    else
        return 0;
}

u32 IsAbilityOnOpposingSide(u32 battlerId, u32 ability)
{
    return IsAbilityOnSide(BATTLE_OPPOSITE(battlerId), ability);
}

u32 IsAbilityOnField(u32 ability)
{
    u32 i;

    for (i = 0; i < gBattlersCount; i++)
    {
        if (IsBattlerAlive(i) && GetBattlerAbility(i) == ability)
            return i + 1;
    }

    return 0;
}

u32 IsAbilityOnFieldExcept(u32 battlerId, u32 ability)
{
    u32 i;

    for (i = 0; i < gBattlersCount; i++)
    {
        if (i != battlerId && IsBattlerAlive(i) && GetBattlerAbility(i) == ability)
            return i + 1;
    }

    return 0;
}

u32 IsAbilityPreventingEscape(u32 battlerId)
{
    u32 id;

    if (B_GHOSTS_ESCAPE >= GEN_6 && IS_BATTLER_OF_TYPE(battlerId, TYPE_GHOST))
        return 0;

    if ((id = IsAbilityOnOpposingSide(battlerId, ABILITY_SHADOW_TAG)) && gBattleMons[battlerId].ability != ABILITY_SHADOW_TAG)
        return id;
    if ((id = IsAbilityOnOpposingSide(battlerId, ABILITY_ARENA_TRAP)) && IsBattlerGrounded(battlerId))
        return id;
    if ((id = IsAbilityOnOpposingSide(battlerId, ABILITY_MAGNET_PULL)) && IS_BATTLER_OF_TYPE(battlerId, TYPE_STEEL))
        return id;

    return 0;
}

bool32 CanBattlerEscape(u32 battlerId) // no ability check
{
    if (GetBattlerHoldEffect(battlerId, TRUE) == HOLD_EFFECT_SHED_SHELL)
        return TRUE;
    else if ((B_GHOSTS_ESCAPE >= GEN_6 && !IS_BATTLER_OF_TYPE(battlerId, TYPE_GHOST)) && gBattleMons[battlerId].status2 & (STATUS2_ESCAPE_PREVENTION | STATUS2_WRAPPED))
        return FALSE;
    else if (gStatuses3[battlerId] & STATUS3_ROOTED)
        return FALSE;
    else if (gFieldStatuses & STATUS_FIELD_FAIRY_LOCK)
        return FALSE;
    else
        return TRUE;
}

void BattleScriptExecute(const u8 *BS_ptr)
{
    gBattlescriptCurrInstr = BS_ptr;
    gBattleResources->battleCallbackStack->function[gBattleResources->battleCallbackStack->size++] = gBattleMainFunc;
    gBattleMainFunc = RunBattleScriptCommands_PopCallbacksStack;
    gCurrentActionFuncId = 0;
}

void BattleScriptPushCursorAndCallback(const u8 *BS_ptr)
{
    BattleScriptPushCursor();
    gBattlescriptCurrInstr = BS_ptr;
    gBattleResources->battleCallbackStack->function[gBattleResources->battleCallbackStack->size++] = gBattleMainFunc;
    gBattleMainFunc = RunBattleScriptCommands;
}

enum
{
    ITEM_NO_EFFECT, // 0
    ITEM_STATUS_CHANGE, // 1
    ITEM_EFFECT_OTHER, // 2
    ITEM_PP_CHANGE, // 3
    ITEM_HP_CHANGE, // 4
    ITEM_STATS_CHANGE, // 5
};

// second argument is 1/X of current hp compared to max hp
bool32 HasEnoughHpToEatBerry(u32 battlerId, u32 hpFraction, u32 itemId)
{
    bool32 isBerry = (ItemId_GetPocket(itemId) == POCKET_BERRIES);

    if (gBattleMons[battlerId].hp == 0)
        return FALSE;
    // Unnerve prevents consumption of opponents' berries.
    if (isBerry && IsUnnerveAbilityOnOpposingSide(battlerId))
        return FALSE;
    if (gBattleMons[battlerId].hp <= gBattleMons[battlerId].maxHP / hpFraction)
        return TRUE;

    if (hpFraction <= 4 && GetBattlerAbility(battlerId) == ABILITY_GLUTTONY && isBerry
         && gBattleMons[battlerId].hp <= gBattleMons[battlerId].maxHP / 2)
    {
        RecordAbilityBattle(battlerId, ABILITY_GLUTTONY);
        return TRUE;
    }

    return FALSE;
}

static u8 HealConfuseBerry(u32 battlerId, u32 itemId, u8 flavorId, bool32 end2)
{
    if (HasEnoughHpToEatBerry(battlerId, 2, itemId))
    {
        PREPARE_FLAVOR_BUFFER(gBattleTextBuff1, flavorId);

        gBattleMoveDamage = gBattleMons[battlerId].maxHP / GetBattlerHoldEffectParam(battlerId);
        if (gBattleMoveDamage == 0)
            gBattleMoveDamage = 1;
        gBattleMoveDamage *= -1;

        if (GetBattlerAbility(battlerId) == ABILITY_RIPEN)
        {
            gBattleMoveDamage *= 2;
            gBattlerAbility = battlerId;
        }

        if (end2)
        {
            if (GetFlavorRelationByPersonality(gBattleMons[battlerId].personality, flavorId) < 0)
                BattleScriptExecute(BattleScript_BerryConfuseHealEnd2);
            else
                BattleScriptExecute(BattleScript_ItemHealHP_RemoveItemEnd2);
        }
        else
        {
            BattleScriptPushCursor();
            if (GetFlavorRelationByPersonality(gBattleMons[battlerId].personality, flavorId) < 0)
                gBattlescriptCurrInstr = BattleScript_BerryConfuseHealRet;
            else
                gBattlescriptCurrInstr = BattleScript_ItemHealHP_RemoveItemRet;
        }

        return ITEM_HP_CHANGE;
    }
    return 0;
}

static u8 StatRaiseBerry(u32 battlerId, u32 itemId, u32 statId, bool32 end2)
{
    if (gBattleMons[battlerId].statStages[statId] < MAX_STAT_STAGE && HasEnoughHpToEatBerry(battlerId, GetBattlerHoldEffectParam(battlerId), itemId))
    {
        PREPARE_STAT_BUFFER(gBattleTextBuff1, statId);
        PREPARE_STRING_BUFFER(gBattleTextBuff2, STRINGID_STATROSE);

        gEffectBattler = battlerId;
        if (GetBattlerAbility(battlerId) == ABILITY_RIPEN)
            SET_STATCHANGER(statId, 2, FALSE);
        else
            SET_STATCHANGER(statId, 1, FALSE);

        gBattleScripting.animArg1 = 14 + statId;
        gBattleScripting.animArg2 = 0;

        if (end2)
        {
            BattleScriptExecute(BattleScript_BerryStatRaiseEnd2);
        }
        else
        {
            BattleScriptPushCursor();
            gBattlescriptCurrInstr = BattleScript_BerryStatRaiseRet;
        }
        return ITEM_STATS_CHANGE;
    }
    return 0;
}

static u8 RandomStatRaiseBerry(u32 battlerId, u32 itemId, bool32 end2)
{
    s32 i;

    for (i = 0; i < 5; i++)
    {
        if (gBattleMons[battlerId].statStages[STAT_ATK + i] < MAX_STAT_STAGE)
            break;
    }
    if (i != 5 && HasEnoughHpToEatBerry(battlerId, GetBattlerHoldEffectParam(battlerId), itemId))
    {
        do
        {
            i = Random() % 5;
        } while (gBattleMons[battlerId].statStages[STAT_ATK + i] == MAX_STAT_STAGE);

        PREPARE_STAT_BUFFER(gBattleTextBuff1, i + 1);

        gBattleTextBuff2[0] = B_BUFF_PLACEHOLDER_BEGIN;
        gBattleTextBuff2[1] = B_BUFF_STRING;
        gBattleTextBuff2[2] = STRINGID_STATSHARPLY;
        gBattleTextBuff2[3] = STRINGID_STATSHARPLY >> 8;
        gBattleTextBuff2[4] = B_BUFF_STRING;
        gBattleTextBuff2[5] = STRINGID_STATROSE;
        gBattleTextBuff2[6] = STRINGID_STATROSE >> 8;
        gBattleTextBuff2[7] = EOS;

        gEffectBattler = battlerId;

        if (GetBattlerAbility(battlerId) == ABILITY_RIPEN)
            SET_STATCHANGER(i + 1, 4, FALSE);
        else
            SET_STATCHANGER(i + 1, 2, FALSE);

        gBattleScripting.animArg1 = 0x21 + i + 6;
        gBattleScripting.animArg2 = 0;

        if (end2)
        {
            BattleScriptExecute(BattleScript_BerryStatRaiseEnd2);
        }
        else
        {
            BattleScriptPushCursor();
            gBattlescriptCurrInstr = BattleScript_BerryStatRaiseRet;
        }
        return ITEM_STATS_CHANGE;
    }
    return 0;
}

static u8 TrySetMicleBerry(u32 battlerId, u32 itemId, bool32 end2)
{
    if (HasEnoughHpToEatBerry(battlerId, 4, itemId))
    {
        gProtectStructs[battlerId].micle = TRUE;  // battler's next attack has increased accuracy

        if (end2)
        {
            BattleScriptExecute(BattleScript_MicleBerryActivateEnd2);
        }
        else
        {
            BattleScriptPushCursor();
            gBattlescriptCurrInstr = BattleScript_MicleBerryActivateRet;
        }
        return ITEM_EFFECT_OTHER;
    }
    return 0;
}

static u8 DamagedStatBoostBerryEffect(u8 battlerId, u8 statId, u8 split)
{
    if (IsBattlerAlive(battlerId)
     && TARGET_TURN_DAMAGED
     && gBattleMons[battlerId].statStages[statId] < MAX_STAT_STAGE
     && !DoesSubstituteBlockMove(gBattlerAttacker, battlerId, gCurrentMove)
     && GetBattleMoveSplit(gCurrentMove) == split)
    {

        PREPARE_STAT_BUFFER(gBattleTextBuff1, statId);
        PREPARE_STRING_BUFFER(gBattleTextBuff2, STRINGID_STATROSE);

        gEffectBattler = battlerId;
        if (GetBattlerAbility(battlerId) == ABILITY_RIPEN)
            SET_STATCHANGER(statId, 2, FALSE);
        else
            SET_STATCHANGER(statId, 1, FALSE);

        gBattleScripting.animArg1 = 14 + statId;
        gBattleScripting.animArg2 = 0;
        BattleScriptPushCursor();
        gBattlescriptCurrInstr = BattleScript_BerryStatRaiseRet;
        return ITEM_STATS_CHANGE;
    }
    return 0;
}

static u8 ItemHealHp(u32 battlerId, u32 itemId, bool32 end2, bool32 percentHeal)
{
    if (HasEnoughHpToEatBerry(battlerId, 2, itemId))
    {
        if (percentHeal)
            gBattleMoveDamage = (gBattleMons[battlerId].maxHP * GetBattlerHoldEffectParam(battlerId) / 100) * -1;
        else
            gBattleMoveDamage = GetBattlerHoldEffectParam(battlerId) * -1;

        // check ripen
        if (ItemId_GetPocket(itemId) == POCKET_BERRIES && GetBattlerAbility(battlerId) == ABILITY_RIPEN)
            gBattleMoveDamage *= 2;

        gBattlerAbility = battlerId;    // in SWSH, berry juice shows ability pop up but has no effect. This is mimicked here
        if (end2)
        {
            BattleScriptExecute(BattleScript_ItemHealHP_RemoveItemEnd2);
        }
        else
        {
            BattleScriptPushCursor();
            gBattlescriptCurrInstr = BattleScript_ItemHealHP_RemoveItemRet;
        }
        return ITEM_HP_CHANGE;
    }
    return 0;
}

static bool32 UnnerveOn(u32 battlerId, u32 itemId)
{
    if (ItemId_GetPocket(itemId) == POCKET_BERRIES && IsUnnerveAbilityOnOpposingSide(battlerId))
        return TRUE;
    return FALSE;
}

static bool32 GetMentalHerbEffect(u8 battlerId)
{
    bool32 ret = FALSE;
    // check infatuation
    if (gBattleMons[battlerId].status2 & STATUS2_INFATUATION)
    {
        gBattleMons[battlerId].status2 &= ~(STATUS2_INFATUATION);
        gBattleCommunication[MULTISTRING_CHOOSER] = MULTI_CUREINFATUATION;  //STRINGID_TARGETGOTOVERINFATUATION
        StringCopy(gBattleTextBuff1, gStatusConditionString_LoveJpn);
        ret = TRUE;
    }
    #if B_MENTAL_HERB >= GEN_5
        // check taunt
        if (gDisableStructs[gBattlerTarget].tauntTimer != 0)
        {
            gDisableStructs[gBattlerTarget].tauntTimer = gDisableStructs[gBattlerTarget].tauntTimer2 = 0;
            gBattleCommunication[MULTISTRING_CHOOSER] = MULTI_CURETAUNT;
            PREPARE_MOVE_BUFFER(gBattleTextBuff1, MOVE_TAUNT);
            ret = TRUE;
        }
        // check encore
        if (gDisableStructs[gBattlerTarget].encoreTimer != 0)
        {
            gDisableStructs[gActiveBattler].encoredMove = 0;
            gDisableStructs[gBattlerTarget].encoreTimerStartValue = gDisableStructs[gBattlerTarget].encoreTimer = 0;
            gBattleCommunication[MULTISTRING_CHOOSER] = MULTI_CUREENCORE;   //STRINGID_PKMNENCOREENDED
            ret = TRUE;
        }
        // check torment
        if (gBattleMons[battlerId].status2 & STATUS2_TORMENT)
        {
            gBattleMons[battlerId].status2 &= ~(STATUS2_TORMENT);
            gBattleCommunication[MULTISTRING_CHOOSER] = MULTI_CURETORMENT;
            ret = TRUE;
        }
        // check heal block
        if (gStatuses3[battlerId] & STATUS3_HEAL_BLOCK)
        {
            gStatuses3[battlerId] & ~(STATUS3_HEAL_BLOCK);
            gBattleCommunication[MULTISTRING_CHOOSER] = MULTI_CUREHEALBLOCK;
            ret = TRUE;
        }
        // disable
        if (gDisableStructs[gBattlerTarget].disableTimer != 0)
        {
            gDisableStructs[gBattlerTarget].disableTimer = gDisableStructs[gBattlerTarget].disableTimerStartValue = 0;
            gDisableStructs[gBattlerTarget].disabledMove = 0;
            gBattleCommunication[MULTISTRING_CHOOSER] = MULTI_CUREDISABLE;
            ret = TRUE;
        }
    #endif
    return ret;
}

u8 ItemBattleEffects(u8 caseID, u8 battlerId, bool8 moveTurn)
{
    int i = 0, moveType;
    u8 effect = ITEM_NO_EFFECT;
    u8 changedPP = 0;
    u8 battlerHoldEffect, atkHoldEffect;
    u8 atkHoldEffectParam;
    u16 atkItem;

    gLastUsedItem = gBattleMons[battlerId].item;
    battlerHoldEffect = GetBattlerHoldEffect(battlerId, TRUE);

    atkItem = gBattleMons[gBattlerAttacker].item;
    atkHoldEffect = GetBattlerHoldEffect(gBattlerAttacker, TRUE);
    atkHoldEffectParam = GetBattlerHoldEffectParam(gBattlerAttacker);

    switch (caseID)
    {
    case ITEMEFFECT_ON_SWITCH_IN:
        if (!gSpecialStatuses[battlerId].switchInItemDone)
        {
            switch (battlerHoldEffect)
            {
            case HOLD_EFFECT_DOUBLE_PRIZE:
                if (GetBattlerSide(battlerId) == B_SIDE_PLAYER)
                    gBattleStruct->moneyMultiplier *= 2;
                break;
            case HOLD_EFFECT_RESTORE_STATS:
                for (i = 0; i < NUM_BATTLE_STATS; i++)
                {
                    if (gBattleMons[battlerId].statStages[i] < DEFAULT_STAT_STAGE)
                    {
                        gBattleMons[battlerId].statStages[i] = DEFAULT_STAT_STAGE;
                        effect = ITEM_STATS_CHANGE;
                    }
                }
                if (effect)
                {
                    gBattleScripting.battler = battlerId;
                    gPotentialItemEffectBattler = battlerId;
                    gActiveBattler = gBattlerAttacker = battlerId;
                    BattleScriptExecute(BattleScript_WhiteHerbEnd2);
                }
                break;
            case HOLD_EFFECT_CONFUSE_SPICY:
                if (B_BERRIES_INSTANT >= GEN_4)
                    effect = HealConfuseBerry(battlerId, gLastUsedItem, FLAVOR_SPICY, TRUE);
                break;
            case HOLD_EFFECT_CONFUSE_DRY:
                if (B_BERRIES_INSTANT >= GEN_4)
                    effect = HealConfuseBerry(battlerId, gLastUsedItem, FLAVOR_DRY, TRUE);
                break;
            case HOLD_EFFECT_CONFUSE_SWEET:
                if (B_BERRIES_INSTANT >= GEN_4)
                    effect = HealConfuseBerry(battlerId, gLastUsedItem, FLAVOR_SWEET, TRUE);
                break;
            case HOLD_EFFECT_CONFUSE_BITTER:
                if (B_BERRIES_INSTANT >= GEN_4)
                    effect = HealConfuseBerry(battlerId, gLastUsedItem, FLAVOR_BITTER, TRUE);
                break;
            case HOLD_EFFECT_CONFUSE_SOUR:
                if (B_BERRIES_INSTANT >= GEN_4)
                    effect = HealConfuseBerry(battlerId, gLastUsedItem, FLAVOR_SOUR, TRUE);
                break;
            case HOLD_EFFECT_ATTACK_UP:
                if (B_BERRIES_INSTANT >= GEN_4)
                    effect = StatRaiseBerry(battlerId, gLastUsedItem, STAT_ATK, TRUE);
                break;
            case HOLD_EFFECT_DEFENSE_UP:
                if (B_BERRIES_INSTANT >= GEN_4)
                    effect = StatRaiseBerry(battlerId, gLastUsedItem, STAT_DEF, TRUE);
                break;
            case HOLD_EFFECT_SPEED_UP:
                if (B_BERRIES_INSTANT >= GEN_4)
                    effect = StatRaiseBerry(battlerId, gLastUsedItem, STAT_SPEED, TRUE);
                break;
            case HOLD_EFFECT_SP_ATTACK_UP:
                if (B_BERRIES_INSTANT >= GEN_4)
                    effect = StatRaiseBerry(battlerId, gLastUsedItem, STAT_SPATK, TRUE);
                break;
            case HOLD_EFFECT_SP_DEFENSE_UP:
                if (B_BERRIES_INSTANT >= GEN_4)
                    effect = StatRaiseBerry(battlerId, gLastUsedItem, STAT_SPDEF, TRUE);
                break;
            case HOLD_EFFECT_CRITICAL_UP:
                if (B_BERRIES_INSTANT >= GEN_4 && !(gBattleMons[battlerId].status2 & STATUS2_FOCUS_ENERGY) && HasEnoughHpToEatBerry(battlerId, GetBattlerHoldEffectParam(battlerId), gLastUsedItem))
                {
                    gBattleMons[battlerId].status2 |= STATUS2_FOCUS_ENERGY;
                    BattleScriptExecute(BattleScript_BerryFocusEnergyEnd2);
                    effect = ITEM_EFFECT_OTHER;
                }
                break;
            case HOLD_EFFECT_RANDOM_STAT_UP:
                if (B_BERRIES_INSTANT >= GEN_4)
                    effect = RandomStatRaiseBerry(battlerId, gLastUsedItem, TRUE);
                break;
            case HOLD_EFFECT_CURE_PAR:
                if (B_BERRIES_INSTANT >= GEN_4 && gBattleMons[battlerId].status1 & STATUS1_PARALYSIS && !UnnerveOn(battlerId, gLastUsedItem))
                {
                    gBattleMons[battlerId].status1 &= ~(STATUS1_PARALYSIS);
                    BattleScriptExecute(BattleScript_BerryCurePrlzEnd2);
                    effect = ITEM_STATUS_CHANGE;
                }
                break;
            case HOLD_EFFECT_CURE_PSN:
                if (B_BERRIES_INSTANT >= GEN_4 && gBattleMons[battlerId].status1 & STATUS1_PSN_ANY && !UnnerveOn(battlerId, gLastUsedItem))
                {
                    gBattleMons[battlerId].status1 &= ~(STATUS1_PSN_ANY | STATUS1_TOXIC_COUNTER);
                    BattleScriptExecute(BattleScript_BerryCurePsnEnd2);
                    effect = ITEM_STATUS_CHANGE;
                }
                break;
            case HOLD_EFFECT_CURE_BRN:
                if (B_BERRIES_INSTANT >= GEN_4 && gBattleMons[battlerId].status1 & STATUS1_BURN && !UnnerveOn(battlerId, gLastUsedItem))
                {
                    gBattleMons[battlerId].status1 &= ~(STATUS1_BURN);
                    BattleScriptExecute(BattleScript_BerryCureBrnEnd2);
                    effect = ITEM_STATUS_CHANGE;
                }
                break;
            case HOLD_EFFECT_CURE_FRZ:
                if (B_BERRIES_INSTANT >= GEN_4 && gBattleMons[battlerId].status1 & STATUS1_FREEZE && !UnnerveOn(battlerId, gLastUsedItem))
                {
                    gBattleMons[battlerId].status1 &= ~(STATUS1_FREEZE);
                    BattleScriptExecute(BattleScript_BerryCureFrzEnd2);
                    effect = ITEM_STATUS_CHANGE;
                }
                break;
            case HOLD_EFFECT_CURE_SLP:
                if (B_BERRIES_INSTANT >= GEN_4 && gBattleMons[battlerId].status1 & STATUS1_SLEEP && !UnnerveOn(battlerId, gLastUsedItem))
                {
                    gBattleMons[battlerId].status1 &= ~(STATUS1_SLEEP);
                    gBattleMons[battlerId].status2 &= ~(STATUS2_NIGHTMARE);
                    BattleScriptExecute(BattleScript_BerryCureSlpEnd2);
                    effect = ITEM_STATUS_CHANGE;
                }
                break;
            case HOLD_EFFECT_CURE_STATUS:
                if (B_BERRIES_INSTANT >= GEN_4 && (gBattleMons[battlerId].status1 & STATUS1_ANY || gBattleMons[battlerId].status2 & STATUS2_CONFUSION) && !UnnerveOn(battlerId, gLastUsedItem))
                {
                    i = 0;
                    if (gBattleMons[battlerId].status1 & STATUS1_PSN_ANY)
                    {
                        StringCopy(gBattleTextBuff1, gStatusConditionString_PoisonJpn);
                        i++;
                    }
                    if (gBattleMons[battlerId].status1 & STATUS1_SLEEP)
                    {
                        gBattleMons[battlerId].status2 &= ~(STATUS2_NIGHTMARE);
                        StringCopy(gBattleTextBuff1, gStatusConditionString_SleepJpn);
                        i++;
                    }
                    if (gBattleMons[battlerId].status1 & STATUS1_PARALYSIS)
                    {
                        StringCopy(gBattleTextBuff1, gStatusConditionString_ParalysisJpn);
                        i++;
                    }
                    if (gBattleMons[battlerId].status1 & STATUS1_BURN)
                    {
                        StringCopy(gBattleTextBuff1, gStatusConditionString_BurnJpn);
                        i++;
                    }
                    if (gBattleMons[battlerId].status1 & STATUS1_FREEZE)
                    {
                        StringCopy(gBattleTextBuff1, gStatusConditionString_IceJpn);
                        i++;
                    }
                    if (gBattleMons[battlerId].status2 & STATUS2_CONFUSION)
                    {
                        StringCopy(gBattleTextBuff1, gStatusConditionString_ConfusionJpn);
                        i++;
                    }
                    if (!(i > 1))
                        gBattleCommunication[MULTISTRING_CHOOSER] = B_MSG_CURED_PROBLEM;
                    else
                        gBattleCommunication[MULTISTRING_CHOOSER] = B_MSG_NORMALIZED_STATUS;
                    gBattleMons[battlerId].status1 = 0;
                    gBattleMons[battlerId].status2 &= ~(STATUS2_CONFUSION);
                    BattleScriptExecute(BattleScript_BerryCureChosenStatusEnd2);
                    effect = ITEM_STATUS_CHANGE;
                }
                break;
            case HOLD_EFFECT_RESTORE_HP:
                if (B_BERRIES_INSTANT >= GEN_4)
                    effect = ItemHealHp(battlerId, gLastUsedItem, TRUE, FALSE);
                break;
            case HOLD_EFFECT_RESTORE_PCT_HP:
                if (B_BERRIES_INSTANT >= GEN_4)
                    effect = ItemHealHp(battlerId, gLastUsedItem, TRUE, TRUE);
                break;
            case HOLD_EFFECT_AIR_BALLOON:
                effect = ITEM_EFFECT_OTHER;
                gBattleScripting.battler = battlerId;
                BattleScriptPushCursorAndCallback(BattleScript_AirBaloonMsgIn);
                RecordItemEffectBattle(battlerId, HOLD_EFFECT_AIR_BALLOON);
                break;
            }

            if (effect)
            {
                gSpecialStatuses[battlerId].switchInItemDone = 1;
                gActiveBattler = gBattlerAttacker = gPotentialItemEffectBattler = gBattleScripting.battler = battlerId;
                switch (effect)
                {
                case ITEM_STATUS_CHANGE:
                    BtlController_EmitSetMonData(0, REQUEST_STATUS_BATTLE, 0, 4, &gBattleMons[battlerId].status1);
                    MarkBattlerForControllerExec(gActiveBattler);
                    break;
                case ITEM_PP_CHANGE:
                    if (!(gBattleMons[battlerId].status2 & STATUS2_TRANSFORMED) && !(gDisableStructs[battlerId].mimickedMoves & gBitTable[i]))
                        gBattleMons[battlerId].pp[i] = changedPP;
                    break;
                }
            }
        }
        break;
    case 1:
        if (gBattleMons[battlerId].hp)
        {
            switch (battlerHoldEffect)
            {
            case HOLD_EFFECT_RESTORE_HP:
                if (!moveTurn)
                    effect = ItemHealHp(battlerId, gLastUsedItem, TRUE, FALSE);
                break;
            case HOLD_EFFECT_RESTORE_PCT_HP:
                if (!moveTurn)
                    effect = ItemHealHp(battlerId, gLastUsedItem, TRUE, TRUE);
                break;
            case HOLD_EFFECT_RESTORE_PP:
                if (!moveTurn)
                {
                    struct Pokemon *mon;
                    u8 ppBonuses;
                    u16 move;

                    mon = GetBattlerPartyData(battlerId);
                    for (i = 0; i < MAX_MON_MOVES; i++)
                    {
                        move = GetMonData(mon, MON_DATA_MOVE1 + i);
                        changedPP = GetMonData(mon, MON_DATA_PP1 + i);
                        ppBonuses = GetMonData(mon, MON_DATA_PP_BONUSES);
                        if (move && changedPP == 0)
                            break;
                    }
                    if (i != MAX_MON_MOVES)
                    {
                        u8 maxPP = CalculatePPWithBonus(move, ppBonuses, i);
                        u8 ppRestored = GetBattlerHoldEffectParam(battlerId);

                        if (GetBattlerAbility(battlerId) == ABILITY_RIPEN)
                        {
                            ppRestored *= 2;
                            gBattlerAbility = battlerId;
                        }
                        if (changedPP + ppRestored > maxPP)
                            changedPP = maxPP;
                        else
                            changedPP = changedPP + ppRestored;

                        PREPARE_MOVE_BUFFER(gBattleTextBuff1, move);

                        BattleScriptExecute(BattleScript_BerryPPHealEnd2);
                        BtlController_EmitSetMonData(0, i + REQUEST_PPMOVE1_BATTLE, 0, 1, &changedPP);
                        MarkBattlerForControllerExec(gActiveBattler);
                        effect = ITEM_PP_CHANGE;
                    }
                }
                break;
            case HOLD_EFFECT_RESTORE_STATS:
                for (i = 0; i < NUM_BATTLE_STATS; i++)
                {
                    if (gBattleMons[battlerId].statStages[i] < DEFAULT_STAT_STAGE)
                    {
                        gBattleMons[battlerId].statStages[i] = DEFAULT_STAT_STAGE;
                        effect = ITEM_STATS_CHANGE;
                    }
                }
                if (effect)
                {
                    gBattleScripting.battler = battlerId;
                    gPotentialItemEffectBattler = battlerId;
                    gActiveBattler = gBattlerAttacker = battlerId;
                    BattleScriptExecute(BattleScript_WhiteHerbEnd2);
                }
                break;
            case HOLD_EFFECT_BLACK_SLUDGE:
                if (IS_BATTLER_OF_TYPE(battlerId, TYPE_POISON))
                    goto LEFTOVERS;
            case HOLD_EFFECT_LEFTOVERS:
            LEFTOVERS:
                if (gBattleMons[battlerId].hp < gBattleMons[battlerId].maxHP && !moveTurn)
                {
                    gBattleMoveDamage = gBattleMons[battlerId].maxHP / 16;
                    if (gBattleMoveDamage == 0)
                        gBattleMoveDamage = 1;
                    gBattleMoveDamage *= -1;
                    BattleScriptExecute(BattleScript_ItemHealHP_End2);
                    effect = ITEM_HP_CHANGE;
                    RecordItemEffectBattle(battlerId, battlerHoldEffect);
                }
                break;
            case HOLD_EFFECT_CONFUSE_SPICY:
                if (!moveTurn)
                    effect = HealConfuseBerry(battlerId, gLastUsedItem, FLAVOR_SPICY, TRUE);
                break;
            case HOLD_EFFECT_CONFUSE_DRY:
                if (!moveTurn)
                    effect = HealConfuseBerry(battlerId, gLastUsedItem, FLAVOR_DRY, TRUE);
                break;
            case HOLD_EFFECT_CONFUSE_SWEET:
                if (!moveTurn)
                    effect = HealConfuseBerry(battlerId, gLastUsedItem, FLAVOR_SWEET, TRUE);
                break;
            case HOLD_EFFECT_CONFUSE_BITTER:
                if (!moveTurn)
                    effect = HealConfuseBerry(battlerId, gLastUsedItem, FLAVOR_BITTER, TRUE);
                break;
            case HOLD_EFFECT_CONFUSE_SOUR:
                if (!moveTurn)
                    effect = HealConfuseBerry(battlerId, gLastUsedItem, FLAVOR_SOUR, TRUE);
                break;
            case HOLD_EFFECT_ATTACK_UP:
                if (!moveTurn)
                    effect = StatRaiseBerry(battlerId, gLastUsedItem, STAT_ATK, TRUE);
                break;
            case HOLD_EFFECT_DEFENSE_UP:
                if (!moveTurn)
                    effect = StatRaiseBerry(battlerId, gLastUsedItem, STAT_DEF, TRUE);
                break;
            case HOLD_EFFECT_SPEED_UP:
                if (!moveTurn)
                    effect = StatRaiseBerry(battlerId, gLastUsedItem, STAT_SPEED, TRUE);
                break;
            case HOLD_EFFECT_SP_ATTACK_UP:
                if (!moveTurn)
                    effect = StatRaiseBerry(battlerId, gLastUsedItem, STAT_SPATK, TRUE);
                break;
            case HOLD_EFFECT_SP_DEFENSE_UP:
                if (!moveTurn)
                    effect = StatRaiseBerry(battlerId, gLastUsedItem, STAT_SPDEF, TRUE);
                break;
            case HOLD_EFFECT_CRITICAL_UP:
                if (!moveTurn && !(gBattleMons[battlerId].status2 & STATUS2_FOCUS_ENERGY) && HasEnoughHpToEatBerry(battlerId, GetBattlerHoldEffectParam(battlerId), gLastUsedItem))
                {
                    gBattleMons[battlerId].status2 |= STATUS2_FOCUS_ENERGY;
                    BattleScriptExecute(BattleScript_BerryFocusEnergyEnd2);
                    effect = ITEM_EFFECT_OTHER;
                }
                break;
            case HOLD_EFFECT_RANDOM_STAT_UP:
                if (!moveTurn)
                    effect = RandomStatRaiseBerry(battlerId, gLastUsedItem, TRUE);
                break;
            case HOLD_EFFECT_CURE_PAR:
                if (gBattleMons[battlerId].status1 & STATUS1_PARALYSIS && !UnnerveOn(battlerId, gLastUsedItem))
                {
                    gBattleMons[battlerId].status1 &= ~(STATUS1_PARALYSIS);
                    BattleScriptExecute(BattleScript_BerryCurePrlzEnd2);
                    effect = ITEM_STATUS_CHANGE;
                }
                break;
            case HOLD_EFFECT_CURE_PSN:
                if (gBattleMons[battlerId].status1 & STATUS1_PSN_ANY && !UnnerveOn(battlerId, gLastUsedItem))
                {
                    gBattleMons[battlerId].status1 &= ~(STATUS1_PSN_ANY | STATUS1_TOXIC_COUNTER);
                    BattleScriptExecute(BattleScript_BerryCurePsnEnd2);
                    effect = ITEM_STATUS_CHANGE;
                }
                break;
            case HOLD_EFFECT_CURE_BRN:
                if (gBattleMons[battlerId].status1 & STATUS1_BURN && !UnnerveOn(battlerId, gLastUsedItem))
                {
                    gBattleMons[battlerId].status1 &= ~(STATUS1_BURN);
                    BattleScriptExecute(BattleScript_BerryCureBrnEnd2);
                    effect = ITEM_STATUS_CHANGE;
                }
                break;
            case HOLD_EFFECT_CURE_FRZ:
                if (gBattleMons[battlerId].status1 & STATUS1_FREEZE && !UnnerveOn(battlerId, gLastUsedItem))
                {
                    gBattleMons[battlerId].status1 &= ~(STATUS1_FREEZE);
                    BattleScriptExecute(BattleScript_BerryCureFrzEnd2);
                    effect = ITEM_STATUS_CHANGE;
                }
                break;
            case HOLD_EFFECT_CURE_SLP:
                if (gBattleMons[battlerId].status1 & STATUS1_SLEEP && !UnnerveOn(battlerId, gLastUsedItem))
                {
                    gBattleMons[battlerId].status1 &= ~(STATUS1_SLEEP);
                    gBattleMons[battlerId].status2 &= ~(STATUS2_NIGHTMARE);
                    BattleScriptExecute(BattleScript_BerryCureSlpEnd2);
                    effect = ITEM_STATUS_CHANGE;
                }
                break;
            case HOLD_EFFECT_CURE_CONFUSION:
                if (gBattleMons[battlerId].status2 & STATUS2_CONFUSION && !UnnerveOn(battlerId, gLastUsedItem))
                {
                    gBattleMons[battlerId].status2 &= ~(STATUS2_CONFUSION);
                    BattleScriptExecute(BattleScript_BerryCureConfusionEnd2);
                    effect = ITEM_EFFECT_OTHER;
                }
                break;
            case HOLD_EFFECT_CURE_STATUS:
                if ((gBattleMons[battlerId].status1 & STATUS1_ANY || gBattleMons[battlerId].status2 & STATUS2_CONFUSION) && !UnnerveOn(battlerId, gLastUsedItem))
                {
                    i = 0;
                    if (gBattleMons[battlerId].status1 & STATUS1_PSN_ANY)
                    {
                        StringCopy(gBattleTextBuff1, gStatusConditionString_PoisonJpn);
                        i++;
                    }
                    if (gBattleMons[battlerId].status1 & STATUS1_SLEEP)
                    {
                        gBattleMons[battlerId].status2 &= ~(STATUS2_NIGHTMARE);
                        StringCopy(gBattleTextBuff1, gStatusConditionString_SleepJpn);
                        i++;
                    }
                    if (gBattleMons[battlerId].status1 & STATUS1_PARALYSIS)
                    {
                        StringCopy(gBattleTextBuff1, gStatusConditionString_ParalysisJpn);
                        i++;
                    }
                    if (gBattleMons[battlerId].status1 & STATUS1_BURN)
                    {
                        StringCopy(gBattleTextBuff1, gStatusConditionString_BurnJpn);
                        i++;
                    }
                    if (gBattleMons[battlerId].status1 & STATUS1_FREEZE)
                    {
                        StringCopy(gBattleTextBuff1, gStatusConditionString_IceJpn);
                        i++;
                    }
                    if (gBattleMons[battlerId].status2 & STATUS2_CONFUSION)
                    {
                        StringCopy(gBattleTextBuff1, gStatusConditionString_ConfusionJpn);
                        i++;
                    }
                    if (!(i > 1))
                        gBattleCommunication[MULTISTRING_CHOOSER] = B_MSG_CURED_PROBLEM;
                    else
                        gBattleCommunication[MULTISTRING_CHOOSER] = B_MSG_NORMALIZED_STATUS;
                    gBattleMons[battlerId].status1 = 0;
                    gBattleMons[battlerId].status2 &= ~(STATUS2_CONFUSION);
                    BattleScriptExecute(BattleScript_BerryCureChosenStatusEnd2);
                    effect = ITEM_STATUS_CHANGE;
                }
                break;
            case HOLD_EFFECT_MENTAL_HERB:
                if (GetMentalHerbEffect(battlerId))
                {
<<<<<<< HEAD
                    gBattleScripting.savedBattler = gBattlerAttacker;
                    gBattlerAttacker = battlerId;
                    BattleScriptExecute(BattleScript_MentalHerbCureEnd2);
=======
                    gBattleMons[battlerId].status2 &= ~(STATUS2_INFATUATION);
                    StringCopy(gBattleTextBuff1, gStatusConditionString_LoveJpn);
                    BattleScriptExecute(BattleScript_BerryCureChosenStatusEnd2);
                    gBattleCommunication[MULTISTRING_CHOOSER] = B_MSG_CURED_PROBLEM;
>>>>>>> b362ce7f
                    effect = ITEM_EFFECT_OTHER;
                }
                break;
            case HOLD_EFFECT_MICLE_BERRY:
                if (!moveTurn)
                    effect = TrySetMicleBerry(battlerId, gLastUsedItem, TRUE);
                break;
            }

            if (effect)
            {
                gActiveBattler = gBattlerAttacker = gPotentialItemEffectBattler = gBattleScripting.battler = battlerId;
                switch (effect)
                {
                case ITEM_STATUS_CHANGE:
                    BtlController_EmitSetMonData(0, REQUEST_STATUS_BATTLE, 0, 4, &gBattleMons[battlerId].status1);
                    MarkBattlerForControllerExec(gActiveBattler);
                    break;
                case ITEM_PP_CHANGE:
                    if (!(gBattleMons[battlerId].status2 & STATUS2_TRANSFORMED) && !(gDisableStructs[battlerId].mimickedMoves & gBitTable[i]))
                        gBattleMons[battlerId].pp[i] = changedPP;
                    break;
                }
            }
        }
        break;
    case ITEMEFFECT_MOVE_END:
        for (battlerId = 0; battlerId < gBattlersCount; battlerId++)
        {
            gLastUsedItem = gBattleMons[battlerId].item;
            battlerHoldEffect = GetBattlerHoldEffect(battlerId, TRUE);
            switch (battlerHoldEffect)
            {
            case HOLD_EFFECT_MICLE_BERRY:
                if (B_HP_BERRIES >= GEN_4)
                    effect = TrySetMicleBerry(battlerId, gLastUsedItem, FALSE);
                break;
            case HOLD_EFFECT_RESTORE_HP:
                if (B_HP_BERRIES >= GEN_4)
                    effect = ItemHealHp(battlerId, gLastUsedItem, FALSE, FALSE);
                break;
            case HOLD_EFFECT_RESTORE_PCT_HP:
                if (B_BERRIES_INSTANT >= GEN_4)
                    effect = ItemHealHp(battlerId, gLastUsedItem, FALSE, TRUE);
                break;
            case HOLD_EFFECT_CONFUSE_SPICY:
                if (B_BERRIES_INSTANT >= GEN_4)
                    effect = HealConfuseBerry(battlerId, gLastUsedItem, FLAVOR_SPICY, FALSE);
                break;
            case HOLD_EFFECT_CONFUSE_DRY:
                if (B_BERRIES_INSTANT >= GEN_4)
                    effect = HealConfuseBerry(battlerId, gLastUsedItem, FLAVOR_DRY, FALSE);
                break;
            case HOLD_EFFECT_CONFUSE_SWEET:
                if (B_BERRIES_INSTANT >= GEN_4)
                    effect = HealConfuseBerry(battlerId, gLastUsedItem, FLAVOR_SWEET, FALSE);
                break;
            case HOLD_EFFECT_CONFUSE_BITTER:
                if (B_BERRIES_INSTANT >= GEN_4)
                    effect = HealConfuseBerry(battlerId, gLastUsedItem, FLAVOR_BITTER, FALSE);
                break;
            case HOLD_EFFECT_CONFUSE_SOUR:
                if (B_BERRIES_INSTANT >= GEN_4)
                    effect = HealConfuseBerry(battlerId, gLastUsedItem, FLAVOR_SOUR, FALSE);
                break;
            case HOLD_EFFECT_ATTACK_UP:
                if (B_BERRIES_INSTANT >= GEN_4)
                    effect = StatRaiseBerry(battlerId, gLastUsedItem, STAT_ATK, FALSE);
                break;
            case HOLD_EFFECT_DEFENSE_UP:
                if (B_BERRIES_INSTANT >= GEN_4)
                    effect = StatRaiseBerry(battlerId, gLastUsedItem, STAT_DEF, FALSE);
                break;
            case HOLD_EFFECT_SPEED_UP:
                if (B_BERRIES_INSTANT >= GEN_4)
                    effect = StatRaiseBerry(battlerId, gLastUsedItem, STAT_SPEED, FALSE);
                break;
            case HOLD_EFFECT_SP_ATTACK_UP:
                if (B_BERRIES_INSTANT >= GEN_4)
                    effect = StatRaiseBerry(battlerId, gLastUsedItem, STAT_SPATK, FALSE);
                break;
            case HOLD_EFFECT_SP_DEFENSE_UP:
                if (B_BERRIES_INSTANT >= GEN_4)
                    effect = StatRaiseBerry(battlerId, gLastUsedItem, STAT_SPDEF, FALSE);
                break;
            case HOLD_EFFECT_RANDOM_STAT_UP:
                if (B_BERRIES_INSTANT >= GEN_4)
                    effect = RandomStatRaiseBerry(battlerId, gLastUsedItem, FALSE);
                break;
            case HOLD_EFFECT_CURE_PAR:
                if (gBattleMons[battlerId].status1 & STATUS1_PARALYSIS && !UnnerveOn(battlerId, gLastUsedItem))
                {
                    gBattleMons[battlerId].status1 &= ~(STATUS1_PARALYSIS);
                    BattleScriptPushCursor();
                    gBattlescriptCurrInstr = BattleScript_BerryCureParRet;
                    effect = ITEM_STATUS_CHANGE;
                }
                break;
            case HOLD_EFFECT_CURE_PSN:
                if (gBattleMons[battlerId].status1 & STATUS1_PSN_ANY && !UnnerveOn(battlerId, gLastUsedItem))
                {
                    gBattleMons[battlerId].status1 &= ~(STATUS1_PSN_ANY | STATUS1_TOXIC_COUNTER);
                    BattleScriptPushCursor();
                    gBattlescriptCurrInstr = BattleScript_BerryCurePsnRet;
                    effect = ITEM_STATUS_CHANGE;
                }
                break;
            case HOLD_EFFECT_CURE_BRN:
                if (gBattleMons[battlerId].status1 & STATUS1_BURN && !UnnerveOn(battlerId, gLastUsedItem))
                {
                    gBattleMons[battlerId].status1 &= ~(STATUS1_BURN);
                    BattleScriptPushCursor();
                    gBattlescriptCurrInstr = BattleScript_BerryCureBrnRet;
                    effect = ITEM_STATUS_CHANGE;
                }
                break;
            case HOLD_EFFECT_CURE_FRZ:
                if (gBattleMons[battlerId].status1 & STATUS1_FREEZE && !UnnerveOn(battlerId, gLastUsedItem))
                {
                    gBattleMons[battlerId].status1 &= ~(STATUS1_FREEZE);
                    BattleScriptPushCursor();
                    gBattlescriptCurrInstr = BattleScript_BerryCureFrzRet;
                    effect = ITEM_STATUS_CHANGE;
                }
                break;
            case HOLD_EFFECT_CURE_SLP:
                if (gBattleMons[battlerId].status1 & STATUS1_SLEEP && !UnnerveOn(battlerId, gLastUsedItem))
                {
                    gBattleMons[battlerId].status1 &= ~(STATUS1_SLEEP);
                    gBattleMons[battlerId].status2 &= ~(STATUS2_NIGHTMARE);
                    BattleScriptPushCursor();
                    gBattlescriptCurrInstr = BattleScript_BerryCureSlpRet;
                    effect = ITEM_STATUS_CHANGE;
                }
                break;
            case HOLD_EFFECT_CURE_CONFUSION:
                if (gBattleMons[battlerId].status2 & STATUS2_CONFUSION && !UnnerveOn(battlerId, gLastUsedItem))
                {
                    gBattleMons[battlerId].status2 &= ~(STATUS2_CONFUSION);
                    BattleScriptPushCursor();
                    gBattlescriptCurrInstr = BattleScript_BerryCureConfusionRet;
                    effect = ITEM_EFFECT_OTHER;
                }
                break;
            case HOLD_EFFECT_MENTAL_HERB:
                if (GetMentalHerbEffect(battlerId))
                {
                    gBattleScripting.savedBattler = gBattlerAttacker;
                    gBattlerAttacker = battlerId;
                    BattleScriptPushCursor();
<<<<<<< HEAD
                    gBattlescriptCurrInstr = BattleScript_MentalHerbCureRet;
=======
                    gBattleCommunication[MULTISTRING_CHOOSER] = B_MSG_CURED_PROBLEM;
                    gBattlescriptCurrInstr = BattleScript_BerryCureChosenStatusRet;
>>>>>>> b362ce7f
                    effect = ITEM_EFFECT_OTHER;
                }
                break;
            case HOLD_EFFECT_CURE_STATUS:
                if ((gBattleMons[battlerId].status1 & STATUS1_ANY || gBattleMons[battlerId].status2 & STATUS2_CONFUSION) && !UnnerveOn(battlerId, gLastUsedItem))
                {
                    if (gBattleMons[battlerId].status1 & STATUS1_PSN_ANY)
                    {
                        StringCopy(gBattleTextBuff1, gStatusConditionString_PoisonJpn);
                    }
                    if (gBattleMons[battlerId].status1 & STATUS1_SLEEP)
                    {
                        gBattleMons[battlerId].status2 &= ~(STATUS2_NIGHTMARE);
                        StringCopy(gBattleTextBuff1, gStatusConditionString_SleepJpn);
                    }
                    if (gBattleMons[battlerId].status1 & STATUS1_PARALYSIS)
                    {
                        StringCopy(gBattleTextBuff1, gStatusConditionString_ParalysisJpn);
                    }
                    if (gBattleMons[battlerId].status1 & STATUS1_BURN)
                    {
                        StringCopy(gBattleTextBuff1, gStatusConditionString_BurnJpn);
                    }
                    if (gBattleMons[battlerId].status1 & STATUS1_FREEZE)
                    {
                        StringCopy(gBattleTextBuff1, gStatusConditionString_IceJpn);
                    }
                    if (gBattleMons[battlerId].status2 & STATUS2_CONFUSION)
                    {
                        StringCopy(gBattleTextBuff1, gStatusConditionString_ConfusionJpn);
                    }
                    gBattleMons[battlerId].status1 = 0;
                    gBattleMons[battlerId].status2 &= ~(STATUS2_CONFUSION);
                    BattleScriptPushCursor();
                    gBattleCommunication[MULTISTRING_CHOOSER] = B_MSG_CURED_PROBLEM;
                    gBattlescriptCurrInstr = BattleScript_BerryCureChosenStatusRet;
                    effect = ITEM_STATUS_CHANGE;
                }
                break;
            case HOLD_EFFECT_RESTORE_STATS:
                for (i = 0; i < NUM_BATTLE_STATS; i++)
                {
                    if (gBattleMons[battlerId].statStages[i] < DEFAULT_STAT_STAGE)
                    {
                        gBattleMons[battlerId].statStages[i] = DEFAULT_STAT_STAGE;
                        effect = ITEM_STATS_CHANGE;
                    }
                }
                if (effect)
                {
                    gBattleScripting.battler = battlerId;
                    gPotentialItemEffectBattler = battlerId;
                    BattleScriptPushCursor();
                    gBattlescriptCurrInstr = BattleScript_WhiteHerbRet;
                    return effect;
                }
                break;
            }

            if (effect)
            {
                gActiveBattler = gPotentialItemEffectBattler = gBattleScripting.battler = battlerId;
                if (effect == ITEM_STATUS_CHANGE)
                {
                    BtlController_EmitSetMonData(0, REQUEST_STATUS_BATTLE, 0, 4, &gBattleMons[gActiveBattler].status1);
                    MarkBattlerForControllerExec(gActiveBattler);
                }
                break;
            }
        }
        break;
    case ITEMEFFECT_KINGSROCK_SHELLBELL:
        if (gBattleMoveDamage)
        {
            switch (atkHoldEffect)
            {
            case HOLD_EFFECT_FLINCH:
                if (!(gMoveResultFlags & MOVE_RESULT_NO_EFFECT)
                    && TARGET_TURN_DAMAGED
                    && (Random() % 100) < atkHoldEffectParam
                    && gBattleMoves[gCurrentMove].flags & FLAG_KINGS_ROCK_AFFECTED
                    && gBattleMons[gBattlerTarget].hp)
                {
                    gBattleScripting.moveEffect = MOVE_EFFECT_FLINCH;
                    BattleScriptPushCursor();
                    SetMoveEffect(FALSE, 0);
                    BattleScriptPop();
                }
                break;
            case HOLD_EFFECT_SHELL_BELL:
                if (!(gMoveResultFlags & MOVE_RESULT_NO_EFFECT)
                    && gSpecialStatuses[gBattlerTarget].dmg != 0
                    && gSpecialStatuses[gBattlerTarget].dmg != 0xFFFF
                    && gBattlerAttacker != gBattlerTarget
                    && gBattleMons[gBattlerAttacker].hp != gBattleMons[gBattlerAttacker].maxHP
                    && gBattleMons[gBattlerAttacker].hp != 0)
                {
                    gLastUsedItem = atkItem;
                    gPotentialItemEffectBattler = gBattlerAttacker;
                    gBattleScripting.battler = gBattlerAttacker;
                    gBattleMoveDamage = (gSpecialStatuses[gBattlerTarget].dmg / atkHoldEffectParam) * -1;
                    if (gBattleMoveDamage == 0)
                        gBattleMoveDamage = -1;
                    gSpecialStatuses[gBattlerTarget].dmg = 0;
                    BattleScriptPushCursor();
                    gBattlescriptCurrInstr = BattleScript_ItemHealHP_Ret;
                    effect++;
                }
                break;
            }
        }
        break;
    case ITEMEFFECT_TARGET:
        if (!(gMoveResultFlags & MOVE_RESULT_NO_EFFECT))
        {
            GET_MOVE_TYPE(gCurrentMove, moveType);
            switch (battlerHoldEffect)
            {
            case HOLD_EFFECT_AIR_BALLOON:
                if (TARGET_TURN_DAMAGED)
                {
                    effect = ITEM_EFFECT_OTHER;
                    BattleScriptPushCursor();
                    gBattlescriptCurrInstr = BattleScript_AirBaloonMsgPop;
                }
                break;
            case HOLD_EFFECT_ROCKY_HELMET:
                if (TARGET_TURN_DAMAGED
                    && IsMoveMakingContact(gCurrentMove, gBattlerAttacker)
                    && IsBattlerAlive(gBattlerAttacker)
                    && GetBattlerAbility(gBattlerAttacker) != ABILITY_MAGIC_GUARD)
                {
                    gBattleMoveDamage = gBattleMons[gBattlerAttacker].maxHP / 6;
                    if (gBattleMoveDamage == 0)
                        gBattleMoveDamage = 1;
                    effect = ITEM_HP_CHANGE;
                    BattleScriptPushCursor();
                    gBattlescriptCurrInstr = BattleScript_RockyHelmetActivates;
                    PREPARE_ITEM_BUFFER(gBattleTextBuff1, gLastUsedItem);
                    RecordItemEffectBattle(battlerId, HOLD_EFFECT_ROCKY_HELMET);
                }
                break;
            case HOLD_EFFECT_WEAKNESS_POLICY:
                if (IsBattlerAlive(battlerId)
                    && TARGET_TURN_DAMAGED
                    && gMoveResultFlags & MOVE_RESULT_SUPER_EFFECTIVE)
                {
                    effect = ITEM_STATS_CHANGE;
                    BattleScriptPushCursor();
                    gBattlescriptCurrInstr = BattleScript_WeaknessPolicy;
                }
                break;
            case HOLD_EFFECT_SNOWBALL:
                if (IsBattlerAlive(battlerId)
                    && TARGET_TURN_DAMAGED
                    && moveType == TYPE_ICE)
                {
                    effect = ITEM_STATS_CHANGE;
                    BattleScriptPushCursor();
                    gBattlescriptCurrInstr = BattleScript_TargetItemStatRaise;
                    gBattleScripting.statChanger = SET_STATCHANGER(STAT_ATK, 1, FALSE);
                }
                break;
            case HOLD_EFFECT_LUMINOUS_MOSS:
                if (IsBattlerAlive(battlerId)
                    && TARGET_TURN_DAMAGED
                    && moveType == TYPE_WATER)
                {
                    effect = ITEM_STATS_CHANGE;
                    BattleScriptPushCursor();
                    gBattlescriptCurrInstr = BattleScript_TargetItemStatRaise;
                    gBattleScripting.statChanger = SET_STATCHANGER(STAT_SPDEF, 1, FALSE);
                }
                break;
            case HOLD_EFFECT_CELL_BATTERY:
                if (IsBattlerAlive(battlerId)
                    && TARGET_TURN_DAMAGED
                    && moveType == TYPE_ELECTRIC)
                {
                    effect = ITEM_STATS_CHANGE;
                    BattleScriptPushCursor();
                    gBattlescriptCurrInstr = BattleScript_TargetItemStatRaise;
                    gBattleScripting.statChanger = SET_STATCHANGER(STAT_ATK, 1, FALSE);
                }
                break;
            case HOLD_EFFECT_ABSORB_BULB:
                if (IsBattlerAlive(battlerId)
                    && TARGET_TURN_DAMAGED
                    && moveType == TYPE_WATER)
                {
                    effect = ITEM_STATS_CHANGE;
                    BattleScriptPushCursor();
                    gBattlescriptCurrInstr = BattleScript_TargetItemStatRaise;
                    gBattleScripting.statChanger = SET_STATCHANGER(STAT_SPATK, 1, FALSE);
                }
                break;
            case HOLD_EFFECT_JABOCA_BERRY:  // consume and damage attacker if used physical move
                if (IsBattlerAlive(battlerId)
                 && TARGET_TURN_DAMAGED
                 && !DoesSubstituteBlockMove(gBattlerAttacker, battlerId, gCurrentMove)
                 && IS_MOVE_PHYSICAL(gCurrentMove)
                 && GetBattlerAbility(gBattlerAttacker) != ABILITY_MAGIC_GUARD)
                {
                    gBattleMoveDamage = gBattleMons[gBattlerAttacker].maxHP / 8;
                    if (gBattleMoveDamage == 0)
                        gBattleMoveDamage = 1;
                    if (GetBattlerAbility(battlerId) == ABILITY_RIPEN)
                        gBattleMoveDamage *= 2;

                    effect = ITEM_HP_CHANGE;
                    BattleScriptPushCursor();
                    gBattlescriptCurrInstr = BattleScript_JabocaRowapBerryActivates;
                    PREPARE_ITEM_BUFFER(gBattleTextBuff1, gLastUsedItem);
                    RecordItemEffectBattle(battlerId, HOLD_EFFECT_ROCKY_HELMET);
                }
                break;
            case HOLD_EFFECT_ROWAP_BERRY:  // consume and damage attacker if used special move
                if (IsBattlerAlive(battlerId)
                 && TARGET_TURN_DAMAGED
                 && !DoesSubstituteBlockMove(gBattlerAttacker, battlerId, gCurrentMove)
                 && IS_MOVE_SPECIAL(gCurrentMove)
                 && GetBattlerAbility(gBattlerAttacker) != ABILITY_MAGIC_GUARD)
                {
                    gBattleMoveDamage = gBattleMons[gBattlerAttacker].maxHP / 8;
                    if (gBattleMoveDamage == 0)
                        gBattleMoveDamage = 1;
                    if (GetBattlerAbility(battlerId) == ABILITY_RIPEN)
                        gBattleMoveDamage *= 2;

                    effect = ITEM_HP_CHANGE;
                    BattleScriptPushCursor();
                    gBattlescriptCurrInstr = BattleScript_JabocaRowapBerryActivates;
                    PREPARE_ITEM_BUFFER(gBattleTextBuff1, gLastUsedItem);
                    RecordItemEffectBattle(battlerId, HOLD_EFFECT_ROCKY_HELMET);
                }
                break;
            case HOLD_EFFECT_KEE_BERRY:  // consume and boost defense if used physical move
                effect = DamagedStatBoostBerryEffect(battlerId, STAT_DEF, SPLIT_PHYSICAL);
                break;
            case HOLD_EFFECT_MARANGA_BERRY:  // consume and boost sp. defense if used special move
                effect = DamagedStatBoostBerryEffect(battlerId, STAT_SPDEF, SPLIT_SPECIAL);
                break;
            case HOLD_EFFECT_STICKY_BARB:
                if (TARGET_TURN_DAMAGED
                  && (!(gMoveResultFlags & MOVE_RESULT_NO_EFFECT))
                  && IsMoveMakingContact(gCurrentMove, gBattlerAttacker)
                  && !DoesSubstituteBlockMove(gCurrentMove, gBattlerAttacker, battlerId)
                  && IsBattlerAlive(gBattlerAttacker)
                  && CanStealItem(gBattlerAttacker, gBattlerTarget, gBattleMons[gBattlerTarget].item)
                  && gBattleMons[gBattlerAttacker].item == ITEM_NONE)
                {
                    // No sticky hold checks.
                    gEffectBattler = battlerId; // gEffectBattler = target
                    StealTargetItem(gBattlerAttacker, gBattlerTarget);  // Attacker takes target's barb
                    BattleScriptPushCursor();
                    gBattlescriptCurrInstr = BattleScript_StickyBarbTransfer;
                    effect = ITEM_EFFECT_OTHER;
                }
                break;
            }
        }
        break;
    case ITEMEFFECT_ORBS:
        switch (battlerHoldEffect)
        {
        case HOLD_EFFECT_TOXIC_ORB:
            if (!gBattleMons[battlerId].status1
                && CanPoisonType(battlerId, battlerId)
                && GetBattlerAbility(battlerId) != ABILITY_IMMUNITY
                && GetBattlerAbility(battlerId) != ABILITY_COMATOSE
                && IsBattlerAlive)
            {
                effect = ITEM_STATUS_CHANGE;
                gBattleMons[battlerId].status1 = STATUS1_TOXIC_POISON;
                BattleScriptExecute(BattleScript_ToxicOrb);
                RecordItemEffectBattle(battlerId, battlerHoldEffect);
            }
            break;
        case HOLD_EFFECT_FLAME_ORB:
            if (!gBattleMons[battlerId].status1
                && !IS_BATTLER_OF_TYPE(battlerId, TYPE_FIRE)
                && GetBattlerAbility(battlerId) != ABILITY_WATER_VEIL
                && GetBattlerAbility(battlerId) != ABILITY_WATER_BUBBLE
                && GetBattlerAbility(battlerId) != ABILITY_COMATOSE
                && IsBattlerAlive)
            {
                effect = ITEM_STATUS_CHANGE;
                gBattleMons[battlerId].status1 = STATUS1_BURN;
                BattleScriptExecute(BattleScript_FlameOrb);
                RecordItemEffectBattle(battlerId, battlerHoldEffect);
            }
            break;
        case HOLD_EFFECT_STICKY_BARB:   // Not an orb per se, but similar effect, and needs to NOT activate with pickpocket
            if (GetBattlerAbility(battlerId) != ABILITY_MAGIC_GUARD)
            {
                gBattleMoveDamage = gBattleMons[battlerId].maxHP / 8;
                if (gBattleMoveDamage == 0)
                    gBattleMoveDamage = 1;
                BattleScriptExecute(BattleScript_ItemHurtEnd2);
                effect = ITEM_HP_CHANGE;
                RecordItemEffectBattle(battlerId, battlerHoldEffect);
                PREPARE_ITEM_BUFFER(gBattleTextBuff1, gLastUsedItem);
            }
            break;
        }

        if (effect == ITEM_STATUS_CHANGE)
        {
            gActiveBattler = battlerId;
            BtlController_EmitSetMonData(0, REQUEST_STATUS_BATTLE, 0, 4, &gBattleMons[battlerId].status1);
            MarkBattlerForControllerExec(gActiveBattler);
        }
        break;
    }

    // Berry was successfully used on a Pokemon.
    if (effect && (gLastUsedItem >= FIRST_BERRY_INDEX && gLastUsedItem <= LAST_BERRY_INDEX))
        gBattleStruct->ateBerry[battlerId & BIT_SIDE] |= gBitTable[gBattlerPartyIndexes[battlerId]];

    return effect;
}

void ClearFuryCutterDestinyBondGrudge(u8 battlerId)
{
    gDisableStructs[battlerId].furyCutterCounter = 0;
    gBattleMons[battlerId].status2 &= ~(STATUS2_DESTINY_BOND);
    gStatuses3[battlerId] &= ~(STATUS3_GRUDGE);
}

void HandleAction_RunBattleScript(void) // identical to RunBattleScriptCommands
{
    if (gBattleControllerExecFlags == 0)
        gBattleScriptingCommandsTable[*gBattlescriptCurrInstr]();
}

u32 SetRandomTarget(u32 battlerId)
{
    u32 target;
    static const u8 targets[2][2] =
    {
        [B_SIDE_PLAYER] = {B_POSITION_OPPONENT_LEFT, B_POSITION_OPPONENT_RIGHT},
        [B_SIDE_OPPONENT] = {B_POSITION_PLAYER_LEFT, B_POSITION_PLAYER_RIGHT},
    };

    if (gBattleTypeFlags & BATTLE_TYPE_DOUBLE)
    {
        target = GetBattlerAtPosition(targets[GetBattlerSide(battlerId)][Random() % 2]);
        if (!IsBattlerAlive(target))
            target ^= BIT_FLANK;
    }
    else
    {
        target = GetBattlerAtPosition(targets[GetBattlerSide(battlerId)][0]);
    }

    return target;
}

u8 GetMoveTarget(u16 move, u8 setTarget)
{
    u8 targetBattler = 0;
    u32 i, moveTarget, side;

    if (setTarget)
        moveTarget = setTarget - 1;
    else
        moveTarget = gBattleMoves[move].target;

    switch (moveTarget)
    {
    case MOVE_TARGET_SELECTED:
        side = GetBattlerSide(gBattlerAttacker) ^ BIT_SIDE;
        if (IsAffectedByFollowMe(gBattlerAttacker, side))
        {
            targetBattler = gSideTimers[side].followmeTarget;
        }
        else
        {
            targetBattler = SetRandomTarget(gBattlerAttacker);
            if (gBattleMoves[move].type == TYPE_ELECTRIC
                && IsAbilityOnOpposingSide(gBattlerAttacker, ABILITY_LIGHTNING_ROD)
                && gBattleMons[targetBattler].ability != ABILITY_LIGHTNING_ROD)
            {
                targetBattler ^= BIT_FLANK;
                RecordAbilityBattle(targetBattler, gBattleMons[targetBattler].ability);
                gSpecialStatuses[targetBattler].lightningRodRedirected = 1;
            }
            else if (gBattleMoves[move].type == TYPE_WATER
                && IsAbilityOnOpposingSide(gBattlerAttacker, ABILITY_STORM_DRAIN)
                && gBattleMons[targetBattler].ability != ABILITY_STORM_DRAIN)
            {
                targetBattler ^= BIT_FLANK;
                RecordAbilityBattle(targetBattler, gBattleMons[targetBattler].ability);
                gSpecialStatuses[targetBattler].stormDrainRedirected = 1;
            }
        }
        break;
    case MOVE_TARGET_DEPENDS:
    case MOVE_TARGET_BOTH:
    case MOVE_TARGET_FOES_AND_ALLY:
    case MOVE_TARGET_OPPONENTS_FIELD:
        targetBattler = GetBattlerAtPosition((GetBattlerPosition(gBattlerAttacker) & BIT_SIDE) ^ BIT_SIDE);
        if (!IsBattlerAlive(targetBattler))
            targetBattler ^= BIT_FLANK;
        break;
    case MOVE_TARGET_RANDOM:
        side = GetBattlerSide(gBattlerAttacker) ^ BIT_SIDE;
        if (IsAffectedByFollowMe(gBattlerAttacker, side))
            targetBattler = gSideTimers[side].followmeTarget;
        else if (gBattleTypeFlags & BATTLE_TYPE_DOUBLE && moveTarget & MOVE_TARGET_RANDOM)
            targetBattler = SetRandomTarget(gBattlerAttacker);
        else
            targetBattler = GetBattlerAtPosition((GetBattlerPosition(gBattlerAttacker) & BIT_SIDE) ^ BIT_SIDE);
        break;
    case MOVE_TARGET_USER_OR_SELECTED:
    case MOVE_TARGET_USER:
    default:
        targetBattler = gBattlerAttacker;
        break;
    case MOVE_TARGET_ALLY:
        if (IsBattlerAlive(BATTLE_PARTNER(gBattlerAttacker)))
            targetBattler = BATTLE_PARTNER(gBattlerAttacker);
        else
            targetBattler = gBattlerAttacker;
        break;
    }

    *(gBattleStruct->moveTarget + gBattlerAttacker) = targetBattler;

    return targetBattler;
}

static bool32 IsMonEventLegal(u8 battlerId)
{
    if (GetBattlerSide(battlerId) == B_SIDE_OPPONENT)
        return TRUE;
    if (GetMonData(&gPlayerParty[gBattlerPartyIndexes[battlerId]], MON_DATA_SPECIES, NULL) != SPECIES_DEOXYS
        && GetMonData(&gPlayerParty[gBattlerPartyIndexes[battlerId]], MON_DATA_SPECIES, NULL) != SPECIES_MEW)
            return TRUE;
    return GetMonData(&gPlayerParty[gBattlerPartyIndexes[battlerId]], MON_DATA_EVENT_LEGAL, NULL);
}

u8 IsMonDisobedient(void)
{
    s32 rnd;
    s32 calc;
    u8 obedienceLevel = 0;

    if (gBattleTypeFlags & (BATTLE_TYPE_LINK | BATTLE_TYPE_RECORDED_LINK))
        return 0;
    if (GetBattlerSide(gBattlerAttacker) == B_SIDE_OPPONENT)
        return 0;

    if (IsMonEventLegal(gBattlerAttacker)) // only false if illegal Mew or Deoxys
    {
        if (gBattleTypeFlags & BATTLE_TYPE_INGAME_PARTNER && GetBattlerPosition(gBattlerAttacker) == 2)
            return 0;
        if (gBattleTypeFlags & BATTLE_TYPE_FRONTIER)
            return 0;
        if (gBattleTypeFlags & BATTLE_TYPE_RECORDED)
            return 0;
        if (!IsOtherTrainer(gBattleMons[gBattlerAttacker].otId, gBattleMons[gBattlerAttacker].otName))
            return 0;
        if (FlagGet(FLAG_BADGE08_GET))
            return 0;

        obedienceLevel = 10;

        if (FlagGet(FLAG_BADGE02_GET))
            obedienceLevel = 30;
        if (FlagGet(FLAG_BADGE04_GET))
            obedienceLevel = 50;
        if (FlagGet(FLAG_BADGE06_GET))
            obedienceLevel = 70;
    }

    if (gBattleMons[gBattlerAttacker].level <= obedienceLevel)
        return 0;
    rnd = (Random() & 255);
    calc = (gBattleMons[gBattlerAttacker].level + obedienceLevel) * rnd >> 8;
    if (calc < obedienceLevel)
        return 0;

    // is not obedient
    if (gCurrentMove == MOVE_RAGE)
        gBattleMons[gBattlerAttacker].status2 &= ~(STATUS2_RAGE);
    if (gBattleMons[gBattlerAttacker].status1 & STATUS1_SLEEP && (gCurrentMove == MOVE_SNORE || gCurrentMove == MOVE_SLEEP_TALK))
    {
        gBattlescriptCurrInstr = BattleScript_IgnoresWhileAsleep;
        return 1;
    }

    rnd = (Random() & 255);
    calc = (gBattleMons[gBattlerAttacker].level + obedienceLevel) * rnd >> 8;
    if (calc < obedienceLevel)
    {
        calc = CheckMoveLimitations(gBattlerAttacker, gBitTable[gCurrMovePos], 0xFF);
        if (calc == 0xF) // all moves cannot be used
        {
            // Randomly select, then print a disobedient string
            // B_MSG_LOAFING, B_MSG_WONT_OBEY, B_MSG_TURNED_AWAY, or B_MSG_PRETEND_NOT_NOTICE
            gBattleCommunication[MULTISTRING_CHOOSER] = Random() & (NUM_LOAF_STRINGS - 1);
            gBattlescriptCurrInstr = BattleScript_MoveUsedLoafingAround;
            return 1;
        }
        else // use a random move
        {
            do
            {
                gCurrMovePos = gChosenMovePos = Random() & (MAX_MON_MOVES - 1);
            } while (gBitTable[gCurrMovePos] & calc);

            gCalledMove = gBattleMons[gBattlerAttacker].moves[gCurrMovePos];
            gBattlescriptCurrInstr = BattleScript_IgnoresAndUsesRandomMove;
            gBattlerTarget = GetMoveTarget(gCalledMove, 0);
            gHitMarker |= HITMARKER_x200000;
            return 2;
        }
    }
    else
    {
        obedienceLevel = gBattleMons[gBattlerAttacker].level - obedienceLevel;

        calc = (Random() & 255);
        if (calc < obedienceLevel && !(gBattleMons[gBattlerAttacker].status1 & STATUS1_ANY) && gBattleMons[gBattlerAttacker].ability != ABILITY_VITAL_SPIRIT && gBattleMons[gBattlerAttacker].ability != ABILITY_INSOMNIA)
        {
            // try putting asleep
            int i;
            for (i = 0; i < gBattlersCount; i++)
            {
                if (gBattleMons[i].status2 & STATUS2_UPROAR)
                    break;
            }
            if (i == gBattlersCount)
            {
                gBattlescriptCurrInstr = BattleScript_IgnoresAndFallsAsleep;
                return 1;
            }
        }
        calc -= obedienceLevel;
        if (calc < obedienceLevel)
        {
            gBattleMoveDamage = CalculateMoveDamage(MOVE_NONE, gBattlerAttacker, gBattlerAttacker, TYPE_MYSTERY, 40, FALSE, FALSE, TRUE);
            gBattlerTarget = gBattlerAttacker;
            gBattlescriptCurrInstr = BattleScript_IgnoresAndHitsItself;
            gHitMarker |= HITMARKER_UNABLE_TO_USE_MOVE;
            return 2;
        }
        else
        {
            // Randomly select, then print a disobedient string
            // B_MSG_LOAFING, B_MSG_WONT_OBEY, B_MSG_TURNED_AWAY, or B_MSG_PRETEND_NOT_NOTICE
            gBattleCommunication[MULTISTRING_CHOOSER] = Random() & (NUM_LOAF_STRINGS - 1);
            gBattlescriptCurrInstr = BattleScript_MoveUsedLoafingAround;
            return 1;
        }
    }
}

u32 GetBattlerHoldEffect(u8 battlerId, bool32 checkNegating)
{
    if (checkNegating)
    {
        if (gStatuses3[battlerId] & STATUS3_EMBARGO)
            return HOLD_EFFECT_NONE;
        if (gFieldStatuses & STATUS_FIELD_MAGIC_ROOM)
            return HOLD_EFFECT_NONE;
        if (gBattleMons[battlerId].ability == ABILITY_KLUTZ && !(gStatuses3[battlerId] & STATUS3_GASTRO_ACID))
            return HOLD_EFFECT_NONE;
    }

    gPotentialItemEffectBattler = battlerId;

    if (B_ENABLE_DEBUG && gBattleStruct->debugHoldEffects[battlerId] != 0 && gBattleMons[battlerId].item)
        return gBattleStruct->debugHoldEffects[battlerId];
    else if (gBattleMons[battlerId].item == ITEM_ENIGMA_BERRY)
        return gEnigmaBerries[battlerId].holdEffect;
    else
        return ItemId_GetHoldEffect(gBattleMons[battlerId].item);
}

u32 GetBattlerHoldEffectParam(u8 battlerId)
{
    if (gBattleMons[battlerId].item == ITEM_ENIGMA_BERRY)
        return gEnigmaBerries[battlerId].holdEffectParam;
    else
        return ItemId_GetHoldEffectParam(gBattleMons[battlerId].item);
}

bool32 IsMoveMakingContact(u16 move, u8 battlerAtk)
{
    if (!(gBattleMoves[move].flags & FLAG_MAKES_CONTACT))
        return FALSE;
    else if (GetBattlerAbility(battlerAtk) == ABILITY_LONG_REACH)
        return FALSE;
    else if (GetBattlerHoldEffect(battlerAtk, TRUE) == HOLD_EFFECT_PROTECTIVE_PADS)
        return FALSE;
    else
        return TRUE;
}

bool32 IsBattlerGrounded(u8 battlerId)
{
    if (GetBattlerHoldEffect(battlerId, TRUE) == HOLD_EFFECT_IRON_BALL)
        return TRUE;
    else if (gFieldStatuses & STATUS_FIELD_GRAVITY)
        return TRUE;
    else if (gStatuses3[battlerId] & STATUS3_ROOTED)
        return TRUE;
    else if (gStatuses3[battlerId] & STATUS3_SMACKED_DOWN)
        return TRUE;

    else if (gStatuses3[battlerId] & STATUS3_TELEKINESIS)
        return FALSE;
    else if (gStatuses3[battlerId] & STATUS3_MAGNET_RISE)
        return FALSE;
    else if (GetBattlerHoldEffect(battlerId, TRUE) == HOLD_EFFECT_AIR_BALLOON)
        return FALSE;
    else if (GetBattlerAbility(battlerId) == ABILITY_LEVITATE)
        return FALSE;
    else if (IS_BATTLER_OF_TYPE(battlerId, TYPE_FLYING))
        return FALSE;

    else
        return TRUE;
}

bool32 IsBattlerAlive(u8 battlerId)
{
    if (gBattleMons[battlerId].hp == 0)
        return FALSE;
    else if (battlerId >= gBattlersCount)
        return FALSE;
    else if (gAbsentBattlerFlags & gBitTable[battlerId])
        return FALSE;
    else
        return TRUE;
}

u8 GetBattleMonMoveSlot(struct BattlePokemon *battleMon, u16 move)
{
    u8 i;

    for (i = 0; i < 4; i++)
    {
        if (battleMon->moves[i] == move)
            break;
    }
    return i;
}

u32 GetBattlerWeight(u8 battlerId)
{
    u32 i;
    u32 weight = GetPokedexHeightWeight(SpeciesToNationalPokedexNum(gBattleMons[battlerId].species), 1);
    u32 ability = GetBattlerAbility(battlerId);
    u32 holdEffect = GetBattlerHoldEffect(battlerId, TRUE);

    if (ability == ABILITY_HEAVY_METAL)
        weight *= 2;
    else if (ability == ABILITY_LIGHT_METAL)
        weight /= 2;

    if (holdEffect == HOLD_EFFECT_FLOAT_STONE)
        weight /= 2;

    for (i = 0; i < gDisableStructs[battlerId].autotomizeCount; i++)
    {
        if (weight > 1000)
        {
            weight -= 1000;
        }
        else if (weight <= 1000)
        {
            weight = 1;
            break;
        }
    }

    if (weight == 0)
        weight = 1;

    return weight;
}

u32 CountBattlerStatIncreases(u8 battlerId, bool32 countEvasionAcc)
{
    u32 i;
    u32 count = 0;

    for (i = 0; i < NUM_BATTLE_STATS; i++)
    {
        if ((i == STAT_ACC || i == STAT_EVASION) && !countEvasionAcc)
            continue;
        if (gBattleMons[battlerId].statStages[i] > DEFAULT_STAT_STAGE) // Stat is increased.
            count += gBattleMons[battlerId].statStages[i] - DEFAULT_STAT_STAGE;
    }

    return count;
}

u32 GetMoveTargetCount(u16 move, u8 battlerAtk, u8 battlerDef)
{
    switch (gBattleMoves[move].target)
    {
    case MOVE_TARGET_BOTH:
        return IsBattlerAlive(battlerDef)
             + IsBattlerAlive(BATTLE_PARTNER(battlerDef));
    case MOVE_TARGET_FOES_AND_ALLY:
        return IsBattlerAlive(battlerDef)
             + IsBattlerAlive(BATTLE_PARTNER(battlerDef))
             + IsBattlerAlive(BATTLE_PARTNER(battlerAtk));
    case MOVE_TARGET_OPPONENTS_FIELD:
        return 1;
    case MOVE_TARGET_DEPENDS:
    case MOVE_TARGET_SELECTED:
    case MOVE_TARGET_RANDOM:
    case MOVE_TARGET_USER_OR_SELECTED:
        return IsBattlerAlive(battlerDef);
    case MOVE_TARGET_USER:
        return IsBattlerAlive(battlerAtk);
    default:
        return 0;
    }
}

static void MulModifier(u16 *modifier, u16 val)
{
    *modifier = UQ_4_12_TO_INT((*modifier * val) + UQ_4_12_ROUND);
}

static u32 ApplyModifier(u16 modifier, u32 val)
{
    return UQ_4_12_TO_INT((modifier * val) + UQ_4_12_ROUND);
}

static const u8 sFlailHpScaleToPowerTable[] =
{
    1, 200,
    4, 150,
    9, 100,
    16, 80,
    32, 40,
    48, 20
};

// format: min. weight (hectograms), base power
static const u16 sWeightToDamageTable[] =
{
    100, 20,
    250, 40,
    500, 60,
    1000, 80,
    2000, 100,
    0xFFFF, 0xFFFF
};

static const u8 sSpeedDiffPowerTable[] = {40, 60, 80, 120, 150};
static const u8 sHeatCrushPowerTable[] = {40, 40, 60, 80, 100, 120};
static const u8 sTrumpCardPowerTable[] = {200, 80, 60, 50, 40};

const struct TypePower gNaturalGiftTable[] =
{
    [ITEM_TO_BERRY(ITEM_CHERI_BERRY)] = {TYPE_FIRE, 80},
    [ITEM_TO_BERRY(ITEM_CHESTO_BERRY)] = {TYPE_WATER, 80},
    [ITEM_TO_BERRY(ITEM_PECHA_BERRY)] = {TYPE_ELECTRIC, 80},
    [ITEM_TO_BERRY(ITEM_RAWST_BERRY)] = {TYPE_GRASS, 80},
    [ITEM_TO_BERRY(ITEM_ASPEAR_BERRY)] = {TYPE_ICE, 80},
    [ITEM_TO_BERRY(ITEM_LEPPA_BERRY)] = {TYPE_FIGHTING, 80},
    [ITEM_TO_BERRY(ITEM_ORAN_BERRY)] = {TYPE_POISON, 80},
    [ITEM_TO_BERRY(ITEM_PERSIM_BERRY)] = {TYPE_GROUND, 80},
    [ITEM_TO_BERRY(ITEM_LUM_BERRY)] = {TYPE_FLYING, 80},
    [ITEM_TO_BERRY(ITEM_SITRUS_BERRY)] = {TYPE_PSYCHIC, 80},
    [ITEM_TO_BERRY(ITEM_FIGY_BERRY)] = {TYPE_BUG, 80},
    [ITEM_TO_BERRY(ITEM_WIKI_BERRY)] = {TYPE_ROCK, 80},
    [ITEM_TO_BERRY(ITEM_MAGO_BERRY)] = {TYPE_GHOST, 80},
    [ITEM_TO_BERRY(ITEM_AGUAV_BERRY)] = {TYPE_DRAGON, 80},
    [ITEM_TO_BERRY(ITEM_IAPAPA_BERRY)] = {TYPE_DARK, 80},
    [ITEM_TO_BERRY(ITEM_RAZZ_BERRY)] = {TYPE_STEEL, 80},
    [ITEM_TO_BERRY(ITEM_OCCA_BERRY)] = {TYPE_FIRE, 80},
    [ITEM_TO_BERRY(ITEM_PASSHO_BERRY)] = {TYPE_WATER, 80},
    [ITEM_TO_BERRY(ITEM_WACAN_BERRY)] = {TYPE_ELECTRIC, 80},
    [ITEM_TO_BERRY(ITEM_RINDO_BERRY)] = {TYPE_GRASS, 80},
    [ITEM_TO_BERRY(ITEM_YACHE_BERRY)] = {TYPE_ICE, 80},
    [ITEM_TO_BERRY(ITEM_CHOPLE_BERRY)] = {TYPE_FIGHTING, 80},
    [ITEM_TO_BERRY(ITEM_KEBIA_BERRY)] = {TYPE_POISON, 80},
    [ITEM_TO_BERRY(ITEM_SHUCA_BERRY)] = {TYPE_GROUND, 80},
    [ITEM_TO_BERRY(ITEM_COBA_BERRY)] = {TYPE_FLYING, 80},
    [ITEM_TO_BERRY(ITEM_PAYAPA_BERRY)] = {TYPE_PSYCHIC, 80},
    [ITEM_TO_BERRY(ITEM_TANGA_BERRY)] = {TYPE_BUG, 80},
    [ITEM_TO_BERRY(ITEM_CHARTI_BERRY)] = {TYPE_ROCK, 80},
    [ITEM_TO_BERRY(ITEM_KASIB_BERRY)] = {TYPE_GHOST, 80},
    [ITEM_TO_BERRY(ITEM_HABAN_BERRY)] = {TYPE_DRAGON, 80},
    [ITEM_TO_BERRY(ITEM_COLBUR_BERRY)] = {TYPE_DARK, 80},
    [ITEM_TO_BERRY(ITEM_BABIRI_BERRY)] = {TYPE_STEEL, 80},
    [ITEM_TO_BERRY(ITEM_CHILAN_BERRY)] = {TYPE_NORMAL, 80},
    [ITEM_TO_BERRY(ITEM_ROSELI_BERRY)] = {TYPE_FAIRY, 80},
    [ITEM_TO_BERRY(ITEM_BLUK_BERRY)] = {TYPE_FIRE, 90},
    [ITEM_TO_BERRY(ITEM_NANAB_BERRY)] = {TYPE_WATER, 90},
    [ITEM_TO_BERRY(ITEM_WEPEAR_BERRY)] = {TYPE_ELECTRIC, 90},
    [ITEM_TO_BERRY(ITEM_PINAP_BERRY)] = {TYPE_GRASS, 90},
    [ITEM_TO_BERRY(ITEM_POMEG_BERRY)] = {TYPE_ICE, 90},
    [ITEM_TO_BERRY(ITEM_KELPSY_BERRY)] = {TYPE_FIGHTING, 90},
    [ITEM_TO_BERRY(ITEM_QUALOT_BERRY)] = {TYPE_POISON, 90},
    [ITEM_TO_BERRY(ITEM_HONDEW_BERRY)] = {TYPE_GROUND, 90},
    [ITEM_TO_BERRY(ITEM_GREPA_BERRY)] = {TYPE_FLYING, 90},
    [ITEM_TO_BERRY(ITEM_TAMATO_BERRY)] = {TYPE_PSYCHIC, 90},
    [ITEM_TO_BERRY(ITEM_CORNN_BERRY)] = {TYPE_BUG, 90},
    [ITEM_TO_BERRY(ITEM_MAGOST_BERRY)] = {TYPE_ROCK, 90},
    [ITEM_TO_BERRY(ITEM_RABUTA_BERRY)] = {TYPE_GHOST, 90},
    [ITEM_TO_BERRY(ITEM_NOMEL_BERRY)] = {TYPE_DRAGON, 90},
    [ITEM_TO_BERRY(ITEM_SPELON_BERRY)] = {TYPE_DARK, 90},
    [ITEM_TO_BERRY(ITEM_PAMTRE_BERRY)] = {TYPE_STEEL, 90},
    [ITEM_TO_BERRY(ITEM_WATMEL_BERRY)] = {TYPE_FIRE, 100},
    [ITEM_TO_BERRY(ITEM_DURIN_BERRY)] = {TYPE_WATER, 100},
    [ITEM_TO_BERRY(ITEM_BELUE_BERRY)] = {TYPE_ELECTRIC, 100},
    [ITEM_TO_BERRY(ITEM_LIECHI_BERRY)] = {TYPE_GRASS, 100},
    [ITEM_TO_BERRY(ITEM_GANLON_BERRY)] = {TYPE_ICE, 100},
    [ITEM_TO_BERRY(ITEM_SALAC_BERRY)] = {TYPE_FIGHTING, 100},
    [ITEM_TO_BERRY(ITEM_PETAYA_BERRY)] = {TYPE_POISON, 100},
    [ITEM_TO_BERRY(ITEM_APICOT_BERRY)] = {TYPE_GROUND, 100},
    [ITEM_TO_BERRY(ITEM_LANSAT_BERRY)] = {TYPE_FLYING, 100},
    [ITEM_TO_BERRY(ITEM_STARF_BERRY)] = {TYPE_PSYCHIC, 100},
    [ITEM_TO_BERRY(ITEM_ENIGMA_BERRY)] = {TYPE_BUG, 100},
    [ITEM_TO_BERRY(ITEM_MICLE_BERRY)] = {TYPE_ROCK, 100},
    [ITEM_TO_BERRY(ITEM_CUSTAP_BERRY)] = {TYPE_GHOST, 100},
    [ITEM_TO_BERRY(ITEM_JABOCA_BERRY)] = {TYPE_DRAGON, 100},
    [ITEM_TO_BERRY(ITEM_ROWAP_BERRY)] = {TYPE_DARK, 100},
    [ITEM_TO_BERRY(ITEM_KEE_BERRY)] = {TYPE_FAIRY, 100},
    [ITEM_TO_BERRY(ITEM_MARANGA_BERRY)] = {TYPE_DARK, 100},
};

static u16 CalcMoveBasePower(u16 move, u8 battlerAtk, u8 battlerDef)
{
    u32 i;
    u16 basePower = gBattleMoves[move].power;
    u32 weight, hpFraction, speed;

    switch (gBattleMoves[move].effect)
    {
    case EFFECT_PLEDGE:
        // todo
        break;
    case EFFECT_FLING:
        // todo: program Fling + Unburden interaction
        break;
    case EFFECT_ERUPTION:
        basePower = gBattleMons[battlerAtk].hp * basePower / gBattleMons[battlerAtk].maxHP;
        break;
    case EFFECT_FLAIL:
        hpFraction = GetScaledHPFraction(gBattleMons[battlerAtk].hp, gBattleMons[battlerAtk].maxHP, 48);
        for (i = 0; i < sizeof(sFlailHpScaleToPowerTable); i += 2)
        {
            if (hpFraction <= sFlailHpScaleToPowerTable[i])
                break;
        }
        basePower = sFlailHpScaleToPowerTable[i + 1];
        break;
    case EFFECT_RETURN:
        basePower = 10 * (gBattleMons[battlerAtk].friendship) / 25;
        break;
    case EFFECT_FRUSTRATION:
        basePower = 10 * (255 - gBattleMons[battlerAtk].friendship) / 25;
        break;
    case EFFECT_FURY_CUTTER:
        for (i = 1; i < gDisableStructs[battlerAtk].furyCutterCounter; i++)
            basePower *= 2;
        break;
    case EFFECT_ROLLOUT:
        for (i = 1; i < (5 - gDisableStructs[battlerAtk].rolloutTimer); i++)
            basePower *= 2;
        if (gBattleMons[battlerAtk].status2 & STATUS2_DEFENSE_CURL)
            basePower *= 2;
        break;
    case EFFECT_MAGNITUDE:
        basePower = gBattleStruct->magnitudeBasePower;
        break;
    case EFFECT_PRESENT:
        basePower = gBattleStruct->presentBasePower;
        break;
    case EFFECT_TRIPLE_KICK:
        basePower += gBattleScripting.tripleKickPower;
        break;
    case EFFECT_SPIT_UP:
        basePower = 100 * gDisableStructs[battlerAtk].stockpileCounter;
        break;
    case EFFECT_REVENGE:
        if ((gProtectStructs[battlerAtk].physicalDmg
                && gProtectStructs[battlerAtk].physicalBattlerId == battlerDef)
            || (gProtectStructs[battlerAtk].specialDmg
                && gProtectStructs[battlerAtk].specialBattlerId == battlerDef))
            basePower *= 2;
        break;
    case EFFECT_WEATHER_BALL:
        if (WEATHER_HAS_EFFECT && gBattleWeather & WEATHER_ANY)
            basePower *= 2;
        break;
    case EFFECT_PURSUIT:
        if (gActionsByTurnOrder[GetBattlerTurnOrderNum(gBattlerTarget)] == B_ACTION_SWITCH)
            basePower *= 2;
        break;
    case EFFECT_NATURAL_GIFT:
        basePower = gNaturalGiftTable[ITEM_TO_BERRY(gBattleMons[battlerAtk].item)].power;
        break;
    case EFFECT_WAKE_UP_SLAP:
        if (gBattleMons[battlerDef].status1 & STATUS1_SLEEP || GetBattlerAbility(battlerDef) == ABILITY_COMATOSE)
            basePower *= 2;
        break;
    case EFFECT_SMELLINGSALT:
        if (gBattleMons[battlerDef].status1 & STATUS1_PARALYSIS)
            basePower *= 2;
        break;
    case EFFECT_WRING_OUT:
        basePower = 120 * gBattleMons[battlerDef].hp / gBattleMons[battlerDef].maxHP;
        break;
    case EFFECT_HEX:
        if (gBattleMons[battlerDef].status1 & STATUS1_ANY || GetBattlerAbility(battlerDef) == ABILITY_COMATOSE)
            basePower *= 2;
        break;
    case EFFECT_ASSURANCE:
        if (gProtectStructs[battlerDef].physicalDmg != 0 || gProtectStructs[battlerDef].specialDmg != 0 || gProtectStructs[battlerDef].confusionSelfDmg != 0)
            basePower *= 2;
        break;
    case EFFECT_TRUMP_CARD:
        i = GetBattleMonMoveSlot(&gBattleMons[battlerAtk], move);
        if (i != 4)
        {
            if (gBattleMons[battlerAtk].pp[i] >= ARRAY_COUNT(sTrumpCardPowerTable))
                basePower = sTrumpCardPowerTable[ARRAY_COUNT(sTrumpCardPowerTable) - 1];
            else
                basePower = sTrumpCardPowerTable[i];
        }
        break;
    case EFFECT_ACROBATICS:
        if (gBattleMons[battlerAtk].item == ITEM_NONE
            // Edge case, because removal of items happens after damage calculation.
            || (gSpecialStatuses[battlerAtk].gemBoost && GetBattlerHoldEffect(battlerAtk, FALSE) == HOLD_EFFECT_GEMS))
            basePower *= 2;
        break;
    case EFFECT_LOW_KICK:
        weight = GetBattlerWeight(battlerDef);
        for (i = 0; sWeightToDamageTable[i] != 0xFFFF; i += 2)
        {
            if (sWeightToDamageTable[i] > weight)
                break;
        }
        if (sWeightToDamageTable[i] != 0xFFFF)
            basePower = sWeightToDamageTable[i + 1];
        else
            basePower = 120;
        break;
    case EFFECT_HEAT_CRASH:
        weight = GetBattlerWeight(battlerAtk) / GetBattlerWeight(battlerDef);
        if (weight >= ARRAY_COUNT(sHeatCrushPowerTable))
            basePower = sHeatCrushPowerTable[ARRAY_COUNT(sHeatCrushPowerTable) - 1];
        else
            basePower = sHeatCrushPowerTable[i];
        break;
    case EFFECT_PUNISHMENT:
        basePower = 60 + (CountBattlerStatIncreases(battlerDef, FALSE) * 20);
        if (basePower > 200)
            basePower = 200;
        break;
    case EFFECT_STORED_POWER:
        basePower += (CountBattlerStatIncreases(battlerAtk, TRUE) * 20);
        break;
    case EFFECT_ELECTRO_BALL:
        speed = GetBattlerTotalSpeedStat(battlerAtk) / GetBattlerTotalSpeedStat(battlerDef);
        if (speed >= ARRAY_COUNT(sSpeedDiffPowerTable))
            speed = ARRAY_COUNT(sSpeedDiffPowerTable) - 1;
        basePower = sSpeedDiffPowerTable[speed];
        break;
    case EFFECT_GYRO_BALL:
        basePower = ((25 * GetBattlerTotalSpeedStat(battlerDef)) / GetBattlerTotalSpeedStat(battlerAtk)) + 1;
        if (basePower > 150)
            basePower = 150;
        break;
    case EFFECT_ECHOED_VOICE:
        if (gFieldTimers.echoVoiceCounter != 0)
        {
            if (gFieldTimers.echoVoiceCounter >= 5)
                basePower *= 5;
            else
                basePower *= gFieldTimers.echoVoiceCounter;
        }
        break;
    case EFFECT_PAYBACK:
        if (GetBattlerTurnOrderNum(battlerAtk) > GetBattlerTurnOrderNum(battlerDef)
            && (gDisableStructs[battlerDef].isFirstTurn != 2 || B_PAYBACK_SWITCH_BOOST < GEN_5))
            basePower *= 2;
        break;
    case EFFECT_ROUND:
        if (gChosenMoveByBattler[BATTLE_PARTNER(battlerAtk)] == MOVE_ROUND && !(gAbsentBattlerFlags & gBitTable[BATTLE_PARTNER(battlerAtk)]))
            basePower *= 2;
        break;
    case EFFECT_FUSION_COMBO:
        if (gBattleMoves[gLastUsedMove].effect == EFFECT_FUSION_COMBO && move != gLastUsedMove)
            basePower *= 2;
        break;
    }

    if (basePower == 0)
        basePower = 1;
    return basePower;
}

static u32 CalcMoveBasePowerAfterModifiers(u16 move, u8 battlerAtk, u8 battlerDef, u8 moveType, bool32 updateFlags)
{
    u32 i, ability;
    u32 holdEffectAtk, holdEffectParamAtk;
    u16 basePower = CalcMoveBasePower(move, battlerAtk, battlerDef);
    u16 holdEffectModifier;
    u16 modifier = UQ_4_12(1.0);

    // attacker's abilities
    switch (GetBattlerAbility(battlerAtk))
    {
    case ABILITY_TECHNICIAN:
        if (basePower <= 60)
           MulModifier(&modifier, UQ_4_12(1.5));
        break;
    case ABILITY_FLARE_BOOST:
        if (gBattleMons[battlerAtk].status1 & STATUS1_BURN && IS_MOVE_SPECIAL(move))
           MulModifier(&modifier, UQ_4_12(1.5));
        break;
    case ABILITY_TOXIC_BOOST:
        if (gBattleMons[battlerAtk].status1 & STATUS1_PSN_ANY && IS_MOVE_PHYSICAL(move))
           MulModifier(&modifier, UQ_4_12(1.5));
        break;
    case ABILITY_RECKLESS:
        if (gBattleMoves[move].flags & FLAG_RECKLESS_BOOST)
           MulModifier(&modifier, UQ_4_12(1.2));
        break;
    case ABILITY_IRON_FIST:
        if (gBattleMoves[move].flags & FLAG_IRON_FIST_BOOST)
           MulModifier(&modifier, UQ_4_12(1.2));
        break;
    case ABILITY_SHEER_FORCE:
        if (gBattleMoves[move].flags & FLAG_SHEER_FORCE_BOOST)
           MulModifier(&modifier, UQ_4_12(1.3));
        break;
    case ABILITY_SAND_FORCE:
        if ((moveType == TYPE_STEEL || moveType == TYPE_ROCK || moveType == TYPE_GROUND)
            && WEATHER_HAS_EFFECT && gBattleWeather & WEATHER_SANDSTORM_ANY)
           MulModifier(&modifier, UQ_4_12(1.3));
        break;
    case ABILITY_RIVALRY:
        if (GetGenderFromSpeciesAndPersonality(gBattleMons[battlerAtk].species, gBattleMons[battlerAtk].personality) != MON_GENDERLESS
            && GetGenderFromSpeciesAndPersonality(gBattleMons[battlerDef].species, gBattleMons[battlerDef].personality) != MON_GENDERLESS)
        {
            if (GetGenderFromSpeciesAndPersonality(gBattleMons[battlerAtk].species, gBattleMons[battlerAtk].personality)
             == GetGenderFromSpeciesAndPersonality(gBattleMons[battlerDef].species, gBattleMons[battlerDef].personality))
               MulModifier(&modifier, UQ_4_12(1.25));
            else
               MulModifier(&modifier, UQ_4_12(0.75));
        }
        break;
    case ABILITY_ANALYTIC:
        if (GetBattlerTurnOrderNum(battlerAtk) == gBattlersCount - 1 && move != MOVE_FUTURE_SIGHT && move != MOVE_DOOM_DESIRE)
           MulModifier(&modifier, UQ_4_12(1.3));
        break;
    case ABILITY_TOUGH_CLAWS:
        if (gBattleMoves[move].flags & FLAG_MAKES_CONTACT)
           MulModifier(&modifier, UQ_4_12(1.3));
        break;
    case ABILITY_STRONG_JAW:
        if (gBattleMoves[move].flags & FLAG_STRONG_JAW_BOOST)
           MulModifier(&modifier, UQ_4_12(1.5));
        break;
    case ABILITY_MEGA_LAUNCHER:
        if (gBattleMoves[move].flags & FLAG_MEGA_LAUNCHER_BOOST)
           MulModifier(&modifier, UQ_4_12(1.5));
        break;
    case ABILITY_WATER_BUBBLE:
        if (moveType == TYPE_WATER)
           MulModifier(&modifier, UQ_4_12(2.0));
        break;
    case ABILITY_STEELWORKER:
        if (moveType == TYPE_STEEL)
           MulModifier(&modifier, UQ_4_12(1.5));
        break;
    case ABILITY_PIXILATE:
        if (moveType == TYPE_FAIRY && gBattleStruct->ateBoost[battlerAtk])
            MulModifier(&modifier, UQ_4_12(1.2));
        break;
    case ABILITY_GALVANIZE:
        if (moveType == TYPE_ELECTRIC && gBattleStruct->ateBoost[battlerAtk])
            MulModifier(&modifier, UQ_4_12(1.2));
        break;
    case ABILITY_REFRIGERATE:
        if (moveType == TYPE_ICE && gBattleStruct->ateBoost[battlerAtk])
            MulModifier(&modifier, UQ_4_12(1.2));
        break;
    case ABILITY_AERILATE:
        if (moveType == TYPE_FLYING && gBattleStruct->ateBoost[battlerAtk])
            MulModifier(&modifier, UQ_4_12(1.2));
        break;
    case ABILITY_NORMALIZE:
        if (moveType == TYPE_NORMAL && gBattleStruct->ateBoost[battlerAtk])
            MulModifier(&modifier, UQ_4_12(1.2));
        break;
    case ABILITY_PUNK_ROCK:
        if (gBattleMoves[move].flags & FLAG_SOUND)
            MulModifier(&modifier, UQ_4_12(1.3));
        break;
    case ABILITY_STEELY_SPIRIT:
        if (moveType == TYPE_STEEL)
            MulModifier(&modifier, UQ_4_12(1.5));
        break;
    case ABILITY_TRANSISTOR:
        if (moveType == TYPE_ELECTRIC)
            MulModifier(&modifier, UQ_4_12(1.5));
        break;
    case ABILITY_DRAGONS_MAW:
        if (moveType == TYPE_DRAGON)
            MulModifier(&modifier, UQ_4_12(1.5));
        break;
    }

    // field abilities
    if ((IsAbilityOnField(ABILITY_DARK_AURA) && moveType == TYPE_DARK)
        || (IsAbilityOnField(ABILITY_FAIRY_AURA) && moveType == TYPE_FAIRY))
    {
        if (IsAbilityOnField(ABILITY_AURA_BREAK))
            MulModifier(&modifier, UQ_4_12(0.75));
        else
            MulModifier(&modifier, UQ_4_12(1.25));
    }

    // attacker partner's abilities
    if (IsBattlerAlive(BATTLE_PARTNER(battlerAtk)))
    {
        switch (GetBattlerAbility(BATTLE_PARTNER(battlerAtk)))
        {
        case ABILITY_BATTERY:
            if (IS_MOVE_SPECIAL(move))
                MulModifier(&modifier, UQ_4_12(1.3));
            break;
        case ABILITY_POWER_SPOT:
            MulModifier(&modifier, UQ_4_12(1.3));
            break;
        case ABILITY_STEELY_SPIRIT:
            if (moveType == TYPE_STEEL)
                MulModifier(&modifier, UQ_4_12(1.5));
            break;
        }
    }

    // target's abilities
    ability = GetBattlerAbility(battlerDef);
    switch (ability)
    {
    case ABILITY_HEATPROOF:
    case ABILITY_WATER_BUBBLE:
        if (moveType == TYPE_FIRE)
        {
            MulModifier(&modifier, UQ_4_12(0.5));
            if (updateFlags)
                RecordAbilityBattle(battlerDef, ability);
        }
        break;
    case ABILITY_DRY_SKIN:
        if (moveType == TYPE_FIRE)
            MulModifier(&modifier, UQ_4_12(1.25));
        break;
    case ABILITY_FLUFFY:
        if (IsMoveMakingContact(move, battlerAtk))
        {
            MulModifier(&modifier, UQ_4_12(0.5));
            if (updateFlags)
                RecordAbilityBattle(battlerDef, ability);
        }
        if (moveType == TYPE_FIRE)
            MulModifier(&modifier, UQ_4_12(2.0));
        break;
    }

    holdEffectAtk = GetBattlerHoldEffect(battlerAtk, TRUE);
    holdEffectParamAtk = GetBattlerHoldEffectParam(battlerAtk);
    if (holdEffectParamAtk > 100)
        holdEffectParamAtk = 100;

    holdEffectModifier = UQ_4_12(1.0) + sPercentToModifier[holdEffectParamAtk];

    // attacker's hold effect
    switch (holdEffectAtk)
    {
    case HOLD_EFFECT_MUSCLE_BAND:
        if (IS_MOVE_PHYSICAL(move))
            MulModifier(&modifier, holdEffectModifier);
        break;
    case HOLD_EFFECT_WISE_GLASSES:
        if (IS_MOVE_SPECIAL(move))
            MulModifier(&modifier, holdEffectModifier);
        break;
    case HOLD_EFFECT_LUSTROUS_ORB:
        if (gBattleMons[battlerAtk].species == SPECIES_PALKIA && (moveType == TYPE_WATER || moveType == TYPE_DRAGON))
            MulModifier(&modifier, holdEffectModifier);
        break;
    case HOLD_EFFECT_ADAMANT_ORB:
        if (gBattleMons[battlerAtk].species == SPECIES_DIALGA && (moveType == TYPE_STEEL || moveType == TYPE_DRAGON))
            MulModifier(&modifier, holdEffectModifier);
        break;
    case HOLD_EFFECT_GRISEOUS_ORB:
        if (gBattleMons[battlerAtk].species == SPECIES_GIRATINA && (moveType == TYPE_GHOST || moveType == TYPE_DRAGON))
            MulModifier(&modifier, holdEffectModifier);
        break;
    case HOLD_EFFECT_SOUL_DEW:
        if ((gBattleMons[battlerAtk].species == SPECIES_LATIAS || gBattleMons[battlerAtk].species == SPECIES_LATIOS) && !(gBattleTypeFlags & BATTLE_TYPE_FRONTIER))
            MulModifier(&modifier, holdEffectModifier);
        break;
    case HOLD_EFFECT_GEMS:
        if (gSpecialStatuses[battlerAtk].gemBoost && gBattleMons[battlerAtk].item)
            MulModifier(&modifier, UQ_4_12(1.0) + sPercentToModifier[gSpecialStatuses[battlerAtk].gemParam]);
        break;
    case HOLD_EFFECT_BUG_POWER:
    case HOLD_EFFECT_STEEL_POWER:
    case HOLD_EFFECT_GROUND_POWER:
    case HOLD_EFFECT_ROCK_POWER:
    case HOLD_EFFECT_GRASS_POWER:
    case HOLD_EFFECT_DARK_POWER:
    case HOLD_EFFECT_FIGHTING_POWER:
    case HOLD_EFFECT_ELECTRIC_POWER:
    case HOLD_EFFECT_WATER_POWER:
    case HOLD_EFFECT_FLYING_POWER:
    case HOLD_EFFECT_POISON_POWER:
    case HOLD_EFFECT_ICE_POWER:
    case HOLD_EFFECT_GHOST_POWER:
    case HOLD_EFFECT_PSYCHIC_POWER:
    case HOLD_EFFECT_FIRE_POWER:
    case HOLD_EFFECT_DRAGON_POWER:
    case HOLD_EFFECT_NORMAL_POWER:
    case HOLD_EFFECT_FAIRY_POWER:
        for (i = 0; i < ARRAY_COUNT(sHoldEffectToType); i++)
        {
            if (holdEffectAtk == sHoldEffectToType[i][0])
            {
                if (moveType == sHoldEffectToType[i][1])
                    MulModifier(&modifier, holdEffectModifier);
                break;
            }
        }
        break;
    case HOLD_EFFECT_PLATE:
        if (moveType == ItemId_GetSecondaryId(gBattleMons[battlerAtk].item))
            MulModifier(&modifier, holdEffectModifier);
        break;
    }

    // move effect
    switch (gBattleMoves[move].effect)
    {
    case EFFECT_FACADE:
        if (gBattleMons[battlerAtk].status1 & (STATUS1_BURN | STATUS1_PSN_ANY | STATUS1_PARALYSIS))
            MulModifier(&modifier, UQ_4_12(2.0));
        break;
    case EFFECT_BRINE:
        if (gBattleMons[battlerDef].hp <= (gBattleMons[battlerDef].maxHP / 2))
            MulModifier(&modifier, UQ_4_12(2.0));
        break;
    case EFFECT_VENOSHOCK:
        if (gBattleMons[battlerDef].status1 & STATUS1_PSN_ANY)
            MulModifier(&modifier, UQ_4_12(2.0));
        break;
    case EFFECT_RETALITATE:
        // todo
        break;
    case EFFECT_SOLARBEAM:
        if (WEATHER_HAS_EFFECT && gBattleWeather & (WEATHER_HAIL_ANY | WEATHER_SANDSTORM_ANY | WEATHER_RAIN_ANY))
            MulModifier(&modifier, UQ_4_12(0.5));
        break;
    case EFFECT_STOMPING_TANTRUM:
        if (gBattleStruct->lastMoveFailed & gBitTable[battlerAtk])
            MulModifier(&modifier, UQ_4_12(2.0));
        break;
    case EFFECT_BULLDOZE:
    case EFFECT_MAGNITUDE:
    case EFFECT_EARTHQUAKE:
        if (gFieldStatuses & STATUS_FIELD_GRASSY_TERRAIN && !(gStatuses3[battlerDef] & STATUS3_SEMI_INVULNERABLE))
            MulModifier(&modifier, UQ_4_12(0.5));
        break;
    case EFFECT_KNOCK_OFF:
        if (gBattleMons[battlerDef].item != ITEM_NONE && GetBattlerAbility(battlerDef) != ABILITY_STICKY_HOLD)
            MulModifier(&modifier, UQ_4_12(1.5));
        break;
    }

    // various effecs
    if (gProtectStructs[battlerAtk].helpingHand)
        MulModifier(&modifier, UQ_4_12(1.5));
    if (gStatuses3[battlerAtk] & STATUS3_CHARGED_UP && moveType == TYPE_ELECTRIC)
        MulModifier(&modifier, UQ_4_12(2.0));
    if (gStatuses3[battlerAtk] & STATUS3_ME_FIRST)
        MulModifier(&modifier, UQ_4_12(1.5));
    if (gFieldStatuses & STATUS_FIELD_GRASSY_TERRAIN && moveType == TYPE_GRASS && IsBattlerGrounded(battlerAtk) && !(gStatuses3[battlerAtk] & STATUS3_SEMI_INVULNERABLE))
        MulModifier(&modifier, (B_TERRAIN_TYPE_BOOST >= GEN_8) ? UQ_4_12(1.3) : UQ_4_12(1.5));
    if (gFieldStatuses & STATUS_FIELD_MISTY_TERRAIN && moveType == TYPE_DRAGON && IsBattlerGrounded(battlerDef) && !(gStatuses3[battlerDef] & STATUS3_SEMI_INVULNERABLE))
        MulModifier(&modifier, UQ_4_12(0.5));
    if (gFieldStatuses & STATUS_FIELD_ELECTRIC_TERRAIN && moveType == TYPE_ELECTRIC && IsBattlerGrounded(battlerAtk) && !(gStatuses3[battlerAtk] & STATUS3_SEMI_INVULNERABLE))
        MulModifier(&modifier, (B_TERRAIN_TYPE_BOOST >= GEN_8) ? UQ_4_12(1.3) : UQ_4_12(1.5));
    if (gFieldStatuses & STATUS_FIELD_PSYCHIC_TERRAIN && moveType == TYPE_PSYCHIC && IsBattlerGrounded(battlerAtk) && !(gStatuses3[battlerAtk] & STATUS3_SEMI_INVULNERABLE))
        MulModifier(&modifier, (B_TERRAIN_TYPE_BOOST >= GEN_8) ? UQ_4_12(1.3) : UQ_4_12(1.5));

    return ApplyModifier(modifier, basePower);
}

static u32 CalcAttackStat(u16 move, u8 battlerAtk, u8 battlerDef, u8 moveType, bool32 isCrit, bool32 updateFlags)
{
    u8 atkStage;
    u32 atkStat;
    u16 modifier;

    if (gBattleMoves[move].effect == EFFECT_FOUL_PLAY)
    {
        if (IS_MOVE_PHYSICAL(move))
        {
            atkStat = gBattleMons[battlerDef].attack;
            atkStage = gBattleMons[battlerDef].statStages[STAT_ATK];
        }
        else
        {
            atkStat = gBattleMons[battlerDef].spAttack;
            atkStage = gBattleMons[battlerDef].statStages[STAT_SPATK];
        }
    }
    if (gBattleMoves[move].effect == EFFECT_BODY_PRESS)
    {
        atkStat = gBattleMons[battlerAtk].defense;
        atkStage = gBattleMons[battlerAtk].statStages[STAT_DEF];
    }
    else
    {
        if (IS_MOVE_PHYSICAL(move))
        {
            atkStat = gBattleMons[battlerAtk].attack;
            atkStage = gBattleMons[battlerAtk].statStages[STAT_ATK];
        }
        else
        {
            atkStat = gBattleMons[battlerAtk].spAttack;
            atkStage = gBattleMons[battlerAtk].statStages[STAT_SPATK];
        }
    }

    // critical hits ignore attack stat's stage drops
    if (isCrit && atkStage < DEFAULT_STAT_STAGE)
        atkStage = DEFAULT_STAT_STAGE;
    // pokemon with unaware ignore attack stat changes while taking damage
    if (GetBattlerAbility(battlerDef) == ABILITY_UNAWARE)
        atkStage = DEFAULT_STAT_STAGE;

    atkStat *= gStatStageRatios[atkStage][0];
    atkStat /= gStatStageRatios[atkStage][1];

    // apply attack stat modifiers
    modifier = UQ_4_12(1.0);

    // attacker's abilities
    switch (GetBattlerAbility(battlerAtk))
    {
    case ABILITY_HUGE_POWER:
    case ABILITY_PURE_POWER:
        if (IS_MOVE_PHYSICAL(move))
            MulModifier(&modifier, UQ_4_12(2.0));
        break;
    case ABILITY_SLOW_START:
        if (gDisableStructs[battlerAtk].slowStartTimer != 0)
            MulModifier(&modifier, UQ_4_12(0.5));
        break;
    case ABILITY_SOLAR_POWER:
        if (IS_MOVE_SPECIAL(move) && WEATHER_HAS_EFFECT && gBattleWeather & WEATHER_SUN_ANY)
            MulModifier(&modifier, UQ_4_12(1.5));
        break;
    case ABILITY_DEFEATIST:
        if (gBattleMons[battlerAtk].hp <= (gBattleMons[battlerAtk].maxHP / 2))
            MulModifier(&modifier, UQ_4_12(0.5));
        break;
    case ABILITY_FLASH_FIRE:
        if (moveType == TYPE_FIRE && gBattleResources->flags->flags[battlerAtk] & RESOURCE_FLAG_FLASH_FIRE)
            MulModifier(&modifier, UQ_4_12(1.5));
        break;
    case ABILITY_SWARM:
        if (moveType == TYPE_BUG && gBattleMons[battlerAtk].hp <= (gBattleMons[battlerAtk].maxHP / 3))
            MulModifier(&modifier, UQ_4_12(1.5));
        break;
    case ABILITY_TORRENT:
        if (moveType == TYPE_WATER && gBattleMons[battlerAtk].hp <= (gBattleMons[battlerAtk].maxHP / 3))
            MulModifier(&modifier, UQ_4_12(1.5));
        break;
    case ABILITY_BLAZE:
        if (moveType == TYPE_FIRE && gBattleMons[battlerAtk].hp <= (gBattleMons[battlerAtk].maxHP / 3))
            MulModifier(&modifier, UQ_4_12(1.5));
        break;
    case ABILITY_OVERGROW:
        if (moveType == TYPE_GRASS && gBattleMons[battlerAtk].hp <= (gBattleMons[battlerAtk].maxHP / 3))
            MulModifier(&modifier, UQ_4_12(1.5));
        break;
    case ABILITY_PLUS:
    case ABILITY_MINUS:
        if (IsBattlerAlive(BATTLE_PARTNER(battlerAtk)))
        {
            u32 partnerAbility = GetBattlerAbility(BATTLE_PARTNER(battlerAtk));
            if (partnerAbility == ABILITY_PLUS || partnerAbility == ABILITY_MINUS)
                MulModifier(&modifier, UQ_4_12(1.5));
        }
        break;
    case ABILITY_FLOWER_GIFT:
        if (gBattleMons[battlerAtk].species == SPECIES_CHERRIM && WEATHER_HAS_EFFECT && (gBattleWeather & WEATHER_SUN_ANY) && IS_MOVE_PHYSICAL(move))
            MulModifier(&modifier, UQ_4_12(1.5));
        break;
    case ABILITY_HUSTLE:
        if (IS_MOVE_PHYSICAL(move))
            MulModifier(&modifier, UQ_4_12(1.5));
        break;
    case ABILITY_STAKEOUT:
        if (gDisableStructs[battlerDef].isFirstTurn == 2) // just switched in
            MulModifier(&modifier, UQ_4_12(2.0));
        break;
    case ABILITY_GUTS:
        if (gBattleMons[battlerAtk].status1 & STATUS1_ANY && IS_MOVE_PHYSICAL(move))
            MulModifier(&modifier, UQ_4_12(1.5));
        break;
    }

    // target's abilities
    switch (GetBattlerAbility(battlerDef))
    {
    case ABILITY_THICK_FAT:
        if (moveType == TYPE_FIRE || moveType == TYPE_ICE)
        {
            MulModifier(&modifier, UQ_4_12(0.5));
            if (updateFlags)
                RecordAbilityBattle(battlerDef, ABILITY_THICK_FAT);
        }
        break;
    case ABILITY_ICE_SCALES:
        if (IS_MOVE_SPECIAL(move))
            MulModifier(&modifier, UQ_4_12(0.5));
        break;
    }

    // ally's abilities
    if (IsBattlerAlive(BATTLE_PARTNER(battlerAtk)))
    {
        switch (GetBattlerAbility(BATTLE_PARTNER(battlerAtk)))
        {
        case ABILITY_FLOWER_GIFT:
            if (gBattleMons[BATTLE_PARTNER(battlerAtk)].species == SPECIES_CHERRIM && WEATHER_HAS_EFFECT && (gBattleWeather & WEATHER_SUN_ANY) && IS_MOVE_PHYSICAL(move))
                MulModifier(&modifier, UQ_4_12(1.5));
            break;
        }
    }

    // attacker's hold effect
    switch (GetBattlerHoldEffect(battlerAtk, TRUE))
    {
    case HOLD_EFFECT_THICK_CLUB:
        if ((GET_BASE_SPECIES_ID(gBattleMons[battlerAtk].species) == SPECIES_CUBONE
         || GET_BASE_SPECIES_ID(gBattleMons[battlerAtk].species) == SPECIES_MAROWAK)
         && IS_MOVE_PHYSICAL(move))
            MulModifier(&modifier, UQ_4_12(2.0));
        break;
    case HOLD_EFFECT_DEEP_SEA_TOOTH:
        if (gBattleMons[battlerAtk].species == SPECIES_CLAMPERL && IS_MOVE_SPECIAL(move))
            MulModifier(&modifier, UQ_4_12(2.0));
        break;
    case HOLD_EFFECT_LIGHT_BALL:
        if (gBattleMons[battlerAtk].species == SPECIES_PIKACHU)
            MulModifier(&modifier, UQ_4_12(2.0));
        break;
    case HOLD_EFFECT_CHOICE_BAND:
        if (IS_MOVE_PHYSICAL(move))
            MulModifier(&modifier, UQ_4_12(1.5));
        break;
    case HOLD_EFFECT_CHOICE_SPECS:
        if (IS_MOVE_SPECIAL(move))
            MulModifier(&modifier, UQ_4_12(1.5));
        break;
    }

    // The offensive stats of a Player's Pokémon are boosted by x1.1 (+10%) if they have the 1st badge and 7th badges.
    // Having the 1st badge boosts physical attack while having the 7th badge boosts special attack.
    if (ShouldGetStatBadgeBoost(FLAG_BADGE01_GET, battlerAtk) && IS_MOVE_PHYSICAL(move))
        MulModifier(&modifier, UQ_4_12(1.1));
    if (ShouldGetStatBadgeBoost(FLAG_BADGE07_GET, battlerAtk) && IS_MOVE_SPECIAL(move))
        MulModifier(&modifier, UQ_4_12(1.1));

    return ApplyModifier(modifier, atkStat);
}

static bool32 CanEvolve(u32 species)
{
    u32 i;

    for (i = 0; i < EVOS_PER_MON; i++)
    {
        if (gEvolutionTable[species][i].method
         && gEvolutionTable[species][i].method != EVO_MEGA_EVOLUTION
         && gEvolutionTable[species][i].method != EVO_MOVE_MEGA_EVOLUTION)
            return TRUE;
    }
    return FALSE;
}

static u32 CalcDefenseStat(u16 move, u8 battlerAtk, u8 battlerDef, u8 moveType, bool32 isCrit, bool32 updateFlags)
{
    bool32 usesDefStat;
    u8 defStage;
    u32 defStat, def, spDef;
    u16 modifier;

    if (gFieldStatuses & STATUS_FIELD_WONDER_ROOM) // the defense stats are swapped
    {
        def = gBattleMons[battlerDef].spDefense;
        spDef = gBattleMons[battlerDef].defense;
    }
    else
    {
        def = gBattleMons[battlerDef].defense;
        spDef = gBattleMons[battlerDef].spDefense;
    }

    if (gBattleMoves[move].effect == EFFECT_PSYSHOCK || IS_MOVE_PHYSICAL(move)) // uses defense stat instead of sp.def
    {
        defStat = def;
        defStage = gBattleMons[battlerDef].statStages[STAT_DEF];
        usesDefStat = TRUE;
    }
    else // is special
    {
        defStat = spDef;
        defStage = gBattleMons[battlerDef].statStages[STAT_SPDEF];
        usesDefStat = FALSE;
    }

    // critical hits ignore positive stat changes
    if (isCrit && defStage > DEFAULT_STAT_STAGE)
        defStage = DEFAULT_STAT_STAGE;
    // pokemon with unaware ignore defense stat changes while dealing damage
    if (GetBattlerAbility(battlerAtk) == ABILITY_UNAWARE)
        defStage = DEFAULT_STAT_STAGE;
    // certain moves also ignore stat changes
    if (gBattleMoves[move].flags & FLAG_STAT_STAGES_IGNORED)
        defStage = DEFAULT_STAT_STAGE;

    defStat *= gStatStageRatios[defStage][0];
    defStat /= gStatStageRatios[defStage][1];

    // apply defense stat modifiers
    modifier = UQ_4_12(1.0);

    // target's abilities
    switch (GetBattlerAbility(battlerDef))
    {
    case ABILITY_MARVEL_SCALE:
        if (gBattleMons[battlerDef].status1 & STATUS1_ANY && usesDefStat)
        {
            MulModifier(&modifier, UQ_4_12(1.5));
            if (updateFlags)
                RecordAbilityBattle(battlerDef, ABILITY_MARVEL_SCALE);
        }
        break;
    case ABILITY_FUR_COAT:
        if (usesDefStat)
        {
            MulModifier(&modifier, UQ_4_12(2.0));
            if (updateFlags)
                RecordAbilityBattle(battlerDef, ABILITY_FUR_COAT);
        }
        break;
    case ABILITY_GRASS_PELT:
        if (gFieldStatuses & STATUS_FIELD_GRASSY_TERRAIN && usesDefStat)
        {
            MulModifier(&modifier, UQ_4_12(1.5));
            if (updateFlags)
                RecordAbilityBattle(battlerDef, ABILITY_GRASS_PELT);
        }
        break;
    case ABILITY_FLOWER_GIFT:
        if (gBattleMons[battlerDef].species == SPECIES_CHERRIM && WEATHER_HAS_EFFECT && gBattleWeather & WEATHER_SUN_ANY && !usesDefStat)
            MulModifier(&modifier, UQ_4_12(1.5));
        break;
    case ABILITY_PUNK_ROCK:
        if (gBattleMoves[move].flags & FLAG_SOUND)
            MulModifier(&modifier, UQ_4_12(2.0));
        break;
    }

    // ally's abilities
    if (IsBattlerAlive(BATTLE_PARTNER(battlerDef)))
    {
        switch (GetBattlerAbility(BATTLE_PARTNER(battlerDef)))
        {
        case ABILITY_FLOWER_GIFT:
            if (gBattleMons[BATTLE_PARTNER(battlerDef)].species == SPECIES_CHERRIM && WEATHER_HAS_EFFECT && gBattleWeather & WEATHER_SUN_ANY && !usesDefStat)
                MulModifier(&modifier, UQ_4_12(1.5));
            break;
        }
    }

    // target's hold effects
    switch (GetBattlerHoldEffect(battlerDef, TRUE))
    {
    case HOLD_EFFECT_DEEP_SEA_SCALE:
        if (gBattleMons[battlerDef].species == SPECIES_CLAMPERL && !usesDefStat)
            MulModifier(&modifier, UQ_4_12(2.0));
        break;
    case HOLD_EFFECT_METAL_POWDER:
        if (gBattleMons[battlerDef].species == SPECIES_DITTO && usesDefStat && !(gBattleMons[battlerDef].status2 & STATUS2_TRANSFORMED))
            MulModifier(&modifier, UQ_4_12(2.0));
        break;
    case HOLD_EFFECT_EVIOLITE:
        if (CanEvolve(gBattleMons[battlerDef].species))
            MulModifier(&modifier, UQ_4_12(1.5));
        break;
    case HOLD_EFFECT_ASSAULT_VEST:
        if (!usesDefStat)
            MulModifier(&modifier, UQ_4_12(1.5));
        break;
    }

    // sandstorm sp.def boost for rock types
    if (IS_BATTLER_OF_TYPE(battlerDef, TYPE_ROCK) && WEATHER_HAS_EFFECT && gBattleWeather & WEATHER_SANDSTORM_ANY && !usesDefStat)
        MulModifier(&modifier, UQ_4_12(1.5));

    // The defensive stats of a Player's Pokémon are boosted by x1.1 (+10%) if they have the 5th badge and 7th badges.
    // Having the 5th badge boosts physical defense while having the 7th badge boosts special defense.
    if (ShouldGetStatBadgeBoost(FLAG_BADGE05_GET, battlerDef) && IS_MOVE_PHYSICAL(move))
        MulModifier(&modifier, UQ_4_12(1.1));
    if (ShouldGetStatBadgeBoost(FLAG_BADGE07_GET, battlerDef) && IS_MOVE_SPECIAL(move))
        MulModifier(&modifier, UQ_4_12(1.1));

    return ApplyModifier(modifier, defStat);
}

static u32 CalcFinalDmg(u32 dmg, u16 move, u8 battlerAtk, u8 battlerDef, u8 moveType, u16 typeEffectivenessModifier, bool32 isCrit, bool32 updateFlags)
{
    u32 percentBoost;
    u32 abilityAtk = GetBattlerAbility(battlerAtk);
    u32 abilityDef = GetBattlerAbility(battlerDef);
    u32 defSide = GET_BATTLER_SIDE(battlerDef);
    u16 finalModifier = UQ_4_12(1.0);

    // check multiple targets in double battle
    if (GetMoveTargetCount(move, battlerAtk, battlerDef) >= 2)
        MulModifier(&finalModifier, UQ_4_12(0.75));

    // take type effectiveness
    MulModifier(&finalModifier, typeEffectivenessModifier);

    // check crit
    if (isCrit)
        dmg = ApplyModifier((B_CRIT_MULTIPLIER >= GEN_6 ? UQ_4_12(1.5) : UQ_4_12(2.0)), dmg);

    // check burn
    if (gBattleMons[battlerAtk].status1 & STATUS1_BURN && IS_MOVE_PHYSICAL(move)
        && gBattleMoves[move].effect != EFFECT_FACADE && abilityAtk != ABILITY_GUTS)
        dmg = ApplyModifier(UQ_4_12(0.5), dmg);

    // check sunny/rain weather
    if (WEATHER_HAS_EFFECT && gBattleWeather & WEATHER_RAIN_ANY)
    {
        if (moveType == TYPE_FIRE)
            dmg = ApplyModifier(UQ_4_12(0.5), dmg);
        else if (moveType == TYPE_WATER)
            dmg = ApplyModifier(UQ_4_12(1.5), dmg);
    }
    else if (WEATHER_HAS_EFFECT && gBattleWeather & WEATHER_SUN_ANY)
    {
        if (moveType == TYPE_FIRE)
            dmg = ApplyModifier(UQ_4_12(1.5), dmg);
        else if (moveType == TYPE_WATER)
            dmg = ApplyModifier(UQ_4_12(0.5), dmg);
    }

    // check stab
    if (IS_BATTLER_OF_TYPE(battlerAtk, moveType) && move != MOVE_STRUGGLE)
    {
        if (abilityAtk == ABILITY_ADAPTABILITY)
            MulModifier(&finalModifier, UQ_4_12(2.0));
        else
            MulModifier(&finalModifier, UQ_4_12(1.5));
    }

    // reflect, light screen, aurora veil
    if (((gSideStatuses[defSide] & SIDE_STATUS_REFLECT && IS_MOVE_PHYSICAL(move))
            || (gSideStatuses[defSide] & SIDE_STATUS_LIGHTSCREEN && IS_MOVE_SPECIAL(move))
            || (gSideStatuses[defSide] & SIDE_STATUS_AURORA_VEIL))
        && abilityAtk != ABILITY_INFILTRATOR)
    {
        if (gBattleTypeFlags & BATTLE_TYPE_DOUBLE)
            MulModifier(&finalModifier, UQ_4_12(0.66));
        else
            MulModifier(&finalModifier, UQ_4_12(0.5));
    }

    // attacker's abilities
    switch (abilityAtk)
    {
    case ABILITY_TINTED_LENS:
        if (typeEffectivenessModifier <= UQ_4_12(0.5))
            MulModifier(&finalModifier, UQ_4_12(2.0));
        break;
    case ABILITY_SNIPER:
        if (isCrit)
            MulModifier(&finalModifier, UQ_4_12(1.5));
        break;
    case ABILITY_NEUROFORCE:
        if (typeEffectivenessModifier >= UQ_4_12(2.0))
            MulModifier(&finalModifier, UQ_4_12(1.25));
        break;
    }

    // target's abilities
    switch (abilityDef)
    {
    case ABILITY_MULTISCALE:
    case ABILITY_SHADOW_SHIELD:
        if (BATTLER_MAX_HP(battlerDef))
            MulModifier(&finalModifier, UQ_4_12(0.5));
        break;
    case ABILITY_FILTER:
    case ABILITY_SOLID_ROCK:
    case ABILITY_PRISM_ARMOR:
        if (typeEffectivenessModifier >= UQ_4_12(2.0))
            MulModifier(&finalModifier, UQ_4_12(0.75));
        break;
    }

    // target's ally's abilities
    if (IsBattlerAlive(BATTLE_PARTNER(battlerDef)))
    {
        switch (GetBattlerAbility(BATTLE_PARTNER(battlerDef)))
        {
        case ABILITY_FRIEND_GUARD:
            MulModifier(&finalModifier, UQ_4_12(0.75));
            break;
        }
    }

    // attacker's hold effect
    switch (GetBattlerHoldEffect(battlerAtk, TRUE))
    {
    case HOLD_EFFECT_METRONOME:
        percentBoost = min((gBattleStruct->sameMoveTurns[battlerAtk] * GetBattlerHoldEffectParam(battlerAtk)), 100);
        MulModifier(&finalModifier, UQ_4_12(1.0) + sPercentToModifier[percentBoost]);
        break;
    case HOLD_EFFECT_EXPERT_BELT:
        if (typeEffectivenessModifier >= UQ_4_12(2.0))
            MulModifier(&finalModifier, UQ_4_12(1.2));
        break;
    case HOLD_EFFECT_LIFE_ORB:
        MulModifier(&finalModifier, UQ_4_12(1.3));
        break;
    }

    // target's hold effect
    switch (GetBattlerHoldEffect(battlerDef, TRUE))
    {
    // berries reducing dmg
    case HOLD_EFFECT_RESIST_BERRY:
        if (moveType == GetBattlerHoldEffectParam(battlerDef)
            && (moveType == TYPE_NORMAL || typeEffectivenessModifier >= UQ_4_12(2.0)))
        {
            if (abilityDef == ABILITY_RIPEN)
                MulModifier(&finalModifier, UQ_4_12(0.25));
            else
                MulModifier(&finalModifier, UQ_4_12(0.5));
            if (updateFlags)
                gSpecialStatuses[battlerDef].berryReduced = 1;
        }
        break;
    }

    if (gBattleMoves[move].flags & FLAG_DMG_MINIMIZE    && gStatuses3[battlerDef] & STATUS3_MINIMIZED)
        MulModifier(&finalModifier, UQ_4_12(2.0));
    if (gBattleMoves[move].flags & FLAG_DMG_UNDERGROUND && gStatuses3[battlerDef] & STATUS3_UNDERGROUND)
        MulModifier(&finalModifier, UQ_4_12(2.0));
    if (gBattleMoves[move].flags & FLAG_DMG_UNDERWATER  && gStatuses3[battlerDef] & STATUS3_UNDERWATER)
        MulModifier(&finalModifier, UQ_4_12(2.0));
    if (gBattleMoves[move].flags & FLAG_DMG_2X_IN_AIR   && gStatuses3[battlerDef] & STATUS3_ON_AIR)
        MulModifier(&finalModifier, UQ_4_12(2.0));

    dmg = ApplyModifier(finalModifier, dmg);
    if (dmg == 0)
        dmg = 1;

    return dmg;
}

s32 CalculateMoveDamage(u16 move, u8 battlerAtk, u8 battlerDef, u8 moveType, s32 fixedBasePower, bool32 isCrit, bool32 randomFactor, bool32 updateFlags)
{
    s32 dmg;
    u16 typeEffectivenessModifier;

    typeEffectivenessModifier = CalcTypeEffectivenessMultiplier(move, moveType, battlerAtk, battlerDef, updateFlags);

    // Don't calculate damage if the move has no effect on target.
    if (typeEffectivenessModifier == UQ_4_12(0))
        return 0;

    if (fixedBasePower)
        gBattleMovePower = fixedBasePower;
    else
        gBattleMovePower = CalcMoveBasePowerAfterModifiers(move, battlerAtk, battlerDef, moveType, updateFlags);

    // long dmg basic formula
    dmg = ((gBattleMons[battlerAtk].level * 2) / 5) + 2;
    dmg *= gBattleMovePower;
    dmg *= CalcAttackStat(move, battlerAtk, battlerDef, moveType, isCrit, updateFlags);
    dmg /= CalcDefenseStat(move, battlerAtk, battlerDef, moveType, isCrit, updateFlags);
    dmg = (dmg / 50) + 2;

    // Calculate final modifiers.
    dmg = CalcFinalDmg(dmg, move, battlerAtk, battlerDef, moveType, typeEffectivenessModifier, isCrit, updateFlags);

    // Add a random factor.
    if (randomFactor)
    {
        dmg *= 100 - (Random() % 16);
        dmg /= 100;
    }

    if (dmg == 0)
        dmg = 1;

    return dmg;
}

static void MulByTypeEffectiveness(u16 *modifier, u16 move, u8 moveType, u8 battlerDef, u8 defType, u8 battlerAtk, bool32 recordAbilities)
{
    u16 mod = GetTypeModifier(moveType, defType);

    if (mod == UQ_4_12(0.0) && GetBattlerHoldEffect(battlerDef, TRUE) == HOLD_EFFECT_RING_TARGET)
    {
        mod = UQ_4_12(1.0);
        if (recordAbilities)
            RecordItemEffectBattle(battlerDef, HOLD_EFFECT_RING_TARGET);
    }
    else if ((moveType == TYPE_FIGHTING || moveType == TYPE_NORMAL) && defType == TYPE_GHOST && gBattleMons[battlerDef].status2 & STATUS2_FORESIGHT && mod == UQ_4_12(0.0))
    {
        mod = UQ_4_12(1.0);
    }
    else if ((moveType == TYPE_FIGHTING || moveType == TYPE_NORMAL) && defType == TYPE_GHOST && GetBattlerAbility(battlerAtk) == ABILITY_SCRAPPY && mod == UQ_4_12(0.0))
    {
        mod = UQ_4_12(1.0);
        if (recordAbilities)
            RecordAbilityBattle(battlerAtk, ABILITY_SCRAPPY);
    }

    if (moveType == TYPE_PSYCHIC && defType == TYPE_DARK && gStatuses3[battlerDef] & STATUS3_MIRACLE_EYED && mod == UQ_4_12(0.0))
        mod = UQ_4_12(1.0);
    if (gBattleMoves[move].effect == EFFECT_FREEZE_DRY && defType == TYPE_WATER)
        mod = UQ_4_12(2.0);
    if (moveType == TYPE_GROUND && defType == TYPE_FLYING && IsBattlerGrounded(battlerDef) && mod == UQ_4_12(0.0))
        mod = UQ_4_12(1.0);

    if (gProtectStructs[battlerDef].kingsShielded && gBattleMoves[move].effect != EFFECT_FEINT)
        mod = UQ_4_12(1.0);

    MulModifier(modifier, mod);
}

static void UpdateMoveResultFlags(u16 modifier)
{
    if (modifier == UQ_4_12(0.0))
    {
        gMoveResultFlags |= MOVE_RESULT_DOESNT_AFFECT_FOE;
        gMoveResultFlags &= ~(MOVE_RESULT_NOT_VERY_EFFECTIVE | MOVE_RESULT_SUPER_EFFECTIVE);
    }
    else if (modifier == UQ_4_12(1.0))
    {
        gMoveResultFlags &= ~(MOVE_RESULT_NOT_VERY_EFFECTIVE | MOVE_RESULT_SUPER_EFFECTIVE | MOVE_RESULT_DOESNT_AFFECT_FOE);
    }
    else if (modifier > UQ_4_12(1.0))
    {
        gMoveResultFlags |= MOVE_RESULT_SUPER_EFFECTIVE;
        gMoveResultFlags &= ~(MOVE_RESULT_NOT_VERY_EFFECTIVE | MOVE_RESULT_DOESNT_AFFECT_FOE);
    }
    else //if (modifier < UQ_4_12(1.0))
    {
        gMoveResultFlags |= MOVE_RESULT_NOT_VERY_EFFECTIVE;
        gMoveResultFlags &= ~(MOVE_RESULT_SUPER_EFFECTIVE | MOVE_RESULT_DOESNT_AFFECT_FOE);
    }
}

static u16 CalcTypeEffectivenessMultiplierInternal(u16 move, u8 moveType, u8 battlerAtk, u8 battlerDef, bool32 recordAbilities, u16 modifier)
{
    MulByTypeEffectiveness(&modifier, move, moveType, battlerDef, gBattleMons[battlerDef].type1, battlerAtk, recordAbilities);
    if (gBattleMons[battlerDef].type2 != gBattleMons[battlerDef].type1)
        MulByTypeEffectiveness(&modifier, move, moveType, battlerDef, gBattleMons[battlerDef].type2, battlerAtk, recordAbilities);
    if (gBattleMons[battlerDef].type3 != TYPE_MYSTERY && gBattleMons[battlerDef].type3 != gBattleMons[battlerDef].type2
        && gBattleMons[battlerDef].type3 != gBattleMons[battlerDef].type1)
        MulByTypeEffectiveness(&modifier, move, moveType, battlerDef, gBattleMons[battlerDef].type3, battlerAtk, recordAbilities);

    if (moveType == TYPE_GROUND && !IsBattlerGrounded(battlerDef) && !(gBattleMoves[move].flags & FLAG_DMG_UNGROUNDED_IGNORE_TYPE_IF_FLYING))
    {
        modifier = UQ_4_12(0.0);
        if (recordAbilities && GetBattlerAbility(battlerDef) == ABILITY_LEVITATE)
        {
            gLastUsedAbility = ABILITY_LEVITATE;
            gMoveResultFlags |= (MOVE_RESULT_MISSED | MOVE_RESULT_DOESNT_AFFECT_FOE);
            gLastLandedMoves[battlerDef] = 0;
            gBattleCommunication[MISS_TYPE] = B_MSG_GROUND_MISS;
            RecordAbilityBattle(battlerDef, ABILITY_LEVITATE);
        }
    }

    // Thousand Arrows ignores type modifiers for flying mons
    if (!IsBattlerGrounded(battlerDef) && (gBattleMoves[move].flags & FLAG_DMG_UNGROUNDED_IGNORE_TYPE_IF_FLYING)
        && (gBattleMons[battlerDef].type1 == TYPE_FLYING || gBattleMons[battlerDef].type2 == TYPE_FLYING || gBattleMons[battlerDef].type3 == TYPE_FLYING))
    {
        modifier = UQ_4_12(1.0);
    }

    if (GetBattlerAbility(battlerDef) == ABILITY_WONDER_GUARD && modifier <= UQ_4_12(1.0) && gBattleMoves[move].power)
    {
        modifier = UQ_4_12(0.0);
        if (recordAbilities)
        {
            gLastUsedAbility = ABILITY_WONDER_GUARD;
            gMoveResultFlags |= MOVE_RESULT_MISSED;
            gLastLandedMoves[battlerDef] = 0;
            gBattleCommunication[MISS_TYPE] = B_MSG_AVOIDED_DMG;
            RecordAbilityBattle(battlerDef, ABILITY_WONDER_GUARD);
        }
    }

    return modifier;
}

u16 CalcTypeEffectivenessMultiplier(u16 move, u8 moveType, u8 battlerAtk, u8 battlerDef, bool32 recordAbilities)
{
    u16 modifier = UQ_4_12(1.0);

    if (move != MOVE_STRUGGLE && moveType != TYPE_MYSTERY)
    {
        modifier = CalcTypeEffectivenessMultiplierInternal(move, moveType, battlerAtk, battlerDef, recordAbilities, modifier);
        if (gBattleMoves[move].effect == EFFECT_TWO_TYPED_MOVE)
            modifier = CalcTypeEffectivenessMultiplierInternal(move, gBattleMoves[move].argument, battlerAtk, battlerDef, recordAbilities, modifier);
    }

    if (recordAbilities)
        UpdateMoveResultFlags(modifier);
    return modifier;
}

u16 CalcPartyMonTypeEffectivenessMultiplier(u16 move, u16 speciesDef, u16 abilityDef)
{
    u16 modifier = UQ_4_12(1.0);
    u8 moveType = gBattleMoves[move].type;

    if (move != MOVE_STRUGGLE && moveType != TYPE_MYSTERY)
    {
        MulByTypeEffectiveness(&modifier, move, moveType, 0, gBaseStats[speciesDef].type1, 0, FALSE);
        if (gBaseStats[speciesDef].type2 != gBaseStats[speciesDef].type1)
            MulByTypeEffectiveness(&modifier, move, moveType, 0, gBaseStats[speciesDef].type2, 0, FALSE);

        if (moveType == TYPE_GROUND && abilityDef == ABILITY_LEVITATE && !(gFieldStatuses & STATUS_FIELD_GRAVITY))
            modifier = UQ_4_12(0.0);
        if (abilityDef == ABILITY_WONDER_GUARD && modifier <= UQ_4_12(1.0) && gBattleMoves[move].power)
            modifier = UQ_4_12(0.0);
    }

    UpdateMoveResultFlags(modifier);
    return modifier;
}

u16 GetTypeModifier(u8 atkType, u8 defType)
{
    if (B_FLAG_INVERSE_BATTLE != 0 && FlagGet(B_FLAG_INVERSE_BATTLE))
        return sInverseTypeEffectivenessTable[atkType][defType];
    else
        return sTypeEffectivenessTable[atkType][defType];
}

s32 GetStealthHazardDamage(u8 hazardType, u8 battlerId)
{
    u8 type1 = gBattleMons[battlerId].type1;
    u8 type2 = gBattleMons[battlerId].type2;
    u32 maxHp = gBattleMons[battlerId].maxHP;
    s32 dmg = 0;
    u16 modifier = UQ_4_12(1.0);

    MulModifier(&modifier, GetTypeModifier(hazardType, type1));
    if (type2 != type1)
        MulModifier(&modifier, GetTypeModifier(hazardType, type2));

    switch (modifier)
    {
    case UQ_4_12(0.0):
        dmg = 0;
        break;
    case UQ_4_12(0.25):
        dmg = maxHp / 32;
        if (dmg == 0)
            dmg = 1;
        break;
    case UQ_4_12(0.5):
        dmg = maxHp / 16;
        if (dmg == 0)
            dmg = 1;
        break;
    case UQ_4_12(1.0):
        dmg = maxHp / 8;
        if (dmg == 0)
            dmg = 1;
        break;
    case UQ_4_12(2.0):
        dmg = maxHp / 4;
        if (dmg == 0)
            dmg = 1;
        break;
    case UQ_4_12(4.0):
        dmg = maxHp / 2;
        if (dmg == 0)
            dmg = 1;
        break;
    }

    return dmg;
}

bool32 IsPartnerMonFromSameTrainer(u8 battlerId)
{
    if (GetBattlerSide(battlerId) == B_SIDE_OPPONENT && gBattleTypeFlags & BATTLE_TYPE_TWO_OPPONENTS)
        return FALSE;
    else if (GetBattlerSide(battlerId) == B_SIDE_PLAYER && gBattleTypeFlags & BATTLE_TYPE_INGAME_PARTNER)
        return FALSE;
    else if (gBattleTypeFlags & BATTLE_TYPE_MULTI)
        return FALSE;
    else
        return TRUE;
}

u16 GetMegaEvolutionSpecies(u16 preEvoSpecies, u16 heldItemId)
{
    u32 i;

    for (i = 0; i < EVOS_PER_MON; i++)
    {
        if (gEvolutionTable[preEvoSpecies][i].method == EVO_MEGA_EVOLUTION
            && gEvolutionTable[preEvoSpecies][i].param == heldItemId)
                return gEvolutionTable[preEvoSpecies][i].targetSpecies;
    }
    return SPECIES_NONE;
}

u16 GetWishMegaEvolutionSpecies(u16 preEvoSpecies, u16 moveId1, u16 moveId2, u16 moveId3, u16 moveId4)
{
    u32 i, par;

    for (i = 0; i < EVOS_PER_MON; i++)
    {
        if (gEvolutionTable[preEvoSpecies][i].method == EVO_MOVE_MEGA_EVOLUTION)
        {
            par = gEvolutionTable[preEvoSpecies][i].param;
            if (par == moveId1 || par == moveId2 || par == moveId3 || par == moveId4)
                return gEvolutionTable[preEvoSpecies][i].targetSpecies;
        }
    }
    return SPECIES_NONE;
}

bool32 CanMegaEvolve(u8 battlerId)
{
    u32 itemId, holdEffect, species;
    struct Pokemon *mon;
    u8 battlerPosition = GetBattlerPosition(battlerId);
    u8 partnerPosition = GetBattlerPosition(BATTLE_PARTNER(battlerId));
    struct MegaEvolutionData *mega = &(((struct ChooseMoveStruct*)(&gBattleResources->bufferA[gActiveBattler][4]))->mega);

#ifdef ITEM_EXPANSION
    // Check if Player has a Mega Bracelet
    if ((GetBattlerPosition(battlerId) == B_POSITION_PLAYER_LEFT || (!(gBattleTypeFlags & BATTLE_TYPE_MULTI) && GetBattlerPosition(battlerId) == B_POSITION_PLAYER_RIGHT))
     && !CheckBagHasItem(ITEM_MEGA_BRACELET, 1))
        return FALSE;
#endif

    // Check if trainer already mega evolved a pokemon.
    if (mega->alreadyEvolved[battlerPosition])
        return FALSE;
    if (gBattleTypeFlags & BATTLE_TYPE_DOUBLE)
    {
        if (IsPartnerMonFromSameTrainer(battlerId)
            && (mega->alreadyEvolved[partnerPosition] || (mega->toEvolve & gBitTable[BATTLE_PARTNER(battlerId)])))
            return FALSE;
    }

    // Gets mon data.
    if (GetBattlerSide(battlerId) == B_SIDE_OPPONENT)
        mon = &gEnemyParty[gBattlerPartyIndexes[battlerId]];
    else
        mon = &gPlayerParty[gBattlerPartyIndexes[battlerId]];

    species = GetMonData(mon, MON_DATA_SPECIES);
    itemId = GetMonData(mon, MON_DATA_HELD_ITEM);

    // Check if there is an entry in the evolution table for regular Mega Evolution.
    if (GetMegaEvolutionSpecies(species, itemId) != SPECIES_NONE)
    {
        if (B_ENABLE_DEBUG && gBattleStruct->debugHoldEffects[battlerId])
            holdEffect = gBattleStruct->debugHoldEffects[battlerId];
        else if (itemId == ITEM_ENIGMA_BERRY)
            holdEffect = gEnigmaBerries[battlerId].holdEffect;
        else
            holdEffect = ItemId_GetHoldEffect(itemId);

        // Can Mega Evolve via Item.
        if (holdEffect == HOLD_EFFECT_MEGA_STONE)
        {
            gBattleStruct->mega.isWishMegaEvo = FALSE;
            return TRUE;
        }
    }

    // Check if there is an entry in the evolution table for Wish Mega Evolution.
    if (GetWishMegaEvolutionSpecies(species, GetMonData(mon, MON_DATA_MOVE1), GetMonData(mon, MON_DATA_MOVE2), GetMonData(mon, MON_DATA_MOVE3), GetMonData(mon, MON_DATA_MOVE4)))
    {
        gBattleStruct->mega.isWishMegaEvo = TRUE;
        return TRUE;
    }

    // No checks passed, the mon CAN'T mega evolve.
    return FALSE;
}

void UndoMegaEvolution(u32 monId)
{
    if (gBattleStruct->mega.evolvedPartyIds[B_SIDE_PLAYER] & gBitTable[monId])
    {
        gBattleStruct->mega.evolvedPartyIds[B_SIDE_PLAYER] &= ~(gBitTable[monId]);
        SetMonData(&gPlayerParty[monId], MON_DATA_SPECIES, &gBattleStruct->mega.playerEvolvedSpecies);
        CalculateMonStats(&gPlayerParty[monId]);
    }
    // While not exactly a mega evolution, Zygarde follows the same rules.
    else if (GetMonData(&gPlayerParty[monId], MON_DATA_SPECIES, NULL) == SPECIES_ZYGARDE_COMPLETE)
    {
        SetMonData(&gPlayerParty[monId], MON_DATA_SPECIES, &gBattleStruct->changedSpecies[monId]);
        gBattleStruct->changedSpecies[monId] = 0;
        CalculateMonStats(&gPlayerParty[monId]);
    }
}

void UndoFormChange(u32 monId, u32 side, bool32 isSwitchingOut)
{
    u32 i, currSpecies;
    struct Pokemon *party = (side == B_SIDE_PLAYER) ? gPlayerParty : gEnemyParty;
    static const u16 species[][2] = // changed form id, default form id
    {
        {SPECIES_MIMIKYU_BUSTED, SPECIES_MIMIKYU},
        {SPECIES_AEGISLASH_BLADE, SPECIES_AEGISLASH},
        {SPECIES_DARMANITAN_ZEN_MODE, SPECIES_DARMANITAN},
        {SPECIES_MINIOR, SPECIES_MINIOR_CORE_RED},
        {SPECIES_MINIOR_METEOR_BLUE, SPECIES_MINIOR_CORE_BLUE},
        {SPECIES_MINIOR_METEOR_GREEN, SPECIES_MINIOR_CORE_GREEN},
        {SPECIES_MINIOR_METEOR_INDIGO, SPECIES_MINIOR_CORE_INDIGO},
        {SPECIES_MINIOR_METEOR_ORANGE, SPECIES_MINIOR_CORE_ORANGE},
        {SPECIES_MINIOR_METEOR_VIOLET, SPECIES_MINIOR_CORE_VIOLET},
        {SPECIES_MINIOR_METEOR_YELLOW, SPECIES_MINIOR_CORE_YELLOW},
        {SPECIES_WISHIWASHI_SCHOOL, SPECIES_WISHIWASHI},
    };

    if (isSwitchingOut) // Don't revert Mimikyu Busted when switching out
        i = 1;
    else
        i = 0;

    currSpecies = GetMonData(&party[monId], MON_DATA_SPECIES, NULL);
    for (; i < ARRAY_COUNT(species); i++)
    {
        if (currSpecies == species[i][0])
        {
            SetMonData(&party[monId], MON_DATA_SPECIES, &species[i][1]);
            CalculateMonStats(&party[monId]);
            break;
        }
    }
}

bool32 DoBattlersShareType(u32 battler1, u32 battler2)
{
    s32 i;
    u8 types1[3] = {gBattleMons[battler1].type1, gBattleMons[battler1].type2, gBattleMons[battler1].type3};
    u8 types2[3] = {gBattleMons[battler2].type1, gBattleMons[battler2].type2, gBattleMons[battler2].type3};

    if (types1[2] == TYPE_MYSTERY)
        types1[2] = types1[0];
    if (types2[2] == TYPE_MYSTERY)
        types2[2] = types2[0];

    for (i = 0; i < 3; i++)
    {
        if (types1[i] == types2[0] || types1[i] == types2[1] || types1[i] == types2[2])
            return TRUE;
    }

    return FALSE;
}

bool32 CanBattlerGetOrLoseItem(u8 battlerId, u16 itemId)
{
    u16 species = gBattleMons[battlerId].species;
    u16 holdEffect = ItemId_GetHoldEffect(itemId);
    
    // Mail can be stolen now
    if (itemId == ITEM_ENIGMA_BERRY)
        return FALSE;
    else if (GET_BASE_SPECIES_ID(species) == SPECIES_KYOGRE && itemId == ITEM_BLUE_ORB) // includes primal
        return FALSE;
    else if (GET_BASE_SPECIES_ID(species) == SPECIES_GROUDON && itemId == ITEM_RED_ORB) // includes primal
        return FALSE;
    // Mega stone cannot be lost if pokemon's base species can mega evolve with it.
    else if (holdEffect == HOLD_EFFECT_MEGA_STONE && (GetMegaEvolutionSpecies(GET_BASE_SPECIES_ID(species), itemId) != SPECIES_NONE))
        return FALSE;
    else if (GET_BASE_SPECIES_ID(species) == SPECIES_GIRATINA && itemId == ITEM_GRISEOUS_ORB)
        return FALSE;
    else if (GET_BASE_SPECIES_ID(species) == SPECIES_GENESECT && holdEffect == HOLD_EFFECT_DRIVE)
        return FALSE;
    else if (GET_BASE_SPECIES_ID(species) == SPECIES_SILVALLY && holdEffect == HOLD_EFFECT_MEMORY)
        return FALSE;
    else if (GET_BASE_SPECIES_ID(species) == SPECIES_ARCEUS && holdEffect == HOLD_EFFECT_PLATE)
        return FALSE;
#ifdef HOLD_EFFECT_Z_CRYSTAL
    else if (holdEffect == HOLD_EFFECT_Z_CRYSTAL)
        return FALSE;
#endif
    else
        return TRUE;
}

struct Pokemon *GetIllusionMonPtr(u32 battlerId)
{
    if (gBattleStruct->illusion[battlerId].broken)
        return NULL;
    if (!gBattleStruct->illusion[battlerId].set)
    {
        if (GetBattlerSide(battlerId) == B_SIDE_PLAYER)
            SetIllusionMon(&gPlayerParty[gBattlerPartyIndexes[battlerId]], battlerId);
        else
            SetIllusionMon(&gEnemyParty[gBattlerPartyIndexes[battlerId]], battlerId);
    }
    if (!gBattleStruct->illusion[battlerId].on)
        return NULL;

    return gBattleStruct->illusion[battlerId].mon;
}

void ClearIllusionMon(u32 battlerId)
{
    memset(&gBattleStruct->illusion[battlerId], 0, sizeof(gBattleStruct->illusion[battlerId]));
}

bool32 SetIllusionMon(struct Pokemon *mon, u32 battlerId)
{
    struct Pokemon *party, *partnerMon;
    s32 i, id;

    gBattleStruct->illusion[battlerId].set = 1;
    if (GetMonAbility(mon) != ABILITY_ILLUSION)
        return FALSE;

    if (GetBattlerSide(battlerId) == B_SIDE_PLAYER)
        party = gPlayerParty;
    else
        party = gEnemyParty;

    if (IsBattlerAlive(BATTLE_PARTNER(battlerId)))
        partnerMon = &party[gBattlerPartyIndexes[BATTLE_PARTNER(battlerId)]];
    else
        partnerMon = mon;

    // Find last alive non-egg pokemon.
    for (i = PARTY_SIZE - 1; i >= 0; i--)
    {
        id = i;
        if (GetMonData(&party[id], MON_DATA_SANITY_HAS_SPECIES)
            && GetMonData(&party[id], MON_DATA_HP)
            && &party[id] != mon
            && &party[id] != partnerMon)
        {
            gBattleStruct->illusion[battlerId].on = 1;
            gBattleStruct->illusion[battlerId].broken = 0;
            gBattleStruct->illusion[battlerId].partyId = id;
            gBattleStruct->illusion[battlerId].mon = &party[id];
            return TRUE;
        }
    }

    return FALSE;
}

bool8 ShouldGetStatBadgeBoost(u16 badgeFlag, u8 battlerId)
{
    if (B_BADGE_BOOST != GEN_3)
        return FALSE;
    else if (gBattleTypeFlags & (BATTLE_TYPE_LINK | BATTLE_TYPE_EREADER_TRAINER | BATTLE_TYPE_RECORDED_LINK | BATTLE_TYPE_FRONTIER))
        return FALSE;
    else if (GetBattlerSide(battlerId) != B_SIDE_PLAYER)
        return FALSE;
    else if (gBattleTypeFlags & BATTLE_TYPE_TRAINER && gTrainerBattleOpponent_A == TRAINER_SECRET_BASE)
        return FALSE;
    else if (FlagGet(badgeFlag))
        return TRUE;
    else
        return FALSE;
}

u8 GetBattleMoveSplit(u32 moveId)
{
    if (IS_MOVE_STATUS(moveId) || B_PHYSICAL_SPECIAL_SPLIT >= GEN_4)
        return gBattleMoves[moveId].split;
    else if (gBattleMoves[moveId].type < TYPE_MYSTERY)
        return SPLIT_PHYSICAL;
    else
        return SPLIT_SPECIAL;
}

static bool32 TryRemoveScreens(u8 battler)
{
    bool32 removed = FALSE;
    u8 battlerSide = GetBattlerSide(battler);
    u8 enemySide = GetBattlerSide(BATTLE_OPPOSITE(battler));

    // try to remove from battler's side
    if (gSideStatuses[battlerSide] & (SIDE_STATUS_REFLECT | SIDE_STATUS_LIGHTSCREEN | SIDE_STATUS_AURORA_VEIL))
    {
        gSideStatuses[battlerSide] &= ~(SIDE_STATUS_REFLECT | SIDE_STATUS_LIGHTSCREEN | SIDE_STATUS_AURORA_VEIL);
        gSideTimers[battlerSide].reflectTimer = 0;
        gSideTimers[battlerSide].lightscreenTimer = 0;
        gSideTimers[battlerSide].auroraVeilTimer = 0;
        removed = TRUE;
    }

    // try to remove from battler opponent's side
    if (gSideStatuses[enemySide] & (SIDE_STATUS_REFLECT | SIDE_STATUS_LIGHTSCREEN | SIDE_STATUS_AURORA_VEIL))
    {
        gSideStatuses[enemySide] &= ~(SIDE_STATUS_REFLECT | SIDE_STATUS_LIGHTSCREEN | SIDE_STATUS_AURORA_VEIL);
        gSideTimers[enemySide].reflectTimer = 0;
        gSideTimers[enemySide].lightscreenTimer = 0;
        gSideTimers[enemySide].auroraVeilTimer = 0;
        removed = TRUE;
    }

    return removed;
}

static bool32 IsUnnerveAbilityOnOpposingSide(u8 battlerId)
{
    if (IsAbilityOnOpposingSide(battlerId, ABILITY_UNNERVE)
      || IsAbilityOnOpposingSide(battlerId, ABILITY_AS_ONE_ICE_RIDER)
      || IsAbilityOnOpposingSide(battlerId, ABILITY_AS_ONE_SHADOW_RIDER))
        return TRUE;
    return FALSE;
}

bool32 TestMoveFlags(u16 move, u32 flag)
{
    if (gBattleMoves[move].flags & flag)
        return TRUE;
    return FALSE;
}

struct Pokemon *GetBattlerPartyData(u8 battlerId)
{
    struct Pokemon *mon;
    if (GetBattlerSide(battlerId) == B_SIDE_PLAYER)
        mon = &gPlayerParty[gBattlerPartyIndexes[battlerId]];
    else
        mon = &gEnemyParty[gBattlerPartyIndexes[battlerId]];

    return mon;
}

//Make sure the input bank is any bank on the specific mon's side
bool32 CanFling(u8 battlerId)
{
    u16 item = gBattleMons[battlerId].item;
    u16 itemEffect = ItemId_GetHoldEffect(item);

    if (item == ITEM_NONE
      || GetBattlerAbility(battlerId) == ABILITY_KLUTZ
      || gFieldStatuses & STATUS_FIELD_MAGIC_ROOM
      || gDisableStructs[battlerId].embargoTimer != 0
      || !CanBattlerGetOrLoseItem(battlerId, item)
      //|| itemEffect == HOLD_EFFECT_PRIMAL_ORB
      || itemEffect == HOLD_EFFECT_GEMS
      #ifdef ITEM_ABILITY_CAPSULE
      || item == ITEM_ABILITY_CAPSULE
      #endif
      || (ItemId_GetPocket(item) == POCKET_BERRIES && IsAbilityOnSide(battlerId, ABILITY_UNNERVE))
      || GetPocketByItemId(item) == POCKET_POKE_BALLS)
        return FALSE;

    return TRUE;
}

// ability checks
bool32 IsRolePlayBannedAbilityAtk(u16 ability)
{
    u32 i;
    for (i = 0; i < ARRAY_COUNT(sRolePlayBannedAttackerAbilities); i++)
    {
        if (ability == sRolePlayBannedAttackerAbilities[i])
            return TRUE;
    }
    return FALSE;
}

bool32 IsRolePlayBannedAbility(u16 ability)
{
    u32 i;
    for (i = 0; i < ARRAY_COUNT(sRolePlayBannedAbilities); i++)
    {
        if (ability == sRolePlayBannedAbilities[i])
            return TRUE;
    }
    return FALSE;
}

bool32 IsSkillSwapBannedAbility(u16 ability)
{
    u32 i;
    for (i = 0; i < ARRAY_COUNT(sSkillSwapBannedAbilities); i++)
    {
        if (ability == sSkillSwapBannedAbilities[i])
            return TRUE;
    }
    return FALSE;
}

bool32 IsWorrySeedBannedAbility(u16 ability)
{
    u32 i;
    for (i = 0; i < ARRAY_COUNT(sWorrySeedBannedAbilities); i++)
    {
        if (ability == sWorrySeedBannedAbilities[i])
            return TRUE;
    }
    return FALSE;
}

bool32 IsGastroAcidBannedAbility(u16 ability)
{
    u32 i;
    for (i = 0; i < ARRAY_COUNT(sGastroAcidBannedAbilities); i++)
    {
        if (ability == sGastroAcidBannedAbilities[i])
            return TRUE;
    }
    return FALSE;
}

bool32 IsEntrainmentBannedAbilityAttacker(u16 ability)
{
    u32 i;
    for (i = 0; i < ARRAY_COUNT(sEntrainmentBannedAttackerAbilities); i++)
    {
        if (ability == sEntrainmentBannedAttackerAbilities[i])
            return TRUE;
    }
    return FALSE;
}

bool32 IsEntrainmentTargetOrSimpleBeamBannedAbility(u16 ability)
{
    u32 i;
    for (i = 0; i < ARRAY_COUNT(sEntrainmentTargetSimpleBeamBannedAbilities); i++)
    {
        if (ability == sEntrainmentTargetSimpleBeamBannedAbilities[i])
            return TRUE;
    }
    return FALSE;
}

// Sort an array of battlers by speed
// Useful for effects like pickpocket, eject button, red card, dancer
void SortBattlersBySpeed(u8 *battlers, bool8 slowToFast)
{
    int i, j, currSpeed, currBattler;
    u16 speeds[4] = {0};
    
    for (i = 0; i < gBattlersCount; i++)
        speeds[i] = GetBattlerTotalSpeedStat(battlers[i]);

    for (i = 1; i < gBattlersCount; i++)
    {
        currBattler = battlers[i];
        currSpeed = speeds[i];
        j = i - 1;

        if (slowToFast)
        {
            while (j >= 0 && speeds[j] > currSpeed)
            {
                battlers[j + 1] = battlers[j];
                speeds[j + 1] = speeds[j];
                j = j - 1;
            }
        }
        else
        {
            while (j >= 0 && speeds[j] < currSpeed)
            {
                battlers[j + 1] = battlers[j];
                speeds[j + 1] = speeds[j];
                j = j - 1;
            }
        }

        battlers[j + 1] = currBattler;
        speeds[j + 1] = currSpeed;
    }
}

bool32 TestSheerForceFlag(u8 battler, u16 move)
{
    if (GetBattlerAbility(battler) == ABILITY_SHEER_FORCE && gBattleMoves[move].flags & FLAG_SHEER_FORCE_BOOST)
        return TRUE;
    else
        return FALSE;
}

void TryRestoreStolenItems(void)
{
    u32 i;
    u16 stolenItem = ITEM_NONE;
    
    for (i = 0; i < PARTY_SIZE; i++)
    {
        if (gBattleStruct->itemStolen[i].stolen)
        {
            stolenItem = gBattleStruct->itemStolen[i].originalItem;
            if (stolenItem != ITEM_NONE && ItemId_GetPocket(stolenItem) != POCKET_BERRIES)
                SetMonData(&gPlayerParty[i], MON_DATA_HELD_ITEM, &stolenItem);  // Restore stolen non-berry items
        }
    }
}

bool32 CanStealItem(u8 battlerStealing, u8 battlerItem, u16 item)
{
    u8 stealerSide = GetBattlerSide(battlerStealing);
    
    if (gBattleTypeFlags & BATTLE_TYPE_TRAINER_HILL)
        return FALSE;
    
    // Check if the battler trying to steal should be able to
    if (stealerSide == B_SIDE_OPPONENT
        && !(gBattleTypeFlags &
             (BATTLE_TYPE_EREADER_TRAINER
              | BATTLE_TYPE_FRONTIER
              | BATTLE_TYPE_LINK
              | BATTLE_TYPE_RECORDED_LINK
              | BATTLE_TYPE_SECRET_BASE
              #if B_TRAINERS_KNOCK_OFF_ITEMS
              | BATTLE_TYPE_TRAINER
              #endif
              )))
    {
        return FALSE;
    }
    else if (!(gBattleTypeFlags &
          (BATTLE_TYPE_EREADER_TRAINER
           | BATTLE_TYPE_FRONTIER
           | BATTLE_TYPE_LINK
           | BATTLE_TYPE_RECORDED_LINK
           | BATTLE_TYPE_SECRET_BASE))
        && (gWishFutureKnock.knockedOffMons[stealerSide] & gBitTable[gBattlerPartyIndexes[battlerStealing]]))
    {
        return FALSE;
    }
    
    if (!CanBattlerGetOrLoseItem(battlerItem, item)      // Battler with item cannot have it stolen
      ||!CanBattlerGetOrLoseItem(battlerStealing, item)) // Stealer cannot take the item
        return FALSE;
    
    return TRUE;
}

void TrySaveExchangedItem(u8 battlerId, u16 stolenItem)
{
    // Because BtlController_EmitSetMonData does SetMonData, we need to save the stolen item only if it matches the battler's original
    // So, if the player steals an item during battle and has it stolen from it, it will not end the battle with it (naturally)
    #if B_TRAINERS_KNOCK_OFF_ITEMS == TRUE
    // If regular trainer battle and mon's original item matches what is being stolen, save it to be restored at end of battle
    if (gBattleTypeFlags & BATTLE_TYPE_TRAINER
      && !(gBattleTypeFlags & BATTLE_TYPE_FRONTIER)
      && GetBattlerSide(battlerId) == B_SIDE_PLAYER
      && stolenItem == gBattleStruct->itemStolen[gBattlerPartyIndexes[battlerId]].originalItem)
        gBattleStruct->itemStolen[gBattlerPartyIndexes[battlerId]].stolen = TRUE;
    #endif
}
<|MERGE_RESOLUTION|>--- conflicted
+++ resolved
@@ -6107,16 +6107,9 @@
             case HOLD_EFFECT_MENTAL_HERB:
                 if (GetMentalHerbEffect(battlerId))
                 {
-<<<<<<< HEAD
                     gBattleScripting.savedBattler = gBattlerAttacker;
                     gBattlerAttacker = battlerId;
                     BattleScriptExecute(BattleScript_MentalHerbCureEnd2);
-=======
-                    gBattleMons[battlerId].status2 &= ~(STATUS2_INFATUATION);
-                    StringCopy(gBattleTextBuff1, gStatusConditionString_LoveJpn);
-                    BattleScriptExecute(BattleScript_BerryCureChosenStatusEnd2);
-                    gBattleCommunication[MULTISTRING_CHOOSER] = B_MSG_CURED_PROBLEM;
->>>>>>> b362ce7f
                     effect = ITEM_EFFECT_OTHER;
                 }
                 break;
@@ -6267,12 +6260,7 @@
                     gBattleScripting.savedBattler = gBattlerAttacker;
                     gBattlerAttacker = battlerId;
                     BattleScriptPushCursor();
-<<<<<<< HEAD
                     gBattlescriptCurrInstr = BattleScript_MentalHerbCureRet;
-=======
-                    gBattleCommunication[MULTISTRING_CHOOSER] = B_MSG_CURED_PROBLEM;
-                    gBattlescriptCurrInstr = BattleScript_BerryCureChosenStatusRet;
->>>>>>> b362ce7f
                     effect = ITEM_EFFECT_OTHER;
                 }
                 break;
