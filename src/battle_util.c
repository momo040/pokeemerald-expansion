#include "global.h"
#include "battle.h"
#include "battle_anim.h"
#include "battle_arena.h"
#include "battle_pyramid.h"
#include "battle_util.h"
#include "battle_controllers.h"
#include "battle_interface.h"
#include "battle_setup.h"
#include "battle_z_move.h"
#include "party_menu.h"
#include "pokemon.h"
#include "international_string_util.h"
#include "item.h"
#include "util.h"
#include "battle_scripts.h"
#include "random.h"
#include "text.h"
#include "safari_zone.h"
#include "sound.h"
#include "sprite.h"
#include "string_util.h"
#include "task.h"
#include "test_runner.h"
#include "trig.h"
#include "window.h"
#include "battle_message.h"
#include "battle_ai_main.h"
#include "battle_ai_util.h"
#include "event_data.h"
#include "link.h"
#include "malloc.h"
#include "berry.h"
#include "pokedex.h"
#include "mail.h"
#include "field_weather.h"
#include "constants/abilities.h"
#include "constants/battle_anim.h"
#include "constants/battle_move_effects.h"
#include "constants/battle_script_commands.h"
#include "constants/battle_string_ids.h"
#include "constants/hold_effects.h"
#include "constants/items.h"
#include "constants/moves.h"
#include "constants/songs.h"
#include "constants/species.h"
#include "constants/trainers.h"
#include "constants/weather.h"
#include "constants/pokemon.h"

extern struct Evolution gEvolutionTable[][EVOS_PER_MON];

/*
NOTE: The data and functions in this file up until (but not including) sSoundMovesTable
are actually part of battle_main.c. They needed to be moved to this file in order to
match the ROM; this is also why sSoundMovesTable's declaration is in the middle of
functions instead of at the top of the file with the other declarations.
*/

static bool32 TryRemoveScreens(u8 battler);
static bool32 IsUnnerveAbilityOnOpposingSide(u8 battlerId);
static u8 GetFlingPowerFromItemId(u16 itemId);
static void SetRandomMultiHitCounter();
static u32 GetBattlerItemHoldEffectParam(u8 battlerId, u16 item);
static uq4_12_t GetInverseTypeMultiplier(uq4_12_t multiplier);
static uq4_12_t GetSupremeOverlordModifier(u8 battlerId);
static bool8 CanBeInfinitelyConfused(u8 battlerId);

extern const u8 *const gBattleScriptsForMoveEffects[];
extern const u8 *const gBattlescriptsForRunningByItem[];
extern const u8 *const gBattlescriptsForUsingItem[];
extern const u8 *const gBattlescriptsForSafariActions[];

static const u8 sPkblToEscapeFactor[][3] = {
    {
        [B_MSG_MON_CURIOUS]    = 0,
        [B_MSG_MON_ENTHRALLED] = 0,
        [B_MSG_MON_IGNORED]    = 0
    },{
        [B_MSG_MON_CURIOUS]    = 3,
        [B_MSG_MON_ENTHRALLED] = 5,
        [B_MSG_MON_IGNORED]    = 0
    },{
        [B_MSG_MON_CURIOUS]    = 2,
        [B_MSG_MON_ENTHRALLED] = 3,
        [B_MSG_MON_IGNORED]    = 0
    },{
        [B_MSG_MON_CURIOUS]    = 1,
        [B_MSG_MON_ENTHRALLED] = 2,
        [B_MSG_MON_IGNORED]    = 0
    },{
        [B_MSG_MON_CURIOUS]    = 1,
        [B_MSG_MON_ENTHRALLED] = 1,
        [B_MSG_MON_IGNORED]    = 0
    }
};
static const u8 sGoNearCounterToCatchFactor[] = {4, 3, 2, 1};
static const u8 sGoNearCounterToEscapeFactor[] = {4, 4, 4, 4};

static const u16 sSkillSwapBannedAbilities[] =
{
    ABILITY_WONDER_GUARD,
    ABILITY_MULTITYPE,
    ABILITY_ILLUSION,
    ABILITY_STANCE_CHANGE,
    ABILITY_SCHOOLING,
    ABILITY_COMATOSE,
    ABILITY_SHIELDS_DOWN,
    ABILITY_DISGUISE,
    ABILITY_RKS_SYSTEM,
    ABILITY_BATTLE_BOND,
    ABILITY_POWER_CONSTRUCT,
    ABILITY_NEUTRALIZING_GAS,
    ABILITY_ICE_FACE,
    ABILITY_HUNGER_SWITCH,
    ABILITY_GULP_MISSILE,
};

static const u16 sRolePlayBannedAbilities[] =
{
    ABILITY_TRACE,
    ABILITY_WONDER_GUARD,
    ABILITY_FORECAST,
    ABILITY_FLOWER_GIFT,
    ABILITY_MULTITYPE,
    ABILITY_ILLUSION,
    ABILITY_ZEN_MODE,
    ABILITY_IMPOSTER,
    ABILITY_STANCE_CHANGE,
    ABILITY_POWER_OF_ALCHEMY,
    ABILITY_RECEIVER,
    ABILITY_SCHOOLING,
    ABILITY_COMATOSE,
    ABILITY_SHIELDS_DOWN,
    ABILITY_DISGUISE,
    ABILITY_RKS_SYSTEM,
    ABILITY_BATTLE_BOND,
    ABILITY_POWER_CONSTRUCT,
    ABILITY_ICE_FACE,
    ABILITY_HUNGER_SWITCH,
    ABILITY_GULP_MISSILE,
};

static const u16 sRolePlayBannedAttackerAbilities[] =
{
    ABILITY_MULTITYPE,
    ABILITY_ZEN_MODE,
    ABILITY_STANCE_CHANGE,
    ABILITY_SCHOOLING,
    ABILITY_COMATOSE,
    ABILITY_SHIELDS_DOWN,
    ABILITY_DISGUISE,
    ABILITY_RKS_SYSTEM,
    ABILITY_BATTLE_BOND,
    ABILITY_POWER_CONSTRUCT,
    ABILITY_ICE_FACE,
    ABILITY_GULP_MISSILE,
};

static const u16 sWorrySeedBannedAbilities[] =
{
    ABILITY_MULTITYPE,
    ABILITY_STANCE_CHANGE,
    ABILITY_SCHOOLING,
    ABILITY_COMATOSE,
    ABILITY_SHIELDS_DOWN,
    ABILITY_DISGUISE,
    ABILITY_RKS_SYSTEM,
    ABILITY_BATTLE_BOND,
    ABILITY_POWER_CONSTRUCT,
    ABILITY_TRUANT,
    ABILITY_ICE_FACE,
    ABILITY_GULP_MISSILE,
};

static const u16 sGastroAcidBannedAbilities[] =
{
    ABILITY_AS_ONE_ICE_RIDER,
    ABILITY_AS_ONE_SHADOW_RIDER,
    ABILITY_BATTLE_BOND,
    ABILITY_COMATOSE,
    ABILITY_DISGUISE,
    ABILITY_GULP_MISSILE,
    ABILITY_ICE_FACE,
    ABILITY_MULTITYPE,
    ABILITY_POWER_CONSTRUCT,
    ABILITY_RKS_SYSTEM,
    ABILITY_SCHOOLING,
    ABILITY_SHIELDS_DOWN,
    ABILITY_STANCE_CHANGE,
    ABILITY_ZEN_MODE,
};

static const u16 sEntrainmentBannedAttackerAbilities[] =
{
    ABILITY_TRACE,
    ABILITY_FORECAST,
    ABILITY_FLOWER_GIFT,
    ABILITY_ZEN_MODE,
    ABILITY_ILLUSION,
    ABILITY_IMPOSTER,
    ABILITY_POWER_OF_ALCHEMY,
    ABILITY_RECEIVER,
    ABILITY_DISGUISE,
    ABILITY_POWER_CONSTRUCT,
    ABILITY_NEUTRALIZING_GAS,
    ABILITY_ICE_FACE,
    ABILITY_HUNGER_SWITCH,
    ABILITY_GULP_MISSILE,
};

static const u16 sEntrainmentTargetSimpleBeamBannedAbilities[] =
{
    ABILITY_TRUANT,
    ABILITY_MULTITYPE,
    ABILITY_STANCE_CHANGE,
    ABILITY_SCHOOLING,
    ABILITY_COMATOSE,
    ABILITY_SHIELDS_DOWN,
    ABILITY_DISGUISE,
    ABILITY_RKS_SYSTEM,
    ABILITY_BATTLE_BOND,
    ABILITY_ICE_FACE,
    ABILITY_GULP_MISSILE,
};

static u8 CalcBeatUpPower(void)
{
    u8 basePower;
    u16 species;
    struct Pokemon *party = GetBattlerParty(gBattlerAttacker);

    // Party slot is incremented by the battle script for Beat Up after this damage calculation
    species = GetMonData(&party[gBattleStruct->beatUpSlot], MON_DATA_SPECIES);
    basePower = (gSpeciesInfo[species].baseAttack / 10) + 5;

    return basePower;
}

bool32 IsAffectedByFollowMe(u32 battlerAtk, u32 defSide, u32 move)
{
    u32 ability = GetBattlerAbility(battlerAtk);

    if (gSideTimers[defSide].followmeTimer == 0
        || gBattleMons[gSideTimers[defSide].followmeTarget].hp == 0
        || gBattleMoves[move].effect == EFFECT_SNIPE_SHOT
        || gBattleMoves[move].effect == EFFECT_SKY_DROP
        || ability == ABILITY_PROPELLER_TAIL || ability == ABILITY_STALWART)
        return FALSE;

    if (gSideTimers[defSide].followmePowder && !IsAffectedByPowder(battlerAtk, ability, GetBattlerHoldEffect(battlerAtk, TRUE)))
        return FALSE;

    return TRUE;
}

// Functions
void HandleAction_UseMove(void)
{
    u32 i, side, moveType, var = 4;
    u16 moveTarget;

    gBattlerAttacker = gBattlerByTurnOrder[gCurrentTurnActionNumber];
    if (gBattleStruct->absentBattlerFlags & gBitTable[gBattlerAttacker] || !IsBattlerAlive(gBattlerAttacker))
    {
        gCurrentActionFuncId = B_ACTION_FINISHED;
        return;
    }

    gIsCriticalHit = FALSE;
    gBattleStruct->atkCancellerTracker = 0;
    gMoveResultFlags = 0;
    gMultiHitCounter = 0;
    gBattleScripting.savedDmg = 0;
    gBattleCommunication[MISS_TYPE] = 0;
    gBattleScripting.savedMoveEffect = 0;
    gCurrMovePos = gChosenMovePos = *(gBattleStruct->chosenMovePositions + gBattlerAttacker);

    // choose move
    if (gProtectStructs[gBattlerAttacker].noValidMoves)
    {
        gProtectStructs[gBattlerAttacker].noValidMoves = FALSE;
        gCurrentMove = gChosenMove = MOVE_STRUGGLE;
        gHitMarker |= HITMARKER_NO_PPDEDUCT;
        *(gBattleStruct->moveTarget + gBattlerAttacker) = GetMoveTarget(MOVE_STRUGGLE, NO_TARGET_OVERRIDE);
    }
    else if (gBattleMons[gBattlerAttacker].status2 & STATUS2_MULTIPLETURNS || gBattleMons[gBattlerAttacker].status2 & STATUS2_RECHARGE)
    {
        gCurrentMove = gChosenMove = gLockedMoves[gBattlerAttacker];
    }
    // encore forces you to use the same move
    else if (!gBattleStruct->zmove.active && gDisableStructs[gBattlerAttacker].encoredMove != MOVE_NONE
             && gDisableStructs[gBattlerAttacker].encoredMove == gBattleMons[gBattlerAttacker].moves[gDisableStructs[gBattlerAttacker].encoredMovePos])
    {
        gCurrentMove = gChosenMove = gDisableStructs[gBattlerAttacker].encoredMove;
        gCurrMovePos = gChosenMovePos = gDisableStructs[gBattlerAttacker].encoredMovePos;
        *(gBattleStruct->moveTarget + gBattlerAttacker) = GetMoveTarget(gCurrentMove, NO_TARGET_OVERRIDE);
    }
    // check if the encored move wasn't overwritten
    else if (!gBattleStruct->zmove.active && gDisableStructs[gBattlerAttacker].encoredMove != MOVE_NONE
          && gDisableStructs[gBattlerAttacker].encoredMove != gBattleMons[gBattlerAttacker].moves[gDisableStructs[gBattlerAttacker].encoredMovePos])
    {
        gCurrMovePos = gChosenMovePos = gDisableStructs[gBattlerAttacker].encoredMovePos;
        gCurrentMove = gChosenMove = gBattleMons[gBattlerAttacker].moves[gCurrMovePos];
        gDisableStructs[gBattlerAttacker].encoredMove = MOVE_NONE;
        gDisableStructs[gBattlerAttacker].encoredMovePos = 0;
        gDisableStructs[gBattlerAttacker].encoreTimer = 0;
        *(gBattleStruct->moveTarget + gBattlerAttacker) = GetMoveTarget(gCurrentMove, NO_TARGET_OVERRIDE);
    }
    else if (gBattleMons[gBattlerAttacker].moves[gCurrMovePos] != gChosenMoveByBattler[gBattlerAttacker])
    {
        gCurrentMove = gChosenMove = gBattleMons[gBattlerAttacker].moves[gCurrMovePos];
        *(gBattleStruct->moveTarget + gBattlerAttacker) = GetMoveTarget(gCurrentMove, NO_TARGET_OVERRIDE);
    }
    else
    {
        gCurrentMove = gChosenMove = gBattleMons[gBattlerAttacker].moves[gCurrMovePos];
    }

    // check z move used
    if (gBattleStruct->zmove.toBeUsed[gBattlerAttacker] != MOVE_NONE && !IS_MOVE_STATUS(gCurrentMove))
    {
        gCurrentMove = gBattleStruct->zmove.toBeUsed[gBattlerAttacker];
    }

    moveTarget = GetBattlerMoveTargetType(gBattlerAttacker, gCurrentMove);

    if (gBattleMons[gBattlerAttacker].hp != 0)
    {
        if (GetBattlerSide(gBattlerAttacker) == B_SIDE_PLAYER)
            gBattleResults.lastUsedMovePlayer = gCurrentMove;
        else
            gBattleResults.lastUsedMoveOpponent = gCurrentMove;
    }

    // Set dynamic move type.
    SetTypeBeforeUsingMove(gChosenMove, gBattlerAttacker);
    GET_MOVE_TYPE(gChosenMove, moveType);

    // choose target
    side = BATTLE_OPPOSITE(GetBattlerSide(gBattlerAttacker));
    if (IsAffectedByFollowMe(gBattlerAttacker, side, gCurrentMove)
        && moveTarget == MOVE_TARGET_SELECTED
        && GetBattlerSide(gBattlerAttacker) != GetBattlerSide(gSideTimers[side].followmeTarget))
    {
        gBattleStruct->moveTarget[gBattlerAttacker] = gBattlerTarget = gSideTimers[side].followmeTarget; // follow me moxie fix
    }
    else if ((gBattleTypeFlags & BATTLE_TYPE_DOUBLE)
           && gSideTimers[side].followmeTimer == 0
           && (gBattleMoves[gCurrentMove].power != 0 || (moveTarget != MOVE_TARGET_USER && moveTarget != MOVE_TARGET_ALL_BATTLERS))
           && ((GetBattlerAbility(*(gBattleStruct->moveTarget + gBattlerAttacker)) != ABILITY_LIGHTNING_ROD && moveType == TYPE_ELECTRIC)
            || (GetBattlerAbility(*(gBattleStruct->moveTarget + gBattlerAttacker)) != ABILITY_STORM_DRAIN && moveType == TYPE_WATER)))
    {
        side = GetBattlerSide(gBattlerAttacker);
        for (gActiveBattler = 0; gActiveBattler < gBattlersCount; gActiveBattler++)
        {
            if (side != GetBattlerSide(gActiveBattler)
                && *(gBattleStruct->moveTarget + gBattlerAttacker) != gActiveBattler
                && ((GetBattlerAbility(gActiveBattler) == ABILITY_LIGHTNING_ROD && moveType == TYPE_ELECTRIC)
                 || (GetBattlerAbility(gActiveBattler) == ABILITY_STORM_DRAIN && moveType == TYPE_WATER))
                && GetBattlerTurnOrderNum(gActiveBattler) < var
                && gBattleMoves[gCurrentMove].effect != EFFECT_SNIPE_SHOT
                && (GetBattlerAbility(gBattlerAttacker) != ABILITY_PROPELLER_TAIL
                 || GetBattlerAbility(gBattlerAttacker) != ABILITY_STALWART))
            {
                var = GetBattlerTurnOrderNum(gActiveBattler);
            }
        }
        if (var == 4)
        {
            if (moveTarget & MOVE_TARGET_RANDOM)
            {
                if (GetBattlerSide(gBattlerAttacker) == B_SIDE_PLAYER)
                {
                    if (Random() & 1)
                        gBattlerTarget = GetBattlerAtPosition(B_POSITION_OPPONENT_LEFT);
                    else
                        gBattlerTarget = GetBattlerAtPosition(B_POSITION_OPPONENT_RIGHT);
                }
                else
                {
                    if (Random() & 1)
                        gBattlerTarget = GetBattlerAtPosition(B_POSITION_PLAYER_LEFT);
                    else
                        gBattlerTarget = GetBattlerAtPosition(B_POSITION_PLAYER_RIGHT);
                }
            }
            else if (moveTarget & MOVE_TARGET_FOES_AND_ALLY)
            {
                for (gBattlerTarget = 0; gBattlerTarget < gBattlersCount; gBattlerTarget++)
                {
                    if (gBattlerTarget == gBattlerAttacker)
                        continue;
                    if (IsBattlerAlive(gBattlerTarget))
                        break;
                }
            }
            else
            {
                gBattlerTarget = *(gBattleStruct->moveTarget + gBattlerAttacker);
            }

            if (!IsBattlerAlive(gBattlerTarget))
            {
                if (GetBattlerSide(gBattlerAttacker) != GetBattlerSide(gBattlerTarget))
                {
                    gBattlerTarget = GetBattlerAtPosition(BATTLE_PARTNER(GetBattlerPosition(gBattlerTarget)));
                }
                else
                {
                    gBattlerTarget = GetBattlerAtPosition(BATTLE_OPPOSITE(GetBattlerPosition(gBattlerAttacker)));
                    if (!IsBattlerAlive(gBattlerTarget))
                        gBattlerTarget = GetBattlerAtPosition(BATTLE_PARTNER(GetBattlerPosition(gBattlerTarget)));
                }
            }
        }
        else
        {
            u16 battlerAbility;
            gActiveBattler = gBattlerByTurnOrder[var];
            battlerAbility = GetBattlerAbility(gActiveBattler);

            RecordAbilityBattle(gActiveBattler, gBattleMons[gActiveBattler].ability);
            if (battlerAbility == ABILITY_LIGHTNING_ROD && gCurrentMove != MOVE_TEATIME)
                gSpecialStatuses[gActiveBattler].lightningRodRedirected = TRUE;
            else if (battlerAbility == ABILITY_STORM_DRAIN)
                gSpecialStatuses[gActiveBattler].stormDrainRedirected = TRUE;
            gBattlerTarget = gActiveBattler;
        }
    }
    else if (gBattleTypeFlags & BATTLE_TYPE_DOUBLE
          && moveTarget & MOVE_TARGET_RANDOM)
    {
        if (GetBattlerSide(gBattlerAttacker) == B_SIDE_PLAYER)
        {
            if (Random() & 1)
                gBattlerTarget = GetBattlerAtPosition(B_POSITION_OPPONENT_LEFT);
            else
                gBattlerTarget = GetBattlerAtPosition(B_POSITION_OPPONENT_RIGHT);
        }
        else
        {
            if (Random() & 1)
                gBattlerTarget = GetBattlerAtPosition(B_POSITION_PLAYER_LEFT);
            else
                gBattlerTarget = GetBattlerAtPosition(B_POSITION_PLAYER_RIGHT);
        }

        if (gAbsentBattlerFlags & gBitTable[gBattlerTarget]
            && GetBattlerSide(gBattlerAttacker) != GetBattlerSide(gBattlerTarget))
        {
            gBattlerTarget = GetBattlerAtPosition(BATTLE_PARTNER(GetBattlerPosition(gBattlerTarget)));
        }
    }
    else if (moveTarget == MOVE_TARGET_ALLY)
    {
        if (IsBattlerAlive(BATTLE_PARTNER(gBattlerAttacker)))
            gBattlerTarget = BATTLE_PARTNER(gBattlerAttacker);
        else
            gBattlerTarget = gBattlerAttacker;
    }
    else if (gBattleTypeFlags & BATTLE_TYPE_DOUBLE
          && moveTarget == MOVE_TARGET_FOES_AND_ALLY)
    {
        for (gBattlerTarget = 0; gBattlerTarget < gBattlersCount; gBattlerTarget++)
        {
            if (gBattlerTarget == gBattlerAttacker)
                continue;
            if (IsBattlerAlive(gBattlerTarget))
                break;
        }
    }
    else
    {
        gBattlerTarget = *(gBattleStruct->moveTarget + gBattlerAttacker);
        if (!IsBattlerAlive(gBattlerTarget))
        {
            if (GetBattlerSide(gBattlerAttacker) != GetBattlerSide(gBattlerTarget))
            {
                gBattlerTarget = GetBattlerAtPosition(BATTLE_PARTNER(GetBattlerPosition(gBattlerTarget)));
            }
            else
            {
                gBattlerTarget = GetBattlerAtPosition(BATTLE_OPPOSITE(GetBattlerPosition(gBattlerAttacker)));
                if (!IsBattlerAlive(gBattlerTarget))
                    gBattlerTarget = GetBattlerAtPosition(BATTLE_PARTNER(GetBattlerPosition(gBattlerTarget)));
            }
        }
    }

    if (gBattleTypeFlags & BATTLE_TYPE_PALACE && gProtectStructs[gBattlerAttacker].palaceUnableToUseMove)
    {
        // Battle Palace, select battle script for failure to use move
        if (gBattleMons[gBattlerAttacker].hp == 0)
        {
            gCurrentActionFuncId = B_ACTION_FINISHED;
            return;
        }
        else if (gPalaceSelectionBattleScripts[gBattlerAttacker] != NULL)
        {
            gBattleCommunication[MULTISTRING_CHOOSER] = B_MSG_INCAPABLE_OF_POWER;
            gBattlescriptCurrInstr = gPalaceSelectionBattleScripts[gBattlerAttacker];
            gPalaceSelectionBattleScripts[gBattlerAttacker] = NULL;
        }
        else
        {
            gBattleCommunication[MULTISTRING_CHOOSER] = B_MSG_INCAPABLE_OF_POWER;
            gBattlescriptCurrInstr = BattleScript_MoveUsedLoafingAround;
        }
    }
    else
    {
        gBattlescriptCurrInstr = gBattleScriptsForMoveEffects[gBattleMoves[gCurrentMove].effect];
    }

    if (gBattleTypeFlags & BATTLE_TYPE_ARENA)
        BattleArena_AddMindPoints(gBattlerAttacker);

    for (i = 0; i < MAX_BATTLERS_COUNT; i++)
    {
        gBattleStruct->hpBefore[i] = gBattleMons[i].hp;
        gSpecialStatuses[i].emergencyExited = FALSE;
    }

    gCurrentActionFuncId = B_ACTION_EXEC_SCRIPT;
}

void HandleAction_Switch(void)
{
    gBattlerAttacker = gBattlerByTurnOrder[gCurrentTurnActionNumber];
    gBattle_BG0_X = 0;
    gBattle_BG0_Y = 0;
    gActionSelectionCursor[gBattlerAttacker] = 0;
    gMoveSelectionCursor[gBattlerAttacker] = 0;

    PREPARE_MON_NICK_BUFFER(gBattleTextBuff1, gBattlerAttacker, *(gBattleStruct->battlerPartyIndexes + gBattlerAttacker))

    gBattleScripting.battler = gBattlerAttacker;
    gBattlescriptCurrInstr = BattleScript_ActionSwitch;
    gCurrentActionFuncId = B_ACTION_EXEC_SCRIPT;

    if (gBattleResults.playerSwitchesCounter < 255)
        gBattleResults.playerSwitchesCounter++;

    TryBattleFormChange(gBattlerAttacker, FORM_CHANGE_BATTLE_SWITCH);
}

void HandleAction_UseItem(void)
{
    gActiveBattler = gBattlerAttacker = gBattlerByTurnOrder[gCurrentTurnActionNumber];
    gBattle_BG0_X = 0;
    gBattle_BG0_Y = 0;
    ClearFuryCutterDestinyBondGrudge(gBattlerAttacker);

    gLastUsedItem = gBattleResources->bufferB[gBattlerAttacker][1] | (gBattleResources->bufferB[gBattlerAttacker][2] << 8);
    gBattlescriptCurrInstr = gBattlescriptsForUsingItem[ItemId_GetBattleUsage(gLastUsedItem) - 1];
    gCurrentActionFuncId = B_ACTION_EXEC_SCRIPT;
}

bool8 TryRunFromBattle(u8 battler)
{
    bool8 effect = FALSE;
    u8 holdEffect;
    u8 pyramidMultiplier;
    u8 speedVar;

    if (gBattleMons[battler].item == ITEM_ENIGMA_BERRY_E_READER)
        holdEffect = gEnigmaBerries[battler].holdEffect;
    else
        holdEffect = ItemId_GetHoldEffect(gBattleMons[battler].item);

    gPotentialItemEffectBattler = battler;

    if (holdEffect == HOLD_EFFECT_CAN_ALWAYS_RUN)
    {
        gLastUsedItem = gBattleMons[battler].item;
        gProtectStructs[battler].fleeType = FLEE_ITEM;
        effect++;
    }
    #if B_GHOSTS_ESCAPE >= GEN_6
    else if (IS_BATTLER_OF_TYPE(battler, TYPE_GHOST))
    {
        effect++;
    }
    #endif
    else if (GetBattlerAbility(battler) == ABILITY_RUN_AWAY)
    {
        if (InBattlePyramid())
        {
            gBattleStruct->runTries++;
            pyramidMultiplier = GetPyramidRunMultiplier();
            speedVar = (gBattleMons[battler].speed * pyramidMultiplier) / (gBattleMons[BATTLE_OPPOSITE(battler)].speed) + (gBattleStruct->runTries * 30);
            if (speedVar > (Random() & 0xFF))
            {
                gLastUsedAbility = ABILITY_RUN_AWAY;
                gProtectStructs[battler].fleeType = FLEE_ABILITY;
                effect++;
            }
        }
        else
        {
            gLastUsedAbility = ABILITY_RUN_AWAY;
            gProtectStructs[battler].fleeType = FLEE_ABILITY;
            effect++;
        }
    }
    else if (gBattleTypeFlags & (BATTLE_TYPE_FRONTIER | BATTLE_TYPE_TRAINER_HILL) && gBattleTypeFlags & BATTLE_TYPE_TRAINER)
    {
        effect++;
    }
    else
    {
        u8 runningFromBattler = BATTLE_OPPOSITE(battler);
        if (!IsBattlerAlive(runningFromBattler))
            runningFromBattler |= BIT_FLANK;

        if (InBattlePyramid())
        {
            pyramidMultiplier = GetPyramidRunMultiplier();
            speedVar = (gBattleMons[battler].speed * pyramidMultiplier) / (gBattleMons[runningFromBattler].speed) + (gBattleStruct->runTries * 30);
            if (speedVar > (Random() & 0xFF))
                effect++;
        }
        else if (gBattleMons[battler].speed < gBattleMons[runningFromBattler].speed)
        {
            speedVar = (gBattleMons[battler].speed * 128) / (gBattleMons[runningFromBattler].speed) + (gBattleStruct->runTries * 30);
            if (speedVar > (Random() & 0xFF))
                effect++;
        }
        else // same speed or faster
        {
            effect++;
        }

        gBattleStruct->runTries++;
    }

    if (effect != 0)
    {
        gCurrentTurnActionNumber = gBattlersCount;
        gBattleOutcome = B_OUTCOME_RAN;
    }

    return effect;
}

void HandleAction_Run(void)
{
    gBattlerAttacker = gBattlerByTurnOrder[gCurrentTurnActionNumber];

    if (gBattleTypeFlags & (BATTLE_TYPE_LINK | BATTLE_TYPE_RECORDED_LINK))
    {
        gCurrentTurnActionNumber = gBattlersCount;

        for (gActiveBattler = 0; gActiveBattler < gBattlersCount; gActiveBattler++)
        {
            if (GetBattlerSide(gActiveBattler) == B_SIDE_PLAYER)
            {
                if (gChosenActionByBattler[gActiveBattler] == B_ACTION_RUN)
                    gBattleOutcome |= B_OUTCOME_LOST;
            }
            else
            {
                if (gChosenActionByBattler[gActiveBattler] == B_ACTION_RUN)
                    gBattleOutcome |= B_OUTCOME_WON;
            }
        }

        gBattleOutcome |= B_OUTCOME_LINK_BATTLE_RAN;
        gSaveBlock2Ptr->frontier.disableRecordBattle = TRUE;
    }
    else
    {
        if (GetBattlerSide(gBattlerAttacker) == B_SIDE_PLAYER)
        {
            if (!TryRunFromBattle(gBattlerAttacker)) // failed to run away
            {
                ClearFuryCutterDestinyBondGrudge(gBattlerAttacker);
                gBattleCommunication[MULTISTRING_CHOOSER] = B_MSG_CANT_ESCAPE_2;
                gBattlescriptCurrInstr = BattleScript_PrintFailedToRunString;
                gCurrentActionFuncId = B_ACTION_EXEC_SCRIPT;
            }
        }
        else
        {
            if (!CanBattlerEscape(gBattlerAttacker))
            {
                gBattleCommunication[MULTISTRING_CHOOSER] = B_MSG_ATTACKER_CANT_ESCAPE;
                gBattlescriptCurrInstr = BattleScript_PrintFailedToRunString;
                gCurrentActionFuncId = B_ACTION_EXEC_SCRIPT;
            }
            else
            {
                gCurrentTurnActionNumber = gBattlersCount;
                gBattleOutcome = B_OUTCOME_MON_FLED;
            }
        }
    }
}

void HandleAction_WatchesCarefully(void)
{
    gBattlerAttacker = gBattlerByTurnOrder[gCurrentTurnActionNumber];
    gBattle_BG0_X = 0;
    gBattle_BG0_Y = 0;
    gBattlescriptCurrInstr = gBattlescriptsForSafariActions[0];
    gCurrentActionFuncId = B_ACTION_EXEC_SCRIPT;
}

void HandleAction_SafariZoneBallThrow(void)
{
    gBattlerAttacker = gBattlerByTurnOrder[gCurrentTurnActionNumber];
    gBattle_BG0_X = 0;
    gBattle_BG0_Y = 0;
    gNumSafariBalls--;
    gLastUsedItem = ITEM_SAFARI_BALL;
    gBattlescriptCurrInstr = BattleScript_SafariBallThrow;
    gCurrentActionFuncId = B_ACTION_EXEC_SCRIPT;
}

void HandleAction_ThrowBall(void)
{
    gBattlerAttacker = gBattlerByTurnOrder[gCurrentTurnActionNumber];
    gBattle_BG0_X = 0;
    gBattle_BG0_Y = 0;
    gLastUsedItem = gLastThrownBall;
    RemoveBagItem(gLastUsedItem, 1);
    gBattlescriptCurrInstr = BattleScript_BallThrow;
    gCurrentActionFuncId = B_ACTION_EXEC_SCRIPT;
}

void HandleAction_ThrowPokeblock(void)
{
    gBattlerAttacker = gBattlerByTurnOrder[gCurrentTurnActionNumber];
    gBattle_BG0_X = 0;
    gBattle_BG0_Y = 0;
    gBattleCommunication[MULTISTRING_CHOOSER] = gBattleResources->bufferB[gBattlerAttacker][1] - 1;
    gLastUsedItem = gBattleResources->bufferB[gBattlerAttacker][2];

    if (gBattleResults.pokeblockThrows < 255)
        gBattleResults.pokeblockThrows++;
    if (gBattleStruct->safariPkblThrowCounter < 3)
        gBattleStruct->safariPkblThrowCounter++;
    if (gBattleStruct->safariEscapeFactor > 1)
    {
        // BUG: safariEscapeFactor can become 0 below. This causes the pokeblock throw glitch.
        #ifdef BUGFIX
        if (gBattleStruct->safariEscapeFactor <= sPkblToEscapeFactor[gBattleStruct->safariPkblThrowCounter][gBattleCommunication[MULTISTRING_CHOOSER]])
        #else
        if (gBattleStruct->safariEscapeFactor < sPkblToEscapeFactor[gBattleStruct->safariPkblThrowCounter][gBattleCommunication[MULTISTRING_CHOOSER]])
        #endif
            gBattleStruct->safariEscapeFactor = 1;
        else
            gBattleStruct->safariEscapeFactor -= sPkblToEscapeFactor[gBattleStruct->safariPkblThrowCounter][gBattleCommunication[MULTISTRING_CHOOSER]];
    }

    gBattlescriptCurrInstr = gBattlescriptsForSafariActions[2];
    gCurrentActionFuncId = B_ACTION_EXEC_SCRIPT;
}

void HandleAction_GoNear(void)
{
    gBattlerAttacker = gBattlerByTurnOrder[gCurrentTurnActionNumber];
    gBattle_BG0_X = 0;
    gBattle_BG0_Y = 0;

    gBattleStruct->safariCatchFactor += sGoNearCounterToCatchFactor[gBattleStruct->safariGoNearCounter];
    if (gBattleStruct->safariCatchFactor > 20)
        gBattleStruct->safariCatchFactor = 20;

    gBattleStruct->safariEscapeFactor += sGoNearCounterToEscapeFactor[gBattleStruct->safariGoNearCounter];
    if (gBattleStruct->safariEscapeFactor > 20)
        gBattleStruct->safariEscapeFactor = 20;

    if (gBattleStruct->safariGoNearCounter < 3)
    {
        gBattleStruct->safariGoNearCounter++;
        gBattleCommunication[MULTISTRING_CHOOSER] = B_MSG_CREPT_CLOSER;
    }
    else
    {
        gBattleCommunication[MULTISTRING_CHOOSER] = B_MSG_CANT_GET_CLOSER;
    }
    gBattlescriptCurrInstr = gBattlescriptsForSafariActions[1];
    gCurrentActionFuncId = B_ACTION_EXEC_SCRIPT;
}

void HandleAction_SafariZoneRun(void)
{
    gBattlerAttacker = gBattlerByTurnOrder[gCurrentTurnActionNumber];
    PlaySE(SE_FLEE);
    gCurrentTurnActionNumber = gBattlersCount;
    gBattleOutcome = B_OUTCOME_RAN;
}

void HandleAction_WallyBallThrow(void)
{
    gBattlerAttacker = gBattlerByTurnOrder[gCurrentTurnActionNumber];
    gBattle_BG0_X = 0;
    gBattle_BG0_Y = 0;

    PREPARE_MON_NICK_BUFFER(gBattleTextBuff1, gBattlerAttacker, gBattlerPartyIndexes[gBattlerAttacker])

    gBattlescriptCurrInstr = gBattlescriptsForSafariActions[3];
    gCurrentActionFuncId = B_ACTION_EXEC_SCRIPT;
    gActionsByTurnOrder[1] = B_ACTION_FINISHED;
}

void HandleAction_TryFinish(void)
{
    if (!HandleFaintedMonActions())
    {
        gBattleStruct->faintedActionsState = 0;
        gCurrentActionFuncId = B_ACTION_FINISHED;
    }
}

void HandleAction_NothingIsFainted(void)
{
    gCurrentTurnActionNumber++;
    gCurrentActionFuncId = gActionsByTurnOrder[gCurrentTurnActionNumber];
    gHitMarker &= ~(HITMARKER_DESTINYBOND | HITMARKER_IGNORE_SUBSTITUTE | HITMARKER_ATTACKSTRING_PRINTED
                    | HITMARKER_NO_PPDEDUCT | HITMARKER_IGNORE_SAFEGUARD | HITMARKER_PASSIVE_DAMAGE
                    | HITMARKER_OBEYS | HITMARKER_WAKE_UP_CLEAR | HITMARKER_SYNCHRONISE_EFFECT
                    | HITMARKER_CHARGING | HITMARKER_NEVER_SET);
}

void HandleAction_ActionFinished(void)
{
    #if B_RECALC_TURN_AFTER_ACTIONS >= GEN_8
    u32 i, j;
    bool32 afterYouActive = gSpecialStatuses[gBattlerByTurnOrder[gCurrentTurnActionNumber + 1]].afterYou;
    #endif
    *(gBattleStruct->monToSwitchIntoId + gBattlerByTurnOrder[gCurrentTurnActionNumber]) = gSelectedMonPartyId = PARTY_SIZE;
    gCurrentTurnActionNumber++;
    gCurrentActionFuncId = gActionsByTurnOrder[gCurrentTurnActionNumber];
    SpecialStatusesClear();
    gHitMarker &= ~(HITMARKER_DESTINYBOND | HITMARKER_IGNORE_SUBSTITUTE | HITMARKER_ATTACKSTRING_PRINTED
                    | HITMARKER_NO_PPDEDUCT | HITMARKER_IGNORE_SAFEGUARD | HITMARKER_PASSIVE_DAMAGE
                    | HITMARKER_OBEYS | HITMARKER_WAKE_UP_CLEAR | HITMARKER_SYNCHRONISE_EFFECT
                    | HITMARKER_CHARGING | HITMARKER_NEVER_SET | HITMARKER_IGNORE_DISGUISE);

    gCurrentMove = 0;
    gBattleMoveDamage = 0;
    gMoveResultFlags = 0;
    gBattleScripting.animTurn = 0;
    gBattleScripting.animTargetsHit = 0;
    gLastLandedMoves[gBattlerAttacker] = 0;
    gLastHitByType[gBattlerAttacker] = 0;
    gBattleStruct->dynamicMoveType = 0;
    gBattleScripting.moveendState = 0;
    gBattleScripting.moveendState = 0;
    gBattleCommunication[3] = 0;
    gBattleCommunication[4] = 0;
    gBattleScripting.multihitMoveEffect = 0;
    gBattleResources->battleScriptsStack->size = 0;

    #if B_RECALC_TURN_AFTER_ACTIONS >= GEN_8
    if (!afterYouActive)
    {
        // i starts at `gCurrentTurnActionNumber` because we don't want to recalculate turn order for mon that have already
        // taken action. It's been previously increased, which we want in order to not recalculate the turn of the mon that just finished its action
        for (i = gCurrentTurnActionNumber; i < gBattlersCount - 1; i++)
        {
            for (j = i + 1; j < gBattlersCount; j++)
            {
                u8 battler1 = gBattlerByTurnOrder[i];
                u8 battler2 = gBattlerByTurnOrder[j];

                if (gProtectStructs[battler1].quash || gProtectStructs[battler2].quash
                    || gProtectStructs[battler1].shellTrap || gProtectStructs[battler2].shellTrap)
                    continue;

                // We recalculate order only for action of the same priority. If any action other than switch/move has been taken, they should
                // have been executed before. The only recalculation needed is for moves/switch. Mega evolution is handled in src/battle_main.c/TryChangeOrder
                if((gActionsByTurnOrder[i] == B_ACTION_USE_MOVE && gActionsByTurnOrder[j] == B_ACTION_USE_MOVE))
                {
                    if (GetWhoStrikesFirst(battler1, battler2, FALSE))
                        SwapTurnOrder(i, j);
                }
                else if ((gActionsByTurnOrder[i] == B_ACTION_SWITCH && gActionsByTurnOrder[j] == B_ACTION_SWITCH))
                {
                    if (GetWhoStrikesFirst(battler1, battler2, TRUE)) // If the actions chosen are switching, we recalc order but ignoring the moves
                        SwapTurnOrder(i, j);
                }
            }
        }
    }
    #endif
}

static const u8 sAbilitiesAffectedByMoldBreaker[] =
{
    [ABILITY_BATTLE_ARMOR] = 1,
    [ABILITY_CLEAR_BODY] = 1,
    [ABILITY_DAMP] = 1,
    [ABILITY_DRY_SKIN] = 1,
    [ABILITY_FILTER] = 1,
    [ABILITY_FLASH_FIRE] = 1,
    [ABILITY_FLOWER_GIFT] = 1,
    [ABILITY_HEATPROOF] = 1,
    [ABILITY_HYPER_CUTTER] = 1,
    [ABILITY_IMMUNITY] = 1,
    [ABILITY_INNER_FOCUS] = 1,
    [ABILITY_INSOMNIA] = 1,
    [ABILITY_KEEN_EYE] = 1,
    [ABILITY_LEAF_GUARD] = 1,
    [ABILITY_LEVITATE] = 1,
    [ABILITY_LIGHTNING_ROD] = 1,
    [ABILITY_LIMBER] = 1,
    [ABILITY_MAGMA_ARMOR] = 1,
    [ABILITY_MARVEL_SCALE] = 1,
    [ABILITY_MOTOR_DRIVE] = 1,
    [ABILITY_OBLIVIOUS] = 1,
    [ABILITY_OWN_TEMPO] = 1,
    [ABILITY_SAND_VEIL] = 1,
    [ABILITY_SHELL_ARMOR] = 1,
    [ABILITY_SHIELD_DUST] = 1,
    [ABILITY_SIMPLE] = 1,
    [ABILITY_SNOW_CLOAK] = 1,
    [ABILITY_SOLID_ROCK] = 1,
    [ABILITY_SOUNDPROOF] = 1,
    [ABILITY_STICKY_HOLD] = 1,
    [ABILITY_STORM_DRAIN] = 1,
    [ABILITY_STURDY] = 1,
    [ABILITY_SUCTION_CUPS] = 1,
    [ABILITY_TANGLED_FEET] = 1,
    [ABILITY_THICK_FAT] = 1,
    [ABILITY_UNAWARE] = 1,
    [ABILITY_VITAL_SPIRIT] = 1,
    [ABILITY_VOLT_ABSORB] = 1,
    [ABILITY_WATER_ABSORB] = 1,
    [ABILITY_WATER_VEIL] = 1,
    [ABILITY_WHITE_SMOKE] = 1,
    [ABILITY_WONDER_GUARD] = 1,
    [ABILITY_BIG_PECKS] = 1,
    [ABILITY_CONTRARY] = 1,
    [ABILITY_FRIEND_GUARD] = 1,
    [ABILITY_HEAVY_METAL] = 1,
    [ABILITY_LIGHT_METAL] = 1,
    [ABILITY_MAGIC_BOUNCE] = 1,
    [ABILITY_MULTISCALE] = 1,
    [ABILITY_SAP_SIPPER] = 1,
    [ABILITY_TELEPATHY] = 1,
    [ABILITY_WONDER_SKIN] = 1,
    [ABILITY_AROMA_VEIL] = 1,
    [ABILITY_BULLETPROOF] = 1,
    [ABILITY_FLOWER_VEIL] = 1,
    [ABILITY_FUR_COAT] = 1,
    [ABILITY_OVERCOAT] = 1,
    [ABILITY_SWEET_VEIL] = 1,
    [ABILITY_DAZZLING] = 1,
    [ABILITY_DISGUISE] = 1,
    [ABILITY_FLUFFY] = 1,
    [ABILITY_QUEENLY_MAJESTY] = 1,
    [ABILITY_WATER_BUBBLE] = 1,
    [ABILITY_MIRROR_ARMOR] = 1,
    [ABILITY_PUNK_ROCK] = 1,
    [ABILITY_ICE_SCALES] = 1,
    [ABILITY_ICE_FACE] = 1,
    [ABILITY_PASTEL_VEIL] = 1,
    [ABILITY_ARMOR_TAIL] = 1,
    [ABILITY_EARTH_EATER] = 1,
    [ABILITY_GOOD_AS_GOLD] = 1,
    [ABILITY_PURIFYING_SALT] = 1,
    [ABILITY_WELL_BAKED_BODY] = 1,
};

static const u8 sAbilitiesNotTraced[ABILITIES_COUNT] =
{
    [ABILITY_AS_ONE_ICE_RIDER] = 1,
    [ABILITY_AS_ONE_SHADOW_RIDER] = 1,
    [ABILITY_BATTLE_BOND] = 1,
    [ABILITY_COMATOSE] = 1,
    [ABILITY_DISGUISE] = 1,
    [ABILITY_FLOWER_GIFT] = 1,
    [ABILITY_FORECAST] = 1,
    [ABILITY_GULP_MISSILE] = 1,
    [ABILITY_HUNGER_SWITCH] = 1,
    [ABILITY_ICE_FACE] = 1,
    [ABILITY_ILLUSION] = 1,
    [ABILITY_IMPOSTER] = 1,
    [ABILITY_MULTITYPE] = 1,
    [ABILITY_NEUTRALIZING_GAS] = 1,
    [ABILITY_NONE] = 1,
    [ABILITY_POWER_CONSTRUCT] = 1,
    [ABILITY_POWER_OF_ALCHEMY] = 1,
    [ABILITY_RECEIVER] = 1,
    [ABILITY_RKS_SYSTEM] = 1,
    [ABILITY_SCHOOLING] = 1,
    [ABILITY_SHIELDS_DOWN] = 1,
    [ABILITY_STANCE_CHANGE] = 1,
    [ABILITY_TRACE] = 1,
    [ABILITY_ZEN_MODE] = 1,
};

static const u8 sHoldEffectToType[][2] =
{
    {HOLD_EFFECT_BUG_POWER, TYPE_BUG},
    {HOLD_EFFECT_STEEL_POWER, TYPE_STEEL},
    {HOLD_EFFECT_GROUND_POWER, TYPE_GROUND},
    {HOLD_EFFECT_ROCK_POWER, TYPE_ROCK},
    {HOLD_EFFECT_GRASS_POWER, TYPE_GRASS},
    {HOLD_EFFECT_DARK_POWER, TYPE_DARK},
    {HOLD_EFFECT_FIGHTING_POWER, TYPE_FIGHTING},
    {HOLD_EFFECT_ELECTRIC_POWER, TYPE_ELECTRIC},
    {HOLD_EFFECT_WATER_POWER, TYPE_WATER},
    {HOLD_EFFECT_FLYING_POWER, TYPE_FLYING},
    {HOLD_EFFECT_POISON_POWER, TYPE_POISON},
    {HOLD_EFFECT_ICE_POWER, TYPE_ICE},
    {HOLD_EFFECT_GHOST_POWER, TYPE_GHOST},
    {HOLD_EFFECT_PSYCHIC_POWER, TYPE_PSYCHIC},
    {HOLD_EFFECT_FIRE_POWER, TYPE_FIRE},
    {HOLD_EFFECT_DRAGON_POWER, TYPE_DRAGON},
    {HOLD_EFFECT_NORMAL_POWER, TYPE_NORMAL},
    {HOLD_EFFECT_FAIRY_POWER, TYPE_FAIRY},
};

// percent in UQ_4_12 format
static const uq4_12_t sPercentToModifier[] =
{
    UQ_4_12(0.00), // 0
    UQ_4_12(0.01), // 1
    UQ_4_12(0.02), // 2
    UQ_4_12(0.03), // 3
    UQ_4_12(0.04), // 4
    UQ_4_12(0.05), // 5
    UQ_4_12(0.06), // 6
    UQ_4_12(0.07), // 7
    UQ_4_12(0.08), // 8
    UQ_4_12(0.09), // 9
    UQ_4_12(0.10), // 10
    UQ_4_12(0.11), // 11
    UQ_4_12(0.12), // 12
    UQ_4_12(0.13), // 13
    UQ_4_12(0.14), // 14
    UQ_4_12(0.15), // 15
    UQ_4_12(0.16), // 16
    UQ_4_12(0.17), // 17
    UQ_4_12(0.18), // 18
    UQ_4_12(0.19), // 19
    UQ_4_12(0.20), // 20
    UQ_4_12(0.21), // 21
    UQ_4_12(0.22), // 22
    UQ_4_12(0.23), // 23
    UQ_4_12(0.24), // 24
    UQ_4_12(0.25), // 25
    UQ_4_12(0.26), // 26
    UQ_4_12(0.27), // 27
    UQ_4_12(0.28), // 28
    UQ_4_12(0.29), // 29
    UQ_4_12(0.30), // 30
    UQ_4_12(0.31), // 31
    UQ_4_12(0.32), // 32
    UQ_4_12(0.33), // 33
    UQ_4_12(0.34), // 34
    UQ_4_12(0.35), // 35
    UQ_4_12(0.36), // 36
    UQ_4_12(0.37), // 37
    UQ_4_12(0.38), // 38
    UQ_4_12(0.39), // 39
    UQ_4_12(0.40), // 40
    UQ_4_12(0.41), // 41
    UQ_4_12(0.42), // 42
    UQ_4_12(0.43), // 43
    UQ_4_12(0.44), // 44
    UQ_4_12(0.45), // 45
    UQ_4_12(0.46), // 46
    UQ_4_12(0.47), // 47
    UQ_4_12(0.48), // 48
    UQ_4_12(0.49), // 49
    UQ_4_12(0.50), // 50
    UQ_4_12(0.51), // 51
    UQ_4_12(0.52), // 52
    UQ_4_12(0.53), // 53
    UQ_4_12(0.54), // 54
    UQ_4_12(0.55), // 55
    UQ_4_12(0.56), // 56
    UQ_4_12(0.57), // 57
    UQ_4_12(0.58), // 58
    UQ_4_12(0.59), // 59
    UQ_4_12(0.60), // 60
    UQ_4_12(0.61), // 61
    UQ_4_12(0.62), // 62
    UQ_4_12(0.63), // 63
    UQ_4_12(0.64), // 64
    UQ_4_12(0.65), // 65
    UQ_4_12(0.66), // 66
    UQ_4_12(0.67), // 67
    UQ_4_12(0.68), // 68
    UQ_4_12(0.69), // 69
    UQ_4_12(0.70), // 70
    UQ_4_12(0.71), // 71
    UQ_4_12(0.72), // 72
    UQ_4_12(0.73), // 73
    UQ_4_12(0.74), // 74
    UQ_4_12(0.75), // 75
    UQ_4_12(0.76), // 76
    UQ_4_12(0.77), // 77
    UQ_4_12(0.78), // 78
    UQ_4_12(0.79), // 79
    UQ_4_12(0.80), // 80
    UQ_4_12(0.81), // 81
    UQ_4_12(0.82), // 82
    UQ_4_12(0.83), // 83
    UQ_4_12(0.84), // 84
    UQ_4_12(0.85), // 85
    UQ_4_12(0.86), // 86
    UQ_4_12(0.87), // 87
    UQ_4_12(0.88), // 88
    UQ_4_12(0.89), // 89
    UQ_4_12(0.90), // 90
    UQ_4_12(0.91), // 91
    UQ_4_12(0.92), // 92
    UQ_4_12(0.93), // 93
    UQ_4_12(0.94), // 94
    UQ_4_12(0.95), // 95
    UQ_4_12(0.96), // 96
    UQ_4_12(0.97), // 97
    UQ_4_12(0.98), // 98
    UQ_4_12(0.99), // 99
    UQ_4_12(1.00), // 100
};

#define X UQ_4_12

static const uq4_12_t sTypeEffectivenessTable[NUMBER_OF_MON_TYPES][NUMBER_OF_MON_TYPES] =
{
//   normal  fight   flying  poison  ground  rock    bug     ghost   steel   mystery fire    water   grass  electric psychic ice     dragon  dark    fairy
    {X(1.0), X(1.0), X(1.0), X(1.0), X(1.0), X(0.5), X(1.0), X(0.0), X(0.5), X(1.0), X(1.0), X(1.0), X(1.0), X(1.0), X(1.0), X(1.0), X(1.0), X(1.0), X(1.0)}, // normal
    {X(2.0), X(1.0), X(0.5), X(0.5), X(1.0), X(2.0), X(0.5), X(0.0), X(2.0), X(1.0), X(1.0), X(1.0), X(1.0), X(1.0), X(0.5), X(2.0), X(1.0), X(2.0), X(0.5)}, // fight
    {X(1.0), X(2.0), X(1.0), X(1.0), X(1.0), X(0.5), X(2.0), X(1.0), X(0.5), X(1.0), X(1.0), X(1.0), X(2.0), X(0.5), X(1.0), X(1.0), X(1.0), X(1.0), X(1.0)}, // flying
    {X(1.0), X(1.0), X(1.0), X(0.5), X(0.5), X(0.5), X(1.0), X(0.5), X(0.0), X(1.0), X(1.0), X(1.0), X(2.0), X(1.0), X(1.0), X(1.0), X(1.0), X(1.0), X(2.0)}, // poison
    {X(1.0), X(1.0), X(0.0), X(2.0), X(1.0), X(2.0), X(0.5), X(1.0), X(2.0), X(1.0), X(2.0), X(1.0), X(0.5), X(2.0), X(1.0), X(1.0), X(1.0), X(1.0), X(1.0)}, // ground
    {X(1.0), X(0.5), X(2.0), X(1.0), X(0.5), X(1.0), X(2.0), X(1.0), X(0.5), X(1.0), X(2.0), X(1.0), X(1.0), X(1.0), X(1.0), X(2.0), X(1.0), X(1.0), X(1.0)}, // rock
    {X(1.0), X(0.5), X(0.5), X(0.5), X(1.0), X(1.0), X(1.0), X(0.5), X(0.5), X(1.0), X(0.5), X(1.0), X(2.0), X(1.0), X(2.0), X(1.0), X(1.0), X(2.0), X(0.5)}, // bug
    #if B_STEEL_RESISTANCES >= GEN_6
    {X(0.0), X(1.0), X(1.0), X(1.0), X(1.0), X(1.0), X(1.0), X(2.0), X(1.0), X(1.0), X(1.0), X(1.0), X(1.0), X(1.0), X(2.0), X(1.0), X(1.0), X(0.5), X(1.0)}, // ghost
    #else
    {X(0.0), X(1.0), X(1.0), X(1.0), X(1.0), X(1.0), X(1.0), X(2.0), X(0.5), X(1.0), X(1.0), X(1.0), X(1.0), X(1.0), X(2.0), X(1.0), X(1.0), X(0.5), X(1.0)}, // ghost
    #endif
    {X(1.0), X(1.0), X(1.0), X(1.0), X(1.0), X(2.0), X(1.0), X(1.0), X(0.5), X(1.0), X(0.5), X(0.5), X(1.0), X(0.5), X(1.0), X(2.0), X(1.0), X(1.0), X(2.0)}, // steel
    {X(1.0), X(1.0), X(1.0), X(1.0), X(1.0), X(1.0), X(1.0), X(1.0), X(1.0), X(1.0), X(1.0), X(1.0), X(1.0), X(1.0), X(1.0), X(1.0), X(1.0), X(1.0), X(1.0)}, // mystery
    {X(1.0), X(1.0), X(1.0), X(1.0), X(1.0), X(0.5), X(2.0), X(1.0), X(2.0), X(1.0), X(0.5), X(0.5), X(2.0), X(1.0), X(1.0), X(2.0), X(0.5), X(1.0), X(1.0)}, // fire
    {X(1.0), X(1.0), X(1.0), X(1.0), X(2.0), X(2.0), X(1.0), X(1.0), X(1.0), X(1.0), X(2.0), X(0.5), X(0.5), X(1.0), X(1.0), X(1.0), X(0.5), X(1.0), X(1.0)}, // water
    {X(1.0), X(1.0), X(0.5), X(0.5), X(2.0), X(2.0), X(0.5), X(1.0), X(0.5), X(1.0), X(0.5), X(2.0), X(0.5), X(1.0), X(1.0), X(1.0), X(0.5), X(1.0), X(1.0)}, // grass
    {X(1.0), X(1.0), X(2.0), X(1.0), X(0.0), X(1.0), X(1.0), X(1.0), X(1.0), X(1.0), X(1.0), X(2.0), X(0.5), X(0.5), X(1.0), X(1.0), X(0.5), X(1.0), X(1.0)}, // electric
    {X(1.0), X(2.0), X(1.0), X(2.0), X(1.0), X(1.0), X(1.0), X(1.0), X(0.5), X(1.0), X(1.0), X(1.0), X(1.0), X(1.0), X(0.5), X(1.0), X(1.0), X(0.0), X(1.0)}, // psychic
    {X(1.0), X(1.0), X(2.0), X(1.0), X(2.0), X(1.0), X(1.0), X(1.0), X(0.5), X(1.0), X(0.5), X(0.5), X(2.0), X(1.0), X(1.0), X(0.5), X(2.0), X(1.0), X(1.0)}, // ice
    {X(1.0), X(1.0), X(1.0), X(1.0), X(1.0), X(1.0), X(1.0), X(1.0), X(0.5), X(1.0), X(1.0), X(1.0), X(1.0), X(1.0), X(1.0), X(1.0), X(2.0), X(1.0), X(0.0)}, // dragon
    #if B_STEEL_RESISTANCES >= GEN_6
    {X(1.0), X(0.5), X(1.0), X(1.0), X(1.0), X(1.0), X(1.0), X(2.0), X(1.0), X(1.0), X(1.0), X(1.0), X(1.0), X(1.0), X(2.0), X(1.0), X(1.0), X(0.5), X(0.5)}, // dark
    #else
    {X(1.0), X(0.5), X(1.0), X(1.0), X(1.0), X(1.0), X(1.0), X(2.0), X(0.5), X(1.0), X(1.0), X(1.0), X(1.0), X(1.0), X(2.0), X(1.0), X(1.0), X(0.5), X(0.5)}, // dark
    #endif
    {X(1.0), X(2.0), X(1.0), X(0.5), X(1.0), X(1.0), X(1.0), X(1.0), X(0.5), X(1.0), X(0.5), X(1.0), X(1.0), X(1.0), X(1.0), X(1.0), X(2.0), X(2.0), X(1.0)}, // fairy
};

#undef X

// code
u8 GetBattlerForBattleScript(u8 caseId)
{
    u8 ret = 0;
    switch (caseId)
    {
    case BS_TARGET:
        ret = gBattlerTarget;
        break;
    case BS_ATTACKER:
        ret = gBattlerAttacker;
        break;
    case BS_ATTACKER_PARTNER:
        ret = BATTLE_PARTNER(gBattlerAttacker);
        break;
    case BS_EFFECT_BATTLER:
        ret = gEffectBattler;
        break;
    case BS_BATTLER_0:
        ret = 0;
        break;
    case BS_SCRIPTING:
        ret = gBattleScripting.battler;
        break;
    case BS_FAINTED:
        ret = gBattlerFainted;
        break;
    case BS_FAINTED_LINK_MULTIPLE_1:
        ret = gBattlerFainted;
        break;
    case BS_ATTACKER_WITH_PARTNER:
    case BS_FAINTED_LINK_MULTIPLE_2:
    case BS_ATTACKER_SIDE:
    case BS_TARGET_SIDE:
    case BS_PLAYER1:
        ret = GetBattlerAtPosition(B_POSITION_PLAYER_LEFT);
        break;
    case BS_OPPONENT1:
        ret = GetBattlerAtPosition(B_POSITION_OPPONENT_LEFT);
        break;
    case BS_PLAYER2:
        ret = GetBattlerAtPosition(B_POSITION_PLAYER_RIGHT);
        break;
    case BS_OPPONENT2:
        ret = GetBattlerAtPosition(B_POSITION_OPPONENT_RIGHT);
        break;
    case BS_ABILITY_BATTLER:
        ret = gBattlerAbility;
        break;
    }
    return ret;
}

void PressurePPLose(u8 target, u8 attacker, u16 move)
{
    int moveIndex;

    if (GetBattlerAbility(target) != ABILITY_PRESSURE)
        return;

    for (moveIndex = 0; moveIndex < MAX_MON_MOVES; moveIndex++)
    {
        if (gBattleMons[attacker].moves[moveIndex] == move)
            break;
    }

    if (moveIndex == MAX_MON_MOVES)
        return;

    if (gBattleMons[attacker].pp[moveIndex] != 0)
        gBattleMons[attacker].pp[moveIndex]--;

    if (MOVE_IS_PERMANENT(attacker, moveIndex))
    {
        gActiveBattler = attacker;
        BtlController_EmitSetMonData(BUFFER_A, REQUEST_PPMOVE1_BATTLE + moveIndex, 0, 1, &gBattleMons[gActiveBattler].pp[moveIndex]);
        MarkBattlerForControllerExec(gActiveBattler);
    }
}

void PressurePPLoseOnUsingImprison(u8 attacker)
{
    int i, j;
    int imprisonPos = MAX_MON_MOVES;
    u8 atkSide = GetBattlerSide(attacker);

    for (i = 0; i < gBattlersCount; i++)
    {
        if (atkSide != GetBattlerSide(i) && GetBattlerAbility(i) == ABILITY_PRESSURE)
        {
            for (j = 0; j < MAX_MON_MOVES; j++)
            {
                if (gBattleMons[attacker].moves[j] == MOVE_IMPRISON)
                    break;
            }
            if (j != MAX_MON_MOVES)
            {
                imprisonPos = j;
                if (gBattleMons[attacker].pp[j] != 0)
                    gBattleMons[attacker].pp[j]--;
            }
        }
    }

    if (imprisonPos != MAX_MON_MOVES && MOVE_IS_PERMANENT(attacker, imprisonPos))
    {
        gActiveBattler = attacker;
        BtlController_EmitSetMonData(BUFFER_A, REQUEST_PPMOVE1_BATTLE + imprisonPos, 0, 1, &gBattleMons[gActiveBattler].pp[imprisonPos]);
        MarkBattlerForControllerExec(gActiveBattler);
    }
}

void PressurePPLoseOnUsingPerishSong(u8 attacker)
{
    int i, j;
    int perishSongPos = MAX_MON_MOVES;

    for (i = 0; i < gBattlersCount; i++)
    {
        if (GetBattlerAbility(i) == ABILITY_PRESSURE && i != attacker)
        {
            for (j = 0; j < MAX_MON_MOVES; j++)
            {
                if (gBattleMons[attacker].moves[j] == MOVE_PERISH_SONG)
                    break;
            }
            if (j != MAX_MON_MOVES)
            {
                perishSongPos = j;
                if (gBattleMons[attacker].pp[j] != 0)
                    gBattleMons[attacker].pp[j]--;
            }
        }
    }

    if (perishSongPos != MAX_MON_MOVES && MOVE_IS_PERMANENT(attacker, perishSongPos))
    {
        gActiveBattler = attacker;
        BtlController_EmitSetMonData(BUFFER_A, REQUEST_PPMOVE1_BATTLE + perishSongPos, 0, 1, &gBattleMons[gActiveBattler].pp[perishSongPos]);
        MarkBattlerForControllerExec(gActiveBattler);
    }
}

// Unused
static void MarkAllBattlersForControllerExec(void)
{
    int i;

    if (gBattleTypeFlags & BATTLE_TYPE_LINK)
    {
        for (i = 0; i < gBattlersCount; i++)
            gBattleControllerExecFlags |= gBitTable[i] << (32 - MAX_BATTLERS_COUNT);
    }
    else
    {
        for (i = 0; i < gBattlersCount; i++)
            gBattleControllerExecFlags |= gBitTable[i];
    }
}

bool32 IsBattlerMarkedForControllerExec(u8 battlerId)
{
    if (gBattleTypeFlags & BATTLE_TYPE_LINK)
        return (gBattleControllerExecFlags & (gBitTable[battlerId] << 0x1C)) != 0;
    else
        return (gBattleControllerExecFlags & (gBitTable[battlerId])) != 0;
}

void MarkBattlerForControllerExec(u8 battlerId)
{
    if (gBattleTypeFlags & BATTLE_TYPE_LINK)
        gBattleControllerExecFlags |= gBitTable[battlerId] << (32 - MAX_BATTLERS_COUNT);
    else
        gBattleControllerExecFlags |= gBitTable[battlerId];
}

void MarkBattlerReceivedLinkData(u8 battlerId)
{
    s32 i;

    for (i = 0; i < GetLinkPlayerCount(); i++)
        gBattleControllerExecFlags |= gBitTable[battlerId] << (i << 2);

    gBattleControllerExecFlags &= ~((1 << 28) << battlerId);
}

void CancelMultiTurnMoves(u8 battler)
{
    u8 i;
    gBattleMons[battler].status2 &= ~(STATUS2_MULTIPLETURNS);
    gBattleMons[battler].status2 &= ~(STATUS2_LOCK_CONFUSE);
    gBattleMons[battler].status2 &= ~(STATUS2_UPROAR);
    gBattleMons[battler].status2 &= ~(STATUS2_BIDE);

    // Clear battler's semi-invulnerable bits if they are not held by Sky Drop.
    if (!(gStatuses3[battler] & STATUS3_SKY_DROPPED))
        gStatuses3[battler] &= ~(STATUS3_SEMI_INVULNERABLE);

    // Check to see if this Pokemon was in the middle of using Sky Drop. If so, release the target.
    if (gBattleStruct->skyDropTargets[battler] != 0xFF && !(gStatuses3[battler] & STATUS3_SKY_DROPPED))
    {
        // Get the target's battler id
        u8 otherSkyDropper = gBattleStruct->skyDropTargets[battler];

        // Clears sky_dropped and on_air statuses
        gStatuses3[otherSkyDropper] &= ~(STATUS3_SKY_DROPPED | STATUS3_ON_AIR);

        // Makes both attacker and target's sprites visible
        gSprites[gBattlerSpriteIds[battler]].invisible = FALSE;
        gSprites[gBattlerSpriteIds[otherSkyDropper]].invisible = FALSE;

        // If target was sky dropped in the middle of Outrage/Thrash/Petal Dance,
        // confuse them upon release and display "confused by fatigue" message & animation.
        // Don't do this if this CancelMultiTurnMoves is caused by falling asleep via Yawn.
        if (gBattleMons[otherSkyDropper].status2 & STATUS2_LOCK_CONFUSE && gBattleStruct->turnEffectsTracker != 24)
        {
            gBattleMons[otherSkyDropper].status2 &= ~(STATUS2_LOCK_CONFUSE);

            // If the target can be confused, confuse them.
            // Don't use CanBeConfused, can cause issues in edge cases.
            if (!(GetBattlerAbility(otherSkyDropper) == ABILITY_OWN_TEMPO
                || gBattleMons[otherSkyDropper].status2 & STATUS2_CONFUSION
                || IsBattlerTerrainAffected(otherSkyDropper, STATUS_FIELD_MISTY_TERRAIN)))
            {
                // Set confused status
                gBattleMons[otherSkyDropper].status2 |= STATUS2_CONFUSION_TURN(((Random()) % 4) + 2);

                // If this CancelMultiTurnMoves is occuring due to attackcanceller
                if (gBattlescriptCurrInstr[0] == 0x0)
                {
                    gBattleStruct->skyDropTargets[battler] = 0xFE;
                }
                // If this CancelMultiTurnMoves is occuring due to VARIOUS_GRAVITY_ON_AIRBORNE_MONS
                // Reapplying STATUS3_SKY_DROPPED allows for avoiding unecessary messages when Gravity is applied to the target.
                else if (gBattlescriptCurrInstr[0] == 0x76 && gBattlescriptCurrInstr[2] == 76)
                {
                    gBattleStruct->skyDropTargets[battler] = 0xFE;
                    gStatuses3[otherSkyDropper] |= STATUS3_SKY_DROPPED;
                }
                // If this CancelMultiTurnMoves is occuring due to cancelmultiturnmoves script
                else if (gBattlescriptCurrInstr[0] == 0x76 && gBattlescriptCurrInstr[2] == 0)
                {
                    gBattlerAttacker = otherSkyDropper;
                    gBattlescriptCurrInstr = BattleScript_ThrashConfuses - 3;
                }
                // If this CancelMultiTurnMoves is occuring due to receiving Sleep/Freeze status
                else if (gBattleScripting.moveEffect <= PRIMARY_STATUS_MOVE_EFFECT)
                {
                    gBattlerAttacker = otherSkyDropper;
                    BattleScriptPush(gBattlescriptCurrInstr + 1);
                    gBattlescriptCurrInstr = BattleScript_ThrashConfuses - 1;
                }
            }
        }

        // Clear skyDropTargets data, unless this CancelMultiTurnMoves is caused by Yawn, attackcanceler, or VARIOUS_GRAVITY_ON_AIRBORNE_MONS
        if (!(gBattleMons[otherSkyDropper].status2 & STATUS2_LOCK_CONFUSE) && gBattleStruct->skyDropTargets[battler] < 4)
        {
            gBattleStruct->skyDropTargets[battler] = 0xFF;
            gBattleStruct->skyDropTargets[otherSkyDropper] = 0xFF;
        }
    }

    gDisableStructs[battler].rolloutTimer = 0;
    gDisableStructs[battler].furyCutterCounter = 0;
}

bool8 WasUnableToUseMove(u8 battler)
{
    if (gProtectStructs[battler].prlzImmobility
        || gProtectStructs[battler].usedImprisonedMove
        || gProtectStructs[battler].loveImmobility
        || gProtectStructs[battler].usedDisabledMove
        || gProtectStructs[battler].usedTauntedMove
        || gProtectStructs[battler].usedGravityPreventedMove
        || gProtectStructs[battler].usedHealBlockedMove
        || gProtectStructs[battler].flag2Unknown
        || gProtectStructs[battler].flinchImmobility
        || gProtectStructs[battler].confusionSelfDmg
        || gProtectStructs[battler].powderSelfDmg
        || gProtectStructs[battler].usedThroatChopPreventedMove)
        return TRUE;
    else
        return FALSE;
}

void PrepareStringBattle(u16 stringId, u8 battler)
{
    u32 targetSide = GetBattlerSide(gBattlerTarget);
    u16 battlerAbility = GetBattlerAbility(battler);
    u16 targetAbility = GetBattlerAbility(gBattlerTarget);
    // Support for Contrary ability.
    // If a move attempted to raise stat - print "won't increase".
    // If a move attempted to lower stat - print "won't decrease".
    if (stringId == STRINGID_STATSWONTDECREASE && !(gBattleScripting.statChanger & STAT_BUFF_NEGATIVE))
        stringId = STRINGID_STATSWONTINCREASE;
    else if (stringId == STRINGID_STATSWONTINCREASE && gBattleScripting.statChanger & STAT_BUFF_NEGATIVE)
        stringId = STRINGID_STATSWONTDECREASE;

    else if (stringId == STRINGID_STATSWONTDECREASE2 && battlerAbility == ABILITY_CONTRARY)
        stringId = STRINGID_STATSWONTINCREASE2;
    else if (stringId == STRINGID_STATSWONTINCREASE2 && battlerAbility == ABILITY_CONTRARY)
        stringId = STRINGID_STATSWONTDECREASE2;

    // Check Defiant and Competitive stat raise whenever a stat is lowered.
    else if ((stringId == STRINGID_DEFENDERSSTATFELL || stringId == STRINGID_PKMNCUTSATTACKWITH)
              && ((targetAbility == ABILITY_DEFIANT && CompareStat(gBattlerTarget, STAT_ATK, MAX_STAT_STAGE, CMP_LESS_THAN))
                 || (targetAbility == ABILITY_COMPETITIVE && CompareStat(gBattlerTarget, STAT_SPATK, MAX_STAT_STAGE, CMP_LESS_THAN)))
              && gSpecialStatuses[gBattlerTarget].changedStatsBattlerId != BATTLE_PARTNER(gBattlerTarget)
              && ((gSpecialStatuses[gBattlerTarget].changedStatsBattlerId != gBattlerTarget) || gBattleScripting.stickyWebStatDrop == 1)
              && !(gBattleScripting.stickyWebStatDrop == 1 && gSideTimers[targetSide].stickyWebBattlerSide == targetSide)) // Sticky Web must have been set by the foe
    {
        gBattleScripting.stickyWebStatDrop = 0;
        gBattlerAbility = gBattlerTarget;
        BattleScriptPushCursor();
        gBattlescriptCurrInstr = BattleScript_AbilityRaisesDefenderStat;
        if (targetAbility == ABILITY_DEFIANT)
            SET_STATCHANGER(STAT_ATK, 2, FALSE);
        else
            SET_STATCHANGER(STAT_SPATK, 2, FALSE);
    }
#if  B_UPDATED_INTIMIDATE >= GEN_8
    else if (stringId == STRINGID_PKMNCUTSATTACKWITH && targetAbility == ABILITY_RATTLED
            && CompareStat(gBattlerTarget, STAT_SPEED, MAX_STAT_STAGE, CMP_LESS_THAN))
    {
        gBattlerAbility = gBattlerTarget;
        BattleScriptPushCursor();
        gBattlescriptCurrInstr = BattleScript_AbilityRaisesDefenderStat;
        SET_STATCHANGER(STAT_SPEED, 1, FALSE);
    }
#endif

    // Signal for the trainer slide-in system.
    if ((stringId == STRINGID_ITDOESNTAFFECT || stringId == STRINGID_PKMNWASNTAFFECTED || stringId == STRINGID_PKMNUNAFFECTED)
     && GetBattlerSide(gBattlerTarget) == B_SIDE_OPPONENT
     && gBattleStruct->trainerSlidePlayerMonUnaffectedMsgState != 2)
        gBattleStruct->trainerSlidePlayerMonUnaffectedMsgState = 1;

    gActiveBattler = battler;
    BtlController_EmitPrintString(BUFFER_A, stringId);
    MarkBattlerForControllerExec(gActiveBattler);
}

void ResetSentPokesToOpponentValue(void)
{
    s32 i;
    u32 bits = 0;

    gSentPokesToOpponent[0] = 0;
    gSentPokesToOpponent[1] = 0;

    for (i = 0; i < gBattlersCount; i += 2)
        bits |= gBitTable[gBattlerPartyIndexes[i]];

    for (i = 1; i < gBattlersCount; i += 2)
        gSentPokesToOpponent[(i & BIT_FLANK) >> 1] = bits;
}

void OpponentSwitchInResetSentPokesToOpponentValue(u8 battler)
{
    s32 i = 0;
    u32 bits = 0;

    if (GetBattlerSide(battler) == B_SIDE_OPPONENT)
    {
        u8 flank = ((battler & BIT_FLANK) >> 1);
        gSentPokesToOpponent[flank] = 0;

        for (i = 0; i < gBattlersCount; i += 2)
        {
            if (!(gAbsentBattlerFlags & gBitTable[i]))
                bits |= gBitTable[gBattlerPartyIndexes[i]];
        }
        gSentPokesToOpponent[flank] = bits;
    }
}

void UpdateSentPokesToOpponentValue(u8 battler)
{
    if (GetBattlerSide(battler) == B_SIDE_OPPONENT)
    {
        OpponentSwitchInResetSentPokesToOpponentValue(battler);
    }
    else
    {
        s32 i;
        for (i = 1; i < gBattlersCount; i++)
            gSentPokesToOpponent[(i & BIT_FLANK) >> 1] |= gBitTable[gBattlerPartyIndexes[battler]];
    }
}

void BattleScriptPush(const u8 *bsPtr)
{
    gBattleResources->battleScriptsStack->ptr[gBattleResources->battleScriptsStack->size++] = bsPtr;
}

void BattleScriptPushCursor(void)
{
    gBattleResources->battleScriptsStack->ptr[gBattleResources->battleScriptsStack->size++] = gBattlescriptCurrInstr;
}

void BattleScriptPop(void)
{
    if (gBattleResources->battleScriptsStack->size != 0)
        gBattlescriptCurrInstr = gBattleResources->battleScriptsStack->ptr[--gBattleResources->battleScriptsStack->size];
}

static bool32 IsGravityPreventingMove(u32 move)
{
    if (!(gFieldStatuses & STATUS_FIELD_GRAVITY))
        return FALSE;

    return gBattleMoves[move].gravityBanned;
}

bool32 IsHealBlockPreventingMove(u32 battler, u32 move)
{
    if (!(gStatuses3[battler] & STATUS3_HEAL_BLOCK))
        return FALSE;

    switch (gBattleMoves[move].effect)
    {
#if B_HEAL_BLOCKING >= GEN_6
    case EFFECT_ABSORB:
    case EFFECT_STRENGTH_SAP:
    case EFFECT_DREAM_EATER:
#endif
    case EFFECT_MORNING_SUN:
    case EFFECT_SYNTHESIS:
    case EFFECT_MOONLIGHT:
    case EFFECT_RESTORE_HP:
    case EFFECT_REST:
    case EFFECT_ROOST:
    case EFFECT_HEALING_WISH:
    case EFFECT_WISH:
    case EFFECT_HEAL_PULSE:
    case EFFECT_JUNGLE_HEALING:
        return TRUE;
    default:
        return FALSE;
    }
}

static bool32 IsBelchPreventingMove(u32 battler, u32 move)
{
    if (gBattleMoves[move].effect != EFFECT_BELCH)
        return FALSE;

    return !(gBattleStruct->ateBerry[battler & BIT_SIDE] & gBitTable[gBattlerPartyIndexes[battler]]);
}

u8 TrySetCantSelectMoveBattleScript(void)
{
    u32 limitations = 0;
    u8 moveId = gBattleResources->bufferB[gActiveBattler][2] & ~RET_MEGA_EVOLUTION;
    u32 move = gBattleMons[gActiveBattler].moves[moveId];
    u32 holdEffect = GetBattlerHoldEffect(gActiveBattler, TRUE);
    u16 *choicedMove = &gBattleStruct->choicedMove[gActiveBattler];

    if (gBattleStruct->zmove.toBeUsed[gBattlerAttacker] == MOVE_NONE && gDisableStructs[gActiveBattler].disabledMove == move && move != MOVE_NONE)
    {
        gBattleScripting.battler = gActiveBattler;
        gCurrentMove = move;
        if (gBattleTypeFlags & BATTLE_TYPE_PALACE)
        {
            gPalaceSelectionBattleScripts[gActiveBattler] = BattleScript_SelectingDisabledMoveInPalace;
            gProtectStructs[gActiveBattler].palaceUnableToUseMove = TRUE;
        }
        else
        {
            gSelectionBattleScripts[gActiveBattler] = BattleScript_SelectingDisabledMove;
            limitations++;
        }
    }

    if (gBattleStruct->zmove.toBeUsed[gBattlerAttacker] == MOVE_NONE && move == gLastMoves[gActiveBattler] && move != MOVE_STRUGGLE && (gBattleMons[gActiveBattler].status2 & STATUS2_TORMENT))
    {
        CancelMultiTurnMoves(gActiveBattler);
        if (gBattleTypeFlags & BATTLE_TYPE_PALACE)
        {
            gPalaceSelectionBattleScripts[gActiveBattler] = BattleScript_SelectingTormentedMoveInPalace;
            gProtectStructs[gActiveBattler].palaceUnableToUseMove = TRUE;
        }
        else
        {
            gSelectionBattleScripts[gActiveBattler] = BattleScript_SelectingTormentedMove;
            limitations++;
        }
    }

    if (gBattleStruct->zmove.toBeUsed[gBattlerAttacker] == MOVE_NONE && gDisableStructs[gActiveBattler].tauntTimer != 0 && IS_MOVE_STATUS(move))
    {
        gCurrentMove = move;
        if (gBattleTypeFlags & BATTLE_TYPE_PALACE)
        {
            gPalaceSelectionBattleScripts[gActiveBattler] = BattleScript_SelectingNotAllowedMoveTauntInPalace;
            gProtectStructs[gActiveBattler].palaceUnableToUseMove = TRUE;
        }
        else
        {
            gSelectionBattleScripts[gActiveBattler] = BattleScript_SelectingNotAllowedMoveTaunt;
            limitations++;
        }
    }

    if (gBattleStruct->zmove.toBeUsed[gBattlerAttacker] == MOVE_NONE && gDisableStructs[gActiveBattler].throatChopTimer != 0 && gBattleMoves[move].soundMove)
    {
        gCurrentMove = move;
        if (gBattleTypeFlags & BATTLE_TYPE_PALACE)
        {
            gPalaceSelectionBattleScripts[gActiveBattler] = BattleScript_SelectingNotAllowedMoveThroatChopInPalace;
            gProtectStructs[gActiveBattler].palaceUnableToUseMove = TRUE;
        }
        else
        {
            gSelectionBattleScripts[gActiveBattler] = BattleScript_SelectingNotAllowedMoveThroatChop;
            limitations++;
        }
    }

    if (gBattleStruct->zmove.toBeUsed[gBattlerAttacker] == MOVE_NONE && GetImprisonedMovesCount(gActiveBattler, move))
    {
        gCurrentMove = move;
        if (gBattleTypeFlags & BATTLE_TYPE_PALACE)
        {
            gPalaceSelectionBattleScripts[gActiveBattler] = BattleScript_SelectingImprisonedMoveInPalace;
            gProtectStructs[gActiveBattler].palaceUnableToUseMove = TRUE;
        }
        else
        {
            gSelectionBattleScripts[gActiveBattler] = BattleScript_SelectingImprisonedMove;
            limitations++;
        }
    }

    if (gBattleStruct->zmove.toBeUsed[gBattlerAttacker] == MOVE_NONE && IsGravityPreventingMove(move))
    {
        gCurrentMove = move;
        if (gBattleTypeFlags & BATTLE_TYPE_PALACE)
        {
            gPalaceSelectionBattleScripts[gActiveBattler] = BattleScript_SelectingNotAllowedMoveGravityInPalace;
            gProtectStructs[gActiveBattler].palaceUnableToUseMove = TRUE;
        }
        else
        {
            gSelectionBattleScripts[gActiveBattler] = BattleScript_SelectingNotAllowedMoveGravity;
            limitations++;
        }
    }

    if (gBattleStruct->zmove.toBeUsed[gBattlerAttacker] == MOVE_NONE && IsHealBlockPreventingMove(gActiveBattler, move))
    {
        gCurrentMove = move;
        if (gBattleTypeFlags & BATTLE_TYPE_PALACE)
        {
            gPalaceSelectionBattleScripts[gActiveBattler] = BattleScript_SelectingNotAllowedMoveHealBlockInPalace;
            gProtectStructs[gActiveBattler].palaceUnableToUseMove = TRUE;
        }
        else
        {
            gSelectionBattleScripts[gActiveBattler] = BattleScript_SelectingNotAllowedMoveHealBlock;
            limitations++;
        }
    }

    if (gBattleStruct->zmove.toBeUsed[gBattlerAttacker] == MOVE_NONE && IsBelchPreventingMove(gActiveBattler, move))
    {
        gCurrentMove = move;
        if (gBattleTypeFlags & BATTLE_TYPE_PALACE)
        {
            gPalaceSelectionBattleScripts[gActiveBattler] = BattleScript_SelectingNotAllowedBelchInPalace;
            gProtectStructs[gActiveBattler].palaceUnableToUseMove = TRUE;
        }
        else
        {
            gSelectionBattleScripts[gActiveBattler] = BattleScript_SelectingNotAllowedBelch;
            limitations++;
        }
    }

    if (move == MOVE_STUFF_CHEEKS && ItemId_GetPocket(gBattleMons[gActiveBattler].item) != POCKET_BERRIES)
    {
        gCurrentMove = move;
        if (gBattleTypeFlags & BATTLE_TYPE_PALACE)
        {
            gPalaceSelectionBattleScripts[gActiveBattler] = BattleScript_SelectingNotAllowedStuffCheeksInPalace;
            gProtectStructs[gActiveBattler].palaceUnableToUseMove = TRUE;
        }
        else
        {
            gSelectionBattleScripts[gActiveBattler] = BattleScript_SelectingNotAllowedStuffCheeks;
            limitations++;
        }
    }

    gPotentialItemEffectBattler = gActiveBattler;
    if (HOLD_EFFECT_CHOICE(holdEffect) && *choicedMove != MOVE_NONE && *choicedMove != MOVE_UNAVAILABLE && *choicedMove != move)
    {
        gCurrentMove = *choicedMove;
        gLastUsedItem = gBattleMons[gActiveBattler].item;
        if (gBattleTypeFlags & BATTLE_TYPE_PALACE)
        {
            gPalaceSelectionBattleScripts[gActiveBattler] = BattleScript_SelectingNotAllowedMoveChoiceItemInPalace;
            gProtectStructs[gActiveBattler].palaceUnableToUseMove = TRUE;
        }
        else
        {
            gSelectionBattleScripts[gActiveBattler] = BattleScript_SelectingNotAllowedMoveChoiceItem;
            limitations++;
        }
    }
    else if (holdEffect == HOLD_EFFECT_ASSAULT_VEST && IS_MOVE_STATUS(move) && move != MOVE_ME_FIRST)
    {
        gCurrentMove = move;
        gLastUsedItem = gBattleMons[gActiveBattler].item;
        if (gBattleTypeFlags & BATTLE_TYPE_PALACE)
        {
            gPalaceSelectionBattleScripts[gActiveBattler] = BattleScript_SelectingNotAllowedMoveAssaultVestInPalace;
            gProtectStructs[gActiveBattler].palaceUnableToUseMove = TRUE;
        }
        else
        {
            gSelectionBattleScripts[gActiveBattler] = BattleScript_SelectingNotAllowedMoveAssaultVest;
            limitations++;
        }
    }
    if ((GetBattlerAbility(gActiveBattler) == ABILITY_GORILLA_TACTICS) && *choicedMove != MOVE_NONE
              && *choicedMove != MOVE_UNAVAILABLE && *choicedMove != move)
    {
        gCurrentMove = *choicedMove;
        gLastUsedItem = gBattleMons[gActiveBattler].item;
        if (gBattleTypeFlags & BATTLE_TYPE_PALACE)
        {
            gPalaceSelectionBattleScripts[gActiveBattler] = BattleScript_SelectingNotAllowedMoveGorillaTacticsInPalace;
            gProtectStructs[gActiveBattler].palaceUnableToUseMove = TRUE;
        }
        else
        {
            gSelectionBattleScripts[gActiveBattler] = BattleScript_SelectingNotAllowedMoveGorillaTactics;
            limitations++;
        }
    }

    if (gBattleMons[gActiveBattler].pp[moveId] == 0)
    {
        if (gBattleTypeFlags & BATTLE_TYPE_PALACE)
        {
            gProtectStructs[gActiveBattler].palaceUnableToUseMove = TRUE;
        }
        else
        {
            gSelectionBattleScripts[gActiveBattler] = BattleScript_SelectingMoveWithNoPP;
            limitations++;
        }
    }

    if (gBattleMoves[move].effect == EFFECT_PLACEHOLDER)
    {
        if (gBattleTypeFlags & BATTLE_TYPE_PALACE)
        {
            gPalaceSelectionBattleScripts[gActiveBattler] = BattleScript_SelectingNotAllowedPlaceholderInPalace;
            gProtectStructs[gActiveBattler].palaceUnableToUseMove = TRUE;
        }
        else
        {
            gSelectionBattleScripts[gActiveBattler] = BattleScript_SelectingNotAllowedPlaceholder;
            limitations++;
        }
    }

    return limitations;
}

u8 CheckMoveLimitations(u8 battlerId, u8 unusableMoves, u16 check)
{
    u8 holdEffect = GetBattlerHoldEffect(battlerId, TRUE);
    u16 *choicedMove = &gBattleStruct->choicedMove[battlerId];
    s32 i;

    gPotentialItemEffectBattler = battlerId;

    for (i = 0; i < MAX_MON_MOVES; i++)
    {
        // No move
        if (check & MOVE_LIMITATION_ZEROMOVE && gBattleMons[battlerId].moves[i] == MOVE_NONE)
            unusableMoves |= gBitTable[i];
        // No PP
        else if (check & MOVE_LIMITATION_PP && gBattleMons[battlerId].pp[i] == 0)
            unusableMoves |= gBitTable[i];
        // Placeholder
        else if (check & MOVE_LIMITATION_PLACEHOLDER && gBattleMoves[gBattleMons[battlerId].moves[i]].effect == EFFECT_PLACEHOLDER)
            unusableMoves |= gBitTable[i];
        // Disable
        else if (check & MOVE_LIMITATION_DISABLED && gBattleMons[battlerId].moves[i] == gDisableStructs[battlerId].disabledMove)
            unusableMoves |= gBitTable[i];
        // Torment
        else if (check & MOVE_LIMITATION_TORMENTED && gBattleMons[battlerId].moves[i] == gLastMoves[battlerId] && gBattleMons[battlerId].status2 & STATUS2_TORMENT)
            unusableMoves |= gBitTable[i];
        // Taunt
        else if (check & MOVE_LIMITATION_TAUNT && gDisableStructs[battlerId].tauntTimer && IS_MOVE_STATUS(gBattleMons[battlerId].moves[i]))
            unusableMoves |= gBitTable[i];
        // Imprison
        else if (check & MOVE_LIMITATION_IMPRISON && GetImprisonedMovesCount(battlerId, gBattleMons[battlerId].moves[i]))
            unusableMoves |= gBitTable[i];
        // Encore
        else if (check & MOVE_LIMITATION_ENCORE && gDisableStructs[battlerId].encoreTimer && gDisableStructs[battlerId].encoredMove != gBattleMons[battlerId].moves[i])
            unusableMoves |= gBitTable[i];
        // Choice Items
        else if (check & MOVE_LIMITATION_CHOICE_ITEM && HOLD_EFFECT_CHOICE(holdEffect) && *choicedMove != MOVE_NONE && *choicedMove != MOVE_UNAVAILABLE && *choicedMove != gBattleMons[battlerId].moves[i])
            unusableMoves |= gBitTable[i];
        // Assault Vest
        else if (check & MOVE_LIMITATION_ASSAULT_VEST && holdEffect == HOLD_EFFECT_ASSAULT_VEST && IS_MOVE_STATUS(gBattleMons[battlerId].moves[i]) && gBattleMons[battlerId].moves[i] != MOVE_ME_FIRST)
            unusableMoves |= gBitTable[i];
        // Gravity
        else if (check & MOVE_LIMITATION_GRAVITY && IsGravityPreventingMove(gBattleMons[battlerId].moves[i]))
            unusableMoves |= gBitTable[i];
        // Heal Block
        else if (check & MOVE_LIMITATION_HEAL_BLOCK && IsHealBlockPreventingMove(battlerId, gBattleMons[battlerId].moves[i]))
            unusableMoves |= gBitTable[i];
        // Belch
        else if (check & MOVE_LIMITATION_BELCH && IsBelchPreventingMove(battlerId, gBattleMons[battlerId].moves[i]))
            unusableMoves |= gBitTable[i];
        // Throat Chop
        else if (check & MOVE_LIMITATION_THROAT_CHOP && gDisableStructs[battlerId].throatChopTimer && gBattleMoves[gBattleMons[battlerId].moves[i]].soundMove)
            unusableMoves |= gBitTable[i];
        // Stuff Cheeks
        else if (check & MOVE_LIMITATION_STUFF_CHEEKS && gBattleMons[battlerId].moves[i] == MOVE_STUFF_CHEEKS && ItemId_GetPocket(gBattleMons[gActiveBattler].item) != POCKET_BERRIES)
            unusableMoves |= gBitTable[i];
        // Gorilla Tactics
        else if (check & MOVE_LIMITATION_CHOICE_ITEM && GetBattlerAbility(battlerId) == ABILITY_GORILLA_TACTICS && *choicedMove != MOVE_NONE && *choicedMove != MOVE_UNAVAILABLE && *choicedMove != gBattleMons[battlerId].moves[i])
            unusableMoves |= gBitTable[i];
    }
    return unusableMoves;
}

#define ALL_MOVES_MASK ((1 << MAX_MON_MOVES) - 1)
bool8 AreAllMovesUnusable(void)
{
    u8 unusable = CheckMoveLimitations(gActiveBattler, 0, MOVE_LIMITATIONS_ALL);

    if (unusable == ALL_MOVES_MASK) // All moves are unusable.
    {
        gProtectStructs[gActiveBattler].noValidMoves = TRUE;
        gSelectionBattleScripts[gActiveBattler] = BattleScript_NoMovesLeft;
    }
    else
    {
        gProtectStructs[gActiveBattler].noValidMoves = FALSE;
    }

    return (unusable == ALL_MOVES_MASK);
}
#undef ALL_MOVES_MASK

u8 GetImprisonedMovesCount(u8 battlerId, u16 move)
{
    s32 i;
    u8 imprisonedMoves = 0;
    u8 battlerSide = GetBattlerSide(battlerId);

    for (i = 0; i < gBattlersCount; i++)
    {
        if (battlerSide != GetBattlerSide(i) && gStatuses3[i] & STATUS3_IMPRISONED_OTHERS)
        {
            s32 j;
            for (j = 0; j < MAX_MON_MOVES; j++)
            {
                if (move == gBattleMons[i].moves[j])
                    break;
            }
            if (j < MAX_MON_MOVES)
                imprisonedMoves++;
        }
    }

    return imprisonedMoves;
}

u32 GetBattlerFriendshipScore(u8 battlerId)
{
    u8 side = GetBattlerSide(battlerId);
    struct Pokemon *party = GetSideParty(side);
    u16 species = GetMonData(&party[gBattlerPartyIndexes[battlerId]], MON_DATA_SPECIES);

    if (side != B_SIDE_PLAYER)
        return FRIENDSHIP_NONE;
    else if (gSpeciesInfo[species].flags & SPECIES_FLAG_MEGA_EVOLUTION
          || (gBattleTypeFlags & (BATTLE_TYPE_EREADER_TRAINER
                                | BATTLE_TYPE_FRONTIER
                                | BATTLE_TYPE_LINK
                                | BATTLE_TYPE_RECORDED_LINK
                                | BATTLE_TYPE_SECRET_BASE)))
        return FRIENDSHIP_NONE;

    return GetMonFriendshipScore(&party[gBattlerPartyIndexes[battlerId]]);
}

static void TryToRevertMimicry(void)
{
    u32 i;

    for (i = 0; i < gBattlersCount; i++)
    {
        if (GetBattlerAbility(i) == ABILITY_MIMICRY)
            RESTORE_BATTLER_TYPE(i);
    }
}

enum
{
    ENDTURN_ORDER,
    ENDTURN_REFLECT,
    ENDTURN_LIGHT_SCREEN,
    ENDTURN_AURORA_VEIL,
    ENDTURN_MIST,
    ENDTURN_LUCKY_CHANT,
    ENDTURN_SAFEGUARD,
    ENDTURN_TAILWIND,
    ENDTURN_WISH,
    ENDTURN_RAIN,
    ENDTURN_SANDSTORM,
    ENDTURN_SUN,
    ENDTURN_HAIL,
    ENDTURN_SNOW,
    ENDTURN_GRAVITY,
    ENDTURN_WATER_SPORT,
    ENDTURN_MUD_SPORT,
    ENDTURN_TRICK_ROOM,
    ENDTURN_WONDER_ROOM,
    ENDTURN_MAGIC_ROOM,
    ENDTURN_ELECTRIC_TERRAIN,
    ENDTURN_MISTY_TERRAIN,
    ENDTURN_GRASSY_TERRAIN,
    ENDTURN_PSYCHIC_TERRAIN,
    ENDTURN_ION_DELUGE,
    ENDTURN_FAIRY_LOCK,
    ENDTURN_RETALIATE,
    ENDTURN_WEATHER_FORM,
    ENDTURN_STATUS_HEAL,
    ENDTURN_FIELD_COUNT,
};

static bool32 EndTurnTerrain(u32 terrainFlag, u32 stringTableId)
{
    if (gFieldStatuses & terrainFlag)
    {
        if (terrainFlag & STATUS_FIELD_GRASSY_TERRAIN)
            BattleScriptExecute(BattleScript_GrassyTerrainHeals);
        if (!(gFieldStatuses & STATUS_FIELD_TERRAIN_PERMANENT) && --gFieldTimers.terrainTimer == 0)
        {
            gFieldStatuses &= ~terrainFlag;
            TryToRevertMimicry();
            gBattleCommunication[MULTISTRING_CHOOSER] = stringTableId;
            BattleScriptExecute(BattleScript_TerrainEnds);
            return TRUE;
        }
    }
    return FALSE;
}

u8 DoFieldEndTurnEffects(void)
{
    u8 effect = 0;

    for (gBattlerAttacker = 0; gBattlerAttacker < gBattlersCount && gAbsentBattlerFlags & gBitTable[gBattlerAttacker]; gBattlerAttacker++)
    {
    }
    for (gBattlerTarget = 0; gBattlerTarget < gBattlersCount && gAbsentBattlerFlags & gBitTable[gBattlerTarget]; gBattlerTarget++)
    {
    }

    do
    {
        s32 i;
        u8 side;

        switch (gBattleStruct->turnCountersTracker)
        {
        case ENDTURN_ORDER:
            for (i = 0; i < gBattlersCount; i++)
            {
                gBattlerByTurnOrder[i] = i;
            }
            for (i = 0; i < gBattlersCount - 1; i++)
            {
                s32 j;
                for (j = i + 1; j < gBattlersCount; j++)
                {
                    if (!gProtectStructs[i].quash
                            && !gProtectStructs[j].quash
                            && GetWhoStrikesFirst(gBattlerByTurnOrder[i], gBattlerByTurnOrder[j], FALSE))
                        SwapTurnOrder(i, j);
                }
            }

            gBattleStruct->turnCountersTracker++;
            gBattleStruct->turnSideTracker = 0;
            // fall through
        case ENDTURN_REFLECT:
            while (gBattleStruct->turnSideTracker < 2)
            {
                side = gBattleStruct->turnSideTracker;
                gActiveBattler = gBattlerAttacker = gSideTimers[side].reflectBattlerId;
                if (gSideStatuses[side] & SIDE_STATUS_REFLECT)
                {
                    if (--gSideTimers[side].reflectTimer == 0)
                    {
                        gSideStatuses[side] &= ~SIDE_STATUS_REFLECT;
                        BattleScriptExecute(BattleScript_SideStatusWoreOff);
                        PREPARE_MOVE_BUFFER(gBattleTextBuff1, MOVE_REFLECT);
                        effect++;
                    }
                }
                gBattleStruct->turnSideTracker++;
                if (effect != 0)
                    break;
            }
            if (effect == 0)
            {
                gBattleStruct->turnCountersTracker++;
                gBattleStruct->turnSideTracker = 0;
            }
            break;
        case ENDTURN_LIGHT_SCREEN:
            while (gBattleStruct->turnSideTracker < 2)
            {
                side = gBattleStruct->turnSideTracker;
                gActiveBattler = gBattlerAttacker = gSideTimers[side].lightscreenBattlerId;
                if (gSideStatuses[side] & SIDE_STATUS_LIGHTSCREEN)
                {
                    if (--gSideTimers[side].lightscreenTimer == 0)
                    {
                        gSideStatuses[side] &= ~SIDE_STATUS_LIGHTSCREEN;
                        BattleScriptExecute(BattleScript_SideStatusWoreOff);
                        gBattleCommunication[MULTISTRING_CHOOSER] = side;
                        PREPARE_MOVE_BUFFER(gBattleTextBuff1, MOVE_LIGHT_SCREEN);
                        effect++;
                    }
                }
                gBattleStruct->turnSideTracker++;
                if (effect != 0)
                    break;
            }
            if (effect == 0)
            {
                gBattleStruct->turnCountersTracker++;
                gBattleStruct->turnSideTracker = 0;
            }
            break;
        case ENDTURN_AURORA_VEIL:
            while (gBattleStruct->turnSideTracker < 2)
            {
                side = gBattleStruct->turnSideTracker;
                gActiveBattler = gBattlerAttacker = gSideTimers[side].auroraVeilBattlerId;
                if (gSideStatuses[side] & SIDE_STATUS_AURORA_VEIL)
                {
                    if (--gSideTimers[side].auroraVeilTimer == 0)
                    {
                        gSideStatuses[side] &= ~SIDE_STATUS_AURORA_VEIL;
                        BattleScriptExecute(BattleScript_SideStatusWoreOff);
                        gBattleCommunication[MULTISTRING_CHOOSER] = side;
                        PREPARE_MOVE_BUFFER(gBattleTextBuff1, MOVE_AURORA_VEIL);
                        effect++;
                    }
                }
                gBattleStruct->turnSideTracker++;
                if (effect != 0)
                    break;
            }
            if (!effect)
            {
                gBattleStruct->turnCountersTracker++;
                gBattleStruct->turnSideTracker = 0;
            }
            break;
        case ENDTURN_MIST:
            while (gBattleStruct->turnSideTracker < 2)
            {
                side = gBattleStruct->turnSideTracker;
                gActiveBattler = gBattlerAttacker = gSideTimers[side].mistBattlerId;
                if (gSideTimers[side].mistTimer != 0 && --gSideTimers[side].mistTimer == 0)
                {
                    gSideStatuses[side] &= ~SIDE_STATUS_MIST;
                    BattleScriptExecute(BattleScript_SideStatusWoreOff);
                    gBattleCommunication[MULTISTRING_CHOOSER] = side;
                    PREPARE_MOVE_BUFFER(gBattleTextBuff1, MOVE_MIST);
                    effect++;
                }
                gBattleStruct->turnSideTracker++;
                if (effect != 0)
                    break;
            }
            if (effect == 0)
            {
                gBattleStruct->turnCountersTracker++;
                gBattleStruct->turnSideTracker = 0;
            }
            break;
        case ENDTURN_SAFEGUARD:
            while (gBattleStruct->turnSideTracker < 2)
            {
                side = gBattleStruct->turnSideTracker;
                gActiveBattler = gBattlerAttacker = gSideTimers[side].safeguardBattlerId;
                if (gSideStatuses[side] & SIDE_STATUS_SAFEGUARD)
                {
                    if (--gSideTimers[side].safeguardTimer == 0)
                    {
                        gSideStatuses[side] &= ~SIDE_STATUS_SAFEGUARD;
                        BattleScriptExecute(BattleScript_SafeguardEnds);
                        effect++;
                    }
                }
                gBattleStruct->turnSideTracker++;
                if (effect != 0)
                    break;
            }
            if (effect == 0)
            {
                gBattleStruct->turnCountersTracker++;
                gBattleStruct->turnSideTracker = 0;
            }
            break;
        case ENDTURN_LUCKY_CHANT:
            while (gBattleStruct->turnSideTracker < 2)
            {
                side = gBattleStruct->turnSideTracker;
                gActiveBattler = gBattlerAttacker = gSideTimers[side].luckyChantBattlerId;
                if (gSideStatuses[side] & SIDE_STATUS_LUCKY_CHANT)
                {
                    if (--gSideTimers[side].luckyChantTimer == 0)
                    {
                        gSideStatuses[side] &= ~SIDE_STATUS_LUCKY_CHANT;
                        BattleScriptExecute(BattleScript_LuckyChantEnds);
                        effect++;
                    }
                }
                gBattleStruct->turnSideTracker++;
                if (effect != 0)
                    break;
            }
            if (!effect)
            {
                gBattleStruct->turnCountersTracker++;
                gBattleStruct->turnSideTracker = 0;
            }
            break;
        case ENDTURN_TAILWIND:
            while (gBattleStruct->turnSideTracker < 2)
            {
                side = gBattleStruct->turnSideTracker;
                gActiveBattler = gBattlerAttacker = gSideTimers[side].tailwindBattlerId;
                if (gSideStatuses[side] & SIDE_STATUS_TAILWIND)
                {
                    if (--gSideTimers[side].tailwindTimer == 0)
                    {
                        gSideStatuses[side] &= ~SIDE_STATUS_TAILWIND;
                        BattleScriptExecute(BattleScript_TailwindEnds);
                        effect++;
                    }
                }
                gBattleStruct->turnSideTracker++;
                if (effect != 0)
                    break;
            }
            if (!effect)
            {
                gBattleStruct->turnCountersTracker++;
                gBattleStruct->turnSideTracker = 0;
            }
            break;
        case ENDTURN_WISH:
            while (gBattleStruct->turnSideTracker < gBattlersCount)
            {
                gActiveBattler = gBattlerByTurnOrder[gBattleStruct->turnSideTracker];
                if (gWishFutureKnock.wishCounter[gActiveBattler] != 0
                 && --gWishFutureKnock.wishCounter[gActiveBattler] == 0
                 && gBattleMons[gActiveBattler].hp != 0)
                {
                    gBattlerTarget = gActiveBattler;
                    BattleScriptExecute(BattleScript_WishComesTrue);
                    effect++;
                }
                gBattleStruct->turnSideTracker++;
                if (effect != 0)
                    break;
            }
            if (effect == 0)
            {
                gBattleStruct->turnCountersTracker++;
                gBattleStruct->turnSideTracker = 0;
            }
            break;
        case ENDTURN_RAIN:
            if (gBattleWeather & B_WEATHER_RAIN)
            {
                if (!(gBattleWeather & B_WEATHER_RAIN_PERMANENT)
                 && !(gBattleWeather & B_WEATHER_RAIN_PRIMAL))
                {
                    if (--gWishFutureKnock.weatherDuration == 0)
                    {
                        gBattleWeather &= ~B_WEATHER_RAIN_TEMPORARY;
                        gBattleWeather &= ~B_WEATHER_RAIN_DOWNPOUR;
                        gBattleCommunication[MULTISTRING_CHOOSER] = B_MSG_RAIN_STOPPED;
                    }
                    else if (gBattleWeather & B_WEATHER_RAIN_DOWNPOUR)
                        gBattleCommunication[MULTISTRING_CHOOSER] = B_MSG_DOWNPOUR_CONTINUES;
                    else
                        gBattleCommunication[MULTISTRING_CHOOSER] = B_MSG_RAIN_CONTINUES;
                }
                else if (gBattleWeather & B_WEATHER_RAIN_DOWNPOUR)
                {
                    gBattleCommunication[MULTISTRING_CHOOSER] = B_MSG_DOWNPOUR_CONTINUES;
                }
                else
                {
                    gBattleCommunication[MULTISTRING_CHOOSER] = B_MSG_RAIN_CONTINUES;
                }

                BattleScriptExecute(BattleScript_RainContinuesOrEnds);
                effect++;
            }
            gBattleStruct->turnCountersTracker++;
            break;
        case ENDTURN_SANDSTORM:
            if (gBattleWeather & B_WEATHER_SANDSTORM)
            {
                if (!(gBattleWeather & B_WEATHER_SANDSTORM_PERMANENT) && --gWishFutureKnock.weatherDuration == 0)
                {
                    gBattleWeather &= ~B_WEATHER_SANDSTORM_TEMPORARY;
                    gBattlescriptCurrInstr = BattleScript_SandStormHailSnowEnds;
                }
                else
                {
                    gBattlescriptCurrInstr = BattleScript_DamagingWeatherContinues;
                }

                gBattleScripting.animArg1 = B_ANIM_SANDSTORM_CONTINUES;
                gBattleCommunication[MULTISTRING_CHOOSER] = B_MSG_SANDSTORM;
                BattleScriptExecute(gBattlescriptCurrInstr);
                effect++;
            }
            gBattleStruct->turnCountersTracker++;
            break;
        case ENDTURN_SUN:
            if (gBattleWeather & B_WEATHER_SUN)
            {
                if (!(gBattleWeather & B_WEATHER_SUN_PERMANENT)
                 && !(gBattleWeather & B_WEATHER_SUN_PRIMAL)
                 && --gWishFutureKnock.weatherDuration == 0)
                {
                    gBattleWeather &= ~B_WEATHER_SUN_TEMPORARY;
                    gBattlescriptCurrInstr = BattleScript_SunlightFaded;
                }
                else
                {
                    gBattlescriptCurrInstr = BattleScript_SunlightContinues;
                }

                BattleScriptExecute(gBattlescriptCurrInstr);
                effect++;
            }
            gBattleStruct->turnCountersTracker++;
            break;
        case ENDTURN_HAIL:
            if (gBattleWeather & B_WEATHER_HAIL)
            {
                if (!(gBattleWeather & B_WEATHER_HAIL_PERMANENT) && --gWishFutureKnock.weatherDuration == 0)
                {
                    gBattleWeather &= ~B_WEATHER_HAIL_TEMPORARY;
                    gBattlescriptCurrInstr = BattleScript_SandStormHailSnowEnds;
                }
                else
                {
                    gBattlescriptCurrInstr = BattleScript_DamagingWeatherContinues;
                }

                gBattleScripting.animArg1 = B_ANIM_HAIL_CONTINUES;
                gBattleCommunication[MULTISTRING_CHOOSER] = B_MSG_HAIL;
                BattleScriptExecute(gBattlescriptCurrInstr);
                effect++;
            }
            gBattleStruct->turnCountersTracker++;
            break;
        case ENDTURN_SNOW:
            if (gBattleWeather & B_WEATHER_SNOW)
            {
                if (!(gBattleWeather & B_WEATHER_SNOW_PERMANENT) && --gWishFutureKnock.weatherDuration == 0)
                {
                    gBattleWeather &= ~B_WEATHER_SNOW_TEMPORARY;
                    gBattlescriptCurrInstr = BattleScript_SandStormHailSnowEnds;
                }
                else
                {
                    gBattlescriptCurrInstr = BattleScript_DamagingWeatherContinues;
                }

                gBattleScripting.animArg1 = B_ANIM_SNOW_CONTINUES;
                gBattleCommunication[MULTISTRING_CHOOSER] = B_MSG_SNOW;
                BattleScriptExecute(gBattlescriptCurrInstr);
                effect++;
            }
            gBattleStruct->turnCountersTracker++;
            break;
        case ENDTURN_TRICK_ROOM:
            if (gFieldStatuses & STATUS_FIELD_TRICK_ROOM && --gFieldTimers.trickRoomTimer == 0)
            {
                gFieldStatuses &= ~STATUS_FIELD_TRICK_ROOM;
                BattleScriptExecute(BattleScript_TrickRoomEnds);
                effect++;
            }
            gBattleStruct->turnCountersTracker++;
            break;
        case ENDTURN_WONDER_ROOM:
            if (gFieldStatuses & STATUS_FIELD_WONDER_ROOM && --gFieldTimers.wonderRoomTimer == 0)
            {
                gFieldStatuses &= ~STATUS_FIELD_WONDER_ROOM;
                BattleScriptExecute(BattleScript_WonderRoomEnds);
                effect++;
            }
            gBattleStruct->turnCountersTracker++;
            break;
        case ENDTURN_MAGIC_ROOM:
            if (gFieldStatuses & STATUS_FIELD_MAGIC_ROOM && --gFieldTimers.magicRoomTimer == 0)
            {
                gFieldStatuses &= ~STATUS_FIELD_MAGIC_ROOM;
                BattleScriptExecute(BattleScript_MagicRoomEnds);
                effect++;
            }
            gBattleStruct->turnCountersTracker++;
            break;
        case ENDTURN_ELECTRIC_TERRAIN:
            effect = EndTurnTerrain(STATUS_FIELD_ELECTRIC_TERRAIN, B_MSG_TERRAINENDS_ELECTRIC);
            gBattleStruct->turnCountersTracker++;
            break;
        case ENDTURN_MISTY_TERRAIN:
            effect = EndTurnTerrain(STATUS_FIELD_MISTY_TERRAIN, B_MSG_TERRAINENDS_MISTY);
            gBattleStruct->turnCountersTracker++;
            break;
        case ENDTURN_GRASSY_TERRAIN:
            effect = EndTurnTerrain(STATUS_FIELD_GRASSY_TERRAIN, B_MSG_TERRAINENDS_GRASS);
            gBattleStruct->turnCountersTracker++;
            break;
        case ENDTURN_PSYCHIC_TERRAIN:
            effect = EndTurnTerrain(STATUS_FIELD_PSYCHIC_TERRAIN, B_MSG_TERRAINENDS_PSYCHIC);
            gBattleStruct->turnCountersTracker++;
            break;
        case ENDTURN_WATER_SPORT:
            #if B_SPORT_TURNS >= GEN_6
                if (gFieldStatuses & STATUS_FIELD_WATERSPORT && --gFieldTimers.waterSportTimer == 0)
                {
                    gFieldStatuses &= ~STATUS_FIELD_WATERSPORT;
                    BattleScriptExecute(BattleScript_WaterSportEnds);
                    effect++;
                }
            #endif
            gBattleStruct->turnCountersTracker++;
            break;
        case ENDTURN_MUD_SPORT:
            #if B_SPORT_TURNS >= GEN_6
                if (gFieldStatuses & STATUS_FIELD_MUDSPORT && --gFieldTimers.mudSportTimer == 0)
                {
                    gFieldStatuses &= ~STATUS_FIELD_MUDSPORT;
                    BattleScriptExecute(BattleScript_MudSportEnds);
                    effect++;
                }
            #endif
            gBattleStruct->turnCountersTracker++;
            break;
        case ENDTURN_GRAVITY:
            if (gFieldStatuses & STATUS_FIELD_GRAVITY && --gFieldTimers.gravityTimer == 0)
            {
                gFieldStatuses &= ~STATUS_FIELD_GRAVITY;
                BattleScriptExecute(BattleScript_GravityEnds);
                effect++;
            }
            gBattleStruct->turnCountersTracker++;
            break;
        case ENDTURN_ION_DELUGE:
            gFieldStatuses &= ~STATUS_FIELD_ION_DELUGE;
            gBattleStruct->turnCountersTracker++;
            break;
        case ENDTURN_FAIRY_LOCK:
            if (gFieldStatuses & STATUS_FIELD_FAIRY_LOCK && --gFieldTimers.fairyLockTimer == 0)
            {
                gFieldStatuses &= ~STATUS_FIELD_FAIRY_LOCK;
            }
            gBattleStruct->turnCountersTracker++;
            break;
        case ENDTURN_RETALIATE:
            if (gSideTimers[B_SIDE_PLAYER].retaliateTimer > 0)
                gSideTimers[B_SIDE_PLAYER].retaliateTimer--;
            if (gSideTimers[B_SIDE_OPPONENT].retaliateTimer > 0)
                gSideTimers[B_SIDE_OPPONENT].retaliateTimer--;
            gBattleStruct->turnCountersTracker++;
            break;
        case ENDTURN_WEATHER_FORM:
            for (i = 0; i < gBattlersCount; i++)
            {
                if (AbilityBattleEffects(ABILITYEFFECT_ON_WEATHER, i, 0, 0, 0))
                {
                    effect++;
                    break;
                }
            }
            if (effect == 0)
                gBattleStruct->turnCountersTracker++;
            break;
        case ENDTURN_STATUS_HEAL:
            for (gBattlerAttacker = 0; gBattlerAttacker < gBattlersCount; gBattlerAttacker++)
            {
            #if B_AFFECTION_MECHANICS == TRUE
                if (GetBattlerSide(gBattlerAttacker) == B_SIDE_PLAYER
                 && GetBattlerFriendshipScore(gBattlerAttacker) >= FRIENDSHIP_150_TO_199
                 && (Random() % 100 < 20))
                {
                    gBattleCommunication[MULTISTRING_CHOOSER] = 1;
                    BattleScriptExecute(BattleScript_AffectionBasedStatusHeal);
                    break;
                }
            #endif
            }
            gBattleStruct->turnCountersTracker++;
            break;
        case ENDTURN_FIELD_COUNT:
            effect++;
            break;
        }
    } while (effect == 0);

    return (gBattleMainFunc != BattleTurnPassed);
}

enum
{
    ENDTURN_INGRAIN,
    ENDTURN_AQUA_RING,
    ENDTURN_ABILITIES,
    ENDTURN_ITEMS1,
    ENDTURN_LEECH_SEED,
    ENDTURN_POISON,
    ENDTURN_BAD_POISON,
    ENDTURN_BURN,
    ENDTURN_FROSTBITE,
    ENDTURN_NIGHTMARES,
    ENDTURN_CURSE,
    ENDTURN_WRAP,
    ENDTURN_OCTOLOCK,
    ENDTURN_UPROAR,
    ENDTURN_THRASH,
    ENDTURN_FLINCH,
    ENDTURN_DISABLE,
    ENDTURN_ENCORE,
    ENDTURN_MAGNET_RISE,
    ENDTURN_TELEKINESIS,
    ENDTURN_HEALBLOCK,
    ENDTURN_EMBARGO,
    ENDTURN_LOCK_ON,
    ENDTURN_CHARGE,
    ENDTURN_LASER_FOCUS,
    ENDTURN_TAUNT,
    ENDTURN_YAWN,
    ENDTURN_ITEMS2,
    ENDTURN_ORBS,
    ENDTURN_ROOST,
    ENDTURN_ELECTRIFY,
    ENDTURN_POWDER,
    ENDTURN_THROAT_CHOP,
    ENDTURN_SLOW_START,
    ENDTURN_PLASMA_FISTS,
    ENDTURN_CUD_CHEW,
    ENDTURN_BATTLER_COUNT
};

// Ingrain, Leech Seed, Strength Sap and Aqua Ring
s32 GetDrainedBigRootHp(u32 battler, s32 hp)
{
    if (GetBattlerHoldEffect(battler, TRUE) == HOLD_EFFECT_BIG_ROOT)
        hp = (hp * 1300) / 1000;
    if (hp == 0)
        hp = 1;

    return hp * -1;
}

#define MAGIC_GUARD_CHECK \
if (ability == ABILITY_MAGIC_GUARD) \
{\
    RecordAbilityBattle(gActiveBattler, ability);\
    gBattleStruct->turnEffectsTracker++;\
            break;\
}


u8 DoBattlerEndTurnEffects(void)
{
    u32 ability, i, effect = 0;

    gHitMarker |= (HITMARKER_GRUDGE | HITMARKER_SKIP_DMG_TRACK);
    while (gBattleStruct->turnEffectsBattlerId < gBattlersCount && gBattleStruct->turnEffectsTracker <= ENDTURN_BATTLER_COUNT)
    {
        gActiveBattler = gBattlerAttacker = gBattlerByTurnOrder[gBattleStruct->turnEffectsBattlerId];
        if (gAbsentBattlerFlags & gBitTable[gActiveBattler])
        {
            gBattleStruct->turnEffectsBattlerId++;
            continue;
        }

        ability = GetBattlerAbility(gActiveBattler);
        switch (gBattleStruct->turnEffectsTracker)
        {
        case ENDTURN_INGRAIN:  // ingrain
            if ((gStatuses3[gActiveBattler] & STATUS3_ROOTED)
             && !BATTLER_MAX_HP(gActiveBattler)
             && !(gStatuses3[gActiveBattler] & STATUS3_HEAL_BLOCK)
             && gBattleMons[gActiveBattler].hp != 0)
            {
                gBattleMoveDamage = GetDrainedBigRootHp(gActiveBattler, gBattleMons[gActiveBattler].maxHP / 16);
                BattleScriptExecute(BattleScript_IngrainTurnHeal);
                effect++;
            }
            gBattleStruct->turnEffectsTracker++;
            break;
        case ENDTURN_AQUA_RING:  // aqua ring
            if ((gStatuses3[gActiveBattler] & STATUS3_AQUA_RING)
             && !BATTLER_MAX_HP(gActiveBattler)
             && !(gStatuses3[gActiveBattler] & STATUS3_HEAL_BLOCK)
             && gBattleMons[gActiveBattler].hp != 0)
            {
                gBattleMoveDamage = GetDrainedBigRootHp(gActiveBattler, gBattleMons[gActiveBattler].maxHP / 16);
                BattleScriptExecute(BattleScript_AquaRingHeal);
                effect++;
            }
            gBattleStruct->turnEffectsTracker++;
            break;
        case ENDTURN_ABILITIES:  // end turn abilities
            if (AbilityBattleEffects(ABILITYEFFECT_ENDTURN, gActiveBattler, 0, 0, 0))
                effect++;
            gBattleStruct->turnEffectsTracker++;
            break;
        case ENDTURN_ITEMS1:  // item effects
            if (ItemBattleEffects(ITEMEFFECT_NORMAL, gActiveBattler, FALSE))
                effect++;
            gBattleStruct->turnEffectsTracker++;
            break;
        case ENDTURN_ITEMS2:  // item effects again
            if (ItemBattleEffects(ITEMEFFECT_NORMAL, gActiveBattler, TRUE))
                effect++;
            gBattleStruct->turnEffectsTracker++;
            break;
        case ENDTURN_ORBS:
            if (IsBattlerAlive(gActiveBattler) && ItemBattleEffects(ITEMEFFECT_ORBS, gActiveBattler, FALSE))
                effect++;
            gBattleStruct->turnEffectsTracker++;
            break;
        case ENDTURN_LEECH_SEED:  // leech seed
            if ((gStatuses3[gActiveBattler] & STATUS3_LEECHSEED)
             && gBattleMons[gStatuses3[gActiveBattler] & STATUS3_LEECHSEED_BATTLER].hp != 0
             && gBattleMons[gActiveBattler].hp != 0)
            {
                MAGIC_GUARD_CHECK;

                gBattlerTarget = gStatuses3[gActiveBattler] & STATUS3_LEECHSEED_BATTLER; // Notice gBattlerTarget is actually the HP receiver.
                gBattleMoveDamage = gBattleMons[gActiveBattler].maxHP / 8;
                if (gBattleMoveDamage == 0)
                    gBattleMoveDamage = 1;
                gBattleScripting.animArg1 = gBattlerTarget;
                gBattleScripting.animArg2 = gBattlerAttacker;
                BattleScriptExecute(BattleScript_LeechSeedTurnDrain);
                effect++;
            }
            gBattleStruct->turnEffectsTracker++;
            break;
        case ENDTURN_POISON:  // poison
            if ((gBattleMons[gActiveBattler].status1 & STATUS1_POISON)
                && gBattleMons[gActiveBattler].hp != 0)
            {
                MAGIC_GUARD_CHECK;

                if (ability == ABILITY_POISON_HEAL)
                {
                    if (!BATTLER_MAX_HP(gActiveBattler) && !(gStatuses3[gActiveBattler] & STATUS3_HEAL_BLOCK))
                    {
                        gBattleMoveDamage = gBattleMons[gActiveBattler].maxHP / 8;
                        if (gBattleMoveDamage == 0)
                            gBattleMoveDamage = 1;
                        gBattleMoveDamage *= -1;
                        BattleScriptExecute(BattleScript_PoisonHealActivates);
                        effect++;
                    }
                }
                else
                {
                    gBattleMoveDamage = gBattleMons[gActiveBattler].maxHP / 8;
                    if (gBattleMoveDamage == 0)
                        gBattleMoveDamage = 1;
                    BattleScriptExecute(BattleScript_PoisonTurnDmg);
                    effect++;
                }
            }
            gBattleStruct->turnEffectsTracker++;
            break;
        case ENDTURN_BAD_POISON:  // toxic poison
            if ((gBattleMons[gActiveBattler].status1 & STATUS1_TOXIC_POISON)
                && gBattleMons[gActiveBattler].hp != 0)
            {
                MAGIC_GUARD_CHECK;

                if (ability == ABILITY_POISON_HEAL)
                {
                    if (!BATTLER_MAX_HP(gActiveBattler) && !(gStatuses3[gActiveBattler] & STATUS3_HEAL_BLOCK))
                    {
                        gBattleMoveDamage = gBattleMons[gActiveBattler].maxHP / 8;
                        if (gBattleMoveDamage == 0)
                            gBattleMoveDamage = 1;
                        gBattleMoveDamage *= -1;
                        BattleScriptExecute(BattleScript_PoisonHealActivates);
                        effect++;
                    }
                }
                else
                {
                    gBattleMoveDamage = gBattleMons[gActiveBattler].maxHP / 16;
                    if (gBattleMoveDamage == 0)
                        gBattleMoveDamage = 1;
                    if ((gBattleMons[gActiveBattler].status1 & STATUS1_TOXIC_COUNTER) != STATUS1_TOXIC_TURN(15)) // not 16 turns
                        gBattleMons[gActiveBattler].status1 += STATUS1_TOXIC_TURN(1);
                    gBattleMoveDamage *= (gBattleMons[gActiveBattler].status1 & STATUS1_TOXIC_COUNTER) >> 8;
                    BattleScriptExecute(BattleScript_PoisonTurnDmg);
                    effect++;
                }
            }
            gBattleStruct->turnEffectsTracker++;
            break;
        case ENDTURN_BURN:  // burn
            if ((gBattleMons[gActiveBattler].status1 & STATUS1_BURN)
                && gBattleMons[gActiveBattler].hp != 0)
            {
                MAGIC_GUARD_CHECK;
            #if B_BURN_DAMAGE >= GEN_7
                gBattleMoveDamage = gBattleMons[gActiveBattler].maxHP / 16;
            #else
                gBattleMoveDamage = gBattleMons[gActiveBattler].maxHP / 8;
            #endif
                if (ability == ABILITY_HEATPROOF)
                {
                    if (gBattleMoveDamage > (gBattleMoveDamage / 2) + 1) // Record ability if the burn takes less damage than it normally would.
                        RecordAbilityBattle(gActiveBattler, ABILITY_HEATPROOF);
                    gBattleMoveDamage /= 2;
                }
                if (gBattleMoveDamage == 0)
                    gBattleMoveDamage = 1;
                BattleScriptExecute(BattleScript_BurnTurnDmg);
                effect++;
            }
            gBattleStruct->turnEffectsTracker++;
            break;
        case ENDTURN_FROSTBITE:  // burn
            if ((gBattleMons[gActiveBattler].status1 & STATUS1_FROSTBITE)
                && gBattleMons[gActiveBattler].hp != 0)
            {
                MAGIC_GUARD_CHECK;
            #if B_BURN_DAMAGE >= GEN_7
                gBattleMoveDamage = gBattleMons[gActiveBattler].maxHP / 16;
            #else
                gBattleMoveDamage = gBattleMons[gActiveBattler].maxHP / 8;
            #endif
                if (gBattleMoveDamage == 0)
                    gBattleMoveDamage = 1;
                BattleScriptExecute(BattleScript_FrostbiteTurnDmg);
                effect++;
            }
            gBattleStruct->turnEffectsTracker++;
            break;
        case ENDTURN_NIGHTMARES:  // spooky nightmares
            if ((gBattleMons[gActiveBattler].status2 & STATUS2_NIGHTMARE)
                && gBattleMons[gActiveBattler].hp != 0)
            {
                MAGIC_GUARD_CHECK;
                // R/S does not perform this sleep check, which causes the nightmare effect to
                // persist even after the affected Pokemon has been awakened by Shed Skin.
                if (gBattleMons[gActiveBattler].status1 & STATUS1_SLEEP)
                {
                    gBattleMoveDamage = gBattleMons[gActiveBattler].maxHP / 4;
                    if (gBattleMoveDamage == 0)
                        gBattleMoveDamage = 1;
                    BattleScriptExecute(BattleScript_NightmareTurnDmg);
                    effect++;
                }
                else
                {
                    gBattleMons[gActiveBattler].status2 &= ~STATUS2_NIGHTMARE;
                }
            }
            gBattleStruct->turnEffectsTracker++;
            break;
        case ENDTURN_CURSE:  // curse
            if ((gBattleMons[gActiveBattler].status2 & STATUS2_CURSED)
                && gBattleMons[gActiveBattler].hp != 0)
            {
                MAGIC_GUARD_CHECK;
                gBattleMoveDamage = gBattleMons[gActiveBattler].maxHP / 4;
                if (gBattleMoveDamage == 0)
                    gBattleMoveDamage = 1;
                BattleScriptExecute(BattleScript_CurseTurnDmg);
                effect++;
            }
            gBattleStruct->turnEffectsTracker++;
            break;
        case ENDTURN_WRAP:  // wrap
            if ((gBattleMons[gActiveBattler].status2 & STATUS2_WRAPPED) && gBattleMons[gActiveBattler].hp != 0)
            {
                if (--gDisableStructs[gActiveBattler].wrapTurns != 0)  // damaged by wrap
                {
                    MAGIC_GUARD_CHECK;

                    gBattleScripting.animArg1 = gBattleStruct->wrappedMove[gActiveBattler];
                    gBattleScripting.animArg2 = gBattleStruct->wrappedMove[gActiveBattler] >> 8;
                    PREPARE_MOVE_BUFFER(gBattleTextBuff1, gBattleStruct->wrappedMove[gActiveBattler]);
                    gBattlescriptCurrInstr = BattleScript_WrapTurnDmg;
                    if (GetBattlerHoldEffect(gBattleStruct->wrappedBy[gActiveBattler], TRUE) == HOLD_EFFECT_BINDING_BAND)
                #if B_BINDING_DAMAGE >= GEN_6
                        gBattleMoveDamage = gBattleMons[gActiveBattler].maxHP / 6;
                    else
                        gBattleMoveDamage = gBattleMons[gActiveBattler].maxHP / 8;
                #else
                        gBattleMoveDamage = gBattleMons[gActiveBattler].maxHP / 8;
                    else
                        gBattleMoveDamage = gBattleMons[gActiveBattler].maxHP / 16;
                #endif

                    if (gBattleMoveDamage == 0)
                        gBattleMoveDamage = 1;
                }
                else  // broke free
                {
                    gBattleMons[gActiveBattler].status2 &= ~STATUS2_WRAPPED;
                    PREPARE_MOVE_BUFFER(gBattleTextBuff1, gBattleStruct->wrappedMove[gActiveBattler]);
                    gBattlescriptCurrInstr = BattleScript_WrapEnds;
                }
                BattleScriptExecute(gBattlescriptCurrInstr);
                effect++;
            }
            gBattleStruct->turnEffectsTracker++;
            break;
        case ENDTURN_OCTOLOCK:
        {
            u16 battlerAbility = GetBattlerAbility(gActiveBattler);
            if (gDisableStructs[gActiveBattler].octolock
             && !(GetBattlerHoldEffect(gActiveBattler, TRUE) == HOLD_EFFECT_CLEAR_AMULET
                  || battlerAbility == ABILITY_CLEAR_BODY
                  || battlerAbility == ABILITY_FULL_METAL_BODY
                  || battlerAbility == ABILITY_WHITE_SMOKE))
            {
                gBattlerTarget = gActiveBattler;
                BattleScriptExecute(BattleScript_OctolockEndTurn);
                effect++;
            }
            gBattleStruct->turnEffectsTracker++;
        }
            break;
        case ENDTURN_UPROAR:  // uproar
            if (gBattleMons[gActiveBattler].status2 & STATUS2_UPROAR)
            {
                for (gBattlerAttacker = 0; gBattlerAttacker < gBattlersCount; gBattlerAttacker++)
                {
                    if ((gBattleMons[gBattlerAttacker].status1 & STATUS1_SLEEP)
                     && GetBattlerAbility(gBattlerAttacker) != ABILITY_SOUNDPROOF)
                    {
                        gBattleMons[gBattlerAttacker].status1 &= ~STATUS1_SLEEP;
                        gBattleMons[gBattlerAttacker].status2 &= ~STATUS2_NIGHTMARE;
                        gBattleCommunication[MULTISTRING_CHOOSER] = 1;
                        BattleScriptExecute(BattleScript_MonWokeUpInUproar);
                        gActiveBattler = gBattlerAttacker;
                        BtlController_EmitSetMonData(BUFFER_A, REQUEST_STATUS_BATTLE, 0, 4, &gBattleMons[gActiveBattler].status1);
                        MarkBattlerForControllerExec(gActiveBattler);
                        break;
                    }
                }
                if (gBattlerAttacker != gBattlersCount)
                {
                    effect = 2;  // a pokemon was awaken
                    break;
                }
                else
                {
                    gBattlerAttacker = gActiveBattler;
                    gBattleMons[gActiveBattler].status2 -= STATUS2_UPROAR_TURN(1);  // uproar timer goes down
                    if (WasUnableToUseMove(gActiveBattler))
                    {
                        CancelMultiTurnMoves(gActiveBattler);
                        gBattleCommunication[MULTISTRING_CHOOSER] = B_MSG_UPROAR_ENDS;
                    }
                    else if (gBattleMons[gActiveBattler].status2 & STATUS2_UPROAR)
                    {
                        gBattleCommunication[MULTISTRING_CHOOSER] = B_MSG_UPROAR_CONTINUES;
                        gBattleMons[gActiveBattler].status2 |= STATUS2_MULTIPLETURNS;
                    }
                    else
                    {
                        gBattleCommunication[MULTISTRING_CHOOSER] = B_MSG_UPROAR_ENDS;
                        CancelMultiTurnMoves(gActiveBattler);
                    }
                    BattleScriptExecute(BattleScript_PrintUproarOverTurns);
                    effect = 1;
                }
            }
            if (effect != 2)
                gBattleStruct->turnEffectsTracker++;
            break;
        case ENDTURN_THRASH:  // thrash
            // Don't decrement STATUS2_LOCK_CONFUSE if the target is held by Sky Drop
            if (gBattleMons[gActiveBattler].status2 & STATUS2_LOCK_CONFUSE && !(gStatuses3[gActiveBattler] & STATUS3_SKY_DROPPED))
            {
                gBattleMons[gActiveBattler].status2 -= STATUS2_LOCK_CONFUSE_TURN(1);
                if (WasUnableToUseMove(gActiveBattler))
                    CancelMultiTurnMoves(gActiveBattler);
                else if (!(gBattleMons[gActiveBattler].status2 & STATUS2_LOCK_CONFUSE)
                 && (gBattleMons[gActiveBattler].status2 & STATUS2_MULTIPLETURNS))
                {
                    gBattleMons[gActiveBattler].status2 &= ~STATUS2_MULTIPLETURNS;
                    if (!(gBattleMons[gActiveBattler].status2 & STATUS2_CONFUSION))
                    {
                        gBattleScripting.moveEffect = MOVE_EFFECT_CONFUSION | MOVE_EFFECT_AFFECTS_USER;
                        SetMoveEffect(TRUE, 0);
                        if (gBattleMons[gActiveBattler].status2 & STATUS2_CONFUSION)
                            BattleScriptExecute(BattleScript_ThrashConfuses);
                        effect++;
                    }
                }
            }
            gBattleStruct->turnEffectsTracker++;
            break;
        case ENDTURN_FLINCH:  // reset flinch
            gBattleMons[gActiveBattler].status2 &= ~STATUS2_FLINCHED;
            gBattleStruct->turnEffectsTracker++;
            break;
        case ENDTURN_DISABLE:  // disable
            if (gDisableStructs[gActiveBattler].disableTimer != 0)
            {
                for (i = 0; i < MAX_MON_MOVES; i++)
                {
                    if (gDisableStructs[gActiveBattler].disabledMove == gBattleMons[gActiveBattler].moves[i])
                        break;
                }
                if (i == MAX_MON_MOVES)  // pokemon does not have the disabled move anymore
                {
                    gDisableStructs[gActiveBattler].disabledMove = 0;
                    gDisableStructs[gActiveBattler].disableTimer = 0;
                }
                else if (--gDisableStructs[gActiveBattler].disableTimer == 0)  // disable ends
                {
                    gDisableStructs[gActiveBattler].disabledMove = 0;
                    BattleScriptExecute(BattleScript_DisabledNoMore);
                    effect++;
                }
            }
            gBattleStruct->turnEffectsTracker++;
            break;
        case ENDTURN_ENCORE:  // encore
            if (gDisableStructs[gActiveBattler].encoreTimer != 0)
            {
                if (gBattleMons[gActiveBattler].moves[gDisableStructs[gActiveBattler].encoredMovePos] != gDisableStructs[gActiveBattler].encoredMove)  // pokemon does not have the encored move anymore
                {
                    gDisableStructs[gActiveBattler].encoredMove = 0;
                    gDisableStructs[gActiveBattler].encoreTimer = 0;
                }
                else if (--gDisableStructs[gActiveBattler].encoreTimer == 0
                 || gBattleMons[gActiveBattler].pp[gDisableStructs[gActiveBattler].encoredMovePos] == 0)
                {
                    gDisableStructs[gActiveBattler].encoredMove = 0;
                    gDisableStructs[gActiveBattler].encoreTimer = 0;
                    BattleScriptExecute(BattleScript_EncoredNoMore);
                    effect++;
                }
            }
            gBattleStruct->turnEffectsTracker++;
            break;
        case ENDTURN_LOCK_ON:  // lock-on decrement
            if (gStatuses3[gActiveBattler] & STATUS3_ALWAYS_HITS)
                gStatuses3[gActiveBattler] -= STATUS3_ALWAYS_HITS_TURN(1);
            gBattleStruct->turnEffectsTracker++;
            break;
        case ENDTURN_CHARGE:  // charge
            if (gDisableStructs[gActiveBattler].chargeTimer && --gDisableStructs[gActiveBattler].chargeTimer == 0)
                gStatuses3[gActiveBattler] &= ~STATUS3_CHARGED_UP;
            gBattleStruct->turnEffectsTracker++;
            break;
        case ENDTURN_TAUNT:  // taunt
            if (gDisableStructs[gActiveBattler].tauntTimer && --gDisableStructs[gActiveBattler].tauntTimer == 0)
            {
                BattleScriptExecute(BattleScript_BufferEndTurn);
                PREPARE_MOVE_BUFFER(gBattleTextBuff1, MOVE_TAUNT);
                effect++;
            }
            gBattleStruct->turnEffectsTracker++;
            break;
        case ENDTURN_YAWN:  // yawn
            if (gStatuses3[gActiveBattler] & STATUS3_YAWN)
            {
                u16 battlerAbility = GetBattlerAbility(gActiveBattler);
                gStatuses3[gActiveBattler] -= STATUS3_YAWN_TURN(1);
                if (!(gStatuses3[gActiveBattler] & STATUS3_YAWN) && !(gBattleMons[gActiveBattler].status1 & STATUS1_ANY)
                 && battlerAbility != ABILITY_VITAL_SPIRIT
                 && battlerAbility != ABILITY_INSOMNIA && !UproarWakeUpCheck(gActiveBattler)
                 && !IsLeafGuardProtected(gActiveBattler))
                {
                    CancelMultiTurnMoves(gActiveBattler);
                    gEffectBattler = gActiveBattler;
                    if (IsBattlerTerrainAffected(gActiveBattler, STATUS_FIELD_ELECTRIC_TERRAIN))
                    {
                        gBattleCommunication[MULTISTRING_CHOOSER] = B_MSG_TERRAINPREVENTS_ELECTRIC;
                        BattleScriptExecute(BattleScript_TerrainPreventsEnd2);
                    }
                    else if (IsBattlerTerrainAffected(gActiveBattler, STATUS_FIELD_MISTY_TERRAIN))
                    {
                        gBattleCommunication[MULTISTRING_CHOOSER] = B_MSG_TERRAINPREVENTS_MISTY;
                        BattleScriptExecute(BattleScript_TerrainPreventsEnd2);
                    }
                    else
                    {
                    #if B_SLEEP_TURNS >= GEN_5
                        gBattleMons[gActiveBattler].status1 |= ((Random() % 3) + 2);
                    #else
                        gBattleMons[gActiveBattler].status1 |= ((Random() % 4) + 3);
                    #endif
                        BtlController_EmitSetMonData(BUFFER_A, REQUEST_STATUS_BATTLE, 0, 4, &gBattleMons[gActiveBattler].status1);
                        MarkBattlerForControllerExec(gActiveBattler);
                        BattleScriptExecute(BattleScript_YawnMakesAsleep);
                    }
                    effect++;
                }
            }
            gBattleStruct->turnEffectsTracker++;
            break;
        case ENDTURN_LASER_FOCUS:
            if (gStatuses3[gActiveBattler] & STATUS3_LASER_FOCUS)
            {
                if (gDisableStructs[gActiveBattler].laserFocusTimer == 0 || --gDisableStructs[gActiveBattler].laserFocusTimer == 0)
                    gStatuses3[gActiveBattler] &= ~STATUS3_LASER_FOCUS;
            }
            gBattleStruct->turnEffectsTracker++;
            break;
        case ENDTURN_EMBARGO:
            if (gStatuses3[gActiveBattler] & STATUS3_EMBARGO)
            {
                if (gDisableStructs[gActiveBattler].embargoTimer == 0 || --gDisableStructs[gActiveBattler].embargoTimer == 0)
                {
                    gStatuses3[gActiveBattler] &= ~STATUS3_EMBARGO;
                    BattleScriptExecute(BattleScript_EmbargoEndTurn);
                    effect++;
                }
            }
            gBattleStruct->turnEffectsTracker++;
            break;
        case ENDTURN_MAGNET_RISE:
            if (gStatuses3[gActiveBattler] & STATUS3_MAGNET_RISE)
            {
                if (gDisableStructs[gActiveBattler].magnetRiseTimer == 0 || --gDisableStructs[gActiveBattler].magnetRiseTimer == 0)
                {
                    gStatuses3[gActiveBattler] &= ~STATUS3_MAGNET_RISE;
                    BattleScriptExecute(BattleScript_BufferEndTurn);
                    PREPARE_STRING_BUFFER(gBattleTextBuff1, STRINGID_ELECTROMAGNETISM);
                    effect++;
                }
            }
            gBattleStruct->turnEffectsTracker++;
            break;
        case ENDTURN_TELEKINESIS:
            if (gStatuses3[gActiveBattler] & STATUS3_TELEKINESIS)
            {
                if (gDisableStructs[gActiveBattler].telekinesisTimer == 0 || --gDisableStructs[gActiveBattler].telekinesisTimer == 0)
                {
                    gStatuses3[gActiveBattler] &= ~STATUS3_TELEKINESIS;
                    BattleScriptExecute(BattleScript_TelekinesisEndTurn);
                    effect++;
                }
            }
            gBattleStruct->turnEffectsTracker++;
            break;
        case ENDTURN_HEALBLOCK:
            if (gStatuses3[gActiveBattler] & STATUS3_HEAL_BLOCK)
            {
                if (gDisableStructs[gActiveBattler].healBlockTimer == 0 || --gDisableStructs[gActiveBattler].healBlockTimer == 0)
                {
                    gStatuses3[gActiveBattler] &= ~STATUS3_HEAL_BLOCK;
                    BattleScriptExecute(BattleScript_BufferEndTurn);
                    PREPARE_MOVE_BUFFER(gBattleTextBuff1, MOVE_HEAL_BLOCK);
                    effect++;
                }
            }
            gBattleStruct->turnEffectsTracker++;
            break;
        case ENDTURN_ROOST: // Return flying type.
            if (gBattleResources->flags->flags[gActiveBattler] & RESOURCE_FLAG_ROOST)
            {
                gBattleResources->flags->flags[gActiveBattler] &= ~RESOURCE_FLAG_ROOST;
                gBattleMons[gActiveBattler].type1 = gBattleStruct->roostTypes[gActiveBattler][0];
                gBattleMons[gActiveBattler].type2 = gBattleStruct->roostTypes[gActiveBattler][1];
            }
            gBattleStruct->turnEffectsTracker++;
            break;
        case ENDTURN_ELECTRIFY:
            gStatuses4[gActiveBattler] &= ~STATUS4_ELECTRIFIED;
            gBattleStruct->turnEffectsTracker++;
        case ENDTURN_POWDER:
            gBattleMons[gActiveBattler].status2 &= ~STATUS2_POWDER;
            gBattleStruct->turnEffectsTracker++;
        case ENDTURN_THROAT_CHOP:
            if (gDisableStructs[gActiveBattler].throatChopTimer && --gDisableStructs[gActiveBattler].throatChopTimer == 0)
            {
                BattleScriptExecute(BattleScript_ThroatChopEndTurn);
                effect++;
            }
            gBattleStruct->turnEffectsTracker++;
            break;
        case ENDTURN_SLOW_START:
            if (gDisableStructs[gActiveBattler].slowStartTimer
                && --gDisableStructs[gActiveBattler].slowStartTimer == 0
                && ability == ABILITY_SLOW_START)
            {
                BattleScriptExecute(BattleScript_SlowStartEnds);
                effect++;
            }
            gBattleStruct->turnEffectsTracker++;
            break;
        case ENDTURN_PLASMA_FISTS:
            gStatuses4[gActiveBattler] &= ~STATUS4_PLASMA_FISTS;
            gBattleStruct->turnEffectsTracker++;
            break;
        case ENDTURN_CUD_CHEW:
            if (GetBattlerAbility(gActiveBattler) == ABILITY_CUD_CHEW && !gDisableStructs[gActiveBattler].cudChew && ItemId_GetPocket(GetUsedHeldItem(gActiveBattler)) == POCKET_BERRIES)
                gDisableStructs[gActiveBattler].cudChew = TRUE;
            gBattleStruct->turnEffectsTracker++;
            break;
        case ENDTURN_BATTLER_COUNT:  // done
            gBattleStruct->turnEffectsTracker = 0;
            gBattleStruct->turnEffectsBattlerId++;
            break;
        }

        if (effect != 0)
            return effect;

    }
    gHitMarker &= ~(HITMARKER_GRUDGE | HITMARKER_SKIP_DMG_TRACK);
    return 0;
}

bool8 HandleWishPerishSongOnTurnEnd(void)
{
    gHitMarker |= (HITMARKER_GRUDGE | HITMARKER_SKIP_DMG_TRACK);

    switch (gBattleStruct->wishPerishSongState)
    {
    case 0:
        while (gBattleStruct->wishPerishSongBattlerId < gBattlersCount)
        {
            gActiveBattler = gBattleStruct->wishPerishSongBattlerId;
            if (gAbsentBattlerFlags & gBitTable[gActiveBattler])
            {
                gBattleStruct->wishPerishSongBattlerId++;
                continue;
            }

            gBattleStruct->wishPerishSongBattlerId++;
            if (gWishFutureKnock.futureSightCounter[gActiveBattler] != 0
             && --gWishFutureKnock.futureSightCounter[gActiveBattler] == 0
             && gBattleMons[gActiveBattler].hp != 0)
            {
                if (gWishFutureKnock.futureSightMove[gActiveBattler] == MOVE_FUTURE_SIGHT)
                    gBattleCommunication[MULTISTRING_CHOOSER] = B_MSG_FUTURE_SIGHT;
                else
                    gBattleCommunication[MULTISTRING_CHOOSER] = B_MSG_DOOM_DESIRE;

                PREPARE_MOVE_BUFFER(gBattleTextBuff1, gWishFutureKnock.futureSightMove[gActiveBattler]);

                gBattlerTarget = gActiveBattler;
                gBattlerAttacker = gWishFutureKnock.futureSightAttacker[gActiveBattler];
                gSpecialStatuses[gBattlerTarget].dmg = 0xFFFF;
                gCurrentMove = gWishFutureKnock.futureSightMove[gActiveBattler];
                SetTypeBeforeUsingMove(gCurrentMove, gActiveBattler);
                BattleScriptExecute(BattleScript_MonTookFutureAttack);

                if (gWishFutureKnock.futureSightCounter[gActiveBattler] == 0
                 && gWishFutureKnock.futureSightCounter[BATTLE_PARTNER(gActiveBattler)] == 0)
                {
                    gSideStatuses[GET_BATTLER_SIDE(gBattlerTarget)] &= ~SIDE_STATUS_FUTUREATTACK;
                }
                return TRUE;
            }
        }
        gBattleStruct->wishPerishSongState = 1;
        gBattleStruct->wishPerishSongBattlerId = 0;
        // fall through
    case 1:
        while (gBattleStruct->wishPerishSongBattlerId < gBattlersCount)
        {
            gActiveBattler = gBattlerAttacker = gBattlerByTurnOrder[gBattleStruct->wishPerishSongBattlerId];
            if (gAbsentBattlerFlags & gBitTable[gActiveBattler])
            {
                gBattleStruct->wishPerishSongBattlerId++;
                continue;
            }
            gBattleStruct->wishPerishSongBattlerId++;
            if (gStatuses3[gActiveBattler] & STATUS3_PERISH_SONG)
            {
                PREPARE_BYTE_NUMBER_BUFFER(gBattleTextBuff1, 1, gDisableStructs[gActiveBattler].perishSongTimer);
                if (gDisableStructs[gActiveBattler].perishSongTimer == 0)
                {
                    gStatuses3[gActiveBattler] &= ~STATUS3_PERISH_SONG;
                    gBattleMoveDamage = gBattleMons[gActiveBattler].hp;
                    gBattlescriptCurrInstr = BattleScript_PerishSongTakesLife;
                }
                else
                {
                    gDisableStructs[gActiveBattler].perishSongTimer--;
                    gBattlescriptCurrInstr = BattleScript_PerishSongCountGoesDown;
                }
                BattleScriptExecute(gBattlescriptCurrInstr);
                return TRUE;
            }
        }
        // Hm...
        {
            u8 *state = &gBattleStruct->wishPerishSongState;
            *state = 2;
            gBattleStruct->wishPerishSongBattlerId = 0;
        }
        // fall through
    case 2:
        if ((gBattleTypeFlags & BATTLE_TYPE_ARENA)
         && gBattleStruct->arenaTurnCounter == 2
         && gBattleMons[0].hp != 0 && gBattleMons[1].hp != 0)
        {
            s32 i;

            for (i = 0; i < 2; i++)
                CancelMultiTurnMoves(i);

            gBattlescriptCurrInstr = BattleScript_ArenaDoJudgment;
            BattleScriptExecute(BattleScript_ArenaDoJudgment);
            gBattleStruct->wishPerishSongState++;
            return TRUE;
        }
        break;
    }

    gHitMarker &= ~(HITMARKER_GRUDGE | HITMARKER_SKIP_DMG_TRACK);

    return FALSE;
}

#define FAINTED_ACTIONS_MAX_CASE 8

bool8 HandleFaintedMonActions(void)
{
    if (gBattleTypeFlags & BATTLE_TYPE_SAFARI)
        return FALSE;
    do
    {
        s32 i;
        switch (gBattleStruct->faintedActionsState)
        {
        case 0:
            gBattleStruct->faintedActionsBattlerId = 0;
            gBattleStruct->faintedActionsState++;
            for (i = 0; i < gBattlersCount; i++)
            {
                if (gAbsentBattlerFlags & gBitTable[i] && !HasNoMonsToSwitch(i, PARTY_SIZE, PARTY_SIZE))
                    gAbsentBattlerFlags &= ~(gBitTable[i]);
            }
            // fall through
        case 1:
            do
            {
                gBattlerFainted = gBattlerTarget = gBattleStruct->faintedActionsBattlerId;
                if (gBattleMons[gBattleStruct->faintedActionsBattlerId].hp == 0
                 && !(gBattleStruct->givenExpMons & gBitTable[gBattlerPartyIndexes[gBattleStruct->faintedActionsBattlerId]])
                 && !(gAbsentBattlerFlags & gBitTable[gBattleStruct->faintedActionsBattlerId]))
                {
                    BattleScriptExecute(BattleScript_GiveExp);
                    gBattleStruct->faintedActionsState = 2;
                    return TRUE;
                }
            } while (++gBattleStruct->faintedActionsBattlerId != gBattlersCount);
            gBattleStruct->faintedActionsState = 3;
            break;
        case 2:
            OpponentSwitchInResetSentPokesToOpponentValue(gBattlerFainted);
            if (++gBattleStruct->faintedActionsBattlerId == gBattlersCount)
                gBattleStruct->faintedActionsState = 3;
            else
                gBattleStruct->faintedActionsState = 1;
        #if B_FAINT_SWITCH_IN >= GEN_4
            // Don't switch mons until all pokemon performed their actions or the battle's over.
            if (gBattleOutcome == 0
                && !NoAliveMonsForEitherParty()
                && gCurrentTurnActionNumber != gBattlersCount)
            {
                gAbsentBattlerFlags |= gBitTable[gBattlerFainted];
                return FALSE;
            }
        #endif
            break;
        case 3:
        #if B_FAINT_SWITCH_IN >= GEN_4
            // Don't switch mons until all pokemon performed their actions or the battle's over.
            if (gBattleOutcome == 0
                && !NoAliveMonsForEitherParty()
                && gCurrentTurnActionNumber != gBattlersCount)
            {
                return FALSE;
            }
        #endif
            gBattleStruct->faintedActionsBattlerId = 0;
            gBattleStruct->faintedActionsState++;
            // fall through
        case 4:
            do
            {
                gBattlerFainted = gBattlerTarget = gBattleStruct->faintedActionsBattlerId;
                if (gBattleMons[gBattleStruct->faintedActionsBattlerId].hp == 0
                 && !(gAbsentBattlerFlags & gBitTable[gBattleStruct->faintedActionsBattlerId]))
                {
                    BattleScriptExecute(BattleScript_HandleFaintedMon);
                    gBattleStruct->faintedActionsState = 5;
                    return TRUE;
                }
            } while (++gBattleStruct->faintedActionsBattlerId != gBattlersCount);
            gBattleStruct->faintedActionsState = 6;
            break;
        case 5:
            if (++gBattleStruct->faintedActionsBattlerId == gBattlersCount)
                gBattleStruct->faintedActionsState = 6;
            else
                gBattleStruct->faintedActionsState = 4;
            break;
        case 6: // All battlers switch-in abilities happen here to prevent them happening against an empty field.
            for (i = 0; i < gBattlersCount; i++)
            {
                if (gBattleStruct->switchInAbilityPostponed & gBitTable[i])
                {
                    if (DoSwitchInAbilitiesItems(i))
                        return TRUE;
                    gBattleStruct->switchInAbilityPostponed &= ~(gBitTable[i]);
                }
            }
            gBattleStruct->faintedActionsState++;
            break;
        case 7:
            if (ItemBattleEffects(ITEMEFFECT_NORMAL, 0, TRUE))
                return TRUE;
            gBattleStruct->faintedActionsState++;
            break;
        case FAINTED_ACTIONS_MAX_CASE:
            break;
        }
    } while (gBattleStruct->faintedActionsState != FAINTED_ACTIONS_MAX_CASE);
    return FALSE;
}

void TryClearRageAndFuryCutter(void)
{
    s32 i;
    for (i = 0; i < gBattlersCount; i++)
    {
        if ((gBattleMons[i].status2 & STATUS2_RAGE) && gChosenMoveByBattler[i] != MOVE_RAGE)
            gBattleMons[i].status2 &= ~STATUS2_RAGE;
        if (gDisableStructs[i].furyCutterCounter != 0 && gChosenMoveByBattler[i] != MOVE_FURY_CUTTER)
            gDisableStructs[i].furyCutterCounter = 0;
    }
}

void SetAtkCancellerForCalledMove(void)
{
    gBattleStruct->atkCancellerTracker = CANCELLER_HEAL_BLOCKED;
    gBattleStruct->isAtkCancelerForCalledMove = TRUE;
}

u8 AtkCanceller_UnableToUseMove(void)
{
    u8 effect = 0;
    s32 *bideDmg = &gBattleScripting.bideDmg;
    do
    {
        switch (gBattleStruct->atkCancellerTracker)
        {
        case CANCELLER_FLAGS: // flags clear
            gBattleMons[gBattlerAttacker].status2 &= ~STATUS2_DESTINY_BOND;
            gStatuses3[gBattlerAttacker] &= ~STATUS3_GRUDGE;
            gBattleScripting.tripleKickPower = 0;
            gBattleStruct->atkCancellerTracker++;
            break;
        case CANCELLER_SKY_DROP:
            // If Pokemon is being held in Sky Drop
            if (gStatuses3[gBattlerAttacker] & STATUS3_SKY_DROPPED)
            {
                gBattlescriptCurrInstr = BattleScript_MoveEnd;
                gHitMarker |= HITMARKER_UNABLE_TO_USE_MOVE;
                effect = 1;
            }
            gBattleStruct->atkCancellerTracker++;
            break;
        case CANCELLER_ASLEEP: // check being asleep
            if (gBattleMons[gBattlerAttacker].status1 & STATUS1_SLEEP)
            {
                if (UproarWakeUpCheck(gBattlerAttacker))
                {
                    gBattleMons[gBattlerAttacker].status1 &= ~STATUS1_SLEEP;
                    gBattleMons[gBattlerAttacker].status2 &= ~STATUS2_NIGHTMARE;
                    BattleScriptPushCursor();
                    gBattleCommunication[MULTISTRING_CHOOSER] = B_MSG_WOKE_UP_UPROAR;
                    gBattlescriptCurrInstr = BattleScript_MoveUsedWokeUp;
                    effect = 2;
                }
                else
                {
                    u8 toSub;
                    if (GetBattlerAbility(gBattlerAttacker) == ABILITY_EARLY_BIRD)
                        toSub = 2;
                    else
                        toSub = 1;
                    if ((gBattleMons[gBattlerAttacker].status1 & STATUS1_SLEEP) < toSub)
                        gBattleMons[gBattlerAttacker].status1 &= ~STATUS1_SLEEP;
                    else
                        gBattleMons[gBattlerAttacker].status1 -= toSub;
                    if (gBattleMons[gBattlerAttacker].status1 & STATUS1_SLEEP)
                    {
                        if (gChosenMove != MOVE_SNORE && gChosenMove != MOVE_SLEEP_TALK)
                        {
                            gBattlescriptCurrInstr = BattleScript_MoveUsedIsAsleep;
                            gHitMarker |= HITMARKER_UNABLE_TO_USE_MOVE;
                            effect = 2;
                        }
                    }
                    else
                    {
                        gBattleMons[gBattlerAttacker].status2 &= ~STATUS2_NIGHTMARE;
                        BattleScriptPushCursor();
                        gBattleCommunication[MULTISTRING_CHOOSER] = B_MSG_WOKE_UP;
                        gBattlescriptCurrInstr = BattleScript_MoveUsedWokeUp;
                        effect = 2;
                    }
                }
            }
            gBattleStruct->atkCancellerTracker++;
            break;
        case CANCELLER_FROZEN: // check being frozen
            if (gBattleMons[gBattlerAttacker].status1 & STATUS1_FREEZE && !(gBattleMoves[gCurrentMove].thawsUser))
            {
                if (!RandomPercentage(RNG_FROZEN, 20))
                {
                    gBattlescriptCurrInstr = BattleScript_MoveUsedIsFrozen;
                    gHitMarker |= HITMARKER_NO_ATTACKSTRING;
                }
                else // unfreeze
                {
                    gBattleMons[gBattlerAttacker].status1 &= ~STATUS1_FREEZE;
                    BattleScriptPushCursor();
                    gBattlescriptCurrInstr = BattleScript_MoveUsedUnfroze;
                    gBattleCommunication[MULTISTRING_CHOOSER] = B_MSG_DEFROSTED;
                }
                effect = 2;
            }
            gBattleStruct->atkCancellerTracker++;
            break;
        case CANCELLER_TRUANT: // truant
            if (GetBattlerAbility(gBattlerAttacker) == ABILITY_TRUANT && gDisableStructs[gBattlerAttacker].truantCounter)
            {
                CancelMultiTurnMoves(gBattlerAttacker);
                gHitMarker |= HITMARKER_UNABLE_TO_USE_MOVE;
                gBattleCommunication[MULTISTRING_CHOOSER] = B_MSG_LOAFING;
                gBattlerAbility = gBattlerAttacker;
                gBattlescriptCurrInstr = BattleScript_TruantLoafingAround;
                gMoveResultFlags |= MOVE_RESULT_MISSED;
                effect = 1;
            }
            gBattleStruct->atkCancellerTracker++;
            break;
        case CANCELLER_RECHARGE: // recharge
            if (gBattleMons[gBattlerAttacker].status2 & STATUS2_RECHARGE)
            {
                gBattleMons[gBattlerAttacker].status2 &= ~STATUS2_RECHARGE;
                gDisableStructs[gBattlerAttacker].rechargeTimer = 0;
                CancelMultiTurnMoves(gBattlerAttacker);
                gBattlescriptCurrInstr = BattleScript_MoveUsedMustRecharge;
                gHitMarker |= HITMARKER_UNABLE_TO_USE_MOVE;
                effect = 1;
            }
            gBattleStruct->atkCancellerTracker++;
            break;
        case CANCELLER_FLINCH: // flinch
            if (gBattleMons[gBattlerAttacker].status2 & STATUS2_FLINCHED)
            {
                gProtectStructs[gBattlerAttacker].flinchImmobility = TRUE;
                CancelMultiTurnMoves(gBattlerAttacker);
                gBattlescriptCurrInstr = BattleScript_MoveUsedFlinched;
                gHitMarker |= HITMARKER_UNABLE_TO_USE_MOVE;
                effect = 1;
            }
            gBattleStruct->atkCancellerTracker++;
            break;
        case CANCELLER_DISABLED: // disabled move
            if (gBattleStruct->zmove.toBeUsed[gBattlerAttacker] == MOVE_NONE && gDisableStructs[gBattlerAttacker].disabledMove == gCurrentMove && gDisableStructs[gBattlerAttacker].disabledMove != MOVE_NONE)
            {
                gProtectStructs[gBattlerAttacker].usedDisabledMove = TRUE;
                gBattleScripting.battler = gBattlerAttacker;
                CancelMultiTurnMoves(gBattlerAttacker);
                gBattlescriptCurrInstr = BattleScript_MoveUsedIsDisabled;
                gHitMarker |= HITMARKER_UNABLE_TO_USE_MOVE;
                effect = 1;
            }
            gBattleStruct->atkCancellerTracker++;
            break;
        case CANCELLER_HEAL_BLOCKED:
            if (gBattleStruct->zmove.toBeUsed[gBattlerAttacker] == MOVE_NONE && gStatuses3[gBattlerAttacker] & STATUS3_HEAL_BLOCK && IsHealBlockPreventingMove(gBattlerAttacker, gCurrentMove))
            {
                gProtectStructs[gBattlerAttacker].usedHealBlockedMove = TRUE;
                gBattleScripting.battler = gBattlerAttacker;
                CancelMultiTurnMoves(gBattlerAttacker);
                gBattlescriptCurrInstr = BattleScript_MoveUsedHealBlockPrevents;
                gHitMarker |= HITMARKER_UNABLE_TO_USE_MOVE;
                effect = 1;
            }
            gBattleStruct->atkCancellerTracker++;
            break;
        case CANCELLER_GRAVITY:
            if (gFieldStatuses & STATUS_FIELD_GRAVITY && IsGravityPreventingMove(gCurrentMove))
            {
                gProtectStructs[gBattlerAttacker].usedGravityPreventedMove = TRUE;
                gBattleScripting.battler = gBattlerAttacker;
                CancelMultiTurnMoves(gBattlerAttacker);
                gBattlescriptCurrInstr = BattleScript_MoveUsedGravityPrevents;
                gHitMarker |= HITMARKER_UNABLE_TO_USE_MOVE;
                effect = 1;
            }
            gBattleStruct->atkCancellerTracker++;
            break;
        case CANCELLER_TAUNTED: // taunt
            if (gBattleStruct->zmove.toBeUsed[gBattlerAttacker] == MOVE_NONE && gDisableStructs[gBattlerAttacker].tauntTimer && IS_MOVE_STATUS(gCurrentMove))
            {
                gProtectStructs[gBattlerAttacker].usedTauntedMove = TRUE;
                CancelMultiTurnMoves(gBattlerAttacker);
                gBattlescriptCurrInstr = BattleScript_MoveUsedIsTaunted;
                gHitMarker |= HITMARKER_UNABLE_TO_USE_MOVE;
                effect = 1;
            }
            gBattleStruct->atkCancellerTracker++;
            break;
        case CANCELLER_IMPRISONED: // imprisoned
            if (gBattleStruct->zmove.toBeUsed[gBattlerAttacker] == MOVE_NONE && GetImprisonedMovesCount(gBattlerAttacker, gCurrentMove))
            {
                gProtectStructs[gBattlerAttacker].usedImprisonedMove = TRUE;
                CancelMultiTurnMoves(gBattlerAttacker);
                gBattlescriptCurrInstr = BattleScript_MoveUsedIsImprisoned;
                gHitMarker |= HITMARKER_UNABLE_TO_USE_MOVE;
                effect = 1;
            }
            gBattleStruct->atkCancellerTracker++;
            break;
        case CANCELLER_CONFUSED: // confusion
            if (!gBattleStruct->isAtkCancelerForCalledMove && gBattleMons[gBattlerAttacker].status2 & STATUS2_CONFUSION)
            {
                if (!(gStatuses4[gBattlerAttacker] & STATUS4_INFINITE_CONFUSION))
                    gBattleMons[gBattlerAttacker].status2 -= STATUS2_CONFUSION_TURN(1);
                if (gBattleMons[gBattlerAttacker].status2 & STATUS2_CONFUSION)
                {
                     // confusion dmg
                #if B_CONFUSION_SELF_DMG_CHANCE >= GEN_7
                    if (RandomWeighted(RNG_CONFUSION, 2, 1))
                #else
                    if (RandomWeighted(RNG_CONFUSION, 1, 1))
                #endif
                    {
                        gBattleCommunication[MULTISTRING_CHOOSER] = TRUE;
                        gBattlerTarget = gBattlerAttacker;
                        gBattleMoveDamage = CalculateMoveDamage(MOVE_NONE, gBattlerAttacker, gBattlerAttacker, TYPE_MYSTERY, 40, FALSE, FALSE, TRUE);
                        gProtectStructs[gBattlerAttacker].confusionSelfDmg = TRUE;
                        gHitMarker |= HITMARKER_UNABLE_TO_USE_MOVE;
                    }
                    else
                    {
                        gBattleCommunication[MULTISTRING_CHOOSER] = FALSE;
                        BattleScriptPushCursor();
                    }
                    gBattlescriptCurrInstr = BattleScript_MoveUsedIsConfused;
                }
                else // snapped out of confusion
                {
                    BattleScriptPushCursor();
                    gBattlescriptCurrInstr = BattleScript_MoveUsedIsConfusedNoMore;
                }
                effect = 1;
            }
            gBattleStruct->atkCancellerTracker++;
            break;
        case CANCELLER_PARALYSED: // paralysis
            if (!gBattleStruct->isAtkCancelerForCalledMove && (gBattleMons[gBattlerAttacker].status1 & STATUS1_PARALYSIS) && !RandomPercentage(RNG_PARALYSIS, 75))
            {
                gProtectStructs[gBattlerAttacker].prlzImmobility = TRUE;
                // This is removed in FRLG and Emerald for some reason
                //CancelMultiTurnMoves(gBattlerAttacker);
                gBattlescriptCurrInstr = BattleScript_MoveUsedIsParalyzed;
                gHitMarker |= HITMARKER_UNABLE_TO_USE_MOVE;
                effect = 1;
            }
            gBattleStruct->atkCancellerTracker++;
            break;
        case CANCELLER_IN_LOVE: // infatuation
            if (!gBattleStruct->isAtkCancelerForCalledMove && gBattleMons[gBattlerAttacker].status2 & STATUS2_INFATUATION)
            {
                gBattleScripting.battler = CountTrailingZeroBits((gBattleMons[gBattlerAttacker].status2 & STATUS2_INFATUATION) >> 0x10);
                if (!RandomPercentage(RNG_INFATUATION, 50))
                {
                    BattleScriptPushCursor();
                }
                else
                {
                    BattleScriptPush(BattleScript_MoveUsedIsInLoveCantAttack);
                    gHitMarker |= HITMARKER_UNABLE_TO_USE_MOVE;
                    gProtectStructs[gBattlerAttacker].loveImmobility = TRUE;
                    CancelMultiTurnMoves(gBattlerAttacker);
                }
                gBattlescriptCurrInstr = BattleScript_MoveUsedIsInLove;
                effect = 1;
            }
            gBattleStruct->atkCancellerTracker++;
            break;
        case CANCELLER_BIDE: // bide
            if (gBattleMons[gBattlerAttacker].status2 & STATUS2_BIDE)
            {
                gBattleMons[gBattlerAttacker].status2 -= STATUS2_BIDE_TURN(1);
                if (gBattleMons[gBattlerAttacker].status2 & STATUS2_BIDE)
                {
                    gBattlescriptCurrInstr = BattleScript_BideStoringEnergy;
                }
                else
                {
                    // This is removed in FRLG and Emerald for some reason
                    //gBattleMons[gBattlerAttacker].status2 &= ~STATUS2_MULTIPLETURNS;
                    if (gTakenDmg[gBattlerAttacker])
                    {
                        gCurrentMove = MOVE_BIDE;
                        *bideDmg = gTakenDmg[gBattlerAttacker] * 2;
                        gBattlerTarget = gTakenDmgByBattler[gBattlerAttacker];
                        if (gAbsentBattlerFlags & gBitTable[gBattlerTarget])
                            gBattlerTarget = GetMoveTarget(MOVE_BIDE, MOVE_TARGET_SELECTED + 1);
                        gBattlescriptCurrInstr = BattleScript_BideAttack;
                    }
                    else
                    {
                        gBattlescriptCurrInstr = BattleScript_BideNoEnergyToAttack;
                    }
                }
                effect = 1;
            }
            gBattleStruct->atkCancellerTracker++;
            break;
        case CANCELLER_THAW: // move thawing
            if (gBattleMons[gBattlerAttacker].status1 & STATUS1_FREEZE)
            {
                if (!(gBattleMoves[gCurrentMove].effect == EFFECT_BURN_UP && !IS_BATTLER_OF_TYPE(gBattlerAttacker, TYPE_FIRE)))
                {
                    gBattleMons[gBattlerAttacker].status1 &= ~STATUS1_FREEZE;
                    BattleScriptPushCursor();
                    gBattlescriptCurrInstr = BattleScript_MoveUsedUnfroze;
                    gBattleCommunication[MULTISTRING_CHOOSER] = B_MSG_DEFROSTED_BY_MOVE;
                }
                effect = 2;
            }
            if (gBattleMons[gBattlerAttacker].status1 & STATUS1_FROSTBITE && gBattleMoves[gCurrentMove].thawsUser)
            {
                if (!(gBattleMoves[gCurrentMove].effect == EFFECT_BURN_UP && !IS_BATTLER_OF_TYPE(gBattlerAttacker, TYPE_FIRE)))
                {
                    gBattleMons[gBattlerAttacker].status1 &= ~STATUS1_FROSTBITE;
                    BattleScriptPushCursor();
                    gBattlescriptCurrInstr = BattleScript_MoveUsedUnfrostbite;
                    gBattleCommunication[MULTISTRING_CHOOSER] = B_MSG_FROSTBITE_HEALED_BY_MOVE;
                }
                effect = 2;
            }
            gBattleStruct->atkCancellerTracker++;
            break;
        case CANCELLER_POWDER_MOVE:
            if ((gBattleMoves[gCurrentMove].powderMove) && (gBattlerAttacker != gBattlerTarget))
            {
            #if B_POWDER_GRASS >= GEN_6
                if (IS_BATTLER_OF_TYPE(gBattlerTarget, TYPE_GRASS) || GetBattlerAbility(gBattlerTarget) == ABILITY_OVERCOAT)
            #else
                if (GetBattlerAbility(gBattlerTarget) == ABILITY_OVERCOAT)
            #endif
                {
                    gBattlerAbility = gBattlerTarget;
                    effect = 1;
                }
                else if (GetBattlerHoldEffect(gBattlerTarget, TRUE) == HOLD_EFFECT_SAFETY_GOGGLES)
                {
                    RecordItemEffectBattle(gBattlerTarget, HOLD_EFFECT_SAFETY_GOGGLES);
                    gLastUsedItem = gBattleMons[gBattlerTarget].item;
                    effect = 1;
                }

                if (effect != 0)
                    gBattlescriptCurrInstr = BattleScript_PowderMoveNoEffect;
            }
            if (gProtectStructs[gBattlerAttacker].usesBouncedMove) // Edge case for bouncing a powder move against a grass type pokemon.
                gBattleStruct->atkCancellerTracker = CANCELLER_END;
            else
                gBattleStruct->atkCancellerTracker++;
            break;
        case CANCELLER_POWDER_STATUS:
            if (gBattleMons[gBattlerAttacker].status2 & STATUS2_POWDER)
            {
                u32 moveType;
                GET_MOVE_TYPE(gCurrentMove, moveType);
                if (moveType == TYPE_FIRE)
                {
                    gProtectStructs[gBattlerAttacker].powderSelfDmg = TRUE;
                    gBattleMoveDamage = gBattleMons[gBattlerAttacker].maxHP / 4;
                    gBattlescriptCurrInstr = BattleScript_MoveUsedPowder;
                    effect = 1;
                }
            }
            gBattleStruct->atkCancellerTracker++;
            break;
        case CANCELLER_THROAT_CHOP:
            if (gBattleStruct->zmove.toBeUsed[gBattlerAttacker] == MOVE_NONE && gDisableStructs[gBattlerAttacker].throatChopTimer && gBattleMoves[gCurrentMove].soundMove)
            {
                gProtectStructs[gBattlerAttacker].usedThroatChopPreventedMove = TRUE;
                CancelMultiTurnMoves(gBattlerAttacker);
                gBattlescriptCurrInstr = BattleScript_MoveUsedIsThroatChopPrevented;
                gHitMarker |= HITMARKER_UNABLE_TO_USE_MOVE;
                effect = 1;
            }
            gBattleStruct->atkCancellerTracker++;
            break;
        case CANCELLER_Z_MOVES:
            if (gBattleStruct->zmove.toBeUsed[gBattlerAttacker] != MOVE_NONE)
            {
                //attacker has a queued z move
                gBattleStruct->zmove.active = TRUE;
                gBattleStruct->zmove.activeSplit = gBattleStruct->zmove.splits[gBattlerAttacker];
                RecordItemEffectBattle(gBattlerAttacker, HOLD_EFFECT_Z_CRYSTAL);
                gBattleStruct->zmove.used[gBattlerAttacker] = TRUE;
                if ((gBattleTypeFlags & BATTLE_TYPE_DOUBLE) && IsPartnerMonFromSameTrainer(gBattlerAttacker))
                    gBattleStruct->zmove.used[BATTLE_PARTNER(gBattlerAttacker)] = TRUE; //if 1v1 double, set partner used flag as well

                gBattleScripting.battler = gBattlerAttacker;
                if (gBattleStruct->zmove.activeSplit == SPLIT_STATUS)
                {
                    gBattleStruct->zmove.effect = gBattleMoves[gBattleStruct->zmove.baseMoves[gBattlerAttacker]].zMoveEffect;
                    BattleScriptPushCursor();
                    gBattlescriptCurrInstr = BattleScript_ZMoveActivateStatus;
                }
                else
                {
                    BattleScriptPushCursor();
                    gBattlescriptCurrInstr = BattleScript_ZMoveActivateDamaging;
                }
                effect = 1;
            }
            gBattleStruct->atkCancellerTracker++;
            break;
        case CANCELLER_MULTIHIT_MOVES:
            if (gBattleMoves[gCurrentMove].effect == EFFECT_MULTI_HIT)
            {
                u16 ability = gBattleMons[gBattlerAttacker].ability;

                if (ability == ABILITY_SKILL_LINK)
                {
                    gMultiHitCounter = 5;
                }
                else if (ability == ABILITY_BATTLE_BOND
                && gCurrentMove == MOVE_WATER_SHURIKEN
                && gBattleMons[gBattlerAttacker].species == SPECIES_GRENINJA_ASH)
                {
                    gMultiHitCounter = 3;
                }
                else
                {
                    SetRandomMultiHitCounter();
                }

                PREPARE_BYTE_NUMBER_BUFFER(gBattleScripting.multihitString, 1, 0)
            }
            else if (gBattleMoves[gCurrentMove].strikeCount > 1)
            {
                gMultiHitCounter = gBattleMoves[gCurrentMove].strikeCount;
                PREPARE_BYTE_NUMBER_BUFFER(gBattleScripting.multihitString, 3, 0)
            }
            else if (gBattleMoves[gCurrentMove].effect == EFFECT_TRIPLE_KICK)
            {
                gMultiHitCounter = 3;
                PREPARE_BYTE_NUMBER_BUFFER(gBattleScripting.multihitString, 1, 0)
            }
        #if B_BEAT_UP >= GEN_5
            else if (gBattleMoves[gCurrentMove].effect == EFFECT_BEAT_UP)
            {
                struct Pokemon* party = GetBattlerParty(gBattlerAttacker);
                int i;

                for (i = 0; i < PARTY_SIZE; i++)
                {
                    if (GetMonData(&party[i], MON_DATA_HP)
                    && GetMonData(&party[i], MON_DATA_SPECIES) != SPECIES_NONE
                    && !GetMonData(&party[i], MON_DATA_IS_EGG)
                    && !GetMonData(&party[i], MON_DATA_STATUS))
                        gMultiHitCounter++;
                }

                gBattleStruct->beatUpSlot = 0;
                PREPARE_BYTE_NUMBER_BUFFER(gBattleScripting.multihitString, 1, 0)
            }
        #endif
            gBattleStruct->atkCancellerTracker++;
            break;
        case CANCELLER_END:
            break;
        }

    } while (gBattleStruct->atkCancellerTracker != CANCELLER_END && gBattleStruct->atkCancellerTracker != CANCELLER_END2 && effect == 0);

    if (effect == 2)
    {
        gActiveBattler = gBattlerAttacker;
        BtlController_EmitSetMonData(BUFFER_A, REQUEST_STATUS_BATTLE, 0, 4, &gBattleMons[gActiveBattler].status1);
        MarkBattlerForControllerExec(gActiveBattler);
    }
    return effect;
}

// After Protean Activation.
u8 AtkCanceller_UnableToUseMove2(void)
{
    u8 effect = 0;

    do
    {
        switch (gBattleStruct->atkCancellerTracker)
        {
        case CANCELLER_END:
            gBattleStruct->atkCancellerTracker++;
        case CANCELLER_PSYCHIC_TERRAIN:
            if (gFieldStatuses & STATUS_FIELD_PSYCHIC_TERRAIN
                && IsBattlerGrounded(gBattlerTarget)
                && GetChosenMovePriority(gBattlerAttacker) > 0
                && GetBattlerSide(gBattlerAttacker) != GetBattlerSide(gBattlerTarget))
            {
                CancelMultiTurnMoves(gBattlerAttacker);
                gBattlescriptCurrInstr = BattleScript_MoveUsedPsychicTerrainPrevents;
                gHitMarker |= HITMARKER_UNABLE_TO_USE_MOVE;
                effect = 1;
            }
            gBattleStruct->atkCancellerTracker++;
            break;
        case CANCELLER_END2:
            break;
        }

    } while (gBattleStruct->atkCancellerTracker != CANCELLER_END2 && effect == 0);

    return effect;
}

bool8 HasNoMonsToSwitch(u8 battler, u8 partyIdBattlerOn1, u8 partyIdBattlerOn2)
{
    u8 playerId, flankId;
    struct Pokemon *party;
    s32 i;

    if (!(gBattleTypeFlags & BATTLE_TYPE_DOUBLE))
        return FALSE;

    if (BATTLE_TWO_VS_ONE_OPPONENT && GetBattlerSide(battler) == B_SIDE_OPPONENT)
    {
        flankId = GetBattlerAtPosition(B_POSITION_OPPONENT_LEFT);
        playerId = GetBattlerAtPosition(B_POSITION_OPPONENT_RIGHT);
        party = gEnemyParty;

        if (partyIdBattlerOn1 == PARTY_SIZE)
            partyIdBattlerOn1 = gBattlerPartyIndexes[flankId];
        if (partyIdBattlerOn2 == PARTY_SIZE)
            partyIdBattlerOn2 = gBattlerPartyIndexes[playerId];

        for (i = 0; i < PARTY_SIZE; i++)
        {
            if (GetMonData(&party[i], MON_DATA_HP) != 0
             && GetMonData(&party[i], MON_DATA_SPECIES_OR_EGG) != SPECIES_NONE
             && GetMonData(&party[i], MON_DATA_SPECIES_OR_EGG) != SPECIES_EGG
             && i != partyIdBattlerOn1 && i != partyIdBattlerOn2
             && i != *(gBattleStruct->monToSwitchIntoId + flankId) && i != playerId[gBattleStruct->monToSwitchIntoId])
                break;
        }
        return (i == PARTY_SIZE);
    }
    else if (gBattleTypeFlags & BATTLE_TYPE_INGAME_PARTNER)
    {
        party = GetBattlerParty(battler);

        playerId = ((battler & BIT_FLANK) / 2);
        for (i = playerId * MULTI_PARTY_SIZE; i < playerId * MULTI_PARTY_SIZE + MULTI_PARTY_SIZE; i++)
        {
            if (GetMonData(&party[i], MON_DATA_HP) != 0
             && GetMonData(&party[i], MON_DATA_SPECIES_OR_EGG) != SPECIES_NONE
             && GetMonData(&party[i], MON_DATA_SPECIES_OR_EGG) != SPECIES_EGG)
                break;
        }
        return (i == playerId * MULTI_PARTY_SIZE + MULTI_PARTY_SIZE);
    }
    else if (gBattleTypeFlags & BATTLE_TYPE_MULTI)
    {
        if (gBattleTypeFlags & BATTLE_TYPE_TOWER_LINK_MULTI)
        {
            if (GetBattlerSide(battler) == B_SIDE_PLAYER)
            {
                party = gPlayerParty;
                flankId = GetBattlerMultiplayerId(battler);
                playerId = GetLinkTrainerFlankId(flankId);
            }
            else
            {
                party = gEnemyParty;
                if (battler == 1)
                    playerId = 0;
                else
                    playerId = 1;
            }
        }
        else
        {
            flankId = GetBattlerMultiplayerId(battler);
            party = GetBattlerParty(battler);
            playerId = GetLinkTrainerFlankId(flankId);
        }

        for (i = playerId * MULTI_PARTY_SIZE; i < playerId * MULTI_PARTY_SIZE + MULTI_PARTY_SIZE; i++)
        {
            if (GetMonData(&party[i], MON_DATA_HP) != 0
             && GetMonData(&party[i], MON_DATA_SPECIES_OR_EGG) != SPECIES_NONE
             && GetMonData(&party[i], MON_DATA_SPECIES_OR_EGG) != SPECIES_EGG)
                break;
        }
        return (i == playerId * MULTI_PARTY_SIZE + MULTI_PARTY_SIZE);
    }
    else if ((gBattleTypeFlags & BATTLE_TYPE_TWO_OPPONENTS) && GetBattlerSide(battler) == B_SIDE_OPPONENT)
    {
        party = gEnemyParty;

        if (battler == 1)
            playerId = 0;
        else
            playerId = MULTI_PARTY_SIZE;

        for (i = playerId; i < playerId + MULTI_PARTY_SIZE; i++)
        {
            if (GetMonData(&party[i], MON_DATA_HP) != 0
             && GetMonData(&party[i], MON_DATA_SPECIES_OR_EGG) != SPECIES_NONE
             && GetMonData(&party[i], MON_DATA_SPECIES_OR_EGG) != SPECIES_EGG)
                break;
        }
        return (i == playerId + 3);
    }
    else
    {
        if (GetBattlerSide(battler) == B_SIDE_OPPONENT)
        {
            flankId = GetBattlerAtPosition(B_POSITION_OPPONENT_LEFT);
            playerId = GetBattlerAtPosition(B_POSITION_OPPONENT_RIGHT);
            party = gEnemyParty;
        }
        else
        {
            flankId = GetBattlerAtPosition(B_POSITION_PLAYER_LEFT);
            playerId = GetBattlerAtPosition(B_POSITION_PLAYER_RIGHT);
            party = gPlayerParty;
        }

        if (partyIdBattlerOn1 == PARTY_SIZE)
            partyIdBattlerOn1 = gBattlerPartyIndexes[flankId];
        if (partyIdBattlerOn2 == PARTY_SIZE)
            partyIdBattlerOn2 = gBattlerPartyIndexes[playerId];

        for (i = 0; i < PARTY_SIZE; i++)
        {
            if (GetMonData(&party[i], MON_DATA_HP) != 0
             && GetMonData(&party[i], MON_DATA_SPECIES_OR_EGG) != SPECIES_NONE
             && GetMonData(&party[i], MON_DATA_SPECIES_OR_EGG) != SPECIES_EGG
             && i != partyIdBattlerOn1 && i != partyIdBattlerOn2
             && i != *(gBattleStruct->monToSwitchIntoId + flankId) && i != playerId[gBattleStruct->monToSwitchIntoId])
                break;
        }
        return (i == PARTY_SIZE);
    }
}

static const u16 sWeatherFlagsInfo[][3] =
{
    [ENUM_WEATHER_RAIN] = {B_WEATHER_RAIN_TEMPORARY, B_WEATHER_RAIN_PERMANENT, HOLD_EFFECT_DAMP_ROCK},
    [ENUM_WEATHER_RAIN_PRIMAL] = {B_WEATHER_RAIN_PRIMAL, B_WEATHER_RAIN_PRIMAL, HOLD_EFFECT_DAMP_ROCK},
    [ENUM_WEATHER_SUN] = {B_WEATHER_SUN_TEMPORARY, B_WEATHER_SUN_PERMANENT, HOLD_EFFECT_HEAT_ROCK},
    [ENUM_WEATHER_SUN_PRIMAL] = {B_WEATHER_SUN_PRIMAL, B_WEATHER_SUN_PRIMAL, HOLD_EFFECT_HEAT_ROCK},
    [ENUM_WEATHER_SANDSTORM] = {B_WEATHER_SANDSTORM_TEMPORARY, B_WEATHER_SANDSTORM_PERMANENT, HOLD_EFFECT_SMOOTH_ROCK},
    [ENUM_WEATHER_HAIL] = {B_WEATHER_HAIL_TEMPORARY, B_WEATHER_HAIL_PERMANENT, HOLD_EFFECT_ICY_ROCK},
    [ENUM_WEATHER_STRONG_WINDS] = {B_WEATHER_STRONG_WINDS, B_WEATHER_STRONG_WINDS, HOLD_EFFECT_NONE},
    [ENUM_WEATHER_SNOW] = {B_WEATHER_SNOW_TEMPORARY, B_WEATHER_SNOW_PERMANENT, HOLD_EFFECT_ICY_ROCK},
};

static void ShouldChangeFormInWeather(u8 battler)
{
    int i;
    int side = GetBattlerSide(battler);
    struct Pokemon *party = GetSideParty(side);

    for (i = 0; i < PARTY_SIZE; i++)
    {
        if (GetMonData(&party[i], MON_DATA_SPECIES) == SPECIES_EISCUE_NOICE_FACE)
            gBattleStruct->allowedToChangeFormInWeather[i][side] = TRUE;
        else
            gBattleStruct->allowedToChangeFormInWeather[i][side] = FALSE;
    }
}

bool32 TryChangeBattleWeather(u8 battler, u32 weatherEnumId, bool32 viaAbility)
{
    u16 battlerAbility = GetBattlerAbility(battler);
    if (gBattleWeather & B_WEATHER_PRIMAL_ANY
        && battlerAbility != ABILITY_DESOLATE_LAND
        && battlerAbility != ABILITY_PRIMORDIAL_SEA
        && battlerAbility != ABILITY_DELTA_STREAM)
    {
        return FALSE;
    }
#if B_ABILITY_WEATHER <= GEN_5
    else if (viaAbility && !(gBattleWeather & sWeatherFlagsInfo[weatherEnumId][1]))
    {
        gBattleWeather = (sWeatherFlagsInfo[weatherEnumId][0] | sWeatherFlagsInfo[weatherEnumId][1]);
        ShouldChangeFormInWeather(battler);
        return TRUE;
    }
#endif
    else if (!(gBattleWeather & (sWeatherFlagsInfo[weatherEnumId][0] | sWeatherFlagsInfo[weatherEnumId][1])))
    {
        gBattleWeather = (sWeatherFlagsInfo[weatherEnumId][0]);
        if (GetBattlerHoldEffect(battler, TRUE) == sWeatherFlagsInfo[weatherEnumId][2])
            gWishFutureKnock.weatherDuration = 8;
        else
            gWishFutureKnock.weatherDuration = 5;
        ShouldChangeFormInWeather(battler);
        return TRUE;
    }
    return FALSE;
}

static bool32 TryChangeBattleTerrain(u32 battler, u32 statusFlag, u8 *timer)
{
    if (!(gFieldStatuses & statusFlag))
    {
        gFieldStatuses &= ~(STATUS_FIELD_MISTY_TERRAIN | STATUS_FIELD_GRASSY_TERRAIN | STATUS_FIELD_ELECTRIC_TERRAIN | STATUS_FIELD_PSYCHIC_TERRAIN);
        gFieldStatuses |= statusFlag;

        if (GetBattlerHoldEffect(battler, TRUE) == HOLD_EFFECT_TERRAIN_EXTENDER)
            *timer = 8;
        else
            *timer = 5;

        gBattlerAttacker = gBattleScripting.battler = battler;
        return TRUE;
    }

    return FALSE;
}

static u8 ForewarnChooseMove(u32 battler)
{
    struct Forewarn {
        u8 battlerId;
        u8 power;
        u16 moveId;
    };
    u32 i, j, bestId, count;
    struct Forewarn *data = Alloc(sizeof(struct Forewarn) * MAX_BATTLERS_COUNT * MAX_MON_MOVES);

    // Put all moves
    for (count = 0, i = 0; i < MAX_BATTLERS_COUNT; i++)
    {
        if (IsBattlerAlive(i) && GetBattlerSide(i) != GetBattlerSide(battler))
        {
            for (j = 0; j < MAX_MON_MOVES; j++)
            {
                if (gBattleMons[i].moves[j] == MOVE_NONE)
                    continue;
                data[count].moveId = gBattleMons[i].moves[j];
                data[count].battlerId = i;
                switch (gBattleMoves[data[count].moveId].effect)
                {
                case EFFECT_OHKO:
                    data[count].power = 150;
                    break;
                case EFFECT_COUNTER:
                case EFFECT_MIRROR_COAT:
                case EFFECT_METAL_BURST:
                    data[count].power = 120;
                    break;
                default:
                    if (gBattleMoves[data[count].moveId].power == 1)
                        data[count].power = 80;
                    else
                        data[count].power = gBattleMoves[data[count].moveId].power;
                    break;
                }
                count++;
            }
        }
    }

    for (bestId = 0, i = 1; i < count; i++)
    {
        if (data[i].power > data[bestId].power)
            bestId = i;
        else if (data[i].power == data[bestId].power && Random() & 1)
            bestId = i;
    }

    gBattlerTarget = data[bestId].battlerId;
    PREPARE_MOVE_BUFFER(gBattleTextBuff1, data[bestId].moveId)
    RecordKnownMove(gBattlerTarget, data[bestId].moveId);

    Free(data);
}

bool8 ChangeTypeBasedOnTerrain(u8 battlerId)
{
    u8 battlerType;

    if (gFieldStatuses & STATUS_FIELD_ELECTRIC_TERRAIN)
        battlerType = TYPE_ELECTRIC;
    else if (gFieldStatuses & STATUS_FIELD_GRASSY_TERRAIN)
        battlerType = TYPE_GRASS;
    else if (gFieldStatuses & STATUS_FIELD_MISTY_TERRAIN)
        battlerType = TYPE_FAIRY;
    else if (gFieldStatuses & STATUS_FIELD_PSYCHIC_TERRAIN)
        battlerType = TYPE_PSYCHIC;
    else // failsafe
        return FALSE;

    SET_BATTLER_TYPE(battlerId, battlerType);
    PREPARE_TYPE_BUFFER(gBattleTextBuff1, battlerType);
    return TRUE;
}

// Supreme Overlord adds a damage boost for each fainted ally.
// The first ally adds a x1.2 boost, and subsequent allies add an extra x0.1 boost each.
static uq4_12_t GetSupremeOverlordModifier(u8 battlerId)
{
    u32 i;
    struct Pokemon *party = GetBattlerParty(battlerId);
    uq4_12_t modifier = UQ_4_12(1.0);
    bool8 appliedFirstBoost = FALSE;

    for (i = 0; i < PARTY_SIZE; i++)
    {
        if (GetMonData(&party[i], MON_DATA_SPECIES) != SPECIES_NONE
         && !GetMonData(&party[i], MON_DATA_IS_EGG)
         && GetMonData(&party[i], MON_DATA_HP) == 0)
            modifier += (!appliedFirstBoost) ? UQ_4_12(0.2) : UQ_4_12(0.1);
        appliedFirstBoost = TRUE;
    }

    return modifier;
}

u8 AbilityBattleEffects(u8 caseID, u8 battler, u16 ability, u8 special, u16 moveArg)
{
    u8 effect = 0;
    u32 speciesAtk, speciesDef;
    u32 moveType, move;
    u32 i, j;

    if (gBattleTypeFlags & BATTLE_TYPE_SAFARI)
        return 0;

    if (gBattlerAttacker >= gBattlersCount)
        gBattlerAttacker = battler;

    speciesAtk = gBattleMons[gBattlerAttacker].species;
    speciesDef = gBattleMons[gBattlerTarget].species;

    if (special)
        gLastUsedAbility = special;
    else
        gLastUsedAbility = GetBattlerAbility(battler);

    if (moveArg)
        move = moveArg;
    else
        move = gCurrentMove;

    GET_MOVE_TYPE(move, moveType);

    switch (caseID)
    {
    case ABILITYEFFECT_SWITCH_IN_TERRAIN:
        gBattleScripting.battler = battler;
        if (VarGet(VAR_TERRAIN) & STATUS_FIELD_TERRAIN_ANY)
        {
            u16 terrainFlags = VarGet(VAR_TERRAIN) & STATUS_FIELD_TERRAIN_ANY;    // only works for status flag (1 << 15)
            gFieldStatuses = terrainFlags | STATUS_FIELD_TERRAIN_PERMANENT; // terrain is permanent
            switch (VarGet(VAR_TERRAIN) & STATUS_FIELD_TERRAIN_ANY)
            {
            case STATUS_FIELD_ELECTRIC_TERRAIN:
                gBattleCommunication[MULTISTRING_CHOOSER] = 2;
                break;
            case STATUS_FIELD_MISTY_TERRAIN:
                gBattleCommunication[MULTISTRING_CHOOSER] = 0;
                break;
            case STATUS_FIELD_GRASSY_TERRAIN:
                gBattleCommunication[MULTISTRING_CHOOSER] = 1;
                break;
            case STATUS_FIELD_PSYCHIC_TERRAIN:
                gBattleCommunication[MULTISTRING_CHOOSER] = 3;
                break;
            }

            BattleScriptPushCursorAndCallback(BattleScript_OverworldTerrain);
            effect++;
        }
    #if B_THUNDERSTORM_TERRAIN == TRUE
        else if (GetCurrentWeather() == WEATHER_RAIN_THUNDERSTORM && !(gFieldStatuses & STATUS_FIELD_ELECTRIC_TERRAIN))
        {
            // overworld weather started rain, so just do electric terrain anim
            gFieldStatuses = (STATUS_FIELD_ELECTRIC_TERRAIN | STATUS_FIELD_TERRAIN_PERMANENT);
            gBattleCommunication[MULTISTRING_CHOOSER] = 2;
            BattleScriptPushCursorAndCallback(BattleScript_OverworldTerrain);
            effect++;
        }
    #endif
        break;
    case ABILITYEFFECT_SWITCH_IN_WEATHER:
        gBattleScripting.battler = battler;
        if (!(gBattleTypeFlags & BATTLE_TYPE_RECORDED))
        {
            switch (GetCurrentWeather())
            {
            case WEATHER_RAIN:
            case WEATHER_RAIN_THUNDERSTORM:
            case WEATHER_DOWNPOUR:
                if (!(gBattleWeather & B_WEATHER_RAIN))
                {
                    gBattleWeather = (B_WEATHER_RAIN_TEMPORARY | B_WEATHER_RAIN_PERMANENT);
                    gBattleScripting.animArg1 = B_ANIM_RAIN_CONTINUES;
                    effect++;
                }
                break;
            case WEATHER_SANDSTORM:
                if (!(gBattleWeather & B_WEATHER_SANDSTORM))
                {
                    gBattleWeather = B_WEATHER_SANDSTORM;
                    gBattleScripting.animArg1 = B_ANIM_SANDSTORM_CONTINUES;
                    effect++;
                }
                break;
            case WEATHER_DROUGHT:
                if (!(gBattleWeather & B_WEATHER_SUN))
                {
                    gBattleWeather = (B_WEATHER_SUN_PERMANENT | B_WEATHER_SUN_TEMPORARY);
                    gBattleScripting.animArg1 = B_ANIM_SUN_CONTINUES;
                    effect++;
                }
                break;
            }
        }
        if (effect != 0)
        {
            gBattleCommunication[MULTISTRING_CHOOSER] = GetCurrentWeather();
            BattleScriptPushCursorAndCallback(BattleScript_OverworldWeatherStarts);
        }
        break;
    case ABILITYEFFECT_ON_SWITCHIN: // 0
        gBattleScripting.battler = battler;
        switch (gLastUsedAbility)
        {
        case ABILITY_IMPOSTER:
            if (IsBattlerAlive(BATTLE_OPPOSITE(battler))
                && !(gBattleMons[BATTLE_OPPOSITE(battler)].status2 & (STATUS2_TRANSFORMED | STATUS2_SUBSTITUTE))
                && !(gBattleMons[battler].status2 & STATUS2_TRANSFORMED)
                && !(gBattleStruct->illusion[BATTLE_OPPOSITE(battler)].on)
                && !(gStatuses3[BATTLE_OPPOSITE(battler)] & STATUS3_SEMI_INVULNERABLE))
            {
                gBattlerAttacker = battler;
                gBattlerTarget = BATTLE_OPPOSITE(battler);
                BattleScriptPushCursorAndCallback(BattleScript_ImposterActivates);
                effect++;
            }
            break;
        case ABILITY_MOLD_BREAKER:
            if (!gSpecialStatuses[battler].switchInAbilityDone)
            {
                gBattleCommunication[MULTISTRING_CHOOSER] = B_MSG_SWITCHIN_MOLDBREAKER;
                gSpecialStatuses[battler].switchInAbilityDone = TRUE;
                BattleScriptPushCursorAndCallback(BattleScript_SwitchInAbilityMsg);
                effect++;
            }
            break;
        case ABILITY_TERAVOLT:
            if (!gSpecialStatuses[battler].switchInAbilityDone)
            {
                gBattleCommunication[MULTISTRING_CHOOSER] = B_MSG_SWITCHIN_TERAVOLT;
                gSpecialStatuses[battler].switchInAbilityDone = TRUE;
                BattleScriptPushCursorAndCallback(BattleScript_SwitchInAbilityMsg);
                effect++;
            }
            break;
        case ABILITY_TURBOBLAZE:
            if (!gSpecialStatuses[battler].switchInAbilityDone)
            {
                gBattleCommunication[MULTISTRING_CHOOSER] = B_MSG_SWITCHIN_TURBOBLAZE;
                gSpecialStatuses[battler].switchInAbilityDone = TRUE;
                BattleScriptPushCursorAndCallback(BattleScript_SwitchInAbilityMsg);
                effect++;
            }
            break;
        case ABILITY_SLOW_START:
            if (!gSpecialStatuses[battler].switchInAbilityDone)
            {
                gDisableStructs[battler].slowStartTimer = 5;
                gBattleCommunication[MULTISTRING_CHOOSER] = B_MSG_SWITCHIN_SLOWSTART;
                gSpecialStatuses[battler].switchInAbilityDone = TRUE;
                BattleScriptPushCursorAndCallback(BattleScript_SwitchInAbilityMsg);
                effect++;
            }
            break;
        case ABILITY_UNNERVE:
            if (!gSpecialStatuses[battler].switchInAbilityDone)
            {
                gBattleCommunication[MULTISTRING_CHOOSER] = B_MSG_SWITCHIN_UNNERVE;
                gSpecialStatuses[battler].switchInAbilityDone = TRUE;
                BattleScriptPushCursorAndCallback(BattleScript_SwitchInAbilityMsg);
                effect++;
            }
            break;
        case ABILITY_AS_ONE_ICE_RIDER:
        case ABILITY_AS_ONE_SHADOW_RIDER:
            if (!gSpecialStatuses[battler].switchInAbilityDone)
            {
                gBattleCommunication[MULTISTRING_CHOOSER] = B_MSG_SWITCHIN_ASONE;
                gSpecialStatuses[battler].switchInAbilityDone = TRUE;
                BattleScriptPushCursorAndCallback(BattleScript_ActivateAsOne);
                effect++;
            }
            break;
        case ABILITY_CURIOUS_MEDICINE:
            if (!gSpecialStatuses[battler].switchInAbilityDone && IsDoubleBattle()
              && IsBattlerAlive(BATTLE_PARTNER(battler)) && TryResetBattlerStatChanges(BATTLE_PARTNER(battler)))
            {
                u32 i;
                gEffectBattler = BATTLE_PARTNER(battler);
                gBattleCommunication[MULTISTRING_CHOOSER] = B_MSG_SWITCHIN_CURIOUS_MEDICINE;
                gSpecialStatuses[battler].switchInAbilityDone = TRUE;
                BattleScriptPushCursorAndCallback(BattleScript_SwitchInAbilityMsg);
                effect++;
            }
            break;
        case ABILITY_PASTEL_VEIL:
            if (!gSpecialStatuses[battler].switchInAbilityDone)
            {
                gBattlerTarget = battler;
                gBattleCommunication[MULTISTRING_CHOOSER] = B_MSG_SWITCHIN_PASTEL_VEIL;
                BattleScriptPushCursorAndCallback(BattleScript_PastelVeilActivates);
                effect++;
                gSpecialStatuses[battler].switchInAbilityDone = TRUE;
            }
            break;
        case ABILITY_ANTICIPATION:
            if (!gSpecialStatuses[battler].switchInAbilityDone)
            {
                u32 side = GetBattlerSide(battler);

                for (i = 0; i < MAX_BATTLERS_COUNT; i++)
                {
                    if (IsBattlerAlive(i) && side != GetBattlerSide(i))
                    {
                        for (j = 0; j < MAX_MON_MOVES; j++)
                        {
                            move = gBattleMons[i].moves[j];
                            GET_MOVE_TYPE(move, moveType);
                            if (CalcTypeEffectivenessMultiplier(move, moveType, i, battler, FALSE) >= UQ_4_12(2.0))
                            {
                                effect++;
                                break;
                            }
                        }
                    }
                }

                if (effect != 0)
                {
                    gBattleCommunication[MULTISTRING_CHOOSER] = B_MSG_SWITCHIN_ANTICIPATION;
                    gSpecialStatuses[battler].switchInAbilityDone = TRUE;
                    BattleScriptPushCursorAndCallback(BattleScript_SwitchInAbilityMsg);
                }
            }
            break;
        case ABILITY_FRISK:
            if (!gSpecialStatuses[battler].switchInAbilityDone)
            {
                gSpecialStatuses[battler].switchInAbilityDone = TRUE;
                BattleScriptPushCursorAndCallback(BattleScript_FriskActivates); // Try activate
                effect++;
            }
            return effect; // Note: It returns effect as to not record the ability if Frisk does not activate.
        case ABILITY_FOREWARN:
            if (!gSpecialStatuses[battler].switchInAbilityDone)
            {
                ForewarnChooseMove(battler);
                gBattleCommunication[MULTISTRING_CHOOSER] = B_MSG_SWITCHIN_FOREWARN;
                gSpecialStatuses[battler].switchInAbilityDone = TRUE;
                BattleScriptPushCursorAndCallback(BattleScript_SwitchInAbilityMsg);
                effect++;
            }
            break;
        case ABILITY_DOWNLOAD:
            if (!gSpecialStatuses[battler].switchInAbilityDone)
            {
                u32 statId, opposingBattler;
                u32 opposingDef = 0, opposingSpDef = 0;

                opposingBattler = BATTLE_OPPOSITE(battler);
                for (i = 0; i < 2; opposingBattler ^= BIT_FLANK, i++)
                {
                    if (IsBattlerAlive(opposingBattler))
                    {
                        opposingDef += gBattleMons[opposingBattler].defense
                                    * gStatStageRatios[gBattleMons[opposingBattler].statStages[STAT_DEF]][0]
                                    / gStatStageRatios[gBattleMons[opposingBattler].statStages[STAT_DEF]][1];
                        opposingSpDef += gBattleMons[opposingBattler].spDefense
                                      * gStatStageRatios[gBattleMons[opposingBattler].statStages[STAT_SPDEF]][0]
                                      / gStatStageRatios[gBattleMons[opposingBattler].statStages[STAT_SPDEF]][1];
                    }
                }

                if (opposingDef < opposingSpDef)
                    statId = STAT_ATK;
                else
                    statId = STAT_SPATK;

                gSpecialStatuses[battler].switchInAbilityDone = TRUE;

                if (CompareStat(battler, statId, MAX_STAT_STAGE, CMP_LESS_THAN))
                {
                    SET_STATCHANGER(statId, 1, FALSE);
                    gBattlerAttacker = battler;
                    PREPARE_STAT_BUFFER(gBattleTextBuff1, statId);
                    BattleScriptPushCursorAndCallback(BattleScript_AttackerAbilityStatRaiseEnd3);
                    effect++;
                }
            }
            break;
        case ABILITY_PRESSURE:
            if (!gSpecialStatuses[battler].switchInAbilityDone)
            {
                gBattleCommunication[MULTISTRING_CHOOSER] = B_MSG_SWITCHIN_PRESSURE;
                gSpecialStatuses[battler].switchInAbilityDone = TRUE;
                BattleScriptPushCursorAndCallback(BattleScript_SwitchInAbilityMsg);
                effect++;
            }
            break;
        case ABILITY_DARK_AURA:
            if (!gSpecialStatuses[battler].switchInAbilityDone)
            {
                gBattleCommunication[MULTISTRING_CHOOSER] = B_MSG_SWITCHIN_DARKAURA;
                gSpecialStatuses[battler].switchInAbilityDone = TRUE;
                BattleScriptPushCursorAndCallback(BattleScript_SwitchInAbilityMsg);
                effect++;
            }
            break;
        case ABILITY_FAIRY_AURA:
            if (!gSpecialStatuses[battler].switchInAbilityDone)
            {
                gBattleCommunication[MULTISTRING_CHOOSER] = B_MSG_SWITCHIN_FAIRYAURA;
                gSpecialStatuses[battler].switchInAbilityDone = TRUE;
                BattleScriptPushCursorAndCallback(BattleScript_SwitchInAbilityMsg);
                effect++;
            }
            break;
        case ABILITY_AURA_BREAK:
            if (!gSpecialStatuses[battler].switchInAbilityDone)
            {
                gBattleCommunication[MULTISTRING_CHOOSER] = B_MSG_SWITCHIN_AURABREAK;
                gSpecialStatuses[battler].switchInAbilityDone = TRUE;
                BattleScriptPushCursorAndCallback(BattleScript_SwitchInAbilityMsg);
                effect++;
            }
            break;
        case ABILITY_COMATOSE:
            if (!gSpecialStatuses[battler].switchInAbilityDone)
            {
                gBattleCommunication[MULTISTRING_CHOOSER] = B_MSG_SWITCHIN_COMATOSE;
                gSpecialStatuses[battler].switchInAbilityDone = TRUE;
                BattleScriptPushCursorAndCallback(BattleScript_SwitchInAbilityMsg);
                effect++;
            }
            break;
        case ABILITY_SCREEN_CLEANER:
            if (!gSpecialStatuses[battler].switchInAbilityDone && TryRemoveScreens(battler))
            {
                gBattleCommunication[MULTISTRING_CHOOSER] = B_MSG_SWITCHIN_SCREENCLEANER;
                gSpecialStatuses[battler].switchInAbilityDone = TRUE;
                BattleScriptPushCursorAndCallback(BattleScript_SwitchInAbilityMsg);
                effect++;
            }
            break;
        case ABILITY_DRIZZLE:
            if (TryChangeBattleWeather(battler, ENUM_WEATHER_RAIN, TRUE))
            {
                BattleScriptPushCursorAndCallback(BattleScript_DrizzleActivates);
                effect++;
            }
            else if (gBattleWeather & B_WEATHER_PRIMAL_ANY && WEATHER_HAS_EFFECT && !gSpecialStatuses[battler].switchInAbilityDone)
            {
                gSpecialStatuses[battler].switchInAbilityDone = TRUE;
                BattleScriptPushCursorAndCallback(BattleScript_BlockedByPrimalWeatherEnd3);
                effect++;
            }
            break;
        case ABILITY_SAND_STREAM:
            if (TryChangeBattleWeather(battler, ENUM_WEATHER_SANDSTORM, TRUE))
            {
                BattleScriptPushCursorAndCallback(BattleScript_SandstreamActivates);
                effect++;
            }
            else if (gBattleWeather & B_WEATHER_PRIMAL_ANY && WEATHER_HAS_EFFECT && !gSpecialStatuses[battler].switchInAbilityDone)
            {
                gSpecialStatuses[battler].switchInAbilityDone = TRUE;
                BattleScriptPushCursorAndCallback(BattleScript_BlockedByPrimalWeatherEnd3);
                effect++;
            }
            break;
        case ABILITY_DROUGHT:
            if (TryChangeBattleWeather(battler, ENUM_WEATHER_SUN, TRUE))
            {
                BattleScriptPushCursorAndCallback(BattleScript_DroughtActivates);
                effect++;
            }
            else if (gBattleWeather & B_WEATHER_PRIMAL_ANY && WEATHER_HAS_EFFECT && !gSpecialStatuses[battler].switchInAbilityDone)
            {
                gSpecialStatuses[battler].switchInAbilityDone = TRUE;
                BattleScriptPushCursorAndCallback(BattleScript_BlockedByPrimalWeatherEnd3);
                effect++;
            }
            break;
        case ABILITY_SNOW_WARNING:
            #if B_SNOW_WARNING >= GEN_9
            if (TryChangeBattleWeather(battler, ENUM_WEATHER_SNOW, TRUE))
            {
                BattleScriptPushCursorAndCallback(BattleScript_SnowWarningActivatesSnow);
                effect++;
            }
            #else
            if (TryChangeBattleWeather(battler, ENUM_WEATHER_HAIL, TRUE))
            {
                BattleScriptPushCursorAndCallback(BattleScript_SnowWarningActivatesHail);
                effect++;
            }
            #endif
            else if (gBattleWeather & B_WEATHER_PRIMAL_ANY && WEATHER_HAS_EFFECT && !gSpecialStatuses[battler].switchInAbilityDone)
            {
                gSpecialStatuses[battler].switchInAbilityDone = TRUE;
                BattleScriptPushCursorAndCallback(BattleScript_BlockedByPrimalWeatherEnd3);
                effect++;
            }
            break;
        case ABILITY_ELECTRIC_SURGE:
        case ABILITY_HADRON_ENGINE:
            if (TryChangeBattleTerrain(battler, STATUS_FIELD_ELECTRIC_TERRAIN, &gFieldTimers.terrainTimer))
            {
                BattleScriptPushCursorAndCallback(BattleScript_ElectricSurgeActivates);
                effect++;
            }
            break;
        case ABILITY_GRASSY_SURGE:
            if (TryChangeBattleTerrain(battler, STATUS_FIELD_GRASSY_TERRAIN, &gFieldTimers.terrainTimer))
            {
                BattleScriptPushCursorAndCallback(BattleScript_GrassySurgeActivates);
                effect++;
            }
            break;
        case ABILITY_MISTY_SURGE:
            if (TryChangeBattleTerrain(battler, STATUS_FIELD_MISTY_TERRAIN, &gFieldTimers.terrainTimer))
            {
                BattleScriptPushCursorAndCallback(BattleScript_MistySurgeActivates);
                effect++;
            }
            break;
        case ABILITY_PSYCHIC_SURGE:
            if (TryChangeBattleTerrain(battler, STATUS_FIELD_PSYCHIC_TERRAIN, &gFieldTimers.terrainTimer))
            {
                BattleScriptPushCursorAndCallback(BattleScript_PsychicSurgeActivates);
                effect++;
            }
            break;
        case ABILITY_INTIMIDATE:
            if (!gSpecialStatuses[battler].switchInAbilityDone)
            {
                gBattlerAttacker = battler;
                gSpecialStatuses[battler].switchInAbilityDone = TRUE;
                SET_STATCHANGER(STAT_ATK, 1, TRUE);
                BattleScriptPushCursorAndCallback(BattleScript_IntimidateActivates);
                effect++;
            }
            break;
        case ABILITY_TRACE:
            if (!(gSpecialStatuses[battler].traced))
            {
                gBattleResources->flags->flags[battler] |= RESOURCE_FLAG_TRACED;
                gSpecialStatuses[battler].traced = TRUE;
            }
            break;
        case ABILITY_CLOUD_NINE:
        case ABILITY_AIR_LOCK:
            if (!gSpecialStatuses[battler].switchInAbilityDone)
            {
                gSpecialStatuses[battler].switchInAbilityDone = TRUE;
                BattleScriptPushCursorAndCallback(BattleScript_AnnounceAirLockCloudNine);
                effect++;
            }
            break;
        case ABILITY_SCHOOLING:
            if (gBattleMons[battler].level < 20)
                break;
        // Fallthrough
        case ABILITY_ZEN_MODE:
        case ABILITY_SHIELDS_DOWN:
            if (TryBattleFormChange(battler, FORM_CHANGE_BATTLE_HP_PERCENT))
            {
                BattleScriptPushCursorAndCallback(BattleScript_AttackerFormChangeEnd3);
                effect++;
            }
            break;
        case ABILITY_INTREPID_SWORD:
            if (!gSpecialStatuses[battler].switchInAbilityDone && CompareStat(battler, STAT_ATK, MAX_STAT_STAGE, CMP_LESS_THAN))
            {
                gBattlerAttacker = battler;
                gSpecialStatuses[battler].switchInAbilityDone = TRUE;
                SET_STATCHANGER(STAT_ATK, 1, FALSE);
                BattleScriptPushCursorAndCallback(BattleScript_BattlerAbilityStatRaiseOnSwitchIn);
                effect++;
            }
            break;
        case ABILITY_DAUNTLESS_SHIELD:
            if (!gSpecialStatuses[battler].switchInAbilityDone && CompareStat(battler, STAT_DEF, MAX_STAT_STAGE, CMP_LESS_THAN))
            {
                gBattlerAttacker = battler;
                gSpecialStatuses[battler].switchInAbilityDone = TRUE;
                SET_STATCHANGER(STAT_DEF, 1, FALSE);
                BattleScriptPushCursorAndCallback(BattleScript_BattlerAbilityStatRaiseOnSwitchIn);
                effect++;
            }
            break;
        case ABILITY_DESOLATE_LAND:
            if (TryChangeBattleWeather(battler, ENUM_WEATHER_SUN_PRIMAL, TRUE))
            {
                BattleScriptPushCursorAndCallback(BattleScript_DesolateLandActivates);
                effect++;
            }
            break;
        case ABILITY_PRIMORDIAL_SEA:
            if (TryChangeBattleWeather(battler, ENUM_WEATHER_RAIN_PRIMAL, TRUE))
            {
                BattleScriptPushCursorAndCallback(BattleScript_PrimordialSeaActivates);
                effect++;
            }
            break;
        case ABILITY_DELTA_STREAM:
            if (TryChangeBattleWeather(battler, ENUM_WEATHER_STRONG_WINDS, TRUE))
            {
                BattleScriptPushCursorAndCallback(BattleScript_DeltaStreamActivates);
                effect++;
            }
            break;
        case ABILITY_VESSEL_OF_RUIN:
            if (!gSpecialStatuses[battler].switchInAbilityDone)
            {
                PREPARE_STAT_BUFFER(gBattleTextBuff1, STAT_SPATK);
                gSpecialStatuses[battler].switchInAbilityDone = TRUE;
                BattleScriptPushCursorAndCallback(BattleScript_RuinAbilityActivates);
                effect++;
            }
            break;
        case ABILITY_SWORD_OF_RUIN:
            if (!gSpecialStatuses[battler].switchInAbilityDone)
            {
                PREPARE_STAT_BUFFER(gBattleTextBuff1, STAT_DEF);
                gSpecialStatuses[battler].switchInAbilityDone = TRUE;
                BattleScriptPushCursorAndCallback(BattleScript_RuinAbilityActivates);
                effect++;
            }
            break;
        case ABILITY_TABLETS_OF_RUIN:
            if (!gSpecialStatuses[battler].switchInAbilityDone)
            {
                PREPARE_STAT_BUFFER(gBattleTextBuff1, STAT_ATK);
                gSpecialStatuses[battler].switchInAbilityDone = TRUE;
                BattleScriptPushCursorAndCallback(BattleScript_RuinAbilityActivates);
                effect++;
            }
            break;
        case ABILITY_BEADS_OF_RUIN:
            if (!gSpecialStatuses[battler].switchInAbilityDone)
            {
                PREPARE_STAT_BUFFER(gBattleTextBuff1, STAT_SPDEF);
                gSpecialStatuses[battler].switchInAbilityDone = TRUE;
                BattleScriptPushCursorAndCallback(BattleScript_RuinAbilityActivates);
                effect++;
            }
            break;
        case ABILITY_ORICHALCUM_PULSE:
            if (TryChangeBattleWeather(battler, ENUM_WEATHER_SUN, TRUE))
            {
                BattleScriptPushCursorAndCallback(BattleScript_DroughtActivates);
                effect++;
            }
            break;
        case ABILITY_SUPREME_OVERLORD:
            if (!gSpecialStatuses[battler].switchInAbilityDone && CountUsablePartyMons(battler) < PARTY_SIZE)
            {
                gSpecialStatuses[battler].switchInAbilityDone = TRUE;
                gBattleStruct->supremeOverlordModifier[battler] = GetSupremeOverlordModifier(battler);
                BattleScriptPushCursorAndCallback(BattleScript_SupremeOverlordActivates);
                effect++;
            }
            break;
        case ABILITY_COSTAR:
            if (!gSpecialStatuses[battler].switchInAbilityDone
             && IsDoubleBattle()
             && IsBattlerAlive(BATTLE_PARTNER(battler))
             && CountBattlerStatIncreases(BATTLE_PARTNER(battler), FALSE))
            {
                gSpecialStatuses[battler].switchInAbilityDone = TRUE;
                for (i = 0; i < NUM_BATTLE_STATS; i++)
                    gBattleMons[battler].statStages[i] = gBattleMons[BATTLE_PARTNER(battler)].statStages[i];
                gBattlerTarget = BATTLE_PARTNER(battler);
                BattleScriptPushCursorAndCallback(BattleScript_CostarActivates);
                effect++;
            }
            break;
        }
        break;
    case ABILITYEFFECT_ENDTURN: // 1
        if (gBattleMons[battler].hp != 0)
        {
            gBattlerAttacker = battler;
            switch (gLastUsedAbility)
            {
            case ABILITY_HARVEST:
                if ((IsBattlerWeatherAffected(battler, B_WEATHER_SUN) || Random() % 2 == 0)
                 && gBattleMons[battler].item == ITEM_NONE
                 && gBattleStruct->changedItems[battler] == ITEM_NONE   // Will not inherit an item
                 && ItemId_GetPocket(GetUsedHeldItem(battler)) == POCKET_BERRIES)
                {
                    gLastUsedItem = GetUsedHeldItem(battler);
                    BattleScriptPushCursorAndCallback(BattleScript_HarvestActivates);
                    effect++;
                }
                break;
            case ABILITY_DRY_SKIN:
                if (IsBattlerWeatherAffected(battler, B_WEATHER_SUN))
                    goto SOLAR_POWER_HP_DROP;
            // Dry Skin works similarly to Rain Dish in Rain
            case ABILITY_RAIN_DISH:
                if (IsBattlerWeatherAffected(battler, B_WEATHER_RAIN)
                 && !BATTLER_MAX_HP(battler)
                 && !(gStatuses3[battler] & STATUS3_HEAL_BLOCK))
                {
                    BattleScriptPushCursorAndCallback(BattleScript_RainDishActivates);
                    gBattleMoveDamage = gBattleMons[battler].maxHP / (gLastUsedAbility == ABILITY_RAIN_DISH ? 16 : 8);
                    if (gBattleMoveDamage == 0)
                        gBattleMoveDamage = 1;
                    gBattleMoveDamage *= -1;
                    effect++;
                }
                break;
            case ABILITY_HYDRATION:
                if (IsBattlerWeatherAffected(battler, B_WEATHER_RAIN)
                 && gBattleMons[battler].status1 & STATUS1_ANY)
                {
                    goto ABILITY_HEAL_MON_STATUS;
                }
                break;
            case ABILITY_SHED_SKIN:
                if ((gBattleMons[battler].status1 & STATUS1_ANY) && (Random() % 3) == 0)
                {
                ABILITY_HEAL_MON_STATUS:
                    if (gBattleMons[battler].status1 & (STATUS1_POISON | STATUS1_TOXIC_POISON))
                        StringCopy(gBattleTextBuff1, gStatusConditionString_PoisonJpn);
                    if (gBattleMons[battler].status1 & STATUS1_SLEEP)
                        StringCopy(gBattleTextBuff1, gStatusConditionString_SleepJpn);
                    if (gBattleMons[battler].status1 & STATUS1_PARALYSIS)
                        StringCopy(gBattleTextBuff1, gStatusConditionString_ParalysisJpn);
                    if (gBattleMons[battler].status1 & STATUS1_BURN)
                        StringCopy(gBattleTextBuff1, gStatusConditionString_BurnJpn);
                    if (gBattleMons[battler].status1 & (STATUS1_FREEZE | STATUS1_FROSTBITE))
                        StringCopy(gBattleTextBuff1, gStatusConditionString_IceJpn);

                    gBattleMons[battler].status1 = 0;
                    gBattleMons[battler].status2 &= ~STATUS2_NIGHTMARE;
                    gBattleScripting.battler = gActiveBattler = battler;
                    BattleScriptPushCursorAndCallback(BattleScript_ShedSkinActivates);
                    BtlController_EmitSetMonData(BUFFER_A, REQUEST_STATUS_BATTLE, 0, 4, &gBattleMons[battler].status1);
                    MarkBattlerForControllerExec(gActiveBattler);
                    effect++;
                }
                break;
            case ABILITY_SPEED_BOOST:
                if (CompareStat(battler, STAT_SPEED, MAX_STAT_STAGE, CMP_LESS_THAN) && gDisableStructs[battler].isFirstTurn != 2)
                {
                    SET_STATCHANGER(STAT_SPEED, 1, FALSE);
                    BattleScriptPushCursorAndCallback(BattleScript_SpeedBoostActivates);
                    gBattleScripting.battler = battler;
                    effect++;
                }
                break;
            case ABILITY_MOODY:
                if (gDisableStructs[battler].isFirstTurn != 2)
                {
                    u32 validToRaise = 0, validToLower = 0;
                #if B_MOODY_ACC_EVASION < GEN_8
                    u32 statsNum = NUM_BATTLE_STATS;
                #else
                    u32 statsNum = NUM_STATS;
                #endif

                    for (i = STAT_ATK; i < statsNum; i++)
                    {
                        if (CompareStat(battler, i, MIN_STAT_STAGE, CMP_GREATER_THAN))
                            validToLower |= gBitTable[i];
                        if (CompareStat(battler, i, MAX_STAT_STAGE, CMP_LESS_THAN))
                            validToRaise |= gBitTable[i];
                    }

                    if (validToLower != 0 || validToRaise != 0) // Can lower one stat, or can raise one stat
                    {
                        gBattleScripting.statChanger = gBattleScripting.savedStatChanger = 0; // for raising and lowering stat respectively
                        if (validToRaise != 0) // Find stat to raise
                        {
                            do
                            {
                                i = (Random() % statsNum) + STAT_ATK;
                            } while (!(validToRaise & gBitTable[i]));
                            SET_STATCHANGER(i, 2, FALSE);
                            validToLower &= ~(gBitTable[i]); // Can't lower the same stat as raising.
                        }
                        if (validToLower != 0) // Find stat to lower
                        {
                            do
                            {
                                i = (Random() % statsNum) + STAT_ATK;
                            } while (!(validToLower & gBitTable[i]));
                            SET_STATCHANGER2(gBattleScripting.savedStatChanger, i, 1, TRUE);
                        }
                        BattleScriptPushCursorAndCallback(BattleScript_MoodyActivates);
                        effect++;
                    }
                }
                break;
            case ABILITY_TRUANT:
                gDisableStructs[gBattlerAttacker].truantCounter ^= 1;
                break;
            case ABILITY_BAD_DREAMS:
                BattleScriptPushCursorAndCallback(BattleScript_BadDreamsActivates);
                effect++;
                break;
            SOLAR_POWER_HP_DROP:
            case ABILITY_SOLAR_POWER:
                if (IsBattlerWeatherAffected(battler, B_WEATHER_SUN))
                {
                    BattleScriptPushCursorAndCallback(BattleScript_SolarPowerActivates);
                    gBattleMoveDamage = gBattleMons[battler].maxHP / 8;
                    if (gBattleMoveDamage == 0)
                        gBattleMoveDamage = 1;
                    effect++;
                }
                break;
            case ABILITY_HEALER:
                gBattleScripting.battler = BATTLE_PARTNER(battler);
                if (IsBattlerAlive(gBattleScripting.battler)
                    && gBattleMons[gBattleScripting.battler].status1 & STATUS1_ANY
                    && (Random() % 100) < 30)
                {
                    BattleScriptPushCursorAndCallback(BattleScript_HealerActivates);
                    effect++;
                }
                break;
            case ABILITY_SCHOOLING:
                if (gBattleMons[battler].level < 20)
                    break;
            // Fallthrough
            case ABILITY_ZEN_MODE:
            case ABILITY_SHIELDS_DOWN:
            case ABILITY_POWER_CONSTRUCT:
                if (TryBattleFormChange(battler, FORM_CHANGE_BATTLE_HP_PERCENT))
                {
                    BattleScriptPushCursorAndCallback(BattleScript_AttackerFormChangeEnd3);
                    effect++;
                }
                break;
            case ABILITY_BALL_FETCH:
                if (gBattleMons[battler].item == ITEM_NONE
                    && gBattleResults.catchAttempts[gLastUsedBall - ITEM_ULTRA_BALL] >= 1
                    && !gHasFetchedBall)
                {
                    gBattleScripting.battler = battler;
                    BtlController_EmitSetMonData(BUFFER_A, REQUEST_HELDITEM_BATTLE, 0, 2, &gLastUsedBall);
                    MarkBattlerForControllerExec(battler);
                    gHasFetchedBall = TRUE;
                    gLastUsedItem = gLastUsedBall;
                    BattleScriptPushCursorAndCallback(BattleScript_BallFetch);
                    effect++;
                }
                break;
            case ABILITY_HUNGER_SWITCH:
                if (TryBattleFormChange(battler, FORM_CHANGE_BATTLE_TURN_END))
                {
                    BattleScriptPushCursorAndCallback(BattleScript_AttackerFormChangeEnd3NoPopup);
                    effect++;
                }
                break;
            case ABILITY_CUD_CHEW:
                if (ItemId_GetPocket(GetUsedHeldItem(battler)) == POCKET_BERRIES && gDisableStructs[gActiveBattler].cudChew == TRUE)
                {
                    gLastUsedItem = gBattleStruct->usedHeldItems[battler][GetBattlerSide(battler)];
                    gBattleStruct->usedHeldItems[battler][GetBattlerSide(battler)] = ITEM_NONE;
                    BattleScriptPushCursorAndCallback(BattleScript_CudChewActivates);
                    effect++;
                }
                break;
            }
        }
        break;
    case ABILITYEFFECT_MOVES_BLOCK: // 2
        {
            u16 moveTarget = GetBattlerMoveTargetType(battler, move);
            u16 battlerAbility = GetBattlerAbility(battler);
            u16 targetAbility = GetBattlerAbility(gBattlerTarget);

            if ((gLastUsedAbility == ABILITY_SOUNDPROOF && gBattleMoves[move].soundMove && !(moveTarget & MOVE_TARGET_USER))
             || (gLastUsedAbility == ABILITY_BULLETPROOF && gBattleMoves[move].ballisticMove))
            {
                if (gBattleMons[gBattlerAttacker].status2 & STATUS2_MULTIPLETURNS)
                    gHitMarker |= HITMARKER_NO_PPDEDUCT;
                gBattlescriptCurrInstr = BattleScript_SoundproofProtected;
                effect = 1;
            }
            else if ((gLastUsedAbility == ABILITY_DAZZLING || gLastUsedAbility == ABILITY_QUEENLY_MAJESTY || gLastUsedAbility == ABILITY_ARMOR_TAIL || IsBattlerAlive(battler ^= BIT_FLANK))
                  && (battlerAbility == ABILITY_DAZZLING || battlerAbility == ABILITY_QUEENLY_MAJESTY || battlerAbility == ABILITY_ARMOR_TAIL)
                  && GetChosenMovePriority(gBattlerAttacker) > 0
                  && GetBattlerSide(gBattlerAttacker) != GetBattlerSide(battler))
            {
                if (gBattleMons[gBattlerAttacker].status2 & STATUS2_MULTIPLETURNS)
                    gHitMarker |= HITMARKER_NO_PPDEDUCT;
                gBattlescriptCurrInstr = BattleScript_DazzlingProtected;
                effect = 1;
            }
            else if (BlocksPrankster(move, gBattlerAttacker, gBattlerTarget, TRUE) && !(IS_MOVE_STATUS(move) && targetAbility == ABILITY_MAGIC_BOUNCE))
            {
                if (!(gBattleTypeFlags & BATTLE_TYPE_DOUBLE) || !(moveTarget & (MOVE_TARGET_BOTH | MOVE_TARGET_FOES_AND_ALLY)))
                    CancelMultiTurnMoves(gBattlerAttacker); // Don't cancel moves that can hit two targets bc one target might not be protected
                gBattleScripting.battler = gBattlerAbility = gBattlerTarget;
                gBattlescriptCurrInstr = BattleScript_DarkTypePreventsPrankster;
                effect = 1;
            }
            else if (GetBattlerAbility(gBattlerTarget) == ABILITY_GOOD_AS_GOLD
                  && IS_MOVE_STATUS(gCurrentMove)
                  && !(moveTarget & MOVE_TARGET_USER)
                  && !(moveTarget & MOVE_TARGET_OPPONENTS_FIELD)
                  && !(moveTarget & MOVE_TARGET_ALL_BATTLERS))
            {
                gBattlescriptCurrInstr = BattleScript_GoodAsGoldActivates;
                effect = 1;
            }
            else if (gLastUsedAbility == ABILITY_ICE_FACE && IS_MOVE_PHYSICAL(move) && gBattleMons[gBattlerTarget].species == SPECIES_EISCUE)
            {
                gBattleMons[gBattlerTarget].species = SPECIES_EISCUE_NOICE_FACE;
                if (gBattleMons[gBattlerAttacker].status2 & STATUS2_MULTIPLETURNS)
                    gHitMarker |= HITMARKER_NO_PPDEDUCT;
                gBattleScripting.battler = gBattlerTarget; // For STRINGID_PKMNTRANSFORMED
                gBattlescriptCurrInstr = BattleScript_IceFaceNullsDamage;
                effect = 1;
            }
            break;
        }
    case ABILITYEFFECT_ABSORBING: // 3
        if (move != MOVE_NONE)
        {
            u8 statId;
            u8 statAmount = 1;
            switch (gLastUsedAbility)
            {
            case ABILITY_VOLT_ABSORB:
                if (moveType == TYPE_ELECTRIC)
                    effect = 1;
                break;
            case ABILITY_WATER_ABSORB:
            case ABILITY_DRY_SKIN:
                if (moveType == TYPE_WATER)
                    effect = 1;
                break;
            case ABILITY_MOTOR_DRIVE:
                if (moveType == TYPE_ELECTRIC)
                    effect = 2, statId = STAT_SPEED;
                break;
            case ABILITY_LIGHTNING_ROD:
                if (moveType == TYPE_ELECTRIC)
                    effect = 2, statId = STAT_SPATK;
                break;
            case ABILITY_STORM_DRAIN:
                if (moveType == TYPE_WATER)
                    effect = 2, statId = STAT_SPATK;
                break;
            case ABILITY_SAP_SIPPER:
                if (moveType == TYPE_GRASS)
                    effect = 2, statId = STAT_ATK;
                break;
            case ABILITY_FLASH_FIRE:
                if (moveType == TYPE_FIRE
                #if B_FLASH_FIRE_FROZEN <= GEN_4
                    && !(gBattleMons[battler].status1 & STATUS1_FREEZE)
                #endif
                )
                {
                    if (!(gBattleResources->flags->flags[battler] & RESOURCE_FLAG_FLASH_FIRE))
                    {
                        gBattleCommunication[MULTISTRING_CHOOSER] = B_MSG_FLASH_FIRE_BOOST;
                        if (gProtectStructs[gBattlerAttacker].notFirstStrike)
                            gBattlescriptCurrInstr = BattleScript_FlashFireBoost;
                        else
                            gBattlescriptCurrInstr = BattleScript_FlashFireBoost_PPLoss;

                        gBattleResources->flags->flags[battler] |= RESOURCE_FLAG_FLASH_FIRE;
                        effect = 3;
                    }
                    else
                    {
                        gBattleCommunication[MULTISTRING_CHOOSER] = B_MSG_FLASH_FIRE_NO_BOOST;
                        if (gProtectStructs[gBattlerAttacker].notFirstStrike)
                            gBattlescriptCurrInstr = BattleScript_FlashFireBoost;
                        else
                            gBattlescriptCurrInstr = BattleScript_FlashFireBoost_PPLoss;

                        effect = 3;
                    }
                }
                break;
            case ABILITY_WELL_BAKED_BODY:
                if (moveType == TYPE_FIRE)
                    effect = 2, statId = STAT_DEF, statAmount = 2;
                break;
            case ABILITY_WIND_RIDER:
                if (gBattleMoves[gCurrentMove].windMove && !(GetBattlerMoveTargetType(gBattlerAttacker, gCurrentMove) & MOVE_TARGET_USER))
                    effect = 2, statId = STAT_ATK;
                break;
            case ABILITY_EARTH_EATER:
                if (moveType == TYPE_GROUND)
                    effect = 1;
                break;
            }

            if (effect == 1) // Drain Hp ability.
            {
#if B_HEAL_BLOCKING >= GEN_5
                if (BATTLER_MAX_HP(battler) || gStatuses3[battler] & STATUS3_HEAL_BLOCK)
#else
                if (BATTLER_MAX_HP(battler))
#endif
                {
                    if ((gProtectStructs[gBattlerAttacker].notFirstStrike))
                        gBattlescriptCurrInstr = BattleScript_MonMadeMoveUseless;
                    else
                        gBattlescriptCurrInstr = BattleScript_MonMadeMoveUseless_PPLoss;
                }
                else
                {
                    if (gProtectStructs[gBattlerAttacker].notFirstStrike)
                        gBattlescriptCurrInstr = BattleScript_MoveHPDrain;
                    else
                        gBattlescriptCurrInstr = BattleScript_MoveHPDrain_PPLoss;

                    gBattleMoveDamage = gBattleMons[battler].maxHP / 4;
                    if (gBattleMoveDamage == 0)
                        gBattleMoveDamage = 1;
                    gBattleMoveDamage *= -1;
                }
            }
            else if (effect == 2) // Boost Stat ability;
            {
                if (!CompareStat(battler, statId, MAX_STAT_STAGE, CMP_LESS_THAN))
                {
                    if ((gProtectStructs[gBattlerAttacker].notFirstStrike))
                        gBattlescriptCurrInstr = BattleScript_MonMadeMoveUseless;
                    else
                        gBattlescriptCurrInstr = BattleScript_MonMadeMoveUseless_PPLoss;
                }
                else
                {
                    if (gProtectStructs[gBattlerAttacker].notFirstStrike)
                        gBattlescriptCurrInstr = BattleScript_MoveStatDrain;
                    else
                        gBattlescriptCurrInstr = BattleScript_MoveStatDrain_PPLoss;

                    SET_STATCHANGER(statId, statAmount, FALSE);
                #if B_ABSORBING_ABILITY_STRING < GEN_5
                    PREPARE_STAT_BUFFER(gBattleTextBuff1, statId);
                #endif
                }
            }
        }
        break;
    case ABILITYEFFECT_MOVE_END: // Think contact abilities.
        switch (gLastUsedAbility)
        {
        case ABILITY_JUSTIFIED:
            if (!(gMoveResultFlags & MOVE_RESULT_NO_EFFECT)
             && TARGET_TURN_DAMAGED
             && IsBattlerAlive(battler)
             && moveType == TYPE_DARK
             && CompareStat(battler, STAT_ATK, MAX_STAT_STAGE, CMP_LESS_THAN))
            {
                gEffectBattler = battler;
                SET_STATCHANGER(STAT_ATK, 1, FALSE);
                BattleScriptPushCursor();
                gBattlescriptCurrInstr = BattleScript_TargetAbilityStatRaiseRet;
                effect++;
            }
            break;
        case ABILITY_RATTLED:
            if (!(gMoveResultFlags & MOVE_RESULT_NO_EFFECT)
             && TARGET_TURN_DAMAGED
             && IsBattlerAlive(battler)
             && (moveType == TYPE_DARK || moveType == TYPE_BUG || moveType == TYPE_GHOST)
             && CompareStat(battler, STAT_SPEED, MAX_STAT_STAGE, CMP_LESS_THAN))
            {
                gEffectBattler = battler;
                SET_STATCHANGER(STAT_SPEED, 1, FALSE);
                BattleScriptPushCursor();
                gBattlescriptCurrInstr = BattleScript_TargetAbilityStatRaiseRet;
                effect++;
            }
            break;
        case ABILITY_WATER_COMPACTION:
            if (!(gMoveResultFlags & MOVE_RESULT_NO_EFFECT)
             && TARGET_TURN_DAMAGED
             && IsBattlerAlive(battler)
             && moveType == TYPE_WATER
             && CompareStat(battler, STAT_DEF, MAX_STAT_STAGE, CMP_LESS_THAN))
            {
                gEffectBattler = battler;
                SET_STATCHANGER(STAT_DEF, 2, FALSE);
                BattleScriptPushCursor();
                gBattlescriptCurrInstr = BattleScript_TargetAbilityStatRaiseRet;
                effect++;
            }
            break;
        case ABILITY_STAMINA:
            if (!(gMoveResultFlags & MOVE_RESULT_NO_EFFECT)
             && TARGET_TURN_DAMAGED
             && IsBattlerAlive(battler)
             && CompareStat(battler, STAT_DEF, MAX_STAT_STAGE, CMP_LESS_THAN))
            {
                gEffectBattler = battler;
                SET_STATCHANGER(STAT_DEF, 1, FALSE);
                BattleScriptPushCursor();
                gBattlescriptCurrInstr = BattleScript_TargetAbilityStatRaiseRet;
                effect++;
            }
            break;
        case ABILITY_BERSERK:
            if (!(gMoveResultFlags & MOVE_RESULT_NO_EFFECT)
             && TARGET_TURN_DAMAGED
             && IsBattlerAlive(battler)
            // Had more than half of hp before, now has less
             && gBattleStruct->hpBefore[battler] >= gBattleMons[battler].maxHP / 2
             && gBattleMons[battler].hp < gBattleMons[battler].maxHP / 2
             && (gMultiHitCounter == 0 || gMultiHitCounter == 1)
             && !(TestSheerForceFlag(gBattlerAttacker, gCurrentMove))
             && CompareStat(battler, STAT_SPATK, MAX_STAT_STAGE, CMP_LESS_THAN))
            {
                gEffectBattler = battler;
                SET_STATCHANGER(STAT_SPATK, 1, FALSE);
                BattleScriptPushCursor();
                gBattlescriptCurrInstr = BattleScript_TargetAbilityStatRaiseRet;
                effect++;
            }
            break;
        case ABILITY_EMERGENCY_EXIT:
        case ABILITY_WIMP_OUT:
            if (!(gMoveResultFlags & MOVE_RESULT_NO_EFFECT)
             && TARGET_TURN_DAMAGED
             && IsBattlerAlive(battler)
            // Had more than half of hp before, now has less
             && gBattleStruct->hpBefore[battler] > gBattleMons[battler].maxHP / 2
             && gBattleMons[battler].hp < gBattleMons[battler].maxHP / 2
             && (gMultiHitCounter == 0 || gMultiHitCounter == 1)
             && !(TestSheerForceFlag(gBattlerAttacker, gCurrentMove))
             && (CanBattlerSwitch(battler) || !(gBattleTypeFlags & BATTLE_TYPE_TRAINER))
             && !(gBattleTypeFlags & BATTLE_TYPE_ARENA)
             && CountUsablePartyMons(battler) > 0
             // Not currently held by Sky Drop
             && !(gStatuses3[battler] & STATUS3_SKY_DROPPED))
            {
                gBattleResources->flags->flags[battler] |= RESOURCE_FLAG_EMERGENCY_EXIT;
                effect++;
            }
            break;
        case ABILITY_WEAK_ARMOR:
            if (!(gMoveResultFlags & MOVE_RESULT_NO_EFFECT)
             && TARGET_TURN_DAMAGED
             && IsBattlerAlive(battler)
             && IS_MOVE_PHYSICAL(gCurrentMove)
             && (CompareStat(battler, STAT_SPEED, MAX_STAT_STAGE, CMP_LESS_THAN) // Don't activate if speed cannot be raised
               || CompareStat(battler, STAT_DEF, MIN_STAT_STAGE, CMP_GREATER_THAN))) // Don't activate if defense cannot be lowered
            {
                if (gBattleMoves[gCurrentMove].effect == EFFECT_HIT_ESCAPE && CanBattlerSwitch(gBattlerAttacker))
                    gProtectStructs[battler].disableEjectPack = TRUE;  // Set flag for target

                BattleScriptPushCursor();
                gBattlescriptCurrInstr = BattleScript_WeakArmorActivates;
                effect++;
            }
            break;
        case ABILITY_CURSED_BODY:
            if (!(gMoveResultFlags & MOVE_RESULT_NO_EFFECT)
             && TARGET_TURN_DAMAGED
             && gDisableStructs[gBattlerAttacker].disabledMove == MOVE_NONE
             && IsBattlerAlive(gBattlerAttacker)
             && !IsAbilityOnSide(gBattlerAttacker, ABILITY_AROMA_VEIL)
             && gBattleMons[gBattlerAttacker].pp[gChosenMovePos] != 0
             && (Random() % 3) == 0)
            {
                gDisableStructs[gBattlerAttacker].disabledMove = gChosenMove;
                gDisableStructs[gBattlerAttacker].disableTimer = 4;
                PREPARE_MOVE_BUFFER(gBattleTextBuff1, gChosenMove);
                BattleScriptPushCursor();
                gBattlescriptCurrInstr = BattleScript_CursedBodyActivates;
                effect++;
            }
            break;
        case ABILITY_LINGERING_AROMA:
        case ABILITY_MUMMY:
            if (!(gMoveResultFlags & MOVE_RESULT_NO_EFFECT)
             && IsBattlerAlive(gBattlerAttacker)
             && TARGET_TURN_DAMAGED
             && IsMoveMakingContact(move, gBattlerAttacker)
             && gBattleStruct->overwrittenAbilities[gBattlerAttacker] != GetBattlerAbility(gBattlerTarget))
            {
                switch (gBattleMons[gBattlerAttacker].ability)
                {
                case ABILITY_MUMMY:
                case ABILITY_BATTLE_BOND:
                case ABILITY_COMATOSE:
                case ABILITY_DISGUISE:
                case ABILITY_MULTITYPE:
                case ABILITY_POWER_CONSTRUCT:
                case ABILITY_RKS_SYSTEM:
                case ABILITY_SCHOOLING:
                case ABILITY_SHIELDS_DOWN:
                case ABILITY_STANCE_CHANGE:
                    break;
                default:
                    if (GetBattlerHoldEffect(gBattlerAttacker, TRUE) == HOLD_EFFECT_ABILITY_SHIELD)
                    {
                        RecordItemEffectBattle(gBattlerAttacker, HOLD_EFFECT_ABILITY_SHIELD);
                        break;
                    }

                    gLastUsedAbility = gBattleMons[gBattlerAttacker].ability = gBattleStruct->overwrittenAbilities[gBattlerAttacker] = gBattleMons[gBattlerTarget].ability;
                    BattleScriptPushCursor();
                    gBattlescriptCurrInstr = BattleScript_MummyActivates;
                    effect++;
                    break;
                }
            }
            break;
        case ABILITY_WANDERING_SPIRIT:
            if (!(gMoveResultFlags & MOVE_RESULT_NO_EFFECT)
             && IsBattlerAlive(gBattlerAttacker)
             && TARGET_TURN_DAMAGED
             && IsMoveMakingContact(move, gBattlerAttacker))
            {
                switch (gBattleMons[gBattlerAttacker].ability)
                {
                case ABILITY_DISGUISE:
                case ABILITY_FLOWER_GIFT:
                case ABILITY_GULP_MISSILE:
                case ABILITY_HUNGER_SWITCH:
                case ABILITY_ICE_FACE:
                case ABILITY_ILLUSION:
                case ABILITY_IMPOSTER:
                case ABILITY_RECEIVER:
                case ABILITY_RKS_SYSTEM:
                case ABILITY_SCHOOLING:
                case ABILITY_STANCE_CHANGE:
                case ABILITY_WONDER_GUARD:
                case ABILITY_ZEN_MODE:
                    break;
                default:
                    if (GetBattlerHoldEffect(gBattlerAttacker, TRUE) == HOLD_EFFECT_ABILITY_SHIELD)
                    {
                        RecordItemEffectBattle(gBattlerAttacker, HOLD_EFFECT_ABILITY_SHIELD);
                        break;
                    }

                    gLastUsedAbility = gBattleMons[gBattlerAttacker].ability;
                    gBattleMons[gBattlerAttacker].ability = gBattleStruct->overwrittenAbilities[gBattlerAttacker] = gBattleMons[gBattlerTarget].ability;
                    gBattleMons[gBattlerTarget].ability = gBattleStruct->overwrittenAbilities[gBattlerTarget] = gLastUsedAbility;
                    BattleScriptPushCursor();
                    gBattlescriptCurrInstr = BattleScript_WanderingSpiritActivates;
                    effect++;
                    break;
                }
            }
            break;
        case ABILITY_ANGER_POINT:
            if (!(gMoveResultFlags & MOVE_RESULT_NO_EFFECT)
             && gIsCriticalHit
             && TARGET_TURN_DAMAGED
             && IsBattlerAlive(battler)
             && CompareStat(battler, STAT_ATK, MAX_STAT_STAGE, CMP_LESS_THAN))
            {
                SET_STATCHANGER(STAT_ATK, MAX_STAT_STAGE - gBattleMons[battler].statStages[STAT_ATK], FALSE);
                BattleScriptPushCursor();
                gBattlescriptCurrInstr = BattleScript_TargetsStatWasMaxedOut;
                effect++;
            }
            break;
        case ABILITY_COLOR_CHANGE:
            if (!(gMoveResultFlags & MOVE_RESULT_NO_EFFECT)
             && move != MOVE_STRUGGLE
             && gBattleMoves[move].power != 0
             && TARGET_TURN_DAMAGED
             && !IS_BATTLER_OF_TYPE(battler, moveType)
             && gBattleMons[battler].hp != 0)
            {
                SET_BATTLER_TYPE(battler, moveType);
                PREPARE_TYPE_BUFFER(gBattleTextBuff1, moveType);
                BattleScriptPushCursor();
                gBattlescriptCurrInstr = BattleScript_ColorChangeActivates;
                effect++;
            }
            break;
        case ABILITY_GOOEY:
        case ABILITY_TANGLING_HAIR:
            if (!(gMoveResultFlags & MOVE_RESULT_NO_EFFECT)
             && gBattleMons[gBattlerAttacker].hp != 0
             && (CompareStat(gBattlerAttacker, STAT_SPEED, MIN_STAT_STAGE, CMP_GREATER_THAN) || GetBattlerAbility(gBattlerAttacker) == ABILITY_MIRROR_ARMOR)
             && !gProtectStructs[gBattlerAttacker].confusionSelfDmg
             && TARGET_TURN_DAMAGED
             && IsMoveMakingContact(move, gBattlerAttacker))
            {
                SET_STATCHANGER(STAT_SPEED, 1, TRUE);
                gBattleScripting.moveEffect = MOVE_EFFECT_SPD_MINUS_1;
                PREPARE_ABILITY_BUFFER(gBattleTextBuff1, gLastUsedAbility);
                BattleScriptPushCursor();
                gBattlescriptCurrInstr = BattleScript_GooeyActivates;
                gHitMarker |= HITMARKER_IGNORE_SAFEGUARD;
                effect++;
            }
            break;
        case ABILITY_ROUGH_SKIN:
        case ABILITY_IRON_BARBS:
            if (!(gMoveResultFlags & MOVE_RESULT_NO_EFFECT)
             && gBattleMons[gBattlerAttacker].hp != 0
             && !gProtectStructs[gBattlerAttacker].confusionSelfDmg
             && TARGET_TURN_DAMAGED
             && IsMoveMakingContact(move, gBattlerAttacker))
            {
                #if B_ROUGH_SKIN_DMG >= GEN_4
                    gBattleMoveDamage = gBattleMons[gBattlerAttacker].maxHP / 8;
                #else
                    gBattleMoveDamage = gBattleMons[gBattlerAttacker].maxHP / 16;
                #endif
                if (gBattleMoveDamage == 0)
                    gBattleMoveDamage = 1;
                PREPARE_ABILITY_BUFFER(gBattleTextBuff1, gLastUsedAbility);
                BattleScriptPushCursor();
                gBattlescriptCurrInstr = BattleScript_RoughSkinActivates;
                effect++;
            }
            break;
        case ABILITY_AFTERMATH:
            if (!(gMoveResultFlags & MOVE_RESULT_NO_EFFECT)
             && gBattleMons[gBattlerTarget].hp == 0
             && IsBattlerAlive(gBattlerAttacker)
             && IsMoveMakingContact(move, gBattlerAttacker))
            {
                u8 battler;
                if ((battler = IsAbilityOnField(ABILITY_DAMP)))
                {
                    gBattleScripting.battler = battler - 1;
                    BattleScriptPushCursor();
                    gBattlescriptCurrInstr = BattleScript_DampPreventsAftermath;
                }
                else
                {
                    gBattleMoveDamage = gBattleMons[gBattlerAttacker].maxHP / 4;
                    if (gBattleMoveDamage == 0)
                        gBattleMoveDamage = 1;
                    BattleScriptPushCursor();
                    gBattlescriptCurrInstr = BattleScript_AftermathDmg;
                }
                effect++;
            }
            break;
        case ABILITY_INNARDS_OUT:
            if (!(gMoveResultFlags & MOVE_RESULT_NO_EFFECT)
             && gBattleMons[gBattlerTarget].hp == 0
             && IsBattlerAlive(gBattlerAttacker))
            {
                gBattleMoveDamage = gSpecialStatuses[gBattlerTarget].dmg;
                BattleScriptPushCursor();
                gBattlescriptCurrInstr = BattleScript_AftermathDmg;
                effect++;
            }
            break;
        case ABILITY_EFFECT_SPORE:
            if (!IS_BATTLER_OF_TYPE(gBattlerAttacker, TYPE_GRASS)
             && GetBattlerAbility(gBattlerAttacker) != ABILITY_OVERCOAT
             && GetBattlerHoldEffect(gBattlerAttacker, TRUE) != HOLD_EFFECT_SAFETY_GOGGLES)
            {
                i = Random() % 3;
                if (i == 0)
                    goto POISON_POINT;
                if (i == 1)
                    goto STATIC;
                // Sleep
                if (!(gMoveResultFlags & MOVE_RESULT_NO_EFFECT)
                 && gBattleMons[gBattlerAttacker].hp != 0
                 && !gProtectStructs[gBattlerAttacker].confusionSelfDmg
                 && TARGET_TURN_DAMAGED
                 && CanSleep(gBattlerAttacker)
                 && IsMoveMakingContact(move, gBattlerAttacker)
                 && (Random() % 3) == 0)
                {
                    gBattleScripting.moveEffect = MOVE_EFFECT_AFFECTS_USER | MOVE_EFFECT_SLEEP;
                    PREPARE_ABILITY_BUFFER(gBattleTextBuff1, gLastUsedAbility);
                    BattleScriptPushCursor();
                    gBattlescriptCurrInstr = BattleScript_AbilityStatusEffect;
                    gHitMarker |= HITMARKER_IGNORE_SAFEGUARD;
                    effect++;
                }
            }
            break;
        POISON_POINT:
        case ABILITY_POISON_POINT:
            if (!(gMoveResultFlags & MOVE_RESULT_NO_EFFECT)
             && gBattleMons[gBattlerAttacker].hp != 0
             && !gProtectStructs[gBattlerAttacker].confusionSelfDmg
             && TARGET_TURN_DAMAGED
             && CanBePoisoned(gBattlerTarget, gBattlerAttacker)
             && IsMoveMakingContact(move, gBattlerAttacker)
             && RandomWeighted(RNG_POISON_POINT, 2, 1))
            {
                gBattleScripting.moveEffect = MOVE_EFFECT_AFFECTS_USER | MOVE_EFFECT_POISON;
                PREPARE_ABILITY_BUFFER(gBattleTextBuff1, gLastUsedAbility);
                BattleScriptPushCursor();
                gBattlescriptCurrInstr = BattleScript_AbilityStatusEffect;
                gHitMarker |= HITMARKER_IGNORE_SAFEGUARD;
                effect++;
            }
            break;
        STATIC:
        case ABILITY_STATIC:
            if (!(gMoveResultFlags & MOVE_RESULT_NO_EFFECT)
             && gBattleMons[gBattlerAttacker].hp != 0
             && !gProtectStructs[gBattlerAttacker].confusionSelfDmg
             && TARGET_TURN_DAMAGED
             && CanBeParalyzed(gBattlerAttacker)
             && IsMoveMakingContact(move, gBattlerAttacker)
             && RandomWeighted(RNG_STATIC, 2, 1))
            {
                gBattleScripting.moveEffect = MOVE_EFFECT_AFFECTS_USER | MOVE_EFFECT_PARALYSIS;
                BattleScriptPushCursor();
                gBattlescriptCurrInstr = BattleScript_AbilityStatusEffect;
                gHitMarker |= HITMARKER_IGNORE_SAFEGUARD;
                effect++;
            }
            break;
        case ABILITY_FLAME_BODY:
            if (!(gMoveResultFlags & MOVE_RESULT_NO_EFFECT)
             && gBattleMons[gBattlerAttacker].hp != 0
             && !gProtectStructs[gBattlerAttacker].confusionSelfDmg
             && (IsMoveMakingContact(move, gBattlerAttacker))
             && TARGET_TURN_DAMAGED
             && CanBeBurned(gBattlerAttacker)
             && RandomWeighted(RNG_FLAME_BODY, 2, 1))
            {
                gBattleScripting.moveEffect = MOVE_EFFECT_AFFECTS_USER | MOVE_EFFECT_BURN;
                BattleScriptPushCursor();
                gBattlescriptCurrInstr = BattleScript_AbilityStatusEffect;
                gHitMarker |= HITMARKER_IGNORE_SAFEGUARD;
                effect++;
            }
            break;
        case ABILITY_CUTE_CHARM:
            if (!(gMoveResultFlags & MOVE_RESULT_NO_EFFECT)
             && gBattleMons[gBattlerAttacker].hp != 0
             && !gProtectStructs[gBattlerAttacker].confusionSelfDmg
             && TARGET_TURN_DAMAGED
             && gBattleMons[gBattlerTarget].hp != 0
             && RandomWeighted(RNG_CUTE_CHARM, 2, 1)
             && !(gBattleMons[gBattlerAttacker].status2 & STATUS2_INFATUATION)
             && AreBattlersOfOppositeGender(gBattlerAttacker, gBattlerTarget)
             && GetBattlerAbility(gBattlerAttacker) != ABILITY_OBLIVIOUS
             && IsMoveMakingContact(move, gBattlerAttacker)
             && !IsAbilityOnSide(gBattlerAttacker, ABILITY_AROMA_VEIL))
            {
                gBattleMons[gBattlerAttacker].status2 |= STATUS2_INFATUATED_WITH(gBattlerTarget);
                BattleScriptPushCursor();
                gBattlescriptCurrInstr = BattleScript_CuteCharmActivates;
                effect++;
            }
            break;
        case ABILITY_ILLUSION:
            if (gBattleStruct->illusion[gBattlerTarget].on && !gBattleStruct->illusion[gBattlerTarget].broken && TARGET_TURN_DAMAGED)
            {
                BattleScriptPushCursor();
                gBattlescriptCurrInstr = BattleScript_IllusionOff;
                effect++;
            }
            break;
        case ABILITY_COTTON_DOWN:
            if (!(gMoveResultFlags & MOVE_RESULT_NO_EFFECT)
             && gBattleMons[gBattlerAttacker].hp != 0
             && !gProtectStructs[gBattlerAttacker].confusionSelfDmg
             && TARGET_TURN_DAMAGED)
            {
                gEffectBattler = gBattlerTarget;
                BattleScriptPushCursor();
                gBattlescriptCurrInstr = BattleScript_CottonDownActivates;
                effect++;
            }
            break;
        case ABILITY_STEAM_ENGINE:
            if (!(gMoveResultFlags & MOVE_RESULT_NO_EFFECT)
             && TARGET_TURN_DAMAGED
             && IsBattlerAlive(battler)
             && CompareStat(battler, STAT_SPEED, MAX_STAT_STAGE, CMP_LESS_THAN)
             && (moveType == TYPE_FIRE || moveType == TYPE_WATER))
            {
                gEffectBattler = battler;
                SET_STATCHANGER(STAT_SPEED, 6, FALSE);
                BattleScriptPushCursor();
                gBattlescriptCurrInstr = BattleScript_TargetAbilityStatRaiseRet;
                effect++;
            }
            break;
        case ABILITY_SAND_SPIT:
            if (!(gMoveResultFlags & MOVE_RESULT_NO_EFFECT)
             && !gProtectStructs[gBattlerAttacker].confusionSelfDmg
             && TARGET_TURN_DAMAGED
             && !(gBattleWeather & B_WEATHER_SANDSTORM && WEATHER_HAS_EFFECT))
            {
                if (gBattleWeather & B_WEATHER_PRIMAL_ANY && WEATHER_HAS_EFFECT)
                {
                    BattleScriptPushCursor();
                    gBattlescriptCurrInstr = BattleScript_BlockedByPrimalWeatherRet;
                    effect++;
                }
                else if (TryChangeBattleWeather(battler, ENUM_WEATHER_SANDSTORM, TRUE))
                {
                    gBattleScripting.battler = gActiveBattler = battler;
                    BattleScriptPushCursor();
                    gBattlescriptCurrInstr = BattleScript_SandSpitActivates;
                    effect++;
                }
            }
            break;
        case ABILITY_PERISH_BODY:
            if (!(gMoveResultFlags & MOVE_RESULT_NO_EFFECT)
             && !gProtectStructs[gBattlerAttacker].confusionSelfDmg
             && TARGET_TURN_DAMAGED
             && IsBattlerAlive(battler)
             && (IsMoveMakingContact(move, gBattlerAttacker))
             && !(gStatuses3[gBattlerAttacker] & STATUS3_PERISH_SONG))
            {
                if (!(gStatuses3[battler] & STATUS3_PERISH_SONG))
                {
                    gStatuses3[battler] |= STATUS3_PERISH_SONG;
                    gDisableStructs[battler].perishSongTimer = 3;
                }
                gStatuses3[gBattlerAttacker] |= STATUS3_PERISH_SONG;
                gDisableStructs[gBattlerAttacker].perishSongTimer = 3;
                BattleScriptPushCursor();
                gBattlescriptCurrInstr = BattleScript_PerishBodyActivates;
                effect++;
            }
            break;
        case ABILITY_GULP_MISSILE:
            if (!(gMoveResultFlags & MOVE_RESULT_NO_EFFECT)
             && !gProtectStructs[gBattlerAttacker].confusionSelfDmg
             && TARGET_TURN_DAMAGED
             && IsBattlerAlive(battler))
            {
                if (gBattleMons[gBattlerTarget].species == SPECIES_CRAMORANT_GORGING)
                {
                    gBattleMons[gBattlerTarget].species = SPECIES_CRAMORANT;
                    if (GetBattlerAbility(gBattlerAttacker) != ABILITY_MAGIC_GUARD)
                    {
                        gBattleMoveDamage = gBattleMons[gBattlerAttacker].maxHP / 4;
                        if (gBattleMoveDamage == 0)
                            gBattleMoveDamage = 1;
                    }
                    BattleScriptPushCursor();
                    gBattlescriptCurrInstr = BattleScript_GulpMissileGorging;
                    effect++;
                }
                else if (gBattleMons[gBattlerTarget].species == SPECIES_CRAMORANT_GULPING)
                {
                    gBattleMons[gBattlerTarget].species = SPECIES_CRAMORANT;
                    if (GetBattlerAbility(gBattlerAttacker) != ABILITY_MAGIC_GUARD)
                    {
                        gBattleMoveDamage = gBattleMons[gBattlerAttacker].maxHP / 4;
                        if (gBattleMoveDamage == 0)
                            gBattleMoveDamage = 1;
                    }
                    BattleScriptPushCursor();
                    gBattlescriptCurrInstr = BattleScript_GulpMissileGulping;
                    effect++;
                }
            }
            break;
        case ABILITY_SEED_SOWER:
            if (!(gMoveResultFlags & MOVE_RESULT_NO_EFFECT)
             && !gProtectStructs[gBattlerAttacker].confusionSelfDmg
             && TARGET_TURN_DAMAGED
             && IsBattlerAlive(gBattlerTarget)
             && TryChangeBattleTerrain(gBattlerTarget, STATUS_FIELD_GRASSY_TERRAIN, &gFieldTimers.terrainTimer))
            {
                BattleScriptPushCursor();
                gBattlescriptCurrInstr = BattleScript_SeedSowerActivates;
                effect++;
            }
            break;
        case ABILITY_THERMAL_EXCHANGE:
            if (!(gMoveResultFlags & MOVE_RESULT_NO_EFFECT)
             && TARGET_TURN_DAMAGED
             && IsBattlerAlive(gBattlerTarget)
             && CompareStat(gBattlerTarget, STAT_ATK, MAX_STAT_STAGE, CMP_LESS_THAN)
             && moveType == TYPE_FIRE)
            {
                gEffectBattler = gBattlerTarget;
                SET_STATCHANGER(STAT_ATK, 1, FALSE);
                BattleScriptPushCursor();
                gBattlescriptCurrInstr = BattleScript_TargetAbilityStatRaiseRet;
                effect++;
            }
            break;
        case ABILITY_ANGER_SHELL:
            if (!(gMoveResultFlags & MOVE_RESULT_NO_EFFECT)
             && !gProtectStructs[gBattlerAttacker].confusionSelfDmg
             && TARGET_TURN_DAMAGED
             && IsBattlerAlive(gBattlerTarget)
             && (gBattleMons[gBattlerTarget].hp <= gBattleMons[gBattlerTarget].maxHP / 2)
             && !(TestSheerForceFlag(gBattlerAttacker, gCurrentMove)))
            {
                gBattlerAttacker = gBattlerTarget;
                BattleScriptPushCursor();
                gBattlescriptCurrInstr = BattleScript_AngerShellActivates;
                effect++;
            }
            break;
        case ABILITY_WIND_POWER:
            if (!(gBattleMoves[gCurrentMove].windMove))
                break;
            // fall through
        case ABILITY_ELECTROMORPHOSIS:
            if (!(gMoveResultFlags & MOVE_RESULT_NO_EFFECT)
             && !gProtectStructs[gBattlerAttacker].confusionSelfDmg
             && TARGET_TURN_DAMAGED
             && IsBattlerAlive(gBattlerTarget))
            {
                gBattlerAttacker = gBattlerTarget;
                BattleScriptPushCursor();
                gBattlescriptCurrInstr = BattleScript_WindPowerActivates;
                effect++;
            }
            break;
        case ABILITY_TOXIC_DEBRIS:
            if (!(gMoveResultFlags & MOVE_RESULT_NO_EFFECT)
             && !gProtectStructs[gBattlerAttacker].confusionSelfDmg
             && IS_MOVE_PHYSICAL(gCurrentMove)
             && TARGET_TURN_DAMAGED
             && !(gSideStatuses[GetBattlerSide(gBattlerAttacker)] & SIDE_STATUS_TOXIC_SPIKES)
             && IsBattlerAlive(gBattlerTarget))
            {
                gBattlerTarget = gBattlerAttacker;
                BattleScriptPushCursor();
                gBattlescriptCurrInstr = BattleScript_ToxicDebrisActivates;
                effect++;
            }
            break;
        }
        break;
    case ABILITYEFFECT_MOVE_END_ATTACKER: // Same as above, but for attacker
        switch (gLastUsedAbility)
        {
        case ABILITY_POISON_TOUCH:
            if (!(gMoveResultFlags & MOVE_RESULT_NO_EFFECT)
             && gBattleMons[gBattlerTarget].hp != 0
             && !gProtectStructs[gBattlerAttacker].confusionSelfDmg
             && CanBePoisoned(gBattlerAttacker, gBattlerTarget)
             && IsMoveMakingContact(move, gBattlerAttacker)
             && TARGET_TURN_DAMAGED // Need to actually hit the target
             && (Random() % 3) == 0)
            {
                gBattleScripting.moveEffect = MOVE_EFFECT_POISON;
                PREPARE_ABILITY_BUFFER(gBattleTextBuff1, gLastUsedAbility);
                BattleScriptPushCursor();
                gBattlescriptCurrInstr = BattleScript_AbilityStatusEffect;
                gHitMarker |= HITMARKER_IGNORE_SAFEGUARD;
                effect++;
            }
            break;
        case ABILITY_STENCH:
            if (!(gMoveResultFlags & MOVE_RESULT_NO_EFFECT)
             && gBattleMons[gBattlerTarget].hp != 0
             && !gProtectStructs[gBattlerAttacker].confusionSelfDmg
             && RandomWeighted(RNG_STENCH, 9, 1)
             && !IS_MOVE_STATUS(move)
             && !gBattleMoves[gCurrentMove].effect != EFFECT_FLINCH_HIT
             && !gBattleMoves[gCurrentMove].effect != EFFECT_FLINCH_STATUS
             && !gBattleMoves[gCurrentMove].effect != EFFECT_TRIPLE_ARROWS)
            {
                gBattleScripting.moveEffect = MOVE_EFFECT_FLINCH;
                BattleScriptPushCursor();
                SetMoveEffect(FALSE, 0);
                BattleScriptPop();
                effect++;
            }
            break;
        case ABILITY_GULP_MISSILE:
            if (((gCurrentMove == MOVE_SURF && TARGET_TURN_DAMAGED) || gStatuses3[gBattlerAttacker] & STATUS3_UNDERWATER)
             && TryBattleFormChange(gBattlerAttacker, FORM_CHANGE_BATTLE_HP_PERCENT))
            {
                BattleScriptPushCursor();
                gBattlescriptCurrInstr = BattleScript_AttackerFormChange;
                effect++;
            }
            break;
        }
        break;
    case ABILITYEFFECT_MOVE_END_OTHER: // Abilities that activate on *another* battler's moveend: Dancer, Soul-Heart, Receiver, Symbiosis
        switch (GetBattlerAbility(battler))
        {
        case ABILITY_DANCER:
            if (IsBattlerAlive(battler)
             && (gBattleMoves[gCurrentMove].danceMove)
             && !gSpecialStatuses[battler].dancerUsedMove
             && gBattlerAttacker != battler)
            {
                // Set bit and save Dancer mon's original target
                gSpecialStatuses[battler].dancerUsedMove = TRUE;
                gSpecialStatuses[battler].dancerOriginalTarget = *(gBattleStruct->moveTarget + battler) | 0x4;
                gBattleStruct->atkCancellerTracker = 0;
                gBattlerAttacker = gBattlerAbility = battler;
                gCalledMove = gCurrentMove;

                // Set the target to the original target of the mon that first used a Dance move
                gBattlerTarget = gBattleScripting.savedBattler & 0x3;

                // Make sure that the target isn't an ally - if it is, target the original user
                if (GetBattlerSide(gBattlerTarget) == GetBattlerSide(gBattlerAttacker))
                    gBattlerTarget = (gBattleScripting.savedBattler & 0xF0) >> 4;
                gHitMarker &= ~HITMARKER_ATTACKSTRING_PRINTED;
                BattleScriptExecute(BattleScript_DancerActivates);
                effect++;
            }
            break;
        }
        break;
    case ABILITYEFFECT_IMMUNITY: // 5
        for (battler = 0; battler < gBattlersCount; battler++)
        {
            switch (GetBattlerAbility(battler))
            {
            case ABILITY_IMMUNITY:
            case ABILITY_PASTEL_VEIL:
                if (gBattleMons[battler].status1 & (STATUS1_POISON | STATUS1_TOXIC_POISON | STATUS1_TOXIC_COUNTER))
                {
                    StringCopy(gBattleTextBuff1, gStatusConditionString_PoisonJpn);
                    effect = 1;
                }
                break;
            case ABILITY_OWN_TEMPO:
                if (gBattleMons[battler].status2 & STATUS2_CONFUSION)
                {
                    StringCopy(gBattleTextBuff1, gStatusConditionString_ConfusionJpn);
                    effect = 2;
                }
                break;
            case ABILITY_LIMBER:
                if (gBattleMons[battler].status1 & STATUS1_PARALYSIS)
                {
                    StringCopy(gBattleTextBuff1, gStatusConditionString_ParalysisJpn);
                    effect = 1;
                }
                break;
            case ABILITY_INSOMNIA:
            case ABILITY_VITAL_SPIRIT:
                if (gBattleMons[battler].status1 & STATUS1_SLEEP)
                {
                    gBattleMons[battler].status2 &= ~STATUS2_NIGHTMARE;
                    StringCopy(gBattleTextBuff1, gStatusConditionString_SleepJpn);
                    effect = 1;
                }
                break;
            case ABILITY_WATER_VEIL:
            case ABILITY_WATER_BUBBLE:
                if (gBattleMons[battler].status1 & STATUS1_BURN)
                {
                    StringCopy(gBattleTextBuff1, gStatusConditionString_BurnJpn);
                    effect = 1;
                }
                break;
            case ABILITY_MAGMA_ARMOR:
                if (gBattleMons[battler].status1 & (STATUS1_FREEZE | STATUS1_FROSTBITE))
                {
                    StringCopy(gBattleTextBuff1, gStatusConditionString_IceJpn);
                    effect = 1;
                }
                break;
            case ABILITY_OBLIVIOUS:
                if (gBattleMons[battler].status2 & STATUS2_INFATUATION)
                    effect = 3;
                else if (gDisableStructs[battler].tauntTimer != 0)
                    effect = 4;
                break;
            }
            if (effect != 0)
            {
                switch (effect)
                {
                case 1: // status cleared
                    gBattleMons[battler].status1 = 0;
                    BattleScriptPushCursor();
                    gBattlescriptCurrInstr = BattleScript_AbilityCuredStatus;
                    break;
                case 2: // get rid of confusion
                    RemoveConfusionStatus(battler);
                    BattleScriptPushCursor();
                    gBattlescriptCurrInstr = BattleScript_AbilityCuredStatus;
                    break;
                case 3: // get rid of infatuation
                    gBattleMons[battler].status2 &= ~STATUS2_INFATUATION;
                    BattleScriptPushCursor();
                    gBattlescriptCurrInstr = BattleScript_BattlerGotOverItsInfatuation;
                    break;
                case 4: // get rid of taunt
                    gDisableStructs[battler].tauntTimer = 0;
                    BattleScriptPushCursor();
                    gBattlescriptCurrInstr = BattleScript_BattlerShookOffTaunt;
                    break;
                }

                gBattleScripting.battler = gActiveBattler = gBattlerAbility = battler;
                BtlController_EmitSetMonData(BUFFER_A, REQUEST_STATUS_BATTLE, 0, 4, &gBattleMons[gActiveBattler].status1);
                MarkBattlerForControllerExec(gActiveBattler);
                return effect;
            }
        }
        break;
    case ABILITYEFFECT_SYNCHRONIZE:
        if (gLastUsedAbility == ABILITY_SYNCHRONIZE && (gHitMarker & HITMARKER_SYNCHRONISE_EFFECT))
        {
            gHitMarker &= ~HITMARKER_SYNCHRONISE_EFFECT;

            if (!(gBattleMons[gBattlerAttacker].status1 & STATUS1_ANY))
            {
                gBattleStruct->synchronizeMoveEffect &= ~(MOVE_EFFECT_AFFECTS_USER | MOVE_EFFECT_CERTAIN);
                #if B_SYNCHRONIZE_TOXIC < GEN_5
                    if (gBattleStruct->synchronizeMoveEffect == MOVE_EFFECT_TOXIC)
                        gBattleStruct->synchronizeMoveEffect = MOVE_EFFECT_POISON;
                #endif

                gBattleScripting.moveEffect = gBattleStruct->synchronizeMoveEffect + MOVE_EFFECT_AFFECTS_USER;
                gBattleScripting.battler = gBattlerAbility = gBattlerTarget;
                PREPARE_ABILITY_BUFFER(gBattleTextBuff1, ABILITY_SYNCHRONIZE);
                BattleScriptPushCursor();
                gBattlescriptCurrInstr = BattleScript_SynchronizeActivates;
                gHitMarker |= HITMARKER_IGNORE_SAFEGUARD;
                effect++;
            }
        }
        break;
    case ABILITYEFFECT_ATK_SYNCHRONIZE: // 8
        if (gLastUsedAbility == ABILITY_SYNCHRONIZE && (gHitMarker & HITMARKER_SYNCHRONISE_EFFECT))
        {
            gHitMarker &= ~HITMARKER_SYNCHRONISE_EFFECT;

            if (!(gBattleMons[gBattlerTarget].status1 & STATUS1_ANY))
            {
                gBattleStruct->synchronizeMoveEffect &= ~(MOVE_EFFECT_AFFECTS_USER | MOVE_EFFECT_CERTAIN);
                if (gBattleStruct->synchronizeMoveEffect == MOVE_EFFECT_TOXIC)
                    gBattleStruct->synchronizeMoveEffect = MOVE_EFFECT_POISON;

                gBattleScripting.moveEffect = gBattleStruct->synchronizeMoveEffect;
                gBattleScripting.battler = gBattlerAbility = gBattlerAttacker;
                PREPARE_ABILITY_BUFFER(gBattleTextBuff1, ABILITY_SYNCHRONIZE);
                BattleScriptPushCursor();
                gBattlescriptCurrInstr = BattleScript_SynchronizeActivates;
                gHitMarker |= HITMARKER_IGNORE_SAFEGUARD;
                effect++;
            }
        }
        break;
    case ABILITYEFFECT_TRACE1:
    case ABILITYEFFECT_TRACE2:
        for (i = 0; i < gBattlersCount; i++)
        {
            if (gBattleMons[i].ability == ABILITY_TRACE && (gBattleResources->flags->flags[i] & RESOURCE_FLAG_TRACED))
            {
                u8 side = (BATTLE_OPPOSITE(GetBattlerPosition(i))) & BIT_SIDE; // side of the opposing pokemon
                u8 target1 = GetBattlerAtPosition(side);
                u8 target2 = GetBattlerAtPosition(side + BIT_FLANK);

                if (gBattleTypeFlags & BATTLE_TYPE_DOUBLE)
                {
                    if (!sAbilitiesNotTraced[gBattleMons[target1].ability] && gBattleMons[target1].hp != 0
                     && !sAbilitiesNotTraced[gBattleMons[target2].ability] && gBattleMons[target2].hp != 0)
                        gActiveBattler = GetBattlerAtPosition(((Random() & 1) * 2) | side), effect++;
                    else if (!sAbilitiesNotTraced[gBattleMons[target1].ability] && gBattleMons[target1].hp != 0)
                        gActiveBattler = target1, effect++;
                    else if (!sAbilitiesNotTraced[gBattleMons[target2].ability] && gBattleMons[target2].hp != 0)
                        gActiveBattler = target2, effect++;
                }
                else
                {
                    if (!sAbilitiesNotTraced[gBattleMons[target1].ability] && gBattleMons[target1].hp != 0)
                        gActiveBattler = target1, effect++;
                }

                if (effect != 0)
                {
                    if (caseID == ABILITYEFFECT_TRACE1)
                    {
                        BattleScriptPushCursorAndCallback(BattleScript_TraceActivatesEnd3);
                    }
                    else
                    {
                        BattleScriptPushCursor();
                        gBattlescriptCurrInstr = BattleScript_TraceActivates;
                    }
                    gBattleResources->flags->flags[i] &= ~RESOURCE_FLAG_TRACED;
                    gBattleStruct->tracedAbility[i] = gLastUsedAbility = gBattleMons[gActiveBattler].ability;
                    RecordAbilityBattle(gActiveBattler, gLastUsedAbility); // Record the opposing battler has this ability
                    battler = gBattlerAbility = gBattleScripting.battler = i;

                    PREPARE_MON_NICK_WITH_PREFIX_BUFFER(gBattleTextBuff1, gActiveBattler, gBattlerPartyIndexes[gActiveBattler])
                    PREPARE_ABILITY_BUFFER(gBattleTextBuff2, gLastUsedAbility)
                    break;
                }
            }
        }
        break;
    case ABILITYEFFECT_NEUTRALIZINGGAS:
        // Prints message only. separate from ABILITYEFFECT_ON_SWITCHIN bc activates before entry hazards
        for (i = 0; i < gBattlersCount; i++)
        {
            if (gBattleMons[i].ability == ABILITY_NEUTRALIZING_GAS && !(gBattleResources->flags->flags[i] & RESOURCE_FLAG_NEUTRALIZING_GAS))
            {
                gBattleResources->flags->flags[i] |= RESOURCE_FLAG_NEUTRALIZING_GAS;
                gBattlerAbility = i;
                gBattleCommunication[MULTISTRING_CHOOSER] = B_MSG_SWITCHIN_NEUTRALIZING_GAS;
                BattleScriptPushCursorAndCallback(BattleScript_SwitchInAbilityMsg);
                effect++;
            }

            if (effect != 0)
                break;
        }
        break;
    case ABILITYEFFECT_FIELD_SPORT:
        switch (gLastUsedAbility)
        {
        case ABILITYEFFECT_MUD_SPORT:
            for (i = 0; i < gBattlersCount; i++)
            {
                if (gStatuses4[i] & STATUS4_MUD_SPORT)
                    effect = i + 1;
            }
            break;
        case ABILITYEFFECT_WATER_SPORT:
            for (i = 0; i < gBattlersCount; i++)
            {
                if (gStatuses4[i] & STATUS4_WATER_SPORT)
                    effect = i + 1;
            }
            break;
        default:
            for (i = 0; i < gBattlersCount; i++)
            {
                if (gBattleMons[i].ability == ability)
                {
                    gLastUsedAbility = ability;
                    effect = i + 1;
                }
            }
            break;
        }
        break;
    case ABILITYEFFECT_ON_WEATHER: // For ability effects that activate when the battle weather changes.
        battler = gBattlerAbility = gBattleScripting.battler;
        gLastUsedAbility = GetBattlerAbility(battler);
        switch (gLastUsedAbility)
        {
        case ABILITY_FORECAST:
        case ABILITY_FLOWER_GIFT:
            if ((IsBattlerWeatherAffected(battler, gBattleWeather)
                 || gBattleWeather == B_WEATHER_NONE
                 || !WEATHER_HAS_EFFECT) // Air Lock active
                 && TryBattleFormChange(battler, FORM_CHANGE_BATTLE_WEATHER))
            {
                BattleScriptPushCursorAndCallback(BattleScript_BattlerFormChangeWithStringEnd3);
                effect++;
            }
            break;
        case ABILITY_ICE_FACE:
            if (IsBattlerWeatherAffected(battler, B_WEATHER_HAIL | B_WEATHER_SNOW)
             && gBattleMons[battler].species == SPECIES_EISCUE_NOICE_FACE
             && !(gBattleMons[battler].status2 & STATUS2_TRANSFORMED)
             && gBattleStruct->allowedToChangeFormInWeather[gBattlerPartyIndexes[battler]][GetBattlerSide(battler)])
            {
                gBattleStruct->allowedToChangeFormInWeather[gBattlerPartyIndexes[battler]][GetBattlerSide(battler)] = FALSE;
                gBattleMons[battler].species = SPECIES_EISCUE;
                BattleScriptPushCursorAndCallback(BattleScript_BattlerFormChangeWithStringEnd3);
                effect++;
            }
            break;
        case ABILITY_PROTOSYNTHESIS:
            if (!gSpecialStatuses[battler].weatherAbilityDone && IsBattlerWeatherAffected(battler, B_WEATHER_SUN))
            {
                gSpecialStatuses[battler].weatherAbilityDone = TRUE;
                PREPARE_STAT_BUFFER(gBattleTextBuff1, GetHighestStatId(battler));
                BattleScriptPushCursorAndCallback(BattleScript_ProtosynthesisActivates);
                effect++;
            }
            break;
        }
        break;
    case ABILITYEFFECT_ON_TERRAIN:  // For ability effects that activate when the field terrain changes.
        battler = gBattlerAbility = gBattleScripting.battler;
        gLastUsedAbility = GetBattlerAbility(battler);
        switch (gLastUsedAbility)
        {
        case ABILITY_MIMICRY:
            if (!gSpecialStatuses[battler].terrainAbilityDone && ChangeTypeBasedOnTerrain(battler))
            {
                gSpecialStatuses[battler].terrainAbilityDone = TRUE;
                ChangeTypeBasedOnTerrain(battler);
                BattleScriptPushCursorAndCallback(BattleScript_MimicryActivates_End3);
                effect++;
            }
            break;
        case ABILITY_QUARK_DRIVE:
            if (!gSpecialStatuses[battler].terrainAbilityDone && IsBattlerTerrainAffected(battler, STATUS_FIELD_ELECTRIC_TERRAIN))
            {
                gSpecialStatuses[battler].terrainAbilityDone = TRUE;
                PREPARE_STAT_BUFFER(gBattleTextBuff1, GetHighestStatId(battler));
                BattleScriptPushCursorAndCallback(BattleScript_QuarkDriveActivates);
                effect++;
            }
            break;
        }
        break;
    }

    if (effect && gLastUsedAbility != 0xFF)
        RecordAbilityBattle(battler, gLastUsedAbility);
    if (effect && caseID <= ABILITYEFFECT_MOVE_END)
        gBattlerAbility = battler;

    return effect;
}

bool32 TryPrimalReversion(u8 battlerId)
{
    if (GetBattlerHoldEffect(battlerId, FALSE) == HOLD_EFFECT_PRIMAL_ORB
     && GetBattleFormChangeTargetSpecies(battlerId, FORM_CHANGE_BATTLE_PRIMAL_REVERSION) != SPECIES_NONE)
    {
        if (gBattlerAttacker == battlerId)
        {
            BattleScriptExecute(BattleScript_PrimalReversion);
        }
        else
        {
            // edge case for scenarios like a switch-in after activated eject button
            gBattleScripting.savedBattler = gBattlerAttacker;
            gBattlerAttacker = battlerId;
            BattleScriptExecute(BattleScript_PrimalReversionRestoreAttacker);
        }
        return TRUE;
    }
    return FALSE;
}

bool32 IsNeutralizingGasBannedAbility(u32 ability)
{
    switch (ability)
    {
    case ABILITY_MULTITYPE:
    case ABILITY_ZEN_MODE:
    case ABILITY_STANCE_CHANGE:
    case ABILITY_POWER_CONSTRUCT:
    case ABILITY_SCHOOLING:
    case ABILITY_RKS_SYSTEM:
    case ABILITY_SHIELDS_DOWN:
    case ABILITY_COMATOSE:
    case ABILITY_DISGUISE:
    case ABILITY_GULP_MISSILE:
    case ABILITY_ICE_FACE:
    case ABILITY_AS_ONE_ICE_RIDER:
    case ABILITY_AS_ONE_SHADOW_RIDER:
        return TRUE;
    default:
        return FALSE;
    }
}

bool32 IsNeutralizingGasOnField(void)
{
    u32 i;

    for (i = 0; i < gBattlersCount; i++)
    {
        if (IsBattlerAlive(i) && gBattleMons[i].ability == ABILITY_NEUTRALIZING_GAS && !(gStatuses3[i] & STATUS3_GASTRO_ACID))
            return TRUE;
    }

    return FALSE;
}

bool32 IsMyceliumMightOnField(void)
{
    u32 i;

    for (i = 0; i < gBattlersCount; i++)
    {
        if (IsBattlerAlive(i) && gBattleMons[i].ability == ABILITY_MYCELIUM_MIGHT && IS_MOVE_STATUS(gCurrentMove))
            return TRUE;
    }

    return FALSE;
}

u32 GetBattlerAbility(u8 battlerId)
{
    if (gStatuses3[battlerId] & STATUS3_GASTRO_ACID)
        return ABILITY_NONE;

    if (IsNeutralizingGasOnField() && !IsNeutralizingGasBannedAbility(gBattleMons[battlerId].ability))
        return ABILITY_NONE;

    if (IsMyceliumMightOnField())
        return ABILITY_NONE;

    if ((((gBattleMons[gBattlerAttacker].ability == ABILITY_MOLD_BREAKER
            || gBattleMons[gBattlerAttacker].ability == ABILITY_TERAVOLT
            || gBattleMons[gBattlerAttacker].ability == ABILITY_TURBOBLAZE)
            && !(gStatuses3[gBattlerAttacker] & STATUS3_GASTRO_ACID))
            || gBattleMoves[gCurrentMove].ignoresTargetAbility)
            && sAbilitiesAffectedByMoldBreaker[gBattleMons[battlerId].ability]
            && gBattlerByTurnOrder[gCurrentTurnActionNumber] == gBattlerAttacker
            && gActionsByTurnOrder[gBattlerByTurnOrder[gBattlerAttacker]] == B_ACTION_USE_MOVE
            && gCurrentTurnActionNumber < gBattlersCount)
        return ABILITY_NONE;

    return gBattleMons[battlerId].ability;
}

u32 IsAbilityOnSide(u32 battlerId, u32 ability)
{
    if (IsBattlerAlive(battlerId) && GetBattlerAbility(battlerId) == ability)
        return battlerId + 1;
    else if (IsBattlerAlive(BATTLE_PARTNER(battlerId)) && GetBattlerAbility(BATTLE_PARTNER(battlerId)) == ability)
        return BATTLE_PARTNER(battlerId) + 1;
    else
        return 0;
}

u32 IsAbilityOnOpposingSide(u32 battlerId, u32 ability)
{
    return IsAbilityOnSide(BATTLE_OPPOSITE(battlerId), ability);
}

u32 IsAbilityOnField(u32 ability)
{
    u32 i;

    for (i = 0; i < gBattlersCount; i++)
    {
        if (IsBattlerAlive(i) && GetBattlerAbility(i) == ability)
            return i + 1;
    }

    return 0;
}

u32 IsAbilityOnFieldExcept(u32 battlerId, u32 ability)
{
    u32 i;

    for (i = 0; i < gBattlersCount; i++)
    {
        if (i != battlerId && IsBattlerAlive(i) && GetBattlerAbility(i) == ability)
            return i + 1;
    }

    return 0;
}

u32 IsAbilityPreventingEscape(u32 battlerId)
{
    u32 id;
#if B_GHOSTS_ESCAPE >= GEN_6
    if (IS_BATTLER_OF_TYPE(battlerId, TYPE_GHOST))
        return 0;
#endif
#if B_SHADOW_TAG_ESCAPE >= GEN_4
    if ((id = IsAbilityOnOpposingSide(battlerId, ABILITY_SHADOW_TAG)) && GetBattlerAbility(battlerId) != ABILITY_SHADOW_TAG)
#else
    if ((id = IsAbilityOnOpposingSide(battlerId, ABILITY_SHADOW_TAG)))
#endif
        return id;
    if ((id = IsAbilityOnOpposingSide(battlerId, ABILITY_ARENA_TRAP)) && IsBattlerGrounded(battlerId))
        return id;
    if ((id = IsAbilityOnOpposingSide(battlerId, ABILITY_MAGNET_PULL)) && IS_BATTLER_OF_TYPE(battlerId, TYPE_STEEL))
        return id;

    return 0;
}

bool32 CanBattlerEscape(u32 battlerId) // no ability check
{
    if (GetBattlerHoldEffect(battlerId, TRUE) == HOLD_EFFECT_SHED_SHELL)
        return TRUE;
#if B_GHOSTS_ESCAPE >= GEN_6
    else if (IS_BATTLER_OF_TYPE(battlerId, TYPE_GHOST))
        return TRUE;
#endif
    else if (gBattleMons[battlerId].status2 & (STATUS2_ESCAPE_PREVENTION | STATUS2_WRAPPED))
        return FALSE;
    else if (gStatuses3[battlerId] & STATUS3_ROOTED)
        return FALSE;
    else if (gFieldStatuses & STATUS_FIELD_FAIRY_LOCK)
        return FALSE;
    else if (gStatuses3[battlerId] & STATUS3_SKY_DROPPED)
        return FALSE;
    else
        return TRUE;
}

void BattleScriptExecute(const u8 *BS_ptr)
{
    gBattlescriptCurrInstr = BS_ptr;
    gBattleResources->battleCallbackStack->function[gBattleResources->battleCallbackStack->size++] = gBattleMainFunc;
    gBattleMainFunc = RunBattleScriptCommands_PopCallbacksStack;
    gCurrentActionFuncId = 0;
}

void BattleScriptPushCursorAndCallback(const u8 *BS_ptr)
{
    BattleScriptPushCursor();
    gBattlescriptCurrInstr = BS_ptr;
    gBattleResources->battleCallbackStack->function[gBattleResources->battleCallbackStack->size++] = gBattleMainFunc;
    gBattleMainFunc = RunBattleScriptCommands;
}

enum
{
    ITEM_NO_EFFECT,
    ITEM_STATUS_CHANGE,
    ITEM_EFFECT_OTHER,
    ITEM_PP_CHANGE,
    ITEM_HP_CHANGE,
    ITEM_STATS_CHANGE,
};

bool32 IsBattlerTerrainAffected(u8 battlerId, u32 terrainFlag)
{
    if (!(gFieldStatuses & terrainFlag))
        return FALSE;
    else if (gStatuses3[battlerId] & STATUS3_SEMI_INVULNERABLE)
        return FALSE;

    return IsBattlerGrounded(battlerId);
}

bool32 CanSleep(u8 battlerId)
{
    u16 ability = GetBattlerAbility(battlerId);
    if (ability == ABILITY_INSOMNIA
      || ability == ABILITY_VITAL_SPIRIT
      || ability == ABILITY_COMATOSE
      || gSideStatuses[GetBattlerSide(battlerId)] & SIDE_STATUS_SAFEGUARD
      || gBattleMons[battlerId].status1 & STATUS1_ANY
      || IsAbilityOnSide(battlerId, ABILITY_SWEET_VEIL)
      || IsAbilityStatusProtected(battlerId)
      || IsBattlerTerrainAffected(battlerId, STATUS_FIELD_ELECTRIC_TERRAIN | STATUS_FIELD_MISTY_TERRAIN))
        return FALSE;
    return TRUE;
}

bool32 CanBePoisoned(u8 battlerAttacker, u8 battlerTarget)
{
    u16 ability = GetBattlerAbility(battlerTarget);

    if (!(CanPoisonType(battlerAttacker, battlerTarget))
     || gSideStatuses[GetBattlerSide(battlerTarget)] & SIDE_STATUS_SAFEGUARD
     || gBattleMons[battlerTarget].status1 & STATUS1_ANY
     || ability == ABILITY_IMMUNITY
     || ability == ABILITY_COMATOSE
     || IsAbilityOnSide(battlerTarget, ABILITY_PASTEL_VEIL)
     || IsAbilityStatusProtected(battlerTarget)
     || IsBattlerTerrainAffected(battlerTarget, STATUS_FIELD_MISTY_TERRAIN))
        return FALSE;
    return TRUE;
}

bool32 CanBeBurned(u8 battlerId)
{
    u16 ability = GetBattlerAbility(battlerId);
    if (IS_BATTLER_OF_TYPE(battlerId, TYPE_FIRE)
      || gSideStatuses[GetBattlerSide(battlerId)] & SIDE_STATUS_SAFEGUARD
      || gBattleMons[battlerId].status1 & STATUS1_ANY
      || ability == ABILITY_WATER_VEIL
      || ability == ABILITY_WATER_BUBBLE
      || ability == ABILITY_COMATOSE
      || ability == ABILITY_THERMAL_EXCHANGE
      || IsAbilityStatusProtected(battlerId)
      || IsBattlerTerrainAffected(battlerId, STATUS_FIELD_MISTY_TERRAIN))
        return FALSE;
    return TRUE;
}

bool32 CanBeParalyzed(u8 battlerId)
{
    u16 ability = GetBattlerAbility(battlerId);
    if (
    #if B_PARALYZE_ELECTRIC >= GEN_6
        IS_BATTLER_OF_TYPE(battlerId, TYPE_ELECTRIC) ||
    #endif
        gSideStatuses[GetBattlerSide(battlerId)] & SIDE_STATUS_SAFEGUARD
        || ability == ABILITY_LIMBER
        || ability == ABILITY_COMATOSE
        || gBattleMons[battlerId].status1 & STATUS1_ANY
        || IsAbilityStatusProtected(battlerId)
        || IsBattlerTerrainAffected(battlerId, STATUS_FIELD_MISTY_TERRAIN))
        return FALSE;
    return TRUE;
}

bool32 CanBeFrozen(u8 battlerId)
{
    u16 ability = GetBattlerAbility(battlerId);
    if (IS_BATTLER_OF_TYPE(battlerId, TYPE_ICE)
      || IsBattlerWeatherAffected(battlerId, B_WEATHER_SUN)
      || gSideStatuses[GetBattlerSide(battlerId)] & SIDE_STATUS_SAFEGUARD
      || ability == ABILITY_MAGMA_ARMOR
      || ability == ABILITY_COMATOSE
      || gBattleMons[battlerId].status1 & STATUS1_ANY
      || IsAbilityStatusProtected(battlerId)
      || IsBattlerTerrainAffected(battlerId, STATUS_FIELD_MISTY_TERRAIN))
        return FALSE;
    return TRUE;
}

bool32 CanGetFrostbite(u8 battlerId)
{
    u16 ability = GetBattlerAbility(battlerId);
    if (IS_BATTLER_OF_TYPE(battlerId, TYPE_ICE)
      || gSideStatuses[GetBattlerSide(battlerId)] & SIDE_STATUS_SAFEGUARD
      || ability == ABILITY_MAGMA_ARMOR
      || ability == ABILITY_COMATOSE
      || gBattleMons[battlerId].status1 & STATUS1_ANY
      || IsAbilityStatusProtected(battlerId)
      || IsBattlerTerrainAffected(battlerId, STATUS_FIELD_MISTY_TERRAIN))
        return FALSE;
    return TRUE;
}

bool32 CanBeConfused(u8 battlerId)
{
    if (GetBattlerAbility(battlerId) == ABILITY_OWN_TEMPO
      || gBattleMons[battlerId].status2 & STATUS2_CONFUSION
      || IsBattlerTerrainAffected(battlerId, STATUS_FIELD_MISTY_TERRAIN))
        return FALSE;
    return TRUE;
}

// second argument is 1/X of current hp compared to max hp
bool32 HasEnoughHpToEatBerry(u32 battlerId, u32 hpFraction, u32 itemId)
{
    bool32 isBerry = (ItemId_GetPocket(itemId) == POCKET_BERRIES);

    if (gBattleMons[battlerId].hp == 0)
        return FALSE;
    if (gBattleScripting.overrideBerryRequirements)
        return TRUE;
    // Unnerve prevents consumption of opponents' berries.
    if (isBerry && IsUnnerveAbilityOnOpposingSide(battlerId))
        return FALSE;
    if (gBattleMons[battlerId].hp <= gBattleMons[battlerId].maxHP / hpFraction)
        return TRUE;

    if (hpFraction <= 4 && GetBattlerAbility(battlerId) == ABILITY_GLUTTONY && isBerry
         && gBattleMons[battlerId].hp <= gBattleMons[battlerId].maxHP / 2)
    {
        RecordAbilityBattle(battlerId, ABILITY_GLUTTONY);
        return TRUE;
    }

    return FALSE;
}

#if B_CONFUSE_BERRIES_HEAL >= GEN_7
    #define CONFUSE_BERRY_HP_FRACTION 4
#else
    #define CONFUSE_BERRY_HP_FRACTION 2
#endif

static u8 HealConfuseBerry(u32 battlerId, u32 itemId, u8 flavorId, bool32 end2)
{
    if (HasEnoughHpToEatBerry(battlerId, CONFUSE_BERRY_HP_FRACTION, itemId)
#if B_HEAL_BLOCKING >= GEN_5
     && !(gStatuses3[battlerId] & STATUS3_HEAL_BLOCK)
#endif
    )
    {
        PREPARE_FLAVOR_BUFFER(gBattleTextBuff1, flavorId);

        gBattleMoveDamage = gBattleMons[battlerId].maxHP / GetBattlerItemHoldEffectParam(battlerId, itemId);
        if (gBattleMoveDamage == 0)
            gBattleMoveDamage = 1;
        gBattleMoveDamage *= -1;

        if (GetBattlerAbility(battlerId) == ABILITY_RIPEN)
        {
            gBattleMoveDamage *= 2;
            gBattlerAbility = battlerId;
        }
        gBattleScripting.battler = battlerId;
        if (end2)
        {
            if (GetFlavorRelationByPersonality(gBattleMons[battlerId].personality, flavorId) < 0)
                BattleScriptExecute(BattleScript_BerryConfuseHealEnd2);
            else
                BattleScriptExecute(BattleScript_ItemHealHP_RemoveItemEnd2);
        }
        else
        {
            BattleScriptPushCursor();
            if (GetFlavorRelationByPersonality(gBattleMons[battlerId].personality, flavorId) < 0)
                gBattlescriptCurrInstr = BattleScript_BerryConfuseHealRet;
            else
                gBattlescriptCurrInstr = BattleScript_ItemHealHP_RemoveItemRet;
        }

        return ITEM_HP_CHANGE;
    }
    return 0;
}

#undef CONFUSE_BERRY_HP_FRACTION

static u8 StatRaiseBerry(u32 battlerId, u32 itemId, u32 statId, bool32 end2)
{
    if (CompareStat(battlerId, statId, MAX_STAT_STAGE, CMP_LESS_THAN) && HasEnoughHpToEatBerry(battlerId, GetBattlerItemHoldEffectParam(battlerId, itemId), itemId))
    {
        BufferStatChange(battlerId, statId, STRINGID_STATROSE);
        gEffectBattler = battlerId;
        if (GetBattlerAbility(battlerId) == ABILITY_RIPEN)
            SET_STATCHANGER(statId, 2, FALSE);
        else
            SET_STATCHANGER(statId, 1, FALSE);

        gBattleScripting.animArg1 = 14 + statId;
        gBattleScripting.animArg2 = 0;

        if (end2)
        {
            BattleScriptExecute(BattleScript_BerryStatRaiseEnd2);
        }
        else
        {
            BattleScriptPushCursor();
            gBattlescriptCurrInstr = BattleScript_BerryStatRaiseRet;
        }
        return ITEM_STATS_CHANGE;
    }
    return 0;
}

static u8 RandomStatRaiseBerry(u32 battlerId, u32 itemId, bool32 end2)
{
    s32 i;
    u16 stringId;

    for (i = 0; i < NUM_STATS - 1; i++)
    {
        if (CompareStat(battlerId, STAT_ATK + i, MAX_STAT_STAGE, CMP_LESS_THAN))
            break;
    }
    if (i != NUM_STATS - 1 && HasEnoughHpToEatBerry(battlerId, GetBattlerItemHoldEffectParam(battlerId, itemId), itemId))
    {
        u16 battlerAbility = GetBattlerAbility(battlerId);
        do
        {
            i = Random() % (NUM_STATS - 1);
        } while (!CompareStat(battlerId, STAT_ATK + i, MAX_STAT_STAGE, CMP_LESS_THAN));

        PREPARE_STAT_BUFFER(gBattleTextBuff1, i + 1);
        stringId = (battlerAbility == ABILITY_CONTRARY) ? STRINGID_STATFELL : STRINGID_STATROSE;
        gBattleTextBuff2[0] = B_BUFF_PLACEHOLDER_BEGIN;
        gBattleTextBuff2[1] = B_BUFF_STRING;
        gBattleTextBuff2[2] = STRINGID_STATSHARPLY;
        gBattleTextBuff2[3] = STRINGID_STATSHARPLY >> 8;
        gBattleTextBuff2[4] = B_BUFF_STRING;
        gBattleTextBuff2[5] = stringId;
        gBattleTextBuff2[6] = stringId >> 8;
        gBattleTextBuff2[7] = EOS;
        gEffectBattler = battlerId;
        if (battlerAbility == ABILITY_RIPEN)
            SET_STATCHANGER(i + 1, 4, FALSE);
        else
            SET_STATCHANGER(i + 1, 2, FALSE);

        gBattleScripting.animArg1 = 0x21 + i + 6;
        gBattleScripting.animArg2 = 0;
        if (end2)
        {
            BattleScriptExecute(BattleScript_BerryStatRaiseEnd2);
        }
        else
        {
            BattleScriptPushCursor();
            gBattlescriptCurrInstr = BattleScript_BerryStatRaiseRet;
        }

        return ITEM_STATS_CHANGE;
    }
    return 0;
}

static u8 TrySetMicleBerry(u32 battlerId, u32 itemId, bool32 end2)
{
    if (HasEnoughHpToEatBerry(battlerId, 4, itemId))
    {
        gProtectStructs[battlerId].usedMicleBerry = TRUE;  // battler's next attack has increased accuracy

        if (end2)
        {
            BattleScriptExecute(BattleScript_MicleBerryActivateEnd2);
        }
        else
        {
            BattleScriptPushCursor();
            gBattlescriptCurrInstr = BattleScript_MicleBerryActivateRet;
        }
        return ITEM_EFFECT_OTHER;
    }
    return 0;
}

static u8 DamagedStatBoostBerryEffect(u8 battlerId, u8 statId, u8 split)
{
    if (IsBattlerAlive(battlerId)
     && TARGET_TURN_DAMAGED
     && CompareStat(battlerId, statId, MAX_STAT_STAGE, CMP_LESS_THAN)
     && !DoesSubstituteBlockMove(gBattlerAttacker, battlerId, gCurrentMove)
     && GetBattleMoveSplit(gCurrentMove) == split)
    {
        BufferStatChange(battlerId, statId, STRINGID_STATROSE);

        gEffectBattler = battlerId;
        if (GetBattlerAbility(battlerId) == ABILITY_RIPEN)
            SET_STATCHANGER(statId, 2, FALSE);
        else
            SET_STATCHANGER(statId, 1, FALSE);

        gBattleScripting.animArg1 = 14 + statId;
        gBattleScripting.animArg2 = 0;
        BattleScriptPushCursor();
        gBattlescriptCurrInstr = BattleScript_BerryStatRaiseRet;
        return ITEM_STATS_CHANGE;
    }
    return 0;
}

u8 TryHandleSeed(u8 battler, u32 terrainFlag, u8 statId, u16 itemId, bool32 execute)
{
    if (gFieldStatuses & terrainFlag && CompareStat(battler, statId, MAX_STAT_STAGE, CMP_LESS_THAN))
    {
        BufferStatChange(battler, statId, STRINGID_STATROSE);
        gLastUsedItem = itemId; // For surge abilities
        gEffectBattler = gBattleScripting.battler = battler;
        SET_STATCHANGER(statId, 1, FALSE);
        gBattleScripting.animArg1 = 14 + statId;
        gBattleScripting.animArg2 = 0;
        if (execute)
        {
            BattleScriptExecute(BattleScript_BerryStatRaiseEnd2);
        }
        else
        {
            BattleScriptPushCursor();
            gBattlescriptCurrInstr = BattleScript_BerryStatRaiseRet;
        }
        return ITEM_STATS_CHANGE;
    }
    return 0;
}

static u8 ItemHealHp(u32 battlerId, u32 itemId, bool32 end2, bool32 percentHeal)
{
    if (!(gBattleScripting.overrideBerryRequirements && gBattleMons[battlerId].hp == gBattleMons[battlerId].maxHP)
    #if B_HEAL_BLOCKING >= GEN_5
        && !(gStatuses3[battlerId] & STATUS3_HEAL_BLOCK)
    #endif
        && HasEnoughHpToEatBerry(battlerId, 2, itemId))
    {
        if (percentHeal)
            gBattleMoveDamage = (gBattleMons[battlerId].maxHP * GetBattlerItemHoldEffectParam(battlerId, itemId) / 100) * -1;
        else
            gBattleMoveDamage = GetBattlerItemHoldEffectParam(battlerId, itemId) * -1;

        // check ripen
        if (ItemId_GetPocket(itemId) == POCKET_BERRIES && GetBattlerAbility(battlerId) == ABILITY_RIPEN)
            gBattleMoveDamage *= 2;

        gBattlerAbility = battlerId;    // in SWSH, berry juice shows ability pop up but has no effect. This is mimicked here
        if (end2)
        {
            BattleScriptExecute(BattleScript_ItemHealHP_RemoveItemEnd2);
        }
        else
        {
            BattleScriptPushCursor();
            gBattlescriptCurrInstr = BattleScript_ItemHealHP_RemoveItemRet;
        }
        return ITEM_HP_CHANGE;
    }
    return 0;
}

static bool32 UnnerveOn(u32 battlerId, u32 itemId)
{
    if (ItemId_GetPocket(itemId) == POCKET_BERRIES && IsUnnerveAbilityOnOpposingSide(battlerId))
        return TRUE;
    return FALSE;
}

static bool32 GetMentalHerbEffect(u8 battlerId)
{
    bool32 ret = FALSE;

    // Check infatuation
    if (gBattleMons[battlerId].status2 & STATUS2_INFATUATION)
    {
        gBattleMons[battlerId].status2 &= ~STATUS2_INFATUATION;
        gBattleCommunication[MULTISTRING_CHOOSER] = B_MSG_MENTALHERBCURE_INFATUATION;  // STRINGID_TARGETGOTOVERINFATUATION
        StringCopy(gBattleTextBuff1, gStatusConditionString_LoveJpn);
        ret = TRUE;
    }
#if B_MENTAL_HERB >= GEN_5
    // Check taunt
    if (gDisableStructs[battlerId].tauntTimer != 0)
    {
        gDisableStructs[battlerId].tauntTimer = 0;
        gBattleCommunication[MULTISTRING_CHOOSER] = B_MSG_MENTALHERBCURE_TAUNT;
        PREPARE_MOVE_BUFFER(gBattleTextBuff1, MOVE_TAUNT);
        ret = TRUE;
    }
    // Check encore
    if (gDisableStructs[battlerId].encoreTimer != 0)
    {
        gDisableStructs[battlerId].encoredMove = 0;
        gDisableStructs[battlerId].encoreTimer = 0;
        gBattleCommunication[MULTISTRING_CHOOSER] = B_MSG_MENTALHERBCURE_ENCORE;   // STRINGID_PKMNENCOREENDED
        ret = TRUE;
    }
    // Check torment
    if (gBattleMons[battlerId].status2 & STATUS2_TORMENT)
    {
        gBattleMons[battlerId].status2 &= ~STATUS2_TORMENT;
        gBattleCommunication[MULTISTRING_CHOOSER] = B_MSG_MENTALHERBCURE_TORMENT;
        ret = TRUE;
    }
    // Check heal block
    if (gStatuses3[battlerId] & STATUS3_HEAL_BLOCK)
    {
        gStatuses3[battlerId] &= ~STATUS3_HEAL_BLOCK;
        gBattleCommunication[MULTISTRING_CHOOSER] = B_MSG_MENTALHERBCURE_HEALBLOCK;
        ret = TRUE;
    }
    // Check disable
    if (gDisableStructs[battlerId].disableTimer != 0)
    {
        gDisableStructs[battlerId].disableTimer = 0;
        gDisableStructs[battlerId].disabledMove = 0;
        gBattleCommunication[MULTISTRING_CHOOSER] = B_MSG_MENTALHERBCURE_DISABLE;
        ret = TRUE;
    }
#endif
    return ret;
}

static u8 TryConsumeMirrorHerb(u8 battlerId, bool32 execute)
{
    u8 effect = 0;

    if (gProtectStructs[battlerId].eatMirrorHerb) {
        gLastUsedItem = gBattleMons[battlerId].item;
        gBattleScripting.savedBattler = gBattlerAttacker;
        gBattleScripting.battler = gBattlerAttacker = battlerId;
        gProtectStructs[battlerId].eatMirrorHerb = 0;
        if (execute) {
            BattleScriptExecute(BattleScript_MirrorHerbCopyStatChangeEnd2);
        } else {
            BattleScriptPushCursor();
            gBattlescriptCurrInstr = BattleScript_MirrorHerbCopyStatChange;
        }
        effect = ITEM_STATS_CHANGE;
    }
    return effect;
}

static u8 ItemEffectMoveEnd(u32 battlerId, u16 holdEffect)
{
    u8 effect = 0;
    u32 i;

    switch (holdEffect)
    {
#if B_HP_BERRIES >= GEN_4
    case HOLD_EFFECT_MICLE_BERRY:
        effect = TrySetMicleBerry(battlerId, gLastUsedItem, FALSE);
        break;
    case HOLD_EFFECT_RESTORE_HP:
        effect = ItemHealHp(battlerId, gLastUsedItem, FALSE, FALSE);
        break;
#endif
#if B_BERRIES_INSTANT >= GEN_4
    case HOLD_EFFECT_RESTORE_PCT_HP:
        effect = ItemHealHp(battlerId, gLastUsedItem, FALSE, TRUE);
        break;
    case HOLD_EFFECT_CONFUSE_SPICY:
        effect = HealConfuseBerry(battlerId, gLastUsedItem, FLAVOR_SPICY, FALSE);
        break;
    case HOLD_EFFECT_CONFUSE_DRY:
        effect = HealConfuseBerry(battlerId, gLastUsedItem, FLAVOR_DRY, FALSE);
        break;
    case HOLD_EFFECT_CONFUSE_SWEET:
        effect = HealConfuseBerry(battlerId, gLastUsedItem, FLAVOR_SWEET, FALSE);
        break;
    case HOLD_EFFECT_CONFUSE_BITTER:
        effect = HealConfuseBerry(battlerId, gLastUsedItem, FLAVOR_BITTER, FALSE);
        break;
    case HOLD_EFFECT_CONFUSE_SOUR:
        effect = HealConfuseBerry(battlerId, gLastUsedItem, FLAVOR_SOUR, FALSE);
        break;
    case HOLD_EFFECT_ATTACK_UP:
        effect = StatRaiseBerry(battlerId, gLastUsedItem, STAT_ATK, FALSE);
        break;
    case HOLD_EFFECT_DEFENSE_UP:
        effect = StatRaiseBerry(battlerId, gLastUsedItem, STAT_DEF, FALSE);
        break;
    case HOLD_EFFECT_SPEED_UP:
        effect = StatRaiseBerry(battlerId, gLastUsedItem, STAT_SPEED, FALSE);
        break;
    case HOLD_EFFECT_SP_ATTACK_UP:
        effect = StatRaiseBerry(battlerId, gLastUsedItem, STAT_SPATK, FALSE);
        break;
    case HOLD_EFFECT_SP_DEFENSE_UP:
        effect = StatRaiseBerry(battlerId, gLastUsedItem, STAT_SPDEF, FALSE);
        break;
    case HOLD_EFFECT_RANDOM_STAT_UP:
        effect = RandomStatRaiseBerry(battlerId, gLastUsedItem, FALSE);
        break;
#endif
    case HOLD_EFFECT_CURE_PAR:
        if (gBattleMons[battlerId].status1 & STATUS1_PARALYSIS && !UnnerveOn(battlerId, gLastUsedItem))
        {
            gBattleMons[battlerId].status1 &= ~STATUS1_PARALYSIS;
            BattleScriptPushCursor();
            gBattlescriptCurrInstr = BattleScript_BerryCureParRet;
            effect = ITEM_STATUS_CHANGE;
        }
        break;
    case HOLD_EFFECT_CURE_PSN:
        if (gBattleMons[battlerId].status1 & STATUS1_PSN_ANY && !UnnerveOn(battlerId, gLastUsedItem))
        {
            gBattleMons[battlerId].status1 &= ~(STATUS1_PSN_ANY | STATUS1_TOXIC_COUNTER);
            BattleScriptPushCursor();
            gBattlescriptCurrInstr = BattleScript_BerryCurePsnRet;
            effect = ITEM_STATUS_CHANGE;
        }
        break;
    case HOLD_EFFECT_CURE_BRN:
        if (gBattleMons[battlerId].status1 & STATUS1_BURN && !UnnerveOn(battlerId, gLastUsedItem))
        {
            gBattleMons[battlerId].status1 &= ~STATUS1_BURN;
            BattleScriptPushCursor();
            gBattlescriptCurrInstr = BattleScript_BerryCureBrnRet;
            effect = ITEM_STATUS_CHANGE;
        }
        break;
    case HOLD_EFFECT_CURE_FRZ:
        if (gBattleMons[battlerId].status1 & STATUS1_FREEZE && !UnnerveOn(battlerId, gLastUsedItem))
        {
            gBattleMons[battlerId].status1 &= ~STATUS1_FREEZE;
            BattleScriptPushCursor();
            gBattlescriptCurrInstr = BattleScript_BerryCureFrzRet;
            effect = ITEM_STATUS_CHANGE;
        }
        if (gBattleMons[battlerId].status1 & STATUS1_FROSTBITE && !UnnerveOn(battlerId, gLastUsedItem))
        {
            gBattleMons[battlerId].status1 &= ~STATUS1_FROSTBITE;
            BattleScriptPushCursor();
            gBattlescriptCurrInstr = BattleScript_BerryCureFsbRet;
            effect = ITEM_STATUS_CHANGE;
        }
        break;
    case HOLD_EFFECT_CURE_SLP:
        if (gBattleMons[battlerId].status1 & STATUS1_SLEEP && !UnnerveOn(battlerId, gLastUsedItem))
        {
            gBattleMons[battlerId].status1 &= ~STATUS1_SLEEP;
            gBattleMons[battlerId].status2 &= ~STATUS2_NIGHTMARE;
            BattleScriptPushCursor();
            gBattlescriptCurrInstr = BattleScript_BerryCureSlpRet;
            effect = ITEM_STATUS_CHANGE;
        }
        break;
    case HOLD_EFFECT_CURE_CONFUSION:
        if (gBattleMons[battlerId].status2 & STATUS2_CONFUSION && !UnnerveOn(battlerId, gLastUsedItem))
        {
            RemoveConfusionStatus(battlerId);
            BattleScriptPushCursor();
            gBattlescriptCurrInstr = BattleScript_BerryCureConfusionRet;
            effect = ITEM_EFFECT_OTHER;
        }
        break;
    case HOLD_EFFECT_MENTAL_HERB:
        if (GetMentalHerbEffect(battlerId))
        {
            gBattleScripting.savedBattler = gBattlerAttacker;
            gBattlerAttacker = battlerId;
            BattleScriptPushCursor();
            gBattlescriptCurrInstr = BattleScript_MentalHerbCureRet;
            effect = ITEM_EFFECT_OTHER;
        }
        break;
    case HOLD_EFFECT_CURE_STATUS:
        if ((gBattleMons[battlerId].status1 & STATUS1_ANY || gBattleMons[battlerId].status2 & STATUS2_CONFUSION) && !UnnerveOn(battlerId, gLastUsedItem))
        {
            if (gBattleMons[battlerId].status1 & STATUS1_PSN_ANY)
                StringCopy(gBattleTextBuff1, gStatusConditionString_PoisonJpn);

            if (gBattleMons[battlerId].status1 & STATUS1_SLEEP)
            {
                gBattleMons[battlerId].status2 &= ~STATUS2_NIGHTMARE;
                StringCopy(gBattleTextBuff1, gStatusConditionString_SleepJpn);
            }

            if (gBattleMons[battlerId].status1 & STATUS1_PARALYSIS)
                StringCopy(gBattleTextBuff1, gStatusConditionString_ParalysisJpn);

            if (gBattleMons[battlerId].status1 & STATUS1_BURN)
                StringCopy(gBattleTextBuff1, gStatusConditionString_BurnJpn);

            if (gBattleMons[battlerId].status1 & STATUS1_FREEZE || gBattleMons[battlerId].status1 & STATUS1_FROSTBITE)
                StringCopy(gBattleTextBuff1, gStatusConditionString_IceJpn);

            if (gBattleMons[battlerId].status2 & STATUS2_CONFUSION)
                StringCopy(gBattleTextBuff1, gStatusConditionString_ConfusionJpn);

            gBattleMons[battlerId].status1 = 0;
            RemoveConfusionStatus(battlerId);
            BattleScriptPushCursor();
            gBattleCommunication[MULTISTRING_CHOOSER] = B_MSG_CURED_PROBLEM;
            gBattlescriptCurrInstr = BattleScript_BerryCureChosenStatusRet;
            effect = ITEM_STATUS_CHANGE;
        }
        break;
    case HOLD_EFFECT_RESTORE_STATS:
        for (i = 0; i < NUM_BATTLE_STATS; i++)
        {
            if (gBattleMons[battlerId].statStages[i] < DEFAULT_STAT_STAGE)
            {
                gBattleMons[battlerId].statStages[i] = DEFAULT_STAT_STAGE;
                effect = ITEM_STATS_CHANGE;
            }
        }
        if (effect != 0)
        {
            gBattleScripting.battler = battlerId;
            gPotentialItemEffectBattler = battlerId;
            BattleScriptPushCursor();
            gBattlescriptCurrInstr = BattleScript_WhiteHerbRet;
            return effect;
        }
        break;
    case HOLD_EFFECT_CRITICAL_UP: // lansat berry
        if (B_BERRIES_INSTANT >= GEN_4
            && !(gBattleMons[battlerId].status2 & STATUS2_FOCUS_ENERGY)
            && HasEnoughHpToEatBerry(battlerId, GetBattlerItemHoldEffectParam(battlerId, gLastUsedItem), gLastUsedItem))
        {
            gBattleMons[battlerId].status2 |= STATUS2_FOCUS_ENERGY;
            gBattleScripting.battler = battlerId;
            gPotentialItemEffectBattler = battlerId;
            BattleScriptPushCursor();
            gBattlescriptCurrInstr = BattleScript_BerryFocusEnergyRet;
            effect = ITEM_EFFECT_OTHER;
        }
        break;
    case HOLD_EFFECT_BERSERK_GENE:
        BufferStatChange(battlerId, STAT_ATK, STRINGID_STATROSE);
        gEffectBattler = battlerId;
        if (CanBeInfinitelyConfused(gEffectBattler))
        {
            gStatuses4[gEffectBattler] |= STATUS4_INFINITE_CONFUSION;
        }
        SET_STATCHANGER(STAT_ATK, 2, FALSE);

        gBattleScripting.animArg1 = 14 + STAT_ATK;
        gBattleScripting.animArg2 = 0;

        BattleScriptPushCursorAndCallback(BattleScript_BerserkGeneRet);
        effect = ITEM_STATS_CHANGE;
        break;
    case HOLD_EFFECT_MIRROR_HERB:
        effect = TryConsumeMirrorHerb(battlerId, FALSE);
        break;
    }

    return effect;
}

u8 ItemBattleEffects(u8 caseID, u8 battlerId, bool8 moveTurn)
{
    int i = 0, moveType;
    u8 effect = ITEM_NO_EFFECT;
    u8 changedPP = 0;
    u8 battlerHoldEffect, atkHoldEffect;
    u8 atkHoldEffectParam;
    u16 atkItem;

    if (caseID != ITEMEFFECT_USE_LAST_ITEM) {
        gLastUsedItem = gBattleMons[battlerId].item;
        battlerHoldEffect = GetBattlerHoldEffect(battlerId, TRUE);
    }

    atkItem = gBattleMons[gBattlerAttacker].item;
    atkHoldEffect = GetBattlerHoldEffect(gBattlerAttacker, TRUE);
    atkHoldEffectParam = GetBattlerHoldEffectParam(gBattlerAttacker);

    switch (caseID)
    {
    case ITEMEFFECT_ON_SWITCH_IN:
        if (!gSpecialStatuses[battlerId].switchInItemDone)
        {
            switch (battlerHoldEffect)
            {
            case HOLD_EFFECT_DOUBLE_PRIZE:
                if (GetBattlerSide(battlerId) == B_SIDE_PLAYER && !gBattleStruct->moneyMultiplierItem)
                {
                    gBattleStruct->moneyMultiplier *= 2;
                    gBattleStruct->moneyMultiplierItem = 1;
                }
                break;
            case HOLD_EFFECT_RESTORE_STATS:
                for (i = 0; i < NUM_BATTLE_STATS; i++)
                {
                    if (gBattleMons[battlerId].statStages[i] < DEFAULT_STAT_STAGE)
                    {
                        gBattleMons[battlerId].statStages[i] = DEFAULT_STAT_STAGE;
                        effect = ITEM_STATS_CHANGE;
                    }
                }
                if (effect != 0)
                {
                    gBattleScripting.battler = battlerId;
                    gPotentialItemEffectBattler = battlerId;
                    gActiveBattler = gBattlerAttacker = battlerId;
                    BattleScriptExecute(BattleScript_WhiteHerbEnd2);
                }
                break;
        #if B_BERRIES_INSTANT >= GEN_4
            case HOLD_EFFECT_CONFUSE_SPICY:
                effect = HealConfuseBerry(battlerId, gLastUsedItem, FLAVOR_SPICY, TRUE);
                break;
            case HOLD_EFFECT_CONFUSE_DRY:
                effect = HealConfuseBerry(battlerId, gLastUsedItem, FLAVOR_DRY, TRUE);
                break;
            case HOLD_EFFECT_CONFUSE_SWEET:
                effect = HealConfuseBerry(battlerId, gLastUsedItem, FLAVOR_SWEET, TRUE);
                break;
            case HOLD_EFFECT_CONFUSE_BITTER:
                effect = HealConfuseBerry(battlerId, gLastUsedItem, FLAVOR_BITTER, TRUE);
                break;
            case HOLD_EFFECT_CONFUSE_SOUR:
                effect = HealConfuseBerry(battlerId, gLastUsedItem, FLAVOR_SOUR, TRUE);
                break;
            case HOLD_EFFECT_ATTACK_UP:
                effect = StatRaiseBerry(battlerId, gLastUsedItem, STAT_ATK, TRUE);
                break;
            case HOLD_EFFECT_DEFENSE_UP:
                effect = StatRaiseBerry(battlerId, gLastUsedItem, STAT_DEF, TRUE);
                break;
            case HOLD_EFFECT_SPEED_UP:
                effect = StatRaiseBerry(battlerId, gLastUsedItem, STAT_SPEED, TRUE);
                break;
            case HOLD_EFFECT_SP_ATTACK_UP:
                effect = StatRaiseBerry(battlerId, gLastUsedItem, STAT_SPATK, TRUE);
                break;
            case HOLD_EFFECT_SP_DEFENSE_UP:
                effect = StatRaiseBerry(battlerId, gLastUsedItem, STAT_SPDEF, TRUE);
                break;
            case HOLD_EFFECT_CRITICAL_UP:
                if (!(gBattleMons[battlerId].status2 & STATUS2_FOCUS_ENERGY) && HasEnoughHpToEatBerry(battlerId, GetBattlerItemHoldEffectParam(battlerId, gLastUsedItem), gLastUsedItem))
                {
                    gBattleMons[battlerId].status2 |= STATUS2_FOCUS_ENERGY;
                    gBattleScripting.battler = battlerId;
                    BattleScriptExecute(BattleScript_BerryFocusEnergyEnd2);
                    effect = ITEM_EFFECT_OTHER;
                }
                break;
            case HOLD_EFFECT_RANDOM_STAT_UP:
                effect = RandomStatRaiseBerry(battlerId, gLastUsedItem, TRUE);
                break;
            case HOLD_EFFECT_CURE_PAR:
                if (gBattleMons[battlerId].status1 & STATUS1_PARALYSIS && !UnnerveOn(battlerId, gLastUsedItem))
                {
                    gBattleMons[battlerId].status1 &= ~STATUS1_PARALYSIS;
                    BattleScriptExecute(BattleScript_BerryCurePrlzEnd2);
                    effect = ITEM_STATUS_CHANGE;
                }
                break;
            case HOLD_EFFECT_CURE_PSN:
                if (gBattleMons[battlerId].status1 & STATUS1_PSN_ANY && !UnnerveOn(battlerId, gLastUsedItem))
                {
                    gBattleMons[battlerId].status1 &= ~(STATUS1_PSN_ANY | STATUS1_TOXIC_COUNTER);
                    BattleScriptExecute(BattleScript_BerryCurePsnEnd2);
                    effect = ITEM_STATUS_CHANGE;
                }
                break;
            case HOLD_EFFECT_CURE_BRN:
                if (gBattleMons[battlerId].status1 & STATUS1_BURN && !UnnerveOn(battlerId, gLastUsedItem))
                {
                    gBattleMons[battlerId].status1 &= ~STATUS1_BURN;
                    BattleScriptExecute(BattleScript_BerryCureBrnEnd2);
                    effect = ITEM_STATUS_CHANGE;
                }
                break;
            case HOLD_EFFECT_CURE_FRZ:
                if (gBattleMons[battlerId].status1 & STATUS1_FREEZE && !UnnerveOn(battlerId, gLastUsedItem))
                {
                    gBattleMons[battlerId].status1 &= ~STATUS1_FREEZE;
                    BattleScriptExecute(BattleScript_BerryCureFrzEnd2);
                    effect = ITEM_STATUS_CHANGE;
                }
                if (gBattleMons[battlerId].status1 & STATUS1_FROSTBITE && !UnnerveOn(battlerId, gLastUsedItem))
                {
                    gBattleMons[battlerId].status1 &= ~STATUS1_FROSTBITE;
                    BattleScriptExecute(BattleScript_BerryCureFsbEnd2);
                    effect = ITEM_STATUS_CHANGE;
                }
                break;
            case HOLD_EFFECT_CURE_SLP:
                if (gBattleMons[battlerId].status1 & STATUS1_SLEEP && !UnnerveOn(battlerId, gLastUsedItem))
                {
                    gBattleMons[battlerId].status1 &= ~STATUS1_SLEEP;
                    gBattleMons[battlerId].status2 &= ~STATUS2_NIGHTMARE;
                    BattleScriptExecute(BattleScript_BerryCureSlpEnd2);
                    effect = ITEM_STATUS_CHANGE;
                }
                break;
            case HOLD_EFFECT_CURE_STATUS:
                if ((gBattleMons[battlerId].status1 & STATUS1_ANY || gBattleMons[battlerId].status2 & STATUS2_CONFUSION) && !UnnerveOn(battlerId, gLastUsedItem))
                {
                    i = 0;
                    if (gBattleMons[battlerId].status1 & STATUS1_PSN_ANY)
                    {
                        StringCopy(gBattleTextBuff1, gStatusConditionString_PoisonJpn);
                        i++;
                    }
                    if (gBattleMons[battlerId].status1 & STATUS1_SLEEP)
                    {
                        gBattleMons[battlerId].status2 &= ~STATUS2_NIGHTMARE;
                        StringCopy(gBattleTextBuff1, gStatusConditionString_SleepJpn);
                        i++;
                    }
                    if (gBattleMons[battlerId].status1 & STATUS1_PARALYSIS)
                    {
                        StringCopy(gBattleTextBuff1, gStatusConditionString_ParalysisJpn);
                        i++;
                    }
                    if (gBattleMons[battlerId].status1 & STATUS1_BURN)
                    {
                        StringCopy(gBattleTextBuff1, gStatusConditionString_BurnJpn);
                        i++;
                    }
                    if (gBattleMons[battlerId].status1 & STATUS1_FREEZE || gBattleMons[battlerId].status1 & STATUS1_FROSTBITE)
                    {
                        StringCopy(gBattleTextBuff1, gStatusConditionString_IceJpn);
                        i++;
                    }
                    if (gBattleMons[battlerId].status2 & STATUS2_CONFUSION)
                    {
                        StringCopy(gBattleTextBuff1, gStatusConditionString_ConfusionJpn);
                        i++;
                    }
                    if (i <= 1)
                        gBattleCommunication[MULTISTRING_CHOOSER] = B_MSG_CURED_PROBLEM;
                    else
                        gBattleCommunication[MULTISTRING_CHOOSER] = B_MSG_NORMALIZED_STATUS;
                    gBattleMons[battlerId].status1 = 0;
                    RemoveConfusionStatus(battlerId);
                    BattleScriptExecute(BattleScript_BerryCureChosenStatusEnd2);
                    effect = ITEM_STATUS_CHANGE;
                }
                break;
            case HOLD_EFFECT_RESTORE_HP:
                effect = ItemHealHp(battlerId, gLastUsedItem, TRUE, FALSE);
                break;
            case HOLD_EFFECT_RESTORE_PCT_HP:
                effect = ItemHealHp(battlerId, gLastUsedItem, TRUE, TRUE);
                break;
        #endif
            case HOLD_EFFECT_AIR_BALLOON:
                effect = ITEM_EFFECT_OTHER;
                gBattleScripting.battler = battlerId;
                BattleScriptPushCursorAndCallback(BattleScript_AirBaloonMsgIn);
                RecordItemEffectBattle(battlerId, HOLD_EFFECT_AIR_BALLOON);
                break;
            case HOLD_EFFECT_ROOM_SERVICE:
                if (TryRoomService(battlerId))
                {
                    BattleScriptExecute(BattleScript_BerryStatRaiseEnd2);
                    effect = ITEM_STATS_CHANGE;
                }
                break;
            case HOLD_EFFECT_SEEDS:
                switch (GetBattlerHoldEffectParam(battlerId))
                {
                case HOLD_EFFECT_PARAM_ELECTRIC_TERRAIN:
                    effect = TryHandleSeed(battlerId, STATUS_FIELD_ELECTRIC_TERRAIN, STAT_DEF, gLastUsedItem, TRUE);
                    break;
                case HOLD_EFFECT_PARAM_GRASSY_TERRAIN:
                    effect = TryHandleSeed(battlerId, STATUS_FIELD_GRASSY_TERRAIN, STAT_DEF, gLastUsedItem, TRUE);
                    break;
                case HOLD_EFFECT_PARAM_MISTY_TERRAIN:
                    effect = TryHandleSeed(battlerId, STATUS_FIELD_MISTY_TERRAIN, STAT_SPDEF, gLastUsedItem, TRUE);
                    break;
                case HOLD_EFFECT_PARAM_PSYCHIC_TERRAIN:
                    effect = TryHandleSeed(battlerId, STATUS_FIELD_PSYCHIC_TERRAIN, STAT_SPDEF, gLastUsedItem, TRUE);
                    break;
                }
                break;
            case HOLD_EFFECT_EJECT_PACK:
                if (gProtectStructs[battlerId].statFell
                 && gProtectStructs[battlerId].disableEjectPack == 0
                 && !(gCurrentMove == MOVE_PARTING_SHOT && CanBattlerSwitch(gBattlerAttacker))) // Does not activate if attacker used Parting Shot and can switch out
                {
                    gProtectStructs[battlerId].statFell = FALSE;
                    gActiveBattler = gBattleScripting.battler = battlerId;
                    effect = ITEM_STATS_CHANGE;
                    if (moveTurn)
                    {
                        BattleScriptPushCursor();
                        gBattlescriptCurrInstr = BattleScript_EjectPackActivate_Ret;
                    }
                    else
                    {
                        BattleScriptExecute(BattleScript_EjectPackActivate_End2);
                    }
                }
                break;
            case HOLD_EFFECT_BERSERK_GENE:
                BufferStatChange(battlerId, STAT_ATK, STRINGID_STATROSE);
                gEffectBattler = battlerId;
                if (CanBeInfinitelyConfused(gEffectBattler))
                {
                    gStatuses4[gEffectBattler] |= STATUS4_INFINITE_CONFUSION;
                }
                SET_STATCHANGER(STAT_ATK, 2, FALSE);

                gBattleScripting.animArg1 = 14 + STAT_ATK;
                gBattleScripting.animArg2 = 0;

                BattleScriptPushCursorAndCallback(BattleScript_BerserkGeneRet);
                effect = ITEM_STATS_CHANGE;
                break;
            }
            if (effect != 0)
            {
                gSpecialStatuses[battlerId].switchInItemDone = TRUE;
                gActiveBattler = gBattlerAttacker = gPotentialItemEffectBattler = gBattleScripting.battler = battlerId;
                switch (effect)
                {
                case ITEM_STATUS_CHANGE:
                    BtlController_EmitSetMonData(BUFFER_A, REQUEST_STATUS_BATTLE, 0, 4, &gBattleMons[battlerId].status1);
                    MarkBattlerForControllerExec(gActiveBattler);
                    break;
                case ITEM_PP_CHANGE:
                    if (MOVE_IS_PERMANENT(battlerId, i))
                        gBattleMons[battlerId].pp[i] = changedPP;
                    break;
                }
            }
        }
        break;
    case ITEMEFFECT_NORMAL:
        if (gBattleMons[battlerId].hp)
        {
            switch (battlerHoldEffect)
            {
            case HOLD_EFFECT_RESTORE_HP:
                if (!moveTurn)
                    effect = ItemHealHp(battlerId, gLastUsedItem, TRUE, FALSE);
                break;
            case HOLD_EFFECT_RESTORE_PCT_HP:
                if (!moveTurn)
                    effect = ItemHealHp(battlerId, gLastUsedItem, TRUE, TRUE);
                break;
            case HOLD_EFFECT_RESTORE_PP:
                if (!moveTurn)
                {
                    struct Pokemon *party = GetBattlerParty(battlerId);
                    struct Pokemon *mon = &party[gBattlerPartyIndexes[battlerId]];
                    u8 ppBonuses;
                    u16 move;

                    for (i = 0; i < MAX_MON_MOVES; i++)
                    {
                        move = GetMonData(mon, MON_DATA_MOVE1 + i);
                        changedPP = GetMonData(mon, MON_DATA_PP1 + i);
                        ppBonuses = GetMonData(mon, MON_DATA_PP_BONUSES);
                        if (move && changedPP == 0)
                            break;
                    }
                    if (i != MAX_MON_MOVES)
                    {
                        u8 maxPP = CalculatePPWithBonus(move, ppBonuses, i);
                        u8 ppRestored = GetBattlerHoldEffectParam(battlerId);

                        if (GetBattlerAbility(battlerId) == ABILITY_RIPEN)
                        {
                            ppRestored *= 2;
                            gBattlerAbility = battlerId;
                        }
                        if (changedPP + ppRestored > maxPP)
                            changedPP = maxPP;
                        else
                            changedPP = changedPP + ppRestored;

                        PREPARE_MOVE_BUFFER(gBattleTextBuff1, move);

                        BattleScriptExecute(BattleScript_BerryPPHealEnd2);
                        BtlController_EmitSetMonData(BUFFER_A, i + REQUEST_PPMOVE1_BATTLE, 0, 1, &changedPP);
                        MarkBattlerForControllerExec(gActiveBattler);
                        effect = ITEM_PP_CHANGE;
                    }
                }
                break;
            case HOLD_EFFECT_RESTORE_STATS:
                for (i = 0; i < NUM_BATTLE_STATS; i++)
                {
                    if (gBattleMons[battlerId].statStages[i] < DEFAULT_STAT_STAGE)
                    {
                        gBattleMons[battlerId].statStages[i] = DEFAULT_STAT_STAGE;
                        effect = ITEM_STATS_CHANGE;
                    }
                }
                if (effect != 0)
                {
                    gBattleScripting.battler = battlerId;
                    gPotentialItemEffectBattler = battlerId;
                    gActiveBattler = gBattlerAttacker = battlerId;
                    BattleScriptExecute(BattleScript_WhiteHerbEnd2);
                }
                break;
            case HOLD_EFFECT_BLACK_SLUDGE:
                if (IS_BATTLER_OF_TYPE(battlerId, TYPE_POISON))
                {
                    goto LEFTOVERS;
                }
                else if (GetBattlerAbility(battlerId) != ABILITY_MAGIC_GUARD && !moveTurn)
                {
                    gBattleMoveDamage = gBattleMons[battlerId].maxHP / 8;
                    if (gBattleMoveDamage == 0)
                        gBattleMoveDamage = 1;
                    BattleScriptExecute(BattleScript_ItemHurtEnd2);
                    effect = ITEM_HP_CHANGE;
                    RecordItemEffectBattle(battlerId, battlerHoldEffect);
                    PREPARE_ITEM_BUFFER(gBattleTextBuff1, gLastUsedItem);
                }
                break;
            case HOLD_EFFECT_LEFTOVERS:
            LEFTOVERS:
#if B_HEAL_BLOCKING >= GEN_5
                if (gBattleMons[battlerId].hp < gBattleMons[battlerId].maxHP && !moveTurn && !(gStatuses3[battlerId] & STATUS3_HEAL_BLOCK))
#else
                if (gBattleMons[battlerId].hp < gBattleMons[battlerId].maxHP && !moveTurn)
#endif
                {
                    gBattleMoveDamage = gBattleMons[battlerId].maxHP / 16;
                    if (gBattleMoveDamage == 0)
                        gBattleMoveDamage = 1;
                    gBattleMoveDamage *= -1;
                    BattleScriptExecute(BattleScript_ItemHealHP_End2);
                    effect = ITEM_HP_CHANGE;
                    RecordItemEffectBattle(battlerId, battlerHoldEffect);
                }
                break;
            case HOLD_EFFECT_CONFUSE_SPICY:
                if (!moveTurn)
                    effect = HealConfuseBerry(battlerId, gLastUsedItem, FLAVOR_SPICY, TRUE);
                break;
            case HOLD_EFFECT_CONFUSE_DRY:
                if (!moveTurn)
                    effect = HealConfuseBerry(battlerId, gLastUsedItem, FLAVOR_DRY, TRUE);
                break;
            case HOLD_EFFECT_CONFUSE_SWEET:
                if (!moveTurn)
                    effect = HealConfuseBerry(battlerId, gLastUsedItem, FLAVOR_SWEET, TRUE);
                break;
            case HOLD_EFFECT_CONFUSE_BITTER:
                if (!moveTurn)
                    effect = HealConfuseBerry(battlerId, gLastUsedItem, FLAVOR_BITTER, TRUE);
                break;
            case HOLD_EFFECT_CONFUSE_SOUR:
                if (!moveTurn)
                    effect = HealConfuseBerry(battlerId, gLastUsedItem, FLAVOR_SOUR, TRUE);
                break;
            case HOLD_EFFECT_ATTACK_UP:
                if (!moveTurn)
                    effect = StatRaiseBerry(battlerId, gLastUsedItem, STAT_ATK, TRUE);
                break;
            case HOLD_EFFECT_DEFENSE_UP:
                if (!moveTurn)
                    effect = StatRaiseBerry(battlerId, gLastUsedItem, STAT_DEF, TRUE);
                break;
            case HOLD_EFFECT_SPEED_UP:
                if (!moveTurn)
                    effect = StatRaiseBerry(battlerId, gLastUsedItem, STAT_SPEED, TRUE);
                break;
            case HOLD_EFFECT_SP_ATTACK_UP:
                if (!moveTurn)
                    effect = StatRaiseBerry(battlerId, gLastUsedItem, STAT_SPATK, TRUE);
                break;
            case HOLD_EFFECT_SP_DEFENSE_UP:
                if (!moveTurn)
                    effect = StatRaiseBerry(battlerId, gLastUsedItem, STAT_SPDEF, TRUE);
                break;
            case HOLD_EFFECT_CRITICAL_UP:
                if (!moveTurn && !(gBattleMons[battlerId].status2 & STATUS2_FOCUS_ENERGY)
                    && HasEnoughHpToEatBerry(battlerId, GetBattlerItemHoldEffectParam(battlerId, gLastUsedItem), gLastUsedItem))
                {
                    gBattleMons[battlerId].status2 |= STATUS2_FOCUS_ENERGY;
                    gBattleScripting.battler = battlerId;
                    BattleScriptExecute(BattleScript_BerryFocusEnergyEnd2);
                    effect = ITEM_EFFECT_OTHER;
                }
                break;
            case HOLD_EFFECT_RANDOM_STAT_UP:
                if (!moveTurn)
                    effect = RandomStatRaiseBerry(battlerId, gLastUsedItem, TRUE);
                break;
            case HOLD_EFFECT_CURE_PAR:
                if (gBattleMons[battlerId].status1 & STATUS1_PARALYSIS && !UnnerveOn(battlerId, gLastUsedItem))
                {
                    gBattleMons[battlerId].status1 &= ~STATUS1_PARALYSIS;
                    BattleScriptExecute(BattleScript_BerryCurePrlzEnd2);
                    effect = ITEM_STATUS_CHANGE;
                }
                break;
            case HOLD_EFFECT_CURE_PSN:
                if (gBattleMons[battlerId].status1 & STATUS1_PSN_ANY && !UnnerveOn(battlerId, gLastUsedItem))
                {
                    gBattleMons[battlerId].status1 &= ~(STATUS1_PSN_ANY | STATUS1_TOXIC_COUNTER);
                    BattleScriptExecute(BattleScript_BerryCurePsnEnd2);
                    effect = ITEM_STATUS_CHANGE;
                }
                break;
            case HOLD_EFFECT_CURE_BRN:
                if (gBattleMons[battlerId].status1 & STATUS1_BURN && !UnnerveOn(battlerId, gLastUsedItem))
                {
                    gBattleMons[battlerId].status1 &= ~STATUS1_BURN;
                    BattleScriptExecute(BattleScript_BerryCureBrnEnd2);
                    effect = ITEM_STATUS_CHANGE;
                }
                break;
            case HOLD_EFFECT_CURE_FRZ:
                if (gBattleMons[battlerId].status1 & STATUS1_FREEZE && !UnnerveOn(battlerId, gLastUsedItem))
                {
                    gBattleMons[battlerId].status1 &= ~STATUS1_FREEZE;
                    BattleScriptExecute(BattleScript_BerryCureFrzEnd2);
                    effect = ITEM_STATUS_CHANGE;
                }
                if (gBattleMons[battlerId].status1 & STATUS1_FROSTBITE && !UnnerveOn(battlerId, gLastUsedItem))
                {
                    gBattleMons[battlerId].status1 &= ~STATUS1_FROSTBITE;
                    BattleScriptExecute(BattleScript_BerryCureFsbEnd2);
                    effect = ITEM_STATUS_CHANGE;
                }
                break;
            case HOLD_EFFECT_CURE_SLP:
                if (gBattleMons[battlerId].status1 & STATUS1_SLEEP && !UnnerveOn(battlerId, gLastUsedItem))
                {
                    gBattleMons[battlerId].status1 &= ~STATUS1_SLEEP;
                    gBattleMons[battlerId].status2 &= ~STATUS2_NIGHTMARE;
                    BattleScriptExecute(BattleScript_BerryCureSlpEnd2);
                    effect = ITEM_STATUS_CHANGE;
                }
                break;
            case HOLD_EFFECT_CURE_CONFUSION:
                if (gBattleMons[battlerId].status2 & STATUS2_CONFUSION && !UnnerveOn(battlerId, gLastUsedItem))
                {
                    RemoveConfusionStatus(battlerId);
                    BattleScriptExecute(BattleScript_BerryCureConfusionEnd2);
                    effect = ITEM_EFFECT_OTHER;
                }
                break;
            case HOLD_EFFECT_CURE_STATUS:
                if ((gBattleMons[battlerId].status1 & STATUS1_ANY || gBattleMons[battlerId].status2 & STATUS2_CONFUSION) && !UnnerveOn(battlerId, gLastUsedItem))
                {
                    i = 0;
                    if (gBattleMons[battlerId].status1 & STATUS1_PSN_ANY)
                    {
                        StringCopy(gBattleTextBuff1, gStatusConditionString_PoisonJpn);
                        i++;
                    }
                    if (gBattleMons[battlerId].status1 & STATUS1_SLEEP)
                    {
                        gBattleMons[battlerId].status2 &= ~STATUS2_NIGHTMARE;
                        StringCopy(gBattleTextBuff1, gStatusConditionString_SleepJpn);
                        i++;
                    }
                    if (gBattleMons[battlerId].status1 & STATUS1_PARALYSIS)
                    {
                        StringCopy(gBattleTextBuff1, gStatusConditionString_ParalysisJpn);
                        i++;
                    }
                    if (gBattleMons[battlerId].status1 & STATUS1_BURN)
                    {
                        StringCopy(gBattleTextBuff1, gStatusConditionString_BurnJpn);
                        i++;
                    }
                    if (gBattleMons[battlerId].status1 & STATUS1_FREEZE || gBattleMons[battlerId].status1 & STATUS1_FROSTBITE)
                    {
                        StringCopy(gBattleTextBuff1, gStatusConditionString_IceJpn);
                        i++;
                    }
                    if (gBattleMons[battlerId].status2 & STATUS2_CONFUSION)
                    {
                        StringCopy(gBattleTextBuff1, gStatusConditionString_ConfusionJpn);
                        i++;
                    }
                    if (i <= 1)
                        gBattleCommunication[MULTISTRING_CHOOSER] = B_MSG_CURED_PROBLEM;
                    else
                        gBattleCommunication[MULTISTRING_CHOOSER] = B_MSG_NORMALIZED_STATUS;
                    gBattleMons[battlerId].status1 = 0;
                    RemoveConfusionStatus(battlerId);
                    BattleScriptExecute(BattleScript_BerryCureChosenStatusEnd2);
                    effect = ITEM_STATUS_CHANGE;
                }
                break;
            case HOLD_EFFECT_MENTAL_HERB:
                if (GetMentalHerbEffect(battlerId))
                {
                    gBattleScripting.savedBattler = gBattlerAttacker;
                    gBattlerAttacker = battlerId;
                    BattleScriptExecute(BattleScript_MentalHerbCureEnd2);
                    effect = ITEM_EFFECT_OTHER;
                }
                break;
            case HOLD_EFFECT_MICLE_BERRY:
                if (!moveTurn)
                    effect = TrySetMicleBerry(battlerId, gLastUsedItem, TRUE);
                break;
            case HOLD_EFFECT_BERSERK_GENE:
                BufferStatChange(battlerId, STAT_ATK, STRINGID_STATROSE);
                gEffectBattler = battlerId;
                if (CanBeInfinitelyConfused(gEffectBattler))
                {
                    gStatuses4[gEffectBattler] |= STATUS4_INFINITE_CONFUSION;
                }
                SET_STATCHANGER(STAT_ATK, 2, FALSE);

                gBattleScripting.animArg1 = 14 + STAT_ATK;
                gBattleScripting.animArg2 = 0;

                BattleScriptPushCursorAndCallback(BattleScript_BerserkGeneRet);
                effect = ITEM_STATS_CHANGE;
                break;
            case HOLD_EFFECT_MIRROR_HERB:
                effect = TryConsumeMirrorHerb(battlerId, TRUE);
                break;
            }

            if (effect != 0)
            {
                gActiveBattler = gBattlerAttacker = gPotentialItemEffectBattler = gBattleScripting.battler = battlerId;
                switch (effect)
                {
                case ITEM_STATUS_CHANGE:
                    BtlController_EmitSetMonData(BUFFER_A, REQUEST_STATUS_BATTLE, 0, 4, &gBattleMons[battlerId].status1);
                    MarkBattlerForControllerExec(gActiveBattler);
                    break;
                case ITEM_PP_CHANGE:
                    if (MOVE_IS_PERMANENT(battlerId, i))
                        gBattleMons[battlerId].pp[i] = changedPP;
                    break;
                }
            }
        }
        break;
    case ITEMEFFECT_USE_LAST_ITEM:
        effect = ItemEffectMoveEnd(battlerId, ItemId_GetHoldEffect(gLastUsedItem));
        gBattleScripting.overrideBerryRequirements = 2; // to exit VARIOUS_CONSUME_BERRIES
        if (effect)
        {
            gActiveBattler = gPotentialItemEffectBattler = gBattleScripting.battler = battlerId;
            if (effect == ITEM_STATUS_CHANGE)
            {
                BtlController_EmitSetMonData(BUFFER_A, REQUEST_STATUS_BATTLE, 0, 4, &gBattleMons[gActiveBattler].status1);
                MarkBattlerForControllerExec(gActiveBattler);
            }
            break;
        }
        break;
    case ITEMEFFECT_MOVE_END:
        for (battlerId = 0; battlerId < gBattlersCount; battlerId++)
        {
            gLastUsedItem = gBattleMons[battlerId].item;
            effect = ItemEffectMoveEnd(battlerId, GetBattlerHoldEffect(battlerId, TRUE));
            if (effect)
            {
                gActiveBattler = gPotentialItemEffectBattler = gBattleScripting.battler = battlerId;
                if (effect == ITEM_STATUS_CHANGE)
                {
                    BtlController_EmitSetMonData(BUFFER_A, REQUEST_STATUS_BATTLE, 0, 4, &gBattleMons[gActiveBattler].status1);
                    MarkBattlerForControllerExec(gActiveBattler);
                }
                break;
            }
        }
        break;
    case ITEMEFFECT_KINGSROCK:
        // Occur on each hit of a multi-strike move
        switch (atkHoldEffect)
        {
        case HOLD_EFFECT_FLINCH:
            {
                u16 ability = GetBattlerAbility(gBattlerAttacker);
            #if B_SERENE_GRACE_BOOST >= GEN_5
                if (ability == ABILITY_SERENE_GRACE)
                    atkHoldEffectParam *= 2;
            #endif
                if (gBattleMoveDamage != 0  // Need to have done damage
                    && !(gMoveResultFlags & MOVE_RESULT_NO_EFFECT)
                    && TARGET_TURN_DAMAGED
                    && !gBattleMoves[gCurrentMove].ignoresKingsRock
                    && gBattleMons[gBattlerTarget].hp
                    && RandomPercentage(RNG_HOLD_EFFECT_FLINCH, atkHoldEffectParam)
                    && ability != ABILITY_STENCH)
                {
                    gBattleScripting.moveEffect = MOVE_EFFECT_FLINCH;
                    BattleScriptPushCursor();
                    SetMoveEffect(FALSE, 0);
                    BattleScriptPop();
                }
            }
            break;
        case HOLD_EFFECT_BLUNDER_POLICY:
            if (gBattleStruct->blunderPolicy
             && gBattleMons[gBattlerAttacker].hp != 0
             && CompareStat(gBattlerAttacker, STAT_SPEED, MAX_STAT_STAGE, CMP_LESS_THAN))
            {
                gBattleStruct->blunderPolicy = FALSE;
                gLastUsedItem = atkItem;
                gBattleScripting.statChanger = SET_STATCHANGER(STAT_SPEED, 2, FALSE);
                effect = ITEM_STATS_CHANGE;
                BattleScriptPushCursor();
                gBattlescriptCurrInstr = BattleScript_AttackerItemStatRaise;
            }
            break;
        }
        break;
    case ITEMEFFECT_LIFEORB_SHELLBELL:
        // Occur after the final hit of a multi-strike move
        switch (atkHoldEffect)
        {
        case HOLD_EFFECT_SHELL_BELL:
            if (gSpecialStatuses[gBattlerAttacker].damagedMons  // Need to have done damage
                && gBattlerAttacker != gBattlerTarget
                && gBattleMons[gBattlerAttacker].hp != gBattleMons[gBattlerAttacker].maxHP
#if B_HEAL_BLOCKING >= GEN_5
                && gBattleMons[gBattlerAttacker].hp != 0 && !(gStatuses3[battlerId] & STATUS3_HEAL_BLOCK))
#else
                && gBattleMons[gBattlerAttacker].hp != 0)
#endif
            {
                gLastUsedItem = atkItem;
                gPotentialItemEffectBattler = gBattlerAttacker;
                gBattleScripting.battler = gBattlerAttacker;
                gBattleMoveDamage = (gSpecialStatuses[gBattlerTarget].dmg / atkHoldEffectParam) * -1;
                if (gBattleMoveDamage == 0)
                    gBattleMoveDamage = -1;
                gSpecialStatuses[gBattlerTarget].dmg = 0;
                BattleScriptPushCursor();
                gBattlescriptCurrInstr = BattleScript_ItemHealHP_Ret;
                effect = ITEM_HP_CHANGE;
            }
            break;
        case HOLD_EFFECT_LIFE_ORB:
            if (IsBattlerAlive(gBattlerAttacker)
                && !(TestSheerForceFlag(gBattlerAttacker, gCurrentMove))
                && GetBattlerAbility(gBattlerAttacker) != ABILITY_MAGIC_GUARD
                && gSpecialStatuses[gBattlerAttacker].damagedMons)
            {
                gBattleMoveDamage = gBattleMons[gBattlerAttacker].maxHP / 10;
                if (gBattleMoveDamage == 0)
                    gBattleMoveDamage = 1;
                effect = ITEM_HP_CHANGE;
                BattleScriptPushCursor();
                gBattlescriptCurrInstr = BattleScript_ItemHurtRet;
                gLastUsedItem = gBattleMons[gBattlerAttacker].item;
            }
            break;
        case HOLD_EFFECT_THROAT_SPRAY:  // Does NOT need to be a damaging move
            if (gProtectStructs[gBattlerAttacker].targetAffected
             && gBattleMons[gBattlerAttacker].hp != 0
             && gBattleMoves[gCurrentMove].soundMove
             && CompareStat(gBattlerAttacker, STAT_SPATK, MAX_STAT_STAGE, CMP_LESS_THAN)
             && !NoAliveMonsForEitherParty())   // Don't activate if battle will end
            {
                gLastUsedItem = atkItem;
                gBattleScripting.battler = gBattlerAttacker;
                gBattleScripting.statChanger = SET_STATCHANGER(STAT_SPATK, 1, FALSE);
                effect = ITEM_STATS_CHANGE;
                BattleScriptPushCursor();
                gBattlescriptCurrInstr = BattleScript_AttackerItemStatRaise;
            }
            break;
        }
        break;
    case ITEMEFFECT_TARGET:
        if (!(gMoveResultFlags & MOVE_RESULT_NO_EFFECT))
        {
            GET_MOVE_TYPE(gCurrentMove, moveType);
            switch (battlerHoldEffect)
            {
            case HOLD_EFFECT_AIR_BALLOON:
                if (TARGET_TURN_DAMAGED)
                {
                    effect = ITEM_EFFECT_OTHER;
                    BattleScriptPushCursor();
                    gBattlescriptCurrInstr = BattleScript_AirBaloonMsgPop;
                }
                break;
            case HOLD_EFFECT_ROCKY_HELMET:
                if (TARGET_TURN_DAMAGED
                    && IsMoveMakingContact(gCurrentMove, gBattlerAttacker)
                    && IsBattlerAlive(gBattlerAttacker)
                    && GetBattlerAbility(gBattlerAttacker) != ABILITY_MAGIC_GUARD)
                {
                    gBattleMoveDamage = gBattleMons[gBattlerAttacker].maxHP / 6;
                    if (gBattleMoveDamage == 0)
                        gBattleMoveDamage = 1;
                    effect = ITEM_HP_CHANGE;
                    BattleScriptPushCursor();
                    gBattlescriptCurrInstr = BattleScript_RockyHelmetActivates;
                    PREPARE_ITEM_BUFFER(gBattleTextBuff1, gLastUsedItem);
                    RecordItemEffectBattle(battlerId, HOLD_EFFECT_ROCKY_HELMET);
                }
                break;
            case HOLD_EFFECT_WEAKNESS_POLICY:
                if (IsBattlerAlive(battlerId)
                    && TARGET_TURN_DAMAGED
                    && gMoveResultFlags & MOVE_RESULT_SUPER_EFFECTIVE)
                {
                    effect = ITEM_STATS_CHANGE;
                    BattleScriptPushCursor();
                    gBattlescriptCurrInstr = BattleScript_WeaknessPolicy;
                }
                break;
            case HOLD_EFFECT_SNOWBALL:
                if (IsBattlerAlive(battlerId)
                    && TARGET_TURN_DAMAGED
                    && moveType == TYPE_ICE)
                {
                    effect = ITEM_STATS_CHANGE;
                    BattleScriptPushCursor();
                    gBattlescriptCurrInstr = BattleScript_TargetItemStatRaise;
                    gBattleScripting.statChanger = SET_STATCHANGER(STAT_ATK, 1, FALSE);
                }
                break;
            case HOLD_EFFECT_LUMINOUS_MOSS:
                if (IsBattlerAlive(battlerId)
                    && TARGET_TURN_DAMAGED
                    && moveType == TYPE_WATER)
                {
                    effect = ITEM_STATS_CHANGE;
                    BattleScriptPushCursor();
                    gBattlescriptCurrInstr = BattleScript_TargetItemStatRaise;
                    gBattleScripting.statChanger = SET_STATCHANGER(STAT_SPDEF, 1, FALSE);
                }
                break;
            case HOLD_EFFECT_CELL_BATTERY:
                if (IsBattlerAlive(battlerId)
                    && TARGET_TURN_DAMAGED
                    && moveType == TYPE_ELECTRIC)
                {
                    effect = ITEM_STATS_CHANGE;
                    BattleScriptPushCursor();
                    gBattlescriptCurrInstr = BattleScript_TargetItemStatRaise;
                    gBattleScripting.statChanger = SET_STATCHANGER(STAT_ATK, 1, FALSE);
                }
                break;
            case HOLD_EFFECT_ABSORB_BULB:
                if (IsBattlerAlive(battlerId)
                    && TARGET_TURN_DAMAGED
                    && moveType == TYPE_WATER)
                {
                    effect = ITEM_STATS_CHANGE;
                    BattleScriptPushCursor();
                    gBattlescriptCurrInstr = BattleScript_TargetItemStatRaise;
                    gBattleScripting.statChanger = SET_STATCHANGER(STAT_SPATK, 1, FALSE);
                }
                break;
            case HOLD_EFFECT_JABOCA_BERRY:  // consume and damage attacker if used physical move
                if (IsBattlerAlive(battlerId)
                 && TARGET_TURN_DAMAGED
                 && !DoesSubstituteBlockMove(gBattlerAttacker, battlerId, gCurrentMove)
                 && IS_MOVE_PHYSICAL(gCurrentMove)
                 && GetBattlerAbility(gBattlerAttacker) != ABILITY_MAGIC_GUARD)
                {
                    gBattleMoveDamage = gBattleMons[gBattlerAttacker].maxHP / 8;
                    if (gBattleMoveDamage == 0)
                        gBattleMoveDamage = 1;
                    if (GetBattlerAbility(battlerId) == ABILITY_RIPEN)
                        gBattleMoveDamage *= 2;

                    effect = ITEM_HP_CHANGE;
                    BattleScriptPushCursor();
                    gBattlescriptCurrInstr = BattleScript_JabocaRowapBerryActivates;
                    PREPARE_ITEM_BUFFER(gBattleTextBuff1, gLastUsedItem);
                    RecordItemEffectBattle(battlerId, HOLD_EFFECT_ROCKY_HELMET);
                }
                break;
            case HOLD_EFFECT_ROWAP_BERRY:  // consume and damage attacker if used special move
                if (IsBattlerAlive(battlerId)
                 && TARGET_TURN_DAMAGED
                 && !DoesSubstituteBlockMove(gBattlerAttacker, battlerId, gCurrentMove)
                 && IS_MOVE_SPECIAL(gCurrentMove)
                 && GetBattlerAbility(gBattlerAttacker) != ABILITY_MAGIC_GUARD)
                {
                    gBattleMoveDamage = gBattleMons[gBattlerAttacker].maxHP / 8;
                    if (gBattleMoveDamage == 0)
                        gBattleMoveDamage = 1;
                    if (GetBattlerAbility(battlerId) == ABILITY_RIPEN)
                        gBattleMoveDamage *= 2;

                    effect = ITEM_HP_CHANGE;
                    BattleScriptPushCursor();
                    gBattlescriptCurrInstr = BattleScript_JabocaRowapBerryActivates;
                    PREPARE_ITEM_BUFFER(gBattleTextBuff1, gLastUsedItem);
                    RecordItemEffectBattle(battlerId, HOLD_EFFECT_ROCKY_HELMET);
                }
                break;
            case HOLD_EFFECT_KEE_BERRY:  // consume and boost defense if used physical move
                effect = DamagedStatBoostBerryEffect(battlerId, STAT_DEF, SPLIT_PHYSICAL);
                break;
            case HOLD_EFFECT_MARANGA_BERRY:  // consume and boost sp. defense if used special move
                effect = DamagedStatBoostBerryEffect(battlerId, STAT_SPDEF, SPLIT_SPECIAL);
                break;
            case HOLD_EFFECT_STICKY_BARB:
                if (TARGET_TURN_DAMAGED
                  && (!(gMoveResultFlags & MOVE_RESULT_NO_EFFECT))
                  && IsMoveMakingContact(gCurrentMove, gBattlerAttacker)
                  && !DoesSubstituteBlockMove(gBattlerAttacker, battlerId, gCurrentMove)
                  && IsBattlerAlive(gBattlerAttacker)
                  && CanStealItem(gBattlerAttacker, gBattlerTarget, gBattleMons[gBattlerTarget].item)
                  && gBattleMons[gBattlerAttacker].item == ITEM_NONE)
                {
                    // No sticky hold checks.
                    gEffectBattler = battlerId; // gEffectBattler = target
                    StealTargetItem(gBattlerAttacker, gBattlerTarget);  // Attacker takes target's barb
                    BattleScriptPushCursor();
                    gBattlescriptCurrInstr = BattleScript_StickyBarbTransfer;
                    effect = ITEM_EFFECT_OTHER;
                }
                break;
            }
        }
        break;
    case ITEMEFFECT_ORBS:
    {
        u16 battlerAbility = GetBattlerAbility(battlerId);
        switch (battlerHoldEffect)
        {
        case HOLD_EFFECT_TOXIC_ORB:
            if (CanBePoisoned(battlerId, battlerId))
            {
                effect = ITEM_STATUS_CHANGE;
                gBattleMons[battlerId].status1 = STATUS1_TOXIC_POISON;
                BattleScriptExecute(BattleScript_ToxicOrb);
                RecordItemEffectBattle(battlerId, battlerHoldEffect);
            }
            break;
        case HOLD_EFFECT_FLAME_ORB:
            if (CanBeBurned(battlerId))
            {
                effect = ITEM_STATUS_CHANGE;
                gBattleMons[battlerId].status1 = STATUS1_BURN;
                BattleScriptExecute(BattleScript_FlameOrb);
                RecordItemEffectBattle(battlerId, battlerHoldEffect);
            }
            break;
        case HOLD_EFFECT_STICKY_BARB:   // Not an orb per se, but similar effect, and needs to NOT activate with pickpocket
            if (battlerAbility != ABILITY_MAGIC_GUARD)
            {
                gBattleMoveDamage = gBattleMons[battlerId].maxHP / 8;
                if (gBattleMoveDamage == 0)
                    gBattleMoveDamage = 1;
                BattleScriptExecute(BattleScript_ItemHurtEnd2);
                effect = ITEM_HP_CHANGE;
                RecordItemEffectBattle(battlerId, battlerHoldEffect);
                PREPARE_ITEM_BUFFER(gBattleTextBuff1, gLastUsedItem);
            }
            break;
        }

        if (effect == ITEM_STATUS_CHANGE)
        {
            gActiveBattler = battlerId;
            BtlController_EmitSetMonData(BUFFER_A, REQUEST_STATUS_BATTLE, 0, 4, &gBattleMons[battlerId].status1);
            MarkBattlerForControllerExec(gActiveBattler);
        }
    }
        break;
    }

    // Berry was successfully used on a Pokemon.
    if (effect && (gLastUsedItem >= FIRST_BERRY_INDEX && gLastUsedItem <= LAST_BERRY_INDEX))
        gBattleStruct->ateBerry[battlerId & BIT_SIDE] |= gBitTable[gBattlerPartyIndexes[battlerId]];

    return effect;
}

void ClearFuryCutterDestinyBondGrudge(u8 battlerId)
{
    gDisableStructs[battlerId].furyCutterCounter = 0;
    gBattleMons[battlerId].status2 &= ~STATUS2_DESTINY_BOND;
    gStatuses3[battlerId] &= ~STATUS3_GRUDGE;
}

void HandleAction_RunBattleScript(void) // identical to RunBattleScriptCommands
{
    if (gBattleControllerExecFlags == 0)
        gBattleScriptingCommandsTable[*gBattlescriptCurrInstr]();
}

u32 SetRandomTarget(u32 battlerId)
{
    u32 target;
    static const u8 targets[2][2] =
    {
        [B_SIDE_PLAYER] = {B_POSITION_OPPONENT_LEFT, B_POSITION_OPPONENT_RIGHT},
        [B_SIDE_OPPONENT] = {B_POSITION_PLAYER_LEFT, B_POSITION_PLAYER_RIGHT},
    };

    if (gBattleTypeFlags & BATTLE_TYPE_DOUBLE)
    {
        target = GetBattlerAtPosition(targets[GetBattlerSide(battlerId)][Random() % 2]);
        if (!IsBattlerAlive(target))
            target ^= BIT_FLANK;
    }
    else
    {
        target = GetBattlerAtPosition(targets[GetBattlerSide(battlerId)][0]);
    }

    return target;
}

u32 GetMoveTarget(u16 move, u8 setTarget)
{
    u8 targetBattler = 0;
    u32 i, moveTarget, side;

    if (setTarget != NO_TARGET_OVERRIDE)
        moveTarget = setTarget - 1;
    else
        moveTarget = GetBattlerMoveTargetType(gBattlerAttacker, move);

    // Special cases
    if (move == MOVE_CURSE && !IS_BATTLER_OF_TYPE(gBattlerAttacker, TYPE_GHOST))
        moveTarget = MOVE_TARGET_USER;

    switch (moveTarget)
    {
    case MOVE_TARGET_SELECTED:
        side = BATTLE_OPPOSITE(GetBattlerSide(gBattlerAttacker));
        if (IsAffectedByFollowMe(gBattlerAttacker, side, move))
        {
            targetBattler = gSideTimers[side].followmeTarget;
        }
        else
        {
            targetBattler = SetRandomTarget(gBattlerAttacker);
            if (gBattleMoves[move].type == TYPE_ELECTRIC
                && IsAbilityOnOpposingSide(gBattlerAttacker, ABILITY_LIGHTNING_ROD)
                && GetBattlerAbility(targetBattler) != ABILITY_LIGHTNING_ROD)
            {
                targetBattler ^= BIT_FLANK;
                RecordAbilityBattle(targetBattler, gBattleMons[targetBattler].ability);
                gSpecialStatuses[targetBattler].lightningRodRedirected = TRUE;
            }
            else if (gBattleMoves[move].type == TYPE_WATER
                && IsAbilityOnOpposingSide(gBattlerAttacker, ABILITY_STORM_DRAIN)
                && GetBattlerAbility(targetBattler) != ABILITY_STORM_DRAIN)
            {
                targetBattler ^= BIT_FLANK;
                RecordAbilityBattle(targetBattler, gBattleMons[targetBattler].ability);
                gSpecialStatuses[targetBattler].stormDrainRedirected = TRUE;
            }
        }
        break;
    case MOVE_TARGET_DEPENDS:
    case MOVE_TARGET_BOTH:
    case MOVE_TARGET_FOES_AND_ALLY:
    case MOVE_TARGET_OPPONENTS_FIELD:
        targetBattler = GetBattlerAtPosition(BATTLE_OPPOSITE(GET_BATTLER_SIDE(gBattlerAttacker)));
        if (!IsBattlerAlive(targetBattler))
            targetBattler ^= BIT_FLANK;
        break;
    case MOVE_TARGET_RANDOM:
        side = BATTLE_OPPOSITE(GetBattlerSide(gBattlerAttacker));
        if (IsAffectedByFollowMe(gBattlerAttacker, side, move))
            targetBattler = gSideTimers[side].followmeTarget;
        else if (gBattleTypeFlags & BATTLE_TYPE_DOUBLE && moveTarget & MOVE_TARGET_RANDOM)
            targetBattler = SetRandomTarget(gBattlerAttacker);
        else
            targetBattler = GetBattlerAtPosition(BATTLE_OPPOSITE(GET_BATTLER_SIDE(gBattlerAttacker)));
        break;
    case MOVE_TARGET_USER_OR_SELECTED:
    case MOVE_TARGET_USER:
    default:
        targetBattler = gBattlerAttacker;
        break;
    case MOVE_TARGET_ALLY:
        if (IsBattlerAlive(BATTLE_PARTNER(gBattlerAttacker)))
            targetBattler = BATTLE_PARTNER(gBattlerAttacker);
        else
            targetBattler = gBattlerAttacker;
        break;
    }

    *(gBattleStruct->moveTarget + gBattlerAttacker) = targetBattler;

    return targetBattler;
}

static bool32 IsBattlerModernFatefulEncounter(u8 battlerId)
{
    if (GetBattlerSide(battlerId) == B_SIDE_OPPONENT)
        return TRUE;
    if (GetMonData(&gPlayerParty[gBattlerPartyIndexes[battlerId]], MON_DATA_SPECIES, NULL) != SPECIES_DEOXYS
        && GetMonData(&gPlayerParty[gBattlerPartyIndexes[battlerId]], MON_DATA_SPECIES, NULL) != SPECIES_MEW)
            return TRUE;
    return GetMonData(&gPlayerParty[gBattlerPartyIndexes[battlerId]], MON_DATA_MODERN_FATEFUL_ENCOUNTER, NULL);
}

u8 IsMonDisobedient(void)
{
    s32 rnd;
    s32 calc;
    u8 obedienceLevel = 0;
    u8 levelReferenced;

    if (gBattleTypeFlags & (BATTLE_TYPE_LINK | BATTLE_TYPE_RECORDED_LINK))
        return 0;
    if (GetBattlerSide(gBattlerAttacker) == B_SIDE_OPPONENT)
        return 0;

    if (IsBattlerModernFatefulEncounter(gBattlerAttacker)) // only false if illegal Mew or Deoxys
    {
        if (gBattleTypeFlags & BATTLE_TYPE_INGAME_PARTNER && GetBattlerPosition(gBattlerAttacker) == 2)
            return 0;
        if (gBattleTypeFlags & BATTLE_TYPE_FRONTIER)
            return 0;
        if (gBattleTypeFlags & BATTLE_TYPE_RECORDED)
            return 0;
    #if B_OBEDIENCE_MECHANICS < GEN_8
        if (!IsOtherTrainer(gBattleMons[gBattlerAttacker].otId, gBattleMons[gBattlerAttacker].otName))
            return 0;
    #endif
        if (FlagGet(FLAG_BADGE08_GET))
            return 0;

        obedienceLevel = 10;

        if (FlagGet(FLAG_BADGE02_GET))
            obedienceLevel = 30;
        if (FlagGet(FLAG_BADGE04_GET))
            obedienceLevel = 50;
        if (FlagGet(FLAG_BADGE06_GET))
            obedienceLevel = 70;
    }

#if B_OBEDIENCE_MECHANICS >= GEN_8
    if (!IsOtherTrainer(gBattleMons[gBattlerAttacker].otId, gBattleMons[gBattlerAttacker].otName))
        levelReferenced = gBattleMons[gBattlerAttacker].metLevel;
    else
#endif
        levelReferenced = gBattleMons[gBattlerAttacker].level;

    if (levelReferenced <= obedienceLevel)
        return 0;
    rnd = (Random() & 255);
    calc = (levelReferenced + obedienceLevel) * rnd >> 8;
    if (calc < obedienceLevel)
        return 0;

    // is not obedient
    if (gCurrentMove == MOVE_RAGE)
        gBattleMons[gBattlerAttacker].status2 &= ~STATUS2_RAGE;
    if (gBattleMons[gBattlerAttacker].status1 & STATUS1_SLEEP && (gCurrentMove == MOVE_SNORE || gCurrentMove == MOVE_SLEEP_TALK))
    {
        gBattlescriptCurrInstr = BattleScript_IgnoresWhileAsleep;
        return 1;
    }

    rnd = (Random() & 255);
    calc = (levelReferenced + obedienceLevel) * rnd >> 8;
    if (calc < obedienceLevel)
    {
        calc = CheckMoveLimitations(gBattlerAttacker, gBitTable[gCurrMovePos], MOVE_LIMITATIONS_ALL);
        if (calc == 0xF) // all moves cannot be used
        {
            // Randomly select, then print a disobedient string
            // B_MSG_LOAFING, B_MSG_WONT_OBEY, B_MSG_TURNED_AWAY, or B_MSG_PRETEND_NOT_NOTICE
            gBattleCommunication[MULTISTRING_CHOOSER] = Random() & (NUM_LOAF_STRINGS - 1);
            gBattlescriptCurrInstr = BattleScript_MoveUsedLoafingAround;
            return 1;
        }
        else // use a random move
        {
            do
            {
                gCurrMovePos = gChosenMovePos = Random() & (MAX_MON_MOVES - 1);
            } while (gBitTable[gCurrMovePos] & calc);

            gCalledMove = gBattleMons[gBattlerAttacker].moves[gCurrMovePos];
            gBattlescriptCurrInstr = BattleScript_IgnoresAndUsesRandomMove;
            gBattlerTarget = GetMoveTarget(gCalledMove, NO_TARGET_OVERRIDE);
            gHitMarker |= HITMARKER_DISOBEDIENT_MOVE;
            return 2;
        }
    }
    else
    {
        obedienceLevel = levelReferenced - obedienceLevel;

        calc = (Random() & 255);
        if (calc < obedienceLevel && CanSleep(gBattlerAttacker))
        {
            // try putting asleep
            int i;
            for (i = 0; i < gBattlersCount; i++)
            {
                if (gBattleMons[i].status2 & STATUS2_UPROAR)
                    break;
            }
            if (i == gBattlersCount)
            {
                gBattlescriptCurrInstr = BattleScript_IgnoresAndFallsAsleep;
                return 1;
            }
        }
        calc -= obedienceLevel;
        if (calc < obedienceLevel)
        {
            gBattleMoveDamage = CalculateMoveDamage(MOVE_NONE, gBattlerAttacker, gBattlerAttacker, TYPE_MYSTERY, 40, FALSE, FALSE, TRUE);
            gBattlerTarget = gBattlerAttacker;
            gBattlescriptCurrInstr = BattleScript_IgnoresAndHitsItself;
            gHitMarker |= HITMARKER_UNABLE_TO_USE_MOVE;
            return 2;
        }
        else
        {
            // Randomly select, then print a disobedient string
            // B_MSG_LOAFING, B_MSG_WONT_OBEY, B_MSG_TURNED_AWAY, or B_MSG_PRETEND_NOT_NOTICE
            gBattleCommunication[MULTISTRING_CHOOSER] = Random() & (NUM_LOAF_STRINGS - 1);
            gBattlescriptCurrInstr = BattleScript_MoveUsedLoafingAround;
            return 1;
        }
    }
}

u32 GetBattlerHoldEffect(u8 battlerId, bool32 checkNegating)
{
    if (checkNegating)
    {
        if (gStatuses3[battlerId] & STATUS3_EMBARGO)
            return HOLD_EFFECT_NONE;
        if (gFieldStatuses & STATUS_FIELD_MAGIC_ROOM)
            return HOLD_EFFECT_NONE;
        if (GetBattlerAbility(battlerId) == ABILITY_KLUTZ)
            return HOLD_EFFECT_NONE;
    }

    gPotentialItemEffectBattler = battlerId;

    if (gBattleMons[battlerId].item == ITEM_ENIGMA_BERRY_E_READER)
        return gEnigmaBerries[battlerId].holdEffect;
    else
        return ItemId_GetHoldEffect(gBattleMons[battlerId].item);
}

static u32 GetBattlerItemHoldEffectParam(u8 battlerId, u16 item)
{
    if (item == ITEM_ENIGMA_BERRY_E_READER)
        return gEnigmaBerries[battlerId].holdEffectParam;
    else
        return ItemId_GetHoldEffectParam(item);
}

u32 GetBattlerHoldEffectParam(u8 battlerId)
{
    if (gBattleMons[battlerId].item == ITEM_ENIGMA_BERRY_E_READER)
        return gEnigmaBerries[battlerId].holdEffectParam;
    else
        return ItemId_GetHoldEffectParam(gBattleMons[battlerId].item);
}

bool32 IsMoveMakingContact(u16 move, u8 battlerAtk)
{
    u16 atkHoldEffect = GetBattlerHoldEffect(battlerAtk, TRUE);

    if (!gBattleMoves[move].makesContact)
    {
        if (gBattleMoves[move].effect == EFFECT_SHELL_SIDE_ARM && gBattleStruct->swapDamageCategory)
            return TRUE;
        else
            return FALSE;
    }
    else if ((atkHoldEffect == HOLD_EFFECT_PUNCHING_GLOVE && gBattleMoves[move].punchingMove)
           || atkHoldEffect == HOLD_EFFECT_PROTECTIVE_PADS
           || GetBattlerAbility(battlerAtk) == ABILITY_LONG_REACH)
    {
        return FALSE;
    }
    else
    {
        return TRUE;
    }
}

bool32 IsBattlerProtected(u8 battlerId, u16 move)
{
    // Decorate bypasses protect and detect, but not crafty shield
    if (move == MOVE_DECORATE)
    {
        if (gSideStatuses[GetBattlerSide(battlerId)] & SIDE_STATUS_CRAFTY_SHIELD)
            return TRUE;
        else if (gProtectStructs[battlerId].protected)
            return FALSE;
    }

    if (move == MOVE_TEATIME)
    {
        return FALSE;
    }

    // Z-Moves and Max Moves bypass protection
    if (gBattleStruct->zmove.active)
    {
        return FALSE;
    }

    // Protective Pads doesn't stop Unseen Fist from bypassing Protect effects, so IsMoveMakingContact() isn't used here.
    // This means extra logic is needed to handle Shell Side Arm.
    if (GetBattlerAbility(gBattlerAttacker) == ABILITY_UNSEEN_FIST
        && (gBattleMoves[move].makesContact || (gBattleMoves[move].effect == EFFECT_SHELL_SIDE_ARM && gBattleStruct->swapDamageCategory)))
        return FALSE;
    else if (gBattleMoves[move].ignoresProtect)
        return FALSE;
    else if (gBattleMoves[move].effect == EFFECT_FEINT)
        return FALSE;
    else if (gProtectStructs[battlerId].protected)
        return TRUE;
    else if (gSideStatuses[GetBattlerSide(battlerId)] & SIDE_STATUS_WIDE_GUARD
             && GetBattlerMoveTargetType(gBattlerAttacker, move) & (MOVE_TARGET_BOTH | MOVE_TARGET_FOES_AND_ALLY))
        return TRUE;
    else if (gProtectStructs[battlerId].banefulBunkered)
        return TRUE;
    else if ((gProtectStructs[battlerId].obstructed || gProtectStructs[battlerId].silkTrapped) && !IS_MOVE_STATUS(move))
        return TRUE;
    else if (gProtectStructs[battlerId].spikyShielded)
        return TRUE;
    else if (gProtectStructs[battlerId].kingsShielded && gBattleMoves[move].power != 0)
        return TRUE;
    else if (gSideStatuses[GetBattlerSide(battlerId)] & SIDE_STATUS_QUICK_GUARD
             && GetChosenMovePriority(gBattlerAttacker) > 0)
        return TRUE;
    else if (gSideStatuses[GetBattlerSide(battlerId)] & SIDE_STATUS_CRAFTY_SHIELD
      && IS_MOVE_STATUS(move))
        return TRUE;
    else if (gSideStatuses[GetBattlerSide(battlerId)] & SIDE_STATUS_MAT_BLOCK
      && !IS_MOVE_STATUS(move))
        return TRUE;
    else
        return FALSE;
}

// Only called directly when calculating damage type effectiveness
static bool32 IsBattlerGrounded2(u8 battlerId, bool32 considerInverse)
{
    if (GetBattlerHoldEffect(battlerId, TRUE) == HOLD_EFFECT_IRON_BALL)
        return TRUE;
    if (gFieldStatuses & STATUS_FIELD_GRAVITY)
        return TRUE;
#if B_ROOTED_GROUNDING >= GEN_4
    if (gStatuses3[battlerId] & STATUS3_ROOTED)
        return TRUE;
#endif
    if (gStatuses3[battlerId] & STATUS3_SMACKED_DOWN)
        return TRUE;
    if (gStatuses3[battlerId] & STATUS3_TELEKINESIS)
        return FALSE;
    if (gStatuses3[battlerId] & STATUS3_MAGNET_RISE)
        return FALSE;
    if (GetBattlerHoldEffect(battlerId, TRUE) == HOLD_EFFECT_AIR_BALLOON)
        return FALSE;
    if (GetBattlerAbility(battlerId) == ABILITY_LEVITATE)
        return FALSE;
    if (IS_BATTLER_OF_TYPE(battlerId, TYPE_FLYING) && (!considerInverse || !FlagGet(B_FLAG_INVERSE_BATTLE)))
        return FALSE;
    return TRUE;
}

bool32 IsBattlerGrounded(u8 battlerId)
{
    IsBattlerGrounded2(battlerId, FALSE);
}

bool32 IsBattlerAlive(u8 battlerId)
{
    if (gBattleMons[battlerId].hp == 0)
        return FALSE;
    else if (battlerId >= gBattlersCount)
        return FALSE;
    else if (gAbsentBattlerFlags & gBitTable[battlerId])
        return FALSE;
    else
        return TRUE;
}

u8 GetBattleMonMoveSlot(struct BattlePokemon *battleMon, u16 move)
{
    u8 i;

    for (i = 0; i < MAX_MON_MOVES; i++)
    {
        if (battleMon->moves[i] == move)
            break;
    }
    return i;
}

u32 GetBattlerWeight(u8 battlerId)
{
    u32 i;
    u32 weight = GetPokedexHeightWeight(SpeciesToNationalPokedexNum(gBattleMons[battlerId].species), 1);
    u32 ability = GetBattlerAbility(battlerId);
    u32 holdEffect = GetBattlerHoldEffect(battlerId, TRUE);

    if (ability == ABILITY_HEAVY_METAL)
        weight *= 2;
    else if (ability == ABILITY_LIGHT_METAL)
        weight /= 2;

    if (holdEffect == HOLD_EFFECT_FLOAT_STONE)
        weight /= 2;

    for (i = 0; i < gDisableStructs[battlerId].autotomizeCount; i++)
    {
        if (weight > 1000)
        {
            weight -= 1000;
        }
        else if (weight <= 1000)
        {
            weight = 1;
            break;
        }
    }

    if (weight == 0)
        weight = 1;

    return weight;
}

u32 CountBattlerStatIncreases(u8 battlerId, bool32 countEvasionAcc)
{
    u32 i;
    u32 count = 0;

    for (i = 0; i < NUM_BATTLE_STATS; i++)
    {
        if ((i == STAT_ACC || i == STAT_EVASION) && !countEvasionAcc)
            continue;
        if (gBattleMons[battlerId].statStages[i] > DEFAULT_STAT_STAGE) // Stat is increased.
            count += gBattleMons[battlerId].statStages[i] - DEFAULT_STAT_STAGE;
    }

    return count;
}

u32 GetMoveTargetCount(u16 move, u8 battlerAtk, u8 battlerDef)
{
    switch (GetBattlerMoveTargetType(gBattlerAttacker, move))
    {
    case MOVE_TARGET_BOTH:
        return IsBattlerAlive(battlerDef)
             + IsBattlerAlive(BATTLE_PARTNER(battlerDef));
    case MOVE_TARGET_FOES_AND_ALLY:
        return IsBattlerAlive(battlerDef)
             + IsBattlerAlive(BATTLE_PARTNER(battlerDef))
             + IsBattlerAlive(BATTLE_PARTNER(battlerAtk));
    case MOVE_TARGET_OPPONENTS_FIELD:
        return 1;
    case MOVE_TARGET_DEPENDS:
    case MOVE_TARGET_SELECTED:
    case MOVE_TARGET_RANDOM:
    case MOVE_TARGET_USER_OR_SELECTED:
        return IsBattlerAlive(battlerDef);
    case MOVE_TARGET_USER:
        return IsBattlerAlive(battlerAtk);
    default:
        return 0;
    }
}

static const u8 sFlailHpScaleToPowerTable[] =
{
    1, 200,
    4, 150,
    9, 100,
    16, 80,
    32, 40,
    48, 20
};

// format: min. weight (hectograms), base power
static const u16 sWeightToDamageTable[] =
{
    100, 20,
    250, 40,
    500, 60,
    1000, 80,
    2000, 100,
    0xFFFF, 0xFFFF
};

static const u8 sSpeedDiffPowerTable[] = {40, 60, 80, 120, 150};
static const u8 sHeatCrashPowerTable[] = {40, 40, 60, 80, 100, 120};
static const u8 sTrumpCardPowerTable[] = {200, 80, 60, 50, 40};

const struct TypePower gNaturalGiftTable[] =
{
    [ITEM_TO_BERRY(ITEM_CHERI_BERRY)] = {TYPE_FIRE, 80},
    [ITEM_TO_BERRY(ITEM_CHESTO_BERRY)] = {TYPE_WATER, 80},
    [ITEM_TO_BERRY(ITEM_PECHA_BERRY)] = {TYPE_ELECTRIC, 80},
    [ITEM_TO_BERRY(ITEM_RAWST_BERRY)] = {TYPE_GRASS, 80},
    [ITEM_TO_BERRY(ITEM_ASPEAR_BERRY)] = {TYPE_ICE, 80},
    [ITEM_TO_BERRY(ITEM_LEPPA_BERRY)] = {TYPE_FIGHTING, 80},
    [ITEM_TO_BERRY(ITEM_ORAN_BERRY)] = {TYPE_POISON, 80},
    [ITEM_TO_BERRY(ITEM_PERSIM_BERRY)] = {TYPE_GROUND, 80},
    [ITEM_TO_BERRY(ITEM_LUM_BERRY)] = {TYPE_FLYING, 80},
    [ITEM_TO_BERRY(ITEM_SITRUS_BERRY)] = {TYPE_PSYCHIC, 80},
    [ITEM_TO_BERRY(ITEM_FIGY_BERRY)] = {TYPE_BUG, 80},
    [ITEM_TO_BERRY(ITEM_WIKI_BERRY)] = {TYPE_ROCK, 80},
    [ITEM_TO_BERRY(ITEM_MAGO_BERRY)] = {TYPE_GHOST, 80},
    [ITEM_TO_BERRY(ITEM_AGUAV_BERRY)] = {TYPE_DRAGON, 80},
    [ITEM_TO_BERRY(ITEM_IAPAPA_BERRY)] = {TYPE_DARK, 80},
    [ITEM_TO_BERRY(ITEM_RAZZ_BERRY)] = {TYPE_STEEL, 80},
    [ITEM_TO_BERRY(ITEM_OCCA_BERRY)] = {TYPE_FIRE, 80},
    [ITEM_TO_BERRY(ITEM_PASSHO_BERRY)] = {TYPE_WATER, 80},
    [ITEM_TO_BERRY(ITEM_WACAN_BERRY)] = {TYPE_ELECTRIC, 80},
    [ITEM_TO_BERRY(ITEM_RINDO_BERRY)] = {TYPE_GRASS, 80},
    [ITEM_TO_BERRY(ITEM_YACHE_BERRY)] = {TYPE_ICE, 80},
    [ITEM_TO_BERRY(ITEM_CHOPLE_BERRY)] = {TYPE_FIGHTING, 80},
    [ITEM_TO_BERRY(ITEM_KEBIA_BERRY)] = {TYPE_POISON, 80},
    [ITEM_TO_BERRY(ITEM_SHUCA_BERRY)] = {TYPE_GROUND, 80},
    [ITEM_TO_BERRY(ITEM_COBA_BERRY)] = {TYPE_FLYING, 80},
    [ITEM_TO_BERRY(ITEM_PAYAPA_BERRY)] = {TYPE_PSYCHIC, 80},
    [ITEM_TO_BERRY(ITEM_TANGA_BERRY)] = {TYPE_BUG, 80},
    [ITEM_TO_BERRY(ITEM_CHARTI_BERRY)] = {TYPE_ROCK, 80},
    [ITEM_TO_BERRY(ITEM_KASIB_BERRY)] = {TYPE_GHOST, 80},
    [ITEM_TO_BERRY(ITEM_HABAN_BERRY)] = {TYPE_DRAGON, 80},
    [ITEM_TO_BERRY(ITEM_COLBUR_BERRY)] = {TYPE_DARK, 80},
    [ITEM_TO_BERRY(ITEM_BABIRI_BERRY)] = {TYPE_STEEL, 80},
    [ITEM_TO_BERRY(ITEM_CHILAN_BERRY)] = {TYPE_NORMAL, 80},
    [ITEM_TO_BERRY(ITEM_ROSELI_BERRY)] = {TYPE_FAIRY, 80},
    [ITEM_TO_BERRY(ITEM_BLUK_BERRY)] = {TYPE_FIRE, 90},
    [ITEM_TO_BERRY(ITEM_NANAB_BERRY)] = {TYPE_WATER, 90},
    [ITEM_TO_BERRY(ITEM_WEPEAR_BERRY)] = {TYPE_ELECTRIC, 90},
    [ITEM_TO_BERRY(ITEM_PINAP_BERRY)] = {TYPE_GRASS, 90},
    [ITEM_TO_BERRY(ITEM_POMEG_BERRY)] = {TYPE_ICE, 90},
    [ITEM_TO_BERRY(ITEM_KELPSY_BERRY)] = {TYPE_FIGHTING, 90},
    [ITEM_TO_BERRY(ITEM_QUALOT_BERRY)] = {TYPE_POISON, 90},
    [ITEM_TO_BERRY(ITEM_HONDEW_BERRY)] = {TYPE_GROUND, 90},
    [ITEM_TO_BERRY(ITEM_GREPA_BERRY)] = {TYPE_FLYING, 90},
    [ITEM_TO_BERRY(ITEM_TAMATO_BERRY)] = {TYPE_PSYCHIC, 90},
    [ITEM_TO_BERRY(ITEM_CORNN_BERRY)] = {TYPE_BUG, 90},
    [ITEM_TO_BERRY(ITEM_MAGOST_BERRY)] = {TYPE_ROCK, 90},
    [ITEM_TO_BERRY(ITEM_RABUTA_BERRY)] = {TYPE_GHOST, 90},
    [ITEM_TO_BERRY(ITEM_NOMEL_BERRY)] = {TYPE_DRAGON, 90},
    [ITEM_TO_BERRY(ITEM_SPELON_BERRY)] = {TYPE_DARK, 90},
    [ITEM_TO_BERRY(ITEM_PAMTRE_BERRY)] = {TYPE_STEEL, 90},
    [ITEM_TO_BERRY(ITEM_WATMEL_BERRY)] = {TYPE_FIRE, 100},
    [ITEM_TO_BERRY(ITEM_DURIN_BERRY)] = {TYPE_WATER, 100},
    [ITEM_TO_BERRY(ITEM_BELUE_BERRY)] = {TYPE_ELECTRIC, 100},
    [ITEM_TO_BERRY(ITEM_LIECHI_BERRY)] = {TYPE_GRASS, 100},
    [ITEM_TO_BERRY(ITEM_GANLON_BERRY)] = {TYPE_ICE, 100},
    [ITEM_TO_BERRY(ITEM_SALAC_BERRY)] = {TYPE_FIGHTING, 100},
    [ITEM_TO_BERRY(ITEM_PETAYA_BERRY)] = {TYPE_POISON, 100},
    [ITEM_TO_BERRY(ITEM_APICOT_BERRY)] = {TYPE_GROUND, 100},
    [ITEM_TO_BERRY(ITEM_LANSAT_BERRY)] = {TYPE_FLYING, 100},
    [ITEM_TO_BERRY(ITEM_STARF_BERRY)] = {TYPE_PSYCHIC, 100},
    [ITEM_TO_BERRY(ITEM_ENIGMA_BERRY)] = {TYPE_BUG, 100},
    [ITEM_TO_BERRY(ITEM_MICLE_BERRY)] = {TYPE_ROCK, 100},
    [ITEM_TO_BERRY(ITEM_CUSTAP_BERRY)] = {TYPE_GHOST, 100},
    [ITEM_TO_BERRY(ITEM_JABOCA_BERRY)] = {TYPE_DRAGON, 100},
    [ITEM_TO_BERRY(ITEM_ROWAP_BERRY)] = {TYPE_DARK, 100},
    [ITEM_TO_BERRY(ITEM_KEE_BERRY)] = {TYPE_FAIRY, 100},
    [ITEM_TO_BERRY(ITEM_MARANGA_BERRY)] = {TYPE_DARK, 100},
};

u32 CalcRolloutBasePower(u32 battlerAtk, u32 basePower, u32 rolloutTimer)
{
    u32 i;
    for (i = 1; i < (5 - rolloutTimer); i++)
        basePower *= 2;
    if (gBattleMons[battlerAtk].status2 & STATUS2_DEFENSE_CURL)
        basePower *= 2;
    return basePower;
}

u32 CalcFuryCutterBasePower(u32 basePower, u32 furyCutterCounter)
{
    u32 i;
    for (i = 1; i < furyCutterCounter; i++)
        basePower *= 2;
    return basePower;
}

static u16 CalcMoveBasePower(u16 move, u8 battlerAtk, u8 battlerDef)
{
    u32 i;
    u16 basePower = gBattleMoves[move].power;
    u32 weight, hpFraction, speed;

    if (gBattleStruct->zmove.active)
        return GetZMovePower(gBattleStruct->zmove.baseMoves[battlerAtk]);

    switch (gBattleMoves[move].effect)
    {
    case EFFECT_PLEDGE:
        // todo
        break;
    case EFFECT_FLING:
        basePower = GetFlingPowerFromItemId(gBattleMons[battlerAtk].item);
        break;
    case EFFECT_ERUPTION:
        basePower = gBattleMons[battlerAtk].hp * basePower / gBattleMons[battlerAtk].maxHP;
        break;
    case EFFECT_FLAIL:
        hpFraction = GetScaledHPFraction(gBattleMons[battlerAtk].hp, gBattleMons[battlerAtk].maxHP, 48);
        for (i = 0; i < sizeof(sFlailHpScaleToPowerTable); i += 2)
        {
            if (hpFraction <= sFlailHpScaleToPowerTable[i])
                break;
        }
        basePower = sFlailHpScaleToPowerTable[i + 1];
        break;
    case EFFECT_RETURN:
        basePower = 10 * (gBattleMons[battlerAtk].friendship) / 25;
        break;
    case EFFECT_FRUSTRATION:
        basePower = 10 * (MAX_FRIENDSHIP - gBattleMons[battlerAtk].friendship) / 25;
        break;
    case EFFECT_FURY_CUTTER:
        basePower = CalcFuryCutterBasePower(basePower, gDisableStructs[battlerAtk].furyCutterCounter);
        break;
    case EFFECT_ROLLOUT:
        basePower = CalcRolloutBasePower(battlerAtk, basePower, gDisableStructs[battlerAtk].rolloutTimer);
        break;
    case EFFECT_MAGNITUDE:
        basePower = gBattleStruct->magnitudeBasePower;
        break;
    case EFFECT_PRESENT:
        basePower = gBattleStruct->presentBasePower;
        break;
    case EFFECT_TRIPLE_KICK:
        if (gMultiHitCounter == 0) // Calc damage with max BP for move consideration
            basePower *= 6;
        else
            basePower *= (4 - gMultiHitCounter);
        break;
    case EFFECT_SPIT_UP:
        basePower = 100 * gDisableStructs[battlerAtk].stockpileCounter;
        break;
    case EFFECT_REVENGE:
        if ((gProtectStructs[battlerAtk].physicalDmg
                && gProtectStructs[battlerAtk].physicalBattlerId == battlerDef)
            || (gProtectStructs[battlerAtk].specialDmg
                && gProtectStructs[battlerAtk].specialBattlerId == battlerDef))
            basePower *= 2;
        break;
    case EFFECT_WEATHER_BALL:
        if (gBattleWeather & B_WEATHER_ANY && WEATHER_HAS_EFFECT)
            basePower *= 2;
        break;
    case EFFECT_PURSUIT:
        if (gActionsByTurnOrder[GetBattlerTurnOrderNum(battlerDef)] == B_ACTION_SWITCH)
            basePower *= 2;
        break;
    case EFFECT_NATURAL_GIFT:
        basePower = gNaturalGiftTable[ITEM_TO_BERRY(gBattleMons[battlerAtk].item)].power;
        break;
    case EFFECT_WAKE_UP_SLAP:
        if (gBattleMons[battlerDef].status1 & STATUS1_SLEEP || GetBattlerAbility(battlerDef) == ABILITY_COMATOSE)
            basePower *= 2;
        break;
    case EFFECT_SMELLINGSALT:
        if (gBattleMons[battlerDef].status1 & STATUS1_PARALYSIS)
            basePower *= 2;
        break;
    case EFFECT_WRING_OUT:
        basePower = 120 * gBattleMons[battlerDef].hp / gBattleMons[battlerDef].maxHP;
        break;
    case EFFECT_HEX:
    case EFFECT_INFERNAL_PARADE:
        if (gBattleMons[battlerDef].status1 & STATUS1_ANY || GetBattlerAbility(battlerDef) == ABILITY_COMATOSE)
            basePower *= 2;
        break;
    case EFFECT_ASSURANCE:
        if (gProtectStructs[battlerDef].physicalDmg != 0 || gProtectStructs[battlerDef].specialDmg != 0 || gProtectStructs[battlerDef].confusionSelfDmg)
            basePower *= 2;
        break;
    case EFFECT_TRUMP_CARD:
        i = GetBattleMonMoveSlot(&gBattleMons[battlerAtk], move);
        if (i != 4)
        {
            if (gBattleMons[battlerAtk].pp[i] >= ARRAY_COUNT(sTrumpCardPowerTable))
                basePower = sTrumpCardPowerTable[ARRAY_COUNT(sTrumpCardPowerTable) - 1];
            else
                basePower = sTrumpCardPowerTable[gBattleMons[battlerAtk].pp[i]];
        }
        break;
    case EFFECT_ACROBATICS:
        if (gBattleMons[battlerAtk].item == ITEM_NONE
            // Edge case, because removal of items happens after damage calculation.
            || (gSpecialStatuses[battlerAtk].gemBoost && GetBattlerHoldEffect(battlerAtk, FALSE) == HOLD_EFFECT_GEMS))
            basePower *= 2;
        break;
    case EFFECT_LOW_KICK:
        weight = GetBattlerWeight(battlerDef);
        for (i = 0; sWeightToDamageTable[i] != 0xFFFF; i += 2)
        {
            if (sWeightToDamageTable[i] > weight)
                break;
        }
        if (sWeightToDamageTable[i] != 0xFFFF)
            basePower = sWeightToDamageTable[i + 1];
        else
            basePower = 120;
        break;
    case EFFECT_HEAT_CRASH:
        weight = GetBattlerWeight(battlerAtk) / GetBattlerWeight(battlerDef);
        if (weight >= ARRAY_COUNT(sHeatCrashPowerTable))
            basePower = sHeatCrashPowerTable[ARRAY_COUNT(sHeatCrashPowerTable) - 1];
        else
            basePower = sHeatCrashPowerTable[weight];
        break;
    case EFFECT_PUNISHMENT:
        basePower = 60 + (CountBattlerStatIncreases(battlerDef, FALSE) * 20);
        if (basePower > 200)
            basePower = 200;
        break;
    case EFFECT_STORED_POWER:
        basePower += (CountBattlerStatIncreases(battlerAtk, TRUE) * 20);
        break;
    case EFFECT_ELECTRO_BALL:
        speed = GetBattlerTotalSpeedStat(battlerAtk) / GetBattlerTotalSpeedStat(battlerDef);
        if (speed >= ARRAY_COUNT(sSpeedDiffPowerTable))
            speed = ARRAY_COUNT(sSpeedDiffPowerTable) - 1;
        basePower = sSpeedDiffPowerTable[speed];
        break;
    case EFFECT_GYRO_BALL:
        basePower = ((25 * GetBattlerTotalSpeedStat(battlerDef)) / GetBattlerTotalSpeedStat(battlerAtk)) + 1;
        if (basePower > 150)
            basePower = 150;
        break;
    case EFFECT_ECHOED_VOICE:
        // gBattleStruct->sameMoveTurns incremented in ppreduce
        if (gBattleStruct->sameMoveTurns[battlerAtk] != 0)
        {
            basePower += (basePower * gBattleStruct->sameMoveTurns[battlerAtk]);
            if (basePower > 200)
                basePower = 200;
        }
        break;
    case EFFECT_PAYBACK:
        if (GetBattlerTurnOrderNum(battlerAtk) > GetBattlerTurnOrderNum(battlerDef)
        #if B_PAYBACK_SWITCH_BOOST >= GEN_5
            && (gDisableStructs[battlerDef].isFirstTurn != 2)
        #endif
        )
            basePower *= 2;
        break;
    case EFFECT_BOLT_BEAK:
        if (GetBattlerTurnOrderNum(battlerAtk) < GetBattlerTurnOrderNum(battlerDef)
            || gDisableStructs[battlerDef].isFirstTurn == 2)
            basePower *= 2;
        break;
    case EFFECT_ROUND:
        for (i = 0; i < gBattlersCount; i++)
        {
            if (i != battlerAtk && IsBattlerAlive(i) && gLastMoves[i] == MOVE_ROUND)
            {
                basePower *= 2;
                break;
            }
        }
        break;
    case EFFECT_FUSION_COMBO:
        if (gBattleMoves[gLastUsedMove].effect == EFFECT_FUSION_COMBO && move != gLastUsedMove)
            basePower *= 2;
        break;
    case EFFECT_LASH_OUT:
        if (gProtectStructs[battlerAtk].statFell)
            basePower *= 2;
        break;
    case EFFECT_EXPLOSION:
        if (move == MOVE_MISTY_EXPLOSION && gFieldStatuses & STATUS_FIELD_MISTY_TERRAIN && IsBattlerGrounded(battlerAtk))
            basePower = uq4_12_multiply(basePower, UQ_4_12(1.5));
        break;
    case EFFECT_DYNAMAX_DOUBLE_DMG:
        #ifdef B_DYNAMAX
        if (IsDynamaxed(battlerDef))
            basePower *= 2;
        #endif
        break;
    case EFFECT_HIDDEN_POWER:
    {
        #if B_HIDDEN_POWER_DMG < GEN_6
        u8 powerBits;

        powerBits = ((gBattleMons[battlerAtk].hpIV & 2) >> 1)
                | ((gBattleMons[battlerAtk].attackIV & 2) << 0)
                | ((gBattleMons[battlerAtk].defenseIV & 2) << 1)
                | ((gBattleMons[battlerAtk].speedIV & 2) << 2)
                | ((gBattleMons[battlerAtk].spAttackIV & 2) << 3)
                | ((gBattleMons[battlerAtk].spDefenseIV & 2) << 4);

        basePower = (40 * powerBits) / 63 + 30;
        #endif
        break;
    }
    case EFFECT_GRAV_APPLE:
        if (gFieldStatuses & STATUS_FIELD_GRAVITY)
            basePower = uq4_12_multiply(basePower, UQ_4_12(1.5));
        break;
    case EFFECT_TERRAIN_PULSE:
        if ((gFieldStatuses & STATUS_FIELD_TERRAIN_ANY)
            && IsBattlerGrounded(battlerAtk))
            basePower *= 2;
        break;
    case EFFECT_EXPANDING_FORCE:
        if (IsBattlerTerrainAffected(battlerAtk, STATUS_FIELD_PSYCHIC_TERRAIN))
            basePower = uq4_12_multiply(basePower, UQ_4_12(1.5));
        break;
    case EFFECT_RISING_VOLTAGE:
        if (IsBattlerTerrainAffected(battlerDef, STATUS_FIELD_ELECTRIC_TERRAIN))
            basePower *= 2;
        break;
    case EFFECT_BEAT_UP:
        #if B_BEAT_UP >= GEN_5
        basePower = CalcBeatUpPower();
        #endif
        break;
    case EFFECT_PSYBLADE:
        if (IsBattlerTerrainAffected(battlerAtk, STATUS_FIELD_ELECTRIC_TERRAIN))
            basePower = uq4_12_multiply(basePower, UQ_4_12(1.5));
        break;
    }

    // Move-specific base power changes
    switch (move)
    {
    case MOVE_WATER_SHURIKEN:
        if (gBattleMons[battlerAtk].species == SPECIES_GRENINJA_ASH)
            basePower = 20;
        break;
    }

    if (basePower == 0)
        basePower = 1;
    return basePower;
}

static u32 CalcMoveBasePowerAfterModifiers(u16 move, u8 battlerAtk, u8 battlerDef, u8 moveType, bool32 updateFlags)
{
    u32 i;
    u32 holdEffectAtk, holdEffectParamAtk;
    u16 basePower = CalcMoveBasePower(move, battlerAtk, battlerDef);
    uq4_12_t holdEffectModifier;
    uq4_12_t modifier = UQ_4_12(1.0);
    u32 atkSide = GET_BATTLER_SIDE(battlerAtk);
    u16 atkAbility = GetBattlerAbility(battlerAtk);
    u16 defAbility = GetBattlerAbility(battlerDef);

    // attacker's abilities
    switch (atkAbility)
    {
    case ABILITY_TECHNICIAN:
        if (basePower <= 60)
           modifier = uq4_12_multiply(modifier, UQ_4_12(1.5));
        break;
    case ABILITY_FLARE_BOOST:
        if (gBattleMons[battlerAtk].status1 & STATUS1_BURN && IS_MOVE_SPECIAL(move))
           modifier = uq4_12_multiply(modifier, UQ_4_12(1.5));
        break;
    case ABILITY_TOXIC_BOOST:
        if (gBattleMons[battlerAtk].status1 & STATUS1_PSN_ANY && IS_MOVE_PHYSICAL(move))
           modifier = uq4_12_multiply(modifier, UQ_4_12(1.5));
        break;
    case ABILITY_RECKLESS:
        if (IS_MOVE_RECOIL(move))
           modifier = uq4_12_multiply(modifier, UQ_4_12(1.2));
        break;
    case ABILITY_IRON_FIST:
        if (gBattleMoves[move].punchingMove)
           modifier = uq4_12_multiply(modifier, UQ_4_12(1.2));
        break;
    case ABILITY_SHEER_FORCE:
        if (gBattleMoves[move].sheerForceBoost)
           modifier = uq4_12_multiply(modifier, UQ_4_12(1.3));
        break;
    case ABILITY_SAND_FORCE:
        if ((moveType == TYPE_STEEL || moveType == TYPE_ROCK || moveType == TYPE_GROUND)
            && gBattleWeather & B_WEATHER_SANDSTORM && WEATHER_HAS_EFFECT)
           modifier = uq4_12_multiply(modifier, UQ_4_12(1.3));
        break;
    case ABILITY_RIVALRY:
        if (AreBattlersOfOppositeGender(battlerAtk, battlerDef))
            modifier = uq4_12_multiply(modifier, UQ_4_12(1.25));
        else
            modifier = uq4_12_multiply(modifier, UQ_4_12(0.75));
        break;
    case ABILITY_ANALYTIC:
        if (GetBattlerTurnOrderNum(battlerAtk) == gBattlersCount - 1 && move != MOVE_FUTURE_SIGHT && move != MOVE_DOOM_DESIRE)
           modifier = uq4_12_multiply(modifier, UQ_4_12(1.3));
        break;
    case ABILITY_TOUGH_CLAWS:
        if (IsMoveMakingContact(move, battlerAtk))
           modifier = uq4_12_multiply(modifier, UQ_4_12(1.3));
        break;
    case ABILITY_STRONG_JAW:
        if (gBattleMoves[move].bitingMove)
           modifier = uq4_12_multiply(modifier, UQ_4_12(1.5));
        break;
    case ABILITY_MEGA_LAUNCHER:
        if (gBattleMoves[move].pulseMove)
           modifier = uq4_12_multiply(modifier, UQ_4_12(1.5));
        break;
    case ABILITY_WATER_BUBBLE:
        if (moveType == TYPE_WATER)
           modifier = uq4_12_multiply(modifier, UQ_4_12(2.0));
        break;
    case ABILITY_STEELWORKER:
        if (moveType == TYPE_STEEL)
           modifier = uq4_12_multiply(modifier, UQ_4_12(1.5));
        break;
    case ABILITY_PIXILATE:
        if (moveType == TYPE_FAIRY && gBattleStruct->ateBoost[battlerAtk])
            modifier = uq4_12_multiply(modifier, UQ_4_12(1.2));
        break;
    case ABILITY_GALVANIZE:
        if (moveType == TYPE_ELECTRIC && gBattleStruct->ateBoost[battlerAtk])
            modifier = uq4_12_multiply(modifier, UQ_4_12(1.2));
        break;
    case ABILITY_REFRIGERATE:
        if (moveType == TYPE_ICE && gBattleStruct->ateBoost[battlerAtk])
            modifier = uq4_12_multiply(modifier, UQ_4_12(1.2));
        break;
    case ABILITY_AERILATE:
        if (moveType == TYPE_FLYING && gBattleStruct->ateBoost[battlerAtk])
            modifier = uq4_12_multiply(modifier, UQ_4_12(1.2));
        break;
    case ABILITY_NORMALIZE:
        if (moveType == TYPE_NORMAL && gBattleStruct->ateBoost[battlerAtk])
            modifier = uq4_12_multiply(modifier, UQ_4_12(1.2));
        break;
    case ABILITY_PUNK_ROCK:
        if (gBattleMoves[move].soundMove)
            modifier = uq4_12_multiply(modifier, UQ_4_12(1.3));
        break;
    case ABILITY_STEELY_SPIRIT:
        if (moveType == TYPE_STEEL)
            modifier = uq4_12_multiply(modifier, UQ_4_12(1.5));
        break;
    case ABILITY_TRANSISTOR:
        if (moveType == TYPE_ELECTRIC)
            modifier = uq4_12_multiply(modifier, UQ_4_12(1.5));
        break;
    case ABILITY_DRAGONS_MAW:
        if (moveType == TYPE_DRAGON)
            modifier = uq4_12_multiply(modifier, UQ_4_12(1.5));
        break;
    case ABILITY_GORILLA_TACTICS:
        if (IS_MOVE_PHYSICAL(move))
            modifier = uq4_12_multiply(modifier, UQ_4_12(1.5));
        break;
    case ABILITY_ROCKY_PAYLOAD:
        if (moveType == TYPE_ROCK)
            modifier = uq4_12_multiply(modifier, UQ_4_12(1.5));
        break;
    case ABILITY_PROTOSYNTHESIS:
        {
            u8 atkHighestStat = GetHighestStatId(battlerAtk);
            if (gBattleWeather & B_WEATHER_SUN && WEATHER_HAS_EFFECT
            && ((IS_MOVE_PHYSICAL(move) && atkHighestStat == STAT_ATK) || (IS_MOVE_SPECIAL(move) && atkHighestStat == STAT_SPATK)))
                modifier = uq4_12_multiply(modifier, UQ_4_12(1.3));
        }
        break;
    case ABILITY_QUARK_DRIVE:
        {
            u8 atkHighestStat = GetHighestStatId(battlerAtk);
            if (gFieldStatuses & STATUS_FIELD_ELECTRIC_TERRAIN
            && ((IS_MOVE_PHYSICAL(move) && atkHighestStat == STAT_ATK) || (IS_MOVE_SPECIAL(move) && atkHighestStat == STAT_SPATK)))
                modifier = uq4_12_multiply(modifier, UQ_4_12(1.3));
        }
        break;
    case ABILITY_ORICHALCUM_PULSE:
        if (gBattleWeather & B_WEATHER_SUN && WEATHER_HAS_EFFECT)
           modifier = uq4_12_multiply(modifier, UQ_4_12(1.3));
        break;
    case ABILITY_HADRON_ENGINE:
        if (gFieldStatuses & STATUS_FIELD_ELECTRIC_TERRAIN)
           modifier = uq4_12_multiply(modifier, UQ_4_12(1.3));
        break;
    case ABILITY_SHARPNESS:
        if (gBattleMoves[move].slicingMove)
           modifier = uq4_12_multiply(modifier, UQ_4_12(1.5));
        break;
    case ABILITY_SUPREME_OVERLORD:
        modifier = uq4_12_multiply(modifier, gBattleStruct->supremeOverlordModifier[battlerAtk]);
        break;
    }

    // field abilities
    if ((IsAbilityOnField(ABILITY_DARK_AURA) && moveType == TYPE_DARK)
     || (IsAbilityOnField(ABILITY_FAIRY_AURA) && moveType == TYPE_FAIRY))
    {
        if (IsAbilityOnField(ABILITY_AURA_BREAK))
            modifier = uq4_12_multiply(modifier, UQ_4_12(0.75));
        else
            modifier = uq4_12_multiply(modifier, UQ_4_12(1.33));
    }

    if (IsAbilityOnField(ABILITY_VESSEL_OF_RUIN) && atkAbility != ABILITY_VESSEL_OF_RUIN && IS_MOVE_SPECIAL(gCurrentMove))
<<<<<<< HEAD
        modifier = uq4_12_multiply(modifier, UQ_4_12(0.25));

    if (IsAbilityOnField(ABILITY_SWORD_OF_RUIN) && defAbility != ABILITY_SWORD_OF_RUIN && IS_MOVE_PHYSICAL(gCurrentMove))
        modifier = uq4_12_multiply(modifier, UQ_4_12(0.25));

    if (IsAbilityOnField(ABILITY_TABLETS_OF_RUIN) && atkAbility != ABILITY_TABLETS_OF_RUIN && IS_MOVE_PHYSICAL(gCurrentMove))
        modifier = uq4_12_multiply(modifier, UQ_4_12(0.25));

    if (IsAbilityOnField(ABILITY_BEADS_OF_RUIN) && defAbility != ABILITY_BEADS_OF_RUIN && IS_MOVE_SPECIAL(gCurrentMove))
        modifier = uq4_12_multiply(modifier, UQ_4_12(0.25));
=======
        MulModifier(&modifier, UQ_4_12(0.75));

    if (IsAbilityOnField(ABILITY_SWORD_OF_RUIN) && defAbility != ABILITY_SWORD_OF_RUIN && IS_MOVE_PHYSICAL(gCurrentMove))
        MulModifier(&modifier, UQ_4_12(1.25));

    if (IsAbilityOnField(ABILITY_TABLETS_OF_RUIN) && atkAbility != ABILITY_TABLETS_OF_RUIN && IS_MOVE_PHYSICAL(gCurrentMove))
        MulModifier(&modifier, UQ_4_12(0.75));

    if (IsAbilityOnField(ABILITY_BEADS_OF_RUIN) && defAbility != ABILITY_BEADS_OF_RUIN && IS_MOVE_SPECIAL(gCurrentMove))
        MulModifier(&modifier, UQ_4_12(1.25));
>>>>>>> da9b421a

    // attacker partner's abilities
    if (IsBattlerAlive(BATTLE_PARTNER(battlerAtk)))
    {
        switch (GetBattlerAbility(BATTLE_PARTNER(battlerAtk)))
        {
        case ABILITY_BATTERY:
            if (IS_MOVE_SPECIAL(move))
                modifier = uq4_12_multiply(modifier, UQ_4_12(1.3));
            break;
        case ABILITY_POWER_SPOT:
            modifier = uq4_12_multiply(modifier, UQ_4_12(1.3));
            break;
        case ABILITY_STEELY_SPIRIT:
            if (moveType == TYPE_STEEL)
                modifier = uq4_12_multiply(modifier, UQ_4_12(1.5));
            break;
        }
    }

    // target's abilities
    switch (defAbility)
    {
    case ABILITY_HEATPROOF:
    case ABILITY_WATER_BUBBLE:
        if (moveType == TYPE_FIRE)
        {
            modifier = uq4_12_multiply(modifier, UQ_4_12(0.5));
            if (updateFlags)
                RecordAbilityBattle(battlerDef, defAbility);
        }
        break;
    case ABILITY_DRY_SKIN:
        if (moveType == TYPE_FIRE)
            modifier = uq4_12_multiply(modifier, UQ_4_12(1.25));
        break;
    case ABILITY_FLUFFY:
        if (IsMoveMakingContact(move, battlerAtk))
        {
            modifier = uq4_12_multiply(modifier, UQ_4_12(0.5));
            if (updateFlags)
                RecordAbilityBattle(battlerDef, defAbility);
        }
        if (moveType == TYPE_FIRE)
            modifier = uq4_12_multiply(modifier, UQ_4_12(2.0));
        break;
    case ABILITY_PROTOSYNTHESIS:
        {
            u8 defHighestStat = GetHighestStatId(battlerDef);
            if (gBattleWeather & B_WEATHER_SUN && WEATHER_HAS_EFFECT
            && ((IS_MOVE_PHYSICAL(move) && defHighestStat == STAT_DEF) || (IS_MOVE_SPECIAL(move) && defHighestStat == STAT_SPDEF)))
                modifier = uq4_12_multiply(modifier, UQ_4_12(0.7));
        }
        break;
    case ABILITY_QUARK_DRIVE:
        {
            u8 defHighestStat = GetHighestStatId(battlerDef);
            if (gFieldStatuses & STATUS_FIELD_ELECTRIC_TERRAIN
            && ((IS_MOVE_PHYSICAL(move) && defHighestStat == STAT_DEF) || (IS_MOVE_SPECIAL(move) && defHighestStat == STAT_SPDEF)))
                modifier = uq4_12_multiply(modifier, UQ_4_12(0.7));
        }
        break;
    }

    holdEffectAtk = GetBattlerHoldEffect(battlerAtk, TRUE);
    holdEffectParamAtk = GetBattlerHoldEffectParam(battlerAtk);
    if (holdEffectParamAtk > 100)
        holdEffectParamAtk = 100;

    holdEffectModifier = UQ_4_12(1.0) + sPercentToModifier[holdEffectParamAtk];

    // attacker's hold effect
    switch (holdEffectAtk)
    {
    case HOLD_EFFECT_MUSCLE_BAND:
        if (IS_MOVE_PHYSICAL(move))
            modifier = uq4_12_multiply(modifier, holdEffectModifier);
        break;
    case HOLD_EFFECT_WISE_GLASSES:
        if (IS_MOVE_SPECIAL(move))
            modifier = uq4_12_multiply(modifier, holdEffectModifier);
        break;
    case HOLD_EFFECT_LUSTROUS_ORB:
        if (GET_BASE_SPECIES_ID(gBattleMons[battlerAtk].species) == SPECIES_PALKIA && (moveType == TYPE_WATER || moveType == TYPE_DRAGON))
            modifier = uq4_12_multiply(modifier, holdEffectModifier);
        break;
    case HOLD_EFFECT_ADAMANT_ORB:
        if (GET_BASE_SPECIES_ID(gBattleMons[battlerAtk].species) == SPECIES_DIALGA && (moveType == TYPE_STEEL || moveType == TYPE_DRAGON))
            modifier = uq4_12_multiply(modifier, holdEffectModifier);
        break;
    case HOLD_EFFECT_GRISEOUS_ORB:
        if (GET_BASE_SPECIES_ID(gBattleMons[battlerAtk].species) == SPECIES_GIRATINA && (moveType == TYPE_GHOST || moveType == TYPE_DRAGON))
            modifier = uq4_12_multiply(modifier, holdEffectModifier);
        break;
    case HOLD_EFFECT_SOUL_DEW:
    #if B_SOUL_DEW_BOOST >= GEN_7
        if ((gBattleMons[battlerAtk].species == SPECIES_LATIAS || gBattleMons[battlerAtk].species == SPECIES_LATIOS) && (moveType == TYPE_PSYCHIC || moveType == TYPE_DRAGON))
    #else
        if ((gBattleMons[battlerAtk].species == SPECIES_LATIAS || gBattleMons[battlerAtk].species == SPECIES_LATIOS) && !(gBattleTypeFlags & BATTLE_TYPE_FRONTIER) && IS_MOVE_SPECIAL(move))
    #endif
            modifier = uq4_12_multiply(modifier, holdEffectModifier);
        break;
    case HOLD_EFFECT_BUG_POWER:
    case HOLD_EFFECT_STEEL_POWER:
    case HOLD_EFFECT_GROUND_POWER:
    case HOLD_EFFECT_ROCK_POWER:
    case HOLD_EFFECT_GRASS_POWER:
    case HOLD_EFFECT_DARK_POWER:
    case HOLD_EFFECT_FIGHTING_POWER:
    case HOLD_EFFECT_ELECTRIC_POWER:
    case HOLD_EFFECT_WATER_POWER:
    case HOLD_EFFECT_FLYING_POWER:
    case HOLD_EFFECT_POISON_POWER:
    case HOLD_EFFECT_ICE_POWER:
    case HOLD_EFFECT_GHOST_POWER:
    case HOLD_EFFECT_PSYCHIC_POWER:
    case HOLD_EFFECT_FIRE_POWER:
    case HOLD_EFFECT_DRAGON_POWER:
    case HOLD_EFFECT_NORMAL_POWER:
    case HOLD_EFFECT_FAIRY_POWER:
        for (i = 0; i < ARRAY_COUNT(sHoldEffectToType); i++)
        {
            if (holdEffectAtk == sHoldEffectToType[i][0])
            {
                if (moveType == sHoldEffectToType[i][1])
                    modifier = uq4_12_multiply(modifier, holdEffectModifier);
                break;
            }
        }
        break;
    case HOLD_EFFECT_PLATE:
        if (moveType == ItemId_GetSecondaryId(gBattleMons[battlerAtk].item))
            modifier = uq4_12_multiply(modifier, holdEffectModifier);
        break;
    case HOLD_EFFECT_PUNCHING_GLOVE:
        if (gBattleMoves[move].punchingMove)
           modifier = uq4_12_multiply(modifier, UQ_4_12(1.1));
        break;
    }

    // move effect
    switch (gBattleMoves[move].effect)
    {
    case EFFECT_FACADE:
        if (gBattleMons[battlerAtk].status1 & (STATUS1_BURN | STATUS1_PSN_ANY | STATUS1_PARALYSIS | STATUS1_FROSTBITE))
            modifier = uq4_12_multiply(modifier, UQ_4_12(2.0));
        break;
    case EFFECT_BRINE:
        if (gBattleMons[battlerDef].hp <= (gBattleMons[battlerDef].maxHP / 2))
            modifier = uq4_12_multiply(modifier, UQ_4_12(2.0));
        break;
    case EFFECT_BARB_BARRAGE:
    case EFFECT_VENOSHOCK:
        if (gBattleMons[battlerDef].status1 & STATUS1_PSN_ANY)
            modifier = uq4_12_multiply(modifier, UQ_4_12(2.0));
        break;
    case EFFECT_RETALIATE:
        if (gSideTimers[atkSide].retaliateTimer == 1)
            modifier = uq4_12_multiply(modifier, UQ_4_12(2.0));
        break;
    case EFFECT_SOLAR_BEAM:
        if (IsBattlerWeatherAffected(battlerAtk, (B_WEATHER_HAIL | B_WEATHER_SANDSTORM | B_WEATHER_RAIN | B_WEATHER_SNOW)))
            modifier = uq4_12_multiply(modifier, UQ_4_12(0.5));
        break;
    case EFFECT_STOMPING_TANTRUM:
        if (gBattleStruct->lastMoveFailed & gBitTable[battlerAtk])
            modifier = uq4_12_multiply(modifier, UQ_4_12(2.0));
        break;
    case EFFECT_BULLDOZE:
    case EFFECT_MAGNITUDE:
    case EFFECT_EARTHQUAKE:
        if (gFieldStatuses & STATUS_FIELD_GRASSY_TERRAIN && !(gStatuses3[battlerDef] & STATUS3_SEMI_INVULNERABLE))
            modifier = uq4_12_multiply(modifier, UQ_4_12(0.5));
        break;
    case EFFECT_KNOCK_OFF:
        #if B_KNOCK_OFF_DMG >= GEN_6
        if (gBattleMons[battlerDef].item != ITEM_NONE
            && CanBattlerGetOrLoseItem(battlerDef, gBattleMons[battlerDef].item))
            modifier = uq4_12_multiply(modifier, UQ_4_12(1.5));
        #endif
        break;
    }

#if B_TERRAIN_TYPE_BOOST >= GEN_8
    #define TERRAIN_TYPE_BOOST UQ_4_12(1.3)
#else
    #define TERRAIN_TYPE_BOOST UQ_4_12(1.5)
#endif

    // various effects
    if (gProtectStructs[battlerAtk].helpingHand)
        modifier = uq4_12_multiply(modifier, UQ_4_12(1.5));
    if (gSpecialStatuses[battlerAtk].gemBoost)
        modifier = uq4_12_multiply(modifier, UQ_4_12(1.0) + sPercentToModifier[gSpecialStatuses[battlerAtk].gemParam]);
    if (gStatuses3[battlerAtk] & STATUS3_CHARGED_UP && moveType == TYPE_ELECTRIC)
        modifier = uq4_12_multiply(modifier, UQ_4_12(2.0));
    if (gStatuses3[battlerAtk] & STATUS3_ME_FIRST)
        modifier = uq4_12_multiply(modifier, UQ_4_12(1.5));
    if (gFieldStatuses & STATUS_FIELD_GRASSY_TERRAIN && moveType == TYPE_GRASS && IsBattlerGrounded(battlerAtk) && !(gStatuses3[battlerAtk] & STATUS3_SEMI_INVULNERABLE))
        modifier = uq4_12_multiply(modifier, TERRAIN_TYPE_BOOST);
    if (gFieldStatuses & STATUS_FIELD_MISTY_TERRAIN && moveType == TYPE_DRAGON && IsBattlerGrounded(battlerDef) && !(gStatuses3[battlerDef] & STATUS3_SEMI_INVULNERABLE))
        modifier = uq4_12_multiply(modifier, UQ_4_12(0.5));
    if (gFieldStatuses & STATUS_FIELD_ELECTRIC_TERRAIN && moveType == TYPE_ELECTRIC && IsBattlerGrounded(battlerAtk) && !(gStatuses3[battlerAtk] & STATUS3_SEMI_INVULNERABLE))
        modifier = uq4_12_multiply(modifier, TERRAIN_TYPE_BOOST);
    if (gFieldStatuses & STATUS_FIELD_PSYCHIC_TERRAIN && moveType == TYPE_PSYCHIC && IsBattlerGrounded(battlerAtk) && !(gStatuses3[battlerAtk] & STATUS3_SEMI_INVULNERABLE))
        modifier = uq4_12_multiply(modifier, TERRAIN_TYPE_BOOST);
    #if B_SPORT_TURNS >= GEN_6
        if ((moveType == TYPE_ELECTRIC && gFieldStatuses & STATUS_FIELD_MUDSPORT)
            || (moveType == TYPE_FIRE && gFieldStatuses & STATUS_FIELD_WATERSPORT))
    #else
        if ((moveType == TYPE_ELECTRIC && AbilityBattleEffects(ABILITYEFFECT_FIELD_SPORT, 0, 0, ABILITYEFFECT_MUD_SPORT, 0))
            || (moveType == TYPE_FIRE && AbilityBattleEffects(ABILITYEFFECT_FIELD_SPORT, 0, 0, ABILITYEFFECT_WATER_SPORT, 0)))
    #endif
    #if B_SPORT_DMG_REDUCTION >= GEN_5
            modifier = uq4_12_multiply(modifier, UQ_4_12(0.23));
    #else
            modifier = uq4_12_multiply(modifier, UQ_4_12(0.5));
    #endif
    return ApplyModifier(modifier, basePower);
}
#undef TERRAIN_TYPE_BOOST

static u32 CalcAttackStat(u16 move, u8 battlerAtk, u8 battlerDef, u8 moveType, bool32 isCrit, bool32 updateFlags)
{
    u8 atkStage;
    u32 atkStat;
    uq4_12_t modifier;
    u16 atkBaseSpeciesId;

    atkBaseSpeciesId = GET_BASE_SPECIES_ID(gBattleMons[battlerAtk].species);

    if (gBattleMoves[move].effect == EFFECT_FOUL_PLAY)
    {
        if (IS_MOVE_PHYSICAL(move))
        {
            atkStat = gBattleMons[battlerDef].attack;
            atkStage = gBattleMons[battlerDef].statStages[STAT_ATK];
        }
        else
        {
            atkStat = gBattleMons[battlerDef].spAttack;
            atkStage = gBattleMons[battlerDef].statStages[STAT_SPATK];
        }
    }
    else if (gBattleMoves[move].effect == EFFECT_BODY_PRESS)
    {
        atkStat = gBattleMons[battlerAtk].defense;
        atkStage = gBattleMons[battlerAtk].statStages[STAT_DEF];
    }
    else
    {
        if (IS_MOVE_PHYSICAL(move))
        {
            atkStat = gBattleMons[battlerAtk].attack;
            atkStage = gBattleMons[battlerAtk].statStages[STAT_ATK];
        }
        else
        {
            atkStat = gBattleMons[battlerAtk].spAttack;
            atkStage = gBattleMons[battlerAtk].statStages[STAT_SPATK];
        }
    }

    // critical hits ignore attack stat's stage drops
    if (isCrit && atkStage < DEFAULT_STAT_STAGE)
        atkStage = DEFAULT_STAT_STAGE;
    // pokemon with unaware ignore attack stat changes while taking damage
    if (GetBattlerAbility(battlerDef) == ABILITY_UNAWARE)
        atkStage = DEFAULT_STAT_STAGE;

    atkStat *= gStatStageRatios[atkStage][0];
    atkStat /= gStatStageRatios[atkStage][1];

    // apply attack stat modifiers
    modifier = UQ_4_12(1.0);

    // attacker's abilities
    switch (GetBattlerAbility(battlerAtk))
    {
    case ABILITY_HUGE_POWER:
    case ABILITY_PURE_POWER:
        if (IS_MOVE_PHYSICAL(move))
            modifier = uq4_12_multiply(modifier, UQ_4_12(2.0));
        break;
    case ABILITY_SLOW_START:
        if (gDisableStructs[battlerAtk].slowStartTimer != 0)
            modifier = uq4_12_multiply(modifier, UQ_4_12(0.5));
        break;
    case ABILITY_SOLAR_POWER:
        if (IS_MOVE_SPECIAL(move) && IsBattlerWeatherAffected(battlerAtk, B_WEATHER_SUN))
            modifier = uq4_12_multiply(modifier, UQ_4_12(1.5));
        break;
    case ABILITY_DEFEATIST:
        if (gBattleMons[battlerAtk].hp <= (gBattleMons[battlerAtk].maxHP / 2))
            modifier = uq4_12_multiply(modifier, UQ_4_12(0.5));
        break;
    case ABILITY_FLASH_FIRE:
        if (moveType == TYPE_FIRE && gBattleResources->flags->flags[battlerAtk] & RESOURCE_FLAG_FLASH_FIRE)
            modifier = uq4_12_multiply(modifier, UQ_4_12(1.5));
        break;
    case ABILITY_SWARM:
        if (moveType == TYPE_BUG && gBattleMons[battlerAtk].hp <= (gBattleMons[battlerAtk].maxHP / 3))
            modifier = uq4_12_multiply(modifier, UQ_4_12(1.5));
        break;
    case ABILITY_TORRENT:
        if (moveType == TYPE_WATER && gBattleMons[battlerAtk].hp <= (gBattleMons[battlerAtk].maxHP / 3))
            modifier = uq4_12_multiply(modifier, UQ_4_12(1.5));
        break;
    case ABILITY_BLAZE:
        if (moveType == TYPE_FIRE && gBattleMons[battlerAtk].hp <= (gBattleMons[battlerAtk].maxHP / 3))
            modifier = uq4_12_multiply(modifier, UQ_4_12(1.5));
        break;
    case ABILITY_OVERGROW:
        if (moveType == TYPE_GRASS && gBattleMons[battlerAtk].hp <= (gBattleMons[battlerAtk].maxHP / 3))
            modifier = uq4_12_multiply(modifier, UQ_4_12(1.5));
        break;
    #if B_PLUS_MINUS_INTERACTION >= GEN_5
    case ABILITY_PLUS:
    case ABILITY_MINUS:
        if (IS_MOVE_SPECIAL(move) && IsBattlerAlive(BATTLE_PARTNER(battlerAtk)))
        {
            u32 partnerAbility = GetBattlerAbility(BATTLE_PARTNER(battlerAtk));
            if (partnerAbility == ABILITY_PLUS || partnerAbility == ABILITY_MINUS)
                modifier = uq4_12_multiply(modifier, UQ_4_12(1.5));
        }
        break;
    #else
    case ABILITY_PLUS:
        if (IS_MOVE_SPECIAL(move) && IsBattlerAlive(BATTLE_PARTNER(battlerAtk)) && GetBattlerAbility(BATTLE_PARTNER(battlerAtk)) == ABILITY_MINUS)
            modifier = uq4_12_multiply(modifier, UQ_4_12(1.5));
        break;
    case ABILITY_MINUS:
        if (IS_MOVE_SPECIAL(move) && IsBattlerAlive(BATTLE_PARTNER(battlerAtk)) && GetBattlerAbility(BATTLE_PARTNER(battlerAtk)) == ABILITY_PLUS)
            modifier = uq4_12_multiply(modifier, UQ_4_12(1.5));
        break;
    #endif
    case ABILITY_FLOWER_GIFT:
        if (gBattleMons[battlerAtk].species == SPECIES_CHERRIM_SUNSHINE && IsBattlerWeatherAffected(battlerAtk, B_WEATHER_SUN) && IS_MOVE_PHYSICAL(move))
            modifier = uq4_12_multiply(modifier, UQ_4_12(1.5));
        break;
    case ABILITY_HUSTLE:
        if (IS_MOVE_PHYSICAL(move))
            modifier = uq4_12_multiply(modifier, UQ_4_12(1.5));
        break;
    case ABILITY_STAKEOUT:
        if (gDisableStructs[battlerDef].isFirstTurn == 2) // just switched in
            modifier = uq4_12_multiply(modifier, UQ_4_12(2.0));
        break;
    case ABILITY_GUTS:
        if (gBattleMons[battlerAtk].status1 & STATUS1_ANY && IS_MOVE_PHYSICAL(move))
            modifier = uq4_12_multiply(modifier, UQ_4_12(1.5));
        break;
    }

    // target's abilities
    switch (GetBattlerAbility(battlerDef))
    {
    case ABILITY_THICK_FAT:
        if (moveType == TYPE_FIRE || moveType == TYPE_ICE)
        {
            modifier = uq4_12_multiply(modifier, UQ_4_12(0.5));
            if (updateFlags)
                RecordAbilityBattle(battlerDef, ABILITY_THICK_FAT);
        }
        break;
    case ABILITY_ICE_SCALES:
        if (IS_MOVE_SPECIAL(move))
            modifier = uq4_12_multiply(modifier, UQ_4_12(0.5));
        break;
    }

    // ally's abilities
    if (IsBattlerAlive(BATTLE_PARTNER(battlerAtk)))
    {
        switch (GetBattlerAbility(BATTLE_PARTNER(battlerAtk)))
        {
        case ABILITY_FLOWER_GIFT:
            if (gBattleMons[BATTLE_PARTNER(battlerAtk)].species == SPECIES_CHERRIM_SUNSHINE && IsBattlerWeatherAffected(BATTLE_PARTNER(battlerAtk), B_WEATHER_SUN) && IS_MOVE_PHYSICAL(move))
                modifier = uq4_12_multiply(modifier, UQ_4_12(1.5));
            break;
        }
    }

    // attacker's hold effect
    switch (GetBattlerHoldEffect(battlerAtk, TRUE))
    {
    case HOLD_EFFECT_THICK_CLUB:
        if ((atkBaseSpeciesId == SPECIES_CUBONE || atkBaseSpeciesId == SPECIES_MAROWAK) && IS_MOVE_PHYSICAL(move))
            modifier = uq4_12_multiply(modifier, UQ_4_12(2.0));
        break;
    case HOLD_EFFECT_DEEP_SEA_TOOTH:
        if (gBattleMons[battlerAtk].species == SPECIES_CLAMPERL && IS_MOVE_SPECIAL(move))
            modifier = uq4_12_multiply(modifier, UQ_4_12(2.0));
        break;
    case HOLD_EFFECT_LIGHT_BALL:
        if (atkBaseSpeciesId == SPECIES_PIKACHU)
            modifier = uq4_12_multiply(modifier, UQ_4_12(2.0));
        break;
    case HOLD_EFFECT_CHOICE_BAND:
        if (IS_MOVE_PHYSICAL(move))
            modifier = uq4_12_multiply(modifier, UQ_4_12(1.5));
        break;
    case HOLD_EFFECT_CHOICE_SPECS:
        if (IS_MOVE_SPECIAL(move))
            modifier = uq4_12_multiply(modifier, UQ_4_12(1.5));
        break;
    }

    // The offensive stats of a Player's Pokémon are boosted by x1.1 (+10%) if they have the 1st badge and 7th badges.
    // Having the 1st badge boosts physical attack while having the 7th badge boosts special attack.
    if (ShouldGetStatBadgeBoost(FLAG_BADGE01_GET, battlerAtk) && IS_MOVE_PHYSICAL(move))
        modifier = uq4_12_multiply(modifier, UQ_4_12(1.1));
    if (ShouldGetStatBadgeBoost(FLAG_BADGE07_GET, battlerAtk) && IS_MOVE_SPECIAL(move))
        modifier = uq4_12_multiply(modifier, UQ_4_12(1.1));

    return ApplyModifier(modifier, atkStat);
}

static bool32 CanEvolve(u32 species)
{
    u32 i;

    for (i = 0; i < EVOS_PER_MON; i++)
    {
        if (gEvolutionTable[species][i].method)
            return TRUE;
    }
    return FALSE;
}

static u32 CalcDefenseStat(u16 move, u8 battlerAtk, u8 battlerDef, u8 moveType, bool32 isCrit, bool32 updateFlags)
{
    bool32 usesDefStat;
    u8 defStage;
    u32 defStat, def, spDef;
    uq4_12_t modifier;

    if (gFieldStatuses & STATUS_FIELD_WONDER_ROOM) // the defense stats are swapped
    {
        def = gBattleMons[battlerDef].spDefense;
        spDef = gBattleMons[battlerDef].defense;
    }
    else
    {
        def = gBattleMons[battlerDef].defense;
        spDef = gBattleMons[battlerDef].spDefense;
    }

    if (gBattleMoves[move].effect == EFFECT_PSYSHOCK || IS_MOVE_PHYSICAL(move)) // uses defense stat instead of sp.def
    {
        defStat = def;
        defStage = gBattleMons[battlerDef].statStages[STAT_DEF];
        usesDefStat = TRUE;
    }
    else // is special
    {
        defStat = spDef;
        defStage = gBattleMons[battlerDef].statStages[STAT_SPDEF];
        usesDefStat = FALSE;
    }

    #if B_EXPLOSION_DEFENSE <= GEN_4
    // Self-destruct / Explosion cut defense in half
    if (gBattleMoves[gCurrentMove].effect == EFFECT_EXPLOSION)
        defStat /= 2;
    #endif

    // critical hits ignore positive stat changes
    if (isCrit && defStage > DEFAULT_STAT_STAGE)
        defStage = DEFAULT_STAT_STAGE;
    // pokemon with unaware ignore defense stat changes while dealing damage
    if (GetBattlerAbility(battlerAtk) == ABILITY_UNAWARE)
        defStage = DEFAULT_STAT_STAGE;
    // certain moves also ignore stat changes
    if (gBattleMoves[move].ignoresTargetDefenseEvasionStages)
        defStage = DEFAULT_STAT_STAGE;

    defStat *= gStatStageRatios[defStage][0];
    defStat /= gStatStageRatios[defStage][1];

    // apply defense stat modifiers
    modifier = UQ_4_12(1.0);

    // target's abilities
    switch (GetBattlerAbility(battlerDef))
    {
    case ABILITY_MARVEL_SCALE:
        if (gBattleMons[battlerDef].status1 & STATUS1_ANY && usesDefStat)
        {
            modifier = uq4_12_multiply(modifier, UQ_4_12(1.5));
            if (updateFlags)
                RecordAbilityBattle(battlerDef, ABILITY_MARVEL_SCALE);
        }
        break;
    case ABILITY_FUR_COAT:
        if (usesDefStat)
        {
            modifier = uq4_12_multiply(modifier, UQ_4_12(2.0));
            if (updateFlags)
                RecordAbilityBattle(battlerDef, ABILITY_FUR_COAT);
        }
        break;
    case ABILITY_GRASS_PELT:
        if (gFieldStatuses & STATUS_FIELD_GRASSY_TERRAIN && usesDefStat)
        {
            modifier = uq4_12_multiply(modifier, UQ_4_12(1.5));
            if (updateFlags)
                RecordAbilityBattle(battlerDef, ABILITY_GRASS_PELT);
        }
        break;
    case ABILITY_FLOWER_GIFT:
        if (gBattleMons[battlerDef].species == SPECIES_CHERRIM_SUNSHINE && IsBattlerWeatherAffected(battlerDef, B_WEATHER_SUN) && !usesDefStat)
            modifier = uq4_12_multiply(modifier, UQ_4_12(1.5));
        break;
    case ABILITY_PUNK_ROCK:
        if (gBattleMoves[move].soundMove)
            modifier = uq4_12_multiply(modifier, UQ_4_12(2.0));
        break;
    case ABILITY_PURIFYING_SALT:
        if (gBattleMoves[move].type == TYPE_GHOST)
            modifier = uq4_12_multiply(modifier, UQ_4_12(2.0));
        break;
    }

    // ally's abilities
    if (IsBattlerAlive(BATTLE_PARTNER(battlerDef)))
    {
        switch (GetBattlerAbility(BATTLE_PARTNER(battlerDef)))
        {
        case ABILITY_FLOWER_GIFT:
            if (gBattleMons[BATTLE_PARTNER(battlerDef)].species == SPECIES_CHERRIM_SUNSHINE && IsBattlerWeatherAffected(BATTLE_PARTNER(battlerDef), B_WEATHER_SUN) && !usesDefStat)
                modifier = uq4_12_multiply(modifier, UQ_4_12(1.5));
            break;
        }
    }

    // target's hold effects
    switch (GetBattlerHoldEffect(battlerDef, TRUE))
    {
    case HOLD_EFFECT_DEEP_SEA_SCALE:
        if (gBattleMons[battlerDef].species == SPECIES_CLAMPERL && !usesDefStat)
            modifier = uq4_12_multiply(modifier, UQ_4_12(2.0));
        break;
    case HOLD_EFFECT_METAL_POWDER:
        if (gBattleMons[battlerDef].species == SPECIES_DITTO && usesDefStat && !(gBattleMons[battlerDef].status2 & STATUS2_TRANSFORMED))
            modifier = uq4_12_multiply(modifier, UQ_4_12(2.0));
        break;
    case HOLD_EFFECT_EVIOLITE:
        if (CanEvolve(gBattleMons[battlerDef].species))
            modifier = uq4_12_multiply(modifier, UQ_4_12(1.5));
        break;
    case HOLD_EFFECT_ASSAULT_VEST:
        if (!usesDefStat)
            modifier = uq4_12_multiply(modifier, UQ_4_12(1.5));
        break;
#if B_SOUL_DEW_BOOST <= GEN_6
    case HOLD_EFFECT_SOUL_DEW:
        if ((gBattleMons[battlerDef].species == SPECIES_LATIAS || gBattleMons[battlerDef].species == SPECIES_LATIOS)
         && !(gBattleTypeFlags & BATTLE_TYPE_FRONTIER)
         && !usesDefStat)
            modifier = uq4_12_multiply(modifier, UQ_4_12(1.5));
        break;
#endif
    }

    // sandstorm sp.def boost for rock types
    if (IS_BATTLER_OF_TYPE(battlerDef, TYPE_ROCK) && gBattleWeather & B_WEATHER_SANDSTORM && WEATHER_HAS_EFFECT && !usesDefStat)
        modifier = uq4_12_multiply(modifier, UQ_4_12(1.5));
    // snow def boost for ice types
    if (IS_BATTLER_OF_TYPE(battlerDef, TYPE_ICE) && gBattleWeather & B_WEATHER_SNOW && WEATHER_HAS_EFFECT && usesDefStat)
        modifier = uq4_12_multiply(modifier, UQ_4_12(1.5));

    // The defensive stats of a Player's Pokémon are boosted by x1.1 (+10%) if they have the 5th badge and 7th badges.
    // Having the 5th badge boosts physical defense while having the 7th badge boosts special defense.
    if (ShouldGetStatBadgeBoost(FLAG_BADGE05_GET, battlerDef) && IS_MOVE_PHYSICAL(move))
        modifier = uq4_12_multiply(modifier, UQ_4_12(1.1));
    if (ShouldGetStatBadgeBoost(FLAG_BADGE07_GET, battlerDef) && IS_MOVE_SPECIAL(move))
        modifier = uq4_12_multiply(modifier, UQ_4_12(1.1));

    return ApplyModifier(modifier, defStat);
}

static u32 CalcFinalDmg(u32 dmg, u16 move, u8 battlerAtk, u8 battlerDef, u8 moveType, uq4_12_t typeEffectivenessModifier, bool32 isCrit, bool32 updateFlags)
{
    u32 percentBoost;
    u32 abilityAtk = GetBattlerAbility(battlerAtk);
    u32 abilityDef = GetBattlerAbility(battlerDef);
    u32 defSide = GET_BATTLER_SIDE(battlerDef);
    uq4_12_t finalModifier = UQ_4_12(1.0);
    u16 itemDef = gBattleMons[battlerDef].item;
    u16 holdEffectAtk = GetBattlerHoldEffect(battlerAtk, TRUE);
    u16 holdEffectDef = GetBattlerHoldEffect(battlerDef, TRUE);

    // check multiple targets in double battle
    if (GetMoveTargetCount(move, battlerAtk, battlerDef) >= 2)
    #if B_MULTIPLE_TARGETS_DMG >= GEN_4
        finalModifier = uq4_12_multiply(finalModifier, UQ_4_12(0.75));
    #else
        finalModifier = uq4_12_multiply(finalModifier, UQ_4_12(0.5));
    #endif

    // take type effectiveness
    finalModifier = uq4_12_multiply(finalModifier, typeEffectivenessModifier);

    // check crit
    if (isCrit)
    #if B_CRIT_MULTIPLIER >= GEN_6
        dmg = ApplyModifier(UQ_4_12(1.5), dmg);
    #else
        dmg = ApplyModifier(UQ_4_12(2.0), dmg);
    #endif

    // check burn
    if (gBattleMons[battlerAtk].status1 & STATUS1_BURN && IS_MOVE_PHYSICAL(move)
    #if B_BURN_FACADE_DMG >= GEN_6
        && gBattleMoves[move].effect != EFFECT_FACADE
    #endif
        && abilityAtk != ABILITY_GUTS)
        dmg = ApplyModifier(UQ_4_12(0.5), dmg);

    // check frostbite
    if (gBattleMons[battlerAtk].status1 & STATUS1_FROSTBITE && IS_MOVE_SPECIAL(move)
    #if B_BURN_FACADE_DMG >= GEN_6
        && gBattleMoves[move].effect != EFFECT_FACADE
    #endif
        && abilityAtk != ABILITY_GUTS)
        dmg = ApplyModifier(UQ_4_12(0.5), dmg);

    // check weather
    dmg = ApplyWeatherDamageMultiplier(battlerAtk, move, moveType, dmg, holdEffectAtk, holdEffectDef);

    // check stab
    if (IS_BATTLER_OF_TYPE(battlerAtk, moveType) && move != MOVE_STRUGGLE && move != MOVE_NONE)
    {
        if (abilityAtk == ABILITY_ADAPTABILITY)
            finalModifier = uq4_12_multiply(finalModifier, UQ_4_12(2.0));
        else
            finalModifier = uq4_12_multiply(finalModifier, UQ_4_12(1.5));
    }

    // Collision Course, Electro Drift
    if (gBattleMoves[move].effect == EFFECT_COLLISION_COURSE && typeEffectivenessModifier >= UQ_4_12(2.0))
        finalModifier = uq4_12_multiply(finalModifier, UQ_4_12(1.3333));

    // reflect, light screen, aurora veil
    if (((gSideStatuses[defSide] & SIDE_STATUS_REFLECT && IS_MOVE_PHYSICAL(move))
            || (gSideStatuses[defSide] & SIDE_STATUS_LIGHTSCREEN && IS_MOVE_SPECIAL(move))
            || (gSideStatuses[defSide] & SIDE_STATUS_AURORA_VEIL))
        && abilityAtk != ABILITY_INFILTRATOR
        && !(isCrit)
        && !gProtectStructs[battlerAtk].confusionSelfDmg)
    {
        if (gBattleTypeFlags & BATTLE_TYPE_DOUBLE)
            finalModifier = uq4_12_multiply(finalModifier, UQ_4_12(0.66));
        else
            finalModifier = uq4_12_multiply(finalModifier, UQ_4_12(0.5));
    }

    // Parental Bond Second Strike
    if (gSpecialStatuses[battlerAtk].parentalBondState == PARENTAL_BOND_2ND_HIT)
    {
        if (B_PARENTAL_BOND_DMG < GEN_7)
            finalModifier = uq4_12_multiply(finalModifier, UQ_4_12(0.5));
        else
            finalModifier = uq4_12_multiply(finalModifier, UQ_4_12(0.25));
    }

    // Z-Moves and Max Moves bypass Protect and do 25% of their original damage
    if (gBattleStruct->zmove.active && IS_BATTLER_PROTECTED(battlerDef))
    {
        finalModifier = uq4_12_multiply(finalModifier, UQ_4_12(0.25));
    }

    // attacker's abilities
    switch (abilityAtk)
    {
    case ABILITY_TINTED_LENS:
        if (typeEffectivenessModifier <= UQ_4_12(0.5))
            finalModifier = uq4_12_multiply(finalModifier, UQ_4_12(2.0));
        break;
    case ABILITY_SNIPER:
        if (isCrit)
            finalModifier = uq4_12_multiply(finalModifier, UQ_4_12(1.5));
        break;
    case ABILITY_NEUROFORCE:
        if (typeEffectivenessModifier >= UQ_4_12(2.0))
            finalModifier = uq4_12_multiply(finalModifier, UQ_4_12(1.25));
        break;
    }

    // target's abilities
    switch (abilityDef)
    {
    case ABILITY_MULTISCALE:
    case ABILITY_SHADOW_SHIELD:
        if (BATTLER_MAX_HP(battlerDef))
            finalModifier = uq4_12_multiply(finalModifier, UQ_4_12(0.5));
        break;
    case ABILITY_FILTER:
    case ABILITY_SOLID_ROCK:
    case ABILITY_PRISM_ARMOR:
        if (typeEffectivenessModifier >= UQ_4_12(2.0))
            finalModifier = uq4_12_multiply(finalModifier, UQ_4_12(0.75));
        break;
    }

    // target's ally's abilities
    if (IsBattlerAlive(BATTLE_PARTNER(battlerDef)))
    {
        switch (GetBattlerAbility(BATTLE_PARTNER(battlerDef)))
        {
        case ABILITY_FRIEND_GUARD:
            finalModifier = uq4_12_multiply(finalModifier, UQ_4_12(0.75));
            break;
        }
    }

    // attacker's hold effect
    switch (holdEffectAtk)
    {
    case HOLD_EFFECT_METRONOME:
        percentBoost = min((gBattleStruct->sameMoveTurns[battlerAtk] * GetBattlerHoldEffectParam(battlerAtk)), 100);
        finalModifier = uq4_12_multiply(finalModifier, UQ_4_12(1.0) + sPercentToModifier[percentBoost]);
        break;
    case HOLD_EFFECT_EXPERT_BELT:
        if (typeEffectivenessModifier >= UQ_4_12(2.0))
            finalModifier = uq4_12_multiply(finalModifier, UQ_4_12(1.2));
        break;
    case HOLD_EFFECT_LIFE_ORB:
        finalModifier = uq4_12_multiply(finalModifier, UQ_4_12(1.3));
        break;
    }

    // target's hold effect
    switch (holdEffectDef)
    {
    // berries reducing dmg
    case HOLD_EFFECT_RESIST_BERRY:
        if (moveType == GetBattlerHoldEffectParam(battlerDef)
            && (moveType == TYPE_NORMAL || typeEffectivenessModifier >= UQ_4_12(2.0))
            && !UnnerveOn(battlerDef, itemDef))
        {
            if (abilityDef == ABILITY_RIPEN)
                finalModifier = uq4_12_multiply(finalModifier, UQ_4_12(0.25));
            else
                finalModifier = uq4_12_multiply(finalModifier, UQ_4_12(0.5));
            if (updateFlags)
                gSpecialStatuses[battlerDef].berryReduced = TRUE;
        }
        break;
    }

    if (gBattleMoves[move].minimizeDoubleDamage         && gStatuses3[battlerDef] & STATUS3_MINIMIZED)
        finalModifier = uq4_12_multiply(finalModifier, UQ_4_12(2.0));
    if (gBattleMoves[move].damagesUnderground           && gStatuses3[battlerDef] & STATUS3_UNDERGROUND)
        finalModifier = uq4_12_multiply(finalModifier, UQ_4_12(2.0));
    if (gBattleMoves[move].damagesUnderwater            && gStatuses3[battlerDef] & STATUS3_UNDERWATER)
        finalModifier = uq4_12_multiply(finalModifier, UQ_4_12(2.0));
    if (gBattleMoves[move].damagesAirborneDoubleDamage  && gStatuses3[battlerDef] & STATUS3_ON_AIR)
        finalModifier = uq4_12_multiply(finalModifier, UQ_4_12(2.0));

    dmg = ApplyModifier(finalModifier, dmg);
    if (dmg == 0)
        dmg = 1;

    return dmg;
}

static s32 DoMoveDamageCalc(u16 move, u8 battlerAtk, u8 battlerDef, u8 moveType, s32 fixedBasePower,
                            bool32 isCrit, bool32 randomFactor, bool32 updateFlags, uq4_12_t typeEffectivenessModifier)
{
    s32 dmg;

    // Don't calculate damage if the move has no effect on target.
    if (typeEffectivenessModifier == UQ_4_12(0))
        return 0;

    if (fixedBasePower)
        gBattleMovePower = fixedBasePower;
    else
        gBattleMovePower = CalcMoveBasePowerAfterModifiers(move, battlerAtk, battlerDef, moveType, updateFlags);

    // long dmg basic formula
    dmg = ((gBattleMons[battlerAtk].level * 2) / 5) + 2;
    dmg *= gBattleMovePower;
    dmg *= CalcAttackStat(move, battlerAtk, battlerDef, moveType, isCrit, updateFlags);
    dmg /= CalcDefenseStat(move, battlerAtk, battlerDef, moveType, isCrit, updateFlags);
    dmg = (dmg / 50) + 2;

    // Calculate final modifiers.
    dmg = CalcFinalDmg(dmg, move, battlerAtk, battlerDef, moveType, typeEffectivenessModifier, isCrit, updateFlags);

    // Add a random factor.
    if (randomFactor)
    {
        dmg *= 100 - RandomUniform(RNG_DAMAGE_MODIFIER, 0, 15);
        dmg /= 100;
    }

    if (dmg == 0)
        dmg = 1;

    return dmg;
}

s32 CalculateMoveDamage(u16 move, u8 battlerAtk, u8 battlerDef, u8 moveType, s32 fixedBasePower, bool32 isCrit, bool32 randomFactor, bool32 updateFlags)
{
    return DoMoveDamageCalc(move, battlerAtk, battlerDef, moveType, fixedBasePower, isCrit, randomFactor,
                            updateFlags, CalcTypeEffectivenessMultiplier(move, moveType, battlerAtk, battlerDef, updateFlags));
}

// for AI - get move damage and effectiveness with one function call
s32 CalculateMoveDamageAndEffectiveness(u16 move, u8 battlerAtk, u8 battlerDef, u8 moveType, s32 fixedBasePower, uq4_12_t *typeEffectivenessModifier)
{
    *typeEffectivenessModifier = CalcTypeEffectivenessMultiplier(move, moveType, battlerAtk, battlerDef, FALSE);
    return DoMoveDamageCalc(move, battlerAtk, battlerDef, moveType, fixedBasePower, FALSE, FALSE, FALSE, *typeEffectivenessModifier);
}

static void MulByTypeEffectiveness(uq4_12_t *modifier, u16 move, u8 moveType, u8 battlerDef, u8 defType, u8 battlerAtk, bool32 recordAbilities)
{
    uq4_12_t mod = GetTypeModifier(moveType, defType);

    if (mod == UQ_4_12(0.0) && GetBattlerHoldEffect(battlerDef, TRUE) == HOLD_EFFECT_RING_TARGET)
    {
        mod = UQ_4_12(1.0);
        if (recordAbilities)
            RecordItemEffectBattle(battlerDef, HOLD_EFFECT_RING_TARGET);
    }
    else if ((moveType == TYPE_FIGHTING || moveType == TYPE_NORMAL) && defType == TYPE_GHOST && gBattleMons[battlerDef].status2 & STATUS2_FORESIGHT && mod == UQ_4_12(0.0))
    {
        mod = UQ_4_12(1.0);
    }
    else if ((moveType == TYPE_FIGHTING || moveType == TYPE_NORMAL) && defType == TYPE_GHOST && GetBattlerAbility(battlerAtk) == ABILITY_SCRAPPY && mod == UQ_4_12(0.0))
    {
        mod = UQ_4_12(1.0);
        if (recordAbilities)
            RecordAbilityBattle(battlerAtk, ABILITY_SCRAPPY);
    }

    if (moveType == TYPE_PSYCHIC && defType == TYPE_DARK && gStatuses3[battlerDef] & STATUS3_MIRACLE_EYED && mod == UQ_4_12(0.0))
        mod = UQ_4_12(1.0);
    if (gBattleMoves[move].effect == EFFECT_FREEZE_DRY && defType == TYPE_WATER)
        mod = UQ_4_12(2.0);
    if (moveType == TYPE_GROUND && defType == TYPE_FLYING && IsBattlerGrounded(battlerDef) && mod == UQ_4_12(0.0))
        mod = UQ_4_12(1.0);
    if (moveType == TYPE_FIRE && gDisableStructs[battlerDef].tarShot)
        mod = UQ_4_12(2.0);

    // B_WEATHER_STRONG_WINDS weakens Super Effective moves against Flying-type Pokémon
    if (gBattleWeather & B_WEATHER_STRONG_WINDS && WEATHER_HAS_EFFECT)
    {
        if (defType == TYPE_FLYING && mod >= UQ_4_12(2.0))
            mod = UQ_4_12(1.0);
    }

    *modifier = uq4_12_multiply(*modifier, mod);
}

static void TryNoticeIllusionInTypeEffectiveness(u32 move, u32 moveType, u32 battlerAtk, u32 battlerDef, uq4_12_t resultingModifier, u32 illusionSpecies)
{
    // Check if the type effectiveness would've been different if the pokemon really had the types as the disguise.
    uq4_12_t presumedModifier = UQ_4_12(1.0);
    MulByTypeEffectiveness(&presumedModifier, move, moveType, battlerDef, gSpeciesInfo[illusionSpecies].types[0], battlerAtk, FALSE);
    if (gSpeciesInfo[illusionSpecies].types[1] != gSpeciesInfo[illusionSpecies].types[0])
        MulByTypeEffectiveness(&presumedModifier, move, moveType, battlerDef, gSpeciesInfo[illusionSpecies].types[1], battlerAtk, FALSE);

    if (presumedModifier != resultingModifier)
        RecordAbilityBattle(battlerDef, ABILITY_ILLUSION);
}

static void UpdateMoveResultFlags(uq4_12_t modifier)
{
    if (modifier == UQ_4_12(0.0))
    {
        gMoveResultFlags |= MOVE_RESULT_DOESNT_AFFECT_FOE;
        gMoveResultFlags &= ~(MOVE_RESULT_NOT_VERY_EFFECTIVE | MOVE_RESULT_SUPER_EFFECTIVE);
    }
    else if (modifier == UQ_4_12(1.0))
    {
        gMoveResultFlags &= ~(MOVE_RESULT_NOT_VERY_EFFECTIVE | MOVE_RESULT_SUPER_EFFECTIVE | MOVE_RESULT_DOESNT_AFFECT_FOE);
    }
    else if (modifier > UQ_4_12(1.0))
    {
        gMoveResultFlags |= MOVE_RESULT_SUPER_EFFECTIVE;
        gMoveResultFlags &= ~(MOVE_RESULT_NOT_VERY_EFFECTIVE | MOVE_RESULT_DOESNT_AFFECT_FOE);
    }
    else //if (modifier < UQ_4_12(1.0))
    {
        gMoveResultFlags |= MOVE_RESULT_NOT_VERY_EFFECTIVE;
        gMoveResultFlags &= ~(MOVE_RESULT_SUPER_EFFECTIVE | MOVE_RESULT_DOESNT_AFFECT_FOE);
    }
}

static u16 CalcTypeEffectivenessMultiplierInternal(u16 move, u8 moveType, u8 battlerAtk, u8 battlerDef, bool32 recordAbilities, uq4_12_t modifier)
{
    u32 illusionSpecies;
    u16 defAbility = GetBattlerAbility(battlerDef);

    MulByTypeEffectiveness(&modifier, move, moveType, battlerDef, gBattleMons[battlerDef].type1, battlerAtk, recordAbilities);
    if (gBattleMons[battlerDef].type2 != gBattleMons[battlerDef].type1)
        MulByTypeEffectiveness(&modifier, move, moveType, battlerDef, gBattleMons[battlerDef].type2, battlerAtk, recordAbilities);
    if (gBattleMons[battlerDef].type3 != TYPE_MYSTERY && gBattleMons[battlerDef].type3 != gBattleMons[battlerDef].type2
        && gBattleMons[battlerDef].type3 != gBattleMons[battlerDef].type1)
        MulByTypeEffectiveness(&modifier, move, moveType, battlerDef, gBattleMons[battlerDef].type3, battlerAtk, recordAbilities);

    if (recordAbilities && (illusionSpecies = GetIllusionMonSpecies(battlerDef)))
        TryNoticeIllusionInTypeEffectiveness(move, moveType, battlerAtk, battlerDef, modifier, illusionSpecies);

    if (gBattleMoves[move].split == SPLIT_STATUS && move != MOVE_THUNDER_WAVE)
    {
        modifier = UQ_4_12(1.0);
    #if B_GLARE_GHOST <= GEN_3
        if (move == MOVE_GLARE && IS_BATTLER_OF_TYPE(battlerDef, TYPE_GHOST))
        {
            modifier = UQ_4_12(0.0);
        }
    #endif
    }
    else if (moveType == TYPE_GROUND && !IsBattlerGrounded2(battlerDef, TRUE) && !(gBattleMoves[move].ignoreTypeIfFlyingAndUngrounded))
    {
        modifier = UQ_4_12(0.0);
        if (recordAbilities && defAbility == ABILITY_LEVITATE)
        {
            gLastUsedAbility = ABILITY_LEVITATE;
            gMoveResultFlags |= (MOVE_RESULT_MISSED | MOVE_RESULT_DOESNT_AFFECT_FOE);
            gLastLandedMoves[battlerDef] = 0;
            gBattleCommunication[MISS_TYPE] = B_MSG_GROUND_MISS;
            RecordAbilityBattle(battlerDef, ABILITY_LEVITATE);
        }
    }
#if B_SHEER_COLD_IMMUNITY >= GEN_7
    else if (move == MOVE_SHEER_COLD && IS_BATTLER_OF_TYPE(battlerDef, TYPE_ICE))
    {
        modifier = UQ_4_12(0.0);
    }
#endif

    // Thousand Arrows ignores type modifiers for flying mons
    if (!IsBattlerGrounded(battlerDef) && (gBattleMoves[move].ignoreTypeIfFlyingAndUngrounded)
        && (gBattleMons[battlerDef].type1 == TYPE_FLYING || gBattleMons[battlerDef].type2 == TYPE_FLYING || gBattleMons[battlerDef].type3 == TYPE_FLYING))
    {
        modifier = UQ_4_12(1.0);
    }

    if (((defAbility == ABILITY_WONDER_GUARD && modifier <= UQ_4_12(1.0))
        || (defAbility == ABILITY_TELEPATHY && battlerDef == BATTLE_PARTNER(battlerAtk)))
        && gBattleMoves[move].power)
    {
        modifier = UQ_4_12(0.0);
        if (recordAbilities)
        {
            gLastUsedAbility = gBattleMons[battlerDef].ability;
            gMoveResultFlags |= MOVE_RESULT_MISSED;
            gLastLandedMoves[battlerDef] = 0;
            gBattleCommunication[MISS_TYPE] = B_MSG_AVOIDED_DMG;
            RecordAbilityBattle(battlerDef, gBattleMons[battlerDef].ability);
        }
    }

    // Signal for the trainer slide-in system.
    if (GetBattlerSide(battlerDef) != B_SIDE_PLAYER && modifier && gBattleStruct->trainerSlideFirstSTABMoveMsgState != 2)
        gBattleStruct->trainerSlideFirstSTABMoveMsgState = 1;

    return modifier;
}

uq4_12_t CalcTypeEffectivenessMultiplier(u16 move, u8 moveType, u8 battlerAtk, u8 battlerDef, bool32 recordAbilities)
{
    uq4_12_t modifier = UQ_4_12(1.0);

    if (move != MOVE_STRUGGLE && moveType != TYPE_MYSTERY)
    {
        modifier = CalcTypeEffectivenessMultiplierInternal(move, moveType, battlerAtk, battlerDef, recordAbilities, modifier);
        if (gBattleMoves[move].effect == EFFECT_TWO_TYPED_MOVE)
            modifier = CalcTypeEffectivenessMultiplierInternal(move, gBattleMoves[move].argument, battlerAtk, battlerDef, recordAbilities, modifier);
    }

    if (recordAbilities)
        UpdateMoveResultFlags(modifier);
    return modifier;
}

uq4_12_t CalcPartyMonTypeEffectivenessMultiplier(u16 move, u16 speciesDef, u16 abilityDef)
{
    uq4_12_t modifier = UQ_4_12(1.0);
    u8 moveType = gBattleMoves[move].type;

    if (move != MOVE_STRUGGLE && moveType != TYPE_MYSTERY)
    {
        MulByTypeEffectiveness(&modifier, move, moveType, 0, gSpeciesInfo[speciesDef].types[0], 0, FALSE);
        if (gSpeciesInfo[speciesDef].types[1] != gSpeciesInfo[speciesDef].types[0])
            MulByTypeEffectiveness(&modifier, move, moveType, 0, gSpeciesInfo[speciesDef].types[1], 0, FALSE);

        if (moveType == TYPE_GROUND && abilityDef == ABILITY_LEVITATE && !(gFieldStatuses & STATUS_FIELD_GRAVITY))
            modifier = UQ_4_12(0.0);
        if (abilityDef == ABILITY_WONDER_GUARD && modifier <= UQ_4_12(1.0) && gBattleMoves[move].power)
            modifier = UQ_4_12(0.0);
    }

    UpdateMoveResultFlags(modifier);
    return modifier;
}

static uq4_12_t GetInverseTypeMultiplier(uq4_12_t multiplier)
{
    switch (multiplier)
    {
    case UQ_4_12(0.0):
    case UQ_4_12(0.5):
        return UQ_4_12(2.0);
    case UQ_4_12(2.0):
        return UQ_4_12(0.5);
    case UQ_4_12(1.0):
    default:
        return UQ_4_12(1.0);
    }
}

uq4_12_t GetTypeModifier(u8 atkType, u8 defType)
{
#if B_FLAG_INVERSE_BATTLE != 0
    if (FlagGet(B_FLAG_INVERSE_BATTLE))
        return GetInverseTypeMultiplier(sTypeEffectivenessTable[atkType][defType]);
#endif
    return sTypeEffectivenessTable[atkType][defType];
}

s32 GetStealthHazardDamageByTypesAndHP(u8 hazardType, u8 type1, u8 type2, u32 maxHp)
{
    s32 dmg = 0;
    uq4_12_t modifier = UQ_4_12(1.0);

    modifier = uq4_12_multiply(modifier, GetTypeModifier(hazardType, type1));
    if (type2 != type1)
        modifier = uq4_12_multiply(modifier, GetTypeModifier(hazardType, type2));

    switch (modifier)
    {
    case UQ_4_12(0.0):
        dmg = 0;
        break;
    case UQ_4_12(0.25):
        dmg = maxHp / 32;
        if (dmg == 0)
            dmg = 1;
        break;
    case UQ_4_12(0.5):
        dmg = maxHp / 16;
        if (dmg == 0)
            dmg = 1;
        break;
    case UQ_4_12(1.0):
        dmg = maxHp / 8;
        if (dmg == 0)
            dmg = 1;
        break;
    case UQ_4_12(2.0):
        dmg = maxHp / 4;
        if (dmg == 0)
            dmg = 1;
        break;
    case UQ_4_12(4.0):
        dmg = maxHp / 2;
        if (dmg == 0)
            dmg = 1;
        break;
    }

    return dmg;
}

s32 GetStealthHazardDamage(u8 hazardType, u8 battlerId)
{
    u8 type1 = gBattleMons[battlerId].type1;
    u8 type2 = gBattleMons[battlerId].type2;
    u32 maxHp = gBattleMons[battlerId].maxHP;

    return GetStealthHazardDamageByTypesAndHP(hazardType, type1, type2, maxHp);
}

bool32 IsPartnerMonFromSameTrainer(u8 battlerId)
{
    if (GetBattlerSide(battlerId) == B_SIDE_OPPONENT && gBattleTypeFlags & BATTLE_TYPE_TWO_OPPONENTS)
        return FALSE;
    else if (GetBattlerSide(battlerId) == B_SIDE_PLAYER && gBattleTypeFlags & BATTLE_TYPE_INGAME_PARTNER)
        return FALSE;
    else if (gBattleTypeFlags & BATTLE_TYPE_MULTI)
        return FALSE;
    else
        return TRUE;
}

bool32 DoesSpeciesUseHoldItemToChangeForm(u16 species, u16 heldItemId)
{
    u32 i;
    const struct FormChange *formChanges = gFormChangeTablePointers[species];

    if (formChanges != NULL)
    {
        for (i = 0; formChanges[i].method != FORM_CHANGE_TERMINATOR; i++)
        {
            switch (formChanges[i].method)
            {
            case FORM_CHANGE_BATTLE_MEGA_EVOLUTION_ITEM:
            case FORM_CHANGE_BATTLE_PRIMAL_REVERSION:
            case FORM_CHANGE_ITEM_HOLD:
                if (formChanges[i].param1 == heldItemId)
                    return TRUE;
                break;
            }
        }
    }
    return FALSE;
}

bool32 CanMegaEvolve(u8 battlerId)
{
    u32 itemId, holdEffect, species;
    struct Pokemon *mon;
    u8 battlerPosition = GetBattlerPosition(battlerId);
    u8 partnerPosition = GetBattlerPosition(BATTLE_PARTNER(battlerId));
    struct MegaEvolutionData *mega = &(((struct ChooseMoveStruct *)(&gBattleResources->bufferA[gActiveBattler][4]))->mega);

    // Check if Player has a Mega Ring
    if ((GetBattlerPosition(battlerId) == B_POSITION_PLAYER_LEFT || (!(gBattleTypeFlags & BATTLE_TYPE_MULTI) && GetBattlerPosition(battlerId) == B_POSITION_PLAYER_RIGHT))
     && !CheckBagHasItem(ITEM_MEGA_RING, 1))
        return FALSE;

    // Check if trainer already mega evolved a pokemon.
    if (mega->alreadyEvolved[battlerPosition])
        return FALSE;

    // Cannot use z move and mega evolve on same turn
    if (gBattleStruct->zmove.toBeUsed[battlerId])
        return FALSE;

    if (gBattleTypeFlags & BATTLE_TYPE_DOUBLE
     && IsPartnerMonFromSameTrainer(battlerId)
     && (mega->alreadyEvolved[partnerPosition] || (mega->toEvolve & gBitTable[BATTLE_PARTNER(battlerId)])))
        return FALSE;

    // Check if mon is currently held by Sky Drop
    if (gStatuses3[battlerId] & STATUS3_SKY_DROPPED)
        return FALSE;

    // Gets mon data.
    if (GetBattlerSide(battlerId) == B_SIDE_OPPONENT)
        mon = &gEnemyParty[gBattlerPartyIndexes[battlerId]];
    else
        mon = &gPlayerParty[gBattlerPartyIndexes[battlerId]];

    species = GetMonData(mon, MON_DATA_SPECIES);
    itemId = GetMonData(mon, MON_DATA_HELD_ITEM);

    // Check if there is an entry in the evolution table for regular Mega Evolution.
    if (GetBattleFormChangeTargetSpecies(battlerId, FORM_CHANGE_BATTLE_MEGA_EVOLUTION_ITEM) != SPECIES_NONE)
    {
        if (itemId == ITEM_ENIGMA_BERRY_E_READER)
            holdEffect = gEnigmaBerries[battlerId].holdEffect;
        else
            holdEffect = ItemId_GetHoldEffect(itemId);

        // Can Mega Evolve via Mega Stone.
        if (holdEffect == HOLD_EFFECT_MEGA_STONE)
            return TRUE;
    }

    // Check if there is an entry in the evolution table for Wish Mega Evolution.
    if (GetBattleFormChangeTargetSpecies(battlerId, FORM_CHANGE_BATTLE_MEGA_EVOLUTION_MOVE) != SPECIES_NONE)
        return TRUE;

    // No checks passed, the mon CAN'T mega evolve.
    return FALSE;
}

bool32 IsBattlerMegaEvolved(u8 battlerId)
{
    // While Transform does copy stats and visuals, it shouldn't be counted as true Mega Evolution.
    if (gBattleMons[battlerId].status2 & STATUS2_TRANSFORMED)
        return FALSE;
    return (gSpeciesInfo[gBattleMons[battlerId].species].flags & SPECIES_FLAG_MEGA_EVOLUTION);
}

bool32 IsBattlerPrimalReverted(u8 battlerId)
{
    // While Transform does copy stats and visuals, it shouldn't be counted as true Primal Revesion.
    if (gBattleMons[battlerId].status2 & STATUS2_TRANSFORMED)
        return FALSE;
    return (gSpeciesInfo[gBattleMons[battlerId].species].flags & SPECIES_FLAG_PRIMAL_REVERSION);
}

// Returns SPECIES_NONE if no form change is possible
u16 GetBattleFormChangeTargetSpecies(u8 battlerId, u16 method)
{
    u32 i, j;
    u16 targetSpecies = SPECIES_NONE;
    u16 species = gBattleMons[battlerId].species;
    const struct FormChange *formChanges = gFormChangeTablePointers[species];
    u16 heldItem;
    u32 ability;

    if (formChanges != NULL)
    {
        heldItem = gBattleMons[battlerId].item;
        ability = GetBattlerAbility(battlerId);

        for (i = 0; formChanges[i].method != FORM_CHANGE_TERMINATOR; i++)
        {
            if (method == formChanges[i].method && species != formChanges[i].targetSpecies)
            {
                switch (method)
                {
                case FORM_CHANGE_BATTLE_MEGA_EVOLUTION_ITEM:
                case FORM_CHANGE_BATTLE_PRIMAL_REVERSION:
                    if (heldItem == formChanges[i].param1)
                        targetSpecies = formChanges[i].targetSpecies;
                    break;
                case FORM_CHANGE_BATTLE_MEGA_EVOLUTION_MOVE:
                    if (gBattleMons[battlerId].moves[0] == formChanges[i].param1
                     || gBattleMons[battlerId].moves[1] == formChanges[i].param1
                     || gBattleMons[battlerId].moves[2] == formChanges[i].param1
                     || gBattleMons[battlerId].moves[3] == formChanges[i].param1)
                        targetSpecies = formChanges[i].targetSpecies;
                    break;
                case FORM_CHANGE_BATTLE_SWITCH:
                    targetSpecies = formChanges[i].targetSpecies;
                    break;
                case FORM_CHANGE_BATTLE_HP_PERCENT:
                    if (formChanges[i].param1 == GetBattlerAbility(battlerId))
                    {
                        // We multiply by 100 to make sure that integer division doesn't mess with the health check.
                        u32 hpCheck = gBattleMons[battlerId].hp * 100 * 100 / gBattleMons[battlerId].maxHP;
                        switch(formChanges[i].param2)
                        {
                        case HP_HIGHER_THAN:
                            if (hpCheck > formChanges[i].param3 * 100)
                                targetSpecies = formChanges[i].targetSpecies;
                            break;
                        case HP_LOWER_EQ_THAN:
                            if (hpCheck <= formChanges[i].param3 * 100)
                                targetSpecies = formChanges[i].targetSpecies;
                            break;
                        }
                    }
                    break;
                case FORM_CHANGE_BATTLE_WEATHER:
                    // Check if there is a required ability and if the battler's ability does not match it
                    // or is suppressed. If so, revert to the no weather form.
                    if (formChanges[i].param2
                        && GetBattlerAbility(battlerId) != formChanges[i].param2
                        && formChanges[i].param1 == B_WEATHER_NONE)
                    {
                        targetSpecies = formChanges[i].targetSpecies;
                    }
                    // We need to revert the weather form if the field is under Air Lock, too.
                    else if (!WEATHER_HAS_EFFECT && formChanges[i].param1 == B_WEATHER_NONE)
                    {
                        targetSpecies = formChanges[i].targetSpecies;
                    }
                    // Otherwise, just check for a match between the weather and the form change table.
                    else if (gBattleWeather & formChanges[i].param1
                        || (gBattleWeather == B_WEATHER_NONE && formChanges[i].param1 == B_WEATHER_NONE))
                    {
                        targetSpecies = formChanges[i].targetSpecies;
                    }
                    break;
                case FORM_CHANGE_BATTLE_TURN_END:
                    if (formChanges[i].param1 == GetBattlerAbility(battlerId))
                        targetSpecies = formChanges[i].targetSpecies;
                    break;
                }
            }
        }
    }

    return targetSpecies;
}

bool32 CanBattlerFormChange(u8 battlerId, u16 method)
{
    // Can't change form if transformed.
    if (gBattleMons[battlerId].status2 & STATUS2_TRANSFORMED
        && B_TRANSFORM_FORM_CHANGES >= GEN_5)
        return FALSE;
    // Mega Evolved Pokémon should always revert to normal upon fainting or ending the battle.
    if (IsBattlerMegaEvolved(battlerId) && (method == FORM_CHANGE_FAINT || method == FORM_CHANGE_END_BATTLE))
        return TRUE;
    else if (IsBattlerPrimalReverted(battlerId) && (method == FORM_CHANGE_END_BATTLE))
        return TRUE;
    return DoesSpeciesHaveFormChangeMethod(gBattleMons[battlerId].species, method);
}

bool32 TryBattleFormChange(u8 battlerId, u16 method)
{
    u8 monId = gBattlerPartyIndexes[battlerId];
    u8 side = GET_BATTLER_SIDE(battlerId);
    struct Pokemon *party = GetBattlerParty(battlerId);
    u16 targetSpecies;

    if (!CanBattlerFormChange(battlerId, method))
        return FALSE;

    targetSpecies = GetBattleFormChangeTargetSpecies(battlerId, method);
    if (targetSpecies == SPECIES_NONE)
        targetSpecies = GetFormChangeTargetSpecies(&party[monId], method, 0);
    if (targetSpecies != SPECIES_NONE)
    {
        // Saves the original species on the first form change for the player.
        if (gBattleStruct->changedSpecies[side][monId] == SPECIES_NONE)
            gBattleStruct->changedSpecies[side][monId] = gBattleMons[battlerId].species;

        TryToSetBattleFormChangeMoves(&party[monId], method);
        SetMonData(&party[monId], MON_DATA_SPECIES, &targetSpecies);
        gBattleMons[battlerId].species = targetSpecies;
        RecalcBattlerStats(battlerId, &party[monId]);
        return TRUE;
    }
    else if (gBattleStruct->changedSpecies[side][monId] != SPECIES_NONE)
    {
        bool8 restoreSpecies = FALSE;

        // Mega Evolved Pokémon should always revert to normal upon fainting or ending the battle, so no need to add it to the form change tables.
        if (IsBattlerMegaEvolved(battlerId) && (method == FORM_CHANGE_FAINT || method == FORM_CHANGE_END_BATTLE))
            restoreSpecies = TRUE;

        // Unlike Megas, Primal Reversion isn't canceled on fainting.
        else if (IsBattlerPrimalReverted(battlerId) && (method == FORM_CHANGE_END_BATTLE))
            restoreSpecies = TRUE;

        if (restoreSpecies)
        {
            // Reverts the original species
            TryToSetBattleFormChangeMoves(&party[monId], method);
            SetMonData(&party[monId], MON_DATA_SPECIES, &gBattleStruct->changedSpecies[side][monId]);
            RecalcBattlerStats(battlerId, &party[monId]);
            return TRUE;
        }
    }

    return FALSE;
}

bool32 DoBattlersShareType(u32 battler1, u32 battler2)
{
    s32 i;
    u8 types1[3] = {gBattleMons[battler1].type1, gBattleMons[battler1].type2, gBattleMons[battler1].type3};
    u8 types2[3] = {gBattleMons[battler2].type1, gBattleMons[battler2].type2, gBattleMons[battler2].type3};

    if (types1[2] == TYPE_MYSTERY)
        types1[2] = types1[0];
    if (types2[2] == TYPE_MYSTERY)
        types2[2] = types2[0];

    for (i = 0; i < 3; i++)
    {
        if (types1[i] == types2[0] || types1[i] == types2[1] || types1[i] == types2[2])
            return TRUE;
    }

    return FALSE;
}

bool32 CanBattlerGetOrLoseItem(u8 battlerId, u16 itemId)
{
    u16 species = gBattleMons[battlerId].species;
    u16 holdEffect = ItemId_GetHoldEffect(itemId);

    // Mail can be stolen now
    if (itemId == ITEM_ENIGMA_BERRY_E_READER)
        return FALSE;
    else if (DoesSpeciesUseHoldItemToChangeForm(species, itemId))
        return FALSE;
    else if (holdEffect == HOLD_EFFECT_Z_CRYSTAL)
        return FALSE;
    else
        return TRUE;
}

struct Pokemon *GetIllusionMonPtr(u32 battlerId)
{
    if (gBattleStruct->illusion[battlerId].broken)
        return NULL;
    if (!gBattleStruct->illusion[battlerId].set)
    {
        if (GetBattlerSide(battlerId) == B_SIDE_PLAYER)
            SetIllusionMon(&gPlayerParty[gBattlerPartyIndexes[battlerId]], battlerId);
        else
            SetIllusionMon(&gEnemyParty[gBattlerPartyIndexes[battlerId]], battlerId);
    }
    if (!gBattleStruct->illusion[battlerId].on)
        return NULL;

    return gBattleStruct->illusion[battlerId].mon;
}

void ClearIllusionMon(u32 battlerId)
{
    memset(&gBattleStruct->illusion[battlerId], 0, sizeof(gBattleStruct->illusion[battlerId]));
}

u32 GetIllusionMonSpecies(u32 battlerId)
{
    struct Pokemon *illusionMon = GetIllusionMonPtr(battlerId);
    if (illusionMon != NULL)
        return GetMonData(illusionMon, MON_DATA_SPECIES);
    return SPECIES_NONE;
}

bool32 SetIllusionMon(struct Pokemon *mon, u32 battlerId)
{
    struct Pokemon *party, *partnerMon;
    s32 i, id;
    u8 side, partyCount;

    gBattleStruct->illusion[battlerId].set = 1;
    if (GetMonAbility(mon) != ABILITY_ILLUSION)
        return FALSE;

    party = GetBattlerParty(battlerId);
    side = GetBattlerSide(battlerId);
    partyCount = side == B_SIDE_PLAYER ? gPlayerPartyCount : gEnemyPartyCount;

    // If this pokemon is last in the party, ignore Illusion.
    if (&party[partyCount - 1] == mon)
        return FALSE;

    if (IsBattlerAlive(BATTLE_PARTNER(battlerId)))
        partnerMon = &party[gBattlerPartyIndexes[BATTLE_PARTNER(battlerId)]];
    else
        partnerMon = mon;

    // Find last alive non-egg pokemon.
    for (i = PARTY_SIZE - 1; i >= 0; i--)
    {
        id = i;
        if (GetMonData(&party[id], MON_DATA_SANITY_HAS_SPECIES)
            && GetMonData(&party[id], MON_DATA_HP)
            && !GetMonData(&party[id], MON_DATA_IS_EGG)
            && &party[id] != mon
            && &party[id] != partnerMon)
        {
            gBattleStruct->illusion[battlerId].on = 1;
            gBattleStruct->illusion[battlerId].broken = 0;
            gBattleStruct->illusion[battlerId].partyId = id;
            gBattleStruct->illusion[battlerId].mon = &party[id];
            return TRUE;
        }
    }

    return FALSE;
}

bool8 ShouldGetStatBadgeBoost(u16 badgeFlag, u8 battlerId)
{
#if B_BADGE_BOOST == GEN_3
    if (gBattleTypeFlags & (BATTLE_TYPE_LINK | BATTLE_TYPE_EREADER_TRAINER | BATTLE_TYPE_RECORDED_LINK | BATTLE_TYPE_FRONTIER))
        return FALSE;
    else if (GetBattlerSide(battlerId) != B_SIDE_PLAYER)
        return FALSE;
    else if (gBattleTypeFlags & BATTLE_TYPE_TRAINER && gTrainerBattleOpponent_A == TRAINER_SECRET_BASE)
        return FALSE;
    else if (FlagGet(badgeFlag))
        return TRUE;
#endif
    return FALSE;
}

u8 GetBattleMoveSplit(u32 moveId)
{
    if (gBattleStruct != NULL && gBattleStruct->zmove.active && !IS_MOVE_STATUS(moveId))
        return gBattleStruct->zmove.activeSplit;
    if (gBattleStruct != NULL && gBattleStruct->swapDamageCategory) // Photon Geyser, Shell Side Arm, Light That Burns the Sky
        return SPLIT_PHYSICAL;

#if B_PHYSICAL_SPECIAL_SPLIT >= GEN_4
    return gBattleMoves[moveId].split;
#else
    if (IS_MOVE_STATUS(moveId))
        return SPLIT_STATUS;
    else if (gBattleMoves[moveId].type < TYPE_MYSTERY)
        return SPLIT_PHYSICAL;
    else
        return SPLIT_SPECIAL;
#endif
}

static bool32 TryRemoveScreens(u8 battler)
{
    bool32 removed = FALSE;
    u8 battlerSide = GetBattlerSide(battler);
    u8 enemySide = GetBattlerSide(BATTLE_OPPOSITE(battler));

    // try to remove from battler's side
    if (gSideStatuses[battlerSide] & (SIDE_STATUS_REFLECT | SIDE_STATUS_LIGHTSCREEN | SIDE_STATUS_AURORA_VEIL))
    {
        gSideStatuses[battlerSide] &= ~(SIDE_STATUS_REFLECT | SIDE_STATUS_LIGHTSCREEN | SIDE_STATUS_AURORA_VEIL);
        gSideTimers[battlerSide].reflectTimer = 0;
        gSideTimers[battlerSide].lightscreenTimer = 0;
        gSideTimers[battlerSide].auroraVeilTimer = 0;
        removed = TRUE;
    }

    // try to remove from battler opponent's side
    if (gSideStatuses[enemySide] & (SIDE_STATUS_REFLECT | SIDE_STATUS_LIGHTSCREEN | SIDE_STATUS_AURORA_VEIL))
    {
        gSideStatuses[enemySide] &= ~(SIDE_STATUS_REFLECT | SIDE_STATUS_LIGHTSCREEN | SIDE_STATUS_AURORA_VEIL);
        gSideTimers[enemySide].reflectTimer = 0;
        gSideTimers[enemySide].lightscreenTimer = 0;
        gSideTimers[enemySide].auroraVeilTimer = 0;
        removed = TRUE;
    }

    return removed;
}

static bool32 IsUnnerveAbilityOnOpposingSide(u8 battlerId)
{
    if (IsAbilityOnOpposingSide(battlerId, ABILITY_UNNERVE)
      || IsAbilityOnOpposingSide(battlerId, ABILITY_AS_ONE_ICE_RIDER)
      || IsAbilityOnOpposingSide(battlerId, ABILITY_AS_ONE_SHADOW_RIDER))
        return TRUE;
    return FALSE;
}

// Photon geyser & light that burns the sky
u8 GetSplitBasedOnStats(u8 battlerId)
{
    u32 attack = gBattleMons[battlerId].attack;
    u32 spAttack = gBattleMons[battlerId].spAttack;

    attack = attack * gStatStageRatios[gBattleMons[battlerId].statStages[STAT_ATK]][0];
    attack = attack / gStatStageRatios[gBattleMons[battlerId].statStages[STAT_ATK]][1];

    spAttack = spAttack * gStatStageRatios[gBattleMons[battlerId].statStages[STAT_SPATK]][0];
    spAttack = spAttack / gStatStageRatios[gBattleMons[battlerId].statStages[STAT_SPATK]][1];

    if (spAttack >= attack)
        return SPLIT_SPECIAL;
    else
        return SPLIT_PHYSICAL;
}

static u8 GetFlingPowerFromItemId(u16 itemId)
{
    if (itemId >= ITEM_TM01 && itemId <= ITEM_HM08)
    {
        u8 power = gBattleMoves[ItemIdToBattleMoveId(itemId)].power;
        if (power > 1)
            return power;
        return 10; // Status moves and moves with variable power always return 10 power.
    }
    else
        return ItemId_GetFlingPower(itemId);
}

// Make sure the input bank is any bank on the specific mon's side
bool32 CanFling(u8 battlerId)
{
    u16 item = gBattleMons[battlerId].item;
    u16 itemEffect = ItemId_GetHoldEffect(item);

    if (item == ITEM_NONE
      #if B_KLUTZ_FLING_INTERACTION >= GEN_5
      || GetBattlerAbility(battlerId) == ABILITY_KLUTZ
      #endif
      || gFieldStatuses & STATUS_FIELD_MAGIC_ROOM
      || gDisableStructs[battlerId].embargoTimer != 0
      || GetFlingPowerFromItemId(item) == 0
      || !CanBattlerGetOrLoseItem(battlerId, item))
        return FALSE;

    return TRUE;
}

// Ability checks
bool32 IsRolePlayBannedAbilityAtk(u16 ability)
{
    u32 i;
    for (i = 0; i < ARRAY_COUNT(sRolePlayBannedAttackerAbilities); i++)
    {
        if (ability == sRolePlayBannedAttackerAbilities[i])
            return TRUE;
    }
    return FALSE;
}

bool32 IsRolePlayBannedAbility(u16 ability)
{
    u32 i;
    for (i = 0; i < ARRAY_COUNT(sRolePlayBannedAbilities); i++)
    {
        if (ability == sRolePlayBannedAbilities[i])
            return TRUE;
    }
    return FALSE;
}

bool32 IsSkillSwapBannedAbility(u16 ability)
{
    u32 i;
    for (i = 0; i < ARRAY_COUNT(sSkillSwapBannedAbilities); i++)
    {
        if (ability == sSkillSwapBannedAbilities[i])
            return TRUE;
    }
    return FALSE;
}

bool32 IsWorrySeedBannedAbility(u16 ability)
{
    u32 i;
    for (i = 0; i < ARRAY_COUNT(sWorrySeedBannedAbilities); i++)
    {
        if (ability == sWorrySeedBannedAbilities[i])
            return TRUE;
    }
    return FALSE;
}

bool32 IsGastroAcidBannedAbility(u16 ability)
{
    u32 i;
    for (i = 0; i < ARRAY_COUNT(sGastroAcidBannedAbilities); i++)
    {
        if (ability == sGastroAcidBannedAbilities[i])
            return TRUE;
    }
    return FALSE;
}

bool32 IsEntrainmentBannedAbilityAttacker(u16 ability)
{
    u32 i;
    for (i = 0; i < ARRAY_COUNT(sEntrainmentBannedAttackerAbilities); i++)
    {
        if (ability == sEntrainmentBannedAttackerAbilities[i])
            return TRUE;
    }
    return FALSE;
}

bool32 IsEntrainmentTargetOrSimpleBeamBannedAbility(u16 ability)
{
    u32 i;
    for (i = 0; i < ARRAY_COUNT(sEntrainmentTargetSimpleBeamBannedAbilities); i++)
    {
        if (ability == sEntrainmentTargetSimpleBeamBannedAbilities[i])
            return TRUE;
    }
    return FALSE;
}

// Sort an array of battlers by speed
// Useful for effects like pickpocket, eject button, red card, dancer
void SortBattlersBySpeed(u8 *battlers, bool8 slowToFast)
{
    int i, j, currSpeed, currBattler;
    u16 speeds[MAX_BATTLERS_COUNT] = {0};

    for (i = 0; i < gBattlersCount; i++)
        speeds[i] = GetBattlerTotalSpeedStat(battlers[i]);

    for (i = 1; i < gBattlersCount; i++)
    {
        currBattler = battlers[i];
        currSpeed = speeds[i];
        j = i - 1;

        if (slowToFast)
        {
            while (j >= 0 && speeds[j] > currSpeed)
            {
                battlers[j + 1] = battlers[j];
                speeds[j + 1] = speeds[j];
                j = j - 1;
            }
        }
        else
        {
            while (j >= 0 && speeds[j] < currSpeed)
            {
                battlers[j + 1] = battlers[j];
                speeds[j + 1] = speeds[j];
                j = j - 1;
            }
        }

        battlers[j + 1] = currBattler;
        speeds[j + 1] = currSpeed;
    }
}

void TryRestoreHeldItems(void)
{
    u32 i;
    u16 lostItem = ITEM_NONE;

    for (i = 0; i < PARTY_SIZE; i++)
    {
    #if B_RESTORE_HELD_BATTLE_ITEMS == FALSE
        if (gBattleStruct->itemLost[i].stolen)
    #endif
        {
            lostItem = gBattleStruct->itemLost[i].originalItem;
            if (lostItem != ITEM_NONE && ItemId_GetPocket(lostItem) != POCKET_BERRIES)
                SetMonData(&gPlayerParty[i], MON_DATA_HELD_ITEM, &lostItem);  // Restore stolen non-berry items
        }
    }
}

bool32 CanStealItem(u8 battlerStealing, u8 battlerItem, u16 item)
{
    u8 stealerSide = GetBattlerSide(battlerStealing);

    if (gBattleTypeFlags & BATTLE_TYPE_TRAINER_HILL)
        return FALSE;

    // Check if the battler trying to steal should be able to
    if (stealerSide == B_SIDE_OPPONENT
        && !(gBattleTypeFlags &
             (BATTLE_TYPE_EREADER_TRAINER
              | BATTLE_TYPE_FRONTIER
              | BATTLE_TYPE_LINK
              | BATTLE_TYPE_RECORDED_LINK
              | BATTLE_TYPE_SECRET_BASE
              #if B_TRAINERS_KNOCK_OFF_ITEMS == TRUE
              | BATTLE_TYPE_TRAINER
              #endif
              )))
    {
        return FALSE;
    }
    else if (!(gBattleTypeFlags &
          (BATTLE_TYPE_EREADER_TRAINER
           | BATTLE_TYPE_FRONTIER
           | BATTLE_TYPE_LINK
           | BATTLE_TYPE_RECORDED_LINK
           | BATTLE_TYPE_SECRET_BASE))
        && (gWishFutureKnock.knockedOffMons[stealerSide] & gBitTable[gBattlerPartyIndexes[battlerStealing]]))
    {
        return FALSE;
    }

    if (!CanBattlerGetOrLoseItem(battlerItem, item)      // Battler with item cannot have it stolen
      ||!CanBattlerGetOrLoseItem(battlerStealing, item)) // Stealer cannot take the item
        return FALSE;

    return TRUE;
}

void TrySaveExchangedItem(u8 battlerId, u16 stolenItem)
{
    // Because BtlController_EmitSetMonData does SetMonData, we need to save the stolen item only if it matches the battler's original
    // So, if the player steals an item during battle and has it stolen from it, it will not end the battle with it (naturally)
#if B_TRAINERS_KNOCK_OFF_ITEMS == TRUE
    // If regular trainer battle and mon's original item matches what is being stolen, save it to be restored at end of battle
    if (gBattleTypeFlags & BATTLE_TYPE_TRAINER
      && !(gBattleTypeFlags & BATTLE_TYPE_FRONTIER)
      && GetBattlerSide(battlerId) == B_SIDE_PLAYER
      && stolenItem == gBattleStruct->itemLost[gBattlerPartyIndexes[battlerId]].originalItem)
        gBattleStruct->itemLost[gBattlerPartyIndexes[battlerId]].stolen = TRUE;
#endif
}

bool32 IsBattlerAffectedByHazards(u8 battlerId, bool32 toxicSpikes)
{
    bool32 ret = TRUE;
    u32 holdEffect = GetBattlerHoldEffect(gActiveBattler, TRUE);
    if (toxicSpikes && holdEffect == HOLD_EFFECT_HEAVY_DUTY_BOOTS && !IS_BATTLER_OF_TYPE(battlerId, TYPE_POISON))
    {
        ret = FALSE;
        RecordItemEffectBattle(battlerId, holdEffect);
    }
    else if (holdEffect == HOLD_EFFECT_HEAVY_DUTY_BOOTS)
    {
        ret = FALSE;
        RecordItemEffectBattle(battlerId, holdEffect);
    }
    return ret;
}

bool32 TestSheerForceFlag(u8 battler, u16 move)
{
    if (GetBattlerAbility(battler) == ABILITY_SHEER_FORCE && gBattleMoves[move].sheerForceBoost)
        return TRUE;
    else
        return FALSE;
}

// This function is the body of "jumpifstat", but can be used dynamically in a function
bool32 CompareStat(u8 battlerId, u8 statId, u8 cmpTo, u8 cmpKind)
{
    bool8 ret = FALSE;
    u8 statValue = gBattleMons[battlerId].statStages[statId];

    // Because this command is used as a way of checking if a stat can be lowered/raised,
    // we need to do some modification at run-time.
    if (GetBattlerAbility(battlerId) == ABILITY_CONTRARY)
    {
        if (cmpKind == CMP_GREATER_THAN)
            cmpKind = CMP_LESS_THAN;
        else if (cmpKind == CMP_LESS_THAN)
            cmpKind = CMP_GREATER_THAN;

        if (cmpTo == MIN_STAT_STAGE)
            cmpTo = MAX_STAT_STAGE;
        else if (cmpTo == MAX_STAT_STAGE)
            cmpTo = MIN_STAT_STAGE;
    }

    switch (cmpKind)
    {
    case CMP_EQUAL:
        if (statValue == cmpTo)
            ret = TRUE;
        break;
    case CMP_NOT_EQUAL:
        if (statValue != cmpTo)
            ret = TRUE;
        break;
    case CMP_GREATER_THAN:
        if (statValue > cmpTo)
            ret = TRUE;
        break;
    case CMP_LESS_THAN:
        if (statValue < cmpTo)
            ret = TRUE;
        break;
    case CMP_COMMON_BITS:
        if (statValue & cmpTo)
            ret = TRUE;
        break;
    case CMP_NO_COMMON_BITS:
        if (!(statValue & cmpTo))
            ret = TRUE;
        break;
    }

    return ret;
}

void BufferStatChange(u8 battlerId, u8 statId, u8 stringId)
{
    bool8 hasContrary = (GetBattlerAbility(battlerId) == ABILITY_CONTRARY);

    PREPARE_STAT_BUFFER(gBattleTextBuff1, statId);
    if (stringId == STRINGID_STATFELL)
    {
        if (hasContrary)
            PREPARE_STRING_BUFFER(gBattleTextBuff2, STRINGID_STATROSE)
        else
            PREPARE_STRING_BUFFER(gBattleTextBuff2, STRINGID_STATFELL)
    }
    else if (stringId == STRINGID_STATROSE)
    {
        if (hasContrary)
            PREPARE_STRING_BUFFER(gBattleTextBuff2, STRINGID_STATFELL)
        else
            PREPARE_STRING_BUFFER(gBattleTextBuff2, STRINGID_STATROSE)
    }
    else
    {
        PREPARE_STRING_BUFFER(gBattleTextBuff2, stringId)
    }
}

bool32 TryRoomService(u8 battlerId)
{
    if (gFieldStatuses & STATUS_FIELD_TRICK_ROOM && CompareStat(battlerId, STAT_SPEED, MIN_STAT_STAGE, CMP_GREATER_THAN))
    {
        BufferStatChange(battlerId, STAT_SPEED, STRINGID_STATFELL);
        gEffectBattler = gBattleScripting.battler = battlerId;
        SET_STATCHANGER(STAT_SPEED, 1, TRUE);
        gBattleScripting.animArg1 = 14 + STAT_SPEED;
        gBattleScripting.animArg2 = 0;
        gLastUsedItem = gBattleMons[battlerId].item;
        return TRUE;
    }
    else
    {
        return FALSE;
    }
}

bool32 BlocksPrankster(u16 move, u8 battlerPrankster, u8 battlerDef, bool32 checkTarget)
{
    #if B_PRANKSTER_DARK_TYPES >= GEN_7
    if (!gProtectStructs[battlerPrankster].pranksterElevated)
        return FALSE;
    if (GetBattlerSide(battlerPrankster) == GetBattlerSide(battlerDef))
        return FALSE;
    if (checkTarget && (GetBattlerMoveTargetType(battlerPrankster, move) & (MOVE_TARGET_OPPONENTS_FIELD | MOVE_TARGET_DEPENDS)))
        return FALSE;
    if (!IS_BATTLER_OF_TYPE(battlerDef, TYPE_DARK))
        return FALSE;
    if (gStatuses3[battlerDef] & STATUS3_SEMI_INVULNERABLE)
        return FALSE;

    return TRUE;
    #endif
    return FALSE;
}

u16 GetUsedHeldItem(u8 battler)
{
    return gBattleStruct->usedHeldItems[gBattlerPartyIndexes[battler]][GetBattlerSide(battler)];
}

bool32 IsBattlerWeatherAffected(u8 battlerId, u32 weatherFlags)
{
    if (gBattleWeather & weatherFlags && WEATHER_HAS_EFFECT)
    {
        // given weather is active -> check if its sun, rain against utility umbrella ( since only 1 weather can be active at once)
        if (gBattleWeather & (B_WEATHER_SUN | B_WEATHER_RAIN) && GetBattlerHoldEffect(battlerId, TRUE) == HOLD_EFFECT_UTILITY_UMBRELLA)
            return FALSE; // utility umbrella blocks sun, rain effects

        return TRUE;
    }
    return FALSE;
}

// Utility Umbrella holders take normal damage from what would be rain- and sun-weakened attacks.
u32 ApplyWeatherDamageMultiplier(u8 battlerAtk, u16 move, u8 moveType, u32 dmg, u16 holdEffectAtk, u16 holdEffectDef)
{
    if (WEATHER_HAS_EFFECT)
    {
        if (gBattleMoves[move].effect == EFFECT_HYDRO_STEAM && (gBattleWeather & B_WEATHER_SUN) && holdEffectAtk != HOLD_EFFECT_UTILITY_UMBRELLA)
            dmg = ApplyModifier(UQ_4_12(1.5), dmg);
        else if (holdEffectDef != HOLD_EFFECT_UTILITY_UMBRELLA)
        {
            if (gBattleWeather & B_WEATHER_RAIN)
            {
                if (moveType == TYPE_FIRE)
                    dmg = ApplyModifier(UQ_4_12(0.5), dmg);
                else if (moveType == TYPE_WATER)
                    dmg = ApplyModifier(UQ_4_12(1.5), dmg);
            }
            else if (gBattleWeather & B_WEATHER_SUN)
            {
                if (moveType == TYPE_FIRE)
                    dmg = ApplyModifier(UQ_4_12(1.5), dmg);
                else if (moveType == TYPE_WATER)
                    dmg = ApplyModifier(UQ_4_12(0.5), dmg);
            }
        }
    }
    return dmg;
}

// Gets move target before redirection effects etc. are applied
// Possible return values are defined in battle.h following MOVE_TARGET_SELECTED
u32 GetBattlerMoveTargetType(u8 battlerId, u16 move)
{
    u32 target;

    if (gBattleMoves[move].effect == EFFECT_EXPANDING_FORCE
        && IsBattlerTerrainAffected(battlerId, STATUS_FIELD_PSYCHIC_TERRAIN))
        return MOVE_TARGET_BOTH;
    else
        return gBattleMoves[move].target;
}

bool32 CanTargetBattler(u8 battlerAtk, u8 battlerDef, u16 move)
{
    if (gBattleMoves[move].effect == EFFECT_HIT_ENEMY_HEAL_ALLY
      && GetBattlerSide(battlerAtk) == GetBattlerSide(battlerDef)
      && gStatuses3[battlerAtk] & STATUS3_HEAL_BLOCK)
        return FALSE;   // Pokémon affected by Heal Block cannot target allies with Pollen Puff
    return TRUE;
}

static void SetRandomMultiHitCounter()
{
    if (GetBattlerHoldEffect(gBattlerAttacker, TRUE) == HOLD_EFFECT_LOADED_DICE)
    {
        gMultiHitCounter = RandomUniform(RNG_LOADED_DICE, 4, 5);
    }
    else
    {
#if B_MULTI_HIT_CHANCE >= GEN_5
        // 35%: 2 hits, 35%: 3 hits, 15% 4 hits, 15% 5 hits.
        gMultiHitCounter = RandomWeighted(RNG_HITS, 0, 0, 7, 7, 3, 3);
#else
        // 37.5%: 2 hits, 37.5%: 3 hits, 12.5% 4 hits, 12.5% 5 hits.
        gMultiHitCounter = RandomWeighted(RNG_HITS, 0, 0, 3, 3, 1, 1);
#endif
    }
}

void CopyMonLevelAndBaseStatsToBattleMon(u32 battler, struct Pokemon *mon)
{
    gBattleMons[battler].level = GetMonData(mon, MON_DATA_LEVEL);
    gBattleMons[battler].hp = GetMonData(mon, MON_DATA_HP);
    gBattleMons[battler].maxHP = GetMonData(mon, MON_DATA_MAX_HP);
    gBattleMons[battler].attack = GetMonData(mon, MON_DATA_ATK);
    gBattleMons[battler].defense = GetMonData(mon, MON_DATA_DEF);
    gBattleMons[battler].speed = GetMonData(mon, MON_DATA_SPEED);
    gBattleMons[battler].spAttack = GetMonData(mon, MON_DATA_SPATK);
    gBattleMons[battler].spDefense = GetMonData(mon, MON_DATA_SPDEF);
}

void CopyMonAbilityAndTypesToBattleMon(u32 battler, struct Pokemon *mon)
{
    gBattleMons[battler].ability = GetMonAbility(mon);
    gBattleMons[battler].type1 = gSpeciesInfo[gBattleMons[battler].species].types[0];
    gBattleMons[battler].type2 = gSpeciesInfo[gBattleMons[battler].species].types[1];
    gBattleMons[battler].type3 = TYPE_MYSTERY;
}

void RecalcBattlerStats(u32 battler, struct Pokemon *mon)
{
    CalculateMonStats(mon);
    CopyMonLevelAndBaseStatsToBattleMon(battler, mon);
    CopyMonAbilityAndTypesToBattleMon(battler, mon);
}

void RemoveConfusionStatus(u8 battlerId)
{
    gBattleMons[battlerId].status2 &= ~STATUS2_CONFUSION;
    gStatuses4[battlerId] &= ~STATUS4_INFINITE_CONFUSION;
}

static bool8 CanBeInfinitelyConfused(u8 battlerId)
{
    if  (gBattleMons[battlerId].ability == ABILITY_OWN_TEMPO
         || IsBattlerTerrainAffected(battlerId, STATUS_FIELD_MISTY_TERRAIN)
         || gSideStatuses[GetBattlerSide(battlerId)] & SIDE_STATUS_SAFEGUARD)
    {
        return FALSE;
    }
    return TRUE;
}

u8 GetBattlerGender(u8 battlerId)
{
    return GetGenderFromSpeciesAndPersonality(gBattleMons[battlerId].species,
                                              gBattleMons[battlerId].personality);
}

bool8 AreBattlersOfOppositeGender(u8 battler1, u8 battler2)
{
    u8 gender1 = GetBattlerGender(battler1);
    u8 gender2 = GetBattlerGender(battler2);

    return (gender1 != MON_GENDERLESS && gender2 != MON_GENDERLESS && gender1 != gender2);
}

u32 CalcSecondaryEffectChance(u8 battlerId, u8 secondaryEffectChance)
{
    if (GetBattlerAbility(battlerId) == ABILITY_SERENE_GRACE)
        secondaryEffectChance *= 2;

    return secondaryEffectChance;
}

bool32 IsAlly(u32 battlerAtk, u32 battlerDef)
{
    return (GetBattlerSide(battlerAtk) == GetBattlerSide(battlerDef));
}<|MERGE_RESOLUTION|>--- conflicted
+++ resolved
@@ -8846,29 +8846,16 @@
     }
 
     if (IsAbilityOnField(ABILITY_VESSEL_OF_RUIN) && atkAbility != ABILITY_VESSEL_OF_RUIN && IS_MOVE_SPECIAL(gCurrentMove))
-<<<<<<< HEAD
-        modifier = uq4_12_multiply(modifier, UQ_4_12(0.25));
+        modifier = uq4_12_multiply(modifier, UQ_4_12(0.75));
 
     if (IsAbilityOnField(ABILITY_SWORD_OF_RUIN) && defAbility != ABILITY_SWORD_OF_RUIN && IS_MOVE_PHYSICAL(gCurrentMove))
-        modifier = uq4_12_multiply(modifier, UQ_4_12(0.25));
+        modifier = uq4_12_multiply(modifier, UQ_4_12(1.25));
 
     if (IsAbilityOnField(ABILITY_TABLETS_OF_RUIN) && atkAbility != ABILITY_TABLETS_OF_RUIN && IS_MOVE_PHYSICAL(gCurrentMove))
-        modifier = uq4_12_multiply(modifier, UQ_4_12(0.25));
+        modifier = uq4_12_multiply(modifier, UQ_4_12(0.75));
 
     if (IsAbilityOnField(ABILITY_BEADS_OF_RUIN) && defAbility != ABILITY_BEADS_OF_RUIN && IS_MOVE_SPECIAL(gCurrentMove))
-        modifier = uq4_12_multiply(modifier, UQ_4_12(0.25));
-=======
-        MulModifier(&modifier, UQ_4_12(0.75));
-
-    if (IsAbilityOnField(ABILITY_SWORD_OF_RUIN) && defAbility != ABILITY_SWORD_OF_RUIN && IS_MOVE_PHYSICAL(gCurrentMove))
-        MulModifier(&modifier, UQ_4_12(1.25));
-
-    if (IsAbilityOnField(ABILITY_TABLETS_OF_RUIN) && atkAbility != ABILITY_TABLETS_OF_RUIN && IS_MOVE_PHYSICAL(gCurrentMove))
-        MulModifier(&modifier, UQ_4_12(0.75));
-
-    if (IsAbilityOnField(ABILITY_BEADS_OF_RUIN) && defAbility != ABILITY_BEADS_OF_RUIN && IS_MOVE_SPECIAL(gCurrentMove))
-        MulModifier(&modifier, UQ_4_12(1.25));
->>>>>>> da9b421a
+        modifier = uq4_12_multiply(modifier, UQ_4_12(1.25));
 
     // attacker partner's abilities
     if (IsBattlerAlive(BATTLE_PARTNER(battlerAtk)))
