#include "global.h"
#include "battle.h"
#include "battle_anim.h"
#include "battle_arena.h"
#include "battle_pyramid.h"
#include "battle_util.h"
#include "battle_controllers.h"
#include "battle_interface.h"
#include "battle_setup.h"
#include "battle_z_move.h"
#include "battle_gimmick.h"
#include "generational_changes.h"
#include "party_menu.h"
#include "pokemon.h"
#include "international_string_util.h"
#include "item.h"
#include "util.h"
#include "battle_scripts.h"
#include "random.h"
#include "text.h"
#include "safari_zone.h"
#include "sound.h"
#include "sprite.h"
#include "string_util.h"
#include "task.h"
#include "test_runner.h"
#include "trig.h"
#include "trainer_slide.h"
#include "window.h"
#include "battle_message.h"
#include "battle_ai_main.h"
#include "battle_ai_util.h"
#include "event_data.h"
#include "link.h"
#include "malloc.h"
#include "berry.h"
#include "pokedex.h"
#include "mail.h"
#include "field_weather.h"
#include "constants/abilities.h"
#include "constants/battle_anim.h"
#include "constants/battle_move_effects.h"
#include "constants/battle_script_commands.h"
#include "constants/battle_string_ids.h"
#include "constants/hold_effects.h"
#include "constants/items.h"
#include "constants/moves.h"
#include "constants/songs.h"
#include "constants/species.h"
#include "constants/trainers.h"
#include "constants/weather.h"
#include "constants/pokemon.h"

/*
NOTE: The data and functions in this file up until (but not including) sSoundMovesTable
are actually part of battle_main.c. They needed to be moved to this file in order to
match the ROM; this is also why sSoundMovesTable's declaration is in the middle of
functions instead of at the top of the file with the other declarations.
*/

static bool32 TryRemoveScreens(u32 battler);
static bool32 IsUnnerveAbilityOnOpposingSide(u32 battler);
static u32 GetFlingPowerFromItemId(u32 itemId);
static void SetRandomMultiHitCounter();
static u32 GetBattlerItemHoldEffectParam(u32 battler, u32 item);
static bool32 CanBeInfinitelyConfused(u32 battler);
static bool32 IsAnyTargetAffected(u32 battlerAtk);
static bool32 IsNonVolatileStatusBlocked(u32 battlerDef, u32 abilityDef, u32 abilityAffected, const u8 *battleScript, enum FunctionCallOption option);
static bool32 CanSleepDueToSleepClause(u32 battlerAtk, u32 battlerDef, enum FunctionCallOption option);

ARM_FUNC NOINLINE static uq4_12_t PercentToUQ4_12(u32 percent);
ARM_FUNC NOINLINE static uq4_12_t PercentToUQ4_12_Floored(u32 percent);

extern const u8 *const gBattlescriptsForRunningByItem[];
extern const u8 *const gBattlescriptsForUsingItem[];
extern const u8 *const gBattlescriptsForSafariActions[];

static const u8 sPkblToEscapeFactor[][3] = {
    {
        [B_MSG_MON_CURIOUS]    = 0,
        [B_MSG_MON_ENTHRALLED] = 0,
        [B_MSG_MON_IGNORED]    = 0
    },{
        [B_MSG_MON_CURIOUS]    = 3,
        [B_MSG_MON_ENTHRALLED] = 5,
        [B_MSG_MON_IGNORED]    = 0
    },{
        [B_MSG_MON_CURIOUS]    = 2,
        [B_MSG_MON_ENTHRALLED] = 3,
        [B_MSG_MON_IGNORED]    = 0
    },{
        [B_MSG_MON_CURIOUS]    = 1,
        [B_MSG_MON_ENTHRALLED] = 2,
        [B_MSG_MON_IGNORED]    = 0
    },{
        [B_MSG_MON_CURIOUS]    = 1,
        [B_MSG_MON_ENTHRALLED] = 1,
        [B_MSG_MON_IGNORED]    = 0
    }
};
static const u8 sGoNearCounterToCatchFactor[] = {4, 3, 2, 1};
static const u8 sGoNearCounterToEscapeFactor[] = {4, 4, 4, 4};

struct BattleWeatherInfo
{
    u16 flag;
    u8 rock;
    u8 endMessage;
    u8 continuesMessage;
    u8 animation;
};

static const struct BattleWeatherInfo sBattleWeatherInfo[BATTLE_WEATHER_COUNT] =
{
    [BATTLE_WEATHER_RAIN] =
    {
        .flag = B_WEATHER_RAIN_NORMAL,
        .rock = HOLD_EFFECT_DAMP_ROCK,
        .endMessage = B_MSG_WEATHER_END_RAIN,
        .continuesMessage = B_MSG_WEATHER_TURN_RAIN,
        .animation = B_ANIM_RAIN_CONTINUES,
    },

    [BATTLE_WEATHER_RAIN_PRIMAL] =
    {
        .flag = B_WEATHER_RAIN_PRIMAL,
        .rock = HOLD_EFFECT_DAMP_ROCK,
        .endMessage = B_MSG_WEATHER_END_RAIN,
        .continuesMessage = B_MSG_WEATHER_TURN_RAIN,
        .animation = B_ANIM_RAIN_CONTINUES,
    },

    [BATTLE_WEATHER_RAIN_DOWNPOUR] =
    {
        .flag = B_WEATHER_RAIN_NORMAL,
        .rock = HOLD_EFFECT_DAMP_ROCK,
        .endMessage = B_MSG_WEATHER_END_RAIN,
        .continuesMessage = B_MSG_WEATHER_TURN_DOWNPOUR,
        .animation = B_ANIM_RAIN_CONTINUES,
    },

    [BATTLE_WEATHER_SUN] =
    {
        .flag = B_WEATHER_SUN_NORMAL,
        .rock = HOLD_EFFECT_HEAT_ROCK,
        .endMessage = B_MSG_WEATHER_END_SUN,
        .continuesMessage = B_MSG_WEATHER_TURN_SUN,
        .animation = B_ANIM_SUN_CONTINUES,
    },

    [BATTLE_WEATHER_SUN_PRIMAL] =
    {
        .flag = B_WEATHER_SUN_PRIMAL,
        .rock = HOLD_EFFECT_HEAT_ROCK,
        .endMessage = B_MSG_WEATHER_END_SUN,
        .continuesMessage = B_MSG_WEATHER_TURN_SUN,
        .animation = B_ANIM_SUN_CONTINUES,
    },

    [BATTLE_WEATHER_SANDSTORM] =
    {
        .flag = B_WEATHER_SANDSTORM,
        .rock = HOLD_EFFECT_SMOOTH_ROCK,
        .endMessage = B_MSG_WEATHER_END_SANDSTORM,
        .continuesMessage = B_MSG_WEATHER_TURN_SANDSTORM,
        .animation = B_ANIM_SANDSTORM_CONTINUES,
    },

    [BATTLE_WEATHER_HAIL] =
    {
        .flag = B_WEATHER_HAIL,
        .rock = HOLD_EFFECT_ICY_ROCK,
        .endMessage = B_MSG_WEATHER_END_HAIL,
        .continuesMessage = B_MSG_WEATHER_TURN_HAIL,
        .animation = B_ANIM_HAIL_CONTINUES,
    },

    [BATTLE_WEATHER_SNOW] =
    {
        .flag = B_WEATHER_SNOW,
        .rock = HOLD_EFFECT_ICY_ROCK,
        .endMessage = B_MSG_WEATHER_END_SNOW,
        .continuesMessage = B_MSG_WEATHER_TURN_SNOW,
        .animation = B_ANIM_SNOW_CONTINUES,
    },

    [BATTLE_WEATHER_FOG] =
    {
        .flag = B_WEATHER_FOG,
        .rock = HOLD_EFFECT_NONE,
        .endMessage = B_MSG_WEATHER_END_FOG,
        .continuesMessage = B_MSG_WEATHER_TURN_FOG,
        .animation = B_ANIM_FOG_CONTINUES,
    },

    [BATTLE_WEATHER_STRONG_WINDS] =
    {
        .flag = B_WEATHER_STRONG_WINDS,
        .rock = HOLD_EFFECT_NONE,
        .endMessage = B_MSG_WEATHER_END_STRONG_WINDS,
        .continuesMessage = B_MSG_WEATHER_TURN_STRONG_WINDS,
        .animation = B_ANIM_STRONG_WINDS,
    },
};

// Helper function for actual dmg calcs during battle. For simulated AI dmg, CalcTypeEffectivenessMultiplier should be used directly
// This should stay a static function. Ideally everything else is handled through CalcTypeEffectivenessMultiplier just like AI
static uq4_12_t CalcTypeEffectivenessMultiplierHelper(u32 move, u32 moveType, u32 battlerAtk, u32 battlerDef, u32 abilityAtk, u32 abilityDef, bool32 recordAbilities)
{
    struct DamageContext ctx = {0};
    ctx.battlerAtk = battlerAtk;
    ctx.battlerDef = battlerDef;
    ctx.move = move;
    ctx.moveType = moveType;
    ctx.updateFlags = recordAbilities;
    ctx.abilityAtk = abilityAtk;
    ctx.abilityDef = abilityDef;
    ctx.holdEffectAtk = GetBattlerHoldEffect(battlerAtk, TRUE);
    ctx.holdEffectDef = GetBattlerHoldEffect(battlerDef, TRUE);

    return CalcTypeEffectivenessMultiplier(&ctx);
}

u32 GetCurrentBattleWeather(void)
{
    u32 currBattleWeather = 0xFF;

    for (u32 weather = 0; weather < ARRAY_COUNT(sBattleWeatherInfo); weather++)
    {
        if (gBattleWeather & sBattleWeatherInfo[weather].flag)
        {
            currBattleWeather = weather;
            break;
        }
    }

    return currBattleWeather;
}

bool32 EndOrContinueWeather(void)
{
    u32 currBattleWeather = GetCurrentBattleWeather();

    if (currBattleWeather == 0xFF)
        return FALSE;

    if (gWishFutureKnock.weatherDuration > 0 && --gWishFutureKnock.weatherDuration == 0)
    {
        gBattleWeather = B_WEATHER_NONE;
        for (u32 battler = 0; battler < gBattlersCount; battler++)
            gDisableStructs[battler].weatherAbilityDone = FALSE;
        gBattleCommunication[MULTISTRING_CHOOSER] = sBattleWeatherInfo[currBattleWeather].endMessage;
        BattleScriptExecute(BattleScript_WeatherFaded);
        return TRUE;
    }
    else
    {
        gBattleCommunication[MULTISTRING_CHOOSER] = sBattleWeatherInfo[currBattleWeather].continuesMessage;
        gBattleScripting.animArg1 = sBattleWeatherInfo[currBattleWeather].animation;
        BattleScriptExecute(BattleScript_WeatherContinues);
        return TRUE;
    }

    return FALSE;
}

static u32 CalcBeatUpPower(void)
{
    u32 basePower;
    u32 species;
    struct Pokemon *party = GetBattlerParty(gBattlerAttacker);

    // Party slot is incremented by the battle script for Beat Up after this damage calculation
    species = GetMonData(&party[gBattleStruct->beatUpSlot], MON_DATA_SPECIES);
    basePower = (GetSpeciesBaseAttack(species) / 10) + 5;

    return basePower;
}

static bool32 ShouldTeraShellDistortTypeMatchups(u32 move, u32 battlerDef, u32 abilityDef)
{
    if (!gSpecialStatuses[battlerDef].distortedTypeMatchups
     && gBattleMons[battlerDef].species == SPECIES_TERAPAGOS_TERASTAL
     && gBattleMons[battlerDef].hp == gBattleMons[battlerDef].maxHP
     && !IsBattleMoveStatus(move)
     && abilityDef == ABILITY_TERA_SHELL)
        return TRUE;

    return FALSE;
}

static inline bool32 IsDragonDartsSecondHit(u32 effect)
{
    if (effect != EFFECT_DRAGON_DARTS)
        return FALSE;

    if (gMultiHitCounter == 1)
        return TRUE;

    return FALSE;
}

bool32 IsAffectedByFollowMe(u32 battlerAtk, u32 defSide, u32 move)
{
    u32 ability = GetBattlerAbility(battlerAtk);
    enum BattleMoveEffects effect = GetMoveEffect(move);

    if (gSideTimers[defSide].followmeTimer == 0
        || (!IsBattlerAlive(gSideTimers[defSide].followmeTarget) && !IsDragonDartsSecondHit(effect))
        || effect == EFFECT_SNIPE_SHOT
        || effect == EFFECT_SKY_DROP
        || IsAbilityAndRecord(battlerAtk, ability, ABILITY_PROPELLER_TAIL)
        || IsAbilityAndRecord(battlerAtk, ability, ABILITY_STALWART))
        return FALSE;

    if (effect == EFFECT_PURSUIT && IsPursuitTargetSet())
        return FALSE;

    if (gSideTimers[defSide].followmePowder && !IsAffectedByPowder(battlerAtk, ability, GetBattlerHoldEffect(battlerAtk, TRUE)))
        return FALSE;

    return TRUE;
}

bool32 HandleMoveTargetRedirection(void)
{
    u32 redirectorOrderNum = MAX_BATTLERS_COUNT;
    u16 moveTarget = GetBattlerMoveTargetType(gBattlerAttacker, gCurrentMove);
    u32 moveType = GetBattleMoveType(gCurrentMove);
    enum BattleMoveEffects moveEffect = GetMoveEffect(gCurrentMove);
    u32 side = BATTLE_OPPOSITE(GetBattlerSide(gBattlerAttacker));
    u32 ability = GetBattlerAbility(gBattleStruct->moveTarget[gBattlerAttacker]);

    if (IsAffectedByFollowMe(gBattlerAttacker, side, gCurrentMove)
     && moveTarget == MOVE_TARGET_SELECTED
     && !IsBattlerAlly(gBattlerAttacker, gSideTimers[side].followmeTarget))
    {
        gBattleStruct->moveTarget[gBattlerAttacker] = gBattlerTarget = gSideTimers[side].followmeTarget; // follow me moxie fix
        return TRUE;
    }
    else if (IsDoubleBattle()
           && gSideTimers[side].followmeTimer == 0
           && (!IsBattleMoveStatus(gCurrentMove) || (moveTarget != MOVE_TARGET_USER && moveTarget != MOVE_TARGET_ALL_BATTLERS))
           && ((ability != ABILITY_LIGHTNING_ROD && moveType == TYPE_ELECTRIC)
            || (ability != ABILITY_STORM_DRAIN && moveType == TYPE_WATER)))
    {
        // Find first battler that redirects the move (in turn order)
        u32 abilityAtk = GetBattlerAbility(gBattlerAttacker);
        u32 battler;
        for (battler = 0; battler < gBattlersCount; battler++)
        {
            ability = GetBattlerAbility(battler);
            if ((B_REDIRECT_ABILITY_ALLIES >= GEN_4 || !IsBattlerAlly(gBattlerAttacker, battler))
                && battler != gBattlerAttacker
                && gBattleStruct->moveTarget[gBattlerAttacker] != battler
                && ((ability == ABILITY_LIGHTNING_ROD && moveType == TYPE_ELECTRIC)
                 || (ability == ABILITY_STORM_DRAIN && moveType == TYPE_WATER))
                && GetBattlerTurnOrderNum(battler) < redirectorOrderNum
                && moveEffect != EFFECT_SNIPE_SHOT
                && moveEffect != EFFECT_PLEDGE
                && !IsAbilityAndRecord(gBattlerAttacker, abilityAtk, ABILITY_PROPELLER_TAIL)
                && !IsAbilityAndRecord(gBattlerAttacker, abilityAtk, ABILITY_STALWART))
            {
                redirectorOrderNum = GetBattlerTurnOrderNum(battler);
            }
        }
        if (redirectorOrderNum != MAX_BATTLERS_COUNT)
        {
            u16 battlerAbility;
            battler = gBattlerByTurnOrder[redirectorOrderNum];
            battlerAbility = GetBattlerAbility(battler);

            RecordAbilityBattle(battler, gBattleMons[battler].ability);
            if (battlerAbility == ABILITY_LIGHTNING_ROD && gCurrentMove != MOVE_TEATIME)
                gSpecialStatuses[battler].lightningRodRedirected = TRUE;
            else if (battlerAbility == ABILITY_STORM_DRAIN)
                gSpecialStatuses[battler].stormDrainRedirected = TRUE;
            gBattlerTarget = battler;
            return TRUE;
        }
    }
    return FALSE;
}

// Functions
void HandleAction_UseMove(void)
{
    u32 i, moveTarget;

    gBattlerAttacker = gBattlerByTurnOrder[gCurrentTurnActionNumber];
    if (gAbsentBattlerFlags & 1u << gBattlerAttacker
     || gBattleStruct->battlerState[gBattlerAttacker].commandingDondozo
     || !IsBattlerAlive(gBattlerAttacker))
    {
        gCurrentActionFuncId = B_ACTION_FINISHED;
        return;
    }

    gBattleStruct->atkCancellerTracker = 0;
    ClearDamageCalcResults();
    gMultiHitCounter = 0;
    gBattleScripting.savedDmg = 0;
    gBattleCommunication[MISS_TYPE] = 0;
    gBattleScripting.savedMoveEffect = 0;
    gCurrMovePos = gChosenMovePos = gBattleStruct->chosenMovePositions[gBattlerAttacker];

    // choose move
    if (gProtectStructs[gBattlerAttacker].noValidMoves)
    {
        gProtectStructs[gBattlerAttacker].noValidMoves = FALSE;
        gCurrentMove = gChosenMove = MOVE_STRUGGLE;
        gHitMarker |= HITMARKER_NO_PPDEDUCT;
        gBattleStruct->moveTarget[gBattlerAttacker] = GetBattleMoveTarget(MOVE_STRUGGLE, NO_TARGET_OVERRIDE);
    }
    else if (gBattleMons[gBattlerAttacker].volatiles.multipleTurns || gBattleMons[gBattlerAttacker].volatiles.recharge)
    {
        gCurrentMove = gChosenMove = gLockedMoves[gBattlerAttacker];
    }
    // encore forces you to use the same move
    else if (GetActiveGimmick(gBattlerAttacker) != GIMMICK_Z_MOVE && gDisableStructs[gBattlerAttacker].encoredMove != MOVE_NONE
             && gDisableStructs[gBattlerAttacker].encoredMove == gBattleMons[gBattlerAttacker].moves[gDisableStructs[gBattlerAttacker].encoredMovePos])
    {
        gCurrentMove = gChosenMove = gDisableStructs[gBattlerAttacker].encoredMove;
        gCurrMovePos = gChosenMovePos = gDisableStructs[gBattlerAttacker].encoredMovePos;
        gBattleStruct->moveTarget[gBattlerAttacker] = GetBattleMoveTarget(gCurrentMove, NO_TARGET_OVERRIDE);
    }
    // check if the encored move wasn't overwritten
    else if (GetActiveGimmick(gBattlerAttacker) != GIMMICK_Z_MOVE && gDisableStructs[gBattlerAttacker].encoredMove != MOVE_NONE
          && gDisableStructs[gBattlerAttacker].encoredMove != gBattleMons[gBattlerAttacker].moves[gDisableStructs[gBattlerAttacker].encoredMovePos])
    {
        gCurrMovePos = gChosenMovePos = gDisableStructs[gBattlerAttacker].encoredMovePos;
        gCurrentMove = gChosenMove = gBattleMons[gBattlerAttacker].moves[gCurrMovePos];
        gDisableStructs[gBattlerAttacker].encoredMove = MOVE_NONE;
        gDisableStructs[gBattlerAttacker].encoredMovePos = 0;
        gDisableStructs[gBattlerAttacker].encoreTimer = 0;
        gBattleStruct->moveTarget[gBattlerAttacker] = GetBattleMoveTarget(gCurrentMove, NO_TARGET_OVERRIDE);
    }
    else if (gBattleMons[gBattlerAttacker].moves[gCurrMovePos] != gChosenMoveByBattler[gBattlerAttacker])
    {
        gCurrentMove = gChosenMove = gBattleMons[gBattlerAttacker].moves[gCurrMovePos];
        gBattleStruct->moveTarget[gBattlerAttacker] = GetBattleMoveTarget(gCurrentMove, NO_TARGET_OVERRIDE);
    }
    else
    {
        gCurrentMove = gChosenMove = gBattleMons[gBattlerAttacker].moves[gCurrMovePos];
    }

    if (IsBattlerAlive(gBattlerAttacker))
    {
        if (IsOnPlayerSide(gBattlerAttacker))
            gBattleResults.lastUsedMovePlayer = gCurrentMove;
        else
            gBattleResults.lastUsedMoveOpponent = gCurrentMove;
    }

    // Set dynamic move type.
    SetTypeBeforeUsingMove(gChosenMove, gBattlerAttacker);

    // check Z-Move used
    if (GetActiveGimmick(gBattlerAttacker) == GIMMICK_Z_MOVE && !IsBattleMoveStatus(gCurrentMove) && !IsZMove(gCurrentMove))
    {
        gBattleStruct->categoryOverride = GetMoveCategory(gCurrentMove);
        gCurrentMove = gChosenMove = GetUsableZMove(gBattlerAttacker, gCurrentMove);
    }
    // check Max Move used
    else if (GetActiveGimmick(gBattlerAttacker) == GIMMICK_DYNAMAX)
    {
        gBattleStruct->categoryOverride = GetMoveCategory(gCurrentMove);
        gCurrentMove = gChosenMove = GetMaxMove(gBattlerAttacker, gCurrentMove);
    }

    moveTarget = GetBattlerMoveTargetType(gBattlerAttacker, gCurrentMove);

    if (!HandleMoveTargetRedirection())
    {
        if (IsDoubleBattle() && moveTarget & MOVE_TARGET_RANDOM)
        {
            gBattlerTarget = SetRandomTarget(gBattlerAttacker);
            if (gAbsentBattlerFlags & (1u << gBattlerTarget)
                && !IsBattlerAlly(gBattlerAttacker, gBattlerTarget))
            {
                gBattlerTarget = GetPartnerBattler(gBattlerTarget);
            }
        }
        else if (moveTarget == MOVE_TARGET_ALLY)
        {
            if (IsBattlerAlive(BATTLE_PARTNER(gBattlerAttacker)) && !gProtectStructs[BATTLE_PARTNER(gBattlerAttacker)].usedAllySwitch)
                gBattlerTarget = BATTLE_PARTNER(gBattlerAttacker);
            else
                gBattlerTarget = gBattlerAttacker;
        }
        else if (IsDoubleBattle() && moveTarget == MOVE_TARGET_FOES_AND_ALLY)
        {
            for (gBattlerTarget = 0; gBattlerTarget < gBattlersCount; gBattlerTarget++)
            {
                if (gBattlerTarget == gBattlerAttacker)
                    continue;
                if (IsBattlerAlive(gBattlerTarget))
                    break;
            }
        }
        else if (moveTarget == MOVE_TARGET_USER)
        {
            gBattlerTarget = gBattlerAttacker;
        }
        else
        {
            gBattlerTarget = *(gBattleStruct->moveTarget + gBattlerAttacker);
            if (!IsBattlerAlive(gBattlerTarget)
            && moveTarget != MOVE_TARGET_OPPONENTS_FIELD
            && (!IsBattlerAlly(gBattlerAttacker, gBattlerTarget)))
            {
                gBattlerTarget = GetBattlerAtPosition(BATTLE_PARTNER(GetBattlerPosition(gBattlerTarget)));
            }
        }
    }

    if (gBattleTypeFlags & BATTLE_TYPE_PALACE && gProtectStructs[gBattlerAttacker].palaceUnableToUseMove)
    {
        // Battle Palace, select battle script for failure to use move
        if (!IsBattlerAlive(gBattlerAttacker))
        {
            gCurrentActionFuncId = B_ACTION_FINISHED;
            return;
        }
        else if (gPalaceSelectionBattleScripts[gBattlerAttacker] != NULL)
        {
            gBattleCommunication[MULTISTRING_CHOOSER] = B_MSG_INCAPABLE_OF_POWER;
            gBattlescriptCurrInstr = gPalaceSelectionBattleScripts[gBattlerAttacker];
            gPalaceSelectionBattleScripts[gBattlerAttacker] = NULL;
        }
        else
        {
            gBattleCommunication[MULTISTRING_CHOOSER] = B_MSG_INCAPABLE_OF_POWER;
            gBattlescriptCurrInstr = BattleScript_MoveUsedLoafingAround;
        }
    }

    if (IsBattlerAlly(gBattlerAttacker, gBattlerTarget) && !IsBattlerAlive(gBattlerTarget))
    {
        gBattlescriptCurrInstr = BattleScript_FailedFromAtkCanceler;
    }
    // If originally targetting an ally but now targetting user due to Ally Switch
    else if (moveTarget & MOVE_TARGET_ALLY && gBattlerAttacker == gBattlerTarget
          && gProtectStructs[BATTLE_PARTNER(gBattlerAttacker)].usedAllySwitch)
    {
        gBattlescriptCurrInstr = BattleScript_FailedFromAtkCanceler;
    }
    else
    {
        gBattlescriptCurrInstr = GetMoveBattleScript(gCurrentMove);
    }

    if (gBattleTypeFlags & BATTLE_TYPE_ARENA)
        BattleArena_AddMindPoints(gBattlerAttacker);

    for (i = 0; i < MAX_BATTLERS_COUNT; i++)
        gBattleStruct->hpBefore[i] = gBattleMons[i].hp;

    gCurrentActionFuncId = B_ACTION_EXEC_SCRIPT;
}

void HandleAction_Switch(void)
{
    gBattlerAttacker = gBattlerByTurnOrder[gCurrentTurnActionNumber];

    // if switching to a mon that is already on field, cancel switch
    if (!(gAbsentBattlerFlags & (1u << BATTLE_PARTNER(gBattlerAttacker)))
     && IsBattlerAlive(BATTLE_PARTNER(gBattlerAttacker))
     && gBattlerPartyIndexes[BATTLE_PARTNER(gBattlerAttacker)] == gBattleStruct->monToSwitchIntoId[gBattlerAttacker])
    {
        gCurrentActionFuncId = B_ACTION_FINISHED;
        return;
    }

    gBattle_BG0_X = 0;
    gBattle_BG0_Y = 0;
    gActionSelectionCursor[gBattlerAttacker] = 0;
    gMoveSelectionCursor[gBattlerAttacker] = 0;

    PREPARE_MON_NICK_BUFFER(gBattleTextBuff1, gBattlerAttacker, gBattleStruct->battlerPartyIndexes[gBattlerAttacker]);

    gBattleScripting.battler = gBattlerAttacker;
    gBattlescriptCurrInstr = BattleScript_ActionSwitch;
    gCurrentActionFuncId = B_ACTION_EXEC_SCRIPT;

    if (gBattleResults.playerSwitchesCounter < 255)
        gBattleResults.playerSwitchesCounter++;

    TryBattleFormChange(gBattlerAttacker, FORM_CHANGE_BATTLE_SWITCH);
}

void HandleAction_UseItem(void)
{
    gBattlerAttacker = gBattlerByTurnOrder[gCurrentTurnActionNumber];
    gBattle_BG0_X = 0;
    gBattle_BG0_Y = 0;
    ClearVariousBattlerFlags(gBattlerAttacker);

    gLastUsedItem = gBattleResources->bufferB[gBattlerAttacker][1] | (gBattleResources->bufferB[gBattlerAttacker][2] << 8);
    gBattlescriptCurrInstr = gBattlescriptsForUsingItem[GetItemBattleUsage(gLastUsedItem) - 1];
    gCurrentActionFuncId = B_ACTION_EXEC_SCRIPT;
}

bool32 TryRunFromBattle(u32 battler)
{
    bool32 effect = FALSE;
    u8 holdEffect;
    u8 pyramidMultiplier;
    u8 speedVar;

    // If this flag is set, running will never be successful under any circumstances.
    if (FlagGet(B_FLAG_NO_RUNNING))
        return effect;

    if (gBattleMons[battler].item == ITEM_ENIGMA_BERRY_E_READER)
        holdEffect = gEnigmaBerries[battler].holdEffect;
    else
        holdEffect = GetItemHoldEffect(gBattleMons[battler].item);

    gPotentialItemEffectBattler = battler;

    if (holdEffect == HOLD_EFFECT_CAN_ALWAYS_RUN)
    {
        gLastUsedItem = gBattleMons[battler].item;
        gProtectStructs[battler].fleeType = FLEE_ITEM;
        effect++;
    }
    else if (B_GHOSTS_ESCAPE >= GEN_6 && IS_BATTLER_OF_TYPE(battler, TYPE_GHOST))
    {
        effect++;
    }
    else if (GetBattlerAbility(battler) == ABILITY_RUN_AWAY)
    {
        if (CurrentBattlePyramidLocation() != PYRAMID_LOCATION_NONE)
        {
            gBattleStruct->runTries++;
            pyramidMultiplier = GetPyramidRunMultiplier();
            speedVar = (gBattleMons[battler].speed * pyramidMultiplier) / (gBattleMons[BATTLE_OPPOSITE(battler)].speed) + (gBattleStruct->runTries * 30);
            if (speedVar > (Random() & 0xFF))
            {
                gLastUsedAbility = ABILITY_RUN_AWAY;
                gProtectStructs[battler].fleeType = FLEE_ABILITY;
                effect++;
            }
        }
        else
        {
            gLastUsedAbility = ABILITY_RUN_AWAY;
            gProtectStructs[battler].fleeType = FLEE_ABILITY;
            effect++;
        }
    }
    else if (gBattleTypeFlags & (BATTLE_TYPE_FRONTIER | BATTLE_TYPE_TRAINER_HILL) && gBattleTypeFlags & BATTLE_TYPE_TRAINER)
    {
        effect++;
    }
    else if (CanPlayerForfeitNormalTrainerBattle())
    {
        effect++;
    }
    else
    {
        u8 runningFromBattler = BATTLE_OPPOSITE(battler);
        if (!IsBattlerAlive(runningFromBattler))
            runningFromBattler |= BIT_FLANK;

        if (CurrentBattlePyramidLocation() != PYRAMID_LOCATION_NONE)
        {
            pyramidMultiplier = GetPyramidRunMultiplier();
            speedVar = (gBattleMons[battler].speed * pyramidMultiplier) / (gBattleMons[runningFromBattler].speed) + (gBattleStruct->runTries * 30);
            if (speedVar > (Random() & 0xFF))
                effect++;
        }
        else if (gBattleMons[battler].speed < gBattleMons[runningFromBattler].speed)
        {
            speedVar = (gBattleMons[battler].speed * 128) / (gBattleMons[runningFromBattler].speed) + (gBattleStruct->runTries * 30);
            if (speedVar > (Random() & 0xFF))
                effect++;
        }
        else // same speed or faster
        {
            effect++;
        }

        gBattleStruct->runTries++;
    }

    if (effect != 0)
    {
        gCurrentTurnActionNumber = gBattlersCount;
        gBattleOutcome = B_OUTCOME_RAN;
    }

    return effect;
}

void HandleAction_Run(void)
{
    s32 i;

    gBattlerAttacker = gBattlerByTurnOrder[gCurrentTurnActionNumber];
    if (gBattleTypeFlags & (BATTLE_TYPE_LINK | BATTLE_TYPE_RECORDED_LINK))
    {
        gCurrentTurnActionNumber = gBattlersCount;

        for (i = 0; i < gBattlersCount; i++)
        {
            if (IsOnPlayerSide(i))
            {
                if (gChosenActionByBattler[i] == B_ACTION_RUN)
                    gBattleOutcome |= B_OUTCOME_LOST;
            }
            else
            {
                if (gChosenActionByBattler[i] == B_ACTION_RUN)
                    gBattleOutcome |= B_OUTCOME_WON;
            }
        }

        gBattleOutcome |= B_OUTCOME_LINK_BATTLE_RAN;
        gSaveBlock2Ptr->frontier.disableRecordBattle = TRUE;
    }
    else
    {
        if (IsOnPlayerSide(gBattlerAttacker))
        {
            if (!TryRunFromBattle(gBattlerAttacker)) // failed to run away
            {
                ClearVariousBattlerFlags(gBattlerAttacker);
                gBattleCommunication[MULTISTRING_CHOOSER] = B_MSG_CANT_ESCAPE_2;
                gBattlescriptCurrInstr = BattleScript_PrintFailedToRunString;
                gCurrentActionFuncId = B_ACTION_EXEC_SCRIPT;
            }
        }
        else
        {
            if (!CanBattlerEscape(gBattlerAttacker))
            {
                gBattleCommunication[MULTISTRING_CHOOSER] = B_MSG_ATTACKER_CANT_ESCAPE;
                gBattlescriptCurrInstr = BattleScript_PrintFailedToRunString;
                gCurrentActionFuncId = B_ACTION_EXEC_SCRIPT;
            }
            else
            {
                gCurrentTurnActionNumber = gBattlersCount;
                gBattleOutcome = B_OUTCOME_MON_FLED;
            }
        }
    }
}

void HandleAction_WatchesCarefully(void)
{
    gBattlerAttacker = gBattlerByTurnOrder[gCurrentTurnActionNumber];
    gBattle_BG0_X = 0;
    gBattle_BG0_Y = 0;
    gBattlescriptCurrInstr = gBattlescriptsForSafariActions[0];
    gCurrentActionFuncId = B_ACTION_EXEC_SCRIPT;
}

void HandleAction_SafariZoneBallThrow(void)
{
    gBattlerAttacker = gBattlerByTurnOrder[gCurrentTurnActionNumber];
    gBattle_BG0_X = 0;
    gBattle_BG0_Y = 0;
    gNumSafariBalls--;
    gLastUsedItem = ITEM_SAFARI_BALL;
    gBattlescriptCurrInstr = BattleScript_SafariBallThrow;
    gCurrentActionFuncId = B_ACTION_EXEC_SCRIPT;
}

void HandleAction_ThrowBall(void)
{
    gBattlerAttacker = gBattlerByTurnOrder[gCurrentTurnActionNumber];
    gBattle_BG0_X = 0;
    gBattle_BG0_Y = 0;
    gLastUsedItem = gBallToDisplay;
    if (!GetItemImportance(gLastUsedItem))
    	RemoveBagItem(gLastUsedItem, 1);
    gBattlescriptCurrInstr = BattleScript_BallThrow;
    gCurrentActionFuncId = B_ACTION_EXEC_SCRIPT;
}

void HandleAction_ThrowPokeblock(void)
{
    gBattlerAttacker = gBattlerByTurnOrder[gCurrentTurnActionNumber];
    gBattle_BG0_X = 0;
    gBattle_BG0_Y = 0;
    gBattleCommunication[MULTISTRING_CHOOSER] = gBattleResources->bufferB[gBattlerAttacker][1] - 1;
    gLastUsedItem = gBattleResources->bufferB[gBattlerAttacker][2];

    if (gBattleResults.pokeblockThrows < 255)
        gBattleResults.pokeblockThrows++;
    if (gBattleStruct->safariPkblThrowCounter < 3)
        gBattleStruct->safariPkblThrowCounter++;
    if (gBattleStruct->safariEscapeFactor > 1)
    {
        // BUG: safariEscapeFactor can become 0 below. This causes the pokeblock throw glitch.
        #ifdef BUGFIX
        if (gBattleStruct->safariEscapeFactor <= sPkblToEscapeFactor[gBattleStruct->safariPkblThrowCounter][gBattleCommunication[MULTISTRING_CHOOSER]])
        #else
        if (gBattleStruct->safariEscapeFactor < sPkblToEscapeFactor[gBattleStruct->safariPkblThrowCounter][gBattleCommunication[MULTISTRING_CHOOSER]])
        #endif
            gBattleStruct->safariEscapeFactor = 1;
        else
            gBattleStruct->safariEscapeFactor -= sPkblToEscapeFactor[gBattleStruct->safariPkblThrowCounter][gBattleCommunication[MULTISTRING_CHOOSER]];
    }

    gBattlescriptCurrInstr = gBattlescriptsForSafariActions[2];
    gCurrentActionFuncId = B_ACTION_EXEC_SCRIPT;
}

void HandleAction_GoNear(void)
{
    gBattlerAttacker = gBattlerByTurnOrder[gCurrentTurnActionNumber];
    gBattle_BG0_X = 0;
    gBattle_BG0_Y = 0;

    gBattleStruct->safariCatchFactor += sGoNearCounterToCatchFactor[gBattleStruct->safariGoNearCounter];
    if (gBattleStruct->safariCatchFactor > 20)
        gBattleStruct->safariCatchFactor = 20;

    gBattleStruct->safariEscapeFactor += sGoNearCounterToEscapeFactor[gBattleStruct->safariGoNearCounter];
    if (gBattleStruct->safariEscapeFactor > 20)
        gBattleStruct->safariEscapeFactor = 20;

    if (gBattleStruct->safariGoNearCounter < 3)
    {
        gBattleStruct->safariGoNearCounter++;
        gBattleCommunication[MULTISTRING_CHOOSER] = B_MSG_CREPT_CLOSER;
    }
    else
    {
        gBattleCommunication[MULTISTRING_CHOOSER] = B_MSG_CANT_GET_CLOSER;
    }
    gBattlescriptCurrInstr = gBattlescriptsForSafariActions[1];
    gCurrentActionFuncId = B_ACTION_EXEC_SCRIPT;
}

void HandleAction_SafariZoneRun(void)
{
    gBattlerAttacker = gBattlerByTurnOrder[gCurrentTurnActionNumber];
    PlaySE(SE_FLEE);
    gCurrentTurnActionNumber = gBattlersCount;
    gBattleOutcome = B_OUTCOME_RAN;
}

void HandleAction_WallyBallThrow(void)
{
    gBattlerAttacker = gBattlerByTurnOrder[gCurrentTurnActionNumber];
    gBattle_BG0_X = 0;
    gBattle_BG0_Y = 0;

    PREPARE_MON_NICK_BUFFER(gBattleTextBuff1, gBattlerAttacker, gBattlerPartyIndexes[gBattlerAttacker])

    gBattlescriptCurrInstr = gBattlescriptsForSafariActions[3];
    gCurrentActionFuncId = B_ACTION_EXEC_SCRIPT;
    gActionsByTurnOrder[1] = B_ACTION_FINISHED;
}

void HandleAction_TryFinish(void)
{
    if (!HandleFaintedMonActions())
    {
        gBattleStruct->faintedActionsState = 0;
        gCurrentActionFuncId = B_ACTION_FINISHED;
    }
}

void HandleAction_NothingIsFainted(void)
{
    gCurrentTurnActionNumber++;
    gCurrentActionFuncId = gActionsByTurnOrder[gCurrentTurnActionNumber];
    gBattleStruct->synchronizeMoveEffect = MOVE_EFFECT_NONE;
    gHitMarker &= ~(HITMARKER_DESTINYBOND | HITMARKER_IGNORE_SUBSTITUTE | HITMARKER_ATTACKSTRING_PRINTED
<<<<<<< HEAD
                    | HITMARKER_NO_PPDEDUCT | HITMARKER_STATUS_ABILITY_EFFECT | HITMARKER_PASSIVE_DAMAGE
                    | HITMARKER_OBEYS);
=======
                    | HITMARKER_NO_PPDEDUCT | HITMARKER_STATUS_ABILITY_EFFECT | HITMARKER_PASSIVE_HP_UPDATE
                    | HITMARKER_OBEYS | HITMARKER_SYNCHRONIZE_EFFECT | HITMARKER_CHARGING);
>>>>>>> 6df3a48c
}

void HandleAction_ActionFinished(void)
{
    u32 i, j;
    bool32 afterYouActive = gSpecialStatuses[gBattlerByTurnOrder[gCurrentTurnActionNumber + 1]].afterYou;
    gBattleStruct->monToSwitchIntoId[gBattlerByTurnOrder[gCurrentTurnActionNumber]] = gSelectedMonPartyId = PARTY_SIZE;
    gCurrentTurnActionNumber++;
    gCurrentActionFuncId = gActionsByTurnOrder[gCurrentTurnActionNumber];
    SpecialStatusesClear();
    gHitMarker &= ~(HITMARKER_DESTINYBOND | HITMARKER_IGNORE_SUBSTITUTE | HITMARKER_ATTACKSTRING_PRINTED
<<<<<<< HEAD
                    | HITMARKER_NO_PPDEDUCT | HITMARKER_STATUS_ABILITY_EFFECT | HITMARKER_PASSIVE_DAMAGE
                    | HITMARKER_OBEYS | HITMARKER_IGNORE_DISGUISE);
=======
                    | HITMARKER_NO_PPDEDUCT | HITMARKER_STATUS_ABILITY_EFFECT | HITMARKER_PASSIVE_HP_UPDATE
                    | HITMARKER_OBEYS | HITMARKER_SYNCHRONIZE_EFFECT
                    | HITMARKER_CHARGING | HITMARKER_IGNORE_DISGUISE);
>>>>>>> 6df3a48c

    ClearDamageCalcResults();
    gCurrentMove = 0;
    gBattleScripting.animTurn = 0;
    gBattleScripting.animTargetsHit = 0;
    gBattleStruct->dynamicMoveType = 0;
    gBattleStruct->bouncedMoveIsUsed = FALSE;
    gBattleStruct->snatchedMoveIsUsed = FALSE;
    gBattleScripting.moveendState = 0;
    gBattleCommunication[3] = 0;
    gBattleCommunication[4] = 0;
    gBattleScripting.multihitMoveEffect = 0;
    gBattleResources->battleScriptsStack->size = 0;
    gBattleStruct->synchronizeMoveEffect = MOVE_EFFECT_NONE;

    if (B_RECALC_TURN_AFTER_ACTIONS >= GEN_8 && !afterYouActive && !gBattleStruct->pledgeMove && !IsPursuitTargetSet())
    {
        // i starts at `gCurrentTurnActionNumber` because we don't want to recalculate turn order for mon that have already
        // taken action. It's been previously increased, which we want in order to not recalculate the turn of the mon that just finished its action
        for (i = gCurrentTurnActionNumber; i < gBattlersCount - 1; i++)
        {
            for (j = i + 1; j < gBattlersCount; j++)
            {
                u32 battler1 = gBattlerByTurnOrder[i];
                u32 battler2 = gBattlerByTurnOrder[j];

                if (gProtectStructs[battler1].quash || gProtectStructs[battler2].quash
                    || gProtectStructs[battler1].shellTrap || gProtectStructs[battler2].shellTrap)
                    continue;

                // We recalculate order only for action of the same priority. If any action other than switch/move has been taken, they should
                // have been executed before. The only recalculation needed is for moves/switch. Mega evolution is handled in src/battle_main.c/TryChangeOrder
                if ((gActionsByTurnOrder[i] == B_ACTION_USE_MOVE && gActionsByTurnOrder[j] == B_ACTION_USE_MOVE))
                {
                    if (GetWhichBattlerFaster(battler1, battler2, FALSE) == -1)
                        SwapTurnOrder(i, j);
                }
                else if ((gActionsByTurnOrder[i] == B_ACTION_SWITCH && gActionsByTurnOrder[j] == B_ACTION_SWITCH))
                {
                    if (GetWhichBattlerFaster(battler1, battler2, TRUE) == -1) // If the actions chosen are switching, we recalc order but ignoring the moves
                        SwapTurnOrder(i, j);
                }
            }
        }
    }
}

// code

ARM_FUNC NOINLINE static uq4_12_t PercentToUQ4_12(u32 percent)
{
    return (4096 * percent + 50) / 100;
}

ARM_FUNC NOINLINE static uq4_12_t PercentToUQ4_12_Floored(u32 percent)
{
    return (4096 * percent) / 100;
}

u8 GetBattlerForBattleScript(u8 caseId)
{
    u8 ret = 0;
    switch (caseId)
    {
    case BS_TARGET:
        ret = gBattlerTarget;
        break;
    case BS_ATTACKER:
        ret = gBattlerAttacker;
        break;
    case BS_ATTACKER_PARTNER:
        ret = BATTLE_PARTNER(gBattlerAttacker);
        break;
    case BS_EFFECT_BATTLER:
        ret = gEffectBattler;
        break;
    case BS_BATTLER_0:
        ret = 0;
        break;
    case BS_SCRIPTING:
        ret = gBattleScripting.battler;
        break;
    case BS_FAINTED:
        ret = gBattlerFainted;
        break;
    case BS_FAINTED_MULTIPLE_1:
        ret = gBattlerFainted;
        break;
    case BS_ATTACKER_WITH_PARTNER:
    case BS_FAINTED_MULTIPLE_2:
    case BS_ATTACKER_SIDE:
    case BS_TARGET_SIDE:
    case BS_PLAYER1:
        ret = GetBattlerAtPosition(B_POSITION_PLAYER_LEFT);
        break;
    case BS_OPPONENT1:
        ret = GetBattlerAtPosition(B_POSITION_OPPONENT_LEFT);
        break;
    case BS_PLAYER2:
        ret = GetBattlerAtPosition(B_POSITION_PLAYER_RIGHT);
        break;
    case BS_OPPONENT2:
        ret = GetBattlerAtPosition(B_POSITION_OPPONENT_RIGHT);
        break;
    case BS_ABILITY_BATTLER:
        ret = gBattlerAbility;
        break;
    }
    return ret;
}

static void UNUSED MarkAllBattlersForControllerExec(void)
{
    int i;

    if (gBattleTypeFlags & BATTLE_TYPE_LINK)
    {
        for (i = 0; i < gBattlersCount; i++)
            MarkBattleControllerMessageOutboundOverLink(i);
    }
    else
    {
        for (i = 0; i < gBattlersCount; i++)
            MarkBattleControllerActiveOnLocal(i);
    }
}

bool32 IsBattlerMarkedForControllerExec(u32 battler)
{
    if (gBattleTypeFlags & BATTLE_TYPE_LINK)
        return IsBattleControllerMessageSynchronizedOverLink(battler);
    else
        return IsBattleControllerActiveOnLocal(battler);
}

void MarkBattlerForControllerExec(u32 battler)
{
    if (gBattleTypeFlags & BATTLE_TYPE_LINK)
        MarkBattleControllerMessageOutboundOverLink(battler);
    else
        MarkBattleControllerActiveOnLocal(battler);
}

void MarkBattlerReceivedLinkData(u32 battler)
{
    s32 i;

    for (i = 0; i < GetLinkPlayerCount(); i++)
        MarkBattleControllerActiveForPlayer(battler, i);

    MarkBattleControllerMessageSynchronizedOverLink(battler);
}

const u8 *CheckSkyDropState(u32 battler, enum SkyDropState skyDropState)
{
    const u8 *result = NULL;

    u8 otherSkyDropper = gBattleStruct->skyDropTargets[battler];
    gBattleMons[battler].volatiles.semiInvulnerable = STATE_NONE;

    // Makes both attacker and target's sprites visible
    gSprites[gBattlerSpriteIds[battler]].invisible = FALSE;
    gSprites[gBattlerSpriteIds[otherSkyDropper]].invisible = FALSE;

    // If target was sky dropped in the middle of Outrage/Thrash/Petal Dance,
    // confuse them upon release and display "confused by fatigue" message & animation.
    // Don't do this if this CancelMultiTurnMoves is caused by falling asleep via Yawn.
    if (gBattleMons[otherSkyDropper].volatiles.lockConfusionTurns && skyDropState != SKY_DROP_STATUS_YAWN)
    {
        gBattleMons[otherSkyDropper].volatiles.lockConfusionTurns = 0;

        // If the target can be confused, confuse them.
        // Don't use CanBeConfused, can cause issues in edge cases.
        if (!(gBattleMons[otherSkyDropper].volatiles.confusionTurns > 0
            || IsAbilityAndRecord(otherSkyDropper, GetBattlerAbility(otherSkyDropper), ABILITY_OWN_TEMPO)
            || IsBattlerTerrainAffected(otherSkyDropper, STATUS_FIELD_MISTY_TERRAIN)))
        {
            // Set confused status
            gBattleMons[otherSkyDropper].volatiles.confusionTurns = ((Random()) % 4) + 2;

            if (skyDropState == SKY_DROP_ATTACKCANCELLER_CHECK)
            {
                gBattleStruct->skyDropTargets[battler] = SKY_DROP_RELEASED_TARGET;
            }
            else if (skyDropState == SKY_DROP_GRAVITY_ON_AIRBORNE)
            {
                // Reapplying STATE_SKY_DROPPED allows for avoiding unecessary messages when Gravity is applied to the target.
                gBattleStruct->skyDropTargets[battler] = SKY_DROP_RELEASED_TARGET;
                gBattleMons[otherSkyDropper].volatiles.semiInvulnerable = STATE_SKY_DROP;
            }
            else if (skyDropState == SKY_DROP_CANCEL_MULTI_TURN_MOVES)
            {
                gBattlerAttacker = otherSkyDropper;
                result = BattleScript_ThrashConfuses;
            }
            else if (skyDropState == SKY_DROP_STATUS_FREEZE_SLEEP)
            {
                gBattlerAttacker = otherSkyDropper;
                BattleScriptPush(gBattlescriptCurrInstr + 1);
                result = BattleScript_ThrashConfuses;
            }
        }
    }

    // Clear skyDropTargets data, unless this CancelMultiTurnMoves is caused by Yawn, attackcanceler, or VARIOUS_GRAVITY_ON_AIRBORNE_MONS
    if (!(gBattleMons[otherSkyDropper].volatiles.lockConfusionTurns) && gBattleStruct->skyDropTargets[battler] < 4)
    {
        gBattleStruct->skyDropTargets[battler] = SKY_DROP_NO_TARGET;
        gBattleStruct->skyDropTargets[otherSkyDropper] = SKY_DROP_NO_TARGET;
    }

    return result;
}

const u8 *CancelMultiTurnMoves(u32 battler, enum SkyDropState skyDropState)
{
    const u8 *result = NULL;
    gBattleMons[battler].volatiles.uproarTurns = 0;
    gBattleMons[battler].volatiles.bideTurns = 0;

    if (B_RAMPAGE_CANCELLING < GEN_5)
    {
        gBattleMons[battler].volatiles.multipleTurns = 0;
        gBattleMons[battler].volatiles.lockConfusionTurns = 0;
    }
    else if (!gBattleMons[battler].volatiles.lockConfusionTurns
     || gBattleMons[battler].volatiles.lockConfusionTurns > 1)
    {
        gBattleMons[battler].volatiles.multipleTurns = 0;
    }

    // Clear battler's semi-invulnerable bits if they are not held by Sky Drop.
    if (gBattleMons[battler].volatiles.semiInvulnerable != STATE_SKY_DROP)
        gBattleMons[battler].volatiles.semiInvulnerable = STATE_NONE;

    if (gBattleStruct->skyDropTargets[battler] != SKY_DROP_NO_TARGET && gBattleMons[battler].volatiles.semiInvulnerable != STATE_SKY_DROP)
        result = CheckSkyDropState(battler, skyDropState);

    gDisableStructs[battler].rolloutTimer = 0;
    gDisableStructs[battler].furyCutterCounter = 0;

    return result;
}

bool32 WasUnableToUseMove(u32 battler)
{
    if (gProtectStructs[battler].nonVolatileStatusImmobility
     || gProtectStructs[battler].unableToUseMove
     || gProtectStructs[battler].powderSelfDmg
     || gProtectStructs[battler].confusionSelfDmg)
        return TRUE;
    return FALSE;
}

bool32 ShouldDefiantCompetitiveActivate(u32 battler, u32 ability)
{
    u32 side = GetBattlerSide(battler);
    if (ability != ABILITY_DEFIANT && ability != ABILITY_COMPETITIVE)
        return FALSE;
    // if an ally dropped the stats (except for Sticky Web), don't activate
    if (IsBattlerAlly(gSpecialStatuses[battler].changedStatsBattlerId, battler) && !gBattleScripting.stickyWebStatDrop)
        return FALSE;

    if (GetGenConfig(GEN_CONFIG_DEFIANT_STICKY_WEB) >= GEN_9 || !gBattleScripting.stickyWebStatDrop)
        return TRUE;
    // only activate Defiant/Competitive if Web was setup by foe
    return gSideTimers[side].stickyWebBattlerSide != side;
}

void PrepareStringBattle(enum StringID stringId, u32 battler)
{
    u16 battlerAbility = GetBattlerAbility(battler);
    u16 targetAbility = GetBattlerAbility(gBattlerTarget);
    // Support for Contrary ability.
    // If a move attempted to raise stat - print "won't increase".
    // If a move attempted to lower stat - print "won't decrease".
    if (stringId == STRINGID_STATSWONTDECREASE && !(gBattleScripting.statChanger & STAT_BUFF_NEGATIVE))
        stringId = STRINGID_STATSWONTINCREASE;
    else if (stringId == STRINGID_STATSWONTINCREASE && gBattleScripting.statChanger & STAT_BUFF_NEGATIVE)
        stringId = STRINGID_STATSWONTDECREASE;

    else if (stringId == STRINGID_STATSWONTDECREASE2 && battlerAbility == ABILITY_CONTRARY)
        stringId = STRINGID_STATSWONTINCREASE2;
    else if (stringId == STRINGID_STATSWONTINCREASE2 && battlerAbility == ABILITY_CONTRARY)
        stringId = STRINGID_STATSWONTDECREASE2;

    // Check Defiant and Competitive stat raise whenever a stat is lowered.
    else if ((stringId == STRINGID_DEFENDERSSTATFELL || stringId == STRINGID_PKMNCUTSATTACKWITH)
              && ShouldDefiantCompetitiveActivate(gBattlerTarget, targetAbility))
    {
        gBattlerAbility = gBattlerTarget;
        BattleScriptCall(BattleScript_AbilityRaisesDefenderStat);
        if (targetAbility == ABILITY_DEFIANT)
            SET_STATCHANGER(STAT_ATK, 2, FALSE);
        else
            SET_STATCHANGER(STAT_SPATK, 2, FALSE);
    }
    else if (B_UPDATED_INTIMIDATE >= GEN_8 && stringId == STRINGID_PKMNCUTSATTACKWITH && targetAbility == ABILITY_RATTLED
            && CompareStat(gBattlerTarget, STAT_SPEED, MAX_STAT_STAGE, CMP_LESS_THAN))
    {
        gBattlerAbility = gBattlerTarget;
        BattleScriptCall(BattleScript_AbilityRaisesDefenderStat);
        SET_STATCHANGER(STAT_SPEED, 1, FALSE);
    }

    if ((stringId == STRINGID_ITDOESNTAFFECT || stringId == STRINGID_PKMNUNAFFECTED))
        TryInitializeTrainerSlideEnemyMonUnaffected(gBattlerTarget);

    BtlController_EmitPrintString(battler, B_COMM_TO_CONTROLLER, stringId);
    MarkBattlerForControllerExec(battler);
}

void ResetSentPokesToOpponentValue(void)
{
    s32 i;
    u32 bits = 0;

    gSentPokesToOpponent[0] = 0;
    gSentPokesToOpponent[1] = 0;

    for (i = 0; i < gBattlersCount; i += 2)
        bits |= 1u << gBattlerPartyIndexes[i];

    for (i = 1; i < gBattlersCount; i += 2)
        gSentPokesToOpponent[(i & BIT_FLANK) >> 1] = bits;
}

void OpponentSwitchInResetSentPokesToOpponentValue(u32 battler)
{
    s32 i = 0;
    u32 bits = 0;

    if (!IsOnPlayerSide(battler))
    {
        u8 flank = ((battler & BIT_FLANK) >> 1);
        gSentPokesToOpponent[flank] = 0;

        for (i = 0; i < gBattlersCount; i += 2)
        {
            if (!(gAbsentBattlerFlags & (1u << i)))
                bits |= 1u << gBattlerPartyIndexes[i];
        }
        gSentPokesToOpponent[flank] = bits;
    }
}

void UpdateSentPokesToOpponentValue(u32 battler)
{
    if (!IsOnPlayerSide(battler))
    {
        OpponentSwitchInResetSentPokesToOpponentValue(battler);
    }
    else
    {
        s32 i;
        for (i = 1; i < gBattlersCount; i++)
            gSentPokesToOpponent[(i & BIT_FLANK) >> 1] |= 1u << gBattlerPartyIndexes[battler];
    }
}

void BattleScriptPush(const u8 *bsPtr)
{
    gBattleResources->battleScriptsStack->ptr[gBattleResources->battleScriptsStack->size++] = bsPtr;
}

void BattleScriptPushCursor(void)
{
    gBattleResources->battleScriptsStack->ptr[gBattleResources->battleScriptsStack->size++] = gBattlescriptCurrInstr;
}

void BattleScriptCall(const u8 *bsPtr)
{
    BattleScriptPushCursor();
    gBattlescriptCurrInstr = bsPtr;
}

void BattleScriptPop(void)
{
    if (gBattleResources->battleScriptsStack->size != 0)
        gBattlescriptCurrInstr = gBattleResources->battleScriptsStack->ptr[--gBattleResources->battleScriptsStack->size];
}

static bool32 IsGravityPreventingMove(u32 move)
{
    if (!(gFieldStatuses & STATUS_FIELD_GRAVITY))
        return FALSE;

    return IsMoveGravityBanned(move);
}

bool32 IsHealBlockPreventingMove(u32 battler, u32 move)
{
    if (!gBattleMons[battler].volatiles.healBlock)
        return FALSE;

    return IsHealingMove(move);
}

bool32 IsBelchPreventingMove(u32 battler, u32 move)
{
    if (GetMoveEffect(move) != EFFECT_BELCH)
        return FALSE;

    return !GetBattlerPartyState(battler)->ateBerry;
}

// Dynamax bypasses all selection prevention except Taunt and Assault Vest.
#define DYNAMAX_BYPASS_CHECK    (!IsGimmickSelected(battler, GIMMICK_DYNAMAX) && GetActiveGimmick(battler) != GIMMICK_DYNAMAX)

u32 TrySetCantSelectMoveBattleScript(u32 battler)
{
    u32 limitations = 0;
    u8 moveId = gBattleResources->bufferB[battler][2] & ~RET_GIMMICK;
    u32 move = gBattleMons[battler].moves[moveId];
    enum ItemHoldEffect holdEffect = GetBattlerHoldEffect(battler, TRUE);
    u16 *choicedMove = &gBattleStruct->choicedMove[battler];
    enum BattleMoveEffects moveEffect = GetMoveEffect(move);

    if (GetGenConfig(GEN_CONFIG_ENCORE_TARGET) >= GEN_5
     && DYNAMAX_BYPASS_CHECK && GetActiveGimmick(battler) != GIMMICK_Z_MOVE && gDisableStructs[battler].encoredMove != move && gDisableStructs[battler].encoredMove != MOVE_NONE)
    {
        gBattleScripting.battler = battler;
        gCurrentMove = gDisableStructs[battler].encoredMove;
        if (gBattleTypeFlags & BATTLE_TYPE_PALACE)
        {
            gPalaceSelectionBattleScripts[battler] = BattleScript_EncoredMoveInPalace;
            gProtectStructs[battler].palaceUnableToUseMove = TRUE;
        }
        else
        {
            gSelectionBattleScripts[battler] = BattleScript_EncoredMove;
            limitations++;
        }
        return limitations;
    }

    if (DYNAMAX_BYPASS_CHECK && GetActiveGimmick(battler) != GIMMICK_Z_MOVE && gDisableStructs[battler].disabledMove == move && move != MOVE_NONE)
    {
        gBattleScripting.battler = battler;
        gCurrentMove = move;
        if (gBattleTypeFlags & BATTLE_TYPE_PALACE)
        {
            gPalaceSelectionBattleScripts[battler] = BattleScript_SelectingDisabledMoveInPalace;
            gProtectStructs[battler].palaceUnableToUseMove = TRUE;
        }
        else
        {
            gSelectionBattleScripts[battler] = BattleScript_SelectingDisabledMove;
            limitations++;
        }
    }

    if (DYNAMAX_BYPASS_CHECK && GetActiveGimmick(battler) != GIMMICK_Z_MOVE && move == gLastMoves[battler] && move != MOVE_STRUGGLE && (gBattleMons[battler].volatiles.torment == TRUE))
    {
        CancelMultiTurnMoves(battler, SKY_DROP_IGNORE);
        if (gBattleTypeFlags & BATTLE_TYPE_PALACE)
        {
            gPalaceSelectionBattleScripts[battler] = BattleScript_SelectingTormentedMoveInPalace;
            gProtectStructs[battler].palaceUnableToUseMove = TRUE;
        }
        else
        {
            gSelectionBattleScripts[battler] = BattleScript_SelectingTormentedMove;
            limitations++;
        }
    }

    if (GetActiveGimmick(battler) != GIMMICK_Z_MOVE && gDisableStructs[battler].tauntTimer != 0 && IsBattleMoveStatus(move))
    {
        if ((GetActiveGimmick(battler) == GIMMICK_DYNAMAX))
            gCurrentMove = MOVE_MAX_GUARD;
        else
            gCurrentMove = move;
        if (gBattleTypeFlags & BATTLE_TYPE_PALACE)
        {
            gPalaceSelectionBattleScripts[battler] = BattleScript_SelectingNotAllowedMoveTauntInPalace;
            gProtectStructs[battler].palaceUnableToUseMove = TRUE;
        }
        else
        {
            gSelectionBattleScripts[battler] = BattleScript_SelectingNotAllowedMoveTaunt;
            limitations++;
        }
    }

    if (DYNAMAX_BYPASS_CHECK && GetActiveGimmick(battler) != GIMMICK_Z_MOVE && gDisableStructs[battler].throatChopTimer > gBattleTurnCounter && IsSoundMove(move))
    {
        gCurrentMove = move;
        if (gBattleTypeFlags & BATTLE_TYPE_PALACE)
        {
            gPalaceSelectionBattleScripts[battler] = BattleScript_SelectingNotAllowedMoveThroatChopInPalace;
            gProtectStructs[battler].palaceUnableToUseMove = TRUE;
        }
        else
        {
            gSelectionBattleScripts[battler] = BattleScript_SelectingNotAllowedMoveThroatChop;
            limitations++;
        }
    }

    if (DYNAMAX_BYPASS_CHECK && GetActiveGimmick(battler) != GIMMICK_Z_MOVE && GetImprisonedMovesCount(battler, move))
    {
        gCurrentMove = move;
        if (gBattleTypeFlags & BATTLE_TYPE_PALACE)
        {
            gPalaceSelectionBattleScripts[battler] = BattleScript_SelectingImprisonedMoveInPalace;
            gProtectStructs[battler].palaceUnableToUseMove = TRUE;
        }
        else
        {
            gSelectionBattleScripts[battler] = BattleScript_SelectingImprisonedMove;
            limitations++;
        }
    }

    if (DYNAMAX_BYPASS_CHECK && GetActiveGimmick(battler) != GIMMICK_Z_MOVE && IsGravityPreventingMove(move))
    {
        gCurrentMove = move;
        if (gBattleTypeFlags & BATTLE_TYPE_PALACE)
        {
            gPalaceSelectionBattleScripts[battler] = BattleScript_SelectingNotAllowedMoveGravityInPalace;
            gProtectStructs[battler].palaceUnableToUseMove = TRUE;
        }
        else
        {
            gSelectionBattleScripts[battler] = BattleScript_SelectingNotAllowedMoveGravity;
            limitations++;
        }
    }

    if (DYNAMAX_BYPASS_CHECK && GetActiveGimmick(battler) != GIMMICK_Z_MOVE && IsHealBlockPreventingMove(battler, move))
    {
        gCurrentMove = move;
        if (gBattleTypeFlags & BATTLE_TYPE_PALACE)
        {
            gPalaceSelectionBattleScripts[battler] = BattleScript_SelectingNotAllowedMoveHealBlockInPalace;
            gProtectStructs[battler].palaceUnableToUseMove = TRUE;
        }
        else
        {
            gSelectionBattleScripts[battler] = BattleScript_SelectingNotAllowedMoveHealBlock;
            limitations++;
        }
    }

    if (DYNAMAX_BYPASS_CHECK && GetActiveGimmick(battler) != GIMMICK_Z_MOVE && IsBelchPreventingMove(battler, move))
    {
        gCurrentMove = move;
        if (gBattleTypeFlags & BATTLE_TYPE_PALACE)
        {
            gPalaceSelectionBattleScripts[battler] = BattleScript_SelectingNotAllowedBelchInPalace;
            gProtectStructs[battler].palaceUnableToUseMove = TRUE;
        }
        else
        {
            gSelectionBattleScripts[battler] = BattleScript_SelectingNotAllowedBelch;
            limitations++;
        }
    }

    if (DYNAMAX_BYPASS_CHECK && moveEffect == EFFECT_STUFF_CHEEKS && GetItemPocket(gBattleMons[battler].item) != POCKET_BERRIES)
    {
        gCurrentMove = move;
        if (gBattleTypeFlags & BATTLE_TYPE_PALACE)
        {
            gPalaceSelectionBattleScripts[battler] = BattleScript_SelectingNotAllowedStuffCheeksInPalace;
            gProtectStructs[battler].palaceUnableToUseMove = TRUE;
        }
        else
        {
            gSelectionBattleScripts[battler] = BattleScript_SelectingNotAllowedStuffCheeks;
            limitations++;
        }
    }

    if (MoveCantBeUsedTwice(move) && move == gLastResultingMoves[battler])
    {
        gCurrentMove = move;
        PREPARE_MOVE_BUFFER(gBattleTextBuff1, gCurrentMove);
        if (gBattleTypeFlags & BATTLE_TYPE_PALACE)
        {
            gPalaceSelectionBattleScripts[battler] = BattleScript_SelectingNotAllowedCurrentMoveInPalace;
            gProtectStructs[battler].palaceUnableToUseMove = TRUE;
        }
        else
        {
            gSelectionBattleScripts[battler] = BattleScript_SelectingNotAllowedCurrentMove;
            limitations++;
        }
    }

    gPotentialItemEffectBattler = battler;
    if (DYNAMAX_BYPASS_CHECK && IsHoldEffectChoice(holdEffect) && *choicedMove != MOVE_NONE && *choicedMove != MOVE_UNAVAILABLE && *choicedMove != move)
    {
        gCurrentMove = *choicedMove;
        gLastUsedItem = gBattleMons[battler].item;
        if (gBattleTypeFlags & BATTLE_TYPE_PALACE)
        {
            gPalaceSelectionBattleScripts[battler] = BattleScript_SelectingNotAllowedMoveChoiceItemInPalace;
            gProtectStructs[battler].palaceUnableToUseMove = TRUE;
        }
        else
        {
            gSelectionBattleScripts[battler] = BattleScript_SelectingNotAllowedMoveChoiceItem;
            limitations++;
        }
    }
    else if (holdEffect == HOLD_EFFECT_ASSAULT_VEST && IsBattleMoveStatus(move) && moveEffect != EFFECT_ME_FIRST)
    {
        if ((GetActiveGimmick(battler) == GIMMICK_DYNAMAX))
            gCurrentMove = MOVE_MAX_GUARD;
        else
            gCurrentMove = move;
        gLastUsedItem = gBattleMons[battler].item;
        if (gBattleTypeFlags & BATTLE_TYPE_PALACE)
        {
            gPalaceSelectionBattleScripts[battler] = BattleScript_SelectingNotAllowedMoveAssaultVestInPalace;
            gProtectStructs[battler].palaceUnableToUseMove = TRUE;
        }
        else
        {
            gSelectionBattleScripts[battler] = BattleScript_SelectingNotAllowedMoveAssaultVest;
            limitations++;
        }
    }
    if (DYNAMAX_BYPASS_CHECK && (GetBattlerAbility(battler) == ABILITY_GORILLA_TACTICS) && *choicedMove != MOVE_NONE
              && *choicedMove != MOVE_UNAVAILABLE && *choicedMove != move)
    {
        gCurrentMove = *choicedMove;
        gLastUsedItem = gBattleMons[battler].item;
        if (gBattleTypeFlags & BATTLE_TYPE_PALACE)
        {
            gPalaceSelectionBattleScripts[battler] = BattleScript_SelectingNotAllowedMoveGorillaTacticsInPalace;
            gProtectStructs[battler].palaceUnableToUseMove = TRUE;
        }
        else
        {
            gSelectionBattleScripts[battler] = BattleScript_SelectingNotAllowedMoveGorillaTactics;
            limitations++;
        }
    }

    if (gBattleMons[battler].pp[moveId] == 0)
    {
        if (gBattleTypeFlags & BATTLE_TYPE_PALACE)
        {
            gProtectStructs[battler].palaceUnableToUseMove = TRUE;
        }
        else
        {
            gSelectionBattleScripts[battler] = BattleScript_SelectingMoveWithNoPP;
            limitations++;
        }
    }

    if (moveEffect == EFFECT_PLACEHOLDER)
    {
        if (gBattleTypeFlags & BATTLE_TYPE_PALACE)
        {
            gPalaceSelectionBattleScripts[battler] = BattleScript_SelectingNotAllowedPlaceholderInPalace;
            gProtectStructs[battler].palaceUnableToUseMove = TRUE;
        }
        else
        {
            gSelectionBattleScripts[battler] = BattleScript_SelectingNotAllowedPlaceholder;
            limitations++;
        }
    }

    return limitations;
}

u32 CheckMoveLimitations(u32 battler, u8 unusableMoves, u16 check)
{
    u32 move;
    enum BattleMoveEffects moveEffect;
    enum ItemHoldEffect holdEffect = GetBattlerHoldEffect(battler, TRUE);
    u16 *choicedMove = &gBattleStruct->choicedMove[battler];
    s32 i;

    gPotentialItemEffectBattler = battler;

    for (i = 0; i < MAX_MON_MOVES; i++)
    {
        move = gBattleMons[battler].moves[i];
        moveEffect = GetMoveEffect(move);
        // No move
        if (check & MOVE_LIMITATION_ZEROMOVE && move == MOVE_NONE)
            unusableMoves |= 1u << i;
        // No PP
        else if (check & MOVE_LIMITATION_PP && gBattleMons[battler].pp[i] == 0)
            unusableMoves |= 1u << i;
        // Placeholder
        else if (check & MOVE_LIMITATION_PLACEHOLDER && moveEffect == EFFECT_PLACEHOLDER)
            unusableMoves |= 1u << i;
        // Disable
        else if (check & MOVE_LIMITATION_DISABLED && move == gDisableStructs[battler].disabledMove)
            unusableMoves |= 1u << i;
        // Torment
        else if (check & MOVE_LIMITATION_TORMENTED && move == gLastMoves[battler] && gBattleMons[battler].volatiles.torment == TRUE)
            unusableMoves |= 1u << i;
        // Taunt
        else if (check & MOVE_LIMITATION_TAUNT && gDisableStructs[battler].tauntTimer && IsBattleMoveStatus(move))
            unusableMoves |= 1u << i;
        // Imprison
        else if (check & MOVE_LIMITATION_IMPRISON && GetImprisonedMovesCount(battler, move))
            unusableMoves |= 1u << i;
        // Encore
        else if (check & MOVE_LIMITATION_ENCORE && gDisableStructs[battler].encoreTimer && gDisableStructs[battler].encoredMove != move)
            unusableMoves |= 1u << i;
        // Choice Items
        else if (check & MOVE_LIMITATION_CHOICE_ITEM && IsHoldEffectChoice(holdEffect) && *choicedMove != MOVE_NONE && *choicedMove != MOVE_UNAVAILABLE && *choicedMove != move)
            unusableMoves |= 1u << i;
        // Assault Vest
        else if (check & MOVE_LIMITATION_ASSAULT_VEST && holdEffect == HOLD_EFFECT_ASSAULT_VEST && IsBattleMoveStatus(move) && moveEffect != EFFECT_ME_FIRST)
            unusableMoves |= 1u << i;
        // Gravity
        else if (check & MOVE_LIMITATION_GRAVITY && IsGravityPreventingMove(move))
            unusableMoves |= 1u << i;
        // Heal Block
        else if (check & MOVE_LIMITATION_HEAL_BLOCK && IsHealBlockPreventingMove(battler, move))
            unusableMoves |= 1u << i;
        // Belch
        else if (check & MOVE_LIMITATION_BELCH && IsBelchPreventingMove(battler, move))
            unusableMoves |= 1u << i;
        // Throat Chop
        else if (check & MOVE_LIMITATION_THROAT_CHOP && gDisableStructs[battler].throatChopTimer > gBattleTurnCounter && IsSoundMove(move))
            unusableMoves |= 1u << i;
        // Stuff Cheeks
        else if (check & MOVE_LIMITATION_STUFF_CHEEKS && moveEffect == EFFECT_STUFF_CHEEKS && GetItemPocket(gBattleMons[battler].item) != POCKET_BERRIES)
            unusableMoves |= 1u << i;
        // Gorilla Tactics
        else if (check & MOVE_LIMITATION_CHOICE_ITEM && GetBattlerAbility(battler) == ABILITY_GORILLA_TACTICS && *choicedMove != MOVE_NONE && *choicedMove != MOVE_UNAVAILABLE && *choicedMove != move)
            unusableMoves |= 1u << i;
        // Can't Use Twice flag
        else if (check & MOVE_LIMITATION_CANT_USE_TWICE && MoveCantBeUsedTwice(move) && move == gLastResultingMoves[battler])
            unusableMoves |= 1u << i;
    }
    return unusableMoves;
}

#define ALL_MOVES_MASK ((1 << MAX_MON_MOVES) - 1)
bool32 AreAllMovesUnusable(u32 battler)
{
    u32 unusable = CheckMoveLimitations(battler, 0, MOVE_LIMITATIONS_ALL);

    if (unusable == ALL_MOVES_MASK) // All moves are unusable.
    {
        gProtectStructs[battler].noValidMoves = TRUE;
        gSelectionBattleScripts[battler] = BattleScript_NoMovesLeft;
    }
    else
    {
        gProtectStructs[battler].noValidMoves = FALSE;
    }

    return (unusable == ALL_MOVES_MASK);
}

u8 GetImprisonedMovesCount(u32 battler, u16 move)
{
    s32 i;
    u8 imprisonedMoves = 0;
    u32 battlerSide = GetBattlerSide(battler);

    for (i = 0; i < gBattlersCount; i++)
    {
        if (battlerSide != GetBattlerSide(i) && gBattleMons[i].volatiles.imprison)
        {
            s32 j;
            for (j = 0; j < MAX_MON_MOVES; j++)
            {
                if (move == gBattleMons[i].moves[j])
                    break;
            }
            if (j < MAX_MON_MOVES)
                imprisonedMoves++;
        }
    }

    return imprisonedMoves;
}

u32 GetBattlerAffectionHearts(u32 battler)
{
    struct Pokemon *mon = GetBattlerMon(battler);
    u16 species = GetMonData(mon, MON_DATA_SPECIES);

    if (!IsOnPlayerSide(battler))
        return AFFECTION_NO_HEARTS;
    else if (gSpeciesInfo[species].isMegaEvolution
          || (gBattleTypeFlags & (BATTLE_TYPE_EREADER_TRAINER
                                | BATTLE_TYPE_FRONTIER
                                | BATTLE_TYPE_LINK
                                | BATTLE_TYPE_RECORDED_LINK
                                | BATTLE_TYPE_SECRET_BASE)))
        return AFFECTION_NO_HEARTS;

    return GetMonAffectionHearts(mon);
}

// gBattlerAttacker is the battler that's trying to raise their stats and due to limitations of RandomUniformExcept, cannot be an argument
bool32 MoodyCantRaiseStat(u32 stat)
{
    return CompareStat(gBattlerAttacker, stat, MAX_STAT_STAGE, CMP_EQUAL);
}

// gBattlerAttacker is the battler that's trying to lower their stats and due to limitations of RandomUniformExcept, cannot be an argument
bool32 MoodyCantLowerStat(u32 stat)
{
    return stat == GET_STAT_BUFF_ID(gBattleScripting.statChanger) || CompareStat(gBattlerAttacker, stat, MIN_STAT_STAGE, CMP_EQUAL);
}

void TryToRevertMimicryAndFlags(void)
{
    for (u32 battler = 0; battler < gBattlersCount; battler++)
    {
        gDisableStructs[battler].terrainAbilityDone = FALSE;
        if (IsAbilityAndRecord(battler, GetBattlerAbility(battler), ABILITY_MIMICRY))
            RESTORE_BATTLER_TYPE(battler);
    }
}

bool32 BattleArenaTurnEnd(void)
{
    gHitMarker |= (HITMARKER_GRUDGE | HITMARKER_IGNORE_BIDE);

    if ((gBattleTypeFlags & BATTLE_TYPE_ARENA)
     && gBattleStruct->arenaTurnCounter == 2
     && IsBattlerAlive(B_POSITION_PLAYER_LEFT) && IsBattlerAlive(B_POSITION_OPPONENT_LEFT))
    {
        for (u32 battler = 0; battler < 2; battler++)
            CancelMultiTurnMoves(battler, SKY_DROP_IGNORE);

        gBattlescriptCurrInstr = BattleScript_ArenaDoJudgment;
        BattleScriptExecute(BattleScript_ArenaDoJudgment);
        return TRUE;
    }

    gHitMarker &= ~(HITMARKER_GRUDGE | HITMARKER_IGNORE_BIDE);

    return FALSE;
}

// Ingrain, Leech Seed, Strength Sap and Aqua Ring
s32 GetDrainedBigRootHp(u32 battler, s32 hp)
{
    if (GetBattlerHoldEffect(battler, TRUE) == HOLD_EFFECT_BIG_ROOT)
        hp = (hp * 1300) / 1000;
    if (hp == 0)
        hp = 1;

    return hp * -1;
}

// Should always be the last check. Otherwise the ability might be wrongly recorded.
bool32 IsAbilityAndRecord(u32 battler, u32 battlerAbility, u32 abilityToCheck)
{
    if (battlerAbility != abilityToCheck)
        return FALSE;

    RecordAbilityBattle(battler, abilityToCheck);
    return TRUE;
}

#define FAINTED_ACTIONS_MAX_CASE 6
bool32 HandleFaintedMonActions(void)
{
    if (gBattleTypeFlags & BATTLE_TYPE_SAFARI)
        return FALSE;
    do
    {
        s32 i;
        switch (gBattleStruct->faintedActionsState)
        {
        case 0:
            gBattleStruct->faintedActionsBattlerId = 0;
            gBattleStruct->faintedActionsState++;
            for (i = 0; i < gBattlersCount; i++)
            {
                if (gAbsentBattlerFlags & (1u << i) && !HasNoMonsToSwitch(i, PARTY_SIZE, PARTY_SIZE))
                    gAbsentBattlerFlags &= ~(1u << i);
            }
            // fall through
        case 1:
            do
            {
                gBattlerFainted = gBattlerTarget = gBattleStruct->faintedActionsBattlerId;
                if (gBattleMons[gBattleStruct->faintedActionsBattlerId].hp == 0
                 && !(gBattleStruct->givenExpMons & (1u << gBattlerPartyIndexes[gBattleStruct->faintedActionsBattlerId]))
                 && !(gAbsentBattlerFlags & (1u << gBattleStruct->faintedActionsBattlerId)))
                {
                    BattleScriptExecute(BattleScript_GiveExp);
                    gBattleStruct->faintedActionsState = 2;
                    return TRUE;
                }
            } while (++gBattleStruct->faintedActionsBattlerId != gBattlersCount);
            gBattleStruct->faintedActionsState = 3;
            break;
        case 2:
            OpponentSwitchInResetSentPokesToOpponentValue(gBattlerFainted);
            if (++gBattleStruct->faintedActionsBattlerId == gBattlersCount)
                gBattleStruct->faintedActionsState = 3;
            else
                gBattleStruct->faintedActionsState = 1;
            // Don't switch mons until all pokemon performed their actions or the battle's over.
            if (B_FAINT_SWITCH_IN >= GEN_4
                && gBattleOutcome == 0
                && !NoAliveMonsForEitherParty()
                && gCurrentTurnActionNumber != gBattlersCount)
            {
                gAbsentBattlerFlags |= 1u << gBattlerFainted;
                if (gBattleStruct->faintedActionsState != 1)
                    return FALSE;
            }
            break;
        case 3:
            // Don't switch mons until all pokemon performed their actions or the battle's over.
            if (B_FAINT_SWITCH_IN >= GEN_4
                && gBattleOutcome == 0
                && !NoAliveMonsForEitherParty()
                && gCurrentTurnActionNumber != gBattlersCount)
            {
                return FALSE;
            }
            gBattleStruct->faintedActionsBattlerId = 0;
            gBattleStruct->faintedActionsState++;
            // fall through
        case 4:
            do
            {
                gBattlerFainted = gBattlerTarget = gBattleStruct->faintedActionsBattlerId;
                if (gBattleMons[gBattleStruct->faintedActionsBattlerId].hp == 0
                 && !(gAbsentBattlerFlags & (1u << gBattleStruct->faintedActionsBattlerId)))
                {
                    BattleScriptExecute(BattleScript_HandleFaintedMon);
                    gBattleStruct->faintedActionsState = 5;
                    return TRUE;
                }
            } while (++gBattleStruct->faintedActionsBattlerId != gBattlersCount);
            gBattleStruct->faintedActionsState = FAINTED_ACTIONS_MAX_CASE;
            break;
        case 5:
            if (++gBattleStruct->faintedActionsBattlerId == gBattlersCount)
                gBattleStruct->faintedActionsState = FAINTED_ACTIONS_MAX_CASE;
            else
                gBattleStruct->faintedActionsState = 4;
            break;
        case FAINTED_ACTIONS_MAX_CASE:
            break;
        }
    } while (gBattleStruct->faintedActionsState != FAINTED_ACTIONS_MAX_CASE);
    return FALSE;
}

void TryClearRageAndFuryCutter(void)
{
    s32 i;
    for (i = 0; i < gBattlersCount; i++)
    {
        if (gBattleMons[i].volatiles.rage && gChosenMoveByBattler[i] != MOVE_RAGE)
            gBattleMons[i].volatiles.rage = FALSE;
        if (gDisableStructs[i].furyCutterCounter != 0 && gChosenMoveByBattler[i] != MOVE_FURY_CUTTER)
            gDisableStructs[i].furyCutterCounter = 0;
    }
}

static inline bool32 TryFormChangeBeforeMove(void)
{
    bool32 result = TryBattleFormChange(gBattlerAttacker, FORM_CHANGE_BATTLE_BEFORE_MOVE);
    if (!result)
        result = TryBattleFormChange(gBattlerAttacker, FORM_CHANGE_BATTLE_BEFORE_MOVE_CATEGORY);
    if (!result)
        return FALSE;

    gBattleScripting.battler = gBattlerAttacker;
    BattleScriptCall(BattleScript_BattlerFormChange);
    return TRUE;
}

static inline bool32 TryActivatePowderStatus(u32 move)
{
    u32 partnerMove = gBattleMons[BATTLE_PARTNER(gBattlerAttacker)].moves[gBattleStruct->chosenMovePositions[BATTLE_PARTNER(gBattlerAttacker)]];
    if (!gBattleMons[gBattlerAttacker].volatiles.powder)
        return FALSE;
    if (GetBattleMoveType(move) == TYPE_FIRE && !gBattleStruct->pledgeMove)
        return TRUE;
    if (move == MOVE_FIRE_PLEDGE && partnerMove == MOVE_GRASS_PLEDGE)
        return TRUE;
    if (move == MOVE_GRASS_PLEDGE && partnerMove == MOVE_FIRE_PLEDGE && gBattleStruct->pledgeMove)
        return TRUE;
    return FALSE;
}

void SetAtkCancellerForCalledMove(void)
{
    gBattleStruct->atkCancellerTracker = CANCELLER_VOLATILE_BLOCKED;
    gBattleStruct->isAtkCancelerForCalledMove = TRUE;
}

static enum MoveCanceller CancellerFlags(void)
{
    gBattleMons[gBattlerAttacker].volatiles.destinyBond = FALSE;
    gBattleMons[gBattlerAttacker].volatiles.grudge = FALSE;
    gBattleMons[gBattlerAttacker].volatiles.glaiveRush = FALSE;
    return MOVE_STEP_SUCCESS;
}

static enum MoveCanceller CancellerStanceChangeOne(void)
{
    if (B_STANCE_CHANGE_FAIL < GEN_7 && TryFormChangeBeforeMove())
        return MOVE_STEP_BREAK;
    return MOVE_STEP_SUCCESS;
}

static enum MoveCanceller CancellerSkyDrop(void)
{
    // If Pokemon is being held in Sky Drop
    if (gBattleMons[gBattlerAttacker].volatiles.semiInvulnerable == STATE_SKY_DROP)
    {
        gBattlescriptCurrInstr = BattleScript_MoveEnd;
        gHitMarker |= HITMARKER_UNABLE_TO_USE_MOVE;
        return MOVE_STEP_BREAK;
    }
    return MOVE_STEP_SUCCESS;
}

static enum MoveCanceller CancellerRecharge(void)
{
    if (gBattleMons[gBattlerAttacker].volatiles.recharge)
    {
        gBattleMons[gBattlerAttacker].volatiles.recharge = TRUE;
        gDisableStructs[gBattlerAttacker].rechargeTimer = 0;
        CancelMultiTurnMoves(gBattlerAttacker, SKY_DROP_ATTACKCANCELLER_CHECK);
        gBattlescriptCurrInstr = BattleScript_MoveUsedMustRecharge;
        gHitMarker |= HITMARKER_UNABLE_TO_USE_MOVE;
        return MOVE_STEP_BREAK;
    }
    return MOVE_STEP_SUCCESS;
}

static enum MoveCanceller CancellerAsleepOrFrozen(void)
{
    if (gBattleMons[gBattlerAttacker].status1 & STATUS1_SLEEP)
    {
        if (UproarWakeUpCheck(gBattlerAttacker))
        {
            TryDeactivateSleepClause(GetBattlerSide(gBattlerAttacker), gBattlerPartyIndexes[gBattlerAttacker]);
            gBattleMons[gBattlerAttacker].status1 &= ~STATUS1_SLEEP;
            gBattleMons[gBattlerAttacker].volatiles.nightmare = FALSE;
            gBattleCommunication[MULTISTRING_CHOOSER] = B_MSG_WOKE_UP_UPROAR;
            BattleScriptCall(BattleScript_MoveUsedWokeUp);
            return MOVE_STEP_REMOVES_STATUS;
        }
        else
        {
            u8 toSub;
            if (IsAbilityAndRecord(gBattlerAttacker, GetBattlerAbility(gBattlerAttacker), ABILITY_EARLY_BIRD))
                toSub = 2;
            else
                toSub = 1;
            if ((gBattleMons[gBattlerAttacker].status1 & STATUS1_SLEEP) < toSub)
                gBattleMons[gBattlerAttacker].status1 &= ~STATUS1_SLEEP;
            else
                gBattleMons[gBattlerAttacker].status1 -= toSub;
            if (gBattleMons[gBattlerAttacker].status1 & STATUS1_SLEEP)
            {
                enum BattleMoveEffects moveEffect = GetMoveEffect(gChosenMove);
                if (moveEffect != EFFECT_SNORE && moveEffect != EFFECT_SLEEP_TALK)
                {
                    gProtectStructs[gBattlerAttacker].nonVolatileStatusImmobility = TRUE;
                    gBattlescriptCurrInstr = BattleScript_MoveUsedIsAsleep;
                    gHitMarker |= HITMARKER_UNABLE_TO_USE_MOVE;
                    return MOVE_STEP_REMOVES_STATUS;
                }
            }
            else
            {
                TryDeactivateSleepClause(GetBattlerSide(gBattlerAttacker), gBattlerPartyIndexes[gBattlerAttacker]);
                gBattleMons[gBattlerAttacker].volatiles.nightmare = FALSE;
                gBattleCommunication[MULTISTRING_CHOOSER] = B_MSG_WOKE_UP;
                BattleScriptCall(BattleScript_MoveUsedWokeUp);
                return MOVE_STEP_REMOVES_STATUS;
            }
        }
    }
    else if (gBattleMons[gBattlerAttacker].status1 & STATUS1_FREEZE && !MoveThawsUser(gCurrentMove))
    {
        if (!RandomPercentage(RNG_FROZEN, 20))
        {
            gProtectStructs[gBattlerAttacker].nonVolatileStatusImmobility = TRUE;
            gBattlescriptCurrInstr = BattleScript_MoveUsedIsFrozen;
            gHitMarker |= (HITMARKER_NO_ATTACKSTRING | HITMARKER_UNABLE_TO_USE_MOVE);
        }
        else // unfreeze
        {
            gBattleMons[gBattlerAttacker].status1 &= ~STATUS1_FREEZE;
            BattleScriptCall(BattleScript_MoveUsedUnfroze);
            gBattleCommunication[MULTISTRING_CHOOSER] = B_MSG_DEFROSTED;
        }
        return MOVE_STEP_REMOVES_STATUS;
    }
    return MOVE_STEP_SUCCESS;
}

static enum MoveCanceller CancellerObedience(void)
{
    enum Obedience obedienceResult = GetAttackerObedienceForAction();
    if (!(gHitMarker & HITMARKER_NO_PPDEDUCT) // Don't check obedience after first hit of multi target move or multi hit moves
     && !gBattleMons[gBattlerAttacker].volatiles.multipleTurns)
    {
        switch (obedienceResult)
        {
        case OBEYS:
            gHitMarker |= HITMARKER_OBEYS;
            break;
        case DISOBEYS_LOAFS:
            // Randomly select, then print a disobedient string
            // B_MSG_LOAFING, B_MSG_WONT_OBEY, B_MSG_TURNED_AWAY, or B_MSG_PRETEND_NOT_NOTICE
            gBattleCommunication[MULTISTRING_CHOOSER] = MOD(Random(), NUM_LOAF_STRINGS);
            gBattlescriptCurrInstr = BattleScript_MoveUsedLoafingAround;
            gBattleStruct->moveResultFlags[gBattlerTarget] |= MOVE_RESULT_MISSED;
            break;
        case DISOBEYS_HITS_SELF:
            gBattlerTarget = gBattlerAttacker;
            struct DamageContext ctx;
            ctx.battlerAtk = ctx.battlerDef = gBattlerAttacker;
            ctx.move = MOVE_NONE;
            ctx.moveType = TYPE_MYSTERY;
            ctx.isCrit = FALSE;
            ctx.randomFactor = FALSE;
            ctx.updateFlags = TRUE;
            ctx.fixedBasePower = 40;
            gBattleStruct->moveDamage[gBattlerAttacker] = CalculateMoveDamage(&ctx);
            gBattlescriptCurrInstr = BattleScript_IgnoresAndHitsItself;
            gHitMarker |= HITMARKER_UNABLE_TO_USE_MOVE;
            gHitMarker |= HITMARKER_OBEYS;
            break;
        case DISOBEYS_FALL_ASLEEP:
            if (IsSleepClauseEnabled())
                gBattleStruct->battlerState[gBattlerAttacker].sleepClauseEffectExempt = TRUE;
            gBattlescriptCurrInstr = BattleScript_IgnoresAndFallsAsleep;
            gBattleStruct->moveResultFlags[gBattlerTarget] |= MOVE_RESULT_MISSED;
            break;
        case DISOBEYS_WHILE_ASLEEP:
            gBattlescriptCurrInstr = BattleScript_IgnoresWhileAsleep;
            gBattleStruct->moveResultFlags[gBattlerTarget] |= MOVE_RESULT_MISSED;
            break;
        case DISOBEYS_RANDOM_MOVE:
            gCalledMove = gBattleMons[gBattlerAttacker].moves[gCurrMovePos];
            SetAtkCancellerForCalledMove();
            gBattlescriptCurrInstr = BattleScript_IgnoresAndUsesRandomMove;
            gBattlerTarget = GetBattleMoveTarget(gCalledMove, NO_TARGET_OVERRIDE);
            gHitMarker |= HITMARKER_OBEYS;
            break;
        }
        return MOVE_STEP_BREAK;
    }
    gHitMarker |= HITMARKER_OBEYS;
    return MOVE_STEP_SUCCESS;
}

static enum MoveCanceller CancellerTruant(void)
{
    if (GetBattlerAbility(gBattlerAttacker) == ABILITY_TRUANT && gDisableStructs[gBattlerAttacker].truantCounter)
    {
        CancelMultiTurnMoves(gBattlerAttacker, SKY_DROP_ATTACKCANCELLER_CHECK);
        gHitMarker |= HITMARKER_UNABLE_TO_USE_MOVE;
        gBattleCommunication[MULTISTRING_CHOOSER] = B_MSG_LOAFING;
        gBattlerAbility = gBattlerAttacker;
        gBattlescriptCurrInstr = BattleScript_TruantLoafingAround;
        gBattleStruct->moveResultFlags[gBattlerTarget] |= MOVE_RESULT_MISSED;
        return MOVE_STEP_BREAK;
    }
    return MOVE_STEP_SUCCESS;
}

static enum MoveCanceller CancellerFlinch(void)
{
    if (gBattleMons[gBattlerAttacker].volatiles.flinched)
    {
        gProtectStructs[gBattlerAttacker].unableToUseMove = TRUE;
        CancelMultiTurnMoves(gBattlerAttacker, SKY_DROP_ATTACKCANCELLER_CHECK);
        gBattlescriptCurrInstr = BattleScript_MoveUsedFlinched;
        gHitMarker |= HITMARKER_UNABLE_TO_USE_MOVE;
        return MOVE_STEP_BREAK;
    }
    return MOVE_STEP_SUCCESS;
}

static enum MoveCanceller CancellerDisabled(void)
{
    if (GetActiveGimmick(gBattlerAttacker) != GIMMICK_Z_MOVE && gDisableStructs[gBattlerAttacker].disabledMove == gCurrentMove && gDisableStructs[gBattlerAttacker].disabledMove != MOVE_NONE)
    {
        gProtectStructs[gBattlerAttacker].unableToUseMove = TRUE;
        gBattleScripting.battler = gBattlerAttacker;
        CancelMultiTurnMoves(gBattlerAttacker, SKY_DROP_ATTACKCANCELLER_CHECK);
        gBattlescriptCurrInstr = BattleScript_MoveUsedIsDisabled;
        gHitMarker |= HITMARKER_UNABLE_TO_USE_MOVE;
        return MOVE_STEP_BREAK;
    }
    return MOVE_STEP_SUCCESS;
}

static enum MoveCanceller CancellerVolatileBlocked(void)
{
    if (GetActiveGimmick(gBattlerAttacker) != GIMMICK_Z_MOVE && gBattleMons[gBattlerAttacker].volatiles.healBlock && IsHealBlockPreventingMove(gBattlerAttacker, gCurrentMove))
    {
        gProtectStructs[gBattlerAttacker].unableToUseMove = TRUE;
        gBattleScripting.battler = gBattlerAttacker;
        CancelMultiTurnMoves(gBattlerAttacker, SKY_DROP_ATTACKCANCELLER_CHECK);
        gBattlescriptCurrInstr = BattleScript_MoveUsedHealBlockPrevents;
        gHitMarker |= HITMARKER_UNABLE_TO_USE_MOVE;
        return MOVE_STEP_BREAK;
    }
    else if (gFieldStatuses & STATUS_FIELD_GRAVITY && IsGravityPreventingMove(gCurrentMove))
    {
        gProtectStructs[gBattlerAttacker].unableToUseMove = TRUE;
        gBattleScripting.battler = gBattlerAttacker;
        CancelMultiTurnMoves(gBattlerAttacker, SKY_DROP_ATTACKCANCELLER_CHECK);
        gBattlescriptCurrInstr = BattleScript_MoveUsedGravityPrevents;
        gHitMarker |= HITMARKER_UNABLE_TO_USE_MOVE;
        return MOVE_STEP_BREAK;
    }
    else if (GetActiveGimmick(gBattlerAttacker) != GIMMICK_Z_MOVE && gDisableStructs[gBattlerAttacker].throatChopTimer > gBattleTurnCounter && IsSoundMove(gCurrentMove))
    {
        gProtectStructs[gBattlerAttacker].unableToUseMove = TRUE;
        CancelMultiTurnMoves(gBattlerAttacker, SKY_DROP_ATTACKCANCELLER_CHECK);
        gBattlescriptCurrInstr = BattleScript_MoveUsedIsThroatChopPrevented;
        gHitMarker |= HITMARKER_UNABLE_TO_USE_MOVE;
        return MOVE_STEP_BREAK;
    }
    return MOVE_STEP_SUCCESS;
}

static enum MoveCanceller CancellerTaunted(void)
{
    if (GetActiveGimmick(gBattlerAttacker) != GIMMICK_Z_MOVE && gDisableStructs[gBattlerAttacker].tauntTimer && IsBattleMoveStatus(gCurrentMove))
    {
        gProtectStructs[gBattlerAttacker].unableToUseMove = TRUE;
        CancelMultiTurnMoves(gBattlerAttacker, SKY_DROP_ATTACKCANCELLER_CHECK);
        gBattlescriptCurrInstr = BattleScript_MoveUsedIsTaunted;
        gHitMarker |= HITMARKER_UNABLE_TO_USE_MOVE;
        return MOVE_STEP_BREAK;
    }
    return MOVE_STEP_SUCCESS;
}

static enum MoveCanceller CancellerImprisoned(void)
{
    if (GetActiveGimmick(gBattlerAttacker) != GIMMICK_Z_MOVE && GetImprisonedMovesCount(gBattlerAttacker, gCurrentMove))
    {
        gProtectStructs[gBattlerAttacker].unableToUseMove = TRUE;
        CancelMultiTurnMoves(gBattlerAttacker, SKY_DROP_ATTACKCANCELLER_CHECK);
        gBattlescriptCurrInstr = BattleScript_MoveUsedIsImprisoned;
        gHitMarker |= HITMARKER_UNABLE_TO_USE_MOVE;
        return MOVE_STEP_BREAK;
    }
    return MOVE_STEP_SUCCESS;
}

static enum MoveCanceller CancellerConfused(void)
{
    if (gBattleStruct->isAtkCancelerForCalledMove)
        return MOVE_STEP_SUCCESS;

    if (gBattleMons[gBattlerAttacker].volatiles.confusionTurns)
    {
        if (!gBattleMons[gBattlerAttacker].volatiles.infiniteConfusion)
            gBattleMons[gBattlerAttacker].volatiles.confusionTurns--;
        if (gBattleMons[gBattlerAttacker].volatiles.confusionTurns)
        {
             // confusion dmg
            if (RandomPercentage(RNG_CONFUSION, (GetGenConfig(GEN_CONFIG_CONFUSION_SELF_DMG_CHANCE) >= GEN_7 ? 33 : 50)))
            {
                gBattleCommunication[MULTISTRING_CHOOSER] = TRUE;
                gBattlerTarget = gBattlerAttacker;
                struct DamageContext ctx;
                ctx.battlerAtk = ctx.battlerDef = gBattlerAttacker;
                ctx.move = MOVE_NONE;
                ctx.moveType = TYPE_MYSTERY;
                ctx.isCrit = FALSE;
                ctx.randomFactor = FALSE;
                ctx.updateFlags = TRUE;
                ctx.fixedBasePower = 40;
                gBattleStruct->moveDamage[gBattlerAttacker] = CalculateMoveDamage(&ctx);
                gProtectStructs[gBattlerAttacker].confusionSelfDmg = TRUE;
                gHitMarker |= HITMARKER_UNABLE_TO_USE_MOVE;
                gBattlescriptCurrInstr = BattleScript_MoveUsedIsConfused;
            }
            else
            {
                gBattleCommunication[MULTISTRING_CHOOSER] = FALSE;
                BattleScriptCall(BattleScript_MoveUsedIsConfused);
            }
        }
        else // snapped out of confusion
        {
            BattleScriptCall(BattleScript_MoveUsedIsConfusedNoMore);
        }
        return MOVE_STEP_BREAK;
    }
    return MOVE_STEP_SUCCESS;
}

static enum MoveCanceller CancellerParalysed(void)
{
    if (!gBattleStruct->isAtkCancelerForCalledMove
        && (gBattleMons[gBattlerAttacker].status1 & STATUS1_PARALYSIS)
        && !(B_MAGIC_GUARD == GEN_4 && IsAbilityAndRecord(gBattlerAttacker, GetBattlerAbility(gBattlerAttacker), ABILITY_MAGIC_GUARD))
        && !RandomPercentage(RNG_PARALYSIS, 75))
    {
        gProtectStructs[gBattlerAttacker].nonVolatileStatusImmobility = TRUE;
        // This is removed in FRLG and Emerald for some reason
        //CancelMultiTurnMoves(gBattlerAttacker, SKY_DROP_ATTACKCANCELLER_CHECK);
        gBattlescriptCurrInstr = BattleScript_MoveUsedIsParalyzed;
        gHitMarker |= HITMARKER_UNABLE_TO_USE_MOVE;
        return MOVE_STEP_BREAK;
    }
    return MOVE_STEP_SUCCESS;
}

static enum MoveCanceller CancellerInfatuation(void)
{
    if (!gBattleStruct->isAtkCancelerForCalledMove && gBattleMons[gBattlerAttacker].volatiles.infatuation)
    {
        gBattleScripting.battler = gBattleMons[gBattlerAttacker].volatiles.infatuation - 1;
        if (!RandomPercentage(RNG_INFATUATION, 50))
        {
            BattleScriptCall(BattleScript_MoveUsedIsInLove);
        }
        else
        {
            BattleScriptPush(BattleScript_MoveUsedIsInLoveCantAttack);
            gHitMarker |= HITMARKER_UNABLE_TO_USE_MOVE;
            gProtectStructs[gBattlerAttacker].unableToUseMove = TRUE;
            CancelMultiTurnMoves(gBattlerAttacker, SKY_DROP_ATTACKCANCELLER_CHECK);
            gBattlescriptCurrInstr = BattleScript_MoveUsedIsInLove;
        }
        return MOVE_STEP_BREAK;
    }
    return MOVE_STEP_SUCCESS;
}

static enum MoveCanceller CancellerBide(void)
{
    if (gBattleMons[gBattlerAttacker].volatiles.bideTurns)
    {
        if (--gBattleMons[gBattlerAttacker].volatiles.bideTurns)
        {
            gBattlescriptCurrInstr = BattleScript_BideStoringEnergy;
        }
        else
        {
            // This is removed in FRLG and Emerald for some reason
            //gBattleMons[gBattlerAttacker].volatiles.multipleTurns = FALSE;
            if (gBideDmg[gBattlerAttacker])
            {
                gCurrentMove = MOVE_BIDE;
                gBattlerTarget = gBideTarget[gBattlerAttacker];
                if (gAbsentBattlerFlags & (1u << gBattlerTarget))
                    gBattlerTarget = GetBattleMoveTarget(MOVE_BIDE, MOVE_TARGET_SELECTED + 1);
                gBattlescriptCurrInstr = BattleScript_BideAttack;
            }
            else
            {
                gBattlescriptCurrInstr = BattleScript_BideNoEnergyToAttack;
            }
        }
        return MOVE_STEP_BREAK;
    }
    return MOVE_STEP_SUCCESS;
}

static enum MoveCanceller CancellerThaw(void)
{
    if (gBattleMons[gBattlerAttacker].status1 & STATUS1_FREEZE)
    {
        if (!(IsMoveEffectRemoveSpeciesType(gCurrentMove, MOVE_EFFECT_REMOVE_ARG_TYPE, TYPE_FIRE) && !IS_BATTLER_OF_TYPE(gBattlerAttacker, TYPE_FIRE)))
        {
            gBattleMons[gBattlerAttacker].status1 &= ~STATUS1_FREEZE;
            BattleScriptCall(BattleScript_MoveUsedUnfroze);
            gBattleCommunication[MULTISTRING_CHOOSER] = B_MSG_DEFROSTED_BY_MOVE;
        }
        return MOVE_STEP_REMOVES_STATUS;
    }
    if (gBattleMons[gBattlerAttacker].status1 & STATUS1_FROSTBITE && MoveThawsUser(gCurrentMove))
    {
        if (!(IsMoveEffectRemoveSpeciesType(gCurrentMove, MOVE_EFFECT_REMOVE_ARG_TYPE, TYPE_FIRE) && !IS_BATTLER_OF_TYPE(gBattlerAttacker, TYPE_FIRE)))
        {
            gBattleMons[gBattlerAttacker].status1 &= ~STATUS1_FROSTBITE;
            BattleScriptCall(BattleScript_MoveUsedUnfrostbite);
            gBattleCommunication[MULTISTRING_CHOOSER] = B_MSG_FROSTBITE_HEALED_BY_MOVE;
        }
        return MOVE_STEP_REMOVES_STATUS;
    }
    return MOVE_STEP_SUCCESS;
}

static enum MoveCanceller CancellerStanceChangeTwo(void)
{
    if (B_STANCE_CHANGE_FAIL >= GEN_7 && !gBattleStruct->isAtkCancelerForCalledMove && TryFormChangeBeforeMove())
        return MOVE_STEP_BREAK;
    return MOVE_STEP_SUCCESS;
}

static enum MoveCanceller CancellerChoiceLock(void)
{
    u16 *choicedMoveAtk = &gBattleStruct->choicedMove[gBattlerAttacker];
    enum ItemHoldEffect holdEffect = GetBattlerHoldEffect(gBattlerAttacker, TRUE);

    if (gChosenMove != MOVE_STRUGGLE
     && (*choicedMoveAtk == MOVE_NONE || *choicedMoveAtk == MOVE_UNAVAILABLE)
     && (IsHoldEffectChoice(holdEffect) || GetBattlerAbility(gBattlerAttacker) == ABILITY_GORILLA_TACTICS))
        *choicedMoveAtk = gChosenMove;

    u32 moveIndex;
    for (moveIndex = 0; moveIndex < MAX_MON_MOVES; moveIndex++)
    {
        if (gBattleMons[gBattlerAttacker].moves[moveIndex] == *choicedMoveAtk)
            break;
    }

    if (moveIndex == MAX_MON_MOVES)
        *choicedMoveAtk = MOVE_NONE;

    return MOVE_STEP_SUCCESS;
}

static enum MoveCanceller CancellerWeatherPrimal(void)
{
    enum MoveCanceller effect = MOVE_STEP_SUCCESS;
    if (HasWeatherEffect() && GetMovePower(gCurrentMove) > 0)
    {
        u32 moveType = GetBattleMoveType(gCurrentMove);
        if (moveType == TYPE_FIRE && (gBattleWeather & B_WEATHER_RAIN_PRIMAL) && (B_POWDER_RAIN >= GEN_7 || !TryActivatePowderStatus(gCurrentMove)))
        {
            gBattleCommunication[MULTISTRING_CHOOSER] = B_MSG_PRIMAL_WEATHER_FIZZLED_BY_RAIN;
            effect = MOVE_STEP_BREAK;
        }
        else if (moveType == TYPE_WATER && (gBattleWeather & B_WEATHER_SUN_PRIMAL))
        {
            gBattleCommunication[MULTISTRING_CHOOSER] = B_MSG_PRIMAL_WEATHER_EVAPORATED_IN_SUN;
            effect = MOVE_STEP_BREAK;
        }
        if (effect == MOVE_STEP_BREAK)
        {
            gBattleScripting.moveEffect = MOVE_EFFECT_NONE;
            gProtectStructs[gBattlerAttacker].chargingTurn = FALSE;
            CancelMultiTurnMoves(gBattlerAttacker, SKY_DROP_ATTACKCANCELLER_CHECK);
            gHitMarker |= HITMARKER_UNABLE_TO_USE_MOVE;
            BattleScriptCall(BattleScript_PrimalWeatherBlocksMove);
        }
    }
    return effect;
}

static enum MoveCanceller CancellerDynamaxBlocked(void)
{
    if ((GetActiveGimmick(gBattlerTarget) == GIMMICK_DYNAMAX) && IsMoveBlockedByDynamax(gCurrentMove))
    {
        gHitMarker |= HITMARKER_UNABLE_TO_USE_MOVE;
        BattleScriptCall(BattleScript_MoveBlockedByDynamax);
        return MOVE_STEP_BREAK;
    }
    return MOVE_STEP_SUCCESS;
}

static enum MoveCanceller CancellerPowderStatus(void)
{
    if (TryActivatePowderStatus(gCurrentMove))
    {
        gProtectStructs[gBattlerAttacker].powderSelfDmg = TRUE;
        if (!IsAbilityAndRecord(gBattlerAttacker, GetBattlerAbility(gBattlerAttacker), ABILITY_MAGIC_GUARD))
            gBattleStruct->moveDamage[gBattlerAttacker] = GetNonDynamaxMaxHP(gBattlerAttacker) / 4;

        if (GetActiveGimmick(gBattlerAttacker) != GIMMICK_Z_MOVE
         || HasTrainerUsedGimmick(gBattlerAttacker, GIMMICK_Z_MOVE))
            gBattlescriptCurrInstr = BattleScript_MoveUsedPowder;
        gHitMarker |= HITMARKER_UNABLE_TO_USE_MOVE;
        return MOVE_STEP_BREAK;
    }
    return MOVE_STEP_SUCCESS;
}

static enum MoveCanceller CancellerProtean(void)
{
    u32 moveType = GetBattleMoveType(gCurrentMove);
    if (ProteanTryChangeType(gBattlerAttacker, GetBattlerAbility(gBattlerAttacker), gCurrentMove, moveType))
    {
        if (GetGenConfig(GEN_PROTEAN_LIBERO) >= GEN_9)
            gDisableStructs[gBattlerAttacker].usedProteanLibero = TRUE;
        PREPARE_TYPE_BUFFER(gBattleTextBuff1, moveType);
        gBattlerAbility = gBattlerAttacker;
        PrepareStringBattle(STRINGID_EMPTYSTRING3, gBattlerAttacker);
        gBattleCommunication[MSG_DISPLAY] = 1;
        BattleScriptCall(BattleScript_ProteanActivates);
        return MOVE_STEP_BREAK;
    }
    return MOVE_STEP_SUCCESS;
}

static enum MoveCanceller CancellerPsychicTerrain(void)
{
    if (gFieldStatuses & STATUS_FIELD_PSYCHIC_TERRAIN
        && IsBattlerGrounded(gBattlerTarget)
        && GetChosenMovePriority(gBattlerAttacker, GetBattlerAbility(gBattlerAttacker)) > 0
        && GetMoveTarget(gCurrentMove) != MOVE_TARGET_ALL_BATTLERS
        && GetMoveTarget(gCurrentMove) != MOVE_TARGET_OPPONENTS_FIELD
        && !IsBattlerAlly(gBattlerAttacker, gBattlerTarget))
    {
        CancelMultiTurnMoves(gBattlerAttacker, SKY_DROP_ATTACKCANCELLER_CHECK);
        gBattlescriptCurrInstr = BattleScript_MoveUsedPsychicTerrainPrevents;
        gHitMarker |= HITMARKER_UNABLE_TO_USE_MOVE;
        return MOVE_STEP_BREAK;
    }
    return MOVE_STEP_SUCCESS;
}

static enum MoveCanceller CancellerExplodingDamp(void)
{
    u32 dampBattler = IsAbilityOnField(ABILITY_DAMP);
    if (dampBattler && IsMoveDampBanned(gCurrentMove))
    {
        gBattleScripting.battler = dampBattler - 1;
        gBattlescriptCurrInstr = BattleScript_DampStopsExplosion;
        gHitMarker |= HITMARKER_UNABLE_TO_USE_MOVE;
        return MOVE_STEP_BREAK;
    }
    return MOVE_STEP_SUCCESS;
}

static enum MoveCanceller CancellerMultihitMoves(void)
{
    if (GetMoveEffect(gCurrentMove) == EFFECT_MULTI_HIT)
    {
        u32 ability = GetBattlerAbility(gBattlerAttacker);

        if (ability == ABILITY_SKILL_LINK)
        {
            gMultiHitCounter = 5;
        }
        else if (ability == ABILITY_BATTLE_BOND
              && gCurrentMove == MOVE_WATER_SHURIKEN
              && gBattleMons[gBattlerAttacker].species == SPECIES_GRENINJA_ASH)
        {
            gMultiHitCounter = 3;
        }
        else
        {
            SetRandomMultiHitCounter();
        }

        PREPARE_BYTE_NUMBER_BUFFER(gBattleScripting.multihitString, 1, 0)
    }
    else if (GetMoveStrikeCount(gCurrentMove) > 1)
    {
        if (GetMoveEffect(gCurrentMove) == EFFECT_POPULATION_BOMB && GetBattlerHoldEffect(gBattlerAttacker, TRUE) == HOLD_EFFECT_LOADED_DICE)
        {
            gMultiHitCounter = RandomUniform(RNG_LOADED_DICE, 4, 10);
        }
        else
        {
            gMultiHitCounter = GetMoveStrikeCount(gCurrentMove);

            if (GetMoveEffect(gCurrentMove) == EFFECT_DRAGON_DARTS
             && !IsAffectedByFollowMe(gBattlerAttacker, GetBattlerSide(gBattlerTarget), gCurrentMove)
             && CanTargetPartner(gBattlerAttacker, gBattlerTarget)
             && TargetFullyImmuneToCurrMove(gBattlerAttacker, gBattlerTarget))
                gBattlerTarget = BATTLE_PARTNER(gBattlerTarget);
        }

        PREPARE_BYTE_NUMBER_BUFFER(gBattleScripting.multihitString, 3, 0)
    }
    else if (B_BEAT_UP >= GEN_5 && GetMoveEffect(gCurrentMove) == EFFECT_BEAT_UP)
    {
        struct Pokemon* party = GetBattlerParty(gBattlerAttacker);
        int i;

        for (i = 0; i < PARTY_SIZE; i++)
        {
            if (GetMonData(&party[i], MON_DATA_HP)
             && GetMonData(&party[i], MON_DATA_SPECIES) != SPECIES_NONE
             && !GetMonData(&party[i], MON_DATA_IS_EGG)
             && !GetMonData(&party[i], MON_DATA_STATUS))
                gMultiHitCounter++;
        }

        gBattleStruct->beatUpSlot = 0;
        PREPARE_BYTE_NUMBER_BUFFER(gBattleScripting.multihitString, 1, 0)
    }
    else
    {
        gMultiHitCounter = 0;
    }

    return MOVE_STEP_SUCCESS;
}

static enum MoveCanceller CancellerZMoves(void)
{
    if (GetActiveGimmick(gBattlerAttacker) == GIMMICK_Z_MOVE)
    {
        // For Z-Mirror Move, so it doesn't play the animation twice.
        bool32 alreadyUsed = HasTrainerUsedGimmick(gBattlerAttacker, GIMMICK_Z_MOVE);

        // attacker has a queued z move
        RecordItemEffectBattle(gBattlerAttacker, HOLD_EFFECT_Z_CRYSTAL);
        SetGimmickAsActivated(gBattlerAttacker, GIMMICK_Z_MOVE);

        gBattleScripting.battler = gBattlerAttacker;
        if (gProtectStructs[gBattlerAttacker].powderSelfDmg)
        {
            if (!alreadyUsed)
                BattleScriptCall(BattleScript_ZMoveActivatePowder);
        }
        else if (GetMoveCategory(gCurrentMove) == DAMAGE_CATEGORY_STATUS)
        {
            if (!alreadyUsed)
                BattleScriptCall(BattleScript_ZMoveActivateStatus);
        }
        else
        {
            if (!alreadyUsed)
                BattleScriptCall(BattleScript_ZMoveActivateDamaging);
        }
        return MOVE_STEP_BREAK; // The original move is cancelled, not the z move
    }
    return MOVE_STEP_SUCCESS;
}

static enum MoveCanceller CancellerMultiTargetMoves(void)
{
    u32 moveTarget = GetBattlerMoveTargetType(gBattlerAttacker, gCurrentMove);
    u32 abilityAtk = GetBattlerAbility(gBattlerAttacker);

    if (IsSpreadMove(moveTarget))
    {
        for (u32 battlerDef = 0; battlerDef < gBattlersCount; battlerDef++)
        {
            if (gBattleStruct->bouncedMoveIsUsed && !IsOnPlayerSide(battlerDef))
                continue;

            u32 abilityDef = GetBattlerAbility(battlerDef);

            if (gBattlerAttacker == battlerDef
             || !IsBattlerAlive(battlerDef)
             || (GetMoveEffect(gCurrentMove) == EFFECT_SYNCHRONOISE && !DoBattlersShareType(gBattlerAttacker, battlerDef))
             || (moveTarget == MOVE_TARGET_BOTH && gBattlerAttacker == BATTLE_PARTNER(battlerDef))
             || IsBattlerProtected(gBattlerAttacker, battlerDef, gCurrentMove)) // Missing Invulnerable check
            {
                gBattleStruct->moveResultFlags[battlerDef] = MOVE_RESULT_NO_EFFECT;
                gBattleStruct->noResultString[battlerDef] = WILL_FAIL;
            }
            else if (CanAbilityBlockMove(gBattlerAttacker, battlerDef, abilityAtk, abilityDef, gCurrentMove, CHECK_TRIGGER)
                  || (IsBattlerTerrainAffected(gBattlerAttacker, STATUS_FIELD_PSYCHIC_TERRAIN) && GetBattleMovePriority(gBattlerAttacker, abilityAtk, gCurrentMove) > 0))
            {
                gBattleStruct->moveResultFlags[battlerDef] = 0;
                gBattleStruct->noResultString[battlerDef] = WILL_FAIL;
            }
            else if (CanAbilityAbsorbMove(gBattlerAttacker, battlerDef, abilityDef, gCurrentMove, GetBattleMoveType(gCurrentMove), CHECK_TRIGGER))
            {
                gBattleStruct->moveResultFlags[battlerDef] = 0;
                gBattleStruct->noResultString[battlerDef] = CHECK_ACCURACY;
            }
            else
            {
                CalcTypeEffectivenessMultiplierHelper(gCurrentMove, GetBattleMoveType(gCurrentMove), gBattlerAttacker, battlerDef, abilityAtk, abilityDef, TRUE); // Sets moveResultFlags
                gBattleStruct->noResultString[battlerDef] = CAN_DAMAGE;
            }
        }
        if (moveTarget == MOVE_TARGET_BOTH)
            gBattleStruct->numSpreadTargets = CountAliveMonsInBattle(BATTLE_ALIVE_EXCEPT_BATTLER_SIDE, gBattlerAttacker);
        else
            gBattleStruct->numSpreadTargets = CountAliveMonsInBattle(BATTLE_ALIVE_EXCEPT_BATTLER, gBattlerAttacker);
    }
    return MOVE_STEP_SUCCESS;
}

static enum MoveCanceller (*const sMoveSuccessOrderCancellers[])(void) =
{
    [CANCELLER_FLAGS] = CancellerFlags,
    [CANCELLER_STANCE_CHANGE_1] = CancellerStanceChangeOne,
    [CANCELLER_SKY_DROP] = CancellerSkyDrop,
    [CANCELLER_RECHARGE] = CancellerRecharge,
    [CANCELLER_ASLEEP_OR_FROZEN] = CancellerAsleepOrFrozen,
    [CANCELLER_OBEDIENCE] = CancellerObedience,
    [CANCELLER_TRUANT] = CancellerTruant,
    [CANCELLER_FLINCH] = CancellerFlinch,
    [CANCELLER_INFATUATION] = CancellerInfatuation,
    [CANCELLER_DISABLED] = CancellerDisabled,
    [CANCELLER_VOLATILE_BLOCKED] = CancellerVolatileBlocked,
    [CANCELLER_TAUNTED] = CancellerTaunted,
    [CANCELLER_IMPRISONED] = CancellerImprisoned,
    [CANCELLER_CONFUSED] = CancellerConfused,
    [CANCELLER_PARALYSED] = CancellerParalysed,
    [CANCELLER_BIDE] = CancellerBide,
    [CANCELLER_THAW] = CancellerThaw,
    [CANCELLER_STANCE_CHANGE_2] = CancellerStanceChangeTwo,
    [CANCELLER_CHOICE_LOCK] = CancellerChoiceLock,
    [CANCELLER_WEATHER_PRIMAL] = CancellerWeatherPrimal,
    [CANCELLER_DYNAMAX_BLOCKED] = CancellerDynamaxBlocked,
    [CANCELLER_POWDER_STATUS] = CancellerPowderStatus,
    [CANCELLER_PROTEAN] = CancellerProtean,
    [CANCELLER_PSYCHIC_TERRAIN] = CancellerPsychicTerrain,
    [CANCELLER_EXPLODING_DAMP] = CancellerExplodingDamp,
    [CANCELLER_MULTIHIT_MOVES] = CancellerMultihitMoves,
    [CANCELLER_Z_MOVES] = CancellerZMoves,
    [CANCELLER_MULTI_TARGET_MOVES] = CancellerMultiTargetMoves,
};

enum MoveCanceller AtkCanceller_MoveSuccessOrder(void)
{
    enum MoveCanceller effect = MOVE_STEP_SUCCESS;

    while (gBattleStruct->atkCancellerTracker < CANCELLER_END && effect == MOVE_STEP_SUCCESS)
    {
        effect = sMoveSuccessOrderCancellers[gBattleStruct->atkCancellerTracker]();
        gBattleStruct->atkCancellerTracker++;
    }

    if (effect == MOVE_STEP_REMOVES_STATUS)
    {
        BtlController_EmitSetMonData(gBattlerAttacker, B_COMM_TO_CONTROLLER, REQUEST_STATUS_BATTLE, 0, 4, &gBattleMons[gBattlerAttacker].status1);
        MarkBattlerForControllerExec(gBattlerAttacker);
    }

    return effect;
}

bool32 HasNoMonsToSwitch(u32 battler, u8 partyIdBattlerOn1, u8 partyIdBattlerOn2)
{
    u32 i, playerId, flankId;
    struct Pokemon *party;

    if (!IsDoubleBattle())
        return FALSE;

    bool32 isPlayerside = IsOnPlayerSide(battler);

    if (BATTLE_TWO_VS_ONE_OPPONENT && !isPlayerside)
    {
        flankId = GetBattlerAtPosition(B_POSITION_OPPONENT_LEFT);
        playerId = GetBattlerAtPosition(B_POSITION_OPPONENT_RIGHT);
        party = gEnemyParty;

        // Edge case: If both opposing Pokemon were knocked out on the same turn,
        // make sure opponent only sends out the final Pokemon once.
        if (battler == playerId
         && (gHitMarker & HITMARKER_FAINTED(flankId))
         && (gHitMarker & HITMARKER_FAINTED(playerId)))
        {
            u8 count = 0;
            for (i = 0; i < PARTY_SIZE; i++)
                if (IsValidForBattle(&party[i]))
                    count++;

            if (count < 2)
                return TRUE;
        }

        if (partyIdBattlerOn1 == PARTY_SIZE)
            partyIdBattlerOn1 = gBattlerPartyIndexes[flankId];
        if (partyIdBattlerOn2 == PARTY_SIZE)
            partyIdBattlerOn2 = gBattlerPartyIndexes[playerId];

        for (i = 0; i < PARTY_SIZE; i++)
        {
            if (IsValidForBattle(&party[i])
             && i != partyIdBattlerOn1 && i != partyIdBattlerOn2
             && i != gBattleStruct->monToSwitchIntoId[flankId] && i != playerId[gBattleStruct->monToSwitchIntoId])
                break;
        }
        return (i == PARTY_SIZE);
    }
    else if (gBattleTypeFlags & BATTLE_TYPE_INGAME_PARTNER)
    {
        party = GetBattlerParty(battler);
        if (!isPlayerside && WILD_DOUBLE_BATTLE)
        {
            flankId = GetBattlerAtPosition(B_POSITION_OPPONENT_LEFT);
            playerId = GetBattlerAtPosition(B_POSITION_OPPONENT_RIGHT);

            if (partyIdBattlerOn1 == PARTY_SIZE)
                partyIdBattlerOn1 = gBattlerPartyIndexes[flankId];
            if (partyIdBattlerOn2 == PARTY_SIZE)
                partyIdBattlerOn2 = gBattlerPartyIndexes[playerId];

            for (i = 0; i < PARTY_SIZE; i++)
            {
                if (IsValidForBattle(&party[i])
                 && i != partyIdBattlerOn1 && i != partyIdBattlerOn2
                 && i != gBattleStruct->monToSwitchIntoId[flankId] && i != playerId[gBattleStruct->monToSwitchIntoId])
                    break;
            }
            return (i == PARTY_SIZE);
        }
        else
        {
            playerId = ((battler & BIT_FLANK) / 2);
            for (i = playerId * MULTI_PARTY_SIZE; i < playerId * MULTI_PARTY_SIZE + MULTI_PARTY_SIZE; i++)
            {
                if (IsValidForBattle(&party[i]))
                    break;
            }
            return (i == playerId * MULTI_PARTY_SIZE + MULTI_PARTY_SIZE);
        }
    }
    else if (gBattleTypeFlags & BATTLE_TYPE_MULTI)
    {
        if (gBattleTypeFlags & BATTLE_TYPE_TOWER_LINK_MULTI)
        {
            if (isPlayerside)
            {
                party = gPlayerParty;
                flankId = GetBattlerMultiplayerId(battler);
                playerId = GetLinkTrainerFlankId(flankId);
            }
            else
            {
                party = gEnemyParty;
                if (battler == 1)
                    playerId = 0;
                else
                    playerId = 1;
            }
        }
        else
        {
            flankId = GetBattlerMultiplayerId(battler);
            party = GetBattlerParty(battler);
            playerId = GetLinkTrainerFlankId(flankId);
        }

        for (i = playerId * MULTI_PARTY_SIZE; i < playerId * MULTI_PARTY_SIZE + MULTI_PARTY_SIZE; i++)
        {
            if (IsValidForBattle(&party[i]))
                break;
        }
        return (i == playerId * MULTI_PARTY_SIZE + MULTI_PARTY_SIZE);
    }
    else if ((gBattleTypeFlags & BATTLE_TYPE_TWO_OPPONENTS) && !isPlayerside)
    {
        party = gEnemyParty;

        if (battler == 1)
            playerId = 0;
        else
            playerId = MULTI_PARTY_SIZE;

        for (i = playerId; i < playerId + MULTI_PARTY_SIZE; i++)
        {
            if (IsValidForBattle(&party[i]))
                break;
        }
        return (i == playerId + 3);
    }
    else
    {
        if (!isPlayerside)
        {
            flankId = GetBattlerAtPosition(B_POSITION_OPPONENT_LEFT);
            playerId = GetBattlerAtPosition(B_POSITION_OPPONENT_RIGHT);
            party = gEnemyParty;
        }
        else
        {
            flankId = GetBattlerAtPosition(B_POSITION_PLAYER_LEFT);
            playerId = GetBattlerAtPosition(B_POSITION_PLAYER_RIGHT);
            party = gPlayerParty;
        }

        if (partyIdBattlerOn1 == PARTY_SIZE)
            partyIdBattlerOn1 = gBattlerPartyIndexes[flankId];
        if (partyIdBattlerOn2 == PARTY_SIZE)
            partyIdBattlerOn2 = gBattlerPartyIndexes[playerId];

        for (i = 0; i < PARTY_SIZE; i++)
        {
            if (IsValidForBattle(&party[i])
             && i != partyIdBattlerOn1 && i != partyIdBattlerOn2
             && i != gBattleStruct->monToSwitchIntoId[flankId] && i != playerId[gBattleStruct->monToSwitchIntoId])
                break;
        }
        return (i == PARTY_SIZE);
    }
}

bool32 TryChangeBattleWeather(u32 battler, u32 battleWeatherId, bool32 viaAbility)
{
    u16 battlerAbility = GetBattlerAbility(battler);

    if (gBattleWeather & sBattleWeatherInfo[battleWeatherId].flag)
    {
        return FALSE;
    }
    else if (gBattleWeather & B_WEATHER_PRIMAL_ANY
        && battlerAbility != ABILITY_DESOLATE_LAND
        && battlerAbility != ABILITY_PRIMORDIAL_SEA
        && battlerAbility != ABILITY_DELTA_STREAM)
    {
        return FALSE;
    }
    else if (GetGenConfig(GEN_CONFIG_ABILITY_WEATHER) < GEN_6 && viaAbility)
    {
        gBattleWeather = sBattleWeatherInfo[battleWeatherId].flag;
        return TRUE;
    }
    else
    {
        u32 rock = sBattleWeatherInfo[battleWeatherId].rock;
        gBattleWeather = sBattleWeatherInfo[battleWeatherId].flag;
        if (gBattleWeather & B_WEATHER_PRIMAL_ANY)
            gWishFutureKnock.weatherDuration = 0;
        else if (rock != 0 && GetBattlerHoldEffect(battler, TRUE) == rock)
            gWishFutureKnock.weatherDuration = 8;
        else
            gWishFutureKnock.weatherDuration = 5;
        return TRUE;
    }

    return FALSE;
}

static bool32 TryChangeBattleTerrain(u32 battler, u32 statusFlag, u16 *timer)
{
    if ((!(gFieldStatuses & statusFlag) && (!gBattleStruct->isSkyBattle)))
    {
        gFieldStatuses &= ~STATUS_FIELD_TERRAIN_ANY;
        gFieldStatuses |= statusFlag;
        gDisableStructs[battler].terrainAbilityDone = FALSE;

        if (GetBattlerHoldEffect(battler, TRUE) == HOLD_EFFECT_TERRAIN_EXTENDER)
            *timer = gBattleTurnCounter + 8;
        else
            *timer = gBattleTurnCounter + 5;

        gBattleScripting.battler = battler;
        return TRUE;
    }

    return FALSE;
}

static void ForewarnChooseMove(u32 battler)
{
    struct Forewarn {
        u8 battler;
        u8 power;
        u16 moveId;
    };
    u32 i, j, bestId, count;
    struct Forewarn *data = Alloc(sizeof(struct Forewarn) * MAX_BATTLERS_COUNT * MAX_MON_MOVES);

    // Put all moves
    for (count = 0, i = 0; i < MAX_BATTLERS_COUNT; i++)
    {
        if (IsBattlerAlive(i) && !IsBattlerAlly(i, battler))
        {
            for (j = 0; j < MAX_MON_MOVES; j++)
            {
                if (gBattleMons[i].moves[j] == MOVE_NONE)
                    continue;
                data[count].moveId = gBattleMons[i].moves[j];
                data[count].battler = i;
                switch (GetMoveEffect(data[count].moveId))
                {
                case EFFECT_OHKO:
                case EFFECT_SHEER_COLD:
                    data[count].power = 150;
                    break;
                case EFFECT_COUNTER:
                case EFFECT_MIRROR_COAT:
                case EFFECT_METAL_BURST:
                    data[count].power = 120;
                    break;
                default:
                {
                    u32 movePower = GetMovePower(data[count].moveId);
                    if (movePower == 1)
                        data[count].power = 80;
                    else
                        data[count].power = movePower;
                    break;
                }
                }
                count++;
            }
        }
    }

    for (bestId = 0, i = 1; i < count; i++)
    {
        if (data[i].power > data[bestId].power)
            bestId = i;
        else if (data[i].power == data[bestId].power && Random() & 1)
            bestId = i;
    }

    gBattlerTarget = data[bestId].battler;
    PREPARE_MOVE_BUFFER(gBattleTextBuff1, data[bestId].moveId)
    RecordKnownMove(gBattlerTarget, data[bestId].moveId);

    Free(data);
}

bool32 ChangeTypeBasedOnTerrain(u32 battler)
{
    u32 battlerType;

    if (gFieldStatuses & STATUS_FIELD_ELECTRIC_TERRAIN)
        battlerType = TYPE_ELECTRIC;
    else if (gFieldStatuses & STATUS_FIELD_GRASSY_TERRAIN)
        battlerType = TYPE_GRASS;
    else if (gFieldStatuses & STATUS_FIELD_MISTY_TERRAIN)
        battlerType = TYPE_FAIRY;
    else if (gFieldStatuses & STATUS_FIELD_PSYCHIC_TERRAIN)
        battlerType = TYPE_PSYCHIC;
    else // failsafe
        return FALSE;

    SET_BATTLER_TYPE(battler, battlerType);
    PREPARE_TYPE_BUFFER(gBattleTextBuff1, battlerType);
    return TRUE;
}

static inline u8 GetSideFaintCounter(u32 side)
{
    return (side == B_SIDE_PLAYER) ? gBattleResults.playerFaintCounter : gBattleResults.opponentFaintCounter;
}

static inline u8 GetBattlerSideFaintCounter(u32 battler)
{
    return GetSideFaintCounter(GetBattlerSide(battler));
}

// Supreme Overlord adds a x0.1 damage boost for each fainted ally.
static inline uq4_12_t GetSupremeOverlordModifier(u32 battler)
{
    return UQ_4_12(1.0) + (PercentToUQ4_12(gBattleStruct->supremeOverlordCounter[battler] * 10));
}

bool32 HadMoreThanHalfHpNowDoesnt(u32 battler)
{
    u32 cutoff = gBattleMons[battler].maxHP / 2;
    // Had more than half of hp before, now has less
    return gBattleStruct->hpBefore[battler] > cutoff
        && gBattleMons[battler].hp <= cutoff;
}

#define ANIM_STAT_HP      0
#define ANIM_STAT_ATK     1
#define ANIM_STAT_DEF     2
#define ANIM_STAT_SPATK   3
#define ANIM_STAT_SPDEF   4
#define ANIM_STAT_SPEED   5
#define ANIM_STAT_ACC     6
#define ANIM_STAT_EVASION 7
static void ChooseStatBoostAnimation(u32 battler)
{
    u32 stat;
    bool32 statBuffMoreThan1 = FALSE;
    u32 static const statsOrder[NUM_BATTLE_STATS] =
    {
        [ANIM_STAT_HP]      = STAT_HP,
        [ANIM_STAT_ATK]     = STAT_ATK,
        [ANIM_STAT_DEF]     = STAT_DEF,
        [ANIM_STAT_SPATK]   = STAT_SPATK,
        [ANIM_STAT_SPDEF]   = STAT_SPDEF,
        [ANIM_STAT_SPEED]   = STAT_SPEED,
        [ANIM_STAT_ACC]     = STAT_ACC,
        [ANIM_STAT_EVASION] = STAT_EVASION,
    };
    gBattleScripting.animArg1 = 0;

    for (stat = 1; stat < NUM_BATTLE_STATS; stat++) // Start loop at 1 to avoid STAT_HP
    {
        if ((gQueuedStatBoosts[battler].stats & (1 << statsOrder[stat])) == 0)
            continue;

        if (!statBuffMoreThan1)
            statBuffMoreThan1 = ((gQueuedStatBoosts[battler].stats & (1 << statsOrder[stat])) > 1);

        if (gBattleScripting.animArg1 != 0) // Already set in a different stat so now boosting multiple stats
            gBattleScripting.animArg1 = (statBuffMoreThan1 ? STAT_ANIM_MULTIPLE_PLUS2 : STAT_ANIM_MULTIPLE_PLUS1);
        else
            gBattleScripting.animArg1 = GET_STAT_BUFF_ID((statsOrder[stat] + 1)) + (statBuffMoreThan1 ? STAT_ANIM_PLUS2 : STAT_ANIM_PLUS1);
    }
}
#undef ANIM_STAT_HP
#undef ANIM_STAT_ATK
#undef ANIM_STAT_DEF
#undef ANIM_STAT_SPATK
#undef ANIM_STAT_SPDEF
#undef ANIM_STAT_SPEED
#undef ANIM_STAT_ACC
#undef ANIM_STAT_EVASION

bool32 CanAbilityBlockMove(u32 battlerAtk, u32 battlerDef, u32 abilityAtk, u32 abilityDef, u32 move, enum FunctionCallOption option)
{
    const u8 *battleScriptBlocksMove = NULL;
    u32 battlerAbility = battlerDef;
    s32 atkPriority = 0;

    if (option == AI_CHECK)
        atkPriority = GetBattleMovePriority(battlerAtk, abilityAtk, move);
    else
        atkPriority = GetChosenMovePriority(battlerAtk, abilityAtk);

    switch (abilityDef)
    {
    case ABILITY_SOUNDPROOF:
        if (IsSoundMove(move) && !(GetBattlerMoveTargetType(battlerAtk, move) & MOVE_TARGET_USER))
        {
            if (gBattleMons[battlerAtk].volatiles.multipleTurns)
                gHitMarker |= HITMARKER_NO_PPDEDUCT;
            battleScriptBlocksMove = BattleScript_SoundproofProtected;
        }
        break;
    case ABILITY_BULLETPROOF:
        if (IsBallisticMove(move))
        {
            if (gBattleMons[battlerAtk].volatiles.multipleTurns)
                gHitMarker |= HITMARKER_NO_PPDEDUCT;
            battleScriptBlocksMove = BattleScript_SoundproofProtected;
        }
        break;
    case ABILITY_DAZZLING:
    case ABILITY_QUEENLY_MAJESTY:
    case ABILITY_ARMOR_TAIL:
        if (atkPriority > 0 && !IsBattlerAlly(battlerAtk, battlerDef))
        {
            if (gBattleMons[battlerAtk].volatiles.multipleTurns)
                gHitMarker |= HITMARKER_NO_PPDEDUCT;
            battleScriptBlocksMove = BattleScript_DazzlingProtected;
        }
        break;
    case ABILITY_GOOD_AS_GOLD:
        if (IsBattleMoveStatus(move))
        {
            if (!(GetBattlerMoveTargetType(battlerAtk, move) & (MOVE_TARGET_OPPONENTS_FIELD | MOVE_TARGET_ALL_BATTLERS)))
                battleScriptBlocksMove = BattleScript_GoodAsGoldActivates;
        }
        break;
    }

    if (atkPriority > 0)
    {
        // Prankster check
        if (battleScriptBlocksMove == NULL
         && IsBattleMoveStatus(move)
         && BlocksPrankster(move, battlerAtk, battlerDef, TRUE)
         && !(IsBattleMoveStatus(move) && (abilityDef == ABILITY_MAGIC_BOUNCE || gProtectStructs[battlerDef].bounceMove)))
        {
            if (option == RUN_SCRIPT && !IsSpreadMove(GetBattlerMoveTargetType(battlerAtk, move)))
                CancelMultiTurnMoves(battlerAtk, SKY_DROP_ATTACKCANCELLER_CHECK); // Don't cancel moves that can hit two targets bc one target might not be protected

            battleScriptBlocksMove = BattleScript_DoesntAffectTargetAtkString;
        }

        // Check def partner ability
        u32 partnerDef = BATTLE_PARTNER(battlerDef);
        if (battleScriptBlocksMove == NULL
         && IsDoubleBattle()
         && IsBattlerAlive(partnerDef)
         && !IsBattlerAlly(battlerAtk, partnerDef))
        {
            if (option == AI_CHECK)
                abilityDef = gAiLogicData->abilities[partnerDef];
            else
                abilityDef = GetBattlerAbility(partnerDef);

            switch (abilityDef)
            {
            case ABILITY_DAZZLING:
            case ABILITY_QUEENLY_MAJESTY:
            case ABILITY_ARMOR_TAIL:
                if (gBattleMons[battlerAtk].volatiles.multipleTurns)
                    gHitMarker |= HITMARKER_NO_PPDEDUCT;
                battlerAbility = partnerDef;
                battleScriptBlocksMove = BattleScript_DazzlingProtected;
                break;
            }
        }
    }

    if (battleScriptBlocksMove == NULL)
        return FALSE;

    if (option == RUN_SCRIPT)
    {
        gMultiHitCounter = 0;   // Prevent multi-hit moves from hitting more than once after move has been absorbed.
        gLastUsedAbility = abilityDef;
        RecordAbilityBattle(battlerDef, abilityDef);
        gBattleScripting.battler = gBattlerAbility = battlerAbility;
        gBattlescriptCurrInstr = battleScriptBlocksMove;
    }

    return TRUE;
}

bool32 CanAbilityAbsorbMove(u32 battlerAtk, u32 battlerDef, u32 abilityDef, u32 move, u32 moveType, enum FunctionCallOption option)
{
    enum MoveAbsorbed effect = MOVE_ABSORBED_BY_NO_ABILITY;
    const u8 *battleScript = NULL;
    u32 statId = 0;
    u32 statAmount = 1;

    switch (abilityDef)
    {
    default:
        effect = MOVE_ABSORBED_BY_NO_ABILITY;
        break;
    case ABILITY_VOLT_ABSORB:
        if (moveType == TYPE_ELECTRIC && GetBattlerMoveTargetType(battlerAtk, move) != MOVE_TARGET_ALL_BATTLERS)
            effect = MOVE_ABSORBED_BY_DRAIN_HP_ABILITY;
        break;
    case ABILITY_WATER_ABSORB:
    case ABILITY_DRY_SKIN:
        if (moveType == TYPE_WATER)
            effect = MOVE_ABSORBED_BY_DRAIN_HP_ABILITY;
        break;
    case ABILITY_EARTH_EATER:
        if (moveType == TYPE_GROUND)
            effect = MOVE_ABSORBED_BY_DRAIN_HP_ABILITY;
        break;
    case ABILITY_MOTOR_DRIVE:
        if (moveType == TYPE_ELECTRIC && GetBattlerMoveTargetType(battlerAtk, move) != MOVE_TARGET_ALL_BATTLERS)
        {
            effect = MOVE_ABSORBED_BY_STAT_INCREASE_ABILITY;
            statId = STAT_SPEED;
        }
        break;
    case ABILITY_LIGHTNING_ROD:
        if (B_REDIRECT_ABILITY_IMMUNITY >= GEN_5 && moveType == TYPE_ELECTRIC && GetBattlerMoveTargetType(battlerAtk, move) != MOVE_TARGET_ALL_BATTLERS)
        {
            effect = MOVE_ABSORBED_BY_STAT_INCREASE_ABILITY;
            statId = STAT_SPATK;
        }
        break;
    case ABILITY_STORM_DRAIN:
        if (B_REDIRECT_ABILITY_IMMUNITY >= GEN_5 && moveType == TYPE_WATER)
        {
            effect = MOVE_ABSORBED_BY_STAT_INCREASE_ABILITY;
            statId = STAT_SPATK;
        }
        break;
    case ABILITY_SAP_SIPPER:
        if (moveType == TYPE_GRASS)
        {
            effect = MOVE_ABSORBED_BY_STAT_INCREASE_ABILITY;
            statId = STAT_ATK;
        }
        break;
    case ABILITY_WELL_BAKED_BODY:
        if (moveType == TYPE_FIRE)
        {
            effect = MOVE_ABSORBED_BY_STAT_INCREASE_ABILITY;
            statAmount = 2;
            statId = STAT_DEF;
        }
        break;
    case ABILITY_WIND_RIDER:
        if (IsWindMove(move) && !(GetBattlerMoveTargetType(battlerAtk, move) & MOVE_TARGET_USER))
        {
            effect = MOVE_ABSORBED_BY_STAT_INCREASE_ABILITY;
            statId = STAT_ATK;
        }
        break;
    case ABILITY_FLASH_FIRE:
        if (moveType == TYPE_FIRE && (B_FLASH_FIRE_FROZEN >= GEN_5 || !(gBattleMons[battlerDef].status1 & STATUS1_FREEZE)))
            effect = MOVE_ABSORBED_BY_BOOST_FLASH_FIRE;
        break;
    }

    if (effect == MOVE_ABSORBED_BY_NO_ABILITY || option != RUN_SCRIPT)
        return effect;

    switch (effect)
    {
    default:
        return FALSE;
    case MOVE_ABSORBED_BY_DRAIN_HP_ABILITY:
        gBattleStruct->pledgeMove = FALSE;
        if (IsBattlerAtMaxHp(battlerDef) || (B_HEAL_BLOCKING >= GEN_5 && gBattleMons[battlerDef].volatiles.healBlock))
        {
            if ((gProtectStructs[battlerAtk].notFirstStrike))
                battleScript = BattleScript_MonMadeMoveUseless;
            else
                battleScript = BattleScript_MonMadeMoveUseless_PPLoss;
        }
        else
        {
            if (gProtectStructs[battlerAtk].notFirstStrike)
                battleScript = BattleScript_MoveHPDrain;
            else
                battleScript = BattleScript_MoveHPDrain_PPLoss;

            gBattleStruct->moveDamage[battlerDef] = GetNonDynamaxMaxHP(battlerDef) / 4;
            if (gBattleStruct->moveDamage[battlerDef] == 0)
                gBattleStruct->moveDamage[battlerDef] = 1;
            gBattleStruct->moveDamage[battlerDef] *= -1;
        }
        break;
    case MOVE_ABSORBED_BY_STAT_INCREASE_ABILITY:
        gBattleStruct->pledgeMove = FALSE;
        if (!CompareStat(battlerDef, statId, MAX_STAT_STAGE, CMP_LESS_THAN))
        {
            if ((gProtectStructs[battlerAtk].notFirstStrike))
                battleScript = BattleScript_MonMadeMoveUseless;
            else
                battleScript = BattleScript_MonMadeMoveUseless_PPLoss;
        }
        else
        {
            if (gProtectStructs[battlerAtk].notFirstStrike)
                battleScript = BattleScript_MoveStatDrain;
            else
                battleScript = BattleScript_MoveStatDrain_PPLoss;

            SET_STATCHANGER(statId, statAmount, FALSE);
            if (B_ABSORBING_ABILITY_STRING < GEN_5)
                PREPARE_STAT_BUFFER(gBattleTextBuff1, statId);
        }
        break;
    case MOVE_ABSORBED_BY_BOOST_FLASH_FIRE:
        gBattleStruct->pledgeMove = FALSE;
        if (!gDisableStructs[battlerDef].flashFireBoosted)
        {
            gBattleCommunication[MULTISTRING_CHOOSER] = B_MSG_FLASH_FIRE_BOOST;
            if (gProtectStructs[battlerAtk].notFirstStrike)
                battleScript = BattleScript_FlashFireBoost;
            else
                battleScript = BattleScript_FlashFireBoost_PPLoss;
            gDisableStructs[battlerDef].flashFireBoosted = TRUE;
        }
        else
        {
            gBattleCommunication[MULTISTRING_CHOOSER] = B_MSG_FLASH_FIRE_NO_BOOST;
            if (gProtectStructs[battlerAtk].notFirstStrike)
                battleScript = BattleScript_FlashFireBoost;
            else
                battleScript = BattleScript_FlashFireBoost_PPLoss;
        }
        break;
    }

    if (battleScript != NULL)
    {
        gMultiHitCounter = 0;   // Prevent multi-hit moves from hitting more than once after move has been absorbed.
        gLastUsedAbility = abilityDef;
        RecordAbilityBattle(battlerDef, abilityDef);
        gBattleScripting.battler = gBattlerAbility = battlerDef;
        gBattlescriptCurrInstr = battleScript;
    }

    return effect;
}

static inline u32 SetStartingFieldStatus(u32 flag, u32 message, u32 anim, u16 *timer)
{
    if (!(gFieldStatuses & flag))
    {
        gBattleCommunication[MULTISTRING_CHOOSER] = message;
        gFieldStatuses |= flag;
        gBattleScripting.animArg1 = anim;
        if (gBattleStruct->startingStatusTimer)
            *timer = gBattleTurnCounter + gBattleStruct->startingStatusTimer;
        else
            *timer = 0; // Infinite

        return 1;
    }

    return 0;
}

static inline u32 SetStartingSideStatus(u32 flag, u32 side, u32 message, u32 anim, u16 *timer)
{
    if (!(gSideStatuses[side] & flag))
    {
        gBattlerAttacker = gBattlerTarget = side;
        gBattleCommunication[MULTISTRING_CHOOSER] = message;
        gSideStatuses[side] |= flag;
        gBattleScripting.animArg1 = anim;
        if (gBattleStruct->startingStatusTimer)
            *timer = gBattleTurnCounter + gBattleStruct->startingStatusTimer;
        else
            *timer = 0; // Infinite

        return 1;
    }

    return 0;
}

u32 AbilityBattleEffects(u32 caseID, u32 battler, u32 ability, u32 special, u32 moveArg)
{
    u32 effect = 0;
    u32 moveType = 0, move = 0;
    u32 side = 0;
    u32 i = 0, j = 0;
    u32 partner = 0;

    if (gBattleTypeFlags & BATTLE_TYPE_SAFARI)
        return 0;

    if (gBattlerAttacker >= gBattlersCount)
        gBattlerAttacker = battler;

    if (special)
        gLastUsedAbility = special;
    else if (ability)
        gLastUsedAbility = ability;
    else
        gLastUsedAbility = GetBattlerAbility(battler);

    if (moveArg)
        move = moveArg;
    else
        move = gCurrentMove;

    moveType = GetBattleMoveType(move);

    switch (caseID)
    {
    case ABILITYEFFECT_SWITCH_IN_STATUSES:  // starting field/side/etc statuses with a variable
        {
            gBattleScripting.battler = battler;
            switch (gBattleStruct->startingStatus)
            {
            case STARTING_STATUS_ELECTRIC_TERRAIN:
                effect = SetStartingFieldStatus(STATUS_FIELD_ELECTRIC_TERRAIN,
                                                B_MSG_TERRAIN_SET_ELECTRIC,
                                                0,
                                                &gFieldTimers.terrainTimer);
                effect = (effect == 1) ? 2 : 0;
                break;
            case STARTING_STATUS_MISTY_TERRAIN:
                effect = SetStartingFieldStatus(STATUS_FIELD_MISTY_TERRAIN,
                                                B_MSG_TERRAIN_SET_MISTY,
                                                0,
                                                &gFieldTimers.terrainTimer);
                effect = (effect == 1) ? 2 : 0;
                break;
            case STARTING_STATUS_GRASSY_TERRAIN:
                effect = SetStartingFieldStatus(STATUS_FIELD_GRASSY_TERRAIN,
                                                B_MSG_TERRAIN_SET_GRASSY,
                                                0,
                                                &gFieldTimers.terrainTimer);
                effect = (effect == 1) ? 2 : 0;
                break;
            case STARTING_STATUS_PSYCHIC_TERRAIN:
                effect = SetStartingFieldStatus(STATUS_FIELD_PSYCHIC_TERRAIN,
                                                B_MSG_TERRAIN_SET_PSYCHIC,
                                                0,
                                                &gFieldTimers.terrainTimer);
                effect = (effect == 1) ? 2 : 0;
                break;
            case STARTING_STATUS_TRICK_ROOM:
                effect = SetStartingFieldStatus(STATUS_FIELD_TRICK_ROOM,
                                                B_MSG_SET_TRICK_ROOM,
                                                B_ANIM_TRICK_ROOM,
                                                &gFieldTimers.trickRoomTimer);
                break;
            case STARTING_STATUS_MAGIC_ROOM:
                effect = SetStartingFieldStatus(STATUS_FIELD_MAGIC_ROOM,
                                                B_MSG_SET_MAGIC_ROOM,
                                                B_ANIM_MAGIC_ROOM,
                                                &gFieldTimers.magicRoomTimer);
                break;
            case STARTING_STATUS_WONDER_ROOM:
                effect = SetStartingFieldStatus(STATUS_FIELD_WONDER_ROOM,
                                                B_MSG_SET_WONDER_ROOM,
                                                B_ANIM_WONDER_ROOM,
                                                &gFieldTimers.wonderRoomTimer);
                break;
            case STARTING_STATUS_TAILWIND_PLAYER:
                effect = SetStartingSideStatus(SIDE_STATUS_TAILWIND,
                                               B_SIDE_PLAYER,
                                               B_MSG_SET_TAILWIND,
                                               B_ANIM_TAILWIND,
                                               &gSideTimers[B_SIDE_PLAYER].tailwindTimer);
                break;
            case STARTING_STATUS_TAILWIND_OPPONENT:
                effect = SetStartingSideStatus(SIDE_STATUS_TAILWIND,
                                               B_SIDE_OPPONENT,
                                               B_MSG_SET_TAILWIND,
                                               B_ANIM_TAILWIND,
                                               &gSideTimers[B_SIDE_OPPONENT].tailwindTimer);
                break;
            case STARTING_STATUS_RAINBOW_PLAYER:
                effect = SetStartingSideStatus(SIDE_STATUS_RAINBOW,
                                               B_SIDE_PLAYER,
                                               B_MSG_SET_RAINBOW,
                                               B_ANIM_RAINBOW,
                                               &gSideTimers[B_SIDE_PLAYER].rainbowTimer);
                break;
            case STARTING_STATUS_RAINBOW_OPPONENT:
                effect = SetStartingSideStatus(SIDE_STATUS_RAINBOW,
                                               B_SIDE_OPPONENT,
                                               B_MSG_SET_RAINBOW,
                                               B_ANIM_RAINBOW,
                                               &gSideTimers[B_SIDE_OPPONENT].rainbowTimer);
                break;
            case STARTING_STATUS_SEA_OF_FIRE_PLAYER:
                effect = SetStartingSideStatus(SIDE_STATUS_SEA_OF_FIRE,
                                               B_SIDE_PLAYER,
                                               B_MSG_SET_SEA_OF_FIRE,
                                               B_ANIM_SEA_OF_FIRE,
                                               &gSideTimers[B_SIDE_PLAYER].seaOfFireTimer);
                break;
            case STARTING_STATUS_SEA_OF_FIRE_OPPONENT:
                effect = SetStartingSideStatus(SIDE_STATUS_SEA_OF_FIRE,
                                               B_SIDE_OPPONENT,
                                               B_MSG_SET_SEA_OF_FIRE,
                                               B_ANIM_SEA_OF_FIRE,
                                               &gSideTimers[B_SIDE_OPPONENT].seaOfFireTimer);
                break;
            case STARTING_STATUS_SWAMP_PLAYER:
                effect = SetStartingSideStatus(SIDE_STATUS_SWAMP,
                                               B_SIDE_PLAYER,
                                               B_MSG_SET_SWAMP,
                                               B_ANIM_SWAMP,
                                               &gSideTimers[B_SIDE_PLAYER].swampTimer);
                break;
            case STARTING_STATUS_SWAMP_OPPONENT:
                effect = SetStartingSideStatus(SIDE_STATUS_SWAMP,
                                               B_SIDE_OPPONENT,
                                               B_MSG_SET_SWAMP,
                                               B_ANIM_SWAMP,
                                               &gSideTimers[B_SIDE_OPPONENT].swampTimer);
                break;
            }

            if (effect == 1)
                BattleScriptPushCursorAndCallback(BattleScript_OverworldStatusStarts);
            else if (effect == 2)
                BattleScriptPushCursorAndCallback(BattleScript_OverworldTerrain);
        }
        break;
    case ABILITYEFFECT_SWITCH_IN_TERRAIN:   // terrain starting from overworld weather
        if (B_THUNDERSTORM_TERRAIN == TRUE
         && !(gFieldStatuses & STATUS_FIELD_ELECTRIC_TERRAIN)
         && GetCurrentWeather() == WEATHER_RAIN_THUNDERSTORM)
        {
            // overworld weather started rain, so just do electric terrain anim
            gFieldStatuses = STATUS_FIELD_ELECTRIC_TERRAIN;
            gFieldTimers.terrainTimer = 0;
            gBattleCommunication[MULTISTRING_CHOOSER] = B_MSG_TERRAIN_SET_ELECTRIC;
            BattleScriptPushCursorAndCallback(BattleScript_OverworldTerrain);
            effect++;
        }
        else if (B_OVERWORLD_FOG >= GEN_8
              && (GetCurrentWeather() == WEATHER_FOG_HORIZONTAL || GetCurrentWeather() == WEATHER_FOG_DIAGONAL)
              && !(gFieldStatuses & STATUS_FIELD_MISTY_TERRAIN))
        {
            gFieldStatuses = STATUS_FIELD_MISTY_TERRAIN;
            gFieldTimers.terrainTimer = 0;
            gBattleCommunication[MULTISTRING_CHOOSER] = B_MSG_TERRAIN_SET_MISTY;
            BattleScriptPushCursorAndCallback(BattleScript_OverworldTerrain);
            effect++;
        }
        break;
    case ABILITYEFFECT_SWITCH_IN_WEATHER:
        gBattleScripting.battler = battler;
        if (!(gBattleTypeFlags & BATTLE_TYPE_RECORDED))
        {
            switch (GetCurrentWeather())
            {
            case WEATHER_RAIN:
            case WEATHER_RAIN_THUNDERSTORM:
            case WEATHER_DOWNPOUR:
                if (!(gBattleWeather & B_WEATHER_RAIN))
                {
                    gBattleWeather = B_WEATHER_RAIN_NORMAL;
                    gBattleScripting.animArg1 = B_ANIM_RAIN_CONTINUES;
                    effect++;
                }
                break;
            case WEATHER_SANDSTORM:
                if (!(gBattleWeather & B_WEATHER_SANDSTORM))
                {
                    gBattleWeather = B_WEATHER_SANDSTORM;
                    gBattleScripting.animArg1 = B_ANIM_SANDSTORM_CONTINUES;
                    effect++;
                }
                break;
            case WEATHER_DROUGHT:
                if (!(gBattleWeather & B_WEATHER_SUN))
                {
                    gBattleWeather = B_WEATHER_SUN_NORMAL;
                    gBattleScripting.animArg1 = B_ANIM_SUN_CONTINUES;
                    effect++;
                }
                break;
            case WEATHER_SNOW:
                if (!(gBattleWeather & (B_WEATHER_HAIL | B_WEATHER_SNOW)))
                {
                    if (B_OVERWORLD_SNOW >= GEN_9)
                    {
                        gBattleWeather = B_WEATHER_SNOW;
                        gBattleScripting.animArg1 = B_ANIM_SNOW_CONTINUES;
                    }
                    else
                    {
                        gBattleWeather = B_WEATHER_HAIL;
                        gBattleScripting.animArg1 = B_ANIM_HAIL_CONTINUES;
                    }
                    effect++;
                }
                break;
            case WEATHER_FOG_DIAGONAL:
            case WEATHER_FOG_HORIZONTAL:
                if (B_OVERWORLD_FOG == GEN_4)
                {
                    if (!(gBattleWeather & B_WEATHER_FOG))
                    {
                        gBattleWeather = B_WEATHER_FOG;
                        gBattleScripting.animArg1 = B_ANIM_FOG_CONTINUES;
                        effect++;
                    }
                    break;
                }
            }
        }
        if (effect != 0)
        {
            gBattleCommunication[MULTISTRING_CHOOSER] = GetCurrentWeather();
            BattleScriptPushCursorAndCallback(BattleScript_OverworldWeatherStarts);
        }
        break;
    case ABILITYEFFECT_ON_SWITCHIN:
        gBattleScripting.battler = battler;
        switch (gLastUsedAbility)
        {
        case ABILITY_TRACE:
            {
                u32 chosenTarget;
                u32 target1;
                u32 target2;

                if (gSpecialStatuses[battler].switchInAbilityDone)
                    break;
                if (GetBattlerHoldEffectIgnoreAbility(battler, TRUE) == HOLD_EFFECT_ABILITY_SHIELD)
                    break;

                side = (BATTLE_OPPOSITE(GetBattlerPosition(battler))) & BIT_SIDE;
                target1 = GetBattlerAtPosition(side);
                target2 = GetBattlerAtPosition(side + BIT_FLANK);
                if (IsDoubleBattle())
                {
                    if (!gAbilitiesInfo[gBattleMons[target1].ability].cantBeTraced && gBattleMons[target1].hp != 0
                        && !gAbilitiesInfo[gBattleMons[target2].ability].cantBeTraced && gBattleMons[target2].hp != 0)
                        chosenTarget = GetBattlerAtPosition((RandomPercentage(RNG_TRACE, 50) * 2) | side), effect++;
                    else if (!gAbilitiesInfo[gBattleMons[target1].ability].cantBeTraced && gBattleMons[target1].hp != 0)
                        chosenTarget = target1, effect++;
                    else if (!gAbilitiesInfo[gBattleMons[target2].ability].cantBeTraced && gBattleMons[target2].hp != 0)
                        chosenTarget = target2, effect++;
                }
                else
                {
                    if (!gAbilitiesInfo[gBattleMons[target1].ability].cantBeTraced && gBattleMons[target1].hp != 0)
                        chosenTarget = target1, effect++;
                }

                if (effect != 0)
                {
                    BattleScriptPushCursorAndCallback(BattleScript_TraceActivates);
                    gBattleStruct->tracedAbility[battler] = gLastUsedAbility = gBattleMons[chosenTarget].ability;
                    RecordAbilityBattle(chosenTarget, gLastUsedAbility); // Record the opposing battler has this ability
                    PREPARE_MON_NICK_WITH_PREFIX_LOWER_BUFFER(gBattleTextBuff1, chosenTarget, gBattlerPartyIndexes[chosenTarget])
                    PREPARE_ABILITY_BUFFER(gBattleTextBuff2, gLastUsedAbility)
                }
            }
            break;
        case ABILITY_IMPOSTER:
            {
                u32 diagonalBattler = BATTLE_OPPOSITE(battler);
                if (IsDoubleBattle())
                    diagonalBattler = BATTLE_PARTNER(diagonalBattler);

                // Imposter only activates when the battler first switches in
                if (gDisableStructs[battler].isFirstTurn == 2
                    && !gDisableStructs[battler].overwrittenAbility
                    && IsBattlerAlive(diagonalBattler)
                    && !gBattleMons[diagonalBattler].volatiles.substitute
                    && !gBattleMons[diagonalBattler].volatiles.transformed
                    && !gBattleMons[battler].volatiles.transformed
                    && gBattleStruct->illusion[diagonalBattler].state != ILLUSION_ON
                    && !IsSemiInvulnerable(diagonalBattler, EXCLUDE_COMMANDER))
                {
                    SaveBattlerAttacker(gBattlerAttacker);
                    SaveBattlerTarget(gBattlerTarget);
                    gBattlerAttacker = battler;
                    gBattlerTarget = diagonalBattler;
                    BattleScriptPushCursorAndCallback(BattleScript_ImposterActivates);
                    effect++;
                }
            }
            break;
        case ABILITY_MOLD_BREAKER:
            if (!gSpecialStatuses[battler].switchInAbilityDone)
            {
                gBattleCommunication[MULTISTRING_CHOOSER] = B_MSG_SWITCHIN_MOLDBREAKER;
                gSpecialStatuses[battler].switchInAbilityDone = TRUE;
                BattleScriptPushCursorAndCallback(BattleScript_SwitchInAbilityMsg);
                effect++;
            }
            break;
        case ABILITY_TERAVOLT:
            if (!gSpecialStatuses[battler].switchInAbilityDone)
            {
                gBattleCommunication[MULTISTRING_CHOOSER] = B_MSG_SWITCHIN_TERAVOLT;
                gSpecialStatuses[battler].switchInAbilityDone = TRUE;
                BattleScriptPushCursorAndCallback(BattleScript_SwitchInAbilityMsg);
                effect++;
            }
            break;
        case ABILITY_TURBOBLAZE:
            if (!gSpecialStatuses[battler].switchInAbilityDone)
            {
                gBattleCommunication[MULTISTRING_CHOOSER] = B_MSG_SWITCHIN_TURBOBLAZE;
                gSpecialStatuses[battler].switchInAbilityDone = TRUE;
                BattleScriptPushCursorAndCallback(BattleScript_SwitchInAbilityMsg);
                effect++;
            }
            break;
        case ABILITY_SLOW_START:
            if (!gSpecialStatuses[battler].switchInAbilityDone)
            {
                gDisableStructs[battler].slowStartTimer = gBattleTurnCounter + 5;
                gBattleCommunication[MULTISTRING_CHOOSER] = B_MSG_SWITCHIN_SLOWSTART;
                gSpecialStatuses[battler].switchInAbilityDone = TRUE;
                BattleScriptPushCursorAndCallback(BattleScript_SwitchInAbilityMsg);
                effect++;
            }
            break;
        case ABILITY_UNNERVE:
            if (!gSpecialStatuses[battler].switchInAbilityDone && !gDisableStructs[battler].unnerveActivated)
            {
                gEffectBattler = GetOppositeBattler(battler);
                gBattleCommunication[MULTISTRING_CHOOSER] = B_MSG_SWITCHIN_UNNERVE;
                gDisableStructs[battler].unnerveActivated = TRUE;
                gSpecialStatuses[battler].switchInAbilityDone = TRUE;
                BattleScriptPushCursorAndCallback(BattleScript_SwitchInAbilityMsg);
                effect++;
            }
            break;
        case ABILITY_AS_ONE_ICE_RIDER:
        case ABILITY_AS_ONE_SHADOW_RIDER:
            if (!gSpecialStatuses[battler].switchInAbilityDone && !gDisableStructs[battler].unnerveActivated)
            {
                gEffectBattler = GetOppositeBattler(battler);
                gBattleCommunication[MULTISTRING_CHOOSER] = B_MSG_SWITCHIN_ASONE;
                gDisableStructs[battler].unnerveActivated = TRUE;
                gSpecialStatuses[battler].switchInAbilityDone = TRUE;
                BattleScriptPushCursorAndCallback(BattleScript_ActivateAsOne);
                effect++;
            }
            break;
        case ABILITY_CURIOUS_MEDICINE:
            if (!gSpecialStatuses[battler].switchInAbilityDone && IsDoubleBattle()
              && IsBattlerAlive(BATTLE_PARTNER(battler)) && TryResetBattlerStatChanges(BATTLE_PARTNER(battler)))
            {
                gEffectBattler = BATTLE_PARTNER(battler);
                gBattleCommunication[MULTISTRING_CHOOSER] = B_MSG_SWITCHIN_CURIOUS_MEDICINE;
                gSpecialStatuses[battler].switchInAbilityDone = TRUE;
                BattleScriptPushCursorAndCallback(BattleScript_SwitchInAbilityMsg);
                effect++;
            }
            break;
        case ABILITY_PASTEL_VEIL:
            if (!gSpecialStatuses[battler].switchInAbilityDone)
            {
                SaveBattlerTarget(gBattlerTarget);
                gBattlerTarget = battler;
                gBattleCommunication[MULTISTRING_CHOOSER] = B_MSG_SWITCHIN_PASTEL_VEIL;
                BattleScriptPushCursorAndCallback(BattleScript_PastelVeilActivates);
                effect++;
                gSpecialStatuses[battler].switchInAbilityDone = TRUE;
            }
            break;
        case ABILITY_ANTICIPATION:
            if (!gSpecialStatuses[battler].switchInAbilityDone)
            {
                u32 types[3];
                GetBattlerTypes(battler, FALSE, types);
                for (i = 0; i < MAX_BATTLERS_COUNT; i++)
                {
                    if (IsBattlerAlive(i) && !IsBattlerAlly(i, battler))
                    {
                        for (j = 0; j < MAX_MON_MOVES; j++)
                        {
                            move = gBattleMons[i].moves[j];
                            enum BattleMoveEffects moveEffect = GetMoveEffect(move);
                            moveType = GetBattleMoveType(move);

                            if (GetTypeModifier(moveType, types[0]) >= UQ_4_12(2.0)
                             || (types[0] != types[1] && GetTypeModifier(moveType, types[1]) >= UQ_4_12(2.0))
                             || (types[2] != TYPE_MYSTERY && GetTypeModifier(moveType, types[2]) >= UQ_4_12(2.0))
                             || moveEffect == EFFECT_OHKO
                             || moveEffect == EFFECT_SHEER_COLD)
                            {
                                effect++;
                                break;
                            }
                        }
                    }
                }

                if (effect != 0)
                {
                    gBattleCommunication[MULTISTRING_CHOOSER] = B_MSG_SWITCHIN_ANTICIPATION;
                    gSpecialStatuses[battler].switchInAbilityDone = TRUE;
                    BattleScriptPushCursorAndCallback(BattleScript_SwitchInAbilityMsg);
                }
            }
            break;
        case ABILITY_FRISK:
            if (!gSpecialStatuses[battler].switchInAbilityDone)
            {
                gSpecialStatuses[battler].switchInAbilityDone = TRUE;
                BattleScriptPushCursorAndCallback(BattleScript_FriskActivates); // Try activate
                effect++;
            }
            return effect; // Note: It returns effect as to not record the ability if Frisk does not activate.
        case ABILITY_FOREWARN:
            if (!gSpecialStatuses[battler].switchInAbilityDone)
            {
                ForewarnChooseMove(battler);
                gBattleCommunication[MULTISTRING_CHOOSER] = B_MSG_SWITCHIN_FOREWARN;
                gSpecialStatuses[battler].switchInAbilityDone = TRUE;
                BattleScriptPushCursorAndCallback(BattleScript_SwitchInAbilityMsg);
                effect++;
            }
            break;
        case ABILITY_DOWNLOAD:
            if (!gSpecialStatuses[battler].switchInAbilityDone)
            {
                u32 statId, opposingBattler;
                u32 opposingDef = 0, opposingSpDef = 0;

                opposingBattler = BATTLE_OPPOSITE(battler);
                for (i = 0; i < 2; opposingBattler ^= BIT_FLANK, i++)
                {
                    if (IsBattlerAlive(opposingBattler))
                    {
                        opposingDef += gBattleMons[opposingBattler].defense
                                    * gStatStageRatios[gBattleMons[opposingBattler].statStages[STAT_DEF]][0]
                                    / gStatStageRatios[gBattleMons[opposingBattler].statStages[STAT_DEF]][1];
                        opposingSpDef += gBattleMons[opposingBattler].spDefense
                                      * gStatStageRatios[gBattleMons[opposingBattler].statStages[STAT_SPDEF]][0]
                                      / gStatStageRatios[gBattleMons[opposingBattler].statStages[STAT_SPDEF]][1];
                    }
                }

                if (opposingDef < opposingSpDef)
                    statId = STAT_ATK;
                else
                    statId = STAT_SPATK;

                gSpecialStatuses[battler].switchInAbilityDone = TRUE;

                if (CompareStat(battler, statId, MAX_STAT_STAGE, CMP_LESS_THAN))
                {
                    SET_STATCHANGER(statId, 1, FALSE);
                    SaveBattlerAttacker(gBattlerAttacker);
                    gBattlerAttacker = battler;
                    PREPARE_STAT_BUFFER(gBattleTextBuff1, statId);
                    BattleScriptPushCursorAndCallback(BattleScript_AttackerAbilityStatRaiseEnd3);
                    effect++;
                }
            }
            break;
        case ABILITY_PRESSURE:
            if (!gSpecialStatuses[battler].switchInAbilityDone)
            {
                gBattleCommunication[MULTISTRING_CHOOSER] = B_MSG_SWITCHIN_PRESSURE;
                gSpecialStatuses[battler].switchInAbilityDone = TRUE;
                BattleScriptPushCursorAndCallback(BattleScript_SwitchInAbilityMsg);
                effect++;
            }
            break;
        case ABILITY_DARK_AURA:
            if (!gSpecialStatuses[battler].switchInAbilityDone)
            {
                gBattleCommunication[MULTISTRING_CHOOSER] = B_MSG_SWITCHIN_DARKAURA;
                gSpecialStatuses[battler].switchInAbilityDone = TRUE;
                BattleScriptPushCursorAndCallback(BattleScript_SwitchInAbilityMsg);
                effect++;
            }
            break;
        case ABILITY_FAIRY_AURA:
            if (!gSpecialStatuses[battler].switchInAbilityDone)
            {
                gBattleCommunication[MULTISTRING_CHOOSER] = B_MSG_SWITCHIN_FAIRYAURA;
                gSpecialStatuses[battler].switchInAbilityDone = TRUE;
                BattleScriptPushCursorAndCallback(BattleScript_SwitchInAbilityMsg);
                effect++;
            }
            break;
        case ABILITY_AURA_BREAK:
            if (!gSpecialStatuses[battler].switchInAbilityDone)
            {
                gBattleCommunication[MULTISTRING_CHOOSER] = B_MSG_SWITCHIN_AURABREAK;
                gSpecialStatuses[battler].switchInAbilityDone = TRUE;
                BattleScriptPushCursorAndCallback(BattleScript_SwitchInAbilityMsg);
                effect++;
            }
            break;
        case ABILITY_COMATOSE:
            if (!gSpecialStatuses[battler].switchInAbilityDone)
            {
                gBattleCommunication[MULTISTRING_CHOOSER] = B_MSG_SWITCHIN_COMATOSE;
                gSpecialStatuses[battler].switchInAbilityDone = TRUE;
                BattleScriptPushCursorAndCallback(BattleScript_SwitchInAbilityMsg);
                effect++;
            }
            break;
        case ABILITY_SCREEN_CLEANER:
            if (!gSpecialStatuses[battler].switchInAbilityDone && TryRemoveScreens(battler))
            {
                gBattleCommunication[MULTISTRING_CHOOSER] = B_MSG_SWITCHIN_SCREENCLEANER;
                gSpecialStatuses[battler].switchInAbilityDone = TRUE;
                BattleScriptPushCursorAndCallback(BattleScript_SwitchInAbilityMsg);
                effect++;
            }
            break;
        case ABILITY_DRIZZLE:
            if (TryChangeBattleWeather(battler, BATTLE_WEATHER_RAIN, TRUE))
            {
                BattleScriptPushCursorAndCallback(BattleScript_DrizzleActivates);
                effect++;
            }
            else if (gBattleWeather & B_WEATHER_PRIMAL_ANY && HasWeatherEffect() && !gSpecialStatuses[battler].switchInAbilityDone)
            {
                gSpecialStatuses[battler].switchInAbilityDone = TRUE;
                BattleScriptPushCursorAndCallback(BattleScript_BlockedByPrimalWeatherEnd3);
                effect++;
            }
            break;
        case ABILITY_SAND_STREAM:
            if (TryChangeBattleWeather(battler, BATTLE_WEATHER_SANDSTORM, TRUE))
            {
                BattleScriptPushCursorAndCallback(BattleScript_SandstreamActivates);
                effect++;
            }
            else if (gBattleWeather & B_WEATHER_PRIMAL_ANY && HasWeatherEffect() && !gSpecialStatuses[battler].switchInAbilityDone)
            {
                gSpecialStatuses[battler].switchInAbilityDone = TRUE;
                BattleScriptPushCursorAndCallback(BattleScript_BlockedByPrimalWeatherEnd3);
                effect++;
            }
            break;
        case ABILITY_DROUGHT:
            if (TryChangeBattleWeather(battler, BATTLE_WEATHER_SUN, TRUE))
            {
                BattleScriptPushCursorAndCallback(BattleScript_DroughtActivates);
                effect++;
            }
            else if (gBattleWeather & B_WEATHER_PRIMAL_ANY && HasWeatherEffect() && !gSpecialStatuses[battler].switchInAbilityDone)
            {
                gSpecialStatuses[battler].switchInAbilityDone = TRUE;
                BattleScriptPushCursorAndCallback(BattleScript_BlockedByPrimalWeatherEnd3);
                effect++;
            }
            break;
        case ABILITY_SNOW_WARNING:
            if (GetGenConfig(GEN_SNOW_WARNING) >= GEN_9 && TryChangeBattleWeather(battler, BATTLE_WEATHER_SNOW, TRUE))
            {
                BattleScriptPushCursorAndCallback(BattleScript_SnowWarningActivatesSnow);
                effect++;
            }
            else if (GetGenConfig(GEN_SNOW_WARNING) < GEN_9 && TryChangeBattleWeather(battler, BATTLE_WEATHER_HAIL, TRUE))
            {
                BattleScriptPushCursorAndCallback(BattleScript_SnowWarningActivatesHail);
                effect++;
            }
            else if (gBattleWeather & B_WEATHER_PRIMAL_ANY && HasWeatherEffect() && !gSpecialStatuses[battler].switchInAbilityDone)
            {
                gSpecialStatuses[battler].switchInAbilityDone = TRUE;
                BattleScriptPushCursorAndCallback(BattleScript_BlockedByPrimalWeatherEnd3);
                effect++;
            }
            break;
        case ABILITY_ELECTRIC_SURGE:
        case ABILITY_HADRON_ENGINE:
            if (TryChangeBattleTerrain(battler, STATUS_FIELD_ELECTRIC_TERRAIN, &gFieldTimers.terrainTimer))
            {
                BattleScriptPushCursorAndCallback(BattleScript_ElectricSurgeActivates);
                effect++;
            }
            break;
        case ABILITY_GRASSY_SURGE:
            if (TryChangeBattleTerrain(battler, STATUS_FIELD_GRASSY_TERRAIN, &gFieldTimers.terrainTimer))
            {
                BattleScriptPushCursorAndCallback(BattleScript_GrassySurgeActivates);
                effect++;
            }
            break;
        case ABILITY_MISTY_SURGE:
            if (TryChangeBattleTerrain(battler, STATUS_FIELD_MISTY_TERRAIN, &gFieldTimers.terrainTimer))
            {
                BattleScriptPushCursorAndCallback(BattleScript_MistySurgeActivates);
                effect++;
            }
            break;
        case ABILITY_PSYCHIC_SURGE:
            if (TryChangeBattleTerrain(battler, STATUS_FIELD_PSYCHIC_TERRAIN, &gFieldTimers.terrainTimer))
            {
                BattleScriptPushCursorAndCallback(BattleScript_PsychicSurgeActivates);
                effect++;
            }
            break;
        case ABILITY_INTIMIDATE:
            if (!gSpecialStatuses[battler].switchInAbilityDone)
            {
                SaveBattlerAttacker(gBattlerAttacker);
                gBattlerAttacker = battler;
                gSpecialStatuses[battler].switchInAbilityDone = TRUE;
                SET_STATCHANGER(STAT_ATK, 1, TRUE);
                BattleScriptPushCursorAndCallback(BattleScript_IntimidateActivates);
                effect++;
            }
            break;
        case ABILITY_SUPERSWEET_SYRUP:
            if (!gSpecialStatuses[battler].switchInAbilityDone
             && !GetBattlerPartyState(battler)->supersweetSyrup)
            {
                SaveBattlerAttacker(gBattlerAttacker);
                gBattlerAttacker = battler;
                gSpecialStatuses[battler].switchInAbilityDone = TRUE;
                GetBattlerPartyState(battler)->supersweetSyrup = TRUE;
                BattleScriptPushCursorAndCallback(BattleScript_SupersweetSyrupActivates);
                effect++;
            }
            break;
        case ABILITY_CLOUD_NINE:
        case ABILITY_AIR_LOCK:
            if (!gSpecialStatuses[battler].switchInAbilityDone)
            {
                gSpecialStatuses[battler].switchInAbilityDone = TRUE;
                BattleScriptPushCursorAndCallback(BattleScript_AnnounceAirLockCloudNine);
                effect++;
            }
            break;
        case ABILITY_TERAFORM_ZERO:
            if (!gSpecialStatuses[battler].switchInAbilityDone
             && gBattleMons[battler].species == SPECIES_TERAPAGOS_STELLAR)
            {
                gSpecialStatuses[battler].switchInAbilityDone = TRUE;
                BattleScriptPushCursorAndCallback(BattleScript_ActivateTeraformZero);
                effect++;
            }
            break;
        case ABILITY_SCHOOLING:
            if (gBattleMons[battler].level < 20)
                break;
        // Fallthrough
        case ABILITY_ZEN_MODE:
        case ABILITY_SHIELDS_DOWN:
            if (TryBattleFormChange(battler, FORM_CHANGE_BATTLE_HP_PERCENT))
            {
                BattleScriptPushCursorAndCallback(BattleScript_BattlerFormChangeEnd3);
                effect++;
            }
            break;
        case ABILITY_INTREPID_SWORD:
            if (!gSpecialStatuses[battler].switchInAbilityDone && CompareStat(battler, STAT_ATK, MAX_STAT_STAGE, CMP_LESS_THAN)
             && !GetBattlerPartyState(battler)->intrepidSwordBoost)
            {
                if (GetGenConfig(GEN_INTREPID_SWORD) == GEN_9)
                    GetBattlerPartyState(battler)->intrepidSwordBoost = TRUE;
                gSpecialStatuses[battler].switchInAbilityDone = TRUE;
                SET_STATCHANGER(STAT_ATK, 1, FALSE);
                BattleScriptPushCursorAndCallback(BattleScript_BattlerAbilityStatRaiseOnSwitchIn);
                effect++;
            }
            break;
        case ABILITY_DAUNTLESS_SHIELD:
            if (!gSpecialStatuses[battler].switchInAbilityDone && CompareStat(battler, STAT_DEF, MAX_STAT_STAGE, CMP_LESS_THAN)
             && !GetBattlerPartyState(battler)->dauntlessShieldBoost)
            {
                if (GetGenConfig(GEN_DAUNTLESS_SHIELD) == GEN_9)
                    GetBattlerPartyState(battler)->dauntlessShieldBoost = TRUE;
                gSpecialStatuses[battler].switchInAbilityDone = TRUE;
                SET_STATCHANGER(STAT_DEF, 1, FALSE);
                BattleScriptPushCursorAndCallback(BattleScript_BattlerAbilityStatRaiseOnSwitchIn);
                effect++;
            }
            break;
        case ABILITY_WIND_RIDER:
            if (!gSpecialStatuses[battler].switchInAbilityDone
             && CompareStat(battler, STAT_ATK, MAX_STAT_STAGE, CMP_LESS_THAN)
             && gSideStatuses[GetBattlerSide(battler)] & SIDE_STATUS_TAILWIND)
            {
                gSpecialStatuses[battler].switchInAbilityDone = TRUE;
                SET_STATCHANGER(STAT_ATK, 1, FALSE);
                BattleScriptPushCursorAndCallback(BattleScript_BattlerAbilityStatRaiseOnSwitchIn);
                effect++;
            }
            break;
        case ABILITY_DESOLATE_LAND:
            if (TryChangeBattleWeather(battler, BATTLE_WEATHER_SUN_PRIMAL, TRUE))
            {
                BattleScriptPushCursorAndCallback(BattleScript_DesolateLandActivates);
                effect++;
            }
            break;
        case ABILITY_PRIMORDIAL_SEA:
            if (TryChangeBattleWeather(battler, BATTLE_WEATHER_RAIN_PRIMAL, TRUE))
            {
                BattleScriptPushCursorAndCallback(BattleScript_PrimordialSeaActivates);
                effect++;
            }
            break;
        case ABILITY_DELTA_STREAM:
            if (TryChangeBattleWeather(battler, BATTLE_WEATHER_STRONG_WINDS, TRUE))
            {
                BattleScriptPushCursorAndCallback(BattleScript_DeltaStreamActivates);
                effect++;
            }
            break;
        case ABILITY_VESSEL_OF_RUIN:
            if (!gSpecialStatuses[battler].switchInAbilityDone)
            {
                PREPARE_STAT_BUFFER(gBattleTextBuff1, STAT_SPATK);
                gSpecialStatuses[battler].switchInAbilityDone = TRUE;
                BattleScriptPushCursorAndCallback(BattleScript_RuinAbilityActivates);
                effect++;
            }
            break;
        case ABILITY_SWORD_OF_RUIN:
            if (!gSpecialStatuses[battler].switchInAbilityDone)
            {
                PREPARE_STAT_BUFFER(gBattleTextBuff1, STAT_DEF);
                gSpecialStatuses[battler].switchInAbilityDone = TRUE;
                BattleScriptPushCursorAndCallback(BattleScript_RuinAbilityActivates);
                effect++;
            }
            break;
        case ABILITY_TABLETS_OF_RUIN:
            if (!gSpecialStatuses[battler].switchInAbilityDone)
            {
                PREPARE_STAT_BUFFER(gBattleTextBuff1, STAT_ATK);
                gSpecialStatuses[battler].switchInAbilityDone = TRUE;
                BattleScriptPushCursorAndCallback(BattleScript_RuinAbilityActivates);
                effect++;
            }
            break;
        case ABILITY_BEADS_OF_RUIN:
            if (!gSpecialStatuses[battler].switchInAbilityDone)
            {
                PREPARE_STAT_BUFFER(gBattleTextBuff1, STAT_SPDEF);
                gSpecialStatuses[battler].switchInAbilityDone = TRUE;
                BattleScriptPushCursorAndCallback(BattleScript_RuinAbilityActivates);
                effect++;
            }
            break;
        case ABILITY_ORICHALCUM_PULSE:
            if (TryChangeBattleWeather(battler, BATTLE_WEATHER_SUN, TRUE))
            {
                BattleScriptPushCursorAndCallback(BattleScript_DroughtActivates);
                effect++;
            }
            break;
        case ABILITY_SUPREME_OVERLORD:
            if (!gSpecialStatuses[battler].switchInAbilityDone)
            {
                gSpecialStatuses[battler].switchInAbilityDone = TRUE;
                gBattleStruct->supremeOverlordCounter[battler] = min(5, GetBattlerSideFaintCounter(battler));
                if (gBattleStruct->supremeOverlordCounter[battler] > 0)
                {
                    BattleScriptPushCursorAndCallback(BattleScript_SupremeOverlordActivates);
                    effect++;
                }
            }
            break;
        case ABILITY_COSTAR:
            if (!gSpecialStatuses[battler].switchInAbilityDone
             && IsDoubleBattle()
             && IsBattlerAlive(BATTLE_PARTNER(battler))
             && CountBattlerStatIncreases(BATTLE_PARTNER(battler), FALSE))
            {
                gSpecialStatuses[battler].switchInAbilityDone = TRUE;
                for (i = 0; i < NUM_BATTLE_STATS; i++)
                    gBattleMons[battler].statStages[i] = gBattleMons[BATTLE_PARTNER(battler)].statStages[i];
                gEffectBattler = BATTLE_PARTNER(battler);
                BattleScriptPushCursorAndCallback(BattleScript_CostarActivates);
                effect++;
            }
            break;
        case ABILITY_ZERO_TO_HERO:
            if (!gSpecialStatuses[battler].switchInAbilityDone
             && GetMonData(GetBattlerMon(battler), MON_DATA_SPECIES) == SPECIES_PALAFIN_HERO
             && !GetBattlerPartyState(battler)->transformZeroToHero)
            {
                gSpecialStatuses[battler].switchInAbilityDone = TRUE;
                GetBattlerPartyState(battler)->transformZeroToHero = TRUE;
                BattleScriptPushCursorAndCallback(BattleScript_ZeroToHeroActivates);
                effect++;
            }
            break;
        case ABILITY_HOSPITALITY:
            partner = BATTLE_PARTNER(battler);

            if (!gSpecialStatuses[battler].switchInAbilityDone
             && IsDoubleBattle()
             && !gBattleMons[partner].volatiles.healBlock
             && gBattleMons[partner].hp < gBattleMons[partner].maxHP
             && IsBattlerAlive(partner))
            {
                gEffectBattler = partner;
                gSpecialStatuses[battler].switchInAbilityDone = TRUE;
                gBattleStruct->moveDamage[partner] = (GetNonDynamaxMaxHP(partner) / 4) * -1;
                BattleScriptPushCursorAndCallback(BattleScript_HospitalityActivates);
                effect++;
            }
            break;
        case ABILITY_EMBODY_ASPECT_TEAL_MASK:
        case ABILITY_EMBODY_ASPECT_HEARTHFLAME_MASK:
        case ABILITY_EMBODY_ASPECT_WELLSPRING_MASK:
        case ABILITY_EMBODY_ASPECT_CORNERSTONE_MASK:
            if (!gSpecialStatuses[battler].switchInAbilityDone)
            {
                u32 stat;

                if (gLastUsedAbility == ABILITY_EMBODY_ASPECT_HEARTHFLAME_MASK)
                    stat = STAT_ATK;
                else if (gLastUsedAbility == ABILITY_EMBODY_ASPECT_WELLSPRING_MASK)
                    stat = STAT_SPDEF;
                else if (gLastUsedAbility == ABILITY_EMBODY_ASPECT_CORNERSTONE_MASK)
                    stat = STAT_DEF;
                else //ABILITY_EMBODY_ASPECT_TEAL_MASK
                    stat = STAT_SPEED;

                if (CompareStat(battler, stat, MAX_STAT_STAGE, CMP_EQUAL))
                    break;

                gSpecialStatuses[battler].switchInAbilityDone = TRUE;
                SET_STATCHANGER(stat, 1, FALSE);
                BattleScriptPushCursorAndCallback(BattleScript_BattlerAbilityStatRaiseOnSwitchIn);
                effect++;
            }
            break;
        case ABILITY_TERA_SHIFT:
            if (!gSpecialStatuses[battler].switchInAbilityDone
             && gBattleMons[battler].species == SPECIES_TERAPAGOS_NORMAL
             && TryBattleFormChange(battler, FORM_CHANGE_BATTLE_SWITCH))
            {
                gBattleScripting.abilityPopupOverwrite = gLastUsedAbility = ABILITY_TERA_SHIFT;
                gSpecialStatuses[battler].switchInAbilityDone = TRUE;
                BattleScriptPushCursorAndCallback(BattleScript_BattlerFormChangeWithStringEnd3);
                effect++;
            }
            break;
        case ABILITY_ICE_FACE:
            if (IsBattlerWeatherAffected(battler, B_WEATHER_HAIL | B_WEATHER_SNOW)
             && gBattleMons[battler].species == SPECIES_EISCUE_NOICE
             && !(gBattleMons[battler].volatiles.transformed))
            {
                // TODO: Convert this to a proper FORM_CHANGE type.
                gBattleMons[battler].species = SPECIES_EISCUE_ICE;
                BattleScriptPushCursorAndCallback(BattleScript_BattlerFormChangeWithStringEnd3);
                effect++;
            }
            break;
        case ABILITY_COMMANDER:
            partner = BATTLE_PARTNER(battler);
            if (!gSpecialStatuses[battler].switchInAbilityDone
             && IsBattlerAlive(partner)
             && IsBattlerAlive(battler)
             && gBattleStruct->battlerState[partner].commanderSpecies == SPECIES_NONE
             && gBattleMons[partner].species == SPECIES_DONDOZO
             && GET_BASE_SPECIES_ID(GetMonData(GetBattlerMon(battler), MON_DATA_SPECIES)) == SPECIES_TATSUGIRI)
            {
                SaveBattlerAttacker(gBattlerAttacker);
                gSpecialStatuses[battler].switchInAbilityDone = TRUE;
                gBattlerAttacker = partner;
                gBattleStruct->battlerState[battler].commandingDondozo = TRUE;
                gBattleStruct->battlerState[partner].commanderSpecies = gBattleMons[battler].species;
                gBattleMons[battler].volatiles.semiInvulnerable = STATE_COMMANDER;
                if (gBattleMons[battler].volatiles.confusionTurns > 0 && !gBattleMons[battler].volatiles.infiniteConfusion)
                    gBattleMons[battler].volatiles.confusionTurns--;
                BtlController_EmitSpriteInvisibility(battler, B_COMM_TO_CONTROLLER, TRUE);
                MarkBattlerForControllerExec(battler);
                BattleScriptPushCursorAndCallback(BattleScript_CommanderActivates);
                effect++;
            }
            break;
        }
        break;
    case ABILITYEFFECT_ENDTURN:
        if (IsBattlerAlive(battler))
        {
            gBattlerAttacker = battler;
            switch (gLastUsedAbility)
            {
            case ABILITY_PICKUP:
                if (gBattleMons[battler].item == ITEM_NONE
                 && gBattleStruct->changedItems[battler] == ITEM_NONE   // Will not inherit an item
                 && PickupHasValidTarget(battler))
                {
                    gBattlerTarget = RandomUniformExcept(RNG_PICKUP, 0, gBattlersCount - 1, CantPickupItem);
                    gLastUsedItem = GetUsedHeldItem(gBattlerTarget);
                    BattleScriptPushCursorAndCallback(BattleScript_PickupActivates);
                    effect++;
                }
                break;
            case ABILITY_HARVEST:
                if ((IsBattlerWeatherAffected(battler, B_WEATHER_SUN) || RandomPercentage(RNG_HARVEST, 50))
                 && gBattleMons[battler].item == ITEM_NONE
                 && gBattleStruct->changedItems[battler] == ITEM_NONE   // Will not inherit an item
                 && GetItemPocket(GetUsedHeldItem(battler)) == POCKET_BERRIES)
                {
                    gLastUsedItem = GetUsedHeldItem(battler);
                    BattleScriptPushCursorAndCallback(BattleScript_HarvestActivates);
                    effect++;
                }
                break;
            case ABILITY_ICE_BODY:
                if (IsBattlerWeatherAffected(battler, B_WEATHER_HAIL | B_WEATHER_SNOW)
                 && !IsBattlerAtMaxHp(battler)
                 && gBattleMons[battler].volatiles.semiInvulnerable != STATE_UNDERGROUND
                 && gBattleMons[battler].volatiles.semiInvulnerable != STATE_UNDERWATER
                 && !gBattleMons[battler].volatiles.healBlock)
                {
                    BattleScriptPushCursorAndCallback(BattleScript_IceBodyHeal);
                    gBattleStruct->moveDamage[battler] = GetNonDynamaxMaxHP(battler) / 16;
                    if (gBattleStruct->moveDamage[battler] == 0)
                        gBattleStruct->moveDamage[battler] = 1;
                    gBattleStruct->moveDamage[battler] *= -1;
                    effect++;
                }
                break;
            case ABILITY_DRY_SKIN:
                if (IsBattlerWeatherAffected(battler, B_WEATHER_SUN))
                    goto SOLAR_POWER_HP_DROP;
            // Dry Skin works similarly to Rain Dish in Rain
            case ABILITY_RAIN_DISH:
                if (IsBattlerWeatherAffected(battler, B_WEATHER_RAIN)
                 && !IsBattlerAtMaxHp(battler)
                 && !gBattleMons[battler].volatiles.healBlock)
                {
                    BattleScriptPushCursorAndCallback(BattleScript_RainDishActivates);
                    gBattleStruct->moveDamage[battler] = GetNonDynamaxMaxHP(battler) / (gLastUsedAbility == ABILITY_RAIN_DISH ? 16 : 8);
                    if (gBattleStruct->moveDamage[battler] == 0)
                        gBattleStruct->moveDamage[battler] = 1;
                    gBattleStruct->moveDamage[battler] *= -1;
                    effect++;
                }
                break;
            case ABILITY_HYDRATION:
                if (IsBattlerWeatherAffected(battler, B_WEATHER_RAIN)
                 && gBattleMons[battler].status1 & STATUS1_ANY)
                {
                    goto ABILITY_HEAL_MON_STATUS;
                }
                break;
            case ABILITY_SHED_SKIN:
                if ((gBattleMons[battler].status1 & STATUS1_ANY)
                 && (B_ABILITY_TRIGGER_CHANCE == GEN_4 ? RandomPercentage(RNG_SHED_SKIN, 30) : RandomChance(RNG_SHED_SKIN, 1, 3)))
                {
                ABILITY_HEAL_MON_STATUS:
                    if (gBattleMons[battler].status1 & (STATUS1_POISON | STATUS1_TOXIC_POISON))
                        StringCopy(gBattleTextBuff1, gStatusConditionString_PoisonJpn);
                    if (gBattleMons[battler].status1 & STATUS1_SLEEP)
                    {
                        StringCopy(gBattleTextBuff1, gStatusConditionString_SleepJpn);
                        TryDeactivateSleepClause(GetBattlerSide(battler), gBattlerPartyIndexes[battler]);
                    }

                    if (gBattleMons[battler].status1 & STATUS1_PARALYSIS)
                        StringCopy(gBattleTextBuff1, gStatusConditionString_ParalysisJpn);
                    if (gBattleMons[battler].status1 & STATUS1_BURN)
                        StringCopy(gBattleTextBuff1, gStatusConditionString_BurnJpn);
                    if (gBattleMons[battler].status1 & (STATUS1_FREEZE | STATUS1_FROSTBITE))
                        StringCopy(gBattleTextBuff1, gStatusConditionString_IceJpn);

                    gBattleMons[battler].status1 = 0;
                    gBattleMons[battler].volatiles.nightmare = FALSE;
                    gBattleScripting.battler = battler;
                    BattleScriptPushCursorAndCallback(BattleScript_ShedSkinActivates);
                    BtlController_EmitSetMonData(battler, B_COMM_TO_CONTROLLER, REQUEST_STATUS_BATTLE, 0, 4, &gBattleMons[battler].status1);
                    MarkBattlerForControllerExec(battler);
                    effect++;
                }
                break;
            case ABILITY_SPEED_BOOST:
                if (CompareStat(battler, STAT_SPEED, MAX_STAT_STAGE, CMP_LESS_THAN) && gDisableStructs[battler].isFirstTurn != 2)
                {
                    SET_STATCHANGER(STAT_SPEED, 1, FALSE);
                    BattleScriptPushCursorAndCallback(BattleScript_SpeedBoostActivates);
                    gBattleScripting.battler = battler;
                    effect++;
                }
                break;
            case ABILITY_MOODY:
                if (gDisableStructs[battler].isFirstTurn != 2)
                {
                    u32 validToRaise = 0, validToLower = 0;
                    u32 statsNum = GetGenConfig(GEN_CONFIG_MOODY_STATS) >= GEN_8 ? NUM_STATS : NUM_BATTLE_STATS;

                    for (i = STAT_ATK; i < statsNum; i++)
                    {
                        if (CompareStat(battler, i, MIN_STAT_STAGE, CMP_GREATER_THAN))
                            validToLower |= 1u << i;
                        if (CompareStat(battler, i, MAX_STAT_STAGE, CMP_LESS_THAN))
                            validToRaise |= 1u << i;
                    }

                    gBattleScripting.statChanger = gBattleScripting.savedStatChanger = 0; // for raising and lowering stat respectively
                    if (validToRaise) // Find stat to raise
                    {
                        i = RandomUniformExcept(RNG_MOODY_INCREASE, STAT_ATK, statsNum - 1, MoodyCantRaiseStat);
                        SET_STATCHANGER(i, 2, FALSE);
                        validToLower &= ~(1u << i); // Can't lower the same stat as raising.
                    }
                    if (validToLower) // Find stat to lower
                    {
                        // MoodyCantLowerStat already checks that both stats are different
                        i = RandomUniformExcept(RNG_MOODY_DECREASE, STAT_ATK, statsNum - 1, MoodyCantLowerStat);
                        SET_STATCHANGER2(gBattleScripting.savedStatChanger, i, 1, TRUE);
                    }
                    BattleScriptPushCursorAndCallback(BattleScript_MoodyActivates);
                    effect++;
                }
                break;
            case ABILITY_TRUANT:
                gDisableStructs[gBattlerAttacker].truantCounter ^= 1;
                break;
            case ABILITY_SLOW_START:
                if (gDisableStructs[battler].slowStartTimer == gBattleTurnCounter)
                {
                    BattleScriptExecute(BattleScript_SlowStartEnds);
                    effect++;
                }
                break;
            case ABILITY_BAD_DREAMS:
                BattleScriptPushCursorAndCallback(BattleScript_BadDreamsActivates);
                effect++;
                break;
            case ABILITY_SOLAR_POWER:
                if (IsBattlerWeatherAffected(battler, B_WEATHER_SUN))
                {
                SOLAR_POWER_HP_DROP:
                    BattleScriptPushCursorAndCallback(BattleScript_SolarPowerActivates);
                    gBattleStruct->moveDamage[battler] = GetNonDynamaxMaxHP(battler) / 8;
                    if (gBattleStruct->moveDamage[battler] == 0)
                        gBattleStruct->moveDamage[battler] = 1;
                    effect++;
                }
                break;
            case ABILITY_HEALER:
                gBattleScripting.battler = BATTLE_PARTNER(battler);
                if (IsBattlerAlive(gBattleScripting.battler)
                    && gBattleMons[gBattleScripting.battler].status1 & STATUS1_ANY
                    && RandomPercentage(RNG_HEALER, 30))
                {
                    BattleScriptPushCursorAndCallback(BattleScript_HealerActivates);
                    effect++;
                }
                break;
            case ABILITY_SCHOOLING:
                if (gBattleMons[battler].level < 20)
                    break;
            // Fallthrough
            case ABILITY_ZEN_MODE:
            case ABILITY_SHIELDS_DOWN:
                if (TryBattleFormChange(battler, FORM_CHANGE_BATTLE_HP_PERCENT))
                {
                    gBattleScripting.battler = battler;
                    BattleScriptPushCursorAndCallback(BattleScript_BattlerFormChangeEnd3);
                    effect++;
                }
                break;
            case ABILITY_POWER_CONSTRUCT:
                if (TryBattleFormChange(battler, FORM_CHANGE_BATTLE_HP_PERCENT))
                {
                    gBattleScripting.battler = battler;
                    BattleScriptPushCursorAndCallback(BattleScript_PowerConstruct);
                    effect++;
                }
                break;
            case ABILITY_BALL_FETCH:
                if (gBattleMons[battler].item == ITEM_NONE
                    && gBattleResults.catchAttempts[gLastUsedBall - ITEM_ULTRA_BALL] >= 1
                    && !gHasFetchedBall)
                {
                    gBattleScripting.battler = battler;
                    BtlController_EmitSetMonData(battler, B_COMM_TO_CONTROLLER, REQUEST_HELDITEM_BATTLE, 0, 2, &gLastUsedBall);
                    MarkBattlerForControllerExec(battler);
                    gHasFetchedBall = TRUE;
                    gLastUsedItem = gLastUsedBall;
                    BattleScriptPushCursorAndCallback(BattleScript_BallFetch);
                    effect++;
                }
                break;
            case ABILITY_HUNGER_SWITCH:
                if (!gBattleMons[battler].volatiles.transformed
                 && GetActiveGimmick(battler) != GIMMICK_TERA
                 && TryBattleFormChange(battler, FORM_CHANGE_BATTLE_TURN_END))
                {
                    gBattleScripting.battler = battler;
                    BattleScriptPushCursorAndCallback(BattleScript_BattlerFormChangeEnd3NoPopup);
                    effect++;
                }
                break;
            case ABILITY_CUD_CHEW:
                if (gDisableStructs[battler].cudChew == TRUE)
                {
                    gBattleScripting.battler = battler;
                    gDisableStructs[battler].cudChew = FALSE;
                    gLastUsedItem = gBattleStruct->usedHeldItems[gBattlerPartyIndexes[battler]][GetBattlerSide(battler)];
                    gBattleStruct->usedHeldItems[gBattlerPartyIndexes[battler]][GetBattlerSide(battler)] = ITEM_NONE;
                    BattleScriptPushCursorAndCallback(BattleScript_CudChewActivates);
                    effect++;
                }
                else if (!gDisableStructs[battler].cudChew && GetItemPocket(GetUsedHeldItem(battler)) == POCKET_BERRIES)
                {
                    gDisableStructs[battler].cudChew = TRUE;
                }
                break;
            }
        }
        break;
    case ABILITYEFFECT_MOVE_END: // Think contact abilities.
        switch (gLastUsedAbility)
        {
        case ABILITY_STICKY_HOLD:
            if (gBattleStruct->battlerState[gBattlerTarget].itemCanBeKnockedOff && IsBattlerAlive(gBattlerTarget))
            {
                gBattleStruct->battlerState[gBattlerTarget].itemCanBeKnockedOff = FALSE;
                gBattlerAbility = gBattlerTarget;
                BattleScriptPushCursor();
                gBattlescriptCurrInstr = BattleScript_StickyHoldActivates;
                effect++;
            }
            break;
        case ABILITY_JUSTIFIED:
            if (IsBattlerTurnDamaged(battler)
             && IsBattlerAlive(battler)
             && moveType == TYPE_DARK
             && CompareStat(battler, STAT_ATK, MAX_STAT_STAGE, CMP_LESS_THAN))
            {
                gEffectBattler = battler;
                SET_STATCHANGER(STAT_ATK, 1, FALSE);
                BattleScriptCall(BattleScript_TargetAbilityStatRaiseRet);
                effect++;
            }
            break;
        case ABILITY_RATTLED:
            if (IsBattlerTurnDamaged(battler)
             && IsBattlerAlive(battler)
             && (moveType == TYPE_DARK || moveType == TYPE_BUG || moveType == TYPE_GHOST)
             && CompareStat(battler, STAT_SPEED, MAX_STAT_STAGE, CMP_LESS_THAN))
            {
                gEffectBattler = battler;
                SET_STATCHANGER(STAT_SPEED, 1, FALSE);
                BattleScriptCall(BattleScript_TargetAbilityStatRaiseRet);
                effect++;
            }
            break;
        case ABILITY_WATER_COMPACTION:
            if (IsBattlerTurnDamaged(battler)
             && IsBattlerAlive(battler)
             && moveType == TYPE_WATER
             && CompareStat(battler, STAT_DEF, MAX_STAT_STAGE, CMP_LESS_THAN))
            {
                gEffectBattler = battler;
                SET_STATCHANGER(STAT_DEF, 2, FALSE);
                BattleScriptCall(BattleScript_TargetAbilityStatRaiseRet);
                effect++;
            }
            break;
        case ABILITY_STAMINA:
            if (gBattlerAttacker != gBattlerTarget
             && IsBattlerTurnDamaged(gBattlerTarget)
             && IsBattlerAlive(battler)
             && CompareStat(battler, STAT_DEF, MAX_STAT_STAGE, CMP_LESS_THAN))
            {
                gEffectBattler = battler;
                SET_STATCHANGER(STAT_DEF, 1, FALSE);
                BattleScriptCall(BattleScript_TargetAbilityStatRaiseRet);
                effect++;
            }
            break;
        case ABILITY_BERSERK:
            if (IsBattlerTurnDamaged(battler)
             && IsBattlerAlive(battler)
             && HadMoreThanHalfHpNowDoesnt(battler)
             && (gMultiHitCounter == 0 || gMultiHitCounter == 1)
             && !(TestIfSheerForceAffected(gBattlerAttacker, gCurrentMove))
             && CompareStat(battler, STAT_SPATK, MAX_STAT_STAGE, CMP_LESS_THAN))
            {
                gEffectBattler = battler;
                SET_STATCHANGER(STAT_SPATK, 1, FALSE);
                BattleScriptCall(BattleScript_TargetAbilityStatRaiseRet);
                effect++;
            }
            break;
        case ABILITY_WEAK_ARMOR:
            if (IsBattlerTurnDamaged(battler)
             && IsBattlerAlive(battler)
             && IsBattleMovePhysical(gCurrentMove)
             && (CompareStat(battler, STAT_SPEED, MAX_STAT_STAGE, CMP_LESS_THAN) // Don't activate if both Speed and Defense cannot be raised.
               || CompareStat(battler, STAT_DEF, MIN_STAT_STAGE, CMP_GREATER_THAN)))
            {
                if (GetMoveEffect(gCurrentMove) == EFFECT_HIT_ESCAPE && CanBattlerSwitch(gBattlerAttacker))
                    gProtectStructs[battler].disableEjectPack = TRUE;  // Set flag for target

                BattleScriptCall(BattleScript_WeakArmorActivates);
                effect++;
            }
            break;
        case ABILITY_CURSED_BODY:
            if (IsBattlerTurnDamaged(gBattlerTarget)
             && gDisableStructs[gBattlerAttacker].disabledMove == MOVE_NONE
             && IsBattlerAlive(gBattlerAttacker)
             && !IsAbilityOnSide(gBattlerAttacker, ABILITY_AROMA_VEIL)
             && gBattleMons[gBattlerAttacker].pp[gChosenMovePos] != 0
             && !(GetActiveGimmick(gBattlerAttacker) == GIMMICK_DYNAMAX) // TODO: Max Moves don't make contact, useless?
             && RandomPercentage(RNG_CURSED_BODY, 30))
            {
                gDisableStructs[gBattlerAttacker].disabledMove = gChosenMove;
                gDisableStructs[gBattlerAttacker].disableTimer = 4;
                PREPARE_MOVE_BUFFER(gBattleTextBuff1, gChosenMove);
                BattleScriptCall(BattleScript_CursedBodyActivates);
                effect++;
            }
            break;
        case ABILITY_LINGERING_AROMA:
        case ABILITY_MUMMY:
            if (IsBattlerAlive(gBattlerAttacker)
             && IsBattlerTurnDamaged(gBattlerTarget)
             && !CanBattlerAvoidContactEffects(gBattlerAttacker, gBattlerTarget, GetBattlerAbility(gBattlerAttacker), GetBattlerHoldEffect(gBattlerAttacker, TRUE), move)
             && gDisableStructs[gBattlerAttacker].overwrittenAbility != GetBattlerAbility(gBattlerTarget)
             && gBattleMons[gBattlerAttacker].ability != ABILITY_MUMMY
             && gBattleMons[gBattlerAttacker].ability != ABILITY_LINGERING_AROMA
             && !gAbilitiesInfo[gBattleMons[gBattlerAttacker].ability].cantBeSuppressed)
            {
                if (GetBattlerHoldEffectIgnoreAbility(gBattlerAttacker, TRUE) == HOLD_EFFECT_ABILITY_SHIELD)
                {
                    RecordItemEffectBattle(gBattlerAttacker, HOLD_EFFECT_ABILITY_SHIELD);
                    break;
                }

                gLastUsedAbility = gBattleMons[gBattlerAttacker].ability;
                gBattleMons[gBattlerAttacker].ability = gDisableStructs[gBattlerAttacker].overwrittenAbility = gBattleMons[gBattlerTarget].ability;
                BattleScriptCall(BattleScript_MummyActivates);
                effect++;
                break;
            }
            break;
        case ABILITY_WANDERING_SPIRIT:
            if (IsBattlerAlive(gBattlerAttacker)
             && IsBattlerTurnDamaged(gBattlerTarget)
             && !CanBattlerAvoidContactEffects(gBattlerAttacker, gBattlerTarget, GetBattlerAbility(gBattlerAttacker), GetBattlerHoldEffect(gBattlerAttacker, TRUE), move)
             && !(GetActiveGimmick(gBattlerTarget) == GIMMICK_DYNAMAX)
             && !gAbilitiesInfo[gBattleMons[gBattlerAttacker].ability].cantBeSwapped)
            {
                if (GetBattlerHoldEffectIgnoreAbility(gBattlerAttacker, TRUE) == HOLD_EFFECT_ABILITY_SHIELD)
                {
                    RecordItemEffectBattle(gBattlerAttacker, HOLD_EFFECT_ABILITY_SHIELD);
                    break;
                }
                if (GetBattlerHoldEffectIgnoreAbility(gBattlerTarget, TRUE) == HOLD_EFFECT_ABILITY_SHIELD)
                {
                    RecordItemEffectBattle(gBattlerTarget, HOLD_EFFECT_ABILITY_SHIELD);
                    break;
                }

                gLastUsedAbility = gBattleMons[gBattlerAttacker].ability;
                gBattleMons[gBattlerAttacker].ability = gDisableStructs[gBattlerAttacker].overwrittenAbility = gBattleMons[gBattlerTarget].ability;
                gBattleMons[gBattlerTarget].ability = gDisableStructs[gBattlerTarget].overwrittenAbility = gLastUsedAbility;
                BattleScriptCall(BattleScript_WanderingSpiritActivates);
                effect++;
                break;
            }
            break;
        case ABILITY_ANGER_POINT:
            if (gSpecialStatuses[battler].criticalHit
             && IsBattlerTurnDamaged(battler)
             && IsBattlerAlive(battler)
             && CompareStat(battler, STAT_ATK, MAX_STAT_STAGE, CMP_LESS_THAN))
            {
                SET_STATCHANGER(STAT_ATK, MAX_STAT_STAGE - gBattleMons[battler].statStages[STAT_ATK], FALSE);
                BattleScriptCall(BattleScript_TargetsStatWasMaxedOut);
                effect++;
            }
            break;
        case ABILITY_COLOR_CHANGE:
            if (move != MOVE_STRUGGLE
             && !IsBattleMoveStatus(move)
             && IsBattlerTurnDamaged(battler)
             && !IS_BATTLER_OF_TYPE(battler, moveType)
             && moveType != TYPE_STELLAR
             && moveType != TYPE_MYSTERY
             && IsBattlerAlive(battler))
            {
                SET_BATTLER_TYPE(battler, moveType);
                PREPARE_TYPE_BUFFER(gBattleTextBuff1, moveType);
                BattleScriptCall(BattleScript_ColorChangeActivates);
                effect++;
            }
            break;
        case ABILITY_GOOEY:
        case ABILITY_TANGLING_HAIR:
            if (IsBattlerAlive(gBattlerAttacker)
             && (CompareStat(gBattlerAttacker, STAT_SPEED, MIN_STAT_STAGE, CMP_GREATER_THAN) || GetBattlerAbility(gBattlerAttacker) == ABILITY_MIRROR_ARMOR)
             && !gProtectStructs[gBattlerAttacker].confusionSelfDmg
             && IsBattlerTurnDamaged(gBattlerTarget)
             && !CanBattlerAvoidContactEffects(gBattlerAttacker, gBattlerTarget, GetBattlerAbility(gBattlerAttacker), GetBattlerHoldEffect(gBattlerAttacker, TRUE), move))
            {
                SET_STATCHANGER(STAT_SPEED, 1, TRUE);
                PREPARE_ABILITY_BUFFER(gBattleTextBuff1, gLastUsedAbility);
                BattleScriptCall(BattleScript_GooeyActivates);
                gHitMarker |= HITMARKER_STATUS_ABILITY_EFFECT;
                effect++;
            }
            break;
        case ABILITY_ROUGH_SKIN:
        case ABILITY_IRON_BARBS:
            if (IsBattlerAlive(gBattlerAttacker)
             && !gProtectStructs[gBattlerAttacker].confusionSelfDmg
             && IsBattlerTurnDamaged(gBattlerTarget)
             && !CanBattlerAvoidContactEffects(gBattlerAttacker, gBattlerTarget, GetBattlerAbility(gBattlerAttacker), GetBattlerHoldEffect(gBattlerAttacker, TRUE), move))
            {
                gBattleStruct->moveDamage[gBattlerAttacker] = GetNonDynamaxMaxHP(gBattlerAttacker) / (B_ROUGH_SKIN_DMG >= GEN_4 ? 8 : 16);
                if (gBattleStruct->moveDamage[gBattlerAttacker] == 0)
                    gBattleStruct->moveDamage[gBattlerAttacker] = 1;
                PREPARE_ABILITY_BUFFER(gBattleTextBuff1, gLastUsedAbility);
                BattleScriptCall(BattleScript_RoughSkinActivates);
                effect++;
            }
            break;
        case ABILITY_AFTERMATH:
            if (!(gBattleStruct->moveResultFlags[gBattlerTarget] & MOVE_RESULT_NO_EFFECT)
             && !IsBattlerAlive(gBattlerTarget)
             && IsBattlerAlive(gBattlerAttacker)
             && !CanBattlerAvoidContactEffects(gBattlerAttacker, gBattlerTarget, GetBattlerAbility(gBattlerAttacker), GetBattlerHoldEffect(gBattlerAttacker, TRUE), move))
            {
                if ((battler = IsAbilityOnField(ABILITY_DAMP)))
                {
                    gBattleScripting.battler = battler - 1;
                    BattleScriptCall(BattleScript_DampPreventsAftermath);
                }
                else
                {
                    gBattleScripting.battler = gBattlerTarget;
                    gBattleStruct->moveDamage[gBattlerAttacker] = GetNonDynamaxMaxHP(gBattlerAttacker) / 4;
                    if (gBattleStruct->moveDamage[gBattlerAttacker] == 0)
                        gBattleStruct->moveDamage[gBattlerAttacker] = 1;
                    BattleScriptCall(BattleScript_AftermathDmg);
                }
                effect++;
            }
            break;
        case ABILITY_INNARDS_OUT:
            if (!(gBattleStruct->moveResultFlags[gBattlerTarget] & MOVE_RESULT_NO_EFFECT)
             && !IsBattlerAlive(gBattlerTarget)
             && IsBattlerAlive(gBattlerAttacker))
            {
                // Prevent Innards Out effect if Future Sight user is currently not on field
                if (IsFutureSightAttackerInParty(gBattlerAttacker, gBattlerTarget, gCurrentMove))
                    break;

                gBattleScripting.battler = gBattlerTarget;
                gBattleStruct->moveDamage[gBattlerAttacker] = gBattleStruct->moveDamage[gBattlerTarget];
                BattleScriptCall(BattleScript_AftermathDmg);
                effect++;
            }
            break;
        case ABILITY_EFFECT_SPORE:
        {
            u32 abilityAtk = GetBattlerAbility(gBattlerAttacker);
            if ((!IS_BATTLER_OF_TYPE(gBattlerAttacker, TYPE_GRASS) || B_POWDER_GRASS < GEN_6)
             && abilityAtk != ABILITY_OVERCOAT
             && GetBattlerHoldEffect(gBattlerAttacker, TRUE) != HOLD_EFFECT_SAFETY_GOGGLES)
            {
                u32 poison, paralysis, sleep;

                if (B_ABILITY_TRIGGER_CHANCE >= GEN_5)
                {
                    poison = 9;
                    paralysis = 19;
                }
                else
                {
                    poison = 10;
                    paralysis = 20;
                }
                sleep = 30;

                i = RandomUniform(RNG_EFFECT_SPORE, 0, B_ABILITY_TRIGGER_CHANCE >= GEN_4 ? 99 : 299);
                if (i < poison)
                    goto POISON_POINT;
                if (i < paralysis)
                    goto STATIC;
                // Sleep
                if (i < sleep
                 && IsBattlerAlive(gBattlerAttacker)
                 && !gProtectStructs[gBattlerAttacker].confusionSelfDmg
                 && IsBattlerTurnDamaged(gBattlerTarget)
                 && CanBeSlept(gBattlerTarget, gBattlerAttacker, abilityAtk, NOT_BLOCKED_BY_SLEEP_CLAUSE)
                 && !CanBattlerAvoidContactEffects(gBattlerAttacker, gBattlerTarget, GetBattlerAbility(gBattlerAttacker), GetBattlerHoldEffect(gBattlerAttacker, TRUE), move))
                {
                    if (IsSleepClauseEnabled())
                        gBattleStruct->battlerState[gBattlerAttacker].sleepClauseEffectExempt = TRUE;
                    gEffectBattler = gBattlerAttacker;
                    gBattleScripting.battler = gBattlerTarget;
                    gBattleScripting.moveEffect = MOVE_EFFECT_SLEEP;
                    PREPARE_ABILITY_BUFFER(gBattleTextBuff1, gLastUsedAbility);
                    BattleScriptCall(BattleScript_AbilityStatusEffect);
                    effect++;
                }
            }
        }
            break;
        case ABILITY_POISON_POINT:
            if (B_ABILITY_TRIGGER_CHANCE >= GEN_4 ? RandomPercentage(RNG_POISON_POINT, 30) : RandomChance(RNG_POISON_POINT, 1, 3))
            {
            POISON_POINT:
            {
                u32 abilityAtk = GetBattlerAbility(gBattlerAttacker);
                if (IsBattlerAlive(gBattlerAttacker)
                && !gProtectStructs[gBattlerAttacker].confusionSelfDmg
                && IsBattlerTurnDamaged(gBattlerTarget)
                && CanBePoisoned(gBattlerTarget, gBattlerAttacker, gLastUsedAbility, abilityAtk)
                && !CanBattlerAvoidContactEffects(gBattlerAttacker, gBattlerTarget, abilityAtk, GetBattlerHoldEffect(gBattlerAttacker, TRUE), move))
                {
                    gEffectBattler = gBattlerAttacker;
                    gBattleScripting.battler = gBattlerTarget;
                    gBattleScripting.moveEffect = MOVE_EFFECT_POISON;
                    PREPARE_ABILITY_BUFFER(gBattleTextBuff1, gLastUsedAbility);
                    BattleScriptCall(BattleScript_AbilityStatusEffect);
                    effect++;
                }
            }
            }
            break;
        case ABILITY_STATIC:
            if (B_ABILITY_TRIGGER_CHANCE >= GEN_4 ? RandomPercentage(RNG_STATIC, 30) : RandomChance(RNG_STATIC, 1, 3))
            {
            STATIC:
            {
                u32 abilityAtk = GetBattlerAbility(gBattlerAttacker);
                if (IsBattlerAlive(gBattlerAttacker)
                && !gProtectStructs[gBattlerAttacker].confusionSelfDmg
                && IsBattlerTurnDamaged(gBattlerTarget)
                && CanBeParalyzed(gBattlerTarget, gBattlerAttacker, abilityAtk)
                && !CanBattlerAvoidContactEffects(gBattlerAttacker, gBattlerTarget, abilityAtk, GetBattlerHoldEffect(gBattlerAttacker, TRUE), move))
                {
                    gEffectBattler = gBattlerAttacker;
                    gBattleScripting.battler = gBattlerTarget;
                    gBattleScripting.moveEffect = MOVE_EFFECT_PARALYSIS;
                    PREPARE_ABILITY_BUFFER(gBattleTextBuff1, gLastUsedAbility);
                    BattleScriptCall(BattleScript_AbilityStatusEffect);
                    effect++;
                }
            }
            }
            break;
        case ABILITY_FLAME_BODY:
            if (IsBattlerAlive(gBattlerAttacker)
             && !gProtectStructs[gBattlerAttacker].confusionSelfDmg
             && !CanBattlerAvoidContactEffects(gBattlerAttacker, gBattlerTarget, GetBattlerAbility(gBattlerAttacker), GetBattlerHoldEffect(gBattlerAttacker, TRUE), move)
             && IsBattlerTurnDamaged(gBattlerTarget)
             && CanBeBurned(gBattlerTarget, gBattlerAttacker, GetBattlerAbility(gBattlerAttacker))
             && (B_ABILITY_TRIGGER_CHANCE >= GEN_4 ? RandomPercentage(RNG_FLAME_BODY, 30) : RandomChance(RNG_FLAME_BODY, 1, 3)))
            {
                gEffectBattler = gBattlerAttacker;
                gBattleScripting.battler = gBattlerTarget;
                gBattleScripting.moveEffect = MOVE_EFFECT_BURN;
                PREPARE_ABILITY_BUFFER(gBattleTextBuff1, gLastUsedAbility);
                BattleScriptCall(BattleScript_AbilityStatusEffect);
                effect++;
            }
            break;
        case ABILITY_CUTE_CHARM:
            if (IsBattlerAlive(gBattlerAttacker)
             && !gProtectStructs[gBattlerAttacker].confusionSelfDmg
             && IsBattlerTurnDamaged(gBattlerTarget)
             && IsBattlerAlive(gBattlerTarget)
             && (B_ABILITY_TRIGGER_CHANCE >= GEN_4 ? RandomPercentage(RNG_CUTE_CHARM, 30) : RandomChance(RNG_CUTE_CHARM, 1, 3))
             && !(gBattleMons[gBattlerAttacker].volatiles.infatuation)
             && AreBattlersOfOppositeGender(gBattlerAttacker, gBattlerTarget)
             && !IsAbilityAndRecord(gBattlerAttacker, GetBattlerAbility(gBattlerAttacker), ABILITY_OBLIVIOUS)
             && !CanBattlerAvoidContactEffects(gBattlerAttacker, gBattlerTarget, GetBattlerAbility(gBattlerAttacker), GetBattlerHoldEffect(gBattlerAttacker, TRUE), move)
             && !IsAbilityOnSide(gBattlerAttacker, ABILITY_AROMA_VEIL))
            {
                gBattleMons[gBattlerAttacker].volatiles.infatuation = INFATUATED_WITH(gBattlerTarget);
                BattleScriptCall(BattleScript_CuteCharmActivates);
                effect++;
            }
            break;
        case ABILITY_ILLUSION:
            if (gBattleStruct->illusion[gBattlerTarget].state == ILLUSION_ON && IsBattlerTurnDamaged(gBattlerTarget))
            {
                gBattleScripting.battler = gBattlerTarget;
                BattleScriptCall(BattleScript_IllusionOff);
                effect++;
            }
            break;
        case ABILITY_COTTON_DOWN:
            if (IsBattlerAlive(gBattlerAttacker)
             && !gProtectStructs[gBattlerAttacker].confusionSelfDmg
             && IsBattlerTurnDamaged(gBattlerTarget))
            {
                gEffectBattler = gBattlerTarget;
                BattleScriptCall(BattleScript_CottonDownActivates);
                effect++;
            }
            break;
        case ABILITY_STEAM_ENGINE:
            if (IsBattlerTurnDamaged(gBattlerTarget)
             && IsBattlerAlive(battler)
             && CompareStat(battler, STAT_SPEED, MAX_STAT_STAGE, CMP_LESS_THAN)
             && (moveType == TYPE_FIRE || moveType == TYPE_WATER))
            {
                gEffectBattler = battler;
                SET_STATCHANGER(STAT_SPEED, 6, FALSE);
                BattleScriptCall(BattleScript_TargetAbilityStatRaiseRet);
                effect++;
            }
            break;
        case ABILITY_SAND_SPIT:
            if (!gProtectStructs[gBattlerAttacker].confusionSelfDmg
             && IsBattlerTurnDamaged(gBattlerTarget)
             && !(gBattleWeather & B_WEATHER_SANDSTORM && HasWeatherEffect()))
            {
                if (gBattleWeather & B_WEATHER_PRIMAL_ANY && HasWeatherEffect())
                {
                    BattleScriptCall(BattleScript_BlockedByPrimalWeatherRet);
                    effect++;
                }
                else if (TryChangeBattleWeather(battler, BATTLE_WEATHER_SANDSTORM, TRUE))
                {
                    gBattleScripting.battler = battler;
                    BattleScriptCall(BattleScript_SandSpitActivates);
                    effect++;
                }
            }
            break;
        case ABILITY_PERISH_BODY:
            if (!gProtectStructs[gBattlerAttacker].confusionSelfDmg
             && IsBattlerTurnDamaged(gBattlerTarget)
             && IsBattlerAlive(battler)
             && !CanBattlerAvoidContactEffects(gBattlerAttacker, gBattlerTarget, GetBattlerAbility(gBattlerAttacker), GetBattlerHoldEffect(gBattlerAttacker, TRUE), move)
             && !gBattleMons[gBattlerAttacker].volatiles.perishSong)
            {
                if (!gBattleMons[battler].volatiles.perishSong)
                {
                    gBattleMons[battler].volatiles.perishSong = TRUE;
                    gDisableStructs[battler].perishSongTimer = 3;
                }
                gBattleMons[gBattlerAttacker].volatiles.perishSong = TRUE;
                gDisableStructs[gBattlerAttacker].perishSongTimer = 3;
                BattleScriptCall(BattleScript_PerishBodyActivates);
                effect++;
            }
            break;
        case ABILITY_GULP_MISSILE:
            if (!gProtectStructs[gBattlerAttacker].confusionSelfDmg
             && IsBattlerTurnDamaged(gBattlerTarget)
             && IsBattlerAlive(gBattlerAttacker)
             && gBattleMons[gBattlerTarget].species != SPECIES_CRAMORANT)
            {
                if (GetBattlerAbility(gBattlerAttacker) != ABILITY_MAGIC_GUARD)
                {
                    gBattleStruct->moveDamage[gBattlerAttacker] = GetNonDynamaxMaxHP(gBattlerAttacker) / 4;
                    if (gBattleStruct->moveDamage[gBattlerAttacker] == 0)
                        gBattleStruct->moveDamage[gBattlerAttacker] = 1;
                }

                switch(gBattleMons[gBattlerTarget].species)
                {
                    case SPECIES_CRAMORANT_GORGING:
                        TryBattleFormChange(battler, FORM_CHANGE_HIT_BY_MOVE);
                        BattleScriptCall(BattleScript_GulpMissileGorging);
                        effect++;
                        break;
                    case SPECIES_CRAMORANT_GULPING:
                        TryBattleFormChange(battler, FORM_CHANGE_HIT_BY_MOVE);
                        BattleScriptCall(BattleScript_GulpMissileGulping);
                        effect++;
                        break;
                }
            }
            break;
        case ABILITY_SEED_SOWER:
            if (!gProtectStructs[gBattlerAttacker].confusionSelfDmg
             && IsBattlerTurnDamaged(gBattlerTarget)
             && IsBattlerAlive(gBattlerTarget)
             && TryChangeBattleTerrain(gBattlerTarget, STATUS_FIELD_GRASSY_TERRAIN, &gFieldTimers.terrainTimer))
            {
                BattleScriptCall(BattleScript_SeedSowerActivates);
                effect++;
            }
            break;
        case ABILITY_THERMAL_EXCHANGE:
            if (IsBattlerTurnDamaged(gBattlerTarget)
             && IsBattlerAlive(gBattlerTarget)
             && CompareStat(gBattlerTarget, STAT_ATK, MAX_STAT_STAGE, CMP_LESS_THAN)
             && moveType == TYPE_FIRE)
            {
                gEffectBattler = gBattlerTarget;
                SET_STATCHANGER(STAT_ATK, 1, FALSE);
                BattleScriptCall(BattleScript_TargetAbilityStatRaiseRet);
                effect++;
            }
            break;
        case ABILITY_ANGER_SHELL:
            if (!gProtectStructs[gBattlerAttacker].confusionSelfDmg
             && IsBattlerTurnDamaged(gBattlerTarget)
             && (gMultiHitCounter == 0 || gMultiHitCounter == 1) // Activates after all hits from a multi-hit move.
             && IsBattlerAlive(gBattlerTarget)
             && HadMoreThanHalfHpNowDoesnt(gBattlerTarget)
             && !(TestIfSheerForceAffected(gBattlerAttacker, gCurrentMove)))
            {
                BattleScriptCall(BattleScript_AngerShellActivates);
                effect++;
            }
            break;
        case ABILITY_WIND_POWER:
            if (!IsWindMove(gCurrentMove))
                break;
            // fall through
        case ABILITY_ELECTROMORPHOSIS:
            if (!gProtectStructs[gBattlerAttacker].confusionSelfDmg
             && IsBattlerTurnDamaged(gBattlerTarget)
             && IsBattlerAlive(gBattlerTarget))
            {
                BattleScriptCall(BattleScript_WindPowerActivates);
                effect++;
            }
            break;
        case ABILITY_TOXIC_DEBRIS:
            if (!gBattleStruct->isSkyBattle
             && !gProtectStructs[gBattlerAttacker].confusionSelfDmg
             && IsBattleMovePhysical(gCurrentMove)
             && IsBattlerTurnDamaged(gBattlerTarget)
             && (gSideTimers[GetBattlerSide(gBattlerAttacker)].toxicSpikesAmount != 2))
            {
                SWAP(gBattlerAttacker, gBattlerTarget, i);
                BattleScriptCall(BattleScript_ToxicDebrisActivates);
                effect++;
            }
            break;
        }
        break;
    case ABILITYEFFECT_MOVE_END_ATTACKER: // Same as above, but for attacker
        switch (gLastUsedAbility)
        {
        case ABILITY_POISON_TOUCH:
            if (IsBattlerAlive(gBattlerTarget)
             && !gProtectStructs[gBattlerAttacker].confusionSelfDmg
             && CanBePoisoned(gBattlerAttacker, gBattlerTarget, gLastUsedAbility, GetBattlerAbility(gBattlerTarget))
             && !CanBattlerAvoidContactEffects(gBattlerAttacker, gBattlerTarget, GetBattlerAbility(gBattlerAttacker), GetBattlerHoldEffect(gBattlerAttacker, TRUE), move)
             && IsBattlerTurnDamaged(gBattlerTarget) // Need to actually hit the target
             && RandomPercentage(RNG_POISON_TOUCH, 30))
            {
                gEffectBattler = gBattlerTarget;
                gBattleScripting.battler = gBattlerAttacker;
                gBattleScripting.moveEffect = MOVE_EFFECT_POISON;
                PREPARE_ABILITY_BUFFER(gBattleTextBuff1, gLastUsedAbility);
                BattleScriptCall(BattleScript_AbilityStatusEffect);
                effect++;
            }
            break;
        case ABILITY_TOXIC_CHAIN:
            if (!(gBattleStruct->moveResultFlags[gBattlerTarget] & MOVE_RESULT_NO_EFFECT)
             && IsBattlerAlive(gBattlerTarget)
             && !gProtectStructs[gBattlerAttacker].confusionSelfDmg
             && CanBePoisoned(gBattlerAttacker, gBattlerTarget, gLastUsedAbility, GetBattlerAbility(gBattlerTarget))
             && IsBattlerTurnDamaged(gBattlerTarget) // Need to actually hit the target
             && RandomWeighted(RNG_TOXIC_CHAIN, 7, 3))
            {
                gEffectBattler = gBattlerTarget;
                gBattleScripting.battler = gBattlerAttacker;
                gBattleScripting.moveEffect = MOVE_EFFECT_TOXIC;
                PREPARE_ABILITY_BUFFER(gBattleTextBuff1, gLastUsedAbility);
                BattleScriptCall(BattleScript_AbilityStatusEffect);
                effect++;
            }
            break;
        case ABILITY_STENCH:
            if (IsBattlerAlive(gBattlerTarget)
             && !gProtectStructs[gBattlerAttacker].confusionSelfDmg
             && RandomChance(RNG_STENCH, 1, 10)
             && IsBattlerTurnDamaged(gBattlerTarget)
             && !MoveHasAdditionalEffect(gCurrentMove, MOVE_EFFECT_FLINCH))
            {
                gBattleScripting.moveEffect = MOVE_EFFECT_FLINCH;
                BattleScriptPushCursor();
                SetMoveEffect(gBattlerAttacker, gBattlerTarget, FALSE, FALSE);
                BattleScriptPop();
                effect++;
            }
            break;
        case ABILITY_GULP_MISSILE:
            if ((gBattleMons[gBattlerAttacker].species == SPECIES_CRAMORANT)
             && ((gCurrentMove == MOVE_SURF && IsBattlerTurnDamaged(gBattlerTarget)) || gBattleMons[gBattlerAttacker].volatiles.semiInvulnerable == STATE_UNDERWATER)
             && TryBattleFormChange(gBattlerAttacker, FORM_CHANGE_BATTLE_HP_PERCENT))
            {
                gBattleScripting.battler = gBattlerAttacker;
                BattleScriptCall(BattleScript_BattlerFormChange);
                effect++;
            }
            break;
        case ABILITY_POISON_PUPPETEER:
            if (gBattleMons[gBattlerAttacker].species == SPECIES_PECHARUNT
             && gBattleStruct->poisonPuppeteerConfusion == TRUE
             && CanBeConfused(gBattlerTarget))
            {
                gBattleStruct->poisonPuppeteerConfusion = FALSE;
                gBattleScripting.moveEffect = MOVE_EFFECT_CONFUSION;
                PREPARE_ABILITY_BUFFER(gBattleTextBuff1, gLastUsedAbility);
                BattleScriptCall(BattleScript_AbilityStatusEffect);
                gHitMarker |= HITMARKER_STATUS_ABILITY_EFFECT;
                effect++;
            }
            break;
        }
        break;
    case ABILITYEFFECT_MOVE_END_OTHER: // Abilities that activate on *another* battler's moveend: Dancer, Soul-Heart, Receiver, Symbiosis
        switch (GetBattlerAbility(battler))
        {
        case ABILITY_DANCER:
            if (IsBattlerAlive(battler)
             && IsDanceMove(move)
             && !gSpecialStatuses[battler].dancerUsedMove
             && gBattlerAttacker != battler)
            {
                // Set bit and save Dancer mon's original target
                gSpecialStatuses[battler].dancerUsedMove = TRUE;
                gSpecialStatuses[battler].dancerOriginalTarget = gBattleStruct->moveTarget[battler] | 0x4;
                gBattlerAttacker = gBattlerAbility = battler;
                gCalledMove = move;

                // Set the target to the original target of the mon that first used a Dance move
                gBattlerTarget = gBattleScripting.savedBattler & 0x3;

                // Edge case for dance moves that hit multiply targets
                gHitMarker &= ~HITMARKER_NO_ATTACKSTRING;

                // Make sure that the target isn't an ally - if it is, target the original user
                if (IsBattlerAlly(gBattlerTarget, gBattlerAttacker))
                    gBattlerTarget = (gBattleScripting.savedBattler & 0xF0) >> 4;
                gHitMarker &= ~HITMARKER_ATTACKSTRING_PRINTED;
                BattleScriptExecute(BattleScript_DancerActivates);
                effect++;
            }
            break;
        }
        break;
    case ABILITYEFFECT_OPPORTUNIST:
        /* Similar to ABILITYEFFECT_IMMUNITY in that it loops through all battlers.
         * Is called after ABILITYEFFECT_ON_SWITCHIN to copy any boosts
         * from switch in abilities e.g. intrepid sword, as
         */
        for (battler = 0; battler < gBattlersCount; battler++)
        {
            switch (GetBattlerAbility(battler))
            {
            case ABILITY_OPPORTUNIST:
                if (gProtectStructs[battler].activateOpportunist == 2)
                {
                    gBattleScripting.battler = battler;
                    gProtectStructs[battler].activateOpportunist--;
                    ChooseStatBoostAnimation(battler);
                    BattleScriptPushCursorAndCallback(BattleScript_OpportunistCopyStatChange);
                    effect = 1;
                }
                break;
            }
        }
        break;
    case ABILITYEFFECT_IMMUNITY:
        for (battler = 0; battler < gBattlersCount; battler++)
        {
            switch (GetBattlerAbilityIgnoreMoldBreaker(battler))
            {
            case ABILITY_IMMUNITY:
            case ABILITY_PASTEL_VEIL:
                if (gBattleMons[battler].status1 & (STATUS1_POISON | STATUS1_TOXIC_POISON | STATUS1_TOXIC_COUNTER))
                {
                    StringCopy(gBattleTextBuff1, gStatusConditionString_PoisonJpn);
                    effect = 1;
                }
                break;
            case ABILITY_OWN_TEMPO:
                if (gBattleMons[battler].volatiles.confusionTurns > 0)
                {
                    StringCopy(gBattleTextBuff1, gStatusConditionString_ConfusionJpn);
                    effect = 2;
                }
                break;
            case ABILITY_LIMBER:
                if (gBattleMons[battler].status1 & STATUS1_PARALYSIS)
                {
                    StringCopy(gBattleTextBuff1, gStatusConditionString_ParalysisJpn);
                    effect = 1;
                }
                break;
            case ABILITY_INSOMNIA:
            case ABILITY_VITAL_SPIRIT:
                if (gBattleMons[battler].status1 & STATUS1_SLEEP)
                {
                    TryDeactivateSleepClause(GetBattlerSide(battler), gBattlerPartyIndexes[battler]);
                    gBattleMons[battler].volatiles.nightmare = FALSE;
                    StringCopy(gBattleTextBuff1, gStatusConditionString_SleepJpn);
                    effect = 1;
                }
                break;
            case ABILITY_WATER_VEIL:
            case ABILITY_WATER_BUBBLE:
            case ABILITY_THERMAL_EXCHANGE:
                if (gBattleMons[battler].status1 & STATUS1_BURN)
                {
                    StringCopy(gBattleTextBuff1, gStatusConditionString_BurnJpn);
                    effect = 1;
                }
                break;
            case ABILITY_MAGMA_ARMOR:
                if (gBattleMons[battler].status1 & (STATUS1_FREEZE | STATUS1_FROSTBITE))
                {
                    StringCopy(gBattleTextBuff1, gStatusConditionString_IceJpn);
                    effect = 1;
                }
                break;
            case ABILITY_OBLIVIOUS:
                if (gBattleMons[battler].volatiles.infatuation)
                    effect = 3;
                else if (gDisableStructs[battler].tauntTimer != 0)
                    effect = 4;
                break;
            }

            if (effect != 0)
            {
                switch (effect)
                {
                case 1: // status cleared
                    gBattleMons[battler].status1 = 0;
                    BattleScriptCall(BattleScript_AbilityCuredStatus);
                    break;
                case 2: // get rid of confusion
                    RemoveConfusionStatus(battler);
                    BattleScriptCall(BattleScript_AbilityCuredStatus);
                    break;
                case 3: // get rid of infatuation
                    gBattleMons[battler].volatiles.infatuation = 0;
                    BattleScriptCall(BattleScript_BattlerGotOverItsInfatuation);
                    break;
                case 4: // get rid of taunt
                    gDisableStructs[battler].tauntTimer = 0;
                    BattleScriptCall(BattleScript_BattlerShookOffTaunt);
                    break;
                }

                gBattleScripting.battler = gBattlerAbility = battler;
                BtlController_EmitSetMonData(battler, B_COMM_TO_CONTROLLER, REQUEST_STATUS_BATTLE, 0, 4, &gBattleMons[battler].status1);
                MarkBattlerForControllerExec(battler);
                return effect;
            }
        }
        break;
    case ABILITYEFFECT_SYNCHRONIZE:
        if (gLastUsedAbility == ABILITY_SYNCHRONIZE && gBattleStruct->synchronizeMoveEffect != MOVE_EFFECT_NONE)
        {
            gBattleScripting.battler = gBattlerAbility = gBattlerTarget;
            RecordAbilityBattle(gBattlerTarget, ABILITY_SYNCHRONIZE);

            if (CanSetNonVolatileStatus(
                    gBattlerTarget,
                    gBattlerAttacker,
                    gLastUsedAbility,
                    GetBattlerAbility(gBattlerAttacker),
                    gBattleStruct->synchronizeMoveEffect,
                    CHECK_TRIGGER))
            {
                if (B_SYNCHRONIZE_TOXIC < GEN_5 && gBattleStruct->synchronizeMoveEffect == MOVE_EFFECT_TOXIC)
                    gBattleStruct->synchronizeMoveEffect = MOVE_EFFECT_POISON;

                gEffectBattler = gBattlerAttacker;
                gBattleScripting.moveEffect = gBattleStruct->synchronizeMoveEffect;
                PREPARE_ABILITY_BUFFER(gBattleTextBuff1, ABILITY_SYNCHRONIZE);
                BattleScriptCall(BattleScript_SynchronizeActivates);
                effect++;
            }
            else // Synchronize ability pop up still shows up even if status fails
            {
                BattleScriptCall(BattleScript_AbilityPopUp);
            }
            gBattleStruct->synchronizeMoveEffect = MOVE_EFFECT_NONE;
        }
        break;
    case ABILITYEFFECT_ATK_SYNCHRONIZE:
        if (gLastUsedAbility == ABILITY_SYNCHRONIZE && gBattleStruct->synchronizeMoveEffect != MOVE_EFFECT_NONE)
        {
            gBattleScripting.battler = gBattlerAbility = gBattlerAttacker;
            RecordAbilityBattle(gBattlerAttacker, ABILITY_SYNCHRONIZE);

            if (CanSetNonVolatileStatus(
                    gBattlerAttacker,
                    gBattlerTarget,
                    gLastUsedAbility,
                    GetBattlerAbility(gBattlerAttacker),
                    gBattleStruct->synchronizeMoveEffect,
                    CHECK_TRIGGER))
            {
                if (gBattleStruct->synchronizeMoveEffect == MOVE_EFFECT_TOXIC)
                    gBattleStruct->synchronizeMoveEffect = MOVE_EFFECT_POISON;

                gEffectBattler = gBattlerTarget;
                gBattleScripting.moveEffect = gBattleStruct->synchronizeMoveEffect;
                PREPARE_ABILITY_BUFFER(gBattleTextBuff1, ABILITY_SYNCHRONIZE);
                BattleScriptCall(BattleScript_SynchronizeActivates);
                effect++;
            }
            else // Synchronize ability pop up still shows up even if status fails
            {
                BattleScriptCall(BattleScript_AbilityPopUp);
            }
            gBattleStruct->synchronizeMoveEffect = MOVE_EFFECT_NONE;
        }
        break;

    case ABILITYEFFECT_NEUTRALIZINGGAS:
        // Prints message only. separate from ABILITYEFFECT_ON_SWITCHIN bc activates before entry hazards
        for (i = 0; i < gBattlersCount; i++)
        {
            if (gBattleMons[i].ability == ABILITY_NEUTRALIZING_GAS && !gDisableStructs[i].neutralizingGas)
            {
                gDisableStructs[i].neutralizingGas = TRUE;
                gBattlerAbility = i;
                gBattleCommunication[MULTISTRING_CHOOSER] = B_MSG_SWITCHIN_NEUTRALIZING_GAS;
                BattleScriptPushCursorAndCallback(BattleScript_SwitchInAbilityMsg);
                effect++;
            }

            if (effect != 0)
                break;
        }
        break;
    case ABILITYEFFECT_ON_WEATHER: // For ability effects that activate when the battle weather changes.
        gLastUsedAbility = GetBattlerAbility(battler);
        switch (gLastUsedAbility)
        {
        case ABILITY_FORECAST:
        case ABILITY_FLOWER_GIFT:
            if ((IsBattlerWeatherAffected(battler, gBattleWeather)
             || gBattleWeather == B_WEATHER_NONE
             || !HasWeatherEffect()) // Air Lock active
             && TryBattleFormChange(battler, FORM_CHANGE_BATTLE_WEATHER))
            {
                gBattleScripting.battler = battler;
                BattleScriptPushCursorAndCallback(BattleScript_BattlerFormChangeWithStringEnd3);
                effect++;
            }
            break;
        case ABILITY_ICE_FACE:
        {
            u32 battlerWeatherAffected = IsBattlerWeatherAffected(battler, B_WEATHER_HAIL | B_WEATHER_SNOW);
            if (battlerWeatherAffected && gBattleMons[battler].species == SPECIES_EISCUE)
            {
                // If Hail/Snow activates when in Eiscue is in base, prevent reversion when Eiscue Noice gets broken
                gDisableStructs[battler].weatherAbilityDone = TRUE;
            }
            if (!gDisableStructs[battler].weatherAbilityDone
             && battlerWeatherAffected
             && gBattleMons[battler].species == SPECIES_EISCUE_NOICE
             && !(gBattleMons[battler].volatiles.transformed))
            {
                // TODO: Convert this to a proper FORM_CHANGE type.
                gBattleScripting.battler = battler;
                gDisableStructs[battler].weatherAbilityDone = TRUE;
                gBattleMons[battler].species = SPECIES_EISCUE_ICE;
                BattleScriptPushCursorAndCallback(BattleScript_BattlerFormChangeWithStringEnd3);
                effect++;
            }
            break;
        }
        case ABILITY_PROTOSYNTHESIS:
            if (!gDisableStructs[battler].weatherAbilityDone
             && (gBattleWeather & B_WEATHER_SUN) && HasWeatherEffect()
             && !gBattleMons[battler].volatiles.transformed
             && !gDisableStructs[battler].boosterEnergyActivated)
            {
                gDisableStructs[battler].weatherAbilityDone = TRUE;
                PREPARE_STAT_BUFFER(gBattleTextBuff1, GetHighestStatId(battler));
                gBattleScripting.battler = battler;
                BattleScriptPushCursorAndCallback(BattleScript_ProtosynthesisActivates);
                effect++;
            }
            break;
        }
        break;
    case ABILITYEFFECT_ON_TERRAIN:  // For ability effects that activate when the field terrain changes.
        gLastUsedAbility = GetBattlerAbility(battler);
        switch (gLastUsedAbility)
        {
        case ABILITY_MIMICRY:
            if (!gDisableStructs[battler].terrainAbilityDone && ChangeTypeBasedOnTerrain(battler))
            {
                gDisableStructs[battler].terrainAbilityDone = TRUE;
                ChangeTypeBasedOnTerrain(battler);
                gBattlerAbility = gBattleScripting.battler = battler;
                BattleScriptPushCursorAndCallback(BattleScript_MimicryActivates);
                effect++;
            }
            break;
        case ABILITY_QUARK_DRIVE:
            if (!gDisableStructs[battler].terrainAbilityDone
             && gFieldStatuses & STATUS_FIELD_ELECTRIC_TERRAIN
             && !gBattleMons[battler].volatiles.transformed
             && !gDisableStructs[battler].boosterEnergyActivated)
            {
                gDisableStructs[battler].terrainAbilityDone = TRUE;
                PREPARE_STAT_BUFFER(gBattleTextBuff1, GetHighestStatId(battler));
                gBattlerAbility = gBattleScripting.battler = battler;
                BattleScriptPushCursorAndCallback(BattleScript_QuarkDriveActivates);
                effect++;
            }
            break;
        }
        break;
    }

    if (effect && gLastUsedAbility != 0xFFFF)
        RecordAbilityBattle(battler, gLastUsedAbility);
    if (effect && caseID <= ABILITYEFFECT_MOVE_END)
        gBattlerAbility = battler;

    return effect;
}

bool32 TryPrimalReversion(u32 battler)
{
    if (GetBattlerHoldEffect(battler, FALSE) == HOLD_EFFECT_PRIMAL_ORB
     && GetBattleFormChangeTargetSpecies(battler, FORM_CHANGE_BATTLE_PRIMAL_REVERSION) != gBattleMons[battler].species)
    {
        gBattleScripting.battler = battler;
        BattleScriptPushCursorAndCallback(BattleScript_PrimalReversion);
        return TRUE;
    }
    return FALSE;
}

bool32 IsNeutralizingGasOnField(void)
{
    u32 i;

    for (i = 0; i < gBattlersCount; i++)
    {
        if (IsBattlerAlive(i) && gBattleMons[i].ability == ABILITY_NEUTRALIZING_GAS && !gBattleMons[i].volatiles.gastroAcid)
            return TRUE;
    }

    return FALSE;
}

bool32 IsMoldBreakerTypeAbility(u32 battler, u32 ability)
{
    if (gBattleMons[battler].volatiles.gastroAcid)
        return FALSE;

    if (ability == ABILITY_MOLD_BREAKER
     || ability == ABILITY_TERAVOLT
     || ability == ABILITY_TURBOBLAZE
     || (ability == ABILITY_MYCELIUM_MIGHT && IsBattleMoveStatus(gCurrentMove)))
    {
        RecordAbilityBattle(battler, ability);
        return TRUE;
    }

    return FALSE;
}

static inline bool32 CanBreakThroughAbility(u32 battlerAtk, u32 battlerDef, u32 ability, u32 hasAbilityShield, u32 ignoreMoldBreaker)
{
    if (hasAbilityShield || ignoreMoldBreaker)
        return FALSE;

    return ((IsMoldBreakerTypeAbility(battlerAtk, ability) || MoveIgnoresTargetAbility(gCurrentMove))
         && battlerDef != battlerAtk
         && gAbilitiesInfo[gBattleMons[battlerDef].ability].breakable
         && gBattlerByTurnOrder[gCurrentTurnActionNumber] == battlerAtk
         && gActionsByTurnOrder[gCurrentTurnActionNumber] == B_ACTION_USE_MOVE
         && gCurrentTurnActionNumber < gBattlersCount);
}

u32 GetBattlerAbilityNoAbilityShield(u32 battler)
{
    return GetBattlerAbilityInternal(battler, FALSE, TRUE);
}

u32 GetBattlerAbilityIgnoreMoldBreaker(u32 battler)
{
    return GetBattlerAbilityInternal(battler, TRUE, FALSE);
}

u32 GetBattlerAbility(u32 battler)
{
    return GetBattlerAbilityInternal(battler, FALSE, FALSE);
}

u32 GetBattlerAbilityInternal(u32 battler, u32 ignoreMoldBreaker, u32 noAbilityShield)
{
    bool32 hasAbilityShield = !noAbilityShield && GetBattlerHoldEffectIgnoreAbility(battler, TRUE) == HOLD_EFFECT_ABILITY_SHIELD;
    bool32 abilityCantBeSuppressed = gAbilitiesInfo[gBattleMons[battler].ability].cantBeSuppressed;

    if (abilityCantBeSuppressed)
    {
        // Edge case: pokemon under the effect of gastro acid transforms into a pokemon with Comatose (Todo: verify how other unsuppressable abilities behave)
        if (gBattleMons[battler].volatiles.transformed
            && gBattleMons[battler].volatiles.gastroAcid
            && gBattleMons[battler].ability == ABILITY_COMATOSE)
                return ABILITY_NONE;

        if (CanBreakThroughAbility(gBattlerAttacker, battler, gBattleMons[gBattlerAttacker].ability, hasAbilityShield, ignoreMoldBreaker))
            return ABILITY_NONE;

        return gBattleMons[battler].ability;
    }

    if (gBattleMons[battler].volatiles.gastroAcid)
        return ABILITY_NONE;

    if (!hasAbilityShield
     && IsNeutralizingGasOnField()
     && gBattleMons[battler].ability != ABILITY_NEUTRALIZING_GAS)
        return ABILITY_NONE;

    if (CanBreakThroughAbility(gBattlerAttacker, battler, gBattleMons[gBattlerAttacker].ability, hasAbilityShield, ignoreMoldBreaker))
        return ABILITY_NONE;

    return gBattleMons[battler].ability;
}

u32 IsAbilityOnSide(u32 battler, u32 ability)
{
    if (IsBattlerAlive(battler) && GetBattlerAbility(battler) == ability)
        return battler + 1;
    else if (IsBattlerAlive(BATTLE_PARTNER(battler)) && GetBattlerAbility(BATTLE_PARTNER(battler)) == ability)
        return BATTLE_PARTNER(battler) + 1;
    else
        return 0;
}

u32 IsAbilityOnOpposingSide(u32 battler, u32 ability)
{
    return IsAbilityOnSide(BATTLE_OPPOSITE(battler), ability);
}

u32 IsAbilityOnField(u32 ability)
{
    u32 i;

    for (i = 0; i < gBattlersCount; i++)
    {
        if (IsBattlerAlive(i) && GetBattlerAbility(i) == ability)
            return i + 1;
    }

    return 0;
}

u32 IsAbilityOnFieldExcept(u32 battler, u32 ability)
{
    u32 i;

    for (i = 0; i < gBattlersCount; i++)
    {
        if (i != battler && IsBattlerAlive(i) && GetBattlerAbility(i) == ability)
            return i + 1;
    }

    return 0;
}

u32 IsAbilityPreventingEscape(u32 battler)
{
    if (B_GHOSTS_ESCAPE >= GEN_6 && IS_BATTLER_OF_TYPE(battler, TYPE_GHOST))
        return 0;

    for (u32 battlerDef = 0; battlerDef < gBattlersCount; battlerDef++)
    {
        if (battler == battlerDef || IsBattlerAlly(battler, battlerDef))
            continue;

        u32 ability = GetBattlerAbility(battlerDef);

        if (ability == ABILITY_SHADOW_TAG && (B_SHADOW_TAG_ESCAPE <= GEN_3 || GetBattlerAbility(battler) != ABILITY_SHADOW_TAG))
            return battlerDef + 1;

        if (ability == ABILITY_ARENA_TRAP && IsBattlerGrounded(battler))
            return battlerDef + 1;

        if (ability == ABILITY_MAGNET_PULL && IS_BATTLER_OF_TYPE(battler, TYPE_STEEL))
            return battlerDef + 1;
    }

    return 0;
}

bool32 CanBattlerEscape(u32 battler) // no ability check
{
    if (gBattleStruct->battlerState[battler].commanderSpecies != SPECIES_NONE)
        return FALSE;
    else if (GetBattlerHoldEffect(battler, TRUE) == HOLD_EFFECT_SHED_SHELL)
        return TRUE;
    else if (B_GHOSTS_ESCAPE >= GEN_6 && IS_BATTLER_OF_TYPE(battler, TYPE_GHOST))
        return TRUE;
    else if (gBattleMons[battler].volatiles.escapePrevention)
        return FALSE;
    else if (gBattleMons[battler].volatiles.wrapped)
        return FALSE;
    else if (gBattleMons[battler].volatiles.root)
        return FALSE;
    else if (gFieldStatuses & STATUS_FIELD_FAIRY_LOCK)
        return FALSE;
    else if (gBattleMons[battler].volatiles.semiInvulnerable == STATE_SKY_DROP)
        return FALSE;
    else
        return TRUE;
}

void BattleScriptExecute(const u8 *BS_ptr)
{
    gBattlescriptCurrInstr = BS_ptr;
    gBattleResources->battleCallbackStack->function[gBattleResources->battleCallbackStack->size++] = gBattleMainFunc;
    gBattleMainFunc = RunBattleScriptCommands_PopCallbacksStack;
    gCurrentActionFuncId = 0;
}

void BattleScriptPushCursorAndCallback(const u8 *BS_ptr)
{
    BattleScriptCall(BS_ptr);
    gBattleResources->battleCallbackStack->function[gBattleResources->battleCallbackStack->size++] = gBattleMainFunc;
    gBattleMainFunc = RunBattleScriptCommands;
}

bool32 IsBattlerTerrainAffected(u32 battler, u32 terrainFlag)
{
    if (!(gFieldStatuses & terrainFlag))
        return FALSE;
    if (IsSemiInvulnerable(battler, CHECK_ALL))
        return FALSE;

    return IsBattlerGrounded(battler);
}

bool32 CanBeSlept(u32 battlerAtk, u32 battlerDef, u32 abilityDef, enum SleepClauseBlock isBlockedBySleepClause)
{
    if (IsSleepClauseActiveForSide(GetBattlerSide(battlerDef)) && isBlockedBySleepClause != NOT_BLOCKED_BY_SLEEP_CLAUSE)
        return FALSE;

    if (isBlockedBySleepClause == NOT_BLOCKED_BY_SLEEP_CLAUSE)
        gBattleStruct->sleepClauseNotBlocked = TRUE;

    bool32 effect = FALSE;
    if (CanSetNonVolatileStatus(
            battlerAtk,
            battlerDef,
            ABILITY_NONE, // attacker ability does not matter
            abilityDef,
            MOVE_EFFECT_SLEEP, // also covers yawn
            CHECK_TRIGGER))
        effect = TRUE;

    gBattleStruct->sleepClauseNotBlocked = FALSE;
    return effect;
}

bool32 CanBePoisoned(u32 battlerAtk, u32 battlerDef, u32 abilityAtk, u32 abilityDef)
{
    if (CanSetNonVolatileStatus(
            battlerAtk,
            battlerDef,
            abilityAtk,
            abilityDef,
            MOVE_EFFECT_TOXIC, // also covers poison
            CHECK_TRIGGER))
        return TRUE;
    return FALSE;
}

// TODO: check order of battlerAtk and battlerDef
bool32 CanBeBurned(u32 battlerAtk, u32 battlerDef, u32 abilityDef)
{
    if (CanSetNonVolatileStatus(
            battlerAtk,
            battlerDef,
            ABILITY_NONE, // attacker ability does not matter
            abilityDef,
            MOVE_EFFECT_BURN,
            CHECK_TRIGGER))
        return TRUE;
    return FALSE;
}

bool32 CanBeParalyzed(u32 battlerAtk, u32 battlerDef, u32 abilityDef)
{
    if (CanSetNonVolatileStatus(
            battlerAtk,
            battlerDef,
            ABILITY_NONE, // attacker ability does not matter
            abilityDef,
            MOVE_EFFECT_PARALYSIS,
            CHECK_TRIGGER))
        return TRUE;
    return FALSE;
}

bool32 CanBeFrozen(u32 battlerAtk, u32 battlerDef, u32 abilityDef)
{
    if (CanSetNonVolatileStatus(
            battlerAtk,
            battlerDef,
            ABILITY_NONE, // attacker ability does not matter
            abilityDef,
            MOVE_EFFECT_FREEZE,
            CHECK_TRIGGER))
        return TRUE;
    return FALSE;
}

// Unused, technically also redundant
bool32 CanGetFrostbite(u32 battlerAtk, u32 battlerDef, u32 abilityDef)
{
    if (CanSetNonVolatileStatus(
            battlerAtk,
            battlerDef,
            ABILITY_NONE, // attacker ability does not matter
            abilityDef,
            MOVE_EFFECT_FREEZE_OR_FROSTBITE, // also covers frostbite
            CHECK_TRIGGER))
        return TRUE;
    return FALSE;
}

bool32 CanSetNonVolatileStatus(u32 battlerAtk, u32 battlerDef, u32 abilityAtk, u32 abilityDef, enum MoveEffect effect, enum FunctionCallOption option)
{
    const u8 *battleScript = NULL;
    u32 sideBattler = ABILITY_NONE;
    bool32 abilityAffected = FALSE;

    // Move specific checks
    switch (effect)
    {
    case MOVE_EFFECT_POISON:
    case MOVE_EFFECT_TOXIC:
        if (gBattleMons[battlerDef].status1 & (STATUS1_POISON | STATUS1_TOXIC_POISON))
        {
            battleScript = BattleScript_AlreadyPoisoned;
        }
        else if (abilityAtk != ABILITY_CORROSION && IS_BATTLER_ANY_TYPE(battlerDef, TYPE_POISON, TYPE_STEEL))
        {
            battleScript = BattleScript_NotAffected;
        }
        else if ((sideBattler = IsAbilityOnSide(battlerDef, ABILITY_PASTEL_VEIL)))
        {
            abilityAffected = TRUE;
            battlerDef = sideBattler - 1;
            abilityDef = ABILITY_PASTEL_VEIL;
            gBattleCommunication[MULTISTRING_CHOOSER] = B_MSG_ABILITY_PASTEL_VEIL;
            battleScript = BattleScript_ImmunityProtected;
        }
        else if (abilityDef == ABILITY_IMMUNITY)
        {
            abilityAffected = TRUE;
            gBattleCommunication[MULTISTRING_CHOOSER] = B_MSG_ABILITY_PREVENTS_MOVE_POISON;
            battleScript = BattleScript_ImmunityProtected;
        }
        break;
    case MOVE_EFFECT_PARALYSIS:
        if (gBattleMons[battlerDef].status1 & STATUS1_PARALYSIS)
        {
            battleScript = BattleScript_AlreadyParalyzed;
        }
        else if (B_PARALYZE_ELECTRIC >= GEN_6 && IS_BATTLER_OF_TYPE(battlerDef, TYPE_ELECTRIC))
        {
            battleScript = BattleScript_NotAffected;
        }
        else if (option == RUN_SCRIPT // Check only important during battle execution for moves
              && CalcTypeEffectivenessMultiplierHelper(gCurrentMove, GetBattleMoveType(gCurrentMove), battlerAtk, battlerDef, abilityAtk, abilityDef, TRUE)
              && gBattleStruct->moveResultFlags[battlerDef] & MOVE_RESULT_NO_EFFECT)
        {
            battleScript = BattleScript_ButItFailed;
        }
        else if (abilityDef == ABILITY_LIMBER)
        {
            abilityAffected = TRUE;
            gBattleCommunication[MULTISTRING_CHOOSER] = B_MSG_ABILITY_PREVENTS_MOVE_PARALYSIS;
            battleScript = BattleScript_ImmunityProtected;
        }
        break;
    case MOVE_EFFECT_BURN:
        if (gBattleMons[battlerDef].status1 & STATUS1_BURN)
        {
            battleScript = BattleScript_AlreadyBurned;
        }
        else if (IS_BATTLER_OF_TYPE(battlerDef, TYPE_FIRE))
        {
            battleScript = BattleScript_NotAffected;
        }
        else if (abilityDef == ABILITY_WATER_VEIL || abilityDef == ABILITY_WATER_BUBBLE)
        {
            abilityAffected = TRUE;
            gBattleCommunication[MULTISTRING_CHOOSER] = B_MSG_ABILITY_PREVENTS_MOVE_BURN;
            battleScript = BattleScript_ImmunityProtected;
        }
        else if (abilityDef == ABILITY_THERMAL_EXCHANGE)
        {
            abilityAffected = TRUE;
            battleScript = BattleScript_AbilityProtectsDoesntAffect;
        }
        break;
    case MOVE_EFFECT_SLEEP:
        if (gBattleMons[battlerDef].status1 & STATUS1_SLEEP)
        {
            battleScript = BattleScript_AlreadyAsleep;
        }
        else if (UproarWakeUpCheck(battlerDef))
        {
            battleScript = BattleScript_CantMakeAsleep;
        }
        else if (!gBattleStruct->sleepClauseNotBlocked && CanSleepDueToSleepClause(battlerAtk, battlerDef, option))
        {
            battleScript = BattleScript_SleepClauseBlocked;
        }
        else if (IsBattlerTerrainAffected(battlerDef, STATUS_FIELD_ELECTRIC_TERRAIN))
        {
            battleScript = BattleScript_ElectricTerrainPrevents;
        }
        else if ((sideBattler = IsAbilityOnSide(battlerDef, ABILITY_SWEET_VEIL)))
        {
            abilityAffected = TRUE;
            battlerDef = sideBattler - 1;
            abilityDef = ABILITY_SWEET_VEIL;
            gBattleCommunication[MULTISTRING_CHOOSER] = B_MSG_STATUS_HAD_NO_EFFECT;
            battleScript = BattleScript_ImmunityProtected;
        }
        else if (abilityDef == ABILITY_VITAL_SPIRIT || abilityDef == ABILITY_INSOMNIA)
        {
            abilityAffected = TRUE;
            battleScript = BattleScript_PrintAbilityMadeIneffective;
        }
        break;
    case MOVE_EFFECT_FREEZE:
    case MOVE_EFFECT_FROSTBITE:
        if (gBattleMons[battlerDef].status1 & (STATUS1_FREEZE | STATUS1_FROSTBITE))
        {
            battleScript = BattleScript_AlreadyBurned;
        }
        else if (IS_BATTLER_OF_TYPE(battlerDef, TYPE_ICE) || IsBattlerWeatherAffected(battlerDef, B_WEATHER_SUN))
        {
            battleScript = BattleScript_NotAffected;
        }
        else if (abilityDef == ABILITY_MAGMA_ARMOR)
        {
            abilityAffected = TRUE;
            battleScript = BattleScript_NotAffected;
        }
        break;
    default:
        break;
    }

    if (IsNonVolatileStatusBlocked(battlerDef, abilityDef, abilityAffected, battleScript, option))
        return FALSE;

    // Checks that apply to all non volatile statuses
    if (abilityDef == ABILITY_COMATOSE
     || abilityDef == ABILITY_SHIELDS_DOWN
     || abilityDef == ABILITY_PURIFYING_SALT)
    {
        abilityAffected = TRUE;
        battleScript = BattleScript_AbilityProtectsDoesntAffect;
    }
    else if (IsBattlerTerrainAffected(battlerDef, STATUS_FIELD_MISTY_TERRAIN))
    {
        battleScript = BattleScript_MistyTerrainPrevents;
    }
    else if (IsLeafGuardProtected(battlerDef, abilityDef))
    {
        abilityAffected = TRUE;
        battleScript = BattleScript_AbilityProtectsDoesntAffect;
    }
    else if ((sideBattler = IsFlowerVeilProtected(battlerDef)))
    {
        abilityAffected = TRUE;
        battlerDef = sideBattler - 1;
        abilityDef = ABILITY_FLOWER_VEIL;
        battleScript = BattleScript_FlowerVeilProtects;
    }
    else if (gSideStatuses[GetBattlerSide(battlerDef)] & SIDE_STATUS_SAFEGUARD)
    {
        battleScript = BattleScript_SafeguardProtected;
    }
    else if (gBattleMons[battlerDef].status1 & STATUS1_ANY)
    {
        battleScript = BattleScript_ButItFailed;
    }

    if (IsNonVolatileStatusBlocked(battlerDef, abilityDef, abilityAffected, battleScript, option))
        return FALSE;

    return TRUE;
}

static bool32 IsNonVolatileStatusBlocked(u32 battlerDef, u32 abilityDef, u32 abilityAffected, const u8 *battleScript, enum FunctionCallOption option)
{
    if (battleScript != NULL)
    {
        if (option == RUN_SCRIPT)
        {
            if (battleScript != BattleScript_NotAffected)
                gBattleStruct->moveResultFlags[battlerDef] |= MOVE_RESULT_FAILED;

            if (abilityAffected)
            {
                gLastUsedAbility = abilityDef;
                gBattleScripting.battler = gBattlerAbility = battlerDef;
                RecordAbilityBattle(battlerDef, abilityDef);
            }

            gBattlescriptCurrInstr = battleScript;
        }

        return TRUE;
    }

    return FALSE;
}

static bool32 CanSleepDueToSleepClause(u32 battlerAtk, u32 battlerDef, enum FunctionCallOption option)
{
    // Can freely sleep own partner
    if (IsDoubleBattle() && IsSleepClauseEnabled() && IsBattlerAlly(battlerAtk, battlerDef))
    {
        if (option == RUN_SCRIPT)
            gBattleStruct->battlerState[battlerDef].sleepClauseEffectExempt = TRUE;
        return FALSE;
    }

    if (option == RUN_SCRIPT)
        gBattleStruct->battlerState[battlerDef].sleepClauseEffectExempt = FALSE;
    // Can't sleep if clause is active otherwise
    if (IsSleepClauseActiveForSide(GetBattlerSide(battlerDef)))
        return TRUE;

    return FALSE;
}

bool32 CanBeConfused(u32 battler)
{
    if (gBattleMons[battler].volatiles.confusionTurns > 0
     || IsBattlerTerrainAffected(battler, STATUS_FIELD_MISTY_TERRAIN)
     || IsAbilityAndRecord(battler, GetBattlerAbility(battler),ABILITY_OWN_TEMPO))
        return FALSE;
    return TRUE;
}

// second argument is 1/X of current hp compared to max hp
bool32 HasEnoughHpToEatBerry(u32 battler, u32 hpFraction, u32 itemId)
{
    bool32 isBerry = (GetItemPocket(itemId) == POCKET_BERRIES);

    if (!IsBattlerAlive(battler))
        return FALSE;
    if (gBattleScripting.overrideBerryRequirements)
        return TRUE;
    // Unnerve prevents consumption of opponents' berries.
    if (isBerry && IsUnnerveAbilityOnOpposingSide(battler))
        return FALSE;
    if (gBattleMons[battler].hp <= gBattleMons[battler].maxHP / hpFraction)
        return TRUE;

    if (hpFraction <= 4 && isBerry
         && gBattleMons[battler].hp <= gBattleMons[battler].maxHP / 2
         && IsAbilityAndRecord(battler, GetBattlerAbility(battler), ABILITY_GLUTTONY))
        return TRUE;

    return FALSE;
}

static enum ItemEffect HealConfuseBerry(u32 battler, u32 itemId, u32 flavorId, enum ItemCaseId caseID)
{
    if (HasEnoughHpToEatBerry(battler, (B_CONFUSE_BERRIES_HEAL >= GEN_7 ? 4 : 2), itemId)
     && (B_HEAL_BLOCKING < GEN_5 || !gBattleMons[battler].volatiles.healBlock))
    {
        PREPARE_FLAVOR_BUFFER(gBattleTextBuff1, flavorId);

        gBattleStruct->moveDamage[battler] = GetNonDynamaxMaxHP(battler) / GetBattlerItemHoldEffectParam(battler, itemId);
        if (gBattleStruct->moveDamage[battler] == 0)
            gBattleStruct->moveDamage[battler] = 1;
        gBattleStruct->moveDamage[battler] *= -1;

        if (GetBattlerAbility(battler) == ABILITY_RIPEN)
        {
            gBattleStruct->moveDamage[battler] *= 2;
            gBattlerAbility = battler;
        }
        gBattleScripting.battler = battler;
        if (caseID == ITEMEFFECT_ON_SWITCH_IN_FIRST_TURN || caseID == ITEMEFFECT_NORMAL)
        {
            if (GetFlavorRelationByPersonality(gBattleMons[battler].personality, flavorId) < 0)
                BattleScriptExecute(BattleScript_BerryConfuseHealEnd2);
            else
                BattleScriptExecute(BattleScript_ItemHealHP_RemoveItemEnd2);
        }
        else
        {
            if (GetFlavorRelationByPersonality(gBattleMons[battler].personality, flavorId) < 0)
                BattleScriptCall(BattleScript_BerryConfuseHealRet);
            else
                BattleScriptCall(BattleScript_ItemHealHP_RemoveItemRet);
        }

        return ITEM_HP_CHANGE;
    }
    return ITEM_NO_EFFECT;
}

static enum ItemEffect StatRaiseBerry(u32 battler, u32 itemId, u32 statId, enum ItemCaseId caseID)
{
    if (CompareStat(battler, statId, MAX_STAT_STAGE, CMP_LESS_THAN) && HasEnoughHpToEatBerry(battler, GetBattlerItemHoldEffectParam(battler, itemId), itemId))
    {
        BufferStatChange(battler, statId, STRINGID_STATROSE);
        gEffectBattler = gBattleScripting.battler = battler;
        if (GetBattlerAbility(battler) == ABILITY_RIPEN)
            SET_STATCHANGER(statId, 2, FALSE);
        else
            SET_STATCHANGER(statId, 1, FALSE);

        gBattleScripting.animArg1 = STAT_ANIM_PLUS1 + statId;
        gBattleScripting.animArg2 = 0;

        if (caseID == ITEMEFFECT_ON_SWITCH_IN_FIRST_TURN || caseID == ITEMEFFECT_NORMAL)
            BattleScriptExecute(BattleScript_ConsumableStatRaiseEnd2);
        else
            BattleScriptCall(BattleScript_ConsumableStatRaiseRet);
        return ITEM_STATS_CHANGE;
    }
    return ITEM_NO_EFFECT;
}

static enum ItemEffect RandomStatRaiseBerry(u32 battler, u32 itemId, enum ItemCaseId caseID)
{
    s32 stat;
    enum StringID stringId;

    for (stat = STAT_ATK; stat < NUM_STATS; stat++)
    {
        if (CompareStat(battler, stat, MAX_STAT_STAGE, CMP_LESS_THAN))
            break;
    }
    if (stat != NUM_STATS && HasEnoughHpToEatBerry(battler, GetBattlerItemHoldEffectParam(battler, itemId), itemId))
    {
        u16 battlerAbility = GetBattlerAbility(battler);
        u32 savedAttacker = gBattlerAttacker;
        // MoodyCantRaiseStat requires that the battler is set to gBattlerAttacker
        gBattlerAttacker = gBattleScripting.battler = battler;
        stat = RandomUniformExcept(RNG_RANDOM_STAT_UP, STAT_ATK, NUM_STATS - 1, MoodyCantRaiseStat);
        gBattlerAttacker = savedAttacker;

        PREPARE_STAT_BUFFER(gBattleTextBuff1, stat);
        stringId = (battlerAbility == ABILITY_CONTRARY) ? STRINGID_STATFELL : STRINGID_STATROSE;
        gBattleTextBuff2[0] = B_BUFF_PLACEHOLDER_BEGIN;
        gBattleTextBuff2[1] = B_BUFF_STRING;
        gBattleTextBuff2[2] = STRINGID_STATSHARPLY;
        gBattleTextBuff2[3] = STRINGID_STATSHARPLY >> 8;
        gBattleTextBuff2[4] = B_BUFF_STRING;
        gBattleTextBuff2[5] = stringId;
        gBattleTextBuff2[6] = stringId >> 8;
        gBattleTextBuff2[7] = EOS;
        gEffectBattler = battler;
        if (battlerAbility == ABILITY_RIPEN)
            SET_STATCHANGER(stat, 4, FALSE);
        else
            SET_STATCHANGER(stat, 2, FALSE);

        gBattleScripting.animArg1 = STAT_ANIM_PLUS2 + stat;
        gBattleScripting.animArg2 = 0;
        if (caseID == ITEMEFFECT_ON_SWITCH_IN_FIRST_TURN || caseID == ITEMEFFECT_NORMAL)
            BattleScriptExecute(BattleScript_ConsumableStatRaiseEnd2);
        else
            BattleScriptCall(BattleScript_ConsumableStatRaiseRet);
        return ITEM_STATS_CHANGE;
    }
    return ITEM_NO_EFFECT;
}

static enum ItemEffect TrySetMicleBerry(u32 battler, u32 itemId, enum ItemCaseId caseID)
{
    if (HasEnoughHpToEatBerry(battler, 4, itemId))
    {
        gBattleStruct->battlerState[battler].usedMicleBerry = TRUE;
        if (caseID == ITEMEFFECT_ON_SWITCH_IN_FIRST_TURN || caseID == ITEMEFFECT_NORMAL)
        {
            BattleScriptExecute(BattleScript_MicleBerryActivateEnd2);
        }
        else
        {
            BattleScriptCall(BattleScript_MicleBerryActivateRet);
        }
        return ITEM_EFFECT_OTHER;
    }
    return ITEM_NO_EFFECT;
}

static enum ItemEffect TrySetEnigmaBerry(u32 battler)
{
    if (IsBattlerAlive(battler)
     && !DoesSubstituteBlockMove(gBattlerAttacker, battler, gCurrentMove)
     && ((IsBattlerTurnDamaged(battler) && gBattleStruct->moveResultFlags[battler] & MOVE_RESULT_SUPER_EFFECTIVE) || gBattleScripting.overrideBerryRequirements)
     && !(gBattleScripting.overrideBerryRequirements && gBattleMons[battler].hp == gBattleMons[battler].maxHP)
     && (B_HEAL_BLOCKING < GEN_5 || !gBattleMons[battler].volatiles.healBlock))
    {
        gBattleScripting.battler = battler;
        gBattleStruct->moveDamage[battler] = (gBattleMons[battler].maxHP * 25 / 100) * -1;
        if (GetBattlerAbility(battler) == ABILITY_RIPEN)
            gBattleStruct->moveDamage[battler] *= 2;

        BattleScriptCall(BattleScript_ItemHealHP_RemoveItemRet);
        return ITEM_HP_CHANGE;
    }
    return ITEM_NO_EFFECT;
}

static enum ItemEffect DamagedStatBoostBerryEffect(u32 battler, u8 statId, enum DamageCategory category)
{
    if (IsBattlerAlive(battler)
     && CompareStat(battler, statId, MAX_STAT_STAGE, CMP_LESS_THAN)
     && (gBattleScripting.overrideBerryRequirements
         || (!DoesSubstituteBlockMove(gBattlerAttacker, battler, gCurrentMove)
             && GetBattleMoveCategory(gCurrentMove) == category
             && battler != gBattlerAttacker
             && IsBattlerTurnDamaged(battler)))
        )
    {
        BufferStatChange(battler, statId, STRINGID_STATROSE);

        gEffectBattler = battler;
        if (GetBattlerAbility(battler) == ABILITY_RIPEN)
            SET_STATCHANGER(statId, 2, FALSE);
        else
            SET_STATCHANGER(statId, 1, FALSE);

        gBattleScripting.battler = battler;
        gBattleScripting.animArg1 = STAT_ANIM_PLUS1 + statId;
        gBattleScripting.animArg2 = 0;
        BattleScriptCall(BattleScript_ConsumableStatRaiseRet);
        return ITEM_STATS_CHANGE;
    }
    return ITEM_NO_EFFECT;
}

enum ItemEffect TryHandleSeed(u32 battler, u32 terrainFlag, u32 statId, u32 itemId, enum ItemCaseId caseID)
{
    if (gFieldStatuses & terrainFlag && CompareStat(battler, statId, MAX_STAT_STAGE, CMP_LESS_THAN))
    {
        BufferStatChange(battler, statId, STRINGID_STATROSE);
        gLastUsedItem = itemId; // For surge abilities
        gEffectBattler = gBattleScripting.battler = battler;
        SET_STATCHANGER(statId, 1, FALSE);
        gBattleScripting.animArg1 = STAT_ANIM_PLUS1 + statId;
        gBattleScripting.animArg2 = 0;
        if (caseID == ITEMEFFECT_ON_SWITCH_IN_FIRST_TURN)
            BattleScriptExecute(BattleScript_ConsumableStatRaiseEnd2);
        else
            BattleScriptCall(BattleScript_ConsumableStatRaiseRet);
        return ITEM_STATS_CHANGE;
    }
    return ITEM_NO_EFFECT;
}

static enum ItemEffect ConsumeBerserkGene(u32 battler, enum ItemCaseId caseID)
{
    if (CanBeInfinitelyConfused(battler))
        gBattleMons[battler].volatiles.infiniteConfusion = TRUE;

    BufferStatChange(battler, STAT_ATK, STRINGID_STATROSE);
    gBattlerAttacker = gEffectBattler = battler;
    SET_STATCHANGER(STAT_ATK, 2, FALSE);
    gBattleScripting.animArg1 = STAT_ANIM_PLUS1 + STAT_ATK;
    gBattleScripting.animArg2 = 0;
    if (caseID == ITEMEFFECT_ON_SWITCH_IN_FIRST_TURN || caseID == ITEMEFFECT_NORMAL)
        BattleScriptExecute(BattleScript_BerserkGeneRetEnd2);
    else
        BattleScriptCall(BattleScript_BerserkGeneRet);
    return ITEM_STATS_CHANGE;
}

static u32 ItemRestorePp(u32 battler, u32 itemId, enum ItemCaseId caseID)
{
    struct Pokemon *mon = GetBattlerMon(battler);
    u32 i, changedPP = 0;

    for (i = 0; i < MAX_MON_MOVES; i++)
    {
        u32 move = GetMonData(mon, MON_DATA_MOVE1 + i);
        u32 currentPP = GetMonData(mon, MON_DATA_PP1 + i);
        u32 ppBonuses = GetMonData(mon, MON_DATA_PP_BONUSES);
        u32 maxPP = CalculatePPWithBonus(move, ppBonuses, i);
        if (move && (currentPP == 0 || (gBattleScripting.overrideBerryRequirements && currentPP != maxPP)))
        {
            u32 ppRestored = GetBattlerItemHoldEffectParam(battler, itemId);

            if (GetBattlerAbility(battler) == ABILITY_RIPEN)
            {
                ppRestored *= 2;
                gBattlerAbility = battler;
            }
            if (currentPP + ppRestored > maxPP)
                changedPP = maxPP;
            else
                changedPP = currentPP + ppRestored;

            PREPARE_MOVE_BUFFER(gBattleTextBuff1, move);

            if (caseID == ITEMEFFECT_ON_SWITCH_IN_FIRST_TURN || caseID == ITEMEFFECT_NORMAL)
                BattleScriptExecute(BattleScript_BerryPPHealEnd2);
            else
                BattleScriptCall(BattleScript_BerryPPHealRet);

            BtlController_EmitSetMonData(battler, B_COMM_TO_CONTROLLER, i + REQUEST_PPMOVE1_BATTLE, 0, 1, &changedPP);
            MarkBattlerForControllerExec(battler);
            if (MOVE_IS_PERMANENT(battler, i))
                gBattleMons[battler].pp[i] = changedPP;
            return ITEM_PP_CHANGE;
        }
    }
    return 0;
}

static u32 ItemHealHp(u32 battler, u32 itemId, enum ItemCaseId caseID, bool32 percentHeal)
{
    if (!(gBattleScripting.overrideBerryRequirements && gBattleMons[battler].hp == gBattleMons[battler].maxHP)
        && (B_HEAL_BLOCKING < GEN_5 || !gBattleMons[battler].volatiles.healBlock)
        && HasEnoughHpToEatBerry(battler, 2, itemId))
    {
        if (percentHeal)
            gBattleStruct->moveDamage[battler] = (GetNonDynamaxMaxHP(battler) * GetBattlerItemHoldEffectParam(battler, itemId) / 100) * -1;
        else
            gBattleStruct->moveDamage[battler] = GetBattlerItemHoldEffectParam(battler, itemId) * -1;

        // check ripen
        if (GetItemPocket(itemId) == POCKET_BERRIES && GetBattlerAbility(battler) == ABILITY_RIPEN)
            gBattleStruct->moveDamage[battler] *= 2;

        gBattlerAbility = battler;    // in SWSH, berry juice shows ability pop up but has no effect. This is mimicked here
        if (caseID == ITEMEFFECT_ON_SWITCH_IN_FIRST_TURN || caseID == ITEMEFFECT_NORMAL)
            BattleScriptExecute(BattleScript_ItemHealHP_RemoveItemEnd2);
        else
            BattleScriptCall(BattleScript_ItemHealHP_RemoveItemRet);

        return ITEM_HP_CHANGE;
    }
    return 0;
}

static bool32 UnnerveOn(u32 battler, u32 itemId)
{
    if (gBattleScripting.overrideBerryRequirements > 0) // Berries that aren't eaten naturally ignore unnerve
        return FALSE;

    if (GetItemPocket(itemId) == POCKET_BERRIES && IsUnnerveAbilityOnOpposingSide(battler))
        return TRUE;
    return FALSE;
}

static bool32 GetMentalHerbEffect(u32 battler)
{
    bool32 ret = FALSE;

    // Check infatuation
    if (gBattleMons[battler].volatiles.infatuation)
    {
        gBattleMons[battler].volatiles.infatuation = 0;
        gBattleCommunication[MULTISTRING_CHOOSER] = B_MSG_MENTALHERBCURE_INFATUATION;  // STRINGID_TARGETGOTOVERINFATUATION
        StringCopy(gBattleTextBuff1, gStatusConditionString_LoveJpn);
        ret = TRUE;
    }
    if (B_MENTAL_HERB >= GEN_5)
    {
        // Check taunt
        if (gDisableStructs[battler].tauntTimer != 0)
        {
            gDisableStructs[battler].tauntTimer = 0;
            gBattleCommunication[MULTISTRING_CHOOSER] = B_MSG_MENTALHERBCURE_TAUNT;
            PREPARE_MOVE_BUFFER(gBattleTextBuff1, MOVE_TAUNT);
            ret = TRUE;
        }
        // Check encore
        if (gDisableStructs[battler].encoreTimer != 0)
        {
            gDisableStructs[battler].encoredMove = 0;
            gDisableStructs[battler].encoreTimer = 0;
            gBattleCommunication[MULTISTRING_CHOOSER] = B_MSG_MENTALHERBCURE_ENCORE;   // STRINGID_PKMNENCOREENDED
            ret = TRUE;
        }
        // Check torment
        if (gBattleMons[battler].volatiles.torment == TRUE)
        {
            gBattleMons[battler].volatiles.torment = FALSE;
            gBattleCommunication[MULTISTRING_CHOOSER] = B_MSG_MENTALHERBCURE_TORMENT;
            ret = TRUE;
        }
        // Check heal block
        if (gBattleMons[battler].volatiles.healBlock)
        {
            gBattleMons[battler].volatiles.healBlock = FALSE;
            gBattleCommunication[MULTISTRING_CHOOSER] = B_MSG_MENTALHERBCURE_HEALBLOCK;
            ret = TRUE;
        }
        // Check disable
        if (gDisableStructs[battler].disableTimer != 0)
        {
            gDisableStructs[battler].disableTimer = 0;
            gDisableStructs[battler].disabledMove = 0;
            gBattleCommunication[MULTISTRING_CHOOSER] = B_MSG_MENTALHERBCURE_DISABLE;
            ret = TRUE;
        }
    }
    return ret;
}

static u32 TryConsumeMirrorHerb(u32 battler, enum ItemCaseId caseID)
{
    u32 effect = 0;

    if (gProtectStructs[battler].eatMirrorHerb)
    {
        gLastUsedItem = gBattleMons[battler].item;
        gBattleScripting.battler = battler;
        gProtectStructs[battler].eatMirrorHerb = 0;
        ChooseStatBoostAnimation(battler);
        if (caseID == ITEMEFFECT_ON_SWITCH_IN_FIRST_TURN || caseID == ITEMEFFECT_NORMAL)
            BattleScriptExecute(BattleScript_MirrorHerbCopyStatChangeEnd2);
        else
            BattleScriptCall(BattleScript_MirrorHerbCopyStatChange);
        effect = ITEM_STATS_CHANGE;
    }
    return effect;
}

u32 TryBoosterEnergy(u32 battler, u32 ability, enum ItemCaseId caseID)
{
    if (gDisableStructs[battler].boosterEnergyActivated || gBattleMons[battler].volatiles.transformed)
        return ITEM_NO_EFFECT;

    if (((ability == ABILITY_PROTOSYNTHESIS) && !((gBattleWeather & B_WEATHER_SUN) && HasWeatherEffect()))
     || ((ability == ABILITY_QUARK_DRIVE) && !(gFieldStatuses & STATUS_FIELD_ELECTRIC_TERRAIN)))
    {
        PREPARE_STAT_BUFFER(gBattleTextBuff1, GetHighestStatId(battler));
        gBattlerAbility = gBattleScripting.battler = battler;
        gDisableStructs[battler].boosterEnergyActivated = TRUE;
        gLastUsedItem = ITEM_BOOSTER_ENERGY;
        RecordAbilityBattle(battler, ability);
        if (caseID == ITEMEFFECT_ON_SWITCH_IN_FIRST_TURN || caseID == ITEMEFFECT_NORMAL)
            BattleScriptExecute(BattleScript_BoosterEnergyEnd2);
        else
            BattleScriptCall(BattleScript_BoosterEnergyRet);
        return ITEM_EFFECT_OTHER;
    }

    return ITEM_NO_EFFECT;
}

u32 RestoreWhiteHerbStats(u32 battler)
{
    u32 i, effect = 0;

    for (i = 0; i < NUM_BATTLE_STATS; i++)
    {
        if (gBattleMons[battler].statStages[i] < DEFAULT_STAT_STAGE)
        {
            gBattleMons[battler].statStages[i] = DEFAULT_STAT_STAGE;
            effect = ITEM_STATS_CHANGE;
        }
    }
    if (effect != 0)
    {
        gLastUsedItem = gBattleMons[battler].item;
        gBattleScripting.battler = battler;
        gPotentialItemEffectBattler = battler;
    }
    return effect;
}

static u8 ItemEffectMoveEnd(u32 battler, enum ItemHoldEffect holdEffect)
{
    u8 effect = 0;

    switch (holdEffect)
    {
    case HOLD_EFFECT_MICLE_BERRY:
        if (B_HP_BERRIES >= GEN_4)
            effect = TrySetMicleBerry(battler, gLastUsedItem, ITEMEFFECT_NONE);
        break;
    case HOLD_EFFECT_RESTORE_HP:
        if (B_HP_BERRIES >= GEN_4)
            effect = ItemHealHp(battler, gLastUsedItem, ITEMEFFECT_NONE, FALSE);
        break;
    case HOLD_EFFECT_RESTORE_PCT_HP:
        if (B_BERRIES_INSTANT >= GEN_4)
            effect = ItemHealHp(battler, gLastUsedItem, ITEMEFFECT_NONE, TRUE);
        break;
    case HOLD_EFFECT_RESTORE_PP:
        if (B_BERRIES_INSTANT >= GEN_4)
            effect = ItemRestorePp(battler, gLastUsedItem, ITEMEFFECT_NONE);
        break;
    case HOLD_EFFECT_CONFUSE_SPICY:
        if (B_BERRIES_INSTANT >= GEN_4)
            effect = HealConfuseBerry(battler, gLastUsedItem, FLAVOR_SPICY, ITEMEFFECT_NONE);
        break;
    case HOLD_EFFECT_CONFUSE_DRY:
        if (B_BERRIES_INSTANT >= GEN_4)
            effect = HealConfuseBerry(battler, gLastUsedItem, FLAVOR_DRY, ITEMEFFECT_NONE);
        break;
    case HOLD_EFFECT_CONFUSE_SWEET:
        if (B_BERRIES_INSTANT >= GEN_4)
            effect = HealConfuseBerry(battler, gLastUsedItem, FLAVOR_SWEET, ITEMEFFECT_NONE);
        break;
    case HOLD_EFFECT_CONFUSE_BITTER:
        if (B_BERRIES_INSTANT >= GEN_4)
            effect = HealConfuseBerry(battler, gLastUsedItem, FLAVOR_BITTER, ITEMEFFECT_NONE);
        break;
    case HOLD_EFFECT_CONFUSE_SOUR:
        if (B_BERRIES_INSTANT >= GEN_4)
            effect = HealConfuseBerry(battler, gLastUsedItem, FLAVOR_SOUR, ITEMEFFECT_NONE);
        break;
    case HOLD_EFFECT_ATTACK_UP:
        if (B_BERRIES_INSTANT >= GEN_4)
            effect = StatRaiseBerry(battler, gLastUsedItem, STAT_ATK, ITEMEFFECT_NONE);
        break;
    case HOLD_EFFECT_DEFENSE_UP:
        if (B_BERRIES_INSTANT >= GEN_4)
            effect = StatRaiseBerry(battler, gLastUsedItem, STAT_DEF, ITEMEFFECT_NONE);
        break;
    case HOLD_EFFECT_SPEED_UP:
        if (B_BERRIES_INSTANT >= GEN_4)
            effect = StatRaiseBerry(battler, gLastUsedItem, STAT_SPEED, ITEMEFFECT_NONE);
        break;
    case HOLD_EFFECT_SP_ATTACK_UP:
        if (B_BERRIES_INSTANT >= GEN_4)
            effect = StatRaiseBerry(battler, gLastUsedItem, STAT_SPATK, ITEMEFFECT_NONE);
        break;
    case HOLD_EFFECT_SP_DEFENSE_UP:
        if (B_BERRIES_INSTANT >= GEN_4)
            effect = StatRaiseBerry(battler, gLastUsedItem, STAT_SPDEF, ITEMEFFECT_NONE);
        break;
    case HOLD_EFFECT_ENIGMA_BERRY: // consume and heal if hit by super effective move
        effect = TrySetEnigmaBerry(battler);
        break;
    case HOLD_EFFECT_KEE_BERRY:  // consume and boost defense if used physical move
        effect = DamagedStatBoostBerryEffect(battler, STAT_DEF, DAMAGE_CATEGORY_PHYSICAL);
        break;
    case HOLD_EFFECT_MARANGA_BERRY:  // consume and boost sp. defense if used special move
        effect = DamagedStatBoostBerryEffect(battler, STAT_SPDEF, DAMAGE_CATEGORY_SPECIAL);
        break;
    case HOLD_EFFECT_RANDOM_STAT_UP:
        if (B_BERRIES_INSTANT >= GEN_4)
            effect = RandomStatRaiseBerry(battler, gLastUsedItem, ITEMEFFECT_NONE);
        break;
    case HOLD_EFFECT_CURE_PAR:
        if (gBattleMons[battler].status1 & STATUS1_PARALYSIS && !UnnerveOn(battler, gLastUsedItem))
        {
            gBattleMons[battler].status1 &= ~STATUS1_PARALYSIS;
            BattleScriptCall(BattleScript_BerryCureParRet);
            effect = ITEM_STATUS_CHANGE;
        }
        break;
    case HOLD_EFFECT_CURE_PSN:
        if (gBattleMons[battler].status1 & STATUS1_PSN_ANY && !UnnerveOn(battler, gLastUsedItem))
        {
            gBattleMons[battler].status1 &= ~(STATUS1_PSN_ANY | STATUS1_TOXIC_COUNTER);
            BattleScriptCall(BattleScript_BerryCurePsnRet);
            effect = ITEM_STATUS_CHANGE;
        }
        break;
    case HOLD_EFFECT_CURE_BRN:
        if (gBattleMons[battler].status1 & STATUS1_BURN && !UnnerveOn(battler, gLastUsedItem))
        {
            gBattleMons[battler].status1 &= ~STATUS1_BURN;
            BattleScriptCall(BattleScript_BerryCureBrnRet);
            effect = ITEM_STATUS_CHANGE;
        }
        break;
    case HOLD_EFFECT_CURE_FRZ:
        if (gBattleMons[battler].status1 & STATUS1_FREEZE && !UnnerveOn(battler, gLastUsedItem))
        {
            gBattleMons[battler].status1 &= ~STATUS1_FREEZE;
            BattleScriptCall(BattleScript_BerryCureFrzRet);
            effect = ITEM_STATUS_CHANGE;
        }
        if (gBattleMons[battler].status1 & STATUS1_FROSTBITE && !UnnerveOn(battler, gLastUsedItem))
        {
            gBattleMons[battler].status1 &= ~STATUS1_FROSTBITE;
            BattleScriptCall(BattleScript_BerryCureFrbRet);
            effect = ITEM_STATUS_CHANGE;
        }
        break;
    case HOLD_EFFECT_CURE_SLP:
        if (gBattleMons[battler].status1 & STATUS1_SLEEP && !UnnerveOn(battler, gLastUsedItem))
        {
            gBattleMons[battler].status1 &= ~STATUS1_SLEEP;
            gBattleMons[battler].volatiles.nightmare = FALSE;
            BattleScriptCall(BattleScript_BerryCureSlpRet);
            effect = ITEM_STATUS_CHANGE;
            TryDeactivateSleepClause(GetBattlerSide(battler), gBattlerPartyIndexes[battler]);
        }
        break;
    case HOLD_EFFECT_CURE_CONFUSION:
        if (gBattleMons[battler].volatiles.confusionTurns > 0 && !UnnerveOn(battler, gLastUsedItem))
        {
            RemoveConfusionStatus(battler);
            BattleScriptCall(BattleScript_BerryCureConfusionRet);
            effect = ITEM_EFFECT_OTHER;
        }
        break;
    case HOLD_EFFECT_MENTAL_HERB:
        if (GetMentalHerbEffect(battler))
        {
            gBattleScripting.savedBattler = gBattlerAttacker;
            gBattlerAttacker = battler;
            BattleScriptCall(BattleScript_MentalHerbCureRet);
            effect = ITEM_EFFECT_OTHER;
        }
        break;
    case HOLD_EFFECT_CURE_STATUS:
        if ((gBattleMons[battler].status1 & STATUS1_ANY || gBattleMons[battler].volatiles.confusionTurns > 0) && !UnnerveOn(battler, gLastUsedItem))
        {
            if (gBattleMons[battler].status1 & STATUS1_PSN_ANY)
                StringCopy(gBattleTextBuff1, gStatusConditionString_PoisonJpn);

            if (gBattleMons[battler].status1 & STATUS1_SLEEP)
            {
                gBattleMons[battler].volatiles.nightmare = FALSE;
                StringCopy(gBattleTextBuff1, gStatusConditionString_SleepJpn);
                TryDeactivateSleepClause(GetBattlerSide(battler), gBattlerPartyIndexes[battler]);
            }

            if (gBattleMons[battler].status1 & STATUS1_PARALYSIS)
                StringCopy(gBattleTextBuff1, gStatusConditionString_ParalysisJpn);

            if (gBattleMons[battler].status1 & STATUS1_BURN)
                StringCopy(gBattleTextBuff1, gStatusConditionString_BurnJpn);

            if (gBattleMons[battler].status1 & STATUS1_FREEZE || gBattleMons[battler].status1 & STATUS1_FROSTBITE)
                StringCopy(gBattleTextBuff1, gStatusConditionString_IceJpn);

            if (gBattleMons[battler].volatiles.confusionTurns > 0)
                StringCopy(gBattleTextBuff1, gStatusConditionString_ConfusionJpn);

            gBattleMons[battler].status1 = 0;
            RemoveConfusionStatus(battler);
            gBattleCommunication[MULTISTRING_CHOOSER] = B_MSG_CURED_PROBLEM;
            BattleScriptCall(BattleScript_BerryCureChosenStatusRet);
            effect = ITEM_STATUS_CHANGE;
        }
        break;
    case HOLD_EFFECT_CRITICAL_UP: // lansat berry
        if (B_BERRIES_INSTANT >= GEN_4
            && !(gBattleMons[battler].volatiles.dragonCheer || gBattleMons[battler].volatiles.focusEnergy)
            && HasEnoughHpToEatBerry(battler, GetBattlerItemHoldEffectParam(battler, gLastUsedItem), gLastUsedItem))
        {
            gBattleMons[battler].volatiles.focusEnergy = TRUE;
            gBattleScripting.battler = battler;
            gPotentialItemEffectBattler = battler;
            BattleScriptCall(BattleScript_BerryFocusEnergyRet);
            effect = ITEM_EFFECT_OTHER;
        }
        break;
    case HOLD_EFFECT_BERSERK_GENE:
        effect = ConsumeBerserkGene(battler, ITEMEFFECT_NONE);
        break;
    case HOLD_EFFECT_MIRROR_HERB:
        effect = TryConsumeMirrorHerb(battler, ITEMEFFECT_NONE);
        break;
    default:
        break;
    }

    return effect;
}

static inline bool32 TryCureStatus(u32 battler, enum ItemCaseId caseId)
{
    u32 effect = ITEM_NO_EFFECT;
    u32 string = 0;

    if ((gBattleMons[battler].status1 & STATUS1_ANY || gBattleMons[battler].volatiles.confusionTurns > 0) && !UnnerveOn(battler, gLastUsedItem))
    {
        if (gBattleMons[battler].status1 & STATUS1_PSN_ANY)
        {
            StringCopy(gBattleTextBuff1, gStatusConditionString_PoisonJpn);
            string++;
        }
        if (gBattleMons[battler].status1 & STATUS1_SLEEP)
        {
            gBattleMons[battler].volatiles.nightmare = FALSE;
            StringCopy(gBattleTextBuff1, gStatusConditionString_SleepJpn);
            string++;
            TryDeactivateSleepClause(GetBattlerSide(battler), gBattlerPartyIndexes[battler]);
        }
        if (gBattleMons[battler].status1 & STATUS1_PARALYSIS)
        {
            StringCopy(gBattleTextBuff1, gStatusConditionString_ParalysisJpn);
            string++;
        }
        if (gBattleMons[battler].status1 & STATUS1_BURN)
        {
            StringCopy(gBattleTextBuff1, gStatusConditionString_BurnJpn);
            string++;
        }
        if (gBattleMons[battler].status1 & STATUS1_FREEZE || gBattleMons[battler].status1 & STATUS1_FROSTBITE)
        {
            StringCopy(gBattleTextBuff1, gStatusConditionString_IceJpn);
            string++;
        }
        if (gBattleMons[battler].volatiles.confusionTurns > 0)
        {
            StringCopy(gBattleTextBuff1, gStatusConditionString_ConfusionJpn);
            string++;
        }
        if (string <= 1)
            gBattleCommunication[MULTISTRING_CHOOSER] = B_MSG_CURED_PROBLEM;
        else
            gBattleCommunication[MULTISTRING_CHOOSER] = B_MSG_NORMALIZED_STATUS;
        gBattleMons[battler].status1 = 0;
        RemoveConfusionStatus(battler);
        if (caseId == ITEMEFFECT_ON_SWITCH_IN_FIRST_TURN || caseId == ITEMEFFECT_NORMAL)
            BattleScriptExecute(BattleScript_BerryCureChosenStatusEnd2);
        else
            BattleScriptCall(BattleScript_BerryCureChosenStatusRet);
        effect = ITEM_STATUS_CHANGE;
    }

    return effect;
}

u32 ItemBattleEffects(enum ItemCaseId caseID, u32 battler)
{
    u32 moveType = 0;
    enum ItemEffect effect = ITEM_NO_EFFECT;
    enum ItemHoldEffect battlerHoldEffect = 0, atkHoldEffect = 0;
    u32 atkHoldEffectParam = 0;
    u32 atkItem = 0;

    if (caseID != ITEMEFFECT_USE_LAST_ITEM)
    {
        gLastUsedItem = gBattleMons[battler].item;
        battlerHoldEffect = GetBattlerHoldEffect(battler, TRUE);
    }

    atkItem = gBattleMons[gBattlerAttacker].item;
    atkHoldEffect = GetBattlerHoldEffect(gBattlerAttacker, TRUE);
    atkHoldEffectParam = GetBattlerHoldEffectParam(gBattlerAttacker);

    switch (caseID)
    {
    case ITEMEFFECT_NONE:
        break;
    case ITEMEFFECT_ON_SWITCH_IN:
    case ITEMEFFECT_ON_SWITCH_IN_FIRST_TURN:
        if (!gSpecialStatuses[battler].switchInItemDone)
        {
            switch (battlerHoldEffect)
            {
            case HOLD_EFFECT_DOUBLE_PRIZE:
                if (IsOnPlayerSide(battler) && !gBattleStruct->moneyMultiplierItem)
                {
                    gBattleStruct->moneyMultiplier *= 2;
                    gBattleStruct->moneyMultiplierItem = 1;
                }
                break;
            case HOLD_EFFECT_WHITE_HERB:
                effect = RestoreWhiteHerbStats(battler);
                if (effect != 0)
                    BattleScriptExecute(BattleScript_WhiteHerbEnd2);
                break;
            case HOLD_EFFECT_CONFUSE_SPICY:
                if (B_BERRIES_INSTANT >= GEN_4)
                    effect = HealConfuseBerry(battler, gLastUsedItem, FLAVOR_SPICY, caseID);
                break;
            case HOLD_EFFECT_CONFUSE_DRY:
                if (B_BERRIES_INSTANT >= GEN_4)
                    effect = HealConfuseBerry(battler, gLastUsedItem, FLAVOR_DRY, caseID);
                break;
            case HOLD_EFFECT_CONFUSE_SWEET:
                if (B_BERRIES_INSTANT >= GEN_4)
                    effect = HealConfuseBerry(battler, gLastUsedItem, FLAVOR_SWEET, caseID);
                break;
            case HOLD_EFFECT_CONFUSE_BITTER:
                if (B_BERRIES_INSTANT >= GEN_4)
                    effect = HealConfuseBerry(battler, gLastUsedItem, FLAVOR_BITTER, caseID);
                break;
            case HOLD_EFFECT_CONFUSE_SOUR:
                if (B_BERRIES_INSTANT >= GEN_4)
                    effect = HealConfuseBerry(battler, gLastUsedItem, FLAVOR_SOUR, caseID);
                break;
            case HOLD_EFFECT_ATTACK_UP:
                if (B_BERRIES_INSTANT >= GEN_4)
                    effect = StatRaiseBerry(battler, gLastUsedItem, STAT_ATK, caseID);
                break;
            case HOLD_EFFECT_DEFENSE_UP:
                if (B_BERRIES_INSTANT >= GEN_4)
                    effect = StatRaiseBerry(battler, gLastUsedItem, STAT_DEF, caseID);
                break;
            case HOLD_EFFECT_SPEED_UP:
                if (B_BERRIES_INSTANT >= GEN_4)
                    effect = StatRaiseBerry(battler, gLastUsedItem, STAT_SPEED, caseID);
                break;
            case HOLD_EFFECT_SP_ATTACK_UP:
                if (B_BERRIES_INSTANT >= GEN_4)
                    effect = StatRaiseBerry(battler, gLastUsedItem, STAT_SPATK, caseID);
                break;
            case HOLD_EFFECT_SP_DEFENSE_UP:
                if (B_BERRIES_INSTANT >= GEN_4)
                    effect = StatRaiseBerry(battler, gLastUsedItem, STAT_SPDEF, caseID);
                break;
            case HOLD_EFFECT_CRITICAL_UP:
                if (B_BERRIES_INSTANT >= GEN_4
                    && !(gBattleMons[battler].volatiles.dragonCheer || gBattleMons[battler].volatiles.focusEnergy)
                    && HasEnoughHpToEatBerry(battler, GetBattlerItemHoldEffectParam(battler, gLastUsedItem), gLastUsedItem))
                {
                    gBattleMons[battler].volatiles.focusEnergy = TRUE;
                    gBattleScripting.battler = battler;
                    BattleScriptExecute(BattleScript_BerryFocusEnergyEnd2);
                    effect = ITEM_EFFECT_OTHER;
                }
                break;
            case HOLD_EFFECT_RANDOM_STAT_UP:
                if (B_BERRIES_INSTANT >= GEN_4)
                    effect = RandomStatRaiseBerry(battler, gLastUsedItem, caseID);
                break;
            case HOLD_EFFECT_CURE_PAR:
                if (B_BERRIES_INSTANT >= GEN_4
                    && gBattleMons[battler].status1 & STATUS1_PARALYSIS
                    && !UnnerveOn(battler, gLastUsedItem))
                {
                    gBattleMons[battler].status1 &= ~STATUS1_PARALYSIS;
                    BattleScriptExecute(BattleScript_BerryCurePrlzEnd2);
                    effect = ITEM_STATUS_CHANGE;
                }
                break;
            case HOLD_EFFECT_CURE_PSN:
                if (B_BERRIES_INSTANT >= GEN_4
                    && (gBattleMons[battler].status1 & STATUS1_PSN_ANY)
                    && !UnnerveOn(battler, gLastUsedItem))
                {
                    gBattleMons[battler].status1 &= ~(STATUS1_PSN_ANY | STATUS1_TOXIC_COUNTER);
                    BattleScriptExecute(BattleScript_BerryCurePsnEnd2);
                    effect = ITEM_STATUS_CHANGE;
                }
                break;
            case HOLD_EFFECT_CURE_BRN:
                if (B_BERRIES_INSTANT >= GEN_4
                    && (gBattleMons[battler].status1 & STATUS1_BURN)
                    && !UnnerveOn(battler, gLastUsedItem))
                {
                    gBattleMons[battler].status1 &= ~STATUS1_BURN;
                    BattleScriptExecute(BattleScript_BerryCureBrnEnd2);
                    effect = ITEM_STATUS_CHANGE;
                }
                break;
            case HOLD_EFFECT_CURE_FRZ:
                if (B_BERRIES_INSTANT >= GEN_4
                    && (gBattleMons[battler].status1 & STATUS1_FREEZE)
                    && !UnnerveOn(battler, gLastUsedItem))
                {
                    gBattleMons[battler].status1 &= ~STATUS1_FREEZE;
                    BattleScriptExecute(BattleScript_BerryCureFrzEnd2);
                    effect = ITEM_STATUS_CHANGE;
                }
                if (B_BERRIES_INSTANT >= GEN_4
                    && (gBattleMons[battler].status1 & STATUS1_FROSTBITE)
                    && !UnnerveOn(battler, gLastUsedItem))
                {
                    gBattleMons[battler].status1 &= ~STATUS1_FROSTBITE;
                    BattleScriptExecute(BattleScript_BerryCureFrbEnd2);
                    effect = ITEM_STATUS_CHANGE;
                }
                break;
            case HOLD_EFFECT_CURE_SLP:
                if (B_BERRIES_INSTANT >= GEN_4
                    && (gBattleMons[battler].status1 & STATUS1_SLEEP)
                    && !UnnerveOn(battler, gLastUsedItem))
                {
                    gBattleMons[battler].status1 &= ~STATUS1_SLEEP;
                    gBattleMons[battler].volatiles.nightmare = FALSE;
                    BattleScriptExecute(BattleScript_BerryCureSlpEnd2);
                    effect = ITEM_STATUS_CHANGE;
                    TryDeactivateSleepClause(GetBattlerSide(battler), gBattlerPartyIndexes[battler]);
                }
                break;
            case HOLD_EFFECT_CURE_STATUS:
                if (B_BERRIES_INSTANT >= GEN_4)
                    effect = TryCureStatus(battler, caseID);
                break;
            case HOLD_EFFECT_RESTORE_HP:
                if (B_BERRIES_INSTANT >= GEN_4)
                    effect = ItemHealHp(battler, gLastUsedItem, caseID, FALSE);
                break;
            case HOLD_EFFECT_RESTORE_PCT_HP:
                if (B_BERRIES_INSTANT >= GEN_4)
                    effect = ItemHealHp(battler, gLastUsedItem, caseID, TRUE);
                break;
            case HOLD_EFFECT_AIR_BALLOON:
                effect = ITEM_EFFECT_OTHER;
                gBattleScripting.battler = battler;
                BattleScriptPushCursorAndCallback(BattleScript_AirBaloonMsgIn);
                RecordItemEffectBattle(battler, HOLD_EFFECT_AIR_BALLOON);
                break;
            case HOLD_EFFECT_ROOM_SERVICE:
                if (TryRoomService(battler))
                {
                    BattleScriptExecute(BattleScript_ConsumableStatRaiseEnd2);
                    effect = ITEM_STATS_CHANGE;
                }
                break;
            case HOLD_EFFECT_SEEDS:
                switch (GetBattlerHoldEffectParam(battler))
                {
                case HOLD_EFFECT_PARAM_ELECTRIC_TERRAIN:
                    effect = TryHandleSeed(battler, STATUS_FIELD_ELECTRIC_TERRAIN, STAT_DEF, gLastUsedItem, caseID);
                    break;
                case HOLD_EFFECT_PARAM_GRASSY_TERRAIN:
                    effect = TryHandleSeed(battler, STATUS_FIELD_GRASSY_TERRAIN, STAT_DEF, gLastUsedItem, caseID);
                    break;
                case HOLD_EFFECT_PARAM_MISTY_TERRAIN:
                    effect = TryHandleSeed(battler, STATUS_FIELD_MISTY_TERRAIN, STAT_SPDEF, gLastUsedItem, caseID);
                    break;
                case HOLD_EFFECT_PARAM_PSYCHIC_TERRAIN:
                    effect = TryHandleSeed(battler, STATUS_FIELD_PSYCHIC_TERRAIN, STAT_SPDEF, gLastUsedItem, caseID);
                    break;
                }
                break;
            case HOLD_EFFECT_BERSERK_GENE:
                effect = ConsumeBerserkGene(battler, caseID);
                break;
            case HOLD_EFFECT_MIRROR_HERB:
                effect = TryConsumeMirrorHerb(battler, caseID);
                break;
            case HOLD_EFFECT_BOOSTER_ENERGY:
                effect = TryBoosterEnergy(battler, GetBattlerAbility(battler), caseID);
                break;
            default:
                break;
            }
            if (effect != 0)
            {
                gSpecialStatuses[battler].switchInItemDone = TRUE;
                gBattlerAttacker = gPotentialItemEffectBattler = gBattleScripting.battler = battler;
                if (effect == ITEM_STATUS_CHANGE)
                {
                    BtlController_EmitSetMonData(battler, B_COMM_TO_CONTROLLER, REQUEST_STATUS_BATTLE, 0, 4, &gBattleMons[battler].status1);
                    MarkBattlerForControllerExec(battler);
                }
            }
        }
        break;
    case ITEMEFFECT_NORMAL:
    case ITEMEFFECT_TRY_HEALING:
        if (gBattleMons[battler].hp)
        {
            switch (battlerHoldEffect)
            {
            case HOLD_EFFECT_RESTORE_HP:
                effect = ItemHealHp(battler, gLastUsedItem, caseID, FALSE);
                break;
            case HOLD_EFFECT_RESTORE_PCT_HP:
                effect = ItemHealHp(battler, gLastUsedItem, caseID, TRUE);
                break;
            case HOLD_EFFECT_RESTORE_PP:
                effect = ItemRestorePp(battler, gLastUsedItem, caseID);
                break;
            case HOLD_EFFECT_WHITE_HERB:
                effect = RestoreWhiteHerbStats(battler);
                if (effect != 0)
                    BattleScriptExecute(BattleScript_WhiteHerbEnd2);
                break;
            case HOLD_EFFECT_BLACK_SLUDGE:
                if (IS_BATTLER_OF_TYPE(battler, TYPE_POISON))
                {
                    goto LEFTOVERS;
                }
                else if (!IsAbilityAndRecord(battler, GetBattlerAbility(battler), ABILITY_MAGIC_GUARD))
                {
                    gBattleStruct->moveDamage[battler] = GetNonDynamaxMaxHP(battler) / 8;
                    if (gBattleStruct->moveDamage[battler] == 0)
                        gBattleStruct->moveDamage[battler] = 1;
                    BattleScriptExecute(BattleScript_ItemHurtEnd2);
                    effect = ITEM_HP_CHANGE;
                    RecordItemEffectBattle(battler, battlerHoldEffect);
                    PREPARE_ITEM_BUFFER(gBattleTextBuff1, gLastUsedItem);
                }
                break;
            case HOLD_EFFECT_LEFTOVERS:
            LEFTOVERS:
                if (gBattleMons[battler].hp < gBattleMons[battler].maxHP
                  && (B_HEAL_BLOCKING < GEN_5 || !gBattleMons[battler].volatiles.healBlock))
                {
                    gBattleStruct->moveDamage[battler] = GetNonDynamaxMaxHP(battler) / 16;
                    if (gBattleStruct->moveDamage[battler] == 0)
                        gBattleStruct->moveDamage[battler] = 1;
                    gBattleStruct->moveDamage[battler] *= -1;
                    BattleScriptExecute(BattleScript_ItemHealHP_End2);
                    effect = ITEM_HP_CHANGE;
                    RecordItemEffectBattle(battler, battlerHoldEffect);
                }
                break;
            case HOLD_EFFECT_CONFUSE_SPICY:
                effect = HealConfuseBerry(battler, gLastUsedItem, FLAVOR_SPICY, caseID);
                break;
            case HOLD_EFFECT_CONFUSE_DRY:
                effect = HealConfuseBerry(battler, gLastUsedItem, FLAVOR_DRY, caseID);
                break;
            case HOLD_EFFECT_CONFUSE_SWEET:
                effect = HealConfuseBerry(battler, gLastUsedItem, FLAVOR_SWEET, caseID);
                break;
            case HOLD_EFFECT_CONFUSE_BITTER:
                effect = HealConfuseBerry(battler, gLastUsedItem, FLAVOR_BITTER, caseID);
                break;
            case HOLD_EFFECT_CONFUSE_SOUR:
                effect = HealConfuseBerry(battler, gLastUsedItem, FLAVOR_SOUR, caseID);
                break;
            case HOLD_EFFECT_ATTACK_UP:
                effect = StatRaiseBerry(battler, gLastUsedItem, STAT_ATK, caseID);
                break;
            case HOLD_EFFECT_DEFENSE_UP:
                effect = StatRaiseBerry(battler, gLastUsedItem, STAT_DEF, caseID);
                break;
            case HOLD_EFFECT_SPEED_UP:
                effect = StatRaiseBerry(battler, gLastUsedItem, STAT_SPEED, caseID);
                break;
            case HOLD_EFFECT_SP_ATTACK_UP:
                effect = StatRaiseBerry(battler, gLastUsedItem, STAT_SPATK, caseID);
                break;
            case HOLD_EFFECT_SP_DEFENSE_UP:
                effect = StatRaiseBerry(battler, gLastUsedItem, STAT_SPDEF, caseID);
                break;
            case HOLD_EFFECT_CRITICAL_UP:
                if (!(gBattleMons[battler].volatiles.dragonCheer || gBattleMons[battler].volatiles.focusEnergy)
                    && HasEnoughHpToEatBerry(battler, GetBattlerItemHoldEffectParam(battler, gLastUsedItem), gLastUsedItem))
                {
                    gBattleMons[battler].volatiles.focusEnergy = TRUE;
                    gBattleScripting.battler = battler;
                    BattleScriptExecute(BattleScript_BerryFocusEnergyEnd2);
                    effect = ITEM_EFFECT_OTHER;
                }
                break;
            case HOLD_EFFECT_RANDOM_STAT_UP:
                effect = RandomStatRaiseBerry(battler, gLastUsedItem, caseID);
                break;
            case HOLD_EFFECT_CURE_PAR:
                if (gBattleMons[battler].status1 & STATUS1_PARALYSIS && !UnnerveOn(battler, gLastUsedItem))
                {
                    gBattleMons[battler].status1 &= ~STATUS1_PARALYSIS;
                    BattleScriptExecute(BattleScript_BerryCurePrlzEnd2);
                    effect = ITEM_STATUS_CHANGE;
                }
                break;
            case HOLD_EFFECT_CURE_PSN:
                if (gBattleMons[battler].status1 & STATUS1_PSN_ANY && !UnnerveOn(battler, gLastUsedItem))
                {
                    gBattleMons[battler].status1 &= ~(STATUS1_PSN_ANY | STATUS1_TOXIC_COUNTER);
                    BattleScriptExecute(BattleScript_BerryCurePsnEnd2);
                    effect = ITEM_STATUS_CHANGE;
                }
                break;
            case HOLD_EFFECT_CURE_BRN:
                if (gBattleMons[battler].status1 & STATUS1_BURN && !UnnerveOn(battler, gLastUsedItem))
                {
                    gBattleMons[battler].status1 &= ~STATUS1_BURN;
                    BattleScriptExecute(BattleScript_BerryCureBrnEnd2);
                    effect = ITEM_STATUS_CHANGE;
                }
                break;
            case HOLD_EFFECT_CURE_FRZ:
                if (gBattleMons[battler].status1 & STATUS1_FREEZE && !UnnerveOn(battler, gLastUsedItem))
                {
                    gBattleMons[battler].status1 &= ~STATUS1_FREEZE;
                    BattleScriptExecute(BattleScript_BerryCureFrzEnd2);
                    effect = ITEM_STATUS_CHANGE;
                }
                if (gBattleMons[battler].status1 & STATUS1_FROSTBITE && !UnnerveOn(battler, gLastUsedItem))
                {
                    gBattleMons[battler].status1 &= ~STATUS1_FROSTBITE;
                    BattleScriptExecute(BattleScript_BerryCureFrbEnd2);
                    effect = ITEM_STATUS_CHANGE;
                }
                break;
            case HOLD_EFFECT_CURE_SLP:
                if (gBattleMons[battler].status1 & STATUS1_SLEEP && !UnnerveOn(battler, gLastUsedItem))
                {
                    gBattleMons[battler].status1 &= ~STATUS1_SLEEP;
                    gBattleMons[battler].volatiles.nightmare = FALSE;
                    BattleScriptExecute(BattleScript_BerryCureSlpEnd2);
                    effect = ITEM_STATUS_CHANGE;
                    TryDeactivateSleepClause(GetBattlerSide(battler), gBattlerPartyIndexes[battler]);
                }
                break;
            case HOLD_EFFECT_CURE_CONFUSION:
                if (gBattleMons[battler].volatiles.confusionTurns > 0 && !UnnerveOn(battler, gLastUsedItem))
                {
                    RemoveConfusionStatus(battler);
                    BattleScriptExecute(BattleScript_BerryCureConfusionEnd2);
                    effect = ITEM_EFFECT_OTHER;
                }
                break;
            case HOLD_EFFECT_CURE_STATUS:
                effect = TryCureStatus(battler, caseID);
                break;
            case HOLD_EFFECT_MENTAL_HERB:
                if (GetMentalHerbEffect(battler))
                {
                    gBattleScripting.savedBattler = gBattlerAttacker;
                    gBattlerAttacker = battler;
                    BattleScriptExecute(BattleScript_MentalHerbCureEnd2);
                    effect = ITEM_EFFECT_OTHER;
                }
                break;
            case HOLD_EFFECT_MICLE_BERRY:
                effect = TrySetMicleBerry(battler, gLastUsedItem, caseID);
                break;
            case HOLD_EFFECT_BERSERK_GENE:
                effect = ConsumeBerserkGene(battler, caseID);
                break;
            case HOLD_EFFECT_MIRROR_HERB:
                effect = TryConsumeMirrorHerb(battler, caseID);
                break;
            default:
                break;
            }

            if (effect != 0)
            {
                gBattlerAttacker = gPotentialItemEffectBattler = gBattleScripting.battler = battler;
                if (effect == ITEM_STATUS_CHANGE)
                {
                    BtlController_EmitSetMonData(battler, B_COMM_TO_CONTROLLER, REQUEST_STATUS_BATTLE, 0, 4, &gBattleMons[battler].status1);
                    MarkBattlerForControllerExec(battler);
                }
            }
        }
        break;
    case ITEMEFFECT_USE_LAST_ITEM:
        effect = ItemEffectMoveEnd(battler, GetItemHoldEffect(gLastUsedItem));
        gBattleScripting.overrideBerryRequirements = 2; // to exit VARIOUS_CONSUME_BERRIES
        if (effect)
        {
            gPotentialItemEffectBattler = gBattleScripting.battler = battler;
            if (effect == ITEM_STATUS_CHANGE)
            {
                BtlController_EmitSetMonData(battler, B_COMM_TO_CONTROLLER, REQUEST_STATUS_BATTLE, 0, 4, &gBattleMons[battler].status1);
                MarkBattlerForControllerExec(battler);
            }
            break;
        }
        break;
    case ITEMEFFECT_MOVE_END:
        for (battler = 0; battler < gBattlersCount; battler++)
        {
            // If item can be  knocked off berry activation will be blocked, but not other items
            if (gBattleStruct->battlerState[battler].itemCanBeKnockedOff
             && (GetItemPocket(gBattleMons[battler].item) == POCKET_BERRIES
              || GetBattlerHoldEffect(battler, TRUE) == HOLD_EFFECT_RESTORE_HP))
                continue;

            gLastUsedItem = gBattleMons[battler].item;
            effect = ItemEffectMoveEnd(battler, GetBattlerHoldEffect(battler, TRUE));
            if (effect)
            {
                gPotentialItemEffectBattler = gBattleScripting.battler = battler;
                if (effect == ITEM_STATUS_CHANGE)
                {
                    BtlController_EmitSetMonData(battler, B_COMM_TO_CONTROLLER, REQUEST_STATUS_BATTLE, 0, 4, &gBattleMons[battler].status1);
                    MarkBattlerForControllerExec(battler);
                }
                break;
            }
        }
        break;
    case ITEMEFFECT_KINGSROCK:
        // Occur on each hit of a multi-strike move
        switch (atkHoldEffect)
        {
        case HOLD_EFFECT_FLINCH:
            {
                u16 ability = GetBattlerAbility(gBattlerAttacker);
                if (B_SERENE_GRACE_BOOST >= GEN_5 && ability == ABILITY_SERENE_GRACE)
                    atkHoldEffectParam *= 2;
                if (gSideStatuses[GetBattlerSide(battler)] & SIDE_STATUS_RAINBOW && gCurrentMove != MOVE_SECRET_POWER)
                    atkHoldEffectParam *= 2;
                if (IsBattlerTurnDamaged(gBattlerTarget)
                    && !MoveIgnoresKingsRock(gCurrentMove)
                    && gBattleMons[gBattlerTarget].hp
                    && RandomPercentage(RNG_HOLD_EFFECT_FLINCH, atkHoldEffectParam)
                    && ability != ABILITY_STENCH)
                {
                    gBattleScripting.moveEffect = MOVE_EFFECT_FLINCH;
                    BattleScriptPushCursor();
                    SetMoveEffect(gBattlerAttacker, gBattlerTarget, FALSE, FALSE);
                    BattleScriptPop();
                }
            }
            break;
        case HOLD_EFFECT_BLUNDER_POLICY:
            if (gBattleStruct->blunderPolicy
             && IsBattlerAlive(gBattlerAttacker)
             && CompareStat(gBattlerAttacker, STAT_SPEED, MAX_STAT_STAGE, CMP_LESS_THAN))
            {
                gBattleStruct->blunderPolicy = FALSE;
                gLastUsedItem = atkItem;
                SET_STATCHANGER(STAT_SPEED, 2, FALSE);
                effect = ITEM_STATS_CHANGE;
                BattleScriptCall(BattleScript_AttackerItemStatRaise);
            }
            break;
        default:
            break;
        }
        break;
    case ITEMEFFECT_LIFEORB_SHELLBELL:
        // Occur after the final hit of a multi-strike move
        switch (atkHoldEffect)
        {
        case HOLD_EFFECT_SHELL_BELL:
            if (gBattleScripting.savedDmg > 0
                && !(gHitMarker & HITMARKER_UNABLE_TO_USE_MOVE)
                && !(gBattleStruct->moveResultFlags[gBattlerTarget] & MOVE_RESULT_NO_EFFECT)
                && gBattlerAttacker != gBattlerTarget
                && !IsBattlerAtMaxHp(gBattlerAttacker)
                && IsBattlerAlive(gBattlerAttacker)
                && GetMoveEffect(gCurrentMove) != EFFECT_FUTURE_SIGHT
                && GetMoveEffect(gCurrentMove) != EFFECT_PAIN_SPLIT
                && (B_HEAL_BLOCKING < GEN_5 || !gBattleMons[battler].volatiles.healBlock))
            {
                gLastUsedItem = atkItem;
                gPotentialItemEffectBattler = gBattlerAttacker;
                gBattleScripting.battler = gBattlerAttacker;
                gBattleStruct->moveDamage[gBattlerAttacker] = (gBattleScripting.savedDmg / atkHoldEffectParam) * -1;
                if (gBattleStruct->moveDamage[gBattlerAttacker] == 0)
                    gBattleStruct->moveDamage[gBattlerAttacker] = -1;
                BattleScriptCall(BattleScript_ItemHealHP_Ret);
                effect = ITEM_HP_CHANGE;
            }
            break;
        case HOLD_EFFECT_LIFE_ORB:
            if (IsBattlerAlive(gBattlerAttacker)
                && !(gHitMarker & HITMARKER_UNABLE_TO_USE_MOVE)
                && (IsBattlerTurnDamaged(gBattlerTarget) || gBattleScripting.savedDmg > 0)
                && !IsAbilityAndRecord(gBattlerAttacker, GetBattlerAbility(gBattlerAttacker), ABILITY_MAGIC_GUARD)
                && !IsFutureSightAttackerInParty(gBattlerAttacker, gBattlerTarget, gCurrentMove))
            {
                gBattleStruct->moveDamage[gBattlerAttacker] = GetNonDynamaxMaxHP(gBattlerAttacker) / 10;
                if (gBattleStruct->moveDamage[gBattlerAttacker] == 0)
                    gBattleStruct->moveDamage[gBattlerAttacker] = 1;
                effect = ITEM_HP_CHANGE;
                BattleScriptCall(BattleScript_ItemHurtRet);
                gLastUsedItem = atkItem;
            }
            break;
        case HOLD_EFFECT_THROAT_SPRAY:  // Does NOT need to be a damaging move
            if (IsSoundMove(gCurrentMove)
             && IsBattlerAlive(gBattlerAttacker)
             && IsAnyTargetAffected(gBattlerAttacker)
             && CompareStat(gBattlerAttacker, STAT_SPATK, MAX_STAT_STAGE, CMP_LESS_THAN)
             && !NoAliveMonsForEitherParty())   // Don't activate if battle will end
            {
                gLastUsedItem = atkItem;
                gBattleScripting.battler = gBattlerAttacker;
                SET_STATCHANGER(STAT_SPATK, 1, FALSE);
                effect = ITEM_STATS_CHANGE;
                BattleScriptCall(BattleScript_AttackerItemStatRaise);
            }
            break;
        default:
            break;
        }
        break;
    case ITEMEFFECT_TARGET:
        if (!(gBattleStruct->moveResultFlags[gBattlerTarget] & MOVE_RESULT_NO_EFFECT))
        {
            moveType = GetBattleMoveType(gCurrentMove);
            switch (battlerHoldEffect)
            {
            case HOLD_EFFECT_AIR_BALLOON:
                if (IsBattlerTurnDamaged(gBattlerTarget))
                {
                    effect = ITEM_EFFECT_OTHER;
                    BattleScriptCall(BattleScript_AirBaloonMsgPop);
                }
                break;
            case HOLD_EFFECT_ROCKY_HELMET:
                if (IsBattlerTurnDamaged(gBattlerTarget)
                    && !CanBattlerAvoidContactEffects(gBattlerAttacker, gBattlerTarget, GetBattlerAbility(gBattlerAttacker), GetBattlerHoldEffect(gBattlerAttacker, TRUE), gCurrentMove)
                    && IsBattlerAlive(gBattlerAttacker)
                    && GetBattlerAbility(gBattlerAttacker) != ABILITY_MAGIC_GUARD)
                {
                    gBattleStruct->moveDamage[gBattlerAttacker] = GetNonDynamaxMaxHP(gBattlerAttacker) / 6;
                    if (gBattleStruct->moveDamage[gBattlerAttacker] == 0)
                        gBattleStruct->moveDamage[gBattlerAttacker] = 1;
                    effect = ITEM_HP_CHANGE;
                    BattleScriptCall(BattleScript_RockyHelmetActivates);
                    PREPARE_ITEM_BUFFER(gBattleTextBuff1, gLastUsedItem);
                    RecordItemEffectBattle(battler, HOLD_EFFECT_ROCKY_HELMET);
                }
                break;
            case HOLD_EFFECT_WEAKNESS_POLICY:
                if (IsBattlerAlive(battler)
                    && IsBattlerTurnDamaged(gBattlerTarget)
                    && gBattleStruct->moveResultFlags[gBattlerTarget] & MOVE_RESULT_SUPER_EFFECTIVE)
                {
                    effect = ITEM_STATS_CHANGE;
                    BattleScriptCall(BattleScript_WeaknessPolicy);
                }
                break;
            case HOLD_EFFECT_SNOWBALL:
                if (IsBattlerAlive(battler)
                    && IsBattlerTurnDamaged(gBattlerTarget)
                    && moveType == TYPE_ICE)
                {
                    effect = ITEM_STATS_CHANGE;
                    BattleScriptCall(BattleScript_TargetItemStatRaise);
                    SET_STATCHANGER(STAT_ATK, 1, FALSE);
                }
                break;
            case HOLD_EFFECT_LUMINOUS_MOSS:
                if (IsBattlerAlive(battler)
                    && IsBattlerTurnDamaged(gBattlerTarget)
                    && moveType == TYPE_WATER)
                {
                    effect = ITEM_STATS_CHANGE;
                    BattleScriptCall(BattleScript_TargetItemStatRaise);
                    SET_STATCHANGER(STAT_SPDEF, 1, FALSE);
                }
                break;
            case HOLD_EFFECT_CELL_BATTERY:
                if (IsBattlerAlive(battler)
                    && IsBattlerTurnDamaged(gBattlerTarget)
                    && moveType == TYPE_ELECTRIC)
                {
                    effect = ITEM_STATS_CHANGE;
                    BattleScriptCall(BattleScript_TargetItemStatRaise);
                    SET_STATCHANGER(STAT_ATK, 1, FALSE);
                }
                break;
            case HOLD_EFFECT_ABSORB_BULB:
                if (IsBattlerAlive(battler)
                    && IsBattlerTurnDamaged(gBattlerTarget)
                    && moveType == TYPE_WATER)
                {
                    effect = ITEM_STATS_CHANGE;
                    BattleScriptCall(BattleScript_TargetItemStatRaise);
                    SET_STATCHANGER(STAT_SPATK, 1, FALSE);
                }
                break;
            case HOLD_EFFECT_ENIGMA_BERRY: // consume and heal if hit by super effective move
                effect = TrySetEnigmaBerry(battler);
                break;
            case HOLD_EFFECT_JABOCA_BERRY:  // consume and damage attacker if used physical move
                if (IsBattlerAlive(gBattlerAttacker)
                 && IsBattlerTurnDamaged(gBattlerTarget)
                 && !DoesSubstituteBlockMove(gBattlerAttacker, battler, gCurrentMove)
                 && IsBattleMovePhysical(gCurrentMove)
                 && GetBattlerAbility(gBattlerAttacker) != ABILITY_MAGIC_GUARD)
                {
                    gBattleStruct->moveDamage[gBattlerAttacker] = GetNonDynamaxMaxHP(gBattlerAttacker) / 8;
                    if (gBattleStruct->moveDamage[gBattlerAttacker] == 0)
                        gBattleStruct->moveDamage[gBattlerAttacker] = 1;
                    if (GetBattlerAbility(battler) == ABILITY_RIPEN)
                        gBattleStruct->moveDamage[gBattlerAttacker] *= 2;

                    effect = ITEM_HP_CHANGE;
                    BattleScriptCall(BattleScript_JabocaRowapBerryActivates);
                    PREPARE_ITEM_BUFFER(gBattleTextBuff1, gLastUsedItem);
                    RecordItemEffectBattle(battler, HOLD_EFFECT_JABOCA_BERRY);
                }
                break;
            case HOLD_EFFECT_ROWAP_BERRY:  // consume and damage attacker if used special move
                if (IsBattlerAlive(gBattlerAttacker)
                 && IsBattlerTurnDamaged(gBattlerTarget)
                 && !DoesSubstituteBlockMove(gBattlerAttacker, battler, gCurrentMove)
                 && IsBattleMoveSpecial(gCurrentMove)
                 && GetBattlerAbility(gBattlerAttacker) != ABILITY_MAGIC_GUARD)
                {
                    gBattleStruct->moveDamage[gBattlerAttacker] = GetNonDynamaxMaxHP(gBattlerAttacker) / 8;
                    if (gBattleStruct->moveDamage[gBattlerAttacker] == 0)
                        gBattleStruct->moveDamage[gBattlerAttacker] = 1;
                    if (GetBattlerAbility(battler) == ABILITY_RIPEN)
                        gBattleStruct->moveDamage[gBattlerAttacker] *= 2;

                    effect = ITEM_HP_CHANGE;
                    BattleScriptCall(BattleScript_JabocaRowapBerryActivates);
                    PREPARE_ITEM_BUFFER(gBattleTextBuff1, gLastUsedItem);
                    RecordItemEffectBattle(battler, HOLD_EFFECT_ROWAP_BERRY);
                }
                break;
            case HOLD_EFFECT_KEE_BERRY:  // consume and boost defense if used physical move
                effect = DamagedStatBoostBerryEffect(battler, STAT_DEF, DAMAGE_CATEGORY_PHYSICAL);
                break;
            case HOLD_EFFECT_MARANGA_BERRY:  // consume and boost sp. defense if used special move
                effect = DamagedStatBoostBerryEffect(battler, STAT_SPDEF, DAMAGE_CATEGORY_SPECIAL);
                break;
            case HOLD_EFFECT_CURE_STATUS: // only Toxic Chain's interaction with Knock Off
            case HOLD_EFFECT_CURE_PSN:
                if (gBattleMons[battler].status1 & STATUS1_PSN_ANY && !UnnerveOn(battler, gLastUsedItem) && GetBattlerAbility(gBattlerAttacker) == ABILITY_TOXIC_CHAIN && GetMoveEffect(gCurrentMove) == EFFECT_KNOCK_OFF)
                {
                    gBattleScripting.battler = battler;
                    gBattleMons[battler].status1 &= ~(STATUS1_PSN_ANY | STATUS1_TOXIC_COUNTER);
                    BattleScriptExecute(BattleScript_BerryCurePsnEnd2);
                    BtlController_EmitSetMonData(battler, 0, REQUEST_STATUS_BATTLE, 0, 4, &gBattleMons[battler].status1);
                    MarkBattlerForControllerExec(battler);
                    effect = ITEM_STATUS_CHANGE;
                }
                break;
            case HOLD_EFFECT_STICKY_BARB:
                if (IsBattlerTurnDamaged(gBattlerTarget)
                   && !(gBattleStruct->moveResultFlags[gBattlerTarget] & MOVE_RESULT_NO_EFFECT)
                   && !CanBattlerAvoidContactEffects(gBattlerAttacker, gBattlerTarget, GetBattlerAbility(gBattlerAttacker), GetBattlerHoldEffect(gBattlerAttacker, TRUE), gCurrentMove)
                   && !DoesSubstituteBlockMove(gBattlerAttacker, battler, gCurrentMove)
                   && IsBattlerAlive(gBattlerAttacker)
                   && CanStealItem(gBattlerAttacker, gBattlerTarget, gBattleMons[gBattlerTarget].item)
                   && gBattleMons[gBattlerAttacker].item == ITEM_NONE)
                {
                    // No sticky hold checks.
                    gEffectBattler = battler; // gEffectBattler = target
                    StealTargetItem(gBattlerAttacker, gBattlerTarget);  // Attacker takes target's barb
                    BattleScriptCall(BattleScript_StickyBarbTransfer);
                    effect = ITEM_EFFECT_OTHER;
                }
                break;
            default:
                break;
            }
        }
        break;
    case ITEMEFFECT_ORBS:
    {
        u16 battlerAbility = GetBattlerAbility(battler);
        switch (battlerHoldEffect)
        {
        case HOLD_EFFECT_TOXIC_ORB:
            if (CanBePoisoned(battler, battler, battlerAbility, battlerAbility)) // Can corrosion trigger toxic orb on itself?
            {
                effect = ITEM_STATUS_CHANGE;
                gBattleMons[battler].status1 = STATUS1_TOXIC_POISON;
                BattleScriptExecute(BattleScript_ToxicOrb);
                RecordItemEffectBattle(battler, battlerHoldEffect);
            }
            break;
        case HOLD_EFFECT_FLAME_ORB:
            if (CanBeBurned(battler, battler, battlerAbility))
            {
                effect = ITEM_STATUS_CHANGE;
                gBattleMons[battler].status1 = STATUS1_BURN;
                BattleScriptExecute(BattleScript_FlameOrb);
                RecordItemEffectBattle(battler, battlerHoldEffect);
            }
            break;
        case HOLD_EFFECT_STICKY_BARB:   // Not an orb per se, but similar effect, and needs to NOT activate with pickpocket
            if (battlerAbility != ABILITY_MAGIC_GUARD)
            {
                gBattleStruct->moveDamage[battler] = GetNonDynamaxMaxHP(battler) / 8;
                if (gBattleStruct->moveDamage[battler] == 0)
                    gBattleStruct->moveDamage[battler] = 1;
                BattleScriptExecute(BattleScript_ItemHurtEnd2);
                effect = ITEM_HP_CHANGE;
                RecordItemEffectBattle(battler, battlerHoldEffect);
                PREPARE_ITEM_BUFFER(gBattleTextBuff1, gLastUsedItem);
            }
            break;
        default:
            break;
        }

        if (effect == ITEM_STATUS_CHANGE)
        {
            BtlController_EmitSetMonData(battler, B_COMM_TO_CONTROLLER, REQUEST_STATUS_BATTLE, 0, 4, &gBattleMons[battler].status1);
            MarkBattlerForControllerExec(battler);
        }
    }
        break;
    case ITEMEFFECT_STATS_CHANGED:
        switch (battlerHoldEffect)
        {
        case HOLD_EFFECT_WHITE_HERB:
            effect = RestoreWhiteHerbStats(battler);
            if (effect != 0)
                BattleScriptCall(BattleScript_WhiteHerbRet);
            break;
        default:
            break;
        }
        break;
    }

    // Berry was successfully used on a Pokemon.
    if (effect && (gLastUsedItem >= FIRST_BERRY_INDEX && gLastUsedItem <= LAST_BERRY_INDEX))
        GetBattlerPartyState(battler)->ateBerry = TRUE;

    return effect;
}

void ClearVariousBattlerFlags(u32 battler)
{
    gDisableStructs[battler].furyCutterCounter = 0;
    gBattleMons[battler].volatiles.destinyBond = FALSE;
    gBattleMons[battler].volatiles.glaiveRush = FALSE;
    gBattleMons[battler].volatiles.grudge = FALSE;
}

void HandleAction_RunBattleScript(void) // identical to RunBattleScriptCommands
{
    if (gBattleControllerExecFlags == 0)
        gBattleScriptingCommandsTable[*gBattlescriptCurrInstr]();
}

u32 SetRandomTarget(u32 battlerAtk)
{
    u32 target;
    static const u8 targets[2][2] =
    {
        [B_SIDE_PLAYER] = {B_POSITION_OPPONENT_LEFT, B_POSITION_OPPONENT_RIGHT},
        [B_SIDE_OPPONENT] = {B_POSITION_PLAYER_LEFT, B_POSITION_PLAYER_RIGHT},
    };

    if (IsDoubleBattle())
    {
        target = GetBattlerAtPosition(targets[GetBattlerSide(battlerAtk)][RandomUniform(RNG_RANDOM_TARGET, 0, 1)]);
        if (!IsBattlerAlive(target))
            target ^= BIT_FLANK;
    }
    else
    {
        target = GetBattlerAtPosition(targets[GetBattlerSide(battlerAtk)][0]);
    }

    return target;
}

u32 GetBattleMoveTarget(u16 move, u8 setTarget)
{
    u8 targetBattler = 0;
    u32 moveTarget, side;
    u32 moveType = GetBattleMoveType(move);

    if (setTarget != NO_TARGET_OVERRIDE)
        moveTarget = setTarget - 1;
    else
        moveTarget = GetBattlerMoveTargetType(gBattlerAttacker, move);

    switch (moveTarget)
    {
    case MOVE_TARGET_SELECTED:
    case MOVE_TARGET_OPPONENT:
        side = BATTLE_OPPOSITE(GetBattlerSide(gBattlerAttacker));
        if (IsAffectedByFollowMe(gBattlerAttacker, side, move))
        {
            targetBattler = gSideTimers[side].followmeTarget;
        }
        else
        {
            u32 battlerAbilityOnField = 0;

            targetBattler = SetRandomTarget(gBattlerAttacker);
            if (moveType == TYPE_ELECTRIC && GetBattlerAbility(targetBattler) != ABILITY_LIGHTNING_ROD)
            {
                if (B_REDIRECT_ABILITY_ALLIES >= GEN_4)
                    battlerAbilityOnField = IsAbilityOnField(ABILITY_LIGHTNING_ROD);
                else
                    battlerAbilityOnField = IsAbilityOnOpposingSide(targetBattler, ABILITY_LIGHTNING_ROD);

                if (battlerAbilityOnField > 0 && (battlerAbilityOnField - 1) != gBattlerAttacker)
                {
                    targetBattler = battlerAbilityOnField - 1;
                    RecordAbilityBattle(targetBattler, gBattleMons[targetBattler].ability);
                    gSpecialStatuses[targetBattler].lightningRodRedirected = TRUE;
                }
            }
            else if (moveType == TYPE_WATER && GetBattlerAbility(targetBattler) != ABILITY_STORM_DRAIN)
            {
                if (B_REDIRECT_ABILITY_ALLIES >= GEN_4)
                    battlerAbilityOnField = IsAbilityOnField(ABILITY_STORM_DRAIN);
                else
                    battlerAbilityOnField = IsAbilityOnOpposingSide(targetBattler, ABILITY_STORM_DRAIN);

                if (battlerAbilityOnField > 0 && (battlerAbilityOnField - 1) != gBattlerAttacker)
                {
                    targetBattler = battlerAbilityOnField - 1;
                    RecordAbilityBattle(targetBattler, gBattleMons[targetBattler].ability);
                    gSpecialStatuses[targetBattler].lightningRodRedirected = TRUE;
                }
            }
        }
        break;
    case MOVE_TARGET_DEPENDS:
    case MOVE_TARGET_BOTH:
    case MOVE_TARGET_FOES_AND_ALLY:
        targetBattler = GetOpposingSideBattler(gBattlerAttacker);
        if (!IsBattlerAlive(targetBattler))
            targetBattler ^= BIT_FLANK;
        break;
    case MOVE_TARGET_OPPONENTS_FIELD:
        targetBattler = GetOpposingSideBattler(gBattlerAttacker);
        break;
    case MOVE_TARGET_RANDOM:
        side = BATTLE_OPPOSITE(GetBattlerSide(gBattlerAttacker));
        if (IsAffectedByFollowMe(gBattlerAttacker, side, move))
            targetBattler = gSideTimers[side].followmeTarget;
        else if (IsDoubleBattle() && moveTarget & MOVE_TARGET_RANDOM)
            targetBattler = SetRandomTarget(gBattlerAttacker);
        else
            targetBattler = GetOpposingSideBattler(gBattlerAttacker);
        break;
    case MOVE_TARGET_USER:
    default:
        targetBattler = gBattlerAttacker;
        break;
    case MOVE_TARGET_ALLY:
        if (IsBattlerAlive(BATTLE_PARTNER(gBattlerAttacker)))
            targetBattler = BATTLE_PARTNER(gBattlerAttacker);
        else
            targetBattler = gBattlerAttacker;
        break;
    }

    gBattleStruct->moveTarget[gBattlerAttacker] = targetBattler;

    return targetBattler;
}

u8 GetAttackerObedienceForAction()
{
    s32 rnd;
    s32 calc;
    u8 obedienceLevel = 0;
    u8 levelReferenced;

    if (gBattleTypeFlags & (BATTLE_TYPE_LINK | BATTLE_TYPE_RECORDED_LINK))
        return OBEYS;
    if (BattlerHasAi(gBattlerAttacker))
        return OBEYS;

    if (gBattleTypeFlags & BATTLE_TYPE_INGAME_PARTNER && GetBattlerPosition(gBattlerAttacker) == B_POSITION_PLAYER_RIGHT)
        return OBEYS;
    if (gBattleTypeFlags & BATTLE_TYPE_FRONTIER)
        return OBEYS;
    if (gBattleTypeFlags & BATTLE_TYPE_RECORDED)
        return OBEYS;
    if (B_OBEDIENCE_MECHANICS < GEN_8 && !IsOtherTrainer(gBattleMons[gBattlerAttacker].otId, gBattleMons[gBattlerAttacker].otName))
        return OBEYS;
    if (FlagGet(FLAG_BADGE08_GET)) // Rain Badge, ignore obedience altogether
        return OBEYS;

    obedienceLevel = 10;

    if (FlagGet(FLAG_BADGE01_GET)) // Stone Badge
        obedienceLevel = 20;
    if (FlagGet(FLAG_BADGE02_GET)) // Knuckle Badge
        obedienceLevel = 30;
    if (FlagGet(FLAG_BADGE03_GET)) // Dynamo Badge
        obedienceLevel = 40;
    if (FlagGet(FLAG_BADGE04_GET)) // Heat Badge
        obedienceLevel = 50;
    if (FlagGet(FLAG_BADGE05_GET)) // Balance Badge
        obedienceLevel = 60;
    if (FlagGet(FLAG_BADGE06_GET)) // Feather Badge
        obedienceLevel = 70;
    if (FlagGet(FLAG_BADGE07_GET)) // Mind Badge
        obedienceLevel = 80;

    if (B_OBEDIENCE_MECHANICS >= GEN_8
     && !IsOtherTrainer(gBattleMons[gBattlerAttacker].otId, gBattleMons[gBattlerAttacker].otName))
        levelReferenced = gBattleMons[gBattlerAttacker].metLevel;
    else
        levelReferenced = gBattleMons[gBattlerAttacker].level;

    if (levelReferenced <= obedienceLevel)
        return OBEYS;

    rnd = Random();
    calc = (levelReferenced + obedienceLevel) * (rnd & 255) >> 8;
    if (calc < obedienceLevel)
        return OBEYS;

    //  Clear the Z-Move flags if the battler is disobedient as to not waste the Z-Move
    if (GetActiveGimmick(gBattlerAttacker) == GIMMICK_Z_MOVE)
    {
        gBattleStruct->gimmick.activated[gBattlerAttacker][GIMMICK_Z_MOVE] = FALSE;
        gBattleStruct->gimmick.activeGimmick[GetBattlerSide(gBattlerAttacker)][gBattlerPartyIndexes[gBattlerAttacker]] = GIMMICK_NONE;
    }

    // is not obedient
    enum BattleMoveEffects moveEffect = GetMoveEffect(gCurrentMove);
    if (moveEffect == EFFECT_RAGE)
        gBattleMons[gBattlerAttacker].volatiles.rage = FALSE;
    if (gBattleMons[gBattlerAttacker].status1 & STATUS1_SLEEP && (moveEffect == EFFECT_SNORE || moveEffect == EFFECT_SLEEP_TALK))
        return DISOBEYS_WHILE_ASLEEP;

    calc = (levelReferenced + obedienceLevel) * ((rnd >> 8) & 255) >> 8;
    if (calc < obedienceLevel)
    {
        calc = CheckMoveLimitations(gBattlerAttacker, 1u << gCurrMovePos, MOVE_LIMITATIONS_ALL);
        if (calc == ALL_MOVES_MASK) // all moves cannot be used
            return DISOBEYS_LOAFS;
        else // use a random move
            do
                gCurrMovePos = gChosenMovePos = MOD(Random(), MAX_MON_MOVES);
            while ((1u << gCurrMovePos) & calc);
        return DISOBEYS_RANDOM_MOVE;
    }
    else
    {
        obedienceLevel = levelReferenced - obedienceLevel;

        calc = ((rnd >> 16) & 255);
        if (calc < obedienceLevel && CanBeSlept(gBattlerAttacker, gBattlerAttacker, GetBattlerAbility(gBattlerAttacker), NOT_BLOCKED_BY_SLEEP_CLAUSE))
        {
            // try putting asleep
            int i;
            for (i = 0; i < gBattlersCount; i++)
                if (gBattleMons[i].volatiles.uproarTurns)
                    break;
            if (i == gBattlersCount)
                return DISOBEYS_FALL_ASLEEP;
        }
        calc -= obedienceLevel;
        if (calc < obedienceLevel)
            return DISOBEYS_HITS_SELF;
        else
            return DISOBEYS_LOAFS;
    }
}

enum ItemHoldEffect GetBattlerHoldEffect(u32 battler, bool32 checkNegating)
{
    return GetBattlerHoldEffectInternal(battler, checkNegating, TRUE);
}

enum ItemHoldEffect GetBattlerHoldEffectIgnoreAbility(u32 battler, bool32 checkNegating)
{
    return GetBattlerHoldEffectInternal(battler, checkNegating, FALSE);
}

enum ItemHoldEffect GetBattlerHoldEffectInternal(u32 battler, bool32 checkNegating, bool32 checkAbility)
{
    if (checkNegating)
    {
        if (gBattleMons[battler].volatiles.embargo)
            return HOLD_EFFECT_NONE;
        if (gFieldStatuses & STATUS_FIELD_MAGIC_ROOM)
            return HOLD_EFFECT_NONE;
        if (checkAbility && GetBattlerAbility(battler) == ABILITY_KLUTZ && !gBattleMons[battler].volatiles.gastroAcid)
            return HOLD_EFFECT_NONE;
    }

    gPotentialItemEffectBattler = battler;

    if (gBattleMons[battler].item == ITEM_ENIGMA_BERRY_E_READER)
        return gEnigmaBerries[battler].holdEffect;
    else
        return GetItemHoldEffect(gBattleMons[battler].item);
}

static u32 GetBattlerItemHoldEffectParam(u32 battler, u32 item)
{
    if (item == ITEM_ENIGMA_BERRY_E_READER)
        return gEnigmaBerries[battler].holdEffectParam;
    else
        return GetItemHoldEffectParam(item);
}

u32 GetBattlerHoldEffectParam(u32 battler)
{
    if (gBattleMons[battler].item == ITEM_ENIGMA_BERRY_E_READER)
        return gEnigmaBerries[battler].holdEffectParam;
    else
        return GetItemHoldEffectParam(gBattleMons[battler].item);
}

bool32 CanBattlerAvoidContactEffects(u32 battlerAtk, u32 battlerDef, u32 abilityAtk, enum ItemHoldEffect holdEffectAtk, u32 move)
{
    if (holdEffectAtk == HOLD_EFFECT_PROTECTIVE_PADS)
    {
        RecordItemEffectBattle(battlerAtk, HOLD_EFFECT_PROTECTIVE_PADS);
        return TRUE;
    }

    return !IsMoveMakingContact(battlerAtk, battlerDef, abilityAtk, holdEffectAtk, move);
}

bool32 IsMoveMakingContact(u32 battlerAtk, u32 battlerDef, u32 abilityAtk, enum ItemHoldEffect holdEffectAtk, u32 move)
{
    if (!(MoveMakesContact(move) || (GetMoveEffect(move) == EFFECT_SHELL_SIDE_ARM
                                  && gBattleStruct->shellSideArmCategory[battlerAtk][battlerDef] == DAMAGE_CATEGORY_PHYSICAL)))
    {
        return FALSE;
    }
    else if (holdEffectAtk == HOLD_EFFECT_PUNCHING_GLOVE && IsPunchingMove(move))
    {
        RecordItemEffectBattle(battlerAtk, HOLD_EFFECT_PUNCHING_GLOVE);
        return FALSE;
    }
    else if (abilityAtk == ABILITY_LONG_REACH)
    {
        RecordAbilityBattle(battlerAtk, ABILITY_LONG_REACH);
        return FALSE;
    }
    return TRUE;
}

static inline bool32 IsSideProtected(u32 battler, enum ProtectMethod method)
{
    return gProtectStructs[battler].protected == method
        || gProtectStructs[BATTLE_PARTNER(battler)].protected == method;
}

bool32 IsBattlerProtected(u32 battlerAtk, u32 battlerDef, u32 move)
{
    if (gProtectStructs[battlerDef].protected == PROTECT_NONE
     && gProtectStructs[BATTLE_PARTNER(battlerDef)].protected == PROTECT_NONE)
        return FALSE;

    if (gProtectStructs[battlerDef].protected != PROTECT_MAX_GUARD && !MoveIgnoresProtect(move))
    {
        if (IsZMove(move) || IsMaxMove(move))
            return FALSE; // Z-Moves and Max Moves bypass protection (except Max Guard).
        if (GetBattlerAbility(battlerAtk) == ABILITY_UNSEEN_FIST
         && IsMoveMakingContact(battlerAtk, battlerDef, ABILITY_UNSEEN_FIST, GetBattlerHoldEffect(battlerAtk, TRUE), move))
            return FALSE;
    }

    bool32 isProtected = FALSE;

    if (IsSideProtected(battlerDef, PROTECT_CRAFTY_SHIELD)
     && IsBattleMoveStatus(move)
     && GetMoveEffect(move) != EFFECT_COACHING)
        isProtected = TRUE;
    else if (MoveIgnoresProtect(move))
        isProtected = FALSE;
    else if (IsSideProtected(battlerDef, PROTECT_WIDE_GUARD) && IsSpreadMove(GetBattlerMoveTargetType(battlerAtk, move)))
        isProtected = TRUE;
    else if (gProtectStructs[battlerDef].protected == PROTECT_NORMAL)
        isProtected = TRUE;
    else if (gProtectStructs[battlerDef].protected == PROTECT_SPIKY_SHIELD)
        isProtected = TRUE;
    else if (gProtectStructs[battlerDef].protected == PROTECT_MAX_GUARD)
        isProtected = TRUE;
    else if (gProtectStructs[battlerDef].protected == PROTECT_BANEFUL_BUNKER)
        isProtected = TRUE;
    else if (gProtectStructs[battlerDef].protected == PROTECT_BURNING_BULWARK)
        isProtected = TRUE;
    else if (gProtectStructs[battlerDef].protected == PROTECT_OBSTRUCT && !IsBattleMoveStatus(move))
        isProtected = TRUE;
    else if (gProtectStructs[battlerDef].protected == PROTECT_SILK_TRAP && !IsBattleMoveStatus(move))
        isProtected = TRUE;
    else if (gProtectStructs[battlerDef].protected == PROTECT_KINGS_SHIELD && !IsBattleMoveStatus(move))
        isProtected = TRUE;
    else if (IsSideProtected(battlerDef, PROTECT_QUICK_GUARD) && GetChosenMovePriority(battlerAtk, GetBattlerAbility(battlerAtk)) > 0)
        isProtected = TRUE;
    else if (IsSideProtected(battlerDef, PROTECT_MAT_BLOCK) && !IsBattleMoveStatus(move))
        isProtected = TRUE;
    else
        isProtected = FALSE;

    if (isProtected)
        gBattleStruct->missStringId[battlerDef] = gBattleCommunication[MISS_TYPE] = B_MSG_PROTECTED;

    return isProtected;
}

u32 GetProtectType(enum ProtectMethod method)
{
    switch (method)
    {
    case PROTECT_NONE:
        return PROTECT_TYPE_NONE;
    case PROTECT_NORMAL:
    case PROTECT_SPIKY_SHIELD:
    case PROTECT_KINGS_SHIELD:
    case PROTECT_BANEFUL_BUNKER:
    case PROTECT_BURNING_BULWARK:
    case PROTECT_OBSTRUCT:
    case PROTECT_SILK_TRAP:
    case PROTECT_MAX_GUARD:
        return PROTECT_TYPE_SINGLE;
    case PROTECT_WIDE_GUARD:
    case PROTECT_QUICK_GUARD:
    case PROTECT_CRAFTY_SHIELD:
    case PROTECT_MAT_BLOCK:
        return PROTECT_TYPE_SIDE;
    }

    return FALSE;
}

enum InverseBattleCheck
{
    INVERSE_BATTLE,
    NOT_INVERSE_BATTLE
};

enum IronBallCheck
{
    CHECK_IRON_BALL,
    IGNORE_IRON_BALL
};

// Only called directly when calculating damage type effectiveness, and Iron Ball's type effectiveness mechanics
static bool32 IsBattlerGroundedInverseCheck(u32 battler, enum InverseBattleCheck checkInverse, enum IronBallCheck checkIronBall)
{
    enum ItemHoldEffect holdEffect = GetBattlerHoldEffect(battler, TRUE);

    if (!(checkIronBall == IGNORE_IRON_BALL) && holdEffect == HOLD_EFFECT_IRON_BALL)
        return TRUE;
    if (gFieldStatuses & STATUS_FIELD_GRAVITY)
        return TRUE;
    if (B_ROOTED_GROUNDING >= GEN_4 && gBattleMons[battler].volatiles.root)
        return TRUE;
    if (gBattleMons[battler].volatiles.smackDown)
        return TRUE;
    if (gBattleMons[battler].volatiles.telekinesis)
        return FALSE;
    if (gBattleMons[battler].volatiles.magnetRise)
        return FALSE;
    if (holdEffect == HOLD_EFFECT_AIR_BALLOON)
        return FALSE;
    if (gAiLogicData->aiCalcInProgress ? gAiLogicData->abilities[battler] == ABILITY_LEVITATE : IsAbilityAndRecord(battler, GetBattlerAbility(battler), ABILITY_LEVITATE))
        return FALSE;
    if (IS_BATTLER_OF_TYPE(battler, TYPE_FLYING) && (!(checkInverse == INVERSE_BATTLE) || !FlagGet(B_FLAG_INVERSE_BATTLE)))
        return FALSE;
    return TRUE;
}

bool32 IsBattlerGrounded(u32 battler)
{
    return IsBattlerGroundedInverseCheck(battler, NOT_INVERSE_BATTLE, CHECK_IRON_BALL);
}

u32 GetMoveSlot(u16 *moves, u32 move)
{
    u32 i;

    for (i = 0; i < MAX_MON_MOVES; i++)
    {
        if (moves[i] == move)
            break;
    }
    return i;
}

u32 GetBattlerWeight(u32 battler)
{
    u32 i;
    u32 weight = GetSpeciesWeight(gBattleMons[battler].species);
    u32 ability = GetBattlerAbility(battler);
    enum ItemHoldEffect holdEffect = GetBattlerHoldEffect(battler, TRUE);

    if (ability == ABILITY_HEAVY_METAL)
        weight *= 2;
    else if (ability == ABILITY_LIGHT_METAL)
        weight /= 2;

    if (holdEffect == HOLD_EFFECT_FLOAT_STONE)
        weight /= 2;

    for (i = 0; i < gDisableStructs[battler].autotomizeCount; i++)
    {
        if (weight > 1000)
        {
            weight -= 1000;
        }
        else if (weight <= 1000)
        {
            weight = 1;
            break;
        }
    }

    if (weight == 0)
        weight = 1;

    return weight;
}

u32 CountBattlerStatIncreases(u32 battler, bool32 countEvasionAcc)
{
    u32 i;
    u32 count = 0;

    for (i = 0; i < NUM_BATTLE_STATS; i++)
    {
        if ((i == STAT_ACC || i == STAT_EVASION) && !countEvasionAcc)
            continue;
        if (gBattleMons[battler].statStages[i] > DEFAULT_STAT_STAGE) // Stat is increased.
            count += gBattleMons[battler].statStages[i] - DEFAULT_STAT_STAGE;
    }

    return count;
}

u32 GetMoveTargetCount(struct DamageContext *ctx)
{
    u32 battlerAtk = ctx->battlerAtk;
    u32 battlerDef = ctx->battlerDef;
    u32 move = ctx->move;

    switch (GetBattlerMoveTargetType(battlerAtk, move))
    {
    case MOVE_TARGET_BOTH:
        return !(gAbsentBattlerFlags & (1u << battlerDef))
             + !(gAbsentBattlerFlags & (1u << BATTLE_PARTNER(battlerDef)));
    case MOVE_TARGET_FOES_AND_ALLY:
        return !(gAbsentBattlerFlags & (1u << battlerDef))
             + !(gAbsentBattlerFlags & (1u << BATTLE_PARTNER(battlerDef)))
             + !(gAbsentBattlerFlags & (1u << BATTLE_PARTNER(battlerAtk)));
    case MOVE_TARGET_OPPONENTS_FIELD:
        return 1;
    case MOVE_TARGET_DEPENDS:
    case MOVE_TARGET_SELECTED:
    case MOVE_TARGET_RANDOM:
    case MOVE_TARGET_OPPONENT:
        return IsBattlerAlive(battlerDef);
    case MOVE_TARGET_USER:
        return IsBattlerAlive(battlerAtk);
    default:
        return 0;
    }
}

static const u8 sFlailHpScaleToPowerTable[] =
{
    1, 200,
    4, 150,
    9, 100,
    16, 80,
    32, 40,
    48, 20
};

// format: min. weight (hectograms), base power
static const u16 sWeightToDamageTable[] =
{
    100, 20,
    250, 40,
    500, 60,
    1000, 80,
    2000, 100,
    0xFFFF, 0xFFFF
};

static const u8 sSpeedDiffPowerTable[] = {40, 60, 80, 120, 150};
static const u8 sHeatCrashPowerTable[] = {40, 40, 60, 80, 100, 120};
static const u8 sTrumpCardPowerTable[] = {200, 80, 60, 50, 40};

const struct TypePower gNaturalGiftTable[] =
{
    [ITEM_TO_BERRY(ITEM_CHERI_BERRY)] = {TYPE_FIRE, 80},
    [ITEM_TO_BERRY(ITEM_CHESTO_BERRY)] = {TYPE_WATER, 80},
    [ITEM_TO_BERRY(ITEM_PECHA_BERRY)] = {TYPE_ELECTRIC, 80},
    [ITEM_TO_BERRY(ITEM_RAWST_BERRY)] = {TYPE_GRASS, 80},
    [ITEM_TO_BERRY(ITEM_ASPEAR_BERRY)] = {TYPE_ICE, 80},
    [ITEM_TO_BERRY(ITEM_LEPPA_BERRY)] = {TYPE_FIGHTING, 80},
    [ITEM_TO_BERRY(ITEM_ORAN_BERRY)] = {TYPE_POISON, 80},
    [ITEM_TO_BERRY(ITEM_PERSIM_BERRY)] = {TYPE_GROUND, 80},
    [ITEM_TO_BERRY(ITEM_LUM_BERRY)] = {TYPE_FLYING, 80},
    [ITEM_TO_BERRY(ITEM_SITRUS_BERRY)] = {TYPE_PSYCHIC, 80},
    [ITEM_TO_BERRY(ITEM_FIGY_BERRY)] = {TYPE_BUG, 80},
    [ITEM_TO_BERRY(ITEM_WIKI_BERRY)] = {TYPE_ROCK, 80},
    [ITEM_TO_BERRY(ITEM_MAGO_BERRY)] = {TYPE_GHOST, 80},
    [ITEM_TO_BERRY(ITEM_AGUAV_BERRY)] = {TYPE_DRAGON, 80},
    [ITEM_TO_BERRY(ITEM_IAPAPA_BERRY)] = {TYPE_DARK, 80},
    [ITEM_TO_BERRY(ITEM_RAZZ_BERRY)] = {TYPE_STEEL, 80},
    [ITEM_TO_BERRY(ITEM_OCCA_BERRY)] = {TYPE_FIRE, 80},
    [ITEM_TO_BERRY(ITEM_PASSHO_BERRY)] = {TYPE_WATER, 80},
    [ITEM_TO_BERRY(ITEM_WACAN_BERRY)] = {TYPE_ELECTRIC, 80},
    [ITEM_TO_BERRY(ITEM_RINDO_BERRY)] = {TYPE_GRASS, 80},
    [ITEM_TO_BERRY(ITEM_YACHE_BERRY)] = {TYPE_ICE, 80},
    [ITEM_TO_BERRY(ITEM_CHOPLE_BERRY)] = {TYPE_FIGHTING, 80},
    [ITEM_TO_BERRY(ITEM_KEBIA_BERRY)] = {TYPE_POISON, 80},
    [ITEM_TO_BERRY(ITEM_SHUCA_BERRY)] = {TYPE_GROUND, 80},
    [ITEM_TO_BERRY(ITEM_COBA_BERRY)] = {TYPE_FLYING, 80},
    [ITEM_TO_BERRY(ITEM_PAYAPA_BERRY)] = {TYPE_PSYCHIC, 80},
    [ITEM_TO_BERRY(ITEM_TANGA_BERRY)] = {TYPE_BUG, 80},
    [ITEM_TO_BERRY(ITEM_CHARTI_BERRY)] = {TYPE_ROCK, 80},
    [ITEM_TO_BERRY(ITEM_KASIB_BERRY)] = {TYPE_GHOST, 80},
    [ITEM_TO_BERRY(ITEM_HABAN_BERRY)] = {TYPE_DRAGON, 80},
    [ITEM_TO_BERRY(ITEM_COLBUR_BERRY)] = {TYPE_DARK, 80},
    [ITEM_TO_BERRY(ITEM_BABIRI_BERRY)] = {TYPE_STEEL, 80},
    [ITEM_TO_BERRY(ITEM_CHILAN_BERRY)] = {TYPE_NORMAL, 80},
    [ITEM_TO_BERRY(ITEM_ROSELI_BERRY)] = {TYPE_FAIRY, 80},
    [ITEM_TO_BERRY(ITEM_BLUK_BERRY)] = {TYPE_FIRE, 90},
    [ITEM_TO_BERRY(ITEM_NANAB_BERRY)] = {TYPE_WATER, 90},
    [ITEM_TO_BERRY(ITEM_WEPEAR_BERRY)] = {TYPE_ELECTRIC, 90},
    [ITEM_TO_BERRY(ITEM_PINAP_BERRY)] = {TYPE_GRASS, 90},
    [ITEM_TO_BERRY(ITEM_POMEG_BERRY)] = {TYPE_ICE, 90},
    [ITEM_TO_BERRY(ITEM_KELPSY_BERRY)] = {TYPE_FIGHTING, 90},
    [ITEM_TO_BERRY(ITEM_QUALOT_BERRY)] = {TYPE_POISON, 90},
    [ITEM_TO_BERRY(ITEM_HONDEW_BERRY)] = {TYPE_GROUND, 90},
    [ITEM_TO_BERRY(ITEM_GREPA_BERRY)] = {TYPE_FLYING, 90},
    [ITEM_TO_BERRY(ITEM_TAMATO_BERRY)] = {TYPE_PSYCHIC, 90},
    [ITEM_TO_BERRY(ITEM_CORNN_BERRY)] = {TYPE_BUG, 90},
    [ITEM_TO_BERRY(ITEM_MAGOST_BERRY)] = {TYPE_ROCK, 90},
    [ITEM_TO_BERRY(ITEM_RABUTA_BERRY)] = {TYPE_GHOST, 90},
    [ITEM_TO_BERRY(ITEM_NOMEL_BERRY)] = {TYPE_DRAGON, 90},
    [ITEM_TO_BERRY(ITEM_SPELON_BERRY)] = {TYPE_DARK, 90},
    [ITEM_TO_BERRY(ITEM_PAMTRE_BERRY)] = {TYPE_STEEL, 90},
    [ITEM_TO_BERRY(ITEM_WATMEL_BERRY)] = {TYPE_FIRE, 100},
    [ITEM_TO_BERRY(ITEM_DURIN_BERRY)] = {TYPE_WATER, 100},
    [ITEM_TO_BERRY(ITEM_BELUE_BERRY)] = {TYPE_ELECTRIC, 100},
    [ITEM_TO_BERRY(ITEM_LIECHI_BERRY)] = {TYPE_GRASS, 100},
    [ITEM_TO_BERRY(ITEM_GANLON_BERRY)] = {TYPE_ICE, 100},
    [ITEM_TO_BERRY(ITEM_SALAC_BERRY)] = {TYPE_FIGHTING, 100},
    [ITEM_TO_BERRY(ITEM_PETAYA_BERRY)] = {TYPE_POISON, 100},
    [ITEM_TO_BERRY(ITEM_APICOT_BERRY)] = {TYPE_GROUND, 100},
    [ITEM_TO_BERRY(ITEM_LANSAT_BERRY)] = {TYPE_FLYING, 100},
    [ITEM_TO_BERRY(ITEM_STARF_BERRY)] = {TYPE_PSYCHIC, 100},
    [ITEM_TO_BERRY(ITEM_ENIGMA_BERRY)] = {TYPE_BUG, 100},
    [ITEM_TO_BERRY(ITEM_MICLE_BERRY)] = {TYPE_ROCK, 100},
    [ITEM_TO_BERRY(ITEM_CUSTAP_BERRY)] = {TYPE_GHOST, 100},
    [ITEM_TO_BERRY(ITEM_JABOCA_BERRY)] = {TYPE_DRAGON, 100},
    [ITEM_TO_BERRY(ITEM_ROWAP_BERRY)] = {TYPE_DARK, 100},
    [ITEM_TO_BERRY(ITEM_KEE_BERRY)] = {TYPE_FAIRY, 100},
    [ITEM_TO_BERRY(ITEM_MARANGA_BERRY)] = {TYPE_DARK, 100},
};

u32 CalcRolloutBasePower(u32 battlerAtk, u32 basePower, u32 rolloutTimer)
{
    u32 i;
    for (i = 1; i < (5 - rolloutTimer); i++)
        basePower *= 2;
    if (gBattleMons[battlerAtk].volatiles.defenseCurl)
        basePower *= 2;
    return basePower;
}

u32 CalcFuryCutterBasePower(u32 basePower, u32 furyCutterCounter)
{
    u32 i;
    for (i = 1; i < furyCutterCounter; i++)
        basePower *= 2;
    return basePower;
}

static inline u32 IsFieldMudSportAffected(u32 moveType)
{
    if (moveType == TYPE_ELECTRIC && (gFieldStatuses & STATUS_FIELD_MUDSPORT))
        return TRUE;

    if (B_SPORT_TURNS < GEN_6)
    {
        for (u32 battler = 0; battler < gBattlersCount; battler++)
        {
            if (gBattleMons[battler].volatiles.mudSport)
                return TRUE;
        }
    }

    return FALSE;
}

static inline u32 IsFieldWaterSportAffected(u32 moveType)
{
    if (moveType == TYPE_FIRE && (gFieldStatuses & STATUS_FIELD_WATERSPORT))
        return TRUE;

    if (B_SPORT_TURNS < GEN_6)
    {
        for (u32 battler = 0; battler < gBattlersCount; battler++)
        {
            if (gBattleMons[battler].volatiles.waterSport)
                return TRUE;
        }
    }

    return FALSE;
}

static inline u32 CalcMoveBasePower(struct DamageContext *ctx)
{
    u32 battlerAtk = ctx->battlerAtk;
    u32 battlerDef = ctx->battlerDef;
    u32 move = ctx->move;

    u32 i;
    u32 basePower = GetMovePower(move);
    u32 moveEffect = GetMoveEffect(move);
    u32 weight, hpFraction, speed;

    if (GetActiveGimmick(battlerAtk) == GIMMICK_Z_MOVE)
        return GetZMovePower(gBattleStruct->zmove.baseMoves[battlerAtk]);

    if (GetActiveGimmick(battlerAtk) == GIMMICK_DYNAMAX)
        return GetMaxMovePower(move);

    switch (moveEffect)
    {
    case EFFECT_PLEDGE:
        if (gBattleStruct->pledgeMove)
            basePower = 150;
        break;
    case EFFECT_FLING:
        basePower = GetFlingPowerFromItemId(gBattleMons[battlerAtk].item);
        break;
    case EFFECT_POWER_BASED_ON_USER_HP:
        basePower = gBattleMons[battlerAtk].hp * basePower / gBattleMons[battlerAtk].maxHP;
        break;
    case EFFECT_FLAIL:
        hpFraction = GetScaledHPFraction(gBattleMons[battlerAtk].hp, gBattleMons[battlerAtk].maxHP, 48);
        for (i = 0; i < sizeof(sFlailHpScaleToPowerTable); i += 2)
        {
            if (hpFraction <= sFlailHpScaleToPowerTable[i])
                break;
        }
        basePower = sFlailHpScaleToPowerTable[i + 1];
        break;
    case EFFECT_RETURN:
        basePower = 10 * (gBattleMons[battlerAtk].friendship) / 25;
        break;
    case EFFECT_FRUSTRATION:
        basePower = 10 * (MAX_FRIENDSHIP - gBattleMons[battlerAtk].friendship) / 25;
        break;
    case EFFECT_FURY_CUTTER:
        basePower = CalcFuryCutterBasePower(basePower, gDisableStructs[battlerAtk].furyCutterCounter);
        break;
    case EFFECT_ROLLOUT:
        basePower = CalcRolloutBasePower(battlerAtk, basePower, gDisableStructs[battlerAtk].rolloutTimer);
        break;
    case EFFECT_MAGNITUDE:
        basePower = gBattleStruct->magnitudeBasePower;
        break;
    case EFFECT_PRESENT:
        basePower = gBattleStruct->presentBasePower;
        break;
    case EFFECT_TRIPLE_KICK:
        basePower *= 1 + GetMoveStrikeCount(move) - gMultiHitCounter;
        break;
    case EFFECT_SPIT_UP:
        basePower = 100 * gDisableStructs[battlerAtk].stockpileCounter;
        break;
    case EFFECT_REVENGE:
        if ((gProtectStructs[battlerAtk].physicalDmg
                && gProtectStructs[battlerAtk].physicalBattlerId == battlerDef)
            || (gProtectStructs[battlerAtk].specialDmg
                && gProtectStructs[battlerAtk].specialBattlerId == battlerDef))
            basePower *= 2;
        break;
    case EFFECT_WEATHER_BALL:
        if (ctx->weather & B_WEATHER_ANY)
            basePower *= 2;
        break;
    case EFFECT_PURSUIT:
        if (gBattleStruct->battlerState[battlerDef].pursuitTarget)
            basePower *= 2;
        break;
    case EFFECT_NATURAL_GIFT:
        basePower = gNaturalGiftTable[ITEM_TO_BERRY(gBattleMons[battlerAtk].item)].power;
        break;
    case EFFECT_DOUBLE_POWER_ON_ARG_STATUS:
        // Comatose targets treated as if asleep
        if ((gBattleMons[battlerDef].status1 | (STATUS1_SLEEP * (ctx->abilityDef == ABILITY_COMATOSE))) & GetMoveEffectArg_Status(move)
         && !((GetMoveAdditionalEffectById(move, 0)->moveEffect == MOVE_EFFECT_REMOVE_STATUS) && DoesSubstituteBlockMove(battlerAtk, battlerDef, move)))
            basePower *= 2;
        break;
    case EFFECT_POWER_BASED_ON_TARGET_HP:
        basePower = gBattleMons[battlerDef].hp * basePower / gBattleMons[battlerDef].maxHP;
        break;
    case EFFECT_ASSURANCE:
        if (gProtectStructs[battlerDef].assuranceDoubled)
            basePower *= 2;
        break;
    case EFFECT_TRUMP_CARD:
        i = GetMoveSlot(gBattleMons[battlerAtk].moves, move);
        if (i != MAX_MON_MOVES)
        {
            if (gBattleMons[battlerAtk].pp[i] >= ARRAY_COUNT(sTrumpCardPowerTable))
                basePower = sTrumpCardPowerTable[ARRAY_COUNT(sTrumpCardPowerTable) - 1];
            else
                basePower = sTrumpCardPowerTable[gBattleMons[battlerAtk].pp[i]];
        }
        break;
    case EFFECT_ACROBATICS:
        if (gBattleMons[battlerAtk].item == ITEM_NONE
            // Edge case, because removal of items happens after damage calculation.
            || (gSpecialStatuses[battlerAtk].gemBoost && GetBattlerHoldEffect(battlerAtk, FALSE) == HOLD_EFFECT_GEMS))
            basePower *= 2;
        break;
    case EFFECT_LOW_KICK:
        weight = GetBattlerWeight(battlerDef);
        for (i = 0; sWeightToDamageTable[i] != 0xFFFF; i += 2)
        {
            if (sWeightToDamageTable[i] > weight)
                break;
        }
        if (sWeightToDamageTable[i] != 0xFFFF)
            basePower = sWeightToDamageTable[i + 1];
        else
            basePower = 120;
        break;
    case EFFECT_HEAT_CRASH:
        weight = GetBattlerWeight(battlerAtk) / GetBattlerWeight(battlerDef);
        if (weight >= ARRAY_COUNT(sHeatCrashPowerTable))
            basePower = sHeatCrashPowerTable[ARRAY_COUNT(sHeatCrashPowerTable) - 1];
        else
            basePower = sHeatCrashPowerTable[weight];
        break;
    case EFFECT_PUNISHMENT:
        basePower = 60 + (CountBattlerStatIncreases(battlerDef, FALSE) * 20);
        if (basePower > 200)
            basePower = 200;
        break;
    case EFFECT_STORED_POWER:
        basePower += (CountBattlerStatIncreases(battlerAtk, TRUE) * 20);
        break;
    case EFFECT_ELECTRO_BALL:
        speed = GetBattlerTotalSpeedStat(battlerAtk) / GetBattlerTotalSpeedStat(battlerDef);
        if (speed >= ARRAY_COUNT(sSpeedDiffPowerTable))
            speed = ARRAY_COUNT(sSpeedDiffPowerTable) - 1;
        basePower = sSpeedDiffPowerTable[speed];
        break;
    case EFFECT_GYRO_BALL:
        {
            u32 attackerSpeed = GetBattlerTotalSpeedStat(battlerAtk);
            if (attackerSpeed == 0)
            {
                basePower = 1;
            }
            else
            {
                basePower = ((25 * GetBattlerTotalSpeedStat(battlerDef)) / attackerSpeed) + 1;
                if (basePower > 150)
                    basePower = 150;
            }
            break;
        }
    case EFFECT_ECHOED_VOICE:
        // gBattleStruct->sameMoveTurns incremented in ppreduce
        if (gBattleStruct->sameMoveTurns[battlerAtk] != 0 && GetMoveEffect(gLastResultingMoves[battlerAtk]) == EFFECT_ECHOED_VOICE)
        {
            basePower += (basePower * gBattleStruct->sameMoveTurns[battlerAtk]);
            if (basePower > 200)
                basePower = 200;
        }
        break;
    case EFFECT_PAYBACK:
        if (GetBattlerTurnOrderNum(battlerAtk) > GetBattlerTurnOrderNum(battlerDef)
            && (B_PAYBACK_SWITCH_BOOST < GEN_5 || gDisableStructs[battlerDef].isFirstTurn != 2))
            basePower *= 2;
        break;
    case EFFECT_BOLT_BEAK:
        if (GetBattlerTurnOrderNum(battlerAtk) < GetBattlerTurnOrderNum(battlerDef)
            || gDisableStructs[battlerDef].isFirstTurn == 2)
            basePower *= 2;
        break;
    case EFFECT_FUSION_COMBO:
        if (move == gLastUsedMove)
            break;
        // fallthrough
    case EFFECT_ROUND:
        // don't double power due to previous turn's Round/Fusion move
        if (gCurrentTurnActionNumber != 0
         && gActionsByTurnOrder[gCurrentTurnActionNumber - 1] == B_ACTION_USE_MOVE
         && GetMoveEffect(gLastUsedMove) == moveEffect)
            basePower *= 2;
        break;
    case EFFECT_LASH_OUT:
        if (gProtectStructs[battlerAtk].lashOutAffected)
            basePower *= 2;
        break;
    case EFFECT_MISTY_EXPLOSION:
        if (IsBattlerTerrainAffected(battlerAtk, STATUS_FIELD_MISTY_TERRAIN))
            basePower = uq4_12_multiply(basePower, UQ_4_12(1.5));
        break;
    case EFFECT_DYNAMAX_DOUBLE_DMG:
        if (GetActiveGimmick(battlerDef) == GIMMICK_DYNAMAX)
            basePower *= 2;
        break;
    case EFFECT_HIDDEN_POWER:
    {
        if (B_HIDDEN_POWER_DMG < GEN_6)
        {
            u8 powerBits = ((gBattleMons[battlerAtk].hpIV & 2) >> 1)
                         | ((gBattleMons[battlerAtk].attackIV & 2) << 0)
                         | ((gBattleMons[battlerAtk].defenseIV & 2) << 1)
                         | ((gBattleMons[battlerAtk].speedIV & 2) << 2)
                         | ((gBattleMons[battlerAtk].spAttackIV & 2) << 3)
                         | ((gBattleMons[battlerAtk].spDefenseIV & 2) << 4);

            basePower = (40 * powerBits) / 63 + 30;
        }
        break;
    }
    case EFFECT_GRAV_APPLE:
        if (gFieldStatuses & STATUS_FIELD_GRAVITY)
            basePower = uq4_12_multiply(basePower, UQ_4_12(1.5));
        break;
    case EFFECT_TERRAIN_PULSE:
        if (IsBattlerTerrainAffected(battlerAtk, STATUS_FIELD_TERRAIN_ANY))
            basePower *= 2;
        break;
    case EFFECT_EXPANDING_FORCE:
        if (IsBattlerTerrainAffected(battlerAtk, STATUS_FIELD_PSYCHIC_TERRAIN))
            basePower = uq4_12_multiply(basePower, UQ_4_12(1.5));
        break;
    case EFFECT_RISING_VOLTAGE:
        if (IsBattlerTerrainAffected(battlerDef, STATUS_FIELD_ELECTRIC_TERRAIN))
            basePower *= 2;
        break;
    case EFFECT_BEAT_UP:
        if (B_BEAT_UP >= GEN_5)
            basePower = CalcBeatUpPower();
        break;
    case EFFECT_PSYBLADE:
        if (gFieldStatuses & STATUS_FIELD_ELECTRIC_TERRAIN)
            basePower = uq4_12_multiply(basePower, UQ_4_12(1.5));
        break;
    case EFFECT_MAX_MOVE:
        basePower = GetMaxMovePower(gBattleMons[battlerAtk].moves[gBattleStruct->chosenMovePositions[battlerAtk]]);
        break;
    case EFFECT_RAGE_FIST:
        basePower += 50 * GetBattlerPartyState(battlerAtk)->timesGotHit;
        basePower = (basePower > 350) ? 350 : basePower;
        break;
    case EFFECT_FICKLE_BEAM:
        if (gBattleStruct->fickleBeamBoosted)
            basePower *= 2;
        break;
    case EFFECT_TERA_BLAST:
        if (GetActiveGimmick(battlerAtk) == GIMMICK_TERA && GetBattlerTeraType(battlerAtk) == TYPE_STELLAR)
            basePower = 100;
        break;
    case EFFECT_LAST_RESPECTS:
        basePower += (basePower * min(100, GetBattlerSideFaintCounter(battlerAtk)));
        break;
    default:
        break;
    }

    // Move-specific base power changes
    switch (move)
    {
    case MOVE_WATER_SHURIKEN:
        if (gBattleMons[battlerAtk].species == SPECIES_GRENINJA_ASH)
            basePower = 20;
        break;
    }

    if (basePower == 0)
        basePower = 1;
    return basePower;
}

static inline u32 CalcMoveBasePowerAfterModifiers(struct DamageContext *ctx)
{
    u32 holdEffectParamAtk;
    u32 basePower = CalcMoveBasePower(ctx);
    u32 battlerAtk = ctx->battlerAtk;
    u32 battlerDef = ctx->battlerDef;
    u32 move = ctx->move;
    u32 moveType = ctx->moveType;
    enum BattleMoveEffects moveEffect = GetMoveEffect(move);

    uq4_12_t holdEffectModifier;
    uq4_12_t modifier = UQ_4_12(1.0);
    u32 atkSide = GetBattlerSide(battlerAtk);

    // move effect
    switch (moveEffect)
    {
    case EFFECT_FACADE:
        if (gBattleMons[battlerAtk].status1 & (STATUS1_BURN | STATUS1_PSN_ANY | STATUS1_PARALYSIS | STATUS1_FROSTBITE))
            modifier = uq4_12_multiply(modifier, UQ_4_12(2.0));
        break;
    case EFFECT_BRINE:
        if (gBattleMons[battlerDef].hp <= (gBattleMons[battlerDef].maxHP / 2))
            modifier = uq4_12_multiply(modifier, UQ_4_12(2.0));
        break;
    case EFFECT_RETALIATE:
        if (gSideTimers[atkSide].retaliateTimer == 1)
            modifier = uq4_12_multiply(modifier, UQ_4_12(2.0));
        break;
    case EFFECT_SOLAR_BEAM:
        if (IsBattlerWeatherAffected(battlerAtk, (B_WEATHER_HAIL | B_WEATHER_SANDSTORM | B_WEATHER_RAIN | B_WEATHER_SNOW | B_WEATHER_FOG)))
            modifier = uq4_12_multiply(modifier, UQ_4_12(0.5));
        break;
    case EFFECT_STOMPING_TANTRUM:
        if (gBattleStruct->battlerState[battlerAtk].stompingTantrumTimer == 1)
            modifier = uq4_12_multiply(modifier, UQ_4_12(2.0));
        break;
    case EFFECT_MAGNITUDE:
    case EFFECT_EARTHQUAKE:
        if (gFieldStatuses & STATUS_FIELD_GRASSY_TERRAIN && !IsSemiInvulnerable(battlerDef, CHECK_ALL))
            modifier = uq4_12_multiply(modifier, UQ_4_12(0.5));
        break;
    case EFFECT_KNOCK_OFF:
        if (B_KNOCK_OFF_DMG >= GEN_6
            && gBattleMons[battlerDef].item != ITEM_NONE
            && CanBattlerGetOrLoseItem(battlerDef, gBattleMons[battlerDef].item))
            modifier = uq4_12_multiply(modifier, UQ_4_12(1.5));
        break;
    default:
        break;
    }

    // various effects
    if (gProtectStructs[battlerAtk].helpingHand)
        modifier = uq4_12_multiply(modifier, UQ_4_12(1.5));
    if (gSpecialStatuses[battlerAtk].gemBoost)
        modifier = uq4_12_multiply(modifier, uq4_12_add(UQ_4_12(1.0), PercentToUQ4_12(gSpecialStatuses[battlerAtk].gemParam)));
    if (gBattleMons[battlerAtk].volatiles.charge && moveType == TYPE_ELECTRIC)
        modifier = uq4_12_multiply(modifier, UQ_4_12(2.0));
    if (GetMoveEffect(gChosenMove) == EFFECT_ME_FIRST)
        modifier = uq4_12_multiply(modifier, UQ_4_12(1.5));
    if (IsBattlerTerrainAffected(battlerAtk, STATUS_FIELD_GRASSY_TERRAIN) && moveType == TYPE_GRASS)
        modifier = uq4_12_multiply(modifier, (B_TERRAIN_TYPE_BOOST >= GEN_8 ? UQ_4_12(1.3) : UQ_4_12(1.5)));
    if (IsBattlerTerrainAffected(battlerDef, STATUS_FIELD_MISTY_TERRAIN) && moveType == TYPE_DRAGON)
        modifier = uq4_12_multiply(modifier, UQ_4_12(0.5));
    if (IsBattlerTerrainAffected(battlerAtk, STATUS_FIELD_ELECTRIC_TERRAIN) && moveType == TYPE_ELECTRIC)
        modifier = uq4_12_multiply(modifier, (B_TERRAIN_TYPE_BOOST >= GEN_8 ? UQ_4_12(1.3) : UQ_4_12(1.5)));
    if (IsBattlerTerrainAffected(battlerAtk, STATUS_FIELD_PSYCHIC_TERRAIN) && moveType == TYPE_PSYCHIC)
        modifier = uq4_12_multiply(modifier, (B_TERRAIN_TYPE_BOOST >= GEN_8 ? UQ_4_12(1.3) : UQ_4_12(1.5)));
    if (IsFieldMudSportAffected(ctx->moveType))
        modifier = uq4_12_multiply(modifier, UQ_4_12(B_SPORT_DMG_REDUCTION >= GEN_5 ? 0.33 : 0.5));
    if (IsFieldWaterSportAffected(ctx->moveType))
        modifier = uq4_12_multiply(modifier, UQ_4_12(B_SPORT_DMG_REDUCTION >= GEN_5 ? 0.33 : 0.5));

    // attacker's abilities
    switch (ctx->abilityAtk)
    {
    case ABILITY_TECHNICIAN:
        if (basePower <= 60)
           modifier = uq4_12_multiply(modifier, UQ_4_12(1.5));
        break;
    case ABILITY_FLARE_BOOST:
        if (gBattleMons[battlerAtk].status1 & STATUS1_BURN && IsBattleMoveSpecial(move))
           modifier = uq4_12_multiply(modifier, UQ_4_12(1.5));
        break;
    case ABILITY_TOXIC_BOOST:
        if (gBattleMons[battlerAtk].status1 & STATUS1_PSN_ANY && IsBattleMovePhysical(move))
           modifier = uq4_12_multiply(modifier, UQ_4_12(1.5));
        break;
    case ABILITY_RECKLESS:
        if (moveEffect == EFFECT_RECOIL || moveEffect == EFFECT_RECOIL_IF_MISS)
           modifier = uq4_12_multiply(modifier, UQ_4_12(1.2));
        break;
    case ABILITY_IRON_FIST:
        if (IsPunchingMove(move))
           modifier = uq4_12_multiply(modifier, UQ_4_12(1.2));
        break;
    case ABILITY_SHEER_FORCE:
        if (MoveIsAffectedBySheerForce(move))
           modifier = uq4_12_multiply(modifier, UQ_4_12(1.3));
        break;
    case ABILITY_SAND_FORCE:
        if ((moveType == TYPE_STEEL || moveType == TYPE_ROCK || moveType == TYPE_GROUND)
            && ctx->weather & B_WEATHER_SANDSTORM)
           modifier = uq4_12_multiply(modifier, UQ_4_12(1.3));
        break;
    case ABILITY_RIVALRY:
        if (AreBattlersOfSameGender(battlerAtk, battlerDef))
            modifier = uq4_12_multiply(modifier, UQ_4_12(1.25));
        else if (AreBattlersOfOppositeGender(battlerAtk, battlerDef))
            modifier = uq4_12_multiply(modifier, UQ_4_12(0.75));
        break;
    case ABILITY_ANALYTIC:
        if (GetBattlerTurnOrderNum(battlerAtk) == gBattlersCount - 1 && move != MOVE_FUTURE_SIGHT && move != MOVE_DOOM_DESIRE)
           modifier = uq4_12_multiply(modifier, UQ_4_12(1.3));
        break;
    case ABILITY_TOUGH_CLAWS:
        if (IsMoveMakingContact(battlerAtk, battlerDef, ctx->abilityAtk, ctx->holdEffectAtk, ctx->move))
           modifier = uq4_12_multiply(modifier, UQ_4_12(1.3));
        break;
    case ABILITY_STRONG_JAW:
        if (IsBitingMove(move))
           modifier = uq4_12_multiply(modifier, UQ_4_12(1.5));
        break;
    case ABILITY_MEGA_LAUNCHER:
        if (IsPulseMove(move))
           modifier = uq4_12_multiply(modifier, UQ_4_12(1.5));
        break;
    case ABILITY_WATER_BUBBLE:
        if (moveType == TYPE_WATER)
           modifier = uq4_12_multiply(modifier, UQ_4_12(2.0));
        break;
    case ABILITY_STEELWORKER:
        if (moveType == TYPE_STEEL)
           modifier = uq4_12_multiply(modifier, UQ_4_12(1.5));
        break;
    case ABILITY_PIXILATE:
        if (moveType == TYPE_FAIRY && gBattleStruct->battlerState[battlerAtk].ateBoost)
            modifier = uq4_12_multiply(modifier, UQ_4_12(GetGenConfig(GEN_CONFIG_ATE_MULTIPLIER) >= GEN_7 ? 1.2 : 1.3));
        break;
    case ABILITY_GALVANIZE:
        if (moveType == TYPE_ELECTRIC && gBattleStruct->battlerState[battlerAtk].ateBoost)
            modifier = uq4_12_multiply(modifier, UQ_4_12(GetGenConfig(GEN_CONFIG_ATE_MULTIPLIER) >= GEN_7 ? 1.2 : 1.3));
        break;
    case ABILITY_REFRIGERATE:
        if (moveType == TYPE_ICE && gBattleStruct->battlerState[battlerAtk].ateBoost)
            modifier = uq4_12_multiply(modifier, UQ_4_12(GetGenConfig(GEN_CONFIG_ATE_MULTIPLIER) >= GEN_7 ? 1.2 : 1.3));
        break;
    case ABILITY_AERILATE:
        if (moveType == TYPE_FLYING && gBattleStruct->battlerState[battlerAtk].ateBoost)
            modifier = uq4_12_multiply(modifier, UQ_4_12(GetGenConfig(GEN_CONFIG_ATE_MULTIPLIER) >= GEN_7 ? 1.2 : 1.3));
        break;
    case ABILITY_NORMALIZE:
        if (moveType == TYPE_NORMAL && gBattleStruct->battlerState[battlerAtk].ateBoost && GetGenConfig(GEN_CONFIG_ATE_MULTIPLIER) >= GEN_7)
            modifier = uq4_12_multiply(modifier, UQ_4_12(1.2));
        break;
    case ABILITY_PUNK_ROCK:
        if (IsSoundMove(move))
            modifier = uq4_12_multiply(modifier, UQ_4_12(1.3));
        break;
    case ABILITY_STEELY_SPIRIT:
        if (moveType == TYPE_STEEL)
            modifier = uq4_12_multiply(modifier, UQ_4_12(1.5));
        break;
    case ABILITY_SHARPNESS:
        if (IsSlicingMove(move))
           modifier = uq4_12_multiply(modifier, UQ_4_12(1.5));
        break;
    case ABILITY_SUPREME_OVERLORD:
        modifier = uq4_12_multiply(modifier, GetSupremeOverlordModifier(battlerAtk));
        break;
    }

    // field abilities
    if ((IsAbilityOnField(ABILITY_DARK_AURA) && moveType == TYPE_DARK)
     || (IsAbilityOnField(ABILITY_FAIRY_AURA) && moveType == TYPE_FAIRY))
    {
        if (IsAbilityOnField(ABILITY_AURA_BREAK))
            modifier = uq4_12_multiply(modifier, UQ_4_12(0.75));
        else
            modifier = uq4_12_multiply(modifier, UQ_4_12(1.33));
    }

    // attacker partner's abilities
    if (IsBattlerAlive(BATTLE_PARTNER(battlerAtk)))
    {
        switch (GetBattlerAbility(BATTLE_PARTNER(battlerAtk)))
        {
        case ABILITY_BATTERY:
            if (IsBattleMoveSpecial(move))
                modifier = uq4_12_multiply(modifier, UQ_4_12(1.3));
            break;
        case ABILITY_POWER_SPOT:
            modifier = uq4_12_multiply(modifier, UQ_4_12(1.3));
            break;
        case ABILITY_STEELY_SPIRIT:
            if (moveType == TYPE_STEEL)
                modifier = uq4_12_multiply(modifier, UQ_4_12(1.5));
            break;
        }
    }

    // target's abilities
    switch (ctx->abilityDef)
    {
    case ABILITY_HEATPROOF:
    case ABILITY_WATER_BUBBLE:
        if (moveType == TYPE_FIRE)
        {
            modifier = uq4_12_multiply(modifier, UQ_4_12(0.5));
            if (ctx->updateFlags)
                RecordAbilityBattle(battlerDef, ctx->abilityDef);
        }
        break;
    case ABILITY_DRY_SKIN:
        if (moveType == TYPE_FIRE)
            modifier = uq4_12_multiply(modifier, UQ_4_12(1.25));
        break;
    case ABILITY_PROTOSYNTHESIS:
        {
            u8 defHighestStat = GetHighestStatId(battlerDef);
            if (((ctx->weather & B_WEATHER_SUN && HasWeatherEffect()) || gDisableStructs[battlerDef].boosterEnergyActivated)
             && ((IsBattleMovePhysical(move) && defHighestStat == STAT_DEF) || (IsBattleMoveSpecial(move) && defHighestStat == STAT_SPDEF))
             && !(gBattleMons[battlerDef].volatiles.transformed))
                modifier = uq4_12_multiply(modifier, UQ_4_12(0.7));
        }
        break;
    case ABILITY_QUARK_DRIVE:
        {
            u8 defHighestStat = GetHighestStatId(battlerDef);
            if ((gFieldStatuses & STATUS_FIELD_ELECTRIC_TERRAIN || gDisableStructs[battlerDef].boosterEnergyActivated)
             && ((IsBattleMovePhysical(move) && defHighestStat == STAT_DEF) || (IsBattleMoveSpecial(move) && defHighestStat == STAT_SPDEF))
             && !(gBattleMons[battlerDef].volatiles.transformed))
                modifier = uq4_12_multiply(modifier, UQ_4_12(0.7));
        }
        break;
    }

    holdEffectParamAtk = GetBattlerHoldEffectParam(battlerAtk);
    if (holdEffectParamAtk > 100)
        holdEffectParamAtk = 100;

    holdEffectModifier = uq4_12_add(UQ_4_12(1.0), PercentToUQ4_12(holdEffectParamAtk));

    // attacker's hold effect
    switch (ctx->holdEffectAtk)
    {
    case HOLD_EFFECT_MUSCLE_BAND:
        if (IsBattleMovePhysical(move))
            modifier = uq4_12_multiply(modifier, uq4_12_add(UQ_4_12(1.0), PercentToUQ4_12_Floored(holdEffectParamAtk)));
        break;
    case HOLD_EFFECT_WISE_GLASSES:
        if (IsBattleMoveSpecial(move))
            modifier = uq4_12_multiply(modifier, uq4_12_add(UQ_4_12(1.0), PercentToUQ4_12_Floored(holdEffectParamAtk)));
        break;
    case HOLD_EFFECT_LUSTROUS_ORB:
        if (GET_BASE_SPECIES_ID(gBattleMons[battlerAtk].species) == SPECIES_PALKIA && (moveType == TYPE_WATER || moveType == TYPE_DRAGON))
            modifier = uq4_12_multiply(modifier, holdEffectModifier);
        break;
    case HOLD_EFFECT_ADAMANT_ORB:
        if (GET_BASE_SPECIES_ID(gBattleMons[battlerAtk].species) == SPECIES_DIALGA && (moveType == TYPE_STEEL || moveType == TYPE_DRAGON))
            modifier = uq4_12_multiply(modifier, holdEffectModifier);
        break;
    case HOLD_EFFECT_GRISEOUS_ORB:
        if (GET_BASE_SPECIES_ID(gBattleMons[battlerAtk].species) == SPECIES_GIRATINA && (moveType == TYPE_GHOST || moveType == TYPE_DRAGON))
            modifier = uq4_12_multiply(modifier, holdEffectModifier);
        break;
    case HOLD_EFFECT_SOUL_DEW:
        if ((gBattleMons[battlerAtk].species == SPECIES_LATIAS || gBattleMons[battlerAtk].species == SPECIES_LATIOS)
            && ((B_SOUL_DEW_BOOST >= GEN_7 && (moveType == TYPE_PSYCHIC || moveType == TYPE_DRAGON))
             || (B_SOUL_DEW_BOOST < GEN_7 && !(gBattleTypeFlags & BATTLE_TYPE_FRONTIER) && IsBattleMoveSpecial(move))))
            modifier = uq4_12_multiply(modifier, holdEffectModifier);
        break;
    case HOLD_EFFECT_TYPE_POWER:
    case HOLD_EFFECT_PLATE:
        if (moveType == GetItemSecondaryId(gBattleMons[battlerAtk].item))
            modifier = uq4_12_multiply(modifier, holdEffectModifier);
        break;
    case HOLD_EFFECT_PUNCHING_GLOVE:
        if (IsPunchingMove(move))
           modifier = uq4_12_multiply(modifier, UQ_4_12(1.1));
        break;
    case HOLD_EFFECT_OGERPON_MASK:
        if (GET_BASE_SPECIES_ID(gBattleMons[battlerAtk].species) == SPECIES_OGERPON)
           modifier = uq4_12_multiply(modifier, UQ_4_12(1.2));
        break;
    default:
        break;
    }

    // Terastallization boosts weak, non-priority, non-multi hit moves after modifiers to 60 BP.
    if (GetActiveGimmick(battlerAtk) == GIMMICK_TERA
        && (moveType == GetBattlerTeraType(battlerAtk)
        || (GetBattlerTeraType(battlerAtk) == TYPE_STELLAR && IsTypeStellarBoosted(battlerAtk, moveType)))
        && uq4_12_multiply_by_int_half_down(modifier, basePower) < 60
        && GetMovePower(move) > 1
        && GetMoveStrikeCount(move) < 2
        && moveEffect != EFFECT_POWER_BASED_ON_USER_HP
        && moveEffect != EFFECT_POWER_BASED_ON_TARGET_HP
        && moveEffect != EFFECT_MULTI_HIT
        && GetMovePriority(move) == 0)
    {
        return 60;
    }

    return uq4_12_multiply_by_int_half_down(modifier, basePower);
}

static inline u32 CalcAttackStat(struct DamageContext *ctx)
{
    u8 atkStage;
    u32 atkStat;
    uq4_12_t modifier;
    u16 atkBaseSpeciesId;
    u32 battlerAtk = ctx->battlerAtk;
    u32 battlerDef = ctx->battlerDef;
    u32 move = ctx->move;
    u32 moveType = ctx->moveType;
    enum BattleMoveEffects moveEffect = GetMoveEffect(move);

    atkBaseSpeciesId = GET_BASE_SPECIES_ID(gBattleMons[battlerAtk].species);

    if (moveEffect == EFFECT_FOUL_PLAY)
    {
        if (IsBattleMovePhysical(move))
        {
            atkStat = gBattleMons[battlerDef].attack;
            atkStage = gBattleMons[battlerDef].statStages[STAT_ATK];
        }
        else
        {
            atkStat = gBattleMons[battlerDef].spAttack;
            atkStage = gBattleMons[battlerDef].statStages[STAT_SPATK];
        }
    }
    else if (moveEffect == EFFECT_BODY_PRESS)
    {
        if (IsBattleMovePhysical(move))
        {
            atkStat = gBattleMons[battlerAtk].defense;
            // Edge case: Body Press used during Wonder Room. For some reason, it still uses Defense over Sp.Def, but uses Sp.Def stat changes
            if (gFieldStatuses & STATUS_FIELD_WONDER_ROOM)
                atkStage = gBattleMons[battlerAtk].statStages[STAT_SPDEF];
            else
                atkStage = gBattleMons[battlerAtk].statStages[STAT_DEF];
        }
        else
        {
            atkStat = gBattleMons[battlerAtk].spDefense;
            atkStage = gBattleMons[battlerAtk].statStages[STAT_SPDEF];
        }
    }
    else
    {
        if (IsBattleMovePhysical(move))
        {
            atkStat = gBattleMons[battlerAtk].attack;
            atkStage = gBattleMons[battlerAtk].statStages[STAT_ATK];
        }
        else
        {
            atkStat = gBattleMons[battlerAtk].spAttack;
            atkStage = gBattleMons[battlerAtk].statStages[STAT_SPATK];
        }
    }

    // critical hits ignore attack stat's stage drops
    if (ctx->isCrit && atkStage < DEFAULT_STAT_STAGE)
        atkStage = DEFAULT_STAT_STAGE;
    // pokemon with unaware ignore attack stat changes while taking damage
    if (ctx->abilityDef == ABILITY_UNAWARE)
        atkStage = DEFAULT_STAT_STAGE;

    atkStat *= gStatStageRatios[atkStage][0];
    atkStat /= gStatStageRatios[atkStage][1];

    // apply attack stat modifiers
    modifier = UQ_4_12(1.0);

    // attacker's abilities
    switch (ctx->abilityAtk)
    {
    case ABILITY_HUGE_POWER:
    case ABILITY_PURE_POWER:
        if (IsBattleMovePhysical(move))
            modifier = uq4_12_multiply_half_down(modifier, UQ_4_12(2.0));
        break;
    case ABILITY_SLOW_START:
        if (gDisableStructs[battlerAtk].slowStartTimer > gBattleTurnCounter)
            modifier = uq4_12_multiply_half_down(modifier, UQ_4_12(0.5));
        break;
    case ABILITY_SOLAR_POWER:
        if (IsBattleMoveSpecial(move) && IsBattlerWeatherAffected(battlerAtk, B_WEATHER_SUN))
            modifier = uq4_12_multiply_half_down(modifier, UQ_4_12(1.5));
        break;
    case ABILITY_DEFEATIST:
        if (gBattleMons[battlerAtk].hp <= (gBattleMons[battlerAtk].maxHP / 2))
            modifier = uq4_12_multiply_half_down(modifier, UQ_4_12(0.5));
        break;
    case ABILITY_FLASH_FIRE:
        if (moveType == TYPE_FIRE && gDisableStructs[battlerAtk].flashFireBoosted)
            modifier = uq4_12_multiply_half_down(modifier, UQ_4_12(1.5));
        break;
    case ABILITY_SWARM:
        if (moveType == TYPE_BUG && gBattleMons[battlerAtk].hp <= (gBattleMons[battlerAtk].maxHP / 3))
            modifier = uq4_12_multiply_half_down(modifier, UQ_4_12(1.5));
        break;
    case ABILITY_TORRENT:
        if (moveType == TYPE_WATER && gBattleMons[battlerAtk].hp <= (gBattleMons[battlerAtk].maxHP / 3))
            modifier = uq4_12_multiply_half_down(modifier, UQ_4_12(1.5));
        break;
    case ABILITY_BLAZE:
        if (moveType == TYPE_FIRE && gBattleMons[battlerAtk].hp <= (gBattleMons[battlerAtk].maxHP / 3))
            modifier = uq4_12_multiply_half_down(modifier, UQ_4_12(1.5));
        break;
    case ABILITY_OVERGROW:
        if (moveType == TYPE_GRASS && gBattleMons[battlerAtk].hp <= (gBattleMons[battlerAtk].maxHP / 3))
            modifier = uq4_12_multiply_half_down(modifier, UQ_4_12(1.5));
        break;
    case ABILITY_PLUS:
        if (IsBattleMoveSpecial(move) && IsBattlerAlive(BATTLE_PARTNER(battlerAtk)))
        {
            u32 partnerAbility = GetBattlerAbility(BATTLE_PARTNER(battlerAtk));
            if (partnerAbility == ABILITY_MINUS
            || (B_PLUS_MINUS_INTERACTION >= GEN_5 && partnerAbility == ABILITY_PLUS))
                modifier = uq4_12_multiply_half_down(modifier, UQ_4_12(1.5));
        }
        break;
    case ABILITY_MINUS:
        if (IsBattleMoveSpecial(move) && IsBattlerAlive(BATTLE_PARTNER(battlerAtk)))
        {
            u32 partnerAbility = GetBattlerAbility(BATTLE_PARTNER(battlerAtk));
            if (partnerAbility == ABILITY_PLUS
            || (B_PLUS_MINUS_INTERACTION >= GEN_5 && partnerAbility == ABILITY_MINUS))
                modifier = uq4_12_multiply_half_down(modifier, UQ_4_12(1.5));
        }
        break;
    case ABILITY_FLOWER_GIFT:
        if (gBattleMons[battlerAtk].species == SPECIES_CHERRIM_SUNSHINE && IsBattlerWeatherAffected(battlerAtk, B_WEATHER_SUN) && IsBattleMovePhysical(move))
            modifier = uq4_12_multiply_half_down(modifier, UQ_4_12(1.5));
        break;
    case ABILITY_HUSTLE:
        if (IsBattleMovePhysical(move))
            modifier = uq4_12_multiply_half_down(modifier, UQ_4_12(1.5));
        break;
    case ABILITY_STAKEOUT:
        if (gDisableStructs[battlerDef].isFirstTurn == 2) // just switched in
            modifier = uq4_12_multiply_half_down(modifier, UQ_4_12(2.0));
        break;
    case ABILITY_GUTS:
        if (gBattleMons[battlerAtk].status1 & STATUS1_ANY && IsBattleMovePhysical(move))
            modifier = uq4_12_multiply_half_down(modifier, UQ_4_12(1.5));
        break;
    case ABILITY_TRANSISTOR:
        if (moveType == TYPE_ELECTRIC)
        {
            if (GetGenConfig(GEN_CONFIG_TRANSISTOR_BOOST) >= GEN_9)
                modifier = uq4_12_multiply(modifier, UQ_4_12(1.3));
            else
                modifier = uq4_12_multiply(modifier, UQ_4_12(1.5));
        }
        break;
    case ABILITY_DRAGONS_MAW:
        if (moveType == TYPE_DRAGON)
            modifier = uq4_12_multiply(modifier, UQ_4_12(1.5));
        break;
    case ABILITY_GORILLA_TACTICS:
        if (IsBattleMovePhysical(move))
            modifier = uq4_12_multiply(modifier, UQ_4_12(1.5));
        break;
    case ABILITY_ROCKY_PAYLOAD:
        if (moveType == TYPE_ROCK)
            modifier = uq4_12_multiply(modifier, UQ_4_12(1.5));
        break;
    case ABILITY_PROTOSYNTHESIS:
        if (!(gBattleMons[battlerAtk].volatiles.transformed))
        {
            u32 atkHighestStat = GetHighestStatId(battlerAtk);
            if (((ctx->weather & B_WEATHER_SUN) && HasWeatherEffect()) || gDisableStructs[battlerAtk].boosterEnergyActivated)
            {
                if ((IsBattleMovePhysical(move) && atkHighestStat == STAT_ATK) || (IsBattleMoveSpecial(move) && atkHighestStat == STAT_SPATK))
                    modifier = uq4_12_multiply(modifier, UQ_4_12(1.3));
            }
        }
        break;
    case ABILITY_QUARK_DRIVE:
        if (!(gBattleMons[battlerAtk].volatiles.transformed))
        {
            u32 atkHighestStat = GetHighestStatId(battlerAtk);
            if (gFieldStatuses & STATUS_FIELD_ELECTRIC_TERRAIN || gDisableStructs[battlerAtk].boosterEnergyActivated)
            {
                if ((IsBattleMovePhysical(move) && atkHighestStat == STAT_ATK) || (IsBattleMoveSpecial(move) && atkHighestStat == STAT_SPATK))
                    modifier = uq4_12_multiply(modifier, UQ_4_12(1.3));
            }
        }
        break;
    case ABILITY_ORICHALCUM_PULSE:
        if ((ctx->weather & B_WEATHER_SUN) && HasWeatherEffect() && IsBattleMovePhysical(move))
           modifier = uq4_12_multiply(modifier, UQ_4_12(1.3333));
        break;
    case ABILITY_HADRON_ENGINE:
        if (gFieldStatuses & STATUS_FIELD_ELECTRIC_TERRAIN && IsBattleMoveSpecial(move))
           modifier = uq4_12_multiply(modifier, UQ_4_12(1.3333));
        break;
    }

    // target's abilities
    switch (ctx->abilityDef)
    {
    case ABILITY_THICK_FAT:
        if (moveType == TYPE_FIRE || moveType == TYPE_ICE)
        {
            modifier = uq4_12_multiply_half_down(modifier, UQ_4_12(0.5));
            if (ctx->updateFlags)
                RecordAbilityBattle(battlerDef, ABILITY_THICK_FAT);
        }
        break;
    }

    // ally's abilities
    if (IsBattlerAlive(BATTLE_PARTNER(battlerAtk)))
    {
        switch (GetBattlerAbility(BATTLE_PARTNER(battlerAtk)))
        {
        case ABILITY_FLOWER_GIFT:
            if (gBattleMons[BATTLE_PARTNER(battlerAtk)].species == SPECIES_CHERRIM_SUNSHINE && IsBattlerWeatherAffected(BATTLE_PARTNER(battlerAtk), B_WEATHER_SUN) && IsBattleMovePhysical(move))
                modifier = uq4_12_multiply_half_down(modifier, UQ_4_12(1.5));
            break;
        }
    }

    // field abilities
    if (IsAbilityOnField(ABILITY_VESSEL_OF_RUIN) && ctx->abilityAtk != ABILITY_VESSEL_OF_RUIN && IsBattleMoveSpecial(move))
        modifier = uq4_12_multiply_half_down(modifier, UQ_4_12(0.75));

    if (IsAbilityOnField(ABILITY_TABLETS_OF_RUIN) && ctx->abilityAtk != ABILITY_TABLETS_OF_RUIN && IsBattleMovePhysical(move))
        modifier = uq4_12_multiply_half_down(modifier, UQ_4_12(0.75));

    // attacker's hold effect
    switch (ctx->holdEffectAtk)
    {
    case HOLD_EFFECT_THICK_CLUB:
        if ((atkBaseSpeciesId == SPECIES_CUBONE || atkBaseSpeciesId == SPECIES_MAROWAK) && IsBattleMovePhysical(move))
            modifier = uq4_12_multiply_half_down(modifier, UQ_4_12(2.0));
        break;
    case HOLD_EFFECT_DEEP_SEA_TOOTH:
        if (gBattleMons[battlerAtk].species == SPECIES_CLAMPERL && IsBattleMoveSpecial(move))
            modifier = uq4_12_multiply_half_down(modifier, UQ_4_12(2.0));
        break;
    case HOLD_EFFECT_LIGHT_BALL:
        if (atkBaseSpeciesId == SPECIES_PIKACHU && (B_LIGHT_BALL_ATTACK_BOOST >= GEN_4 || IsBattleMoveSpecial(move)))
            modifier = uq4_12_multiply_half_down(modifier, UQ_4_12(2.0));
        break;
    case HOLD_EFFECT_CHOICE_BAND:
        if (IsBattleMovePhysical(move) && GetActiveGimmick(battlerAtk) != GIMMICK_DYNAMAX)
            modifier = uq4_12_multiply_half_down(modifier, UQ_4_12(1.5));
        break;
    case HOLD_EFFECT_CHOICE_SPECS:
        if (IsBattleMoveSpecial(move) && GetActiveGimmick(battlerAtk) != GIMMICK_DYNAMAX)
            modifier = uq4_12_multiply_half_down(modifier, UQ_4_12(1.5));
        break;
    default:
        break;
    }

    // The offensive stats of a Player's Pokémon are boosted by x1.1 (+10%) if they have the corresponding flags set (eg. Badges)
    if (ShouldGetStatBadgeBoost(B_FLAG_BADGE_BOOST_ATTACK, battlerAtk) && IsBattleMovePhysical(move))
        modifier = uq4_12_multiply_half_down(modifier, UQ_4_12(1.1));
    if (ShouldGetStatBadgeBoost(B_FLAG_BADGE_BOOST_SPATK, battlerAtk) && IsBattleMoveSpecial(move))
        modifier = uq4_12_multiply_half_down(modifier, UQ_4_12(1.1));

    return uq4_12_multiply_by_int_half_down(modifier, atkStat);
}

static bool32 CanEvolve(u32 species)
{
    u32 i;
    const struct Evolution *evolutions = GetSpeciesEvolutions(species);

    if (evolutions != NULL)
    {
        for (i = 0; evolutions[i].method != EVOLUTIONS_END; i++)
        {
            if (evolutions[i].method
             && SanitizeSpeciesId(evolutions[i].targetSpecies) != SPECIES_NONE)
                return TRUE;
        }
    }
    return FALSE;
}

static inline u32 CalcDefenseStat(struct DamageContext *ctx)
{
    bool32 usesDefStat;
    u8 defStage;
    u32 defStat, def, spDef;
    uq4_12_t modifier;
    u32 battlerDef = ctx->battlerDef;
    u32 move = ctx->move;
    u32 moveType = ctx->moveType;
    enum BattleMoveEffects moveEffect = GetMoveEffect(move);

    if (gFieldStatuses & STATUS_FIELD_WONDER_ROOM) // the defense stats are swapped
    {
        def = gBattleMons[battlerDef].spDefense;
        spDef = gBattleMons[battlerDef].defense;
    }
    else
    {
        def = gBattleMons[battlerDef].defense;
        spDef = gBattleMons[battlerDef].spDefense;
    }

    if (moveEffect == EFFECT_PSYSHOCK || IsBattleMovePhysical(move)) // uses defense stat instead of sp.def
    {
        defStat = def;
        defStage = gBattleMons[battlerDef].statStages[STAT_DEF];
        usesDefStat = TRUE;
    }
    else // is special
    {
        defStat = spDef;
        defStage = gBattleMons[battlerDef].statStages[STAT_SPDEF];
        usesDefStat = FALSE;
    }

    // Self-destruct / Explosion cut defense in half
    if (B_EXPLOSION_DEFENSE < GEN_5 && (moveEffect == EFFECT_EXPLOSION
                                     || moveEffect == EFFECT_MISTY_EXPLOSION))
        defStat /= 2;

    // critical hits ignore positive stat changes
    if (ctx->isCrit && defStage > DEFAULT_STAT_STAGE)
        defStage = DEFAULT_STAT_STAGE;
    // pokemon with unaware ignore defense stat changes while dealing damage
    if (ctx->abilityAtk == ABILITY_UNAWARE)
        defStage = DEFAULT_STAT_STAGE;
    // certain moves also ignore stat changes
    if (MoveIgnoresDefenseEvasionStages(move))
        defStage = DEFAULT_STAT_STAGE;

    defStat *= gStatStageRatios[defStage][0];
    defStat /= gStatStageRatios[defStage][1];

    // apply defense stat modifiers
    modifier = UQ_4_12(1.0);

    // target's abilities
    switch (ctx->abilityDef)
    {
    case ABILITY_MARVEL_SCALE:
        if (gBattleMons[battlerDef].status1 & STATUS1_ANY && usesDefStat)
        {
            modifier = uq4_12_multiply_half_down(modifier, UQ_4_12(1.5));
            if (ctx->updateFlags)
                RecordAbilityBattle(battlerDef, ABILITY_MARVEL_SCALE);
        }
        break;
    case ABILITY_FUR_COAT:
        if (usesDefStat)
        {
            modifier = uq4_12_multiply_half_down(modifier, UQ_4_12(2.0));
            if (ctx->updateFlags)
                RecordAbilityBattle(battlerDef, ABILITY_FUR_COAT);
        }
        break;
    case ABILITY_GRASS_PELT:
        if (gFieldStatuses & STATUS_FIELD_GRASSY_TERRAIN && usesDefStat)
        {
            modifier = uq4_12_multiply_half_down(modifier, UQ_4_12(1.5));
            if (ctx->updateFlags)
                RecordAbilityBattle(battlerDef, ABILITY_GRASS_PELT);
        }
        break;
    case ABILITY_FLOWER_GIFT:
        if (gBattleMons[battlerDef].species == SPECIES_CHERRIM_SUNSHINE && IsBattlerWeatherAffected(battlerDef, B_WEATHER_SUN) && !usesDefStat)
            modifier = uq4_12_multiply_half_down(modifier, UQ_4_12(1.5));
        break;
    case ABILITY_PURIFYING_SALT:
        if (moveType == TYPE_GHOST)
            modifier = uq4_12_multiply_half_down(modifier, UQ_4_12(2.0));
        break;
    }

    // ally's abilities
    if (IsBattlerAlive(BATTLE_PARTNER(battlerDef)))
    {
        switch (GetBattlerAbility(BATTLE_PARTNER(battlerDef)))
        {
        case ABILITY_FLOWER_GIFT:
            if (gBattleMons[BATTLE_PARTNER(battlerDef)].species == SPECIES_CHERRIM_SUNSHINE && IsBattlerWeatherAffected(BATTLE_PARTNER(battlerDef), B_WEATHER_SUN) && !usesDefStat)
                modifier = uq4_12_multiply_half_down(modifier, UQ_4_12(1.5));
            break;
        }
    }

    // field abilities
    if (IsAbilityOnField(ABILITY_SWORD_OF_RUIN) && ctx->abilityDef != ABILITY_SWORD_OF_RUIN && usesDefStat)
        modifier = uq4_12_multiply_half_down(modifier, UQ_4_12(0.75));

    if (IsAbilityOnField(ABILITY_BEADS_OF_RUIN) && ctx->abilityDef != ABILITY_BEADS_OF_RUIN && !usesDefStat)
        modifier = uq4_12_multiply_half_down(modifier, UQ_4_12(0.75));

    // target's hold effects
    switch (ctx->holdEffectDef)
    {
    case HOLD_EFFECT_DEEP_SEA_SCALE:
        if (gBattleMons[battlerDef].species == SPECIES_CLAMPERL && !usesDefStat)
            modifier = uq4_12_multiply_half_down(modifier, UQ_4_12(2.0));
        break;
    case HOLD_EFFECT_METAL_POWDER:
        if (gBattleMons[battlerDef].species == SPECIES_DITTO && usesDefStat && !(gBattleMons[battlerDef].volatiles.transformed))
            modifier = uq4_12_multiply_half_down(modifier, UQ_4_12(2.0));
        break;
    case HOLD_EFFECT_EVIOLITE:
        if (CanEvolve(gBattleMons[battlerDef].species))
            modifier = uq4_12_multiply_half_down(modifier, UQ_4_12(1.5));
        break;
    case HOLD_EFFECT_ASSAULT_VEST:
        if (!usesDefStat)
            modifier = uq4_12_multiply_half_down(modifier, UQ_4_12(1.5));
        break;
    case HOLD_EFFECT_SOUL_DEW:
        if (B_SOUL_DEW_BOOST < GEN_7
         && (gBattleMons[battlerDef].species == SPECIES_LATIAS || gBattleMons[battlerDef].species == SPECIES_LATIOS)
         && !(gBattleTypeFlags & BATTLE_TYPE_FRONTIER)
         && !usesDefStat)
            modifier = uq4_12_multiply_half_down(modifier, UQ_4_12(1.5));
        break;
    default:
        break;
    }

    // sandstorm sp.def boost for rock types
    if (B_SANDSTORM_SPDEF_BOOST >= GEN_4 && IS_BATTLER_OF_TYPE(battlerDef, TYPE_ROCK) && IsBattlerWeatherAffected(battlerDef, B_WEATHER_SANDSTORM) && !usesDefStat)
        modifier = uq4_12_multiply_half_down(modifier, UQ_4_12(1.5));
    // snow def boost for ice types
    if (IS_BATTLER_OF_TYPE(battlerDef, TYPE_ICE) && IsBattlerWeatherAffected(battlerDef, B_WEATHER_SNOW) && usesDefStat)
        modifier = uq4_12_multiply_half_down(modifier, UQ_4_12(1.5));

    // The offensive stats of a Player's Pokémon are boosted by x1.1 (+10%) if they have the corresponding flags set (eg. Badges)
    if (ShouldGetStatBadgeBoost(B_FLAG_BADGE_BOOST_DEFENSE, battlerDef) && IsBattleMovePhysical(move))
        modifier = uq4_12_multiply_half_down(modifier, UQ_4_12(1.1));
    if (ShouldGetStatBadgeBoost(B_FLAG_BADGE_BOOST_SPDEF, battlerDef) && IsBattleMoveSpecial(move))
        modifier = uq4_12_multiply_half_down(modifier, UQ_4_12(1.1));

    return uq4_12_multiply_by_int_half_down(modifier, defStat);
}

// base damage formula before adding any modifiers
static inline s32 CalculateBaseDamage(u32 power, u32 userFinalAttack, u32 level, u32 targetFinalDefense)
{
    return power * userFinalAttack * (2 * level / 5 + 2) / targetFinalDefense / 50 + 2;
}

static inline uq4_12_t GetTargetDamageModifier(struct DamageContext *ctx)
{
    if (IsDoubleBattle() && GetMoveTargetCount(ctx) >= 2)
        return B_MULTIPLE_TARGETS_DMG >= GEN_4 ? UQ_4_12(0.75) : UQ_4_12(0.5);
    return UQ_4_12(1.0);
}

static inline uq4_12_t GetParentalBondModifier(u32 battlerAtk)
{
    if (gSpecialStatuses[battlerAtk].parentalBondState != PARENTAL_BOND_2ND_HIT)
        return UQ_4_12(1.0);
    return B_PARENTAL_BOND_DMG >= GEN_7 ? UQ_4_12(0.25) : UQ_4_12(0.5);
}

static inline uq4_12_t GetSameTypeAttackBonusModifier(struct DamageContext *ctx)
{
    if (ctx->moveType == TYPE_MYSTERY)
        return UQ_4_12(1.0);
    else if (gBattleStruct->pledgeMove && IS_BATTLER_OF_TYPE(BATTLE_PARTNER(ctx->battlerAtk), ctx->moveType))
        return (ctx->abilityAtk == ABILITY_ADAPTABILITY) ? UQ_4_12(2.0) : UQ_4_12(1.5);
    else if (!IS_BATTLER_OF_TYPE(ctx->battlerAtk, ctx->moveType) || ctx->move == MOVE_STRUGGLE || ctx->move == MOVE_NONE)
        return UQ_4_12(1.0);
    return (ctx->abilityAtk == ABILITY_ADAPTABILITY) ? UQ_4_12(2.0) : UQ_4_12(1.5);
}

// Utility Umbrella holders take normal damage from what would be rain- and sun-weakened attacks.
static uq4_12_t GetWeatherDamageModifier(struct DamageContext *ctx)
{
    if (ctx->weather == B_WEATHER_NONE)
        return UQ_4_12(1.0);
    if (GetMoveEffect(ctx->move) == EFFECT_HYDRO_STEAM && (ctx->weather & B_WEATHER_SUN) && ctx->holdEffectAtk != HOLD_EFFECT_UTILITY_UMBRELLA)
        return UQ_4_12(1.5);
    if (ctx->holdEffectDef == HOLD_EFFECT_UTILITY_UMBRELLA)
        return UQ_4_12(1.0);

    if (ctx->weather & B_WEATHER_RAIN)
    {
        if (ctx->moveType != TYPE_FIRE && ctx->moveType != TYPE_WATER)
            return UQ_4_12(1.0);
        return (ctx->moveType == TYPE_FIRE) ? UQ_4_12(0.5) : UQ_4_12(1.5);
    }
    if (ctx->weather & B_WEATHER_SUN)
    {
        if (ctx->moveType != TYPE_FIRE && ctx->moveType != TYPE_WATER)
            return UQ_4_12(1.0);
        return (ctx->moveType == TYPE_WATER) ? UQ_4_12(0.5) : UQ_4_12(1.5);
    }
    return UQ_4_12(1.0);
}

static inline uq4_12_t GetBurnOrFrostBiteModifier(struct DamageContext *ctx)
{
    enum BattleMoveEffects moveEffect = GetMoveEffect(ctx->move);

    if (gBattleMons[ctx->battlerAtk].status1 & STATUS1_BURN
        && IsBattleMovePhysical(ctx->move)
        && (B_BURN_FACADE_DMG < GEN_6 || moveEffect != EFFECT_FACADE)
        && ctx->abilityAtk != ABILITY_GUTS)
        return UQ_4_12(0.5);
    if (gBattleMons[ctx->battlerAtk].status1 & STATUS1_FROSTBITE
        && IsBattleMoveSpecial(ctx->move)
        && (B_BURN_FACADE_DMG < GEN_6 || moveEffect != EFFECT_FACADE))
        return UQ_4_12(0.5);
    return UQ_4_12(1.0);
}

static inline uq4_12_t GetCriticalModifier(bool32 isCrit)
{
    if (isCrit)
        return GetGenConfig(GEN_CONFIG_CRIT_MULTIPLIER) >= GEN_6 ? UQ_4_12(1.5) : UQ_4_12(2.0);
    return UQ_4_12(1.0);
}

static inline uq4_12_t GetGlaiveRushModifier(u32 battlerDef)
{
    if (gBattleMons[battlerDef].volatiles.glaiveRush)
        return UQ_4_12(2.0);
    return UQ_4_12(1.0);
}

static inline uq4_12_t GetZMaxMoveAgainstProtectionModifier(struct DamageContext *ctx)
{
    if (!IsZMove(ctx->move) && !IsMaxMove(ctx->move))
        return UQ_4_12(1.0);

    u32 protected = gProtectStructs[ctx->battlerDef].protected;
    if (GetProtectType(protected) == PROTECT_TYPE_SINGLE && protected != PROTECT_MAX_GUARD)
        return UQ_4_12(0.25);
    return UQ_4_12(1.0);
}

static inline uq4_12_t GetMinimizeModifier(u32 move, u32 battlerDef)
{
    if (MoveIncreasesPowerToMinimizedTargets(move) && gBattleMons[battlerDef].volatiles.minimize)
        return UQ_4_12(2.0);
    return UQ_4_12(1.0);
}

static inline uq4_12_t GetUndergroundModifier(u32 move, u32 battlerDef)
{
    if (MoveDamagesUnderground(move) && gBattleMons[battlerDef].volatiles.semiInvulnerable == STATE_UNDERGROUND)
        return UQ_4_12(2.0);
    return UQ_4_12(1.0);
}

static inline uq4_12_t GetDiveModifier(u32 move, u32 battlerDef)
{
    if (MoveDamagesUnderWater(move) && gBattleMons[battlerDef].volatiles.semiInvulnerable == STATE_UNDERWATER)
        return UQ_4_12(2.0);
    return UQ_4_12(1.0);
}

static inline uq4_12_t GetAirborneModifier(u32 move, u32 battlerDef)
{
    if (MoveDamagesAirborneDoubleDamage(move) && gBattleMons[battlerDef].volatiles.semiInvulnerable == STATE_ON_AIR)
        return UQ_4_12(2.0);
    return UQ_4_12(1.0);
}

static inline uq4_12_t GetScreensModifier(struct DamageContext *ctx)
{
    u32 sideStatus = gSideStatuses[GetBattlerSide(ctx->battlerDef)];
    bool32 lightScreen = (sideStatus & SIDE_STATUS_LIGHTSCREEN) && IsBattleMoveSpecial(ctx->move);
    bool32 reflect = (sideStatus & SIDE_STATUS_REFLECT) && IsBattleMovePhysical(ctx->move);
    bool32 auroraVeil = sideStatus & SIDE_STATUS_AURORA_VEIL;

    if (ctx->isCrit || gProtectStructs[ctx->battlerAtk].confusionSelfDmg)
    {
        return UQ_4_12(1.0);
    }
    if (ctx->abilityAtk == ABILITY_INFILTRATOR)
    {
        if (ctx->updateFlags)
            RecordAbilityBattle(ctx->battlerAtk, ctx->abilityDef);
        return UQ_4_12(1.0);
    }
    if (reflect || lightScreen || auroraVeil)
    {
        return (IsDoubleBattle()) ? UQ_4_12(0.667) : UQ_4_12(0.5);
    }
    return UQ_4_12(1.0);
}

static inline uq4_12_t GetCollisionCourseElectroDriftModifier(u32 move, uq4_12_t typeEffectivenessModifier)
{
    if (GetMoveEffect(move) == EFFECT_COLLISION_COURSE && typeEffectivenessModifier >= UQ_4_12(2.0))
        return UQ_4_12(1.3333);
    return UQ_4_12(1.0);
}

static inline uq4_12_t GetAttackerAbilitiesModifier(u32 battlerAtk, uq4_12_t typeEffectivenessModifier, bool32 isCrit, u32 abilityAtk)
{
    switch (abilityAtk)
    {
    case ABILITY_NEUROFORCE:
        if (typeEffectivenessModifier >= UQ_4_12(2.0))
            return UQ_4_12(1.25);
        break;
    case ABILITY_SNIPER:
        if (isCrit)
            return UQ_4_12(1.5);
        break;
    case ABILITY_TINTED_LENS:
        if (typeEffectivenessModifier <= UQ_4_12(0.5))
            return UQ_4_12(2.0);
        break;
    }
    return UQ_4_12(1.0);
}

static inline uq4_12_t GetDefenderAbilitiesModifier(struct DamageContext *ctx)
{
    bool32 recordAbility = FALSE;
    uq4_12_t modifier = UQ_4_12(1.0);

    switch (ctx->abilityDef)
    {
    case ABILITY_MULTISCALE:
    case ABILITY_SHADOW_SHIELD:
        if (IsBattlerAtMaxHp(ctx->battlerDef))
        {
            modifier = UQ_4_12(0.5);
            recordAbility = TRUE;
        }
        break;
    case ABILITY_FILTER:
    case ABILITY_SOLID_ROCK:
    case ABILITY_PRISM_ARMOR:
        if (ctx->typeEffectivenessModifier >= UQ_4_12(2.0))
        {
            modifier = UQ_4_12(0.75);
            recordAbility = TRUE;
        }
        break;
    case ABILITY_FLUFFY:
        if (ctx->moveType == TYPE_FIRE && !IsMoveMakingContact(ctx->battlerAtk, ctx->battlerDef, ABILITY_NONE, ctx->holdEffectAtk, ctx->move))
        {
            modifier = UQ_4_12(2.0);
            recordAbility = TRUE;
        }
        if (ctx->moveType != TYPE_FIRE && IsMoveMakingContact(ctx->battlerAtk, ctx->battlerDef, ABILITY_NONE, ctx->holdEffectAtk, ctx->move))
        {
            modifier = UQ_4_12(0.5);
            recordAbility = TRUE;
        }
        break;
    case ABILITY_PUNK_ROCK:
        if (IsSoundMove(ctx->move))
        {
            modifier = UQ_4_12(0.5);
            recordAbility = TRUE;
        }
        break;
    case ABILITY_ICE_SCALES:
        if (IsBattleMoveSpecial(ctx->move))
        {
            modifier =  UQ_4_12(0.5);
            recordAbility = TRUE;
        }
        break;
    }

    if (recordAbility && ctx->updateFlags)
        RecordAbilityBattle(ctx->battlerAtk, ctx->abilityDef);

    return modifier;
}

static inline uq4_12_t GetDefenderPartnerAbilitiesModifier(u32 battlerPartnerDef)
{
    if (!IsBattlerAlive(battlerPartnerDef))
        return UQ_4_12(1.0);

    switch (GetBattlerAbility(battlerPartnerDef))
    {
    case ABILITY_FRIEND_GUARD:
        return UQ_4_12(0.75);
        break;
    }
    return UQ_4_12(1.0);
}

static inline uq4_12_t GetAttackerItemsModifier(u32 battlerAtk, uq4_12_t typeEffectivenessModifier, enum ItemHoldEffect holdEffectAtk)
{
    u32 metronomeTurns;
    uq4_12_t metronomeBoostBase;
    switch (holdEffectAtk)
    {
    case HOLD_EFFECT_METRONOME:
        metronomeBoostBase = PercentToUQ4_12(GetBattlerHoldEffectParam(battlerAtk));
        metronomeTurns = min(gBattleStruct->sameMoveTurns[battlerAtk], 5);
        // according to bulbapedia this is the "correct" way to calculate the metronome boost
        // due to the limited domain of damage numbers it will never really matter whether this is off by one
        return uq4_12_add(UQ_4_12(1.0), metronomeBoostBase * metronomeTurns);
        break;
    case HOLD_EFFECT_EXPERT_BELT:
        if (typeEffectivenessModifier >= UQ_4_12(2.0))
            return UQ_4_12(1.2);
        break;
    case HOLD_EFFECT_LIFE_ORB:
        return UQ_4_12_FLOORED(1.3);
        break;
    default:
        break;
    }
    return UQ_4_12(1.0);
}

static inline uq4_12_t GetDefenderItemsModifier(struct DamageContext *ctx)
{
    switch (ctx->holdEffectDef)
    {
    case HOLD_EFFECT_RESIST_BERRY:
        if (UnnerveOn(ctx->battlerDef, gBattleMons[ctx->battlerDef].item))
            return UQ_4_12(1.0);
        if (ctx->moveType == GetBattlerHoldEffectParam(ctx->battlerDef) && (ctx->moveType == TYPE_NORMAL || ctx->typeEffectivenessModifier >= UQ_4_12(2.0)))
        {
            if (ctx->updateFlags)
                gSpecialStatuses[ctx->battlerDef].berryReduced = TRUE;
            return (ctx->abilityDef == ABILITY_RIPEN) ? UQ_4_12(0.25) : UQ_4_12(0.5);
        }
        break;
    default:
        break;
    }
    return UQ_4_12(1.0);
}

#define DAMAGE_MULTIPLY_MODIFIER(modifier) do {                     \
    finalModifier = uq4_12_multiply_half_down(modifier, finalModifier); \
} while (0)

// Calculates the "other" modifier which accounts for held items, abilities,
// or very specific interactions of moves that are not handled in the basic
// damage calculation. It is implemented as described by bulbapedia:
// https://bulbapedia.bulbagarden.net/wiki/Damage#Generation_V_onward
// Please Note: Fixed Point Multiplication is not associative.
// The order of operations is relevant.
static inline uq4_12_t GetOtherModifiers(struct DamageContext *ctx)
{
    uq4_12_t finalModifier = UQ_4_12(1.0);
    u32 battlerDefPartner = BATTLE_PARTNER(ctx->battlerDef);
    u32 unmodifiedAttackerSpeed = gBattleMons[ctx->battlerAtk].speed;
    u32 unmodifiedDefenderSpeed = gBattleMons[ctx->battlerDef].speed;

    //TODO: Behemoth Blade, Behemoth Bash, Dynamax Cannon (Dynamax)
    DAMAGE_MULTIPLY_MODIFIER(GetMinimizeModifier(ctx->move, ctx->battlerDef));
    DAMAGE_MULTIPLY_MODIFIER(GetUndergroundModifier(ctx->move, ctx->battlerDef));
    DAMAGE_MULTIPLY_MODIFIER(GetDiveModifier(ctx->move, ctx->battlerDef));
    DAMAGE_MULTIPLY_MODIFIER(GetAirborneModifier(ctx->move, ctx->battlerDef));
    DAMAGE_MULTIPLY_MODIFIER(GetScreensModifier(ctx));
    DAMAGE_MULTIPLY_MODIFIER(GetCollisionCourseElectroDriftModifier(ctx->move, ctx->typeEffectivenessModifier));

    if (unmodifiedAttackerSpeed >= unmodifiedDefenderSpeed)
    {
        DAMAGE_MULTIPLY_MODIFIER(GetAttackerAbilitiesModifier(ctx->battlerAtk, ctx->typeEffectivenessModifier, ctx->isCrit, ctx->abilityAtk));
        DAMAGE_MULTIPLY_MODIFIER(GetDefenderAbilitiesModifier(ctx));
        DAMAGE_MULTIPLY_MODIFIER(GetDefenderPartnerAbilitiesModifier(battlerDefPartner));
        DAMAGE_MULTIPLY_MODIFIER(GetAttackerItemsModifier(ctx->battlerAtk, ctx->typeEffectivenessModifier, ctx->holdEffectAtk));
        DAMAGE_MULTIPLY_MODIFIER(GetDefenderItemsModifier(ctx));
    }
    else
    {
        DAMAGE_MULTIPLY_MODIFIER(GetDefenderAbilitiesModifier(ctx));
        DAMAGE_MULTIPLY_MODIFIER(GetDefenderPartnerAbilitiesModifier(battlerDefPartner));
        DAMAGE_MULTIPLY_MODIFIER(GetAttackerAbilitiesModifier(ctx->battlerAtk, ctx->typeEffectivenessModifier, ctx->isCrit, ctx->abilityAtk));
        DAMAGE_MULTIPLY_MODIFIER(GetDefenderItemsModifier(ctx));
        DAMAGE_MULTIPLY_MODIFIER(GetAttackerItemsModifier(ctx->battlerAtk, ctx->typeEffectivenessModifier, ctx->holdEffectAtk));
    }
    return finalModifier;
}

#undef DAMAGE_ACCUMULATE_MULTIPLIER

#define DAMAGE_APPLY_MODIFIER(modifier) do {               \
    dmg = uq4_12_multiply_by_int_half_down(modifier, dmg); \
} while (0)

static inline s32 DoMoveDamageCalcVars(struct DamageContext *ctx)
{
    s32 dmg;
    u32 userFinalAttack;
    u32 targetFinalDefense;

    if (ctx->fixedBasePower)
        gBattleMovePower = ctx->fixedBasePower;
    else
        gBattleMovePower = CalcMoveBasePowerAfterModifiers(ctx);

    userFinalAttack = CalcAttackStat(ctx);
    targetFinalDefense = CalcDefenseStat(ctx);

    dmg = CalculateBaseDamage(gBattleMovePower, userFinalAttack, gBattleMons[ctx->battlerAtk].level, targetFinalDefense);
    DAMAGE_APPLY_MODIFIER(GetTargetDamageModifier(ctx));
    DAMAGE_APPLY_MODIFIER(GetParentalBondModifier(ctx->battlerAtk));
    DAMAGE_APPLY_MODIFIER(GetWeatherDamageModifier(ctx));
    DAMAGE_APPLY_MODIFIER(GetCriticalModifier(ctx->isCrit));
    DAMAGE_APPLY_MODIFIER(GetGlaiveRushModifier(ctx->battlerDef));

    if (ctx->randomFactor)
    {
        dmg *= DMG_ROLL_PERCENT_HI - RandomUniform(RNG_DAMAGE_MODIFIER, 0, DMG_ROLL_PERCENT_HI - DMG_ROLL_PERCENT_LO);
        dmg /= 100;
    }
    else // Apply rest of modifiers in the ai function
    {
        if (dmg == 0)
            dmg = 1;
        return dmg;
    }

    dmg = ApplyModifiersAfterDmgRoll(ctx, dmg);

    if (dmg == 0)
        dmg = 1;
    return dmg;
}

s32 ApplyModifiersAfterDmgRoll(struct DamageContext *ctx, s32 dmg)
{
    if (GetActiveGimmick(ctx->battlerAtk) == GIMMICK_TERA)
        DAMAGE_APPLY_MODIFIER(GetTeraMultiplier(ctx->battlerAtk, ctx->moveType));
    else
        DAMAGE_APPLY_MODIFIER(GetSameTypeAttackBonusModifier(ctx));
    DAMAGE_APPLY_MODIFIER(ctx->typeEffectivenessModifier);
    DAMAGE_APPLY_MODIFIER(GetBurnOrFrostBiteModifier(ctx));
    DAMAGE_APPLY_MODIFIER(GetZMaxMoveAgainstProtectionModifier(ctx));
    DAMAGE_APPLY_MODIFIER(GetOtherModifiers(ctx));

    return dmg;
}

s32 DoFixedDamageMoveCalc(struct DamageContext *ctx)
{
    s32 dmg = 0;
    s32 randDamage;

    switch (GetMoveEffect(ctx->move))
    {
    case EFFECT_LEVEL_DAMAGE:
        dmg = gBattleMons[ctx->battlerAtk].level;
        break;
    case EFFECT_PSYWAVE:
<<<<<<< HEAD
        randDamage = B_PSYWAVE_DMG >= GEN_6 ? (Random() % 101) : ((Random() % 11) * 10);
        dmg = gBattleMons[ctx->battlerAtk].level * (randDamage + 50) / 100;
=======
        randDamage = B_PSYWAVE_DMG >= GEN_5 ? (Random() % 101) : ((Random() % 11) * 10);
        dmg = gBattleMons[damageCalcData->battlerAtk].level * (randDamage + 50) / 100;
>>>>>>> 6df3a48c
        break;
    case EFFECT_FIXED_HP_DAMAGE:
        dmg = GetMoveFixedHPDamage(ctx->move);
        break;
    case EFFECT_FIXED_PERCENT_DAMAGE:
        dmg = GetNonDynamaxHP(ctx->battlerDef) * GetMoveDamagePercentage(ctx->move) / 100;
        break;
    case EFFECT_FINAL_GAMBIT:
        dmg = GetNonDynamaxHP(ctx->battlerAtk);
        break;
    default:
        return INT32_MAX;
    }

    gBattleStruct->moveResultFlags[ctx->battlerDef] &= ~(MOVE_RESULT_NOT_VERY_EFFECTIVE | MOVE_RESULT_SUPER_EFFECTIVE);

    if (dmg == 0)
        dmg = 1;

    return dmg;
}

static inline s32 DoMoveDamageCalc(struct DamageContext *ctx)
{
    if (ctx->typeEffectivenessModifier == UQ_4_12(0.0))
        return 0;

    s32 dmg = DoFixedDamageMoveCalc(ctx);
    if (dmg != INT32_MAX)
        return dmg;

    ctx->abilityAtk = GetBattlerAbility(ctx->battlerAtk);
    ctx->abilityDef = GetBattlerAbility(ctx->battlerDef);
    ctx->holdEffectDef = GetBattlerHoldEffect(ctx->battlerDef, TRUE);
    ctx->holdEffectAtk = GetBattlerHoldEffect(ctx->battlerAtk, TRUE);

    return DoMoveDamageCalcVars(ctx);
}

static inline s32 DoFutureSightAttackDamageCalcVars(struct DamageContext *ctx)
{
    s32 dmg;
    u32 userFinalAttack;
    u32 targetFinalDefense;
    u32 battlerAtk = ctx->battlerAtk;
    u32 battlerDef = ctx->battlerDef;
    u32 move = ctx->move;
    u32 moveType = ctx->moveType;

    struct Pokemon *party = GetBattlerParty(battlerAtk);
    struct Pokemon *partyMon = &party[gWishFutureKnock.futureSightPartyIndex[battlerDef]];
    u32 partyMonLevel = GetMonData(partyMon, MON_DATA_LEVEL, NULL);
    u32 partyMonSpecies = GetMonData(partyMon, MON_DATA_SPECIES, NULL);
    gBattleMovePower = GetMovePower(move);

    if (IsBattleMovePhysical(move))
        userFinalAttack = GetMonData(partyMon, MON_DATA_ATK, NULL);
    else
        userFinalAttack = GetMonData(partyMon, MON_DATA_SPATK, NULL);

    targetFinalDefense = CalcDefenseStat(ctx);
    dmg = CalculateBaseDamage(gBattleMovePower, userFinalAttack, partyMonLevel, targetFinalDefense);

    DAMAGE_APPLY_MODIFIER(GetCriticalModifier(ctx->isCrit));

    if (ctx->randomFactor)
    {
        dmg *= DMG_ROLL_PERCENT_HI - RandomUniform(RNG_DAMAGE_MODIFIER, 0, DMG_ROLL_PERCENT_HI - DMG_ROLL_PERCENT_LO);
        dmg /= 100;
    }

    // Same type attack bonus
    if (GetSpeciesType(partyMonSpecies, 0) == moveType || GetSpeciesType(partyMonSpecies, 1) == moveType)
        DAMAGE_APPLY_MODIFIER(UQ_4_12(1.5));
    else
        DAMAGE_APPLY_MODIFIER(UQ_4_12(1.0));
    DAMAGE_APPLY_MODIFIER(ctx->typeEffectivenessModifier);

    if (dmg == 0)
        dmg = 1;

    return dmg;
}

static inline s32 DoFutureSightAttackDamageCalc(struct DamageContext *ctx)
{
    if (ctx->typeEffectivenessModifier == UQ_4_12(0.0))
        return 0;

    return DoFutureSightAttackDamageCalcVars(ctx);
}

#undef DAMAGE_APPLY_MODIFIER

static u32 GetWeather(void)
{
    if (gBattleWeather == B_WEATHER_NONE || !HasWeatherEffect())
        return B_WEATHER_NONE;
    else
        return gBattleWeather;
}

bool32 IsFutureSightAttackerInParty(u32 battlerAtk, u32 battlerDef, u32 move)
{
    if (GetMoveEffect(move) != EFFECT_FUTURE_SIGHT)
        return FALSE;

    struct Pokemon *party = GetBattlerParty(battlerAtk);
    if (IsDoubleBattle())
    {
        return &party[gWishFutureKnock.futureSightPartyIndex[battlerDef]] != &party[gBattlerPartyIndexes[battlerAtk]]
            && &party[gWishFutureKnock.futureSightPartyIndex[battlerDef]] != &party[gBattlerPartyIndexes[BATTLE_PARTNER(battlerAtk)]];
    }

    return &party[gWishFutureKnock.futureSightPartyIndex[battlerDef]] != &party[gBattlerPartyIndexes[battlerAtk]];
}

s32 CalculateMoveDamage(struct DamageContext *ctx)
{
    ctx->weather = GetWeather();
    ctx->abilityAtk = GetBattlerAbility(ctx->battlerAtk);
    ctx->abilityDef = GetBattlerAbility(ctx->battlerDef);
    ctx->holdEffectAtk = GetItemHoldEffect(ctx->battlerAtk);
    ctx->holdEffectDef = GetItemHoldEffect(ctx->battlerDef);

    ctx->typeEffectivenessModifier = CalcTypeEffectivenessMultiplier(ctx);

    if (IsFutureSightAttackerInParty(ctx->battlerAtk, ctx->battlerDef, ctx->move))
        return DoFutureSightAttackDamageCalc(ctx);

    return DoMoveDamageCalc(ctx);
}

// for AI so that typeEffectivenessModifier, weather, abilities and holdEffects are calculated only once
s32 CalculateMoveDamageVars(struct DamageContext *ctx)
{
    s32 dmg = DoFixedDamageMoveCalc(ctx);
    if (dmg != INT32_MAX)
        return dmg;

    return DoMoveDamageCalcVars(ctx);
}

static inline void MulByTypeEffectiveness(struct DamageContext *ctx, uq4_12_t *modifier, u32 defType)
{
    uq4_12_t mod = GetTypeModifier(ctx->moveType, defType);

    if (mod == UQ_4_12(0.0) && ctx->holdEffectDef == HOLD_EFFECT_RING_TARGET)
    {
        mod = UQ_4_12(1.0);
        if (ctx->updateFlags)
            RecordItemEffectBattle(ctx->battlerDef, HOLD_EFFECT_RING_TARGET);
    }
    else if ((ctx->moveType == TYPE_FIGHTING || ctx->moveType == TYPE_NORMAL) && defType == TYPE_GHOST && gBattleMons[ctx->battlerDef].volatiles.foresight && mod == UQ_4_12(0.0))
    {
        mod = UQ_4_12(1.0);
    }
    else if ((ctx->moveType == TYPE_FIGHTING || ctx->moveType == TYPE_NORMAL) && defType == TYPE_GHOST
        && (ctx->abilityAtk == ABILITY_SCRAPPY || ctx->abilityAtk == ABILITY_MINDS_EYE)
        && mod == UQ_4_12(0.0))
    {
        mod = UQ_4_12(1.0);
        if (ctx->updateFlags)
            RecordAbilityBattle(ctx->battlerAtk, ctx->abilityAtk);
    }

    if (ctx->moveType == TYPE_PSYCHIC && defType == TYPE_DARK && gBattleMons[ctx->battlerDef].volatiles.miracleEye && mod == UQ_4_12(0.0))
        mod = UQ_4_12(1.0);
    if (GetMoveEffect(ctx->move) == EFFECT_SUPER_EFFECTIVE_ON_ARG && defType == GetMoveArgType(ctx->move))
        mod = UQ_4_12(2.0);
    if (ctx->moveType == TYPE_GROUND && defType == TYPE_FLYING && IsBattlerGrounded(ctx->battlerDef) && mod == UQ_4_12(0.0))
        mod = UQ_4_12(1.0);
    if (ctx->moveType == TYPE_STELLAR && GetActiveGimmick(ctx->battlerDef) == GIMMICK_TERA)
        mod = UQ_4_12(2.0);

    // B_WEATHER_STRONG_WINDS weakens Super Effective moves against Flying-type Pokémon
    if (gBattleWeather & B_WEATHER_STRONG_WINDS && HasWeatherEffect())
    {
        if (defType == TYPE_FLYING && mod >= UQ_4_12(2.0))
            mod = UQ_4_12(1.0);
    }

    if (gSpecialStatuses[ctx->battlerDef].distortedTypeMatchups || (mod > UQ_4_12(0.0) && ShouldTeraShellDistortTypeMatchups(ctx->move, ctx->battlerDef, ctx->abilityDef)))
    {
        mod = UQ_4_12(0.5);
        if (ctx->updateFlags)
        {
            RecordAbilityBattle(ctx->battlerDef, ctx->abilityDef);
            gSpecialStatuses[ctx->battlerDef].distortedTypeMatchups = TRUE;
            gSpecialStatuses[ctx->battlerDef].teraShellAbilityDone = TRUE;
        }
    }

    *modifier = uq4_12_multiply(*modifier, mod);
}

static inline void TryNoticeIllusionInTypeEffectiveness(u32 move, u32 moveType, u32 battlerAtk, u32 battlerDef, uq4_12_t resultingModifier, u32 illusionSpecies)
{
    // Check if the type effectiveness would've been different if the pokemon really had the types as the disguise.
    uq4_12_t presumedModifier = UQ_4_12(1.0);

    struct DamageContext ctx = {0};
    ctx.battlerAtk = battlerAtk;
    ctx.battlerDef = battlerDef;
    ctx.move = move;
    ctx.moveType = moveType;
    ctx.updateFlags = FALSE;
    ctx.abilityAtk = GetBattlerAbility(battlerAtk);
    ctx.abilityDef = ABILITY_ILLUSION;
    ctx.holdEffectAtk = GetBattlerHoldEffect(battlerAtk, TRUE);
    ctx.holdEffectDef = GetBattlerHoldEffect(battlerDef, TRUE);

    MulByTypeEffectiveness(&ctx, &presumedModifier, GetSpeciesType(illusionSpecies, 0));
    if (GetSpeciesType(illusionSpecies, 1) != GetSpeciesType(illusionSpecies, 0))
        MulByTypeEffectiveness(&ctx, &presumedModifier, GetSpeciesType(illusionSpecies, 1));

    if (presumedModifier != resultingModifier)
        RecordAbilityBattle(ctx.battlerDef, ABILITY_ILLUSION);
}

void UpdateMoveResultFlags(uq4_12_t modifier, u16 *resultFlags)
{
    if (modifier == UQ_4_12(0.0))
    {
        *resultFlags |= MOVE_RESULT_DOESNT_AFFECT_FOE;
        *resultFlags &= ~(MOVE_RESULT_NOT_VERY_EFFECTIVE | MOVE_RESULT_SUPER_EFFECTIVE);
        gBattleStruct->blunderPolicy = FALSE; // Don't activate if missed
    }
    else if (modifier == UQ_4_12(1.0))
    {
        *resultFlags &= ~(MOVE_RESULT_NOT_VERY_EFFECTIVE | MOVE_RESULT_SUPER_EFFECTIVE | MOVE_RESULT_DOESNT_AFFECT_FOE);
    }
    else if (modifier > UQ_4_12(1.0))
    {
        *resultFlags |= MOVE_RESULT_SUPER_EFFECTIVE;
        *resultFlags &= ~(MOVE_RESULT_NOT_VERY_EFFECTIVE | MOVE_RESULT_DOESNT_AFFECT_FOE);
    }
    else //if (modifier < UQ_4_12(1.0))
    {
        *resultFlags |= MOVE_RESULT_NOT_VERY_EFFECTIVE;
        *resultFlags &= ~(MOVE_RESULT_SUPER_EFFECTIVE | MOVE_RESULT_DOESNT_AFFECT_FOE);
    }
}

static inline uq4_12_t CalcTypeEffectivenessMultiplierInternal(struct DamageContext *ctx, uq4_12_t modifier)
{
    u32 illusionSpecies;
    u32 types[3];
    GetBattlerTypes(ctx->battlerDef, FALSE, types);

    MulByTypeEffectiveness(ctx, &modifier, types[0]);
    if (types[1] != types[0])
        MulByTypeEffectiveness(ctx, &modifier, types[1]);
    if (types[2] != TYPE_MYSTERY && types[2] != types[1] && types[2] != types[0])
        MulByTypeEffectiveness(ctx, &modifier, types[2]);
    if (ctx->moveType == TYPE_FIRE && gDisableStructs[ctx->battlerDef].tarShot)
        modifier = uq4_12_multiply(modifier, UQ_4_12(2.0));

    if (ctx->updateFlags && (illusionSpecies = GetIllusionMonSpecies(ctx->battlerDef)))
        TryNoticeIllusionInTypeEffectiveness(ctx->move, ctx->moveType, ctx->battlerAtk, ctx->battlerDef, modifier, illusionSpecies);

    if (GetMoveCategory(ctx->move) == DAMAGE_CATEGORY_STATUS && ctx->move != MOVE_THUNDER_WAVE)
    {
        modifier = UQ_4_12(1.0);
        if (B_GLARE_GHOST < GEN_4 && ctx->move == MOVE_GLARE && IS_BATTLER_OF_TYPE(ctx->battlerDef, TYPE_GHOST))
            modifier = UQ_4_12(0.0);
    }
    else if (ctx->moveType == TYPE_GROUND && !IsBattlerGroundedInverseCheck(ctx->battlerDef, INVERSE_BATTLE, CHECK_IRON_BALL) && !(MoveIgnoresTypeIfFlyingAndUngrounded(ctx->move)))
    {
        modifier = UQ_4_12(0.0);
        if (ctx->updateFlags && ctx->abilityDef == ABILITY_LEVITATE)
        {
            gBattleStruct->moveResultFlags[ctx->battlerDef] |= (MOVE_RESULT_MISSED | MOVE_RESULT_DOESNT_AFFECT_FOE);
            gLastUsedAbility = ABILITY_LEVITATE;
            gLastLandedMoves[ctx->battlerDef] = 0;
            gBattleStruct->missStringId[ctx->battlerDef] = B_MSG_GROUND_MISS;
            RecordAbilityBattle(ctx->battlerDef, ABILITY_LEVITATE);
        }
    }
    else if (B_SHEER_COLD_IMMUNITY >= GEN_7 && GetMoveEffect(ctx->move) == EFFECT_SHEER_COLD && IS_BATTLER_OF_TYPE(ctx->battlerDef, TYPE_ICE))
    {
        modifier = UQ_4_12(0.0);
    }

    // Thousand Arrows ignores type modifiers for flying mons
    if (!IsBattlerGrounded(ctx->battlerDef)
     && MoveIgnoresTypeIfFlyingAndUngrounded(ctx->move)
     && IS_BATTLER_OF_TYPE(ctx->battlerDef, TYPE_FLYING))
    {
        modifier = UQ_4_12(1.0);
    }

    // Iron Ball ignores type modifiers for flying-type mons if it is the only source of grounding
    if (B_IRON_BALL >= GEN_5
        && ctx->moveType == TYPE_GROUND
        && IS_BATTLER_OF_TYPE(ctx->battlerDef, TYPE_FLYING)
        && GetBattlerHoldEffect(ctx->battlerDef, TRUE) == HOLD_EFFECT_IRON_BALL
        && !IsBattlerGroundedInverseCheck(ctx->battlerDef, NOT_INVERSE_BATTLE, IGNORE_IRON_BALL)
        && !FlagGet(B_FLAG_INVERSE_BATTLE))
    {
        modifier = UQ_4_12(1.0);
    }

    if (((ctx->abilityDef == ABILITY_WONDER_GUARD && modifier <= UQ_4_12(1.0))
        || (ctx->abilityDef == ABILITY_TELEPATHY && ctx->battlerDef == BATTLE_PARTNER(ctx->battlerAtk)))
        && GetMovePower(ctx->move) != 0)
    {
        modifier = UQ_4_12(0.0);
        if (ctx->updateFlags)
        {
            gLastUsedAbility = gBattleMons[ctx->battlerDef].ability;
            gBattleStruct->moveResultFlags[ctx->battlerDef] |= MOVE_RESULT_MISSED;
            gLastLandedMoves[ctx->battlerDef] = 0;
            gBattleStruct->missStringId[ctx->battlerDef] = B_MSG_AVOIDED_DMG;
            RecordAbilityBattle(ctx->battlerDef, gBattleMons[ctx->battlerDef].ability);
        }
    }

    if (ctx->updateFlags)
        TryInitializeFirstSTABMoveTrainerSlide(ctx->battlerDef, ctx->battlerAtk, ctx->moveType);

    return modifier;
}

uq4_12_t CalcTypeEffectivenessMultiplier(struct DamageContext *ctx)
{
    uq4_12_t modifier = UQ_4_12(1.0);

    if (ctx->move != MOVE_STRUGGLE && ctx->moveType != TYPE_MYSTERY)
    {
        modifier = CalcTypeEffectivenessMultiplierInternal(ctx, modifier);
        if (GetMoveEffect(ctx->move) == EFFECT_TWO_TYPED_MOVE)
        {
            ctx->moveType = GetMoveArgType(ctx->move);
            modifier = CalcTypeEffectivenessMultiplierInternal(ctx, modifier);
        }
    }

    if (ctx->updateFlags)
        UpdateMoveResultFlags(modifier, &gBattleStruct->moveResultFlags[ctx->battlerDef]);
    return modifier;
}

uq4_12_t CalcPartyMonTypeEffectivenessMultiplier(u16 move, u16 speciesDef, u16 abilityDef)
{
    uq4_12_t modifier = UQ_4_12(1.0);
    u32 moveType = GetBattleMoveType(move);

    if (move != MOVE_STRUGGLE && moveType != TYPE_MYSTERY)
    {
        struct DamageContext ctx = {0};
        ctx.move = move;
        ctx.moveType = moveType;
        ctx.updateFlags = FALSE;
        ctx.abilityDef = abilityDef;

        MulByTypeEffectiveness(&ctx, &modifier, GetSpeciesType(speciesDef, 0));
        if (GetSpeciesType(speciesDef, 1) != GetSpeciesType(speciesDef, 0))
            MulByTypeEffectiveness(&ctx, &modifier, GetSpeciesType(speciesDef, 1));

        if (ctx.moveType == TYPE_GROUND && abilityDef == ABILITY_LEVITATE && !(gFieldStatuses & STATUS_FIELD_GRAVITY))
            modifier = UQ_4_12(0.0);
        if (abilityDef == ABILITY_WONDER_GUARD && modifier <= UQ_4_12(1.0) && GetMovePower(move) != 0)
            modifier = UQ_4_12(0.0);
    }

    return modifier;
}

static uq4_12_t GetInverseTypeMultiplier(uq4_12_t multiplier)
{
    switch (multiplier)
    {
    case UQ_4_12(0.0):
    case UQ_4_12(0.5):
        return UQ_4_12(2.0);
    case UQ_4_12(2.0):
        return UQ_4_12(0.5);
    case UQ_4_12(1.0):
    default:
        return UQ_4_12(1.0);
    }
}

uq4_12_t GetOverworldTypeEffectiveness(struct Pokemon *mon, u8 moveType)
{
    uq4_12_t modifier = UQ_4_12(1.0);
    u16 abilityDef = GetMonAbility(mon);
    u16 speciesDef = GetMonData(mon, MON_DATA_SPECIES);
    u8 type1 = GetSpeciesType(speciesDef, 0);
    u8 type2 = GetSpeciesType(speciesDef, 1);

    if (moveType == TYPE_MYSTERY)
        return modifier;

    struct DamageContext ctx = {0};
    ctx.move = MOVE_POUND;
    ctx.moveType = moveType;
    ctx.updateFlags = FALSE;

    MulByTypeEffectiveness(&ctx, &modifier, type1);
    if (type2 != type1)
        MulByTypeEffectiveness(&ctx, &modifier, type2);

    if ((modifier <= UQ_4_12(1.0) && abilityDef == ABILITY_WONDER_GUARD)
     || CanAbilityAbsorbMove(0, 0, abilityDef, MOVE_NONE, moveType, CHECK_TRIGGER))
        modifier = UQ_4_12(0.0);

    return modifier;
}

uq4_12_t GetTypeModifier(u32 atkType, u32 defType)
{
    if (B_FLAG_INVERSE_BATTLE != 0 && FlagGet(B_FLAG_INVERSE_BATTLE))
        return GetInverseTypeMultiplier(gTypeEffectivenessTable[atkType][defType]);
    return gTypeEffectivenessTable[atkType][defType];
}

s32 GetStealthHazardDamageByTypesAndHP(enum TypeSideHazard hazardType, u8 type1, u8 type2, u32 maxHp)
{
    s32 dmg = 0;
    uq4_12_t modifier = UQ_4_12(1.0);

    modifier = uq4_12_multiply(modifier, GetTypeModifier((u8)hazardType, type1));
    if (type2 != type1)
        modifier = uq4_12_multiply(modifier, GetTypeModifier((u8)hazardType, type2));

    switch (modifier)
    {
    case UQ_4_12(0.0):
        dmg = 0;
        break;
    case UQ_4_12(0.25):
        dmg = maxHp / 32;
        if (dmg == 0)
            dmg = 1;
        break;
    case UQ_4_12(0.5):
        dmg = maxHp / 16;
        if (dmg == 0)
            dmg = 1;
        break;
    case UQ_4_12(1.0):
        dmg = maxHp / 8;
        if (dmg == 0)
            dmg = 1;
        break;
    case UQ_4_12(2.0):
        dmg = maxHp / 4;
        if (dmg == 0)
            dmg = 1;
        break;
    case UQ_4_12(4.0):
        dmg = maxHp / 2;
        if (dmg == 0)
            dmg = 1;
        break;
    }

    return dmg;
}

s32 GetStealthHazardDamage(enum TypeSideHazard hazardType, u32 battler)
{
    u32 types[3];
    GetBattlerTypes(battler, FALSE, types);
    u32 maxHp = gBattleMons[battler].maxHP;

    return GetStealthHazardDamageByTypesAndHP(hazardType, types[0], types[1], maxHp);
}

bool32 IsPartnerMonFromSameTrainer(u32 battler)
{
    if (!IsOnPlayerSide(battler) && gBattleTypeFlags & BATTLE_TYPE_TWO_OPPONENTS)
        return FALSE;
    else if (IsOnPlayerSide(battler) && gBattleTypeFlags & BATTLE_TYPE_INGAME_PARTNER)
        return FALSE;
    else if (gBattleTypeFlags & BATTLE_TYPE_MULTI)
        return FALSE;
    else
        return TRUE;
}

bool32 DoesSpeciesUseHoldItemToChangeForm(u16 species, u16 heldItemId)
{
    u32 i;
    const struct FormChange *formChanges = GetSpeciesFormChanges(species);

    for (i = 0; formChanges != NULL && formChanges[i].method != FORM_CHANGE_TERMINATOR; i++)
    {
        enum FormChanges method = formChanges[i].method;
        switch (method)
        {
        case FORM_CHANGE_BATTLE_MEGA_EVOLUTION_ITEM:
        case FORM_CHANGE_BATTLE_PRIMAL_REVERSION:
        case FORM_CHANGE_BATTLE_ULTRA_BURST:
        case FORM_CHANGE_ITEM_HOLD:
        case FORM_CHANGE_BEGIN_BATTLE:
            if (formChanges[i].param1 == heldItemId)
                return TRUE;
            break;
        default:
            break;
        }
    }
    return FALSE;
}

bool32 CanMegaEvolve(u32 battler)
{
    enum ItemHoldEffect holdEffect = GetBattlerHoldEffect(battler, FALSE);

    // Check if Player has a Mega Ring.
    if (!TESTING
        && (GetBattlerPosition(battler) == B_POSITION_PLAYER_LEFT || (!(gBattleTypeFlags & BATTLE_TYPE_MULTI) && GetBattlerPosition(battler) == B_POSITION_PLAYER_RIGHT))
        && !CheckBagHasItem(ITEM_MEGA_RING, 1))
        return FALSE;

    // Check if Trainer has already Mega Evolved.
    if (HasTrainerUsedGimmick(battler, GIMMICK_MEGA))
        return FALSE;

    // Check if battler has another gimmick active.
    if (GetActiveGimmick(battler) != GIMMICK_NONE)
        return FALSE;

    // Check if battler is currently held by Sky Drop.
    if (gBattleMons[battler].volatiles.semiInvulnerable == STATE_SKY_DROP)
        return FALSE;

    // Check if battler is holding a Z-Crystal.
    if (holdEffect == HOLD_EFFECT_Z_CRYSTAL)
        return FALSE;

    // Check if there is an entry in the form change table for regular Mega Evolution and battler is holding Mega Stone.
    if (GetBattleFormChangeTargetSpecies(battler, FORM_CHANGE_BATTLE_MEGA_EVOLUTION_ITEM) != gBattleMons[battler].species && holdEffect == HOLD_EFFECT_MEGA_STONE)
        return TRUE;

    // Check if there is an entry in the form change table for Wish Mega Evolution.
    if (GetBattleFormChangeTargetSpecies(battler, FORM_CHANGE_BATTLE_MEGA_EVOLUTION_MOVE) != gBattleMons[battler].species)
        return TRUE;

    // No checks passed, the mon CAN'T mega evolve.
    return FALSE;
}

bool32 CanUltraBurst(u32 battler)
{
    enum ItemHoldEffect holdEffect = GetBattlerHoldEffect(battler, FALSE);

    // Check if Player has a Z-Ring
    if (!TESTING && (GetBattlerPosition(battler) == B_POSITION_PLAYER_LEFT
        || (!(gBattleTypeFlags & BATTLE_TYPE_MULTI) && GetBattlerPosition(battler) == B_POSITION_PLAYER_RIGHT))
        && !CheckBagHasItem(ITEM_Z_POWER_RING, 1))
        return FALSE;

    // Check if Trainer has already Ultra Bursted.
    if (HasTrainerUsedGimmick(battler, GIMMICK_ULTRA_BURST))
        return FALSE;

    // Check if battler has another gimmick active.
    if (GetActiveGimmick(battler) != GIMMICK_NONE)
        return FALSE;

    // Check if mon is currently held by Sky Drop
    if (gBattleMons[battler].volatiles.semiInvulnerable == STATE_SKY_DROP)
        return FALSE;

    // Check if there is an entry in the form change table for Ultra Burst and battler is holding a Z-Crystal.
    if (GetBattleFormChangeTargetSpecies(battler, FORM_CHANGE_BATTLE_ULTRA_BURST) != gBattleMons[battler].species && holdEffect == HOLD_EFFECT_Z_CRYSTAL)
        return TRUE;

    // No checks passed, the mon CAN'T ultra burst.
    return FALSE;
}

void ActivateMegaEvolution(u32 battler)
{
    gLastUsedItem = gBattleMons[battler].item;
    SetActiveGimmick(battler, GIMMICK_MEGA);
    if (GetBattleFormChangeTargetSpecies(battler, FORM_CHANGE_BATTLE_MEGA_EVOLUTION_MOVE) != gBattleMons[battler].species)
        BattleScriptExecute(BattleScript_WishMegaEvolution);
    else
        BattleScriptExecute(BattleScript_MegaEvolution);
}

void ActivateUltraBurst(u32 battler)
{
    gLastUsedItem = gBattleMons[battler].item;
    SetActiveGimmick(battler, GIMMICK_ULTRA_BURST);
    BattleScriptExecute(BattleScript_UltraBurst);
}

bool32 IsBattlerMegaEvolved(u32 battler)
{
    // While Transform does copy stats and visuals, it shouldn't be counted as true Mega Evolution.
    if (gBattleMons[battler].volatiles.transformed)
        return FALSE;
    return (gSpeciesInfo[gBattleMons[battler].species].isMegaEvolution);
}

bool32 IsBattlerPrimalReverted(u32 battler)
{
    // While Transform does copy stats and visuals, it shouldn't be counted as true Primal Revesion.
    if (gBattleMons[battler].volatiles.transformed)
        return FALSE;
    return (gSpeciesInfo[gBattleMons[battler].species].isPrimalReversion);
}

bool32 IsBattlerUltraBursted(u32 battler)
{
    // While Transform does copy stats and visuals, it shouldn't be counted as true Ultra Burst.
    if (gBattleMons[battler].volatiles.transformed)
        return FALSE;
    return (gSpeciesInfo[gBattleMons[battler].species].isUltraBurst);
}

bool32 IsBattlerInTeraForm(u32 battler)
{
    // While Transform does copy stats and visuals, it shouldn't be counted as a true Tera Form.
    if (gBattleMons[battler].volatiles.transformed)
        return FALSE;
    return (gSpeciesInfo[gBattleMons[battler].species].isTeraForm);
}

// Returns SPECIES_NONE if no form change is possible
u16 GetBattleFormChangeTargetSpecies(u32 battler, enum FormChanges method)
{
    u32 i;
    u32 species = gBattleMons[battler].species;
    u32 targetSpecies = species;
    const struct FormChange *formChanges = GetSpeciesFormChanges(species);
    struct Pokemon *mon = GetBattlerMon(battler);
    u16 heldItem = gBattleMons[battler].item;

    for (i = 0; formChanges != NULL && formChanges[i].method != FORM_CHANGE_TERMINATOR; i++)
    {
        if (method == formChanges[i].method && species != formChanges[i].targetSpecies)
        {
            switch (method)
            {
            case FORM_CHANGE_BATTLE_MEGA_EVOLUTION_ITEM:
            case FORM_CHANGE_BATTLE_PRIMAL_REVERSION:
            case FORM_CHANGE_BATTLE_ULTRA_BURST:
                if (heldItem == formChanges[i].param1)
                    targetSpecies = formChanges[i].targetSpecies;
                break;
            case FORM_CHANGE_BATTLE_MEGA_EVOLUTION_MOVE:
                if (gBattleMons[battler].moves[0] == formChanges[i].param1
                    || gBattleMons[battler].moves[1] == formChanges[i].param1
                    || gBattleMons[battler].moves[2] == formChanges[i].param1
                    || gBattleMons[battler].moves[3] == formChanges[i].param1)
                    targetSpecies = formChanges[i].targetSpecies;
                break;
            case FORM_CHANGE_BATTLE_SWITCH:
                if (formChanges[i].param1 == GetBattlerAbility(battler) || formChanges[i].param1 == ABILITY_NONE)
                    targetSpecies = formChanges[i].targetSpecies;
                break;
            case FORM_CHANGE_BATTLE_HP_PERCENT:
                if (formChanges[i].param1 == GetBattlerAbility(battler))
                {
                    // We multiply by 100 to make sure that integer division doesn't mess with the health check.
                    u32 hpCheck = gBattleMons[battler].hp * 100 * 100 / gBattleMons[battler].maxHP;
                    switch(formChanges[i].param2)
                    {
                    case HP_HIGHER_THAN:
                        if (hpCheck > formChanges[i].param3 * 100)
                            targetSpecies = formChanges[i].targetSpecies;
                        break;
                    case HP_LOWER_EQ_THAN:
                        if (hpCheck <= formChanges[i].param3 * 100)
                            targetSpecies = formChanges[i].targetSpecies;
                        break;
                    }
                }
                break;
            case FORM_CHANGE_BATTLE_GIGANTAMAX:
                if (GetMonData(mon, MON_DATA_GIGANTAMAX_FACTOR))
                    targetSpecies = formChanges[i].targetSpecies;
                break;
            case FORM_CHANGE_BATTLE_WEATHER:
                // Check if there is a required ability and if the battler's ability does not match it
                // or is suppressed. If so, revert to the no weather form.
                if (formChanges[i].param2
                    && GetBattlerAbility(battler) != formChanges[i].param2
                    && formChanges[i].param1 == B_WEATHER_NONE)
                {
                    targetSpecies = formChanges[i].targetSpecies;
                }
                // We need to revert the weather form if the field is under Air Lock, too.
                else if (!HasWeatherEffect() && formChanges[i].param1 == B_WEATHER_NONE)
                {
                    targetSpecies = formChanges[i].targetSpecies;
                }
                // Otherwise, just check for a match between the weather and the form change table.
                // Added a check for whether the weather is in effect to prevent end-of-turn soft locks with Cloud Nine / Air Lock
                else if (((gBattleWeather & formChanges[i].param1) && HasWeatherEffect())
                    || (gBattleWeather == B_WEATHER_NONE && formChanges[i].param1 == B_WEATHER_NONE))
                {
                    targetSpecies = formChanges[i].targetSpecies;
                }
                break;
            case FORM_CHANGE_BATTLE_TURN_END:
            case FORM_CHANGE_HIT_BY_MOVE:
                if (formChanges[i].param1 == GetBattlerAbility(battler))
                    targetSpecies = formChanges[i].targetSpecies;
                break;
            case FORM_CHANGE_STATUS:
                if (gBattleMons[battler].status1 & formChanges[i].param1)
                    targetSpecies = formChanges[i].targetSpecies;
                break;
            case FORM_CHANGE_BATTLE_TERASTALLIZATION:
                if (GetBattlerTeraType(battler) == formChanges[i].param1)
                    targetSpecies = formChanges[i].targetSpecies;
                break;
            case FORM_CHANGE_BATTLE_BEFORE_MOVE:
            case FORM_CHANGE_BATTLE_AFTER_MOVE:
                if (formChanges[i].param1 == gCurrentMove
                    && (formChanges[i].param2 == ABILITY_NONE || formChanges[i].param2 == GetBattlerAbility(battler)))
                    targetSpecies = formChanges[i].targetSpecies;
                break;
            case FORM_CHANGE_BATTLE_BEFORE_MOVE_CATEGORY:
                if (formChanges[i].param1 == GetBattleMoveCategory(gCurrentMove)
                    && (formChanges[i].param2 == ABILITY_NONE || formChanges[i].param2 == GetBattlerAbility(battler)))
                    targetSpecies = formChanges[i].targetSpecies;
                break;
            default:
                break;
            }
        }
    }

    return targetSpecies;
}

bool32 CanBattlerFormChange(u32 battler, enum FormChanges method)
{
    // Can't change form if transformed.
    if (gBattleMons[battler].volatiles.transformed
        && B_TRANSFORM_FORM_CHANGES >= GEN_5)
        return FALSE;
    // Mega Evolved and Ultra Bursted Pokémon should always revert to normal upon fainting or ending the battle.
    if ((IsBattlerMegaEvolved(battler) || IsBattlerUltraBursted(battler) || IsBattlerInTeraForm(battler)) && (method == FORM_CHANGE_FAINT || method == FORM_CHANGE_END_BATTLE))
        return TRUE;
    else if (IsBattlerPrimalReverted(battler) && (method == FORM_CHANGE_END_BATTLE))
        return TRUE;
    // Gigantamaxed Pokemon should revert upon fainting, switching, or ending the battle.
    else if (IsGigantamaxed(battler) && (method == FORM_CHANGE_FAINT || method == FORM_CHANGE_BATTLE_SWITCH || method == FORM_CHANGE_END_BATTLE))
        return TRUE;
    return DoesSpeciesHaveFormChangeMethod(gBattleMons[battler].species, method);
}

bool32 TryBattleFormChange(u32 battler, enum FormChanges method)
{
    u32 monId = gBattlerPartyIndexes[battler];
    struct Pokemon *party = GetBattlerParty(battler);
    u32 currentSpecies = GetMonData(&party[monId], MON_DATA_SPECIES);
    u32 targetSpecies;

    if (!CanBattlerFormChange(battler, method))
        return FALSE;

    targetSpecies = GetBattleFormChangeTargetSpecies(battler, method);
    if (targetSpecies == currentSpecies)
        targetSpecies = GetFormChangeTargetSpecies(&party[monId], method, 0);
    if (targetSpecies != currentSpecies)
    {
        // Saves the original species on the first form change.

        if (GetBattlerPartyState(battler)->changedSpecies == SPECIES_NONE)
            GetBattlerPartyState(battler)->changedSpecies = gBattleMons[battler].species;

        TryToSetBattleFormChangeMoves(&party[monId], method);
        SetMonData(&party[monId], MON_DATA_SPECIES, &targetSpecies);
        gBattleMons[battler].species = targetSpecies;
        RecalcBattlerStats(battler, &party[monId], method == FORM_CHANGE_BATTLE_GIGANTAMAX);
        return TRUE;
    }
    else if (GetBattlerPartyState(battler)->changedSpecies != SPECIES_NONE)
    {
        bool32 restoreSpecies = FALSE;

        // Mega Evolved and Ultra Bursted Pokémon should always revert to normal upon fainting or ending the battle, so no need to add it to the form change tables.
        if ((IsBattlerMegaEvolved(battler) || IsBattlerUltraBursted(battler) || IsBattlerInTeraForm(battler)) && (method == FORM_CHANGE_FAINT || method == FORM_CHANGE_END_BATTLE))
            restoreSpecies = TRUE;

        // Unlike Megas, Primal Reversion isn't canceled on fainting.
        else if (IsBattlerPrimalReverted(battler) && (method == FORM_CHANGE_END_BATTLE))
            restoreSpecies = TRUE;

        // Gigantamax Pokemon have their forms reverted after fainting, switching, or ending the battle.
        else if (IsGigantamaxed(battler) && (method == FORM_CHANGE_FAINT || method == FORM_CHANGE_BATTLE_SWITCH || method == FORM_CHANGE_END_BATTLE))
            restoreSpecies = TRUE;

        if (restoreSpecies)
        {
            u32 abilityForm = gBattleMons[battler].ability;
            // Reverts the original species
            TryToSetBattleFormChangeMoves(&party[monId], method);
            u32 changedSpecies = GetBattlerPartyState(battler)->changedSpecies;
            SetMonData(&party[monId], MON_DATA_SPECIES, &changedSpecies);
            RecalcBattlerStats(battler, &party[monId], method == FORM_CHANGE_BATTLE_GIGANTAMAX);
            // Battler data is not updated with regular form's ability, not doing so could cause wrong ability activation.
            if (method == FORM_CHANGE_FAINT)
                gBattleMons[battler].ability = abilityForm;
            return TRUE;
        }
    }

    return FALSE;
}

bool32 DoBattlersShareType(u32 battler1, u32 battler2)
{
    s32 i;
    u32 types1[3], types2[3];
    GetBattlerTypes(battler1, FALSE, types1);
    GetBattlerTypes(battler2, FALSE, types2);

    if (types1[2] == TYPE_MYSTERY)
        types1[2] = types1[0];
    if (types2[2] == TYPE_MYSTERY)
        types2[2] = types2[0];

    for (i = 0; i < 3; i++)
    {
        if (types1[i] == types2[0] || types1[i] == types2[1] || types1[i] == types2[2])
            return TRUE;
    }

    return FALSE;
}

bool32 CanBattlerGetOrLoseItem(u32 battler, u16 itemId)
{
    u16 species = gBattleMons[battler].species;
    enum ItemHoldEffect holdEffect = GetItemHoldEffect(itemId);

    if (ItemIsMail(itemId))
        return FALSE;
    else if (itemId == ITEM_ENIGMA_BERRY_E_READER)
        return FALSE;
    else if (DoesSpeciesUseHoldItemToChangeForm(species, itemId))
        return FALSE;
    else if (holdEffect == HOLD_EFFECT_Z_CRYSTAL)
        return FALSE;
    else if (holdEffect == HOLD_EFFECT_BOOSTER_ENERGY
         && (gSpeciesInfo[gBattleMons[battler].species].isParadox || gSpeciesInfo[gBattleMons[gBattlerTarget].species].isParadox))
        return FALSE;
    else
        return TRUE;
}

u32 GetBattlerVisualSpecies(u32 battler)
{
    u32 illusionSpecies = GetIllusionMonSpecies(battler);
    if (illusionSpecies != SPECIES_NONE)
        return illusionSpecies;
    return gBattleMons[battler].species;
}

bool32 TryClearIllusion(u32 battler, u32 caseID)
{
    if (gBattleStruct->illusion[battler].state != ILLUSION_ON)
        return FALSE;
    if (GetBattlerAbility(battler) == ABILITY_ILLUSION && IsBattlerAlive(battler))
        return FALSE;

    gBattleScripting.battler = battler;
    if (caseID == ABILITYEFFECT_ON_SWITCHIN)
        BattleScriptPushCursorAndCallback(BattleScript_IllusionOffEnd3);
    else
        BattleScriptCall(BattleScript_IllusionOff);
    return TRUE;
}

struct Pokemon *GetIllusionMonPtr(u32 battler)
{
    if (gBattleStruct->illusion[battler].state == ILLUSION_NOT_SET)
        SetIllusionMon(GetBattlerMon(battler), battler);
    if (gBattleStruct->illusion[battler].state != ILLUSION_ON)
        return NULL;

    return gBattleStruct->illusion[battler].mon;
}

void ClearIllusionMon(u32 battler)
{
    memset(&gBattleStruct->illusion[battler], 0, sizeof(gBattleStruct->illusion[battler]));
}

u32 GetIllusionMonSpecies(u32 battler)
{
    struct Pokemon *illusionMon = GetIllusionMonPtr(battler);
    if (illusionMon != NULL)
        return GetMonData(illusionMon, MON_DATA_SPECIES);
    return SPECIES_NONE;
}

u32 GetIllusionMonPartyId(struct Pokemon *party, struct Pokemon *mon, struct Pokemon *partnerMon, u32 battler)
{
    s32 partyEnd=6;
    s32 partyStart=0;

    // Adjust party search range for Multibattles and Player vs two-trainers
    if((GetBattlerSide(battler) == B_SIDE_PLAYER && (gBattleTypeFlags & BATTLE_TYPE_MULTI))
        || (GetBattlerSide(battler) == B_SIDE_OPPONENT && (gBattleTypeFlags & BATTLE_TYPE_TWO_OPPONENTS)))
        {
            if((GetBattlerPosition(battler) == B_POSITION_PLAYER_LEFT) || (GetBattlerPosition(battler) == B_POSITION_OPPONENT_LEFT))
            {
                partyEnd = 3;
                partyStart = 0;
            }
            else
            {
                partyEnd = 6;
                partyStart = 3;
            }
        }

    // Find last alive non-egg pokemon.
    for (s32 id = partyEnd - 1; id >= partyStart; id--)
    {
        if (GetMonData(&party[id], MON_DATA_SANITY_HAS_SPECIES)
            && GetMonData(&party[id], MON_DATA_HP)
            && !GetMonData(&party[id], MON_DATA_IS_EGG))
        {
            u32 species = GetMonData(&party[id], MON_DATA_SPECIES);
            if (species == SPECIES_TERAPAGOS_STELLAR || (species >= SPECIES_OGERPON_TEAL_TERA && species <= SPECIES_OGERPON_CORNERSTONE_TERA))
                continue;
            if (&party[id] != mon && &party[id] != partnerMon)
                return id;
            else // If this pokemon or its partner is last in the party, ignore Illusion.
                return PARTY_SIZE;
        }
    }
    return PARTY_SIZE;
}

bool32 SetIllusionMon(struct Pokemon *mon, u32 battler)
{
    struct Pokemon *party, *partnerMon;
    u32 id;

    gBattleStruct->illusion[battler].state = ILLUSION_OFF;
    if (GetMonAbility(mon) != ABILITY_ILLUSION)
        return FALSE;

    party = GetBattlerParty(battler);

    if (IsBattlerAlive(BATTLE_PARTNER(battler)))
        partnerMon = &party[gBattlerPartyIndexes[BATTLE_PARTNER(battler)]];
    else
        partnerMon = mon;

    id = GetIllusionMonPartyId(party, mon, partnerMon, battler);
    if (id != PARTY_SIZE)
    {
        gBattleStruct->illusion[battler].state = ILLUSION_ON;
        gBattleStruct->illusion[battler].mon = &party[id];
        return TRUE;
    }

    return FALSE;
}

bool32 ShouldGetStatBadgeBoost(u16 badgeFlag, u32 battler)
{
    if (B_BADGE_BOOST == GEN_3 && badgeFlag != 0)
    {
        if (gBattleTypeFlags & (BATTLE_TYPE_LINK | BATTLE_TYPE_EREADER_TRAINER | BATTLE_TYPE_RECORDED_LINK | BATTLE_TYPE_FRONTIER))
            return FALSE;
        else if (!IsOnPlayerSide(battler))
            return FALSE;
        else if (gBattleTypeFlags & BATTLE_TYPE_TRAINER && TRAINER_BATTLE_PARAM.opponentA == TRAINER_SECRET_BASE)
            return FALSE;
        else if (FlagGet(badgeFlag))
            return TRUE;
    }
    return FALSE;
}

static enum DamageCategory SwapMoveDamageCategory(u32 move)
{
    if (GetMoveCategory(move) == DAMAGE_CATEGORY_PHYSICAL)
        return DAMAGE_CATEGORY_SPECIAL;
    return DAMAGE_CATEGORY_PHYSICAL;
}

/*
    The Global States gBattleStruct->categoryOverride and gBattleStruct->swapDamageCategory
    can be removed but a lot of function arguments (battlerAtk and battlerDef) have to be added for this, about 50+.
    This is potentially a good change because it is less likely to cause bugs in the future.
*/
enum DamageCategory GetBattleMoveCategory(u32 move)
{
    if (gMain.inBattle)
    {
        if (gBattleStruct->swapDamageCategory) // Photon Geyser, Shell Side Arm, Light That Burns the Sky, Tera Blast
            return SwapMoveDamageCategory(move);
        if (IsZMove(move) || IsMaxMove(move)) // TODO: Might be buggy depending on when this is called.
            return gBattleStruct->categoryOverride;
        if (IsBattleMoveStatus(move))
            return DAMAGE_CATEGORY_STATUS;
    }

    if (B_PHYSICAL_SPECIAL_SPLIT <= GEN_4)
        return gTypesInfo[GetBattleMoveType(move)].damageCategory;

    return GetMoveCategory(move);
}

void SetDynamicMoveCategory(u32 battlerAtk, u32 battlerDef, u32 move)
{
    switch (GetMoveEffect(move))
    {
    case EFFECT_PHOTON_GEYSER:
        gBattleStruct->swapDamageCategory = (GetCategoryBasedOnStats(battlerAtk) == DAMAGE_CATEGORY_PHYSICAL);
        break;
    case EFFECT_SHELL_SIDE_ARM:
        if (gBattleStruct->shellSideArmCategory[battlerAtk][battlerDef] == DAMAGE_CATEGORY_PHYSICAL)
            gBattleStruct->swapDamageCategory = TRUE;
        break;
    case EFFECT_TERA_BLAST:
        if (GetActiveGimmick(battlerAtk) == GIMMICK_TERA)
            gBattleStruct->swapDamageCategory = GetCategoryBasedOnStats(battlerAtk) == DAMAGE_CATEGORY_PHYSICAL;
        break;
    case EFFECT_TERA_STARSTORM:
        if (GetActiveGimmick(battlerAtk) == GIMMICK_TERA && GET_BASE_SPECIES_ID(GetMonData(GetBattlerMon(battlerAtk), MON_DATA_SPECIES)) == SPECIES_TERAPAGOS)
            gBattleStruct->swapDamageCategory = GetCategoryBasedOnStats(battlerAtk) == DAMAGE_CATEGORY_PHYSICAL;
        break;
    default:
        gBattleStruct->swapDamageCategory = FALSE;
        break;
    }
}

static bool32 TryRemoveScreens(u32 battler)
{
    bool32 removed = FALSE;
    u32 battlerSide = GetBattlerSide(battler);
    u8 enemySide = GetBattlerSide(BATTLE_OPPOSITE(battler));

    // try to remove from battler's side
    if (gSideStatuses[battlerSide] & SIDE_STATUS_SCREEN_ANY)
    {
        gSideStatuses[battlerSide] &= ~SIDE_STATUS_SCREEN_ANY;
        removed = TRUE;
    }

    // try to remove from battler opponent's side
    if (gSideStatuses[enemySide] & SIDE_STATUS_SCREEN_ANY)
    {
        gSideStatuses[enemySide] &= ~SIDE_STATUS_SCREEN_ANY;
        removed = TRUE;
    }

    return removed;
}

static bool32 IsUnnerveAbilityOnOpposingSide(u32 battler)
{
    for (u32 battlerDef = 0; battlerDef < gBattlersCount; battlerDef++)
    {
        if (battler == battlerDef || IsBattlerAlly(battler, battlerDef))
            continue;

        if (!IsBattlerAlive(battlerDef))
            continue;

        u32 ability = GetBattlerAbility(battlerDef);
        switch (ability)
        {
        case ABILITY_UNNERVE:
        case ABILITY_AS_ONE_ICE_RIDER:
        case ABILITY_AS_ONE_SHADOW_RIDER:
            return TRUE;
        }
    }

    return FALSE;
}

// Photon Geyser, Light That Burns the Sky, Tera Blast
enum DamageCategory GetCategoryBasedOnStats(u32 battler)
{
    u32 attack = gBattleMons[battler].attack;
    u32 spAttack = gBattleMons[battler].spAttack;

    attack = attack * gStatStageRatios[gBattleMons[battler].statStages[STAT_ATK]][0];
    attack = attack / gStatStageRatios[gBattleMons[battler].statStages[STAT_ATK]][1];

    spAttack = spAttack * gStatStageRatios[gBattleMons[battler].statStages[STAT_SPATK]][0];
    spAttack = spAttack / gStatStageRatios[gBattleMons[battler].statStages[STAT_SPATK]][1];

    if (spAttack >= attack)
        return DAMAGE_CATEGORY_SPECIAL;
    else
        return DAMAGE_CATEGORY_PHYSICAL;
}

static u32 GetFlingPowerFromItemId(u32 itemId)
{
    if (gItemsInfo[itemId].pocket == POCKET_TM_HM)
    {
        u32 power = GetMovePower(ItemIdToBattleMoveId(itemId));
        if (power > 1)
            return power;
        return 10; // Status moves and moves with variable power always return 10 power.
    }
    else
        return GetItemFlingPower(itemId);
}

bool32 CanFling(u32 battler)
{
    u16 item = gBattleMons[battler].item;

    if (item == ITEM_NONE
      || (B_KLUTZ_FLING_INTERACTION >= GEN_5 && GetBattlerAbility(battler) == ABILITY_KLUTZ)
      || gFieldStatuses & STATUS_FIELD_MAGIC_ROOM
      || gBattleMons[battler].volatiles.embargo
      || GetFlingPowerFromItemId(item) == 0
      || !CanBattlerGetOrLoseItem(battler, item))
        return FALSE;

    return TRUE;
}

// Sort an array of battlers by speed
// Useful for effects like pickpocket, eject button, red card, dancer
void SortBattlersBySpeed(u8 *battlers, bool32 slowToFast)
{
    int i, j, currSpeed, currBattler;
    u16 speeds[MAX_BATTLERS_COUNT] = {0};

    for (i = 0; i < gBattlersCount; i++)
        speeds[i] = GetBattlerTotalSpeedStat(battlers[i]);

    for (i = 1; i < gBattlersCount; i++)
    {
        currBattler = battlers[i];
        currSpeed = speeds[i];
        j = i - 1;

        if (slowToFast)
        {
            while (j >= 0 && speeds[j] > currSpeed)
            {
                battlers[j + 1] = battlers[j];
                speeds[j + 1] = speeds[j];
                j = j - 1;
            }
        }
        else
        {
            while (j >= 0 && speeds[j] < currSpeed)
            {
                battlers[j + 1] = battlers[j];
                speeds[j + 1] = speeds[j];
                j = j - 1;
            }
        }

        battlers[j + 1] = currBattler;
        speeds[j + 1] = currSpeed;
    }
}

void TryRestoreHeldItems(void)
{
    u32 i;
    bool32 returnNPCItems = B_RETURN_STOLEN_NPC_ITEMS >= GEN_5 && gBattleTypeFlags & BATTLE_TYPE_TRAINER;

    for (i = 0; i < PARTY_SIZE; i++)
    {
        // Check if held items should be restored after battle based on generation
        if (B_RESTORE_HELD_BATTLE_ITEMS >= GEN_9 || gBattleStruct->itemLost[B_SIDE_PLAYER][i].stolen || returnNPCItems)
        {
            u16 lostItem = gBattleStruct->itemLost[B_SIDE_PLAYER][i].originalItem;

            // Check if the lost item is a berry and the mon is not holding it
            if (GetItemPocket(lostItem) == POCKET_BERRIES && GetMonData(&gPlayerParty[i], MON_DATA_HELD_ITEM) != lostItem)
                lostItem = ITEM_NONE;

            // Check if the lost item should be restored
            if ((lostItem != ITEM_NONE || returnNPCItems) && GetItemPocket(lostItem) != POCKET_BERRIES)
                SetMonData(&gPlayerParty[i], MON_DATA_HELD_ITEM, &lostItem);
        }
    }
}

bool32 CanStealItem(u32 battlerStealing, u32 battlerItem, u16 item)
{
    u8 stealerSide = GetBattlerSide(battlerStealing);

    if (gBattleTypeFlags & BATTLE_TYPE_TRAINER_HILL)
        return FALSE;

    // Check if the battler trying to steal should be able to
    if (stealerSide == B_SIDE_OPPONENT
        && !(gBattleTypeFlags &
             (BATTLE_TYPE_EREADER_TRAINER
              | BATTLE_TYPE_FRONTIER
              | BATTLE_TYPE_LINK
              | BATTLE_TYPE_RECORDED_LINK
              | BATTLE_TYPE_SECRET_BASE
              | (B_TRAINERS_KNOCK_OFF_ITEMS == TRUE ? BATTLE_TYPE_TRAINER : 0)
              )))
    {
        return FALSE;
    }
    else if (!(gBattleTypeFlags &
          (BATTLE_TYPE_EREADER_TRAINER
           | BATTLE_TYPE_FRONTIER
           | BATTLE_TYPE_LINK
           | BATTLE_TYPE_RECORDED_LINK
           | BATTLE_TYPE_SECRET_BASE))
        && (gWishFutureKnock.knockedOffMons[stealerSide] & (1u << gBattlerPartyIndexes[battlerStealing])))
    {
        return FALSE;
    }

    // It's supposed to pop before trying to steal but this also works
    if (GetItemHoldEffect(item) == HOLD_EFFECT_AIR_BALLOON)
        return FALSE;

    if (!CanBattlerGetOrLoseItem(battlerItem, item)      // Battler with item cannot have it stolen
     || !CanBattlerGetOrLoseItem(battlerStealing, item)) // Stealer cannot take the item
        return FALSE;

    return TRUE;
}

void TrySaveExchangedItem(u32 battler, u16 stolenItem)
{
    // Because BtlController_EmitSetMonData does SetMonData, we need to save the stolen item only if it matches the battler's original
    // So, if the player steals an item during battle and has it stolen from it, it will not end the battle with it (naturally)
    if (B_TRAINERS_KNOCK_OFF_ITEMS == FALSE)
        return;
    // If regular trainer battle and mon's original item matches what is being stolen, save it to be restored at end of battle
    if (gBattleTypeFlags & BATTLE_TYPE_TRAINER
      && !(gBattleTypeFlags & BATTLE_TYPE_FRONTIER)
      && IsOnPlayerSide(battler)
      && stolenItem == gBattleStruct->itemLost[B_SIDE_PLAYER][gBattlerPartyIndexes[battler]].originalItem)
        gBattleStruct->itemLost[B_SIDE_PLAYER][gBattlerPartyIndexes[battler]].stolen = TRUE;
}

bool32 IsBattlerAffectedByHazards(u32 battler, bool32 toxicSpikes)
{
    bool32 ret = TRUE;
    enum ItemHoldEffect holdEffect = GetBattlerHoldEffect(battler, TRUE);
    if (toxicSpikes && holdEffect == HOLD_EFFECT_HEAVY_DUTY_BOOTS && !IS_BATTLER_OF_TYPE(battler, TYPE_POISON))
    {
        ret = FALSE;
        RecordItemEffectBattle(battler, holdEffect);
    }
    else if (holdEffect == HOLD_EFFECT_HEAVY_DUTY_BOOTS)
    {
        ret = FALSE;
        RecordItemEffectBattle(battler, holdEffect);
    }
    return ret;
}

bool32 TestIfSheerForceAffected(u32 battler, u16 move)
{
    return GetBattlerAbility(battler) == ABILITY_SHEER_FORCE && MoveIsAffectedBySheerForce(move);
}

// This function is the body of "jumpifstat", but can be used dynamically in a function
bool32 CompareStat(u32 battler, u8 statId, u8 cmpTo, u8 cmpKind)
{
    bool32 ret = FALSE;
    u8 statValue = gBattleMons[battler].statStages[statId];

    // Because this command is used as a way of checking if a stat can be lowered/raised,
    // we need to do some modification at run-time.
    if (GetBattlerAbility(battler) == ABILITY_CONTRARY)
    {
        if (cmpKind == CMP_GREATER_THAN)
            cmpKind = CMP_LESS_THAN;
        else if (cmpKind == CMP_LESS_THAN)
            cmpKind = CMP_GREATER_THAN;

        if (cmpTo == MIN_STAT_STAGE)
            cmpTo = MAX_STAT_STAGE;
        else if (cmpTo == MAX_STAT_STAGE)
            cmpTo = MIN_STAT_STAGE;
    }

    switch (cmpKind)
    {
    case CMP_EQUAL:
        if (statValue == cmpTo)
            ret = TRUE;
        break;
    case CMP_NOT_EQUAL:
        if (statValue != cmpTo)
            ret = TRUE;
        break;
    case CMP_GREATER_THAN:
        if (statValue > cmpTo)
            ret = TRUE;
        break;
    case CMP_LESS_THAN:
        if (statValue < cmpTo)
            ret = TRUE;
        break;
    case CMP_COMMON_BITS:
        if (statValue & cmpTo)
            ret = TRUE;
        break;
    case CMP_NO_COMMON_BITS:
        if (!(statValue & cmpTo))
            ret = TRUE;
        break;
    }

    return ret;
}

void BufferStatChange(u32 battler, u8 statId, enum StringID stringId)
{
    bool32 hasContrary = (GetBattlerAbility(battler) == ABILITY_CONTRARY);

    PREPARE_STAT_BUFFER(gBattleTextBuff1, statId);
    if (stringId == STRINGID_STATFELL)
    {
        if (hasContrary)
            PREPARE_STRING_BUFFER(gBattleTextBuff2, STRINGID_STATROSE)
        else
            PREPARE_STRING_BUFFER(gBattleTextBuff2, STRINGID_STATFELL)
    }
    else if (stringId == STRINGID_STATROSE)
    {
        if (hasContrary)
            PREPARE_STRING_BUFFER(gBattleTextBuff2, STRINGID_STATFELL)
        else
            PREPARE_STRING_BUFFER(gBattleTextBuff2, STRINGID_STATROSE)
    }
    else
    {
        PREPARE_STRING_BUFFER(gBattleTextBuff2, stringId)
    }
}

bool32 TryRoomService(u32 battler)
{
    if (gFieldStatuses & STATUS_FIELD_TRICK_ROOM && CompareStat(battler, STAT_SPEED, MIN_STAT_STAGE, CMP_GREATER_THAN))
    {
        BufferStatChange(battler, STAT_SPEED, STRINGID_STATFELL);
        gEffectBattler = gBattleScripting.battler = battler;
        SET_STATCHANGER(STAT_SPEED, 1, TRUE);
        gBattleScripting.animArg1 = STAT_ANIM_PLUS1 + STAT_SPEED;
        gBattleScripting.animArg2 = 0;
        gLastUsedItem = gBattleMons[battler].item;
        return TRUE;
    }
    else
    {
        return FALSE;
    }
}

bool32 BlocksPrankster(u16 move, u32 battlerPrankster, u32 battlerDef, bool32 checkTarget)
{
    if (B_PRANKSTER_DARK_TYPES < GEN_7)
        return FALSE;
    if (!gProtectStructs[battlerPrankster].pranksterElevated)
        return FALSE;
    if (IsBattlerAlly(battlerPrankster, battlerDef))
        return FALSE;
    if (checkTarget && (GetBattlerMoveTargetType(battlerPrankster, move) & (MOVE_TARGET_OPPONENTS_FIELD | MOVE_TARGET_DEPENDS)))
        return FALSE;
    if (!IS_BATTLER_OF_TYPE(battlerDef, TYPE_DARK))
        return FALSE;
    if (IsSemiInvulnerable(battlerDef, CHECK_ALL))
        return FALSE;

    return TRUE;
}

u16 GetUsedHeldItem(u32 battler)
{
    return gBattleStruct->usedHeldItems[gBattlerPartyIndexes[battler]][GetBattlerSide(battler)];
}

bool32 CantPickupItem(u32 battler)
{
    // Used by RandomUniformExcept() for RNG_PICKUP
    if (battler == gBattlerAttacker && (GetGenConfig(GEN_PICKUP_WILD) < GEN_9 || gBattleTypeFlags & (BATTLE_TYPE_TRAINER | BATTLE_TYPE_LINK)))
        return TRUE;
    return !(IsBattlerAlive(battler) && GetUsedHeldItem(battler) && gBattleStruct->battlerState[battler].canPickupItem);
}

bool32 PickupHasValidTarget(u32 battler)
{
    u32 i;
    for (i = 0; i < gBattlersCount; i++)
    {
        if (!CantPickupItem(i))
            return TRUE;
    }
    return FALSE;
}

// TODO: Pass down weather as an arg
bool32 IsBattlerWeatherAffected(u32 battler, u32 weatherFlags)
{
    if (gBattleWeather & weatherFlags && HasWeatherEffect())
    {
        // given weather is active -> check if its sun, rain against utility umbrella (since only 1 weather can be active at once)
        if (gBattleWeather & (B_WEATHER_SUN | B_WEATHER_RAIN) && GetBattlerHoldEffect(battler, TRUE) == HOLD_EFFECT_UTILITY_UMBRELLA)
            return FALSE; // utility umbrella blocks sun, rain effects

        return TRUE;
    }
    return FALSE;
}

// Gets move target before redirection effects etc. are applied
// Possible return values are defined in battle.h following MOVE_TARGET_SELECTED
u32 GetBattlerMoveTargetType(u32 battler, u32 move)
{
    enum BattleMoveEffects effect = GetMoveEffect(move);
    if (effect == EFFECT_CURSE && !IS_BATTLER_OF_TYPE(battler, TYPE_GHOST))
        return MOVE_TARGET_USER;
    if (effect == EFFECT_EXPANDING_FORCE && IsBattlerTerrainAffected(battler, STATUS_FIELD_PSYCHIC_TERRAIN))
        return MOVE_TARGET_BOTH;
    if (effect == EFFECT_TERA_STARSTORM && gBattleMons[battler].species == SPECIES_TERAPAGOS_STELLAR)
        return MOVE_TARGET_BOTH;

    return GetMoveTarget(move);
}

bool32 CanTargetBattler(u32 battlerAtk, u32 battlerDef, u16 move)
{
    if (GetMoveEffect(move) == EFFECT_HIT_ENEMY_HEAL_ALLY
    &&  IsBattlerAlly(battlerAtk, battlerDef)
    &&  gBattleMons[battlerAtk].volatiles.healBlock)
        return FALSE;   // Pokémon affected by Heal Block cannot target allies with Pollen Puff
    if (IsBattlerAlly(battlerAtk, battlerDef) && (GetActiveGimmick(battlerAtk) == GIMMICK_DYNAMAX
                                               || IsGimmickSelected(battlerAtk, GIMMICK_DYNAMAX)))
        return FALSE;

    return TRUE;
}

static void SetRandomMultiHitCounter()
{
    if (GetBattlerHoldEffect(gBattlerAttacker, TRUE) == HOLD_EFFECT_LOADED_DICE)
        gMultiHitCounter = RandomUniform(RNG_LOADED_DICE, 4, 5);
    else if (GetGenConfig(GEN_CONFIG_MULTI_HIT_CHANCE) >= GEN_5)
        gMultiHitCounter = RandomWeighted(RNG_HITS, 0, 0, 7, 7, 3, 3); // 35%: 2 hits, 35%: 3 hits, 15% 4 hits, 15% 5 hits.
    else
        gMultiHitCounter = RandomWeighted(RNG_HITS, 0, 0, 3, 3, 1, 1); // 37.5%: 2 hits, 37.5%: 3 hits, 12.5% 4 hits, 12.5% 5 hits.
}

void CopyMonLevelAndBaseStatsToBattleMon(u32 battler, struct Pokemon *mon)
{
    gBattleMons[battler].level = GetMonData(mon, MON_DATA_LEVEL);
    gBattleMons[battler].hp = GetMonData(mon, MON_DATA_HP);
    gBattleMons[battler].maxHP = GetMonData(mon, MON_DATA_MAX_HP);
    gBattleMons[battler].attack = GetMonData(mon, MON_DATA_ATK);
    gBattleMons[battler].defense = GetMonData(mon, MON_DATA_DEF);
    gBattleMons[battler].speed = GetMonData(mon, MON_DATA_SPEED);
    gBattleMons[battler].spAttack = GetMonData(mon, MON_DATA_SPATK);
    gBattleMons[battler].spDefense = GetMonData(mon, MON_DATA_SPDEF);
}

void CopyMonAbilityAndTypesToBattleMon(u32 battler, struct Pokemon *mon)
{
    gBattleMons[battler].ability = GetMonAbility(mon);
    gBattleMons[battler].types[0] = GetSpeciesType(gBattleMons[battler].species, 0);
    gBattleMons[battler].types[1] = GetSpeciesType(gBattleMons[battler].species, 1);
    gBattleMons[battler].types[2] = TYPE_MYSTERY;
}

void RecalcBattlerStats(u32 battler, struct Pokemon *mon, bool32 isDynamaxing)
{
    u32 hp = GetMonData(mon, MON_DATA_HP);
    u32 oldMaxHp = GetMonData(mon, MON_DATA_MAX_HP);
    CalculateMonStats(mon);
    if (GetActiveGimmick(battler) == GIMMICK_DYNAMAX && gChosenActionByBattler[battler] != B_ACTION_SWITCH)
    {
        ApplyDynamaxHPMultiplier(mon);
        u32 newMaxHp = GetMonData(mon, MON_DATA_MAX_HP);
        if (!isDynamaxing)
        {
            if (newMaxHp > oldMaxHp) // restore hp gained from changing form, without this, dynamaxed form changes are calculated incorrectly
            {
                hp += (newMaxHp - oldMaxHp);
                SetMonData(mon, MON_DATA_HP, &hp);
            }
            else
            {
                SetMonData(mon, MON_DATA_HP, &hp);
            }
        }
    }
    CopyMonLevelAndBaseStatsToBattleMon(battler, mon);
    CopyMonAbilityAndTypesToBattleMon(battler, mon);
}

void RemoveConfusionStatus(u32 battler)
{
    gBattleMons[battler].volatiles.confusionTurns = 0;
    gBattleMons[battler].volatiles.infiniteConfusion = FALSE;
}

static bool32 CanBeInfinitelyConfused(u32 battler)
{
    if  (GetBattlerAbility(battler) == ABILITY_OWN_TEMPO
         || IsBattlerTerrainAffected(battler, STATUS_FIELD_MISTY_TERRAIN)
         || gSideStatuses[GetBattlerSide(battler)] & SIDE_STATUS_SAFEGUARD)
    {
        return FALSE;
    }
    return TRUE;
}

u8 GetBattlerGender(u32 battler)
{
    return GetGenderFromSpeciesAndPersonality(gBattleMons[battler].species,
                                              gBattleMons[battler].personality);
}

bool32 AreBattlersOfOppositeGender(u32 battler1, u32 battler2)
{
    u8 gender1 = GetBattlerGender(battler1);
    u8 gender2 = GetBattlerGender(battler2);

    return (gender1 != MON_GENDERLESS && gender2 != MON_GENDERLESS && gender1 != gender2);
}

bool32 AreBattlersOfSameGender(u32 battler1, u32 battler2)
{
    u8 gender1 = GetBattlerGender(battler1);
    u8 gender2 = GetBattlerGender(battler2);

    return (gender1 != MON_GENDERLESS && gender2 != MON_GENDERLESS && gender1 == gender2);
}

u32 CalcSecondaryEffectChance(u32 battler, u32 battlerAbility, const struct AdditionalEffect *additionalEffect)
{
    bool8 hasSereneGrace = (battlerAbility == ABILITY_SERENE_GRACE);
    bool8 hasRainbow = (gSideStatuses[GetBattlerSide(battler)] & SIDE_STATUS_RAINBOW) != 0;
    u16 secondaryEffectChance = additionalEffect->chance;

    if (hasRainbow && hasSereneGrace && additionalEffect->moveEffect == MOVE_EFFECT_FLINCH)
        return secondaryEffectChance * 2;

    if (hasSereneGrace)
        secondaryEffectChance *= 2;
    if (hasRainbow && additionalEffect->moveEffect != MOVE_EFFECT_SECRET_POWER)
        secondaryEffectChance *= 2;

    return secondaryEffectChance;
}

bool32 MoveEffectIsGuaranteed(u32 battler, u32 battlerAbility, const struct AdditionalEffect *additionalEffect)
{
    return additionalEffect->chance == 0 || CalcSecondaryEffectChance(battler, battlerAbility, additionalEffect) >= 100;
}

bool32 IsGen6ExpShareEnabled(void)
{
    if (I_EXP_SHARE_FLAG <= TEMP_FLAGS_END)
        return FALSE;

    return FlagGet(I_EXP_SHARE_FLAG);
}


bool32 MoveHasAdditionalEffect(u32 move, u32 moveEffect)
{
    u32 i;
    u32 numAdditionalEffects = GetMoveAdditionalEffectCount(move);
    for (i = 0; i < numAdditionalEffects; i++)
    {
        const struct AdditionalEffect *additionalEffect = GetMoveAdditionalEffectById(move, i);
        if (additionalEffect->moveEffect == moveEffect && additionalEffect->self == FALSE)
            return TRUE;
    }
    return FALSE;
}

bool32 MoveHasAdditionalEffectWithChance(u32 move, u32 moveEffect, u32 chance)
{
    u32 i;
    u32 numAdditionalEffects = GetMoveAdditionalEffectCount(move);
    for (i = 0; i < numAdditionalEffects; i++)
    {
        const struct AdditionalEffect *additionalEffect = GetMoveAdditionalEffectById(move, i);
        if (additionalEffect->moveEffect == moveEffect && additionalEffect->chance == chance)
            return TRUE;
    }
    return FALSE;
}

bool32 MoveHasAdditionalEffectSelf(u32 move, u32 moveEffect)
{
    u32 i;
    u32 numAdditionalEffects = GetMoveAdditionalEffectCount(move);
    for (i = 0; i < numAdditionalEffects; i++)
    {
        const struct AdditionalEffect *additionalEffect = GetMoveAdditionalEffectById(move, i);
        if (additionalEffect->moveEffect == moveEffect && additionalEffect->self == TRUE)
            return TRUE;
    }
    return FALSE;
}

bool32 IsMoveEffectRemoveSpeciesType(u32 move, u32 moveEffect, u32 argument)
{
    return (GetMoveArgType(move) == argument) && MoveHasAdditionalEffectSelf(move, moveEffect);
}

bool32 MoveHasChargeTurnAdditionalEffect(u32 move)
{
    u32 i;
    u32 numAdditionalEffects = GetMoveAdditionalEffectCount(move);
    for (i = 0; i < numAdditionalEffects; i++)
    {
        if (GetMoveAdditionalEffectById(move, i)->onChargeTurnOnly)
            return TRUE;
    }
    return FALSE;
}

bool32 MoveIsAffectedBySheerForce(u32 move)
{
    u32 i;
    u32 numAdditionalEffects = GetMoveAdditionalEffectCount(move);
    for (i = 0; i < numAdditionalEffects; i++)
    {
        const struct AdditionalEffect *additionalEffect = GetMoveAdditionalEffectById(move, i);
        if ((additionalEffect->chance > 0) != additionalEffect->sheerForceOverride)
            return TRUE;
    }
    return FALSE;
}

bool8 CanMonParticipateInSkyBattle(struct Pokemon *mon)
{
    u16 species = GetMonData(mon, MON_DATA_SPECIES);
    u16 monAbilityNum = GetMonData(mon, MON_DATA_ABILITY_NUM, NULL);

    bool8 hasLevitateAbility = GetSpeciesAbility(species, monAbilityNum) == ABILITY_LEVITATE;
    bool8 isFlyingType = GetSpeciesType(species, 0) == TYPE_FLYING || GetSpeciesType(species, 1) == TYPE_FLYING;
    bool8 monIsValidAndNotEgg = GetMonData(mon, MON_DATA_SANITY_HAS_SPECIES) && !GetMonData(mon, MON_DATA_IS_EGG);

    if (monIsValidAndNotEgg)
    {
        if ((hasLevitateAbility || isFlyingType) && !IsMonBannedFromSkyBattles(species))
            return TRUE;
    }
    return FALSE;
}

bool8 IsMonBannedFromSkyBattles(u16 species)
{
    switch (species)
    {
#if B_SKY_BATTLE_STRICT_ELIGIBILITY == TRUE
        case SPECIES_SPEAROW:
        case SPECIES_FARFETCHD:
        case SPECIES_DODUO:
        case SPECIES_DODRIO:
        case SPECIES_HOOTHOOT:
        case SPECIES_NATU:
        case SPECIES_MURKROW:
        case SPECIES_DELIBIRD:
        case SPECIES_TAILLOW:
        case SPECIES_STARLY:
        case SPECIES_CHATOT:
        case SPECIES_SHAYMIN:
        case SPECIES_PIDOVE:
        case SPECIES_ARCHEN:
        case SPECIES_DUCKLETT:
        case SPECIES_RUFFLET:
        case SPECIES_VULLABY:
        case SPECIES_FLETCHLING:
        case SPECIES_HAWLUCHA:
        case SPECIES_ROWLET:
        case SPECIES_PIKIPEK:
#endif
        case SPECIES_EGG:
            return TRUE;
        default:
            return FALSE;
    }
}

void GetBattlerTypes(u32 battler, bool32 ignoreTera, u32 types[static 3])
{
    // Terastallization.
    bool32 isTera = GetActiveGimmick(battler) == GIMMICK_TERA;
    if (!ignoreTera && isTera)
    {
        u32 teraType = GetBattlerTeraType(battler);
        if (teraType != TYPE_STELLAR)
        {
            types[0] = types[1] = types[2] = teraType;
            return;
        }
    }

    types[0] = gBattleMons[battler].types[0];
    types[1] = gBattleMons[battler].types[1];
    types[2] = gBattleMons[battler].types[2];

    // Roost.
    if (!isTera && gDisableStructs[battler].roostActive)
    {
        if (types[0] == TYPE_FLYING && types[1] == TYPE_FLYING)
            types[0] = types[1] = B_ROOST_PURE_FLYING >= GEN_5 ? TYPE_NORMAL : TYPE_MYSTERY;
        else if (types[0] == TYPE_FLYING)
            types[0] = TYPE_MYSTERY;
        else if (types[1] == TYPE_FLYING)
            types[1] = TYPE_MYSTERY;
    }
}

u32 GetBattlerType(u32 battler, u32 typeIndex, bool32 ignoreTera)
{
    u32 types[3];
    GetBattlerTypes(battler, ignoreTera, types);
    return types[typeIndex];
}

void RemoveBattlerType(u32 battler, u8 type)
{
    u32 i;
    if (GetActiveGimmick(battler) == GIMMICK_TERA) // don't remove type if Terastallized
        return;
    for (i = 0; i < 3; i++)
    {
        if (*(u8 *)(&gBattleMons[battler].types[0] + i) == type)
            *(u8 *)(&gBattleMons[battler].types[0] + i) = TYPE_MYSTERY;
    }
}

void SetShellSideArmCategory(void)
{
    u32 battlerAtk, battlerDef;
    u32 attackerAtkStat;
    u32 targetDefStat;
    u32 attackerSpAtkStat;
    u32 targetSpDefStat;
    u8 statStage;
    u32 physical;
    u32 special;
    u32 power = GetMovePower(MOVE_SHELL_SIDE_ARM);

    // Don't run this check for Safari Battles. Because player's stats are zeroed out, this performs division by zero which previously would crash on certain emulators in Safari Zone.
    if (gBattleTypeFlags & BATTLE_TYPE_SAFARI)
        return;

    for (battlerAtk = 0; battlerAtk < gBattlersCount; battlerAtk++)
    {
        attackerAtkStat = gBattleMons[battlerAtk].attack;
        statStage = gBattleMons[battlerAtk].statStages[STAT_ATK];
        attackerAtkStat *= gStatStageRatios[statStage][0];
        attackerAtkStat /= gStatStageRatios[statStage][1];

        attackerSpAtkStat = gBattleMons[battlerAtk].spAttack;
        statStage = gBattleMons[battlerAtk].statStages[STAT_SPATK];
        attackerSpAtkStat *= gStatStageRatios[statStage][0];
        attackerSpAtkStat /= gStatStageRatios[statStage][1];

        for (battlerDef = 0; battlerDef < gBattlersCount; battlerDef++)
        {
            if (battlerAtk == battlerDef)
                continue;

            targetDefStat = gBattleMons[battlerDef].defense;
            statStage = gBattleMons[battlerDef].statStages[STAT_DEF];
            targetDefStat *= gStatStageRatios[statStage][0];
            targetDefStat /= gStatStageRatios[statStage][1];

            physical = ((((2 * gBattleMons[battlerAtk].level / 5 + 2) * power * attackerAtkStat) / targetDefStat) / 50);

            targetSpDefStat = gBattleMons[battlerDef].spDefense;
            statStage = gBattleMons[battlerDef].statStages[STAT_SPDEF];
            targetSpDefStat *= gStatStageRatios[statStage][0];
            targetSpDefStat /= gStatStageRatios[statStage][1];

            special = ((((2 * gBattleMons[battlerAtk].level / 5 + 2) * power * attackerSpAtkStat) / targetSpDefStat) / 50);

            if ((physical > special) || (physical == special && RandomPercentage(RNG_SHELL_SIDE_ARM, 50)))
                gBattleStruct->shellSideArmCategory[battlerAtk][battlerDef] = DAMAGE_CATEGORY_PHYSICAL;
            else
                gBattleStruct->shellSideArmCategory[battlerAtk][battlerDef] = DAMAGE_CATEGORY_SPECIAL;
        }
    }
}

bool32 CanTargetPartner(u32 battlerAtk, u32 battlerDef)
{
    return (IsDoubleBattle()
         && IsBattlerAlive(BATTLE_PARTNER(battlerDef))
         && battlerDef != BATTLE_PARTNER(battlerAtk));
}

static inline bool32 DoesBattlerHaveAbilityImmunity(u32 battlerAtk, u32 battlerDef, u32 moveType)
{
    u32 abilityDef = GetBattlerAbility(battlerDef);

    return CanAbilityBlockMove(battlerAtk, battlerDef, GetBattlerAbility(battlerAtk), abilityDef, gCurrentMove, CHECK_TRIGGER)
        || CanAbilityAbsorbMove(battlerAtk, battlerDef, abilityDef, gCurrentMove, moveType, CHECK_TRIGGER);
}

bool32 TargetFullyImmuneToCurrMove(u32 battlerAtk, u32 battlerDef)
{
    u32 moveType = GetBattleMoveType(gCurrentMove);
    return ((CalcTypeEffectivenessMultiplierHelper(gCurrentMove, moveType, battlerAtk, battlerDef, GetBattlerAbility(battlerAtk), GetBattlerAbility(battlerDef), FALSE) == UQ_4_12(0.0))
         || IsBattlerProtected(battlerAtk, battlerDef, gCurrentMove)
         || !BreaksThroughSemiInvulnerablity(battlerDef, gCurrentMove)
         || DoesBattlerHaveAbilityImmunity(battlerAtk, battlerDef, moveType));
}

u32 GetBattleMoveType(u32 move)
{
    if (gMain.inBattle && gBattleStruct->dynamicMoveType)
        return gBattleStruct->dynamicMoveType & DYNAMIC_TYPE_MASK;
    else if (B_UPDATED_MOVE_TYPES < GEN_5
         && (move == MOVE_BEAT_UP
          || move == MOVE_FUTURE_SIGHT
          || move == MOVE_DOOM_DESIRE))
          return TYPE_MYSTERY;
    return GetMoveType(move);
}

void TryActivateSleepClause(u32 battler, u32 indexInParty)
{
    if (gBattleStruct->battlerState[battler].sleepClauseEffectExempt)
    {
        gBattleStruct->battlerState[battler].sleepClauseEffectExempt = FALSE;
        return;
    }

    if (IsSleepClauseEnabled())
        gBattleStruct->monCausingSleepClause[GetBattlerSide(battler)] = indexInParty;
}

void TryDeactivateSleepClause(u32 battlerSide, u32 indexInParty)
{
    // If the pokemon on the given side at the given index in the party is the one causing Sleep Clause to be active,
    // set monCausingSleepClause[battlerSide] = PARTY_SIZE, which means Sleep Clause is not active for the given side
    if (IsSleepClauseEnabled() && gBattleStruct->monCausingSleepClause[battlerSide] == indexInParty)
        gBattleStruct->monCausingSleepClause[battlerSide] = PARTY_SIZE;
}

bool32 IsSleepClauseActiveForSide(u32 battlerSide)
{
    // If monCausingSleepClause[battlerSide] == PARTY_SIZE, Sleep Clause is not active for the given side.
    // If monCausingSleepClause[battlerSide] < PARTY_SIZE, it means it is storing the index of the mon that is causing Sleep Clause to be active,
    // from which it follows that Sleep Clause is active.
    return (IsSleepClauseEnabled() && (gBattleStruct->monCausingSleepClause[battlerSide] < PARTY_SIZE));
}

bool32 IsSleepClauseEnabled()
{
    if (B_SLEEP_CLAUSE)
        return TRUE;
    if (FlagGet(B_FLAG_SLEEP_CLAUSE))
        return TRUE;
    return FALSE;
}

void ClearDamageCalcResults(void)
{
    for (u32 battler = 0; battler < MAX_BATTLERS_COUNT; battler++)
    {
        gBattleStruct->moveDamage[battler] = 0;
        gBattleStruct->critChance[battler] = 0;
        gBattleStruct->moveResultFlags[battler] = CAN_DAMAGE;
        gBattleStruct->noResultString[battler] = 0;
        gBattleStruct->missStringId[battler] = 0;
        gSpecialStatuses[battler].criticalHit = FALSE;
    }

    gBattleStruct->doneDoublesSpreadHit = FALSE;
    gBattleStruct->calculatedDamageDone = FALSE;
    gBattleStruct->calculatedSpreadMoveAccuracy = FALSE;
    gBattleStruct->printedStrongWindsWeakenedAttack = FALSE;
    gBattleStruct->numSpreadTargets = 0;
}

bool32 DoesDestinyBondFail(u32 battler)
{
    if (B_DESTINY_BOND_FAIL >= GEN_7
        && GetMoveEffect(gLastLandedMoves[battler]) == EFFECT_DESTINY_BOND
        && GetMoveEffect(gLastResultingMoves[battler]) == EFFECT_DESTINY_BOND)
        return TRUE;
    return FALSE;
}

// This check has always to be the last in a condtion statement because of the recording of AI data.
bool32 IsMoveEffectBlockedByTarget(u32 ability)
{
    if (ability == ABILITY_SHIELD_DUST)
    {
        RecordAbilityBattle(gBattlerTarget, ability);
        return TRUE;
    }
    else if (GetBattlerHoldEffect(gBattlerTarget, TRUE) == HOLD_EFFECT_COVERT_CLOAK)
    {
        RecordItemEffectBattle(gBattlerTarget, HOLD_EFFECT_COVERT_CLOAK);
        return TRUE;
    }

    return FALSE;
}

bool32 IsPursuitTargetSet(void)
{
    for (u32 battler = 0; battler < gBattlersCount; battler++)
    {
        if (gBattleStruct->battlerState[battler].pursuitTarget)
            return TRUE;
    }
    return FALSE;
}

void ClearPursuitValues(void)
{
    for (u32 i = 0; i < gBattlersCount; i++)
        gBattleStruct->battlerState[i].pursuitTarget = FALSE;
    gBattleStruct->pursuitStoredSwitch = PARTY_SIZE;
}

void ClearPursuitValuesIfSet(u32 battler)
{
    if (gBattleStruct->battlerState[battler].pursuitTarget)
        ClearPursuitValues();
}

bool32 HasWeatherEffect(void)
{
    for (u32 battler = 0; battler < gBattlersCount; battler++)
    {
        if (!IsBattlerAlive(battler))
            continue;

        u32 ability = GetBattlerAbility(battler);
        switch (ability)
        {
        case ABILITY_CLOUD_NINE:
        case ABILITY_AIR_LOCK:
            return FALSE;
        }
    }

    return TRUE;
}

static bool32 IsAnyTargetAffected(u32 battlerAtk)
{
    for (u32 battlerDef = 0; battlerDef < gBattlersCount; battlerDef++)
    {
        if (battlerAtk == battlerDef)
            continue;

        if (!(gBattleStruct->moveResultFlags[battlerDef] & MOVE_RESULT_NO_EFFECT))
            return TRUE;
    }
    return FALSE;
}

void UpdateStallMons(void)
{
    if (IsBattlerTurnDamaged(gBattlerTarget) || IsBattlerProtected(gBattlerAttacker, gBattlerTarget, gCurrentMove) || gMovesInfo[gCurrentMove].category == DAMAGE_CATEGORY_STATUS)
        return;
    if (!IsDoubleBattle() || gMovesInfo[gCurrentMove].target == MOVE_TARGET_SELECTED)
    {
        u32 moveType = GetBattleMoveType(gCurrentMove); //  Probably doesn't handle dynamic move types right now
        u32 abilityAtk = GetBattlerAbility(gBattlerAttacker);
        u32 abilityDef = GetBattlerAbility(gBattlerTarget);
        if (CanAbilityAbsorbMove(gBattlerAttacker, gBattlerTarget, abilityDef, gCurrentMove, moveType, CHECK_TRIGGER))
        {
            gAiBattleData->playerStallMons[gBattlerPartyIndexes[gBattlerTarget]]++;
        }
        else if (CanAbilityBlockMove(gBattlerAttacker, gBattlerTarget, abilityAtk, abilityDef, gCurrentMove, CHECK_TRIGGER))
        {
            gAiBattleData->playerStallMons[gBattlerPartyIndexes[gBattlerTarget]]++;
        }
        else if (AI_GetMoveEffectiveness(gCurrentMove, gBattlerAttacker, gBattlerTarget) == 0)
        {
            gAiBattleData->playerStallMons[gBattlerPartyIndexes[gBattlerTarget]]++;
        }
    }
    //  Handling for moves that target multiple opponents in doubles not handled currently
}

bool32 TryRestoreHPBerries(u32 battler, enum ItemCaseId caseId)
{
    if (gItemsInfo[gBattleMons[battler].item].pocket == POCKET_BERRIES
     || GetBattlerHoldEffect(battler, TRUE) == HOLD_EFFECT_RESTORE_HP)  // Edge case for Berry Juice
    {
        if (ItemBattleEffects(caseId, battler))
            return TRUE;
    }
    return FALSE;
}

bool32 TrySwitchInEjectPack(enum ItemCaseId caseID)
{
    // Because sorting the battlers by speed takes lots of cycles, it's better to just check if any of the battlers has the Eject items.
    u32 ejectPackBattlers = 0;
    u32 numEjectPackBattlers = 0;

    for (u32 i = 0; i < gBattlersCount; i++)
    {
        if (gProtectStructs[i].tryEjectPack
         && GetBattlerHoldEffect(i, TRUE) == HOLD_EFFECT_EJECT_PACK
         && IsBattlerAlive(i)
         && CountUsablePartyMons(i) > 0)
        {
            ejectPackBattlers |= 1u << i;
            numEjectPackBattlers++;
        }
    }

    if (numEjectPackBattlers == 0)
        return FALSE;

    u8 battlers[4] = {0, 1, 2, 3};
    if (numEjectPackBattlers > 1)
        SortBattlersBySpeed(battlers, FALSE);

    for (u32 i = 0; i < gBattlersCount; i++)
        gProtectStructs[i].tryEjectPack = FALSE;

    for (u32 i = 0; i < gBattlersCount; i++)
    {
        u32 battler = battlers[i];

        if (!(ejectPackBattlers & 1u << battler))
            continue;

        gBattleScripting.battler = battler;
        gLastUsedItem = gBattleMons[battler].item;
        if (caseID == ITEMEFFECT_ON_SWITCH_IN_FIRST_TURN)
        {
            BattleScriptPushCursorAndCallback(BattleScript_EjectPackActivate_End3);
        }
        else
        {
            BattleScriptPushCursor();
            gBattlescriptCurrInstr = BattleScript_EjectPackActivate_Ret;
        }
        gAiLogicData->ejectPackSwitch = TRUE;
        return TRUE;
    }

    return FALSE;
}

#define UNPACK_VOLATILE_GETTERS(_enum, _fieldName, _typeMaxValue, ...) case _enum: return gBattleMons[battler].volatiles._fieldName;

// Gets the value of a volatile status flag for a certain battler
// Primarily used for the debug menu and scripts. Outside of it explicit references are preferred
u32 GetBattlerVolatile(u32 battler, enum Volatile _volatile)
{
    switch (_volatile)
    {
        VOLATILE_DEFINITIONS(UNPACK_VOLATILE_GETTERS)
        /* Expands to:
        case VOLATILE_CONFUSION:
            return gBattleMons[battler].volatiles.confusionTurns;
        */
        default: // Invalid volatile status
            return 0;
    }
}

#define UNPACK_VOLATILE_SETTERS(_enum, _fieldName, _typeMaxValue, ...) case _enum: gBattleMons[battler].volatiles._fieldName = min(GET_VOLATILE_MAXIMUM(_typeMaxValue), newValue); break;

// Sets the value of a volatile status flag for a certain battler
// Primarily used for the debug menu and scripts. Outside of it explicit references are preferred
void SetMonVolatile(u32 battler, enum Volatile _volatile, u32 newValue)
{
    switch (_volatile)
    {
        VOLATILE_DEFINITIONS(UNPACK_VOLATILE_SETTERS)
        /* Expands to:
        case VOLATILE_CONFUSION:
            gBattleMons[battler].volatiles.confusionTurns = min(MAX_BITS(3), newValue);
            break;
        */
        default: // Invalid volatile status
            return;
    }
}

bool32 ItemHealMonVolatile(u32 battler, u16 itemId)
{
    bool32 statusChanged = FALSE;
    const u8 *effect = GetItemEffect(itemId);
    if (effect[3] & ITEM3_STATUS_ALL)
    {
        statusChanged = (gBattleMons[battler].volatiles.infatuation || gBattleMons[battler].volatiles.confusionTurns > 0);
        gBattleMons[battler].volatiles.infatuation = 0;
        gBattleMons[battler].volatiles.confusionTurns = 0;
    }
    else if (effect[0] & ITEM0_INFATUATION)
    {
        statusChanged = !!gBattleMons[battler].volatiles.infatuation;
        gBattleMons[battler].volatiles.infatuation = 0;
    }
    else if (effect[3] & ITEM3_CONFUSION)
    {
        statusChanged = gBattleMons[battler].volatiles.confusionTurns > 0;
        gBattleMons[battler].volatiles.confusionTurns = 0;
    }

    return statusChanged;
}

// Hazards are added to a queue and applied based in order (FIFO)
void PushHazardTypeToQueue(u32 side, enum Hazards hazardType)
{
    if (!IsHazardOnSide(side, hazardType)) // Failsafe
        gBattleStruct->hazardsQueue[side][gBattleStruct->numHazards[side]++] = hazardType;
}

bool32 IsHazardOnSide(u32 side, enum Hazards hazardType)
{
    for (u32 i = 0; i < HAZARDS_MAX_COUNT; i++)
    {
        if (gBattleStruct->hazardsQueue[side][i] == hazardType)
            return TRUE;
    }
    return FALSE;
}

bool32 AreAnyHazardsOnSide(u32 side)
{
    return gBattleStruct->numHazards[side] > 0;
}

bool32 IsHazardOnSideAndClear(u32 side, enum Hazards hazardType)
{
    for (u32 i = 0; i < HAZARDS_MAX_COUNT; i++)
    {
        if (gBattleStruct->hazardsQueue[side][i] == hazardType)
        {
            gBattleStruct->hazardsQueue[side][i] = HAZARDS_NONE;
            if (hazardType == HAZARDS_SPIKES)
                gSideTimers[side].spikesAmount = 0;
            else if (hazardType == HAZARDS_TOXIC_SPIKES)
                gSideTimers[side].toxicSpikesAmount = 0;
            return TRUE;
        }
    }
    return FALSE;
}

void RemoveAllHazardsFromField(u32 side)
{
    gSideTimers[side].spikesAmount = 0;
    gSideTimers[side].toxicSpikesAmount = 0;
    gBattleStruct->numHazards[side] = 0;
    for (u32 i = 0; i < HAZARDS_MAX_COUNT; i++)
        gBattleStruct->hazardsQueue[side][i] = HAZARDS_NONE;
}

void RemoveHazardFromField(u32 side, enum Hazards hazardType)
{
    u32 i;
    for (i = 0; i < HAZARDS_MAX_COUNT; i++)
    {
        if (gBattleStruct->hazardsQueue[side][i] == hazardType)
        {
            gBattleStruct->hazardsQueue[side][i] = HAZARDS_NONE;
            gBattleStruct->numHazards[side]--;
            if (hazardType == HAZARDS_SPIKES)
                gSideTimers[side].spikesAmount = 0;
            else if (hazardType == HAZARDS_TOXIC_SPIKES)
                gSideTimers[side].toxicSpikesAmount = 0;
            break;
        }
    }
    while (i < HAZARDS_MAX_COUNT)
    {
        if (i+1 == HAZARDS_MAX_COUNT)
        {
            gBattleStruct->hazardsQueue[side][i] = HAZARDS_NONE;
            break;
        }
        gBattleStruct->hazardsQueue[side][i] = gBattleStruct->hazardsQueue[side][i+1];
        i++;
    }
}

bool32 CanMoveSkipAccuracyCalc(u32 battlerAtk, u32 battlerDef, u32 abilityAtk, u32 abilityDef, u32 move, enum FunctionCallOption option)
{
    bool32 effect = FALSE;
    u32 ability = ABILITY_NONE;
    enum BattleMoveEffects moveEffect = GetMoveEffect(move);
    u32 nonVolatileStatus = GetMoveNonVolatileStatus(move);

    if ((gBattleMons[battlerDef].volatiles.lockOn && gDisableStructs[battlerDef].battlerWithSureHit == battlerAtk)
     || (B_TOXIC_NEVER_MISS >= GEN_6 && nonVolatileStatus == MOVE_EFFECT_TOXIC && IS_BATTLER_OF_TYPE(battlerAtk, TYPE_POISON))
     || gBattleMons[battlerDef].volatiles.glaiveRush)
    {
        effect = TRUE;
    }
    // If the attacker has the ability No Guard and they aren't targeting a Pokemon involved in a Sky Drop with the move Sky Drop, move hits.
    else if (abilityAtk == ABILITY_NO_GUARD
          && gBattleMons[battlerDef].volatiles.semiInvulnerable != STATE_COMMANDER
          && (moveEffect != EFFECT_SKY_DROP || gBattleStruct->skyDropTargets[battlerDef] == SKY_DROP_NO_TARGET))
    {
        effect = TRUE;
        ability = ABILITY_NO_GUARD;
    }
    // If the target has the ability No Guard and they aren't involved in a Sky Drop or the current move isn't Sky Drop, move hits.
    else if (abilityDef == ABILITY_NO_GUARD
          && (moveEffect != EFFECT_SKY_DROP || gBattleStruct->skyDropTargets[battlerDef] == SKY_DROP_NO_TARGET))
    {
        effect = TRUE;
        ability = ABILITY_NO_GUARD;
    }
    // If the target is under the effects of Telekinesis, and the move isn't a OH-KO move, move hits.
    else if (gBattleMons[battlerDef].volatiles.telekinesis
          && !IsSemiInvulnerable(battlerDef, CHECK_ALL)
          && moveEffect != EFFECT_OHKO
          && moveEffect != EFFECT_SHEER_COLD)
    {
        effect = TRUE;
    }
    else if (gBattleStruct->battlerState[battlerDef].pursuitTarget)
    {
        effect = TRUE;
    }
    else if (GetActiveGimmick(battlerAtk) == GIMMICK_Z_MOVE && !IsSemiInvulnerable(battlerDef, CHECK_ALL))
    {
        effect = TRUE;
    }
    else if (!BreaksThroughSemiInvulnerablity(battlerDef, move))
    {
        if (option == RUN_SCRIPT)
        {
            gBattleStruct->moveResultFlags[battlerDef] |= MOVE_RESULT_MISSED;
            effect = TRUE;
        }
        else
        {
            effect = FALSE;
        }
    }
    else if (B_MINIMIZE_DMG_ACC >= GEN_6
     && gBattleMons[battlerDef].volatiles.minimize
     && MoveIncreasesPowerToMinimizedTargets(move))
    {
        effect = TRUE;
    }
    else if (GetMoveAccuracy(move) == 0)
    {
        effect = TRUE;
    }

    if (!effect && HasWeatherEffect())
    {
        if (MoveAlwaysHitsInRain(move) && IsBattlerWeatherAffected(battlerDef, B_WEATHER_RAIN))
            effect = TRUE;
        else if ((gBattleWeather & (B_WEATHER_HAIL | B_WEATHER_SNOW)) && MoveAlwaysHitsInHailSnow(move))
            effect = TRUE;

        if (effect)
            return effect;
    }

    if (ability != ABILITY_NONE && option == RUN_SCRIPT)
        RecordAbilityBattle(battlerAtk, ABILITY_NO_GUARD);

    return effect;
}

u32 GetTotalAccuracy(u32 battlerAtk, u32 battlerDef, u32 move, u32 atkAbility, u32 defAbility, u32 atkHoldEffect, u32 defHoldEffect)
{
    u32 calc, moveAcc;
    s8 buff, accStage, evasionStage;
    u32 atkParam = GetBattlerHoldEffectParam(battlerAtk);
    u32 defParam = GetBattlerHoldEffectParam(battlerDef);

    gPotentialItemEffectBattler = battlerDef;
    accStage = gBattleMons[battlerAtk].statStages[STAT_ACC];
    evasionStage = gBattleMons[battlerDef].statStages[STAT_EVASION];
    if (atkAbility == ABILITY_UNAWARE || atkAbility == ABILITY_KEEN_EYE || atkAbility == ABILITY_MINDS_EYE
            || (GetGenConfig(GEN_ILLUMINATE_EFFECT) >= GEN_9 && atkAbility == ABILITY_ILLUMINATE))
        evasionStage = DEFAULT_STAT_STAGE;
    if (MoveIgnoresDefenseEvasionStages(move))
        evasionStage = DEFAULT_STAT_STAGE;
    if (defAbility == ABILITY_UNAWARE)
        accStage = DEFAULT_STAT_STAGE;

    if (gBattleMons[battlerDef].volatiles.foresight || gBattleMons[battlerDef].volatiles.miracleEye)
        buff = accStage;
    else
        buff = accStage + DEFAULT_STAT_STAGE - evasionStage;

    if (buff < MIN_STAT_STAGE)
        buff = MIN_STAT_STAGE;
    if (buff > MAX_STAT_STAGE)
        buff = MAX_STAT_STAGE;

    moveAcc = GetMoveAccuracy(move);
    // Check Thunder and Hurricane on sunny weather.
    if (IsBattlerWeatherAffected(battlerDef, B_WEATHER_SUN) && MoveHas50AccuracyInSun(move))
        moveAcc = 50;
    // Check Wonder Skin.
    if (defAbility == ABILITY_WONDER_SKIN && IsBattleMoveStatus(move) && moveAcc > 50)
        moveAcc = 50;

    calc = gAccuracyStageRatios[buff].dividend * moveAcc;
    calc /= gAccuracyStageRatios[buff].divisor;

    // Attacker's ability
    switch (atkAbility)
    {
    case ABILITY_COMPOUND_EYES:
        calc = (calc * 130) / 100; // 1.3 compound eyes boost
        break;
    case ABILITY_VICTORY_STAR:
        calc = (calc * 110) / 100; // 1.1 victory star boost
        break;
    case ABILITY_HUSTLE:
        if (IsBattleMovePhysical(move))
            calc = (calc * 80) / 100; // 1.2 hustle loss
        break;
    }

    // Target's ability
    switch (defAbility)
    {
    case ABILITY_SAND_VEIL:
        if (HasWeatherEffect() && gBattleWeather & B_WEATHER_SANDSTORM)
            calc = (calc * 80) / 100; // 1.2 sand veil loss
        break;
    case ABILITY_SNOW_CLOAK:
        if (HasWeatherEffect() && (gBattleWeather & (B_WEATHER_HAIL | B_WEATHER_SNOW)))
            calc = (calc * 80) / 100; // 1.2 snow cloak loss
        break;
    case ABILITY_TANGLED_FEET:
        if (gBattleMons[battlerDef].volatiles.confusionTurns)
            calc = (calc * 50) / 100; // 1.5 tangled feet loss
        break;
    }

    // Attacker's ally's ability
    u32 atkAlly = BATTLE_PARTNER(battlerAtk);
    switch (GetBattlerAbility(atkAlly))
    {
    case ABILITY_VICTORY_STAR:
        if (IsBattlerAlive(atkAlly))
            calc = (calc * 110) / 100; // 1.1 ally's victory star boost
        break;
    }

    // Attacker's hold effect
    switch (atkHoldEffect)
    {
    case HOLD_EFFECT_WIDE_LENS:
        calc = (calc * (100 + atkParam)) / 100;
        break;
    case HOLD_EFFECT_ZOOM_LENS:
        if (GetBattlerTurnOrderNum(battlerAtk) > GetBattlerTurnOrderNum(battlerDef))
            calc = (calc * (100 + atkParam)) / 100;
        break;
    }

    // Target's hold effect
    switch (defHoldEffect)
    {
    case HOLD_EFFECT_EVASION_UP:
        calc = (calc * (100 - defParam)) / 100;
        break;
    }

    if (gBattleStruct->battlerState[battlerAtk].usedMicleBerry)
    {
        if (atkAbility == ABILITY_RIPEN)
            calc = (calc * 140) / 100;  // ripen gives 40% acc boost
        else
            calc = (calc * 120) / 100;  // 20% acc boost
    }

    if (gFieldStatuses & STATUS_FIELD_GRAVITY)
        calc = (calc * 5) / 3; // 1.66 Gravity acc boost

    if (B_AFFECTION_MECHANICS == TRUE && GetBattlerAffectionHearts(battlerDef) == AFFECTION_FIVE_HEARTS)
        calc = (calc * 90) / 100;

    if (HasWeatherEffect() && gBattleWeather & B_WEATHER_FOG)
        calc = (calc * 60) / 100; // modified by 3/5

    return calc;
}

bool32 IsSemiInvulnerable(u32 battler, enum SemiInvulnerableExclusion excludeCommander)
{
    if (gBattleMons[battler].volatiles.semiInvulnerable == STATE_COMMANDER)
        return excludeCommander != EXCLUDE_COMMANDER;
    return gBattleMons[battler].volatiles.semiInvulnerable != STATE_NONE;
}

bool32 BreaksThroughSemiInvulnerablity(u32 battler, u32 move)
{
    switch (gBattleMons[battler].volatiles.semiInvulnerable)
    {
    case STATE_UNDERGROUND:
        return MoveDamagesUnderground(move);
    case STATE_UNDERWATER:
        return MoveDamagesUnderWater(move);
    case STATE_ON_AIR:
    case STATE_SKY_DROP:
        return MoveDamagesAirborne(move) || MoveDamagesAirborneDoubleDamage(move);
    case STATE_PHANTOM_FORCE:
        return FALSE;
    case STATE_COMMANDER:
        return FALSE;
    case STATE_NONE:
        return TRUE;
    }

    return FALSE;
}<|MERGE_RESOLUTION|>--- conflicted
+++ resolved
@@ -873,14 +873,13 @@
     gCurrentTurnActionNumber++;
     gCurrentActionFuncId = gActionsByTurnOrder[gCurrentTurnActionNumber];
     gBattleStruct->synchronizeMoveEffect = MOVE_EFFECT_NONE;
-    gHitMarker &= ~(HITMARKER_DESTINYBOND | HITMARKER_IGNORE_SUBSTITUTE | HITMARKER_ATTACKSTRING_PRINTED
-<<<<<<< HEAD
-                    | HITMARKER_NO_PPDEDUCT | HITMARKER_STATUS_ABILITY_EFFECT | HITMARKER_PASSIVE_DAMAGE
-                    | HITMARKER_OBEYS);
-=======
-                    | HITMARKER_NO_PPDEDUCT | HITMARKER_STATUS_ABILITY_EFFECT | HITMARKER_PASSIVE_HP_UPDATE
-                    | HITMARKER_OBEYS | HITMARKER_SYNCHRONIZE_EFFECT | HITMARKER_CHARGING);
->>>>>>> 6df3a48c
+    gHitMarker &= ~(HITMARKER_DESTINYBOND 
+                  | HITMARKER_IGNORE_SUBSTITUTE 
+                  | HITMARKER_ATTACKSTRING_PRINTED
+                  | HITMARKER_NO_PPDEDUCT 
+                  | HITMARKER_STATUS_ABILITY_EFFECT 
+                  | HITMARKER_PASSIVE_HP_UPDATE
+                  | HITMARKER_OBEYS);
 }
 
 void HandleAction_ActionFinished(void)
@@ -891,15 +890,14 @@
     gCurrentTurnActionNumber++;
     gCurrentActionFuncId = gActionsByTurnOrder[gCurrentTurnActionNumber];
     SpecialStatusesClear();
-    gHitMarker &= ~(HITMARKER_DESTINYBOND | HITMARKER_IGNORE_SUBSTITUTE | HITMARKER_ATTACKSTRING_PRINTED
-<<<<<<< HEAD
-                    | HITMARKER_NO_PPDEDUCT | HITMARKER_STATUS_ABILITY_EFFECT | HITMARKER_PASSIVE_DAMAGE
-                    | HITMARKER_OBEYS | HITMARKER_IGNORE_DISGUISE);
-=======
-                    | HITMARKER_NO_PPDEDUCT | HITMARKER_STATUS_ABILITY_EFFECT | HITMARKER_PASSIVE_HP_UPDATE
-                    | HITMARKER_OBEYS | HITMARKER_SYNCHRONIZE_EFFECT
-                    | HITMARKER_CHARGING | HITMARKER_IGNORE_DISGUISE);
->>>>>>> 6df3a48c
+    gHitMarker &= ~(HITMARKER_DESTINYBOND 
+                  | HITMARKER_IGNORE_SUBSTITUTE 
+                  | HITMARKER_ATTACKSTRING_PRINTED
+                  | HITMARKER_NO_PPDEDUCT 
+                  | HITMARKER_STATUS_ABILITY_EFFECT 
+                  | HITMARKER_PASSIVE_HP_UPDATE
+                  | HITMARKER_OBEYS 
+                  | HITMARKER_IGNORE_DISGUISE);
 
     ClearDamageCalcResults();
     gCurrentMove = 0;
@@ -9419,13 +9417,8 @@
         dmg = gBattleMons[ctx->battlerAtk].level;
         break;
     case EFFECT_PSYWAVE:
-<<<<<<< HEAD
-        randDamage = B_PSYWAVE_DMG >= GEN_6 ? (Random() % 101) : ((Random() % 11) * 10);
+        randDamage = B_PSYWAVE_DMG >= GEN_5 ? (Random() % 101) : ((Random() % 11) * 10);
         dmg = gBattleMons[ctx->battlerAtk].level * (randDamage + 50) / 100;
-=======
-        randDamage = B_PSYWAVE_DMG >= GEN_5 ? (Random() % 101) : ((Random() % 11) * 10);
-        dmg = gBattleMons[damageCalcData->battlerAtk].level * (randDamage + 50) / 100;
->>>>>>> 6df3a48c
         break;
     case EFFECT_FIXED_HP_DAMAGE:
         dmg = GetMoveFixedHPDamage(ctx->move);
