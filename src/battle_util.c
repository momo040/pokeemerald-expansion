--- conflicted
+++ resolved
@@ -5341,13 +5341,8 @@
              && IsBattlerAlive(gBattlerAttacker)
              && !IsAbilityOnSide(gBattlerAttacker, ABILITY_AROMA_VEIL)
              && gBattleMons[gBattlerAttacker].pp[gChosenMovePos] != 0
-<<<<<<< HEAD
              && !(GetActiveGimmick(gBattlerAttacker) == GIMMICK_DYNAMAX) // TODO: Max Moves don't make contact, useless?
-             && (Random() % 3) == 0)
-=======
-             && !IsDynamaxed(gBattlerAttacker) // TODO: Max Moves don't make contact, useless?
              && RandomPercentage(RNG_CURSED_BODY, 30))
->>>>>>> 13b8daf3
             {
                 gDisableStructs[gBattlerAttacker].disabledMove = gChosenMove;
                 gDisableStructs[gBattlerAttacker].disableTimer = 4;
@@ -5508,15 +5503,10 @@
             }
             break;
         case ABILITY_EFFECT_SPORE:
-<<<<<<< HEAD
+        {
+            u32 ability = GetBattlerAbility(gBattlerAttacker);
             if ((!IS_BATTLER_OF_TYPE(gBattlerAttacker, TYPE_GRASS) || B_POWDER_GRASS < GEN_6)
-             && GetBattlerAbility(gBattlerAttacker) != ABILITY_OVERCOAT
-=======
-        {
-            u32 ability = GetBattlerAbility(gBattlerAttacker);
-            if (!IS_BATTLER_OF_TYPE(gBattlerAttacker, TYPE_GRASS)
              && ability != ABILITY_OVERCOAT
->>>>>>> 13b8daf3
              && GetBattlerHoldEffect(gBattlerAttacker, TRUE) != HOLD_EFFECT_SAFETY_GOGGLES)
             {
                 u32 poison, paralysis, sleep;
@@ -5559,25 +5549,14 @@
         }
             break;
         case ABILITY_POISON_POINT:
-<<<<<<< HEAD
             if (B_ABILITY_TRIGGER_CHANCE >= GEN_4 ? RandomPercentage(RNG_POISON_POINT, 30) : RandomChance(RNG_POISON_POINT, 1, 3))
-=======
-            if (!(gMoveResultFlags & MOVE_RESULT_NO_EFFECT)
-             && gBattleMons[gBattlerAttacker].hp != 0
-             && !gProtectStructs[gBattlerAttacker].confusionSelfDmg
-             && TARGET_TURN_DAMAGED
-             && CanBePoisoned(gBattlerTarget, gBattlerAttacker, GetBattlerAbility(gBattlerAttacker))
-             && GetBattlerHoldEffect(gBattlerAttacker, TRUE) != HOLD_EFFECT_PROTECTIVE_PADS
-             && IsMoveMakingContact(move, gBattlerAttacker)
-             && RandomWeighted(RNG_POISON_POINT, 2, 1))
->>>>>>> 13b8daf3
             {
             POISON_POINT:
                 if (!(gMoveResultFlags & MOVE_RESULT_NO_EFFECT)
                 && IsBattlerAlive(gBattlerAttacker)
                 && !gProtectStructs[gBattlerAttacker].confusionSelfDmg
                 && TARGET_TURN_DAMAGED
-                && CanBePoisoned(gBattlerTarget, gBattlerAttacker)
+                && CanBePoisoned(gBattlerTarget, gBattlerAttacker, GetBattlerAbility(gBattlerAttacker))
                 && GetBattlerHoldEffect(gBattlerAttacker, TRUE) != HOLD_EFFECT_PROTECTIVE_PADS
                 && IsMoveMakingContact(move, gBattlerAttacker))
                 {
@@ -5591,25 +5570,14 @@
             }
             break;
         case ABILITY_STATIC:
-<<<<<<< HEAD
             if (B_ABILITY_TRIGGER_CHANCE >= GEN_4 ? RandomPercentage(RNG_STATIC, 30) : RandomChance(RNG_STATIC, 1, 3))
-=======
-            if (!(gMoveResultFlags & MOVE_RESULT_NO_EFFECT)
-             && gBattleMons[gBattlerAttacker].hp != 0
-             && !gProtectStructs[gBattlerAttacker].confusionSelfDmg
-             && TARGET_TURN_DAMAGED
-             && CanBeParalyzed(gBattlerAttacker, GetBattlerAbility(gBattlerAttacker))
-             && GetBattlerHoldEffect(gBattlerAttacker, TRUE) != HOLD_EFFECT_PROTECTIVE_PADS
-             && IsMoveMakingContact(move, gBattlerAttacker)
-             && RandomWeighted(RNG_STATIC, 2, 1))
->>>>>>> 13b8daf3
             {
             STATIC:
                 if (!(gMoveResultFlags & MOVE_RESULT_NO_EFFECT)
                 && IsBattlerAlive(gBattlerAttacker)
                 && !gProtectStructs[gBattlerAttacker].confusionSelfDmg
                 && TARGET_TURN_DAMAGED
-                && CanBeParalyzed(gBattlerAttacker)
+                && CanBeParalyzed(gBattlerAttacker, GetBattlerAbility(gBattlerAttacker))
                 && GetBattlerHoldEffect(gBattlerAttacker, TRUE) != HOLD_EFFECT_PROTECTIVE_PADS
                 && IsMoveMakingContact(move, gBattlerAttacker))
                 {
@@ -5629,13 +5597,8 @@
              && GetBattlerHoldEffect(gBattlerAttacker, TRUE) != HOLD_EFFECT_PROTECTIVE_PADS
              && (IsMoveMakingContact(move, gBattlerAttacker))
              && TARGET_TURN_DAMAGED
-<<<<<<< HEAD
-             && CanBeBurned(gBattlerAttacker)
+             && CanBeBurned(gBattlerAttacker, GetBattlerAbility(gBattlerAttacker))
              && (B_ABILITY_TRIGGER_CHANCE >= GEN_4 ? RandomPercentage(RNG_FLAME_BODY, 30) : RandomChance(RNG_FLAME_BODY, 1, 3)))
-=======
-             && CanBeBurned(gBattlerAttacker, GetBattlerAbility(gBattlerAttacker))
-             && RandomWeighted(RNG_FLAME_BODY, 2, 1))
->>>>>>> 13b8daf3
             {
                 gBattleScripting.moveEffect = MOVE_EFFECT_AFFECTS_USER | MOVE_EFFECT_BURN;
                 PREPARE_ABILITY_BUFFER(gBattleTextBuff1, gLastUsedAbility);
@@ -5869,7 +5832,7 @@
             if (!(gMoveResultFlags & MOVE_RESULT_NO_EFFECT)
              && IsBattlerAlive(gBattlerTarget)
              && !gProtectStructs[gBattlerAttacker].confusionSelfDmg
-             && CanBePoisoned(gBattlerAttacker, gBattlerTarget)
+             && CanBePoisoned(gBattlerAttacker, gBattlerTarget, GetBattlerAbility(gBattlerTarget))
              && TARGET_TURN_DAMAGED // Need to actually hit the target
              && RandomWeighted(RNG_TOXIC_CHAIN, 7, 3))
             {
@@ -11113,11 +11076,10 @@
 
     for (i = 0; i < PARTY_SIZE; i++)
     {
-<<<<<<< HEAD
         // Check if held items should be restored after battle based on generation
-        if (B_RESTORE_HELD_BATTLE_ITEMS >= GEN_9 || gBattleStruct->itemLost[i].stolen || returnNPCItems)
-        {
-            u16 lostItem = gBattleStruct->itemLost[i].originalItem;
+        if (B_RESTORE_HELD_BATTLE_ITEMS >= GEN_9 || gBattleStruct->itemLost[B_SIDE_PLAYER][i].stolen || returnNPCItems)
+        {
+            u16 lostItem = gBattleStruct->itemLost[B_SIDE_PLAYER][i].originalItem;
 
             // Check if the lost item is a berry and the mon is not holding it
             if (ItemId_GetPocket(lostItem) == POCKET_BERRIES && GetMonData(&gPlayerParty[i], MON_DATA_HELD_ITEM) != lostItem)
@@ -11126,13 +11088,6 @@
             // Check if the lost item should be restored
             if ((lostItem != ITEM_NONE || returnNPCItems) && ItemId_GetPocket(lostItem) != POCKET_BERRIES)
                 SetMonData(&gPlayerParty[i], MON_DATA_HELD_ITEM, &lostItem);
-=======
-        if (B_RESTORE_HELD_BATTLE_ITEMS >= GEN_9 || gBattleStruct->itemLost[B_SIDE_PLAYER][i].stolen)
-        {
-            lostItem = gBattleStruct->itemLost[B_SIDE_PLAYER][i].originalItem;
-            if (lostItem != ITEM_NONE && ItemId_GetPocket(lostItem) != POCKET_BERRIES)
-                SetMonData(&gPlayerParty[i], MON_DATA_HELD_ITEM, &lostItem);  // Restore stolen non-berry items
->>>>>>> 13b8daf3
         }
     }
 }
