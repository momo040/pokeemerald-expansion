--- conflicted
+++ resolved
@@ -1612,30 +1612,18 @@
     return !(gBattleStruct->ateBerry[battler & BIT_SIDE] & gBitTable[gBattlerPartyIndexes[battler]]);
 }
 
-<<<<<<< HEAD
 // Dynamax bypasses all selection prevention except Taunt and Assault Vest.
 #define DYNAMAX_BYPASS_CHECK    !gBattleStruct->dynamax.playerSelect && !IsDynamaxed(gBattlerAttacker)
 
-u8 TrySetCantSelectMoveBattleScript(void)
+u32 TrySetCantSelectMoveBattleScript(u32 battler)
 {
     u32 limitations = 0;
-    u8 moveId = gBattleResources->bufferB[gActiveBattler][2] & ~RET_MEGA_EVOLUTION & ~RET_DYNAMAX;
-    u32 move = gBattleMons[gActiveBattler].moves[moveId];
-    u32 holdEffect = GetBattlerHoldEffect(gActiveBattler, TRUE);
-    u16 *choicedMove = &gBattleStruct->choicedMove[gActiveBattler];
-
-    if (DYNAMAX_BYPASS_CHECK && gBattleStruct->zmove.toBeUsed[gBattlerAttacker] == MOVE_NONE && gDisableStructs[gActiveBattler].disabledMove == move && move != MOVE_NONE)
-=======
-u32 TrySetCantSelectMoveBattleScript(u32 battler)
-{
-    u32 limitations = 0;
-    u8 moveId = gBattleResources->bufferB[battler][2] & ~(RET_MEGA_EVOLUTION | RET_ULTRA_BURST);
+    u8 moveId = gBattleResources->bufferB[battler][2] & ~(RET_MEGA_EVOLUTION | RET_ULTRA_BURST | RET_DYNAMAX);
     u32 move = gBattleMons[battler].moves[moveId];
     u32 holdEffect = GetBattlerHoldEffect(battler, TRUE);
     u16 *choicedMove = &gBattleStruct->choicedMove[battler];
 
-    if (gBattleStruct->zmove.toBeUsed[gBattlerAttacker] == MOVE_NONE && gDisableStructs[battler].disabledMove == move && move != MOVE_NONE)
->>>>>>> b5f7a513
+    if (DYNAMAX_BYPASS_CHECK && gBattleStruct->zmove.toBeUsed[gBattlerAttacker] == MOVE_NONE && gDisableStructs[battler].disabledMove == move && move != MOVE_NONE)
     {
         gBattleScripting.battler = battler;
         gCurrentMove = move;
@@ -1651,11 +1639,7 @@
         }
     }
 
-<<<<<<< HEAD
-    if (DYNAMAX_BYPASS_CHECK && gBattleStruct->zmove.toBeUsed[gBattlerAttacker] == MOVE_NONE && move == gLastMoves[gActiveBattler] && move != MOVE_STRUGGLE && (gBattleMons[gActiveBattler].status2 & STATUS2_TORMENT))
-=======
-    if (gBattleStruct->zmove.toBeUsed[gBattlerAttacker] == MOVE_NONE && move == gLastMoves[battler] && move != MOVE_STRUGGLE && (gBattleMons[battler].status2 & STATUS2_TORMENT))
->>>>>>> b5f7a513
+    if (DYNAMAX_BYPASS_CHECK && gBattleStruct->zmove.toBeUsed[gBattlerAttacker] == MOVE_NONE && move == gLastMoves[battler] && move != MOVE_STRUGGLE && (gBattleMons[battler].status2 & STATUS2_TORMENT))
     {
         CancelMultiTurnMoves(battler);
         if (gBattleTypeFlags & BATTLE_TYPE_PALACE)
@@ -1688,11 +1672,7 @@
         }
     }
 
-<<<<<<< HEAD
-    if (DYNAMAX_BYPASS_CHECK && gBattleStruct->zmove.toBeUsed[gBattlerAttacker] == MOVE_NONE && gDisableStructs[gActiveBattler].throatChopTimer != 0 && gBattleMoves[move].flags & FLAG_SOUND)
-=======
-    if (gBattleStruct->zmove.toBeUsed[gBattlerAttacker] == MOVE_NONE && gDisableStructs[battler].throatChopTimer != 0 && gBattleMoves[move].soundMove)
->>>>>>> b5f7a513
+    if (DYNAMAX_BYPASS_CHECK && gBattleStruct->zmove.toBeUsed[gBattlerAttacker] == MOVE_NONE && gDisableStructs[battler].throatChopTimer != 0 && gBattleMoves[move].soundMove)
     {
         gCurrentMove = move;
         if (gBattleTypeFlags & BATTLE_TYPE_PALACE)
@@ -1707,11 +1687,7 @@
         }
     }
 
-<<<<<<< HEAD
-    if (DYNAMAX_BYPASS_CHECK && gBattleStruct->zmove.toBeUsed[gBattlerAttacker] == MOVE_NONE && GetImprisonedMovesCount(gActiveBattler, move))
-=======
-    if (gBattleStruct->zmove.toBeUsed[gBattlerAttacker] == MOVE_NONE && GetImprisonedMovesCount(battler, move))
->>>>>>> b5f7a513
+    if (DYNAMAX_BYPASS_CHECK && gBattleStruct->zmove.toBeUsed[gBattlerAttacker] == MOVE_NONE && GetImprisonedMovesCount(battler, move))
     {
         gCurrentMove = move;
         if (gBattleTypeFlags & BATTLE_TYPE_PALACE)
@@ -1741,11 +1717,7 @@
         }
     }
 
-<<<<<<< HEAD
-    if (DYNAMAX_BYPASS_CHECK && gBattleStruct->zmove.toBeUsed[gBattlerAttacker] == MOVE_NONE && IsHealBlockPreventingMove(gActiveBattler, move))
-=======
-    if (gBattleStruct->zmove.toBeUsed[gBattlerAttacker] == MOVE_NONE && IsHealBlockPreventingMove(battler, move))
->>>>>>> b5f7a513
+    if (DYNAMAX_BYPASS_CHECK && gBattleStruct->zmove.toBeUsed[gBattlerAttacker] == MOVE_NONE && IsHealBlockPreventingMove(battler, move))
     {
         gCurrentMove = move;
         if (gBattleTypeFlags & BATTLE_TYPE_PALACE)
@@ -1760,11 +1732,7 @@
         }
     }
 
-<<<<<<< HEAD
-    if (DYNAMAX_BYPASS_CHECK && gBattleStruct->zmove.toBeUsed[gBattlerAttacker] == MOVE_NONE && IsBelchPreventingMove(gActiveBattler, move))
-=======
-    if (gBattleStruct->zmove.toBeUsed[gBattlerAttacker] == MOVE_NONE && IsBelchPreventingMove(battler, move))
->>>>>>> b5f7a513
+    if (DYNAMAX_BYPASS_CHECK && gBattleStruct->zmove.toBeUsed[gBattlerAttacker] == MOVE_NONE && IsBelchPreventingMove(battler, move))
     {
         gCurrentMove = move;
         if (gBattleTypeFlags & BATTLE_TYPE_PALACE)
@@ -1779,11 +1747,7 @@
         }
     }
 
-<<<<<<< HEAD
-    if (DYNAMAX_BYPASS_CHECK && move == MOVE_STUFF_CHEEKS && ItemId_GetPocket(gBattleMons[gActiveBattler].item) != POCKET_BERRIES)
-=======
-    if (move == MOVE_STUFF_CHEEKS && ItemId_GetPocket(gBattleMons[battler].item) != POCKET_BERRIES)
->>>>>>> b5f7a513
+    if (DYNAMAX_BYPASS_CHECK && move == MOVE_STUFF_CHEEKS && ItemId_GetPocket(gBattleMons[battler].item) != POCKET_BERRIES)
     {
         gCurrentMove = move;
         if (gBattleTypeFlags & BATTLE_TYPE_PALACE)
@@ -1798,10 +1762,6 @@
         }
     }
 
-<<<<<<< HEAD
-    gPotentialItemEffectBattler = gActiveBattler;
-    if (DYNAMAX_BYPASS_CHECK && (holdEffect) && *choicedMove != MOVE_NONE && *choicedMove != MOVE_UNAVAILABLE && *choicedMove != move)
-=======
     if (gBattleMoves[move].effect == EFFECT_GIGATON_HAMMER && move == gLastResultingMoves[battler])
     {
         gCurrentMove = move;
@@ -1819,8 +1779,7 @@
     }
 
     gPotentialItemEffectBattler = battler;
-    if (HOLD_EFFECT_CHOICE(holdEffect) && *choicedMove != MOVE_NONE && *choicedMove != MOVE_UNAVAILABLE && *choicedMove != move)
->>>>>>> b5f7a513
+    if (DYNAMAX_BYPASS_CHECK && HOLD_EFFECT_CHOICE(holdEffect) && *choicedMove != MOVE_NONE && *choicedMove != MOVE_UNAVAILABLE && *choicedMove != move)
     {
         gCurrentMove = *choicedMove;
         gLastUsedItem = gBattleMons[battler].item;
@@ -1837,16 +1796,11 @@
     }
     else if (holdEffect == HOLD_EFFECT_ASSAULT_VEST && IS_MOVE_STATUS(move) && move != MOVE_ME_FIRST)
     {
-<<<<<<< HEAD
         if (IsDynamaxed(gBattlerAttacker))
             gCurrentMove = MOVE_MAX_GUARD;
         else
             gCurrentMove = move;
-        gLastUsedItem = gBattleMons[gActiveBattler].item;
-=======
-        gCurrentMove = move;
         gLastUsedItem = gBattleMons[battler].item;
->>>>>>> b5f7a513
         if (gBattleTypeFlags & BATTLE_TYPE_PALACE)
         {
             gPalaceSelectionBattleScripts[battler] = BattleScript_SelectingNotAllowedMoveAssaultVestInPalace;
@@ -1858,11 +1812,7 @@
             limitations++;
         }
     }
-<<<<<<< HEAD
-    if (DYNAMAX_BYPASS_CHECK && (GetBattlerAbility(gActiveBattler) == ABILITY_GORILLA_TACTICS) && *choicedMove != MOVE_NONE
-=======
-    if ((GetBattlerAbility(battler) == ABILITY_GORILLA_TACTICS) && *choicedMove != MOVE_NONE
->>>>>>> b5f7a513
+    if (DYNAMAX_BYPASS_CHECK && (GetBattlerAbility(battler) == ABILITY_GORILLA_TACTICS) && *choicedMove != MOVE_NONE
               && *choicedMove != MOVE_UNAVAILABLE && *choicedMove != move)
     {
         gCurrentMove = *choicedMove;
@@ -2636,12 +2586,9 @@
     ENDTURN_SLOW_START,
     ENDTURN_PLASMA_FISTS,
     ENDTURN_CUD_CHEW,
-<<<<<<< HEAD
     ENDTURN_TORMENT, // supposedly this goes after Taunt, before Encore, but Encore is first right now?
+    ENDTURN_SALT_CURE,
     ENDTURN_DYNAMAX,
-=======
-    ENDTURN_SALT_CURE,
->>>>>>> b5f7a513
     ENDTURN_BATTLER_COUNT
 };
 
@@ -2688,11 +2635,7 @@
              && !(gStatuses3[battler] & STATUS3_HEAL_BLOCK)
              && gBattleMons[battler].hp != 0)
             {
-<<<<<<< HEAD
-                gBattleMoveDamage = GetDrainedBigRootHp(gActiveBattler, GetNonDynamaxMaxHP(gActiveBattler) / 16);
-=======
-                gBattleMoveDamage = GetDrainedBigRootHp(battler, gBattleMons[battler].maxHP / 16);
->>>>>>> b5f7a513
+                gBattleMoveDamage = GetDrainedBigRootHp(battler, GetNonDynamaxMaxHP(battler) / 16);
                 BattleScriptExecute(BattleScript_IngrainTurnHeal);
                 effect++;
             }
@@ -2704,11 +2647,7 @@
              && !(gStatuses3[battler] & STATUS3_HEAL_BLOCK)
              && gBattleMons[battler].hp != 0)
             {
-<<<<<<< HEAD
-                gBattleMoveDamage = GetDrainedBigRootHp(gActiveBattler, GetNonDynamaxMaxHP(gActiveBattler) / 16);
-=======
-                gBattleMoveDamage = GetDrainedBigRootHp(battler, gBattleMons[battler].maxHP / 16);
->>>>>>> b5f7a513
+                gBattleMoveDamage = GetDrainedBigRootHp(battler, GetNonDynamaxMaxHP(battler) / 16);
                 BattleScriptExecute(BattleScript_AquaRingHeal);
                 effect++;
             }
@@ -2741,13 +2680,8 @@
             {
                 MAGIC_GUARD_CHECK;
 
-<<<<<<< HEAD
-                gBattlerTarget = gStatuses3[gActiveBattler] & STATUS3_LEECHSEED_BATTLER; // Notice gBattlerTarget is actually the HP receiver.
-                gBattleMoveDamage = GetNonDynamaxMaxHP(gActiveBattler) / 8;
-=======
                 gBattlerTarget = gStatuses3[battler] & STATUS3_LEECHSEED_BATTLER; // Notice gBattlerTarget is actually the HP receiver.
-                gBattleMoveDamage = gBattleMons[battler].maxHP / 8;
->>>>>>> b5f7a513
+                gBattleMoveDamage = GetNonDynamaxMaxHP(battler) / 8;
                 if (gBattleMoveDamage == 0)
                     gBattleMoveDamage = 1;
                 gBattleScripting.animArg1 = gBattlerTarget;
@@ -2767,11 +2701,7 @@
                 {
                     if (!BATTLER_MAX_HP(battler) && !(gStatuses3[battler] & STATUS3_HEAL_BLOCK))
                     {
-<<<<<<< HEAD
-                        gBattleMoveDamage = GetNonDynamaxMaxHP(gActiveBattler) / 8;
-=======
-                        gBattleMoveDamage = gBattleMons[battler].maxHP / 8;
->>>>>>> b5f7a513
+                        gBattleMoveDamage = GetNonDynamaxMaxHP(battler) / 8;
                         if (gBattleMoveDamage == 0)
                             gBattleMoveDamage = 1;
                         gBattleMoveDamage *= -1;
@@ -2781,11 +2711,7 @@
                 }
                 else
                 {
-<<<<<<< HEAD
-                    gBattleMoveDamage = GetNonDynamaxMaxHP(gActiveBattler) / 8;
-=======
-                    gBattleMoveDamage = gBattleMons[battler].maxHP / 8;
->>>>>>> b5f7a513
+                    gBattleMoveDamage = GetNonDynamaxMaxHP(battler) / 8;
                     if (gBattleMoveDamage == 0)
                         gBattleMoveDamage = 1;
                     BattleScriptExecute(BattleScript_PoisonTurnDmg);
@@ -2804,11 +2730,7 @@
                 {
                     if (!BATTLER_MAX_HP(battler) && !(gStatuses3[battler] & STATUS3_HEAL_BLOCK))
                     {
-<<<<<<< HEAD
-                        gBattleMoveDamage = GetNonDynamaxMaxHP(gActiveBattler) / 8;
-=======
-                        gBattleMoveDamage = gBattleMons[battler].maxHP / 8;
->>>>>>> b5f7a513
+                        gBattleMoveDamage = GetNonDynamaxMaxHP(battler) / 8;
                         if (gBattleMoveDamage == 0)
                             gBattleMoveDamage = 1;
                         gBattleMoveDamage *= -1;
@@ -2818,11 +2740,7 @@
                 }
                 else
                 {
-<<<<<<< HEAD
-                    gBattleMoveDamage = GetNonDynamaxMaxHP(gActiveBattler) / 16;
-=======
-                    gBattleMoveDamage = gBattleMons[battler].maxHP / 16;
->>>>>>> b5f7a513
+                    gBattleMoveDamage = GetNonDynamaxMaxHP(battler) / 16;
                     if (gBattleMoveDamage == 0)
                         gBattleMoveDamage = 1;
                     if ((gBattleMons[battler].status1 & STATUS1_TOXIC_COUNTER) != STATUS1_TOXIC_TURN(15)) // not 16 turns
@@ -2840,15 +2758,9 @@
             {
                 MAGIC_GUARD_CHECK;
             #if B_BURN_DAMAGE >= GEN_7
-<<<<<<< HEAD
-                gBattleMoveDamage = GetNonDynamaxMaxHP(gActiveBattler) / 16;
+                gBattleMoveDamage = GetNonDynamaxMaxHP(battler) / 16;
             #else
-                gBattleMoveDamage = GetNonDynamaxMaxHP(gActiveBattler) / 8;
-=======
-                gBattleMoveDamage = gBattleMons[battler].maxHP / 16;
-            #else
-                gBattleMoveDamage = gBattleMons[battler].maxHP / 8;
->>>>>>> b5f7a513
+                gBattleMoveDamage = GetNonDynamaxMaxHP(battler) / 8;
             #endif
                 if (ability == ABILITY_HEATPROOF)
                 {
@@ -2889,11 +2801,7 @@
                 // persist even after the affected Pokemon has been awakened by Shed Skin.
                 if (gBattleMons[battler].status1 & STATUS1_SLEEP)
                 {
-<<<<<<< HEAD
-                    gBattleMoveDamage = GetNonDynamaxMaxHP(gActiveBattler) / 4;
-=======
-                    gBattleMoveDamage = gBattleMons[battler].maxHP / 4;
->>>>>>> b5f7a513
+                    gBattleMoveDamage = GetNonDynamaxMaxHP(battler) / 4;
                     if (gBattleMoveDamage == 0)
                         gBattleMoveDamage = 1;
                     BattleScriptExecute(BattleScript_NightmareTurnDmg);
@@ -2911,11 +2819,7 @@
                 && gBattleMons[battler].hp != 0)
             {
                 MAGIC_GUARD_CHECK;
-<<<<<<< HEAD
-                gBattleMoveDamage = GetNonDynamaxMaxHP(gActiveBattler) / 4;
-=======
-                gBattleMoveDamage = gBattleMons[battler].maxHP / 4;
->>>>>>> b5f7a513
+                gBattleMoveDamage = GetNonDynamaxMaxHP(battler) / 4;
                 if (gBattleMoveDamage == 0)
                     gBattleMoveDamage = 1;
                 BattleScriptExecute(BattleScript_CurseTurnDmg);
@@ -2936,23 +2840,13 @@
                     gBattlescriptCurrInstr = BattleScript_WrapTurnDmg;
                     if (GetBattlerHoldEffect(gBattleStruct->wrappedBy[battler], TRUE) == HOLD_EFFECT_BINDING_BAND)
                 #if B_BINDING_DAMAGE >= GEN_6
-<<<<<<< HEAD
-                        gBattleMoveDamage = GetNonDynamaxMaxHP(gActiveBattler) / 6;
+                        gBattleMoveDamage = GetNonDynamaxMaxHP(battler) / 6;
                     else
-                        gBattleMoveDamage = GetNonDynamaxMaxHP(gActiveBattler) / 8;
+                        gBattleMoveDamage = GetNonDynamaxMaxHP(battler) / 8;
                 #else
-                        gBattleMoveDamage = GetNonDynamaxMaxHP(gActiveBattler) / 8;
+                        gBattleMoveDamage = GetNonDynamaxMaxHP(battler) / 8;
                     else
-                        gBattleMoveDamage = GetNonDynamaxMaxHP(gActiveBattler) / 16;
-=======
-                        gBattleMoveDamage = gBattleMons[battler].maxHP / 6;
-                    else
-                        gBattleMoveDamage = gBattleMons[battler].maxHP / 8;
-                #else
-                        gBattleMoveDamage = gBattleMons[battler].maxHP / 8;
-                    else
-                        gBattleMoveDamage = gBattleMons[battler].maxHP / 16;
->>>>>>> b5f7a513
+                        gBattleMoveDamage = GetNonDynamaxMaxHP(battler) / 16;
                 #endif
 
                     if (gBattleMoveDamage == 0)
@@ -3271,21 +3165,21 @@
             gBattleStruct->turnEffectsTracker++;
             break;
         case ENDTURN_TORMENT:
-            if (gDisableStructs[gActiveBattler].tormentTimer != PERMANENT_TORMENT
-                && --gDisableStructs[gActiveBattler].tormentTimer == 0)
-            {
-                gBattleMons[gActiveBattler].status2 &= ~STATUS2_TORMENT;
+            if (gDisableStructs[battler].tormentTimer != PERMANENT_TORMENT
+                && --gDisableStructs[battler].tormentTimer == 0)
+            {
+                gBattleMons[battler].status2 &= ~STATUS2_TORMENT;
                 BattleScriptExecute(BattleScript_TormentEnds);
                 effect++;
             }
             gBattleStruct->turnEffectsTracker++;
             break;
         case ENDTURN_DYNAMAX:
-            if (IsDynamaxed(gActiveBattler)
-                && --gBattleStruct->dynamax.dynamaxTurns[gActiveBattler] == 0)
-            {
-                gBattleScripting.battler = gActiveBattler;
-	            UndoDynamax(gActiveBattler);
+            if (IsDynamaxed(battler)
+                && --gBattleStruct->dynamax.dynamaxTurns[battler] == 0)
+            {
+                gBattleScripting.battler = battler;
+	            UndoDynamax(battler);
                 BattleScriptExecute(BattleScript_DynamaxEnds);
                 effect++;
             }
@@ -5474,12 +5368,8 @@
             if (!(gMoveResultFlags & MOVE_RESULT_NO_EFFECT)
              && IsBattlerAlive(gBattlerAttacker)
              && TARGET_TURN_DAMAGED
-<<<<<<< HEAD
-             && (gBattleMoves[move].flags & FLAG_MAKES_CONTACT)
+             && IsMoveMakingContact(move, gBattlerAttacker)
              && !IsDynamaxed(gBattlerTarget))
-=======
-             && IsMoveMakingContact(move, gBattlerAttacker))
->>>>>>> b5f7a513
             {
                 switch (gBattleMons[gBattlerAttacker].ability)
                 {
@@ -6635,11 +6525,7 @@
     {
         PREPARE_FLAVOR_BUFFER(gBattleTextBuff1, flavorId);
 
-<<<<<<< HEAD
-        gBattleMoveDamage = GetNonDynamaxMaxHP(battlerId) / GetBattlerItemHoldEffectParam(battlerId, itemId);
-=======
-        gBattleMoveDamage = gBattleMons[battler].maxHP / GetBattlerItemHoldEffectParam(battler, itemId);
->>>>>>> b5f7a513
+        gBattleMoveDamage = GetNonDynamaxMaxHP(battler) / GetBattlerItemHoldEffectParam(battler, itemId);
         if (gBattleMoveDamage == 0)
             gBattleMoveDamage = 1;
         gBattleMoveDamage *= -1;
@@ -6901,11 +6787,7 @@
         && HasEnoughHpToEatBerry(battler, 2, itemId))
     {
         if (percentHeal)
-<<<<<<< HEAD
-            gBattleMoveDamage = (GetNonDynamaxMaxHP(battlerId) * GetBattlerItemHoldEffectParam(battlerId, itemId) / 100) * -1;
-=======
-            gBattleMoveDamage = (gBattleMons[battler].maxHP * GetBattlerItemHoldEffectParam(battler, itemId) / 100) * -1;
->>>>>>> b5f7a513
+            gBattleMoveDamage = (GetNonDynamaxMaxHP(battler) * GetBattlerItemHoldEffectParam(battler, itemId) / 100) * -1;
         else
             gBattleMoveDamage = GetBattlerItemHoldEffectParam(battler, itemId) * -1;
 
@@ -7544,11 +7426,7 @@
                 }
                 else if (GetBattlerAbility(battler) != ABILITY_MAGIC_GUARD && !moveTurn)
                 {
-<<<<<<< HEAD
-                    gBattleMoveDamage = GetNonDynamaxMaxHP(battlerId) / 8;
-=======
-                    gBattleMoveDamage = gBattleMons[battler].maxHP / 8;
->>>>>>> b5f7a513
+                    gBattleMoveDamage = GetNonDynamaxMaxHP(battler) / 8;
                     if (gBattleMoveDamage == 0)
                         gBattleMoveDamage = 1;
                     BattleScriptExecute(BattleScript_ItemHurtEnd2);
@@ -7565,11 +7443,7 @@
                 if (gBattleMons[battler].hp < gBattleMons[battler].maxHP && !moveTurn)
 #endif
                 {
-<<<<<<< HEAD
-                    gBattleMoveDamage = GetNonDynamaxMaxHP(battlerId) / 16;
-=======
-                    gBattleMoveDamage = gBattleMons[battler].maxHP / 16;
->>>>>>> b5f7a513
+                    gBattleMoveDamage = GetNonDynamaxMaxHP(battler) / 16;
                     if (gBattleMoveDamage == 0)
                         gBattleMoveDamage = 1;
                     gBattleMoveDamage *= -1;
@@ -8087,11 +7961,7 @@
         case HOLD_EFFECT_STICKY_BARB:   // Not an orb per se, but similar effect, and needs to NOT activate with pickpocket
             if (battlerAbility != ABILITY_MAGIC_GUARD)
             {
-<<<<<<< HEAD
-                gBattleMoveDamage = GetNonDynamaxMaxHP(battlerId) / 8;
-=======
-                gBattleMoveDamage = gBattleMons[battler].maxHP / 8;
->>>>>>> b5f7a513
+                gBattleMoveDamage = GetNonDynamaxMaxHP(battler) / 8;
                 if (gBattleMoveDamage == 0)
                     gBattleMoveDamage = 1;
                 BattleScriptExecute(BattleScript_ItemHurtEnd2);
@@ -8441,12 +8311,12 @@
 
     // Z-Moves and Max Moves bypass protection (except Max Guard).
     if ((IsMaxMove(move) || gBattleStruct->zmove.active)
-         && (!gProtectStructs[battlerId].maxGuarded 
+         && (!gProtectStructs[battler].maxGuarded 
              || gBattleMoves[move].argument == MAX_EFFECT_BYPASS_PROTECT))
         return FALSE;
     
     // Max Guard is silly about the moves it blocks, including Teatime.
-    if (gProtectStructs[battlerId].maxGuarded && IsMoveBlockedByMaxGuard(move))
+    if (gProtectStructs[battler].maxGuarded && IsMoveBlockedByMaxGuard(move))
         return TRUE;
 
     if (move == MOVE_TEATIME)
@@ -8455,12 +8325,8 @@
     // Protective Pads doesn't stop Unseen Fist from bypassing Protect effects, so IsMoveMakingContact() isn't used here.
     // This means extra logic is needed to handle Shell Side Arm.
     if (GetBattlerAbility(gBattlerAttacker) == ABILITY_UNSEEN_FIST
-<<<<<<< HEAD
-        && (gBattleMoves[move].flags & FLAG_MAKES_CONTACT || (gBattleMoves[move].effect == EFFECT_SHELL_SIDE_ARM && gBattleStruct->swapDamageCategory))
-        && !gProtectStructs[battlerId].maxGuarded) // Max Guard cannot be bypassed by Unseen Fist
-=======
-        && (gBattleMoves[move].makesContact || (gBattleMoves[move].effect == EFFECT_SHELL_SIDE_ARM && gBattleStruct->swapDamageCategory)))
->>>>>>> b5f7a513
+        && (gBattleMoves[move].makesContact || (gBattleMoves[move].effect == EFFECT_SHELL_SIDE_ARM && gBattleStruct->swapDamageCategory))
+        && !gProtectStructs[battler].maxGuarded) // Max Guard cannot be bypassed by Unseen Fist
         return FALSE;
     else if (gBattleMoves[move].ignoresProtect)
         return FALSE;
@@ -8479,13 +8345,9 @@
         return TRUE;
     else if (gProtectStructs[battler].kingsShielded && gBattleMoves[move].power != 0)
         return TRUE;
-<<<<<<< HEAD
-    else if (gProtectStructs[battlerId].maxGuarded)
+    else if (gProtectStructs[battler].maxGuarded)
         return TRUE;
-    else if (gSideStatuses[GetBattlerSide(battlerId)] & SIDE_STATUS_QUICK_GUARD
-=======
     else if (gSideStatuses[GetBattlerSide(battler)] & SIDE_STATUS_QUICK_GUARD
->>>>>>> b5f7a513
              && GetChosenMovePriority(gBattlerAttacker) > 0)
         return TRUE;
     else if (gSideStatuses[GetBattlerSide(battler)] & SIDE_STATUS_CRAFTY_SHIELD
@@ -9554,21 +9416,12 @@
             modifier = uq4_12_multiply_half_down(modifier, UQ_4_12(2.0));
         break;
     case HOLD_EFFECT_CHOICE_BAND:
-<<<<<<< HEAD
         if (IS_MOVE_PHYSICAL(move) && !IsDynamaxed(battlerAtk))
-            MulModifier(&modifier, UQ_4_12(1.5));
+            modifier = uq4_12_multiply_half_down(modifier, UQ_4_12(1.5));
         break;
     case HOLD_EFFECT_CHOICE_SPECS:
         if (IS_MOVE_SPECIAL(move) && !IsDynamaxed(battlerAtk))
-            MulModifier(&modifier, UQ_4_12(1.5));
-=======
-        if (IS_MOVE_PHYSICAL(move))
             modifier = uq4_12_multiply_half_down(modifier, UQ_4_12(1.5));
-        break;
-    case HOLD_EFFECT_CHOICE_SPECS:
-        if (IS_MOVE_SPECIAL(move))
-            modifier = uq4_12_multiply_half_down(modifier, UQ_4_12(1.5));
->>>>>>> b5f7a513
         break;
     }
 
@@ -9833,26 +9686,17 @@
     return UQ_4_12(1.0);
 }
 
-<<<<<<< HEAD
-    // Z-Moves and Max Moves bypass Protect and do 25% of their original damage
-    if ((gBattleStruct->zmove.active || IsMaxMove(move))
-         && IS_BATTLER_PROTECTED(battlerDef))
-    {
-        MulModifier(&finalModifier, UQ_4_12(0.25));
-    }
-=======
 static inline uq4_12_t GetCriticalModifier(bool32 isCrit)
 {
     return isCrit ? V_CRIT_MULTIPLIER : UQ_4_12(1.0);
 }
 
-static inline uq4_12_t GetZMoveAgainstProtectionModifier(u32 battlerDef)
-{
-    if (gBattleStruct->zmove.active && IS_BATTLER_PROTECTED(battlerDef))
+static inline uq4_12_t GetZMaxMoveAgainstProtectionModifier(u32 battlerDef, u32 move)
+{
+    if ((gBattleStruct->zmove.active || IsMaxMove(move)) && IS_BATTLER_PROTECTED(battlerDef))
         return UQ_4_12(0.25);
     return UQ_4_12(1.0);
 }
->>>>>>> b5f7a513
 
 static inline uq4_12_t GetMinimizeModifier(u32 move, u32 battlerDef)
 {
@@ -10092,7 +9936,7 @@
     DAMAGE_APPLY_MODIFIER(GetSameTypeAttackBonusModifier(battlerAtk, moveType, move, abilityAtk));
     DAMAGE_APPLY_MODIFIER(typeEffectivenessModifier);
     DAMAGE_APPLY_MODIFIER(GetBurnOrFrostBiteModifier(battlerAtk, move, abilityAtk));
-    DAMAGE_APPLY_MODIFIER(GetZMoveAgainstProtectionModifier(battlerDef));
+    DAMAGE_APPLY_MODIFIER(GetZMaxMoveAgainstProtectionModifier(battlerDef, move));
     DAMAGE_APPLY_MODIFIER(GetOtherModifiers(move, moveType, battlerAtk, battlerDef, isCrit, typeEffectivenessModifier, updateFlags, abilityAtk, abilityDef, holdEffectAtk, holdEffectDef));
 
     if (dmg == 0)
@@ -10685,14 +10529,10 @@
         return TRUE;
     else if (IsBattlerPrimalReverted(battler) && (method == FORM_CHANGE_END_BATTLE))
         return TRUE;
-<<<<<<< HEAD
     // Gigantamaxed Pokemon should revert upon fainting, switching, or ending the battle.
-    else if (IsGigantamaxed(battlerId) && (method == FORM_CHANGE_FAINT || method == FORM_CHANGE_BATTLE_SWITCH || method == FORM_CHANGE_END_BATTLE))
+    else if (IsGigantamaxed(battler) && (method == FORM_CHANGE_FAINT || method == FORM_CHANGE_BATTLE_SWITCH || method == FORM_CHANGE_END_BATTLE))
         return TRUE;
-    return DoesSpeciesHaveFormChangeMethod(gBattleMons[battlerId].species, method);
-=======
     return DoesSpeciesHaveFormChangeMethod(gBattleMons[battler].species, method);
->>>>>>> b5f7a513
 }
 
 bool32 TryBattleFormChange(u32 battler, u16 method)
@@ -10710,15 +10550,9 @@
         targetSpecies = GetFormChangeTargetSpecies(&party[monId], method, 0);
     if (targetSpecies != SPECIES_NONE)
     {
-<<<<<<< HEAD
         // Saves the original species on the first form change.
         if (gBattleStruct->changedSpecies[side][monId] == SPECIES_NONE)
-            gBattleStruct->changedSpecies[side][monId] = gBattleMons[battlerId].species;
-=======
-        // Saves the original species on the first form change for the player.
-        if (gBattleStruct->changedSpecies[side][monId] == SPECIES_NONE)
             gBattleStruct->changedSpecies[side][monId] = gBattleMons[battler].species;
->>>>>>> b5f7a513
 
         TryToSetBattleFormChangeMoves(&party[monId], method);
         SetMonData(&party[monId], MON_DATA_SPECIES, &targetSpecies);
@@ -10739,7 +10573,7 @@
             restoreSpecies = TRUE;
 
         // Gigantamax Pokemon have their forms reverted after fainting, switching, or ending the battle.
-        else if (IsGigantamaxed(battlerId) && (method == FORM_CHANGE_FAINT || method == FORM_CHANGE_BATTLE_SWITCH || method == FORM_CHANGE_END_BATTLE))
+        else if (IsGigantamaxed(battler) && (method == FORM_CHANGE_FAINT || method == FORM_CHANGE_BATTLE_SWITCH || method == FORM_CHANGE_END_BATTLE))
             restoreSpecies = TRUE;
 
         if (restoreSpecies)
@@ -10747,11 +10581,7 @@
             // Reverts the original species
             TryToSetBattleFormChangeMoves(&party[monId], method);
             SetMonData(&party[monId], MON_DATA_SPECIES, &gBattleStruct->changedSpecies[side][monId]);
-<<<<<<< HEAD
-            RecalcBattlerStats(battlerId, &party[monId]);
-=======
             RecalcBattlerStats(battler, &party[monId]);
->>>>>>> b5f7a513
             return TRUE;
         }
     }
