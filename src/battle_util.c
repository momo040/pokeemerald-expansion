#include "global.h"
#include "battle.h"
#include "battle_anim.h"
#include "battle_arena.h"
#include "battle_pyramid.h"
#include "battle_util.h"
#include "battle_controllers.h"
#include "battle_interface.h"
#include "battle_setup.h"
#include "party_menu.h"
#include "pokemon.h"
#include "international_string_util.h"
#include "item.h"
#include "util.h"
#include "battle_scripts.h"
#include "random.h"
#include "text.h"
#include "safari_zone.h"
#include "sound.h"
#include "sprite.h"
#include "string_util.h"
#include "task.h"
#include "trig.h"
#include "window.h"
#include "battle_message.h"
#include "battle_ai_main.h"
#include "battle_ai_util.h"
#include "event_data.h"
#include "link.h"
#include "malloc.h"
#include "berry.h"
#include "pokedex.h"
#include "mail.h"
#include "field_weather.h"
#include "constants/abilities.h"
#include "constants/battle_anim.h"
#include "constants/battle_config.h"
#include "constants/battle_move_effects.h"
#include "constants/battle_script_commands.h"
#include "constants/battle_string_ids.h"
#include "constants/hold_effects.h"
#include "constants/items.h"
#include "constants/moves.h"
#include "constants/songs.h"
#include "constants/species.h"
#include "constants/trainers.h"
#include "constants/weather.h"

extern struct Evolution gEvolutionTable[][EVOS_PER_MON];

/*
NOTE: The data and functions in this file up until (but not including) sSoundMovesTable
are actually part of battle_main.c. They needed to be moved to this file in order to
match the ROM; this is also why sSoundMovesTable's declaration is in the middle of
functions instead of at the top of the file with the other declarations.
*/

static bool32 TryRemoveScreens(u8 battler);
static bool32 IsUnnerveAbilityOnOpposingSide(u8 battlerId);

extern const u8 *const gBattleScriptsForMoveEffects[];
extern const u8 *const gBattlescriptsForBallThrow[];
extern const u8 *const gBattlescriptsForRunningByItem[];
extern const u8 *const gBattlescriptsForUsingItem[];
extern const u8 *const gBattlescriptsForSafariActions[];

static const u8 sPkblToEscapeFactor[][3] = {
    {
        [B_MSG_MON_CURIOUS]    = 0,
        [B_MSG_MON_ENTHRALLED] = 0,
        [B_MSG_MON_IGNORED]    = 0
    },{
        [B_MSG_MON_CURIOUS]    = 3,
        [B_MSG_MON_ENTHRALLED] = 5,
        [B_MSG_MON_IGNORED]    = 0
    },{
        [B_MSG_MON_CURIOUS]    = 2,
        [B_MSG_MON_ENTHRALLED] = 3,
        [B_MSG_MON_IGNORED]    = 0
    },{
        [B_MSG_MON_CURIOUS]    = 1,
        [B_MSG_MON_ENTHRALLED] = 2,
        [B_MSG_MON_IGNORED]    = 0
    },{
        [B_MSG_MON_CURIOUS]    = 1,
        [B_MSG_MON_ENTHRALLED] = 1,
        [B_MSG_MON_IGNORED]    = 0
    }
};
static const u8 sGoNearCounterToCatchFactor[] = {4, 3, 2, 1};
static const u8 sGoNearCounterToEscapeFactor[] = {4, 4, 4, 4};

static const u16 sSkillSwapBannedAbilities[] =
{
    ABILITY_WONDER_GUARD,
    ABILITY_MULTITYPE,
    ABILITY_ILLUSION,
    ABILITY_STANCE_CHANGE,
    ABILITY_SCHOOLING,
    ABILITY_COMATOSE,
    ABILITY_SHIELDS_DOWN,
    ABILITY_DISGUISE,
    ABILITY_RKS_SYSTEM,
    ABILITY_BATTLE_BOND,
    ABILITY_POWER_CONSTRUCT,
    ABILITY_NEUTRALIZING_GAS,
    ABILITY_ICE_FACE,
    ABILITY_HUNGER_SWITCH,
    ABILITY_GULP_MISSILE,
};

static const u16 sRolePlayBannedAbilities[] =
{
    ABILITY_TRACE,
    ABILITY_WONDER_GUARD,
    ABILITY_FORECAST,
    ABILITY_FLOWER_GIFT,
    ABILITY_MULTITYPE,
    ABILITY_ILLUSION,
    ABILITY_ZEN_MODE,
    ABILITY_IMPOSTER,
    ABILITY_STANCE_CHANGE,
    ABILITY_POWER_OF_ALCHEMY,
    ABILITY_RECEIVER,
    ABILITY_SCHOOLING,
    ABILITY_COMATOSE,
    ABILITY_SHIELDS_DOWN,
    ABILITY_DISGUISE,
    ABILITY_RKS_SYSTEM,
    ABILITY_BATTLE_BOND,
    ABILITY_POWER_CONSTRUCT,
    ABILITY_ICE_FACE,
    ABILITY_HUNGER_SWITCH,
    ABILITY_GULP_MISSILE,
};

static const u16 sRolePlayBannedAttackerAbilities[] =
{
    ABILITY_MULTITYPE,
    ABILITY_ZEN_MODE,
    ABILITY_STANCE_CHANGE,
    ABILITY_SCHOOLING,
    ABILITY_COMATOSE,
    ABILITY_SHIELDS_DOWN,
    ABILITY_DISGUISE,
    ABILITY_RKS_SYSTEM,
    ABILITY_BATTLE_BOND,
    ABILITY_POWER_CONSTRUCT,
    ABILITY_ICE_FACE,
    ABILITY_GULP_MISSILE,
};

static const u16 sWorrySeedBannedAbilities[] =
{
    ABILITY_MULTITYPE,
    ABILITY_STANCE_CHANGE,
    ABILITY_SCHOOLING,
    ABILITY_COMATOSE,
    ABILITY_SHIELDS_DOWN,
    ABILITY_DISGUISE,
    ABILITY_RKS_SYSTEM,
    ABILITY_BATTLE_BOND,
    ABILITY_POWER_CONSTRUCT,
    ABILITY_TRUANT,
    ABILITY_ICE_FACE,
    ABILITY_GULP_MISSILE,
};

static const u16 sGastroAcidBannedAbilities[] =
{
    ABILITY_AS_ONE_ICE_RIDER,
    ABILITY_AS_ONE_SHADOW_RIDER,
    ABILITY_BATTLE_BOND,
    ABILITY_COMATOSE,
    ABILITY_DISGUISE,
    ABILITY_GULP_MISSILE,
    ABILITY_ICE_FACE,
    ABILITY_MULTITYPE,
    ABILITY_POWER_CONSTRUCT,
    ABILITY_RKS_SYSTEM,
    ABILITY_SCHOOLING,
    ABILITY_SHIELDS_DOWN,
    ABILITY_STANCE_CHANGE,
    ABILITY_ZEN_MODE,
};

static const u16 sEntrainmentBannedAttackerAbilities[] =
{
    ABILITY_TRACE,
    ABILITY_FORECAST,
    ABILITY_FLOWER_GIFT,
    ABILITY_ZEN_MODE,
    ABILITY_ILLUSION,
    ABILITY_IMPOSTER,
    ABILITY_POWER_OF_ALCHEMY,
    ABILITY_RECEIVER,
    ABILITY_DISGUISE,
    ABILITY_POWER_CONSTRUCT,
    ABILITY_NEUTRALIZING_GAS,
    ABILITY_ICE_FACE,
    ABILITY_HUNGER_SWITCH,
    ABILITY_GULP_MISSILE,
};

static const u16 sEntrainmentTargetSimpleBeamBannedAbilities[] =
{
    ABILITY_TRUANT,
    ABILITY_MULTITYPE,
    ABILITY_STANCE_CHANGE,
    ABILITY_SCHOOLING,
    ABILITY_COMATOSE,
    ABILITY_SHIELDS_DOWN,
    ABILITY_DISGUISE,
    ABILITY_RKS_SYSTEM,
    ABILITY_BATTLE_BOND,
    ABILITY_ICE_FACE,
    ABILITY_GULP_MISSILE,
};

bool32 IsAffectedByFollowMe(u32 battlerAtk, u32 defSide, u32 move)
{
    u32 ability = GetBattlerAbility(battlerAtk);

    if (gSideTimers[defSide].followmeTimer == 0
        || gBattleMons[gSideTimers[defSide].followmeTarget].hp == 0
        || gBattleMoves[move].effect == EFFECT_SNIPE_SHOT
        || ability == ABILITY_PROPELLER_TAIL || ability == ABILITY_STALWART)
        return FALSE;

    if (gSideTimers[defSide].followmePowder && !IsAffectedByPowder(battlerAtk, ability, GetBattlerHoldEffect(battlerAtk, TRUE)))
        return FALSE;

    return TRUE;
}

// Functions
void HandleAction_UseMove(void)
{
    u32 i, side, moveType, var = 4;

    gBattlerAttacker = gBattlerByTurnOrder[gCurrentTurnActionNumber];
    if (gBattleStruct->field_91 & gBitTable[gBattlerAttacker] || !IsBattlerAlive(gBattlerAttacker))
    {
        gCurrentActionFuncId = B_ACTION_FINISHED;
        return;
    }

    gIsCriticalHit = FALSE;
    gBattleStruct->atkCancellerTracker = 0;
    gMoveResultFlags = 0;
    gMultiHitCounter = 0;
    gBattleCommunication[6] = 0;
    gBattleScripting.savedMoveEffect = 0;
    gCurrMovePos = gChosenMovePos = *(gBattleStruct->chosenMovePositions + gBattlerAttacker);

    // choose move
    if (gProtectStructs[gBattlerAttacker].noValidMoves)
    {
        gProtectStructs[gBattlerAttacker].noValidMoves = 0;
        gCurrentMove = gChosenMove = MOVE_STRUGGLE;
        gHitMarker |= HITMARKER_NO_PPDEDUCT;
        *(gBattleStruct->moveTarget + gBattlerAttacker) = GetMoveTarget(MOVE_STRUGGLE, 0);
    }
    else if (gBattleMons[gBattlerAttacker].status2 & STATUS2_MULTIPLETURNS || gBattleMons[gBattlerAttacker].status2 & STATUS2_RECHARGE)
    {
        gCurrentMove = gChosenMove = gLockedMoves[gBattlerAttacker];
    }
    // encore forces you to use the same move
    else if (gDisableStructs[gBattlerAttacker].encoredMove != MOVE_NONE
          && gDisableStructs[gBattlerAttacker].encoredMove == gBattleMons[gBattlerAttacker].moves[gDisableStructs[gBattlerAttacker].encoredMovePos])
    {
        gCurrentMove = gChosenMove = gDisableStructs[gBattlerAttacker].encoredMove;
        gCurrMovePos = gChosenMovePos = gDisableStructs[gBattlerAttacker].encoredMovePos;
        *(gBattleStruct->moveTarget + gBattlerAttacker) = GetMoveTarget(gCurrentMove, 0);
    }
    // check if the encored move wasn't overwritten
    else if (gDisableStructs[gBattlerAttacker].encoredMove != MOVE_NONE
          && gDisableStructs[gBattlerAttacker].encoredMove != gBattleMons[gBattlerAttacker].moves[gDisableStructs[gBattlerAttacker].encoredMovePos])
    {
        gCurrMovePos = gChosenMovePos = gDisableStructs[gBattlerAttacker].encoredMovePos;
        gCurrentMove = gChosenMove = gBattleMons[gBattlerAttacker].moves[gCurrMovePos];
        gDisableStructs[gBattlerAttacker].encoredMove = MOVE_NONE;
        gDisableStructs[gBattlerAttacker].encoredMovePos = 0;
        gDisableStructs[gBattlerAttacker].encoreTimer = 0;
        *(gBattleStruct->moveTarget + gBattlerAttacker) = GetMoveTarget(gCurrentMove, 0);
    }
    else if (gBattleMons[gBattlerAttacker].moves[gCurrMovePos] != gChosenMoveByBattler[gBattlerAttacker])
    {
        gCurrentMove = gChosenMove = gBattleMons[gBattlerAttacker].moves[gCurrMovePos];
        *(gBattleStruct->moveTarget + gBattlerAttacker) = GetMoveTarget(gCurrentMove, 0);
    }
    else
    {
        gCurrentMove = gChosenMove = gBattleMons[gBattlerAttacker].moves[gCurrMovePos];
    }

    if (gBattleMons[gBattlerAttacker].hp != 0)
    {
        if (GetBattlerSide(gBattlerAttacker) == B_SIDE_PLAYER)
            gBattleResults.lastUsedMovePlayer = gCurrentMove;
        else
            gBattleResults.lastUsedMoveOpponent = gCurrentMove;
    }

    // Set dynamic move type.
    SetTypeBeforeUsingMove(gChosenMove, gBattlerAttacker);
    GET_MOVE_TYPE(gChosenMove, moveType);

    // choose target
    side = GetBattlerSide(gBattlerAttacker) ^ BIT_SIDE;
    if (IsAffectedByFollowMe(gBattlerAttacker, side, gCurrentMove)
        && gBattleMoves[gCurrentMove].target == MOVE_TARGET_SELECTED
        && GetBattlerSide(gBattlerAttacker) != GetBattlerSide(gSideTimers[side].followmeTarget))
    {
        gBattlerTarget = gSideTimers[side].followmeTarget;
    }
    else if ((gBattleTypeFlags & BATTLE_TYPE_DOUBLE)
           && gSideTimers[side].followmeTimer == 0
           && (gBattleMoves[gCurrentMove].power != 0 || gBattleMoves[gCurrentMove].target != MOVE_TARGET_USER)
           && ((gBattleMons[*(gBattleStruct->moveTarget + gBattlerAttacker)].ability != ABILITY_LIGHTNING_ROD && moveType == TYPE_ELECTRIC)
            || (gBattleMons[*(gBattleStruct->moveTarget + gBattlerAttacker)].ability != ABILITY_STORM_DRAIN && moveType == TYPE_WATER)))
    {
        side = GetBattlerSide(gBattlerAttacker);
        for (gActiveBattler = 0; gActiveBattler < gBattlersCount; gActiveBattler++)
        {
            if (side != GetBattlerSide(gActiveBattler)
                && *(gBattleStruct->moveTarget + gBattlerAttacker) != gActiveBattler
                && ((GetBattlerAbility(gActiveBattler) == ABILITY_LIGHTNING_ROD && moveType == TYPE_ELECTRIC)
                 || (GetBattlerAbility(gActiveBattler) == ABILITY_STORM_DRAIN && moveType == TYPE_WATER))
                && GetBattlerTurnOrderNum(gActiveBattler) < var
                && gBattleMoves[gCurrentMove].effect != EFFECT_SNIPE_SHOT
                && (GetBattlerAbility(gBattlerAttacker) != ABILITY_PROPELLER_TAIL
                 || GetBattlerAbility(gBattlerAttacker) != ABILITY_STALWART))
            {
                var = GetBattlerTurnOrderNum(gActiveBattler);
            }
        }
        if (var == 4)
        {
            if (gBattleMoves[gChosenMove].target & MOVE_TARGET_RANDOM)
            {
                if (GetBattlerSide(gBattlerAttacker) == B_SIDE_PLAYER)
                {
                    if (Random() & 1)
                        gBattlerTarget = GetBattlerAtPosition(B_POSITION_OPPONENT_LEFT);
                    else
                        gBattlerTarget = GetBattlerAtPosition(B_POSITION_OPPONENT_RIGHT);
                }
                else
                {
                    if (Random() & 1)
                        gBattlerTarget = GetBattlerAtPosition(B_POSITION_PLAYER_LEFT);
                    else
                        gBattlerTarget = GetBattlerAtPosition(B_POSITION_PLAYER_RIGHT);
                }
            }
            else if (gBattleMoves[gChosenMove].target & MOVE_TARGET_FOES_AND_ALLY)
            {
                for (gBattlerTarget = 0; gBattlerTarget < gBattlersCount; gBattlerTarget++)
                {
                    if (gBattlerTarget == gBattlerAttacker)
                        continue;
                    if (IsBattlerAlive(gBattlerTarget))
                        break;
                }
            }
            else
            {
                gBattlerTarget = *(gBattleStruct->moveTarget + gBattlerAttacker);
            }

            if (!IsBattlerAlive(gBattlerTarget))
            {
                if (GetBattlerSide(gBattlerAttacker) != GetBattlerSide(gBattlerTarget))
                {
                    gBattlerTarget = GetBattlerAtPosition(GetBattlerPosition(gBattlerTarget) ^ BIT_FLANK);
                }
                else
                {
                    gBattlerTarget = GetBattlerAtPosition(GetBattlerPosition(gBattlerAttacker) ^ BIT_SIDE);
                    if (!IsBattlerAlive(gBattlerTarget))
                        gBattlerTarget = GetBattlerAtPosition(GetBattlerPosition(gBattlerTarget) ^ BIT_FLANK);
                }
            }
        }
        else
        {
            gActiveBattler = gBattlerByTurnOrder[var];
            RecordAbilityBattle(gActiveBattler, gBattleMons[gActiveBattler].ability);
            if (gBattleMons[gActiveBattler].ability == ABILITY_LIGHTNING_ROD)
                gSpecialStatuses[gActiveBattler].lightningRodRedirected = 1;
            else if (gBattleMons[gActiveBattler].ability == ABILITY_STORM_DRAIN)
                gSpecialStatuses[gActiveBattler].stormDrainRedirected = 1;
            gBattlerTarget = gActiveBattler;
        }
    }
    else if (gBattleTypeFlags & BATTLE_TYPE_DOUBLE
          && gBattleMoves[gChosenMove].target & MOVE_TARGET_RANDOM)
    {
        if (GetBattlerSide(gBattlerAttacker) == B_SIDE_PLAYER)
        {
            if (Random() & 1)
                gBattlerTarget = GetBattlerAtPosition(B_POSITION_OPPONENT_LEFT);
            else
                gBattlerTarget = GetBattlerAtPosition(B_POSITION_OPPONENT_RIGHT);
        }
        else
        {
            if (Random() & 1)
                gBattlerTarget = GetBattlerAtPosition(B_POSITION_PLAYER_LEFT);
            else
                gBattlerTarget = GetBattlerAtPosition(B_POSITION_PLAYER_RIGHT);
        }

        if (gAbsentBattlerFlags & gBitTable[gBattlerTarget]
            && GetBattlerSide(gBattlerAttacker) != GetBattlerSide(gBattlerTarget))
        {
            gBattlerTarget = GetBattlerAtPosition(GetBattlerPosition(gBattlerTarget) ^ BIT_FLANK);
        }
    }
    else if (gBattleMoves[gChosenMove].target == MOVE_TARGET_ALLY)
    {
        if (IsBattlerAlive(BATTLE_PARTNER(gBattlerAttacker)))
            gBattlerTarget = BATTLE_PARTNER(gBattlerAttacker);
        else
            gBattlerTarget = gBattlerAttacker;
    }
    else if (gBattleTypeFlags & BATTLE_TYPE_DOUBLE
          && gBattleMoves[gChosenMove].target == MOVE_TARGET_FOES_AND_ALLY)
    {
        for (gBattlerTarget = 0; gBattlerTarget < gBattlersCount; gBattlerTarget++)
        {
            if (gBattlerTarget == gBattlerAttacker)
                continue;
            if (IsBattlerAlive(gBattlerTarget))
                break;
        }
    }
    else
    {
        gBattlerTarget = *(gBattleStruct->moveTarget + gBattlerAttacker);
        if (!IsBattlerAlive(gBattlerTarget))
        {
            if (GetBattlerSide(gBattlerAttacker) != GetBattlerSide(gBattlerTarget))
            {
                gBattlerTarget = GetBattlerAtPosition(GetBattlerPosition(gBattlerTarget) ^ BIT_FLANK);
            }
            else
            {
                gBattlerTarget = GetBattlerAtPosition(GetBattlerPosition(gBattlerAttacker) ^ BIT_SIDE);
                if (!IsBattlerAlive(gBattlerTarget))
                    gBattlerTarget = GetBattlerAtPosition(GetBattlerPosition(gBattlerTarget) ^ BIT_FLANK);
            }
        }
    }

    if (gBattleTypeFlags & BATTLE_TYPE_PALACE && gProtectStructs[gBattlerAttacker].palaceUnableToUseMove)
    {
        // Battle Palace, select battle script for failure to use move
        if (gBattleMons[gBattlerAttacker].hp == 0)
        {
            gCurrentActionFuncId = B_ACTION_FINISHED;
            return;
        }
        else if (gPalaceSelectionBattleScripts[gBattlerAttacker] != NULL)
        {
            gBattleCommunication[MULTISTRING_CHOOSER] = B_MSG_INCAPABLE_OF_POWER;
            gBattlescriptCurrInstr = gPalaceSelectionBattleScripts[gBattlerAttacker];
            gPalaceSelectionBattleScripts[gBattlerAttacker] = NULL;
        }
        else
        {
            gBattleCommunication[MULTISTRING_CHOOSER] = B_MSG_INCAPABLE_OF_POWER;
            gBattlescriptCurrInstr = BattleScript_MoveUsedLoafingAround;
        }
    }
    else
    {
        gBattlescriptCurrInstr = gBattleScriptsForMoveEffects[gBattleMoves[gCurrentMove].effect];
    }

    if (gBattleTypeFlags & BATTLE_TYPE_ARENA)
        BattleArena_AddMindPoints(gBattlerAttacker);

    // Record HP of each battler
    for (i = 0; i < MAX_BATTLERS_COUNT; i++)
        gBattleStruct->hpBefore[i] = gBattleMons[i].hp;

    gCurrentActionFuncId = B_ACTION_EXEC_SCRIPT;
}

void HandleAction_Switch(void)
{
    gBattlerAttacker = gBattlerByTurnOrder[gCurrentTurnActionNumber];
    gBattle_BG0_X = 0;
    gBattle_BG0_Y = 0;
    gActionSelectionCursor[gBattlerAttacker] = 0;
    gMoveSelectionCursor[gBattlerAttacker] = 0;

    PREPARE_MON_NICK_BUFFER(gBattleTextBuff1, gBattlerAttacker, *(gBattleStruct->field_58 + gBattlerAttacker))

    gBattleScripting.battler = gBattlerAttacker;
    gBattlescriptCurrInstr = BattleScript_ActionSwitch;
    gCurrentActionFuncId = B_ACTION_EXEC_SCRIPT;

    if (gBattleResults.playerSwitchesCounter < 255)
        gBattleResults.playerSwitchesCounter++;

    UndoFormChange(gBattlerPartyIndexes[gBattlerAttacker], GetBattlerSide(gBattlerAttacker), TRUE);
}

void HandleAction_UseItem(void)
{
    gBattlerAttacker = gBattlerTarget = gBattlerByTurnOrder[gCurrentTurnActionNumber];
    gBattle_BG0_X = 0;
    gBattle_BG0_Y = 0;
    ClearFuryCutterDestinyBondGrudge(gBattlerAttacker);

    gLastUsedItem = gBattleResources->bufferB[gBattlerAttacker][1] | (gBattleResources->bufferB[gBattlerAttacker][2] << 8);

    if (gLastUsedItem <= LAST_BALL) // is ball
    {
        gBattlescriptCurrInstr = gBattlescriptsForBallThrow[gLastUsedItem];
    }
    else if (gLastUsedItem == ITEM_POKE_DOLL || gLastUsedItem == ITEM_FLUFFY_TAIL)
    {
        gBattlescriptCurrInstr = gBattlescriptsForRunningByItem[0];
    }
    else if (GetBattlerSide(gBattlerAttacker) == B_SIDE_PLAYER)
    {
        gBattlescriptCurrInstr = gBattlescriptsForUsingItem[0];
    }
    else
    {
        gBattleScripting.battler = gBattlerAttacker;

        switch (*(gBattleStruct->AI_itemType + (gBattlerAttacker >> 1)))
        {
        case AI_ITEM_FULL_RESTORE:
        case AI_ITEM_HEAL_HP:
            break;
        case AI_ITEM_CURE_CONDITION:
            gBattleCommunication[MULTISTRING_CHOOSER] = AI_HEAL_CONFUSION;
            if (*(gBattleStruct->AI_itemFlags + gBattlerAttacker / 2) & (1 << AI_HEAL_CONFUSION))
            {
                if (*(gBattleStruct->AI_itemFlags + gBattlerAttacker / 2) & 0x3E)
                    gBattleCommunication[MULTISTRING_CHOOSER] = AI_HEAL_SLEEP;
            }
            else
            {
                // Check for other statuses, stopping at first (shouldn't be more than one)
                while (!(*(gBattleStruct->AI_itemFlags + gBattlerAttacker / 2) & 1))
                {
                    *(gBattleStruct->AI_itemFlags + gBattlerAttacker / 2) >>= 1;
                    gBattleCommunication[MULTISTRING_CHOOSER]++;
                    // MULTISTRING_CHOOSER will be either AI_HEAL_PARALYSIS, AI_HEAL_FREEZE,
                    // AI_HEAL_BURN, AI_HEAL_POISON, or AI_HEAL_SLEEP
                }
            }
            break;
        case AI_ITEM_X_STAT:
            gBattleCommunication[MULTISTRING_CHOOSER] = B_MSG_STAT_ROSE_ITEM;
            if (*(gBattleStruct->AI_itemFlags + (gBattlerAttacker >> 1)) & (1 << AI_DIRE_HIT))
            {
                gBattleCommunication[MULTISTRING_CHOOSER] = B_MSG_USED_DIRE_HIT;
            }
            else
            {
                PREPARE_STAT_BUFFER(gBattleTextBuff1, STAT_ATK)
                PREPARE_STRING_BUFFER(gBattleTextBuff2, CHAR_X)

                while (!((*(gBattleStruct->AI_itemFlags + (gBattlerAttacker >> 1))) & 1))
                {
                    *(gBattleStruct->AI_itemFlags + gBattlerAttacker / 2) >>= 1;
                    gBattleTextBuff1[2]++;
                }

                gBattleScripting.animArg1 = gBattleTextBuff1[2] + 14;
                gBattleScripting.animArg2 = 0;
            }
            break;
        case AI_ITEM_GUARD_SPEC:
            // It seems probable that at some point there was a special message for
            // an AI trainer using Guard Spec in a double battle.
            // There isn't now however, and the assignment to 2 below goes out of
            // bounds for gMistUsedStringIds and instead prints "{mon} is getting pumped"
            // from the next table, gFocusEnergyUsedStringIds.
            // In any case this isn't an issue in the retail version, as no trainers
            // are ever given any Guard Spec to use.
#ifndef UBFIX
            if (gBattleTypeFlags & BATTLE_TYPE_DOUBLE)
                gBattleCommunication[MULTISTRING_CHOOSER] = 2;
            else
#endif
                gBattleCommunication[MULTISTRING_CHOOSER] = B_MSG_SET_MIST;
            break;
        }

        gBattlescriptCurrInstr = gBattlescriptsForUsingItem[*(gBattleStruct->AI_itemType + gBattlerAttacker / 2)];
    }
    gCurrentActionFuncId = B_ACTION_EXEC_SCRIPT;
}

bool8 TryRunFromBattle(u8 battler)
{
    bool8 effect = FALSE;
    u8 holdEffect;
    u8 pyramidMultiplier;
    u8 speedVar;

    if (gBattleMons[battler].item == ITEM_ENIGMA_BERRY)
        holdEffect = gEnigmaBerries[battler].holdEffect;
    else
        holdEffect = ItemId_GetHoldEffect(gBattleMons[battler].item);

    gPotentialItemEffectBattler = battler;

    if (holdEffect == HOLD_EFFECT_CAN_ALWAYS_RUN)
    {
        gLastUsedItem = gBattleMons[battler].item;
        gProtectStructs[battler].fleeFlag = 1;
        effect++;
    }
    else if (gBattleMons[battler].ability == ABILITY_RUN_AWAY)
    {
        if (InBattlePyramid())
        {
            gBattleStruct->runTries++;
            pyramidMultiplier = GetPyramidRunMultiplier();
            speedVar = (gBattleMons[battler].speed * pyramidMultiplier) / (gBattleMons[BATTLE_OPPOSITE(battler)].speed) + (gBattleStruct->runTries * 30);
            if (speedVar > (Random() & 0xFF))
            {
                gLastUsedAbility = ABILITY_RUN_AWAY;
                gProtectStructs[battler].fleeFlag = 2;
                effect++;
            }
        }
        else
        {
            gLastUsedAbility = ABILITY_RUN_AWAY;
            gProtectStructs[battler].fleeFlag = 2;
            effect++;
        }
    }
    else if (gBattleTypeFlags & (BATTLE_TYPE_FRONTIER | BATTLE_TYPE_TRAINER_HILL) && gBattleTypeFlags & BATTLE_TYPE_TRAINER)
    {
        effect++;
    }
    else
    {
        u8 runningFromBattler = BATTLE_OPPOSITE(battler);
        if (!IsBattlerAlive(runningFromBattler))
            runningFromBattler |= BIT_FLANK;

        if (InBattlePyramid())
        {
            pyramidMultiplier = GetPyramidRunMultiplier();
            speedVar = (gBattleMons[battler].speed * pyramidMultiplier) / (gBattleMons[runningFromBattler].speed) + (gBattleStruct->runTries * 30);
            if (speedVar > (Random() & 0xFF))
                effect++;
        }
        else if (gBattleMons[battler].speed < gBattleMons[runningFromBattler].speed)
        {
            speedVar = (gBattleMons[battler].speed * 128) / (gBattleMons[runningFromBattler].speed) + (gBattleStruct->runTries * 30);
            if (speedVar > (Random() & 0xFF))
                effect++;
        }
        else // same speed or faster
        {
            effect++;
        }

        gBattleStruct->runTries++;
    }

    if (effect)
    {
        gCurrentTurnActionNumber = gBattlersCount;
        gBattleOutcome = B_OUTCOME_RAN;
    }

    return effect;
}

void HandleAction_Run(void)
{
    gBattlerAttacker = gBattlerByTurnOrder[gCurrentTurnActionNumber];

    if (gBattleTypeFlags & (BATTLE_TYPE_LINK | BATTLE_TYPE_RECORDED_LINK))
    {
        gCurrentTurnActionNumber = gBattlersCount;

        for (gActiveBattler = 0; gActiveBattler < gBattlersCount; gActiveBattler++)
        {
            if (GetBattlerSide(gActiveBattler) == B_SIDE_PLAYER)
            {
                if (gChosenActionByBattler[gActiveBattler] == B_ACTION_RUN)
                    gBattleOutcome |= B_OUTCOME_LOST;
            }
            else
            {
                if (gChosenActionByBattler[gActiveBattler] == B_ACTION_RUN)
                    gBattleOutcome |= B_OUTCOME_WON;
            }
        }

        gBattleOutcome |= B_OUTCOME_LINK_BATTLE_RAN;
        gSaveBlock2Ptr->frontier.disableRecordBattle = TRUE;
    }
    else
    {
        if (GetBattlerSide(gBattlerAttacker) == B_SIDE_PLAYER)
        {
            if (!TryRunFromBattle(gBattlerAttacker)) // failed to run away
            {
                ClearFuryCutterDestinyBondGrudge(gBattlerAttacker);
                gBattleCommunication[MULTISTRING_CHOOSER] = B_MSG_CANT_ESCAPE_2;
                gBattlescriptCurrInstr = BattleScript_PrintFailedToRunString;
                gCurrentActionFuncId = B_ACTION_EXEC_SCRIPT;
            }
        }
        else
        {
            if (!CanBattlerEscape(gBattlerAttacker))
            {
                gBattleCommunication[MULTISTRING_CHOOSER] = B_MSG_ATTACKER_CANT_ESCAPE;
                gBattlescriptCurrInstr = BattleScript_PrintFailedToRunString;
                gCurrentActionFuncId = B_ACTION_EXEC_SCRIPT;
            }
            else
            {
                gCurrentTurnActionNumber = gBattlersCount;
                gBattleOutcome = B_OUTCOME_MON_FLED;
            }
        }
    }
}

void HandleAction_WatchesCarefully(void)
{
    gBattlerAttacker = gBattlerByTurnOrder[gCurrentTurnActionNumber];
    gBattle_BG0_X = 0;
    gBattle_BG0_Y = 0;
    gBattlescriptCurrInstr = gBattlescriptsForSafariActions[0];
    gCurrentActionFuncId = B_ACTION_EXEC_SCRIPT;
}

void HandleAction_SafariZoneBallThrow(void)
{
    gBattlerAttacker = gBattlerByTurnOrder[gCurrentTurnActionNumber];
    gBattle_BG0_X = 0;
    gBattle_BG0_Y = 0;
    gNumSafariBalls--;
    gLastUsedItem = ITEM_SAFARI_BALL;
    gBattlescriptCurrInstr = gBattlescriptsForBallThrow[ITEM_SAFARI_BALL];
    gCurrentActionFuncId = B_ACTION_EXEC_SCRIPT;
}

void HandleAction_ThrowPokeblock(void)
{
    gBattlerAttacker = gBattlerByTurnOrder[gCurrentTurnActionNumber];
    gBattle_BG0_X = 0;
    gBattle_BG0_Y = 0;
    gBattleCommunication[MULTISTRING_CHOOSER] = gBattleResources->bufferB[gBattlerAttacker][1] - 1;
    gLastUsedItem = gBattleResources->bufferB[gBattlerAttacker][2];

    if (gBattleResults.pokeblockThrows < 0xFF)
        gBattleResults.pokeblockThrows++;
    if (gBattleStruct->safariPkblThrowCounter < 3)
        gBattleStruct->safariPkblThrowCounter++;
    if (gBattleStruct->safariEscapeFactor > 1)
    {
        // BUG: safariEscapeFactor can become 0 below. This causes the pokeblock throw glitch.
        #ifdef BUGFIX
        if (gBattleStruct->safariEscapeFactor <= sPkblToEscapeFactor[gBattleStruct->safariPkblThrowCounter][gBattleCommunication[MULTISTRING_CHOOSER]])
        #else
        if (gBattleStruct->safariEscapeFactor < sPkblToEscapeFactor[gBattleStruct->safariPkblThrowCounter][gBattleCommunication[MULTISTRING_CHOOSER]])
        #endif
            gBattleStruct->safariEscapeFactor = 1;
        else
            gBattleStruct->safariEscapeFactor -= sPkblToEscapeFactor[gBattleStruct->safariPkblThrowCounter][gBattleCommunication[MULTISTRING_CHOOSER]];
    }

    gBattlescriptCurrInstr = gBattlescriptsForSafariActions[2];
    gCurrentActionFuncId = B_ACTION_EXEC_SCRIPT;
}

void HandleAction_GoNear(void)
{
    gBattlerAttacker = gBattlerByTurnOrder[gCurrentTurnActionNumber];
    gBattle_BG0_X = 0;
    gBattle_BG0_Y = 0;

    gBattleStruct->safariCatchFactor += sGoNearCounterToCatchFactor[gBattleStruct->safariGoNearCounter];
    if (gBattleStruct->safariCatchFactor > 20)
        gBattleStruct->safariCatchFactor = 20;

    gBattleStruct->safariEscapeFactor += sGoNearCounterToEscapeFactor[gBattleStruct->safariGoNearCounter];
    if (gBattleStruct->safariEscapeFactor > 20)
        gBattleStruct->safariEscapeFactor = 20;

    if (gBattleStruct->safariGoNearCounter < 3)
    {
        gBattleStruct->safariGoNearCounter++;
        gBattleCommunication[MULTISTRING_CHOOSER] = B_MSG_CREPT_CLOSER;
    }
    else
    {
        gBattleCommunication[MULTISTRING_CHOOSER] = B_MSG_CANT_GET_CLOSER;
    }
    gBattlescriptCurrInstr = gBattlescriptsForSafariActions[1];
    gCurrentActionFuncId = B_ACTION_EXEC_SCRIPT;
}

void HandleAction_SafariZoneRun(void)
{
    gBattlerAttacker = gBattlerByTurnOrder[gCurrentTurnActionNumber];
    PlaySE(SE_FLEE);
    gCurrentTurnActionNumber = gBattlersCount;
    gBattleOutcome = B_OUTCOME_RAN;
}

void HandleAction_WallyBallThrow(void)
{
    gBattlerAttacker = gBattlerByTurnOrder[gCurrentTurnActionNumber];
    gBattle_BG0_X = 0;
    gBattle_BG0_Y = 0;

    PREPARE_MON_NICK_BUFFER(gBattleTextBuff1, gBattlerAttacker, gBattlerPartyIndexes[gBattlerAttacker])

    gBattlescriptCurrInstr = gBattlescriptsForSafariActions[3];
    gCurrentActionFuncId = B_ACTION_EXEC_SCRIPT;
    gActionsByTurnOrder[1] = B_ACTION_FINISHED;
}

void HandleAction_TryFinish(void)
{
    if (!HandleFaintedMonActions())
    {
        gBattleStruct->faintedActionsState = 0;
        gCurrentActionFuncId = B_ACTION_FINISHED;
    }
}

void HandleAction_NothingIsFainted(void)
{
    gCurrentTurnActionNumber++;
    gCurrentActionFuncId = gActionsByTurnOrder[gCurrentTurnActionNumber];
    gHitMarker &= ~(HITMARKER_DESTINYBOND | HITMARKER_IGNORE_SUBSTITUTE | HITMARKER_ATTACKSTRING_PRINTED
                    | HITMARKER_NO_PPDEDUCT | HITMARKER_IGNORE_SAFEGUARD | HITMARKER_x100000
                    | HITMARKER_OBEYS | HITMARKER_x10 | HITMARKER_SYNCHRONISE_EFFECT
                    | HITMARKER_CHARGING | HITMARKER_x4000000);
}

void HandleAction_ActionFinished(void)
{
    *(gBattleStruct->monToSwitchIntoId + gBattlerByTurnOrder[gCurrentTurnActionNumber]) = 6;
    gCurrentTurnActionNumber++;
    gCurrentActionFuncId = gActionsByTurnOrder[gCurrentTurnActionNumber];
    SpecialStatusesClear();
    gHitMarker &= ~(HITMARKER_DESTINYBOND | HITMARKER_IGNORE_SUBSTITUTE | HITMARKER_ATTACKSTRING_PRINTED
                    | HITMARKER_NO_PPDEDUCT | HITMARKER_IGNORE_SAFEGUARD | HITMARKER_x100000
                    | HITMARKER_OBEYS | HITMARKER_x10 | HITMARKER_SYNCHRONISE_EFFECT
                    | HITMARKER_CHARGING | HITMARKER_x4000000 | HITMARKER_IGNORE_DISGUISE);

    gCurrentMove = 0;
    gBattleMoveDamage = 0;
    gMoveResultFlags = 0;
    gBattleScripting.animTurn = 0;
    gBattleScripting.animTargetsHit = 0;
    gLastLandedMoves[gBattlerAttacker] = 0;
    gLastHitByType[gBattlerAttacker] = 0;
    gBattleStruct->dynamicMoveType = 0;
    gBattleScripting.moveendState = 0;
    gBattleScripting.moveendState = 0;
    gBattleCommunication[3] = 0;
    gBattleCommunication[4] = 0;
    gBattleScripting.multihitMoveEffect = 0;
    gBattleResources->battleScriptsStack->size = 0;
}

// rom const data

static const u8 sMovesNotAffectedByStench[] =
{
    [MOVE_AIR_SLASH] = 1,
    [MOVE_ASTONISH] = 1,
    [MOVE_BITE] = 1,
    [MOVE_BONE_CLUB] = 1,
    [MOVE_DARK_PULSE] = 1,
    [MOVE_DOUBLE_IRON_BASH] = 1,
    [MOVE_DRAGON_RUSH] = 1,
    [MOVE_EXTRASENSORY] = 1,
    [MOVE_FAKE_OUT] = 1,
    [MOVE_FIERY_WRATH] = 1,
    [MOVE_FIRE_FANG] = 1,
    [MOVE_FLING] = 1,
    [MOVE_FLOATY_FALL] = 1,
    [MOVE_HEADBUTT] = 1,
    [MOVE_HEART_STAMP] = 1,
    [MOVE_HYPER_FANG] = 1,
    [MOVE_ICE_FANG] = 1,
    [MOVE_ICICLE_CRASH] = 1,
    [MOVE_IRON_HEAD] = 1,
    [MOVE_NEEDLE_ARM] = 1,
    [MOVE_NONE] = 1,
    [MOVE_ROCK_SLIDE] = 1,
    [MOVE_ROLLING_KICK] = 1,
    [MOVE_SECRET_POWER] = 1,
    [MOVE_SKY_ATTACK] = 1,
    [MOVE_SNORE] = 1,
    [MOVE_STEAMROLLER] = 1,
    [MOVE_STOMP] = 1,
    [MOVE_THUNDER_FANG] = 1,
    [MOVE_TWISTER] = 1,
    [MOVE_WATERFALL] = 1,
    [MOVE_ZEN_HEADBUTT] = 1,
    [MOVE_ZING_ZAP] = 1,
};

static const u8 sAbilitiesAffectedByMoldBreaker[] =
{
    [ABILITY_BATTLE_ARMOR] = 1,
    [ABILITY_CLEAR_BODY] = 1,
    [ABILITY_DAMP] = 1,
    [ABILITY_DRY_SKIN] = 1,
    [ABILITY_FILTER] = 1,
    [ABILITY_FLASH_FIRE] = 1,
    [ABILITY_FLOWER_GIFT] = 1,
    [ABILITY_HEATPROOF] = 1,
    [ABILITY_HYPER_CUTTER] = 1,
    [ABILITY_IMMUNITY] = 1,
    [ABILITY_INNER_FOCUS] = 1,
    [ABILITY_INSOMNIA] = 1,
    [ABILITY_KEEN_EYE] = 1,
    [ABILITY_LEAF_GUARD] = 1,
    [ABILITY_LEVITATE] = 1,
    [ABILITY_LIGHTNING_ROD] = 1,
    [ABILITY_LIMBER] = 1,
    [ABILITY_MAGMA_ARMOR] = 1,
    [ABILITY_MARVEL_SCALE] = 1,
    [ABILITY_MOTOR_DRIVE] = 1,
    [ABILITY_OBLIVIOUS] = 1,
    [ABILITY_OWN_TEMPO] = 1,
    [ABILITY_SAND_VEIL] = 1,
    [ABILITY_SHELL_ARMOR] = 1,
    [ABILITY_SHIELD_DUST] = 1,
    [ABILITY_SIMPLE] = 1,
    [ABILITY_SNOW_CLOAK] = 1,
    [ABILITY_SOLID_ROCK] = 1,
    [ABILITY_SOUNDPROOF] = 1,
    [ABILITY_STICKY_HOLD] = 1,
    [ABILITY_STORM_DRAIN] = 1,
    [ABILITY_STURDY] = 1,
    [ABILITY_SUCTION_CUPS] = 1,
    [ABILITY_TANGLED_FEET] = 1,
    [ABILITY_THICK_FAT] = 1,
    [ABILITY_UNAWARE] = 1,
    [ABILITY_VITAL_SPIRIT] = 1,
    [ABILITY_VOLT_ABSORB] = 1,
    [ABILITY_WATER_ABSORB] = 1,
    [ABILITY_WATER_VEIL] = 1,
    [ABILITY_WHITE_SMOKE] = 1,
    [ABILITY_WONDER_GUARD] = 1,
    [ABILITY_BIG_PECKS] = 1,
    [ABILITY_CONTRARY] = 1,
    [ABILITY_FRIEND_GUARD] = 1,
    [ABILITY_HEAVY_METAL] = 1,
    [ABILITY_LIGHT_METAL] = 1,
    [ABILITY_MAGIC_BOUNCE] = 1,
    [ABILITY_MULTISCALE] = 1,
    [ABILITY_SAP_SIPPER] = 1,
    [ABILITY_TELEPATHY] = 1,
    [ABILITY_WONDER_SKIN] = 1,
    [ABILITY_AROMA_VEIL] = 1,
    [ABILITY_BULLETPROOF] = 1,
    [ABILITY_FLOWER_VEIL] = 1,
    [ABILITY_FUR_COAT] = 1,
    [ABILITY_OVERCOAT] = 1,
    [ABILITY_SWEET_VEIL] = 1,
    [ABILITY_DAZZLING] = 1,
    [ABILITY_DISGUISE] = 1,
    [ABILITY_FLUFFY] = 1,
    [ABILITY_QUEENLY_MAJESTY] = 1,
    [ABILITY_WATER_BUBBLE] = 1,
    [ABILITY_MIRROR_ARMOR] = 1,
    [ABILITY_PUNK_ROCK] = 1,
    [ABILITY_ICE_SCALES] = 1,
    [ABILITY_ICE_FACE] = 1,
    [ABILITY_PASTEL_VEIL] = 1,
};

static const u8 sAbilitiesNotTraced[ABILITIES_COUNT] =
{
    [ABILITY_AS_ONE_ICE_RIDER] = 1,
    [ABILITY_AS_ONE_SHADOW_RIDER] = 1,
    [ABILITY_BATTLE_BOND] = 1,
    [ABILITY_COMATOSE] = 1,
    [ABILITY_DISGUISE] = 1,
    [ABILITY_FLOWER_GIFT] = 1,
    [ABILITY_FORECAST] = 1,
    [ABILITY_GULP_MISSILE] = 1,
    [ABILITY_HUNGER_SWITCH] = 1,
    [ABILITY_ICE_FACE] = 1,
    [ABILITY_ILLUSION] = 1,
    [ABILITY_IMPOSTER] = 1,
    [ABILITY_MULTITYPE] = 1,
    [ABILITY_NEUTRALIZING_GAS] = 1,
    [ABILITY_NONE] = 1,
    [ABILITY_POWER_CONSTRUCT] = 1,
    [ABILITY_POWER_OF_ALCHEMY] = 1,
    [ABILITY_RECEIVER] = 1,
    [ABILITY_RKS_SYSTEM] = 1,
    [ABILITY_SCHOOLING] = 1,
    [ABILITY_SHIELDS_DOWN] = 1,
    [ABILITY_STANCE_CHANGE] = 1,
    [ABILITY_TRACE] = 1,
    [ABILITY_ZEN_MODE] = 1,
};

static const u8 sHoldEffectToType[][2] =
{
    {HOLD_EFFECT_BUG_POWER, TYPE_BUG},
    {HOLD_EFFECT_STEEL_POWER, TYPE_STEEL},
    {HOLD_EFFECT_GROUND_POWER, TYPE_GROUND},
    {HOLD_EFFECT_ROCK_POWER, TYPE_ROCK},
    {HOLD_EFFECT_GRASS_POWER, TYPE_GRASS},
    {HOLD_EFFECT_DARK_POWER, TYPE_DARK},
    {HOLD_EFFECT_FIGHTING_POWER, TYPE_FIGHTING},
    {HOLD_EFFECT_ELECTRIC_POWER, TYPE_ELECTRIC},
    {HOLD_EFFECT_WATER_POWER, TYPE_WATER},
    {HOLD_EFFECT_FLYING_POWER, TYPE_FLYING},
    {HOLD_EFFECT_POISON_POWER, TYPE_POISON},
    {HOLD_EFFECT_ICE_POWER, TYPE_ICE},
    {HOLD_EFFECT_GHOST_POWER, TYPE_GHOST},
    {HOLD_EFFECT_PSYCHIC_POWER, TYPE_PSYCHIC},
    {HOLD_EFFECT_FIRE_POWER, TYPE_FIRE},
    {HOLD_EFFECT_DRAGON_POWER, TYPE_DRAGON},
    {HOLD_EFFECT_NORMAL_POWER, TYPE_NORMAL},
    {HOLD_EFFECT_FAIRY_POWER, TYPE_FAIRY},
};

// percent in UQ_4_12 format
static const u16 sPercentToModifier[] =
{
    UQ_4_12(0.00), // 0
    UQ_4_12(0.01), // 1
    UQ_4_12(0.02), // 2
    UQ_4_12(0.03), // 3
    UQ_4_12(0.04), // 4
    UQ_4_12(0.05), // 5
    UQ_4_12(0.06), // 6
    UQ_4_12(0.07), // 7
    UQ_4_12(0.08), // 8
    UQ_4_12(0.09), // 9
    UQ_4_12(0.10), // 10
    UQ_4_12(0.11), // 11
    UQ_4_12(0.12), // 12
    UQ_4_12(0.13), // 13
    UQ_4_12(0.14), // 14
    UQ_4_12(0.15), // 15
    UQ_4_12(0.16), // 16
    UQ_4_12(0.17), // 17
    UQ_4_12(0.18), // 18
    UQ_4_12(0.19), // 19
    UQ_4_12(0.20), // 20
    UQ_4_12(0.21), // 21
    UQ_4_12(0.22), // 22
    UQ_4_12(0.23), // 23
    UQ_4_12(0.24), // 24
    UQ_4_12(0.25), // 25
    UQ_4_12(0.26), // 26
    UQ_4_12(0.27), // 27
    UQ_4_12(0.28), // 28
    UQ_4_12(0.29), // 29
    UQ_4_12(0.30), // 30
    UQ_4_12(0.31), // 31
    UQ_4_12(0.32), // 32
    UQ_4_12(0.33), // 33
    UQ_4_12(0.34), // 34
    UQ_4_12(0.35), // 35
    UQ_4_12(0.36), // 36
    UQ_4_12(0.37), // 37
    UQ_4_12(0.38), // 38
    UQ_4_12(0.39), // 39
    UQ_4_12(0.40), // 40
    UQ_4_12(0.41), // 41
    UQ_4_12(0.42), // 42
    UQ_4_12(0.43), // 43
    UQ_4_12(0.44), // 44
    UQ_4_12(0.45), // 45
    UQ_4_12(0.46), // 46
    UQ_4_12(0.47), // 47
    UQ_4_12(0.48), // 48
    UQ_4_12(0.49), // 49
    UQ_4_12(0.50), // 50
    UQ_4_12(0.51), // 51
    UQ_4_12(0.52), // 52
    UQ_4_12(0.53), // 53
    UQ_4_12(0.54), // 54
    UQ_4_12(0.55), // 55
    UQ_4_12(0.56), // 56
    UQ_4_12(0.57), // 57
    UQ_4_12(0.58), // 58
    UQ_4_12(0.59), // 59
    UQ_4_12(0.60), // 60
    UQ_4_12(0.61), // 61
    UQ_4_12(0.62), // 62
    UQ_4_12(0.63), // 63
    UQ_4_12(0.64), // 64
    UQ_4_12(0.65), // 65
    UQ_4_12(0.66), // 66
    UQ_4_12(0.67), // 67
    UQ_4_12(0.68), // 68
    UQ_4_12(0.69), // 69
    UQ_4_12(0.70), // 70
    UQ_4_12(0.71), // 71
    UQ_4_12(0.72), // 72
    UQ_4_12(0.73), // 73
    UQ_4_12(0.74), // 74
    UQ_4_12(0.75), // 75
    UQ_4_12(0.76), // 76
    UQ_4_12(0.77), // 77
    UQ_4_12(0.78), // 78
    UQ_4_12(0.79), // 79
    UQ_4_12(0.80), // 80
    UQ_4_12(0.81), // 81
    UQ_4_12(0.82), // 82
    UQ_4_12(0.83), // 83
    UQ_4_12(0.84), // 84
    UQ_4_12(0.85), // 85
    UQ_4_12(0.86), // 86
    UQ_4_12(0.87), // 87
    UQ_4_12(0.88), // 88
    UQ_4_12(0.89), // 89
    UQ_4_12(0.90), // 90
    UQ_4_12(0.91), // 91
    UQ_4_12(0.92), // 92
    UQ_4_12(0.93), // 93
    UQ_4_12(0.94), // 94
    UQ_4_12(0.95), // 95
    UQ_4_12(0.96), // 96
    UQ_4_12(0.97), // 97
    UQ_4_12(0.98), // 98
    UQ_4_12(0.99), // 99
    UQ_4_12(1.00), // 100
};

#define X UQ_4_12

static const u16 sTypeEffectivenessTable[NUMBER_OF_MON_TYPES][NUMBER_OF_MON_TYPES] =
{
//   normal  fight   flying  poison  ground  rock    bug     ghost   steel   mystery fire    water   grass  electric psychic ice     dragon  dark    fairy
    {X(1.0), X(1.0), X(1.0), X(1.0), X(1.0), X(0.5), X(1.0), X(0.0), X(0.5), X(1.0), X(1.0), X(1.0), X(1.0), X(1.0), X(1.0), X(1.0), X(1.0), X(1.0), X(1.0)}, // normal
    {X(2.0), X(1.0), X(0.5), X(0.5), X(1.0), X(2.0), X(0.5), X(0.0), X(2.0), X(1.0), X(1.0), X(1.0), X(1.0), X(1.0), X(0.5), X(2.0), X(1.0), X(2.0), X(0.5)}, // fight
    {X(1.0), X(2.0), X(1.0), X(1.0), X(1.0), X(0.5), X(2.0), X(1.0), X(0.5), X(1.0), X(1.0), X(1.0), X(2.0), X(0.5), X(1.0), X(1.0), X(1.0), X(1.0), X(1.0)}, // flying
    {X(1.0), X(1.0), X(1.0), X(0.5), X(0.5), X(0.5), X(1.0), X(0.5), X(0.0), X(1.0), X(1.0), X(1.0), X(2.0), X(1.0), X(1.0), X(1.0), X(1.0), X(1.0), X(2.0)}, // poison
    {X(1.0), X(1.0), X(0.0), X(2.0), X(1.0), X(2.0), X(0.5), X(1.0), X(2.0), X(1.0), X(2.0), X(1.0), X(0.5), X(2.0), X(1.0), X(1.0), X(1.0), X(1.0), X(1.0)}, // ground
    {X(1.0), X(0.5), X(2.0), X(1.0), X(0.5), X(1.0), X(2.0), X(1.0), X(0.5), X(1.0), X(2.0), X(1.0), X(1.0), X(1.0), X(1.0), X(2.0), X(1.0), X(1.0), X(1.0)}, // rock
    {X(1.0), X(0.5), X(0.5), X(0.5), X(1.0), X(1.0), X(1.0), X(0.5), X(0.5), X(1.0), X(0.5), X(1.0), X(2.0), X(1.0), X(2.0), X(1.0), X(1.0), X(2.0), X(0.5)}, // bug
    #if B_STEEL_RESISTANCES >= GEN_6
    {X(0.0), X(1.0), X(1.0), X(1.0), X(1.0), X(1.0), X(1.0), X(2.0), X(1.0), X(1.0), X(1.0), X(1.0), X(1.0), X(1.0), X(2.0), X(1.0), X(1.0), X(0.5), X(1.0)}, // ghost
    #else
    {X(0.0), X(1.0), X(1.0), X(1.0), X(1.0), X(1.0), X(1.0), X(2.0), X(0.5), X(1.0), X(1.0), X(1.0), X(1.0), X(1.0), X(2.0), X(1.0), X(1.0), X(0.5), X(1.0)}, // ghost
    #endif
    {X(1.0), X(1.0), X(1.0), X(1.0), X(1.0), X(2.0), X(1.0), X(1.0), X(0.5), X(1.0), X(0.5), X(0.5), X(1.0), X(0.5), X(1.0), X(2.0), X(1.0), X(1.0), X(2.0)}, // steel
    {X(1.0), X(1.0), X(1.0), X(1.0), X(1.0), X(1.0), X(1.0), X(1.0), X(1.0), X(1.0), X(1.0), X(1.0), X(1.0), X(1.0), X(1.0), X(1.0), X(1.0), X(1.0), X(1.0)}, // mystery
    {X(1.0), X(1.0), X(1.0), X(1.0), X(1.0), X(0.5), X(2.0), X(1.0), X(2.0), X(1.0), X(0.5), X(0.5), X(2.0), X(1.0), X(1.0), X(2.0), X(0.5), X(1.0), X(1.0)}, // fire
    {X(1.0), X(1.0), X(1.0), X(1.0), X(2.0), X(2.0), X(1.0), X(1.0), X(1.0), X(1.0), X(2.0), X(0.5), X(0.5), X(1.0), X(1.0), X(1.0), X(0.5), X(1.0), X(1.0)}, // water
    {X(1.0), X(1.0), X(0.5), X(0.5), X(2.0), X(2.0), X(0.5), X(1.0), X(0.5), X(1.0), X(0.5), X(2.0), X(0.5), X(1.0), X(1.0), X(1.0), X(0.5), X(1.0), X(1.0)}, // grass
    {X(1.0), X(1.0), X(2.0), X(1.0), X(0.0), X(1.0), X(1.0), X(1.0), X(1.0), X(1.0), X(1.0), X(2.0), X(0.5), X(0.5), X(1.0), X(1.0), X(0.5), X(1.0), X(1.0)}, // electric
    {X(1.0), X(2.0), X(1.0), X(2.0), X(1.0), X(1.0), X(1.0), X(1.0), X(0.5), X(1.0), X(1.0), X(1.0), X(1.0), X(1.0), X(0.5), X(1.0), X(1.0), X(0.0), X(1.0)}, // psychic
    {X(1.0), X(1.0), X(2.0), X(1.0), X(2.0), X(1.0), X(1.0), X(1.0), X(0.5), X(1.0), X(0.5), X(0.5), X(2.0), X(1.0), X(1.0), X(0.5), X(2.0), X(1.0), X(1.0)}, // ice
    {X(1.0), X(1.0), X(1.0), X(1.0), X(1.0), X(1.0), X(1.0), X(1.0), X(0.5), X(1.0), X(1.0), X(1.0), X(1.0), X(1.0), X(1.0), X(1.0), X(2.0), X(1.0), X(0.0)}, // dragon
    #if B_STEEL_RESISTANCES >= GEN_6
    {X(1.0), X(0.5), X(1.0), X(1.0), X(1.0), X(1.0), X(1.0), X(2.0), X(1.0), X(1.0), X(1.0), X(1.0), X(1.0), X(1.0), X(2.0), X(1.0), X(1.0), X(0.5), X(0.5)}, // dark
    #else
    {X(1.0), X(0.5), X(1.0), X(1.0), X(1.0), X(1.0), X(1.0), X(2.0), X(0.5), X(1.0), X(1.0), X(1.0), X(1.0), X(1.0), X(2.0), X(1.0), X(1.0), X(0.5), X(0.5)}, // dark
    #endif
    {X(1.0), X(2.0), X(1.0), X(0.5), X(1.0), X(1.0), X(1.0), X(1.0), X(0.5), X(1.0), X(0.5), X(1.0), X(1.0), X(1.0), X(1.0), X(1.0), X(2.0), X(2.0), X(1.0)}, // fairy
};

static const u16 sInverseTypeEffectivenessTable[NUMBER_OF_MON_TYPES][NUMBER_OF_MON_TYPES] =
{
//   normal  fight   flying  poison  ground  rock    bug     ghost   steel   mystery fire    water   grass  electric psychic ice     dragon  dark    fairy
    {X(1.0), X(1.0), X(1.0), X(1.0), X(1.0), X(2.0), X(1.0), X(2.0), X(2.0), X(1.0), X(1.0), X(1.0), X(1.0), X(1.0), X(1.0), X(1.0), X(1.0), X(1.0), X(1.0)}, // normal
    {X(0.5), X(1.0), X(2.0), X(2.0), X(1.0), X(0.5), X(2.0), X(2.0), X(0.5), X(1.0), X(1.0), X(1.0), X(1.0), X(1.0), X(2.0), X(0.5), X(1.0), X(0.5), X(2.0)}, // fight
    {X(1.0), X(0.5), X(1.0), X(1.0), X(1.0), X(2.0), X(0.5), X(1.0), X(2.0), X(1.0), X(1.0), X(1.0), X(0.5), X(2.0), X(1.0), X(1.0), X(1.0), X(1.0), X(1.0)}, // flying
    {X(1.0), X(1.0), X(1.0), X(2.0), X(2.0), X(2.0), X(1.0), X(2.0), X(2.0), X(1.0), X(1.0), X(1.0), X(0.5), X(1.0), X(1.0), X(1.0), X(1.0), X(1.0), X(0.5)}, // poison
    {X(1.0), X(1.0), X(2.0), X(0.5), X(1.0), X(0.5), X(2.0), X(1.0), X(0.5), X(1.0), X(0.5), X(1.0), X(2.0), X(0.5), X(1.0), X(1.0), X(1.0), X(1.0), X(1.0)}, // ground
    {X(1.0), X(2.0), X(0.5), X(1.0), X(2.0), X(1.0), X(0.5), X(1.0), X(2.0), X(1.0), X(0.5), X(1.0), X(1.0), X(1.0), X(1.0), X(0.5), X(1.0), X(1.0), X(1.0)}, // rock
    {X(1.0), X(2.0), X(2.0), X(2.0), X(1.0), X(1.0), X(1.0), X(2.0), X(2.0), X(1.0), X(2.0), X(1.0), X(0.5), X(1.0), X(0.5), X(1.0), X(1.0), X(0.5), X(2.0)}, // bug
    #if B_STEEL_RESISTANCES >= GEN_6
    {X(2.0), X(1.0), X(1.0), X(1.0), X(1.0), X(1.0), X(1.0), X(0.5), X(1.0), X(1.0), X(1.0), X(1.0), X(1.0), X(1.0), X(0.5), X(1.0), X(1.0), X(2.0), X(1.0)}, // ghost
    #else
    {X(2.0), X(1.0), X(1.0), X(1.0), X(1.0), X(1.0), X(1.0), X(0.5), X(2.0), X(1.0), X(1.0), X(1.0), X(1.0), X(1.0), X(0.5), X(1.0), X(1.0), X(2.0), X(1.0)}, // ghost
    #endif
    {X(1.0), X(1.0), X(1.0), X(1.0), X(1.0), X(0.5), X(1.0), X(1.0), X(2.0), X(1.0), X(2.0), X(2.0), X(1.0), X(2.0), X(1.0), X(0.5), X(1.0), X(1.0), X(0.5)}, // steel
    {X(1.0), X(1.0), X(1.0), X(1.0), X(1.0), X(1.0), X(1.0), X(1.0), X(1.0), X(1.0), X(1.0), X(1.0), X(1.0), X(1.0), X(1.0), X(1.0), X(1.0), X(1.0), X(1.0)}, // mystery
    {X(1.0), X(1.0), X(1.0), X(1.0), X(1.0), X(2.0), X(0.5), X(1.0), X(0.5), X(1.0), X(2.0), X(2.0), X(0.5), X(1.0), X(1.0), X(0.5), X(2.0), X(1.0), X(1.0)}, // fire
    {X(1.0), X(1.0), X(1.0), X(1.0), X(0.5), X(0.5), X(1.0), X(1.0), X(1.0), X(1.0), X(0.5), X(2.0), X(2.0), X(1.0), X(1.0), X(1.0), X(2.0), X(1.0), X(1.0)}, // water
    {X(1.0), X(1.0), X(2.0), X(2.0), X(0.5), X(0.5), X(2.0), X(1.0), X(2.0), X(1.0), X(2.0), X(0.5), X(2.0), X(1.0), X(1.0), X(1.0), X(2.0), X(1.0), X(1.0)}, // grass
    {X(1.0), X(1.0), X(0.5), X(1.0), X(2.0), X(1.0), X(1.0), X(1.0), X(1.0), X(1.0), X(1.0), X(0.5), X(2.0), X(2.0), X(1.0), X(1.0), X(2.0), X(1.0), X(1.0)}, // electric
    {X(1.0), X(0.5), X(1.0), X(0.5), X(1.0), X(1.0), X(1.0), X(1.0), X(2.0), X(1.0), X(1.0), X(1.0), X(1.0), X(1.0), X(2.0), X(1.0), X(1.0), X(2.0), X(1.0)}, // psychic
    {X(1.0), X(1.0), X(0.5), X(1.0), X(0.5), X(1.0), X(1.0), X(1.0), X(2.0), X(1.0), X(2.0), X(2.0), X(0.5), X(1.0), X(1.0), X(2.0), X(0.5), X(1.0), X(1.0)}, // ice
    {X(1.0), X(1.0), X(1.0), X(1.0), X(1.0), X(1.0), X(1.0), X(1.0), X(2.0), X(1.0), X(1.0), X(1.0), X(1.0), X(1.0), X(1.0), X(1.0), X(0.5), X(1.0), X(2.0)}, // dragon
    #if B_STEEL_RESISTANCES >= GEN_6
    {X(1.0), X(2.0), X(1.0), X(1.0), X(1.0), X(1.0), X(1.0), X(0.5), X(1.0), X(1.0), X(1.0), X(1.0), X(1.0), X(1.0), X(0.5), X(1.0), X(1.0), X(2.0), X(2.0)}, // dark
    #else
    {X(1.0), X(2.0), X(1.0), X(1.0), X(1.0), X(1.0), X(1.0), X(0.5), X(2.0), X(1.0), X(1.0), X(1.0), X(1.0), X(1.0), X(0.5), X(1.0), X(1.0), X(2.0), X(2.0)}, // dark
    #endif
    {X(1.0), X(0.5), X(1.0), X(2.0), X(1.0), X(1.0), X(1.0), X(1.0), X(2.0), X(1.0), X(2.0), X(1.0), X(1.0), X(1.0), X(1.0), X(1.0), X(0.5), X(0.5), X(1.0)}, // fairy
};

#undef X

// code
u8 GetBattlerForBattleScript(u8 caseId)
{
    u8 ret = 0;
    switch (caseId)
    {
    case BS_TARGET:
        ret = gBattlerTarget;
        break;
    case BS_ATTACKER:
        ret = gBattlerAttacker;
        break;
    case BS_EFFECT_BATTLER:
        ret = gEffectBattler;
        break;
    case BS_BATTLER_0:
        ret = 0;
        break;
    case BS_SCRIPTING:
        ret = gBattleScripting.battler;
        break;
    case BS_FAINTED:
        ret = gBattlerFainted;
        break;
    case 5:
        ret = gBattlerFainted;
        break;
    case 4:
    case 6:
    case 8:
    case 9:
    case BS_PLAYER1:
        ret = GetBattlerAtPosition(B_POSITION_PLAYER_LEFT);
        break;
    case BS_OPPONENT1:
        ret = GetBattlerAtPosition(B_POSITION_OPPONENT_LEFT);
        break;
    case BS_PLAYER2:
        ret = GetBattlerAtPosition(B_POSITION_PLAYER_RIGHT);
        break;
    case BS_OPPONENT2:
        ret = GetBattlerAtPosition(B_POSITION_OPPONENT_RIGHT);
        break;
    case BS_ABILITY_BATTLER:
        ret = gBattlerAbility;
        break;
    }
    return ret;
}

void PressurePPLose(u8 target, u8 attacker, u16 move)
{
    int moveIndex;

    if (GetBattlerAbility(target) != ABILITY_PRESSURE)
        return;

    for (moveIndex = 0; moveIndex < MAX_MON_MOVES; moveIndex++)
    {
        if (gBattleMons[attacker].moves[moveIndex] == move)
            break;
    }

    if (moveIndex == MAX_MON_MOVES)
        return;

    if (gBattleMons[attacker].pp[moveIndex] != 0)
        gBattleMons[attacker].pp[moveIndex]--;

    if (!(gBattleMons[attacker].status2 & STATUS2_TRANSFORMED)
        && !(gDisableStructs[attacker].mimickedMoves & gBitTable[moveIndex]))
    {
        gActiveBattler = attacker;
        BtlController_EmitSetMonData(0, REQUEST_PPMOVE1_BATTLE + moveIndex, 0, 1, &gBattleMons[gActiveBattler].pp[moveIndex]);
        MarkBattlerForControllerExec(gActiveBattler);
    }
}

void PressurePPLoseOnUsingImprison(u8 attacker)
{
    int i, j;
    int imprisonPos = 4;
    u8 atkSide = GetBattlerSide(attacker);

    for (i = 0; i < gBattlersCount; i++)
    {
        if (atkSide != GetBattlerSide(i) && GetBattlerAbility(i) == ABILITY_PRESSURE)
        {
            for (j = 0; j < MAX_MON_MOVES; j++)
            {
                if (gBattleMons[attacker].moves[j] == MOVE_IMPRISON)
                    break;
            }
            if (j != MAX_MON_MOVES)
            {
                imprisonPos = j;
                if (gBattleMons[attacker].pp[j] != 0)
                    gBattleMons[attacker].pp[j]--;
            }
        }
    }

    if (imprisonPos != 4
        && !(gBattleMons[attacker].status2 & STATUS2_TRANSFORMED)
        && !(gDisableStructs[attacker].mimickedMoves & gBitTable[imprisonPos]))
    {
        gActiveBattler = attacker;
        BtlController_EmitSetMonData(0, REQUEST_PPMOVE1_BATTLE + imprisonPos, 0, 1, &gBattleMons[gActiveBattler].pp[imprisonPos]);
        MarkBattlerForControllerExec(gActiveBattler);
    }
}

void PressurePPLoseOnUsingPerishSong(u8 attacker)
{
    int i, j;
    int perishSongPos = 4;

    for (i = 0; i < gBattlersCount; i++)
    {
        if (GetBattlerAbility(i) == ABILITY_PRESSURE && i != attacker)
        {
            for (j = 0; j < MAX_MON_MOVES; j++)
            {
                if (gBattleMons[attacker].moves[j] == MOVE_PERISH_SONG)
                    break;
            }
            if (j != MAX_MON_MOVES)
            {
                perishSongPos = j;
                if (gBattleMons[attacker].pp[j] != 0)
                    gBattleMons[attacker].pp[j]--;
            }
        }
    }

    if (perishSongPos != MAX_MON_MOVES
        && !(gBattleMons[attacker].status2 & STATUS2_TRANSFORMED)
        && !(gDisableStructs[attacker].mimickedMoves & gBitTable[perishSongPos]))
    {
        gActiveBattler = attacker;
        BtlController_EmitSetMonData(0, REQUEST_PPMOVE1_BATTLE + perishSongPos, 0, 1, &gBattleMons[gActiveBattler].pp[perishSongPos]);
        MarkBattlerForControllerExec(gActiveBattler);
    }
}

void MarkAllBattlersForControllerExec(void) // unused
{
    int i;

    if (gBattleTypeFlags & BATTLE_TYPE_LINK)
    {
        for (i = 0; i < gBattlersCount; i++)
            gBattleControllerExecFlags |= gBitTable[i] << (32 - MAX_BATTLERS_COUNT);
    }
    else
    {
        for (i = 0; i < gBattlersCount; i++)
            gBattleControllerExecFlags |= gBitTable[i];
    }
}

bool32 IsBattlerMarkedForControllerExec(u8 battlerId)
{
    if (gBattleTypeFlags & BATTLE_TYPE_LINK)
        return (gBattleControllerExecFlags & (gBitTable[battlerId] << 0x1C)) != 0;
    else
        return (gBattleControllerExecFlags & (gBitTable[battlerId])) != 0;
}

void MarkBattlerForControllerExec(u8 battlerId)
{
    if (gBattleTypeFlags & BATTLE_TYPE_LINK)
        gBattleControllerExecFlags |= gBitTable[battlerId] << (32 - MAX_BATTLERS_COUNT);
    else
        gBattleControllerExecFlags |= gBitTable[battlerId];
}

void MarkBattlerReceivedLinkData(u8 battlerId)
{
    s32 i;

    for (i = 0; i < GetLinkPlayerCount(); i++)
        gBattleControllerExecFlags |= gBitTable[battlerId] << (i << 2);

    gBattleControllerExecFlags &= ~(0x10000000 << battlerId);
}

void CancelMultiTurnMoves(u8 battler)
{
    gBattleMons[battler].status2 &= ~(STATUS2_MULTIPLETURNS);
    gBattleMons[battler].status2 &= ~(STATUS2_LOCK_CONFUSE);
    gBattleMons[battler].status2 &= ~(STATUS2_UPROAR);
    gBattleMons[battler].status2 &= ~(STATUS2_BIDE);

    gStatuses3[battler] &= ~(STATUS3_SEMI_INVULNERABLE);

    gDisableStructs[battler].rolloutTimer = 0;
    gDisableStructs[battler].furyCutterCounter = 0;
}

bool8 WasUnableToUseMove(u8 battler)
{
    if (gProtectStructs[battler].prlzImmobility
        || gProtectStructs[battler].usedImprisonedMove
        || gProtectStructs[battler].loveImmobility
        || gProtectStructs[battler].usedDisabledMove
        || gProtectStructs[battler].usedTauntedMove
        || gProtectStructs[battler].usedGravityPreventedMove
        || gProtectStructs[battler].usedHealBlockedMove
        || gProtectStructs[battler].flag2Unknown
        || gProtectStructs[battler].flinchImmobility
        || gProtectStructs[battler].confusionSelfDmg
        || gProtectStructs[battler].powderSelfDmg
        || gProtectStructs[battler].usedThroatChopPreventedMove)
        return TRUE;
    else
        return FALSE;
}

void PrepareStringBattle(u16 stringId, u8 battler)
{
    // Support for Contrary ability.
    // If a move attempted to raise stat - print "won't increase".
    // If a move attempted to lower stat - print "won't decrease".
    if (stringId == STRINGID_STATSWONTDECREASE && !(gBattleScripting.statChanger & STAT_BUFF_NEGATIVE))
        stringId = STRINGID_STATSWONTINCREASE;
    else if (stringId == STRINGID_STATSWONTINCREASE && gBattleScripting.statChanger & STAT_BUFF_NEGATIVE)
        stringId = STRINGID_STATSWONTDECREASE;

    else if (stringId == STRINGID_STATSWONTDECREASE2 && GetBattlerAbility(battler) == ABILITY_CONTRARY)
        stringId = STRINGID_STATSWONTINCREASE2;
    else if (stringId == STRINGID_STATSWONTINCREASE2 && GetBattlerAbility(battler) == ABILITY_CONTRARY)
        stringId = STRINGID_STATSWONTDECREASE2;

    // Check Defiant and Competitive stat raise whenever a stat is lowered.
    else if ((stringId == STRINGID_DEFENDERSSTATFELL || stringId == STRINGID_PKMNCUTSATTACKWITH)
              && ((GetBattlerAbility(gBattlerTarget) == ABILITY_DEFIANT && CompareStat(gBattlerTarget, STAT_ATK, MAX_STAT_STAGE, CMP_LESS_THAN))
                 || (GetBattlerAbility(gBattlerTarget) == ABILITY_COMPETITIVE && CompareStat(gBattlerTarget, STAT_SPATK, MAX_STAT_STAGE, CMP_LESS_THAN)))
              && gSpecialStatuses[gBattlerTarget].changedStatsBattlerId != BATTLE_PARTNER(gBattlerTarget)
              && gSpecialStatuses[gBattlerTarget].changedStatsBattlerId != gBattlerTarget)
    {
        gBattlerAbility = gBattlerTarget;
        BattleScriptPushCursor();
        gBattlescriptCurrInstr = BattleScript_DefiantActivates;
        if (GetBattlerAbility(gBattlerTarget) == ABILITY_DEFIANT)
            SET_STATCHANGER(STAT_ATK, 2, FALSE);
        else
            SET_STATCHANGER(STAT_SPATK, 2, FALSE);
    }

    gActiveBattler = battler;
    BtlController_EmitPrintString(0, stringId);
    MarkBattlerForControllerExec(gActiveBattler);
}

void ResetSentPokesToOpponentValue(void)
{
    s32 i;
    u32 bits = 0;

    gSentPokesToOpponent[0] = 0;
    gSentPokesToOpponent[1] = 0;

    for (i = 0; i < gBattlersCount; i += 2)
        bits |= gBitTable[gBattlerPartyIndexes[i]];

    for (i = 1; i < gBattlersCount; i += 2)
        gSentPokesToOpponent[(i & BIT_FLANK) >> 1] = bits;
}

void OpponentSwitchInResetSentPokesToOpponentValue(u8 battler)
{
    s32 i = 0;
    u32 bits = 0;

    if (GetBattlerSide(battler) == B_SIDE_OPPONENT)
    {
        u8 flank = ((battler & BIT_FLANK) >> 1);
        gSentPokesToOpponent[flank] = 0;

        for (i = 0; i < gBattlersCount; i += 2)
        {
            if (!(gAbsentBattlerFlags & gBitTable[i]))
                bits |= gBitTable[gBattlerPartyIndexes[i]];
        }

        gSentPokesToOpponent[flank] = bits;
    }
}

void UpdateSentPokesToOpponentValue(u8 battler)
{
    if (GetBattlerSide(battler) == B_SIDE_OPPONENT)
    {
        OpponentSwitchInResetSentPokesToOpponentValue(battler);
    }
    else
    {
        s32 i;
        for (i = 1; i < gBattlersCount; i++)
            gSentPokesToOpponent[(i & BIT_FLANK) >> 1] |= gBitTable[gBattlerPartyIndexes[battler]];
    }
}

void BattleScriptPush(const u8 *bsPtr)
{
    gBattleResources->battleScriptsStack->ptr[gBattleResources->battleScriptsStack->size++] = bsPtr;
}

void BattleScriptPushCursor(void)
{
    gBattleResources->battleScriptsStack->ptr[gBattleResources->battleScriptsStack->size++] = gBattlescriptCurrInstr;
}

void BattleScriptPop(void)
{
    gBattlescriptCurrInstr = gBattleResources->battleScriptsStack->ptr[--gBattleResources->battleScriptsStack->size];
}

static bool32 IsGravityPreventingMove(u32 move)
{
    if (!(gFieldStatuses & STATUS_FIELD_GRAVITY))
        return FALSE;

    switch (move)
    {
    case MOVE_BOUNCE:
    case MOVE_FLY:
    case MOVE_FLYING_PRESS:
    case MOVE_HIGH_JUMP_KICK:
    case MOVE_JUMP_KICK:
    case MOVE_MAGNET_RISE:
    case MOVE_SKY_DROP:
    case MOVE_SPLASH:
    case MOVE_TELEKINESIS:
    case MOVE_FLOATY_FALL:
        return TRUE;
    default:
        return FALSE;
    }
}

bool32 IsHealBlockPreventingMove(u32 battler, u32 move)
{
    if (!(gStatuses3[battler] & STATUS3_HEAL_BLOCK))
        return FALSE;

    switch (gBattleMoves[move].effect)
    {
    case EFFECT_ABSORB:
    case EFFECT_MORNING_SUN:
    case EFFECT_MOONLIGHT:
    case EFFECT_RESTORE_HP:
    case EFFECT_REST:
    case EFFECT_ROOST:
    case EFFECT_HEALING_WISH:
    case EFFECT_WISH:
    case EFFECT_DREAM_EATER:
        return TRUE;
    default:
        return FALSE;
    }
}

static bool32 IsBelchPreventingMove(u32 battler, u32 move)
{
    if (gBattleMoves[move].effect != EFFECT_BELCH)
        return FALSE;

    return !(gBattleStruct->ateBerry[battler & BIT_SIDE] & gBitTable[gBattlerPartyIndexes[battler]]);
}

u8 TrySetCantSelectMoveBattleScript(void)
{
    u32 limitations = 0;
    u8 moveId = gBattleResources->bufferB[gActiveBattler][2] & ~(RET_MEGA_EVOLUTION);
    u32 move = gBattleMons[gActiveBattler].moves[moveId];
    u32 holdEffect = GetBattlerHoldEffect(gActiveBattler, TRUE);
    u16 *choicedMove = &gBattleStruct->choicedMove[gActiveBattler];

    if (gDisableStructs[gActiveBattler].disabledMove == move && move != MOVE_NONE)
    {
        gBattleScripting.battler = gActiveBattler;
        gCurrentMove = move;
        if (gBattleTypeFlags & BATTLE_TYPE_PALACE)
        {
            gPalaceSelectionBattleScripts[gActiveBattler] = BattleScript_SelectingDisabledMoveInPalace;
            gProtectStructs[gActiveBattler].palaceUnableToUseMove = 1;
        }
        else
        {
            gSelectionBattleScripts[gActiveBattler] = BattleScript_SelectingDisabledMove;
            limitations++;
        }
    }

    if (move == gLastMoves[gActiveBattler] && move != MOVE_STRUGGLE && (gBattleMons[gActiveBattler].status2 & STATUS2_TORMENT))
    {
        CancelMultiTurnMoves(gActiveBattler);
        if (gBattleTypeFlags & BATTLE_TYPE_PALACE)
        {
            gPalaceSelectionBattleScripts[gActiveBattler] = BattleScript_SelectingTormentedMoveInPalace;
            gProtectStructs[gActiveBattler].palaceUnableToUseMove = 1;
        }
        else
        {
            gSelectionBattleScripts[gActiveBattler] = BattleScript_SelectingTormentedMove;
            limitations++;
        }
    }

    if (gDisableStructs[gActiveBattler].tauntTimer != 0 && gBattleMoves[move].power == 0)
    {
        gCurrentMove = move;
        if (gBattleTypeFlags & BATTLE_TYPE_PALACE)
        {
            gPalaceSelectionBattleScripts[gActiveBattler] = BattleScript_SelectingNotAllowedMoveTauntInPalace;
            gProtectStructs[gActiveBattler].palaceUnableToUseMove = 1;
        }
        else
        {
            gSelectionBattleScripts[gActiveBattler] = BattleScript_SelectingNotAllowedMoveTaunt;
            limitations++;
        }
    }

    if (gDisableStructs[gActiveBattler].throatChopTimer != 0 && gBattleMoves[move].flags & FLAG_SOUND)
    {
        gCurrentMove = move;
        if (gBattleTypeFlags & BATTLE_TYPE_PALACE)
        {
            gPalaceSelectionBattleScripts[gActiveBattler] = BattleScript_SelectingNotAllowedMoveThroatChopInPalace;
            gProtectStructs[gActiveBattler].palaceUnableToUseMove = 1;
        }
        else
        {
            gSelectionBattleScripts[gActiveBattler] = BattleScript_SelectingNotAllowedMoveThroatChop;
            limitations++;
        }
    }

    if (GetImprisonedMovesCount(gActiveBattler, move))
    {
        gCurrentMove = move;
        if (gBattleTypeFlags & BATTLE_TYPE_PALACE)
        {
            gPalaceSelectionBattleScripts[gActiveBattler] = BattleScript_SelectingImprisonedMoveInPalace;
            gProtectStructs[gActiveBattler].palaceUnableToUseMove = 1;
        }
        else
        {
            gSelectionBattleScripts[gActiveBattler] = BattleScript_SelectingImprisonedMove;
            limitations++;
        }
    }

    if (IsGravityPreventingMove(move))
    {
        gCurrentMove = move;
        if (gBattleTypeFlags & BATTLE_TYPE_PALACE)
        {
            gPalaceSelectionBattleScripts[gActiveBattler] = BattleScript_SelectingNotAllowedMoveGravityInPalace;
            gProtectStructs[gActiveBattler].palaceUnableToUseMove = 1;
        }
        else
        {
            gSelectionBattleScripts[gActiveBattler] = BattleScript_SelectingNotAllowedMoveGravity;
            limitations++;
        }
    }

    if (IsHealBlockPreventingMove(gActiveBattler, move))
    {
        gCurrentMove = move;
        if (gBattleTypeFlags & BATTLE_TYPE_PALACE)
        {
            gPalaceSelectionBattleScripts[gActiveBattler] = BattleScript_SelectingNotAllowedMoveHealBlockInPalace;
            gProtectStructs[gActiveBattler].palaceUnableToUseMove = 1;
        }
        else
        {
            gSelectionBattleScripts[gActiveBattler] = BattleScript_SelectingNotAllowedMoveHealBlock;
            limitations++;
        }
    }

    if (IsBelchPreventingMove(gActiveBattler, move))
    {
        gCurrentMove = move;
        if (gBattleTypeFlags & BATTLE_TYPE_PALACE)
        {
            gPalaceSelectionBattleScripts[gActiveBattler] = BattleScript_SelectingNotAllowedBelchInPalace;
            gProtectStructs[gActiveBattler].palaceUnableToUseMove = 1;
        }
        else
        {
            gSelectionBattleScripts[gActiveBattler] = BattleScript_SelectingNotAllowedBelch;
            limitations++;
        }
    }

    gPotentialItemEffectBattler = gActiveBattler;
    if (HOLD_EFFECT_CHOICE(holdEffect) && *choicedMove != 0 && *choicedMove != 0xFFFF && *choicedMove != move)
    {
        gCurrentMove = *choicedMove;
        gLastUsedItem = gBattleMons[gActiveBattler].item;
        if (gBattleTypeFlags & BATTLE_TYPE_PALACE)
        {
            gProtectStructs[gActiveBattler].palaceUnableToUseMove = 1;
        }
        else
        {
            gSelectionBattleScripts[gActiveBattler] = BattleScript_SelectingNotAllowedMoveChoiceItem;
            limitations++;
        }
    }
    else if (holdEffect == HOLD_EFFECT_ASSAULT_VEST && gBattleMoves[move].power == 0)
    {
        gCurrentMove = move;
        gLastUsedItem = gBattleMons[gActiveBattler].item;
        if (gBattleTypeFlags & BATTLE_TYPE_PALACE)
        {
            gProtectStructs[gActiveBattler].palaceUnableToUseMove = 1;
        }
        else
        {
            gSelectionBattleScripts[gActiveBattler] = BattleScript_SelectingNotAllowedMoveAssaultVest;
            limitations++;
        }
    }

    if (gBattleMons[gActiveBattler].pp[moveId] == 0)
    {
        if (gBattleTypeFlags & BATTLE_TYPE_PALACE)
        {
            gProtectStructs[gActiveBattler].palaceUnableToUseMove = 1;
        }
        else
        {
            gSelectionBattleScripts[gActiveBattler] = BattleScript_SelectingMoveWithNoPP;
            limitations++;
        }
    }

    return limitations;
}

u8 CheckMoveLimitations(u8 battlerId, u8 unusableMoves, u8 check)
{
    u8 holdEffect = GetBattlerHoldEffect(battlerId, TRUE);
    u16 *choicedMove = &gBattleStruct->choicedMove[battlerId];
    s32 i;

    gPotentialItemEffectBattler = battlerId;

    for (i = 0; i < MAX_MON_MOVES; i++)
    {
        if (gBattleMons[battlerId].moves[i] == 0 && check & MOVE_LIMITATION_ZEROMOVE)
            unusableMoves |= gBitTable[i];
        else if (gBattleMons[battlerId].pp[i] == 0 && check & MOVE_LIMITATION_PP)
            unusableMoves |= gBitTable[i];
        else if (gBattleMons[battlerId].moves[i] == gDisableStructs[battlerId].disabledMove && check & MOVE_LIMITATION_DISABLED)
            unusableMoves |= gBitTable[i];
        else if (gBattleMons[battlerId].moves[i] == gLastMoves[battlerId] && check & MOVE_LIMITATION_TORMENTED && gBattleMons[battlerId].status2 & STATUS2_TORMENT)
            unusableMoves |= gBitTable[i];
        else if (gDisableStructs[battlerId].tauntTimer && check & MOVE_LIMITATION_TAUNT && gBattleMoves[gBattleMons[battlerId].moves[i]].power == 0)
            unusableMoves |= gBitTable[i];
        else if (GetImprisonedMovesCount(battlerId, gBattleMons[battlerId].moves[i]) && check & MOVE_LIMITATION_IMPRISON)
            unusableMoves |= gBitTable[i];
        else if (gDisableStructs[battlerId].encoreTimer && gDisableStructs[battlerId].encoredMove != gBattleMons[battlerId].moves[i])
            unusableMoves |= gBitTable[i];
        else if (HOLD_EFFECT_CHOICE(holdEffect) && *choicedMove != 0 && *choicedMove != 0xFFFF && *choicedMove != gBattleMons[battlerId].moves[i])
            unusableMoves |= gBitTable[i];
        else if (holdEffect == HOLD_EFFECT_ASSAULT_VEST && gBattleMoves[gBattleMons[battlerId].moves[i]].power == 0)
            unusableMoves |= gBitTable[i];
        else if (IsGravityPreventingMove(gBattleMons[battlerId].moves[i]))
            unusableMoves |= gBitTable[i];
        else if (IsHealBlockPreventingMove(battlerId, gBattleMons[battlerId].moves[i]))
            unusableMoves |= gBitTable[i];
        else if (IsBelchPreventingMove(battlerId, gBattleMons[battlerId].moves[i]))
            unusableMoves |= gBitTable[i];
        else if (gDisableStructs[battlerId].throatChopTimer && gBattleMoves[gBattleMons[battlerId].moves[i]].flags & FLAG_SOUND)
            unusableMoves |= gBitTable[i];
    }
    return unusableMoves;
}

bool8 AreAllMovesUnusable(void)
{
    u8 unusable;
    unusable = CheckMoveLimitations(gActiveBattler, 0, 0xFF);

    if (unusable == 0xF) // All moves are unusable.
    {
        gProtectStructs[gActiveBattler].noValidMoves = 1;
        gSelectionBattleScripts[gActiveBattler] = BattleScript_NoMovesLeft;
    }
    else
    {
        gProtectStructs[gActiveBattler].noValidMoves = 0;
    }

    return (unusable == 0xF);
}

u8 GetImprisonedMovesCount(u8 battlerId, u16 move)
{
    s32 i;
    u8 imprisonedMoves = 0;
    u8 battlerSide = GetBattlerSide(battlerId);

    for (i = 0; i < gBattlersCount; i++)
    {
        if (battlerSide != GetBattlerSide(i) && gStatuses3[i] & STATUS3_IMPRISONED_OTHERS)
        {
            s32 j;
            for (j = 0; j < MAX_MON_MOVES; j++)
            {
                if (move == gBattleMons[i].moves[j])
                    break;
            }
            if (j < MAX_MON_MOVES)
                imprisonedMoves++;
        }
    }

    return imprisonedMoves;
}

enum
{
    ENDTURN_ORDER,
    ENDTURN_REFLECT,
    ENDTURN_LIGHT_SCREEN,
    ENDTURN_AURORA_VEIL,
    ENDTURN_MIST,
    ENDTURN_LUCKY_CHANT,
    ENDTURN_SAFEGUARD,
    ENDTURN_TAILWIND,
    ENDTURN_WISH,
    ENDTURN_RAIN,
    ENDTURN_SANDSTORM,
    ENDTURN_SUN,
    ENDTURN_HAIL,
    ENDTURN_GRAVITY,
    ENDTURN_WATER_SPORT,
    ENDTURN_MUD_SPORT,
    ENDTURN_TRICK_ROOM,
    ENDTURN_WONDER_ROOM,
    ENDTURN_MAGIC_ROOM,
    ENDTURN_ELECTRIC_TERRAIN,
    ENDTURN_MISTY_TERRAIN,
    ENDTURN_GRASSY_TERRAIN,
    ENDTURN_PSYCHIC_TERRAIN,
    ENDTURN_ION_DELUGE,
    ENDTURN_FAIRY_LOCK,
    ENDTURN_FIELD_COUNT,
};

u8 DoFieldEndTurnEffects(void)
{
    u8 effect = 0;

    for (gBattlerAttacker = 0; gBattlerAttacker < gBattlersCount && gAbsentBattlerFlags & gBitTable[gBattlerAttacker]; gBattlerAttacker++)
    {
    }
    for (gBattlerTarget = 0; gBattlerTarget < gBattlersCount && gAbsentBattlerFlags & gBitTable[gBattlerTarget]; gBattlerTarget++)
    {
    }

    do
    {
        s32 i;
        u8 side;

        switch (gBattleStruct->turnCountersTracker)
        {
        case ENDTURN_ORDER:
            for (i = 0; i < gBattlersCount; i++)
            {
                gBattlerByTurnOrder[i] = i;
            }
            for (i = 0; i < gBattlersCount - 1; i++)
            {
                s32 j;
                for (j = i + 1; j < gBattlersCount; j++)
                {
                    if (GetWhoStrikesFirst(gBattlerByTurnOrder[i], gBattlerByTurnOrder[j], 0))
                        SwapTurnOrder(i, j);
                }
            }

            gBattleStruct->turnCountersTracker++;
            gBattleStruct->turnSideTracker = 0;
            // fall through
        case ENDTURN_REFLECT:
            while (gBattleStruct->turnSideTracker < 2)
            {
                side = gBattleStruct->turnSideTracker;
                gActiveBattler = gBattlerAttacker = gSideTimers[side].reflectBattlerId;
                if (gSideStatuses[side] & SIDE_STATUS_REFLECT)
                {
                    if (--gSideTimers[side].reflectTimer == 0)
                    {
                        gSideStatuses[side] &= ~SIDE_STATUS_REFLECT;
                        BattleScriptExecute(BattleScript_SideStatusWoreOff);
                        PREPARE_MOVE_BUFFER(gBattleTextBuff1, MOVE_REFLECT);
                        effect++;
                    }
                }
                gBattleStruct->turnSideTracker++;
                if (effect)
                    break;
            }
            if (!effect)
            {
                gBattleStruct->turnCountersTracker++;
                gBattleStruct->turnSideTracker = 0;
            }
            break;
        case ENDTURN_LIGHT_SCREEN:
            while (gBattleStruct->turnSideTracker < 2)
            {
                side = gBattleStruct->turnSideTracker;
                gActiveBattler = gBattlerAttacker = gSideTimers[side].lightscreenBattlerId;
                if (gSideStatuses[side] & SIDE_STATUS_LIGHTSCREEN)
                {
                    if (--gSideTimers[side].lightscreenTimer == 0)
                    {
                        gSideStatuses[side] &= ~SIDE_STATUS_LIGHTSCREEN;
                        BattleScriptExecute(BattleScript_SideStatusWoreOff);
                        gBattleCommunication[MULTISTRING_CHOOSER] = side;
                        PREPARE_MOVE_BUFFER(gBattleTextBuff1, MOVE_LIGHT_SCREEN);
                        effect++;
                    }
                }
                gBattleStruct->turnSideTracker++;
                if (effect)
                    break;
            }
            if (!effect)
            {
                gBattleStruct->turnCountersTracker++;
                gBattleStruct->turnSideTracker = 0;
            }
            break;
        case ENDTURN_AURORA_VEIL:
            while (gBattleStruct->turnSideTracker < 2)
            {
                side = gBattleStruct->turnSideTracker;
                gActiveBattler = gBattlerAttacker = gSideTimers[side].auroraVeilBattlerId;
                if (gSideStatuses[side] & SIDE_STATUS_AURORA_VEIL)
                {
                    if (--gSideTimers[side].auroraVeilTimer == 0)
                    {
                        gSideStatuses[side] &= ~SIDE_STATUS_AURORA_VEIL;
                        BattleScriptExecute(BattleScript_SideStatusWoreOff);
                        gBattleCommunication[MULTISTRING_CHOOSER] = side;
                        PREPARE_MOVE_BUFFER(gBattleTextBuff1, MOVE_AURORA_VEIL);
                        effect++;
                    }
                }
                gBattleStruct->turnSideTracker++;
                if (effect)
                    break;
            }
            if (!effect)
            {
                gBattleStruct->turnCountersTracker++;
                gBattleStruct->turnSideTracker = 0;
            }
            break;
        case ENDTURN_MIST:
            while (gBattleStruct->turnSideTracker < 2)
            {
                side = gBattleStruct->turnSideTracker;
                gActiveBattler = gBattlerAttacker = gSideTimers[side].mistBattlerId;
                if (gSideTimers[side].mistTimer != 0
                 && --gSideTimers[side].mistTimer == 0)
                {
                    gSideStatuses[side] &= ~SIDE_STATUS_MIST;
                    BattleScriptExecute(BattleScript_SideStatusWoreOff);
                    gBattleCommunication[MULTISTRING_CHOOSER] = side;
                    PREPARE_MOVE_BUFFER(gBattleTextBuff1, MOVE_MIST);
                    effect++;
                }
                gBattleStruct->turnSideTracker++;
                if (effect)
                    break;
            }
            if (!effect)
            {
                gBattleStruct->turnCountersTracker++;
                gBattleStruct->turnSideTracker = 0;
            }
            break;
        case ENDTURN_SAFEGUARD:
            while (gBattleStruct->turnSideTracker < 2)
            {
                side = gBattleStruct->turnSideTracker;
                gActiveBattler = gBattlerAttacker = gSideTimers[side].safeguardBattlerId;
                if (gSideStatuses[side] & SIDE_STATUS_SAFEGUARD)
                {
                    if (--gSideTimers[side].safeguardTimer == 0)
                    {
                        gSideStatuses[side] &= ~SIDE_STATUS_SAFEGUARD;
                        BattleScriptExecute(BattleScript_SafeguardEnds);
                        effect++;
                    }
                }
                gBattleStruct->turnSideTracker++;
                if (effect)
                    break;
            }
            if (!effect)
            {
                gBattleStruct->turnCountersTracker++;
                gBattleStruct->turnSideTracker = 0;
            }
            break;
        case ENDTURN_LUCKY_CHANT:
            while (gBattleStruct->turnSideTracker < 2)
            {
                side = gBattleStruct->turnSideTracker;
                gActiveBattler = gBattlerAttacker = gSideTimers[side].luckyChantBattlerId;
                if (gSideStatuses[side] & SIDE_STATUS_LUCKY_CHANT)
                {
                    if (--gSideTimers[side].luckyChantTimer == 0)
                    {
                        gSideStatuses[side] &= ~SIDE_STATUS_LUCKY_CHANT;
                        BattleScriptExecute(BattleScript_LuckyChantEnds);
                        effect++;
                    }
                }
                gBattleStruct->turnSideTracker++;
                if (effect)
                    break;
            }
            if (!effect)
            {
                gBattleStruct->turnCountersTracker++;
                gBattleStruct->turnSideTracker = 0;
            }
            break;
        case ENDTURN_TAILWIND:
            while (gBattleStruct->turnSideTracker < 2)
            {
                side = gBattleStruct->turnSideTracker;
                gActiveBattler = gBattlerAttacker = gSideTimers[side].tailwindBattlerId;
                if (gSideStatuses[side] & SIDE_STATUS_TAILWIND)
                {
                    if (--gSideTimers[side].tailwindTimer == 0)
                    {
                        gSideStatuses[side] &= ~SIDE_STATUS_TAILWIND;
                        BattleScriptExecute(BattleScript_TailwindEnds);
                        effect++;
                    }
                }
                gBattleStruct->turnSideTracker++;
                if (effect)
                    break;
            }
            if (!effect)
            {
                gBattleStruct->turnCountersTracker++;
                gBattleStruct->turnSideTracker = 0;
            }
            break;
        case ENDTURN_WISH:
            while (gBattleStruct->turnSideTracker < gBattlersCount)
            {
                gActiveBattler = gBattlerByTurnOrder[gBattleStruct->turnSideTracker];
                if (gWishFutureKnock.wishCounter[gActiveBattler] != 0
                 && --gWishFutureKnock.wishCounter[gActiveBattler] == 0
                 && gBattleMons[gActiveBattler].hp != 0)
                {
                    gBattlerTarget = gActiveBattler;
                    BattleScriptExecute(BattleScript_WishComesTrue);
                    effect++;
                }
                gBattleStruct->turnSideTracker++;
                if (effect)
                    break;
            }
            if (!effect)
            {
                gBattleStruct->turnCountersTracker++;
            }
            break;
        case ENDTURN_RAIN:
            if (gBattleWeather & WEATHER_RAIN_ANY)
            {
                if (!(gBattleWeather & WEATHER_RAIN_PERMANENT))
                {
                    if (--gWishFutureKnock.weatherDuration == 0)
                    {
                        gBattleWeather &= ~WEATHER_RAIN_TEMPORARY;
                        gBattleWeather &= ~WEATHER_RAIN_DOWNPOUR;
                        gBattleCommunication[MULTISTRING_CHOOSER] = B_MSG_RAIN_STOPPED;
                    }
                    else if (gBattleWeather & WEATHER_RAIN_DOWNPOUR)
                        gBattleCommunication[MULTISTRING_CHOOSER] = B_MSG_DOWNPOUR_CONTINUES;
                    else
                        gBattleCommunication[MULTISTRING_CHOOSER] = B_MSG_RAIN_CONTINUES;
                }
                else if (gBattleWeather & WEATHER_RAIN_DOWNPOUR)
                {
                    gBattleCommunication[MULTISTRING_CHOOSER] = B_MSG_DOWNPOUR_CONTINUES;
                }
                else
                {
                    gBattleCommunication[MULTISTRING_CHOOSER] = B_MSG_RAIN_CONTINUES;
                }

                BattleScriptExecute(BattleScript_RainContinuesOrEnds);
                effect++;
            }
            gBattleStruct->turnCountersTracker++;
            break;
        case ENDTURN_SANDSTORM:
            if (gBattleWeather & WEATHER_SANDSTORM_ANY)
            {
                if (!(gBattleWeather & WEATHER_SANDSTORM_PERMANENT) && --gWishFutureKnock.weatherDuration == 0)
                {
                    gBattleWeather &= ~WEATHER_SANDSTORM_TEMPORARY;
                    gBattlescriptCurrInstr = BattleScript_SandStormHailEnds;
                }
                else
                {
                    gBattlescriptCurrInstr = BattleScript_DamagingWeatherContinues;
                }

                gBattleScripting.animArg1 = B_ANIM_SANDSTORM_CONTINUES;
                gBattleCommunication[MULTISTRING_CHOOSER] = B_MSG_SANDSTORM;
                BattleScriptExecute(gBattlescriptCurrInstr);
                effect++;
            }
            gBattleStruct->turnCountersTracker++;
            break;
        case ENDTURN_SUN:
            if (gBattleWeather & WEATHER_SUN_ANY)
            {
                if (!(gBattleWeather & WEATHER_SUN_PERMANENT) && --gWishFutureKnock.weatherDuration == 0)
                {
                    gBattleWeather &= ~WEATHER_SUN_TEMPORARY;
                    gBattlescriptCurrInstr = BattleScript_SunlightFaded;
                }
                else
                {
                    gBattlescriptCurrInstr = BattleScript_SunlightContinues;
                }

                BattleScriptExecute(gBattlescriptCurrInstr);
                effect++;
            }
            gBattleStruct->turnCountersTracker++;
            break;
        case ENDTURN_HAIL:
            if (gBattleWeather & WEATHER_HAIL_ANY)
            {
                if (!(gBattleWeather & WEATHER_HAIL_PERMANENT) && --gWishFutureKnock.weatherDuration == 0)
                {
                    gBattleWeather &= ~WEATHER_HAIL_TEMPORARY;
                    gBattlescriptCurrInstr = BattleScript_SandStormHailEnds;
                }
                else
                {
                    gBattlescriptCurrInstr = BattleScript_DamagingWeatherContinues;
                }

                gBattleScripting.animArg1 = B_ANIM_HAIL_CONTINUES;
                gBattleCommunication[MULTISTRING_CHOOSER] = B_MSG_HAIL;
                BattleScriptExecute(gBattlescriptCurrInstr);
                effect++;
            }
            gBattleStruct->turnCountersTracker++;
            break;
        case ENDTURN_TRICK_ROOM:
            if (gFieldStatuses & STATUS_FIELD_TRICK_ROOM && --gFieldTimers.trickRoomTimer == 0)
            {
                gFieldStatuses &= ~(STATUS_FIELD_TRICK_ROOM);
                BattleScriptExecute(BattleScript_TrickRoomEnds);
                effect++;
            }
            gBattleStruct->turnCountersTracker++;
            break;
        case ENDTURN_WONDER_ROOM:
            if (gFieldStatuses & STATUS_FIELD_WONDER_ROOM && --gFieldTimers.wonderRoomTimer == 0)
            {
                gFieldStatuses &= ~(STATUS_FIELD_WONDER_ROOM);
                BattleScriptExecute(BattleScript_WonderRoomEnds);
                effect++;
            }
            gBattleStruct->turnCountersTracker++;
            break;
        case ENDTURN_MAGIC_ROOM:
            if (gFieldStatuses & STATUS_FIELD_MAGIC_ROOM && --gFieldTimers.magicRoomTimer == 0)
            {
                gFieldStatuses &= ~(STATUS_FIELD_MAGIC_ROOM);
                BattleScriptExecute(BattleScript_MagicRoomEnds);
                effect++;
            }
            gBattleStruct->turnCountersTracker++;
            break;
        case ENDTURN_ELECTRIC_TERRAIN:
            if (gFieldStatuses & STATUS_FIELD_ELECTRIC_TERRAIN
              && ((!gFieldStatuses & STATUS_FIELD_TERRAIN_PERMANENT) && --gFieldTimers.electricTerrainTimer == 0))
            {
                gFieldStatuses &= ~(STATUS_FIELD_ELECTRIC_TERRAIN | STATUS_FIELD_TERRAIN_PERMANENT);
                BattleScriptExecute(BattleScript_ElectricTerrainEnds);
                effect++;
            }
            gBattleStruct->turnCountersTracker++;
            break;
        case ENDTURN_MISTY_TERRAIN:
            if (gFieldStatuses & STATUS_FIELD_MISTY_TERRAIN
              && ((!gFieldStatuses & STATUS_FIELD_TERRAIN_PERMANENT) && --gFieldTimers.mistyTerrainTimer == 0))
            {
                gFieldStatuses &= ~(STATUS_FIELD_MISTY_TERRAIN);
                BattleScriptExecute(BattleScript_MistyTerrainEnds);
                effect++;
            }
            gBattleStruct->turnCountersTracker++;
            break;
        case ENDTURN_GRASSY_TERRAIN:
            if (gFieldStatuses & STATUS_FIELD_GRASSY_TERRAIN)
            {
                if (!(gFieldStatuses & STATUS_FIELD_TERRAIN_PERMANENT)
                  && (gFieldTimers.grassyTerrainTimer == 0 || --gFieldTimers.grassyTerrainTimer == 0))
                    gFieldStatuses &= ~(STATUS_FIELD_GRASSY_TERRAIN);

                BattleScriptExecute(BattleScript_GrassyTerrainHeals);
                effect++;
            }
            gBattleStruct->turnCountersTracker++;
            break;
        case ENDTURN_PSYCHIC_TERRAIN:
            if (gFieldStatuses & STATUS_FIELD_PSYCHIC_TERRAIN
              && ((!gFieldStatuses & STATUS_FIELD_TERRAIN_PERMANENT) && --gFieldTimers.psychicTerrainTimer == 0))
            {
                gFieldStatuses &= ~(STATUS_FIELD_PSYCHIC_TERRAIN);
                BattleScriptExecute(BattleScript_PsychicTerrainEnds);
                effect++;
            }
            gBattleStruct->turnCountersTracker++;
            break;
        case ENDTURN_WATER_SPORT:
            if (gFieldStatuses & STATUS_FIELD_WATERSPORT && --gFieldTimers.waterSportTimer == 0)
            {
                gFieldStatuses &= ~(STATUS_FIELD_WATERSPORT);
                BattleScriptExecute(BattleScript_WaterSportEnds);
                effect++;
            }
            gBattleStruct->turnCountersTracker++;
            break;
        case ENDTURN_MUD_SPORT:
            if (gFieldStatuses & STATUS_FIELD_MUDSPORT && --gFieldTimers.mudSportTimer == 0)
            {
                gFieldStatuses &= ~(STATUS_FIELD_MUDSPORT);
                BattleScriptExecute(BattleScript_MudSportEnds);
                effect++;
            }
            gBattleStruct->turnCountersTracker++;
            break;
        case ENDTURN_GRAVITY:
            if (gFieldStatuses & STATUS_FIELD_GRAVITY && --gFieldTimers.gravityTimer == 0)
            {
                gFieldStatuses &= ~(STATUS_FIELD_GRAVITY);
                BattleScriptExecute(BattleScript_GravityEnds);
                effect++;
            }
            gBattleStruct->turnCountersTracker++;
            break;
        case ENDTURN_ION_DELUGE:
            gFieldStatuses &= ~(STATUS_FIELD_ION_DELUGE);
            gBattleStruct->turnCountersTracker++;
            break;
        case ENDTURN_FAIRY_LOCK:
            if (gFieldStatuses & STATUS_FIELD_FAIRY_LOCK && --gFieldTimers.fairyLockTimer == 0)
            {
                gFieldStatuses &= ~(STATUS_FIELD_FAIRY_LOCK);
            }
            gBattleStruct->turnCountersTracker++;
            break;
        case ENDTURN_FIELD_COUNT:
            effect++;
            break;
        }
    } while (effect == 0);

    return (gBattleMainFunc != BattleTurnPassed);
}

enum
{
    ENDTURN_INGRAIN,
    ENDTURN_AQUA_RING,
    ENDTURN_ABILITIES,
    ENDTURN_ITEMS1,
    ENDTURN_LEECH_SEED,
    ENDTURN_POISON,
    ENDTURN_BAD_POISON,
    ENDTURN_BURN,
    ENDTURN_NIGHTMARES,
    ENDTURN_CURSE,
    ENDTURN_WRAP,
    ENDTURN_UPROAR,
    ENDTURN_THRASH,
    ENDTURN_FLINCH,
    ENDTURN_DISABLE,
    ENDTURN_ENCORE,
    ENDTURN_MAGNET_RISE,
    ENDTURN_TELEKINESIS,
    ENDTURN_HEALBLOCK,
    ENDTURN_EMBARGO,
    ENDTURN_LOCK_ON,
    ENDTURN_CHARGE,
    ENDTURN_LASER_FOCUS,
    ENDTURN_TAUNT,
    ENDTURN_YAWN,
    ENDTURN_ITEMS2,
    ENDTURN_ORBS,
    ENDTURN_ROOST,
    ENDTURN_ELECTRIFY,
    ENDTURN_POWDER,
    ENDTURN_THROAT_CHOP,
    ENDTURN_SLOW_START,
    ENDTURN_BATTLER_COUNT
};

// Ingrain, Leech Seed, Strength Sap and Aqua Ring
s32 GetDrainedBigRootHp(u32 battler, s32 hp)
{
    if (GetBattlerHoldEffect(battler, TRUE) == HOLD_EFFECT_BIG_ROOT)
        hp = (hp * 1300) / 1000;
    if (hp == 0)
        hp = 1;

    return hp * -1;
}

#define MAGIC_GUARD_CHECK \
if (ability == ABILITY_MAGIC_GUARD) \
{\
    RecordAbilityBattle(gActiveBattler, ability);\
    gBattleStruct->turnEffectsTracker++;\
            break;\
}


u8 DoBattlerEndTurnEffects(void)
{
    u32 ability, i, effect = 0;

    gHitMarker |= (HITMARKER_GRUDGE | HITMARKER_x20);
    while (gBattleStruct->turnEffectsBattlerId < gBattlersCount && gBattleStruct->turnEffectsTracker <= ENDTURN_BATTLER_COUNT)
    {
        gActiveBattler = gBattlerAttacker = gBattlerByTurnOrder[gBattleStruct->turnEffectsBattlerId];
        if (gAbsentBattlerFlags & gBitTable[gActiveBattler])
        {
            gBattleStruct->turnEffectsBattlerId++;
            continue;
        }

        ability = GetBattlerAbility(gActiveBattler);
        switch (gBattleStruct->turnEffectsTracker)
        {
        case ENDTURN_INGRAIN:  // ingrain
            if ((gStatuses3[gActiveBattler] & STATUS3_ROOTED)
             && !BATTLER_MAX_HP(gActiveBattler)
             && !(gStatuses3[gActiveBattler] & STATUS3_HEAL_BLOCK)
             && gBattleMons[gActiveBattler].hp != 0)
            {
                gBattleMoveDamage = GetDrainedBigRootHp(gActiveBattler, gBattleMons[gActiveBattler].maxHP / 16);
                BattleScriptExecute(BattleScript_IngrainTurnHeal);
                effect++;
            }
            gBattleStruct->turnEffectsTracker++;
            break;
        case ENDTURN_AQUA_RING:  // aqua ring
            if ((gStatuses3[gActiveBattler] & STATUS3_AQUA_RING)
             && !BATTLER_MAX_HP(gActiveBattler)
             && !(gStatuses3[gActiveBattler] & STATUS3_HEAL_BLOCK)
             && gBattleMons[gActiveBattler].hp != 0)
            {
                gBattleMoveDamage = GetDrainedBigRootHp(gActiveBattler, gBattleMons[gActiveBattler].maxHP / 16);
                BattleScriptExecute(BattleScript_AquaRingHeal);
                effect++;
            }
            gBattleStruct->turnEffectsTracker++;
            break;
        case ENDTURN_ABILITIES:  // end turn abilities
            if (AbilityBattleEffects(ABILITYEFFECT_ENDTURN, gActiveBattler, 0, 0, 0))
                effect++;
            gBattleStruct->turnEffectsTracker++;
            break;
        case ENDTURN_ITEMS1:  // item effects
            if (ItemBattleEffects(1, gActiveBattler, FALSE))
                effect++;
            gBattleStruct->turnEffectsTracker++;
            break;
        case ENDTURN_ITEMS2:  // item effects again
            if (ItemBattleEffects(1, gActiveBattler, TRUE))
                effect++;
            gBattleStruct->turnEffectsTracker++;
            break;
        case ENDTURN_ORBS:
            if (ItemBattleEffects(ITEMEFFECT_ORBS, gActiveBattler, FALSE))
                effect++;
            gBattleStruct->turnEffectsTracker++;
            break;
        case ENDTURN_LEECH_SEED:  // leech seed
            if ((gStatuses3[gActiveBattler] & STATUS3_LEECHSEED)
             && gBattleMons[gStatuses3[gActiveBattler] & STATUS3_LEECHSEED_BATTLER].hp != 0
             && gBattleMons[gActiveBattler].hp != 0)
            {
                MAGIC_GUARD_CHECK;

                gBattlerTarget = gStatuses3[gActiveBattler] & STATUS3_LEECHSEED_BATTLER; // Notice gBattlerTarget is actually the HP receiver.
                gBattleMoveDamage = gBattleMons[gActiveBattler].maxHP / 8;
                if (gBattleMoveDamage == 0)
                    gBattleMoveDamage = 1;
                gBattleScripting.animArg1 = gBattlerTarget;
                gBattleScripting.animArg2 = gBattlerAttacker;
                BattleScriptExecute(BattleScript_LeechSeedTurnDrain);
                effect++;
            }
            gBattleStruct->turnEffectsTracker++;
            break;
        case ENDTURN_POISON:  // poison
            if ((gBattleMons[gActiveBattler].status1 & STATUS1_POISON)
                && gBattleMons[gActiveBattler].hp != 0)
            {
                MAGIC_GUARD_CHECK;

                if (ability == ABILITY_POISON_HEAL)
                {
                    if (!BATTLER_MAX_HP(gActiveBattler) && !(gStatuses3[gActiveBattler] & STATUS3_HEAL_BLOCK))
                    {
                        gBattleMoveDamage = gBattleMons[gActiveBattler].maxHP / 8;
                        if (gBattleMoveDamage == 0)
                            gBattleMoveDamage = 1;
                        gBattleMoveDamage *= -1;
                        BattleScriptExecute(BattleScript_PoisonHealActivates);
                        effect++;
                    }
                }
                else
                {
                    gBattleMoveDamage = gBattleMons[gActiveBattler].maxHP / 8;
                    if (gBattleMoveDamage == 0)
                        gBattleMoveDamage = 1;
                    BattleScriptExecute(BattleScript_PoisonTurnDmg);
                    effect++;
                }
            }
            gBattleStruct->turnEffectsTracker++;
            break;
        case ENDTURN_BAD_POISON:  // toxic poison
            if ((gBattleMons[gActiveBattler].status1 & STATUS1_TOXIC_POISON)
                && gBattleMons[gActiveBattler].hp != 0)
            {
                MAGIC_GUARD_CHECK;

                if (ability == ABILITY_POISON_HEAL)
                {
                    if (!BATTLER_MAX_HP(gActiveBattler) && !(gStatuses3[gActiveBattler] & STATUS3_HEAL_BLOCK))
                    {
                        gBattleMoveDamage = gBattleMons[gActiveBattler].maxHP / 8;
                        if (gBattleMoveDamage == 0)
                            gBattleMoveDamage = 1;
                        gBattleMoveDamage *= -1;
                        BattleScriptExecute(BattleScript_PoisonHealActivates);
                        effect++;
                    }
                }
                else
                {
                    gBattleMoveDamage = gBattleMons[gActiveBattler].maxHP / 16;
                    if (gBattleMoveDamage == 0)
                        gBattleMoveDamage = 1;
                    if ((gBattleMons[gActiveBattler].status1 & STATUS1_TOXIC_COUNTER) != STATUS1_TOXIC_TURN(15)) // not 16 turns
                        gBattleMons[gActiveBattler].status1 += STATUS1_TOXIC_TURN(1);
                    gBattleMoveDamage *= (gBattleMons[gActiveBattler].status1 & STATUS1_TOXIC_COUNTER) >> 8;
                    BattleScriptExecute(BattleScript_PoisonTurnDmg);
                    effect++;
                }
            }
            gBattleStruct->turnEffectsTracker++;
            break;
        case ENDTURN_BURN:  // burn
            if ((gBattleMons[gActiveBattler].status1 & STATUS1_BURN)
                && gBattleMons[gActiveBattler].hp != 0)
            {
                MAGIC_GUARD_CHECK;

                gBattleMoveDamage = gBattleMons[gActiveBattler].maxHP / (B_BURN_DAMAGE >= GEN_7 ? 16 : 8);
                if (ability == ABILITY_HEATPROOF)
                {
                    if (gBattleMoveDamage > (gBattleMoveDamage / 2) + 1) // Record ability if the burn takes less damage than it normally would.
                        RecordAbilityBattle(gActiveBattler, ABILITY_HEATPROOF);
                    gBattleMoveDamage /= 2;
                }
                if (gBattleMoveDamage == 0)
                    gBattleMoveDamage = 1;
                BattleScriptExecute(BattleScript_BurnTurnDmg);
                effect++;
            }
            gBattleStruct->turnEffectsTracker++;
            break;
        case ENDTURN_NIGHTMARES:  // spooky nightmares
            if ((gBattleMons[gActiveBattler].status2 & STATUS2_NIGHTMARE)
                && gBattleMons[gActiveBattler].hp != 0)
            {
                MAGIC_GUARD_CHECK;
                // R/S does not perform this sleep check, which causes the nightmare effect to
                // persist even after the affected Pokemon has been awakened by Shed Skin.
                if (gBattleMons[gActiveBattler].status1 & STATUS1_SLEEP)
                {
                    gBattleMoveDamage = gBattleMons[gActiveBattler].maxHP / 4;
                    if (gBattleMoveDamage == 0)
                        gBattleMoveDamage = 1;
                    BattleScriptExecute(BattleScript_NightmareTurnDmg);
                    effect++;
                }
                else
                {
                    gBattleMons[gActiveBattler].status2 &= ~STATUS2_NIGHTMARE;
                }
            }
            gBattleStruct->turnEffectsTracker++;
            break;
        case ENDTURN_CURSE:  // curse
            if ((gBattleMons[gActiveBattler].status2 & STATUS2_CURSED)
                && gBattleMons[gActiveBattler].hp != 0)
            {
                MAGIC_GUARD_CHECK;
                gBattleMoveDamage = gBattleMons[gActiveBattler].maxHP / 4;
                if (gBattleMoveDamage == 0)
                    gBattleMoveDamage = 1;
                BattleScriptExecute(BattleScript_CurseTurnDmg);
                effect++;
            }
            gBattleStruct->turnEffectsTracker++;
            break;
        case ENDTURN_WRAP:  // wrap
            if ((gBattleMons[gActiveBattler].status2 & STATUS2_WRAPPED) && gBattleMons[gActiveBattler].hp != 0)
            {
                if (--gDisableStructs[gActiveBattler].wrapTurns != 0)  // damaged by wrap
                {
                    MAGIC_GUARD_CHECK;

                    gBattleScripting.animArg1 = gBattleStruct->wrappedMove[gActiveBattler];
                    gBattleScripting.animArg2 = gBattleStruct->wrappedMove[gActiveBattler] >> 8;
                    PREPARE_MOVE_BUFFER(gBattleTextBuff1, gBattleStruct->wrappedMove[gActiveBattler]);
                    gBattlescriptCurrInstr = BattleScript_WrapTurnDmg;
                    if (GetBattlerHoldEffect(gBattleStruct->wrappedBy[gActiveBattler], TRUE) == HOLD_EFFECT_BINDING_BAND)
                        gBattleMoveDamage = gBattleMons[gActiveBattler].maxHP / ((B_BINDING_DAMAGE >= GEN_6) ? 6 : 8);
                    else
                        gBattleMoveDamage = gBattleMons[gActiveBattler].maxHP / ((B_BINDING_DAMAGE >= GEN_6) ? 8 : 16);

                    if (gBattleMoveDamage == 0)
                        gBattleMoveDamage = 1;
                }
                else  // broke free
                {
                    gBattleMons[gActiveBattler].status2 &= ~(STATUS2_WRAPPED);
                    PREPARE_MOVE_BUFFER(gBattleTextBuff1, gBattleStruct->wrappedMove[gActiveBattler]);
                    gBattlescriptCurrInstr = BattleScript_WrapEnds;
                }
                BattleScriptExecute(gBattlescriptCurrInstr);
                effect++;
            }
            gBattleStruct->turnEffectsTracker++;
            break;
        case ENDTURN_UPROAR:  // uproar
            if (gBattleMons[gActiveBattler].status2 & STATUS2_UPROAR)
            {
                for (gBattlerAttacker = 0; gBattlerAttacker < gBattlersCount; gBattlerAttacker++)
                {
                    if ((gBattleMons[gBattlerAttacker].status1 & STATUS1_SLEEP)
                     && gBattleMons[gBattlerAttacker].ability != ABILITY_SOUNDPROOF)
                    {
                        gBattleMons[gBattlerAttacker].status1 &= ~(STATUS1_SLEEP);
                        gBattleMons[gBattlerAttacker].status2 &= ~(STATUS2_NIGHTMARE);
                        gBattleCommunication[MULTISTRING_CHOOSER] = 1;
                        BattleScriptExecute(BattleScript_MonWokeUpInUproar);
                        gActiveBattler = gBattlerAttacker;
                        BtlController_EmitSetMonData(0, REQUEST_STATUS_BATTLE, 0, 4, &gBattleMons[gActiveBattler].status1);
                        MarkBattlerForControllerExec(gActiveBattler);
                        break;
                    }
                }
                if (gBattlerAttacker != gBattlersCount)
                {
                    effect = 2;  // a pokemon was awaken
                    break;
                }
                else
                {
                    gBattlerAttacker = gActiveBattler;
                    gBattleMons[gActiveBattler].status2 -= STATUS2_UPROAR_TURN(1);  // uproar timer goes down
                    if (WasUnableToUseMove(gActiveBattler))
                    {
                        CancelMultiTurnMoves(gActiveBattler);
                        gBattleCommunication[MULTISTRING_CHOOSER] = B_MSG_UPROAR_ENDS;
                    }
                    else if (gBattleMons[gActiveBattler].status2 & STATUS2_UPROAR)
                    {
                        gBattleCommunication[MULTISTRING_CHOOSER] = B_MSG_UPROAR_CONTINUES;
                        gBattleMons[gActiveBattler].status2 |= STATUS2_MULTIPLETURNS;
                    }
                    else
                    {
                        gBattleCommunication[MULTISTRING_CHOOSER] = B_MSG_UPROAR_ENDS;
                        CancelMultiTurnMoves(gActiveBattler);
                    }
                    BattleScriptExecute(BattleScript_PrintUproarOverTurns);
                    effect = 1;
                }
            }
            if (effect != 2)
                gBattleStruct->turnEffectsTracker++;
            break;
        case ENDTURN_THRASH:  // thrash
            if (gBattleMons[gActiveBattler].status2 & STATUS2_LOCK_CONFUSE)
            {
                gBattleMons[gActiveBattler].status2 -= STATUS2_LOCK_CONFUSE_TURN(1);
                if (WasUnableToUseMove(gActiveBattler))
                    CancelMultiTurnMoves(gActiveBattler);
                else if (!(gBattleMons[gActiveBattler].status2 & STATUS2_LOCK_CONFUSE)
                 && (gBattleMons[gActiveBattler].status2 & STATUS2_MULTIPLETURNS))
                {
                    gBattleMons[gActiveBattler].status2 &= ~(STATUS2_MULTIPLETURNS);
                    if (!(gBattleMons[gActiveBattler].status2 & STATUS2_CONFUSION))
                    {
                        gBattleScripting.moveEffect = MOVE_EFFECT_CONFUSION | MOVE_EFFECT_AFFECTS_USER;
                        SetMoveEffect(TRUE, 0);
                        if (gBattleMons[gActiveBattler].status2 & STATUS2_CONFUSION)
                            BattleScriptExecute(BattleScript_ThrashConfuses);
                        effect++;
                    }
                }
            }
            gBattleStruct->turnEffectsTracker++;
            break;
        case ENDTURN_FLINCH:  // reset flinch
            gBattleMons[gActiveBattler].status2 &= ~(STATUS2_FLINCHED);
            gBattleStruct->turnEffectsTracker++;
        case ENDTURN_DISABLE:  // disable
            if (gDisableStructs[gActiveBattler].disableTimer != 0)
            {
                for (i = 0; i < MAX_MON_MOVES; i++)
                {
                    if (gDisableStructs[gActiveBattler].disabledMove == gBattleMons[gActiveBattler].moves[i])
                        break;
                }
                if (i == MAX_MON_MOVES)  // pokemon does not have the disabled move anymore
                {
                    gDisableStructs[gActiveBattler].disabledMove = 0;
                    gDisableStructs[gActiveBattler].disableTimer = 0;
                }
                else if (--gDisableStructs[gActiveBattler].disableTimer == 0)  // disable ends
                {
                    gDisableStructs[gActiveBattler].disabledMove = 0;
                    BattleScriptExecute(BattleScript_DisabledNoMore);
                    effect++;
                }
            }
            gBattleStruct->turnEffectsTracker++;
            break;
        case ENDTURN_ENCORE:  // encore
            if (gDisableStructs[gActiveBattler].encoreTimer != 0)
            {
                if (gBattleMons[gActiveBattler].moves[gDisableStructs[gActiveBattler].encoredMovePos] != gDisableStructs[gActiveBattler].encoredMove)  // pokemon does not have the encored move anymore
                {
                    gDisableStructs[gActiveBattler].encoredMove = 0;
                    gDisableStructs[gActiveBattler].encoreTimer = 0;
                }
                else if (--gDisableStructs[gActiveBattler].encoreTimer == 0
                 || gBattleMons[gActiveBattler].pp[gDisableStructs[gActiveBattler].encoredMovePos] == 0)
                {
                    gDisableStructs[gActiveBattler].encoredMove = 0;
                    gDisableStructs[gActiveBattler].encoreTimer = 0;
                    BattleScriptExecute(BattleScript_EncoredNoMore);
                    effect++;
                }
            }
            gBattleStruct->turnEffectsTracker++;
            break;
        case ENDTURN_LOCK_ON:  // lock-on decrement
            if (gStatuses3[gActiveBattler] & STATUS3_ALWAYS_HITS)
                gStatuses3[gActiveBattler] -= STATUS3_ALWAYS_HITS_TURN(1);
            gBattleStruct->turnEffectsTracker++;
            break;
        case ENDTURN_CHARGE:  // charge
            if (gDisableStructs[gActiveBattler].chargeTimer && --gDisableStructs[gActiveBattler].chargeTimer == 0)
                gStatuses3[gActiveBattler] &= ~STATUS3_CHARGED_UP;
            gBattleStruct->turnEffectsTracker++;
            break;
        case ENDTURN_TAUNT:  // taunt
            if (gDisableStructs[gActiveBattler].tauntTimer && --gDisableStructs[gActiveBattler].tauntTimer == 0)
            {
                BattleScriptExecute(BattleScript_BufferEndTurn);
                PREPARE_MOVE_BUFFER(gBattleTextBuff1, MOVE_TAUNT);
                effect++;
            }
            gBattleStruct->turnEffectsTracker++;
            break;
        case ENDTURN_YAWN:  // yawn
            if (gStatuses3[gActiveBattler] & STATUS3_YAWN)
            {
                gStatuses3[gActiveBattler] -= STATUS3_YAWN_TURN(1);
                if (!(gStatuses3[gActiveBattler] & STATUS3_YAWN) && !(gBattleMons[gActiveBattler].status1 & STATUS1_ANY)
                 && GetBattlerAbility(gActiveBattler) != ABILITY_VITAL_SPIRIT
                 && GetBattlerAbility(gActiveBattler) != ABILITY_INSOMNIA && !UproarWakeUpCheck(gActiveBattler)
                 && !IsLeafGuardProtected(gActiveBattler))
                {
                    CancelMultiTurnMoves(gActiveBattler);
                    gEffectBattler = gActiveBattler;
                    if (IsBattlerTerrainAffected(gActiveBattler, STATUS_FIELD_ELECTRIC_TERRAIN))
                    {
                        gBattleCommunication[MULTISTRING_CHOOSER] = B_MSG_TERRAINPREVENTS_ELECTRIC;
                        BattleScriptExecute(BattleScript_TerrainPreventsEnd2);
                    }
                    else if (IsBattlerTerrainAffected(gActiveBattler, STATUS_FIELD_MISTY_TERRAIN))
                    {
                        gBattleCommunication[MULTISTRING_CHOOSER] = B_MSG_TERRAINPREVENTS_MISTY;
                        BattleScriptExecute(BattleScript_TerrainPreventsEnd2);
                    }
                    else
                    {
                        gBattleMons[gActiveBattler].status1 |= (Random() & 3) + 2;
                        BtlController_EmitSetMonData(0, REQUEST_STATUS_BATTLE, 0, 4, &gBattleMons[gActiveBattler].status1);
                        MarkBattlerForControllerExec(gActiveBattler);
                        BattleScriptExecute(BattleScript_YawnMakesAsleep);
                    }
                    effect++;
                }
            }
            gBattleStruct->turnEffectsTracker++;
            break;
        case ENDTURN_LASER_FOCUS:
            if (gStatuses3[gActiveBattler] & STATUS3_LASER_FOCUS)
            {
                if (gDisableStructs[gActiveBattler].laserFocusTimer == 0 || --gDisableStructs[gActiveBattler].laserFocusTimer == 0)
                    gStatuses3[gActiveBattler] &= ~(STATUS3_LASER_FOCUS);
            }
            gBattleStruct->turnEffectsTracker++;
            break;
        case ENDTURN_EMBARGO:
            if (gStatuses3[gActiveBattler] & STATUS3_EMBARGO)
            {
                if (gDisableStructs[gActiveBattler].embargoTimer == 0 || --gDisableStructs[gActiveBattler].embargoTimer == 0)
                {
                    gStatuses3[gActiveBattler] &= ~(STATUS3_EMBARGO);
                    BattleScriptExecute(BattleScript_EmbargoEndTurn);
                    effect++;
                }
            }
            gBattleStruct->turnEffectsTracker++;
            break;
        case ENDTURN_MAGNET_RISE:
            if (gStatuses3[gActiveBattler] & STATUS3_MAGNET_RISE)
            {
                if (gDisableStructs[gActiveBattler].magnetRiseTimer == 0 || --gDisableStructs[gActiveBattler].magnetRiseTimer == 0)
                {
                    gStatuses3[gActiveBattler] &= ~(STATUS3_MAGNET_RISE);
                    BattleScriptExecute(BattleScript_BufferEndTurn);
                    PREPARE_STRING_BUFFER(gBattleTextBuff1, STRINGID_ELECTROMAGNETISM);
                    effect++;
                }
            }
            gBattleStruct->turnEffectsTracker++;
            break;
        case ENDTURN_TELEKINESIS:
            if (gStatuses3[gActiveBattler] & STATUS3_TELEKINESIS)
            {
                if (gDisableStructs[gActiveBattler].telekinesisTimer == 0 || --gDisableStructs[gActiveBattler].telekinesisTimer == 0)
                {
                    gStatuses3[gActiveBattler] &= ~(STATUS3_TELEKINESIS);
                    BattleScriptExecute(BattleScript_TelekinesisEndTurn);
                    effect++;
                }
            }
            gBattleStruct->turnEffectsTracker++;
            break;
        case ENDTURN_HEALBLOCK:
            if (gStatuses3[gActiveBattler] & STATUS3_HEAL_BLOCK)
            {
                if (gDisableStructs[gActiveBattler].healBlockTimer == 0 || --gDisableStructs[gActiveBattler].healBlockTimer == 0)
                {
                    gStatuses3[gActiveBattler] &= ~(STATUS3_HEAL_BLOCK);
                    BattleScriptExecute(BattleScript_BufferEndTurn);
                    PREPARE_MOVE_BUFFER(gBattleTextBuff1, MOVE_HEAL_BLOCK);
                    effect++;
                }
            }
            gBattleStruct->turnEffectsTracker++;
            break;
        case ENDTURN_ROOST: // Return flying type.
            if (gBattleResources->flags->flags[gActiveBattler] & RESOURCE_FLAG_ROOST)
            {
                gBattleResources->flags->flags[gActiveBattler] &= ~(RESOURCE_FLAG_ROOST);
                gBattleMons[gActiveBattler].type1 = gBattleStruct->roostTypes[gActiveBattler][0];
                gBattleMons[gActiveBattler].type2 = gBattleStruct->roostTypes[gActiveBattler][1];
            }
            gBattleStruct->turnEffectsTracker++;
            break;
        case ENDTURN_ELECTRIFY:
            gStatuses3[gActiveBattler] &= ~(STATUS3_ELECTRIFIED);
            gBattleStruct->turnEffectsTracker++;
        case ENDTURN_POWDER:
            gBattleMons[gActiveBattler].status2 &= ~(STATUS2_POWDER);
            gBattleStruct->turnEffectsTracker++;
        case ENDTURN_THROAT_CHOP:
            if (gDisableStructs[gActiveBattler].throatChopTimer && --gDisableStructs[gActiveBattler].throatChopTimer == 0)
            {
                BattleScriptExecute(BattleScript_ThroatChopEndTurn);
                effect++;
            }
            gBattleStruct->turnEffectsTracker++;
            break;
        case ENDTURN_SLOW_START:
            if (gDisableStructs[gActiveBattler].slowStartTimer
                && --gDisableStructs[gActiveBattler].slowStartTimer == 0
                && ability == ABILITY_SLOW_START)
            {
                BattleScriptExecute(BattleScript_SlowStartEnds);
                effect++;
            }
            gBattleStruct->turnEffectsTracker++;
            break;
        case ENDTURN_BATTLER_COUNT:  // done
            gBattleStruct->turnEffectsTracker = 0;
            gBattleStruct->turnEffectsBattlerId++;
            break;
        }

        if (effect != 0)
            return effect;

    }
    gHitMarker &= ~(HITMARKER_GRUDGE | HITMARKER_x20);
    return 0;
}

bool8 HandleWishPerishSongOnTurnEnd(void)
{
    gHitMarker |= (HITMARKER_GRUDGE | HITMARKER_x20);

    switch (gBattleStruct->wishPerishSongState)
    {
    case 0:
        while (gBattleStruct->wishPerishSongBattlerId < gBattlersCount)
        {
            gActiveBattler = gBattleStruct->wishPerishSongBattlerId;
            if (gAbsentBattlerFlags & gBitTable[gActiveBattler])
            {
                gBattleStruct->wishPerishSongBattlerId++;
                continue;
            }

            gBattleStruct->wishPerishSongBattlerId++;
            if (gWishFutureKnock.futureSightCounter[gActiveBattler] != 0
             && --gWishFutureKnock.futureSightCounter[gActiveBattler] == 0
             && gBattleMons[gActiveBattler].hp != 0)
            {
                if (gWishFutureKnock.futureSightMove[gActiveBattler] == MOVE_FUTURE_SIGHT)
                    gBattleCommunication[MULTISTRING_CHOOSER] = B_MSG_FUTURE_SIGHT;
                else
                    gBattleCommunication[MULTISTRING_CHOOSER] = B_MSG_DOOM_DESIRE;

                PREPARE_MOVE_BUFFER(gBattleTextBuff1, gWishFutureKnock.futureSightMove[gActiveBattler]);

                gBattlerTarget = gActiveBattler;
                gBattlerAttacker = gWishFutureKnock.futureSightAttacker[gActiveBattler];
                gSpecialStatuses[gBattlerTarget].dmg = 0xFFFF;
                gCurrentMove = gWishFutureKnock.futureSightMove[gActiveBattler];
                SetTypeBeforeUsingMove(gCurrentMove, gActiveBattler);
                BattleScriptExecute(BattleScript_MonTookFutureAttack);

                if (gWishFutureKnock.futureSightCounter[gActiveBattler] == 0
                 && gWishFutureKnock.futureSightCounter[gActiveBattler ^ BIT_FLANK] == 0)
                {
                    gSideStatuses[GET_BATTLER_SIDE(gBattlerTarget)] &= ~(SIDE_STATUS_FUTUREATTACK);
                }
                return TRUE;
            }
        }
        gBattleStruct->wishPerishSongState = 1;
        gBattleStruct->wishPerishSongBattlerId = 0;
        // fall through
    case 1:
        while (gBattleStruct->wishPerishSongBattlerId < gBattlersCount)
        {
            gActiveBattler = gBattlerAttacker = gBattlerByTurnOrder[gBattleStruct->wishPerishSongBattlerId];
            if (gAbsentBattlerFlags & gBitTable[gActiveBattler])
            {
                gBattleStruct->wishPerishSongBattlerId++;
                continue;
            }
            gBattleStruct->wishPerishSongBattlerId++;
            if (gStatuses3[gActiveBattler] & STATUS3_PERISH_SONG)
            {
                PREPARE_BYTE_NUMBER_BUFFER(gBattleTextBuff1, 1, gDisableStructs[gActiveBattler].perishSongTimer);
                if (gDisableStructs[gActiveBattler].perishSongTimer == 0)
                {
                    gStatuses3[gActiveBattler] &= ~STATUS3_PERISH_SONG;
                    gBattleMoveDamage = gBattleMons[gActiveBattler].hp;
                    gBattlescriptCurrInstr = BattleScript_PerishSongTakesLife;
                }
                else
                {
                    gDisableStructs[gActiveBattler].perishSongTimer--;
                    gBattlescriptCurrInstr = BattleScript_PerishSongCountGoesDown;
                }
                BattleScriptExecute(gBattlescriptCurrInstr);
                return TRUE;
            }
        }
        // Hm...
        {
            u8 *state = &gBattleStruct->wishPerishSongState;
            *state = 2;
            gBattleStruct->wishPerishSongBattlerId = 0;
        }
        // fall through
    case 2:
        if ((gBattleTypeFlags & BATTLE_TYPE_ARENA)
         && gBattleStruct->arenaTurnCounter == 2
         && gBattleMons[0].hp != 0 && gBattleMons[1].hp != 0)
        {
            s32 i;

            for (i = 0; i < 2; i++)
                CancelMultiTurnMoves(i);

            gBattlescriptCurrInstr = BattleScript_ArenaDoJudgment;
            BattleScriptExecute(BattleScript_ArenaDoJudgment);
            gBattleStruct->wishPerishSongState++;
            return TRUE;
        }
        break;
    }

    gHitMarker &= ~(HITMARKER_GRUDGE | HITMARKER_x20);

    return FALSE;
}

#define FAINTED_ACTIONS_MAX_CASE 7

bool8 HandleFaintedMonActions(void)
{
    if (gBattleTypeFlags & BATTLE_TYPE_SAFARI)
        return FALSE;
    do
    {
        s32 i;
        switch (gBattleStruct->faintedActionsState)
        {
        case 0:
            gBattleStruct->faintedActionsBattlerId = 0;
            gBattleStruct->faintedActionsState++;
            for (i = 0; i < gBattlersCount; i++)
            {
                if (gAbsentBattlerFlags & gBitTable[i] && !HasNoMonsToSwitch(i, PARTY_SIZE, PARTY_SIZE))
                    gAbsentBattlerFlags &= ~(gBitTable[i]);
            }
            // fall through
        case 1:
            do
            {
                gBattlerFainted = gBattlerTarget = gBattleStruct->faintedActionsBattlerId;
                if (gBattleMons[gBattleStruct->faintedActionsBattlerId].hp == 0
                 && !(gBattleStruct->givenExpMons & gBitTable[gBattlerPartyIndexes[gBattleStruct->faintedActionsBattlerId]])
                 && !(gAbsentBattlerFlags & gBitTable[gBattleStruct->faintedActionsBattlerId]))
                {
                    BattleScriptExecute(BattleScript_GiveExp);
                    gBattleStruct->faintedActionsState = 2;
                    return TRUE;
                }
            } while (++gBattleStruct->faintedActionsBattlerId != gBattlersCount);
            gBattleStruct->faintedActionsState = 3;
            break;
        case 2:
            OpponentSwitchInResetSentPokesToOpponentValue(gBattlerFainted);
            if (++gBattleStruct->faintedActionsBattlerId == gBattlersCount)
                gBattleStruct->faintedActionsState = 3;
            else
                gBattleStruct->faintedActionsState = 1;

            // Don't switch mons until all pokemon performed their actions or the battle's over.
            if (gBattleOutcome == 0
                && !NoAliveMonsForEitherParty()
                && gCurrentTurnActionNumber != gBattlersCount)
            {
                gAbsentBattlerFlags |= gBitTable[gBattlerFainted];
                return FALSE;
            }
            break;
        case 3:
            // Don't switch mons until all pokemon performed their actions or the battle's over.
            if (gBattleOutcome == 0
                && !NoAliveMonsForEitherParty()
                && gCurrentTurnActionNumber != gBattlersCount)
            {
                return FALSE;
            }
            gBattleStruct->faintedActionsBattlerId = 0;
            gBattleStruct->faintedActionsState++;
            // fall through
        case 4:
            do
            {
                gBattlerFainted = gBattlerTarget = gBattleStruct->faintedActionsBattlerId;
                if (gBattleMons[gBattleStruct->faintedActionsBattlerId].hp == 0
                 && !(gAbsentBattlerFlags & gBitTable[gBattleStruct->faintedActionsBattlerId]))
                {
                    BattleScriptExecute(BattleScript_HandleFaintedMon);
                    gBattleStruct->faintedActionsState = 5;
                    return TRUE;
                }
            } while (++gBattleStruct->faintedActionsBattlerId != gBattlersCount);
            gBattleStruct->faintedActionsState = 6;
            break;
        case 5:
            if (++gBattleStruct->faintedActionsBattlerId == gBattlersCount)
                gBattleStruct->faintedActionsState = 6;
            else
                gBattleStruct->faintedActionsState = 4;
            break;
        case 6:
            if (ItemBattleEffects(1, 0, TRUE))
                return TRUE;
            gBattleStruct->faintedActionsState++;
            break;
        case FAINTED_ACTIONS_MAX_CASE:
            break;
        }
    } while (gBattleStruct->faintedActionsState != FAINTED_ACTIONS_MAX_CASE);
    return FALSE;
}

void TryClearRageAndFuryCutter(void)
{
    s32 i;
    for (i = 0; i < gBattlersCount; i++)
    {
        if ((gBattleMons[i].status2 & STATUS2_RAGE) && gChosenMoveByBattler[i] != MOVE_RAGE)
            gBattleMons[i].status2 &= ~(STATUS2_RAGE);
        if (gDisableStructs[i].furyCutterCounter != 0 && gChosenMoveByBattler[i] != MOVE_FURY_CUTTER)
            gDisableStructs[i].furyCutterCounter = 0;
    }
}

enum
{
    CANCELLER_FLAGS,
    CANCELLER_ASLEEP,
    CANCELLER_FROZEN,
    CANCELLER_TRUANT,
    CANCELLER_RECHARGE,
    CANCELLER_FLINCH,
    CANCELLER_DISABLED,
    CANCELLER_GRAVITY,
    CANCELLER_HEAL_BLOCKED,
    CANCELLER_TAUNTED,
    CANCELLER_IMPRISONED,
    CANCELLER_CONFUSED,
    CANCELLER_PARALYSED,
    CANCELLER_IN_LOVE,
    CANCELLER_BIDE,
    CANCELLER_THAW,
    CANCELLER_POWDER_MOVE,
    CANCELLER_POWDER_STATUS,
    CANCELLER_THROAT_CHOP,
    CANCELLER_PRANKSTER,
    CANCELLER_END,
    CANCELLER_PSYCHIC_TERRAIN,
    CANCELLER_END2,
};

u8 AtkCanceller_UnableToUseMove(void)
{
    u8 effect = 0;
    s32 *bideDmg = &gBattleScripting.bideDmg;
    do
    {
        switch (gBattleStruct->atkCancellerTracker)
        {
        case CANCELLER_FLAGS: // flags clear
            gBattleMons[gBattlerAttacker].status2 &= ~(STATUS2_DESTINY_BOND);
            gStatuses3[gBattlerAttacker] &= ~(STATUS3_GRUDGE);
            gBattleStruct->atkCancellerTracker++;
            break;
        case CANCELLER_ASLEEP: // check being asleep
            if (gBattleMons[gBattlerAttacker].status1 & STATUS1_SLEEP)
            {
                if (UproarWakeUpCheck(gBattlerAttacker))
                {
                    gBattleMons[gBattlerAttacker].status1 &= ~(STATUS1_SLEEP);
                    gBattleMons[gBattlerAttacker].status2 &= ~(STATUS2_NIGHTMARE);
                    BattleScriptPushCursor();
                    gBattleCommunication[MULTISTRING_CHOOSER] = B_MSG_WOKE_UP_UPROAR;
                    gBattlescriptCurrInstr = BattleScript_MoveUsedWokeUp;
                    effect = 2;
                }
                else
                {
                    u8 toSub;
                    if (GetBattlerAbility(gBattlerAttacker) == ABILITY_EARLY_BIRD)
                        toSub = 2;
                    else
                        toSub = 1;
                    if ((gBattleMons[gBattlerAttacker].status1 & STATUS1_SLEEP) < toSub)
                        gBattleMons[gBattlerAttacker].status1 &= ~(STATUS1_SLEEP);
                    else
                        gBattleMons[gBattlerAttacker].status1 -= toSub;
                    if (gBattleMons[gBattlerAttacker].status1 & STATUS1_SLEEP)
                    {
                        if (gChosenMove != MOVE_SNORE && gChosenMove != MOVE_SLEEP_TALK)
                        {
                            gBattlescriptCurrInstr = BattleScript_MoveUsedIsAsleep;
                            gHitMarker |= HITMARKER_UNABLE_TO_USE_MOVE;
                            effect = 2;
                        }
                    }
                    else
                    {
                        gBattleMons[gBattlerAttacker].status2 &= ~(STATUS2_NIGHTMARE);
                        BattleScriptPushCursor();
                        gBattleCommunication[MULTISTRING_CHOOSER] = B_MSG_WOKE_UP;
                        gBattlescriptCurrInstr = BattleScript_MoveUsedWokeUp;
                        effect = 2;
                    }
                }
            }
            gBattleStruct->atkCancellerTracker++;
            break;
        case CANCELLER_FROZEN: // check being frozen
            if (gBattleMons[gBattlerAttacker].status1 & STATUS1_FREEZE && !(gBattleMoves[gCurrentMove].flags & FLAG_THAW_USER))
            {
                if (Random() % 5)
                {
                    gBattlescriptCurrInstr = BattleScript_MoveUsedIsFrozen;
                    gHitMarker |= HITMARKER_NO_ATTACKSTRING;
                }
                else // unfreeze
                {
                    gBattleMons[gBattlerAttacker].status1 &= ~(STATUS1_FREEZE);
                    BattleScriptPushCursor();
                    gBattlescriptCurrInstr = BattleScript_MoveUsedUnfroze;
                    gBattleCommunication[MULTISTRING_CHOOSER] = B_MSG_DEFROSTED;
                }
                effect = 2;
            }
            gBattleStruct->atkCancellerTracker++;
            break;
        case CANCELLER_TRUANT: // truant
            if (gBattleMons[gBattlerAttacker].ability == ABILITY_TRUANT && gDisableStructs[gBattlerAttacker].truantCounter)
            {
                CancelMultiTurnMoves(gBattlerAttacker);
                gHitMarker |= HITMARKER_UNABLE_TO_USE_MOVE;
                gBattleCommunication[MULTISTRING_CHOOSER] = B_MSG_LOAFING;
                gBattlerAbility = gBattlerAttacker;
                gBattlescriptCurrInstr = BattleScript_TruantLoafingAround;
                gMoveResultFlags |= MOVE_RESULT_MISSED;
                effect = 1;
            }
            gBattleStruct->atkCancellerTracker++;
            break;
        case CANCELLER_RECHARGE: // recharge
            if (gBattleMons[gBattlerAttacker].status2 & STATUS2_RECHARGE)
            {
                gBattleMons[gBattlerAttacker].status2 &= ~(STATUS2_RECHARGE);
                gDisableStructs[gBattlerAttacker].rechargeTimer = 0;
                CancelMultiTurnMoves(gBattlerAttacker);
                gBattlescriptCurrInstr = BattleScript_MoveUsedMustRecharge;
                gHitMarker |= HITMARKER_UNABLE_TO_USE_MOVE;
                effect = 1;
            }
            gBattleStruct->atkCancellerTracker++;
            break;
        case CANCELLER_FLINCH: // flinch
            if (gBattleMons[gBattlerAttacker].status2 & STATUS2_FLINCHED)
            {
                gProtectStructs[gBattlerAttacker].flinchImmobility = 1;
                CancelMultiTurnMoves(gBattlerAttacker);
                gBattlescriptCurrInstr = BattleScript_MoveUsedFlinched;
                gHitMarker |= HITMARKER_UNABLE_TO_USE_MOVE;
                effect = 1;
            }
            gBattleStruct->atkCancellerTracker++;
            break;
        case CANCELLER_DISABLED: // disabled move
            if (gDisableStructs[gBattlerAttacker].disabledMove == gCurrentMove && gDisableStructs[gBattlerAttacker].disabledMove != 0)
            {
                gProtectStructs[gBattlerAttacker].usedDisabledMove = 1;
                gBattleScripting.battler = gBattlerAttacker;
                CancelMultiTurnMoves(gBattlerAttacker);
                gBattlescriptCurrInstr = BattleScript_MoveUsedIsDisabled;
                gHitMarker |= HITMARKER_UNABLE_TO_USE_MOVE;
                effect = 1;
            }
            gBattleStruct->atkCancellerTracker++;
            break;
        case CANCELLER_HEAL_BLOCKED:
            if (gStatuses3[gBattlerAttacker] & STATUS3_HEAL_BLOCK && IsHealBlockPreventingMove(gBattlerAttacker, gCurrentMove))
            {
                gProtectStructs[gBattlerAttacker].usedHealBlockedMove = 1;
                gBattleScripting.battler = gBattlerAttacker;
                CancelMultiTurnMoves(gBattlerAttacker);
                gBattlescriptCurrInstr = BattleScript_MoveUsedHealBlockPrevents;
                gHitMarker |= HITMARKER_UNABLE_TO_USE_MOVE;
                effect = 1;
            }
            gBattleStruct->atkCancellerTracker++;
            break;
        case CANCELLER_GRAVITY:
            if (gFieldStatuses & STATUS_FIELD_GRAVITY && IsGravityPreventingMove(gCurrentMove))
            {
                gProtectStructs[gBattlerAttacker].usedGravityPreventedMove = 1;
                gBattleScripting.battler = gBattlerAttacker;
                CancelMultiTurnMoves(gBattlerAttacker);
                gBattlescriptCurrInstr = BattleScript_MoveUsedGravityPrevents;
                gHitMarker |= HITMARKER_UNABLE_TO_USE_MOVE;
                effect = 1;
            }
            gBattleStruct->atkCancellerTracker++;
            break;
        case CANCELLER_TAUNTED: // taunt
            if (gDisableStructs[gBattlerAttacker].tauntTimer && gBattleMoves[gCurrentMove].power == 0)
            {
                gProtectStructs[gBattlerAttacker].usedTauntedMove = 1;
                CancelMultiTurnMoves(gBattlerAttacker);
                gBattlescriptCurrInstr = BattleScript_MoveUsedIsTaunted;
                gHitMarker |= HITMARKER_UNABLE_TO_USE_MOVE;
                effect = 1;
            }
            gBattleStruct->atkCancellerTracker++;
            break;
        case CANCELLER_IMPRISONED: // imprisoned
            if (GetImprisonedMovesCount(gBattlerAttacker, gCurrentMove))
            {
                gProtectStructs[gBattlerAttacker].usedImprisonedMove = 1;
                CancelMultiTurnMoves(gBattlerAttacker);
                gBattlescriptCurrInstr = BattleScript_MoveUsedIsImprisoned;
                gHitMarker |= HITMARKER_UNABLE_TO_USE_MOVE;
                effect = 1;
            }
            gBattleStruct->atkCancellerTracker++;
            break;
        case CANCELLER_CONFUSED: // confusion
            if (gBattleMons[gBattlerAttacker].status2 & STATUS2_CONFUSION)
            {
                gBattleMons[gBattlerAttacker].status2 -= STATUS2_CONFUSION_TURN(1);
                if (gBattleMons[gBattlerAttacker].status2 & STATUS2_CONFUSION)
                {
                    if (Random() % ((B_CONFUSION_SELF_DMG_CHANCE >= GEN_7) ? 3 : 2) == 0) // confusion dmg
                    {
                        gBattleCommunication[MULTISTRING_CHOOSER] = TRUE;
                        gBattlerTarget = gBattlerAttacker;
                        gBattleMoveDamage = CalculateMoveDamage(MOVE_NONE, gBattlerAttacker, gBattlerAttacker, TYPE_MYSTERY, 40, FALSE, FALSE, TRUE);
                        gProtectStructs[gBattlerAttacker].confusionSelfDmg = 1;
                        gHitMarker |= HITMARKER_UNABLE_TO_USE_MOVE;
                    }
                    else
                    {
                        gBattleCommunication[MULTISTRING_CHOOSER] = FALSE;
                        BattleScriptPushCursor();
                    }
                    gBattlescriptCurrInstr = BattleScript_MoveUsedIsConfused;
                }
                else // snapped out of confusion
                {
                    BattleScriptPushCursor();
                    gBattlescriptCurrInstr = BattleScript_MoveUsedIsConfusedNoMore;
                }
                effect = 1;
            }
            gBattleStruct->atkCancellerTracker++;
            break;
        case CANCELLER_PARALYSED: // paralysis
            if ((gBattleMons[gBattlerAttacker].status1 & STATUS1_PARALYSIS) && (Random() % 4) == 0)
            {
                gProtectStructs[gBattlerAttacker].prlzImmobility = 1;
                // This is removed in Emerald for some reason
                //CancelMultiTurnMoves(gBattlerAttacker);
                gBattlescriptCurrInstr = BattleScript_MoveUsedIsParalyzed;
                gHitMarker |= HITMARKER_UNABLE_TO_USE_MOVE;
                effect = 1;
            }
            gBattleStruct->atkCancellerTracker++;
            break;
        case CANCELLER_IN_LOVE: // infatuation
            if (gBattleMons[gBattlerAttacker].status2 & STATUS2_INFATUATION)
            {
                gBattleScripting.battler = CountTrailingZeroBits((gBattleMons[gBattlerAttacker].status2 & STATUS2_INFATUATION) >> 0x10);
                if (Random() & 1)
                {
                    BattleScriptPushCursor();
                }
                else
                {
                    BattleScriptPush(BattleScript_MoveUsedIsInLoveCantAttack);
                    gHitMarker |= HITMARKER_UNABLE_TO_USE_MOVE;
                    gProtectStructs[gBattlerAttacker].loveImmobility = 1;
                    CancelMultiTurnMoves(gBattlerAttacker);
                }
                gBattlescriptCurrInstr = BattleScript_MoveUsedIsInLove;
                effect = 1;
            }
            gBattleStruct->atkCancellerTracker++;
            break;
        case CANCELLER_BIDE: // bide
            if (gBattleMons[gBattlerAttacker].status2 & STATUS2_BIDE)
            {
                gBattleMons[gBattlerAttacker].status2 -= STATUS2_BIDE_TURN(1);
                if (gBattleMons[gBattlerAttacker].status2 & STATUS2_BIDE)
                {
                    gBattlescriptCurrInstr = BattleScript_BideStoringEnergy;
                }
                else
                {
                    // This is removed in Emerald for some reason
                    //gBattleMons[gBattlerAttacker].status2 &= ~(STATUS2_MULTIPLETURNS);
                    if (gTakenDmg[gBattlerAttacker])
                    {
                        gCurrentMove = MOVE_BIDE;
                        *bideDmg = gTakenDmg[gBattlerAttacker] * 2;
                        gBattlerTarget = gTakenDmgByBattler[gBattlerAttacker];
                        if (gAbsentBattlerFlags & gBitTable[gBattlerTarget])
                            gBattlerTarget = GetMoveTarget(MOVE_BIDE, 1);
                        gBattlescriptCurrInstr = BattleScript_BideAttack;
                    }
                    else
                    {
                        gBattlescriptCurrInstr = BattleScript_BideNoEnergyToAttack;
                    }
                }
                effect = 1;
            }
            gBattleStruct->atkCancellerTracker++;
            break;
        case CANCELLER_THAW: // move thawing
            if (gBattleMons[gBattlerAttacker].status1 & STATUS1_FREEZE)
            {
                if (!(gBattleMoves[gCurrentMove].effect == EFFECT_BURN_UP && !IS_BATTLER_OF_TYPE(gBattlerAttacker, TYPE_FIRE)))
                {
                    gBattleMons[gBattlerAttacker].status1 &= ~(STATUS1_FREEZE);
                    BattleScriptPushCursor();
                    gBattlescriptCurrInstr = BattleScript_MoveUsedUnfroze;
                    gBattleCommunication[MULTISTRING_CHOOSER] = B_MSG_DEFROSTED_BY_MOVE;
                }
                effect = 2;
            }
            gBattleStruct->atkCancellerTracker++;
            break;
        case CANCELLER_POWDER_MOVE:
            if ((gBattleMoves[gCurrentMove].flags & FLAG_POWDER) && (gBattlerAttacker != gBattlerTarget))
            {
                if ((B_POWDER_GRASS >= GEN_6 && IS_BATTLER_OF_TYPE(gBattlerTarget, TYPE_GRASS))
                    || GetBattlerAbility(gBattlerTarget) == ABILITY_OVERCOAT)
                {
                    gBattlerAbility = gBattlerTarget;
                    effect = 1;
                }
                else if (GetBattlerHoldEffect(gBattlerTarget, TRUE) == HOLD_EFFECT_SAFETY_GOOGLES)
                {
                    RecordItemEffectBattle(gBattlerTarget, HOLD_EFFECT_SAFETY_GOOGLES);
                    effect = 1;
                }

                if (effect)
                    gBattlescriptCurrInstr = BattleScript_PowderMoveNoEffect;
            }
            gBattleStruct->atkCancellerTracker++;
            break;
        case CANCELLER_POWDER_STATUS:
            if (gBattleMons[gBattlerAttacker].status2 & STATUS2_POWDER)
            {
                u32 moveType;
                GET_MOVE_TYPE(gCurrentMove, moveType);
                if (moveType == TYPE_FIRE)
                {
                    gProtectStructs[gBattlerAttacker].powderSelfDmg = 1;
                    gBattleMoveDamage = gBattleMons[gBattlerAttacker].maxHP / 4;
                    gBattlescriptCurrInstr = BattleScript_MoveUsedPowder;
                    effect = 1;
                }
            }
            gBattleStruct->atkCancellerTracker++;
            break;
        case CANCELLER_THROAT_CHOP:
            if (gDisableStructs[gBattlerAttacker].throatChopTimer && gBattleMoves[gCurrentMove].flags & FLAG_SOUND)
            {
                gProtectStructs[gBattlerAttacker].usedThroatChopPreventedMove = 1;
                CancelMultiTurnMoves(gBattlerAttacker);
                gBattlescriptCurrInstr = BattleScript_MoveUsedIsThroatChopPrevented;
                gHitMarker |= HITMARKER_UNABLE_TO_USE_MOVE;
                effect = 1;
            }
            gBattleStruct->atkCancellerTracker++;
            break;
        case CANCELLER_PRANKSTER:
            if (BlocksPrankster(gCurrentMove, gBattlerAttacker, gBattlerTarget)
              && !(IS_MOVE_STATUS(gCurrentMove) && GetBattlerAbility(gBattlerTarget) == ABILITY_MAGIC_BOUNCE))
            {
                if (!(gBattleTypeFlags & BATTLE_TYPE_DOUBLE) || !(gBattleMoves[gCurrentMove].target & (MOVE_TARGET_BOTH | MOVE_TARGET_FOES_AND_ALLY)))
                    CancelMultiTurnMoves(gBattlerAttacker); // Don't cancel moves that can hit two targets bc one target might not be protected
                gBattleScripting.battler = gBattlerAbility = gBattlerTarget;
                gBattlescriptCurrInstr = BattleScript_DarkTypePreventsPrankster;
                effect = 1;
            }
            gBattleStruct->atkCancellerTracker++;
            break;
        case CANCELLER_END:
            break;
        }

    } while (gBattleStruct->atkCancellerTracker != CANCELLER_END && gBattleStruct->atkCancellerTracker != CANCELLER_END2 && effect == 0);

    if (effect == 2)
    {
        gActiveBattler = gBattlerAttacker;
        BtlController_EmitSetMonData(0, REQUEST_STATUS_BATTLE, 0, 4, &gBattleMons[gActiveBattler].status1);
        MarkBattlerForControllerExec(gActiveBattler);
    }
    return effect;
}

// After Protean Activation.
u8 AtkCanceller_UnableToUseMove2(void)
{
    u8 effect = 0;

    do
    {
        switch (gBattleStruct->atkCancellerTracker)
        {
        case CANCELLER_END:
            gBattleStruct->atkCancellerTracker++;
        case CANCELLER_PSYCHIC_TERRAIN:
            if (gFieldStatuses & STATUS_FIELD_PSYCHIC_TERRAIN
                && IsBattlerGrounded(gBattlerTarget)
                && GetChosenMovePriority(gBattlerAttacker) > 0
                && GetBattlerSide(gBattlerAttacker) != GetBattlerSide(gBattlerTarget))
            {
                CancelMultiTurnMoves(gBattlerAttacker);
                gBattlescriptCurrInstr = BattleScript_MoveUsedPsychicTerrainPrevents;
                gHitMarker |= HITMARKER_UNABLE_TO_USE_MOVE;
                effect = 1;
            }
            gBattleStruct->atkCancellerTracker++;
            break;
        case CANCELLER_END2:
            break;
        }

    } while (gBattleStruct->atkCancellerTracker != CANCELLER_END2 && effect == 0);

    return effect;
}

bool8 HasNoMonsToSwitch(u8 battler, u8 partyIdBattlerOn1, u8 partyIdBattlerOn2)
{
    struct Pokemon *party;
    u8 id1, id2;
    s32 i;

    if (!(gBattleTypeFlags & BATTLE_TYPE_DOUBLE))
        return FALSE;

    if (BATTLE_TWO_VS_ONE_OPPONENT && GetBattlerSide(battler) == B_SIDE_OPPONENT)
    {
        id2 = GetBattlerAtPosition(B_POSITION_OPPONENT_LEFT);
        id1 = GetBattlerAtPosition(B_POSITION_OPPONENT_RIGHT);
        party = gEnemyParty;

        if (partyIdBattlerOn1 == PARTY_SIZE)
            partyIdBattlerOn1 = gBattlerPartyIndexes[id2];
        if (partyIdBattlerOn2 == PARTY_SIZE)
            partyIdBattlerOn2 = gBattlerPartyIndexes[id1];

        for (i = 0; i < PARTY_SIZE; i++)
        {
            if (GetMonData(&party[i], MON_DATA_HP) != 0
             && GetMonData(&party[i], MON_DATA_SPECIES2) != SPECIES_NONE
             && GetMonData(&party[i], MON_DATA_SPECIES2) != SPECIES_EGG
             && i != partyIdBattlerOn1 && i != partyIdBattlerOn2
             && i != *(gBattleStruct->monToSwitchIntoId + id2) && i != id1[gBattleStruct->monToSwitchIntoId])
                break;
        }
        return (i == PARTY_SIZE);
    }
    else if (gBattleTypeFlags & BATTLE_TYPE_INGAME_PARTNER)
    {
        if (GetBattlerSide(battler) == B_SIDE_PLAYER)
            party = gPlayerParty;
        else
            party = gEnemyParty;

        id1 = ((battler & BIT_FLANK) / 2);
        for (i = id1 * 3; i < id1 * 3 + 3; i++)
        {
            if (GetMonData(&party[i], MON_DATA_HP) != 0
             && GetMonData(&party[i], MON_DATA_SPECIES2) != SPECIES_NONE
             && GetMonData(&party[i], MON_DATA_SPECIES2) != SPECIES_EGG)
                break;
        }
        return (i == id1 * 3 + 3);
    }
    else if (gBattleTypeFlags & BATTLE_TYPE_MULTI)
    {
        if (gBattleTypeFlags & BATTLE_TYPE_TOWER_LINK_MULTI)
        {
            if (GetBattlerSide(battler) == B_SIDE_PLAYER)
            {
                party = gPlayerParty;
                id2 = GetBattlerMultiplayerId(battler);
                id1 = GetLinkTrainerFlankId(id2);
            }
            else
            {
                party = gEnemyParty;
                if (battler == 1)
                    id1 = 0;
                else
                    id1 = 1;
            }
        }
        else
        {
            id2 = GetBattlerMultiplayerId(battler);

            if (GetBattlerSide(battler) == B_SIDE_PLAYER)
                party = gPlayerParty;
            else
                party = gEnemyParty;

            id1 = GetLinkTrainerFlankId(id2);
        }

        for (i = id1 * 3; i < id1 * 3 + 3; i++)
        {
            if (GetMonData(&party[i], MON_DATA_HP) != 0
             && GetMonData(&party[i], MON_DATA_SPECIES2) != SPECIES_NONE
             && GetMonData(&party[i], MON_DATA_SPECIES2) != SPECIES_EGG)
                break;
        }
        return (i == id1 * 3 + 3);
    }
    else if ((gBattleTypeFlags & BATTLE_TYPE_TWO_OPPONENTS) && GetBattlerSide(battler) == B_SIDE_OPPONENT)
    {
        party = gEnemyParty;

        if (battler == 1)
            id1 = 0;
        else
            id1 = 3;

        for (i = id1; i < id1 + 3; i++)
        {
            if (GetMonData(&party[i], MON_DATA_HP) != 0
             && GetMonData(&party[i], MON_DATA_SPECIES2) != SPECIES_NONE
             && GetMonData(&party[i], MON_DATA_SPECIES2) != SPECIES_EGG)
                break;
        }
        return (i == id1 + 3);
    }
    else
    {
        if (GetBattlerSide(battler) == B_SIDE_OPPONENT)
        {
            id2 = GetBattlerAtPosition(B_POSITION_OPPONENT_LEFT);
            id1 = GetBattlerAtPosition(B_POSITION_OPPONENT_RIGHT);
            party = gEnemyParty;
        }
        else
        {
            id2 = GetBattlerAtPosition(B_POSITION_PLAYER_LEFT);
            id1 = GetBattlerAtPosition(B_POSITION_PLAYER_RIGHT);
            party = gPlayerParty;
        }

        if (partyIdBattlerOn1 == PARTY_SIZE)
            partyIdBattlerOn1 = gBattlerPartyIndexes[id2];
        if (partyIdBattlerOn2 == PARTY_SIZE)
            partyIdBattlerOn2 = gBattlerPartyIndexes[id1];

        for (i = 0; i < PARTY_SIZE; i++)
        {
            if (GetMonData(&party[i], MON_DATA_HP) != 0
             && GetMonData(&party[i], MON_DATA_SPECIES2) != SPECIES_NONE
             && GetMonData(&party[i], MON_DATA_SPECIES2) != SPECIES_EGG
             && i != partyIdBattlerOn1 && i != partyIdBattlerOn2
             && i != *(gBattleStruct->monToSwitchIntoId + id2) && i != id1[gBattleStruct->monToSwitchIntoId])
                break;
        }
        return (i == PARTY_SIZE);
    }
}

u8 TryWeatherFormChange(u8 battler)
{
    u8 ret = 0;
    bool32 weatherEffect = WEATHER_HAS_EFFECT;
    u16 holdEffect = GetBattlerHoldEffect(battler, TRUE);
    
    if (gBattleMons[battler].species == SPECIES_CASTFORM)
    {
        if (gBattleMons[battler].ability != ABILITY_FORECAST || gBattleMons[battler].hp == 0)
        {
            ret = 0;
        }
        else if (!weatherEffect && !IS_BATTLER_OF_TYPE(battler, TYPE_NORMAL))
        {
            SET_BATTLER_TYPE(battler, TYPE_NORMAL);
            ret = 1;
        }
        else if (!weatherEffect)
        {
            ret = 0;
        }
        else if (holdEffect == HOLD_EFFECT_UTILITY_UMBRELLA || (!(gBattleWeather & (WEATHER_RAIN_ANY | WEATHER_SUN_ANY | WEATHER_HAIL_ANY)) && !IS_BATTLER_OF_TYPE(battler, TYPE_NORMAL)))
        {
            SET_BATTLER_TYPE(battler, TYPE_NORMAL);
            ret = 1;
        }
        else if (gBattleWeather & WEATHER_SUN_ANY && holdEffect != HOLD_EFFECT_UTILITY_UMBRELLA && !IS_BATTLER_OF_TYPE(battler, TYPE_FIRE))
        {
            SET_BATTLER_TYPE(battler, TYPE_FIRE);
            ret = 2;
        }
        else if (gBattleWeather & WEATHER_RAIN_ANY && holdEffect != HOLD_EFFECT_UTILITY_UMBRELLA && !IS_BATTLER_OF_TYPE(battler, TYPE_WATER))
        {
            SET_BATTLER_TYPE(battler, TYPE_WATER);
            ret = 3;
        }
        else if (gBattleWeather & WEATHER_HAIL_ANY && !IS_BATTLER_OF_TYPE(battler, TYPE_ICE))
        {
            SET_BATTLER_TYPE(battler, TYPE_ICE);
            ret = 4;
        }
    }
    else if (gBattleMons[battler].species == SPECIES_CHERRIM)
    {
        if (gBattleMons[battler].ability != ABILITY_FLOWER_GIFT || gBattleMons[battler].hp == 0)
            ret = 0;
        else if (gBattleMonForms[battler] == 0 && weatherEffect && holdEffect != HOLD_EFFECT_UTILITY_UMBRELLA && gBattleWeather & WEATHER_SUN_ANY)
            ret = 2;
        else if (gBattleMonForms[battler] != 0 && (!weatherEffect || holdEffect != HOLD_EFFECT_UTILITY_UMBRELLA || !(gBattleWeather & WEATHER_SUN_ANY)))
            ret = 1;
    }

    return ret;
}
static const u16 sWeatherFlagsInfo[][3] =
{
    [ENUM_WEATHER_RAIN] = {WEATHER_RAIN_TEMPORARY, WEATHER_RAIN_PERMANENT, HOLD_EFFECT_DAMP_ROCK},
    [ENUM_WEATHER_SUN] = {WEATHER_SUN_TEMPORARY, WEATHER_SUN_PERMANENT, HOLD_EFFECT_HEAT_ROCK},
    [ENUM_WEATHER_SANDSTORM] = {WEATHER_SANDSTORM_TEMPORARY, WEATHER_SANDSTORM_PERMANENT, HOLD_EFFECT_SMOOTH_ROCK},
    [ENUM_WEATHER_HAIL] = {WEATHER_HAIL_TEMPORARY, WEATHER_HAIL_PERMANENT, HOLD_EFFECT_ICY_ROCK},
};

bool32 TryChangeBattleWeather(u8 battler, u32 weatherEnumId, bool32 viaAbility)
{
    if (viaAbility && B_ABILITY_WEATHER <= GEN_5
        && !(gBattleWeather & sWeatherFlagsInfo[weatherEnumId][1]))
    {
        gBattleWeather = (sWeatherFlagsInfo[weatherEnumId][0] | sWeatherFlagsInfo[weatherEnumId][1]);
        return TRUE;
    }
    else if (!(gBattleWeather & (sWeatherFlagsInfo[weatherEnumId][0] | sWeatherFlagsInfo[weatherEnumId][1])))
    {
        gBattleWeather = (sWeatherFlagsInfo[weatherEnumId][0]);
        if (GetBattlerHoldEffect(battler, TRUE) == sWeatherFlagsInfo[weatherEnumId][2])
            gWishFutureKnock.weatherDuration = 8;
        else
            gWishFutureKnock.weatherDuration = 5;

        return TRUE;
    }

    return FALSE;
}

static bool32 TryChangeBattleTerrain(u32 battler, u32 statusFlag, u8 *timer)
{
    if (!(gFieldStatuses & statusFlag))
    {
        gFieldStatuses &= ~(STATUS_FIELD_MISTY_TERRAIN | STATUS_FIELD_GRASSY_TERRAIN | EFFECT_ELECTRIC_TERRAIN | EFFECT_PSYCHIC_TERRAIN);
        gFieldStatuses |= statusFlag;

        if (GetBattlerHoldEffect(battler, TRUE) == HOLD_EFFECT_TERRAIN_EXTENDER)
            *timer = 8;
        else
            *timer = 5;

        gBattlerAttacker = gBattleScripting.battler = battler;
        return TRUE;
    }

    return FALSE;
}

static bool32 ShouldChangeFormHpBased(u32 battler)
{
    // Ability,     form >, form <=, hp divided
    static const u16 forms[][4] =
    {
        {ABILITY_ZEN_MODE, SPECIES_DARMANITAN, SPECIES_DARMANITAN_ZEN_MODE, 2},
        {ABILITY_SHIELDS_DOWN, SPECIES_MINIOR, SPECIES_MINIOR_CORE_RED, 2},
        {ABILITY_SHIELDS_DOWN, SPECIES_MINIOR_METEOR_BLUE, SPECIES_MINIOR_CORE_BLUE, 2},
        {ABILITY_SHIELDS_DOWN, SPECIES_MINIOR_METEOR_GREEN, SPECIES_MINIOR_CORE_GREEN, 2},
        {ABILITY_SHIELDS_DOWN, SPECIES_MINIOR_METEOR_INDIGO, SPECIES_MINIOR_CORE_INDIGO, 2},
        {ABILITY_SHIELDS_DOWN, SPECIES_MINIOR_METEOR_ORANGE, SPECIES_MINIOR_CORE_ORANGE, 2},
        {ABILITY_SHIELDS_DOWN, SPECIES_MINIOR_METEOR_VIOLET, SPECIES_MINIOR_CORE_VIOLET, 2},
        {ABILITY_SHIELDS_DOWN, SPECIES_MINIOR_METEOR_YELLOW, SPECIES_MINIOR_CORE_YELLOW, 2},
        {ABILITY_SCHOOLING, SPECIES_WISHIWASHI_SCHOOL, SPECIES_WISHIWASHI, 4},
        {ABILITY_GULP_MISSILE, SPECIES_CRAMORANT, SPECIES_CRAMORANT_GORGING, 2},
        {ABILITY_GULP_MISSILE, SPECIES_CRAMORANT, SPECIES_CRAMORANT_GULPING, 1},
    };
    u32 i;

    for (i = 0; i < ARRAY_COUNT(forms); i++)
    {
        if (gBattleMons[battler].ability == forms[i][0])
        {
            if (gBattleMons[battler].species == forms[i][2]
                && gBattleMons[battler].hp > gBattleMons[battler].maxHP / forms[i][3])
            {
                gBattleMons[battler].species = forms[i][1];
                return TRUE;
            }
            if (gBattleMons[battler].species == forms[i][1]
                && gBattleMons[battler].hp <= gBattleMons[battler].maxHP / forms[i][3])
            {
                gBattleMons[battler].species = forms[i][2];
                return TRUE;
            }
        }
    }
    return FALSE;
}

static u8 ForewarnChooseMove(u32 battler)
{
    struct Forewarn {
        u8 battlerId;
        u8 power;
        u16 moveId;
    };
    u32 i, j, bestId, count;
    struct Forewarn *data = malloc(sizeof(struct Forewarn) * MAX_BATTLERS_COUNT * MAX_MON_MOVES);

    // Put all moves
    for (count = 0, i = 0; i < MAX_BATTLERS_COUNT; i++)
    {
        if (IsBattlerAlive(i) && GetBattlerSide(i) != GetBattlerSide(battler))
        {
            for (j = 0; j < MAX_MON_MOVES; j++)
            {
                if (gBattleMons[i].moves[j] == MOVE_NONE)
                    continue;
                data[count].moveId = gBattleMons[i].moves[j];
                data[count].battlerId = i;
                switch (gBattleMoves[data[count].moveId].effect)
                {
                case EFFECT_OHKO:
                    data[count].power = 150;
                    break;
                case EFFECT_COUNTER:
                case EFFECT_MIRROR_COAT:
                case EFFECT_METAL_BURST:
                    data[count].power = 120;
                    break;
                default:
                    if (gBattleMoves[data[count].moveId].power == 1)
                        data[count].power = 80;
                    else
                        data[count].power = gBattleMoves[data[count].moveId].power;
                    break;
                }
                count++;
            }
        }
    }

    for (bestId = 0, i = 1; i < count; i++)
    {
        if (data[i].power > data[bestId].power)
            bestId = i;
        else if (data[i].power == data[bestId].power && Random() & 1)
            bestId = i;
    }

    gBattlerTarget = data[bestId].battlerId;
    PREPARE_MOVE_BUFFER(gBattleTextBuff1, data[bestId].moveId)
    RecordKnownMove(gBattlerTarget, data[bestId].moveId);

    free(data);
}

u8 AbilityBattleEffects(u8 caseID, u8 battler, u16 ability, u8 special, u16 moveArg)
{
    u8 effect = 0;
    u32 speciesAtk, speciesDef;
    u32 pidAtk, pidDef;
    u32 moveType, move;
    u32 i, j;

    if (gBattleTypeFlags & BATTLE_TYPE_SAFARI)
        return 0;

    if (gBattlerAttacker >= gBattlersCount)
        gBattlerAttacker = battler;

    speciesAtk = gBattleMons[gBattlerAttacker].species;
    pidAtk = gBattleMons[gBattlerAttacker].personality;

    speciesDef = gBattleMons[gBattlerTarget].species;
    pidDef = gBattleMons[gBattlerTarget].personality;

    if (special)
        gLastUsedAbility = special;
    else
        gLastUsedAbility = GetBattlerAbility(battler);

    if (moveArg)
        move = moveArg;
    else
        move = gCurrentMove;

    GET_MOVE_TYPE(move, moveType);

    switch (caseID)
    {
    case ABILITYEFFECT_ON_SWITCHIN: // 0
        gBattleScripting.battler = battler;
        switch (gLastUsedAbility)
        {
        case ABILITYEFFECT_SWITCH_IN_TERRAIN:
            if (VarGet(VAR_TERRAIN) & STATUS_FIELD_TERRAIN_ANY)
            {
                u16 terrainFlags = VarGet(VAR_TERRAIN) & STATUS_FIELD_TERRAIN_ANY;    // only works for status flag (1 << 15)
                gFieldStatuses = terrainFlags | STATUS_FIELD_TERRAIN_PERMANENT; // terrain is permanent
                switch (VarGet(VAR_TERRAIN) & STATUS_FIELD_TERRAIN_ANY)
                {
                case STATUS_FIELD_ELECTRIC_TERRAIN:
                    gBattleCommunication[MULTISTRING_CHOOSER] = 2;
                    break;
                case STATUS_FIELD_MISTY_TERRAIN:
                    gBattleCommunication[MULTISTRING_CHOOSER] = 0;
                    break;
                case STATUS_FIELD_GRASSY_TERRAIN:
                    gBattleCommunication[MULTISTRING_CHOOSER] = 1;
                    break;
                case STATUS_FIELD_PSYCHIC_TERRAIN:
                    gBattleCommunication[MULTISTRING_CHOOSER] = 3;
                    break;
                }

                BattleScriptPushCursorAndCallback(BattleScript_OverworldTerrain);
                effect++;
            }
            #if B_THUNDERSTORM_TERRAIN == TRUE
            else if (GetCurrentWeather() == WEATHER_RAIN_THUNDERSTORM && !(gFieldStatuses & STATUS_FIELD_ELECTRIC_TERRAIN))
            {
                // overworld weather started rain, so just do electric terrain anim
                gFieldStatuses = (STATUS_FIELD_ELECTRIC_TERRAIN | STATUS_FIELD_TERRAIN_PERMANENT);
                gBattleCommunication[MULTISTRING_CHOOSER] = 2;
                BattleScriptPushCursorAndCallback(BattleScript_OverworldTerrain);
                effect++;
            }
            #endif
            break;
        case ABILITYEFFECT_SWITCH_IN_WEATHER:
            if (!(gBattleTypeFlags & BATTLE_TYPE_RECORDED))
            {
                switch (GetCurrentWeather())
                {
                case WEATHER_RAIN:
                case WEATHER_RAIN_THUNDERSTORM:
                case WEATHER_DOWNPOUR:
                    if (!(gBattleWeather & WEATHER_RAIN_ANY))
                    {
                        gBattleWeather = (WEATHER_RAIN_TEMPORARY | WEATHER_RAIN_PERMANENT);
                        gBattleScripting.animArg1 = B_ANIM_RAIN_CONTINUES;
                        effect++;
                    }
                    break;
                case WEATHER_SANDSTORM:
                    if (!(gBattleWeather & WEATHER_SANDSTORM_ANY))
                    {
                        gBattleWeather = (WEATHER_SANDSTORM_PERMANENT | WEATHER_SANDSTORM_TEMPORARY);
                        gBattleScripting.animArg1 = B_ANIM_SANDSTORM_CONTINUES;
                        effect++;
                    }
                    break;
                case WEATHER_DROUGHT:
                    if (!(gBattleWeather & WEATHER_SUN_ANY))
                    {
                        gBattleWeather = (WEATHER_SUN_PERMANENT | WEATHER_SUN_TEMPORARY);
                        gBattleScripting.animArg1 = B_ANIM_SUN_CONTINUES;
                        effect++;
                    }
                    break;
                }
            }
            if (effect)
            {
                gBattleCommunication[MULTISTRING_CHOOSER] = GetCurrentWeather();
                BattleScriptPushCursorAndCallback(BattleScript_OverworldWeatherStarts);
            }
            break;
        case ABILITY_IMPOSTER:
            if (IsBattlerAlive(BATTLE_OPPOSITE(battler))
                && !(gBattleMons[BATTLE_OPPOSITE(battler)].status2 & (STATUS2_TRANSFORMED | STATUS2_SUBSTITUTE))
                && !(gBattleMons[battler].status2 & STATUS2_TRANSFORMED)
                && !(gBattleStruct->illusion[BATTLE_OPPOSITE(battler)].on)
                && !(gStatuses3[BATTLE_OPPOSITE(battler)] & STATUS3_SEMI_INVULNERABLE))
            {
                gBattlerAttacker = battler;
                gBattlerTarget = BATTLE_OPPOSITE(battler);
                BattleScriptPushCursorAndCallback(BattleScript_ImposterActivates);
                effect++;
            }
            break;
        case ABILITY_MOLD_BREAKER:
            if (!gSpecialStatuses[battler].switchInAbilityDone)
            {
                gBattleCommunication[MULTISTRING_CHOOSER] = B_MSG_SWITCHIN_MOLDBREAKER;
                gSpecialStatuses[battler].switchInAbilityDone = 1;
                BattleScriptPushCursorAndCallback(BattleScript_SwitchInAbilityMsg);
                effect++;
            }
            break;
        case ABILITY_TERAVOLT:
            if (!gSpecialStatuses[battler].switchInAbilityDone)
            {
                gBattleCommunication[MULTISTRING_CHOOSER] = B_MSG_SWITCHIN_TERAVOLT;
                gSpecialStatuses[battler].switchInAbilityDone = 1;
                BattleScriptPushCursorAndCallback(BattleScript_SwitchInAbilityMsg);
                effect++;
            }
            break;
        case ABILITY_TURBOBLAZE:
            if (!gSpecialStatuses[battler].switchInAbilityDone)
            {
                gBattleCommunication[MULTISTRING_CHOOSER] = B_MSG_SWITCHIN_TURBOBLAZE;
                gSpecialStatuses[battler].switchInAbilityDone = 1;
                BattleScriptPushCursorAndCallback(BattleScript_SwitchInAbilityMsg);
                effect++;
            }
            break;
        case ABILITY_SLOW_START:
            if (!gSpecialStatuses[battler].switchInAbilityDone)
            {
                gDisableStructs[battler].slowStartTimer = 5;
                gBattleCommunication[MULTISTRING_CHOOSER] = B_MSG_SWITCHIN_SLOWSTART;
                gSpecialStatuses[battler].switchInAbilityDone = 1;
                BattleScriptPushCursorAndCallback(BattleScript_SwitchInAbilityMsg);
                effect++;
            }
            break;
        case ABILITY_UNNERVE:
            if (!gSpecialStatuses[battler].switchInAbilityDone)
            {
                gBattleCommunication[MULTISTRING_CHOOSER] = B_MSG_SWITCHIN_UNNERVE;
                gSpecialStatuses[battler].switchInAbilityDone = 1;
                BattleScriptPushCursorAndCallback(BattleScript_SwitchInAbilityMsg);
                effect++;
            }
            break;
        case ABILITY_AS_ONE_ICE_RIDER:
        case ABILITY_AS_ONE_SHADOW_RIDER:
            if (!gSpecialStatuses[battler].switchInAbilityDone)
            {
                gBattleCommunication[MULTISTRING_CHOOSER] = B_MSG_SWITCHIN_ASONE;
                gSpecialStatuses[battler].switchInAbilityDone = 1;
                BattleScriptPushCursorAndCallback(BattleScript_ActivateAsOne);
                effect++;
            }
            break;
        case ABILITY_CURIOUS_MEDICINE:
            if (!gSpecialStatuses[battler].switchInAbilityDone && IsDoubleBattle()
              && IsBattlerAlive(BATTLE_PARTNER(battler)) && TryResetBattlerStatChanges(BATTLE_PARTNER(battler)))
            {
                u32 i;
                gEffectBattler = BATTLE_PARTNER(battler);
                gBattleCommunication[MULTISTRING_CHOOSER] = B_MSG_SWITCHIN_CURIOUS_MEDICINE;
                gSpecialStatuses[battler].switchInAbilityDone = 1;
                BattleScriptPushCursorAndCallback(BattleScript_SwitchInAbilityMsg);
                effect++;
            }
            break;
        case ABILITY_ANTICIPATION:
            if (!gSpecialStatuses[battler].switchInAbilityDone)
            {
                u32 side = GetBattlerSide(battler);

                for (i = 0; i < MAX_BATTLERS_COUNT; i++)
                {
                    if (IsBattlerAlive(i) && side != GetBattlerSide(i))
                    {
                        for (j = 0; j < MAX_MON_MOVES; j++)
                        {
                            move = gBattleMons[i].moves[j];
                            GET_MOVE_TYPE(move, moveType);
                            if (CalcTypeEffectivenessMultiplier(move, moveType, i, battler, FALSE) >= UQ_4_12(2.0))
                            {
                                effect++;
                                break;
                            }
                        }
                    }
                }

                if (effect)
                {
                    gBattleCommunication[MULTISTRING_CHOOSER] = B_MSG_SWITCHIN_ANTICIPATION;
                    gSpecialStatuses[battler].switchInAbilityDone = 1;
                    BattleScriptPushCursorAndCallback(BattleScript_SwitchInAbilityMsg);
                }
            }
            break;
        case ABILITY_FRISK:
            if (!gSpecialStatuses[battler].switchInAbilityDone)
            {
                gSpecialStatuses[battler].switchInAbilityDone = 1;
                BattleScriptPushCursorAndCallback(BattleScript_FriskActivates); // Try activate
                effect++;
            }
            return effect; // Note: It returns effect as to not record the ability if Frisk does not activate.
        case ABILITY_FOREWARN:
            if (!gSpecialStatuses[battler].switchInAbilityDone)
            {
                ForewarnChooseMove(battler);
                gBattleCommunication[MULTISTRING_CHOOSER] = B_MSG_SWITCHIN_FOREWARN;
                gSpecialStatuses[battler].switchInAbilityDone = 1;
                BattleScriptPushCursorAndCallback(BattleScript_SwitchInAbilityMsg);
                effect++;
            }
            break;
        case ABILITY_DOWNLOAD:
            if (!gSpecialStatuses[battler].switchInAbilityDone)
            {
                u32 statId, opposingBattler;
                u32 opposingDef = 0, opposingSpDef = 0;

                opposingBattler = BATTLE_OPPOSITE(battler);
                for (i = 0; i < 2; opposingBattler ^= BIT_FLANK, i++)
                {
                    if (IsBattlerAlive(opposingBattler))
                    {
                        opposingDef += gBattleMons[opposingBattler].defense
                                    * gStatStageRatios[gBattleMons[opposingBattler].statStages[STAT_DEF]][0]
                                    / gStatStageRatios[gBattleMons[opposingBattler].statStages[STAT_DEF]][1];
                        opposingSpDef += gBattleMons[opposingBattler].spDefense
                                      * gStatStageRatios[gBattleMons[opposingBattler].statStages[STAT_SPDEF]][0]
                                      / gStatStageRatios[gBattleMons[opposingBattler].statStages[STAT_SPDEF]][1];
                    }
                }

                if (opposingDef < opposingSpDef)
                    statId = STAT_ATK;
                else
                    statId = STAT_SPATK;

                gSpecialStatuses[battler].switchInAbilityDone = 1;

                if (CompareStat(battler, statId, MAX_STAT_STAGE, CMP_LESS_THAN))
                {
                    gBattleMons[battler].statStages[statId]++;
                    SET_STATCHANGER(statId, 1, FALSE);
                    gBattlerAttacker = battler;
                    PREPARE_STAT_BUFFER(gBattleTextBuff1, statId);
                    BattleScriptPushCursorAndCallback(BattleScript_AttackerAbilityStatRaiseEnd3);
                    effect++;
                }
            }
            break;
        case ABILITY_PRESSURE:
            if (!gSpecialStatuses[battler].switchInAbilityDone)
            {
                gBattleCommunication[MULTISTRING_CHOOSER] = B_MSG_SWITCHIN_PRESSURE;
                gSpecialStatuses[battler].switchInAbilityDone = 1;
                BattleScriptPushCursorAndCallback(BattleScript_SwitchInAbilityMsg);
                effect++;
            }
            break;
        case ABILITY_DARK_AURA:
            if (!gSpecialStatuses[battler].switchInAbilityDone)
            {
                gBattleCommunication[MULTISTRING_CHOOSER] = B_MSG_SWITCHIN_DARKAURA;
                gSpecialStatuses[battler].switchInAbilityDone = 1;
                BattleScriptPushCursorAndCallback(BattleScript_SwitchInAbilityMsg);
                effect++;
            }
            break;
        case ABILITY_FAIRY_AURA:
            if (!gSpecialStatuses[battler].switchInAbilityDone)
            {
                gBattleCommunication[MULTISTRING_CHOOSER] = B_MSG_SWITCHIN_FAIRYAURA;
                gSpecialStatuses[battler].switchInAbilityDone = 1;
                BattleScriptPushCursorAndCallback(BattleScript_SwitchInAbilityMsg);
                effect++;
            }
            break;
        case ABILITY_AURA_BREAK:
            if (!gSpecialStatuses[battler].switchInAbilityDone)
            {
                gBattleCommunication[MULTISTRING_CHOOSER] = B_MSG_SWITCHIN_AURABREAK;
                gSpecialStatuses[battler].switchInAbilityDone = 1;
                BattleScriptPushCursorAndCallback(BattleScript_SwitchInAbilityMsg);
                effect++;
            }
            break;
        case ABILITY_COMATOSE:
            if (!gSpecialStatuses[battler].switchInAbilityDone)
            {
                gBattleCommunication[MULTISTRING_CHOOSER] = B_MSG_SWITCHIN_COMATOSE;
                gSpecialStatuses[battler].switchInAbilityDone = 1;
                BattleScriptPushCursorAndCallback(BattleScript_SwitchInAbilityMsg);
                effect++;
            }
            break;
        case ABILITY_SCREEN_CLEANER:
            if (!gSpecialStatuses[battler].switchInAbilityDone && TryRemoveScreens(battler))
            {
                gBattleCommunication[MULTISTRING_CHOOSER] = B_MSG_SWITCHIN_SCREENCLEANER;
                gSpecialStatuses[battler].switchInAbilityDone = 1;
                BattleScriptPushCursorAndCallback(BattleScript_SwitchInAbilityMsg);
                effect++;
            }
            break;
        case ABILITY_DRIZZLE:
            if (TryChangeBattleWeather(battler, ENUM_WEATHER_RAIN, TRUE))
            {
                BattleScriptPushCursorAndCallback(BattleScript_DrizzleActivates);
                effect++;
            }
            break;
        case ABILITY_SAND_STREAM:
            if (TryChangeBattleWeather(battler, ENUM_WEATHER_SANDSTORM, TRUE))
            {
                BattleScriptPushCursorAndCallback(BattleScript_SandstreamActivates);
                effect++;
            }
            break;
        case ABILITY_DROUGHT:
            if (TryChangeBattleWeather(battler, ENUM_WEATHER_SUN, TRUE))
            {
                BattleScriptPushCursorAndCallback(BattleScript_DroughtActivates);
                effect++;
            }
            break;
        case ABILITY_SNOW_WARNING:
            if (TryChangeBattleWeather(battler, ENUM_WEATHER_HAIL, TRUE))
            {
                BattleScriptPushCursorAndCallback(BattleScript_SnowWarningActivates);
                effect++;
            }
            break;
        case ABILITY_ELECTRIC_SURGE:
            if (TryChangeBattleTerrain(battler, STATUS_FIELD_ELECTRIC_TERRAIN, &gFieldTimers.electricTerrainTimer))
            {
                BattleScriptPushCursorAndCallback(BattleScript_ElectricSurgeActivates);
                effect++;
            }
            break;
        case ABILITY_GRASSY_SURGE:
            if (TryChangeBattleTerrain(battler, STATUS_FIELD_GRASSY_TERRAIN, &gFieldTimers.grassyTerrainTimer))
            {
                BattleScriptPushCursorAndCallback(BattleScript_GrassySurgeActivates);
                effect++;
            }
            break;
        case ABILITY_MISTY_SURGE:
            if (TryChangeBattleTerrain(battler, STATUS_FIELD_MISTY_TERRAIN, &gFieldTimers.mistyTerrainTimer))
            {
                BattleScriptPushCursorAndCallback(BattleScript_MistySurgeActivates);
                effect++;
            }
            break;
        case ABILITY_PSYCHIC_SURGE:
            if (TryChangeBattleTerrain(battler, STATUS_FIELD_PSYCHIC_TERRAIN, &gFieldTimers.psychicTerrainTimer))
            {
                BattleScriptPushCursorAndCallback(BattleScript_PsychicSurgeActivates);
                effect++;
            }
            break;
        case ABILITY_INTIMIDATE:
            if (!(gSpecialStatuses[battler].intimidatedMon))
            {
                gBattleResources->flags->flags[battler] |= RESOURCE_FLAG_INTIMIDATED;
                gSpecialStatuses[battler].intimidatedMon = 1;
            }
            break;
        case ABILITY_FORECAST:
        case ABILITY_FLOWER_GIFT:
            effect = TryWeatherFormChange(battler);
            if (effect != 0)
            {
                BattleScriptPushCursorAndCallback(BattleScript_CastformChange);
                *(&gBattleStruct->formToChangeInto) = effect - 1;
            }
            break;
        case ABILITY_TRACE:
            if (!(gSpecialStatuses[battler].traced))
            {
                gBattleResources->flags->flags[battler] |= RESOURCE_FLAG_TRACED;
                gSpecialStatuses[battler].traced = 1;
            }
            break;
        case ABILITY_CLOUD_NINE:
        case ABILITY_AIR_LOCK:
            if (!gSpecialStatuses[battler].switchInAbilityDone)
            {
                gSpecialStatuses[battler].switchInAbilityDone = 1;
                BattleScriptPushCursorAndCallback(BattleScript_AnnounceAirLockCloudNine);
                effect++;
            }
            break;
        case ABILITY_SCHOOLING:
            if (gBattleMons[battler].level < 20)
                break;
        case ABILITY_SHIELDS_DOWN:
            if (ShouldChangeFormHpBased(battler))
            {
                BattleScriptPushCursorAndCallback(BattleScript_AttackerFormChangeEnd3);
                effect++;
            }
            break;
        case ABILITY_INTREPID_SWORD:
            if (!gSpecialStatuses[battler].switchInAbilityDone)
            {
                gSpecialStatuses[battler].switchInAbilityDone = 1;
                SET_STATCHANGER(STAT_ATK, 1, FALSE);
                BattleScriptPushCursorAndCallback(BattleScript_BattlerAbilityStatRaiseOnSwitchIn);
                effect++;
            }
            break;
        case ABILITY_DAUNTLESS_SHIELD:
            if (!gSpecialStatuses[battler].switchInAbilityDone)
            {
                gSpecialStatuses[battler].switchInAbilityDone = 1;
                SET_STATCHANGER(STAT_DEF, 1, FALSE);
                BattleScriptPushCursorAndCallback(BattleScript_BattlerAbilityStatRaiseOnSwitchIn);
                effect++;
            }
            break;
        }
        break;
    case ABILITYEFFECT_ENDTURN: // 1
        if (gBattleMons[battler].hp != 0)
        {
            gBattlerAttacker = battler;
            switch (gLastUsedAbility)
            {
            case ABILITY_HARVEST:
                if ((IsBattlerWeatherAffected(battler, WEATHER_SUN_ANY) || Random() % 2 == 0)
                 && gBattleMons[battler].item == ITEM_NONE
                 && gBattleStruct->changedItems[battler] == ITEM_NONE
                 && ItemId_GetPocket(gBattleStruct->usedHeldItems[battler]) == POCKET_BERRIES)
                {
                    gLastUsedItem = gBattleStruct->changedItems[battler] = gBattleStruct->usedHeldItems[battler];
                    gBattleStruct->usedHeldItems[battler] = ITEM_NONE;
                    BattleScriptPushCursorAndCallback(BattleScript_HarvestActivates);
                    effect++;
                }
                break;
            case ABILITY_DRY_SKIN:
                if (IsBattlerWeatherAffected(battler, WEATHER_SUN_ANY))
                    goto SOLAR_POWER_HP_DROP;
            // Dry Skin works similarly to Rain Dish in Rain
            case ABILITY_RAIN_DISH:
                if (IsBattlerWeatherAffected(battler, WEATHER_RAIN_ANY)
                 && !BATTLER_MAX_HP(battler)
                 && !(gStatuses3[battler] & STATUS3_HEAL_BLOCK))
                {
                    BattleScriptPushCursorAndCallback(BattleScript_RainDishActivates);
                    gBattleMoveDamage = gBattleMons[battler].maxHP / (gLastUsedAbility == ABILITY_RAIN_DISH ? 16 : 8);
                    if (gBattleMoveDamage == 0)
                        gBattleMoveDamage = 1;
                    gBattleMoveDamage *= -1;
                    effect++;
                }
                break;
            case ABILITY_HYDRATION:
                if (IsBattlerWeatherAffected(battler, WEATHER_RAIN_ANY)
                 && gBattleMons[battler].status1 & STATUS1_ANY)
                {
                    goto ABILITY_HEAL_MON_STATUS;
                }
                break;
            case ABILITY_SHED_SKIN:
                if ((gBattleMons[battler].status1 & STATUS1_ANY) && (Random() % 3) == 0)
                {
                ABILITY_HEAL_MON_STATUS:
                    if (gBattleMons[battler].status1 & (STATUS1_POISON | STATUS1_TOXIC_POISON))
                        StringCopy(gBattleTextBuff1, gStatusConditionString_PoisonJpn);
                    if (gBattleMons[battler].status1 & STATUS1_SLEEP)
                        StringCopy(gBattleTextBuff1, gStatusConditionString_SleepJpn);
                    if (gBattleMons[battler].status1 & STATUS1_PARALYSIS)
                        StringCopy(gBattleTextBuff1, gStatusConditionString_ParalysisJpn);
                    if (gBattleMons[battler].status1 & STATUS1_BURN)
                        StringCopy(gBattleTextBuff1, gStatusConditionString_BurnJpn);
                    if (gBattleMons[battler].status1 & STATUS1_FREEZE)
                        StringCopy(gBattleTextBuff1, gStatusConditionString_IceJpn);

                    gBattleMons[battler].status1 = 0;
                    gBattleMons[battler].status2 &= ~(STATUS2_NIGHTMARE);
                    gBattleScripting.battler = gActiveBattler = battler;
                    BattleScriptPushCursorAndCallback(BattleScript_ShedSkinActivates);
                    BtlController_EmitSetMonData(0, REQUEST_STATUS_BATTLE, 0, 4, &gBattleMons[battler].status1);
                    MarkBattlerForControllerExec(gActiveBattler);
                    effect++;
                }
                break;
            case ABILITY_SPEED_BOOST:
                if (CompareStat(battler, STAT_SPEED, MAX_STAT_STAGE, CMP_LESS_THAN) && gDisableStructs[battler].isFirstTurn != 2)
                {
                    gBattleMons[battler].statStages[STAT_SPEED]++;
                    gBattleScripting.animArg1 = 14 + STAT_SPEED;
                    gBattleScripting.animArg2 = 0;
                    BattleScriptPushCursorAndCallback(BattleScript_SpeedBoostActivates);
                    gBattleScripting.battler = battler;
                    effect++;
                }
                break;
            case ABILITY_MOODY:
                if (gDisableStructs[battler].isFirstTurn != 2)
                {
                    u32 validToRaise = 0, validToLower = 0;
                    u32 statsNum = (B_MOODY_ACC_EVASION != GEN_8) ? NUM_BATTLE_STATS : NUM_STATS;

                    for (i = STAT_ATK; i < statsNum; i++)
                    {
                        if (CompareStat(battler, i, MIN_STAT_STAGE, CMP_GREATER_THAN))
                            validToLower |= gBitTable[i];
                        if (CompareStat(battler, i, MAX_STAT_STAGE, CMP_LESS_THAN))
                            validToRaise |= gBitTable[i];
                    }

                    if (validToLower != 0 || validToRaise != 0) // Can lower one stat, or can raise one stat
                    {
                        gBattleScripting.statChanger = gBattleScripting.savedStatChanger = 0; // for raising and lowering stat respectively
                        if (validToRaise != 0) // Find stat to raise
                        {
                            do
                            {
                                i = (Random() % statsNum) + STAT_ATK;
                            } while (!(validToRaise & gBitTable[i]));
                            SET_STATCHANGER(i, 2, FALSE);
                            validToLower &= ~(gBitTable[i]); // Can't lower the same stat as raising.
                        }
                        if (validToLower != 0) // Find stat to lower
                        {
                            do
                            {
                                i = (Random() % statsNum) + STAT_ATK;
                            } while (!(validToLower & gBitTable[i]));
                            SET_STATCHANGER2(gBattleScripting.savedStatChanger, i, 1, TRUE);
                        }
                        BattleScriptPushCursorAndCallback(BattleScript_MoodyActivates);
                        effect++;
                    }
                }
                break;
            case ABILITY_TRUANT:
                gDisableStructs[gBattlerAttacker].truantCounter ^= 1;
                break;
            case ABILITY_BAD_DREAMS:
                if (gBattleMons[battler].status1 & STATUS1_SLEEP
                    || gBattleMons[BATTLE_OPPOSITE(battler)].status1 & STATUS1_SLEEP
                    || GetBattlerAbility(battler) == ABILITY_COMATOSE
                    || GetBattlerAbility(BATTLE_OPPOSITE(battler)) == ABILITY_COMATOSE)
                {
                    BattleScriptPushCursorAndCallback(BattleScript_BadDreamsActivates);
                    effect++;
                }
                break;
            SOLAR_POWER_HP_DROP:
            case ABILITY_SOLAR_POWER:
                if (IsBattlerWeatherAffected(battler, WEATHER_SUN_ANY))
                {
                    BattleScriptPushCursorAndCallback(BattleScript_SolarPowerActivates);
                    gBattleMoveDamage = gBattleMons[battler].maxHP / 8;
                    if (gBattleMoveDamage == 0)
                        gBattleMoveDamage = 1;
                    effect++;
                }
                break;
            case ABILITY_HEALER:
                gBattleScripting.battler = BATTLE_PARTNER(battler);
                if (IsBattlerAlive(gBattleScripting.battler)
                    && gBattleMons[gBattleScripting.battler].status1 & STATUS1_ANY
                    && (Random() % 100) < 30)
                {
                    BattleScriptPushCursorAndCallback(BattleScript_HealerActivates);
                    effect++;
                }
                break;
            case ABILITY_SCHOOLING:
                if (gBattleMons[battler].level < 20)
                    break;
            case ABILITY_ZEN_MODE:
            case ABILITY_SHIELDS_DOWN:
                if ((effect = ShouldChangeFormHpBased(battler)))
                    BattleScriptPushCursorAndCallback(BattleScript_AttackerFormChangeEnd3);
                break;
            case ABILITY_POWER_CONSTRUCT:
                if ((gBattleMons[battler].species == SPECIES_ZYGARDE || gBattleMons[battler].species == SPECIES_ZYGARDE_10)
                    && gBattleMons[battler].hp <= gBattleMons[battler].maxHP / 2)
                {
                    gBattleStruct->changedSpecies[gBattlerPartyIndexes[battler]] = gBattleMons[battler].species;
                    gBattleMons[battler].species = SPECIES_ZYGARDE_COMPLETE;
                    BattleScriptPushCursorAndCallback(BattleScript_AttackerFormChangeEnd3);
                    effect++;
                }
                break;
            case ABILITY_BALL_FETCH:
                if (gBattleMons[battler].item == ITEM_NONE
                    && gBattleResults.catchAttempts[gLastUsedBall - ITEM_ULTRA_BALL] >= 1
                    && !gHasFetchedBall)
                {
                    gBattleScripting.battler = battler;
                    BtlController_EmitSetMonData(0, REQUEST_HELDITEM_BATTLE, 0, 2, &gLastUsedBall);
                    MarkBattlerForControllerExec(battler);
                    gHasFetchedBall = TRUE;
                    gLastUsedItem = gLastUsedBall;
                    BattleScriptPushCursorAndCallback(BattleScript_BallFetch);
                    effect++;
                }
                break;
            }
        }
        break;
    case ABILITYEFFECT_MOVES_BLOCK: // 2
        if ((gLastUsedAbility == ABILITY_SOUNDPROOF && gBattleMoves[move].flags & FLAG_SOUND)
            || (gLastUsedAbility == ABILITY_BULLETPROOF && gBattleMoves[move].flags & FLAG_BALLISTIC))
        {
            if (gBattleMons[gBattlerAttacker].status2 & STATUS2_MULTIPLETURNS)
                gHitMarker |= HITMARKER_NO_PPDEDUCT;
            gBattlescriptCurrInstr = BattleScript_SoundproofProtected;
            effect = 1;
        }
        else if ((((gLastUsedAbility == ABILITY_DAZZLING || gLastUsedAbility == ABILITY_QUEENLY_MAJESTY
                   || (IsBattlerAlive(battler ^= BIT_FLANK)
                       && ((GetBattlerAbility(battler) == ABILITY_DAZZLING) || GetBattlerAbility(battler) == ABILITY_QUEENLY_MAJESTY)))
                   ))
                 && GetChosenMovePriority(gBattlerAttacker) > 0
                 && GetBattlerSide(gBattlerAttacker) != GetBattlerSide(battler))
        {
            if (gBattleMons[gBattlerAttacker].status2 & STATUS2_MULTIPLETURNS)
                gHitMarker |= HITMARKER_NO_PPDEDUCT;
            gBattlescriptCurrInstr = BattleScript_DazzlingProtected;
            effect = 1;
        }
        break;
    case ABILITYEFFECT_ABSORBING: // 3
        if (move != MOVE_NONE)
        {
            u8 statId;
            switch (gLastUsedAbility)
            {
            case ABILITY_VOLT_ABSORB:
                if (moveType == TYPE_ELECTRIC)
                    effect = 1;
                break;
            case ABILITY_WATER_ABSORB:
            case ABILITY_DRY_SKIN:
                if (moveType == TYPE_WATER)
                    effect = 1;
                break;
            case ABILITY_MOTOR_DRIVE:
                if (moveType == TYPE_ELECTRIC)
                    effect = 2, statId = STAT_SPEED;
                break;
            case ABILITY_LIGHTNING_ROD:
                if (moveType == TYPE_ELECTRIC)
                    effect = 2, statId = STAT_SPATK;
                break;
            case ABILITY_STORM_DRAIN:
                if (moveType == TYPE_WATER)
                    effect = 2, statId = STAT_SPATK;
                break;
            case ABILITY_SAP_SIPPER:
                if (moveType == TYPE_GRASS)
                    effect = 2, statId = STAT_ATK;
                break;
            case ABILITY_FLASH_FIRE:
                if (moveType == TYPE_FIRE && !((gBattleMons[battler].status1 & STATUS1_FREEZE) && B_FLASH_FIRE_FROZEN <= GEN_4))
                {
                    if (!(gBattleResources->flags->flags[battler] & RESOURCE_FLAG_FLASH_FIRE))
                    {
                        gBattleCommunication[MULTISTRING_CHOOSER] = B_MSG_FLASH_FIRE_BOOST;
                        if (gProtectStructs[gBattlerAttacker].notFirstStrike)
                            gBattlescriptCurrInstr = BattleScript_FlashFireBoost;
                        else
                            gBattlescriptCurrInstr = BattleScript_FlashFireBoost_PPLoss;

                        gBattleResources->flags->flags[battler] |= RESOURCE_FLAG_FLASH_FIRE;
                        effect = 3;
                    }
                    else
                    {
                        gBattleCommunication[MULTISTRING_CHOOSER] = B_MSG_FLASH_FIRE_NO_BOOST;
                        if (gProtectStructs[gBattlerAttacker].notFirstStrike)
                            gBattlescriptCurrInstr = BattleScript_FlashFireBoost;
                        else
                            gBattlescriptCurrInstr = BattleScript_FlashFireBoost_PPLoss;

                        effect = 3;
                    }
                }
                break;
            }

            if (effect == 1) // Drain Hp ability.
            {
                if (BATTLER_MAX_HP(battler) || gStatuses3[battler] & STATUS3_HEAL_BLOCK)
                {
                    if ((gProtectStructs[gBattlerAttacker].notFirstStrike))
                        gBattlescriptCurrInstr = BattleScript_MonMadeMoveUseless;
                    else
                        gBattlescriptCurrInstr = BattleScript_MonMadeMoveUseless_PPLoss;
                }
                else
                {
                    if (gProtectStructs[gBattlerAttacker].notFirstStrike)
                        gBattlescriptCurrInstr = BattleScript_MoveHPDrain;
                    else
                        gBattlescriptCurrInstr = BattleScript_MoveHPDrain_PPLoss;

                    gBattleMoveDamage = gBattleMons[battler].maxHP / 4;
                    if (gBattleMoveDamage == 0)
                        gBattleMoveDamage = 1;
                    gBattleMoveDamage *= -1;
                }
            }
            else if (effect == 2) // Boost Stat ability;
            {
                if (!CompareStat(battler, statId, MAX_STAT_STAGE, CMP_LESS_THAN))
                {
                    if ((gProtectStructs[gBattlerAttacker].notFirstStrike))
                        gBattlescriptCurrInstr = BattleScript_MonMadeMoveUseless;
                    else
                        gBattlescriptCurrInstr = BattleScript_MonMadeMoveUseless_PPLoss;
                }
                else
                {
                    if (gProtectStructs[gBattlerAttacker].notFirstStrike)
                        gBattlescriptCurrInstr = BattleScript_MoveStatDrain;
                    else
                        gBattlescriptCurrInstr = BattleScript_MoveStatDrain_PPLoss;

                    SET_STATCHANGER(statId, 1, FALSE);
                    gBattleMons[battler].statStages[statId]++;
                    PREPARE_STAT_BUFFER(gBattleTextBuff1, statId);
                }
            }
        }
        break;
    case ABILITYEFFECT_MOVE_END: // Think contact abilities.
        switch (gLastUsedAbility)
        {
        case ABILITY_JUSTIFIED:
            if (!(gMoveResultFlags & MOVE_RESULT_NO_EFFECT)
             && TARGET_TURN_DAMAGED
             && IsBattlerAlive(battler)
             && moveType == TYPE_DARK
             && CompareStat(battler, STAT_ATK, MAX_STAT_STAGE, CMP_LESS_THAN))
            {
                SET_STATCHANGER(STAT_ATK, 1, FALSE);
                BattleScriptPushCursor();
                gBattlescriptCurrInstr = BattleScript_TargetAbilityStatRaiseOnMoveEnd;
                effect++;
            }
            break;
        case ABILITY_RATTLED:
            if (!(gMoveResultFlags & MOVE_RESULT_NO_EFFECT)
             && TARGET_TURN_DAMAGED
             && IsBattlerAlive(battler)
             && (moveType == TYPE_DARK || moveType == TYPE_BUG || moveType == TYPE_GHOST)
             && CompareStat(battler, STAT_SPEED, MAX_STAT_STAGE, CMP_LESS_THAN))
            {
                SET_STATCHANGER(STAT_SPEED, 1, FALSE);
                BattleScriptPushCursor();
                gBattlescriptCurrInstr = BattleScript_TargetAbilityStatRaiseOnMoveEnd;
                effect++;
            }
            break;
        case ABILITY_WATER_COMPACTION:
            if (!(gMoveResultFlags & MOVE_RESULT_NO_EFFECT)
             && TARGET_TURN_DAMAGED
             && IsBattlerAlive(battler)
             && moveType == TYPE_WATER
             && CompareStat(battler, STAT_DEF, MAX_STAT_STAGE, CMP_LESS_THAN))
            {
                SET_STATCHANGER(STAT_DEF, 2, FALSE);
                BattleScriptPushCursor();
                gBattlescriptCurrInstr = BattleScript_TargetAbilityStatRaiseOnMoveEnd;
                effect++;
            }
            break;
        case ABILITY_STAMINA:
            if (!(gMoveResultFlags & MOVE_RESULT_NO_EFFECT)
             && TARGET_TURN_DAMAGED
             && IsBattlerAlive(battler)
             && CompareStat(battler, STAT_DEF, MAX_STAT_STAGE, CMP_LESS_THAN))
            {
                SET_STATCHANGER(STAT_DEF, 1, FALSE);
                BattleScriptPushCursor();
                gBattlescriptCurrInstr = BattleScript_TargetAbilityStatRaiseOnMoveEnd;
                effect++;
            }
            break;
        case ABILITY_BERSERK:
            if (!(gMoveResultFlags & MOVE_RESULT_NO_EFFECT)
             && TARGET_TURN_DAMAGED
             && IsBattlerAlive(battler)
            // Had more than half of hp before, now has less
             && gBattleStruct->hpBefore[battler] > gBattleMons[battler].maxHP / 2
             && gBattleMons[battler].hp < gBattleMons[battler].maxHP / 2
             && (gMultiHitCounter == 0 || gMultiHitCounter == 1)
             && !(TestSheerForceFlag(gBattlerAttacker, gCurrentMove))
             && CompareStat(battler, STAT_SPATK, MAX_STAT_STAGE, CMP_LESS_THAN))
            {
                SET_STATCHANGER(STAT_SPATK, 1, FALSE);
                BattleScriptPushCursor();
                gBattlescriptCurrInstr = BattleScript_TargetAbilityStatRaiseOnMoveEnd;
                effect++;
            }
            break;
        case ABILITY_EMERGENCY_EXIT:
        case ABILITY_WIMP_OUT:
            if (!(gMoveResultFlags & MOVE_RESULT_NO_EFFECT)
             && TARGET_TURN_DAMAGED
             && IsBattlerAlive(battler)
            // Had more than half of hp before, now has less
             && gBattleStruct->hpBefore[battler] > gBattleMons[battler].maxHP / 2
             && gBattleMons[battler].hp < gBattleMons[battler].maxHP / 2
             && (gMultiHitCounter == 0 || gMultiHitCounter == 1)
             && !(TestSheerForceFlag(gBattlerAttacker, gCurrentMove))
             && (CanBattlerSwitch(battler) || !(gBattleTypeFlags & BATTLE_TYPE_TRAINER))
             && !(gBattleTypeFlags & BATTLE_TYPE_ARENA)
             && CountUsablePartyMons(battler) > 0)
            {
                gBattleResources->flags->flags[battler] |= RESOURCE_FLAG_EMERGENCY_EXIT;
                effect++;
            }
            break;
        case ABILITY_WEAK_ARMOR:
            if (!(gMoveResultFlags & MOVE_RESULT_NO_EFFECT)
             && TARGET_TURN_DAMAGED
             && IsBattlerAlive(battler)
             && IS_MOVE_PHYSICAL(gCurrentMove)
             && (CompareStat(battler, STAT_SPEED, MAX_STAT_STAGE, CMP_LESS_THAN) // Don't activate if speed cannot be raised
               || CompareStat(battler, STAT_DEF, MIN_STAT_STAGE, CMP_GREATER_THAN))) // Don't activate if defense cannot be lowered
            {
                if (gBattleMoves[gCurrentMove].effect == EFFECT_HIT_ESCAPE && CanBattlerSwitch(gBattlerAttacker))
                    gProtectStructs[battler].disableEjectPack = 1;  // Set flag for target

                BattleScriptPushCursor();
                gBattlescriptCurrInstr = BattleScript_WeakArmorActivates;
                effect++;
            }
            break;
        case ABILITY_CURSED_BODY:
            if (!(gMoveResultFlags & MOVE_RESULT_NO_EFFECT)
             && TARGET_TURN_DAMAGED
             && gDisableStructs[gBattlerAttacker].disabledMove == MOVE_NONE
             && IsBattlerAlive(gBattlerAttacker)
             && !IsAbilityOnSide(gBattlerAttacker, ABILITY_AROMA_VEIL)
             && gBattleMons[gBattlerAttacker].pp[gChosenMovePos] != 0
             && (Random() % 3) == 0)
            {
                gDisableStructs[gBattlerAttacker].disabledMove = gChosenMove;
                gDisableStructs[gBattlerAttacker].disableTimer = 4;
                PREPARE_MOVE_BUFFER(gBattleTextBuff1, gChosenMove);
                BattleScriptPushCursor();
                gBattlescriptCurrInstr = BattleScript_CursedBodyActivates;
                effect++;
            }
            break;
        case ABILITY_MUMMY:
            if (!(gMoveResultFlags & MOVE_RESULT_NO_EFFECT)
             && IsBattlerAlive(gBattlerAttacker)
             && TARGET_TURN_DAMAGED
             && (gBattleMoves[move].flags & FLAG_MAKES_CONTACT))
            {
                switch (gBattleMons[gBattlerAttacker].ability)
                {
                case ABILITY_MUMMY:
                case ABILITY_BATTLE_BOND:
                case ABILITY_COMATOSE:
                case ABILITY_DISGUISE:
                case ABILITY_MULTITYPE:
                case ABILITY_POWER_CONSTRUCT:
                case ABILITY_RKS_SYSTEM:
                case ABILITY_SCHOOLING:
                case ABILITY_SHIELDS_DOWN:
                case ABILITY_STANCE_CHANGE:
                    break;
                default:
                    gLastUsedAbility = gBattleMons[gBattlerAttacker].ability = ABILITY_MUMMY;
                    BattleScriptPushCursor();
                    gBattlescriptCurrInstr = BattleScript_MummyActivates;
                    effect++;
                    break;
                }
            }
            break;
        case ABILITY_ANGER_POINT:
            if (!(gMoveResultFlags & MOVE_RESULT_NO_EFFECT)
             && gIsCriticalHit
             && TARGET_TURN_DAMAGED
             && IsBattlerAlive(battler)
             && CompareStat(battler, STAT_ATK, MAX_STAT_STAGE, CMP_LESS_THAN))
            {
                SET_STATCHANGER(STAT_ATK, MAX_STAT_STAGE - gBattleMons[battler].statStages[STAT_ATK], FALSE);
                BattleScriptPushCursor();
                gBattlescriptCurrInstr = BattleScript_TargetsStatWasMaxedOut;
                effect++;
            }
            break;
        case ABILITY_COLOR_CHANGE:
            if (!(gMoveResultFlags & MOVE_RESULT_NO_EFFECT)
             && move != MOVE_STRUGGLE
             && gBattleMoves[move].power != 0
             && TARGET_TURN_DAMAGED
             && !IS_BATTLER_OF_TYPE(battler, moveType)
             && gBattleMons[battler].hp != 0)
            {
                SET_BATTLER_TYPE(battler, moveType);
                PREPARE_TYPE_BUFFER(gBattleTextBuff1, moveType);
                BattleScriptPushCursor();
                gBattlescriptCurrInstr = BattleScript_ColorChangeActivates;
                effect++;
            }
            break;
        case ABILITY_GOOEY:
        case ABILITY_TANGLING_HAIR:
            if (!(gMoveResultFlags & MOVE_RESULT_NO_EFFECT)
             && gBattleMons[gBattlerAttacker].hp != 0
             && CompareStat(gBattlerAttacker, STAT_SPEED, MIN_STAT_STAGE, CMP_GREATER_THAN)
             && !gProtectStructs[gBattlerAttacker].confusionSelfDmg
             && TARGET_TURN_DAMAGED
             && IsMoveMakingContact(move, gBattlerAttacker))
            {
                gBattleScripting.moveEffect = MOVE_EFFECT_AFFECTS_USER | MOVE_EFFECT_SPD_MINUS_1;
                PREPARE_ABILITY_BUFFER(gBattleTextBuff1, gLastUsedAbility);
                BattleScriptPushCursor();
                gBattlescriptCurrInstr = BattleScript_AbilityStatusEffect;
                gHitMarker |= HITMARKER_IGNORE_SAFEGUARD;
                effect++;
            }
            break;
        case ABILITY_ROUGH_SKIN:
        case ABILITY_IRON_BARBS:
            if (!(gMoveResultFlags & MOVE_RESULT_NO_EFFECT)
             && gBattleMons[gBattlerAttacker].hp != 0
             && !gProtectStructs[gBattlerAttacker].confusionSelfDmg
             && TARGET_TURN_DAMAGED
             && IsMoveMakingContact(move, gBattlerAttacker))
            {
                gBattleMoveDamage = gBattleMons[gBattlerAttacker].maxHP / 8;
                if (gBattleMoveDamage == 0)
                    gBattleMoveDamage = 1;
                PREPARE_ABILITY_BUFFER(gBattleTextBuff1, gLastUsedAbility);
                BattleScriptPushCursor();
                gBattlescriptCurrInstr = BattleScript_RoughSkinActivates;
                effect++;
            }
            break;
        case ABILITY_AFTERMATH:
            if (!IsAbilityOnField(ABILITY_DAMP)
             && !(gMoveResultFlags & MOVE_RESULT_NO_EFFECT)
             && gBattleMons[gBattlerTarget].hp == 0
             && IsBattlerAlive(gBattlerAttacker)
             && IsMoveMakingContact(move, gBattlerAttacker))
            {
                gBattleMoveDamage = gBattleMons[gBattlerAttacker].maxHP / 4;
                if (gBattleMoveDamage == 0)
                    gBattleMoveDamage = 1;
                BattleScriptPushCursor();
                gBattlescriptCurrInstr = BattleScript_AftermathDmg;
                effect++;
            }
            break;
        case ABILITY_INNARDS_OUT:
            if (!(gMoveResultFlags & MOVE_RESULT_NO_EFFECT)
             && gBattleMons[gBattlerTarget].hp == 0
             && IsBattlerAlive(gBattlerAttacker))
            {
                gBattleMoveDamage = gSpecialStatuses[gBattlerTarget].dmg;
                BattleScriptPushCursor();
                gBattlescriptCurrInstr = BattleScript_AftermathDmg;
                effect++;
            }
            break;
        case ABILITY_EFFECT_SPORE:
            if (!IS_BATTLER_OF_TYPE(gBattlerAttacker, TYPE_GRASS)
             && GetBattlerAbility(gBattlerAttacker) != ABILITY_OVERCOAT
             && GetBattlerHoldEffect(gBattlerAttacker, TRUE) != HOLD_EFFECT_SAFETY_GOOGLES)
            {
                i = Random() % 3;
                if (i == 0)
                    goto POISON_POINT;
                if (i == 1)
                    goto STATIC;
                // Sleep
                if (!(gMoveResultFlags & MOVE_RESULT_NO_EFFECT)
                 && gBattleMons[gBattlerAttacker].hp != 0
                 && !gProtectStructs[gBattlerAttacker].confusionSelfDmg
                 && TARGET_TURN_DAMAGED
                 && CanSleep(gBattlerAttacker)
                 && IsMoveMakingContact(move, gBattlerAttacker)
                 && (Random() % 3) == 0)
                {
                    gBattleScripting.moveEffect = MOVE_EFFECT_AFFECTS_USER | MOVE_EFFECT_SLEEP;
                    PREPARE_ABILITY_BUFFER(gBattleTextBuff1, gLastUsedAbility);
                    BattleScriptPushCursor();
                    gBattlescriptCurrInstr = BattleScript_AbilityStatusEffect;
                    gHitMarker |= HITMARKER_IGNORE_SAFEGUARD;
                    effect++;
                }
            }
            break;
        POISON_POINT:
        case ABILITY_POISON_POINT:
            if (!(gMoveResultFlags & MOVE_RESULT_NO_EFFECT)
             && gBattleMons[gBattlerAttacker].hp != 0
             && !gProtectStructs[gBattlerAttacker].confusionSelfDmg
             && TARGET_TURN_DAMAGED
             && CanBePoisoned(gBattlerAttacker)
             && IsMoveMakingContact(move, gBattlerAttacker)
             && (Random() % 3) == 0)
            {
                gBattleScripting.moveEffect = MOVE_EFFECT_AFFECTS_USER | MOVE_EFFECT_POISON;
                PREPARE_ABILITY_BUFFER(gBattleTextBuff1, gLastUsedAbility);
                BattleScriptPushCursor();
                gBattlescriptCurrInstr = BattleScript_AbilityStatusEffect;
                gHitMarker |= HITMARKER_IGNORE_SAFEGUARD;
                effect++;
            }
            break;
        STATIC:
        case ABILITY_STATIC:
            if (!(gMoveResultFlags & MOVE_RESULT_NO_EFFECT)
             && gBattleMons[gBattlerAttacker].hp != 0
             && !gProtectStructs[gBattlerAttacker].confusionSelfDmg
             && TARGET_TURN_DAMAGED
             && CanBeParalyzed(gBattlerAttacker)
             && IsMoveMakingContact(move, gBattlerAttacker)
             && (Random() % 3) == 0)
            {
                gBattleScripting.moveEffect = MOVE_EFFECT_AFFECTS_USER | MOVE_EFFECT_PARALYSIS;
                BattleScriptPushCursor();
                gBattlescriptCurrInstr = BattleScript_AbilityStatusEffect;
                gHitMarker |= HITMARKER_IGNORE_SAFEGUARD;
                effect++;
            }
            break;
        case ABILITY_FLAME_BODY:
            if (!(gMoveResultFlags & MOVE_RESULT_NO_EFFECT)
             && gBattleMons[gBattlerAttacker].hp != 0
             && !gProtectStructs[gBattlerAttacker].confusionSelfDmg
             && (gBattleMoves[move].flags & FLAG_MAKES_CONTACT)
             && TARGET_TURN_DAMAGED
             && CanBeBurned(gBattlerAttacker)
             && (Random() % 3) == 0)
            {
                gBattleScripting.moveEffect = MOVE_EFFECT_AFFECTS_USER | MOVE_EFFECT_BURN;
                BattleScriptPushCursor();
                gBattlescriptCurrInstr = BattleScript_AbilityStatusEffect;
                gHitMarker |= HITMARKER_IGNORE_SAFEGUARD;
                effect++;
            }
            break;
        case ABILITY_CUTE_CHARM:
            if (!(gMoveResultFlags & MOVE_RESULT_NO_EFFECT)
             && gBattleMons[gBattlerAttacker].hp != 0
             && !gProtectStructs[gBattlerAttacker].confusionSelfDmg
             && (gBattleMoves[move].flags & FLAG_MAKES_CONTACT)
             && TARGET_TURN_DAMAGED
             && gBattleMons[gBattlerTarget].hp != 0
             && (Random() % 3) == 0
             && GetBattlerAbility(gBattlerAttacker) != ABILITY_OBLIVIOUS
             && !IsAbilityOnSide(gBattlerAttacker, ABILITY_AROMA_VEIL)
             && GetGenderFromSpeciesAndPersonality(speciesAtk, pidAtk) != GetGenderFromSpeciesAndPersonality(speciesDef, pidDef)
             && !(gBattleMons[gBattlerAttacker].status2 & STATUS2_INFATUATION)
             && GetGenderFromSpeciesAndPersonality(speciesAtk, pidAtk) != MON_GENDERLESS
             && GetGenderFromSpeciesAndPersonality(speciesDef, pidDef) != MON_GENDERLESS)
            {
                gBattleMons[gBattlerAttacker].status2 |= STATUS2_INFATUATED_WITH(gBattlerTarget);
                BattleScriptPushCursor();
                gBattlescriptCurrInstr = BattleScript_CuteCharmActivates;
                effect++;
            }
            break;
        case ABILITY_ILLUSION:
            if (gBattleStruct->illusion[gBattlerTarget].on && !gBattleStruct->illusion[gBattlerTarget].broken && TARGET_TURN_DAMAGED)
            {
                BattleScriptPushCursor();
                gBattlescriptCurrInstr = BattleScript_IllusionOff;
                effect++;
            }
            break;
        case ABILITY_COTTON_DOWN:
            if (!(gMoveResultFlags & MOVE_RESULT_NO_EFFECT)
             && gBattleMons[gBattlerAttacker].hp != 0
             && !gProtectStructs[gBattlerAttacker].confusionSelfDmg
             && TARGET_TURN_DAMAGED)
            {
                gEffectBattler = gBattlerTarget;
                BattleScriptPushCursor();
                gBattlescriptCurrInstr = BattleScript_CottonDownActivates;
                effect++;
            }
            break;
        case ABILITY_STEAM_ENGINE:
            if (!(gMoveResultFlags & MOVE_RESULT_NO_EFFECT)
             && TARGET_TURN_DAMAGED
             && IsBattlerAlive(battler)
             && CompareStat(battler, STAT_SPEED, MAX_STAT_STAGE, CMP_LESS_THAN)
             && (moveType == TYPE_FIRE || moveType == TYPE_WATER))
            {
                SET_STATCHANGER(STAT_SPEED, 6, FALSE);
                BattleScriptPushCursor();
                gBattlescriptCurrInstr = BattleScript_TargetAbilityStatRaiseOnMoveEnd;
                effect++;
            }
            break;
        case ABILITY_SAND_SPIT:
            if (!(gMoveResultFlags & MOVE_RESULT_NO_EFFECT)
             && !gProtectStructs[gBattlerAttacker].confusionSelfDmg
             && TARGET_TURN_DAMAGED
             && !(WEATHER_HAS_EFFECT && gBattleWeather & WEATHER_SANDSTORM_ANY)
             && TryChangeBattleWeather(battler, ENUM_WEATHER_SANDSTORM, TRUE))
            {
                gBattleScripting.battler = gActiveBattler = battler;
                BattleScriptPushCursor();
                gBattlescriptCurrInstr = BattleScript_SandSpitActivates;
                effect++;
            }
            break;
        case ABILITY_PERISH_BODY:
            if (!(gMoveResultFlags & MOVE_RESULT_NO_EFFECT)
             && !gProtectStructs[gBattlerAttacker].confusionSelfDmg
             && TARGET_TURN_DAMAGED
             && IsBattlerAlive(battler)
             && (gBattleMoves[move].flags & FLAG_MAKES_CONTACT)
             && !(gStatuses3[gBattlerAttacker] & STATUS3_PERISH_SONG))
            {
                if (!(gStatuses3[battler] & STATUS3_PERISH_SONG))
                {
                    gStatuses3[battler] |= STATUS3_PERISH_SONG;
                    gDisableStructs[battler].perishSongTimer = 3;
                    gDisableStructs[battler].perishSongTimerStartValue = 3;
                }
                gStatuses3[gBattlerAttacker] |= STATUS3_PERISH_SONG;
                gDisableStructs[gBattlerAttacker].perishSongTimer = 3;
                gDisableStructs[gBattlerAttacker].perishSongTimerStartValue = 3;
                BattleScriptPushCursor();
                gBattlescriptCurrInstr = BattleScript_PerishBodyActivates;
                effect++;
            }
            break;
        case ABILITY_GULP_MISSILE:
            if (!(gMoveResultFlags & MOVE_RESULT_NO_EFFECT)
             && !gProtectStructs[gBattlerAttacker].confusionSelfDmg
             && TARGET_TURN_DAMAGED
             && IsBattlerAlive(battler))
            {
                if (gBattleMons[gBattlerTarget].species == SPECIES_CRAMORANT_GORGING)
                {
                    gBattleStruct->changedSpecies[gBattlerPartyIndexes[gBattlerTarget]] = gBattleMons[gBattlerTarget].species;
                    gBattleMons[gBattlerTarget].species = SPECIES_CRAMORANT;
                    if (GetBattlerAbility(gBattlerAttacker) != ABILITY_MAGIC_GUARD)
                    {
                        gBattleMoveDamage = gBattleMons[gBattlerAttacker].maxHP / 4;
                        if (gBattleMoveDamage == 0)
                            gBattleMoveDamage = 1;
                    }
                    BattleScriptPushCursor();
                    gBattlescriptCurrInstr = BattleScript_GulpMissileGorging;
                    effect++;
                }
                else if (gBattleMons[gBattlerTarget].species == SPECIES_CRAMORANT_GULPING)
                {
                    gBattleStruct->changedSpecies[gBattlerPartyIndexes[gBattlerTarget]] = gBattleMons[gBattlerTarget].species;
                    gBattleMons[gBattlerTarget].species = SPECIES_CRAMORANT;
                    if (GetBattlerAbility(gBattlerAttacker) != ABILITY_MAGIC_GUARD)
                    {
                        gBattleMoveDamage = gBattleMons[gBattlerAttacker].maxHP / 4;
                        if (gBattleMoveDamage == 0)
                            gBattleMoveDamage = 1;
                    }
                    BattleScriptPushCursor();
                    gBattlescriptCurrInstr = BattleScript_GulpMissileGulping;
                    effect++;
                }
            }
            break;
        }
        break;
    case ABILITYEFFECT_MOVE_END_ATTACKER: // Same as above, but for attacker
        switch (gLastUsedAbility)
        {
        case ABILITY_POISON_TOUCH:
            if (!(gMoveResultFlags & MOVE_RESULT_NO_EFFECT)
             && gBattleMons[gBattlerTarget].hp != 0
             && !gProtectStructs[gBattlerTarget].confusionSelfDmg
             && CanBePoisoned(gBattlerTarget)
             && IsMoveMakingContact(move, gBattlerAttacker)
             && (Random() % 3) == 0)
            {
                gBattleScripting.moveEffect = MOVE_EFFECT_POISON;
                PREPARE_ABILITY_BUFFER(gBattleTextBuff1, gLastUsedAbility);
                BattleScriptPushCursor();
                gBattlescriptCurrInstr = BattleScript_AbilityStatusEffect;
                gHitMarker |= HITMARKER_IGNORE_SAFEGUARD;
                effect++;
            }
            break;
        case ABILITY_STENCH:
            if (!(gMoveResultFlags & MOVE_RESULT_NO_EFFECT)
             && gBattleMons[gBattlerTarget].hp != 0
             && !gProtectStructs[gBattlerAttacker].confusionSelfDmg
             && (Random() % 10) == 0
             && !IS_MOVE_STATUS(move)
             && !sMovesNotAffectedByStench[gCurrentMove])
            {
                gBattleScripting.moveEffect = MOVE_EFFECT_FLINCH;
                BattleScriptPushCursor();
                SetMoveEffect(FALSE, 0);
                BattleScriptPop();
                effect++;
            }
            break;
        case ABILITY_GULP_MISSILE:
            if (((gCurrentMove == MOVE_SURF && TARGET_TURN_DAMAGED) || gStatuses3[gBattlerAttacker] & STATUS3_UNDERWATER)
             && (effect = ShouldChangeFormHpBased(gBattlerAttacker)))
            {
                BattleScriptPushCursor();
                gBattlescriptCurrInstr = BattleScript_AttackerFormChange;
                effect++;
            }
            break;
        case ABILITY_BATTLE_BOND:
            if (gBattleMons[gBattlerAttacker].species == SPECIES_GRENINJA_BATTLE_BOND
             && gBattleResults.opponentFaintCounter != 0
             && CalculateEnemyPartyCount() > 1)
            {
                PREPARE_SPECIES_BUFFER(gBattleTextBuff1, gBattleMons[gBattlerAttacker].species);
                gBattleStruct->changedSpecies[gBattlerPartyIndexes[gBattlerAttacker]] = gBattleMons[gBattlerAttacker].species;
                gBattleMons[gBattlerAttacker].species = SPECIES_GRENINJA_ASH;
                BattleScriptPushCursor();
                gBattlescriptCurrInstr = BattleScript_BattleBondActivatesOnMoveEndAttacker;
            }
            break;
        }
        break;
    case ABILITYEFFECT_MOVE_END_OTHER: // Abilities that activate on *another* battler's moveend: Dancer, Soul-Heart, Receiver, Symbiosis
        switch (GetBattlerAbility(battler))
        {
        case ABILITY_DANCER:
            if (IsBattlerAlive(battler)
             && (gBattleMoves[gCurrentMove].flags & FLAG_DANCE)
             && !gSpecialStatuses[battler].dancerUsedMove
             && gBattlerAttacker != battler)
            {
                // Set bit and save Dancer mon's original target
                gSpecialStatuses[battler].dancerUsedMove = 1;
                gSpecialStatuses[battler].dancerOriginalTarget = *(gBattleStruct->moveTarget + battler) | 0x4;
                gBattleStruct->atkCancellerTracker = 0;
                gBattlerAttacker = gBattlerAbility = battler;
                gCalledMove = gCurrentMove;

                // Set the target to the original target of the mon that first used a Dance move
                gBattlerTarget = gBattleScripting.savedBattler & 0x3;

                // Make sure that the target isn't an ally - if it is, target the original user
                if (GetBattlerSide(gBattlerTarget) == GetBattlerSide(gBattlerAttacker))
                    gBattlerTarget = (gBattleScripting.savedBattler & 0xF0) >> 4;
                gHitMarker &= ~(HITMARKER_ATTACKSTRING_PRINTED);
                BattleScriptExecute(BattleScript_DancerActivates);
                effect++;
            }
            break;
        }
        break;
    case ABILITYEFFECT_IMMUNITY: // 5
        for (battler = 0; battler < gBattlersCount; battler++)
        {
            switch (gBattleMons[battler].ability)
            {
            case ABILITY_IMMUNITY:
                if (gBattleMons[battler].status1 & (STATUS1_POISON | STATUS1_TOXIC_POISON | STATUS1_TOXIC_COUNTER))
                {
                    StringCopy(gBattleTextBuff1, gStatusConditionString_PoisonJpn);
                    effect = 1;
                }
                break;
            case ABILITY_OWN_TEMPO:
                if (gBattleMons[battler].status2 & STATUS2_CONFUSION)
                {
                    StringCopy(gBattleTextBuff1, gStatusConditionString_ConfusionJpn);
                    effect = 2;
                }
                break;
            case ABILITY_LIMBER:
                if (gBattleMons[battler].status1 & STATUS1_PARALYSIS)
                {
                    StringCopy(gBattleTextBuff1, gStatusConditionString_ParalysisJpn);
                    effect = 1;
                }
                break;
            case ABILITY_INSOMNIA:
            case ABILITY_VITAL_SPIRIT:
                if (gBattleMons[battler].status1 & STATUS1_SLEEP)
                {
                    gBattleMons[battler].status2 &= ~(STATUS2_NIGHTMARE);
                    StringCopy(gBattleTextBuff1, gStatusConditionString_SleepJpn);
                    effect = 1;
                }
                break;
            case ABILITY_WATER_VEIL:
            case ABILITY_WATER_BUBBLE:
                if (gBattleMons[battler].status1 & STATUS1_BURN)
                {
                    StringCopy(gBattleTextBuff1, gStatusConditionString_BurnJpn);
                    effect = 1;
                }
                break;
            case ABILITY_MAGMA_ARMOR:
                if (gBattleMons[battler].status1 & STATUS1_FREEZE)
                {
                    StringCopy(gBattleTextBuff1, gStatusConditionString_IceJpn);
                    effect = 1;
                }
                break;
            case ABILITY_OBLIVIOUS:
                if (gBattleMons[battler].status2 & STATUS2_INFATUATION)
                    effect = 3;
                else if (gDisableStructs[battler].tauntTimer != 0)
                    effect = 4;
                break;
            }
            if (effect)
            {
                switch (effect)
                {
                case 1: // status cleared
                    gBattleMons[battler].status1 = 0;
                    BattleScriptPushCursor();
                    gBattlescriptCurrInstr = BattleScript_AbilityCuredStatus;
                    break;
                case 2: // get rid of confusion
                    gBattleMons[battler].status2 &= ~(STATUS2_CONFUSION);
                    BattleScriptPushCursor();
                    gBattlescriptCurrInstr = BattleScript_AbilityCuredStatus;
                    break;
                case 3: // get rid of infatuation
                    gBattleMons[battler].status2 &= ~(STATUS2_INFATUATION);
                    BattleScriptPushCursor();
                    gBattlescriptCurrInstr = BattleScript_BattlerGotOverItsInfatuation;
                    break;
                case 4: // get rid of taunt
                    gDisableStructs[battler].tauntTimer = 0;
                    BattleScriptPushCursor();
                    gBattlescriptCurrInstr = BattleScript_BattlerShookOffTaunt;
                    break;
                }

                gBattleScripting.battler = gActiveBattler = gBattlerAbility = battler;
                BtlController_EmitSetMonData(0, REQUEST_STATUS_BATTLE, 0, 4, &gBattleMons[gActiveBattler].status1);
                MarkBattlerForControllerExec(gActiveBattler);
                return effect;
            }
        }
        break;
    case ABILITYEFFECT_FORECAST: // 6
        for (battler = 0; battler < gBattlersCount; battler++)
        {
            if (gBattleMons[battler].ability == ABILITY_FORECAST || gBattleMons[battler].ability == ABILITY_FLOWER_GIFT)
            {
                effect = TryWeatherFormChange(battler);
                if (effect)
                {
                    BattleScriptPushCursorAndCallback(BattleScript_CastformChange);
                    gBattleScripting.battler = battler;
                    gBattleStruct->formToChangeInto = effect - 1;
                    return effect;
                }
            }
        }
        break;
    case ABILITYEFFECT_SYNCHRONIZE:
        if (gLastUsedAbility == ABILITY_SYNCHRONIZE && (gHitMarker & HITMARKER_SYNCHRONISE_EFFECT))
        {
            gHitMarker &= ~(HITMARKER_SYNCHRONISE_EFFECT);

            if (!(gBattleMons[gBattlerAttacker].status1 & STATUS1_ANY))
            {
                gBattleStruct->synchronizeMoveEffect &= ~(MOVE_EFFECT_AFFECTS_USER | MOVE_EFFECT_CERTAIN);
                if (gBattleStruct->synchronizeMoveEffect == MOVE_EFFECT_TOXIC)
                    gBattleStruct->synchronizeMoveEffect = MOVE_EFFECT_POISON;

                gBattleScripting.moveEffect = gBattleStruct->synchronizeMoveEffect + MOVE_EFFECT_AFFECTS_USER;
                gBattleScripting.battler = gBattlerAbility = gBattlerTarget;
                PREPARE_ABILITY_BUFFER(gBattleTextBuff1, ABILITY_SYNCHRONIZE);
                BattleScriptPushCursor();
                gBattlescriptCurrInstr = BattleScript_SynchronizeActivates;
                gHitMarker |= HITMARKER_IGNORE_SAFEGUARD;
                effect++;
            }
        }
        break;
    case ABILITYEFFECT_ATK_SYNCHRONIZE: // 8
        if (gLastUsedAbility == ABILITY_SYNCHRONIZE && (gHitMarker & HITMARKER_SYNCHRONISE_EFFECT))
        {
            gHitMarker &= ~(HITMARKER_SYNCHRONISE_EFFECT);

            if (!(gBattleMons[gBattlerTarget].status1 & STATUS1_ANY))
            {
                gBattleStruct->synchronizeMoveEffect &= ~(MOVE_EFFECT_AFFECTS_USER | MOVE_EFFECT_CERTAIN);
                if (gBattleStruct->synchronizeMoveEffect == MOVE_EFFECT_TOXIC)
                    gBattleStruct->synchronizeMoveEffect = MOVE_EFFECT_POISON;

                gBattleScripting.moveEffect = gBattleStruct->synchronizeMoveEffect;
                gBattleScripting.battler = gBattlerAbility = gBattlerAttacker;
                PREPARE_ABILITY_BUFFER(gBattleTextBuff1, ABILITY_SYNCHRONIZE);
                BattleScriptPushCursor();
                gBattlescriptCurrInstr = BattleScript_SynchronizeActivates;
                gHitMarker |= HITMARKER_IGNORE_SAFEGUARD;
                effect++;
            }
        }
        break;
    case ABILITYEFFECT_INTIMIDATE1:
    case ABILITYEFFECT_INTIMIDATE2:
        for (i = 0; i < gBattlersCount; i++)
        {
            if (gBattleMons[i].ability == ABILITY_INTIMIDATE && gBattleResources->flags->flags[i] & RESOURCE_FLAG_INTIMIDATED)
            {
                gLastUsedAbility = ABILITY_INTIMIDATE;
                gBattleResources->flags->flags[i] &= ~(RESOURCE_FLAG_INTIMIDATED);
                if (caseID == ABILITYEFFECT_INTIMIDATE1)
                {
                    BattleScriptPushCursorAndCallback(BattleScript_IntimidateActivatesEnd3);
                }
                else
                {
                    BattleScriptPushCursor();
                    gBattlescriptCurrInstr = BattleScript_IntimidateActivates;
                }
                battler = gBattlerAbility = gBattleStruct->intimidateBattler = i;
                effect++;
                break;
            }
        }
        break;
    case ABILITYEFFECT_TRACE1:
    case ABILITYEFFECT_TRACE2:
        for (i = 0; i < gBattlersCount; i++)
        {
            if (gBattleMons[i].ability == ABILITY_TRACE && (gBattleResources->flags->flags[i] & RESOURCE_FLAG_TRACED))
            {
                u8 side = (GetBattlerPosition(i) ^ BIT_SIDE) & BIT_SIDE; // side of the opposing pokemon
                u8 target1 = GetBattlerAtPosition(side);
                u8 target2 = GetBattlerAtPosition(side + BIT_FLANK);

                if (gBattleTypeFlags & BATTLE_TYPE_DOUBLE)
                {
                    if (!sAbilitiesNotTraced[gBattleMons[target1].ability] && gBattleMons[target1].hp != 0
                     && !sAbilitiesNotTraced[gBattleMons[target2].ability] && gBattleMons[target2].hp != 0)
                        gActiveBattler = GetBattlerAtPosition(((Random() & 1) * 2) | side), effect++;
                    else if (!sAbilitiesNotTraced[gBattleMons[target1].ability] && gBattleMons[target1].hp != 0)
                        gActiveBattler = target1, effect++;
                    else if (!sAbilitiesNotTraced[gBattleMons[target2].ability] && gBattleMons[target2].hp != 0)
                        gActiveBattler = target2, effect++;
                }
                else
                {
                    if (!sAbilitiesNotTraced[gBattleMons[target1].ability] && gBattleMons[target1].hp != 0)
                        gActiveBattler = target1, effect++;
                }

                if (effect)
                {
                    if (caseID == ABILITYEFFECT_TRACE1)
                    {
                        BattleScriptPushCursorAndCallback(BattleScript_TraceActivatesEnd3);
                    }
                    else
                    {
                        BattleScriptPushCursor();
                        gBattlescriptCurrInstr = BattleScript_TraceActivates;
                    }
                    gBattleResources->flags->flags[i] &= ~(RESOURCE_FLAG_TRACED);
                    gBattleStruct->tracedAbility[i] = gLastUsedAbility = gBattleMons[gActiveBattler].ability;
                    battler = gBattlerAbility = gBattleScripting.battler = i;

                    PREPARE_MON_NICK_WITH_PREFIX_BUFFER(gBattleTextBuff1, gActiveBattler, gBattlerPartyIndexes[gActiveBattler])
                    PREPARE_ABILITY_BUFFER(gBattleTextBuff2, gLastUsedAbility)
                    break;
                }
            }
        }
        break;
    }

    if (effect && gLastUsedAbility != 0xFF)
        RecordAbilityBattle(battler, gLastUsedAbility);
    if (effect && caseID <= ABILITYEFFECT_MOVE_END)
        gBattlerAbility = battler;

    return effect;
}

u32 GetBattlerAbility(u8 battlerId)
{
    if (gStatuses3[battlerId] & STATUS3_GASTRO_ACID)
        return ABILITY_NONE;
    else if ((((gBattleMons[gBattlerAttacker].ability == ABILITY_MOLD_BREAKER
            || gBattleMons[gBattlerAttacker].ability == ABILITY_TERAVOLT
            || gBattleMons[gBattlerAttacker].ability == ABILITY_TURBOBLAZE)
            && !(gStatuses3[gBattlerAttacker] & STATUS3_GASTRO_ACID))
            || gBattleMoves[gCurrentMove].flags & FLAG_TARGET_ABILITY_IGNORED)
            && sAbilitiesAffectedByMoldBreaker[gBattleMons[battlerId].ability]
            && gBattlerByTurnOrder[gCurrentTurnActionNumber] == gBattlerAttacker
            && gActionsByTurnOrder[gBattlerByTurnOrder[gBattlerAttacker]] == B_ACTION_USE_MOVE
            && gCurrentTurnActionNumber < gBattlersCount)
        return ABILITY_NONE;
    else
        return gBattleMons[battlerId].ability;
}

u32 IsAbilityOnSide(u32 battlerId, u32 ability)
{
    if (IsBattlerAlive(battlerId) && GetBattlerAbility(battlerId) == ability)
        return battlerId + 1;
    else if (IsBattlerAlive(BATTLE_PARTNER(battlerId)) && GetBattlerAbility(BATTLE_PARTNER(battlerId)) == ability)
        return BATTLE_PARTNER(battlerId) + 1;
    else
        return 0;
}

u32 IsAbilityOnOpposingSide(u32 battlerId, u32 ability)
{
    return IsAbilityOnSide(BATTLE_OPPOSITE(battlerId), ability);
}

u32 IsAbilityOnField(u32 ability)
{
    u32 i;

    for (i = 0; i < gBattlersCount; i++)
    {
        if (IsBattlerAlive(i) && GetBattlerAbility(i) == ability)
            return i + 1;
    }

    return 0;
}

u32 IsAbilityOnFieldExcept(u32 battlerId, u32 ability)
{
    u32 i;

    for (i = 0; i < gBattlersCount; i++)
    {
        if (i != battlerId && IsBattlerAlive(i) && GetBattlerAbility(i) == ability)
            return i + 1;
    }

    return 0;
}

u32 IsAbilityPreventingEscape(u32 battlerId)
{
    u32 id;
    #if B_GHOSTS_ESCAPE >= GEN_6
        if (IS_BATTLER_OF_TYPE(battlerId, TYPE_GHOST))
            return 0;
    #endif
    #if B_SHADOW_TAG_ESCAPE >= GEN_4
        if ((id = IsAbilityOnOpposingSide(battlerId, ABILITY_SHADOW_TAG)) && gBattleMons[battlerId].ability != ABILITY_SHADOW_TAG)
    #else
        if (id = IsAbilityOnOpposingSide(battlerId, ABILITY_SHADOW_TAG))
    #endif
        return id;
    if ((id = IsAbilityOnOpposingSide(battlerId, ABILITY_ARENA_TRAP)) && IsBattlerGrounded(battlerId))
        return id;
    if ((id = IsAbilityOnOpposingSide(battlerId, ABILITY_MAGNET_PULL)) && IS_BATTLER_OF_TYPE(battlerId, TYPE_STEEL))
        return id;

    return 0;
}

bool32 CanBattlerEscape(u32 battlerId) // no ability check
{
    if (GetBattlerHoldEffect(battlerId, TRUE) == HOLD_EFFECT_SHED_SHELL)
        return TRUE;
    else if ((B_GHOSTS_ESCAPE >= GEN_6 && !IS_BATTLER_OF_TYPE(battlerId, TYPE_GHOST)) && gBattleMons[battlerId].status2 & (STATUS2_ESCAPE_PREVENTION | STATUS2_WRAPPED))
        return FALSE;
    else if (gStatuses3[battlerId] & STATUS3_ROOTED)
        return FALSE;
    else if (gFieldStatuses & STATUS_FIELD_FAIRY_LOCK)
        return FALSE;
    else
        return TRUE;
}

void BattleScriptExecute(const u8 *BS_ptr)
{
    gBattlescriptCurrInstr = BS_ptr;
    gBattleResources->battleCallbackStack->function[gBattleResources->battleCallbackStack->size++] = gBattleMainFunc;
    gBattleMainFunc = RunBattleScriptCommands_PopCallbacksStack;
    gCurrentActionFuncId = 0;
}

void BattleScriptPushCursorAndCallback(const u8 *BS_ptr)
{
    BattleScriptPushCursor();
    gBattlescriptCurrInstr = BS_ptr;
    gBattleResources->battleCallbackStack->function[gBattleResources->battleCallbackStack->size++] = gBattleMainFunc;
    gBattleMainFunc = RunBattleScriptCommands;
}

enum
{
    ITEM_NO_EFFECT, // 0
    ITEM_STATUS_CHANGE, // 1
    ITEM_EFFECT_OTHER, // 2
    ITEM_PP_CHANGE, // 3
    ITEM_HP_CHANGE, // 4
    ITEM_STATS_CHANGE, // 5
};

bool32 IsBattlerTerrainAffected(u8 battlerId, u32 terrainFlag)
{
    if (!(gFieldStatuses & terrainFlag))
        return FALSE;
    else if (gStatuses3[battlerId] & STATUS3_SEMI_INVULNERABLE)
        return FALSE;
    
    return IsBattlerGrounded(battlerId);
}

bool32 CanSleep(u8 battlerId)
{
    u16 ability = GetBattlerAbility(battlerId);
    if (ability == ABILITY_INSOMNIA
      || ability == ABILITY_VITAL_SPIRIT
      || ability == ABILITY_COMATOSE
      || gSideStatuses[GetBattlerSide(battlerId)] & SIDE_STATUS_SAFEGUARD
      || gBattleMons[battlerId].status1 & STATUS1_ANY
      || IsAbilityOnSide(battlerId, ABILITY_SWEET_VEIL)
      || IsAbilityStatusProtected(battlerId)
      || IsBattlerTerrainAffected(battlerId, STATUS_FIELD_ELECTRIC_TERRAIN | STATUS_FIELD_MISTY_TERRAIN))
        return FALSE;
    return TRUE;
}

bool32 CanBePoisoned(u8 battlerId)
{
    u16 ability = GetBattlerAbility(battlerId);
    if (IS_BATTLER_OF_TYPE(battlerId, TYPE_POISON)
     || IS_BATTLER_OF_TYPE(battlerId, TYPE_STEEL)
     || gSideStatuses[GetBattlerSide(battlerId)] & SIDE_STATUS_SAFEGUARD
     || gBattleMons[battlerId].status1 & STATUS1_ANY
     || ability == ABILITY_IMMUNITY
     || ability == ABILITY_COMATOSE
     || gBattleMons[battlerId].status1 & STATUS1_ANY
     || IsAbilityStatusProtected(battlerId)
     || IsBattlerTerrainAffected(battlerId, STATUS_FIELD_MISTY_TERRAIN))
        return FALSE;
    return TRUE;
}

bool32 CanBeBurned(u8 battlerId)
{
    u16 ability = GetBattlerAbility(battlerId);
    if (IS_BATTLER_OF_TYPE(battlerId, TYPE_FIRE)
      || gSideStatuses[GetBattlerSide(battlerId)] & SIDE_STATUS_SAFEGUARD
      || gBattleMons[battlerId].status1 & STATUS1_ANY
      || ability == ABILITY_WATER_VEIL
      || ability == ABILITY_WATER_BUBBLE
      || ability == ABILITY_COMATOSE
      || IsAbilityStatusProtected(battlerId)
      || IsBattlerTerrainAffected(battlerId, STATUS_FIELD_MISTY_TERRAIN))
        return FALSE;
    return TRUE;
}

bool32 CanBeParalyzed(u8 battlerId)
{
    u16 ability = GetBattlerAbility(battlerId);
    if ((B_PARALYZE_ELECTRIC >= GEN_6 && IS_BATTLER_OF_TYPE(battlerId, TYPE_ELECTRIC))
      || gSideStatuses[GetBattlerSide(battlerId)] & SIDE_STATUS_SAFEGUARD
      || ability == ABILITY_LIMBER
      || ability == ABILITY_COMATOSE
      || gBattleMons[battlerId].status1 & STATUS1_ANY
      || IsAbilityStatusProtected(battlerId)
      || IsBattlerTerrainAffected(battlerId, STATUS_FIELD_MISTY_TERRAIN))
        return FALSE;
    return TRUE;
}

bool32 CanBeFrozen(u8 battlerId)
{
    u16 ability = GetBattlerAbility(battlerId);
    if (IS_BATTLER_OF_TYPE(battlerId, TYPE_ICE)
      || (WEATHER_HAS_EFFECT && gBattleWeather & WEATHER_SUN_ANY)
      || gSideStatuses[GetBattlerSide(battlerId)] & SIDE_STATUS_SAFEGUARD
      || ability == ABILITY_MAGMA_ARMOR
      || ability == ABILITY_COMATOSE
      || gBattleMons[battlerId].status1 & STATUS1_ANY
      || IsAbilityStatusProtected(battlerId)
      || IsBattlerTerrainAffected(battlerId, STATUS_FIELD_MISTY_TERRAIN))
        return FALSE;
    return TRUE;
}

bool32 CanBeConfused(u8 battlerId)
{
    if (GetBattlerAbility(gEffectBattler) == ABILITY_OWN_TEMPO
      || gBattleMons[gEffectBattler].status2 & STATUS2_CONFUSION
      || IsBattlerTerrainAffected(battlerId, STATUS_FIELD_MISTY_TERRAIN))
        return FALSE;
    return TRUE;
}

// second argument is 1/X of current hp compared to max hp
bool32 HasEnoughHpToEatBerry(u32 battlerId, u32 hpFraction, u32 itemId)
{
    bool32 isBerry = (ItemId_GetPocket(itemId) == POCKET_BERRIES);

    if (gBattleMons[battlerId].hp == 0)
        return FALSE;
    // Unnerve prevents consumption of opponents' berries.
    if (isBerry && IsUnnerveAbilityOnOpposingSide(battlerId))
        return FALSE;
    if (gBattleMons[battlerId].hp <= gBattleMons[battlerId].maxHP / hpFraction)
        return TRUE;

    if (hpFraction <= 4 && GetBattlerAbility(battlerId) == ABILITY_GLUTTONY && isBerry
         && gBattleMons[battlerId].hp <= gBattleMons[battlerId].maxHP / 2)
    {
        RecordAbilityBattle(battlerId, ABILITY_GLUTTONY);
        return TRUE;
    }

    return FALSE;
}

static u8 HealConfuseBerry(u32 battlerId, u32 itemId, u8 flavorId, bool32 end2)
{
    if (HasEnoughHpToEatBerry(battlerId, 2, itemId))
    {
        PREPARE_FLAVOR_BUFFER(gBattleTextBuff1, flavorId);

        gBattleMoveDamage = gBattleMons[battlerId].maxHP / GetBattlerHoldEffectParam(battlerId);
        if (gBattleMoveDamage == 0)
            gBattleMoveDamage = 1;
        gBattleMoveDamage *= -1;

        if (GetBattlerAbility(battlerId) == ABILITY_RIPEN)
        {
            gBattleMoveDamage *= 2;
            gBattlerAbility = battlerId;
        }

        if (end2)
        {
            if (GetFlavorRelationByPersonality(gBattleMons[battlerId].personality, flavorId) < 0)
                BattleScriptExecute(BattleScript_BerryConfuseHealEnd2);
            else
                BattleScriptExecute(BattleScript_ItemHealHP_RemoveItemEnd2);
        }
        else
        {
            BattleScriptPushCursor();
            if (GetFlavorRelationByPersonality(gBattleMons[battlerId].personality, flavorId) < 0)
                gBattlescriptCurrInstr = BattleScript_BerryConfuseHealRet;
            else
                gBattlescriptCurrInstr = BattleScript_ItemHealHP_RemoveItemRet;
        }

        return ITEM_HP_CHANGE;
    }
    return 0;
}

static u8 StatRaiseBerry(u32 battlerId, u32 itemId, u32 statId, bool32 end2)
{
    if (CompareStat(battlerId, statId, MAX_STAT_STAGE, CMP_LESS_THAN) && HasEnoughHpToEatBerry(battlerId, GetBattlerHoldEffectParam(battlerId), itemId))
    {
        BufferStatChange(battlerId, statId, STRINGID_STATROSE);
        gEffectBattler = battlerId;
        if (GetBattlerAbility(battlerId) == ABILITY_RIPEN)
            SET_STATCHANGER(statId, 2, FALSE);
        else
            SET_STATCHANGER(statId, 1, FALSE);

        gBattleScripting.animArg1 = 14 + statId;
        gBattleScripting.animArg2 = 0;

        if (end2)
        {
            BattleScriptExecute(BattleScript_BerryStatRaiseEnd2);
        }
        else
        {
            BattleScriptPushCursor();
            gBattlescriptCurrInstr = BattleScript_BerryStatRaiseRet;
        }
        return ITEM_STATS_CHANGE;
    }
    return 0;
}

static u8 RandomStatRaiseBerry(u32 battlerId, u32 itemId, bool32 end2)
{
    s32 i;
    u16 stringId;

    for (i = 0; i < 5; i++)
    {
        if (CompareStat(battlerId, STAT_ATK + i, MAX_STAT_STAGE, CMP_LESS_THAN))
            break;
    }
    if (i != 5 && HasEnoughHpToEatBerry(battlerId, GetBattlerHoldEffectParam(battlerId), itemId))
    {
        do
        {
            i = Random() % 5;
        } while (!CompareStat(battlerId, STAT_ATK + i, MAX_STAT_STAGE, CMP_LESS_THAN));

        PREPARE_STAT_BUFFER(gBattleTextBuff1, i + 1);
        stringId = (GetBattlerAbility(battlerId) == ABILITY_CONTRARY) ? STRINGID_STATFELL : STRINGID_STATROSE;
        gBattleTextBuff2[0] = B_BUFF_PLACEHOLDER_BEGIN;
        gBattleTextBuff2[1] = B_BUFF_STRING;
        gBattleTextBuff2[2] = STRINGID_STATSHARPLY;
        gBattleTextBuff2[3] = STRINGID_STATSHARPLY >> 8;
        gBattleTextBuff2[4] = B_BUFF_STRING;
        gBattleTextBuff2[5] = stringId;
        gBattleTextBuff2[6] = stringId >> 8;
        gBattleTextBuff2[7] = EOS;
        gEffectBattler = battlerId;
        if (GetBattlerAbility(battlerId) == ABILITY_RIPEN)
            SET_STATCHANGER(i + 1, 4, FALSE);
        else
            SET_STATCHANGER(i + 1, 2, FALSE);

        gBattleScripting.animArg1 = 0x21 + i + 6;
        gBattleScripting.animArg2 = 0;
        if (end2)
        {
            BattleScriptExecute(BattleScript_BerryStatRaiseEnd2);
        }
        else
        {
            BattleScriptPushCursor();
            gBattlescriptCurrInstr = BattleScript_BerryStatRaiseRet;
        }
        
        return ITEM_STATS_CHANGE;
    }
    return 0;
}

static u8 TrySetMicleBerry(u32 battlerId, u32 itemId, bool32 end2)
{
    if (HasEnoughHpToEatBerry(battlerId, 4, itemId))
    {
        gProtectStructs[battlerId].micle = TRUE;  // battler's next attack has increased accuracy

        if (end2)
        {
            BattleScriptExecute(BattleScript_MicleBerryActivateEnd2);
        }
        else
        {
            BattleScriptPushCursor();
            gBattlescriptCurrInstr = BattleScript_MicleBerryActivateRet;
        }
        return ITEM_EFFECT_OTHER;
    }
    return 0;
}

static u8 DamagedStatBoostBerryEffect(u8 battlerId, u8 statId, u8 split)
{
    if (IsBattlerAlive(battlerId)
     && TARGET_TURN_DAMAGED
     && CompareStat(battlerId, statId, MAX_STAT_STAGE, CMP_LESS_THAN)
     && !DoesSubstituteBlockMove(gBattlerAttacker, battlerId, gCurrentMove)
     && GetBattleMoveSplit(gCurrentMove) == split)
    {
        BufferStatChange(battlerId, statId, STRINGID_STATROSE);

        gEffectBattler = battlerId;
        if (GetBattlerAbility(battlerId) == ABILITY_RIPEN)
            SET_STATCHANGER(statId, 2, FALSE);
        else
            SET_STATCHANGER(statId, 1, FALSE);

        gBattleScripting.animArg1 = 14 + statId;
        gBattleScripting.animArg2 = 0;
        BattleScriptPushCursor();
        gBattlescriptCurrInstr = BattleScript_BerryStatRaiseRet;
        return ITEM_STATS_CHANGE;
    }
    return 0;
}

u8 TryHandleSeed(u8 battler, u32 terrainFlag, u8 statId, u16 itemId, bool32 execute)
{
    if (gFieldStatuses & terrainFlag && CompareStat(battler, statId, MAX_STAT_STAGE, CMP_LESS_THAN))
    {
        BufferStatChange(battler, statId, STRINGID_STATROSE);
        gLastUsedItem = itemId; // For surge abilities
        gEffectBattler = gBattleScripting.battler = battler;
        SET_STATCHANGER(statId, 1, FALSE);
        gBattleScripting.animArg1 = 0xE + statId;
        gBattleScripting.animArg2 = 0;
        if (execute)
        {
            BattleScriptExecute(BattleScript_BerryStatRaiseEnd2);
        }
        else
        {
            BattleScriptPushCursor();
            gBattlescriptCurrInstr = BattleScript_BerryStatRaiseRet;
        }
        return ITEM_STATS_CHANGE;
    }
    return 0;
}

static u8 ItemHealHp(u32 battlerId, u32 itemId, bool32 end2, bool32 percentHeal)
{
    if (HasEnoughHpToEatBerry(battlerId, 2, itemId))
    {
        if (percentHeal)
            gBattleMoveDamage = (gBattleMons[battlerId].maxHP * GetBattlerHoldEffectParam(battlerId) / 100) * -1;
        else
            gBattleMoveDamage = GetBattlerHoldEffectParam(battlerId) * -1;

        // check ripen
        if (ItemId_GetPocket(itemId) == POCKET_BERRIES && GetBattlerAbility(battlerId) == ABILITY_RIPEN)
            gBattleMoveDamage *= 2;

        gBattlerAbility = battlerId;    // in SWSH, berry juice shows ability pop up but has no effect. This is mimicked here
        if (end2)
        {
            BattleScriptExecute(BattleScript_ItemHealHP_RemoveItemEnd2);
        }
        else
        {
            BattleScriptPushCursor();
            gBattlescriptCurrInstr = BattleScript_ItemHealHP_RemoveItemRet;
        }
        return ITEM_HP_CHANGE;
    }
    return 0;
}

static bool32 UnnerveOn(u32 battlerId, u32 itemId)
{
    if (ItemId_GetPocket(itemId) == POCKET_BERRIES && IsUnnerveAbilityOnOpposingSide(battlerId))
        return TRUE;
    return FALSE;
}

static bool32 GetMentalHerbEffect(u8 battlerId)
{
    bool32 ret = FALSE;
    
    // Check infatuation
    if (gBattleMons[battlerId].status2 & STATUS2_INFATUATION)
    {
        gBattleMons[battlerId].status2 &= ~(STATUS2_INFATUATION);
        gBattleCommunication[MULTISTRING_CHOOSER] = B_MSG_MENTALHERBCURE_INFATUATION;  // STRINGID_TARGETGOTOVERINFATUATION
        StringCopy(gBattleTextBuff1, gStatusConditionString_LoveJpn);
        ret = TRUE;
    }
    #if B_MENTAL_HERB >= GEN_5
        // Check taunt
        if (gDisableStructs[battlerId].tauntTimer != 0)
        {
            gDisableStructs[battlerId].tauntTimer = gDisableStructs[battlerId].tauntTimer2 = 0;
            gBattleCommunication[MULTISTRING_CHOOSER] = B_MSG_MENTALHERBCURE_TAUNT;
            PREPARE_MOVE_BUFFER(gBattleTextBuff1, MOVE_TAUNT);
            ret = TRUE;
        }
        // Check encore
        if (gDisableStructs[battlerId].encoreTimer != 0)
        {
            gDisableStructs[battlerId].encoredMove = 0;
            gDisableStructs[battlerId].encoreTimerStartValue = gDisableStructs[battlerId].encoreTimer = 0;
            gBattleCommunication[MULTISTRING_CHOOSER] = B_MSG_MENTALHERBCURE_ENCORE;   // STRINGID_PKMNENCOREENDED
            ret = TRUE;
        }
        // Check torment
        if (gBattleMons[battlerId].status2 & STATUS2_TORMENT)
        {
            gBattleMons[battlerId].status2 &= ~(STATUS2_TORMENT);
            gBattleCommunication[MULTISTRING_CHOOSER] = B_MSG_MENTALHERBCURE_TORMENT;
            ret = TRUE;
        }
        // Check heal block
        if (gStatuses3[battlerId] & STATUS3_HEAL_BLOCK)
        {
            gStatuses3[battlerId] &= ~(STATUS3_HEAL_BLOCK);
            gBattleCommunication[MULTISTRING_CHOOSER] = B_MSG_MENTALHERBCURE_HEALBLOCK;
            ret = TRUE;
        }
        // Check disable
        if (gDisableStructs[battlerId].disableTimer != 0)
        {
            gDisableStructs[battlerId].disableTimer = gDisableStructs[battlerId].disableTimerStartValue = 0;
            gDisableStructs[battlerId].disabledMove = 0;
            gBattleCommunication[MULTISTRING_CHOOSER] = B_MSG_MENTALHERBCURE_DISABLE;
            ret = TRUE;
        }
    #endif
    return ret;
}

u8 ItemBattleEffects(u8 caseID, u8 battlerId, bool8 moveTurn)
{
    int i = 0, moveType;
    u8 effect = ITEM_NO_EFFECT;
    u8 changedPP = 0;
    u8 battlerHoldEffect, atkHoldEffect;
    u8 atkHoldEffectParam;
    u16 atkItem;

    gLastUsedItem = gBattleMons[battlerId].item;
    battlerHoldEffect = GetBattlerHoldEffect(battlerId, TRUE);

    atkItem = gBattleMons[gBattlerAttacker].item;
    atkHoldEffect = GetBattlerHoldEffect(gBattlerAttacker, TRUE);
    atkHoldEffectParam = GetBattlerHoldEffectParam(gBattlerAttacker);

    switch (caseID)
    {
    case ITEMEFFECT_ON_SWITCH_IN:
        if (!gSpecialStatuses[battlerId].switchInItemDone)
        {
            switch (battlerHoldEffect)
            {
            case HOLD_EFFECT_DOUBLE_PRIZE:
                if (GetBattlerSide(battlerId) == B_SIDE_PLAYER && !gBattleStruct->moneyMultiplierItem)
                {
                    gBattleStruct->moneyMultiplier *= 2;
                    gBattleStruct->moneyMultiplierItem = 1;
                }
                break;
            case HOLD_EFFECT_RESTORE_STATS:
                for (i = 0; i < NUM_BATTLE_STATS; i++)
                {
                    if (gBattleMons[battlerId].statStages[i] < DEFAULT_STAT_STAGE)
                    {
                        gBattleMons[battlerId].statStages[i] = DEFAULT_STAT_STAGE;
                        effect = ITEM_STATS_CHANGE;
                    }
                }
                if (effect)
                {
                    gBattleScripting.battler = battlerId;
                    gPotentialItemEffectBattler = battlerId;
                    gActiveBattler = gBattlerAttacker = battlerId;
                    BattleScriptExecute(BattleScript_WhiteHerbEnd2);
                }
                break;
            case HOLD_EFFECT_CONFUSE_SPICY:
                if (B_BERRIES_INSTANT >= GEN_4)
                    effect = HealConfuseBerry(battlerId, gLastUsedItem, FLAVOR_SPICY, TRUE);
                break;
            case HOLD_EFFECT_CONFUSE_DRY:
                if (B_BERRIES_INSTANT >= GEN_4)
                    effect = HealConfuseBerry(battlerId, gLastUsedItem, FLAVOR_DRY, TRUE);
                break;
            case HOLD_EFFECT_CONFUSE_SWEET:
                if (B_BERRIES_INSTANT >= GEN_4)
                    effect = HealConfuseBerry(battlerId, gLastUsedItem, FLAVOR_SWEET, TRUE);
                break;
            case HOLD_EFFECT_CONFUSE_BITTER:
                if (B_BERRIES_INSTANT >= GEN_4)
                    effect = HealConfuseBerry(battlerId, gLastUsedItem, FLAVOR_BITTER, TRUE);
                break;
            case HOLD_EFFECT_CONFUSE_SOUR:
                if (B_BERRIES_INSTANT >= GEN_4)
                    effect = HealConfuseBerry(battlerId, gLastUsedItem, FLAVOR_SOUR, TRUE);
                break;
            case HOLD_EFFECT_ATTACK_UP:
                if (B_BERRIES_INSTANT >= GEN_4)
                    effect = StatRaiseBerry(battlerId, gLastUsedItem, STAT_ATK, TRUE);
                break;
            case HOLD_EFFECT_DEFENSE_UP:
                if (B_BERRIES_INSTANT >= GEN_4)
                    effect = StatRaiseBerry(battlerId, gLastUsedItem, STAT_DEF, TRUE);
                break;
            case HOLD_EFFECT_SPEED_UP:
                if (B_BERRIES_INSTANT >= GEN_4)
                    effect = StatRaiseBerry(battlerId, gLastUsedItem, STAT_SPEED, TRUE);
                break;
            case HOLD_EFFECT_SP_ATTACK_UP:
                if (B_BERRIES_INSTANT >= GEN_4)
                    effect = StatRaiseBerry(battlerId, gLastUsedItem, STAT_SPATK, TRUE);
                break;
            case HOLD_EFFECT_SP_DEFENSE_UP:
                if (B_BERRIES_INSTANT >= GEN_4)
                    effect = StatRaiseBerry(battlerId, gLastUsedItem, STAT_SPDEF, TRUE);
                break;
            case HOLD_EFFECT_CRITICAL_UP:
                if (B_BERRIES_INSTANT >= GEN_4 && !(gBattleMons[battlerId].status2 & STATUS2_FOCUS_ENERGY) && HasEnoughHpToEatBerry(battlerId, GetBattlerHoldEffectParam(battlerId), gLastUsedItem))
                {
                    gBattleMons[battlerId].status2 |= STATUS2_FOCUS_ENERGY;
                    BattleScriptExecute(BattleScript_BerryFocusEnergyEnd2);
                    effect = ITEM_EFFECT_OTHER;
                }
                break;
            case HOLD_EFFECT_RANDOM_STAT_UP:
                if (B_BERRIES_INSTANT >= GEN_4)
                    effect = RandomStatRaiseBerry(battlerId, gLastUsedItem, TRUE);
                break;
            case HOLD_EFFECT_CURE_PAR:
                if (B_BERRIES_INSTANT >= GEN_4 && gBattleMons[battlerId].status1 & STATUS1_PARALYSIS && !UnnerveOn(battlerId, gLastUsedItem))
                {
                    gBattleMons[battlerId].status1 &= ~(STATUS1_PARALYSIS);
                    BattleScriptExecute(BattleScript_BerryCurePrlzEnd2);
                    effect = ITEM_STATUS_CHANGE;
                }
                break;
            case HOLD_EFFECT_CURE_PSN:
                if (B_BERRIES_INSTANT >= GEN_4 && gBattleMons[battlerId].status1 & STATUS1_PSN_ANY && !UnnerveOn(battlerId, gLastUsedItem))
                {
                    gBattleMons[battlerId].status1 &= ~(STATUS1_PSN_ANY | STATUS1_TOXIC_COUNTER);
                    BattleScriptExecute(BattleScript_BerryCurePsnEnd2);
                    effect = ITEM_STATUS_CHANGE;
                }
                break;
            case HOLD_EFFECT_CURE_BRN:
                if (B_BERRIES_INSTANT >= GEN_4 && gBattleMons[battlerId].status1 & STATUS1_BURN && !UnnerveOn(battlerId, gLastUsedItem))
                {
                    gBattleMons[battlerId].status1 &= ~(STATUS1_BURN);
                    BattleScriptExecute(BattleScript_BerryCureBrnEnd2);
                    effect = ITEM_STATUS_CHANGE;
                }
                break;
            case HOLD_EFFECT_CURE_FRZ:
                if (B_BERRIES_INSTANT >= GEN_4 && gBattleMons[battlerId].status1 & STATUS1_FREEZE && !UnnerveOn(battlerId, gLastUsedItem))
                {
                    gBattleMons[battlerId].status1 &= ~(STATUS1_FREEZE);
                    BattleScriptExecute(BattleScript_BerryCureFrzEnd2);
                    effect = ITEM_STATUS_CHANGE;
                }
                break;
            case HOLD_EFFECT_CURE_SLP:
                if (B_BERRIES_INSTANT >= GEN_4 && gBattleMons[battlerId].status1 & STATUS1_SLEEP && !UnnerveOn(battlerId, gLastUsedItem))
                {
                    gBattleMons[battlerId].status1 &= ~(STATUS1_SLEEP);
                    gBattleMons[battlerId].status2 &= ~(STATUS2_NIGHTMARE);
                    BattleScriptExecute(BattleScript_BerryCureSlpEnd2);
                    effect = ITEM_STATUS_CHANGE;
                }
                break;
            case HOLD_EFFECT_CURE_STATUS:
                if (B_BERRIES_INSTANT >= GEN_4 && (gBattleMons[battlerId].status1 & STATUS1_ANY || gBattleMons[battlerId].status2 & STATUS2_CONFUSION) && !UnnerveOn(battlerId, gLastUsedItem))
                {
                    i = 0;
                    if (gBattleMons[battlerId].status1 & STATUS1_PSN_ANY)
                    {
                        StringCopy(gBattleTextBuff1, gStatusConditionString_PoisonJpn);
                        i++;
                    }
                    if (gBattleMons[battlerId].status1 & STATUS1_SLEEP)
                    {
                        gBattleMons[battlerId].status2 &= ~(STATUS2_NIGHTMARE);
                        StringCopy(gBattleTextBuff1, gStatusConditionString_SleepJpn);
                        i++;
                    }
                    if (gBattleMons[battlerId].status1 & STATUS1_PARALYSIS)
                    {
                        StringCopy(gBattleTextBuff1, gStatusConditionString_ParalysisJpn);
                        i++;
                    }
                    if (gBattleMons[battlerId].status1 & STATUS1_BURN)
                    {
                        StringCopy(gBattleTextBuff1, gStatusConditionString_BurnJpn);
                        i++;
                    }
                    if (gBattleMons[battlerId].status1 & STATUS1_FREEZE)
                    {
                        StringCopy(gBattleTextBuff1, gStatusConditionString_IceJpn);
                        i++;
                    }
                    if (gBattleMons[battlerId].status2 & STATUS2_CONFUSION)
                    {
                        StringCopy(gBattleTextBuff1, gStatusConditionString_ConfusionJpn);
                        i++;
                    }
                    if (!(i > 1))
                        gBattleCommunication[MULTISTRING_CHOOSER] = B_MSG_CURED_PROBLEM;
                    else
                        gBattleCommunication[MULTISTRING_CHOOSER] = B_MSG_NORMALIZED_STATUS;
                    gBattleMons[battlerId].status1 = 0;
                    gBattleMons[battlerId].status2 &= ~(STATUS2_CONFUSION);
                    BattleScriptExecute(BattleScript_BerryCureChosenStatusEnd2);
                    effect = ITEM_STATUS_CHANGE;
                }
                break;
            case HOLD_EFFECT_RESTORE_HP:
                if (B_BERRIES_INSTANT >= GEN_4)
                    effect = ItemHealHp(battlerId, gLastUsedItem, TRUE, FALSE);
                break;
            case HOLD_EFFECT_RESTORE_PCT_HP:
                if (B_BERRIES_INSTANT >= GEN_4)
                    effect = ItemHealHp(battlerId, gLastUsedItem, TRUE, TRUE);
                break;
            case HOLD_EFFECT_AIR_BALLOON:
                effect = ITEM_EFFECT_OTHER;
                gBattleScripting.battler = battlerId;
                BattleScriptPushCursorAndCallback(BattleScript_AirBaloonMsgIn);
                RecordItemEffectBattle(battlerId, HOLD_EFFECT_AIR_BALLOON);
                break;
            case HOLD_EFFECT_ROOM_SERVICE:
                if (TryRoomService(battlerId))
                {
                    BattleScriptExecute(BattleScript_BerryStatRaiseEnd2);
                    effect = ITEM_STATS_CHANGE;
                }
                break;
            case HOLD_EFFECT_SEEDS:
                switch (GetBattlerHoldEffectParam(battlerId))
                {
                case HOLD_EFFECT_PARAM_ELECTRIC_TERRAIN:
                    effect = TryHandleSeed(battlerId, STATUS_FIELD_ELECTRIC_TERRAIN, STAT_DEF, gLastUsedItem, TRUE);
                    break;
                case HOLD_EFFECT_PARAM_GRASSY_TERRAIN:
                    effect = TryHandleSeed(battlerId, STATUS_FIELD_GRASSY_TERRAIN, STAT_DEF, gLastUsedItem, TRUE);
                    break;
                case HOLD_EFFECT_PARAM_MISTY_TERRAIN:
                    effect = TryHandleSeed(battlerId, STATUS_FIELD_MISTY_TERRAIN, STAT_SPDEF, gLastUsedItem, TRUE);
                    break;
                case HOLD_EFFECT_PARAM_PSYCHIC_TERRAIN:
                    effect = TryHandleSeed(battlerId, STATUS_FIELD_PSYCHIC_TERRAIN, STAT_SPDEF, gLastUsedItem, TRUE);
                    break;
                }
                break;
            case HOLD_EFFECT_EJECT_PACK:
                if (gProtectStructs[battlerId].statFell
                 && gProtectStructs[battlerId].disableEjectPack == 0
                 && !(gCurrentMove == MOVE_PARTING_SHOT && CanBattlerSwitch(gBattlerAttacker))) // Does not activate if attacker used Parting Shot and can switch out
                {
                    gProtectStructs[battlerId].statFell = FALSE;
                    gActiveBattler = gBattleScripting.battler = battlerId;
                    effect = ITEM_STATS_CHANGE;
                    if (moveTurn)
                    {
                        BattleScriptPushCursor();
                        gBattlescriptCurrInstr = BattleScript_EjectPackActivate_Ret;
                    }
                    else
                    {
                        BattleScriptExecute(BattleScript_EjectPackActivate_End2);
                    }
                }
                break;
            }

            if (effect)
            {
                gSpecialStatuses[battlerId].switchInItemDone = 1;
                gActiveBattler = gBattlerAttacker = gPotentialItemEffectBattler = gBattleScripting.battler = battlerId;
                switch (effect)
                {
                case ITEM_STATUS_CHANGE:
                    BtlController_EmitSetMonData(0, REQUEST_STATUS_BATTLE, 0, 4, &gBattleMons[battlerId].status1);
                    MarkBattlerForControllerExec(gActiveBattler);
                    break;
                case ITEM_PP_CHANGE:
                    if (!(gBattleMons[battlerId].status2 & STATUS2_TRANSFORMED) && !(gDisableStructs[battlerId].mimickedMoves & gBitTable[i]))
                        gBattleMons[battlerId].pp[i] = changedPP;
                    break;
                }
            }
        }
        break;
    case 1:
        if (gBattleMons[battlerId].hp)
        {
            switch (battlerHoldEffect)
            {
            case HOLD_EFFECT_RESTORE_HP:
                if (!moveTurn)
                    effect = ItemHealHp(battlerId, gLastUsedItem, TRUE, FALSE);
                break;
            case HOLD_EFFECT_RESTORE_PCT_HP:
                if (!moveTurn)
                    effect = ItemHealHp(battlerId, gLastUsedItem, TRUE, TRUE);
                break;
            case HOLD_EFFECT_RESTORE_PP:
                if (!moveTurn)
                {
                    struct Pokemon *mon;
                    u8 ppBonuses;
                    u16 move;

                    mon = GetBattlerPartyData(battlerId);
                    for (i = 0; i < MAX_MON_MOVES; i++)
                    {
                        move = GetMonData(mon, MON_DATA_MOVE1 + i);
                        changedPP = GetMonData(mon, MON_DATA_PP1 + i);
                        ppBonuses = GetMonData(mon, MON_DATA_PP_BONUSES);
                        if (move && changedPP == 0)
                            break;
                    }
                    if (i != MAX_MON_MOVES)
                    {
                        u8 maxPP = CalculatePPWithBonus(move, ppBonuses, i);
                        u8 ppRestored = GetBattlerHoldEffectParam(battlerId);

                        if (GetBattlerAbility(battlerId) == ABILITY_RIPEN)
                        {
                            ppRestored *= 2;
                            gBattlerAbility = battlerId;
                        }
                        if (changedPP + ppRestored > maxPP)
                            changedPP = maxPP;
                        else
                            changedPP = changedPP + ppRestored;

                        PREPARE_MOVE_BUFFER(gBattleTextBuff1, move);

                        BattleScriptExecute(BattleScript_BerryPPHealEnd2);
                        BtlController_EmitSetMonData(0, i + REQUEST_PPMOVE1_BATTLE, 0, 1, &changedPP);
                        MarkBattlerForControllerExec(gActiveBattler);
                        effect = ITEM_PP_CHANGE;
                    }
                }
                break;
            case HOLD_EFFECT_RESTORE_STATS:
                for (i = 0; i < NUM_BATTLE_STATS; i++)
                {
                    if (gBattleMons[battlerId].statStages[i] < DEFAULT_STAT_STAGE)
                    {
                        gBattleMons[battlerId].statStages[i] = DEFAULT_STAT_STAGE;
                        effect = ITEM_STATS_CHANGE;
                    }
                }
                if (effect)
                {
                    gBattleScripting.battler = battlerId;
                    gPotentialItemEffectBattler = battlerId;
                    gActiveBattler = gBattlerAttacker = battlerId;
                    BattleScriptExecute(BattleScript_WhiteHerbEnd2);
                }
                break;
            case HOLD_EFFECT_BLACK_SLUDGE:
                if (IS_BATTLER_OF_TYPE(battlerId, TYPE_POISON))
                {
                    goto LEFTOVERS;
                }
                else if (GetBattlerAbility(battlerId) != ABILITY_MAGIC_GUARD && !moveTurn)
                {
                    gBattleMoveDamage = gBattleMons[battlerId].maxHP / 8;
                    if (gBattleMoveDamage == 0)
                        gBattleMoveDamage = 1;
                    BattleScriptExecute(BattleScript_ItemHurtEnd2);
                    effect = ITEM_HP_CHANGE;
                    RecordItemEffectBattle(battlerId, battlerHoldEffect);
                    PREPARE_ITEM_BUFFER(gBattleTextBuff1, gLastUsedItem);
                }
                break;
            case HOLD_EFFECT_LEFTOVERS:
            LEFTOVERS:
                if (gBattleMons[battlerId].hp < gBattleMons[battlerId].maxHP && !moveTurn)
                {
                    gBattleMoveDamage = gBattleMons[battlerId].maxHP / 16;
                    if (gBattleMoveDamage == 0)
                        gBattleMoveDamage = 1;
                    gBattleMoveDamage *= -1;
                    BattleScriptExecute(BattleScript_ItemHealHP_End2);
                    effect = ITEM_HP_CHANGE;
                    RecordItemEffectBattle(battlerId, battlerHoldEffect);
                }
                break;
            case HOLD_EFFECT_CONFUSE_SPICY:
                if (!moveTurn)
                    effect = HealConfuseBerry(battlerId, gLastUsedItem, FLAVOR_SPICY, TRUE);
                break;
            case HOLD_EFFECT_CONFUSE_DRY:
                if (!moveTurn)
                    effect = HealConfuseBerry(battlerId, gLastUsedItem, FLAVOR_DRY, TRUE);
                break;
            case HOLD_EFFECT_CONFUSE_SWEET:
                if (!moveTurn)
                    effect = HealConfuseBerry(battlerId, gLastUsedItem, FLAVOR_SWEET, TRUE);
                break;
            case HOLD_EFFECT_CONFUSE_BITTER:
                if (!moveTurn)
                    effect = HealConfuseBerry(battlerId, gLastUsedItem, FLAVOR_BITTER, TRUE);
                break;
            case HOLD_EFFECT_CONFUSE_SOUR:
                if (!moveTurn)
                    effect = HealConfuseBerry(battlerId, gLastUsedItem, FLAVOR_SOUR, TRUE);
                break;
            case HOLD_EFFECT_ATTACK_UP:
                if (!moveTurn)
                    effect = StatRaiseBerry(battlerId, gLastUsedItem, STAT_ATK, TRUE);
                break;
            case HOLD_EFFECT_DEFENSE_UP:
                if (!moveTurn)
                    effect = StatRaiseBerry(battlerId, gLastUsedItem, STAT_DEF, TRUE);
                break;
            case HOLD_EFFECT_SPEED_UP:
                if (!moveTurn)
                    effect = StatRaiseBerry(battlerId, gLastUsedItem, STAT_SPEED, TRUE);
                break;
            case HOLD_EFFECT_SP_ATTACK_UP:
                if (!moveTurn)
                    effect = StatRaiseBerry(battlerId, gLastUsedItem, STAT_SPATK, TRUE);
                break;
            case HOLD_EFFECT_SP_DEFENSE_UP:
                if (!moveTurn)
                    effect = StatRaiseBerry(battlerId, gLastUsedItem, STAT_SPDEF, TRUE);
                break;
            case HOLD_EFFECT_CRITICAL_UP:
                if (!moveTurn && !(gBattleMons[battlerId].status2 & STATUS2_FOCUS_ENERGY) && HasEnoughHpToEatBerry(battlerId, GetBattlerHoldEffectParam(battlerId), gLastUsedItem))
                {
                    gBattleMons[battlerId].status2 |= STATUS2_FOCUS_ENERGY;
                    BattleScriptExecute(BattleScript_BerryFocusEnergyEnd2);
                    effect = ITEM_EFFECT_OTHER;
                }
                break;
            case HOLD_EFFECT_RANDOM_STAT_UP:
                if (!moveTurn)
                    effect = RandomStatRaiseBerry(battlerId, gLastUsedItem, TRUE);
                break;
            case HOLD_EFFECT_CURE_PAR:
                if (gBattleMons[battlerId].status1 & STATUS1_PARALYSIS && !UnnerveOn(battlerId, gLastUsedItem))
                {
                    gBattleMons[battlerId].status1 &= ~(STATUS1_PARALYSIS);
                    BattleScriptExecute(BattleScript_BerryCurePrlzEnd2);
                    effect = ITEM_STATUS_CHANGE;
                }
                break;
            case HOLD_EFFECT_CURE_PSN:
                if (gBattleMons[battlerId].status1 & STATUS1_PSN_ANY && !UnnerveOn(battlerId, gLastUsedItem))
                {
                    gBattleMons[battlerId].status1 &= ~(STATUS1_PSN_ANY | STATUS1_TOXIC_COUNTER);
                    BattleScriptExecute(BattleScript_BerryCurePsnEnd2);
                    effect = ITEM_STATUS_CHANGE;
                }
                break;
            case HOLD_EFFECT_CURE_BRN:
                if (gBattleMons[battlerId].status1 & STATUS1_BURN && !UnnerveOn(battlerId, gLastUsedItem))
                {
                    gBattleMons[battlerId].status1 &= ~(STATUS1_BURN);
                    BattleScriptExecute(BattleScript_BerryCureBrnEnd2);
                    effect = ITEM_STATUS_CHANGE;
                }
                break;
            case HOLD_EFFECT_CURE_FRZ:
                if (gBattleMons[battlerId].status1 & STATUS1_FREEZE && !UnnerveOn(battlerId, gLastUsedItem))
                {
                    gBattleMons[battlerId].status1 &= ~(STATUS1_FREEZE);
                    BattleScriptExecute(BattleScript_BerryCureFrzEnd2);
                    effect = ITEM_STATUS_CHANGE;
                }
                break;
            case HOLD_EFFECT_CURE_SLP:
                if (gBattleMons[battlerId].status1 & STATUS1_SLEEP && !UnnerveOn(battlerId, gLastUsedItem))
                {
                    gBattleMons[battlerId].status1 &= ~(STATUS1_SLEEP);
                    gBattleMons[battlerId].status2 &= ~(STATUS2_NIGHTMARE);
                    BattleScriptExecute(BattleScript_BerryCureSlpEnd2);
                    effect = ITEM_STATUS_CHANGE;
                }
                break;
            case HOLD_EFFECT_CURE_CONFUSION:
                if (gBattleMons[battlerId].status2 & STATUS2_CONFUSION && !UnnerveOn(battlerId, gLastUsedItem))
                {
                    gBattleMons[battlerId].status2 &= ~(STATUS2_CONFUSION);
                    BattleScriptExecute(BattleScript_BerryCureConfusionEnd2);
                    effect = ITEM_EFFECT_OTHER;
                }
                break;
            case HOLD_EFFECT_CURE_STATUS:
                if ((gBattleMons[battlerId].status1 & STATUS1_ANY || gBattleMons[battlerId].status2 & STATUS2_CONFUSION) && !UnnerveOn(battlerId, gLastUsedItem))
                {
                    i = 0;
                    if (gBattleMons[battlerId].status1 & STATUS1_PSN_ANY)
                    {
                        StringCopy(gBattleTextBuff1, gStatusConditionString_PoisonJpn);
                        i++;
                    }
                    if (gBattleMons[battlerId].status1 & STATUS1_SLEEP)
                    {
                        gBattleMons[battlerId].status2 &= ~(STATUS2_NIGHTMARE);
                        StringCopy(gBattleTextBuff1, gStatusConditionString_SleepJpn);
                        i++;
                    }
                    if (gBattleMons[battlerId].status1 & STATUS1_PARALYSIS)
                    {
                        StringCopy(gBattleTextBuff1, gStatusConditionString_ParalysisJpn);
                        i++;
                    }
                    if (gBattleMons[battlerId].status1 & STATUS1_BURN)
                    {
                        StringCopy(gBattleTextBuff1, gStatusConditionString_BurnJpn);
                        i++;
                    }
                    if (gBattleMons[battlerId].status1 & STATUS1_FREEZE)
                    {
                        StringCopy(gBattleTextBuff1, gStatusConditionString_IceJpn);
                        i++;
                    }
                    if (gBattleMons[battlerId].status2 & STATUS2_CONFUSION)
                    {
                        StringCopy(gBattleTextBuff1, gStatusConditionString_ConfusionJpn);
                        i++;
                    }
                    if (!(i > 1))
                        gBattleCommunication[MULTISTRING_CHOOSER] = B_MSG_CURED_PROBLEM;
                    else
                        gBattleCommunication[MULTISTRING_CHOOSER] = B_MSG_NORMALIZED_STATUS;
                    gBattleMons[battlerId].status1 = 0;
                    gBattleMons[battlerId].status2 &= ~(STATUS2_CONFUSION);
                    BattleScriptExecute(BattleScript_BerryCureChosenStatusEnd2);
                    effect = ITEM_STATUS_CHANGE;
                }
                break;
            case HOLD_EFFECT_MENTAL_HERB:
                if (GetMentalHerbEffect(battlerId))
                {
                    gBattleScripting.savedBattler = gBattlerAttacker;
                    gBattlerAttacker = battlerId;
                    BattleScriptExecute(BattleScript_MentalHerbCureEnd2);
                    effect = ITEM_EFFECT_OTHER;
                }
                break;
            case HOLD_EFFECT_MICLE_BERRY:
                if (!moveTurn)
                    effect = TrySetMicleBerry(battlerId, gLastUsedItem, TRUE);
                break;
            }

            if (effect)
            {
                gActiveBattler = gBattlerAttacker = gPotentialItemEffectBattler = gBattleScripting.battler = battlerId;
                switch (effect)
                {
                case ITEM_STATUS_CHANGE:
                    BtlController_EmitSetMonData(0, REQUEST_STATUS_BATTLE, 0, 4, &gBattleMons[battlerId].status1);
                    MarkBattlerForControllerExec(gActiveBattler);
                    break;
                case ITEM_PP_CHANGE:
                    if (!(gBattleMons[battlerId].status2 & STATUS2_TRANSFORMED) && !(gDisableStructs[battlerId].mimickedMoves & gBitTable[i]))
                        gBattleMons[battlerId].pp[i] = changedPP;
                    break;
                }
            }
        }
        break;
    case ITEMEFFECT_MOVE_END:
        for (battlerId = 0; battlerId < gBattlersCount; battlerId++)
        {
            gLastUsedItem = gBattleMons[battlerId].item;
            battlerHoldEffect = GetBattlerHoldEffect(battlerId, TRUE);
            switch (battlerHoldEffect)
            {
            case HOLD_EFFECT_MICLE_BERRY:
                if (B_HP_BERRIES >= GEN_4)
                    effect = TrySetMicleBerry(battlerId, gLastUsedItem, FALSE);
                break;
            case HOLD_EFFECT_RESTORE_HP:
                if (B_HP_BERRIES >= GEN_4)
                    effect = ItemHealHp(battlerId, gLastUsedItem, FALSE, FALSE);
                break;
            case HOLD_EFFECT_RESTORE_PCT_HP:
                if (B_BERRIES_INSTANT >= GEN_4)
                    effect = ItemHealHp(battlerId, gLastUsedItem, FALSE, TRUE);
                break;
            case HOLD_EFFECT_CONFUSE_SPICY:
                if (B_BERRIES_INSTANT >= GEN_4)
                    effect = HealConfuseBerry(battlerId, gLastUsedItem, FLAVOR_SPICY, FALSE);
                break;
            case HOLD_EFFECT_CONFUSE_DRY:
                if (B_BERRIES_INSTANT >= GEN_4)
                    effect = HealConfuseBerry(battlerId, gLastUsedItem, FLAVOR_DRY, FALSE);
                break;
            case HOLD_EFFECT_CONFUSE_SWEET:
                if (B_BERRIES_INSTANT >= GEN_4)
                    effect = HealConfuseBerry(battlerId, gLastUsedItem, FLAVOR_SWEET, FALSE);
                break;
            case HOLD_EFFECT_CONFUSE_BITTER:
                if (B_BERRIES_INSTANT >= GEN_4)
                    effect = HealConfuseBerry(battlerId, gLastUsedItem, FLAVOR_BITTER, FALSE);
                break;
            case HOLD_EFFECT_CONFUSE_SOUR:
                if (B_BERRIES_INSTANT >= GEN_4)
                    effect = HealConfuseBerry(battlerId, gLastUsedItem, FLAVOR_SOUR, FALSE);
                break;
            case HOLD_EFFECT_ATTACK_UP:
                if (B_BERRIES_INSTANT >= GEN_4)
                    effect = StatRaiseBerry(battlerId, gLastUsedItem, STAT_ATK, FALSE);
                break;
            case HOLD_EFFECT_DEFENSE_UP:
                if (B_BERRIES_INSTANT >= GEN_4)
                    effect = StatRaiseBerry(battlerId, gLastUsedItem, STAT_DEF, FALSE);
                break;
            case HOLD_EFFECT_SPEED_UP:
                if (B_BERRIES_INSTANT >= GEN_4)
                    effect = StatRaiseBerry(battlerId, gLastUsedItem, STAT_SPEED, FALSE);
                break;
            case HOLD_EFFECT_SP_ATTACK_UP:
                if (B_BERRIES_INSTANT >= GEN_4)
                    effect = StatRaiseBerry(battlerId, gLastUsedItem, STAT_SPATK, FALSE);
                break;
            case HOLD_EFFECT_SP_DEFENSE_UP:
                if (B_BERRIES_INSTANT >= GEN_4)
                    effect = StatRaiseBerry(battlerId, gLastUsedItem, STAT_SPDEF, FALSE);
                break;
            case HOLD_EFFECT_RANDOM_STAT_UP:
                if (B_BERRIES_INSTANT >= GEN_4)
                    effect = RandomStatRaiseBerry(battlerId, gLastUsedItem, FALSE);
                break;
            case HOLD_EFFECT_CURE_PAR:
                if (gBattleMons[battlerId].status1 & STATUS1_PARALYSIS && !UnnerveOn(battlerId, gLastUsedItem))
                {
                    gBattleMons[battlerId].status1 &= ~(STATUS1_PARALYSIS);
                    BattleScriptPushCursor();
                    gBattlescriptCurrInstr = BattleScript_BerryCureParRet;
                    effect = ITEM_STATUS_CHANGE;
                }
                break;
            case HOLD_EFFECT_CURE_PSN:
                if (gBattleMons[battlerId].status1 & STATUS1_PSN_ANY && !UnnerveOn(battlerId, gLastUsedItem))
                {
                    gBattleMons[battlerId].status1 &= ~(STATUS1_PSN_ANY | STATUS1_TOXIC_COUNTER);
                    BattleScriptPushCursor();
                    gBattlescriptCurrInstr = BattleScript_BerryCurePsnRet;
                    effect = ITEM_STATUS_CHANGE;
                }
                break;
            case HOLD_EFFECT_CURE_BRN:
                if (gBattleMons[battlerId].status1 & STATUS1_BURN && !UnnerveOn(battlerId, gLastUsedItem))
                {
                    gBattleMons[battlerId].status1 &= ~(STATUS1_BURN);
                    BattleScriptPushCursor();
                    gBattlescriptCurrInstr = BattleScript_BerryCureBrnRet;
                    effect = ITEM_STATUS_CHANGE;
                }
                break;
            case HOLD_EFFECT_CURE_FRZ:
                if (gBattleMons[battlerId].status1 & STATUS1_FREEZE && !UnnerveOn(battlerId, gLastUsedItem))
                {
                    gBattleMons[battlerId].status1 &= ~(STATUS1_FREEZE);
                    BattleScriptPushCursor();
                    gBattlescriptCurrInstr = BattleScript_BerryCureFrzRet;
                    effect = ITEM_STATUS_CHANGE;
                }
                break;
            case HOLD_EFFECT_CURE_SLP:
                if (gBattleMons[battlerId].status1 & STATUS1_SLEEP && !UnnerveOn(battlerId, gLastUsedItem))
                {
                    gBattleMons[battlerId].status1 &= ~(STATUS1_SLEEP);
                    gBattleMons[battlerId].status2 &= ~(STATUS2_NIGHTMARE);
                    BattleScriptPushCursor();
                    gBattlescriptCurrInstr = BattleScript_BerryCureSlpRet;
                    effect = ITEM_STATUS_CHANGE;
                }
                break;
            case HOLD_EFFECT_CURE_CONFUSION:
                if (gBattleMons[battlerId].status2 & STATUS2_CONFUSION && !UnnerveOn(battlerId, gLastUsedItem))
                {
                    gBattleMons[battlerId].status2 &= ~(STATUS2_CONFUSION);
                    BattleScriptPushCursor();
                    gBattlescriptCurrInstr = BattleScript_BerryCureConfusionRet;
                    effect = ITEM_EFFECT_OTHER;
                }
                break;
            case HOLD_EFFECT_MENTAL_HERB:
                if (GetMentalHerbEffect(battlerId))
                {
                    gBattleScripting.savedBattler = gBattlerAttacker;
                    gBattlerAttacker = battlerId;
                    BattleScriptPushCursor();
                    gBattlescriptCurrInstr = BattleScript_MentalHerbCureRet;
                    effect = ITEM_EFFECT_OTHER;
                }
                break;
            case HOLD_EFFECT_CURE_STATUS:
                if ((gBattleMons[battlerId].status1 & STATUS1_ANY || gBattleMons[battlerId].status2 & STATUS2_CONFUSION) && !UnnerveOn(battlerId, gLastUsedItem))
                {
                    if (gBattleMons[battlerId].status1 & STATUS1_PSN_ANY)
                    {
                        StringCopy(gBattleTextBuff1, gStatusConditionString_PoisonJpn);
                    }
                    if (gBattleMons[battlerId].status1 & STATUS1_SLEEP)
                    {
                        gBattleMons[battlerId].status2 &= ~(STATUS2_NIGHTMARE);
                        StringCopy(gBattleTextBuff1, gStatusConditionString_SleepJpn);
                    }
                    if (gBattleMons[battlerId].status1 & STATUS1_PARALYSIS)
                    {
                        StringCopy(gBattleTextBuff1, gStatusConditionString_ParalysisJpn);
                    }
                    if (gBattleMons[battlerId].status1 & STATUS1_BURN)
                    {
                        StringCopy(gBattleTextBuff1, gStatusConditionString_BurnJpn);
                    }
                    if (gBattleMons[battlerId].status1 & STATUS1_FREEZE)
                    {
                        StringCopy(gBattleTextBuff1, gStatusConditionString_IceJpn);
                    }
                    if (gBattleMons[battlerId].status2 & STATUS2_CONFUSION)
                    {
                        StringCopy(gBattleTextBuff1, gStatusConditionString_ConfusionJpn);
                    }
                    gBattleMons[battlerId].status1 = 0;
                    gBattleMons[battlerId].status2 &= ~(STATUS2_CONFUSION);
                    BattleScriptPushCursor();
                    gBattleCommunication[MULTISTRING_CHOOSER] = B_MSG_CURED_PROBLEM;
                    gBattlescriptCurrInstr = BattleScript_BerryCureChosenStatusRet;
                    effect = ITEM_STATUS_CHANGE;
                }
                break;
            case HOLD_EFFECT_RESTORE_STATS:
                for (i = 0; i < NUM_BATTLE_STATS; i++)
                {
                    if (gBattleMons[battlerId].statStages[i] < DEFAULT_STAT_STAGE)
                    {
                        gBattleMons[battlerId].statStages[i] = DEFAULT_STAT_STAGE;
                        effect = ITEM_STATS_CHANGE;
                    }
                }
                if (effect)
                {
                    gBattleScripting.battler = battlerId;
                    gPotentialItemEffectBattler = battlerId;
                    BattleScriptPushCursor();
                    gBattlescriptCurrInstr = BattleScript_WhiteHerbRet;
                    return effect;
                }
                break;
            }

            if (effect)
            {
                gActiveBattler = gPotentialItemEffectBattler = gBattleScripting.battler = battlerId;
                if (effect == ITEM_STATUS_CHANGE)
                {
                    BtlController_EmitSetMonData(0, REQUEST_STATUS_BATTLE, 0, 4, &gBattleMons[gActiveBattler].status1);
                    MarkBattlerForControllerExec(gActiveBattler);
                }
                break;
            }
        }
        break;
    case ITEMEFFECT_KINGSROCK:
        // Occur on each hit of a multi-strike move
        switch (atkHoldEffect)
        {
        case HOLD_EFFECT_FLINCH:
            if (gBattleMoveDamage != 0  // Need to have done damage
                && !(gMoveResultFlags & MOVE_RESULT_NO_EFFECT)
                && TARGET_TURN_DAMAGED
                && (Random() % 100) < atkHoldEffectParam
                && gBattleMoves[gCurrentMove].flags & FLAG_KINGS_ROCK_AFFECTED
                && gBattleMons[gBattlerTarget].hp)
            {
                gBattleScripting.moveEffect = MOVE_EFFECT_FLINCH;
                BattleScriptPushCursor();
                SetMoveEffect(FALSE, 0);
                BattleScriptPop();
            }
            break;
        case HOLD_EFFECT_BLUNDER_POLICY:
            if (gBattleStruct->blunderPolicy
             && gBattleMons[gBattlerAttacker].hp != 0
             && CompareStat(gBattlerAttacker, STAT_SPEED, MAX_STAT_STAGE, CMP_LESS_THAN))
            {
                gBattleStruct->blunderPolicy = FALSE;
                gLastUsedItem = atkItem;
                gBattleScripting.statChanger = SET_STATCHANGER(STAT_SPEED, 2, FALSE);
                effect = ITEM_STATS_CHANGE;
                BattleScriptPushCursor();
                gBattlescriptCurrInstr = BattleScript_AttackerItemStatRaise;
            }
            break;
        }
        break;
    case ITEMEFFECT_LIFEORB_SHELLBELL:
        // Occur after the final hit of a multi-strike move
        switch (atkHoldEffect)
        {
        case HOLD_EFFECT_SHELL_BELL:
            if (gSpecialStatuses[gBattlerAttacker].damagedMons  // Need to have done damage
                && gBattlerAttacker != gBattlerTarget
                && gBattleMons[gBattlerAttacker].hp != gBattleMons[gBattlerAttacker].maxHP
                && gBattleMons[gBattlerAttacker].hp != 0)
            {
                gLastUsedItem = atkItem;
                gPotentialItemEffectBattler = gBattlerAttacker;
                gBattleScripting.battler = gBattlerAttacker;
                gBattleMoveDamage = (gSpecialStatuses[gBattlerTarget].dmg / atkHoldEffectParam) * -1;
                if (gBattleMoveDamage == 0)
                    gBattleMoveDamage = -1;
                gSpecialStatuses[gBattlerTarget].dmg = 0;
                BattleScriptPushCursor();
                gBattlescriptCurrInstr = BattleScript_ItemHealHP_Ret;
                effect = ITEM_HP_CHANGE;
            }
            break;
        case HOLD_EFFECT_LIFE_ORB:
            if (IsBattlerAlive(gBattlerAttacker)
                && !(TestSheerForceFlag(gBattlerAttacker, gCurrentMove))
                && GetBattlerAbility(gBattlerAttacker) != ABILITY_MAGIC_GUARD
                && gSpecialStatuses[gBattlerAttacker].damagedMons)
            {
                gBattleMoveDamage = gBattleMons[gBattlerAttacker].maxHP / 10;
                if (gBattleMoveDamage == 0)
                    gBattleMoveDamage = 1;
                effect = ITEM_HP_CHANGE;
                BattleScriptPushCursor();
                gBattlescriptCurrInstr = BattleScript_ItemHurtRet;
                gLastUsedItem = gBattleMons[gBattlerAttacker].item;
            }
            break;
        case HOLD_EFFECT_THROAT_SPRAY:  // Does NOT need to be a damaging move
            if (gProtectStructs[gBattlerAttacker].targetAffected
             && gBattleMons[gBattlerAttacker].hp != 0
             && gBattleMoves[gCurrentMove].flags & FLAG_SOUND
             && CompareStat(gBattlerAttacker, STAT_SPATK, MAX_STAT_STAGE, CMP_LESS_THAN)
             && !NoAliveMonsForEitherParty())   // Don't activate if battle will end
            {
                gLastUsedItem = atkItem;
                gBattleScripting.battler = gBattlerAttacker;
                gBattleScripting.statChanger = SET_STATCHANGER(STAT_SPATK, 1, FALSE);
                effect = ITEM_STATS_CHANGE;
                BattleScriptPushCursor();
                gBattlescriptCurrInstr = BattleScript_AttackerItemStatRaise;
            }
            break;
        }
        break;
    case ITEMEFFECT_TARGET:
        if (!(gMoveResultFlags & MOVE_RESULT_NO_EFFECT))
        {
            GET_MOVE_TYPE(gCurrentMove, moveType);
            switch (battlerHoldEffect)
            {
            case HOLD_EFFECT_AIR_BALLOON:
                if (TARGET_TURN_DAMAGED)
                {
                    effect = ITEM_EFFECT_OTHER;
                    BattleScriptPushCursor();
                    gBattlescriptCurrInstr = BattleScript_AirBaloonMsgPop;
                }
                break;
            case HOLD_EFFECT_ROCKY_HELMET:
                if (TARGET_TURN_DAMAGED
                    && IsMoveMakingContact(gCurrentMove, gBattlerAttacker)
                    && IsBattlerAlive(gBattlerAttacker)
                    && GetBattlerAbility(gBattlerAttacker) != ABILITY_MAGIC_GUARD)
                {
                    gBattleMoveDamage = gBattleMons[gBattlerAttacker].maxHP / 6;
                    if (gBattleMoveDamage == 0)
                        gBattleMoveDamage = 1;
                    effect = ITEM_HP_CHANGE;
                    BattleScriptPushCursor();
                    gBattlescriptCurrInstr = BattleScript_RockyHelmetActivates;
                    PREPARE_ITEM_BUFFER(gBattleTextBuff1, gLastUsedItem);
                    RecordItemEffectBattle(battlerId, HOLD_EFFECT_ROCKY_HELMET);
                }
                break;
            case HOLD_EFFECT_WEAKNESS_POLICY:
                if (IsBattlerAlive(battlerId)
                    && TARGET_TURN_DAMAGED
                    && gMoveResultFlags & MOVE_RESULT_SUPER_EFFECTIVE)
                {
                    effect = ITEM_STATS_CHANGE;
                    BattleScriptPushCursor();
                    gBattlescriptCurrInstr = BattleScript_WeaknessPolicy;
                }
                break;
            case HOLD_EFFECT_SNOWBALL:
                if (IsBattlerAlive(battlerId)
                    && TARGET_TURN_DAMAGED
                    && moveType == TYPE_ICE)
                {
                    effect = ITEM_STATS_CHANGE;
                    BattleScriptPushCursor();
                    gBattlescriptCurrInstr = BattleScript_TargetItemStatRaise;
                    gBattleScripting.statChanger = SET_STATCHANGER(STAT_ATK, 1, FALSE);
                }
                break;
            case HOLD_EFFECT_LUMINOUS_MOSS:
                if (IsBattlerAlive(battlerId)
                    && TARGET_TURN_DAMAGED
                    && moveType == TYPE_WATER)
                {
                    effect = ITEM_STATS_CHANGE;
                    BattleScriptPushCursor();
                    gBattlescriptCurrInstr = BattleScript_TargetItemStatRaise;
                    gBattleScripting.statChanger = SET_STATCHANGER(STAT_SPDEF, 1, FALSE);
                }
                break;
            case HOLD_EFFECT_CELL_BATTERY:
                if (IsBattlerAlive(battlerId)
                    && TARGET_TURN_DAMAGED
                    && moveType == TYPE_ELECTRIC)
                {
                    effect = ITEM_STATS_CHANGE;
                    BattleScriptPushCursor();
                    gBattlescriptCurrInstr = BattleScript_TargetItemStatRaise;
                    gBattleScripting.statChanger = SET_STATCHANGER(STAT_ATK, 1, FALSE);
                }
                break;
            case HOLD_EFFECT_ABSORB_BULB:
                if (IsBattlerAlive(battlerId)
                    && TARGET_TURN_DAMAGED
                    && moveType == TYPE_WATER)
                {
                    effect = ITEM_STATS_CHANGE;
                    BattleScriptPushCursor();
                    gBattlescriptCurrInstr = BattleScript_TargetItemStatRaise;
                    gBattleScripting.statChanger = SET_STATCHANGER(STAT_SPATK, 1, FALSE);
                }
                break;
            case HOLD_EFFECT_JABOCA_BERRY:  // consume and damage attacker if used physical move
                if (IsBattlerAlive(battlerId)
                 && TARGET_TURN_DAMAGED
                 && !DoesSubstituteBlockMove(gBattlerAttacker, battlerId, gCurrentMove)
                 && IS_MOVE_PHYSICAL(gCurrentMove)
                 && GetBattlerAbility(gBattlerAttacker) != ABILITY_MAGIC_GUARD)
                {
                    gBattleMoveDamage = gBattleMons[gBattlerAttacker].maxHP / 8;
                    if (gBattleMoveDamage == 0)
                        gBattleMoveDamage = 1;
                    if (GetBattlerAbility(battlerId) == ABILITY_RIPEN)
                        gBattleMoveDamage *= 2;

                    effect = ITEM_HP_CHANGE;
                    BattleScriptPushCursor();
                    gBattlescriptCurrInstr = BattleScript_JabocaRowapBerryActivates;
                    PREPARE_ITEM_BUFFER(gBattleTextBuff1, gLastUsedItem);
                    RecordItemEffectBattle(battlerId, HOLD_EFFECT_ROCKY_HELMET);
                }
                break;
            case HOLD_EFFECT_ROWAP_BERRY:  // consume and damage attacker if used special move
                if (IsBattlerAlive(battlerId)
                 && TARGET_TURN_DAMAGED
                 && !DoesSubstituteBlockMove(gBattlerAttacker, battlerId, gCurrentMove)
                 && IS_MOVE_SPECIAL(gCurrentMove)
                 && GetBattlerAbility(gBattlerAttacker) != ABILITY_MAGIC_GUARD)
                {
                    gBattleMoveDamage = gBattleMons[gBattlerAttacker].maxHP / 8;
                    if (gBattleMoveDamage == 0)
                        gBattleMoveDamage = 1;
                    if (GetBattlerAbility(battlerId) == ABILITY_RIPEN)
                        gBattleMoveDamage *= 2;

                    effect = ITEM_HP_CHANGE;
                    BattleScriptPushCursor();
                    gBattlescriptCurrInstr = BattleScript_JabocaRowapBerryActivates;
                    PREPARE_ITEM_BUFFER(gBattleTextBuff1, gLastUsedItem);
                    RecordItemEffectBattle(battlerId, HOLD_EFFECT_ROCKY_HELMET);
                }
                break;
            case HOLD_EFFECT_KEE_BERRY:  // consume and boost defense if used physical move
                effect = DamagedStatBoostBerryEffect(battlerId, STAT_DEF, SPLIT_PHYSICAL);
                break;
            case HOLD_EFFECT_MARANGA_BERRY:  // consume and boost sp. defense if used special move
                effect = DamagedStatBoostBerryEffect(battlerId, STAT_SPDEF, SPLIT_SPECIAL);
                break;
            case HOLD_EFFECT_STICKY_BARB:
                if (TARGET_TURN_DAMAGED
                  && (!(gMoveResultFlags & MOVE_RESULT_NO_EFFECT))
                  && IsMoveMakingContact(gCurrentMove, gBattlerAttacker)
                  && !DoesSubstituteBlockMove(gCurrentMove, gBattlerAttacker, battlerId)
                  && IsBattlerAlive(gBattlerAttacker)
                  && CanStealItem(gBattlerAttacker, gBattlerTarget, gBattleMons[gBattlerTarget].item)
                  && gBattleMons[gBattlerAttacker].item == ITEM_NONE)
                {
                    // No sticky hold checks.
                    gEffectBattler = battlerId; // gEffectBattler = target
                    StealTargetItem(gBattlerAttacker, gBattlerTarget);  // Attacker takes target's barb
                    BattleScriptPushCursor();
                    gBattlescriptCurrInstr = BattleScript_StickyBarbTransfer;
                    effect = ITEM_EFFECT_OTHER;
                }
                break;
            }
        }
        break;
    case ITEMEFFECT_ORBS:
        switch (battlerHoldEffect)
        {
        case HOLD_EFFECT_TOXIC_ORB:
            if (!gBattleMons[battlerId].status1
                && CanPoisonType(battlerId, battlerId)
                && GetBattlerAbility(battlerId) != ABILITY_IMMUNITY
                && GetBattlerAbility(battlerId) != ABILITY_COMATOSE
                && IsBattlerAlive)
            {
                effect = ITEM_STATUS_CHANGE;
                gBattleMons[battlerId].status1 = STATUS1_TOXIC_POISON;
                BattleScriptExecute(BattleScript_ToxicOrb);
                RecordItemEffectBattle(battlerId, battlerHoldEffect);
            }
            break;
        case HOLD_EFFECT_FLAME_ORB:
            if (!gBattleMons[battlerId].status1
                && !IS_BATTLER_OF_TYPE(battlerId, TYPE_FIRE)
                && GetBattlerAbility(battlerId) != ABILITY_WATER_VEIL
                && GetBattlerAbility(battlerId) != ABILITY_WATER_BUBBLE
                && GetBattlerAbility(battlerId) != ABILITY_COMATOSE
                && IsBattlerAlive)
            {
                effect = ITEM_STATUS_CHANGE;
                gBattleMons[battlerId].status1 = STATUS1_BURN;
                BattleScriptExecute(BattleScript_FlameOrb);
                RecordItemEffectBattle(battlerId, battlerHoldEffect);
            }
            break;
        case HOLD_EFFECT_STICKY_BARB:   // Not an orb per se, but similar effect, and needs to NOT activate with pickpocket
            if (GetBattlerAbility(battlerId) != ABILITY_MAGIC_GUARD)
            {
                gBattleMoveDamage = gBattleMons[battlerId].maxHP / 8;
                if (gBattleMoveDamage == 0)
                    gBattleMoveDamage = 1;
                BattleScriptExecute(BattleScript_ItemHurtEnd2);
                effect = ITEM_HP_CHANGE;
                RecordItemEffectBattle(battlerId, battlerHoldEffect);
                PREPARE_ITEM_BUFFER(gBattleTextBuff1, gLastUsedItem);
            }
            break;
        }

        if (effect == ITEM_STATUS_CHANGE)
        {
            gActiveBattler = battlerId;
            BtlController_EmitSetMonData(0, REQUEST_STATUS_BATTLE, 0, 4, &gBattleMons[battlerId].status1);
            MarkBattlerForControllerExec(gActiveBattler);
        }
        break;
    }

    // Berry was successfully used on a Pokemon.
    if (effect && (gLastUsedItem >= FIRST_BERRY_INDEX && gLastUsedItem <= LAST_BERRY_INDEX))
        gBattleStruct->ateBerry[battlerId & BIT_SIDE] |= gBitTable[gBattlerPartyIndexes[battlerId]];

    return effect;
}

void ClearFuryCutterDestinyBondGrudge(u8 battlerId)
{
    gDisableStructs[battlerId].furyCutterCounter = 0;
    gBattleMons[battlerId].status2 &= ~(STATUS2_DESTINY_BOND);
    gStatuses3[battlerId] &= ~(STATUS3_GRUDGE);
}

void HandleAction_RunBattleScript(void) // identical to RunBattleScriptCommands
{
    if (gBattleControllerExecFlags == 0)
        gBattleScriptingCommandsTable[*gBattlescriptCurrInstr]();
}

u32 SetRandomTarget(u32 battlerId)
{
    u32 target;
    static const u8 targets[2][2] =
    {
        [B_SIDE_PLAYER] = {B_POSITION_OPPONENT_LEFT, B_POSITION_OPPONENT_RIGHT},
        [B_SIDE_OPPONENT] = {B_POSITION_PLAYER_LEFT, B_POSITION_PLAYER_RIGHT},
    };

    if (gBattleTypeFlags & BATTLE_TYPE_DOUBLE)
    {
        target = GetBattlerAtPosition(targets[GetBattlerSide(battlerId)][Random() % 2]);
        if (!IsBattlerAlive(target))
            target ^= BIT_FLANK;
    }
    else
    {
        target = GetBattlerAtPosition(targets[GetBattlerSide(battlerId)][0]);
    }

    return target;
}

u8 GetMoveTarget(u16 move, u8 setTarget)
{
    u8 targetBattler = 0;
    u32 i, moveTarget, side;

    if (setTarget)
        moveTarget = setTarget - 1;
    else
        moveTarget = gBattleMoves[move].target;
    
    // Special cases
    if (move == MOVE_CURSE && !IS_BATTLER_OF_TYPE(gBattlerAttacker, TYPE_GHOST))
        moveTarget = MOVE_TARGET_USER;
    
    switch (moveTarget)
    {
    case MOVE_TARGET_SELECTED:
        side = GetBattlerSide(gBattlerAttacker) ^ BIT_SIDE;
        if (IsAffectedByFollowMe(gBattlerAttacker, side, move))
        {
            targetBattler = gSideTimers[side].followmeTarget;
        }
        else
        {
            targetBattler = SetRandomTarget(gBattlerAttacker);
            if (gBattleMoves[move].type == TYPE_ELECTRIC
                && IsAbilityOnOpposingSide(gBattlerAttacker, ABILITY_LIGHTNING_ROD)
                && gBattleMons[targetBattler].ability != ABILITY_LIGHTNING_ROD)
            {
                targetBattler ^= BIT_FLANK;
                RecordAbilityBattle(targetBattler, gBattleMons[targetBattler].ability);
                gSpecialStatuses[targetBattler].lightningRodRedirected = 1;
            }
            else if (gBattleMoves[move].type == TYPE_WATER
                && IsAbilityOnOpposingSide(gBattlerAttacker, ABILITY_STORM_DRAIN)
                && gBattleMons[targetBattler].ability != ABILITY_STORM_DRAIN)
            {
                targetBattler ^= BIT_FLANK;
                RecordAbilityBattle(targetBattler, gBattleMons[targetBattler].ability);
                gSpecialStatuses[targetBattler].stormDrainRedirected = 1;
            }
        }
        break;
    case MOVE_TARGET_DEPENDS:
    case MOVE_TARGET_BOTH:
    case MOVE_TARGET_FOES_AND_ALLY:
    case MOVE_TARGET_OPPONENTS_FIELD:
        targetBattler = GetBattlerAtPosition((GetBattlerPosition(gBattlerAttacker) & BIT_SIDE) ^ BIT_SIDE);
        if (!IsBattlerAlive(targetBattler))
            targetBattler ^= BIT_FLANK;
        break;
    case MOVE_TARGET_RANDOM:
        side = GetBattlerSide(gBattlerAttacker) ^ BIT_SIDE;
        if (IsAffectedByFollowMe(gBattlerAttacker, side, move))
            targetBattler = gSideTimers[side].followmeTarget;
        else if (gBattleTypeFlags & BATTLE_TYPE_DOUBLE && moveTarget & MOVE_TARGET_RANDOM)
            targetBattler = SetRandomTarget(gBattlerAttacker);
        else
            targetBattler = GetBattlerAtPosition((GetBattlerPosition(gBattlerAttacker) & BIT_SIDE) ^ BIT_SIDE);
        break;
    case MOVE_TARGET_USER_OR_SELECTED:
    case MOVE_TARGET_USER:
    default:
        targetBattler = gBattlerAttacker;
        break;
    case MOVE_TARGET_ALLY:
        if (IsBattlerAlive(BATTLE_PARTNER(gBattlerAttacker)))
            targetBattler = BATTLE_PARTNER(gBattlerAttacker);
        else
            targetBattler = gBattlerAttacker;
        break;
    }

    *(gBattleStruct->moveTarget + gBattlerAttacker) = targetBattler;

    return targetBattler;
}

static bool32 IsMonEventLegal(u8 battlerId)
{
    if (GetBattlerSide(battlerId) == B_SIDE_OPPONENT)
        return TRUE;
    if (GetMonData(&gPlayerParty[gBattlerPartyIndexes[battlerId]], MON_DATA_SPECIES, NULL) != SPECIES_DEOXYS
        && GetMonData(&gPlayerParty[gBattlerPartyIndexes[battlerId]], MON_DATA_SPECIES, NULL) != SPECIES_MEW)
            return TRUE;
    return GetMonData(&gPlayerParty[gBattlerPartyIndexes[battlerId]], MON_DATA_EVENT_LEGAL, NULL);
}

u8 IsMonDisobedient(void)
{
    s32 rnd;
    s32 calc;
    u8 obedienceLevel = 0;

    if (gBattleTypeFlags & (BATTLE_TYPE_LINK | BATTLE_TYPE_RECORDED_LINK))
        return 0;
    if (GetBattlerSide(gBattlerAttacker) == B_SIDE_OPPONENT)
        return 0;

    if (IsMonEventLegal(gBattlerAttacker)) // only false if illegal Mew or Deoxys
    {
        if (gBattleTypeFlags & BATTLE_TYPE_INGAME_PARTNER && GetBattlerPosition(gBattlerAttacker) == 2)
            return 0;
        if (gBattleTypeFlags & BATTLE_TYPE_FRONTIER)
            return 0;
        if (gBattleTypeFlags & BATTLE_TYPE_RECORDED)
            return 0;
        if (!IsOtherTrainer(gBattleMons[gBattlerAttacker].otId, gBattleMons[gBattlerAttacker].otName))
            return 0;
        if (FlagGet(FLAG_BADGE08_GET))
            return 0;

        obedienceLevel = 10;

        if (FlagGet(FLAG_BADGE02_GET))
            obedienceLevel = 30;
        if (FlagGet(FLAG_BADGE04_GET))
            obedienceLevel = 50;
        if (FlagGet(FLAG_BADGE06_GET))
            obedienceLevel = 70;
    }

    if (gBattleMons[gBattlerAttacker].level <= obedienceLevel)
        return 0;
    rnd = (Random() & 255);
    calc = (gBattleMons[gBattlerAttacker].level + obedienceLevel) * rnd >> 8;
    if (calc < obedienceLevel)
        return 0;

    // is not obedient
    if (gCurrentMove == MOVE_RAGE)
        gBattleMons[gBattlerAttacker].status2 &= ~(STATUS2_RAGE);
    if (gBattleMons[gBattlerAttacker].status1 & STATUS1_SLEEP && (gCurrentMove == MOVE_SNORE || gCurrentMove == MOVE_SLEEP_TALK))
    {
        gBattlescriptCurrInstr = BattleScript_IgnoresWhileAsleep;
        return 1;
    }

    rnd = (Random() & 255);
    calc = (gBattleMons[gBattlerAttacker].level + obedienceLevel) * rnd >> 8;
    if (calc < obedienceLevel)
    {
        calc = CheckMoveLimitations(gBattlerAttacker, gBitTable[gCurrMovePos], 0xFF);
        if (calc == 0xF) // all moves cannot be used
        {
            // Randomly select, then print a disobedient string
            // B_MSG_LOAFING, B_MSG_WONT_OBEY, B_MSG_TURNED_AWAY, or B_MSG_PRETEND_NOT_NOTICE
            gBattleCommunication[MULTISTRING_CHOOSER] = Random() & (NUM_LOAF_STRINGS - 1);
            gBattlescriptCurrInstr = BattleScript_MoveUsedLoafingAround;
            return 1;
        }
        else // use a random move
        {
            do
            {
                gCurrMovePos = gChosenMovePos = Random() & (MAX_MON_MOVES - 1);
            } while (gBitTable[gCurrMovePos] & calc);

            gCalledMove = gBattleMons[gBattlerAttacker].moves[gCurrMovePos];
            gBattlescriptCurrInstr = BattleScript_IgnoresAndUsesRandomMove;
            gBattlerTarget = GetMoveTarget(gCalledMove, 0);
            gHitMarker |= HITMARKER_x200000;
            return 2;
        }
    }
    else
    {
        obedienceLevel = gBattleMons[gBattlerAttacker].level - obedienceLevel;

        calc = (Random() & 255);
        if (calc < obedienceLevel && CanSleep(gBattlerAttacker))
        {
            // try putting asleep
            int i;
            for (i = 0; i < gBattlersCount; i++)
            {
                if (gBattleMons[i].status2 & STATUS2_UPROAR)
                    break;
            }
            if (i == gBattlersCount)
            {
                gBattlescriptCurrInstr = BattleScript_IgnoresAndFallsAsleep;
                return 1;
            }
        }
        calc -= obedienceLevel;
        if (calc < obedienceLevel)
        {
            gBattleMoveDamage = CalculateMoveDamage(MOVE_NONE, gBattlerAttacker, gBattlerAttacker, TYPE_MYSTERY, 40, FALSE, FALSE, TRUE);
            gBattlerTarget = gBattlerAttacker;
            gBattlescriptCurrInstr = BattleScript_IgnoresAndHitsItself;
            gHitMarker |= HITMARKER_UNABLE_TO_USE_MOVE;
            return 2;
        }
        else
        {
            // Randomly select, then print a disobedient string
            // B_MSG_LOAFING, B_MSG_WONT_OBEY, B_MSG_TURNED_AWAY, or B_MSG_PRETEND_NOT_NOTICE
            gBattleCommunication[MULTISTRING_CHOOSER] = Random() & (NUM_LOAF_STRINGS - 1);
            gBattlescriptCurrInstr = BattleScript_MoveUsedLoafingAround;
            return 1;
        }
    }
}

u32 GetBattlerHoldEffect(u8 battlerId, bool32 checkNegating)
{
    if (checkNegating)
    {
        if (gStatuses3[battlerId] & STATUS3_EMBARGO)
            return HOLD_EFFECT_NONE;
        if (gFieldStatuses & STATUS_FIELD_MAGIC_ROOM)
            return HOLD_EFFECT_NONE;
        if (gBattleMons[battlerId].ability == ABILITY_KLUTZ && !(gStatuses3[battlerId] & STATUS3_GASTRO_ACID))
            return HOLD_EFFECT_NONE;
    }

    gPotentialItemEffectBattler = battlerId;

    if (B_ENABLE_DEBUG && gBattleStruct->debugHoldEffects[battlerId] != 0 && gBattleMons[battlerId].item)
        return gBattleStruct->debugHoldEffects[battlerId];
    else if (gBattleMons[battlerId].item == ITEM_ENIGMA_BERRY)
        return gEnigmaBerries[battlerId].holdEffect;
    else
        return ItemId_GetHoldEffect(gBattleMons[battlerId].item);
}

u32 GetBattlerHoldEffectParam(u8 battlerId)
{
    if (gBattleMons[battlerId].item == ITEM_ENIGMA_BERRY)
        return gEnigmaBerries[battlerId].holdEffectParam;
    else
        return ItemId_GetHoldEffectParam(gBattleMons[battlerId].item);
}

bool32 IsMoveMakingContact(u16 move, u8 battlerAtk)
{
    if (!(gBattleMoves[move].flags & FLAG_MAKES_CONTACT))
        return FALSE;
    else if (GetBattlerAbility(battlerAtk) == ABILITY_LONG_REACH)
        return FALSE;
    else if (GetBattlerHoldEffect(battlerAtk, TRUE) == HOLD_EFFECT_PROTECTIVE_PADS)
        return FALSE;
    else
        return TRUE;
}

bool32 IsBattlerGrounded(u8 battlerId)
{
    if (GetBattlerHoldEffect(battlerId, TRUE) == HOLD_EFFECT_IRON_BALL)
        return TRUE;
    else if (gFieldStatuses & STATUS_FIELD_GRAVITY)
        return TRUE;
    else if (gStatuses3[battlerId] & STATUS3_ROOTED)
        return TRUE;
    else if (gStatuses3[battlerId] & STATUS3_SMACKED_DOWN)
        return TRUE;

    else if (gStatuses3[battlerId] & STATUS3_TELEKINESIS)
        return FALSE;
    else if (gStatuses3[battlerId] & STATUS3_MAGNET_RISE)
        return FALSE;
    else if (GetBattlerHoldEffect(battlerId, TRUE) == HOLD_EFFECT_AIR_BALLOON)
        return FALSE;
    else if (GetBattlerAbility(battlerId) == ABILITY_LEVITATE)
        return FALSE;
    else if (IS_BATTLER_OF_TYPE(battlerId, TYPE_FLYING))
        return FALSE;

    else
        return TRUE;
}

bool32 IsBattlerAlive(u8 battlerId)
{
    if (gBattleMons[battlerId].hp == 0)
        return FALSE;
    else if (battlerId >= gBattlersCount)
        return FALSE;
    else if (gAbsentBattlerFlags & gBitTable[battlerId])
        return FALSE;
    else
        return TRUE;
}

u8 GetBattleMonMoveSlot(struct BattlePokemon *battleMon, u16 move)
{
    u8 i;

    for (i = 0; i < 4; i++)
    {
        if (battleMon->moves[i] == move)
            break;
    }
    return i;
}

u32 GetBattlerWeight(u8 battlerId)
{
    u32 i;
    u32 weight = GetPokedexHeightWeight(SpeciesToNationalPokedexNum(gBattleMons[battlerId].species), 1);
    u32 ability = GetBattlerAbility(battlerId);
    u32 holdEffect = GetBattlerHoldEffect(battlerId, TRUE);

    if (ability == ABILITY_HEAVY_METAL)
        weight *= 2;
    else if (ability == ABILITY_LIGHT_METAL)
        weight /= 2;

    if (holdEffect == HOLD_EFFECT_FLOAT_STONE)
        weight /= 2;

    for (i = 0; i < gDisableStructs[battlerId].autotomizeCount; i++)
    {
        if (weight > 1000)
        {
            weight -= 1000;
        }
        else if (weight <= 1000)
        {
            weight = 1;
            break;
        }
    }

    if (weight == 0)
        weight = 1;

    return weight;
}

u32 CountBattlerStatIncreases(u8 battlerId, bool32 countEvasionAcc)
{
    u32 i;
    u32 count = 0;

    for (i = 0; i < NUM_BATTLE_STATS; i++)
    {
        if ((i == STAT_ACC || i == STAT_EVASION) && !countEvasionAcc)
            continue;
        if (gBattleMons[battlerId].statStages[i] > DEFAULT_STAT_STAGE) // Stat is increased.
            count += gBattleMons[battlerId].statStages[i] - DEFAULT_STAT_STAGE;
    }

    return count;
}

u32 GetMoveTargetCount(u16 move, u8 battlerAtk, u8 battlerDef)
{
    switch (gBattleMoves[move].target)
    {
    case MOVE_TARGET_BOTH:
        return IsBattlerAlive(battlerDef)
             + IsBattlerAlive(BATTLE_PARTNER(battlerDef));
    case MOVE_TARGET_FOES_AND_ALLY:
        return IsBattlerAlive(battlerDef)
             + IsBattlerAlive(BATTLE_PARTNER(battlerDef))
             + IsBattlerAlive(BATTLE_PARTNER(battlerAtk));
    case MOVE_TARGET_OPPONENTS_FIELD:
        return 1;
    case MOVE_TARGET_DEPENDS:
    case MOVE_TARGET_SELECTED:
    case MOVE_TARGET_RANDOM:
    case MOVE_TARGET_USER_OR_SELECTED:
        return IsBattlerAlive(battlerDef);
    case MOVE_TARGET_USER:
        return IsBattlerAlive(battlerAtk);
    default:
        return 0;
    }
}

static void MulModifier(u16 *modifier, u16 val)
{
    *modifier = UQ_4_12_TO_INT((*modifier * val) + UQ_4_12_ROUND);
}

static u32 ApplyModifier(u16 modifier, u32 val)
{
    return UQ_4_12_TO_INT((modifier * val) + UQ_4_12_ROUND);
}

static const u8 sFlailHpScaleToPowerTable[] =
{
    1, 200,
    4, 150,
    9, 100,
    16, 80,
    32, 40,
    48, 20
};

// format: min. weight (hectograms), base power
static const u16 sWeightToDamageTable[] =
{
    100, 20,
    250, 40,
    500, 60,
    1000, 80,
    2000, 100,
    0xFFFF, 0xFFFF
};

static const u8 sSpeedDiffPowerTable[] = {40, 60, 80, 120, 150};
static const u8 sHeatCrashPowerTable[] = {40, 40, 60, 80, 100, 120};
static const u8 sTrumpCardPowerTable[] = {200, 80, 60, 50, 40};

const struct TypePower gNaturalGiftTable[] =
{
    [ITEM_TO_BERRY(ITEM_CHERI_BERRY)] = {TYPE_FIRE, 80},
    [ITEM_TO_BERRY(ITEM_CHESTO_BERRY)] = {TYPE_WATER, 80},
    [ITEM_TO_BERRY(ITEM_PECHA_BERRY)] = {TYPE_ELECTRIC, 80},
    [ITEM_TO_BERRY(ITEM_RAWST_BERRY)] = {TYPE_GRASS, 80},
    [ITEM_TO_BERRY(ITEM_ASPEAR_BERRY)] = {TYPE_ICE, 80},
    [ITEM_TO_BERRY(ITEM_LEPPA_BERRY)] = {TYPE_FIGHTING, 80},
    [ITEM_TO_BERRY(ITEM_ORAN_BERRY)] = {TYPE_POISON, 80},
    [ITEM_TO_BERRY(ITEM_PERSIM_BERRY)] = {TYPE_GROUND, 80},
    [ITEM_TO_BERRY(ITEM_LUM_BERRY)] = {TYPE_FLYING, 80},
    [ITEM_TO_BERRY(ITEM_SITRUS_BERRY)] = {TYPE_PSYCHIC, 80},
    [ITEM_TO_BERRY(ITEM_FIGY_BERRY)] = {TYPE_BUG, 80},
    [ITEM_TO_BERRY(ITEM_WIKI_BERRY)] = {TYPE_ROCK, 80},
    [ITEM_TO_BERRY(ITEM_MAGO_BERRY)] = {TYPE_GHOST, 80},
    [ITEM_TO_BERRY(ITEM_AGUAV_BERRY)] = {TYPE_DRAGON, 80},
    [ITEM_TO_BERRY(ITEM_IAPAPA_BERRY)] = {TYPE_DARK, 80},
    [ITEM_TO_BERRY(ITEM_RAZZ_BERRY)] = {TYPE_STEEL, 80},
    [ITEM_TO_BERRY(ITEM_OCCA_BERRY)] = {TYPE_FIRE, 80},
    [ITEM_TO_BERRY(ITEM_PASSHO_BERRY)] = {TYPE_WATER, 80},
    [ITEM_TO_BERRY(ITEM_WACAN_BERRY)] = {TYPE_ELECTRIC, 80},
    [ITEM_TO_BERRY(ITEM_RINDO_BERRY)] = {TYPE_GRASS, 80},
    [ITEM_TO_BERRY(ITEM_YACHE_BERRY)] = {TYPE_ICE, 80},
    [ITEM_TO_BERRY(ITEM_CHOPLE_BERRY)] = {TYPE_FIGHTING, 80},
    [ITEM_TO_BERRY(ITEM_KEBIA_BERRY)] = {TYPE_POISON, 80},
    [ITEM_TO_BERRY(ITEM_SHUCA_BERRY)] = {TYPE_GROUND, 80},
    [ITEM_TO_BERRY(ITEM_COBA_BERRY)] = {TYPE_FLYING, 80},
    [ITEM_TO_BERRY(ITEM_PAYAPA_BERRY)] = {TYPE_PSYCHIC, 80},
    [ITEM_TO_BERRY(ITEM_TANGA_BERRY)] = {TYPE_BUG, 80},
    [ITEM_TO_BERRY(ITEM_CHARTI_BERRY)] = {TYPE_ROCK, 80},
    [ITEM_TO_BERRY(ITEM_KASIB_BERRY)] = {TYPE_GHOST, 80},
    [ITEM_TO_BERRY(ITEM_HABAN_BERRY)] = {TYPE_DRAGON, 80},
    [ITEM_TO_BERRY(ITEM_COLBUR_BERRY)] = {TYPE_DARK, 80},
    [ITEM_TO_BERRY(ITEM_BABIRI_BERRY)] = {TYPE_STEEL, 80},
    [ITEM_TO_BERRY(ITEM_CHILAN_BERRY)] = {TYPE_NORMAL, 80},
    [ITEM_TO_BERRY(ITEM_ROSELI_BERRY)] = {TYPE_FAIRY, 80},
    [ITEM_TO_BERRY(ITEM_BLUK_BERRY)] = {TYPE_FIRE, 90},
    [ITEM_TO_BERRY(ITEM_NANAB_BERRY)] = {TYPE_WATER, 90},
    [ITEM_TO_BERRY(ITEM_WEPEAR_BERRY)] = {TYPE_ELECTRIC, 90},
    [ITEM_TO_BERRY(ITEM_PINAP_BERRY)] = {TYPE_GRASS, 90},
    [ITEM_TO_BERRY(ITEM_POMEG_BERRY)] = {TYPE_ICE, 90},
    [ITEM_TO_BERRY(ITEM_KELPSY_BERRY)] = {TYPE_FIGHTING, 90},
    [ITEM_TO_BERRY(ITEM_QUALOT_BERRY)] = {TYPE_POISON, 90},
    [ITEM_TO_BERRY(ITEM_HONDEW_BERRY)] = {TYPE_GROUND, 90},
    [ITEM_TO_BERRY(ITEM_GREPA_BERRY)] = {TYPE_FLYING, 90},
    [ITEM_TO_BERRY(ITEM_TAMATO_BERRY)] = {TYPE_PSYCHIC, 90},
    [ITEM_TO_BERRY(ITEM_CORNN_BERRY)] = {TYPE_BUG, 90},
    [ITEM_TO_BERRY(ITEM_MAGOST_BERRY)] = {TYPE_ROCK, 90},
    [ITEM_TO_BERRY(ITEM_RABUTA_BERRY)] = {TYPE_GHOST, 90},
    [ITEM_TO_BERRY(ITEM_NOMEL_BERRY)] = {TYPE_DRAGON, 90},
    [ITEM_TO_BERRY(ITEM_SPELON_BERRY)] = {TYPE_DARK, 90},
    [ITEM_TO_BERRY(ITEM_PAMTRE_BERRY)] = {TYPE_STEEL, 90},
    [ITEM_TO_BERRY(ITEM_WATMEL_BERRY)] = {TYPE_FIRE, 100},
    [ITEM_TO_BERRY(ITEM_DURIN_BERRY)] = {TYPE_WATER, 100},
    [ITEM_TO_BERRY(ITEM_BELUE_BERRY)] = {TYPE_ELECTRIC, 100},
    [ITEM_TO_BERRY(ITEM_LIECHI_BERRY)] = {TYPE_GRASS, 100},
    [ITEM_TO_BERRY(ITEM_GANLON_BERRY)] = {TYPE_ICE, 100},
    [ITEM_TO_BERRY(ITEM_SALAC_BERRY)] = {TYPE_FIGHTING, 100},
    [ITEM_TO_BERRY(ITEM_PETAYA_BERRY)] = {TYPE_POISON, 100},
    [ITEM_TO_BERRY(ITEM_APICOT_BERRY)] = {TYPE_GROUND, 100},
    [ITEM_TO_BERRY(ITEM_LANSAT_BERRY)] = {TYPE_FLYING, 100},
    [ITEM_TO_BERRY(ITEM_STARF_BERRY)] = {TYPE_PSYCHIC, 100},
    [ITEM_TO_BERRY(ITEM_ENIGMA_BERRY)] = {TYPE_BUG, 100},
    [ITEM_TO_BERRY(ITEM_MICLE_BERRY)] = {TYPE_ROCK, 100},
    [ITEM_TO_BERRY(ITEM_CUSTAP_BERRY)] = {TYPE_GHOST, 100},
    [ITEM_TO_BERRY(ITEM_JABOCA_BERRY)] = {TYPE_DRAGON, 100},
    [ITEM_TO_BERRY(ITEM_ROWAP_BERRY)] = {TYPE_DARK, 100},
    [ITEM_TO_BERRY(ITEM_KEE_BERRY)] = {TYPE_FAIRY, 100},
    [ITEM_TO_BERRY(ITEM_MARANGA_BERRY)] = {TYPE_DARK, 100},
};

static u16 CalcMoveBasePower(u16 move, u8 battlerAtk, u8 battlerDef)
{
    u32 i;
    u16 basePower = gBattleMoves[move].power;
    u32 weight, hpFraction, speed;

    switch (gBattleMoves[move].effect)
    {
    case EFFECT_PLEDGE:
        // todo
        break;
    case EFFECT_FLING:
        // todo: program Fling + Unburden interaction
        break;
    case EFFECT_ERUPTION:
        basePower = gBattleMons[battlerAtk].hp * basePower / gBattleMons[battlerAtk].maxHP;
        break;
    case EFFECT_FLAIL:
        hpFraction = GetScaledHPFraction(gBattleMons[battlerAtk].hp, gBattleMons[battlerAtk].maxHP, 48);
        for (i = 0; i < sizeof(sFlailHpScaleToPowerTable); i += 2)
        {
            if (hpFraction <= sFlailHpScaleToPowerTable[i])
                break;
        }
        basePower = sFlailHpScaleToPowerTable[i + 1];
        break;
    case EFFECT_RETURN:
        basePower = 10 * (gBattleMons[battlerAtk].friendship) / 25;
        break;
    case EFFECT_FRUSTRATION:
        basePower = 10 * (255 - gBattleMons[battlerAtk].friendship) / 25;
        break;
    case EFFECT_FURY_CUTTER:
        for (i = 1; i < gDisableStructs[battlerAtk].furyCutterCounter; i++)
            basePower *= 2;
        break;
    case EFFECT_ROLLOUT:
        for (i = 1; i < (5 - gDisableStructs[battlerAtk].rolloutTimer); i++)
            basePower *= 2;
        if (gBattleMons[battlerAtk].status2 & STATUS2_DEFENSE_CURL)
            basePower *= 2;
        break;
    case EFFECT_MAGNITUDE:
        basePower = gBattleStruct->magnitudeBasePower;
        break;
    case EFFECT_PRESENT:
        basePower = gBattleStruct->presentBasePower;
        break;
    case EFFECT_TRIPLE_KICK:
        basePower += gBattleScripting.tripleKickPower;
        break;
    case EFFECT_SPIT_UP:
        basePower = 100 * gDisableStructs[battlerAtk].stockpileCounter;
        break;
    case EFFECT_REVENGE:
        if ((gProtectStructs[battlerAtk].physicalDmg
                && gProtectStructs[battlerAtk].physicalBattlerId == battlerDef)
            || (gProtectStructs[battlerAtk].specialDmg
                && gProtectStructs[battlerAtk].specialBattlerId == battlerDef))
            basePower *= 2;
        break;
    case EFFECT_WEATHER_BALL:
        if (WEATHER_HAS_EFFECT && gBattleWeather & WEATHER_ANY)
            basePower *= 2;
        break;
    case EFFECT_PURSUIT:
        if (gActionsByTurnOrder[GetBattlerTurnOrderNum(gBattlerTarget)] == B_ACTION_SWITCH)
            basePower *= 2;
        break;
    case EFFECT_NATURAL_GIFT:
        basePower = gNaturalGiftTable[ITEM_TO_BERRY(gBattleMons[battlerAtk].item)].power;
        break;
    case EFFECT_WAKE_UP_SLAP:
        if (gBattleMons[battlerDef].status1 & STATUS1_SLEEP || GetBattlerAbility(battlerDef) == ABILITY_COMATOSE)
            basePower *= 2;
        break;
    case EFFECT_SMELLINGSALT:
        if (gBattleMons[battlerDef].status1 & STATUS1_PARALYSIS)
            basePower *= 2;
        break;
    case EFFECT_WRING_OUT:
        basePower = 120 * gBattleMons[battlerDef].hp / gBattleMons[battlerDef].maxHP;
        break;
    case EFFECT_HEX:
        if (gBattleMons[battlerDef].status1 & STATUS1_ANY || GetBattlerAbility(battlerDef) == ABILITY_COMATOSE)
            basePower *= 2;
        break;
    case EFFECT_ASSURANCE:
        if (gProtectStructs[battlerDef].physicalDmg != 0 || gProtectStructs[battlerDef].specialDmg != 0 || gProtectStructs[battlerDef].confusionSelfDmg != 0)
            basePower *= 2;
        break;
    case EFFECT_TRUMP_CARD:
        i = GetBattleMonMoveSlot(&gBattleMons[battlerAtk], move);
        if (i != 4)
        {
            if (gBattleMons[battlerAtk].pp[i] >= ARRAY_COUNT(sTrumpCardPowerTable))
                basePower = sTrumpCardPowerTable[ARRAY_COUNT(sTrumpCardPowerTable) - 1];
            else
                basePower = sTrumpCardPowerTable[gBattleMons[battlerAtk].pp[i]];
        }
        break;
    case EFFECT_ACROBATICS:
        if (gBattleMons[battlerAtk].item == ITEM_NONE
            // Edge case, because removal of items happens after damage calculation.
            || (gSpecialStatuses[battlerAtk].gemBoost && GetBattlerHoldEffect(battlerAtk, FALSE) == HOLD_EFFECT_GEMS))
            basePower *= 2;
        break;
    case EFFECT_LOW_KICK:
        weight = GetBattlerWeight(battlerDef);
        for (i = 0; sWeightToDamageTable[i] != 0xFFFF; i += 2)
        {
            if (sWeightToDamageTable[i] > weight)
                break;
        }
        if (sWeightToDamageTable[i] != 0xFFFF)
            basePower = sWeightToDamageTable[i + 1];
        else
            basePower = 120;
        break;
    case EFFECT_HEAT_CRASH:
        weight = GetBattlerWeight(battlerAtk) / GetBattlerWeight(battlerDef);
        if (weight >= ARRAY_COUNT(sHeatCrashPowerTable))
            basePower = sHeatCrashPowerTable[ARRAY_COUNT(sHeatCrashPowerTable) - 1];
        else
            basePower = sHeatCrashPowerTable[i];
        break;
    case EFFECT_PUNISHMENT:
        basePower = 60 + (CountBattlerStatIncreases(battlerDef, FALSE) * 20);
        if (basePower > 200)
            basePower = 200;
        break;
    case EFFECT_STORED_POWER:
        basePower += (CountBattlerStatIncreases(battlerAtk, TRUE) * 20);
        break;
    case EFFECT_ELECTRO_BALL:
        speed = GetBattlerTotalSpeedStat(battlerAtk) / GetBattlerTotalSpeedStat(battlerDef);
        if (speed >= ARRAY_COUNT(sSpeedDiffPowerTable))
            speed = ARRAY_COUNT(sSpeedDiffPowerTable) - 1;
        basePower = sSpeedDiffPowerTable[speed];
        break;
    case EFFECT_GYRO_BALL:
        basePower = ((25 * GetBattlerTotalSpeedStat(battlerDef)) / GetBattlerTotalSpeedStat(battlerAtk)) + 1;
        if (basePower > 150)
            basePower = 150;
        break;
    case EFFECT_ECHOED_VOICE:
        // gBattleStruct->sameMoveTurns incremented in ppreduce
        if (gBattleStruct->sameMoveTurns[battlerAtk] != 0)
        {
            basePower += (basePower * gBattleStruct->sameMoveTurns[battlerAtk]);
            if (basePower > 200)
                basePower = 200;
        }
        break;
    case EFFECT_PAYBACK:
        if (GetBattlerTurnOrderNum(battlerAtk) > GetBattlerTurnOrderNum(battlerDef)
            && (gDisableStructs[battlerDef].isFirstTurn != 2 || B_PAYBACK_SWITCH_BOOST < GEN_5))
            basePower *= 2;
        break;
    case EFFECT_ROUND:
        if (gChosenMoveByBattler[BATTLE_PARTNER(battlerAtk)] == MOVE_ROUND && !(gAbsentBattlerFlags & gBitTable[BATTLE_PARTNER(battlerAtk)]))
            basePower *= 2;
        break;
    case EFFECT_FUSION_COMBO:
        if (gBattleMoves[gLastUsedMove].effect == EFFECT_FUSION_COMBO && move != gLastUsedMove)
            basePower *= 2;
        break;
    case EFFECT_LASH_OUT:
        if (gProtectStructs[battlerAtk].statFell)
            basePower *= 2;
        break;
    case EFFECT_EXPLOSION:
        if (move == MOVE_MISTY_EXPLOSION && gFieldStatuses & STATUS_FIELD_MISTY_TERRAIN && IsBattlerGrounded(battlerAtk))
            MulModifier(&basePower, UQ_4_12(1.5));
        break;
    case EFFECT_DYNAMAX_DOUBLE_DMG:
        #ifdef B_DYNAMAX
        if (IsDynamaxed(battlerDef))
            basePower *= 2;
        #endif
        break;
    }

    // move-specific base power changes
    switch (move)
    {
    case MOVE_WATER_SHURIKEN:
        if (gBattleMons[battlerAtk].species == SPECIES_GRENINJA_ASH)
            basePower = 20;
        break;
    }

    if (basePower == 0)
        basePower = 1;
    return basePower;
}

static u32 CalcMoveBasePowerAfterModifiers(u16 move, u8 battlerAtk, u8 battlerDef, u8 moveType, bool32 updateFlags)
{
    u32 i, ability;
    u32 holdEffectAtk, holdEffectParamAtk;
    u16 basePower = CalcMoveBasePower(move, battlerAtk, battlerDef);
    u16 holdEffectModifier;
    u16 modifier = UQ_4_12(1.0);

    // attacker's abilities
    switch (GetBattlerAbility(battlerAtk))
    {
    case ABILITY_TECHNICIAN:
        if (basePower <= 60)
           MulModifier(&modifier, UQ_4_12(1.5));
        break;
    case ABILITY_FLARE_BOOST:
        if (gBattleMons[battlerAtk].status1 & STATUS1_BURN && IS_MOVE_SPECIAL(move))
           MulModifier(&modifier, UQ_4_12(1.5));
        break;
    case ABILITY_TOXIC_BOOST:
        if (gBattleMons[battlerAtk].status1 & STATUS1_PSN_ANY && IS_MOVE_PHYSICAL(move))
           MulModifier(&modifier, UQ_4_12(1.5));
        break;
    case ABILITY_RECKLESS:
        if (gBattleMoves[move].flags & FLAG_RECKLESS_BOOST)
           MulModifier(&modifier, UQ_4_12(1.2));
        break;
    case ABILITY_IRON_FIST:
        if (gBattleMoves[move].flags & FLAG_IRON_FIST_BOOST)
           MulModifier(&modifier, UQ_4_12(1.2));
        break;
    case ABILITY_SHEER_FORCE:
        if (gBattleMoves[move].flags & FLAG_SHEER_FORCE_BOOST)
           MulModifier(&modifier, UQ_4_12(1.3));
        break;
    case ABILITY_SAND_FORCE:
        if ((moveType == TYPE_STEEL || moveType == TYPE_ROCK || moveType == TYPE_GROUND)
            && WEATHER_HAS_EFFECT && gBattleWeather & WEATHER_SANDSTORM_ANY)
           MulModifier(&modifier, UQ_4_12(1.3));
        break;
    case ABILITY_RIVALRY:
        if (GetGenderFromSpeciesAndPersonality(gBattleMons[battlerAtk].species, gBattleMons[battlerAtk].personality) != MON_GENDERLESS
            && GetGenderFromSpeciesAndPersonality(gBattleMons[battlerDef].species, gBattleMons[battlerDef].personality) != MON_GENDERLESS)
        {
            if (GetGenderFromSpeciesAndPersonality(gBattleMons[battlerAtk].species, gBattleMons[battlerAtk].personality)
             == GetGenderFromSpeciesAndPersonality(gBattleMons[battlerDef].species, gBattleMons[battlerDef].personality))
               MulModifier(&modifier, UQ_4_12(1.25));
            else
               MulModifier(&modifier, UQ_4_12(0.75));
        }
        break;
    case ABILITY_ANALYTIC:
        if (GetBattlerTurnOrderNum(battlerAtk) == gBattlersCount - 1 && move != MOVE_FUTURE_SIGHT && move != MOVE_DOOM_DESIRE)
           MulModifier(&modifier, UQ_4_12(1.3));
        break;
    case ABILITY_TOUGH_CLAWS:
        if (gBattleMoves[move].flags & FLAG_MAKES_CONTACT)
           MulModifier(&modifier, UQ_4_12(1.3));
        break;
    case ABILITY_STRONG_JAW:
        if (gBattleMoves[move].flags & FLAG_STRONG_JAW_BOOST)
           MulModifier(&modifier, UQ_4_12(1.5));
        break;
    case ABILITY_MEGA_LAUNCHER:
        if (gBattleMoves[move].flags & FLAG_MEGA_LAUNCHER_BOOST)
           MulModifier(&modifier, UQ_4_12(1.5));
        break;
    case ABILITY_WATER_BUBBLE:
        if (moveType == TYPE_WATER)
           MulModifier(&modifier, UQ_4_12(2.0));
        break;
    case ABILITY_STEELWORKER:
        if (moveType == TYPE_STEEL)
           MulModifier(&modifier, UQ_4_12(1.5));
        break;
    case ABILITY_PIXILATE:
        if (moveType == TYPE_FAIRY && gBattleStruct->ateBoost[battlerAtk])
            MulModifier(&modifier, UQ_4_12(1.2));
        break;
    case ABILITY_GALVANIZE:
        if (moveType == TYPE_ELECTRIC && gBattleStruct->ateBoost[battlerAtk])
            MulModifier(&modifier, UQ_4_12(1.2));
        break;
    case ABILITY_REFRIGERATE:
        if (moveType == TYPE_ICE && gBattleStruct->ateBoost[battlerAtk])
            MulModifier(&modifier, UQ_4_12(1.2));
        break;
    case ABILITY_AERILATE:
        if (moveType == TYPE_FLYING && gBattleStruct->ateBoost[battlerAtk])
            MulModifier(&modifier, UQ_4_12(1.2));
        break;
    case ABILITY_NORMALIZE:
        if (moveType == TYPE_NORMAL && gBattleStruct->ateBoost[battlerAtk])
            MulModifier(&modifier, UQ_4_12(1.2));
        break;
    case ABILITY_PUNK_ROCK:
        if (gBattleMoves[move].flags & FLAG_SOUND)
            MulModifier(&modifier, UQ_4_12(1.3));
        break;
    case ABILITY_STEELY_SPIRIT:
        if (moveType == TYPE_STEEL)
            MulModifier(&modifier, UQ_4_12(1.5));
        break;
    case ABILITY_TRANSISTOR:
        if (moveType == TYPE_ELECTRIC)
            MulModifier(&modifier, UQ_4_12(1.5));
        break;
    case ABILITY_DRAGONS_MAW:
        if (moveType == TYPE_DRAGON)
            MulModifier(&modifier, UQ_4_12(1.5));
        break;
    }

    // field abilities
    if ((IsAbilityOnField(ABILITY_DARK_AURA) && moveType == TYPE_DARK)
        || (IsAbilityOnField(ABILITY_FAIRY_AURA) && moveType == TYPE_FAIRY))
    {
        if (IsAbilityOnField(ABILITY_AURA_BREAK))
            MulModifier(&modifier, UQ_4_12(0.75));
        else
            MulModifier(&modifier, UQ_4_12(1.25));
    }

    // attacker partner's abilities
    if (IsBattlerAlive(BATTLE_PARTNER(battlerAtk)))
    {
        switch (GetBattlerAbility(BATTLE_PARTNER(battlerAtk)))
        {
        case ABILITY_BATTERY:
            if (IS_MOVE_SPECIAL(move))
                MulModifier(&modifier, UQ_4_12(1.3));
            break;
        case ABILITY_POWER_SPOT:
            MulModifier(&modifier, UQ_4_12(1.3));
            break;
        case ABILITY_STEELY_SPIRIT:
            if (moveType == TYPE_STEEL)
                MulModifier(&modifier, UQ_4_12(1.5));
            break;
        }
    }

    // target's abilities
    ability = GetBattlerAbility(battlerDef);
    switch (ability)
    {
    case ABILITY_HEATPROOF:
    case ABILITY_WATER_BUBBLE:
        if (moveType == TYPE_FIRE)
        {
            MulModifier(&modifier, UQ_4_12(0.5));
            if (updateFlags)
                RecordAbilityBattle(battlerDef, ability);
        }
        break;
    case ABILITY_DRY_SKIN:
        if (moveType == TYPE_FIRE)
            MulModifier(&modifier, UQ_4_12(1.25));
        break;
    case ABILITY_FLUFFY:
        if (IsMoveMakingContact(move, battlerAtk))
        {
            MulModifier(&modifier, UQ_4_12(0.5));
            if (updateFlags)
                RecordAbilityBattle(battlerDef, ability);
        }
        if (moveType == TYPE_FIRE)
            MulModifier(&modifier, UQ_4_12(2.0));
        break;
    }

    holdEffectAtk = GetBattlerHoldEffect(battlerAtk, TRUE);
    holdEffectParamAtk = GetBattlerHoldEffectParam(battlerAtk);
    if (holdEffectParamAtk > 100)
        holdEffectParamAtk = 100;

    holdEffectModifier = UQ_4_12(1.0) + sPercentToModifier[holdEffectParamAtk];

    // attacker's hold effect
    switch (holdEffectAtk)
    {
    case HOLD_EFFECT_MUSCLE_BAND:
        if (IS_MOVE_PHYSICAL(move))
            MulModifier(&modifier, holdEffectModifier);
        break;
    case HOLD_EFFECT_WISE_GLASSES:
        if (IS_MOVE_SPECIAL(move))
            MulModifier(&modifier, holdEffectModifier);
        break;
    case HOLD_EFFECT_LUSTROUS_ORB:
        if (gBattleMons[battlerAtk].species == SPECIES_PALKIA && (moveType == TYPE_WATER || moveType == TYPE_DRAGON))
            MulModifier(&modifier, holdEffectModifier);
        break;
    case HOLD_EFFECT_ADAMANT_ORB:
        if (gBattleMons[battlerAtk].species == SPECIES_DIALGA && (moveType == TYPE_STEEL || moveType == TYPE_DRAGON))
            MulModifier(&modifier, holdEffectModifier);
        break;
    case HOLD_EFFECT_GRISEOUS_ORB:
        if (gBattleMons[battlerAtk].species == SPECIES_GIRATINA && (moveType == TYPE_GHOST || moveType == TYPE_DRAGON))
            MulModifier(&modifier, holdEffectModifier);
        break;
    case HOLD_EFFECT_SOUL_DEW:
        if ((gBattleMons[battlerAtk].species == SPECIES_LATIAS || gBattleMons[battlerAtk].species == SPECIES_LATIOS) && !(gBattleTypeFlags & BATTLE_TYPE_FRONTIER))
            MulModifier(&modifier, holdEffectModifier);
        break;
    case HOLD_EFFECT_GEMS:
        if (gSpecialStatuses[battlerAtk].gemBoost && gBattleMons[battlerAtk].item)
            MulModifier(&modifier, UQ_4_12(1.0) + sPercentToModifier[gSpecialStatuses[battlerAtk].gemParam]);
        break;
    case HOLD_EFFECT_BUG_POWER:
    case HOLD_EFFECT_STEEL_POWER:
    case HOLD_EFFECT_GROUND_POWER:
    case HOLD_EFFECT_ROCK_POWER:
    case HOLD_EFFECT_GRASS_POWER:
    case HOLD_EFFECT_DARK_POWER:
    case HOLD_EFFECT_FIGHTING_POWER:
    case HOLD_EFFECT_ELECTRIC_POWER:
    case HOLD_EFFECT_WATER_POWER:
    case HOLD_EFFECT_FLYING_POWER:
    case HOLD_EFFECT_POISON_POWER:
    case HOLD_EFFECT_ICE_POWER:
    case HOLD_EFFECT_GHOST_POWER:
    case HOLD_EFFECT_PSYCHIC_POWER:
    case HOLD_EFFECT_FIRE_POWER:
    case HOLD_EFFECT_DRAGON_POWER:
    case HOLD_EFFECT_NORMAL_POWER:
    case HOLD_EFFECT_FAIRY_POWER:
        for (i = 0; i < ARRAY_COUNT(sHoldEffectToType); i++)
        {
            if (holdEffectAtk == sHoldEffectToType[i][0])
            {
                if (moveType == sHoldEffectToType[i][1])
                    MulModifier(&modifier, holdEffectModifier);
                break;
            }
        }
        break;
    case HOLD_EFFECT_PLATE:
        if (moveType == ItemId_GetSecondaryId(gBattleMons[battlerAtk].item))
            MulModifier(&modifier, holdEffectModifier);
        break;
    }

    // move effect
    switch (gBattleMoves[move].effect)
    {
    case EFFECT_FACADE:
        if (gBattleMons[battlerAtk].status1 & (STATUS1_BURN | STATUS1_PSN_ANY | STATUS1_PARALYSIS))
            MulModifier(&modifier, UQ_4_12(2.0));
        break;
    case EFFECT_BRINE:
        if (gBattleMons[battlerDef].hp <= (gBattleMons[battlerDef].maxHP / 2))
            MulModifier(&modifier, UQ_4_12(2.0));
        break;
    case EFFECT_VENOSHOCK:
        if (gBattleMons[battlerDef].status1 & STATUS1_PSN_ANY)
            MulModifier(&modifier, UQ_4_12(2.0));
        break;
    case EFFECT_RETALIATE:
        // todo
        break;
    case EFFECT_SOLARBEAM:
        if (IsBattlerWeatherAffected(battlerAtk, (WEATHER_HAIL_ANY | WEATHER_SANDSTORM_ANY | WEATHER_RAIN_ANY)))
            MulModifier(&modifier, UQ_4_12(0.5));
        break;
    case EFFECT_STOMPING_TANTRUM:
        if (gBattleStruct->lastMoveFailed & gBitTable[battlerAtk])
            MulModifier(&modifier, UQ_4_12(2.0));
        break;
    case EFFECT_BULLDOZE:
    case EFFECT_MAGNITUDE:
    case EFFECT_EARTHQUAKE:
        if (gFieldStatuses & STATUS_FIELD_GRASSY_TERRAIN && !(gStatuses3[battlerDef] & STATUS3_SEMI_INVULNERABLE))
            MulModifier(&modifier, UQ_4_12(0.5));
        break;
    case EFFECT_KNOCK_OFF:
        if (gBattleMons[battlerDef].item != ITEM_NONE && GetBattlerAbility(battlerDef) != ABILITY_STICKY_HOLD)
            MulModifier(&modifier, UQ_4_12(1.5));
        break;
    }

    // various effecs
    if (gProtectStructs[battlerAtk].helpingHand)
        MulModifier(&modifier, UQ_4_12(1.5));
    if (gStatuses3[battlerAtk] & STATUS3_CHARGED_UP && moveType == TYPE_ELECTRIC)
        MulModifier(&modifier, UQ_4_12(2.0));
    if (gStatuses3[battlerAtk] & STATUS3_ME_FIRST)
        MulModifier(&modifier, UQ_4_12(1.5));
    if (gFieldStatuses & STATUS_FIELD_GRASSY_TERRAIN && moveType == TYPE_GRASS && IsBattlerGrounded(battlerAtk) && !(gStatuses3[battlerAtk] & STATUS3_SEMI_INVULNERABLE))
        MulModifier(&modifier, (B_TERRAIN_TYPE_BOOST >= GEN_8) ? UQ_4_12(1.3) : UQ_4_12(1.5));
    if (gFieldStatuses & STATUS_FIELD_MISTY_TERRAIN && moveType == TYPE_DRAGON && IsBattlerGrounded(battlerDef) && !(gStatuses3[battlerDef] & STATUS3_SEMI_INVULNERABLE))
        MulModifier(&modifier, UQ_4_12(0.5));
    if (gFieldStatuses & STATUS_FIELD_ELECTRIC_TERRAIN && moveType == TYPE_ELECTRIC && IsBattlerGrounded(battlerAtk) && !(gStatuses3[battlerAtk] & STATUS3_SEMI_INVULNERABLE))
        MulModifier(&modifier, (B_TERRAIN_TYPE_BOOST >= GEN_8) ? UQ_4_12(1.3) : UQ_4_12(1.5));
    if (gFieldStatuses & STATUS_FIELD_PSYCHIC_TERRAIN && moveType == TYPE_PSYCHIC && IsBattlerGrounded(battlerAtk) && !(gStatuses3[battlerAtk] & STATUS3_SEMI_INVULNERABLE))
        MulModifier(&modifier, (B_TERRAIN_TYPE_BOOST >= GEN_8) ? UQ_4_12(1.3) : UQ_4_12(1.5));

    return ApplyModifier(modifier, basePower);
}

static u32 CalcAttackStat(u16 move, u8 battlerAtk, u8 battlerDef, u8 moveType, bool32 isCrit, bool32 updateFlags)
{
    u8 atkStage;
    u32 atkStat;
    u16 modifier;

    if (gBattleMoves[move].effect == EFFECT_FOUL_PLAY)
    {
        if (IS_MOVE_PHYSICAL(move))
        {
            atkStat = gBattleMons[battlerDef].attack;
            atkStage = gBattleMons[battlerDef].statStages[STAT_ATK];
        }
        else
        {
            atkStat = gBattleMons[battlerDef].spAttack;
            atkStage = gBattleMons[battlerDef].statStages[STAT_SPATK];
        }
    }
    else if (gBattleMoves[move].effect == EFFECT_BODY_PRESS)
    {
        atkStat = gBattleMons[battlerAtk].defense;
        atkStage = gBattleMons[battlerAtk].statStages[STAT_DEF];
    }
    else
    {
        if (IS_MOVE_PHYSICAL(move))
        {
            atkStat = gBattleMons[battlerAtk].attack;
            atkStage = gBattleMons[battlerAtk].statStages[STAT_ATK];
        }
        else
        {
            atkStat = gBattleMons[battlerAtk].spAttack;
            atkStage = gBattleMons[battlerAtk].statStages[STAT_SPATK];
        }
    }

    // critical hits ignore attack stat's stage drops
    if (isCrit && atkStage < DEFAULT_STAT_STAGE)
        atkStage = DEFAULT_STAT_STAGE;
    // pokemon with unaware ignore attack stat changes while taking damage
    if (GetBattlerAbility(battlerDef) == ABILITY_UNAWARE)
        atkStage = DEFAULT_STAT_STAGE;

    atkStat *= gStatStageRatios[atkStage][0];
    atkStat /= gStatStageRatios[atkStage][1];

    // apply attack stat modifiers
    modifier = UQ_4_12(1.0);

    // attacker's abilities
    switch (GetBattlerAbility(battlerAtk))
    {
    case ABILITY_HUGE_POWER:
    case ABILITY_PURE_POWER:
        if (IS_MOVE_PHYSICAL(move))
            MulModifier(&modifier, UQ_4_12(2.0));
        break;
    case ABILITY_SLOW_START:
        if (gDisableStructs[battlerAtk].slowStartTimer != 0)
            MulModifier(&modifier, UQ_4_12(0.5));
        break;
    case ABILITY_SOLAR_POWER:
        if (IS_MOVE_SPECIAL(move) && IsBattlerWeatherAffected(battlerAtk, WEATHER_SUN_ANY))
            MulModifier(&modifier, UQ_4_12(1.5));
        break;
    case ABILITY_DEFEATIST:
        if (gBattleMons[battlerAtk].hp <= (gBattleMons[battlerAtk].maxHP / 2))
            MulModifier(&modifier, UQ_4_12(0.5));
        break;
    case ABILITY_FLASH_FIRE:
        if (moveType == TYPE_FIRE && gBattleResources->flags->flags[battlerAtk] & RESOURCE_FLAG_FLASH_FIRE)
            MulModifier(&modifier, UQ_4_12(1.5));
        break;
    case ABILITY_SWARM:
        if (moveType == TYPE_BUG && gBattleMons[battlerAtk].hp <= (gBattleMons[battlerAtk].maxHP / 3))
            MulModifier(&modifier, UQ_4_12(1.5));
        break;
    case ABILITY_TORRENT:
        if (moveType == TYPE_WATER && gBattleMons[battlerAtk].hp <= (gBattleMons[battlerAtk].maxHP / 3))
            MulModifier(&modifier, UQ_4_12(1.5));
        break;
    case ABILITY_BLAZE:
        if (moveType == TYPE_FIRE && gBattleMons[battlerAtk].hp <= (gBattleMons[battlerAtk].maxHP / 3))
            MulModifier(&modifier, UQ_4_12(1.5));
        break;
    case ABILITY_OVERGROW:
        if (moveType == TYPE_GRASS && gBattleMons[battlerAtk].hp <= (gBattleMons[battlerAtk].maxHP / 3))
            MulModifier(&modifier, UQ_4_12(1.5));
        break;
    case ABILITY_PLUS:
    case ABILITY_MINUS:
        if (IsBattlerAlive(BATTLE_PARTNER(battlerAtk)))
        {
            u32 partnerAbility = GetBattlerAbility(BATTLE_PARTNER(battlerAtk));
            if (partnerAbility == ABILITY_PLUS || partnerAbility == ABILITY_MINUS)
                MulModifier(&modifier, UQ_4_12(1.5));
        }
        break;
    case ABILITY_FLOWER_GIFT:
        if (gBattleMons[battlerAtk].species == SPECIES_CHERRIM && IsBattlerWeatherAffected(battlerAtk, WEATHER_SUN_ANY) && IS_MOVE_PHYSICAL(move))
            MulModifier(&modifier, UQ_4_12(1.5));
        break;
    case ABILITY_HUSTLE:
        if (IS_MOVE_PHYSICAL(move))
            MulModifier(&modifier, UQ_4_12(1.5));
        break;
    case ABILITY_STAKEOUT:
        if (gDisableStructs[battlerDef].isFirstTurn == 2) // just switched in
            MulModifier(&modifier, UQ_4_12(2.0));
        break;
    case ABILITY_GUTS:
        if (gBattleMons[battlerAtk].status1 & STATUS1_ANY && IS_MOVE_PHYSICAL(move))
            MulModifier(&modifier, UQ_4_12(1.5));
        break;
    }

    // target's abilities
    switch (GetBattlerAbility(battlerDef))
    {
    case ABILITY_THICK_FAT:
        if (moveType == TYPE_FIRE || moveType == TYPE_ICE)
        {
            MulModifier(&modifier, UQ_4_12(0.5));
            if (updateFlags)
                RecordAbilityBattle(battlerDef, ABILITY_THICK_FAT);
        }
        break;
    case ABILITY_ICE_SCALES:
        if (IS_MOVE_SPECIAL(move))
            MulModifier(&modifier, UQ_4_12(0.5));
        break;
    }

    // ally's abilities
    if (IsBattlerAlive(BATTLE_PARTNER(battlerAtk)))
    {
        switch (GetBattlerAbility(BATTLE_PARTNER(battlerAtk)))
        {
        case ABILITY_FLOWER_GIFT:
            if (gBattleMons[BATTLE_PARTNER(battlerAtk)].species == SPECIES_CHERRIM && IsBattlerWeatherAffected(BATTLE_PARTNER(battlerAtk), WEATHER_SUN_ANY) && IS_MOVE_PHYSICAL(move))
                MulModifier(&modifier, UQ_4_12(1.5));
            break;
        }
    }

    // attacker's hold effect
    switch (GetBattlerHoldEffect(battlerAtk, TRUE))
    {
    case HOLD_EFFECT_THICK_CLUB:
        if ((GET_BASE_SPECIES_ID(gBattleMons[battlerAtk].species) == SPECIES_CUBONE
         || GET_BASE_SPECIES_ID(gBattleMons[battlerAtk].species) == SPECIES_MAROWAK)
         && IS_MOVE_PHYSICAL(move))
            MulModifier(&modifier, UQ_4_12(2.0));
        break;
    case HOLD_EFFECT_DEEP_SEA_TOOTH:
        if (gBattleMons[battlerAtk].species == SPECIES_CLAMPERL && IS_MOVE_SPECIAL(move))
            MulModifier(&modifier, UQ_4_12(2.0));
        break;
    case HOLD_EFFECT_LIGHT_BALL:
        if (gBattleMons[battlerAtk].species == SPECIES_PIKACHU)
            MulModifier(&modifier, UQ_4_12(2.0));
        break;
    case HOLD_EFFECT_CHOICE_BAND:
        if (IS_MOVE_PHYSICAL(move))
            MulModifier(&modifier, UQ_4_12(1.5));
        break;
    case HOLD_EFFECT_CHOICE_SPECS:
        if (IS_MOVE_SPECIAL(move))
            MulModifier(&modifier, UQ_4_12(1.5));
        break;
    }

    // The offensive stats of a Player's Pokémon are boosted by x1.1 (+10%) if they have the 1st badge and 7th badges.
    // Having the 1st badge boosts physical attack while having the 7th badge boosts special attack.
    if (ShouldGetStatBadgeBoost(FLAG_BADGE01_GET, battlerAtk) && IS_MOVE_PHYSICAL(move))
        MulModifier(&modifier, UQ_4_12(1.1));
    if (ShouldGetStatBadgeBoost(FLAG_BADGE07_GET, battlerAtk) && IS_MOVE_SPECIAL(move))
        MulModifier(&modifier, UQ_4_12(1.1));

    return ApplyModifier(modifier, atkStat);
}

static bool32 CanEvolve(u32 species)
{
    u32 i;

    for (i = 0; i < EVOS_PER_MON; i++)
    {
        if (gEvolutionTable[species][i].method
         && gEvolutionTable[species][i].method != EVO_MEGA_EVOLUTION
         && gEvolutionTable[species][i].method != EVO_MOVE_MEGA_EVOLUTION)
            return TRUE;
    }
    return FALSE;
}

static u32 CalcDefenseStat(u16 move, u8 battlerAtk, u8 battlerDef, u8 moveType, bool32 isCrit, bool32 updateFlags)
{
    bool32 usesDefStat;
    u8 defStage;
    u32 defStat, def, spDef;
    u16 modifier;

    if (gFieldStatuses & STATUS_FIELD_WONDER_ROOM) // the defense stats are swapped
    {
        def = gBattleMons[battlerDef].spDefense;
        spDef = gBattleMons[battlerDef].defense;
    }
    else
    {
        def = gBattleMons[battlerDef].defense;
        spDef = gBattleMons[battlerDef].spDefense;
    }

    if (gBattleMoves[move].effect == EFFECT_PSYSHOCK || IS_MOVE_PHYSICAL(move)) // uses defense stat instead of sp.def
    {
        defStat = def;
        defStage = gBattleMons[battlerDef].statStages[STAT_DEF];
        usesDefStat = TRUE;
    }
    else // is special
    {
        defStat = spDef;
        defStage = gBattleMons[battlerDef].statStages[STAT_SPDEF];
        usesDefStat = FALSE;
    }

    // critical hits ignore positive stat changes
    if (isCrit && defStage > DEFAULT_STAT_STAGE)
        defStage = DEFAULT_STAT_STAGE;
    // pokemon with unaware ignore defense stat changes while dealing damage
    if (GetBattlerAbility(battlerAtk) == ABILITY_UNAWARE)
        defStage = DEFAULT_STAT_STAGE;
    // certain moves also ignore stat changes
    if (gBattleMoves[move].flags & FLAG_STAT_STAGES_IGNORED)
        defStage = DEFAULT_STAT_STAGE;

    defStat *= gStatStageRatios[defStage][0];
    defStat /= gStatStageRatios[defStage][1];

    // apply defense stat modifiers
    modifier = UQ_4_12(1.0);

    // target's abilities
    switch (GetBattlerAbility(battlerDef))
    {
    case ABILITY_MARVEL_SCALE:
        if (gBattleMons[battlerDef].status1 & STATUS1_ANY && usesDefStat)
        {
            MulModifier(&modifier, UQ_4_12(1.5));
            if (updateFlags)
                RecordAbilityBattle(battlerDef, ABILITY_MARVEL_SCALE);
        }
        break;
    case ABILITY_FUR_COAT:
        if (usesDefStat)
        {
            MulModifier(&modifier, UQ_4_12(2.0));
            if (updateFlags)
                RecordAbilityBattle(battlerDef, ABILITY_FUR_COAT);
        }
        break;
    case ABILITY_GRASS_PELT:
        if (gFieldStatuses & STATUS_FIELD_GRASSY_TERRAIN && usesDefStat)
        {
            MulModifier(&modifier, UQ_4_12(1.5));
            if (updateFlags)
                RecordAbilityBattle(battlerDef, ABILITY_GRASS_PELT);
        }
        break;
    case ABILITY_FLOWER_GIFT:
        if (gBattleMons[battlerDef].species == SPECIES_CHERRIM && IsBattlerWeatherAffected(battlerDef, WEATHER_SUN_ANY) && !usesDefStat)
            MulModifier(&modifier, UQ_4_12(1.5));
        break;
    case ABILITY_PUNK_ROCK:
        if (gBattleMoves[move].flags & FLAG_SOUND)
            MulModifier(&modifier, UQ_4_12(2.0));
        break;
    }

    // ally's abilities
    if (IsBattlerAlive(BATTLE_PARTNER(battlerDef)))
    {
        switch (GetBattlerAbility(BATTLE_PARTNER(battlerDef)))
        {
        case ABILITY_FLOWER_GIFT:
            if (gBattleMons[BATTLE_PARTNER(battlerDef)].species == SPECIES_CHERRIM && IsBattlerWeatherAffected(BATTLE_PARTNER(battlerDef), WEATHER_SUN_ANY) && !usesDefStat)
                MulModifier(&modifier, UQ_4_12(1.5));
            break;
        }
    }

    // target's hold effects
    switch (GetBattlerHoldEffect(battlerDef, TRUE))
    {
    case HOLD_EFFECT_DEEP_SEA_SCALE:
        if (gBattleMons[battlerDef].species == SPECIES_CLAMPERL && !usesDefStat)
            MulModifier(&modifier, UQ_4_12(2.0));
        break;
    case HOLD_EFFECT_METAL_POWDER:
        if (gBattleMons[battlerDef].species == SPECIES_DITTO && usesDefStat && !(gBattleMons[battlerDef].status2 & STATUS2_TRANSFORMED))
            MulModifier(&modifier, UQ_4_12(2.0));
        break;
    case HOLD_EFFECT_EVIOLITE:
        if (CanEvolve(gBattleMons[battlerDef].species))
            MulModifier(&modifier, UQ_4_12(1.5));
        break;
    case HOLD_EFFECT_ASSAULT_VEST:
        if (!usesDefStat)
            MulModifier(&modifier, UQ_4_12(1.5));
        break;
    }

    // sandstorm sp.def boost for rock types
    if (IS_BATTLER_OF_TYPE(battlerDef, TYPE_ROCK) && WEATHER_HAS_EFFECT && gBattleWeather & WEATHER_SANDSTORM_ANY && !usesDefStat)
        MulModifier(&modifier, UQ_4_12(1.5));

    // The defensive stats of a Player's Pokémon are boosted by x1.1 (+10%) if they have the 5th badge and 7th badges.
    // Having the 5th badge boosts physical defense while having the 7th badge boosts special defense.
    if (ShouldGetStatBadgeBoost(FLAG_BADGE05_GET, battlerDef) && IS_MOVE_PHYSICAL(move))
        MulModifier(&modifier, UQ_4_12(1.1));
    if (ShouldGetStatBadgeBoost(FLAG_BADGE07_GET, battlerDef) && IS_MOVE_SPECIAL(move))
        MulModifier(&modifier, UQ_4_12(1.1));

    return ApplyModifier(modifier, defStat);
}

static u32 CalcFinalDmg(u32 dmg, u16 move, u8 battlerAtk, u8 battlerDef, u8 moveType, u16 typeEffectivenessModifier, bool32 isCrit, bool32 updateFlags)
{
    u32 percentBoost;
    u32 abilityAtk = GetBattlerAbility(battlerAtk);
    u32 abilityDef = GetBattlerAbility(battlerDef);
    u32 defSide = GET_BATTLER_SIDE(battlerDef);
    u16 finalModifier = UQ_4_12(1.0);
    u16 itemDef = gBattleMons[battlerDef].item;

    // check multiple targets in double battle
    if (GetMoveTargetCount(move, battlerAtk, battlerDef) >= 2)
        MulModifier(&finalModifier, UQ_4_12(0.75));

    // take type effectiveness
    MulModifier(&finalModifier, typeEffectivenessModifier);

    // check crit
    if (isCrit)
        dmg = ApplyModifier((B_CRIT_MULTIPLIER >= GEN_6 ? UQ_4_12(1.5) : UQ_4_12(2.0)), dmg);

    // check burn
    if (gBattleMons[battlerAtk].status1 & STATUS1_BURN && IS_MOVE_PHYSICAL(move)
        && gBattleMoves[move].effect != EFFECT_FACADE && abilityAtk != ABILITY_GUTS)
        dmg = ApplyModifier(UQ_4_12(0.5), dmg);

    // check sunny/rain weather
    if (IsBattlerWeatherAffected(battlerAtk, WEATHER_RAIN_ANY))
    {
        if (moveType == TYPE_FIRE)
            dmg = ApplyModifier(UQ_4_12(0.5), dmg);
        else if (moveType == TYPE_WATER)
            dmg = ApplyModifier(UQ_4_12(1.5), dmg);
    }
    else if (IsBattlerWeatherAffected(battlerAtk, WEATHER_SUN_ANY))
    {
        if (moveType == TYPE_FIRE)
            dmg = ApplyModifier(UQ_4_12(1.5), dmg);
        else if (moveType == TYPE_WATER)
            dmg = ApplyModifier(UQ_4_12(0.5), dmg);
    }

    // check stab
    if (IS_BATTLER_OF_TYPE(battlerAtk, moveType) && move != MOVE_STRUGGLE)
    {
        if (abilityAtk == ABILITY_ADAPTABILITY)
            MulModifier(&finalModifier, UQ_4_12(2.0));
        else
            MulModifier(&finalModifier, UQ_4_12(1.5));
    }

    // reflect, light screen, aurora veil
    if (((gSideStatuses[defSide] & SIDE_STATUS_REFLECT && IS_MOVE_PHYSICAL(move))
            || (gSideStatuses[defSide] & SIDE_STATUS_LIGHTSCREEN && IS_MOVE_SPECIAL(move))
            || (gSideStatuses[defSide] & SIDE_STATUS_AURORA_VEIL))
        && abilityAtk != ABILITY_INFILTRATOR)
    {
        if (gBattleTypeFlags & BATTLE_TYPE_DOUBLE)
            MulModifier(&finalModifier, UQ_4_12(0.66));
        else
            MulModifier(&finalModifier, UQ_4_12(0.5));
    }

    // attacker's abilities
    switch (abilityAtk)
    {
    case ABILITY_TINTED_LENS:
        if (typeEffectivenessModifier <= UQ_4_12(0.5))
            MulModifier(&finalModifier, UQ_4_12(2.0));
        break;
    case ABILITY_SNIPER:
        if (isCrit)
            MulModifier(&finalModifier, UQ_4_12(1.5));
        break;
    case ABILITY_NEUROFORCE:
        if (typeEffectivenessModifier >= UQ_4_12(2.0))
            MulModifier(&finalModifier, UQ_4_12(1.25));
        break;
    }

    // target's abilities
    switch (abilityDef)
    {
    case ABILITY_MULTISCALE:
    case ABILITY_SHADOW_SHIELD:
        if (BATTLER_MAX_HP(battlerDef))
            MulModifier(&finalModifier, UQ_4_12(0.5));
        break;
    case ABILITY_FILTER:
    case ABILITY_SOLID_ROCK:
    case ABILITY_PRISM_ARMOR:
        if (typeEffectivenessModifier >= UQ_4_12(2.0))
            MulModifier(&finalModifier, UQ_4_12(0.75));
        break;
    }

    // target's ally's abilities
    if (IsBattlerAlive(BATTLE_PARTNER(battlerDef)))
    {
        switch (GetBattlerAbility(BATTLE_PARTNER(battlerDef)))
        {
        case ABILITY_FRIEND_GUARD:
            MulModifier(&finalModifier, UQ_4_12(0.75));
            break;
        }
    }

    // attacker's hold effect
    switch (GetBattlerHoldEffect(battlerAtk, TRUE))
    {
    case HOLD_EFFECT_METRONOME:
        percentBoost = min((gBattleStruct->sameMoveTurns[battlerAtk] * GetBattlerHoldEffectParam(battlerAtk)), 100);
        MulModifier(&finalModifier, UQ_4_12(1.0) + sPercentToModifier[percentBoost]);
        break;
    case HOLD_EFFECT_EXPERT_BELT:
        if (typeEffectivenessModifier >= UQ_4_12(2.0))
            MulModifier(&finalModifier, UQ_4_12(1.2));
        break;
    case HOLD_EFFECT_LIFE_ORB:
        MulModifier(&finalModifier, UQ_4_12(1.3));
        break;
    }

    // target's hold effect
    switch (GetBattlerHoldEffect(battlerDef, TRUE))
    {
    // berries reducing dmg
    case HOLD_EFFECT_RESIST_BERRY:
        if (moveType == GetBattlerHoldEffectParam(battlerDef)
            && (moveType == TYPE_NORMAL || typeEffectivenessModifier >= UQ_4_12(2.0))
            && !UnnerveOn(battlerDef, itemDef))
        {
            if (abilityDef == ABILITY_RIPEN)
                MulModifier(&finalModifier, UQ_4_12(0.25));
            else
                MulModifier(&finalModifier, UQ_4_12(0.5));
            if (updateFlags)
                gSpecialStatuses[battlerDef].berryReduced = 1;
        }
        break;
    }

    if (gBattleMoves[move].flags & FLAG_DMG_MINIMIZE    && gStatuses3[battlerDef] & STATUS3_MINIMIZED)
        MulModifier(&finalModifier, UQ_4_12(2.0));
    if (gBattleMoves[move].flags & FLAG_DMG_UNDERGROUND && gStatuses3[battlerDef] & STATUS3_UNDERGROUND)
        MulModifier(&finalModifier, UQ_4_12(2.0));
    if (gBattleMoves[move].flags & FLAG_DMG_UNDERWATER  && gStatuses3[battlerDef] & STATUS3_UNDERWATER)
        MulModifier(&finalModifier, UQ_4_12(2.0));
    if (gBattleMoves[move].flags & FLAG_DMG_2X_IN_AIR   && gStatuses3[battlerDef] & STATUS3_ON_AIR)
        MulModifier(&finalModifier, UQ_4_12(2.0));

    dmg = ApplyModifier(finalModifier, dmg);
    if (dmg == 0)
        dmg = 1;

    return dmg;
}

s32 CalculateMoveDamage(u16 move, u8 battlerAtk, u8 battlerDef, u8 moveType, s32 fixedBasePower, bool32 isCrit, bool32 randomFactor, bool32 updateFlags)
{
    s32 dmg;
    u16 typeEffectivenessModifier;

    typeEffectivenessModifier = CalcTypeEffectivenessMultiplier(move, moveType, battlerAtk, battlerDef, updateFlags);

    // Don't calculate damage if the move has no effect on target.
    if (typeEffectivenessModifier == UQ_4_12(0))
        return 0;

    if (fixedBasePower)
        gBattleMovePower = fixedBasePower;
    else
        gBattleMovePower = CalcMoveBasePowerAfterModifiers(move, battlerAtk, battlerDef, moveType, updateFlags);

    // long dmg basic formula
    dmg = ((gBattleMons[battlerAtk].level * 2) / 5) + 2;
    dmg *= gBattleMovePower;
    dmg *= CalcAttackStat(move, battlerAtk, battlerDef, moveType, isCrit, updateFlags);
    dmg /= CalcDefenseStat(move, battlerAtk, battlerDef, moveType, isCrit, updateFlags);
    dmg = (dmg / 50) + 2;

    // Calculate final modifiers.
    dmg = CalcFinalDmg(dmg, move, battlerAtk, battlerDef, moveType, typeEffectivenessModifier, isCrit, updateFlags);

    // Add a random factor.
    if (randomFactor)
    {
        dmg *= 100 - (Random() % 16);
        dmg /= 100;
    }

    if (dmg == 0)
        dmg = 1;

    return dmg;
}

static void MulByTypeEffectiveness(u16 *modifier, u16 move, u8 moveType, u8 battlerDef, u8 defType, u8 battlerAtk, bool32 recordAbilities)
{
    u16 mod = GetTypeModifier(moveType, defType);

    if (mod == UQ_4_12(0.0) && GetBattlerHoldEffect(battlerDef, TRUE) == HOLD_EFFECT_RING_TARGET)
    {
        mod = UQ_4_12(1.0);
        if (recordAbilities)
            RecordItemEffectBattle(battlerDef, HOLD_EFFECT_RING_TARGET);
    }
    else if ((moveType == TYPE_FIGHTING || moveType == TYPE_NORMAL) && defType == TYPE_GHOST && gBattleMons[battlerDef].status2 & STATUS2_FORESIGHT && mod == UQ_4_12(0.0))
    {
        mod = UQ_4_12(1.0);
    }
    else if ((moveType == TYPE_FIGHTING || moveType == TYPE_NORMAL) && defType == TYPE_GHOST && GetBattlerAbility(battlerAtk) == ABILITY_SCRAPPY && mod == UQ_4_12(0.0))
    {
        mod = UQ_4_12(1.0);
        if (recordAbilities)
            RecordAbilityBattle(battlerAtk, ABILITY_SCRAPPY);
    }

    if (moveType == TYPE_PSYCHIC && defType == TYPE_DARK && gStatuses3[battlerDef] & STATUS3_MIRACLE_EYED && mod == UQ_4_12(0.0))
        mod = UQ_4_12(1.0);
    if (gBattleMoves[move].effect == EFFECT_FREEZE_DRY && defType == TYPE_WATER)
        mod = UQ_4_12(2.0);
    if (moveType == TYPE_GROUND && defType == TYPE_FLYING && IsBattlerGrounded(battlerDef) && mod == UQ_4_12(0.0))
        mod = UQ_4_12(1.0);

    if (gProtectStructs[battlerDef].kingsShielded && gBattleMoves[move].effect != EFFECT_FEINT)
        mod = UQ_4_12(1.0);

    MulModifier(modifier, mod);
}

static void UpdateMoveResultFlags(u16 modifier)
{
    if (modifier == UQ_4_12(0.0))
    {
        gMoveResultFlags |= MOVE_RESULT_DOESNT_AFFECT_FOE;
        gMoveResultFlags &= ~(MOVE_RESULT_NOT_VERY_EFFECTIVE | MOVE_RESULT_SUPER_EFFECTIVE);
    }
    else if (modifier == UQ_4_12(1.0))
    {
        gMoveResultFlags &= ~(MOVE_RESULT_NOT_VERY_EFFECTIVE | MOVE_RESULT_SUPER_EFFECTIVE | MOVE_RESULT_DOESNT_AFFECT_FOE);
    }
    else if (modifier > UQ_4_12(1.0))
    {
        gMoveResultFlags |= MOVE_RESULT_SUPER_EFFECTIVE;
        gMoveResultFlags &= ~(MOVE_RESULT_NOT_VERY_EFFECTIVE | MOVE_RESULT_DOESNT_AFFECT_FOE);
    }
    else //if (modifier < UQ_4_12(1.0))
    {
        gMoveResultFlags |= MOVE_RESULT_NOT_VERY_EFFECTIVE;
        gMoveResultFlags &= ~(MOVE_RESULT_SUPER_EFFECTIVE | MOVE_RESULT_DOESNT_AFFECT_FOE);
    }
}

static u16 CalcTypeEffectivenessMultiplierInternal(u16 move, u8 moveType, u8 battlerAtk, u8 battlerDef, bool32 recordAbilities, u16 modifier)
{
    MulByTypeEffectiveness(&modifier, move, moveType, battlerDef, gBattleMons[battlerDef].type1, battlerAtk, recordAbilities);
    if (gBattleMons[battlerDef].type2 != gBattleMons[battlerDef].type1)
        MulByTypeEffectiveness(&modifier, move, moveType, battlerDef, gBattleMons[battlerDef].type2, battlerAtk, recordAbilities);
    if (gBattleMons[battlerDef].type3 != TYPE_MYSTERY && gBattleMons[battlerDef].type3 != gBattleMons[battlerDef].type2
        && gBattleMons[battlerDef].type3 != gBattleMons[battlerDef].type1)
        MulByTypeEffectiveness(&modifier, move, moveType, battlerDef, gBattleMons[battlerDef].type3, battlerAtk, recordAbilities);

    if (moveType == TYPE_GROUND && !IsBattlerGrounded(battlerDef) && !(gBattleMoves[move].flags & FLAG_DMG_UNGROUNDED_IGNORE_TYPE_IF_FLYING))
    {
        modifier = UQ_4_12(0.0);
        if (recordAbilities && GetBattlerAbility(battlerDef) == ABILITY_LEVITATE)
        {
            gLastUsedAbility = ABILITY_LEVITATE;
            gMoveResultFlags |= (MOVE_RESULT_MISSED | MOVE_RESULT_DOESNT_AFFECT_FOE);
            gLastLandedMoves[battlerDef] = 0;
            gBattleCommunication[MISS_TYPE] = B_MSG_GROUND_MISS;
            RecordAbilityBattle(battlerDef, ABILITY_LEVITATE);
        }
    }

    // Thousand Arrows ignores type modifiers for flying mons
    if (!IsBattlerGrounded(battlerDef) && (gBattleMoves[move].flags & FLAG_DMG_UNGROUNDED_IGNORE_TYPE_IF_FLYING)
        && (gBattleMons[battlerDef].type1 == TYPE_FLYING || gBattleMons[battlerDef].type2 == TYPE_FLYING || gBattleMons[battlerDef].type3 == TYPE_FLYING))
    {
        modifier = UQ_4_12(1.0);
    }

    if (((GetBattlerAbility(battlerDef) == ABILITY_WONDER_GUARD && modifier <= UQ_4_12(1.0))
        || (GetBattlerAbility(battlerDef) == ABILITY_TELEPATHY && battlerDef == BATTLE_PARTNER(battlerAtk)))
        && gBattleMoves[move].power)
    {
        modifier = UQ_4_12(0.0);
        if (recordAbilities)
        {
            gLastUsedAbility = gBattleMons[battlerDef].ability;
            gMoveResultFlags |= MOVE_RESULT_MISSED;
            gLastLandedMoves[battlerDef] = 0;
            gBattleCommunication[MISS_TYPE] = B_MSG_AVOIDED_DMG;
            RecordAbilityBattle(battlerDef, gBattleMons[battlerDef].ability);
        }
    }

    return modifier;
}

u16 CalcTypeEffectivenessMultiplier(u16 move, u8 moveType, u8 battlerAtk, u8 battlerDef, bool32 recordAbilities)
{
    u16 modifier = UQ_4_12(1.0);

    if (move != MOVE_STRUGGLE && moveType != TYPE_MYSTERY)
    {
        modifier = CalcTypeEffectivenessMultiplierInternal(move, moveType, battlerAtk, battlerDef, recordAbilities, modifier);
        if (gBattleMoves[move].effect == EFFECT_TWO_TYPED_MOVE)
            modifier = CalcTypeEffectivenessMultiplierInternal(move, gBattleMoves[move].argument, battlerAtk, battlerDef, recordAbilities, modifier);
    }

    if (recordAbilities)
        UpdateMoveResultFlags(modifier);
    return modifier;
}

u16 CalcPartyMonTypeEffectivenessMultiplier(u16 move, u16 speciesDef, u16 abilityDef)
{
    u16 modifier = UQ_4_12(1.0);
    u8 moveType = gBattleMoves[move].type;

    if (move != MOVE_STRUGGLE && moveType != TYPE_MYSTERY)
    {
        MulByTypeEffectiveness(&modifier, move, moveType, 0, gBaseStats[speciesDef].type1, 0, FALSE);
        if (gBaseStats[speciesDef].type2 != gBaseStats[speciesDef].type1)
            MulByTypeEffectiveness(&modifier, move, moveType, 0, gBaseStats[speciesDef].type2, 0, FALSE);

        if (moveType == TYPE_GROUND && abilityDef == ABILITY_LEVITATE && !(gFieldStatuses & STATUS_FIELD_GRAVITY))
            modifier = UQ_4_12(0.0);
        if (abilityDef == ABILITY_WONDER_GUARD && modifier <= UQ_4_12(1.0) && gBattleMoves[move].power)
            modifier = UQ_4_12(0.0);
    }

    UpdateMoveResultFlags(modifier);
    return modifier;
}

u16 GetTypeModifier(u8 atkType, u8 defType)
{
    if (B_FLAG_INVERSE_BATTLE != 0 && FlagGet(B_FLAG_INVERSE_BATTLE))
        return sInverseTypeEffectivenessTable[atkType][defType];
    else
        return sTypeEffectivenessTable[atkType][defType];
}

s32 GetStealthHazardDamage(u8 hazardType, u8 battlerId)
{
    u8 type1 = gBattleMons[battlerId].type1;
    u8 type2 = gBattleMons[battlerId].type2;
    u32 maxHp = gBattleMons[battlerId].maxHP;
    s32 dmg = 0;
    u16 modifier = UQ_4_12(1.0);

    MulModifier(&modifier, GetTypeModifier(hazardType, type1));
    if (type2 != type1)
        MulModifier(&modifier, GetTypeModifier(hazardType, type2));

    switch (modifier)
    {
    case UQ_4_12(0.0):
        dmg = 0;
        break;
    case UQ_4_12(0.25):
        dmg = maxHp / 32;
        if (dmg == 0)
            dmg = 1;
        break;
    case UQ_4_12(0.5):
        dmg = maxHp / 16;
        if (dmg == 0)
            dmg = 1;
        break;
    case UQ_4_12(1.0):
        dmg = maxHp / 8;
        if (dmg == 0)
            dmg = 1;
        break;
    case UQ_4_12(2.0):
        dmg = maxHp / 4;
        if (dmg == 0)
            dmg = 1;
        break;
    case UQ_4_12(4.0):
        dmg = maxHp / 2;
        if (dmg == 0)
            dmg = 1;
        break;
    }

    return dmg;
}

bool32 IsPartnerMonFromSameTrainer(u8 battlerId)
{
    if (GetBattlerSide(battlerId) == B_SIDE_OPPONENT && gBattleTypeFlags & BATTLE_TYPE_TWO_OPPONENTS)
        return FALSE;
    else if (GetBattlerSide(battlerId) == B_SIDE_PLAYER && gBattleTypeFlags & BATTLE_TYPE_INGAME_PARTNER)
        return FALSE;
    else if (gBattleTypeFlags & BATTLE_TYPE_MULTI)
        return FALSE;
    else
        return TRUE;
}

u16 GetMegaEvolutionSpecies(u16 preEvoSpecies, u16 heldItemId)
{
    u32 i;

    for (i = 0; i < EVOS_PER_MON; i++)
    {
        if (gEvolutionTable[preEvoSpecies][i].method == EVO_MEGA_EVOLUTION
            && gEvolutionTable[preEvoSpecies][i].param == heldItemId)
                return gEvolutionTable[preEvoSpecies][i].targetSpecies;
    }
    return SPECIES_NONE;
}

u16 GetWishMegaEvolutionSpecies(u16 preEvoSpecies, u16 moveId1, u16 moveId2, u16 moveId3, u16 moveId4)
{
    u32 i, par;

    for (i = 0; i < EVOS_PER_MON; i++)
    {
        if (gEvolutionTable[preEvoSpecies][i].method == EVO_MOVE_MEGA_EVOLUTION)
        {
            par = gEvolutionTable[preEvoSpecies][i].param;
            if (par == moveId1 || par == moveId2 || par == moveId3 || par == moveId4)
                return gEvolutionTable[preEvoSpecies][i].targetSpecies;
        }
    }
    return SPECIES_NONE;
}

bool32 CanMegaEvolve(u8 battlerId)
{
    u32 itemId, holdEffect, species;
    struct Pokemon *mon;
    u8 battlerPosition = GetBattlerPosition(battlerId);
    u8 partnerPosition = GetBattlerPosition(BATTLE_PARTNER(battlerId));
    struct MegaEvolutionData *mega = &(((struct ChooseMoveStruct*)(&gBattleResources->bufferA[gActiveBattler][4]))->mega);

#ifdef ITEM_EXPANSION
    // Check if Player has a Mega Bracelet
    if ((GetBattlerPosition(battlerId) == B_POSITION_PLAYER_LEFT || (!(gBattleTypeFlags & BATTLE_TYPE_MULTI) && GetBattlerPosition(battlerId) == B_POSITION_PLAYER_RIGHT))
     && !CheckBagHasItem(ITEM_MEGA_BRACELET, 1))
        return FALSE;
#endif

    // Check if trainer already mega evolved a pokemon.
    if (mega->alreadyEvolved[battlerPosition])
        return FALSE;
    if (gBattleTypeFlags & BATTLE_TYPE_DOUBLE)
    {
        if (IsPartnerMonFromSameTrainer(battlerId)
            && (mega->alreadyEvolved[partnerPosition] || (mega->toEvolve & gBitTable[BATTLE_PARTNER(battlerId)])))
            return FALSE;
    }

    // Gets mon data.
    if (GetBattlerSide(battlerId) == B_SIDE_OPPONENT)
        mon = &gEnemyParty[gBattlerPartyIndexes[battlerId]];
    else
        mon = &gPlayerParty[gBattlerPartyIndexes[battlerId]];

    species = GetMonData(mon, MON_DATA_SPECIES);
    itemId = GetMonData(mon, MON_DATA_HELD_ITEM);

    // Check if there is an entry in the evolution table for regular Mega Evolution.
    if (GetMegaEvolutionSpecies(species, itemId) != SPECIES_NONE)
    {
        if (B_ENABLE_DEBUG && gBattleStruct->debugHoldEffects[battlerId])
            holdEffect = gBattleStruct->debugHoldEffects[battlerId];
        else if (itemId == ITEM_ENIGMA_BERRY)
            holdEffect = gEnigmaBerries[battlerId].holdEffect;
        else
            holdEffect = ItemId_GetHoldEffect(itemId);

        // Can Mega Evolve via Item.
        if (holdEffect == HOLD_EFFECT_MEGA_STONE)
        {
            gBattleStruct->mega.isWishMegaEvo = FALSE;
            return TRUE;
        }
    }

    // Check if there is an entry in the evolution table for Wish Mega Evolution.
    if (GetWishMegaEvolutionSpecies(species, GetMonData(mon, MON_DATA_MOVE1), GetMonData(mon, MON_DATA_MOVE2), GetMonData(mon, MON_DATA_MOVE3), GetMonData(mon, MON_DATA_MOVE4)))
    {
        gBattleStruct->mega.isWishMegaEvo = TRUE;
        return TRUE;
    }

    // No checks passed, the mon CAN'T mega evolve.
    return FALSE;
}

void UndoMegaEvolution(u32 monId)
{
    if (gBattleStruct->mega.evolvedPartyIds[B_SIDE_PLAYER] & gBitTable[monId])
    {
        gBattleStruct->mega.evolvedPartyIds[B_SIDE_PLAYER] &= ~(gBitTable[monId]);
        SetMonData(&gPlayerParty[monId], MON_DATA_SPECIES, &gBattleStruct->mega.playerEvolvedSpecies);
        CalculateMonStats(&gPlayerParty[monId]);
    }
    // While not exactly a mega evolution, Zygarde follows the same rules.
    else if (GetMonData(&gPlayerParty[monId], MON_DATA_SPECIES, NULL) == SPECIES_ZYGARDE_COMPLETE)
    {
        SetMonData(&gPlayerParty[monId], MON_DATA_SPECIES, &gBattleStruct->changedSpecies[monId]);
        gBattleStruct->changedSpecies[monId] = 0;
        CalculateMonStats(&gPlayerParty[monId]);
    }
}

void UndoFormChange(u32 monId, u32 side, bool32 isSwitchingOut)
{
    u32 i, currSpecies;
    struct Pokemon *party = (side == B_SIDE_PLAYER) ? gPlayerParty : gEnemyParty;
    static const u16 species[][2] = // changed form id, default form id
    {
        {SPECIES_MIMIKYU_BUSTED, SPECIES_MIMIKYU},
        {SPECIES_AEGISLASH_BLADE, SPECIES_AEGISLASH},
        {SPECIES_DARMANITAN_ZEN_MODE, SPECIES_DARMANITAN},
        {SPECIES_MINIOR, SPECIES_MINIOR_CORE_RED},
        {SPECIES_MINIOR_METEOR_BLUE, SPECIES_MINIOR_CORE_BLUE},
        {SPECIES_MINIOR_METEOR_GREEN, SPECIES_MINIOR_CORE_GREEN},
        {SPECIES_MINIOR_METEOR_INDIGO, SPECIES_MINIOR_CORE_INDIGO},
        {SPECIES_MINIOR_METEOR_ORANGE, SPECIES_MINIOR_CORE_ORANGE},
        {SPECIES_MINIOR_METEOR_VIOLET, SPECIES_MINIOR_CORE_VIOLET},
        {SPECIES_MINIOR_METEOR_YELLOW, SPECIES_MINIOR_CORE_YELLOW},
        {SPECIES_WISHIWASHI_SCHOOL, SPECIES_WISHIWASHI},
        {SPECIES_CRAMORANT_GORGING, SPECIES_CRAMORANT},
        {SPECIES_CRAMORANT_GULPING, SPECIES_CRAMORANT},
        {SPECIES_GRENINJA_ASH, SPECIES_GRENINJA_BATTLE_BOND},
    };

    if (isSwitchingOut) // Don't revert Mimikyu Busted when switching out
        i = 1;
    else
        i = 0;

    currSpecies = GetMonData(&party[monId], MON_DATA_SPECIES, NULL);
    for (; i < ARRAY_COUNT(species); i++)
    {
        if (currSpecies == species[i][0])
        {
            SetMonData(&party[monId], MON_DATA_SPECIES, &species[i][1]);
            CalculateMonStats(&party[monId]);
            break;
        }
    }
}

bool32 DoBattlersShareType(u32 battler1, u32 battler2)
{
    s32 i;
    u8 types1[3] = {gBattleMons[battler1].type1, gBattleMons[battler1].type2, gBattleMons[battler1].type3};
    u8 types2[3] = {gBattleMons[battler2].type1, gBattleMons[battler2].type2, gBattleMons[battler2].type3};

    if (types1[2] == TYPE_MYSTERY)
        types1[2] = types1[0];
    if (types2[2] == TYPE_MYSTERY)
        types2[2] = types2[0];

    for (i = 0; i < 3; i++)
    {
        if (types1[i] == types2[0] || types1[i] == types2[1] || types1[i] == types2[2])
            return TRUE;
    }

    return FALSE;
}

bool32 CanBattlerGetOrLoseItem(u8 battlerId, u16 itemId)
{
    u16 species = gBattleMons[battlerId].species;
    u16 holdEffect = ItemId_GetHoldEffect(itemId);
    
    // Mail can be stolen now
    if (itemId == ITEM_ENIGMA_BERRY)
        return FALSE;
    else if (GET_BASE_SPECIES_ID(species) == SPECIES_KYOGRE && itemId == ITEM_BLUE_ORB) // includes primal
        return FALSE;
    else if (GET_BASE_SPECIES_ID(species) == SPECIES_GROUDON && itemId == ITEM_RED_ORB) // includes primal
        return FALSE;
    // Mega stone cannot be lost if pokemon's base species can mega evolve with it.
    else if (holdEffect == HOLD_EFFECT_MEGA_STONE && (GetMegaEvolutionSpecies(GET_BASE_SPECIES_ID(species), itemId) != SPECIES_NONE))
        return FALSE;
    else if (GET_BASE_SPECIES_ID(species) == SPECIES_GIRATINA && itemId == ITEM_GRISEOUS_ORB)
        return FALSE;
    else if (GET_BASE_SPECIES_ID(species) == SPECIES_GENESECT && holdEffect == HOLD_EFFECT_DRIVE)
        return FALSE;
    else if (GET_BASE_SPECIES_ID(species) == SPECIES_SILVALLY && holdEffect == HOLD_EFFECT_MEMORY)
        return FALSE;
    else if (GET_BASE_SPECIES_ID(species) == SPECIES_ARCEUS && holdEffect == HOLD_EFFECT_PLATE)
        return FALSE;
#ifdef HOLD_EFFECT_Z_CRYSTAL
    else if (holdEffect == HOLD_EFFECT_Z_CRYSTAL)
        return FALSE;
#endif
    else
        return TRUE;
}

struct Pokemon *GetIllusionMonPtr(u32 battlerId)
{
    if (gBattleStruct->illusion[battlerId].broken)
        return NULL;
    if (!gBattleStruct->illusion[battlerId].set)
    {
        if (GetBattlerSide(battlerId) == B_SIDE_PLAYER)
            SetIllusionMon(&gPlayerParty[gBattlerPartyIndexes[battlerId]], battlerId);
        else
            SetIllusionMon(&gEnemyParty[gBattlerPartyIndexes[battlerId]], battlerId);
    }
    if (!gBattleStruct->illusion[battlerId].on)
        return NULL;

    return gBattleStruct->illusion[battlerId].mon;
}

void ClearIllusionMon(u32 battlerId)
{
    memset(&gBattleStruct->illusion[battlerId], 0, sizeof(gBattleStruct->illusion[battlerId]));
}

bool32 SetIllusionMon(struct Pokemon *mon, u32 battlerId)
{
    struct Pokemon *party, *partnerMon;
    s32 i, id;

    gBattleStruct->illusion[battlerId].set = 1;
    if (GetMonAbility(mon) != ABILITY_ILLUSION)
        return FALSE;

    if (GetBattlerSide(battlerId) == B_SIDE_PLAYER)
        party = gPlayerParty;
    else
        party = gEnemyParty;

    if (IsBattlerAlive(BATTLE_PARTNER(battlerId)))
        partnerMon = &party[gBattlerPartyIndexes[BATTLE_PARTNER(battlerId)]];
    else
        partnerMon = mon;

    // Find last alive non-egg pokemon.
    for (i = PARTY_SIZE - 1; i >= 0; i--)
    {
        id = i;
        if (GetMonData(&party[id], MON_DATA_SANITY_HAS_SPECIES)
            && GetMonData(&party[id], MON_DATA_HP)
            && !GetMonData(&party[id], MON_DATA_IS_EGG)
            && &party[id] != mon
            && &party[id] != partnerMon)
        {
            gBattleStruct->illusion[battlerId].on = 1;
            gBattleStruct->illusion[battlerId].broken = 0;
            gBattleStruct->illusion[battlerId].partyId = id;
            gBattleStruct->illusion[battlerId].mon = &party[id];
            return TRUE;
        }
    }

    return FALSE;
}

bool8 ShouldGetStatBadgeBoost(u16 badgeFlag, u8 battlerId)
{
    if (B_BADGE_BOOST != GEN_3)
        return FALSE;
    else if (gBattleTypeFlags & (BATTLE_TYPE_LINK | BATTLE_TYPE_EREADER_TRAINER | BATTLE_TYPE_RECORDED_LINK | BATTLE_TYPE_FRONTIER))
        return FALSE;
    else if (GetBattlerSide(battlerId) != B_SIDE_PLAYER)
        return FALSE;
    else if (gBattleTypeFlags & BATTLE_TYPE_TRAINER && gTrainerBattleOpponent_A == TRAINER_SECRET_BASE)
        return FALSE;
    else if (FlagGet(badgeFlag))
        return TRUE;
    else
        return FALSE;
}

u8 GetBattleMoveSplit(u32 moveId)
{
    if (IS_MOVE_STATUS(moveId) || B_PHYSICAL_SPECIAL_SPLIT >= GEN_4)
        return gBattleMoves[moveId].split;
    else if (gBattleMoves[moveId].type < TYPE_MYSTERY)
        return SPLIT_PHYSICAL;
    else
        return SPLIT_SPECIAL;
}

static bool32 TryRemoveScreens(u8 battler)
{
    bool32 removed = FALSE;
    u8 battlerSide = GetBattlerSide(battler);
    u8 enemySide = GetBattlerSide(BATTLE_OPPOSITE(battler));

    // try to remove from battler's side
    if (gSideStatuses[battlerSide] & (SIDE_STATUS_REFLECT | SIDE_STATUS_LIGHTSCREEN | SIDE_STATUS_AURORA_VEIL))
    {
        gSideStatuses[battlerSide] &= ~(SIDE_STATUS_REFLECT | SIDE_STATUS_LIGHTSCREEN | SIDE_STATUS_AURORA_VEIL);
        gSideTimers[battlerSide].reflectTimer = 0;
        gSideTimers[battlerSide].lightscreenTimer = 0;
        gSideTimers[battlerSide].auroraVeilTimer = 0;
        removed = TRUE;
    }

    // try to remove from battler opponent's side
    if (gSideStatuses[enemySide] & (SIDE_STATUS_REFLECT | SIDE_STATUS_LIGHTSCREEN | SIDE_STATUS_AURORA_VEIL))
    {
        gSideStatuses[enemySide] &= ~(SIDE_STATUS_REFLECT | SIDE_STATUS_LIGHTSCREEN | SIDE_STATUS_AURORA_VEIL);
        gSideTimers[enemySide].reflectTimer = 0;
        gSideTimers[enemySide].lightscreenTimer = 0;
        gSideTimers[enemySide].auroraVeilTimer = 0;
        removed = TRUE;
    }

    return removed;
}

static bool32 IsUnnerveAbilityOnOpposingSide(u8 battlerId)
{
    if (IsAbilityOnOpposingSide(battlerId, ABILITY_UNNERVE)
      || IsAbilityOnOpposingSide(battlerId, ABILITY_AS_ONE_ICE_RIDER)
      || IsAbilityOnOpposingSide(battlerId, ABILITY_AS_ONE_SHADOW_RIDER))
        return TRUE;
    return FALSE;
}

bool32 TestMoveFlags(u16 move, u32 flag)
{
    if (gBattleMoves[move].flags & flag)
        return TRUE;
    return FALSE;
}

struct Pokemon *GetBattlerPartyData(u8 battlerId)
{
    struct Pokemon *mon;
    if (GetBattlerSide(battlerId) == B_SIDE_PLAYER)
        mon = &gPlayerParty[gBattlerPartyIndexes[battlerId]];
    else
        mon = &gEnemyParty[gBattlerPartyIndexes[battlerId]];

    return mon;
}

//Make sure the input bank is any bank on the specific mon's side
bool32 CanFling(u8 battlerId)
{
    u16 item = gBattleMons[battlerId].item;
    u16 itemEffect = ItemId_GetHoldEffect(item);

    if (item == ITEM_NONE
      || GetBattlerAbility(battlerId) == ABILITY_KLUTZ
      || gFieldStatuses & STATUS_FIELD_MAGIC_ROOM
      || gDisableStructs[battlerId].embargoTimer != 0
      || !CanBattlerGetOrLoseItem(battlerId, item)
      //|| itemEffect == HOLD_EFFECT_PRIMAL_ORB
      || itemEffect == HOLD_EFFECT_GEMS
      #ifdef ITEM_ABILITY_CAPSULE
      || item == ITEM_ABILITY_CAPSULE
      #endif
      || (ItemId_GetPocket(item) == POCKET_BERRIES && IsAbilityOnSide(battlerId, ABILITY_UNNERVE))
      || GetPocketByItemId(item) == POCKET_POKE_BALLS)
        return FALSE;

    return TRUE;
}

// ability checks
bool32 IsRolePlayBannedAbilityAtk(u16 ability)
{
    u32 i;
    for (i = 0; i < ARRAY_COUNT(sRolePlayBannedAttackerAbilities); i++)
    {
        if (ability == sRolePlayBannedAttackerAbilities[i])
            return TRUE;
    }
    return FALSE;
}

bool32 IsRolePlayBannedAbility(u16 ability)
{
    u32 i;
    for (i = 0; i < ARRAY_COUNT(sRolePlayBannedAbilities); i++)
    {
        if (ability == sRolePlayBannedAbilities[i])
            return TRUE;
    }
    return FALSE;
}

bool32 IsSkillSwapBannedAbility(u16 ability)
{
    u32 i;
    for (i = 0; i < ARRAY_COUNT(sSkillSwapBannedAbilities); i++)
    {
        if (ability == sSkillSwapBannedAbilities[i])
            return TRUE;
    }
    return FALSE;
}

bool32 IsWorrySeedBannedAbility(u16 ability)
{
    u32 i;
    for (i = 0; i < ARRAY_COUNT(sWorrySeedBannedAbilities); i++)
    {
        if (ability == sWorrySeedBannedAbilities[i])
            return TRUE;
    }
    return FALSE;
}

bool32 IsGastroAcidBannedAbility(u16 ability)
{
    u32 i;
    for (i = 0; i < ARRAY_COUNT(sGastroAcidBannedAbilities); i++)
    {
        if (ability == sGastroAcidBannedAbilities[i])
            return TRUE;
    }
    return FALSE;
}

bool32 IsEntrainmentBannedAbilityAttacker(u16 ability)
{
    u32 i;
    for (i = 0; i < ARRAY_COUNT(sEntrainmentBannedAttackerAbilities); i++)
    {
        if (ability == sEntrainmentBannedAttackerAbilities[i])
            return TRUE;
    }
    return FALSE;
}

bool32 IsEntrainmentTargetOrSimpleBeamBannedAbility(u16 ability)
{
    u32 i;
    for (i = 0; i < ARRAY_COUNT(sEntrainmentTargetSimpleBeamBannedAbilities); i++)
    {
        if (ability == sEntrainmentTargetSimpleBeamBannedAbilities[i])
            return TRUE;
    }
    return FALSE;
}

// Sort an array of battlers by speed
// Useful for effects like pickpocket, eject button, red card, dancer
void SortBattlersBySpeed(u8 *battlers, bool8 slowToFast)
{
    int i, j, currSpeed, currBattler;
    u16 speeds[4] = {0};
    
    for (i = 0; i < gBattlersCount; i++)
        speeds[i] = GetBattlerTotalSpeedStat(battlers[i]);

    for (i = 1; i < gBattlersCount; i++)
    {
        currBattler = battlers[i];
        currSpeed = speeds[i];
        j = i - 1;

        if (slowToFast)
        {
            while (j >= 0 && speeds[j] > currSpeed)
            {
                battlers[j + 1] = battlers[j];
                speeds[j + 1] = speeds[j];
                j = j - 1;
            }
        }
        else
        {
            while (j >= 0 && speeds[j] < currSpeed)
            {
                battlers[j + 1] = battlers[j];
                speeds[j + 1] = speeds[j];
                j = j - 1;
            }
        }

        battlers[j + 1] = currBattler;
        speeds[j + 1] = currSpeed;
    }
}

void TryRestoreStolenItems(void)
{
    u32 i;
    u16 stolenItem = ITEM_NONE;
    
    for (i = 0; i < PARTY_SIZE; i++)
    {
        if (gBattleStruct->itemStolen[i].stolen)
        {
            stolenItem = gBattleStruct->itemStolen[i].originalItem;
            if (stolenItem != ITEM_NONE && ItemId_GetPocket(stolenItem) != POCKET_BERRIES)
                SetMonData(&gPlayerParty[i], MON_DATA_HELD_ITEM, &stolenItem);  // Restore stolen non-berry items
        }
    }
}

bool32 CanStealItem(u8 battlerStealing, u8 battlerItem, u16 item)
{
    u8 stealerSide = GetBattlerSide(battlerStealing);
    
    if (gBattleTypeFlags & BATTLE_TYPE_TRAINER_HILL)
        return FALSE;
    
    // Check if the battler trying to steal should be able to
    if (stealerSide == B_SIDE_OPPONENT
        && !(gBattleTypeFlags &
             (BATTLE_TYPE_EREADER_TRAINER
              | BATTLE_TYPE_FRONTIER
              | BATTLE_TYPE_LINK
              | BATTLE_TYPE_RECORDED_LINK
              | BATTLE_TYPE_SECRET_BASE
              #if B_TRAINERS_KNOCK_OFF_ITEMS
              | BATTLE_TYPE_TRAINER
              #endif
              )))
    {
        return FALSE;
    }
    else if (!(gBattleTypeFlags &
          (BATTLE_TYPE_EREADER_TRAINER
           | BATTLE_TYPE_FRONTIER
           | BATTLE_TYPE_LINK
           | BATTLE_TYPE_RECORDED_LINK
           | BATTLE_TYPE_SECRET_BASE))
        && (gWishFutureKnock.knockedOffMons[stealerSide] & gBitTable[gBattlerPartyIndexes[battlerStealing]]))
    {
        return FALSE;
    }
    
    if (!CanBattlerGetOrLoseItem(battlerItem, item)      // Battler with item cannot have it stolen
      ||!CanBattlerGetOrLoseItem(battlerStealing, item)) // Stealer cannot take the item
        return FALSE;
    
    return TRUE;
}

void TrySaveExchangedItem(u8 battlerId, u16 stolenItem)
{
    // Because BtlController_EmitSetMonData does SetMonData, we need to save the stolen item only if it matches the battler's original
    // So, if the player steals an item during battle and has it stolen from it, it will not end the battle with it (naturally)
    #if B_TRAINERS_KNOCK_OFF_ITEMS == TRUE
    // If regular trainer battle and mon's original item matches what is being stolen, save it to be restored at end of battle
    if (gBattleTypeFlags & BATTLE_TYPE_TRAINER
      && !(gBattleTypeFlags & BATTLE_TYPE_FRONTIER)
      && GetBattlerSide(battlerId) == B_SIDE_PLAYER
      && stolenItem == gBattleStruct->itemStolen[gBattlerPartyIndexes[battlerId]].originalItem)
        gBattleStruct->itemStolen[gBattlerPartyIndexes[battlerId]].stolen = TRUE;
    #endif
}

<<<<<<< HEAD
bool32 IsBattlerWeatherAffected(u8 battlerId, u32 weatherFlags)
{
    if (!WEATHER_HAS_EFFECT)
        return FALSE;
        
    if (gBattleWeather & weatherFlags)
    {
        // given weather is active -> check if its sun, rain against utility umbrella ( since only 1 weather can be active at once)
        if (gBattleWeather & (WEATHER_SUN_ANY | WEATHER_RAIN_ANY) && GetBattlerHoldEffect(battlerId, TRUE) == HOLD_EFFECT_UTILITY_UMBRELLA)
            return FALSE; // utility umbrella blocks sun, rain effects
    
        return TRUE;
    }
    return FALSE;
}
=======
bool32 IsBattlerAffectedByHazards(u8 battlerId, bool32 toxicSpikes)
{
    bool32 ret = TRUE;
    u32 holdEffect = GetBattlerHoldEffect(gActiveBattler, TRUE);
    if (toxicSpikes && holdEffect == HOLD_EFFECT_HEAVY_DUTY_BOOTS && !IS_BATTLER_OF_TYPE(battlerId, TYPE_POISON))
    {
        ret = FALSE;
        RecordItemEffectBattle(battlerId, holdEffect);
    }
    else if (holdEffect == HOLD_EFFECT_HEAVY_DUTY_BOOTS)
    {
        ret = FALSE;
        RecordItemEffectBattle(battlerId, holdEffect);
    }
    return ret;
}

bool32 TestSheerForceFlag(u8 battler, u16 move)
{
    if (GetBattlerAbility(battler) == ABILITY_SHEER_FORCE && gBattleMoves[move].flags & FLAG_SHEER_FORCE_BOOST)
        return TRUE;
    else
        return FALSE;
}

// This function is the body of "jumpifstat", but can be used dynamically in a function
bool32 CompareStat(u8 battlerId, u8 statId, u8 cmpTo, u8 cmpKind)
{
    bool8 ret = FALSE;
    u8 statValue = gBattleMons[battlerId].statStages[statId];
    
    // Because this command is used as a way of checking if a stat can be lowered/raised,
    // we need to do some modification at run-time.
    if (GetBattlerAbility(battlerId) == ABILITY_CONTRARY)
    {
        if (cmpKind == CMP_GREATER_THAN)
            cmpKind = CMP_LESS_THAN;
        else if (cmpKind == CMP_LESS_THAN)
            cmpKind = CMP_GREATER_THAN;

        if (cmpTo == MIN_STAT_STAGE)
            cmpTo = MAX_STAT_STAGE;
        else if (cmpTo == MAX_STAT_STAGE)
            cmpTo = MIN_STAT_STAGE;
    }

    switch (cmpKind)
    {
    case CMP_EQUAL:
        if (statValue == cmpTo)
            ret = TRUE;
        break;
    case CMP_NOT_EQUAL:
        if (statValue != cmpTo)
            ret = TRUE;
        break;
    case CMP_GREATER_THAN:
        if (statValue > cmpTo)
            ret = TRUE;
        break;
    case CMP_LESS_THAN:
        if (statValue < cmpTo)
            ret = TRUE;
        break;
    case CMP_COMMON_BITS:
        if (statValue & cmpTo)
            ret = TRUE;
        break;
    case CMP_NO_COMMON_BITS:
        if (!(statValue & cmpTo))
            ret = TRUE;
        break;
    }
    
    return ret;
}

void BufferStatChange(u8 battlerId, u8 statId, u8 stringId)
{
    bool8 hasContrary = (GetBattlerAbility(battlerId) == ABILITY_CONTRARY);

    PREPARE_STAT_BUFFER(gBattleTextBuff1, statId);
    if (stringId == STRINGID_STATFELL)
    {
        if (hasContrary)
            PREPARE_STRING_BUFFER(gBattleTextBuff2, STRINGID_STATROSE)
        else
            PREPARE_STRING_BUFFER(gBattleTextBuff2, STRINGID_STATFELL)
    }
    else if (stringId == STRINGID_STATROSE)
    {
        if (hasContrary)
            PREPARE_STRING_BUFFER(gBattleTextBuff2, STRINGID_STATFELL)
        else
            PREPARE_STRING_BUFFER(gBattleTextBuff2, STRINGID_STATROSE)
    }
    else
    {
        PREPARE_STRING_BUFFER(gBattleTextBuff2, stringId)
    }
}

bool32 TryRoomService(u8 battlerId)
{
    if (gFieldStatuses & STATUS_FIELD_TRICK_ROOM && CompareStat(battlerId, STAT_SPEED, MIN_STAT_STAGE, CMP_GREATER_THAN))
    {
        BufferStatChange(battlerId, STAT_SPEED, STRINGID_STATFELL);
        gEffectBattler = gBattleScripting.battler = battlerId;
        SET_STATCHANGER(STAT_SPEED, 1, TRUE);
        gBattleScripting.animArg1 = 0xE + STAT_SPEED;
        gBattleScripting.animArg2 = 0;
        gLastUsedItem = gBattleMons[battlerId].item;
        return TRUE;
    }
    else
    {
        return FALSE;
    }
}

void DoBurmyFormChange(u32 monId)
{
    u16 newSpecies, currSpecies;
    s32 sentIn;
    struct Pokemon *party = gPlayerParty;

    sentIn = gSentPokesToOpponent[(gBattlerFainted & 2) >> 1];
    currSpecies = GetMonData(&party[monId], MON_DATA_SPECIES, NULL);

    if ((GET_BASE_SPECIES_ID(currSpecies) == SPECIES_BURMY) && (gBitTable[monId] & sentIn))
    {
        switch (gBattleTerrain)
        {  
            case BATTLE_TERRAIN_GRASS:
            case BATTLE_TERRAIN_LONG_GRASS:
            case BATTLE_TERRAIN_POND:
            case BATTLE_TERRAIN_MOUNTAIN:
            case BATTLE_TERRAIN_PLAIN:
                newSpecies = SPECIES_BURMY;
                break;
            case BATTLE_TERRAIN_CAVE:
            case BATTLE_TERRAIN_SAND:
                newSpecies = SPECIES_BURMY_SANDY_CLOAK;
                break;
            case BATTLE_TERRAIN_BUILDING:
                newSpecies = SPECIES_BURMY_TRASH_CLOAK;
                break;
            default: // Don't change form if last battle was water-related
                newSpecies = SPECIES_NONE;
                break;
        }

        if (newSpecies != SPECIES_NONE)
        {
            SetMonData(&party[monId], MON_DATA_SPECIES, &newSpecies);
            CalculateMonStats(&party[monId]);
        }
    }
}

bool32 BlocksPrankster(u16 move, u8 battlerPrankster, u8 battlerDef)
{
    #if B_PRANKSTER_DARK_TYPES >= GEN_7
    if (gProtectStructs[battlerPrankster].pranksterElevated
      && GetBattlerSide(battlerPrankster) != GetBattlerSide(battlerDef)
      && !(gBattleMoves[gCurrentMove].target & (MOVE_TARGET_OPPONENTS_FIELD | MOVE_TARGET_DEPENDS)) // Don't block hazards, assist-type moves
      && IS_BATTLER_OF_TYPE(battlerDef, TYPE_DARK)  // Only Dark-types can block Prankster'd
      && !(gStatuses3[battlerDef] & STATUS3_SEMI_INVULNERABLE))
        return TRUE;
    else
    #endif
        return FALSE;
}
>>>>>>> 471eab40
<|MERGE_RESOLUTION|>--- conflicted
+++ resolved
@@ -5535,7 +5535,7 @@
 {
     u16 ability = GetBattlerAbility(battlerId);
     if (IS_BATTLER_OF_TYPE(battlerId, TYPE_ICE)
-      || (WEATHER_HAS_EFFECT && gBattleWeather & WEATHER_SUN_ANY)
+      || IsBattlerWeatherAffected(battlerId, WEATHER_SUN_ANY)
       || gSideStatuses[GetBattlerSide(battlerId)] & SIDE_STATUS_SAFEGUARD
       || ability == ABILITY_MAGMA_ARMOR
       || ability == ABILITY_COMATOSE
@@ -9183,23 +9183,6 @@
     #endif
 }
 
-<<<<<<< HEAD
-bool32 IsBattlerWeatherAffected(u8 battlerId, u32 weatherFlags)
-{
-    if (!WEATHER_HAS_EFFECT)
-        return FALSE;
-        
-    if (gBattleWeather & weatherFlags)
-    {
-        // given weather is active -> check if its sun, rain against utility umbrella ( since only 1 weather can be active at once)
-        if (gBattleWeather & (WEATHER_SUN_ANY | WEATHER_RAIN_ANY) && GetBattlerHoldEffect(battlerId, TRUE) == HOLD_EFFECT_UTILITY_UMBRELLA)
-            return FALSE; // utility umbrella blocks sun, rain effects
-    
-        return TRUE;
-    }
-    return FALSE;
-}
-=======
 bool32 IsBattlerAffectedByHazards(u8 battlerId, bool32 toxicSpikes)
 {
     bool32 ret = TRUE;
@@ -9373,4 +9356,19 @@
     #endif
         return FALSE;
 }
->>>>>>> 471eab40
+
+bool32 IsBattlerWeatherAffected(u8 battlerId, u32 weatherFlags)
+{
+    if (!WEATHER_HAS_EFFECT)
+        return FALSE;
+        
+    if (gBattleWeather & weatherFlags)
+    {
+        // given weather is active -> check if its sun, rain against utility umbrella ( since only 1 weather can be active at once)
+        if (gBattleWeather & (WEATHER_SUN_ANY | WEATHER_RAIN_ANY) && GetBattlerHoldEffect(battlerId, TRUE) == HOLD_EFFECT_UTILITY_UMBRELLA)
+            return FALSE; // utility umbrella blocks sun, rain effects
+    
+        return TRUE;
+    }
+    return FALSE;
+}