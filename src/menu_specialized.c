--- conflicted
+++ resolved
@@ -893,7 +893,6 @@
     *(dst++) = TEXT_COLOR_LIGHT_BLUE;
     if (GetBoxOrPartyMonData(box, mon, MON_DATA_IS_EGG, NULL))
         return StringCopyPadded(dst, gText_EggNickname, 0, 12);
-<<<<<<< HEAD
     GetBoxOrPartyMonData(box, mon, MON_DATA_NICKNAME, dst);
     StringGetEnd10(dst);
     species = GetBoxOrPartyMonData(box, mon, MON_DATA_SPECIES, NULL);
@@ -904,34 +903,11 @@
     }
     else
     {
+
         boxMon = GetBoxedMonPtr(box, mon);
-
         gender = GetBoxMonGender(boxMon);
         level = GetLevelFromBoxMonExp(boxMon);
     }
-=======
-    }
-    else
-    {
-        GetBoxOrPartyMonData(boxId, monId, MON_DATA_NICKNAME, dst);
-        StringGetEnd10(dst);
-        species = GetBoxOrPartyMonData(boxId, monId, MON_DATA_SPECIES, NULL);
-        if (boxId == TOTAL_BOXES_COUNT) // Party mon.
-        {
-            level = GetMonData(&gPlayerParty[monId], MON_DATA_LEVEL);
-            gender = GetMonGender(&gPlayerParty[monId]);
-        }
-        else
-        {
-            // Needed to match, feel free to remove.
-            boxId++;boxId--;
-            monId++;monId--;
->>>>>>> 8d29f65c
-
-            boxMon = GetBoxedMonPtr(boxId, monId);
-            gender = GetBoxMonGender(boxMon);
-            level = GetLevelFromBoxMonExp(boxMon);
-        }
 
         if ((species == SPECIES_NIDORAN_F || species == SPECIES_NIDORAN_M) && !StringCompare(dst, gSpeciesNames[species]))
             gender = MON_GENDERLESS;
@@ -981,7 +957,6 @@
         *str = EOS;
 
         return str;
-    }
 }
 
 // Buffers the string in src to dest up to n chars. If src is less than n chars, fill with spaces
