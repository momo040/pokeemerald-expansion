--- conflicted
+++ resolved
@@ -809,17 +809,12 @@
     }
     AddTextPrinterParameterized(RELEARNERWIN_DESC_BATTLE, FONT_NORMAL, str, 106, 41, TEXT_SKIP_DRAW, NULL);
 
-<<<<<<< HEAD
     if (move->effect != EFFECT_PLACEHOLDER)
         str = gMoveDescriptionPointers[chosenMove - 1];
     else
         str = gNotDoneYetDescription;
 
-    AddTextPrinterParameterized(0, FONT_NARROW, str, 0, 0x41, 0, NULL);
-=======
-    str = gMoveDescriptionPointers[chosenMove - 1];
     AddTextPrinterParameterized(RELEARNERWIN_DESC_BATTLE, FONT_NARROW, str, 0, 65, 0, NULL);
->>>>>>> 69fdf0fa
 }
 
 static void MoveRelearnerMenuLoadContestMoveDescription(u32 chosenMove)
