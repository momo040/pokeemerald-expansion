--- conflicted
+++ resolved
@@ -748,7 +748,6 @@
     case DOORWARP_START_WALK_UP:
         if (task->tDoorTask < 0 || gTasks[task->tDoorTask].isActive != TRUE)
         {
-<<<<<<< HEAD
             ObjectEventClearHeldMovementIfActive(&gObjectEvents[playerObjId]);
             ObjectEventSetHeldMovement(&gObjectEvents[playerObjId], MOVEMENT_ACTION_WALK_NORMAL_UP);
 
@@ -761,31 +760,16 @@
             }
 
             task->tState = DOORWARP_HIDE_PLAYER;
-=======
-            u8 objEventId;
-            objEventId = GetObjectEventIdByLocalIdAndMap(LOCALID_PLAYER, 0, 0);
-            ObjectEventClearHeldMovementIfActive(&gObjectEvents[objEventId]);
-            objEventId = GetObjectEventIdByLocalIdAndMap(LOCALID_PLAYER, 0, 0);
-            ObjectEventSetHeldMovement(&gObjectEvents[objEventId], MOVEMENT_ACTION_WALK_NORMAL_UP);
-            task->tState = 2;
->>>>>>> 00f3c09a
         }
         break;
     case DOORWARP_HIDE_PLAYER:
         if (IsPlayerStandingStill())
         {
-<<<<<<< HEAD
             // Don't close door on NPC follower.
             if (!PlayerHasFollowerNPC() || gObjectEvents[followerObjId].invisible)
                 task->tDoorTask = FieldAnimateDoorClose(*x, *y - 1);
 
             ObjectEventClearHeldMovementIfFinished(&gObjectEvents[playerObjId]);
-=======
-            u8 objEventId;
-            task->data[1] = FieldAnimateDoorClose(*x, *y - 1);
-            objEventId = GetObjectEventIdByLocalIdAndMap(LOCALID_PLAYER, 0, 0);
-            ObjectEventClearHeldMovementIfFinished(&gObjectEvents[objEventId]);
->>>>>>> 00f3c09a
             SetPlayerVisibility(FALSE);
             task->tState = DOORWARP_WAIT_DOOR_ANIM_TASK;
         }
