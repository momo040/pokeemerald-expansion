u8 MovementAction_FaceDown_Step0(struct ObjectEvent *, struct Sprite *);
u8 MovementAction_FaceDown_Step0(struct ObjectEvent *, struct Sprite *);
u8 MovementAction_PauseSpriteAnim(struct ObjectEvent *, struct Sprite *);
u8 MovementAction_FaceUp_Step0(struct ObjectEvent *, struct Sprite *);
u8 MovementAction_FaceLeft_Step0(struct ObjectEvent *, struct Sprite *);
u8 MovementAction_FaceRight_Step0(struct ObjectEvent *, struct Sprite *);
u8 MovementAction_WalkSlowDiagonalUpLeft_Step0(struct ObjectEvent *, struct Sprite *);
u8 MovementAction_WalkSlowDiagonalUpLeft_Step1(struct ObjectEvent *, struct Sprite *);
u8 MovementAction_WalkSlowDiagonalUpRight_Step0(struct ObjectEvent *, struct Sprite *);
u8 MovementAction_WalkSlowDiagonalUpRight_Step1(struct ObjectEvent *, struct Sprite *);
u8 MovementAction_WalkSlowDiagonalDownLeft_Step0(struct ObjectEvent *, struct Sprite *);
u8 MovementAction_WalkSlowDiagonalDownLeft_Step1(struct ObjectEvent *, struct Sprite *);
u8 MovementAction_WalkSlowDiagonalDownRight_Step0(struct ObjectEvent *, struct Sprite *);
u8 MovementAction_WalkSlowDiagonalDownRight_Step1(struct ObjectEvent *, struct Sprite *);
u8 MovementAction_WalkSlowDown_Step0(struct ObjectEvent *, struct Sprite *);
u8 MovementAction_WalkSlowDown_Step1(struct ObjectEvent *, struct Sprite *);
u8 MovementAction_WalkSlowUp_Step0(struct ObjectEvent *, struct Sprite *);
u8 MovementAction_WalkSlowUp_Step1(struct ObjectEvent *, struct Sprite *);
u8 MovementAction_WalkSlowLeft_Step0(struct ObjectEvent *, struct Sprite *);
u8 MovementAction_WalkSlowLeft_Step1(struct ObjectEvent *, struct Sprite *);
u8 MovementAction_WalkSlowRight_Step0(struct ObjectEvent *, struct Sprite *);
u8 MovementAction_WalkSlowRight_Step1(struct ObjectEvent *, struct Sprite *);
u8 MovementAction_WalkNormalDiagonalUpLeft_Step0(struct ObjectEvent *, struct Sprite *);
u8 MovementAction_WalkNormalDiagonalUpLeft_Step1(struct ObjectEvent *, struct Sprite *);
u8 MovementAction_WalkNormalDiagonalUpRight_Step0(struct ObjectEvent *, struct Sprite *);
u8 MovementAction_WalkNormalDiagonalUpRight_Step1(struct ObjectEvent *, struct Sprite *);
u8 MovementAction_WalkNormalDiagonalDownLeft_Step0(struct ObjectEvent *, struct Sprite *);
u8 MovementAction_WalkNormalDiagonalDownLeft_Step1(struct ObjectEvent *, struct Sprite *);
u8 MovementAction_WalkNormalDiagonalDownRight_Step0(struct ObjectEvent *, struct Sprite *);
u8 MovementAction_WalkNormalDiagonalDownRight_Step1(struct ObjectEvent *, struct Sprite *);
u8 MovementAction_WalkNormalDown_Step0(struct ObjectEvent *, struct Sprite *);
u8 MovementAction_WalkNormalDown_Step1(struct ObjectEvent *, struct Sprite *);
u8 MovementAction_WalkNormalUp_Step0(struct ObjectEvent *, struct Sprite *);
u8 MovementAction_WalkNormalUp_Step1(struct ObjectEvent *, struct Sprite *);
u8 MovementAction_WalkNormalLeft_Step0(struct ObjectEvent *, struct Sprite *);
u8 MovementAction_WalkNormalLeft_Step1(struct ObjectEvent *, struct Sprite *);
u8 MovementAction_WalkNormalRight_Step0(struct ObjectEvent *, struct Sprite *);
u8 MovementAction_WalkNormalRight_Step1(struct ObjectEvent *, struct Sprite *);
u8 MovementAction_Jump2Down_Step0(struct ObjectEvent *, struct Sprite *);
u8 MovementAction_Jump2Down_Step1(struct ObjectEvent *, struct Sprite *);
u8 MovementAction_Jump2Up_Step0(struct ObjectEvent *, struct Sprite *);
u8 MovementAction_Jump2Up_Step1(struct ObjectEvent *, struct Sprite *);
u8 MovementAction_Jump2Left_Step0(struct ObjectEvent *, struct Sprite *);
u8 MovementAction_Jump2Left_Step1(struct ObjectEvent *, struct Sprite *);
u8 MovementAction_Jump2Right_Step0(struct ObjectEvent *, struct Sprite *);
u8 MovementAction_Jump2Right_Step1(struct ObjectEvent *, struct Sprite *);
u8 MovementAction_Delay1_Step0(struct ObjectEvent *, struct Sprite *);
u8 MovementAction_Delay_Step1(struct ObjectEvent *, struct Sprite *);
u8 MovementAction_Finish(struct ObjectEvent *, struct Sprite *);
u8 MovementAction_Delay2_Step0(struct ObjectEvent *, struct Sprite *);
u8 MovementAction_Delay4_Step0(struct ObjectEvent *, struct Sprite *);
u8 MovementAction_Delay8_Step0(struct ObjectEvent *, struct Sprite *);
u8 MovementAction_Delay16_Step0(struct ObjectEvent *, struct Sprite *);
u8 MovementAction_WalkFastDown_Step0(struct ObjectEvent *, struct Sprite *);
u8 MovementAction_WalkFastDown_Step1(struct ObjectEvent *, struct Sprite *);
u8 MovementAction_WalkFastUp_Step0(struct ObjectEvent *, struct Sprite *);
u8 MovementAction_WalkFastUp_Step1(struct ObjectEvent *, struct Sprite *);
u8 MovementAction_WalkFastLeft_Step0(struct ObjectEvent *, struct Sprite *);
u8 MovementAction_WalkFastLeft_Step1(struct ObjectEvent *, struct Sprite *);
u8 MovementAction_WalkFastRight_Step0(struct ObjectEvent *, struct Sprite *);
u8 MovementAction_WalkFastRight_Step1(struct ObjectEvent *, struct Sprite *);
u8 MovementAction_WalkInPlaceSlowDown_Step0(struct ObjectEvent *, struct Sprite *);
u8 MovementAction_WalkInPlaceSlow_Step1(struct ObjectEvent *, struct Sprite *);
u8 MovementAction_WalkInPlaceSlowUp_Step0(struct ObjectEvent *, struct Sprite *);
u8 MovementAction_WalkInPlaceSlowLeft_Step0(struct ObjectEvent *, struct Sprite *);
u8 MovementAction_WalkInPlaceSlowRight_Step0(struct ObjectEvent *, struct Sprite *);
u8 MovementAction_WalkInPlaceNormalDown_Step0(struct ObjectEvent *, struct Sprite *);
u8 MovementAction_WalkInPlace_Step1(struct ObjectEvent *, struct Sprite *);
u8 MovementAction_ExitPokeball_Step1(struct ObjectEvent *, struct Sprite *);
u8 MovementAction_EnterPokeball_Step1(struct ObjectEvent *, struct Sprite *);
u8 MovementAction_EnterPokeball_Step2(struct ObjectEvent *, struct Sprite *);
u8 MovementAction_WalkInPlaceNormalUp_Step0(struct ObjectEvent *, struct Sprite *);
u8 MovementAction_WalkInPlaceNormalLeft_Step0(struct ObjectEvent *, struct Sprite *);
u8 MovementAction_WalkInPlaceNormalRight_Step0(struct ObjectEvent *, struct Sprite *);
u8 MovementAction_WalkInPlaceFastDown_Step0(struct ObjectEvent *, struct Sprite *);
u8 MovementAction_WalkInPlaceFastUp_Step0(struct ObjectEvent *, struct Sprite *);
u8 MovementAction_WalkInPlaceFastLeft_Step0(struct ObjectEvent *, struct Sprite *);
u8 MovementAction_WalkInPlaceFastRight_Step0(struct ObjectEvent *, struct Sprite *);
u8 MovementAction_WalkInPlaceFasterDown_Step0(struct ObjectEvent *, struct Sprite *);
u8 MovementAction_WalkInPlaceFasterUp_Step0(struct ObjectEvent *, struct Sprite *);
u8 MovementAction_WalkInPlaceFasterLeft_Step0(struct ObjectEvent *, struct Sprite *);
u8 MovementAction_WalkInPlaceFasterRight_Step0(struct ObjectEvent *, struct Sprite *);
u8 MovementAction_ExitPokeball_Step0(struct ObjectEvent *, struct Sprite *);
u8 MovementAction_EnterPokeball_Step0(struct ObjectEvent *, struct Sprite *);
u8 MovementAction_RideWaterCurrentDown_Step0(struct ObjectEvent *, struct Sprite *);
u8 MovementAction_RideWaterCurrentDown_Step1(struct ObjectEvent *, struct Sprite *);
u8 MovementAction_RideWaterCurrentUp_Step0(struct ObjectEvent *, struct Sprite *);
u8 MovementAction_RideWaterCurrentUp_Step1(struct ObjectEvent *, struct Sprite *);
u8 MovementAction_RideWaterCurrentLeft_Step0(struct ObjectEvent *, struct Sprite *);
u8 MovementAction_RideWaterCurrentLeft_Step1(struct ObjectEvent *, struct Sprite *);
u8 MovementAction_RideWaterCurrentRight_Step0(struct ObjectEvent *, struct Sprite *);
u8 MovementAction_RideWaterCurrentRight_Step1(struct ObjectEvent *, struct Sprite *);
u8 MovementAction_WalkFasterDown_Step0(struct ObjectEvent *, struct Sprite *);
u8 MovementAction_WalkFasterDown_Step1(struct ObjectEvent *, struct Sprite *);
u8 MovementAction_WalkFasterUp_Step0(struct ObjectEvent *, struct Sprite *);
u8 MovementAction_WalkFasterUp_Step1(struct ObjectEvent *, struct Sprite *);
u8 MovementAction_WalkFasterLeft_Step0(struct ObjectEvent *, struct Sprite *);
u8 MovementAction_WalkFasterLeft_Step1(struct ObjectEvent *, struct Sprite *);
u8 MovementAction_WalkFasterRight_Step0(struct ObjectEvent *, struct Sprite *);
u8 MovementAction_WalkFasterRight_Step1(struct ObjectEvent *, struct Sprite *);
u8 MovementAction_SlideDown_Step0(struct ObjectEvent *, struct Sprite *);
u8 MovementAction_SlideDown_Step1(struct ObjectEvent *, struct Sprite *);
u8 MovementAction_SlideUp_Step0(struct ObjectEvent *, struct Sprite *);
u8 MovementAction_SlideUp_Step1(struct ObjectEvent *, struct Sprite *);
u8 MovementAction_SlideLeft_Step0(struct ObjectEvent *, struct Sprite *);
u8 MovementAction_SlideLeft_Step1(struct ObjectEvent *, struct Sprite *);
u8 MovementAction_SlideRight_Step0(struct ObjectEvent *, struct Sprite *);
u8 MovementAction_SlideRight_Step1(struct ObjectEvent *, struct Sprite *);
u8 MovementAction_PlayerRunDown_Step0(struct ObjectEvent *, struct Sprite *);
u8 MovementAction_PlayerRunDown_Step1(struct ObjectEvent *, struct Sprite *);
u8 MovementAction_PlayerRunUp_Step0(struct ObjectEvent *, struct Sprite *);
u8 MovementAction_PlayerRunUp_Step1(struct ObjectEvent *, struct Sprite *);
u8 MovementAction_PlayerRunLeft_Step0(struct ObjectEvent *, struct Sprite *);
u8 MovementAction_PlayerRunLeft_Step1(struct ObjectEvent *, struct Sprite *);
u8 MovementAction_PlayerRunRight_Step0(struct ObjectEvent *, struct Sprite *);
u8 MovementAction_PlayerRunRight_Step1(struct ObjectEvent *, struct Sprite *);
u8 MovementAction_StartAnimInDirection_Step0(struct ObjectEvent *, struct Sprite *);
u8 MovementAction_WaitSpriteAnim(struct ObjectEvent *, struct Sprite *);
u8 MovementAction_JumpSpecialDown_Step0(struct ObjectEvent *, struct Sprite *);
u8 MovementAction_JumpSpecialDown_Step1(struct ObjectEvent *, struct Sprite *);
u8 MovementAction_JumpSpecialUp_Step0(struct ObjectEvent *, struct Sprite *);
u8 MovementAction_JumpSpecialUp_Step1(struct ObjectEvent *, struct Sprite *);
u8 MovementAction_JumpSpecialLeft_Step0(struct ObjectEvent *, struct Sprite *);
u8 MovementAction_JumpSpecialLeft_Step1(struct ObjectEvent *, struct Sprite *);
u8 MovementAction_JumpSpecialRight_Step0(struct ObjectEvent *, struct Sprite *);
u8 MovementAction_JumpSpecialRight_Step1(struct ObjectEvent *, struct Sprite *);
u8 MovementAction_FacePlayer_Step0(struct ObjectEvent *, struct Sprite *);
u8 MovementAction_FaceAwayPlayer_Step0(struct ObjectEvent *, struct Sprite *);
u8 MovementAction_LockFacingDirection_Step0(struct ObjectEvent *, struct Sprite *);
u8 MovementAction_UnlockFacingDirection_Step0(struct ObjectEvent *, struct Sprite *);
u8 MovementAction_JumpDown_Step0(struct ObjectEvent *, struct Sprite *);
u8 MovementAction_JumpDown_Step1(struct ObjectEvent *, struct Sprite *);
u8 MovementAction_JumpUp_Step0(struct ObjectEvent *, struct Sprite *);
u8 MovementAction_JumpUp_Step1(struct ObjectEvent *, struct Sprite *);
u8 MovementAction_JumpLeft_Step0(struct ObjectEvent *, struct Sprite *);
u8 MovementAction_JumpLeft_Step1(struct ObjectEvent *, struct Sprite *);
u8 MovementAction_JumpRight_Step0(struct ObjectEvent *, struct Sprite *);
u8 MovementAction_JumpRight_Step1(struct ObjectEvent *, struct Sprite *);
u8 MovementAction_JumpInPlaceDown_Step0(struct ObjectEvent *, struct Sprite *);
u8 MovementAction_JumpInPlaceDown_Step1(struct ObjectEvent *, struct Sprite *);
u8 MovementAction_JumpInPlaceUp_Step0(struct ObjectEvent *, struct Sprite *);
u8 MovementAction_JumpInPlaceUp_Step1(struct ObjectEvent *, struct Sprite *);
u8 MovementAction_JumpInPlaceLeft_Step0(struct ObjectEvent *, struct Sprite *);
u8 MovementAction_JumpInPlaceLeft_Step1(struct ObjectEvent *, struct Sprite *);
u8 MovementAction_JumpInPlaceRight_Step0(struct ObjectEvent *, struct Sprite *);
u8 MovementAction_JumpInPlaceRight_Step1(struct ObjectEvent *, struct Sprite *);
u8 MovementAction_JumpInPlaceDownUp_Step0(struct ObjectEvent *, struct Sprite *);
u8 MovementAction_JumpInPlaceDownUp_Step1(struct ObjectEvent *, struct Sprite *);
u8 MovementAction_JumpInPlaceUpDown_Step0(struct ObjectEvent *, struct Sprite *);
u8 MovementAction_JumpInPlaceUpDown_Step1(struct ObjectEvent *, struct Sprite *);
u8 MovementAction_JumpInPlaceLeftRight_Step0(struct ObjectEvent *, struct Sprite *);
u8 MovementAction_JumpInPlaceLeftRight_Step1(struct ObjectEvent *, struct Sprite *);
u8 MovementAction_JumpInPlaceRightLeft_Step0(struct ObjectEvent *, struct Sprite *);
u8 MovementAction_JumpInPlaceRightLeft_Step1(struct ObjectEvent *, struct Sprite *);
u8 MovementAction_FaceOriginalDirection_Step0(struct ObjectEvent *, struct Sprite *);
u8 MovementAction_NurseJoyBowDown_Step0(struct ObjectEvent *, struct Sprite *);
u8 MovementAction_EnableJumpLandingGroundEffect_Step0(struct ObjectEvent *, struct Sprite *);
u8 MovementAction_DisableJumpLandingGroundEffect_Step0(struct ObjectEvent *, struct Sprite *);
u8 MovementAction_DisableAnimation_Step0(struct ObjectEvent *, struct Sprite *);
u8 MovementAction_RestoreAnimation_Step0(struct ObjectEvent *, struct Sprite *);
u8 MovementAction_SetInvisible_Step0(struct ObjectEvent *, struct Sprite *);
u8 MovementAction_SetVisible_Step0(struct ObjectEvent *, struct Sprite *);
u8 MovementAction_EmoteExclamationMark_Step0(struct ObjectEvent *, struct Sprite *);
u8 MovementAction_EmoteQuestionMark_Step0(struct ObjectEvent *, struct Sprite *);
u8 MovementAction_EmoteHeart_Step0(struct ObjectEvent *, struct Sprite *);
u8 MovementAction_RevealTrainer_Step0(struct ObjectEvent *, struct Sprite *);
u8 MovementAction_RevealTrainer_Step1(struct ObjectEvent *, struct Sprite *);
u8 MovementAction_RockSmashBreak_Step0(struct ObjectEvent *, struct Sprite *);
u8 MovementAction_RockSmashBreak_Step1(struct ObjectEvent *, struct Sprite *);
u8 MovementAction_RockSmashBreak_Step2(struct ObjectEvent *, struct Sprite *);
u8 MovementAction_CutTree_Step0(struct ObjectEvent *, struct Sprite *);
u8 MovementAction_CutTree_Step1(struct ObjectEvent *, struct Sprite *);
u8 MovementAction_CutTree_Step2(struct ObjectEvent *, struct Sprite *);
u8 MovementAction_SetFixedPriority_Step0(struct ObjectEvent *, struct Sprite *);
u8 MovementAction_ClearFixedPriority_Step0(struct ObjectEvent *, struct Sprite *);
u8 MovementAction_InitAffineAnim_Step0(struct ObjectEvent *, struct Sprite *);
u8 MovementAction_ClearAffineAnim_Step0(struct ObjectEvent *, struct Sprite *);
u8 MovementAction_HideReflection_Step0(struct ObjectEvent *, struct Sprite *);
u8 MovementAction_ShowReflection_Step0(struct ObjectEvent *, struct Sprite *);
u8 MovementAction_WalkDownStartAffine_Step0(struct ObjectEvent *, struct Sprite *);
u8 MovementAction_WalkDownStartAffine_Step1(struct ObjectEvent *, struct Sprite *);
u8 MovementAction_WalkDownAffine_Step0(struct ObjectEvent *, struct Sprite *);
u8 MovementAction_WalkDownAffine_Step1(struct ObjectEvent *, struct Sprite *);
u8 MovementAction_WalkLeftAffine_Step0(struct ObjectEvent *, struct Sprite *);
u8 MovementAction_WalkLeftAffine_Step1(struct ObjectEvent *, struct Sprite *);
u8 MovementAction_WalkRightAffine_Step0(struct ObjectEvent *, struct Sprite *);
u8 MovementAction_WalkRightAffine_Step1(struct ObjectEvent *, struct Sprite *);
u8 MovementAction_AcroWheelieFaceDown_Step0(struct ObjectEvent *, struct Sprite *);
u8 MovementAction_AcroWheelieFaceUp_Step0(struct ObjectEvent *, struct Sprite *);
u8 MovementAction_AcroWheelieFaceLeft_Step0(struct ObjectEvent *, struct Sprite *);
u8 MovementAction_AcroWheelieFaceRight_Step0(struct ObjectEvent *, struct Sprite *);
u8 MovementAction_AcroPopWheelieDown_Step0(struct ObjectEvent *, struct Sprite *);
u8 MovementAction_AcroPopWheelieUp_Step0(struct ObjectEvent *, struct Sprite *);
u8 MovementAction_AcroPopWheelieLeft_Step0(struct ObjectEvent *, struct Sprite *);
u8 MovementAction_AcroPopWheelieRight_Step0(struct ObjectEvent *, struct Sprite *);
u8 MovementAction_AcroEndWheelieFaceDown_Step0(struct ObjectEvent *, struct Sprite *);
u8 MovementAction_AcroEndWheelieFaceUp_Step0(struct ObjectEvent *, struct Sprite *);
u8 MovementAction_AcroEndWheelieFaceLeft_Step0(struct ObjectEvent *, struct Sprite *);
u8 MovementAction_AcroEndWheelieFaceRight_Step0(struct ObjectEvent *, struct Sprite *);
u8 MovementAction_UnusedAcroActionDown_Step0(struct ObjectEvent *, struct Sprite *);
u8 MovementAction_UnusedAcroActionUp_Step0(struct ObjectEvent *, struct Sprite *);
u8 MovementAction_UnusedAcroActionLeft_Step0(struct ObjectEvent *, struct Sprite *);
u8 MovementAction_UnusedAcroActionRight_Step0(struct ObjectEvent *, struct Sprite *);
u8 MovementAction_Figure8_Step0(struct ObjectEvent *, struct Sprite *);
u8 MovementAction_Figure8_Step1(struct ObjectEvent *, struct Sprite *);
u8 MovementAction_AcroWheelieHopFaceDown_Step0(struct ObjectEvent *, struct Sprite *);
u8 MovementAction_AcroWheelieHopFaceDown_Step1(struct ObjectEvent *, struct Sprite *);
u8 MovementAction_AcroWheelieHopFaceUp_Step0(struct ObjectEvent *, struct Sprite *);
u8 MovementAction_AcroWheelieHopFaceUp_Step1(struct ObjectEvent *, struct Sprite *);
u8 MovementAction_AcroWheelieHopFaceLeft_Step0(struct ObjectEvent *, struct Sprite *);
u8 MovementAction_AcroWheelieHopFaceLeft_Step1(struct ObjectEvent *, struct Sprite *);
u8 MovementAction_AcroWheelieHopFaceRight_Step0(struct ObjectEvent *, struct Sprite *);
u8 MovementAction_AcroWheelieHopFaceRight_Step1(struct ObjectEvent *, struct Sprite *);
u8 MovementAction_AcroWheelieHopDown_Step0(struct ObjectEvent *, struct Sprite *);
u8 MovementAction_AcroWheelieHopDown_Step1(struct ObjectEvent *, struct Sprite *);
u8 MovementAction_AcroWheelieHopUp_Step0(struct ObjectEvent *, struct Sprite *);
u8 MovementAction_AcroWheelieHopUp_Step1(struct ObjectEvent *, struct Sprite *);
u8 MovementAction_AcroWheelieHopLeft_Step0(struct ObjectEvent *, struct Sprite *);
u8 MovementAction_AcroWheelieHopLeft_Step1(struct ObjectEvent *, struct Sprite *);
u8 MovementAction_AcroWheelieHopRight_Step0(struct ObjectEvent *, struct Sprite *);
u8 MovementAction_AcroWheelieHopRight_Step1(struct ObjectEvent *, struct Sprite *);
u8 MovementAction_AcroWheelieJumpDown_Step0(struct ObjectEvent *, struct Sprite *);
u8 MovementAction_AcroWheelieJumpDown_Step1(struct ObjectEvent *, struct Sprite *);
u8 MovementAction_AcroWheelieJumpUp_Step0(struct ObjectEvent *, struct Sprite *);
u8 MovementAction_AcroWheelieJumpUp_Step1(struct ObjectEvent *, struct Sprite *);
u8 MovementAction_AcroWheelieJumpLeft_Step0(struct ObjectEvent *, struct Sprite *);
u8 MovementAction_AcroWheelieJumpLeft_Step1(struct ObjectEvent *, struct Sprite *);
u8 MovementAction_AcroWheelieJumpRight_Step0(struct ObjectEvent *, struct Sprite *);
u8 MovementAction_AcroWheelieJumpRight_Step1(struct ObjectEvent *, struct Sprite *);
u8 MovementAction_AcroWheelieInPlaceDown_Step0(struct ObjectEvent *, struct Sprite *);
u8 MovementAction_AcroWheelieInPlaceUp_Step0(struct ObjectEvent *, struct Sprite *);
u8 MovementAction_AcroWheelieInPlaceLeft_Step0(struct ObjectEvent *, struct Sprite *);
u8 MovementAction_AcroWheelieInPlaceRight_Step0(struct ObjectEvent *, struct Sprite *);
u8 MovementAction_AcroPopWheelieMoveDown_Step0(struct ObjectEvent *, struct Sprite *);
u8 MovementAction_AcroPopWheelieMoveDown_Step1(struct ObjectEvent *, struct Sprite *);
u8 MovementAction_AcroPopWheelieMoveUp_Step0(struct ObjectEvent *, struct Sprite *);
u8 MovementAction_AcroPopWheelieMoveUp_Step1(struct ObjectEvent *, struct Sprite *);
u8 MovementAction_AcroPopWheelieMoveLeft_Step0(struct ObjectEvent *, struct Sprite *);
u8 MovementAction_AcroPopWheelieMoveLeft_Step1(struct ObjectEvent *, struct Sprite *);
u8 MovementAction_AcroPopWheelieMoveRight_Step0(struct ObjectEvent *, struct Sprite *);
u8 MovementAction_AcroPopWheelieMoveRight_Step1(struct ObjectEvent *, struct Sprite *);
u8 MovementAction_AcroWheelieMoveDown_Step0(struct ObjectEvent *, struct Sprite *);
u8 MovementAction_AcroWheelieMoveDown_Step1(struct ObjectEvent *, struct Sprite *);
u8 MovementAction_AcroWheelieMoveUp_Step0(struct ObjectEvent *, struct Sprite *);
u8 MovementAction_AcroWheelieMoveUp_Step1(struct ObjectEvent *, struct Sprite *);
u8 MovementAction_AcroWheelieMoveLeft_Step0(struct ObjectEvent *, struct Sprite *);
u8 MovementAction_AcroWheelieMoveLeft_Step1(struct ObjectEvent *, struct Sprite *);
u8 MovementAction_AcroWheelieMoveRight_Step0(struct ObjectEvent *, struct Sprite *);
u8 MovementAction_AcroWheelieMoveRight_Step1(struct ObjectEvent *, struct Sprite *);
u8 MovementAction_AcroEndWheelieMoveDown_Step0(struct ObjectEvent *, struct Sprite *);
u8 MovementAction_AcroEndWheelieMoveDown_Step1(struct ObjectEvent *, struct Sprite *);
u8 MovementAction_AcroEndWheelieMoveUp_Step0(struct ObjectEvent *, struct Sprite *);
u8 MovementAction_AcroEndWheelieMoveUp_Step1(struct ObjectEvent *, struct Sprite *);
u8 MovementAction_AcroEndWheelieMoveLeft_Step0(struct ObjectEvent *, struct Sprite *);
u8 MovementAction_AcroEndWheelieMoveLeft_Step1(struct ObjectEvent *, struct Sprite *);
u8 MovementAction_AcroEndWheelieMoveRight_Step0(struct ObjectEvent *, struct Sprite *);
u8 MovementAction_AcroEndWheelieMoveRight_Step1(struct ObjectEvent *, struct Sprite *);
u8 MovementAction_Levitate_Step0(struct ObjectEvent *, struct Sprite *);
u8 MovementAction_StopLevitate_Step0(struct ObjectEvent *, struct Sprite *);
u8 MovementAction_StopLevitateAtTop_Step0(struct ObjectEvent *, struct Sprite *);
u8 MovementAction_LockAnim_Step0(struct ObjectEvent *, struct Sprite *);
u8 MovementAction_Finish(struct ObjectEvent *, struct Sprite *);
u8 MovementAction_UnlockAnim_Step0(struct ObjectEvent *, struct Sprite *);
u8 MovementAction_FlyUp_Step0(struct ObjectEvent *, struct Sprite *);
u8 MovementAction_FlyUp_Step1(struct ObjectEvent *, struct Sprite *);
u8 MovementAction_Fly_Finish(struct ObjectEvent *, struct Sprite *);
u8 MovementAction_FlyDown_Step0(struct ObjectEvent *, struct Sprite *);
u8 MovementAction_FlyDown_Step1(struct ObjectEvent *, struct Sprite *);
<<<<<<< HEAD
u8 MovementActionFunc_RunSlowDown_Step0(struct ObjectEvent *objectEvent, struct Sprite *sprite);
u8 MovementActionFunc_RunSlowUp_Step0(struct ObjectEvent *objectEvent, struct Sprite *sprite);
u8 MovementActionFunc_RunSlowLeft_Step0(struct ObjectEvent *objectEvent, struct Sprite *sprite);
u8 MovementActionFunc_RunSlowRight_Step0(struct ObjectEvent *objectEvent, struct Sprite *sprite);
u8 MovementActionFunc_RunSlow_Step1(struct ObjectEvent *objectEvent, struct Sprite *sprite);
u8 MovementAction_WalkSlowStairsUp_Step0(struct ObjectEvent *objectEvent, struct Sprite *sprite);
u8 MovementAction_WalkSlowStairsUp_Step1(struct ObjectEvent *objectEvent, struct Sprite *sprite);
u8 MovementAction_WalkSlowStairsDown_Step0(struct ObjectEvent *objectEvent, struct Sprite *sprite);
u8 MovementAction_WalkSlowStairsDown_Step1(struct ObjectEvent *objectEvent, struct Sprite *sprite);
u8 MovementAction_WalkSlowStairsLeft_Step0(struct ObjectEvent *objectEvent, struct Sprite *sprite);
u8 MovementAction_WalkSlowStairsLeft_Step1(struct ObjectEvent *objectEvent, struct Sprite *sprite);
u8 MovementAction_WalkSlowStairsRight_Step0(struct ObjectEvent *objectEvent, struct Sprite *sprite);
u8 MovementAction_WalkSlowStairsRight_Step1(struct ObjectEvent *objectEvent, struct Sprite *sprite);
u8 MovementAction_SurfStillDown_Step0(struct ObjectEvent *objectEvent, struct Sprite *sprite);
u8 MovementAction_SurfStillDown_Step1(struct ObjectEvent *objectEvent, struct Sprite *sprite);
u8 MovementAction_SurfStillUp_Step0(struct ObjectEvent *objectEvent, struct Sprite *sprite);
u8 MovementAction_SurfStillUp_Step1(struct ObjectEvent *objectEvent, struct Sprite *sprite);
u8 MovementAction_SurfStillLeft_Step0(struct ObjectEvent *objectEvent, struct Sprite *sprite);
u8 MovementAction_SurfStillLeft_Step1(struct ObjectEvent *objectEvent, struct Sprite *sprite);
u8 MovementAction_SurfStillRight_Step0(struct ObjectEvent *objectEvent, struct Sprite *sprite);
u8 MovementAction_SurfStillRight_Step1(struct ObjectEvent *objectEvent, struct Sprite *sprite);
=======
>>>>>>> 8cf7de16
//fast diagonal
u8 MovementAction_WalkFastDiagonalUpLeft_Step0(struct ObjectEvent *, struct Sprite *);
u8 MovementAction_WalkFastDiagonalUpRight_Step0(struct ObjectEvent *, struct Sprite *);
u8 MovementAction_WalkFastDiagonalDownLeft_Step0(struct ObjectEvent *, struct Sprite *);
u8 MovementAction_WalkFastDiagonalDownRight_Step0(struct ObjectEvent *, struct Sprite *);
u8 MovementAction_WalkFastDiagonal_Step1(struct ObjectEvent *, struct Sprite *);


u8 (*const gMovementActionFuncs_FaceDown[])(struct ObjectEvent *, struct Sprite *);
u8 (*const gMovementActionFuncs_FaceUp[])(struct ObjectEvent *, struct Sprite *);
u8 (*const gMovementActionFuncs_FaceLeft[])(struct ObjectEvent *, struct Sprite *);
u8 (*const gMovementActionFuncs_FaceRight[])(struct ObjectEvent *, struct Sprite *);
u8 (*const gMovementActionFuncs_WalkSlowDown[])(struct ObjectEvent *, struct Sprite *);
u8 (*const gMovementActionFuncs_WalkSlowUp[])(struct ObjectEvent *, struct Sprite *);
u8 (*const gMovementActionFuncs_WalkSlowLeft[])(struct ObjectEvent *, struct Sprite *);
u8 (*const gMovementActionFuncs_WalkSlowRight[])(struct ObjectEvent *, struct Sprite *);
u8 (*const gMovementActionFuncs_WalkNormalDown[])(struct ObjectEvent *, struct Sprite *);
u8 (*const gMovementActionFuncs_WalkNormalUp[])(struct ObjectEvent *, struct Sprite *);
u8 (*const gMovementActionFuncs_WalkNormalLeft[])(struct ObjectEvent *, struct Sprite *);
u8 (*const gMovementActionFuncs_WalkNormalRight[])(struct ObjectEvent *, struct Sprite *);
u8 (*const gMovementActionFuncs_Jump2Down[])(struct ObjectEvent *, struct Sprite *);
u8 (*const gMovementActionFuncs_Jump2Up[])(struct ObjectEvent *, struct Sprite *);
u8 (*const gMovementActionFuncs_Jump2Left[])(struct ObjectEvent *, struct Sprite *);
u8 (*const gMovementActionFuncs_Jump2Right[])(struct ObjectEvent *, struct Sprite *);
u8 (*const gMovementActionFuncs_Delay1[])(struct ObjectEvent *, struct Sprite *);
u8 (*const gMovementActionFuncs_Delay2[])(struct ObjectEvent *, struct Sprite *);
u8 (*const gMovementActionFuncs_Delay4[])(struct ObjectEvent *, struct Sprite *);
u8 (*const gMovementActionFuncs_Delay8[])(struct ObjectEvent *, struct Sprite *);
u8 (*const gMovementActionFuncs_Delay16[])(struct ObjectEvent *, struct Sprite *);
u8 (*const gMovementActionFuncs_WalkFastDown[])(struct ObjectEvent *, struct Sprite *);
u8 (*const gMovementActionFuncs_WalkFastUp[])(struct ObjectEvent *, struct Sprite *);
u8 (*const gMovementActionFuncs_WalkFastLeft[])(struct ObjectEvent *, struct Sprite *);
u8 (*const gMovementActionFuncs_WalkFastRight[])(struct ObjectEvent *, struct Sprite *);
u8 (*const gMovementActionFuncs_WalkInPlaceSlowDown[])(struct ObjectEvent *, struct Sprite *);
u8 (*const gMovementActionFuncs_WalkInPlaceSlowUp[])(struct ObjectEvent *, struct Sprite *);
u8 (*const gMovementActionFuncs_WalkInPlaceSlowLeft[])(struct ObjectEvent *, struct Sprite *);
u8 (*const gMovementActionFuncs_WalkInPlaceSlowRight[])(struct ObjectEvent *, struct Sprite *);
u8 (*const gMovementActionFuncs_WalkInPlaceNormalDown[])(struct ObjectEvent *, struct Sprite *);
u8 (*const gMovementActionFuncs_WalkInPlaceNormalUp[])(struct ObjectEvent *, struct Sprite *);
u8 (*const gMovementActionFuncs_WalkInPlaceNormalLeft[])(struct ObjectEvent *, struct Sprite *);
u8 (*const gMovementActionFuncs_WalkInPlaceNormalRight[])(struct ObjectEvent *, struct Sprite *);
u8 (*const gMovementActionFuncs_WalkInPlaceFastDown[])(struct ObjectEvent *, struct Sprite *);
u8 (*const gMovementActionFuncs_WalkInPlaceFastUp[])(struct ObjectEvent *, struct Sprite *);
u8 (*const gMovementActionFuncs_WalkInPlaceFastLeft[])(struct ObjectEvent *, struct Sprite *);
u8 (*const gMovementActionFuncs_WalkInPlaceFastRight[])(struct ObjectEvent *, struct Sprite *);
u8 (*const gMovementActionFuncs_WalkInPlaceFasterDown[])(struct ObjectEvent *, struct Sprite *);
u8 (*const gMovementActionFuncs_WalkInPlaceFasterUp[])(struct ObjectEvent *, struct Sprite *);
u8 (*const gMovementActionFuncs_WalkInPlaceFasterLeft[])(struct ObjectEvent *, struct Sprite *);
u8 (*const gMovementActionFuncs_WalkInPlaceFasterRight[])(struct ObjectEvent *, struct Sprite *);
u8 (*const gMovementActionFuncs_ExitPokeball[])(struct ObjectEvent *, struct Sprite *);
u8 (*const gMovementActionFuncs_EnterPokeball[])(struct ObjectEvent *, struct Sprite *);
u8 (*const gMovementActionFuncs_RideWaterCurrentDown[])(struct ObjectEvent *, struct Sprite *);
u8 (*const gMovementActionFuncs_RideWaterCurrentUp[])(struct ObjectEvent *, struct Sprite *);
u8 (*const gMovementActionFuncs_RideWaterCurrentLeft[])(struct ObjectEvent *, struct Sprite *);
u8 (*const gMovementActionFuncs_RideWaterCurrentRight[])(struct ObjectEvent *, struct Sprite *);
u8 (*const gMovementActionFuncs_WalkFasterDown[])(struct ObjectEvent *, struct Sprite *);
u8 (*const gMovementActionFuncs_WalkFasterUp[])(struct ObjectEvent *, struct Sprite *);
u8 (*const gMovementActionFuncs_WalkFasterLeft[])(struct ObjectEvent *, struct Sprite *);
u8 (*const gMovementActionFuncs_WalkFasterRight[])(struct ObjectEvent *, struct Sprite *);
u8 (*const gMovementActionFuncs_SlideDown[])(struct ObjectEvent *, struct Sprite *);
u8 (*const gMovementActionFuncs_SlideUp[])(struct ObjectEvent *, struct Sprite *);
u8 (*const gMovementActionFuncs_SlideLeft[])(struct ObjectEvent *, struct Sprite *);
u8 (*const gMovementActionFuncs_SlideRight[])(struct ObjectEvent *, struct Sprite *);
u8 (*const gMovementActionFuncs_PlayerRunDown[])(struct ObjectEvent *, struct Sprite *);
u8 (*const gMovementActionFuncs_PlayerRunUp[])(struct ObjectEvent *, struct Sprite *);
u8 (*const gMovementActionFuncs_PlayerRunLeft[])(struct ObjectEvent *, struct Sprite *);
u8 (*const gMovementActionFuncs_PlayerRunRight[])(struct ObjectEvent *, struct Sprite *);
u8 (*const gMovementActionFuncs_StartAnimInDirection[])(struct ObjectEvent *, struct Sprite *);
u8 (*const gMovementActionFuncs_JumpSpecialDown[])(struct ObjectEvent *, struct Sprite *);
u8 (*const gMovementActionFuncs_JumpSpecialUp[])(struct ObjectEvent *, struct Sprite *);
u8 (*const gMovementActionFuncs_JumpSpecialLeft[])(struct ObjectEvent *, struct Sprite *);
u8 (*const gMovementActionFuncs_JumpSpecialRight[])(struct ObjectEvent *, struct Sprite *);
u8 (*const gMovementActionFuncs_FacePlayer[])(struct ObjectEvent *, struct Sprite *);
u8 (*const gMovementActionFuncs_FaceAwayPlayer[])(struct ObjectEvent *, struct Sprite *);
u8 (*const gMovementActionFuncs_LockFacingDirection[])(struct ObjectEvent *, struct Sprite *);
u8 (*const gMovementActionFuncs_UnlockFacingDirection[])(struct ObjectEvent *, struct Sprite *);
u8 (*const gMovementActionFuncs_JumpDown[])(struct ObjectEvent *, struct Sprite *);
u8 (*const gMovementActionFuncs_JumpUp[])(struct ObjectEvent *, struct Sprite *);
u8 (*const gMovementActionFuncs_JumpLeft[])(struct ObjectEvent *, struct Sprite *);
u8 (*const gMovementActionFuncs_JumpRight[])(struct ObjectEvent *, struct Sprite *);
u8 (*const gMovementActionFuncs_JumpInPlaceDown[])(struct ObjectEvent *, struct Sprite *);
u8 (*const gMovementActionFuncs_JumpInPlaceUp[])(struct ObjectEvent *, struct Sprite *);
u8 (*const gMovementActionFuncs_JumpInPlaceLeft[])(struct ObjectEvent *, struct Sprite *);
u8 (*const gMovementActionFuncs_JumpInPlaceRight[])(struct ObjectEvent *, struct Sprite *);
u8 (*const gMovementActionFuncs_JumpInPlaceDownUp[])(struct ObjectEvent *, struct Sprite *);
u8 (*const gMovementActionFuncs_JumpInPlaceUpDown[])(struct ObjectEvent *, struct Sprite *);
u8 (*const gMovementActionFuncs_JumpInPlaceLeftRight[])(struct ObjectEvent *, struct Sprite *);
u8 (*const gMovementActionFuncs_JumpInPlaceRightLeft[])(struct ObjectEvent *, struct Sprite *);
u8 (*const gMovementActionFuncs_FaceOriginalDirection[])(struct ObjectEvent *, struct Sprite *);
u8 (*const gMovementActionFuncs_NurseJoyBowDown[])(struct ObjectEvent *, struct Sprite *);
u8 (*const gMovementActionFuncs_EnableJumpLandingGroundEffect[])(struct ObjectEvent *, struct Sprite *);
u8 (*const gMovementActionFuncs_DisableJumpLandingGroundEffect[])(struct ObjectEvent *, struct Sprite *);
u8 (*const gMovementActionFuncs_DisableAnimation[])(struct ObjectEvent *, struct Sprite *);
u8 (*const gMovementActionFuncs_RestoreAnimation[])(struct ObjectEvent *, struct Sprite *);
u8 (*const gMovementActionFuncs_SetInvisible[])(struct ObjectEvent *, struct Sprite *);
u8 (*const gMovementActionFuncs_SetVisible[])(struct ObjectEvent *, struct Sprite *);
u8 (*const gMovementActionFuncs_EmoteExclamationMark[])(struct ObjectEvent *, struct Sprite *);
u8 (*const gMovementActionFuncs_EmoteQuestionMark[])(struct ObjectEvent *, struct Sprite *);
u8 (*const gMovementActionFuncs_EmoteHeart[])(struct ObjectEvent *, struct Sprite *);
u8 (*const gMovementActionFuncs_RevealTrainer[])(struct ObjectEvent *, struct Sprite *);
u8 (*const gMovementActionFuncs_RockSmashBreak[])(struct ObjectEvent *, struct Sprite *);
u8 (*const gMovementActionFuncs_CutTree[])(struct ObjectEvent *, struct Sprite *);
u8 (*const gMovementActionFuncs_SetFixedPriority[])(struct ObjectEvent *, struct Sprite *);
u8 (*const gMovementActionFuncs_ClearFixedPriority[])(struct ObjectEvent *, struct Sprite *);
u8 (*const gMovementActionFuncs_InitAffineAnim[])(struct ObjectEvent *, struct Sprite *);
u8 (*const gMovementActionFuncs_ClearAffineAnim[])(struct ObjectEvent *, struct Sprite *);
u8 (*const gMovementActionFuncs_HideReflection[])(struct ObjectEvent *, struct Sprite *);
u8 (*const gMovementActionFuncs_ShowReflection[])(struct ObjectEvent *, struct Sprite *);
u8 (*const gMovementActionFuncs_WalkDownStartAffine[])(struct ObjectEvent *, struct Sprite *);
u8 (*const gMovementActionFuncs_WalkDownAffine[])(struct ObjectEvent *, struct Sprite *);
u8 (*const gMovementActionFuncs_AcroWheelieFaceDown[])(struct ObjectEvent *, struct Sprite *);
u8 (*const gMovementActionFuncs_AcroWheelieFaceUp[])(struct ObjectEvent *, struct Sprite *);
u8 (*const gMovementActionFuncs_AcroWheelieFaceLeft[])(struct ObjectEvent *, struct Sprite *);
u8 (*const gMovementActionFuncs_AcroWheelieFaceRight[])(struct ObjectEvent *, struct Sprite *);
u8 (*const gMovementActionFuncs_AcroPopWheelieDown[])(struct ObjectEvent *, struct Sprite *);
u8 (*const gMovementActionFuncs_AcroPopWheelieUp[])(struct ObjectEvent *, struct Sprite *);
u8 (*const gMovementActionFuncs_AcroPopWheelieLeft[])(struct ObjectEvent *, struct Sprite *);
u8 (*const gMovementActionFuncs_AcroPopWheelieRight[])(struct ObjectEvent *, struct Sprite *);
u8 (*const gMovementActionFuncs_AcroEndWheelieFaceDown[])(struct ObjectEvent *, struct Sprite *);
u8 (*const gMovementActionFuncs_AcroEndWheelieFaceUp[])(struct ObjectEvent *, struct Sprite *);
u8 (*const gMovementActionFuncs_AcroEndWheelieFaceLeft[])(struct ObjectEvent *, struct Sprite *);
u8 (*const gMovementActionFuncs_AcroEndWheelieFaceRight[])(struct ObjectEvent *, struct Sprite *);
u8 (*const gMovementActionFuncs_AcroWheelieHopFaceDown[])(struct ObjectEvent *, struct Sprite *);
u8 (*const gMovementActionFuncs_AcroWheelieHopFaceUp[])(struct ObjectEvent *, struct Sprite *);
u8 (*const gMovementActionFuncs_AcroWheelieHopFaceLeft[])(struct ObjectEvent *, struct Sprite *);
u8 (*const gMovementActionFuncs_AcroWheelieHopFaceRight[])(struct ObjectEvent *, struct Sprite *);
u8 (*const gMovementActionFuncs_AcroWheelieHopDown[])(struct ObjectEvent *, struct Sprite *);
u8 (*const gMovementActionFuncs_AcroWheelieHopUp[])(struct ObjectEvent *, struct Sprite *);
u8 (*const gMovementActionFuncs_AcroWheelieHopLeft[])(struct ObjectEvent *, struct Sprite *);
u8 (*const gMovementActionFuncs_AcroWheelieHopRight[])(struct ObjectEvent *, struct Sprite *);
u8 (*const gMovementActionFuncs_AcroWheelieJumpDown[])(struct ObjectEvent *, struct Sprite *);
u8 (*const gMovementActionFuncs_AcroWheelieJumpUp[])(struct ObjectEvent *, struct Sprite *);
u8 (*const gMovementActionFuncs_AcroWheelieJumpLeft[])(struct ObjectEvent *, struct Sprite *);
u8 (*const gMovementActionFuncs_AcroWheelieJumpRight[])(struct ObjectEvent *, struct Sprite *);
u8 (*const gMovementActionFuncs_AcroWheelieInPlaceDown[])(struct ObjectEvent *, struct Sprite *);
u8 (*const gMovementActionFuncs_AcroWheelieInPlaceUp[])(struct ObjectEvent *, struct Sprite *);
u8 (*const gMovementActionFuncs_AcroWheelieInPlaceLeft[])(struct ObjectEvent *, struct Sprite *);
u8 (*const gMovementActionFuncs_AcroWheelieInPlaceRight[])(struct ObjectEvent *, struct Sprite *);
u8 (*const gMovementActionFuncs_AcroPopWheelieMoveDown[])(struct ObjectEvent *, struct Sprite *);
u8 (*const gMovementActionFuncs_AcroPopWheelieMoveUp[])(struct ObjectEvent *, struct Sprite *);
u8 (*const gMovementActionFuncs_AcroPopWheelieMoveLeft[])(struct ObjectEvent *, struct Sprite *);
u8 (*const gMovementActionFuncs_AcroPopWheelieMoveRight[])(struct ObjectEvent *, struct Sprite *);
u8 (*const gMovementActionFuncs_AcroWheelieMoveDown[])(struct ObjectEvent *, struct Sprite *);
u8 (*const gMovementActionFuncs_AcroWheelieMoveUp[])(struct ObjectEvent *, struct Sprite *);
u8 (*const gMovementActionFuncs_AcroWheelieMoveLeft[])(struct ObjectEvent *, struct Sprite *);
u8 (*const gMovementActionFuncs_AcroWheelieMoveRight[])(struct ObjectEvent *, struct Sprite *);
u8 (*const gMovementActionFuncs_AcroEndWheelieMoveDown[])(struct ObjectEvent *, struct Sprite *);
u8 (*const gMovementActionFuncs_AcroEndWheelieMoveUp[])(struct ObjectEvent *, struct Sprite *);
u8 (*const gMovementActionFuncs_AcroEndWheelieMoveLeft[])(struct ObjectEvent *, struct Sprite *);
u8 (*const gMovementActionFuncs_AcroEndWheelieMoveRight[])(struct ObjectEvent *, struct Sprite *);
u8 (*const gMovementActionFuncs_WalkNormalDiagonalUpLeft[])(struct ObjectEvent *, struct Sprite *);
u8 (*const gMovementActionFuncs_WalkNormalDiagonalUpRight[])(struct ObjectEvent *, struct Sprite *);
u8 (*const gMovementActionFuncs_WalkNormalDiagonalDownLeft[])(struct ObjectEvent *, struct Sprite *);
u8 (*const gMovementActionFuncs_WalkNormalDiagonalDownRight[])(struct ObjectEvent *, struct Sprite *);
u8 (*const gMovementActionFuncs_WalkSlowDiagonalUpLeft[])(struct ObjectEvent *, struct Sprite *);
u8 (*const gMovementActionFuncs_WalkSlowDiagonalUpRight[])(struct ObjectEvent *, struct Sprite *);
u8 (*const gMovementActionFuncs_WalkSlowDiagonalDownLeft[])(struct ObjectEvent *, struct Sprite *);
u8 (*const gMovementActionFuncs_WalkSlowDiagonalDownRight[])(struct ObjectEvent *, struct Sprite *);
u8 (*const gMovementActionFuncs_LockAnim[])(struct ObjectEvent *, struct Sprite *);
u8 (*const gMovementActionFuncs_UnlockAnim[])(struct ObjectEvent *, struct Sprite *);
u8 (*const gMovementActionFuncs_WalkLeftAffine[])(struct ObjectEvent *, struct Sprite *);
u8 (*const gMovementActionFuncs_WalkRightAffine[])(struct ObjectEvent *, struct Sprite *);
u8 (*const gMovementActionFuncs_Levitate[])(struct ObjectEvent *, struct Sprite *);
u8 (*const gMovementActionFuncs_StopLevitate[])(struct ObjectEvent *, struct Sprite *);
u8 (*const gMovementActionFuncs_StopLevitateAtTop[])(struct ObjectEvent *, struct Sprite *);
u8 (*const gMovementActionFuncs_Figure8[])(struct ObjectEvent *, struct Sprite *);
u8 (*const gMovementActionFuncs_FlyUp[])(struct ObjectEvent *, struct Sprite *);
u8 (*const gMovementActionFuncs_FlyDown[])(struct ObjectEvent *, struct Sprite *);
<<<<<<< HEAD
u8 (*const gMovementActionFuncs_EmoteX[])(struct ObjectEvent *, struct Sprite *);
u8 (*const gMovementActionFuncs_EmoteDoubleExclMark[])(struct ObjectEvent *, struct Sprite *);
u8 (*const gMovementActionFuncs_RunDownSlow[])(struct ObjectEvent *, struct Sprite *);
u8 (*const gMovementActionFuncs_RunUpSlow[])(struct ObjectEvent *, struct Sprite *);
u8 (*const gMovementActionFuncs_RunLeftSlow[])(struct ObjectEvent *, struct Sprite *);
u8 (*const gMovementActionFuncs_RunRightSlow[])(struct ObjectEvent *, struct Sprite *);
u8 (*const gMovementActionFuncs_WalkSlowStairsDown[])(struct ObjectEvent *, struct Sprite *);
u8 (*const gMovementActionFuncs_WalkSlowStairsUp[])(struct ObjectEvent *, struct Sprite *);
u8 (*const gMovementActionFuncs_WalkSlowStairsLeft[])(struct ObjectEvent *, struct Sprite *);
u8 (*const gMovementActionFuncs_WalkSlowStairsRight[])(struct ObjectEvent *, struct Sprite *);
u8 (*const gMovementActionFuncs_SurfStillDown[])(struct ObjectEvent *, struct Sprite *);
u8 (*const gMovementActionFuncs_SurfStillUp[])(struct ObjectEvent *, struct Sprite *);
u8 (*const gMovementActionFuncs_SurfStillLeft[])(struct ObjectEvent *, struct Sprite *);
u8 (*const gMovementActionFuncs_SurfStillRight[])(struct ObjectEvent *, struct Sprite *);
=======
>>>>>>> 8cf7de16
//fast diagonal
u8 (*const gMovementActionFuncs_WalkFastDiagonalUpLeft[])(struct ObjectEvent *, struct Sprite *);
u8 (*const gMovementActionFuncs_WalkFastDiagonalUpRight[])(struct ObjectEvent *, struct Sprite *);
u8 (*const gMovementActionFuncs_WalkFastDiagonalDownLeft[])(struct ObjectEvent *, struct Sprite *);
u8 (*const gMovementActionFuncs_WalkFastDiagonalDownRight[])(struct ObjectEvent *, struct Sprite *);


u8 (*const *const gMovementActionFuncs[])(struct ObjectEvent *, struct Sprite *) = {
    [MOVEMENT_ACTION_FACE_DOWN] = gMovementActionFuncs_FaceDown,
    [MOVEMENT_ACTION_FACE_UP] = gMovementActionFuncs_FaceUp,
    [MOVEMENT_ACTION_FACE_LEFT] = gMovementActionFuncs_FaceLeft,
    [MOVEMENT_ACTION_FACE_RIGHT] = gMovementActionFuncs_FaceRight,
    [MOVEMENT_ACTION_WALK_SLOW_DOWN] = gMovementActionFuncs_WalkSlowDown,
    [MOVEMENT_ACTION_WALK_SLOW_UP] = gMovementActionFuncs_WalkSlowUp,
    [MOVEMENT_ACTION_WALK_SLOW_LEFT] = gMovementActionFuncs_WalkSlowLeft,
    [MOVEMENT_ACTION_WALK_SLOW_RIGHT] = gMovementActionFuncs_WalkSlowRight,
    [MOVEMENT_ACTION_WALK_NORMAL_DOWN] = gMovementActionFuncs_WalkNormalDown,
    [MOVEMENT_ACTION_WALK_NORMAL_UP] = gMovementActionFuncs_WalkNormalUp,
    [MOVEMENT_ACTION_WALK_NORMAL_LEFT] = gMovementActionFuncs_WalkNormalLeft,
    [MOVEMENT_ACTION_WALK_NORMAL_RIGHT] = gMovementActionFuncs_WalkNormalRight,
    [MOVEMENT_ACTION_JUMP_2_DOWN] = gMovementActionFuncs_Jump2Down,
    [MOVEMENT_ACTION_JUMP_2_UP] = gMovementActionFuncs_Jump2Up,
    [MOVEMENT_ACTION_JUMP_2_LEFT] = gMovementActionFuncs_Jump2Left,
    [MOVEMENT_ACTION_JUMP_2_RIGHT] = gMovementActionFuncs_Jump2Right,
    [MOVEMENT_ACTION_DELAY_1] = gMovementActionFuncs_Delay1,
    [MOVEMENT_ACTION_DELAY_2] = gMovementActionFuncs_Delay2,
    [MOVEMENT_ACTION_DELAY_4] = gMovementActionFuncs_Delay4,
    [MOVEMENT_ACTION_DELAY_8] = gMovementActionFuncs_Delay8,
    [MOVEMENT_ACTION_DELAY_16] = gMovementActionFuncs_Delay16,
    [MOVEMENT_ACTION_WALK_FAST_DOWN] = gMovementActionFuncs_WalkFastDown,
    [MOVEMENT_ACTION_WALK_FAST_UP] = gMovementActionFuncs_WalkFastUp,
    [MOVEMENT_ACTION_WALK_FAST_LEFT] = gMovementActionFuncs_WalkFastLeft,
    [MOVEMENT_ACTION_WALK_FAST_RIGHT] = gMovementActionFuncs_WalkFastRight,
    [MOVEMENT_ACTION_WALK_IN_PLACE_SLOW_DOWN] = gMovementActionFuncs_WalkInPlaceSlowDown,
    [MOVEMENT_ACTION_WALK_IN_PLACE_SLOW_UP] = gMovementActionFuncs_WalkInPlaceSlowUp,
    [MOVEMENT_ACTION_WALK_IN_PLACE_SLOW_LEFT] = gMovementActionFuncs_WalkInPlaceSlowLeft,
    [MOVEMENT_ACTION_WALK_IN_PLACE_SLOW_RIGHT] = gMovementActionFuncs_WalkInPlaceSlowRight,
    [MOVEMENT_ACTION_WALK_IN_PLACE_NORMAL_DOWN] = gMovementActionFuncs_WalkInPlaceNormalDown,
    [MOVEMENT_ACTION_WALK_IN_PLACE_NORMAL_UP] = gMovementActionFuncs_WalkInPlaceNormalUp,
    [MOVEMENT_ACTION_WALK_IN_PLACE_NORMAL_LEFT] = gMovementActionFuncs_WalkInPlaceNormalLeft,
    [MOVEMENT_ACTION_WALK_IN_PLACE_NORMAL_RIGHT] = gMovementActionFuncs_WalkInPlaceNormalRight,
    [MOVEMENT_ACTION_WALK_IN_PLACE_FAST_DOWN] = gMovementActionFuncs_WalkInPlaceFastDown,
    [MOVEMENT_ACTION_WALK_IN_PLACE_FAST_UP] = gMovementActionFuncs_WalkInPlaceFastUp,
    [MOVEMENT_ACTION_WALK_IN_PLACE_FAST_LEFT] = gMovementActionFuncs_WalkInPlaceFastLeft,
    [MOVEMENT_ACTION_WALK_IN_PLACE_FAST_RIGHT] = gMovementActionFuncs_WalkInPlaceFastRight,
    [MOVEMENT_ACTION_WALK_IN_PLACE_FASTER_DOWN] = gMovementActionFuncs_WalkInPlaceFasterDown,
    [MOVEMENT_ACTION_WALK_IN_PLACE_FASTER_UP] = gMovementActionFuncs_WalkInPlaceFasterUp,
    [MOVEMENT_ACTION_WALK_IN_PLACE_FASTER_LEFT] = gMovementActionFuncs_WalkInPlaceFasterLeft,
    [MOVEMENT_ACTION_WALK_IN_PLACE_FASTER_RIGHT] = gMovementActionFuncs_WalkInPlaceFasterRight,
    [MOVEMENT_ACTION_RIDE_WATER_CURRENT_DOWN] = gMovementActionFuncs_RideWaterCurrentDown,
    [MOVEMENT_ACTION_RIDE_WATER_CURRENT_UP] = gMovementActionFuncs_RideWaterCurrentUp,
    [MOVEMENT_ACTION_RIDE_WATER_CURRENT_LEFT] = gMovementActionFuncs_RideWaterCurrentLeft,
    [MOVEMENT_ACTION_RIDE_WATER_CURRENT_RIGHT] = gMovementActionFuncs_RideWaterCurrentRight,
    [MOVEMENT_ACTION_WALK_FASTER_DOWN] = gMovementActionFuncs_WalkFasterDown,
    [MOVEMENT_ACTION_WALK_FASTER_UP] = gMovementActionFuncs_WalkFasterUp,
    [MOVEMENT_ACTION_WALK_FASTER_LEFT] = gMovementActionFuncs_WalkFasterLeft,
    [MOVEMENT_ACTION_WALK_FASTER_RIGHT] = gMovementActionFuncs_WalkFasterRight,
    [MOVEMENT_ACTION_SLIDE_DOWN] = gMovementActionFuncs_SlideDown,
    [MOVEMENT_ACTION_SLIDE_UP] = gMovementActionFuncs_SlideUp,
    [MOVEMENT_ACTION_SLIDE_LEFT] = gMovementActionFuncs_SlideLeft,
    [MOVEMENT_ACTION_SLIDE_RIGHT] = gMovementActionFuncs_SlideRight,
    [MOVEMENT_ACTION_PLAYER_RUN_DOWN] = gMovementActionFuncs_PlayerRunDown,
    [MOVEMENT_ACTION_PLAYER_RUN_UP] = gMovementActionFuncs_PlayerRunUp,
    [MOVEMENT_ACTION_PLAYER_RUN_LEFT] = gMovementActionFuncs_PlayerRunLeft,
    [MOVEMENT_ACTION_PLAYER_RUN_RIGHT] = gMovementActionFuncs_PlayerRunRight,
    [MOVEMENT_ACTION_START_ANIM_IN_DIRECTION] = gMovementActionFuncs_StartAnimInDirection,
    [MOVEMENT_ACTION_JUMP_SPECIAL_DOWN] = gMovementActionFuncs_JumpSpecialDown,
    [MOVEMENT_ACTION_JUMP_SPECIAL_UP] = gMovementActionFuncs_JumpSpecialUp,
    [MOVEMENT_ACTION_JUMP_SPECIAL_LEFT] = gMovementActionFuncs_JumpSpecialLeft,
    [MOVEMENT_ACTION_JUMP_SPECIAL_RIGHT] = gMovementActionFuncs_JumpSpecialRight,
    [MOVEMENT_ACTION_FACE_PLAYER] = gMovementActionFuncs_FacePlayer,
    [MOVEMENT_ACTION_FACE_AWAY_PLAYER] = gMovementActionFuncs_FaceAwayPlayer,
    [MOVEMENT_ACTION_LOCK_FACING_DIRECTION] = gMovementActionFuncs_LockFacingDirection,
    [MOVEMENT_ACTION_UNLOCK_FACING_DIRECTION] = gMovementActionFuncs_UnlockFacingDirection,
    [MOVEMENT_ACTION_JUMP_DOWN] = gMovementActionFuncs_JumpDown,
    [MOVEMENT_ACTION_JUMP_UP] = gMovementActionFuncs_JumpUp,
    [MOVEMENT_ACTION_JUMP_LEFT] = gMovementActionFuncs_JumpLeft,
    [MOVEMENT_ACTION_JUMP_RIGHT] = gMovementActionFuncs_JumpRight,
    [MOVEMENT_ACTION_JUMP_IN_PLACE_DOWN] = gMovementActionFuncs_JumpInPlaceDown,
    [MOVEMENT_ACTION_JUMP_IN_PLACE_UP] = gMovementActionFuncs_JumpInPlaceUp,
    [MOVEMENT_ACTION_JUMP_IN_PLACE_LEFT] = gMovementActionFuncs_JumpInPlaceLeft,
    [MOVEMENT_ACTION_JUMP_IN_PLACE_RIGHT] = gMovementActionFuncs_JumpInPlaceRight,
    [MOVEMENT_ACTION_JUMP_IN_PLACE_DOWN_UP] = gMovementActionFuncs_JumpInPlaceDownUp,
    [MOVEMENT_ACTION_JUMP_IN_PLACE_UP_DOWN] = gMovementActionFuncs_JumpInPlaceUpDown,
    [MOVEMENT_ACTION_JUMP_IN_PLACE_LEFT_RIGHT] = gMovementActionFuncs_JumpInPlaceLeftRight,
    [MOVEMENT_ACTION_JUMP_IN_PLACE_RIGHT_LEFT] = gMovementActionFuncs_JumpInPlaceRightLeft,
    [MOVEMENT_ACTION_FACE_ORIGINAL_DIRECTION] = gMovementActionFuncs_FaceOriginalDirection,
    [MOVEMENT_ACTION_NURSE_JOY_BOW_DOWN] = gMovementActionFuncs_NurseJoyBowDown,
    [MOVEMENT_ACTION_ENABLE_JUMP_LANDING_GROUND_EFFECT] = gMovementActionFuncs_EnableJumpLandingGroundEffect,
    [MOVEMENT_ACTION_DISABLE_JUMP_LANDING_GROUND_EFFECT] = gMovementActionFuncs_DisableJumpLandingGroundEffect,
    [MOVEMENT_ACTION_DISABLE_ANIMATION] = gMovementActionFuncs_DisableAnimation,
    [MOVEMENT_ACTION_RESTORE_ANIMATION] = gMovementActionFuncs_RestoreAnimation,
    [MOVEMENT_ACTION_SET_INVISIBLE] = gMovementActionFuncs_SetInvisible,
    [MOVEMENT_ACTION_SET_VISIBLE] = gMovementActionFuncs_SetVisible,
    [MOVEMENT_ACTION_EMOTE_EXCLAMATION_MARK] = gMovementActionFuncs_EmoteExclamationMark,
    [MOVEMENT_ACTION_EMOTE_QUESTION_MARK] = gMovementActionFuncs_EmoteQuestionMark,
    [MOVEMENT_ACTION_EMOTE_HEART] = gMovementActionFuncs_EmoteHeart,
    [MOVEMENT_ACTION_REVEAL_TRAINER] = gMovementActionFuncs_RevealTrainer,
    [MOVEMENT_ACTION_ROCK_SMASH_BREAK] = gMovementActionFuncs_RockSmashBreak,
    [MOVEMENT_ACTION_CUT_TREE] = gMovementActionFuncs_CutTree,
    [MOVEMENT_ACTION_SET_FIXED_PRIORITY] = gMovementActionFuncs_SetFixedPriority,
    [MOVEMENT_ACTION_CLEAR_FIXED_PRIORITY] = gMovementActionFuncs_ClearFixedPriority,
    [MOVEMENT_ACTION_INIT_AFFINE_ANIM] = gMovementActionFuncs_InitAffineAnim,
    [MOVEMENT_ACTION_CLEAR_AFFINE_ANIM] = gMovementActionFuncs_ClearAffineAnim,
    [MOVEMENT_ACTION_HIDE_REFLECTION] = gMovementActionFuncs_HideReflection,
    [MOVEMENT_ACTION_SHOW_REFLECTION] = gMovementActionFuncs_ShowReflection,
    [MOVEMENT_ACTION_WALK_DOWN_START_AFFINE] = gMovementActionFuncs_WalkDownStartAffine,
    [MOVEMENT_ACTION_WALK_DOWN_AFFINE] = gMovementActionFuncs_WalkDownAffine,
    [MOVEMENT_ACTION_ACRO_WHEELIE_FACE_DOWN] = gMovementActionFuncs_AcroWheelieFaceDown,
    [MOVEMENT_ACTION_ACRO_WHEELIE_FACE_UP] = gMovementActionFuncs_AcroWheelieFaceUp,
    [MOVEMENT_ACTION_ACRO_WHEELIE_FACE_LEFT] = gMovementActionFuncs_AcroWheelieFaceLeft,
    [MOVEMENT_ACTION_ACRO_WHEELIE_FACE_RIGHT] = gMovementActionFuncs_AcroWheelieFaceRight,
    [MOVEMENT_ACTION_ACRO_POP_WHEELIE_DOWN] = gMovementActionFuncs_AcroPopWheelieDown,
    [MOVEMENT_ACTION_ACRO_POP_WHEELIE_UP] = gMovementActionFuncs_AcroPopWheelieUp,
    [MOVEMENT_ACTION_ACRO_POP_WHEELIE_LEFT] = gMovementActionFuncs_AcroPopWheelieLeft,
    [MOVEMENT_ACTION_ACRO_POP_WHEELIE_RIGHT] = gMovementActionFuncs_AcroPopWheelieRight,
    [MOVEMENT_ACTION_ACRO_END_WHEELIE_FACE_DOWN] = gMovementActionFuncs_AcroEndWheelieFaceDown,
    [MOVEMENT_ACTION_ACRO_END_WHEELIE_FACE_UP] = gMovementActionFuncs_AcroEndWheelieFaceUp,
    [MOVEMENT_ACTION_ACRO_END_WHEELIE_FACE_LEFT] = gMovementActionFuncs_AcroEndWheelieFaceLeft,
    [MOVEMENT_ACTION_ACRO_END_WHEELIE_FACE_RIGHT] = gMovementActionFuncs_AcroEndWheelieFaceRight,
    [MOVEMENT_ACTION_ACRO_WHEELIE_HOP_FACE_DOWN] = gMovementActionFuncs_AcroWheelieHopFaceDown,
    [MOVEMENT_ACTION_ACRO_WHEELIE_HOP_FACE_UP] = gMovementActionFuncs_AcroWheelieHopFaceUp,
    [MOVEMENT_ACTION_ACRO_WHEELIE_HOP_FACE_LEFT] = gMovementActionFuncs_AcroWheelieHopFaceLeft,
    [MOVEMENT_ACTION_ACRO_WHEELIE_HOP_FACE_RIGHT] = gMovementActionFuncs_AcroWheelieHopFaceRight,
    [MOVEMENT_ACTION_ACRO_WHEELIE_HOP_DOWN] = gMovementActionFuncs_AcroWheelieHopDown,
    [MOVEMENT_ACTION_ACRO_WHEELIE_HOP_UP] = gMovementActionFuncs_AcroWheelieHopUp,
    [MOVEMENT_ACTION_ACRO_WHEELIE_HOP_LEFT] = gMovementActionFuncs_AcroWheelieHopLeft,
    [MOVEMENT_ACTION_ACRO_WHEELIE_HOP_RIGHT] = gMovementActionFuncs_AcroWheelieHopRight,
    [MOVEMENT_ACTION_ACRO_WHEELIE_JUMP_DOWN] = gMovementActionFuncs_AcroWheelieJumpDown,
    [MOVEMENT_ACTION_ACRO_WHEELIE_JUMP_UP] = gMovementActionFuncs_AcroWheelieJumpUp,
    [MOVEMENT_ACTION_ACRO_WHEELIE_JUMP_LEFT] = gMovementActionFuncs_AcroWheelieJumpLeft,
    [MOVEMENT_ACTION_ACRO_WHEELIE_JUMP_RIGHT] = gMovementActionFuncs_AcroWheelieJumpRight,
    [MOVEMENT_ACTION_ACRO_WHEELIE_IN_PLACE_DOWN] = gMovementActionFuncs_AcroWheelieInPlaceDown,
    [MOVEMENT_ACTION_ACRO_WHEELIE_IN_PLACE_UP] = gMovementActionFuncs_AcroWheelieInPlaceUp,
    [MOVEMENT_ACTION_ACRO_WHEELIE_IN_PLACE_LEFT] = gMovementActionFuncs_AcroWheelieInPlaceLeft,
    [MOVEMENT_ACTION_ACRO_WHEELIE_IN_PLACE_RIGHT] = gMovementActionFuncs_AcroWheelieInPlaceRight,
    [MOVEMENT_ACTION_ACRO_POP_WHEELIE_MOVE_DOWN] = gMovementActionFuncs_AcroPopWheelieMoveDown,
    [MOVEMENT_ACTION_ACRO_POP_WHEELIE_MOVE_UP] = gMovementActionFuncs_AcroPopWheelieMoveUp,
    [MOVEMENT_ACTION_ACRO_POP_WHEELIE_MOVE_LEFT] = gMovementActionFuncs_AcroPopWheelieMoveLeft,
    [MOVEMENT_ACTION_ACRO_POP_WHEELIE_MOVE_RIGHT] = gMovementActionFuncs_AcroPopWheelieMoveRight,
    [MOVEMENT_ACTION_ACRO_WHEELIE_MOVE_DOWN] = gMovementActionFuncs_AcroWheelieMoveDown,
    [MOVEMENT_ACTION_ACRO_WHEELIE_MOVE_UP] = gMovementActionFuncs_AcroWheelieMoveUp,
    [MOVEMENT_ACTION_ACRO_WHEELIE_MOVE_LEFT] = gMovementActionFuncs_AcroWheelieMoveLeft,
    [MOVEMENT_ACTION_ACRO_WHEELIE_MOVE_RIGHT] = gMovementActionFuncs_AcroWheelieMoveRight,
    [MOVEMENT_ACTION_ACRO_END_WHEELIE_MOVE_DOWN] = gMovementActionFuncs_AcroEndWheelieMoveDown,
    [MOVEMENT_ACTION_ACRO_END_WHEELIE_MOVE_UP] = gMovementActionFuncs_AcroEndWheelieMoveUp,
    [MOVEMENT_ACTION_ACRO_END_WHEELIE_MOVE_LEFT] = gMovementActionFuncs_AcroEndWheelieMoveLeft,
    [MOVEMENT_ACTION_ACRO_END_WHEELIE_MOVE_RIGHT] = gMovementActionFuncs_AcroEndWheelieMoveRight,
    [MOVEMENT_ACTION_WALK_NORMAL_DIAGONAL_UP_LEFT] = gMovementActionFuncs_WalkNormalDiagonalUpLeft,
    [MOVEMENT_ACTION_WALK_NORMAL_DIAGONAL_UP_RIGHT] = gMovementActionFuncs_WalkNormalDiagonalUpRight,
    [MOVEMENT_ACTION_WALK_NORMAL_DIAGONAL_DOWN_LEFT] = gMovementActionFuncs_WalkNormalDiagonalDownLeft,
    [MOVEMENT_ACTION_WALK_NORMAL_DIAGONAL_DOWN_RIGHT] = gMovementActionFuncs_WalkNormalDiagonalDownRight,
    [MOVEMENT_ACTION_WALK_SLOW_DIAGONAL_UP_LEFT] = gMovementActionFuncs_WalkSlowDiagonalUpLeft,
    [MOVEMENT_ACTION_WALK_SLOW_DIAGONAL_UP_RIGHT] = gMovementActionFuncs_WalkSlowDiagonalUpRight,
    [MOVEMENT_ACTION_WALK_SLOW_DIAGONAL_DOWN_LEFT] = gMovementActionFuncs_WalkSlowDiagonalDownLeft,
    [MOVEMENT_ACTION_WALK_SLOW_DIAGONAL_DOWN_RIGHT] = gMovementActionFuncs_WalkSlowDiagonalDownRight,
    [MOVEMENT_ACTION_LOCK_ANIM] = gMovementActionFuncs_LockAnim,
    [MOVEMENT_ACTION_UNLOCK_ANIM] = gMovementActionFuncs_UnlockAnim,
    [MOVEMENT_ACTION_WALK_LEFT_AFFINE] = gMovementActionFuncs_WalkLeftAffine,
    [MOVEMENT_ACTION_WALK_RIGHT_AFFINE] = gMovementActionFuncs_WalkRightAffine,
    [MOVEMENT_ACTION_LEVITATE] = gMovementActionFuncs_Levitate,
    [MOVEMENT_ACTION_STOP_LEVITATE] = gMovementActionFuncs_StopLevitate,
    [MOVEMENT_ACTION_STOP_LEVITATE_AT_TOP] = gMovementActionFuncs_StopLevitateAtTop,
    [MOVEMENT_ACTION_FIGURE_8] = gMovementActionFuncs_Figure8,
    [MOVEMENT_ACTION_FLY_UP] = gMovementActionFuncs_FlyUp,
    [MOVEMENT_ACTION_FLY_DOWN] = gMovementActionFuncs_FlyDown,
<<<<<<< HEAD
    [MOVEMENT_ACTION_EMOTE_X] = gMovementActionFuncs_EmoteX,
    [MOVEMENT_ACTION_EMOTE_DOUBLE_EXCL_MARK] = gMovementActionFuncs_EmoteDoubleExclMark,
    [MOVEMENT_ACTION_EXIT_POKEBALL] = gMovementActionFuncs_ExitPokeball,
    [MOVEMENT_ACTION_ENTER_POKEBALL] = gMovementActionFuncs_EnterPokeball,
    [MOVEMENT_ACTION_RUN_DOWN_SLOW] = gMovementActionFuncs_RunDownSlow,
    [MOVEMENT_ACTION_RUN_UP_SLOW] = gMovementActionFuncs_RunUpSlow,
    [MOVEMENT_ACTION_RUN_LEFT_SLOW] = gMovementActionFuncs_RunLeftSlow,
    [MOVEMENT_ACTION_RUN_RIGHT_SLOW] = gMovementActionFuncs_RunRightSlow,
    [MOVEMENT_ACTION_WALK_SLOW_STAIRS_DOWN] = gMovementActionFuncs_WalkSlowStairsDown,
    [MOVEMENT_ACTION_WALK_SLOW_STAIRS_UP] = gMovementActionFuncs_WalkSlowStairsUp,
    [MOVEMENT_ACTION_WALK_SLOW_STAIRS_LEFT]  = gMovementActionFuncs_WalkSlowStairsLeft,
    [MOVEMENT_ACTION_WALK_SLOW_STAIRS_RIGHT]  = gMovementActionFuncs_WalkSlowStairsRight,
    [MOVEMENT_ACTION_SURF_STILL_DOWN] = gMovementActionFuncs_SurfStillDown,
    [MOVEMENT_ACTION_SURF_STILL_UP] = gMovementActionFuncs_SurfStillUp,
    [MOVEMENT_ACTION_SURF_STILL_LEFT] = gMovementActionFuncs_SurfStillLeft,
    [MOVEMENT_ACTION_SURF_STILL_RIGHT] = gMovementActionFuncs_SurfStillRight,
=======
>>>>>>> 8cf7de16
    //fast diagonal
    [MOVEMENT_ACTION_WALK_FAST_DIAGONAL_UP_LEFT] = gMovementActionFuncs_WalkFastDiagonalUpLeft,
    [MOVEMENT_ACTION_WALK_FAST_DIAGONAL_UP_RIGHT] = gMovementActionFuncs_WalkFastDiagonalUpRight,
    [MOVEMENT_ACTION_WALK_FAST_DIAGONAL_DOWN_LEFT] = gMovementActionFuncs_WalkFastDiagonalDownLeft,
    [MOVEMENT_ACTION_WALK_FAST_DIAGONAL_DOWN_RIGHT] = gMovementActionFuncs_WalkFastDiagonalDownRight,
    
};

u8 (*const gMovementActionFuncs_FaceDown[])(struct ObjectEvent *, struct Sprite *) = {
    MovementAction_FaceDown_Step0,
    MovementAction_PauseSpriteAnim,
};

u8 (*const gMovementActionFuncs_FaceUp[])(struct ObjectEvent *, struct Sprite *) = {
    MovementAction_FaceUp_Step0,
    MovementAction_PauseSpriteAnim,
};

u8 (*const gMovementActionFuncs_FaceLeft[])(struct ObjectEvent *, struct Sprite *) = {
    MovementAction_FaceLeft_Step0,
    MovementAction_PauseSpriteAnim,
};

u8 (*const gMovementActionFuncs_FaceRight[])(struct ObjectEvent *, struct Sprite *) = {
    MovementAction_FaceRight_Step0,
    MovementAction_PauseSpriteAnim,
};

static u8 (*const sDirectionAnimFuncsBySpeed[])(u8) = {
    [MOVE_SPEED_NORMAL] = GetMoveDirectionAnimNum,
    [MOVE_SPEED_FAST_1] = GetMoveDirectionFastAnimNum,
    [MOVE_SPEED_FAST_2] = GetMoveDirectionFastAnimNum,
    [MOVE_SPEED_FASTER] = GetMoveDirectionFasterAnimNum,
    [MOVE_SPEED_FASTEST] = GetMoveDirectionFastestAnimNum,
};

u8 (*const gMovementActionFuncs_WalkSlowDiagonalUpLeft[])(struct ObjectEvent *, struct Sprite *) = {
    MovementAction_WalkSlowDiagonalUpLeft_Step0,
    MovementAction_WalkSlowDiagonalUpLeft_Step1,
    MovementAction_PauseSpriteAnim,
};

u8 (*const gMovementActionFuncs_WalkSlowDiagonalUpRight[])(struct ObjectEvent *, struct Sprite *) = {
    MovementAction_WalkSlowDiagonalUpRight_Step0,
    MovementAction_WalkSlowDiagonalUpRight_Step1,
    MovementAction_PauseSpriteAnim,
};

u8 (*const gMovementActionFuncs_WalkSlowDiagonalDownLeft[])(struct ObjectEvent *, struct Sprite *) = {
    MovementAction_WalkSlowDiagonalDownLeft_Step0,
    MovementAction_WalkSlowDiagonalDownLeft_Step1,
    MovementAction_PauseSpriteAnim,
};

u8 (*const gMovementActionFuncs_WalkSlowDiagonalDownRight[])(struct ObjectEvent *, struct Sprite *) = {
    MovementAction_WalkSlowDiagonalDownRight_Step0,
    MovementAction_WalkSlowDiagonalDownRight_Step1,
    MovementAction_PauseSpriteAnim,
};

u8 (*const gMovementActionFuncs_WalkSlowDown[])(struct ObjectEvent *, struct Sprite *) = {
    MovementAction_WalkSlowDown_Step0,
    MovementAction_WalkSlowDown_Step1,
    MovementAction_PauseSpriteAnim,
};

u8 (*const gMovementActionFuncs_WalkSlowUp[])(struct ObjectEvent *, struct Sprite *) = {
    MovementAction_WalkSlowUp_Step0,
    MovementAction_WalkSlowUp_Step1,
    MovementAction_PauseSpriteAnim,
};

u8 (*const gMovementActionFuncs_WalkSlowLeft[])(struct ObjectEvent *, struct Sprite *) = {
    MovementAction_WalkSlowLeft_Step0,
    MovementAction_WalkSlowLeft_Step1,
    MovementAction_PauseSpriteAnim,
};

u8 (*const gMovementActionFuncs_WalkSlowRight[])(struct ObjectEvent *, struct Sprite *) = {
    MovementAction_WalkSlowRight_Step0,
    MovementAction_WalkSlowRight_Step1,
    MovementAction_PauseSpriteAnim,
};

u8 (*const gMovementActionFuncs_WalkNormalDiagonalUpLeft[])(struct ObjectEvent *, struct Sprite *) = {
    MovementAction_WalkNormalDiagonalUpLeft_Step0,
    MovementAction_WalkNormalDiagonalUpLeft_Step1,
    MovementAction_PauseSpriteAnim,
};

u8 (*const gMovementActionFuncs_WalkNormalDiagonalUpRight[])(struct ObjectEvent *, struct Sprite *) = {
    MovementAction_WalkNormalDiagonalUpRight_Step0,
    MovementAction_WalkNormalDiagonalUpRight_Step1,
    MovementAction_PauseSpriteAnim,
};

u8 (*const gMovementActionFuncs_WalkNormalDiagonalDownLeft[])(struct ObjectEvent *, struct Sprite *) = {
    MovementAction_WalkNormalDiagonalDownLeft_Step0,
    MovementAction_WalkNormalDiagonalDownLeft_Step1,
    MovementAction_PauseSpriteAnim,
};

u8 (*const gMovementActionFuncs_WalkNormalDiagonalDownRight[])(struct ObjectEvent *, struct Sprite *) = {
    MovementAction_WalkNormalDiagonalDownRight_Step0,
    MovementAction_WalkNormalDiagonalDownRight_Step1,
    MovementAction_PauseSpriteAnim,
};

u8 (*const gMovementActionFuncs_WalkNormalDown[])(struct ObjectEvent *, struct Sprite *) = {
    MovementAction_WalkNormalDown_Step0,
    MovementAction_WalkNormalDown_Step1,
    MovementAction_PauseSpriteAnim,
};

u8 (*const gMovementActionFuncs_WalkNormalUp[])(struct ObjectEvent *, struct Sprite *) = {
    MovementAction_WalkNormalUp_Step0,
    MovementAction_WalkNormalUp_Step1,
    MovementAction_PauseSpriteAnim,
};

u8 (*const gMovementActionFuncs_WalkNormalLeft[])(struct ObjectEvent *, struct Sprite *) = {
    MovementAction_WalkNormalLeft_Step0,
    MovementAction_WalkNormalLeft_Step1,
    MovementAction_PauseSpriteAnim,
};

u8 (*const gMovementActionFuncs_WalkNormalRight[])(struct ObjectEvent *, struct Sprite *) = {
    MovementAction_WalkNormalRight_Step0,
    MovementAction_WalkNormalRight_Step1,
    MovementAction_PauseSpriteAnim,
};

static const s16 sJumpInitDisplacements[] = {
    [JUMP_DISTANCE_IN_PLACE] = 0,
    [JUMP_DISTANCE_NORMAL] = 1,
    [JUMP_DISTANCE_FAR] = 1,
};
static const s16 sJumpDisplacements[] = {
    [JUMP_DISTANCE_IN_PLACE] = 0,
    [JUMP_DISTANCE_NORMAL] = 0,
    [JUMP_DISTANCE_FAR] = 1,
};

u8 (*const gMovementActionFuncs_Jump2Down[])(struct ObjectEvent *, struct Sprite *) = {
    MovementAction_Jump2Down_Step0,
    MovementAction_Jump2Down_Step1,
    MovementAction_PauseSpriteAnim,
};

u8 (*const gMovementActionFuncs_Jump2Up[])(struct ObjectEvent *, struct Sprite *) = {
    MovementAction_Jump2Up_Step0,
    MovementAction_Jump2Up_Step1,
    MovementAction_PauseSpriteAnim,
};

u8 (*const gMovementActionFuncs_Jump2Left[])(struct ObjectEvent *, struct Sprite *) = {
    MovementAction_Jump2Left_Step0,
    MovementAction_Jump2Left_Step1,
    MovementAction_PauseSpriteAnim,
};

u8 (*const gMovementActionFuncs_Jump2Right[])(struct ObjectEvent *, struct Sprite *) = {
    MovementAction_Jump2Right_Step0,
    MovementAction_Jump2Right_Step1,
    MovementAction_PauseSpriteAnim,
};

u8 (*const gMovementActionFuncs_Delay1[])(struct ObjectEvent *, struct Sprite *) = {
    MovementAction_Delay1_Step0,
    MovementAction_Delay_Step1,
    MovementAction_Finish,
};

u8 (*const gMovementActionFuncs_Delay2[])(struct ObjectEvent *, struct Sprite *) = {
    MovementAction_Delay2_Step0,
    MovementAction_Delay_Step1,
    MovementAction_Finish,
};

u8 (*const gMovementActionFuncs_Delay4[])(struct ObjectEvent *, struct Sprite *) = {
    MovementAction_Delay4_Step0,
    MovementAction_Delay_Step1,
    MovementAction_Finish,
};

u8 (*const gMovementActionFuncs_Delay8[])(struct ObjectEvent *, struct Sprite *) = {
    MovementAction_Delay8_Step0,
    MovementAction_Delay_Step1,
    MovementAction_Finish,
};

u8 (*const gMovementActionFuncs_Delay16[])(struct ObjectEvent *, struct Sprite *) = {
    MovementAction_Delay16_Step0,
    MovementAction_Delay_Step1,
    MovementAction_Finish,
};

u8 (*const gMovementActionFuncs_WalkFastDown[])(struct ObjectEvent *, struct Sprite *) = {
    MovementAction_WalkFastDown_Step0,
    MovementAction_WalkFastDown_Step1,
    MovementAction_PauseSpriteAnim,
};

u8 (*const gMovementActionFuncs_WalkFastUp[])(struct ObjectEvent *, struct Sprite *) = {
    MovementAction_WalkFastUp_Step0,
    MovementAction_WalkFastUp_Step1,
    MovementAction_PauseSpriteAnim,
};

u8 (*const gMovementActionFuncs_WalkFastLeft[])(struct ObjectEvent *, struct Sprite *) = {
    MovementAction_WalkFastLeft_Step0,
    MovementAction_WalkFastLeft_Step1,
    MovementAction_PauseSpriteAnim,
};

u8 (*const gMovementActionFuncs_WalkFastRight[])(struct ObjectEvent *, struct Sprite *) = {
    MovementAction_WalkFastRight_Step0,
    MovementAction_WalkFastRight_Step1,
    MovementAction_PauseSpriteAnim,
};

u8 (*const gMovementActionFuncs_WalkInPlaceSlowDown[])(struct ObjectEvent *, struct Sprite *) = {
    MovementAction_WalkInPlaceSlowDown_Step0,
    MovementAction_WalkInPlaceSlow_Step1,
    MovementAction_PauseSpriteAnim,
};

u8 (*const gMovementActionFuncs_WalkInPlaceSlowUp[])(struct ObjectEvent *, struct Sprite *) = {
    MovementAction_WalkInPlaceSlowUp_Step0,
    MovementAction_WalkInPlaceSlow_Step1,
    MovementAction_PauseSpriteAnim,
};

u8 (*const gMovementActionFuncs_WalkInPlaceSlowLeft[])(struct ObjectEvent *, struct Sprite *) = {
    MovementAction_WalkInPlaceSlowLeft_Step0,
    MovementAction_WalkInPlaceSlow_Step1,
    MovementAction_PauseSpriteAnim,
};

u8 (*const gMovementActionFuncs_WalkInPlaceSlowRight[])(struct ObjectEvent *, struct Sprite *) = {
    MovementAction_WalkInPlaceSlowRight_Step0,
    MovementAction_WalkInPlaceSlow_Step1,
    MovementAction_PauseSpriteAnim,
};

u8 (*const gMovementActionFuncs_WalkInPlaceNormalDown[])(struct ObjectEvent *, struct Sprite *) = {
    MovementAction_WalkInPlaceNormalDown_Step0,
    MovementAction_WalkInPlace_Step1,
    MovementAction_PauseSpriteAnim,
};

u8 (*const gMovementActionFuncs_WalkInPlaceNormalUp[])(struct ObjectEvent *, struct Sprite *) = {
    MovementAction_WalkInPlaceNormalUp_Step0,
    MovementAction_WalkInPlace_Step1,
    MovementAction_PauseSpriteAnim,
};

u8 (*const gMovementActionFuncs_WalkInPlaceNormalLeft[])(struct ObjectEvent *, struct Sprite *) = {
    MovementAction_WalkInPlaceNormalLeft_Step0,
    MovementAction_WalkInPlace_Step1,
    MovementAction_PauseSpriteAnim,
};

u8 (*const gMovementActionFuncs_WalkInPlaceNormalRight[])(struct ObjectEvent *, struct Sprite *) = {
    MovementAction_WalkInPlaceNormalRight_Step0,
    MovementAction_WalkInPlace_Step1,
    MovementAction_PauseSpriteAnim,
};

u8 (*const gMovementActionFuncs_WalkInPlaceFastDown[])(struct ObjectEvent *, struct Sprite *) = {
    MovementAction_WalkInPlaceFastDown_Step0,
    MovementAction_WalkInPlace_Step1,
    MovementAction_PauseSpriteAnim,
};

u8 (*const gMovementActionFuncs_WalkInPlaceFastUp[])(struct ObjectEvent *, struct Sprite *) = {
    MovementAction_WalkInPlaceFastUp_Step0,
    MovementAction_WalkInPlace_Step1,
    MovementAction_PauseSpriteAnim,
};

u8 (*const gMovementActionFuncs_WalkInPlaceFastLeft[])(struct ObjectEvent *, struct Sprite *) = {
    MovementAction_WalkInPlaceFastLeft_Step0,
    MovementAction_WalkInPlace_Step1,
    MovementAction_PauseSpriteAnim,
};

u8 (*const gMovementActionFuncs_WalkInPlaceFastRight[])(struct ObjectEvent *, struct Sprite *) = {
    MovementAction_WalkInPlaceFastRight_Step0,
    MovementAction_WalkInPlace_Step1,
    MovementAction_PauseSpriteAnim,
};

u8 (*const gMovementActionFuncs_WalkInPlaceFasterDown[])(struct ObjectEvent *, struct Sprite *) = {
    MovementAction_WalkInPlaceFasterDown_Step0,
    MovementAction_WalkInPlace_Step1,
    MovementAction_PauseSpriteAnim,
};

u8 (*const gMovementActionFuncs_ExitPokeball[])(struct ObjectEvent *, struct Sprite *) = {
    MovementAction_ExitPokeball_Step0,
    MovementAction_ExitPokeball_Step1,
    MovementAction_PauseSpriteAnim,
};

u8 (*const gMovementActionFuncs_EnterPokeball[])(struct ObjectEvent *, struct Sprite *) = {
    MovementAction_EnterPokeball_Step0,
    MovementAction_EnterPokeball_Step1,
    MovementAction_EnterPokeball_Step2,
};

u8 (*const gMovementActionFuncs_WalkInPlaceFasterUp[])(struct ObjectEvent *, struct Sprite *) = {
    MovementAction_WalkInPlaceFasterUp_Step0,
    MovementAction_WalkInPlace_Step1,
    MovementAction_PauseSpriteAnim,
};

u8 (*const gMovementActionFuncs_WalkInPlaceFasterLeft[])(struct ObjectEvent *, struct Sprite *) = {
    MovementAction_WalkInPlaceFasterLeft_Step0,
    MovementAction_WalkInPlace_Step1,
    MovementAction_PauseSpriteAnim,
};

u8 (*const gMovementActionFuncs_WalkInPlaceFasterRight[])(struct ObjectEvent *, struct Sprite *) = {
    MovementAction_WalkInPlaceFasterRight_Step0,
    MovementAction_WalkInPlace_Step1,
    MovementAction_PauseSpriteAnim,
};

u8 (*const gMovementActionFuncs_RideWaterCurrentDown[])(struct ObjectEvent *, struct Sprite *) = {
    MovementAction_RideWaterCurrentDown_Step0,
    MovementAction_RideWaterCurrentDown_Step1,
    MovementAction_PauseSpriteAnim,
};

u8 (*const gMovementActionFuncs_RideWaterCurrentUp[])(struct ObjectEvent *, struct Sprite *) = {
    MovementAction_RideWaterCurrentUp_Step0,
    MovementAction_RideWaterCurrentUp_Step1,
    MovementAction_PauseSpriteAnim,
};

u8 (*const gMovementActionFuncs_RideWaterCurrentLeft[])(struct ObjectEvent *, struct Sprite *) = {
    MovementAction_RideWaterCurrentLeft_Step0,
    MovementAction_RideWaterCurrentLeft_Step1,
    MovementAction_PauseSpriteAnim,
};

u8 (*const gMovementActionFuncs_RideWaterCurrentRight[])(struct ObjectEvent *, struct Sprite *) = {
    MovementAction_RideWaterCurrentRight_Step0,
    MovementAction_RideWaterCurrentRight_Step1,
    MovementAction_PauseSpriteAnim,
};

u8 (*const gMovementActionFuncs_WalkFasterDown[])(struct ObjectEvent *, struct Sprite *) = {
    MovementAction_WalkFasterDown_Step0,
    MovementAction_WalkFasterDown_Step1,
    MovementAction_PauseSpriteAnim,
};

u8 (*const gMovementActionFuncs_WalkFasterUp[])(struct ObjectEvent *, struct Sprite *) = {
    MovementAction_WalkFasterUp_Step0,
    MovementAction_WalkFasterUp_Step1,
    MovementAction_PauseSpriteAnim,
};

u8 (*const gMovementActionFuncs_WalkFasterLeft[])(struct ObjectEvent *, struct Sprite *) = {
    MovementAction_WalkFasterLeft_Step0,
    MovementAction_WalkFasterLeft_Step1,
    MovementAction_PauseSpriteAnim,
};

u8 (*const gMovementActionFuncs_WalkFasterRight[])(struct ObjectEvent *, struct Sprite *) = {
    MovementAction_WalkFasterRight_Step0,
    MovementAction_WalkFasterRight_Step1,
    MovementAction_PauseSpriteAnim,
};

u8 (*const gMovementActionFuncs_SlideDown[])(struct ObjectEvent *, struct Sprite *) = {
    MovementAction_SlideDown_Step0,
    MovementAction_SlideDown_Step1,
    MovementAction_PauseSpriteAnim,
};

u8 (*const gMovementActionFuncs_SlideUp[])(struct ObjectEvent *, struct Sprite *) = {
    MovementAction_SlideUp_Step0,
    MovementAction_SlideUp_Step1,
    MovementAction_PauseSpriteAnim,
};

u8 (*const gMovementActionFuncs_SlideLeft[])(struct ObjectEvent *, struct Sprite *) = {
    MovementAction_SlideLeft_Step0,
    MovementAction_SlideLeft_Step1,
    MovementAction_PauseSpriteAnim,
};

u8 (*const gMovementActionFuncs_SlideRight[])(struct ObjectEvent *, struct Sprite *) = {
    MovementAction_SlideRight_Step0,
    MovementAction_SlideRight_Step1,
    MovementAction_PauseSpriteAnim,
};

u8 (*const gMovementActionFuncs_PlayerRunDown[])(struct ObjectEvent *, struct Sprite *) = {
    MovementAction_PlayerRunDown_Step0,
    MovementAction_PlayerRunDown_Step1,
    MovementAction_PauseSpriteAnim,
};

u8 (*const gMovementActionFuncs_PlayerRunUp[])(struct ObjectEvent *, struct Sprite *) = {
    MovementAction_PlayerRunUp_Step0,
    MovementAction_PlayerRunUp_Step1,
    MovementAction_PauseSpriteAnim,
};

u8 (*const gMovementActionFuncs_PlayerRunLeft[])(struct ObjectEvent *, struct Sprite *) = {
    MovementAction_PlayerRunLeft_Step0,
    MovementAction_PlayerRunLeft_Step1,
    MovementAction_PauseSpriteAnim,
};

u8 (*const gMovementActionFuncs_PlayerRunRight[])(struct ObjectEvent *, struct Sprite *) = {
    MovementAction_PlayerRunRight_Step0,
    MovementAction_PlayerRunRight_Step1,
    MovementAction_PauseSpriteAnim,
};

u8 (*const gMovementActionFuncs_StartAnimInDirection[])(struct ObjectEvent *, struct Sprite *) = {
    MovementAction_StartAnimInDirection_Step0,
    MovementAction_WaitSpriteAnim,
    MovementAction_PauseSpriteAnim,
};

u8 (*const gMovementActionFuncs_JumpSpecialDown[])(struct ObjectEvent *, struct Sprite *) = {
    MovementAction_JumpSpecialDown_Step0,
    MovementAction_JumpSpecialDown_Step1,
    MovementAction_PauseSpriteAnim,
};

u8 (*const gMovementActionFuncs_JumpSpecialUp[])(struct ObjectEvent *, struct Sprite *) = {
    MovementAction_JumpSpecialUp_Step0,
    MovementAction_JumpSpecialUp_Step1,
    MovementAction_PauseSpriteAnim,
};

u8 (*const gMovementActionFuncs_JumpSpecialLeft[])(struct ObjectEvent *, struct Sprite *) = {
    MovementAction_JumpSpecialLeft_Step0,
    MovementAction_JumpSpecialLeft_Step1,
    MovementAction_PauseSpriteAnim,
};

u8 (*const gMovementActionFuncs_JumpSpecialRight[])(struct ObjectEvent *, struct Sprite *) = {
    MovementAction_JumpSpecialRight_Step0,
    MovementAction_JumpSpecialRight_Step1,
    MovementAction_PauseSpriteAnim,
};

u8 (*const gMovementActionFuncs_FacePlayer[])(struct ObjectEvent *, struct Sprite *) = {
    MovementAction_FacePlayer_Step0,
    MovementAction_PauseSpriteAnim,
};

u8 (*const gMovementActionFuncs_FaceAwayPlayer[])(struct ObjectEvent *, struct Sprite *) = {
    MovementAction_FaceAwayPlayer_Step0,
    MovementAction_PauseSpriteAnim,
};

u8 (*const gMovementActionFuncs_LockFacingDirection[])(struct ObjectEvent *, struct Sprite *) = {
    MovementAction_LockFacingDirection_Step0,
    MovementAction_PauseSpriteAnim,
};

u8 (*const gMovementActionFuncs_UnlockFacingDirection[])(struct ObjectEvent *, struct Sprite *) = {
    MovementAction_UnlockFacingDirection_Step0,
    MovementAction_PauseSpriteAnim,
};

u8 (*const gMovementActionFuncs_JumpDown[])(struct ObjectEvent *, struct Sprite *) = {
    MovementAction_JumpDown_Step0,
    MovementAction_JumpDown_Step1,
    MovementAction_PauseSpriteAnim,
};

u8 (*const gMovementActionFuncs_JumpUp[])(struct ObjectEvent *, struct Sprite *) = {
    MovementAction_JumpUp_Step0,
    MovementAction_JumpUp_Step1,
    MovementAction_PauseSpriteAnim,
};

u8 (*const gMovementActionFuncs_JumpLeft[])(struct ObjectEvent *, struct Sprite *) = {
    MovementAction_JumpLeft_Step0,
    MovementAction_JumpLeft_Step1,
    MovementAction_PauseSpriteAnim,
};

u8 (*const gMovementActionFuncs_JumpRight[])(struct ObjectEvent *, struct Sprite *) = {
    MovementAction_JumpRight_Step0,
    MovementAction_JumpRight_Step1,
    MovementAction_PauseSpriteAnim,
};

u8 (*const gMovementActionFuncs_JumpInPlaceDown[])(struct ObjectEvent *, struct Sprite *) = {
    MovementAction_JumpInPlaceDown_Step0,
    MovementAction_JumpInPlaceDown_Step1,
    MovementAction_PauseSpriteAnim,
};

u8 (*const gMovementActionFuncs_JumpInPlaceUp[])(struct ObjectEvent *, struct Sprite *) = {
    MovementAction_JumpInPlaceUp_Step0,
    MovementAction_JumpInPlaceUp_Step1,
    MovementAction_PauseSpriteAnim,
};

u8 (*const gMovementActionFuncs_JumpInPlaceLeft[])(struct ObjectEvent *, struct Sprite *) = {
    MovementAction_JumpInPlaceLeft_Step0,
    MovementAction_JumpInPlaceLeft_Step1,
    MovementAction_PauseSpriteAnim,
};

u8 (*const gMovementActionFuncs_JumpInPlaceRight[])(struct ObjectEvent *, struct Sprite *) = {
    MovementAction_JumpInPlaceRight_Step0,
    MovementAction_JumpInPlaceRight_Step1,
    MovementAction_PauseSpriteAnim,
};

u8 (*const gMovementActionFuncs_JumpInPlaceDownUp[])(struct ObjectEvent *, struct Sprite *) = {
    MovementAction_JumpInPlaceDownUp_Step0,
    MovementAction_JumpInPlaceDownUp_Step1,
    MovementAction_PauseSpriteAnim,
};

u8 (*const gMovementActionFuncs_JumpInPlaceUpDown[])(struct ObjectEvent *, struct Sprite *) = {
    MovementAction_JumpInPlaceUpDown_Step0,
    MovementAction_JumpInPlaceUpDown_Step1,
    MovementAction_PauseSpriteAnim,
};

u8 (*const gMovementActionFuncs_JumpInPlaceLeftRight[])(struct ObjectEvent *, struct Sprite *) = {
    MovementAction_JumpInPlaceLeftRight_Step0,
    MovementAction_JumpInPlaceLeftRight_Step1,
    MovementAction_PauseSpriteAnim,
};

u8 (*const gMovementActionFuncs_JumpInPlaceRightLeft[])(struct ObjectEvent *, struct Sprite *) = {
    MovementAction_JumpInPlaceRightLeft_Step0,
    MovementAction_JumpInPlaceRightLeft_Step1,
    MovementAction_PauseSpriteAnim,
};

u8 (*const gMovementActionFuncs_FaceOriginalDirection[])(struct ObjectEvent *, struct Sprite *) = {
    MovementAction_FaceOriginalDirection_Step0,
    MovementAction_PauseSpriteAnim,
};

u8 (*const gMovementActionFuncs_NurseJoyBowDown[])(struct ObjectEvent *, struct Sprite *) = {
    MovementAction_NurseJoyBowDown_Step0,
    MovementAction_WaitSpriteAnim,
    MovementAction_PauseSpriteAnim,
};

u8 (*const gMovementActionFuncs_EnableJumpLandingGroundEffect[])(struct ObjectEvent *, struct Sprite *) = {
    MovementAction_EnableJumpLandingGroundEffect_Step0,
    MovementAction_Finish,
};

u8 (*const gMovementActionFuncs_DisableJumpLandingGroundEffect[])(struct ObjectEvent *, struct Sprite *) = {
    MovementAction_DisableJumpLandingGroundEffect_Step0,
    MovementAction_Finish,
};

u8 (*const gMovementActionFuncs_DisableAnimation[])(struct ObjectEvent *, struct Sprite *) = {
    MovementAction_DisableAnimation_Step0,
    MovementAction_Finish,
};

u8 (*const gMovementActionFuncs_RestoreAnimation[])(struct ObjectEvent *, struct Sprite *) = {
    MovementAction_RestoreAnimation_Step0,
    MovementAction_Finish,
};

u8 (*const gMovementActionFuncs_SetInvisible[])(struct ObjectEvent *, struct Sprite *) = {
    MovementAction_SetInvisible_Step0,
    MovementAction_Finish,
};

u8 (*const gMovementActionFuncs_SetVisible[])(struct ObjectEvent *, struct Sprite *) = {
    MovementAction_SetVisible_Step0,
    MovementAction_Finish,
};

u8 (*const gMovementActionFuncs_EmoteExclamationMark[])(struct ObjectEvent *, struct Sprite *) = {
    MovementAction_EmoteExclamationMark_Step0,
    MovementAction_Finish,
};

u8 (*const gMovementActionFuncs_EmoteQuestionMark[])(struct ObjectEvent *, struct Sprite *) = {
    MovementAction_EmoteQuestionMark_Step0,
    MovementAction_Finish,
};

u8 (*const gMovementActionFuncs_EmoteHeart[])(struct ObjectEvent *, struct Sprite *) = {
    MovementAction_EmoteHeart_Step0,
    MovementAction_Finish,
};

u8 (*const gMovementActionFuncs_RevealTrainer[])(struct ObjectEvent *, struct Sprite *) = {
    MovementAction_RevealTrainer_Step0,
    MovementAction_RevealTrainer_Step1,
    MovementAction_Finish,
};

u8 (*const gMovementActionFuncs_RockSmashBreak[])(struct ObjectEvent *, struct Sprite *) = {
    MovementAction_RockSmashBreak_Step0,
    MovementAction_RockSmashBreak_Step1,
    MovementAction_RockSmashBreak_Step2,
    MovementAction_Finish,
};

u8 (*const gMovementActionFuncs_CutTree[])(struct ObjectEvent *, struct Sprite *) = {
    MovementAction_CutTree_Step0,
    MovementAction_CutTree_Step1,
    MovementAction_CutTree_Step2,
    MovementAction_Finish,
};

u8 (*const gMovementActionFuncs_SetFixedPriority[])(struct ObjectEvent *, struct Sprite *) = {
    MovementAction_SetFixedPriority_Step0,
    MovementAction_Finish,
};

u8 (*const gMovementActionFuncs_ClearFixedPriority[])(struct ObjectEvent *, struct Sprite *) = {
    MovementAction_ClearFixedPriority_Step0,
    MovementAction_Finish,
};

u8 (*const gMovementActionFuncs_InitAffineAnim[])(struct ObjectEvent *, struct Sprite *) = {
    MovementAction_InitAffineAnim_Step0,
    MovementAction_Finish,
};

u8 (*const gMovementActionFuncs_ClearAffineAnim[])(struct ObjectEvent *, struct Sprite *) = {
    MovementAction_ClearAffineAnim_Step0,
    MovementAction_Finish,
};

u8 (*const gMovementActionFuncs_HideReflection[])(struct ObjectEvent *, struct Sprite *) = {
    MovementAction_HideReflection_Step0,
    MovementAction_Finish,
};

u8 (*const gMovementActionFuncs_ShowReflection[])(struct ObjectEvent *, struct Sprite *) = {
    MovementAction_ShowReflection_Step0,
    MovementAction_Finish,
};

u8 (*const gMovementActionFuncs_WalkDownStartAffine[])(struct ObjectEvent *, struct Sprite *) = {
    MovementAction_WalkDownStartAffine_Step0,
    MovementAction_WalkDownStartAffine_Step1,
    MovementAction_PauseSpriteAnim,
};

u8 (*const gMovementActionFuncs_WalkDownAffine[])(struct ObjectEvent *, struct Sprite *) = {
    MovementAction_WalkDownAffine_Step0,
    MovementAction_WalkDownAffine_Step1,
    MovementAction_PauseSpriteAnim,
};

u8 (*const gMovementActionFuncs_WalkLeftAffine[])(struct ObjectEvent *, struct Sprite *) = {
    MovementAction_WalkLeftAffine_Step0,
    MovementAction_WalkLeftAffine_Step1,
    MovementAction_PauseSpriteAnim,
};

u8 (*const gMovementActionFuncs_WalkRightAffine[])(struct ObjectEvent *, struct Sprite *) = {
    MovementAction_WalkRightAffine_Step0,
    MovementAction_WalkRightAffine_Step1,
    MovementAction_PauseSpriteAnim,
};

u8 (*const gMovementActionFuncs_AcroWheelieFaceDown[])(struct ObjectEvent *, struct Sprite *) = {
    MovementAction_AcroWheelieFaceDown_Step0,
    MovementAction_PauseSpriteAnim,
};

u8 (*const gMovementActionFuncs_AcroWheelieFaceUp[])(struct ObjectEvent *, struct Sprite *) = {
    MovementAction_AcroWheelieFaceUp_Step0,
    MovementAction_PauseSpriteAnim,
};

u8 (*const gMovementActionFuncs_AcroWheelieFaceLeft[])(struct ObjectEvent *, struct Sprite *) = {
    MovementAction_AcroWheelieFaceLeft_Step0,
    MovementAction_PauseSpriteAnim,
};

u8 (*const gMovementActionFuncs_AcroWheelieFaceRight[])(struct ObjectEvent *, struct Sprite *) = {
    MovementAction_AcroWheelieFaceRight_Step0,
    MovementAction_PauseSpriteAnim,
};

u8 (*const gMovementActionFuncs_AcroPopWheelieDown[])(struct ObjectEvent *, struct Sprite *) = {
    MovementAction_AcroPopWheelieDown_Step0,
    MovementAction_WaitSpriteAnim,
    MovementAction_PauseSpriteAnim,
};

u8 (*const gMovementActionFuncs_AcroPopWheelieUp[])(struct ObjectEvent *, struct Sprite *) = {
    MovementAction_AcroPopWheelieUp_Step0,
    MovementAction_WaitSpriteAnim,
    MovementAction_PauseSpriteAnim,
};

u8 (*const gMovementActionFuncs_AcroPopWheelieLeft[])(struct ObjectEvent *, struct Sprite *) = {
    MovementAction_AcroPopWheelieLeft_Step0,
    MovementAction_WaitSpriteAnim,
    MovementAction_PauseSpriteAnim,
};

u8 (*const gMovementActionFuncs_AcroPopWheelieRight[])(struct ObjectEvent *, struct Sprite *) = {
    MovementAction_AcroPopWheelieRight_Step0,
    MovementAction_WaitSpriteAnim,
    MovementAction_PauseSpriteAnim,
};

u8 (*const gMovementActionFuncs_AcroEndWheelieFaceDown[])(struct ObjectEvent *, struct Sprite *) = {
    MovementAction_AcroEndWheelieFaceDown_Step0,
    MovementAction_WaitSpriteAnim,
    MovementAction_PauseSpriteAnim,
};

u8 (*const gMovementActionFuncs_AcroEndWheelieFaceUp[])(struct ObjectEvent *, struct Sprite *) = {
    MovementAction_AcroEndWheelieFaceUp_Step0,
    MovementAction_WaitSpriteAnim,
    MovementAction_PauseSpriteAnim,
};

u8 (*const gMovementActionFuncs_AcroEndWheelieFaceLeft[])(struct ObjectEvent *, struct Sprite *) = {
    MovementAction_AcroEndWheelieFaceLeft_Step0,
    MovementAction_WaitSpriteAnim,
    MovementAction_PauseSpriteAnim,
};

u8 (*const gMovementActionFuncs_AcroEndWheelieFaceRight[])(struct ObjectEvent *, struct Sprite *) = {
    MovementAction_AcroEndWheelieFaceRight_Step0,
    MovementAction_WaitSpriteAnim,
    MovementAction_PauseSpriteAnim,
};

u8 (*const gMovementActionFuncs_AcroUnusedAcroActionDown[])(struct ObjectEvent *, struct Sprite *) = {
    MovementAction_UnusedAcroActionDown_Step0,
    MovementAction_WaitSpriteAnim,
    MovementAction_PauseSpriteAnim,
};

u8 (*const gMovementActionFuncs_AcroUnusedAcroActionUp[])(struct ObjectEvent *, struct Sprite *) = {
    MovementAction_UnusedAcroActionUp_Step0,
    MovementAction_WaitSpriteAnim,
    MovementAction_PauseSpriteAnim,
};

u8 (*const gMovementActionFuncs_AcroUnusedAcroActionLeft[])(struct ObjectEvent *, struct Sprite *) = {
    MovementAction_UnusedAcroActionLeft_Step0,
    MovementAction_WaitSpriteAnim,
    MovementAction_PauseSpriteAnim,
};

u8 (*const gMovementActionFuncs_AcroUnusedAcroActionRight[])(struct ObjectEvent *, struct Sprite *) = {
    MovementAction_UnusedAcroActionRight_Step0,
    MovementAction_WaitSpriteAnim,
    MovementAction_PauseSpriteAnim,
};

u8 (*const gMovementActionFuncs_Figure8[])(struct ObjectEvent *, struct Sprite *) = {
    MovementAction_Figure8_Step0,
    MovementAction_Figure8_Step1,
    MovementAction_PauseSpriteAnim,
};

u8 (*const gMovementActionFuncs_AcroWheelieHopFaceDown[])(struct ObjectEvent *, struct Sprite *) = {
    MovementAction_AcroWheelieHopFaceDown_Step0,
    MovementAction_AcroWheelieHopFaceDown_Step1,
    MovementAction_PauseSpriteAnim,
};

u8 (*const gMovementActionFuncs_AcroWheelieHopFaceUp[])(struct ObjectEvent *, struct Sprite *) = {
    MovementAction_AcroWheelieHopFaceUp_Step0,
    MovementAction_AcroWheelieHopFaceUp_Step1,
    MovementAction_PauseSpriteAnim,
};

u8 (*const gMovementActionFuncs_AcroWheelieHopFaceLeft[])(struct ObjectEvent *, struct Sprite *) = {
    MovementAction_AcroWheelieHopFaceLeft_Step0,
    MovementAction_AcroWheelieHopFaceLeft_Step1,
    MovementAction_PauseSpriteAnim,
};

u8 (*const gMovementActionFuncs_AcroWheelieHopFaceRight[])(struct ObjectEvent *, struct Sprite *) = {
    MovementAction_AcroWheelieHopFaceRight_Step0,
    MovementAction_AcroWheelieHopFaceRight_Step1,
    MovementAction_PauseSpriteAnim,
};

u8 (*const gMovementActionFuncs_AcroWheelieHopDown[])(struct ObjectEvent *, struct Sprite *) = {
    MovementAction_AcroWheelieHopDown_Step0,
    MovementAction_AcroWheelieHopDown_Step1,
    MovementAction_PauseSpriteAnim,
};

u8 (*const gMovementActionFuncs_AcroWheelieHopUp[])(struct ObjectEvent *, struct Sprite *) = {
    MovementAction_AcroWheelieHopUp_Step0,
    MovementAction_AcroWheelieHopUp_Step1,
    MovementAction_PauseSpriteAnim,
};

u8 (*const gMovementActionFuncs_AcroWheelieHopLeft[])(struct ObjectEvent *, struct Sprite *) = {
    MovementAction_AcroWheelieHopLeft_Step0,
    MovementAction_AcroWheelieHopLeft_Step1,
    MovementAction_PauseSpriteAnim,
};

u8 (*const gMovementActionFuncs_AcroWheelieHopRight[])(struct ObjectEvent *, struct Sprite *) = {
    MovementAction_AcroWheelieHopRight_Step0,
    MovementAction_AcroWheelieHopRight_Step1,
    MovementAction_PauseSpriteAnim,
};

u8 (*const gMovementActionFuncs_AcroWheelieJumpDown[])(struct ObjectEvent *, struct Sprite *) = {
    MovementAction_AcroWheelieJumpDown_Step0,
    MovementAction_AcroWheelieJumpDown_Step1,
    MovementAction_PauseSpriteAnim,
};

u8 (*const gMovementActionFuncs_AcroWheelieJumpUp[])(struct ObjectEvent *, struct Sprite *) = {
    MovementAction_AcroWheelieJumpUp_Step0,
    MovementAction_AcroWheelieJumpUp_Step1,
    MovementAction_PauseSpriteAnim,
};

u8 (*const gMovementActionFuncs_AcroWheelieJumpLeft[])(struct ObjectEvent *, struct Sprite *) = {
    MovementAction_AcroWheelieJumpLeft_Step0,
    MovementAction_AcroWheelieJumpLeft_Step1,
    MovementAction_PauseSpriteAnim,
};

u8 (*const gMovementActionFuncs_AcroWheelieJumpRight[])(struct ObjectEvent *, struct Sprite *) = {
    MovementAction_AcroWheelieJumpRight_Step0,
    MovementAction_AcroWheelieJumpRight_Step1,
    MovementAction_PauseSpriteAnim,
};

u8 (*const gMovementActionFuncs_AcroWheelieInPlaceDown[])(struct ObjectEvent *, struct Sprite *) = {
    MovementAction_AcroWheelieInPlaceDown_Step0,
    MovementAction_WalkInPlace_Step1,
    MovementAction_PauseSpriteAnim,
};

u8 (*const gMovementActionFuncs_AcroWheelieInPlaceUp[])(struct ObjectEvent *, struct Sprite *) = {
    MovementAction_AcroWheelieInPlaceUp_Step0,
    MovementAction_WalkInPlace_Step1,
    MovementAction_PauseSpriteAnim,
};

u8 (*const gMovementActionFuncs_AcroWheelieInPlaceLeft[])(struct ObjectEvent *, struct Sprite *) = {
    MovementAction_AcroWheelieInPlaceLeft_Step0,
    MovementAction_WalkInPlace_Step1,
    MovementAction_PauseSpriteAnim,
};

u8 (*const gMovementActionFuncs_AcroWheelieInPlaceRight[])(struct ObjectEvent *, struct Sprite *) = {
    MovementAction_AcroWheelieInPlaceRight_Step0,
    MovementAction_WalkInPlace_Step1,
    MovementAction_PauseSpriteAnim,
};

u8 (*const gMovementActionFuncs_AcroPopWheelieMoveDown[])(struct ObjectEvent *, struct Sprite *) = {
    MovementAction_AcroPopWheelieMoveDown_Step0,
    MovementAction_AcroPopWheelieMoveDown_Step1,
    MovementAction_PauseSpriteAnim,
};

u8 (*const gMovementActionFuncs_AcroPopWheelieMoveUp[])(struct ObjectEvent *, struct Sprite *) = {
    MovementAction_AcroPopWheelieMoveUp_Step0,
    MovementAction_AcroPopWheelieMoveUp_Step1,
    MovementAction_PauseSpriteAnim,
};

u8 (*const gMovementActionFuncs_AcroPopWheelieMoveLeft[])(struct ObjectEvent *, struct Sprite *) = {
    MovementAction_AcroPopWheelieMoveLeft_Step0,
    MovementAction_AcroPopWheelieMoveLeft_Step1,
    MovementAction_PauseSpriteAnim,
};

u8 (*const gMovementActionFuncs_AcroPopWheelieMoveRight[])(struct ObjectEvent *, struct Sprite *) = {
    MovementAction_AcroPopWheelieMoveRight_Step0,
    MovementAction_AcroPopWheelieMoveRight_Step1,
    MovementAction_PauseSpriteAnim,
};

u8 (*const gMovementActionFuncs_AcroWheelieMoveDown[])(struct ObjectEvent *, struct Sprite *) = {
    MovementAction_AcroWheelieMoveDown_Step0,
    MovementAction_AcroWheelieMoveDown_Step1,
    MovementAction_PauseSpriteAnim,
};

u8 (*const gMovementActionFuncs_AcroWheelieMoveUp[])(struct ObjectEvent *, struct Sprite *) = {
    MovementAction_AcroWheelieMoveUp_Step0,
    MovementAction_AcroWheelieMoveUp_Step1,
    MovementAction_PauseSpriteAnim,
};

u8 (*const gMovementActionFuncs_AcroWheelieMoveLeft[])(struct ObjectEvent *, struct Sprite *) = {
    MovementAction_AcroWheelieMoveLeft_Step0,
    MovementAction_AcroWheelieMoveLeft_Step1,
    MovementAction_PauseSpriteAnim,
};

u8 (*const gMovementActionFuncs_AcroWheelieMoveRight[])(struct ObjectEvent *, struct Sprite *) = {
    MovementAction_AcroWheelieMoveRight_Step0,
    MovementAction_AcroWheelieMoveRight_Step1,
    MovementAction_PauseSpriteAnim,
};

u8 (*const gMovementActionFuncs_AcroEndWheelieMoveDown[])(struct ObjectEvent *, struct Sprite *) = {
    MovementAction_AcroEndWheelieMoveDown_Step0,
    MovementAction_AcroEndWheelieMoveDown_Step1,
    MovementAction_PauseSpriteAnim,
};

u8 (*const gMovementActionFuncs_AcroEndWheelieMoveUp[])(struct ObjectEvent *, struct Sprite *) = {
    MovementAction_AcroEndWheelieMoveUp_Step0,
    MovementAction_AcroEndWheelieMoveUp_Step1,
    MovementAction_PauseSpriteAnim,
};

u8 (*const gMovementActionFuncs_AcroEndWheelieMoveLeft[])(struct ObjectEvent *, struct Sprite *) = {
    MovementAction_AcroEndWheelieMoveLeft_Step0,
    MovementAction_AcroEndWheelieMoveLeft_Step1,
    MovementAction_PauseSpriteAnim,
};

u8 (*const gMovementActionFuncs_AcroEndWheelieMoveRight[])(struct ObjectEvent *, struct Sprite *) = {
    MovementAction_AcroEndWheelieMoveRight_Step0,
    MovementAction_AcroEndWheelieMoveRight_Step1,
    MovementAction_PauseSpriteAnim,
};

u8 (*const gMovementActionFuncs_Levitate[])(struct ObjectEvent *, struct Sprite *) = {
    MovementAction_Levitate_Step0,
    MovementAction_Finish,
};

u8 (*const gMovementActionFuncs_StopLevitate[])(struct ObjectEvent *, struct Sprite *) = {
    MovementAction_StopLevitate_Step0,
    MovementAction_Finish,
};

u8 (*const gMovementActionFuncs_StopLevitateAtTop[])(struct ObjectEvent *, struct Sprite *) = {
    MovementAction_StopLevitateAtTop_Step0,
    MovementAction_Finish,
};

<<<<<<< HEAD
u8 (*const gMovementActionFuncs_EmoteX[])(struct ObjectEvent *, struct Sprite *) = {
    MovementAction_EmoteX_Step0,
    MovementAction_Finish,
};

u8 (*const gMovementActionFuncs_EmoteDoubleExclMark[])(struct ObjectEvent *, struct Sprite *) = {
    MovementAction_EmoteDoubleExclamationMark_Step0,
    MovementAction_Finish,
};

u8 (*const gMovementActionFuncs_RunDownSlow[])(struct ObjectEvent *, struct Sprite *) = {
    MovementActionFunc_RunSlowDown_Step0,
    MovementActionFunc_RunSlow_Step1,
    MovementAction_PauseSpriteAnim,
};

u8 (*const gMovementActionFuncs_RunUpSlow[])(struct ObjectEvent *, struct Sprite *) = {
    MovementActionFunc_RunSlowUp_Step0,
    MovementActionFunc_RunSlow_Step1,
    MovementAction_PauseSpriteAnim,
};

u8 (*const gMovementActionFuncs_RunLeftSlow[])(struct ObjectEvent *, struct Sprite *) = {
    MovementActionFunc_RunSlowLeft_Step0,
    MovementActionFunc_RunSlow_Step1,
    MovementAction_PauseSpriteAnim,
};

u8 (*const gMovementActionFuncs_RunRightSlow[])(struct ObjectEvent *, struct Sprite *) = {
    MovementActionFunc_RunSlowRight_Step0,
    MovementActionFunc_RunSlow_Step1,
    MovementAction_PauseSpriteAnim,
};

bool8 (*const gMovementActionFuncs_WalkSlowStairsUp[])(struct ObjectEvent *, struct Sprite *) = {
    MovementAction_WalkSlowStairsUp_Step0,
    MovementAction_WalkSlowStairsUp_Step1,
    MovementAction_PauseSpriteAnim,
};

bool8 (*const gMovementActionFuncs_WalkSlowStairsDown[])(struct ObjectEvent *, struct Sprite *) = {
    MovementAction_WalkSlowStairsDown_Step0,
    MovementAction_WalkSlowStairsDown_Step1,
    MovementAction_PauseSpriteAnim,
};

bool8 (*const gMovementActionFuncs_WalkSlowStairsLeft[])(struct ObjectEvent *, struct Sprite *) = {
    MovementAction_WalkSlowStairsLeft_Step0,
    MovementAction_WalkSlowStairsLeft_Step1,
    MovementAction_PauseSpriteAnim,
};

bool8 (*const gMovementActionFuncs_WalkSlowStairsRight[])(struct ObjectEvent *, struct Sprite *) = {
    MovementAction_WalkSlowStairsRight_Step0,
    MovementAction_WalkSlowStairsRight_Step1,
    MovementAction_PauseSpriteAnim,
};

u8 (*const gMovementActionFuncs_SurfStillDown[])(struct ObjectEvent *, struct Sprite *) = 
{
    MovementAction_SurfStillDown_Step0,
    MovementAction_SurfStillDown_Step1,
    MovementAction_PauseSpriteAnim,
};

u8 (*const gMovementActionFuncs_SurfStillUp[])(struct ObjectEvent *, struct Sprite *) = 
{
    MovementAction_SurfStillUp_Step0,
    MovementAction_SurfStillUp_Step1,
    MovementAction_PauseSpriteAnim,
};

u8 (*const gMovementActionFuncs_SurfStillLeft[])(struct ObjectEvent *, struct Sprite *) = 
{
    MovementAction_SurfStillLeft_Step0,
    MovementAction_SurfStillLeft_Step1,
    MovementAction_PauseSpriteAnim,
};

u8 (*const gMovementActionFuncs_SurfStillRight[])(struct ObjectEvent *, struct Sprite *) = 
{
    MovementAction_SurfStillRight_Step0,
    MovementAction_SurfStillRight_Step1,
    MovementAction_PauseSpriteAnim,
};
=======
>>>>>>> 8cf7de16
// fast diagonal
u8 (*const gMovementActionFuncs_WalkFastDiagonalUpLeft[])(struct ObjectEvent *, struct Sprite *) = {
    MovementAction_WalkFastDiagonalUpLeft_Step0,
    MovementAction_WalkFastDiagonal_Step1,
    MovementAction_PauseSpriteAnim,
};

u8 (*const gMovementActionFuncs_WalkFastDiagonalUpRight[])(struct ObjectEvent *, struct Sprite *) = {
    MovementAction_WalkFastDiagonalUpRight_Step0,
    MovementAction_WalkFastDiagonal_Step1,
    MovementAction_PauseSpriteAnim,
};

u8 (*const gMovementActionFuncs_WalkFastDiagonalDownLeft[])(struct ObjectEvent *, struct Sprite *) = {
    MovementAction_WalkFastDiagonalDownLeft_Step0,
    MovementAction_WalkFastDiagonal_Step1,
    MovementAction_PauseSpriteAnim,
};

u8 (*const gMovementActionFuncs_WalkFastDiagonalDownRight[])(struct ObjectEvent *, struct Sprite *) = {
    MovementAction_WalkFastDiagonalDownRight_Step0,
    MovementAction_WalkFastDiagonal_Step1,
    MovementAction_PauseSpriteAnim,
};
<|MERGE_RESOLUTION|>--- conflicted
+++ resolved
@@ -266,7 +266,6 @@
 u8 MovementAction_Fly_Finish(struct ObjectEvent *, struct Sprite *);
 u8 MovementAction_FlyDown_Step0(struct ObjectEvent *, struct Sprite *);
 u8 MovementAction_FlyDown_Step1(struct ObjectEvent *, struct Sprite *);
-<<<<<<< HEAD
 u8 MovementActionFunc_RunSlowDown_Step0(struct ObjectEvent *objectEvent, struct Sprite *sprite);
 u8 MovementActionFunc_RunSlowUp_Step0(struct ObjectEvent *objectEvent, struct Sprite *sprite);
 u8 MovementActionFunc_RunSlowLeft_Step0(struct ObjectEvent *objectEvent, struct Sprite *sprite);
@@ -288,8 +287,6 @@
 u8 MovementAction_SurfStillLeft_Step1(struct ObjectEvent *objectEvent, struct Sprite *sprite);
 u8 MovementAction_SurfStillRight_Step0(struct ObjectEvent *objectEvent, struct Sprite *sprite);
 u8 MovementAction_SurfStillRight_Step1(struct ObjectEvent *objectEvent, struct Sprite *sprite);
-=======
->>>>>>> 8cf7de16
 //fast diagonal
 u8 MovementAction_WalkFastDiagonalUpLeft_Step0(struct ObjectEvent *, struct Sprite *);
 u8 MovementAction_WalkFastDiagonalUpRight_Step0(struct ObjectEvent *, struct Sprite *);
@@ -458,7 +455,6 @@
 u8 (*const gMovementActionFuncs_Figure8[])(struct ObjectEvent *, struct Sprite *);
 u8 (*const gMovementActionFuncs_FlyUp[])(struct ObjectEvent *, struct Sprite *);
 u8 (*const gMovementActionFuncs_FlyDown[])(struct ObjectEvent *, struct Sprite *);
-<<<<<<< HEAD
 u8 (*const gMovementActionFuncs_EmoteX[])(struct ObjectEvent *, struct Sprite *);
 u8 (*const gMovementActionFuncs_EmoteDoubleExclMark[])(struct ObjectEvent *, struct Sprite *);
 u8 (*const gMovementActionFuncs_RunDownSlow[])(struct ObjectEvent *, struct Sprite *);
@@ -473,8 +469,6 @@
 u8 (*const gMovementActionFuncs_SurfStillUp[])(struct ObjectEvent *, struct Sprite *);
 u8 (*const gMovementActionFuncs_SurfStillLeft[])(struct ObjectEvent *, struct Sprite *);
 u8 (*const gMovementActionFuncs_SurfStillRight[])(struct ObjectEvent *, struct Sprite *);
-=======
->>>>>>> 8cf7de16
 //fast diagonal
 u8 (*const gMovementActionFuncs_WalkFastDiagonalUpLeft[])(struct ObjectEvent *, struct Sprite *);
 u8 (*const gMovementActionFuncs_WalkFastDiagonalUpRight[])(struct ObjectEvent *, struct Sprite *);
@@ -641,7 +635,6 @@
     [MOVEMENT_ACTION_FIGURE_8] = gMovementActionFuncs_Figure8,
     [MOVEMENT_ACTION_FLY_UP] = gMovementActionFuncs_FlyUp,
     [MOVEMENT_ACTION_FLY_DOWN] = gMovementActionFuncs_FlyDown,
-<<<<<<< HEAD
     [MOVEMENT_ACTION_EMOTE_X] = gMovementActionFuncs_EmoteX,
     [MOVEMENT_ACTION_EMOTE_DOUBLE_EXCL_MARK] = gMovementActionFuncs_EmoteDoubleExclMark,
     [MOVEMENT_ACTION_EXIT_POKEBALL] = gMovementActionFuncs_ExitPokeball,
@@ -658,14 +651,12 @@
     [MOVEMENT_ACTION_SURF_STILL_UP] = gMovementActionFuncs_SurfStillUp,
     [MOVEMENT_ACTION_SURF_STILL_LEFT] = gMovementActionFuncs_SurfStillLeft,
     [MOVEMENT_ACTION_SURF_STILL_RIGHT] = gMovementActionFuncs_SurfStillRight,
-=======
->>>>>>> 8cf7de16
     //fast diagonal
     [MOVEMENT_ACTION_WALK_FAST_DIAGONAL_UP_LEFT] = gMovementActionFuncs_WalkFastDiagonalUpLeft,
     [MOVEMENT_ACTION_WALK_FAST_DIAGONAL_UP_RIGHT] = gMovementActionFuncs_WalkFastDiagonalUpRight,
     [MOVEMENT_ACTION_WALK_FAST_DIAGONAL_DOWN_LEFT] = gMovementActionFuncs_WalkFastDiagonalDownLeft,
     [MOVEMENT_ACTION_WALK_FAST_DIAGONAL_DOWN_RIGHT] = gMovementActionFuncs_WalkFastDiagonalDownRight,
-    
+
 };
 
 u8 (*const gMovementActionFuncs_FaceDown[])(struct ObjectEvent *, struct Sprite *) = {
@@ -1618,7 +1609,6 @@
     MovementAction_Finish,
 };
 
-<<<<<<< HEAD
 u8 (*const gMovementActionFuncs_EmoteX[])(struct ObjectEvent *, struct Sprite *) = {
     MovementAction_EmoteX_Step0,
     MovementAction_Finish,
@@ -1677,35 +1667,33 @@
     MovementAction_PauseSpriteAnim,
 };
 
-u8 (*const gMovementActionFuncs_SurfStillDown[])(struct ObjectEvent *, struct Sprite *) = 
+u8 (*const gMovementActionFuncs_SurfStillDown[])(struct ObjectEvent *, struct Sprite *) =
 {
     MovementAction_SurfStillDown_Step0,
     MovementAction_SurfStillDown_Step1,
     MovementAction_PauseSpriteAnim,
 };
 
-u8 (*const gMovementActionFuncs_SurfStillUp[])(struct ObjectEvent *, struct Sprite *) = 
+u8 (*const gMovementActionFuncs_SurfStillUp[])(struct ObjectEvent *, struct Sprite *) =
 {
     MovementAction_SurfStillUp_Step0,
     MovementAction_SurfStillUp_Step1,
     MovementAction_PauseSpriteAnim,
 };
 
-u8 (*const gMovementActionFuncs_SurfStillLeft[])(struct ObjectEvent *, struct Sprite *) = 
+u8 (*const gMovementActionFuncs_SurfStillLeft[])(struct ObjectEvent *, struct Sprite *) =
 {
     MovementAction_SurfStillLeft_Step0,
     MovementAction_SurfStillLeft_Step1,
     MovementAction_PauseSpriteAnim,
 };
 
-u8 (*const gMovementActionFuncs_SurfStillRight[])(struct ObjectEvent *, struct Sprite *) = 
+u8 (*const gMovementActionFuncs_SurfStillRight[])(struct ObjectEvent *, struct Sprite *) =
 {
     MovementAction_SurfStillRight_Step0,
     MovementAction_SurfStillRight_Step1,
     MovementAction_PauseSpriteAnim,
 };
-=======
->>>>>>> 8cf7de16
 // fast diagonal
 u8 (*const gMovementActionFuncs_WalkFastDiagonalUpLeft[])(struct ObjectEvent *, struct Sprite *) = {
     MovementAction_WalkFastDiagonalUpLeft_Step0,
