static const union AnimCmd sAnim_StayStill[] =
{
    ANIMCMD_FRAME(0, 8),
    ANIMCMD_FRAME(0, 8),
    ANIMCMD_FRAME(0, 8),
    ANIMCMD_FRAME(0, 8),
    ANIMCMD_JUMP(0),
};

static const union AnimCmd sAnim_QuintyPlumpFaceSouth[] =
{
    ANIMCMD_FRAME(0, 16),
    ANIMCMD_JUMP(0),
};

static const union AnimCmd sAnim_QuintyPlumpFaceNorth[] =
{
    ANIMCMD_FRAME(1, 16),
    ANIMCMD_JUMP(0),
};

static const union AnimCmd sAnim_QuintyPlumpFaceWest[] =
{
    ANIMCMD_FRAME(2, 16),
    ANIMCMD_JUMP(0),
};

static const union AnimCmd sAnim_QuintyPlumpFaceEast[] =
{
    ANIMCMD_FRAME(2, 16, .hFlip = TRUE),
    ANIMCMD_JUMP(0),
};

static const union AnimCmd sAnim_QuintyPlumpGoSouth[] =
{
    ANIMCMD_FRAME(3, 8),
    ANIMCMD_FRAME(0, 8),
    ANIMCMD_FRAME(3, 8, .hFlip = TRUE),
    ANIMCMD_FRAME(0, 8),
    ANIMCMD_JUMP(0),
};

static const union AnimCmd sAnim_QuintyPlumpGoNorth[] =
{
    ANIMCMD_FRAME(4, 8),
    ANIMCMD_FRAME(1, 8),
    ANIMCMD_FRAME(4, 8, .hFlip = TRUE),
    ANIMCMD_FRAME(1, 8),
    ANIMCMD_JUMP(0),
};

static const union AnimCmd sAnim_QuintyPlumpGoWest[] =
{
    ANIMCMD_FRAME(5, 8),
    ANIMCMD_FRAME(2, 8),
    ANIMCMD_FRAME(6, 8),
    ANIMCMD_FRAME(2, 8),
    ANIMCMD_JUMP(0),
};

static const union AnimCmd sAnim_QuintyPlumpGoEast[] =
{
    ANIMCMD_FRAME(5, 8, .hFlip = TRUE),
    ANIMCMD_FRAME(2, 8, .hFlip = TRUE),
    ANIMCMD_FRAME(6, 8, .hFlip = TRUE),
    ANIMCMD_FRAME(2, 8, .hFlip = TRUE),
    ANIMCMD_JUMP(0),
};

static const union AnimCmd sAnim_QuintyPlumpGoFastSouth[] =
{
    ANIMCMD_FRAME(3, 4),
    ANIMCMD_FRAME(0, 4),
    ANIMCMD_FRAME(3, 4, .hFlip = TRUE),
    ANIMCMD_FRAME(0, 4),
    ANIMCMD_JUMP(0),
};

static const union AnimCmd sAnim_QuintyPlumpGoFastNorth[] =
{
    ANIMCMD_FRAME(4, 4),
    ANIMCMD_FRAME(1, 4),
    ANIMCMD_FRAME(4, 4, .hFlip = TRUE),
    ANIMCMD_FRAME(1, 4),
    ANIMCMD_JUMP(0),
};

static const union AnimCmd sAnim_QuintyPlumpGoFastWest[] =
{
    ANIMCMD_FRAME(5, 4),
    ANIMCMD_FRAME(2, 4),
    ANIMCMD_FRAME(6, 4),
    ANIMCMD_FRAME(2, 4),
    ANIMCMD_JUMP(0),
};

static const union AnimCmd sAnim_QuintyPlumpGoFastEast[] =
{
    ANIMCMD_FRAME(5, 4, .hFlip = TRUE),
    ANIMCMD_FRAME(2, 4, .hFlip = TRUE),
    ANIMCMD_FRAME(6, 4, .hFlip = TRUE),
    ANIMCMD_FRAME(2, 4, .hFlip = TRUE),
    ANIMCMD_JUMP(0),
};

static const union AnimCmd sAnim_QuintyPlumpGoFasterSouth[] =
{
    ANIMCMD_FRAME(3, 2),
    ANIMCMD_FRAME(0, 2),
    ANIMCMD_FRAME(3, 2, .hFlip = TRUE),
    ANIMCMD_FRAME(0, 2),
    ANIMCMD_JUMP(0),
};

static const union AnimCmd sAnim_QuintyPlumpGoFasterNorth[] =
{
    ANIMCMD_FRAME(4, 2),
    ANIMCMD_FRAME(1, 2),
    ANIMCMD_FRAME(4, 2, .hFlip = TRUE),
    ANIMCMD_FRAME(1, 2),
    ANIMCMD_JUMP(0),
};

static const union AnimCmd sAnim_QuintyPlumpGoFasterWest[] =
{
    ANIMCMD_FRAME(5, 2),
    ANIMCMD_FRAME(2, 2),
    ANIMCMD_FRAME(6, 2),
    ANIMCMD_FRAME(2, 2),
    ANIMCMD_JUMP(0),
};

static const union AnimCmd sAnim_QuintyPlumpGoFasterEast[] =
{
    ANIMCMD_FRAME(5, 2, .hFlip = TRUE),
    ANIMCMD_FRAME(2, 2, .hFlip = TRUE),
    ANIMCMD_FRAME(6, 2, .hFlip = TRUE),
    ANIMCMD_FRAME(2, 2, .hFlip = TRUE),
    ANIMCMD_JUMP(0),
};

static const union AnimCmd sAnim_QuintyPlumpGoFastestSouth[] =
{
    ANIMCMD_FRAME(3, 1),
    ANIMCMD_FRAME(0, 1),
    ANIMCMD_FRAME(3, 1, .hFlip = TRUE),
    ANIMCMD_FRAME(0, 1),
    ANIMCMD_JUMP(0),
};

static const union AnimCmd sAnim_QuintyPlumpGoFastestNorth[] =
{
    ANIMCMD_FRAME(4, 1),
    ANIMCMD_FRAME(1, 1),
    ANIMCMD_FRAME(4, 1, .hFlip = TRUE),
    ANIMCMD_FRAME(1, 1),
    ANIMCMD_JUMP(0),
};

static const union AnimCmd sAnim_QuintyPlumpGoFastestWest[] =
{
    ANIMCMD_FRAME(5, 1),
    ANIMCMD_FRAME(2, 1),
    ANIMCMD_FRAME(6, 1),
    ANIMCMD_FRAME(2, 1),
    ANIMCMD_JUMP(0),
};

static const union AnimCmd sAnim_QuintyPlumpGoFastestEast[] =
{
    ANIMCMD_FRAME(5, 1, .hFlip = TRUE),
    ANIMCMD_FRAME(2, 1, .hFlip = TRUE),
    ANIMCMD_FRAME(6, 1, .hFlip = TRUE),
    ANIMCMD_FRAME(2, 1, .hFlip = TRUE),
    ANIMCMD_JUMP(0),
};

static const union AnimCmd sAnim_FaceSouth[] =
{
    ANIMCMD_FRAME(0, 16),
    ANIMCMD_JUMP(0),
};

static const union AnimCmd sAnim_FaceNorth[] =
{
    ANIMCMD_FRAME(1, 16),
    ANIMCMD_JUMP(0),
};

static const union AnimCmd sAnim_FaceNorth2F[] =
{
    ANIMCMD_FRAME(2, 16),
    ANIMCMD_JUMP(0),
};

static const union AnimCmd sAnim_FaceWest[] =
{
    ANIMCMD_FRAME(2, 16),
    ANIMCMD_JUMP(0),
};

static const union AnimCmd sAnim_FaceWest2F[] =
{
    ANIMCMD_FRAME(4, 16),
    ANIMCMD_JUMP(0),
};

static const union AnimCmd sAnim_FaceEast[] =
{
    ANIMCMD_FRAME(2, 16, .hFlip = TRUE),
    ANIMCMD_JUMP(0),
};

static const union AnimCmd sAnim_FaceEast2F[] =
{
    ANIMCMD_FRAME(4, 16, .hFlip = TRUE),
    ANIMCMD_JUMP(0),
};

static const union AnimCmd sAnim_FaceEast2F_Asym[] =
{
    ANIMCMD_FRAME(6, 16),
    ANIMCMD_JUMP(0),
};

static const union AnimCmd sAnim_GoSouth[] =
{
    ANIMCMD_FRAME(3, 8),
    ANIMCMD_FRAME(0, 8),
    ANIMCMD_FRAME(4, 8),
    ANIMCMD_FRAME(0, 8),
    ANIMCMD_JUMP(0),
};

static const union AnimCmd sAnim_GoSouth2F[] =
{
    ANIMCMD_FRAME(0, 6),
    ANIMCMD_FRAME(1, 6),
    ANIMCMD_FRAME(1, 6),
    ANIMCMD_FRAME(0, 6),
    ANIMCMD_JUMP(0),
};

static const union AnimCmd sAnim_GoNorth[] =
{
    ANIMCMD_FRAME(5, 8),
    ANIMCMD_FRAME(1, 8),
    ANIMCMD_FRAME(6, 8),
    ANIMCMD_FRAME(1, 8),
    ANIMCMD_JUMP(0),
};

static const union AnimCmd sAnim_GoNorth2F[] =
{
    ANIMCMD_FRAME(2, 6),
    ANIMCMD_FRAME(3, 6),
    ANIMCMD_FRAME(3, 6),
    ANIMCMD_FRAME(2, 6),
    ANIMCMD_JUMP(0),
};

static const union AnimCmd sAnim_GoWest[] =
{
    ANIMCMD_FRAME(7, 8),
    ANIMCMD_FRAME(2, 8),
    ANIMCMD_FRAME(8, 8),
    ANIMCMD_FRAME(2, 8),
    ANIMCMD_JUMP(0),
};

static const union AnimCmd sAnim_GoWest2F[] =
{
    ANIMCMD_FRAME(4, 6),
    ANIMCMD_FRAME(5, 6),
    ANIMCMD_FRAME(5, 6),
    ANIMCMD_FRAME(4, 6),
    ANIMCMD_JUMP(0),
};

static const union AnimCmd sAnim_GoEast[] =
{
    ANIMCMD_FRAME(7, 8, .hFlip = TRUE),
    ANIMCMD_FRAME(2, 8, .hFlip = TRUE),
    ANIMCMD_FRAME(8, 8, .hFlip = TRUE),
    ANIMCMD_FRAME(2, 8, .hFlip = TRUE),
    ANIMCMD_JUMP(0),
};

static const union AnimCmd sAnim_GoEast2F[] =
{
    ANIMCMD_FRAME(4, 6, .hFlip = TRUE),
    ANIMCMD_FRAME(5, 6, .hFlip = TRUE),
    ANIMCMD_FRAME(5, 6, .hFlip = TRUE),
    ANIMCMD_FRAME(4, 6, .hFlip = TRUE),
    ANIMCMD_JUMP(0),
};

static const union AnimCmd sAnim_GoEast2F_Asym[] =
{
    ANIMCMD_FRAME(6, 6),
    ANIMCMD_FRAME(7, 6),
    ANIMCMD_FRAME(7, 6),
    ANIMCMD_FRAME(6, 6),
    ANIMCMD_JUMP(0),
};

static const union AnimCmd sAnim_GoFastSouth[] =
{
    ANIMCMD_FRAME(3, 4),
    ANIMCMD_FRAME(0, 4),
    ANIMCMD_FRAME(4, 4),
    ANIMCMD_FRAME(0, 4),
    ANIMCMD_JUMP(0),
};

static const union AnimCmd sAnim_GoFastSouth2F[] =
{
    ANIMCMD_FRAME(0, 4),
    ANIMCMD_FRAME(1, 4),
    ANIMCMD_FRAME(1, 4),
    ANIMCMD_FRAME(0, 4),
    ANIMCMD_JUMP(0),
};

static const union AnimCmd sAnim_GoFastNorth[] =
{
    ANIMCMD_FRAME(5, 4),
    ANIMCMD_FRAME(1, 4),
    ANIMCMD_FRAME(6, 4),
    ANIMCMD_FRAME(1, 4),
    ANIMCMD_JUMP(0),
};

static const union AnimCmd sAnim_GoFastNorth2F[] =
{
    ANIMCMD_FRAME(2, 4),
    ANIMCMD_FRAME(3, 4),
    ANIMCMD_FRAME(3, 4),
    ANIMCMD_FRAME(2, 4),
    ANIMCMD_JUMP(0),
};

static const union AnimCmd sAnim_GoFastWest[] =
{
    ANIMCMD_FRAME(7, 4),
    ANIMCMD_FRAME(2, 4),
    ANIMCMD_FRAME(8, 4),
    ANIMCMD_FRAME(2, 4),
    ANIMCMD_JUMP(0),
};

static const union AnimCmd sAnim_GoFastWest2F[] =
{
    ANIMCMD_FRAME(4, 4),
    ANIMCMD_FRAME(5, 4),
    ANIMCMD_FRAME(5, 4),
    ANIMCMD_FRAME(4, 4),
    ANIMCMD_JUMP(0),
};

static const union AnimCmd sAnim_GoFastEast[] =
{
    ANIMCMD_FRAME(7, 4, .hFlip = TRUE),
    ANIMCMD_FRAME(2, 4, .hFlip = TRUE),
    ANIMCMD_FRAME(8, 4, .hFlip = TRUE),
    ANIMCMD_FRAME(2, 4, .hFlip = TRUE),
    ANIMCMD_JUMP(0),
};

static const union AnimCmd sAnim_GoFastEast2F[] =
{
    ANIMCMD_FRAME(4, 4, .hFlip = TRUE),
    ANIMCMD_FRAME(5, 4, .hFlip = TRUE),
    ANIMCMD_FRAME(5, 4, .hFlip = TRUE),
    ANIMCMD_FRAME(4, 4, .hFlip = TRUE),
    ANIMCMD_JUMP(0),
};

static const union AnimCmd sAnim_GoFastEast2F_Asym[] =
{
    ANIMCMD_FRAME(6, 4),
    ANIMCMD_FRAME(7, 4),
    ANIMCMD_FRAME(7, 4),
    ANIMCMD_FRAME(6, 4),
    ANIMCMD_JUMP(0),
};

static const union AnimCmd sAnim_GoFasterSouth[] =
{
    ANIMCMD_FRAME(3, 2),
    ANIMCMD_FRAME(0, 2),
    ANIMCMD_FRAME(4, 2),
    ANIMCMD_FRAME(0, 2),
    ANIMCMD_JUMP(0),
};

static const union AnimCmd sAnim_ExitPokeballSouth[] =
{
    ANIMCMD_FRAME(0, 1),
    ANIMCMD_FRAME(0, 3),
    ANIMCMD_FRAME(0, 1),
    ANIMCMD_FRAME(1, 1),
    ANIMCMD_FRAME(2, 1),
    ANIMCMD_FRAME(3, 1),
    ANIMCMD_FRAME(4, 1),
    ANIMCMD_FRAME(0, 8),
    ANIMCMD_JUMP(0),
};

static const union AnimCmd sAnim_ExitPokeballNorth[] =
{
    ANIMCMD_FRAME(0, 1),
    ANIMCMD_FRAME(0, 3),
    ANIMCMD_FRAME(0, 1),
    ANIMCMD_FRAME(1, 1),
    ANIMCMD_FRAME(2, 1),
    ANIMCMD_FRAME(3, 1),
    ANIMCMD_FRAME(4, 1),
    ANIMCMD_FRAME(2, 8),
    ANIMCMD_JUMP(0),
};

static const union AnimCmd sAnim_ExitPokeballWest[] =
{
    ANIMCMD_FRAME(0, 1),
    ANIMCMD_FRAME(0, 3),
    ANIMCMD_FRAME(0, 1),
    ANIMCMD_FRAME(1, 1),
    ANIMCMD_FRAME(2, 1),
    ANIMCMD_FRAME(3, 1),
    ANIMCMD_FRAME(4, 1),
    ANIMCMD_FRAME(4, 8),
    ANIMCMD_JUMP(0),
};

static const union AnimCmd sAnim_ExitPokeballEast[] =
{
    ANIMCMD_FRAME(0, 1, .hFlip = TRUE),
    ANIMCMD_FRAME(0, 3),
    ANIMCMD_FRAME(0, 1),
    ANIMCMD_FRAME(1, 1),
    ANIMCMD_FRAME(2, 1),
    ANIMCMD_FRAME(3, 1),
    ANIMCMD_FRAME(4, 1),
    ANIMCMD_FRAME(4, 8, .hFlip = TRUE),
    ANIMCMD_JUMP(0),
};

static const union AnimCmd sAnim_ExitPokeballEast_Asym[] =
{
    ANIMCMD_FRAME(0, 1),
    ANIMCMD_FRAME(0, 3),
    ANIMCMD_FRAME(0, 1),
    ANIMCMD_FRAME(1, 1),
    ANIMCMD_FRAME(2, 1),
    ANIMCMD_FRAME(3, 1),
    ANIMCMD_FRAME(4, 1),
    ANIMCMD_FRAME(6, 8),
    ANIMCMD_JUMP(0),
};

static const union AnimCmd sAnim_EnterSouth[] =
{
    ANIMCMD_FRAME(0, 8),
    ANIMCMD_FRAME(4, 1),
    ANIMCMD_FRAME(3, 1),
    ANIMCMD_FRAME(2, 1),
    ANIMCMD_FRAME(1, 1),
    ANIMCMD_FRAME(0, 1),
    ANIMCMD_FRAME(0, 3),
    ANIMCMD_JUMP(0),
};

static const union AnimCmd sAnim_GoFasterNorth[] =
{
    ANIMCMD_FRAME(5, 2),
    ANIMCMD_FRAME(1, 2),
    ANIMCMD_FRAME(6, 2),
    ANIMCMD_FRAME(1, 2),
    ANIMCMD_JUMP(0),
};

static const union AnimCmd sAnim_EnterNorth[] =
{
    ANIMCMD_FRAME(2, 8),
    ANIMCMD_FRAME(4, 1),
    ANIMCMD_FRAME(3, 1),
    ANIMCMD_FRAME(2, 1),
    ANIMCMD_FRAME(1, 1),
    ANIMCMD_FRAME(0, 1),
    ANIMCMD_FRAME(0, 3),
    ANIMCMD_JUMP(0),
};

static const union AnimCmd sAnim_GoFasterWest[] =
{
    ANIMCMD_FRAME(7, 2),
    ANIMCMD_FRAME(2, 2),
    ANIMCMD_FRAME(8, 2),
    ANIMCMD_FRAME(2, 2),
    ANIMCMD_JUMP(0),
};

static const union AnimCmd sAnim_EnterWest[] =
{
    ANIMCMD_FRAME(4, 8),
    ANIMCMD_FRAME(4, 1),
    ANIMCMD_FRAME(3, 1),
    ANIMCMD_FRAME(2, 1),
    ANIMCMD_FRAME(1, 1),
    ANIMCMD_FRAME(0, 1),
    ANIMCMD_FRAME(0, 3),
    ANIMCMD_JUMP(0),
};

static const union AnimCmd sAnim_GoFasterEast[] =
{
    ANIMCMD_FRAME(7, 2, .hFlip = TRUE),
    ANIMCMD_FRAME(2, 2, .hFlip = TRUE),
    ANIMCMD_FRAME(8, 2, .hFlip = TRUE),
    ANIMCMD_FRAME(2, 2, .hFlip = TRUE),
    ANIMCMD_JUMP(0),
};

static const union AnimCmd sAnim_EnterEast[] =
{
    ANIMCMD_FRAME(4, 8, .hFlip = TRUE),
    ANIMCMD_FRAME(4, 1),
    ANIMCMD_FRAME(3, 1),
    ANIMCMD_FRAME(2, 1),
    ANIMCMD_FRAME(1, 1),
    ANIMCMD_FRAME(0, 1),
    ANIMCMD_FRAME(0, 3),
    ANIMCMD_JUMP(0),
};

static const union AnimCmd sAnim_EnterEast_Asym[] =
{
    ANIMCMD_FRAME(6, 8),
    ANIMCMD_FRAME(4, 1),
    ANIMCMD_FRAME(3, 1),
    ANIMCMD_FRAME(2, 1),
    ANIMCMD_FRAME(1, 1),
    ANIMCMD_FRAME(0, 1),
    ANIMCMD_FRAME(0, 3),
    ANIMCMD_JUMP(0),
};

static const union AnimCmd sAnim_GoFastestSouth[] =
{
    ANIMCMD_FRAME(3, 1),
    ANIMCMD_FRAME(0, 1),
    ANIMCMD_FRAME(4, 1),
    ANIMCMD_FRAME(0, 1),
    ANIMCMD_JUMP(0),
};

static const union AnimCmd sAnim_ExitPokeballFastSouth[] =
{
    ANIMCMD_FRAME(0, 1),
    ANIMCMD_FRAME(1, 1),
    ANIMCMD_FRAME(2, 1),
    ANIMCMD_FRAME(3, 1),
    ANIMCMD_FRAME(4, 1),
    ANIMCMD_FRAME(0, 2),
    ANIMCMD_FRAME(0, 1),
    ANIMCMD_JUMP(0),
};

static const union AnimCmd sAnim_ExitPokeballFastNorth[] =
{
    ANIMCMD_FRAME(0, 1),
    ANIMCMD_FRAME(1, 1),
    ANIMCMD_FRAME(2, 1),
    ANIMCMD_FRAME(3, 1),
    ANIMCMD_FRAME(4, 1),
    ANIMCMD_FRAME(2, 2),
    ANIMCMD_FRAME(2, 1),
    ANIMCMD_JUMP(0),
};

static const union AnimCmd sAnim_ExitPokeballFastWest[] =
{
    ANIMCMD_FRAME(0, 1),
    ANIMCMD_FRAME(1, 1),
    ANIMCMD_FRAME(2, 1),
    ANIMCMD_FRAME(3, 1),
    ANIMCMD_FRAME(4, 1),
    ANIMCMD_FRAME(4, 2),
    ANIMCMD_FRAME(4, 1),
    ANIMCMD_JUMP(0),
};

static const union AnimCmd sAnim_ExitPokeballFastEast[] =
{
    ANIMCMD_FRAME(0, 1, .hFlip = TRUE),
    ANIMCMD_FRAME(1, 1),
    ANIMCMD_FRAME(2, 1),
    ANIMCMD_FRAME(3, 1),
    ANIMCMD_FRAME(4, 1),
    ANIMCMD_FRAME(4, 2, .hFlip = TRUE),
    ANIMCMD_FRAME(4, 1, .hFlip = TRUE),
    ANIMCMD_JUMP(0),
};

static const union AnimCmd sAnim_ExitPokeballFastEast_Asym[] =
{
    ANIMCMD_FRAME(0, 1),
    ANIMCMD_FRAME(1, 1),
    ANIMCMD_FRAME(2, 1),
    ANIMCMD_FRAME(3, 1),
    ANIMCMD_FRAME(4, 1),
    ANIMCMD_FRAME(6, 2),
    ANIMCMD_FRAME(6, 1),
    ANIMCMD_JUMP(0),
};

static const union AnimCmd sAnim_GoFastestNorth[] =
{
    ANIMCMD_FRAME(5, 1),
    ANIMCMD_FRAME(1, 1),
    ANIMCMD_FRAME(6, 1),
    ANIMCMD_FRAME(1, 1),
    ANIMCMD_JUMP(0),
};

static const union AnimCmd sAnim_GoFastestWest[] =
{
    ANIMCMD_FRAME(7, 1),
    ANIMCMD_FRAME(2, 1),
    ANIMCMD_FRAME(8, 1),
    ANIMCMD_FRAME(2, 1),
    ANIMCMD_JUMP(0),
};

static const union AnimCmd sAnim_GoFastestEast[] =
{
    ANIMCMD_FRAME(7, 1, .hFlip = TRUE),
    ANIMCMD_FRAME(2, 1, .hFlip = TRUE),
    ANIMCMD_FRAME(8, 1, .hFlip = TRUE),
    ANIMCMD_FRAME(2, 1, .hFlip = TRUE),
    ANIMCMD_JUMP(0),
};

static const union AnimCmd sAnim_RunSouth[] =
{
    ANIMCMD_FRAME(12, 5),
    ANIMCMD_FRAME(9, 3),
    ANIMCMD_FRAME(13, 5),
    ANIMCMD_FRAME(9, 3),
    ANIMCMD_JUMP(0),
};

static const union AnimCmd sAnim_RunNorth[] =
{
    ANIMCMD_FRAME(14, 5),
    ANIMCMD_FRAME(10, 3),
    ANIMCMD_FRAME(15, 5),
    ANIMCMD_FRAME(10, 3),
    ANIMCMD_JUMP(0),
};

static const union AnimCmd sAnim_RunWest[] =
{
    ANIMCMD_FRAME(16, 5),
    ANIMCMD_FRAME(11, 3),
    ANIMCMD_FRAME(17, 5),
    ANIMCMD_FRAME(11, 3),
    ANIMCMD_JUMP(0),
};

static const union AnimCmd sAnim_RunEast[] =
{
    ANIMCMD_FRAME(16, 5, .hFlip = TRUE),
    ANIMCMD_FRAME(11, 3, .hFlip = TRUE),
    ANIMCMD_FRAME(17, 5, .hFlip = TRUE),
    ANIMCMD_FRAME(11, 3, .hFlip = TRUE),
    ANIMCMD_JUMP(0),
};

static const union AnimCmd sAnim_FieldMove[] =
{
    ANIMCMD_FRAME(0, 4),
    ANIMCMD_FRAME(1, 4),
    ANIMCMD_FRAME(2, 4),
    ANIMCMD_FRAME(3, 4),
    ANIMCMD_FRAME(4, 8),
    ANIMCMD_END,
};

static const union AnimCmd sAnim_GetOnOffSurfBlobSouth[] =
{
    ANIMCMD_FRAME(9, 32),
    ANIMCMD_JUMP(0),
};

static const union AnimCmd sAnim_GetOnOffSurfBlobNorth[] =
{
    ANIMCMD_FRAME(10, 32),
    ANIMCMD_JUMP(0),
};

static const union AnimCmd sAnim_GetOnOffSurfBlobWest[] =
{
    ANIMCMD_FRAME(11, 32),
    ANIMCMD_JUMP(0),
};

static const union AnimCmd sAnim_GetOnOffSurfBlobEast[] =
{
    ANIMCMD_FRAME(11, 32, .hFlip = TRUE),
    ANIMCMD_JUMP(0),
};

static const union AnimCmd sAnim_BunnyHopBackWheelSouth[] =
{
    ANIMCMD_FRAME(9, 4),
    ANIMCMD_FRAME(10, 4),
    ANIMCMD_END,
};

static const union AnimCmd sAnim_BunnyHopBackWheelNorth[] =
{
    ANIMCMD_FRAME(13, 4),
    ANIMCMD_FRAME(14, 4),
    ANIMCMD_END,
};

static const union AnimCmd sAnim_BunnyHopBackWheelWest[] =
{
    ANIMCMD_FRAME(17, 4),
    ANIMCMD_FRAME(18, 4),
    ANIMCMD_END,
};

static const union AnimCmd sAnim_BunnyHopBackWheelEast[] =
{
    ANIMCMD_FRAME(17, 4, .hFlip = TRUE),
    ANIMCMD_FRAME(18, 4, .hFlip = TRUE),
    ANIMCMD_END,
};

static const union AnimCmd sAnim_BunnyHopFrontWheelSouth[] =
{
    ANIMCMD_FRAME(11, 4),
    ANIMCMD_FRAME(12, 4),
    ANIMCMD_END,
};

static const union AnimCmd sAnim_BunnyHopFrontWheelNorth[] =
{
    ANIMCMD_FRAME(15, 4),
    ANIMCMD_FRAME(16, 4),
    ANIMCMD_END,
};

static const union AnimCmd sAnim_BunnyHopFrontWheelWest[] =
{
    ANIMCMD_FRAME(19, 4),
    ANIMCMD_FRAME(20, 4),
    ANIMCMD_END,
};

static const union AnimCmd sAnim_BunnyHopFrontWheelEast[] =
{
    ANIMCMD_FRAME(19, 4, .hFlip = TRUE),
    ANIMCMD_FRAME(20, 4, .hFlip = TRUE),
    ANIMCMD_END,
};

static const union AnimCmd sAnim_StandingWheelieBackWheelSouth[] =
{
    ANIMCMD_FRAME(9, 4),
    ANIMCMD_FRAME(0, 4),
    ANIMCMD_END,
};

static const union AnimCmd sAnim_StandingWheelieBackWheelNorth[] =
{
    ANIMCMD_FRAME(13, 4),
    ANIMCMD_FRAME(1, 4),
    ANIMCMD_END,
};

static const union AnimCmd sAnim_StandingWheelieBackWheelWest[] =
{
    ANIMCMD_FRAME(17, 4),
    ANIMCMD_FRAME(2, 4),
    ANIMCMD_END,
};

static const union AnimCmd sAnim_StandingWheelieBackWheelEast[] =
{
    ANIMCMD_FRAME(17, 4, .hFlip = TRUE),
    ANIMCMD_FRAME(2, 4, .hFlip = TRUE),
    ANIMCMD_END,
};

static const union AnimCmd sAnim_StandingWheelieFrontWheelSouth[] =
{
    ANIMCMD_FRAME(11, 4),
    ANIMCMD_FRAME(0, 4),
    ANIMCMD_END,
};

static const union AnimCmd sAnim_StandingWheelieFrontWheelNorth[] =
{
    ANIMCMD_FRAME(15, 4),
    ANIMCMD_FRAME(1, 4),
    ANIMCMD_END,
};

static const union AnimCmd sAnim_StandingWheelieFrontWheelWest[] =
{
    ANIMCMD_FRAME(19, 4),
    ANIMCMD_FRAME(2, 4),
    ANIMCMD_END,
};

static const union AnimCmd sAnim_StandingWheelieFrontWheelEast[] =
{
    ANIMCMD_FRAME(19, 4, .hFlip = TRUE),
    ANIMCMD_FRAME(2, 4, .hFlip = TRUE),
    ANIMCMD_END,
};

static const union AnimCmd sAnim_MovingWheelieSouth[] =
{
    ANIMCMD_FRAME(21, 4),
    ANIMCMD_FRAME(10, 4),
    ANIMCMD_FRAME(22, 4),
    ANIMCMD_FRAME(10, 4),
    ANIMCMD_JUMP(0),
};

static const union AnimCmd sAnim_MovingWheelieNorth[] =
{
    ANIMCMD_FRAME(23, 4),
    ANIMCMD_FRAME(14, 4),
    ANIMCMD_FRAME(24, 4),
    ANIMCMD_FRAME(14, 4),
    ANIMCMD_JUMP(0),
};

static const union AnimCmd sAnim_MovingWheelieWest[] =
{
    ANIMCMD_FRAME(25, 4),
    ANIMCMD_FRAME(18, 4),
    ANIMCMD_FRAME(26, 4),
    ANIMCMD_FRAME(18, 4),
    ANIMCMD_JUMP(0),
};

static const union AnimCmd sAnim_MovingWheelieEast[] =
{
    ANIMCMD_FRAME(25, 4, .hFlip = TRUE),
    ANIMCMD_FRAME(18, 4, .hFlip = TRUE),
    ANIMCMD_FRAME(26, 4, .hFlip = TRUE),
    ANIMCMD_FRAME(18, 4, .hFlip = TRUE),
    ANIMCMD_JUMP(0),
};

static const union AnimCmd sAnim_BerryTreeStage0[] =
{
    ANIMCMD_FRAME(0, 32),
    ANIMCMD_END,
};

static const union AnimCmd sAnim_BerryTreeStage1[] =
{
    ANIMCMD_FRAME(1, 32),
    ANIMCMD_FRAME(2, 32),
    ANIMCMD_END,
};

static const union AnimCmd sAnim_BerryTreeStage2[] =
{
    ANIMCMD_FRAME(3, 48),
    ANIMCMD_FRAME(4, 48),
    ANIMCMD_END,
};

static const union AnimCmd sAnim_BerryTreeStage3[] =
{
    ANIMCMD_FRAME(5, 32),
    ANIMCMD_FRAME(5, 32),
    ANIMCMD_FRAME(6, 32),
    ANIMCMD_FRAME(6, 32),
    ANIMCMD_END,
};

static const union AnimCmd sAnim_BerryTreeStage4[] =
{
    ANIMCMD_FRAME(7, 48),
    ANIMCMD_FRAME(7, 48),
    ANIMCMD_FRAME(8, 48),
    ANIMCMD_FRAME(8, 48),
    ANIMCMD_END,
};

static const union AnimCmd sAnim_NurseBow[] =
{
    ANIMCMD_FRAME(0, 8),
    ANIMCMD_FRAME(9, 32),
    ANIMCMD_FRAME(0, 8),
    ANIMCMD_END,
};

static const union AnimCmd sAnim_RockBreak[] =
{
    ANIMCMD_FRAME(0, 8),
    ANIMCMD_FRAME(1, 8),
    ANIMCMD_FRAME(2, 8),
    ANIMCMD_FRAME(3, 8),
    ANIMCMD_END,
};

static const union AnimCmd sAnim_TreeCut[] =
{
    ANIMCMD_FRAME(0, 6),
    ANIMCMD_FRAME(1, 6),
    ANIMCMD_FRAME(2, 6),
    ANIMCMD_FRAME(3, 6),
    ANIMCMD_END,
};

static const union AnimCmd sAnim_TakeOutRodSouth[] =
{
    ANIMCMD_FRAME(8, 4),
    ANIMCMD_FRAME(9, 4),
    ANIMCMD_FRAME(10, 4),
    ANIMCMD_FRAME(11, 4),
    ANIMCMD_END,
};

static const union AnimCmd sAnim_TakeOutRodNorth[] =
{
    ANIMCMD_FRAME(4, 4),
    ANIMCMD_FRAME(5, 4),
    ANIMCMD_FRAME(6, 4),
    ANIMCMD_FRAME(7, 4),
    ANIMCMD_END,
};

static const union AnimCmd sAnim_TakeOutRodWest[] =
{
    ANIMCMD_FRAME(0, 4),
    ANIMCMD_FRAME(1, 4),
    ANIMCMD_FRAME(2, 4),
    ANIMCMD_FRAME(3, 4),
    ANIMCMD_END,
};

static const union AnimCmd sAnim_TakeOutRodEast[] =
{
    ANIMCMD_FRAME(0, 4, .hFlip = TRUE),
    ANIMCMD_FRAME(1, 4, .hFlip = TRUE),
    ANIMCMD_FRAME(2, 4, .hFlip = TRUE),
    ANIMCMD_FRAME(3, 4, .hFlip = TRUE),
    ANIMCMD_END,
};

static const union AnimCmd sAnim_PutAwayRodSouth[] =
{
    ANIMCMD_FRAME(11, 4),
    ANIMCMD_FRAME(10, 6),
    ANIMCMD_FRAME(9, 6),
    ANIMCMD_FRAME(8, 6),
    ANIMCMD_END,
};

static const union AnimCmd sAnim_PutAwayRodNorth[] =
{
    ANIMCMD_FRAME(7, 4),
    ANIMCMD_FRAME(6, 6),
    ANIMCMD_FRAME(5, 6),
    ANIMCMD_FRAME(4, 6),
    ANIMCMD_END,
};

static const union AnimCmd sAnim_PutAwayRodWest[] =
{
    ANIMCMD_FRAME(3, 4),
    ANIMCMD_FRAME(2, 4),
    ANIMCMD_FRAME(1, 4),
    ANIMCMD_FRAME(0, 4),
    ANIMCMD_END,
};

static const union AnimCmd sAnim_PutAwayRodEast[] =
{
    ANIMCMD_FRAME(3, 4, .hFlip = TRUE),
    ANIMCMD_FRAME(2, 4, .hFlip = TRUE),
    ANIMCMD_FRAME(1, 4, .hFlip = TRUE),
    ANIMCMD_FRAME(0, 4, .hFlip = TRUE),
    ANIMCMD_END,
};

static const union AnimCmd sAnim_HookedPokemonSouth[] =
{
    ANIMCMD_FRAME(10, 6),
    ANIMCMD_FRAME(11, 6),
    ANIMCMD_LOOP(1),
    ANIMCMD_FRAME(11, 30),
    ANIMCMD_JUMP(0),
};

static const union AnimCmd sAnim_HookedPokemonNorth[] =
{
    ANIMCMD_FRAME(6, 6),
    ANIMCMD_FRAME(7, 6),
    ANIMCMD_LOOP(1),
    ANIMCMD_FRAME(7, 30),
    ANIMCMD_JUMP(0),
};

static const union AnimCmd sAnim_HookedPokemonWest[] =
{
    ANIMCMD_FRAME(2, 6),
    ANIMCMD_FRAME(3, 6),
    ANIMCMD_LOOP(1),
    ANIMCMD_FRAME(3, 30),
    ANIMCMD_JUMP(0),
};

static const union AnimCmd sAnim_HookedPokemonEast[] =
{
    ANIMCMD_FRAME(2, 6, .hFlip = TRUE),
    ANIMCMD_FRAME(3, 6, .hFlip = TRUE),
    ANIMCMD_LOOP(1),
    ANIMCMD_FRAME(3, 30, .hFlip = TRUE),
    ANIMCMD_JUMP(0),
};

static const union AffineAnimCmd sAffineAnim_KyogreGroudon_GoSouthStart[] =
{
    AFFINEANIMCMD_FRAME(0x0, 0x0, 1, 1),
    AFFINEANIMCMD_FRAME(0x0, 0x0, 0, 1),
    AFFINEANIMCMD_FRAME(0x0, 0x0, 0, 1),
    AFFINEANIMCMD_FRAME(0x0, 0x0, 0, 1),
    AFFINEANIMCMD_LOOP(7),
    AFFINEANIMCMD_JUMP(0),
};

static const union AffineAnimCmd sAffineAnim_KyogreGroudon_GoSouth[] =
{
    AFFINEANIMCMD_FRAME(0x0, 0x0, -1, 1),
    AFFINEANIMCMD_FRAME(0x0, 0x0, 0, 1),
    AFFINEANIMCMD_LOOP(15),
    AFFINEANIMCMD_FRAME(0x0, 0x0, 1, 1),
    AFFINEANIMCMD_FRAME(0x0, 0x0, 0, 1),
    AFFINEANIMCMD_LOOP(15),
    AFFINEANIMCMD_JUMP(0),
};

static const union AffineAnimCmd sAffineAnim_KyogreGroudon_AttackEast[] =
{
    AFFINEANIMCMD_FRAME(0x100, 0x100, 10, 0),
    AFFINEANIMCMD_END,
};

static const union AffineAnimCmd sAffineAnim_KyogreGroudon_AttackWest[] =
{
    AFFINEANIMCMD_FRAME(0x100, 0x100, 10, 0),
    AFFINEANIMCMD_END,
};

static const union AffineAnimCmd sAffineAnim_KyogreGroudon_DipEast[] =
{
    AFFINEANIMCMD_FRAME(0x0, 0x0, -1, 1),
    AFFINEANIMCMD_LOOP(8),
    AFFINEANIMCMD_END,
};

static const union AffineAnimCmd sAffineAnim_KyogreGroudon_DipWest[] =
{
    AFFINEANIMCMD_FRAME(0x0, 0x0, 1, 1),
    AFFINEANIMCMD_LOOP(8),
    AFFINEANIMCMD_END,
};

static const union AnimCmd sAnim_HoOhFlapWings[] =
{
    ANIMCMD_FRAME(3, 8),
    ANIMCMD_FRAME(4, 8),
    ANIMCMD_FRAME(3, 8),
    ANIMCMD_FRAME(4, 8),
    ANIMCMD_JUMP(0),
};

static const union AnimCmd sAnim_HoOhStayStill[] =
{
    ANIMCMD_FRAME(3, 16),
    ANIMCMD_JUMP(0),
};

static const union AnimCmd *const sAnimTable_Inanimate[] = {
    [ANIM_STAY_STILL] = sAnim_StayStill,
};

static const union AnimCmd *const sAnimTable_QuintyPlump[] = {
    [ANIM_STD_FACE_SOUTH] = sAnim_QuintyPlumpFaceSouth,
    [ANIM_STD_FACE_NORTH] = sAnim_QuintyPlumpFaceNorth,
    [ANIM_STD_FACE_WEST] = sAnim_QuintyPlumpFaceWest,
    [ANIM_STD_FACE_EAST] = sAnim_QuintyPlumpFaceEast,
    [ANIM_STD_GO_SOUTH] = sAnim_QuintyPlumpGoSouth,
    [ANIM_STD_GO_NORTH] = sAnim_QuintyPlumpGoNorth,
    [ANIM_STD_GO_WEST] = sAnim_QuintyPlumpGoWest,
    [ANIM_STD_GO_EAST] = sAnim_QuintyPlumpGoEast,
    [ANIM_STD_GO_FAST_SOUTH] = sAnim_QuintyPlumpGoFastSouth,
    [ANIM_STD_GO_FAST_NORTH] = sAnim_QuintyPlumpGoFastNorth,
    [ANIM_STD_GO_FAST_WEST] = sAnim_QuintyPlumpGoFastWest,
    [ANIM_STD_GO_FAST_EAST] = sAnim_QuintyPlumpGoFastEast,
    [ANIM_STD_GO_FASTER_SOUTH] = sAnim_QuintyPlumpGoFasterSouth,
    [ANIM_STD_GO_FASTER_NORTH] = sAnim_QuintyPlumpGoFasterNorth,
    [ANIM_STD_GO_FASTER_WEST] = sAnim_QuintyPlumpGoFasterWest,
    [ANIM_STD_GO_FASTER_EAST] = sAnim_QuintyPlumpGoFasterEast,
    [ANIM_STD_GO_FASTEST_SOUTH] = sAnim_QuintyPlumpGoFastestSouth,
    [ANIM_STD_GO_FASTEST_NORTH] = sAnim_QuintyPlumpGoFastestNorth,
    [ANIM_STD_GO_FASTEST_WEST] = sAnim_QuintyPlumpGoFastestWest,
    [ANIM_STD_GO_FASTEST_EAST] = sAnim_QuintyPlumpGoFastestEast,
};

static const union AnimCmd *const sAnimTable_Standard[] = {
    [ANIM_STD_FACE_SOUTH] = sAnim_FaceSouth,
    [ANIM_STD_FACE_NORTH] = sAnim_FaceNorth,
    [ANIM_STD_FACE_WEST] = sAnim_FaceWest,
    [ANIM_STD_FACE_EAST] = sAnim_FaceEast,
    [ANIM_STD_GO_SOUTH] = sAnim_GoSouth,
    [ANIM_STD_GO_NORTH] = sAnim_GoNorth,
    [ANIM_STD_GO_WEST] = sAnim_GoWest,
    [ANIM_STD_GO_EAST] = sAnim_GoEast,
    [ANIM_STD_GO_FAST_SOUTH] = sAnim_GoFastSouth,
    [ANIM_STD_GO_FAST_NORTH] = sAnim_GoFastNorth,
    [ANIM_STD_GO_FAST_WEST] = sAnim_GoFastWest,
    [ANIM_STD_GO_FAST_EAST] = sAnim_GoFastEast,
    [ANIM_STD_GO_FASTER_SOUTH] = sAnim_GoFasterSouth,
    [ANIM_STD_GO_FASTER_NORTH] = sAnim_GoFasterNorth,
    [ANIM_STD_GO_FASTER_WEST] = sAnim_GoFasterWest,
    [ANIM_STD_GO_FASTER_EAST] = sAnim_GoFasterEast,
    [ANIM_STD_GO_FASTEST_SOUTH] = sAnim_GoFastestSouth,
    [ANIM_STD_GO_FASTEST_NORTH] = sAnim_GoFastestNorth,
    [ANIM_STD_GO_FASTEST_WEST] = sAnim_GoFastestWest,
    [ANIM_STD_GO_FASTEST_EAST] = sAnim_GoFastestEast,
};

<<<<<<< HEAD
const union AnimCmd *const sAnimTable_Following[] = {
    sAnim_FaceSouth,
    sAnim_FaceNorth2F,
    sAnim_FaceWest2F,
    sAnim_FaceEast2F,
    sAnim_GoSouth2F,
    sAnim_GoNorth2F,
    sAnim_GoWest2F,
    sAnim_GoEast2F,
    sAnim_GoFastSouth2F,
    sAnim_GoFastNorth2F,
    sAnim_GoFastWest2F,
    sAnim_GoFastEast2F,
    sAnim_EnterSouth,
    sAnim_EnterNorth,
    sAnim_EnterWest,
    sAnim_EnterEast,
    sAnim_ExitPokeballSouth,
    sAnim_ExitPokeballNorth,
    sAnim_ExitPokeballWest,
    sAnim_ExitPokeballEast,
    // ANIM_STD_COUNT =
    sAnim_ExitPokeballFastSouth,
    sAnim_ExitPokeballFastNorth,
    sAnim_ExitPokeballFastWest,
    sAnim_ExitPokeballFastEast,
=======
static const union AnimCmd *const sAnimTable_Following[] = {
    [ANIM_STD_FACE_SOUTH] = sAnim_FaceSouth,
    [ANIM_STD_FACE_NORTH] = sAnim_FaceNorth2F,
    [ANIM_STD_FACE_WEST] = sAnim_FaceWest2F,
    [ANIM_STD_FACE_EAST] = sAnim_FaceEast2F,
    [ANIM_STD_GO_SOUTH] = sAnim_GoSouth2F,
    [ANIM_STD_GO_NORTH] = sAnim_GoNorth2F,
    [ANIM_STD_GO_WEST] = sAnim_GoWest2F,
    [ANIM_STD_GO_EAST] = sAnim_GoEast2F,
    [ANIM_STD_GO_FAST_SOUTH] = sAnim_GoFastSouth2F,
    [ANIM_STD_GO_FAST_NORTH] = sAnim_GoFastNorth2F,
    [ANIM_STD_GO_FAST_WEST] = sAnim_GoFastWest2F,
    [ANIM_STD_GO_FAST_EAST] = sAnim_GoFastEast2F,
    // 'Faster' and above used for entering/exiting pokeball
    [ANIM_STD_GO_FASTER_SOUTH] = sAnim_EnterSouth,
    [ANIM_STD_GO_FASTER_NORTH] = sAnim_EnterNorth,
    [ANIM_STD_GO_FASTER_WEST] = sAnim_EnterWest,
    [ANIM_STD_GO_FASTER_EAST] = sAnim_EnterEast,
    [ANIM_STD_GO_FASTEST_SOUTH] = sAnim_ExitPokeballSouth,
    [ANIM_STD_GO_FASTEST_NORTH] = sAnim_ExitPokeballNorth,
    [ANIM_STD_GO_FASTEST_WEST] = sAnim_ExitPokeballWest,
    [ANIM_STD_GO_FASTEST_EAST] = sAnim_ExitPokeballEast,
    [ANIM_EXIT_POKEBALL_FAST_SOUTH] = sAnim_ExitPokeballFastSouth,
    [ANIM_EXIT_POKEBALL_FAST_NORTH] = sAnim_ExitPokeballFastNorth,
    [ANIM_EXIT_POKEBALL_FAST_WEST] = sAnim_ExitPokeballFastWest,
    [ANIM_EXIT_POKEBALL_FAST_EAST] = sAnim_ExitPokeballFastEast,
};

// Like the above, but has separate frames for facing right
static const union AnimCmd *const sAnimTable_Following_Asym[] = {
    [ANIM_STD_FACE_SOUTH] = sAnim_FaceSouth,
    [ANIM_STD_FACE_NORTH] = sAnim_FaceNorth2F,
    [ANIM_STD_FACE_WEST] = sAnim_FaceWest2F,
    [ANIM_STD_FACE_EAST] = sAnim_FaceEast2F_Asym,
    [ANIM_STD_GO_SOUTH] = sAnim_GoSouth2F,
    [ANIM_STD_GO_NORTH] = sAnim_GoNorth2F,
    [ANIM_STD_GO_WEST] = sAnim_GoWest2F,
    [ANIM_STD_GO_EAST] = sAnim_GoEast2F_Asym,
    [ANIM_STD_GO_FAST_SOUTH] = sAnim_GoFastSouth2F,
    [ANIM_STD_GO_FAST_NORTH] = sAnim_GoFastNorth2F,
    [ANIM_STD_GO_FAST_WEST] = sAnim_GoFastWest2F,
    [ANIM_STD_GO_FAST_EAST] = sAnim_GoFastEast2F_Asym,
    [ANIM_STD_GO_FASTER_SOUTH] = sAnim_EnterSouth,
    [ANIM_STD_GO_FASTER_NORTH] = sAnim_EnterNorth,
    [ANIM_STD_GO_FASTER_WEST] = sAnim_EnterWest,
    [ANIM_STD_GO_FASTER_EAST] = sAnim_EnterEast_Asym,
    [ANIM_STD_GO_FASTEST_SOUTH] = sAnim_ExitPokeballSouth,
    [ANIM_STD_GO_FASTEST_NORTH] = sAnim_ExitPokeballNorth,
    [ANIM_STD_GO_FASTEST_WEST] = sAnim_ExitPokeballWest,
    [ANIM_STD_GO_FASTEST_EAST] = sAnim_ExitPokeballEast_Asym,
    [ANIM_EXIT_POKEBALL_FAST_SOUTH] = sAnim_ExitPokeballFastSouth,
    [ANIM_EXIT_POKEBALL_FAST_NORTH] = sAnim_ExitPokeballFastNorth,
    [ANIM_EXIT_POKEBALL_FAST_WEST] = sAnim_ExitPokeballFastWest,
    [ANIM_EXIT_POKEBALL_FAST_EAST] = sAnim_ExitPokeballFastEast_Asym,
>>>>>>> 195d2bb7
};

static const union AnimCmd *const sAnimTable_HoOh[] = {
    [ANIM_STD_FACE_SOUTH] = sAnim_FaceSouth,
    [ANIM_STD_FACE_NORTH] = sAnim_FaceNorth,
    [ANIM_STD_FACE_WEST] = sAnim_FaceWest,
    [ANIM_STD_FACE_EAST] = sAnim_FaceEast,
    [ANIM_STD_GO_SOUTH] = sAnim_HoOhFlapWings,
    [ANIM_STD_GO_NORTH] = sAnim_HoOhStayStill,
    [ANIM_STD_GO_WEST] = sAnim_GoWest,
    [ANIM_STD_GO_EAST] = sAnim_GoEast,
    [ANIM_STD_GO_FAST_SOUTH] = sAnim_GoFastSouth,
    [ANIM_STD_GO_FAST_NORTH] = sAnim_GoFastNorth,
    [ANIM_STD_GO_FAST_WEST] = sAnim_GoFastWest,
    [ANIM_STD_GO_FAST_EAST] = sAnim_GoFastEast,
    [ANIM_STD_GO_FASTER_SOUTH] = sAnim_GoFasterSouth,
    [ANIM_STD_GO_FASTER_NORTH] = sAnim_GoFasterNorth,
    [ANIM_STD_GO_FASTER_WEST] = sAnim_GoFasterWest,
    [ANIM_STD_GO_FASTER_EAST] = sAnim_GoFasterEast,
    [ANIM_STD_GO_FASTEST_SOUTH] = sAnim_GoFastestSouth,
    [ANIM_STD_GO_FASTEST_NORTH] = sAnim_GoFastestNorth,
    [ANIM_STD_GO_FASTEST_WEST] = sAnim_GoFastestWest,
    [ANIM_STD_GO_FASTEST_EAST] = sAnim_GoFastestEast,
};

// The movements for going up use the animations for going right instead.
static const union AnimCmd *const sAnimTable_GroudonSide[] = {
    [ANIM_STD_FACE_SOUTH] = sAnim_FaceSouth,
    [ANIM_STD_FACE_NORTH] = sAnim_FaceNorth,
    [ANIM_STD_FACE_WEST] = sAnim_FaceWest,
    [ANIM_STD_FACE_EAST] = sAnim_FaceEast,
    [ANIM_STD_GO_SOUTH] = sAnim_GoSouth,
    [ANIM_STD_GO_NORTH] = sAnim_GoEast,
    [ANIM_STD_GO_WEST] = sAnim_GoWest,
    [ANIM_STD_GO_EAST] = sAnim_GoEast,
    [ANIM_STD_GO_FAST_SOUTH] = sAnim_GoFastSouth,
    [ANIM_STD_GO_FAST_NORTH] = sAnim_GoFastEast,
    [ANIM_STD_GO_FAST_WEST] = sAnim_GoFastWest,
    [ANIM_STD_GO_FAST_EAST] = sAnim_GoFastEast,
    [ANIM_STD_GO_FASTER_SOUTH] = sAnim_GoFasterSouth,
    [ANIM_STD_GO_FASTER_NORTH] = sAnim_GoFasterEast,
    [ANIM_STD_GO_FASTER_WEST] = sAnim_GoFasterWest,
    [ANIM_STD_GO_FASTER_EAST] = sAnim_GoFasterEast,
    [ANIM_STD_GO_FASTEST_SOUTH] = sAnim_GoFastestSouth,
    [ANIM_STD_GO_FASTEST_NORTH] = sAnim_GoFastestEast,
    [ANIM_STD_GO_FASTEST_WEST] = sAnim_GoFastestWest,
    [ANIM_STD_GO_FASTEST_EAST] = sAnim_GoFastestEast,
};

static const union AnimCmd sAnim_RayquazaCoiledAwake[] =
{
    ANIMCMD_FRAME(1, 1),
    ANIMCMD_JUMP(0),
};

static const union AnimCmd sAnim_RayquazaFlyUp[] =
{
    ANIMCMD_FRAME(4, 1),
    ANIMCMD_JUMP(0),
};

static const union AnimCmd sAnim_RayquazaCoiledAsleep[] =
{
    ANIMCMD_FRAME(0, 1),
    ANIMCMD_JUMP(0),
};

static const union AnimCmd sAnim_RayquazaCoiledMouthOpen[] =
{
    ANIMCMD_FRAME(2, 1),
    ANIMCMD_JUMP(0),
};

static const union AnimCmd sAnim_RayquazaNormal[] =
{
    ANIMCMD_FRAME(3, 1),
    ANIMCMD_JUMP(0),
};

// Identical to sAnim_RayquazaCoiledAsleep
static const union AnimCmd sAnim_RayquazaFaceSouth[] =
{
    ANIMCMD_FRAME(0, 1),
    ANIMCMD_JUMP(0),
};

// Identical to sAnim_RayquazaCoiledAsleep
static const union AnimCmd sAnim_RayquazaFaceNorth[] =
{
    ANIMCMD_FRAME(0, 1),
    ANIMCMD_JUMP(0),
};

// Identical to sAnim_RayquazaCoiledAsleep
static const union AnimCmd sAnim_RayquazaFaceWest[] =
{
    ANIMCMD_FRAME(0, 1),
    ANIMCMD_JUMP(0),
};

// Identical to sAnim_RayquazaNormal
static const union AnimCmd sAnim_RayquazaFaceEast[] =
{
    ANIMCMD_FRAME(3, 1),
    ANIMCMD_JUMP(0),
};

// Though they correspond to facing/walking movements, Rayquaza doesn't have
// equivalent images aside from flying up. Its other frames aside from the 'normal'
// frame are for the sequence where it awakens on Sky Pillar.
static const union AnimCmd *const sAnimTable_Rayquaza[] = {
    [ANIM_STD_FACE_SOUTH] = sAnim_RayquazaFaceSouth,
    [ANIM_STD_FACE_NORTH] = sAnim_RayquazaFaceNorth,
    [ANIM_STD_FACE_WEST] = sAnim_RayquazaFaceWest,
    [ANIM_STD_FACE_EAST] = sAnim_RayquazaFaceEast,
    [ANIM_STD_GO_SOUTH] = sAnim_RayquazaCoiledAsleep,
    [ANIM_STD_GO_NORTH] = sAnim_RayquazaFlyUp,
    [ANIM_STD_GO_WEST] = sAnim_RayquazaCoiledMouthOpen,
    [ANIM_STD_GO_EAST] = sAnim_RayquazaNormal,
    [ANIM_STD_GO_FAST_SOUTH] = sAnim_RayquazaCoiledAsleep,
    [ANIM_STD_GO_FAST_NORTH] = sAnim_RayquazaFlyUp,
    [ANIM_STD_GO_FAST_WEST] = sAnim_RayquazaCoiledAwake,
    [ANIM_STD_GO_FAST_EAST] = sAnim_RayquazaNormal,
    [ANIM_STD_GO_FASTER_SOUTH] = sAnim_RayquazaCoiledAsleep,
    [ANIM_STD_GO_FASTER_NORTH] = sAnim_RayquazaFlyUp,
    [ANIM_STD_GO_FASTER_WEST] = sAnim_RayquazaCoiledMouthOpen,
    [ANIM_STD_GO_FASTER_EAST] = sAnim_RayquazaNormal,
    [ANIM_STD_GO_FASTEST_SOUTH] = sAnim_RayquazaCoiledAsleep,
    [ANIM_STD_GO_FASTEST_NORTH] = sAnim_RayquazaFlyUp,
    [ANIM_STD_GO_FASTEST_WEST] = sAnim_RayquazaCoiledMouthOpen,
    [ANIM_STD_GO_FASTEST_EAST] = sAnim_RayquazaNormal,
};

static const union AnimCmd *const sAnimTable_BrendanMayNormal[] = {
    [ANIM_STD_FACE_SOUTH] = sAnim_FaceSouth,
    [ANIM_STD_FACE_NORTH] = sAnim_FaceNorth,
    [ANIM_STD_FACE_WEST] = sAnim_FaceWest,
    [ANIM_STD_FACE_EAST] = sAnim_FaceEast,
    [ANIM_STD_GO_SOUTH] = sAnim_GoSouth,
    [ANIM_STD_GO_NORTH] = sAnim_GoNorth,
    [ANIM_STD_GO_WEST] = sAnim_GoWest,
    [ANIM_STD_GO_EAST] = sAnim_GoEast,
    [ANIM_STD_GO_FAST_SOUTH] = sAnim_GoFastSouth,
    [ANIM_STD_GO_FAST_NORTH] = sAnim_GoFastNorth,
    [ANIM_STD_GO_FAST_WEST] = sAnim_GoFastWest,
    [ANIM_STD_GO_FAST_EAST] = sAnim_GoFastEast,
    [ANIM_STD_GO_FASTER_SOUTH] = sAnim_GoFasterSouth,
    [ANIM_STD_GO_FASTER_NORTH] = sAnim_GoFasterNorth,
    [ANIM_STD_GO_FASTER_WEST] = sAnim_GoFasterWest,
    [ANIM_STD_GO_FASTER_EAST] = sAnim_GoFasterEast,
    [ANIM_STD_GO_FASTEST_SOUTH] = sAnim_GoFastestSouth,
    [ANIM_STD_GO_FASTEST_NORTH] = sAnim_GoFastestNorth,
    [ANIM_STD_GO_FASTEST_WEST] = sAnim_GoFastestWest,
    [ANIM_STD_GO_FASTEST_EAST] = sAnim_GoFastestEast,
    [ANIM_RUN_SOUTH] = sAnim_RunSouth,
    [ANIM_RUN_NORTH] = sAnim_RunNorth,
    [ANIM_RUN_WEST] = sAnim_RunWest,
    [ANIM_RUN_EAST] = sAnim_RunEast,
};

static const union AnimCmd *const sAnimTable_AcroBike[] = {
    [ANIM_STD_FACE_SOUTH] = sAnim_FaceSouth,
    [ANIM_STD_FACE_NORTH] = sAnim_FaceNorth,
    [ANIM_STD_FACE_WEST] = sAnim_FaceWest,
    [ANIM_STD_FACE_EAST] = sAnim_FaceEast,
    [ANIM_STD_GO_SOUTH] = sAnim_GoSouth,
    [ANIM_STD_GO_NORTH] = sAnim_GoNorth,
    [ANIM_STD_GO_WEST] = sAnim_GoWest,
    [ANIM_STD_GO_EAST] = sAnim_GoEast,
    [ANIM_STD_GO_FAST_SOUTH] = sAnim_GoFastSouth,
    [ANIM_STD_GO_FAST_NORTH] = sAnim_GoFastNorth,
    [ANIM_STD_GO_FAST_WEST] = sAnim_GoFastWest,
    [ANIM_STD_GO_FAST_EAST] = sAnim_GoFastEast,
    [ANIM_STD_GO_FASTER_SOUTH] = sAnim_GoFasterSouth,
    [ANIM_STD_GO_FASTER_NORTH] = sAnim_GoFasterNorth,
    [ANIM_STD_GO_FASTER_WEST] = sAnim_GoFasterWest,
    [ANIM_STD_GO_FASTER_EAST] = sAnim_GoFasterEast,
    [ANIM_STD_GO_FASTEST_SOUTH] = sAnim_GoFastestSouth,
    [ANIM_STD_GO_FASTEST_NORTH] = sAnim_GoFastestNorth,
    [ANIM_STD_GO_FASTEST_WEST] = sAnim_GoFastestWest,
    [ANIM_STD_GO_FASTEST_EAST] = sAnim_GoFastestEast,
    [ANIM_BUNNY_HOP_BACK_WHEEL_SOUTH] = sAnim_BunnyHopBackWheelSouth,
    [ANIM_BUNNY_HOP_BACK_WHEEL_NORTH] = sAnim_BunnyHopBackWheelNorth,
    [ANIM_BUNNY_HOP_BACK_WHEEL_WEST] = sAnim_BunnyHopBackWheelWest,
    [ANIM_BUNNY_HOP_BACK_WHEEL_EAST] = sAnim_BunnyHopBackWheelEast,
    [ANIM_BUNNY_HOP_FRONT_WHEEL_SOUTH] = sAnim_BunnyHopFrontWheelSouth,
    [ANIM_BUNNY_HOP_FRONT_WHEEL_NORTH] = sAnim_BunnyHopFrontWheelNorth,
    [ANIM_BUNNY_HOP_FRONT_WHEEL_WEST] = sAnim_BunnyHopFrontWheelWest,
    [ANIM_BUNNY_HOP_FRONT_WHEEL_EAST] = sAnim_BunnyHopFrontWheelEast,
    [ANIM_STANDING_WHEELIE_BACK_WHEEL_SOUTH] = sAnim_StandingWheelieBackWheelSouth,
    [ANIM_STANDING_WHEELIE_BACK_WHEEL_NORTH] = sAnim_StandingWheelieBackWheelNorth,
    [ANIM_STANDING_WHEELIE_BACK_WHEEL_WEST] = sAnim_StandingWheelieBackWheelWest,
    [ANIM_STANDING_WHEELIE_BACK_WHEEL_EAST] = sAnim_StandingWheelieBackWheelEast,
    [ANIM_STANDING_WHEELIE_FRONT_WHEEL_SOUTH] = sAnim_StandingWheelieFrontWheelSouth,
    [ANIM_STANDING_WHEELIE_FRONT_WHEEL_NORTH] = sAnim_StandingWheelieFrontWheelNorth,
    [ANIM_STANDING_WHEELIE_FRONT_WHEEL_WEST] = sAnim_StandingWheelieFrontWheelWest,
    [ANIM_STANDING_WHEELIE_FRONT_WHEEL_EAST] = sAnim_StandingWheelieFrontWheelEast,
    [ANIM_MOVING_WHEELIE_SOUTH] = sAnim_MovingWheelieSouth,
    [ANIM_MOVING_WHEELIE_NORTH] = sAnim_MovingWheelieNorth,
    [ANIM_MOVING_WHEELIE_WEST] = sAnim_MovingWheelieWest,
    [ANIM_MOVING_WHEELIE_EAST] = sAnim_MovingWheelieEast,
};

static const union AnimCmd *const sAnimTable_Surfing[] = {
    [ANIM_STD_FACE_SOUTH] = sAnim_FaceSouth,
    [ANIM_STD_FACE_NORTH] = sAnim_FaceNorth,
    [ANIM_STD_FACE_WEST] = sAnim_FaceWest,
    [ANIM_STD_FACE_EAST] = sAnim_FaceEast,
    [ANIM_STD_GO_SOUTH] = sAnim_GoSouth,
    [ANIM_STD_GO_NORTH] = sAnim_GoNorth,
    [ANIM_STD_GO_WEST] = sAnim_GoWest,
    [ANIM_STD_GO_EAST] = sAnim_GoEast,
    [ANIM_STD_GO_FAST_SOUTH] = sAnim_GoFastSouth,
    [ANIM_STD_GO_FAST_NORTH] = sAnim_GoFastNorth,
    [ANIM_STD_GO_FAST_WEST] = sAnim_GoFastWest,
    [ANIM_STD_GO_FAST_EAST] = sAnim_GoFastEast,
    [ANIM_STD_GO_FASTER_SOUTH] = sAnim_GoFasterSouth,
    [ANIM_STD_GO_FASTER_NORTH] = sAnim_GoFasterNorth,
    [ANIM_STD_GO_FASTER_WEST] = sAnim_GoFasterWest,
    [ANIM_STD_GO_FASTER_EAST] = sAnim_GoFasterEast,
    [ANIM_STD_GO_FASTEST_SOUTH] = sAnim_GoFastestSouth,
    [ANIM_STD_GO_FASTEST_NORTH] = sAnim_GoFastestNorth,
    [ANIM_STD_GO_FASTEST_WEST] = sAnim_GoFastestWest,
    [ANIM_STD_GO_FASTEST_EAST] = sAnim_GoFastestEast,
    [ANIM_GET_ON_OFF_POKEMON_SOUTH] = sAnim_GetOnOffSurfBlobSouth,
    [ANIM_GET_ON_OFF_POKEMON_NORTH] = sAnim_GetOnOffSurfBlobNorth,
    [ANIM_GET_ON_OFF_POKEMON_WEST] = sAnim_GetOnOffSurfBlobWest,
    [ANIM_GET_ON_OFF_POKEMON_EAST] = sAnim_GetOnOffSurfBlobEast,
};

static const union AnimCmd *const sAnimTable_Nurse[] = {
    [ANIM_STD_FACE_SOUTH] = sAnim_FaceSouth,
    [ANIM_STD_FACE_NORTH] = sAnim_FaceNorth,
    [ANIM_STD_FACE_WEST] = sAnim_FaceWest,
    [ANIM_STD_FACE_EAST] = sAnim_FaceEast,
    [ANIM_STD_GO_SOUTH] = sAnim_GoSouth,
    [ANIM_STD_GO_NORTH] = sAnim_GoNorth,
    [ANIM_STD_GO_WEST] = sAnim_GoWest,
    [ANIM_STD_GO_EAST] = sAnim_GoEast,
    [ANIM_STD_GO_FAST_SOUTH] = sAnim_GoFastSouth,
    [ANIM_STD_GO_FAST_NORTH] = sAnim_GoFastNorth,
    [ANIM_STD_GO_FAST_WEST] = sAnim_GoFastWest,
    [ANIM_STD_GO_FAST_EAST] = sAnim_GoFastEast,
    [ANIM_STD_GO_FASTER_SOUTH] = sAnim_GoFasterSouth,
    [ANIM_STD_GO_FASTER_NORTH] = sAnim_GoFasterNorth,
    [ANIM_STD_GO_FASTER_WEST]  = sAnim_GoFasterWest,
    [ANIM_STD_GO_FASTER_EAST]  = sAnim_GoFasterEast,
    [ANIM_STD_GO_FASTEST_SOUTH] = sAnim_GoFastestSouth,
    [ANIM_STD_GO_FASTEST_NORTH] = sAnim_GoFastestNorth,
    [ANIM_STD_GO_FASTEST_WEST] = sAnim_GoFastestWest,
    [ANIM_STD_GO_FASTEST_EAST] = sAnim_GoFastestEast,
    [ANIM_NURSE_BOW] = sAnim_NurseBow,
};

static const union AnimCmd *const sAnimTable_FieldMove[] = {
    [ANIM_FIELD_MOVE] = sAnim_FieldMove,
};

static const union AnimCmd *const sAnimTable_BerryTree[] = {
    [BERRY_STAGE_PLANTED - 1] = sAnim_BerryTreeStage0,
    [BERRY_STAGE_SPROUTED - 1] = sAnim_BerryTreeStage1,
    [BERRY_STAGE_TALLER - 1] = sAnim_BerryTreeStage2,
    [BERRY_STAGE_TRUNK - 1] = sAnim_BerryTreeStage2,
    [BERRY_STAGE_BUDDING - 1] = sAnim_BerryTreeStage2,
    [BERRY_STAGE_FLOWERING - 1] = sAnim_BerryTreeStage3,
    [BERRY_STAGE_BERRIES - 1] = sAnim_BerryTreeStage4,
};

static const union AnimCmd *const sAnimTable_BreakableRock[] = {
    [ANIM_STAY_STILL] = sAnim_StayStill,
    [ANIM_REMOVE_OBSTACLE] = sAnim_RockBreak,
};

static const union AnimCmd *const sAnimTable_CuttableTree[] = {
    [ANIM_STAY_STILL] = sAnim_StayStill,
    [ANIM_REMOVE_OBSTACLE] = sAnim_TreeCut,
};

static const union AnimCmd *const sAnimTable_Fishing[] = {
    [ANIM_TAKE_OUT_ROD_SOUTH] = sAnim_TakeOutRodSouth,
    [ANIM_TAKE_OUT_ROD_NORTH] = sAnim_TakeOutRodNorth,
    [ANIM_TAKE_OUT_ROD_WEST] = sAnim_TakeOutRodWest,
    [ANIM_TAKE_OUT_ROD_EAST] = sAnim_TakeOutRodEast,
    [ANIM_PUT_AWAY_ROD_SOUTH] = sAnim_PutAwayRodSouth,
    [ANIM_PUT_AWAY_ROD_NORTH] = sAnim_PutAwayRodNorth,
    [ANIM_PUT_AWAY_ROD_WEST] = sAnim_PutAwayRodWest,
    [ANIM_PUT_AWAY_ROD_EAST] = sAnim_PutAwayRodEast,
    [ANIM_HOOKED_POKEMON_SOUTH] = sAnim_HookedPokemonSouth,
    [ANIM_HOOKED_POKEMON_NORTH] = sAnim_HookedPokemonNorth,
    [ANIM_HOOKED_POKEMON_WEST] = sAnim_HookedPokemonWest,
    [ANIM_HOOKED_POKEMON_EAST] = sAnim_HookedPokemonEast,
};

static const union AffineAnimCmd *const sAffineAnimTable_KyogreGroudon[] = {
    sAffineAnim_KyogreGroudon_GoSouthStart, // Used by Kyogre/Groudon when awakened
    sAffineAnim_KyogreGroudon_GoSouth,      // Used by Kyogre/Groudon when awakened
    sAffineAnim_KyogreGroudon_AttackWest,   // Used by Kyogre during Sootopolis fight
    sAffineAnim_KyogreGroudon_AttackEast,   // Unused
    sAffineAnim_KyogreGroudon_DipWest,      // Unused
    sAffineAnim_KyogreGroudon_DipEast,      // Unused
};

// For animations with alternating steps
static const struct StepAnimTable sStepAnimTables[] = {
    {
        .anims = sAnimTable_QuintyPlump,
        .animPos = {1, 3, 0, 2},
    },
    {
        .anims = sAnimTable_Standard,
        .animPos = {1, 3, 0, 2},
    },
    {
        .anims = sAnimTable_Following,
        .animPos = {1, 3, 0, 2},
    },
    {
        .anims = sAnimTable_BrendanMayNormal,
        .animPos = {1, 3, 0, 2},
    },
    {
        .anims = sAnimTable_AcroBike,
        .animPos = {1, 3, 0, 2},
    },
    {
        .anims = sAnimTable_Surfing,
        .animPos = {1, 3, 0, 2},
    },
    {
        .anims = sAnimTable_Nurse,
        .animPos = {1, 3, 0, 2},
    },
    {
        .anims = sAnimTable_Fishing,
        .animPos = {1, 3, 0, 2},
    },
    {},
};<|MERGE_RESOLUTION|>--- conflicted
+++ resolved
@@ -1144,35 +1144,7 @@
     [ANIM_STD_GO_FASTEST_EAST] = sAnim_GoFastestEast,
 };
 
-<<<<<<< HEAD
 const union AnimCmd *const sAnimTable_Following[] = {
-    sAnim_FaceSouth,
-    sAnim_FaceNorth2F,
-    sAnim_FaceWest2F,
-    sAnim_FaceEast2F,
-    sAnim_GoSouth2F,
-    sAnim_GoNorth2F,
-    sAnim_GoWest2F,
-    sAnim_GoEast2F,
-    sAnim_GoFastSouth2F,
-    sAnim_GoFastNorth2F,
-    sAnim_GoFastWest2F,
-    sAnim_GoFastEast2F,
-    sAnim_EnterSouth,
-    sAnim_EnterNorth,
-    sAnim_EnterWest,
-    sAnim_EnterEast,
-    sAnim_ExitPokeballSouth,
-    sAnim_ExitPokeballNorth,
-    sAnim_ExitPokeballWest,
-    sAnim_ExitPokeballEast,
-    // ANIM_STD_COUNT =
-    sAnim_ExitPokeballFastSouth,
-    sAnim_ExitPokeballFastNorth,
-    sAnim_ExitPokeballFastWest,
-    sAnim_ExitPokeballFastEast,
-=======
-static const union AnimCmd *const sAnimTable_Following[] = {
     [ANIM_STD_FACE_SOUTH] = sAnim_FaceSouth,
     [ANIM_STD_FACE_NORTH] = sAnim_FaceNorth2F,
     [ANIM_STD_FACE_WEST] = sAnim_FaceWest2F,
@@ -1226,7 +1198,6 @@
     [ANIM_EXIT_POKEBALL_FAST_NORTH] = sAnim_ExitPokeballFastNorth,
     [ANIM_EXIT_POKEBALL_FAST_WEST] = sAnim_ExitPokeballFastWest,
     [ANIM_EXIT_POKEBALL_FAST_EAST] = sAnim_ExitPokeballFastEast_Asym,
->>>>>>> 195d2bb7
 };
 
 static const union AnimCmd *const sAnimTable_HoOh[] = {
