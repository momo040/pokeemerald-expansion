static const struct SpriteFrameImage sPicTable_BrendanNormal[] = {
    overworld_frame(gObjectEventPic_BrendanNormal, 2, 4, 0),
    overworld_frame(gObjectEventPic_BrendanNormal, 2, 4, 1),
    overworld_frame(gObjectEventPic_BrendanNormal, 2, 4, 2),
    overworld_frame(gObjectEventPic_BrendanNormal, 2, 4, 3),
    overworld_frame(gObjectEventPic_BrendanNormal, 2, 4, 4),
    overworld_frame(gObjectEventPic_BrendanNormal, 2, 4, 5),
    overworld_frame(gObjectEventPic_BrendanNormal, 2, 4, 6),
    overworld_frame(gObjectEventPic_BrendanNormal, 2, 4, 7),
    overworld_frame(gObjectEventPic_BrendanNormal, 2, 4, 8),
    overworld_frame(gObjectEventPic_BrendanRunning, 2, 4, 0),
    overworld_frame(gObjectEventPic_BrendanRunning, 2, 4, 1),
    overworld_frame(gObjectEventPic_BrendanRunning, 2, 4, 2),
    overworld_frame(gObjectEventPic_BrendanRunning, 2, 4, 3),
    overworld_frame(gObjectEventPic_BrendanRunning, 2, 4, 4),
    overworld_frame(gObjectEventPic_BrendanRunning, 2, 4, 5),
    overworld_frame(gObjectEventPic_BrendanRunning, 2, 4, 6),
    overworld_frame(gObjectEventPic_BrendanRunning, 2, 4, 7),
    overworld_frame(gObjectEventPic_BrendanRunning, 2, 4, 8),
};

static const struct SpriteFrameImage sPicTable_BrendanMachBike[] = {
    overworld_frame(gObjectEventPic_BrendanMachBike, 4, 4, 0),
    overworld_frame(gObjectEventPic_BrendanMachBike, 4, 4, 1),
    overworld_frame(gObjectEventPic_BrendanMachBike, 4, 4, 2),
    overworld_frame(gObjectEventPic_BrendanMachBike, 4, 4, 3),
    overworld_frame(gObjectEventPic_BrendanMachBike, 4, 4, 4),
    overworld_frame(gObjectEventPic_BrendanMachBike, 4, 4, 5),
    overworld_frame(gObjectEventPic_BrendanMachBike, 4, 4, 6),
    overworld_frame(gObjectEventPic_BrendanMachBike, 4, 4, 7),
    overworld_frame(gObjectEventPic_BrendanMachBike, 4, 4, 8),
};

static const struct SpriteFrameImage sPicTable_BrendanAcroBike[] = {
    overworld_frame(gObjectEventPic_BrendanAcroBike, 4, 4, 0),
    overworld_frame(gObjectEventPic_BrendanAcroBike, 4, 4, 1),
    overworld_frame(gObjectEventPic_BrendanAcroBike, 4, 4, 2),
    overworld_frame(gObjectEventPic_BrendanAcroBike, 4, 4, 3),
    overworld_frame(gObjectEventPic_BrendanAcroBike, 4, 4, 4),
    overworld_frame(gObjectEventPic_BrendanAcroBike, 4, 4, 5),
    overworld_frame(gObjectEventPic_BrendanAcroBike, 4, 4, 6),
    overworld_frame(gObjectEventPic_BrendanAcroBike, 4, 4, 7),
    overworld_frame(gObjectEventPic_BrendanAcroBike, 4, 4, 8),
    overworld_frame(gObjectEventPic_BrendanAcroBike, 4, 4, 9),
    overworld_frame(gObjectEventPic_BrendanAcroBike, 4, 4, 10),
    overworld_frame(gObjectEventPic_BrendanAcroBike, 4, 4, 11),
    overworld_frame(gObjectEventPic_BrendanAcroBike, 4, 4, 12),
    overworld_frame(gObjectEventPic_BrendanAcroBike, 4, 4, 13),
    overworld_frame(gObjectEventPic_BrendanAcroBike, 4, 4, 14),
    overworld_frame(gObjectEventPic_BrendanAcroBike, 4, 4, 15),
    overworld_frame(gObjectEventPic_BrendanAcroBike, 4, 4, 16),
    overworld_frame(gObjectEventPic_BrendanAcroBike, 4, 4, 17),
    overworld_frame(gObjectEventPic_BrendanAcroBike, 4, 4, 18),
    overworld_frame(gObjectEventPic_BrendanAcroBike, 4, 4, 19),
    overworld_frame(gObjectEventPic_BrendanAcroBike, 4, 4, 20),
    overworld_frame(gObjectEventPic_BrendanAcroBike, 4, 4, 21),
    overworld_frame(gObjectEventPic_BrendanAcroBike, 4, 4, 22),
    overworld_frame(gObjectEventPic_BrendanAcroBike, 4, 4, 23),
    overworld_frame(gObjectEventPic_BrendanAcroBike, 4, 4, 24),
    overworld_frame(gObjectEventPic_BrendanAcroBike, 4, 4, 25),
    overworld_frame(gObjectEventPic_BrendanAcroBike, 4, 4, 26),
};

static const struct SpriteFrameImage sPicTable_BrendanSurfing[] = {
    overworld_frame(gObjectEventPic_BrendanSurfing, 4, 4, 0),
    overworld_frame(gObjectEventPic_BrendanSurfing, 4, 4, 2),
    overworld_frame(gObjectEventPic_BrendanSurfing, 4, 4, 4),
    overworld_frame(gObjectEventPic_BrendanSurfing, 4, 4, 0),
    overworld_frame(gObjectEventPic_BrendanSurfing, 4, 4, 0),
    overworld_frame(gObjectEventPic_BrendanSurfing, 4, 4, 2),
    overworld_frame(gObjectEventPic_BrendanSurfing, 4, 4, 2),
    overworld_frame(gObjectEventPic_BrendanSurfing, 4, 4, 4),
    overworld_frame(gObjectEventPic_BrendanSurfing, 4, 4, 4),
    overworld_frame(gObjectEventPic_BrendanSurfing, 4, 4, 1),
    overworld_frame(gObjectEventPic_BrendanSurfing, 4, 4, 3),
    overworld_frame(gObjectEventPic_BrendanSurfing, 4, 4, 5),
};

static const struct SpriteFrameImage sPicTable_BrendanUnderwater[] = {
    overworld_frame(gObjectEventPic_BrendanUnderwater, 4, 4, 0),
    overworld_frame(gObjectEventPic_BrendanUnderwater, 4, 4, 1),
    overworld_frame(gObjectEventPic_BrendanUnderwater, 4, 4, 2),
    overworld_frame(gObjectEventPic_BrendanUnderwater, 4, 4, 0),
    overworld_frame(gObjectEventPic_BrendanUnderwater, 4, 4, 0),
    overworld_frame(gObjectEventPic_BrendanUnderwater, 4, 4, 1),
    overworld_frame(gObjectEventPic_BrendanUnderwater, 4, 4, 1),
    overworld_frame(gObjectEventPic_BrendanUnderwater, 4, 4, 2),
    overworld_frame(gObjectEventPic_BrendanUnderwater, 4, 4, 2),
};

static const struct SpriteFrameImage sPicTable_BrendanFieldMove[] = {
    overworld_frame(gObjectEventPic_BrendanFieldMove, 4, 4, 0),
    overworld_frame(gObjectEventPic_BrendanFieldMove, 4, 4, 1),
    overworld_frame(gObjectEventPic_BrendanFieldMove, 4, 4, 2),
    overworld_frame(gObjectEventPic_BrendanFieldMove, 4, 4, 3),
    overworld_frame(gObjectEventPic_BrendanFieldMove, 4, 4, 4),
};

static const struct SpriteFrameImage sPicTable_QuintyPlump[] = {
    overworld_frame(gObjectEventPic_QuintyPlump, 4, 4, 0),
    overworld_frame(gObjectEventPic_QuintyPlump, 4, 4, 1),
    overworld_frame(gObjectEventPic_QuintyPlump, 4, 4, 2),
    overworld_frame(gObjectEventPic_QuintyPlump, 4, 4, 3),
    overworld_frame(gObjectEventPic_QuintyPlump, 4, 4, 4),
    overworld_frame(gObjectEventPic_QuintyPlump, 4, 4, 5),
    overworld_frame(gObjectEventPic_QuintyPlump, 4, 4, 6),
};

static const struct SpriteFrameImage sPicTable_NinjaBoy[] = {
    overworld_frame(gObjectEventPic_NinjaBoy, 2, 2, 0),
    overworld_frame(gObjectEventPic_NinjaBoy, 2, 2, 1),
    overworld_frame(gObjectEventPic_NinjaBoy, 2, 2, 2),
    overworld_frame(gObjectEventPic_NinjaBoy, 2, 2, 3),
    overworld_frame(gObjectEventPic_NinjaBoy, 2, 2, 4),
    overworld_frame(gObjectEventPic_NinjaBoy, 2, 2, 5),
    overworld_frame(gObjectEventPic_NinjaBoy, 2, 2, 6),
    overworld_frame(gObjectEventPic_NinjaBoy, 2, 2, 7),
    overworld_frame(gObjectEventPic_NinjaBoy, 2, 2, 8),
};

static const struct SpriteFrameImage sPicTable_Twin[] = {
    overworld_frame(gObjectEventPic_Twin, 2, 4, 0),
    overworld_frame(gObjectEventPic_Twin, 2, 4, 1),
    overworld_frame(gObjectEventPic_Twin, 2, 4, 2),
    overworld_frame(gObjectEventPic_Twin, 2, 4, 3),
    overworld_frame(gObjectEventPic_Twin, 2, 4, 4),
    overworld_frame(gObjectEventPic_Twin, 2, 4, 5),
    overworld_frame(gObjectEventPic_Twin, 2, 4, 6),
    overworld_frame(gObjectEventPic_Twin, 2, 4, 7),
    overworld_frame(gObjectEventPic_Twin, 2, 4, 8),
};

static const struct SpriteFrameImage sPicTable_Boy1[] = {
    overworld_frame(gObjectEventPic_Boy1, 2, 4, 0),
    overworld_frame(gObjectEventPic_Boy1, 2, 4, 1),
    overworld_frame(gObjectEventPic_Boy1, 2, 4, 2),
    overworld_frame(gObjectEventPic_Boy1, 2, 4, 3),
    overworld_frame(gObjectEventPic_Boy1, 2, 4, 4),
    overworld_frame(gObjectEventPic_Boy1, 2, 4, 5),
    overworld_frame(gObjectEventPic_Boy1, 2, 4, 6),
    overworld_frame(gObjectEventPic_Boy1, 2, 4, 7),
    overworld_frame(gObjectEventPic_Boy1, 2, 4, 8),
};

static const struct SpriteFrameImage sPicTable_Girl1[] = {
    overworld_frame(gObjectEventPic_Girl1, 2, 4, 0),
    overworld_frame(gObjectEventPic_Girl1, 2, 4, 1),
    overworld_frame(gObjectEventPic_Girl1, 2, 4, 2),
    overworld_frame(gObjectEventPic_Girl1, 2, 4, 3),
    overworld_frame(gObjectEventPic_Girl1, 2, 4, 4),
    overworld_frame(gObjectEventPic_Girl1, 2, 4, 5),
    overworld_frame(gObjectEventPic_Girl1, 2, 4, 6),
    overworld_frame(gObjectEventPic_Girl1, 2, 4, 7),
    overworld_frame(gObjectEventPic_Girl1, 2, 4, 8),
};

static const struct SpriteFrameImage sPicTable_Boy2[] = {
    overworld_frame(gObjectEventPic_Boy2, 2, 4, 0),
    overworld_frame(gObjectEventPic_Boy2, 2, 4, 1),
    overworld_frame(gObjectEventPic_Boy2, 2, 4, 2),
    overworld_frame(gObjectEventPic_Boy2, 2, 4, 3),
    overworld_frame(gObjectEventPic_Boy2, 2, 4, 4),
    overworld_frame(gObjectEventPic_Boy2, 2, 4, 5),
    overworld_frame(gObjectEventPic_Boy2, 2, 4, 6),
    overworld_frame(gObjectEventPic_Boy2, 2, 4, 7),
    overworld_frame(gObjectEventPic_Boy2, 2, 4, 8),
};

static const struct SpriteFrameImage sPicTable_Girl2[] = {
    overworld_frame(gObjectEventPic_Girl2, 2, 4, 0),
    overworld_frame(gObjectEventPic_Girl2, 2, 4, 1),
    overworld_frame(gObjectEventPic_Girl2, 2, 4, 2),
    overworld_frame(gObjectEventPic_Girl2, 2, 4, 3),
    overworld_frame(gObjectEventPic_Girl2, 2, 4, 4),
    overworld_frame(gObjectEventPic_Girl2, 2, 4, 5),
    overworld_frame(gObjectEventPic_Girl2, 2, 4, 6),
    overworld_frame(gObjectEventPic_Girl2, 2, 4, 7),
    overworld_frame(gObjectEventPic_Girl2, 2, 4, 8),
};

static const struct SpriteFrameImage sPicTable_LittleBoy[] = {
    overworld_frame(gObjectEventPic_LittleBoy, 2, 2, 0),
    overworld_frame(gObjectEventPic_LittleBoy, 2, 2, 1),
    overworld_frame(gObjectEventPic_LittleBoy, 2, 2, 2),
    overworld_frame(gObjectEventPic_LittleBoy, 2, 2, 3),
    overworld_frame(gObjectEventPic_LittleBoy, 2, 2, 4),
    overworld_frame(gObjectEventPic_LittleBoy, 2, 2, 5),
    overworld_frame(gObjectEventPic_LittleBoy, 2, 2, 6),
    overworld_frame(gObjectEventPic_LittleBoy, 2, 2, 7),
    overworld_frame(gObjectEventPic_LittleBoy, 2, 2, 8),
};

static const struct SpriteFrameImage sPicTable_LittleGirl[] = {
    overworld_frame(gObjectEventPic_LittleGirl, 2, 2, 0),
    overworld_frame(gObjectEventPic_LittleGirl, 2, 2, 1),
    overworld_frame(gObjectEventPic_LittleGirl, 2, 2, 2),
    overworld_frame(gObjectEventPic_LittleGirl, 2, 2, 3),
    overworld_frame(gObjectEventPic_LittleGirl, 2, 2, 4),
    overworld_frame(gObjectEventPic_LittleGirl, 2, 2, 5),
    overworld_frame(gObjectEventPic_LittleGirl, 2, 2, 6),
    overworld_frame(gObjectEventPic_LittleGirl, 2, 2, 7),
    overworld_frame(gObjectEventPic_LittleGirl, 2, 2, 8),
};

static const struct SpriteFrameImage sPicTable_Boy3[] = {
    overworld_frame(gObjectEventPic_Boy3, 2, 4, 0),
    overworld_frame(gObjectEventPic_Boy3, 2, 4, 1),
    overworld_frame(gObjectEventPic_Boy3, 2, 4, 2),
    overworld_frame(gObjectEventPic_Boy3, 2, 4, 3),
    overworld_frame(gObjectEventPic_Boy3, 2, 4, 4),
    overworld_frame(gObjectEventPic_Boy3, 2, 4, 5),
    overworld_frame(gObjectEventPic_Boy3, 2, 4, 6),
    overworld_frame(gObjectEventPic_Boy3, 2, 4, 7),
    overworld_frame(gObjectEventPic_Boy3, 2, 4, 8),
};

static const struct SpriteFrameImage sPicTable_Girl3[] = {
    overworld_frame(gObjectEventPic_Girl3, 2, 4, 0),
    overworld_frame(gObjectEventPic_Girl3, 2, 4, 1),
    overworld_frame(gObjectEventPic_Girl3, 2, 4, 2),
    overworld_frame(gObjectEventPic_Girl3, 2, 4, 3),
    overworld_frame(gObjectEventPic_Girl3, 2, 4, 4),
    overworld_frame(gObjectEventPic_Girl3, 2, 4, 5),
    overworld_frame(gObjectEventPic_Girl3, 2, 4, 6),
    overworld_frame(gObjectEventPic_Girl3, 2, 4, 7),
    overworld_frame(gObjectEventPic_Girl3, 2, 4, 8),
};

static const struct SpriteFrameImage sPicTable_RichBoy[] = {
    overworld_frame(gObjectEventPic_RichBoy, 2, 4, 0),
    overworld_frame(gObjectEventPic_RichBoy, 2, 4, 1),
    overworld_frame(gObjectEventPic_RichBoy, 2, 4, 2),
    overworld_frame(gObjectEventPic_RichBoy, 2, 4, 3),
    overworld_frame(gObjectEventPic_RichBoy, 2, 4, 4),
    overworld_frame(gObjectEventPic_RichBoy, 2, 4, 5),
    overworld_frame(gObjectEventPic_RichBoy, 2, 4, 6),
    overworld_frame(gObjectEventPic_RichBoy, 2, 4, 7),
    overworld_frame(gObjectEventPic_RichBoy, 2, 4, 8),
};

static const struct SpriteFrameImage sPicTable_Woman1[] = {
    overworld_frame(gObjectEventPic_Woman1, 2, 4, 0),
    overworld_frame(gObjectEventPic_Woman1, 2, 4, 1),
    overworld_frame(gObjectEventPic_Woman1, 2, 4, 2),
    overworld_frame(gObjectEventPic_Woman1, 2, 4, 3),
    overworld_frame(gObjectEventPic_Woman1, 2, 4, 4),
    overworld_frame(gObjectEventPic_Woman1, 2, 4, 5),
    overworld_frame(gObjectEventPic_Woman1, 2, 4, 6),
    overworld_frame(gObjectEventPic_Woman1, 2, 4, 7),
    overworld_frame(gObjectEventPic_Woman1, 2, 4, 8),
};

static const struct SpriteFrameImage sPicTable_FatMan[] = {
    overworld_frame(gObjectEventPic_FatMan, 2, 4, 0),
    overworld_frame(gObjectEventPic_FatMan, 2, 4, 1),
    overworld_frame(gObjectEventPic_FatMan, 2, 4, 2),
    overworld_frame(gObjectEventPic_FatMan, 2, 4, 3),
    overworld_frame(gObjectEventPic_FatMan, 2, 4, 4),
    overworld_frame(gObjectEventPic_FatMan, 2, 4, 5),
    overworld_frame(gObjectEventPic_FatMan, 2, 4, 6),
    overworld_frame(gObjectEventPic_FatMan, 2, 4, 7),
    overworld_frame(gObjectEventPic_FatMan, 2, 4, 8),
};

static const struct SpriteFrameImage sPicTable_PokefanF[] = {
    overworld_frame(gObjectEventPic_PokefanF, 2, 4, 0),
    overworld_frame(gObjectEventPic_PokefanF, 2, 4, 1),
    overworld_frame(gObjectEventPic_PokefanF, 2, 4, 2),
    overworld_frame(gObjectEventPic_PokefanF, 2, 4, 3),
    overworld_frame(gObjectEventPic_PokefanF, 2, 4, 4),
    overworld_frame(gObjectEventPic_PokefanF, 2, 4, 5),
    overworld_frame(gObjectEventPic_PokefanF, 2, 4, 6),
    overworld_frame(gObjectEventPic_PokefanF, 2, 4, 7),
    overworld_frame(gObjectEventPic_PokefanF, 2, 4, 8),
};

static const struct SpriteFrameImage sPicTable_Man1[] = {
    overworld_frame(gObjectEventPic_Man1, 2, 4, 0),
    overworld_frame(gObjectEventPic_Man1, 2, 4, 1),
    overworld_frame(gObjectEventPic_Man1, 2, 4, 2),
    overworld_frame(gObjectEventPic_Man1, 2, 4, 3),
    overworld_frame(gObjectEventPic_Man1, 2, 4, 4),
    overworld_frame(gObjectEventPic_Man1, 2, 4, 5),
    overworld_frame(gObjectEventPic_Man1, 2, 4, 6),
    overworld_frame(gObjectEventPic_Man1, 2, 4, 7),
    overworld_frame(gObjectEventPic_Man1, 2, 4, 8),
};

static const struct SpriteFrameImage sPicTable_Woman2[] = {
    overworld_frame(gObjectEventPic_Woman2, 2, 4, 0),
    overworld_frame(gObjectEventPic_Woman2, 2, 4, 1),
    overworld_frame(gObjectEventPic_Woman2, 2, 4, 2),
    overworld_frame(gObjectEventPic_Woman2, 2, 4, 3),
    overworld_frame(gObjectEventPic_Woman2, 2, 4, 4),
    overworld_frame(gObjectEventPic_Woman2, 2, 4, 5),
    overworld_frame(gObjectEventPic_Woman2, 2, 4, 6),
    overworld_frame(gObjectEventPic_Woman2, 2, 4, 7),
    overworld_frame(gObjectEventPic_Woman2, 2, 4, 8),
};

static const struct SpriteFrameImage sPicTable_ExpertM[] = {
    overworld_frame(gObjectEventPic_ExpertM, 2, 4, 0),
    overworld_frame(gObjectEventPic_ExpertM, 2, 4, 1),
    overworld_frame(gObjectEventPic_ExpertM, 2, 4, 2),
    overworld_frame(gObjectEventPic_ExpertM, 2, 4, 3),
    overworld_frame(gObjectEventPic_ExpertM, 2, 4, 4),
    overworld_frame(gObjectEventPic_ExpertM, 2, 4, 5),
    overworld_frame(gObjectEventPic_ExpertM, 2, 4, 6),
    overworld_frame(gObjectEventPic_ExpertM, 2, 4, 7),
    overworld_frame(gObjectEventPic_ExpertM, 2, 4, 8),
};

static const struct SpriteFrameImage sPicTable_ExpertF[] = {
    overworld_frame(gObjectEventPic_ExpertF, 2, 4, 0),
    overworld_frame(gObjectEventPic_ExpertF, 2, 4, 1),
    overworld_frame(gObjectEventPic_ExpertF, 2, 4, 2),
    overworld_frame(gObjectEventPic_ExpertF, 2, 4, 3),
    overworld_frame(gObjectEventPic_ExpertF, 2, 4, 4),
    overworld_frame(gObjectEventPic_ExpertF, 2, 4, 5),
    overworld_frame(gObjectEventPic_ExpertF, 2, 4, 6),
    overworld_frame(gObjectEventPic_ExpertF, 2, 4, 7),
    overworld_frame(gObjectEventPic_ExpertF, 2, 4, 8),
};

static const struct SpriteFrameImage sPicTable_Man2[] = {
    overworld_frame(gObjectEventPic_Man2, 2, 4, 0),
    overworld_frame(gObjectEventPic_Man2, 2, 4, 1),
    overworld_frame(gObjectEventPic_Man2, 2, 4, 2),
    overworld_frame(gObjectEventPic_Man2, 2, 4, 3),
    overworld_frame(gObjectEventPic_Man2, 2, 4, 4),
    overworld_frame(gObjectEventPic_Man2, 2, 4, 5),
    overworld_frame(gObjectEventPic_Man2, 2, 4, 6),
    overworld_frame(gObjectEventPic_Man2, 2, 4, 7),
    overworld_frame(gObjectEventPic_Man2, 2, 4, 8),
};

static const struct SpriteFrameImage sPicTable_Woman3[] = {
    overworld_frame(gObjectEventPic_Woman3, 2, 4, 0),
    overworld_frame(gObjectEventPic_Woman3, 2, 4, 1),
    overworld_frame(gObjectEventPic_Woman3, 2, 4, 2),
    overworld_frame(gObjectEventPic_Woman3, 2, 4, 3),
    overworld_frame(gObjectEventPic_Woman3, 2, 4, 4),
    overworld_frame(gObjectEventPic_Woman3, 2, 4, 5),
    overworld_frame(gObjectEventPic_Woman3, 2, 4, 6),
    overworld_frame(gObjectEventPic_Woman3, 2, 4, 7),
    overworld_frame(gObjectEventPic_Woman3, 2, 4, 8),
};

static const struct SpriteFrameImage sPicTable_PokefanM[] = {
    overworld_frame(gObjectEventPic_PokefanM, 2, 4, 0),
    overworld_frame(gObjectEventPic_PokefanM, 2, 4, 1),
    overworld_frame(gObjectEventPic_PokefanM, 2, 4, 2),
    overworld_frame(gObjectEventPic_PokefanM, 2, 4, 3),
    overworld_frame(gObjectEventPic_PokefanM, 2, 4, 4),
    overworld_frame(gObjectEventPic_PokefanM, 2, 4, 5),
    overworld_frame(gObjectEventPic_PokefanM, 2, 4, 6),
    overworld_frame(gObjectEventPic_PokefanM, 2, 4, 7),
    overworld_frame(gObjectEventPic_PokefanM, 2, 4, 8),
};

static const struct SpriteFrameImage sPicTable_Woman4[] = {
    overworld_frame(gObjectEventPic_Woman4, 2, 4, 0),
    overworld_frame(gObjectEventPic_Woman4, 2, 4, 1),
    overworld_frame(gObjectEventPic_Woman4, 2, 4, 2),
    overworld_frame(gObjectEventPic_Woman4, 2, 4, 3),
    overworld_frame(gObjectEventPic_Woman4, 2, 4, 4),
    overworld_frame(gObjectEventPic_Woman4, 2, 4, 5),
    overworld_frame(gObjectEventPic_Woman4, 2, 4, 6),
    overworld_frame(gObjectEventPic_Woman4, 2, 4, 7),
    overworld_frame(gObjectEventPic_Woman4, 2, 4, 8),
};

static const struct SpriteFrameImage sPicTable_Cook[] = {
    overworld_frame(gObjectEventPic_Cook, 2, 4, 0),
    overworld_frame(gObjectEventPic_Cook, 2, 4, 1),
    overworld_frame(gObjectEventPic_Cook, 2, 4, 2),
    overworld_frame(gObjectEventPic_Cook, 2, 4, 0),
    overworld_frame(gObjectEventPic_Cook, 2, 4, 0),
    overworld_frame(gObjectEventPic_Cook, 2, 4, 1),
    overworld_frame(gObjectEventPic_Cook, 2, 4, 1),
    overworld_frame(gObjectEventPic_Cook, 2, 4, 2),
    overworld_frame(gObjectEventPic_Cook, 2, 4, 2),
};

static const struct SpriteFrameImage sPicTable_LinkReceptionist[] = {
    overworld_frame(gObjectEventPic_LinkReceptionist, 2, 4, 0),
    overworld_frame(gObjectEventPic_LinkReceptionist, 2, 4, 1),
    overworld_frame(gObjectEventPic_LinkReceptionist, 2, 4, 2),
    overworld_frame(gObjectEventPic_LinkReceptionist, 2, 4, 3),
    overworld_frame(gObjectEventPic_LinkReceptionist, 2, 4, 4),
    overworld_frame(gObjectEventPic_LinkReceptionist, 2, 4, 5),
    overworld_frame(gObjectEventPic_LinkReceptionist, 2, 4, 6),
    overworld_frame(gObjectEventPic_LinkReceptionist, 2, 4, 7),
    overworld_frame(gObjectEventPic_LinkReceptionist, 2, 4, 8),
};

static const struct SpriteFrameImage sPicTable_OldMan[] = {
    overworld_frame(gObjectEventPic_OldMan, 2, 4, 0),
    overworld_frame(gObjectEventPic_OldMan, 2, 4, 1),
    overworld_frame(gObjectEventPic_OldMan, 2, 4, 2),
    overworld_frame(gObjectEventPic_OldMan, 2, 4, 0),
    overworld_frame(gObjectEventPic_OldMan, 2, 4, 0),
    overworld_frame(gObjectEventPic_OldMan, 2, 4, 1),
    overworld_frame(gObjectEventPic_OldMan, 2, 4, 1),
    overworld_frame(gObjectEventPic_OldMan, 2, 4, 2),
    overworld_frame(gObjectEventPic_OldMan, 2, 4, 2),
};

static const struct SpriteFrameImage sPicTable_OldWoman[] = {
    overworld_frame(gObjectEventPic_OldWoman, 2, 4, 0),
    overworld_frame(gObjectEventPic_OldWoman, 2, 4, 1),
    overworld_frame(gObjectEventPic_OldWoman, 2, 4, 2),
    overworld_frame(gObjectEventPic_OldWoman, 2, 4, 3),
    overworld_frame(gObjectEventPic_OldWoman, 2, 4, 4),
    overworld_frame(gObjectEventPic_OldWoman, 2, 4, 5),
    overworld_frame(gObjectEventPic_OldWoman, 2, 4, 6),
    overworld_frame(gObjectEventPic_OldWoman, 2, 4, 7),
    overworld_frame(gObjectEventPic_OldWoman, 2, 4, 8),
};

static const struct SpriteFrameImage sPicTable_Camper[] = {
    overworld_frame(gObjectEventPic_Camper, 2, 4, 0),
    overworld_frame(gObjectEventPic_Camper, 2, 4, 1),
    overworld_frame(gObjectEventPic_Camper, 2, 4, 2),
    overworld_frame(gObjectEventPic_Camper, 2, 4, 3),
    overworld_frame(gObjectEventPic_Camper, 2, 4, 4),
    overworld_frame(gObjectEventPic_Camper, 2, 4, 5),
    overworld_frame(gObjectEventPic_Camper, 2, 4, 6),
    overworld_frame(gObjectEventPic_Camper, 2, 4, 7),
    overworld_frame(gObjectEventPic_Camper, 2, 4, 8),
};

static const struct SpriteFrameImage sPicTable_Picnicker[] = {
    overworld_frame(gObjectEventPic_Picnicker, 2, 4, 0),
    overworld_frame(gObjectEventPic_Picnicker, 2, 4, 1),
    overworld_frame(gObjectEventPic_Picnicker, 2, 4, 2),
    overworld_frame(gObjectEventPic_Picnicker, 2, 4, 3),
    overworld_frame(gObjectEventPic_Picnicker, 2, 4, 4),
    overworld_frame(gObjectEventPic_Picnicker, 2, 4, 5),
    overworld_frame(gObjectEventPic_Picnicker, 2, 4, 6),
    overworld_frame(gObjectEventPic_Picnicker, 2, 4, 7),
    overworld_frame(gObjectEventPic_Picnicker, 2, 4, 8),
};

static const struct SpriteFrameImage sPicTable_Man3[] = {
    overworld_frame(gObjectEventPic_Man3, 2, 4, 0),
    overworld_frame(gObjectEventPic_Man3, 2, 4, 1),
    overworld_frame(gObjectEventPic_Man3, 2, 4, 2),
    overworld_frame(gObjectEventPic_Man3, 2, 4, 3),
    overworld_frame(gObjectEventPic_Man3, 2, 4, 4),
    overworld_frame(gObjectEventPic_Man3, 2, 4, 5),
    overworld_frame(gObjectEventPic_Man3, 2, 4, 6),
    overworld_frame(gObjectEventPic_Man3, 2, 4, 7),
    overworld_frame(gObjectEventPic_Man3, 2, 4, 8),
};

static const struct SpriteFrameImage sPicTable_Woman5[] = {
    overworld_frame(gObjectEventPic_Woman5, 2, 4, 0),
    overworld_frame(gObjectEventPic_Woman5, 2, 4, 1),
    overworld_frame(gObjectEventPic_Woman5, 2, 4, 2),
    overworld_frame(gObjectEventPic_Woman5, 2, 4, 3),
    overworld_frame(gObjectEventPic_Woman5, 2, 4, 4),
    overworld_frame(gObjectEventPic_Woman5, 2, 4, 5),
    overworld_frame(gObjectEventPic_Woman5, 2, 4, 6),
    overworld_frame(gObjectEventPic_Woman5, 2, 4, 7),
    overworld_frame(gObjectEventPic_Woman5, 2, 4, 8),
};

static const struct SpriteFrameImage sPicTable_Youngster[] = {
    overworld_frame(gObjectEventPic_Youngster, 2, 4, 0),
    overworld_frame(gObjectEventPic_Youngster, 2, 4, 1),
    overworld_frame(gObjectEventPic_Youngster, 2, 4, 2),
    overworld_frame(gObjectEventPic_Youngster, 2, 4, 3),
    overworld_frame(gObjectEventPic_Youngster, 2, 4, 4),
    overworld_frame(gObjectEventPic_Youngster, 2, 4, 5),
    overworld_frame(gObjectEventPic_Youngster, 2, 4, 6),
    overworld_frame(gObjectEventPic_Youngster, 2, 4, 7),
    overworld_frame(gObjectEventPic_Youngster, 2, 4, 8),
};

static const struct SpriteFrameImage sPicTable_BugCatcher[] = {
    overworld_frame(gObjectEventPic_BugCatcher, 2, 4, 0),
    overworld_frame(gObjectEventPic_BugCatcher, 2, 4, 1),
    overworld_frame(gObjectEventPic_BugCatcher, 2, 4, 2),
    overworld_frame(gObjectEventPic_BugCatcher, 2, 4, 3),
    overworld_frame(gObjectEventPic_BugCatcher, 2, 4, 4),
    overworld_frame(gObjectEventPic_BugCatcher, 2, 4, 5),
    overworld_frame(gObjectEventPic_BugCatcher, 2, 4, 6),
    overworld_frame(gObjectEventPic_BugCatcher, 2, 4, 7),
    overworld_frame(gObjectEventPic_BugCatcher, 2, 4, 8),
};

static const struct SpriteFrameImage sPicTable_PsychicM[] = {
    overworld_frame(gObjectEventPic_PsychicM, 2, 4, 0),
    overworld_frame(gObjectEventPic_PsychicM, 2, 4, 1),
    overworld_frame(gObjectEventPic_PsychicM, 2, 4, 2),
    overworld_frame(gObjectEventPic_PsychicM, 2, 4, 3),
    overworld_frame(gObjectEventPic_PsychicM, 2, 4, 4),
    overworld_frame(gObjectEventPic_PsychicM, 2, 4, 5),
    overworld_frame(gObjectEventPic_PsychicM, 2, 4, 6),
    overworld_frame(gObjectEventPic_PsychicM, 2, 4, 7),
    overworld_frame(gObjectEventPic_PsychicM, 2, 4, 8),
};

static const struct SpriteFrameImage sPicTable_SchoolKidM[] = {
    overworld_frame(gObjectEventPic_SchoolKidM, 2, 4, 0),
    overworld_frame(gObjectEventPic_SchoolKidM, 2, 4, 1),
    overworld_frame(gObjectEventPic_SchoolKidM, 2, 4, 2),
    overworld_frame(gObjectEventPic_SchoolKidM, 2, 4, 3),
    overworld_frame(gObjectEventPic_SchoolKidM, 2, 4, 4),
    overworld_frame(gObjectEventPic_SchoolKidM, 2, 4, 5),
    overworld_frame(gObjectEventPic_SchoolKidM, 2, 4, 6),
    overworld_frame(gObjectEventPic_SchoolKidM, 2, 4, 7),
    overworld_frame(gObjectEventPic_SchoolKidM, 2, 4, 8),
};

static const struct SpriteFrameImage sPicTable_Maniac[] = {
    overworld_frame(gObjectEventPic_Maniac, 2, 4, 0),
    overworld_frame(gObjectEventPic_Maniac, 2, 4, 1),
    overworld_frame(gObjectEventPic_Maniac, 2, 4, 2),
    overworld_frame(gObjectEventPic_Maniac, 2, 4, 3),
    overworld_frame(gObjectEventPic_Maniac, 2, 4, 4),
    overworld_frame(gObjectEventPic_Maniac, 2, 4, 5),
    overworld_frame(gObjectEventPic_Maniac, 2, 4, 6),
    overworld_frame(gObjectEventPic_Maniac, 2, 4, 7),
    overworld_frame(gObjectEventPic_Maniac, 2, 4, 8),
};

static const struct SpriteFrameImage sPicTable_HexManiac[] = {
    overworld_frame(gObjectEventPic_HexManiac, 2, 4, 0),
    overworld_frame(gObjectEventPic_HexManiac, 2, 4, 1),
    overworld_frame(gObjectEventPic_HexManiac, 2, 4, 2),
    overworld_frame(gObjectEventPic_HexManiac, 2, 4, 3),
    overworld_frame(gObjectEventPic_HexManiac, 2, 4, 4),
    overworld_frame(gObjectEventPic_HexManiac, 2, 4, 5),
    overworld_frame(gObjectEventPic_HexManiac, 2, 4, 6),
    overworld_frame(gObjectEventPic_HexManiac, 2, 4, 7),
    overworld_frame(gObjectEventPic_HexManiac, 2, 4, 8),
};

static const struct SpriteFrameImage sPicTable_SwimmerM[] = {
    overworld_frame(gObjectEventPic_SwimmerM, 2, 4, 0),
    overworld_frame(gObjectEventPic_SwimmerM, 2, 4, 1),
    overworld_frame(gObjectEventPic_SwimmerM, 2, 4, 2),
    overworld_frame(gObjectEventPic_SwimmerM, 2, 4, 3),
    overworld_frame(gObjectEventPic_SwimmerM, 2, 4, 4),
    overworld_frame(gObjectEventPic_SwimmerM, 2, 4, 5),
    overworld_frame(gObjectEventPic_SwimmerM, 2, 4, 6),
    overworld_frame(gObjectEventPic_SwimmerM, 2, 4, 7),
    overworld_frame(gObjectEventPic_SwimmerM, 2, 4, 8),
};

static const struct SpriteFrameImage sPicTable_SwimmerF[] = {
    overworld_frame(gObjectEventPic_SwimmerF, 2, 4, 0),
    overworld_frame(gObjectEventPic_SwimmerF, 2, 4, 1),
    overworld_frame(gObjectEventPic_SwimmerF, 2, 4, 2),
    overworld_frame(gObjectEventPic_SwimmerF, 2, 4, 3),
    overworld_frame(gObjectEventPic_SwimmerF, 2, 4, 4),
    overworld_frame(gObjectEventPic_SwimmerF, 2, 4, 5),
    overworld_frame(gObjectEventPic_SwimmerF, 2, 4, 6),
    overworld_frame(gObjectEventPic_SwimmerF, 2, 4, 7),
    overworld_frame(gObjectEventPic_SwimmerF, 2, 4, 8),
};

static const struct SpriteFrameImage sPicTable_BlackBelt[] = {
    overworld_frame(gObjectEventPic_BlackBelt, 2, 4, 0),
    overworld_frame(gObjectEventPic_BlackBelt, 2, 4, 1),
    overworld_frame(gObjectEventPic_BlackBelt, 2, 4, 2),
    overworld_frame(gObjectEventPic_BlackBelt, 2, 4, 3),
    overworld_frame(gObjectEventPic_BlackBelt, 2, 4, 4),
    overworld_frame(gObjectEventPic_BlackBelt, 2, 4, 5),
    overworld_frame(gObjectEventPic_BlackBelt, 2, 4, 6),
    overworld_frame(gObjectEventPic_BlackBelt, 2, 4, 7),
    overworld_frame(gObjectEventPic_BlackBelt, 2, 4, 8),
};

static const struct SpriteFrameImage sPicTable_Beauty[] = {
    overworld_frame(gObjectEventPic_Beauty, 2, 4, 0),
    overworld_frame(gObjectEventPic_Beauty, 2, 4, 1),
    overworld_frame(gObjectEventPic_Beauty, 2, 4, 2),
    overworld_frame(gObjectEventPic_Beauty, 2, 4, 3),
    overworld_frame(gObjectEventPic_Beauty, 2, 4, 4),
    overworld_frame(gObjectEventPic_Beauty, 2, 4, 5),
    overworld_frame(gObjectEventPic_Beauty, 2, 4, 6),
    overworld_frame(gObjectEventPic_Beauty, 2, 4, 7),
    overworld_frame(gObjectEventPic_Beauty, 2, 4, 8),
};

static const struct SpriteFrameImage sPicTable_Scientist1[] = {
    overworld_frame(gObjectEventPic_Scientist1, 2, 4, 0),
    overworld_frame(gObjectEventPic_Scientist1, 2, 4, 1),
    overworld_frame(gObjectEventPic_Scientist1, 2, 4, 2),
    overworld_frame(gObjectEventPic_Scientist1, 2, 4, 3),
    overworld_frame(gObjectEventPic_Scientist1, 2, 4, 4),
    overworld_frame(gObjectEventPic_Scientist1, 2, 4, 5),
    overworld_frame(gObjectEventPic_Scientist1, 2, 4, 6),
    overworld_frame(gObjectEventPic_Scientist1, 2, 4, 7),
    overworld_frame(gObjectEventPic_Scientist1, 2, 4, 8),
};

static const struct SpriteFrameImage sPicTable_Lass[] = {
    overworld_frame(gObjectEventPic_Lass, 2, 4, 0),
    overworld_frame(gObjectEventPic_Lass, 2, 4, 1),
    overworld_frame(gObjectEventPic_Lass, 2, 4, 2),
    overworld_frame(gObjectEventPic_Lass, 2, 4, 3),
    overworld_frame(gObjectEventPic_Lass, 2, 4, 4),
    overworld_frame(gObjectEventPic_Lass, 2, 4, 5),
    overworld_frame(gObjectEventPic_Lass, 2, 4, 6),
    overworld_frame(gObjectEventPic_Lass, 2, 4, 7),
    overworld_frame(gObjectEventPic_Lass, 2, 4, 8),
};

static const struct SpriteFrameImage sPicTable_Gentleman[] = {
    overworld_frame(gObjectEventPic_Gentleman, 2, 4, 0),
    overworld_frame(gObjectEventPic_Gentleman, 2, 4, 1),
    overworld_frame(gObjectEventPic_Gentleman, 2, 4, 2),
    overworld_frame(gObjectEventPic_Gentleman, 2, 4, 3),
    overworld_frame(gObjectEventPic_Gentleman, 2, 4, 4),
    overworld_frame(gObjectEventPic_Gentleman, 2, 4, 5),
    overworld_frame(gObjectEventPic_Gentleman, 2, 4, 6),
    overworld_frame(gObjectEventPic_Gentleman, 2, 4, 7),
    overworld_frame(gObjectEventPic_Gentleman, 2, 4, 8),
};

static const struct SpriteFrameImage sPicTable_Sailor[] = {
    overworld_frame(gObjectEventPic_Sailor, 2, 4, 0),
    overworld_frame(gObjectEventPic_Sailor, 2, 4, 1),
    overworld_frame(gObjectEventPic_Sailor, 2, 4, 2),
    overworld_frame(gObjectEventPic_Sailor, 2, 4, 3),
    overworld_frame(gObjectEventPic_Sailor, 2, 4, 4),
    overworld_frame(gObjectEventPic_Sailor, 2, 4, 5),
    overworld_frame(gObjectEventPic_Sailor, 2, 4, 6),
    overworld_frame(gObjectEventPic_Sailor, 2, 4, 7),
    overworld_frame(gObjectEventPic_Sailor, 2, 4, 8),
};

static const struct SpriteFrameImage sPicTable_Fisherman[] = {
    overworld_frame(gObjectEventPic_Fisherman, 2, 4, 0),
    overworld_frame(gObjectEventPic_Fisherman, 2, 4, 1),
    overworld_frame(gObjectEventPic_Fisherman, 2, 4, 2),
    overworld_frame(gObjectEventPic_Fisherman, 2, 4, 3),
    overworld_frame(gObjectEventPic_Fisherman, 2, 4, 4),
    overworld_frame(gObjectEventPic_Fisherman, 2, 4, 5),
    overworld_frame(gObjectEventPic_Fisherman, 2, 4, 6),
    overworld_frame(gObjectEventPic_Fisherman, 2, 4, 7),
    overworld_frame(gObjectEventPic_Fisherman, 2, 4, 8),
};

static const struct SpriteFrameImage sPicTable_RunningTriathleteM[] = {
    overworld_frame(gObjectEventPic_RunningTriathleteM, 2, 4, 0),
    overworld_frame(gObjectEventPic_RunningTriathleteM, 2, 4, 1),
    overworld_frame(gObjectEventPic_RunningTriathleteM, 2, 4, 2),
    overworld_frame(gObjectEventPic_RunningTriathleteM, 2, 4, 3),
    overworld_frame(gObjectEventPic_RunningTriathleteM, 2, 4, 4),
    overworld_frame(gObjectEventPic_RunningTriathleteM, 2, 4, 5),
    overworld_frame(gObjectEventPic_RunningTriathleteM, 2, 4, 6),
    overworld_frame(gObjectEventPic_RunningTriathleteM, 2, 4, 7),
    overworld_frame(gObjectEventPic_RunningTriathleteM, 2, 4, 8),
};

static const struct SpriteFrameImage sPicTable_RunningTriathleteF[] = {
    overworld_frame(gObjectEventPic_RunningTriathleteF, 2, 4, 0),
    overworld_frame(gObjectEventPic_RunningTriathleteF, 2, 4, 1),
    overworld_frame(gObjectEventPic_RunningTriathleteF, 2, 4, 2),
    overworld_frame(gObjectEventPic_RunningTriathleteF, 2, 4, 3),
    overworld_frame(gObjectEventPic_RunningTriathleteF, 2, 4, 4),
    overworld_frame(gObjectEventPic_RunningTriathleteF, 2, 4, 5),
    overworld_frame(gObjectEventPic_RunningTriathleteF, 2, 4, 6),
    overworld_frame(gObjectEventPic_RunningTriathleteF, 2, 4, 7),
    overworld_frame(gObjectEventPic_RunningTriathleteF, 2, 4, 8),
};

static const struct SpriteFrameImage sPicTable_TuberF[] = {
    overworld_frame(gObjectEventPic_TuberF, 2, 2, 0),
    overworld_frame(gObjectEventPic_TuberF, 2, 2, 1),
    overworld_frame(gObjectEventPic_TuberF, 2, 2, 2),
    overworld_frame(gObjectEventPic_TuberF, 2, 2, 3),
    overworld_frame(gObjectEventPic_TuberF, 2, 2, 4),
    overworld_frame(gObjectEventPic_TuberF, 2, 2, 5),
    overworld_frame(gObjectEventPic_TuberF, 2, 2, 6),
    overworld_frame(gObjectEventPic_TuberF, 2, 2, 7),
    overworld_frame(gObjectEventPic_TuberF, 2, 2, 8),
};

static const struct SpriteFrameImage sPicTable_TuberM[] = {
    overworld_frame(gObjectEventPic_TuberM, 2, 2, 0),
    overworld_frame(gObjectEventPic_TuberM, 2, 2, 1),
    overworld_frame(gObjectEventPic_TuberM, 2, 2, 2),
    overworld_frame(gObjectEventPic_TuberM, 2, 2, 3),
    overworld_frame(gObjectEventPic_TuberM, 2, 2, 4),
    overworld_frame(gObjectEventPic_TuberM, 2, 2, 5),
    overworld_frame(gObjectEventPic_TuberM, 2, 2, 6),
    overworld_frame(gObjectEventPic_TuberM, 2, 2, 7),
    overworld_frame(gObjectEventPic_TuberM, 2, 2, 8),
};

static const struct SpriteFrameImage sPicTable_Hiker[] = {
    overworld_frame(gObjectEventPic_Hiker, 2, 4, 0),
    overworld_frame(gObjectEventPic_Hiker, 2, 4, 1),
    overworld_frame(gObjectEventPic_Hiker, 2, 4, 2),
    overworld_frame(gObjectEventPic_Hiker, 2, 4, 3),
    overworld_frame(gObjectEventPic_Hiker, 2, 4, 4),
    overworld_frame(gObjectEventPic_Hiker, 2, 4, 5),
    overworld_frame(gObjectEventPic_Hiker, 2, 4, 6),
    overworld_frame(gObjectEventPic_Hiker, 2, 4, 7),
    overworld_frame(gObjectEventPic_Hiker, 2, 4, 8),
};

static const struct SpriteFrameImage sPicTable_CyclingTriathleteM[] = {
    overworld_frame(gObjectEventPic_CyclingTriathleteM, 4, 4, 0),
    overworld_frame(gObjectEventPic_CyclingTriathleteM, 4, 4, 1),
    overworld_frame(gObjectEventPic_CyclingTriathleteM, 4, 4, 2),
    overworld_frame(gObjectEventPic_CyclingTriathleteM, 4, 4, 3),
    overworld_frame(gObjectEventPic_CyclingTriathleteM, 4, 4, 4),
    overworld_frame(gObjectEventPic_CyclingTriathleteM, 4, 4, 5),
    overworld_frame(gObjectEventPic_CyclingTriathleteM, 4, 4, 6),
    overworld_frame(gObjectEventPic_CyclingTriathleteM, 4, 4, 7),
    overworld_frame(gObjectEventPic_CyclingTriathleteM, 4, 4, 8),
};

static const struct SpriteFrameImage sPicTable_CyclingTriathleteF[] = {
    overworld_frame(gObjectEventPic_CyclingTriathleteF, 4, 4, 0),
    overworld_frame(gObjectEventPic_CyclingTriathleteF, 4, 4, 1),
    overworld_frame(gObjectEventPic_CyclingTriathleteF, 4, 4, 2),
    overworld_frame(gObjectEventPic_CyclingTriathleteF, 4, 4, 3),
    overworld_frame(gObjectEventPic_CyclingTriathleteF, 4, 4, 4),
    overworld_frame(gObjectEventPic_CyclingTriathleteF, 4, 4, 5),
    overworld_frame(gObjectEventPic_CyclingTriathleteF, 4, 4, 6),
    overworld_frame(gObjectEventPic_CyclingTriathleteF, 4, 4, 7),
    overworld_frame(gObjectEventPic_CyclingTriathleteF, 4, 4, 8),
};

static const struct SpriteFrameImage sPicTable_Nurse[] = {
    overworld_frame(gObjectEventPic_Nurse, 2, 4, 0),
    overworld_frame(gObjectEventPic_Nurse, 2, 4, 1),
    overworld_frame(gObjectEventPic_Nurse, 2, 4, 2),
    overworld_frame(gObjectEventPic_Nurse, 2, 4, 0),
    overworld_frame(gObjectEventPic_Nurse, 2, 4, 0),
    overworld_frame(gObjectEventPic_Nurse, 2, 4, 1),
    overworld_frame(gObjectEventPic_Nurse, 2, 4, 1),
    overworld_frame(gObjectEventPic_Nurse, 2, 4, 2),
    overworld_frame(gObjectEventPic_Nurse, 2, 4, 2),
    overworld_frame(gObjectEventPic_Nurse, 2, 4, 3),
};

static const struct SpriteFrameImage sPicTable_ItemBall[] = {
    obj_frame_tiles(gObjectEventPic_ItemBall),
};

static const struct SpriteFrameImage sPicTable_ProfBirch[] = {
    overworld_frame(gObjectEventPic_ProfBirch, 2, 4, 0),
    overworld_frame(gObjectEventPic_ProfBirch, 2, 4, 1),
    overworld_frame(gObjectEventPic_ProfBirch, 2, 4, 2),
    overworld_frame(gObjectEventPic_ProfBirch, 2, 4, 3),
    overworld_frame(gObjectEventPic_ProfBirch, 2, 4, 4),
    overworld_frame(gObjectEventPic_ProfBirch, 2, 4, 5),
    overworld_frame(gObjectEventPic_ProfBirch, 2, 4, 6),
    overworld_frame(gObjectEventPic_ProfBirch, 2, 4, 7),
    overworld_frame(gObjectEventPic_ProfBirch, 2, 4, 8),
};

static const struct SpriteFrameImage sPicTable_Man4[] = {
    overworld_frame(gObjectEventPic_Man4, 2, 4, 0),
    overworld_frame(gObjectEventPic_Man4, 2, 4, 1),
    overworld_frame(gObjectEventPic_Man4, 2, 4, 2),
    overworld_frame(gObjectEventPic_Man4, 2, 4, 3),
    overworld_frame(gObjectEventPic_Man4, 2, 4, 4),
    overworld_frame(gObjectEventPic_Man4, 2, 4, 5),
    overworld_frame(gObjectEventPic_Man4, 2, 4, 6),
    overworld_frame(gObjectEventPic_Man4, 2, 4, 7),
    overworld_frame(gObjectEventPic_Man4, 2, 4, 8),
};

static const struct SpriteFrameImage sPicTable_Man5[] = {
    overworld_frame(gObjectEventPic_Man5, 2, 4, 0),
    overworld_frame(gObjectEventPic_Man5, 2, 4, 1),
    overworld_frame(gObjectEventPic_Man5, 2, 4, 2),
    overworld_frame(gObjectEventPic_Man5, 2, 4, 3),
    overworld_frame(gObjectEventPic_Man5, 2, 4, 4),
    overworld_frame(gObjectEventPic_Man5, 2, 4, 5),
    overworld_frame(gObjectEventPic_Man5, 2, 4, 6),
    overworld_frame(gObjectEventPic_Man5, 2, 4, 7),
    overworld_frame(gObjectEventPic_Man5, 2, 4, 8),
};

static const struct SpriteFrameImage sPicTable_ReporterM[] = {
    overworld_frame(gObjectEventPic_ReporterM, 2, 4, 0),
    overworld_frame(gObjectEventPic_ReporterM, 2, 4, 1),
    overworld_frame(gObjectEventPic_ReporterM, 2, 4, 2),
    overworld_frame(gObjectEventPic_ReporterM, 2, 4, 3),
    overworld_frame(gObjectEventPic_ReporterM, 2, 4, 4),
    overworld_frame(gObjectEventPic_ReporterM, 2, 4, 5),
    overworld_frame(gObjectEventPic_ReporterM, 2, 4, 6),
    overworld_frame(gObjectEventPic_ReporterM, 2, 4, 7),
    overworld_frame(gObjectEventPic_ReporterM, 2, 4, 8),
};

static const struct SpriteFrameImage sPicTable_ReporterF[] = {
    overworld_frame(gObjectEventPic_ReporterF, 2, 4, 0),
    overworld_frame(gObjectEventPic_ReporterF, 2, 4, 1),
    overworld_frame(gObjectEventPic_ReporterF, 2, 4, 2),
    overworld_frame(gObjectEventPic_ReporterF, 2, 4, 3),
    overworld_frame(gObjectEventPic_ReporterF, 2, 4, 4),
    overworld_frame(gObjectEventPic_ReporterF, 2, 4, 5),
    overworld_frame(gObjectEventPic_ReporterF, 2, 4, 6),
    overworld_frame(gObjectEventPic_ReporterF, 2, 4, 7),
    overworld_frame(gObjectEventPic_ReporterF, 2, 4, 8),
};

static const struct SpriteFrameImage sPicTable_MauvilleOldMan1[] = {
    overworld_frame(gObjectEventPic_MauvilleOldMan1, 2, 4, 0),
    overworld_frame(gObjectEventPic_MauvilleOldMan1, 2, 4, 1),
    overworld_frame(gObjectEventPic_MauvilleOldMan1, 2, 4, 2),
    overworld_frame(gObjectEventPic_MauvilleOldMan1, 2, 4, 3),
    overworld_frame(gObjectEventPic_MauvilleOldMan1, 2, 4, 4),
    overworld_frame(gObjectEventPic_MauvilleOldMan1, 2, 4, 5),
    overworld_frame(gObjectEventPic_MauvilleOldMan1, 2, 4, 6),
    overworld_frame(gObjectEventPic_MauvilleOldMan1, 2, 4, 7),
    overworld_frame(gObjectEventPic_MauvilleOldMan1, 2, 4, 8),
};

static const struct SpriteFrameImage sPicTable_MauvilleOldMan2[] = {
    overworld_frame(gObjectEventPic_MauvilleOldMan2, 2, 4, 0),
    overworld_frame(gObjectEventPic_MauvilleOldMan2, 2, 4, 1),
    overworld_frame(gObjectEventPic_MauvilleOldMan2, 2, 4, 2),
    overworld_frame(gObjectEventPic_MauvilleOldMan2, 2, 4, 3),
    overworld_frame(gObjectEventPic_MauvilleOldMan2, 2, 4, 4),
    overworld_frame(gObjectEventPic_MauvilleOldMan2, 2, 4, 5),
    overworld_frame(gObjectEventPic_MauvilleOldMan2, 2, 4, 6),
    overworld_frame(gObjectEventPic_MauvilleOldMan2, 2, 4, 7),
    overworld_frame(gObjectEventPic_MauvilleOldMan2, 2, 4, 8),
};

static const struct SpriteFrameImage sPicTable_UnusedNatuDoll[] = {
    obj_frame_tiles(gObjectEventPic_UnusedNatuDoll),
};

static const struct SpriteFrameImage sPicTable_UnusedMagnemiteDoll[] = {
    obj_frame_tiles(gObjectEventPic_UnusedMagnemiteDoll),
};

static const struct SpriteFrameImage sPicTable_UnusedSquirtleDoll[] = {
    obj_frame_tiles(gObjectEventPic_UnusedSquirtleDoll),
};

static const struct SpriteFrameImage sPicTable_UnusedWooperDoll[] = {
    obj_frame_tiles(gObjectEventPic_UnusedWooperDoll),
};

static const struct SpriteFrameImage sPicTable_UnusedPikachuDoll[] = {
    obj_frame_tiles(gObjectEventPic_UnusedPikachuDoll),
};

static const struct SpriteFrameImage sPicTable_UnusedPorygon2Doll[] = {
    obj_frame_tiles(gObjectEventPic_UnusedPorygon2Doll),
};

static const struct SpriteFrameImage sPicTable_CuttableTree[] = {
    overworld_frame(gObjectEventPic_CuttableTree, 2, 2, 0),
    overworld_frame(gObjectEventPic_CuttableTree, 2, 2, 1),
    overworld_frame(gObjectEventPic_CuttableTree, 2, 2, 2),
    overworld_frame(gObjectEventPic_CuttableTree, 2, 2, 3),
};

static const struct SpriteFrameImage sPicTable_MartEmployee[] = {
    overworld_frame(gObjectEventPic_MartEmployee, 2, 4, 0),
    overworld_frame(gObjectEventPic_MartEmployee, 2, 4, 1),
    overworld_frame(gObjectEventPic_MartEmployee, 2, 4, 2),
    overworld_frame(gObjectEventPic_MartEmployee, 2, 4, 3),
    overworld_frame(gObjectEventPic_MartEmployee, 2, 4, 4),
    overworld_frame(gObjectEventPic_MartEmployee, 2, 4, 5),
    overworld_frame(gObjectEventPic_MartEmployee, 2, 4, 6),
    overworld_frame(gObjectEventPic_MartEmployee, 2, 4, 7),
    overworld_frame(gObjectEventPic_MartEmployee, 2, 4, 8),
};

static const struct SpriteFrameImage sPicTable_RooftopSaleWoman[] = {
    overworld_frame(gObjectEventPic_RooftopSaleWoman, 2, 4, 0),
    overworld_frame(gObjectEventPic_RooftopSaleWoman, 2, 4, 1),
    overworld_frame(gObjectEventPic_RooftopSaleWoman, 2, 4, 2),
    overworld_frame(gObjectEventPic_RooftopSaleWoman, 2, 4, 3),
    overworld_frame(gObjectEventPic_RooftopSaleWoman, 2, 4, 4),
    overworld_frame(gObjectEventPic_RooftopSaleWoman, 2, 4, 5),
    overworld_frame(gObjectEventPic_RooftopSaleWoman, 2, 4, 6),
    overworld_frame(gObjectEventPic_RooftopSaleWoman, 2, 4, 7),
    overworld_frame(gObjectEventPic_RooftopSaleWoman, 2, 4, 8),
};

static const struct SpriteFrameImage sPicTable_Teala[] = {
    overworld_frame(gObjectEventPic_Teala, 2, 4, 0),
    overworld_frame(gObjectEventPic_Teala, 2, 4, 1),
    overworld_frame(gObjectEventPic_Teala, 2, 4, 2),
    overworld_frame(gObjectEventPic_Teala, 2, 4, 3),
    overworld_frame(gObjectEventPic_Teala, 2, 4, 4),
    overworld_frame(gObjectEventPic_Teala, 2, 4, 5),
    overworld_frame(gObjectEventPic_Teala, 2, 4, 6),
    overworld_frame(gObjectEventPic_Teala, 2, 4, 7),
    overworld_frame(gObjectEventPic_Teala, 2, 4, 8),
};

static const struct SpriteFrameImage sPicTable_BreakableRock[] = {
    overworld_frame(gObjectEventPic_BreakableRock, 2, 2, 0),
    overworld_frame(gObjectEventPic_BreakableRock, 2, 2, 1),
    overworld_frame(gObjectEventPic_BreakableRock, 2, 2, 2),
    overworld_frame(gObjectEventPic_BreakableRock, 2, 2, 3),
};

static const struct SpriteFrameImage sPicTable_PushableBoulder[] = {
    obj_frame_tiles(gObjectEventPic_PushableBoulder),
};

static const struct SpriteFrameImage sPicTable_MrBrineysBoat[] = {
    overworld_frame(gObjectEventPic_MrBrineysBoat, 4, 4, 0),
    overworld_frame(gObjectEventPic_MrBrineysBoat, 4, 4, 1),
    overworld_frame(gObjectEventPic_MrBrineysBoat, 4, 4, 2),
    overworld_frame(gObjectEventPic_MrBrineysBoat, 4, 4, 0),
    overworld_frame(gObjectEventPic_MrBrineysBoat, 4, 4, 0),
    overworld_frame(gObjectEventPic_MrBrineysBoat, 4, 4, 1),
    overworld_frame(gObjectEventPic_MrBrineysBoat, 4, 4, 1),
    overworld_frame(gObjectEventPic_MrBrineysBoat, 4, 4, 2),
    overworld_frame(gObjectEventPic_MrBrineysBoat, 4, 4, 2),
};

static const struct SpriteFrameImage sPicTable_Truck[] = {
    obj_frame_tiles(gObjectEventPic_Truck),
};

static const struct SpriteFrameImage sPicTable_VigorothCarryingBox[] = {
    overworld_frame(gObjectEventPic_VigorothMover, 4, 4, 0),
    overworld_frame(gObjectEventPic_VigorothMover, 4, 4, 0),
    overworld_frame(gObjectEventPic_VigorothMover, 4, 4, 0),
    overworld_frame(gObjectEventPic_VigorothMover, 4, 4, 1),
    overworld_frame(gObjectEventPic_VigorothMover, 4, 4, 2),
    overworld_frame(gObjectEventPic_VigorothMover, 4, 4, 1),
    overworld_frame(gObjectEventPic_VigorothMover, 4, 4, 2),
    overworld_frame(gObjectEventPic_VigorothMover, 4, 4, 1),
    overworld_frame(gObjectEventPic_VigorothMover, 4, 4, 2),
};

static const struct SpriteFrameImage sPicTable_VigorothFacingAway[] = {
    overworld_frame(gObjectEventPic_VigorothMover, 4, 4, 3),
    overworld_frame(gObjectEventPic_VigorothMover, 4, 4, 3),
    overworld_frame(gObjectEventPic_VigorothMover, 4, 4, 3),
    overworld_frame(gObjectEventPic_VigorothMover, 4, 4, 4),
    overworld_frame(gObjectEventPic_VigorothMover, 4, 4, 4),
    overworld_frame(gObjectEventPic_VigorothMover, 4, 4, 4),
    overworld_frame(gObjectEventPic_VigorothMover, 4, 4, 4),
    overworld_frame(gObjectEventPic_VigorothMover, 4, 4, 4),
    overworld_frame(gObjectEventPic_VigorothMover, 4, 4, 4),
};

static const struct SpriteFrameImage sPicTable_BirchsBag[] = {
    obj_frame_tiles(gObjectEventPic_BirchsBag),
};

static const struct SpriteFrameImage sPicTable_EnemyZigzagoon[] = {
    overworld_frame(gObjectEventPic_EnemyZigzagoon, 4, 4, 0),
    overworld_frame(gObjectEventPic_EnemyZigzagoon, 4, 4, 1),
    overworld_frame(gObjectEventPic_EnemyZigzagoon, 4, 4, 2),
    overworld_frame(gObjectEventPic_EnemyZigzagoon, 4, 4, 3),
    overworld_frame(gObjectEventPic_EnemyZigzagoon, 4, 4, 4),
    overworld_frame(gObjectEventPic_EnemyZigzagoon, 4, 4, 5),
    overworld_frame(gObjectEventPic_EnemyZigzagoon, 4, 4, 6),
    overworld_frame(gObjectEventPic_EnemyZigzagoon, 4, 4, 7),
    overworld_frame(gObjectEventPic_EnemyZigzagoon, 4, 4, 8),
};

static const struct SpriteFrameImage sPicTable_Artist[] = {
    overworld_frame(gObjectEventPic_Artist, 2, 4, 0),
    overworld_frame(gObjectEventPic_Artist, 2, 4, 1),
    overworld_frame(gObjectEventPic_Artist, 2, 4, 2),
    overworld_frame(gObjectEventPic_Artist, 2, 4, 3),
    overworld_frame(gObjectEventPic_Artist, 2, 4, 4),
    overworld_frame(gObjectEventPic_Artist, 2, 4, 5),
    overworld_frame(gObjectEventPic_Artist, 2, 4, 6),
    overworld_frame(gObjectEventPic_Artist, 2, 4, 7),
    overworld_frame(gObjectEventPic_Artist, 2, 4, 8),
};

static const struct SpriteFrameImage sPicTable_MayNormal[] = {
    overworld_frame(gObjectEventPic_MayNormal, 2, 4, 0),
    overworld_frame(gObjectEventPic_MayNormal, 2, 4, 1),
    overworld_frame(gObjectEventPic_MayNormal, 2, 4, 2),
    overworld_frame(gObjectEventPic_MayNormal, 2, 4, 3),
    overworld_frame(gObjectEventPic_MayNormal, 2, 4, 4),
    overworld_frame(gObjectEventPic_MayNormal, 2, 4, 5),
    overworld_frame(gObjectEventPic_MayNormal, 2, 4, 6),
    overworld_frame(gObjectEventPic_MayNormal, 2, 4, 7),
    overworld_frame(gObjectEventPic_MayNormal, 2, 4, 8),
    overworld_frame(gObjectEventPic_MayRunning, 2, 4, 0),
    overworld_frame(gObjectEventPic_MayRunning, 2, 4, 1),
    overworld_frame(gObjectEventPic_MayRunning, 2, 4, 2),
    overworld_frame(gObjectEventPic_MayRunning, 2, 4, 3),
    overworld_frame(gObjectEventPic_MayRunning, 2, 4, 4),
    overworld_frame(gObjectEventPic_MayRunning, 2, 4, 5),
    overworld_frame(gObjectEventPic_MayRunning, 2, 4, 6),
    overworld_frame(gObjectEventPic_MayRunning, 2, 4, 7),
    overworld_frame(gObjectEventPic_MayRunning, 2, 4, 8),
};

static const struct SpriteFrameImage sPicTable_MayMachBike[] = {
    overworld_frame(gObjectEventPic_MayMachBike, 4, 4, 0),
    overworld_frame(gObjectEventPic_MayMachBike, 4, 4, 1),
    overworld_frame(gObjectEventPic_MayMachBike, 4, 4, 2),
    overworld_frame(gObjectEventPic_MayMachBike, 4, 4, 3),
    overworld_frame(gObjectEventPic_MayMachBike, 4, 4, 4),
    overworld_frame(gObjectEventPic_MayMachBike, 4, 4, 5),
    overworld_frame(gObjectEventPic_MayMachBike, 4, 4, 6),
    overworld_frame(gObjectEventPic_MayMachBike, 4, 4, 7),
    overworld_frame(gObjectEventPic_MayMachBike, 4, 4, 8),
};

static const struct SpriteFrameImage sPicTable_MayAcroBike[] = {
    overworld_frame(gObjectEventPic_MayAcroBike, 4, 4, 0),
    overworld_frame(gObjectEventPic_MayAcroBike, 4, 4, 1),
    overworld_frame(gObjectEventPic_MayAcroBike, 4, 4, 2),
    overworld_frame(gObjectEventPic_MayAcroBike, 4, 4, 3),
    overworld_frame(gObjectEventPic_MayAcroBike, 4, 4, 4),
    overworld_frame(gObjectEventPic_MayAcroBike, 4, 4, 5),
    overworld_frame(gObjectEventPic_MayAcroBike, 4, 4, 6),
    overworld_frame(gObjectEventPic_MayAcroBike, 4, 4, 7),
    overworld_frame(gObjectEventPic_MayAcroBike, 4, 4, 8),
    overworld_frame(gObjectEventPic_MayAcroBike, 4, 4, 9),
    overworld_frame(gObjectEventPic_MayAcroBike, 4, 4, 10),
    overworld_frame(gObjectEventPic_MayAcroBike, 4, 4, 11),
    overworld_frame(gObjectEventPic_MayAcroBike, 4, 4, 12),
    overworld_frame(gObjectEventPic_MayAcroBike, 4, 4, 13),
    overworld_frame(gObjectEventPic_MayAcroBike, 4, 4, 14),
    overworld_frame(gObjectEventPic_MayAcroBike, 4, 4, 15),
    overworld_frame(gObjectEventPic_MayAcroBike, 4, 4, 16),
    overworld_frame(gObjectEventPic_MayAcroBike, 4, 4, 17),
    overworld_frame(gObjectEventPic_MayAcroBike, 4, 4, 18),
    overworld_frame(gObjectEventPic_MayAcroBike, 4, 4, 19),
    overworld_frame(gObjectEventPic_MayAcroBike, 4, 4, 20),
    overworld_frame(gObjectEventPic_MayAcroBike, 4, 4, 21),
    overworld_frame(gObjectEventPic_MayAcroBike, 4, 4, 22),
    overworld_frame(gObjectEventPic_MayAcroBike, 4, 4, 23),
    overworld_frame(gObjectEventPic_MayAcroBike, 4, 4, 24),
    overworld_frame(gObjectEventPic_MayAcroBike, 4, 4, 25),
    overworld_frame(gObjectEventPic_MayAcroBike, 4, 4, 26),
};

static const struct SpriteFrameImage sPicTable_MaySurfing[] = {
    overworld_frame(gObjectEventPic_MaySurfing, 4, 4, 0),
    overworld_frame(gObjectEventPic_MaySurfing, 4, 4, 2),
    overworld_frame(gObjectEventPic_MaySurfing, 4, 4, 4),
    overworld_frame(gObjectEventPic_MaySurfing, 4, 4, 0),
    overworld_frame(gObjectEventPic_MaySurfing, 4, 4, 0),
    overworld_frame(gObjectEventPic_MaySurfing, 4, 4, 2),
    overworld_frame(gObjectEventPic_MaySurfing, 4, 4, 2),
    overworld_frame(gObjectEventPic_MaySurfing, 4, 4, 4),
    overworld_frame(gObjectEventPic_MaySurfing, 4, 4, 4),
    overworld_frame(gObjectEventPic_MaySurfing, 4, 4, 1),
    overworld_frame(gObjectEventPic_MaySurfing, 4, 4, 3),
    overworld_frame(gObjectEventPic_MaySurfing, 4, 4, 5),
};

static const struct SpriteFrameImage sPicTable_MayUnderwater[] = {
    overworld_frame(gObjectEventPic_MayUnderwater, 4, 4, 0),
    overworld_frame(gObjectEventPic_MayUnderwater, 4, 4, 1),
    overworld_frame(gObjectEventPic_MayUnderwater, 4, 4, 2),
    overworld_frame(gObjectEventPic_MayUnderwater, 4, 4, 0),
    overworld_frame(gObjectEventPic_MayUnderwater, 4, 4, 0),
    overworld_frame(gObjectEventPic_MayUnderwater, 4, 4, 1),
    overworld_frame(gObjectEventPic_MayUnderwater, 4, 4, 1),
    overworld_frame(gObjectEventPic_MayUnderwater, 4, 4, 2),
    overworld_frame(gObjectEventPic_MayUnderwater, 4, 4, 2),
};

static const struct SpriteFrameImage sPicTable_MayFieldMove[] = {
    overworld_frame(gObjectEventPic_MayFieldMove, 4, 4, 0),
    overworld_frame(gObjectEventPic_MayFieldMove, 4, 4, 1),
    overworld_frame(gObjectEventPic_MayFieldMove, 4, 4, 2),
    overworld_frame(gObjectEventPic_MayFieldMove, 4, 4, 3),
    overworld_frame(gObjectEventPic_MayFieldMove, 4, 4, 4),
};

static const struct SpriteFrameImage sPicTable_Cameraman[] = {
    overworld_frame(gObjectEventPic_Cameraman, 2, 4, 0),
    overworld_frame(gObjectEventPic_Cameraman, 2, 4, 1),
    overworld_frame(gObjectEventPic_Cameraman, 2, 4, 2),
    overworld_frame(gObjectEventPic_Cameraman, 2, 4, 3),
    overworld_frame(gObjectEventPic_Cameraman, 2, 4, 4),
    overworld_frame(gObjectEventPic_Cameraman, 2, 4, 5),
    overworld_frame(gObjectEventPic_Cameraman, 2, 4, 6),
    overworld_frame(gObjectEventPic_Cameraman, 2, 4, 7),
    overworld_frame(gObjectEventPic_Cameraman, 2, 4, 8),
};

static const struct SpriteFrameImage sPicTable_MovingBox[] = {
    obj_frame_tiles(gObjectEventPic_MovingBox),
};

static const struct SpriteFrameImage sPicTable_CableCar[] = {
    obj_frame_tiles(gObjectEventPic_CableCar),
};

static const struct SpriteFrameImage sPicTable_Scientist2[] = {
    overworld_frame(gObjectEventPic_Scientist2, 2, 4, 0),
    overworld_frame(gObjectEventPic_Scientist2, 2, 4, 1),
    overworld_frame(gObjectEventPic_Scientist2, 2, 4, 2),
    overworld_frame(gObjectEventPic_Scientist2, 2, 4, 3),
    overworld_frame(gObjectEventPic_Scientist2, 2, 4, 4),
    overworld_frame(gObjectEventPic_Scientist2, 2, 4, 5),
    overworld_frame(gObjectEventPic_Scientist2, 2, 4, 6),
    overworld_frame(gObjectEventPic_Scientist2, 2, 4, 7),
    overworld_frame(gObjectEventPic_Scientist2, 2, 4, 8),
};

static const struct SpriteFrameImage sPicTable_DevonEmployee[] = {
    overworld_frame(gObjectEventPic_DevonEmployee, 2, 4, 0),
    overworld_frame(gObjectEventPic_DevonEmployee, 2, 4, 1),
    overworld_frame(gObjectEventPic_DevonEmployee, 2, 4, 2),
    overworld_frame(gObjectEventPic_DevonEmployee, 2, 4, 3),
    overworld_frame(gObjectEventPic_DevonEmployee, 2, 4, 4),
    overworld_frame(gObjectEventPic_DevonEmployee, 2, 4, 5),
    overworld_frame(gObjectEventPic_DevonEmployee, 2, 4, 6),
    overworld_frame(gObjectEventPic_DevonEmployee, 2, 4, 7),
    overworld_frame(gObjectEventPic_DevonEmployee, 2, 4, 8),
};

static const struct SpriteFrameImage sPicTable_AquaMemberM[] = {
    overworld_frame(gObjectEventPic_AquaMemberM, 2, 4, 0),
    overworld_frame(gObjectEventPic_AquaMemberM, 2, 4, 1),
    overworld_frame(gObjectEventPic_AquaMemberM, 2, 4, 2),
    overworld_frame(gObjectEventPic_AquaMemberM, 2, 4, 3),
    overworld_frame(gObjectEventPic_AquaMemberM, 2, 4, 4),
    overworld_frame(gObjectEventPic_AquaMemberM, 2, 4, 5),
    overworld_frame(gObjectEventPic_AquaMemberM, 2, 4, 6),
    overworld_frame(gObjectEventPic_AquaMemberM, 2, 4, 7),
    overworld_frame(gObjectEventPic_AquaMemberM, 2, 4, 8),
};

static const struct SpriteFrameImage sPicTable_AquaMemberF[] = {
    overworld_frame(gObjectEventPic_AquaMemberF, 2, 4, 0),
    overworld_frame(gObjectEventPic_AquaMemberF, 2, 4, 1),
    overworld_frame(gObjectEventPic_AquaMemberF, 2, 4, 2),
    overworld_frame(gObjectEventPic_AquaMemberF, 2, 4, 3),
    overworld_frame(gObjectEventPic_AquaMemberF, 2, 4, 4),
    overworld_frame(gObjectEventPic_AquaMemberF, 2, 4, 5),
    overworld_frame(gObjectEventPic_AquaMemberF, 2, 4, 6),
    overworld_frame(gObjectEventPic_AquaMemberF, 2, 4, 7),
    overworld_frame(gObjectEventPic_AquaMemberF, 2, 4, 8),
};

static const struct SpriteFrameImage sPicTable_MagmaMemberM[] = {
    overworld_frame(gObjectEventPic_MagmaMemberM, 2, 4, 0),
    overworld_frame(gObjectEventPic_MagmaMemberM, 2, 4, 1),
    overworld_frame(gObjectEventPic_MagmaMemberM, 2, 4, 2),
    overworld_frame(gObjectEventPic_MagmaMemberM, 2, 4, 3),
    overworld_frame(gObjectEventPic_MagmaMemberM, 2, 4, 4),
    overworld_frame(gObjectEventPic_MagmaMemberM, 2, 4, 5),
    overworld_frame(gObjectEventPic_MagmaMemberM, 2, 4, 6),
    overworld_frame(gObjectEventPic_MagmaMemberM, 2, 4, 7),
    overworld_frame(gObjectEventPic_MagmaMemberM, 2, 4, 8),
};

static const struct SpriteFrameImage sPicTable_MagmaMemberF[] = {
    overworld_frame(gObjectEventPic_MagmaMemberF, 2, 4, 0),
    overworld_frame(gObjectEventPic_MagmaMemberF, 2, 4, 1),
    overworld_frame(gObjectEventPic_MagmaMemberF, 2, 4, 2),
    overworld_frame(gObjectEventPic_MagmaMemberF, 2, 4, 3),
    overworld_frame(gObjectEventPic_MagmaMemberF, 2, 4, 4),
    overworld_frame(gObjectEventPic_MagmaMemberF, 2, 4, 5),
    overworld_frame(gObjectEventPic_MagmaMemberF, 2, 4, 6),
    overworld_frame(gObjectEventPic_MagmaMemberF, 2, 4, 7),
    overworld_frame(gObjectEventPic_MagmaMemberF, 2, 4, 8),
};

static const struct SpriteFrameImage sPicTable_Sidney[] = {
    overworld_frame(gObjectEventPic_Sidney, 2, 4, 0),
    overworld_frame(gObjectEventPic_Sidney, 2, 4, 1),
    overworld_frame(gObjectEventPic_Sidney, 2, 4, 2),
    overworld_frame(gObjectEventPic_Sidney, 2, 4, 0),
    overworld_frame(gObjectEventPic_Sidney, 2, 4, 0),
    overworld_frame(gObjectEventPic_Sidney, 2, 4, 1),
    overworld_frame(gObjectEventPic_Sidney, 2, 4, 1),
    overworld_frame(gObjectEventPic_Sidney, 2, 4, 2),
    overworld_frame(gObjectEventPic_Sidney, 2, 4, 2),
};

static const struct SpriteFrameImage sPicTable_Phoebe[] = {
    overworld_frame(gObjectEventPic_Phoebe, 2, 4, 0),
    overworld_frame(gObjectEventPic_Phoebe, 2, 4, 1),
    overworld_frame(gObjectEventPic_Phoebe, 2, 4, 2),
    overworld_frame(gObjectEventPic_Phoebe, 2, 4, 0),
    overworld_frame(gObjectEventPic_Phoebe, 2, 4, 0),
    overworld_frame(gObjectEventPic_Phoebe, 2, 4, 1),
    overworld_frame(gObjectEventPic_Phoebe, 2, 4, 1),
    overworld_frame(gObjectEventPic_Phoebe, 2, 4, 2),
    overworld_frame(gObjectEventPic_Phoebe, 2, 4, 2),
};

static const struct SpriteFrameImage sPicTable_Glacia[] = {
    overworld_frame(gObjectEventPic_Glacia, 2, 4, 0),
    overworld_frame(gObjectEventPic_Glacia, 2, 4, 1),
    overworld_frame(gObjectEventPic_Glacia, 2, 4, 2),
    overworld_frame(gObjectEventPic_Glacia, 2, 4, 0),
    overworld_frame(gObjectEventPic_Glacia, 2, 4, 0),
    overworld_frame(gObjectEventPic_Glacia, 2, 4, 1),
    overworld_frame(gObjectEventPic_Glacia, 2, 4, 1),
    overworld_frame(gObjectEventPic_Glacia, 2, 4, 2),
    overworld_frame(gObjectEventPic_Glacia, 2, 4, 2),
};

static const struct SpriteFrameImage sPicTable_Drake[] = {
    overworld_frame(gObjectEventPic_Drake, 2, 4, 0),
    overworld_frame(gObjectEventPic_Drake, 2, 4, 1),
    overworld_frame(gObjectEventPic_Drake, 2, 4, 2),
    overworld_frame(gObjectEventPic_Drake, 2, 4, 0),
    overworld_frame(gObjectEventPic_Drake, 2, 4, 0),
    overworld_frame(gObjectEventPic_Drake, 2, 4, 1),
    overworld_frame(gObjectEventPic_Drake, 2, 4, 1),
    overworld_frame(gObjectEventPic_Drake, 2, 4, 2),
    overworld_frame(gObjectEventPic_Drake, 2, 4, 2),
};

static const struct SpriteFrameImage sPicTable_Roxanne[] = {
    overworld_frame(gObjectEventPic_Roxanne, 2, 4, 0),
    overworld_frame(gObjectEventPic_Roxanne, 2, 4, 1),
    overworld_frame(gObjectEventPic_Roxanne, 2, 4, 2),
    overworld_frame(gObjectEventPic_Roxanne, 2, 4, 0),
    overworld_frame(gObjectEventPic_Roxanne, 2, 4, 0),
    overworld_frame(gObjectEventPic_Roxanne, 2, 4, 1),
    overworld_frame(gObjectEventPic_Roxanne, 2, 4, 1),
    overworld_frame(gObjectEventPic_Roxanne, 2, 4, 2),
    overworld_frame(gObjectEventPic_Roxanne, 2, 4, 2),
};

static const struct SpriteFrameImage sPicTable_Brawly[] = {
    overworld_frame(gObjectEventPic_Brawly, 2, 4, 0),
    overworld_frame(gObjectEventPic_Brawly, 2, 4, 1),
    overworld_frame(gObjectEventPic_Brawly, 2, 4, 2),
    overworld_frame(gObjectEventPic_Brawly, 2, 4, 0),
    overworld_frame(gObjectEventPic_Brawly, 2, 4, 0),
    overworld_frame(gObjectEventPic_Brawly, 2, 4, 1),
    overworld_frame(gObjectEventPic_Brawly, 2, 4, 1),
    overworld_frame(gObjectEventPic_Brawly, 2, 4, 2),
    overworld_frame(gObjectEventPic_Brawly, 2, 4, 2),
};

static const struct SpriteFrameImage sPicTable_Wattson[] = {
    overworld_frame(gObjectEventPic_Wattson, 2, 4, 0),
    overworld_frame(gObjectEventPic_Wattson, 2, 4, 1),
    overworld_frame(gObjectEventPic_Wattson, 2, 4, 2),
    overworld_frame(gObjectEventPic_Wattson, 2, 4, 0),
    overworld_frame(gObjectEventPic_Wattson, 2, 4, 0),
    overworld_frame(gObjectEventPic_Wattson, 2, 4, 1),
    overworld_frame(gObjectEventPic_Wattson, 2, 4, 1),
    overworld_frame(gObjectEventPic_Wattson, 2, 4, 2),
    overworld_frame(gObjectEventPic_Wattson, 2, 4, 2),
};

static const struct SpriteFrameImage sPicTable_Flannery[] = {
    overworld_frame(gObjectEventPic_Flannery, 2, 4, 0),
    overworld_frame(gObjectEventPic_Flannery, 2, 4, 1),
    overworld_frame(gObjectEventPic_Flannery, 2, 4, 2),
    overworld_frame(gObjectEventPic_Flannery, 2, 4, 0),
    overworld_frame(gObjectEventPic_Flannery, 2, 4, 0),
    overworld_frame(gObjectEventPic_Flannery, 2, 4, 1),
    overworld_frame(gObjectEventPic_Flannery, 2, 4, 1),
    overworld_frame(gObjectEventPic_Flannery, 2, 4, 2),
    overworld_frame(gObjectEventPic_Flannery, 2, 4, 2),
};

static const struct SpriteFrameImage sPicTable_Norman[] = {
    overworld_frame(gObjectEventPic_Norman, 2, 4, 0),
    overworld_frame(gObjectEventPic_Norman, 2, 4, 1),
    overworld_frame(gObjectEventPic_Norman, 2, 4, 2),
    overworld_frame(gObjectEventPic_Norman, 2, 4, 3),
    overworld_frame(gObjectEventPic_Norman, 2, 4, 4),
    overworld_frame(gObjectEventPic_Norman, 2, 4, 5),
    overworld_frame(gObjectEventPic_Norman, 2, 4, 6),
    overworld_frame(gObjectEventPic_Norman, 2, 4, 7),
    overworld_frame(gObjectEventPic_Norman, 2, 4, 8),
};

static const struct SpriteFrameImage sPicTable_Winona[] = {
    overworld_frame(gObjectEventPic_Winona, 2, 4, 0),
    overworld_frame(gObjectEventPic_Winona, 2, 4, 1),
    overworld_frame(gObjectEventPic_Winona, 2, 4, 2),
    overworld_frame(gObjectEventPic_Winona, 2, 4, 0),
    overworld_frame(gObjectEventPic_Winona, 2, 4, 0),
    overworld_frame(gObjectEventPic_Winona, 2, 4, 1),
    overworld_frame(gObjectEventPic_Winona, 2, 4, 1),
    overworld_frame(gObjectEventPic_Winona, 2, 4, 2),
    overworld_frame(gObjectEventPic_Winona, 2, 4, 2),
};

static const struct SpriteFrameImage sPicTable_Liza[] = {
    overworld_frame(gObjectEventPic_Liza, 2, 4, 0),
    overworld_frame(gObjectEventPic_Liza, 2, 4, 1),
    overworld_frame(gObjectEventPic_Liza, 2, 4, 2),
    overworld_frame(gObjectEventPic_Liza, 2, 4, 0),
    overworld_frame(gObjectEventPic_Liza, 2, 4, 0),
    overworld_frame(gObjectEventPic_Liza, 2, 4, 1),
    overworld_frame(gObjectEventPic_Liza, 2, 4, 1),
    overworld_frame(gObjectEventPic_Liza, 2, 4, 2),
    overworld_frame(gObjectEventPic_Liza, 2, 4, 2),
};

static const struct SpriteFrameImage sPicTable_Tate[] = {
    overworld_frame(gObjectEventPic_Tate, 2, 4, 0),
    overworld_frame(gObjectEventPic_Tate, 2, 4, 1),
    overworld_frame(gObjectEventPic_Tate, 2, 4, 2),
    overworld_frame(gObjectEventPic_Tate, 2, 4, 0),
    overworld_frame(gObjectEventPic_Tate, 2, 4, 0),
    overworld_frame(gObjectEventPic_Tate, 2, 4, 1),
    overworld_frame(gObjectEventPic_Tate, 2, 4, 1),
    overworld_frame(gObjectEventPic_Tate, 2, 4, 2),
    overworld_frame(gObjectEventPic_Tate, 2, 4, 2),
};

static const struct SpriteFrameImage sPicTable_Wallace[] = {
    overworld_frame(gObjectEventPic_Wallace, 2, 4, 0),
    overworld_frame(gObjectEventPic_Wallace, 2, 4, 1),
    overworld_frame(gObjectEventPic_Wallace, 2, 4, 2),
    overworld_frame(gObjectEventPic_Wallace, 2, 4, 3),
    overworld_frame(gObjectEventPic_Wallace, 2, 4, 4),
    overworld_frame(gObjectEventPic_Wallace, 2, 4, 5),
    overworld_frame(gObjectEventPic_Wallace, 2, 4, 6),
    overworld_frame(gObjectEventPic_Wallace, 2, 4, 7),
    overworld_frame(gObjectEventPic_Wallace, 2, 4, 8),
};

static const struct SpriteFrameImage sPicTable_Steven[] = {
    overworld_frame(gObjectEventPic_Steven, 2, 4, 0),
    overworld_frame(gObjectEventPic_Steven, 2, 4, 1),
    overworld_frame(gObjectEventPic_Steven, 2, 4, 2),
    overworld_frame(gObjectEventPic_Steven, 2, 4, 3),
    overworld_frame(gObjectEventPic_Steven, 2, 4, 4),
    overworld_frame(gObjectEventPic_Steven, 2, 4, 5),
    overworld_frame(gObjectEventPic_Steven, 2, 4, 6),
    overworld_frame(gObjectEventPic_Steven, 2, 4, 7),
    overworld_frame(gObjectEventPic_Steven, 2, 4, 8),
};

static const struct SpriteFrameImage sPicTable_Wally[] = {
    overworld_frame(gObjectEventPic_Wally, 2, 4, 0),
    overworld_frame(gObjectEventPic_Wally, 2, 4, 1),
    overworld_frame(gObjectEventPic_Wally, 2, 4, 2),
    overworld_frame(gObjectEventPic_Wally, 2, 4, 3),
    overworld_frame(gObjectEventPic_Wally, 2, 4, 4),
    overworld_frame(gObjectEventPic_Wally, 2, 4, 5),
    overworld_frame(gObjectEventPic_Wally, 2, 4, 6),
    overworld_frame(gObjectEventPic_Wally, 2, 4, 7),
    overworld_frame(gObjectEventPic_Wally, 2, 4, 8),
};

static const struct SpriteFrameImage sPicTable_RubySapphireLittleBoy[] = {
    overworld_frame(gObjectEventPic_RubySapphireLittleBoy, 2, 2, 0),
    overworld_frame(gObjectEventPic_RubySapphireLittleBoy, 2, 2, 1),
    overworld_frame(gObjectEventPic_RubySapphireLittleBoy, 2, 2, 2),
    overworld_frame(gObjectEventPic_RubySapphireLittleBoy, 2, 2, 3),
    overworld_frame(gObjectEventPic_RubySapphireLittleBoy, 2, 2, 4),
    overworld_frame(gObjectEventPic_RubySapphireLittleBoy, 2, 2, 5),
    overworld_frame(gObjectEventPic_RubySapphireLittleBoy, 2, 2, 6),
    overworld_frame(gObjectEventPic_RubySapphireLittleBoy, 2, 2, 7),
    overworld_frame(gObjectEventPic_RubySapphireLittleBoy, 2, 2, 8),
};

static const struct SpriteFrameImage sPicTable_BrendanFishing[] = {
    overworld_frame(gObjectEventPic_BrendanFishing, 4, 4, 0),
    overworld_frame(gObjectEventPic_BrendanFishing, 4, 4, 1),
    overworld_frame(gObjectEventPic_BrendanFishing, 4, 4, 2),
    overworld_frame(gObjectEventPic_BrendanFishing, 4, 4, 3),
    overworld_frame(gObjectEventPic_BrendanFishing, 4, 4, 4),
    overworld_frame(gObjectEventPic_BrendanFishing, 4, 4, 5),
    overworld_frame(gObjectEventPic_BrendanFishing, 4, 4, 6),
    overworld_frame(gObjectEventPic_BrendanFishing, 4, 4, 7),
    overworld_frame(gObjectEventPic_BrendanFishing, 4, 4, 8),
    overworld_frame(gObjectEventPic_BrendanFishing, 4, 4, 9),
    overworld_frame(gObjectEventPic_BrendanFishing, 4, 4, 10),
    overworld_frame(gObjectEventPic_BrendanFishing, 4, 4, 11),
};

static const struct SpriteFrameImage sPicTable_MayFishing[] = {
    overworld_frame(gObjectEventPic_MayFishing, 4, 4, 0),
    overworld_frame(gObjectEventPic_MayFishing, 4, 4, 1),
    overworld_frame(gObjectEventPic_MayFishing, 4, 4, 2),
    overworld_frame(gObjectEventPic_MayFishing, 4, 4, 3),
    overworld_frame(gObjectEventPic_MayFishing, 4, 4, 4),
    overworld_frame(gObjectEventPic_MayFishing, 4, 4, 5),
    overworld_frame(gObjectEventPic_MayFishing, 4, 4, 6),
    overworld_frame(gObjectEventPic_MayFishing, 4, 4, 7),
    overworld_frame(gObjectEventPic_MayFishing, 4, 4, 8),
    overworld_frame(gObjectEventPic_MayFishing, 4, 4, 9),
    overworld_frame(gObjectEventPic_MayFishing, 4, 4, 10),
    overworld_frame(gObjectEventPic_MayFishing, 4, 4, 11),
};

static const struct SpriteFrameImage sPicTable_HotSpringsOldWoman[] = {
    overworld_frame(gObjectEventPic_HotSpringsOldWoman, 2, 4, 0),
    overworld_frame(gObjectEventPic_HotSpringsOldWoman, 2, 4, 1),
    overworld_frame(gObjectEventPic_HotSpringsOldWoman, 2, 4, 2),
    overworld_frame(gObjectEventPic_HotSpringsOldWoman, 2, 4, 3),
    overworld_frame(gObjectEventPic_HotSpringsOldWoman, 2, 4, 4),
    overworld_frame(gObjectEventPic_HotSpringsOldWoman, 2, 4, 5),
    overworld_frame(gObjectEventPic_HotSpringsOldWoman, 2, 4, 6),
    overworld_frame(gObjectEventPic_HotSpringsOldWoman, 2, 4, 7),
    overworld_frame(gObjectEventPic_HotSpringsOldWoman, 2, 4, 8),
};

static const struct SpriteFrameImage sPicTable_SSTidal[] = {
    obj_frame_tiles(gObjectEventPic_SSTidal),
    obj_frame_tiles(gObjectEventPic_SSTidal),
    obj_frame_tiles(gObjectEventPic_SSTidal),
    obj_frame_tiles(gObjectEventPic_SSTidal),
    obj_frame_tiles(gObjectEventPic_SSTidal),
    obj_frame_tiles(gObjectEventPic_SSTidal),
    obj_frame_tiles(gObjectEventPic_SSTidal),
    obj_frame_tiles(gObjectEventPic_SSTidal),
    obj_frame_tiles(gObjectEventPic_SSTidal),
};

static const struct SpriteFrameImage sPicTable_SubmarineShadow[] = {
    obj_frame_tiles(gObjectEventPic_SubmarineShadow),
    obj_frame_tiles(gObjectEventPic_SubmarineShadow),
    obj_frame_tiles(gObjectEventPic_SubmarineShadow),
    obj_frame_tiles(gObjectEventPic_SubmarineShadow),
    obj_frame_tiles(gObjectEventPic_SubmarineShadow),
    obj_frame_tiles(gObjectEventPic_SubmarineShadow),
    obj_frame_tiles(gObjectEventPic_SubmarineShadow),
    obj_frame_tiles(gObjectEventPic_SubmarineShadow),
    obj_frame_tiles(gObjectEventPic_SubmarineShadow),
};

static const struct SpriteFrameImage sPicTable_PichuDoll[] = {
    obj_frame_tiles(gObjectEventPic_PichuDoll),
};

static const struct SpriteFrameImage sPicTable_PikachuDoll[] = {
    obj_frame_tiles(gObjectEventPic_PikachuDoll),
};

static const struct SpriteFrameImage sPicTable_MarillDoll[] = {
    obj_frame_tiles(gObjectEventPic_MarillDoll),
};

static const struct SpriteFrameImage sPicTable_TogepiDoll[] = {
    obj_frame_tiles(gObjectEventPic_TogepiDoll),
};

static const struct SpriteFrameImage sPicTable_CyndaquilDoll[] = {
    obj_frame_tiles(gObjectEventPic_CyndaquilDoll),
};

static const struct SpriteFrameImage sPicTable_ChikoritaDoll[] = {
    obj_frame_tiles(gObjectEventPic_ChikoritaDoll),
};

static const struct SpriteFrameImage sPicTable_TotodileDoll[] = {
    obj_frame_tiles(gObjectEventPic_TotodileDoll),
};

static const struct SpriteFrameImage sPicTable_JigglypuffDoll[] = {
    obj_frame_tiles(gObjectEventPic_JigglypuffDoll),
};

static const struct SpriteFrameImage sPicTable_MeowthDoll[] = {
    obj_frame_tiles(gObjectEventPic_MeowthDoll),
};

static const struct SpriteFrameImage sPicTable_ClefairyDoll[] = {
    obj_frame_tiles(gObjectEventPic_ClefairyDoll),
};

static const struct SpriteFrameImage sPicTable_DittoDoll[] = {
    obj_frame_tiles(gObjectEventPic_DittoDoll),
};

static const struct SpriteFrameImage sPicTable_SmoochumDoll[] = {
    obj_frame_tiles(gObjectEventPic_SmoochumDoll),
};

static const struct SpriteFrameImage sPicTable_TreeckoDoll[] = {
    obj_frame_tiles(gObjectEventPic_TreeckoDoll),
};

static const struct SpriteFrameImage sPicTable_TorchicDoll[] = {
    obj_frame_tiles(gObjectEventPic_TorchicDoll),
};

static const struct SpriteFrameImage sPicTable_MudkipDoll[] = {
    obj_frame_tiles(gObjectEventPic_MudkipDoll),
};

static const struct SpriteFrameImage sPicTable_DuskullDoll[] = {
    obj_frame_tiles(gObjectEventPic_DuskullDoll),
};

static const struct SpriteFrameImage sPicTable_WynautDoll[] = {
    obj_frame_tiles(gObjectEventPic_WynautDoll),
};

static const struct SpriteFrameImage sPicTable_BaltoyDoll[] = {
    obj_frame_tiles(gObjectEventPic_BaltoyDoll),
};

static const struct SpriteFrameImage sPicTable_KecleonDoll[] = {
    obj_frame_tiles(gObjectEventPic_KecleonDoll),
};

static const struct SpriteFrameImage sPicTable_AzurillDoll[] = {
    obj_frame_tiles(gObjectEventPic_AzurillDoll),
};

static const struct SpriteFrameImage sPicTable_SkittyDoll[] = {
    obj_frame_tiles(gObjectEventPic_SkittyDoll),
};

static const struct SpriteFrameImage sPicTable_SwabluDoll[] = {
    obj_frame_tiles(gObjectEventPic_SwabluDoll),
};

static const struct SpriteFrameImage sPicTable_GulpinDoll[] = {
    obj_frame_tiles(gObjectEventPic_GulpinDoll),
};

static const struct SpriteFrameImage sPicTable_LotadDoll[] = {
    obj_frame_tiles(gObjectEventPic_LotadDoll),
};

static const struct SpriteFrameImage sPicTable_SeedotDoll[] = {
    obj_frame_tiles(gObjectEventPic_SeedotDoll),
};

static const struct SpriteFrameImage sPicTable_PikaCushion[] = {
    obj_frame_tiles(gObjectEventPic_PikaCushion),
};

static const struct SpriteFrameImage sPicTable_RoundCushion[] = {
    obj_frame_tiles(gObjectEventPic_RoundCushion),
};

static const struct SpriteFrameImage sPicTable_KissCushion[] = {
    obj_frame_tiles(gObjectEventPic_KissCushion),
};

static const struct SpriteFrameImage sPicTable_ZigzagCushion[] = {
    obj_frame_tiles(gObjectEventPic_ZigzagCushion),
};

static const struct SpriteFrameImage sPicTable_SpinCushion[] = {
    obj_frame_tiles(gObjectEventPic_SpinCushion),
};

static const struct SpriteFrameImage sPicTable_DiamondCushion[] = {
    obj_frame_tiles(gObjectEventPic_DiamondCushion),
};

static const struct SpriteFrameImage sPicTable_BallCushion[] = {
    obj_frame_tiles(gObjectEventPic_BallCushion),
};

static const struct SpriteFrameImage sPicTable_GrassCushion[] = {
    obj_frame_tiles(gObjectEventPic_GrassCushion),
};

static const struct SpriteFrameImage sPicTable_FireCushion[] = {
    obj_frame_tiles(gObjectEventPic_FireCushion),
};

static const struct SpriteFrameImage sPicTable_WaterCushion[] = {
    obj_frame_tiles(gObjectEventPic_WaterCushion),
};

static const struct SpriteFrameImage sPicTable_BigSnorlaxDoll[] = {
    obj_frame_tiles(gObjectEventPic_BigSnorlaxDoll),
};

static const struct SpriteFrameImage sPicTable_BigRhydonDoll[] = {
    obj_frame_tiles(gObjectEventPic_BigRhydonDoll),
};

static const struct SpriteFrameImage sPicTable_BigLaprasDoll[] = {
    obj_frame_tiles(gObjectEventPic_BigLaprasDoll),
};

static const struct SpriteFrameImage sPicTable_BigVenusaurDoll[] = {
    obj_frame_tiles(gObjectEventPic_BigVenusaurDoll),
};

static const struct SpriteFrameImage sPicTable_BigCharizardDoll[] = {
    obj_frame_tiles(gObjectEventPic_BigCharizardDoll),
};

static const struct SpriteFrameImage sPicTable_BigBlastoiseDoll[] = {
    obj_frame_tiles(gObjectEventPic_BigBlastoiseDoll),
};

static const struct SpriteFrameImage sPicTable_BigWailmerDoll[] = {
    obj_frame_tiles(gObjectEventPic_BigWailmerDoll),
};

static const struct SpriteFrameImage sPicTable_BigRegirockDoll[] = {
    obj_frame_tiles(gObjectEventPic_BigRegirockDoll),
};

static const struct SpriteFrameImage sPicTable_BigRegiceDoll[] = {
    obj_frame_tiles(gObjectEventPic_BigRegiceDoll),
};

static const struct SpriteFrameImage sPicTable_BigRegisteelDoll[] = {
    obj_frame_tiles(gObjectEventPic_BigRegisteelDoll),
};

static const struct SpriteFrameImage sPicTable_LatiasLatios[] = {
    overworld_frame(gObjectEventPic_LatiasLatios, 4, 4, 0),
    overworld_frame(gObjectEventPic_LatiasLatios, 4, 4, 0),
    overworld_frame(gObjectEventPic_LatiasLatios, 4, 4, 0),
    overworld_frame(gObjectEventPic_LatiasLatios, 4, 4, 1),
    overworld_frame(gObjectEventPic_LatiasLatios, 4, 4, 2),
    overworld_frame(gObjectEventPic_LatiasLatios, 4, 4, 1),
    overworld_frame(gObjectEventPic_LatiasLatios, 4, 4, 2),
    overworld_frame(gObjectEventPic_LatiasLatios, 4, 4, 1),
    overworld_frame(gObjectEventPic_LatiasLatios, 4, 4, 2),
};

static const struct SpriteFrameImage sPicTable_GameboyKid[] = {
    overworld_frame(gObjectEventPic_GameboyKid, 2, 4, 0),
    overworld_frame(gObjectEventPic_GameboyKid, 2, 4, 1),
    overworld_frame(gObjectEventPic_GameboyKid, 2, 4, 2),
    overworld_frame(gObjectEventPic_GameboyKid, 2, 4, 0),
    overworld_frame(gObjectEventPic_GameboyKid, 2, 4, 0),
    overworld_frame(gObjectEventPic_GameboyKid, 2, 4, 1),
    overworld_frame(gObjectEventPic_GameboyKid, 2, 4, 1),
    overworld_frame(gObjectEventPic_GameboyKid, 2, 4, 2),
    overworld_frame(gObjectEventPic_GameboyKid, 2, 4, 2),
};

static const struct SpriteFrameImage sPicTable_ContestJudge[] = {
    overworld_frame(gObjectEventPic_ContestJudge, 2, 4, 0),
    overworld_frame(gObjectEventPic_ContestJudge, 2, 4, 1),
    overworld_frame(gObjectEventPic_ContestJudge, 2, 4, 2),
    overworld_frame(gObjectEventPic_ContestJudge, 2, 4, 3),
    overworld_frame(gObjectEventPic_ContestJudge, 2, 4, 4),
    overworld_frame(gObjectEventPic_ContestJudge, 2, 4, 5),
    overworld_frame(gObjectEventPic_ContestJudge, 2, 4, 6),
    overworld_frame(gObjectEventPic_ContestJudge, 2, 4, 7),
    overworld_frame(gObjectEventPic_ContestJudge, 2, 4, 8),
};

static const struct SpriteFrameImage sPicTable_BrendanWatering[] = {
    overworld_frame(gObjectEventPic_BrendanWatering, 4, 4, 0),
    overworld_frame(gObjectEventPic_BrendanWatering, 4, 4, 2),
    overworld_frame(gObjectEventPic_BrendanWatering, 4, 4, 4),
    overworld_frame(gObjectEventPic_BrendanWatering, 4, 4, 1),
    overworld_frame(gObjectEventPic_BrendanWatering, 4, 4, 1),
    overworld_frame(gObjectEventPic_BrendanWatering, 4, 4, 3),
    overworld_frame(gObjectEventPic_BrendanWatering, 4, 4, 3),
    overworld_frame(gObjectEventPic_BrendanWatering, 4, 4, 5),
    overworld_frame(gObjectEventPic_BrendanWatering, 4, 4, 5),
};

static const struct SpriteFrameImage sPicTable_MayWatering[] = {
    overworld_frame(gObjectEventPic_MayWatering, 4, 4, 0),
    overworld_frame(gObjectEventPic_MayWatering, 4, 4, 2),
    overworld_frame(gObjectEventPic_MayWatering, 4, 4, 4),
    overworld_frame(gObjectEventPic_MayWatering, 4, 4, 1),
    overworld_frame(gObjectEventPic_MayWatering, 4, 4, 1),
    overworld_frame(gObjectEventPic_MayWatering, 4, 4, 3),
    overworld_frame(gObjectEventPic_MayWatering, 4, 4, 3),
    overworld_frame(gObjectEventPic_MayWatering, 4, 4, 5),
    overworld_frame(gObjectEventPic_MayWatering, 4, 4, 5),
};

static const struct SpriteFrameImage sPicTable_BrendanDecorating[] = {
    obj_frame_tiles(gObjectEventPic_BrendanDecorating),
};

static const struct SpriteFrameImage sPicTable_MayDecorating[] = {
    obj_frame_tiles(gObjectEventPic_MayDecorating),
};

static const struct SpriteFrameImage sPicTable_Archie[] = {
    overworld_frame(gObjectEventPic_Archie, 2, 4, 0),
    overworld_frame(gObjectEventPic_Archie, 2, 4, 1),
    overworld_frame(gObjectEventPic_Archie, 2, 4, 2),
    overworld_frame(gObjectEventPic_Archie, 2, 4, 3),
    overworld_frame(gObjectEventPic_Archie, 2, 4, 4),
    overworld_frame(gObjectEventPic_Archie, 2, 4, 5),
    overworld_frame(gObjectEventPic_Archie, 2, 4, 6),
    overworld_frame(gObjectEventPic_Archie, 2, 4, 7),
    overworld_frame(gObjectEventPic_Archie, 2, 4, 8),
};

static const struct SpriteFrameImage sPicTable_Maxie[] = {
    overworld_frame(gObjectEventPic_Maxie, 2, 4, 0),
    overworld_frame(gObjectEventPic_Maxie, 2, 4, 1),
    overworld_frame(gObjectEventPic_Maxie, 2, 4, 2),
    overworld_frame(gObjectEventPic_Maxie, 2, 4, 3),
    overworld_frame(gObjectEventPic_Maxie, 2, 4, 4),
    overworld_frame(gObjectEventPic_Maxie, 2, 4, 5),
    overworld_frame(gObjectEventPic_Maxie, 2, 4, 6),
    overworld_frame(gObjectEventPic_Maxie, 2, 4, 7),
    overworld_frame(gObjectEventPic_Maxie, 2, 4, 8),
};

static const struct SpriteFrameImage sPicTable_KyogreFront[] = {
    overworld_frame(gObjectEventPic_KyogreOld, 4, 4, 0),
    overworld_frame(gObjectEventPic_KyogreOld, 4, 4, 0),
    overworld_frame(gObjectEventPic_KyogreOld, 4, 4, 0),
    overworld_frame(gObjectEventPic_KyogreOld, 4, 4, 1),
    overworld_frame(gObjectEventPic_KyogreOld, 4, 4, 1),
    overworld_frame(gObjectEventPic_KyogreOld, 4, 4, 1),
    overworld_frame(gObjectEventPic_KyogreOld, 4, 4, 1),
    overworld_frame(gObjectEventPic_KyogreOld, 4, 4, 1),
    overworld_frame(gObjectEventPic_KyogreOld, 4, 4, 1),
};

static const struct SpriteFrameImage sPicTable_GroudonFront[] = {
    overworld_frame(gObjectEventPic_GroudonOld, 4, 4, 0),
    overworld_frame(gObjectEventPic_GroudonOld, 4, 4, 0),
    overworld_frame(gObjectEventPic_GroudonOld, 4, 4, 0),
    overworld_frame(gObjectEventPic_GroudonOld, 4, 4, 1),
    overworld_frame(gObjectEventPic_GroudonOld, 4, 4, 1),
    overworld_frame(gObjectEventPic_GroudonOld, 4, 4, 1),
    overworld_frame(gObjectEventPic_GroudonOld, 4, 4, 1),
    overworld_frame(gObjectEventPic_GroudonOld, 4, 4, 1),
    overworld_frame(gObjectEventPic_GroudonOld, 4, 4, 1),
};

static const struct SpriteFrameImage sPicTable_KyogreSide[] = {
    overworld_frame(gObjectEventPic_KyogreOld, 4, 4, 2),
    overworld_frame(gObjectEventPic_KyogreOld, 4, 4, 2),
    overworld_frame(gObjectEventPic_KyogreOld, 4, 4, 2),
    overworld_frame(gObjectEventPic_KyogreOld, 4, 4, 3),
    overworld_frame(gObjectEventPic_KyogreOld, 4, 4, 3),
    overworld_frame(gObjectEventPic_KyogreOld, 4, 4, 3),
    overworld_frame(gObjectEventPic_KyogreOld, 4, 4, 3),
    overworld_frame(gObjectEventPic_KyogreOld, 4, 4, 3),
    overworld_frame(gObjectEventPic_KyogreOld, 4, 4, 3),
};

static const struct SpriteFrameImage sPicTable_GroudonSide[] = {
    overworld_frame(gObjectEventPic_GroudonOld, 4, 4, 2),
    overworld_frame(gObjectEventPic_GroudonOld, 4, 4, 2),
    overworld_frame(gObjectEventPic_GroudonOld, 4, 4, 2),
    overworld_frame(gObjectEventPic_GroudonOld, 4, 4, 3),
    overworld_frame(gObjectEventPic_GroudonOld, 4, 4, 3),
    overworld_frame(gObjectEventPic_GroudonOld, 4, 4, 3),
    overworld_frame(gObjectEventPic_GroudonOld, 4, 4, 3),
    overworld_frame(gObjectEventPic_GroudonOld, 4, 4, 3),
    overworld_frame(gObjectEventPic_GroudonOld, 4, 4, 3),
};

static const struct SpriteFrameImage sPicTable_Fossil[] = {
    obj_frame_tiles(gObjectEventPic_Fossil),
};

static const struct SpriteFrameImage sPicTable_Regi[] = {
    obj_frame_tiles(gObjectEventPic_Regi),
    obj_frame_tiles(gObjectEventPic_Regi),
    obj_frame_tiles(gObjectEventPic_Regi),
    obj_frame_tiles(gObjectEventPic_Regi),
    obj_frame_tiles(gObjectEventPic_Regi),
    obj_frame_tiles(gObjectEventPic_Regi),
    obj_frame_tiles(gObjectEventPic_Regi),
    obj_frame_tiles(gObjectEventPic_Regi),
    obj_frame_tiles(gObjectEventPic_Regi),
};

static const struct SpriteFrameImage sPicTable_RayquazaStill[] = {
    obj_frame_tiles(gObjectEventPic_RayquazaStill),
    obj_frame_tiles(gObjectEventPic_RayquazaStill),
    obj_frame_tiles(gObjectEventPic_RayquazaStill),
    obj_frame_tiles(gObjectEventPic_RayquazaStill),
    obj_frame_tiles(gObjectEventPic_RayquazaStill),
    obj_frame_tiles(gObjectEventPic_RayquazaStill),
    obj_frame_tiles(gObjectEventPic_RayquazaStill),
    obj_frame_tiles(gObjectEventPic_RayquazaStill),
    obj_frame_tiles(gObjectEventPic_RayquazaStill),
};

static const struct SpriteFrameImage sPicTable_TuberMSwimming[] = {
    overworld_frame(gObjectEventPic_TuberMSwimming, 2, 2, 0),
    overworld_frame(gObjectEventPic_TuberMSwimming, 2, 2, 1),
    overworld_frame(gObjectEventPic_TuberMSwimming, 2, 2, 2),
    overworld_frame(gObjectEventPic_TuberMSwimming, 2, 2, 3),
    overworld_frame(gObjectEventPic_TuberMSwimming, 2, 2, 4),
    overworld_frame(gObjectEventPic_TuberMSwimming, 2, 2, 5),
    overworld_frame(gObjectEventPic_TuberMSwimming, 2, 2, 6),
    overworld_frame(gObjectEventPic_TuberMSwimming, 2, 2, 7),
    overworld_frame(gObjectEventPic_TuberMSwimming, 2, 2, 8),
};

static const struct SpriteFrameImage sPicTable_Mom[] = {
    overworld_frame(gObjectEventPic_Mom, 2, 4, 0),
    overworld_frame(gObjectEventPic_Mom, 2, 4, 1),
    overworld_frame(gObjectEventPic_Mom, 2, 4, 2),
    overworld_frame(gObjectEventPic_Mom, 2, 4, 3),
    overworld_frame(gObjectEventPic_Mom, 2, 4, 4),
    overworld_frame(gObjectEventPic_Mom, 2, 4, 5),
    overworld_frame(gObjectEventPic_Mom, 2, 4, 6),
    overworld_frame(gObjectEventPic_Mom, 2, 4, 7),
    overworld_frame(gObjectEventPic_Mom, 2, 4, 8),
};

static const struct SpriteFrameImage sPicTable_Scott[] = {
    overworld_frame(gObjectEventPic_Scott, 2, 4, 0),
    overworld_frame(gObjectEventPic_Scott, 2, 4, 1),
    overworld_frame(gObjectEventPic_Scott, 2, 4, 2),
    overworld_frame(gObjectEventPic_Scott, 2, 4, 3),
    overworld_frame(gObjectEventPic_Scott, 2, 4, 4),
    overworld_frame(gObjectEventPic_Scott, 2, 4, 5),
    overworld_frame(gObjectEventPic_Scott, 2, 4, 6),
    overworld_frame(gObjectEventPic_Scott, 2, 4, 7),
    overworld_frame(gObjectEventPic_Scott, 2, 4, 8),
};

static const struct SpriteFrameImage sPicTable_Juan[] = {
    overworld_frame(gObjectEventPic_Juan, 2, 4, 0),
    overworld_frame(gObjectEventPic_Juan, 2, 4, 1),
    overworld_frame(gObjectEventPic_Juan, 2, 4, 2),
    overworld_frame(gObjectEventPic_Juan, 2, 4, 3),
    overworld_frame(gObjectEventPic_Juan, 2, 4, 4),
    overworld_frame(gObjectEventPic_Juan, 2, 4, 5),
    overworld_frame(gObjectEventPic_Juan, 2, 4, 6),
    overworld_frame(gObjectEventPic_Juan, 2, 4, 7),
    overworld_frame(gObjectEventPic_Juan, 2, 4, 8),
};

static const struct SpriteFrameImage sPicTable_MysteryEventDeliveryman[] = {
    overworld_frame(gObjectEventPic_MysteryEventDeliveryman, 2, 4, 0),
    overworld_frame(gObjectEventPic_MysteryEventDeliveryman, 2, 4, 1),
    overworld_frame(gObjectEventPic_MysteryEventDeliveryman, 2, 4, 2),
    overworld_frame(gObjectEventPic_MysteryEventDeliveryman, 2, 4, 0),
    overworld_frame(gObjectEventPic_MysteryEventDeliveryman, 2, 4, 0),
    overworld_frame(gObjectEventPic_MysteryEventDeliveryman, 2, 4, 1),
    overworld_frame(gObjectEventPic_MysteryEventDeliveryman, 2, 4, 1),
    overworld_frame(gObjectEventPic_MysteryEventDeliveryman, 2, 4, 2),
    overworld_frame(gObjectEventPic_MysteryEventDeliveryman, 2, 4, 2),
};

static const struct SpriteFrameImage sPicTable_Statue[] = {
    obj_frame_tiles(gObjectEventPic_Statue),
};

static const struct SpriteFrameImage sPicTable_UnionRoomAttendant[] = {
    overworld_frame(gObjectEventPic_UnionRoomAttendant, 2, 4, 0),
    overworld_frame(gObjectEventPic_UnionRoomAttendant, 2, 4, 1),
    overworld_frame(gObjectEventPic_UnionRoomAttendant, 2, 4, 2),
    overworld_frame(gObjectEventPic_UnionRoomAttendant, 2, 4, 0),
    overworld_frame(gObjectEventPic_UnionRoomAttendant, 2, 4, 0),
    overworld_frame(gObjectEventPic_UnionRoomAttendant, 2, 4, 1),
    overworld_frame(gObjectEventPic_UnionRoomAttendant, 2, 4, 1),
    overworld_frame(gObjectEventPic_UnionRoomAttendant, 2, 4, 2),
    overworld_frame(gObjectEventPic_UnionRoomAttendant, 2, 4, 2),
};

static const struct SpriteFrameImage sPicTable_Red[] = {
    overworld_frame(gObjectEventPic_Red, 2, 4, 0),
    overworld_frame(gObjectEventPic_Red, 2, 4, 1),
    overworld_frame(gObjectEventPic_Red, 2, 4, 2),
    overworld_frame(gObjectEventPic_Red, 2, 4, 3),
    overworld_frame(gObjectEventPic_Red, 2, 4, 4),
    overworld_frame(gObjectEventPic_Red, 2, 4, 5),
    overworld_frame(gObjectEventPic_Red, 2, 4, 6),
    overworld_frame(gObjectEventPic_Red, 2, 4, 7),
    overworld_frame(gObjectEventPic_Red, 2, 4, 8),
};

static const struct SpriteFrameImage sPicTable_Leaf[] = {
    overworld_frame(gObjectEventPic_Leaf, 2, 4, 0),
    overworld_frame(gObjectEventPic_Leaf, 2, 4, 1),
    overworld_frame(gObjectEventPic_Leaf, 2, 4, 2),
    overworld_frame(gObjectEventPic_Leaf, 2, 4, 3),
    overworld_frame(gObjectEventPic_Leaf, 2, 4, 4),
    overworld_frame(gObjectEventPic_Leaf, 2, 4, 5),
    overworld_frame(gObjectEventPic_Leaf, 2, 4, 6),
    overworld_frame(gObjectEventPic_Leaf, 2, 4, 7),
    overworld_frame(gObjectEventPic_Leaf, 2, 4, 8),
};

static const struct SpriteFrameImage sPicTable_SudowoodoTree[] = {
    overworld_frame(gObjectEventPic_SudowoodoTree, 2, 4, 0),
    overworld_frame(gObjectEventPic_SudowoodoTree, 2, 4, 0),
    overworld_frame(gObjectEventPic_SudowoodoTree, 2, 4, 1),
    overworld_frame(gObjectEventPic_SudowoodoTree, 2, 4, 0),
    overworld_frame(gObjectEventPic_SudowoodoTree, 2, 4, 0),
    overworld_frame(gObjectEventPic_SudowoodoTree, 2, 4, 0),
    overworld_frame(gObjectEventPic_SudowoodoTree, 2, 4, 0),
    overworld_frame(gObjectEventPic_SudowoodoTree, 2, 4, 1),
    overworld_frame(gObjectEventPic_SudowoodoTree, 2, 4, 2),
};

static const struct SpriteFrameImage sPicTable_RayquazaCutscene[] = {
    overworld_frame(gObjectEventPic_RayquazaCutscene, 8, 8, 0),
    overworld_frame(gObjectEventPic_RayquazaCutscene, 8, 8, 1),
    overworld_frame(gObjectEventPic_RayquazaCutscene, 8, 8, 2),
    overworld_frame(gObjectEventPic_RayquazaCutscene, 8, 8, 3),
    overworld_frame(gObjectEventPic_RayquazaCutscene, 8, 8, 4),
};

static const struct SpriteFrameImage sPicTable_BirthIslandStone[] = {
    obj_frame_tiles(gObjectEventPic_BirthIslandStone),
};

static const struct SpriteFrameImage sPicTable_Anabel[] = {
    overworld_frame(gObjectEventPic_Anabel, 2, 4, 0),
    overworld_frame(gObjectEventPic_Anabel, 2, 4, 1),
    overworld_frame(gObjectEventPic_Anabel, 2, 4, 2),
    overworld_frame(gObjectEventPic_Anabel, 2, 4, 3),
    overworld_frame(gObjectEventPic_Anabel, 2, 4, 4),
    overworld_frame(gObjectEventPic_Anabel, 2, 4, 5),
    overworld_frame(gObjectEventPic_Anabel, 2, 4, 6),
    overworld_frame(gObjectEventPic_Anabel, 2, 4, 7),
    overworld_frame(gObjectEventPic_Anabel, 2, 4, 8),
};

static const struct SpriteFrameImage sPicTable_Tucker[] = {
    overworld_frame(gObjectEventPic_Tucker, 2, 4, 0),
    overworld_frame(gObjectEventPic_Tucker, 2, 4, 1),
    overworld_frame(gObjectEventPic_Tucker, 2, 4, 2),
    overworld_frame(gObjectEventPic_Tucker, 2, 4, 3),
    overworld_frame(gObjectEventPic_Tucker, 2, 4, 4),
    overworld_frame(gObjectEventPic_Tucker, 2, 4, 5),
    overworld_frame(gObjectEventPic_Tucker, 2, 4, 6),
    overworld_frame(gObjectEventPic_Tucker, 2, 4, 7),
    overworld_frame(gObjectEventPic_Tucker, 2, 4, 8),
};

static const struct SpriteFrameImage sPicTable_Spenser[] = {
    overworld_frame(gObjectEventPic_Spenser, 2, 4, 0),
    overworld_frame(gObjectEventPic_Spenser, 2, 4, 1),
    overworld_frame(gObjectEventPic_Spenser, 2, 4, 2),
    overworld_frame(gObjectEventPic_Spenser, 2, 4, 3),
    overworld_frame(gObjectEventPic_Spenser, 2, 4, 4),
    overworld_frame(gObjectEventPic_Spenser, 2, 4, 5),
    overworld_frame(gObjectEventPic_Spenser, 2, 4, 6),
    overworld_frame(gObjectEventPic_Spenser, 2, 4, 7),
    overworld_frame(gObjectEventPic_Spenser, 2, 4, 8),
};

static const struct SpriteFrameImage sPicTable_Greta[] = {
    overworld_frame(gObjectEventPic_Greta, 2, 4, 0),
    overworld_frame(gObjectEventPic_Greta, 2, 4, 1),
    overworld_frame(gObjectEventPic_Greta, 2, 4, 2),
    overworld_frame(gObjectEventPic_Greta, 2, 4, 3),
    overworld_frame(gObjectEventPic_Greta, 2, 4, 4),
    overworld_frame(gObjectEventPic_Greta, 2, 4, 5),
    overworld_frame(gObjectEventPic_Greta, 2, 4, 6),
    overworld_frame(gObjectEventPic_Greta, 2, 4, 7),
    overworld_frame(gObjectEventPic_Greta, 2, 4, 8),
};

static const struct SpriteFrameImage sPicTable_Noland[] = {
    overworld_frame(gObjectEventPic_Noland, 2, 4, 0),
    overworld_frame(gObjectEventPic_Noland, 2, 4, 1),
    overworld_frame(gObjectEventPic_Noland, 2, 4, 2),
    overworld_frame(gObjectEventPic_Noland, 2, 4, 3),
    overworld_frame(gObjectEventPic_Noland, 2, 4, 4),
    overworld_frame(gObjectEventPic_Noland, 2, 4, 5),
    overworld_frame(gObjectEventPic_Noland, 2, 4, 6),
    overworld_frame(gObjectEventPic_Noland, 2, 4, 7),
    overworld_frame(gObjectEventPic_Noland, 2, 4, 8),
};

static const struct SpriteFrameImage sPicTable_Lucy[] = {
    overworld_frame(gObjectEventPic_Lucy, 2, 4, 0),
    overworld_frame(gObjectEventPic_Lucy, 2, 4, 1),
    overworld_frame(gObjectEventPic_Lucy, 2, 4, 2),
    overworld_frame(gObjectEventPic_Lucy, 2, 4, 3),
    overworld_frame(gObjectEventPic_Lucy, 2, 4, 4),
    overworld_frame(gObjectEventPic_Lucy, 2, 4, 5),
    overworld_frame(gObjectEventPic_Lucy, 2, 4, 6),
    overworld_frame(gObjectEventPic_Lucy, 2, 4, 7),
    overworld_frame(gObjectEventPic_Lucy, 2, 4, 8),
};

static const struct SpriteFrameImage sPicTable_Brandon[] = {
    overworld_frame(gObjectEventPic_Brandon, 2, 4, 0),
    overworld_frame(gObjectEventPic_Brandon, 2, 4, 1),
    overworld_frame(gObjectEventPic_Brandon, 2, 4, 2),
    overworld_frame(gObjectEventPic_Brandon, 2, 4, 3),
    overworld_frame(gObjectEventPic_Brandon, 2, 4, 4),
    overworld_frame(gObjectEventPic_Brandon, 2, 4, 5),
    overworld_frame(gObjectEventPic_Brandon, 2, 4, 6),
    overworld_frame(gObjectEventPic_Brandon, 2, 4, 7),
    overworld_frame(gObjectEventPic_Brandon, 2, 4, 8),
};

static const struct SpriteFrameImage sPicTable_AnimatedBall[] = {
    overworld_frame(gObjectEventPic_AnimatedBall, 2, 4, 0),
    overworld_frame(gObjectEventPic_AnimatedBall, 2, 4, 1),
    overworld_frame(gObjectEventPic_AnimatedBall, 2, 4, 2),
    overworld_frame(gObjectEventPic_AnimatedBall, 2, 4, 3),
    overworld_frame(gObjectEventPic_AnimatedBall, 2, 4, 4),
    overworld_frame(gObjectEventPic_AnimatedBall, 2, 4, 0),
};

<<<<<<< HEAD
extern const struct SpriteFrameImage gFieldEffectObjectPicTable_BallLight[];

=======
#if OW_MON_POKEBALLS

#define POKEBALL_PIC_FRAMES(name)                              \
    overworld_frame(gObjectEventPic_##name##Ball, 2, 4, 0),    \
    overworld_frame(gObjectEventPic_##name##Ball, 2, 4, 1),    \
    overworld_frame(gObjectEventPic_##name##Ball, 2, 4, 2),    \
    overworld_frame(gObjectEventPic_##name##Ball, 2, 4, 3),    \
    overworld_frame(gObjectEventPic_##name##Ball, 2, 4, 4),    \
    overworld_frame(gObjectEventPic_##name##Ball, 2, 4, 0)


static const struct SpriteFrameImage sPicTable_Ball_MASTER[] = {
    POKEBALL_PIC_FRAMES(Master),
};

static const struct SpriteFrameImage sPicTable_Ball_ULTRA[] = {
    POKEBALL_PIC_FRAMES(Ultra),
};

static const struct SpriteFrameImage sPicTable_Ball_GREAT[] = {
    POKEBALL_PIC_FRAMES(Great),
};

static const struct SpriteFrameImage sPicTable_Ball_SAFARI[] = {
    POKEBALL_PIC_FRAMES(Safari),
};

static const struct SpriteFrameImage sPicTable_Ball_NET[] = {
    POKEBALL_PIC_FRAMES(Net),
};

static const struct SpriteFrameImage sPicTable_Ball_DIVE[] = {
    POKEBALL_PIC_FRAMES(Dive),
};

static const struct SpriteFrameImage sPicTable_Ball_NEST[] = {
    POKEBALL_PIC_FRAMES(Nest),
};

static const struct SpriteFrameImage sPicTable_Ball_REPEAT[] = {
    POKEBALL_PIC_FRAMES(Repeat),
};

static const struct SpriteFrameImage sPicTable_Ball_TIMER[] = {
    POKEBALL_PIC_FRAMES(Timer),
};

static const struct SpriteFrameImage sPicTable_Ball_LUXURY[] = {
    POKEBALL_PIC_FRAMES(Luxury),
};

static const struct SpriteFrameImage sPicTable_Ball_PREMIER[] = {
    POKEBALL_PIC_FRAMES(Premier),
};

// Gen IV/Sinnoh
#ifdef ITEM_DUSK_BALL
static const struct SpriteFrameImage sPicTable_Ball_DUSK[] = {
    POKEBALL_PIC_FRAMES(Dusk),
};
static const struct SpriteFrameImage sPicTable_Ball_HEAL[] = {
    POKEBALL_PIC_FRAMES(Heal),
};
static const struct SpriteFrameImage sPicTable_Ball_QUICK[] = {
    POKEBALL_PIC_FRAMES(Quick),
};
static const struct SpriteFrameImage sPicTable_Ball_CHERISH[] = {
    POKEBALL_PIC_FRAMES(Cherish),
};
#endif
#ifdef ITEM_PARK_BALL
static const struct SpriteFrameImage sPicTable_Ball_PARK[] = {
    POKEBALL_PIC_FRAMES(Park),
};
#endif

// Gen II/Johto Apricorns
#ifdef ITEM_FAST_BALL
static const struct SpriteFrameImage sPicTable_Ball_FAST[] = {
    POKEBALL_PIC_FRAMES(Fast),
};
static const struct SpriteFrameImage sPicTable_Ball_LEVEL[] = {
    POKEBALL_PIC_FRAMES(Level),
};
static const struct SpriteFrameImage sPicTable_Ball_LURE[] = {
    POKEBALL_PIC_FRAMES(Lure),
};
static const struct SpriteFrameImage sPicTable_Ball_HEAVY[] = {
    POKEBALL_PIC_FRAMES(Heavy),
};
static const struct SpriteFrameImage sPicTable_Ball_LOVE[] = {
    POKEBALL_PIC_FRAMES(Love),
};
static const struct SpriteFrameImage sPicTable_Ball_FRIEND[] = {
    POKEBALL_PIC_FRAMES(Friend),
};
static const struct SpriteFrameImage sPicTable_Ball_MOON[] = {
    POKEBALL_PIC_FRAMES(Moon),
};
static const struct SpriteFrameImage sPicTable_Ball_SPORT[] = {
    POKEBALL_PIC_FRAMES(Sport),
};
#endif

// Gen V
#ifdef ITEM_DREAM_BALL
static const struct SpriteFrameImage sPicTable_Ball_DREAM[] = {
    POKEBALL_PIC_FRAMES(Dream),
};
#endif

// Gen VII
#ifdef ITEM_BEAST_BALL
static const struct SpriteFrameImage sPicTable_Ball_BEAST[] = {
    POKEBALL_PIC_FRAMES(Beast),
};
#endif

// Gen VIII
#ifdef ITEM_STRANGE_BALL
static const struct SpriteFrameImage sPicTable_Ball_STRANGE[] = {
    POKEBALL_PIC_FRAMES(Strange),
};
#endif

#endif

static const struct SpriteFrameImage sPicTable_Substitute[] = {
    overworld_frame(gObjectEventPic_Substitute, 4, 4, 0),
    overworld_frame(gObjectEventPic_Substitute, 4, 4, 1),
    overworld_frame(gObjectEventPic_Substitute, 4, 4, 2),
    overworld_frame(gObjectEventPic_Substitute, 4, 4, 3),
    overworld_frame(gObjectEventPic_Substitute, 4, 4, 4),
    overworld_frame(gObjectEventPic_Substitute, 4, 4, 5),
};
>>>>>>> 195d2bb7
static const struct SpriteFrameImage sPicTable_Bulbasaur[] = {
    overworld_frame(gObjectEventPic_Bulbasaur, 4, 4, 0),
    overworld_frame(gObjectEventPic_Bulbasaur, 4, 4, 1),
    overworld_frame(gObjectEventPic_Bulbasaur, 4, 4, 2),
    overworld_frame(gObjectEventPic_Bulbasaur, 4, 4, 3),
    overworld_frame(gObjectEventPic_Bulbasaur, 4, 4, 4),
    overworld_frame(gObjectEventPic_Bulbasaur, 4, 4, 5),
};
static const struct SpriteFrameImage sPicTable_Ivysaur[] = {
    overworld_frame(gObjectEventPic_Ivysaur, 4, 4, 0),
    overworld_frame(gObjectEventPic_Ivysaur, 4, 4, 1),
    overworld_frame(gObjectEventPic_Ivysaur, 4, 4, 2),
    overworld_frame(gObjectEventPic_Ivysaur, 4, 4, 3),
    overworld_frame(gObjectEventPic_Ivysaur, 4, 4, 4),
    overworld_frame(gObjectEventPic_Ivysaur, 4, 4, 5),
};
static const struct SpriteFrameImage sPicTable_Venusaur[] = {
    overworld_frame(gObjectEventPic_Venusaur, 4, 4, 0),
    overworld_frame(gObjectEventPic_Venusaur, 4, 4, 1),
    overworld_frame(gObjectEventPic_Venusaur, 4, 4, 2),
    overworld_frame(gObjectEventPic_Venusaur, 4, 4, 3),
    overworld_frame(gObjectEventPic_Venusaur, 4, 4, 4),
    overworld_frame(gObjectEventPic_Venusaur, 4, 4, 5),
};
static const struct SpriteFrameImage sPicTable_Charmander[] = {
    overworld_frame(gObjectEventPic_Charmander, 4, 4, 0),
    overworld_frame(gObjectEventPic_Charmander, 4, 4, 1),
    overworld_frame(gObjectEventPic_Charmander, 4, 4, 2),
    overworld_frame(gObjectEventPic_Charmander, 4, 4, 3),
    overworld_frame(gObjectEventPic_Charmander, 4, 4, 4),
    overworld_frame(gObjectEventPic_Charmander, 4, 4, 5),
};
static const struct SpriteFrameImage sPicTable_Charmeleon[] = {
    overworld_frame(gObjectEventPic_Charmeleon, 4, 4, 0),
    overworld_frame(gObjectEventPic_Charmeleon, 4, 4, 1),
    overworld_frame(gObjectEventPic_Charmeleon, 4, 4, 2),
    overworld_frame(gObjectEventPic_Charmeleon, 4, 4, 3),
    overworld_frame(gObjectEventPic_Charmeleon, 4, 4, 4),
    overworld_frame(gObjectEventPic_Charmeleon, 4, 4, 5),
};
static const struct SpriteFrameImage sPicTable_Charizard[] = {
    overworld_frame(gObjectEventPic_Charizard, 4, 4, 0),
    overworld_frame(gObjectEventPic_Charizard, 4, 4, 1),
    overworld_frame(gObjectEventPic_Charizard, 4, 4, 2),
    overworld_frame(gObjectEventPic_Charizard, 4, 4, 3),
    overworld_frame(gObjectEventPic_Charizard, 4, 4, 4),
    overworld_frame(gObjectEventPic_Charizard, 4, 4, 5),
};
static const struct SpriteFrameImage sPicTable_Squirtle[] = {
    overworld_frame(gObjectEventPic_Squirtle, 4, 4, 0),
    overworld_frame(gObjectEventPic_Squirtle, 4, 4, 1),
    overworld_frame(gObjectEventPic_Squirtle, 4, 4, 2),
    overworld_frame(gObjectEventPic_Squirtle, 4, 4, 3),
    overworld_frame(gObjectEventPic_Squirtle, 4, 4, 4),
    overworld_frame(gObjectEventPic_Squirtle, 4, 4, 5),
};
static const struct SpriteFrameImage sPicTable_Wartortle[] = {
    overworld_frame(gObjectEventPic_Wartortle, 4, 4, 0),
    overworld_frame(gObjectEventPic_Wartortle, 4, 4, 1),
    overworld_frame(gObjectEventPic_Wartortle, 4, 4, 2),
    overworld_frame(gObjectEventPic_Wartortle, 4, 4, 3),
    overworld_frame(gObjectEventPic_Wartortle, 4, 4, 4),
    overworld_frame(gObjectEventPic_Wartortle, 4, 4, 5),
};
static const struct SpriteFrameImage sPicTable_Blastoise[] = {
    overworld_frame(gObjectEventPic_Blastoise, 4, 4, 0),
    overworld_frame(gObjectEventPic_Blastoise, 4, 4, 1),
    overworld_frame(gObjectEventPic_Blastoise, 4, 4, 2),
    overworld_frame(gObjectEventPic_Blastoise, 4, 4, 3),
    overworld_frame(gObjectEventPic_Blastoise, 4, 4, 4),
    overworld_frame(gObjectEventPic_Blastoise, 4, 4, 5),
};
static const struct SpriteFrameImage sPicTable_Caterpie[] = {
    overworld_frame(gObjectEventPic_Caterpie, 4, 4, 0),
    overworld_frame(gObjectEventPic_Caterpie, 4, 4, 1),
    overworld_frame(gObjectEventPic_Caterpie, 4, 4, 2),
    overworld_frame(gObjectEventPic_Caterpie, 4, 4, 3),
    overworld_frame(gObjectEventPic_Caterpie, 4, 4, 4),
    overworld_frame(gObjectEventPic_Caterpie, 4, 4, 5),
};
static const struct SpriteFrameImage sPicTable_Metapod[] = {
    overworld_frame(gObjectEventPic_Metapod, 4, 4, 0),
    overworld_frame(gObjectEventPic_Metapod, 4, 4, 1),
    overworld_frame(gObjectEventPic_Metapod, 4, 4, 2),
    overworld_frame(gObjectEventPic_Metapod, 4, 4, 3),
    overworld_frame(gObjectEventPic_Metapod, 4, 4, 4),
    overworld_frame(gObjectEventPic_Metapod, 4, 4, 5),
};
static const struct SpriteFrameImage sPicTable_Butterfree[] = {
    overworld_frame(gObjectEventPic_Butterfree, 4, 4, 0),
    overworld_frame(gObjectEventPic_Butterfree, 4, 4, 1),
    overworld_frame(gObjectEventPic_Butterfree, 4, 4, 2),
    overworld_frame(gObjectEventPic_Butterfree, 4, 4, 3),
    overworld_frame(gObjectEventPic_Butterfree, 4, 4, 4),
    overworld_frame(gObjectEventPic_Butterfree, 4, 4, 5),
};
static const struct SpriteFrameImage sPicTable_Weedle[] = {
    overworld_frame(gObjectEventPic_Weedle, 4, 4, 0),
    overworld_frame(gObjectEventPic_Weedle, 4, 4, 1),
    overworld_frame(gObjectEventPic_Weedle, 4, 4, 2),
    overworld_frame(gObjectEventPic_Weedle, 4, 4, 3),
    overworld_frame(gObjectEventPic_Weedle, 4, 4, 4),
    overworld_frame(gObjectEventPic_Weedle, 4, 4, 5),
};
static const struct SpriteFrameImage sPicTable_Kakuna[] = {
    overworld_frame(gObjectEventPic_Kakuna, 4, 4, 0),
    overworld_frame(gObjectEventPic_Kakuna, 4, 4, 1),
    overworld_frame(gObjectEventPic_Kakuna, 4, 4, 2),
    overworld_frame(gObjectEventPic_Kakuna, 4, 4, 3),
    overworld_frame(gObjectEventPic_Kakuna, 4, 4, 4),
    overworld_frame(gObjectEventPic_Kakuna, 4, 4, 5),
};
static const struct SpriteFrameImage sPicTable_Beedrill[] = {
    overworld_frame(gObjectEventPic_Beedrill, 4, 4, 0),
    overworld_frame(gObjectEventPic_Beedrill, 4, 4, 1),
    overworld_frame(gObjectEventPic_Beedrill, 4, 4, 2),
    overworld_frame(gObjectEventPic_Beedrill, 4, 4, 3),
    overworld_frame(gObjectEventPic_Beedrill, 4, 4, 4),
    overworld_frame(gObjectEventPic_Beedrill, 4, 4, 5),
};
static const struct SpriteFrameImage sPicTable_Pidgey[] = {
    overworld_frame(gObjectEventPic_Pidgey, 4, 4, 0),
    overworld_frame(gObjectEventPic_Pidgey, 4, 4, 1),
    overworld_frame(gObjectEventPic_Pidgey, 4, 4, 2),
    overworld_frame(gObjectEventPic_Pidgey, 4, 4, 3),
    overworld_frame(gObjectEventPic_Pidgey, 4, 4, 4),
    overworld_frame(gObjectEventPic_Pidgey, 4, 4, 5),
};
static const struct SpriteFrameImage sPicTable_Pidgeotto[] = {
    overworld_frame(gObjectEventPic_Pidgeotto, 4, 4, 0),
    overworld_frame(gObjectEventPic_Pidgeotto, 4, 4, 1),
    overworld_frame(gObjectEventPic_Pidgeotto, 4, 4, 2),
    overworld_frame(gObjectEventPic_Pidgeotto, 4, 4, 3),
    overworld_frame(gObjectEventPic_Pidgeotto, 4, 4, 4),
    overworld_frame(gObjectEventPic_Pidgeotto, 4, 4, 5),
};
static const struct SpriteFrameImage sPicTable_Pidgeot[] = {
    overworld_frame(gObjectEventPic_Pidgeot, 4, 4, 0),
    overworld_frame(gObjectEventPic_Pidgeot, 4, 4, 1),
    overworld_frame(gObjectEventPic_Pidgeot, 4, 4, 2),
    overworld_frame(gObjectEventPic_Pidgeot, 4, 4, 3),
    overworld_frame(gObjectEventPic_Pidgeot, 4, 4, 4),
    overworld_frame(gObjectEventPic_Pidgeot, 4, 4, 5),
};
static const struct SpriteFrameImage sPicTable_Rattata[] = {
    overworld_frame(gObjectEventPic_Rattata, 4, 4, 0),
    overworld_frame(gObjectEventPic_Rattata, 4, 4, 1),
    overworld_frame(gObjectEventPic_Rattata, 4, 4, 2),
    overworld_frame(gObjectEventPic_Rattata, 4, 4, 3),
    overworld_frame(gObjectEventPic_Rattata, 4, 4, 4),
    overworld_frame(gObjectEventPic_Rattata, 4, 4, 5),
};
static const struct SpriteFrameImage sPicTable_Raticate[] = {
    overworld_frame(gObjectEventPic_Raticate, 4, 4, 0),
    overworld_frame(gObjectEventPic_Raticate, 4, 4, 1),
    overworld_frame(gObjectEventPic_Raticate, 4, 4, 2),
    overworld_frame(gObjectEventPic_Raticate, 4, 4, 3),
    overworld_frame(gObjectEventPic_Raticate, 4, 4, 4),
    overworld_frame(gObjectEventPic_Raticate, 4, 4, 5),
};
static const struct SpriteFrameImage sPicTable_Spearow[] = {
    overworld_frame(gObjectEventPic_Spearow, 4, 4, 0),
    overworld_frame(gObjectEventPic_Spearow, 4, 4, 1),
    overworld_frame(gObjectEventPic_Spearow, 4, 4, 2),
    overworld_frame(gObjectEventPic_Spearow, 4, 4, 3),
    overworld_frame(gObjectEventPic_Spearow, 4, 4, 4),
    overworld_frame(gObjectEventPic_Spearow, 4, 4, 5),
};
static const struct SpriteFrameImage sPicTable_Fearow[] = {
    overworld_frame(gObjectEventPic_Fearow, 4, 4, 0),
    overworld_frame(gObjectEventPic_Fearow, 4, 4, 1),
    overworld_frame(gObjectEventPic_Fearow, 4, 4, 2),
    overworld_frame(gObjectEventPic_Fearow, 4, 4, 3),
    overworld_frame(gObjectEventPic_Fearow, 4, 4, 4),
    overworld_frame(gObjectEventPic_Fearow, 4, 4, 5),
};
static const struct SpriteFrameImage sPicTable_Ekans[] = {
    overworld_frame(gObjectEventPic_Ekans, 4, 4, 0),
    overworld_frame(gObjectEventPic_Ekans, 4, 4, 1),
    overworld_frame(gObjectEventPic_Ekans, 4, 4, 2),
    overworld_frame(gObjectEventPic_Ekans, 4, 4, 3),
    overworld_frame(gObjectEventPic_Ekans, 4, 4, 4),
    overworld_frame(gObjectEventPic_Ekans, 4, 4, 5),
};
static const struct SpriteFrameImage sPicTable_Arbok[] = {
    overworld_frame(gObjectEventPic_Arbok, 4, 4, 0),
    overworld_frame(gObjectEventPic_Arbok, 4, 4, 1),
    overworld_frame(gObjectEventPic_Arbok, 4, 4, 2),
    overworld_frame(gObjectEventPic_Arbok, 4, 4, 3),
    overworld_frame(gObjectEventPic_Arbok, 4, 4, 4),
    overworld_frame(gObjectEventPic_Arbok, 4, 4, 5),
};
static const struct SpriteFrameImage sPicTable_Pikachu[] = {
    overworld_frame(gObjectEventPic_Pikachu, 4, 4, 0),
    overworld_frame(gObjectEventPic_Pikachu, 4, 4, 1),
    overworld_frame(gObjectEventPic_Pikachu, 4, 4, 2),
    overworld_frame(gObjectEventPic_Pikachu, 4, 4, 3),
    overworld_frame(gObjectEventPic_Pikachu, 4, 4, 4),
    overworld_frame(gObjectEventPic_Pikachu, 4, 4, 5),
};
static const struct SpriteFrameImage sPicTable_Raichu[] = {
    overworld_frame(gObjectEventPic_Raichu, 4, 4, 0),
    overworld_frame(gObjectEventPic_Raichu, 4, 4, 1),
    overworld_frame(gObjectEventPic_Raichu, 4, 4, 2),
    overworld_frame(gObjectEventPic_Raichu, 4, 4, 3),
    overworld_frame(gObjectEventPic_Raichu, 4, 4, 4),
    overworld_frame(gObjectEventPic_Raichu, 4, 4, 5),
};
static const struct SpriteFrameImage sPicTable_Sandshrew[] = {
    overworld_frame(gObjectEventPic_Sandshrew, 4, 4, 0),
    overworld_frame(gObjectEventPic_Sandshrew, 4, 4, 1),
    overworld_frame(gObjectEventPic_Sandshrew, 4, 4, 2),
    overworld_frame(gObjectEventPic_Sandshrew, 4, 4, 3),
    overworld_frame(gObjectEventPic_Sandshrew, 4, 4, 4),
    overworld_frame(gObjectEventPic_Sandshrew, 4, 4, 5),
};
static const struct SpriteFrameImage sPicTable_Sandslash[] = {
    overworld_frame(gObjectEventPic_Sandslash, 4, 4, 0),
    overworld_frame(gObjectEventPic_Sandslash, 4, 4, 1),
    overworld_frame(gObjectEventPic_Sandslash, 4, 4, 2),
    overworld_frame(gObjectEventPic_Sandslash, 4, 4, 3),
    overworld_frame(gObjectEventPic_Sandslash, 4, 4, 4),
    overworld_frame(gObjectEventPic_Sandslash, 4, 4, 5),
};
static const struct SpriteFrameImage sPicTable_Nidoran_f[] = {
    overworld_frame(gObjectEventPic_Nidoran_f, 4, 4, 0),
    overworld_frame(gObjectEventPic_Nidoran_f, 4, 4, 1),
    overworld_frame(gObjectEventPic_Nidoran_f, 4, 4, 2),
    overworld_frame(gObjectEventPic_Nidoran_f, 4, 4, 3),
    overworld_frame(gObjectEventPic_Nidoran_f, 4, 4, 4),
    overworld_frame(gObjectEventPic_Nidoran_f, 4, 4, 5),
};
static const struct SpriteFrameImage sPicTable_Nidorina[] = {
    overworld_frame(gObjectEventPic_Nidorina, 4, 4, 0),
    overworld_frame(gObjectEventPic_Nidorina, 4, 4, 1),
    overworld_frame(gObjectEventPic_Nidorina, 4, 4, 2),
    overworld_frame(gObjectEventPic_Nidorina, 4, 4, 3),
    overworld_frame(gObjectEventPic_Nidorina, 4, 4, 4),
    overworld_frame(gObjectEventPic_Nidorina, 4, 4, 5),
};
static const struct SpriteFrameImage sPicTable_Nidoqueen[] = {
    overworld_frame(gObjectEventPic_Nidoqueen, 4, 4, 0),
    overworld_frame(gObjectEventPic_Nidoqueen, 4, 4, 1),
    overworld_frame(gObjectEventPic_Nidoqueen, 4, 4, 2),
    overworld_frame(gObjectEventPic_Nidoqueen, 4, 4, 3),
    overworld_frame(gObjectEventPic_Nidoqueen, 4, 4, 4),
    overworld_frame(gObjectEventPic_Nidoqueen, 4, 4, 5),
};
static const struct SpriteFrameImage sPicTable_Nidoran_m[] = {
    overworld_frame(gObjectEventPic_Nidoran_m, 4, 4, 0),
    overworld_frame(gObjectEventPic_Nidoran_m, 4, 4, 1),
    overworld_frame(gObjectEventPic_Nidoran_m, 4, 4, 2),
    overworld_frame(gObjectEventPic_Nidoran_m, 4, 4, 3),
    overworld_frame(gObjectEventPic_Nidoran_m, 4, 4, 4),
    overworld_frame(gObjectEventPic_Nidoran_m, 4, 4, 5),
};
static const struct SpriteFrameImage sPicTable_Nidorino[] = {
    overworld_frame(gObjectEventPic_Nidorino, 4, 4, 0),
    overworld_frame(gObjectEventPic_Nidorino, 4, 4, 1),
    overworld_frame(gObjectEventPic_Nidorino, 4, 4, 2),
    overworld_frame(gObjectEventPic_Nidorino, 4, 4, 3),
    overworld_frame(gObjectEventPic_Nidorino, 4, 4, 4),
    overworld_frame(gObjectEventPic_Nidorino, 4, 4, 5),
};
static const struct SpriteFrameImage sPicTable_Nidoking[] = {
    overworld_frame(gObjectEventPic_Nidoking, 4, 4, 0),
    overworld_frame(gObjectEventPic_Nidoking, 4, 4, 1),
    overworld_frame(gObjectEventPic_Nidoking, 4, 4, 2),
    overworld_frame(gObjectEventPic_Nidoking, 4, 4, 3),
    overworld_frame(gObjectEventPic_Nidoking, 4, 4, 4),
    overworld_frame(gObjectEventPic_Nidoking, 4, 4, 5),
};
static const struct SpriteFrameImage sPicTable_Clefairy[] = {
    overworld_frame(gObjectEventPic_Clefairy, 4, 4, 0),
    overworld_frame(gObjectEventPic_Clefairy, 4, 4, 1),
    overworld_frame(gObjectEventPic_Clefairy, 4, 4, 2),
    overworld_frame(gObjectEventPic_Clefairy, 4, 4, 3),
    overworld_frame(gObjectEventPic_Clefairy, 4, 4, 4),
    overworld_frame(gObjectEventPic_Clefairy, 4, 4, 5),
};
static const struct SpriteFrameImage sPicTable_Clefable[] = {
    overworld_frame(gObjectEventPic_Clefable, 4, 4, 0),
    overworld_frame(gObjectEventPic_Clefable, 4, 4, 1),
    overworld_frame(gObjectEventPic_Clefable, 4, 4, 2),
    overworld_frame(gObjectEventPic_Clefable, 4, 4, 3),
    overworld_frame(gObjectEventPic_Clefable, 4, 4, 4),
    overworld_frame(gObjectEventPic_Clefable, 4, 4, 5),
};
static const struct SpriteFrameImage sPicTable_Vulpix[] = {
    overworld_frame(gObjectEventPic_Vulpix, 4, 4, 0),
    overworld_frame(gObjectEventPic_Vulpix, 4, 4, 1),
    overworld_frame(gObjectEventPic_Vulpix, 4, 4, 2),
    overworld_frame(gObjectEventPic_Vulpix, 4, 4, 3),
    overworld_frame(gObjectEventPic_Vulpix, 4, 4, 4),
    overworld_frame(gObjectEventPic_Vulpix, 4, 4, 5),
};
static const struct SpriteFrameImage sPicTable_Ninetales[] = {
    overworld_frame(gObjectEventPic_Ninetales, 4, 4, 0),
    overworld_frame(gObjectEventPic_Ninetales, 4, 4, 1),
    overworld_frame(gObjectEventPic_Ninetales, 4, 4, 2),
    overworld_frame(gObjectEventPic_Ninetales, 4, 4, 3),
    overworld_frame(gObjectEventPic_Ninetales, 4, 4, 4),
    overworld_frame(gObjectEventPic_Ninetales, 4, 4, 5),
};
static const struct SpriteFrameImage sPicTable_Jigglypuff[] = {
    overworld_frame(gObjectEventPic_Jigglypuff, 4, 4, 0),
    overworld_frame(gObjectEventPic_Jigglypuff, 4, 4, 1),
    overworld_frame(gObjectEventPic_Jigglypuff, 4, 4, 2),
    overworld_frame(gObjectEventPic_Jigglypuff, 4, 4, 3),
    overworld_frame(gObjectEventPic_Jigglypuff, 4, 4, 4),
    overworld_frame(gObjectEventPic_Jigglypuff, 4, 4, 5),
};
static const struct SpriteFrameImage sPicTable_Wigglytuff[] = {
    overworld_frame(gObjectEventPic_Wigglytuff, 4, 4, 0),
    overworld_frame(gObjectEventPic_Wigglytuff, 4, 4, 1),
    overworld_frame(gObjectEventPic_Wigglytuff, 4, 4, 2),
    overworld_frame(gObjectEventPic_Wigglytuff, 4, 4, 3),
    overworld_frame(gObjectEventPic_Wigglytuff, 4, 4, 4),
    overworld_frame(gObjectEventPic_Wigglytuff, 4, 4, 5),
};
static const struct SpriteFrameImage sPicTable_Zubat[] = {
    overworld_frame(gObjectEventPic_Zubat, 4, 4, 0),
    overworld_frame(gObjectEventPic_Zubat, 4, 4, 1),
    overworld_frame(gObjectEventPic_Zubat, 4, 4, 2),
    overworld_frame(gObjectEventPic_Zubat, 4, 4, 3),
    overworld_frame(gObjectEventPic_Zubat, 4, 4, 4),
    overworld_frame(gObjectEventPic_Zubat, 4, 4, 5),
};
static const struct SpriteFrameImage sPicTable_Golbat[] = {
    overworld_frame(gObjectEventPic_Golbat, 4, 4, 0),
    overworld_frame(gObjectEventPic_Golbat, 4, 4, 1),
    overworld_frame(gObjectEventPic_Golbat, 4, 4, 2),
    overworld_frame(gObjectEventPic_Golbat, 4, 4, 3),
    overworld_frame(gObjectEventPic_Golbat, 4, 4, 4),
    overworld_frame(gObjectEventPic_Golbat, 4, 4, 5),
};
static const struct SpriteFrameImage sPicTable_Oddish[] = {
    overworld_frame(gObjectEventPic_Oddish, 4, 4, 0),
    overworld_frame(gObjectEventPic_Oddish, 4, 4, 1),
    overworld_frame(gObjectEventPic_Oddish, 4, 4, 2),
    overworld_frame(gObjectEventPic_Oddish, 4, 4, 3),
    overworld_frame(gObjectEventPic_Oddish, 4, 4, 4),
    overworld_frame(gObjectEventPic_Oddish, 4, 4, 5),
};
static const struct SpriteFrameImage sPicTable_Gloom[] = {
    overworld_frame(gObjectEventPic_Gloom, 4, 4, 0),
    overworld_frame(gObjectEventPic_Gloom, 4, 4, 1),
    overworld_frame(gObjectEventPic_Gloom, 4, 4, 2),
    overworld_frame(gObjectEventPic_Gloom, 4, 4, 3),
    overworld_frame(gObjectEventPic_Gloom, 4, 4, 4),
    overworld_frame(gObjectEventPic_Gloom, 4, 4, 5),
};
static const struct SpriteFrameImage sPicTable_Vileplume[] = {
    overworld_frame(gObjectEventPic_Vileplume, 4, 4, 0),
    overworld_frame(gObjectEventPic_Vileplume, 4, 4, 1),
    overworld_frame(gObjectEventPic_Vileplume, 4, 4, 2),
    overworld_frame(gObjectEventPic_Vileplume, 4, 4, 3),
    overworld_frame(gObjectEventPic_Vileplume, 4, 4, 4),
    overworld_frame(gObjectEventPic_Vileplume, 4, 4, 5),
};
static const struct SpriteFrameImage sPicTable_Paras[] = {
    overworld_frame(gObjectEventPic_Paras, 4, 4, 0),
    overworld_frame(gObjectEventPic_Paras, 4, 4, 1),
    overworld_frame(gObjectEventPic_Paras, 4, 4, 2),
    overworld_frame(gObjectEventPic_Paras, 4, 4, 3),
    overworld_frame(gObjectEventPic_Paras, 4, 4, 4),
    overworld_frame(gObjectEventPic_Paras, 4, 4, 5),
};
static const struct SpriteFrameImage sPicTable_Parasect[] = {
    overworld_frame(gObjectEventPic_Parasect, 4, 4, 0),
    overworld_frame(gObjectEventPic_Parasect, 4, 4, 1),
    overworld_frame(gObjectEventPic_Parasect, 4, 4, 2),
    overworld_frame(gObjectEventPic_Parasect, 4, 4, 3),
    overworld_frame(gObjectEventPic_Parasect, 4, 4, 4),
    overworld_frame(gObjectEventPic_Parasect, 4, 4, 5),
};
static const struct SpriteFrameImage sPicTable_Venonat[] = {
    overworld_frame(gObjectEventPic_Venonat, 4, 4, 0),
    overworld_frame(gObjectEventPic_Venonat, 4, 4, 1),
    overworld_frame(gObjectEventPic_Venonat, 4, 4, 2),
    overworld_frame(gObjectEventPic_Venonat, 4, 4, 3),
    overworld_frame(gObjectEventPic_Venonat, 4, 4, 4),
    overworld_frame(gObjectEventPic_Venonat, 4, 4, 5),
};
static const struct SpriteFrameImage sPicTable_Venomoth[] = {
    overworld_frame(gObjectEventPic_Venomoth, 4, 4, 0),
    overworld_frame(gObjectEventPic_Venomoth, 4, 4, 1),
    overworld_frame(gObjectEventPic_Venomoth, 4, 4, 2),
    overworld_frame(gObjectEventPic_Venomoth, 4, 4, 3),
    overworld_frame(gObjectEventPic_Venomoth, 4, 4, 4),
    overworld_frame(gObjectEventPic_Venomoth, 4, 4, 5),
};
static const struct SpriteFrameImage sPicTable_Diglett[] = {
    overworld_frame(gObjectEventPic_Diglett, 4, 4, 0),
    overworld_frame(gObjectEventPic_Diglett, 4, 4, 1),
    overworld_frame(gObjectEventPic_Diglett, 4, 4, 2),
    overworld_frame(gObjectEventPic_Diglett, 4, 4, 3),
    overworld_frame(gObjectEventPic_Diglett, 4, 4, 4),
    overworld_frame(gObjectEventPic_Diglett, 4, 4, 5),
};
static const struct SpriteFrameImage sPicTable_Dugtrio[] = {
    overworld_frame(gObjectEventPic_Dugtrio, 4, 4, 0),
    overworld_frame(gObjectEventPic_Dugtrio, 4, 4, 1),
    overworld_frame(gObjectEventPic_Dugtrio, 4, 4, 2),
    overworld_frame(gObjectEventPic_Dugtrio, 4, 4, 3),
    overworld_frame(gObjectEventPic_Dugtrio, 4, 4, 4),
    overworld_frame(gObjectEventPic_Dugtrio, 4, 4, 5),
};
static const struct SpriteFrameImage sPicTable_Meowth[] = {
    overworld_frame(gObjectEventPic_Meowth, 4, 4, 0),
    overworld_frame(gObjectEventPic_Meowth, 4, 4, 1),
    overworld_frame(gObjectEventPic_Meowth, 4, 4, 2),
    overworld_frame(gObjectEventPic_Meowth, 4, 4, 3),
    overworld_frame(gObjectEventPic_Meowth, 4, 4, 4),
    overworld_frame(gObjectEventPic_Meowth, 4, 4, 5),
};
static const struct SpriteFrameImage sPicTable_Persian[] = {
    overworld_frame(gObjectEventPic_Persian, 4, 4, 0),
    overworld_frame(gObjectEventPic_Persian, 4, 4, 1),
    overworld_frame(gObjectEventPic_Persian, 4, 4, 2),
    overworld_frame(gObjectEventPic_Persian, 4, 4, 3),
    overworld_frame(gObjectEventPic_Persian, 4, 4, 4),
    overworld_frame(gObjectEventPic_Persian, 4, 4, 5),
};
static const struct SpriteFrameImage sPicTable_Psyduck[] = {
    overworld_frame(gObjectEventPic_Psyduck, 4, 4, 0),
    overworld_frame(gObjectEventPic_Psyduck, 4, 4, 1),
    overworld_frame(gObjectEventPic_Psyduck, 4, 4, 2),
    overworld_frame(gObjectEventPic_Psyduck, 4, 4, 3),
    overworld_frame(gObjectEventPic_Psyduck, 4, 4, 4),
    overworld_frame(gObjectEventPic_Psyduck, 4, 4, 5),
};
static const struct SpriteFrameImage sPicTable_Golduck[] = {
    overworld_frame(gObjectEventPic_Golduck, 4, 4, 0),
    overworld_frame(gObjectEventPic_Golduck, 4, 4, 1),
    overworld_frame(gObjectEventPic_Golduck, 4, 4, 2),
    overworld_frame(gObjectEventPic_Golduck, 4, 4, 3),
    overworld_frame(gObjectEventPic_Golduck, 4, 4, 4),
    overworld_frame(gObjectEventPic_Golduck, 4, 4, 5),
};
static const struct SpriteFrameImage sPicTable_Mankey[] = {
    overworld_frame(gObjectEventPic_Mankey, 4, 4, 0),
    overworld_frame(gObjectEventPic_Mankey, 4, 4, 1),
    overworld_frame(gObjectEventPic_Mankey, 4, 4, 2),
    overworld_frame(gObjectEventPic_Mankey, 4, 4, 3),
    overworld_frame(gObjectEventPic_Mankey, 4, 4, 4),
    overworld_frame(gObjectEventPic_Mankey, 4, 4, 5),
};
static const struct SpriteFrameImage sPicTable_Primeape[] = {
    overworld_frame(gObjectEventPic_Primeape, 4, 4, 0),
    overworld_frame(gObjectEventPic_Primeape, 4, 4, 1),
    overworld_frame(gObjectEventPic_Primeape, 4, 4, 2),
    overworld_frame(gObjectEventPic_Primeape, 4, 4, 3),
    overworld_frame(gObjectEventPic_Primeape, 4, 4, 4),
    overworld_frame(gObjectEventPic_Primeape, 4, 4, 5),
};
static const struct SpriteFrameImage sPicTable_Growlithe[] = {
    overworld_frame(gObjectEventPic_Growlithe, 4, 4, 0),
    overworld_frame(gObjectEventPic_Growlithe, 4, 4, 1),
    overworld_frame(gObjectEventPic_Growlithe, 4, 4, 2),
    overworld_frame(gObjectEventPic_Growlithe, 4, 4, 3),
    overworld_frame(gObjectEventPic_Growlithe, 4, 4, 4),
    overworld_frame(gObjectEventPic_Growlithe, 4, 4, 5),
};
static const struct SpriteFrameImage sPicTable_Arcanine[] = {
    overworld_frame(gObjectEventPic_Arcanine, 4, 4, 0),
    overworld_frame(gObjectEventPic_Arcanine, 4, 4, 1),
    overworld_frame(gObjectEventPic_Arcanine, 4, 4, 2),
    overworld_frame(gObjectEventPic_Arcanine, 4, 4, 3),
    overworld_frame(gObjectEventPic_Arcanine, 4, 4, 4),
    overworld_frame(gObjectEventPic_Arcanine, 4, 4, 5),
};
static const struct SpriteFrameImage sPicTable_Poliwag[] = {
    overworld_frame(gObjectEventPic_Poliwag, 4, 4, 0),
    overworld_frame(gObjectEventPic_Poliwag, 4, 4, 1),
    overworld_frame(gObjectEventPic_Poliwag, 4, 4, 2),
    overworld_frame(gObjectEventPic_Poliwag, 4, 4, 3),
    overworld_frame(gObjectEventPic_Poliwag, 4, 4, 4),
    overworld_frame(gObjectEventPic_Poliwag, 4, 4, 5),
};
static const struct SpriteFrameImage sPicTable_Poliwhirl[] = {
    overworld_frame(gObjectEventPic_Poliwhirl, 4, 4, 0),
    overworld_frame(gObjectEventPic_Poliwhirl, 4, 4, 1),
    overworld_frame(gObjectEventPic_Poliwhirl, 4, 4, 2),
    overworld_frame(gObjectEventPic_Poliwhirl, 4, 4, 3),
    overworld_frame(gObjectEventPic_Poliwhirl, 4, 4, 4),
    overworld_frame(gObjectEventPic_Poliwhirl, 4, 4, 5),
};
static const struct SpriteFrameImage sPicTable_Poliwrath[] = {
    overworld_frame(gObjectEventPic_Poliwrath, 4, 4, 0),
    overworld_frame(gObjectEventPic_Poliwrath, 4, 4, 1),
    overworld_frame(gObjectEventPic_Poliwrath, 4, 4, 2),
    overworld_frame(gObjectEventPic_Poliwrath, 4, 4, 3),
    overworld_frame(gObjectEventPic_Poliwrath, 4, 4, 4),
    overworld_frame(gObjectEventPic_Poliwrath, 4, 4, 5),
};
static const struct SpriteFrameImage sPicTable_Abra[] = {
    overworld_frame(gObjectEventPic_Abra, 4, 4, 0),
    overworld_frame(gObjectEventPic_Abra, 4, 4, 1),
    overworld_frame(gObjectEventPic_Abra, 4, 4, 2),
    overworld_frame(gObjectEventPic_Abra, 4, 4, 3),
    overworld_frame(gObjectEventPic_Abra, 4, 4, 4),
    overworld_frame(gObjectEventPic_Abra, 4, 4, 5),
};
static const struct SpriteFrameImage sPicTable_Kadabra[] = {
    overworld_frame(gObjectEventPic_Kadabra, 4, 4, 0),
    overworld_frame(gObjectEventPic_Kadabra, 4, 4, 1),
    overworld_frame(gObjectEventPic_Kadabra, 4, 4, 2),
    overworld_frame(gObjectEventPic_Kadabra, 4, 4, 3),
    overworld_frame(gObjectEventPic_Kadabra, 4, 4, 4),
    overworld_frame(gObjectEventPic_Kadabra, 4, 4, 5),
};
static const struct SpriteFrameImage sPicTable_Alakazam[] = {
    overworld_frame(gObjectEventPic_Alakazam, 4, 4, 0),
    overworld_frame(gObjectEventPic_Alakazam, 4, 4, 1),
    overworld_frame(gObjectEventPic_Alakazam, 4, 4, 2),
    overworld_frame(gObjectEventPic_Alakazam, 4, 4, 3),
    overworld_frame(gObjectEventPic_Alakazam, 4, 4, 4),
    overworld_frame(gObjectEventPic_Alakazam, 4, 4, 5),
};
static const struct SpriteFrameImage sPicTable_Machop[] = {
    overworld_frame(gObjectEventPic_Machop, 4, 4, 0),
    overworld_frame(gObjectEventPic_Machop, 4, 4, 1),
    overworld_frame(gObjectEventPic_Machop, 4, 4, 2),
    overworld_frame(gObjectEventPic_Machop, 4, 4, 3),
    overworld_frame(gObjectEventPic_Machop, 4, 4, 4),
    overworld_frame(gObjectEventPic_Machop, 4, 4, 5),
};
static const struct SpriteFrameImage sPicTable_Machoke[] = {
    overworld_frame(gObjectEventPic_Machoke, 4, 4, 0),
    overworld_frame(gObjectEventPic_Machoke, 4, 4, 1),
    overworld_frame(gObjectEventPic_Machoke, 4, 4, 2),
    overworld_frame(gObjectEventPic_Machoke, 4, 4, 3),
    overworld_frame(gObjectEventPic_Machoke, 4, 4, 4),
    overworld_frame(gObjectEventPic_Machoke, 4, 4, 5),
};
static const struct SpriteFrameImage sPicTable_Machamp[] = {
    overworld_frame(gObjectEventPic_Machamp, 4, 4, 0),
    overworld_frame(gObjectEventPic_Machamp, 4, 4, 1),
    overworld_frame(gObjectEventPic_Machamp, 4, 4, 2),
    overworld_frame(gObjectEventPic_Machamp, 4, 4, 3),
    overworld_frame(gObjectEventPic_Machamp, 4, 4, 4),
    overworld_frame(gObjectEventPic_Machamp, 4, 4, 5),
};
static const struct SpriteFrameImage sPicTable_Bellsprout[] = {
    overworld_frame(gObjectEventPic_Bellsprout, 4, 4, 0),
    overworld_frame(gObjectEventPic_Bellsprout, 4, 4, 1),
    overworld_frame(gObjectEventPic_Bellsprout, 4, 4, 2),
    overworld_frame(gObjectEventPic_Bellsprout, 4, 4, 3),
    overworld_frame(gObjectEventPic_Bellsprout, 4, 4, 4),
    overworld_frame(gObjectEventPic_Bellsprout, 4, 4, 5),
};
static const struct SpriteFrameImage sPicTable_Weepinbell[] = {
    overworld_frame(gObjectEventPic_Weepinbell, 4, 4, 0),
    overworld_frame(gObjectEventPic_Weepinbell, 4, 4, 1),
    overworld_frame(gObjectEventPic_Weepinbell, 4, 4, 2),
    overworld_frame(gObjectEventPic_Weepinbell, 4, 4, 3),
    overworld_frame(gObjectEventPic_Weepinbell, 4, 4, 4),
    overworld_frame(gObjectEventPic_Weepinbell, 4, 4, 5),
};
static const struct SpriteFrameImage sPicTable_Victreebel[] = {
    overworld_frame(gObjectEventPic_Victreebel, 4, 4, 0),
    overworld_frame(gObjectEventPic_Victreebel, 4, 4, 1),
    overworld_frame(gObjectEventPic_Victreebel, 4, 4, 2),
    overworld_frame(gObjectEventPic_Victreebel, 4, 4, 3),
    overworld_frame(gObjectEventPic_Victreebel, 4, 4, 4),
    overworld_frame(gObjectEventPic_Victreebel, 4, 4, 5),
};
static const struct SpriteFrameImage sPicTable_Tentacool[] = {
    overworld_frame(gObjectEventPic_Tentacool, 4, 4, 0),
    overworld_frame(gObjectEventPic_Tentacool, 4, 4, 1),
    overworld_frame(gObjectEventPic_Tentacool, 4, 4, 2),
    overworld_frame(gObjectEventPic_Tentacool, 4, 4, 3),
    overworld_frame(gObjectEventPic_Tentacool, 4, 4, 4),
    overworld_frame(gObjectEventPic_Tentacool, 4, 4, 5),
};
static const struct SpriteFrameImage sPicTable_Tentacruel[] = {
    overworld_frame(gObjectEventPic_Tentacruel, 4, 4, 0),
    overworld_frame(gObjectEventPic_Tentacruel, 4, 4, 1),
    overworld_frame(gObjectEventPic_Tentacruel, 4, 4, 2),
    overworld_frame(gObjectEventPic_Tentacruel, 4, 4, 3),
    overworld_frame(gObjectEventPic_Tentacruel, 4, 4, 4),
    overworld_frame(gObjectEventPic_Tentacruel, 4, 4, 5),
};
static const struct SpriteFrameImage sPicTable_Geodude[] = {
    overworld_frame(gObjectEventPic_Geodude, 4, 4, 0),
    overworld_frame(gObjectEventPic_Geodude, 4, 4, 1),
    overworld_frame(gObjectEventPic_Geodude, 4, 4, 2),
    overworld_frame(gObjectEventPic_Geodude, 4, 4, 3),
    overworld_frame(gObjectEventPic_Geodude, 4, 4, 4),
    overworld_frame(gObjectEventPic_Geodude, 4, 4, 5),
};
static const struct SpriteFrameImage sPicTable_Graveler[] = {
    overworld_frame(gObjectEventPic_Graveler, 4, 4, 0),
    overworld_frame(gObjectEventPic_Graveler, 4, 4, 1),
    overworld_frame(gObjectEventPic_Graveler, 4, 4, 2),
    overworld_frame(gObjectEventPic_Graveler, 4, 4, 3),
    overworld_frame(gObjectEventPic_Graveler, 4, 4, 4),
    overworld_frame(gObjectEventPic_Graveler, 4, 4, 5),
};
static const struct SpriteFrameImage sPicTable_Golem[] = {
    overworld_frame(gObjectEventPic_Golem, 4, 4, 0),
    overworld_frame(gObjectEventPic_Golem, 4, 4, 1),
    overworld_frame(gObjectEventPic_Golem, 4, 4, 2),
    overworld_frame(gObjectEventPic_Golem, 4, 4, 3),
    overworld_frame(gObjectEventPic_Golem, 4, 4, 4),
    overworld_frame(gObjectEventPic_Golem, 4, 4, 5),
};
static const struct SpriteFrameImage sPicTable_Ponyta[] = {
    overworld_frame(gObjectEventPic_Ponyta, 4, 4, 0),
    overworld_frame(gObjectEventPic_Ponyta, 4, 4, 1),
    overworld_frame(gObjectEventPic_Ponyta, 4, 4, 2),
    overworld_frame(gObjectEventPic_Ponyta, 4, 4, 3),
    overworld_frame(gObjectEventPic_Ponyta, 4, 4, 4),
    overworld_frame(gObjectEventPic_Ponyta, 4, 4, 5),
};
static const struct SpriteFrameImage sPicTable_Rapidash[] = {
    overworld_frame(gObjectEventPic_Rapidash, 4, 4, 0),
    overworld_frame(gObjectEventPic_Rapidash, 4, 4, 1),
    overworld_frame(gObjectEventPic_Rapidash, 4, 4, 2),
    overworld_frame(gObjectEventPic_Rapidash, 4, 4, 3),
    overworld_frame(gObjectEventPic_Rapidash, 4, 4, 4),
    overworld_frame(gObjectEventPic_Rapidash, 4, 4, 5),
};
static const struct SpriteFrameImage sPicTable_Slowpoke[] = {
    overworld_frame(gObjectEventPic_Slowpoke, 4, 4, 0),
    overworld_frame(gObjectEventPic_Slowpoke, 4, 4, 1),
    overworld_frame(gObjectEventPic_Slowpoke, 4, 4, 2),
    overworld_frame(gObjectEventPic_Slowpoke, 4, 4, 3),
    overworld_frame(gObjectEventPic_Slowpoke, 4, 4, 4),
    overworld_frame(gObjectEventPic_Slowpoke, 4, 4, 5),
};
static const struct SpriteFrameImage sPicTable_Slowbro[] = {
    overworld_frame(gObjectEventPic_Slowbro, 4, 4, 0),
    overworld_frame(gObjectEventPic_Slowbro, 4, 4, 1),
    overworld_frame(gObjectEventPic_Slowbro, 4, 4, 2),
    overworld_frame(gObjectEventPic_Slowbro, 4, 4, 3),
    overworld_frame(gObjectEventPic_Slowbro, 4, 4, 4),
    overworld_frame(gObjectEventPic_Slowbro, 4, 4, 5),
};
static const struct SpriteFrameImage sPicTable_Magnemite[] = {
    overworld_frame(gObjectEventPic_Magnemite, 4, 4, 0),
    overworld_frame(gObjectEventPic_Magnemite, 4, 4, 1),
    overworld_frame(gObjectEventPic_Magnemite, 4, 4, 2),
    overworld_frame(gObjectEventPic_Magnemite, 4, 4, 3),
    overworld_frame(gObjectEventPic_Magnemite, 4, 4, 4),
    overworld_frame(gObjectEventPic_Magnemite, 4, 4, 5),
};
static const struct SpriteFrameImage sPicTable_Magneton[] = {
    overworld_frame(gObjectEventPic_Magneton, 4, 4, 0),
    overworld_frame(gObjectEventPic_Magneton, 4, 4, 1),
    overworld_frame(gObjectEventPic_Magneton, 4, 4, 2),
    overworld_frame(gObjectEventPic_Magneton, 4, 4, 3),
    overworld_frame(gObjectEventPic_Magneton, 4, 4, 4),
    overworld_frame(gObjectEventPic_Magneton, 4, 4, 5),
};
static const struct SpriteFrameImage sPicTable_Farfetchd[] = {
    overworld_frame(gObjectEventPic_Farfetchd, 4, 4, 0),
    overworld_frame(gObjectEventPic_Farfetchd, 4, 4, 1),
    overworld_frame(gObjectEventPic_Farfetchd, 4, 4, 2),
    overworld_frame(gObjectEventPic_Farfetchd, 4, 4, 3),
    overworld_frame(gObjectEventPic_Farfetchd, 4, 4, 4),
    overworld_frame(gObjectEventPic_Farfetchd, 4, 4, 5),
};
static const struct SpriteFrameImage sPicTable_Doduo[] = {
    overworld_frame(gObjectEventPic_Doduo, 4, 4, 0),
    overworld_frame(gObjectEventPic_Doduo, 4, 4, 1),
    overworld_frame(gObjectEventPic_Doduo, 4, 4, 2),
    overworld_frame(gObjectEventPic_Doduo, 4, 4, 3),
    overworld_frame(gObjectEventPic_Doduo, 4, 4, 4),
    overworld_frame(gObjectEventPic_Doduo, 4, 4, 5),
};
static const struct SpriteFrameImage sPicTable_Dodrio[] = {
    overworld_frame(gObjectEventPic_Dodrio, 4, 4, 0),
    overworld_frame(gObjectEventPic_Dodrio, 4, 4, 1),
    overworld_frame(gObjectEventPic_Dodrio, 4, 4, 2),
    overworld_frame(gObjectEventPic_Dodrio, 4, 4, 3),
    overworld_frame(gObjectEventPic_Dodrio, 4, 4, 4),
    overworld_frame(gObjectEventPic_Dodrio, 4, 4, 5),
};
static const struct SpriteFrameImage sPicTable_Seel[] = {
    overworld_frame(gObjectEventPic_Seel, 4, 4, 0),
    overworld_frame(gObjectEventPic_Seel, 4, 4, 1),
    overworld_frame(gObjectEventPic_Seel, 4, 4, 2),
    overworld_frame(gObjectEventPic_Seel, 4, 4, 3),
    overworld_frame(gObjectEventPic_Seel, 4, 4, 4),
    overworld_frame(gObjectEventPic_Seel, 4, 4, 5),
};
static const struct SpriteFrameImage sPicTable_Dewgong[] = {
    overworld_frame(gObjectEventPic_Dewgong, 4, 4, 0),
    overworld_frame(gObjectEventPic_Dewgong, 4, 4, 1),
    overworld_frame(gObjectEventPic_Dewgong, 4, 4, 2),
    overworld_frame(gObjectEventPic_Dewgong, 4, 4, 3),
    overworld_frame(gObjectEventPic_Dewgong, 4, 4, 4),
    overworld_frame(gObjectEventPic_Dewgong, 4, 4, 5),
};
static const struct SpriteFrameImage sPicTable_Grimer[] = {
    overworld_frame(gObjectEventPic_Grimer, 4, 4, 0),
    overworld_frame(gObjectEventPic_Grimer, 4, 4, 1),
    overworld_frame(gObjectEventPic_Grimer, 4, 4, 2),
    overworld_frame(gObjectEventPic_Grimer, 4, 4, 3),
    overworld_frame(gObjectEventPic_Grimer, 4, 4, 4),
    overworld_frame(gObjectEventPic_Grimer, 4, 4, 5),
};
static const struct SpriteFrameImage sPicTable_Muk[] = {
    overworld_frame(gObjectEventPic_Muk, 4, 4, 0),
    overworld_frame(gObjectEventPic_Muk, 4, 4, 1),
    overworld_frame(gObjectEventPic_Muk, 4, 4, 2),
    overworld_frame(gObjectEventPic_Muk, 4, 4, 3),
    overworld_frame(gObjectEventPic_Muk, 4, 4, 4),
    overworld_frame(gObjectEventPic_Muk, 4, 4, 5),
};
static const struct SpriteFrameImage sPicTable_Shellder[] = {
    overworld_frame(gObjectEventPic_Shellder, 4, 4, 0),
    overworld_frame(gObjectEventPic_Shellder, 4, 4, 1),
    overworld_frame(gObjectEventPic_Shellder, 4, 4, 2),
    overworld_frame(gObjectEventPic_Shellder, 4, 4, 3),
    overworld_frame(gObjectEventPic_Shellder, 4, 4, 4),
    overworld_frame(gObjectEventPic_Shellder, 4, 4, 5),
};
static const struct SpriteFrameImage sPicTable_Cloyster[] = {
    overworld_frame(gObjectEventPic_Cloyster, 4, 4, 0),
    overworld_frame(gObjectEventPic_Cloyster, 4, 4, 1),
    overworld_frame(gObjectEventPic_Cloyster, 4, 4, 2),
    overworld_frame(gObjectEventPic_Cloyster, 4, 4, 3),
    overworld_frame(gObjectEventPic_Cloyster, 4, 4, 4),
    overworld_frame(gObjectEventPic_Cloyster, 4, 4, 5),
};
static const struct SpriteFrameImage sPicTable_Gastly[] = {
    overworld_frame(gObjectEventPic_Gastly, 4, 4, 0),
    overworld_frame(gObjectEventPic_Gastly, 4, 4, 1),
    overworld_frame(gObjectEventPic_Gastly, 4, 4, 2),
    overworld_frame(gObjectEventPic_Gastly, 4, 4, 3),
    overworld_frame(gObjectEventPic_Gastly, 4, 4, 4),
    overworld_frame(gObjectEventPic_Gastly, 4, 4, 5),
};
static const struct SpriteFrameImage sPicTable_Haunter[] = {
    overworld_frame(gObjectEventPic_Haunter, 4, 4, 0),
    overworld_frame(gObjectEventPic_Haunter, 4, 4, 1),
    overworld_frame(gObjectEventPic_Haunter, 4, 4, 2),
    overworld_frame(gObjectEventPic_Haunter, 4, 4, 3),
    overworld_frame(gObjectEventPic_Haunter, 4, 4, 4),
    overworld_frame(gObjectEventPic_Haunter, 4, 4, 5),
};
static const struct SpriteFrameImage sPicTable_Gengar[] = {
    overworld_frame(gObjectEventPic_Gengar, 4, 4, 0),
    overworld_frame(gObjectEventPic_Gengar, 4, 4, 1),
    overworld_frame(gObjectEventPic_Gengar, 4, 4, 2),
    overworld_frame(gObjectEventPic_Gengar, 4, 4, 3),
    overworld_frame(gObjectEventPic_Gengar, 4, 4, 4),
    overworld_frame(gObjectEventPic_Gengar, 4, 4, 5),
};
static const struct SpriteFrameImage sPicTable_Onix[] = {
    overworld_frame(gObjectEventPic_Onix, 4, 4, 0),
    overworld_frame(gObjectEventPic_Onix, 4, 4, 1),
    overworld_frame(gObjectEventPic_Onix, 4, 4, 2),
    overworld_frame(gObjectEventPic_Onix, 4, 4, 3),
    overworld_frame(gObjectEventPic_Onix, 4, 4, 4),
    overworld_frame(gObjectEventPic_Onix, 4, 4, 5),
};
static const struct SpriteFrameImage sPicTable_Drowzee[] = {
    overworld_frame(gObjectEventPic_Drowzee, 4, 4, 0),
    overworld_frame(gObjectEventPic_Drowzee, 4, 4, 1),
    overworld_frame(gObjectEventPic_Drowzee, 4, 4, 2),
    overworld_frame(gObjectEventPic_Drowzee, 4, 4, 3),
    overworld_frame(gObjectEventPic_Drowzee, 4, 4, 4),
    overworld_frame(gObjectEventPic_Drowzee, 4, 4, 5),
};
static const struct SpriteFrameImage sPicTable_Hypno[] = {
    overworld_frame(gObjectEventPic_Hypno, 4, 4, 0),
    overworld_frame(gObjectEventPic_Hypno, 4, 4, 1),
    overworld_frame(gObjectEventPic_Hypno, 4, 4, 2),
    overworld_frame(gObjectEventPic_Hypno, 4, 4, 3),
    overworld_frame(gObjectEventPic_Hypno, 4, 4, 4),
    overworld_frame(gObjectEventPic_Hypno, 4, 4, 5),
};
static const struct SpriteFrameImage sPicTable_Krabby[] = {
    overworld_frame(gObjectEventPic_Krabby, 4, 4, 0),
    overworld_frame(gObjectEventPic_Krabby, 4, 4, 1),
    overworld_frame(gObjectEventPic_Krabby, 4, 4, 2),
    overworld_frame(gObjectEventPic_Krabby, 4, 4, 3),
    overworld_frame(gObjectEventPic_Krabby, 4, 4, 4),
    overworld_frame(gObjectEventPic_Krabby, 4, 4, 5),
};
static const struct SpriteFrameImage sPicTable_Kingler[] = {
    overworld_frame(gObjectEventPic_Kingler, 4, 4, 0),
    overworld_frame(gObjectEventPic_Kingler, 4, 4, 1),
    overworld_frame(gObjectEventPic_Kingler, 4, 4, 2),
    overworld_frame(gObjectEventPic_Kingler, 4, 4, 3),
    overworld_frame(gObjectEventPic_Kingler, 4, 4, 4),
    overworld_frame(gObjectEventPic_Kingler, 4, 4, 5),
};
static const struct SpriteFrameImage sPicTable_Voltorb[] = {
    overworld_frame(gObjectEventPic_Voltorb, 4, 4, 0),
    overworld_frame(gObjectEventPic_Voltorb, 4, 4, 1),
    overworld_frame(gObjectEventPic_Voltorb, 4, 4, 2),
    overworld_frame(gObjectEventPic_Voltorb, 4, 4, 3),
    overworld_frame(gObjectEventPic_Voltorb, 4, 4, 4),
    overworld_frame(gObjectEventPic_Voltorb, 4, 4, 5),
};
static const struct SpriteFrameImage sPicTable_Electrode[] = {
    overworld_frame(gObjectEventPic_Electrode, 4, 4, 0),
    overworld_frame(gObjectEventPic_Electrode, 4, 4, 1),
    overworld_frame(gObjectEventPic_Electrode, 4, 4, 2),
    overworld_frame(gObjectEventPic_Electrode, 4, 4, 3),
    overworld_frame(gObjectEventPic_Electrode, 4, 4, 4),
    overworld_frame(gObjectEventPic_Electrode, 4, 4, 5),
};
static const struct SpriteFrameImage sPicTable_Exeggcute[] = {
    overworld_frame(gObjectEventPic_Exeggcute, 4, 4, 0),
    overworld_frame(gObjectEventPic_Exeggcute, 4, 4, 1),
    overworld_frame(gObjectEventPic_Exeggcute, 4, 4, 2),
    overworld_frame(gObjectEventPic_Exeggcute, 4, 4, 3),
    overworld_frame(gObjectEventPic_Exeggcute, 4, 4, 4),
    overworld_frame(gObjectEventPic_Exeggcute, 4, 4, 5),
};
static const struct SpriteFrameImage sPicTable_Exeggutor[] = {
    overworld_frame(gObjectEventPic_Exeggutor, 4, 4, 0),
    overworld_frame(gObjectEventPic_Exeggutor, 4, 4, 1),
    overworld_frame(gObjectEventPic_Exeggutor, 4, 4, 2),
    overworld_frame(gObjectEventPic_Exeggutor, 4, 4, 3),
    overworld_frame(gObjectEventPic_Exeggutor, 4, 4, 4),
    overworld_frame(gObjectEventPic_Exeggutor, 4, 4, 5),
};
static const struct SpriteFrameImage sPicTable_Cubone[] = {
    overworld_frame(gObjectEventPic_Cubone, 4, 4, 0),
    overworld_frame(gObjectEventPic_Cubone, 4, 4, 1),
    overworld_frame(gObjectEventPic_Cubone, 4, 4, 2),
    overworld_frame(gObjectEventPic_Cubone, 4, 4, 3),
    overworld_frame(gObjectEventPic_Cubone, 4, 4, 4),
    overworld_frame(gObjectEventPic_Cubone, 4, 4, 5),
};
static const struct SpriteFrameImage sPicTable_Marowak[] = {
    overworld_frame(gObjectEventPic_Marowak, 4, 4, 0),
    overworld_frame(gObjectEventPic_Marowak, 4, 4, 1),
    overworld_frame(gObjectEventPic_Marowak, 4, 4, 2),
    overworld_frame(gObjectEventPic_Marowak, 4, 4, 3),
    overworld_frame(gObjectEventPic_Marowak, 4, 4, 4),
    overworld_frame(gObjectEventPic_Marowak, 4, 4, 5),
};
static const struct SpriteFrameImage sPicTable_Hitmonlee[] = {
    overworld_frame(gObjectEventPic_Hitmonlee, 4, 4, 0),
    overworld_frame(gObjectEventPic_Hitmonlee, 4, 4, 1),
    overworld_frame(gObjectEventPic_Hitmonlee, 4, 4, 2),
    overworld_frame(gObjectEventPic_Hitmonlee, 4, 4, 3),
    overworld_frame(gObjectEventPic_Hitmonlee, 4, 4, 4),
    overworld_frame(gObjectEventPic_Hitmonlee, 4, 4, 5),
};
static const struct SpriteFrameImage sPicTable_Hitmonchan[] = {
    overworld_frame(gObjectEventPic_Hitmonchan, 4, 4, 0),
    overworld_frame(gObjectEventPic_Hitmonchan, 4, 4, 1),
    overworld_frame(gObjectEventPic_Hitmonchan, 4, 4, 2),
    overworld_frame(gObjectEventPic_Hitmonchan, 4, 4, 3),
    overworld_frame(gObjectEventPic_Hitmonchan, 4, 4, 4),
    overworld_frame(gObjectEventPic_Hitmonchan, 4, 4, 5),
};
static const struct SpriteFrameImage sPicTable_Lickitung[] = {
    overworld_frame(gObjectEventPic_Lickitung, 4, 4, 0),
    overworld_frame(gObjectEventPic_Lickitung, 4, 4, 1),
    overworld_frame(gObjectEventPic_Lickitung, 4, 4, 2),
    overworld_frame(gObjectEventPic_Lickitung, 4, 4, 3),
    overworld_frame(gObjectEventPic_Lickitung, 4, 4, 4),
    overworld_frame(gObjectEventPic_Lickitung, 4, 4, 5),
};
static const struct SpriteFrameImage sPicTable_Koffing[] = {
    overworld_frame(gObjectEventPic_Koffing, 4, 4, 0),
    overworld_frame(gObjectEventPic_Koffing, 4, 4, 1),
    overworld_frame(gObjectEventPic_Koffing, 4, 4, 2),
    overworld_frame(gObjectEventPic_Koffing, 4, 4, 3),
    overworld_frame(gObjectEventPic_Koffing, 4, 4, 4),
    overworld_frame(gObjectEventPic_Koffing, 4, 4, 5),
};
static const struct SpriteFrameImage sPicTable_Weezing[] = {
    overworld_frame(gObjectEventPic_Weezing, 4, 4, 0),
    overworld_frame(gObjectEventPic_Weezing, 4, 4, 1),
    overworld_frame(gObjectEventPic_Weezing, 4, 4, 2),
    overworld_frame(gObjectEventPic_Weezing, 4, 4, 3),
    overworld_frame(gObjectEventPic_Weezing, 4, 4, 4),
    overworld_frame(gObjectEventPic_Weezing, 4, 4, 5),
};
static const struct SpriteFrameImage sPicTable_Rhyhorn[] = {
    overworld_frame(gObjectEventPic_Rhyhorn, 4, 4, 0),
    overworld_frame(gObjectEventPic_Rhyhorn, 4, 4, 1),
    overworld_frame(gObjectEventPic_Rhyhorn, 4, 4, 2),
    overworld_frame(gObjectEventPic_Rhyhorn, 4, 4, 3),
    overworld_frame(gObjectEventPic_Rhyhorn, 4, 4, 4),
    overworld_frame(gObjectEventPic_Rhyhorn, 4, 4, 5),
};
static const struct SpriteFrameImage sPicTable_Rhydon[] = {
    overworld_frame(gObjectEventPic_Rhydon, 4, 4, 0),
    overworld_frame(gObjectEventPic_Rhydon, 4, 4, 1),
    overworld_frame(gObjectEventPic_Rhydon, 4, 4, 2),
    overworld_frame(gObjectEventPic_Rhydon, 4, 4, 3),
    overworld_frame(gObjectEventPic_Rhydon, 4, 4, 4),
    overworld_frame(gObjectEventPic_Rhydon, 4, 4, 5),
};
static const struct SpriteFrameImage sPicTable_Chansey[] = {
    overworld_frame(gObjectEventPic_Chansey, 4, 4, 0),
    overworld_frame(gObjectEventPic_Chansey, 4, 4, 1),
    overworld_frame(gObjectEventPic_Chansey, 4, 4, 2),
    overworld_frame(gObjectEventPic_Chansey, 4, 4, 3),
    overworld_frame(gObjectEventPic_Chansey, 4, 4, 4),
    overworld_frame(gObjectEventPic_Chansey, 4, 4, 5),
};
static const struct SpriteFrameImage sPicTable_Tangela[] = {
    overworld_frame(gObjectEventPic_Tangela, 4, 4, 0),
    overworld_frame(gObjectEventPic_Tangela, 4, 4, 1),
    overworld_frame(gObjectEventPic_Tangela, 4, 4, 2),
    overworld_frame(gObjectEventPic_Tangela, 4, 4, 3),
    overworld_frame(gObjectEventPic_Tangela, 4, 4, 4),
    overworld_frame(gObjectEventPic_Tangela, 4, 4, 5),
};
static const struct SpriteFrameImage sPicTable_Kangaskhan[] = {
    overworld_frame(gObjectEventPic_Kangaskhan, 4, 4, 0),
    overworld_frame(gObjectEventPic_Kangaskhan, 4, 4, 1),
    overworld_frame(gObjectEventPic_Kangaskhan, 4, 4, 2),
    overworld_frame(gObjectEventPic_Kangaskhan, 4, 4, 3),
    overworld_frame(gObjectEventPic_Kangaskhan, 4, 4, 4),
    overworld_frame(gObjectEventPic_Kangaskhan, 4, 4, 5),
};
static const struct SpriteFrameImage sPicTable_Horsea[] = {
    overworld_frame(gObjectEventPic_Horsea, 4, 4, 0),
    overworld_frame(gObjectEventPic_Horsea, 4, 4, 1),
    overworld_frame(gObjectEventPic_Horsea, 4, 4, 2),
    overworld_frame(gObjectEventPic_Horsea, 4, 4, 3),
    overworld_frame(gObjectEventPic_Horsea, 4, 4, 4),
    overworld_frame(gObjectEventPic_Horsea, 4, 4, 5),
};
static const struct SpriteFrameImage sPicTable_Seadra[] = {
    overworld_frame(gObjectEventPic_Seadra, 4, 4, 0),
    overworld_frame(gObjectEventPic_Seadra, 4, 4, 1),
    overworld_frame(gObjectEventPic_Seadra, 4, 4, 2),
    overworld_frame(gObjectEventPic_Seadra, 4, 4, 3),
    overworld_frame(gObjectEventPic_Seadra, 4, 4, 4),
    overworld_frame(gObjectEventPic_Seadra, 4, 4, 5),
};
static const struct SpriteFrameImage sPicTable_Goldeen[] = {
    overworld_frame(gObjectEventPic_Goldeen, 4, 4, 0),
    overworld_frame(gObjectEventPic_Goldeen, 4, 4, 1),
    overworld_frame(gObjectEventPic_Goldeen, 4, 4, 2),
    overworld_frame(gObjectEventPic_Goldeen, 4, 4, 3),
    overworld_frame(gObjectEventPic_Goldeen, 4, 4, 4),
    overworld_frame(gObjectEventPic_Goldeen, 4, 4, 5),
};
static const struct SpriteFrameImage sPicTable_Seaking[] = {
    overworld_frame(gObjectEventPic_Seaking, 4, 4, 0),
    overworld_frame(gObjectEventPic_Seaking, 4, 4, 1),
    overworld_frame(gObjectEventPic_Seaking, 4, 4, 2),
    overworld_frame(gObjectEventPic_Seaking, 4, 4, 3),
    overworld_frame(gObjectEventPic_Seaking, 4, 4, 4),
    overworld_frame(gObjectEventPic_Seaking, 4, 4, 5),
};
static const struct SpriteFrameImage sPicTable_Staryu[] = {
    overworld_frame(gObjectEventPic_Staryu, 4, 4, 0),
    overworld_frame(gObjectEventPic_Staryu, 4, 4, 1),
    overworld_frame(gObjectEventPic_Staryu, 4, 4, 2),
    overworld_frame(gObjectEventPic_Staryu, 4, 4, 3),
    overworld_frame(gObjectEventPic_Staryu, 4, 4, 4),
    overworld_frame(gObjectEventPic_Staryu, 4, 4, 5),
};
static const struct SpriteFrameImage sPicTable_Starmie[] = {
    overworld_frame(gObjectEventPic_Starmie, 4, 4, 0),
    overworld_frame(gObjectEventPic_Starmie, 4, 4, 1),
    overworld_frame(gObjectEventPic_Starmie, 4, 4, 2),
    overworld_frame(gObjectEventPic_Starmie, 4, 4, 3),
    overworld_frame(gObjectEventPic_Starmie, 4, 4, 4),
    overworld_frame(gObjectEventPic_Starmie, 4, 4, 5),
};
static const struct SpriteFrameImage sPicTable_Mr_Mime[] = {
    overworld_frame(gObjectEventPic_Mr_Mime, 4, 4, 0),
    overworld_frame(gObjectEventPic_Mr_Mime, 4, 4, 1),
    overworld_frame(gObjectEventPic_Mr_Mime, 4, 4, 2),
    overworld_frame(gObjectEventPic_Mr_Mime, 4, 4, 3),
    overworld_frame(gObjectEventPic_Mr_Mime, 4, 4, 4),
    overworld_frame(gObjectEventPic_Mr_Mime, 4, 4, 5),
};
static const struct SpriteFrameImage sPicTable_Scyther[] = {
    overworld_frame(gObjectEventPic_Scyther, 4, 4, 0),
    overworld_frame(gObjectEventPic_Scyther, 4, 4, 1),
    overworld_frame(gObjectEventPic_Scyther, 4, 4, 2),
    overworld_frame(gObjectEventPic_Scyther, 4, 4, 3),
    overworld_frame(gObjectEventPic_Scyther, 4, 4, 4),
    overworld_frame(gObjectEventPic_Scyther, 4, 4, 5),
};
static const struct SpriteFrameImage sPicTable_Jynx[] = {
    overworld_frame(gObjectEventPic_Jynx, 4, 4, 0),
    overworld_frame(gObjectEventPic_Jynx, 4, 4, 1),
    overworld_frame(gObjectEventPic_Jynx, 4, 4, 2),
    overworld_frame(gObjectEventPic_Jynx, 4, 4, 3),
    overworld_frame(gObjectEventPic_Jynx, 4, 4, 4),
    overworld_frame(gObjectEventPic_Jynx, 4, 4, 5),
};
static const struct SpriteFrameImage sPicTable_Electabuzz[] = {
    overworld_frame(gObjectEventPic_Electabuzz, 4, 4, 0),
    overworld_frame(gObjectEventPic_Electabuzz, 4, 4, 1),
    overworld_frame(gObjectEventPic_Electabuzz, 4, 4, 2),
    overworld_frame(gObjectEventPic_Electabuzz, 4, 4, 3),
    overworld_frame(gObjectEventPic_Electabuzz, 4, 4, 4),
    overworld_frame(gObjectEventPic_Electabuzz, 4, 4, 5),
};
static const struct SpriteFrameImage sPicTable_Magmar[] = {
    overworld_frame(gObjectEventPic_Magmar, 4, 4, 0),
    overworld_frame(gObjectEventPic_Magmar, 4, 4, 1),
    overworld_frame(gObjectEventPic_Magmar, 4, 4, 2),
    overworld_frame(gObjectEventPic_Magmar, 4, 4, 3),
    overworld_frame(gObjectEventPic_Magmar, 4, 4, 4),
    overworld_frame(gObjectEventPic_Magmar, 4, 4, 5),
};
static const struct SpriteFrameImage sPicTable_Pinsir[] = {
    overworld_frame(gObjectEventPic_Pinsir, 4, 4, 0),
    overworld_frame(gObjectEventPic_Pinsir, 4, 4, 1),
    overworld_frame(gObjectEventPic_Pinsir, 4, 4, 2),
    overworld_frame(gObjectEventPic_Pinsir, 4, 4, 3),
    overworld_frame(gObjectEventPic_Pinsir, 4, 4, 4),
    overworld_frame(gObjectEventPic_Pinsir, 4, 4, 5),
};
static const struct SpriteFrameImage sPicTable_Tauros[] = {
    overworld_frame(gObjectEventPic_Tauros, 4, 4, 0),
    overworld_frame(gObjectEventPic_Tauros, 4, 4, 1),
    overworld_frame(gObjectEventPic_Tauros, 4, 4, 2),
    overworld_frame(gObjectEventPic_Tauros, 4, 4, 3),
    overworld_frame(gObjectEventPic_Tauros, 4, 4, 4),
    overworld_frame(gObjectEventPic_Tauros, 4, 4, 5),
};
static const struct SpriteFrameImage sPicTable_Magikarp[] = {
    overworld_frame(gObjectEventPic_Magikarp, 4, 4, 0),
    overworld_frame(gObjectEventPic_Magikarp, 4, 4, 1),
    overworld_frame(gObjectEventPic_Magikarp, 4, 4, 2),
    overworld_frame(gObjectEventPic_Magikarp, 4, 4, 3),
    overworld_frame(gObjectEventPic_Magikarp, 4, 4, 4),
    overworld_frame(gObjectEventPic_Magikarp, 4, 4, 5),
};
static const struct SpriteFrameImage sPicTable_Gyarados[] = {
    overworld_frame(gObjectEventPic_Gyarados, 4, 4, 0),
    overworld_frame(gObjectEventPic_Gyarados, 4, 4, 1),
    overworld_frame(gObjectEventPic_Gyarados, 4, 4, 2),
    overworld_frame(gObjectEventPic_Gyarados, 4, 4, 3),
    overworld_frame(gObjectEventPic_Gyarados, 4, 4, 4),
    overworld_frame(gObjectEventPic_Gyarados, 4, 4, 5),
};
static const struct SpriteFrameImage sPicTable_Lapras[] = {
    overworld_frame(gObjectEventPic_Lapras, 4, 4, 0),
    overworld_frame(gObjectEventPic_Lapras, 4, 4, 1),
    overworld_frame(gObjectEventPic_Lapras, 4, 4, 2),
    overworld_frame(gObjectEventPic_Lapras, 4, 4, 3),
    overworld_frame(gObjectEventPic_Lapras, 4, 4, 4),
    overworld_frame(gObjectEventPic_Lapras, 4, 4, 5),
};
static const struct SpriteFrameImage sPicTable_Ditto[] = {
    overworld_frame(gObjectEventPic_Ditto, 4, 4, 0),
    overworld_frame(gObjectEventPic_Ditto, 4, 4, 1),
    overworld_frame(gObjectEventPic_Ditto, 4, 4, 2),
    overworld_frame(gObjectEventPic_Ditto, 4, 4, 3),
    overworld_frame(gObjectEventPic_Ditto, 4, 4, 4),
    overworld_frame(gObjectEventPic_Ditto, 4, 4, 5),
};
static const struct SpriteFrameImage sPicTable_Eevee[] = {
    overworld_frame(gObjectEventPic_Eevee, 4, 4, 0),
    overworld_frame(gObjectEventPic_Eevee, 4, 4, 1),
    overworld_frame(gObjectEventPic_Eevee, 4, 4, 2),
    overworld_frame(gObjectEventPic_Eevee, 4, 4, 3),
    overworld_frame(gObjectEventPic_Eevee, 4, 4, 4),
    overworld_frame(gObjectEventPic_Eevee, 4, 4, 5),
};
static const struct SpriteFrameImage sPicTable_Vaporeon[] = {
    overworld_frame(gObjectEventPic_Vaporeon, 4, 4, 0),
    overworld_frame(gObjectEventPic_Vaporeon, 4, 4, 1),
    overworld_frame(gObjectEventPic_Vaporeon, 4, 4, 2),
    overworld_frame(gObjectEventPic_Vaporeon, 4, 4, 3),
    overworld_frame(gObjectEventPic_Vaporeon, 4, 4, 4),
    overworld_frame(gObjectEventPic_Vaporeon, 4, 4, 5),
};
static const struct SpriteFrameImage sPicTable_Jolteon[] = {
    overworld_frame(gObjectEventPic_Jolteon, 4, 4, 0),
    overworld_frame(gObjectEventPic_Jolteon, 4, 4, 1),
    overworld_frame(gObjectEventPic_Jolteon, 4, 4, 2),
    overworld_frame(gObjectEventPic_Jolteon, 4, 4, 3),
    overworld_frame(gObjectEventPic_Jolteon, 4, 4, 4),
    overworld_frame(gObjectEventPic_Jolteon, 4, 4, 5),
};
static const struct SpriteFrameImage sPicTable_Flareon[] = {
    overworld_frame(gObjectEventPic_Flareon, 4, 4, 0),
    overworld_frame(gObjectEventPic_Flareon, 4, 4, 1),
    overworld_frame(gObjectEventPic_Flareon, 4, 4, 2),
    overworld_frame(gObjectEventPic_Flareon, 4, 4, 3),
    overworld_frame(gObjectEventPic_Flareon, 4, 4, 4),
    overworld_frame(gObjectEventPic_Flareon, 4, 4, 5),
};
static const struct SpriteFrameImage sPicTable_Porygon[] = {
    overworld_frame(gObjectEventPic_Porygon, 4, 4, 0),
    overworld_frame(gObjectEventPic_Porygon, 4, 4, 1),
    overworld_frame(gObjectEventPic_Porygon, 4, 4, 2),
    overworld_frame(gObjectEventPic_Porygon, 4, 4, 3),
    overworld_frame(gObjectEventPic_Porygon, 4, 4, 4),
    overworld_frame(gObjectEventPic_Porygon, 4, 4, 5),
};
static const struct SpriteFrameImage sPicTable_Omanyte[] = {
    overworld_frame(gObjectEventPic_Omanyte, 4, 4, 0),
    overworld_frame(gObjectEventPic_Omanyte, 4, 4, 1),
    overworld_frame(gObjectEventPic_Omanyte, 4, 4, 2),
    overworld_frame(gObjectEventPic_Omanyte, 4, 4, 3),
    overworld_frame(gObjectEventPic_Omanyte, 4, 4, 4),
    overworld_frame(gObjectEventPic_Omanyte, 4, 4, 5),
};
static const struct SpriteFrameImage sPicTable_Omastar[] = {
    overworld_frame(gObjectEventPic_Omastar, 4, 4, 0),
    overworld_frame(gObjectEventPic_Omastar, 4, 4, 1),
    overworld_frame(gObjectEventPic_Omastar, 4, 4, 2),
    overworld_frame(gObjectEventPic_Omastar, 4, 4, 3),
    overworld_frame(gObjectEventPic_Omastar, 4, 4, 4),
    overworld_frame(gObjectEventPic_Omastar, 4, 4, 5),
};
static const struct SpriteFrameImage sPicTable_Kabuto[] = {
    overworld_frame(gObjectEventPic_Kabuto, 4, 4, 0),
    overworld_frame(gObjectEventPic_Kabuto, 4, 4, 1),
    overworld_frame(gObjectEventPic_Kabuto, 4, 4, 2),
    overworld_frame(gObjectEventPic_Kabuto, 4, 4, 3),
    overworld_frame(gObjectEventPic_Kabuto, 4, 4, 4),
    overworld_frame(gObjectEventPic_Kabuto, 4, 4, 5),
};
static const struct SpriteFrameImage sPicTable_Kabutops[] = {
    overworld_frame(gObjectEventPic_Kabutops, 4, 4, 0),
    overworld_frame(gObjectEventPic_Kabutops, 4, 4, 1),
    overworld_frame(gObjectEventPic_Kabutops, 4, 4, 2),
    overworld_frame(gObjectEventPic_Kabutops, 4, 4, 3),
    overworld_frame(gObjectEventPic_Kabutops, 4, 4, 4),
    overworld_frame(gObjectEventPic_Kabutops, 4, 4, 5),
};
static const struct SpriteFrameImage sPicTable_Aerodactyl[] = {
    overworld_frame(gObjectEventPic_Aerodactyl, 4, 4, 0),
    overworld_frame(gObjectEventPic_Aerodactyl, 4, 4, 1),
    overworld_frame(gObjectEventPic_Aerodactyl, 4, 4, 2),
    overworld_frame(gObjectEventPic_Aerodactyl, 4, 4, 3),
    overworld_frame(gObjectEventPic_Aerodactyl, 4, 4, 4),
    overworld_frame(gObjectEventPic_Aerodactyl, 4, 4, 5),
};
static const struct SpriteFrameImage sPicTable_Snorlax[] = {
    overworld_frame(gObjectEventPic_Snorlax, 4, 4, 0),
    overworld_frame(gObjectEventPic_Snorlax, 4, 4, 1),
    overworld_frame(gObjectEventPic_Snorlax, 4, 4, 2),
    overworld_frame(gObjectEventPic_Snorlax, 4, 4, 3),
    overworld_frame(gObjectEventPic_Snorlax, 4, 4, 4),
    overworld_frame(gObjectEventPic_Snorlax, 4, 4, 5),
};
static const struct SpriteFrameImage sPicTable_Articuno[] = {
    overworld_frame(gObjectEventPic_Articuno, 4, 4, 0),
    overworld_frame(gObjectEventPic_Articuno, 4, 4, 1),
    overworld_frame(gObjectEventPic_Articuno, 4, 4, 2),
    overworld_frame(gObjectEventPic_Articuno, 4, 4, 3),
    overworld_frame(gObjectEventPic_Articuno, 4, 4, 4),
    overworld_frame(gObjectEventPic_Articuno, 4, 4, 5),
};
static const struct SpriteFrameImage sPicTable_Zapdos[] = {
    overworld_frame(gObjectEventPic_Zapdos, 4, 4, 0),
    overworld_frame(gObjectEventPic_Zapdos, 4, 4, 1),
    overworld_frame(gObjectEventPic_Zapdos, 4, 4, 2),
    overworld_frame(gObjectEventPic_Zapdos, 4, 4, 3),
    overworld_frame(gObjectEventPic_Zapdos, 4, 4, 4),
    overworld_frame(gObjectEventPic_Zapdos, 4, 4, 5),
};
static const struct SpriteFrameImage sPicTable_Moltres[] = {
    overworld_frame(gObjectEventPic_Moltres, 4, 4, 0),
    overworld_frame(gObjectEventPic_Moltres, 4, 4, 1),
    overworld_frame(gObjectEventPic_Moltres, 4, 4, 2),
    overworld_frame(gObjectEventPic_Moltres, 4, 4, 3),
    overworld_frame(gObjectEventPic_Moltres, 4, 4, 4),
    overworld_frame(gObjectEventPic_Moltres, 4, 4, 5),
};
static const struct SpriteFrameImage sPicTable_Dratini[] = {
    overworld_frame(gObjectEventPic_Dratini, 4, 4, 0),
    overworld_frame(gObjectEventPic_Dratini, 4, 4, 1),
    overworld_frame(gObjectEventPic_Dratini, 4, 4, 2),
    overworld_frame(gObjectEventPic_Dratini, 4, 4, 3),
    overworld_frame(gObjectEventPic_Dratini, 4, 4, 4),
    overworld_frame(gObjectEventPic_Dratini, 4, 4, 5),
};
static const struct SpriteFrameImage sPicTable_Dragonair[] = {
    overworld_frame(gObjectEventPic_Dragonair, 4, 4, 0),
    overworld_frame(gObjectEventPic_Dragonair, 4, 4, 1),
    overworld_frame(gObjectEventPic_Dragonair, 4, 4, 2),
    overworld_frame(gObjectEventPic_Dragonair, 4, 4, 3),
    overworld_frame(gObjectEventPic_Dragonair, 4, 4, 4),
    overworld_frame(gObjectEventPic_Dragonair, 4, 4, 5),
};
static const struct SpriteFrameImage sPicTable_Dragonite[] = {
    overworld_frame(gObjectEventPic_Dragonite, 4, 4, 0),
    overworld_frame(gObjectEventPic_Dragonite, 4, 4, 1),
    overworld_frame(gObjectEventPic_Dragonite, 4, 4, 2),
    overworld_frame(gObjectEventPic_Dragonite, 4, 4, 3),
    overworld_frame(gObjectEventPic_Dragonite, 4, 4, 4),
    overworld_frame(gObjectEventPic_Dragonite, 4, 4, 5),
};
static const struct SpriteFrameImage sPicTable_Mewtwo[] = {
    overworld_frame(gObjectEventPic_Mewtwo, 4, 4, 0),
    overworld_frame(gObjectEventPic_Mewtwo, 4, 4, 1),
    overworld_frame(gObjectEventPic_Mewtwo, 4, 4, 2),
    overworld_frame(gObjectEventPic_Mewtwo, 4, 4, 3),
    overworld_frame(gObjectEventPic_Mewtwo, 4, 4, 4),
    overworld_frame(gObjectEventPic_Mewtwo, 4, 4, 5),
};
static const struct SpriteFrameImage sPicTable_Mew[] = {
    overworld_frame(gObjectEventPic_Mew, 4, 4, 0),
    overworld_frame(gObjectEventPic_Mew, 4, 4, 1),
    overworld_frame(gObjectEventPic_Mew, 4, 4, 2),
    overworld_frame(gObjectEventPic_Mew, 4, 4, 3),
    overworld_frame(gObjectEventPic_Mew, 4, 4, 4),
    overworld_frame(gObjectEventPic_Mew, 4, 4, 5),
};
static const struct SpriteFrameImage sPicTable_Chikorita[] = {
    overworld_frame(gObjectEventPic_Chikorita, 4, 4, 0),
    overworld_frame(gObjectEventPic_Chikorita, 4, 4, 1),
    overworld_frame(gObjectEventPic_Chikorita, 4, 4, 2),
    overworld_frame(gObjectEventPic_Chikorita, 4, 4, 3),
    overworld_frame(gObjectEventPic_Chikorita, 4, 4, 4),
    overworld_frame(gObjectEventPic_Chikorita, 4, 4, 5),
};
static const struct SpriteFrameImage sPicTable_Bayleef[] = {
    overworld_frame(gObjectEventPic_Bayleef, 4, 4, 0),
    overworld_frame(gObjectEventPic_Bayleef, 4, 4, 1),
    overworld_frame(gObjectEventPic_Bayleef, 4, 4, 2),
    overworld_frame(gObjectEventPic_Bayleef, 4, 4, 3),
    overworld_frame(gObjectEventPic_Bayleef, 4, 4, 4),
    overworld_frame(gObjectEventPic_Bayleef, 4, 4, 5),
};
static const struct SpriteFrameImage sPicTable_Meganium[] = {
    overworld_frame(gObjectEventPic_Meganium, 4, 4, 0),
    overworld_frame(gObjectEventPic_Meganium, 4, 4, 1),
    overworld_frame(gObjectEventPic_Meganium, 4, 4, 2),
    overworld_frame(gObjectEventPic_Meganium, 4, 4, 3),
    overworld_frame(gObjectEventPic_Meganium, 4, 4, 4),
    overworld_frame(gObjectEventPic_Meganium, 4, 4, 5),
};
static const struct SpriteFrameImage sPicTable_Cyndaquil[] = {
    overworld_frame(gObjectEventPic_Cyndaquil, 4, 4, 0),
    overworld_frame(gObjectEventPic_Cyndaquil, 4, 4, 1),
    overworld_frame(gObjectEventPic_Cyndaquil, 4, 4, 2),
    overworld_frame(gObjectEventPic_Cyndaquil, 4, 4, 3),
    overworld_frame(gObjectEventPic_Cyndaquil, 4, 4, 4),
    overworld_frame(gObjectEventPic_Cyndaquil, 4, 4, 5),
};
static const struct SpriteFrameImage sPicTable_Quilava[] = {
    overworld_frame(gObjectEventPic_Quilava, 4, 4, 0),
    overworld_frame(gObjectEventPic_Quilava, 4, 4, 1),
    overworld_frame(gObjectEventPic_Quilava, 4, 4, 2),
    overworld_frame(gObjectEventPic_Quilava, 4, 4, 3),
    overworld_frame(gObjectEventPic_Quilava, 4, 4, 4),
    overworld_frame(gObjectEventPic_Quilava, 4, 4, 5),
};
static const struct SpriteFrameImage sPicTable_Typhlosion[] = {
    overworld_frame(gObjectEventPic_Typhlosion, 4, 4, 0),
    overworld_frame(gObjectEventPic_Typhlosion, 4, 4, 1),
    overworld_frame(gObjectEventPic_Typhlosion, 4, 4, 2),
    overworld_frame(gObjectEventPic_Typhlosion, 4, 4, 3),
    overworld_frame(gObjectEventPic_Typhlosion, 4, 4, 4),
    overworld_frame(gObjectEventPic_Typhlosion, 4, 4, 5),
};
static const struct SpriteFrameImage sPicTable_Totodile[] = {
    overworld_frame(gObjectEventPic_Totodile, 4, 4, 0),
    overworld_frame(gObjectEventPic_Totodile, 4, 4, 1),
    overworld_frame(gObjectEventPic_Totodile, 4, 4, 2),
    overworld_frame(gObjectEventPic_Totodile, 4, 4, 3),
    overworld_frame(gObjectEventPic_Totodile, 4, 4, 4),
    overworld_frame(gObjectEventPic_Totodile, 4, 4, 5),
};
static const struct SpriteFrameImage sPicTable_Croconaw[] = {
    overworld_frame(gObjectEventPic_Croconaw, 4, 4, 0),
    overworld_frame(gObjectEventPic_Croconaw, 4, 4, 1),
    overworld_frame(gObjectEventPic_Croconaw, 4, 4, 2),
    overworld_frame(gObjectEventPic_Croconaw, 4, 4, 3),
    overworld_frame(gObjectEventPic_Croconaw, 4, 4, 4),
    overworld_frame(gObjectEventPic_Croconaw, 4, 4, 5),
};
static const struct SpriteFrameImage sPicTable_Feraligatr[] = {
    overworld_frame(gObjectEventPic_Feraligatr, 4, 4, 0),
    overworld_frame(gObjectEventPic_Feraligatr, 4, 4, 1),
    overworld_frame(gObjectEventPic_Feraligatr, 4, 4, 2),
    overworld_frame(gObjectEventPic_Feraligatr, 4, 4, 3),
    overworld_frame(gObjectEventPic_Feraligatr, 4, 4, 4),
    overworld_frame(gObjectEventPic_Feraligatr, 4, 4, 5),
};
static const struct SpriteFrameImage sPicTable_Sentret[] = {
    overworld_frame(gObjectEventPic_Sentret, 4, 4, 0),
    overworld_frame(gObjectEventPic_Sentret, 4, 4, 1),
    overworld_frame(gObjectEventPic_Sentret, 4, 4, 2),
    overworld_frame(gObjectEventPic_Sentret, 4, 4, 3),
    overworld_frame(gObjectEventPic_Sentret, 4, 4, 4),
    overworld_frame(gObjectEventPic_Sentret, 4, 4, 5),
};
static const struct SpriteFrameImage sPicTable_Furret[] = {
    overworld_frame(gObjectEventPic_Furret, 4, 4, 0),
    overworld_frame(gObjectEventPic_Furret, 4, 4, 1),
    overworld_frame(gObjectEventPic_Furret, 4, 4, 2),
    overworld_frame(gObjectEventPic_Furret, 4, 4, 3),
    overworld_frame(gObjectEventPic_Furret, 4, 4, 4),
    overworld_frame(gObjectEventPic_Furret, 4, 4, 5),
};
static const struct SpriteFrameImage sPicTable_Hoothoot[] = {
    overworld_frame(gObjectEventPic_Hoothoot, 4, 4, 0),
    overworld_frame(gObjectEventPic_Hoothoot, 4, 4, 1),
    overworld_frame(gObjectEventPic_Hoothoot, 4, 4, 2),
    overworld_frame(gObjectEventPic_Hoothoot, 4, 4, 3),
    overworld_frame(gObjectEventPic_Hoothoot, 4, 4, 4),
    overworld_frame(gObjectEventPic_Hoothoot, 4, 4, 5),
};
static const struct SpriteFrameImage sPicTable_Noctowl[] = {
    overworld_frame(gObjectEventPic_Noctowl, 4, 4, 0),
    overworld_frame(gObjectEventPic_Noctowl, 4, 4, 1),
    overworld_frame(gObjectEventPic_Noctowl, 4, 4, 2),
    overworld_frame(gObjectEventPic_Noctowl, 4, 4, 3),
    overworld_frame(gObjectEventPic_Noctowl, 4, 4, 4),
    overworld_frame(gObjectEventPic_Noctowl, 4, 4, 5),
};
static const struct SpriteFrameImage sPicTable_Ledyba[] = {
    overworld_frame(gObjectEventPic_Ledyba, 4, 4, 0),
    overworld_frame(gObjectEventPic_Ledyba, 4, 4, 1),
    overworld_frame(gObjectEventPic_Ledyba, 4, 4, 2),
    overworld_frame(gObjectEventPic_Ledyba, 4, 4, 3),
    overworld_frame(gObjectEventPic_Ledyba, 4, 4, 4),
    overworld_frame(gObjectEventPic_Ledyba, 4, 4, 5),
};
static const struct SpriteFrameImage sPicTable_Ledian[] = {
    overworld_frame(gObjectEventPic_Ledian, 4, 4, 0),
    overworld_frame(gObjectEventPic_Ledian, 4, 4, 1),
    overworld_frame(gObjectEventPic_Ledian, 4, 4, 2),
    overworld_frame(gObjectEventPic_Ledian, 4, 4, 3),
    overworld_frame(gObjectEventPic_Ledian, 4, 4, 4),
    overworld_frame(gObjectEventPic_Ledian, 4, 4, 5),
};
static const struct SpriteFrameImage sPicTable_Spinarak[] = {
    overworld_frame(gObjectEventPic_Spinarak, 4, 4, 0),
    overworld_frame(gObjectEventPic_Spinarak, 4, 4, 1),
    overworld_frame(gObjectEventPic_Spinarak, 4, 4, 2),
    overworld_frame(gObjectEventPic_Spinarak, 4, 4, 3),
    overworld_frame(gObjectEventPic_Spinarak, 4, 4, 4),
    overworld_frame(gObjectEventPic_Spinarak, 4, 4, 5),
};
static const struct SpriteFrameImage sPicTable_Ariados[] = {
    overworld_frame(gObjectEventPic_Ariados, 4, 4, 0),
    overworld_frame(gObjectEventPic_Ariados, 4, 4, 1),
    overworld_frame(gObjectEventPic_Ariados, 4, 4, 2),
    overworld_frame(gObjectEventPic_Ariados, 4, 4, 3),
    overworld_frame(gObjectEventPic_Ariados, 4, 4, 4),
    overworld_frame(gObjectEventPic_Ariados, 4, 4, 5),
};
static const struct SpriteFrameImage sPicTable_Crobat[] = {
    overworld_frame(gObjectEventPic_Crobat, 4, 4, 0),
    overworld_frame(gObjectEventPic_Crobat, 4, 4, 1),
    overworld_frame(gObjectEventPic_Crobat, 4, 4, 2),
    overworld_frame(gObjectEventPic_Crobat, 4, 4, 3),
    overworld_frame(gObjectEventPic_Crobat, 4, 4, 4),
    overworld_frame(gObjectEventPic_Crobat, 4, 4, 5),
};
static const struct SpriteFrameImage sPicTable_Chinchou[] = {
    overworld_frame(gObjectEventPic_Chinchou, 4, 4, 0),
    overworld_frame(gObjectEventPic_Chinchou, 4, 4, 1),
    overworld_frame(gObjectEventPic_Chinchou, 4, 4, 2),
    overworld_frame(gObjectEventPic_Chinchou, 4, 4, 3),
    overworld_frame(gObjectEventPic_Chinchou, 4, 4, 4),
    overworld_frame(gObjectEventPic_Chinchou, 4, 4, 5),
};
static const struct SpriteFrameImage sPicTable_Lanturn[] = {
    overworld_frame(gObjectEventPic_Lanturn, 4, 4, 0),
    overworld_frame(gObjectEventPic_Lanturn, 4, 4, 1),
    overworld_frame(gObjectEventPic_Lanturn, 4, 4, 2),
    overworld_frame(gObjectEventPic_Lanturn, 4, 4, 3),
    overworld_frame(gObjectEventPic_Lanturn, 4, 4, 4),
    overworld_frame(gObjectEventPic_Lanturn, 4, 4, 5),
};
static const struct SpriteFrameImage sPicTable_Pichu[] = {
    overworld_frame(gObjectEventPic_Pichu, 4, 4, 0),
    overworld_frame(gObjectEventPic_Pichu, 4, 4, 1),
    overworld_frame(gObjectEventPic_Pichu, 4, 4, 2),
    overworld_frame(gObjectEventPic_Pichu, 4, 4, 3),
    overworld_frame(gObjectEventPic_Pichu, 4, 4, 4),
    overworld_frame(gObjectEventPic_Pichu, 4, 4, 5),
};
static const struct SpriteFrameImage sPicTable_Cleffa[] = {
    overworld_frame(gObjectEventPic_Cleffa, 4, 4, 0),
    overworld_frame(gObjectEventPic_Cleffa, 4, 4, 1),
    overworld_frame(gObjectEventPic_Cleffa, 4, 4, 2),
    overworld_frame(gObjectEventPic_Cleffa, 4, 4, 3),
    overworld_frame(gObjectEventPic_Cleffa, 4, 4, 4),
    overworld_frame(gObjectEventPic_Cleffa, 4, 4, 5),
};
static const struct SpriteFrameImage sPicTable_Igglybuff[] = {
    overworld_frame(gObjectEventPic_Igglybuff, 4, 4, 0),
    overworld_frame(gObjectEventPic_Igglybuff, 4, 4, 1),
    overworld_frame(gObjectEventPic_Igglybuff, 4, 4, 2),
    overworld_frame(gObjectEventPic_Igglybuff, 4, 4, 3),
    overworld_frame(gObjectEventPic_Igglybuff, 4, 4, 4),
    overworld_frame(gObjectEventPic_Igglybuff, 4, 4, 5),
};
static const struct SpriteFrameImage sPicTable_Togepi[] = {
    overworld_frame(gObjectEventPic_Togepi, 4, 4, 0),
    overworld_frame(gObjectEventPic_Togepi, 4, 4, 1),
    overworld_frame(gObjectEventPic_Togepi, 4, 4, 2),
    overworld_frame(gObjectEventPic_Togepi, 4, 4, 3),
    overworld_frame(gObjectEventPic_Togepi, 4, 4, 4),
    overworld_frame(gObjectEventPic_Togepi, 4, 4, 5),
};
static const struct SpriteFrameImage sPicTable_Togetic[] = {
    overworld_frame(gObjectEventPic_Togetic, 4, 4, 0),
    overworld_frame(gObjectEventPic_Togetic, 4, 4, 1),
    overworld_frame(gObjectEventPic_Togetic, 4, 4, 2),
    overworld_frame(gObjectEventPic_Togetic, 4, 4, 3),
    overworld_frame(gObjectEventPic_Togetic, 4, 4, 4),
    overworld_frame(gObjectEventPic_Togetic, 4, 4, 5),
};
static const struct SpriteFrameImage sPicTable_Natu[] = {
    overworld_frame(gObjectEventPic_Natu, 4, 4, 0),
    overworld_frame(gObjectEventPic_Natu, 4, 4, 1),
    overworld_frame(gObjectEventPic_Natu, 4, 4, 2),
    overworld_frame(gObjectEventPic_Natu, 4, 4, 3),
    overworld_frame(gObjectEventPic_Natu, 4, 4, 4),
    overworld_frame(gObjectEventPic_Natu, 4, 4, 5),
};
static const struct SpriteFrameImage sPicTable_Xatu[] = {
    overworld_frame(gObjectEventPic_Xatu, 4, 4, 0),
    overworld_frame(gObjectEventPic_Xatu, 4, 4, 1),
    overworld_frame(gObjectEventPic_Xatu, 4, 4, 2),
    overworld_frame(gObjectEventPic_Xatu, 4, 4, 3),
    overworld_frame(gObjectEventPic_Xatu, 4, 4, 4),
    overworld_frame(gObjectEventPic_Xatu, 4, 4, 5),
};
static const struct SpriteFrameImage sPicTable_Mareep[] = {
    overworld_frame(gObjectEventPic_Mareep, 4, 4, 0),
    overworld_frame(gObjectEventPic_Mareep, 4, 4, 1),
    overworld_frame(gObjectEventPic_Mareep, 4, 4, 2),
    overworld_frame(gObjectEventPic_Mareep, 4, 4, 3),
    overworld_frame(gObjectEventPic_Mareep, 4, 4, 4),
    overworld_frame(gObjectEventPic_Mareep, 4, 4, 5),
};
static const struct SpriteFrameImage sPicTable_Flaaffy[] = {
    overworld_frame(gObjectEventPic_Flaaffy, 4, 4, 0),
    overworld_frame(gObjectEventPic_Flaaffy, 4, 4, 1),
    overworld_frame(gObjectEventPic_Flaaffy, 4, 4, 2),
    overworld_frame(gObjectEventPic_Flaaffy, 4, 4, 3),
    overworld_frame(gObjectEventPic_Flaaffy, 4, 4, 4),
    overworld_frame(gObjectEventPic_Flaaffy, 4, 4, 5),
};
static const struct SpriteFrameImage sPicTable_Ampharos[] = {
    overworld_frame(gObjectEventPic_Ampharos, 4, 4, 0),
    overworld_frame(gObjectEventPic_Ampharos, 4, 4, 1),
    overworld_frame(gObjectEventPic_Ampharos, 4, 4, 2),
    overworld_frame(gObjectEventPic_Ampharos, 4, 4, 3),
    overworld_frame(gObjectEventPic_Ampharos, 4, 4, 4),
    overworld_frame(gObjectEventPic_Ampharos, 4, 4, 5),
};
static const struct SpriteFrameImage sPicTable_Bellossom[] = {
    overworld_frame(gObjectEventPic_Bellossom, 4, 4, 0),
    overworld_frame(gObjectEventPic_Bellossom, 4, 4, 1),
    overworld_frame(gObjectEventPic_Bellossom, 4, 4, 2),
    overworld_frame(gObjectEventPic_Bellossom, 4, 4, 3),
    overworld_frame(gObjectEventPic_Bellossom, 4, 4, 4),
    overworld_frame(gObjectEventPic_Bellossom, 4, 4, 5),
};
static const struct SpriteFrameImage sPicTable_Marill[] = {
    overworld_frame(gObjectEventPic_Marill, 4, 4, 0),
    overworld_frame(gObjectEventPic_Marill, 4, 4, 1),
    overworld_frame(gObjectEventPic_Marill, 4, 4, 2),
    overworld_frame(gObjectEventPic_Marill, 4, 4, 3),
    overworld_frame(gObjectEventPic_Marill, 4, 4, 4),
    overworld_frame(gObjectEventPic_Marill, 4, 4, 5),
};
static const struct SpriteFrameImage sPicTable_Azumarill[] = {
    overworld_frame(gObjectEventPic_Azumarill, 4, 4, 0),
    overworld_frame(gObjectEventPic_Azumarill, 4, 4, 1),
    overworld_frame(gObjectEventPic_Azumarill, 4, 4, 2),
    overworld_frame(gObjectEventPic_Azumarill, 4, 4, 3),
    overworld_frame(gObjectEventPic_Azumarill, 4, 4, 4),
    overworld_frame(gObjectEventPic_Azumarill, 4, 4, 5),
};
static const struct SpriteFrameImage sPicTable_Sudowoodo[] = {
    overworld_frame(gObjectEventPic_Sudowoodo, 4, 4, 0),
    overworld_frame(gObjectEventPic_Sudowoodo, 4, 4, 1),
    overworld_frame(gObjectEventPic_Sudowoodo, 4, 4, 2),
    overworld_frame(gObjectEventPic_Sudowoodo, 4, 4, 3),
    overworld_frame(gObjectEventPic_Sudowoodo, 4, 4, 4),
    overworld_frame(gObjectEventPic_Sudowoodo, 4, 4, 5),
};
static const struct SpriteFrameImage sPicTable_Politoed[] = {
    overworld_frame(gObjectEventPic_Politoed, 4, 4, 0),
    overworld_frame(gObjectEventPic_Politoed, 4, 4, 1),
    overworld_frame(gObjectEventPic_Politoed, 4, 4, 2),
    overworld_frame(gObjectEventPic_Politoed, 4, 4, 3),
    overworld_frame(gObjectEventPic_Politoed, 4, 4, 4),
    overworld_frame(gObjectEventPic_Politoed, 4, 4, 5),
};
static const struct SpriteFrameImage sPicTable_Hoppip[] = {
    overworld_frame(gObjectEventPic_Hoppip, 4, 4, 0),
    overworld_frame(gObjectEventPic_Hoppip, 4, 4, 1),
    overworld_frame(gObjectEventPic_Hoppip, 4, 4, 2),
    overworld_frame(gObjectEventPic_Hoppip, 4, 4, 3),
    overworld_frame(gObjectEventPic_Hoppip, 4, 4, 4),
    overworld_frame(gObjectEventPic_Hoppip, 4, 4, 5),
};
static const struct SpriteFrameImage sPicTable_Skiploom[] = {
    overworld_frame(gObjectEventPic_Skiploom, 4, 4, 0),
    overworld_frame(gObjectEventPic_Skiploom, 4, 4, 1),
    overworld_frame(gObjectEventPic_Skiploom, 4, 4, 2),
    overworld_frame(gObjectEventPic_Skiploom, 4, 4, 3),
    overworld_frame(gObjectEventPic_Skiploom, 4, 4, 4),
    overworld_frame(gObjectEventPic_Skiploom, 4, 4, 5),
};
static const struct SpriteFrameImage sPicTable_Jumpluff[] = {
    overworld_frame(gObjectEventPic_Jumpluff, 4, 4, 0),
    overworld_frame(gObjectEventPic_Jumpluff, 4, 4, 1),
    overworld_frame(gObjectEventPic_Jumpluff, 4, 4, 2),
    overworld_frame(gObjectEventPic_Jumpluff, 4, 4, 3),
    overworld_frame(gObjectEventPic_Jumpluff, 4, 4, 4),
    overworld_frame(gObjectEventPic_Jumpluff, 4, 4, 5),
};
static const struct SpriteFrameImage sPicTable_Aipom[] = {
    overworld_frame(gObjectEventPic_Aipom, 4, 4, 0),
    overworld_frame(gObjectEventPic_Aipom, 4, 4, 1),
    overworld_frame(gObjectEventPic_Aipom, 4, 4, 2),
    overworld_frame(gObjectEventPic_Aipom, 4, 4, 3),
    overworld_frame(gObjectEventPic_Aipom, 4, 4, 4),
    overworld_frame(gObjectEventPic_Aipom, 4, 4, 5),
};
static const struct SpriteFrameImage sPicTable_Sunkern[] = {
    overworld_frame(gObjectEventPic_Sunkern, 4, 4, 0),
    overworld_frame(gObjectEventPic_Sunkern, 4, 4, 1),
    overworld_frame(gObjectEventPic_Sunkern, 4, 4, 2),
    overworld_frame(gObjectEventPic_Sunkern, 4, 4, 3),
    overworld_frame(gObjectEventPic_Sunkern, 4, 4, 4),
    overworld_frame(gObjectEventPic_Sunkern, 4, 4, 5),
};
static const struct SpriteFrameImage sPicTable_Sunflora[] = {
    overworld_frame(gObjectEventPic_Sunflora, 4, 4, 0),
    overworld_frame(gObjectEventPic_Sunflora, 4, 4, 1),
    overworld_frame(gObjectEventPic_Sunflora, 4, 4, 2),
    overworld_frame(gObjectEventPic_Sunflora, 4, 4, 3),
    overworld_frame(gObjectEventPic_Sunflora, 4, 4, 4),
    overworld_frame(gObjectEventPic_Sunflora, 4, 4, 5),
};
static const struct SpriteFrameImage sPicTable_Yanma[] = {
    overworld_frame(gObjectEventPic_Yanma, 4, 4, 0),
    overworld_frame(gObjectEventPic_Yanma, 4, 4, 1),
    overworld_frame(gObjectEventPic_Yanma, 4, 4, 2),
    overworld_frame(gObjectEventPic_Yanma, 4, 4, 3),
    overworld_frame(gObjectEventPic_Yanma, 4, 4, 4),
    overworld_frame(gObjectEventPic_Yanma, 4, 4, 5),
};
static const struct SpriteFrameImage sPicTable_Wooper[] = {
    overworld_frame(gObjectEventPic_Wooper, 4, 4, 0),
    overworld_frame(gObjectEventPic_Wooper, 4, 4, 1),
    overworld_frame(gObjectEventPic_Wooper, 4, 4, 2),
    overworld_frame(gObjectEventPic_Wooper, 4, 4, 3),
    overworld_frame(gObjectEventPic_Wooper, 4, 4, 4),
    overworld_frame(gObjectEventPic_Wooper, 4, 4, 5),
};
static const struct SpriteFrameImage sPicTable_Quagsire[] = {
    overworld_frame(gObjectEventPic_Quagsire, 4, 4, 0),
    overworld_frame(gObjectEventPic_Quagsire, 4, 4, 1),
    overworld_frame(gObjectEventPic_Quagsire, 4, 4, 2),
    overworld_frame(gObjectEventPic_Quagsire, 4, 4, 3),
    overworld_frame(gObjectEventPic_Quagsire, 4, 4, 4),
    overworld_frame(gObjectEventPic_Quagsire, 4, 4, 5),
};
static const struct SpriteFrameImage sPicTable_Espeon[] = {
    overworld_frame(gObjectEventPic_Espeon, 4, 4, 0),
    overworld_frame(gObjectEventPic_Espeon, 4, 4, 1),
    overworld_frame(gObjectEventPic_Espeon, 4, 4, 2),
    overworld_frame(gObjectEventPic_Espeon, 4, 4, 3),
    overworld_frame(gObjectEventPic_Espeon, 4, 4, 4),
    overworld_frame(gObjectEventPic_Espeon, 4, 4, 5),
};
static const struct SpriteFrameImage sPicTable_Umbreon[] = {
    overworld_frame(gObjectEventPic_Umbreon, 4, 4, 0),
    overworld_frame(gObjectEventPic_Umbreon, 4, 4, 1),
    overworld_frame(gObjectEventPic_Umbreon, 4, 4, 2),
    overworld_frame(gObjectEventPic_Umbreon, 4, 4, 3),
    overworld_frame(gObjectEventPic_Umbreon, 4, 4, 4),
    overworld_frame(gObjectEventPic_Umbreon, 4, 4, 5),
};
static const struct SpriteFrameImage sPicTable_Murkrow[] = {
    overworld_frame(gObjectEventPic_Murkrow, 4, 4, 0),
    overworld_frame(gObjectEventPic_Murkrow, 4, 4, 1),
    overworld_frame(gObjectEventPic_Murkrow, 4, 4, 2),
    overworld_frame(gObjectEventPic_Murkrow, 4, 4, 3),
    overworld_frame(gObjectEventPic_Murkrow, 4, 4, 4),
    overworld_frame(gObjectEventPic_Murkrow, 4, 4, 5),
};
static const struct SpriteFrameImage sPicTable_Slowking[] = {
    overworld_frame(gObjectEventPic_Slowking, 4, 4, 0),
    overworld_frame(gObjectEventPic_Slowking, 4, 4, 1),
    overworld_frame(gObjectEventPic_Slowking, 4, 4, 2),
    overworld_frame(gObjectEventPic_Slowking, 4, 4, 3),
    overworld_frame(gObjectEventPic_Slowking, 4, 4, 4),
    overworld_frame(gObjectEventPic_Slowking, 4, 4, 5),
};
static const struct SpriteFrameImage sPicTable_Misdreavus[] = {
    overworld_frame(gObjectEventPic_Misdreavus, 4, 4, 0),
    overworld_frame(gObjectEventPic_Misdreavus, 4, 4, 1),
    overworld_frame(gObjectEventPic_Misdreavus, 4, 4, 2),
    overworld_frame(gObjectEventPic_Misdreavus, 4, 4, 3),
    overworld_frame(gObjectEventPic_Misdreavus, 4, 4, 4),
    overworld_frame(gObjectEventPic_Misdreavus, 4, 4, 5),
};
static const struct SpriteFrameImage sPicTable_Unown_A[] = {
    overworld_frame(gObjectEventPic_Unown_A, 4, 4, 0),
    overworld_frame(gObjectEventPic_Unown_A, 4, 4, 1),
    overworld_frame(gObjectEventPic_Unown_A, 4, 4, 2),
    overworld_frame(gObjectEventPic_Unown_A, 4, 4, 3),
    overworld_frame(gObjectEventPic_Unown_A, 4, 4, 4),
    overworld_frame(gObjectEventPic_Unown_A, 4, 4, 5),
};
static const struct SpriteFrameImage sPicTable_Unown_B[] = {
    overworld_frame(gObjectEventPic_Unown_B, 4, 4, 0),
    overworld_frame(gObjectEventPic_Unown_B, 4, 4, 1),
    overworld_frame(gObjectEventPic_Unown_B, 4, 4, 2),
    overworld_frame(gObjectEventPic_Unown_B, 4, 4, 3),
    overworld_frame(gObjectEventPic_Unown_B, 4, 4, 4),
    overworld_frame(gObjectEventPic_Unown_B, 4, 4, 5),
};
static const struct SpriteFrameImage sPicTable_Unown_C[] = {
    overworld_frame(gObjectEventPic_Unown_C, 4, 4, 0),
    overworld_frame(gObjectEventPic_Unown_C, 4, 4, 1),
    overworld_frame(gObjectEventPic_Unown_C, 4, 4, 2),
    overworld_frame(gObjectEventPic_Unown_C, 4, 4, 3),
    overworld_frame(gObjectEventPic_Unown_C, 4, 4, 4),
    overworld_frame(gObjectEventPic_Unown_C, 4, 4, 5),
};
static const struct SpriteFrameImage sPicTable_Unown_D[] = {
    overworld_frame(gObjectEventPic_Unown_D, 4, 4, 0),
    overworld_frame(gObjectEventPic_Unown_D, 4, 4, 1),
    overworld_frame(gObjectEventPic_Unown_D, 4, 4, 2),
    overworld_frame(gObjectEventPic_Unown_D, 4, 4, 3),
    overworld_frame(gObjectEventPic_Unown_D, 4, 4, 4),
    overworld_frame(gObjectEventPic_Unown_D, 4, 4, 5),
};
static const struct SpriteFrameImage sPicTable_Unown_E[] = {
    overworld_frame(gObjectEventPic_Unown_E, 4, 4, 0),
    overworld_frame(gObjectEventPic_Unown_E, 4, 4, 1),
    overworld_frame(gObjectEventPic_Unown_E, 4, 4, 2),
    overworld_frame(gObjectEventPic_Unown_E, 4, 4, 3),
    overworld_frame(gObjectEventPic_Unown_E, 4, 4, 4),
    overworld_frame(gObjectEventPic_Unown_E, 4, 4, 5),
};
static const struct SpriteFrameImage sPicTable_Unown_F[] = {
    overworld_frame(gObjectEventPic_Unown_F, 4, 4, 0),
    overworld_frame(gObjectEventPic_Unown_F, 4, 4, 1),
    overworld_frame(gObjectEventPic_Unown_F, 4, 4, 2),
    overworld_frame(gObjectEventPic_Unown_F, 4, 4, 3),
    overworld_frame(gObjectEventPic_Unown_F, 4, 4, 4),
    overworld_frame(gObjectEventPic_Unown_F, 4, 4, 5),
};
static const struct SpriteFrameImage sPicTable_Unown_G[] = {
    overworld_frame(gObjectEventPic_Unown_G, 4, 4, 0),
    overworld_frame(gObjectEventPic_Unown_G, 4, 4, 1),
    overworld_frame(gObjectEventPic_Unown_G, 4, 4, 2),
    overworld_frame(gObjectEventPic_Unown_G, 4, 4, 3),
    overworld_frame(gObjectEventPic_Unown_G, 4, 4, 4),
    overworld_frame(gObjectEventPic_Unown_G, 4, 4, 5),
};
static const struct SpriteFrameImage sPicTable_Unown_H[] = {
    overworld_frame(gObjectEventPic_Unown_H, 4, 4, 0),
    overworld_frame(gObjectEventPic_Unown_H, 4, 4, 1),
    overworld_frame(gObjectEventPic_Unown_H, 4, 4, 2),
    overworld_frame(gObjectEventPic_Unown_H, 4, 4, 3),
    overworld_frame(gObjectEventPic_Unown_H, 4, 4, 4),
    overworld_frame(gObjectEventPic_Unown_H, 4, 4, 5),
};
static const struct SpriteFrameImage sPicTable_Unown_I[] = {
    overworld_frame(gObjectEventPic_Unown_I, 4, 4, 0),
    overworld_frame(gObjectEventPic_Unown_I, 4, 4, 1),
    overworld_frame(gObjectEventPic_Unown_I, 4, 4, 2),
    overworld_frame(gObjectEventPic_Unown_I, 4, 4, 3),
    overworld_frame(gObjectEventPic_Unown_I, 4, 4, 4),
    overworld_frame(gObjectEventPic_Unown_I, 4, 4, 5),
};
static const struct SpriteFrameImage sPicTable_Unown_J[] = {
    overworld_frame(gObjectEventPic_Unown_J, 4, 4, 0),
    overworld_frame(gObjectEventPic_Unown_J, 4, 4, 1),
    overworld_frame(gObjectEventPic_Unown_J, 4, 4, 2),
    overworld_frame(gObjectEventPic_Unown_J, 4, 4, 3),
    overworld_frame(gObjectEventPic_Unown_J, 4, 4, 4),
    overworld_frame(gObjectEventPic_Unown_J, 4, 4, 5),
};
static const struct SpriteFrameImage sPicTable_Unown_K[] = {
    overworld_frame(gObjectEventPic_Unown_K, 4, 4, 0),
    overworld_frame(gObjectEventPic_Unown_K, 4, 4, 1),
    overworld_frame(gObjectEventPic_Unown_K, 4, 4, 2),
    overworld_frame(gObjectEventPic_Unown_K, 4, 4, 3),
    overworld_frame(gObjectEventPic_Unown_K, 4, 4, 4),
    overworld_frame(gObjectEventPic_Unown_K, 4, 4, 5),
};
static const struct SpriteFrameImage sPicTable_Unown_L[] = {
    overworld_frame(gObjectEventPic_Unown_L, 4, 4, 0),
    overworld_frame(gObjectEventPic_Unown_L, 4, 4, 1),
    overworld_frame(gObjectEventPic_Unown_L, 4, 4, 2),
    overworld_frame(gObjectEventPic_Unown_L, 4, 4, 3),
    overworld_frame(gObjectEventPic_Unown_L, 4, 4, 4),
    overworld_frame(gObjectEventPic_Unown_L, 4, 4, 5),
};
static const struct SpriteFrameImage sPicTable_Unown_M[] = {
    overworld_frame(gObjectEventPic_Unown_M, 4, 4, 0),
    overworld_frame(gObjectEventPic_Unown_M, 4, 4, 1),
    overworld_frame(gObjectEventPic_Unown_M, 4, 4, 2),
    overworld_frame(gObjectEventPic_Unown_M, 4, 4, 3),
    overworld_frame(gObjectEventPic_Unown_M, 4, 4, 4),
    overworld_frame(gObjectEventPic_Unown_M, 4, 4, 5),
};
static const struct SpriteFrameImage sPicTable_Unown_N[] = {
    overworld_frame(gObjectEventPic_Unown_N, 4, 4, 0),
    overworld_frame(gObjectEventPic_Unown_N, 4, 4, 1),
    overworld_frame(gObjectEventPic_Unown_N, 4, 4, 2),
    overworld_frame(gObjectEventPic_Unown_N, 4, 4, 3),
    overworld_frame(gObjectEventPic_Unown_N, 4, 4, 4),
    overworld_frame(gObjectEventPic_Unown_N, 4, 4, 5),
};
static const struct SpriteFrameImage sPicTable_Unown_O[] = {
    overworld_frame(gObjectEventPic_Unown_O, 4, 4, 0),
    overworld_frame(gObjectEventPic_Unown_O, 4, 4, 1),
    overworld_frame(gObjectEventPic_Unown_O, 4, 4, 2),
    overworld_frame(gObjectEventPic_Unown_O, 4, 4, 3),
    overworld_frame(gObjectEventPic_Unown_O, 4, 4, 4),
    overworld_frame(gObjectEventPic_Unown_O, 4, 4, 5),
};
static const struct SpriteFrameImage sPicTable_Unown_P[] = {
    overworld_frame(gObjectEventPic_Unown_P, 4, 4, 0),
    overworld_frame(gObjectEventPic_Unown_P, 4, 4, 1),
    overworld_frame(gObjectEventPic_Unown_P, 4, 4, 2),
    overworld_frame(gObjectEventPic_Unown_P, 4, 4, 3),
    overworld_frame(gObjectEventPic_Unown_P, 4, 4, 4),
    overworld_frame(gObjectEventPic_Unown_P, 4, 4, 5),
};
static const struct SpriteFrameImage sPicTable_Unown_Q[] = {
    overworld_frame(gObjectEventPic_Unown_Q, 4, 4, 0),
    overworld_frame(gObjectEventPic_Unown_Q, 4, 4, 1),
    overworld_frame(gObjectEventPic_Unown_Q, 4, 4, 2),
    overworld_frame(gObjectEventPic_Unown_Q, 4, 4, 3),
    overworld_frame(gObjectEventPic_Unown_Q, 4, 4, 4),
    overworld_frame(gObjectEventPic_Unown_Q, 4, 4, 5),
};
static const struct SpriteFrameImage sPicTable_Unown_R[] = {
    overworld_frame(gObjectEventPic_Unown_R, 4, 4, 0),
    overworld_frame(gObjectEventPic_Unown_R, 4, 4, 1),
    overworld_frame(gObjectEventPic_Unown_R, 4, 4, 2),
    overworld_frame(gObjectEventPic_Unown_R, 4, 4, 3),
    overworld_frame(gObjectEventPic_Unown_R, 4, 4, 4),
    overworld_frame(gObjectEventPic_Unown_R, 4, 4, 5),
};
static const struct SpriteFrameImage sPicTable_Unown_S[] = {
    overworld_frame(gObjectEventPic_Unown_S, 4, 4, 0),
    overworld_frame(gObjectEventPic_Unown_S, 4, 4, 1),
    overworld_frame(gObjectEventPic_Unown_S, 4, 4, 2),
    overworld_frame(gObjectEventPic_Unown_S, 4, 4, 3),
    overworld_frame(gObjectEventPic_Unown_S, 4, 4, 4),
    overworld_frame(gObjectEventPic_Unown_S, 4, 4, 5),
};
static const struct SpriteFrameImage sPicTable_Unown_T[] = {
    overworld_frame(gObjectEventPic_Unown_T, 4, 4, 0),
    overworld_frame(gObjectEventPic_Unown_T, 4, 4, 1),
    overworld_frame(gObjectEventPic_Unown_T, 4, 4, 2),
    overworld_frame(gObjectEventPic_Unown_T, 4, 4, 3),
    overworld_frame(gObjectEventPic_Unown_T, 4, 4, 4),
    overworld_frame(gObjectEventPic_Unown_T, 4, 4, 5),
};
static const struct SpriteFrameImage sPicTable_Unown_U[] = {
    overworld_frame(gObjectEventPic_Unown_U, 4, 4, 0),
    overworld_frame(gObjectEventPic_Unown_U, 4, 4, 1),
    overworld_frame(gObjectEventPic_Unown_U, 4, 4, 2),
    overworld_frame(gObjectEventPic_Unown_U, 4, 4, 3),
    overworld_frame(gObjectEventPic_Unown_U, 4, 4, 4),
    overworld_frame(gObjectEventPic_Unown_U, 4, 4, 5),
};
static const struct SpriteFrameImage sPicTable_Unown_V[] = {
    overworld_frame(gObjectEventPic_Unown_V, 4, 4, 0),
    overworld_frame(gObjectEventPic_Unown_V, 4, 4, 1),
    overworld_frame(gObjectEventPic_Unown_V, 4, 4, 2),
    overworld_frame(gObjectEventPic_Unown_V, 4, 4, 3),
    overworld_frame(gObjectEventPic_Unown_V, 4, 4, 4),
    overworld_frame(gObjectEventPic_Unown_V, 4, 4, 5),
};
static const struct SpriteFrameImage sPicTable_Unown_W[] = {
    overworld_frame(gObjectEventPic_Unown_W, 4, 4, 0),
    overworld_frame(gObjectEventPic_Unown_W, 4, 4, 1),
    overworld_frame(gObjectEventPic_Unown_W, 4, 4, 2),
    overworld_frame(gObjectEventPic_Unown_W, 4, 4, 3),
    overworld_frame(gObjectEventPic_Unown_W, 4, 4, 4),
    overworld_frame(gObjectEventPic_Unown_W, 4, 4, 5),
};
static const struct SpriteFrameImage sPicTable_Unown_X[] = {
    overworld_frame(gObjectEventPic_Unown_X, 4, 4, 0),
    overworld_frame(gObjectEventPic_Unown_X, 4, 4, 1),
    overworld_frame(gObjectEventPic_Unown_X, 4, 4, 2),
    overworld_frame(gObjectEventPic_Unown_X, 4, 4, 3),
    overworld_frame(gObjectEventPic_Unown_X, 4, 4, 4),
    overworld_frame(gObjectEventPic_Unown_X, 4, 4, 5),
};
static const struct SpriteFrameImage sPicTable_Unown_Y[] = {
    overworld_frame(gObjectEventPic_Unown_Y, 4, 4, 0),
    overworld_frame(gObjectEventPic_Unown_Y, 4, 4, 1),
    overworld_frame(gObjectEventPic_Unown_Y, 4, 4, 2),
    overworld_frame(gObjectEventPic_Unown_Y, 4, 4, 3),
    overworld_frame(gObjectEventPic_Unown_Y, 4, 4, 4),
    overworld_frame(gObjectEventPic_Unown_Y, 4, 4, 5),
};
static const struct SpriteFrameImage sPicTable_Unown_Z[] = {
    overworld_frame(gObjectEventPic_Unown_Z, 4, 4, 0),
    overworld_frame(gObjectEventPic_Unown_Z, 4, 4, 1),
    overworld_frame(gObjectEventPic_Unown_Z, 4, 4, 2),
    overworld_frame(gObjectEventPic_Unown_Z, 4, 4, 3),
    overworld_frame(gObjectEventPic_Unown_Z, 4, 4, 4),
    overworld_frame(gObjectEventPic_Unown_Z, 4, 4, 5),
};
static const struct SpriteFrameImage sPicTable_Unown_Exclamation[] = {
    overworld_frame(gObjectEventPic_Unown_Exclamation, 4, 4, 0),
    overworld_frame(gObjectEventPic_Unown_Exclamation, 4, 4, 1),
    overworld_frame(gObjectEventPic_Unown_Exclamation, 4, 4, 2),
    overworld_frame(gObjectEventPic_Unown_Exclamation, 4, 4, 3),
    overworld_frame(gObjectEventPic_Unown_Exclamation, 4, 4, 4),
    overworld_frame(gObjectEventPic_Unown_Exclamation, 4, 4, 5),
};
static const struct SpriteFrameImage sPicTable_Unown_Question[] = {
    overworld_frame(gObjectEventPic_Unown_Question, 4, 4, 0),
    overworld_frame(gObjectEventPic_Unown_Question, 4, 4, 1),
    overworld_frame(gObjectEventPic_Unown_Question, 4, 4, 2),
    overworld_frame(gObjectEventPic_Unown_Question, 4, 4, 3),
    overworld_frame(gObjectEventPic_Unown_Question, 4, 4, 4),
    overworld_frame(gObjectEventPic_Unown_Question, 4, 4, 5),
};
static const struct SpriteFrameImage sPicTable_Wobbuffet[] = {
    overworld_frame(gObjectEventPic_Wobbuffet, 4, 4, 0),
    overworld_frame(gObjectEventPic_Wobbuffet, 4, 4, 1),
    overworld_frame(gObjectEventPic_Wobbuffet, 4, 4, 2),
    overworld_frame(gObjectEventPic_Wobbuffet, 4, 4, 3),
    overworld_frame(gObjectEventPic_Wobbuffet, 4, 4, 4),
    overworld_frame(gObjectEventPic_Wobbuffet, 4, 4, 5),
};
static const struct SpriteFrameImage sPicTable_Girafarig[] = {
    overworld_frame(gObjectEventPic_Girafarig, 4, 4, 0),
    overworld_frame(gObjectEventPic_Girafarig, 4, 4, 1),
    overworld_frame(gObjectEventPic_Girafarig, 4, 4, 2),
    overworld_frame(gObjectEventPic_Girafarig, 4, 4, 3),
    overworld_frame(gObjectEventPic_Girafarig, 4, 4, 4),
    overworld_frame(gObjectEventPic_Girafarig, 4, 4, 5),
};
static const struct SpriteFrameImage sPicTable_Pineco[] = {
    overworld_frame(gObjectEventPic_Pineco, 4, 4, 0),
    overworld_frame(gObjectEventPic_Pineco, 4, 4, 1),
    overworld_frame(gObjectEventPic_Pineco, 4, 4, 2),
    overworld_frame(gObjectEventPic_Pineco, 4, 4, 3),
    overworld_frame(gObjectEventPic_Pineco, 4, 4, 4),
    overworld_frame(gObjectEventPic_Pineco, 4, 4, 5),
};
static const struct SpriteFrameImage sPicTable_Forretress[] = {
    overworld_frame(gObjectEventPic_Forretress, 4, 4, 0),
    overworld_frame(gObjectEventPic_Forretress, 4, 4, 1),
    overworld_frame(gObjectEventPic_Forretress, 4, 4, 2),
    overworld_frame(gObjectEventPic_Forretress, 4, 4, 3),
    overworld_frame(gObjectEventPic_Forretress, 4, 4, 4),
    overworld_frame(gObjectEventPic_Forretress, 4, 4, 5),
};
static const struct SpriteFrameImage sPicTable_Dunsparce[] = {
    overworld_frame(gObjectEventPic_Dunsparce, 4, 4, 0),
    overworld_frame(gObjectEventPic_Dunsparce, 4, 4, 1),
    overworld_frame(gObjectEventPic_Dunsparce, 4, 4, 2),
    overworld_frame(gObjectEventPic_Dunsparce, 4, 4, 3),
    overworld_frame(gObjectEventPic_Dunsparce, 4, 4, 4),
    overworld_frame(gObjectEventPic_Dunsparce, 4, 4, 5),
};
static const struct SpriteFrameImage sPicTable_Gligar[] = {
    overworld_frame(gObjectEventPic_Gligar, 4, 4, 0),
    overworld_frame(gObjectEventPic_Gligar, 4, 4, 1),
    overworld_frame(gObjectEventPic_Gligar, 4, 4, 2),
    overworld_frame(gObjectEventPic_Gligar, 4, 4, 3),
    overworld_frame(gObjectEventPic_Gligar, 4, 4, 4),
    overworld_frame(gObjectEventPic_Gligar, 4, 4, 5),
};
static const struct SpriteFrameImage sPicTable_Steelix[] = {
    overworld_frame(gObjectEventPic_Steelix, 4, 4, 0),
    overworld_frame(gObjectEventPic_Steelix, 4, 4, 1),
    overworld_frame(gObjectEventPic_Steelix, 4, 4, 2),
    overworld_frame(gObjectEventPic_Steelix, 4, 4, 3),
    overworld_frame(gObjectEventPic_Steelix, 4, 4, 4),
    overworld_frame(gObjectEventPic_Steelix, 4, 4, 5),
};
static const struct SpriteFrameImage sPicTable_Snubbull[] = {
    overworld_frame(gObjectEventPic_Snubbull, 4, 4, 0),
    overworld_frame(gObjectEventPic_Snubbull, 4, 4, 1),
    overworld_frame(gObjectEventPic_Snubbull, 4, 4, 2),
    overworld_frame(gObjectEventPic_Snubbull, 4, 4, 3),
    overworld_frame(gObjectEventPic_Snubbull, 4, 4, 4),
    overworld_frame(gObjectEventPic_Snubbull, 4, 4, 5),
};
static const struct SpriteFrameImage sPicTable_Granbull[] = {
    overworld_frame(gObjectEventPic_Granbull, 4, 4, 0),
    overworld_frame(gObjectEventPic_Granbull, 4, 4, 1),
    overworld_frame(gObjectEventPic_Granbull, 4, 4, 2),
    overworld_frame(gObjectEventPic_Granbull, 4, 4, 3),
    overworld_frame(gObjectEventPic_Granbull, 4, 4, 4),
    overworld_frame(gObjectEventPic_Granbull, 4, 4, 5),
};
static const struct SpriteFrameImage sPicTable_Qwilfish[] = {
    overworld_frame(gObjectEventPic_Qwilfish, 4, 4, 0),
    overworld_frame(gObjectEventPic_Qwilfish, 4, 4, 1),
    overworld_frame(gObjectEventPic_Qwilfish, 4, 4, 2),
    overworld_frame(gObjectEventPic_Qwilfish, 4, 4, 3),
    overworld_frame(gObjectEventPic_Qwilfish, 4, 4, 4),
    overworld_frame(gObjectEventPic_Qwilfish, 4, 4, 5),
};
static const struct SpriteFrameImage sPicTable_Scizor[] = {
    overworld_frame(gObjectEventPic_Scizor, 4, 4, 0),
    overworld_frame(gObjectEventPic_Scizor, 4, 4, 1),
    overworld_frame(gObjectEventPic_Scizor, 4, 4, 2),
    overworld_frame(gObjectEventPic_Scizor, 4, 4, 3),
    overworld_frame(gObjectEventPic_Scizor, 4, 4, 4),
    overworld_frame(gObjectEventPic_Scizor, 4, 4, 5),
};
static const struct SpriteFrameImage sPicTable_Shuckle[] = {
    overworld_frame(gObjectEventPic_Shuckle, 4, 4, 0),
    overworld_frame(gObjectEventPic_Shuckle, 4, 4, 1),
    overworld_frame(gObjectEventPic_Shuckle, 4, 4, 2),
    overworld_frame(gObjectEventPic_Shuckle, 4, 4, 3),
    overworld_frame(gObjectEventPic_Shuckle, 4, 4, 4),
    overworld_frame(gObjectEventPic_Shuckle, 4, 4, 5),
};
static const struct SpriteFrameImage sPicTable_Heracross[] = {
    overworld_frame(gObjectEventPic_Heracross, 4, 4, 0),
    overworld_frame(gObjectEventPic_Heracross, 4, 4, 1),
    overworld_frame(gObjectEventPic_Heracross, 4, 4, 2),
    overworld_frame(gObjectEventPic_Heracross, 4, 4, 3),
    overworld_frame(gObjectEventPic_Heracross, 4, 4, 4),
    overworld_frame(gObjectEventPic_Heracross, 4, 4, 5),
};
static const struct SpriteFrameImage sPicTable_Sneasel[] = {
    overworld_frame(gObjectEventPic_Sneasel, 4, 4, 0),
    overworld_frame(gObjectEventPic_Sneasel, 4, 4, 1),
    overworld_frame(gObjectEventPic_Sneasel, 4, 4, 2),
    overworld_frame(gObjectEventPic_Sneasel, 4, 4, 3),
    overworld_frame(gObjectEventPic_Sneasel, 4, 4, 4),
    overworld_frame(gObjectEventPic_Sneasel, 4, 4, 5),
};
static const struct SpriteFrameImage sPicTable_Teddiursa[] = {
    overworld_frame(gObjectEventPic_Teddiursa, 4, 4, 0),
    overworld_frame(gObjectEventPic_Teddiursa, 4, 4, 1),
    overworld_frame(gObjectEventPic_Teddiursa, 4, 4, 2),
    overworld_frame(gObjectEventPic_Teddiursa, 4, 4, 3),
    overworld_frame(gObjectEventPic_Teddiursa, 4, 4, 4),
    overworld_frame(gObjectEventPic_Teddiursa, 4, 4, 5),
};
static const struct SpriteFrameImage sPicTable_Ursaring[] = {
    overworld_frame(gObjectEventPic_Ursaring, 4, 4, 0),
    overworld_frame(gObjectEventPic_Ursaring, 4, 4, 1),
    overworld_frame(gObjectEventPic_Ursaring, 4, 4, 2),
    overworld_frame(gObjectEventPic_Ursaring, 4, 4, 3),
    overworld_frame(gObjectEventPic_Ursaring, 4, 4, 4),
    overworld_frame(gObjectEventPic_Ursaring, 4, 4, 5),
};
static const struct SpriteFrameImage sPicTable_Slugma[] = {
    overworld_frame(gObjectEventPic_Slugma, 4, 4, 0),
    overworld_frame(gObjectEventPic_Slugma, 4, 4, 1),
    overworld_frame(gObjectEventPic_Slugma, 4, 4, 2),
    overworld_frame(gObjectEventPic_Slugma, 4, 4, 3),
    overworld_frame(gObjectEventPic_Slugma, 4, 4, 4),
    overworld_frame(gObjectEventPic_Slugma, 4, 4, 5),
};
static const struct SpriteFrameImage sPicTable_Magcargo[] = {
    overworld_frame(gObjectEventPic_Magcargo, 4, 4, 0),
    overworld_frame(gObjectEventPic_Magcargo, 4, 4, 1),
    overworld_frame(gObjectEventPic_Magcargo, 4, 4, 2),
    overworld_frame(gObjectEventPic_Magcargo, 4, 4, 3),
    overworld_frame(gObjectEventPic_Magcargo, 4, 4, 4),
    overworld_frame(gObjectEventPic_Magcargo, 4, 4, 5),
};
static const struct SpriteFrameImage sPicTable_Swinub[] = {
    overworld_frame(gObjectEventPic_Swinub, 4, 4, 0),
    overworld_frame(gObjectEventPic_Swinub, 4, 4, 1),
    overworld_frame(gObjectEventPic_Swinub, 4, 4, 2),
    overworld_frame(gObjectEventPic_Swinub, 4, 4, 3),
    overworld_frame(gObjectEventPic_Swinub, 4, 4, 4),
    overworld_frame(gObjectEventPic_Swinub, 4, 4, 5),
};
static const struct SpriteFrameImage sPicTable_Piloswine[] = {
    overworld_frame(gObjectEventPic_Piloswine, 4, 4, 0),
    overworld_frame(gObjectEventPic_Piloswine, 4, 4, 1),
    overworld_frame(gObjectEventPic_Piloswine, 4, 4, 2),
    overworld_frame(gObjectEventPic_Piloswine, 4, 4, 3),
    overworld_frame(gObjectEventPic_Piloswine, 4, 4, 4),
    overworld_frame(gObjectEventPic_Piloswine, 4, 4, 5),
};
static const struct SpriteFrameImage sPicTable_Corsola[] = {
    overworld_frame(gObjectEventPic_Corsola, 4, 4, 0),
    overworld_frame(gObjectEventPic_Corsola, 4, 4, 1),
    overworld_frame(gObjectEventPic_Corsola, 4, 4, 2),
    overworld_frame(gObjectEventPic_Corsola, 4, 4, 3),
    overworld_frame(gObjectEventPic_Corsola, 4, 4, 4),
    overworld_frame(gObjectEventPic_Corsola, 4, 4, 5),
};
static const struct SpriteFrameImage sPicTable_Remoraid[] = {
    overworld_frame(gObjectEventPic_Remoraid, 4, 4, 0),
    overworld_frame(gObjectEventPic_Remoraid, 4, 4, 1),
    overworld_frame(gObjectEventPic_Remoraid, 4, 4, 2),
    overworld_frame(gObjectEventPic_Remoraid, 4, 4, 3),
    overworld_frame(gObjectEventPic_Remoraid, 4, 4, 4),
    overworld_frame(gObjectEventPic_Remoraid, 4, 4, 5),
};
static const struct SpriteFrameImage sPicTable_Octillery[] = {
    overworld_frame(gObjectEventPic_Octillery, 4, 4, 0),
    overworld_frame(gObjectEventPic_Octillery, 4, 4, 1),
    overworld_frame(gObjectEventPic_Octillery, 4, 4, 2),
    overworld_frame(gObjectEventPic_Octillery, 4, 4, 3),
    overworld_frame(gObjectEventPic_Octillery, 4, 4, 4),
    overworld_frame(gObjectEventPic_Octillery, 4, 4, 5),
};
static const struct SpriteFrameImage sPicTable_Delibird[] = {
    overworld_frame(gObjectEventPic_Delibird, 4, 4, 0),
    overworld_frame(gObjectEventPic_Delibird, 4, 4, 1),
    overworld_frame(gObjectEventPic_Delibird, 4, 4, 2),
    overworld_frame(gObjectEventPic_Delibird, 4, 4, 3),
    overworld_frame(gObjectEventPic_Delibird, 4, 4, 4),
    overworld_frame(gObjectEventPic_Delibird, 4, 4, 5),
};
static const struct SpriteFrameImage sPicTable_Mantine[] = {
    overworld_frame(gObjectEventPic_Mantine, 4, 4, 0),
    overworld_frame(gObjectEventPic_Mantine, 4, 4, 1),
    overworld_frame(gObjectEventPic_Mantine, 4, 4, 2),
    overworld_frame(gObjectEventPic_Mantine, 4, 4, 3),
    overworld_frame(gObjectEventPic_Mantine, 4, 4, 4),
    overworld_frame(gObjectEventPic_Mantine, 4, 4, 5),
};
static const struct SpriteFrameImage sPicTable_Skarmory[] = {
    overworld_frame(gObjectEventPic_Skarmory, 4, 4, 0),
    overworld_frame(gObjectEventPic_Skarmory, 4, 4, 1),
    overworld_frame(gObjectEventPic_Skarmory, 4, 4, 2),
    overworld_frame(gObjectEventPic_Skarmory, 4, 4, 3),
    overworld_frame(gObjectEventPic_Skarmory, 4, 4, 4),
    overworld_frame(gObjectEventPic_Skarmory, 4, 4, 5),
};
static const struct SpriteFrameImage sPicTable_Houndour[] = {
    overworld_frame(gObjectEventPic_Houndour, 4, 4, 0),
    overworld_frame(gObjectEventPic_Houndour, 4, 4, 1),
    overworld_frame(gObjectEventPic_Houndour, 4, 4, 2),
    overworld_frame(gObjectEventPic_Houndour, 4, 4, 3),
    overworld_frame(gObjectEventPic_Houndour, 4, 4, 4),
    overworld_frame(gObjectEventPic_Houndour, 4, 4, 5),
};
static const struct SpriteFrameImage sPicTable_Houndoom[] = {
    overworld_frame(gObjectEventPic_Houndoom, 4, 4, 0),
    overworld_frame(gObjectEventPic_Houndoom, 4, 4, 1),
    overworld_frame(gObjectEventPic_Houndoom, 4, 4, 2),
    overworld_frame(gObjectEventPic_Houndoom, 4, 4, 3),
    overworld_frame(gObjectEventPic_Houndoom, 4, 4, 4),
    overworld_frame(gObjectEventPic_Houndoom, 4, 4, 5),
};
static const struct SpriteFrameImage sPicTable_Kingdra[] = {
    overworld_frame(gObjectEventPic_Kingdra, 4, 4, 0),
    overworld_frame(gObjectEventPic_Kingdra, 4, 4, 1),
    overworld_frame(gObjectEventPic_Kingdra, 4, 4, 2),
    overworld_frame(gObjectEventPic_Kingdra, 4, 4, 3),
    overworld_frame(gObjectEventPic_Kingdra, 4, 4, 4),
    overworld_frame(gObjectEventPic_Kingdra, 4, 4, 5),
};
static const struct SpriteFrameImage sPicTable_Phanpy[] = {
    overworld_frame(gObjectEventPic_Phanpy, 4, 4, 0),
    overworld_frame(gObjectEventPic_Phanpy, 4, 4, 1),
    overworld_frame(gObjectEventPic_Phanpy, 4, 4, 2),
    overworld_frame(gObjectEventPic_Phanpy, 4, 4, 3),
    overworld_frame(gObjectEventPic_Phanpy, 4, 4, 4),
    overworld_frame(gObjectEventPic_Phanpy, 4, 4, 5),
};
static const struct SpriteFrameImage sPicTable_Donphan[] = {
    overworld_frame(gObjectEventPic_Donphan, 4, 4, 0),
    overworld_frame(gObjectEventPic_Donphan, 4, 4, 1),
    overworld_frame(gObjectEventPic_Donphan, 4, 4, 2),
    overworld_frame(gObjectEventPic_Donphan, 4, 4, 3),
    overworld_frame(gObjectEventPic_Donphan, 4, 4, 4),
    overworld_frame(gObjectEventPic_Donphan, 4, 4, 5),
};
static const struct SpriteFrameImage sPicTable_Porygon2[] = {
    overworld_frame(gObjectEventPic_Porygon2, 4, 4, 0),
    overworld_frame(gObjectEventPic_Porygon2, 4, 4, 1),
    overworld_frame(gObjectEventPic_Porygon2, 4, 4, 2),
    overworld_frame(gObjectEventPic_Porygon2, 4, 4, 3),
    overworld_frame(gObjectEventPic_Porygon2, 4, 4, 4),
    overworld_frame(gObjectEventPic_Porygon2, 4, 4, 5),
};
static const struct SpriteFrameImage sPicTable_Stantler[] = {
    overworld_frame(gObjectEventPic_Stantler, 4, 4, 0),
    overworld_frame(gObjectEventPic_Stantler, 4, 4, 1),
    overworld_frame(gObjectEventPic_Stantler, 4, 4, 2),
    overworld_frame(gObjectEventPic_Stantler, 4, 4, 3),
    overworld_frame(gObjectEventPic_Stantler, 4, 4, 4),
    overworld_frame(gObjectEventPic_Stantler, 4, 4, 5),
};
static const struct SpriteFrameImage sPicTable_Smeargle[] = {
    overworld_frame(gObjectEventPic_Smeargle, 4, 4, 0),
    overworld_frame(gObjectEventPic_Smeargle, 4, 4, 1),
    overworld_frame(gObjectEventPic_Smeargle, 4, 4, 2),
    overworld_frame(gObjectEventPic_Smeargle, 4, 4, 3),
    overworld_frame(gObjectEventPic_Smeargle, 4, 4, 4),
    overworld_frame(gObjectEventPic_Smeargle, 4, 4, 5),
};
static const struct SpriteFrameImage sPicTable_Tyrogue[] = {
    overworld_frame(gObjectEventPic_Tyrogue, 4, 4, 0),
    overworld_frame(gObjectEventPic_Tyrogue, 4, 4, 1),
    overworld_frame(gObjectEventPic_Tyrogue, 4, 4, 2),
    overworld_frame(gObjectEventPic_Tyrogue, 4, 4, 3),
    overworld_frame(gObjectEventPic_Tyrogue, 4, 4, 4),
    overworld_frame(gObjectEventPic_Tyrogue, 4, 4, 5),
};
static const struct SpriteFrameImage sPicTable_Hitmontop[] = {
    overworld_frame(gObjectEventPic_Hitmontop, 4, 4, 0),
    overworld_frame(gObjectEventPic_Hitmontop, 4, 4, 1),
    overworld_frame(gObjectEventPic_Hitmontop, 4, 4, 2),
    overworld_frame(gObjectEventPic_Hitmontop, 4, 4, 3),
    overworld_frame(gObjectEventPic_Hitmontop, 4, 4, 4),
    overworld_frame(gObjectEventPic_Hitmontop, 4, 4, 5),
};
static const struct SpriteFrameImage sPicTable_Smoochum[] = {
    overworld_frame(gObjectEventPic_Smoochum, 4, 4, 0),
    overworld_frame(gObjectEventPic_Smoochum, 4, 4, 1),
    overworld_frame(gObjectEventPic_Smoochum, 4, 4, 2),
    overworld_frame(gObjectEventPic_Smoochum, 4, 4, 3),
    overworld_frame(gObjectEventPic_Smoochum, 4, 4, 4),
    overworld_frame(gObjectEventPic_Smoochum, 4, 4, 5),
};
static const struct SpriteFrameImage sPicTable_Elekid[] = {
    overworld_frame(gObjectEventPic_Elekid, 4, 4, 0),
    overworld_frame(gObjectEventPic_Elekid, 4, 4, 1),
    overworld_frame(gObjectEventPic_Elekid, 4, 4, 2),
    overworld_frame(gObjectEventPic_Elekid, 4, 4, 3),
    overworld_frame(gObjectEventPic_Elekid, 4, 4, 4),
    overworld_frame(gObjectEventPic_Elekid, 4, 4, 5),
};
static const struct SpriteFrameImage sPicTable_Magby[] = {
    overworld_frame(gObjectEventPic_Magby, 4, 4, 0),
    overworld_frame(gObjectEventPic_Magby, 4, 4, 1),
    overworld_frame(gObjectEventPic_Magby, 4, 4, 2),
    overworld_frame(gObjectEventPic_Magby, 4, 4, 3),
    overworld_frame(gObjectEventPic_Magby, 4, 4, 4),
    overworld_frame(gObjectEventPic_Magby, 4, 4, 5),
};
static const struct SpriteFrameImage sPicTable_Miltank[] = {
    overworld_frame(gObjectEventPic_Miltank, 4, 4, 0),
    overworld_frame(gObjectEventPic_Miltank, 4, 4, 1),
    overworld_frame(gObjectEventPic_Miltank, 4, 4, 2),
    overworld_frame(gObjectEventPic_Miltank, 4, 4, 3),
    overworld_frame(gObjectEventPic_Miltank, 4, 4, 4),
    overworld_frame(gObjectEventPic_Miltank, 4, 4, 5),
};
static const struct SpriteFrameImage sPicTable_Blissey[] = {
    overworld_frame(gObjectEventPic_Blissey, 4, 4, 0),
    overworld_frame(gObjectEventPic_Blissey, 4, 4, 1),
    overworld_frame(gObjectEventPic_Blissey, 4, 4, 2),
    overworld_frame(gObjectEventPic_Blissey, 4, 4, 3),
    overworld_frame(gObjectEventPic_Blissey, 4, 4, 4),
    overworld_frame(gObjectEventPic_Blissey, 4, 4, 5),
};
static const struct SpriteFrameImage sPicTable_Raikou[] = {
    overworld_frame(gObjectEventPic_Raikou, 4, 4, 0),
    overworld_frame(gObjectEventPic_Raikou, 4, 4, 1),
    overworld_frame(gObjectEventPic_Raikou, 4, 4, 2),
    overworld_frame(gObjectEventPic_Raikou, 4, 4, 3),
    overworld_frame(gObjectEventPic_Raikou, 4, 4, 4),
    overworld_frame(gObjectEventPic_Raikou, 4, 4, 5),
};
static const struct SpriteFrameImage sPicTable_Entei[] = {
    overworld_frame(gObjectEventPic_Entei, 4, 4, 0),
    overworld_frame(gObjectEventPic_Entei, 4, 4, 1),
    overworld_frame(gObjectEventPic_Entei, 4, 4, 2),
    overworld_frame(gObjectEventPic_Entei, 4, 4, 3),
    overworld_frame(gObjectEventPic_Entei, 4, 4, 4),
    overworld_frame(gObjectEventPic_Entei, 4, 4, 5),
};
static const struct SpriteFrameImage sPicTable_Suicune[] = {
    overworld_frame(gObjectEventPic_Suicune, 4, 4, 0),
    overworld_frame(gObjectEventPic_Suicune, 4, 4, 1),
    overworld_frame(gObjectEventPic_Suicune, 4, 4, 2),
    overworld_frame(gObjectEventPic_Suicune, 4, 4, 3),
    overworld_frame(gObjectEventPic_Suicune, 4, 4, 4),
    overworld_frame(gObjectEventPic_Suicune, 4, 4, 5),
};
static const struct SpriteFrameImage sPicTable_Larvitar[] = {
    overworld_frame(gObjectEventPic_Larvitar, 4, 4, 0),
    overworld_frame(gObjectEventPic_Larvitar, 4, 4, 1),
    overworld_frame(gObjectEventPic_Larvitar, 4, 4, 2),
    overworld_frame(gObjectEventPic_Larvitar, 4, 4, 3),
    overworld_frame(gObjectEventPic_Larvitar, 4, 4, 4),
    overworld_frame(gObjectEventPic_Larvitar, 4, 4, 5),
};
static const struct SpriteFrameImage sPicTable_Pupitar[] = {
    overworld_frame(gObjectEventPic_Pupitar, 4, 4, 0),
    overworld_frame(gObjectEventPic_Pupitar, 4, 4, 1),
    overworld_frame(gObjectEventPic_Pupitar, 4, 4, 2),
    overworld_frame(gObjectEventPic_Pupitar, 4, 4, 3),
    overworld_frame(gObjectEventPic_Pupitar, 4, 4, 4),
    overworld_frame(gObjectEventPic_Pupitar, 4, 4, 5),
};
static const struct SpriteFrameImage sPicTable_Tyranitar[] = {
    overworld_frame(gObjectEventPic_Tyranitar, 4, 4, 0),
    overworld_frame(gObjectEventPic_Tyranitar, 4, 4, 1),
    overworld_frame(gObjectEventPic_Tyranitar, 4, 4, 2),
    overworld_frame(gObjectEventPic_Tyranitar, 4, 4, 3),
    overworld_frame(gObjectEventPic_Tyranitar, 4, 4, 4),
    overworld_frame(gObjectEventPic_Tyranitar, 4, 4, 5),
};
static const struct SpriteFrameImage sPicTable_Lugia[] = {
    overworld_frame(gObjectEventPic_Lugia, 4, 4, 0),
    overworld_frame(gObjectEventPic_Lugia, 4, 4, 1),
    overworld_frame(gObjectEventPic_Lugia, 4, 4, 2),
    overworld_frame(gObjectEventPic_Lugia, 4, 4, 3),
    overworld_frame(gObjectEventPic_Lugia, 4, 4, 4),
    overworld_frame(gObjectEventPic_Lugia, 4, 4, 5),
};
static const struct SpriteFrameImage sPicTable_Ho_oh[] = {
    overworld_frame(gObjectEventPic_Ho_oh, 4, 4, 0),
    overworld_frame(gObjectEventPic_Ho_oh, 4, 4, 1),
    overworld_frame(gObjectEventPic_Ho_oh, 4, 4, 2),
    overworld_frame(gObjectEventPic_Ho_oh, 4, 4, 3),
    overworld_frame(gObjectEventPic_Ho_oh, 4, 4, 4),
    overworld_frame(gObjectEventPic_Ho_oh, 4, 4, 5),
};
static const struct SpriteFrameImage sPicTable_Celebi[] = {
    overworld_frame(gObjectEventPic_Celebi, 4, 4, 0),
    overworld_frame(gObjectEventPic_Celebi, 4, 4, 1),
    overworld_frame(gObjectEventPic_Celebi, 4, 4, 2),
    overworld_frame(gObjectEventPic_Celebi, 4, 4, 3),
    overworld_frame(gObjectEventPic_Celebi, 4, 4, 4),
    overworld_frame(gObjectEventPic_Celebi, 4, 4, 5),
};
static const struct SpriteFrameImage sPicTable_Treecko[] = {
    overworld_frame(gObjectEventPic_Treecko, 4, 4, 0),
    overworld_frame(gObjectEventPic_Treecko, 4, 4, 1),
    overworld_frame(gObjectEventPic_Treecko, 4, 4, 2),
    overworld_frame(gObjectEventPic_Treecko, 4, 4, 3),
    overworld_frame(gObjectEventPic_Treecko, 4, 4, 4),
    overworld_frame(gObjectEventPic_Treecko, 4, 4, 5),
};
static const struct SpriteFrameImage sPicTable_Grovyle[] = {
    overworld_frame(gObjectEventPic_Grovyle, 4, 4, 0),
    overworld_frame(gObjectEventPic_Grovyle, 4, 4, 1),
    overworld_frame(gObjectEventPic_Grovyle, 4, 4, 2),
    overworld_frame(gObjectEventPic_Grovyle, 4, 4, 3),
    overworld_frame(gObjectEventPic_Grovyle, 4, 4, 4),
    overworld_frame(gObjectEventPic_Grovyle, 4, 4, 5),
};
static const struct SpriteFrameImage sPicTable_Sceptile[] = {
    overworld_frame(gObjectEventPic_Sceptile, 4, 4, 0),
    overworld_frame(gObjectEventPic_Sceptile, 4, 4, 1),
    overworld_frame(gObjectEventPic_Sceptile, 4, 4, 2),
    overworld_frame(gObjectEventPic_Sceptile, 4, 4, 3),
    overworld_frame(gObjectEventPic_Sceptile, 4, 4, 4),
    overworld_frame(gObjectEventPic_Sceptile, 4, 4, 5),
};
static const struct SpriteFrameImage sPicTable_Torchic[] = {
    overworld_frame(gObjectEventPic_Torchic, 4, 4, 0),
    overworld_frame(gObjectEventPic_Torchic, 4, 4, 1),
    overworld_frame(gObjectEventPic_Torchic, 4, 4, 2),
    overworld_frame(gObjectEventPic_Torchic, 4, 4, 3),
    overworld_frame(gObjectEventPic_Torchic, 4, 4, 4),
    overworld_frame(gObjectEventPic_Torchic, 4, 4, 5),
};
static const struct SpriteFrameImage sPicTable_Combusken[] = {
    overworld_frame(gObjectEventPic_Combusken, 4, 4, 0),
    overworld_frame(gObjectEventPic_Combusken, 4, 4, 1),
    overworld_frame(gObjectEventPic_Combusken, 4, 4, 2),
    overworld_frame(gObjectEventPic_Combusken, 4, 4, 3),
    overworld_frame(gObjectEventPic_Combusken, 4, 4, 4),
    overworld_frame(gObjectEventPic_Combusken, 4, 4, 5),
};
static const struct SpriteFrameImage sPicTable_Blaziken[] = {
    overworld_frame(gObjectEventPic_Blaziken, 4, 4, 0),
    overworld_frame(gObjectEventPic_Blaziken, 4, 4, 1),
    overworld_frame(gObjectEventPic_Blaziken, 4, 4, 2),
    overworld_frame(gObjectEventPic_Blaziken, 4, 4, 3),
    overworld_frame(gObjectEventPic_Blaziken, 4, 4, 4),
    overworld_frame(gObjectEventPic_Blaziken, 4, 4, 5),
};
static const struct SpriteFrameImage sPicTable_Mudkip[] = {
    overworld_frame(gObjectEventPic_Mudkip, 4, 4, 0),
    overworld_frame(gObjectEventPic_Mudkip, 4, 4, 1),
    overworld_frame(gObjectEventPic_Mudkip, 4, 4, 2),
    overworld_frame(gObjectEventPic_Mudkip, 4, 4, 3),
    overworld_frame(gObjectEventPic_Mudkip, 4, 4, 4),
    overworld_frame(gObjectEventPic_Mudkip, 4, 4, 5),
};
static const struct SpriteFrameImage sPicTable_Marshtomp[] = {
    overworld_frame(gObjectEventPic_Marshtomp, 4, 4, 0),
    overworld_frame(gObjectEventPic_Marshtomp, 4, 4, 1),
    overworld_frame(gObjectEventPic_Marshtomp, 4, 4, 2),
    overworld_frame(gObjectEventPic_Marshtomp, 4, 4, 3),
    overworld_frame(gObjectEventPic_Marshtomp, 4, 4, 4),
    overworld_frame(gObjectEventPic_Marshtomp, 4, 4, 5),
};
static const struct SpriteFrameImage sPicTable_Swampert[] = {
    overworld_frame(gObjectEventPic_Swampert, 4, 4, 0),
    overworld_frame(gObjectEventPic_Swampert, 4, 4, 1),
    overworld_frame(gObjectEventPic_Swampert, 4, 4, 2),
    overworld_frame(gObjectEventPic_Swampert, 4, 4, 3),
    overworld_frame(gObjectEventPic_Swampert, 4, 4, 4),
    overworld_frame(gObjectEventPic_Swampert, 4, 4, 5),
};
static const struct SpriteFrameImage sPicTable_Poochyena[] = {
    overworld_frame(gObjectEventPic_Poochyena, 4, 4, 0),
    overworld_frame(gObjectEventPic_Poochyena, 4, 4, 1),
    overworld_frame(gObjectEventPic_Poochyena, 4, 4, 2),
    overworld_frame(gObjectEventPic_Poochyena, 4, 4, 3),
    overworld_frame(gObjectEventPic_Poochyena, 4, 4, 4),
    overworld_frame(gObjectEventPic_Poochyena, 4, 4, 5),
};
static const struct SpriteFrameImage sPicTable_Mightyena[] = {
    overworld_frame(gObjectEventPic_Mightyena, 4, 4, 0),
    overworld_frame(gObjectEventPic_Mightyena, 4, 4, 1),
    overworld_frame(gObjectEventPic_Mightyena, 4, 4, 2),
    overworld_frame(gObjectEventPic_Mightyena, 4, 4, 3),
    overworld_frame(gObjectEventPic_Mightyena, 4, 4, 4),
    overworld_frame(gObjectEventPic_Mightyena, 4, 4, 5),
};
static const struct SpriteFrameImage sPicTable_Zigzagoon[] = {
    overworld_frame(gObjectEventPic_Zigzagoon, 4, 4, 0),
    overworld_frame(gObjectEventPic_Zigzagoon, 4, 4, 1),
    overworld_frame(gObjectEventPic_Zigzagoon, 4, 4, 2),
    overworld_frame(gObjectEventPic_Zigzagoon, 4, 4, 3),
    overworld_frame(gObjectEventPic_Zigzagoon, 4, 4, 4),
    overworld_frame(gObjectEventPic_Zigzagoon, 4, 4, 5),
};
static const struct SpriteFrameImage sPicTable_Linoone[] = {
    overworld_frame(gObjectEventPic_Linoone, 4, 4, 0),
    overworld_frame(gObjectEventPic_Linoone, 4, 4, 1),
    overworld_frame(gObjectEventPic_Linoone, 4, 4, 2),
    overworld_frame(gObjectEventPic_Linoone, 4, 4, 3),
    overworld_frame(gObjectEventPic_Linoone, 4, 4, 4),
    overworld_frame(gObjectEventPic_Linoone, 4, 4, 5),
};
static const struct SpriteFrameImage sPicTable_Wurmple[] = {
    overworld_frame(gObjectEventPic_Wurmple, 4, 4, 0),
    overworld_frame(gObjectEventPic_Wurmple, 4, 4, 1),
    overworld_frame(gObjectEventPic_Wurmple, 4, 4, 2),
    overworld_frame(gObjectEventPic_Wurmple, 4, 4, 3),
    overworld_frame(gObjectEventPic_Wurmple, 4, 4, 4),
    overworld_frame(gObjectEventPic_Wurmple, 4, 4, 5),
};
static const struct SpriteFrameImage sPicTable_Silcoon[] = {
    overworld_frame(gObjectEventPic_Silcoon, 4, 4, 0),
    overworld_frame(gObjectEventPic_Silcoon, 4, 4, 1),
    overworld_frame(gObjectEventPic_Silcoon, 4, 4, 2),
    overworld_frame(gObjectEventPic_Silcoon, 4, 4, 3),
    overworld_frame(gObjectEventPic_Silcoon, 4, 4, 4),
    overworld_frame(gObjectEventPic_Silcoon, 4, 4, 5),
};
static const struct SpriteFrameImage sPicTable_Beautifly[] = {
    overworld_frame(gObjectEventPic_Beautifly, 4, 4, 0),
    overworld_frame(gObjectEventPic_Beautifly, 4, 4, 1),
    overworld_frame(gObjectEventPic_Beautifly, 4, 4, 2),
    overworld_frame(gObjectEventPic_Beautifly, 4, 4, 3),
    overworld_frame(gObjectEventPic_Beautifly, 4, 4, 4),
    overworld_frame(gObjectEventPic_Beautifly, 4, 4, 5),
};
static const struct SpriteFrameImage sPicTable_Cascoon[] = {
    overworld_frame(gObjectEventPic_Cascoon, 4, 4, 0),
    overworld_frame(gObjectEventPic_Cascoon, 4, 4, 1),
    overworld_frame(gObjectEventPic_Cascoon, 4, 4, 2),
    overworld_frame(gObjectEventPic_Cascoon, 4, 4, 3),
    overworld_frame(gObjectEventPic_Cascoon, 4, 4, 4),
    overworld_frame(gObjectEventPic_Cascoon, 4, 4, 5),
};
static const struct SpriteFrameImage sPicTable_Dustox[] = {
    overworld_frame(gObjectEventPic_Dustox, 4, 4, 0),
    overworld_frame(gObjectEventPic_Dustox, 4, 4, 1),
    overworld_frame(gObjectEventPic_Dustox, 4, 4, 2),
    overworld_frame(gObjectEventPic_Dustox, 4, 4, 3),
    overworld_frame(gObjectEventPic_Dustox, 4, 4, 4),
    overworld_frame(gObjectEventPic_Dustox, 4, 4, 5),
};
static const struct SpriteFrameImage sPicTable_Lotad[] = {
    overworld_frame(gObjectEventPic_Lotad, 4, 4, 0),
    overworld_frame(gObjectEventPic_Lotad, 4, 4, 1),
    overworld_frame(gObjectEventPic_Lotad, 4, 4, 2),
    overworld_frame(gObjectEventPic_Lotad, 4, 4, 3),
    overworld_frame(gObjectEventPic_Lotad, 4, 4, 4),
    overworld_frame(gObjectEventPic_Lotad, 4, 4, 5),
};
static const struct SpriteFrameImage sPicTable_Lombre[] = {
    overworld_frame(gObjectEventPic_Lombre, 4, 4, 0),
    overworld_frame(gObjectEventPic_Lombre, 4, 4, 1),
    overworld_frame(gObjectEventPic_Lombre, 4, 4, 2),
    overworld_frame(gObjectEventPic_Lombre, 4, 4, 3),
    overworld_frame(gObjectEventPic_Lombre, 4, 4, 4),
    overworld_frame(gObjectEventPic_Lombre, 4, 4, 5),
};
static const struct SpriteFrameImage sPicTable_Ludicolo[] = {
    overworld_frame(gObjectEventPic_Ludicolo, 4, 4, 0),
    overworld_frame(gObjectEventPic_Ludicolo, 4, 4, 1),
    overworld_frame(gObjectEventPic_Ludicolo, 4, 4, 2),
    overworld_frame(gObjectEventPic_Ludicolo, 4, 4, 3),
    overworld_frame(gObjectEventPic_Ludicolo, 4, 4, 4),
    overworld_frame(gObjectEventPic_Ludicolo, 4, 4, 5),
};
static const struct SpriteFrameImage sPicTable_Seedot[] = {
    overworld_frame(gObjectEventPic_Seedot, 4, 4, 0),
    overworld_frame(gObjectEventPic_Seedot, 4, 4, 1),
    overworld_frame(gObjectEventPic_Seedot, 4, 4, 2),
    overworld_frame(gObjectEventPic_Seedot, 4, 4, 3),
    overworld_frame(gObjectEventPic_Seedot, 4, 4, 4),
    overworld_frame(gObjectEventPic_Seedot, 4, 4, 5),
};
static const struct SpriteFrameImage sPicTable_Nuzleaf[] = {
    overworld_frame(gObjectEventPic_Nuzleaf, 4, 4, 0),
    overworld_frame(gObjectEventPic_Nuzleaf, 4, 4, 1),
    overworld_frame(gObjectEventPic_Nuzleaf, 4, 4, 2),
    overworld_frame(gObjectEventPic_Nuzleaf, 4, 4, 3),
    overworld_frame(gObjectEventPic_Nuzleaf, 4, 4, 4),
    overworld_frame(gObjectEventPic_Nuzleaf, 4, 4, 5),
};
static const struct SpriteFrameImage sPicTable_Shiftry[] = {
    overworld_frame(gObjectEventPic_Shiftry, 4, 4, 0),
    overworld_frame(gObjectEventPic_Shiftry, 4, 4, 1),
    overworld_frame(gObjectEventPic_Shiftry, 4, 4, 2),
    overworld_frame(gObjectEventPic_Shiftry, 4, 4, 3),
    overworld_frame(gObjectEventPic_Shiftry, 4, 4, 4),
    overworld_frame(gObjectEventPic_Shiftry, 4, 4, 5),
};
static const struct SpriteFrameImage sPicTable_Taillow[] = {
    overworld_frame(gObjectEventPic_Taillow, 4, 4, 0),
    overworld_frame(gObjectEventPic_Taillow, 4, 4, 1),
    overworld_frame(gObjectEventPic_Taillow, 4, 4, 2),
    overworld_frame(gObjectEventPic_Taillow, 4, 4, 3),
    overworld_frame(gObjectEventPic_Taillow, 4, 4, 4),
    overworld_frame(gObjectEventPic_Taillow, 4, 4, 5),
};
static const struct SpriteFrameImage sPicTable_Swellow[] = {
    overworld_frame(gObjectEventPic_Swellow, 4, 4, 0),
    overworld_frame(gObjectEventPic_Swellow, 4, 4, 1),
    overworld_frame(gObjectEventPic_Swellow, 4, 4, 2),
    overworld_frame(gObjectEventPic_Swellow, 4, 4, 3),
    overworld_frame(gObjectEventPic_Swellow, 4, 4, 4),
    overworld_frame(gObjectEventPic_Swellow, 4, 4, 5),
};
static const struct SpriteFrameImage sPicTable_Wingull[] = {
    overworld_frame(gObjectEventPic_Wingull, 4, 4, 0),
    overworld_frame(gObjectEventPic_Wingull, 4, 4, 1),
    overworld_frame(gObjectEventPic_Wingull, 4, 4, 2),
    overworld_frame(gObjectEventPic_Wingull, 4, 4, 3),
    overworld_frame(gObjectEventPic_Wingull, 4, 4, 4),
    overworld_frame(gObjectEventPic_Wingull, 4, 4, 5),
};
static const struct SpriteFrameImage sPicTable_Pelipper[] = {
    overworld_frame(gObjectEventPic_Pelipper, 4, 4, 0),
    overworld_frame(gObjectEventPic_Pelipper, 4, 4, 1),
    overworld_frame(gObjectEventPic_Pelipper, 4, 4, 2),
    overworld_frame(gObjectEventPic_Pelipper, 4, 4, 3),
    overworld_frame(gObjectEventPic_Pelipper, 4, 4, 4),
    overworld_frame(gObjectEventPic_Pelipper, 4, 4, 5),
};
static const struct SpriteFrameImage sPicTable_Ralts[] = {
    overworld_frame(gObjectEventPic_Ralts, 4, 4, 0),
    overworld_frame(gObjectEventPic_Ralts, 4, 4, 1),
    overworld_frame(gObjectEventPic_Ralts, 4, 4, 2),
    overworld_frame(gObjectEventPic_Ralts, 4, 4, 3),
    overworld_frame(gObjectEventPic_Ralts, 4, 4, 4),
    overworld_frame(gObjectEventPic_Ralts, 4, 4, 5),
};
static const struct SpriteFrameImage sPicTable_Kirlia[] = {
    overworld_frame(gObjectEventPic_Kirlia, 4, 4, 0),
    overworld_frame(gObjectEventPic_Kirlia, 4, 4, 1),
    overworld_frame(gObjectEventPic_Kirlia, 4, 4, 2),
    overworld_frame(gObjectEventPic_Kirlia, 4, 4, 3),
    overworld_frame(gObjectEventPic_Kirlia, 4, 4, 4),
    overworld_frame(gObjectEventPic_Kirlia, 4, 4, 5),
};
static const struct SpriteFrameImage sPicTable_Gardevoir[] = {
    overworld_frame(gObjectEventPic_Gardevoir, 4, 4, 0),
    overworld_frame(gObjectEventPic_Gardevoir, 4, 4, 1),
    overworld_frame(gObjectEventPic_Gardevoir, 4, 4, 2),
    overworld_frame(gObjectEventPic_Gardevoir, 4, 4, 3),
    overworld_frame(gObjectEventPic_Gardevoir, 4, 4, 4),
    overworld_frame(gObjectEventPic_Gardevoir, 4, 4, 5),
};
static const struct SpriteFrameImage sPicTable_Surskit[] = {
    overworld_frame(gObjectEventPic_Surskit, 4, 4, 0),
    overworld_frame(gObjectEventPic_Surskit, 4, 4, 1),
    overworld_frame(gObjectEventPic_Surskit, 4, 4, 2),
    overworld_frame(gObjectEventPic_Surskit, 4, 4, 3),
    overworld_frame(gObjectEventPic_Surskit, 4, 4, 4),
    overworld_frame(gObjectEventPic_Surskit, 4, 4, 5),
};
static const struct SpriteFrameImage sPicTable_Masquerain[] = {
    overworld_frame(gObjectEventPic_Masquerain, 4, 4, 0),
    overworld_frame(gObjectEventPic_Masquerain, 4, 4, 1),
    overworld_frame(gObjectEventPic_Masquerain, 4, 4, 2),
    overworld_frame(gObjectEventPic_Masquerain, 4, 4, 3),
    overworld_frame(gObjectEventPic_Masquerain, 4, 4, 4),
    overworld_frame(gObjectEventPic_Masquerain, 4, 4, 5),
};
static const struct SpriteFrameImage sPicTable_Shroomish[] = {
    overworld_frame(gObjectEventPic_Shroomish, 4, 4, 0),
    overworld_frame(gObjectEventPic_Shroomish, 4, 4, 1),
    overworld_frame(gObjectEventPic_Shroomish, 4, 4, 2),
    overworld_frame(gObjectEventPic_Shroomish, 4, 4, 3),
    overworld_frame(gObjectEventPic_Shroomish, 4, 4, 4),
    overworld_frame(gObjectEventPic_Shroomish, 4, 4, 5),
};
static const struct SpriteFrameImage sPicTable_Breloom[] = {
    overworld_frame(gObjectEventPic_Breloom, 4, 4, 0),
    overworld_frame(gObjectEventPic_Breloom, 4, 4, 1),
    overworld_frame(gObjectEventPic_Breloom, 4, 4, 2),
    overworld_frame(gObjectEventPic_Breloom, 4, 4, 3),
    overworld_frame(gObjectEventPic_Breloom, 4, 4, 4),
    overworld_frame(gObjectEventPic_Breloom, 4, 4, 5),
};
static const struct SpriteFrameImage sPicTable_Slakoth[] = {
    overworld_frame(gObjectEventPic_Slakoth, 4, 4, 0),
    overworld_frame(gObjectEventPic_Slakoth, 4, 4, 1),
    overworld_frame(gObjectEventPic_Slakoth, 4, 4, 2),
    overworld_frame(gObjectEventPic_Slakoth, 4, 4, 3),
    overworld_frame(gObjectEventPic_Slakoth, 4, 4, 4),
    overworld_frame(gObjectEventPic_Slakoth, 4, 4, 5),
};
static const struct SpriteFrameImage sPicTable_Vigoroth[] = {
    overworld_frame(gObjectEventPic_Vigoroth, 4, 4, 0),
    overworld_frame(gObjectEventPic_Vigoroth, 4, 4, 1),
    overworld_frame(gObjectEventPic_Vigoroth, 4, 4, 2),
    overworld_frame(gObjectEventPic_Vigoroth, 4, 4, 3),
    overworld_frame(gObjectEventPic_Vigoroth, 4, 4, 4),
    overworld_frame(gObjectEventPic_Vigoroth, 4, 4, 5),
};
static const struct SpriteFrameImage sPicTable_Slaking[] = {
    overworld_frame(gObjectEventPic_Slaking, 4, 4, 0),
    overworld_frame(gObjectEventPic_Slaking, 4, 4, 1),
    overworld_frame(gObjectEventPic_Slaking, 4, 4, 2),
    overworld_frame(gObjectEventPic_Slaking, 4, 4, 3),
    overworld_frame(gObjectEventPic_Slaking, 4, 4, 4),
    overworld_frame(gObjectEventPic_Slaking, 4, 4, 5),
};
static const struct SpriteFrameImage sPicTable_Nincada[] = {
    overworld_frame(gObjectEventPic_Nincada, 4, 4, 0),
    overworld_frame(gObjectEventPic_Nincada, 4, 4, 1),
    overworld_frame(gObjectEventPic_Nincada, 4, 4, 2),
    overworld_frame(gObjectEventPic_Nincada, 4, 4, 3),
    overworld_frame(gObjectEventPic_Nincada, 4, 4, 4),
    overworld_frame(gObjectEventPic_Nincada, 4, 4, 5),
};
static const struct SpriteFrameImage sPicTable_Ninjask[] = {
    overworld_frame(gObjectEventPic_Ninjask, 4, 4, 0),
    overworld_frame(gObjectEventPic_Ninjask, 4, 4, 1),
    overworld_frame(gObjectEventPic_Ninjask, 4, 4, 2),
    overworld_frame(gObjectEventPic_Ninjask, 4, 4, 3),
    overworld_frame(gObjectEventPic_Ninjask, 4, 4, 4),
    overworld_frame(gObjectEventPic_Ninjask, 4, 4, 5),
};
static const struct SpriteFrameImage sPicTable_Shedinja[] = {
    overworld_frame(gObjectEventPic_Shedinja, 4, 4, 0),
    overworld_frame(gObjectEventPic_Shedinja, 4, 4, 1),
    overworld_frame(gObjectEventPic_Shedinja, 4, 4, 2),
    overworld_frame(gObjectEventPic_Shedinja, 4, 4, 3),
    overworld_frame(gObjectEventPic_Shedinja, 4, 4, 4),
    overworld_frame(gObjectEventPic_Shedinja, 4, 4, 5),
};
static const struct SpriteFrameImage sPicTable_Whismur[] = {
    overworld_frame(gObjectEventPic_Whismur, 4, 4, 0),
    overworld_frame(gObjectEventPic_Whismur, 4, 4, 1),
    overworld_frame(gObjectEventPic_Whismur, 4, 4, 2),
    overworld_frame(gObjectEventPic_Whismur, 4, 4, 3),
    overworld_frame(gObjectEventPic_Whismur, 4, 4, 4),
    overworld_frame(gObjectEventPic_Whismur, 4, 4, 5),
};
static const struct SpriteFrameImage sPicTable_Loudred[] = {
    overworld_frame(gObjectEventPic_Loudred, 4, 4, 0),
    overworld_frame(gObjectEventPic_Loudred, 4, 4, 1),
    overworld_frame(gObjectEventPic_Loudred, 4, 4, 2),
    overworld_frame(gObjectEventPic_Loudred, 4, 4, 3),
    overworld_frame(gObjectEventPic_Loudred, 4, 4, 4),
    overworld_frame(gObjectEventPic_Loudred, 4, 4, 5),
};
static const struct SpriteFrameImage sPicTable_Exploud[] = {
    overworld_frame(gObjectEventPic_Exploud, 4, 4, 0),
    overworld_frame(gObjectEventPic_Exploud, 4, 4, 1),
    overworld_frame(gObjectEventPic_Exploud, 4, 4, 2),
    overworld_frame(gObjectEventPic_Exploud, 4, 4, 3),
    overworld_frame(gObjectEventPic_Exploud, 4, 4, 4),
    overworld_frame(gObjectEventPic_Exploud, 4, 4, 5),
};
static const struct SpriteFrameImage sPicTable_Makuhita[] = {
    overworld_frame(gObjectEventPic_Makuhita, 4, 4, 0),
    overworld_frame(gObjectEventPic_Makuhita, 4, 4, 1),
    overworld_frame(gObjectEventPic_Makuhita, 4, 4, 2),
    overworld_frame(gObjectEventPic_Makuhita, 4, 4, 3),
    overworld_frame(gObjectEventPic_Makuhita, 4, 4, 4),
    overworld_frame(gObjectEventPic_Makuhita, 4, 4, 5),
};
static const struct SpriteFrameImage sPicTable_Hariyama[] = {
    overworld_frame(gObjectEventPic_Hariyama, 4, 4, 0),
    overworld_frame(gObjectEventPic_Hariyama, 4, 4, 1),
    overworld_frame(gObjectEventPic_Hariyama, 4, 4, 2),
    overworld_frame(gObjectEventPic_Hariyama, 4, 4, 3),
    overworld_frame(gObjectEventPic_Hariyama, 4, 4, 4),
    overworld_frame(gObjectEventPic_Hariyama, 4, 4, 5),
};
static const struct SpriteFrameImage sPicTable_Azurill[] = {
    overworld_frame(gObjectEventPic_Azurill, 4, 4, 0),
    overworld_frame(gObjectEventPic_Azurill, 4, 4, 1),
    overworld_frame(gObjectEventPic_Azurill, 4, 4, 2),
    overworld_frame(gObjectEventPic_Azurill, 4, 4, 3),
    overworld_frame(gObjectEventPic_Azurill, 4, 4, 4),
    overworld_frame(gObjectEventPic_Azurill, 4, 4, 5),
};
static const struct SpriteFrameImage sPicTable_Nosepass[] = {
    overworld_frame(gObjectEventPic_Nosepass, 4, 4, 0),
    overworld_frame(gObjectEventPic_Nosepass, 4, 4, 1),
    overworld_frame(gObjectEventPic_Nosepass, 4, 4, 2),
    overworld_frame(gObjectEventPic_Nosepass, 4, 4, 3),
    overworld_frame(gObjectEventPic_Nosepass, 4, 4, 4),
    overworld_frame(gObjectEventPic_Nosepass, 4, 4, 5),
};
static const struct SpriteFrameImage sPicTable_Skitty[] = {
    overworld_frame(gObjectEventPic_Skitty, 4, 4, 0),
    overworld_frame(gObjectEventPic_Skitty, 4, 4, 1),
    overworld_frame(gObjectEventPic_Skitty, 4, 4, 2),
    overworld_frame(gObjectEventPic_Skitty, 4, 4, 3),
    overworld_frame(gObjectEventPic_Skitty, 4, 4, 4),
    overworld_frame(gObjectEventPic_Skitty, 4, 4, 5),
};
static const struct SpriteFrameImage sPicTable_Delcatty[] = {
    overworld_frame(gObjectEventPic_Delcatty, 4, 4, 0),
    overworld_frame(gObjectEventPic_Delcatty, 4, 4, 1),
    overworld_frame(gObjectEventPic_Delcatty, 4, 4, 2),
    overworld_frame(gObjectEventPic_Delcatty, 4, 4, 3),
    overworld_frame(gObjectEventPic_Delcatty, 4, 4, 4),
    overworld_frame(gObjectEventPic_Delcatty, 4, 4, 5),
};
static const struct SpriteFrameImage sPicTable_Sableye[] = {
    overworld_frame(gObjectEventPic_Sableye, 4, 4, 0),
    overworld_frame(gObjectEventPic_Sableye, 4, 4, 1),
    overworld_frame(gObjectEventPic_Sableye, 4, 4, 2),
    overworld_frame(gObjectEventPic_Sableye, 4, 4, 3),
    overworld_frame(gObjectEventPic_Sableye, 4, 4, 4),
    overworld_frame(gObjectEventPic_Sableye, 4, 4, 5),
};
static const struct SpriteFrameImage sPicTable_Mawile[] = {
    overworld_frame(gObjectEventPic_Mawile, 4, 4, 0),
    overworld_frame(gObjectEventPic_Mawile, 4, 4, 1),
    overworld_frame(gObjectEventPic_Mawile, 4, 4, 2),
    overworld_frame(gObjectEventPic_Mawile, 4, 4, 3),
    overworld_frame(gObjectEventPic_Mawile, 4, 4, 4),
    overworld_frame(gObjectEventPic_Mawile, 4, 4, 5),
};
static const struct SpriteFrameImage sPicTable_Aron[] = {
    overworld_frame(gObjectEventPic_Aron, 4, 4, 0),
    overworld_frame(gObjectEventPic_Aron, 4, 4, 1),
    overworld_frame(gObjectEventPic_Aron, 4, 4, 2),
    overworld_frame(gObjectEventPic_Aron, 4, 4, 3),
    overworld_frame(gObjectEventPic_Aron, 4, 4, 4),
    overworld_frame(gObjectEventPic_Aron, 4, 4, 5),
};
static const struct SpriteFrameImage sPicTable_Lairon[] = {
    overworld_frame(gObjectEventPic_Lairon, 4, 4, 0),
    overworld_frame(gObjectEventPic_Lairon, 4, 4, 1),
    overworld_frame(gObjectEventPic_Lairon, 4, 4, 2),
    overworld_frame(gObjectEventPic_Lairon, 4, 4, 3),
    overworld_frame(gObjectEventPic_Lairon, 4, 4, 4),
    overworld_frame(gObjectEventPic_Lairon, 4, 4, 5),
};
static const struct SpriteFrameImage sPicTable_Aggron[] = {
    overworld_frame(gObjectEventPic_Aggron, 4, 4, 0),
    overworld_frame(gObjectEventPic_Aggron, 4, 4, 1),
    overworld_frame(gObjectEventPic_Aggron, 4, 4, 2),
    overworld_frame(gObjectEventPic_Aggron, 4, 4, 3),
    overworld_frame(gObjectEventPic_Aggron, 4, 4, 4),
    overworld_frame(gObjectEventPic_Aggron, 4, 4, 5),
};
static const struct SpriteFrameImage sPicTable_Meditite[] = {
    overworld_frame(gObjectEventPic_Meditite, 4, 4, 0),
    overworld_frame(gObjectEventPic_Meditite, 4, 4, 1),
    overworld_frame(gObjectEventPic_Meditite, 4, 4, 2),
    overworld_frame(gObjectEventPic_Meditite, 4, 4, 3),
    overworld_frame(gObjectEventPic_Meditite, 4, 4, 4),
    overworld_frame(gObjectEventPic_Meditite, 4, 4, 5),
};
static const struct SpriteFrameImage sPicTable_Medicham[] = {
    overworld_frame(gObjectEventPic_Medicham, 4, 4, 0),
    overworld_frame(gObjectEventPic_Medicham, 4, 4, 1),
    overworld_frame(gObjectEventPic_Medicham, 4, 4, 2),
    overworld_frame(gObjectEventPic_Medicham, 4, 4, 3),
    overworld_frame(gObjectEventPic_Medicham, 4, 4, 4),
    overworld_frame(gObjectEventPic_Medicham, 4, 4, 5),
};
static const struct SpriteFrameImage sPicTable_Electrike[] = {
    overworld_frame(gObjectEventPic_Electrike, 4, 4, 0),
    overworld_frame(gObjectEventPic_Electrike, 4, 4, 1),
    overworld_frame(gObjectEventPic_Electrike, 4, 4, 2),
    overworld_frame(gObjectEventPic_Electrike, 4, 4, 3),
    overworld_frame(gObjectEventPic_Electrike, 4, 4, 4),
    overworld_frame(gObjectEventPic_Electrike, 4, 4, 5),
};
static const struct SpriteFrameImage sPicTable_Manectric[] = {
    overworld_frame(gObjectEventPic_Manectric, 4, 4, 0),
    overworld_frame(gObjectEventPic_Manectric, 4, 4, 1),
    overworld_frame(gObjectEventPic_Manectric, 4, 4, 2),
    overworld_frame(gObjectEventPic_Manectric, 4, 4, 3),
    overworld_frame(gObjectEventPic_Manectric, 4, 4, 4),
    overworld_frame(gObjectEventPic_Manectric, 4, 4, 5),
};
static const struct SpriteFrameImage sPicTable_Plusle[] = {
    overworld_frame(gObjectEventPic_Plusle, 4, 4, 0),
    overworld_frame(gObjectEventPic_Plusle, 4, 4, 1),
    overworld_frame(gObjectEventPic_Plusle, 4, 4, 2),
    overworld_frame(gObjectEventPic_Plusle, 4, 4, 3),
    overworld_frame(gObjectEventPic_Plusle, 4, 4, 4),
    overworld_frame(gObjectEventPic_Plusle, 4, 4, 5),
};
static const struct SpriteFrameImage sPicTable_Minun[] = {
    overworld_frame(gObjectEventPic_Minun, 4, 4, 0),
    overworld_frame(gObjectEventPic_Minun, 4, 4, 1),
    overworld_frame(gObjectEventPic_Minun, 4, 4, 2),
    overworld_frame(gObjectEventPic_Minun, 4, 4, 3),
    overworld_frame(gObjectEventPic_Minun, 4, 4, 4),
    overworld_frame(gObjectEventPic_Minun, 4, 4, 5),
};
static const struct SpriteFrameImage sPicTable_Volbeat[] = {
    overworld_frame(gObjectEventPic_Volbeat, 4, 4, 0),
    overworld_frame(gObjectEventPic_Volbeat, 4, 4, 1),
    overworld_frame(gObjectEventPic_Volbeat, 4, 4, 2),
    overworld_frame(gObjectEventPic_Volbeat, 4, 4, 3),
    overworld_frame(gObjectEventPic_Volbeat, 4, 4, 4),
    overworld_frame(gObjectEventPic_Volbeat, 4, 4, 5),
};
static const struct SpriteFrameImage sPicTable_Illumise[] = {
    overworld_frame(gObjectEventPic_Illumise, 4, 4, 0),
    overworld_frame(gObjectEventPic_Illumise, 4, 4, 1),
    overworld_frame(gObjectEventPic_Illumise, 4, 4, 2),
    overworld_frame(gObjectEventPic_Illumise, 4, 4, 3),
    overworld_frame(gObjectEventPic_Illumise, 4, 4, 4),
    overworld_frame(gObjectEventPic_Illumise, 4, 4, 5),
};
static const struct SpriteFrameImage sPicTable_Roselia[] = {
    overworld_frame(gObjectEventPic_Roselia, 4, 4, 0),
    overworld_frame(gObjectEventPic_Roselia, 4, 4, 1),
    overworld_frame(gObjectEventPic_Roselia, 4, 4, 2),
    overworld_frame(gObjectEventPic_Roselia, 4, 4, 3),
    overworld_frame(gObjectEventPic_Roselia, 4, 4, 4),
    overworld_frame(gObjectEventPic_Roselia, 4, 4, 5),
};
static const struct SpriteFrameImage sPicTable_Gulpin[] = {
    overworld_frame(gObjectEventPic_Gulpin, 4, 4, 0),
    overworld_frame(gObjectEventPic_Gulpin, 4, 4, 1),
    overworld_frame(gObjectEventPic_Gulpin, 4, 4, 2),
    overworld_frame(gObjectEventPic_Gulpin, 4, 4, 3),
    overworld_frame(gObjectEventPic_Gulpin, 4, 4, 4),
    overworld_frame(gObjectEventPic_Gulpin, 4, 4, 5),
};
static const struct SpriteFrameImage sPicTable_Swalot[] = {
    overworld_frame(gObjectEventPic_Swalot, 4, 4, 0),
    overworld_frame(gObjectEventPic_Swalot, 4, 4, 1),
    overworld_frame(gObjectEventPic_Swalot, 4, 4, 2),
    overworld_frame(gObjectEventPic_Swalot, 4, 4, 3),
    overworld_frame(gObjectEventPic_Swalot, 4, 4, 4),
    overworld_frame(gObjectEventPic_Swalot, 4, 4, 5),
};
static const struct SpriteFrameImage sPicTable_Carvanha[] = {
    overworld_frame(gObjectEventPic_Carvanha, 4, 4, 0),
    overworld_frame(gObjectEventPic_Carvanha, 4, 4, 1),
    overworld_frame(gObjectEventPic_Carvanha, 4, 4, 2),
    overworld_frame(gObjectEventPic_Carvanha, 4, 4, 3),
    overworld_frame(gObjectEventPic_Carvanha, 4, 4, 4),
    overworld_frame(gObjectEventPic_Carvanha, 4, 4, 5),
};
static const struct SpriteFrameImage sPicTable_Sharpedo[] = {
    overworld_frame(gObjectEventPic_Sharpedo, 4, 4, 0),
    overworld_frame(gObjectEventPic_Sharpedo, 4, 4, 1),
    overworld_frame(gObjectEventPic_Sharpedo, 4, 4, 2),
    overworld_frame(gObjectEventPic_Sharpedo, 4, 4, 3),
    overworld_frame(gObjectEventPic_Sharpedo, 4, 4, 4),
    overworld_frame(gObjectEventPic_Sharpedo, 4, 4, 5),
};
static const struct SpriteFrameImage sPicTable_Wailmer[] = {
    overworld_frame(gObjectEventPic_Wailmer, 4, 4, 0),
    overworld_frame(gObjectEventPic_Wailmer, 4, 4, 1),
    overworld_frame(gObjectEventPic_Wailmer, 4, 4, 2),
    overworld_frame(gObjectEventPic_Wailmer, 4, 4, 3),
    overworld_frame(gObjectEventPic_Wailmer, 4, 4, 4),
    overworld_frame(gObjectEventPic_Wailmer, 4, 4, 5),
};
static const struct SpriteFrameImage sPicTable_Wailord[] = {
    overworld_frame(gObjectEventPic_Wailord, 4, 4, 0),
    overworld_frame(gObjectEventPic_Wailord, 4, 4, 1),
    overworld_frame(gObjectEventPic_Wailord, 4, 4, 2),
    overworld_frame(gObjectEventPic_Wailord, 4, 4, 3),
    overworld_frame(gObjectEventPic_Wailord, 4, 4, 4),
    overworld_frame(gObjectEventPic_Wailord, 4, 4, 5),
};
static const struct SpriteFrameImage sPicTable_Numel[] = {
    overworld_frame(gObjectEventPic_Numel, 4, 4, 0),
    overworld_frame(gObjectEventPic_Numel, 4, 4, 1),
    overworld_frame(gObjectEventPic_Numel, 4, 4, 2),
    overworld_frame(gObjectEventPic_Numel, 4, 4, 3),
    overworld_frame(gObjectEventPic_Numel, 4, 4, 4),
    overworld_frame(gObjectEventPic_Numel, 4, 4, 5),
};
static const struct SpriteFrameImage sPicTable_Camerupt[] = {
    overworld_frame(gObjectEventPic_Camerupt, 4, 4, 0),
    overworld_frame(gObjectEventPic_Camerupt, 4, 4, 1),
    overworld_frame(gObjectEventPic_Camerupt, 4, 4, 2),
    overworld_frame(gObjectEventPic_Camerupt, 4, 4, 3),
    overworld_frame(gObjectEventPic_Camerupt, 4, 4, 4),
    overworld_frame(gObjectEventPic_Camerupt, 4, 4, 5),
};
static const struct SpriteFrameImage sPicTable_Torkoal[] = {
    overworld_frame(gObjectEventPic_Torkoal, 4, 4, 0),
    overworld_frame(gObjectEventPic_Torkoal, 4, 4, 1),
    overworld_frame(gObjectEventPic_Torkoal, 4, 4, 2),
    overworld_frame(gObjectEventPic_Torkoal, 4, 4, 3),
    overworld_frame(gObjectEventPic_Torkoal, 4, 4, 4),
    overworld_frame(gObjectEventPic_Torkoal, 4, 4, 5),
};
static const struct SpriteFrameImage sPicTable_Spoink[] = {
    overworld_frame(gObjectEventPic_Spoink, 4, 4, 0),
    overworld_frame(gObjectEventPic_Spoink, 4, 4, 1),
    overworld_frame(gObjectEventPic_Spoink, 4, 4, 2),
    overworld_frame(gObjectEventPic_Spoink, 4, 4, 3),
    overworld_frame(gObjectEventPic_Spoink, 4, 4, 4),
    overworld_frame(gObjectEventPic_Spoink, 4, 4, 5),
};
static const struct SpriteFrameImage sPicTable_Grumpig[] = {
    overworld_frame(gObjectEventPic_Grumpig, 4, 4, 0),
    overworld_frame(gObjectEventPic_Grumpig, 4, 4, 1),
    overworld_frame(gObjectEventPic_Grumpig, 4, 4, 2),
    overworld_frame(gObjectEventPic_Grumpig, 4, 4, 3),
    overworld_frame(gObjectEventPic_Grumpig, 4, 4, 4),
    overworld_frame(gObjectEventPic_Grumpig, 4, 4, 5),
};
static const struct SpriteFrameImage sPicTable_Spinda[] = {
    overworld_frame(gObjectEventPic_Spinda, 4, 4, 0),
    overworld_frame(gObjectEventPic_Spinda, 4, 4, 1),
    overworld_frame(gObjectEventPic_Spinda, 4, 4, 2),
    overworld_frame(gObjectEventPic_Spinda, 4, 4, 3),
    overworld_frame(gObjectEventPic_Spinda, 4, 4, 4),
    overworld_frame(gObjectEventPic_Spinda, 4, 4, 5),
};
static const struct SpriteFrameImage sPicTable_Trapinch[] = {
    overworld_frame(gObjectEventPic_Trapinch, 4, 4, 0),
    overworld_frame(gObjectEventPic_Trapinch, 4, 4, 1),
    overworld_frame(gObjectEventPic_Trapinch, 4, 4, 2),
    overworld_frame(gObjectEventPic_Trapinch, 4, 4, 3),
    overworld_frame(gObjectEventPic_Trapinch, 4, 4, 4),
    overworld_frame(gObjectEventPic_Trapinch, 4, 4, 5),
};
static const struct SpriteFrameImage sPicTable_Vibrava[] = {
    overworld_frame(gObjectEventPic_Vibrava, 4, 4, 0),
    overworld_frame(gObjectEventPic_Vibrava, 4, 4, 1),
    overworld_frame(gObjectEventPic_Vibrava, 4, 4, 2),
    overworld_frame(gObjectEventPic_Vibrava, 4, 4, 3),
    overworld_frame(gObjectEventPic_Vibrava, 4, 4, 4),
    overworld_frame(gObjectEventPic_Vibrava, 4, 4, 5),
};
static const struct SpriteFrameImage sPicTable_Flygon[] = {
    overworld_frame(gObjectEventPic_Flygon, 4, 4, 0),
    overworld_frame(gObjectEventPic_Flygon, 4, 4, 1),
    overworld_frame(gObjectEventPic_Flygon, 4, 4, 2),
    overworld_frame(gObjectEventPic_Flygon, 4, 4, 3),
    overworld_frame(gObjectEventPic_Flygon, 4, 4, 4),
    overworld_frame(gObjectEventPic_Flygon, 4, 4, 5),
};
static const struct SpriteFrameImage sPicTable_Cacnea[] = {
    overworld_frame(gObjectEventPic_Cacnea, 4, 4, 0),
    overworld_frame(gObjectEventPic_Cacnea, 4, 4, 1),
    overworld_frame(gObjectEventPic_Cacnea, 4, 4, 2),
    overworld_frame(gObjectEventPic_Cacnea, 4, 4, 3),
    overworld_frame(gObjectEventPic_Cacnea, 4, 4, 4),
    overworld_frame(gObjectEventPic_Cacnea, 4, 4, 5),
};
static const struct SpriteFrameImage sPicTable_Cacturne[] = {
    overworld_frame(gObjectEventPic_Cacturne, 4, 4, 0),
    overworld_frame(gObjectEventPic_Cacturne, 4, 4, 1),
    overworld_frame(gObjectEventPic_Cacturne, 4, 4, 2),
    overworld_frame(gObjectEventPic_Cacturne, 4, 4, 3),
    overworld_frame(gObjectEventPic_Cacturne, 4, 4, 4),
    overworld_frame(gObjectEventPic_Cacturne, 4, 4, 5),
};
static const struct SpriteFrameImage sPicTable_Swablu[] = {
    overworld_frame(gObjectEventPic_Swablu, 4, 4, 0),
    overworld_frame(gObjectEventPic_Swablu, 4, 4, 1),
    overworld_frame(gObjectEventPic_Swablu, 4, 4, 2),
    overworld_frame(gObjectEventPic_Swablu, 4, 4, 3),
    overworld_frame(gObjectEventPic_Swablu, 4, 4, 4),
    overworld_frame(gObjectEventPic_Swablu, 4, 4, 5),
};
static const struct SpriteFrameImage sPicTable_Altaria[] = {
    overworld_frame(gObjectEventPic_Altaria, 4, 4, 0),
    overworld_frame(gObjectEventPic_Altaria, 4, 4, 1),
    overworld_frame(gObjectEventPic_Altaria, 4, 4, 2),
    overworld_frame(gObjectEventPic_Altaria, 4, 4, 3),
    overworld_frame(gObjectEventPic_Altaria, 4, 4, 4),
    overworld_frame(gObjectEventPic_Altaria, 4, 4, 5),
};
static const struct SpriteFrameImage sPicTable_Zangoose[] = {
    overworld_frame(gObjectEventPic_Zangoose, 4, 4, 0),
    overworld_frame(gObjectEventPic_Zangoose, 4, 4, 1),
    overworld_frame(gObjectEventPic_Zangoose, 4, 4, 2),
    overworld_frame(gObjectEventPic_Zangoose, 4, 4, 3),
    overworld_frame(gObjectEventPic_Zangoose, 4, 4, 4),
    overworld_frame(gObjectEventPic_Zangoose, 4, 4, 5),
};
static const struct SpriteFrameImage sPicTable_Seviper[] = {
    overworld_frame(gObjectEventPic_Seviper, 4, 4, 0),
    overworld_frame(gObjectEventPic_Seviper, 4, 4, 1),
    overworld_frame(gObjectEventPic_Seviper, 4, 4, 2),
    overworld_frame(gObjectEventPic_Seviper, 4, 4, 3),
    overworld_frame(gObjectEventPic_Seviper, 4, 4, 4),
    overworld_frame(gObjectEventPic_Seviper, 4, 4, 5),
};
static const struct SpriteFrameImage sPicTable_Lunatone[] = {
    overworld_frame(gObjectEventPic_Lunatone, 4, 4, 0),
    overworld_frame(gObjectEventPic_Lunatone, 4, 4, 1),
    overworld_frame(gObjectEventPic_Lunatone, 4, 4, 2),
    overworld_frame(gObjectEventPic_Lunatone, 4, 4, 3),
    overworld_frame(gObjectEventPic_Lunatone, 4, 4, 4),
    overworld_frame(gObjectEventPic_Lunatone, 4, 4, 5),
};
static const struct SpriteFrameImage sPicTable_Solrock[] = {
    overworld_frame(gObjectEventPic_Solrock, 4, 4, 0),
    overworld_frame(gObjectEventPic_Solrock, 4, 4, 1),
    overworld_frame(gObjectEventPic_Solrock, 4, 4, 2),
    overworld_frame(gObjectEventPic_Solrock, 4, 4, 3),
    overworld_frame(gObjectEventPic_Solrock, 4, 4, 4),
    overworld_frame(gObjectEventPic_Solrock, 4, 4, 5),
};
static const struct SpriteFrameImage sPicTable_Barboach[] = {
    overworld_frame(gObjectEventPic_Barboach, 4, 4, 0),
    overworld_frame(gObjectEventPic_Barboach, 4, 4, 1),
    overworld_frame(gObjectEventPic_Barboach, 4, 4, 2),
    overworld_frame(gObjectEventPic_Barboach, 4, 4, 3),
    overworld_frame(gObjectEventPic_Barboach, 4, 4, 4),
    overworld_frame(gObjectEventPic_Barboach, 4, 4, 5),
};
static const struct SpriteFrameImage sPicTable_Whiscash[] = {
    overworld_frame(gObjectEventPic_Whiscash, 4, 4, 0),
    overworld_frame(gObjectEventPic_Whiscash, 4, 4, 1),
    overworld_frame(gObjectEventPic_Whiscash, 4, 4, 2),
    overworld_frame(gObjectEventPic_Whiscash, 4, 4, 3),
    overworld_frame(gObjectEventPic_Whiscash, 4, 4, 4),
    overworld_frame(gObjectEventPic_Whiscash, 4, 4, 5),
};
static const struct SpriteFrameImage sPicTable_Corphish[] = {
    overworld_frame(gObjectEventPic_Corphish, 4, 4, 0),
    overworld_frame(gObjectEventPic_Corphish, 4, 4, 1),
    overworld_frame(gObjectEventPic_Corphish, 4, 4, 2),
    overworld_frame(gObjectEventPic_Corphish, 4, 4, 3),
    overworld_frame(gObjectEventPic_Corphish, 4, 4, 4),
    overworld_frame(gObjectEventPic_Corphish, 4, 4, 5),
};
static const struct SpriteFrameImage sPicTable_Crawdaunt[] = {
    overworld_frame(gObjectEventPic_Crawdaunt, 4, 4, 0),
    overworld_frame(gObjectEventPic_Crawdaunt, 4, 4, 1),
    overworld_frame(gObjectEventPic_Crawdaunt, 4, 4, 2),
    overworld_frame(gObjectEventPic_Crawdaunt, 4, 4, 3),
    overworld_frame(gObjectEventPic_Crawdaunt, 4, 4, 4),
    overworld_frame(gObjectEventPic_Crawdaunt, 4, 4, 5),
};
static const struct SpriteFrameImage sPicTable_Baltoy[] = {
    overworld_frame(gObjectEventPic_Baltoy, 4, 4, 0),
    overworld_frame(gObjectEventPic_Baltoy, 4, 4, 1),
    overworld_frame(gObjectEventPic_Baltoy, 4, 4, 2),
    overworld_frame(gObjectEventPic_Baltoy, 4, 4, 3),
    overworld_frame(gObjectEventPic_Baltoy, 4, 4, 4),
    overworld_frame(gObjectEventPic_Baltoy, 4, 4, 5),
};
static const struct SpriteFrameImage sPicTable_Claydol[] = {
    overworld_frame(gObjectEventPic_Claydol, 4, 4, 0),
    overworld_frame(gObjectEventPic_Claydol, 4, 4, 1),
    overworld_frame(gObjectEventPic_Claydol, 4, 4, 2),
    overworld_frame(gObjectEventPic_Claydol, 4, 4, 3),
    overworld_frame(gObjectEventPic_Claydol, 4, 4, 4),
    overworld_frame(gObjectEventPic_Claydol, 4, 4, 5),
};
static const struct SpriteFrameImage sPicTable_Lileep[] = {
    overworld_frame(gObjectEventPic_Lileep, 4, 4, 0),
    overworld_frame(gObjectEventPic_Lileep, 4, 4, 1),
    overworld_frame(gObjectEventPic_Lileep, 4, 4, 2),
    overworld_frame(gObjectEventPic_Lileep, 4, 4, 3),
    overworld_frame(gObjectEventPic_Lileep, 4, 4, 4),
    overworld_frame(gObjectEventPic_Lileep, 4, 4, 5),
};
static const struct SpriteFrameImage sPicTable_Cradily[] = {
    overworld_frame(gObjectEventPic_Cradily, 4, 4, 0),
    overworld_frame(gObjectEventPic_Cradily, 4, 4, 1),
    overworld_frame(gObjectEventPic_Cradily, 4, 4, 2),
    overworld_frame(gObjectEventPic_Cradily, 4, 4, 3),
    overworld_frame(gObjectEventPic_Cradily, 4, 4, 4),
    overworld_frame(gObjectEventPic_Cradily, 4, 4, 5),
};
static const struct SpriteFrameImage sPicTable_Anorith[] = {
    overworld_frame(gObjectEventPic_Anorith, 4, 4, 0),
    overworld_frame(gObjectEventPic_Anorith, 4, 4, 1),
    overworld_frame(gObjectEventPic_Anorith, 4, 4, 2),
    overworld_frame(gObjectEventPic_Anorith, 4, 4, 3),
    overworld_frame(gObjectEventPic_Anorith, 4, 4, 4),
    overworld_frame(gObjectEventPic_Anorith, 4, 4, 5),
};
static const struct SpriteFrameImage sPicTable_Armaldo[] = {
    overworld_frame(gObjectEventPic_Armaldo, 4, 4, 0),
    overworld_frame(gObjectEventPic_Armaldo, 4, 4, 1),
    overworld_frame(gObjectEventPic_Armaldo, 4, 4, 2),
    overworld_frame(gObjectEventPic_Armaldo, 4, 4, 3),
    overworld_frame(gObjectEventPic_Armaldo, 4, 4, 4),
    overworld_frame(gObjectEventPic_Armaldo, 4, 4, 5),
};
static const struct SpriteFrameImage sPicTable_Feebas[] = {
    overworld_frame(gObjectEventPic_Feebas, 4, 4, 0),
    overworld_frame(gObjectEventPic_Feebas, 4, 4, 1),
    overworld_frame(gObjectEventPic_Feebas, 4, 4, 2),
    overworld_frame(gObjectEventPic_Feebas, 4, 4, 3),
    overworld_frame(gObjectEventPic_Feebas, 4, 4, 4),
    overworld_frame(gObjectEventPic_Feebas, 4, 4, 5),
};
static const struct SpriteFrameImage sPicTable_Milotic[] = {
    overworld_frame(gObjectEventPic_Milotic, 4, 4, 0),
    overworld_frame(gObjectEventPic_Milotic, 4, 4, 1),
    overworld_frame(gObjectEventPic_Milotic, 4, 4, 2),
    overworld_frame(gObjectEventPic_Milotic, 4, 4, 3),
    overworld_frame(gObjectEventPic_Milotic, 4, 4, 4),
    overworld_frame(gObjectEventPic_Milotic, 4, 4, 5),
};
static const struct SpriteFrameImage sPicTable_Castform[] = {
    overworld_frame(gObjectEventPic_Castform, 4, 4, 0),
    overworld_frame(gObjectEventPic_Castform, 4, 4, 1),
    overworld_frame(gObjectEventPic_Castform, 4, 4, 2),
    overworld_frame(gObjectEventPic_Castform, 4, 4, 3),
    overworld_frame(gObjectEventPic_Castform, 4, 4, 4),
    overworld_frame(gObjectEventPic_Castform, 4, 4, 5),
};
static const struct SpriteFrameImage sPicTable_CastformSunny[] = {
    overworld_frame(gObjectEventPic_CastformSunny, 4, 4, 0),
    overworld_frame(gObjectEventPic_CastformSunny, 4, 4, 1),
    overworld_frame(gObjectEventPic_CastformSunny, 4, 4, 2),
    overworld_frame(gObjectEventPic_CastformSunny, 4, 4, 3),
    overworld_frame(gObjectEventPic_CastformSunny, 4, 4, 4),
    overworld_frame(gObjectEventPic_CastformSunny, 4, 4, 5),
};
static const struct SpriteFrameImage sPicTable_CastformRainy[] = {
    overworld_frame(gObjectEventPic_CastformRainy, 4, 4, 0),
    overworld_frame(gObjectEventPic_CastformRainy, 4, 4, 1),
    overworld_frame(gObjectEventPic_CastformRainy, 4, 4, 2),
    overworld_frame(gObjectEventPic_CastformRainy, 4, 4, 3),
    overworld_frame(gObjectEventPic_CastformRainy, 4, 4, 4),
    overworld_frame(gObjectEventPic_CastformRainy, 4, 4, 5),
};
static const struct SpriteFrameImage sPicTable_CastformSnowy[] = {
    overworld_frame(gObjectEventPic_CastformSnowy, 4, 4, 0),
    overworld_frame(gObjectEventPic_CastformSnowy, 4, 4, 1),
    overworld_frame(gObjectEventPic_CastformSnowy, 4, 4, 2),
    overworld_frame(gObjectEventPic_CastformSnowy, 4, 4, 3),
    overworld_frame(gObjectEventPic_CastformSnowy, 4, 4, 4),
    overworld_frame(gObjectEventPic_CastformSnowy, 4, 4, 5),
};
static const struct SpriteFrameImage sPicTable_Kecleon[] = {
    overworld_frame(gObjectEventPic_Kecleon, 4, 4, 0),
    overworld_frame(gObjectEventPic_Kecleon, 4, 4, 1),
    overworld_frame(gObjectEventPic_Kecleon, 4, 4, 2),
    overworld_frame(gObjectEventPic_Kecleon, 4, 4, 3),
    overworld_frame(gObjectEventPic_Kecleon, 4, 4, 4),
    overworld_frame(gObjectEventPic_Kecleon, 4, 4, 5),
};
static const struct SpriteFrameImage sPicTable_Shuppet[] = {
    overworld_frame(gObjectEventPic_Shuppet, 4, 4, 0),
    overworld_frame(gObjectEventPic_Shuppet, 4, 4, 1),
    overworld_frame(gObjectEventPic_Shuppet, 4, 4, 2),
    overworld_frame(gObjectEventPic_Shuppet, 4, 4, 3),
    overworld_frame(gObjectEventPic_Shuppet, 4, 4, 4),
    overworld_frame(gObjectEventPic_Shuppet, 4, 4, 5),
};
static const struct SpriteFrameImage sPicTable_Banette[] = {
    overworld_frame(gObjectEventPic_Banette, 4, 4, 0),
    overworld_frame(gObjectEventPic_Banette, 4, 4, 1),
    overworld_frame(gObjectEventPic_Banette, 4, 4, 2),
    overworld_frame(gObjectEventPic_Banette, 4, 4, 3),
    overworld_frame(gObjectEventPic_Banette, 4, 4, 4),
    overworld_frame(gObjectEventPic_Banette, 4, 4, 5),
};
static const struct SpriteFrameImage sPicTable_Duskull[] = {
    overworld_frame(gObjectEventPic_Duskull, 4, 4, 0),
    overworld_frame(gObjectEventPic_Duskull, 4, 4, 1),
    overworld_frame(gObjectEventPic_Duskull, 4, 4, 2),
    overworld_frame(gObjectEventPic_Duskull, 4, 4, 3),
    overworld_frame(gObjectEventPic_Duskull, 4, 4, 4),
    overworld_frame(gObjectEventPic_Duskull, 4, 4, 5),
};
static const struct SpriteFrameImage sPicTable_Dusclops[] = {
    overworld_frame(gObjectEventPic_Dusclops, 4, 4, 0),
    overworld_frame(gObjectEventPic_Dusclops, 4, 4, 1),
    overworld_frame(gObjectEventPic_Dusclops, 4, 4, 2),
    overworld_frame(gObjectEventPic_Dusclops, 4, 4, 3),
    overworld_frame(gObjectEventPic_Dusclops, 4, 4, 4),
    overworld_frame(gObjectEventPic_Dusclops, 4, 4, 5),
};
static const struct SpriteFrameImage sPicTable_Tropius[] = {
    overworld_frame(gObjectEventPic_Tropius, 4, 4, 0),
    overworld_frame(gObjectEventPic_Tropius, 4, 4, 1),
    overworld_frame(gObjectEventPic_Tropius, 4, 4, 2),
    overworld_frame(gObjectEventPic_Tropius, 4, 4, 3),
    overworld_frame(gObjectEventPic_Tropius, 4, 4, 4),
    overworld_frame(gObjectEventPic_Tropius, 4, 4, 5),
};
static const struct SpriteFrameImage sPicTable_Chimecho[] = {
    overworld_frame(gObjectEventPic_Chimecho, 4, 4, 0),
    overworld_frame(gObjectEventPic_Chimecho, 4, 4, 1),
    overworld_frame(gObjectEventPic_Chimecho, 4, 4, 2),
    overworld_frame(gObjectEventPic_Chimecho, 4, 4, 3),
    overworld_frame(gObjectEventPic_Chimecho, 4, 4, 4),
    overworld_frame(gObjectEventPic_Chimecho, 4, 4, 5),
};
static const struct SpriteFrameImage sPicTable_Absol[] = {
    overworld_frame(gObjectEventPic_Absol, 4, 4, 0),
    overworld_frame(gObjectEventPic_Absol, 4, 4, 1),
    overworld_frame(gObjectEventPic_Absol, 4, 4, 2),
    overworld_frame(gObjectEventPic_Absol, 4, 4, 3),
    overworld_frame(gObjectEventPic_Absol, 4, 4, 4),
    overworld_frame(gObjectEventPic_Absol, 4, 4, 5),
};
static const struct SpriteFrameImage sPicTable_Wynaut[] = {
    overworld_frame(gObjectEventPic_Wynaut, 4, 4, 0),
    overworld_frame(gObjectEventPic_Wynaut, 4, 4, 1),
    overworld_frame(gObjectEventPic_Wynaut, 4, 4, 2),
    overworld_frame(gObjectEventPic_Wynaut, 4, 4, 3),
    overworld_frame(gObjectEventPic_Wynaut, 4, 4, 4),
    overworld_frame(gObjectEventPic_Wynaut, 4, 4, 5),
};
static const struct SpriteFrameImage sPicTable_Snorunt[] = {
    overworld_frame(gObjectEventPic_Snorunt, 4, 4, 0),
    overworld_frame(gObjectEventPic_Snorunt, 4, 4, 1),
    overworld_frame(gObjectEventPic_Snorunt, 4, 4, 2),
    overworld_frame(gObjectEventPic_Snorunt, 4, 4, 3),
    overworld_frame(gObjectEventPic_Snorunt, 4, 4, 4),
    overworld_frame(gObjectEventPic_Snorunt, 4, 4, 5),
};
static const struct SpriteFrameImage sPicTable_Glalie[] = {
    overworld_frame(gObjectEventPic_Glalie, 4, 4, 0),
    overworld_frame(gObjectEventPic_Glalie, 4, 4, 1),
    overworld_frame(gObjectEventPic_Glalie, 4, 4, 2),
    overworld_frame(gObjectEventPic_Glalie, 4, 4, 3),
    overworld_frame(gObjectEventPic_Glalie, 4, 4, 4),
    overworld_frame(gObjectEventPic_Glalie, 4, 4, 5),
};
static const struct SpriteFrameImage sPicTable_Spheal[] = {
    overworld_frame(gObjectEventPic_Spheal, 4, 4, 0),
    overworld_frame(gObjectEventPic_Spheal, 4, 4, 1),
    overworld_frame(gObjectEventPic_Spheal, 4, 4, 2),
    overworld_frame(gObjectEventPic_Spheal, 4, 4, 3),
    overworld_frame(gObjectEventPic_Spheal, 4, 4, 4),
    overworld_frame(gObjectEventPic_Spheal, 4, 4, 5),
};
static const struct SpriteFrameImage sPicTable_Sealeo[] = {
    overworld_frame(gObjectEventPic_Sealeo, 4, 4, 0),
    overworld_frame(gObjectEventPic_Sealeo, 4, 4, 1),
    overworld_frame(gObjectEventPic_Sealeo, 4, 4, 2),
    overworld_frame(gObjectEventPic_Sealeo, 4, 4, 3),
    overworld_frame(gObjectEventPic_Sealeo, 4, 4, 4),
    overworld_frame(gObjectEventPic_Sealeo, 4, 4, 5),
};
static const struct SpriteFrameImage sPicTable_Walrein[] = {
    overworld_frame(gObjectEventPic_Walrein, 4, 4, 0),
    overworld_frame(gObjectEventPic_Walrein, 4, 4, 1),
    overworld_frame(gObjectEventPic_Walrein, 4, 4, 2),
    overworld_frame(gObjectEventPic_Walrein, 4, 4, 3),
    overworld_frame(gObjectEventPic_Walrein, 4, 4, 4),
    overworld_frame(gObjectEventPic_Walrein, 4, 4, 5),
};
static const struct SpriteFrameImage sPicTable_Clamperl[] = {
    overworld_frame(gObjectEventPic_Clamperl, 4, 4, 0),
    overworld_frame(gObjectEventPic_Clamperl, 4, 4, 1),
    overworld_frame(gObjectEventPic_Clamperl, 4, 4, 2),
    overworld_frame(gObjectEventPic_Clamperl, 4, 4, 3),
    overworld_frame(gObjectEventPic_Clamperl, 4, 4, 4),
    overworld_frame(gObjectEventPic_Clamperl, 4, 4, 5),
};
static const struct SpriteFrameImage sPicTable_Huntail[] = {
    overworld_frame(gObjectEventPic_Huntail, 4, 4, 0),
    overworld_frame(gObjectEventPic_Huntail, 4, 4, 1),
    overworld_frame(gObjectEventPic_Huntail, 4, 4, 2),
    overworld_frame(gObjectEventPic_Huntail, 4, 4, 3),
    overworld_frame(gObjectEventPic_Huntail, 4, 4, 4),
    overworld_frame(gObjectEventPic_Huntail, 4, 4, 5),
};
static const struct SpriteFrameImage sPicTable_Gorebyss[] = {
    overworld_frame(gObjectEventPic_Gorebyss, 4, 4, 0),
    overworld_frame(gObjectEventPic_Gorebyss, 4, 4, 1),
    overworld_frame(gObjectEventPic_Gorebyss, 4, 4, 2),
    overworld_frame(gObjectEventPic_Gorebyss, 4, 4, 3),
    overworld_frame(gObjectEventPic_Gorebyss, 4, 4, 4),
    overworld_frame(gObjectEventPic_Gorebyss, 4, 4, 5),
};
static const struct SpriteFrameImage sPicTable_Relicanth[] = {
    overworld_frame(gObjectEventPic_Relicanth, 4, 4, 0),
    overworld_frame(gObjectEventPic_Relicanth, 4, 4, 1),
    overworld_frame(gObjectEventPic_Relicanth, 4, 4, 2),
    overworld_frame(gObjectEventPic_Relicanth, 4, 4, 3),
    overworld_frame(gObjectEventPic_Relicanth, 4, 4, 4),
    overworld_frame(gObjectEventPic_Relicanth, 4, 4, 5),
};
static const struct SpriteFrameImage sPicTable_Luvdisc[] = {
    overworld_frame(gObjectEventPic_Luvdisc, 4, 4, 0),
    overworld_frame(gObjectEventPic_Luvdisc, 4, 4, 1),
    overworld_frame(gObjectEventPic_Luvdisc, 4, 4, 2),
    overworld_frame(gObjectEventPic_Luvdisc, 4, 4, 3),
    overworld_frame(gObjectEventPic_Luvdisc, 4, 4, 4),
    overworld_frame(gObjectEventPic_Luvdisc, 4, 4, 5),
};
static const struct SpriteFrameImage sPicTable_Bagon[] = {
    overworld_frame(gObjectEventPic_Bagon, 4, 4, 0),
    overworld_frame(gObjectEventPic_Bagon, 4, 4, 1),
    overworld_frame(gObjectEventPic_Bagon, 4, 4, 2),
    overworld_frame(gObjectEventPic_Bagon, 4, 4, 3),
    overworld_frame(gObjectEventPic_Bagon, 4, 4, 4),
    overworld_frame(gObjectEventPic_Bagon, 4, 4, 5),
};
static const struct SpriteFrameImage sPicTable_Shelgon[] = {
    overworld_frame(gObjectEventPic_Shelgon, 4, 4, 0),
    overworld_frame(gObjectEventPic_Shelgon, 4, 4, 1),
    overworld_frame(gObjectEventPic_Shelgon, 4, 4, 2),
    overworld_frame(gObjectEventPic_Shelgon, 4, 4, 3),
    overworld_frame(gObjectEventPic_Shelgon, 4, 4, 4),
    overworld_frame(gObjectEventPic_Shelgon, 4, 4, 5),
};
static const struct SpriteFrameImage sPicTable_Salamence[] = {
    overworld_frame(gObjectEventPic_Salamence, 4, 4, 0),
    overworld_frame(gObjectEventPic_Salamence, 4, 4, 1),
    overworld_frame(gObjectEventPic_Salamence, 4, 4, 2),
    overworld_frame(gObjectEventPic_Salamence, 4, 4, 3),
    overworld_frame(gObjectEventPic_Salamence, 4, 4, 4),
    overworld_frame(gObjectEventPic_Salamence, 4, 4, 5),
};
static const struct SpriteFrameImage sPicTable_Beldum[] = {
    overworld_frame(gObjectEventPic_Beldum, 4, 4, 0),
    overworld_frame(gObjectEventPic_Beldum, 4, 4, 1),
    overworld_frame(gObjectEventPic_Beldum, 4, 4, 2),
    overworld_frame(gObjectEventPic_Beldum, 4, 4, 3),
    overworld_frame(gObjectEventPic_Beldum, 4, 4, 4),
    overworld_frame(gObjectEventPic_Beldum, 4, 4, 5),
};
static const struct SpriteFrameImage sPicTable_Metang[] = {
    overworld_frame(gObjectEventPic_Metang, 4, 4, 0),
    overworld_frame(gObjectEventPic_Metang, 4, 4, 1),
    overworld_frame(gObjectEventPic_Metang, 4, 4, 2),
    overworld_frame(gObjectEventPic_Metang, 4, 4, 3),
    overworld_frame(gObjectEventPic_Metang, 4, 4, 4),
    overworld_frame(gObjectEventPic_Metang, 4, 4, 5),
};
static const struct SpriteFrameImage sPicTable_Metagross[] = {
    overworld_frame(gObjectEventPic_Metagross, 4, 4, 0),
    overworld_frame(gObjectEventPic_Metagross, 4, 4, 1),
    overworld_frame(gObjectEventPic_Metagross, 4, 4, 2),
    overworld_frame(gObjectEventPic_Metagross, 4, 4, 3),
    overworld_frame(gObjectEventPic_Metagross, 4, 4, 4),
    overworld_frame(gObjectEventPic_Metagross, 4, 4, 5),
};
static const struct SpriteFrameImage sPicTable_Regirock[] = {
    overworld_frame(gObjectEventPic_Regirock, 4, 4, 0),
    overworld_frame(gObjectEventPic_Regirock, 4, 4, 1),
    overworld_frame(gObjectEventPic_Regirock, 4, 4, 2),
    overworld_frame(gObjectEventPic_Regirock, 4, 4, 3),
    overworld_frame(gObjectEventPic_Regirock, 4, 4, 4),
    overworld_frame(gObjectEventPic_Regirock, 4, 4, 5),
};
static const struct SpriteFrameImage sPicTable_Regice[] = {
    overworld_frame(gObjectEventPic_Regice, 4, 4, 0),
    overworld_frame(gObjectEventPic_Regice, 4, 4, 1),
    overworld_frame(gObjectEventPic_Regice, 4, 4, 2),
    overworld_frame(gObjectEventPic_Regice, 4, 4, 3),
    overworld_frame(gObjectEventPic_Regice, 4, 4, 4),
    overworld_frame(gObjectEventPic_Regice, 4, 4, 5),
};
static const struct SpriteFrameImage sPicTable_Registeel[] = {
    overworld_frame(gObjectEventPic_Registeel, 4, 4, 0),
    overworld_frame(gObjectEventPic_Registeel, 4, 4, 1),
    overworld_frame(gObjectEventPic_Registeel, 4, 4, 2),
    overworld_frame(gObjectEventPic_Registeel, 4, 4, 3),
    overworld_frame(gObjectEventPic_Registeel, 4, 4, 4),
    overworld_frame(gObjectEventPic_Registeel, 4, 4, 5),
};
static const struct SpriteFrameImage sPicTable_Latias[] = {
    overworld_frame(gObjectEventPic_Latias, 4, 4, 0),
    overworld_frame(gObjectEventPic_Latias, 4, 4, 1),
    overworld_frame(gObjectEventPic_Latias, 4, 4, 2),
    overworld_frame(gObjectEventPic_Latias, 4, 4, 3),
    overworld_frame(gObjectEventPic_Latias, 4, 4, 4),
    overworld_frame(gObjectEventPic_Latias, 4, 4, 5),
};
static const struct SpriteFrameImage sPicTable_Latios[] = {
    overworld_frame(gObjectEventPic_Latios, 4, 4, 0),
    overworld_frame(gObjectEventPic_Latios, 4, 4, 1),
    overworld_frame(gObjectEventPic_Latios, 4, 4, 2),
    overworld_frame(gObjectEventPic_Latios, 4, 4, 3),
    overworld_frame(gObjectEventPic_Latios, 4, 4, 4),
    overworld_frame(gObjectEventPic_Latios, 4, 4, 5),
};
static const struct SpriteFrameImage sPicTable_Kyogre[] = {
    overworld_frame(gObjectEventPic_Kyogre, 4, 4, 0),
    overworld_frame(gObjectEventPic_Kyogre, 4, 4, 1),
    overworld_frame(gObjectEventPic_Kyogre, 4, 4, 2),
    overworld_frame(gObjectEventPic_Kyogre, 4, 4, 3),
    overworld_frame(gObjectEventPic_Kyogre, 4, 4, 4),
    overworld_frame(gObjectEventPic_Kyogre, 4, 4, 5),
};
static const struct SpriteFrameImage sPicTable_Groudon[] = {
    overworld_frame(gObjectEventPic_Groudon, 4, 4, 0),
    overworld_frame(gObjectEventPic_Groudon, 4, 4, 1),
    overworld_frame(gObjectEventPic_Groudon, 4, 4, 2),
    overworld_frame(gObjectEventPic_Groudon, 4, 4, 3),
    overworld_frame(gObjectEventPic_Groudon, 4, 4, 4),
    overworld_frame(gObjectEventPic_Groudon, 4, 4, 5),
};
static const struct SpriteFrameImage sPicTable_Rayquaza[] = {
    overworld_frame(gObjectEventPic_Rayquaza, 4, 4, 0),
    overworld_frame(gObjectEventPic_Rayquaza, 4, 4, 1),
    overworld_frame(gObjectEventPic_Rayquaza, 4, 4, 2),
    overworld_frame(gObjectEventPic_Rayquaza, 4, 4, 3),
    overworld_frame(gObjectEventPic_Rayquaza, 4, 4, 4),
    overworld_frame(gObjectEventPic_Rayquaza, 4, 4, 5),
};
static const struct SpriteFrameImage sPicTable_Jirachi[] = {
    overworld_frame(gObjectEventPic_Jirachi, 4, 4, 0),
    overworld_frame(gObjectEventPic_Jirachi, 4, 4, 1),
    overworld_frame(gObjectEventPic_Jirachi, 4, 4, 2),
    overworld_frame(gObjectEventPic_Jirachi, 4, 4, 3),
    overworld_frame(gObjectEventPic_Jirachi, 4, 4, 4),
    overworld_frame(gObjectEventPic_Jirachi, 4, 4, 5),
};
static const struct SpriteFrameImage sPicTable_Deoxys[] = {
    overworld_frame(gObjectEventPic_Deoxys, 4, 4, 0),
    overworld_frame(gObjectEventPic_Deoxys, 4, 4, 1),
    overworld_frame(gObjectEventPic_Deoxys, 4, 4, 2),
    overworld_frame(gObjectEventPic_Deoxys, 4, 4, 3),
    overworld_frame(gObjectEventPic_Deoxys, 4, 4, 4),
    overworld_frame(gObjectEventPic_Deoxys, 4, 4, 5),
};

static const struct SpriteFrameImage sPicTable_DeoxysOld[] = {
    overworld_frame(gObjectEventPic_DeoxysOld, 4, 4, 0),
    overworld_frame(gObjectEventPic_DeoxysOld, 4, 4, 0),
    overworld_frame(gObjectEventPic_DeoxysOld, 4, 4, 0),
    overworld_frame(gObjectEventPic_DeoxysOld, 4, 4, 0),
    overworld_frame(gObjectEventPic_DeoxysOld, 4, 4, 1),
    overworld_frame(gObjectEventPic_DeoxysOld, 4, 4, 0),
    overworld_frame(gObjectEventPic_DeoxysOld, 4, 4, 1),
    overworld_frame(gObjectEventPic_DeoxysOld, 4, 4, 0),
    overworld_frame(gObjectEventPic_DeoxysOld, 4, 4, 0),
};

static const struct SpriteFrameImage sPicTable_MewOld[] = {
    overworld_frame(gObjectEventPic_MewOld, 2, 4, 0),
    overworld_frame(gObjectEventPic_MewOld, 2, 4, 1),
    overworld_frame(gObjectEventPic_MewOld, 2, 4, 2),
    overworld_frame(gObjectEventPic_MewOld, 2, 4, 3),
    overworld_frame(gObjectEventPic_MewOld, 2, 4, 4),
    overworld_frame(gObjectEventPic_MewOld, 2, 4, 5),
    overworld_frame(gObjectEventPic_MewOld, 2, 4, 6),
    overworld_frame(gObjectEventPic_MewOld, 2, 4, 7),
    overworld_frame(gObjectEventPic_MewOld, 2, 4, 8),
};

static const struct SpriteFrameImage sPicTable_DusclopsOld[] = {
    overworld_frame(gObjectEventPic_DusclopsOld, 2, 4, 0),
    overworld_frame(gObjectEventPic_DusclopsOld, 2, 4, 1),
    overworld_frame(gObjectEventPic_DusclopsOld, 2, 4, 2),
    overworld_frame(gObjectEventPic_DusclopsOld, 2, 4, 3),
    overworld_frame(gObjectEventPic_DusclopsOld, 2, 4, 4),
    overworld_frame(gObjectEventPic_DusclopsOld, 2, 4, 5),
    overworld_frame(gObjectEventPic_DusclopsOld, 2, 4, 6),
    overworld_frame(gObjectEventPic_DusclopsOld, 2, 4, 7),
    overworld_frame(gObjectEventPic_DusclopsOld, 2, 4, 8),
};

static const struct SpriteFrameImage sPicTable_AzurillOld[] = {
    overworld_frame(gObjectEventPic_AzurillOld, 2, 2, 0),
    overworld_frame(gObjectEventPic_AzurillOld, 2, 2, 1),
    overworld_frame(gObjectEventPic_AzurillOld, 2, 2, 2),
    overworld_frame(gObjectEventPic_AzurillOld, 2, 2, 0),
    overworld_frame(gObjectEventPic_AzurillOld, 2, 2, 0),
    overworld_frame(gObjectEventPic_AzurillOld, 2, 2, 1),
    overworld_frame(gObjectEventPic_AzurillOld, 2, 2, 1),
    overworld_frame(gObjectEventPic_AzurillOld, 2, 2, 2),
    overworld_frame(gObjectEventPic_AzurillOld, 2, 2, 2),
};

static const struct SpriteFrameImage sPicTable_KecleonOld[] = {
    overworld_frame(gObjectEventPic_KecleonOld, 2, 2, 0),
    overworld_frame(gObjectEventPic_KecleonOld, 2, 2, 1),
    overworld_frame(gObjectEventPic_KecleonOld, 2, 2, 2),
    overworld_frame(gObjectEventPic_KecleonOld, 2, 2, 0),
    overworld_frame(gObjectEventPic_KecleonOld, 2, 2, 0),
    overworld_frame(gObjectEventPic_KecleonOld, 2, 2, 1),
    overworld_frame(gObjectEventPic_KecleonOld, 2, 2, 1),
    overworld_frame(gObjectEventPic_KecleonOld, 2, 2, 2),
    overworld_frame(gObjectEventPic_KecleonOld, 2, 2, 2),
};

static const struct SpriteFrameImage sPicTable_WingullOld[] = {
    overworld_frame(gObjectEventPic_WingullOld, 2, 2, 0),
    overworld_frame(gObjectEventPic_WingullOld, 2, 2, 2),
    overworld_frame(gObjectEventPic_WingullOld, 2, 2, 4),
    overworld_frame(gObjectEventPic_WingullOld, 2, 2, 1),
    overworld_frame(gObjectEventPic_WingullOld, 2, 2, 1),
    overworld_frame(gObjectEventPic_WingullOld, 2, 2, 3),
    overworld_frame(gObjectEventPic_WingullOld, 2, 2, 3),
    overworld_frame(gObjectEventPic_WingullOld, 2, 2, 5),
    overworld_frame(gObjectEventPic_WingullOld, 2, 2, 5),
};

static const struct SpriteFrameImage sPicTable_AzumarillOld[] = {
    overworld_frame(gObjectEventPic_AzumarillOld, 2, 2, 0),
    overworld_frame(gObjectEventPic_AzumarillOld, 2, 2, 1),
    overworld_frame(gObjectEventPic_AzumarillOld, 2, 2, 2),
    overworld_frame(gObjectEventPic_AzumarillOld, 2, 2, 0),
    overworld_frame(gObjectEventPic_AzumarillOld, 2, 2, 0),
    overworld_frame(gObjectEventPic_AzumarillOld, 2, 2, 1),
    overworld_frame(gObjectEventPic_AzumarillOld, 2, 2, 1),
    overworld_frame(gObjectEventPic_AzumarillOld, 2, 2, 2),
    overworld_frame(gObjectEventPic_AzumarillOld, 2, 2, 2),
};

static const struct SpriteFrameImage sPicTable_PikachuOld[] = {
    overworld_frame(gObjectEventPic_PikachuOld, 2, 2, 0),
    overworld_frame(gObjectEventPic_PikachuOld, 2, 2, 1),
    overworld_frame(gObjectEventPic_PikachuOld, 2, 2, 2),
    overworld_frame(gObjectEventPic_PikachuOld, 2, 2, 0),
    overworld_frame(gObjectEventPic_PikachuOld, 2, 2, 0),
    overworld_frame(gObjectEventPic_PikachuOld, 2, 2, 1),
    overworld_frame(gObjectEventPic_PikachuOld, 2, 2, 1),
    overworld_frame(gObjectEventPic_PikachuOld, 2, 2, 2),
    overworld_frame(gObjectEventPic_PikachuOld, 2, 2, 2),
};

static const struct SpriteFrameImage sPicTable_ZigzagoonOld[] = {
    overworld_frame(gObjectEventPic_ZigzagoonOld, 2, 2, 0),
    overworld_frame(gObjectEventPic_ZigzagoonOld, 2, 2, 1),
    overworld_frame(gObjectEventPic_ZigzagoonOld, 2, 2, 2),
    overworld_frame(gObjectEventPic_ZigzagoonOld, 2, 2, 0),
    overworld_frame(gObjectEventPic_ZigzagoonOld, 2, 2, 0),
    overworld_frame(gObjectEventPic_ZigzagoonOld, 2, 2, 1),
    overworld_frame(gObjectEventPic_ZigzagoonOld, 2, 2, 1),
    overworld_frame(gObjectEventPic_ZigzagoonOld, 2, 2, 2),
    overworld_frame(gObjectEventPic_ZigzagoonOld, 2, 2, 2),
};

static const struct SpriteFrameImage sPicTable_SkittyOld[] = {
    overworld_frame(gObjectEventPic_SkittyOld, 2, 2, 0),
    overworld_frame(gObjectEventPic_SkittyOld, 2, 2, 1),
    overworld_frame(gObjectEventPic_SkittyOld, 2, 2, 2),
    overworld_frame(gObjectEventPic_SkittyOld, 2, 2, 0),
    overworld_frame(gObjectEventPic_SkittyOld, 2, 2, 0),
    overworld_frame(gObjectEventPic_SkittyOld, 2, 2, 1),
    overworld_frame(gObjectEventPic_SkittyOld, 2, 2, 1),
    overworld_frame(gObjectEventPic_SkittyOld, 2, 2, 2),
    overworld_frame(gObjectEventPic_SkittyOld, 2, 2, 2),
};

static const struct SpriteFrameImage sPicTable_PoochyenaOld[] = {
    overworld_frame(gObjectEventPic_PoochyenaOld, 4, 4, 0),
    overworld_frame(gObjectEventPic_PoochyenaOld, 4, 4, 1),
    overworld_frame(gObjectEventPic_PoochyenaOld, 4, 4, 2),
    overworld_frame(gObjectEventPic_PoochyenaOld, 4, 4, 3),
    overworld_frame(gObjectEventPic_PoochyenaOld, 4, 4, 4),
    overworld_frame(gObjectEventPic_PoochyenaOld, 4, 4, 5),
    overworld_frame(gObjectEventPic_PoochyenaOld, 4, 4, 6),
    overworld_frame(gObjectEventPic_PoochyenaOld, 4, 4, 7),
    overworld_frame(gObjectEventPic_PoochyenaOld, 4, 4, 8),
};

static const struct SpriteFrameImage sPicTable_LugiaOld[] = {
    overworld_frame(gObjectEventPic_LugiaOld, 4, 4, 0),
    overworld_frame(gObjectEventPic_LugiaOld, 4, 4, 0),
    overworld_frame(gObjectEventPic_LugiaOld, 4, 4, 0),
    overworld_frame(gObjectEventPic_LugiaOld, 4, 4, 0),
    overworld_frame(gObjectEventPic_LugiaOld, 4, 4, 1),
    overworld_frame(gObjectEventPic_LugiaOld, 4, 4, 0),
    overworld_frame(gObjectEventPic_LugiaOld, 4, 4, 1),
    overworld_frame(gObjectEventPic_LugiaOld, 4, 4, 0),
    overworld_frame(gObjectEventPic_LugiaOld, 4, 4, 1),
};

static const struct SpriteFrameImage sPicTable_HoOhOld[] = {
    overworld_frame(gObjectEventPic_HoOhOld, 4, 4, 0),
    overworld_frame(gObjectEventPic_HoOhOld, 4, 4, 0),
    overworld_frame(gObjectEventPic_HoOhOld, 4, 4, 0),
    overworld_frame(gObjectEventPic_HoOhOld, 4, 4, 0),
    overworld_frame(gObjectEventPic_HoOhOld, 4, 4, 1),
    overworld_frame(gObjectEventPic_HoOhOld, 4, 4, 0),
    overworld_frame(gObjectEventPic_HoOhOld, 4, 4, 1),
    overworld_frame(gObjectEventPic_HoOhOld, 4, 4, 0),
    overworld_frame(gObjectEventPic_HoOhOld, 4, 4, 1),
};

static const struct SpriteFrameImage sPicTable_RubySapphireBrendan[] = {
    overworld_frame(gObjectEventPic_RubySapphireBrendanNormal, 2, 4, 0),
    overworld_frame(gObjectEventPic_RubySapphireBrendanNormal, 2, 4, 1),
    overworld_frame(gObjectEventPic_RubySapphireBrendanNormal, 2, 4, 2),
    overworld_frame(gObjectEventPic_RubySapphireBrendanNormal, 2, 4, 3),
    overworld_frame(gObjectEventPic_RubySapphireBrendanNormal, 2, 4, 4),
    overworld_frame(gObjectEventPic_RubySapphireBrendanNormal, 2, 4, 5),
    overworld_frame(gObjectEventPic_RubySapphireBrendanNormal, 2, 4, 6),
    overworld_frame(gObjectEventPic_RubySapphireBrendanNormal, 2, 4, 7),
    overworld_frame(gObjectEventPic_RubySapphireBrendanNormal, 2, 4, 8),
};

static const struct SpriteFrameImage sPicTable_KirliaOld[] = {
    overworld_frame(gObjectEventPic_KirliaOld, 2, 4, 0),
    overworld_frame(gObjectEventPic_KirliaOld, 2, 4, 1),
    overworld_frame(gObjectEventPic_KirliaOld, 2, 4, 2),
    overworld_frame(gObjectEventPic_KirliaOld, 2, 4, 3),
    overworld_frame(gObjectEventPic_KirliaOld, 2, 4, 4),
    overworld_frame(gObjectEventPic_KirliaOld, 2, 4, 5),
    overworld_frame(gObjectEventPic_KirliaOld, 2, 4, 6),
    overworld_frame(gObjectEventPic_KirliaOld, 2, 4, 7),
    overworld_frame(gObjectEventPic_KirliaOld, 2, 4, 8),
};

static const struct SpriteFrameImage sPicTable_RubySapphireMay[] = {
    overworld_frame(gObjectEventPic_RubySapphireMayNormal, 2, 4, 0),
    overworld_frame(gObjectEventPic_RubySapphireMayNormal, 2, 4, 1),
    overworld_frame(gObjectEventPic_RubySapphireMayNormal, 2, 4, 2),
    overworld_frame(gObjectEventPic_RubySapphireMayNormal, 2, 4, 3),
    overworld_frame(gObjectEventPic_RubySapphireMayNormal, 2, 4, 4),
    overworld_frame(gObjectEventPic_RubySapphireMayNormal, 2, 4, 5),
    overworld_frame(gObjectEventPic_RubySapphireMayNormal, 2, 4, 6),
    overworld_frame(gObjectEventPic_RubySapphireMayNormal, 2, 4, 7),
    overworld_frame(gObjectEventPic_RubySapphireMayNormal, 2, 4, 8),
};<|MERGE_RESOLUTION|>--- conflicted
+++ resolved
@@ -1990,10 +1990,8 @@
     overworld_frame(gObjectEventPic_AnimatedBall, 2, 4, 0),
 };
 
-<<<<<<< HEAD
 extern const struct SpriteFrameImage gFieldEffectObjectPicTable_BallLight[];
 
-=======
 #if OW_MON_POKEBALLS
 
 #define POKEBALL_PIC_FRAMES(name)                              \
@@ -2129,7 +2127,6 @@
     overworld_frame(gObjectEventPic_Substitute, 4, 4, 4),
     overworld_frame(gObjectEventPic_Substitute, 4, 4, 5),
 };
->>>>>>> 195d2bb7
 static const struct SpriteFrameImage sPicTable_Bulbasaur[] = {
     overworld_frame(gObjectEventPic_Bulbasaur, 4, 4, 0),
     overworld_frame(gObjectEventPic_Bulbasaur, 4, 4, 1),
