const struct BattleMove gBattleMoves[MOVES_COUNT_DYNAMAX] =
{
    [MOVE_NONE] =
    {
        .effect = EFFECT_HIT,
        .power = 0,
        .type = TYPE_NORMAL,
        .accuracy = 0,
        .pp = 0,
        .secondaryEffectChance = 0,
        .target = MOVE_TARGET_SELECTED,
        .priority = 0,
        .category = BATTLE_CATEGORY_PHYSICAL,
        .metronomeBanned = TRUE,
        .mirrorMoveBanned = TRUE,
        .sketchBanned = TRUE,
    },

    [MOVE_POUND] =
    {
        .effect = EFFECT_HIT,
        .power = 40,
        .type = TYPE_NORMAL,
        .accuracy = 100,
        .pp = 35,
        .secondaryEffectChance = 0,
        .target = MOVE_TARGET_SELECTED,
        .priority = 0,
        .category = BATTLE_CATEGORY_PHYSICAL,
        .makesContact = TRUE,
        .ignoresKingsRock = B_UPDATED_MOVE_FLAGS == GEN_4,
    },

    [MOVE_KARATE_CHOP] =
    {
        .effect = EFFECT_HIT,
        .power = 50,
        .type = TYPE_FIGHTING,
        .accuracy = 100,
        .criticalHitStage = 1,
        .pp = 25,
        .secondaryEffectChance = 0,
        .target = MOVE_TARGET_SELECTED,
        .priority = 0,
        .category = BATTLE_CATEGORY_PHYSICAL,
        .makesContact = TRUE,
    },

    [MOVE_DOUBLE_SLAP] =
    {
        .effect = EFFECT_MULTI_HIT,
        .power = 15,
        .type = TYPE_NORMAL,
        .accuracy = 85,
        .pp = 10,
        .secondaryEffectChance = 0,
        .target = MOVE_TARGET_SELECTED,
        .priority = 0,
        .category = BATTLE_CATEGORY_PHYSICAL,
        .makesContact = TRUE,
    },

    [MOVE_COMET_PUNCH] =
    {
        .effect = EFFECT_MULTI_HIT,
        .power = 18,
        .type = TYPE_NORMAL,
        .accuracy = 85,
        .pp = 15,
        .secondaryEffectChance = 0,
        .target = MOVE_TARGET_SELECTED,
        .priority = 0,
        .category = BATTLE_CATEGORY_PHYSICAL,
        .makesContact = TRUE,
        .punchingMove = TRUE,
    },

    [MOVE_MEGA_PUNCH] =
    {
        .effect = EFFECT_HIT,
        .power = 80,
        .type = TYPE_NORMAL,
        .accuracy = 85,
        .pp = 20,
        .secondaryEffectChance = 0,
        .target = MOVE_TARGET_SELECTED,
        .priority = 0,
        .category = BATTLE_CATEGORY_PHYSICAL,
        .makesContact = TRUE,
        .punchingMove = TRUE,
    },

    [MOVE_PAY_DAY] =
    {
        .effect = EFFECT_PAY_DAY,
        .power = 40,
        .type = TYPE_NORMAL,
        .accuracy = 100,
        .pp = 20,
        .secondaryEffectChance = 100,
        .target = MOVE_TARGET_SELECTED,
        .priority = 0,
        .category = BATTLE_CATEGORY_PHYSICAL,
    },

    [MOVE_FIRE_PUNCH] =
    {
        .effect = EFFECT_BURN_HIT,
        .power = 75,
        .type = TYPE_FIRE,
        .accuracy = 100,
        .pp = 15,
        .secondaryEffectChance = 10,
        .target = MOVE_TARGET_SELECTED,
        .priority = 0,
        .category = BATTLE_CATEGORY_PHYSICAL,
        .makesContact = TRUE,
        .punchingMove = TRUE,
        .sheerForceBoost = TRUE,
    },

    [MOVE_ICE_PUNCH] =
    {
        #if B_USE_FROSTBITE == TRUE
            .effect = EFFECT_FROSTBITE_HIT,
        #else
            .effect = EFFECT_FREEZE_HIT,
        #endif
        .power = 75,
        .type = TYPE_ICE,
        .accuracy = 100,
        .pp = 15,
        .secondaryEffectChance = 10,
        .target = MOVE_TARGET_SELECTED,
        .priority = 0,
        .category = BATTLE_CATEGORY_PHYSICAL,
        .makesContact = TRUE,
        .punchingMove = TRUE,
        .sheerForceBoost = TRUE,
    },

    [MOVE_THUNDER_PUNCH] =
    {
        .effect = EFFECT_PARALYZE_HIT,
        .power = 75,
        .type = TYPE_ELECTRIC,
        .accuracy = 100,
        .pp = 15,
        .secondaryEffectChance = 10,
        .target = MOVE_TARGET_SELECTED,
        .priority = 0,
        .category = BATTLE_CATEGORY_PHYSICAL,
        .makesContact = TRUE,
        .punchingMove = TRUE,
        .sheerForceBoost = TRUE,
    },

    [MOVE_SCRATCH] =
    {
        .effect = EFFECT_HIT,
        .power = 40,
        .type = TYPE_NORMAL,
        .accuracy = 100,
        .pp = 35,
        .secondaryEffectChance = 0,
        .target = MOVE_TARGET_SELECTED,
        .priority = 0,
        .category = BATTLE_CATEGORY_PHYSICAL,
        .makesContact = TRUE,
    },

    [MOVE_VISE_GRIP] =
    {
        .effect = EFFECT_HIT,
        .power = 55,
        .type = TYPE_NORMAL,
        .accuracy = 100,
        .pp = 30,
        .secondaryEffectChance = 0,
        .target = MOVE_TARGET_SELECTED,
        .priority = 0,
        .category = BATTLE_CATEGORY_PHYSICAL,
        .makesContact = TRUE,
    },

    [MOVE_GUILLOTINE] =
    {
        .effect = EFFECT_OHKO,
        .power = 1,
        .type = TYPE_NORMAL,
        .accuracy = 30,
        .pp = 5,
        .secondaryEffectChance = 0,
        .target = MOVE_TARGET_SELECTED,
        .priority = 0,
        .category = BATTLE_CATEGORY_PHYSICAL,
        .makesContact = TRUE,
    },

    [MOVE_RAZOR_WIND] =
    {
        .effect = EFFECT_TWO_TURNS_ATTACK,
        .power = 80,
        .type = TYPE_NORMAL,
        .accuracy = 100,
        .criticalHitStage = 1,
        .pp = 10,
        .secondaryEffectChance = 0,
        .target = MOVE_TARGET_BOTH,
        .priority = 0,
        .category = BATTLE_CATEGORY_SPECIAL,
        .twoTurnMove = TRUE,
        .sleepTalkBanned = TRUE,
        .instructBanned = TRUE,
        .windMove = B_EXTRAPOLATED_MOVE_FLAGS,
    },

    [MOVE_SWORDS_DANCE] =
    {
        #if B_UPDATED_MOVE_DATA >= GEN_6
            .pp = 20,
        #else
            .pp = 30,
        #endif
        .effect = EFFECT_ATTACK_UP_2,
        .power = 0,
        .type = TYPE_NORMAL,
        .accuracy = 0,
        .secondaryEffectChance = 0,
        .target = MOVE_TARGET_USER,
        .priority = 0,
        .category = BATTLE_CATEGORY_STATUS,
        .zMove = { .effect = Z_EFFECT_RESET_STATS },
        .danceMove = TRUE,
        .snatchAffected = TRUE,
    },

    [MOVE_CUT] =
    {
        .effect = EFFECT_HIT,
        .power = 50,
        .type = TYPE_NORMAL,
        .accuracy = 95,
        .pp = 30,
        .secondaryEffectChance = 0,
        .target = MOVE_TARGET_SELECTED,
        .priority = 0,
        .category = BATTLE_CATEGORY_PHYSICAL,
        .makesContact = TRUE,
        .slicingMove = TRUE,
    },

    [MOVE_GUST] =
    {
        .effect = EFFECT_GUST,
        .power = 40,
        .type = TYPE_FLYING,
        .accuracy = 100,
        .pp = 35,
        .secondaryEffectChance = 0,
        .target = MOVE_TARGET_SELECTED,
        .priority = 0,
        .category = BATTLE_CATEGORY_SPECIAL,
        .ignoresKingsRock = (B_UPDATED_MOVE_FLAGS == GEN_4) || (B_UPDATED_MOVE_FLAGS < GEN_3),
        .damagesAirborneDoubleDamage = TRUE,
        .windMove = TRUE,
    },

    [MOVE_WING_ATTACK] =
    {
        .effect = EFFECT_HIT,
        .power = 60,
        .type = TYPE_FLYING,
        .accuracy = 100,
        .pp = 35,
        .secondaryEffectChance = 0,
        .target = MOVE_TARGET_SELECTED,
        .priority = 0,
        .category = BATTLE_CATEGORY_PHYSICAL,
        .makesContact = TRUE,
    },

    [MOVE_WHIRLWIND] =
    {
        #if B_UPDATED_MOVE_DATA >= GEN_6
            .accuracy = 0,
        #else
            .accuracy = 100,
        #endif
        .effect = EFFECT_ROAR,
        .power = 0,
        .type = TYPE_NORMAL,
        .pp = 20,
        .secondaryEffectChance = 0,
        .target = MOVE_TARGET_SELECTED,
        .priority = -6,
        .category = BATTLE_CATEGORY_STATUS,
        .zMove = { .effect = Z_EFFECT_SPDEF_UP_1 },
        .windMove = TRUE,
        .ignoresProtect = B_UPDATED_MOVE_FLAGS >= GEN_6,
        .ignoresSubstitute = TRUE,
        .magicCoatAffected = B_UPDATED_MOVE_FLAGS >= GEN_5,
        .copycatBanned = TRUE,
        .assistBanned = TRUE,
    },

    [MOVE_FLY] =
    {
        #if B_UPDATED_MOVE_DATA >= GEN_4
            .power = 90,
        #else
            .power = 70,
        #endif
        .effect = EFFECT_SEMI_INVULNERABLE,
        .type = TYPE_FLYING,
        .accuracy = 95,
        .pp = 15,
        .secondaryEffectChance = 0,
        .target = MOVE_TARGET_SELECTED,
        .priority = 0,
        .category = BATTLE_CATEGORY_PHYSICAL,
        .twoTurnMove = TRUE,
        .makesContact = TRUE,
        .gravityBanned = TRUE,
        .sleepTalkBanned = TRUE,
        .instructBanned = TRUE,
        .assistBanned = TRUE,
    },

    [MOVE_BIND] =
    {
        #if B_UPDATED_MOVE_DATA >= GEN_5
            .accuracy = 85,
        #else
            .accuracy = 75,
        #endif
        .effect = EFFECT_TRAP,
        .power = 15,
        .type = TYPE_NORMAL,
        .pp = 20,
        .secondaryEffectChance = 100,
        .target = MOVE_TARGET_SELECTED,
        .priority = 0,
        .category = BATTLE_CATEGORY_PHYSICAL,
        .makesContact = TRUE,
        .ignoresKingsRock = B_UPDATED_MOVE_FLAGS < GEN_3,
    },

    [MOVE_SLAM] =
    {
        .effect = EFFECT_HIT,
        .power = 80,
        .type = TYPE_NORMAL,
        .accuracy = 75,
        .pp = 20,
        .secondaryEffectChance = 0,
        .target = MOVE_TARGET_SELECTED,
        .priority = 0,
        .category = BATTLE_CATEGORY_PHYSICAL,
        .makesContact = TRUE,
        .skyBattleBanned = TRUE,
    },

    [MOVE_VINE_WHIP] =
    {
        #if B_UPDATED_MOVE_DATA >= GEN_6
            .power = 45,
            .pp = 25,
        #elif B_UPDATED_MOVE_DATA >= GEN_4
            .power = 35,
            .pp = 15,
        #else
            .power = 35,
            .pp = 10,
        #endif
        .effect = EFFECT_HIT,
        .type = TYPE_GRASS,
        .accuracy = 100,
        .secondaryEffectChance = 0,
        .target = MOVE_TARGET_SELECTED,
        .priority = 0,
        .category = BATTLE_CATEGORY_PHYSICAL,
        .makesContact = TRUE,
    },

    [MOVE_STOMP] =
    {
        .effect = EFFECT_FLINCH_HIT,
        .power = 65,
        .type = TYPE_NORMAL,
        .accuracy = 100,
        .pp = 20,
        .secondaryEffectChance = 30,
        .target = MOVE_TARGET_SELECTED,
        .priority = 0,
        .category = BATTLE_CATEGORY_PHYSICAL,
        .makesContact = TRUE,
        .sheerForceBoost = TRUE,
        .minimizeDoubleDamage = TRUE,
        .skyBattleBanned = TRUE,
    },

    [MOVE_DOUBLE_KICK] =
    {
        .effect = EFFECT_HIT,
        .power = 30,
        .type = TYPE_FIGHTING,
        .accuracy = 100,
        .pp = 30,
        .secondaryEffectChance = 0,
        .target = MOVE_TARGET_SELECTED,
        .priority = 0,
        .category = BATTLE_CATEGORY_PHYSICAL,
        .makesContact = TRUE,
        .strikeCount = 2,
    },

    [MOVE_MEGA_KICK] =
    {
        .effect = EFFECT_HIT,
        .power = 120,
        .type = TYPE_NORMAL,
        .accuracy = 75,
        .pp = 5,
        .secondaryEffectChance = 0,
        .target = MOVE_TARGET_SELECTED,
        .priority = 0,
        .category = BATTLE_CATEGORY_PHYSICAL,
        .makesContact = TRUE,
    },

    [MOVE_JUMP_KICK] =
    {
        #if B_UPDATED_MOVE_DATA >= GEN_5
            .power = 100,
            .pp = 10,
        #elif B_UPDATED_MOVE_DATA == GEN_4
            .power = 85,
            .pp = 25,
        #else
            .power = 70,
            .pp = 25,
        #endif
        .effect = EFFECT_RECOIL_IF_MISS,
        .type = TYPE_FIGHTING,
        .accuracy = 95,
        .secondaryEffectChance = 0,
        .target = MOVE_TARGET_SELECTED,
        .priority = 0,
        .category = BATTLE_CATEGORY_PHYSICAL,
        .makesContact = TRUE,
        .gravityBanned = TRUE,
    },

    [MOVE_ROLLING_KICK] =
    {
        .effect = EFFECT_FLINCH_HIT,
        .power = 60,
        .type = TYPE_FIGHTING,
        .accuracy = 85,
        .pp = 15,
        .secondaryEffectChance = 30,
        .target = MOVE_TARGET_SELECTED,
        .priority = 0,
        .category = BATTLE_CATEGORY_PHYSICAL,
        .makesContact = TRUE,
        .ignoresKingsRock = B_UPDATED_MOVE_FLAGS < GEN_3,
        .sheerForceBoost = TRUE,
    },

    [MOVE_SAND_ATTACK] =
    {
        .effect = EFFECT_ACCURACY_DOWN,
        .power = 0,
        .type = TYPE_GROUND,
        .accuracy = 100,
        .pp = 15,
        .secondaryEffectChance = 0,
        .target = MOVE_TARGET_SELECTED,
        .priority = 0,
        .category = BATTLE_CATEGORY_STATUS,
        .zMove = { .effect = Z_EFFECT_EVSN_UP_1 },
        .magicCoatAffected = TRUE,
    },

    [MOVE_HEADBUTT] =
    {
        .effect = EFFECT_FLINCH_HIT,
        .power = 70,
        .type = TYPE_NORMAL,
        .accuracy = 100,
        .pp = 15,
        .secondaryEffectChance = 30,
        .target = MOVE_TARGET_SELECTED,
        .priority = 0,
        .category = BATTLE_CATEGORY_PHYSICAL,
        .makesContact = TRUE,
        .sheerForceBoost = TRUE,
    },

    [MOVE_HORN_ATTACK] =
    {
        .effect = EFFECT_HIT,
        .power = 65,
        .type = TYPE_NORMAL,
        .accuracy = 100,
        .pp = 25,
        .secondaryEffectChance = 0,
        .target = MOVE_TARGET_SELECTED,
        .priority = 0,
        .category = BATTLE_CATEGORY_PHYSICAL,
        .makesContact = TRUE,
    },

    [MOVE_FURY_ATTACK] =
    {
        .effect = EFFECT_MULTI_HIT,
        .power = 15,
        .type = TYPE_NORMAL,
        .accuracy = 85,
        .pp = 20,
        .secondaryEffectChance = 0,
        .target = MOVE_TARGET_SELECTED,
        .priority = 0,
        .category = BATTLE_CATEGORY_PHYSICAL,
        .makesContact = TRUE,
    },

    [MOVE_HORN_DRILL] =
    {
        .effect = EFFECT_OHKO,
        .power = 1,
        .type = TYPE_NORMAL,
        .accuracy = 30,
        .pp = 5,
        .secondaryEffectChance = 0,
        .target = MOVE_TARGET_SELECTED,
        .priority = 0,
        .category = BATTLE_CATEGORY_PHYSICAL,
        .makesContact = TRUE,
    },

    [MOVE_TACKLE] =
    {
        #if B_UPDATED_MOVE_DATA >= GEN_7
            .power = 40,
            .accuracy = 100,
        #elif B_UPDATED_MOVE_DATA >= GEN_5
            .power = 50,
            .accuracy = 100,
        #else
            .power = 35,
            .accuracy = 95,
        #endif
        .effect = EFFECT_HIT,
        .type = TYPE_NORMAL,
        .pp = 35,
        .secondaryEffectChance = 0,
        .target = MOVE_TARGET_SELECTED,
        .priority = 0,
        .category = BATTLE_CATEGORY_PHYSICAL,
        .makesContact = TRUE,
    },

    [MOVE_BODY_SLAM] =
    {
        .effect = EFFECT_PARALYZE_HIT,
        .power = 85,
        .type = TYPE_NORMAL,
        .accuracy = 100,
        .pp = 15,
        .secondaryEffectChance = 30,
        .target = MOVE_TARGET_SELECTED,
        .priority = 0,
        .category = BATTLE_CATEGORY_PHYSICAL,
        .makesContact = TRUE,
        .sheerForceBoost = TRUE,
        .minimizeDoubleDamage = B_UPDATED_MOVE_FLAGS >= GEN_6,
        .skyBattleBanned = TRUE,
    },

    [MOVE_WRAP] =
    {
        #if B_UPDATED_MOVE_DATA >= GEN_5
            .accuracy = 90,
        #else
            .accuracy = 85,
        #endif
        .effect = EFFECT_TRAP,
        .power = 15,
        .type = TYPE_NORMAL,
        .pp = 20,
        .secondaryEffectChance = 100,
        .target = MOVE_TARGET_SELECTED,
        .priority = 0,
        .category = BATTLE_CATEGORY_PHYSICAL,
        .makesContact = TRUE,
    },

    [MOVE_TAKE_DOWN] =
    {
        .effect = EFFECT_RECOIL,
        .power = 90,
        .type = TYPE_NORMAL,
        .accuracy = 85,
        .recoil = 25,
        .pp = 20,
        .secondaryEffectChance = 0,
        .target = MOVE_TARGET_SELECTED,
        .priority = 0,
        .category = BATTLE_CATEGORY_PHYSICAL,
        .makesContact = TRUE,
    },

    [MOVE_THRASH] =
    {
        #if B_UPDATED_MOVE_DATA >= GEN_5
            .power = 120,
            .pp = 10,
        #else
            .power = 90,
            .pp = 20,
        #endif
        .effect = EFFECT_RAMPAGE,
        .type = TYPE_NORMAL,
        .accuracy = 100,
        .secondaryEffectChance = 100,
        .target = MOVE_TARGET_RANDOM,
        .priority = 0,
        .category = BATTLE_CATEGORY_PHYSICAL,
        .makesContact = TRUE,
        .instructBanned = TRUE,
    },

    [MOVE_DOUBLE_EDGE] =
    {
        .effect = EFFECT_RECOIL,
        .power = 120,
        .type = TYPE_NORMAL,
        .accuracy = 100,
        .recoil = 33,
        .pp = 15,
        .secondaryEffectChance = 0,
        .target = MOVE_TARGET_SELECTED,
        .priority = 0,
        .category = BATTLE_CATEGORY_PHYSICAL,
        .makesContact = TRUE,
    },

    [MOVE_TAIL_WHIP] =
    {
        .effect = EFFECT_DEFENSE_DOWN,
        .power = 0,
        .type = TYPE_NORMAL,
        .accuracy = 100,
        .pp = 30,
        .secondaryEffectChance = 0,
        .target = MOVE_TARGET_BOTH,
        .priority = 0,
        .category = BATTLE_CATEGORY_STATUS,
        .zMove = { .effect = Z_EFFECT_ATK_UP_1 },
        .magicCoatAffected = TRUE,
    },

    [MOVE_POISON_STING] =
    {
        .effect = EFFECT_POISON_HIT,
        .power = 15,
        .type = TYPE_POISON,
        .accuracy = 100,
        .pp = 35,
        .secondaryEffectChance = 30,
        .target = MOVE_TARGET_SELECTED,
        .priority = 0,
        .category = BATTLE_CATEGORY_PHYSICAL,
        .sheerForceBoost = TRUE,
    },

    [MOVE_TWINEEDLE] =
    {
        .effect = EFFECT_POISON_HIT,
        .power = 25,
        .type = TYPE_BUG,
        .accuracy = 100,
        .pp = 20,
        .secondaryEffectChance = 20,
        .target = MOVE_TARGET_SELECTED,
        .priority = 0,
        .category = BATTLE_CATEGORY_PHYSICAL,
        .sheerForceBoost = TRUE,
        .ignoresKingsRock = B_UPDATED_MOVE_FLAGS < GEN_5, // && B_UPDATED_MOVE_FLAGS > GEN_2
        .strikeCount = 2,
    },

    [MOVE_PIN_MISSILE] =
    {
        #if B_UPDATED_MOVE_DATA >= GEN_6
            .power = 25,
            .accuracy = 95,
        #else
            .power = 14,
            .accuracy = 85,
        #endif
        .effect = EFFECT_MULTI_HIT,
        .type = TYPE_BUG,
        .pp = 20,
        .secondaryEffectChance = 0,
        .target = MOVE_TARGET_SELECTED,
        .priority = 0,
        .category = BATTLE_CATEGORY_PHYSICAL,
    },

    [MOVE_LEER] =
    {
        .effect = EFFECT_DEFENSE_DOWN,
        .power = 0,
        .type = TYPE_NORMAL,
        .accuracy = 100,
        .pp = 30,
        .secondaryEffectChance = 0,
        .target = MOVE_TARGET_BOTH,
        .priority = 0,
        .category = BATTLE_CATEGORY_STATUS,
        .zMove = { .effect = Z_EFFECT_ATK_UP_1 },
        .magicCoatAffected = TRUE,
    },

    [MOVE_BITE] =
    {
        .effect = EFFECT_FLINCH_HIT,
        .power = 60,
        .type = TYPE_DARK,
        .accuracy = 100,
        .pp = 25,
        .secondaryEffectChance = 30,
        .target = MOVE_TARGET_SELECTED,
        .priority = 0,
        .category = BATTLE_CATEGORY_PHYSICAL,
        .makesContact = TRUE,
        .sheerForceBoost = TRUE,
        .bitingMove = TRUE,
    },

    [MOVE_GROWL] =
    {
        .effect = EFFECT_ATTACK_DOWN,
        .power = 0,
        .type = TYPE_NORMAL,
        .accuracy = 100,
        .pp = 40,
        .secondaryEffectChance = 0,
        .target = MOVE_TARGET_BOTH,
        .priority = 0,
        .category = BATTLE_CATEGORY_STATUS,
        .zMove = { .effect = Z_EFFECT_DEF_UP_1 },
        .magicCoatAffected = TRUE,
        .soundMove = TRUE,
        .ignoresSubstitute = B_UPDATED_MOVE_FLAGS >= GEN_6,
    },

    [MOVE_ROAR] =
    {
        #if B_UPDATED_MOVE_DATA >= GEN_6
            .accuracy = 0,
        #else
            .accuracy = 100,
        #endif
        .effect = EFFECT_ROAR,
        .power = 0,
        .type = TYPE_NORMAL,
        .pp = 20,
        .secondaryEffectChance = 0,
        .target = MOVE_TARGET_SELECTED,
        .priority = -6,
        .category = BATTLE_CATEGORY_STATUS,
        .zMove = { .effect = Z_EFFECT_DEF_UP_1 },
        .ignoresProtect = B_UPDATED_MOVE_FLAGS >= GEN_6,
        .ignoresSubstitute = B_UPDATED_MOVE_FLAGS >= GEN_6,
        .magicCoatAffected = B_UPDATED_MOVE_FLAGS >= GEN_5,
        .soundMove = TRUE,
        .copycatBanned = TRUE,
        .assistBanned = TRUE,
    },

    [MOVE_SING] =
    {
        .effect = EFFECT_SLEEP,
        .power = 0,
        .type = TYPE_NORMAL,
        .accuracy = 55,
        .pp = 15,
        .secondaryEffectChance = 0,
        .target = MOVE_TARGET_SELECTED,
        .priority = 0,
        .category = BATTLE_CATEGORY_STATUS,
        .zMove = { .effect = Z_EFFECT_SPD_UP_1 },
        .ignoresSubstitute = B_UPDATED_MOVE_FLAGS >= GEN_6,
        .magicCoatAffected = TRUE,
        .soundMove = TRUE,
    },

    [MOVE_SUPERSONIC] =
    {
        .effect = EFFECT_CONFUSE,
        .power = 0,
        .type = TYPE_NORMAL,
        .accuracy = 55,
        .pp = 20,
        .secondaryEffectChance = 0,
        .target = MOVE_TARGET_SELECTED,
        .priority = 0,
        .category = BATTLE_CATEGORY_STATUS,
        .zMove = { .effect = Z_EFFECT_SPD_UP_1 },
        .ignoresSubstitute = B_UPDATED_MOVE_FLAGS >= GEN_6,
        .magicCoatAffected = TRUE,
        .soundMove = TRUE,
    },

    [MOVE_SONIC_BOOM] =
    {
        .effect = EFFECT_SONICBOOM,
        .power = 1,
        .type = TYPE_NORMAL,
        .accuracy = 90,
        .pp = 20,
        .secondaryEffectChance = 0,
        .target = MOVE_TARGET_SELECTED,
        .priority = 0,
        .category = BATTLE_CATEGORY_SPECIAL,
    },

    [MOVE_DISABLE] =
    {
        #if B_UPDATED_MOVE_DATA >= GEN_5
            .accuracy = 100,
        #elif B_UPDATED_MOVE_DATA == GEN_4
            .accuracy = 80,
        #else
            .accuracy = 55,
        #endif
        .effect = EFFECT_DISABLE,
        .power = 0,
        .type = TYPE_NORMAL,
        .pp = 20,
        .secondaryEffectChance = 0,
        .target = MOVE_TARGET_SELECTED,
        .priority = 0,
        .category = BATTLE_CATEGORY_STATUS,
        .zMove = { .effect = Z_EFFECT_RESET_STATS },
        .ignoresSubstitute = TRUE,
        .magicCoatAffected = B_UPDATED_MOVE_FLAGS >= GEN_5,
    },

    [MOVE_ACID] =
    {
        #if B_UPDATED_MOVE_DATA >= GEN_4
            .effect = EFFECT_SPECIAL_DEFENSE_DOWN_HIT,
        #else
            .effect = EFFECT_DEFENSE_DOWN_HIT,
        #endif
        .power = 40,
        .type = TYPE_POISON,
        .accuracy = 100,
        .pp = 30,
        .secondaryEffectChance = 10,
        .target = MOVE_TARGET_BOTH,
        .priority = 0,
        .category = BATTLE_CATEGORY_SPECIAL,
        .sheerForceBoost = TRUE,
    },

    [MOVE_EMBER] =
    {
        .effect = EFFECT_BURN_HIT,
        .power = 40,
        .type = TYPE_FIRE,
        .accuracy = 100,
        .pp = 25,
        .secondaryEffectChance = 10,
        .target = MOVE_TARGET_SELECTED,
        .priority = 0,
        .category = BATTLE_CATEGORY_SPECIAL,
        .sheerForceBoost = TRUE,
    },

    [MOVE_FLAMETHROWER] =
    {
        #if B_UPDATED_MOVE_DATA >= GEN_6
            .power = 90,
        #else
            .power = 95,
        #endif
        .effect = EFFECT_BURN_HIT,
        .type = TYPE_FIRE,
        .accuracy = 100,
        .pp = 15,
        .secondaryEffectChance = 10,
        .target = MOVE_TARGET_SELECTED,
        .priority = 0,
        .category = BATTLE_CATEGORY_SPECIAL,
        .sheerForceBoost = TRUE,
    },

    [MOVE_MIST] =
    {
        .effect = EFFECT_MIST,
        .power = 0,
        .type = TYPE_ICE,
        .accuracy = 0,
        .pp = 30,
        .secondaryEffectChance = 0,
        .target = MOVE_TARGET_USER,
        .priority = 0,
        .category = BATTLE_CATEGORY_STATUS,
        .zMove = { .effect = Z_EFFECT_RECOVER_HP },
        .ignoresProtect = TRUE,
        .mirrorMoveBanned = TRUE,
        .snatchAffected = TRUE,
    },

    [MOVE_WATER_GUN] =
    {
        .effect = EFFECT_HIT,
        .power = 40,
        .type = TYPE_WATER,
        .accuracy = 100,
        .pp = 25,
        .secondaryEffectChance = 0,
        .target = MOVE_TARGET_SELECTED,
        .priority = 0,
        .category = BATTLE_CATEGORY_SPECIAL,
    },

    [MOVE_HYDRO_PUMP] =
    {
        #if B_UPDATED_MOVE_DATA >= GEN_6
            .power = 110,
        #else
            .power = 120,
        #endif
        .effect = EFFECT_HIT,
        .type = TYPE_WATER,
        .accuracy = 80,
        .pp = 5,
        .secondaryEffectChance = 0,
        .target = MOVE_TARGET_SELECTED,
        .priority = 0,
        .category = BATTLE_CATEGORY_SPECIAL,
    },

    [MOVE_SURF] =
    {
        #if B_UPDATED_MOVE_DATA >= GEN_6
            .power = 90,
            .target = MOVE_TARGET_FOES_AND_ALLY,
        #elif B_UPDATED_MOVE_DATA >= GEN_4
            .power = 95,
            .target = MOVE_TARGET_FOES_AND_ALLY,
        #else
            .power = 95,
            .target = MOVE_TARGET_BOTH,
        #endif
        .effect = EFFECT_HIT,
        .type = TYPE_WATER,
        .accuracy = 100,
        .pp = 15,
        .secondaryEffectChance = 0,
        .priority = 0,
        .category = BATTLE_CATEGORY_SPECIAL,
        .damagesUnderwater = TRUE,
        .skyBattleBanned = TRUE,
    },

    [MOVE_ICE_BEAM] =
    {
        #if B_UPDATED_MOVE_DATA >= GEN_6
            .power = 90,
        #else
            .power = 95,
        #endif
        // The following effect is also relevant in battle_pike.c
        // If you cherry-pick this to use something other than the config, make sure to update it there too
        #if B_USE_FROSTBITE == TRUE
            .effect = EFFECT_FROSTBITE_HIT,
        #else
            .effect = EFFECT_FREEZE_HIT,
        #endif
        .type = TYPE_ICE,
        .accuracy = 100,
        .pp = 10,
        .secondaryEffectChance = 10,
        .target = MOVE_TARGET_SELECTED,
        .priority = 0,
        .category = BATTLE_CATEGORY_SPECIAL,
        .sheerForceBoost = TRUE,
    },

    [MOVE_BLIZZARD] =
    {
        #if B_UPDATED_MOVE_DATA >= GEN_6
            .power = 110,
        #else
            .power = 120,
        #endif
        #if B_USE_FROSTBITE == TRUE
            .effect = EFFECT_FROSTBITE_HIT,
        #else
            .effect = EFFECT_FREEZE_HIT,
        #endif
        .type = TYPE_ICE,
        .accuracy = 70,
        .pp = 5,
        .secondaryEffectChance = 10,
        .target = MOVE_TARGET_BOTH,
        .priority = 0,
        .category = BATTLE_CATEGORY_SPECIAL,
        .sheerForceBoost = TRUE,
        .windMove = TRUE,
    },

    [MOVE_PSYBEAM] =
    {
        .effect = EFFECT_CONFUSE_HIT,
        .power = 65,
        .type = TYPE_PSYCHIC,
        .accuracy = 100,
        .pp = 20,
        .secondaryEffectChance = 10,
        .target = MOVE_TARGET_SELECTED,
        .priority = 0,
        .category = BATTLE_CATEGORY_SPECIAL,
        .sheerForceBoost = TRUE,
    },

    [MOVE_BUBBLE_BEAM] =
    {
        .effect = EFFECT_SPEED_DOWN_HIT,
        .power = 65,
        .type = TYPE_WATER,
        .accuracy = 100,
        .pp = 20,
        .secondaryEffectChance = 10,
        .target = MOVE_TARGET_SELECTED,
        .priority = 0,
        .category = BATTLE_CATEGORY_SPECIAL,
        .sheerForceBoost = TRUE,
    },

    [MOVE_AURORA_BEAM] =
    {
        .effect = EFFECT_ATTACK_DOWN_HIT,
        .power = 65,
        .type = TYPE_ICE,
        .accuracy = 100,
        .pp = 20,
        .secondaryEffectChance = 10,
        .target = MOVE_TARGET_SELECTED,
        .priority = 0,
        .category = BATTLE_CATEGORY_SPECIAL,
        .sheerForceBoost = TRUE,
    },

    [MOVE_HYPER_BEAM] =
    {
        .effect = EFFECT_RECHARGE,
        .power = 150,
        .type = TYPE_NORMAL,
        .accuracy = 90,
        .pp = 5,
        .secondaryEffectChance = 0,
        .target = MOVE_TARGET_SELECTED,
        .priority = 0,
        .category = BATTLE_CATEGORY_SPECIAL,
        .ignoresKingsRock = B_UPDATED_MOVE_FLAGS < GEN_3,
    },

    [MOVE_PECK] =
    {
        .effect = EFFECT_HIT,
        .power = 35,
        .type = TYPE_FLYING,
        .accuracy = 100,
        .pp = 35,
        .secondaryEffectChance = 0,
        .target = MOVE_TARGET_SELECTED,
        .priority = 0,
        .category = BATTLE_CATEGORY_PHYSICAL,
        .makesContact = TRUE,
    },

    [MOVE_DRILL_PECK] =
    {
        .effect = EFFECT_HIT,
        .power = 80,
        .type = TYPE_FLYING,
        .accuracy = 100,
        .pp = 20,
        .secondaryEffectChance = 0,
        .target = MOVE_TARGET_SELECTED,
        .priority = 0,
        .category = BATTLE_CATEGORY_PHYSICAL,
        .makesContact = TRUE,
    },

    [MOVE_SUBMISSION] =
    {
        #if B_UPDATED_MOVE_DATA >= GEN_6
            .pp = 20,
        #else
            .pp = 25,
        #endif
        .effect = EFFECT_RECOIL,
        .power = 80,
        .type = TYPE_FIGHTING,
        .accuracy = 80,
        .recoil = 25,
        .secondaryEffectChance = 0,
        .target = MOVE_TARGET_SELECTED,
        .priority = 0,
        .category = BATTLE_CATEGORY_PHYSICAL,
        .makesContact = TRUE,
    },

    [MOVE_LOW_KICK] =
    {
        .effect = EFFECT_LOW_KICK,
        .power = 1,
        .type = TYPE_FIGHTING,
        .accuracy = 100,
        .pp = 20,
        .secondaryEffectChance = 0,
        .target = MOVE_TARGET_SELECTED,
        .priority = 0,
        .category = BATTLE_CATEGORY_PHYSICAL,
        .makesContact = TRUE,
    },

    [MOVE_COUNTER] =
    {
        .effect = EFFECT_COUNTER,
        .power = 1,
        .type = TYPE_FIGHTING,
        .accuracy = 100,
        .pp = 20,
        .secondaryEffectChance = 0,
        .target = MOVE_TARGET_DEPENDS,
        .priority = -5,
        .category = BATTLE_CATEGORY_PHYSICAL,
        .makesContact = TRUE,
        .ignoresKingsRock = B_UPDATED_MOVE_FLAGS < GEN_5, // && B_UPDATED_MOVE_FLAGS > GEN_2
        .meFirstBanned = TRUE,
        .metronomeBanned = TRUE, // B_UPDATED_MOVE_FLAGS >= GEN_2
        .copycatBanned = TRUE,
        .assistBanned = TRUE,
    },

    [MOVE_SEISMIC_TOSS] =
    {
        .effect = EFFECT_LEVEL_DAMAGE,
        .power = 1,
        .type = TYPE_FIGHTING,
        .accuracy = 100,
        .pp = 20,
        .secondaryEffectChance = 0,
        .target = MOVE_TARGET_SELECTED,
        .priority = 0,
        .category = BATTLE_CATEGORY_PHYSICAL,
        .makesContact = TRUE,
        .skyBattleBanned = TRUE,
    },

    [MOVE_STRENGTH] =
    {
        .effect = EFFECT_HIT,
        .power = 80,
        .type = TYPE_NORMAL,
        .accuracy = 100,
        .pp = 15,
        .secondaryEffectChance = 0,
        .target = MOVE_TARGET_SELECTED,
        .priority = 0,
        .category = BATTLE_CATEGORY_PHYSICAL,
        .makesContact = TRUE,
    },

    [MOVE_ABSORB] =
    {
        #if B_UPDATED_MOVE_DATA >= GEN_4
            .pp = 25,
        #else
            .pp = 20,
        #endif
        .effect = EFFECT_ABSORB,
        .power = 20,
        .type = TYPE_GRASS,
        .accuracy = 100,
        .secondaryEffectChance = 0,
        .target = MOVE_TARGET_SELECTED,
        .priority = 0,
        .category = BATTLE_CATEGORY_SPECIAL,
        .ignoresKingsRock = B_UPDATED_MOVE_FLAGS < GEN_5, // && B_UPDATED_MOVE_FLAGS > GEN_2
        .healBlockBanned = B_HEAL_BLOCKING >= GEN_6,
    },

    [MOVE_MEGA_DRAIN] =
    {
        #if B_UPDATED_MOVE_DATA >= GEN_4
            .pp = 15,
        #else
            .pp = 10,
        #endif
        .effect = EFFECT_ABSORB,
        .power = 40,
        .type = TYPE_GRASS,
        .accuracy = 100,
        .secondaryEffectChance = 0,
        .target = MOVE_TARGET_SELECTED,
        .priority = 0,
        .category = BATTLE_CATEGORY_SPECIAL,
        .ignoresKingsRock = B_UPDATED_MOVE_FLAGS < GEN_5, // && B_UPDATED_MOVE_FLAGS > GEN_2
        .healBlockBanned = B_HEAL_BLOCKING >= GEN_6,
    },

    [MOVE_LEECH_SEED] =
    {
        .effect = EFFECT_LEECH_SEED,
        .power = 0,
        .type = TYPE_GRASS,
        .accuracy = 90,
        .pp = 10,
        .secondaryEffectChance = 0,
        .target = MOVE_TARGET_SELECTED,
        .priority = 0,
        .category = BATTLE_CATEGORY_STATUS,
        .zMove = { .effect = Z_EFFECT_RESET_STATS },
        .magicCoatAffected = TRUE,
    },

    [MOVE_GROWTH] =
    {
        #if B_UPDATED_MOVE_DATA >= GEN_6
            .pp = 20,
        #else
            .pp = 40,
        #endif
        #if B_GROWTH_STAT_RAISE >= GEN_5
            .effect = EFFECT_GROWTH,
        #else
            .effect = EFFECT_SPECIAL_ATTACK_UP,
        #endif
        .power = 0,
        .type = TYPE_NORMAL,
        .accuracy = 0,
        .secondaryEffectChance = 0,
        .target = MOVE_TARGET_USER,
        .priority = 0,
        .category = BATTLE_CATEGORY_STATUS,
        .zMove = { .effect = Z_EFFECT_SPATK_UP_1 },
        .ignoresProtect = TRUE,
        .mirrorMoveBanned = TRUE,
        .snatchAffected = TRUE,
    },

    [MOVE_RAZOR_LEAF] =
    {
        .effect = EFFECT_HIT,
        .power = 55,
        .type = TYPE_GRASS,
        .accuracy = 95,
        .criticalHitStage = 1,
        .pp = 25,
        .secondaryEffectChance = 0,
        .target = MOVE_TARGET_BOTH,
        .priority = 0,
        .category = BATTLE_CATEGORY_PHYSICAL,
        .slicingMove = TRUE,
    },

    [MOVE_SOLAR_BEAM] =
    {
        .effect = EFFECT_SOLAR_BEAM,
        .power = 120,
        .type = TYPE_GRASS,
        .accuracy = 100,
        .pp = 10,
        .secondaryEffectChance = 0,
        .target = MOVE_TARGET_SELECTED,
        .priority = 0,
        .category = BATTLE_CATEGORY_SPECIAL,
        .twoTurnMove = TRUE,
        .sleepTalkBanned = TRUE,
        .instructBanned = TRUE,
    },

    [MOVE_POISON_POWDER] =
    {
        .effect = EFFECT_POISON,
        .power = 0,
        .type = TYPE_POISON,
        .accuracy = 75,
        .pp = 35,
        .secondaryEffectChance = 0,
        .target = MOVE_TARGET_SELECTED,
        .priority = 0,
        .category = BATTLE_CATEGORY_STATUS,
        .zMove = { .effect = Z_EFFECT_DEF_UP_1 },
        .magicCoatAffected = TRUE,
        .powderMove = TRUE,
    },

    [MOVE_STUN_SPORE] =
    {
        .effect = EFFECT_PARALYZE,
        .power = 0,
        .type = TYPE_GRASS,
        .accuracy = 75,
        .pp = 30,
        .secondaryEffectChance = 0,
        .target = MOVE_TARGET_SELECTED,
        .priority = 0,
        .category = BATTLE_CATEGORY_STATUS,
        .zMove = { .effect = Z_EFFECT_SPDEF_UP_1 },
        .magicCoatAffected = TRUE,
        .powderMove = TRUE,
    },

    [MOVE_SLEEP_POWDER] =
    {
        .effect = EFFECT_SLEEP,
        .power = 0,
        .type = TYPE_GRASS,
        .accuracy = 75,
        .pp = 15,
        .secondaryEffectChance = 0,
        .target = MOVE_TARGET_SELECTED,
        .priority = 0,
        .category = BATTLE_CATEGORY_STATUS,
        .zMove = { .effect = Z_EFFECT_SPD_UP_1 },
        .magicCoatAffected = TRUE,
        .powderMove = TRUE,
    },

    [MOVE_PETAL_DANCE] =
    {
        #if B_UPDATED_MOVE_DATA >= GEN_5
            .power = 120,
            .pp = 10,
        #elif B_UPDATED_MOVE_DATA == GEN_4
            .power = 90,
            .pp = 20,
        #else
            .power = 70,
            .pp = 20,
        #endif
        .effect = EFFECT_RAMPAGE,
        .type = TYPE_GRASS,
        .accuracy = 100,
        .secondaryEffectChance = 100,
        .target = MOVE_TARGET_RANDOM,
        .priority = 0,
        .category = BATTLE_CATEGORY_SPECIAL,
        .makesContact = TRUE,
        .danceMove = TRUE,
        .instructBanned = TRUE,
    },

    [MOVE_STRING_SHOT] =
    {
        #if B_UPDATED_MOVE_DATA >= GEN_6
            .effect = EFFECT_SPEED_DOWN_2,
        #else
            .effect = EFFECT_SPEED_DOWN,
        #endif
        .power = 0,
        .type = TYPE_BUG,
        .accuracy = 95,
        .pp = 40,
        .secondaryEffectChance = 0,
        .target = MOVE_TARGET_BOTH,
        .priority = 0,
        .category = BATTLE_CATEGORY_STATUS,
        .zMove = { .effect = Z_EFFECT_SPD_UP_1 },
        .magicCoatAffected = TRUE,
    },

    [MOVE_DRAGON_RAGE] =
    {
        .effect = EFFECT_DRAGON_RAGE,
        .power = 1,
        .type = TYPE_DRAGON,
        .accuracy = 100,
        .pp = 10,
        .secondaryEffectChance = 0,
        .target = MOVE_TARGET_SELECTED,
        .priority = 0,
        .category = BATTLE_CATEGORY_SPECIAL,
        .ignoresKingsRock = (B_UPDATED_MOVE_FLAGS == GEN_4) || (B_UPDATED_MOVE_FLAGS < GEN_3),
    },

    [MOVE_FIRE_SPIN] =
    {
        #if B_UPDATED_MOVE_DATA >= GEN_5
            .power = 35,
            .accuracy = 85,
        #else
            .power = 15,
            .accuracy = 70,
        #endif
        .effect = EFFECT_TRAP,
        .type = TYPE_FIRE,
        .pp = 15,
        .secondaryEffectChance = 100,
        .target = MOVE_TARGET_SELECTED,
        .priority = 0,
        .category = BATTLE_CATEGORY_SPECIAL,
        .ignoresKingsRock = B_UPDATED_MOVE_FLAGS < GEN_3,
    },

    [MOVE_THUNDER_SHOCK] =
    {
        .effect = EFFECT_PARALYZE_HIT,
        .power = 40,
        .type = TYPE_ELECTRIC,
        .accuracy = 100,
        .pp = 30,
        .secondaryEffectChance = 10,
        .target = MOVE_TARGET_SELECTED,
        .priority = 0,
        .category = BATTLE_CATEGORY_SPECIAL,
        .sheerForceBoost = TRUE,
    },

    [MOVE_THUNDERBOLT] =
    {
        #if B_UPDATED_MOVE_DATA >= GEN_6
            .power = 90,
        #else
            .power = 95,
        #endif
        .effect = EFFECT_PARALYZE_HIT,
        .type = TYPE_ELECTRIC,
        .accuracy = 100,
        .pp = 15,
        .secondaryEffectChance = 10,
        .target = MOVE_TARGET_SELECTED,
        .priority = 0,
        .category = BATTLE_CATEGORY_SPECIAL,
        .sheerForceBoost = TRUE,
    },

    [MOVE_THUNDER_WAVE] =
    {
        #if B_UPDATED_MOVE_DATA >= GEN_7
            .accuracy = 90,
        #else
            .accuracy = 100,
        #endif
        .effect = EFFECT_PARALYZE,
        .power = 0,
        .type = TYPE_ELECTRIC,
        .pp = 20,
        .secondaryEffectChance = 0,
        .target = MOVE_TARGET_SELECTED,
        .priority = 0,
        .category = BATTLE_CATEGORY_STATUS,
        .zMove = { .effect = Z_EFFECT_SPDEF_UP_1 },
        .magicCoatAffected = TRUE,
    },

    [MOVE_THUNDER] =
    {
        #if B_UPDATED_MOVE_DATA >= GEN_6
            .power = 110,
        #else
            .power = 120,
        #endif
        .effect = EFFECT_THUNDER,
        .type = TYPE_ELECTRIC,
        .accuracy = 70,
        .pp = 10,
        .secondaryEffectChance = 30,
        .target = MOVE_TARGET_SELECTED,
        .priority = 0,
        .category = BATTLE_CATEGORY_SPECIAL,
        .sheerForceBoost = TRUE,
        .damagesAirborne = TRUE,
    },

    [MOVE_ROCK_THROW] =
    {
        .effect = EFFECT_HIT,
        .power = 50,
        .type = TYPE_ROCK,
        .accuracy = 90,
        .pp = 15,
        .secondaryEffectChance = 0,
        .target = MOVE_TARGET_SELECTED,
        .priority = 0,
        .category = BATTLE_CATEGORY_PHYSICAL,
    },

    [MOVE_EARTHQUAKE] =
    {
        .effect = EFFECT_EARTHQUAKE,
        .power = 100,
        .type = TYPE_GROUND,
        .accuracy = 100,
        .pp = 10,
        .secondaryEffectChance = 0,
        .target = MOVE_TARGET_FOES_AND_ALLY,
        .priority = 0,
        .category = BATTLE_CATEGORY_PHYSICAL,
        .ignoresKingsRock = B_UPDATED_MOVE_FLAGS < GEN_3,
        .damagesUnderground = TRUE,
        .skyBattleBanned = TRUE,
    },

    [MOVE_FISSURE] =
    {
        .effect = EFFECT_OHKO,
        .power = 1,
        .type = TYPE_GROUND,
        .accuracy = 30,
        .pp = 5,
        .secondaryEffectChance = 0,
        .target = MOVE_TARGET_SELECTED,
        .priority = 0,
        .category = BATTLE_CATEGORY_PHYSICAL,
        .damagesUnderground = TRUE,
        .skyBattleBanned = TRUE,
    },

    [MOVE_DIG] =
    {
        #if B_UPDATED_MOVE_DATA >= GEN_4
            .power = 80,
        #else
            .power = 60,
        #endif
        .effect = EFFECT_SEMI_INVULNERABLE,
        .type = TYPE_GROUND,
        .accuracy = 100,
        .pp = 10,
        .secondaryEffectChance = 0,
        .target = MOVE_TARGET_SELECTED,
        .priority = 0,
        .category = BATTLE_CATEGORY_PHYSICAL,
        .twoTurnMove = TRUE,
        .makesContact = TRUE,
        .sleepTalkBanned = TRUE,
        .instructBanned = TRUE,
        .assistBanned = TRUE,
        .skyBattleBanned = TRUE,
    },

    [MOVE_TOXIC] =
    {
        #if B_UPDATED_MOVE_DATA >= GEN_5
            .accuracy = 90,
        #else
            .accuracy = 85,
        #endif
        .effect = EFFECT_TOXIC,
        .power = 0,
        .type = TYPE_POISON,
        .pp = 10,
        .secondaryEffectChance = 100,
        .target = MOVE_TARGET_SELECTED,
        .priority = 0,
        .category = BATTLE_CATEGORY_STATUS,
        .zMove = { .effect = Z_EFFECT_DEF_UP_1 },
        .magicCoatAffected = TRUE,
    },

    [MOVE_CONFUSION] =
    {
        .effect = EFFECT_CONFUSE_HIT,
        .power = 50,
        .type = TYPE_PSYCHIC,
        .accuracy = 100,
        .pp = 25,
        .secondaryEffectChance = 10,
        .target = MOVE_TARGET_SELECTED,
        .priority = 0,
        .category = BATTLE_CATEGORY_SPECIAL,
        .sheerForceBoost = TRUE,
    },

    [MOVE_PSYCHIC] =
    {
        .effect = EFFECT_SPECIAL_DEFENSE_DOWN_HIT,
        .power = 90,
        .type = TYPE_PSYCHIC,
        .accuracy = 100,
        .pp = 10,
        .secondaryEffectChance = 10,
        .target = MOVE_TARGET_SELECTED,
        .priority = 0,
        .category = BATTLE_CATEGORY_SPECIAL,
        .sheerForceBoost = TRUE,
    },

    [MOVE_HYPNOSIS] =
    {
        .effect = EFFECT_SLEEP,
        .power = 0,
        .type = TYPE_PSYCHIC,
        .accuracy = 60,
        .pp = 20,
        .secondaryEffectChance = 0,
        .target = MOVE_TARGET_SELECTED,
        .priority = 0,
        .category = BATTLE_CATEGORY_STATUS,
        .zMove = { .effect = Z_EFFECT_SPD_UP_1 },
        .magicCoatAffected = TRUE,
    },

    [MOVE_MEDITATE] =
    {
        .effect = EFFECT_ATTACK_UP,
        .power = 0,
        .type = TYPE_PSYCHIC,
        .accuracy = 0,
        .pp = 40,
        .secondaryEffectChance = 0,
        .target = MOVE_TARGET_USER,
        .priority = 0,
        .category = BATTLE_CATEGORY_STATUS,
        .zMove = { .effect = Z_EFFECT_ATK_UP_1 },
        .ignoresProtect = TRUE,
        .mirrorMoveBanned = TRUE,
        .snatchAffected = TRUE,
    },

    [MOVE_AGILITY] =
    {
        .effect = EFFECT_SPEED_UP_2,
        .power = 0,
        .type = TYPE_PSYCHIC,
        .accuracy = 0,
        .pp = 30,
        .secondaryEffectChance = 0,
        .target = MOVE_TARGET_USER,
        .priority = 0,
        .category = BATTLE_CATEGORY_STATUS,
        .zMove = { .effect = Z_EFFECT_RESET_STATS },
        .ignoresProtect = TRUE,
        .mirrorMoveBanned = TRUE,
        .snatchAffected = TRUE,
    },

    [MOVE_QUICK_ATTACK] =
    {
        .effect = EFFECT_HIT,
        .power = 40,
        .type = TYPE_NORMAL,
        .accuracy = 100,
        .pp = 30,
        .secondaryEffectChance = 0,
        .target = MOVE_TARGET_SELECTED,
        .priority = 1,
        .category = BATTLE_CATEGORY_PHYSICAL,
        .makesContact = TRUE,
    },

    [MOVE_RAGE] =
    {
        .effect = EFFECT_RAGE,
        .power = 20,
        .type = TYPE_NORMAL,
        .accuracy = 100,
        .pp = 20,
        .secondaryEffectChance = 0,
        .target = MOVE_TARGET_SELECTED,
        .priority = 0,
        .category = BATTLE_CATEGORY_PHYSICAL,
        .makesContact = TRUE,
    },

    [MOVE_TELEPORT] =
    {
        .effect = EFFECT_TELEPORT,
        .power = 0,
        .type = TYPE_PSYCHIC,
        .accuracy = 0,
        .pp = 20,
        .secondaryEffectChance = 0,
        .target = MOVE_TARGET_USER,
        .priority = -6,
        .category = BATTLE_CATEGORY_STATUS,
        .zMove = { .effect = Z_EFFECT_RECOVER_HP },
        .ignoresProtect = TRUE,
        .mirrorMoveBanned = TRUE,
    },

    [MOVE_NIGHT_SHADE] =
    {
        .effect = EFFECT_LEVEL_DAMAGE,
        .power = 1,
        .type = TYPE_GHOST,
        .accuracy = 100,
        .pp = 15,
        .secondaryEffectChance = 0,
        .target = MOVE_TARGET_SELECTED,
        .priority = 0,
        .category = BATTLE_CATEGORY_SPECIAL,
    },

    [MOVE_MIMIC] =
    {
        .effect = EFFECT_MIMIC,
        .power = 0,
        .type = TYPE_NORMAL,
        .accuracy = 0,
        .pp = 10,
        .secondaryEffectChance = 0,
        .target = MOVE_TARGET_SELECTED,
        .priority = 0,
        .category = BATTLE_CATEGORY_STATUS,
        .zMove = { .effect = Z_EFFECT_ACC_UP_1 },
        .ignoresSubstitute = TRUE,
        .mimicBanned = TRUE,
        .metronomeBanned = TRUE, // B_UPDATED_MOVE_FLAGS >= GEN_2
        .copycatBanned = TRUE,
        .sleepTalkBanned = TRUE,
        .instructBanned = TRUE,
        .encoreBanned = TRUE,
        .assistBanned = TRUE,
    },

    [MOVE_SCREECH] =
    {
        .effect = EFFECT_DEFENSE_DOWN_2,
        .power = 0,
        .type = TYPE_NORMAL,
        .accuracy = 85,
        .pp = 40,
        .secondaryEffectChance = 0,
        .target = MOVE_TARGET_SELECTED,
        .priority = 0,
        .category = BATTLE_CATEGORY_STATUS,
        .zMove = { .effect = Z_EFFECT_ATK_UP_1 },
        .ignoresSubstitute = B_UPDATED_MOVE_FLAGS >= GEN_6,
        .magicCoatAffected = TRUE,
        .soundMove = TRUE,
    },

    [MOVE_DOUBLE_TEAM] =
    {
        .effect = EFFECT_EVASION_UP,
        .power = 0,
        .type = TYPE_NORMAL,
        .accuracy = 0,
        .pp = 15,
        .secondaryEffectChance = 0,
        .target = MOVE_TARGET_USER,
        .priority = 0,
        .category = BATTLE_CATEGORY_STATUS,
        .zMove = { .effect = Z_EFFECT_RESET_STATS },
        .ignoresProtect = TRUE,
        .mirrorMoveBanned = TRUE,
        .snatchAffected = TRUE,
    },

    [MOVE_RECOVER] =
    {
        #if B_UPDATED_MOVE_DATA >= GEN_9
            .pp = 5,
        #elif B_UPDATED_MOVE_DATA >= GEN_4
            .pp = 10,
        #else
            .pp = 20,
        #endif
        .effect = EFFECT_RESTORE_HP,
        .power = 0,
        .type = TYPE_NORMAL,
        .accuracy = 0,
        .secondaryEffectChance = 0,
        .target = MOVE_TARGET_USER,
        .priority = 0,
        .category = BATTLE_CATEGORY_STATUS,
        .zMove = { .effect = Z_EFFECT_RESET_STATS },
        .ignoresProtect = TRUE,
        .mirrorMoveBanned = TRUE,
        .healBlockBanned = TRUE,
        .snatchAffected = TRUE,
    },

    [MOVE_HARDEN] =
    {
        .effect = EFFECT_DEFENSE_UP,
        .power = 0,
        .type = TYPE_NORMAL,
        .accuracy = 0,
        .pp = 30,
        .secondaryEffectChance = 0,
        .target = MOVE_TARGET_USER,
        .priority = 0,
        .category = BATTLE_CATEGORY_STATUS,
        .zMove = { .effect = Z_EFFECT_DEF_UP_1 },
        .ignoresProtect = TRUE,
        .mirrorMoveBanned = TRUE,
        .snatchAffected = TRUE,
    },

    [MOVE_MINIMIZE] =
    {
        #if B_UPDATED_MOVE_DATA >= GEN_6
            .pp = 10,
        #else
            .pp = 20,
        #endif
        .effect = EFFECT_MINIMIZE,
        .power = 0,
        .type = TYPE_NORMAL,
        .accuracy = 0,
        .secondaryEffectChance = 0,
        .target = MOVE_TARGET_USER,
        .priority = 0,
        .category = BATTLE_CATEGORY_STATUS,
        .zMove = { .effect = Z_EFFECT_RESET_STATS },
        .ignoresProtect = TRUE,
        .mirrorMoveBanned = TRUE,
        .snatchAffected = TRUE,
    },

    [MOVE_SMOKESCREEN] =
    {
        .effect = EFFECT_ACCURACY_DOWN,
        .power = 0,
        .type = TYPE_NORMAL,
        .accuracy = 100,
        .pp = 20,
        .secondaryEffectChance = 0,
        .target = MOVE_TARGET_SELECTED,
        .priority = 0,
        .category = BATTLE_CATEGORY_STATUS,
        .zMove = { .effect = Z_EFFECT_EVSN_UP_1 },
        .magicCoatAffected = TRUE,
    },

    [MOVE_CONFUSE_RAY] =
    {
        .effect = EFFECT_CONFUSE,
        .power = 0,
        .type = TYPE_GHOST,
        .accuracy = 100,
        .pp = 10,
        .secondaryEffectChance = 0,
        .target = MOVE_TARGET_SELECTED,
        .priority = 0,
        .category = BATTLE_CATEGORY_STATUS,
        .zMove = { .effect = Z_EFFECT_SPATK_UP_1 },
        .magicCoatAffected = TRUE,
    },

    [MOVE_WITHDRAW] =
    {
        .effect = EFFECT_DEFENSE_UP,
        .power = 0,
        .type = TYPE_WATER,
        .accuracy = 0,
        .pp = 40,
        .secondaryEffectChance = 0,
        .target = MOVE_TARGET_USER,
        .priority = 0,
        .category = BATTLE_CATEGORY_STATUS,
        .zMove = { .effect = Z_EFFECT_DEF_UP_1 },
        .ignoresProtect = TRUE,
        .mirrorMoveBanned = TRUE,
        .snatchAffected = TRUE,
    },

    [MOVE_DEFENSE_CURL] =
    {
        .effect = EFFECT_DEFENSE_CURL,
        .power = 0,
        .type = TYPE_NORMAL,
        .accuracy = 0,
        .pp = 40,
        .secondaryEffectChance = 0,
        .target = MOVE_TARGET_USER,
        .priority = 0,
        .category = BATTLE_CATEGORY_STATUS,
        .zMove = { .effect = Z_EFFECT_ACC_UP_1 },
        .ignoresProtect = TRUE,
        .mirrorMoveBanned = TRUE,
        .snatchAffected = TRUE,
    },

    [MOVE_BARRIER] =
    {
        #if B_UPDATED_MOVE_DATA >= GEN_6
            .pp = 20,
        #else
            .pp = 30,
        #endif
        .effect = EFFECT_DEFENSE_UP_2,
        .power = 0,
        .type = TYPE_PSYCHIC,
        .accuracy = 0,
        .secondaryEffectChance = 0,
        .target = MOVE_TARGET_USER,
        .priority = 0,
        .category = BATTLE_CATEGORY_STATUS,
        .zMove = { .effect = Z_EFFECT_RESET_STATS },
        .ignoresProtect = TRUE,
        .mirrorMoveBanned = TRUE,
        .snatchAffected = TRUE,
    },

    [MOVE_LIGHT_SCREEN] =
    {
        .effect = EFFECT_LIGHT_SCREEN,
        .power = 0,
        .type = TYPE_PSYCHIC,
        .accuracy = 0,
        .pp = 30,
        .secondaryEffectChance = 0,
        .target = MOVE_TARGET_USER,
        .priority = 0,
        .category = BATTLE_CATEGORY_STATUS,
        .zMove = { .effect = Z_EFFECT_SPDEF_UP_1 },
        .ignoresProtect = TRUE,
        .mirrorMoveBanned = TRUE,
        .snatchAffected = TRUE,
    },

    [MOVE_HAZE] =
    {
        .effect = EFFECT_HAZE,
        .power = 0,
        .type = TYPE_ICE,
        .accuracy = 0,
        .pp = 30,
        .secondaryEffectChance = 0,
        .target = MOVE_TARGET_ALL_BATTLERS,
        .priority = 0,
        .category = BATTLE_CATEGORY_STATUS,
        .zMove = { .effect = Z_EFFECT_RECOVER_HP },
        .ignoresProtect = TRUE,
        .ignoresSubstitute = TRUE,
        .mirrorMoveBanned = TRUE,
    },

    [MOVE_REFLECT] =
    {
        .effect = EFFECT_REFLECT,
        .power = 0,
        .type = TYPE_PSYCHIC,
        .accuracy = 0,
        .pp = 20,
        .secondaryEffectChance = 0,
        .target = MOVE_TARGET_USER,
        .priority = 0,
        .category = BATTLE_CATEGORY_STATUS,
        .zMove = { .effect = Z_EFFECT_DEF_UP_1 },
        .ignoresProtect = TRUE,
        .mirrorMoveBanned = TRUE,
        .snatchAffected = TRUE,
    },

    [MOVE_FOCUS_ENERGY] =
    {
        .effect = EFFECT_FOCUS_ENERGY,
        .power = 0,
        .type = TYPE_NORMAL,
        .accuracy = 0,
        .pp = 30,
        .secondaryEffectChance = 0,
        .target = MOVE_TARGET_USER,
        .priority = 0,
        .category = BATTLE_CATEGORY_STATUS,
        .zMove = { .effect = Z_EFFECT_ACC_UP_1 },
        .ignoresProtect = TRUE,
        .mirrorMoveBanned = TRUE,
        .snatchAffected = TRUE,
    },

    [MOVE_BIDE] =
    {
        #if B_UPDATED_MOVE_DATA >= GEN_4
            .accuracy = 0,
            .priority = 1,
        #else
            .accuracy = 100,
            .priority = 0,
        #endif
        .effect = EFFECT_BIDE,
        .power = 1,
        .type = TYPE_NORMAL,
        .pp = 10,
        .secondaryEffectChance = 0,
        .target = MOVE_TARGET_USER,
        .category = BATTLE_CATEGORY_PHYSICAL,
        .makesContact = TRUE,
        .sleepTalkBanned = TRUE,
        .instructBanned = TRUE,
        .mirrorMoveBanned = TRUE,
    },

    [MOVE_METRONOME] =
    {
        .effect = EFFECT_METRONOME,
        .power = 0,
        .type = TYPE_NORMAL,
        .accuracy = 0,
        .pp = 10,
        .secondaryEffectChance = 0,
        .target = MOVE_TARGET_DEPENDS,
        .priority = 0,
        .category = BATTLE_CATEGORY_STATUS,
        .ignoresProtect = TRUE,
        .mirrorMoveBanned = TRUE,
        .mimicBanned = TRUE,
        .metronomeBanned = TRUE,
        .copycatBanned = TRUE,
        .sleepTalkBanned = B_UPDATED_MOVE_FLAGS >= GEN_3,
        .instructBanned = TRUE,
        .encoreBanned = TRUE,
        .assistBanned = TRUE,
    },

    [MOVE_MIRROR_MOVE] =
    {
        .effect = EFFECT_MIRROR_MOVE,
        .power = 0,
        .type = TYPE_FLYING,
        .accuracy = 0,
        .pp = 20,
        .secondaryEffectChance = 0,
        .target = MOVE_TARGET_DEPENDS,
        .priority = 0,
        .category = BATTLE_CATEGORY_STATUS,
        .zMove = { .effect = Z_EFFECT_ATK_UP_2 },
        .mimicBanned = TRUE,
        .metronomeBanned = B_UPDATED_MOVE_FLAGS >= GEN_4,
        .copycatBanned = TRUE,
        .sleepTalkBanned = B_UPDATED_MOVE_FLAGS >= GEN_3,
        .instructBanned = TRUE,
        .encoreBanned = TRUE,
        .assistBanned = TRUE,
    },

    [MOVE_SELF_DESTRUCT] =
    {
        .effect = EFFECT_EXPLOSION,
        .power = 200,
        .type = TYPE_NORMAL,
        .accuracy = 100,
        .pp = 5,
        .secondaryEffectChance = 0,
        .target = MOVE_TARGET_FOES_AND_ALLY,
        .priority = 0,
        .category = BATTLE_CATEGORY_PHYSICAL,
        .parentalBondBanned = TRUE,
    },

    [MOVE_EGG_BOMB] =
    {
        .effect = EFFECT_HIT,
        .power = 100,
        .type = TYPE_NORMAL,
        .accuracy = 75,
        .pp = 10,
        .secondaryEffectChance = 0,
        .target = MOVE_TARGET_SELECTED,
        .priority = 0,
        .category = BATTLE_CATEGORY_PHYSICAL,
        .ballisticMove = TRUE,
    },

    [MOVE_LICK] =
    {
        #if B_UPDATED_MOVE_DATA >= GEN_6
            .power = 30,
        #else
            .power = 20,
        #endif
        .effect = EFFECT_PARALYZE_HIT,
        .type = TYPE_GHOST,
        .accuracy = 100,
        .pp = 30,
        .secondaryEffectChance = 30,
        .target = MOVE_TARGET_SELECTED,
        .priority = 0,
        .category = BATTLE_CATEGORY_PHYSICAL,
        .makesContact = TRUE,
        .sheerForceBoost = TRUE,
    },

    [MOVE_SMOG] =
    {
        #if B_UPDATED_MOVE_DATA >= GEN_6
            .power = 30,
        #else
            .power = 20,
        #endif
        .effect = EFFECT_POISON_HIT,
        .type = TYPE_POISON,
        .accuracy = 70,
        .pp = 20,
        .secondaryEffectChance = 40,
        .target = MOVE_TARGET_SELECTED,
        .priority = 0,
        .category = BATTLE_CATEGORY_SPECIAL,
        .sheerForceBoost = TRUE,
    },

    [MOVE_SLUDGE] =
    {
        .effect = EFFECT_POISON_HIT,
        .power = 65,
        .type = TYPE_POISON,
        .accuracy = 100,
        .pp = 20,
        .secondaryEffectChance = 30,
        .target = MOVE_TARGET_SELECTED,
        .priority = 0,
        .category = BATTLE_CATEGORY_SPECIAL,
        .sheerForceBoost = TRUE,
    },

    [MOVE_BONE_CLUB] =
    {
        .effect = EFFECT_FLINCH_HIT,
        .power = 65,
        .type = TYPE_GROUND,
        .accuracy = 85,
        .pp = 20,
        .secondaryEffectChance = 10,
        .target = MOVE_TARGET_SELECTED,
        .priority = 0,
        .category = BATTLE_CATEGORY_PHYSICAL,
        .sheerForceBoost = TRUE,
    },

    [MOVE_FIRE_BLAST] =
    {
        #if B_UPDATED_MOVE_DATA >= GEN_6
            .power = 110,
        #else
            .power = 120,
        #endif
        .effect = EFFECT_BURN_HIT,
        .type = TYPE_FIRE,
        .accuracy = 85,
        .pp = 5,
        .secondaryEffectChance = 10,
        .target = MOVE_TARGET_SELECTED,
        .priority = 0,
        .category = BATTLE_CATEGORY_SPECIAL,
        .sheerForceBoost = TRUE,
    },

    [MOVE_WATERFALL] =
    {
        #if B_UPDATED_MOVE_DATA >= GEN_4
            .effect = EFFECT_FLINCH_HIT,
        #else
            .effect = EFFECT_HIT,
        #endif
        .power = 80,
        .type = TYPE_WATER,
        .accuracy = 100,
        .pp = 15,
        .secondaryEffectChance = 20,
        .target = MOVE_TARGET_SELECTED,
        .priority = 0,
        .category = BATTLE_CATEGORY_PHYSICAL,
        .makesContact = TRUE,
        .sheerForceBoost = TRUE,
    },

    [MOVE_CLAMP] =
    {
        #if B_UPDATED_MOVE_DATA >= GEN_5
            .accuracy = 85,
            .pp = 15,
        #else
            .accuracy = 75,
            .pp = 10,
        #endif
        .effect = EFFECT_TRAP,
        .power = 35,
        .type = TYPE_WATER,
        .secondaryEffectChance = 100,
        .target = MOVE_TARGET_SELECTED,
        .priority = 0,
        .category = BATTLE_CATEGORY_PHYSICAL,
        .makesContact = TRUE,
        .ignoresKingsRock = B_UPDATED_MOVE_FLAGS < GEN_3,
    },

    [MOVE_SWIFT] =
    {
        .effect = EFFECT_HIT,
        .power = 60,
        .type = TYPE_NORMAL,
        .accuracy = 0,
        .pp = 20,
        .secondaryEffectChance = 0,
        .target = MOVE_TARGET_BOTH,
        .priority = 0,
        .category = BATTLE_CATEGORY_SPECIAL,
    },

    [MOVE_SKULL_BASH] =
    {
        #if B_UPDATED_MOVE_DATA >= GEN_6
            .power = 130,
            .pp = 10,
        #else
            .power = 100,
            .pp = 15,
        #endif
        .effect = EFFECT_SKULL_BASH,
        .type = TYPE_NORMAL,
        .accuracy = 100,
        .secondaryEffectChance = 0,
        .target = MOVE_TARGET_SELECTED,
        .priority = 0,
        .category = BATTLE_CATEGORY_PHYSICAL,
        .twoTurnMove = TRUE,
        .makesContact = TRUE,
        .sleepTalkBanned = TRUE,
        .instructBanned = TRUE,
    },

    [MOVE_SPIKE_CANNON] =
    {
        .effect = EFFECT_MULTI_HIT,
        .power = 20,
        .type = TYPE_NORMAL,
        .accuracy = 100,
        .pp = 15,
        .secondaryEffectChance = 0,
        .target = MOVE_TARGET_SELECTED,
        .priority = 0,
        .category = BATTLE_CATEGORY_PHYSICAL,
    },

    [MOVE_CONSTRICT] =
    {
        .effect = EFFECT_SPEED_DOWN_HIT,
        .power = 10,
        .type = TYPE_NORMAL,
        .accuracy = 100,
        .pp = 35,
        .secondaryEffectChance = 10,
        .target = MOVE_TARGET_SELECTED,
        .priority = 0,
        .category = BATTLE_CATEGORY_PHYSICAL,
        .makesContact = TRUE,
        .sheerForceBoost = TRUE,
    },

    [MOVE_AMNESIA] =
    {
        .effect = EFFECT_SPECIAL_DEFENSE_UP_2,
        .power = 0,
        .type = TYPE_PSYCHIC,
        .accuracy = 0,
        .pp = 20,
        .secondaryEffectChance = 0,
        .target = MOVE_TARGET_USER,
        .priority = 0,
        .category = BATTLE_CATEGORY_STATUS,
        .zMove = { .effect = Z_EFFECT_RESET_STATS },
        .ignoresProtect = TRUE,
        .mirrorMoveBanned = TRUE,
        .snatchAffected = TRUE,
    },

    [MOVE_KINESIS] =
    {
        .effect = EFFECT_ACCURACY_DOWN,
        .power = 0,
        .type = TYPE_PSYCHIC,
        .accuracy = 80,
        .pp = 15,
        .secondaryEffectChance = 0,
        .target = MOVE_TARGET_SELECTED,
        .priority = 0,
        .category = BATTLE_CATEGORY_STATUS,
        .zMove = { .effect = Z_EFFECT_EVSN_UP_1 },
        .magicCoatAffected = B_UPDATED_MOVE_FLAGS >= GEN_5,
    },

    [MOVE_SOFT_BOILED] =
    {
        #if B_UPDATED_MOVE_DATA >= GEN_9
            .pp = 5,
        #else
            .pp = 10,
        #endif
        .effect = EFFECT_SOFTBOILED,
        .power = 0,
        .type = TYPE_NORMAL,
        .accuracy = 100,
        .secondaryEffectChance = 0,
        .target = MOVE_TARGET_USER,
        .priority = 0,
        .category = BATTLE_CATEGORY_STATUS,
        .zMove = { .effect = Z_EFFECT_RESET_STATS },
        .healBlockBanned = TRUE,
        .ignoresProtect = TRUE,
        .mirrorMoveBanned = TRUE,
        .snatchAffected = TRUE,
    },

    [MOVE_HIGH_JUMP_KICK] =
    {
        #if B_UPDATED_MOVE_DATA >= GEN_5
            .power = 130,
            .pp = 10,
        #elif B_UPDATED_MOVE_DATA == GEN_4
            .power = 100,
            .pp = 20,
        #else
            .power = 85,
            .pp = 20,
        #endif
        .effect = EFFECT_RECOIL_IF_MISS,
        .type = TYPE_FIGHTING,
        .accuracy = 90,
        .secondaryEffectChance = 0,
        .target = MOVE_TARGET_SELECTED,
        .priority = 0,
        .category = BATTLE_CATEGORY_PHYSICAL,
        .makesContact = TRUE,
        .gravityBanned = TRUE,
    },

    [MOVE_GLARE] =
    {
        #if B_UPDATED_MOVE_DATA >= GEN_6
            .accuracy = 100,
        #elif B_UPDATED_MOVE_DATA == GEN_5
            .accuracy = 90,
        #else
            .accuracy = 75,
        #endif
        .effect = EFFECT_PARALYZE,
        .power = 0,
        .type = TYPE_NORMAL,
        .pp = 30,
        .secondaryEffectChance = 0,
        .target = MOVE_TARGET_SELECTED,
        .priority = 0,
        .category = BATTLE_CATEGORY_STATUS,
        .zMove = { .effect = Z_EFFECT_SPDEF_UP_1 },
        .magicCoatAffected = TRUE,
    },

    [MOVE_DREAM_EATER] =
    {
        .effect = EFFECT_DREAM_EATER,
        .power = 100,
        .type = TYPE_PSYCHIC,
        .accuracy = 100,
        .pp = 15,
        .secondaryEffectChance = 0,
        .target = MOVE_TARGET_SELECTED,
        .priority = 0,
        .category = BATTLE_CATEGORY_SPECIAL,
        .healBlockBanned = B_HEAL_BLOCKING >= GEN_6,
    },

    [MOVE_POISON_GAS] =
    {
        #if B_UPDATED_MOVE_DATA >= GEN_6
            .accuracy = 90,
            .target = MOVE_TARGET_BOTH,
        #elif B_UPDATED_MOVE_DATA == GEN_5
            .accuracy = 80,
            .target = MOVE_TARGET_BOTH,
        #else
            .accuracy = 55,
            .target = MOVE_TARGET_SELECTED,
        #endif
        .effect = EFFECT_POISON,
        .power = 0,
        .type = TYPE_POISON,
        .pp = 40,
        .secondaryEffectChance = 0,
        .priority = 0,
        .category = BATTLE_CATEGORY_STATUS,
        .zMove = { .effect = Z_EFFECT_DEF_UP_1 },
        .magicCoatAffected = TRUE,
    },

    [MOVE_BARRAGE] =
    {
        .effect = EFFECT_MULTI_HIT,
        .power = 15,
        .type = TYPE_NORMAL,
        .accuracy = 85,
        .pp = 20,
        .secondaryEffectChance = 0,
        .target = MOVE_TARGET_SELECTED,
        .priority = 0,
        .category = BATTLE_CATEGORY_PHYSICAL,
        .ballisticMove = TRUE,
    },

    [MOVE_LEECH_LIFE] =
    {
        #if B_UPDATED_MOVE_DATA >= GEN_7
            .power = 80,
            .pp = 10,
        #else
            .power = 20,
            .pp = 15,
        #endif
        .effect = EFFECT_ABSORB,
        .type = TYPE_BUG,
        .accuracy = 100,
        .secondaryEffectChance = 0,
        .target = MOVE_TARGET_SELECTED,
        .priority = 0,
        .category = BATTLE_CATEGORY_PHYSICAL,
        .makesContact = TRUE,
        .ignoresKingsRock = B_UPDATED_MOVE_FLAGS < GEN_5, // && B_UPDATED_MOVE_FLAGS > GEN_2
        .healBlockBanned = B_HEAL_BLOCKING >= GEN_6,
    },

    [MOVE_LOVELY_KISS] =
    {
        .effect = EFFECT_SLEEP,
        .power = 0,
        .type = TYPE_NORMAL,
        .accuracy = 75,
        .pp = 10,
        .secondaryEffectChance = 0,
        .target = MOVE_TARGET_SELECTED,
        .priority = 0,
        .category = BATTLE_CATEGORY_STATUS,
        .zMove = { .effect = Z_EFFECT_SPD_UP_1 },
        .magicCoatAffected = TRUE,
    },

    [MOVE_SKY_ATTACK] =
    {
        .effect = EFFECT_TWO_TURNS_ATTACK,
        .power = 140,
        .type = TYPE_FLYING,
        .accuracy = 90,
        .pp = 5,
        .secondaryEffectChance = 30,
        .target = MOVE_TARGET_SELECTED,
        .priority = 0,
        .category = BATTLE_CATEGORY_PHYSICAL,
        .argument = MOVE_EFFECT_FLINCH,
        .twoTurnMove = TRUE,
        .sheerForceBoost = TRUE,
        .sleepTalkBanned = TRUE,
        .instructBanned = TRUE,
    },

    [MOVE_TRANSFORM] =
    {
        .effect = EFFECT_TRANSFORM,
        .power = 0,
        .type = TYPE_NORMAL,
        .accuracy = 0,
        .pp = 10,
        .secondaryEffectChance = 0,
        .target = MOVE_TARGET_SELECTED,
        .priority = 0,
        .category = BATTLE_CATEGORY_STATUS,
        .zMove = { .effect = Z_EFFECT_RECOVER_HP },
        .ignoresProtect = TRUE,
        .mirrorMoveBanned = TRUE,
        .mimicBanned = TRUE,
        .metronomeBanned = B_UPDATED_MOVE_FLAGS >= GEN_5,
        .copycatBanned = TRUE,
        .instructBanned = TRUE,
        .encoreBanned = TRUE,
        .assistBanned = TRUE,
    },

    [MOVE_BUBBLE] =
    {
        #if B_UPDATED_MOVE_DATA >= GEN_6
            .power = 40,
        #else
            .power = 20,
        #endif
        .effect = EFFECT_SPEED_DOWN_HIT,
        .type = TYPE_WATER,
        .accuracy = 100,
        .pp = 30,
        .secondaryEffectChance = 10,
        .target = MOVE_TARGET_BOTH,
        .priority = 0,
        .category = BATTLE_CATEGORY_SPECIAL,
        .sheerForceBoost = TRUE,
    },

    [MOVE_DIZZY_PUNCH] =
    {
        .effect = EFFECT_CONFUSE_HIT,
        .power = 70,
        .type = TYPE_NORMAL,
        .accuracy = 100,
        .pp = 10,
        .secondaryEffectChance = 20,
        .target = MOVE_TARGET_SELECTED,
        .priority = 0,
        .category = BATTLE_CATEGORY_PHYSICAL,
        .makesContact = TRUE,
        .punchingMove = TRUE,
        .sheerForceBoost = TRUE,
    },

    [MOVE_SPORE] =
    {
        .effect = EFFECT_SLEEP,
        .power = 0,
        .type = TYPE_GRASS,
        .accuracy = 100,
        .pp = 15,
        .secondaryEffectChance = 0,
        .target = MOVE_TARGET_SELECTED,
        .priority = 0,
        .category = BATTLE_CATEGORY_STATUS,
        .zMove = { .effect = Z_EFFECT_RESET_STATS },
        .magicCoatAffected = TRUE,
        .powderMove = TRUE,
    },

    [MOVE_FLASH] =
    {
        #if B_UPDATED_MOVE_DATA >= GEN_4
            .accuracy = 100,
        #else
            .accuracy = 70,
        #endif
        .effect = EFFECT_ACCURACY_DOWN,
        .power = 0,
        .type = TYPE_NORMAL,
        .pp = 20,
        .secondaryEffectChance = 0,
        .target = MOVE_TARGET_SELECTED,
        .priority = 0,
        .category = BATTLE_CATEGORY_STATUS,
        .zMove = { .effect = Z_EFFECT_EVSN_UP_1 },
        .magicCoatAffected = TRUE,
    },

    [MOVE_PSYWAVE] =
    {
        #if B_UPDATED_MOVE_DATA >= GEN_6
            .accuracy = 100,
        #else
            .accuracy = 80,
        #endif
        .effect = EFFECT_PSYWAVE,
        .power = 1,
        .type = TYPE_PSYCHIC,
        .pp = 15,
        .secondaryEffectChance = 0,
        .target = MOVE_TARGET_SELECTED,
        .priority = 0,
        .category = BATTLE_CATEGORY_SPECIAL,
    },

    [MOVE_SPLASH] =
    {
        .effect = EFFECT_DO_NOTHING,
        .power = 0,
        .type = TYPE_NORMAL,
        .accuracy = 0,
        .pp = 40,
        .secondaryEffectChance = 0,
        .target = MOVE_TARGET_USER,
        .priority = 0,
        .category = BATTLE_CATEGORY_STATUS,
        .zMove = { .effect = Z_EFFECT_ATK_UP_3 },
        .ignoresProtect = TRUE,
        .mirrorMoveBanned = TRUE,
        .gravityBanned = TRUE,
    },

    [MOVE_ACID_ARMOR] =
    {
        #if B_UPDATED_MOVE_DATA >= GEN_6
            .pp = 20,
        #else
            .pp = 40,
        #endif
        .effect = EFFECT_DEFENSE_UP_2,
        .power = 0,
        .type = TYPE_POISON,
        .accuracy = 0,
        .secondaryEffectChance = 0,
        .target = MOVE_TARGET_USER,
        .priority = 0,
        .category = BATTLE_CATEGORY_STATUS,
        .zMove = { .effect = Z_EFFECT_RESET_STATS },
        .snatchAffected = TRUE,
        .ignoresProtect = TRUE,
        .mirrorMoveBanned = TRUE,
    },

    [MOVE_CRABHAMMER] =
    {
        #if B_UPDATED_MOVE_DATA >= GEN_6
            .power = 100,
            .accuracy = 90,
        #elif B_UPDATED_MOVE_DATA == GEN_5
            .power = 90,
            .accuracy = 90,
        #else
            .power = 90,
            .accuracy = 85,
        #endif
        .effect = EFFECT_HIT,
        .type = TYPE_WATER,
        .criticalHitStage = 1,
        .pp = 10,
        .secondaryEffectChance = 0,
        .target = MOVE_TARGET_SELECTED,
        .priority = 0,
        .category = BATTLE_CATEGORY_PHYSICAL,
        .makesContact = TRUE,
    },

    [MOVE_EXPLOSION] =
    {
        .effect = EFFECT_EXPLOSION,
        .power = 250,
        .type = TYPE_NORMAL,
        .accuracy = 100,
        .pp = 5,
        .secondaryEffectChance = 0,
        .target = MOVE_TARGET_FOES_AND_ALLY,
        .priority = 0,
        .category = BATTLE_CATEGORY_PHYSICAL,
        .parentalBondBanned = TRUE,
    },

    [MOVE_FURY_SWIPES] =
    {
        .effect = EFFECT_MULTI_HIT,
        .power = 18,
        .type = TYPE_NORMAL,
        .accuracy = 80,
        .pp = 15,
        .secondaryEffectChance = 0,
        .target = MOVE_TARGET_SELECTED,
        .priority = 0,
        .category = BATTLE_CATEGORY_PHYSICAL,
        .makesContact = TRUE,
    },

    [MOVE_BONEMERANG] =
    {
        .effect = EFFECT_HIT,
        .power = 50,
        .type = TYPE_GROUND,
        .accuracy = 90,
        .pp = 10,
        .secondaryEffectChance = 0,
        .target = MOVE_TARGET_SELECTED,
        .priority = 0,
        .category = BATTLE_CATEGORY_PHYSICAL,
        .strikeCount = 2,
    },

    [MOVE_REST] =
    {
        #if B_UPDATED_MOVE_DATA >= GEN_9
            .pp = 5,
        #else
            .pp = 10,
        #endif
        .effect = EFFECT_REST,
        .power = 0,
        .type = TYPE_PSYCHIC,
        .accuracy = 0,
        .secondaryEffectChance = 0,
        .target = MOVE_TARGET_USER,
        .priority = 0,
        .category = BATTLE_CATEGORY_STATUS,
        .zMove = { .effect = Z_EFFECT_RESET_STATS },
        .snatchAffected = TRUE,
        .ignoresProtect = TRUE,
        .mirrorMoveBanned = TRUE,
        .healBlockBanned = TRUE,
    },

    [MOVE_ROCK_SLIDE] =
    {
        .effect = EFFECT_FLINCH_HIT,
        .power = 75,
        .type = TYPE_ROCK,
        .accuracy = 90,
        .pp = 10,
        .secondaryEffectChance = 30,
        .target = MOVE_TARGET_BOTH,
        .priority = 0,
        .category = BATTLE_CATEGORY_PHYSICAL,
        .sheerForceBoost = TRUE,
    },

    [MOVE_HYPER_FANG] =
    {
        .effect = EFFECT_FLINCH_HIT,
        .power = 80,
        .type = TYPE_NORMAL,
        .accuracy = 90,
        .pp = 15,
        .secondaryEffectChance = 10,
        .target = MOVE_TARGET_SELECTED,
        .priority = 0,
        .category = BATTLE_CATEGORY_PHYSICAL,
        .makesContact = TRUE,
        .sheerForceBoost = TRUE,
        .bitingMove = TRUE,
    },

    [MOVE_SHARPEN] =
    {
        .effect = EFFECT_ATTACK_UP,
        .power = 0,
        .type = TYPE_NORMAL,
        .accuracy = 0,
        .pp = 30,
        .secondaryEffectChance = 0,
        .target = MOVE_TARGET_USER,
        .priority = 0,
        .category = BATTLE_CATEGORY_STATUS,
        .zMove = { .effect = Z_EFFECT_ATK_UP_1 },
        .snatchAffected = TRUE,
        .ignoresProtect = TRUE,
        .mirrorMoveBanned = TRUE,
    },

    [MOVE_CONVERSION] =
    {
        .effect = EFFECT_CONVERSION,
        .power = 0,
        .type = TYPE_NORMAL,
        .accuracy = 0,
        .pp = 30,
        .secondaryEffectChance = 0,
        .target = MOVE_TARGET_USER,
        .priority = 0,
        .category = BATTLE_CATEGORY_STATUS,
        .zMove = { .effect = Z_EFFECT_ALL_STATS_UP_1 },
        .snatchAffected = B_UPDATED_MOVE_FLAGS >= GEN_5,
        .ignoresProtect = TRUE,
        .mirrorMoveBanned = TRUE,
    },

    [MOVE_TRI_ATTACK] =
    {
        .effect = EFFECT_TRI_ATTACK,
        .power = 80,
        .type = TYPE_NORMAL,
        .accuracy = 100,
        .pp = 10,
        .secondaryEffectChance = 20,
        .target = MOVE_TARGET_SELECTED,
        .priority = 0,
        .category = BATTLE_CATEGORY_SPECIAL,
        .sheerForceBoost = TRUE,
    },

    [MOVE_SUPER_FANG] =
    {
        .effect = EFFECT_SUPER_FANG,
        .power = 1,
        .type = TYPE_NORMAL,
        .accuracy = 90,
        .pp = 10,
        .secondaryEffectChance = 0,
        .target = MOVE_TARGET_SELECTED,
        .priority = 0,
        .category = BATTLE_CATEGORY_PHYSICAL,
        .makesContact = TRUE,
        .ignoresKingsRock = B_UPDATED_MOVE_FLAGS < GEN_5, // && B_UPDATED_MOVE_FLAGS > GEN_2
    },

    [MOVE_SLASH] =
    {
        .effect = EFFECT_HIT,
        .power = 70,
        .type = TYPE_NORMAL,
        .accuracy = 100,
        .criticalHitStage = 1,
        .pp = 20,
        .secondaryEffectChance = 0,
        .target = MOVE_TARGET_SELECTED,
        .priority = 0,
        .category = BATTLE_CATEGORY_PHYSICAL,
        .makesContact = TRUE,
        .slicingMove = TRUE,
    },

    [MOVE_SUBSTITUTE] =
    {
        .effect = EFFECT_SUBSTITUTE,
        .power = 0,
        .type = TYPE_NORMAL,
        .accuracy = 0,
        .pp = 10,
        .secondaryEffectChance = 0,
        .target = MOVE_TARGET_USER,
        .priority = 0,
        .category = BATTLE_CATEGORY_STATUS,
        .zMove = { .effect = Z_EFFECT_RESET_STATS },
        .snatchAffected = TRUE,
        .ignoresProtect = TRUE,
        .mirrorMoveBanned = TRUE,
        .skyBattleBanned = TRUE,
    },

    [MOVE_STRUGGLE] =
    {
        #if B_UPDATED_MOVE_DATA >= GEN_4
            .accuracy = 0,
            .effect = EFFECT_RECOIL_HP_25,
        #else
            .accuracy = 100,
            .effect = EFFECT_RECOIL,
        #endif
        .power = 50,
        .type = TYPE_NORMAL,
        .recoil = 25,
        .pp = 1,
        .secondaryEffectChance = 0,
        .target = MOVE_TARGET_SELECTED,
        .priority = 0,
        .category = BATTLE_CATEGORY_PHYSICAL,
        .makesContact = TRUE,
        .mirrorMoveBanned = B_UPDATED_MOVE_FLAGS >= GEN_4,
        .meFirstBanned = TRUE,
        .mimicBanned = TRUE,
        .metronomeBanned = TRUE,
        .sleepTalkBanned = TRUE,
        .copycatBanned = TRUE,
        .instructBanned = TRUE,
        .encoreBanned = TRUE,
        .assistBanned = TRUE,
        .sketchBanned = TRUE,
    },

    [MOVE_SKETCH] =
    {
        .effect = EFFECT_SKETCH,
        .power = 0,
        .type = TYPE_NORMAL,
        .accuracy = 0,
        .pp = 1,
        .secondaryEffectChance = 0,
        .target = MOVE_TARGET_SELECTED,
        .priority = 0,
        .category = BATTLE_CATEGORY_STATUS,
        .zMove = { .effect = Z_EFFECT_ALL_STATS_UP_1 },
        .ignoresProtect = TRUE,
        .ignoresSubstitute = TRUE,
        .mirrorMoveBanned = TRUE,
        .mimicBanned = TRUE,
        .metronomeBanned = TRUE,
        .copycatBanned = TRUE,
        .sleepTalkBanned = B_UPDATED_MOVE_FLAGS >= GEN_5,
        .instructBanned = TRUE,
        .encoreBanned = TRUE,
        .assistBanned = TRUE,
        .sketchBanned = TRUE,
    },

    [MOVE_TRIPLE_KICK] =
    {
        .effect = EFFECT_TRIPLE_KICK,
        .power = 10,
        .type = TYPE_FIGHTING,
        .accuracy = 90,
        .pp = 10,
        .secondaryEffectChance = 0,
        .target = MOVE_TARGET_SELECTED,
        .priority = 0,
        .category = BATTLE_CATEGORY_PHYSICAL,
        .makesContact = TRUE,
        .strikeCount = 3,
    },

    [MOVE_THIEF] =
    {
        #if B_UPDATED_MOVE_DATA >= GEN_6
            .power = 60,
            .pp = 25,
        #else
            .power = 40,
            .pp = 10,
        #endif
        .effect = EFFECT_THIEF,
        .type = TYPE_DARK,
        .accuracy = 100,
        .secondaryEffectChance = 100,
        .target = MOVE_TARGET_SELECTED,
        .priority = 0,
        .category = BATTLE_CATEGORY_PHYSICAL,
        .makesContact = TRUE,
        .ignoresKingsRock = B_UPDATED_MOVE_FLAGS < GEN_5, // && B_UPDATED_MOVE_FLAGS > GEN_2
        .meFirstBanned = TRUE,
        .metronomeBanned = TRUE,
        .copycatBanned = TRUE,
        .assistBanned = TRUE,
    },

    [MOVE_SPIDER_WEB] =
    {
        .effect = EFFECT_MEAN_LOOK,
        .power = 0,
        .type = TYPE_BUG,
        .accuracy = 0,
        .pp = 10,
        .secondaryEffectChance = 0,
        .target = MOVE_TARGET_SELECTED,
        .priority = 0,
        .category = BATTLE_CATEGORY_STATUS,
        .zMove = { .effect = Z_EFFECT_DEF_UP_1 },
        .ignoresProtect = (B_UPDATED_MOVE_FLAGS >= GEN_6) || (B_UPDATED_MOVE_FLAGS <= GEN_3),
        .magicCoatAffected = TRUE,
    },

    [MOVE_MIND_READER] =
    {
        #if B_UPDATED_MOVE_DATA >= GEN_4
            .accuracy = 0,
        #else
            .accuracy = 100,
        #endif
        .effect = EFFECT_LOCK_ON,
        .power = 0,
        .type = TYPE_NORMAL,
        .pp = 5,
        .secondaryEffectChance = 0,
        .target = MOVE_TARGET_SELECTED,
        .priority = 0,
        .category = BATTLE_CATEGORY_STATUS,
        .zMove = { .effect = Z_EFFECT_SPATK_UP_1 },
    },

    [MOVE_NIGHTMARE] =
    {
        #if B_UPDATED_MOVE_DATA >= GEN_4
            .accuracy = 100,
        #else
            .accuracy = 0,
        #endif
        .effect = EFFECT_NIGHTMARE,
        .power = 0,
        .type = TYPE_GHOST,
        .pp = 15,
        .secondaryEffectChance = 0,
        .target = MOVE_TARGET_SELECTED,
        .priority = 0,
        .category = BATTLE_CATEGORY_STATUS,
        .zMove = { .effect = Z_EFFECT_SPATK_UP_1 },
        .ignoresProtect = B_UPDATED_MOVE_FLAGS <= GEN_3,
    },

    [MOVE_FLAME_WHEEL] =
    {
        .effect = EFFECT_BURN_HIT,
        .power = 60,
        .type = TYPE_FIRE,
        .accuracy = 100,
        .pp = 25,
        .secondaryEffectChance = 10,
        .target = MOVE_TARGET_SELECTED,
        .priority = 0,
        .category = BATTLE_CATEGORY_PHYSICAL,
        .makesContact = TRUE,
        .sheerForceBoost = TRUE,
        .thawsUser = TRUE,
    },

    [MOVE_SNORE] =
    {
        #if B_UPDATED_MOVE_DATA >= GEN_6
            .power = 50,
        #else
            .power = 40,
        #endif
        .effect = EFFECT_SNORE,
        .type = TYPE_NORMAL,
        .accuracy = 100,
        .pp = 15,
        .secondaryEffectChance = 30,
        .target = MOVE_TARGET_SELECTED,
        .priority = 0,
        .category = BATTLE_CATEGORY_SPECIAL,
        .ignoresSubstitute = B_UPDATED_MOVE_FLAGS >= GEN_6,
        .sheerForceBoost = TRUE,
        .soundMove = TRUE,
        .metronomeBanned = B_UPDATED_MOVE_FLAGS >= GEN_5,
    },

    [MOVE_CURSE] =
    {
        #if B_UPDATED_MOVE_TYPES >= GEN_5
            .type = TYPE_GHOST,
        #else
            .type = TYPE_MYSTERY,
        #endif
        .effect = EFFECT_CURSE,
        .power = 0,
        .accuracy = 0,
        .pp = 10,
        .secondaryEffectChance = 0,
        .target = MOVE_TARGET_SELECTED,
        .priority = 0,
        .category = BATTLE_CATEGORY_STATUS,
        .zMove = { .effect = Z_EFFECT_CURSE },
        .ignoresProtect = TRUE,
        .ignoresSubstitute = TRUE,
        .mirrorMoveBanned = TRUE,
    },

    [MOVE_FLAIL] =
    {
        .effect = EFFECT_FLAIL,
        .power = 1,
        .type = TYPE_NORMAL,
        .accuracy = 100,
        .pp = 15,
        .secondaryEffectChance = 0,
        .target = MOVE_TARGET_SELECTED,
        .priority = 0,
        .category = BATTLE_CATEGORY_PHYSICAL,
        .makesContact = TRUE,
    },

    [MOVE_CONVERSION_2] =
    {
        .effect = EFFECT_CONVERSION_2,
        .power = 0,
        .type = TYPE_NORMAL,
        .accuracy = 0,
        .pp = 30,
        .secondaryEffectChance = 0,
        .target = MOVE_TARGET_USER,
        .priority = 0,
        .category = BATTLE_CATEGORY_STATUS,
        .zMove = { .effect = Z_EFFECT_RECOVER_HP },
        .ignoresProtect = B_UPDATED_MOVE_FLAGS >= GEN_5,
        .ignoresSubstitute = TRUE,
        .mirrorMoveBanned = TRUE,
    },

    [MOVE_AEROBLAST] =
    {
        .effect = EFFECT_HIT,
        .power = 100,
        .type = TYPE_FLYING,
        .accuracy = 95,
        .criticalHitStage = 1,
        .pp = 5,
        .secondaryEffectChance = 0,
        .target = MOVE_TARGET_SELECTED,
        .priority = 0,
<<<<<<< HEAD
        .category = BATTLE_CATEGORY_SPECIAL,
=======
        .split = SPLIT_SPECIAL,
        .zMoveEffect = Z_EFFECT_NONE,
        .highCritRatio = TRUE,
>>>>>>> 24502635
        .windMove = TRUE,
    },

    [MOVE_COTTON_SPORE] =
    {
        #if B_UPDATED_MOVE_DATA >= GEN_6
            .accuracy = 100,
            .target = MOVE_TARGET_BOTH,
        #elif B_UPDATED_MOVE_DATA == GEN_5
            .accuracy = 100,
            .target = MOVE_TARGET_SELECTED,
        #else
            .accuracy = 85,
            .target = MOVE_TARGET_SELECTED,
        #endif
        .effect = EFFECT_SPEED_DOWN_2,
        .power = 0,
        .type = TYPE_GRASS,
        .pp = 40,
        .secondaryEffectChance = 0,
        .priority = 0,
        .category = BATTLE_CATEGORY_STATUS,
        .zMove = { .effect = Z_EFFECT_RESET_STATS },
        .magicCoatAffected = TRUE,
        .powderMove = TRUE,
    },

    [MOVE_REVERSAL] =
    {
        .effect = EFFECT_FLAIL,
        .power = 1,
        .type = TYPE_FIGHTING,
        .accuracy = 100,
        .pp = 15,
        .secondaryEffectChance = 0,
        .target = MOVE_TARGET_SELECTED,
        .priority = 0,
        .category = BATTLE_CATEGORY_PHYSICAL,
        .makesContact = TRUE,
    },

    [MOVE_SPITE] =
    {
        .effect = EFFECT_SPITE,
        .power = 0,
        .type = TYPE_GHOST,
        .accuracy = 100,
        .pp = 10,
        .secondaryEffectChance = 0,
        .target = MOVE_TARGET_SELECTED,
        .priority = 0,
        .category = BATTLE_CATEGORY_STATUS,
        .zMove = { .effect = Z_EFFECT_RECOVER_HP },
        .magicCoatAffected = B_UPDATED_MOVE_FLAGS >= GEN_5,
        .ignoresSubstitute = TRUE,
    },

    [MOVE_POWDER_SNOW] =
    {
        #if B_USE_FROSTBITE == TRUE
            .effect = EFFECT_FROSTBITE_HIT,
        #else
            .effect = EFFECT_FREEZE_HIT,
        #endif
        .power = 40,
        .type = TYPE_ICE,
        .accuracy = 100,
        .pp = 25,
        .secondaryEffectChance = 10,
        .target = MOVE_TARGET_BOTH,
        .priority = 0,
        .category = BATTLE_CATEGORY_SPECIAL,
        .sheerForceBoost = TRUE,
    },

    [MOVE_PROTECT] =
    {
        #if B_UPDATED_MOVE_DATA >= GEN_5
            .priority = 4,
        #else
            .priority = 3,
        #endif
        .effect = EFFECT_PROTECT,
        .power = 0,
        .type = TYPE_NORMAL,
        .accuracy = 0,
        .pp = 10,
        .secondaryEffectChance = 0,
        .target = MOVE_TARGET_USER,
        .category = BATTLE_CATEGORY_STATUS,
        .zMove = { .effect = Z_EFFECT_RESET_STATS },
        .protectionMove = TRUE,
        .metronomeBanned = TRUE,
        .copycatBanned = TRUE,
        .assistBanned = TRUE,
    },

    [MOVE_MACH_PUNCH] =
    {
        .effect = EFFECT_HIT,
        .power = 40,
        .type = TYPE_FIGHTING,
        .accuracy = 100,
        .pp = 30,
        .secondaryEffectChance = 0,
        .target = MOVE_TARGET_SELECTED,
        .priority = 1,
        .category = BATTLE_CATEGORY_PHYSICAL,
        .makesContact = TRUE,
        .punchingMove = TRUE,
    },

    [MOVE_SCARY_FACE] =
    {
        #if B_UPDATED_MOVE_DATA >= GEN_5
            .accuracy = 100,
        #else
            .accuracy = 90,
        #endif
        .effect = EFFECT_SPEED_DOWN_2,
        .power = 0,
        .type = TYPE_NORMAL,
        .pp = 10,
        .secondaryEffectChance = 0,
        .target = MOVE_TARGET_SELECTED,
        .priority = 0,
        .category = BATTLE_CATEGORY_STATUS,
        .zMove = { .effect = Z_EFFECT_SPD_UP_1 },
        .magicCoatAffected = TRUE,
    },

    [MOVE_FEINT_ATTACK] =
    {
        #if B_UPDATED_MOVE_DATA >= GEN_4
            .makesContact = TRUE,
        #endif
        .effect = EFFECT_HIT,
        .power = 60,
        .type = TYPE_DARK,
        .accuracy = 0,
        .pp = 20,
        .secondaryEffectChance = 0,
        .target = MOVE_TARGET_SELECTED,
        .priority = 0,
        .category = BATTLE_CATEGORY_PHYSICAL,
    },

    [MOVE_SWEET_KISS] =
    {
        #if B_UPDATED_MOVE_TYPES >= GEN_6
            .type = TYPE_FAIRY,
        #else
            .type = TYPE_NORMAL,
        #endif
        .effect = EFFECT_CONFUSE,
        .power = 0,
        .accuracy = 75,
        .pp = 10,
        .secondaryEffectChance = 0,
        .target = MOVE_TARGET_SELECTED,
        .priority = 0,
        .category = BATTLE_CATEGORY_STATUS,
        .zMove = { .effect = Z_EFFECT_SPATK_UP_1 },
        .magicCoatAffected = TRUE,
    },

    [MOVE_BELLY_DRUM] =
    {
        .effect = EFFECT_BELLY_DRUM,
        .power = 0,
        .type = TYPE_NORMAL,
        .accuracy = 0,
        .pp = 10,
        .secondaryEffectChance = 0,
        .target = MOVE_TARGET_USER,
        .priority = 0,
        .category = BATTLE_CATEGORY_STATUS,
        .zMove = { .effect = Z_EFFECT_RECOVER_HP },
        .snatchAffected = TRUE,
        .ignoresProtect = TRUE,
        .mirrorMoveBanned = TRUE,
    },

    [MOVE_SLUDGE_BOMB] =
    {
        .effect = EFFECT_POISON_HIT,
        .power = 90,
        .type = TYPE_POISON,
        .accuracy = 100,
        .pp = 10,
        .secondaryEffectChance = 30,
        .target = MOVE_TARGET_SELECTED,
        .priority = 0,
        .category = BATTLE_CATEGORY_SPECIAL,
        .sheerForceBoost = TRUE,
        .ballisticMove = TRUE,
    },

    [MOVE_MUD_SLAP] =
    {
        .effect = EFFECT_ACCURACY_DOWN_HIT,
        .power = 20,
        .type = TYPE_GROUND,
        .accuracy = 100,
        .pp = 10,
        .secondaryEffectChance = 100,
        .target = MOVE_TARGET_SELECTED,
        .priority = 0,
        .category = BATTLE_CATEGORY_SPECIAL,
        .sheerForceBoost = TRUE,
    },

    [MOVE_OCTAZOOKA] =
    {
        .effect = EFFECT_ACCURACY_DOWN_HIT,
        .power = 65,
        .type = TYPE_WATER,
        .accuracy = 85,
        .pp = 10,
        .secondaryEffectChance = 50,
        .target = MOVE_TARGET_SELECTED,
        .priority = 0,
        .category = BATTLE_CATEGORY_SPECIAL,
        .sheerForceBoost = TRUE,
        .ballisticMove = TRUE,
    },

    [MOVE_SPIKES] =
    {
        .effect = EFFECT_SPIKES,
        .power = 0,
        .type = TYPE_GROUND,
        .accuracy = 0,
        .pp = 20,
        .secondaryEffectChance = 0,
        .target = MOVE_TARGET_OPPONENTS_FIELD,
        .priority = 0,
        .category = BATTLE_CATEGORY_STATUS,
        .zMove = { .effect = Z_EFFECT_DEF_UP_1 },
        .ignoresProtect = TRUE,
        .mirrorMoveBanned = TRUE,
        .magicCoatAffected = B_UPDATED_MOVE_FLAGS >= GEN_5,
        .forcePressure = TRUE,
        .skyBattleBanned = TRUE,
    },

    [MOVE_ZAP_CANNON] =
    {
        #if B_UPDATED_MOVE_DATA >= GEN_4
            .power = 120,
        #else
            .power = 100,
        #endif
        .effect = EFFECT_PARALYZE_HIT,
        .type = TYPE_ELECTRIC,
        .accuracy = 50,
        .pp = 5,
        .secondaryEffectChance = 100,
        .target = MOVE_TARGET_SELECTED,
        .priority = 0,
        .category = BATTLE_CATEGORY_SPECIAL,
        .sheerForceBoost = TRUE,
        .ballisticMove = TRUE,
    },

    [MOVE_FORESIGHT] =
    {
        #if B_UPDATED_MOVE_DATA >= GEN_5
            .accuracy = 0,
        #else
            .accuracy = 100,
        #endif
        .effect = EFFECT_FORESIGHT,
        .power = 0,
        .type = TYPE_NORMAL,
        .pp = 40,
        .secondaryEffectChance = 0,
        .target = MOVE_TARGET_SELECTED,
        .priority = 0,
        .category = BATTLE_CATEGORY_STATUS,
        .zMove = { .effect = Z_EFFECT_BOOST_CRITS },
        .magicCoatAffected = B_UPDATED_MOVE_FLAGS >= GEN_5,
        .ignoresSubstitute = TRUE,
    },

    [MOVE_DESTINY_BOND] =
    {
        .effect = EFFECT_DESTINY_BOND,
        .power = 0,
        .type = TYPE_GHOST,
        .accuracy = 0,
        .pp = 5,
        .secondaryEffectChance = 0,
        .target = MOVE_TARGET_USER,
        .priority = 0,
        .category = BATTLE_CATEGORY_STATUS,
        .zMove = { .effect = Z_EFFECT_FOLLOW_ME },
        .ignoresProtect = TRUE,
        .ignoresSubstitute = TRUE,
        .mirrorMoveBanned = TRUE,
        .metronomeBanned = TRUE,
        .copycatBanned = TRUE,
        .assistBanned = TRUE,
    },

    [MOVE_PERISH_SONG] =
    {
        .effect = EFFECT_PERISH_SONG,
        .power = 0,
        .type = TYPE_NORMAL,
        .accuracy = 0,
        .pp = 5,
        .secondaryEffectChance = 0,
        .target = MOVE_TARGET_ALL_BATTLERS,
        .priority = 0,
        .category = BATTLE_CATEGORY_STATUS,
        .zMove = { .effect = Z_EFFECT_RESET_STATS },
        .ignoresProtect = TRUE,
        .ignoresSubstitute = B_UPDATED_MOVE_FLAGS >= GEN_6,
        .mirrorMoveBanned = TRUE,
        .soundMove = TRUE,
    },

    [MOVE_ICY_WIND] =
    {
        .effect = EFFECT_SPEED_DOWN_HIT,
        .power = 55,
        .type = TYPE_ICE,
        .accuracy = 95,
        .pp = 15,
        .secondaryEffectChance = 100,
        .target = MOVE_TARGET_BOTH,
        .priority = 0,
        .category = BATTLE_CATEGORY_SPECIAL,
        .sheerForceBoost = TRUE,
        .windMove = TRUE,
    },

    [MOVE_DETECT] =
    {
        #if B_UPDATED_MOVE_DATA >= GEN_5
            .priority = 4,
        #else
            .priority = 3,
        #endif
        .effect = EFFECT_PROTECT,
        .power = 0,
        .type = TYPE_FIGHTING,
        .accuracy = 0,
        .pp = 5,
        .secondaryEffectChance = 0,
        .target = MOVE_TARGET_USER,
        .category = BATTLE_CATEGORY_STATUS,
        .zMove = { .effect = Z_EFFECT_EVSN_UP_1 },
        .ignoresProtect = TRUE,
        .mirrorMoveBanned = TRUE,
        .protectionMove = TRUE,
        .metronomeBanned = TRUE,
        .copycatBanned = TRUE,
        .assistBanned = TRUE,
    },

    [MOVE_BONE_RUSH] =
    {
        #if B_UPDATED_MOVE_DATA >= GEN_5
            .accuracy = 90,
        #else
            .accuracy = 80,
        #endif
        .effect = EFFECT_MULTI_HIT,
        .power = 25,
        .type = TYPE_GROUND,
        .pp = 10,
        .secondaryEffectChance = 0,
        .target = MOVE_TARGET_SELECTED,
        .priority = 0,
        .category = BATTLE_CATEGORY_PHYSICAL,
    },

    [MOVE_LOCK_ON] =
    {
        #if B_UPDATED_MOVE_DATA >= GEN_4
            .accuracy = 0,
        #else
            .accuracy = 100,
        #endif
        .effect = EFFECT_LOCK_ON,
        .power = 0,
        .type = TYPE_NORMAL,
        .pp = 5,
        .secondaryEffectChance = 0,
        .target = MOVE_TARGET_SELECTED,
        .priority = 0,
        .category = BATTLE_CATEGORY_STATUS,
        .zMove = { .effect = Z_EFFECT_SPD_UP_1 },
    },

    [MOVE_OUTRAGE] =
    {
        #if B_UPDATED_MOVE_DATA >= GEN_5
            .power = 120,
            .pp = 10,
        #elif B_UPDATED_MOVE_DATA == GEN_4
            .power = 120,
            .pp = 15,
        #else
            .power = 90,
            .pp = 15,
        #endif
        .effect = EFFECT_RAMPAGE,
        .type = TYPE_DRAGON,
        .accuracy = 100,
        .secondaryEffectChance = 100,
        .target = MOVE_TARGET_RANDOM,
        .priority = 0,
        .category = BATTLE_CATEGORY_PHYSICAL,
        .makesContact = TRUE,
        .instructBanned = TRUE,
    },

    [MOVE_SANDSTORM] =
    {
        .effect = EFFECT_SANDSTORM,
        .power = 0,
        .type = TYPE_ROCK,
        .accuracy = 0,
        .pp = 10,
        .secondaryEffectChance = 0,
        .target = MOVE_TARGET_ALL_BATTLERS,
        .priority = 0,
        .category = BATTLE_CATEGORY_STATUS,
        .zMove = { .effect = Z_EFFECT_SPD_UP_1 },
        .ignoresProtect = TRUE,
        .mirrorMoveBanned = TRUE,
        .windMove = TRUE,
    },

    [MOVE_GIGA_DRAIN] =
    {
        #if B_UPDATED_MOVE_DATA >= GEN_5
            .power = 75,
            .pp = 10,
        #elif B_UPDATED_MOVE_DATA == GEN_4
            .power = 60,
            .pp = 10,
        #else
            .power = 60,
            .pp = 5,
        #endif
        .effect = EFFECT_ABSORB,
        .type = TYPE_GRASS,
        .accuracy = 100,
        .secondaryEffectChance = 0,
        .target = MOVE_TARGET_SELECTED,
        .priority = 0,
        .category = BATTLE_CATEGORY_SPECIAL,
        .ignoresKingsRock = B_UPDATED_MOVE_FLAGS < GEN_5, // && B_UPDATED_MOVE_FLAGS > GEN_2
        .healBlockBanned = B_HEAL_BLOCKING >= GEN_6,
    },

    [MOVE_ENDURE] =
    {
        #if B_UPDATED_MOVE_DATA >= GEN_5
            .priority = 4,
        #else
            .priority = 3,
        #endif
        .effect = EFFECT_ENDURE,
        .power = 0,
        .type = TYPE_NORMAL,
        .accuracy = 0,
        .pp = 10,
        .secondaryEffectChance = 0,
        .target = MOVE_TARGET_USER,
        .category = BATTLE_CATEGORY_STATUS,
        .zMove = { .effect = Z_EFFECT_RESET_STATS },
        .ignoresProtect = TRUE,
        .mirrorMoveBanned = TRUE,
        .protectionMove = TRUE,
        .metronomeBanned = TRUE,
        .copycatBanned = TRUE,
        .assistBanned = TRUE,
    },

    [MOVE_CHARM] =
    {
        #if B_UPDATED_MOVE_TYPES >= GEN_6
            .type = TYPE_FAIRY,
        #else
            .type = TYPE_NORMAL,
        #endif
        .effect = EFFECT_ATTACK_DOWN_2,
        .power = 0,
        .accuracy = 100,
        .pp = 20,
        .secondaryEffectChance = 0,
        .target = MOVE_TARGET_SELECTED,
        .priority = 0,
        .category = BATTLE_CATEGORY_STATUS,
        .zMove = { .effect = Z_EFFECT_DEF_UP_1 },
        .magicCoatAffected = TRUE,
    },

    [MOVE_ROLLOUT] =
    {
        .effect = EFFECT_ROLLOUT,
        .power = 30,
        .type = TYPE_ROCK,
        .accuracy = 90,
        .pp = 20,
        .secondaryEffectChance = 0,
        .target = MOVE_TARGET_SELECTED,
        .priority = 0,
        .category = BATTLE_CATEGORY_PHYSICAL,
        .makesContact = TRUE,
        .instructBanned = TRUE,
        .parentalBondBanned = TRUE,
    },

    [MOVE_FALSE_SWIPE] =
    {
        .effect = EFFECT_FALSE_SWIPE,
        .power = 40,
        .type = TYPE_NORMAL,
        .accuracy = 100,
        .pp = 40,
        .secondaryEffectChance = 0,
        .target = MOVE_TARGET_SELECTED,
        .priority = 0,
        .category = BATTLE_CATEGORY_PHYSICAL,
        .makesContact = TRUE,
    },

    [MOVE_SWAGGER] =
    {
        #if B_UPDATED_MOVE_DATA >= GEN_7
            .accuracy = 85,
        #else
            .accuracy = 90,
        #endif
        .effect = EFFECT_SWAGGER,
        .power = 0,
        .type = TYPE_NORMAL,
        .pp = 15,
        .secondaryEffectChance = 100,
        .target = MOVE_TARGET_SELECTED,
        .priority = 0,
        .category = BATTLE_CATEGORY_STATUS,
        .zMove = { .effect = Z_EFFECT_RESET_STATS },
        .magicCoatAffected = TRUE,
    },

    [MOVE_MILK_DRINK] =
    {
        #if B_UPDATED_MOVE_DATA >= GEN_9
            .pp = 5,
        #else
            .pp = 10,
        #endif
        .effect = EFFECT_SOFTBOILED,
        .power = 0,
        .type = TYPE_NORMAL,
        .accuracy = 0,
        .secondaryEffectChance = 0,
        .target = MOVE_TARGET_USER,
        .priority = 0,
        .category = BATTLE_CATEGORY_STATUS,
        .zMove = { .effect = Z_EFFECT_RESET_STATS },
        .healBlockBanned = TRUE,
        .snatchAffected = TRUE,
        .ignoresProtect = TRUE,
        .mirrorMoveBanned = TRUE,
    },

    [MOVE_SPARK] =
    {
        .effect = EFFECT_PARALYZE_HIT,
        .power = 65,
        .type = TYPE_ELECTRIC,
        .accuracy = 100,
        .pp = 20,
        .secondaryEffectChance = 30,
        .target = MOVE_TARGET_SELECTED,
        .priority = 0,
        .category = BATTLE_CATEGORY_PHYSICAL,
        .makesContact = TRUE,
        .sheerForceBoost = TRUE,
    },

    [MOVE_FURY_CUTTER] =
    {
        #if B_UPDATED_MOVE_DATA >= GEN_6
            .power = 40,
        #elif B_UPDATED_MOVE_DATA == GEN_5
            .power = 20,
        #else
            .power = 10,
        #endif
        .effect = EFFECT_FURY_CUTTER,
        .type = TYPE_BUG,
        .accuracy = 95,
        .pp = 20,
        .secondaryEffectChance = 0,
        .target = MOVE_TARGET_SELECTED,
        .priority = 0,
        .category = BATTLE_CATEGORY_PHYSICAL,
        .makesContact = TRUE,
        .slicingMove = TRUE,
    },

    [MOVE_STEEL_WING] =
    {
        .effect = EFFECT_DEFENSE_UP_HIT,
        .power = 70,
        .type = TYPE_STEEL,
        .accuracy = 90,
        .pp = 25,
        .secondaryEffectChance = 10,
        .target = MOVE_TARGET_SELECTED,
        .priority = 0,
        .category = BATTLE_CATEGORY_PHYSICAL,
        .makesContact = TRUE,
        .sheerForceBoost = TRUE,
    },

    [MOVE_MEAN_LOOK] =
    {
        .effect = EFFECT_MEAN_LOOK,
        .power = 0,
        .type = TYPE_NORMAL,
        .accuracy = 0,
        .pp = 5,
        .secondaryEffectChance = 0,
        .target = MOVE_TARGET_SELECTED,
        .priority = 0,
        .category = BATTLE_CATEGORY_STATUS,
        .zMove = { .effect = Z_EFFECT_SPDEF_UP_1 },
        .ignoresProtect = (B_UPDATED_MOVE_FLAGS >= GEN_6) || (B_UPDATED_MOVE_FLAGS <= GEN_3),
        .magicCoatAffected = TRUE,
    },

    [MOVE_ATTRACT] =
    {
        .effect = EFFECT_ATTRACT,
        .power = 0,
        .type = TYPE_NORMAL,
        .accuracy = 100,
        .pp = 15,
        .secondaryEffectChance = 0,
        .target = MOVE_TARGET_SELECTED,
        .priority = 0,
        .category = BATTLE_CATEGORY_STATUS,
        .zMove = { .effect = Z_EFFECT_RESET_STATS },
        .magicCoatAffected = TRUE,
        .ignoresSubstitute = TRUE,
    },

    [MOVE_SLEEP_TALK] =
    {
        .effect = EFFECT_SLEEP_TALK,
        .power = 0,
        .type = TYPE_NORMAL,
        .accuracy = 0,
        .pp = 10,
        .secondaryEffectChance = 0,
        .target = MOVE_TARGET_DEPENDS,
        .priority = 0,
        .category = BATTLE_CATEGORY_STATUS,
        .zMove = { .effect = Z_EFFECT_BOOST_CRITS },
        .ignoresProtect = TRUE,
        .mirrorMoveBanned = TRUE,
        .metronomeBanned = TRUE,
        .copycatBanned = TRUE,
        .sleepTalkBanned = TRUE,
        .instructBanned = TRUE,
        .mimicBanned = TRUE,
        .encoreBanned = TRUE,
        .assistBanned = TRUE,
    },

    [MOVE_HEAL_BELL] =
    {
        .effect = EFFECT_HEAL_BELL,
        .power = 0,
        .type = TYPE_NORMAL,
        .accuracy = 0,
        .pp = 5,
        .secondaryEffectChance = 0,
        .target = MOVE_TARGET_USER | MOVE_TARGET_ALLY,
        .priority = 0,
        .category = BATTLE_CATEGORY_STATUS,
        .zMove = { .effect = Z_EFFECT_RECOVER_HP },
        .snatchAffected = TRUE,
        .ignoresProtect = TRUE,
        .ignoresSubstitute = TRUE,
        .mirrorMoveBanned = TRUE,
        .soundMove = B_UPDATED_MOVE_FLAGS != GEN_5,
    },

    [MOVE_RETURN] =
    {
        .effect = EFFECT_RETURN,
        .power = 1,
        .type = TYPE_NORMAL,
        .accuracy = 100,
        .pp = 20,
        .secondaryEffectChance = 0,
        .target = MOVE_TARGET_SELECTED,
        .priority = 0,
        .category = BATTLE_CATEGORY_PHYSICAL,
        .makesContact = TRUE,
    },

    [MOVE_PRESENT] =
    {
        .effect = EFFECT_PRESENT,
        .power = 1,
        .type = TYPE_NORMAL,
        .accuracy = 90,
        .pp = 15,
        .secondaryEffectChance = 0,
        .target = MOVE_TARGET_SELECTED,
        .priority = 0,
        .category = BATTLE_CATEGORY_PHYSICAL,
        .ignoresKingsRock = B_UPDATED_MOVE_FLAGS < GEN_5, // && B_UPDATED_MOVE_FLAGS > GEN_2
    },

    [MOVE_FRUSTRATION] =
    {
        .effect = EFFECT_FRUSTRATION,
        .power = 1,
        .type = TYPE_NORMAL,
        .accuracy = 100,
        .pp = 20,
        .secondaryEffectChance = 0,
        .target = MOVE_TARGET_SELECTED,
        .priority = 0,
        .category = BATTLE_CATEGORY_PHYSICAL,
        .makesContact = TRUE,
    },

    [MOVE_SAFEGUARD] =
    {
        .effect = EFFECT_SAFEGUARD,
        .power = 0,
        .type = TYPE_NORMAL,
        .accuracy = 0,
        .pp = 25,
        .secondaryEffectChance = 0,
        .target = MOVE_TARGET_USER,
        .priority = 0,
        .category = BATTLE_CATEGORY_STATUS,
        .zMove = { .effect = Z_EFFECT_SPD_UP_1 },
        .snatchAffected = TRUE,
        .ignoresProtect = TRUE,
        .mirrorMoveBanned = TRUE,
    },

    [MOVE_PAIN_SPLIT] =
    {
        .effect = EFFECT_PAIN_SPLIT,
        .power = 0,
        .type = TYPE_NORMAL,
        .accuracy = 0,
        .pp = 20,
        .secondaryEffectChance = 0,
        .target = MOVE_TARGET_SELECTED,
        .priority = 0,
        .category = BATTLE_CATEGORY_STATUS,
        .zMove = { .effect = Z_EFFECT_DEF_UP_1 },
    },

    [MOVE_SACRED_FIRE] =
    {
        .effect = EFFECT_BURN_HIT,
        .power = 100,
        .type = TYPE_FIRE,
        .accuracy = 95,
        .pp = 5,
        .secondaryEffectChance = 50,
        .target = MOVE_TARGET_SELECTED,
        .priority = 0,
        .category = BATTLE_CATEGORY_PHYSICAL,
        .sheerForceBoost = TRUE,
        .thawsUser = TRUE,
    },

    [MOVE_MAGNITUDE] =
    {
        .effect = EFFECT_MAGNITUDE,
        .power = 1,
        .type = TYPE_GROUND,
        .accuracy = 100,
        .pp = 30,
        .secondaryEffectChance = 0,
        .target = MOVE_TARGET_FOES_AND_ALLY,
        .priority = 0,
        .category = BATTLE_CATEGORY_PHYSICAL,
        .damagesUnderground = TRUE,
        .skyBattleBanned = TRUE,
    },

    [MOVE_DYNAMIC_PUNCH] =
    {
        .effect = EFFECT_CONFUSE_HIT,
        .power = 100,
        .type = TYPE_FIGHTING,
        .accuracy = 50,
        .pp = 5,
        .secondaryEffectChance = 100,
        .target = MOVE_TARGET_SELECTED,
        .priority = 0,
        .category = BATTLE_CATEGORY_PHYSICAL,
        .makesContact = TRUE,
        .punchingMove = TRUE,
        .sheerForceBoost = TRUE,
    },

    [MOVE_MEGAHORN] =
    {
        .effect = EFFECT_HIT,
        .power = 120,
        .type = TYPE_BUG,
        .accuracy = 85,
        .pp = 10,
        .secondaryEffectChance = 0,
        .target = MOVE_TARGET_SELECTED,
        .priority = 0,
        .category = BATTLE_CATEGORY_PHYSICAL,
        .makesContact = TRUE,
    },

    [MOVE_DRAGON_BREATH] =
    {
        .effect = EFFECT_PARALYZE_HIT,
        .power = 60,
        .type = TYPE_DRAGON,
        .accuracy = 100,
        .pp = 20,
        .secondaryEffectChance = 30,
        .target = MOVE_TARGET_SELECTED,
        .priority = 0,
        .category = BATTLE_CATEGORY_SPECIAL,
        .sheerForceBoost = TRUE,
        .ignoresKingsRock = B_UPDATED_MOVE_FLAGS < GEN_3,
    },

    [MOVE_BATON_PASS] =
    {
        .effect = EFFECT_BATON_PASS,
        .power = 0,
        .type = TYPE_NORMAL,
        .accuracy = 0,
        .pp = 40,
        .secondaryEffectChance = 0,
        .target = MOVE_TARGET_USER,
        .priority = 0,
        .category = BATTLE_CATEGORY_STATUS,
        .zMove = { .effect = Z_EFFECT_RESET_STATS },
        .ignoresProtect = TRUE,
        .mirrorMoveBanned = TRUE,
    },

    [MOVE_ENCORE] =
    {
        .effect = EFFECT_ENCORE,
        .power = 0,
        .type = TYPE_NORMAL,
        .accuracy = 100,
        .pp = 5,
        .secondaryEffectChance = 0,
        .target = MOVE_TARGET_SELECTED,
        .priority = 0,
        .category = BATTLE_CATEGORY_STATUS,
        .zMove = { .effect = Z_EFFECT_SPD_UP_1 },
        .magicCoatAffected = B_UPDATED_MOVE_FLAGS >= GEN_5,
        .encoreBanned = TRUE,
        .ignoresSubstitute = TRUE,
    },

    [MOVE_PURSUIT] =
    {
        .effect = EFFECT_PURSUIT,
        .power = 40,
        .type = TYPE_DARK,
        .accuracy = 100,
        .pp = 20,
        .secondaryEffectChance = 0,
        .target = MOVE_TARGET_SELECTED,
        .priority = 0,
        .category = BATTLE_CATEGORY_PHYSICAL,
        .makesContact = TRUE,
        .ignoresKingsRock = B_UPDATED_MOVE_FLAGS < GEN_5, // && B_UPDATED_MOVE_FLAGS > GEN_2
    },

    [MOVE_RAPID_SPIN] =
    {
        #if B_UPDATED_MOVE_DATA >= GEN_8
            .power = 50,
        #else
            .power = 20,
        #endif
        .effect = EFFECT_RAPID_SPIN,
        .type = TYPE_NORMAL,
        .accuracy = 100,
        .pp = 40,
        .secondaryEffectChance = 0,
        .target = MOVE_TARGET_SELECTED,
        .priority = 0,
        .category = BATTLE_CATEGORY_PHYSICAL,
        .makesContact = TRUE,
    },

    [MOVE_SWEET_SCENT] =
    {
        #if B_UPDATED_MOVE_DATA >= GEN_6
            .effect = EFFECT_EVASION_DOWN_2,
        #else
            .effect = EFFECT_EVASION_DOWN,
        #endif
        .power = 0,
        .type = TYPE_NORMAL,
        .accuracy = 100,
        .pp = 20,
        .secondaryEffectChance = 0,
        .target = MOVE_TARGET_BOTH,
        .priority = 0,
        .category = BATTLE_CATEGORY_STATUS,
        .zMove = { .effect = Z_EFFECT_ACC_UP_1 },
        .magicCoatAffected = TRUE,
    },

    [MOVE_IRON_TAIL] =
    {
        .effect = EFFECT_DEFENSE_DOWN_HIT,
        .power = 100,
        .type = TYPE_STEEL,
        .accuracy = 75,
        .pp = 15,
        .secondaryEffectChance = 30,
        .target = MOVE_TARGET_SELECTED,
        .priority = 0,
        .category = BATTLE_CATEGORY_PHYSICAL,
        .makesContact = TRUE,
        .sheerForceBoost = TRUE,
    },

    [MOVE_METAL_CLAW] =
    {
        .effect = EFFECT_ATTACK_UP_HIT,
        .power = 50,
        .type = TYPE_STEEL,
        .accuracy = 95,
        .pp = 35,
        .secondaryEffectChance = 10,
        .target = MOVE_TARGET_SELECTED,
        .priority = 0,
        .category = BATTLE_CATEGORY_PHYSICAL,
        .makesContact = TRUE,
        .sheerForceBoost = TRUE,
    },

    [MOVE_VITAL_THROW] =
    {
        .effect = EFFECT_VITAL_THROW,
        .power = 70,
        .type = TYPE_FIGHTING,
        .accuracy = 0,
        .pp = 10,
        .secondaryEffectChance = 0,
        .target = MOVE_TARGET_SELECTED,
        .priority = -1,
        .category = BATTLE_CATEGORY_PHYSICAL,
        .makesContact = TRUE,
    },

    [MOVE_MORNING_SUN] =
    {
        .effect = EFFECT_MORNING_SUN,
        .power = 0,
        .type = TYPE_NORMAL,
        .accuracy = 0,
        .pp = 5,
        .secondaryEffectChance = 0,
        .target = MOVE_TARGET_USER,
        .priority = 0,
        .category = BATTLE_CATEGORY_STATUS,
        .zMove = { .effect = Z_EFFECT_RESET_STATS },
        .healBlockBanned = TRUE,
        .snatchAffected = TRUE,
        .ignoresProtect = TRUE,
        .mirrorMoveBanned = TRUE,
    },

    [MOVE_SYNTHESIS] =
    {
        .effect = EFFECT_SYNTHESIS,
        .power = 0,
        .type = TYPE_GRASS,
        .accuracy = 0,
        .pp = 5,
        .secondaryEffectChance = 0,
        .target = MOVE_TARGET_USER,
        .priority = 0,
        .category = BATTLE_CATEGORY_STATUS,
        .zMove = { .effect = Z_EFFECT_RESET_STATS },
        .healBlockBanned = TRUE,
        .snatchAffected = TRUE,
        .ignoresProtect = TRUE,
        .mirrorMoveBanned = TRUE,
    },

    [MOVE_MOONLIGHT] =
    {
        #if B_UPDATED_MOVE_TYPES >= GEN_6
            .type = TYPE_FAIRY,
        #else
            .type = TYPE_NORMAL,
        #endif
        .effect = EFFECT_MOONLIGHT,
        .power = 0,
        .accuracy = 0,
        .pp = 5,
        .secondaryEffectChance = 0,
        .target = MOVE_TARGET_USER,
        .priority = 0,
        .category = BATTLE_CATEGORY_STATUS,
        .zMove = { .effect = Z_EFFECT_RESET_STATS },
        .healBlockBanned = TRUE,
        .snatchAffected = TRUE,
        .ignoresProtect = TRUE,
        .mirrorMoveBanned = TRUE,
    },

    [MOVE_HIDDEN_POWER] =
    {
        .power = B_HIDDEN_POWER_DMG >= GEN_6 ? 60 : 1,
        .effect = EFFECT_HIDDEN_POWER,
        .type = TYPE_NORMAL,
        .accuracy = 100,
        .pp = 15,
        .secondaryEffectChance = 0,
        .target = MOVE_TARGET_SELECTED,
        .priority = 0,
        .category = BATTLE_CATEGORY_SPECIAL,
    },

    [MOVE_CROSS_CHOP] =
    {
        .effect = EFFECT_HIT,
        .power = 100,
        .type = TYPE_FIGHTING,
        .accuracy = 80,
        .criticalHitStage = 1,
        .pp = 5,
        .secondaryEffectChance = 0,
        .target = MOVE_TARGET_SELECTED,
        .priority = 0,
        .category = BATTLE_CATEGORY_PHYSICAL,
        .makesContact = TRUE,
    },

    [MOVE_TWISTER] =
    {
        .effect = EFFECT_FLINCH_HIT,
        .power = 40,
        .type = TYPE_DRAGON,
        .accuracy = 100,
        .pp = 20,
        .secondaryEffectChance = 20,
        .target = MOVE_TARGET_BOTH,
        .priority = 0,
        .category = BATTLE_CATEGORY_SPECIAL,
        .sheerForceBoost = TRUE,
        .damagesAirborneDoubleDamage = TRUE,
        .windMove = TRUE,
    },

    [MOVE_RAIN_DANCE] =
    {
        .effect = EFFECT_RAIN_DANCE,
        .power = 0,
        .type = TYPE_WATER,
        .accuracy = 0,
        .pp = 5,
        .secondaryEffectChance = 0,
        .target = MOVE_TARGET_ALL_BATTLERS,
        .priority = 0,
        .category = BATTLE_CATEGORY_STATUS,
        .zMove = { .effect = Z_EFFECT_SPD_UP_1 },
        .ignoresProtect = TRUE,
        .mirrorMoveBanned = TRUE,
    },

    [MOVE_SUNNY_DAY] =
    {
        .effect = EFFECT_SUNNY_DAY,
        .power = 0,
        .type = TYPE_FIRE,
        .accuracy = 0,
        .pp = 5,
        .secondaryEffectChance = 0,
        .target = MOVE_TARGET_ALL_BATTLERS,
        .priority = 0,
        .category = BATTLE_CATEGORY_STATUS,
        .zMove = { .effect = Z_EFFECT_SPD_UP_1 },
        .ignoresProtect = TRUE,
        .mirrorMoveBanned = TRUE,
    },

    [MOVE_CRUNCH] =
    {
        #if B_UPDATED_MOVE_DATA >= GEN_4
            .effect = EFFECT_DEFENSE_DOWN_HIT,
        #else
            .effect = EFFECT_SPECIAL_DEFENSE_DOWN_HIT,
        #endif
        .power = 80,
        .type = TYPE_DARK,
        .accuracy = 100,
        .pp = 15,
        .secondaryEffectChance = 20,
        .target = MOVE_TARGET_SELECTED,
        .priority = 0,
        .category = BATTLE_CATEGORY_PHYSICAL,
        .makesContact = TRUE,
        .sheerForceBoost = TRUE,
        .bitingMove = TRUE,
    },

    [MOVE_MIRROR_COAT] =
    {
        .effect = EFFECT_MIRROR_COAT,
        .power = 1,
        .type = TYPE_PSYCHIC,
        .accuracy = 100,
        .pp = 20,
        .secondaryEffectChance = 0,
        .target = MOVE_TARGET_DEPENDS,
        .priority = -5,
        .category = BATTLE_CATEGORY_SPECIAL,
        .mirrorMoveBanned = B_UPDATED_MOVE_FLAGS >= GEN_4,
        .meFirstBanned = TRUE,
        .metronomeBanned = TRUE,
        .assistBanned = TRUE,
    },

    [MOVE_PSYCH_UP] =
    {
        .effect = EFFECT_PSYCH_UP,
        .power = 0,
        .type = TYPE_NORMAL,
        .accuracy = 0,
        .pp = 10,
        .secondaryEffectChance = 0,
        .target = MOVE_TARGET_SELECTED,
        .priority = 0,
        .category = BATTLE_CATEGORY_STATUS,
        .zMove = { .effect = Z_EFFECT_RECOVER_HP },
        .ignoresProtect = TRUE,
        .ignoresSubstitute = TRUE,
        .mirrorMoveBanned = TRUE,
        .snatchAffected = B_UPDATED_MOVE_FLAGS < GEN_5,
    },

    [MOVE_EXTREME_SPEED] =
    {
        #if B_UPDATED_MOVE_DATA >= GEN_5
            .priority = 2,
        #else
            .priority = 1,
        #endif
        .effect = EFFECT_HIT,
        .power = 80,
        .type = TYPE_NORMAL,
        .accuracy = 100,
        .pp = 5,
        .secondaryEffectChance = 0,
        .target = MOVE_TARGET_SELECTED,
        .category = BATTLE_CATEGORY_PHYSICAL,
        .makesContact = TRUE,
    },

    [MOVE_ANCIENT_POWER] =
    {
        #if B_UPDATED_MOVE_DATA < GEN_4
            .makesContact = TRUE,
        #endif
        .effect = EFFECT_ALL_STATS_UP_HIT,
        .power = 60,
        .type = TYPE_ROCK,
        .accuracy = 100,
        .pp = 5,
        .secondaryEffectChance = 10,
        .target = MOVE_TARGET_SELECTED,
        .priority = 0,
        .category = BATTLE_CATEGORY_SPECIAL,
        .sheerForceBoost = TRUE,
    },

    [MOVE_SHADOW_BALL] =
    {
        .effect = EFFECT_SPECIAL_DEFENSE_DOWN_HIT,
        .power = 80,
        .type = TYPE_GHOST,
        .accuracy = 100,
        .pp = 15,
        .secondaryEffectChance = 20,
        .target = MOVE_TARGET_SELECTED,
        .priority = 0,
        .category = BATTLE_CATEGORY_SPECIAL,
        .sheerForceBoost = TRUE,
        .ballisticMove = TRUE,
    },

    [MOVE_FUTURE_SIGHT] =
    {
        #if B_UPDATED_MOVE_DATA >= GEN_6
            .power = 120,
            .accuracy = 100,
            .pp = 10,
        #elif B_UPDATED_MOVE_DATA == GEN_5
            .power = 100,
            .accuracy = 100,
            .pp = 10,
        #else
            .power = 80,
            .accuracy = 90,
            .pp = 15,
        #endif
        .effect = EFFECT_FUTURE_SIGHT,
        .type = TYPE_PSYCHIC,
        .secondaryEffectChance = 0,
        .target = MOVE_TARGET_SELECTED,
        .priority = 0,
        .category = BATTLE_CATEGORY_SPECIAL,
        .ignoresProtect = TRUE,
        .mirrorMoveBanned = TRUE,
    },

    [MOVE_ROCK_SMASH] =
    {
        #if B_UPDATED_MOVE_DATA >= GEN_4
            .power = 40,
        #else
            .power = 20,
        #endif
        .effect = EFFECT_DEFENSE_DOWN_HIT,
        .type = TYPE_FIGHTING,
        .accuracy = 100,
        .pp = 15,
        .secondaryEffectChance = 50,
        .target = MOVE_TARGET_SELECTED,
        .priority = 0,
        .category = BATTLE_CATEGORY_PHYSICAL,
        .makesContact = TRUE,
        .sheerForceBoost = TRUE,
    },

    [MOVE_WHIRLPOOL] =
    {
        #if B_UPDATED_MOVE_DATA >= GEN_5
            .power = 35,
            .accuracy = 85,
        #else
            .power = 15,
            .accuracy = 70,
        #endif
        .effect = EFFECT_TRAP,
        .type = TYPE_WATER,
        .pp = 15,
        .secondaryEffectChance = 100,
        .target = MOVE_TARGET_SELECTED,
        .priority = 0,
        .category = BATTLE_CATEGORY_SPECIAL,
        .damagesUnderwater = TRUE,
    },

    [MOVE_BEAT_UP] =
    {
        #if B_UPDATED_MOVE_DATA >= GEN_5
            .power = 1,
        #else
            .power = 10,
        #endif
        .effect = EFFECT_BEAT_UP,
        .type = TYPE_DARK,
        .accuracy = 100,
        .pp = 10,
        .secondaryEffectChance = 0,
        .target = MOVE_TARGET_SELECTED,
        .priority = 0,
        .category = BATTLE_CATEGORY_PHYSICAL,
    },

    [MOVE_FAKE_OUT] =
    {
        #if B_UPDATED_MOVE_DATA >= GEN_5
            .priority = 3,
            .makesContact = TRUE,
        #elif B_UPDATED_MOVE_DATA == GEN_4
            .priority = 1,
            .makesContact = TRUE,
        #else
            .priority = 1,
        #endif
        .effect = EFFECT_FAKE_OUT,
        .power = 40,
        .type = TYPE_NORMAL,
        .accuracy = 100,
        .pp = 10,
        .secondaryEffectChance = 100,
        .target = MOVE_TARGET_SELECTED,
        .category = BATTLE_CATEGORY_PHYSICAL,
        .sheerForceBoost = TRUE,
    },

    [MOVE_UPROAR] =
    {
        #if B_UPDATED_MOVE_DATA >= GEN_5
            .power = 90,
        #else
            .power = 50,
        #endif
        .effect = EFFECT_UPROAR,
        .type = TYPE_NORMAL,
        .accuracy = 100,
        .pp = 10,
        .secondaryEffectChance = 100,
        .target = MOVE_TARGET_RANDOM,
        .priority = 0,
        .category = BATTLE_CATEGORY_SPECIAL,
        .ignoresSubstitute = B_UPDATED_MOVE_FLAGS >= GEN_6,
        .soundMove = TRUE,
        .sleepTalkBanned = TRUE,
        .instructBanned = TRUE,
    },

    [MOVE_STOCKPILE] =
    {
        #if B_UPDATED_MOVE_DATA >= GEN_4
            .pp = 20,
        #else
            .pp = 10,
        #endif
        .effect = EFFECT_STOCKPILE,
        .power = 0,
        .type = TYPE_NORMAL,
        .accuracy = 0,
        .secondaryEffectChance = 0,
        .target = MOVE_TARGET_USER,
        .priority = 0,
        .category = BATTLE_CATEGORY_STATUS,
        .zMove = { .effect = Z_EFFECT_RECOVER_HP },
        .snatchAffected = TRUE,
        .ignoresProtect = TRUE,
        .mirrorMoveBanned = TRUE,
    },

    [MOVE_SPIT_UP] =
    {
        #if B_UPDATED_MOVE_DATA >= GEN_4
            .power = 1,
        #else
            .power = 100,
        #endif
        .effect = EFFECT_SPIT_UP,
        .type = TYPE_NORMAL,
        .accuracy = 100,
        .pp = 10,
        .secondaryEffectChance = 0,
        .target = MOVE_TARGET_SELECTED,
        .priority = 0,
        .category = BATTLE_CATEGORY_SPECIAL,
        .mirrorMoveBanned = TRUE,
    },

    [MOVE_SWALLOW] =
    {
        .effect = EFFECT_SWALLOW,
        .power = 0,
        .type = TYPE_NORMAL,
        .accuracy = 0,
        .pp = 10,
        .secondaryEffectChance = 0,
        .target = MOVE_TARGET_USER,
        .priority = 0,
        .category = BATTLE_CATEGORY_STATUS,
        .zMove = { .effect = Z_EFFECT_RESET_STATS },
        .healBlockBanned = TRUE,
        .snatchAffected = TRUE,
        .ignoresProtect = TRUE,
        .mirrorMoveBanned = TRUE,
    },

    [MOVE_HEAT_WAVE] =
    {
        #if B_UPDATED_MOVE_DATA >= GEN_6
            .power = 95,
        #else
            .power = 100,
        #endif
        .effect = EFFECT_BURN_HIT,
        .type = TYPE_FIRE,
        .accuracy = 90,
        .pp = 10,
        .secondaryEffectChance = 10,
        .target = MOVE_TARGET_BOTH,
        .priority = 0,
        .category = BATTLE_CATEGORY_SPECIAL,
        .sheerForceBoost = TRUE,
        .windMove = TRUE,
    },

    [MOVE_HAIL] =
    {
        .effect = EFFECT_HAIL,
        .power = 0,
        .type = TYPE_ICE,
        .accuracy = 0,
        .pp = 10,
        .secondaryEffectChance = 0,
        .target = MOVE_TARGET_ALL_BATTLERS,
        .priority = 0,
        .category = BATTLE_CATEGORY_STATUS,
        .zMove = { .effect = Z_EFFECT_SPD_UP_1 },
        .ignoresProtect = TRUE,
        .mirrorMoveBanned = TRUE,
    },

    [MOVE_TORMENT] =
    {
        .effect = EFFECT_TORMENT,
        .power = 0,
        .type = TYPE_DARK,
        .accuracy = 100,
        .pp = 15,
        .secondaryEffectChance = 0,
        .target = MOVE_TARGET_SELECTED,
        .priority = 0,
        .category = BATTLE_CATEGORY_STATUS,
        .zMove = { .effect = Z_EFFECT_DEF_UP_1 },
        .magicCoatAffected = B_UPDATED_MOVE_FLAGS >= GEN_5,
    },

    [MOVE_FLATTER] =
    {
        .effect = EFFECT_FLATTER,
        .power = 0,
        .type = TYPE_DARK,
        .accuracy = 100,
        .pp = 15,
        .secondaryEffectChance = 0,
        .target = MOVE_TARGET_SELECTED,
        .priority = 0,
        .category = BATTLE_CATEGORY_STATUS,
        .zMove = { .effect = Z_EFFECT_SPDEF_UP_1 },
        .magicCoatAffected = TRUE,
    },

    [MOVE_WILL_O_WISP] =
    {
        #if B_UPDATED_MOVE_DATA >= GEN_6
            .accuracy = 85,
        #else
            .accuracy = 75,
        #endif
        .effect = EFFECT_WILL_O_WISP,
        .power = 0,
        .type = TYPE_FIRE,
        .pp = 15,
        .secondaryEffectChance = 0,
        .target = MOVE_TARGET_SELECTED,
        .priority = 0,
        .category = BATTLE_CATEGORY_STATUS,
        .zMove = { .effect = Z_EFFECT_ATK_UP_1 },
        .magicCoatAffected = TRUE,
    },

    [MOVE_MEMENTO] =
    {
        .effect = EFFECT_MEMENTO,
        .power = 0,
        .type = TYPE_DARK,
        .accuracy = 100,
        .pp = 10,
        .secondaryEffectChance = 0,
        .target = MOVE_TARGET_SELECTED,
        .priority = 0,
        .category = BATTLE_CATEGORY_STATUS,
        .zMove = { .effect = Z_EFFECT_RESTORE_REPLACEMENT_HP },
    },

    [MOVE_FACADE] =
    {
        .effect = EFFECT_FACADE,
        .power = 70,
        .type = TYPE_NORMAL,
        .accuracy = 100,
        .pp = 20,
        .secondaryEffectChance = 0,
        .target = MOVE_TARGET_SELECTED,
        .priority = 0,
        .category = BATTLE_CATEGORY_PHYSICAL,
        .makesContact = TRUE,
    },

    [MOVE_FOCUS_PUNCH] =
    {
        .effect = EFFECT_FOCUS_PUNCH,
        .power = 150,
        .type = TYPE_FIGHTING,
        .accuracy = 100,
        .pp = 20,
        .secondaryEffectChance = 0,
        .target = MOVE_TARGET_SELECTED,
        .priority = -3,
        .category = BATTLE_CATEGORY_PHYSICAL,
        .makesContact = TRUE,
        .mirrorMoveBanned = TRUE,
        .punchingMove = TRUE,
        .meFirstBanned = TRUE,
        .sleepTalkBanned = TRUE,
        .metronomeBanned = TRUE,
        .copycatBanned = TRUE,
        .instructBanned = TRUE,
        .assistBanned = TRUE,
    },

    [MOVE_SMELLING_SALTS] =
    {
        #if B_UPDATED_MOVE_DATA >= GEN_6
            .power = 70,
        #else
            .power = 60,
        #endif
        .effect = EFFECT_SMELLING_SALTS,
        .type = TYPE_NORMAL,
        .accuracy = 100,
        .pp = 10,
        .secondaryEffectChance = 0,
        .target = MOVE_TARGET_SELECTED,
        .priority = 0,
        .category = BATTLE_CATEGORY_PHYSICAL,
        .argument = STATUS1_PARALYSIS,
        .makesContact = TRUE,
    },

    [MOVE_FOLLOW_ME] =
    {
        #if B_UPDATED_MOVE_DATA >= GEN_6
            .priority = 2,
        #else
            .priority = 3,
        #endif
        .effect = EFFECT_FOLLOW_ME,
        .power = 0,
        .type = TYPE_NORMAL,
        .accuracy = 100,
        .pp = 20,
        .secondaryEffectChance = 0,
        .target = MOVE_TARGET_USER,
        .category = BATTLE_CATEGORY_STATUS,
        .zMove = { .effect = Z_EFFECT_RESET_STATS },
        .ignoresProtect = TRUE,
        .mirrorMoveBanned = TRUE,
        .metronomeBanned = TRUE,
        .copycatBanned = TRUE,
        .assistBanned = TRUE,
    },

    [MOVE_NATURE_POWER] =
    {
        .effect = EFFECT_NATURE_POWER,
        .power = 1,
        .type = TYPE_NORMAL,
        .accuracy = 0,
        .pp = 20,
        .secondaryEffectChance = 0,
        .target = MOVE_TARGET_DEPENDS,
        .priority = 0,
        .category = BATTLE_CATEGORY_STATUS,
        .metronomeBanned = B_UPDATED_MOVE_FLAGS >= GEN_4,
        .copycatBanned = TRUE,
        .sleepTalkBanned = TRUE,
        .instructBanned = TRUE,
        .encoreBanned = TRUE,
        .assistBanned = TRUE,
        .mimicBanned = TRUE,
    },

    [MOVE_CHARGE] =
    {
        .effect = EFFECT_CHARGE,
        .power = 0,
        .type = TYPE_ELECTRIC,
        .accuracy = 100,
        .pp = 20,
        .secondaryEffectChance = 0,
        .target = MOVE_TARGET_USER,
        .priority = 0,
        .category = BATTLE_CATEGORY_STATUS,
        .zMove = { .effect = Z_EFFECT_SPDEF_UP_1 },
        .snatchAffected = TRUE,
        .ignoresProtect = TRUE,
        .mirrorMoveBanned = TRUE,
    },

    [MOVE_TAUNT] =
    {
        .effect = EFFECT_TAUNT,
        .power = 0,
        .type = TYPE_DARK,
        .accuracy = 100,
        .pp = 20,
        .secondaryEffectChance = 0,
        .target = MOVE_TARGET_SELECTED,
        .priority = 0,
        .category = BATTLE_CATEGORY_STATUS,
        .zMove = { .effect = Z_EFFECT_ATK_UP_1 },
        .ignoresSubstitute = TRUE,
        .magicCoatAffected = B_UPDATED_MOVE_FLAGS >= GEN_5,
    },

    [MOVE_HELPING_HAND] =
    {
        #if B_UPDATED_MOVE_DATA >= GEN_4
            .target = MOVE_TARGET_ALLY,
        #else
            .target = MOVE_TARGET_USER,
        #endif
        .effect = EFFECT_HELPING_HAND,
        .power = 0,
        .type = TYPE_NORMAL,
        .accuracy = 100,
        .pp = 20,
        .secondaryEffectChance = 0,
        .priority = 5,
        .category = BATTLE_CATEGORY_STATUS,
        .zMove = { .effect = Z_EFFECT_RESET_STATS },
        .ignoresProtect = TRUE,
        .ignoresSubstitute = TRUE,
        .mirrorMoveBanned = TRUE,
        .metronomeBanned = TRUE,
        .copycatBanned = TRUE,
        .assistBanned = TRUE,
    },

    [MOVE_TRICK] =
    {
        .effect = EFFECT_TRICK,
        .power = 0,
        .type = TYPE_PSYCHIC,
        .accuracy = 100,
        .pp = 10,
        .secondaryEffectChance = 0,
        .target = MOVE_TARGET_SELECTED,
        .priority = 0,
        .category = BATTLE_CATEGORY_STATUS,
        .zMove = { .effect = Z_EFFECT_SPD_UP_2 },
        .metronomeBanned = TRUE,
        .copycatBanned = TRUE,
        .assistBanned = TRUE,
    },

    [MOVE_ROLE_PLAY] =
    {
        .effect = EFFECT_ROLE_PLAY,
        .power = 0,
        .type = TYPE_PSYCHIC,
        .accuracy = 0,
        .pp = 10,
        .secondaryEffectChance = 0,
        .target = MOVE_TARGET_SELECTED,
        .priority = 0,
        .category = BATTLE_CATEGORY_STATUS,
        .zMove = { .effect = Z_EFFECT_SPD_UP_1 },
        .ignoresProtect = TRUE,
        .ignoresSubstitute = TRUE,
        .mirrorMoveBanned = TRUE,
    },

    [MOVE_WISH] =
    {
        .effect = EFFECT_WISH,
        .power = 0,
        .type = TYPE_NORMAL,
        .accuracy = 0,
        .pp = 10,
        .secondaryEffectChance = 0,
        .target = MOVE_TARGET_USER,
        .priority = 0,
        .category = BATTLE_CATEGORY_STATUS,
        .zMove = { .effect = Z_EFFECT_SPDEF_UP_1 },
        .healBlockBanned = TRUE,
        .snatchAffected = B_UPDATED_MOVE_FLAGS >= GEN_5,
        .ignoresProtect = TRUE,
        .mirrorMoveBanned = TRUE,
    },

    [MOVE_ASSIST] =
    {
        .effect = EFFECT_ASSIST,
        .power = 0,
        .type = TYPE_NORMAL,
        .accuracy = 100,
        .pp = 20,
        .secondaryEffectChance = 0,
        .target = MOVE_TARGET_DEPENDS,
        .priority = 0,
        .category = BATTLE_CATEGORY_STATUS,
        .ignoresProtect = TRUE,
        .mirrorMoveBanned = TRUE,
        .metronomeBanned = B_UPDATED_MOVE_FLAGS >= GEN_4,
        .copycatBanned = TRUE,
        .sleepTalkBanned = TRUE,
        .instructBanned = TRUE,
        .encoreBanned = TRUE,
        .assistBanned = TRUE,
        .mimicBanned = TRUE,
    },

    [MOVE_INGRAIN] =
    {
        .effect = EFFECT_INGRAIN,
        .power = 0,
        .type = TYPE_GRASS,
        .accuracy = 100,
        .pp = 20,
        .secondaryEffectChance = 0,
        .target = MOVE_TARGET_USER,
        .priority = 0,
        .category = BATTLE_CATEGORY_STATUS,
        .zMove = { .effect = Z_EFFECT_SPDEF_UP_1 },
        .snatchAffected = TRUE,
        .ignoresProtect = TRUE,
        .mirrorMoveBanned = TRUE,
        .skyBattleBanned = TRUE,
    },

    [MOVE_SUPERPOWER] =
    {
        .effect = EFFECT_SUPERPOWER,
        .power = 120,
        .type = TYPE_FIGHTING,
        .accuracy = 100,
        .pp = 5,
        .secondaryEffectChance = 0,
        .target = MOVE_TARGET_SELECTED,
        .priority = 0,
        .category = BATTLE_CATEGORY_PHYSICAL,
        .makesContact = TRUE,
    },

    [MOVE_MAGIC_COAT] =
    {
        .effect = EFFECT_MAGIC_COAT,
        .power = 0,
        .type = TYPE_PSYCHIC,
        .accuracy = 100,
        .pp = 15,
        .secondaryEffectChance = 0,
        .target = MOVE_TARGET_DEPENDS,
        .priority = 4,
        .category = BATTLE_CATEGORY_STATUS,
        .zMove = { .effect = Z_EFFECT_SPDEF_UP_2 },
        .ignoresProtect = TRUE,
        .mirrorMoveBanned = TRUE,
    },

    [MOVE_RECYCLE] =
    {
        .effect = EFFECT_RECYCLE,
        .power = 0,
        .type = TYPE_NORMAL,
        .accuracy = 100,
        .pp = 10,
        .secondaryEffectChance = 0,
        .target = MOVE_TARGET_USER,
        .priority = 0,
        .category = BATTLE_CATEGORY_STATUS,
        .zMove = { .effect = Z_EFFECT_SPD_UP_2 },
        .snatchAffected = B_UPDATED_MOVE_FLAGS >= GEN_5,
        .ignoresProtect = TRUE,
        .mirrorMoveBanned = TRUE,
    },

    [MOVE_REVENGE] =
    {
        .effect = EFFECT_REVENGE,
        .power = 60,
        .type = TYPE_FIGHTING,
        .accuracy = 100,
        .pp = 10,
        .secondaryEffectChance = 0,
        .target = MOVE_TARGET_SELECTED,
        .priority = -4,
        .category = BATTLE_CATEGORY_PHYSICAL,
        .makesContact = TRUE,
    },

    [MOVE_BRICK_BREAK] =
    {
        .effect = EFFECT_BRICK_BREAK,
        .power = 75,
        .type = TYPE_FIGHTING,
        .accuracy = 100,
        .pp = 15,
        .secondaryEffectChance = 0,
        .target = MOVE_TARGET_SELECTED,
        .priority = 0,
        .category = BATTLE_CATEGORY_PHYSICAL,
        .makesContact = TRUE,
    },

    [MOVE_YAWN] =
    {
        .effect = EFFECT_YAWN,
        .power = 0,
        .type = TYPE_NORMAL,
        .accuracy = 0,
        .pp = 10,
        .secondaryEffectChance = 0,
        .target = MOVE_TARGET_SELECTED,
        .priority = 0,
        .category = BATTLE_CATEGORY_STATUS,
        .zMove = { .effect = Z_EFFECT_SPD_UP_1 },
        .magicCoatAffected = TRUE,
    },

    [MOVE_KNOCK_OFF] =
    {
        #if B_UPDATED_MOVE_DATA >= GEN_6
            .power = 65,
        #else
            .power = 20,
        #endif
        .effect = EFFECT_KNOCK_OFF,
        .type = TYPE_DARK,
        .accuracy = 100,
        .pp = 20,
        .secondaryEffectChance = 100,
        .target = MOVE_TARGET_SELECTED,
        .priority = 0,
        .category = BATTLE_CATEGORY_PHYSICAL,
        .makesContact = TRUE,
    },

    [MOVE_ENDEAVOR] =
    {
        .effect = EFFECT_ENDEAVOR,
        .power = 1,
        .type = TYPE_NORMAL,
        .accuracy = 100,
        .pp = 5,
        .secondaryEffectChance = 0,
        .target = MOVE_TARGET_SELECTED,
        .priority = 0,
        .category = BATTLE_CATEGORY_PHYSICAL,
        .makesContact = TRUE,
        .parentalBondBanned = TRUE,
    },

    [MOVE_ERUPTION] =
    {
        .effect = EFFECT_ERUPTION,
        .power = 150,
        .type = TYPE_FIRE,
        .accuracy = 100,
        .pp = 5,
        .secondaryEffectChance = 0,
        .target = MOVE_TARGET_BOTH,
        .priority = 0,
        .category = BATTLE_CATEGORY_SPECIAL,
    },

    [MOVE_SKILL_SWAP] =
    {
        .effect = EFFECT_SKILL_SWAP,
        .power = 0,
        .type = TYPE_PSYCHIC,
        .accuracy = 0,
        .pp = 10,
        .secondaryEffectChance = 0,
        .target = MOVE_TARGET_SELECTED,
        .priority = 0,
        .category = BATTLE_CATEGORY_STATUS,
        .zMove = { .effect = Z_EFFECT_SPD_UP_1 },
        .ignoresSubstitute = TRUE,
    },

    [MOVE_IMPRISON] =
    {
        .effect = EFFECT_IMPRISON,
        .power = 0,
        .type = TYPE_PSYCHIC,
        .accuracy = 100,
        .pp = 10,
        .secondaryEffectChance = 0,
        .target = MOVE_TARGET_USER,
        .priority = 0,
        .category = BATTLE_CATEGORY_STATUS,
        .zMove = { .effect = Z_EFFECT_SPDEF_UP_2 },
        .snatchAffected = B_UPDATED_MOVE_FLAGS >= GEN_5,
        .ignoresProtect = TRUE,
        .ignoresSubstitute = TRUE,
        .mirrorMoveBanned = TRUE,
        .forcePressure = TRUE,
    },

    [MOVE_REFRESH] =
    {
        .effect = EFFECT_REFRESH,
        .power = 0,
        .type = TYPE_NORMAL,
        .accuracy = 100,
        .pp = 20,
        .secondaryEffectChance = 0,
        .target = MOVE_TARGET_USER,
        .priority = 0,
        .category = BATTLE_CATEGORY_STATUS,
        .zMove = { .effect = Z_EFFECT_RECOVER_HP },
        .snatchAffected = TRUE,
        .ignoresProtect = TRUE,
        .mirrorMoveBanned = TRUE,
    },

    [MOVE_GRUDGE] =
    {
        .effect = EFFECT_GRUDGE,
        .power = 0,
        .type = TYPE_GHOST,
        .accuracy = 100,
        .pp = 5,
        .secondaryEffectChance = 0,
        .target = MOVE_TARGET_USER,
        .priority = 0,
        .category = BATTLE_CATEGORY_STATUS,
        .zMove = { .effect = Z_EFFECT_FOLLOW_ME },
        .ignoresProtect = TRUE,
        .ignoresSubstitute = TRUE,
        .mirrorMoveBanned = TRUE,
    },

    [MOVE_SNATCH] =
    {
        .effect = EFFECT_SNATCH,
        .power = 0,
        .type = TYPE_DARK,
        .accuracy = 100,
        .pp = 10,
        .secondaryEffectChance = 0,
        .target = MOVE_TARGET_DEPENDS,
        .priority = 4,
        .category = BATTLE_CATEGORY_STATUS,
        .zMove = { .effect = Z_EFFECT_SPD_UP_2 },
        .ignoresSubstitute = TRUE,
        .forcePressure = TRUE,
        .metronomeBanned = TRUE,
        .copycatBanned = TRUE,
        .assistBanned = TRUE,
    },

    [MOVE_SECRET_POWER] =
    {
        .effect = EFFECT_SECRET_POWER,
        .power = 70,
        .type = TYPE_NORMAL,
        .accuracy = 100,
        .pp = 20,
        .secondaryEffectChance = 30,
        .target = MOVE_TARGET_SELECTED,
        .priority = 0,
        .category = BATTLE_CATEGORY_PHYSICAL,
        .sheerForceBoost = TRUE,
    },

    [MOVE_DIVE] =
    {
        #if B_UPDATED_MOVE_DATA >= GEN_4
            .power = 80,
        #else
            .power = 60,
        #endif
        .effect = EFFECT_SEMI_INVULNERABLE,
        .type = TYPE_WATER,
        .accuracy = 100,
        .pp = 10,
        .secondaryEffectChance = 0,
        .target = MOVE_TARGET_SELECTED,
        .priority = 0,
        .category = BATTLE_CATEGORY_PHYSICAL,
        .twoTurnMove = TRUE,
        .makesContact = TRUE,
        .sleepTalkBanned = TRUE,
        .instructBanned = TRUE,
        .assistBanned = TRUE,
        .skyBattleBanned = TRUE,
    },

    [MOVE_ARM_THRUST] =
    {
        .effect = EFFECT_MULTI_HIT,
        .power = 15,
        .type = TYPE_FIGHTING,
        .accuracy = 100,
        .pp = 20,
        .secondaryEffectChance = 0,
        .target = MOVE_TARGET_SELECTED,
        .priority = 0,
        .category = BATTLE_CATEGORY_PHYSICAL,
        .makesContact = TRUE,
    },

    [MOVE_CAMOUFLAGE] =
    {
        .effect = EFFECT_CAMOUFLAGE,
        .power = 0,
        .type = TYPE_NORMAL,
        .accuracy = 100,
        .pp = 20,
        .secondaryEffectChance = 0,
        .target = MOVE_TARGET_USER,
        .priority = 0,
        .category = BATTLE_CATEGORY_STATUS,
        .zMove = { .effect = Z_EFFECT_EVSN_UP_1 },
        .snatchAffected = TRUE,
        .ignoresProtect = TRUE,
        .mirrorMoveBanned = TRUE,
    },

    [MOVE_TAIL_GLOW] =
    {
        #if B_UPDATED_MOVE_DATA >= GEN_5
            .effect = EFFECT_SPECIAL_ATTACK_UP_3,
        #else
            .effect = EFFECT_SPECIAL_ATTACK_UP_2,
        #endif
        .power = 0,
        .type = TYPE_BUG,
        .accuracy = 0,
        .pp = 20,
        .secondaryEffectChance = 0,
        .target = MOVE_TARGET_USER,
        .priority = 0,
        .category = BATTLE_CATEGORY_STATUS,
        .zMove = { .effect = Z_EFFECT_RESET_STATS },
        .snatchAffected = TRUE,
        .ignoresProtect = TRUE,
        .mirrorMoveBanned = TRUE,
    },

    [MOVE_LUSTER_PURGE] =
    {
        .effect = EFFECT_SPECIAL_DEFENSE_DOWN_HIT,
        .power = (B_UPDATED_MOVE_DATA >= GEN_9) ? 95 : 70,
        .type = TYPE_PSYCHIC,
        .accuracy = 100,
        .pp = 5,
        .secondaryEffectChance = 50,
        .target = MOVE_TARGET_SELECTED,
        .priority = 0,
        .category = BATTLE_CATEGORY_SPECIAL,
        .sheerForceBoost = TRUE,
    },

    [MOVE_MIST_BALL] =
    {
        .effect = EFFECT_SPECIAL_ATTACK_DOWN_HIT,
        .power = (B_UPDATED_MOVE_DATA >= GEN_9) ? 95 : 70,
        .type = TYPE_PSYCHIC,
        .accuracy = 100,
        .pp = 5,
        .secondaryEffectChance = 50,
        .target = MOVE_TARGET_SELECTED,
        .priority = 0,
        .category = BATTLE_CATEGORY_SPECIAL,
        .sheerForceBoost = TRUE,
        .ballisticMove = TRUE,
    },

    [MOVE_FEATHER_DANCE] =
    {
        .effect = EFFECT_ATTACK_DOWN_2,
        .power = 0,
        .type = TYPE_FLYING,
        .accuracy = 100,
        .pp = 15,
        .secondaryEffectChance = 0,
        .target = MOVE_TARGET_SELECTED,
        .priority = 0,
        .category = BATTLE_CATEGORY_STATUS,
        .zMove = { .effect = Z_EFFECT_DEF_UP_1 },
        .magicCoatAffected = TRUE,
        .danceMove = TRUE,
    },

    [MOVE_TEETER_DANCE] =
    {
        .effect = EFFECT_TEETER_DANCE,
        .power = 0,
        .type = TYPE_NORMAL,
        .accuracy = 100,
        .pp = 20,
        .secondaryEffectChance = 0,
        .target = MOVE_TARGET_FOES_AND_ALLY,
        .priority = 0,
        .category = BATTLE_CATEGORY_STATUS,
        .zMove = { .effect = Z_EFFECT_SPATK_UP_1 },
        .danceMove = TRUE,
        .mirrorMoveBanned = B_UPDATED_MOVE_FLAGS < GEN_4,
    },

    [MOVE_BLAZE_KICK] =
    {
        .effect = EFFECT_BURN_HIT,
        .power = 85,
        .type = TYPE_FIRE,
        .accuracy = 90,
        .criticalHitStage = 1,
        .pp = 10,
        .secondaryEffectChance = 10,
        .target = MOVE_TARGET_SELECTED,
        .priority = 0,
        .category = BATTLE_CATEGORY_PHYSICAL,
        .makesContact = TRUE,
        .sheerForceBoost = TRUE,
    },

    [MOVE_MUD_SPORT] =
    {
        .effect = EFFECT_MUD_SPORT,
        .power = 0,
        .type = TYPE_GROUND,
        .accuracy = 100,
        .pp = 15,
        .secondaryEffectChance = 0,
        .target = MOVE_TARGET_ALL_BATTLERS,
        .priority = 0,
        .category = BATTLE_CATEGORY_STATUS,
        .zMove = { .effect = Z_EFFECT_SPDEF_UP_1 },
        .ignoresProtect = TRUE,
        .mirrorMoveBanned = TRUE,
        .skyBattleBanned = TRUE,
    },

    [MOVE_ICE_BALL] =
    {
        .effect = EFFECT_ROLLOUT,
        .power = 30,
        .type = TYPE_ICE,
        .accuracy = 90,
        .pp = 20,
        .secondaryEffectChance = 0,
        .target = MOVE_TARGET_SELECTED,
        .priority = 0,
        .category = BATTLE_CATEGORY_PHYSICAL,
        .makesContact = TRUE,
        .ballisticMove = TRUE,
        .instructBanned = TRUE,
        .parentalBondBanned = TRUE,
    },

    [MOVE_NEEDLE_ARM] =
    {
        .effect = EFFECT_FLINCH_HIT,
        .power = 60,
        .type = TYPE_GRASS,
        .accuracy = 100,
        .pp = 15,
        .secondaryEffectChance = 30,
        .target = MOVE_TARGET_SELECTED,
        .priority = 0,
        .category = BATTLE_CATEGORY_PHYSICAL,
        .makesContact = TRUE,
        .sheerForceBoost = TRUE,
        .minimizeDoubleDamage = B_UPDATED_MOVE_FLAGS < GEN_4,
    },

    [MOVE_SLACK_OFF] =
    {
        #if B_UPDATED_MOVE_DATA >= GEN_9
            .pp = 5,
        #else
            .pp = 10,
        #endif
        .effect = EFFECT_RESTORE_HP,
        .power = 0,
        .type = TYPE_NORMAL,
        .accuracy = 100,
        .secondaryEffectChance = 0,
        .target = MOVE_TARGET_USER,
        .priority = 0,
        .category = BATTLE_CATEGORY_STATUS,
        .zMove = { .effect = Z_EFFECT_RESET_STATS },
        .healBlockBanned = TRUE,
        .snatchAffected = TRUE,
        .ignoresProtect = TRUE,
        .mirrorMoveBanned = TRUE,
    },

    [MOVE_HYPER_VOICE] =
    {
        .effect = EFFECT_HIT,
        .power = 90,
        .type = TYPE_NORMAL,
        .accuracy = 100,
        .pp = 10,
        .secondaryEffectChance = 0,
        .target = MOVE_TARGET_BOTH,
        .priority = 0,
        .category = BATTLE_CATEGORY_SPECIAL,
        .soundMove = TRUE,
        .ignoresSubstitute = B_UPDATED_MOVE_FLAGS >= GEN_6,
    },

    [MOVE_POISON_FANG] =
    {
        #if B_UPDATED_MOVE_DATA >= GEN_6
            .secondaryEffectChance = 50,
        #else
            .secondaryEffectChance = 30,
        #endif
        .effect = EFFECT_POISON_FANG,
        .power = 50,
        .type = TYPE_POISON,
        .accuracy = 100,
        .pp = 15,
        .target = MOVE_TARGET_SELECTED,
        .priority = 0,
        .category = BATTLE_CATEGORY_PHYSICAL,
        .makesContact = TRUE,
        .sheerForceBoost = TRUE,
        .bitingMove = TRUE,
    },

    [MOVE_CRUSH_CLAW] =
    {
        .effect = EFFECT_DEFENSE_DOWN_HIT,
        .power = 75,
        .type = TYPE_NORMAL,
        .accuracy = 95,
        .pp = 10,
        .secondaryEffectChance = 50,
        .target = MOVE_TARGET_SELECTED,
        .priority = 0,
        .category = BATTLE_CATEGORY_PHYSICAL,
        .makesContact = TRUE,
        .sheerForceBoost = TRUE,
    },

    [MOVE_BLAST_BURN] =
    {
        .effect = EFFECT_RECHARGE,
        .power = 150,
        .type = TYPE_FIRE,
        .accuracy = 90,
        .pp = 5,
        .secondaryEffectChance = 0,
        .target = MOVE_TARGET_SELECTED,
        .priority = 0,
        .category = BATTLE_CATEGORY_SPECIAL,
    },

    [MOVE_HYDRO_CANNON] =
    {
        .effect = EFFECT_RECHARGE,
        .power = 150,
        .type = TYPE_WATER,
        .accuracy = 90,
        .pp = 5,
        .secondaryEffectChance = 0,
        .target = MOVE_TARGET_SELECTED,
        .priority = 0,
        .category = BATTLE_CATEGORY_SPECIAL,
    },

    [MOVE_METEOR_MASH] =
    {
        #if B_UPDATED_MOVE_DATA >= GEN_6
            .power = 90,
            .accuracy = 90,
        #else
            .power = 100,
            .accuracy = 85,
        #endif
        .effect = EFFECT_ATTACK_UP_HIT,
        .type = TYPE_STEEL,
        .pp = 10,
        .secondaryEffectChance = 20,
        .target = MOVE_TARGET_SELECTED,
        .priority = 0,
        .category = BATTLE_CATEGORY_PHYSICAL,
        .makesContact = TRUE,
        .punchingMove = TRUE,
        .sheerForceBoost = TRUE,
    },

    [MOVE_ASTONISH] =
    {
        .effect = EFFECT_FLINCH_HIT,
        .power = 30,
        .type = TYPE_GHOST,
        .accuracy = 100,
        .pp = 15,
        .secondaryEffectChance = 30,
        .target = MOVE_TARGET_SELECTED,
        .priority = 0,
        .category = BATTLE_CATEGORY_PHYSICAL,
        .makesContact = TRUE,
        .sheerForceBoost = TRUE,
        .minimizeDoubleDamage = B_UPDATED_MOVE_FLAGS < GEN_4,
    },

    [MOVE_WEATHER_BALL] =
    {
        .effect = EFFECT_WEATHER_BALL,
        .power = 50,
        .type = TYPE_NORMAL,
        .accuracy = 100,
        .pp = 10,
        .secondaryEffectChance = 0,
        .target = MOVE_TARGET_SELECTED,
        .priority = 0,
        .category = BATTLE_CATEGORY_SPECIAL,
        .ballisticMove = TRUE,
    },

    [MOVE_AROMATHERAPY] =
    {
        .effect = EFFECT_HEAL_BELL,
        .power = 0,
        .type = TYPE_GRASS,
        .accuracy = 0,
        .pp = 5,
        .secondaryEffectChance = 0,
        .target = MOVE_TARGET_USER | MOVE_TARGET_ALLY,
        .priority = 0,
        .category = BATTLE_CATEGORY_STATUS,
        .zMove = { .effect = Z_EFFECT_RECOVER_HP },
        .snatchAffected = TRUE,
        .ignoresProtect = TRUE,
        .mirrorMoveBanned = TRUE,
    },

    [MOVE_FAKE_TEARS] =
    {
        .effect = EFFECT_SPECIAL_DEFENSE_DOWN_2,
        .power = 0,
        .type = TYPE_DARK,
        .accuracy = 100,
        .pp = 20,
        .secondaryEffectChance = 0,
        .target = MOVE_TARGET_SELECTED,
        .priority = 0,
        .category = BATTLE_CATEGORY_STATUS,
        .zMove = { .effect = Z_EFFECT_SPATK_UP_1 },
        .magicCoatAffected = TRUE,
    },

    [MOVE_AIR_CUTTER] =
    {
        #if B_UPDATED_MOVE_DATA >= GEN_6
            .power = 60,
        #else
            .power = 55,
        #endif
        .effect = EFFECT_HIT,
        .type = TYPE_FLYING,
        .accuracy = 95,
        .criticalHitStage = 1,
        .pp = 25,
        .secondaryEffectChance = 0,
        .target = MOVE_TARGET_BOTH,
        .priority = 0,
        .category = BATTLE_CATEGORY_SPECIAL,
        .windMove = TRUE,
        .slicingMove = TRUE,
    },

    [MOVE_OVERHEAT] =
    {
        #if B_UPDATED_MOVE_DATA >= GEN_6
            .power = 130,
        #elif B_UPDATED_MOVE_DATA >= GEN_4
            .power = 140,
        #else
            .power = 140,
            .makesContact = TRUE,
        #endif
        .effect = EFFECT_OVERHEAT,
        .type = TYPE_FIRE,
        .accuracy = 90,
        .pp = 5,
        .secondaryEffectChance = 100,
        .target = MOVE_TARGET_SELECTED,
        .priority = 0,
        .category = BATTLE_CATEGORY_SPECIAL,
    },

    [MOVE_ODOR_SLEUTH] =
    {
        #if B_UPDATED_MOVE_DATA >= GEN_4
            .accuracy = 0,
        #else
            .accuracy = 100,
        #endif
        .effect = EFFECT_FORESIGHT,
        .power = 0,
        .type = TYPE_NORMAL,
        .pp = 40,
        .secondaryEffectChance = 0,
        .target = MOVE_TARGET_SELECTED,
        .priority = 0,
        .category = BATTLE_CATEGORY_STATUS,
        .zMove = { .effect = Z_EFFECT_ATK_UP_1 },
        .ignoresSubstitute = TRUE,
        .magicCoatAffected = B_UPDATED_MOVE_FLAGS >= GEN_5,
    },

    [MOVE_ROCK_TOMB] =
    {
        #if B_UPDATED_MOVE_DATA >= GEN_6
            .power = 60,
            .accuracy = 95,
            .pp = 15,
        #else
            .power = 50,
            .accuracy = 80,
            .pp = 10,
        #endif
        .effect = EFFECT_SPEED_DOWN_HIT,
        .type = TYPE_ROCK,
        .secondaryEffectChance = 100,
        .target = MOVE_TARGET_SELECTED,
        .priority = 0,
        .category = BATTLE_CATEGORY_PHYSICAL,
        .sheerForceBoost = TRUE,
    },

    [MOVE_SILVER_WIND] =
    {
        .effect = EFFECT_ALL_STATS_UP_HIT,
        .power = 60,
        .type = TYPE_BUG,
        .accuracy = 100,
        .pp = 5,
        .secondaryEffectChance = 10,
        .target = MOVE_TARGET_SELECTED,
        .priority = 0,
        .category = BATTLE_CATEGORY_SPECIAL,
        .sheerForceBoost = TRUE,
        .windMove = B_EXTRAPOLATED_MOVE_FLAGS,
    },

    [MOVE_METAL_SOUND] =
    {
        .effect = EFFECT_SPECIAL_DEFENSE_DOWN_2,
        .power = 0,
        .type = TYPE_STEEL,
        .accuracy = 85,
        .pp = 40,
        .secondaryEffectChance = 0,
        .target = MOVE_TARGET_SELECTED,
        .priority = 0,
        .category = BATTLE_CATEGORY_STATUS,
        .zMove = { .effect = Z_EFFECT_SPATK_UP_1 },
        .ignoresSubstitute = B_UPDATED_MOVE_FLAGS >= GEN_6,
        .magicCoatAffected = TRUE,
        .soundMove = TRUE,
    },

    [MOVE_GRASS_WHISTLE] =
    {
        .effect = EFFECT_SLEEP,
        .power = 0,
        .type = TYPE_GRASS,
        .accuracy = 55,
        .pp = 15,
        .secondaryEffectChance = 0,
        .target = MOVE_TARGET_SELECTED,
        .priority = 0,
        .category = BATTLE_CATEGORY_STATUS,
        .zMove = { .effect = Z_EFFECT_SPD_UP_1 },
        .ignoresSubstitute = B_UPDATED_MOVE_FLAGS >= GEN_6,
        .magicCoatAffected = TRUE,
        .soundMove = TRUE,
    },

    [MOVE_TICKLE] =
    {
        .effect = EFFECT_TICKLE,
        .power = 0,
        .type = TYPE_NORMAL,
        .accuracy = 100,
        .pp = 20,
        .secondaryEffectChance = 0,
        .target = MOVE_TARGET_SELECTED,
        .priority = 0,
        .category = BATTLE_CATEGORY_STATUS,
        .zMove = { .effect = Z_EFFECT_DEF_UP_1 },
        .magicCoatAffected = TRUE,
    },

    [MOVE_COSMIC_POWER] =
    {
        .effect = EFFECT_COSMIC_POWER,
        .power = 0,
        .type = TYPE_PSYCHIC,
        .accuracy = 0,
        .pp = 20,
        .secondaryEffectChance = 0,
        .target = MOVE_TARGET_USER,
        .priority = 0,
        .category = BATTLE_CATEGORY_STATUS,
        .zMove = { .effect = Z_EFFECT_SPDEF_UP_1 },
        .snatchAffected = TRUE,
        .ignoresProtect = TRUE,
        .mirrorMoveBanned = TRUE,
    },

    [MOVE_WATER_SPOUT] =
    {
        .effect = EFFECT_ERUPTION,
        .power = 150,
        .type = TYPE_WATER,
        .accuracy = 100,
        .pp = 5,
        .secondaryEffectChance = 0,
        .target = MOVE_TARGET_BOTH,
        .priority = 0,
        .category = BATTLE_CATEGORY_SPECIAL,
    },

    [MOVE_SIGNAL_BEAM] =
    {
        .effect = EFFECT_CONFUSE_HIT,
        .power = 75,
        .type = TYPE_BUG,
        .accuracy = 100,
        .pp = 15,
        .secondaryEffectChance = 10,
        .target = MOVE_TARGET_SELECTED,
        .priority = 0,
        .category = BATTLE_CATEGORY_SPECIAL,
        .sheerForceBoost = TRUE,
    },

    [MOVE_SHADOW_PUNCH] =
    {
        .effect = EFFECT_HIT,
        .power = 60,
        .type = TYPE_GHOST,
        .accuracy = 0,
        .pp = 20,
        .secondaryEffectChance = 0,
        .target = MOVE_TARGET_SELECTED,
        .priority = 0,
        .category = BATTLE_CATEGORY_PHYSICAL,
        .makesContact = TRUE,
        .punchingMove = TRUE,
    },

    [MOVE_EXTRASENSORY] =
    {
        #if B_UPDATED_MOVE_DATA >= GEN_6
            .pp = 20,
        #else
            .pp = 30,
        #endif
        .effect = EFFECT_FLINCH_HIT,
        .power = 80,
        .type = TYPE_PSYCHIC,
        .accuracy = 100,
        .secondaryEffectChance = 10,
        .target = MOVE_TARGET_SELECTED,
        .priority = 0,
        .category = BATTLE_CATEGORY_SPECIAL,
        .sheerForceBoost = TRUE,
        .minimizeDoubleDamage = B_UPDATED_MOVE_FLAGS < GEN_4,
    },

    [MOVE_SKY_UPPERCUT] =
    {
        .effect = EFFECT_SKY_UPPERCUT,
        .power = 85,
        .type = TYPE_FIGHTING,
        .accuracy = 90,
        .pp = 15,
        .secondaryEffectChance = 0,
        .target = MOVE_TARGET_SELECTED,
        .priority = 0,
        .category = BATTLE_CATEGORY_PHYSICAL,
        .makesContact = TRUE,
        .punchingMove = TRUE,
        .damagesAirborne = TRUE,
    },

    [MOVE_SAND_TOMB] =
    {
        #if B_UPDATED_MOVE_DATA >= GEN_5
            .power = 35,
            .accuracy = 85,
        #else
            .power = 15,
            .accuracy = 70,
        #endif
        .effect = EFFECT_TRAP,
        .type = TYPE_GROUND,
        .pp = 15,
        .secondaryEffectChance = 100,
        .target = MOVE_TARGET_SELECTED,
        .priority = 0,
        .category = BATTLE_CATEGORY_PHYSICAL,
    },

    [MOVE_SHEER_COLD] =
    {
        .effect = EFFECT_OHKO,
        .power = 1,
        .type = TYPE_ICE,
        .accuracy = 30,
        .pp = 5,
        .secondaryEffectChance = 0,
        .target = MOVE_TARGET_SELECTED,
        .priority = 0,
        .category = BATTLE_CATEGORY_SPECIAL,
    },

    [MOVE_MUDDY_WATER] =
    {
        #if B_UPDATED_MOVE_DATA >= GEN_6
            .power = 90,
        #else
            .power = 95,
        #endif
        .effect = EFFECT_ACCURACY_DOWN_HIT,
        .type = TYPE_WATER,
        .accuracy = 85,
        .pp = 10,
        .secondaryEffectChance = 30,
        .target = MOVE_TARGET_BOTH,
        .priority = 0,
        .category = BATTLE_CATEGORY_SPECIAL,
        .sheerForceBoost = TRUE,
        .skyBattleBanned = TRUE,
    },

    [MOVE_BULLET_SEED] =
    {
        #if B_UPDATED_MOVE_DATA >= GEN_5
            .power = 25,
        #else
            .power = 10,
        #endif
        .effect = EFFECT_MULTI_HIT,
        .type = TYPE_GRASS,
        .accuracy = 100,
        .pp = 30,
        .secondaryEffectChance = 0,
        .target = MOVE_TARGET_SELECTED,
        .priority = 0,
        .category = BATTLE_CATEGORY_PHYSICAL,
        .ballisticMove = TRUE,
    },

    [MOVE_AERIAL_ACE] =
    {
        .effect = EFFECT_HIT,
        .power = 60,
        .type = TYPE_FLYING,
        .accuracy = 0,
        .pp = 20,
        .secondaryEffectChance = 0,
        .target = MOVE_TARGET_SELECTED,
        .priority = 0,
        .category = BATTLE_CATEGORY_PHYSICAL,
        .makesContact = TRUE,
        .slicingMove = TRUE,
    },

    [MOVE_ICICLE_SPEAR] =
    {
        #if B_UPDATED_MOVE_DATA >= GEN_5
            .power = 25,
        #else
            .power = 10,
        #endif
        .effect = EFFECT_MULTI_HIT,
        .type = TYPE_ICE,
        .accuracy = 100,
        .pp = 30,
        .secondaryEffectChance = 0,
        .target = MOVE_TARGET_SELECTED,
        .priority = 0,
        .category = BATTLE_CATEGORY_PHYSICAL,
    },

    [MOVE_IRON_DEFENSE] =
    {
        .effect = EFFECT_DEFENSE_UP_2,
        .power = 0,
        .type = TYPE_STEEL,
        .accuracy = 0,
        .pp = 15,
        .secondaryEffectChance = 0,
        .target = MOVE_TARGET_USER,
        .priority = 0,
        .category = BATTLE_CATEGORY_STATUS,
        .zMove = { .effect = Z_EFFECT_RESET_STATS },
        .snatchAffected = TRUE,
        .ignoresProtect = TRUE,
        .mirrorMoveBanned = TRUE,
    },

    [MOVE_BLOCK] =
    {
        .effect = EFFECT_MEAN_LOOK,
        .power = 0,
        .type = TYPE_NORMAL,
        .accuracy = 0,
        .pp = 5,
        .secondaryEffectChance = 0,
        .target = MOVE_TARGET_SELECTED,
        .priority = 0,
        .category = BATTLE_CATEGORY_STATUS,
        .zMove = { .effect = Z_EFFECT_DEF_UP_1 },
        .ignoresProtect = (B_UPDATED_MOVE_FLAGS >= GEN_6) || (B_UPDATED_MOVE_FLAGS <= GEN_3),
        .magicCoatAffected = TRUE,
    },

    [MOVE_HOWL] =
    {
        #if B_UPDATED_MOVE_DATA >= GEN_8
            .effect = EFFECT_ATTACK_UP_USER_ALLY,
        #else
            .effect = EFFECT_ATTACK_UP,
        #endif
        .power = 0,
        .type = TYPE_NORMAL,
        .accuracy = 0,
        .pp = 40,
        .secondaryEffectChance = 0,
        .target = MOVE_TARGET_USER,
        .priority = 0,
        .category = BATTLE_CATEGORY_STATUS,
        .zMove = { .effect = Z_EFFECT_ATK_UP_1 },
        .snatchAffected = TRUE,
        .ignoresProtect = TRUE,
        .mirrorMoveBanned = TRUE,
        .soundMove = B_UPDATED_MOVE_FLAGS >= GEN_8,
    },

    [MOVE_DRAGON_CLAW] =
    {
        .effect = EFFECT_HIT,
        .power = 80,
        .type = TYPE_DRAGON,
        .accuracy = 100,
        .pp = 15,
        .secondaryEffectChance = 0,
        .target = MOVE_TARGET_SELECTED,
        .priority = 0,
        .category = BATTLE_CATEGORY_PHYSICAL,
        .makesContact = TRUE,
    },

    [MOVE_FRENZY_PLANT] =
    {
        .effect = EFFECT_RECHARGE,
        .power = 150,
        .type = TYPE_GRASS,
        .accuracy = 90,
        .pp = 5,
        .secondaryEffectChance = 0,
        .target = MOVE_TARGET_SELECTED,
        .priority = 0,
        .category = BATTLE_CATEGORY_SPECIAL,
        .skyBattleBanned = TRUE,
    },

    [MOVE_BULK_UP] =
    {
        .effect = EFFECT_BULK_UP,
        .power = 0,
        .type = TYPE_FIGHTING,
        .accuracy = 0,
        .pp = 20,
        .secondaryEffectChance = 0,
        .target = MOVE_TARGET_USER,
        .priority = 0,
        .category = BATTLE_CATEGORY_STATUS,
        .zMove = { .effect = Z_EFFECT_ATK_UP_1 },
        .snatchAffected = TRUE,
        .ignoresProtect = TRUE,
        .mirrorMoveBanned = TRUE,
    },

    [MOVE_BOUNCE] =
    {
        .effect = EFFECT_SEMI_INVULNERABLE,
        .power = 85,
        .type = TYPE_FLYING,
        .accuracy = 85,
        .pp = 5,
        .secondaryEffectChance = 30,
        .target = MOVE_TARGET_SELECTED,
        .priority = 0,
        .category = BATTLE_CATEGORY_PHYSICAL,
        .argument = MOVE_EFFECT_PARALYSIS,
        .twoTurnMove = TRUE,
        .makesContact = TRUE,
        .sheerForceBoost = TRUE,
        .gravityBanned = TRUE,
        .sleepTalkBanned = TRUE,
        .instructBanned = TRUE,
        .assistBanned = TRUE,
    },

    [MOVE_MUD_SHOT] =
    {
        .effect = EFFECT_SPEED_DOWN_HIT,
        .power = 55,
        .type = TYPE_GROUND,
        .accuracy = 95,
        .pp = 15,
        .secondaryEffectChance = 100,
        .target = MOVE_TARGET_SELECTED,
        .priority = 0,
        .category = BATTLE_CATEGORY_SPECIAL,
        .sheerForceBoost = TRUE,
    },

    [MOVE_POISON_TAIL] =
    {
        .effect = EFFECT_POISON_HIT,
        .power = 50,
        .type = TYPE_POISON,
        .accuracy = 100,
        .criticalHitStage = 1,
        .pp = 25,
        .secondaryEffectChance = 10,
        .target = MOVE_TARGET_SELECTED,
        .priority = 0,
        .category = BATTLE_CATEGORY_PHYSICAL,
        .makesContact = TRUE,
        .sheerForceBoost = TRUE,
    },

    [MOVE_COVET] =
    {
        #if B_UPDATED_MOVE_DATA >= GEN_6
            .power = 60,
            .pp = 25,
            .makesContact = TRUE,
        #elif B_UPDATED_MOVE_DATA == GEN_5
            .power = 60,
            .pp = 40,
            .makesContact = TRUE,
        #elif B_UPDATED_MOVE_DATA == GEN_4
            .power = 40,
            .pp = 40,
            .makesContact = TRUE,
        #else
            .power = 40,
            .pp = 40,
        #endif
        .effect = EFFECT_THIEF,
        .type = TYPE_NORMAL,
        .accuracy = 100,
        .secondaryEffectChance = 100,
        .target = MOVE_TARGET_SELECTED,
        .priority = 0,
        .category = BATTLE_CATEGORY_PHYSICAL,
        .meFirstBanned = TRUE,
        .metronomeBanned = TRUE,
        .copycatBanned = TRUE,
        .assistBanned = TRUE,
    },

    [MOVE_VOLT_TACKLE] =
    {
        #if B_UPDATED_MOVE_DATA >= GEN_4
            .argument = STATUS1_PARALYSIS,
        #endif
        .effect = EFFECT_RECOIL,
        .power = 120,
        .type = TYPE_ELECTRIC,
        .accuracy = 100,
        .recoil = 33,
        .pp = 15,
        .secondaryEffectChance = 10,
        .target = MOVE_TARGET_SELECTED,
        .priority = 0,
        .category = BATTLE_CATEGORY_PHYSICAL,
        .makesContact = TRUE,
        .sheerForceBoost = TRUE,
    },

    [MOVE_MAGICAL_LEAF] =
    {
        .effect = EFFECT_HIT,
        .power = 60,
        .type = TYPE_GRASS,
        .accuracy = 0,
        .pp = 20,
        .secondaryEffectChance = 0,
        .target = MOVE_TARGET_SELECTED,
        .priority = 0,
        .category = BATTLE_CATEGORY_SPECIAL,
    },

    [MOVE_WATER_SPORT] =
    {
        .effect = EFFECT_WATER_SPORT,
        .power = 0,
        .type = TYPE_WATER,
        .accuracy = 100,
        .pp = 15,
        .secondaryEffectChance = 0,
        .target = MOVE_TARGET_ALL_BATTLERS,
        .priority = 0,
        .category = BATTLE_CATEGORY_STATUS,
        .zMove = { .effect = Z_EFFECT_SPDEF_UP_1 },
        .ignoresProtect = TRUE,
        .mirrorMoveBanned = TRUE,
        .skyBattleBanned = TRUE,
    },

    [MOVE_CALM_MIND] =
    {
        .effect = EFFECT_CALM_MIND,
        .power = 0,
        .type = TYPE_PSYCHIC,
        .accuracy = 0,
        .pp = 20,
        .secondaryEffectChance = 0,
        .target = MOVE_TARGET_USER,
        .priority = 0,
        .category = BATTLE_CATEGORY_STATUS,
        .zMove = { .effect = Z_EFFECT_RESET_STATS },
        .snatchAffected = TRUE,
        .ignoresProtect = TRUE,
        .mirrorMoveBanned = TRUE,
    },

    [MOVE_LEAF_BLADE] =
    {
        #if B_UPDATED_MOVE_DATA >= GEN_4
            .power = 90,
        #else
            .power = 70,
        #endif
        .effect = EFFECT_HIT,
        .type = TYPE_GRASS,
        .accuracy = 100,
        .criticalHitStage = 1,
        .pp = 15,
        .secondaryEffectChance = 0,
        .target = MOVE_TARGET_SELECTED,
        .priority = 0,
        .category = BATTLE_CATEGORY_PHYSICAL,
        .makesContact = TRUE,
        .slicingMove = TRUE,
    },

    [MOVE_DRAGON_DANCE] =
    {
        .effect = EFFECT_DRAGON_DANCE,
        .power = 0,
        .type = TYPE_DRAGON,
        .accuracy = 0,
        .pp = 20,
        .secondaryEffectChance = 0,
        .target = MOVE_TARGET_USER,
        .priority = 0,
        .category = BATTLE_CATEGORY_STATUS,
        .zMove = { .effect = Z_EFFECT_RESET_STATS },
        .danceMove = TRUE,
        .snatchAffected = TRUE,
        .ignoresProtect = TRUE,
        .mirrorMoveBanned = TRUE,
    },

    [MOVE_ROCK_BLAST] =
    {
        #if B_UPDATED_MOVE_DATA >= GEN_5
            .accuracy = 90,
        #else
            .accuracy = 80,
        #endif
        .effect = EFFECT_MULTI_HIT,
        .power = 25,
        .type = TYPE_ROCK,
        .pp = 10,
        .secondaryEffectChance = 0,
        .target = MOVE_TARGET_SELECTED,
        .priority = 0,
        .category = BATTLE_CATEGORY_PHYSICAL,
        .ballisticMove = B_UPDATED_MOVE_FLAGS >= GEN_6,
    },

    [MOVE_SHOCK_WAVE] =
    {
        .effect = EFFECT_HIT,
        .power = 60,
        .type = TYPE_ELECTRIC,
        .accuracy = 0,
        .pp = 20,
        .secondaryEffectChance = 0,
        .target = MOVE_TARGET_SELECTED,
        .priority = 0,
        .category = BATTLE_CATEGORY_SPECIAL,
    },

    [MOVE_WATER_PULSE] =
    {
        .effect = EFFECT_CONFUSE_HIT,
        .power = 60,
        .type = TYPE_WATER,
        .accuracy = 100,
        .pp = 20,
        .secondaryEffectChance = 20,
        .target = MOVE_TARGET_SELECTED,
        .priority = 0,
        .category = BATTLE_CATEGORY_SPECIAL,
        .sheerForceBoost = TRUE,
        .pulseMove = TRUE,
    },

    [MOVE_DOOM_DESIRE] =
    {
        #if B_UPDATED_MOVE_DATA >= GEN_5
            .power = 140,
            .accuracy = 100,
        #else
            .power = 120,
            .accuracy = 85,
        #endif
        .effect = EFFECT_FUTURE_SIGHT,
        .type = TYPE_STEEL,
        .pp = 5,
        .secondaryEffectChance = 0,
        .target = MOVE_TARGET_SELECTED,
        .priority = 0,
        .category = BATTLE_CATEGORY_SPECIAL,
        .ignoresProtect = TRUE,
        .mirrorMoveBanned = TRUE,
    },

    [MOVE_PSYCHO_BOOST] =
    {
        .effect = EFFECT_OVERHEAT,
        .power = 140,
        .type = TYPE_PSYCHIC,
        .accuracy = 90,
        .pp = 5,
        .secondaryEffectChance = 100,
        .target = MOVE_TARGET_SELECTED,
        .priority = 0,
        .category = BATTLE_CATEGORY_SPECIAL,
    },

    [MOVE_ROOST] =
    {
        #if B_UPDATED_MOVE_DATA >= GEN_9
            .pp = 5,
        #else
            .pp = 10,
        #endif
        .effect = EFFECT_ROOST,
        .power = 0,
        .type = TYPE_FLYING,
        .accuracy = 0,
        .secondaryEffectChance = 0,
        .target = MOVE_TARGET_USER,
        .priority = 0,
        .category = BATTLE_CATEGORY_STATUS,
        .zMove = { .effect = Z_EFFECT_RESET_STATS },
        .healBlockBanned = TRUE,
        .snatchAffected = TRUE,
        .ignoresProtect = TRUE,
        .mirrorMoveBanned = TRUE,
    },

    [MOVE_GRAVITY] =
    {
        .effect = EFFECT_GRAVITY,
        .power = 0,
        .type = TYPE_PSYCHIC,
        .accuracy = 0,
        .pp = 5,
        .secondaryEffectChance = 0,
        .target = MOVE_TARGET_ALL_BATTLERS,
        .priority = 0,
        .category = BATTLE_CATEGORY_STATUS,
        .zMove = { .effect = Z_EFFECT_SPATK_UP_1 },
        .ignoresProtect = TRUE,
        .mirrorMoveBanned = TRUE,
        .skyBattleBanned = TRUE,
    },

    [MOVE_MIRACLE_EYE] =
    {
        .effect = EFFECT_MIRACLE_EYE,
        .power = 0,
        .type = TYPE_PSYCHIC,
        .accuracy = 0,
        .pp = 40,
        .secondaryEffectChance = 0,
        .target = MOVE_TARGET_SELECTED,
        .priority = 0,
        .category = BATTLE_CATEGORY_STATUS,
        .zMove = { .effect = Z_EFFECT_SPATK_UP_1 },
        .ignoresSubstitute = TRUE,
        .magicCoatAffected = B_UPDATED_MOVE_FLAGS >= GEN_5,
    },

    [MOVE_WAKE_UP_SLAP] =
    {
        #if B_UPDATED_MOVE_DATA >= GEN_6
            .power = 70,
        #else
            .power = 60,
        #endif
        .effect = EFFECT_WAKE_UP_SLAP,
        .type = TYPE_FIGHTING,
        .accuracy = 100,
        .pp = 10,
        .secondaryEffectChance = 100,
        .target = MOVE_TARGET_SELECTED,
        .priority = 0,
        .category = BATTLE_CATEGORY_PHYSICAL,
        .argument = STATUS1_SLEEP,
        .makesContact = TRUE,
    },

    [MOVE_HAMMER_ARM] =
    {
        .effect = EFFECT_HAMMER_ARM,
        .power = 100,
        .type = TYPE_FIGHTING,
        .accuracy = 90,
        .pp = 10,
        .secondaryEffectChance = 100,
        .target = MOVE_TARGET_SELECTED,
        .priority = 0,
        .category = BATTLE_CATEGORY_PHYSICAL,
        .makesContact = TRUE,
        .punchingMove = TRUE,
    },

    [MOVE_GYRO_BALL] =
    {
        .effect = EFFECT_GYRO_BALL,
        .power = 1,
        .type = TYPE_STEEL,
        .accuracy = 100,
        .pp = 5,
        .secondaryEffectChance = 0,
        .target = MOVE_TARGET_SELECTED,
        .priority = 0,
        .category = BATTLE_CATEGORY_PHYSICAL,
        .makesContact = TRUE,
        .ballisticMove = TRUE,
    },

    [MOVE_HEALING_WISH] =
    {
        .effect = EFFECT_HEALING_WISH,
        .power = 0,
        .type = TYPE_PSYCHIC,
        .accuracy = 0,
        .pp = 10,
        .secondaryEffectChance = 0,
        .target = MOVE_TARGET_USER,
        .priority = 0,
        .category = BATTLE_CATEGORY_STATUS,
        .healBlockBanned = TRUE,
        .snatchAffected = B_UPDATED_MOVE_FLAGS >= GEN_5,
        .ignoresProtect = TRUE,
        .mirrorMoveBanned = TRUE,
    },

    [MOVE_BRINE] =
    {
        .effect = EFFECT_BRINE,
        .power = 65,
        .type = TYPE_WATER,
        .accuracy = 100,
        .pp = 10,
        .secondaryEffectChance = 0,
        .target = MOVE_TARGET_SELECTED,
        .priority = 0,
        .category = BATTLE_CATEGORY_SPECIAL,
    },

    [MOVE_NATURAL_GIFT] =
    {
        .effect = EFFECT_NATURAL_GIFT,
        .power = 1,
        .type = TYPE_NORMAL,
        .accuracy = 100,
        .pp = 15,
        .secondaryEffectChance = 0,
        .target = MOVE_TARGET_SELECTED,
        .priority = 0,
        .category = BATTLE_CATEGORY_PHYSICAL,
    },

    [MOVE_FEINT] =
    {
        #if B_UPDATED_MOVE_DATA >= GEN_5
            .power = 30,
        #else
            .power = 50,
        #endif
        .effect = EFFECT_FEINT,
        .type = TYPE_NORMAL,
        .accuracy = 100,
        .pp = 10,
        .secondaryEffectChance = 100,
        .target = MOVE_TARGET_SELECTED,
        .priority = 2,
        .category = BATTLE_CATEGORY_PHYSICAL,
        .ignoresProtect = TRUE,
        .mirrorMoveBanned = B_UPDATED_MOVE_FLAGS < GEN_6,
        .metronomeBanned = TRUE,
        .copycatBanned = TRUE,
        .assistBanned = TRUE,
    },

    [MOVE_PLUCK] =
    {
        .effect = EFFECT_BUG_BITE,
        .power = 60,
        .type = TYPE_FLYING,
        .accuracy = 100,
        .pp = 20,
        .secondaryEffectChance = 100,
        .target = MOVE_TARGET_SELECTED,
        .priority = 0,
        .category = BATTLE_CATEGORY_PHYSICAL,
        .makesContact = TRUE,
    },

    [MOVE_TAILWIND] =
    {
        #if B_UPDATED_MOVE_DATA >= GEN_6
            .pp = 15,
        #else
            .pp = 30,
        #endif
        .effect = EFFECT_TAILWIND,
        .power = 0,
        .type = TYPE_FLYING,
        .accuracy = 0,
        .secondaryEffectChance = 0,
        .target = MOVE_TARGET_USER,
        .priority = 0,
        .category = BATTLE_CATEGORY_STATUS,
        .zMove = { .effect = Z_EFFECT_BOOST_CRITS },
        .snatchAffected = TRUE,
        .windMove = TRUE,
        .ignoresProtect = TRUE,
        .mirrorMoveBanned = TRUE,
    },

    [MOVE_ACUPRESSURE] =
    {
        .effect = EFFECT_ACUPRESSURE,
        .power = 0,
        .type = TYPE_NORMAL,
        .accuracy = 0,
        .pp = 30,
        .secondaryEffectChance = 0,
        .target = MOVE_TARGET_USER | MOVE_TARGET_ALLY,
        .priority = 0,
        .category = BATTLE_CATEGORY_STATUS,
        .zMove = { .effect = Z_EFFECT_BOOST_CRITS },
        .ignoresProtect = TRUE,
        .mirrorMoveBanned = TRUE,
        .snatchAffected = B_UPDATED_MOVE_FLAGS < GEN_5,
    },

    [MOVE_METAL_BURST] =
    {
        .effect = EFFECT_METAL_BURST,
        .power = 1,
        .type = TYPE_STEEL,
        .accuracy = 100,
        .pp = 10,
        .secondaryEffectChance = 0,
        .target = MOVE_TARGET_DEPENDS,
        .priority = 0,
        .category = BATTLE_CATEGORY_PHYSICAL,
        .meFirstBanned = TRUE,
    },

    [MOVE_U_TURN] =
    {
        .effect = EFFECT_HIT_ESCAPE,
        .power = 70,
        .type = TYPE_BUG,
        .accuracy = 100,
        .pp = 20,
        .secondaryEffectChance = 0,
        .target = MOVE_TARGET_SELECTED,
        .priority = 0,
        .category = BATTLE_CATEGORY_PHYSICAL,
        .makesContact = TRUE,
    },

    [MOVE_CLOSE_COMBAT] =
    {
        .effect = EFFECT_CLOSE_COMBAT,
        .power = 120,
        .type = TYPE_FIGHTING,
        .accuracy = 100,
        .pp = 5,
        .secondaryEffectChance = 100,
        .target = MOVE_TARGET_SELECTED,
        .priority = 0,
        .category = BATTLE_CATEGORY_PHYSICAL,
        .makesContact = TRUE,
    },

    [MOVE_PAYBACK] =
    {
        .effect = EFFECT_PAYBACK,
        .power = 50,
        .type = TYPE_DARK,
        .accuracy = 100,
        .pp = 10,
        .secondaryEffectChance = 0,
        .target = MOVE_TARGET_SELECTED,
        .priority = 0,
        .category = BATTLE_CATEGORY_PHYSICAL,
        .makesContact = TRUE,
    },

    [MOVE_ASSURANCE] =
    {
        #if B_UPDATED_MOVE_DATA >= GEN_6
            .power = 60,
        #else
            .power = 50,
        #endif
        .effect = EFFECT_ASSURANCE,
        .type = TYPE_DARK,
        .accuracy = 100,
        .pp = 10,
        .secondaryEffectChance = 0,
        .target = MOVE_TARGET_SELECTED,
        .priority = 0,
        .category = BATTLE_CATEGORY_PHYSICAL,
        .makesContact = TRUE,
    },

    [MOVE_EMBARGO] =
    {
        .effect = EFFECT_EMBARGO,
        .power = 0,
        .type = TYPE_DARK,
        .accuracy = 100,
        .pp = 15,
        .secondaryEffectChance = 0,
        .target = MOVE_TARGET_SELECTED,
        .priority = 0,
        .category = BATTLE_CATEGORY_STATUS,
        .zMove = { .effect = Z_EFFECT_SPATK_UP_1 },
        .magicCoatAffected = B_UPDATED_MOVE_FLAGS >= GEN_5,
    },

    [MOVE_FLING] =
    {
        .effect = EFFECT_FLING,
        .power = 1,
        .type = TYPE_DARK,
        .accuracy = 100,
        .pp = 10,
        .secondaryEffectChance = 100,
        .target = MOVE_TARGET_SELECTED,
        .priority = 0,
        .category = BATTLE_CATEGORY_PHYSICAL,
        .parentalBondBanned = TRUE,
    },

    [MOVE_PSYCHO_SHIFT] =
    {
        #if B_UPDATED_MOVE_DATA >= GEN_6
            .accuracy = 100,
        #else
            .accuracy = 90,
        #endif
        .effect = EFFECT_PSYCHO_SHIFT,
        .power = 0,
        .type = TYPE_PSYCHIC,
        .pp = 10,
        .secondaryEffectChance = 0,
        .target = MOVE_TARGET_SELECTED,
        .priority = 0,
        .category = BATTLE_CATEGORY_STATUS,
        .zMove = { .effect = Z_EFFECT_SPATK_UP_2 },
    },

    [MOVE_TRUMP_CARD] =
    {
        .effect = EFFECT_TRUMP_CARD,
        .power = 1,
        .type = TYPE_NORMAL,
        .accuracy = 0,
        .pp = 5,
        .secondaryEffectChance = 0,
        .target = MOVE_TARGET_SELECTED,
        .priority = 0,
        .category = BATTLE_CATEGORY_SPECIAL,
        .makesContact = TRUE,
    },

    [MOVE_HEAL_BLOCK] =
    {
        .effect = EFFECT_HEAL_BLOCK,
        .power = 0,
        .type = TYPE_PSYCHIC,
        .accuracy = 100,
        .pp = 15,
        .secondaryEffectChance = 0,
        .target = MOVE_TARGET_BOTH,
        .priority = 0,
        .category = BATTLE_CATEGORY_STATUS,
        .zMove = { .effect = Z_EFFECT_SPATK_UP_2 },
        .magicCoatAffected = B_UPDATED_MOVE_FLAGS >= GEN_5,
    },

    [MOVE_WRING_OUT] =
    {
        .effect = EFFECT_WRING_OUT,
        .power = 1,
        .type = TYPE_NORMAL,
        .accuracy = 100,
        .pp = 5,
        .secondaryEffectChance = 0,
        .target = MOVE_TARGET_SELECTED,
        .priority = 0,
        .category = BATTLE_CATEGORY_SPECIAL,
        .makesContact = TRUE,
    },

    [MOVE_POWER_TRICK] =
    {
        .effect = EFFECT_POWER_TRICK,
        .power = 0,
        .type = TYPE_PSYCHIC,
        .accuracy = 0,
        .pp = 10,
        .secondaryEffectChance = 0,
        .target = MOVE_TARGET_USER,
        .priority = 0,
        .category = BATTLE_CATEGORY_STATUS,
        .zMove = { .effect = Z_EFFECT_ATK_UP_1 },
        .snatchAffected = B_UPDATED_MOVE_FLAGS >= GEN_5,
        .ignoresProtect = TRUE,
        .mirrorMoveBanned = TRUE,
    },

    [MOVE_GASTRO_ACID] =
    {
        .effect = EFFECT_GASTRO_ACID,
        .power = 0,
        .type = TYPE_POISON,
        .accuracy = 100,
        .pp = 10,
        .secondaryEffectChance = 0,
        .target = MOVE_TARGET_SELECTED,
        .priority = 0,
        .category = BATTLE_CATEGORY_STATUS,
        .zMove = { .effect = Z_EFFECT_SPD_UP_1 },
        .magicCoatAffected = TRUE,
    },

    [MOVE_LUCKY_CHANT] =
    {
        .effect = EFFECT_LUCKY_CHANT,
        .power = 0,
        .type = TYPE_NORMAL,
        .accuracy = 0,
        .pp = 30,
        .secondaryEffectChance = 0,
        .target = MOVE_TARGET_USER,
        .priority = 0,
        .category = BATTLE_CATEGORY_STATUS,
        .zMove = { .effect = Z_EFFECT_EVSN_UP_1 },
        .snatchAffected = B_UPDATED_MOVE_FLAGS >= GEN_5,
        .ignoresProtect = TRUE,
        .mirrorMoveBanned = TRUE,
    },

    [MOVE_ME_FIRST] =
    {
        .effect = EFFECT_ME_FIRST,
        .power = 0,
        .type = TYPE_NORMAL,
        .accuracy = 0,
        .pp = 20,
        .secondaryEffectChance = 0,
        .target = MOVE_TARGET_SELECTED,
        .priority = 0,
        .category = BATTLE_CATEGORY_STATUS,
        .zMove = { .effect = Z_EFFECT_SPD_UP_2 },
        .ignoresSubstitute = TRUE,
        .metronomeBanned = TRUE,
        .mirrorMoveBanned = TRUE,
        .meFirstBanned = TRUE,
        .copycatBanned = TRUE,
        .sleepTalkBanned = TRUE,
        .instructBanned = TRUE,
        .encoreBanned = TRUE,
        .assistBanned = TRUE,
        .mimicBanned = TRUE,
    },

    [MOVE_COPYCAT] =
    {
        .effect = EFFECT_COPYCAT,
        .power = 0,
        .type = TYPE_NORMAL,
        .accuracy = 0,
        .pp = 20,
        .secondaryEffectChance = 0,
        .target = MOVE_TARGET_DEPENDS,
        .priority = 0,
        .category = BATTLE_CATEGORY_STATUS,
        .zMove = { .effect = Z_EFFECT_ACC_UP_1 },
        .ignoresProtect = TRUE,
        .mirrorMoveBanned = TRUE,
        .metronomeBanned = TRUE,
        .copycatBanned = TRUE,
        .sleepTalkBanned = TRUE,
        .instructBanned = TRUE,
        .encoreBanned = TRUE,
        .assistBanned = TRUE,
        .mimicBanned = TRUE,
    },

    [MOVE_POWER_SWAP] =
    {
        .effect = EFFECT_POWER_SWAP,
        .power = 0,
        .type = TYPE_PSYCHIC,
        .accuracy = 0,
        .pp = 10,
        .secondaryEffectChance = 0,
        .target = MOVE_TARGET_SELECTED,
        .priority = 0,
        .category = BATTLE_CATEGORY_STATUS,
        .zMove = { .effect = Z_EFFECT_SPD_UP_1 },
        .ignoresSubstitute = TRUE,
    },

    [MOVE_GUARD_SWAP] =
    {
        .effect = EFFECT_GUARD_SWAP,
        .power = 0,
        .type = TYPE_PSYCHIC,
        .accuracy = 0,
        .pp = 10,
        .secondaryEffectChance = 0,
        .target = MOVE_TARGET_SELECTED,
        .priority = 0,
        .category = BATTLE_CATEGORY_STATUS,
        .zMove = { .effect = Z_EFFECT_SPD_UP_1 },
        .ignoresSubstitute = TRUE,
    },

    [MOVE_PUNISHMENT] =
    {
        .effect = EFFECT_PUNISHMENT,
        .power = 60,
        .type = TYPE_DARK,
        .accuracy = 100,
        .pp = 5,
        .secondaryEffectChance = 0,
        .target = MOVE_TARGET_SELECTED,
        .priority = 0,
        .category = BATTLE_CATEGORY_PHYSICAL,
        .makesContact = TRUE,
    },

    [MOVE_LAST_RESORT] =
    {
        #if B_UPDATED_MOVE_DATA >= GEN_5
            .power = 140,
        #else
            .power = 130,
        #endif
        .effect = EFFECT_LAST_RESORT,
        .type = TYPE_NORMAL,
        .accuracy = 100,
        .pp = 5,
        .secondaryEffectChance = 0,
        .target = MOVE_TARGET_SELECTED,
        .priority = 0,
        .category = BATTLE_CATEGORY_PHYSICAL,
        .makesContact = TRUE,
    },

    [MOVE_WORRY_SEED] =
    {
        .effect = EFFECT_WORRY_SEED,
        .power = 0,
        .type = TYPE_GRASS,
        .accuracy = 100,
        .pp = 10,
        .secondaryEffectChance = 0,
        .target = MOVE_TARGET_SELECTED,
        .priority = 0,
        .category = BATTLE_CATEGORY_STATUS,
        .zMove = { .effect = Z_EFFECT_SPD_UP_1 },
        .magicCoatAffected = TRUE,
    },

    [MOVE_SUCKER_PUNCH] =
    {
        #if B_UPDATED_MOVE_DATA >= GEN_7
            .power = 70,
        #else
            .power = 80,
        #endif
        .effect = EFFECT_SUCKER_PUNCH,
        .type = TYPE_DARK,
        .accuracy = 100,
        .pp = 5,
        .secondaryEffectChance = 0,
        .target = MOVE_TARGET_SELECTED,
        .priority = 1,
        .category = BATTLE_CATEGORY_PHYSICAL,
        .makesContact = TRUE,
    },

    [MOVE_TOXIC_SPIKES] =
    {
        .effect = EFFECT_TOXIC_SPIKES,
        .power = 0,
        .type = TYPE_POISON,
        .accuracy = 0,
        .pp = 20,
        .secondaryEffectChance = 0,
        .target = MOVE_TARGET_OPPONENTS_FIELD,
        .priority = 0,
        .category = BATTLE_CATEGORY_STATUS,
        .zMove = { .effect = Z_EFFECT_DEF_UP_1 },
        .ignoresProtect = TRUE,
        .mirrorMoveBanned = TRUE,
        .magicCoatAffected = B_UPDATED_MOVE_FLAGS >= GEN_5,
        .forcePressure = TRUE,
        .skyBattleBanned = TRUE,
    },

    [MOVE_HEART_SWAP] =
    {
        .effect = EFFECT_HEART_SWAP,
        .power = 0,
        .type = TYPE_PSYCHIC,
        .accuracy = 0,
        .pp = 10,
        .secondaryEffectChance = 0,
        .target = MOVE_TARGET_SELECTED,
        .priority = 0,
        .category = BATTLE_CATEGORY_STATUS,
        .zMove = { .effect = Z_EFFECT_BOOST_CRITS },
        .ignoresSubstitute = TRUE,
    },

    [MOVE_AQUA_RING] =
    {
        .effect = EFFECT_AQUA_RING,
        .power = 0,
        .type = TYPE_WATER,
        .accuracy = 0,
        .pp = 20,
        .secondaryEffectChance = 0,
        .target = MOVE_TARGET_USER,
        .priority = 0,
        .category = BATTLE_CATEGORY_STATUS,
        .zMove = { .effect = Z_EFFECT_DEF_UP_1 },
        .snatchAffected = B_UPDATED_MOVE_FLAGS >= GEN_5,
        .ignoresProtect = TRUE,
        .mirrorMoveBanned = TRUE,
    },

    [MOVE_MAGNET_RISE] =
    {
        .effect = EFFECT_MAGNET_RISE,
        .power = 0,
        .type = TYPE_ELECTRIC,
        .accuracy = 0,
        .pp = 10,
        .secondaryEffectChance = 0,
        .target = MOVE_TARGET_USER,
        .priority = 0,
        .category = BATTLE_CATEGORY_STATUS,
        .zMove = { .effect = Z_EFFECT_EVSN_UP_1 },
        .snatchAffected = B_UPDATED_MOVE_FLAGS >= GEN_5,
        .ignoresProtect = TRUE,
        .mirrorMoveBanned = TRUE,
        .gravityBanned = TRUE,
    },

    [MOVE_FLARE_BLITZ] =
    {
        .effect = EFFECT_RECOIL,
        .power = 120,
        .type = TYPE_FIRE,
        .accuracy = 100,
        .recoil = 33,
        .pp = 15,
        .secondaryEffectChance = 10,
        .target = MOVE_TARGET_SELECTED,
        .priority = 0,
        .category = BATTLE_CATEGORY_PHYSICAL,
        .argument = STATUS1_BURN,
        .makesContact = TRUE,
        .sheerForceBoost = TRUE,
        .thawsUser = TRUE,
    },

    [MOVE_FORCE_PALM] =
    {
        .effect = EFFECT_PARALYZE_HIT,
        .power = 60,
        .type = TYPE_FIGHTING,
        .accuracy = 100,
        .pp = 10,
        .secondaryEffectChance = 30,
        .target = MOVE_TARGET_SELECTED,
        .priority = 0,
        .category = BATTLE_CATEGORY_PHYSICAL,
        .makesContact = TRUE,
        .sheerForceBoost = TRUE,
    },

    [MOVE_AURA_SPHERE] =
    {
        #if B_UPDATED_MOVE_DATA >= GEN_6
            .power = 80,
        #else
            .power = 90,
        #endif
        .effect = EFFECT_HIT,
        .type = TYPE_FIGHTING,
        .accuracy = 0,
        .pp = 20,
        .secondaryEffectChance = 0,
        .target = MOVE_TARGET_SELECTED,
        .priority = 0,
        .category = BATTLE_CATEGORY_SPECIAL,
        .pulseMove = TRUE,
        .ballisticMove = TRUE,
    },

    [MOVE_ROCK_POLISH] =
    {
        .effect = EFFECT_SPEED_UP_2,
        .power = 0,
        .type = TYPE_ROCK,
        .accuracy = 0,
        .pp = 20,
        .secondaryEffectChance = 0,
        .target = MOVE_TARGET_USER,
        .priority = 0,
        .category = BATTLE_CATEGORY_STATUS,
        .zMove = { .effect = Z_EFFECT_RESET_STATS },
        .snatchAffected = TRUE,
        .ignoresProtect = TRUE,
        .mirrorMoveBanned = TRUE,
    },

    [MOVE_POISON_JAB] =
    {
        .effect = EFFECT_POISON_HIT,
        .power = 80,
        .type = TYPE_POISON,
        .accuracy = 100,
        .pp = 20,
        .secondaryEffectChance = 30,
        .target = MOVE_TARGET_SELECTED,
        .priority = 0,
        .category = BATTLE_CATEGORY_PHYSICAL,
        .makesContact = TRUE,
        .sheerForceBoost = TRUE,
    },

    [MOVE_DARK_PULSE] =
    {
        .effect = EFFECT_FLINCH_HIT,
        .power = 80,
        .type = TYPE_DARK,
        .accuracy = 100,
        .pp = 15,
        .secondaryEffectChance = 20,
        .target = MOVE_TARGET_SELECTED,
        .priority = 0,
        .category = BATTLE_CATEGORY_SPECIAL,
        .sheerForceBoost = TRUE,
        .pulseMove = TRUE,
    },

    [MOVE_NIGHT_SLASH] =
    {
        .effect = EFFECT_HIT,
        .power = 70,
        .type = TYPE_DARK,
        .accuracy = 100,
        .criticalHitStage = 1,
        .pp = 15,
        .secondaryEffectChance = 0,
        .target = MOVE_TARGET_SELECTED,
        .priority = 0,
        .category = BATTLE_CATEGORY_PHYSICAL,
        .makesContact = TRUE,
        .slicingMove = TRUE,
    },

    [MOVE_AQUA_TAIL] =
    {
        .effect = EFFECT_HIT,
        .power = 90,
        .type = TYPE_WATER,
        .accuracy = 90,
        .pp = 10,
        .secondaryEffectChance = 0,
        .target = MOVE_TARGET_SELECTED,
        .priority = 0,
        .category = BATTLE_CATEGORY_PHYSICAL,
        .makesContact = TRUE,
    },

    [MOVE_SEED_BOMB] =
    {
        .effect = EFFECT_HIT,
        .power = 80,
        .type = TYPE_GRASS,
        .accuracy = 100,
        .pp = 15,
        .secondaryEffectChance = 0,
        .target = MOVE_TARGET_SELECTED,
        .priority = 0,
        .category = BATTLE_CATEGORY_PHYSICAL,
        .ballisticMove = TRUE,
    },

    [MOVE_AIR_SLASH] =
    {
        #if B_UPDATED_MOVE_DATA >= GEN_6
            .pp = 15,
        #else
            .pp = 20,
        #endif
        .effect = EFFECT_FLINCH_HIT,
        .power = 75,
        .type = TYPE_FLYING,
        .accuracy = 95,
        .secondaryEffectChance = 30,
        .target = MOVE_TARGET_SELECTED,
        .priority = 0,
        .category = BATTLE_CATEGORY_SPECIAL,
        .sheerForceBoost = TRUE,
        .slicingMove = TRUE,
    },

    [MOVE_X_SCISSOR] =
    {
        .effect = EFFECT_HIT,
        .power = 80,
        .type = TYPE_BUG,
        .accuracy = 100,
        .pp = 15,
        .secondaryEffectChance = 0,
        .target = MOVE_TARGET_SELECTED,
        .priority = 0,
        .category = BATTLE_CATEGORY_PHYSICAL,
        .makesContact = TRUE,
        .slicingMove = TRUE,
    },

    [MOVE_BUG_BUZZ] =
    {
        .effect = EFFECT_SPECIAL_DEFENSE_DOWN_HIT,
        .power = 90,
        .type = TYPE_BUG,
        .accuracy = 100,
        .pp = 10,
        .secondaryEffectChance = 10,
        .target = MOVE_TARGET_SELECTED,
        .priority = 0,
        .category = BATTLE_CATEGORY_SPECIAL,
        .sheerForceBoost = TRUE,
        .soundMove = TRUE,
        .ignoresSubstitute = B_UPDATED_MOVE_FLAGS >= GEN_6,
    },

    [MOVE_DRAGON_PULSE] =
    {
        #if B_UPDATED_MOVE_DATA >= GEN_6
            .power = 85,
        #else
            .power = 90,
        #endif
        .effect = EFFECT_HIT,
        .type = TYPE_DRAGON,
        .accuracy = 100,
        .pp = 10,
        .secondaryEffectChance = 0,
        .target = MOVE_TARGET_SELECTED,
        .priority = 0,
        .category = BATTLE_CATEGORY_SPECIAL,
        .pulseMove = TRUE,
    },

    [MOVE_DRAGON_RUSH] =
    {
        .effect = EFFECT_FLINCH_HIT,
        .power = 100,
        .type = TYPE_DRAGON,
        .accuracy = 75,
        .pp = 10,
        .secondaryEffectChance = 20,
        .target = MOVE_TARGET_SELECTED,
        .priority = 0,
        .category = BATTLE_CATEGORY_PHYSICAL,
        .makesContact = TRUE,
        .sheerForceBoost = TRUE,
        .minimizeDoubleDamage = B_UPDATED_MOVE_FLAGS >= GEN_6,
    },

    [MOVE_POWER_GEM] =
    {
        #if B_UPDATED_MOVE_DATA >= GEN_6
            .power = 80,
        #else
            .power = 70,
        #endif
        .effect = EFFECT_HIT,
        .type = TYPE_ROCK,
        .accuracy = 100,
        .pp = 20,
        .secondaryEffectChance = 0,
        .target = MOVE_TARGET_SELECTED,
        .priority = 0,
        .category = BATTLE_CATEGORY_SPECIAL,
    },

    [MOVE_DRAIN_PUNCH] =
    {
        #if B_UPDATED_MOVE_DATA >= GEN_5
            .power = 75,
            .pp = 10,
        #else
            .power = 60,
            .pp = 5,
        #endif
        .effect = EFFECT_ABSORB,
        .type = TYPE_FIGHTING,
        .accuracy = 100,
        .secondaryEffectChance = 0,
        .target = MOVE_TARGET_SELECTED,
        .priority = 0,
        .category = BATTLE_CATEGORY_PHYSICAL,
        .makesContact = TRUE,
        .punchingMove = TRUE,
        .healBlockBanned = B_HEAL_BLOCKING >= GEN_6,
    },

    [MOVE_VACUUM_WAVE] =
    {
        .effect = EFFECT_HIT,
        .power = 40,
        .type = TYPE_FIGHTING,
        .accuracy = 100,
        .pp = 30,
        .secondaryEffectChance = 0,
        .target = MOVE_TARGET_SELECTED,
        .priority = 1,
        .category = BATTLE_CATEGORY_SPECIAL,
    },

    [MOVE_FOCUS_BLAST] =
    {
        .effect = EFFECT_SPECIAL_DEFENSE_DOWN_HIT,
        .power = 120,
        .type = TYPE_FIGHTING,
        .accuracy = 70,
        .pp = 5,
        .secondaryEffectChance = 10,
        .target = MOVE_TARGET_SELECTED,
        .priority = 0,
        .category = BATTLE_CATEGORY_SPECIAL,
        .sheerForceBoost = TRUE,
        .ballisticMove = TRUE,
    },

    [MOVE_ENERGY_BALL] =
    {
        #if B_UPDATED_MOVE_DATA >= GEN_6
            .power = 90,
        #else
            .power = 80,
        #endif
        .effect = EFFECT_SPECIAL_DEFENSE_DOWN_HIT,
        .type = TYPE_GRASS,
        .accuracy = 100,
        .pp = 10,
        .secondaryEffectChance = 10,
        .target = MOVE_TARGET_SELECTED,
        .priority = 0,
        .category = BATTLE_CATEGORY_SPECIAL,
        .sheerForceBoost = TRUE,
        .ballisticMove = TRUE,
    },

    [MOVE_BRAVE_BIRD] =
    {
        .effect = EFFECT_RECOIL,
        .power = 120,
        .type = TYPE_FLYING,
        .accuracy = 100,
        .recoil = 33,
        .pp = 15,
        .secondaryEffectChance = 0,
        .target = MOVE_TARGET_SELECTED,
        .priority = 0,
        .category = BATTLE_CATEGORY_PHYSICAL,
        .makesContact = TRUE,
    },

    [MOVE_EARTH_POWER] =
    {
        .effect = EFFECT_SPECIAL_DEFENSE_DOWN_HIT,
        .power = 90,
        .type = TYPE_GROUND,
        .accuracy = 100,
        .pp = 10,
        .secondaryEffectChance = 10,
        .target = MOVE_TARGET_SELECTED,
        .priority = 0,
        .category = BATTLE_CATEGORY_SPECIAL,
        .sheerForceBoost = TRUE,
        .skyBattleBanned = TRUE,
    },

    [MOVE_SWITCHEROO] =
    {
        .effect = EFFECT_TRICK,
        .power = 0,
        .type = TYPE_DARK,
        .accuracy = 100,
        .pp = 10,
        .secondaryEffectChance = 0,
        .target = MOVE_TARGET_SELECTED,
        .priority = 0,
        .category = BATTLE_CATEGORY_STATUS,
        .zMove = { .effect = Z_EFFECT_SPD_UP_2 },
        .metronomeBanned = TRUE,
        .copycatBanned = TRUE,
        .assistBanned = TRUE,
    },

    [MOVE_GIGA_IMPACT] =
    {
        .effect = EFFECT_RECHARGE,
        .power = 150,
        .type = TYPE_NORMAL,
        .accuracy = 90,
        .pp = 5,
        .secondaryEffectChance = 0,
        .target = MOVE_TARGET_SELECTED,
        .priority = 0,
        .category = BATTLE_CATEGORY_PHYSICAL,
        .makesContact = TRUE,
    },

    [MOVE_NASTY_PLOT] =
    {
        .effect = EFFECT_SPECIAL_ATTACK_UP_2,
        .power = 0,
        .type = TYPE_DARK,
        .accuracy = 0,
        .pp = 20,
        .secondaryEffectChance = 0,
        .target = MOVE_TARGET_USER,
        .priority = 0,
        .category = BATTLE_CATEGORY_STATUS,
        .zMove = { .effect = Z_EFFECT_RESET_STATS },
        .snatchAffected = TRUE,
        .ignoresProtect = TRUE,
        .mirrorMoveBanned = TRUE,
    },

    [MOVE_BULLET_PUNCH] =
    {
        .effect = EFFECT_HIT,
        .power = 40,
        .type = TYPE_STEEL,
        .accuracy = 100,
        .pp = 30,
        .secondaryEffectChance = 0,
        .target = MOVE_TARGET_SELECTED,
        .priority = 1,
        .category = BATTLE_CATEGORY_PHYSICAL,
        .makesContact = TRUE,
        .punchingMove = TRUE,
    },

    [MOVE_AVALANCHE] =
    {
        .effect = EFFECT_REVENGE,
        .power = 60,
        .type = TYPE_ICE,
        .accuracy = 100,
        .pp = 10,
        .secondaryEffectChance = 0,
        .target = MOVE_TARGET_BOTH,
        .priority = -4,
        .category = BATTLE_CATEGORY_PHYSICAL,
        .makesContact = TRUE,
    },

    [MOVE_ICE_SHARD] =
    {
        .effect = EFFECT_HIT,
        .power = 40,
        .type = TYPE_ICE,
        .accuracy = 100,
        .pp = 30,
        .secondaryEffectChance = 0,
        .target = MOVE_TARGET_SELECTED,
        .priority = 1,
        .category = BATTLE_CATEGORY_PHYSICAL,
    },

    [MOVE_SHADOW_CLAW] =
    {
        .effect = EFFECT_HIT,
        .power = 70,
        .type = TYPE_GHOST,
        .accuracy = 100,
        .criticalHitStage = 1,
        .pp = 15,
        .secondaryEffectChance = 0,
        .target = MOVE_TARGET_SELECTED,
        .priority = 0,
        .category = BATTLE_CATEGORY_PHYSICAL,
        .makesContact = TRUE,
    },

    [MOVE_THUNDER_FANG] =
    {
        .effect = EFFECT_FLINCH_STATUS,
        .power = 65,
        .type = TYPE_ELECTRIC,
        .accuracy = 95,
        .pp = 15,
        .secondaryEffectChance = 10,
        .target = MOVE_TARGET_SELECTED,
        .priority = 0,
        .category = BATTLE_CATEGORY_PHYSICAL,
        .argument = STATUS1_PARALYSIS,
        .makesContact = TRUE,
        .sheerForceBoost = TRUE,
        .bitingMove = TRUE,
    },

    [MOVE_ICE_FANG] =
    {
        #if B_USE_FROSTBITE == TRUE
            .argument = STATUS1_FROSTBITE,
        #else
            .argument = STATUS1_FREEZE,
        #endif
        .effect = EFFECT_FLINCH_STATUS,
        .power = 65,
        .type = TYPE_ICE,
        .accuracy = 95,
        .pp = 15,
        .secondaryEffectChance = 10,
        .target = MOVE_TARGET_SELECTED,
        .priority = 0,
        .category = BATTLE_CATEGORY_PHYSICAL,
        .makesContact = TRUE,
        .sheerForceBoost = TRUE,
        .bitingMove = TRUE,
    },

    [MOVE_FIRE_FANG] =
    {
        .effect = EFFECT_FLINCH_STATUS,
        .power = 65,
        .type = TYPE_FIRE,
        .accuracy = 95,
        .pp = 15,
        .secondaryEffectChance = 10,
        .target = MOVE_TARGET_SELECTED,
        .priority = 0,
        .category = BATTLE_CATEGORY_PHYSICAL,
        .argument = STATUS1_BURN,
        .makesContact = TRUE,
        .sheerForceBoost = TRUE,
        .bitingMove = TRUE,
    },

    [MOVE_SHADOW_SNEAK] =
    {
        .effect = EFFECT_HIT,
        .power = 40,
        .type = TYPE_GHOST,
        .accuracy = 100,
        .pp = 30,
        .secondaryEffectChance = 0,
        .target = MOVE_TARGET_SELECTED,
        .priority = 1,
        .category = BATTLE_CATEGORY_PHYSICAL,
        .makesContact = TRUE,
    },

    [MOVE_MUD_BOMB] =
    {
        .effect = EFFECT_ACCURACY_DOWN_HIT,
        .power = 65,
        .type = TYPE_GROUND,
        .accuracy = 85,
        .pp = 10,
        .secondaryEffectChance = 30,
        .target = MOVE_TARGET_SELECTED,
        .priority = 0,
        .category = BATTLE_CATEGORY_SPECIAL,
        .sheerForceBoost = TRUE,
        .ballisticMove = TRUE,
    },

    [MOVE_PSYCHO_CUT] =
    {
        .effect = EFFECT_HIT,
        .power = 70,
        .type = TYPE_PSYCHIC,
        .accuracy = 100,
        .criticalHitStage = 1,
        .pp = 20,
        .secondaryEffectChance = 0,
        .target = MOVE_TARGET_SELECTED,
        .priority = 0,
        .category = BATTLE_CATEGORY_PHYSICAL,
        .slicingMove = TRUE,
    },

    [MOVE_ZEN_HEADBUTT] =
    {
        .effect = EFFECT_FLINCH_HIT,
        .power = 80,
        .type = TYPE_PSYCHIC,
        .accuracy = 90,
        .pp = 15,
        .secondaryEffectChance = 20,
        .target = MOVE_TARGET_SELECTED,
        .priority = 0,
        .category = BATTLE_CATEGORY_PHYSICAL,
        .makesContact = TRUE,
        .sheerForceBoost = TRUE,
    },

    [MOVE_MIRROR_SHOT] =
    {
        .effect = EFFECT_ACCURACY_DOWN_HIT,
        .power = 65,
        .type = TYPE_STEEL,
        .accuracy = 85,
        .pp = 10,
        .secondaryEffectChance = 30,
        .target = MOVE_TARGET_SELECTED,
        .priority = 0,
        .category = BATTLE_CATEGORY_SPECIAL,
        .sheerForceBoost = TRUE,
    },

    [MOVE_FLASH_CANNON] =
    {
        .effect = EFFECT_SPECIAL_DEFENSE_DOWN_HIT,
        .power = 80,
        .type = TYPE_STEEL,
        .accuracy = 100,
        .pp = 10,
        .secondaryEffectChance = 10,
        .target = MOVE_TARGET_SELECTED,
        .priority = 0,
        .category = BATTLE_CATEGORY_SPECIAL,
        .sheerForceBoost = TRUE,
    },

    [MOVE_ROCK_CLIMB] =
    {
        .effect = EFFECT_CONFUSE_HIT,
        .power = 90,
        .type = TYPE_NORMAL,
        .accuracy = 85,
        .pp = 20,
        .secondaryEffectChance = 20,
        .target = MOVE_TARGET_SELECTED,
        .priority = 0,
        .category = BATTLE_CATEGORY_PHYSICAL,
        .makesContact = TRUE,
        .sheerForceBoost = TRUE,
    },

    [MOVE_DEFOG] =
    {
        .effect = EFFECT_DEFOG,
        .power = 0,
        .type = TYPE_FLYING,
        .accuracy = 0,
        .pp = 15,
        .secondaryEffectChance = 0,
        .target = MOVE_TARGET_SELECTED,
        .priority = 0,
        .category = BATTLE_CATEGORY_STATUS,
        .zMove = { .effect = Z_EFFECT_ACC_UP_1 },
        //.ignoresSubstitute = TRUE,
        .magicCoatAffected = B_UPDATED_MOVE_FLAGS >= GEN_5,
    },

    [MOVE_TRICK_ROOM] =
    {
        .effect = EFFECT_TRICK_ROOM,
        .power = 0,
        .type = TYPE_PSYCHIC,
        .accuracy = 0,
        .pp = 5,
        .secondaryEffectChance = 0,
        .target = MOVE_TARGET_ALL_BATTLERS,
        .priority = -7,
        .category = BATTLE_CATEGORY_STATUS,
        .zMove = { .effect = Z_EFFECT_ACC_UP_1 },
        .ignoresProtect = TRUE,
    },

    [MOVE_DRACO_METEOR] =
    {
        #if B_UPDATED_MOVE_DATA >= GEN_6
            .power = 130,
        #else
            .power = 140,
        #endif
        .effect = EFFECT_OVERHEAT,
        .type = TYPE_DRAGON,
        .accuracy = 90,
        .pp = 5,
        .secondaryEffectChance = 100,
        .target = MOVE_TARGET_SELECTED,
        .priority = 0,
        .category = BATTLE_CATEGORY_SPECIAL,
    },

    [MOVE_DISCHARGE] =
    {
        .effect = EFFECT_PARALYZE_HIT,
        .power = 80,
        .type = TYPE_ELECTRIC,
        .accuracy = 100,
        .pp = 15,
        .secondaryEffectChance = 30,
        .target = MOVE_TARGET_FOES_AND_ALLY,
        .priority = 0,
        .category = BATTLE_CATEGORY_SPECIAL,
        .sheerForceBoost = TRUE,
    },

    [MOVE_LAVA_PLUME] =
    {
        .effect = EFFECT_BURN_HIT,
        .power = 80,
        .type = TYPE_FIRE,
        .accuracy = 100,
        .pp = 15,
        .secondaryEffectChance = 30,
        .target = MOVE_TARGET_FOES_AND_ALLY,
        .priority = 0,
        .category = BATTLE_CATEGORY_SPECIAL,
        .sheerForceBoost = TRUE,
    },

    [MOVE_LEAF_STORM] =
    {
        #if B_UPDATED_MOVE_DATA >= GEN_6
            .power = 130,
        #else
            .power = 140,
        #endif
        .effect = EFFECT_OVERHEAT,
        .type = TYPE_GRASS,
        .accuracy = 90,
        .pp = 5,
        .secondaryEffectChance = 100,
        .target = MOVE_TARGET_SELECTED,
        .priority = 0,
        .category = BATTLE_CATEGORY_SPECIAL,
    },

    [MOVE_POWER_WHIP] =
    {
        .effect = EFFECT_HIT,
        .power = 120,
        .type = TYPE_GRASS,
        .accuracy = 85,
        .pp = 10,
        .secondaryEffectChance = 0,
        .target = MOVE_TARGET_SELECTED,
        .priority = 0,
        .category = BATTLE_CATEGORY_PHYSICAL,
        .makesContact = TRUE,
    },

    [MOVE_ROCK_WRECKER] =
    {
        .effect = EFFECT_RECHARGE,
        .power = 150,
        .type = TYPE_ROCK,
        .accuracy = 90,
        .pp = 5,
        .secondaryEffectChance = 0,
        .target = MOVE_TARGET_SELECTED,
        .priority = 0,
        .category = BATTLE_CATEGORY_PHYSICAL,
        .ballisticMove = TRUE,
    },

    [MOVE_CROSS_POISON] =
    {
        .effect = EFFECT_POISON_HIT,
        .power = 70,
        .type = TYPE_POISON,
        .accuracy = 100,
        .criticalHitStage = 1,
        .pp = 20,
        .secondaryEffectChance = 10,
        .target = MOVE_TARGET_SELECTED,
        .priority = 0,
        .category = BATTLE_CATEGORY_PHYSICAL,
        .makesContact = TRUE,
        .sheerForceBoost = TRUE,
        .slicingMove = TRUE,
    },

    [MOVE_GUNK_SHOT] =
    {
        #if B_UPDATED_MOVE_DATA >= GEN_6
            .accuracy = 80,
        #else
            .accuracy = 70,
        #endif
        .effect = EFFECT_POISON_HIT,
        .power = 120,
        .type = TYPE_POISON,
        .pp = 5,
        .secondaryEffectChance = 30,
        .target = MOVE_TARGET_SELECTED,
        .priority = 0,
        .category = BATTLE_CATEGORY_PHYSICAL,
        .sheerForceBoost = TRUE,
    },

    [MOVE_IRON_HEAD] =
    {
        .effect = EFFECT_FLINCH_HIT,
        .power = 80,
        .type = TYPE_STEEL,
        .accuracy = 100,
        .pp = 15,
        .secondaryEffectChance = 30,
        .target = MOVE_TARGET_SELECTED,
        .priority = 0,
        .category = BATTLE_CATEGORY_PHYSICAL,
        .makesContact = TRUE,
        .sheerForceBoost = TRUE,
    },

    [MOVE_MAGNET_BOMB] =
    {
        .effect = EFFECT_HIT,
        .power = 60,
        .type = TYPE_STEEL,
        .accuracy = 0,
        .pp = 20,
        .secondaryEffectChance = 0,
        .target = MOVE_TARGET_SELECTED,
        .priority = 0,
        .category = BATTLE_CATEGORY_PHYSICAL,
        .ballisticMove = TRUE,
    },

    [MOVE_STONE_EDGE] =
    {
        .effect = EFFECT_HIT,
        .power = 100,
        .type = TYPE_ROCK,
        .accuracy = 80,
        .criticalHitStage = 1,
        .pp = 5,
        .secondaryEffectChance = 0,
        .target = MOVE_TARGET_SELECTED,
        .priority = 0,
        .category = BATTLE_CATEGORY_PHYSICAL,
    },

    [MOVE_CAPTIVATE] =
    {
        .effect = EFFECT_CAPTIVATE,
        .power = 0,
        .type = TYPE_NORMAL,
        .accuracy = 100,
        .pp = 20,
        .secondaryEffectChance = 0,
        .target = MOVE_TARGET_BOTH,
        .priority = 0,
        .category = BATTLE_CATEGORY_STATUS,
        .zMove = { .effect = Z_EFFECT_SPDEF_UP_2 },
        .magicCoatAffected = TRUE,
    },

    [MOVE_STEALTH_ROCK] =
    {
        .effect = EFFECT_STEALTH_ROCK,
        .power = 0,
        .type = TYPE_ROCK,
        .accuracy = 0,
        .pp = 20,
        .secondaryEffectChance = 0,
        .target = MOVE_TARGET_OPPONENTS_FIELD,
        .priority = 0,
        .category = BATTLE_CATEGORY_STATUS,
        .zMove = { .effect = Z_EFFECT_DEF_UP_1 },
        .magicCoatAffected = B_UPDATED_MOVE_FLAGS >= GEN_5,
        .ignoresProtect = TRUE,
        .mirrorMoveBanned = TRUE,
        .forcePressure = TRUE,
    },

    [MOVE_GRASS_KNOT] =
    {
        .effect = EFFECT_LOW_KICK,
        .power = 1,
        .type = TYPE_GRASS,
        .accuracy = 100,
        .pp = 20,
        .secondaryEffectChance = 0,
        .target = MOVE_TARGET_SELECTED,
        .priority = 0,
        .category = BATTLE_CATEGORY_SPECIAL,
        .makesContact = TRUE,
        .skyBattleBanned = TRUE,
    },

    [MOVE_CHATTER] =
    {
        #if B_UPDATED_MOVE_DATA >= GEN_6
            .power = 65,
            .secondaryEffectChance = 100,
        #elif B_UPDATED_MOVE_DATA == GEN_5
            .power = 60,
            .secondaryEffectChance = 10,
        #else
            .power = 60,
            .secondaryEffectChance = 31,
        #endif
        .effect = EFFECT_CONFUSE_HIT,
        .type = TYPE_FLYING,
        .accuracy = 100,
        .pp = 20,
        .target = MOVE_TARGET_SELECTED,
        .priority = 0,
        .category = BATTLE_CATEGORY_SPECIAL,
        .sheerForceBoost = TRUE,
        .ignoresSubstitute = B_UPDATED_MOVE_FLAGS >= GEN_6,
        .soundMove = TRUE,
        .mirrorMoveBanned = B_UPDATED_MOVE_FLAGS < GEN_6,
        .mimicBanned = TRUE,
        .metronomeBanned = TRUE,
        .copycatBanned = TRUE,
        .sleepTalkBanned = TRUE,
        .instructBanned = TRUE,
        .assistBanned = TRUE,
    },

    [MOVE_JUDGMENT] =
    {
        .effect = EFFECT_CHANGE_TYPE_ON_ITEM,
        .power = 100,
        .type = TYPE_NORMAL,
        .accuracy = 100,
        .pp = 10,
        .secondaryEffectChance = 0,
        .target = MOVE_TARGET_SELECTED,
        .priority = 0,
        .category = BATTLE_CATEGORY_SPECIAL,
        .argument = HOLD_EFFECT_PLATE,
    },

    [MOVE_BUG_BITE] =
    {
        .effect = EFFECT_BUG_BITE,
        .power = 60,
        .type = TYPE_BUG,
        .accuracy = 100,
        .pp = 20,
        .secondaryEffectChance = 100,
        .target = MOVE_TARGET_SELECTED,
        .priority = 0,
        .category = BATTLE_CATEGORY_PHYSICAL,
        .makesContact = TRUE,
    },

    [MOVE_CHARGE_BEAM] =
    {
        .effect = EFFECT_SP_ATTACK_UP_HIT,
        .power = 50,
        .type = TYPE_ELECTRIC,
        .accuracy = 90,
        .pp = 10,
        .secondaryEffectChance = 70,
        .target = MOVE_TARGET_SELECTED,
        .priority = 0,
        .category = BATTLE_CATEGORY_SPECIAL,
        .sheerForceBoost = TRUE,
    },

    [MOVE_WOOD_HAMMER] =
    {
        .effect = EFFECT_RECOIL,
        .power = 120,
        .type = TYPE_GRASS,
        .accuracy = 100,
        .recoil = 33,
        .pp = 15,
        .secondaryEffectChance = 0,
        .target = MOVE_TARGET_SELECTED,
        .priority = 0,
        .category = BATTLE_CATEGORY_PHYSICAL,
        .makesContact = TRUE,
    },

    [MOVE_AQUA_JET] =
    {
        .effect = EFFECT_HIT,
        .power = 40,
        .type = TYPE_WATER,
        .accuracy = 100,
        .pp = 20,
        .secondaryEffectChance = 0,
        .target = MOVE_TARGET_SELECTED,
        .priority = 1,
        .category = BATTLE_CATEGORY_PHYSICAL,
        .makesContact = TRUE,
    },

    [MOVE_ATTACK_ORDER] =
    {
        .effect = EFFECT_HIT,
        .power = 90,
        .type = TYPE_BUG,
        .accuracy = 100,
        .criticalHitStage = 1,
        .pp = 15,
        .secondaryEffectChance = 0,
        .target = MOVE_TARGET_SELECTED,
        .priority = 0,
        .category = BATTLE_CATEGORY_PHYSICAL,
    },

    [MOVE_DEFEND_ORDER] =
    {
        .effect = EFFECT_COSMIC_POWER,
        .power = 0,
        .type = TYPE_BUG,
        .accuracy = 0,
        .pp = 10,
        .secondaryEffectChance = 0,
        .target = MOVE_TARGET_USER,
        .priority = 0,
        .category = BATTLE_CATEGORY_STATUS,
        .zMove = { .effect = Z_EFFECT_DEF_UP_1 },
        .snatchAffected = TRUE,
        .ignoresProtect = TRUE,
        .mirrorMoveBanned = TRUE,
    },

    [MOVE_HEAL_ORDER] =
    {
        .effect = EFFECT_RESTORE_HP,
        .power = 0,
        .type = TYPE_BUG,
        .accuracy = 0,
        .pp = 10,
        .secondaryEffectChance = 0,
        .target = MOVE_TARGET_USER,
        .priority = 0,
        .category = BATTLE_CATEGORY_STATUS,
        .zMove = { .effect = Z_EFFECT_RESET_STATS },
        .healBlockBanned = TRUE,
        .snatchAffected = TRUE,
        .ignoresProtect = TRUE,
        .mirrorMoveBanned = TRUE,
    },

    [MOVE_HEAD_SMASH] =
    {
        .effect = EFFECT_RECOIL,
        .power = 150,
        .type = TYPE_ROCK,
        .accuracy = 80,
        .recoil = 50,
        .pp = 5,
        .secondaryEffectChance = 0,
        .target = MOVE_TARGET_SELECTED,
        .priority = 0,
        .category = BATTLE_CATEGORY_PHYSICAL,
        .makesContact = TRUE,
    },

    [MOVE_DOUBLE_HIT] =
    {
        .effect = EFFECT_HIT,
        .power = 35,
        .type = TYPE_NORMAL,
        .accuracy = 90,
        .pp = 10,
        .secondaryEffectChance = 0,
        .target = MOVE_TARGET_SELECTED,
        .priority = 0,
        .category = BATTLE_CATEGORY_PHYSICAL,
        .makesContact = TRUE,
        .strikeCount = 2,
    },

    [MOVE_ROAR_OF_TIME] =
    {
        .effect = EFFECT_RECHARGE,
        .power = 150,
        .type = TYPE_DRAGON,
        .accuracy = 90,
        .pp = 5,
        .secondaryEffectChance = 0,
        .target = MOVE_TARGET_SELECTED,
        .priority = 0,
        .category = BATTLE_CATEGORY_SPECIAL,
    },

    [MOVE_SPACIAL_REND] =
    {
        .effect = EFFECT_HIT,
        .power = 100,
        .type = TYPE_DRAGON,
        .accuracy = 95,
        .criticalHitStage = 1,
        .pp = 5,
        .secondaryEffectChance = 0,
        .target = MOVE_TARGET_SELECTED,
        .priority = 0,
        .category = BATTLE_CATEGORY_SPECIAL,
    },

    [MOVE_LUNAR_DANCE] =
    {
        .effect = EFFECT_HEALING_WISH,
        .power = 0,
        .type = TYPE_PSYCHIC,
        .accuracy = 0,
        .pp = 10,
        .secondaryEffectChance = 0,
        .target = MOVE_TARGET_USER,
        .priority = 0,
        .category = BATTLE_CATEGORY_STATUS,
        .snatchAffected = B_UPDATED_MOVE_FLAGS >= GEN_5,
        .ignoresProtect = TRUE,
        .mirrorMoveBanned = TRUE,
        .healBlockBanned = TRUE,
        .danceMove = TRUE,
    },

    [MOVE_CRUSH_GRIP] =
    {
        .effect = EFFECT_WRING_OUT,
        .power = 1,
        .type = TYPE_NORMAL,
        .accuracy = 100,
        .pp = 5,
        .secondaryEffectChance = 0,
        .target = MOVE_TARGET_SELECTED,
        .priority = 0,
        .category = BATTLE_CATEGORY_PHYSICAL,
        .makesContact = TRUE,
    },

    [MOVE_MAGMA_STORM] =
    {
        #if B_UPDATED_MOVE_DATA >= GEN_6
            .power = 100,
            .accuracy = 75,
        #elif B_UPDATED_MOVE_DATA == GEN_5
            .power = 120,
            .accuracy = 75,
        #else
            .power = 120,
            .accuracy = 70,
        #endif
        .effect = EFFECT_TRAP,
        .type = TYPE_FIRE,
        .pp = 5,
        .secondaryEffectChance = 100,
        .target = MOVE_TARGET_SELECTED,
        .priority = 0,
        .category = BATTLE_CATEGORY_SPECIAL,
    },

    [MOVE_DARK_VOID] =
    {
        #if B_UPDATED_MOVE_DATA >= GEN_7
            .accuracy = 50,
        #else
            .accuracy = 80,
        #endif
        .effect = EFFECT_DARK_VOID,
        .power = 0,
        .type = TYPE_DARK,
        .pp = 10,
        .secondaryEffectChance = 0,
        .target = MOVE_TARGET_BOTH,
        .priority = 0,
        .category = BATTLE_CATEGORY_STATUS,
        .zMove = { .effect = Z_EFFECT_RESET_STATS },
        .magicCoatAffected = TRUE,
        .sketchBanned = (B_SKETCH_BANS >= GEN_9),
    },

    [MOVE_SEED_FLARE] =
    {
        .effect = EFFECT_SPECIAL_DEFENSE_DOWN_HIT_2,
        .power = 120,
        .type = TYPE_GRASS,
        .accuracy = 85,
        .pp = 5,
        .secondaryEffectChance = 40,
        .target = MOVE_TARGET_SELECTED,
        .priority = 0,
        .category = BATTLE_CATEGORY_SPECIAL,
        .sheerForceBoost = TRUE,
    },

    [MOVE_OMINOUS_WIND] =
    {
        .effect = EFFECT_ALL_STATS_UP_HIT,
        .power = 60,
        .type = TYPE_GHOST,
        .accuracy = 100,
        .pp = 5,
        .secondaryEffectChance = 10,
        .target = MOVE_TARGET_SELECTED,
        .priority = 0,
        .category = BATTLE_CATEGORY_SPECIAL,
        .sheerForceBoost = TRUE,
        .windMove = B_EXTRAPOLATED_MOVE_FLAGS,
    },

    [MOVE_SHADOW_FORCE] =
    {
        .effect = EFFECT_SEMI_INVULNERABLE,
        .power = 120,
        .type = TYPE_GHOST,
        .accuracy = 100,
        .pp = 5,
        .secondaryEffectChance = 0,
        .target = MOVE_TARGET_SELECTED,
        .priority = 0,
        .category = BATTLE_CATEGORY_PHYSICAL,
        .makesContact = TRUE,
        .argument = MOVE_EFFECT_FEINT,
        .twoTurnMove = TRUE,
        .ignoresProtect = TRUE,
        .minimizeDoubleDamage = B_UPDATED_MOVE_FLAGS == GEN_6,
        .sleepTalkBanned = TRUE,
        .instructBanned = TRUE,
        .assistBanned = TRUE,
    },

    [MOVE_HONE_CLAWS] =
    {
        .effect = EFFECT_ATTACK_ACCURACY_UP,
        .power = 0,
        .type = TYPE_DARK,
        .accuracy = 0,
        .pp = 15,
        .secondaryEffectChance = 0,
        .target = MOVE_TARGET_USER,
        .priority = 0,
        .category = BATTLE_CATEGORY_STATUS,
        .zMove = { .effect = Z_EFFECT_ATK_UP_1 },
        .snatchAffected = TRUE,
        .ignoresProtect = TRUE,
        .mirrorMoveBanned = TRUE,
    },

    [MOVE_WIDE_GUARD] =
    {
        .effect = EFFECT_PROTECT,
        .power = 0,
        .type = TYPE_ROCK,
        .accuracy = 0,
        .pp = 10,
        .secondaryEffectChance = 0,
        .target = MOVE_TARGET_USER,
        .priority = 3,
        .category = BATTLE_CATEGORY_STATUS,
        .argument = TRUE, // Protects the whole side.
        .zMove = { .effect = Z_EFFECT_DEF_UP_1 },
        .snatchAffected = TRUE,
        .ignoresProtect = TRUE,
        .mirrorMoveBanned = TRUE,
        .protectionMove = TRUE,
        .metronomeBanned = TRUE,
    },

    [MOVE_GUARD_SPLIT] =
    {
        .effect = EFFECT_GUARD_SPLIT,
        .power = 0,
        .type = TYPE_PSYCHIC,
        .accuracy = 0,
        .pp = 10,
        .secondaryEffectChance = 0,
        .target = MOVE_TARGET_SELECTED,
        .priority = 0,
        .category = BATTLE_CATEGORY_STATUS,
        .zMove = { .effect = Z_EFFECT_SPD_UP_1 },
        .mirrorMoveBanned = TRUE,
    },

    [MOVE_POWER_SPLIT] =
    {
        .effect = EFFECT_POWER_SPLIT,
        .power = 0,
        .type = TYPE_PSYCHIC,
        .accuracy = 0,
        .pp = 10,
        .secondaryEffectChance = 0,
        .target = MOVE_TARGET_SELECTED,
        .priority = 0,
        .category = BATTLE_CATEGORY_STATUS,
        .zMove = { .effect = Z_EFFECT_SPD_UP_1 },
        .mirrorMoveBanned = TRUE,
    },

    [MOVE_WONDER_ROOM] =
    {
        #if B_UPDATED_MOVE_DATA >= GEN_6
            .priority = 0,
        #else
            .priority = -7,
        #endif
        .effect = EFFECT_WONDER_ROOM,
        .power = 0,
        .type = TYPE_PSYCHIC,
        .accuracy = 0,
        .pp = 10,
        .secondaryEffectChance = 0,
        .target = MOVE_TARGET_ALL_BATTLERS,
        .category = BATTLE_CATEGORY_STATUS,
        .zMove = { .effect = Z_EFFECT_SPDEF_UP_1 },
        .ignoresProtect = TRUE,
    },

    [MOVE_PSYSHOCK] =
    {
        .effect = EFFECT_PSYSHOCK,
        .power = 80,
        .type = TYPE_PSYCHIC,
        .accuracy = 100,
        .pp = 10,
        .secondaryEffectChance = 0,
        .target = MOVE_TARGET_SELECTED,
        .priority = 0,
        .category = BATTLE_CATEGORY_SPECIAL,
    },

    [MOVE_VENOSHOCK] =
    {
        .effect = EFFECT_VENOSHOCK,
        .power = 65,
        .type = TYPE_POISON,
        .accuracy = 100,
        .pp = 10,
        .secondaryEffectChance = 0,
        .target = MOVE_TARGET_SELECTED,
        .priority = 0,
        .category = BATTLE_CATEGORY_SPECIAL,
    },

    [MOVE_AUTOTOMIZE] =
    {
        .effect = EFFECT_AUTOTOMIZE,
        .power = 0,
        .type = TYPE_STEEL,
        .accuracy = 0,
        .pp = 15,
        .secondaryEffectChance = 0,
        .target = MOVE_TARGET_USER,
        .priority = 0,
        .category = BATTLE_CATEGORY_STATUS,
        .zMove = { .effect = Z_EFFECT_RESET_STATS },
        .snatchAffected = TRUE,
        .ignoresProtect = TRUE,
        .mirrorMoveBanned = TRUE,
    },

    [MOVE_RAGE_POWDER] =
    {
        #if B_UPDATED_MOVE_DATA >= GEN_6
            .priority = 2,
        #else
            .priority = 3,
        #endif
        .effect = EFFECT_FOLLOW_ME,
        .power = 0,
        .type = TYPE_BUG,
        .accuracy = 0,
        .pp = 20,
        .secondaryEffectChance = 0,
        .target = MOVE_TARGET_USER,
        .category = BATTLE_CATEGORY_STATUS,
        .zMove = { .effect = Z_EFFECT_RESET_STATS },
        .powderMove = TRUE,
        .ignoresProtect = TRUE,
        .mirrorMoveBanned = TRUE,
        .metronomeBanned = TRUE,
        .copycatBanned = TRUE,
        .assistBanned = TRUE,
    },

    [MOVE_TELEKINESIS] =
    {
        .effect = EFFECT_TELEKINESIS,
        .power = 0,
        .type = TYPE_PSYCHIC,
        .accuracy = 0,
        .pp = 15,
        .secondaryEffectChance = 0,
        .target = MOVE_TARGET_SELECTED,
        .priority = 0,
        .category = BATTLE_CATEGORY_STATUS,
        .zMove = { .effect = Z_EFFECT_SPATK_UP_1 },
        .magicCoatAffected = TRUE,
        .gravityBanned = TRUE,
    },

    [MOVE_MAGIC_ROOM] =
    {
        #if B_UPDATED_MOVE_DATA >= GEN_6
            .priority = 0,
        #else
            .priority = -7,
        #endif
        .effect = EFFECT_MAGIC_ROOM,
        .power = 0,
        .type = TYPE_PSYCHIC,
        .accuracy = 0,
        .pp = 10,
        .secondaryEffectChance = 0,
        .target = MOVE_TARGET_ALL_BATTLERS,
        .category = BATTLE_CATEGORY_STATUS,
        .zMove = { .effect = Z_EFFECT_SPDEF_UP_1 },
        .ignoresProtect = TRUE,
    },

    [MOVE_SMACK_DOWN] =
    {
        .effect = EFFECT_SMACK_DOWN,
        .power = 50,
        .type = TYPE_ROCK,
        .accuracy = 100,
        .pp = 15,
        .secondaryEffectChance = 100,
        .target = MOVE_TARGET_SELECTED,
        .priority = 0,
        .category = BATTLE_CATEGORY_PHYSICAL,
        .damagesAirborne = TRUE,
        .skyBattleBanned = TRUE,
    },

    [MOVE_STORM_THROW] =
    {
        #if B_UPDATED_MOVE_DATA >= GEN_6
            .power = 60,
        #else
            .power = 40,
        #endif
        .effect = EFFECT_HIT,
        .type = TYPE_FIGHTING,
        .accuracy = 100,
        .pp = 10,
        .secondaryEffectChance = 0,
        .target = MOVE_TARGET_SELECTED,
        .priority = 0,
        .category = BATTLE_CATEGORY_PHYSICAL,
        .makesContact = TRUE,
        .alwaysCriticalHit = TRUE,
    },

    [MOVE_FLAME_BURST] =
    {
        .effect = EFFECT_FLAME_BURST,
        .power = 70,
        .type = TYPE_FIRE,
        .accuracy = 100,
        .pp = 15,
        .secondaryEffectChance = 100,
        .target = MOVE_TARGET_SELECTED,
        .priority = 0,
        .category = BATTLE_CATEGORY_SPECIAL,
    },

    [MOVE_SLUDGE_WAVE] =
    {
        .effect = EFFECT_POISON_HIT,
        .power = 95,
        .type = TYPE_POISON,
        .accuracy = 100,
        .pp = 10,
        .secondaryEffectChance = 10,
        .target = MOVE_TARGET_FOES_AND_ALLY,
        .priority = 0,
        .category = BATTLE_CATEGORY_SPECIAL,
        .sheerForceBoost = TRUE,
    },

    [MOVE_QUIVER_DANCE] =
    {
        .effect = EFFECT_QUIVER_DANCE,
        .power = 0,
        .type = TYPE_BUG,
        .accuracy = 0,
        .pp = 20,
        .secondaryEffectChance = 0,
        .target = MOVE_TARGET_USER,
        .priority = 0,
        .category = BATTLE_CATEGORY_STATUS,
        .zMove = { .effect = Z_EFFECT_RESET_STATS },
        .danceMove = TRUE,
        .snatchAffected = TRUE,
        .ignoresProtect = TRUE,
        .mirrorMoveBanned = TRUE,
    },

    [MOVE_HEAVY_SLAM] =
    {
        .effect = EFFECT_HEAT_CRASH,
        .power = 1,
        .type = TYPE_STEEL,
        .accuracy = 100,
        .pp = 10,
        .secondaryEffectChance = 0,
        .target = MOVE_TARGET_SELECTED,
        .priority = 0,
        .category = BATTLE_CATEGORY_PHYSICAL,
        .makesContact = TRUE,
        .minimizeDoubleDamage = B_UPDATED_MOVE_FLAGS >= GEN_7,
        .skyBattleBanned = TRUE,
    },

    [MOVE_SYNCHRONOISE] =
    {
        #if B_UPDATED_MOVE_DATA >= GEN_6
            .power = 120,
            .pp = 10,
        #else
            .power = 70,
            .pp = 15,
        #endif
        .effect = EFFECT_SYNCHRONOISE,
        .type = TYPE_PSYCHIC,
        .accuracy = 100,
        .secondaryEffectChance = 0,
        .target = MOVE_TARGET_FOES_AND_ALLY,
        .priority = 0,
        .category = BATTLE_CATEGORY_SPECIAL,
    },

    [MOVE_ELECTRO_BALL] =
    {
        .effect = EFFECT_ELECTRO_BALL,
        .power = 1,
        .type = TYPE_ELECTRIC,
        .accuracy = 100,
        .pp = 10,
        .secondaryEffectChance = 0,
        .target = MOVE_TARGET_SELECTED,
        .priority = 0,
        .category = BATTLE_CATEGORY_SPECIAL,
        .ballisticMove = TRUE,
    },

    [MOVE_SOAK] =
    {
        .effect = EFFECT_SOAK,
        .power = 0,
        .type = TYPE_WATER,
        .accuracy = 100,
        .pp = 20,
        .secondaryEffectChance = 0,
        .target = MOVE_TARGET_SELECTED,
        .priority = 0,
        .category = BATTLE_CATEGORY_STATUS,
        .zMove = { .effect = Z_EFFECT_SPATK_UP_1 },
        .magicCoatAffected = TRUE,
    },

    [MOVE_FLAME_CHARGE] =
    {
        .effect = EFFECT_SPEED_UP_HIT,
        .power = 50,
        .type = TYPE_FIRE,
        .accuracy = 100,
        .pp = 20,
        .secondaryEffectChance = 100,
        .target = MOVE_TARGET_SELECTED,
        .priority = 0,
        .category = BATTLE_CATEGORY_PHYSICAL,
        .makesContact = TRUE,
        .sheerForceBoost = TRUE,
    },

    [MOVE_COIL] =
    {
        .effect = EFFECT_COIL,
        .power = 0,
        .type = TYPE_POISON,
        .accuracy = 0,
        .pp = 20,
        .secondaryEffectChance = 0,
        .target = MOVE_TARGET_USER,
        .priority = 0,
        .category = BATTLE_CATEGORY_STATUS,
        .zMove = { .effect = Z_EFFECT_RESET_STATS },
        .snatchAffected = TRUE,
        .ignoresProtect = TRUE,
        .mirrorMoveBanned = TRUE,
    },

    [MOVE_LOW_SWEEP] =
    {
        #if B_UPDATED_MOVE_DATA >= GEN_6
            .power = 65,
        #else
            .power = 60,
        #endif
        .effect = EFFECT_SPEED_DOWN_HIT,
        .type = TYPE_FIGHTING,
        .accuracy = 100,
        .pp = 20,
        .secondaryEffectChance = 100,
        .target = MOVE_TARGET_SELECTED,
        .priority = 0,
        .category = BATTLE_CATEGORY_PHYSICAL,
        .makesContact = TRUE,
        .sheerForceBoost = TRUE,
    },

    [MOVE_ACID_SPRAY] =
    {
        .effect = EFFECT_SPECIAL_DEFENSE_DOWN_HIT_2,
        .power = 40,
        .type = TYPE_POISON,
        .accuracy = 100,
        .pp = 20,
        .secondaryEffectChance = 100,
        .target = MOVE_TARGET_SELECTED,
        .priority = 0,
        .category = BATTLE_CATEGORY_SPECIAL,
        .sheerForceBoost = TRUE,
        .ballisticMove = TRUE,
    },

    [MOVE_FOUL_PLAY] =
    {
        .effect = EFFECT_FOUL_PLAY,
        .power = 95,
        .type = TYPE_DARK,
        .accuracy = 100,
        .pp = 15,
        .secondaryEffectChance = 0,
        .target = MOVE_TARGET_SELECTED,
        .priority = 0,
        .category = BATTLE_CATEGORY_PHYSICAL,
        .makesContact = TRUE,
    },

    [MOVE_SIMPLE_BEAM] =
    {
        .effect = EFFECT_SIMPLE_BEAM,
        .power = 0,
        .type = TYPE_NORMAL,
        .accuracy = 100,
        .pp = 15,
        .secondaryEffectChance = 0,
        .target = MOVE_TARGET_SELECTED,
        .priority = 0,
        .category = BATTLE_CATEGORY_STATUS,
        .zMove = { .effect = Z_EFFECT_SPATK_UP_1 },
        .magicCoatAffected = TRUE,
    },

    [MOVE_ENTRAINMENT] =
    {
        .effect = EFFECT_ENTRAINMENT,
        .power = 0,
        .type = TYPE_NORMAL,
        .accuracy = 100,
        .pp = 15,
        .secondaryEffectChance = 0,
        .target = MOVE_TARGET_SELECTED,
        .priority = 0,
        .category = BATTLE_CATEGORY_STATUS,
        .zMove = { .effect = Z_EFFECT_SPDEF_UP_1 },
        .magicCoatAffected = TRUE,
    },

    [MOVE_AFTER_YOU] =
    {
        .effect = EFFECT_AFTER_YOU,
        .power = 0,
        .type = TYPE_NORMAL,
        .accuracy = 0,
        .pp = 15,
        .secondaryEffectChance = 0,
        .target = MOVE_TARGET_SELECTED,
        .priority = 0,
        .category = BATTLE_CATEGORY_STATUS,
        .zMove = { .effect = Z_EFFECT_SPD_UP_1 },
        .ignoresProtect = TRUE,
        .ignoresSubstitute = TRUE,
        .mirrorMoveBanned = TRUE,
        .metronomeBanned = TRUE,
    },

    [MOVE_ROUND] =
    {
        .effect = EFFECT_ROUND,
        .power = 60,
        .type = TYPE_NORMAL,
        .accuracy = 100,
        .pp = 15,
        .secondaryEffectChance = 100,
        .target = MOVE_TARGET_SELECTED,
        .priority = 0,
        .category = BATTLE_CATEGORY_SPECIAL,
        .ignoresSubstitute = B_UPDATED_MOVE_FLAGS >= GEN_6,
        .soundMove = TRUE,
    },

    [MOVE_ECHOED_VOICE] =
    {
        .effect = EFFECT_ECHOED_VOICE,
        .power = 40,
        .type = TYPE_NORMAL,
        .accuracy = 100,
        .pp = 15,
        .secondaryEffectChance = 0,
        .target = MOVE_TARGET_SELECTED,
        .priority = 0,
        .category = BATTLE_CATEGORY_SPECIAL,
        .ignoresSubstitute = B_UPDATED_MOVE_FLAGS >= GEN_6,
        .soundMove = TRUE,
    },

    [MOVE_CHIP_AWAY] =
    {
        .effect = EFFECT_HIT,
        .power = 70,
        .type = TYPE_NORMAL,
        .accuracy = 100,
        .pp = 20,
        .secondaryEffectChance = 0,
        .target = MOVE_TARGET_SELECTED,
        .priority = 0,
        .category = BATTLE_CATEGORY_PHYSICAL,
        .makesContact = TRUE,
        .ignoresTargetDefenseEvasionStages = TRUE,
    },

    [MOVE_CLEAR_SMOG] =
    {
        .effect = EFFECT_CLEAR_SMOG,
        .power = 50,
        .type = TYPE_POISON,
        .accuracy = 0,
        .pp = 15,
        .secondaryEffectChance = 100,
        .target = MOVE_TARGET_SELECTED,
        .priority = 0,
        .category = BATTLE_CATEGORY_SPECIAL,
    },

    [MOVE_STORED_POWER] =
    {
        .effect = EFFECT_STORED_POWER,
        .power = 20,
        .type = TYPE_PSYCHIC,
        .accuracy = 100,
        .pp = 10,
        .secondaryEffectChance = 0,
        .target = MOVE_TARGET_SELECTED,
        .priority = 0,
        .category = BATTLE_CATEGORY_SPECIAL,
    },

    [MOVE_QUICK_GUARD] =
    {
        .effect = EFFECT_PROTECT,
        .power = 0,
        .type = TYPE_FIGHTING,
        .accuracy = 0,
        .pp = 15,
        .secondaryEffectChance = 0,
        .target = MOVE_TARGET_USER,
        .priority = 3,
        .category = BATTLE_CATEGORY_STATUS,
        .argument = TRUE, // Protects the whole side.
        .zMove = { .effect = Z_EFFECT_DEF_UP_1 },
        .snatchAffected = TRUE,
        .ignoresProtect = TRUE,
        .mirrorMoveBanned = TRUE,
        .protectionMove = TRUE,
        .metronomeBanned = TRUE,
    },

    [MOVE_ALLY_SWITCH] =
    {
        #if B_UPDATED_MOVE_DATA >= GEN_7
            .priority = 2,
        #else
            .priority = 1,
        #endif
        .effect = EFFECT_ALLY_SWITCH,
        .power = 0,
        .type = TYPE_PSYCHIC,
        .accuracy = 0,
        .pp = 15,
        .secondaryEffectChance = 0,
        .target = MOVE_TARGET_USER,
        .category = BATTLE_CATEGORY_STATUS,
        .zMove = { .effect = Z_EFFECT_SPD_UP_2 },
        .ignoresProtect = TRUE,
        .mirrorMoveBanned = TRUE,
    },

    [MOVE_SCALD] =
    {
        .effect = EFFECT_BURN_HIT,
        .power = 80,
        .type = TYPE_WATER,
        .accuracy = 100,
        .pp = 15,
        .secondaryEffectChance = 30,
        .target = MOVE_TARGET_SELECTED,
        .priority = 0,
        .category = BATTLE_CATEGORY_SPECIAL,
        .sheerForceBoost = TRUE,
        .thawsUser = TRUE,
    },

    [MOVE_SHELL_SMASH] =
    {
        .effect = EFFECT_SHELL_SMASH,
        .power = 0,
        .type = TYPE_NORMAL,
        .accuracy = 0,
        .pp = 15,
        .secondaryEffectChance = 0,
        .target = MOVE_TARGET_USER,
        .priority = 0,
        .category = BATTLE_CATEGORY_STATUS,
        .zMove = { .effect = Z_EFFECT_RESET_STATS },
        .snatchAffected = TRUE,
        .ignoresProtect = TRUE,
        .mirrorMoveBanned = TRUE,
    },

    [MOVE_HEAL_PULSE] =
    {
        .effect = EFFECT_HEAL_PULSE,
        .power = 0,
        .type = TYPE_PSYCHIC,
        .accuracy = 0,
        .pp = 10,
        .secondaryEffectChance = 0,
        .target = MOVE_TARGET_SELECTED,
        .priority = 0,
        .category = BATTLE_CATEGORY_STATUS,
        .zMove = { .effect = Z_EFFECT_RESET_STATS },
        .magicCoatAffected = TRUE,
        .mirrorMoveBanned = TRUE,
        .healBlockBanned = TRUE,
        .pulseMove = TRUE,
    },

    [MOVE_HEX] =
    {
        #if B_UPDATED_MOVE_DATA >= GEN_6
            .power = 65,
        #else
            .power = 50,
        #endif
        .effect = EFFECT_HEX,
        .type = TYPE_GHOST,
        .accuracy = 100,
        .pp = 10,
        .secondaryEffectChance = 0,
        .target = MOVE_TARGET_SELECTED,
        .priority = 0,
        .category = BATTLE_CATEGORY_SPECIAL,
    },

    [MOVE_SKY_DROP] =
    {
        .effect = EFFECT_SKY_DROP,
        .power = 60,
        .type = TYPE_FLYING,
        .accuracy = 100,
        .pp = 10,
        .secondaryEffectChance = 0,
        .target = MOVE_TARGET_SELECTED,
        .priority = 0,
        .category = BATTLE_CATEGORY_PHYSICAL,
        .twoTurnMove = TRUE,
        .makesContact = TRUE,
        .gravityBanned = TRUE,
        .sleepTalkBanned = TRUE,
        .instructBanned = TRUE,
        .assistBanned = TRUE,
    },

    [MOVE_SHIFT_GEAR] =
    {
        .effect = EFFECT_SHIFT_GEAR,
        .power = 0,
        .type = TYPE_STEEL,
        .accuracy = 0,
        .pp = 10,
        .secondaryEffectChance = 0,
        .target = MOVE_TARGET_USER,
        .priority = 0,
        .category = BATTLE_CATEGORY_STATUS,
        .zMove = { .effect = Z_EFFECT_RESET_STATS },
        .snatchAffected = TRUE,
        .ignoresProtect = TRUE,
        .mirrorMoveBanned = TRUE,
    },

    [MOVE_CIRCLE_THROW] =
    {
        .effect = EFFECT_HIT_SWITCH_TARGET,
        .power = 60,
        .type = TYPE_FIGHTING,
        .accuracy = 90,
        .pp = 10,
        .secondaryEffectChance = 0,
        .target = MOVE_TARGET_SELECTED,
        .priority = -6,
        .category = BATTLE_CATEGORY_PHYSICAL,
        .makesContact = TRUE,
        .copycatBanned = TRUE,
        .assistBanned = TRUE,
    },

    [MOVE_INCINERATE] =
    {
        #if B_UPDATED_MOVE_DATA >= GEN_6
            .power = 60,
        #else
            .power = 30,
        #endif
        .effect = EFFECT_INCINERATE,
        .type = TYPE_FIRE,
        .accuracy = 100,
        .pp = 15,
        .secondaryEffectChance = 100,
        .target = MOVE_TARGET_BOTH,
        .priority = 0,
        .category = BATTLE_CATEGORY_SPECIAL,
    },

    [MOVE_QUASH] =
    {
        .effect = EFFECT_QUASH,
        .power = 0,
        .type = TYPE_DARK,
        .accuracy = 100,
        .pp = 15,
        .secondaryEffectChance = 0,
        .target = MOVE_TARGET_SELECTED,
        .priority = 0,
        .category = BATTLE_CATEGORY_STATUS,
        .zMove = { .effect = Z_EFFECT_SPD_UP_1 },
        .metronomeBanned = TRUE,
    },

    [MOVE_ACROBATICS] =
    {
        .effect = EFFECT_ACROBATICS,
        .power = 55,
        .type = TYPE_FLYING,
        .accuracy = 100,
        .pp = 15,
        .secondaryEffectChance = 0,
        .target = MOVE_TARGET_SELECTED,
        .priority = 0,
        .category = BATTLE_CATEGORY_PHYSICAL,
        .makesContact = TRUE,
    },

    [MOVE_REFLECT_TYPE] =
    {
        .effect = EFFECT_REFLECT_TYPE,
        .power = 0,
        .type = TYPE_NORMAL,
        .accuracy = 0,
        .pp = 15,
        .secondaryEffectChance = 0,
        .target = MOVE_TARGET_SELECTED,
        .priority = 0,
        .category = BATTLE_CATEGORY_STATUS,
        .zMove = { .effect = Z_EFFECT_SPATK_UP_1 },
        .ignoresSubstitute = TRUE,
        .mirrorMoveBanned = TRUE,
    },

    [MOVE_RETALIATE] =
    {
        .effect = EFFECT_RETALIATE,
        .power = 70,
        .type = TYPE_NORMAL,
        .accuracy = 100,
        .pp = 5,
        .secondaryEffectChance = 0,
        .target = MOVE_TARGET_SELECTED,
        .priority = 0,
        .category = BATTLE_CATEGORY_PHYSICAL,
        .makesContact = TRUE,
    },

    [MOVE_FINAL_GAMBIT] =
    {
        .effect = EFFECT_FINAL_GAMBIT,
        .power = 1,
        .type = TYPE_FIGHTING,
        .accuracy = 100,
        .pp = 5,
        .secondaryEffectChance = 0,
        .target = MOVE_TARGET_SELECTED,
        .priority = 0,
        .category = BATTLE_CATEGORY_SPECIAL,
        .mirrorMoveBanned = TRUE,
        .parentalBondBanned = TRUE,
    },

    [MOVE_BESTOW] =
    {
        .effect = EFFECT_BESTOW,
        .power = 0,
        .type = TYPE_NORMAL,
        .accuracy = 0,
        .pp = 15,
        .secondaryEffectChance = 0,
        .target = MOVE_TARGET_SELECTED,
        .priority = 0,
        .category = BATTLE_CATEGORY_STATUS,
        .zMove = { .effect = Z_EFFECT_SPD_UP_2 },
        .ignoresProtect = B_UPDATED_MOVE_FLAGS >= GEN_6,
        .ignoresSubstitute = TRUE,
        .metronomeBanned = TRUE,
        .copycatBanned = TRUE,
        .assistBanned = TRUE,
    },

    [MOVE_INFERNO] =
    {
        .effect = EFFECT_BURN_HIT,
        .power = 100,
        .type = TYPE_FIRE,
        .accuracy = 50,
        .pp = 5,
        .secondaryEffectChance = 100,
        .target = MOVE_TARGET_SELECTED,
        .priority = 0,
        .category = BATTLE_CATEGORY_SPECIAL,
        .sheerForceBoost = TRUE,
    },

    [MOVE_WATER_PLEDGE] =
    {
        #if B_UPDATED_MOVE_DATA >= GEN_6
            .power = 80,
        #else
            .power = 50,
        #endif
        .effect = EFFECT_PLEDGE,
        .type = TYPE_WATER,
        .accuracy = 100,
        .pp = 10,
        .secondaryEffectChance = 0,
        .target = MOVE_TARGET_SELECTED,
        .priority = 0,
        .category = BATTLE_CATEGORY_SPECIAL,
        .skyBattleBanned = TRUE,
    },

    [MOVE_FIRE_PLEDGE] =
    {
        #if B_UPDATED_MOVE_DATA >= GEN_6
            .power = 80,
        #else
            .power = 50,
        #endif
        .effect = EFFECT_PLEDGE,
        .type = TYPE_FIRE,
        .accuracy = 100,
        .pp = 10,
        .secondaryEffectChance = 0,
        .target = MOVE_TARGET_SELECTED,
        .priority = 0,
        .category = BATTLE_CATEGORY_SPECIAL,
        .skyBattleBanned = TRUE,
    },

    [MOVE_GRASS_PLEDGE] =
    {
        #if B_UPDATED_MOVE_DATA >= GEN_6
            .power = 80,
        #else
            .power = 50,
        #endif
        .effect = EFFECT_PLEDGE,
        .type = TYPE_GRASS,
        .accuracy = 100,
        .pp = 10,
        .secondaryEffectChance = 0,
        .target = MOVE_TARGET_SELECTED,
        .priority = 0,
        .category = BATTLE_CATEGORY_SPECIAL,
        .skyBattleBanned = TRUE,
    },

    [MOVE_VOLT_SWITCH] =
    {
        .effect = EFFECT_HIT_ESCAPE,
        .power = 70,
        .type = TYPE_ELECTRIC,
        .accuracy = 100,
        .pp = 20,
        .secondaryEffectChance = 0,
        .target = MOVE_TARGET_SELECTED,
        .priority = 0,
        .category = BATTLE_CATEGORY_SPECIAL,
    },

    [MOVE_STRUGGLE_BUG] =
    {
        #if B_UPDATED_MOVE_DATA >= GEN_6
            .power = 50,
        #else
            .power = 30,
        #endif
        .effect = EFFECT_SPECIAL_ATTACK_DOWN_HIT,
        .type = TYPE_BUG,
        .accuracy = 100,
        .pp = 20,
        .secondaryEffectChance = 100,
        .target = MOVE_TARGET_BOTH,
        .priority = 0,
        .category = BATTLE_CATEGORY_SPECIAL,
        .sheerForceBoost = TRUE,
    },

    [MOVE_BULLDOZE] =
    {
        .effect = EFFECT_BULLDOZE,
        .power = 60,
        .type = TYPE_GROUND,
        .accuracy = 100,
        .pp = 20,
        .secondaryEffectChance = 100,
        .target = MOVE_TARGET_FOES_AND_ALLY,
        .priority = 0,
        .category = BATTLE_CATEGORY_PHYSICAL,
        .sheerForceBoost = TRUE,
        .skyBattleBanned = TRUE,
    },

    [MOVE_FROST_BREATH] =
    {
        #if B_UPDATED_MOVE_DATA >= GEN_6
            .power = 60,
        #else
            .power = 40,
        #endif
        .effect = EFFECT_HIT,
        .type = TYPE_ICE,
        .accuracy = 90,
        .pp = 10,
        .secondaryEffectChance = 0,
        .target = MOVE_TARGET_SELECTED,
        .priority = 0,
        .category = BATTLE_CATEGORY_SPECIAL,
        .alwaysCriticalHit = TRUE,
    },

    [MOVE_DRAGON_TAIL] =
    {
        .effect = EFFECT_HIT_SWITCH_TARGET,
        .power = 60,
        .type = TYPE_DRAGON,
        .accuracy = 90,
        .pp = 10,
        .secondaryEffectChance = 0,
        .target = MOVE_TARGET_SELECTED,
        .priority = -6,
        .category = BATTLE_CATEGORY_PHYSICAL,
        .makesContact = TRUE,
        .copycatBanned = TRUE,
        .assistBanned = TRUE,
    },

    [MOVE_WORK_UP] =
    {
        .effect = EFFECT_ATTACK_SPATK_UP,
        .power = 0,
        .type = TYPE_NORMAL,
        .accuracy = 0,
        .pp = 30,
        .secondaryEffectChance = 0,
        .target = MOVE_TARGET_USER,
        .priority = 0,
        .category = BATTLE_CATEGORY_STATUS,
        .zMove = { .effect = Z_EFFECT_ATK_UP_1 },
        .snatchAffected = TRUE,
        .ignoresProtect = TRUE,
        .mirrorMoveBanned = TRUE
    },

    [MOVE_ELECTROWEB] =
    {
        .effect = EFFECT_SPEED_DOWN_HIT,
        .power = 55,
        .type = TYPE_ELECTRIC,
        .accuracy = 95,
        .pp = 15,
        .secondaryEffectChance = 100,
        .target = MOVE_TARGET_BOTH,
        .priority = 0,
        .category = BATTLE_CATEGORY_SPECIAL,
        .sheerForceBoost = TRUE,
    },

    [MOVE_WILD_CHARGE] =
    {
        .effect = EFFECT_RECOIL,
        .power = 90,
        .type = TYPE_ELECTRIC,
        .accuracy = 100,
        .recoil = 25,
        .pp = 15,
        .secondaryEffectChance = 0,
        .target = MOVE_TARGET_SELECTED,
        .priority = 0,
        .category = BATTLE_CATEGORY_PHYSICAL,
        .makesContact = TRUE,
    },

    [MOVE_DRILL_RUN] =
    {
        .effect = EFFECT_HIT,
        .power = 80,
        .type = TYPE_GROUND,
        .accuracy = 95,
        .criticalHitStage = 1,
        .pp = 10,
        .secondaryEffectChance = 0,
        .target = MOVE_TARGET_SELECTED,
        .priority = 0,
        .category = BATTLE_CATEGORY_PHYSICAL,
        .makesContact = TRUE,
    },

    [MOVE_DUAL_CHOP] =
    {
        .effect = EFFECT_HIT,
        .power = 40,
        .type = TYPE_DRAGON,
        .accuracy = 90,
        .pp = 15,
        .secondaryEffectChance = 0,
        .target = MOVE_TARGET_SELECTED,
        .priority = 0,
        .category = BATTLE_CATEGORY_PHYSICAL,
        .makesContact = TRUE,
        .strikeCount = 2,
    },

    [MOVE_HEART_STAMP] =
    {
        .effect = EFFECT_FLINCH_HIT,
        .power = 60,
        .type = TYPE_PSYCHIC,
        .accuracy = 100,
        .pp = 25,
        .secondaryEffectChance = 30,
        .target = MOVE_TARGET_SELECTED,
        .priority = 0,
        .category = BATTLE_CATEGORY_PHYSICAL,
        .makesContact = TRUE,
        .sheerForceBoost = TRUE,
    },

    [MOVE_HORN_LEECH] =
    {
        .effect = EFFECT_ABSORB,
        .power = 75,
        .type = TYPE_GRASS,
        .accuracy = 100,
        .pp = 10,
        .secondaryEffectChance = 0,
        .target = MOVE_TARGET_SELECTED,
        .priority = 0,
        .category = BATTLE_CATEGORY_PHYSICAL,
        .makesContact = TRUE,
        .healBlockBanned = B_HEAL_BLOCKING >= GEN_6,
    },

    [MOVE_SACRED_SWORD] =
    {
        #if B_UPDATED_MOVE_DATA >= GEN_6
            .pp = 15,
        #else
            .pp = 20,
        #endif
        .effect = EFFECT_HIT,
        .power = 90,
        .type = TYPE_FIGHTING,
        .accuracy = 100,
        .secondaryEffectChance = 0,
        .target = MOVE_TARGET_SELECTED,
        .priority = 0,
        .category = BATTLE_CATEGORY_PHYSICAL,
        .makesContact = TRUE,
        .ignoresTargetDefenseEvasionStages = TRUE,
        .slicingMove = TRUE,
    },

    [MOVE_RAZOR_SHELL] =
    {
        .effect = EFFECT_DEFENSE_DOWN_HIT,
        .power = 75,
        .type = TYPE_WATER,
        .accuracy = 95,
        .pp = 10,
        .secondaryEffectChance = 50,
        .target = MOVE_TARGET_SELECTED,
        .priority = 0,
        .category = BATTLE_CATEGORY_PHYSICAL,
        .makesContact = TRUE,
        .sheerForceBoost = TRUE,
        .slicingMove = TRUE,
    },

    [MOVE_HEAT_CRASH] =
    {
        .effect = EFFECT_HEAT_CRASH,
        .power = 1,
        .type = TYPE_FIRE,
        .accuracy = 100,
        .pp = 10,
        .secondaryEffectChance = 0,
        .target = MOVE_TARGET_SELECTED,
        .priority = 0,
        .category = BATTLE_CATEGORY_PHYSICAL,
        .makesContact = TRUE,
        .minimizeDoubleDamage = B_UPDATED_MOVE_FLAGS >= GEN_6,
    },

    [MOVE_LEAF_TORNADO] =
    {
        .effect = EFFECT_ACCURACY_DOWN_HIT,
        .power = 65,
        .type = TYPE_GRASS,
        .accuracy = 90,
        .pp = 10,
        .secondaryEffectChance = 50,
        .target = MOVE_TARGET_SELECTED,
        .priority = 0,
        .category = BATTLE_CATEGORY_SPECIAL,
        .sheerForceBoost = TRUE,
        //.windMove = TRUE,
    },

    [MOVE_STEAMROLLER] =
    {
        .effect = EFFECT_FLINCH_HIT,
        .power = 65,
        .type = TYPE_BUG,
        .accuracy = 100,
        .pp = 20,
        .secondaryEffectChance = 30,
        .target = MOVE_TARGET_SELECTED,
        .priority = 0,
        .category = BATTLE_CATEGORY_PHYSICAL,
        .makesContact = TRUE,
        .sheerForceBoost = TRUE,
        .minimizeDoubleDamage = TRUE,
    },

    [MOVE_COTTON_GUARD] =
    {
        .effect = EFFECT_DEFENSE_UP_3,
        .power = 0,
        .type = TYPE_GRASS,
        .accuracy = 0,
        .pp = 10,
        .secondaryEffectChance = 0,
        .target = MOVE_TARGET_USER,
        .priority = 0,
        .category = BATTLE_CATEGORY_STATUS,
        .zMove = { .effect = Z_EFFECT_RESET_STATS },
        .snatchAffected = TRUE,
        .ignoresProtect = TRUE,
        .mirrorMoveBanned = TRUE,
    },

    [MOVE_NIGHT_DAZE] =
    {
        .effect = EFFECT_ACCURACY_DOWN_HIT,
        .power = 85,
        .type = TYPE_DARK,
        .accuracy = 95,
        .pp = 10,
        .secondaryEffectChance = 40,
        .target = MOVE_TARGET_SELECTED,
        .priority = 0,
        .category = BATTLE_CATEGORY_SPECIAL,
        .sheerForceBoost = TRUE,
    },

    [MOVE_PSYSTRIKE] =
    {
        .effect = EFFECT_PSYSHOCK,
        .power = 100,
        .type = TYPE_PSYCHIC,
        .accuracy = 100,
        .pp = 10,
        .secondaryEffectChance = 0,
        .target = MOVE_TARGET_SELECTED,
        .priority = 0,
        .category = BATTLE_CATEGORY_SPECIAL,
    },

    [MOVE_TAIL_SLAP] =
    {
        .effect = EFFECT_MULTI_HIT,
        .power = 25,
        .type = TYPE_NORMAL,
        .accuracy = 85,
        .pp = 10,
        .secondaryEffectChance = 0,
        .target = MOVE_TARGET_SELECTED,
        .priority = 0,
        .category = BATTLE_CATEGORY_PHYSICAL,
        .makesContact = TRUE,
    },

    [MOVE_HURRICANE] =
    {
        #if B_UPDATED_MOVE_DATA >= GEN_6
            .power = 110,
        #else
            .power = 120,
        #endif
        .effect = EFFECT_HURRICANE,
        .type = TYPE_FLYING,
        .accuracy = 70,
        .pp = 10,
        .secondaryEffectChance = 30,
        .target = MOVE_TARGET_SELECTED,
        .priority = 0,
        .category = BATTLE_CATEGORY_SPECIAL,
        .sheerForceBoost = TRUE,
        .windMove = TRUE,
        .damagesAirborne = TRUE,
    },

    [MOVE_HEAD_CHARGE] =
    {
        .effect = EFFECT_RECOIL,
        .power = 120,
        .type = TYPE_NORMAL,
        .accuracy = 100,
        .recoil = 25,
        .pp = 15,
        .secondaryEffectChance = 0,
        .target = MOVE_TARGET_SELECTED,
        .priority = 0,
        .category = BATTLE_CATEGORY_PHYSICAL,
        .makesContact = TRUE,
    },

    [MOVE_GEAR_GRIND] =
    {
        .effect = EFFECT_HIT,
        .power = 50,
        .type = TYPE_STEEL,
        .accuracy = 85,
        .pp = 15,
        .secondaryEffectChance = 0,
        .target = MOVE_TARGET_SELECTED,
        .priority = 0,
        .category = BATTLE_CATEGORY_PHYSICAL,
        .makesContact = TRUE,
        .strikeCount = 2,
    },

    [MOVE_SEARING_SHOT] =
    {
        .effect = EFFECT_BURN_HIT,
        .power = 100,
        .type = TYPE_FIRE,
        .accuracy = 100,
        .pp = 5,
        .secondaryEffectChance = 30,
        .target = MOVE_TARGET_FOES_AND_ALLY,
        .priority = 0,
        .category = BATTLE_CATEGORY_SPECIAL,
        .sheerForceBoost = TRUE,
        .ballisticMove = TRUE,
    },

    [MOVE_TECHNO_BLAST] =
    {
         #if B_UPDATED_MOVE_DATA >= GEN_6
            .power = 120,
        #else
            .power = 85,
        #endif
        .effect = EFFECT_CHANGE_TYPE_ON_ITEM,
        .type = TYPE_NORMAL,
        .accuracy = 100,
        .pp = 5,
        .secondaryEffectChance = 0,
        .target = MOVE_TARGET_SELECTED,
        .priority = 0,
        .category = BATTLE_CATEGORY_SPECIAL,
        .argument = HOLD_EFFECT_DRIVE,
        .metronomeBanned = TRUE,
    },

    [MOVE_RELIC_SONG] =
    {
        .effect = EFFECT_RELIC_SONG,
        .power = 75,
        .type = TYPE_NORMAL,
        .accuracy = 100,
        .pp = 10,
        .secondaryEffectChance = 10,
        .target = MOVE_TARGET_BOTH,
        .priority = 0,
        .category = BATTLE_CATEGORY_SPECIAL,
        .argument = STATUS1_SLEEP,
        .sheerForceBoost = TRUE,
        .ignoresSubstitute = B_UPDATED_MOVE_FLAGS >= GEN_6,
        .soundMove = TRUE,
        .metronomeBanned = TRUE,
    },

    [MOVE_SECRET_SWORD] =
    {
        .effect = EFFECT_PSYSHOCK,
        .power = 85,
        .type = TYPE_FIGHTING,
        .accuracy = 100,
        .pp = 10,
        .secondaryEffectChance = 0,
        .target = MOVE_TARGET_SELECTED,
        .priority = 0,
        .category = BATTLE_CATEGORY_SPECIAL,
        .slicingMove = TRUE,
        .metronomeBanned = TRUE,
    },

    [MOVE_GLACIATE] =
    {
        .effect = EFFECT_SPEED_DOWN_HIT,
        .power = 65,
        .type = TYPE_ICE,
        .accuracy = 95,
        .pp = 10,
        .secondaryEffectChance = 100,
        .target = MOVE_TARGET_BOTH,
        .priority = 0,
        .category = BATTLE_CATEGORY_SPECIAL,
        .sheerForceBoost = TRUE,
    },

    [MOVE_BOLT_STRIKE] =
    {
        .effect = EFFECT_PARALYZE_HIT,
        .power = 130,
        .type = TYPE_ELECTRIC,
        .accuracy = 85,
        .pp = 5,
        .secondaryEffectChance = 20,
        .target = MOVE_TARGET_SELECTED,
        .priority = 0,
        .category = BATTLE_CATEGORY_PHYSICAL,
        .makesContact = TRUE,
        .sheerForceBoost = TRUE,
    },

    [MOVE_BLUE_FLARE] =
    {
        .effect = EFFECT_BURN_HIT,
        .power = 130,
        .type = TYPE_FIRE,
        .accuracy = 85,
        .pp = 5,
        .secondaryEffectChance = 20,
        .target = MOVE_TARGET_SELECTED,
        .priority = 0,
        .category = BATTLE_CATEGORY_SPECIAL,
        .sheerForceBoost = TRUE,
    },

    [MOVE_FIERY_DANCE] =
    {
        .effect = EFFECT_SP_ATTACK_UP_HIT,
        .power = 80,
        .type = TYPE_FIRE,
        .accuracy = 100,
        .pp = 10,
        .secondaryEffectChance = 50,
        .target = MOVE_TARGET_SELECTED,
        .priority = 0,
        .category = BATTLE_CATEGORY_SPECIAL,
        .sheerForceBoost = TRUE,
        .danceMove = TRUE,
    },

    [MOVE_FREEZE_SHOCK] =
    {
        .effect = EFFECT_TWO_TURNS_ATTACK,
        .power = 140,
        .type = TYPE_ICE,
        .accuracy = 90,
        .pp = 5,
        .secondaryEffectChance = 30,
        .target = MOVE_TARGET_SELECTED,
        .priority = 0,
        .category = BATTLE_CATEGORY_PHYSICAL,
        .argument = MOVE_EFFECT_PARALYSIS,
        .twoTurnMove = TRUE,
        .sheerForceBoost = TRUE,
        .metronomeBanned = TRUE,
        .sleepTalkBanned = TRUE,
        .instructBanned = TRUE,
    },

    [MOVE_ICE_BURN] =
    {
        .effect = EFFECT_TWO_TURNS_ATTACK,
        .power = 140,
        .type = TYPE_ICE,
        .accuracy = 90,
        .pp = 5,
        .secondaryEffectChance = 30,
        .target = MOVE_TARGET_SELECTED,
        .priority = 0,
        .category = BATTLE_CATEGORY_SPECIAL,
        .argument = MOVE_EFFECT_BURN,
        .twoTurnMove = TRUE,
        .sheerForceBoost = TRUE,
        .metronomeBanned = TRUE,
        .sleepTalkBanned = TRUE,
        .instructBanned = TRUE,
    },

    [MOVE_SNARL] =
    {
        .effect = EFFECT_SPECIAL_ATTACK_DOWN_HIT,
        .power = 55,
        .type = TYPE_DARK,
        .accuracy = 95,
        .pp = 15,
        .secondaryEffectChance = 100,
        .target = MOVE_TARGET_BOTH,
        .priority = 0,
        .category = BATTLE_CATEGORY_SPECIAL,
        .sheerForceBoost = TRUE,
        .ignoresSubstitute = B_UPDATED_MOVE_FLAGS >= GEN_6,
        .soundMove = TRUE,
        .metronomeBanned = TRUE,
    },

    [MOVE_ICICLE_CRASH] =
    {
        .effect = EFFECT_FLINCH_HIT,
        .power = 85,
        .type = TYPE_ICE,
        .accuracy = 90,
        .pp = 10,
        .secondaryEffectChance = 30,
        .target = MOVE_TARGET_SELECTED,
        .priority = 0,
        .category = BATTLE_CATEGORY_PHYSICAL,
        .sheerForceBoost = TRUE,
    },

    [MOVE_V_CREATE] =
    {
        .effect = EFFECT_V_CREATE,
        .power = 180,
        .type = TYPE_FIRE,
        .accuracy = 95,
        .pp = 5,
        .secondaryEffectChance = 100,
        .target = MOVE_TARGET_SELECTED,
        .priority = 0,
        .category = BATTLE_CATEGORY_PHYSICAL,
        .makesContact = TRUE,
        .metronomeBanned = TRUE,
    },

    [MOVE_FUSION_FLARE] =
    {
        .effect = EFFECT_FUSION_COMBO,
        .power = 100,
        .type = TYPE_FIRE,
        .accuracy = 100,
        .pp = 5,
        .secondaryEffectChance = 0,
        .target = MOVE_TARGET_SELECTED,
        .priority = 0,
        .category = BATTLE_CATEGORY_SPECIAL,
        .thawsUser = TRUE,
    },

    [MOVE_FUSION_BOLT] =
    {
        .effect = EFFECT_FUSION_COMBO,
        .power = 100,
        .type = TYPE_ELECTRIC,
        .accuracy = 100,
        .pp = 5,
        .secondaryEffectChance = 0,
        .target = MOVE_TARGET_SELECTED,
        .priority = 0,
        .category = BATTLE_CATEGORY_PHYSICAL,
    },

    [MOVE_FLYING_PRESS] =
    {
        #if B_UPDATED_MOVE_DATA >= GEN_7
            .power = 100,
        #else
            .power = 80,
        #endif
        .effect = EFFECT_TWO_TYPED_MOVE,
        .type = TYPE_FIGHTING,
        .accuracy = 95,
        .pp = 10,
        .secondaryEffectChance = 0,
        .target = MOVE_TARGET_SELECTED,
        .priority = 0,
        .category = BATTLE_CATEGORY_PHYSICAL,
        .argument = TYPE_FLYING,
        .makesContact = TRUE,
        .minimizeDoubleDamage = TRUE,
        .gravityBanned = TRUE,
        .skyBattleBanned = TRUE,
    },

    [MOVE_MAT_BLOCK] =
    {
        .effect = EFFECT_MAT_BLOCK,
        .power = 0,
        .type = TYPE_FIGHTING,
        .accuracy = 0,
        .pp = 15,
        .secondaryEffectChance = 0,
        .target = MOVE_TARGET_USER,
        .priority = 0,
        .category = BATTLE_CATEGORY_STATUS,
        .argument = TRUE, // Protects the whole side.
        .zMove = { .effect = Z_EFFECT_DEF_UP_1 },
        .snatchAffected = TRUE,
        .ignoresProtect = TRUE,
        .mirrorMoveBanned = TRUE,
        .metronomeBanned = TRUE,
        .copycatBanned = TRUE,
        .assistBanned = TRUE,
        .skyBattleBanned = TRUE,
    },

    [MOVE_BELCH] =
    {
        .effect = EFFECT_BELCH,
        .power = 120,
        .type = TYPE_POISON,
        .accuracy = 90,
        .pp = 10,
        .secondaryEffectChance = 0,
        .target = MOVE_TARGET_SELECTED,
        .priority = 0,
        .category = BATTLE_CATEGORY_SPECIAL,
        .mirrorMoveBanned = TRUE,
        .meFirstBanned = TRUE,
        .metronomeBanned = TRUE,
        .mimicBanned = TRUE,
        .copycatBanned = TRUE,
        .sleepTalkBanned = TRUE,
        .instructBanned = TRUE,
        .assistBanned = TRUE,
    },

    [MOVE_ROTOTILLER] =
    {
        .effect = EFFECT_ROTOTILLER,
        .power = 0,
        .type = TYPE_GROUND,
        .accuracy = 0,
        .pp = 10,
        .secondaryEffectChance = 0,
        .target = MOVE_TARGET_ALL_BATTLERS,
        .priority = 0,
        .category = BATTLE_CATEGORY_STATUS,
        .zMove = { .effect = Z_EFFECT_ATK_UP_1 },
        .ignoresProtect = TRUE,
        .mirrorMoveBanned = TRUE,
        .skyBattleBanned = TRUE,
    },

    [MOVE_STICKY_WEB] =
    {
        .effect = EFFECT_STICKY_WEB,
        .power = 0,
        .type = TYPE_BUG,
        .accuracy = 0,
        .pp = 20,
        .secondaryEffectChance = 0,
        .target = MOVE_TARGET_OPPONENTS_FIELD,
        .priority = 0,
        .category = BATTLE_CATEGORY_STATUS,
        .zMove = { .effect = Z_EFFECT_SPD_UP_1 },
        .ignoresProtect = TRUE,
        .mirrorMoveBanned = TRUE,
        .magicCoatAffected = TRUE,
        .skyBattleBanned = TRUE,
    },

    [MOVE_FELL_STINGER] =
    {
        #if B_UPDATED_MOVE_DATA >= GEN_7
            .power = 50,
        #else
            .power = 30,
        #endif
        .effect = EFFECT_FELL_STINGER,
        .type = TYPE_BUG,
        .accuracy = 100,
        .pp = 25,
        .secondaryEffectChance = 0,
        .target = MOVE_TARGET_SELECTED,
        .priority = 0,
        .category = BATTLE_CATEGORY_PHYSICAL,
        .makesContact = TRUE,
    },

    [MOVE_PHANTOM_FORCE] =
    {
        .effect = EFFECT_SEMI_INVULNERABLE,
        .power = 90,
        .type = TYPE_GHOST,
        .accuracy = 100,
        .pp = 10,
        .secondaryEffectChance = 100,
        .target = MOVE_TARGET_SELECTED,
        .priority = 0,
        .category = BATTLE_CATEGORY_PHYSICAL,
        .argument = MOVE_EFFECT_FEINT,
        .twoTurnMove = TRUE,
        .ignoresProtect = TRUE,
        .makesContact = TRUE,
        .minimizeDoubleDamage = B_UPDATED_MOVE_FLAGS == GEN_6,
        .sleepTalkBanned = TRUE,
        .instructBanned = TRUE,
        .assistBanned = TRUE,
    },

    [MOVE_TRICK_OR_TREAT] =
    {
        .effect = EFFECT_THIRD_TYPE,
        .power = 0,
        .type = TYPE_GHOST,
        .accuracy = 100,
        .pp = 20,
        .secondaryEffectChance = 0,
        .target = MOVE_TARGET_SELECTED,
        .priority = 0,
        .category = BATTLE_CATEGORY_STATUS,
        .argument = TYPE_GHOST,
        .zMove = { .effect = Z_EFFECT_ALL_STATS_UP_1 },
        .magicCoatAffected = TRUE,
    },

    [MOVE_NOBLE_ROAR] =
    {
        .effect = EFFECT_NOBLE_ROAR,
        .power = 0,
        .type = TYPE_NORMAL,
        .accuracy = 100,
        .pp = 30,
        .secondaryEffectChance = 0,
        .target = MOVE_TARGET_SELECTED,
        .priority = 0,
        .category = BATTLE_CATEGORY_STATUS,
        .zMove = { .effect = Z_EFFECT_DEF_UP_1 },
        .ignoresSubstitute = B_UPDATED_MOVE_FLAGS >= GEN_6,
        .magicCoatAffected = TRUE,
        .soundMove = TRUE,
    },

    [MOVE_ION_DELUGE] =
    {
        .effect = EFFECT_ION_DELUGE,
        .power = 0,
        .type = TYPE_ELECTRIC,
        .accuracy = 0,
        .pp = 25,
        .secondaryEffectChance = 0,
        .target = MOVE_TARGET_ALL_BATTLERS,
        .priority = 1,
        .category = BATTLE_CATEGORY_STATUS,
        .zMove = { .effect = Z_EFFECT_SPATK_UP_1 },
        .ignoresProtect = TRUE,
        .mirrorMoveBanned = TRUE,
    },

    [MOVE_PARABOLIC_CHARGE] =
    {
        #if B_UPDATED_MOVE_DATA >= GEN_7
            .power = 65,
        #else
            .power = 50,
        #endif
        .effect = EFFECT_ABSORB,
        .type = TYPE_ELECTRIC,
        .accuracy = 100,
        .pp = 20,
        .secondaryEffectChance = 0,
        .target = MOVE_TARGET_FOES_AND_ALLY,
        .priority = 0,
        .category = BATTLE_CATEGORY_SPECIAL,
        .healBlockBanned = B_HEAL_BLOCKING >= GEN_6,
    },

    [MOVE_FORESTS_CURSE] =
    {
        .effect = EFFECT_THIRD_TYPE,
        .power = 0,
        .type = TYPE_GRASS,
        .accuracy = 100,
        .pp = 20,
        .secondaryEffectChance = 0,
        .target = MOVE_TARGET_SELECTED,
        .priority = 0,
        .category = BATTLE_CATEGORY_STATUS,
        .argument = TYPE_GRASS,
        .zMove = { .effect = Z_EFFECT_ALL_STATS_UP_1 },
        .magicCoatAffected = TRUE,
    },

    [MOVE_PETAL_BLIZZARD] =
    {
        .effect = EFFECT_HIT,
        .power = 90,
        .type = TYPE_GRASS,
        .accuracy = 100,
        .pp = 15,
        .secondaryEffectChance = 0,
        .target = MOVE_TARGET_FOES_AND_ALLY,
        .priority = 0,
        .category = BATTLE_CATEGORY_PHYSICAL,
        .windMove = TRUE,
    },

    [MOVE_FREEZE_DRY] =
    {
        .effect = EFFECT_FREEZE_DRY,
        .power = 70,
        .type = TYPE_ICE,
        .accuracy = 100,
        .pp = 20,
        .secondaryEffectChance = 10,
        .target = MOVE_TARGET_SELECTED,
        .priority = 0,
        .category = BATTLE_CATEGORY_SPECIAL,
        .sheerForceBoost = TRUE,
    },

    [MOVE_DISARMING_VOICE] =
    {
        .effect = EFFECT_HIT,
        .power = 40,
        .type = TYPE_FAIRY,
        .accuracy = 0,
        .pp = 15,
        .secondaryEffectChance = 0,
        .target = MOVE_TARGET_BOTH,
        .priority = 0,
        .category = BATTLE_CATEGORY_SPECIAL,
        .ignoresSubstitute = B_UPDATED_MOVE_FLAGS >= GEN_6,
        .soundMove = TRUE,
    },

    [MOVE_PARTING_SHOT] =
    {
        .effect = EFFECT_PARTING_SHOT,
        .power = 0,
        .type = TYPE_DARK,
        .accuracy = 100,
        .pp = 20,
        .secondaryEffectChance = 0,
        .target = MOVE_TARGET_SELECTED,
        .priority = 0,
        .category = BATTLE_CATEGORY_STATUS,
        .zMove = { .effect = Z_EFFECT_RESTORE_REPLACEMENT_HP },
        .magicCoatAffected = TRUE,
        .ignoresSubstitute = B_UPDATED_MOVE_FLAGS >= GEN_6,
        .soundMove = TRUE,
    },

    [MOVE_TOPSY_TURVY] =
    {
        #if B_UPDATED_MOVE_DATA >= GEN_7
            .accuracy = 0,
        #else
            .accuracy = 100,
        #endif
        .effect = EFFECT_TOPSY_TURVY,
        .power = 0,
        .type = TYPE_DARK,
        .pp = 20,
        .secondaryEffectChance = 0,
        .target = MOVE_TARGET_SELECTED,
        .priority = 0,
        .category = BATTLE_CATEGORY_STATUS,
        .zMove = { .effect = Z_EFFECT_ATK_UP_1 },
        .magicCoatAffected = TRUE,
    },

    [MOVE_DRAINING_KISS] =
    {
        .effect = EFFECT_ABSORB,
        .power = 50,
        .type = TYPE_FAIRY,
        .accuracy = 100,
        .pp = 10,
        .secondaryEffectChance = 0,
        .target = MOVE_TARGET_SELECTED,
        .priority = 0,
        .category = BATTLE_CATEGORY_SPECIAL,
        .argument = 75, // restores 75% HP instead of 50% HP
        .makesContact = TRUE,
        .healBlockBanned = B_HEAL_BLOCKING >= GEN_6,
    },

    [MOVE_CRAFTY_SHIELD] =
    {
        .effect = EFFECT_PROTECT,
        .power = 0,
        .type = TYPE_FAIRY,
        .accuracy = 0,
        .pp = 10,
        .secondaryEffectChance = 0,
        .target = MOVE_TARGET_USER,
        .priority = 3,
        .category = BATTLE_CATEGORY_STATUS,
        .argument = TRUE, // Protects the whole side.
        .zMove = { .effect = Z_EFFECT_SPDEF_UP_1 },
        .ignoresProtect = TRUE,
        .mirrorMoveBanned = TRUE,
        .metronomeBanned = TRUE,
    },

    [MOVE_FLOWER_SHIELD] =
    {
        .effect = EFFECT_FLOWER_SHIELD,
        .power = 0,
        .type = TYPE_FAIRY,
        .accuracy = 0,
        .pp = 10,
        .secondaryEffectChance = 0,
        .target = MOVE_TARGET_ALL_BATTLERS,
        .priority = 0,
        .category = BATTLE_CATEGORY_STATUS,
        .zMove = { .effect = Z_EFFECT_DEF_UP_1 },
        .ignoresProtect = TRUE,
        .mirrorMoveBanned = TRUE,
    },

    [MOVE_GRASSY_TERRAIN] =
    {
        .effect = EFFECT_GRASSY_TERRAIN,
        .power = 0,
        .type = TYPE_GRASS,
        .accuracy = 0,
        .pp = 10,
        .secondaryEffectChance = 0,
        .target = MOVE_TARGET_ALL_BATTLERS,
        .priority = 0,
        .category = BATTLE_CATEGORY_STATUS,
        .zMove = { .effect = Z_EFFECT_DEF_UP_1 },
        .ignoresProtect = TRUE,
        .mirrorMoveBanned = TRUE,
        .skyBattleBanned = TRUE,
    },

    [MOVE_MISTY_TERRAIN] =
    {
        .effect = EFFECT_MISTY_TERRAIN,
        .power = 0,
        .type = TYPE_FAIRY,
        .accuracy = 0,
        .pp = 10,
        .secondaryEffectChance = 0,
        .target = MOVE_TARGET_ALL_BATTLERS,
        .priority = 0,
        .category = BATTLE_CATEGORY_STATUS,
        .zMove = { .effect = Z_EFFECT_SPDEF_UP_1 },
        .ignoresProtect = TRUE,
        .mirrorMoveBanned = TRUE,
        .skyBattleBanned = TRUE,
    },

    [MOVE_ELECTRIFY] =
    {
        .effect = EFFECT_ELECTRIFY,
        .power = 0,
        .type = TYPE_ELECTRIC,
        .accuracy = 0,
        .pp = 20,
        .secondaryEffectChance = 0,
        .target = MOVE_TARGET_SELECTED,
        .priority = 0,
        .category = BATTLE_CATEGORY_STATUS,
        .zMove = { .effect = Z_EFFECT_SPATK_UP_1 },
    },

    [MOVE_PLAY_ROUGH] =
    {
        .effect = EFFECT_ATTACK_DOWN_HIT,
        .power = 90,
        .type = TYPE_FAIRY,
        .accuracy = 90,
        .pp = 10,
        .secondaryEffectChance = 10,
        .target = MOVE_TARGET_SELECTED,
        .priority = 0,
        .category = BATTLE_CATEGORY_PHYSICAL,
        .makesContact = TRUE,
        .sheerForceBoost = TRUE,
    },

    [MOVE_FAIRY_WIND] =
    {
        .effect = EFFECT_HIT,
        .power = 40,
        .type = TYPE_FAIRY,
        .accuracy = 100,
        .pp = 30,
        .secondaryEffectChance = 0,
        .target = MOVE_TARGET_SELECTED,
        .priority = 0,
        .category = BATTLE_CATEGORY_SPECIAL,
        .windMove = TRUE,
    },

    [MOVE_MOONBLAST] =
    {
        .effect = EFFECT_SPECIAL_ATTACK_DOWN_HIT,
        .power = 95,
        .type = TYPE_FAIRY,
        .accuracy = 100,
        .pp = 15,
        .secondaryEffectChance = 30,
        .target = MOVE_TARGET_SELECTED,
        .priority = 0,
        .category = BATTLE_CATEGORY_SPECIAL,
        .sheerForceBoost = TRUE,
    },

    [MOVE_BOOMBURST] =
    {
        .effect = EFFECT_HIT,
        .power = 140,
        .type = TYPE_NORMAL,
        .accuracy = 100,
        .pp = 10,
        .secondaryEffectChance = 0,
        .target = MOVE_TARGET_FOES_AND_ALLY,
        .priority = 0,
        .category = BATTLE_CATEGORY_SPECIAL,
        .ignoresSubstitute = B_UPDATED_MOVE_FLAGS >= GEN_6,
        .soundMove = TRUE,
    },

    [MOVE_FAIRY_LOCK] =
    {
        .effect = EFFECT_FAIRY_LOCK,
        .power = 0,
        .type = TYPE_FAIRY,
        .accuracy = 0,
        .pp = 10,
        .secondaryEffectChance = 0,
        .target = MOVE_TARGET_ALL_BATTLERS,
        .priority = 0,
        .category = BATTLE_CATEGORY_STATUS,
        .zMove = { .effect = Z_EFFECT_DEF_UP_1 },
        .ignoresProtect = TRUE,
        .ignoresSubstitute = TRUE,
    },

    [MOVE_KINGS_SHIELD] =
    {
        .effect = EFFECT_PROTECT,
        .power = 0,
        .type = TYPE_STEEL,
        .accuracy = 0,
        .pp = 10,
        .secondaryEffectChance = 0,
        .target = MOVE_TARGET_USER,
        .priority = 4,
        .category = BATTLE_CATEGORY_STATUS,
        .zMove = { .effect = Z_EFFECT_RESET_STATS },
        .protectionMove = TRUE,
        .ignoresProtect = TRUE,
        .mirrorMoveBanned = TRUE,
        .metronomeBanned = TRUE,
        .copycatBanned = TRUE,
        .instructBanned = TRUE,
        .assistBanned = TRUE,
    },

    [MOVE_PLAY_NICE] =
    {
        .effect = EFFECT_ATTACK_DOWN,
        .power = 0,
        .type = TYPE_NORMAL,
        .accuracy = 0,
        .pp = 20,
        .secondaryEffectChance = 0,
        .target = MOVE_TARGET_SELECTED,
        .priority = 0,
        .category = BATTLE_CATEGORY_STATUS,
        .zMove = { .effect = Z_EFFECT_DEF_UP_1 },
        .ignoresProtect = TRUE,
        .ignoresSubstitute = TRUE,
        .magicCoatAffected = TRUE,
    },

    [MOVE_CONFIDE] =
    {
        .effect = EFFECT_SPECIAL_ATTACK_DOWN,
        .power = 0,
        .type = TYPE_NORMAL,
        .accuracy = 0,
        .pp = 20,
        .secondaryEffectChance = 0,
        .target = MOVE_TARGET_SELECTED,
        .priority = 0,
        .category = BATTLE_CATEGORY_STATUS,
        .zMove = { .effect = Z_EFFECT_SPDEF_UP_1 },
        .ignoresProtect = TRUE,
        .magicCoatAffected = TRUE,
        .ignoresSubstitute = B_UPDATED_MOVE_FLAGS >= GEN_6,
        .soundMove = TRUE,
    },

    [MOVE_DIAMOND_STORM] =
    {
        #if B_UPDATED_MOVE_DATA >= GEN_7
            .effect = EFFECT_DEFENSE_UP2_HIT,
        #else
            .effect = EFFECT_DEFENSE_UP_HIT,
        #endif
        .power = 100,
        .type = TYPE_ROCK,
        .accuracy = 95,
        .pp = 5,
        .secondaryEffectChance = 50,
        .target = MOVE_TARGET_BOTH,
        .priority = 0,
        .category = BATTLE_CATEGORY_PHYSICAL,
        .sheerForceBoost = TRUE,
        .metronomeBanned = TRUE,
    },

    [MOVE_STEAM_ERUPTION] =
    {
        .effect = EFFECT_BURN_HIT,
        .power = 110,
        .type = TYPE_WATER,
        .accuracy = 95,
        .pp = 5,
        .secondaryEffectChance = 30,
        .target = MOVE_TARGET_SELECTED,
        .priority = 0,
        .category = BATTLE_CATEGORY_SPECIAL,
        .sheerForceBoost = TRUE,
        .thawsUser = TRUE,
        .metronomeBanned = TRUE,
    },

    [MOVE_HYPERSPACE_HOLE] =
    {
        .effect = EFFECT_FEINT,
        .power = 80,
        .type = TYPE_PSYCHIC,
        .accuracy = 0,
        .pp = 5,
        .secondaryEffectChance = 0,
        .target = MOVE_TARGET_SELECTED,
        .priority = 0,
        .category = BATTLE_CATEGORY_SPECIAL,
        .ignoresProtect = TRUE,
        .ignoresSubstitute = TRUE,
        .metronomeBanned = TRUE,
    },

    [MOVE_WATER_SHURIKEN] =
    {
        #if B_UPDATED_MOVE_DATA >= GEN_7
            .category = BATTLE_CATEGORY_SPECIAL,
        #else
            .category = BATTLE_CATEGORY_PHYSICAL,
        #endif
        .effect = EFFECT_MULTI_HIT,
        .power = 15,
        .type = TYPE_WATER,
        .accuracy = 100,
        .pp = 20,
        .secondaryEffectChance = 0,
        .target = MOVE_TARGET_SELECTED,
        .priority = 1,

    },

    [MOVE_MYSTICAL_FIRE] =
    {
        #if B_UPDATED_MOVE_DATA >= GEN_7
            .power = 75,
        #else
            .power = 65,
        #endif
        .effect = EFFECT_SPECIAL_ATTACK_DOWN_HIT,
        .type = TYPE_FIRE,
        .accuracy = 100,
        .pp = 10,
        .secondaryEffectChance = 100,
        .target = MOVE_TARGET_SELECTED,
        .priority = 0,
        .category = BATTLE_CATEGORY_SPECIAL,
        .sheerForceBoost = TRUE,
    },

    [MOVE_SPIKY_SHIELD] =
    {
        .effect = EFFECT_PROTECT,
        .power = 0,
        .type = TYPE_GRASS,
        .accuracy = 0,
        .pp = 10,
        .secondaryEffectChance = 0,
        .target = MOVE_TARGET_USER,
        .priority = 4,
        .category = BATTLE_CATEGORY_STATUS,
        .zMove = { .effect = Z_EFFECT_DEF_UP_1 },
        .protectionMove = TRUE,
        .ignoresProtect = TRUE,
        .mirrorMoveBanned = TRUE,
        .metronomeBanned = TRUE,
        .copycatBanned = TRUE,
        .assistBanned = TRUE,
    },

    [MOVE_AROMATIC_MIST] =
    {
        .effect = EFFECT_AROMATIC_MIST,
        .power = 0,
        .type = TYPE_FAIRY,
        .accuracy = 0,
        .pp = 20,
        .secondaryEffectChance = 0,
        .target = MOVE_TARGET_ALLY,
        .priority = 0,
        .category = BATTLE_CATEGORY_STATUS,
        .zMove = { .effect = Z_EFFECT_SPDEF_UP_2 },
        .ignoresProtect = TRUE,
        .ignoresSubstitute = TRUE,
        .mirrorMoveBanned = TRUE,
    },

    [MOVE_EERIE_IMPULSE] =
    {
        .effect = EFFECT_SPECIAL_ATTACK_DOWN_2,
        .power = 0,
        .type = TYPE_ELECTRIC,
        .accuracy = 100,
        .pp = 15,
        .secondaryEffectChance = 0,
        .target = MOVE_TARGET_SELECTED,
        .priority = 0,
        .category = BATTLE_CATEGORY_STATUS,
        .zMove = { .effect = Z_EFFECT_SPDEF_UP_1 },
        .magicCoatAffected = TRUE,
    },

    [MOVE_VENOM_DRENCH] =
    {
        .effect = EFFECT_VENOM_DRENCH,
        .power = 0,
        .type = TYPE_POISON,
        .accuracy = 100,
        .pp = 20,
        .secondaryEffectChance = 0,
        .target = MOVE_TARGET_BOTH,
        .priority = 0,
        .category = BATTLE_CATEGORY_STATUS,
        .zMove = { .effect = Z_EFFECT_DEF_UP_1 },
        .magicCoatAffected = TRUE,
    },

    [MOVE_POWDER] =
    {
        .effect = EFFECT_POWDER,
        .power = 0,
        .type = TYPE_BUG,
        .accuracy = 100,
        .pp = 20,
        .secondaryEffectChance = 0,
        .target = MOVE_TARGET_SELECTED,
        .priority = 1,
        .category = BATTLE_CATEGORY_STATUS,
        .zMove = { .effect = Z_EFFECT_SPDEF_UP_2 },
        .powderMove = TRUE,
        .magicCoatAffected = TRUE,
    },

    [MOVE_GEOMANCY] =
    {
        .effect = EFFECT_GEOMANCY,
        .power = 0,
        .type = TYPE_FAIRY,
        .accuracy = 0,
        .pp = 10,
        .secondaryEffectChance = 0,
        .target = MOVE_TARGET_USER,
        .priority = 0,
        .category = BATTLE_CATEGORY_STATUS,
        .zMove = { .effect = Z_EFFECT_ALL_STATS_UP_1 },
        .twoTurnMove = TRUE,
        .sleepTalkBanned = TRUE,
        .instructBanned = TRUE,
        .skyBattleBanned = TRUE,
    },

    [MOVE_MAGNETIC_FLUX] =
    {
        .effect = EFFECT_MAGNETIC_FLUX,
        .power = 0,
        .type = TYPE_ELECTRIC,
        .accuracy = 0,
        .pp = 20,
        .secondaryEffectChance = 0,
        .target = MOVE_TARGET_USER,
        .priority = 0,
        .category = BATTLE_CATEGORY_STATUS,
        .zMove = { .effect = Z_EFFECT_SPDEF_UP_1 },
        .snatchAffected = TRUE,
        .ignoresProtect = TRUE,
        .ignoresSubstitute = TRUE,
        .mirrorMoveBanned = TRUE,
    },

    [MOVE_HAPPY_HOUR] =
    {
        .effect = EFFECT_DO_NOTHING,
        .power = 0,
        .type = TYPE_NORMAL,
        .accuracy = 0,
        .pp = 30,
        .secondaryEffectChance = 0,
        .target = MOVE_TARGET_USER,
        .priority = 0,
        .category = BATTLE_CATEGORY_STATUS,
        .zMove = { .effect = Z_EFFECT_ALL_STATS_UP_1 },
        .ignoresProtect = TRUE,
        .mirrorMoveBanned = TRUE,
    },

    [MOVE_ELECTRIC_TERRAIN] =
    {
        .effect = EFFECT_ELECTRIC_TERRAIN,
        .power = 0,
        .type = TYPE_ELECTRIC,
        .accuracy = 0,
        .pp = 10,
        .secondaryEffectChance = 0,
        .target = MOVE_TARGET_ALL_BATTLERS,
        .priority = 0,
        .category = BATTLE_CATEGORY_STATUS,
        .zMove = { .effect = Z_EFFECT_SPD_UP_1 },
        .ignoresProtect = TRUE,
        .mirrorMoveBanned = TRUE,
        .skyBattleBanned = TRUE,
    },

    [MOVE_DAZZLING_GLEAM] =
    {
        .effect = EFFECT_HIT,
        .power = 80,
        .type = TYPE_FAIRY,
        .accuracy = 100,
        .pp = 10,
        .secondaryEffectChance = 0,
        .target = MOVE_TARGET_BOTH,
        .priority = 0,
        .category = BATTLE_CATEGORY_SPECIAL,
    },

    [MOVE_CELEBRATE] =
    {
        .effect = EFFECT_DO_NOTHING,
        .power = 0,
        .type = TYPE_NORMAL,
        .accuracy = 0,
        .pp = 40,
        .secondaryEffectChance = 0,
        .target = MOVE_TARGET_USER,
        .priority = 0,
        .category = BATTLE_CATEGORY_STATUS,
        .zMove = { .effect = Z_EFFECT_ALL_STATS_UP_1 },
        .ignoresProtect = TRUE,
        .mirrorMoveBanned = TRUE,
        .metronomeBanned = TRUE,
        .mimicBanned = TRUE,
        .copycatBanned = TRUE,
        .sleepTalkBanned = TRUE,
        .instructBanned = TRUE,
        .assistBanned = TRUE,
    },

    [MOVE_HOLD_HANDS] =
    {
        .effect = EFFECT_DO_NOTHING,
        .power = 0,
        .type = TYPE_NORMAL,
        .accuracy = 0,
        .pp = 40,
        .secondaryEffectChance = 0,
        .target = MOVE_TARGET_ALLY,
        .priority = 0,
        .category = BATTLE_CATEGORY_STATUS,
        .zMove = { .effect = Z_EFFECT_ALL_STATS_UP_1 },
        .ignoresProtect = TRUE,
        .ignoresSubstitute = TRUE,
        .metronomeBanned = TRUE,
        .mimicBanned = TRUE,
        .copycatBanned = TRUE,
        .sleepTalkBanned = TRUE,
        .instructBanned = TRUE,
        .assistBanned = TRUE,
    },

    [MOVE_BABY_DOLL_EYES] =
    {
        .effect = EFFECT_ATTACK_DOWN,
        .power = 0,
        .type = TYPE_FAIRY,
        .accuracy = 100,
        .pp = 30,
        .secondaryEffectChance = 0,
        .target = MOVE_TARGET_SELECTED,
        .priority = 1,
        .category = BATTLE_CATEGORY_STATUS,
        .zMove = { .effect = Z_EFFECT_DEF_UP_1 },
        .magicCoatAffected = TRUE,
    },

    [MOVE_NUZZLE] =
    {
        .effect = EFFECT_PARALYZE_HIT,
        .power = 20,
        .type = TYPE_ELECTRIC,
        .accuracy = 100,
        .pp = 20,
        .secondaryEffectChance = 100,
        .target = MOVE_TARGET_SELECTED,
        .priority = 0,
        .category = BATTLE_CATEGORY_PHYSICAL,
        .makesContact = TRUE,
        .sheerForceBoost = TRUE,
    },

    [MOVE_HOLD_BACK] =
    {
        .effect = EFFECT_FALSE_SWIPE,
        .power = 40,
        .type = TYPE_NORMAL,
        .accuracy = 100,
        .pp = 40,
        .secondaryEffectChance = 0,
        .target = MOVE_TARGET_SELECTED,
        .priority = 0,
        .category = BATTLE_CATEGORY_PHYSICAL,
        .makesContact = TRUE,
    },

    [MOVE_INFESTATION] =
    {
        .effect = EFFECT_TRAP,
        .power = 20,
        .type = TYPE_BUG,
        .accuracy = 100,
        .pp = 20,
        .secondaryEffectChance = 100,
        .target = MOVE_TARGET_SELECTED,
        .priority = 0,
        .category = BATTLE_CATEGORY_SPECIAL,
        .makesContact = TRUE,
    },

    [MOVE_POWER_UP_PUNCH] =
    {
        .effect = EFFECT_ATTACK_UP_HIT,
        .power = 40,
        .type = TYPE_FIGHTING,
        .accuracy = 100,
        .pp = 20,
        .secondaryEffectChance = 100,
        .target = MOVE_TARGET_SELECTED,
        .priority = 0,
        .category = BATTLE_CATEGORY_PHYSICAL,
        .makesContact = TRUE,
        .punchingMove = TRUE,
        .sheerForceBoost = TRUE,
    },

    [MOVE_OBLIVION_WING] =
    {
        .effect = EFFECT_ABSORB,
        .power = 80,
        .type = TYPE_FLYING,
        .accuracy = 100,
        .pp = 10,
        .secondaryEffectChance = 0,
        .target = MOVE_TARGET_SELECTED,
        .priority = 0,
        .category = BATTLE_CATEGORY_SPECIAL,
        .argument = 75, // restores 75% HP instead of 50% HP
        .healBlockBanned = B_HEAL_BLOCKING >= GEN_6,
    },

    [MOVE_THOUSAND_ARROWS] =
    {
        .effect = EFFECT_SMACK_DOWN,
        .power = 90,
        .type = TYPE_GROUND,
        .accuracy = 100,
        .pp = 10,
        .secondaryEffectChance = 100,
        .target = MOVE_TARGET_BOTH,
        .priority = 0,
        .category = BATTLE_CATEGORY_PHYSICAL,
        .damagesAirborne = TRUE,
        .ignoreTypeIfFlyingAndUngrounded = TRUE,
        .metronomeBanned = TRUE,
        .skyBattleBanned = TRUE,
    },

    [MOVE_THOUSAND_WAVES] =
    {
        .effect = EFFECT_HIT_PREVENT_ESCAPE,
        .power = 90,
        .type = TYPE_GROUND,
        .accuracy = 100,
        .pp = 10,
        .secondaryEffectChance = 100,
        .target = MOVE_TARGET_BOTH,
        .priority = 0,
        .category = BATTLE_CATEGORY_PHYSICAL,
        .metronomeBanned = TRUE,
        .skyBattleBanned = TRUE,
    },

    [MOVE_LANDS_WRATH] =
    {
        .effect = EFFECT_HIT,
        .power = 90,
        .type = TYPE_GROUND,
        .accuracy = 100,
        .pp = 10,
        .secondaryEffectChance = 0,
        .target = MOVE_TARGET_BOTH,
        .priority = 0,
        .category = BATTLE_CATEGORY_PHYSICAL,
        .skyBattleBanned = TRUE,
    },

    [MOVE_LIGHT_OF_RUIN] =
    {
        .effect = EFFECT_RECOIL,
        .power = 140,
        .type = TYPE_FAIRY,
        .accuracy = 90,
        .recoil = 50,
        .pp = 5,
        .secondaryEffectChance = 0,
        .target = MOVE_TARGET_SELECTED,
        .priority = 0,
        .category = BATTLE_CATEGORY_SPECIAL,
        .metronomeBanned = TRUE,
    },

    [MOVE_ORIGIN_PULSE] =
    {
        .effect = EFFECT_HIT,
        .power = 110,
        .type = TYPE_WATER,
        .accuracy = 85,
        .pp = 10,
        .secondaryEffectChance = 0,
        .target = MOVE_TARGET_BOTH,
        .priority = 0,
        .category = BATTLE_CATEGORY_SPECIAL,
        .pulseMove = TRUE,
        .metronomeBanned = TRUE,
    },

    [MOVE_PRECIPICE_BLADES] =
    {
        .effect = EFFECT_HIT,
        .power = 120,
        .type = TYPE_GROUND,
        .accuracy = 85,
        .pp = 10,
        .secondaryEffectChance = 0,
        .target = MOVE_TARGET_BOTH,
        .priority = 0,
        .category = BATTLE_CATEGORY_PHYSICAL,
        .metronomeBanned = TRUE,
    },

    [MOVE_DRAGON_ASCENT] =
    {
        .effect = EFFECT_CLOSE_COMBAT,
        .power = 120,
        .type = TYPE_FLYING,
        .accuracy = 100,
        .pp = 5,
        .secondaryEffectChance = 100,
        .target = MOVE_TARGET_SELECTED,
        .priority = 0,
        .category = BATTLE_CATEGORY_PHYSICAL,
        .makesContact = TRUE,
        .metronomeBanned = TRUE,
    },

    [MOVE_HYPERSPACE_FURY] =
    {
        .effect = EFFECT_HYPERSPACE_FURY,
        .power = 100,
        .type = TYPE_DARK,
        .accuracy = 0,
        .pp = 5,
        .secondaryEffectChance = 100,
        .target = MOVE_TARGET_SELECTED,
        .priority = 0,
        .category = BATTLE_CATEGORY_PHYSICAL,
        .ignoresProtect = TRUE,
        .ignoresSubstitute = TRUE,
        .metronomeBanned = TRUE,
        .sketchBanned = (B_SKETCH_BANS >= GEN_9),
    },

    [MOVE_SHORE_UP] =
    {
        #if B_UPDATED_MOVE_DATA >= GEN_9
            .pp = 5,
        #else
            .pp = 10,
        #endif
        .effect = EFFECT_SHORE_UP,
        .power = 0,
        .type = TYPE_GROUND,
        .accuracy = 0,
        .secondaryEffectChance = 0,
        .target = MOVE_TARGET_USER,
        .priority = 0,
        .category = BATTLE_CATEGORY_STATUS,
        .zMove = { .effect = Z_EFFECT_RESET_STATS },
        .healBlockBanned = TRUE,
        .snatchAffected = TRUE,
        .ignoresProtect = TRUE,
        .mirrorMoveBanned = TRUE,
    },

    [MOVE_FIRST_IMPRESSION] =
    {
        .effect = EFFECT_FAKE_OUT,
        .power = 90,
        .type = TYPE_BUG,
        .accuracy = 100,
        .pp = 10,
        .secondaryEffectChance = 0,
        .target = MOVE_TARGET_SELECTED,
        .priority = 2,
        .category = BATTLE_CATEGORY_PHYSICAL,
        .makesContact = TRUE,
    },

    [MOVE_BANEFUL_BUNKER] =
    {
        .effect = EFFECT_PROTECT,
        .power = 0,
        .type = TYPE_POISON,
        .accuracy = 0,
        .pp = 10,
        .secondaryEffectChance = 0,
        .target = MOVE_TARGET_USER,
        .priority = 4,
        .category = BATTLE_CATEGORY_STATUS,
        .zMove = { .effect = Z_EFFECT_DEF_UP_1 },
        .protectionMove = TRUE,
        .ignoresProtect = TRUE,
        .mirrorMoveBanned = TRUE,
        .metronomeBanned = TRUE,
        .copycatBanned = TRUE,
        .assistBanned = TRUE,
    },

    [MOVE_SPIRIT_SHACKLE] =
    {
        .effect = EFFECT_HIT_PREVENT_ESCAPE,
        .power = 80,
        .type = TYPE_GHOST,
        .accuracy = 100,
        .pp = 10,
        .secondaryEffectChance = 0,
        .target = MOVE_TARGET_SELECTED,
        .priority = 0,
        .category = BATTLE_CATEGORY_PHYSICAL,
        .sheerForceBoost = TRUE,
    },

    [MOVE_DARKEST_LARIAT] =
    {
        .effect = EFFECT_HIT,
        .power = 85,
        .type = TYPE_DARK,
        .accuracy = 100,
        .pp = 10,
        .secondaryEffectChance = 0,
        .target = MOVE_TARGET_SELECTED,
        .priority = 0,
        .category = BATTLE_CATEGORY_PHYSICAL,
        .makesContact = TRUE,
        .ignoresTargetDefenseEvasionStages = TRUE,
    },

    [MOVE_SPARKLING_ARIA] =
    {
        .effect = EFFECT_SPARKLING_ARIA,
        .power = 90,
        .type = TYPE_WATER,
        .accuracy = 100,
        .pp = 10,
        .secondaryEffectChance = 100,
        .target = MOVE_TARGET_FOES_AND_ALLY,
        .priority = 0,
        .category = BATTLE_CATEGORY_SPECIAL,
        .argument = STATUS1_BURN,
        .sheerForceBoost = TRUE,
        .ignoresSubstitute = B_UPDATED_MOVE_FLAGS >= GEN_6,
        .soundMove = TRUE,
    },

    [MOVE_ICE_HAMMER] =
    {
        .effect = EFFECT_HAMMER_ARM,
        .power = 100,
        .type = TYPE_ICE,
        .accuracy = 90,
        .pp = 10,
        .secondaryEffectChance = 100,
        .target = MOVE_TARGET_SELECTED,
        .priority = 0,
        .category = BATTLE_CATEGORY_PHYSICAL,
        .makesContact = TRUE,
        .punchingMove = TRUE,
    },

    [MOVE_FLORAL_HEALING] =
    {
        .effect = EFFECT_HEAL_PULSE,
        .power = 0,
        .type = TYPE_FAIRY,
        .accuracy = 0,
        .pp = 10,
        .secondaryEffectChance = 0,
        .target = MOVE_TARGET_SELECTED,
        .priority = 0,
        .category = BATTLE_CATEGORY_STATUS,
        .zMove = { .effect = Z_EFFECT_RESET_STATS },
        .argument = MOVE_EFFECT_FLORAL_HEALING,
        .mirrorMoveBanned = TRUE,
        .healBlockBanned = TRUE,
        .magicCoatAffected = TRUE,
    },

    [MOVE_HIGH_HORSEPOWER] =
    {
        .effect = EFFECT_HIT,
        .power = 95,
        .type = TYPE_GROUND,
        .accuracy = 95,
        .pp = 10,
        .secondaryEffectChance = 0,
        .target = MOVE_TARGET_SELECTED,
        .priority = 0,
        .category = BATTLE_CATEGORY_PHYSICAL,
        .makesContact = TRUE,
    },

    [MOVE_STRENGTH_SAP] =
    {
        .effect = EFFECT_STRENGTH_SAP,
        .power = 0,
        .type = TYPE_GRASS,
        .accuracy = 100,
        .pp = 10,
        .secondaryEffectChance = 0,
        .target = MOVE_TARGET_SELECTED,
        .priority = 0,
        .category = BATTLE_CATEGORY_STATUS,
        .zMove = { .effect = Z_EFFECT_DEF_UP_1 },
        .magicCoatAffected = TRUE,
        .healBlockBanned = B_HEAL_BLOCKING >= GEN_6,
    },

    [MOVE_SOLAR_BLADE] =
    {
        .effect = EFFECT_SOLAR_BEAM,
        .power = 125,
        .type = TYPE_GRASS,
        .accuracy = 100,
        .pp = 10,
        .secondaryEffectChance = 0,
        .target = MOVE_TARGET_SELECTED,
        .priority = 0,
        .category = BATTLE_CATEGORY_PHYSICAL,
        .twoTurnMove = TRUE,
        .makesContact = TRUE,
        .slicingMove = TRUE,
        .sleepTalkBanned = TRUE,
        .instructBanned = TRUE,
    },

    [MOVE_LEAFAGE] =
    {
        .effect = EFFECT_HIT,
        .power = 40,
        .type = TYPE_GRASS,
        .accuracy = 100,
        .pp = 40,
        .secondaryEffectChance = 0,
        .target = MOVE_TARGET_SELECTED,
        .priority = 0,
        .category = BATTLE_CATEGORY_PHYSICAL,
    },

    [MOVE_SPOTLIGHT] =
    {
        .effect = EFFECT_FOLLOW_ME,
        .power = 0,
        .type = TYPE_NORMAL,
        .accuracy = 0,
        .pp = 15,
        .secondaryEffectChance = 0,
        .target = MOVE_TARGET_SELECTED,
        .priority = 3,
        .category = BATTLE_CATEGORY_STATUS,
        .zMove = { .effect = Z_EFFECT_SPDEF_UP_1 },
        .magicCoatAffected = TRUE,
        .mirrorMoveBanned = TRUE,
        .metronomeBanned = TRUE,
        .copycatBanned = TRUE,
        .assistBanned = TRUE,
    },

    [MOVE_TOXIC_THREAD] =
    {
        .effect = EFFECT_TOXIC_THREAD,
        .power = 0,
        .type = TYPE_POISON,
        .accuracy = 100,
        .pp = 20,
        .secondaryEffectChance = 0,
        .target = MOVE_TARGET_SELECTED,
        .priority = 0,
        .category = BATTLE_CATEGORY_STATUS,
        .zMove = { .effect = Z_EFFECT_SPD_UP_1 },
        .magicCoatAffected = TRUE,
    },

    [MOVE_LASER_FOCUS] =
    {
        .effect = EFFECT_LASER_FOCUS,
        .power = 0,
        .type = TYPE_NORMAL,
        .accuracy = 0,
        .pp = 30,
        .secondaryEffectChance = 0,
        .target = MOVE_TARGET_USER,
        .priority = 0,
        .category = BATTLE_CATEGORY_STATUS,
        .zMove = { .effect = Z_EFFECT_ATK_UP_1 },
        .snatchAffected = TRUE,
        .ignoresProtect = TRUE,
        .mirrorMoveBanned = TRUE,
    },

    [MOVE_GEAR_UP] =
    {
        .effect = EFFECT_GEAR_UP,
        .power = 0,
        .type = TYPE_STEEL,
        .accuracy = 0,
        .pp = 20,
        .secondaryEffectChance = 0,
        .target = MOVE_TARGET_USER,
        .priority = 0,
        .category = BATTLE_CATEGORY_STATUS,
        .zMove = { .effect = Z_EFFECT_SPATK_UP_1 },
        .snatchAffected = TRUE,
        .ignoresProtect = TRUE,
        .ignoresSubstitute = TRUE,
        .mirrorMoveBanned = TRUE,
    },

    [MOVE_THROAT_CHOP] =
    {
        .effect = EFFECT_THROAT_CHOP,
        .power = 80,
        .type = TYPE_DARK,
        .accuracy = 100,
        .pp = 15,
        .secondaryEffectChance = 0,
        .target = MOVE_TARGET_SELECTED,
        .priority = 0,
        .category = BATTLE_CATEGORY_PHYSICAL,
        .makesContact = TRUE,
        .sheerForceBoost = TRUE,
    },

    [MOVE_POLLEN_PUFF] =
    {
        .effect = EFFECT_HIT_ENEMY_HEAL_ALLY,
        .power = 90,
        .type = TYPE_BUG,
        .accuracy = 100,
        .pp = 15,
        .secondaryEffectChance = 0,
        .target = MOVE_TARGET_SELECTED,
        .priority = 0,
        .category = BATTLE_CATEGORY_SPECIAL,
        .ballisticMove = TRUE,
    },

    [MOVE_ANCHOR_SHOT] =
    {
        .effect = EFFECT_HIT_PREVENT_ESCAPE,
        .power = 80,
        .type = TYPE_STEEL,
        .accuracy = 100,
        .pp = 20,
        .secondaryEffectChance = 0,
        .target = MOVE_TARGET_SELECTED,
        .priority = 0,
        .category = BATTLE_CATEGORY_PHYSICAL,
        .makesContact = TRUE,
        .sheerForceBoost = TRUE,
    },

    [MOVE_PSYCHIC_TERRAIN] =
    {
        .effect = EFFECT_PSYCHIC_TERRAIN,
        .power = 0,
        .type = TYPE_PSYCHIC,
        .accuracy = 0,
        .pp = 10,
        .secondaryEffectChance = 0,
        .target = MOVE_TARGET_ALL_BATTLERS,
        .priority = 0,
        .category = BATTLE_CATEGORY_STATUS,
        .zMove = { .effect = Z_EFFECT_SPATK_UP_1 },
        .ignoresProtect = TRUE,
        .mirrorMoveBanned = TRUE,
    },

    [MOVE_LUNGE] =
    {
        .effect = EFFECT_ATTACK_DOWN_HIT,
        .power = 80,
        .type = TYPE_BUG,
        .accuracy = 100,
        .pp = 15,
        .secondaryEffectChance = 100,
        .target = MOVE_TARGET_SELECTED,
        .priority = 0,
        .category = BATTLE_CATEGORY_PHYSICAL,
        .makesContact = TRUE,
        .sheerForceBoost = TRUE,
    },

    [MOVE_FIRE_LASH] =
    {
        .effect = EFFECT_DEFENSE_DOWN_HIT,
        .power = 80,
        .type = TYPE_FIRE,
        .accuracy = 100,
        .pp = 15,
        .secondaryEffectChance = 100,
        .target = MOVE_TARGET_SELECTED,
        .priority = 0,
        .category = BATTLE_CATEGORY_PHYSICAL,
        .makesContact = TRUE,
        .sheerForceBoost = TRUE,
    },

    [MOVE_POWER_TRIP] =
    {
        .effect = EFFECT_STORED_POWER,
        .power = 20,
        .type = TYPE_DARK,
        .accuracy = 100,
        .pp = 10,
        .secondaryEffectChance = 0,
        .target = MOVE_TARGET_SELECTED,
        .priority = 0,
        .category = BATTLE_CATEGORY_PHYSICAL,
        .makesContact = TRUE,
    },

    [MOVE_BURN_UP] =
    {
        .effect = EFFECT_BURN_UP,
        .power = 130,
        .type = TYPE_FIRE,
        .accuracy = 100,
        .pp = 5,
        .secondaryEffectChance = 100,
        .target = MOVE_TARGET_SELECTED,
        .priority = 0,
        .category = BATTLE_CATEGORY_SPECIAL,
        .thawsUser = TRUE,
    },

    [MOVE_SPEED_SWAP] =
    {
        .effect = EFFECT_SPEED_SWAP,
        .power = 0,
        .type = TYPE_PSYCHIC,
        .accuracy = 0,
        .pp = 10,
        .secondaryEffectChance = 0,
        .target = MOVE_TARGET_SELECTED,
        .priority = 0,
        .category = BATTLE_CATEGORY_STATUS,
        .zMove = { .effect = Z_EFFECT_SPD_UP_1 },
        .ignoresSubstitute = TRUE,
    },

    [MOVE_SMART_STRIKE] =
    {
        .effect = EFFECT_HIT,
        .power = 70,
        .type = TYPE_STEEL,
        .accuracy = 0,
        .pp = 10,
        .secondaryEffectChance = 0,
        .target = MOVE_TARGET_SELECTED,
        .priority = 0,
        .category = BATTLE_CATEGORY_PHYSICAL,
        .makesContact = TRUE,
    },

    [MOVE_PURIFY] =
    {
        .effect = EFFECT_PURIFY,
        .power = 0,
        .type = TYPE_POISON,
        .accuracy = 0,
        .pp = 20,
        .secondaryEffectChance = 0,
        .target = MOVE_TARGET_SELECTED,
        .priority = 0,
        .category = BATTLE_CATEGORY_STATUS,
        .zMove = { .effect = Z_EFFECT_ALL_STATS_UP_1 },
        .mirrorMoveBanned = TRUE,
        .healBlockBanned = TRUE,
        .magicCoatAffected = TRUE,
    },

    [MOVE_REVELATION_DANCE] =
    {
        .effect = EFFECT_REVELATION_DANCE,
        .power = 90,
        .type = TYPE_NORMAL,
        .accuracy = 100,
        .pp = 15,
        .secondaryEffectChance = 0,
        .target = MOVE_TARGET_SELECTED,
        .priority = 0,
        .category = BATTLE_CATEGORY_SPECIAL,
        .danceMove = TRUE,
    },

    [MOVE_CORE_ENFORCER] =
    {
        .effect = EFFECT_CORE_ENFORCER,
        .power = 100,
        .type = TYPE_DRAGON,
        .accuracy = 100,
        .pp = 10,
        .secondaryEffectChance = 0,
        .target = MOVE_TARGET_SELECTED,
        .priority = 0,
        .category = BATTLE_CATEGORY_SPECIAL,
        .zMove = { .powerOverride = 140 },
    },

    [MOVE_TROP_KICK] =
    {
        .effect = EFFECT_ATTACK_DOWN_HIT,
        .power = 70,
        .type = TYPE_GRASS,
        .accuracy = 100,
        .pp = 15,
        .secondaryEffectChance = 100,
        .target = MOVE_TARGET_SELECTED,
        .priority = 0,
        .category = BATTLE_CATEGORY_PHYSICAL,
        .makesContact = TRUE,
        .sheerForceBoost = TRUE,
    },

    [MOVE_INSTRUCT] =
    {
        .effect = EFFECT_INSTRUCT,
        .power = 0,
        .type = TYPE_PSYCHIC,
        .accuracy = 0,
        .pp = 15,
        .secondaryEffectChance = 0,
        .target = MOVE_TARGET_SELECTED,
        .priority = 0,
        .category = BATTLE_CATEGORY_STATUS,
        .zMove = { .effect = Z_EFFECT_SPATK_UP_1 },
        .ignoresSubstitute = TRUE,
        .mirrorMoveBanned = TRUE,
        .metronomeBanned = TRUE,
        .instructBanned = TRUE,
    },

    [MOVE_BEAK_BLAST] =
    {
        .effect = EFFECT_BEAK_BLAST,
        .power = 100,
        .type = TYPE_FLYING,
        .accuracy = 100,
        .pp = 15,
        .secondaryEffectChance = 0,
        .target = MOVE_TARGET_SELECTED,
        .priority = -3,
        .category = BATTLE_CATEGORY_PHYSICAL,
        .mirrorMoveBanned = TRUE,
        .ballisticMove = TRUE,
        .meFirstBanned = TRUE,
        .metronomeBanned = TRUE,
        .copycatBanned = TRUE,
        .sleepTalkBanned = TRUE,
        .instructBanned = TRUE,
        .assistBanned = TRUE,
    },

    [MOVE_CLANGING_SCALES] =
    {
        .effect = EFFECT_ATTACKER_DEFENSE_DOWN_HIT,
        .power = 110,
        .type = TYPE_DRAGON,
        .accuracy = 100,
        .pp = 5,
        .secondaryEffectChance = 0,
        .target = MOVE_TARGET_BOTH,
        .priority = 0,
        .category = BATTLE_CATEGORY_SPECIAL,
        .ignoresSubstitute = B_UPDATED_MOVE_FLAGS >= GEN_6,
        .soundMove = TRUE,
    },

    [MOVE_DRAGON_HAMMER] =
    {
        .effect = EFFECT_HIT,
        .power = 90,
        .type = TYPE_DRAGON,
        .accuracy = 100,
        .pp = 15,
        .secondaryEffectChance = 0,
        .target = MOVE_TARGET_SELECTED,
        .priority = 0,
        .category = BATTLE_CATEGORY_PHYSICAL,
        .makesContact = TRUE,
    },

    [MOVE_BRUTAL_SWING] =
    {
        .effect = EFFECT_HIT,
        .power = 60,
        .type = TYPE_DARK,
        .accuracy = 100,
        .pp = 20,
        .secondaryEffectChance = 0,
        .target = MOVE_TARGET_FOES_AND_ALLY,
        .priority = 0,
        .category = BATTLE_CATEGORY_PHYSICAL,
        .makesContact = TRUE,
    },

    [MOVE_AURORA_VEIL] =
    {
        .effect = EFFECT_AURORA_VEIL,
        .power = 0,
        .type = TYPE_ICE,
        .accuracy = 0,
        .pp = 20,
        .secondaryEffectChance = 0,
        .target = MOVE_TARGET_USER,
        .priority = 0,
        .category = BATTLE_CATEGORY_STATUS,
        .zMove = { .effect = Z_EFFECT_SPD_UP_1 },
        .snatchAffected = TRUE,
        .ignoresProtect = TRUE,
        .mirrorMoveBanned = TRUE,
    },

    [MOVE_SHELL_TRAP] =
    {
        .effect = EFFECT_SHELL_TRAP,
        .power = 150,
        .type = TYPE_FIRE,
        .accuracy = 100,
        .pp = 5,
        .secondaryEffectChance = 0,
        .target = MOVE_TARGET_BOTH,
        .priority = -3,
        .category = BATTLE_CATEGORY_SPECIAL,
        .mirrorMoveBanned = TRUE,
        .meFirstBanned = TRUE,
        .metronomeBanned = TRUE,
        .copycatBanned = TRUE,
        .sleepTalkBanned = TRUE,
        .instructBanned = TRUE,
        .assistBanned = TRUE,
    },

    [MOVE_FLEUR_CANNON] =
    {
        .effect = EFFECT_OVERHEAT,
        .power = 130,
        .type = TYPE_FAIRY,
        .accuracy = 90,
        .pp = 5,
        .secondaryEffectChance = 100,
        .target = MOVE_TARGET_SELECTED,
        .priority = 0,
        .category = BATTLE_CATEGORY_SPECIAL,
        .metronomeBanned = TRUE,
    },

    [MOVE_PSYCHIC_FANGS] =
    {
        .effect = EFFECT_BRICK_BREAK,
        .power = 85,
        .type = TYPE_PSYCHIC,
        .accuracy = 100,
        .pp = 15,
        .secondaryEffectChance = 0,
        .target = MOVE_TARGET_SELECTED,
        .priority = 0,
        .category = BATTLE_CATEGORY_PHYSICAL,
        .makesContact = TRUE,
        .bitingMove = TRUE,
    },

    [MOVE_STOMPING_TANTRUM] =
    {
        .effect = EFFECT_STOMPING_TANTRUM,
        .power = 75,
        .type = TYPE_GROUND,
        .accuracy = 100,
        .pp = 10,
        .secondaryEffectChance = 0,
        .target = MOVE_TARGET_SELECTED,
        .priority = 0,
        .category = BATTLE_CATEGORY_PHYSICAL,
        .makesContact = TRUE,
        .skyBattleBanned = B_EXTRAPOLATED_MOVE_FLAGS,
    },

    [MOVE_SHADOW_BONE] =
    {
        .effect = EFFECT_DEFENSE_DOWN_HIT,
        .power = 85,
        .type = TYPE_GHOST,
        .accuracy = 100,
        .pp = 10,
        .secondaryEffectChance = 20,
        .target = MOVE_TARGET_SELECTED,
        .priority = 0,
        .category = BATTLE_CATEGORY_PHYSICAL,
        .sheerForceBoost = TRUE,
    },

    [MOVE_ACCELEROCK] =
    {
        .effect = EFFECT_HIT,
        .power = 40,
        .type = TYPE_ROCK,
        .accuracy = 100,
        .pp = 20,
        .secondaryEffectChance = 0,
        .target = MOVE_TARGET_SELECTED,
        .priority = 1,
        .category = BATTLE_CATEGORY_PHYSICAL,
        .makesContact = TRUE,
    },

    [MOVE_LIQUIDATION] =
    {
        .effect = EFFECT_DEFENSE_DOWN_HIT,
        .power = 85,
        .type = TYPE_WATER,
        .accuracy = 100,
        .pp = 10,
        .secondaryEffectChance = 20,
        .target = MOVE_TARGET_SELECTED,
        .priority = 0,
        .category = BATTLE_CATEGORY_PHYSICAL,
        .makesContact = TRUE,
        .sheerForceBoost = TRUE,
    },

    [MOVE_PRISMATIC_LASER] =
    {
        .effect = EFFECT_RECHARGE,
        .power = 160,
        .type = TYPE_PSYCHIC,
        .accuracy = 100,
        .pp = 10,
        .secondaryEffectChance = 0,
        .target = MOVE_TARGET_SELECTED,
        .priority = 0,
        .category = BATTLE_CATEGORY_SPECIAL,
    },

    [MOVE_SPECTRAL_THIEF] =
    {
        .effect = EFFECT_SPECTRAL_THIEF,
        .power = 90,
        .type = TYPE_GHOST,
        .accuracy = 100,
        .pp = 10,
        .secondaryEffectChance = 100,
        .target = MOVE_TARGET_SELECTED,
        .priority = 0,
        .category = BATTLE_CATEGORY_PHYSICAL,
        .ignoresSubstitute = TRUE,
        .makesContact = TRUE,
        .metronomeBanned = TRUE,
    },

    [MOVE_SUNSTEEL_STRIKE] =
    {
        .effect = EFFECT_HIT,
        .power = 100,
        .type = TYPE_STEEL,
        .accuracy = 100,
        .pp = 5,
        .secondaryEffectChance = 0,
        .target = MOVE_TARGET_SELECTED,
        .priority = 0,
        .category = BATTLE_CATEGORY_PHYSICAL,
        .makesContact = TRUE,
        .ignoresTargetAbility = TRUE,
        .metronomeBanned = B_UPDATED_MOVE_FLAGS >= GEN_8,
    },

    [MOVE_MOONGEIST_BEAM] =
    {
        .effect = EFFECT_HIT,
        .power = 100,
        .type = TYPE_GHOST,
        .accuracy = 100,
        .pp = 5,
        .secondaryEffectChance = 0,
        .target = MOVE_TARGET_SELECTED,
        .priority = 0,
        .category = BATTLE_CATEGORY_SPECIAL,
        .ignoresTargetAbility = TRUE,
        .metronomeBanned = B_UPDATED_MOVE_FLAGS >= GEN_8,
    },

    [MOVE_TEARFUL_LOOK] =
    {
        .effect = EFFECT_NOBLE_ROAR,
        .power = 0,
        .type = TYPE_NORMAL,
        .accuracy = 0,
        .pp = 20,
        .secondaryEffectChance = 0,
        .target = MOVE_TARGET_SELECTED,
        .priority = 0,
        .category = BATTLE_CATEGORY_STATUS,
        .zMove = { .effect = Z_EFFECT_DEF_UP_1 },
        .ignoresProtect = TRUE,
        .magicCoatAffected = TRUE,
    },

    [MOVE_ZING_ZAP] =
    {
        .effect = EFFECT_FLINCH_HIT,
        .power = 80,
        .type = TYPE_ELECTRIC,
        .accuracy = 100,
        .pp = 10,
        .secondaryEffectChance = 30,
        .target = MOVE_TARGET_SELECTED,
        .priority = 0,
        .category = BATTLE_CATEGORY_PHYSICAL,
        .makesContact = TRUE,
    },

    [MOVE_NATURES_MADNESS] =
    {
        .effect = EFFECT_SUPER_FANG,
        .power = 1,
        .type = TYPE_FAIRY,
        .accuracy = 90,
        .pp = 10,
        .secondaryEffectChance = 0,
        .target = MOVE_TARGET_SELECTED,
        .priority = 0,
        .category = BATTLE_CATEGORY_SPECIAL,
        .metronomeBanned = B_UPDATED_MOVE_FLAGS >= GEN_8,
    },

    [MOVE_MULTI_ATTACK] =
    {
        #if B_UPDATED_MOVE_DATA >= GEN_8
            .power = 120,
        #else
            .power = 90,
        #endif
        .effect = EFFECT_CHANGE_TYPE_ON_ITEM,
        .type = TYPE_NORMAL,
        .accuracy = 100,
        .pp = 10,
        .secondaryEffectChance = 0,
        .target = MOVE_TARGET_SELECTED,
        .priority = 0,
        .category = BATTLE_CATEGORY_PHYSICAL,
        .argument = HOLD_EFFECT_MEMORY,
        .makesContact = TRUE,
    },

    [MOVE_MIND_BLOWN] =
    {
        .effect = EFFECT_MIND_BLOWN,
        .power = 150,
        .type = TYPE_FIRE,
        .accuracy = 100,
        .pp = 5,
        .secondaryEffectChance = 0,
        .target = MOVE_TARGET_FOES_AND_ALLY,
        .priority = 0,
        .category = BATTLE_CATEGORY_SPECIAL,
        .metronomeBanned = TRUE,
    },

    [MOVE_PLASMA_FISTS] =
    {
        .effect = EFFECT_PLASMA_FISTS,
        .power = 100,
        .type = TYPE_ELECTRIC,
        .accuracy = 100,
        .pp = 15,
        .secondaryEffectChance = 0,
        .target = MOVE_TARGET_SELECTED,
        .priority = 0,
        .category = BATTLE_CATEGORY_PHYSICAL,
        .makesContact = TRUE,
        .punchingMove = TRUE,
        .metronomeBanned = TRUE,
    },

    [MOVE_PHOTON_GEYSER] =
    {
        .effect = EFFECT_PHOTON_GEYSER,
        .power = 100,
        .type = TYPE_PSYCHIC,
        .accuracy = 100,
        .pp = 5,
        .secondaryEffectChance = 0,
        .target = MOVE_TARGET_SELECTED,
        .priority = 0,
        .category = BATTLE_CATEGORY_SPECIAL,
        .ignoresTargetAbility = TRUE,
        .metronomeBanned = TRUE,
    },

    [MOVE_ZIPPY_ZAP] =
    {
        #if B_UPDATED_MOVE_DATA >= GEN_8
            .power = 80,
            .effect = EFFECT_EVASION_UP_HIT,
            .pp = 10,
            .sheerForceBoost = TRUE,
        #else
            .power = 50,
            .pp = 15,
        #endif
        .type = TYPE_ELECTRIC,
        .accuracy = 100,
        .secondaryEffectChance = 100,
        .target = MOVE_TARGET_SELECTED,
        .priority = 2,
        .category = BATTLE_CATEGORY_PHYSICAL,
        .makesContact = TRUE,
        .mirrorMoveBanned = B_UPDATED_MOVE_FLAGS < GEN_8,
        .alwaysCriticalHit = TRUE,
        .metronomeBanned = TRUE,
    },

    [MOVE_SPLISHY_SPLASH] =
    {
        .effect = EFFECT_PARALYZE_HIT,
        .power = 90,
        .type = TYPE_WATER,
        .accuracy = 100,
        .pp = 15,
        .secondaryEffectChance = 30,
        .target = MOVE_TARGET_BOTH,
        .priority = 0,
        .category = BATTLE_CATEGORY_SPECIAL,
        .sheerForceBoost = TRUE,
        .mirrorMoveBanned = B_UPDATED_MOVE_FLAGS < GEN_8,
        .metronomeBanned = TRUE,
    },

    [MOVE_FLOATY_FALL] =
    {
        .effect = EFFECT_FLINCH_HIT,
        .power = 90,
        .type = TYPE_FLYING,
        .accuracy = 95,
        .pp = 15,
        .secondaryEffectChance = 30,
        .target = MOVE_TARGET_SELECTED,
        .priority = 0,
        .category = BATTLE_CATEGORY_PHYSICAL,
        .makesContact = TRUE,
        .sheerForceBoost = TRUE,
        .mirrorMoveBanned = B_UPDATED_MOVE_FLAGS < GEN_8,
        .gravityBanned = TRUE,
        .metronomeBanned = TRUE,
    },

    [MOVE_PIKA_PAPOW] =
    {
        .effect = EFFECT_RETURN,
        .power = 1,
        .type = TYPE_ELECTRIC,
        .accuracy = 0,
        .pp = 20,
        .secondaryEffectChance = 0,
        .target = MOVE_TARGET_SELECTED,
        .priority = 0,
        .category = BATTLE_CATEGORY_SPECIAL,
        .mirrorMoveBanned = B_UPDATED_MOVE_FLAGS < GEN_8,
        .metronomeBanned = TRUE,
    },

    [MOVE_BOUNCY_BUBBLE] =
    {
        #if B_UPDATED_MOVE_DATA >= GEN_8
            .power = 60,
            .pp = 20,
            .argument = 100, // restores 100% HP instead of 50% HP
        #else
            .power = 90,
            .pp = 15,
        #endif
        .effect = EFFECT_ABSORB,
        .type = TYPE_WATER,
        .accuracy = 100,
        .secondaryEffectChance = 0,
        .target = MOVE_TARGET_SELECTED,
        .priority = 0,
        .category = BATTLE_CATEGORY_SPECIAL,
        .mirrorMoveBanned = B_UPDATED_MOVE_FLAGS < GEN_8,
        .metronomeBanned = TRUE,
        .healBlockBanned = B_HEAL_BLOCKING >= GEN_6,
    },

    [MOVE_BUZZY_BUZZ] =
    {
        #if B_UPDATED_MOVE_DATA >= GEN_8
            .power = 60,
            .pp = 20,
        #else
            .power = 90,
            .pp = 15,
        #endif
        .effect = EFFECT_PARALYZE_HIT,
        .type = TYPE_ELECTRIC,
        .accuracy = 100,
        .secondaryEffectChance = 100,
        .target = MOVE_TARGET_SELECTED,
        .priority = 0,
        .category = BATTLE_CATEGORY_SPECIAL,
        .mirrorMoveBanned = B_UPDATED_MOVE_FLAGS < GEN_8,
        .metronomeBanned = TRUE,
    },

    [MOVE_SIZZLY_SLIDE] =
    {
        #if B_UPDATED_MOVE_DATA >= GEN_8
            .power = 60,
            .pp = 20,
        #else
            .power = 90,
            .pp = 15,
        #endif
        .effect = EFFECT_BURN_HIT,
        .type = TYPE_FIRE,
        .accuracy = 100,
        .secondaryEffectChance = 100,
        .target = MOVE_TARGET_SELECTED,
        .priority = 0,
        .category = BATTLE_CATEGORY_PHYSICAL,
        .makesContact = TRUE,
        .mirrorMoveBanned = B_UPDATED_MOVE_FLAGS < GEN_8,
        .thawsUser = TRUE,
        .metronomeBanned = TRUE,
    },

    [MOVE_GLITZY_GLOW] =
    {
        #if B_UPDATED_MOVE_DATA >= GEN_8
            .power = 80,
            .accuracy = 95,
        #else
            .power = 90,
            .accuracy = 100,
        #endif
        .effect = EFFECT_GLITZY_GLOW,
        .type = TYPE_PSYCHIC,
        .pp = 15,
        .secondaryEffectChance = 0,
        .target = MOVE_TARGET_SELECTED,
        .priority = 0,
        .category = BATTLE_CATEGORY_SPECIAL,
        .mirrorMoveBanned = B_UPDATED_MOVE_FLAGS < GEN_8,
        .metronomeBanned = TRUE,
    },

    [MOVE_BADDY_BAD] =
    {
        #if B_UPDATED_MOVE_DATA >= GEN_8
            .power = 80,
            .accuracy = 95,
        #else
            .power = 90,
            .accuracy = 100,
        #endif
        .effect = EFFECT_BADDY_BAD,
        .type = TYPE_DARK,
        .pp = 15,
        .secondaryEffectChance = 0,
        .target = MOVE_TARGET_SELECTED,
        .priority = 0,
        .category = BATTLE_CATEGORY_SPECIAL,
        .mirrorMoveBanned = B_UPDATED_MOVE_FLAGS < GEN_8,
        .metronomeBanned = TRUE,
    },

    [MOVE_SAPPY_SEED] =
    {
        #if B_UPDATED_MOVE_DATA >= GEN_8
            .power = 100,
            .accuracy = 90,
            .pp = 10,
        #else
            .power = 90,
            .accuracy = 100,
            .pp = 15,
        #endif
        .effect = EFFECT_SAPPY_SEED,
        .type = TYPE_GRASS,
        .secondaryEffectChance = 0,
        .target = MOVE_TARGET_SELECTED,
        .priority = 0,
        .category = BATTLE_CATEGORY_PHYSICAL,
        .mirrorMoveBanned = B_UPDATED_MOVE_FLAGS < GEN_8,
        .magicCoatAffected = TRUE,
        .metronomeBanned = TRUE,
    },

    [MOVE_FREEZY_FROST] =
    {
        #if B_UPDATED_MOVE_DATA >= GEN_8
            .power = 100,
            .accuracy = 90,
            .pp = 10,
        #else
            .power = 90,
            .accuracy = 100,
            .pp = 15,
        #endif
        .effect = EFFECT_FREEZY_FROST,
        .type = TYPE_ICE,
        .secondaryEffectChance = 0,
        .target = MOVE_TARGET_SELECTED,
        .priority = 0,
        .category = BATTLE_CATEGORY_SPECIAL,
        .mirrorMoveBanned = B_UPDATED_MOVE_FLAGS < GEN_8,
        .metronomeBanned = TRUE,
    },

    [MOVE_SPARKLY_SWIRL] =
    {
        #if B_UPDATED_MOVE_DATA >= GEN_8
            .power = 120,
            .accuracy = 85,
            .pp = 5,
        #else
            .power = 90,
            .accuracy = 100,
            .pp = 15,
        #endif
        .effect = EFFECT_SPARKLY_SWIRL,
        .type = TYPE_FAIRY,
        .secondaryEffectChance = 0,
        .target = MOVE_TARGET_SELECTED,
        .priority = 0,
        .category = BATTLE_CATEGORY_SPECIAL,
        .mirrorMoveBanned = B_UPDATED_MOVE_FLAGS < GEN_8,
        .metronomeBanned = TRUE,
    },

    [MOVE_VEEVEE_VOLLEY] =
    {
        .effect = EFFECT_RETURN,
        .power = 1,
        .type = TYPE_NORMAL,
        .accuracy = 0,
        .pp = 20,
        .secondaryEffectChance = 0,
        .target = MOVE_TARGET_SELECTED,
        .priority = 0,
        .category = BATTLE_CATEGORY_PHYSICAL,
        .makesContact = TRUE,
        .mirrorMoveBanned = B_UPDATED_MOVE_FLAGS < GEN_8,
        .metronomeBanned = TRUE,
    },

    [MOVE_DOUBLE_IRON_BASH] =
    {
        .effect = EFFECT_FLINCH_HIT,
        .power = 60,
        .type = TYPE_STEEL,
        .accuracy = 100,
        .pp = 5,
        .secondaryEffectChance = 30,
        .target = MOVE_TARGET_SELECTED,
        .priority = 0,
        .category = BATTLE_CATEGORY_PHYSICAL,
        .makesContact = TRUE,
        .punchingMove = TRUE,
        .sheerForceBoost = TRUE,
        .strikeCount = 2,
        .minimizeDoubleDamage = B_UPDATED_MOVE_FLAGS < GEN_8,
        .metronomeBanned = TRUE,
    },

    [MOVE_DYNAMAX_CANNON] =
    {
        .effect = EFFECT_DYNAMAX_DOUBLE_DMG,
        .power = 100,
        .type = TYPE_DRAGON,
        .accuracy = 100,
        .pp = 5,
        .secondaryEffectChance = 0,
        .target = MOVE_TARGET_SELECTED,
        .priority = 0,
        .category = BATTLE_CATEGORY_SPECIAL,
        .mirrorMoveBanned = TRUE,
        .metronomeBanned = TRUE,
        .copycatBanned = TRUE,
        .sleepTalkBanned = TRUE,
        .instructBanned = TRUE,
        .mimicBanned = TRUE,
        .encoreBanned = TRUE,
        .assistBanned = B_EXTRAPOLATED_MOVE_FLAGS,
        .parentalBondBanned = TRUE,
    },

    [MOVE_SNIPE_SHOT] =
    {
        .effect = EFFECT_SNIPE_SHOT,
        .power = 80,
        .type = TYPE_WATER,
        .accuracy = 100,
        .criticalHitStage = 1,
        .pp = 15,
        .secondaryEffectChance = 0,
        .target = MOVE_TARGET_SELECTED,
        .priority = 0,
        .category = BATTLE_CATEGORY_SPECIAL,
    },

    [MOVE_JAW_LOCK] =
    {
        .effect = EFFECT_JAW_LOCK,
        .power = 80,
        .type = TYPE_DARK,
        .accuracy = 100,
        .pp = 10,
        .secondaryEffectChance = 0,
        .target = MOVE_TARGET_SELECTED,
        .priority = 0,
        .category = BATTLE_CATEGORY_PHYSICAL,
        .makesContact = TRUE,
        .bitingMove = TRUE,
    },

    [MOVE_STUFF_CHEEKS] =
    {
        .effect = EFFECT_STUFF_CHEEKS,
        .power = 0,
        .type = TYPE_NORMAL,
        .accuracy = 0,
        .pp = 10,
        .secondaryEffectChance = 0,
        .target = MOVE_TARGET_USER,
        .priority = 0,
        .category = BATTLE_CATEGORY_STATUS,
        .snatchAffected = TRUE,
        .ignoresProtect = TRUE,
        .mirrorMoveBanned = TRUE,
    },

    [MOVE_NO_RETREAT] =
    {
        .effect = EFFECT_NO_RETREAT,
        .power = 0,
        .type = TYPE_FIGHTING,
        .accuracy = 0,
        .pp = 5,
        .secondaryEffectChance = 0,
        .target = MOVE_TARGET_USER,
        .priority = 0,
        .category = BATTLE_CATEGORY_STATUS,
        .snatchAffected = TRUE,
        .ignoresProtect = TRUE,
        .mirrorMoveBanned = TRUE,
    },

    [MOVE_TAR_SHOT] =
    {
        .effect = EFFECT_TAR_SHOT,
        .power = 0,
        .type = TYPE_ROCK,
        .accuracy = 100,
        .pp = 15,
        .secondaryEffectChance = 0,
        .target = MOVE_TARGET_SELECTED,
        .priority = 0,
        .category = BATTLE_CATEGORY_STATUS,
        .magicCoatAffected = TRUE,
    },

    [MOVE_MAGIC_POWDER] =
    {
        .effect = EFFECT_SOAK,
        .power = 0,
        .type = TYPE_PSYCHIC,
        .accuracy = 100,
        .pp = 20,
        .secondaryEffectChance = 0,
        .target = MOVE_TARGET_SELECTED,
        .priority = 0,
        .category = BATTLE_CATEGORY_STATUS,
        .argument = TYPE_PSYCHIC,
        .magicCoatAffected = TRUE,
        .powderMove = TRUE,
    },

    [MOVE_DRAGON_DARTS] =
    {
        .effect = EFFECT_MULTI_HIT, //TODO
        .power = 50,
        .type = TYPE_DRAGON,
        .accuracy = 100,
        .pp = 10,
        .secondaryEffectChance = 0,
        .target = MOVE_TARGET_SELECTED,
        .priority = 0,
        .category = BATTLE_CATEGORY_PHYSICAL,
        .strikeCount = 2,
        .parentalBondBanned = TRUE,
    },

    [MOVE_TEATIME] =
    {
        .effect = EFFECT_TEATIME,
        .power = 0,
        .type = TYPE_NORMAL,
        .accuracy = 0,
        .pp = 10,
        .secondaryEffectChance = 0,
        .target = MOVE_TARGET_ALL_BATTLERS,
        .priority = 0,
        .category = BATTLE_CATEGORY_STATUS,
        .ignoresProtect = TRUE,
        .ignoresSubstitute = TRUE,
        .mirrorMoveBanned = TRUE,
    },

    [MOVE_OCTOLOCK] =
    {
        .effect = EFFECT_OCTOLOCK,
        .power = 0,
        .type = TYPE_FIGHTING,
        .accuracy = 100,
        .pp = 15,
        .secondaryEffectChance = 0,
        .target = MOVE_TARGET_SELECTED,
        .priority = 0,
        .category = BATTLE_CATEGORY_STATUS,
    },

    [MOVE_BOLT_BEAK] =
    {
        .effect = EFFECT_BOLT_BEAK,
        .power = 85,
        .type = TYPE_ELECTRIC,
        .accuracy = 100,
        .pp = 10,
        .secondaryEffectChance = 0,
        .target = MOVE_TARGET_SELECTED,
        .priority = 0,
        .category = BATTLE_CATEGORY_PHYSICAL,
        .makesContact = TRUE,
    },

    [MOVE_FISHIOUS_REND] =
    {
        .effect = EFFECT_BOLT_BEAK,
        .power = 85,
        .type = TYPE_WATER,
        .accuracy = 100,
        .pp = 10,
        .secondaryEffectChance = 0,
        .target = MOVE_TARGET_SELECTED,
        .priority = 0,
        .category = BATTLE_CATEGORY_PHYSICAL,
        .makesContact = TRUE,
        .bitingMove = TRUE,
    },

    [MOVE_COURT_CHANGE] =
    {
        .effect = EFFECT_COURT_CHANGE,
        .power = 0,
        .type = TYPE_NORMAL,
        .accuracy = 100,
        .pp = 10,
        .secondaryEffectChance = 0,
        .target = MOVE_TARGET_ALL_BATTLERS,
        .priority = 0,
        .category = BATTLE_CATEGORY_STATUS,
        .ignoresProtect = TRUE,
    },

    [MOVE_CLANGOROUS_SOUL] =
    {
        .effect = EFFECT_CLANGOROUS_SOUL,
        .power = 0,
        .type = TYPE_DRAGON,
        .accuracy = 100,
        .pp = 5,
        .secondaryEffectChance = 0,
        .target = MOVE_TARGET_USER,
        .priority = 0,
        .category = BATTLE_CATEGORY_STATUS,
        .snatchAffected = TRUE,
        .ignoresProtect = TRUE,
        .mirrorMoveBanned = TRUE,
        .soundMove = TRUE,
        .danceMove = TRUE,
        .metronomeBanned = TRUE,
    },

    [MOVE_BODY_PRESS] =
    {
        .effect = EFFECT_BODY_PRESS,
        .power = 80,
        .type = TYPE_FIGHTING,
        .accuracy = 100,
        .pp = 10,
        .secondaryEffectChance = 0,
        .target = MOVE_TARGET_SELECTED,
        .priority = 0,
        .category = BATTLE_CATEGORY_PHYSICAL,
        .makesContact = TRUE,
        .metronomeBanned = TRUE,
        .skyBattleBanned = B_EXTRAPOLATED_MOVE_FLAGS,
    },

    [MOVE_DECORATE] =
    {
        .effect = EFFECT_DECORATE,
        .power = 0,
        .type = TYPE_FAIRY,
        .accuracy = 0,
        .pp = 15,
        .secondaryEffectChance = 0,
        .target = MOVE_TARGET_SELECTED,
        .priority = 0,
        .category = BATTLE_CATEGORY_STATUS,
        .ignoresProtect = TRUE,
        .mirrorMoveBanned = TRUE,
        .metronomeBanned = TRUE,
    },

    [MOVE_DRUM_BEATING] =
    {
        .effect = EFFECT_SPEED_DOWN_HIT,
        .power = 80,
        .type = TYPE_GRASS,
        .accuracy = 100,
        .pp = 10,
        .secondaryEffectChance = 100,
        .target = MOVE_TARGET_SELECTED,
        .priority = 0,
        .category = BATTLE_CATEGORY_PHYSICAL,
        .sheerForceBoost = TRUE,
        .metronomeBanned = TRUE,
    },

    [MOVE_SNAP_TRAP] =
    {
        .effect = EFFECT_TRAP,
        .power = 35,
        .type = TYPE_GRASS,
        .accuracy = 100,
        .pp = 15,
        .secondaryEffectChance = 100,
        .target = MOVE_TARGET_SELECTED,
        .priority = 0,
        .category = BATTLE_CATEGORY_PHYSICAL,
        .makesContact = TRUE,
        .metronomeBanned = TRUE,
        .skyBattleBanned = B_EXTRAPOLATED_MOVE_FLAGS,
    },

    [MOVE_PYRO_BALL] =
    {
        .effect = EFFECT_BURN_HIT,
        .power = 120,
        .type = TYPE_FIRE,
        .accuracy = 90,
        .pp = 5,
        .secondaryEffectChance = 10,
        .target = MOVE_TARGET_SELECTED,
        .priority = 0,
        .category = BATTLE_CATEGORY_PHYSICAL,
        .sheerForceBoost = TRUE,
        .thawsUser = TRUE,
        .ballisticMove = TRUE,
        .metronomeBanned = TRUE,
    },

    [MOVE_BEHEMOTH_BLADE] =
    {
        .effect = EFFECT_DYNAMAX_DOUBLE_DMG,
        .power = 100,
        .type = TYPE_STEEL,
        .accuracy = 100,
        .pp = 5,
        .secondaryEffectChance = 0,
        .target = MOVE_TARGET_SELECTED,
        .priority = 0,
        .category = BATTLE_CATEGORY_PHYSICAL,
        .makesContact = TRUE,
        .slicingMove = TRUE,
        .metronomeBanned = TRUE,
        .copycatBanned = TRUE,
        .mimicBanned = TRUE,
        .assistBanned = B_EXTRAPOLATED_MOVE_FLAGS,
    },

    [MOVE_BEHEMOTH_BASH] =
    {
        .effect = EFFECT_DYNAMAX_DOUBLE_DMG,
        .power = 100,
        .type = TYPE_STEEL,
        .accuracy = 100,
        .pp = 5,
        .secondaryEffectChance = 0,
        .target = MOVE_TARGET_SELECTED,
        .priority = 0,
        .category = BATTLE_CATEGORY_PHYSICAL,
        .makesContact = TRUE,
        .metronomeBanned = TRUE,
        .copycatBanned = TRUE,
        .mimicBanned = TRUE,
        .assistBanned = B_EXTRAPOLATED_MOVE_FLAGS,
    },

    [MOVE_AURA_WHEEL] =
    {
        .effect = EFFECT_AURA_WHEEL,
        .power = 110,
        .type = TYPE_ELECTRIC,
        .accuracy = 100,
        .pp = 10,
        .secondaryEffectChance = 100,
        .target = MOVE_TARGET_SELECTED,
        .priority = 0,
        .category = BATTLE_CATEGORY_PHYSICAL,
        .metronomeBanned = TRUE,
    },

    [MOVE_BREAKING_SWIPE] =
    {
        .effect = EFFECT_ATTACK_DOWN_HIT,
        .power = 60,
        .type = TYPE_DRAGON,
        .accuracy = 100,
        .pp = 15,
        .secondaryEffectChance = 100,
        .target = MOVE_TARGET_BOTH,
        .priority = 0,
        .category = BATTLE_CATEGORY_PHYSICAL,
        .makesContact = TRUE,
        .sheerForceBoost = TRUE,
        .metronomeBanned = TRUE,
    },

    [MOVE_BRANCH_POKE] =
    {
        .effect = EFFECT_HIT,
        .power = 40,
        .type = TYPE_GRASS,
        .accuracy = 100,
        .pp = 40,
        .secondaryEffectChance = 0,
        .target = MOVE_TARGET_SELECTED,
        .priority = 0,
        .category = BATTLE_CATEGORY_PHYSICAL,
        .makesContact = TRUE,
        .metronomeBanned = TRUE,
    },

    [MOVE_OVERDRIVE] =
    {
        .effect = EFFECT_HIT,
        .power = 80,
        .type = TYPE_ELECTRIC,
        .accuracy = 100,
        .pp = 10,
        .secondaryEffectChance = 0,
        .target = MOVE_TARGET_BOTH,
        .priority = 0,
        .category = BATTLE_CATEGORY_SPECIAL,
        .soundMove = TRUE,
        .ignoresSubstitute = B_UPDATED_MOVE_FLAGS >= GEN_6,
        .metronomeBanned = TRUE,
    },

    [MOVE_APPLE_ACID] =
    {
        .effect = EFFECT_SPECIAL_DEFENSE_DOWN_HIT,
        .power = 80,
        .type = TYPE_GRASS,
        .accuracy = 100,
        .pp = 10,
        .secondaryEffectChance = 100,
        .target = MOVE_TARGET_SELECTED,
        .priority = 0,
        .category = BATTLE_CATEGORY_SPECIAL,
        .sheerForceBoost = TRUE,
        .metronomeBanned = TRUE,
    },

    [MOVE_GRAV_APPLE] =
    {
        .effect = EFFECT_GRAV_APPLE,
        .power = 80,
        .type = TYPE_GRASS,
        .accuracy = 100,
        .pp = 10,
        .secondaryEffectChance = 100,
        .target = MOVE_TARGET_SELECTED,
        .priority = 0,
        .category = BATTLE_CATEGORY_PHYSICAL,
        .sheerForceBoost = TRUE,
        .metronomeBanned = TRUE,
    },

    [MOVE_SPIRIT_BREAK] =
    {
        .effect = EFFECT_SPECIAL_ATTACK_DOWN_HIT,
        .power = 75,
        .type = TYPE_FAIRY,
        .accuracy = 100,
        .pp = 15,
        .secondaryEffectChance = 100,
        .target = MOVE_TARGET_SELECTED,
        .priority = 0,
        .category = BATTLE_CATEGORY_PHYSICAL,
        .makesContact = TRUE,
        .sheerForceBoost = TRUE,
        .metronomeBanned = TRUE,
    },

    [MOVE_STRANGE_STEAM] =
    {
        .effect = EFFECT_CONFUSE_HIT,
        .power = 90,
        .type = TYPE_FAIRY,
        .accuracy = 95,
        .pp = 10,
        .secondaryEffectChance = 20,
        .target = MOVE_TARGET_SELECTED,
        .priority = 0,
        .category = BATTLE_CATEGORY_SPECIAL,
        .sheerForceBoost = TRUE,
        .metronomeBanned = TRUE,
    },

    [MOVE_LIFE_DEW] =
    {
        .effect = EFFECT_JUNGLE_HEALING,
        .power = 0,
        .type = TYPE_WATER,
        .accuracy = 0,
        .pp = 10,
        .secondaryEffectChance = 0,
        .target = MOVE_TARGET_ALL_BATTLERS,
        .priority = 0,
        .category = BATTLE_CATEGORY_STATUS,
        .snatchAffected = TRUE,
        .ignoresProtect = TRUE,
        .ignoresSubstitute = TRUE,
        .mirrorMoveBanned = TRUE,
        .healBlockBanned = TRUE,
        .metronomeBanned = TRUE,
    },

    [MOVE_OBSTRUCT] =
    {
        .effect = EFFECT_PROTECT,
        .power = 0,
        .type = TYPE_DARK,
        .accuracy = 100,
        .pp = 10,
        .secondaryEffectChance = 0,
        .target = MOVE_TARGET_USER,
        .priority = 4,
        .category = BATTLE_CATEGORY_STATUS,
        .protectionMove = TRUE,
        .ignoresProtect = TRUE,
        .mirrorMoveBanned = TRUE,
        .metronomeBanned = TRUE,
        .instructBanned = TRUE,
    },

    [MOVE_FALSE_SURRENDER] =
    {
        .effect = EFFECT_HIT,
        .power = 80,
        .type = TYPE_DARK,
        .accuracy = 0,
        .pp = 10,
        .secondaryEffectChance = 0,
        .target = MOVE_TARGET_SELECTED,
        .priority = 0,
        .category = BATTLE_CATEGORY_PHYSICAL,
        .makesContact = TRUE,
        .metronomeBanned = TRUE,
    },

    [MOVE_METEOR_ASSAULT] =
    {
        .effect = EFFECT_RECHARGE,
        .power = 150,
        .type = TYPE_FIGHTING,
        .accuracy = 100,
        .pp = 5,
        .secondaryEffectChance = 0,
        .target = MOVE_TARGET_SELECTED,
        .priority = 0,
        .category = BATTLE_CATEGORY_PHYSICAL,
        .metronomeBanned = TRUE,
        .instructBanned = TRUE,
    },

    [MOVE_ETERNABEAM] =
    {
        .effect = EFFECT_RECHARGE,
        .power = 160,
        .type = TYPE_DRAGON,
        .accuracy = 90,
        .pp = 5,
        .secondaryEffectChance = 0,
        .target = MOVE_TARGET_SELECTED,
        .priority = 0,
        .category = BATTLE_CATEGORY_SPECIAL,
        .metronomeBanned = TRUE,
    },

    [MOVE_STEEL_BEAM] =
    {
        .effect = EFFECT_STEEL_BEAM,
        .power = 140,
        .type = TYPE_STEEL,
        .accuracy = 95,
        .pp = 5,
        .secondaryEffectChance = 0,
        .target = MOVE_TARGET_SELECTED,
        .priority = 0,
        .category = BATTLE_CATEGORY_SPECIAL,
        .metronomeBanned = TRUE,
    },

    [MOVE_EXPANDING_FORCE] =
    {
        .effect = EFFECT_EXPANDING_FORCE,
        .power = 80,
        .type = TYPE_PSYCHIC,
        .accuracy = 100,
        .pp = 10,
        .secondaryEffectChance = 0,
        .target = MOVE_TARGET_SELECTED,
        .priority = 0,
        .category = BATTLE_CATEGORY_SPECIAL,
    },

    [MOVE_STEEL_ROLLER] =
    {
        .effect = EFFECT_HIT_SET_REMOVE_TERRAIN,
        .power = 130,
        .type = TYPE_STEEL,
        .accuracy = 100,
        .pp = 5,
        .secondaryEffectChance = 0,
        .target = MOVE_TARGET_SELECTED,
        .priority = 0,
        .category = BATTLE_CATEGORY_PHYSICAL,
        .makesContact = TRUE,
        .argument = ARG_TRY_REMOVE_TERRAIN_FAIL, // Remove a field terrain if there is one and hit, otherwise fail.
        .skyBattleBanned = TRUE,
    },

    [MOVE_SCALE_SHOT] =
    {
        .effect = EFFECT_MULTI_HIT,
        .power = 25,
        .type = TYPE_DRAGON,
        .accuracy = 90,
        .pp = 20,
        .secondaryEffectChance = 100,
        .target = MOVE_TARGET_SELECTED,
        .priority = 0,
        .category = BATTLE_CATEGORY_PHYSICAL,
        .argument = MOVE_EFFECT_SCALE_SHOT,
    },

    [MOVE_METEOR_BEAM] =
    {
        .effect = EFFECT_METEOR_BEAM,
        .power = 120,
        .type = TYPE_ROCK,
        .accuracy = 90,
        .pp = 10,
        .secondaryEffectChance = 0,
        .target = MOVE_TARGET_SELECTED,
        .priority = 0,
        .category = BATTLE_CATEGORY_SPECIAL,
        .twoTurnMove = TRUE,
        .instructBanned = TRUE,
    },

    [MOVE_SHELL_SIDE_ARM] =
    {
        .effect = EFFECT_SHELL_SIDE_ARM,
        .power = 90,
        .type = TYPE_POISON,
        .accuracy = 100,
        .pp = 10,
        .secondaryEffectChance = 20,
        .target = MOVE_TARGET_SELECTED,
        .priority = 0,
        .category = BATTLE_CATEGORY_SPECIAL,
        .sheerForceBoost = TRUE,
    },

    [MOVE_MISTY_EXPLOSION] =
    {
        .effect = EFFECT_EXPLOSION,
        .power = 100,
        .type = TYPE_FAIRY,
        .accuracy = 100,
        .pp = 5,
        .secondaryEffectChance = 0,
        .target = MOVE_TARGET_FOES_AND_ALLY,
        .priority = 0,
        .category = BATTLE_CATEGORY_SPECIAL,
    },

    [MOVE_GRASSY_GLIDE] =
    {
        #if B_UPDATED_MOVE_DATA >= GEN_9
            .power = 55,
        #else
            .power = 70,
        #endif
        .effect = EFFECT_GRASSY_GLIDE,
        .type = TYPE_GRASS,
        .accuracy = 100,
        .pp = 20,
        .secondaryEffectChance = 0,
        .target = MOVE_TARGET_SELECTED,
        .priority = 0,
        .category = BATTLE_CATEGORY_PHYSICAL,
        .makesContact = TRUE,
        .skyBattleBanned = B_EXTRAPOLATED_MOVE_FLAGS,
    },

    [MOVE_RISING_VOLTAGE] =
    {
        .effect = EFFECT_RISING_VOLTAGE,
        .power = 70,
        .type = TYPE_ELECTRIC,
        .accuracy = 100,
        .pp = 20,
        .secondaryEffectChance = 0,
        .target = MOVE_TARGET_SELECTED,
        .priority = 0,
        .category = BATTLE_CATEGORY_SPECIAL,
    },

    [MOVE_TERRAIN_PULSE] =
    {
        .effect = EFFECT_TERRAIN_PULSE,
        .power = 50,
        .type = TYPE_NORMAL,
        .accuracy = 100,
        .pp = 10,
        .secondaryEffectChance = 0,
        .target = MOVE_TARGET_SELECTED,
        .priority = 0,
        .category = BATTLE_CATEGORY_SPECIAL,
        .pulseMove = TRUE,
    },

    [MOVE_SKITTER_SMACK] =
    {
        .effect = EFFECT_SPECIAL_ATTACK_DOWN_HIT,
        .power = 70,
        .type = TYPE_BUG,
        .accuracy = 90,
        .pp = 10,
        .secondaryEffectChance = 100,
        .target = MOVE_TARGET_SELECTED,
        .priority = 0,
        .category = BATTLE_CATEGORY_PHYSICAL,
        .makesContact = TRUE,
        .sheerForceBoost = TRUE,
    },

    [MOVE_BURNING_JEALOUSY] =
    {
        .effect = EFFECT_BURN_HIT,
        .power = 70,
        .type = TYPE_FIRE,
        .accuracy = 100,
        .pp = 5,
        .secondaryEffectChance = 100,
        .target = MOVE_TARGET_BOTH,
        .priority = 0,
        .category = BATTLE_CATEGORY_SPECIAL,
        .sheerForceBoost = TRUE,
    },

    [MOVE_LASH_OUT] =
    {
        .effect = EFFECT_LASH_OUT,
        .power = 75,
        .type = TYPE_DARK,
        .accuracy = 100,
        .pp = 5,
        .secondaryEffectChance = 0,
        .target = MOVE_TARGET_SELECTED,
        .priority = 0,
        .category = BATTLE_CATEGORY_PHYSICAL,
        .makesContact = TRUE,
    },

    [MOVE_POLTERGEIST] =
    {
        .effect = EFFECT_POLTERGEIST,
        .power = 110,
        .type = TYPE_GHOST,
        .accuracy = 90,
        .pp = 5,
        .secondaryEffectChance = 0,
        .target = MOVE_TARGET_SELECTED,
        .priority = 0,
        .category = BATTLE_CATEGORY_PHYSICAL,
    },

    [MOVE_CORROSIVE_GAS] =
    {
        .effect = EFFECT_CORROSIVE_GAS,
        .power = 0,
        .type = TYPE_POISON,
        .accuracy = 100,
        .pp = 40,
        .secondaryEffectChance = 0,
        .target = MOVE_TARGET_FOES_AND_ALLY,
        .priority = 0,
        .category = BATTLE_CATEGORY_STATUS,
        .magicCoatAffected = TRUE,
    },

    [MOVE_COACHING] =
    {
        .effect = EFFECT_COACHING,
        .power = 0,
        .type = TYPE_FIGHTING,
        .accuracy = 0,
        .pp = 10,
        .secondaryEffectChance = 0,
        .target = MOVE_TARGET_ALLY,
        .priority = 0,
        .category = BATTLE_CATEGORY_STATUS,
        .ignoresProtect = TRUE,
        .ignoresSubstitute = TRUE,
        .mirrorMoveBanned = TRUE,
    },

    [MOVE_FLIP_TURN] =
    {
        .effect = EFFECT_HIT_ESCAPE,
        .power = 60,
        .type = TYPE_WATER,
        .accuracy = 100,
        .pp = 20,
        .secondaryEffectChance = 0,
        .target = MOVE_TARGET_SELECTED,
        .priority = 0,
        .category = BATTLE_CATEGORY_PHYSICAL,
        .makesContact = TRUE,
    },

    [MOVE_TRIPLE_AXEL] =
    {
        .effect = EFFECT_TRIPLE_KICK,
        .power = 20,
        .type = TYPE_ICE,
        .accuracy = 90,
        .pp = 10,
        .secondaryEffectChance = 0,
        .target = MOVE_TARGET_SELECTED,
        .priority = 0,
        .category = BATTLE_CATEGORY_PHYSICAL,
        .makesContact = TRUE,
        .strikeCount = 3,
    },

    [MOVE_DUAL_WINGBEAT] =
    {
        .effect = EFFECT_HIT,
        .power = 40,
        .type = TYPE_FLYING,
        .accuracy = 90,
        .pp = 10,
        .secondaryEffectChance = 0,
        .target = MOVE_TARGET_SELECTED,
        .priority = 0,
        .category = BATTLE_CATEGORY_PHYSICAL,
        .makesContact = TRUE,
        .strikeCount = 2,
    },

    [MOVE_SCORCHING_SANDS] =
    {
        .effect = EFFECT_BURN_HIT,
        .power = 70,
        .type = TYPE_GROUND,
        .accuracy = 100,
        .pp = 10,
        .secondaryEffectChance = 30,
        .target = MOVE_TARGET_SELECTED,
        .priority = 0,
        .category = BATTLE_CATEGORY_SPECIAL,
        .sheerForceBoost = TRUE,
        .thawsUser = TRUE,
    },

    [MOVE_JUNGLE_HEALING] =
    {
        .effect = EFFECT_JUNGLE_HEALING,
        .power = 0,
        .type = TYPE_GRASS,
        .accuracy = 0,
        .pp = 10,
        .secondaryEffectChance = 0,
        .target = MOVE_TARGET_USER,
        .priority = 0,
        .category = BATTLE_CATEGORY_STATUS,
        .ignoresProtect = TRUE,
        .ignoresSubstitute = TRUE,
        .mirrorMoveBanned = TRUE,
        .healBlockBanned = TRUE,
        .metronomeBanned = TRUE,
    },

    [MOVE_WICKED_BLOW] =
    {
        #if B_UPDATED_MOVE_DATA >= GEN_9
            .power = 75,
        #else
            .power = 80,
        #endif
        .effect = EFFECT_HIT,
        .type = TYPE_DARK,
        .accuracy = 100,
        .pp = 5,
        .secondaryEffectChance = 0,
        .target = MOVE_TARGET_SELECTED,
        .priority = 0,
        .category = BATTLE_CATEGORY_PHYSICAL,
        .makesContact = TRUE,
        .alwaysCriticalHit = TRUE,
        .punchingMove = TRUE,
        .metronomeBanned = TRUE,
    },

    [MOVE_SURGING_STRIKES] =
    {
        .effect = EFFECT_HIT,
        .power = 25,
        .type = TYPE_WATER,
        .accuracy = 100,
        .pp = 5,
        .secondaryEffectChance = 0,
        .target = MOVE_TARGET_SELECTED,
        .priority = 0,
        .category = BATTLE_CATEGORY_PHYSICAL,
        .makesContact = TRUE,
        .alwaysCriticalHit = TRUE,
        .punchingMove = TRUE,
        .strikeCount = 3,
        .metronomeBanned = TRUE,
    },

    [MOVE_THUNDER_CAGE] =
    {
        .effect = EFFECT_TRAP,
        .power = 80,
        .type = TYPE_ELECTRIC,
        .accuracy = 90,
        .pp = 15,
        .secondaryEffectChance = 100,
        .target = MOVE_TARGET_SELECTED,
        .priority = 0,
        .category = BATTLE_CATEGORY_SPECIAL,
        .metronomeBanned = TRUE,
    },

    [MOVE_DRAGON_ENERGY] =
    {
        .effect = EFFECT_ERUPTION,
        .power = 150,
        .type = TYPE_DRAGON,
        .accuracy = 100,
        .pp = 5,
        .secondaryEffectChance = 0,
        .target = MOVE_TARGET_BOTH,
        .priority = 0,
        .category = BATTLE_CATEGORY_SPECIAL,
        .metronomeBanned = TRUE,
    },

    [MOVE_FREEZING_GLARE] =
    {
        .power = 90,
        #if B_USE_FROSTBITE == TRUE
            .effect = EFFECT_FROSTBITE_HIT,
        #else
            .effect = EFFECT_FREEZE_HIT,
        #endif
        .type = TYPE_PSYCHIC,
        .accuracy = 100,
        .pp = 10,
        .secondaryEffectChance = 10,
        .target = MOVE_TARGET_SELECTED,
        .priority = 0,
        .category = BATTLE_CATEGORY_SPECIAL,
        .sheerForceBoost = TRUE,
        .metronomeBanned = TRUE,
    },

    [MOVE_FIERY_WRATH] =
    {
        .effect = EFFECT_FLINCH_HIT,
        .power = 90,
        .type = TYPE_DARK,
        .accuracy = 100,
        .pp = 10,
        .secondaryEffectChance = 20,
        .target = MOVE_TARGET_BOTH,
        .priority = 0,
        .category = BATTLE_CATEGORY_SPECIAL,
        .metronomeBanned = TRUE,
    },

    [MOVE_THUNDEROUS_KICK] =
    {
        .effect = EFFECT_DEFENSE_DOWN_HIT,
        .power = 90,
        .type = TYPE_FIGHTING,
        .accuracy = 100,
        .pp = 10,
        .secondaryEffectChance = 100,
        .target = MOVE_TARGET_SELECTED,
        .priority = 0,
        .category = BATTLE_CATEGORY_PHYSICAL,
        .makesContact = TRUE,
        .sheerForceBoost = TRUE,
        .metronomeBanned = TRUE,
    },

    [MOVE_GLACIAL_LANCE] =
    {
        #if B_UPDATED_MOVE_DATA >= GEN_9
            .power = 120,
        #else
            .power = 130,
        #endif
        .effect = EFFECT_HIT,
        .type = TYPE_ICE,
        .accuracy = 100,
        .pp = 5,
        .secondaryEffectChance = 0,
        .target = MOVE_TARGET_BOTH,
        .priority = 0,
        .category = BATTLE_CATEGORY_PHYSICAL,
        .metronomeBanned = TRUE,
    },

    [MOVE_ASTRAL_BARRAGE] =
    {
        .effect = EFFECT_HIT,
        .power = 120,
        .type = TYPE_GHOST,
        .accuracy = 100,
        .pp = 5,
        .secondaryEffectChance = 0,
        .target = MOVE_TARGET_BOTH,
        .priority = 0,
        .category = BATTLE_CATEGORY_SPECIAL,
        .metronomeBanned = TRUE,
    },

    [MOVE_EERIE_SPELL] =
    {
        .effect = EFFECT_EERIE_SPELL,
        .power = 80,
        .type = TYPE_PSYCHIC,
        .accuracy = 100,
        .pp = 5,
        .secondaryEffectChance = 0,
        .target = MOVE_TARGET_SELECTED,
        .priority = 0,
        .category = BATTLE_CATEGORY_SPECIAL,
        .sheerForceBoost = TRUE,
        .soundMove = TRUE,
        .ignoresSubstitute = B_UPDATED_MOVE_FLAGS >= GEN_6,
    },

    [MOVE_DIRE_CLAW] =
    {
        #if B_UPDATED_MOVE_DATA >= GEN_9
            .power = 80,
        #else
            .power = 60,
        #endif
        .effect = EFFECT_DIRE_CLAW,
        .type = TYPE_POISON,
        .accuracy = 100,
        .pp = 15,
        .secondaryEffectChance = 50,
        .target = MOVE_TARGET_SELECTED,
        .priority = 0,
        .category = BATTLE_CATEGORY_PHYSICAL,
        .makesContact = TRUE,
        .sheerForceBoost = TRUE,
    },

    [MOVE_PSYSHIELD_BASH] =
    {
        .effect = EFFECT_DEFENSE_UP_HIT,
        .power = 70,
        .type = TYPE_PSYCHIC,
        .accuracy = 90,
        .pp = 10,
        .secondaryEffectChance = 100,
        .target = MOVE_TARGET_SELECTED,
        .priority = 0,
        .category = BATTLE_CATEGORY_PHYSICAL,
        .makesContact = TRUE,
        .sheerForceBoost = TRUE,
    },

    [MOVE_POWER_SHIFT] =
    {
        .effect = EFFECT_POWER_TRICK,
        .power = 0,
        .type = TYPE_NORMAL,
        .accuracy = 0,
        .pp = 10,
        .secondaryEffectChance = 0,
        .target = MOVE_TARGET_USER,
        .priority = 0,
        .category = BATTLE_CATEGORY_STATUS,
        .snatchAffected = TRUE,
        .ignoresProtect = TRUE,
        .mirrorMoveBanned = TRUE,
        .metronomeBanned = TRUE,
},

    [MOVE_STONE_AXE] =
    {
        .effect = EFFECT_HIT_SET_ENTRY_HAZARD,
        .power = 65,
        .type = TYPE_ROCK,
        .accuracy = 90,
        .pp = 15,
        .secondaryEffectChance = 100,
        .target = MOVE_TARGET_SELECTED,
        .priority = 0,
        .category = BATTLE_CATEGORY_PHYSICAL,
        .makesContact = TRUE,
        .argument = MOVE_EFFECT_STEALTH_ROCK,
        .sheerForceBoost = TRUE,
        .slicingMove = TRUE,
    },

    [MOVE_SPRINGTIDE_STORM] =
    {
        #if B_UPDATED_MOVE_DATA >= GEN_9
            .power = 100,
        #else
            .power = 95,
        #endif
        .effect = EFFECT_ATTACK_DOWN_HIT,
        .type = TYPE_FAIRY,
        .accuracy = 80,
        .pp = 5,
        .secondaryEffectChance = 30,
        .target = MOVE_TARGET_SELECTED,
        .priority = 0,
        .category = BATTLE_CATEGORY_SPECIAL,
        .sheerForceBoost = TRUE,
        .windMove = TRUE,
        .metronomeBanned = TRUE,
    },

    [MOVE_MYSTICAL_POWER] =
    {
        .effect = EFFECT_SPECIAL_ATTACK_UP_HIT,
        .power = 70,
        .type = TYPE_PSYCHIC,
        .accuracy = 90,
        .pp = 10,
        .secondaryEffectChance = 100,
        .target = MOVE_TARGET_SELECTED,
        .priority = 0,
        .category = BATTLE_CATEGORY_SPECIAL,
        .sheerForceBoost = TRUE,
    },

    [MOVE_RAGING_FURY] =
    {
        #if B_UPDATED_MOVE_DATA >= GEN_9
            .power = 120,
        #else
            .power = 90,
        #endif
        .effect = EFFECT_RAMPAGE,
        .type = TYPE_FIRE,
        .accuracy = 100,
        .pp = 10,
        .secondaryEffectChance = 100,
        .target = MOVE_TARGET_RANDOM,
        .priority = 0,
        .category = BATTLE_CATEGORY_PHYSICAL,
        .metronomeBanned = TRUE,
    },

    [MOVE_WAVE_CRASH] =
    {
        #if B_UPDATED_MOVE_DATA >= GEN_9
            .power = 120,
        #else
            .power = 75,
        #endif
        .effect = EFFECT_RECOIL,
        .type = TYPE_WATER,
        .accuracy = 100,
        .recoil = 33,
        .pp = 10,
        .secondaryEffectChance = 100,
        .target = MOVE_TARGET_SELECTED,
        .priority = 0,
        .category = BATTLE_CATEGORY_PHYSICAL,
        .makesContact = TRUE,
        .skyBattleBanned = B_EXTRAPOLATED_MOVE_FLAGS,
    },

    [MOVE_CHLOROBLAST] =
    {
        #if B_UPDATED_MOVE_DATA >= GEN_9
            .power = 150,
        #else
            .power = 120,
        #endif
        .effect = EFFECT_STEEL_BEAM,
        .type = TYPE_GRASS,
        .accuracy = 95,
        .pp = 5,
        .secondaryEffectChance = 0,
        .target = MOVE_TARGET_SELECTED,
        .priority = 0,
        .category = BATTLE_CATEGORY_SPECIAL,
    },

    [MOVE_MOUNTAIN_GALE] =
    {
        .effect = EFFECT_FLINCH_HIT,
        .power = 100,
        .type = TYPE_ICE,
        .accuracy = 85,
        .pp = 5,
        .secondaryEffectChance = 30,
        .target = MOVE_TARGET_SELECTED,
        .priority = 0,
        .category = BATTLE_CATEGORY_PHYSICAL,
        .sheerForceBoost = TRUE,
    },

    [MOVE_VICTORY_DANCE] =
    {
        .effect = EFFECT_VICTORY_DANCE,
        .power = 0,
        .type = TYPE_FIGHTING,
        .accuracy = 0,
        .pp = 20,
        .secondaryEffectChance = 100,
        .target = MOVE_TARGET_USER,
        .priority = 0,
        .category = BATTLE_CATEGORY_STATUS,
        .danceMove = TRUE,
        .snatchAffected = TRUE,
        .ignoresProtect = TRUE,
        .mirrorMoveBanned = TRUE,
    },

    [MOVE_HEADLONG_RUSH] =
    {
        #if B_UPDATED_MOVE_DATA >= GEN_9
            .power = 120,
        #else
            .power = 100,
        #endif
        .effect = EFFECT_CLOSE_COMBAT,
        .type = TYPE_GROUND,
        .accuracy = 100,
        .pp = 5,
        .secondaryEffectChance = 0,
        .target = MOVE_TARGET_SELECTED,
        .priority = 0,
        .category = BATTLE_CATEGORY_PHYSICAL,
        .makesContact = TRUE,
        .punchingMove = TRUE,
    },

    [MOVE_BARB_BARRAGE] =
    {
        .effect = EFFECT_BARB_BARRAGE,
        .power = 60,
        .type = TYPE_POISON,
        .accuracy = 100,
        #if B_UPDATED_MOVE_DATA >= GEN_9
            .pp = 10,
        #else
            .pp = 15,
        #endif
        .secondaryEffectChance = 50,
        .target = MOVE_TARGET_SELECTED,
        .priority = 0,
        .category = BATTLE_CATEGORY_PHYSICAL,
        .sheerForceBoost = TRUE,
    },

    [MOVE_ESPER_WING] =
    {
        #if B_UPDATED_MOVE_DATA >= GEN_9
            .power = 80,
            .accuracy = 100,
        #else
            .power = 75,
            .accuracy = 90,
        #endif
        .effect = EFFECT_SPEED_UP_HIT,
        .type = TYPE_PSYCHIC,
        .criticalHitStage = 1,
        .pp = 10,
        .secondaryEffectChance = 100,
        .target = MOVE_TARGET_SELECTED,
        .priority = 0,
        .category = BATTLE_CATEGORY_SPECIAL,
        .sheerForceBoost = TRUE,
    },

    [MOVE_BITTER_MALICE] =
    {
        #if B_UPDATED_MOVE_DATA >= GEN_9
            .power = 75,
        #else
            .power = 60,
        #endif
        .effect = EFFECT_ATTACK_DOWN_HIT,
        .type = TYPE_GHOST,
        .accuracy = 100,
        .pp = 15,
        .secondaryEffectChance = 100,
        .target = MOVE_TARGET_SELECTED,
        .priority = 0,
        .category = BATTLE_CATEGORY_SPECIAL,
        .sheerForceBoost = TRUE,
    },

    [MOVE_SHELTER] =
    {
        .effect = EFFECT_DEFENSE_UP_2,
        .power = 0,
        .type = TYPE_STEEL,
        .accuracy = 0,
        .pp = 10,
        .secondaryEffectChance = 100,
        .target = MOVE_TARGET_USER,
        .priority = 0,
        .category = BATTLE_CATEGORY_STATUS,
        .snatchAffected = TRUE,
        .ignoresProtect = TRUE,
        .mirrorMoveBanned = TRUE,
    },

    [MOVE_TRIPLE_ARROWS] =
    {
        #if B_UPDATED_MOVE_DATA >= GEN_9
            .power = 90,
            .pp = 10,
        #else
            .power = 50,
            .pp = 15,
        #endif
        .effect = EFFECT_TRIPLE_ARROWS,
        .type = TYPE_FIGHTING,
        .accuracy = 100,
        .criticalHitStage = 1,
        .secondaryEffectChance = 100, // 50% Defense down, 30% Flinch. Can be modified in 'SetMoveEffect'
        .target = MOVE_TARGET_SELECTED,
        .priority = 0,
        .category = BATTLE_CATEGORY_PHYSICAL,
        .sheerForceBoost = TRUE,
    },

    [MOVE_INFERNAL_PARADE] =
    {
        .effect = EFFECT_INFERNAL_PARADE,
        .power = 60,
        .type = TYPE_GHOST,
        .accuracy = 100,
        .pp = 15,
        .secondaryEffectChance = 30,
        .target = MOVE_TARGET_SELECTED,
        .priority = 0,
        .category = BATTLE_CATEGORY_SPECIAL,
        .sheerForceBoost = TRUE,
    },

    [MOVE_CEASELESS_EDGE] =
    {
        .effect = EFFECT_HIT_SET_ENTRY_HAZARD,
        .power = 65,
        .type = TYPE_DARK,
        .accuracy = 90,
        .pp = 15,
        .secondaryEffectChance = 100,
        .target = MOVE_TARGET_SELECTED,
        .priority = 0,
        .category = BATTLE_CATEGORY_PHYSICAL,
        .makesContact = TRUE,
        .argument = MOVE_EFFECT_SPIKES,
        .sheerForceBoost = TRUE,
        .slicingMove = TRUE,
    },

    [MOVE_BLEAKWIND_STORM] =
    {
        #if B_UPDATED_MOVE_DATA >= GEN_9
            .power = 100,
            .pp = 10,
        #else
            .power = 95,
            .pp = 5,
        #endif
        .effect = EFFECT_SPEED_DOWN_HIT,
        .type = TYPE_FLYING,
        .accuracy = 80,
        .secondaryEffectChance = 30,
        .target = MOVE_TARGET_SELECTED,
        .priority = 0,
        .category = BATTLE_CATEGORY_SPECIAL,
        .sheerForceBoost = TRUE,
        .windMove = TRUE,
    },

    [MOVE_WILDBOLT_STORM] =
    {
        #if B_UPDATED_MOVE_DATA >= GEN_9
            .power = 100,
            .pp = 10,
        #else
            .power = 95,
            .pp = 5,
        #endif
        .effect = EFFECT_PARALYZE_HIT,
        .type = TYPE_ELECTRIC,
        .accuracy = 80,
        .secondaryEffectChance = 20,
        .target = MOVE_TARGET_SELECTED,
        .priority = 0,
        .category = BATTLE_CATEGORY_SPECIAL,
        .sheerForceBoost = TRUE,
        .windMove = TRUE,
    },

    [MOVE_SANDSEAR_STORM] =
    {
        #if B_UPDATED_MOVE_DATA >= GEN_9
            .power = 100,
            .pp = 10,
        #else
            .power = 95,
            .pp = 5,
        #endif
        .effect = EFFECT_BURN_HIT,
        .type = TYPE_GROUND,
        .accuracy = 80,
        .secondaryEffectChance = 20,
        .target = MOVE_TARGET_SELECTED,
        .priority = 0,
        .category = BATTLE_CATEGORY_SPECIAL,
        .sheerForceBoost = TRUE,
        .windMove = TRUE,
    },

    [MOVE_LUNAR_BLESSING] =
    {
        .effect = EFFECT_JUNGLE_HEALING,
        .power = 0,
        .type = TYPE_PSYCHIC,
        .accuracy = 0,
        .pp = 10,
        .secondaryEffectChance = 0,
        .target = MOVE_TARGET_USER,
        .priority = 0,
        .category = BATTLE_CATEGORY_STATUS,
        .snatchAffected = TRUE,
        .ignoresProtect = TRUE,
        .mirrorMoveBanned = TRUE,
        .healBlockBanned = TRUE,
    },

    [MOVE_TAKE_HEART] =
    {
        .effect = EFFECT_TAKE_HEART,
        .power = 0,
        .type = TYPE_PSYCHIC,
        .accuracy = 0,
        .pp = 10,
        .secondaryEffectChance = 0,
        .target = MOVE_TARGET_USER,
        .priority = 0,
        .category = BATTLE_CATEGORY_STATUS,
        .snatchAffected = TRUE,
        .ignoresProtect = TRUE,
        .mirrorMoveBanned = TRUE,
    },

    [MOVE_TERA_BLAST] =
    {
        .effect = EFFECT_PLACEHOLDER, // EFFECT_TERA_BLAST,
        .power = 80,
        .type = TYPE_NORMAL,
        .accuracy = 100,
        .pp = 10,
        .secondaryEffectChance = 0,
        .target = MOVE_TARGET_SELECTED,
        .priority = 0,
        .category = BATTLE_CATEGORY_SPECIAL,
        .metronomeBanned = TRUE, // Only since it isn't implemented yet
        .forcePressure = TRUE,
    },

    [MOVE_SILK_TRAP] =
    {
        .effect = EFFECT_PROTECT,
        .power = 0,
        .type = TYPE_BUG,
        .accuracy = 0,
        .pp = 10,
        .secondaryEffectChance = 0,
        .target = MOVE_TARGET_USER,
        .priority = 4,
        .category = BATTLE_CATEGORY_STATUS,
        .protectionMove = TRUE,
        .ignoresProtect = TRUE,
        .mirrorMoveBanned = TRUE,
        .metronomeBanned = TRUE,
    },

    [MOVE_AXE_KICK] =
    {
        .effect = EFFECT_AXE_KICK,
        .power = 120,
        .type = TYPE_FIGHTING,
        .accuracy = 90,
        .pp = 10,
        .secondaryEffectChance = 30,
        .target = MOVE_TARGET_SELECTED,
        .priority = 0,
        .category = BATTLE_CATEGORY_PHYSICAL,
        .makesContact = TRUE,
        .sheerForceBoost = TRUE,
    },

    [MOVE_LAST_RESPECTS] =
    {
        .effect = EFFECT_PLACEHOLDER, // EFFECT_LAST_RESPECTS
        .power = 50,
        .type = TYPE_GHOST,
        .accuracy = 100,
        .pp = 10,
        .secondaryEffectChance = 0,
        .target = MOVE_TARGET_SELECTED,
        .priority = 0,
        .category = BATTLE_CATEGORY_PHYSICAL,
        .metronomeBanned = TRUE, // Only since it isn't implemented yet
    },

    [MOVE_LUMINA_CRASH] =
    {
        .effect = EFFECT_SPECIAL_DEFENSE_DOWN_HIT_2,
        .power = 80,
        .type = TYPE_PSYCHIC,
        .accuracy = 100,
        .pp = 10,
        .secondaryEffectChance = 100,
        .target = MOVE_TARGET_SELECTED,
        .priority = 0,
        .category = BATTLE_CATEGORY_SPECIAL,
        .sheerForceBoost = TRUE,
    },

    [MOVE_ORDER_UP] =
    {
        .effect = EFFECT_PLACEHOLDER, // EFFECT_ORDER_UP
        .power = 80,
        .type = TYPE_DRAGON,
        .accuracy = 100,
        .pp = 10,
        .secondaryEffectChance = 0,
        .target = MOVE_TARGET_SELECTED,
        .priority = 0,
        .category = BATTLE_CATEGORY_PHYSICAL,
        .sheerForceBoost = TRUE,
        .mirrorMoveBanned = TRUE,
        .metronomeBanned = TRUE,
    },

    [MOVE_JET_PUNCH] =
    {
        .effect = EFFECT_HIT,
        .power = 60,
        .type = TYPE_WATER,
        .accuracy = 100,
        .pp = 15,
        .secondaryEffectChance = 0,
        .target = MOVE_TARGET_SELECTED,
        .priority = 1,
        .category = BATTLE_CATEGORY_PHYSICAL,
        .makesContact = TRUE,
        .punchingMove = TRUE,
        .sheerForceBoost = TRUE,
        .metronomeBanned = TRUE,
    },

    [MOVE_SPICY_EXTRACT] =
    {
        .effect = EFFECT_PLACEHOLDER, // EFFECT_SPICY_EXTRACT
        .power = 0,
        .type = TYPE_GRASS,
        .accuracy = 0,
        .pp = 15,
        .secondaryEffectChance = 0,
        .target = MOVE_TARGET_SELECTED,
        .priority = 0,
        .category = BATTLE_CATEGORY_STATUS,
        .magicCoatAffected = TRUE,
        .metronomeBanned = TRUE,
    },

    [MOVE_SPIN_OUT] =
    {
        .effect = EFFECT_SPIN_OUT,
        .power = 100,
        .type = TYPE_STEEL,
        .accuracy = 100,
        .pp = 5,
        .secondaryEffectChance = 0,
        .target = MOVE_TARGET_SELECTED,
        .priority = 0,
        .category = BATTLE_CATEGORY_PHYSICAL,
        .makesContact = TRUE,
        .skyBattleBanned = B_EXTRAPOLATED_MOVE_FLAGS,
    },

    [MOVE_POPULATION_BOMB] =
    {
        .effect = EFFECT_POPULATION_BOMB,
        .power = 20,
        .type = TYPE_NORMAL,
        .accuracy = 90,
        .pp = 10,
        .secondaryEffectChance = 0,
        .target = MOVE_TARGET_SELECTED,
        .priority = 0,
        .category = BATTLE_CATEGORY_PHYSICAL,
        .makesContact = TRUE,
        .slicingMove = TRUE,
        .metronomeBanned = TRUE,
        .strikeCount = 10,
    },

    [MOVE_ICE_SPINNER] =
    {
        .effect = EFFECT_HIT_SET_REMOVE_TERRAIN,
        .power = 80,
        .type = TYPE_ICE,
        .accuracy = 100,
        .pp = 15,
        .secondaryEffectChance = 0,
        .target = MOVE_TARGET_SELECTED,
        .priority = 0,
        .category = BATTLE_CATEGORY_PHYSICAL,
        .makesContact = TRUE,
        .argument = ARG_TRY_REMOVE_TERRAIN_HIT, // Remove the active field terrain if there is one.
        .skyBattleBanned = B_EXTRAPOLATED_MOVE_FLAGS,
    },

    [MOVE_GLAIVE_RUSH] =
    {
        .effect = EFFECT_GLAIVE_RUSH,
        .power = 120,
        .type = TYPE_DRAGON,
        .accuracy = 100,
        .pp = 5,
        .secondaryEffectChance = 0,
        .target = MOVE_TARGET_SELECTED,
        .priority = 0,
        .category = BATTLE_CATEGORY_PHYSICAL,
        .makesContact = TRUE,
        .metronomeBanned = TRUE, // Only since it isn't implemented yet
    },

    [MOVE_REVIVAL_BLESSING] =
    {
        .effect = EFFECT_REVIVAL_BLESSING,
        .power = 0,
        .type = TYPE_NORMAL,
        .accuracy = 0,
        .pp = 1,
        .secondaryEffectChance = 0,
        .target = MOVE_TARGET_USER,
        .priority = 0,
        .category = BATTLE_CATEGORY_STATUS,
        .ignoresProtect = TRUE,
        .mirrorMoveBanned = TRUE,
        .metronomeBanned = TRUE,
        .healBlockBanned = TRUE,
        .sketchBanned = (B_SKETCH_BANS >= GEN_9),
    },

    [MOVE_SALT_CURE] =
    {
        .effect = EFFECT_SALT_CURE,
        .power = 40,
        .type = TYPE_ROCK,
        .accuracy = 100,
        .pp = 15,
        .secondaryEffectChance = 0,
        .target = MOVE_TARGET_SELECTED,
        .priority = 0,
        .category = BATTLE_CATEGORY_PHYSICAL,
        .sheerForceBoost = TRUE,
        .metronomeBanned = TRUE,
    },

    [MOVE_TRIPLE_DIVE] =
    {
        .effect = EFFECT_HIT,
        .power = 30,
        .type = TYPE_WATER,
        .accuracy = 95,
        .pp = 10,
        .secondaryEffectChance = 0,
        .target = MOVE_TARGET_SELECTED,
        .priority = 0,
        .category = BATTLE_CATEGORY_PHYSICAL,
        .makesContact = TRUE,
        .strikeCount = 3,
    },

    [MOVE_MORTAL_SPIN] =
    {
        .effect = EFFECT_MORTAL_SPIN,
        .power = 30,
        .type = TYPE_POISON,
        .accuracy = 100,
        .pp = 15,
        .secondaryEffectChance = 100,
        .target = MOVE_TARGET_BOTH,
        .priority = 0,
        .category = BATTLE_CATEGORY_PHYSICAL,
        .sheerForceBoost = TRUE,
        .makesContact = TRUE,
    },

    [MOVE_DOODLE] =
    {
        .effect = EFFECT_DOODLE,
        .power = 0,
        .type = TYPE_NORMAL,
        .accuracy = 100,
        .pp = 10,
        .secondaryEffectChance = 0,
        .target = MOVE_TARGET_SELECTED,
        .priority = 0,
        .category = BATTLE_CATEGORY_STATUS,
        .ignoresProtect = TRUE,
        .mirrorMoveBanned = TRUE,
        .metronomeBanned = TRUE,
    },

    [MOVE_FILLET_AWAY] =
    {
        .effect = EFFECT_FILLET_AWAY,
        .power = 0,
        .type = TYPE_NORMAL,
        .accuracy = 0,
        .pp = 10,
        .secondaryEffectChance = 0,
        .target = MOVE_TARGET_USER,
        .priority = 0,
        .category = BATTLE_CATEGORY_STATUS,
        .zMove = { .effect = Z_EFFECT_RECOVER_HP },
        .snatchAffected = TRUE,
        .ignoresProtect = TRUE,
        .mirrorMoveBanned = TRUE,
        .metronomeBanned = TRUE,
    },

    [MOVE_KOWTOW_CLEAVE] =
    {
        .effect = EFFECT_HIT,
        .power = 85,
        .type = TYPE_DARK,
        .accuracy = 0,
        .pp = 10,
        .secondaryEffectChance = 0,
        .target = MOVE_TARGET_SELECTED,
        .priority = 0,
        .category = BATTLE_CATEGORY_PHYSICAL,
        .makesContact = TRUE,
        .slicingMove = TRUE,
    },

    [MOVE_FLOWER_TRICK] =
    {
        .effect = EFFECT_HIT,
        .power = 70,
        .type = TYPE_GRASS,
        .accuracy = 0,
        .pp = 10,
        .secondaryEffectChance = 0,
        .target = MOVE_TARGET_SELECTED,
        .priority = 0,
        .category = BATTLE_CATEGORY_PHYSICAL,
        .alwaysCriticalHit = TRUE,
    },

    [MOVE_TORCH_SONG] =
    {
        .effect = EFFECT_SP_ATTACK_UP_HIT,
        .power = 80,
        .type = TYPE_FIRE,
        .accuracy = 100,
        .pp = 10,
        .secondaryEffectChance = 100,
        .target = MOVE_TARGET_SELECTED,
        .priority = 0,
        .category = BATTLE_CATEGORY_SPECIAL,
        .sheerForceBoost = TRUE,
        .soundMove = TRUE,
        .ignoresSubstitute = B_UPDATED_MOVE_FLAGS >= GEN_6,
    },

    [MOVE_AQUA_STEP] =
    {
        .effect = EFFECT_SPEED_UP_HIT,
        .power = 80,
        .type = TYPE_WATER,
        .accuracy = 100,
        .pp = 10,
        .secondaryEffectChance = 100,
        .target = MOVE_TARGET_SELECTED,
        .priority = 0,
        .category = BATTLE_CATEGORY_PHYSICAL,
        .makesContact = TRUE,
        .sheerForceBoost = TRUE,
        .danceMove = TRUE,
    },

    [MOVE_RAGING_BULL] =
    {
        .effect = EFFECT_RAGING_BULL,
        .power = 90,
        .type = TYPE_NORMAL,
        .accuracy = 100,
        .pp = 10,
        .secondaryEffectChance = 0,
        .target = MOVE_TARGET_SELECTED,
        .priority = 0,
        .category = BATTLE_CATEGORY_PHYSICAL,
        .makesContact = TRUE,
        .metronomeBanned = TRUE,
    },

    [MOVE_MAKE_IT_RAIN] =
    {
        .effect = EFFECT_MAKE_IT_RAIN,
        .power = 120,
        .type = TYPE_STEEL,
        .accuracy = 100,
        .pp = 5,
        .secondaryEffectChance = 100,
        .target = MOVE_TARGET_BOTH,
        .priority = 0,
        .category = BATTLE_CATEGORY_SPECIAL,
        .metronomeBanned = TRUE,
    },

    [MOVE_RUINATION] =
    {
        .effect = EFFECT_SUPER_FANG,
        .power = 1,
        .type = TYPE_DARK,
        .accuracy = 90,
        .pp = 10,
        .secondaryEffectChance = 0,
        .target = MOVE_TARGET_SELECTED,
        .priority = 0,
        .category = BATTLE_CATEGORY_SPECIAL,
        .metronomeBanned = TRUE,
    },

    [MOVE_COLLISION_COURSE] =
    {
        .effect = EFFECT_COLLISION_COURSE,
        .power = 100,
        .type = TYPE_FIGHTING,
        .accuracy = 100,
        .pp = 10,
        .secondaryEffectChance = 0,
        .target = MOVE_TARGET_SELECTED,
        .priority = 0,
        .category = BATTLE_CATEGORY_PHYSICAL,
        .makesContact = TRUE,
        .metronomeBanned = TRUE,
    },

    [MOVE_ELECTRO_DRIFT] =
    {
        .effect = EFFECT_COLLISION_COURSE,
        .power = 100,
        .type = TYPE_ELECTRIC,
        .accuracy = 100,
        .pp = 10,
        .secondaryEffectChance = 0,
        .target = MOVE_TARGET_SELECTED,
        .priority = 0,
        .category = BATTLE_CATEGORY_SPECIAL,
        .makesContact = TRUE,
        .metronomeBanned = TRUE,
    },

    [MOVE_SHED_TAIL] =
    {
        .effect = EFFECT_PLACEHOLDER, // EFFECT_SHED_TAIL
        .power = 0,
        .type = TYPE_NORMAL,
        .accuracy = 0,
        .pp = 10,
        .secondaryEffectChance = 0,
        .target = MOVE_TARGET_USER,
        .priority = 0,
        .category = BATTLE_CATEGORY_STATUS,
        .zMove = { .effect = Z_EFFECT_RESET_STATS },
        .ignoresProtect = TRUE,
        .mirrorMoveBanned = TRUE,
        .metronomeBanned = TRUE,
    },

    [MOVE_CHILLY_RECEPTION] =
    {
        .effect = EFFECT_CHILLY_RECEPTION,
        .power = 0,
        .type = TYPE_ICE,
        .accuracy = 0,
        .pp = 10,
        .secondaryEffectChance = 0,
        .target = MOVE_TARGET_ALL_BATTLERS,
        .priority = 0,
        .category = BATTLE_CATEGORY_STATUS,
        .zMove = { .effect = Z_EFFECT_SPD_UP_1 },
        .ignoresProtect = TRUE,
        .mirrorMoveBanned = TRUE,
        .metronomeBanned = TRUE,
    },

    [MOVE_TIDY_UP] =
    {
        .effect = EFFECT_PLACEHOLDER, // EFFECT_TIDY_UP
        .power = 0,
        .type = TYPE_NORMAL,
        .accuracy = 0,
        .pp = 10,
        .secondaryEffectChance = 0,
        .target = MOVE_TARGET_USER,
        .priority = 0,
        .category = BATTLE_CATEGORY_STATUS,
        .ignoresProtect = TRUE,
        .mirrorMoveBanned = TRUE,
        .metronomeBanned = TRUE,
    },

    [MOVE_SNOWSCAPE] =
    {
        .effect = EFFECT_SNOWSCAPE,
        .power = 0,
        .type = TYPE_ICE,
        .accuracy = 0,
        .pp = 10,
        .secondaryEffectChance = 0,
        .target = MOVE_TARGET_ALL_BATTLERS,
        .priority = 0,
        .category = BATTLE_CATEGORY_STATUS,
        .zMove = { .effect = Z_EFFECT_SPD_UP_1 },
        .ignoresProtect = TRUE,
        .mirrorMoveBanned = TRUE,
        .metronomeBanned = TRUE,
    },

    [MOVE_POUNCE] =
    {
        .effect = EFFECT_SPEED_DOWN_HIT,
        .power = 50,
        .type = TYPE_BUG,
        .accuracy = 100,
        .pp = 20,
        .secondaryEffectChance = 100,
        .target = MOVE_TARGET_SELECTED,
        .priority = 0,
        .category = BATTLE_CATEGORY_PHYSICAL,
        .makesContact = TRUE,
        .metronomeBanned = TRUE,
    },

    [MOVE_TRAILBLAZE] =
    {
        .effect = EFFECT_SPEED_UP_HIT,
        .power = 50,
        .type = TYPE_GRASS,
        .accuracy = 100,
        .pp = 20,
        .secondaryEffectChance = 100,
        .target = MOVE_TARGET_SELECTED,
        .priority = 0,
        .category = BATTLE_CATEGORY_PHYSICAL,
        .makesContact = TRUE,
        .metronomeBanned = TRUE,
    },

    [MOVE_CHILLING_WATER] =
    {
        .effect = EFFECT_ATTACK_DOWN_HIT,
        .power = 50,
        .type = TYPE_WATER,
        .accuracy = 100,
        .pp = 20,
        .secondaryEffectChance = 100,
        .target = MOVE_TARGET_SELECTED,
        .priority = 0,
        .category = BATTLE_CATEGORY_SPECIAL,
        .metronomeBanned = TRUE,
    },

    [MOVE_HYPER_DRILL] =
    {
        .effect = EFFECT_HIT,
        .power = 100,
        .type = TYPE_NORMAL,
        .accuracy = 100,
        .pp = 5,
        .secondaryEffectChance = 0,
        .target = MOVE_TARGET_SELECTED,
        .priority = 0,
        .category = BATTLE_CATEGORY_PHYSICAL,
        .makesContact = TRUE,
        .ignoresProtect = TRUE,
        .metronomeBanned = TRUE,
    },

    [MOVE_TWIN_BEAM] =
    {
        .effect = EFFECT_HIT,
        .power = 40,
        .type = TYPE_PSYCHIC,
        .accuracy = 100,
        .pp = 10,
        .secondaryEffectChance = 0,
        .target = MOVE_TARGET_SELECTED,
        .priority = 0,
        .category = BATTLE_CATEGORY_SPECIAL,
        .strikeCount = 2,
        .metronomeBanned = TRUE,
    },

    [MOVE_RAGE_FIST] =
    {
        .effect = EFFECT_RAGE_FIST,
        .power = 50,
        .type = TYPE_GHOST,
        .accuracy = 100,
        .pp = 10,
        .secondaryEffectChance = 0,
        .target = MOVE_TARGET_SELECTED,
        .priority = 0,
        .category = BATTLE_CATEGORY_PHYSICAL,
        .makesContact = TRUE,
        .punchingMove = TRUE,
        .metronomeBanned = TRUE,
    },

    [MOVE_ARMOR_CANNON] =
    {
        .effect = EFFECT_CLOSE_COMBAT,
        .power = 120,
        .type = TYPE_FIRE,
        .accuracy = 100,
        .pp = 5,
        .secondaryEffectChance = 100,
        .target = MOVE_TARGET_SELECTED,
        .priority = 0,
        .category = BATTLE_CATEGORY_SPECIAL,
        .metronomeBanned = TRUE,
    },

    [MOVE_BITTER_BLADE] =
    {
        .effect = EFFECT_ABSORB,
        .power = 90,
        .type = TYPE_FIRE,
        .accuracy = 100,
        .pp = 10,
        .secondaryEffectChance = 0,
        .target = MOVE_TARGET_SELECTED,
        .priority = 0,
        .category = BATTLE_CATEGORY_PHYSICAL,
        .makesContact = TRUE,
        .slicingMove = TRUE,
        .healBlockBanned = TRUE,
    },

    [MOVE_DOUBLE_SHOCK] =
    {
        .effect = EFFECT_DOUBLE_SHOCK,
        .power = 120,
        .type = TYPE_ELECTRIC,
        .accuracy = 100,
        .pp = 5,
        .secondaryEffectChance = 0,
        .target = MOVE_TARGET_SELECTED,
        .priority = 0,
        .category = BATTLE_CATEGORY_PHYSICAL,
        .makesContact = TRUE,
        .metronomeBanned = TRUE,
    },

    [MOVE_GIGATON_HAMMER] =
    {
        .effect = EFFECT_HIT,
        .power = 160,
        .type = TYPE_STEEL,
        .accuracy = 100,
        .pp = 5,
        .secondaryEffectChance = 0,
        .target = MOVE_TARGET_SELECTED,
        .priority = 0,
        .category = BATTLE_CATEGORY_PHYSICAL,
        .cantUseTwice = TRUE,
    },

    [MOVE_COMEUPPANCE] =
    {
        .effect = EFFECT_METAL_BURST,
        .power = 1,
        .type = TYPE_DARK,
        .accuracy = 100,
        .pp = 10,
        .secondaryEffectChance = 0,
        .target = MOVE_TARGET_DEPENDS,
        .priority = 0,
        .category = BATTLE_CATEGORY_PHYSICAL,
        .makesContact = TRUE,
        .meFirstBanned = TRUE,
        .metronomeBanned = TRUE,
    },

    [MOVE_AQUA_CUTTER] =
    {
        .effect = EFFECT_HIT,
        .power = 70,
        .type = TYPE_WATER,
        .accuracy = 100,
        .criticalHitStage = 1,
        .pp = 20,
        .secondaryEffectChance = 0,
        .target = MOVE_TARGET_SELECTED,
        .priority = 0,
        .category = BATTLE_CATEGORY_PHYSICAL,
        .slicingMove = TRUE,
    },

    [MOVE_BLAZING_TORQUE] =
    {
        .effect = EFFECT_BURN_HIT,
        .power = 80,
        .type = TYPE_FIRE,
        .accuracy = 100,
        .pp = 10,
        .secondaryEffectChance = 30,
        .target = MOVE_TARGET_SELECTED,
        .priority = 0,
        .category = BATTLE_CATEGORY_PHYSICAL,
        .sheerForceBoost = TRUE,
        .mirrorMoveBanned = TRUE,
        .meFirstBanned = TRUE,
        .mimicBanned = TRUE,
        .metronomeBanned = TRUE,
        .copycatBanned = TRUE,
        .sleepTalkBanned = TRUE,
        .instructBanned = TRUE,
        .encoreBanned = TRUE,
        .assistBanned = TRUE,
        .sketchBanned = (B_SKETCH_BANS >= GEN_9),
    },

    [MOVE_WICKED_TORQUE] =
    {
        .effect = EFFECT_SLEEP_HIT,
        .power = 80,
        .type = TYPE_DARK,
        .accuracy = 100,
        .pp = 10,
        .secondaryEffectChance = 10,
        .target = MOVE_TARGET_SELECTED,
        .priority = 0,
        .category = BATTLE_CATEGORY_PHYSICAL,
        .sheerForceBoost = TRUE,
        .mirrorMoveBanned = TRUE,
        .meFirstBanned = TRUE,
        .mimicBanned = TRUE,
        .metronomeBanned = TRUE,
        .copycatBanned = TRUE,
        .sleepTalkBanned = TRUE,
        .instructBanned = TRUE,
        .encoreBanned = TRUE,
        .assistBanned = TRUE,
        .sketchBanned = (B_SKETCH_BANS >= GEN_9),
    },

    [MOVE_NOXIOUS_TORQUE] =
    {
        .effect = EFFECT_POISON_HIT,
        .power = 100,
        .type = TYPE_POISON,
        .accuracy = 100,
        .pp = 10,
        .secondaryEffectChance = 30,
        .target = MOVE_TARGET_SELECTED,
        .priority = 0,
        .category = BATTLE_CATEGORY_PHYSICAL,
        .sheerForceBoost = TRUE,
        .mirrorMoveBanned = TRUE,
        .meFirstBanned = TRUE,
        .mimicBanned = TRUE,
        .metronomeBanned = TRUE,
        .copycatBanned = TRUE,
        .sleepTalkBanned = TRUE,
        .instructBanned = TRUE,
        .encoreBanned = TRUE,
        .assistBanned = TRUE,
        .sketchBanned = (B_SKETCH_BANS >= GEN_9),
    },

    [MOVE_COMBAT_TORQUE] =
    {
        .effect = EFFECT_PARALYZE_HIT,
        .power = 100,
        .type = TYPE_FIGHTING,
        .accuracy = 100,
        .pp = 10,
        .secondaryEffectChance = 30,
        .target = MOVE_TARGET_SELECTED,
        .priority = 0,
        .category = BATTLE_CATEGORY_PHYSICAL,
        .sheerForceBoost = TRUE,
        .mirrorMoveBanned = TRUE,
        .meFirstBanned = TRUE,
        .mimicBanned = TRUE,
        .metronomeBanned = TRUE,
        .copycatBanned = TRUE,
        .sleepTalkBanned = TRUE,
        .instructBanned = TRUE,
        .encoreBanned = TRUE,
        .assistBanned = TRUE,
        .sketchBanned = (B_SKETCH_BANS >= GEN_9),
    },

    [MOVE_MAGICAL_TORQUE] =
    {
        .effect = EFFECT_CONFUSE_HIT,
        .power = 100,
        .type = TYPE_FAIRY,
        .accuracy = 100,
        .pp = 10,
        .secondaryEffectChance = 30,
        .target = MOVE_TARGET_SELECTED,
        .priority = 0,
        .category = BATTLE_CATEGORY_PHYSICAL,
        .sheerForceBoost = TRUE,
        .mirrorMoveBanned = TRUE,
        .meFirstBanned = TRUE,
        .mimicBanned = TRUE,
        .metronomeBanned = TRUE,
        .copycatBanned = TRUE,
        .sleepTalkBanned = TRUE,
        .instructBanned = TRUE,
        .encoreBanned = TRUE,
        .assistBanned = TRUE,
        .sketchBanned = (B_SKETCH_BANS >= GEN_9),
    },

    [MOVE_PSYBLADE] =
    {
        .effect = EFFECT_PSYBLADE,
        .power = 80,
        .type = TYPE_PSYCHIC,
        .accuracy = 100,
        .pp = 15,
        .secondaryEffectChance = 0,
        .target = MOVE_TARGET_SELECTED,
        .priority = 0,
        .category = BATTLE_CATEGORY_PHYSICAL,
        .makesContact = TRUE,
        .slicingMove = TRUE,
    },

    [MOVE_HYDRO_STEAM] =
    {
        .effect = EFFECT_HYDRO_STEAM,
        .power = 80,
        .type = TYPE_WATER,
        .accuracy = 100,
        .pp = 15,
        .secondaryEffectChance = 0,
        .target = MOVE_TARGET_SELECTED,
        .priority = 0,
        .category = BATTLE_CATEGORY_SPECIAL,
        .thawsUser = TRUE,
    },

    [MOVE_BLOOD_MOON] =
    {
        .effect = EFFECT_HIT,
        .power = 140,
        .type = TYPE_NORMAL,
        .accuracy = 100,
        .pp = 5,
        .secondaryEffectChance = 0,
        .target = MOVE_TARGET_SELECTED,
        .priority = 0,
        .category = BATTLE_CATEGORY_SPECIAL,
        .cantUseTwice = TRUE,
    },

    [MOVE_MATCHA_GOTCHA] =
    {
        .effect = EFFECT_MATCHA_GOTCHA,
        .power = 80,
        .type = TYPE_GRASS,
        .accuracy = 90,
        .pp = 15,
        .secondaryEffectChance = 20,
        .target = MOVE_TARGET_BOTH,
        .priority = 0,
        .category = BATTLE_CATEGORY_SPECIAL,
        .thawsUser = TRUE,
        .metronomeBanned = TRUE,
        .healBlockBanned = TRUE,
    },

    [MOVE_SYRUP_BOMB] =
    {
        .effect = EFFECT_SYRUP_BOMB,
        .power = 60,
        .type = TYPE_GRASS,
        .accuracy = 85,
        .pp = 10,
        .secondaryEffectChance = 100, // syrup bomb volatile status
        .target = MOVE_TARGET_SELECTED,
        .priority = 0,
        .category = BATTLE_CATEGORY_SPECIAL,
        .ballisticMove = TRUE,
        .metronomeBanned = TRUE,
    },

    [MOVE_IVY_CUDGEL] =
    {
        .effect = EFFECT_CHANGE_TYPE_ON_ITEM,
        .power = 100,
        .type = TYPE_GRASS,
        .accuracy = 100,
        .pp = 10,
        .criticalHitStage = 1,
        .secondaryEffectChance = 0,
        .target = MOVE_TARGET_SELECTED,
        .priority = 0,
        .category = BATTLE_CATEGORY_PHYSICAL,
        .argument = HOLD_EFFECT_MASK,
        .metronomeBanned = TRUE,
    },

    [MOVE_ELECTRO_SHOT] =
    {
        .effect = EFFECT_PLACEHOLDER, //EFFECT_ELECTRO_SHOT
        .power = 130,
        .type = TYPE_ELECTRIC,
        .accuracy = 100,
        .pp = 10,
        .secondaryEffectChance = 0,
        .target = MOVE_TARGET_SELECTED,
        .priority = 0,
<<<<<<< HEAD
        .category = BATTLE_CATEGORY_SPECIAL,
=======
        .split = SPLIT_SPECIAL,
        .zMoveEffect = Z_EFFECT_NONE,
>>>>>>> 24502635
        //.sheerForceBoost = TRUE, (uncomment when effect is implemented, otherwise it breaks the Sheer Force Test)
    },

    [MOVE_TERA_STARSTORM] =
    {
        .effect = EFFECT_PLACEHOLDER, //EFFECT_TERA_STARSTORM
        .power = 120,
        .type = TYPE_NORMAL, // Stellar type if used by Terapagos-Stellar
        .accuracy = 100,
        .pp = 5,
        .secondaryEffectChance = 0,
        .target = MOVE_TARGET_SELECTED, // MOVE_TARGET_BOTH if used by Terapagos-Stellar
        .priority = 0,
<<<<<<< HEAD
        .category = BATTLE_CATEGORY_SPECIAL,
=======
        .split = SPLIT_SPECIAL,
        .zMoveEffect = Z_EFFECT_NONE,
>>>>>>> 24502635
        .assistBanned = TRUE,
        .copycatBanned = TRUE,
        .mimicBanned = TRUE,
        .sketchBanned = (B_SKETCH_BANS >= GEN_9),
    },

    [MOVE_FICKLE_BEAM] =
    {
        .effect = EFFECT_PLACEHOLDER, //EFFECT_FICKLE_BEAM
        .power = 80,
        .type = TYPE_DRAGON,
        .accuracy = 100,
        .pp = 5,
        .secondaryEffectChance = 0,
        .target = MOVE_TARGET_SELECTED,
        .priority = 0,
<<<<<<< HEAD
        .category = BATTLE_CATEGORY_SPECIAL,
=======
        .split = SPLIT_SPECIAL,
        .zMoveEffect = Z_EFFECT_NONE,
>>>>>>> 24502635
    },

    [MOVE_BURNING_BULWARK] =
    {
<<<<<<< HEAD
        .effect = EFFECT_PROTECT, // NEEDS ACTUAL PROTECT SIDE EFFECT
=======
        .effect = EFFECT_PLACEHOLDER, // EFFECT_PROTECT with effects
>>>>>>> 24502635
        .power = 0,
        .type = TYPE_FIRE,
        .accuracy = 0,
        .pp = 10,
        .secondaryEffectChance = 0,
        .target = MOVE_TARGET_USER,
        .priority = 4,
<<<<<<< HEAD
        .category = BATTLE_CATEGORY_STATUS,
        .zMove = { .effect = Z_EFFECT_RESET_STATS },
=======
        .split = SPLIT_STATUS,
        .zMoveEffect = Z_EFFECT_DEF_UP_1,
>>>>>>> 24502635
        .protectionMove = TRUE,
        .ignoresProtect = TRUE,
        .mirrorMoveBanned = TRUE,
        .metronomeBanned = TRUE,
        .copycatBanned = TRUE,
        .assistBanned = TRUE,
    },

    [MOVE_THUNDERCLAP] =
    {
        .effect = EFFECT_SUCKER_PUNCH,
        .power = 70,
        .type = TYPE_ELECTRIC,
        .accuracy = 100,
        .pp = 5,
        .secondaryEffectChance = 0,
        .target = MOVE_TARGET_SELECTED,
        .priority = 1,
<<<<<<< HEAD
        .category = BATTLE_CATEGORY_SPECIAL,
=======
        .split = SPLIT_SPECIAL,
        .zMoveEffect = Z_EFFECT_NONE,
>>>>>>> 24502635
    },

    [MOVE_MIGHTY_CLEAVE] =
    {
        .effect = EFFECT_FEINT,
        .power = 95,
        .type = TYPE_ROCK,
        .accuracy = 100,
        .pp = 5,
        .secondaryEffectChance = 100,
        .target = MOVE_TARGET_SELECTED,
        .priority = 0,
<<<<<<< HEAD
        .category = BATTLE_CATEGORY_PHYSICAL,
=======
        .split = SPLIT_PHYSICAL,
        .zMoveEffect = Z_EFFECT_NONE,
>>>>>>> 24502635
        .makesContact = TRUE,
        .slicingMove = TRUE,
    },

    [MOVE_TACHYON_CUTTER] =
    {
        .effect = EFFECT_HIT,
        .power = 50,
        .type = TYPE_STEEL,
        .accuracy = 0,
        .pp = 10,
        .secondaryEffectChance = 0,
        .target = MOVE_TARGET_SELECTED,
        .priority = 0,
<<<<<<< HEAD
        .category = BATTLE_CATEGORY_SPECIAL,
=======
        .split = SPLIT_SPECIAL,
        .zMoveEffect = Z_EFFECT_NONE,
>>>>>>> 24502635
        .strikeCount = 2,
        .slicingMove = TRUE,
    },

    [MOVE_HARD_PRESS] =
    {
        .effect = EFFECT_WRING_OUT,
        .power = 1,
        .type = TYPE_STEEL,
        .accuracy = 100,
        .pp = 10,
        .secondaryEffectChance = 0,
        .target = MOVE_TARGET_SELECTED,
        .priority = 0,
<<<<<<< HEAD
        .category = BATTLE_CATEGORY_PHYSICAL,
=======
        .split = SPLIT_PHYSICAL,
        .zMoveEffect = Z_EFFECT_NONE,
>>>>>>> 24502635
        .makesContact = TRUE,
    },

    [MOVE_DRAGON_CHEER] =
    {
        .effect = EFFECT_PLACEHOLDER, //EFFECT_DRAGON_CHEER
        .power = 0,
        .type = TYPE_DRAGON,
        .accuracy = 0,
        .pp = 15,
        .secondaryEffectChance = 0,
        .target = MOVE_TARGET_ALLY,
        .priority = 0,
<<<<<<< HEAD
        .category = BATTLE_CATEGORY_STATUS,
=======
        .split = SPLIT_STATUS,
        .zMoveEffect = Z_EFFECT_NONE,
>>>>>>> 24502635
        .ignoresSubstitute = TRUE,
    },

    [MOVE_ALLURING_VOICE] =
    {
        .effect = EFFECT_PLACEHOLDER, //EFFECT_ALLURING_VOICE
        .power = 80,
        .type = TYPE_FAIRY,
        .accuracy = 100,
        .pp = 10,
        .secondaryEffectChance = 0,
        .target = MOVE_TARGET_SELECTED,
        .priority = 0,
<<<<<<< HEAD
        .category = BATTLE_CATEGORY_SPECIAL,
=======
        .split = SPLIT_SPECIAL,
        .zMoveEffect = Z_EFFECT_NONE,
>>>>>>> 24502635
        .soundMove = TRUE,
        .ignoresSubstitute = TRUE,
    },

    [MOVE_TEMPER_FLARE] =
    {
        .effect = EFFECT_STOMPING_TANTRUM,
        .power = 75,
        .type = TYPE_FIRE,
        .accuracy = 100,
        .pp = 10,
        .secondaryEffectChance = 0,
        .target = MOVE_TARGET_SELECTED,
        .priority = 0,
<<<<<<< HEAD
        .category = BATTLE_CATEGORY_PHYSICAL,
=======
        .split = SPLIT_PHYSICAL,
        .zMoveEffect = Z_EFFECT_NONE,
>>>>>>> 24502635
        .makesContact = TRUE,
    },

    [MOVE_SUPERCELL_SLAM] =
    {
        .effect = EFFECT_RECOIL_IF_MISS,
        .power = 100,
        .type = TYPE_ELECTRIC,
        .accuracy = 95,
        .pp = 15,
        .secondaryEffectChance = 0,
        .target = MOVE_TARGET_SELECTED,
        .priority = 0,
<<<<<<< HEAD
        .category = BATTLE_CATEGORY_PHYSICAL,
=======
        .split = SPLIT_PHYSICAL,
        .zMoveEffect = Z_EFFECT_NONE,
>>>>>>> 24502635
        .makesContact = TRUE,
    },

    [MOVE_PSYCHIC_NOISE] =
    {
        .effect = EFFECT_PLACEHOLDER, //EFFECT_PSYCHIC_NOISE
        .power = 75,
        .type = TYPE_PSYCHIC,
        .accuracy = 100,
        .pp = 10,
        .secondaryEffectChance = 0,
        .target = MOVE_TARGET_SELECTED,
        .priority = 0,
<<<<<<< HEAD
        .category = BATTLE_CATEGORY_SPECIAL,
=======
        .split = SPLIT_SPECIAL,
        .zMoveEffect = Z_EFFECT_NONE,
>>>>>>> 24502635
        .soundMove = TRUE,
        .ignoresSubstitute = TRUE,
    },

    [MOVE_UPPER_HAND] =
    {
        .effect = EFFECT_PLACEHOLDER, //EFFECT_UPPER_HAND
        .power = 65,
        .type = TYPE_FIGHTING,
        .accuracy = 100,
        .pp = 15,
        .secondaryEffectChance = 0,
        .target = MOVE_TARGET_SELECTED,
        .priority = 3,
<<<<<<< HEAD
        .category = BATTLE_CATEGORY_PHYSICAL,
=======
        .split = SPLIT_PHYSICAL,
        .zMoveEffect = Z_EFFECT_NONE,
>>>>>>> 24502635
        .makesContact = TRUE,
    },

    [MOVE_MALIGNANT_CHAIN] =
    {
        .effect = EFFECT_POISON_FANG,
        .power = 100,
        .type = TYPE_POISON,
        .accuracy = 100,
        .pp = 5,
        .secondaryEffectChance = 50,
        .target = MOVE_TARGET_SELECTED,
        .priority = 0,
<<<<<<< HEAD
        .category = BATTLE_CATEGORY_SPECIAL,
=======
        .split = SPLIT_SPECIAL,
        .zMoveEffect = Z_EFFECT_NONE,
>>>>>>> 24502635
    },

    // Z-Moves
    [MOVE_BREAKNECK_BLITZ] =
    {
        .effect = EFFECT_HIT,
        .power = 1,
        .type = TYPE_NORMAL,
        .accuracy = 0,
        .pp = 1,
        .secondaryEffectChance = 0,
        .target = MOVE_TARGET_SELECTED,
        .priority = 0,
        .category = BATTLE_CATEGORY_PHYSICAL,    //determined from move type
    },
    [MOVE_ALL_OUT_PUMMELING] =
    {
        .effect = EFFECT_HIT,
        .power = 1,
        .type = TYPE_FIGHTING,
        .accuracy = 0,
        .pp = 1,
        .secondaryEffectChance = 0,
        .target = MOVE_TARGET_SELECTED,
        .priority = 0,
        .category = BATTLE_CATEGORY_PHYSICAL,
    },
    [MOVE_SUPERSONIC_SKYSTRIKE] =
    {
        .effect = EFFECT_HIT,
        .power = 1,
        .type = TYPE_FLYING,
        .accuracy = 0,
        .pp = 1,
        .secondaryEffectChance = 0,
        .target = MOVE_TARGET_SELECTED,
        .priority = 0,
        .category = BATTLE_CATEGORY_PHYSICAL,
    },
    [MOVE_ACID_DOWNPOUR] =
    {
        .effect = EFFECT_HIT,
        .power = 1,
        .type = TYPE_POISON,
        .accuracy = 0,
        .pp = 1,
        .secondaryEffectChance = 0,
        .target = MOVE_TARGET_SELECTED,
        .priority = 0,
        .category = BATTLE_CATEGORY_PHYSICAL,
    },
    [MOVE_TECTONIC_RAGE] =
    {
        .effect = EFFECT_HIT,
        .power = 1,
        .type = TYPE_GROUND,
        .accuracy = 0,
        .pp = 1,
        .secondaryEffectChance = 0,
        .target = MOVE_TARGET_SELECTED,
        .priority = 0,
        .category = BATTLE_CATEGORY_PHYSICAL,
        .skyBattleBanned = B_EXTRAPOLATED_MOVE_FLAGS,
    },
    [MOVE_CONTINENTAL_CRUSH] =
    {
        .effect = EFFECT_HIT,
        .power = 1,
        .type = TYPE_ROCK,
        .accuracy = 0,
        .pp = 1,
        .secondaryEffectChance = 0,
        .target = MOVE_TARGET_SELECTED,
        .priority = 0,
        .category = BATTLE_CATEGORY_PHYSICAL,
    },
    [MOVE_SAVAGE_SPIN_OUT] =
    {
        .effect = EFFECT_HIT,
        .power = 1,
        .type = TYPE_BUG,
        .accuracy = 0,
        .pp = 1,
        .secondaryEffectChance = 0,
        .target = MOVE_TARGET_SELECTED,
        .priority = 0,
        .category = BATTLE_CATEGORY_PHYSICAL,
    },
    [MOVE_NEVER_ENDING_NIGHTMARE] =
    {
        .effect = EFFECT_HIT,
        .power = 1,
        .type = TYPE_GHOST,
        .accuracy = 0,
        .pp = 1,
        .secondaryEffectChance = 0,
        .target = MOVE_TARGET_SELECTED,
        .priority = 0,
        .category = BATTLE_CATEGORY_PHYSICAL,
    },
    [MOVE_CORKSCREW_CRASH] =
    {
        .effect = EFFECT_HIT,
        .power = 1,
        .type = TYPE_STEEL,
        .accuracy = 0,
        .pp = 1,
        .secondaryEffectChance = 0,
        .target = MOVE_TARGET_SELECTED,
        .priority = 0,
        .category = BATTLE_CATEGORY_PHYSICAL,
    },
    [MOVE_INFERNO_OVERDRIVE] =
    {
        .effect = EFFECT_HIT,
        .power = 1,
        .type = TYPE_FIRE,
        .accuracy = 0,
        .pp = 1,
        .secondaryEffectChance = 0,
        .target = MOVE_TARGET_SELECTED,
        .priority = 0,
        .category = BATTLE_CATEGORY_PHYSICAL,
    },
    [MOVE_HYDRO_VORTEX] =
    {
        .effect = EFFECT_HIT,
        .power = 1,
        .type = TYPE_WATER,
        .accuracy = 0,
        .pp = 1,
        .secondaryEffectChance = 0,
        .target = MOVE_TARGET_SELECTED,
        .priority = 0,
        .category = BATTLE_CATEGORY_PHYSICAL,
    },
    [MOVE_BLOOM_DOOM] =
    {
        .effect = EFFECT_HIT,
        .power = 1,
        .type = TYPE_GRASS,
        .accuracy = 0,
        .pp = 1,
        .secondaryEffectChance = 0,
        .target = MOVE_TARGET_SELECTED,
        .priority = 0,
        .category = BATTLE_CATEGORY_PHYSICAL,
    },
    [MOVE_GIGAVOLT_HAVOC] =
    {
        .effect = EFFECT_HIT,
        .power = 1,
        .type = TYPE_ELECTRIC,
        .accuracy = 0,
        .pp = 1,
        .secondaryEffectChance = 0,
        .target = MOVE_TARGET_SELECTED,
        .priority = 0,
        .category = BATTLE_CATEGORY_PHYSICAL,
    },
    [MOVE_SHATTERED_PSYCHE] =
    {
        .effect = EFFECT_HIT,
        .power = 1,
        .type = TYPE_PSYCHIC,
        .accuracy = 0,
        .pp = 1,
        .secondaryEffectChance = 0,
        .target = MOVE_TARGET_SELECTED,
        .priority = 0,
        .category = BATTLE_CATEGORY_PHYSICAL,
    },
    [MOVE_SUBZERO_SLAMMER] =
    {
        .effect = EFFECT_HIT,
        .power = 1,
        .type = TYPE_ICE,
        .accuracy = 0,
        .pp = 1,
        .secondaryEffectChance = 0,
        .target = MOVE_TARGET_SELECTED,
        .priority = 0,
        .category = BATTLE_CATEGORY_PHYSICAL,
    },
    [MOVE_DEVASTATING_DRAKE] =
    {
        .effect = EFFECT_HIT,
        .power = 1,
        .type = TYPE_DRAGON,
        .accuracy = 0,
        .pp = 1,
        .secondaryEffectChance = 0,
        .target = MOVE_TARGET_SELECTED,
        .priority = 0,
        .category = BATTLE_CATEGORY_PHYSICAL,
    },
    [MOVE_BLACK_HOLE_ECLIPSE] =
    {
        .effect = EFFECT_HIT,
        .power = 1,
        .type = TYPE_DARK,
        .accuracy = 0,
        .pp = 1,
        .secondaryEffectChance = 0,
        .target = MOVE_TARGET_SELECTED,
        .priority = 0,
        .category = BATTLE_CATEGORY_PHYSICAL,
    },
    [MOVE_TWINKLE_TACKLE] =
    {
        .effect = EFFECT_HIT,
        .power = 1,
        .type = TYPE_FAIRY,
        .accuracy = 0,
        .pp = 1,
        .secondaryEffectChance = 0,
        .target = MOVE_TARGET_SELECTED,
        .priority = 0,
        .category = BATTLE_CATEGORY_PHYSICAL,
    },
    [MOVE_CATASTROPIKA] =
    {
        .effect = EFFECT_HIT,
        .power = 210,
        .type = TYPE_ELECTRIC,
        .accuracy = 0,
        .pp = 1,
        .secondaryEffectChance = 0,
        .target = MOVE_TARGET_SELECTED,
        .priority = 0,
        .category = BATTLE_CATEGORY_PHYSICAL,
    },
    [MOVE_10000000_VOLT_THUNDERBOLT] =
    {
        .effect = EFFECT_HIT,
        .power = 195,
        .type = TYPE_ELECTRIC,
        .accuracy = 0,
        .criticalHitStage = 2,
        .pp = 1,
        .secondaryEffectChance = 0,
        .target = MOVE_TARGET_SELECTED,
        .priority = 0,
        .category = BATTLE_CATEGORY_SPECIAL,
    },
    [MOVE_STOKED_SPARKSURFER] =
    {
        .effect = EFFECT_PARALYZE_HIT,
        .power = 175,
        .type = TYPE_ELECTRIC,
        .accuracy = 0,
        .pp = 1,
        .secondaryEffectChance = 100,
        .target = MOVE_TARGET_SELECTED,
        .priority = 0,
        .category = BATTLE_CATEGORY_SPECIAL,
    },
    [MOVE_EXTREME_EVOBOOST] =
    {
        .effect = EFFECT_EXTREME_EVOBOOST,
        .power = 0,
        .type = TYPE_NORMAL,
        .accuracy = 0,
        .pp = 1,
        .secondaryEffectChance = 0,
        .target = MOVE_TARGET_USER,
        .priority = 0,
        .category = BATTLE_CATEGORY_STATUS,
    },
    [MOVE_PULVERIZING_PANCAKE] =
    {
        .effect = EFFECT_HIT,
        .power = 210,
        .type = TYPE_NORMAL,
        .accuracy = 0,
        .pp = 1,
        .secondaryEffectChance = 0,
        .target = MOVE_TARGET_SELECTED,
        .priority = 0,
        .category = BATTLE_CATEGORY_PHYSICAL,
    },
    [MOVE_GENESIS_SUPERNOVA] =
    {
        .effect = EFFECT_HIT_SET_REMOVE_TERRAIN,
        .power = 185,
        .type = TYPE_PSYCHIC,
        .accuracy = 0,
        .pp = 1,
        .secondaryEffectChance = 0,
        .target = MOVE_TARGET_SELECTED,
        .priority = 0,
        .category = BATTLE_CATEGORY_SPECIAL,
        .argument = ARG_SET_PSYCHIC_TERRAIN, // Set Psychic Terrain. If there's a different field terrain active, overwrite it.
    },
    [MOVE_SINISTER_ARROW_RAID] =
    {
        .effect = EFFECT_HIT,
        .power = 180,
        .type = TYPE_GHOST,
        .accuracy = 0,
        .pp = 1,
        .secondaryEffectChance = 0,
        .target = MOVE_TARGET_SELECTED,
        .priority = 0,
        .category = BATTLE_CATEGORY_PHYSICAL,
    },
    [MOVE_MALICIOUS_MOONSAULT] =
    {
        .effect = EFFECT_HIT,
        .power = 180,
        .type = TYPE_DARK,
        .accuracy = 0,
        .pp = 1,
        .secondaryEffectChance = 0,
        .target = MOVE_TARGET_SELECTED,
        .priority = 0,
        .category = BATTLE_CATEGORY_PHYSICAL,
    },
    [MOVE_OCEANIC_OPERETTA] =
    {
        .effect = EFFECT_HIT,
        .power = 195,
        .type = TYPE_WATER,
        .accuracy = 0,
        .pp = 1,
        .secondaryEffectChance = 0,
        .target = MOVE_TARGET_SELECTED,
        .priority = 0,
        .category = BATTLE_CATEGORY_SPECIAL,
    },
    [MOVE_SPLINTERED_STORMSHARDS] =
    {
        .effect = EFFECT_HIT_SET_REMOVE_TERRAIN,
        .power = 190,
        .type = TYPE_ROCK,
        .accuracy = 0,
        .pp = 1,
        .secondaryEffectChance = 0,
        .target = MOVE_TARGET_SELECTED,
        .priority = 0,
        .category = BATTLE_CATEGORY_PHYSICAL,
        .argument = ARG_TRY_REMOVE_TERRAIN_HIT,  // Remove the active field terrain if there is one.
    },
    [MOVE_LETS_SNUGGLE_FOREVER] =
    {
        .effect = EFFECT_HIT,
        .power = 190,
        .type = TYPE_FAIRY,
        .accuracy = 0,
        .pp = 1,
        .secondaryEffectChance = 0,
        .target = MOVE_TARGET_SELECTED,
        .priority = 0,
        .category = BATTLE_CATEGORY_PHYSICAL,
    },
    [MOVE_CLANGOROUS_SOULBLAZE] =
    {
        .effect = EFFECT_ALL_STATS_UP_HIT,
        .power = 185,
        .type = TYPE_DRAGON,
        .accuracy = 0,
        .pp = 1,
        .secondaryEffectChance = 100,
        .target = MOVE_TARGET_BOTH,
        .priority = 0,
        .category = BATTLE_CATEGORY_SPECIAL,
        .soundMove = TRUE,
        .ignoresSubstitute = B_UPDATED_MOVE_FLAGS >= GEN_6,
    },
    [MOVE_GUARDIAN_OF_ALOLA] =
    {
        .effect = EFFECT_SUPER_FANG,
        .power = 1,
        .type = TYPE_FAIRY,
        .accuracy = 0,
        .pp = 1,
        .secondaryEffectChance = 0,
        .target = MOVE_TARGET_SELECTED,
        .priority = 0,
        .category = BATTLE_CATEGORY_SPECIAL,
    },
    [MOVE_SEARING_SUNRAZE_SMASH] =
    {
        .effect = EFFECT_HIT,
        .power = 200,
        .type = TYPE_STEEL,
        .accuracy = 0,
        .pp = 1,
        .secondaryEffectChance = 0,
        .target = MOVE_TARGET_SELECTED,
        .priority = 0,
        .category = BATTLE_CATEGORY_PHYSICAL,
    },
    [MOVE_MENACING_MOONRAZE_MAELSTROM] =
    {
        .effect = EFFECT_HIT,
        .power = 200,
        .type = TYPE_GHOST,
        .accuracy = 0,
        .pp = 1,
        .secondaryEffectChance = 0,
        .target = MOVE_TARGET_SELECTED,
        .priority = 0,
        .category = BATTLE_CATEGORY_SPECIAL,
    },
    [MOVE_LIGHT_THAT_BURNS_THE_SKY] =
    {
        .effect = EFFECT_HIT,
        .power = 200,
        .type = TYPE_PSYCHIC,
        .accuracy = 0,
        .pp = 1,
        .secondaryEffectChance = 0,
        .target = MOVE_TARGET_SELECTED,
        .priority = 0,
        .category = BATTLE_CATEGORY_SPECIAL,
    },
    [MOVE_SOUL_STEALING_7_STAR_STRIKE] =
    {
        .effect = EFFECT_HIT,
        .power = 195,
        .type = TYPE_GHOST,
        .accuracy = 0,
        .pp = 1,
        .secondaryEffectChance = 0,
        .target = MOVE_TARGET_SELECTED,
        .priority = 0,
        .category = BATTLE_CATEGORY_PHYSICAL,
    },

    [MOVE_MAX_GUARD] =
    {
        .effect = EFFECT_PROTECT,
        .power = 0,
        .type = TYPE_NORMAL,
        .accuracy = 0,
        .pp = 10,
        .secondaryEffectChance = 0,
        .target = MOVE_TARGET_USER,
        .priority = 4,
        .category = BATTLE_CATEGORY_STATUS,
        .protectionMove = TRUE,
    },

    [MOVE_MAX_FLARE] =
    {
        .effect = EFFECT_MAX_MOVE,
        .power = 1,
        .type = TYPE_FIRE,
        .accuracy = 0,
        .pp = 10,
        .secondaryEffectChance = 100,
        .target = MOVE_TARGET_SELECTED,
        .priority = 0,
        .category = BATTLE_CATEGORY_PHYSICAL,
        .argument = MAX_EFFECT_SUN,
    },

    [MOVE_MAX_FLUTTERBY] =
    {
        .effect = EFFECT_MAX_MOVE,
        .power = 1,
        .type = TYPE_BUG,
        .accuracy = 0,
        .pp = 10,
        .secondaryEffectChance = 100,
        .target = MOVE_TARGET_SELECTED,
        .priority = 0,
        .category = BATTLE_CATEGORY_PHYSICAL,
        .argument = MAX_EFFECT_LOWER_SP_ATK,
    },

    [MOVE_MAX_LIGHTNING] =
    {
        .effect = EFFECT_MAX_MOVE,
        .power = 1,
        .type = TYPE_ELECTRIC,
        .accuracy = 0,
        .pp = 10,
        .secondaryEffectChance = 100,
        .target = MOVE_TARGET_SELECTED,
        .priority = 0,
        .category = BATTLE_CATEGORY_PHYSICAL,
        .argument = MAX_EFFECT_ELECTRIC_TERRAIN,
    },

    [MOVE_MAX_STRIKE] =
    {
        .effect = EFFECT_MAX_MOVE,
        .power = 1,
        .type = TYPE_NORMAL,
        .accuracy = 0,
        .pp = 10,
        .secondaryEffectChance = 100,
        .target = MOVE_TARGET_SELECTED,
        .priority = 0,
        .category = BATTLE_CATEGORY_PHYSICAL,
        .argument = MAX_EFFECT_LOWER_SPEED,
    },

    [MOVE_MAX_KNUCKLE] =
    {
        .effect = EFFECT_MAX_MOVE,
        .power = 1,
        .type = TYPE_FIGHTING,
        .accuracy = 0,
        .pp = 10,
        .secondaryEffectChance = 100,
        .target = MOVE_TARGET_SELECTED,
        .priority = 0,
        .category = BATTLE_CATEGORY_PHYSICAL,
        .argument = MAX_EFFECT_RAISE_TEAM_ATTACK,
    },

    [MOVE_MAX_PHANTASM] =
    {
        .effect = EFFECT_MAX_MOVE,
        .power = 1,
        .type = TYPE_GHOST,
        .accuracy = 0,
        .pp = 10,
        .secondaryEffectChance = 100,
        .target = MOVE_TARGET_SELECTED,
        .priority = 0,
        .category = BATTLE_CATEGORY_PHYSICAL,
        .argument = MAX_EFFECT_LOWER_DEFENSE,
    },

    [MOVE_MAX_HAILSTORM] =
    {
        .effect = EFFECT_MAX_MOVE,
        .power = 1,
        .type = TYPE_ICE,
        .accuracy = 0,
        .pp = 10,
        .secondaryEffectChance = 100,
        .target = MOVE_TARGET_SELECTED,
        .priority = 0,
        .category = BATTLE_CATEGORY_PHYSICAL,
        .argument = MAX_EFFECT_HAIL,
    },

    [MOVE_MAX_OOZE] =
    {
        .effect = EFFECT_MAX_MOVE,
        .power = 1,
        .type = TYPE_POISON,
        .accuracy = 0,
        .pp = 10,
        .secondaryEffectChance = 100,
        .target = MOVE_TARGET_SELECTED,
        .priority = 0,
        .category = BATTLE_CATEGORY_PHYSICAL,
        .argument = MAX_EFFECT_RAISE_TEAM_SP_ATK,
    },

    [MOVE_MAX_GEYSER] =
    {
        .effect = EFFECT_MAX_MOVE,
        .power = 1,
        .type = TYPE_WATER,
        .accuracy = 0,
        .pp = 10,
        .secondaryEffectChance = 100,
        .target = MOVE_TARGET_SELECTED,
        .priority = 0,
        .category = BATTLE_CATEGORY_PHYSICAL,
        .argument = MAX_EFFECT_RAIN,
    },

    [MOVE_MAX_AIRSTREAM] =
    {
        .effect = EFFECT_MAX_MOVE,
        .power = 1,
        .type = TYPE_FLYING,
        .accuracy = 0,
        .pp = 10,
        .secondaryEffectChance = 100,
        .target = MOVE_TARGET_SELECTED,
        .priority = 0,
        .category = BATTLE_CATEGORY_PHYSICAL,
        .argument = MAX_EFFECT_RAISE_TEAM_SPEED,
    },

    [MOVE_MAX_STARFALL] =
    {
        .effect = EFFECT_MAX_MOVE,
        .power = 1,
        .type = TYPE_FAIRY,
        .accuracy = 0,
        .pp = 10,
        .secondaryEffectChance = 100,
        .target = MOVE_TARGET_SELECTED,
        .priority = 0,
        .category = BATTLE_CATEGORY_PHYSICAL,
        .argument = MAX_EFFECT_MISTY_TERRAIN,
    },

    [MOVE_MAX_WYRMWIND] =
    {
        .effect = EFFECT_MAX_MOVE,
        .power = 1,
        .type = TYPE_DRAGON,
        .accuracy = 0,
        .pp = 10,
        .secondaryEffectChance = 100,
        .target = MOVE_TARGET_SELECTED,
        .priority = 0,
        .category = BATTLE_CATEGORY_PHYSICAL,
        .argument = MAX_EFFECT_LOWER_ATTACK,
    },

    [MOVE_MAX_MINDSTORM] =
    {
        .effect = EFFECT_MAX_MOVE,
        .power = 1,
        .type = TYPE_PSYCHIC,
        .accuracy = 0,
        .pp = 10,
        .secondaryEffectChance = 100,
        .target = MOVE_TARGET_SELECTED,
        .priority = 0,
        .category = BATTLE_CATEGORY_PHYSICAL,
        .argument = MAX_EFFECT_PSYCHIC_TERRAIN,
    },

    [MOVE_MAX_ROCKFALL] =
    {
        .effect = EFFECT_MAX_MOVE,
        .power = 1,
        .type = TYPE_ROCK,
        .accuracy = 0,
        .pp = 10,
        .secondaryEffectChance = 100,
        .target = MOVE_TARGET_SELECTED,
        .priority = 0,
        .category = BATTLE_CATEGORY_PHYSICAL,
        .argument = MAX_EFFECT_SANDSTORM,
    },

    [MOVE_MAX_QUAKE] =
    {
        .effect = EFFECT_MAX_MOVE,
        .power = 1,
        .type = TYPE_GROUND,
        .accuracy = 0,
        .pp = 10,
        .secondaryEffectChance = 100,
        .target = MOVE_TARGET_SELECTED,
        .priority = 0,
        .category = BATTLE_CATEGORY_PHYSICAL,
        .argument = MAX_EFFECT_RAISE_TEAM_SP_DEF,
        .skyBattleBanned = B_EXTRAPOLATED_MOVE_FLAGS,
    },

    [MOVE_MAX_DARKNESS] =
    {
        .effect = EFFECT_MAX_MOVE,
        .power = 1,
        .type = TYPE_DARK,
        .accuracy = 0,
        .pp = 10,
        .secondaryEffectChance = 100,
        .target = MOVE_TARGET_SELECTED,
        .priority = 0,
        .category = BATTLE_CATEGORY_PHYSICAL,
        .argument = MAX_EFFECT_LOWER_SP_DEF,
    },

    [MOVE_MAX_OVERGROWTH] =
    {
        .effect = EFFECT_MAX_MOVE,
        .power = 10,
        .type = TYPE_GRASS,
        .accuracy = 0,
        .pp = 10,
        .secondaryEffectChance = 100,
        .target = MOVE_TARGET_SELECTED,
        .priority = 0,
        .category = BATTLE_CATEGORY_PHYSICAL,
        .argument = MAX_EFFECT_GRASSY_TERRAIN,
    },

    [MOVE_MAX_STEELSPIKE] =
    {
        .effect = EFFECT_MAX_MOVE,
        .power = 10,
        .type = TYPE_STEEL,
        .accuracy = 0,
        .pp = 10,
        .secondaryEffectChance = 100,
        .target = MOVE_TARGET_SELECTED,
        .priority = 0,
        .category = BATTLE_CATEGORY_PHYSICAL,
        .argument = MAX_EFFECT_RAISE_TEAM_DEFENSE,
    },

    [MOVE_G_MAX_VINE_LASH] =
    {    //ANIM TODO
        .effect = EFFECT_MAX_MOVE,
        .power = 10,
        .type = TYPE_GRASS,
        .accuracy = 0,
        .pp = 10,
        .secondaryEffectChance = 100,
        .target = MOVE_TARGET_SELECTED,
        .priority = 0,
        .category = BATTLE_CATEGORY_PHYSICAL,
        .argument = MAX_EFFECT_VINE_LASH,
    },

    [MOVE_G_MAX_WILDFIRE] =
    {
        .effect = EFFECT_MAX_MOVE,
        .power = 10,
        .type = TYPE_FIRE,
        .accuracy = 0,
        .pp = 10,
        .secondaryEffectChance = 100,
        .target = MOVE_TARGET_SELECTED,
        .priority = 0,
        .category = BATTLE_CATEGORY_PHYSICAL,
        .argument = MAX_EFFECT_WILDFIRE,
    },

    [MOVE_G_MAX_CANNONADE] =
    {    //ANIM TODO
        .effect = EFFECT_MAX_MOVE,
        .power = 10,
        .type = TYPE_WATER,
        .accuracy = 0,
        .pp = 10,
        .secondaryEffectChance = 100,
        .target = MOVE_TARGET_SELECTED,
        .priority = 0,
        .category = BATTLE_CATEGORY_PHYSICAL,
        .argument = MAX_EFFECT_CANNONADE,
    },

    [MOVE_G_MAX_BEFUDDLE] =
    {
        .effect = EFFECT_MAX_MOVE,
        .power = 10,
        .type = TYPE_BUG,
        .accuracy = 0,
        .pp = 10,
        .secondaryEffectChance = 100,
        .target = MOVE_TARGET_SELECTED,
        .priority = 0,
        .category = BATTLE_CATEGORY_PHYSICAL,
        .argument = MAX_EFFECT_EFFECT_SPORE_FOES,
    },

    [MOVE_G_MAX_VOLT_CRASH] =
    {
        .effect = EFFECT_MAX_MOVE,
        .power = 10,
        .type = TYPE_ELECTRIC,
        .accuracy = 0,
        .pp = 10,
        .secondaryEffectChance = 100,
        .target = MOVE_TARGET_SELECTED,
        .priority = 0,
        .category = BATTLE_CATEGORY_PHYSICAL,
        .argument = MAX_EFFECT_PARALYZE_FOES,
    },

    [MOVE_G_MAX_GOLD_RUSH] =
    {
        .effect = EFFECT_MAX_MOVE,
        .power = 10,
        .type = TYPE_NORMAL,
        .accuracy = 0,
        .pp = 10,
        .secondaryEffectChance = 100,
        .target = MOVE_TARGET_SELECTED,
        .priority = 0,
        .category = BATTLE_CATEGORY_PHYSICAL,
        .argument = MAX_EFFECT_CONFUSE_FOES_PAY_DAY,
    },

    [MOVE_G_MAX_CHI_STRIKE] =
    {
        .effect = EFFECT_MAX_MOVE,
        .power = 10,
        .type = TYPE_FIGHTING,
        .accuracy = 0,
        .pp = 10,
        .secondaryEffectChance = 100,
        .target = MOVE_TARGET_SELECTED,
        .priority = 0,
        .category = BATTLE_CATEGORY_PHYSICAL,
        .argument = MAX_EFFECT_CRIT_PLUS,
    },

    [MOVE_G_MAX_TERROR] =
    {
        .effect = EFFECT_MAX_MOVE,
        .power = 10,
        .type = TYPE_GHOST,
        .accuracy = 0,
        .pp = 10,
        .secondaryEffectChance = 100,
        .target = MOVE_TARGET_SELECTED,
        .priority = 0,
        .category = BATTLE_CATEGORY_PHYSICAL,
        .argument = MAX_EFFECT_MEAN_LOOK,
    },

    [MOVE_G_MAX_FOAM_BURST] =
    {
        .effect = EFFECT_MAX_MOVE,
        .power = 10,
        .type = TYPE_WATER,
        .accuracy = 0,
        .pp = 10,
        .secondaryEffectChance = 100,
        .target = MOVE_TARGET_SELECTED,
        .priority = 0,
        .category = BATTLE_CATEGORY_PHYSICAL,
        .argument = MAX_EFFECT_LOWER_SPEED_2_FOES,
    },

    [MOVE_G_MAX_RESONANCE] =
    {
        .effect = EFFECT_MAX_MOVE,
        .power = 10,
        .type = TYPE_ICE,
        .accuracy = 0,
        .pp = 10,
        .secondaryEffectChance = 100,
        .target = MOVE_TARGET_SELECTED,
        .priority = 0,
        .category = BATTLE_CATEGORY_PHYSICAL,
        .argument = MAX_EFFECT_AURORA_VEIL,
    },

    [MOVE_G_MAX_CUDDLE] =
    {
        .effect = EFFECT_MAX_MOVE,
        .power = 10,
        .type = TYPE_NORMAL,
        .accuracy = 0,
        .pp = 10,
        .secondaryEffectChance = 100,
        .target = MOVE_TARGET_SELECTED,
        .priority = 0,
        .category = BATTLE_CATEGORY_PHYSICAL,
        .argument = MAX_EFFECT_INFATUATE_FOES,
    },

    [MOVE_G_MAX_REPLENISH] =
    {
        .effect = EFFECT_MAX_MOVE,
        .power = 10,
        .type = TYPE_NORMAL,
        .accuracy = 0,
        .pp = 10,
        .secondaryEffectChance = 100,
        .target = MOVE_TARGET_SELECTED,
        .priority = 0,
        .category = BATTLE_CATEGORY_PHYSICAL,
        .argument = MAX_EFFECT_RECYCLE_BERRIES,
    },

    [MOVE_G_MAX_MALODOR] =
    {
        .effect = EFFECT_MAX_MOVE,
        .power = 10,
        .type = TYPE_POISON,
        .accuracy = 0,
        .pp = 10,
        .secondaryEffectChance = 100,
        .target = MOVE_TARGET_SELECTED,
        .priority = 0,
        .category = BATTLE_CATEGORY_PHYSICAL,
        .argument = MAX_EFFECT_POISON_FOES,
    },

    [MOVE_G_MAX_MELTDOWN] =
    {
        .effect = EFFECT_MAX_MOVE,
        .power = 10,
        .type = TYPE_STEEL,
        .accuracy = 0,
        .pp = 10,
        .secondaryEffectChance = 100,
        .target = MOVE_TARGET_SELECTED,
        .priority = 0,
        .category = BATTLE_CATEGORY_PHYSICAL,
        .argument = MAX_EFFECT_TORMENT_FOES,
    },

    [MOVE_G_MAX_DRUM_SOLO] =
    {    //ANIM TODO
        .effect = EFFECT_MAX_MOVE,
        .power = 10,
        .type = TYPE_GRASS,
        .accuracy = 0,
        .pp = 10,
        .secondaryEffectChance = 100,
        .target = MOVE_TARGET_SELECTED,
        .priority = 0,
        .category = BATTLE_CATEGORY_PHYSICAL,
        .argument = MAX_EFFECT_FIXED_POWER, //EFFECT TODO
        .ignoresTargetAbility = TRUE,
    },

    [MOVE_G_MAX_FIREBALL] =
    {    //ANIM TODO
        .effect = EFFECT_MAX_MOVE,
        .power = 10,
        .type = TYPE_FIRE,
        .accuracy = 0,
        .pp = 10,
        .secondaryEffectChance = 100,
        .target = MOVE_TARGET_SELECTED,
        .priority = 0,
        .category = BATTLE_CATEGORY_PHYSICAL,
        .argument = MAX_EFFECT_FIXED_POWER, //EFFECT TODO
        .ignoresTargetAbility = TRUE,
    },

    [MOVE_G_MAX_HYDROSNIPE] =
    {    //ANIM TODO
        .effect = EFFECT_MAX_MOVE,
        .power = 10,
        .type = TYPE_WATER,
        .accuracy = 0,
        .pp = 10,
        .secondaryEffectChance = 100,
        .target = MOVE_TARGET_SELECTED,
        .priority = 0,
        .category = BATTLE_CATEGORY_PHYSICAL,
        .argument = MAX_EFFECT_FIXED_POWER, //EFFECT TODO
        .ignoresTargetAbility = TRUE,
    },

    [MOVE_G_MAX_WIND_RAGE] =
    {
        .effect = EFFECT_MAX_MOVE,
        .power = 10,
        .type = TYPE_FLYING,
        .accuracy = 0,
        .pp = 10,
        .secondaryEffectChance = 100,
        .target = MOVE_TARGET_SELECTED,
        .priority = 0,
        .category = BATTLE_CATEGORY_PHYSICAL,
        .argument = MAX_EFFECT_DEFOG,
    },

    [MOVE_G_MAX_GRAVITAS] =
    {
        .effect = EFFECT_MAX_MOVE,
        .power = 10,
        .type = TYPE_PSYCHIC,
        .accuracy = 0,
        .pp = 10,
        .secondaryEffectChance = 100,
        .target = MOVE_TARGET_SELECTED,
        .priority = 0,
        .category = BATTLE_CATEGORY_PHYSICAL,
        .argument = MAX_EFFECT_GRAVITY,
    },

    [MOVE_G_MAX_STONESURGE] =
    {
        .effect = EFFECT_MAX_MOVE,
        .power = 10,
        .type = TYPE_WATER,
        .accuracy = 0,
        .pp = 10,
        .secondaryEffectChance = 100,
        .target = MOVE_TARGET_SELECTED,
        .priority = 0,
        .category = BATTLE_CATEGORY_PHYSICAL,
        .argument = MAX_EFFECT_STEALTH_ROCK,
    },

    [MOVE_G_MAX_VOLCALITH] =
    {
        .effect = EFFECT_MAX_MOVE,
        .power = 10,
        .type = TYPE_ROCK,
        .accuracy = 0,
        .pp = 10,
        .secondaryEffectChance = 100,
        .target = MOVE_TARGET_SELECTED,
        .priority = 0,
        .category = BATTLE_CATEGORY_PHYSICAL,
        .argument = MAX_EFFECT_VOLCALITH,
    },

    [MOVE_G_MAX_TARTNESS] =
    {
        .effect = EFFECT_MAX_MOVE,
        .power = 10,
        .type = TYPE_GRASS,
        .accuracy = 0,
        .pp = 10,
        .secondaryEffectChance = 100,
        .target = MOVE_TARGET_SELECTED,
        .priority = 0,
        .category = BATTLE_CATEGORY_PHYSICAL,
        .argument = MAX_EFFECT_LOWER_EVASIVENESS_FOES,
    },

    [MOVE_G_MAX_SWEETNESS] =
    {
        .effect = EFFECT_MAX_MOVE,
        .power = 10,
        .type = TYPE_GRASS,
        .accuracy = 0,
        .pp = 10,
        .secondaryEffectChance = 100,
        .target = MOVE_TARGET_SELECTED,
        .priority = 0,
        .category = BATTLE_CATEGORY_PHYSICAL,
        .argument = MAX_EFFECT_AROMATHERAPY,
    },

    [MOVE_G_MAX_SANDBLAST] =
    {
        .effect = EFFECT_MAX_MOVE,
        .power = 10,
        .type = TYPE_GROUND,
        .accuracy = 0,
        .pp = 10,
        .secondaryEffectChance = 100,
        .target = MOVE_TARGET_SELECTED,
        .priority = 0,
        .category = BATTLE_CATEGORY_PHYSICAL,
        .argument = MAX_EFFECT_SANDBLAST_FOES,
    },

    [MOVE_G_MAX_STUN_SHOCK] =
    {
        .effect = EFFECT_MAX_MOVE,
        .power = 10,
        .type = TYPE_ELECTRIC,
        .accuracy = 0,
        .pp = 10,
        .secondaryEffectChance = 100,
        .target = MOVE_TARGET_SELECTED,
        .priority = 0,
        .category = BATTLE_CATEGORY_PHYSICAL,
        .argument = MAX_EFFECT_POISON_PARALYZE_FOES,
    },

    [MOVE_G_MAX_CENTIFERNO] =
    {
        .effect = EFFECT_MAX_MOVE,
        .power = 10,
        .type = TYPE_FIRE,
        .accuracy = 0,
        .pp = 10,
        .secondaryEffectChance = 100,
        .target = MOVE_TARGET_SELECTED,
        .priority = 0,
        .category = BATTLE_CATEGORY_PHYSICAL,
        .argument = MAX_EFFECT_FIRE_SPIN_FOES,
    },

    [MOVE_G_MAX_SMITE] =
    {
        .effect = EFFECT_MAX_MOVE,
        .power = 10,
        .type = TYPE_FAIRY,
        .accuracy = 0,
        .pp = 10,
        .secondaryEffectChance = 100,
        .target = MOVE_TARGET_SELECTED,
        .priority = 0,
        .category = BATTLE_CATEGORY_PHYSICAL,
        .argument = MAX_EFFECT_CONFUSE_FOES,
    },


    [MOVE_G_MAX_SNOOZE] =
    {
        .effect = EFFECT_MAX_MOVE,
        .power = 10,
        .type = TYPE_DARK,
        .accuracy = 0,
        .pp = 10,
        .secondaryEffectChance = 100,
        .target = MOVE_TARGET_SELECTED,
        .priority = 0,
        .category = BATTLE_CATEGORY_PHYSICAL,
        .argument = MAX_EFFECT_YAWN_FOE,
    },

    [MOVE_G_MAX_FINALE] =
    {
        .effect = EFFECT_MAX_MOVE,
        .power = 10,
        .type = TYPE_FAIRY,
        .accuracy = 0,
        .pp = 10,
        .secondaryEffectChance = 100,
        .target = MOVE_TARGET_SELECTED,
        .priority = 0,
        .category = BATTLE_CATEGORY_PHYSICAL,
        .argument = MAX_EFFECT_HEAL_TEAM,
    },

    [MOVE_G_MAX_STEELSURGE] =
    {
        .effect = EFFECT_MAX_MOVE,
        .power = 10,
        .type = TYPE_STEEL,
        .accuracy = 0,
        .pp = 10,
        .secondaryEffectChance = 100,
        .target = MOVE_TARGET_SELECTED,
        .priority = 0,
        .category = BATTLE_CATEGORY_PHYSICAL,
        .argument = MAX_EFFECT_STEELSURGE,
    },

    [MOVE_G_MAX_DEPLETION] =
    {
        .effect = EFFECT_MAX_MOVE,
        .power = 10,
        .type = TYPE_DRAGON,
        .accuracy = 0,
        .pp = 10,
        .secondaryEffectChance = 100,
        .target = MOVE_TARGET_SELECTED,
        .priority = 0,
        .category = BATTLE_CATEGORY_PHYSICAL,
        .argument = MAX_EFFECT_SPITE,
    },

    [MOVE_G_MAX_ONE_BLOW] =
    {
        .effect = EFFECT_MAX_MOVE,
        .power = 10,
        .type = TYPE_DARK,
        .accuracy = 0,
        .pp = 10,
        .secondaryEffectChance = 100,
        .target = MOVE_TARGET_SELECTED,
        .priority = 0,
        .category = BATTLE_CATEGORY_PHYSICAL,
        .argument = MAX_EFFECT_BYPASS_PROTECT, //EFFECT TODO
    },

    [MOVE_G_MAX_RAPID_FLOW] =
    {    //ANIM TODO
        .effect = EFFECT_MAX_MOVE,
        .power = 10,
        .type = TYPE_WATER,
        .accuracy = 0,
        .pp = 10,
        .secondaryEffectChance = 100,
        .target = MOVE_TARGET_SELECTED,
        .priority = 0,
        .category = BATTLE_CATEGORY_PHYSICAL,
        .argument = MAX_EFFECT_BYPASS_PROTECT, //EFFECT TODO
    },

};<|MERGE_RESOLUTION|>--- conflicted
+++ resolved
@@ -3065,13 +3065,7 @@
         .secondaryEffectChance = 0,
         .target = MOVE_TARGET_SELECTED,
         .priority = 0,
-<<<<<<< HEAD
-        .category = BATTLE_CATEGORY_SPECIAL,
-=======
-        .split = SPLIT_SPECIAL,
-        .zMoveEffect = Z_EFFECT_NONE,
-        .highCritRatio = TRUE,
->>>>>>> 24502635
+        .category = BATTLE_CATEGORY_SPECIAL,
         .windMove = TRUE,
     },
 
@@ -13917,12 +13911,7 @@
         .secondaryEffectChance = 0,
         .target = MOVE_TARGET_SELECTED,
         .priority = 0,
-<<<<<<< HEAD
-        .category = BATTLE_CATEGORY_SPECIAL,
-=======
-        .split = SPLIT_SPECIAL,
-        .zMoveEffect = Z_EFFECT_NONE,
->>>>>>> 24502635
+        .category = BATTLE_CATEGORY_SPECIAL,
         //.sheerForceBoost = TRUE, (uncomment when effect is implemented, otherwise it breaks the Sheer Force Test)
     },
 
@@ -13936,12 +13925,7 @@
         .secondaryEffectChance = 0,
         .target = MOVE_TARGET_SELECTED, // MOVE_TARGET_BOTH if used by Terapagos-Stellar
         .priority = 0,
-<<<<<<< HEAD
-        .category = BATTLE_CATEGORY_SPECIAL,
-=======
-        .split = SPLIT_SPECIAL,
-        .zMoveEffect = Z_EFFECT_NONE,
->>>>>>> 24502635
+        .category = BATTLE_CATEGORY_SPECIAL,
         .assistBanned = TRUE,
         .copycatBanned = TRUE,
         .mimicBanned = TRUE,
@@ -13958,21 +13942,12 @@
         .secondaryEffectChance = 0,
         .target = MOVE_TARGET_SELECTED,
         .priority = 0,
-<<<<<<< HEAD
-        .category = BATTLE_CATEGORY_SPECIAL,
-=======
-        .split = SPLIT_SPECIAL,
-        .zMoveEffect = Z_EFFECT_NONE,
->>>>>>> 24502635
+        .category = BATTLE_CATEGORY_SPECIAL,
     },
 
     [MOVE_BURNING_BULWARK] =
     {
-<<<<<<< HEAD
         .effect = EFFECT_PROTECT, // NEEDS ACTUAL PROTECT SIDE EFFECT
-=======
-        .effect = EFFECT_PLACEHOLDER, // EFFECT_PROTECT with effects
->>>>>>> 24502635
         .power = 0,
         .type = TYPE_FIRE,
         .accuracy = 0,
@@ -13980,13 +13955,8 @@
         .secondaryEffectChance = 0,
         .target = MOVE_TARGET_USER,
         .priority = 4,
-<<<<<<< HEAD
         .category = BATTLE_CATEGORY_STATUS,
         .zMove = { .effect = Z_EFFECT_RESET_STATS },
-=======
-        .split = SPLIT_STATUS,
-        .zMoveEffect = Z_EFFECT_DEF_UP_1,
->>>>>>> 24502635
         .protectionMove = TRUE,
         .ignoresProtect = TRUE,
         .mirrorMoveBanned = TRUE,
@@ -14005,12 +13975,7 @@
         .secondaryEffectChance = 0,
         .target = MOVE_TARGET_SELECTED,
         .priority = 1,
-<<<<<<< HEAD
-        .category = BATTLE_CATEGORY_SPECIAL,
-=======
-        .split = SPLIT_SPECIAL,
-        .zMoveEffect = Z_EFFECT_NONE,
->>>>>>> 24502635
+        .category = BATTLE_CATEGORY_SPECIAL,
     },
 
     [MOVE_MIGHTY_CLEAVE] =
@@ -14023,12 +13988,7 @@
         .secondaryEffectChance = 100,
         .target = MOVE_TARGET_SELECTED,
         .priority = 0,
-<<<<<<< HEAD
-        .category = BATTLE_CATEGORY_PHYSICAL,
-=======
-        .split = SPLIT_PHYSICAL,
-        .zMoveEffect = Z_EFFECT_NONE,
->>>>>>> 24502635
+        .category = BATTLE_CATEGORY_PHYSICAL,
         .makesContact = TRUE,
         .slicingMove = TRUE,
     },
@@ -14043,12 +14003,7 @@
         .secondaryEffectChance = 0,
         .target = MOVE_TARGET_SELECTED,
         .priority = 0,
-<<<<<<< HEAD
-        .category = BATTLE_CATEGORY_SPECIAL,
-=======
-        .split = SPLIT_SPECIAL,
-        .zMoveEffect = Z_EFFECT_NONE,
->>>>>>> 24502635
+        .category = BATTLE_CATEGORY_SPECIAL,
         .strikeCount = 2,
         .slicingMove = TRUE,
     },
@@ -14063,12 +14018,7 @@
         .secondaryEffectChance = 0,
         .target = MOVE_TARGET_SELECTED,
         .priority = 0,
-<<<<<<< HEAD
-        .category = BATTLE_CATEGORY_PHYSICAL,
-=======
-        .split = SPLIT_PHYSICAL,
-        .zMoveEffect = Z_EFFECT_NONE,
->>>>>>> 24502635
+        .category = BATTLE_CATEGORY_PHYSICAL,
         .makesContact = TRUE,
     },
 
@@ -14082,12 +14032,7 @@
         .secondaryEffectChance = 0,
         .target = MOVE_TARGET_ALLY,
         .priority = 0,
-<<<<<<< HEAD
-        .category = BATTLE_CATEGORY_STATUS,
-=======
-        .split = SPLIT_STATUS,
-        .zMoveEffect = Z_EFFECT_NONE,
->>>>>>> 24502635
+        .category = BATTLE_CATEGORY_STATUS,
         .ignoresSubstitute = TRUE,
     },
 
@@ -14101,12 +14046,7 @@
         .secondaryEffectChance = 0,
         .target = MOVE_TARGET_SELECTED,
         .priority = 0,
-<<<<<<< HEAD
-        .category = BATTLE_CATEGORY_SPECIAL,
-=======
-        .split = SPLIT_SPECIAL,
-        .zMoveEffect = Z_EFFECT_NONE,
->>>>>>> 24502635
+        .category = BATTLE_CATEGORY_SPECIAL,
         .soundMove = TRUE,
         .ignoresSubstitute = TRUE,
     },
@@ -14121,12 +14061,7 @@
         .secondaryEffectChance = 0,
         .target = MOVE_TARGET_SELECTED,
         .priority = 0,
-<<<<<<< HEAD
-        .category = BATTLE_CATEGORY_PHYSICAL,
-=======
-        .split = SPLIT_PHYSICAL,
-        .zMoveEffect = Z_EFFECT_NONE,
->>>>>>> 24502635
+        .category = BATTLE_CATEGORY_PHYSICAL,
         .makesContact = TRUE,
     },
 
@@ -14140,12 +14075,7 @@
         .secondaryEffectChance = 0,
         .target = MOVE_TARGET_SELECTED,
         .priority = 0,
-<<<<<<< HEAD
-        .category = BATTLE_CATEGORY_PHYSICAL,
-=======
-        .split = SPLIT_PHYSICAL,
-        .zMoveEffect = Z_EFFECT_NONE,
->>>>>>> 24502635
+        .category = BATTLE_CATEGORY_PHYSICAL,
         .makesContact = TRUE,
     },
 
@@ -14159,12 +14089,7 @@
         .secondaryEffectChance = 0,
         .target = MOVE_TARGET_SELECTED,
         .priority = 0,
-<<<<<<< HEAD
-        .category = BATTLE_CATEGORY_SPECIAL,
-=======
-        .split = SPLIT_SPECIAL,
-        .zMoveEffect = Z_EFFECT_NONE,
->>>>>>> 24502635
+        .category = BATTLE_CATEGORY_SPECIAL,
         .soundMove = TRUE,
         .ignoresSubstitute = TRUE,
     },
@@ -14179,12 +14104,7 @@
         .secondaryEffectChance = 0,
         .target = MOVE_TARGET_SELECTED,
         .priority = 3,
-<<<<<<< HEAD
-        .category = BATTLE_CATEGORY_PHYSICAL,
-=======
-        .split = SPLIT_PHYSICAL,
-        .zMoveEffect = Z_EFFECT_NONE,
->>>>>>> 24502635
+        .category = BATTLE_CATEGORY_PHYSICAL,
         .makesContact = TRUE,
     },
 
@@ -14198,12 +14118,7 @@
         .secondaryEffectChance = 50,
         .target = MOVE_TARGET_SELECTED,
         .priority = 0,
-<<<<<<< HEAD
-        .category = BATTLE_CATEGORY_SPECIAL,
-=======
-        .split = SPLIT_SPECIAL,
-        .zMoveEffect = Z_EFFECT_NONE,
->>>>>>> 24502635
+        .category = BATTLE_CATEGORY_SPECIAL,
     },
 
     // Z-Moves
