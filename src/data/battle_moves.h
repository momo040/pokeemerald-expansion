const struct BattleMove gBattleMoves[MOVES_COUNT] =
{
    [MOVE_NONE] =
    {
        .effect = EFFECT_HIT,
        .power = 0,
        .type = TYPE_NORMAL,
        .accuracy = 0,
        .pp = 0,
        .secondaryEffectChance = 0,
        .target = MOVE_TARGET_SELECTED,
        .priority = 0,
        .flags = 0,
        .split = SPLIT_PHYSICAL,
    },

    [MOVE_POUND] =
    {
        .effect = EFFECT_HIT,
        .power = 40,
        .type = TYPE_NORMAL,
        .accuracy = 100,
        .pp = 35,
        .secondaryEffectChance = 0,
        .target = MOVE_TARGET_SELECTED,
        .priority = 0,
        .flags = FLAG_MAKES_CONTACT | FLAG_PROTECT_AFFECTED | FLAG_MIRROR_MOVE_AFFECTED | FLAG_KINGS_ROCK_AFFECTED,
        .split = SPLIT_PHYSICAL,
    },

    [MOVE_KARATE_CHOP] =
    {
        .effect = EFFECT_HIT,
        .power = 50,
        .type = TYPE_FIGHTING,
        .accuracy = 100,
        .pp = 25,
        .secondaryEffectChance = 0,
        .target = MOVE_TARGET_SELECTED,
        .priority = 0,
        .flags = FLAG_MAKES_CONTACT | FLAG_PROTECT_AFFECTED | FLAG_MIRROR_MOVE_AFFECTED | FLAG_KINGS_ROCK_AFFECTED | FLAG_HIGH_CRIT,
        .split = SPLIT_PHYSICAL,
    },

    [MOVE_DOUBLE_SLAP] =
    {
        .effect = EFFECT_MULTI_HIT,
        .power = 15,
        .type = TYPE_NORMAL,
        .accuracy = 85,
        .pp = 10,
        .secondaryEffectChance = 0,
        .target = MOVE_TARGET_SELECTED,
        .priority = 0,
        .flags = FLAG_MAKES_CONTACT | FLAG_PROTECT_AFFECTED | FLAG_MIRROR_MOVE_AFFECTED | FLAG_KINGS_ROCK_AFFECTED,
        .split = SPLIT_PHYSICAL,
    },

    [MOVE_COMET_PUNCH] =
    {
        .effect = EFFECT_MULTI_HIT,
        .power = 18,
        .type = TYPE_NORMAL,
        .accuracy = 85,
        .pp = 15,
        .secondaryEffectChance = 0,
        .target = MOVE_TARGET_SELECTED,
        .priority = 0,
        .flags = FLAG_MAKES_CONTACT | FLAG_PROTECT_AFFECTED | FLAG_MIRROR_MOVE_AFFECTED | FLAG_KINGS_ROCK_AFFECTED | FLAG_IRON_FIST_BOOST,
        .split = SPLIT_PHYSICAL,
    },

    [MOVE_MEGA_PUNCH] =
    {
        .effect = EFFECT_HIT,
        .power = 80,
        .type = TYPE_NORMAL,
        .accuracy = 85,
        .pp = 20,
        .secondaryEffectChance = 0,
        .target = MOVE_TARGET_SELECTED,
        .priority = 0,
        .flags = FLAG_MAKES_CONTACT | FLAG_PROTECT_AFFECTED | FLAG_MIRROR_MOVE_AFFECTED | FLAG_KINGS_ROCK_AFFECTED | FLAG_IRON_FIST_BOOST,
        .split = SPLIT_PHYSICAL,
    },

    [MOVE_PAY_DAY] =
    {
        .effect = EFFECT_PAY_DAY,
        .power = 40,
        .type = TYPE_NORMAL,
        .accuracy = 100,
        .pp = 20,
        .secondaryEffectChance = 100,
        .target = MOVE_TARGET_SELECTED,
        .priority = 0,
        .flags = FLAG_PROTECT_AFFECTED | FLAG_MIRROR_MOVE_AFFECTED | FLAG_KINGS_ROCK_AFFECTED,
        .split = SPLIT_PHYSICAL,
    },

    [MOVE_FIRE_PUNCH] =
    {
        .effect = EFFECT_BURN_HIT,
        .power = 75,
        .type = TYPE_FIRE,
        .accuracy = 100,
        .pp = 15,
        .secondaryEffectChance = 10,
        .target = MOVE_TARGET_SELECTED,
        .priority = 0,
        .flags = FLAG_MAKES_CONTACT | FLAG_PROTECT_AFFECTED | FLAG_MIRROR_MOVE_AFFECTED | FLAG_IRON_FIST_BOOST | FLAG_SHEER_FORCE_BOOST,
        .split = SPLIT_PHYSICAL,
    },

    [MOVE_ICE_PUNCH] =
    {
        .effect = EFFECT_FREEZE_HIT,
        .power = 75,
        .type = TYPE_ICE,
        .accuracy = 100,
        .pp = 15,
        .secondaryEffectChance = 10,
        .target = MOVE_TARGET_SELECTED,
        .priority = 0,
        .flags = FLAG_MAKES_CONTACT | FLAG_PROTECT_AFFECTED | FLAG_MIRROR_MOVE_AFFECTED | FLAG_IRON_FIST_BOOST | FLAG_SHEER_FORCE_BOOST,
        .split = SPLIT_PHYSICAL,
    },

    [MOVE_THUNDER_PUNCH] =
    {
        .effect = EFFECT_PARALYZE_HIT,
        .power = 75,
        .type = TYPE_ELECTRIC,
        .accuracy = 100,
        .pp = 15,
        .secondaryEffectChance = 10,
        .target = MOVE_TARGET_SELECTED,
        .priority = 0,
        .flags = FLAG_MAKES_CONTACT | FLAG_PROTECT_AFFECTED | FLAG_MIRROR_MOVE_AFFECTED | FLAG_IRON_FIST_BOOST | FLAG_SHEER_FORCE_BOOST,
        .split = SPLIT_PHYSICAL,
    },

    [MOVE_SCRATCH] =
    {
        .effect = EFFECT_HIT,
        .power = 40,
        .type = TYPE_NORMAL,
        .accuracy = 100,
        .pp = 35,
        .secondaryEffectChance = 0,
        .target = MOVE_TARGET_SELECTED,
        .priority = 0,
        .flags = FLAG_MAKES_CONTACT | FLAG_PROTECT_AFFECTED | FLAG_MIRROR_MOVE_AFFECTED | FLAG_KINGS_ROCK_AFFECTED,
        .split = SPLIT_PHYSICAL,
    },

    [MOVE_VISE_GRIP] =
    {
        .effect = EFFECT_HIT,
        .power = 55,
        .type = TYPE_NORMAL,
        .accuracy = 100,
        .pp = 30,
        .secondaryEffectChance = 0,
        .target = MOVE_TARGET_SELECTED,
        .priority = 0,
        .flags = FLAG_MAKES_CONTACT | FLAG_PROTECT_AFFECTED | FLAG_MIRROR_MOVE_AFFECTED | FLAG_KINGS_ROCK_AFFECTED,
        .split = SPLIT_PHYSICAL,
    },

    [MOVE_GUILLOTINE] =
    {
        .effect = EFFECT_OHKO,
        .power = 1,
        .type = TYPE_NORMAL,
        .accuracy = 30,
        .pp = 5,
        .secondaryEffectChance = 0,
        .target = MOVE_TARGET_SELECTED,
        .priority = 0,
        .flags = FLAG_MAKES_CONTACT | FLAG_PROTECT_AFFECTED | FLAG_MIRROR_MOVE_AFFECTED,
        .split = SPLIT_PHYSICAL,
    },

    [MOVE_RAZOR_WIND] =
    {
        #if B_UPDATED_MOVE_DATA >= GEN_4
            .flags = FLAG_PROTECT_AFFECTED | FLAG_MIRROR_MOVE_AFFECTED | FLAG_KINGS_ROCK_AFFECTED | FLAG_HIGH_CRIT,
        #else
            .flags = FLAG_PROTECT_AFFECTED | FLAG_MIRROR_MOVE_AFFECTED | FLAG_KINGS_ROCK_AFFECTED,
        #endif
        .effect = EFFECT_TWO_TURNS_ATTACK,
        .power = 80,
        .type = TYPE_NORMAL,
        .accuracy = 100,
        .pp = 10,
        .secondaryEffectChance = 0,
        .target = MOVE_TARGET_BOTH,
        .priority = 0,
        .split = SPLIT_SPECIAL,
    },

    [MOVE_SWORDS_DANCE] =
    {
        #if B_UPDATED_MOVE_DATA >= GEN_6
            .pp = 20,
        #else
            .pp = 30,
        #endif
        .effect = EFFECT_ATTACK_UP_2,
        .power = 0,
        .type = TYPE_NORMAL,
        .accuracy = 0,
        .secondaryEffectChance = 0,
        .target = MOVE_TARGET_USER,
        .priority = 0,
        .flags = FLAG_SNATCH_AFFECTED | FLAG_DANCE,
        .split = SPLIT_STATUS,
    },

    [MOVE_CUT] =
    {
        .effect = EFFECT_HIT,
        .power = 50,
        .type = TYPE_NORMAL,
        .accuracy = 95,
        .pp = 30,
        .secondaryEffectChance = 0,
        .target = MOVE_TARGET_SELECTED,
        .priority = 0,
        .flags = FLAG_MAKES_CONTACT | FLAG_PROTECT_AFFECTED | FLAG_MIRROR_MOVE_AFFECTED | FLAG_KINGS_ROCK_AFFECTED,
        .split = SPLIT_PHYSICAL,
    },

    [MOVE_GUST] =
    {
        .effect = EFFECT_GUST,
        .power = 40,
        .type = TYPE_FLYING,
        .accuracy = 100,
        .pp = 35,
        .secondaryEffectChance = 0,
        .target = MOVE_TARGET_SELECTED,
        .priority = 0,
        .flags = FLAG_PROTECT_AFFECTED | FLAG_MIRROR_MOVE_AFFECTED | FLAG_KINGS_ROCK_AFFECTED | FLAG_DMG_2X_IN_AIR,
        .split = SPLIT_SPECIAL,
    },

    [MOVE_WING_ATTACK] =
    {
        .effect = EFFECT_HIT,
        .power = 60,
        .type = TYPE_FLYING,
        .accuracy = 100,
        .pp = 35,
        .secondaryEffectChance = 0,
        .target = MOVE_TARGET_SELECTED,
        .priority = 0,
        .flags = FLAG_MAKES_CONTACT | FLAG_PROTECT_AFFECTED | FLAG_MIRROR_MOVE_AFFECTED | FLAG_KINGS_ROCK_AFFECTED,
        .split = SPLIT_PHYSICAL,
    },

    [MOVE_WHIRLWIND] =
    {
        #if B_UPDATED_MOVE_DATA >= GEN_6
            .accuracy = 0,
            .flags = FLAG_MAGIC_COAT_AFFECTED | FLAG_MIRROR_MOVE_AFFECTED,
        #elif B_UPDATED_MOVE_DATA == GEN_5
            .accuracy = 100,
            .flags = FLAG_PROTECT_AFFECTED | FLAG_MAGIC_COAT_AFFECTED | FLAG_MIRROR_MOVE_AFFECTED,
        #else
            .accuracy = 100,
            .flags = FLAG_PROTECT_AFFECTED | FLAG_MIRROR_MOVE_AFFECTED,
        #endif
        .effect = EFFECT_ROAR,
        .power = 0,
        .type = TYPE_NORMAL,
        .pp = 20,
        .secondaryEffectChance = 0,
        .target = MOVE_TARGET_SELECTED,
        .priority = -6,
        .split = SPLIT_STATUS,
    },

    [MOVE_FLY] =
    {
        #if B_UPDATED_MOVE_DATA >= GEN_4
            .power = 90,
        #else
            .power = 70,
        #endif
        .effect = EFFECT_SEMI_INVULNERABLE,
        .type = TYPE_FLYING,
        .accuracy = 95,
        .pp = 15,
        .secondaryEffectChance = 0,
        .target = MOVE_TARGET_SELECTED,
        .priority = 0,
        .flags = FLAG_MAKES_CONTACT | FLAG_PROTECT_AFFECTED | FLAG_MIRROR_MOVE_AFFECTED | FLAG_KINGS_ROCK_AFFECTED,
        .split = SPLIT_PHYSICAL,
    },

    [MOVE_BIND] =
    {
        #if B_UPDATED_MOVE_DATA >= GEN_5
            .accuracy = 85,
        #else
            .accuracy = 75,
        #endif
        .effect = EFFECT_TRAP,
        .power = 15,
        .type = TYPE_NORMAL,
        .pp = 20,
        .secondaryEffectChance = 100,
        .target = MOVE_TARGET_SELECTED,
        .priority = 0,
        .flags = FLAG_MAKES_CONTACT | FLAG_PROTECT_AFFECTED | FLAG_MIRROR_MOVE_AFFECTED | FLAG_KINGS_ROCK_AFFECTED,
        .split = SPLIT_PHYSICAL,
    },

    [MOVE_SLAM] =
    {
        .effect = EFFECT_HIT,
        .power = 80,
        .type = TYPE_NORMAL,
        .accuracy = 75,
        .pp = 20,
        .secondaryEffectChance = 0,
        .target = MOVE_TARGET_SELECTED,
        .priority = 0,
        .flags = FLAG_MAKES_CONTACT | FLAG_PROTECT_AFFECTED | FLAG_MIRROR_MOVE_AFFECTED | FLAG_KINGS_ROCK_AFFECTED,
        .split = SPLIT_PHYSICAL,
    },

    [MOVE_VINE_WHIP] =
    {
        #if B_UPDATED_MOVE_DATA >= GEN_6
            .power = 45,
            .pp = 25,
        #elif B_UPDATED_MOVE_DATA == GEN_4 || B_UPDATED_MOVE_DATA == GEN_5
            .power = 35,
            .pp = 15,
        #else
            .power = 35,
            .pp = 10,
        #endif
        .effect = EFFECT_HIT,
        .type = TYPE_GRASS,
        .accuracy = 100,
        .secondaryEffectChance = 0,
        .target = MOVE_TARGET_SELECTED,
        .priority = 0,
        .flags = FLAG_MAKES_CONTACT | FLAG_PROTECT_AFFECTED | FLAG_MIRROR_MOVE_AFFECTED | FLAG_KINGS_ROCK_AFFECTED,
        .split = SPLIT_PHYSICAL,
    },

    [MOVE_STOMP] =
    {
        .effect = EFFECT_FLINCH_HIT,
        .power = 65,
        .type = TYPE_NORMAL,
        .accuracy = 100,
        .pp = 20,
        .secondaryEffectChance = 30,
        .target = MOVE_TARGET_SELECTED,
        .priority = 0,
        .flags = FLAG_MAKES_CONTACT | FLAG_PROTECT_AFFECTED | FLAG_MIRROR_MOVE_AFFECTED | FLAG_SHEER_FORCE_BOOST | FLAG_DMG_MINIMIZE,
        .split = SPLIT_PHYSICAL,
    },

    [MOVE_DOUBLE_KICK] =
    {
        .effect = EFFECT_DOUBLE_HIT,
        .power = 30,
        .type = TYPE_FIGHTING,
        .accuracy = 100,
        .pp = 30,
        .secondaryEffectChance = 0,
        .target = MOVE_TARGET_SELECTED,
        .priority = 0,
        .flags = FLAG_MAKES_CONTACT | FLAG_PROTECT_AFFECTED | FLAG_MIRROR_MOVE_AFFECTED | FLAG_KINGS_ROCK_AFFECTED,
        .split = SPLIT_PHYSICAL,
    },

    [MOVE_MEGA_KICK] =
    {
        .effect = EFFECT_HIT,
        .power = 120,
        .type = TYPE_NORMAL,
        .accuracy = 75,
        .pp = 5,
        .secondaryEffectChance = 0,
        .target = MOVE_TARGET_SELECTED,
        .priority = 0,
        .flags = FLAG_MAKES_CONTACT | FLAG_PROTECT_AFFECTED | FLAG_MIRROR_MOVE_AFFECTED | FLAG_KINGS_ROCK_AFFECTED,
        .split = SPLIT_PHYSICAL,
    },

    [MOVE_JUMP_KICK] =
    {
        #if B_UPDATED_MOVE_DATA >= GEN_5
            .power = 100,
            .pp = 10,
        #elif B_UPDATED_MOVE_DATA == GEN_4
            .power = 85,
            .pp = 25,
        #else
            .power = 70,
            .pp = 25,
        #endif
        .effect = EFFECT_RECOIL_IF_MISS,
        .type = TYPE_FIGHTING,
        .accuracy = 95,
        .secondaryEffectChance = 0,
        .target = MOVE_TARGET_SELECTED,
        .priority = 0,
        .flags = FLAG_MAKES_CONTACT | FLAG_PROTECT_AFFECTED | FLAG_MIRROR_MOVE_AFFECTED | FLAG_KINGS_ROCK_AFFECTED | FLAG_RECKLESS_BOOST,
        .split = SPLIT_PHYSICAL,
    },

    [MOVE_ROLLING_KICK] =
    {
        #if B_UPDATED_MOVE_DATA >= GEN_5
            .flags = FLAG_MAKES_CONTACT | FLAG_PROTECT_AFFECTED | FLAG_MIRROR_MOVE_AFFECTED | FLAG_SHEER_FORCE_BOOST,
        #else
            .flags = FLAG_MAKES_CONTACT | FLAG_PROTECT_AFFECTED | FLAG_MIRROR_MOVE_AFFECTED | FLAG_KINGS_ROCK_AFFECTED | FLAG_SHEER_FORCE_BOOST,
        #endif
        .effect = EFFECT_FLINCH_HIT,
        .power = 60,
        .type = TYPE_FIGHTING,
        .accuracy = 85,
        .pp = 15,
        .secondaryEffectChance = 30,
        .target = MOVE_TARGET_SELECTED,
        .priority = 0,
        .split = SPLIT_PHYSICAL,
    },

    [MOVE_SAND_ATTACK] =
    {
        .effect = EFFECT_ACCURACY_DOWN,
        .power = 0,
        .type = TYPE_GROUND,
        .accuracy = 100,
        .pp = 15,
        .secondaryEffectChance = 0,
        .target = MOVE_TARGET_SELECTED,
        .priority = 0,
        .flags = FLAG_PROTECT_AFFECTED | FLAG_MAGIC_COAT_AFFECTED | FLAG_MIRROR_MOVE_AFFECTED,
        .split = SPLIT_STATUS,
    },

    [MOVE_HEADBUTT] =
    {
        .effect = EFFECT_FLINCH_HIT,
        .power = 70,
        .type = TYPE_NORMAL,
        .accuracy = 100,
        .pp = 15,
        .secondaryEffectChance = 30,
        .target = MOVE_TARGET_SELECTED,
        .priority = 0,
        .flags = FLAG_MAKES_CONTACT | FLAG_PROTECT_AFFECTED | FLAG_MIRROR_MOVE_AFFECTED | FLAG_SHEER_FORCE_BOOST,
        .split = SPLIT_PHYSICAL,
    },

    [MOVE_HORN_ATTACK] =
    {
        .effect = EFFECT_HIT,
        .power = 65,
        .type = TYPE_NORMAL,
        .accuracy = 100,
        .pp = 25,
        .secondaryEffectChance = 0,
        .target = MOVE_TARGET_SELECTED,
        .priority = 0,
        .flags = FLAG_MAKES_CONTACT | FLAG_PROTECT_AFFECTED | FLAG_MIRROR_MOVE_AFFECTED | FLAG_KINGS_ROCK_AFFECTED,
        .split = SPLIT_PHYSICAL,
    },

    [MOVE_FURY_ATTACK] =
    {
        .effect = EFFECT_MULTI_HIT,
        .power = 15,
        .type = TYPE_NORMAL,
        .accuracy = 85,
        .pp = 20,
        .secondaryEffectChance = 0,
        .target = MOVE_TARGET_SELECTED,
        .priority = 0,
        .flags = FLAG_MAKES_CONTACT | FLAG_PROTECT_AFFECTED | FLAG_MIRROR_MOVE_AFFECTED | FLAG_KINGS_ROCK_AFFECTED,
        .split = SPLIT_PHYSICAL,
    },

    [MOVE_HORN_DRILL] =
    {
        .effect = EFFECT_OHKO,
        .power = 1,
        .type = TYPE_NORMAL,
        .accuracy = 30,
        .pp = 5,
        .secondaryEffectChance = 0,
        .target = MOVE_TARGET_SELECTED,
        .priority = 0,
        .flags = FLAG_MAKES_CONTACT | FLAG_PROTECT_AFFECTED | FLAG_MIRROR_MOVE_AFFECTED,
        .split = SPLIT_PHYSICAL,
    },

    [MOVE_TACKLE] =
    {
        #if B_UPDATED_MOVE_DATA >= GEN_7
            .power = 40,
            .accuracy = 100,
        #elif B_UPDATED_MOVE_DATA == GEN_5 || B_UPDATED_MOVE_DATA == GEN_6
            .power = 50,
            .accuracy = 100,
        #else
            .power = 35,
            .accuracy = 95,
        #endif
        .effect = EFFECT_HIT,
        .type = TYPE_NORMAL,
        .pp = 35,
        .secondaryEffectChance = 0,
        .target = MOVE_TARGET_SELECTED,
        .priority = 0,
        .flags = FLAG_MAKES_CONTACT | FLAG_PROTECT_AFFECTED | FLAG_MIRROR_MOVE_AFFECTED | FLAG_KINGS_ROCK_AFFECTED,
        .split = SPLIT_PHYSICAL,
    },

    [MOVE_BODY_SLAM] =
    {
        #if B_UPDATED_MOVE_DATA >= GEN_6
            .flags = FLAG_MAKES_CONTACT | FLAG_PROTECT_AFFECTED | FLAG_MIRROR_MOVE_AFFECTED | FLAG_SHEER_FORCE_BOOST | FLAG_DMG_MINIMIZE,
        #else
            .flags = FLAG_MAKES_CONTACT | FLAG_PROTECT_AFFECTED | FLAG_MIRROR_MOVE_AFFECTED | FLAG_SHEER_FORCE_BOOST,
        #endif
        .effect = EFFECT_PARALYZE_HIT,
        .power = 85,
        .type = TYPE_NORMAL,
        .accuracy = 100,
        .pp = 15,
        .secondaryEffectChance = 30,
        .target = MOVE_TARGET_SELECTED,
        .priority = 0,
        .split = SPLIT_PHYSICAL,
    },

    [MOVE_WRAP] =
    {
        #if B_UPDATED_MOVE_DATA >= GEN_5
            .accuracy = 90,
        #else
            .accuracy = 85,
        #endif
        .effect = EFFECT_TRAP,
        .power = 15,
        .type = TYPE_NORMAL,
        .pp = 20,
        .secondaryEffectChance = 100,
        .target = MOVE_TARGET_SELECTED,
        .priority = 0,
        .flags = FLAG_MAKES_CONTACT | FLAG_PROTECT_AFFECTED | FLAG_MIRROR_MOVE_AFFECTED | FLAG_KINGS_ROCK_AFFECTED,
        .split = SPLIT_PHYSICAL,
    },

    [MOVE_TAKE_DOWN] =
    {
        .effect = EFFECT_RECOIL_25,
        .power = 90,
        .type = TYPE_NORMAL,
        .accuracy = 85,
        .pp = 20,
        .secondaryEffectChance = 0,
        .target = MOVE_TARGET_SELECTED,
        .priority = 0,
        .flags = FLAG_MAKES_CONTACT | FLAG_PROTECT_AFFECTED | FLAG_MIRROR_MOVE_AFFECTED | FLAG_KINGS_ROCK_AFFECTED | FLAG_RECKLESS_BOOST,
        .split = SPLIT_PHYSICAL,
    },

    [MOVE_THRASH] =
    {
        #if B_UPDATED_MOVE_DATA >= GEN_5
            .power = 120,
            .pp = 10,
        #else
            .power = 90,
            .pp = 20,
        #endif
        .effect = EFFECT_RAMPAGE,
        .type = TYPE_NORMAL,
        .accuracy = 100,
        .secondaryEffectChance = 100,
        .target = MOVE_TARGET_RANDOM,
        .priority = 0,
        .flags = FLAG_MAKES_CONTACT | FLAG_PROTECT_AFFECTED | FLAG_MIRROR_MOVE_AFFECTED | FLAG_KINGS_ROCK_AFFECTED,
        .split = SPLIT_PHYSICAL,
    },

    [MOVE_DOUBLE_EDGE] =
    {
        .effect = EFFECT_RECOIL_33,
        .power = 120,
        .type = TYPE_NORMAL,
        .accuracy = 100,
        .pp = 15,
        .secondaryEffectChance = 0,
        .target = MOVE_TARGET_SELECTED,
        .priority = 0,
        .flags = FLAG_MAKES_CONTACT | FLAG_PROTECT_AFFECTED | FLAG_MIRROR_MOVE_AFFECTED | FLAG_KINGS_ROCK_AFFECTED | FLAG_RECKLESS_BOOST,
        .split = SPLIT_PHYSICAL,
    },

    [MOVE_TAIL_WHIP] =
    {
        .effect = EFFECT_DEFENSE_DOWN,
        .power = 0,
        .type = TYPE_NORMAL,
        .accuracy = 100,
        .pp = 30,
        .secondaryEffectChance = 0,
        .target = MOVE_TARGET_BOTH,
        .priority = 0,
        .flags = FLAG_PROTECT_AFFECTED | FLAG_MAGIC_COAT_AFFECTED | FLAG_MIRROR_MOVE_AFFECTED,
        .split = SPLIT_STATUS,
    },

    [MOVE_POISON_STING] =
    {
        .effect = EFFECT_POISON_HIT,
        .power = 15,
        .type = TYPE_POISON,
        .accuracy = 100,
        .pp = 35,
        .secondaryEffectChance = 30,
        .target = MOVE_TARGET_SELECTED,
        .priority = 0,
        .flags = FLAG_PROTECT_AFFECTED | FLAG_MIRROR_MOVE_AFFECTED | FLAG_SHEER_FORCE_BOOST,
        .split = SPLIT_PHYSICAL,
    },

    [MOVE_TWINEEDLE] =
    {
        .effect = EFFECT_POISON_HIT,
        .power = 25,
        .type = TYPE_BUG,
        .accuracy = 100,
        .pp = 20,
        .secondaryEffectChance = 20,
        .target = MOVE_TARGET_SELECTED,
        .priority = 0,
        .flags = FLAG_PROTECT_AFFECTED | FLAG_MIRROR_MOVE_AFFECTED | FLAG_SHEER_FORCE_BOOST,
        .split = SPLIT_PHYSICAL,
    },

    [MOVE_PIN_MISSILE] =
    {
        #if B_UPDATED_MOVE_DATA >= GEN_6
            .power = 25,
            .accuracy = 95,
        #else
            .power = 14,
            .accuracy = 85,
        #endif
        .effect = EFFECT_MULTI_HIT,
        .type = TYPE_BUG,
        .pp = 20,
        .secondaryEffectChance = 0,
        .target = MOVE_TARGET_SELECTED,
        .priority = 0,
        .flags = FLAG_PROTECT_AFFECTED | FLAG_MIRROR_MOVE_AFFECTED | FLAG_KINGS_ROCK_AFFECTED,
        .split = SPLIT_PHYSICAL,
    },

    [MOVE_LEER] =
    {
        .effect = EFFECT_DEFENSE_DOWN,
        .power = 0,
        .type = TYPE_NORMAL,
        .accuracy = 100,
        .pp = 30,
        .secondaryEffectChance = 0,
        .target = MOVE_TARGET_BOTH,
        .priority = 0,
        .flags = FLAG_PROTECT_AFFECTED | FLAG_MAGIC_COAT_AFFECTED | FLAG_MIRROR_MOVE_AFFECTED,
        .split = SPLIT_STATUS,
    },

    [MOVE_BITE] =
    {
        .effect = EFFECT_FLINCH_HIT,
        .power = 60,
        .type = TYPE_DARK,
        .accuracy = 100,
        .pp = 25,
        .secondaryEffectChance = 30,
        .target = MOVE_TARGET_SELECTED,
        .priority = 0,
        .flags = FLAG_MAKES_CONTACT | FLAG_PROTECT_AFFECTED | FLAG_MIRROR_MOVE_AFFECTED | FLAG_SHEER_FORCE_BOOST | FLAG_STRONG_JAW_BOOST,
        .split = SPLIT_PHYSICAL,
    },

    [MOVE_GROWL] =
    {
        .effect = EFFECT_ATTACK_DOWN,
        .power = 0,
        .type = TYPE_NORMAL,
        .accuracy = 100,
        .pp = 40,
        .secondaryEffectChance = 0,
        .target = MOVE_TARGET_BOTH,
        .priority = 0,
        .flags = FLAG_PROTECT_AFFECTED | FLAG_MAGIC_COAT_AFFECTED | FLAG_MIRROR_MOVE_AFFECTED | FLAG_SOUND,
        .split = SPLIT_STATUS,
    },

    [MOVE_ROAR] =
    {
        #if B_UPDATED_MOVE_DATA >= GEN_6
            .accuracy = 0,
            .flags = FLAG_MIRROR_MOVE_AFFECTED | FLAG_SOUND | FLAG_MAGIC_COAT_AFFECTED,
        #elif B_UPDATED_MOVE_DATA == GEN_5
            .accuracy = 100,
            .flags = FLAG_PROTECT_AFFECTED | FLAG_MIRROR_MOVE_AFFECTED | FLAG_SOUND | FLAG_MAGIC_COAT_AFFECTED,
        #else
            .accuracy = 100,
            .flags = FLAG_PROTECT_AFFECTED | FLAG_MIRROR_MOVE_AFFECTED | FLAG_SOUND,
        #endif
        .effect = EFFECT_ROAR,
        .power = 0,
        .type = TYPE_NORMAL,
        .pp = 20,
        .secondaryEffectChance = 0,
        .target = MOVE_TARGET_SELECTED,
        .priority = -6,
        .split = SPLIT_STATUS,
    },

    [MOVE_SING] =
    {
        .effect = EFFECT_SLEEP,
        .power = 0,
        .type = TYPE_NORMAL,
        .accuracy = 55,
        .pp = 15,
        .secondaryEffectChance = 0,
        .target = MOVE_TARGET_SELECTED,
        .priority = 0,
        .flags = FLAG_PROTECT_AFFECTED | FLAG_MAGIC_COAT_AFFECTED | FLAG_MIRROR_MOVE_AFFECTED | FLAG_SOUND,
        .split = SPLIT_STATUS,
    },

    [MOVE_SUPERSONIC] =
    {
        .effect = EFFECT_CONFUSE,
        .power = 0,
        .type = TYPE_NORMAL,
        .accuracy = 55,
        .pp = 20,
        .secondaryEffectChance = 0,
        .target = MOVE_TARGET_SELECTED,
        .priority = 0,
        .flags = FLAG_PROTECT_AFFECTED | FLAG_MAGIC_COAT_AFFECTED | FLAG_MIRROR_MOVE_AFFECTED | FLAG_SOUND,
        .split = SPLIT_STATUS,
    },

    [MOVE_SONIC_BOOM] =
    {
        .effect = EFFECT_SONICBOOM,
        .power = 1,
        .type = TYPE_NORMAL,
        .accuracy = 90,
        .pp = 20,
        .secondaryEffectChance = 0,
        .target = MOVE_TARGET_SELECTED,
        .priority = 0,
        .flags = FLAG_PROTECT_AFFECTED | FLAG_MIRROR_MOVE_AFFECTED | FLAG_KINGS_ROCK_AFFECTED,
        .split = SPLIT_SPECIAL,
    },

    [MOVE_DISABLE] =
    {
        #if B_UPDATED_MOVE_DATA >= GEN_5
            .accuracy = 100,
            .flags = FLAG_PROTECT_AFFECTED | FLAG_MIRROR_MOVE_AFFECTED | FLAG_MAGIC_COAT_AFFECTED,
        #elif B_UPDATED_MOVE_DATA == GEN_4
            .accuracy = 80,
            .flags = FLAG_PROTECT_AFFECTED | FLAG_MIRROR_MOVE_AFFECTED,
        #else
            .accuracy = 55,
            .flags = FLAG_PROTECT_AFFECTED | FLAG_MIRROR_MOVE_AFFECTED,
        #endif
        .effect = EFFECT_DISABLE,
        .power = 0,
        .type = TYPE_NORMAL,
        .pp = 20,
        .secondaryEffectChance = 0,
        .target = MOVE_TARGET_SELECTED,
        .priority = 0,
        .split = SPLIT_STATUS,
    },

    [MOVE_ACID] =
    {
        #if B_UPDATED_MOVE_DATA >= GEN_4
            .effect = EFFECT_SPECIAL_DEFENSE_DOWN_HIT,
        #else
            .effect = EFFECT_DEFENSE_DOWN_HIT,
        #endif
        .power = 40,
        .type = TYPE_POISON,
        .accuracy = 100,
        .pp = 30,
        .secondaryEffectChance = 10,
        .target = MOVE_TARGET_BOTH,
        .priority = 0,
        .flags = FLAG_PROTECT_AFFECTED | FLAG_MIRROR_MOVE_AFFECTED | FLAG_SHEER_FORCE_BOOST,
        .split = SPLIT_SPECIAL,
    },

    [MOVE_EMBER] =
    {
        .effect = EFFECT_BURN_HIT,
        .power = 40,
        .type = TYPE_FIRE,
        .accuracy = 100,
        .pp = 25,
        .secondaryEffectChance = 10,
        .target = MOVE_TARGET_SELECTED,
        .priority = 0,
        .flags = FLAG_PROTECT_AFFECTED | FLAG_MIRROR_MOVE_AFFECTED | FLAG_SHEER_FORCE_BOOST,
        .split = SPLIT_SPECIAL,
    },

    [MOVE_FLAMETHROWER] =
    {
        #if B_UPDATED_MOVE_DATA >= GEN_6
            .power = 90,
        #else
            .power = 95,
        #endif
        .effect = EFFECT_BURN_HIT,
        .type = TYPE_FIRE,
        .accuracy = 100,
        .pp = 15,
        .secondaryEffectChance = 10,
        .target = MOVE_TARGET_SELECTED,
        .priority = 0,
        .flags = FLAG_PROTECT_AFFECTED | FLAG_MIRROR_MOVE_AFFECTED | FLAG_SHEER_FORCE_BOOST,
        .split = SPLIT_SPECIAL,
    },

    [MOVE_MIST] =
    {
        .effect = EFFECT_MIST,
        .power = 0,
        .type = TYPE_ICE,
        .accuracy = 0,
        .pp = 30,
        .secondaryEffectChance = 0,
        .target = MOVE_TARGET_USER,
        .priority = 0,
        .flags = FLAG_SNATCH_AFFECTED,
        .split = SPLIT_STATUS,
    },

    [MOVE_WATER_GUN] =
    {
        .effect = EFFECT_HIT,
        .power = 40,
        .type = TYPE_WATER,
        .accuracy = 100,
        .pp = 25,
        .secondaryEffectChance = 0,
        .target = MOVE_TARGET_SELECTED,
        .priority = 0,
        .flags = FLAG_PROTECT_AFFECTED | FLAG_MIRROR_MOVE_AFFECTED | FLAG_KINGS_ROCK_AFFECTED,
        .split = SPLIT_SPECIAL,
    },

    [MOVE_HYDRO_PUMP] =
    {
        #if B_UPDATED_MOVE_DATA >= GEN_6
            .power = 110,
        #else
            .power = 120,
        #endif
        .effect = EFFECT_HIT,
        .type = TYPE_WATER,
        .accuracy = 80,
        .pp = 5,
        .secondaryEffectChance = 0,
        .target = MOVE_TARGET_SELECTED,
        .priority = 0,
        .flags = FLAG_PROTECT_AFFECTED | FLAG_MIRROR_MOVE_AFFECTED | FLAG_KINGS_ROCK_AFFECTED,
        .split = SPLIT_SPECIAL,
    },

    [MOVE_SURF] =
    {
        #if B_UPDATED_MOVE_DATA >= GEN_6
            .power = 90,
            .target = MOVE_TARGET_FOES_AND_ALLY,
        #elif B_UPDATED_MOVE_DATA == GEN_4 || B_UPDATED_MOVE_DATA == GEN_5
            .power = 95,
            .target = MOVE_TARGET_FOES_AND_ALLY,
        #else
            .power = 95,
            .target = MOVE_TARGET_BOTH,
        #endif
        .effect = EFFECT_HIT,
        .type = TYPE_WATER,
        .accuracy = 100,
        .pp = 15,
        .secondaryEffectChance = 0,
        .priority = 0,
        .flags = FLAG_PROTECT_AFFECTED | FLAG_MIRROR_MOVE_AFFECTED | FLAG_KINGS_ROCK_AFFECTED | FLAG_DMG_UNDERWATER,
        .split = SPLIT_SPECIAL,
    },

    [MOVE_ICE_BEAM] =
    {
        #if B_UPDATED_MOVE_DATA >= GEN_6
            .power = 90,
        #else
            .power = 95,
        #endif
        .effect = EFFECT_FREEZE_HIT,
        .type = TYPE_ICE,
        .accuracy = 100,
        .pp = 10,
        .secondaryEffectChance = 10,
        .target = MOVE_TARGET_SELECTED,
        .priority = 0,
        .flags = FLAG_PROTECT_AFFECTED | FLAG_MIRROR_MOVE_AFFECTED | FLAG_SHEER_FORCE_BOOST,
        .split = SPLIT_SPECIAL,
    },

    [MOVE_BLIZZARD] =
    {
        #if B_UPDATED_MOVE_DATA >= GEN_6
            .power = 110,
        #else
            .power = 120,
        #endif
        .effect = EFFECT_FREEZE_HIT,
        .type = TYPE_ICE,
        .accuracy = 70,
        .pp = 5,
        .secondaryEffectChance = 10,
        .target = MOVE_TARGET_BOTH,
        .priority = 0,
        .flags = FLAG_PROTECT_AFFECTED | FLAG_MIRROR_MOVE_AFFECTED | FLAG_SHEER_FORCE_BOOST,
        .split = SPLIT_SPECIAL,
    },

    [MOVE_PSYBEAM] =
    {
        .effect = EFFECT_CONFUSE_HIT,
        .power = 65,
        .type = TYPE_PSYCHIC,
        .accuracy = 100,
        .pp = 20,
        .secondaryEffectChance = 10,
        .target = MOVE_TARGET_SELECTED,
        .priority = 0,
        .flags = FLAG_PROTECT_AFFECTED | FLAG_MIRROR_MOVE_AFFECTED | FLAG_SHEER_FORCE_BOOST,
        .split = SPLIT_SPECIAL,
    },

    [MOVE_BUBBLE_BEAM] =
    {
        .effect = EFFECT_SPEED_DOWN_HIT,
        .power = 65,
        .type = TYPE_WATER,
        .accuracy = 100,
        .pp = 20,
        .secondaryEffectChance = 10,
        .target = MOVE_TARGET_SELECTED,
        .priority = 0,
        .flags = FLAG_PROTECT_AFFECTED | FLAG_MIRROR_MOVE_AFFECTED | FLAG_SHEER_FORCE_BOOST,
        .split = SPLIT_SPECIAL,
    },

    [MOVE_AURORA_BEAM] =
    {
        .effect = EFFECT_ATTACK_DOWN_HIT,
        .power = 65,
        .type = TYPE_ICE,
        .accuracy = 100,
        .pp = 20,
        .secondaryEffectChance = 10,
        .target = MOVE_TARGET_SELECTED,
        .priority = 0,
        .flags = FLAG_PROTECT_AFFECTED | FLAG_MIRROR_MOVE_AFFECTED | FLAG_SHEER_FORCE_BOOST,
        .split = SPLIT_SPECIAL,
    },

    [MOVE_HYPER_BEAM] =
    {
        .effect = EFFECT_RECHARGE,
        .power = 150,
        .type = TYPE_NORMAL,
        .accuracy = 90,
        .pp = 5,
        .secondaryEffectChance = 0,
        .target = MOVE_TARGET_SELECTED,
        .priority = 0,
        .flags = FLAG_PROTECT_AFFECTED | FLAG_MIRROR_MOVE_AFFECTED | FLAG_KINGS_ROCK_AFFECTED,
        .split = SPLIT_SPECIAL,
    },

    [MOVE_PECK] =
    {
        .effect = EFFECT_HIT,
        .power = 35,
        .type = TYPE_FLYING,
        .accuracy = 100,
        .pp = 35,
        .secondaryEffectChance = 0,
        .target = MOVE_TARGET_SELECTED,
        .priority = 0,
        .flags = FLAG_MAKES_CONTACT | FLAG_PROTECT_AFFECTED | FLAG_MIRROR_MOVE_AFFECTED | FLAG_KINGS_ROCK_AFFECTED,
        .split = SPLIT_PHYSICAL,
    },

    [MOVE_DRILL_PECK] =
    {
        .effect = EFFECT_HIT,
        .power = 80,
        .type = TYPE_FLYING,
        .accuracy = 100,
        .pp = 20,
        .secondaryEffectChance = 0,
        .target = MOVE_TARGET_SELECTED,
        .priority = 0,
        .flags = FLAG_MAKES_CONTACT | FLAG_PROTECT_AFFECTED | FLAG_MIRROR_MOVE_AFFECTED | FLAG_KINGS_ROCK_AFFECTED,
        .split = SPLIT_PHYSICAL,
    },

    [MOVE_SUBMISSION] =
    {
        #if B_UPDATED_MOVE_DATA >= GEN_6
            .pp = 20,
        #else
            .pp = 25,
        #endif
        .effect = EFFECT_RECOIL_25,
        .power = 80,
        .type = TYPE_FIGHTING,
        .accuracy = 80,
        .secondaryEffectChance = 0,
        .target = MOVE_TARGET_SELECTED,
        .priority = 0,
        .flags = FLAG_MAKES_CONTACT | FLAG_PROTECT_AFFECTED | FLAG_MIRROR_MOVE_AFFECTED | FLAG_KINGS_ROCK_AFFECTED | FLAG_RECKLESS_BOOST,
        .split = SPLIT_PHYSICAL,
    },

    [MOVE_LOW_KICK] =
    {
        .effect = EFFECT_LOW_KICK,
        .power = 1,
        .type = TYPE_FIGHTING,
        .accuracy = 100,
        .pp = 20,
        .secondaryEffectChance = 0,
        .target = MOVE_TARGET_SELECTED,
        .priority = 0,
        .flags = FLAG_MAKES_CONTACT | FLAG_PROTECT_AFFECTED | FLAG_MIRROR_MOVE_AFFECTED | FLAG_KINGS_ROCK_AFFECTED,
        .split = SPLIT_PHYSICAL,
    },

    [MOVE_COUNTER] =
    {
        #if B_UPDATED_MOVE_DATA >= GEN_5
            .flags = FLAG_MAKES_CONTACT | FLAG_PROTECT_AFFECTED,
        #elif B_UPDATED_MOVE_DATA == GEN_4
            .flags = FLAG_MAKES_CONTACT,
        #else
            .flags = FLAG_MAKES_CONTACT | FLAG_MIRROR_MOVE_AFFECTED,
        #endif
        .effect = EFFECT_COUNTER,
        .power = 1,
        .type = TYPE_FIGHTING,
        .accuracy = 100,
        .pp = 20,
        .secondaryEffectChance = 0,
        .target = MOVE_TARGET_DEPENDS,
        .priority = -5,
        .split = SPLIT_PHYSICAL,
    },

    [MOVE_SEISMIC_TOSS] =
    {
        .effect = EFFECT_LEVEL_DAMAGE,
        .power = 1,
        .type = TYPE_FIGHTING,
        .accuracy = 100,
        .pp = 20,
        .secondaryEffectChance = 0,
        .target = MOVE_TARGET_SELECTED,
        .priority = 0,
        .flags = FLAG_MAKES_CONTACT | FLAG_PROTECT_AFFECTED | FLAG_MIRROR_MOVE_AFFECTED | FLAG_KINGS_ROCK_AFFECTED,
        .split = SPLIT_PHYSICAL,
    },

    [MOVE_STRENGTH] =
    {
        .effect = EFFECT_HIT,
        .power = 80,
        .type = TYPE_NORMAL,
        .accuracy = 100,
        .pp = 15,
        .secondaryEffectChance = 0,
        .target = MOVE_TARGET_SELECTED,
        .priority = 0,
        .flags = FLAG_MAKES_CONTACT | FLAG_PROTECT_AFFECTED | FLAG_MIRROR_MOVE_AFFECTED | FLAG_KINGS_ROCK_AFFECTED,
        .split = SPLIT_PHYSICAL,
    },

    [MOVE_ABSORB] =
    {
        #if B_UPDATED_MOVE_DATA >= GEN_4
            .pp = 25,
        #else
            .pp = 20,
        #endif
        .effect = EFFECT_ABSORB,
        .power = 20,
        .type = TYPE_GRASS,
        .accuracy = 100,
        .secondaryEffectChance = 0,
        .target = MOVE_TARGET_SELECTED,
        .priority = 0,
        .flags = FLAG_PROTECT_AFFECTED | FLAG_MIRROR_MOVE_AFFECTED,
        .split = SPLIT_SPECIAL,
    },

    [MOVE_MEGA_DRAIN] =
    {
        #if B_UPDATED_MOVE_DATA >= GEN_4
            .pp = 15,
        #else
            .pp = 10,
        #endif
        .effect = EFFECT_ABSORB,
        .power = 40,
        .type = TYPE_GRASS,
        .accuracy = 100,
        .secondaryEffectChance = 0,
        .target = MOVE_TARGET_SELECTED,
        .priority = 0,
        .flags = FLAG_PROTECT_AFFECTED | FLAG_MIRROR_MOVE_AFFECTED,
        .split = SPLIT_SPECIAL,
    },

    [MOVE_LEECH_SEED] =
    {
        .effect = EFFECT_LEECH_SEED,
        .power = 0,
        .type = TYPE_GRASS,
        .accuracy = 90,
        .pp = 10,
        .secondaryEffectChance = 0,
        .target = MOVE_TARGET_SELECTED,
        .priority = 0,
        .flags = FLAG_PROTECT_AFFECTED | FLAG_MAGIC_COAT_AFFECTED | FLAG_MIRROR_MOVE_AFFECTED,
        .split = SPLIT_STATUS,
    },

    [MOVE_GROWTH] =
    {
        #if B_UPDATED_MOVE_DATA >= GEN_6
            .pp = 20,
        #else
            .pp = 40,
        #endif
        .effect = EFFECT_GROWTH,
        .power = 0,
        .type = TYPE_NORMAL,
        .accuracy = 0,
        .secondaryEffectChance = 0,
        .target = MOVE_TARGET_USER,
        .priority = 0,
        .flags = FLAG_SNATCH_AFFECTED,
        .split = SPLIT_STATUS,
    },

    [MOVE_RAZOR_LEAF] =
    {
        .effect = EFFECT_HIT,
        .power = 55,
        .type = TYPE_GRASS,
        .accuracy = 95,
        .pp = 25,
        .secondaryEffectChance = 0,
        .target = MOVE_TARGET_BOTH,
        .priority = 0,
        .flags = FLAG_PROTECT_AFFECTED | FLAG_MIRROR_MOVE_AFFECTED | FLAG_KINGS_ROCK_AFFECTED | FLAG_HIGH_CRIT,
        .split = SPLIT_PHYSICAL,
    },

    [MOVE_SOLAR_BEAM] =
    {
        .effect = EFFECT_SOLARBEAM,
        .power = 120,
        .type = TYPE_GRASS,
        .accuracy = 100,
        .pp = 10,
        .secondaryEffectChance = 0,
        .target = MOVE_TARGET_SELECTED,
        .priority = 0,
        .flags = FLAG_PROTECT_AFFECTED | FLAG_MIRROR_MOVE_AFFECTED | FLAG_KINGS_ROCK_AFFECTED,
        .split = SPLIT_SPECIAL,
    },

    [MOVE_POISON_POWDER] =
    {
        .effect = EFFECT_POISON,
        .power = 0,
        .type = TYPE_POISON,
        .accuracy = 75,
        .pp = 35,
        .secondaryEffectChance = 0,
        .target = MOVE_TARGET_SELECTED,
        .priority = 0,
        .flags = FLAG_PROTECT_AFFECTED | FLAG_MAGIC_COAT_AFFECTED | FLAG_MIRROR_MOVE_AFFECTED | FLAG_POWDER,
        .split = SPLIT_STATUS,
    },

    [MOVE_STUN_SPORE] =
    {
        .effect = EFFECT_PARALYZE,
        .power = 0,
        .type = TYPE_GRASS,
        .accuracy = 75,
        .pp = 30,
        .secondaryEffectChance = 0,
        .target = MOVE_TARGET_SELECTED,
        .priority = 0,
        .flags = FLAG_PROTECT_AFFECTED | FLAG_MAGIC_COAT_AFFECTED | FLAG_MIRROR_MOVE_AFFECTED | FLAG_POWDER,
        .split = SPLIT_STATUS,
    },

    [MOVE_SLEEP_POWDER] =
    {
        .effect = EFFECT_SLEEP,
        .power = 0,
        .type = TYPE_GRASS,
        .accuracy = 75,
        .pp = 15,
        .secondaryEffectChance = 0,
        .target = MOVE_TARGET_SELECTED,
        .priority = 0,
        .flags = FLAG_PROTECT_AFFECTED | FLAG_MAGIC_COAT_AFFECTED | FLAG_MIRROR_MOVE_AFFECTED | FLAG_POWDER,
        .split = SPLIT_STATUS,
    },

    [MOVE_PETAL_DANCE] =
    {
        #if B_UPDATED_MOVE_DATA >= GEN_5
            .power = 120,
            .pp = 10,
        #elif B_UPDATED_MOVE_DATA == GEN_4
            .power = 90,
            .pp = 20,
        #else
            .power = 70,
            .pp = 20,
        #endif
        .effect = EFFECT_RAMPAGE,
        .type = TYPE_GRASS,
        .accuracy = 100,
        .secondaryEffectChance = 100,
        .target = MOVE_TARGET_RANDOM,
        .priority = 0,
        .flags = FLAG_MAKES_CONTACT | FLAG_PROTECT_AFFECTED | FLAG_MIRROR_MOVE_AFFECTED | FLAG_KINGS_ROCK_AFFECTED | FLAG_DANCE,
        .split = SPLIT_SPECIAL,
    },

    [MOVE_STRING_SHOT] =
    {
        #if B_UPDATED_MOVE_DATA >= GEN_6
            .effect = EFFECT_SPEED_DOWN_2,
        #else
            .effect = EFFECT_SPEED_DOWN,
        #endif
        .power = 0,
        .type = TYPE_BUG,
        .accuracy = 95,
        .pp = 40,
        .secondaryEffectChance = 0,
        .target = MOVE_TARGET_BOTH,
        .priority = 0,
        .flags = FLAG_PROTECT_AFFECTED | FLAG_MAGIC_COAT_AFFECTED | FLAG_MIRROR_MOVE_AFFECTED,
        .split = SPLIT_STATUS,
    },

    [MOVE_DRAGON_RAGE] =
    {
        .effect = EFFECT_DRAGON_RAGE,
        .power = 1,
        .type = TYPE_DRAGON,
        .accuracy = 100,
        .pp = 10,
        .secondaryEffectChance = 0,
        .target = MOVE_TARGET_SELECTED,
        .priority = 0,
        .flags = FLAG_PROTECT_AFFECTED | FLAG_MIRROR_MOVE_AFFECTED | FLAG_KINGS_ROCK_AFFECTED,
        .split = SPLIT_SPECIAL,
    },

    [MOVE_FIRE_SPIN] =
    {
        #if B_UPDATED_MOVE_DATA >= GEN_5
            .power = 35,
            .accuracy = 85,
        #else
            .power = 15,
            .accuracy = 70,
        #endif
        .effect = EFFECT_TRAP,
        .type = TYPE_FIRE,
        .pp = 15,
        .secondaryEffectChance = 100,
        .target = MOVE_TARGET_SELECTED,
        .priority = 0,
        .flags = FLAG_PROTECT_AFFECTED | FLAG_MIRROR_MOVE_AFFECTED | FLAG_KINGS_ROCK_AFFECTED,
        .split = SPLIT_SPECIAL,
    },

    [MOVE_THUNDER_SHOCK] =
    {
        .effect = EFFECT_PARALYZE_HIT,
        .power = 40,
        .type = TYPE_ELECTRIC,
        .accuracy = 100,
        .pp = 30,
        .secondaryEffectChance = 10,
        .target = MOVE_TARGET_SELECTED,
        .priority = 0,
        .flags = FLAG_PROTECT_AFFECTED | FLAG_MIRROR_MOVE_AFFECTED | FLAG_SHEER_FORCE_BOOST,
        .split = SPLIT_SPECIAL,
    },

    [MOVE_THUNDERBOLT] =
    {
        #if B_UPDATED_MOVE_DATA >= GEN_6
            .power = 90,
        #else
            .power = 95,
        #endif
        .effect = EFFECT_PARALYZE_HIT,
        .type = TYPE_ELECTRIC,
        .accuracy = 100,
        .pp = 15,
        .secondaryEffectChance = 10,
        .target = MOVE_TARGET_SELECTED,
        .priority = 0,
        .flags = FLAG_PROTECT_AFFECTED | FLAG_MIRROR_MOVE_AFFECTED | FLAG_SHEER_FORCE_BOOST,
        .split = SPLIT_SPECIAL,
    },

    [MOVE_THUNDER_WAVE] =
    {
        #if B_UPDATED_MOVE_DATA >= GEN_7
            .accuracy = 90,
        #else
            .accuracy = 100,
        #endif
        .effect = EFFECT_PARALYZE,
        .power = 0,
        .type = TYPE_ELECTRIC,
        .pp = 20,
        .secondaryEffectChance = 0,
        .target = MOVE_TARGET_SELECTED,
        .priority = 0,
        .flags = FLAG_PROTECT_AFFECTED | FLAG_MAGIC_COAT_AFFECTED | FLAG_MIRROR_MOVE_AFFECTED,
        .split = SPLIT_STATUS,
    },

    [MOVE_THUNDER] =
    {
        #if B_UPDATED_MOVE_DATA >= GEN_6
            .power = 110,
        #else
            .power = 120,
        #endif
        .effect = EFFECT_THUNDER,
        .type = TYPE_ELECTRIC,
        .accuracy = 70,
        .pp = 10,
        .secondaryEffectChance = 30,
        .target = MOVE_TARGET_SELECTED,
        .priority = 0,
        .flags = FLAG_PROTECT_AFFECTED | FLAG_MIRROR_MOVE_AFFECTED | FLAG_SHEER_FORCE_BOOST | FLAG_DMG_IN_AIR,
        .split = SPLIT_SPECIAL,
    },

    [MOVE_ROCK_THROW] =
    {
        .effect = EFFECT_HIT,
        .power = 50,
        .type = TYPE_ROCK,
        .accuracy = 90,
        .pp = 15,
        .secondaryEffectChance = 0,
        .target = MOVE_TARGET_SELECTED,
        .priority = 0,
        .flags = FLAG_PROTECT_AFFECTED | FLAG_MIRROR_MOVE_AFFECTED | FLAG_KINGS_ROCK_AFFECTED,
        .split = SPLIT_PHYSICAL,
    },

    [MOVE_EARTHQUAKE] =
    {
        .effect = EFFECT_EARTHQUAKE,
        .power = 100,
        .type = TYPE_GROUND,
        .accuracy = 100,
        .pp = 10,
        .secondaryEffectChance = 0,
        .target = MOVE_TARGET_FOES_AND_ALLY,
        .priority = 0,
        .flags = FLAG_PROTECT_AFFECTED | FLAG_MIRROR_MOVE_AFFECTED | FLAG_KINGS_ROCK_AFFECTED | FLAG_DMG_UNDERGROUND,
        .split = SPLIT_PHYSICAL,
    },

    [MOVE_FISSURE] =
    {
        .effect = EFFECT_OHKO,
        .power = 1,
        .type = TYPE_GROUND,
        .accuracy = 30,
        .pp = 5,
        .secondaryEffectChance = 0,
        .target = MOVE_TARGET_SELECTED,
        .priority = 0,
        .flags = FLAG_PROTECT_AFFECTED | FLAG_MIRROR_MOVE_AFFECTED | FLAG_DMG_UNDERGROUND,
        .split = SPLIT_PHYSICAL,
    },

    [MOVE_DIG] =
    {
        #if B_UPDATED_MOVE_DATA >= GEN_4
            .power = 80,
        #else
            .power = 60,
        #endif
        .effect = EFFECT_SEMI_INVULNERABLE,
        .type = TYPE_GROUND,
        .accuracy = 100,
        .pp = 10,
        .secondaryEffectChance = 0,
        .target = MOVE_TARGET_SELECTED,
        .priority = 0,
        .flags = FLAG_MAKES_CONTACT | FLAG_PROTECT_AFFECTED | FLAG_MIRROR_MOVE_AFFECTED | FLAG_KINGS_ROCK_AFFECTED,
        .split = SPLIT_PHYSICAL,
    },

    [MOVE_TOXIC] =
    {
        #if B_UPDATED_MOVE_DATA >= GEN_5
            .accuracy = 90,
        #else
            .accuracy = 85,
        #endif
        .effect = EFFECT_TOXIC,
        .power = 0,
        .type = TYPE_POISON,
        .pp = 10,
        .secondaryEffectChance = 100,
        .target = MOVE_TARGET_SELECTED,
        .priority = 0,
        .flags = FLAG_PROTECT_AFFECTED | FLAG_MAGIC_COAT_AFFECTED | FLAG_MIRROR_MOVE_AFFECTED,
        .split = SPLIT_STATUS,
    },

    [MOVE_CONFUSION] =
    {
        .effect = EFFECT_CONFUSE_HIT,
        .power = 50,
        .type = TYPE_PSYCHIC,
        .accuracy = 100,
        .pp = 25,
        .secondaryEffectChance = 10,
        .target = MOVE_TARGET_SELECTED,
        .priority = 0,
        .flags = FLAG_PROTECT_AFFECTED | FLAG_MIRROR_MOVE_AFFECTED | FLAG_SHEER_FORCE_BOOST,
        .split = SPLIT_SPECIAL,
    },

    [MOVE_PSYCHIC] =
    {
        .effect = EFFECT_SPECIAL_DEFENSE_DOWN_HIT,
        .power = 90,
        .type = TYPE_PSYCHIC,
        .accuracy = 100,
        .pp = 10,
        .secondaryEffectChance = 10,
        .target = MOVE_TARGET_SELECTED,
        .priority = 0,
        .flags = FLAG_PROTECT_AFFECTED | FLAG_MIRROR_MOVE_AFFECTED | FLAG_SHEER_FORCE_BOOST,
        .split = SPLIT_SPECIAL,
    },

    [MOVE_HYPNOSIS] =
    {
        .effect = EFFECT_SLEEP,
        .power = 0,
        .type = TYPE_PSYCHIC,
        .accuracy = 60,
        .pp = 20,
        .secondaryEffectChance = 0,
        .target = MOVE_TARGET_SELECTED,
        .priority = 0,
        .flags = FLAG_PROTECT_AFFECTED | FLAG_MAGIC_COAT_AFFECTED | FLAG_MIRROR_MOVE_AFFECTED,
        .split = SPLIT_STATUS,
    },

    [MOVE_MEDITATE] =
    {
        .effect = EFFECT_ATTACK_UP,
        .power = 0,
        .type = TYPE_PSYCHIC,
        .accuracy = 0,
        .pp = 40,
        .secondaryEffectChance = 0,
        .target = MOVE_TARGET_USER,
        .priority = 0,
        .flags = FLAG_SNATCH_AFFECTED,
        .split = SPLIT_STATUS,
    },

    [MOVE_AGILITY] =
    {
        .effect = EFFECT_SPEED_UP_2,
        .power = 0,
        .type = TYPE_PSYCHIC,
        .accuracy = 0,
        .pp = 30,
        .secondaryEffectChance = 0,
        .target = MOVE_TARGET_USER,
        .priority = 0,
        .flags = FLAG_SNATCH_AFFECTED,
        .split = SPLIT_STATUS,
    },

    [MOVE_QUICK_ATTACK] =
    {
        .effect = EFFECT_HIT,
        .power = 40,
        .type = TYPE_NORMAL,
        .accuracy = 100,
        .pp = 30,
        .secondaryEffectChance = 0,
        .target = MOVE_TARGET_SELECTED,
        .priority = 1,
        .flags = FLAG_MAKES_CONTACT | FLAG_PROTECT_AFFECTED | FLAG_MIRROR_MOVE_AFFECTED | FLAG_KINGS_ROCK_AFFECTED,
        .split = SPLIT_PHYSICAL,
    },

    [MOVE_RAGE] =
    {
        .effect = EFFECT_RAGE,
        .power = 20,
        .type = TYPE_NORMAL,
        .accuracy = 100,
        .pp = 20,
        .secondaryEffectChance = 0,
        .target = MOVE_TARGET_SELECTED,
        .priority = 0,
        .flags = FLAG_MAKES_CONTACT | FLAG_PROTECT_AFFECTED | FLAG_MIRROR_MOVE_AFFECTED | FLAG_KINGS_ROCK_AFFECTED,
        .split = SPLIT_PHYSICAL,
    },

    [MOVE_TELEPORT] =
    {
        .effect = EFFECT_TELEPORT,
        .power = 0,
        .type = TYPE_PSYCHIC,
        .accuracy = 0,
        .pp = 20,
        .secondaryEffectChance = 0,
        .target = MOVE_TARGET_USER,
        .priority = -6,
        .flags = 0,
        .split = SPLIT_STATUS,
    },

    [MOVE_NIGHT_SHADE] =
    {
        .effect = EFFECT_LEVEL_DAMAGE,
        .power = 1,
        .type = TYPE_GHOST,
        .accuracy = 100,
        .pp = 15,
        .secondaryEffectChance = 0,
        .target = MOVE_TARGET_SELECTED,
        .priority = 0,
        .flags = FLAG_PROTECT_AFFECTED | FLAG_MIRROR_MOVE_AFFECTED | FLAG_KINGS_ROCK_AFFECTED,
        .split = SPLIT_SPECIAL,
    },

    [MOVE_MIMIC] =
    {
        .effect = EFFECT_MIMIC,
        .power = 0,
        .type = TYPE_NORMAL,
        .accuracy = 0,
        .pp = 10,
        .secondaryEffectChance = 0,
        .target = MOVE_TARGET_SELECTED,
        .priority = 0,
        .flags = FLAG_PROTECT_AFFECTED,
        .split = SPLIT_STATUS,
    },

    [MOVE_SCREECH] =
    {
        .effect = EFFECT_DEFENSE_DOWN_2,
        .power = 0,
        .type = TYPE_NORMAL,
        .accuracy = 85,
        .pp = 40,
        .secondaryEffectChance = 0,
        .target = MOVE_TARGET_SELECTED,
        .priority = 0,
        .flags = FLAG_PROTECT_AFFECTED | FLAG_MAGIC_COAT_AFFECTED | FLAG_MIRROR_MOVE_AFFECTED | FLAG_SOUND,
        .split = SPLIT_STATUS,
    },

    [MOVE_DOUBLE_TEAM] =
    {
        .effect = EFFECT_EVASION_UP,
        .power = 0,
        .type = TYPE_NORMAL,
        .accuracy = 0,
        .pp = 15,
        .secondaryEffectChance = 0,
        .target = MOVE_TARGET_USER,
        .priority = 0,
        .flags = FLAG_SNATCH_AFFECTED,
        .split = SPLIT_STATUS,
    },

    [MOVE_RECOVER] =
    {
        #if B_UPDATED_MOVE_DATA >= GEN_4
            .pp = 10,
        #else
            .pp = 20,
        #endif
        .effect = EFFECT_RESTORE_HP,
        .power = 0,
        .type = TYPE_NORMAL,
        .accuracy = 0,
        .secondaryEffectChance = 0,
        .target = MOVE_TARGET_USER,
        .priority = 0,
        .flags = FLAG_SNATCH_AFFECTED,
        .split = SPLIT_STATUS,
    },

    [MOVE_HARDEN] =
    {
        .effect = EFFECT_DEFENSE_UP,
        .power = 0,
        .type = TYPE_NORMAL,
        .accuracy = 0,
        .pp = 30,
        .secondaryEffectChance = 0,
        .target = MOVE_TARGET_USER,
        .priority = 0,
        .flags = FLAG_SNATCH_AFFECTED,
        .split = SPLIT_STATUS,
    },

    [MOVE_MINIMIZE] =
    {
        #if B_UPDATED_MOVE_DATA >= GEN_6
            .pp = 10,
        #else
            .pp = 20,
        #endif
        .effect = EFFECT_MINIMIZE,
        .power = 0,
        .type = TYPE_NORMAL,
        .accuracy = 0,
        .secondaryEffectChance = 0,
        .target = MOVE_TARGET_USER,
        .priority = 0,
        .flags = FLAG_SNATCH_AFFECTED,
        .split = SPLIT_STATUS,
    },

    [MOVE_SMOKESCREEN] =
    {
        .effect = EFFECT_ACCURACY_DOWN,
        .power = 0,
        .type = TYPE_NORMAL,
        .accuracy = 100,
        .pp = 20,
        .secondaryEffectChance = 0,
        .target = MOVE_TARGET_SELECTED,
        .priority = 0,
        .flags = FLAG_PROTECT_AFFECTED | FLAG_MAGIC_COAT_AFFECTED | FLAG_MIRROR_MOVE_AFFECTED,
        .split = SPLIT_STATUS,
    },

    [MOVE_CONFUSE_RAY] =
    {
        .effect = EFFECT_CONFUSE,
        .power = 0,
        .type = TYPE_GHOST,
        .accuracy = 100,
        .pp = 10,
        .secondaryEffectChance = 0,
        .target = MOVE_TARGET_SELECTED,
        .priority = 0,
        .flags = FLAG_PROTECT_AFFECTED | FLAG_MAGIC_COAT_AFFECTED | FLAG_MIRROR_MOVE_AFFECTED,
        .split = SPLIT_STATUS,
    },

    [MOVE_WITHDRAW] =
    {
        .effect = EFFECT_DEFENSE_UP,
        .power = 0,
        .type = TYPE_WATER,
        .accuracy = 0,
        .pp = 40,
        .secondaryEffectChance = 0,
        .target = MOVE_TARGET_USER,
        .priority = 0,
        .flags = FLAG_SNATCH_AFFECTED,
        .split = SPLIT_STATUS,
    },

    [MOVE_DEFENSE_CURL] =
    {
        .effect = EFFECT_DEFENSE_CURL,
        .power = 0,
        .type = TYPE_NORMAL,
        .accuracy = 0,
        .pp = 40,
        .secondaryEffectChance = 0,
        .target = MOVE_TARGET_USER,
        .priority = 0,
        .flags = FLAG_SNATCH_AFFECTED,
        .split = SPLIT_STATUS,
    },

    [MOVE_BARRIER] =
    {
        #if B_UPDATED_MOVE_DATA >= GEN_6
            .pp = 20,
        #else
            .pp = 30,
        #endif
        .effect = EFFECT_DEFENSE_UP_2,
        .power = 0,
        .type = TYPE_PSYCHIC,
        .accuracy = 0,
        .secondaryEffectChance = 0,
        .target = MOVE_TARGET_USER,
        .priority = 0,
        .flags = FLAG_SNATCH_AFFECTED,
        .split = SPLIT_STATUS,
    },

    [MOVE_LIGHT_SCREEN] =
    {
        .effect = EFFECT_LIGHT_SCREEN,
        .power = 0,
        .type = TYPE_PSYCHIC,
        .accuracy = 0,
        .pp = 30,
        .secondaryEffectChance = 0,
        .target = MOVE_TARGET_USER,
        .priority = 0,
        .flags = FLAG_SNATCH_AFFECTED,
        .split = SPLIT_STATUS,
    },

    [MOVE_HAZE] =
    {
        .effect = EFFECT_HAZE,
        .power = 0,
        .type = TYPE_ICE,
        .accuracy = 0,
        .pp = 30,
        .secondaryEffectChance = 0,
        .target = MOVE_TARGET_ALL_BATTLERS,
        .priority = 0,
        .flags = FLAG_PROTECT_AFFECTED,
        .split = SPLIT_STATUS,
    },

    [MOVE_REFLECT] =
    {
        .effect = EFFECT_REFLECT,
        .power = 0,
        .type = TYPE_PSYCHIC,
        .accuracy = 0,
        .pp = 20,
        .secondaryEffectChance = 0,
        .target = MOVE_TARGET_USER,
        .priority = 0,
        .flags = FLAG_SNATCH_AFFECTED,
        .split = SPLIT_STATUS,
    },

    [MOVE_FOCUS_ENERGY] =
    {
        .effect = EFFECT_FOCUS_ENERGY,
        .power = 0,
        .type = TYPE_NORMAL,
        .accuracy = 0,
        .pp = 30,
        .secondaryEffectChance = 0,
        .target = MOVE_TARGET_USER,
        .priority = 0,
        .flags = FLAG_SNATCH_AFFECTED,
        .split = SPLIT_STATUS,
    },

    [MOVE_BIDE] =
    {
        #if B_UPDATED_MOVE_DATA >= GEN_4
            .accuracy = 0,
            .priority = 1,
        #else
            .accuracy = 100,
            .priority = 0,
        #endif
        .effect = EFFECT_BIDE,
        .power = 1,
        .type = TYPE_NORMAL,
        .pp = 10,
        .secondaryEffectChance = 0,
        .target = MOVE_TARGET_USER,
        .flags = FLAG_MAKES_CONTACT | FLAG_PROTECT_AFFECTED | FLAG_KINGS_ROCK_AFFECTED,
        .split = SPLIT_PHYSICAL,
    },

    [MOVE_METRONOME] =
    {
        .effect = EFFECT_METRONOME,
        .power = 0,
        .type = TYPE_NORMAL,
        .accuracy = 0,
        .pp = 10,
        .secondaryEffectChance = 0,
        .target = MOVE_TARGET_DEPENDS,
        .priority = 0,
        .flags = 0,
        .split = SPLIT_STATUS,
    },

    [MOVE_MIRROR_MOVE] =
    {
        .effect = EFFECT_MIRROR_MOVE,
        .power = 0,
        .type = TYPE_FLYING,
        .accuracy = 0,
        .pp = 20,
        .secondaryEffectChance = 0,
        .target = MOVE_TARGET_DEPENDS,
        .priority = 0,
        .flags = 0,
        .split = SPLIT_STATUS,
    },

    [MOVE_SELF_DESTRUCT] =
    {
        .effect = EFFECT_EXPLOSION,
        .power = 200,
        .type = TYPE_NORMAL,
        .accuracy = 100,
        .pp = 5,
        .secondaryEffectChance = 0,
        .target = MOVE_TARGET_FOES_AND_ALLY,
        .priority = 0,
        .flags = FLAG_PROTECT_AFFECTED | FLAG_MIRROR_MOVE_AFFECTED | FLAG_KINGS_ROCK_AFFECTED,
        .split = SPLIT_PHYSICAL,
    },

    [MOVE_EGG_BOMB] =
    {
        .effect = EFFECT_HIT,
        .power = 100,
        .type = TYPE_NORMAL,
        .accuracy = 75,
        .pp = 10,
        .secondaryEffectChance = 0,
        .target = MOVE_TARGET_SELECTED,
        .priority = 0,
        .flags = FLAG_PROTECT_AFFECTED | FLAG_MIRROR_MOVE_AFFECTED | FLAG_KINGS_ROCK_AFFECTED | FLAG_BALLISTIC,
        .split = SPLIT_PHYSICAL,
    },

    [MOVE_LICK] =
    {
        #if B_UPDATED_MOVE_DATA >= GEN_6
            .power = 30,
        #else
            .power = 20,
        #endif
        .effect = EFFECT_PARALYZE_HIT,
        .type = TYPE_GHOST,
        .accuracy = 100,
        .pp = 30,
        .secondaryEffectChance = 30,
        .target = MOVE_TARGET_SELECTED,
        .priority = 0,
        .flags = FLAG_MAKES_CONTACT | FLAG_PROTECT_AFFECTED | FLAG_MIRROR_MOVE_AFFECTED | FLAG_SHEER_FORCE_BOOST,
        .split = SPLIT_PHYSICAL,
    },

    [MOVE_SMOG] =
    {
        #if B_UPDATED_MOVE_DATA >= GEN_6
            .power = 30,
        #else
            .power = 20,
        #endif
        .effect = EFFECT_POISON_HIT,
        .type = TYPE_POISON,
        .accuracy = 70,
        .pp = 20,
        .secondaryEffectChance = 40,
        .target = MOVE_TARGET_SELECTED,
        .priority = 0,
        .flags = FLAG_PROTECT_AFFECTED | FLAG_MIRROR_MOVE_AFFECTED | FLAG_SHEER_FORCE_BOOST,
        .split = SPLIT_SPECIAL,
    },

    [MOVE_SLUDGE] =
    {
        .effect = EFFECT_POISON_HIT,
        .power = 65,
        .type = TYPE_POISON,
        .accuracy = 100,
        .pp = 20,
        .secondaryEffectChance = 30,
        .target = MOVE_TARGET_SELECTED,
        .priority = 0,
        .flags = FLAG_PROTECT_AFFECTED | FLAG_MIRROR_MOVE_AFFECTED | FLAG_SHEER_FORCE_BOOST,
        .split = SPLIT_SPECIAL,
    },

    [MOVE_BONE_CLUB] =
    {
        .effect = EFFECT_FLINCH_HIT,
        .power = 65,
        .type = TYPE_GROUND,
        .accuracy = 85,
        .pp = 20,
        .secondaryEffectChance = 10,
        .target = MOVE_TARGET_SELECTED,
        .priority = 0,
        .flags = FLAG_PROTECT_AFFECTED | FLAG_MIRROR_MOVE_AFFECTED | FLAG_SHEER_FORCE_BOOST,
        .split = SPLIT_PHYSICAL,
    },

    [MOVE_FIRE_BLAST] =
    {
        #if B_UPDATED_MOVE_DATA >= GEN_6
            .power = 110,
        #else
            .power = 120,
        #endif
        .effect = EFFECT_BURN_HIT,
        .type = TYPE_FIRE,
        .accuracy = 85,
        .pp = 5,
        .secondaryEffectChance = 10,
        .target = MOVE_TARGET_SELECTED,
        .priority = 0,
        .flags = FLAG_PROTECT_AFFECTED | FLAG_MIRROR_MOVE_AFFECTED | FLAG_SHEER_FORCE_BOOST,
        .split = SPLIT_SPECIAL,
    },

    [MOVE_WATERFALL] =
    {
        #if B_UPDATED_MOVE_DATA >= GEN_5
            .effect = EFFECT_FLINCH_HIT,
            .flags = FLAG_MAKES_CONTACT | FLAG_PROTECT_AFFECTED | FLAG_MIRROR_MOVE_AFFECTED | FLAG_SHEER_FORCE_BOOST,
        #elif B_UPDATED_MOVE_DATA == GEN_4
            .effect = EFFECT_FLINCH_HIT,
            .flags = FLAG_MAKES_CONTACT | FLAG_PROTECT_AFFECTED | FLAG_MIRROR_MOVE_AFFECTED | FLAG_KINGS_ROCK_AFFECTED | FLAG_SHEER_FORCE_BOOST,
        #else
            .effect = EFFECT_HIT,
            .flags = FLAG_MAKES_CONTACT | FLAG_PROTECT_AFFECTED | FLAG_MIRROR_MOVE_AFFECTED | FLAG_KINGS_ROCK_AFFECTED | FLAG_SHEER_FORCE_BOOST,
        #endif
        .power = 80,
        .type = TYPE_WATER,
        .accuracy = 100,
        .pp = 15,
        .secondaryEffectChance = 20,
        .target = MOVE_TARGET_SELECTED,
        .priority = 0,
        .split = SPLIT_PHYSICAL,
    },

    [MOVE_CLAMP] =
    {
        #if B_UPDATED_MOVE_DATA >= GEN_5
            .accuracy = 85,
            .pp = 15,
        #else
            .accuracy = 75,
            .pp = 10,
        #endif
        .effect = EFFECT_TRAP,
        .power = 35,
        .type = TYPE_WATER,
        .secondaryEffectChance = 100,
        .target = MOVE_TARGET_SELECTED,
        .priority = 0,
        .flags = FLAG_MAKES_CONTACT | FLAG_PROTECT_AFFECTED | FLAG_MIRROR_MOVE_AFFECTED | FLAG_KINGS_ROCK_AFFECTED,
        .split = SPLIT_PHYSICAL,
    },

    [MOVE_SWIFT] =
    {
        .effect = EFFECT_HIT,
        .power = 60,
        .type = TYPE_NORMAL,
        .accuracy = 0,
        .pp = 20,
        .secondaryEffectChance = 0,
        .target = MOVE_TARGET_BOTH,
        .priority = 0,
        .flags = FLAG_PROTECT_AFFECTED | FLAG_MIRROR_MOVE_AFFECTED | FLAG_KINGS_ROCK_AFFECTED,
        .split = SPLIT_SPECIAL,
    },

    [MOVE_SKULL_BASH] =
    {
        #if B_UPDATED_MOVE_DATA >= GEN_6
            .power = 130,
            .pp = 10,
        #else
            .power = 100,
            .pp = 15,
        #endif
        .effect = EFFECT_SKULL_BASH,
        .type = TYPE_NORMAL,
        .accuracy = 100,
        .secondaryEffectChance = 0,
        .target = MOVE_TARGET_SELECTED,
        .priority = 0,
        .flags = FLAG_MAKES_CONTACT | FLAG_PROTECT_AFFECTED | FLAG_MIRROR_MOVE_AFFECTED | FLAG_KINGS_ROCK_AFFECTED,
        .split = SPLIT_PHYSICAL,
    },

    [MOVE_SPIKE_CANNON] =
    {
        .effect = EFFECT_MULTI_HIT,
        .power = 20,
        .type = TYPE_NORMAL,
        .accuracy = 100,
        .pp = 15,
        .secondaryEffectChance = 0,
        .target = MOVE_TARGET_SELECTED,
        .priority = 0,
        .flags = FLAG_PROTECT_AFFECTED | FLAG_MIRROR_MOVE_AFFECTED | FLAG_KINGS_ROCK_AFFECTED,
        .split = SPLIT_PHYSICAL,
    },

    [MOVE_CONSTRICT] =
    {
        .effect = EFFECT_SPEED_DOWN_HIT,
        .power = 10,
        .type = TYPE_NORMAL,
        .accuracy = 100,
        .pp = 35,
        .secondaryEffectChance = 10,
        .target = MOVE_TARGET_SELECTED,
        .priority = 0,
        .flags = FLAG_MAKES_CONTACT | FLAG_PROTECT_AFFECTED | FLAG_MIRROR_MOVE_AFFECTED | FLAG_SHEER_FORCE_BOOST,
        .split = SPLIT_PHYSICAL,
    },

    [MOVE_AMNESIA] =
    {
        .effect = EFFECT_SPECIAL_DEFENSE_UP_2,
        .power = 0,
        .type = TYPE_PSYCHIC,
        .accuracy = 0,
        .pp = 20,
        .secondaryEffectChance = 0,
        .target = MOVE_TARGET_USER,
        .priority = 0,
        .flags = FLAG_SNATCH_AFFECTED,
        .split = SPLIT_STATUS,
    },

    [MOVE_KINESIS] =
    {
        #if B_UPDATED_MOVE_DATA >= GEN_4
            .flags = FLAG_PROTECT_AFFECTED | FLAG_MIRROR_MOVE_AFFECTED | FLAG_MAGIC_COAT_AFFECTED,
        #else
            .flags = FLAG_PROTECT_AFFECTED | FLAG_MIRROR_MOVE_AFFECTED,
        #endif
        .effect = EFFECT_ACCURACY_DOWN,
        .power = 0,
        .type = TYPE_PSYCHIC,
        .accuracy = 80,
        .pp = 15,
        .secondaryEffectChance = 0,
        .target = MOVE_TARGET_SELECTED,
        .priority = 0,
        .split = SPLIT_STATUS,
    },

    [MOVE_SOFT_BOILED] =
    {
        .effect = EFFECT_SOFTBOILED,
        .power = 0,
        .type = TYPE_NORMAL,
        .accuracy = 100,
        .pp = 10,
        .secondaryEffectChance = 0,
        .target = MOVE_TARGET_USER,
        .priority = 0,
        .flags = FLAG_SNATCH_AFFECTED | FLAG_MIRROR_MOVE_AFFECTED,
        .split = SPLIT_STATUS,
    },

    [MOVE_HIGH_JUMP_KICK] =
    {
        #if B_UPDATED_MOVE_DATA >= GEN_5
            .power = 130,
            .pp = 10,
        #elif B_UPDATED_MOVE_DATA == GEN_4
            .power = 100,
            .pp = 20,
        #else
            .power = 85,
            .pp = 20,
        #endif
        .effect = EFFECT_RECOIL_IF_MISS,
        .type = TYPE_FIGHTING,
        .accuracy = 90,
        .secondaryEffectChance = 0,
        .target = MOVE_TARGET_SELECTED,
        .priority = 0,
        .flags = FLAG_MAKES_CONTACT | FLAG_PROTECT_AFFECTED | FLAG_MIRROR_MOVE_AFFECTED | FLAG_KINGS_ROCK_AFFECTED | FLAG_RECKLESS_BOOST,
        .split = SPLIT_PHYSICAL,
    },

    [MOVE_GLARE] =
    {
        #if B_UPDATED_MOVE_DATA >= GEN_6
            .accuracy = 100,
        #elif B_UPDATED_MOVE_DATA == GEN_5
            .accuracy = 90,
        #else
            .accuracy = 75,
        #endif
        .effect = EFFECT_PARALYZE,
        .power = 0,
        .type = TYPE_NORMAL,
        .pp = 30,
        .secondaryEffectChance = 0,
        .target = MOVE_TARGET_SELECTED,
        .priority = 0,
        .flags = FLAG_PROTECT_AFFECTED | FLAG_MAGIC_COAT_AFFECTED | FLAG_MIRROR_MOVE_AFFECTED,
        .split = SPLIT_STATUS,
    },

    [MOVE_DREAM_EATER] =
    {
        .effect = EFFECT_DREAM_EATER,
        .power = 100,
        .type = TYPE_PSYCHIC,
        .accuracy = 100,
        .pp = 15,
        .secondaryEffectChance = 0,
        .target = MOVE_TARGET_SELECTED,
        .priority = 0,
        .flags = FLAG_PROTECT_AFFECTED | FLAG_MIRROR_MOVE_AFFECTED,
        .split = SPLIT_SPECIAL,
    },

    [MOVE_POISON_GAS] =
    {
        #if B_UPDATED_MOVE_DATA >= GEN_6
            .accuracy = 90,
            .target = MOVE_TARGET_BOTH,
        #elif B_UPDATED_MOVE_DATA == GEN_5
            .accuracy = 80,
            .target = MOVE_TARGET_BOTH,
        #else
            .accuracy = 55,
            .target = MOVE_TARGET_SELECTED,
        #endif
        .effect = EFFECT_POISON,
        .power = 0,
        .type = TYPE_POISON,
        .pp = 40,
        .secondaryEffectChance = 0,
        .priority = 0,
        .flags = FLAG_PROTECT_AFFECTED | FLAG_MAGIC_COAT_AFFECTED | FLAG_MIRROR_MOVE_AFFECTED,
        .split = SPLIT_STATUS,
    },

    [MOVE_BARRAGE] =
    {
        .effect = EFFECT_MULTI_HIT,
        .power = 15,
        .type = TYPE_NORMAL,
        .accuracy = 85,
        .pp = 20,
        .secondaryEffectChance = 0,
        .target = MOVE_TARGET_SELECTED,
        .priority = 0,
        .flags = FLAG_PROTECT_AFFECTED | FLAG_MIRROR_MOVE_AFFECTED | FLAG_KINGS_ROCK_AFFECTED | FLAG_BALLISTIC,
        .split = SPLIT_PHYSICAL,
    },

    [MOVE_LEECH_LIFE] =
    {
        #if B_UPDATED_MOVE_DATA >= GEN_7
            .power = 80,
            .pp = 10,
        #else
            .power = 20,
            .pp = 15,
        #endif
        .effect = EFFECT_ABSORB,
        .type = TYPE_BUG,
        .accuracy = 100,
        .secondaryEffectChance = 0,
        .target = MOVE_TARGET_SELECTED,
        .priority = 0,
        .flags = FLAG_MAKES_CONTACT | FLAG_PROTECT_AFFECTED | FLAG_MIRROR_MOVE_AFFECTED,
        .split = SPLIT_PHYSICAL,
    },

    [MOVE_LOVELY_KISS] =
    {
        .effect = EFFECT_SLEEP,
        .power = 0,
        .type = TYPE_NORMAL,
        .accuracy = 75,
        .pp = 10,
        .secondaryEffectChance = 0,
        .target = MOVE_TARGET_SELECTED,
        .priority = 0,
        .flags = FLAG_PROTECT_AFFECTED | FLAG_MAGIC_COAT_AFFECTED | FLAG_MIRROR_MOVE_AFFECTED,
        .split = SPLIT_STATUS,
    },

    [MOVE_SKY_ATTACK] =
    {
        #if B_UPDATED_MOVE_DATA >= GEN_5
            .flags = FLAG_PROTECT_AFFECTED | FLAG_MIRROR_MOVE_AFFECTED | FLAG_SHEER_FORCE_BOOST,
        #else
            .flags = FLAG_PROTECT_AFFECTED | FLAG_MIRROR_MOVE_AFFECTED | FLAG_KINGS_ROCK_AFFECTED | FLAG_SHEER_FORCE_BOOST,
        #endif
        .effect = EFFECT_TWO_TURNS_ATTACK,
        .power = 140,
        .type = TYPE_FLYING,
        .accuracy = 90,
        .pp = 5,
        .secondaryEffectChance = 30,
        .target = MOVE_TARGET_SELECTED,
        .priority = 0,
        .split = SPLIT_PHYSICAL,
        .argument = MOVE_EFFECT_FLINCH,
    },

    [MOVE_TRANSFORM] =
    {
        .effect = EFFECT_TRANSFORM,
        .power = 0,
        .type = TYPE_NORMAL,
        .accuracy = 0,
        .pp = 10,
        .secondaryEffectChance = 0,
        .target = MOVE_TARGET_SELECTED,
        .priority = 0,
        .flags = 0,
        .split = SPLIT_STATUS,
    },

    [MOVE_BUBBLE] =
    {
        #if B_UPDATED_MOVE_DATA >= GEN_6
            .power = 40,
        #else
            .power = 20,
        #endif
        .effect = EFFECT_SPEED_DOWN_HIT,
        .type = TYPE_WATER,
        .accuracy = 100,
        .pp = 30,
        .secondaryEffectChance = 10,
        .target = MOVE_TARGET_BOTH,
        .priority = 0,
        .flags = FLAG_PROTECT_AFFECTED | FLAG_MIRROR_MOVE_AFFECTED | FLAG_SHEER_FORCE_BOOST,
        .split = SPLIT_SPECIAL,
    },

    [MOVE_DIZZY_PUNCH] =
    {
        .effect = EFFECT_CONFUSE_HIT,
        .power = 70,
        .type = TYPE_NORMAL,
        .accuracy = 100,
        .pp = 10,
        .secondaryEffectChance = 20,
        .target = MOVE_TARGET_SELECTED,
        .priority = 0,
        .flags = FLAG_MAKES_CONTACT | FLAG_PROTECT_AFFECTED | FLAG_MIRROR_MOVE_AFFECTED | FLAG_IRON_FIST_BOOST | FLAG_SHEER_FORCE_BOOST,
        .split = SPLIT_PHYSICAL,
    },

    [MOVE_SPORE] =
    {
        .effect = EFFECT_SLEEP,
        .power = 0,
        .type = TYPE_GRASS,
        .accuracy = 100,
        .pp = 15,
        .secondaryEffectChance = 0,
        .target = MOVE_TARGET_SELECTED,
        .priority = 0,
        .flags = FLAG_PROTECT_AFFECTED | FLAG_MAGIC_COAT_AFFECTED | FLAG_MIRROR_MOVE_AFFECTED | FLAG_POWDER,
        .split = SPLIT_STATUS,
    },

    [MOVE_FLASH] =
    {
        #if B_UPDATED_MOVE_DATA >= GEN_4
            .accuracy = 100,
        #else
            .accuracy = 70,
        #endif
        .effect = EFFECT_ACCURACY_DOWN,
        .power = 0,
        .type = TYPE_NORMAL,
        .pp = 20,
        .secondaryEffectChance = 0,
        .target = MOVE_TARGET_SELECTED,
        .priority = 0,
        .flags = FLAG_PROTECT_AFFECTED | FLAG_MAGIC_COAT_AFFECTED | FLAG_MIRROR_MOVE_AFFECTED,
        .split = SPLIT_STATUS,
    },

    [MOVE_PSYWAVE] =
    {
        #if B_UPDATED_MOVE_DATA >= GEN_6
            .accuracy = 100,
        #else
            .accuracy = 80,
        #endif
        .effect = EFFECT_PSYWAVE,
        .power = 1,
        .type = TYPE_PSYCHIC,
        .pp = 15,
        .secondaryEffectChance = 0,
        .target = MOVE_TARGET_SELECTED,
        .priority = 0,
        .flags = FLAG_PROTECT_AFFECTED | FLAG_MIRROR_MOVE_AFFECTED | FLAG_KINGS_ROCK_AFFECTED,
        .split = SPLIT_SPECIAL,
    },

    [MOVE_SPLASH] =
    {
        .effect = EFFECT_DO_NOTHING,
        .power = 0,
        .type = TYPE_NORMAL,
        .accuracy = 0,
        .pp = 40,
        .secondaryEffectChance = 0,
        .target = MOVE_TARGET_USER,
        .priority = 0,
        .flags = 0,
        .split = SPLIT_STATUS,
    },

    [MOVE_ACID_ARMOR] =
    {
        #if B_UPDATED_MOVE_DATA >= GEN_6
            .pp = 20,
        #else
            .pp = 40,
        #endif
        .effect = EFFECT_DEFENSE_UP_2,
        .power = 0,
        .type = TYPE_POISON,
        .accuracy = 0,
        .secondaryEffectChance = 0,
        .target = MOVE_TARGET_USER,
        .priority = 0,
        .flags = FLAG_SNATCH_AFFECTED,
        .split = SPLIT_STATUS,
    },

    [MOVE_CRABHAMMER] =
    {
        #if B_UPDATED_MOVE_DATA >= GEN_6
            .power = 100,
            .accuracy = 90,
        #elif B_UPDATED_MOVE_DATA == GEN_5
            .power = 90,
            .accuracy = 90,
        #else
            .power = 90,
            .accuracy = 85,
        #endif
        .effect = EFFECT_HIT,
        .type = TYPE_WATER,
        .pp = 10,
        .secondaryEffectChance = 0,
        .target = MOVE_TARGET_SELECTED,
        .priority = 0,
        .flags = FLAG_MAKES_CONTACT | FLAG_PROTECT_AFFECTED | FLAG_MIRROR_MOVE_AFFECTED | FLAG_KINGS_ROCK_AFFECTED | FLAG_HIGH_CRIT,
        .split = SPLIT_PHYSICAL,
    },

    [MOVE_EXPLOSION] =
    {
        .effect = EFFECT_EXPLOSION,
        .power = 250,
        .type = TYPE_NORMAL,
        .accuracy = 100,
        .pp = 5,
        .secondaryEffectChance = 0,
        .target = MOVE_TARGET_FOES_AND_ALLY,
        .priority = 0,
        .flags = FLAG_PROTECT_AFFECTED | FLAG_MIRROR_MOVE_AFFECTED | FLAG_KINGS_ROCK_AFFECTED,
        .split = SPLIT_PHYSICAL,
    },

    [MOVE_FURY_SWIPES] =
    {
        .effect = EFFECT_MULTI_HIT,
        .power = 18,
        .type = TYPE_NORMAL,
        .accuracy = 80,
        .pp = 15,
        .secondaryEffectChance = 0,
        .target = MOVE_TARGET_SELECTED,
        .priority = 0,
        .flags = FLAG_MAKES_CONTACT | FLAG_PROTECT_AFFECTED | FLAG_MIRROR_MOVE_AFFECTED | FLAG_KINGS_ROCK_AFFECTED,
        .split = SPLIT_PHYSICAL,
    },

    [MOVE_BONEMERANG] =
    {
        .effect = EFFECT_DOUBLE_HIT,
        .power = 50,
        .type = TYPE_GROUND,
        .accuracy = 90,
        .pp = 10,
        .secondaryEffectChance = 0,
        .target = MOVE_TARGET_SELECTED,
        .priority = 0,
        .flags = FLAG_PROTECT_AFFECTED | FLAG_MIRROR_MOVE_AFFECTED | FLAG_KINGS_ROCK_AFFECTED,
        .split = SPLIT_PHYSICAL,
    },

    [MOVE_REST] =
    {
        .effect = EFFECT_REST,
        .power = 0,
        .type = TYPE_PSYCHIC,
        .accuracy = 0,
        .pp = 10,
        .secondaryEffectChance = 0,
        .target = MOVE_TARGET_USER,
        .priority = 0,
        .flags = FLAG_SNATCH_AFFECTED,
        .split = SPLIT_STATUS,
    },

    [MOVE_ROCK_SLIDE] =
    {
        .effect = EFFECT_FLINCH_HIT,
        .power = 75,
        .type = TYPE_ROCK,
        .accuracy = 90,
        .pp = 10,
        .secondaryEffectChance = 30,
        .target = MOVE_TARGET_BOTH,
        .priority = 0,
        .flags = FLAG_PROTECT_AFFECTED | FLAG_MIRROR_MOVE_AFFECTED | FLAG_SHEER_FORCE_BOOST,
        .split = SPLIT_PHYSICAL,
    },

    [MOVE_HYPER_FANG] =
    {
        .effect = EFFECT_FLINCH_HIT,
        .power = 80,
        .type = TYPE_NORMAL,
        .accuracy = 90,
        .pp = 15,
        .secondaryEffectChance = 10,
        .target = MOVE_TARGET_SELECTED,
        .priority = 0,
        .flags = FLAG_MAKES_CONTACT | FLAG_PROTECT_AFFECTED | FLAG_MIRROR_MOVE_AFFECTED | FLAG_STRONG_JAW_BOOST | FLAG_SHEER_FORCE_BOOST,
        .split = SPLIT_PHYSICAL,
    },

    [MOVE_SHARPEN] =
    {
        .effect = EFFECT_ATTACK_UP,
        .power = 0,
        .type = TYPE_NORMAL,
        .accuracy = 0,
        .pp = 30,
        .secondaryEffectChance = 0,
        .target = MOVE_TARGET_USER,
        .priority = 0,
        .flags = FLAG_SNATCH_AFFECTED,
        .split = SPLIT_STATUS,
    },

    [MOVE_CONVERSION] =
    {
        #if B_UPDATED_MOVE_DATA >= GEN_5
            .flags = FLAG_SNATCH_AFFECTED,
        #else
            .flags = 0,
        #endif
        .effect = EFFECT_CONVERSION,
        .power = 0,
        .type = TYPE_NORMAL,
        .accuracy = 0,
        .pp = 30,
        .secondaryEffectChance = 0,
        .target = MOVE_TARGET_USER,
        .priority = 0,
        .split = SPLIT_STATUS,
    },

    [MOVE_TRI_ATTACK] =
    {
        .effect = EFFECT_TRI_ATTACK,
        .power = 80,
        .type = TYPE_NORMAL,
        .accuracy = 100,
        .pp = 10,
        .secondaryEffectChance = 20,
        .target = MOVE_TARGET_SELECTED,
        .priority = 0,
        .flags = FLAG_PROTECT_AFFECTED | FLAG_MIRROR_MOVE_AFFECTED | FLAG_SHEER_FORCE_BOOST,
        .split = SPLIT_SPECIAL,
    },

    [MOVE_SUPER_FANG] =
    {
        .effect = EFFECT_SUPER_FANG,
        .power = 1,
        .type = TYPE_NORMAL,
        .accuracy = 90,
        .pp = 10,
        .secondaryEffectChance = 0,
        .target = MOVE_TARGET_SELECTED,
        .priority = 0,
        .flags = FLAG_MAKES_CONTACT | FLAG_PROTECT_AFFECTED | FLAG_MIRROR_MOVE_AFFECTED,
        .split = SPLIT_PHYSICAL,
    },

    [MOVE_SLASH] =
    {
        .effect = EFFECT_HIT,
        .power = 70,
        .type = TYPE_NORMAL,
        .accuracy = 100,
        .pp = 20,
        .secondaryEffectChance = 0,
        .target = MOVE_TARGET_SELECTED,
        .priority = 0,
        .flags = FLAG_MAKES_CONTACT | FLAG_PROTECT_AFFECTED | FLAG_MIRROR_MOVE_AFFECTED | FLAG_KINGS_ROCK_AFFECTED | FLAG_HIGH_CRIT,
        .split = SPLIT_PHYSICAL,
    },

    [MOVE_SUBSTITUTE] =
    {
        .effect = EFFECT_SUBSTITUTE,
        .power = 0,
        .type = TYPE_NORMAL,
        .accuracy = 0,
        .pp = 10,
        .secondaryEffectChance = 0,
        .target = MOVE_TARGET_USER,
        .priority = 0,
        .flags = FLAG_SNATCH_AFFECTED,
        .split = SPLIT_STATUS,
    },

    [MOVE_STRUGGLE] =
    {
        #if B_UPDATED_MOVE_DATA >= GEN_4
            .accuracy = 0,
            .flags = FLAG_MAKES_CONTACT | FLAG_PROTECT_AFFECTED | FLAG_KINGS_ROCK_AFFECTED,
            .effect = EFFECT_RECOIL_HP_25,
        #else
            .accuracy = 100,
            .flags = FLAG_MAKES_CONTACT | FLAG_PROTECT_AFFECTED | FLAG_MIRROR_MOVE_AFFECTED | FLAG_KINGS_ROCK_AFFECTED,
            .effect = EFFECT_RECOIL_25,
        #endif
        .power = 50,
        .type = TYPE_NORMAL,
        .pp = 1,
        .secondaryEffectChance = 0,
        .target = MOVE_TARGET_SELECTED,
        .priority = 0,
        .split = SPLIT_PHYSICAL,
    },

    [MOVE_SKETCH] =
    {
        .effect = EFFECT_SKETCH,
        .power = 0,
        .type = TYPE_NORMAL,
        .accuracy = 0,
        .pp = 1,
        .secondaryEffectChance = 0,
        .target = MOVE_TARGET_SELECTED,
        .priority = 0,
        .flags = 0,
        .split = SPLIT_STATUS,
    },

    [MOVE_TRIPLE_KICK] =
    {
        .effect = EFFECT_TRIPLE_KICK,
        .power = 10,
        .type = TYPE_FIGHTING,
        .accuracy = 90,
        .pp = 10,
        .secondaryEffectChance = 0,
        .target = MOVE_TARGET_SELECTED,
        .priority = 0,
        .flags = FLAG_MAKES_CONTACT | FLAG_PROTECT_AFFECTED | FLAG_MIRROR_MOVE_AFFECTED | FLAG_KINGS_ROCK_AFFECTED,
        .split = SPLIT_PHYSICAL,
    },

    [MOVE_THIEF] =
    {
        #if B_UPDATED_MOVE_DATA >= GEN_6
            .power = 60,
            .pp = 25,
        #else
            .power = 40,
            .pp = 10,
        #endif
        .effect = EFFECT_THIEF,
        .type = TYPE_DARK,
        .accuracy = 100,
        .secondaryEffectChance = 100,
        .target = MOVE_TARGET_SELECTED,
        .priority = 0,
        .flags = FLAG_MAKES_CONTACT | FLAG_PROTECT_AFFECTED | FLAG_MIRROR_MOVE_AFFECTED,
        .split = SPLIT_PHYSICAL,
    },

    [MOVE_SPIDER_WEB] =
    {
        #if B_UPDATED_MOVE_DATA >= GEN_6
            .flags = FLAG_MAGIC_COAT_AFFECTED | FLAG_MIRROR_MOVE_AFFECTED,
        #else
            .flags = FLAG_PROTECT_AFFECTED | FLAG_MAGIC_COAT_AFFECTED | FLAG_MIRROR_MOVE_AFFECTED,
        #endif
        .effect = EFFECT_MEAN_LOOK,
        .power = 0,
        .type = TYPE_BUG,
        .accuracy = 0,
        .pp = 10,
        .secondaryEffectChance = 0,
        .target = MOVE_TARGET_SELECTED,
        .priority = 0,
        .split = SPLIT_STATUS,
    },

    [MOVE_MIND_READER] =
    {
        #if B_UPDATED_MOVE_DATA >= GEN_4
            .accuracy = 0,
        #else
            .accuracy = 100,
        #endif
        .effect = EFFECT_LOCK_ON,
        .power = 0,
        .type = TYPE_NORMAL,
        .pp = 5,
        .secondaryEffectChance = 0,
        .target = MOVE_TARGET_SELECTED,
        .priority = 0,
        .flags = FLAG_PROTECT_AFFECTED | FLAG_MIRROR_MOVE_AFFECTED,
        .split = SPLIT_STATUS,
    },

    [MOVE_NIGHTMARE] =
    {
        #if B_UPDATED_MOVE_DATA >= GEN_4
            .accuracy = 100,
        #else
            .accuracy = 0,
        #endif
        .effect = EFFECT_NIGHTMARE,
        .power = 0,
        .type = TYPE_GHOST,
        .pp = 15,
        .secondaryEffectChance = 0,
        .target = MOVE_TARGET_SELECTED,
        .priority = 0,
        .flags = FLAG_PROTECT_AFFECTED | FLAG_MIRROR_MOVE_AFFECTED,
        .split = SPLIT_STATUS,
    },

    [MOVE_FLAME_WHEEL] =
    {
        .effect = EFFECT_BURN_HIT,
        .power = 60,
        .type = TYPE_FIRE,
        .accuracy = 100,
        .pp = 25,
        .secondaryEffectChance = 10,
        .target = MOVE_TARGET_SELECTED,
        .priority = 0,
        .flags = FLAG_MAKES_CONTACT | FLAG_PROTECT_AFFECTED | FLAG_MIRROR_MOVE_AFFECTED | FLAG_SHEER_FORCE_BOOST | FLAG_THAW_USER,
        .split = SPLIT_PHYSICAL,
    },

    [MOVE_SNORE] =
    {
        #if B_UPDATED_MOVE_DATA >= GEN_6
            .power = 50,
            .flags = FLAG_PROTECT_AFFECTED | FLAG_MIRROR_MOVE_AFFECTED | FLAG_SHEER_FORCE_BOOST | FLAG_SOUND,
        #elif B_UPDATED_MOVE_DATA == GEN_5
            .power = 40,
            .flags = FLAG_PROTECT_AFFECTED | FLAG_MIRROR_MOVE_AFFECTED | FLAG_SHEER_FORCE_BOOST | FLAG_SOUND,
        #else
            .power = 40,
            .flags = FLAG_PROTECT_AFFECTED | FLAG_MIRROR_MOVE_AFFECTED | FLAG_KINGS_ROCK_AFFECTED | FLAG_SHEER_FORCE_BOOST | FLAG_SOUND,
        #endif
        .effect = EFFECT_SNORE,
        .type = TYPE_NORMAL,
        .accuracy = 100,
        .pp = 15,
        .secondaryEffectChance = 30,
        .target = MOVE_TARGET_SELECTED,
        .priority = 0,
        .split = SPLIT_SPECIAL,
    },

    [MOVE_CURSE] =
    {
        #if B_UPDATED_MOVE_DATA >= GEN_5
            .type = TYPE_GHOST,
        #else
            .type = TYPE_MYSTERY,
        #endif
        .effect = EFFECT_CURSE,
        .power = 0,
        .accuracy = 0,
        .pp = 10,
        .secondaryEffectChance = 0,
        .target = MOVE_TARGET_SELECTED,
        .priority = 0,
        .flags = 0,
        .split = SPLIT_STATUS,
    },

    [MOVE_FLAIL] =
    {
        .effect = EFFECT_FLAIL,
        .power = 1,
        .type = TYPE_NORMAL,
        .accuracy = 100,
        .pp = 15,
        .secondaryEffectChance = 0,
        .target = MOVE_TARGET_SELECTED,
        .priority = 0,
        .flags = FLAG_MAKES_CONTACT | FLAG_PROTECT_AFFECTED | FLAG_MIRROR_MOVE_AFFECTED | FLAG_KINGS_ROCK_AFFECTED,
        .split = SPLIT_PHYSICAL,
    },

    [MOVE_CONVERSION_2] =
    {
        .effect = EFFECT_CONVERSION_2,
        .power = 0,
        .type = TYPE_NORMAL,
        .accuracy = 0,
        .pp = 30,
        .secondaryEffectChance = 0,
        .target = MOVE_TARGET_USER,
        .priority = 0,
        .flags = 0,
        .split = SPLIT_STATUS,
    },

    [MOVE_AEROBLAST] =
    {
        .effect = EFFECT_HIT,
        .power = 100,
        .type = TYPE_FLYING,
        .accuracy = 95,
        .pp = 5,
        .secondaryEffectChance = 0,
        .target = MOVE_TARGET_SELECTED,
        .priority = 0,
        .flags = FLAG_PROTECT_AFFECTED | FLAG_MIRROR_MOVE_AFFECTED | FLAG_KINGS_ROCK_AFFECTED | FLAG_HIGH_CRIT,
        .split = SPLIT_SPECIAL,
    },

    [MOVE_COTTON_SPORE] =
    {
        #if B_UPDATED_MOVE_DATA >= GEN_6
            .accuracy = 100,
            .target = MOVE_TARGET_BOTH,
        #elif B_UPDATED_MOVE_DATA == GEN_5
            .accuracy = 100,
            .target = MOVE_TARGET_SELECTED,
        #else
            .accuracy = 85,
            .target = MOVE_TARGET_SELECTED,
        #endif
        .effect = EFFECT_SPEED_DOWN_2,
        .power = 0,
        .type = TYPE_GRASS,
        .pp = 40,
        .secondaryEffectChance = 0,
        .priority = 0,
        .flags = FLAG_PROTECT_AFFECTED | FLAG_MAGIC_COAT_AFFECTED | FLAG_MIRROR_MOVE_AFFECTED | FLAG_POWDER,
        .split = SPLIT_STATUS,
    },

    [MOVE_REVERSAL] =
    {
        .effect = EFFECT_FLAIL,
        .power = 1,
        .type = TYPE_FIGHTING,
        .accuracy = 100,
        .pp = 15,
        .secondaryEffectChance = 0,
        .target = MOVE_TARGET_SELECTED,
        .priority = 0,
        .flags = FLAG_MAKES_CONTACT | FLAG_PROTECT_AFFECTED | FLAG_MIRROR_MOVE_AFFECTED | FLAG_KINGS_ROCK_AFFECTED,
        .split = SPLIT_PHYSICAL,
    },

    [MOVE_SPITE] =
    {
        #if B_UPDATED_MOVE_DATA >= GEN_5
            .flags = FLAG_PROTECT_AFFECTED | FLAG_MIRROR_MOVE_AFFECTED | FLAG_MAGIC_COAT_AFFECTED,
        #else
            .flags = FLAG_PROTECT_AFFECTED | FLAG_MIRROR_MOVE_AFFECTED,
        #endif
        .effect = EFFECT_SPITE,
        .power = 0,
        .type = TYPE_GHOST,
        .accuracy = 100,
        .pp = 10,
        .secondaryEffectChance = 0,
        .target = MOVE_TARGET_SELECTED,
        .priority = 0,
        .split = SPLIT_STATUS,
    },

    [MOVE_POWDER_SNOW] =
    {
        .effect = EFFECT_FREEZE_HIT,
        .power = 40,
        .type = TYPE_ICE,
        .accuracy = 100,
        .pp = 25,
        .secondaryEffectChance = 10,
        .target = MOVE_TARGET_BOTH,
        .priority = 0,
        .flags = FLAG_PROTECT_AFFECTED | FLAG_MIRROR_MOVE_AFFECTED | FLAG_SHEER_FORCE_BOOST,
        .split = SPLIT_SPECIAL,
    },

    [MOVE_PROTECT] =
    {
        #if B_UPDATED_MOVE_DATA >= GEN_5
            .priority = 4,
        #else
            .priority = 3,
        #endif
        .effect = EFFECT_PROTECT,
        .power = 0,
        .type = TYPE_NORMAL,
        .accuracy = 0,
        .pp = 10,
        .secondaryEffectChance = 0,
        .target = MOVE_TARGET_USER,
        .flags = FLAG_PROTECTION_MOVE,
        .split = SPLIT_STATUS,
    },

    [MOVE_MACH_PUNCH] =
    {
        .effect = EFFECT_HIT,
        .power = 40,
        .type = TYPE_FIGHTING,
        .accuracy = 100,
        .pp = 30,
        .secondaryEffectChance = 0,
        .target = MOVE_TARGET_SELECTED,
        .priority = 1,
        .flags = FLAG_MAKES_CONTACT | FLAG_PROTECT_AFFECTED | FLAG_MIRROR_MOVE_AFFECTED | FLAG_KINGS_ROCK_AFFECTED | FLAG_IRON_FIST_BOOST,
        .split = SPLIT_PHYSICAL,
    },

    [MOVE_SCARY_FACE] =
    {
        #if B_UPDATED_MOVE_DATA >= GEN_5
            .accuracy = 100,
        #else
            .accuracy = 90,
        #endif
        .effect = EFFECT_SPEED_DOWN_2,
        .power = 0,
        .type = TYPE_NORMAL,
        .pp = 10,
        .secondaryEffectChance = 0,
        .target = MOVE_TARGET_SELECTED,
        .priority = 0,
        .flags = FLAG_PROTECT_AFFECTED | FLAG_MAGIC_COAT_AFFECTED | FLAG_MIRROR_MOVE_AFFECTED,
        .split = SPLIT_STATUS,
    },

    [MOVE_FEINT_ATTACK] =
    {
        #if B_UPDATED_MOVE_DATA >= GEN_4
            .flags = FLAG_MAKES_CONTACT | FLAG_PROTECT_AFFECTED | FLAG_MIRROR_MOVE_AFFECTED | FLAG_KINGS_ROCK_AFFECTED,
        #else
            .flags = FLAG_PROTECT_AFFECTED | FLAG_MIRROR_MOVE_AFFECTED | FLAG_KINGS_ROCK_AFFECTED,
        #endif
        .effect = EFFECT_HIT,
        .power = 60,
        .type = TYPE_DARK,
        .accuracy = 0,
        .pp = 20,
        .secondaryEffectChance = 0,
        .target = MOVE_TARGET_SELECTED,
        .priority = 0,
        .split = SPLIT_PHYSICAL,
    },

    [MOVE_SWEET_KISS] =
    {
        #if B_UPDATED_MOVE_DATA >= GEN_6
            .type = TYPE_FAIRY,
        #else
            .type = TYPE_NORMAL,
        #endif
        .effect = EFFECT_CONFUSE,
        .power = 0,
        .accuracy = 75,
        .pp = 10,
        .secondaryEffectChance = 0,
        .target = MOVE_TARGET_SELECTED,
        .priority = 0,
        .flags = FLAG_PROTECT_AFFECTED | FLAG_MAGIC_COAT_AFFECTED | FLAG_MIRROR_MOVE_AFFECTED,
        .split = SPLIT_STATUS,
    },

    [MOVE_BELLY_DRUM] =
    {
        .effect = EFFECT_BELLY_DRUM,
        .power = 0,
        .type = TYPE_NORMAL,
        .accuracy = 0,
        .pp = 10,
        .secondaryEffectChance = 0,
        .target = MOVE_TARGET_USER,
        .priority = 0,
        .flags = FLAG_SNATCH_AFFECTED,
        .split = SPLIT_STATUS,
    },

    [MOVE_SLUDGE_BOMB] =
    {
        .effect = EFFECT_POISON_HIT,
        .power = 90,
        .type = TYPE_POISON,
        .accuracy = 100,
        .pp = 10,
        .secondaryEffectChance = 30,
        .target = MOVE_TARGET_SELECTED,
        .priority = 0,
        .flags = FLAG_PROTECT_AFFECTED | FLAG_MIRROR_MOVE_AFFECTED | FLAG_SHEER_FORCE_BOOST | FLAG_BALLISTIC,
        .split = SPLIT_SPECIAL,
    },

    [MOVE_MUD_SLAP] =
    {
        .effect = EFFECT_ACCURACY_DOWN_HIT,
        .power = 20,
        .type = TYPE_GROUND,
        .accuracy = 100,
        .pp = 10,
        .secondaryEffectChance = 100,
        .target = MOVE_TARGET_SELECTED,
        .priority = 0,
        .flags = FLAG_PROTECT_AFFECTED | FLAG_MIRROR_MOVE_AFFECTED | FLAG_SHEER_FORCE_BOOST,
        .split = SPLIT_SPECIAL,
    },

    [MOVE_OCTAZOOKA] =
    {
        .effect = EFFECT_ACCURACY_DOWN_HIT,
        .power = 65,
        .type = TYPE_WATER,
        .accuracy = 85,
        .pp = 10,
        .secondaryEffectChance = 50,
        .target = MOVE_TARGET_SELECTED,
        .priority = 0,
        .flags = FLAG_PROTECT_AFFECTED | FLAG_MIRROR_MOVE_AFFECTED | FLAG_BALLISTIC | FLAG_SHEER_FORCE_BOOST,
        .split = SPLIT_SPECIAL,
    },

    [MOVE_SPIKES] =
    {
        #if B_UPDATED_MOVE_DATA >= GEN_5
            .flags = FLAG_MAGIC_COAT_AFFECTED,
        #else
            .flags = 0,
        #endif
        .effect = EFFECT_SPIKES,
        .power = 0,
        .type = TYPE_GROUND,
        .accuracy = 0,
        .pp = 20,
        .secondaryEffectChance = 0,
        .target = MOVE_TARGET_OPPONENTS_FIELD,
        .priority = 0,
        .split = SPLIT_STATUS,
    },

    [MOVE_ZAP_CANNON] =
    {
        #if B_UPDATED_MOVE_DATA >= GEN_4
            .power = 120,
        #else
            .power = 100,
        #endif
        .effect = EFFECT_PARALYZE_HIT,
        .type = TYPE_ELECTRIC,
        .accuracy = 50,
        .pp = 5,
        .secondaryEffectChance = 100,
        .target = MOVE_TARGET_SELECTED,
        .priority = 0,
        .flags = FLAG_PROTECT_AFFECTED | FLAG_MIRROR_MOVE_AFFECTED | FLAG_SHEER_FORCE_BOOST | FLAG_BALLISTIC,
        .split = SPLIT_SPECIAL,
    },

    [MOVE_FORESIGHT] =
    {
        #if B_UPDATED_MOVE_DATA >= GEN_5
            .accuracy = 0,
            .flags = FLAG_PROTECT_AFFECTED | FLAG_MIRROR_MOVE_AFFECTED | FLAG_MAGIC_COAT_AFFECTED,
        #elif B_UPDATED_MOVE_DATA == GEN_4
            .accuracy = 0,
            .flags = FLAG_PROTECT_AFFECTED | FLAG_MIRROR_MOVE_AFFECTED,
        #else
            .accuracy = 100,
            .flags = FLAG_PROTECT_AFFECTED | FLAG_MIRROR_MOVE_AFFECTED,
        #endif
        .effect = EFFECT_FORESIGHT,
        .power = 0,
        .type = TYPE_NORMAL,
        .pp = 40,
        .secondaryEffectChance = 0,
        .target = MOVE_TARGET_SELECTED,
        .priority = 0,
        .split = SPLIT_STATUS,
    },

    [MOVE_DESTINY_BOND] =
    {
        .effect = EFFECT_DESTINY_BOND,
        .power = 0,
        .type = TYPE_GHOST,
        .accuracy = 0,
        .pp = 5,
        .secondaryEffectChance = 0,
        .target = MOVE_TARGET_USER,
        .priority = 0,
        .flags = 0,
        .split = SPLIT_STATUS,
    },

    [MOVE_PERISH_SONG] =
    {
        .effect = EFFECT_PERISH_SONG,
        .power = 0,
        .type = TYPE_NORMAL,
        .accuracy = 0,
        .pp = 5,
        .secondaryEffectChance = 0,
        .target = MOVE_TARGET_ALL_BATTLERS,
        .priority = 0,
        .flags = FLAG_SOUND,
        .split = SPLIT_STATUS,
    },

    [MOVE_ICY_WIND] =
    {
        .effect = EFFECT_SPEED_DOWN_HIT,
        .power = 55,
        .type = TYPE_ICE,
        .accuracy = 95,
        .pp = 15,
        .secondaryEffectChance = 100,
        .target = MOVE_TARGET_BOTH,
        .priority = 0,
        .flags = FLAG_PROTECT_AFFECTED | FLAG_MIRROR_MOVE_AFFECTED | FLAG_SHEER_FORCE_BOOST,
        .split = SPLIT_SPECIAL,
    },

    [MOVE_DETECT] =
    {
        #if B_UPDATED_MOVE_DATA >= GEN_5
            .priority = 4,
        #else
            .priority = 3,
        #endif
        .effect = EFFECT_PROTECT,
        .power = 0,
        .type = TYPE_FIGHTING,
        .accuracy = 0,
        .pp = 5,
        .secondaryEffectChance = 0,
        .target = MOVE_TARGET_USER,
        .flags = FLAG_PROTECTION_MOVE,
        .split = SPLIT_STATUS,
    },

    [MOVE_BONE_RUSH] =
    {
        #if B_UPDATED_MOVE_DATA >= GEN_5
            .accuracy = 90,
        #else
            .accuracy = 80,
        #endif
        .effect = EFFECT_MULTI_HIT,
        .power = 25,
        .type = TYPE_GROUND,
        .pp = 10,
        .secondaryEffectChance = 0,
        .target = MOVE_TARGET_SELECTED,
        .priority = 0,
        .flags = FLAG_PROTECT_AFFECTED | FLAG_MIRROR_MOVE_AFFECTED | FLAG_KINGS_ROCK_AFFECTED,
        .split = SPLIT_PHYSICAL,
    },

    [MOVE_LOCK_ON] =
    {
        #if B_UPDATED_MOVE_DATA >= GEN_4
            .accuracy = 0,
        #else
            .accuracy = 100,
        #endif
        .effect = EFFECT_LOCK_ON,
        .power = 0,
        .type = TYPE_NORMAL,
        .pp = 5,
        .secondaryEffectChance = 0,
        .target = MOVE_TARGET_SELECTED,
        .priority = 0,
        .flags = FLAG_PROTECT_AFFECTED | FLAG_MIRROR_MOVE_AFFECTED,
        .split = SPLIT_STATUS,
    },

    [MOVE_OUTRAGE] =
    {
        #if B_UPDATED_MOVE_DATA >= GEN_5
            .power = 120,
            .pp = 10,
        #elif B_UPDATED_MOVE_DATA == GEN_4
            .power = 120,
            .pp = 15,
        #else
            .power = 90,
            .pp = 15,
        #endif
        .effect = EFFECT_RAMPAGE,
        .type = TYPE_DRAGON,
        .accuracy = 100,
        .secondaryEffectChance = 100,
        .target = MOVE_TARGET_RANDOM,
        .priority = 0,
        .flags = FLAG_MAKES_CONTACT | FLAG_PROTECT_AFFECTED | FLAG_MIRROR_MOVE_AFFECTED | FLAG_KINGS_ROCK_AFFECTED,
        .split = SPLIT_PHYSICAL,
    },

    [MOVE_SANDSTORM] =
    {
        .effect = EFFECT_SANDSTORM,
        .power = 0,
        .type = TYPE_ROCK,
        .accuracy = 0,
        .pp = 10,
        .secondaryEffectChance = 0,
        .target = MOVE_TARGET_ALL_BATTLERS,
        .priority = 0,
        .flags = 0,
        .split = SPLIT_STATUS,
    },

    [MOVE_GIGA_DRAIN] =
    {
        #if B_UPDATED_MOVE_DATA >= GEN_5
            .power = 75,
            .pp = 10,
        #elif B_UPDATED_MOVE_DATA == GEN_4
            .power = 60,
            .pp = 10,
        #else
            .power = 60,
            .pp = 5,
        #endif
        .effect = EFFECT_ABSORB,
        .type = TYPE_GRASS,
        .accuracy = 100,
        .secondaryEffectChance = 0,
        .target = MOVE_TARGET_SELECTED,
        .priority = 0,
        .flags = FLAG_PROTECT_AFFECTED | FLAG_MIRROR_MOVE_AFFECTED,
        .split = SPLIT_SPECIAL,
    },

    [MOVE_ENDURE] =
    {
        #if B_UPDATED_MOVE_DATA >= GEN_5
            .priority = 4,
        #else
            .priority = 3,
        #endif
        .effect = EFFECT_ENDURE,
        .power = 0,
        .type = TYPE_NORMAL,
        .accuracy = 0,
        .pp = 10,
        .secondaryEffectChance = 0,
        .target = MOVE_TARGET_USER,
        .flags = FLAG_PROTECTION_MOVE,
        .split = SPLIT_STATUS,
    },

    [MOVE_CHARM] =
    {
        #if B_UPDATED_MOVE_DATA >= GEN_6
            .type = TYPE_FAIRY,
        #else
            .type = TYPE_NORMAL,
        #endif
        .effect = EFFECT_ATTACK_DOWN_2,
        .power = 0,
        .accuracy = 100,
        .pp = 20,
        .secondaryEffectChance = 0,
        .target = MOVE_TARGET_SELECTED,
        .priority = 0,
        .flags = FLAG_PROTECT_AFFECTED | FLAG_MAGIC_COAT_AFFECTED | FLAG_MIRROR_MOVE_AFFECTED,
        .split = SPLIT_STATUS,
    },

    [MOVE_ROLLOUT] =
    {
        .effect = EFFECT_ROLLOUT,
        .power = 30,
        .type = TYPE_ROCK,
        .accuracy = 90,
        .pp = 20,
        .secondaryEffectChance = 0,
        .target = MOVE_TARGET_SELECTED,
        .priority = 0,
        .flags = FLAG_MAKES_CONTACT | FLAG_PROTECT_AFFECTED | FLAG_MIRROR_MOVE_AFFECTED | FLAG_KINGS_ROCK_AFFECTED,
        .split = SPLIT_PHYSICAL,
    },

    [MOVE_FALSE_SWIPE] =
    {
        .effect = EFFECT_FALSE_SWIPE,
        .power = 40,
        .type = TYPE_NORMAL,
        .accuracy = 100,
        .pp = 40,
        .secondaryEffectChance = 0,
        .target = MOVE_TARGET_SELECTED,
        .priority = 0,
        .flags = FLAG_MAKES_CONTACT | FLAG_PROTECT_AFFECTED | FLAG_MIRROR_MOVE_AFFECTED | FLAG_KINGS_ROCK_AFFECTED,
        .split = SPLIT_PHYSICAL,
    },

    [MOVE_SWAGGER] =
    {
        #if B_UPDATED_MOVE_DATA >= GEN_7
            .accuracy = 85,
        #else
            .accuracy = 90,
        #endif
        .effect = EFFECT_SWAGGER,
        .power = 0,
        .type = TYPE_NORMAL,
        .pp = 15,
        .secondaryEffectChance = 100,
        .target = MOVE_TARGET_SELECTED,
        .priority = 0,
        .flags = FLAG_PROTECT_AFFECTED | FLAG_MAGIC_COAT_AFFECTED | FLAG_MIRROR_MOVE_AFFECTED,
        .split = SPLIT_STATUS,
    },

    [MOVE_MILK_DRINK] =
    {
        .effect = EFFECT_SOFTBOILED,
        .power = 0,
        .type = TYPE_NORMAL,
        .accuracy = 0,
        .pp = 10,
        .secondaryEffectChance = 0,
        .target = MOVE_TARGET_USER,
        .priority = 0,
        .flags = FLAG_PROTECT_AFFECTED | FLAG_SNATCH_AFFECTED,
        .split = SPLIT_STATUS,
    },

    [MOVE_SPARK] =
    {
        .effect = EFFECT_PARALYZE_HIT,
        .power = 65,
        .type = TYPE_ELECTRIC,
        .accuracy = 100,
        .pp = 20,
        .secondaryEffectChance = 30,
        .target = MOVE_TARGET_SELECTED,
        .priority = 0,
        .flags = FLAG_MAKES_CONTACT | FLAG_PROTECT_AFFECTED | FLAG_MIRROR_MOVE_AFFECTED | FLAG_SHEER_FORCE_BOOST,
        .split = SPLIT_PHYSICAL,
    },

    [MOVE_FURY_CUTTER] =
    {
        #if B_UPDATED_MOVE_DATA >= GEN_6
            .power = 40,
        #elif B_UPDATED_MOVE_DATA == GEN_5
            .power = 20,
        #else
            .power = 10,
        #endif
        .effect = EFFECT_FURY_CUTTER,
        .type = TYPE_BUG,
        .accuracy = 95,
        .pp = 20,
        .secondaryEffectChance = 0,
        .target = MOVE_TARGET_SELECTED,
        .priority = 0,
        .flags = FLAG_MAKES_CONTACT | FLAG_PROTECT_AFFECTED | FLAG_MIRROR_MOVE_AFFECTED | FLAG_KINGS_ROCK_AFFECTED,
        .split = SPLIT_PHYSICAL,
    },

    [MOVE_STEEL_WING] =
    {
        .effect = EFFECT_DEFENSE_UP_HIT,
        .power = 70,
        .type = TYPE_STEEL,
        .accuracy = 90,
        .pp = 25,
        .secondaryEffectChance = 10,
        .target = MOVE_TARGET_SELECTED,
        .priority = 0,
        .flags = FLAG_MAKES_CONTACT | FLAG_PROTECT_AFFECTED | FLAG_MIRROR_MOVE_AFFECTED | FLAG_KINGS_ROCK_AFFECTED | FLAG_SHEER_FORCE_BOOST,
        .split = SPLIT_PHYSICAL,
    },

    [MOVE_MEAN_LOOK] =
    {
        #if B_UPDATED_MOVE_DATA >= GEN_6
            .flags = FLAG_MAGIC_COAT_AFFECTED | FLAG_MIRROR_MOVE_AFFECTED,
        #else
            .flags = FLAG_PROTECT_AFFECTED | FLAG_MAGIC_COAT_AFFECTED | FLAG_MIRROR_MOVE_AFFECTED,
        #endif
        .effect = EFFECT_MEAN_LOOK,
        .power = 0,
        .type = TYPE_NORMAL,
        .accuracy = 0,
        .pp = 5,
        .secondaryEffectChance = 0,
        .target = MOVE_TARGET_SELECTED,
        .priority = 0,
        .split = SPLIT_STATUS,
    },

    [MOVE_ATTRACT] =
    {
        .effect = EFFECT_ATTRACT,
        .power = 0,
        .type = TYPE_NORMAL,
        .accuracy = 100,
        .pp = 15,
        .secondaryEffectChance = 0,
        .target = MOVE_TARGET_SELECTED,
        .priority = 0,
        .flags = FLAG_PROTECT_AFFECTED | FLAG_MAGIC_COAT_AFFECTED | FLAG_MIRROR_MOVE_AFFECTED,
        .split = SPLIT_STATUS,
    },

    [MOVE_SLEEP_TALK] =
    {
        .effect = EFFECT_SLEEP_TALK,
        .power = 0,
        .type = TYPE_NORMAL,
        .accuracy = 0,
        .pp = 10,
        .secondaryEffectChance = 0,
        .target = MOVE_TARGET_DEPENDS,
        .priority = 0,
        .flags = 0,
        .split = SPLIT_STATUS,
    },

    [MOVE_HEAL_BELL] =
    {
        #if B_UPDATED_MOVE_DATA != GEN_5
            .flags = FLAG_SNATCH_AFFECTED | FLAG_SOUND,
        #else
            .flags = FLAG_SNATCH_AFFECTED,
        #endif
        .effect = EFFECT_HEAL_BELL,
        .power = 0,
        .type = TYPE_NORMAL,
        .accuracy = 0,
        .pp = 5,
        .secondaryEffectChance = 0,
        .target = MOVE_TARGET_USER,
        .priority = 0,
        .split = SPLIT_STATUS,
    },

    [MOVE_RETURN] =
    {
        .effect = EFFECT_RETURN,
        .power = 1,
        .type = TYPE_NORMAL,
        .accuracy = 100,
        .pp = 20,
        .secondaryEffectChance = 0,
        .target = MOVE_TARGET_SELECTED,
        .priority = 0,
        .flags = FLAG_MAKES_CONTACT | FLAG_PROTECT_AFFECTED | FLAG_MIRROR_MOVE_AFFECTED | FLAG_KINGS_ROCK_AFFECTED,
        .split = SPLIT_PHYSICAL,
    },

    [MOVE_PRESENT] =
    {
        .effect = EFFECT_PRESENT,
        .power = 1,
        .type = TYPE_NORMAL,
        .accuracy = 90,
        .pp = 15,
        .secondaryEffectChance = 0,
        .target = MOVE_TARGET_SELECTED,
        .priority = 0,
        .flags = FLAG_PROTECT_AFFECTED | FLAG_MIRROR_MOVE_AFFECTED,
        .split = SPLIT_PHYSICAL,
    },

    [MOVE_FRUSTRATION] =
    {
        .effect = EFFECT_FRUSTRATION,
        .power = 1,
        .type = TYPE_NORMAL,
        .accuracy = 100,
        .pp = 20,
        .secondaryEffectChance = 0,
        .target = MOVE_TARGET_SELECTED,
        .priority = 0,
        .flags = FLAG_MAKES_CONTACT | FLAG_PROTECT_AFFECTED | FLAG_MIRROR_MOVE_AFFECTED | FLAG_KINGS_ROCK_AFFECTED,
        .split = SPLIT_PHYSICAL,
    },

    [MOVE_SAFEGUARD] =
    {
        .effect = EFFECT_SAFEGUARD,
        .power = 0,
        .type = TYPE_NORMAL,
        .accuracy = 0,
        .pp = 25,
        .secondaryEffectChance = 0,
        .target = MOVE_TARGET_USER,
        .priority = 0,
        .flags = FLAG_SNATCH_AFFECTED,
        .split = SPLIT_STATUS,
    },

    [MOVE_PAIN_SPLIT] =
    {
        .effect = EFFECT_PAIN_SPLIT,
        .power = 0,
        .type = TYPE_NORMAL,
        .accuracy = 0,
        .pp = 20,
        .secondaryEffectChance = 0,
        .target = MOVE_TARGET_SELECTED,
        .priority = 0,
        .flags = FLAG_PROTECT_AFFECTED | FLAG_MIRROR_MOVE_AFFECTED,
        .split = SPLIT_STATUS,
    },

    [MOVE_SACRED_FIRE] =
    {
        .effect = EFFECT_BURN_HIT,
        .power = 100,
        .type = TYPE_FIRE,
        .accuracy = 95,
        .pp = 5,
        .secondaryEffectChance = 50,
        .target = MOVE_TARGET_SELECTED,
        .priority = 0,
        .flags = FLAG_PROTECT_AFFECTED | FLAG_MIRROR_MOVE_AFFECTED | FLAG_SHEER_FORCE_BOOST | FLAG_THAW_USER,
        .split = SPLIT_PHYSICAL,
    },

    [MOVE_MAGNITUDE] =
    {
        .effect = EFFECT_MAGNITUDE,
        .power = 1,
        .type = TYPE_GROUND,
        .accuracy = 100,
        .pp = 30,
        .secondaryEffectChance = 0,
        .target = MOVE_TARGET_FOES_AND_ALLY,
        .priority = 0,
        .flags = FLAG_PROTECT_AFFECTED | FLAG_MIRROR_MOVE_AFFECTED | FLAG_KINGS_ROCK_AFFECTED | FLAG_DMG_UNDERGROUND,
        .split = SPLIT_PHYSICAL,
    },

    [MOVE_DYNAMIC_PUNCH] =
    {
        .effect = EFFECT_CONFUSE_HIT,
        .power = 100,
        .type = TYPE_FIGHTING,
        .accuracy = 50,
        .pp = 5,
        .secondaryEffectChance = 100,
        .target = MOVE_TARGET_SELECTED,
        .priority = 0,
        .flags = FLAG_MAKES_CONTACT | FLAG_PROTECT_AFFECTED | FLAG_MIRROR_MOVE_AFFECTED | FLAG_IRON_FIST_BOOST | FLAG_SHEER_FORCE_BOOST,
        .split = SPLIT_PHYSICAL,
    },

    [MOVE_MEGAHORN] =
    {
        .effect = EFFECT_HIT,
        .power = 120,
        .type = TYPE_BUG,
        .accuracy = 85,
        .pp = 10,
        .secondaryEffectChance = 0,
        .target = MOVE_TARGET_SELECTED,
        .priority = 0,
        .flags = FLAG_MAKES_CONTACT | FLAG_PROTECT_AFFECTED | FLAG_MIRROR_MOVE_AFFECTED | FLAG_KINGS_ROCK_AFFECTED,
        .split = SPLIT_PHYSICAL,
    },

    [MOVE_DRAGON_BREATH] =
    {
        .effect = EFFECT_PARALYZE_HIT,
        .power = 60,
        .type = TYPE_DRAGON,
        .accuracy = 100,
        .pp = 20,
        .secondaryEffectChance = 30,
        .target = MOVE_TARGET_SELECTED,
        .priority = 0,
        .flags = FLAG_PROTECT_AFFECTED | FLAG_MIRROR_MOVE_AFFECTED | FLAG_KINGS_ROCK_AFFECTED | FLAG_SHEER_FORCE_BOOST,
        .split = SPLIT_SPECIAL,
    },

    [MOVE_BATON_PASS] =
    {
        .effect = EFFECT_BATON_PASS,
        .power = 0,
        .type = TYPE_NORMAL,
        .accuracy = 0,
        .pp = 40,
        .secondaryEffectChance = 0,
        .target = MOVE_TARGET_USER,
        .priority = 0,
        .flags = 0,
        .split = SPLIT_STATUS,
    },

    [MOVE_ENCORE] =
    {
        #if B_UPDATED_MOVE_DATA >= GEN_5
            .flags = FLAG_PROTECT_AFFECTED | FLAG_MIRROR_MOVE_AFFECTED | FLAG_MAGIC_COAT_AFFECTED,
        #else
            .flags = FLAG_PROTECT_AFFECTED | FLAG_MIRROR_MOVE_AFFECTED,
        #endif
        .effect = EFFECT_ENCORE,
        .power = 0,
        .type = TYPE_NORMAL,
        .accuracy = 100,
        .pp = 5,
        .secondaryEffectChance = 0,
        .target = MOVE_TARGET_SELECTED,
        .priority = 0,
        .split = SPLIT_STATUS,
    },

    [MOVE_PURSUIT] =
    {
        .effect = EFFECT_PURSUIT,
        .power = 40,
        .type = TYPE_DARK,
        .accuracy = 100,
        .pp = 20,
        .secondaryEffectChance = 0,
        .target = MOVE_TARGET_SELECTED,
        .priority = 0,
        .flags = FLAG_MAKES_CONTACT | FLAG_PROTECT_AFFECTED | FLAG_MIRROR_MOVE_AFFECTED,
        .split = SPLIT_PHYSICAL,
    },

    [MOVE_RAPID_SPIN] =
    {
        #if B_UPDATED_MOVE_DATA >= GEN_8
            .power = 50,
        #else
            .power = 20,
        #endif
        .effect = EFFECT_RAPID_SPIN,
        .type = TYPE_NORMAL,
        .accuracy = 100,
        .pp = 40,
        .secondaryEffectChance = 0,
        .target = MOVE_TARGET_SELECTED,
        .priority = 0,
        .flags = FLAG_MAKES_CONTACT | FLAG_PROTECT_AFFECTED | FLAG_MIRROR_MOVE_AFFECTED | FLAG_KINGS_ROCK_AFFECTED,
        .split = SPLIT_PHYSICAL,
    },

    [MOVE_SWEET_SCENT] =
    {
        #if B_UPDATED_MOVE_DATA >= GEN_6
            .effect = EFFECT_EVASION_DOWN_2,
        #else
            .effect = EFFECT_EVASION_DOWN,
        #endif
        .power = 0,
        .type = TYPE_NORMAL,
        .accuracy = 100,
        .pp = 20,
        .secondaryEffectChance = 0,
        .target = MOVE_TARGET_BOTH,
        .priority = 0,
        .flags = FLAG_PROTECT_AFFECTED | FLAG_MAGIC_COAT_AFFECTED | FLAG_MIRROR_MOVE_AFFECTED,
        .split = SPLIT_STATUS,
    },

    [MOVE_IRON_TAIL] =
    {
        .effect = EFFECT_DEFENSE_DOWN_HIT,
        .power = 100,
        .type = TYPE_STEEL,
        .accuracy = 75,
        .pp = 15,
        .secondaryEffectChance = 30,
        .target = MOVE_TARGET_SELECTED,
        .priority = 0,
        .flags = FLAG_MAKES_CONTACT | FLAG_PROTECT_AFFECTED | FLAG_MIRROR_MOVE_AFFECTED | FLAG_SHEER_FORCE_BOOST,
        .split = SPLIT_PHYSICAL,
    },

    [MOVE_METAL_CLAW] =
    {
        .effect = EFFECT_ATTACK_UP_HIT,
        .power = 50,
        .type = TYPE_STEEL,
        .accuracy = 95,
        .pp = 35,
        .secondaryEffectChance = 10,
        .target = MOVE_TARGET_SELECTED,
        .priority = 0,
        .flags = FLAG_MAKES_CONTACT | FLAG_PROTECT_AFFECTED | FLAG_MIRROR_MOVE_AFFECTED | FLAG_SHEER_FORCE_BOOST,
        .split = SPLIT_PHYSICAL,
    },

    [MOVE_VITAL_THROW] =
    {
        .effect = EFFECT_VITAL_THROW,
        .power = 70,
        .type = TYPE_FIGHTING,
        .accuracy = 0,
        .pp = 10,
        .secondaryEffectChance = 0,
        .target = MOVE_TARGET_SELECTED,
        .priority = -1,
        .flags = FLAG_MAKES_CONTACT | FLAG_PROTECT_AFFECTED | FLAG_MIRROR_MOVE_AFFECTED | FLAG_KINGS_ROCK_AFFECTED,
        .split = SPLIT_PHYSICAL,
    },

    [MOVE_MORNING_SUN] =
    {
        .effect = EFFECT_MORNING_SUN,
        .power = 0,
        .type = TYPE_NORMAL,
        .accuracy = 0,
        .pp = 5,
        .secondaryEffectChance = 0,
        .target = MOVE_TARGET_USER,
        .priority = 0,
        .flags = FLAG_SNATCH_AFFECTED,
        .split = SPLIT_STATUS,
    },

    [MOVE_SYNTHESIS] =
    {
        .effect = EFFECT_SYNTHESIS,
        .power = 0,
        .type = TYPE_GRASS,
        .accuracy = 0,
        .pp = 5,
        .secondaryEffectChance = 0,
        .target = MOVE_TARGET_USER,
        .priority = 0,
        .flags = FLAG_SNATCH_AFFECTED,
        .split = SPLIT_STATUS,
    },

    [MOVE_MOONLIGHT] =
    {
        #if B_UPDATED_MOVE_DATA >= GEN_6
            .type = TYPE_FAIRY,
        #else
            .type = TYPE_NORMAL,
        #endif
        .effect = EFFECT_MOONLIGHT,
        .power = 0,
        .accuracy = 0,
        .pp = 5,
        .secondaryEffectChance = 0,
        .target = MOVE_TARGET_USER,
        .priority = 0,
        .flags = FLAG_SNATCH_AFFECTED,
        .split = SPLIT_STATUS,
    },

    [MOVE_HIDDEN_POWER] =
    {
        #if B_HIDDEN_POWER_DMG >= GEN_6
            .power = 60,
        #else
            .power = 1,
        #endif
        .effect = EFFECT_HIDDEN_POWER,
        .type = TYPE_NORMAL,
        .accuracy = 100,
        .pp = 15,
        .secondaryEffectChance = 0,
        .target = MOVE_TARGET_SELECTED,
        .priority = 0,
        .flags = FLAG_PROTECT_AFFECTED | FLAG_MIRROR_MOVE_AFFECTED | FLAG_KINGS_ROCK_AFFECTED,
        .split = SPLIT_SPECIAL,
    },

    [MOVE_CROSS_CHOP] =
    {
        .effect = EFFECT_HIT,
        .power = 100,
        .type = TYPE_FIGHTING,
        .accuracy = 80,
        .pp = 5,
        .secondaryEffectChance = 0,
        .target = MOVE_TARGET_SELECTED,
        .priority = 0,
        .flags = FLAG_MAKES_CONTACT | FLAG_PROTECT_AFFECTED | FLAG_MIRROR_MOVE_AFFECTED | FLAG_KINGS_ROCK_AFFECTED | FLAG_HIGH_CRIT,
        .split = SPLIT_PHYSICAL,
    },

    [MOVE_TWISTER] =
    {
        #if B_UPDATED_MOVE_DATA >= GEN_5
            .flags = FLAG_PROTECT_AFFECTED | FLAG_MIRROR_MOVE_AFFECTED | FLAG_SHEER_FORCE_BOOST | FLAG_DMG_2X_IN_AIR,
        #else
            .flags = FLAG_PROTECT_AFFECTED | FLAG_MIRROR_MOVE_AFFECTED | FLAG_KINGS_ROCK_AFFECTED | FLAG_SHEER_FORCE_BOOST | FLAG_DMG_2X_IN_AIR,
        #endif
        .effect = EFFECT_TWISTER,
        .power = 40,
        .type = TYPE_DRAGON,
        .accuracy = 100,
        .pp = 20,
        .secondaryEffectChance = 20,
        .target = MOVE_TARGET_BOTH,
        .priority = 0,
        .split = SPLIT_SPECIAL,
    },

    [MOVE_RAIN_DANCE] =
    {
        .effect = EFFECT_RAIN_DANCE,
        .power = 0,
        .type = TYPE_WATER,
        .accuracy = 0,
        .pp = 5,
        .secondaryEffectChance = 0,
        .target = MOVE_TARGET_ALL_BATTLERS,
        .priority = 0,
        .flags = 0,
        .split = SPLIT_STATUS,
    },

    [MOVE_SUNNY_DAY] =
    {
        .effect = EFFECT_SUNNY_DAY,
        .power = 0,
        .type = TYPE_FIRE,
        .accuracy = 0,
        .pp = 5,
        .secondaryEffectChance = 0,
        .target = MOVE_TARGET_ALL_BATTLERS,
        .priority = 0,
        .flags = 0,
        .split = SPLIT_STATUS,
    },

    [MOVE_CRUNCH] =
    {
        #if B_UPDATED_MOVE_DATA >= GEN_4
            .effect = EFFECT_DEFENSE_DOWN_HIT,
        #else
            .effect = EFFECT_SPECIAL_DEFENSE_DOWN_HIT,
        #endif
        .power = 80,
        .type = TYPE_DARK,
        .accuracy = 100,
        .pp = 15,
        .secondaryEffectChance = 20,
        .target = MOVE_TARGET_SELECTED,
        .priority = 0,
        .flags = FLAG_MAKES_CONTACT | FLAG_PROTECT_AFFECTED | FLAG_MIRROR_MOVE_AFFECTED | FLAG_SHEER_FORCE_BOOST | FLAG_STRONG_JAW_BOOST,
        .split = SPLIT_PHYSICAL,
    },

    [MOVE_MIRROR_COAT] =
    {
        #if B_UPDATED_MOVE_DATA >= GEN_5
            .flags = FLAG_PROTECT_AFFECTED,
        #elif B_UPDATED_MOVE_DATA == GEN_4
            .flags = 0,
        #else
            .flags = FLAG_MIRROR_MOVE_AFFECTED,
        #endif
        .effect = EFFECT_MIRROR_COAT,
        .power = 1,
        .type = TYPE_PSYCHIC,
        .accuracy = 100,
        .pp = 20,
        .secondaryEffectChance = 0,
        .target = MOVE_TARGET_DEPENDS,
        .priority = -5,
        .split = SPLIT_SPECIAL,
    },

    [MOVE_PSYCH_UP] =
    {
        #if B_UPDATED_MOVE_DATA >= GEN_5
            .flags = 0,
        #else
            .flags = FLAG_SNATCH_AFFECTED,
        #endif
        .effect = EFFECT_PSYCH_UP,
        .power = 0,
        .type = TYPE_NORMAL,
        .accuracy = 0,
        .pp = 10,
        .secondaryEffectChance = 0,
        .target = MOVE_TARGET_SELECTED,
        .priority = 0,
        .split = SPLIT_STATUS,
    },

    [MOVE_EXTREME_SPEED] =
    {
        #if B_UPDATED_MOVE_DATA >= GEN_5
            .priority = 2,
        #else
            .priority = 1,
        #endif
        .effect = EFFECT_HIT,
        .power = 80,
        .type = TYPE_NORMAL,
        .accuracy = 100,
        .pp = 5,
        .secondaryEffectChance = 0,
        .target = MOVE_TARGET_SELECTED,
        .flags = FLAG_MAKES_CONTACT | FLAG_PROTECT_AFFECTED | FLAG_MIRROR_MOVE_AFFECTED | FLAG_KINGS_ROCK_AFFECTED,
        .split = SPLIT_PHYSICAL,
    },

    [MOVE_ANCIENT_POWER] =
    {
        #if B_UPDATED_MOVE_DATA >= GEN_4
            .flags = FLAG_PROTECT_AFFECTED | FLAG_MIRROR_MOVE_AFFECTED | FLAG_SHEER_FORCE_BOOST,
        #else
            .flags = FLAG_MAKES_CONTACT | FLAG_PROTECT_AFFECTED | FLAG_MIRROR_MOVE_AFFECTED | FLAG_SHEER_FORCE_BOOST,
        #endif
        .effect = EFFECT_ALL_STATS_UP_HIT,
        .power = 60,
        .type = TYPE_ROCK,
        .accuracy = 100,
        .pp = 5,
        .secondaryEffectChance = 10,
        .target = MOVE_TARGET_SELECTED,
        .priority = 0,
        .split = SPLIT_SPECIAL,
    },

    [MOVE_SHADOW_BALL] =
    {
        .effect = EFFECT_SPECIAL_DEFENSE_DOWN_HIT,
        .power = 80,
        .type = TYPE_GHOST,
        .accuracy = 100,
        .pp = 15,
        .secondaryEffectChance = 20,
        .target = MOVE_TARGET_SELECTED,
        .priority = 0,
        .flags = FLAG_PROTECT_AFFECTED | FLAG_MIRROR_MOVE_AFFECTED | FLAG_SHEER_FORCE_BOOST | FLAG_BALLISTIC,
        .split = SPLIT_SPECIAL,
    },

    [MOVE_FUTURE_SIGHT] =
    {
        #if B_UPDATED_MOVE_DATA >= GEN_6
            .power = 120,
            .accuracy = 100,
            .pp = 10,
        #elif B_UPDATED_MOVE_DATA == GEN_5
            .power = 100,
            .accuracy = 100,
            .pp = 10,
        #else
            .power = 80,
            .accuracy = 90,
            .pp = 15,
        #endif
        .effect = EFFECT_FUTURE_SIGHT,
        .type = TYPE_PSYCHIC,
        .secondaryEffectChance = 0,
        .target = MOVE_TARGET_SELECTED,
        .priority = 0,
        .flags = 0,
        .split = SPLIT_SPECIAL,
    },

    [MOVE_ROCK_SMASH] =
    {
        #if B_UPDATED_MOVE_DATA >= GEN_4
            .power = 40,
        #else
            .power = 20,
        #endif
        .effect = EFFECT_DEFENSE_DOWN_HIT,
        .type = TYPE_FIGHTING,
        .accuracy = 100,
        .pp = 15,
        .secondaryEffectChance = 50,
        .target = MOVE_TARGET_SELECTED,
        .priority = 0,
        .flags = FLAG_MAKES_CONTACT | FLAG_PROTECT_AFFECTED | FLAG_MIRROR_MOVE_AFFECTED | FLAG_SHEER_FORCE_BOOST,
        .split = SPLIT_PHYSICAL,
    },

    [MOVE_WHIRLPOOL] =
    {
        #if B_UPDATED_MOVE_DATA >= GEN_5
            .power = 35,
            .accuracy = 85,
        #else
            .power = 15,
            .accuracy = 70,
        #endif
        .effect = EFFECT_TRAP,
        .type = TYPE_WATER,
        .pp = 15,
        .secondaryEffectChance = 100,
        .target = MOVE_TARGET_SELECTED,
        .priority = 0,
        .flags = FLAG_PROTECT_AFFECTED | FLAG_MIRROR_MOVE_AFFECTED | FLAG_KINGS_ROCK_AFFECTED | FLAG_DMG_UNDERWATER,
        .split = SPLIT_SPECIAL,
    },

    [MOVE_BEAT_UP] =
    {
        #if B_UPDATED_MOVE_DATA >= GEN_5
            .power = 1,
        #else
            .power = 10,
        #endif
        .effect = EFFECT_BEAT_UP,
        .type = TYPE_DARK,
        .accuracy = 100,
        .pp = 10,
        .secondaryEffectChance = 0,
        .target = MOVE_TARGET_SELECTED,
        .priority = 0,
        .flags = FLAG_PROTECT_AFFECTED | FLAG_MIRROR_MOVE_AFFECTED | FLAG_KINGS_ROCK_AFFECTED,
        .split = SPLIT_PHYSICAL,
    },

    [MOVE_FAKE_OUT] =
    {
        #if B_UPDATED_MOVE_DATA >= GEN_5
            .priority = 3,
            .flags = FLAG_MAKES_CONTACT | FLAG_PROTECT_AFFECTED | FLAG_MIRROR_MOVE_AFFECTED | FLAG_SHEER_FORCE_BOOST,
        #elif B_UPDATED_MOVE_DATA == GEN_4
            .priority = 1,
            .flags = FLAG_MAKES_CONTACT | FLAG_PROTECT_AFFECTED | FLAG_MIRROR_MOVE_AFFECTED | FLAG_SHEER_FORCE_BOOST,
        #else
            .priority = 1,
            .flags = FLAG_PROTECT_AFFECTED | FLAG_MIRROR_MOVE_AFFECTED | FLAG_SHEER_FORCE_BOOST,
        #endif
        .effect = EFFECT_FAKE_OUT,
        .power = 40,
        .type = TYPE_NORMAL,
        .accuracy = 100,
        .pp = 10,
        .secondaryEffectChance = 100,
        .target = MOVE_TARGET_SELECTED,
        .split = SPLIT_PHYSICAL,
    },

    [MOVE_UPROAR] =
    {
        #if B_UPDATED_MOVE_DATA >= GEN_5
            .power = 90,
        #else
            .power = 50,
        #endif
        .effect = EFFECT_UPROAR,
        .type = TYPE_NORMAL,
        .accuracy = 100,
        .pp = 10,
        .secondaryEffectChance = 100,
        .target = MOVE_TARGET_RANDOM,
        .priority = 0,
        .flags = FLAG_PROTECT_AFFECTED | FLAG_MIRROR_MOVE_AFFECTED | FLAG_KINGS_ROCK_AFFECTED | FLAG_SOUND,
        .split = SPLIT_SPECIAL,
    },

    [MOVE_STOCKPILE] =
    {
        #if B_UPDATED_MOVE_DATA >= GEN_4
            .pp = 20,
        #else
            .pp = 10,
        #endif
        .effect = EFFECT_STOCKPILE,
        .power = 0,
        .type = TYPE_NORMAL,
        .accuracy = 0,
        .secondaryEffectChance = 0,
        .target = MOVE_TARGET_USER,
        .priority = 0,
        .flags = FLAG_SNATCH_AFFECTED,
        .split = SPLIT_STATUS,
    },

    [MOVE_SPIT_UP] =
    {
        #if B_UPDATED_MOVE_DATA >= GEN_4
            .power = 1,
        #else
            .power = 100,
        #endif
        .effect = EFFECT_SPIT_UP,
        .type = TYPE_NORMAL,
        .accuracy = 100,
        .pp = 10,
        .secondaryEffectChance = 0,
        .target = MOVE_TARGET_SELECTED,
        .priority = 0,
        .flags = FLAG_PROTECT_AFFECTED | FLAG_KINGS_ROCK_AFFECTED,
        .split = SPLIT_SPECIAL,
    },

    [MOVE_SWALLOW] =
    {
        .effect = EFFECT_SWALLOW,
        .power = 0,
        .type = TYPE_NORMAL,
        .accuracy = 0,
        .pp = 10,
        .secondaryEffectChance = 0,
        .target = MOVE_TARGET_USER,
        .priority = 0,
        .flags = FLAG_SNATCH_AFFECTED,
        .split = SPLIT_STATUS,
    },

    [MOVE_HEAT_WAVE] =
    {
        #if B_UPDATED_MOVE_DATA >= GEN_6
            .power = 95,
        #else
            .power = 100,
        #endif
        .effect = EFFECT_BURN_HIT,
        .type = TYPE_FIRE,
        .accuracy = 90,
        .pp = 10,
        .secondaryEffectChance = 10,
        .target = MOVE_TARGET_BOTH,
        .priority = 0,
        .flags = FLAG_PROTECT_AFFECTED | FLAG_MIRROR_MOVE_AFFECTED | FLAG_SHEER_FORCE_BOOST,
        .split = SPLIT_SPECIAL,
    },

    [MOVE_HAIL] =
    {
        .effect = EFFECT_HAIL,
        .power = 0,
        .type = TYPE_ICE,
        .accuracy = 0,
        .pp = 10,
        .secondaryEffectChance = 0,
        .target = MOVE_TARGET_ALL_BATTLERS,
        .priority = 0,
        .flags = FLAG_PROTECT_AFFECTED,
        .split = SPLIT_STATUS,
    },

    [MOVE_TORMENT] =
    {
        #if B_UPDATED_MOVE_DATA >= GEN_5
            .flags = FLAG_PROTECT_AFFECTED | FLAG_MIRROR_MOVE_AFFECTED | FLAG_MAGIC_COAT_AFFECTED,
        #else
            .flags = FLAG_PROTECT_AFFECTED | FLAG_MIRROR_MOVE_AFFECTED,
        #endif
        .effect = EFFECT_TORMENT,
        .power = 0,
        .type = TYPE_DARK,
        .accuracy = 100,
        .pp = 15,
        .secondaryEffectChance = 0,
        .target = MOVE_TARGET_SELECTED,
        .priority = 0,
        .split = SPLIT_STATUS,
    },

    [MOVE_FLATTER] =
    {
        .effect = EFFECT_FLATTER,
        .power = 0,
        .type = TYPE_DARK,
        .accuracy = 100,
        .pp = 15,
        .secondaryEffectChance = 0,
        .target = MOVE_TARGET_SELECTED,
        .priority = 0,
        .flags = FLAG_PROTECT_AFFECTED | FLAG_MAGIC_COAT_AFFECTED | FLAG_MIRROR_MOVE_AFFECTED,
        .split = SPLIT_STATUS,
    },

    [MOVE_WILL_O_WISP] =
    {
        #if B_UPDATED_MOVE_DATA >= GEN_6
            .accuracy = 85,
        #else
            .accuracy = 75,
        #endif
        .effect = EFFECT_WILL_O_WISP,
        .power = 0,
        .type = TYPE_FIRE,
        .pp = 15,
        .secondaryEffectChance = 0,
        .target = MOVE_TARGET_SELECTED,
        .priority = 0,
        .flags = FLAG_PROTECT_AFFECTED | FLAG_MAGIC_COAT_AFFECTED | FLAG_MIRROR_MOVE_AFFECTED,
        .split = SPLIT_STATUS,
    },

    [MOVE_MEMENTO] =
    {
        .effect = EFFECT_MEMENTO,
        .power = 0,
        .type = TYPE_DARK,
        .accuracy = 100,
        .pp = 10,
        .secondaryEffectChance = 0,
        .target = MOVE_TARGET_SELECTED,
        .priority = 0,
        .flags = FLAG_PROTECT_AFFECTED | FLAG_MIRROR_MOVE_AFFECTED,
        .split = SPLIT_STATUS,
    },

    [MOVE_FACADE] =
    {
        .effect = EFFECT_FACADE,
        .power = 70,
        .type = TYPE_NORMAL,
        .accuracy = 100,
        .pp = 20,
        .secondaryEffectChance = 0,
        .target = MOVE_TARGET_SELECTED,
        .priority = 0,
        .flags = FLAG_MAKES_CONTACT | FLAG_PROTECT_AFFECTED | FLAG_MIRROR_MOVE_AFFECTED,
        .split = SPLIT_PHYSICAL,
    },

    [MOVE_FOCUS_PUNCH] =
    {
        .effect = EFFECT_FOCUS_PUNCH,
        .power = 150,
        .type = TYPE_FIGHTING,
        .accuracy = 100,
        .pp = 20,
        .secondaryEffectChance = 0,
        .target = MOVE_TARGET_SELECTED,
        .priority = -3,
        .flags = FLAG_MAKES_CONTACT | FLAG_PROTECT_AFFECTED | FLAG_IRON_FIST_BOOST,
        .split = SPLIT_PHYSICAL,
    },

    [MOVE_SMELLING_SALTS] =
    {
        #if B_UPDATED_MOVE_DATA >= GEN_6
            .power = 70,
        #else
            .power = 60,
        #endif
        .effect = EFFECT_SMELLINGSALT,
        .type = TYPE_NORMAL,
        .accuracy = 100,
        .pp = 10,
        .secondaryEffectChance = 0,
        .target = MOVE_TARGET_SELECTED,
        .priority = 0,
        .flags = FLAG_MAKES_CONTACT | FLAG_PROTECT_AFFECTED | FLAG_MIRROR_MOVE_AFFECTED,
        .split = SPLIT_PHYSICAL,
        .argument = STATUS1_PARALYSIS,
    },

    [MOVE_FOLLOW_ME] =
    {
        #if B_UPDATED_MOVE_DATA >= GEN_6
            .priority = 2,
        #else
            .priority = 3,
        #endif
        .effect = EFFECT_FOLLOW_ME,
        .power = 0,
        .type = TYPE_NORMAL,
        .accuracy = 100,
        .pp = 20,
        .secondaryEffectChance = 0,
        .target = MOVE_TARGET_USER,
        .flags = 0,
        .split = SPLIT_STATUS,
    },

    [MOVE_NATURE_POWER] =
    {
        .effect = EFFECT_NATURE_POWER,
        .power = 0,
        .type = TYPE_NORMAL,
        .accuracy = 0,
        .pp = 20,
        .secondaryEffectChance = 0,
        .target = MOVE_TARGET_DEPENDS,
        .priority = 0,
        .flags = 0,
        .split = SPLIT_STATUS,
    },

    [MOVE_CHARGE] =
    {
        .effect = EFFECT_CHARGE,
        .power = 0,
        .type = TYPE_ELECTRIC,
        .accuracy = 100,
        .pp = 20,
        .secondaryEffectChance = 0,
        .target = MOVE_TARGET_USER,
        .priority = 0,
        .flags = FLAG_SNATCH_AFFECTED,
        .split = SPLIT_STATUS,
    },

    [MOVE_TAUNT] =
    {
        #if B_UPDATED_MOVE_DATA >= GEN_5
            .flags = FLAG_PROTECT_AFFECTED | FLAG_MAGIC_COAT_AFFECTED | FLAG_MIRROR_MOVE_AFFECTED,
        #elif B_UPDATED_MOVE_DATA == GEN_4
            .flags = FLAG_PROTECT_AFFECTED | FLAG_MIRROR_MOVE_AFFECTED,
        #else
            .flags = FLAG_PROTECT_AFFECTED,
        #endif
        .effect = EFFECT_TAUNT,
        .power = 0,
        .type = TYPE_DARK,
        .accuracy = 100,
        .pp = 20,
        .secondaryEffectChance = 0,
        .target = MOVE_TARGET_SELECTED,
        .priority = 0,
        .split = SPLIT_STATUS,
    },

    [MOVE_HELPING_HAND] =
    {
        #if B_UPDATED_MOVE_DATA >= GEN_4
            .target = MOVE_TARGET_ALLY,
        #else
            .target = MOVE_TARGET_USER,
        #endif
        .effect = EFFECT_HELPING_HAND,
        .power = 0,
        .type = TYPE_NORMAL,
        .accuracy = 100,
        .pp = 20,
        .secondaryEffectChance = 0,
        .priority = 5,
        .flags = 0,
        .split = SPLIT_STATUS,
    },

    [MOVE_TRICK] =
    {
        .effect = EFFECT_TRICK,
        .power = 0,
        .type = TYPE_PSYCHIC,
        .accuracy = 100,
        .pp = 10,
        .secondaryEffectChance = 0,
        .target = MOVE_TARGET_SELECTED,
        .priority = 0,
        .flags = FLAG_PROTECT_AFFECTED | FLAG_MIRROR_MOVE_AFFECTED,
        .split = SPLIT_STATUS,
    },

    [MOVE_ROLE_PLAY] =
    {
        .effect = EFFECT_ROLE_PLAY,
        .power = 0,
        .type = TYPE_PSYCHIC,
        .accuracy = 0,
        .pp = 10,
        .secondaryEffectChance = 0,
        .target = MOVE_TARGET_SELECTED,
        .priority = 0,
        .flags = 0,
        .split = SPLIT_STATUS,
    },

    [MOVE_WISH] =
    {
        #if B_UPDATED_MOVE_DATA >= GEN_5
            .flags = FLAG_SNATCH_AFFECTED,
        #else
            .flags = 0,
        #endif
        .effect = EFFECT_WISH,
        .power = 0,
        .type = TYPE_NORMAL,
        .accuracy = 0,
        .pp = 10,
        .secondaryEffectChance = 0,
        .target = MOVE_TARGET_USER,
        .priority = 0,
        .split = SPLIT_STATUS,
    },

    [MOVE_ASSIST] =
    {
        .effect = EFFECT_ASSIST,
        .power = 0,
        .type = TYPE_NORMAL,
        .accuracy = 100,
        .pp = 20,
        .secondaryEffectChance = 0,
        .target = MOVE_TARGET_DEPENDS,
        .priority = 0,
        .flags = 0,
        .split = SPLIT_STATUS,
    },

    [MOVE_INGRAIN] =
    {
        .effect = EFFECT_INGRAIN,
        .power = 0,
        .type = TYPE_GRASS,
        .accuracy = 100,
        .pp = 20,
        .secondaryEffectChance = 0,
        .target = MOVE_TARGET_USER,
        .priority = 0,
        .flags = FLAG_SNATCH_AFFECTED,
        .split = SPLIT_STATUS,
    },

    [MOVE_SUPERPOWER] =
    {
        .effect = EFFECT_SUPERPOWER,
        .power = 120,
        .type = TYPE_FIGHTING,
        .accuracy = 100,
        .pp = 5,
        .secondaryEffectChance = 0,
        .target = MOVE_TARGET_SELECTED,
        .priority = 0,
        .flags = FLAG_MAKES_CONTACT | FLAG_PROTECT_AFFECTED | FLAG_MIRROR_MOVE_AFFECTED,
        .split = SPLIT_PHYSICAL,
    },

    [MOVE_MAGIC_COAT] =
    {
        .effect = EFFECT_MAGIC_COAT,
        .power = 0,
        .type = TYPE_PSYCHIC,
        .accuracy = 100,
        .pp = 15,
        .secondaryEffectChance = 0,
        .target = MOVE_TARGET_DEPENDS,
        .priority = 4,
        .flags = 0,
        .split = SPLIT_STATUS,
    },

    [MOVE_RECYCLE] =
    {
        #if B_UPDATED_MOVE_DATA >= GEN_5
            .flags = FLAG_SNATCH_AFFECTED,
        #else
            .flags = 0,
        #endif
        .effect = EFFECT_RECYCLE,
        .power = 0,
        .type = TYPE_NORMAL,
        .accuracy = 100,
        .pp = 10,
        .secondaryEffectChance = 0,
        .target = MOVE_TARGET_USER,
        .priority = 0,
        .split = SPLIT_STATUS,
    },

    [MOVE_REVENGE] =
    {
        .effect = EFFECT_REVENGE,
        .power = 60,
        .type = TYPE_FIGHTING,
        .accuracy = 100,
        .pp = 10,
        .secondaryEffectChance = 0,
        .target = MOVE_TARGET_SELECTED,
        .priority = -4,
        .flags = FLAG_MAKES_CONTACT | FLAG_PROTECT_AFFECTED | FLAG_MIRROR_MOVE_AFFECTED | FLAG_KINGS_ROCK_AFFECTED,
        .split = SPLIT_PHYSICAL,
    },

    [MOVE_BRICK_BREAK] =
    {
        .effect = EFFECT_BRICK_BREAK,
        .power = 75,
        .type = TYPE_FIGHTING,
        .accuracy = 100,
        .pp = 15,
        .secondaryEffectChance = 0,
        .target = MOVE_TARGET_SELECTED,
        .priority = 0,
        .flags = FLAG_MAKES_CONTACT | FLAG_PROTECT_AFFECTED | FLAG_MIRROR_MOVE_AFFECTED | FLAG_KINGS_ROCK_AFFECTED,
        .split = SPLIT_PHYSICAL,
    },

    [MOVE_YAWN] =
    {
        .effect = EFFECT_YAWN,
        .power = 0,
        .type = TYPE_NORMAL,
        .accuracy = 0,
        .pp = 10,
        .secondaryEffectChance = 0,
        .target = MOVE_TARGET_SELECTED,
        .priority = 0,
        .flags = FLAG_PROTECT_AFFECTED | FLAG_MAGIC_COAT_AFFECTED | FLAG_MIRROR_MOVE_AFFECTED,
        .split = SPLIT_STATUS,
    },

    [MOVE_KNOCK_OFF] =
    {
        #if B_UPDATED_MOVE_DATA >= GEN_6
            .power = 65,
        #else
            .power = 20,
        #endif
        .effect = EFFECT_KNOCK_OFF,
        .type = TYPE_DARK,
        .accuracy = 100,
        .pp = 20,
        .secondaryEffectChance = 100,
        .target = MOVE_TARGET_SELECTED,
        .priority = 0,
        .flags = FLAG_MAKES_CONTACT | FLAG_PROTECT_AFFECTED | FLAG_MIRROR_MOVE_AFFECTED,
        .split = SPLIT_PHYSICAL,
    },

    [MOVE_ENDEAVOR] =
    {
        .effect = EFFECT_ENDEAVOR,
        .power = 1,
        .type = TYPE_NORMAL,
        .accuracy = 100,
        .pp = 5,
        .secondaryEffectChance = 0,
        .target = MOVE_TARGET_SELECTED,
        .priority = 0,
        .flags = FLAG_MAKES_CONTACT | FLAG_PROTECT_AFFECTED | FLAG_MIRROR_MOVE_AFFECTED | FLAG_KINGS_ROCK_AFFECTED,
        .split = SPLIT_PHYSICAL,
    },

    [MOVE_ERUPTION] =
    {
        .effect = EFFECT_ERUPTION,
        .power = 150,
        .type = TYPE_FIRE,
        .accuracy = 100,
        .pp = 5,
        .secondaryEffectChance = 0,
        .target = MOVE_TARGET_BOTH,
        .priority = 0,
        .flags = FLAG_PROTECT_AFFECTED | FLAG_MIRROR_MOVE_AFFECTED | FLAG_KINGS_ROCK_AFFECTED,
        .split = SPLIT_SPECIAL,
    },

    [MOVE_SKILL_SWAP] =
    {
        .effect = EFFECT_SKILL_SWAP,
        .power = 0,
        .type = TYPE_PSYCHIC,
        .accuracy = 0,
        .pp = 10,
        .secondaryEffectChance = 0,
        .target = MOVE_TARGET_SELECTED,
        .priority = 0,
        .flags = FLAG_PROTECT_AFFECTED | FLAG_MIRROR_MOVE_AFFECTED,
        .split = SPLIT_STATUS,
    },

    [MOVE_IMPRISON] =
    {
        #if B_UPDATED_MOVE_DATA >= GEN_5
            .flags = FLAG_PROTECT_AFFECTED | FLAG_SNATCH_AFFECTED,
        #else
            .flags = FLAG_PROTECT_AFFECTED,
        #endif
        .effect = EFFECT_IMPRISON,
        .power = 0,
        .type = TYPE_PSYCHIC,
        .accuracy = 100,
        .pp = 10,
        .secondaryEffectChance = 0,
        .target = MOVE_TARGET_USER,
        .priority = 0,
        .split = SPLIT_STATUS,
    },

    [MOVE_REFRESH] =
    {
        .effect = EFFECT_REFRESH,
        .power = 0,
        .type = TYPE_NORMAL,
        .accuracy = 100,
        .pp = 20,
        .secondaryEffectChance = 0,
        .target = MOVE_TARGET_USER,
        .priority = 0,
        .flags = FLAG_SNATCH_AFFECTED,
        .split = SPLIT_STATUS,
    },

    [MOVE_GRUDGE] =
    {
        .effect = EFFECT_GRUDGE,
        .power = 0,
        .type = TYPE_GHOST,
        .accuracy = 100,
        .pp = 5,
        .secondaryEffectChance = 0,
        .target = MOVE_TARGET_USER,
        .priority = 0,
        .flags = FLAG_PROTECT_AFFECTED | FLAG_MIRROR_MOVE_AFFECTED,
        .split = SPLIT_STATUS,
    },

    [MOVE_SNATCH] =
    {
        .effect = EFFECT_SNATCH,
        .power = 0,
        .type = TYPE_DARK,
        .accuracy = 100,
        .pp = 10,
        .secondaryEffectChance = 0,
        .target = MOVE_TARGET_DEPENDS,
        .priority = 4,
        .flags = FLAG_MIRROR_MOVE_AFFECTED,
        .split = SPLIT_STATUS,
    },

    [MOVE_SECRET_POWER] =
    {
        .effect = EFFECT_SECRET_POWER,
        .power = 70,
        .type = TYPE_NORMAL,
        .accuracy = 100,
        .pp = 20,
        .secondaryEffectChance = 30,
        .target = MOVE_TARGET_SELECTED,
        .priority = 0,
        .flags = FLAG_PROTECT_AFFECTED | FLAG_MIRROR_MOVE_AFFECTED | FLAG_SHEER_FORCE_BOOST,
        .split = SPLIT_PHYSICAL,
    },

    [MOVE_DIVE] =
    {
        #if B_UPDATED_MOVE_DATA >= GEN_4
            .power = 80,
        #else
            .power = 60,
        #endif
        .effect = EFFECT_SEMI_INVULNERABLE,
        .type = TYPE_WATER,
        .accuracy = 100,
        .pp = 10,
        .secondaryEffectChance = 0,
        .target = MOVE_TARGET_SELECTED,
        .priority = 0,
        .flags = FLAG_MAKES_CONTACT | FLAG_PROTECT_AFFECTED | FLAG_MIRROR_MOVE_AFFECTED | FLAG_KINGS_ROCK_AFFECTED,
        .split = SPLIT_PHYSICAL,
    },

    [MOVE_ARM_THRUST] =
    {
        .effect = EFFECT_MULTI_HIT,
        .power = 15,
        .type = TYPE_FIGHTING,
        .accuracy = 100,
        .pp = 20,
        .secondaryEffectChance = 0,
        .target = MOVE_TARGET_SELECTED,
        .priority = 0,
        .flags = FLAG_MAKES_CONTACT | FLAG_PROTECT_AFFECTED | FLAG_MIRROR_MOVE_AFFECTED | FLAG_KINGS_ROCK_AFFECTED,
        .split = SPLIT_PHYSICAL,
    },

    [MOVE_CAMOUFLAGE] =
    {
        .effect = EFFECT_CAMOUFLAGE,
        .power = 0,
        .type = TYPE_NORMAL,
        .accuracy = 100,
        .pp = 20,
        .secondaryEffectChance = 0,
        .target = MOVE_TARGET_USER,
        .priority = 0,
        .flags = FLAG_SNATCH_AFFECTED,
        .split = SPLIT_STATUS,
    },

    [MOVE_TAIL_GLOW] =
    {
        #if B_UPDATED_MOVE_DATA >= GEN_5
            .effect = EFFECT_SPECIAL_ATTACK_UP_3,
        #else
            .effect = EFFECT_SPECIAL_ATTACK_UP_2,
        #endif
        .power = 0,
        .type = TYPE_BUG,
        .accuracy = 0,
        .pp = 20,
        .secondaryEffectChance = 0,
        .target = MOVE_TARGET_USER,
        .priority = 0,
        .flags = FLAG_SNATCH_AFFECTED,
        .split = SPLIT_STATUS,
    },

    [MOVE_LUSTER_PURGE] =
    {
        .effect = EFFECT_SPECIAL_DEFENSE_DOWN_HIT,
        .power = 70,
        .type = TYPE_PSYCHIC,
        .accuracy = 100,
        .pp = 5,
        .secondaryEffectChance = 50,
        .target = MOVE_TARGET_SELECTED,
        .priority = 0,
        .flags = FLAG_PROTECT_AFFECTED | FLAG_MIRROR_MOVE_AFFECTED | FLAG_SHEER_FORCE_BOOST,
        .split = SPLIT_SPECIAL,
    },

    [MOVE_MIST_BALL] =
    {
        .effect = EFFECT_SPECIAL_ATTACK_DOWN_HIT,
        .power = 70,
        .type = TYPE_PSYCHIC,
        .accuracy = 100,
        .pp = 5,
        .secondaryEffectChance = 50,
        .target = MOVE_TARGET_SELECTED,
        .priority = 0,
        .flags = FLAG_PROTECT_AFFECTED | FLAG_MIRROR_MOVE_AFFECTED | FLAG_BALLISTIC | FLAG_SHEER_FORCE_BOOST,
        .split = SPLIT_SPECIAL,
    },

    [MOVE_FEATHER_DANCE] =
    {
        .effect = EFFECT_ATTACK_DOWN_2,
        .power = 0,
        .type = TYPE_FLYING,
        .accuracy = 100,
        .pp = 15,
        .secondaryEffectChance = 0,
        .target = MOVE_TARGET_SELECTED,
        .priority = 0,
        .flags = FLAG_PROTECT_AFFECTED | FLAG_MAGIC_COAT_AFFECTED | FLAG_MIRROR_MOVE_AFFECTED | FLAG_DANCE,
        .split = SPLIT_STATUS,
    },

    [MOVE_TEETER_DANCE] =
    {
        #if B_UPDATED_MOVE_DATA >= GEN_4
            .flags = FLAG_PROTECT_AFFECTED | FLAG_MIRROR_MOVE_AFFECTED | FLAG_DANCE,
        #else
            .flags = FLAG_PROTECT_AFFECTED | FLAG_DANCE,
        #endif
        .effect = EFFECT_TEETER_DANCE,
        .power = 0,
        .type = TYPE_NORMAL,
        .accuracy = 100,
        .pp = 20,
        .secondaryEffectChance = 0,
        .target = MOVE_TARGET_FOES_AND_ALLY,
        .priority = 0,
        .split = SPLIT_STATUS,
    },

    [MOVE_BLAZE_KICK] =
    {
        .effect = EFFECT_BURN_HIT,
        .power = 85,
        .type = TYPE_FIRE,
        .accuracy = 90,
        .pp = 10,
        .secondaryEffectChance = 10,
        .target = MOVE_TARGET_SELECTED,
        .priority = 0,
        .flags = FLAG_MAKES_CONTACT | FLAG_PROTECT_AFFECTED | FLAG_MIRROR_MOVE_AFFECTED | FLAG_HIGH_CRIT | FLAG_SHEER_FORCE_BOOST,
        .split = SPLIT_PHYSICAL,
    },

    [MOVE_MUD_SPORT] =
    {
        .effect = EFFECT_MUD_SPORT,
        .power = 0,
        .type = TYPE_GROUND,
        .accuracy = 100,
        .pp = 15,
        .secondaryEffectChance = 0,
        .target = MOVE_TARGET_ALL_BATTLERS,
        .priority = 0,
        .flags = 0,
        .split = SPLIT_STATUS,
    },

    [MOVE_ICE_BALL] =
    {
        .effect = EFFECT_ROLLOUT,
        .power = 30,
        .type = TYPE_ICE,
        .accuracy = 90,
        .pp = 20,
        .secondaryEffectChance = 0,
        .target = MOVE_TARGET_SELECTED,
        .priority = 0,
        .flags = FLAG_MAKES_CONTACT | FLAG_PROTECT_AFFECTED | FLAG_MIRROR_MOVE_AFFECTED | FLAG_KINGS_ROCK_AFFECTED | FLAG_BALLISTIC,
        .split = SPLIT_PHYSICAL,
    },

    [MOVE_NEEDLE_ARM] =
    {
        #if B_UPDATED_MOVE_DATA >= GEN_4
            .flags = FLAG_MAKES_CONTACT | FLAG_PROTECT_AFFECTED | FLAG_MIRROR_MOVE_AFFECTED | FLAG_SHEER_FORCE_BOOST,
        #else
            .flags = FLAG_MAKES_CONTACT | FLAG_PROTECT_AFFECTED | FLAG_MIRROR_MOVE_AFFECTED | FLAG_SHEER_FORCE_BOOST | FLAG_DMG_MINIMIZE,
        #endif
        .effect = EFFECT_FLINCH_HIT,
        .power = 60,
        .type = TYPE_GRASS,
        .accuracy = 100,
        .pp = 15,
        .secondaryEffectChance = 30,
        .target = MOVE_TARGET_SELECTED,
        .priority = 0,
        .split = SPLIT_PHYSICAL,
    },

    [MOVE_SLACK_OFF] =
    {
        .effect = EFFECT_RESTORE_HP,
        .power = 0,
        .type = TYPE_NORMAL,
        .accuracy = 100,
        .pp = 10,
        .secondaryEffectChance = 0,
        .target = MOVE_TARGET_USER,
        .priority = 0,
        .flags = FLAG_SNATCH_AFFECTED,
        .split = SPLIT_STATUS,
    },

    [MOVE_HYPER_VOICE] =
    {
        .effect = EFFECT_HIT,
        .power = 90,
        .type = TYPE_NORMAL,
        .accuracy = 100,
        .pp = 10,
        .secondaryEffectChance = 0,
        .target = MOVE_TARGET_BOTH,
        .priority = 0,
        .flags = FLAG_PROTECT_AFFECTED | FLAG_MIRROR_MOVE_AFFECTED | FLAG_SOUND,
        .split = SPLIT_SPECIAL,
    },

    [MOVE_POISON_FANG] =
    {
        #if B_UPDATED_MOVE_DATA >= GEN_6
            .secondaryEffectChance = 50,
        #else
            .secondaryEffectChance = 30,
        #endif
        .effect = EFFECT_POISON_FANG,
        .power = 50,
        .type = TYPE_POISON,
        .accuracy = 100,
        .pp = 15,
        .target = MOVE_TARGET_SELECTED,
        .priority = 0,
        .flags = FLAG_MAKES_CONTACT | FLAG_PROTECT_AFFECTED | FLAG_MIRROR_MOVE_AFFECTED | FLAG_SHEER_FORCE_BOOST | FLAG_STRONG_JAW_BOOST,
        .split = SPLIT_PHYSICAL,
    },

    [MOVE_CRUSH_CLAW] =
    {
        .effect = EFFECT_DEFENSE_DOWN_HIT,
        .power = 75,
        .type = TYPE_NORMAL,
        .accuracy = 95,
        .pp = 10,
        .secondaryEffectChance = 50,
        .target = MOVE_TARGET_SELECTED,
        .priority = 0,
        .flags = FLAG_MAKES_CONTACT | FLAG_PROTECT_AFFECTED | FLAG_MIRROR_MOVE_AFFECTED | FLAG_SHEER_FORCE_BOOST,
        .split = SPLIT_PHYSICAL,
    },

    [MOVE_BLAST_BURN] =
    {
        .effect = EFFECT_RECHARGE,
        .power = 150,
        .type = TYPE_FIRE,
        .accuracy = 90,
        .pp = 5,
        .secondaryEffectChance = 0,
        .target = MOVE_TARGET_SELECTED,
        .priority = 0,
        .flags = FLAG_PROTECT_AFFECTED | FLAG_MIRROR_MOVE_AFFECTED | FLAG_KINGS_ROCK_AFFECTED,
        .split = SPLIT_SPECIAL,
    },

    [MOVE_HYDRO_CANNON] =
    {
        .effect = EFFECT_RECHARGE,
        .power = 150,
        .type = TYPE_WATER,
        .accuracy = 90,
        .pp = 5,
        .secondaryEffectChance = 0,
        .target = MOVE_TARGET_SELECTED,
        .priority = 0,
        .flags = FLAG_PROTECT_AFFECTED | FLAG_MIRROR_MOVE_AFFECTED | FLAG_KINGS_ROCK_AFFECTED,
        .split = SPLIT_SPECIAL,
    },

    [MOVE_METEOR_MASH] =
    {
        #if B_UPDATED_MOVE_DATA >= GEN_6
            .power = 90,
            .accuracy = 90,
        #else
            .power = 100,
            .accuracy = 85,
        #endif
        .effect = EFFECT_ATTACK_UP_HIT,
        .type = TYPE_STEEL,
        .pp = 10,
        .secondaryEffectChance = 20,
        .target = MOVE_TARGET_SELECTED,
        .priority = 0,
        .flags = FLAG_MAKES_CONTACT | FLAG_PROTECT_AFFECTED | FLAG_MIRROR_MOVE_AFFECTED | FLAG_KINGS_ROCK_AFFECTED | FLAG_IRON_FIST_BOOST | FLAG_SHEER_FORCE_BOOST,
        .split = SPLIT_PHYSICAL,
    },

    [MOVE_ASTONISH] =
    {
        #if B_UPDATED_MOVE_DATA >= GEN_4
            .flags = FLAG_MAKES_CONTACT | FLAG_PROTECT_AFFECTED | FLAG_MIRROR_MOVE_AFFECTED | FLAG_SHEER_FORCE_BOOST,
        #else
            .flags = FLAG_MAKES_CONTACT | FLAG_PROTECT_AFFECTED | FLAG_MIRROR_MOVE_AFFECTED | FLAG_SHEER_FORCE_BOOST | FLAG_DMG_MINIMIZE,
        #endif
        .effect = EFFECT_FLINCH_HIT,
        .power = 30,
        .type = TYPE_GHOST,
        .accuracy = 100,
        .pp = 15,
        .secondaryEffectChance = 30,
        .target = MOVE_TARGET_SELECTED,
        .priority = 0,
        .split = SPLIT_PHYSICAL,
    },

    [MOVE_WEATHER_BALL] =
    {
        .effect = EFFECT_WEATHER_BALL,
        .power = 50,
        .type = TYPE_NORMAL,
        .accuracy = 100,
        .pp = 10,
        .secondaryEffectChance = 0,
        .target = MOVE_TARGET_SELECTED,
        .priority = 0,
        .flags = FLAG_PROTECT_AFFECTED | FLAG_MIRROR_MOVE_AFFECTED | FLAG_KINGS_ROCK_AFFECTED | FLAG_BALLISTIC,
        .split = SPLIT_SPECIAL,
    },

    [MOVE_AROMATHERAPY] =
    {
        .effect = EFFECT_HEAL_BELL,
        .power = 0,
        .type = TYPE_GRASS,
        .accuracy = 0,
        .pp = 5,
        .secondaryEffectChance = 0,
        .target = MOVE_TARGET_USER,
        .priority = 0,
        .flags = FLAG_SNATCH_AFFECTED,
        .split = SPLIT_STATUS,
    },

    [MOVE_FAKE_TEARS] =
    {
        .effect = EFFECT_SPECIAL_DEFENSE_DOWN_2,
        .power = 0,
        .type = TYPE_DARK,
        .accuracy = 100,
        .pp = 20,
        .secondaryEffectChance = 0,
        .target = MOVE_TARGET_SELECTED,
        .priority = 0,
        .flags = FLAG_PROTECT_AFFECTED | FLAG_MAGIC_COAT_AFFECTED | FLAG_MIRROR_MOVE_AFFECTED,
        .split = SPLIT_STATUS,
    },

    [MOVE_AIR_CUTTER] =
    {
        #if B_UPDATED_MOVE_DATA >= GEN_6
            .power = 60,
        #else
            .power = 55,
        #endif
        .effect = EFFECT_HIT,
        .type = TYPE_FLYING,
        .accuracy = 95,
        .pp = 25,
        .secondaryEffectChance = 0,
        .target = MOVE_TARGET_BOTH,
        .priority = 0,
        .flags = FLAG_PROTECT_AFFECTED | FLAG_MIRROR_MOVE_AFFECTED | FLAG_KINGS_ROCK_AFFECTED | FLAG_HIGH_CRIT,
        .split = SPLIT_SPECIAL,
    },

    [MOVE_OVERHEAT] =
    {
        #if B_UPDATED_MOVE_DATA >= GEN_6
            .power = 130,
            .flags = FLAG_PROTECT_AFFECTED | FLAG_MIRROR_MOVE_AFFECTED | FLAG_KINGS_ROCK_AFFECTED,
        #elif B_UPDATED_MOVE_DATA == GEN_4 || B_UPDATED_MOVE_DATA == GEN_5
            .power = 140,
            .flags = FLAG_PROTECT_AFFECTED | FLAG_MIRROR_MOVE_AFFECTED | FLAG_KINGS_ROCK_AFFECTED,
        #else
            .power = 140,
            .flags = FLAG_MAKES_CONTACT | FLAG_PROTECT_AFFECTED | FLAG_MIRROR_MOVE_AFFECTED | FLAG_KINGS_ROCK_AFFECTED,
        #endif
        .effect = EFFECT_OVERHEAT,
        .type = TYPE_FIRE,
        .accuracy = 90,
        .pp = 5,
        .secondaryEffectChance = 100,
        .target = MOVE_TARGET_SELECTED,
        .priority = 0,
        .split = SPLIT_SPECIAL,
    },

    [MOVE_ODOR_SLEUTH] =
    {
        #if B_UPDATED_MOVE_DATA >= GEN_5
            .accuracy = 0,
            .flags = FLAG_PROTECT_AFFECTED | FLAG_MIRROR_MOVE_AFFECTED | FLAG_MAGIC_COAT_AFFECTED,
        #elif B_UPDATED_MOVE_DATA == GEN_4
            .accuracy = 0,
            .flags = FLAG_PROTECT_AFFECTED | FLAG_MIRROR_MOVE_AFFECTED,
        #else
            .accuracy = 100,
            .flags = FLAG_PROTECT_AFFECTED | FLAG_MIRROR_MOVE_AFFECTED,
        #endif
        .effect = EFFECT_FORESIGHT,
        .power = 0,
        .type = TYPE_NORMAL,
        .pp = 40,
        .secondaryEffectChance = 0,
        .target = MOVE_TARGET_SELECTED,
        .priority = 0,
        .split = SPLIT_STATUS,
    },

    [MOVE_ROCK_TOMB] =
    {
        #if B_UPDATED_MOVE_DATA >= GEN_6
            .power = 60,
            .accuracy = 95,
            .pp = 15,
        #else
            .power = 50,
            .accuracy = 80,
            .pp = 10,
        #endif
        .effect = EFFECT_SPEED_DOWN_HIT,
        .type = TYPE_ROCK,
        .secondaryEffectChance = 100,
        .target = MOVE_TARGET_SELECTED,
        .priority = 0,
        .flags = FLAG_PROTECT_AFFECTED | FLAG_MIRROR_MOVE_AFFECTED | FLAG_SHEER_FORCE_BOOST,
        .split = SPLIT_PHYSICAL,
    },

    [MOVE_SILVER_WIND] =
    {
        .effect = EFFECT_ALL_STATS_UP_HIT,
        .power = 60,
        .type = TYPE_BUG,
        .accuracy = 100,
        .pp = 5,
        .secondaryEffectChance = 10,
        .target = MOVE_TARGET_SELECTED,
        .priority = 0,
        .flags = FLAG_PROTECT_AFFECTED | FLAG_MIRROR_MOVE_AFFECTED | FLAG_KINGS_ROCK_AFFECTED | FLAG_SHEER_FORCE_BOOST,
        .split = SPLIT_SPECIAL,
    },

    [MOVE_METAL_SOUND] =
    {
        .effect = EFFECT_SPECIAL_DEFENSE_DOWN_2,
        .power = 0,
        .type = TYPE_STEEL,
        .accuracy = 85,
        .pp = 40,
        .secondaryEffectChance = 0,
        .target = MOVE_TARGET_SELECTED,
        .priority = 0,
        .flags = FLAG_PROTECT_AFFECTED | FLAG_MAGIC_COAT_AFFECTED | FLAG_MIRROR_MOVE_AFFECTED | FLAG_SOUND,
        .split = SPLIT_STATUS,
    },

    [MOVE_GRASS_WHISTLE] =
    {
        .effect = EFFECT_SLEEP,
        .power = 0,
        .type = TYPE_GRASS,
        .accuracy = 55,
        .pp = 15,
        .secondaryEffectChance = 0,
        .target = MOVE_TARGET_SELECTED,
        .priority = 0,
        .flags = FLAG_PROTECT_AFFECTED | FLAG_MAGIC_COAT_AFFECTED | FLAG_MIRROR_MOVE_AFFECTED | FLAG_SOUND,
        .split = SPLIT_STATUS,
    },

    [MOVE_TICKLE] =
    {
        .effect = EFFECT_TICKLE,
        .power = 0,
        .type = TYPE_NORMAL,
        .accuracy = 100,
        .pp = 20,
        .secondaryEffectChance = 0,
        .target = MOVE_TARGET_SELECTED,
        .priority = 0,
        .flags = FLAG_PROTECT_AFFECTED | FLAG_MAGIC_COAT_AFFECTED | FLAG_MIRROR_MOVE_AFFECTED | FLAG_KINGS_ROCK_AFFECTED,
        .split = SPLIT_STATUS,
    },

    [MOVE_COSMIC_POWER] =
    {
        .effect = EFFECT_COSMIC_POWER,
        .power = 0,
        .type = TYPE_PSYCHIC,
        .accuracy = 0,
        .pp = 20,
        .secondaryEffectChance = 0,
        .target = MOVE_TARGET_USER,
        .priority = 0,
        .flags = FLAG_SNATCH_AFFECTED,
        .split = SPLIT_STATUS,
    },

    [MOVE_WATER_SPOUT] =
    {
        .effect = EFFECT_ERUPTION,
        .power = 150,
        .type = TYPE_WATER,
        .accuracy = 100,
        .pp = 5,
        .secondaryEffectChance = 0,
        .target = MOVE_TARGET_BOTH,
        .priority = 0,
        .flags = FLAG_PROTECT_AFFECTED | FLAG_MIRROR_MOVE_AFFECTED,
        .split = SPLIT_SPECIAL,
    },

    [MOVE_SIGNAL_BEAM] =
    {
        .effect = EFFECT_CONFUSE_HIT,
        .power = 75,
        .type = TYPE_BUG,
        .accuracy = 100,
        .pp = 15,
        .secondaryEffectChance = 10,
        .target = MOVE_TARGET_SELECTED,
        .priority = 0,
        .flags = FLAG_PROTECT_AFFECTED | FLAG_MIRROR_MOVE_AFFECTED | FLAG_KINGS_ROCK_AFFECTED | FLAG_SHEER_FORCE_BOOST,
        .split = SPLIT_SPECIAL,
    },

    [MOVE_SHADOW_PUNCH] =
    {
        .effect = EFFECT_HIT,
        .power = 60,
        .type = TYPE_GHOST,
        .accuracy = 0,
        .pp = 20,
        .secondaryEffectChance = 0,
        .target = MOVE_TARGET_SELECTED,
        .priority = 0,
        .flags = FLAG_MAKES_CONTACT | FLAG_PROTECT_AFFECTED | FLAG_MIRROR_MOVE_AFFECTED | FLAG_KINGS_ROCK_AFFECTED | FLAG_IRON_FIST_BOOST,
        .split = SPLIT_PHYSICAL,
    },

    [MOVE_EXTRASENSORY] =
    {
        #if B_UPDATED_MOVE_DATA >= GEN_6
            .pp = 20,
            .flags = FLAG_PROTECT_AFFECTED | FLAG_MIRROR_MOVE_AFFECTED | FLAG_SHEER_FORCE_BOOST,
        #elif B_UPDATED_MOVE_DATA == GEN_4 || B_UPDATED_MOVE_DATA == GEN_5
            .pp = 30,
            .flags = FLAG_PROTECT_AFFECTED | FLAG_MIRROR_MOVE_AFFECTED | FLAG_SHEER_FORCE_BOOST,
        #else
            .pp = 30,
            .flags = FLAG_PROTECT_AFFECTED | FLAG_MIRROR_MOVE_AFFECTED | FLAG_SHEER_FORCE_BOOST | FLAG_DMG_MINIMIZE,
        #endif
        .effect = EFFECT_FLINCH_HIT,
        .power = 80,
        .type = TYPE_PSYCHIC,
        .accuracy = 100,
        .secondaryEffectChance = 10,
        .target = MOVE_TARGET_SELECTED,
        .priority = 0,
        .split = SPLIT_SPECIAL,
    },

    [MOVE_SKY_UPPERCUT] =
    {
        .effect = EFFECT_SKY_UPPERCUT,
        .power = 85,
        .type = TYPE_FIGHTING,
        .accuracy = 90,
        .pp = 15,
        .secondaryEffectChance = 0,
        .target = MOVE_TARGET_SELECTED,
        .priority = 0,
        .flags = FLAG_MAKES_CONTACT | FLAG_PROTECT_AFFECTED | FLAG_MIRROR_MOVE_AFFECTED | FLAG_KINGS_ROCK_AFFECTED | FLAG_IRON_FIST_BOOST | FLAG_DMG_IN_AIR,
        .split = SPLIT_PHYSICAL,
    },

    [MOVE_SAND_TOMB] =
    {
        #if B_UPDATED_MOVE_DATA >= GEN_5
            .power = 35,
            .accuracy = 85,
        #else
            .power = 15,
            .accuracy = 70,
        #endif
        .effect = EFFECT_TRAP,
        .type = TYPE_GROUND,
        .pp = 15,
        .secondaryEffectChance = 100,
        .target = MOVE_TARGET_SELECTED,
        .priority = 0,
        .flags = FLAG_PROTECT_AFFECTED | FLAG_MIRROR_MOVE_AFFECTED | FLAG_KINGS_ROCK_AFFECTED,
        .split = SPLIT_PHYSICAL,
    },

    [MOVE_SHEER_COLD] =
    {
        .effect = EFFECT_OHKO,
        .power = 1,
        .type = TYPE_ICE,
        .accuracy = 30,
        .pp = 5,
        .secondaryEffectChance = 0,
        .target = MOVE_TARGET_SELECTED,
        .priority = 0,
        .flags = FLAG_PROTECT_AFFECTED | FLAG_MIRROR_MOVE_AFFECTED,
        .split = SPLIT_SPECIAL,
    },

    [MOVE_MUDDY_WATER] =
    {
        #if B_UPDATED_MOVE_DATA >= GEN_6
            .power = 90,
        #else
            .power = 95,
        #endif
        .effect = EFFECT_ACCURACY_DOWN_HIT,
        .type = TYPE_WATER,
        .accuracy = 85,
        .pp = 10,
        .secondaryEffectChance = 30,
        .target = MOVE_TARGET_BOTH,
        .priority = 0,
        .flags = FLAG_PROTECT_AFFECTED | FLAG_MIRROR_MOVE_AFFECTED | FLAG_KINGS_ROCK_AFFECTED | FLAG_SHEER_FORCE_BOOST,
        .split = SPLIT_SPECIAL,
    },

    [MOVE_BULLET_SEED] =
    {
        #if B_UPDATED_MOVE_DATA >= GEN_5
            .power = 25,
        #else
            .power = 10,
        #endif
        .effect = EFFECT_MULTI_HIT,
        .type = TYPE_GRASS,
        .accuracy = 100,
        .pp = 30,
        .secondaryEffectChance = 0,
        .target = MOVE_TARGET_SELECTED,
        .priority = 0,
        .flags = FLAG_PROTECT_AFFECTED | FLAG_MIRROR_MOVE_AFFECTED | FLAG_KINGS_ROCK_AFFECTED | FLAG_BALLISTIC,
        .split = SPLIT_PHYSICAL,
    },

    [MOVE_AERIAL_ACE] =
    {
        .effect = EFFECT_HIT,
        .power = 60,
        .type = TYPE_FLYING,
        .accuracy = 0,
        .pp = 20,
        .secondaryEffectChance = 0,
        .target = MOVE_TARGET_SELECTED,
        .priority = 0,
        .flags = FLAG_MAKES_CONTACT | FLAG_PROTECT_AFFECTED | FLAG_MIRROR_MOVE_AFFECTED | FLAG_KINGS_ROCK_AFFECTED,
        .split = SPLIT_PHYSICAL,
    },

    [MOVE_ICICLE_SPEAR] =
    {
        #if B_UPDATED_MOVE_DATA >= GEN_5
            .power = 25,
        #else
            .power = 10,
        #endif
        .effect = EFFECT_MULTI_HIT,
        .type = TYPE_ICE,
        .accuracy = 100,
        .pp = 30,
        .secondaryEffectChance = 0,
        .target = MOVE_TARGET_SELECTED,
        .priority = 0,
        .flags = FLAG_PROTECT_AFFECTED | FLAG_MIRROR_MOVE_AFFECTED | FLAG_KINGS_ROCK_AFFECTED,
        .split = SPLIT_PHYSICAL,
    },

    [MOVE_IRON_DEFENSE] =
    {
        .effect = EFFECT_DEFENSE_UP_2,
        .power = 0,
        .type = TYPE_STEEL,
        .accuracy = 0,
        .pp = 15,
        .secondaryEffectChance = 0,
        .target = MOVE_TARGET_USER,
        .priority = 0,
        .flags = FLAG_SNATCH_AFFECTED,
        .split = SPLIT_STATUS,
    },

    [MOVE_BLOCK] =
    {
        #if B_UPDATED_MOVE_DATA >= GEN_6
            .flags = FLAG_MAGIC_COAT_AFFECTED | FLAG_MIRROR_MOVE_AFFECTED,
        #else
            .flags = FLAG_PROTECT_AFFECTED | FLAG_MAGIC_COAT_AFFECTED | FLAG_MIRROR_MOVE_AFFECTED,
        #endif
        .effect = EFFECT_MEAN_LOOK,
        .power = 0,
        .type = TYPE_NORMAL,
        .accuracy = 0,
        .pp = 5,
        .secondaryEffectChance = 0,
        .target = MOVE_TARGET_SELECTED,
        .priority = 0,
        .split = SPLIT_STATUS,
    },

    [MOVE_HOWL] =
    {
        #if B_UPDATED_MOVE_DATA >= GEN_8
            .flags = FLAG_SNATCH_AFFECTED | FLAG_SOUND,
        #else
            .flags = FLAG_SNATCH_AFFECTED,
        #endif
        .effect = EFFECT_ATTACK_UP,
        .power = 0,
        .type = TYPE_NORMAL,
        .accuracy = 0,
        .pp = 40,
        .secondaryEffectChance = 0,
        .target = MOVE_TARGET_USER,
        .priority = 0,
        .split = SPLIT_STATUS,
    },

    [MOVE_DRAGON_CLAW] =
    {
        .effect = EFFECT_HIT,
        .power = 80,
        .type = TYPE_DRAGON,
        .accuracy = 100,
        .pp = 15,
        .secondaryEffectChance = 0,
        .target = MOVE_TARGET_SELECTED,
        .priority = 0,
        .flags = FLAG_MAKES_CONTACT | FLAG_PROTECT_AFFECTED | FLAG_MIRROR_MOVE_AFFECTED | FLAG_KINGS_ROCK_AFFECTED,
        .split = SPLIT_PHYSICAL,
    },

    [MOVE_FRENZY_PLANT] =
    {
        .effect = EFFECT_RECHARGE,
        .power = 150,
        .type = TYPE_GRASS,
        .accuracy = 90,
        .pp = 5,
        .secondaryEffectChance = 0,
        .target = MOVE_TARGET_SELECTED,
        .priority = 0,
        .flags = FLAG_PROTECT_AFFECTED | FLAG_MIRROR_MOVE_AFFECTED | FLAG_KINGS_ROCK_AFFECTED,
        .split = SPLIT_SPECIAL,
    },

    [MOVE_BULK_UP] =
    {
        .effect = EFFECT_BULK_UP,
        .power = 0,
        .type = TYPE_FIGHTING,
        .accuracy = 0,
        .pp = 20,
        .secondaryEffectChance = 0,
        .target = MOVE_TARGET_USER,
        .priority = 0,
        .flags = FLAG_SNATCH_AFFECTED,
        .split = SPLIT_STATUS,
    },

    [MOVE_BOUNCE] =
    {
        .effect = EFFECT_SEMI_INVULNERABLE,
        .power = 85,
        .type = TYPE_FLYING,
        .accuracy = 85,
        .pp = 5,
        .secondaryEffectChance = 30,
        .target = MOVE_TARGET_SELECTED,
        .priority = 0,
        .flags = FLAG_MAKES_CONTACT | FLAG_PROTECT_AFFECTED | FLAG_MIRROR_MOVE_AFFECTED | FLAG_KINGS_ROCK_AFFECTED | FLAG_SHEER_FORCE_BOOST,
        .split = SPLIT_PHYSICAL,
        .argument = MOVE_EFFECT_PARALYSIS,
    },

    [MOVE_MUD_SHOT] =
    {
        .effect = EFFECT_SPEED_DOWN_HIT,
        .power = 55,
        .type = TYPE_GROUND,
        .accuracy = 95,
        .pp = 15,
        .secondaryEffectChance = 100,
        .target = MOVE_TARGET_SELECTED,
        .priority = 0,
        .flags = FLAG_PROTECT_AFFECTED | FLAG_MIRROR_MOVE_AFFECTED | FLAG_KINGS_ROCK_AFFECTED | FLAG_SHEER_FORCE_BOOST,
        .split = SPLIT_SPECIAL,
    },

    [MOVE_POISON_TAIL] =
    {
        .effect = EFFECT_POISON_HIT,
        .power = 50,
        .type = TYPE_POISON,
        .accuracy = 100,
        .pp = 25,
        .secondaryEffectChance = 10,
        .target = MOVE_TARGET_SELECTED,
        .priority = 0,
        .flags = FLAG_MAKES_CONTACT | FLAG_PROTECT_AFFECTED | FLAG_MIRROR_MOVE_AFFECTED | FLAG_KINGS_ROCK_AFFECTED | FLAG_HIGH_CRIT | FLAG_SHEER_FORCE_BOOST,
        .split = SPLIT_PHYSICAL,
    },

    [MOVE_COVET] =
    {
        #if B_UPDATED_MOVE_DATA >= GEN_6
            .power = 60,
            .pp = 25,
            .flags = FLAG_MAKES_CONTACT | FLAG_PROTECT_AFFECTED | FLAG_MIRROR_MOVE_AFFECTED,
        #elif B_UPDATED_MOVE_DATA == GEN_5
            .power = 60,
            .pp = 40,
            .flags = FLAG_MAKES_CONTACT | FLAG_PROTECT_AFFECTED | FLAG_MIRROR_MOVE_AFFECTED,
        #elif B_UPDATED_MOVE_DATA == GEN_4
            .power = 40,
            .pp = 40,
            .flags = FLAG_MAKES_CONTACT | FLAG_PROTECT_AFFECTED | FLAG_MIRROR_MOVE_AFFECTED,
        #else
            .power = 40,
            .pp = 40,
            .flags = FLAG_PROTECT_AFFECTED | FLAG_MIRROR_MOVE_AFFECTED,
        #endif
        .effect = EFFECT_THIEF,
        .type = TYPE_NORMAL,
        .accuracy = 100,
        .secondaryEffectChance = 100,
        .target = MOVE_TARGET_SELECTED,
        .priority = 0,
        .split = SPLIT_PHYSICAL,
    },

    [MOVE_VOLT_TACKLE] =
    {
        #if B_UPDATED_MOVE_DATA >= GEN_4
            .effect = EFFECT_RECOIL_33_STATUS,
            .argument = STATUS1_PARALYSIS,
        #else
            .effect = EFFECT_RECOIL_33,
        #endif
        .power = 120,
        .type = TYPE_ELECTRIC,
        .accuracy = 100,
        .pp = 15,
        .secondaryEffectChance = 10,
        .target = MOVE_TARGET_SELECTED,
        .priority = 0,
        .flags = FLAG_MAKES_CONTACT | FLAG_PROTECT_AFFECTED | FLAG_MIRROR_MOVE_AFFECTED | FLAG_KINGS_ROCK_AFFECTED | FLAG_RECKLESS_BOOST | FLAG_SHEER_FORCE_BOOST,
        .split = SPLIT_PHYSICAL,
    },

    [MOVE_MAGICAL_LEAF] =
    {
        .effect = EFFECT_HIT,
        .power = 60,
        .type = TYPE_GRASS,
        .accuracy = 0,
        .pp = 20,
        .secondaryEffectChance = 0,
        .target = MOVE_TARGET_SELECTED,
        .priority = 0,
        .flags = FLAG_PROTECT_AFFECTED | FLAG_MIRROR_MOVE_AFFECTED | FLAG_KINGS_ROCK_AFFECTED,
        .split = SPLIT_SPECIAL,
    },

    [MOVE_WATER_SPORT] =
    {
        .effect = EFFECT_WATER_SPORT,
        .power = 0,
        .type = TYPE_WATER,
        .accuracy = 100,
        .pp = 15,
        .secondaryEffectChance = 0,
        .target = MOVE_TARGET_ALL_BATTLERS,
        .priority = 0,
        .flags = 0,
        .split = SPLIT_STATUS,
    },

    [MOVE_CALM_MIND] =
    {
        .effect = EFFECT_CALM_MIND,
        .power = 0,
        .type = TYPE_PSYCHIC,
        .accuracy = 0,
        .pp = 20,
        .secondaryEffectChance = 0,
        .target = MOVE_TARGET_USER,
        .priority = 0,
        .flags = FLAG_SNATCH_AFFECTED,
        .split = SPLIT_STATUS,
    },

    [MOVE_LEAF_BLADE] =
    {
        #if B_UPDATED_MOVE_DATA >= GEN_4
            .power = 90,
        #else
            .power = 70,
        #endif
        .effect = EFFECT_HIT,
        .type = TYPE_GRASS,
        .accuracy = 100,
        .pp = 15,
        .secondaryEffectChance = 0,
        .target = MOVE_TARGET_SELECTED,
        .priority = 0,
        .flags = FLAG_MAKES_CONTACT | FLAG_PROTECT_AFFECTED | FLAG_MIRROR_MOVE_AFFECTED | FLAG_KINGS_ROCK_AFFECTED | FLAG_HIGH_CRIT,
        .split = SPLIT_PHYSICAL,
    },

    [MOVE_DRAGON_DANCE] =
    {
        .effect = EFFECT_DRAGON_DANCE,
        .power = 0,
        .type = TYPE_DRAGON,
        .accuracy = 0,
        .pp = 20,
        .secondaryEffectChance = 0,
        .target = MOVE_TARGET_USER,
        .priority = 0,
        .flags = FLAG_SNATCH_AFFECTED | FLAG_DANCE,
        .split = SPLIT_STATUS,
    },

    [MOVE_ROCK_BLAST] =
    {
        #if B_UPDATED_MOVE_DATA >= GEN_7
            .accuracy = 90,
            .flags = FLAG_PROTECT_AFFECTED | FLAG_MIRROR_MOVE_AFFECTED | FLAG_KINGS_ROCK_AFFECTED | FLAG_BALLISTIC,
        #elif B_UPDATED_MOVE_DATA == GEN_5 || B_UPDATED_MOVE_DATA == GEN_6
            .accuracy = 90,
            .flags = FLAG_PROTECT_AFFECTED | FLAG_MIRROR_MOVE_AFFECTED | FLAG_KINGS_ROCK_AFFECTED,
        #else
            .accuracy = 80,
            .flags = FLAG_PROTECT_AFFECTED | FLAG_MIRROR_MOVE_AFFECTED | FLAG_KINGS_ROCK_AFFECTED,
        #endif
        .effect = EFFECT_MULTI_HIT,
        .power = 25,
        .type = TYPE_ROCK,
        .pp = 10,
        .secondaryEffectChance = 0,
        .target = MOVE_TARGET_SELECTED,
        .priority = 0,
        .split = SPLIT_PHYSICAL,
    },

    [MOVE_SHOCK_WAVE] =
    {
        .effect = EFFECT_HIT,
        .power = 60,
        .type = TYPE_ELECTRIC,
        .accuracy = 0,
        .pp = 20,
        .secondaryEffectChance = 0,
        .target = MOVE_TARGET_SELECTED,
        .priority = 0,
        .flags = FLAG_PROTECT_AFFECTED | FLAG_MIRROR_MOVE_AFFECTED | FLAG_KINGS_ROCK_AFFECTED,
        .split = SPLIT_SPECIAL,
    },

    [MOVE_WATER_PULSE] =
    {
        .effect = EFFECT_CONFUSE_HIT,
        .power = 60,
        .type = TYPE_WATER,
        .accuracy = 100,
        .pp = 20,
        .secondaryEffectChance = 20,
        .target = MOVE_TARGET_SELECTED,
        .priority = 0,
        .flags = FLAG_PROTECT_AFFECTED | FLAG_MIRROR_MOVE_AFFECTED | FLAG_KINGS_ROCK_AFFECTED | FLAG_SHEER_FORCE_BOOST | FLAG_MEGA_LAUNCHER_BOOST,
        .split = SPLIT_SPECIAL,
    },

    [MOVE_DOOM_DESIRE] =
    {
        #if B_UPDATED_MOVE_DATA >= GEN_5
            .power = 140,
            .accuracy = 100,
        #else
            .power = 120,
            .accuracy = 85,
        #endif
        .effect = EFFECT_FUTURE_SIGHT,
        .type = TYPE_STEEL,
        .pp = 5,
        .secondaryEffectChance = 0,
        .target = MOVE_TARGET_SELECTED,
        .priority = 0,
        .flags = 0,
        .split = SPLIT_SPECIAL,
    },

    [MOVE_PSYCHO_BOOST] =
    {
        .effect = EFFECT_OVERHEAT,
        .power = 140,
        .type = TYPE_PSYCHIC,
        .accuracy = 90,
        .pp = 5,
        .secondaryEffectChance = 100,
        .target = MOVE_TARGET_SELECTED,
        .priority = 0,
        .flags = FLAG_PROTECT_AFFECTED | FLAG_MIRROR_MOVE_AFFECTED | FLAG_KINGS_ROCK_AFFECTED,
        .split = SPLIT_SPECIAL,
    },

    [MOVE_ROOST] =
    {
        .effect = EFFECT_ROOST,
        .power = 0,
        .type = TYPE_FLYING,
        .accuracy = 0,
        .pp = 10,
        .secondaryEffectChance = 0,
        .target = MOVE_TARGET_USER,
        .priority = 0,
        .flags = FLAG_SNATCH_AFFECTED,
        .split = SPLIT_STATUS,
    },

    [MOVE_GRAVITY] =
    {
        .effect = EFFECT_GRAVITY,
        .power = 0,
        .type = TYPE_PSYCHIC,
        .accuracy = 0,
        .pp = 5,
        .secondaryEffectChance = 0,
        .target = MOVE_TARGET_ALL_BATTLERS,
        .priority = 0,
        .flags = 0,
        .split = SPLIT_STATUS,
    },

    [MOVE_MIRACLE_EYE] =
    {
        #if B_UPDATED_MOVE_DATA >= GEN_5
            .flags = FLAG_PROTECT_AFFECTED | FLAG_MAGIC_COAT_AFFECTED | FLAG_MIRROR_MOVE_AFFECTED,
        #else
            .flags = FLAG_PROTECT_AFFECTED | FLAG_MIRROR_MOVE_AFFECTED,
        #endif
        .effect = EFFECT_MIRACLE_EYE,
        .power = 0,
        .type = TYPE_PSYCHIC,
        .accuracy = 0,
        .pp = 40,
        .secondaryEffectChance = 0,
        .target = MOVE_TARGET_SELECTED,
        .priority = 0,
        .split = SPLIT_STATUS,
    },

    [MOVE_WAKE_UP_SLAP] =
    {
        #if B_UPDATED_MOVE_DATA >= GEN_6
            .power = 70,
        #else
            .power = 60,
        #endif
        .effect = EFFECT_WAKE_UP_SLAP,
        .type = TYPE_FIGHTING,
        .accuracy = 100,
        .pp = 10,
        .secondaryEffectChance = 100,
        .target = MOVE_TARGET_SELECTED,
        .priority = 0,
        .flags = FLAG_MAKES_CONTACT | FLAG_PROTECT_AFFECTED | FLAG_MIRROR_MOVE_AFFECTED | FLAG_KINGS_ROCK_AFFECTED,
        .split = SPLIT_PHYSICAL,
        .argument = STATUS1_SLEEP,
    },

    [MOVE_HAMMER_ARM] =
    {
        .effect = EFFECT_HAMMER_ARM,
        .power = 100,
        .type = TYPE_FIGHTING,
        .accuracy = 90,
        .pp = 10,
        .secondaryEffectChance = 100,
        .target = MOVE_TARGET_SELECTED,
        .priority = 0,
        .flags = FLAG_MAKES_CONTACT | FLAG_PROTECT_AFFECTED | FLAG_MIRROR_MOVE_AFFECTED | FLAG_KINGS_ROCK_AFFECTED | FLAG_IRON_FIST_BOOST,
        .split = SPLIT_PHYSICAL,
    },

    [MOVE_GYRO_BALL] =
    {
        .effect = EFFECT_GYRO_BALL,
        .power = 1,
        .type = TYPE_STEEL,
        .accuracy = 100,
        .pp = 5,
        .secondaryEffectChance = 0,
        .target = MOVE_TARGET_SELECTED,
        .priority = 0,
        .flags = FLAG_MAKES_CONTACT | FLAG_PROTECT_AFFECTED | FLAG_MIRROR_MOVE_AFFECTED | FLAG_KINGS_ROCK_AFFECTED | FLAG_BALLISTIC,
        .split = SPLIT_PHYSICAL,
    },

    [MOVE_HEALING_WISH] =
    {
        #if B_UPDATED_MOVE_DATA >= GEN_5
            .flags = FLAG_SNATCH_AFFECTED,
        #else
            .flags = 0,
        #endif
        .effect = EFFECT_HEALING_WISH,
        .power = 0,
        .type = TYPE_PSYCHIC,
        .accuracy = 0,
        .pp = 10,
        .secondaryEffectChance = 0,
        .target = MOVE_TARGET_USER,
        .priority = 0,
        .split = SPLIT_STATUS,
    },

    [MOVE_BRINE] =
    {
        .effect = EFFECT_BRINE,
        .power = 65,
        .type = TYPE_WATER,
        .accuracy = 100,
        .pp = 10,
        .secondaryEffectChance = 0,
        .target = MOVE_TARGET_SELECTED,
        .priority = 0,
        .flags = FLAG_PROTECT_AFFECTED | FLAG_MIRROR_MOVE_AFFECTED | FLAG_KINGS_ROCK_AFFECTED,
        .split = SPLIT_SPECIAL,
    },

    [MOVE_NATURAL_GIFT] =
    {
        .effect = EFFECT_NATURAL_GIFT,
        .power = 1,
        .type = TYPE_NORMAL,
        .accuracy = 100,
        .pp = 15,
        .secondaryEffectChance = 0,
        .target = MOVE_TARGET_SELECTED,
        .priority = 0,
        .flags = FLAG_PROTECT_AFFECTED | FLAG_MIRROR_MOVE_AFFECTED,
        .split = SPLIT_PHYSICAL,
    },

    [MOVE_FEINT] =
    {
        #if B_UPDATED_MOVE_DATA >= GEN_6
            .power = 30,
            .flags = FLAG_MIRROR_MOVE_AFFECTED,
        #elif B_UPDATED_MOVE_DATA >= GEN_5
            .power = 30,
            .flags = 0,
        #else
            .power = 50,
            .flags = 0,
        #endif
        .effect = EFFECT_FEINT,
        .type = TYPE_NORMAL,
        .accuracy = 100,
        .pp = 10,
        .secondaryEffectChance = 100,
        .target = MOVE_TARGET_SELECTED,
        .priority = 2,
        .split = SPLIT_PHYSICAL,
    },

    [MOVE_PLUCK] =
    {
        .effect = EFFECT_BUG_BITE,
        .power = 60,
        .type = TYPE_FLYING,
        .accuracy = 100,
        .pp = 20,
        .secondaryEffectChance = 100,
        .target = MOVE_TARGET_SELECTED,
        .priority = 0,
        .flags = FLAG_MAKES_CONTACT | FLAG_PROTECT_AFFECTED | FLAG_MIRROR_MOVE_AFFECTED | FLAG_KINGS_ROCK_AFFECTED,
        .split = SPLIT_PHYSICAL,
    },

    [MOVE_TAILWIND] =
    {
        #if B_UPDATED_MOVE_DATA >= GEN_6
            .pp = 15,
        #else
            .pp = 30,
        #endif
        .effect = EFFECT_TAILWIND,
        .power = 0,
        .type = TYPE_FLYING,
        .accuracy = 0,
        .secondaryEffectChance = 0,
        .target = MOVE_TARGET_USER,
        .priority = 0,
        .flags = FLAG_SNATCH_AFFECTED,
        .split = SPLIT_STATUS,
    },

    [MOVE_ACUPRESSURE] =
    {
        #if B_UPDATED_MOVE_DATA >= GEN_5
            .flags = 0,
        #else
            .flags = FLAG_SNATCH_AFFECTED,
        #endif
        .effect = EFFECT_ACUPRESSURE,
        .power = 0,
        .type = TYPE_NORMAL,
        .accuracy = 0,
        .pp = 30,
        .secondaryEffectChance = 0,
        .target = MOVE_TARGET_USER | MOVE_TARGET_ALLY,
        .priority = 0,
        .split = SPLIT_STATUS,
    },

    [MOVE_METAL_BURST] =
    {
        #if B_UPDATED_MOVE_DATA >= GEN_4
            .flags = FLAG_PROTECT_AFFECTED | FLAG_MIRROR_MOVE_AFFECTED,
        #else
            .flags = FLAG_MIRROR_MOVE_AFFECTED,
        #endif
        .effect = EFFECT_METAL_BURST,
        .power = 0,
        .type = TYPE_STEEL,
        .accuracy = 100,
        .pp = 10,
        .secondaryEffectChance = 0,
        .target = MOVE_TARGET_DEPENDS,
        .priority = 0,
        .split = SPLIT_PHYSICAL,
    },

    [MOVE_U_TURN] =
    {
        .effect = EFFECT_HIT_ESCAPE,
        .power = 70,
        .type = TYPE_BUG,
        .accuracy = 100,
        .pp = 20,
        .secondaryEffectChance = 0,
        .target = MOVE_TARGET_SELECTED,
        .priority = 0,
        .flags = FLAG_MAKES_CONTACT | FLAG_PROTECT_AFFECTED | FLAG_MIRROR_MOVE_AFFECTED | FLAG_KINGS_ROCK_AFFECTED,
        .split = SPLIT_PHYSICAL,
    },

    [MOVE_CLOSE_COMBAT] =
    {
        .effect = EFFECT_CLOSE_COMBAT,
        .power = 120,
        .type = TYPE_FIGHTING,
        .accuracy = 100,
        .pp = 5,
        .secondaryEffectChance = 100,
        .target = MOVE_TARGET_SELECTED,
        .priority = 0,
        .flags = FLAG_MAKES_CONTACT | FLAG_PROTECT_AFFECTED | FLAG_MIRROR_MOVE_AFFECTED | FLAG_KINGS_ROCK_AFFECTED,
        .split = SPLIT_PHYSICAL,
    },

    [MOVE_PAYBACK] =
    {
        .effect = EFFECT_PAYBACK,
        .power = 50,
        .type = TYPE_DARK,
        .accuracy = 100,
        .pp = 10,
        .secondaryEffectChance = 0,
        .target = MOVE_TARGET_SELECTED,
        .priority = 0,
        .flags = FLAG_MAKES_CONTACT | FLAG_PROTECT_AFFECTED | FLAG_MIRROR_MOVE_AFFECTED | FLAG_KINGS_ROCK_AFFECTED,
        .split = SPLIT_PHYSICAL,
    },

    [MOVE_ASSURANCE] =
    {
        #if B_UPDATED_MOVE_DATA >= GEN_6
            .power = 60,
        #else
            .power = 50,
        #endif
        .effect = EFFECT_ASSURANCE,
        .type = TYPE_DARK,
        .accuracy = 100,
        .pp = 10,
        .secondaryEffectChance = 0,
        .target = MOVE_TARGET_SELECTED,
        .priority = 0,
        .flags = FLAG_MAKES_CONTACT | FLAG_PROTECT_AFFECTED | FLAG_MIRROR_MOVE_AFFECTED | FLAG_KINGS_ROCK_AFFECTED,
        .split = SPLIT_PHYSICAL,
    },

    [MOVE_EMBARGO] =
    {
        #if B_UPDATED_MOVE_DATA >= GEN_5
            .flags = FLAG_PROTECT_AFFECTED | FLAG_MAGIC_COAT_AFFECTED | FLAG_MIRROR_MOVE_AFFECTED,
        #else
            .flags = FLAG_PROTECT_AFFECTED | FLAG_MIRROR_MOVE_AFFECTED,
        #endif
        .effect = EFFECT_EMBARGO,
        .power = 0,
        .type = TYPE_DARK,
        .accuracy = 100,
        .pp = 15,
        .secondaryEffectChance = 0,
        .target = MOVE_TARGET_SELECTED,
        .priority = 0,
        .split = SPLIT_STATUS,
    },

    [MOVE_FLING] =
    {
        .effect = EFFECT_FLING,
        .power = 1,
        .type = TYPE_DARK,
        .accuracy = 100,
        .pp = 10,
        .secondaryEffectChance = 100,
        .target = MOVE_TARGET_SELECTED,
        .priority = 0,
        .flags = FLAG_PROTECT_AFFECTED | FLAG_MIRROR_MOVE_AFFECTED | FLAG_KINGS_ROCK_AFFECTED,
        .split = SPLIT_PHYSICAL,
    },

    [MOVE_PSYCHO_SHIFT] =
    {
        #if B_UPDATED_MOVE_DATA >= GEN_6
            .accuracy = 100,
        #else
            .accuracy = 90,
        #endif
        .effect = EFFECT_PSYCHO_SHIFT,
        .power = 0,
        .type = TYPE_PSYCHIC,
        .pp = 10,
        .secondaryEffectChance = 0,
        .target = MOVE_TARGET_SELECTED,
        .priority = 0,
        .flags = FLAG_PROTECT_AFFECTED | FLAG_MIRROR_MOVE_AFFECTED,
        .split = SPLIT_STATUS,
    },

    [MOVE_TRUMP_CARD] =
    {
        .effect = EFFECT_TRUMP_CARD,
        .power = 0,
        .type = TYPE_NORMAL,
        .accuracy = 0,
        .pp = 5,
        .secondaryEffectChance = 0,
        .target = MOVE_TARGET_SELECTED,
        .priority = 0,
        .flags = FLAG_MAKES_CONTACT | FLAG_PROTECT_AFFECTED | FLAG_MIRROR_MOVE_AFFECTED | FLAG_KINGS_ROCK_AFFECTED,
        .split = SPLIT_SPECIAL,
    },

    [MOVE_HEAL_BLOCK] =
    {
        #if B_UPDATED_MOVE_DATA >= GEN_5
            .flags = FLAG_PROTECT_AFFECTED | FLAG_MAGIC_COAT_AFFECTED | FLAG_MIRROR_MOVE_AFFECTED,
        #else
            .flags = FLAG_PROTECT_AFFECTED | FLAG_MIRROR_MOVE_AFFECTED,
        #endif
        .effect = EFFECT_HEAL_BLOCK,
        .power = 0,
        .type = TYPE_PSYCHIC,
        .accuracy = 100,
        .pp = 15,
        .secondaryEffectChance = 0,
        .target = MOVE_TARGET_SELECTED,
        .priority = 0,
        .split = SPLIT_STATUS,
    },

    [MOVE_WRING_OUT] =
    {
        .effect = EFFECT_WRING_OUT,
        .power = 0,
        .type = TYPE_NORMAL,
        .accuracy = 100,
        .pp = 5,
        .secondaryEffectChance = 0,
        .target = MOVE_TARGET_SELECTED,
        .priority = 0,
        .flags = FLAG_MAKES_CONTACT | FLAG_PROTECT_AFFECTED | FLAG_MIRROR_MOVE_AFFECTED | FLAG_KINGS_ROCK_AFFECTED,
        .split = SPLIT_SPECIAL,
    },

    [MOVE_POWER_TRICK] =
    {
        #if B_UPDATED_MOVE_DATA >= GEN_5
            .flags = FLAG_SNATCH_AFFECTED,
        #else
            .flags = 0,
        #endif
        .effect = EFFECT_POWER_TRICK,
        .power = 0,
        .type = TYPE_PSYCHIC,
        .accuracy = 0,
        .pp = 10,
        .secondaryEffectChance = 0,
        .target = MOVE_TARGET_USER,
        .priority = 0,
        .split = SPLIT_STATUS,
    },

    [MOVE_GASTRO_ACID] =
    {
        .effect = EFFECT_GASTRO_ACID,
        .power = 0,
        .type = TYPE_POISON,
        .accuracy = 100,
        .pp = 10,
        .secondaryEffectChance = 0,
        .target = MOVE_TARGET_SELECTED,
        .priority = 0,
        .flags = FLAG_PROTECT_AFFECTED | FLAG_MAGIC_COAT_AFFECTED | FLAG_MIRROR_MOVE_AFFECTED,
        .split = SPLIT_STATUS,
    },

    [MOVE_LUCKY_CHANT] =
    {
        #if B_UPDATED_MOVE_DATA >= GEN_5
            .flags = FLAG_SNATCH_AFFECTED,
        #else
            .flags = 0,
        #endif
        .effect = EFFECT_LUCKY_CHANT,
        .power = 0,
        .type = TYPE_NORMAL,
        .accuracy = 0,
        .pp = 30,
        .secondaryEffectChance = 0,
        .target = MOVE_TARGET_USER,
        .priority = 0,
        .split = SPLIT_STATUS,
    },

    [MOVE_ME_FIRST] =
    {
        .effect = EFFECT_ME_FIRST,
        .power = 0,
        .type = TYPE_NORMAL,
        .accuracy = 0,
        .pp = 20,
        .secondaryEffectChance = 0,
        .target = MOVE_TARGET_SELECTED,
        .priority = 0,
        .flags = FLAG_PROTECT_AFFECTED,
        .split = SPLIT_STATUS,
    },

    [MOVE_COPYCAT] =
    {
        .effect = EFFECT_COPYCAT,
        .power = 0,
        .type = TYPE_NORMAL,
        .accuracy = 0,
        .pp = 20,
        .secondaryEffectChance = 0,
        .target = MOVE_TARGET_DEPENDS,
        .priority = 0,
        .flags = 0,
        .split = SPLIT_STATUS,
    },

    [MOVE_POWER_SWAP] =
    {
        .effect = EFFECT_POWER_SWAP,
        .power = 0,
        .type = TYPE_PSYCHIC,
        .accuracy = 0,
        .pp = 10,
        .secondaryEffectChance = 0,
        .target = MOVE_TARGET_SELECTED,
        .priority = 0,
        .flags = FLAG_PROTECT_AFFECTED | FLAG_MIRROR_MOVE_AFFECTED,
        .split = SPLIT_STATUS,
    },

    [MOVE_GUARD_SWAP] =
    {
        .effect = EFFECT_GUARD_SWAP,
        .power = 0,
        .type = TYPE_PSYCHIC,
        .accuracy = 0,
        .pp = 10,
        .secondaryEffectChance = 0,
        .target = MOVE_TARGET_SELECTED,
        .priority = 0,
        .flags = FLAG_PROTECT_AFFECTED | FLAG_MIRROR_MOVE_AFFECTED,
        .split = SPLIT_STATUS,
    },

    [MOVE_PUNISHMENT] =
    {
        .effect = EFFECT_PUNISHMENT,
        .power = 60,
        .type = TYPE_DARK,
        .accuracy = 100,
        .pp = 5,
        .secondaryEffectChance = 0,
        .target = MOVE_TARGET_SELECTED,
        .priority = 0,
        .flags = FLAG_MAKES_CONTACT | FLAG_PROTECT_AFFECTED | FLAG_MIRROR_MOVE_AFFECTED | FLAG_KINGS_ROCK_AFFECTED,
        .split = SPLIT_PHYSICAL,
    },

    [MOVE_LAST_RESORT] =
    {
        #if B_UPDATED_MOVE_DATA >= GEN_5
            .power = 140,
        #else
            .power = 130,
        #endif
        .effect = EFFECT_LAST_RESORT,
        .type = TYPE_NORMAL,
        .accuracy = 100,
        .pp = 5,
        .secondaryEffectChance = 0,
        .target = MOVE_TARGET_SELECTED,
        .priority = 0,
        .flags = FLAG_MAKES_CONTACT | FLAG_PROTECT_AFFECTED | FLAG_MIRROR_MOVE_AFFECTED | FLAG_KINGS_ROCK_AFFECTED,
        .split = SPLIT_PHYSICAL,
    },

    [MOVE_WORRY_SEED] =
    {
        .effect = EFFECT_WORRY_SEED,
        .power = 0,
        .type = TYPE_GRASS,
        .accuracy = 100,
        .pp = 10,
        .secondaryEffectChance = 0,
        .target = MOVE_TARGET_SELECTED,
        .priority = 0,
        .flags = FLAG_PROTECT_AFFECTED | FLAG_MAGIC_COAT_AFFECTED | FLAG_MIRROR_MOVE_AFFECTED,
        .split = SPLIT_STATUS,
    },

    [MOVE_SUCKER_PUNCH] =
    {
        #if B_UPDATED_MOVE_DATA >= GEN_7
            .power = 70,
        #else
            .power = 80,
        #endif
        .effect = EFFECT_SUCKER_PUNCH,
        .type = TYPE_DARK,
        .accuracy = 100,
        .pp = 5,
        .secondaryEffectChance = 0,
        .target = MOVE_TARGET_SELECTED,
        .priority = 1,
        .flags = FLAG_MAKES_CONTACT | FLAG_PROTECT_AFFECTED | FLAG_MIRROR_MOVE_AFFECTED | FLAG_KINGS_ROCK_AFFECTED,
        .split = SPLIT_PHYSICAL,
    },

    [MOVE_TOXIC_SPIKES] =
    {
        #if B_UPDATED_MOVE_DATA >= GEN_5
            .flags = FLAG_MAGIC_COAT_AFFECTED,
        #else
            .flags = 0,
        #endif
        .effect = EFFECT_TOXIC_SPIKES,
        .power = 0,
        .type = TYPE_POISON,
        .accuracy = 0,
        .pp = 20,
        .secondaryEffectChance = 0,
        .target = MOVE_TARGET_OPPONENTS_FIELD,
        .priority = 0,
        .split = SPLIT_STATUS,
    },

    [MOVE_HEART_SWAP] =
    {
        .effect = EFFECT_HEART_SWAP,
        .power = 0,
        .type = TYPE_PSYCHIC,
        .accuracy = 0,
        .pp = 10,
        .secondaryEffectChance = 0,
        .target = MOVE_TARGET_SELECTED,
        .priority = 0,
        .flags = FLAG_PROTECT_AFFECTED,
        .split = SPLIT_STATUS,
    },

    [MOVE_AQUA_RING] =
    {
        #if B_UPDATED_MOVE_DATA >= GEN_5
            .flags = FLAG_SNATCH_AFFECTED,
        #else
            .flags = 0,
        #endif
        .effect = EFFECT_AQUA_RING,
        .power = 0,
        .type = TYPE_WATER,
        .accuracy = 0,
        .pp = 20,
        .secondaryEffectChance = 0,
        .target = MOVE_TARGET_USER,
        .priority = 0,
        .split = SPLIT_STATUS,
    },

    [MOVE_MAGNET_RISE] =
    {
        #if B_UPDATED_MOVE_DATA >= GEN_5
            .flags = FLAG_SNATCH_AFFECTED,
        #else
            .flags = 0,
        #endif
        .effect = EFFECT_MAGNET_RISE,
        .power = 0,
        .type = TYPE_ELECTRIC,
        .accuracy = 0,
        .pp = 10,
        .secondaryEffectChance = 0,
        .target = MOVE_TARGET_USER,
        .priority = 0,
        .split = SPLIT_STATUS,
    },

    [MOVE_FLARE_BLITZ] =
    {
        .effect = EFFECT_RECOIL_33_STATUS,
        .power = 120,
        .type = TYPE_FIRE,
        .accuracy = 100,
        .pp = 15,
        .secondaryEffectChance = 10,
        .target = MOVE_TARGET_SELECTED,
        .priority = 0,
        .flags = FLAG_MAKES_CONTACT | FLAG_PROTECT_AFFECTED | FLAG_MIRROR_MOVE_AFFECTED | FLAG_KINGS_ROCK_AFFECTED | FLAG_SHEER_FORCE_BOOST | FLAG_RECKLESS_BOOST | FLAG_THAW_USER,
        .split = SPLIT_PHYSICAL,
        .argument = STATUS1_BURN,
    },

    [MOVE_FORCE_PALM] =
    {
        .effect = EFFECT_PARALYZE_HIT,
        .power = 60,
        .type = TYPE_FIGHTING,
        .accuracy = 100,
        .pp = 10,
        .secondaryEffectChance = 30,
        .target = MOVE_TARGET_SELECTED,
        .priority = 0,
        .flags = FLAG_MAKES_CONTACT | FLAG_PROTECT_AFFECTED | FLAG_MIRROR_MOVE_AFFECTED | FLAG_KINGS_ROCK_AFFECTED | FLAG_SHEER_FORCE_BOOST,
        .split = SPLIT_PHYSICAL,
    },

    [MOVE_AURA_SPHERE] =
    {
        #if B_UPDATED_MOVE_DATA >= GEN_6
            .power = 80,
        #else
            .power = 90,
        #endif
        .effect = EFFECT_HIT,
        .type = TYPE_FIGHTING,
        .accuracy = 0,
        .pp = 20,
        .secondaryEffectChance = 0,
        .target = MOVE_TARGET_SELECTED,
        .priority = 0,
        .flags = FLAG_PROTECT_AFFECTED | FLAG_MIRROR_MOVE_AFFECTED | FLAG_KINGS_ROCK_AFFECTED | FLAG_MEGA_LAUNCHER_BOOST | FLAG_BALLISTIC,
        .split = SPLIT_SPECIAL,
    },

    [MOVE_ROCK_POLISH] =
    {
        .effect = EFFECT_SPEED_UP_2,
        .power = 0,
        .type = TYPE_ROCK,
        .accuracy = 0,
        .pp = 20,
        .secondaryEffectChance = 0,
        .target = MOVE_TARGET_USER,
        .priority = 0,
        .flags = FLAG_SNATCH_AFFECTED,
        .split = SPLIT_STATUS,
    },

    [MOVE_POISON_JAB] =
    {
        .effect = EFFECT_POISON_HIT,
        .power = 80,
        .type = TYPE_POISON,
        .accuracy = 100,
        .pp = 20,
        .secondaryEffectChance = 30,
        .target = MOVE_TARGET_SELECTED,
        .priority = 0,
        .flags = FLAG_MAKES_CONTACT | FLAG_PROTECT_AFFECTED | FLAG_MIRROR_MOVE_AFFECTED | FLAG_KINGS_ROCK_AFFECTED | FLAG_SHEER_FORCE_BOOST,
        .split = SPLIT_PHYSICAL,
    },

    [MOVE_DARK_PULSE] =
    {
        #if B_UPDATED_MOVE_DATA >= GEN_5
            .flags = FLAG_PROTECT_AFFECTED | FLAG_MIRROR_MOVE_AFFECTED | FLAG_SHEER_FORCE_BOOST | FLAG_MEGA_LAUNCHER_BOOST,
        #else
            .flags = FLAG_PROTECT_AFFECTED | FLAG_MIRROR_MOVE_AFFECTED | FLAG_KINGS_ROCK_AFFECTED | FLAG_SHEER_FORCE_BOOST | FLAG_MEGA_LAUNCHER_BOOST,
        #endif
        .effect = EFFECT_FLINCH_HIT,
        .power = 80,
        .type = TYPE_DARK,
        .accuracy = 100,
        .pp = 15,
        .secondaryEffectChance = 20,
        .target = MOVE_TARGET_SELECTED,
        .priority = 0,
        .split = SPLIT_SPECIAL,
    },

    [MOVE_NIGHT_SLASH] =
    {
        .effect = EFFECT_HIT,
        .power = 70,
        .type = TYPE_DARK,
        .accuracy = 100,
        .pp = 15,
        .secondaryEffectChance = 0,
        .target = MOVE_TARGET_SELECTED,
        .priority = 0,
        .flags = FLAG_MAKES_CONTACT | FLAG_PROTECT_AFFECTED | FLAG_MIRROR_MOVE_AFFECTED | FLAG_KINGS_ROCK_AFFECTED | FLAG_HIGH_CRIT,
        .split = SPLIT_PHYSICAL,
    },

    [MOVE_AQUA_TAIL] =
    {
        .effect = EFFECT_HIT,
        .power = 90,
        .type = TYPE_WATER,
        .accuracy = 90,
        .pp = 10,
        .secondaryEffectChance = 0,
        .target = MOVE_TARGET_SELECTED,
        .priority = 0,
        .flags = FLAG_MAKES_CONTACT | FLAG_PROTECT_AFFECTED | FLAG_MIRROR_MOVE_AFFECTED | FLAG_KINGS_ROCK_AFFECTED,
        .split = SPLIT_PHYSICAL,
    },

    [MOVE_SEED_BOMB] =
    {
        .effect = EFFECT_HIT,
        .power = 80,
        .type = TYPE_GRASS,
        .accuracy = 100,
        .pp = 15,
        .secondaryEffectChance = 0,
        .target = MOVE_TARGET_SELECTED,
        .priority = 0,
        .flags = FLAG_PROTECT_AFFECTED | FLAG_MIRROR_MOVE_AFFECTED | FLAG_KINGS_ROCK_AFFECTED | FLAG_BALLISTIC,
        .split = SPLIT_PHYSICAL,
    },

    [MOVE_AIR_SLASH] =
    {
        #if B_UPDATED_MOVE_DATA >= GEN_6
            .pp = 15,
            .flags = FLAG_PROTECT_AFFECTED | FLAG_MIRROR_MOVE_AFFECTED | FLAG_SHEER_FORCE_BOOST,
        #elif B_UPDATED_MOVE_DATA == GEN_5
            .pp = 20,
            .flags = FLAG_PROTECT_AFFECTED | FLAG_MIRROR_MOVE_AFFECTED | FLAG_SHEER_FORCE_BOOST,
        #else
            .pp = 20,
            .flags = FLAG_PROTECT_AFFECTED | FLAG_MIRROR_MOVE_AFFECTED | FLAG_KINGS_ROCK_AFFECTED | FLAG_SHEER_FORCE_BOOST,
        #endif
        .effect = EFFECT_FLINCH_HIT,
        .power = 75,
        .type = TYPE_FLYING,
        .accuracy = 95,
        .secondaryEffectChance = 30,
        .target = MOVE_TARGET_SELECTED,
        .priority = 0,
        .split = SPLIT_SPECIAL,
    },

    [MOVE_X_SCISSOR] =
    {
        .effect = EFFECT_HIT,
        .power = 80,
        .type = TYPE_BUG,
        .accuracy = 100,
        .pp = 15,
        .secondaryEffectChance = 0,
        .target = MOVE_TARGET_SELECTED,
        .priority = 0,
        .flags = FLAG_MAKES_CONTACT | FLAG_PROTECT_AFFECTED | FLAG_MIRROR_MOVE_AFFECTED | FLAG_KINGS_ROCK_AFFECTED,
        .split = SPLIT_PHYSICAL,
    },

    [MOVE_BUG_BUZZ] =
    {
        .effect = EFFECT_SPECIAL_DEFENSE_DOWN_HIT,
        .power = 90,
        .type = TYPE_BUG,
        .accuracy = 100,
        .pp = 10,
        .secondaryEffectChance = 10,
        .target = MOVE_TARGET_SELECTED,
        .priority = 0,
        .flags = FLAG_PROTECT_AFFECTED | FLAG_MIRROR_MOVE_AFFECTED | FLAG_KINGS_ROCK_AFFECTED | FLAG_SOUND | FLAG_SHEER_FORCE_BOOST,
        .split = SPLIT_SPECIAL,
    },

    [MOVE_DRAGON_PULSE] =
    {
        #if B_UPDATED_MOVE_DATA >= GEN_6
            .power = 85,
        #else
            .power = 90,
        #endif
        .effect = EFFECT_HIT,
        .type = TYPE_DRAGON,
        .accuracy = 100,
        .pp = 10,
        .secondaryEffectChance = 0,
        .target = MOVE_TARGET_SELECTED,
        .priority = 0,
        .flags = FLAG_PROTECT_AFFECTED | FLAG_MIRROR_MOVE_AFFECTED | FLAG_KINGS_ROCK_AFFECTED | FLAG_MEGA_LAUNCHER_BOOST,
        .split = SPLIT_SPECIAL,
    },

    [MOVE_DRAGON_RUSH] =
    {
        #if B_UPDATED_MOVE_DATA >= GEN_6
            .flags = FLAG_MAKES_CONTACT | FLAG_PROTECT_AFFECTED | FLAG_MIRROR_MOVE_AFFECTED | FLAG_SHEER_FORCE_BOOST | FLAG_DMG_MINIMIZE,
        #elif B_UPDATED_MOVE_DATA == GEN_5
            .flags = FLAG_MAKES_CONTACT | FLAG_PROTECT_AFFECTED | FLAG_MIRROR_MOVE_AFFECTED | FLAG_SHEER_FORCE_BOOST,
        #else
            .flags = FLAG_MAKES_CONTACT | FLAG_PROTECT_AFFECTED | FLAG_MIRROR_MOVE_AFFECTED | FLAG_KINGS_ROCK_AFFECTED | FLAG_SHEER_FORCE_BOOST,
        #endif
        .effect = EFFECT_FLINCH_HIT,
        .power = 100,
        .type = TYPE_DRAGON,
        .accuracy = 75,
        .pp = 10,
        .secondaryEffectChance = 20,
        .target = MOVE_TARGET_SELECTED,
        .priority = 0,
        .split = SPLIT_PHYSICAL,
    },

    [MOVE_POWER_GEM] =
    {
        #if B_UPDATED_MOVE_DATA >= GEN_6
            .power = 80,
        #else
            .power = 70,
        #endif
        .effect = EFFECT_HIT,
        .type = TYPE_ROCK,
        .accuracy = 100,
        .pp = 20,
        .secondaryEffectChance = 0,
        .target = MOVE_TARGET_SELECTED,
        .priority = 0,
        .flags = FLAG_PROTECT_AFFECTED | FLAG_MIRROR_MOVE_AFFECTED | FLAG_KINGS_ROCK_AFFECTED,
        .split = SPLIT_SPECIAL,
    },

    [MOVE_DRAIN_PUNCH] =
    {
        #if B_UPDATED_MOVE_DATA >= GEN_5
            .power = 75,
            .pp = 10,
        #else
            .power = 60,
            .pp = 5,
        #endif
        .effect = EFFECT_ABSORB,
        .type = TYPE_FIGHTING,
        .accuracy = 100,
        .secondaryEffectChance = 0,
        .target = MOVE_TARGET_SELECTED,
        .priority = 0,
        .flags = FLAG_MAKES_CONTACT | FLAG_PROTECT_AFFECTED | FLAG_MIRROR_MOVE_AFFECTED | FLAG_KINGS_ROCK_AFFECTED | FLAG_IRON_FIST_BOOST,
        .split = SPLIT_PHYSICAL,
    },

    [MOVE_VACUUM_WAVE] =
    {
        .effect = EFFECT_HIT,
        .power = 40,
        .type = TYPE_FIGHTING,
        .accuracy = 100,
        .pp = 30,
        .secondaryEffectChance = 0,
        .target = MOVE_TARGET_SELECTED,
        .priority = 1,
        .flags = FLAG_PROTECT_AFFECTED | FLAG_MIRROR_MOVE_AFFECTED | FLAG_KINGS_ROCK_AFFECTED,
        .split = SPLIT_SPECIAL,
    },

    [MOVE_FOCUS_BLAST] =
    {
        .effect = EFFECT_SPECIAL_DEFENSE_DOWN_HIT,
        .power = 120,
        .type = TYPE_FIGHTING,
        .accuracy = 70,
        .pp = 5,
        .secondaryEffectChance = 10,
        .target = MOVE_TARGET_SELECTED,
        .priority = 0,
        .flags = FLAG_PROTECT_AFFECTED | FLAG_MIRROR_MOVE_AFFECTED | FLAG_SHEER_FORCE_BOOST | FLAG_BALLISTIC,
        .split = SPLIT_SPECIAL,
    },

    [MOVE_ENERGY_BALL] =
    {
        #if B_UPDATED_MOVE_DATA >= GEN_6
            .power = 90,
        #else
            .power = 80,
        #endif
        .effect = EFFECT_SPECIAL_DEFENSE_DOWN_HIT,
        .type = TYPE_GRASS,
        .accuracy = 100,
        .pp = 10,
        .secondaryEffectChance = 10,
        .target = MOVE_TARGET_SELECTED,
        .priority = 0,
        .flags = FLAG_PROTECT_AFFECTED | FLAG_MIRROR_MOVE_AFFECTED | FLAG_BALLISTIC | FLAG_SHEER_FORCE_BOOST,
        .split = SPLIT_SPECIAL,
    },

    [MOVE_BRAVE_BIRD] =
    {
        .effect = EFFECT_RECOIL_33,
        .power = 120,
        .type = TYPE_FLYING,
        .accuracy = 100,
        .pp = 15,
        .secondaryEffectChance = 0,
        .target = MOVE_TARGET_SELECTED,
        .priority = 0,
        .flags = FLAG_MAKES_CONTACT | FLAG_PROTECT_AFFECTED | FLAG_MIRROR_MOVE_AFFECTED | FLAG_KINGS_ROCK_AFFECTED | FLAG_RECKLESS_BOOST,
        .split = SPLIT_PHYSICAL,
    },

    [MOVE_EARTH_POWER] =
    {
        .effect = EFFECT_SPECIAL_DEFENSE_DOWN_HIT,
        .power = 90,
        .type = TYPE_GROUND,
        .accuracy = 100,
        .pp = 10,
        .secondaryEffectChance = 10,
        .target = MOVE_TARGET_SELECTED,
        .priority = 0,
        .flags = FLAG_PROTECT_AFFECTED | FLAG_MIRROR_MOVE_AFFECTED | FLAG_KINGS_ROCK_AFFECTED | FLAG_SHEER_FORCE_BOOST,
        .split = SPLIT_SPECIAL,
    },

    [MOVE_SWITCHEROO] =
    {
        .effect = EFFECT_TRICK,
        .power = 0,
        .type = TYPE_DARK,
        .accuracy = 100,
        .pp = 10,
        .secondaryEffectChance = 0,
        .target = MOVE_TARGET_SELECTED,
        .priority = 0,
        .flags = FLAG_PROTECT_AFFECTED | FLAG_MIRROR_MOVE_AFFECTED,
        .split = SPLIT_STATUS,
    },

    [MOVE_GIGA_IMPACT] =
    {
        .effect = EFFECT_RECHARGE,
        .power = 150,
        .type = TYPE_NORMAL,
        .accuracy = 90,
        .pp = 5,
        .secondaryEffectChance = 0,
        .target = MOVE_TARGET_SELECTED,
        .priority = 0,
        .flags = FLAG_MAKES_CONTACT | FLAG_PROTECT_AFFECTED | FLAG_MIRROR_MOVE_AFFECTED | FLAG_KINGS_ROCK_AFFECTED,
        .split = SPLIT_PHYSICAL,
    },

    [MOVE_NASTY_PLOT] =
    {
        .effect = EFFECT_SPECIAL_ATTACK_UP_2,
        .power = 0,
        .type = TYPE_DARK,
        .accuracy = 0,
        .pp = 20,
        .secondaryEffectChance = 0,
        .target = MOVE_TARGET_USER,
        .priority = 0,
        .flags = FLAG_SNATCH_AFFECTED,
        .split = SPLIT_STATUS,
    },

    [MOVE_BULLET_PUNCH] =
    {
        .effect = EFFECT_HIT,
        .power = 40,
        .type = TYPE_STEEL,
        .accuracy = 100,
        .pp = 30,
        .secondaryEffectChance = 0,
        .target = MOVE_TARGET_SELECTED,
        .priority = 1,
        .flags = FLAG_MAKES_CONTACT | FLAG_PROTECT_AFFECTED | FLAG_MIRROR_MOVE_AFFECTED | FLAG_KINGS_ROCK_AFFECTED | FLAG_IRON_FIST_BOOST,
        .split = SPLIT_PHYSICAL,
    },

    [MOVE_AVALANCHE] =
    {
        .effect = EFFECT_REVENGE,
        .power = 60,
        .type = TYPE_ICE,
        .accuracy = 100,
        .pp = 10,
        .secondaryEffectChance = 0,
        .target = MOVE_TARGET_BOTH,
        .priority = -4,
        .flags = FLAG_MAKES_CONTACT | FLAG_PROTECT_AFFECTED | FLAG_MIRROR_MOVE_AFFECTED | FLAG_KINGS_ROCK_AFFECTED,
        .split = SPLIT_PHYSICAL,
    },

    [MOVE_ICE_SHARD] =
    {
        .effect = EFFECT_HIT,
        .power = 40,
        .type = TYPE_ICE,
        .accuracy = 100,
        .pp = 30,
        .secondaryEffectChance = 0,
        .target = MOVE_TARGET_SELECTED,
        .priority = 1,
        .flags = FLAG_PROTECT_AFFECTED | FLAG_MIRROR_MOVE_AFFECTED | FLAG_KINGS_ROCK_AFFECTED,
        .split = SPLIT_PHYSICAL,
    },

    [MOVE_SHADOW_CLAW] =
    {
        .effect = EFFECT_HIT,
        .power = 70,
        .type = TYPE_GHOST,
        .accuracy = 100,
        .pp = 15,
        .secondaryEffectChance = 0,
        .target = MOVE_TARGET_SELECTED,
        .priority = 0,
        .flags = FLAG_MAKES_CONTACT | FLAG_PROTECT_AFFECTED | FLAG_MIRROR_MOVE_AFFECTED | FLAG_KINGS_ROCK_AFFECTED | FLAG_HIGH_CRIT,
        .split = SPLIT_PHYSICAL,
    },

    [MOVE_THUNDER_FANG] =
    {
        #if B_UPDATED_MOVE_DATA >= GEN_5
            .flags = FLAG_MAKES_CONTACT | FLAG_PROTECT_AFFECTED | FLAG_MIRROR_MOVE_AFFECTED | FLAG_SHEER_FORCE_BOOST | FLAG_STRONG_JAW_BOOST,
        #else
            .flags = FLAG_MAKES_CONTACT | FLAG_PROTECT_AFFECTED | FLAG_MIRROR_MOVE_AFFECTED | FLAG_KINGS_ROCK_AFFECTED | FLAG_SHEER_FORCE_BOOST | FLAG_STRONG_JAW_BOOST,
        #endif
        .effect = EFFECT_FLINCH_STATUS,
        .power = 65,
        .type = TYPE_ELECTRIC,
        .accuracy = 95,
        .pp = 15,
        .secondaryEffectChance = 10,
        .target = MOVE_TARGET_SELECTED,
        .priority = 0,
        .split = SPLIT_PHYSICAL,
        .argument = STATUS1_PARALYSIS,
    },

    [MOVE_ICE_FANG] =
    {
        #if B_UPDATED_MOVE_DATA >= GEN_5
            .flags = FLAG_MAKES_CONTACT | FLAG_PROTECT_AFFECTED | FLAG_MIRROR_MOVE_AFFECTED | FLAG_SHEER_FORCE_BOOST | FLAG_STRONG_JAW_BOOST,
        #else
            .flags = FLAG_MAKES_CONTACT | FLAG_PROTECT_AFFECTED | FLAG_MIRROR_MOVE_AFFECTED | FLAG_KINGS_ROCK_AFFECTED | FLAG_SHEER_FORCE_BOOST | FLAG_STRONG_JAW_BOOST,
        #endif
        .effect = EFFECT_FLINCH_STATUS,
        .power = 65,
        .type = TYPE_ICE,
        .accuracy = 95,
        .pp = 15,
        .secondaryEffectChance = 10,
        .target = MOVE_TARGET_SELECTED,
        .priority = 0,
        .split = SPLIT_PHYSICAL,
        .argument = STATUS1_FREEZE,
    },

    [MOVE_FIRE_FANG] =
    {
        #if B_UPDATED_MOVE_DATA >= GEN_5
            .flags = FLAG_MAKES_CONTACT | FLAG_PROTECT_AFFECTED | FLAG_MIRROR_MOVE_AFFECTED | FLAG_SHEER_FORCE_BOOST | FLAG_STRONG_JAW_BOOST,
        #else
            .flags = FLAG_MAKES_CONTACT | FLAG_PROTECT_AFFECTED | FLAG_MIRROR_MOVE_AFFECTED | FLAG_KINGS_ROCK_AFFECTED | FLAG_SHEER_FORCE_BOOST | FLAG_STRONG_JAW_BOOST,
        #endif
        .effect = EFFECT_FLINCH_STATUS,
        .power = 65,
        .type = TYPE_FIRE,
        .accuracy = 95,
        .pp = 15,
        .secondaryEffectChance = 10,
        .target = MOVE_TARGET_SELECTED,
        .priority = 0,
        .split = SPLIT_PHYSICAL,
        .argument = STATUS1_BURN,
    },

    [MOVE_SHADOW_SNEAK] =
    {
        .effect = EFFECT_HIT,
        .power = 40,
        .type = TYPE_GHOST,
        .accuracy = 100,
        .pp = 30,
        .secondaryEffectChance = 0,
        .target = MOVE_TARGET_SELECTED,
        .priority = 1,
        .flags = FLAG_MAKES_CONTACT | FLAG_PROTECT_AFFECTED | FLAG_MIRROR_MOVE_AFFECTED | FLAG_KINGS_ROCK_AFFECTED,
        .split = SPLIT_PHYSICAL,
    },

    [MOVE_MUD_BOMB] =
    {
        .effect = EFFECT_ACCURACY_DOWN_HIT,
        .power = 65,
        .type = TYPE_GROUND,
        .accuracy = 85,
        .pp = 10,
        .secondaryEffectChance = 30,
        .target = MOVE_TARGET_SELECTED,
        .priority = 0,
        .flags = FLAG_PROTECT_AFFECTED | FLAG_MIRROR_MOVE_AFFECTED | FLAG_KINGS_ROCK_AFFECTED | FLAG_SHEER_FORCE_BOOST | FLAG_BALLISTIC,
        .split = SPLIT_SPECIAL,
    },

    [MOVE_PSYCHO_CUT] =
    {
        .effect = EFFECT_HIT,
        .power = 70,
        .type = TYPE_PSYCHIC,
        .accuracy = 100,
        .pp = 20,
        .secondaryEffectChance = 0,
        .target = MOVE_TARGET_SELECTED,
        .priority = 0,
        .flags = FLAG_PROTECT_AFFECTED | FLAG_MIRROR_MOVE_AFFECTED | FLAG_KINGS_ROCK_AFFECTED | FLAG_HIGH_CRIT,
        .split = SPLIT_PHYSICAL,
    },

    [MOVE_ZEN_HEADBUTT] =
    {
        .effect = EFFECT_FLINCH_HIT,
        .power = 80,
        .type = TYPE_PSYCHIC,
        .accuracy = 90,
        .pp = 15,
        .secondaryEffectChance = 20,
        .target = MOVE_TARGET_SELECTED,
        .priority = 0,
        .flags = FLAG_MAKES_CONTACT | FLAG_PROTECT_AFFECTED | FLAG_MIRROR_MOVE_AFFECTED | FLAG_SHEER_FORCE_BOOST,
        .split = SPLIT_PHYSICAL,
    },

    [MOVE_MIRROR_SHOT] =
    {
        .effect = EFFECT_ACCURACY_DOWN_HIT,
        .power = 65,
        .type = TYPE_STEEL,
        .accuracy = 85,
        .pp = 10,
        .secondaryEffectChance = 30,
        .target = MOVE_TARGET_SELECTED,
        .priority = 0,
        .flags = FLAG_PROTECT_AFFECTED | FLAG_MIRROR_MOVE_AFFECTED | FLAG_KINGS_ROCK_AFFECTED | FLAG_SHEER_FORCE_BOOST,
        .split = SPLIT_SPECIAL,
    },

    [MOVE_FLASH_CANNON] =
    {
        .effect = EFFECT_SPECIAL_DEFENSE_DOWN_HIT,
        .power = 80,
        .type = TYPE_STEEL,
        .accuracy = 100,
        .pp = 10,
        .secondaryEffectChance = 10,
        .target = MOVE_TARGET_SELECTED,
        .priority = 0,
        .flags = FLAG_PROTECT_AFFECTED | FLAG_MIRROR_MOVE_AFFECTED | FLAG_KINGS_ROCK_AFFECTED | FLAG_SHEER_FORCE_BOOST,
        .split = SPLIT_SPECIAL,
    },

    [MOVE_ROCK_CLIMB] =
    {
        .effect = EFFECT_CONFUSE_HIT,
        .power = 90,
        .type = TYPE_NORMAL,
        .accuracy = 85,
        .pp = 20,
        .secondaryEffectChance = 20,
        .target = MOVE_TARGET_SELECTED,
        .priority = 0,
        .flags = FLAG_MAKES_CONTACT | FLAG_PROTECT_AFFECTED | FLAG_MIRROR_MOVE_AFFECTED | FLAG_KINGS_ROCK_AFFECTED | FLAG_SHEER_FORCE_BOOST,
        .split = SPLIT_PHYSICAL,
    },

    [MOVE_DEFOG] =
    {
        #if B_UPDATED_MOVE_DATA >= GEN_5
            .flags = FLAG_PROTECT_AFFECTED | FLAG_MAGIC_COAT_AFFECTED | FLAG_MIRROR_MOVE_AFFECTED,
        #else
            .flags = FLAG_PROTECT_AFFECTED | FLAG_MIRROR_MOVE_AFFECTED,
        #endif
        .effect = EFFECT_DEFOG,
        .power = 0,
        .type = TYPE_FLYING,
        .accuracy = 0,
        .pp = 15,
        .secondaryEffectChance = 0,
        .target = MOVE_TARGET_SELECTED,
        .priority = 0,
        .split = SPLIT_STATUS,
    },

    [MOVE_TRICK_ROOM] =
    {
        .effect = EFFECT_TRICK_ROOM,
        .power = 0,
        .type = TYPE_PSYCHIC,
        .accuracy = 0,
        .pp = 5,
        .secondaryEffectChance = 0,
        .target = MOVE_TARGET_ALL_BATTLERS,
        .priority = -7,
        .flags = FLAG_MIRROR_MOVE_AFFECTED,
        .split = SPLIT_STATUS,
    },

    [MOVE_DRACO_METEOR] =
    {
        #if B_UPDATED_MOVE_DATA >= GEN_6
            .power = 130,
        #else
            .power = 140,
        #endif
        .effect = EFFECT_OVERHEAT,
        .type = TYPE_DRAGON,
        .accuracy = 90,
        .pp = 5,
        .secondaryEffectChance = 100,
        .target = MOVE_TARGET_SELECTED,
        .priority = 0,
        .flags = FLAG_PROTECT_AFFECTED | FLAG_MIRROR_MOVE_AFFECTED | FLAG_KINGS_ROCK_AFFECTED,
        .split = SPLIT_SPECIAL,
    },

    [MOVE_DISCHARGE] =
    {
        .effect = EFFECT_PARALYZE_HIT,
        .power = 80,
        .type = TYPE_ELECTRIC,
        .accuracy = 100,
        .pp = 15,
        .secondaryEffectChance = 30,
        .target = MOVE_TARGET_FOES_AND_ALLY,
        .priority = 0,
        .flags = FLAG_PROTECT_AFFECTED | FLAG_MIRROR_MOVE_AFFECTED | FLAG_KINGS_ROCK_AFFECTED | FLAG_SHEER_FORCE_BOOST,
        .split = SPLIT_SPECIAL,
    },

    [MOVE_LAVA_PLUME] =
    {
        .effect = EFFECT_BURN_HIT,
        .power = 80,
        .type = TYPE_FIRE,
        .accuracy = 100,
        .pp = 15,
        .secondaryEffectChance = 30,
        .target = MOVE_TARGET_FOES_AND_ALLY,
        .priority = 0,
        .flags = FLAG_PROTECT_AFFECTED | FLAG_MIRROR_MOVE_AFFECTED | FLAG_KINGS_ROCK_AFFECTED | FLAG_SHEER_FORCE_BOOST,
        .split = SPLIT_SPECIAL,
    },

    [MOVE_LEAF_STORM] =
    {
        #if B_UPDATED_MOVE_DATA >= GEN_6
            .power = 130,
        #else
            .power = 140,
        #endif
        .effect = EFFECT_OVERHEAT,
        .type = TYPE_GRASS,
        .accuracy = 90,
        .pp = 5,
        .secondaryEffectChance = 100,
        .target = MOVE_TARGET_SELECTED,
        .priority = 0,
        .flags = FLAG_PROTECT_AFFECTED | FLAG_MIRROR_MOVE_AFFECTED | FLAG_KINGS_ROCK_AFFECTED,
        .split = SPLIT_SPECIAL,
    },

    [MOVE_POWER_WHIP] =
    {
        .effect = EFFECT_HIT,
        .power = 120,
        .type = TYPE_GRASS,
        .accuracy = 85,
        .pp = 10,
        .secondaryEffectChance = 0,
        .target = MOVE_TARGET_SELECTED,
        .priority = 0,
        .flags = FLAG_MAKES_CONTACT | FLAG_PROTECT_AFFECTED | FLAG_MIRROR_MOVE_AFFECTED | FLAG_KINGS_ROCK_AFFECTED,
        .split = SPLIT_PHYSICAL,
    },

    [MOVE_ROCK_WRECKER] =
    {
        .effect = EFFECT_RECHARGE,
        .power = 150,
        .type = TYPE_ROCK,
        .accuracy = 90,
        .pp = 5,
        .secondaryEffectChance = 0,
        .target = MOVE_TARGET_SELECTED,
        .priority = 0,
        .flags = FLAG_PROTECT_AFFECTED | FLAG_MIRROR_MOVE_AFFECTED | FLAG_KINGS_ROCK_AFFECTED | FLAG_BALLISTIC,
        .split = SPLIT_PHYSICAL,
    },

    [MOVE_CROSS_POISON] =
    {
        .effect = EFFECT_POISON_HIT,
        .power = 70,
        .type = TYPE_POISON,
        .accuracy = 100,
        .pp = 20,
        .secondaryEffectChance = 10,
        .target = MOVE_TARGET_SELECTED,
        .priority = 0,
        .flags = FLAG_MAKES_CONTACT | FLAG_PROTECT_AFFECTED | FLAG_MIRROR_MOVE_AFFECTED | FLAG_KINGS_ROCK_AFFECTED | FLAG_HIGH_CRIT | FLAG_SHEER_FORCE_BOOST,
        .split = SPLIT_PHYSICAL,
    },

    [MOVE_GUNK_SHOT] =
    {
        #if B_UPDATED_MOVE_DATA >= GEN_6
            .accuracy = 80,
        #else
            .accuracy = 70,
        #endif
        .effect = EFFECT_POISON_HIT,
        .power = 120,
        .type = TYPE_POISON,
        .pp = 5,
        .secondaryEffectChance = 30,
        .target = MOVE_TARGET_SELECTED,
        .priority = 0,
        .flags = FLAG_PROTECT_AFFECTED | FLAG_MIRROR_MOVE_AFFECTED | FLAG_KINGS_ROCK_AFFECTED | FLAG_SHEER_FORCE_BOOST,
        .split = SPLIT_PHYSICAL,
    },

    [MOVE_IRON_HEAD] =
    {
        #if B_UPDATED_MOVE_DATA >= GEN_5
            .flags = FLAG_MAKES_CONTACT | FLAG_PROTECT_AFFECTED | FLAG_MIRROR_MOVE_AFFECTED | FLAG_SHEER_FORCE_BOOST,
        #else
            .flags = FLAG_MAKES_CONTACT | FLAG_PROTECT_AFFECTED | FLAG_MIRROR_MOVE_AFFECTED | FLAG_KINGS_ROCK_AFFECTED | FLAG_SHEER_FORCE_BOOST,
        #endif
        .effect = EFFECT_FLINCH_HIT,
        .power = 80,
        .type = TYPE_STEEL,
        .accuracy = 100,
        .pp = 15,
        .secondaryEffectChance = 30,
        .target = MOVE_TARGET_SELECTED,
        .priority = 0,
        .split = SPLIT_PHYSICAL,
    },

    [MOVE_MAGNET_BOMB] =
    {
        .effect = EFFECT_HIT,
        .power = 60,
        .type = TYPE_STEEL,
        .accuracy = 0,
        .pp = 20,
        .secondaryEffectChance = 0,
        .target = MOVE_TARGET_SELECTED,
        .priority = 0,
        .flags = FLAG_PROTECT_AFFECTED | FLAG_MIRROR_MOVE_AFFECTED | FLAG_KINGS_ROCK_AFFECTED | FLAG_BALLISTIC,
        .split = SPLIT_PHYSICAL,
    },

    [MOVE_STONE_EDGE] =
    {
        .effect = EFFECT_HIT,
        .power = 100,
        .type = TYPE_ROCK,
        .accuracy = 80,
        .pp = 5,
        .secondaryEffectChance = 0,
        .target = MOVE_TARGET_SELECTED,
        .priority = 0,
        .flags = FLAG_PROTECT_AFFECTED | FLAG_MIRROR_MOVE_AFFECTED | FLAG_KINGS_ROCK_AFFECTED | FLAG_HIGH_CRIT,
        .split = SPLIT_PHYSICAL,
    },

    [MOVE_CAPTIVATE] =
    {
        .effect = EFFECT_CAPTIVATE,
        .power = 0,
        .type = TYPE_NORMAL,
        .accuracy = 100,
        .pp = 20,
        .secondaryEffectChance = 0,
        .target = MOVE_TARGET_BOTH,
        .priority = 0,
        .flags = FLAG_PROTECT_AFFECTED | FLAG_MAGIC_COAT_AFFECTED,
        .split = SPLIT_STATUS,
    },

    [MOVE_STEALTH_ROCK] =
    {
        #if B_UPDATED_MOVE_DATA >= GEN_5
            .flags = FLAG_MAGIC_COAT_AFFECTED,
        #else
            .flags = 0,
        #endif
        .effect = EFFECT_STEALTH_ROCK,
        .power = 0,
        .type = TYPE_ROCK,
        .accuracy = 0,
        .pp = 20,
        .secondaryEffectChance = 0,
        .target = MOVE_TARGET_OPPONENTS_FIELD,
        .priority = 0,
        .split = SPLIT_STATUS,
    },

    [MOVE_GRASS_KNOT] =
    {
        .effect = EFFECT_LOW_KICK,
        .power = 1,
        .type = TYPE_GRASS,
        .accuracy = 100,
        .pp = 20,
        .secondaryEffectChance = 0,
        .target = MOVE_TARGET_SELECTED,
        .priority = 0,
        .flags = FLAG_MAKES_CONTACT | FLAG_PROTECT_AFFECTED | FLAG_MIRROR_MOVE_AFFECTED | FLAG_KINGS_ROCK_AFFECTED,
        .split = SPLIT_SPECIAL,
    },

    [MOVE_CHATTER] =
    {
        #if B_UPDATED_MOVE_DATA >= GEN_6
            .power = 65,
            .secondaryEffectChance = 100,
            .flags = FLAG_PROTECT_AFFECTED | FLAG_MIRROR_MOVE_AFFECTED | FLAG_SOUND | FLAG_SHEER_FORCE_BOOST,
        #elif B_UPDATED_MOVE_DATA == GEN_5
            .power = 60,
            .secondaryEffectChance = 10,
            .flags = FLAG_PROTECT_AFFECTED | FLAG_SOUND | FLAG_SHEER_FORCE_BOOST,
        #else
            .power = 60,
            .secondaryEffectChance = 31,
            .flags = FLAG_PROTECT_AFFECTED | FLAG_SOUND | FLAG_SHEER_FORCE_BOOST,
        #endif
        .effect = EFFECT_CONFUSE_HIT,
        .type = TYPE_FLYING,
        .accuracy = 100,
        .pp = 20,
        .target = MOVE_TARGET_SELECTED,
        .priority = 0,
        .split = SPLIT_SPECIAL,
    },

    [MOVE_JUDGMENT] =
    {
        .effect = EFFECT_CHANGE_TYPE_ON_ITEM,
        .power = 100,
        .type = TYPE_NORMAL,
        .accuracy = 100,
        .pp = 10,
        .secondaryEffectChance = 0,
        .target = MOVE_TARGET_SELECTED,
        .priority = 0,
        .flags = FLAG_PROTECT_AFFECTED | FLAG_MIRROR_MOVE_AFFECTED | FLAG_KINGS_ROCK_AFFECTED,
        .split = SPLIT_SPECIAL,
        .argument = HOLD_EFFECT_PLATE,
    },

    [MOVE_BUG_BITE] =
    {
        .effect = EFFECT_BUG_BITE,
        .power = 60,
        .type = TYPE_BUG,
        .accuracy = 100,
        .pp = 20,
        .secondaryEffectChance = 100,
        .target = MOVE_TARGET_SELECTED,
        .priority = 0,
        .flags = FLAG_MAKES_CONTACT | FLAG_PROTECT_AFFECTED | FLAG_MIRROR_MOVE_AFFECTED | FLAG_KINGS_ROCK_AFFECTED,
        .split = SPLIT_PHYSICAL,
    },

    [MOVE_CHARGE_BEAM] =
    {
        .effect = EFFECT_SP_ATTACK_UP_HIT,
        .power = 50,
        .type = TYPE_ELECTRIC,
        .accuracy = 90,
        .pp = 10,
        .secondaryEffectChance = 70,
        .target = MOVE_TARGET_SELECTED,
        .priority = 0,
        .flags = FLAG_PROTECT_AFFECTED | FLAG_MIRROR_MOVE_AFFECTED | FLAG_KINGS_ROCK_AFFECTED | FLAG_SHEER_FORCE_BOOST,
        .split = SPLIT_SPECIAL,
    },

    [MOVE_WOOD_HAMMER] =
    {
        .effect = EFFECT_RECOIL_25,
        .power = 120,
        .type = TYPE_GRASS,
        .accuracy = 100,
        .pp = 15,
        .secondaryEffectChance = 0,
        .target = MOVE_TARGET_SELECTED,
        .priority = 0,
        .flags = FLAG_MAKES_CONTACT | FLAG_PROTECT_AFFECTED | FLAG_MIRROR_MOVE_AFFECTED | FLAG_KINGS_ROCK_AFFECTED | FLAG_RECKLESS_BOOST,
        .split = SPLIT_PHYSICAL,
    },

    [MOVE_AQUA_JET] =
    {
        .effect = EFFECT_HIT,
        .power = 40,
        .type = TYPE_WATER,
        .accuracy = 100,
        .pp = 20,
        .secondaryEffectChance = 0,
        .target = MOVE_TARGET_SELECTED,
        .priority = 1,
        .flags = FLAG_MAKES_CONTACT | FLAG_PROTECT_AFFECTED | FLAG_MIRROR_MOVE_AFFECTED | FLAG_KINGS_ROCK_AFFECTED,
        .split = SPLIT_PHYSICAL,
    },

    [MOVE_ATTACK_ORDER] =
    {
        .effect = EFFECT_HIT,
        .power = 90,
        .type = TYPE_BUG,
        .accuracy = 100,
        .pp = 15,
        .secondaryEffectChance = 0,
        .target = MOVE_TARGET_SELECTED,
        .priority = 0,
        .flags = FLAG_PROTECT_AFFECTED | FLAG_MIRROR_MOVE_AFFECTED | FLAG_KINGS_ROCK_AFFECTED | FLAG_HIGH_CRIT,
        .split = SPLIT_PHYSICAL,
    },

    [MOVE_DEFEND_ORDER] =
    {
        .effect = EFFECT_COSMIC_POWER,
        .power = 0,
        .type = TYPE_BUG,
        .accuracy = 0,
        .pp = 10,
        .secondaryEffectChance = 0,
        .target = MOVE_TARGET_USER,
        .priority = 0,
        .flags = FLAG_SNATCH_AFFECTED,
        .split = SPLIT_STATUS,
    },

    [MOVE_HEAL_ORDER] =
    {
        .effect = EFFECT_RESTORE_HP,
        .power = 0,
        .type = TYPE_BUG,
        .accuracy = 0,
        .pp = 10,
        .secondaryEffectChance = 0,
        .target = MOVE_TARGET_USER,
        .priority = 0,
        .flags = FLAG_SNATCH_AFFECTED,
        .split = SPLIT_STATUS,
    },

    [MOVE_HEAD_SMASH] =
    {
        .effect = EFFECT_RECOIL_50,
        .power = 150,
        .type = TYPE_ROCK,
        .accuracy = 80,
        .pp = 5,
        .secondaryEffectChance = 0,
        .target = MOVE_TARGET_SELECTED,
        .priority = 0,
        .flags = FLAG_MAKES_CONTACT | FLAG_PROTECT_AFFECTED | FLAG_MIRROR_MOVE_AFFECTED | FLAG_KINGS_ROCK_AFFECTED | FLAG_RECKLESS_BOOST,
        .split = SPLIT_PHYSICAL,
    },

    [MOVE_DOUBLE_HIT] =
    {
        .effect = EFFECT_DOUBLE_HIT,
        .power = 35,
        .type = TYPE_NORMAL,
        .accuracy = 90,
        .pp = 10,
        .secondaryEffectChance = 0,
        .target = MOVE_TARGET_SELECTED,
        .priority = 0,
        .flags = FLAG_MAKES_CONTACT | FLAG_PROTECT_AFFECTED | FLAG_MIRROR_MOVE_AFFECTED | FLAG_KINGS_ROCK_AFFECTED,
        .split = SPLIT_PHYSICAL,
    },

    [MOVE_ROAR_OF_TIME] =
    {
        .effect = EFFECT_RECHARGE,
        .power = 150,
        .type = TYPE_DRAGON,
        .accuracy = 90,
        .pp = 5,
        .secondaryEffectChance = 0,
        .target = MOVE_TARGET_SELECTED,
        .priority = 0,
        .flags = FLAG_PROTECT_AFFECTED | FLAG_MIRROR_MOVE_AFFECTED | FLAG_KINGS_ROCK_AFFECTED,
        .split = SPLIT_SPECIAL,
    },

    [MOVE_SPACIAL_REND] =
    {
        .effect = EFFECT_HIT,
        .power = 100,
        .type = TYPE_DRAGON,
        .accuracy = 95,
        .pp = 5,
        .secondaryEffectChance = 0,
        .target = MOVE_TARGET_SELECTED,
        .priority = 0,
        .flags = FLAG_PROTECT_AFFECTED | FLAG_MIRROR_MOVE_AFFECTED | FLAG_KINGS_ROCK_AFFECTED | FLAG_HIGH_CRIT,
        .split = SPLIT_SPECIAL,
    },

    [MOVE_LUNAR_DANCE] =
    {
        #if B_UPDATED_MOVE_DATA >= GEN_5
            .flags = FLAG_DANCE | FLAG_SNATCH_AFFECTED,
        #else
            .flags = FLAG_DANCE,
        #endif
        .effect = EFFECT_HEALING_WISH,
        .power = 0,
        .type = TYPE_PSYCHIC,
        .accuracy = 0,
        .pp = 10,
        .secondaryEffectChance = 0,
        .target = MOVE_TARGET_USER,
        .priority = 0,
        .split = SPLIT_STATUS,
    },

    [MOVE_CRUSH_GRIP] =
    {
        .effect = EFFECT_WRING_OUT,
        .power = 1,
        .type = TYPE_NORMAL,
        .accuracy = 100,
        .pp = 5,
        .secondaryEffectChance = 0,
        .target = MOVE_TARGET_SELECTED,
        .priority = 0,
        .flags = FLAG_MAKES_CONTACT | FLAG_PROTECT_AFFECTED | FLAG_MIRROR_MOVE_AFFECTED | FLAG_KINGS_ROCK_AFFECTED,
        .split = SPLIT_PHYSICAL,
    },

    [MOVE_MAGMA_STORM] =
    {
        #if B_UPDATED_MOVE_DATA >= GEN_6
            .power = 100,
            .accuracy = 75,
        #elif B_UPDATED_MOVE_DATA == GEN_5
            .power = 120,
            .accuracy = 75,
        #else
            .power = 120,
            .accuracy = 70,
        #endif
        .effect = EFFECT_TRAP,
        .type = TYPE_FIRE,
        .pp = 5,
        .secondaryEffectChance = 100,
        .target = MOVE_TARGET_SELECTED,
        .priority = 0,
        .flags = FLAG_PROTECT_AFFECTED | FLAG_MIRROR_MOVE_AFFECTED | FLAG_KINGS_ROCK_AFFECTED,
        .split = SPLIT_SPECIAL,
    },

    [MOVE_DARK_VOID] =
    {
        #if B_UPDATED_MOVE_DATA >= GEN_7
            .accuracy = 50,
        #else
            .accuracy = 80,
        #endif
        .effect = EFFECT_SLEEP,
        .power = 0,
        .type = TYPE_DARK,
        .pp = 10,
        .secondaryEffectChance = 0,
        .target = MOVE_TARGET_BOTH,
        .priority = 0,
        .flags = FLAG_PROTECT_AFFECTED | FLAG_MAGIC_COAT_AFFECTED | FLAG_MIRROR_MOVE_AFFECTED,
        .split = SPLIT_STATUS,
    },

    [MOVE_SEED_FLARE] =
    {
        .effect = EFFECT_SPECIAL_DEFENSE_DOWN_HIT_2,
        .power = 120,
        .type = TYPE_GRASS,
        .accuracy = 85,
        .pp = 5,
        .secondaryEffectChance = 40,
        .target = MOVE_TARGET_SELECTED,
        .priority = 0,
        .flags = FLAG_PROTECT_AFFECTED | FLAG_MIRROR_MOVE_AFFECTED | FLAG_KINGS_ROCK_AFFECTED | FLAG_SHEER_FORCE_BOOST,
        .split = SPLIT_SPECIAL,
    },

    [MOVE_OMINOUS_WIND] =
    {
        .effect = EFFECT_ALL_STATS_UP_HIT,
        .power = 60,
        .type = TYPE_GHOST,
        .accuracy = 100,
        .pp = 5,
        .secondaryEffectChance = 10,
        .target = MOVE_TARGET_BOTH,
        .priority = 0,
        .flags = FLAG_PROTECT_AFFECTED | FLAG_MIRROR_MOVE_AFFECTED | FLAG_KINGS_ROCK_AFFECTED | FLAG_SHEER_FORCE_BOOST,
        .split = SPLIT_SPECIAL,
    },

    [MOVE_SHADOW_FORCE] =
    {
        #if B_UPDATED_MOVE_DATA == GEN_6
            .flags = FLAG_MAKES_CONTACT | FLAG_MIRROR_MOVE_AFFECTED | FLAG_KINGS_ROCK_AFFECTED | FLAG_DMG_MINIMIZE,
        #else
            .flags = FLAG_MAKES_CONTACT | FLAG_MIRROR_MOVE_AFFECTED | FLAG_KINGS_ROCK_AFFECTED,
        #endif
        .effect = EFFECT_SEMI_INVULNERABLE,
        .power = 120,
        .type = TYPE_GHOST,
        .accuracy = 100,
        .pp = 5,
        .secondaryEffectChance = 0,
        .target = MOVE_TARGET_SELECTED,
        .priority = 0,
        .split = SPLIT_PHYSICAL,
        .argument = MOVE_EFFECT_FEINT,
    },

    [MOVE_HONE_CLAWS] =
    {
        .effect = EFFECT_ATTACK_ACCURACY_UP,
        .power = 0,
        .type = TYPE_DARK,
        .accuracy = 0,
        .pp = 15,
        .secondaryEffectChance = 0,
        .target = MOVE_TARGET_USER,
        .priority = 0,
        .flags = FLAG_SNATCH_AFFECTED,
        .split = SPLIT_STATUS,
    },

    [MOVE_WIDE_GUARD] =
    {
        .effect = EFFECT_PROTECT,
        .power = 0,
        .type = TYPE_ROCK,
        .accuracy = 0,
        .pp = 10,
        .secondaryEffectChance = 0,
        .target = MOVE_TARGET_USER,
        .priority = 3,
        .flags = FLAG_PROTECTION_MOVE | FLAG_SNATCH_AFFECTED,
        .split = SPLIT_STATUS,
        .argument = TRUE, // Protects the whole side.
    },

    [MOVE_GUARD_SPLIT] =
    {
        .effect = EFFECT_GUARD_SPLIT,
        .power = 0,
        .type = TYPE_PSYCHIC,
        .accuracy = 0,
        .pp = 10,
        .secondaryEffectChance = 0,
        .target = MOVE_TARGET_SELECTED,
        .priority = 0,
        .flags = FLAG_PROTECT_AFFECTED,
        .split = SPLIT_STATUS,
    },

    [MOVE_POWER_SPLIT] =
    {
        .effect = EFFECT_POWER_SPLIT,
        .power = 0,
        .type = TYPE_PSYCHIC,
        .accuracy = 0,
        .pp = 10,
        .secondaryEffectChance = 0,
        .target = MOVE_TARGET_SELECTED,
        .priority = 0,
        .flags = FLAG_PROTECT_AFFECTED,
        .split = SPLIT_STATUS,
    },

    [MOVE_WONDER_ROOM] =
    {
        #if B_UPDATED_MOVE_DATA >= GEN_6
            .priority = 0,
        #else
            .priority = -7,
        #endif
        .effect = EFFECT_WONDER_ROOM,
        .power = 0,
        .type = TYPE_PSYCHIC,
        .accuracy = 0,
        .pp = 10,
        .secondaryEffectChance = 0,
        .target = MOVE_TARGET_ALL_BATTLERS,
        .flags = FLAG_MIRROR_MOVE_AFFECTED,
        .split = SPLIT_STATUS,
    },

    [MOVE_PSYSHOCK] =
    {
        .effect = EFFECT_PSYSHOCK,
        .power = 80,
        .type = TYPE_PSYCHIC,
        .accuracy = 100,
        .pp = 10,
        .secondaryEffectChance = 0,
        .target = MOVE_TARGET_SELECTED,
        .priority = 0,
        .flags = FLAG_PROTECT_AFFECTED | FLAG_MIRROR_MOVE_AFFECTED | FLAG_KINGS_ROCK_AFFECTED,
        .split = SPLIT_SPECIAL,
    },

    [MOVE_VENOSHOCK] =
    {
        .effect = EFFECT_VENOSHOCK,
        .power = 65,
        .type = TYPE_POISON,
        .accuracy = 100,
        .pp = 10,
        .secondaryEffectChance = 0,
        .target = MOVE_TARGET_SELECTED,
        .priority = 0,
        .flags = FLAG_PROTECT_AFFECTED | FLAG_MIRROR_MOVE_AFFECTED | FLAG_KINGS_ROCK_AFFECTED,
        .split = SPLIT_SPECIAL,
    },

    [MOVE_AUTOTOMIZE] =
    {
        .effect = EFFECT_AUTOTOMIZE,
        .power = 0,
        .type = TYPE_STEEL,
        .accuracy = 0,
        .pp = 15,
        .secondaryEffectChance = 0,
        .target = MOVE_TARGET_USER,
        .priority = 0,
        .flags = FLAG_SNATCH_AFFECTED,
        .split = SPLIT_STATUS,
    },

    [MOVE_RAGE_POWDER] =
    {
        #if B_UPDATED_MOVE_DATA >= GEN_6
            .priority = 2,
        #else
            .priority = 3,
        #endif
        .effect = EFFECT_FOLLOW_ME,
        .power = 0,
        .type = TYPE_BUG,
        .accuracy = 0,
        .pp = 20,
        .secondaryEffectChance = 0,
        .target = MOVE_TARGET_USER,
        .flags = FLAG_POWDER,
        .split = SPLIT_STATUS,
    },

    [MOVE_TELEKINESIS] =
    {
        .effect = EFFECT_TELEKINESIS,
        .power = 0,
        .type = TYPE_PSYCHIC,
        .accuracy = 0,
        .pp = 15,
        .secondaryEffectChance = 0,
        .target = MOVE_TARGET_SELECTED,
        .priority = 0,
        .flags = FLAG_PROTECT_AFFECTED | FLAG_MAGIC_COAT_AFFECTED | FLAG_MIRROR_MOVE_AFFECTED,
        .split = SPLIT_STATUS,
    },

    [MOVE_MAGIC_ROOM] =
    {
        #if B_UPDATED_MOVE_DATA >= GEN_6
            .priority = 0,
        #else
            .priority = -7,
        #endif
        .effect = EFFECT_MAGIC_ROOM,
        .power = 0,
        .type = TYPE_PSYCHIC,
        .accuracy = 0,
        .pp = 10,
        .secondaryEffectChance = 0,
        .target = MOVE_TARGET_ALL_BATTLERS,
        .flags = FLAG_MIRROR_MOVE_AFFECTED,
        .split = SPLIT_STATUS,
    },

    [MOVE_SMACK_DOWN] =
    {
        .effect = EFFECT_SMACK_DOWN,
        .power = 50,
        .type = TYPE_ROCK,
        .accuracy = 100,
        .pp = 15,
        .secondaryEffectChance = 100,
        .target = MOVE_TARGET_SELECTED,
        .priority = 0,
        .flags = FLAG_PROTECT_AFFECTED | FLAG_MIRROR_MOVE_AFFECTED | FLAG_KINGS_ROCK_AFFECTED | FLAG_DMG_IN_AIR,
        .split = SPLIT_PHYSICAL,
    },

    [MOVE_STORM_THROW] =
    {
        #if B_UPDATED_MOVE_DATA >= GEN_6
            .power = 60,
        #else
            .power = 40,
        #endif
        .effect = EFFECT_ALWAYS_CRIT,
        .type = TYPE_FIGHTING,
        .accuracy = 100,
        .pp = 10,
        .secondaryEffectChance = 0,
        .target = MOVE_TARGET_SELECTED,
        .priority = 0,
        .flags = FLAG_MAKES_CONTACT | FLAG_PROTECT_AFFECTED | FLAG_MIRROR_MOVE_AFFECTED | FLAG_KINGS_ROCK_AFFECTED,
        .split = SPLIT_PHYSICAL,
    },

    [MOVE_FLAME_BURST] =
    {
        .effect = EFFECT_FLAME_BURST,
        .power = 70,
        .type = TYPE_FIRE,
        .accuracy = 100,
        .pp = 15,
        .secondaryEffectChance = 100,
        .target = MOVE_TARGET_SELECTED,
        .priority = 0,
        .flags = FLAG_PROTECT_AFFECTED | FLAG_MIRROR_MOVE_AFFECTED | FLAG_KINGS_ROCK_AFFECTED,
        .split = SPLIT_SPECIAL,
    },

    [MOVE_SLUDGE_WAVE] =
    {
        .effect = EFFECT_POISON_HIT,
        .power = 95,
        .type = TYPE_POISON,
        .accuracy = 100,
        .pp = 10,
        .secondaryEffectChance = 10,
        .target = MOVE_TARGET_FOES_AND_ALLY,
        .priority = 0,
        .flags = FLAG_PROTECT_AFFECTED | FLAG_MIRROR_MOVE_AFFECTED | FLAG_SHEER_FORCE_BOOST,
        .split = SPLIT_SPECIAL,
    },

    [MOVE_QUIVER_DANCE] =
    {
        .effect = EFFECT_QUIVER_DANCE,
        .power = 0,
        .type = TYPE_BUG,
        .accuracy = 0,
        .pp = 20,
        .secondaryEffectChance = 0,
        .target = MOVE_TARGET_USER,
        .priority = 0,
        .flags = FLAG_SNATCH_AFFECTED | FLAG_DANCE,
        .split = SPLIT_STATUS,
    },

    [MOVE_HEAVY_SLAM] =
    {
        #if B_UPDATED_MOVE_DATA >= GEN_7
            .flags = FLAG_MAKES_CONTACT | FLAG_PROTECT_AFFECTED | FLAG_MIRROR_MOVE_AFFECTED | FLAG_KINGS_ROCK_AFFECTED | FLAG_DMG_MINIMIZE,
        #else
            .flags = FLAG_MAKES_CONTACT | FLAG_PROTECT_AFFECTED | FLAG_MIRROR_MOVE_AFFECTED | FLAG_KINGS_ROCK_AFFECTED,
        #endif
        .effect = EFFECT_HEAT_CRASH,
        .power = 1,
        .type = TYPE_STEEL,
        .accuracy = 100,
        .pp = 10,
        .secondaryEffectChance = 0,
        .target = MOVE_TARGET_SELECTED,
        .priority = 0,
        .split = SPLIT_PHYSICAL,
    },

    [MOVE_SYNCHRONOISE] =
    {
        #if B_UPDATED_MOVE_DATA >= GEN_6
            .power = 120,
            .pp = 10,
        #else
            .power = 70,
            .pp = 15,
        #endif
        .effect = EFFECT_SYNCHRONOISE,
        .type = TYPE_PSYCHIC,
        .accuracy = 100,
        .secondaryEffectChance = 0,
        .target = MOVE_TARGET_FOES_AND_ALLY,
        .priority = 0,
        .flags = FLAG_PROTECT_AFFECTED | FLAG_MIRROR_MOVE_AFFECTED | FLAG_KINGS_ROCK_AFFECTED,
        .split = SPLIT_SPECIAL,
    },

    [MOVE_ELECTRO_BALL] =
    {
        .effect = EFFECT_ELECTRO_BALL,
        .power = 1,
        .type = TYPE_ELECTRIC,
        .accuracy = 100,
        .pp = 10,
        .secondaryEffectChance = 0,
        .target = MOVE_TARGET_SELECTED,
        .priority = 0,
        .flags = FLAG_PROTECT_AFFECTED | FLAG_MIRROR_MOVE_AFFECTED | FLAG_KINGS_ROCK_AFFECTED | FLAG_BALLISTIC,
        .split = SPLIT_SPECIAL,
    },

    [MOVE_SOAK] =
    {
        .effect = EFFECT_SOAK,
        .power = 0,
        .type = TYPE_WATER,
        .accuracy = 100,
        .pp = 20,
        .secondaryEffectChance = 0,
        .target = MOVE_TARGET_SELECTED,
        .priority = 0,
        .flags = FLAG_PROTECT_AFFECTED | FLAG_MAGIC_COAT_AFFECTED | FLAG_MIRROR_MOVE_AFFECTED,
        .split = SPLIT_STATUS,
    },

    [MOVE_FLAME_CHARGE] =
    {
        .effect = EFFECT_SPEED_UP_HIT,
        .power = 50,
        .type = TYPE_FIRE,
        .accuracy = 100,
        .pp = 20,
        .secondaryEffectChance = 100,
        .target = MOVE_TARGET_SELECTED,
        .priority = 0,
        .flags = FLAG_MAKES_CONTACT | FLAG_PROTECT_AFFECTED | FLAG_MIRROR_MOVE_AFFECTED | FLAG_KINGS_ROCK_AFFECTED | FLAG_SHEER_FORCE_BOOST,
        .split = SPLIT_PHYSICAL,
    },

    [MOVE_COIL] =
    {
        .effect = EFFECT_COIL,
        .power = 0,
        .type = TYPE_POISON,
        .accuracy = 0,
        .pp = 20,
        .secondaryEffectChance = 0,
        .target = MOVE_TARGET_USER,
        .priority = 0,
        .flags = FLAG_SNATCH_AFFECTED,
        .split = SPLIT_STATUS,
    },

    [MOVE_LOW_SWEEP] =
    {
        #if B_UPDATED_MOVE_DATA >= GEN_6
            .power = 65,
        #else
            .power = 60,
        #endif
        .effect = EFFECT_SPEED_DOWN_HIT,
        .type = TYPE_FIGHTING,
        .accuracy = 100,
        .pp = 20,
        .secondaryEffectChance = 100,
        .target = MOVE_TARGET_SELECTED,
        .priority = 0,
        .flags = FLAG_MAKES_CONTACT | FLAG_PROTECT_AFFECTED | FLAG_MIRROR_MOVE_AFFECTED | FLAG_KINGS_ROCK_AFFECTED | FLAG_SHEER_FORCE_BOOST,
        .split = SPLIT_PHYSICAL,
    },

    [MOVE_ACID_SPRAY] =
    {
        .effect = EFFECT_SPECIAL_DEFENSE_DOWN_HIT_2,
        .power = 40,
        .type = TYPE_POISON,
        .accuracy = 100,
        .pp = 20,
        .secondaryEffectChance = 100,
        .target = MOVE_TARGET_SELECTED,
        .priority = 0,
        .flags = FLAG_PROTECT_AFFECTED | FLAG_MIRROR_MOVE_AFFECTED | FLAG_KINGS_ROCK_AFFECTED | FLAG_BALLISTIC | FLAG_SHEER_FORCE_BOOST,
        .split = SPLIT_SPECIAL,
    },

    [MOVE_FOUL_PLAY] =
    {
        .effect = EFFECT_FOUL_PLAY,
        .power = 95,
        .type = TYPE_DARK,
        .accuracy = 100,
        .pp = 15,
        .secondaryEffectChance = 0,
        .target = MOVE_TARGET_SELECTED,
        .priority = 0,
        .flags = FLAG_MAKES_CONTACT | FLAG_PROTECT_AFFECTED | FLAG_MIRROR_MOVE_AFFECTED | FLAG_KINGS_ROCK_AFFECTED,
        .split = SPLIT_PHYSICAL,
    },

    [MOVE_SIMPLE_BEAM] =
    {
        .effect = EFFECT_SIMPLE_BEAM,
        .power = 0,
        .type = TYPE_NORMAL,
        .accuracy = 100,
        .pp = 15,
        .secondaryEffectChance = 0,
        .target = MOVE_TARGET_SELECTED,
        .priority = 0,
        .flags = FLAG_PROTECT_AFFECTED | FLAG_MAGIC_COAT_AFFECTED | FLAG_MIRROR_MOVE_AFFECTED,
        .split = SPLIT_STATUS,
    },

    [MOVE_ENTRAINMENT] =
    {
        .effect = EFFECT_ENTRAINMENT,
        .power = 0,
        .type = TYPE_NORMAL,
        .accuracy = 100,
        .pp = 15,
        .secondaryEffectChance = 0,
        .target = MOVE_TARGET_SELECTED,
        .priority = 0,
        .flags = FLAG_PROTECT_AFFECTED | FLAG_MAGIC_COAT_AFFECTED | FLAG_MIRROR_MOVE_AFFECTED,
        .split = SPLIT_STATUS,
    },

    [MOVE_AFTER_YOU] =
    {
        .effect = EFFECT_AFTER_YOU,
        .power = 0,
        .type = TYPE_NORMAL,
        .accuracy = 0,
        .pp = 15,
        .secondaryEffectChance = 0,
        .target = MOVE_TARGET_SELECTED,
        .priority = 0,
        .flags = 0,
        .split = SPLIT_STATUS,
    },

    [MOVE_ROUND] =
    {
        .effect = EFFECT_ROUND,
        .power = 60,
        .type = TYPE_NORMAL,
        .accuracy = 100,
        .pp = 15,
        .secondaryEffectChance = 0,
        .target = MOVE_TARGET_SELECTED,
        .priority = 0,
        .flags = FLAG_PROTECT_AFFECTED | FLAG_MIRROR_MOVE_AFFECTED | FLAG_KINGS_ROCK_AFFECTED,
        .split = SPLIT_SPECIAL,
    },

    [MOVE_ECHOED_VOICE] =
    {
        .effect = EFFECT_ECHOED_VOICE,
        .power = 40,
        .type = TYPE_NORMAL,
        .accuracy = 100,
        .pp = 15,
        .secondaryEffectChance = 0,
        .target = MOVE_TARGET_SELECTED,
        .priority = 0,
        .flags = FLAG_PROTECT_AFFECTED | FLAG_MIRROR_MOVE_AFFECTED | FLAG_KINGS_ROCK_AFFECTED | FLAG_SOUND,
        .split = SPLIT_SPECIAL,
    },

    [MOVE_CHIP_AWAY] =
    {
        .effect = EFFECT_HIT,
        .power = 70,
        .type = TYPE_NORMAL,
        .accuracy = 100,
        .pp = 20,
        .secondaryEffectChance = 0,
        .target = MOVE_TARGET_SELECTED,
        .priority = 0,
        .flags = FLAG_MAKES_CONTACT | FLAG_PROTECT_AFFECTED | FLAG_MIRROR_MOVE_AFFECTED | FLAG_KINGS_ROCK_AFFECTED | FLAG_STAT_STAGES_IGNORED,
        .split = SPLIT_PHYSICAL,
    },

    [MOVE_CLEAR_SMOG] =
    {
        .effect = EFFECT_CLEAR_SMOG,
        .power = 50,
        .type = TYPE_POISON,
        .accuracy = 0,
        .pp = 15,
        .secondaryEffectChance = 100,
        .target = MOVE_TARGET_SELECTED,
        .priority = 0,
        .flags = FLAG_PROTECT_AFFECTED | FLAG_MIRROR_MOVE_AFFECTED | FLAG_KINGS_ROCK_AFFECTED,
        .split = SPLIT_SPECIAL,
    },

    [MOVE_STORED_POWER] =
    {
        .effect = EFFECT_STORED_POWER,
        .power = 20,
        .type = TYPE_PSYCHIC,
        .accuracy = 100,
        .pp = 10,
        .secondaryEffectChance = 0,
        .target = MOVE_TARGET_SELECTED,
        .priority = 0,
        .flags = FLAG_PROTECT_AFFECTED | FLAG_MIRROR_MOVE_AFFECTED | FLAG_KINGS_ROCK_AFFECTED,
        .split = SPLIT_SPECIAL,
    },

    [MOVE_QUICK_GUARD] =
    {
        .effect = EFFECT_PROTECT,
        .power = 0,
        .type = TYPE_FIGHTING,
        .accuracy = 0,
        .pp = 15,
        .secondaryEffectChance = 0,
        .target = MOVE_TARGET_USER,
        .priority = 3,
        .flags = FLAG_PROTECTION_MOVE | FLAG_SNATCH_AFFECTED,
        .split = SPLIT_STATUS,
        .argument = TRUE, // Protects the whole side.
    },

    [MOVE_ALLY_SWITCH] =
    {
        #if B_UPDATED_MOVE_DATA >= GEN_7
            .priority = 2,
        #else
            .priority = 1,
        #endif
        .effect = EFFECT_ALLY_SWITCH,
        .power = 0,
        .type = TYPE_PSYCHIC,
        .accuracy = 0,
        .pp = 15,
        .secondaryEffectChance = 0,
        .target = MOVE_TARGET_USER,
        .flags = 0,
        .split = SPLIT_STATUS,
    },

    [MOVE_SCALD] =
    {
        #if B_UPDATED_MOVE_DATA >= GEN_6
            .effect = EFFECT_SCALD,
        #else
            .effect = EFFECT_BURN_HIT,
        #endif
        .power = 80,
        .type = TYPE_WATER,
        .accuracy = 100,
        .pp = 15,
        .secondaryEffectChance = 30,
        .target = MOVE_TARGET_SELECTED,
        .priority = 0,
        .flags = FLAG_PROTECT_AFFECTED | FLAG_MIRROR_MOVE_AFFECTED | FLAG_KINGS_ROCK_AFFECTED | FLAG_SHEER_FORCE_BOOST | FLAG_THAW_USER,
        .split = SPLIT_SPECIAL,
    },

    [MOVE_SHELL_SMASH] =
    {
        .effect = EFFECT_SHELL_SMASH,
        .power = 0,
        .type = TYPE_NORMAL,
        .accuracy = 0,
        .pp = 15,
        .secondaryEffectChance = 0,
        .target = MOVE_TARGET_USER,
        .priority = 0,
        .flags = FLAG_SNATCH_AFFECTED,
        .split = SPLIT_STATUS,
    },

    [MOVE_HEAL_PULSE] =
    {
        .effect = EFFECT_HEAL_PULSE,
        .power = 0,
        .type = TYPE_PSYCHIC,
        .accuracy = 0,
        .pp = 10,
        .secondaryEffectChance = 0,
        .target = MOVE_TARGET_SELECTED,
        .priority = 0,
        .flags = FLAG_PROTECT_AFFECTED | FLAG_MAGIC_COAT_AFFECTED | FLAG_MEGA_LAUNCHER_BOOST,
        .split = SPLIT_STATUS,
    },

    [MOVE_HEX] =
    {
        #if B_UPDATED_MOVE_DATA >= GEN_6
            .power = 65,
        #else
            .power = 50,
        #endif
        .effect = EFFECT_HEX,
        .type = TYPE_GHOST,
        .accuracy = 100,
        .pp = 10,
        .secondaryEffectChance = 0,
        .target = MOVE_TARGET_SELECTED,
        .priority = 0,
        .flags = FLAG_PROTECT_AFFECTED | FLAG_MIRROR_MOVE_AFFECTED | FLAG_KINGS_ROCK_AFFECTED,
        .split = SPLIT_SPECIAL,
    },

    [MOVE_SKY_DROP] =
    {
        .effect = EFFECT_PLACEHOLDER, // Needs a custom move effect
        .power = 60,
        .type = TYPE_FLYING,
        .accuracy = 100,
        .pp = 10,
        .secondaryEffectChance = 0,
        .target = MOVE_TARGET_SELECTED,
        .priority = 0,
        .flags = FLAG_MAKES_CONTACT | FLAG_PROTECT_AFFECTED | FLAG_MIRROR_MOVE_AFFECTED | FLAG_KINGS_ROCK_AFFECTED,
        .split = SPLIT_PHYSICAL,
    },

    [MOVE_SHIFT_GEAR] =
    {
        .effect = EFFECT_SHIFT_GEAR,
        .power = 0,
        .type = TYPE_STEEL,
        .accuracy = 0,
        .pp = 10,
        .secondaryEffectChance = 0,
        .target = MOVE_TARGET_USER,
        .priority = 0,
        .flags = FLAG_SNATCH_AFFECTED,
        .split = SPLIT_STATUS,
    },

    [MOVE_CIRCLE_THROW] =
    {
        .effect = EFFECT_HIT_SWITCH_TARGET,
        .power = 60,
        .type = TYPE_FIGHTING,
        .accuracy = 90,
        .pp = 10,
        .secondaryEffectChance = 0,
        .target = MOVE_TARGET_SELECTED,
        .priority = -6,
        .flags = FLAG_MAKES_CONTACT | FLAG_PROTECT_AFFECTED | FLAG_MIRROR_MOVE_AFFECTED,
        .split = SPLIT_PHYSICAL,
    },

    [MOVE_INCINERATE] =
    {
        #if B_UPDATED_MOVE_DATA >= GEN_6
            .power = 60,
        #else
            .power = 30,
        #endif
        .effect = EFFECT_INCINERATE,
        .type = TYPE_FIRE,
        .accuracy = 100,
        .pp = 15,
        .secondaryEffectChance = 100,
        .target = MOVE_TARGET_BOTH,
        .priority = 0,
        .flags = FLAG_PROTECT_AFFECTED | FLAG_MIRROR_MOVE_AFFECTED | FLAG_KINGS_ROCK_AFFECTED,
        .split = SPLIT_SPECIAL,
    },

    [MOVE_QUASH] =
    {
        .effect = EFFECT_QUASH,
        .power = 0,
        .type = TYPE_DARK,
        .accuracy = 100,
        .pp = 15,
        .secondaryEffectChance = 0,
        .target = MOVE_TARGET_SELECTED,
        .priority = 0,
        .flags = FLAG_PROTECT_AFFECTED | FLAG_MAGIC_COAT_AFFECTED | FLAG_MIRROR_MOVE_AFFECTED,
        .split = SPLIT_STATUS,
    },

    [MOVE_ACROBATICS] =
    {
        .effect = EFFECT_ACROBATICS,
        .power = 55,
        .type = TYPE_FLYING,
        .accuracy = 100,
        .pp = 15,
        .secondaryEffectChance = 0,
        .target = MOVE_TARGET_SELECTED,
        .priority = 0,
        .flags = FLAG_MAKES_CONTACT | FLAG_PROTECT_AFFECTED | FLAG_MIRROR_MOVE_AFFECTED | FLAG_KINGS_ROCK_AFFECTED,
        .split = SPLIT_PHYSICAL,
    },

    [MOVE_REFLECT_TYPE] =
    {
        .effect = EFFECT_REFLECT_TYPE,
        .power = 0,
        .type = TYPE_NORMAL,
        .accuracy = 0,
        .pp = 15,
        .secondaryEffectChance = 0,
        .target = MOVE_TARGET_SELECTED,
        .priority = 0,
        .flags = FLAG_SNATCH_AFFECTED,
        .split = SPLIT_STATUS,
    },

    [MOVE_RETALIATE] =
    {
        .effect = EFFECT_RETALIATE,
        .power = 70,
        .type = TYPE_NORMAL,
        .accuracy = 100,
        .pp = 5,
        .secondaryEffectChance = 0,
        .target = MOVE_TARGET_SELECTED,
        .priority = 0,
        .flags = FLAG_MAKES_CONTACT | FLAG_PROTECT_AFFECTED | FLAG_MIRROR_MOVE_AFFECTED | FLAG_KINGS_ROCK_AFFECTED,
        .split = SPLIT_PHYSICAL,
    },

    [MOVE_FINAL_GAMBIT] =
    {
        .effect = EFFECT_FINAL_GAMBIT,
        .power = 1,
        .type = TYPE_FIGHTING,
        .accuracy = 100,
        .pp = 5,
        .secondaryEffectChance = 0,
        .target = MOVE_TARGET_SELECTED,
        .priority = 0,
        .flags = FLAG_PROTECT_AFFECTED | FLAG_KINGS_ROCK_AFFECTED,
        .split = SPLIT_SPECIAL,
    },

    [MOVE_BESTOW] =
    {
        #if B_UPDATED_MOVE_DATA >= GEN_6
            .flags = FLAG_MIRROR_MOVE_AFFECTED,
        #else
            .flags = FLAG_PROTECT_AFFECTED | FLAG_MIRROR_MOVE_AFFECTED,
        #endif
        .effect = EFFECT_BESTOW,
        .power = 0,
        .type = TYPE_NORMAL,
        .accuracy = 0,
        .pp = 15,
        .secondaryEffectChance = 0,
        .target = MOVE_TARGET_SELECTED,
        .priority = 0,
        .split = SPLIT_STATUS,
    },

    [MOVE_INFERNO] =
    {
        .effect = EFFECT_BURN_HIT,
        .power = 100,
        .type = TYPE_FIRE,
        .accuracy = 50,
        .pp = 5,
        .secondaryEffectChance = 100,
        .target = MOVE_TARGET_SELECTED,
        .priority = 0,
        .flags = FLAG_PROTECT_AFFECTED | FLAG_MIRROR_MOVE_AFFECTED | FLAG_SHEER_FORCE_BOOST,
        .split = SPLIT_SPECIAL,
    },

    [MOVE_WATER_PLEDGE] =
    {
        #if B_UPDATED_MOVE_DATA >= GEN_6
            .power = 80,
        #else
            .power = 50,
        #endif
        .effect = EFFECT_PLEDGE,
        .type = TYPE_WATER,
        .accuracy = 100,
        .pp = 10,
        .secondaryEffectChance = 0,
        .target = MOVE_TARGET_SELECTED,
        .priority = 0,
        .flags = FLAG_PROTECT_AFFECTED | FLAG_MIRROR_MOVE_AFFECTED | FLAG_KINGS_ROCK_AFFECTED,
        .split = SPLIT_SPECIAL,
    },

    [MOVE_FIRE_PLEDGE] =
    {
        #if B_UPDATED_MOVE_DATA >= GEN_6
            .power = 80,
        #else
            .power = 50,
        #endif
        .effect = EFFECT_PLEDGE,
        .type = TYPE_FIRE,
        .accuracy = 100,
        .pp = 10,
        .secondaryEffectChance = 0,
        .target = MOVE_TARGET_SELECTED,
        .priority = 0,
        .flags = FLAG_PROTECT_AFFECTED | FLAG_MIRROR_MOVE_AFFECTED | FLAG_KINGS_ROCK_AFFECTED,
        .split = SPLIT_SPECIAL,
    },

    [MOVE_GRASS_PLEDGE] =
    {
        #if B_UPDATED_MOVE_DATA >= GEN_6
            .power = 80,
        #else
            .power = 50,
        #endif
        .effect = EFFECT_PLEDGE,
        .type = TYPE_GRASS,
        .accuracy = 100,
        .pp = 10,
        .secondaryEffectChance = 0,
        .target = MOVE_TARGET_SELECTED,
        .priority = 0,
        .flags = FLAG_PROTECT_AFFECTED | FLAG_MIRROR_MOVE_AFFECTED | FLAG_KINGS_ROCK_AFFECTED,
        .split = SPLIT_SPECIAL,
    },

    [MOVE_VOLT_SWITCH] =
    {
        .effect = EFFECT_HIT_ESCAPE,
        .power = 70,
        .type = TYPE_ELECTRIC,
        .accuracy = 100,
        .pp = 20,
        .secondaryEffectChance = 0,
        .target = MOVE_TARGET_SELECTED,
        .priority = 0,
        .flags = FLAG_PROTECT_AFFECTED | FLAG_MIRROR_MOVE_AFFECTED | FLAG_KINGS_ROCK_AFFECTED,
        .split = SPLIT_SPECIAL,
    },

    [MOVE_STRUGGLE_BUG] =
    {
        #if B_UPDATED_MOVE_DATA >= GEN_6
            .power = 50,
        #else
            .power = 30,
        #endif
        .effect = EFFECT_SPECIAL_ATTACK_DOWN_HIT,
        .type = TYPE_BUG,
        .accuracy = 100,
        .pp = 20,
        .secondaryEffectChance = 100,
        .target = MOVE_TARGET_BOTH,
        .priority = 0,
        .flags = FLAG_PROTECT_AFFECTED | FLAG_MIRROR_MOVE_AFFECTED | FLAG_SHEER_FORCE_BOOST,
        .split = SPLIT_SPECIAL,
    },

    [MOVE_BULLDOZE] =
    {
        .effect = EFFECT_BULLDOZE,
        .power = 60,
        .type = TYPE_GROUND,
        .accuracy = 100,
        .pp = 20,
        .secondaryEffectChance = 100,
        .target = MOVE_TARGET_FOES_AND_ALLY,
        .priority = 0,
        .flags = FLAG_PROTECT_AFFECTED | FLAG_MIRROR_MOVE_AFFECTED | FLAG_KINGS_ROCK_AFFECTED | FLAG_SHEER_FORCE_BOOST,
        .split = SPLIT_PHYSICAL,
    },

    [MOVE_FROST_BREATH] =
    {
        #if B_UPDATED_MOVE_DATA >= GEN_6
            .power = 60,
        #else
            .power = 40,
        #endif
        .effect = EFFECT_ALWAYS_CRIT,
        .type = TYPE_ICE,
        .accuracy = 90,
        .pp = 10,
        .secondaryEffectChance = 0,
        .target = MOVE_TARGET_SELECTED,
        .priority = 0,
        .flags = FLAG_PROTECT_AFFECTED | FLAG_MIRROR_MOVE_AFFECTED | FLAG_KINGS_ROCK_AFFECTED,
        .split = SPLIT_SPECIAL,
    },

    [MOVE_DRAGON_TAIL] =
    {
        .effect = EFFECT_HIT_SWITCH_TARGET,
        .power = 60,
        .type = TYPE_DRAGON,
        .accuracy = 90,
        .pp = 10,
        .secondaryEffectChance = 0,
        .target = MOVE_TARGET_SELECTED,
        .priority = -6,
        .flags = FLAG_MAKES_CONTACT | FLAG_PROTECT_AFFECTED | FLAG_MIRROR_MOVE_AFFECTED,
        .split = SPLIT_PHYSICAL,
    },

    [MOVE_WORK_UP] =
    {
        .effect = EFFECT_ATTACK_SPATK_UP,
        .power = 0,
        .type = TYPE_NORMAL,
        .accuracy = 0,
        .pp = 30,
        .secondaryEffectChance = 0,
        .target = MOVE_TARGET_USER,
        .priority = 0,
        .flags = FLAG_SNATCH_AFFECTED,
        .split = SPLIT_STATUS,
    },

    [MOVE_ELECTROWEB] =
    {
        .effect = EFFECT_SPEED_DOWN_HIT,
        .power = 55,
        .type = TYPE_ELECTRIC,
        .accuracy = 95,
        .pp = 15,
        .secondaryEffectChance = 100,
        .target = MOVE_TARGET_BOTH,
        .priority = 0,
        .flags = FLAG_PROTECT_AFFECTED | FLAG_MIRROR_MOVE_AFFECTED | FLAG_KINGS_ROCK_AFFECTED | FLAG_SHEER_FORCE_BOOST,
        .split = SPLIT_SPECIAL,
    },

    [MOVE_WILD_CHARGE] =
    {
        .effect = EFFECT_RECOIL_25,
        .power = 90,
        .type = TYPE_ELECTRIC,
        .accuracy = 100,
        .pp = 15,
        .secondaryEffectChance = 0,
        .target = MOVE_TARGET_SELECTED,
        .priority = 0,
        .flags = FLAG_MAKES_CONTACT | FLAG_PROTECT_AFFECTED | FLAG_MIRROR_MOVE_AFFECTED | FLAG_KINGS_ROCK_AFFECTED | FLAG_RECKLESS_BOOST,
        .split = SPLIT_PHYSICAL,
    },

    [MOVE_DRILL_RUN] =
    {
        .effect = EFFECT_HIT,
        .power = 80,
        .type = TYPE_GROUND,
        .accuracy = 95,
        .pp = 10,
        .secondaryEffectChance = 0,
        .target = MOVE_TARGET_SELECTED,
        .priority = 0,
        .flags = FLAG_MAKES_CONTACT | FLAG_PROTECT_AFFECTED | FLAG_MIRROR_MOVE_AFFECTED | FLAG_KINGS_ROCK_AFFECTED | FLAG_HIGH_CRIT,
        .split = SPLIT_PHYSICAL,
    },

    [MOVE_DUAL_CHOP] =
    {
        .effect = EFFECT_DOUBLE_HIT,
        .power = 40,
        .type = TYPE_DRAGON,
        .accuracy = 90,
        .pp = 15,
        .secondaryEffectChance = 0,
        .target = MOVE_TARGET_SELECTED,
        .priority = 0,
        .flags = FLAG_MAKES_CONTACT | FLAG_PROTECT_AFFECTED | FLAG_MIRROR_MOVE_AFFECTED | FLAG_KINGS_ROCK_AFFECTED,
        .split = SPLIT_PHYSICAL,
    },

    [MOVE_HEART_STAMP] =
    {
        .effect = EFFECT_FLINCH_HIT,
        .power = 60,
        .type = TYPE_PSYCHIC,
        .accuracy = 100,
        .pp = 25,
        .secondaryEffectChance = 30,
        .target = MOVE_TARGET_SELECTED,
        .priority = 0,
        .flags = FLAG_MAKES_CONTACT | FLAG_PROTECT_AFFECTED | FLAG_MIRROR_MOVE_AFFECTED | FLAG_SHEER_FORCE_BOOST,
        .split = SPLIT_PHYSICAL,
    },

    [MOVE_HORN_LEECH] =
    {
        .effect = EFFECT_ABSORB,
        .power = 75,
        .type = TYPE_GRASS,
        .accuracy = 100,
        .pp = 10,
        .secondaryEffectChance = 0,
        .target = MOVE_TARGET_SELECTED,
        .priority = 0,
        .flags = FLAG_MAKES_CONTACT | FLAG_PROTECT_AFFECTED | FLAG_MIRROR_MOVE_AFFECTED,
        .split = SPLIT_PHYSICAL,
    },

    [MOVE_SACRED_SWORD] =
    {
        #if B_UPDATED_MOVE_DATA >= GEN_6
            .pp = 15,
        #else
            .pp = 20,
        #endif
        .effect = EFFECT_HIT,
        .power = 90,
        .type = TYPE_FIGHTING,
        .accuracy = 100,
        .secondaryEffectChance = 0,
        .target = MOVE_TARGET_SELECTED,
        .priority = 0,
        .flags = FLAG_MAKES_CONTACT | FLAG_PROTECT_AFFECTED | FLAG_MIRROR_MOVE_AFFECTED | FLAG_KINGS_ROCK_AFFECTED | FLAG_STAT_STAGES_IGNORED,
        .split = SPLIT_PHYSICAL,
    },

    [MOVE_RAZOR_SHELL] =
    {
        .effect = EFFECT_DEFENSE_DOWN_HIT,
        .power = 75,
        .type = TYPE_WATER,
        .accuracy = 95,
        .pp = 10,
        .secondaryEffectChance = 50,
        .target = MOVE_TARGET_SELECTED,
        .priority = 0,
        .flags = FLAG_MAKES_CONTACT | FLAG_PROTECT_AFFECTED | FLAG_MIRROR_MOVE_AFFECTED | FLAG_SHEER_FORCE_BOOST,
        .split = SPLIT_PHYSICAL,
    },

    [MOVE_HEAT_CRASH] =
    {
        #if B_UPDATED_MOVE_DATA >= GEN_6
            .flags = FLAG_MAKES_CONTACT | FLAG_PROTECT_AFFECTED | FLAG_MIRROR_MOVE_AFFECTED | FLAG_KINGS_ROCK_AFFECTED | FLAG_DMG_MINIMIZE,
        #else
            .flags = FLAG_MAKES_CONTACT | FLAG_PROTECT_AFFECTED | FLAG_MIRROR_MOVE_AFFECTED | FLAG_KINGS_ROCK_AFFECTED,
        #endif
        .effect = EFFECT_HEAT_CRASH,
        .power = 1,
        .type = TYPE_FIRE,
        .accuracy = 100,
        .pp = 10,
        .secondaryEffectChance = 0,
        .target = MOVE_TARGET_SELECTED,
        .priority = 0,
        .split = SPLIT_PHYSICAL,
    },

    [MOVE_LEAF_TORNADO] =
    {
        .effect = EFFECT_ACCURACY_DOWN_HIT,
        .power = 65,
        .type = TYPE_GRASS,
        .accuracy = 90,
        .pp = 10,
        .secondaryEffectChance = 50,
        .target = MOVE_TARGET_SELECTED,
        .priority = 0,
        .flags = FLAG_PROTECT_AFFECTED | FLAG_MIRROR_MOVE_AFFECTED | FLAG_KINGS_ROCK_AFFECTED | FLAG_SHEER_FORCE_BOOST,
        .split = SPLIT_SPECIAL,
    },

    [MOVE_STEAMROLLER] =
    {
        .effect = EFFECT_FLINCH_HIT,
        .power = 65,
        .type = TYPE_BUG,
        .accuracy = 100,
        .pp = 20,
        .secondaryEffectChance = 30,
        .target = MOVE_TARGET_SELECTED,
        .priority = 0,
        .split = SPLIT_PHYSICAL,
        .flags = FLAG_MAKES_CONTACT | FLAG_PROTECT_AFFECTED | FLAG_MIRROR_MOVE_AFFECTED | FLAG_SHEER_FORCE_BOOST | FLAG_DMG_MINIMIZE,
    },

    [MOVE_COTTON_GUARD] =
    {
        .effect = EFFECT_DEFENSE_UP_3,
        .power = 0,
        .type = TYPE_GRASS,
        .accuracy = 0,
        .pp = 10,
        .secondaryEffectChance = 0,
        .target = MOVE_TARGET_USER,
        .priority = 0,
        .flags = FLAG_SNATCH_AFFECTED,
        .split = SPLIT_STATUS,
    },

    [MOVE_NIGHT_DAZE] =
    {
        .effect = EFFECT_ACCURACY_DOWN_HIT,
        .power = 85,
        .type = TYPE_DARK,
        .accuracy = 95,
        .pp = 10,
        .secondaryEffectChance = 40,
        .target = MOVE_TARGET_SELECTED,
        .priority = 0,
        .flags = FLAG_PROTECT_AFFECTED | FLAG_MIRROR_MOVE_AFFECTED | FLAG_KINGS_ROCK_AFFECTED | FLAG_SHEER_FORCE_BOOST,
        .split = SPLIT_SPECIAL,
    },

    [MOVE_PSYSTRIKE] =
    {
        .effect = EFFECT_PSYSHOCK,
        .power = 100,
        .type = TYPE_PSYCHIC,
        .accuracy = 100,
        .pp = 10,
        .secondaryEffectChance = 0,
        .target = MOVE_TARGET_SELECTED,
        .priority = 0,
        .flags = FLAG_PROTECT_AFFECTED | FLAG_MIRROR_MOVE_AFFECTED | FLAG_KINGS_ROCK_AFFECTED,
        .split = SPLIT_SPECIAL,
    },

    [MOVE_TAIL_SLAP] =
    {
        .effect = EFFECT_MULTI_HIT,
        .power = 25,
        .type = TYPE_NORMAL,
        .accuracy = 85,
        .pp = 10,
        .secondaryEffectChance = 0,
        .target = MOVE_TARGET_SELECTED,
        .priority = 0,
        .flags = FLAG_MAKES_CONTACT | FLAG_PROTECT_AFFECTED | FLAG_MIRROR_MOVE_AFFECTED | FLAG_KINGS_ROCK_AFFECTED,
        .split = SPLIT_PHYSICAL,
    },

    [MOVE_HURRICANE] =
    {
        #if B_UPDATED_MOVE_DATA >= GEN_6
            .power = 110,
        #else
            .power = 120,
        #endif
        .effect = EFFECT_HURRICANE,
        .type = TYPE_FLYING,
        .accuracy = 70,
        .pp = 10,
        .secondaryEffectChance = 30,
        .target = MOVE_TARGET_SELECTED,
        .priority = 0,
        .flags = FLAG_PROTECT_AFFECTED | FLAG_MIRROR_MOVE_AFFECTED | FLAG_KINGS_ROCK_AFFECTED | FLAG_SHEER_FORCE_BOOST | FLAG_DMG_IN_AIR,
        .split = SPLIT_SPECIAL,
    },

    [MOVE_HEAD_CHARGE] =
    {
        .effect = EFFECT_RECOIL_25,
        .power = 120,
        .type = TYPE_NORMAL,
        .accuracy = 100,
        .pp = 15,
        .secondaryEffectChance = 0,
        .target = MOVE_TARGET_SELECTED,
        .priority = 0,
        .flags = FLAG_MAKES_CONTACT | FLAG_PROTECT_AFFECTED | FLAG_MIRROR_MOVE_AFFECTED | FLAG_KINGS_ROCK_AFFECTED | FLAG_RECKLESS_BOOST,
        .split = SPLIT_PHYSICAL,
    },

    [MOVE_GEAR_GRIND] =
    {
        .effect = EFFECT_DOUBLE_HIT,
        .power = 50,
        .type = TYPE_STEEL,
        .accuracy = 85,
        .pp = 15,
        .secondaryEffectChance = 0,
        .target = MOVE_TARGET_SELECTED,
        .priority = 0,
        .flags = FLAG_MAKES_CONTACT | FLAG_PROTECT_AFFECTED | FLAG_MIRROR_MOVE_AFFECTED | FLAG_KINGS_ROCK_AFFECTED,
        .split = SPLIT_PHYSICAL,
    },

    [MOVE_SEARING_SHOT] =
    {
        .effect = EFFECT_BURN_HIT,
        .power = 100,
        .type = TYPE_FIRE,
        .accuracy = 100,
        .pp = 5,
        .secondaryEffectChance = 30,
        .target = MOVE_TARGET_FOES_AND_ALLY,
        .priority = 0,
        .flags = FLAG_PROTECT_AFFECTED | FLAG_MIRROR_MOVE_AFFECTED | FLAG_KINGS_ROCK_AFFECTED | FLAG_BALLISTIC | FLAG_SHEER_FORCE_BOOST,
        .split = SPLIT_SPECIAL,
    },

    [MOVE_TECHNO_BLAST] =
    {
        #if B_UPDATED_MOVE_DATA >= GEN_6
            .power = 120,
        #else
            .power = 85,
        #endif
        .effect = EFFECT_CHANGE_TYPE_ON_ITEM,
        .type = TYPE_NORMAL,
        .accuracy = 100,
        .pp = 5,
        .secondaryEffectChance = 0,
        .target = MOVE_TARGET_SELECTED,
        .priority = 0,
        .flags = FLAG_PROTECT_AFFECTED | FLAG_MIRROR_MOVE_AFFECTED | FLAG_KINGS_ROCK_AFFECTED,
        .split = SPLIT_SPECIAL,
        .argument = HOLD_EFFECT_DRIVE
    },

    [MOVE_RELIC_SONG] =
    {
        .effect = EFFECT_SLEEP_HIT,
        .power = 75,
        .type = TYPE_NORMAL,
        .accuracy = 100,
        .pp = 10,
        .secondaryEffectChance = 10,
        .target = MOVE_TARGET_BOTH,
        .priority = 0,
        .flags = FLAG_PROTECT_AFFECTED | FLAG_MIRROR_MOVE_AFFECTED | FLAG_SOUND | FLAG_SHEER_FORCE_BOOST,
        .split = SPLIT_SPECIAL,
    },

    [MOVE_SECRET_SWORD] =
    {
        .effect = EFFECT_PSYSHOCK,
        .power = 85,
        .type = TYPE_FIGHTING,
        .accuracy = 100,
        .pp = 10,
        .secondaryEffectChance = 0,
        .target = MOVE_TARGET_SELECTED,
        .priority = 0,
        .flags = FLAG_PROTECT_AFFECTED | FLAG_MIRROR_MOVE_AFFECTED | FLAG_KINGS_ROCK_AFFECTED,
        .split = SPLIT_SPECIAL,
    },

    [MOVE_GLACIATE] =
    {
        .effect = EFFECT_SPEED_DOWN_HIT,
        .power = 65,
        .type = TYPE_ICE,
        .accuracy = 95,
        .pp = 10,
        .secondaryEffectChance = 100,
        .target = MOVE_TARGET_BOTH,
        .priority = 0,
        .flags = FLAG_PROTECT_AFFECTED | FLAG_MIRROR_MOVE_AFFECTED | FLAG_SHEER_FORCE_BOOST,
        .split = SPLIT_SPECIAL,
    },

    [MOVE_BOLT_STRIKE] =
    {
        .effect = EFFECT_PARALYZE_HIT,
        .power = 130,
        .type = TYPE_ELECTRIC,
        .accuracy = 85,
        .pp = 5,
        .secondaryEffectChance = 20,
        .target = MOVE_TARGET_SELECTED,
        .priority = 0,
        .flags = FLAG_MAKES_CONTACT | FLAG_PROTECT_AFFECTED | FLAG_MIRROR_MOVE_AFFECTED | FLAG_KINGS_ROCK_AFFECTED | FLAG_SHEER_FORCE_BOOST,
        .split = SPLIT_PHYSICAL,
    },

    [MOVE_BLUE_FLARE] =
    {
        .effect = EFFECT_BURN_HIT,
        .power = 130,
        .type = TYPE_FIRE,
        .accuracy = 85,
        .pp = 5,
        .secondaryEffectChance = 20,
        .target = MOVE_TARGET_SELECTED,
        .priority = 0,
        .flags = FLAG_PROTECT_AFFECTED | FLAG_MIRROR_MOVE_AFFECTED | FLAG_KINGS_ROCK_AFFECTED | FLAG_SHEER_FORCE_BOOST,
        .split = SPLIT_SPECIAL,
    },

    [MOVE_FIERY_DANCE] =
    {
        .effect = EFFECT_SP_ATTACK_UP_HIT,
        .power = 80,
        .type = TYPE_FIRE,
        .accuracy = 100,
        .pp = 10,
        .secondaryEffectChance = 50,
        .target = MOVE_TARGET_SELECTED,
        .priority = 0,
        .flags = FLAG_PROTECT_AFFECTED | FLAG_MIRROR_MOVE_AFFECTED | FLAG_KINGS_ROCK_AFFECTED | FLAG_DANCE | FLAG_SHEER_FORCE_BOOST,
        .split = SPLIT_SPECIAL,
    },

    [MOVE_FREEZE_SHOCK] =
    {
        .effect = EFFECT_TWO_TURNS_ATTACK,
        .power = 140,
        .type = TYPE_ICE,
        .accuracy = 90,
        .pp = 5,
        .secondaryEffectChance = 30,
        .target = MOVE_TARGET_SELECTED,
        .priority = 0,
        .flags = FLAG_PROTECT_AFFECTED | FLAG_MIRROR_MOVE_AFFECTED | FLAG_KINGS_ROCK_AFFECTED | FLAG_SHEER_FORCE_BOOST,
        .split = SPLIT_PHYSICAL,
        .argument = MOVE_EFFECT_PARALYSIS,
    },

    [MOVE_ICE_BURN] =
    {
        .effect = EFFECT_TWO_TURNS_ATTACK,
        .power = 140,
        .type = TYPE_ICE,
        .accuracy = 90,
        .pp = 5,
        .secondaryEffectChance = 30,
        .target = MOVE_TARGET_SELECTED,
        .priority = 0,
        .flags = FLAG_PROTECT_AFFECTED | FLAG_MIRROR_MOVE_AFFECTED | FLAG_KINGS_ROCK_AFFECTED | FLAG_SHEER_FORCE_BOOST,
        .split = SPLIT_SPECIAL,
        .argument = MOVE_EFFECT_BURN,
    },

    [MOVE_SNARL] =
    {
        .effect = EFFECT_SPECIAL_ATTACK_DOWN_HIT,
        .power = 55,
        .type = TYPE_DARK,
        .accuracy = 95,
        .pp = 15,
        .secondaryEffectChance = 100,
        .target = MOVE_TARGET_BOTH,
        .priority = 0,
        .flags = FLAG_PROTECT_AFFECTED | FLAG_MIRROR_MOVE_AFFECTED | FLAG_KINGS_ROCK_AFFECTED | FLAG_SHEER_FORCE_BOOST | FLAG_SOUND,
        .split = SPLIT_SPECIAL,
    },

    [MOVE_ICICLE_CRASH] =
    {
        .effect = EFFECT_FLINCH_HIT,
        .power = 85,
        .type = TYPE_ICE,
        .accuracy = 90,
        .pp = 10,
        .secondaryEffectChance = 30,
        .target = MOVE_TARGET_SELECTED,
        .priority = 0,
        .flags = FLAG_PROTECT_AFFECTED | FLAG_MIRROR_MOVE_AFFECTED | FLAG_SHEER_FORCE_BOOST,
        .split = SPLIT_PHYSICAL,
    },

    [MOVE_V_CREATE] =
    {
        .effect = EFFECT_V_CREATE,
        .power = 180,
        .type = TYPE_FIRE,
        .accuracy = 95,
        .pp = 5,
        .secondaryEffectChance = 100,
        .target = MOVE_TARGET_SELECTED,
        .priority = 0,
        .flags = FLAG_MAKES_CONTACT | FLAG_PROTECT_AFFECTED | FLAG_MIRROR_MOVE_AFFECTED | FLAG_KINGS_ROCK_AFFECTED,
        .split = SPLIT_PHYSICAL,
    },

    [MOVE_FUSION_FLARE] =
    {
        .effect = EFFECT_FUSION_COMBO,
        .power = 100,
        .type = TYPE_FIRE,
        .accuracy = 100,
        .pp = 5,
        .secondaryEffectChance = 0,
        .target = MOVE_TARGET_SELECTED,
        .priority = 0,
        .flags = FLAG_PROTECT_AFFECTED | FLAG_MIRROR_MOVE_AFFECTED | FLAG_KINGS_ROCK_AFFECTED | FLAG_THAW_USER,
        .split = SPLIT_SPECIAL,
    },

    [MOVE_FUSION_BOLT] =
    {
        .effect = EFFECT_FUSION_COMBO,
        .power = 100,
        .type = TYPE_ELECTRIC,
        .accuracy = 100,
        .pp = 5,
        .secondaryEffectChance = 0,
        .target = MOVE_TARGET_SELECTED,
        .priority = 0,
        .flags = FLAG_PROTECT_AFFECTED | FLAG_MIRROR_MOVE_AFFECTED | FLAG_KINGS_ROCK_AFFECTED,
        .split = SPLIT_PHYSICAL,
    },

    [MOVE_FLYING_PRESS] =
    {
        #if B_UPDATED_MOVE_DATA >= GEN_7
            .power = 100,
        #else
            .power = 80,
        #endif
        .effect = EFFECT_TWO_TYPED_MOVE,
        .type = TYPE_FIGHTING,
        .accuracy = 95,
        .pp = 10,
        .secondaryEffectChance = 0,
        .target = MOVE_TARGET_SELECTED,
        .priority = 0,
        .flags = FLAG_MAKES_CONTACT | FLAG_PROTECT_AFFECTED | FLAG_MIRROR_MOVE_AFFECTED | FLAG_KINGS_ROCK_AFFECTED | FLAG_DMG_MINIMIZE,
        .split = SPLIT_PHYSICAL,
        .argument = TYPE_FLYING,
    },

    [MOVE_MAT_BLOCK] =
    {
        .effect = EFFECT_MAT_BLOCK,
        .power = 0,
        .type = TYPE_FIGHTING,
        .accuracy = 0,
        .pp = 15,
        .secondaryEffectChance = 0,
        .target = MOVE_TARGET_USER,
        .priority = 0,
        .flags = FLAG_SNATCH_AFFECTED,
        .split = SPLIT_STATUS,
        .argument = TRUE, // Protects the whole side.
    },

    [MOVE_BELCH] =
    {
        .effect = EFFECT_BELCH,
        .power = 120,
        .type = TYPE_POISON,
        .accuracy = 90,
        .pp = 10,
        .secondaryEffectChance = 0,
        .target = MOVE_TARGET_SELECTED,
        .priority = 0,
        .flags = FLAG_PROTECT_AFFECTED,
        .split = SPLIT_SPECIAL,
    },

    [MOVE_ROTOTILLER] =
    {
        .effect = EFFECT_ROTOTILLER,
        .power = 0,
        .type = TYPE_GROUND,
        .accuracy = 0,
        .pp = 10,
        .secondaryEffectChance = 0,
        .target = MOVE_TARGET_ALL_BATTLERS,
        .priority = 0,
        .flags = 0,
        .split = SPLIT_STATUS,
    },

    [MOVE_STICKY_WEB] =
    {
        .effect = EFFECT_STICKY_WEB,
        .power = 0,
        .type = TYPE_BUG,
        .accuracy = 0,
        .pp = 20,
        .secondaryEffectChance = 0,
        .target = MOVE_TARGET_OPPONENTS_FIELD,
        .priority = 0,
        .flags = FLAG_MAGIC_COAT_AFFECTED,
        .split = SPLIT_STATUS,
    },

    [MOVE_FELL_STINGER] =
    {
        #if B_UPDATED_MOVE_DATA >= GEN_7
            .power = 50,
        #else
            .power = 30,
        #endif
        .effect = EFFECT_FELL_STINGER,
        .type = TYPE_BUG,
        .accuracy = 100,
        .pp = 25,
        .secondaryEffectChance = 0,
        .target = MOVE_TARGET_SELECTED,
        .priority = 0,
        .flags = FLAG_MAKES_CONTACT | FLAG_PROTECT_AFFECTED | FLAG_MIRROR_MOVE_AFFECTED | FLAG_KINGS_ROCK_AFFECTED,
        .split = SPLIT_PHYSICAL,
    },

    [MOVE_PHANTOM_FORCE] =
    {
        #if B_UPDATED_MOVE_DATA == GEN_6
            .flags = FLAG_MAKES_CONTACT | FLAG_MIRROR_MOVE_AFFECTED | FLAG_KINGS_ROCK_AFFECTED | FLAG_DMG_MINIMIZE,
        #else
            .flags = FLAG_MAKES_CONTACT | FLAG_MIRROR_MOVE_AFFECTED | FLAG_KINGS_ROCK_AFFECTED,
        #endif
        .effect = EFFECT_SEMI_INVULNERABLE,
        .power = 90,
        .type = TYPE_GHOST,
        .accuracy = 100,
        .pp = 10,
        .secondaryEffectChance = 100,
        .target = MOVE_TARGET_SELECTED,
        .priority = 0,
        .split = SPLIT_PHYSICAL,
        .argument = MOVE_EFFECT_FEINT,
    },

    [MOVE_TRICK_OR_TREAT] =
    {
        .effect = EFFECT_THIRD_TYPE,
        .power = 0,
        .type = TYPE_GHOST,
        .accuracy = 100,
        .pp = 20,
        .secondaryEffectChance = 0,
        .target = MOVE_TARGET_SELECTED,
        .priority = 0,
        .flags = FLAG_PROTECT_AFFECTED | FLAG_MIRROR_MOVE_AFFECTED,
        .split = SPLIT_STATUS,
        .argument = TYPE_GHOST,
    },

    [MOVE_NOBLE_ROAR] =
    {
        .effect = EFFECT_NOBLE_ROAR,
        .power = 0,
        .type = TYPE_NORMAL,
        .accuracy = 100,
        .pp = 30,
        .secondaryEffectChance = 0,
        .target = MOVE_TARGET_SELECTED,
        .priority = 0,
        .flags = FLAG_PROTECT_AFFECTED | FLAG_MAGIC_COAT_AFFECTED | FLAG_MIRROR_MOVE_AFFECTED | FLAG_SOUND,
        .split = SPLIT_STATUS,
    },

    [MOVE_ION_DELUGE] =
    {
        .effect = EFFECT_ION_DELUGE,
        .power = 0,
        .type = TYPE_ELECTRIC,
        .accuracy = 0,
        .pp = 25,
        .secondaryEffectChance = 0,
        .target = MOVE_TARGET_ALL_BATTLERS,
        .priority = 1,
        .flags = 0,
        .split = SPLIT_STATUS,
    },

    [MOVE_PARABOLIC_CHARGE] =
    {
        #if B_UPDATED_MOVE_DATA >= GEN_7
            .power = 65,
        #else
            .power = 50,
        #endif
        .effect = EFFECT_ABSORB,
        .type = TYPE_ELECTRIC,
        .accuracy = 100,
        .pp = 20,
        .secondaryEffectChance = 0,
        .target = MOVE_TARGET_FOES_AND_ALLY,
        .priority = 0,
        .flags = FLAG_PROTECT_AFFECTED | FLAG_MIRROR_MOVE_AFFECTED | FLAG_KINGS_ROCK_AFFECTED,
        .split = SPLIT_SPECIAL,
    },

    [MOVE_FORESTS_CURSE] =
    {
        .effect = EFFECT_THIRD_TYPE,
        .power = 0,
        .type = TYPE_GRASS,
        .accuracy = 100,
        .pp = 20,
        .secondaryEffectChance = 0,
        .target = MOVE_TARGET_SELECTED,
        .priority = 0,
        .flags = FLAG_PROTECT_AFFECTED | FLAG_MIRROR_MOVE_AFFECTED,
        .split = SPLIT_STATUS,
        .argument = TYPE_GRASS,
    },

    [MOVE_PETAL_BLIZZARD] =
    {
        .effect = EFFECT_HIT,
        .power = 90,
        .type = TYPE_GRASS,
        .accuracy = 100,
        .pp = 15,
        .secondaryEffectChance = 0,
        .target = MOVE_TARGET_FOES_AND_ALLY,
        .priority = 0,
        .flags = FLAG_PROTECT_AFFECTED | FLAG_MIRROR_MOVE_AFFECTED | FLAG_KINGS_ROCK_AFFECTED,
        .split = SPLIT_PHYSICAL,
    },

    [MOVE_FREEZE_DRY] =
    {
        .effect = EFFECT_FREEZE_DRY,
        .power = 70,
        .type = TYPE_ICE,
        .accuracy = 100,
        .pp = 20,
        .secondaryEffectChance = 10,
        .target = MOVE_TARGET_SELECTED,
        .priority = 0,
        .flags = FLAG_PROTECT_AFFECTED | FLAG_MIRROR_MOVE_AFFECTED | FLAG_KINGS_ROCK_AFFECTED | FLAG_SHEER_FORCE_BOOST,
        .split = SPLIT_SPECIAL,
    },

    [MOVE_DISARMING_VOICE] =
    {
        .effect = EFFECT_HIT,
        .power = 40,
        .type = TYPE_FAIRY,
        .accuracy = 0,
        .pp = 15,
        .secondaryEffectChance = 0,
        .target = MOVE_TARGET_BOTH,
        .priority = 0,
        .flags = FLAG_PROTECT_AFFECTED | FLAG_MIRROR_MOVE_AFFECTED | FLAG_KINGS_ROCK_AFFECTED | FLAG_SOUND,
        .split = SPLIT_SPECIAL,
    },

    [MOVE_PARTING_SHOT] =
    {
        .effect = EFFECT_PARTING_SHOT,
        .power = 0,
        .type = TYPE_DARK,
        .accuracy = 100,
        .pp = 20,
        .secondaryEffectChance = 0,
        .target = MOVE_TARGET_SELECTED,
        .priority = 0,
        .flags = FLAG_PROTECT_AFFECTED | FLAG_MAGIC_COAT_AFFECTED | FLAG_MIRROR_MOVE_AFFECTED | FLAG_SOUND,
        .split = SPLIT_STATUS,
    },

    [MOVE_TOPSY_TURVY] =
    {
        #if B_UPDATED_MOVE_DATA >= GEN_7
            .accuracy = 0,
        #else
            .accuracy = 100,
        #endif
        .effect = EFFECT_TOPSY_TURVY,
        .power = 0,
        .type = TYPE_DARK,
        .pp = 20,
        .secondaryEffectChance = 0,
        .target = MOVE_TARGET_SELECTED,
        .priority = 0,
        .flags = FLAG_PROTECT_AFFECTED | FLAG_MAGIC_COAT_AFFECTED | FLAG_MIRROR_MOVE_AFFECTED,
        .split = SPLIT_STATUS,
    },

    [MOVE_DRAINING_KISS] =
    {
        .effect = EFFECT_ABSORB,
        .power = 50,
        .type = TYPE_FAIRY,
        .accuracy = 100,
        .pp = 10,
        .secondaryEffectChance = 0,
        .target = MOVE_TARGET_SELECTED,
        .priority = 0,
        .flags = FLAG_MAKES_CONTACT | FLAG_PROTECT_AFFECTED | FLAG_MIRROR_MOVE_AFFECTED | FLAG_KINGS_ROCK_AFFECTED,
        .split = SPLIT_SPECIAL,
        .argument = 75, // restores 75% HP instead of 50% HP
    },

    [MOVE_CRAFTY_SHIELD] =
    {
        .effect = EFFECT_PROTECT,
        .power = 0,
        .type = TYPE_FAIRY,
        .accuracy = 0,
        .pp = 10,
        .secondaryEffectChance = 0,
        .target = MOVE_TARGET_USER,
        .priority = 3,
        .flags = 0,
        .split = SPLIT_STATUS,
        .argument = TRUE, // Protects the whole side.
    },

    [MOVE_FLOWER_SHIELD] =
    {
        .effect = EFFECT_FLOWER_SHIELD,
        .power = 0,
        .type = TYPE_FAIRY,
        .accuracy = 0,
        .pp = 10,
        .secondaryEffectChance = 0,
        .target = MOVE_TARGET_ALL_BATTLERS,
        .priority = 0,
        .flags = 0,
        .split = SPLIT_STATUS,
    },

    [MOVE_GRASSY_TERRAIN] =
    {
        .effect = EFFECT_GRASSY_TERRAIN,
        .power = 0,
        .type = TYPE_GRASS,
        .accuracy = 0,
        .pp = 10,
        .secondaryEffectChance = 0,
        .target = MOVE_TARGET_ALL_BATTLERS,
        .priority = 0,
        .flags = 0,
        .split = SPLIT_STATUS,
    },

    [MOVE_MISTY_TERRAIN] =
    {
        .effect = EFFECT_MISTY_TERRAIN,
        .power = 0,
        .type = TYPE_FAIRY,
        .accuracy = 0,
        .pp = 10,
        .secondaryEffectChance = 0,
        .target = MOVE_TARGET_ALL_BATTLERS,
        .priority = 0,
        .flags = 0,
        .split = SPLIT_STATUS,
    },

    [MOVE_ELECTRIFY] =
    {
        .effect = EFFECT_ELECTRIFY,
        .power = 0,
        .type = TYPE_ELECTRIC,
        .accuracy = 0,
        .pp = 20,
        .secondaryEffectChance = 0,
        .target = MOVE_TARGET_SELECTED,
        .priority = 0,
        .flags = 0,
        .split = SPLIT_STATUS,
    },

    [MOVE_PLAY_ROUGH] =
    {
        .effect = EFFECT_ATTACK_DOWN_HIT,
        .power = 90,
        .type = TYPE_FAIRY,
        .accuracy = 90,
        .pp = 10,
        .secondaryEffectChance = 10,
        .target = MOVE_TARGET_SELECTED,
        .priority = 0,
        .flags = FLAG_MAKES_CONTACT | FLAG_PROTECT_AFFECTED | FLAG_MIRROR_MOVE_AFFECTED | FLAG_KINGS_ROCK_AFFECTED | FLAG_SHEER_FORCE_BOOST,
        .split = SPLIT_PHYSICAL,
    },

    [MOVE_FAIRY_WIND] =
    {
        .effect = EFFECT_HIT,
        .power = 40,
        .type = TYPE_FAIRY,
        .accuracy = 100,
        .pp = 30,
        .secondaryEffectChance = 0,
        .target = MOVE_TARGET_SELECTED,
        .priority = 0,
        .flags = FLAG_PROTECT_AFFECTED | FLAG_MIRROR_MOVE_AFFECTED | FLAG_KINGS_ROCK_AFFECTED,
        .split = SPLIT_SPECIAL,
    },

    [MOVE_MOONBLAST] =
    {
        .effect = EFFECT_SPECIAL_ATTACK_DOWN_HIT,
        .power = 95,
        .type = TYPE_FAIRY,
        .accuracy = 100,
        .pp = 15,
        .secondaryEffectChance = 30,
        .target = MOVE_TARGET_SELECTED,
        .priority = 0,
        .flags = FLAG_PROTECT_AFFECTED | FLAG_MIRROR_MOVE_AFFECTED | FLAG_KINGS_ROCK_AFFECTED | FLAG_SHEER_FORCE_BOOST,
        .split = SPLIT_SPECIAL,
    },

    [MOVE_BOOMBURST] =
    {
        .effect = EFFECT_HIT,
        .power = 140,
        .type = TYPE_NORMAL,
        .accuracy = 100,
        .pp = 10,
        .secondaryEffectChance = 0,
        .target = MOVE_TARGET_FOES_AND_ALLY,
        .priority = 0,
        .flags = FLAG_PROTECT_AFFECTED | FLAG_MIRROR_MOVE_AFFECTED | FLAG_KINGS_ROCK_AFFECTED | FLAG_SOUND,
        .split = SPLIT_SPECIAL,
    },

    [MOVE_FAIRY_LOCK] =
    {
        .effect = EFFECT_FAIRY_LOCK,
        .power = 0,
        .type = TYPE_FAIRY,
        .accuracy = 0,
        .pp = 10,
        .secondaryEffectChance = 0,
        .target = MOVE_TARGET_ALL_BATTLERS,
        .priority = 0,
        .flags = FLAG_MIRROR_MOVE_AFFECTED,
        .split = SPLIT_STATUS,
    },

    [MOVE_KINGS_SHIELD] =
    {
        .effect = EFFECT_PROTECT,
        .power = 0,
        .type = TYPE_STEEL,
        .accuracy = 0,
        .pp = 10,
        .secondaryEffectChance = 0,
        .target = MOVE_TARGET_USER,
        .priority = 4,
        .flags = FLAG_PROTECTION_MOVE,
        .split = SPLIT_STATUS,
    },

    [MOVE_PLAY_NICE] =
    {
        .effect = EFFECT_ATTACK_DOWN,
        .power = 0,
        .type = TYPE_NORMAL,
        .accuracy = 0,
        .pp = 20,
        .secondaryEffectChance = 0,
        .target = MOVE_TARGET_SELECTED,
        .priority = 0,
        .flags = FLAG_MAGIC_COAT_AFFECTED | FLAG_MIRROR_MOVE_AFFECTED,
        .split = SPLIT_STATUS,
    },

    [MOVE_CONFIDE] =
    {
        .effect = EFFECT_SPECIAL_ATTACK_DOWN,
        .power = 0,
        .type = TYPE_NORMAL,
        .accuracy = 0,
        .pp = 20,
        .secondaryEffectChance = 0,
        .target = MOVE_TARGET_SELECTED,
        .priority = 0,
        .flags = FLAG_MAGIC_COAT_AFFECTED | FLAG_MIRROR_MOVE_AFFECTED | FLAG_SOUND,
        .split = SPLIT_STATUS,
    },

    [MOVE_DIAMOND_STORM] =
    {
        #if B_UPDATED_MOVE_DATA >= GEN_4
            .effect = EFFECT_DEFENSE_UP2_HIT,
        #else
            .effect = EFFECT_DEFENSE_UP_HIT,
        #endif
        .power = 100,
        .type = TYPE_ROCK,
        .accuracy = 95,
        .pp = 5,
        .secondaryEffectChance = 50,
        .target = MOVE_TARGET_BOTH,
        .priority = 0,
        .flags = FLAG_PROTECT_AFFECTED | FLAG_MIRROR_MOVE_AFFECTED | FLAG_KINGS_ROCK_AFFECTED | FLAG_SHEER_FORCE_BOOST,
        .split = SPLIT_PHYSICAL,
    },

    [MOVE_STEAM_ERUPTION] =
    {
        .effect = EFFECT_SCALD,
        .power = 110,
        .type = TYPE_WATER,
        .accuracy = 95,
        .pp = 5,
        .secondaryEffectChance = 30,
        .target = MOVE_TARGET_SELECTED,
        .priority = 0,
        .flags = FLAG_PROTECT_AFFECTED | FLAG_MIRROR_MOVE_AFFECTED | FLAG_KINGS_ROCK_AFFECTED | FLAG_SHEER_FORCE_BOOST | FLAG_THAW_USER,
        .split = SPLIT_SPECIAL,
    },

    [MOVE_HYPERSPACE_HOLE] =
    {
        .effect = EFFECT_FEINT,
        .power = 80,
        .type = TYPE_PSYCHIC,
        .accuracy = 0,
        .pp = 5,
        .secondaryEffectChance = 0,
        .target = MOVE_TARGET_SELECTED,
        .priority = 0,
        .flags = FLAG_MIRROR_MOVE_AFFECTED | FLAG_KINGS_ROCK_AFFECTED,
        .split = SPLIT_SPECIAL,
    },

    [MOVE_WATER_SHURIKEN] =
    {
        #if B_UPDATED_MOVE_DATA >= GEN_7
            .split = SPLIT_SPECIAL,
        #else
            .split = SPLIT_PHYSICAL,
        #endif
        .effect = EFFECT_MULTI_HIT,
        .power = 15,
        .type = TYPE_WATER,
        .accuracy = 100,
        .pp = 20,
        .secondaryEffectChance = 0,
        .target = MOVE_TARGET_SELECTED,
        .priority = 1,
        .flags = FLAG_PROTECT_AFFECTED | FLAG_MIRROR_MOVE_AFFECTED | FLAG_KINGS_ROCK_AFFECTED,
    },

    [MOVE_MYSTICAL_FIRE] =
    {
        #if B_UPDATED_MOVE_DATA >= GEN_7
            .power = 75,
        #else
            .power = 65,
        #endif
        .effect = EFFECT_SPECIAL_ATTACK_DOWN_HIT,
        .type = TYPE_FIRE,
        .accuracy = 100,
        .pp = 10,
        .secondaryEffectChance = 100,
        .target = MOVE_TARGET_SELECTED,
        .priority = 0,
        .flags = FLAG_PROTECT_AFFECTED | FLAG_MIRROR_MOVE_AFFECTED | FLAG_KINGS_ROCK_AFFECTED | FLAG_SHEER_FORCE_BOOST,
        .split = SPLIT_SPECIAL,
    },

    [MOVE_SPIKY_SHIELD] =
    {
        .effect = EFFECT_PROTECT,
        .power = 0,
        .type = TYPE_GRASS,
        .accuracy = 0,
        .pp = 10,
        .secondaryEffectChance = 0,
        .target = MOVE_TARGET_USER,
        .priority = 4,
        .flags = FLAG_PROTECTION_MOVE,
        .split = SPLIT_STATUS,
    },

    [MOVE_AROMATIC_MIST] =
    {
        .effect = EFFECT_AROMATIC_MIST,
        .power = 0,
        .type = TYPE_FAIRY,
        .accuracy = 0,
        .pp = 20,
        .secondaryEffectChance = 0,
        .target = MOVE_TARGET_ALLY,
        .priority = 0,
        .flags = 0,
        .split = SPLIT_STATUS,
    },

    [MOVE_EERIE_IMPULSE] =
    {
        .effect = EFFECT_SPECIAL_ATTACK_DOWN_2,
        .power = 0,
        .type = TYPE_ELECTRIC,
        .accuracy = 100,
        .pp = 15,
        .secondaryEffectChance = 0,
        .target = MOVE_TARGET_SELECTED,
        .priority = 0,
        .flags = FLAG_PROTECT_AFFECTED | FLAG_MAGIC_COAT_AFFECTED | FLAG_MIRROR_MOVE_AFFECTED,
        .split = SPLIT_STATUS,
    },

    [MOVE_VENOM_DRENCH] =
    {
        .effect = EFFECT_VENOM_DRENCH,
        .power = 0,
        .type = TYPE_POISON,
        .accuracy = 100,
        .pp = 20,
        .secondaryEffectChance = 0,
        .target = MOVE_TARGET_BOTH,
        .priority = 0,
        .flags = FLAG_PROTECT_AFFECTED | FLAG_MAGIC_COAT_AFFECTED | FLAG_MIRROR_MOVE_AFFECTED,
        .split = SPLIT_STATUS,
    },

    [MOVE_POWDER] =
    {
        .effect = EFFECT_POWDER,
        .power = 0,
        .type = TYPE_BUG,
        .accuracy = 100,
        .pp = 20,
        .secondaryEffectChance = 0,
        .target = MOVE_TARGET_SELECTED,
        .priority = 1,
        .flags = FLAG_PROTECT_AFFECTED | FLAG_MAGIC_COAT_AFFECTED | FLAG_MIRROR_MOVE_AFFECTED | FLAG_POWDER,
        .split = SPLIT_STATUS,
    },

    [MOVE_GEOMANCY] =
    {
        .effect = EFFECT_GEOMANCY,
        .power = 0,
        .type = TYPE_FAIRY,
        .accuracy = 0,
        .pp = 10,
        .secondaryEffectChance = 0,
        .target = MOVE_TARGET_USER,
        .priority = 0,
        .flags = 0,
        .split = SPLIT_STATUS,
    },

    [MOVE_MAGNETIC_FLUX] =
    {
        .effect = EFFECT_MAGNETIC_FLUX,
        .power = 0,
        .type = TYPE_ELECTRIC,
        .accuracy = 0,
        .pp = 20,
        .secondaryEffectChance = 0,
        .target = MOVE_TARGET_USER,
        .priority = 0,
        .flags = FLAG_SNATCH_AFFECTED,
        .split = SPLIT_STATUS,
    },

    [MOVE_HAPPY_HOUR] =
    {
        .effect = EFFECT_DO_NOTHING,
        .power = 0,
        .type = TYPE_NORMAL,
        .accuracy = 0,
        .pp = 30,
        .secondaryEffectChance = 0,
        .target = MOVE_TARGET_USER,
        .priority = 0,
        .flags = 0,
        .split = SPLIT_STATUS,
    },

    [MOVE_ELECTRIC_TERRAIN] =
    {
        .effect = EFFECT_ELECTRIC_TERRAIN,
        .power = 0,
        .type = TYPE_ELECTRIC,
        .accuracy = 0,
        .pp = 10,
        .secondaryEffectChance = 0,
        .target = MOVE_TARGET_ALL_BATTLERS,
        .priority = 0,
        .flags = 0,
        .split = SPLIT_STATUS,
    },

    [MOVE_DAZZLING_GLEAM] =
    {
        .effect = EFFECT_HIT,
        .power = 80,
        .type = TYPE_FAIRY,
        .accuracy = 100,
        .pp = 10,
        .secondaryEffectChance = 0,
        .target = MOVE_TARGET_BOTH,
        .priority = 0,
        .flags = FLAG_PROTECT_AFFECTED | FLAG_MIRROR_MOVE_AFFECTED | FLAG_KINGS_ROCK_AFFECTED,
        .split = SPLIT_SPECIAL,
    },

    [MOVE_CELEBRATE] =
    {
        .effect = EFFECT_DO_NOTHING,
        .power = 0,
        .type = TYPE_NORMAL,
        .accuracy = 0,
        .pp = 40,
        .secondaryEffectChance = 0,
        .target = MOVE_TARGET_USER,
        .priority = 0,
        .flags = 0,
        .split = SPLIT_STATUS,
    },

    [MOVE_HOLD_HANDS] =
    {
        .effect = EFFECT_DO_NOTHING,
        .power = 0,
        .type = TYPE_NORMAL,
        .accuracy = 0,
        .pp = 40,
        .secondaryEffectChance = 0,
        .target = MOVE_TARGET_ALLY,
        .priority = 0,
        .flags = 0,
        .split = SPLIT_STATUS,
    },

    [MOVE_BABY_DOLL_EYES] =
    {
        .effect = EFFECT_ATTACK_DOWN,
        .power = 0,
        .type = TYPE_FAIRY,
        .accuracy = 100,
        .pp = 30,
        .secondaryEffectChance = 0,
        .target = MOVE_TARGET_SELECTED,
        .priority = 1,
        .flags = FLAG_PROTECT_AFFECTED | FLAG_MAGIC_COAT_AFFECTED | FLAG_MIRROR_MOVE_AFFECTED,
        .split = SPLIT_STATUS,
    },

    [MOVE_NUZZLE] =
    {
        .effect = EFFECT_PARALYZE_HIT,
        .power = 20,
        .type = TYPE_ELECTRIC,
        .accuracy = 100,
        .pp = 20,
        .secondaryEffectChance = 100,
        .target = MOVE_TARGET_SELECTED,
        .priority = 0,
        .flags = FLAG_MAKES_CONTACT | FLAG_PROTECT_AFFECTED | FLAG_MIRROR_MOVE_AFFECTED | FLAG_KINGS_ROCK_AFFECTED | FLAG_SHEER_FORCE_BOOST,
        .split = SPLIT_PHYSICAL,
    },

    [MOVE_HOLD_BACK] =
    {
        .effect = EFFECT_FALSE_SWIPE,
        .power = 40,
        .type = TYPE_NORMAL,
        .accuracy = 100,
        .pp = 40,
        .secondaryEffectChance = 0,
        .target = MOVE_TARGET_SELECTED,
        .priority = 0,
        .flags = FLAG_MAKES_CONTACT | FLAG_PROTECT_AFFECTED | FLAG_MIRROR_MOVE_AFFECTED | FLAG_KINGS_ROCK_AFFECTED,
        .split = SPLIT_PHYSICAL,
    },

    [MOVE_INFESTATION] =
    {
        .effect = EFFECT_TRAP,
        .power = 20,
        .type = TYPE_BUG,
        .accuracy = 100,
        .pp = 20,
        .secondaryEffectChance = 100,
        .target = MOVE_TARGET_SELECTED,
        .priority = 0,
        .flags = FLAG_MAKES_CONTACT | FLAG_PROTECT_AFFECTED | FLAG_MIRROR_MOVE_AFFECTED | FLAG_KINGS_ROCK_AFFECTED,
        .split = SPLIT_SPECIAL,
    },

    [MOVE_POWER_UP_PUNCH] =
    {
        .effect = EFFECT_ATTACK_UP_HIT,
        .power = 40,
        .type = TYPE_FIGHTING,
        .accuracy = 100,
        .pp = 20,
        .secondaryEffectChance = 100,
        .target = MOVE_TARGET_SELECTED,
        .priority = 0,
        .flags = FLAG_MAKES_CONTACT | FLAG_PROTECT_AFFECTED | FLAG_MIRROR_MOVE_AFFECTED | FLAG_KINGS_ROCK_AFFECTED | FLAG_IRON_FIST_BOOST | FLAG_SHEER_FORCE_BOOST,
        .split = SPLIT_PHYSICAL,
    },

    [MOVE_OBLIVION_WING] =
    {
        .effect = EFFECT_ABSORB,
        .power = 80,
        .type = TYPE_FLYING,
        .accuracy = 100,
        .pp = 10,
        .secondaryEffectChance = 0,
        .target = MOVE_TARGET_SELECTED,
        .priority = 0,
        .flags = FLAG_PROTECT_AFFECTED | FLAG_MIRROR_MOVE_AFFECTED | FLAG_KINGS_ROCK_AFFECTED,
        .split = SPLIT_SPECIAL,
        .argument = 75, // restores 75% HP instead of 50% HP
    },

    [MOVE_THOUSAND_ARROWS] =
    {
        .effect = EFFECT_SMACK_DOWN,
        .power = 90,
        .type = TYPE_GROUND,
        .accuracy = 100,
        .pp = 10,
        .secondaryEffectChance = 100,
        .target = MOVE_TARGET_BOTH,
        .priority = 0,
        .flags = FLAG_PROTECT_AFFECTED | FLAG_MIRROR_MOVE_AFFECTED | FLAG_KINGS_ROCK_AFFECTED | FLAG_DMG_IN_AIR | FLAG_DMG_UNGROUNDED_IGNORE_TYPE_IF_FLYING,
        .split = SPLIT_PHYSICAL,
    },

    [MOVE_THOUSAND_WAVES] =
    {
        .effect = EFFECT_HIT_PREVENT_ESCAPE,
        .power = 90,
        .type = TYPE_GROUND,
        .accuracy = 100,
        .pp = 10,
        .secondaryEffectChance = 100,
        .target = MOVE_TARGET_BOTH,
        .priority = 0,
        .flags = FLAG_PROTECT_AFFECTED | FLAG_MIRROR_MOVE_AFFECTED | FLAG_KINGS_ROCK_AFFECTED,
        .split = SPLIT_PHYSICAL,
    },

    [MOVE_LANDS_WRATH] =
    {
        .effect = EFFECT_HIT,
        .power = 90,
        .type = TYPE_GROUND,
        .accuracy = 100,
        .pp = 10,
        .secondaryEffectChance = 0,
        .target = MOVE_TARGET_BOTH,
        .priority = 0,
        .flags = FLAG_PROTECT_AFFECTED | FLAG_MIRROR_MOVE_AFFECTED | FLAG_KINGS_ROCK_AFFECTED,
        .split = SPLIT_PHYSICAL,
    },

    [MOVE_LIGHT_OF_RUIN] =
    {
        .effect = EFFECT_RECOIL_50,
        .power = 140,
        .type = TYPE_FAIRY,
        .accuracy = 90,
        .pp = 5,
        .secondaryEffectChance = 0,
        .target = MOVE_TARGET_SELECTED,
        .priority = 0,
        .flags = FLAG_PROTECT_AFFECTED | FLAG_MIRROR_MOVE_AFFECTED | FLAG_KINGS_ROCK_AFFECTED | FLAG_RECKLESS_BOOST,
        .split = SPLIT_SPECIAL,
    },

    [MOVE_ORIGIN_PULSE] =
    {
        .effect = EFFECT_HIT,
        .power = 110,
        .type = TYPE_WATER,
        .accuracy = 85,
        .pp = 10,
        .secondaryEffectChance = 0,
        .target = MOVE_TARGET_BOTH,
        .priority = 0,
        .flags = FLAG_PROTECT_AFFECTED | FLAG_MIRROR_MOVE_AFFECTED | FLAG_KINGS_ROCK_AFFECTED | FLAG_MEGA_LAUNCHER_BOOST,
        .split = SPLIT_SPECIAL,
    },

    [MOVE_PRECIPICE_BLADES] =
    {
        .effect = EFFECT_HIT,
        .power = 120,
        .type = TYPE_GROUND,
        .accuracy = 85,
        .pp = 10,
        .secondaryEffectChance = 0,
        .target = MOVE_TARGET_BOTH,
        .priority = 0,
        .flags = FLAG_PROTECT_AFFECTED | FLAG_MIRROR_MOVE_AFFECTED | FLAG_KINGS_ROCK_AFFECTED,
        .split = SPLIT_PHYSICAL,
    },

    [MOVE_DRAGON_ASCENT] =
    {
        .effect = EFFECT_CLOSE_COMBAT,
        .power = 120,
        .type = TYPE_FLYING,
        .accuracy = 100,
        .pp = 5,
        .secondaryEffectChance = 100,
        .target = MOVE_TARGET_SELECTED,
        .priority = 0,
        .flags = FLAG_MAKES_CONTACT | FLAG_PROTECT_AFFECTED | FLAG_MIRROR_MOVE_AFFECTED | FLAG_KINGS_ROCK_AFFECTED,
        .split = SPLIT_PHYSICAL,
    },

    [MOVE_HYPERSPACE_FURY] =
    {
        .effect = EFFECT_HYPERSPACE_FURY,
        .power = 100,
        .type = TYPE_DARK,
        .accuracy = 0,
        .pp = 5,
        .secondaryEffectChance = 100,
        .target = MOVE_TARGET_SELECTED,
        .priority = 0,
        .flags = FLAG_MIRROR_MOVE_AFFECTED | FLAG_KINGS_ROCK_AFFECTED | FLAG_HIT_IN_SUBSTITUTE,
        .split = SPLIT_PHYSICAL,
    },

    [MOVE_SHORE_UP] =
    {
        .effect = EFFECT_SHORE_UP,
        .power = 0,
        .type = TYPE_GROUND,
        .accuracy = 0,
        .pp = 10,
        .secondaryEffectChance = 0,
        .target = MOVE_TARGET_USER,
        .priority = 0,
        .flags = FLAG_SNATCH_AFFECTED,
        .split = SPLIT_STATUS,
    },

    [MOVE_FIRST_IMPRESSION] =
    {
        .effect = EFFECT_FAKE_OUT,
        .power = 90,
        .type = TYPE_BUG,
        .accuracy = 100,
        .pp = 10,
        .secondaryEffectChance = 0,
        .target = MOVE_TARGET_SELECTED,
        .priority = 2,
        .flags = FLAG_MAKES_CONTACT | FLAG_PROTECT_AFFECTED | FLAG_MIRROR_MOVE_AFFECTED | FLAG_KINGS_ROCK_AFFECTED,
        .split = SPLIT_PHYSICAL,
    },

    [MOVE_BANEFUL_BUNKER] =
    {
        .effect = EFFECT_PROTECT,
        .power = 0,
        .type = TYPE_POISON,
        .accuracy = 0,
        .pp = 10,
        .secondaryEffectChance = 0,
        .target = MOVE_TARGET_USER,
        .priority = 4,
        .flags = FLAG_PROTECTION_MOVE,
        .split = SPLIT_STATUS,
    },

    [MOVE_SPIRIT_SHACKLE] =
    {
        .effect = EFFECT_HIT_PREVENT_ESCAPE,
        .power = 80,
        .type = TYPE_GHOST,
        .accuracy = 100,
        .pp = 10,
        .secondaryEffectChance = 0,
        .target = MOVE_TARGET_SELECTED,
        .priority = 0,
        .flags = FLAG_PROTECT_AFFECTED | FLAG_MIRROR_MOVE_AFFECTED | FLAG_KINGS_ROCK_AFFECTED | FLAG_SHEER_FORCE_BOOST,
        .split = SPLIT_PHYSICAL,
    },

    [MOVE_DARKEST_LARIAT] =
    {
        .effect = EFFECT_HIT,
        .power = 85,
        .type = TYPE_DARK,
        .accuracy = 100,
        .pp = 10,
        .secondaryEffectChance = 0,
        .target = MOVE_TARGET_SELECTED,
        .priority = 0,
        .flags = FLAG_MAKES_CONTACT | FLAG_PROTECT_AFFECTED | FLAG_MIRROR_MOVE_AFFECTED | FLAG_KINGS_ROCK_AFFECTED | FLAG_STAT_STAGES_IGNORED,
        .split = SPLIT_PHYSICAL,
    },

    [MOVE_SPARKLING_ARIA] =
    {
        .effect = EFFECT_SPARKLING_ARIA,
        .power = 90,
        .type = TYPE_WATER,
        .accuracy = 100,
        .pp = 10,
        .secondaryEffectChance = 100,
        .target = MOVE_TARGET_FOES_AND_ALLY,
        .priority = 0,
        .flags = FLAG_PROTECT_AFFECTED | FLAG_MIRROR_MOVE_AFFECTED | FLAG_KINGS_ROCK_AFFECTED | FLAG_SOUND | FLAG_SHEER_FORCE_BOOST,
        .split = SPLIT_SPECIAL,
        .argument = STATUS1_BURN,
    },

    [MOVE_ICE_HAMMER] =
    {
        .effect = EFFECT_HAMMER_ARM,
        .power = 100,
        .type = TYPE_ICE,
        .accuracy = 90,
        .pp = 10,
        .secondaryEffectChance = 100,
        .target = MOVE_TARGET_SELECTED,
        .priority = 0,
        .flags = FLAG_MAKES_CONTACT | FLAG_PROTECT_AFFECTED | FLAG_MIRROR_MOVE_AFFECTED | FLAG_KINGS_ROCK_AFFECTED | FLAG_IRON_FIST_BOOST,
        .split = SPLIT_PHYSICAL,
    },

    [MOVE_FLORAL_HEALING] =
    {
        .effect = EFFECT_HEAL_PULSE,
        .power = 0,
        .type = TYPE_FAIRY,
        .accuracy = 0,
        .pp = 10,
        .secondaryEffectChance = 0,
        .target = MOVE_TARGET_SELECTED,
        .priority = 0,
        .flags = FLAG_PROTECT_AFFECTED | FLAG_MAGIC_COAT_AFFECTED,
        .split = SPLIT_STATUS,
    },

    [MOVE_HIGH_HORSEPOWER] =
    {
        .effect = EFFECT_HIT,
        .power = 95,
        .type = TYPE_GROUND,
        .accuracy = 95,
        .pp = 10,
        .secondaryEffectChance = 0,
        .target = MOVE_TARGET_SELECTED,
        .priority = 0,
        .flags = FLAG_MAKES_CONTACT | FLAG_PROTECT_AFFECTED | FLAG_MIRROR_MOVE_AFFECTED | FLAG_KINGS_ROCK_AFFECTED,
        .split = SPLIT_PHYSICAL,
    },

    [MOVE_STRENGTH_SAP] =
    {
        .effect = EFFECT_STRENGTH_SAP,
        .power = 0,
        .type = TYPE_GRASS,
        .accuracy = 100,
        .pp = 10,
        .secondaryEffectChance = 0,
        .target = MOVE_TARGET_SELECTED,
        .priority = 0,
        .flags = FLAG_PROTECT_AFFECTED | FLAG_MAGIC_COAT_AFFECTED | FLAG_MIRROR_MOVE_AFFECTED,
        .split = SPLIT_STATUS,
    },

    [MOVE_SOLAR_BLADE] =
    {
        .effect = EFFECT_SOLARBEAM,
        .power = 125,
        .type = TYPE_GRASS,
        .accuracy = 100,
        .pp = 10,
        .secondaryEffectChance = 0,
        .target = MOVE_TARGET_SELECTED,
        .priority = 0,
        .flags = FLAG_MAKES_CONTACT | FLAG_PROTECT_AFFECTED | FLAG_MIRROR_MOVE_AFFECTED | FLAG_KINGS_ROCK_AFFECTED,
        .split = SPLIT_PHYSICAL,
    },

    [MOVE_LEAFAGE] =
    {
        .effect = EFFECT_HIT,
        .power = 40,
        .type = TYPE_GRASS,
        .accuracy = 100,
        .pp = 40,
        .secondaryEffectChance = 0,
        .target = MOVE_TARGET_SELECTED,
        .priority = 0,
        .flags = FLAG_PROTECT_AFFECTED | FLAG_MIRROR_MOVE_AFFECTED | FLAG_KINGS_ROCK_AFFECTED,
        .split = SPLIT_PHYSICAL,
    },

    [MOVE_SPOTLIGHT] =
    {
        .effect = EFFECT_FOLLOW_ME,
        .power = 0,
        .type = TYPE_NORMAL,
        .accuracy = 0,
        .pp = 15,
        .secondaryEffectChance = 0,
        .target = MOVE_TARGET_SELECTED,
        .priority = 3,
        .flags = FLAG_PROTECT_AFFECTED | FLAG_MAGIC_COAT_AFFECTED,
        .split = SPLIT_STATUS,
    },

    [MOVE_TOXIC_THREAD] =
    {
        .effect = EFFECT_TOXIC_THREAD,
        .power = 0,
        .type = TYPE_POISON,
        .accuracy = 100,
        .pp = 0,
        .secondaryEffectChance = 0,
        .target = MOVE_TARGET_SELECTED,
        .priority = 0,
        .flags = FLAG_PROTECT_AFFECTED | FLAG_MAGIC_COAT_AFFECTED | FLAG_MIRROR_MOVE_AFFECTED,
        .split = SPLIT_STATUS,
    },

    [MOVE_LASER_FOCUS] =
    {
        .effect = EFFECT_LASER_FOCUS,
        .power = 0,
        .type = TYPE_NORMAL,
        .accuracy = 0,
        .pp = 30,
        .secondaryEffectChance = 0,
        .target = MOVE_TARGET_USER,
        .priority = 0,
        .flags = FLAG_SNATCH_AFFECTED,
        .split = SPLIT_STATUS,
    },

    [MOVE_GEAR_UP] =
    {
        .effect = EFFECT_GEAR_UP,
        .power = 0,
        .type = TYPE_STEEL,
        .accuracy = 0,
        .pp = 20,
        .secondaryEffectChance = 0,
        .target = MOVE_TARGET_USER,
        .priority = 0,
        .flags = FLAG_SNATCH_AFFECTED,
        .split = SPLIT_STATUS,
    },

    [MOVE_THROAT_CHOP] =
    {
        .effect = EFFECT_THROAT_CHOP,
        .power = 80,
        .type = TYPE_DARK,
        .accuracy = 100,
        .pp = 15,
        .secondaryEffectChance = 0,
        .target = MOVE_TARGET_SELECTED,
        .priority = 0,
        .flags = FLAG_MAKES_CONTACT | FLAG_PROTECT_AFFECTED | FLAG_MIRROR_MOVE_AFFECTED | FLAG_KINGS_ROCK_AFFECTED | FLAG_SHEER_FORCE_BOOST,
        .split = SPLIT_PHYSICAL,
    },

    [MOVE_POLLEN_PUFF] =
    {
        .effect = EFFECT_HIT_ENEMY_HEAL_ALLY,
        .power = 90,
        .type = TYPE_BUG,
        .accuracy = 100,
        .pp = 15,
        .secondaryEffectChance = 0,
        .target = MOVE_TARGET_SELECTED,
        .priority = 0,
        .flags = FLAG_PROTECT_AFFECTED | FLAG_MIRROR_MOVE_AFFECTED | FLAG_KINGS_ROCK_AFFECTED | FLAG_BALLISTIC,
        .split = SPLIT_SPECIAL,
    },

    [MOVE_ANCHOR_SHOT] =
    {
        .effect = EFFECT_HIT_PREVENT_ESCAPE,
        .power = 80,
        .type = TYPE_STEEL,
        .accuracy = 100,
        .pp = 20,
        .secondaryEffectChance = 0,
        .target = MOVE_TARGET_SELECTED,
        .priority = 0,
        .flags = FLAG_MAKES_CONTACT | FLAG_PROTECT_AFFECTED | FLAG_MIRROR_MOVE_AFFECTED |  FLAG_KINGS_ROCK_AFFECTED | FLAG_SHEER_FORCE_BOOST,
        .split = SPLIT_PHYSICAL,
    },

    [MOVE_PSYCHIC_TERRAIN] =
    {
        .effect = EFFECT_PSYCHIC_TERRAIN,
        .power = 0,
        .type = TYPE_PSYCHIC,
        .accuracy = 0,
        .pp = 10,
        .secondaryEffectChance = 0,
        .target = MOVE_TARGET_ALL_BATTLERS,
        .priority = 0,
        .flags = 0,
        .split = SPLIT_STATUS,
    },

    [MOVE_LUNGE] =
    {
        .effect = EFFECT_ATTACK_DOWN_HIT,
        .power = 80,
        .type = TYPE_BUG,
        .accuracy = 100,
        .pp = 15,
        .secondaryEffectChance = 100,
        .target = MOVE_TARGET_SELECTED,
        .priority = 0,
        .flags = FLAG_MAKES_CONTACT | FLAG_PROTECT_AFFECTED | FLAG_MIRROR_MOVE_AFFECTED | FLAG_KINGS_ROCK_AFFECTED | FLAG_SHEER_FORCE_BOOST,
        .split = SPLIT_PHYSICAL,
    },

    [MOVE_FIRE_LASH] =
    {
        .effect = EFFECT_DEFENSE_DOWN_HIT,
        .power = 80,
        .type = TYPE_FIRE,
        .accuracy = 100,
        .pp = 15,
        .secondaryEffectChance = 100,
        .target = MOVE_TARGET_SELECTED,
        .priority = 0,
        .flags = FLAG_MAKES_CONTACT | FLAG_PROTECT_AFFECTED | FLAG_MIRROR_MOVE_AFFECTED | FLAG_KINGS_ROCK_AFFECTED | FLAG_SHEER_FORCE_BOOST,
        .split = SPLIT_PHYSICAL,
    },

    [MOVE_POWER_TRIP] =
    {
        .effect = EFFECT_STORED_POWER,
        .power = 20,
        .type = TYPE_DARK,
        .accuracy = 100,
        .pp = 10,
        .secondaryEffectChance = 0,
        .target = MOVE_TARGET_SELECTED,
        .priority = 0,
        .flags = FLAG_MAKES_CONTACT | FLAG_PROTECT_AFFECTED | FLAG_MIRROR_MOVE_AFFECTED | FLAG_KINGS_ROCK_AFFECTED,
        .split = SPLIT_PHYSICAL,
    },

    [MOVE_BURN_UP] =
    {
        .effect = EFFECT_BURN_UP,
        .power = 130,
        .type = TYPE_FIRE,
        .accuracy = 100,
        .pp = 5,
        .secondaryEffectChance = 100,
        .target = MOVE_TARGET_SELECTED,
        .priority = 0,
        .flags = FLAG_PROTECT_AFFECTED | FLAG_MIRROR_MOVE_AFFECTED | FLAG_KINGS_ROCK_AFFECTED | FLAG_THAW_USER,
        .split = SPLIT_SPECIAL,
    },

    [MOVE_SPEED_SWAP] =
    {
        .effect = EFFECT_SPEED_SWAP,
        .power = 0,
        .type = TYPE_PSYCHIC,
        .accuracy = 0,
        .pp = 10,
        .secondaryEffectChance = 0,
        .target = MOVE_TARGET_SELECTED,
        .priority = 0,
        .flags = FLAG_PROTECT_AFFECTED | FLAG_MIRROR_MOVE_AFFECTED,
        .split = SPLIT_STATUS,
    },

    [MOVE_SMART_STRIKE] =
    {
        .effect = EFFECT_HIT,
        .power = 70,
        .type = TYPE_STEEL,
        .accuracy = 0,
        .pp = 10,
        .secondaryEffectChance = 0,
        .target = MOVE_TARGET_SELECTED,
        .priority = 0,
        .flags = FLAG_MAKES_CONTACT | FLAG_PROTECT_AFFECTED | FLAG_MIRROR_MOVE_AFFECTED | FLAG_KINGS_ROCK_AFFECTED,
        .split = SPLIT_PHYSICAL,
    },

    [MOVE_PURIFY] =
    {
        .effect = EFFECT_PURIFY,
        .power = 0,
        .type = TYPE_POISON,
        .accuracy = 0,
        .pp = 20,
        .secondaryEffectChance = 0,
        .target = MOVE_TARGET_SELECTED,
        .priority = 0,
        .flags = FLAG_PROTECT_AFFECTED | FLAG_MAGIC_COAT_AFFECTED,
        .split = SPLIT_STATUS,
    },

    [MOVE_REVELATION_DANCE] =
    {
        .effect = EFFECT_REVELATION_DANCE,
        .power = 90,
        .type = TYPE_NORMAL,
        .accuracy = 100,
        .pp = 15,
        .secondaryEffectChance = 0,
        .target = MOVE_TARGET_SELECTED,
        .priority = 0,
        .flags = FLAG_PROTECT_AFFECTED | FLAG_MIRROR_MOVE_AFFECTED | FLAG_KINGS_ROCK_AFFECTED | FLAG_DANCE,
        .split = SPLIT_SPECIAL,
    },

    [MOVE_CORE_ENFORCER] =
    {
        .effect = EFFECT_CORE_ENFORCER,
        .power = 100,
        .type = TYPE_DRAGON,
        .accuracy = 100,
        .pp = 10,
        .secondaryEffectChance = 0,
        .target = MOVE_TARGET_SELECTED,
        .priority = 0,
        .flags = FLAG_PROTECT_AFFECTED | FLAG_MIRROR_MOVE_AFFECTED | FLAG_KINGS_ROCK_AFFECTED,
        .split = SPLIT_SPECIAL,
    },

    [MOVE_TROP_KICK] =
    {
        .effect = EFFECT_ATTACK_DOWN_HIT,
        .power = 70,
        .type = TYPE_GRASS,
        .accuracy = 100,
        .pp = 15,
        .secondaryEffectChance = 100,
        .target = MOVE_TARGET_SELECTED,
        .priority = 0,
        .flags = FLAG_MAKES_CONTACT | FLAG_PROTECT_AFFECTED | FLAG_MIRROR_MOVE_AFFECTED | FLAG_KINGS_ROCK_AFFECTED | FLAG_SHEER_FORCE_BOOST,
        .split = SPLIT_PHYSICAL,
    },

    [MOVE_INSTRUCT] =
    {
        .effect = EFFECT_INSTRUCT,
        .power = 0,
        .type = TYPE_PSYCHIC,
        .accuracy = 0,
        .pp = 15,
        .secondaryEffectChance = 0,
        .target = MOVE_TARGET_SELECTED,
        .priority = 0,
        .flags = FLAG_PROTECT_AFFECTED,
        .split = SPLIT_STATUS,
    },

    [MOVE_BEAK_BLAST] =
    {
        .effect = EFFECT_PLACEHOLDER,
        .power = 100,
        .type = TYPE_FLYING,
        .accuracy = 100,
        .pp = 15,
        .secondaryEffectChance = 0,
        .target = MOVE_TARGET_SELECTED,
        .priority = -3,
        .flags = FLAG_PROTECT_AFFECTED | FLAG_KINGS_ROCK_AFFECTED | FLAG_BALLISTIC,
        .split = SPLIT_PHYSICAL,
    },

    [MOVE_CLANGING_SCALES] =
    {
        .effect = EFFECT_ATTACKER_DEFENSE_DOWN_HIT,
        .power = 110,
        .type = TYPE_DRAGON,
        .accuracy = 100,
        .pp = 5,
        .secondaryEffectChance = 0,
        .target = MOVE_TARGET_SELECTED,
        .priority = 0,
        .flags = FLAG_PROTECT_AFFECTED | FLAG_MIRROR_MOVE_AFFECTED | FLAG_KINGS_ROCK_AFFECTED | FLAG_SOUND,
        .split = SPLIT_SPECIAL,
    },

    [MOVE_DRAGON_HAMMER] =
    {
        .effect = EFFECT_HIT,
        .power = 90,
        .type = TYPE_DRAGON,
        .accuracy = 100,
        .pp = 15,
        .secondaryEffectChance = 0,
        .target = MOVE_TARGET_SELECTED,
        .priority = 0,
        .flags = FLAG_MAKES_CONTACT | FLAG_PROTECT_AFFECTED | FLAG_MIRROR_MOVE_AFFECTED | FLAG_KINGS_ROCK_AFFECTED,
        .split = SPLIT_PHYSICAL,
    },

    [MOVE_BRUTAL_SWING] =
    {
        .effect = EFFECT_HIT,
        .power = 60,
        .type = TYPE_DARK,
        .accuracy = 100,
        .pp = 20,
        .secondaryEffectChance = 0,
        .target = MOVE_TARGET_FOES_AND_ALLY,
        .priority = 0,
        .flags = FLAG_MAKES_CONTACT | FLAG_PROTECT_AFFECTED | FLAG_MIRROR_MOVE_AFFECTED | FLAG_KINGS_ROCK_AFFECTED,
        .split = SPLIT_PHYSICAL,
    },

    [MOVE_AURORA_VEIL] =
    {
        .effect = EFFECT_AURORA_VEIL,
        .power = 0,
        .type = TYPE_ICE,
        .accuracy = 0,
        .pp = 20,
        .secondaryEffectChance = 0,
        .target = MOVE_TARGET_USER,
        .priority = 0,
        .flags = FLAG_SNATCH_AFFECTED,
        .split = SPLIT_STATUS,
    },

    [MOVE_SHELL_TRAP] =
    {
        .effect = EFFECT_PLACEHOLDER,
        .power = 150,
        .type = TYPE_FIRE,
        .accuracy = 100,
        .pp = 5,
        .secondaryEffectChance = 0,
        .target = MOVE_TARGET_SELECTED,
        .priority = -3,
        .flags = FLAG_PROTECT_AFFECTED | FLAG_KINGS_ROCK_AFFECTED,
        .split = SPLIT_SPECIAL,
    },

    [MOVE_FLEUR_CANNON] =
    {
        .effect = EFFECT_OVERHEAT,
        .power = 130,
        .type = TYPE_FAIRY,
        .accuracy = 90,
        .pp = 5,
        .secondaryEffectChance = 100,
        .target = MOVE_TARGET_SELECTED,
        .priority = 0,
        .flags = FLAG_PROTECT_AFFECTED | FLAG_MIRROR_MOVE_AFFECTED | FLAG_KINGS_ROCK_AFFECTED,
        .split = SPLIT_SPECIAL,
    },

    [MOVE_PSYCHIC_FANGS] =
    {
        .effect = EFFECT_BRICK_BREAK,
        .power = 85,
        .type = TYPE_PSYCHIC,
        .accuracy = 100,
        .pp = 15,
        .secondaryEffectChance = 0,
        .target = MOVE_TARGET_SELECTED,
        .priority = 0,
        .flags = FLAG_MAKES_CONTACT | FLAG_PROTECT_AFFECTED | FLAG_MIRROR_MOVE_AFFECTED | FLAG_KINGS_ROCK_AFFECTED | FLAG_STRONG_JAW_BOOST,
        .split = SPLIT_PHYSICAL,
    },

    [MOVE_STOMPING_TANTRUM] =
    {
        .effect = EFFECT_STOMPING_TANTRUM,
        .power = 75,
        .type = TYPE_GROUND,
        .accuracy = 100,
        .pp = 10,
        .secondaryEffectChance = 0,
        .target = MOVE_TARGET_SELECTED,
        .priority = 0,
        .flags = FLAG_MAKES_CONTACT | FLAG_PROTECT_AFFECTED | FLAG_MIRROR_MOVE_AFFECTED | FLAG_KINGS_ROCK_AFFECTED,
        .split = SPLIT_PHYSICAL,
    },

    [MOVE_SHADOW_BONE] =
    {
        .effect = EFFECT_DEFENSE_DOWN_HIT,
        .power = 85,
        .type = TYPE_GHOST,
        .accuracy = 100,
        .pp = 10,
        .secondaryEffectChance = 20,
        .target = MOVE_TARGET_SELECTED,
        .priority = 0,
        .flags = FLAG_PROTECT_AFFECTED | FLAG_MIRROR_MOVE_AFFECTED | FLAG_KINGS_ROCK_AFFECTED | FLAG_SHEER_FORCE_BOOST,
        .split = SPLIT_PHYSICAL,
    },

    [MOVE_ACCELEROCK] =
    {
        .effect = EFFECT_HIT,
        .power = 40,
        .type = TYPE_ROCK,
        .accuracy = 100,
        .pp = 20,
        .secondaryEffectChance = 0,
        .target = MOVE_TARGET_SELECTED,
        .priority = 1,
        .flags = FLAG_MAKES_CONTACT | FLAG_PROTECT_AFFECTED | FLAG_MIRROR_MOVE_AFFECTED | FLAG_KINGS_ROCK_AFFECTED,
        .split = SPLIT_PHYSICAL,
    },

    [MOVE_LIQUIDATION] =
    {
        .effect = EFFECT_DEFENSE_DOWN_HIT,
        .power = 85,
        .type = TYPE_WATER,
        .accuracy = 100,
        .pp = 10,
        .secondaryEffectChance = 20,
        .target = MOVE_TARGET_SELECTED,
        .priority = 0,
        .flags = FLAG_MAKES_CONTACT | FLAG_PROTECT_AFFECTED | FLAG_MIRROR_MOVE_AFFECTED | FLAG_KINGS_ROCK_AFFECTED | FLAG_SHEER_FORCE_BOOST,
        .split = SPLIT_PHYSICAL,
    },

    [MOVE_PRISMATIC_LASER] =
    {
        .effect = EFFECT_RECHARGE,
        .power = 160,
        .type = TYPE_PSYCHIC,
        .accuracy = 100,
        .pp = 10,
        .secondaryEffectChance = 0,
        .target = MOVE_TARGET_SELECTED,
        .priority = 0,
        .flags = FLAG_PROTECT_AFFECTED | FLAG_MIRROR_MOVE_AFFECTED | FLAG_KINGS_ROCK_AFFECTED,
        .split = SPLIT_SPECIAL,
    },

    [MOVE_SPECTRAL_THIEF] =
    {
        .effect = EFFECT_SPECTRAL_THIEF,
        .power = 90,
        .type = TYPE_GHOST,
        .accuracy = 100,
        .pp = 10,
        .secondaryEffectChance = 100,
        .target = MOVE_TARGET_SELECTED,
        .priority = 0,
        .flags = FLAG_MAKES_CONTACT | FLAG_PROTECT_AFFECTED | FLAG_MIRROR_MOVE_AFFECTED | FLAG_KINGS_ROCK_AFFECTED,
        .split = SPLIT_PHYSICAL,
    },

    [MOVE_SUNSTEEL_STRIKE] =
    {
        .effect = EFFECT_HIT,
        .power = 100,
        .type = TYPE_STEEL,
        .accuracy = 100,
        .pp = 5,
        .secondaryEffectChance = 0,
        .target = MOVE_TARGET_SELECTED,
        .priority = 0,
        .flags = FLAG_MAKES_CONTACT | FLAG_PROTECT_AFFECTED | FLAG_MIRROR_MOVE_AFFECTED | FLAG_KINGS_ROCK_AFFECTED | FLAG_TARGET_ABILITY_IGNORED,
        .split = SPLIT_PHYSICAL,
    },

    [MOVE_MOONGEIST_BEAM] =
    {
        .effect = EFFECT_HIT,
        .power = 100,
        .type = TYPE_GHOST,
        .accuracy = 100,
        .pp = 5,
        .secondaryEffectChance = 0,
        .target = MOVE_TARGET_SELECTED,
        .priority = 0,
        .flags = FLAG_PROTECT_AFFECTED | FLAG_MIRROR_MOVE_AFFECTED | FLAG_KINGS_ROCK_AFFECTED | FLAG_TARGET_ABILITY_IGNORED,
        .split = SPLIT_SPECIAL,
    },

    [MOVE_TEARFUL_LOOK] =
    {
        .effect = EFFECT_NOBLE_ROAR,
        .power = 0,
        .type = TYPE_NORMAL,
        .accuracy = 0,
        .pp = 20,
        .secondaryEffectChance = 0,
        .target = MOVE_TARGET_SELECTED,
        .priority = 0,
        .flags = FLAG_MAGIC_COAT_AFFECTED | FLAG_MIRROR_MOVE_AFFECTED,
        .split = SPLIT_STATUS,
    },

    [MOVE_ZING_ZAP] =
    {
        .effect = EFFECT_FLINCH_HIT,
        .power = 80,
        .type = TYPE_ELECTRIC,
        .accuracy = 100,
        .pp = 10,
        .secondaryEffectChance = 30,
        .target = MOVE_TARGET_SELECTED,
        .priority = 0,
        .flags = FLAG_MAKES_CONTACT | FLAG_PROTECT_AFFECTED | FLAG_MIRROR_MOVE_AFFECTED,
        .split = SPLIT_PHYSICAL,
    },

    [MOVE_NATURES_MADNESS] =
    {
        .effect = EFFECT_SUPER_FANG,
        .power = 1,
        .type = TYPE_FAIRY,
        .accuracy = 90,
        .pp = 10,
        .secondaryEffectChance = 0,
        .target = MOVE_TARGET_SELECTED,
        .priority = 0,
        .flags = FLAG_MAKES_CONTACT | FLAG_PROTECT_AFFECTED | FLAG_MIRROR_MOVE_AFFECTED | FLAG_KINGS_ROCK_AFFECTED,
        .split = SPLIT_SPECIAL,
    },

    [MOVE_MULTI_ATTACK] =
    {
        #if B_UPDATED_MOVE_DATA >= GEN_8
            .power = 120,
        #else
            .power = 90,
        #endif
        .effect = EFFECT_CHANGE_TYPE_ON_ITEM,
        .type = TYPE_NORMAL,
        .accuracy = 100,
        .pp = 10,
        .secondaryEffectChance = 0,
        .target = MOVE_TARGET_SELECTED,
        .priority = 0,
        .flags = FLAG_MAKES_CONTACT | FLAG_PROTECT_AFFECTED | FLAG_MIRROR_MOVE_AFFECTED | FLAG_KINGS_ROCK_AFFECTED,
        .split = SPLIT_PHYSICAL,
        .argument = HOLD_EFFECT_MEMORY,
    },

    [MOVE_MIND_BLOWN] =
    {
        .effect = EFFECT_MIND_BLOWN,
        .power = 150,
        .type = TYPE_FIRE,
        .accuracy = 100,
        .pp = 5,
        .secondaryEffectChance = 0,
        .target = MOVE_TARGET_FOES_AND_ALLY,
        .priority = 0,
        .flags = FLAG_PROTECT_AFFECTED | FLAG_MIRROR_MOVE_AFFECTED | FLAG_KINGS_ROCK_AFFECTED,
        .split = SPLIT_SPECIAL,
    },

    [MOVE_PLASMA_FISTS] =
    {
        .effect = EFFECT_PLASMA_FISTS,
        .power = 100,
        .type = TYPE_ELECTRIC,
        .accuracy = 100,
        .pp = 15,
        .secondaryEffectChance = 0,
        .target = MOVE_TARGET_SELECTED,
        .priority = 0,
        .flags = FLAG_MAKES_CONTACT | FLAG_PROTECT_AFFECTED | FLAG_MIRROR_MOVE_AFFECTED | FLAG_KINGS_ROCK_AFFECTED | FLAG_IRON_FIST_BOOST,
        .split = SPLIT_PHYSICAL,
    },

    [MOVE_PHOTON_GEYSER] =
    {
        .effect = EFFECT_PLACEHOLDER, // Needs a custom move effect
        .power = 100,
        .type = TYPE_PSYCHIC,
        .accuracy = 100,
        .pp = 5,
        .secondaryEffectChance = 0,
        .target = MOVE_TARGET_FOES_AND_ALLY,
        .priority = 0,
        .flags = FLAG_PROTECT_AFFECTED | FLAG_MIRROR_MOVE_AFFECTED | FLAG_KINGS_ROCK_AFFECTED,
        .split = SPLIT_SPECIAL,
    },

    [MOVE_ZIPPY_ZAP] =
    {
        #if B_UPDATED_MOVE_DATA >= GEN_8
            .power = 80,
            .effect = EFFECT_EVASION_UP_HIT,
            .pp = 10,
            .flags = FLAG_MAKES_CONTACT | FLAG_PROTECT_AFFECTED | FLAG_MIRROR_MOVE_AFFECTED | FLAG_KINGS_ROCK_AFFECTED | FLAG_SHEER_FORCE_BOOST,
        #else
            .effect = EFFECT_ALWAYS_CRIT,
            .power = 50,
            .pp = 15,
            .flags = FLAG_MAKES_CONTACT | FLAG_PROTECT_AFFECTED | FLAG_KINGS_ROCK_AFFECTED,
        #endif
        .type = TYPE_ELECTRIC,
        .accuracy = 100,
        .secondaryEffectChance = 100,
        .target = MOVE_TARGET_SELECTED,
        .priority = 2,
        .split = SPLIT_PHYSICAL,
    },

    [MOVE_SPLISHY_SPLASH] =
    {
        #if B_UPDATED_MOVE_DATA >= GEN_8
            .flags = FLAG_PROTECT_AFFECTED | FLAG_MIRROR_MOVE_AFFECTED | FLAG_KINGS_ROCK_AFFECTED | FLAG_SHEER_FORCE_BOOST,
        #else
            .flags = FLAG_PROTECT_AFFECTED | FLAG_KINGS_ROCK_AFFECTED | FLAG_SHEER_FORCE_BOOST,
        #endif
        .effect = EFFECT_PARALYZE_HIT,
        .power = 90,
        .type = TYPE_WATER,
        .accuracy = 100,
        .pp = 15,
        .secondaryEffectChance = 30,
        .target = MOVE_TARGET_BOTH,
        .priority = 0,
        .split = SPLIT_SPECIAL,
    },

    [MOVE_FLOATY_FALL] =
    {
        #if B_UPDATED_MOVE_DATA >= GEN_8
            .flags = FLAG_MAKES_CONTACT | FLAG_PROTECT_AFFECTED | FLAG_MIRROR_MOVE_AFFECTED | FLAG_SHEER_FORCE_BOOST,
        #else
            .flags = FLAG_MAKES_CONTACT | FLAG_PROTECT_AFFECTED | FLAG_SHEER_FORCE_BOOST,
        #endif
        .effect = EFFECT_FLINCH_HIT,
        .power = 90,
        .type = TYPE_FLYING,
        .accuracy = 95,
        .pp = 15,
        .secondaryEffectChance = 30,
        .target = MOVE_TARGET_SELECTED,
        .priority = 0,
        .split = SPLIT_PHYSICAL,
    },

    [MOVE_PIKA_PAPOW] =
    {
        #if B_UPDATED_MOVE_DATA >= GEN_8
            .flags = FLAG_PROTECT_AFFECTED | FLAG_MIRROR_MOVE_AFFECTED | FLAG_KINGS_ROCK_AFFECTED,
        #else
            .flags = FLAG_PROTECT_AFFECTED | FLAG_KINGS_ROCK_AFFECTED,
        #endif
        .effect = EFFECT_RETURN,
        .power = 1,
        .type = TYPE_ELECTRIC,
        .accuracy = 0,
        .pp = 20,
        .secondaryEffectChance = 0,
        .target = MOVE_TARGET_SELECTED,
        .priority = 0,
        .split = SPLIT_SPECIAL,
    },

    [MOVE_BOUNCY_BUBBLE] =
    {
        #if B_UPDATED_MOVE_DATA >= GEN_8
            .power = 60,
            .pp = 20,
            .flags = FLAG_PROTECT_AFFECTED | FLAG_MIRROR_MOVE_AFFECTED | FLAG_KINGS_ROCK_AFFECTED,
            .argument = 100, // restores 100% HP instead of 50% HP
        #else
            .power = 90,
            .pp = 15,
            .flags = FLAG_PROTECT_AFFECTED | FLAG_KINGS_ROCK_AFFECTED,
        #endif
        .effect = EFFECT_ABSORB,
        .type = TYPE_WATER,
        .accuracy = 100,
        .secondaryEffectChance = 0,
        .target = MOVE_TARGET_SELECTED,
        .priority = 0,
        .split = SPLIT_SPECIAL,
    },

    [MOVE_BUZZY_BUZZ] =
    {
        #if B_UPDATED_MOVE_DATA >= GEN_8
            .power = 60,
            .pp = 20,
            .flags = FLAG_PROTECT_AFFECTED | FLAG_MIRROR_MOVE_AFFECTED | FLAG_KINGS_ROCK_AFFECTED,
        #else
            .power = 90,
            .pp = 15,
            .flags = FLAG_PROTECT_AFFECTED | FLAG_KINGS_ROCK_AFFECTED,
        #endif
        .effect = EFFECT_PARALYZE_HIT,
        .type = TYPE_ELECTRIC,
        .accuracy = 100,
        .secondaryEffectChance = 100,
        .target = MOVE_TARGET_SELECTED,
        .priority = 0,
        .split = SPLIT_SPECIAL,
    },

    [MOVE_SIZZLY_SLIDE] =
    {
        #if B_UPDATED_MOVE_DATA >= GEN_8
            .power = 60,
            .pp = 20,
            .flags = FLAG_MAKES_CONTACT | FLAG_PROTECT_AFFECTED | FLAG_MIRROR_MOVE_AFFECTED | FLAG_KINGS_ROCK_AFFECTED | FLAG_THAW_USER,
        #else
            .power = 90,
            .pp = 15,
            .flags = FLAG_MAKES_CONTACT | FLAG_PROTECT_AFFECTED | FLAG_KINGS_ROCK_AFFECTED | FLAG_THAW_USER,
        #endif
        .effect = EFFECT_BURN_HIT,
        .type = TYPE_FIRE,
        .accuracy = 100,
        .secondaryEffectChance = 100,
        .target = MOVE_TARGET_SELECTED,
        .priority = 0,
        .split = SPLIT_PHYSICAL,
    },

    [MOVE_GLITZY_GLOW] =
    {
        #if B_UPDATED_MOVE_DATA >= GEN_8
            .power = 80,
            .accuracy = 95,
            .flags = FLAG_PROTECT_AFFECTED | FLAG_MIRROR_MOVE_AFFECTED | FLAG_KINGS_ROCK_AFFECTED,
        #else
            .power = 90,
            .accuracy = 100,
            .flags = FLAG_PROTECT_AFFECTED | FLAG_KINGS_ROCK_AFFECTED,
        #endif
        .effect = EFFECT_GLITZY_GLOW,
        .type = TYPE_PSYCHIC,
        .pp = 15,
        .secondaryEffectChance = 0,
        .target = MOVE_TARGET_SELECTED,
        .priority = 0,
        .split = SPLIT_SPECIAL,
    },

    [MOVE_BADDY_BAD] =
    {
        #if B_UPDATED_MOVE_DATA >= GEN_8
            .power = 80,
            .accuracy = 95,
            .flags = FLAG_PROTECT_AFFECTED | FLAG_MIRROR_MOVE_AFFECTED | FLAG_KINGS_ROCK_AFFECTED,
        #else
            .power = 90,
            .accuracy = 100,
            .flags = FLAG_PROTECT_AFFECTED | FLAG_KINGS_ROCK_AFFECTED,
        #endif
        .effect = EFFECT_BADDY_BAD,
        .type = TYPE_DARK,
        .pp = 15,
        .secondaryEffectChance = 0,
        .target = MOVE_TARGET_SELECTED,
        .priority = 0,
        .split = SPLIT_SPECIAL,
    },

    [MOVE_SAPPY_SEED] =
    {
        #if B_UPDATED_MOVE_DATA >= GEN_8
            .power = 100,
            .accuracy = 90,
            .pp = 10,
            .flags = FLAG_PROTECT_AFFECTED | FLAG_MAGIC_COAT_AFFECTED | FLAG_MIRROR_MOVE_AFFECTED | FLAG_KINGS_ROCK_AFFECTED,
        #else
            .power = 90,
            .accuracy = 100,
            .pp = 15,
            .flags = FLAG_PROTECT_AFFECTED | FLAG_MAGIC_COAT_AFFECTED | FLAG_KINGS_ROCK_AFFECTED,
        #endif
        .effect = EFFECT_SAPPY_SEED,
        .type = TYPE_GRASS,
        .secondaryEffectChance = 0,
        .target = MOVE_TARGET_SELECTED,
        .priority = 0,
        .split = SPLIT_PHYSICAL,
    },

    [MOVE_FREEZY_FROST] =
    {
        #if B_UPDATED_MOVE_DATA >= GEN_8
            .power = 100,
            .accuracy = 90,
            .pp = 10,
            .flags = FLAG_PROTECT_AFFECTED | FLAG_MIRROR_MOVE_AFFECTED | FLAG_KINGS_ROCK_AFFECTED,
        #else
            .power = 90,
            .accuracy = 100,
            .pp = 15,
            .flags = FLAG_PROTECT_AFFECTED | FLAG_KINGS_ROCK_AFFECTED,
        #endif
        .effect = EFFECT_FREEZY_FROST,
        .type = TYPE_ICE,
        .secondaryEffectChance = 0,
        .target = MOVE_TARGET_SELECTED,
        .priority = 0,
        .split = SPLIT_SPECIAL,
    },

    [MOVE_SPARKLY_SWIRL] =
    {
        #if B_UPDATED_MOVE_DATA >= GEN_8
            .power = 120,
            .accuracy = 85,
            .pp = 5,
            .flags = FLAG_PROTECT_AFFECTED | FLAG_MIRROR_MOVE_AFFECTED | FLAG_KINGS_ROCK_AFFECTED,
        #else
            .power = 90,
            .accuracy = 100,
            .pp = 15,
            .flags = FLAG_PROTECT_AFFECTED | FLAG_KINGS_ROCK_AFFECTED,
        #endif
        .effect = EFFECT_SPARKLY_SWIRL,
        .type = TYPE_FAIRY,
        .secondaryEffectChance = 0,
        .target = MOVE_TARGET_SELECTED,
        .priority = 0,
        .split = SPLIT_SPECIAL,
    },

    [MOVE_VEEVEE_VOLLEY] =
    {
        #if B_UPDATED_MOVE_DATA >= GEN_8
            .flags = FLAG_MAKES_CONTACT | FLAG_PROTECT_AFFECTED | FLAG_MIRROR_MOVE_AFFECTED | FLAG_KINGS_ROCK_AFFECTED,
        #else
            .flags = FLAG_MAKES_CONTACT | FLAG_PROTECT_AFFECTED | FLAG_KINGS_ROCK_AFFECTED,
        #endif
        .effect = EFFECT_RETURN,
        .power = 1,
        .type = TYPE_NORMAL,
        .accuracy = 0,
        .pp = 20,
        .secondaryEffectChance = 0,
        .target = MOVE_TARGET_SELECTED,
        .priority = 0,
        .split = SPLIT_PHYSICAL,
    },

    [MOVE_DOUBLE_IRON_BASH] =
    {
        #if B_UPDATED_MOVE_DATA >= GEN_8
            .flags = FLAG_MAKES_CONTACT | FLAG_PROTECT_AFFECTED | FLAG_MIRROR_MOVE_AFFECTED | FLAG_IRON_FIST_BOOST | FLAG_SHEER_FORCE_BOOST,
        #else
            .flags = FLAG_MAKES_CONTACT | FLAG_PROTECT_AFFECTED | FLAG_MIRROR_MOVE_AFFECTED | FLAG_DMG_MINIMIZE | FLAG_IRON_FIST_BOOST | FLAG_SHEER_FORCE_BOOST,
        #endif
<<<<<<< HEAD
        .effect = EFFECT_FLINCH_HIT,
=======
        .effect = EFFECT_DOUBLE_IRON_BASH,
>>>>>>> 4edee8f5
        .power = 60,
        .type = TYPE_STEEL,
        .accuracy = 100,
        .pp = 5,
        .secondaryEffectChance = 30,
        .target = MOVE_TARGET_SELECTED,
        .priority = 0,
        .split = SPLIT_PHYSICAL,
    },
    
    [MOVE_DYNAMAX_CANNON] =
    {
        .effect = EFFECT_DYNAMAX_DOUBLE_DMG,
        .power = 100,
        .type = TYPE_DRAGON,
        .accuracy = 100,
        .pp = 5,
        .secondaryEffectChance = 0,
        .target = MOVE_TARGET_SELECTED,
        .priority = 0,
        .flags = FLAG_PROTECT_AFFECTED | FLAG_KINGS_ROCK_AFFECTED,
        .split = SPLIT_SPECIAL,
    },

    [MOVE_SNIPE_SHOT] =
    {
        .effect = EFFECT_SNIPE_SHOT,
        .power = 80,
        .type = TYPE_WATER,
        .accuracy = 100,
        .pp = 15,
        .secondaryEffectChance = 0,
        .target = MOVE_TARGET_SELECTED,
        .priority = 0,
        .flags = FLAG_PROTECT_AFFECTED | FLAG_MIRROR_MOVE_AFFECTED | FLAG_KINGS_ROCK_AFFECTED | FLAG_HIGH_CRIT,
        .split = SPLIT_SPECIAL,
    },

    [MOVE_JAW_LOCK] =
    {
        .effect = EFFECT_MEAN_LOOK,
        .power = 80,
        .type = TYPE_DARK,
        .accuracy = 100,
        .pp = 10,
        .secondaryEffectChance = 0,
        .target = MOVE_TARGET_SELECTED,
        .priority = 0,
        .flags = FLAG_MAKES_CONTACT | FLAG_PROTECT_AFFECTED | FLAG_MIRROR_MOVE_AFFECTED | FLAG_KINGS_ROCK_AFFECTED | FLAG_STRONG_JAW_BOOST,
        .split = SPLIT_PHYSICAL,
    },

    [MOVE_STUFF_CHEEKS] =
    {
        .effect = EFFECT_STUFF_CHEEKS,
        .power = 0,
        .type = TYPE_NORMAL,
        .accuracy = 0,
        .pp = 10,
        .secondaryEffectChance = 0,
        .target = MOVE_TARGET_USER,
        .priority = 0,
        .flags = FLAG_SNATCH_AFFECTED,
        .split = SPLIT_STATUS,
    },

    [MOVE_NO_RETREAT] =
    {
        .effect = EFFECT_PLACEHOLDER,   //TODO
        .power = 0,
        .type = TYPE_FIGHTING,
        .accuracy = 0,
        .pp = 5,
        .secondaryEffectChance = 0,
        .target = MOVE_TARGET_USER,
        .priority = 0,
        .flags = FLAG_SNATCH_AFFECTED,
        .split = SPLIT_STATUS,
    },

    [MOVE_TAR_SHOT] =
    {
        .effect = EFFECT_SPEED_DOWN,
        .power = 0,
        .type = TYPE_ROCK,
        .accuracy = 100,
        .pp = 15,
        .secondaryEffectChance = 0,
        .target = MOVE_TARGET_SELECTED,
        .priority = 0,
        .flags = FLAG_PROTECT_AFFECTED | FLAG_MAGIC_COAT_AFFECTED | FLAG_MIRROR_MOVE_AFFECTED,
        .split = SPLIT_STATUS,
    },

    [MOVE_MAGIC_POWDER] =
    {
        .effect = EFFECT_THIRD_TYPE,
        .power = 0,
        .type = TYPE_PSYCHIC,
        .accuracy = 100,
        .pp = 20,
        .secondaryEffectChance = 0,
        .target = MOVE_TARGET_SELECTED,
        .priority = 0,
        .flags = FLAG_PROTECT_AFFECTED | FLAG_MAGIC_COAT_AFFECTED | FLAG_MIRROR_MOVE_AFFECTED | FLAG_POWDER,
        .split = SPLIT_STATUS,
        .argument = TYPE_PSYCHIC,
    },

    [MOVE_DRAGON_DARTS] =
    {
        .effect = EFFECT_MULTI_HIT, //TODO
        .power = 50,
        .type = TYPE_DRAGON,
        .accuracy = 100,
        .pp = 10,
        .secondaryEffectChance = 0,
        .target = MOVE_TARGET_SELECTED,
        .priority = 0,
        .flags = FLAG_PROTECT_AFFECTED | FLAG_MIRROR_MOVE_AFFECTED | FLAG_KINGS_ROCK_AFFECTED,
        .split = SPLIT_PHYSICAL,
    },

    [MOVE_TEATIME] =
    {
        .effect = EFFECT_PLACEHOLDER,   //TODO
        .power = 0,
        .type = TYPE_NORMAL,
        .accuracy = 0,
        .pp = 10,
        .secondaryEffectChance = 0,
        .target = MOVE_TARGET_ALL_BATTLERS,
        .priority = 0,
        .flags = 0,
        .split = SPLIT_STATUS,
    },

    [MOVE_OCTOLOCK] =
    {
        .effect = EFFECT_MEAN_LOOK,
        .power = 0,
        .type = TYPE_FIGHTING,
        .accuracy = 100,
        .pp = 15,
        .secondaryEffectChance = 0,
        .target = MOVE_TARGET_SELECTED,
        .priority = 0,
        .flags = FLAG_PROTECT_AFFECTED | FLAG_MIRROR_MOVE_AFFECTED,
        .split = SPLIT_STATUS,
    },

    [MOVE_BOLT_BEAK] =
    {
        .effect = EFFECT_PLACEHOLDER,   //TODO
        .power = 85,
        .type = TYPE_ELECTRIC,
        .accuracy = 100,
        .pp = 10,
        .secondaryEffectChance = 0,
        .target = MOVE_TARGET_SELECTED,
        .priority = 0,
        .flags = FLAG_MAKES_CONTACT | FLAG_PROTECT_AFFECTED | FLAG_MIRROR_MOVE_AFFECTED | FLAG_KINGS_ROCK_AFFECTED,
        .split = SPLIT_PHYSICAL,
    },

    [MOVE_FISHIOUS_REND] =
    {
        .effect = EFFECT_PLACEHOLDER,   //TODO. same as bolt beak
        .power = 85,
        .type = TYPE_WATER,
        .accuracy = 100,
        .pp = 10,
        .secondaryEffectChance = 0,
        .target = MOVE_TARGET_SELECTED,
        .priority = 0,
        .flags = FLAG_MAKES_CONTACT | FLAG_PROTECT_AFFECTED | FLAG_MIRROR_MOVE_AFFECTED | FLAG_KINGS_ROCK_AFFECTED | FLAG_STRONG_JAW_BOOST,
        .split = SPLIT_PHYSICAL,
    },

    [MOVE_COURT_CHANGE] =
    {
        .effect = EFFECT_PLACEHOLDER,   //TODO
        .power = 0,
        .type = TYPE_NORMAL,
        .accuracy = 100,
        .pp = 10,
        .secondaryEffectChance = 0,
        .target = MOVE_TARGET_ALL_BATTLERS,
        .priority = 0,
        .flags = FLAG_MIRROR_MOVE_AFFECTED,
        .split = SPLIT_STATUS,
    },

    [MOVE_CLANGOROUS_SOUL] =
    {
        .effect = EFFECT_PLACEHOLDER,   //TODO
        .power = 0,
        .type = TYPE_DRAGON,
        .accuracy = 100,
        .pp = 5,
        .secondaryEffectChance = 0,
        .target = MOVE_TARGET_USER,
        .priority = 0,
        .flags = FLAG_SNATCH_AFFECTED | FLAG_SOUND,
        .split = SPLIT_STATUS,
    },

    [MOVE_BODY_PRESS] =
    {
        .effect = EFFECT_BODY_PRESS,
        .power = 80,
        .type = TYPE_FIGHTING,
        .accuracy = 100,
        .pp = 10,
        .secondaryEffectChance = 0,
        .target = MOVE_TARGET_SELECTED,
        .priority = 0,
        .flags = FLAG_MAKES_CONTACT | FLAG_PROTECT_AFFECTED | FLAG_MIRROR_MOVE_AFFECTED | FLAG_KINGS_ROCK_AFFECTED,
        .split = SPLIT_PHYSICAL,
    },

    [MOVE_DECORATE] =
    {
        .effect = EFFECT_DECORATE,
        .power = 0,
        .type = TYPE_FAIRY,
        .accuracy = 0,
        .pp = 15,
        .secondaryEffectChance = 0,
        .target = MOVE_TARGET_SELECTED,
        .priority = 0,
        .flags = 0,
        .split = SPLIT_STATUS,
    },

    [MOVE_DRUM_BEATING] =
    {
        .effect = EFFECT_SPEED_DOWN_HIT,
        .power = 80,
        .type = TYPE_GRASS,
        .accuracy = 100,
        .pp = 10,
        .secondaryEffectChance = 100,
        .target = MOVE_TARGET_SELECTED,
        .priority = 0,
        .flags = FLAG_PROTECT_AFFECTED | FLAG_MIRROR_MOVE_AFFECTED | FLAG_KINGS_ROCK_AFFECTED | FLAG_SHEER_FORCE_BOOST,
        .split = SPLIT_PHYSICAL,
    },

    [MOVE_SNAP_TRAP] =
    {
        .effect = EFFECT_TRAP,  //TODO: add case/effect
        .power = 35,
        .type = TYPE_GRASS,
        .accuracy = 100,
        .pp = 15,
        .secondaryEffectChance = 100,
        .target = MOVE_TARGET_SELECTED,
        .priority = 0,
        .flags = FLAG_MAKES_CONTACT | FLAG_PROTECT_AFFECTED | FLAG_MIRROR_MOVE_AFFECTED | FLAG_KINGS_ROCK_AFFECTED,
        .split = SPLIT_PHYSICAL,
    },

    [MOVE_PYRO_BALL] =
    {
        .effect = EFFECT_BURN_HIT,
        .power = 120,
        .type = TYPE_FIRE,
        .accuracy = 90,
        .pp = 5,
        .secondaryEffectChance = 10,
        .target = MOVE_TARGET_SELECTED,
        .priority = 0,
        .flags = FLAG_PROTECT_AFFECTED | FLAG_MIRROR_MOVE_AFFECTED | FLAG_KINGS_ROCK_AFFECTED | FLAG_BALLISTIC | FLAG_SHEER_FORCE_BOOST | FLAG_THAW_USER,
        .split = SPLIT_PHYSICAL,
    },

    [MOVE_BEHEMOTH_BLADE] =
    {
        .effect = EFFECT_DYNAMAX_DOUBLE_DMG,
        .power = 100,
        .type = TYPE_STEEL,
        .accuracy = 100,
        .pp = 5,
        .secondaryEffectChance = 0,
        .target = MOVE_TARGET_SELECTED,
        .priority = 0,
        .flags = FLAG_MAKES_CONTACT | FLAG_PROTECT_AFFECTED | FLAG_MIRROR_MOVE_AFFECTED | FLAG_KINGS_ROCK_AFFECTED,
        .split = SPLIT_PHYSICAL,
    },

    [MOVE_BEHEMOTH_BASH] =
    {
        .effect = EFFECT_DYNAMAX_DOUBLE_DMG,
        .power = 100,
        .type = TYPE_STEEL,
        .accuracy = 100,
        .pp = 5,
        .secondaryEffectChance = 0,
        .target = MOVE_TARGET_SELECTED,
        .priority = 0,
        .flags = FLAG_MAKES_CONTACT | FLAG_PROTECT_AFFECTED | FLAG_MIRROR_MOVE_AFFECTED | FLAG_KINGS_ROCK_AFFECTED,
        .split = SPLIT_PHYSICAL,
    },

    [MOVE_AURA_WHEEL] =
    {
        .effect = EFFECT_SPEED_UP_HIT,
        .power = 110,
        .type = TYPE_ELECTRIC,
        .accuracy = 100,
        .pp = 10,
        .secondaryEffectChance = 100,
        .target = MOVE_TARGET_SELECTED,
        .priority = 0,
        .flags = FLAG_PROTECT_AFFECTED | FLAG_MIRROR_MOVE_AFFECTED | FLAG_KINGS_ROCK_AFFECTED,
        .split = SPLIT_PHYSICAL,
    },

    [MOVE_BREAKING_SWIPE] =
    {
        .effect = EFFECT_ATTACK_DOWN_HIT,
        .power = 60,
        .type = TYPE_DRAGON,
        .accuracy = 100,
        .pp = 15,
        .secondaryEffectChance = 100,
        .target = MOVE_TARGET_BOTH,
        .priority = 0,
        .flags = FLAG_MAKES_CONTACT | FLAG_PROTECT_AFFECTED | FLAG_MIRROR_MOVE_AFFECTED | FLAG_KINGS_ROCK_AFFECTED | FLAG_SHEER_FORCE_BOOST,
        .split = SPLIT_PHYSICAL,
    },

    [MOVE_BRANCH_POKE] =
    {
        .effect = EFFECT_HIT,
        .power = 40,
        .type = TYPE_GRASS,
        .accuracy = 100,
        .pp = 40,
        .secondaryEffectChance = 0,
        .target = MOVE_TARGET_SELECTED,
        .priority = 0,
        .flags = FLAG_MAKES_CONTACT | FLAG_PROTECT_AFFECTED | FLAG_MIRROR_MOVE_AFFECTED | FLAG_KINGS_ROCK_AFFECTED,
        .split = SPLIT_PHYSICAL,
    },

    [MOVE_OVERDRIVE] =
    {
        .effect = EFFECT_HIT,
        .power = 80,
        .type = TYPE_ELECTRIC,
        .accuracy = 100,
        .pp = 10,
        .secondaryEffectChance = 0,
        .target = MOVE_TARGET_BOTH,
        .priority = 0,
        .flags = FLAG_PROTECT_AFFECTED | FLAG_MIRROR_MOVE_AFFECTED | FLAG_KINGS_ROCK_AFFECTED | FLAG_SOUND,
        .split = SPLIT_SPECIAL,
    },

    [MOVE_APPLE_ACID] =
    {
        .effect = EFFECT_SPECIAL_DEFENSE_DOWN_HIT,
        .power = 80,
        .type = TYPE_GRASS,
        .accuracy = 100,
        .pp = 10,
        .secondaryEffectChance = 100,
        .target = MOVE_TARGET_SELECTED,
        .priority = 0,
        .flags = FLAG_PROTECT_AFFECTED | FLAG_MIRROR_MOVE_AFFECTED | FLAG_KINGS_ROCK_AFFECTED | FLAG_SHEER_FORCE_BOOST,
        .split = SPLIT_SPECIAL,
    },

    [MOVE_GRAV_APPLE] =
    {
        .effect = EFFECT_GRAV_APPLE,
        .power = 80,
        .type = TYPE_GRASS,
        .accuracy = 100,
        .pp = 10,
        .secondaryEffectChance = 100,
        .target = MOVE_TARGET_SELECTED,
        .priority = 0,
        .flags = FLAG_PROTECT_AFFECTED | FLAG_MIRROR_MOVE_AFFECTED | FLAG_KINGS_ROCK_AFFECTED | FLAG_SHEER_FORCE_BOOST,
        .split = SPLIT_PHYSICAL,
    },

    [MOVE_SPIRIT_BREAK] =
    {
        .effect = EFFECT_SPECIAL_ATTACK_DOWN_HIT,
        .power = 75,
        .type = TYPE_FAIRY,
        .accuracy = 100,
        .pp = 15,
        .secondaryEffectChance = 100,
        .target = MOVE_TARGET_SELECTED,
        .priority = 0,
        .flags = FLAG_MAKES_CONTACT | FLAG_PROTECT_AFFECTED | FLAG_MIRROR_MOVE_AFFECTED | FLAG_KINGS_ROCK_AFFECTED | FLAG_SHEER_FORCE_BOOST,
        .split = SPLIT_PHYSICAL,
    },

    [MOVE_STRANGE_STEAM] =
    {
        .effect = EFFECT_CONFUSE_HIT,
        .power = 90,
        .type = TYPE_FAIRY,
        .accuracy = 95,
        .pp = 10,
        .secondaryEffectChance = 20,
        .target = MOVE_TARGET_SELECTED,
        .priority = 0,
        .flags = FLAG_PROTECT_AFFECTED | FLAG_MIRROR_MOVE_AFFECTED | FLAG_KINGS_ROCK_AFFECTED | FLAG_SHEER_FORCE_BOOST,
        .split = SPLIT_SPECIAL,
    },

    [MOVE_LIFE_DEW] =
    {
        .effect = EFFECT_JUNGLE_HEALING,
        .power = 0,
        .type = TYPE_WATER,
        .accuracy = 0,
        .pp = 10,
        .secondaryEffectChance = 0,
        .target = MOVE_TARGET_USER,
        .priority = 0,
        .flags = FLAG_SNATCH_AFFECTED,
        .split = SPLIT_STATUS,
    },

    [MOVE_OBSTRUCT] =
    {
        .effect = EFFECT_PROTECT,
        .power = 0,
        .type = TYPE_DARK,
        .accuracy = 100,
        .pp = 10,
        .secondaryEffectChance = 0,
        .target = MOVE_TARGET_USER,
        .priority = 4,
        .flags = FLAG_PROTECTION_MOVE,
        .split = SPLIT_STATUS,
    },

    [MOVE_FALSE_SURRENDER] =
    {
        .effect = EFFECT_HIT,
        .power = 80,
        .type = TYPE_DARK,
        .accuracy = 0,
        .pp = 10,
        .secondaryEffectChance = 0,
        .target = MOVE_TARGET_SELECTED,
        .priority = 0,
        .flags = FLAG_MAKES_CONTACT | FLAG_PROTECT_AFFECTED | FLAG_MIRROR_MOVE_AFFECTED | FLAG_KINGS_ROCK_AFFECTED,
        .split = SPLIT_PHYSICAL,
    },

    [MOVE_METEOR_ASSAULT] =
    {
        .effect = EFFECT_RECHARGE,
        .power = 150,
        .type = TYPE_FIGHTING,
        .accuracy = 100,
        .pp = 5,
        .secondaryEffectChance = 0,
        .target = MOVE_TARGET_SELECTED,
        .priority = 0,
        .flags = FLAG_PROTECT_AFFECTED | FLAG_MIRROR_MOVE_AFFECTED | FLAG_KINGS_ROCK_AFFECTED,
        .split = SPLIT_PHYSICAL,
    },

    [MOVE_ETERNABEAM] =
    {
        .effect = EFFECT_RECHARGE,
        .power = 160,
        .type = TYPE_DRAGON,
        .accuracy = 90,
        .pp = 5,
        .secondaryEffectChance = 0,
        .target = MOVE_TARGET_SELECTED,
        .priority = 0,
        .flags = FLAG_PROTECT_AFFECTED | FLAG_MIRROR_MOVE_AFFECTED | FLAG_KINGS_ROCK_AFFECTED,
        .split = SPLIT_SPECIAL,
    },

    [MOVE_STEEL_BEAM] =
    {
        .effect = EFFECT_RECOIL_50,
        .power = 140,
        .type = TYPE_STEEL,
        .accuracy = 95,
        .pp = 5,
        .secondaryEffectChance = 0,
        .target = MOVE_TARGET_SELECTED,
        .priority = 0,
        .flags = FLAG_PROTECT_AFFECTED | FLAG_MIRROR_MOVE_AFFECTED | FLAG_KINGS_ROCK_AFFECTED,
        .split = SPLIT_SPECIAL,
    },

    [MOVE_EXPANDING_FORCE] =
    {
        .effect = EFFECT_PLACEHOLDER,   //TODO
        .power = 80,
        .type = TYPE_PSYCHIC,
        .accuracy = 100,
        .pp = 10,
        .secondaryEffectChance = 0,
        .target = MOVE_TARGET_SELECTED,
        .priority = 0,
        .flags = FLAG_PROTECT_AFFECTED | FLAG_MIRROR_MOVE_AFFECTED | FLAG_KINGS_ROCK_AFFECTED,
        .split = SPLIT_SPECIAL,
    },

    [MOVE_STEEL_ROLLER] =
    {
        .effect = EFFECT_REMOVE_TERRAIN,
        .power = 130,
        .type = TYPE_STEEL,
        .accuracy = 100,
        .pp = 5,
        .secondaryEffectChance = 0,
        .target = MOVE_TARGET_SELECTED,
        .priority = 0,
        .flags = FLAG_MAKES_CONTACT | FLAG_PROTECT_AFFECTED | FLAG_MIRROR_MOVE_AFFECTED | FLAG_KINGS_ROCK_AFFECTED,
        .split = SPLIT_PHYSICAL,
    },

    [MOVE_SCALE_SHOT] =
    {
        .effect = EFFECT_PLACEHOLDER,   //TODO (EFFECT_MULTI_HIT + ABILITY_WEAK_ARMOR,
        .power = 25,
        .type = TYPE_DRAGON,
        .accuracy = 90,
        .pp = 20,
        .secondaryEffectChance = 0,
        .target = MOVE_TARGET_SELECTED,
        .priority = 0,
        .flags = FLAG_PROTECT_AFFECTED | FLAG_MIRROR_MOVE_AFFECTED | FLAG_KINGS_ROCK_AFFECTED,
        .split = SPLIT_PHYSICAL,
    },

    [MOVE_METEOR_BEAM] =
    {
        .effect = EFFECT_PLACEHOLDER,   //TODO
        .power = 120,
        .type = TYPE_ROCK,
        .accuracy = 90,
        .pp = 10,
        .secondaryEffectChance = 0,
        .target = MOVE_TARGET_SELECTED,
        .priority = 0,
        .flags = FLAG_PROTECT_AFFECTED | FLAG_MIRROR_MOVE_AFFECTED | FLAG_KINGS_ROCK_AFFECTED,
        .split = SPLIT_SPECIAL,
    },

    [MOVE_SHELL_SIDE_ARM] =
    {
        .effect = EFFECT_PLACEHOLDER,   //TODO
        .power = 90,
        .type = TYPE_POISON,
        .accuracy = 100,
        .pp = 10,
        .secondaryEffectChance = 0,
        .target = MOVE_TARGET_SELECTED,
        .priority = 0,
        .flags = FLAG_PROTECT_AFFECTED | FLAG_MIRROR_MOVE_AFFECTED | FLAG_KINGS_ROCK_AFFECTED | FLAG_SHEER_FORCE_BOOST,
        .split = SPLIT_SPECIAL,
    },

    [MOVE_MISTY_EXPLOSION] =
    {
        .effect = EFFECT_EXPLOSION,
        .power = 100,
        .type = TYPE_FAIRY,
        .accuracy = 100,
        .pp = 5,
        .secondaryEffectChance = 0,
        .target = MOVE_TARGET_FOES_AND_ALLY,
        .priority = 0,
        .flags = FLAG_PROTECT_AFFECTED | FLAG_MIRROR_MOVE_AFFECTED | FLAG_KINGS_ROCK_AFFECTED,
        .split = SPLIT_SPECIAL,
    },

    [MOVE_GRASSY_GLIDE] =
    {
        .effect = EFFECT_GRASSY_GLIDE,
        .power = 70,
        .type = TYPE_GRASS,
        .accuracy = 100,
        .pp = 20,
        .secondaryEffectChance = 0,
        .target = MOVE_TARGET_SELECTED,
        .priority = 0,
        .flags = FLAG_MAKES_CONTACT | FLAG_PROTECT_AFFECTED | FLAG_MIRROR_MOVE_AFFECTED | FLAG_KINGS_ROCK_AFFECTED,
        .split = SPLIT_PHYSICAL,
    },

    [MOVE_RISING_VOLTAGE] =
    {
        .effect = EFFECT_PLACEHOLDER,   //TODO
        .power = 70,
        .type = TYPE_ELECTRIC,
        .accuracy = 100,
        .pp = 20,
        .secondaryEffectChance = 0,
        .target = MOVE_TARGET_SELECTED,
        .priority = 0,
        .flags = FLAG_PROTECT_AFFECTED | FLAG_MIRROR_MOVE_AFFECTED | FLAG_KINGS_ROCK_AFFECTED,
        .split = SPLIT_SPECIAL,
    },

    [MOVE_TERRAIN_PULSE] =
    {
        .effect = EFFECT_PLACEHOLDER,   //TODO
        .power = 50,
        .type = TYPE_NORMAL,
        .accuracy = 100,
        .pp = 10,
        .secondaryEffectChance = 0,
        .target = MOVE_TARGET_SELECTED,
        .priority = 0,
        .flags = FLAG_PROTECT_AFFECTED | FLAG_MIRROR_MOVE_AFFECTED | FLAG_KINGS_ROCK_AFFECTED | FLAG_MEGA_LAUNCHER_BOOST,
        .split = SPLIT_SPECIAL,
    },

    [MOVE_SKITTER_SMACK] =
    {
        .effect = EFFECT_SPECIAL_ATTACK_DOWN_HIT,
        .power = 70,
        .type = TYPE_BUG,
        .accuracy = 90,
        .pp = 10,
        .secondaryEffectChance = 100,
        .target = MOVE_TARGET_SELECTED,
        .priority = 0,
        .flags = FLAG_MAKES_CONTACT | FLAG_PROTECT_AFFECTED | FLAG_MIRROR_MOVE_AFFECTED | FLAG_KINGS_ROCK_AFFECTED | FLAG_SHEER_FORCE_BOOST,
        .split = SPLIT_PHYSICAL,
    },

    [MOVE_BURNING_JEALOUSY] =
    {
        .effect = EFFECT_BURN_HIT,
        .power = 70,
        .type = TYPE_FIRE,
        .accuracy = 100,
        .pp = 5,
        .secondaryEffectChance = 100,
        .target = MOVE_TARGET_BOTH,
        .priority = 0,
        .flags = FLAG_PROTECT_AFFECTED | FLAG_MIRROR_MOVE_AFFECTED | FLAG_KINGS_ROCK_AFFECTED | FLAG_SHEER_FORCE_BOOST,
        .split = SPLIT_SPECIAL,
    },

    [MOVE_LASH_OUT] =
    {
        .effect = EFFECT_LASH_OUT,
        .power = 75,
        .type = TYPE_DARK,
        .accuracy = 100,
        .pp = 5,
        .secondaryEffectChance = 0,
        .target = MOVE_TARGET_SELECTED,
        .priority = 0,
        .flags = FLAG_MAKES_CONTACT | FLAG_PROTECT_AFFECTED | FLAG_MIRROR_MOVE_AFFECTED | FLAG_KINGS_ROCK_AFFECTED,
        .split = SPLIT_PHYSICAL,
    },

    [MOVE_POLTERGEIST] =
    {
        .effect = EFFECT_PLACEHOLDER,   //TODO
        .power = 110,
        .type = TYPE_GHOST,
        .accuracy = 90,
        .pp = 5,
        .secondaryEffectChance = 0,
        .target = MOVE_TARGET_SELECTED,
        .priority = 0,
        .flags = FLAG_PROTECT_AFFECTED | FLAG_MIRROR_MOVE_AFFECTED | FLAG_KINGS_ROCK_AFFECTED,
        .split = SPLIT_PHYSICAL,
    },

    [MOVE_CORROSIVE_GAS] =
    {
        .effect = EFFECT_PLACEHOLDER,   //TODO
        .power = 0,
        .type = TYPE_POISON,
        .accuracy = 100,
        .pp = 40,
        .secondaryEffectChance = 0,
        .target = MOVE_TARGET_FOES_AND_ALLY,
        .priority = 0,
        .flags = FLAG_PROTECT_AFFECTED | FLAG_MAGIC_COAT_AFFECTED | FLAG_MIRROR_MOVE_AFFECTED,
        .split = SPLIT_STATUS,
    },

    [MOVE_COACHING] =
    {
        .effect = EFFECT_COACHING,
        .power = 0,
        .type = TYPE_FIGHTING,
        .accuracy = 0,
        .pp = 10,
        .secondaryEffectChance = 0,
        .target = MOVE_TARGET_ALLY,
        .priority = 0,
        .flags = 0,
        .split = SPLIT_STATUS,
    },

    [MOVE_FLIP_TURN] =
    {
        .effect = EFFECT_HIT_ESCAPE,
        .power = 60,
        .type = TYPE_WATER,
        .accuracy = 100,
        .pp = 20,
        .secondaryEffectChance = 0,
        .target = MOVE_TARGET_SELECTED,
        .priority = 0,
        .flags = FLAG_MAKES_CONTACT | FLAG_PROTECT_AFFECTED | FLAG_MIRROR_MOVE_AFFECTED | FLAG_KINGS_ROCK_AFFECTED,
        .split = SPLIT_PHYSICAL,
    },

    [MOVE_TRIPLE_AXEL] =
    {
        .effect = EFFECT_TRIPLE_KICK,
        .power = 20,
        .type = TYPE_ICE,
        .accuracy = 90,
        .pp = 10,
        .secondaryEffectChance = 0,
        .target = MOVE_TARGET_SELECTED,
        .priority = 0,
        .flags = FLAG_MAKES_CONTACT | FLAG_PROTECT_AFFECTED | FLAG_MIRROR_MOVE_AFFECTED | FLAG_KINGS_ROCK_AFFECTED,
        .split = SPLIT_PHYSICAL,
    },

    [MOVE_DUAL_WINGBEAT] =
    {
        .effect = EFFECT_DOUBLE_HIT,
        .power = 40,
        .type = TYPE_FLYING,
        .accuracy = 90,
        .pp = 10,
        .secondaryEffectChance = 0,
        .target = MOVE_TARGET_SELECTED,
        .priority = 0,
        .flags = FLAG_MAKES_CONTACT | FLAG_PROTECT_AFFECTED | FLAG_MIRROR_MOVE_AFFECTED | FLAG_KINGS_ROCK_AFFECTED,
        .split = SPLIT_PHYSICAL,
    },

    [MOVE_SCORCHING_SANDS] =
    {
        .effect = EFFECT_SCALD,
        .power = 70,
        .type = TYPE_GROUND,
        .accuracy = 100,
        .pp = 10,
        .secondaryEffectChance = 30,
        .target = MOVE_TARGET_SELECTED,
        .priority = 0,
        .flags = FLAG_PROTECT_AFFECTED | FLAG_MIRROR_MOVE_AFFECTED | FLAG_KINGS_ROCK_AFFECTED | FLAG_SHEER_FORCE_BOOST | FLAG_THAW_USER,
        .split = SPLIT_SPECIAL,
    },

    [MOVE_JUNGLE_HEALING] =
    {
        .effect = EFFECT_JUNGLE_HEALING,
        .power = 0,
        .type = TYPE_GRASS,
        .accuracy = 0,
        .pp = 10,
        .secondaryEffectChance = 0,
        .target = MOVE_TARGET_USER,
        .priority = 0,
        .split = SPLIT_STATUS,
    },

    [MOVE_WICKED_BLOW] =
    {
        .effect = EFFECT_ALWAYS_CRIT,
        .power = 80,
        .type = TYPE_DARK,
        .accuracy = 100,
        .pp = 5,
        .secondaryEffectChance = 0,
        .target = MOVE_TARGET_SELECTED,
        .priority = 0,
        .flags = FLAG_MAKES_CONTACT | FLAG_PROTECT_AFFECTED | FLAG_MIRROR_MOVE_AFFECTED | FLAG_KINGS_ROCK_AFFECTED | FLAG_IRON_FIST_BOOST,
        .split = SPLIT_PHYSICAL,
    },

    [MOVE_SURGING_STRIKES] =
    {
        .effect = EFFECT_ALWAYS_CRIT,
        .power = 25,
        .type = TYPE_WATER,
        .accuracy = 100,
        .pp = 5,
        .secondaryEffectChance = 0,
        .target = MOVE_TARGET_SELECTED,
        .priority = 0,
        .flags = FLAG_MAKES_CONTACT | FLAG_PROTECT_AFFECTED | FLAG_MIRROR_MOVE_AFFECTED | FLAG_KINGS_ROCK_AFFECTED | FLAG_IRON_FIST_BOOST,
        .split = SPLIT_PHYSICAL,
    },

    [MOVE_THUNDER_CAGE] =
    {
        .effect = EFFECT_TRAP,
        .power = 80,
        .type = TYPE_ELECTRIC,
        .accuracy = 90,
        .pp = 15,
        .secondaryEffectChance = 100,
        .target = MOVE_TARGET_SELECTED,
        .priority = 0,
        .flags = FLAG_PROTECT_AFFECTED | FLAG_MIRROR_MOVE_AFFECTED | FLAG_KINGS_ROCK_AFFECTED,
        .split = SPLIT_SPECIAL,
    },

    [MOVE_DRAGON_ENERGY] =
    {
        .effect = EFFECT_ERUPTION,
        .power = 150,
        .type = TYPE_DRAGON,
        .accuracy = 100,
        .pp = 5,
        .secondaryEffectChance = 0,
        .target = MOVE_TARGET_BOTH,
        .priority = 0,
        .flags = FLAG_PROTECT_AFFECTED | FLAG_MIRROR_MOVE_AFFECTED | FLAG_KINGS_ROCK_AFFECTED,
        .split = SPLIT_SPECIAL,
    },

    [MOVE_FREEZING_GLARE] =
    {
        .power = 90,
        .effect = EFFECT_FREEZE_HIT,
        .type = TYPE_PSYCHIC,
        .accuracy = 100,
        .pp = 10,
        .secondaryEffectChance = 10,
        .target = MOVE_TARGET_SELECTED,
        .priority = 0,
        .flags = FLAG_PROTECT_AFFECTED | FLAG_MIRROR_MOVE_AFFECTED | FLAG_KINGS_ROCK_AFFECTED | FLAG_SHEER_FORCE_BOOST,
        .split = SPLIT_SPECIAL,
    },

    [MOVE_FIERY_WRATH] =
    {
        .effect = EFFECT_FLINCH_HIT,
        .power = 90,
        .type = TYPE_DARK,
        .accuracy = 100,
        .pp = 10,
        .secondaryEffectChance = 20,
        .target = MOVE_TARGET_BOTH,
        .priority = 0,
        .flags = FLAG_PROTECT_AFFECTED | FLAG_MIRROR_MOVE_AFFECTED,
        .split = SPLIT_SPECIAL,
    },

    [MOVE_THUNDEROUS_KICK] =
    {
        .effect = EFFECT_DEFENSE_DOWN_HIT,
        .power = 90,
        .type = TYPE_FIGHTING,
        .accuracy = 100,
        .pp = 10,
        .secondaryEffectChance = 100,
        .target = MOVE_TARGET_SELECTED,
        .priority = 0,
        .flags = FLAG_MAKES_CONTACT | FLAG_PROTECT_AFFECTED | FLAG_MIRROR_MOVE_AFFECTED | FLAG_KINGS_ROCK_AFFECTED | FLAG_SHEER_FORCE_BOOST,
        .split = SPLIT_PHYSICAL,
    },

    [MOVE_GLACIAL_LANCE] =
    {
        .effect = EFFECT_HIT,
        .power = 130,
        .type = TYPE_ICE,
        .accuracy = 100,
        .pp = 5,
        .secondaryEffectChance = 0,
        .target = MOVE_TARGET_BOTH,
        .priority = 0,
        .flags = FLAG_PROTECT_AFFECTED | FLAG_MIRROR_MOVE_AFFECTED | FLAG_KINGS_ROCK_AFFECTED,
        .split = SPLIT_PHYSICAL,
    },

    [MOVE_ASTRAL_BARRAGE] =
    {
        .effect = EFFECT_HIT,
        .power = 120,
        .type = TYPE_GHOST,
        .accuracy = 100,
        .pp = 5,
        .secondaryEffectChance = 0,
        .target = MOVE_TARGET_BOTH,
        .priority = 0,
        .flags = FLAG_PROTECT_AFFECTED | FLAG_MIRROR_MOVE_AFFECTED | FLAG_KINGS_ROCK_AFFECTED,
        .split = SPLIT_SPECIAL,
    },

    [MOVE_EERIE_SPELL] =
    {
        .effect = EFFECT_EERIE_SPELL,
        .power = 80,
        .type = TYPE_PSYCHIC,
        .accuracy = 100,
        .pp = 5,
        .secondaryEffectChance = 0,
        .target = MOVE_TARGET_SELECTED,
        .priority = 0,
        .flags = FLAG_PROTECT_AFFECTED | FLAG_MIRROR_MOVE_AFFECTED | FLAG_KINGS_ROCK_AFFECTED | FLAG_SHEER_FORCE_BOOST | FLAG_SOUND,
        .split = SPLIT_SPECIAL,
    },
};<|MERGE_RESOLUTION|>--- conflicted
+++ resolved
@@ -10730,11 +10730,7 @@
         #else
             .flags = FLAG_MAKES_CONTACT | FLAG_PROTECT_AFFECTED | FLAG_MIRROR_MOVE_AFFECTED | FLAG_DMG_MINIMIZE | FLAG_IRON_FIST_BOOST | FLAG_SHEER_FORCE_BOOST,
         #endif
-<<<<<<< HEAD
         .effect = EFFECT_FLINCH_HIT,
-=======
-        .effect = EFFECT_DOUBLE_IRON_BASH,
->>>>>>> 4edee8f5
         .power = 60,
         .type = TYPE_STEEL,
         .accuracy = 100,
