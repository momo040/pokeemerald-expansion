--- conflicted
+++ resolved
@@ -9422,12 +9422,9 @@
         .target = MOVE_TARGET_SELECTED,
         .priority = 0,
         .split = SPLIT_PHYSICAL,
-<<<<<<< HEAD
+        .flags = FLAG_MAKES_CONTACT | FLAG_PROTECT_AFFECTED | FLAG_MIRROR_MOVE_AFFECTED | FLAG_SHEER_FORCE_BOOST | FLAG_DMG_MINIMIZE,
         .zMovePower = 120,
         .zMoveEffect = Z_EFFECT_NONE,
-=======
-        .flags = FLAG_MAKES_CONTACT | FLAG_PROTECT_AFFECTED | FLAG_MIRROR_MOVE_AFFECTED | FLAG_SHEER_FORCE_BOOST | FLAG_DMG_MINIMIZE,
->>>>>>> a00db597
     },
 
     [MOVE_COTTON_GUARD] =
@@ -11658,13 +11655,9 @@
         .target = MOVE_TARGET_FOES_AND_ALLY,
         .priority = 0,
         .flags = FLAG_PROTECT_AFFECTED | FLAG_MIRROR_MOVE_AFFECTED | FLAG_KINGS_ROCK_AFFECTED,
-<<<<<<< HEAD
-        .split = SPLIT_PHYSICAL,
+        .split = SPLIT_SPECIAL,
         .zMovePower = 200,
         .zMoveEffect = Z_EFFECT_NONE,
-=======
-        .split = SPLIT_SPECIAL,
->>>>>>> a00db597
     },
 
     [MOVE_PLASMA_FISTS] =
@@ -11957,16 +11950,12 @@
 
     [MOVE_DOUBLE_IRON_BASH] =
     {
-<<<<<<< HEAD
-        .effect = EFFECT_FLINCH_HIT,
-=======
         #if B_UPDATED_MOVE_DATA >= GEN_8
             .flags = FLAG_MAKES_CONTACT | FLAG_PROTECT_AFFECTED | FLAG_MIRROR_MOVE_AFFECTED | FLAG_IRON_FIST_BOOST,
         #else
             .flags = FLAG_MAKES_CONTACT | FLAG_PROTECT_AFFECTED | FLAG_MIRROR_MOVE_AFFECTED | FLAG_DMG_MINIMIZE | FLAG_IRON_FIST_BOOST,
         #endif
         .effect = EFFECT_PLACEHOLDER,   //TODO (EFFECT_FLINCH_HIT + EFFECT_DOUBLE_HIT)
->>>>>>> a00db597
         .power = 60,
         .type = TYPE_STEEL,
         .accuracy = 100,
@@ -11974,10 +11963,6 @@
         .secondaryEffectChance = 30,
         .target = MOVE_TARGET_FOES_AND_ALLY,
         .priority = 0,
-<<<<<<< HEAD
-        .flags = FLAG_MAKES_CONTACT | FLAG_PROTECT_AFFECTED | FLAG_MIRROR_MOVE_AFFECTED,
-=======
->>>>>>> a00db597
         .split = SPLIT_PHYSICAL,
         .zMovePower = 120,
         .zMoveEffect = Z_EFFECT_NONE,
