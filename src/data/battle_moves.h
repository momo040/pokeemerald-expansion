const struct BattleMove gBattleMoves[MOVES_COUNT] =
{
    [MOVE_NONE] =
    {
        .effect = EFFECT_HIT,
        .power = 0,
        .type = TYPE_NORMAL,
        .accuracy = 0,
        .pp = 0,
        .secondaryEffectChance = 0,
        .target = MOVE_TARGET_SELECTED,
        .priority = 0,
        .flags = 0,
        .split = SPLIT_PHYSICAL,
    },

    [MOVE_POUND] =
    {
        .effect = EFFECT_HIT,
        .power = 40,
        .type = TYPE_NORMAL,
        .accuracy = 100,
        .pp = 35,
        .secondaryEffectChance = 0,
        .target = MOVE_TARGET_SELECTED,
        .priority = 0,
        .flags = FLAG_MAKES_CONTACT | FLAG_PROTECT_AFFECTED | FLAG_MIRROR_MOVE_AFFECTED | FLAG_KINGS_ROCK_AFFECTED,
        .split = SPLIT_PHYSICAL,
    },

    [MOVE_KARATE_CHOP] =
    {
        .effect = EFFECT_HIT,
        .power = 50,
        .type = TYPE_FIGHTING,
        .accuracy = 100,
        .pp = 25,
        .secondaryEffectChance = 0,
        .target = MOVE_TARGET_SELECTED,
        .priority = 0,
        .flags = FLAG_MAKES_CONTACT | FLAG_PROTECT_AFFECTED | FLAG_MIRROR_MOVE_AFFECTED | FLAG_KINGS_ROCK_AFFECTED | FLAG_HIGH_CRIT,
        .split = SPLIT_PHYSICAL,
    },

    [MOVE_DOUBLE_SLAP] =
    {
        .effect = EFFECT_MULTI_HIT,
        .power = 15,
        .type = TYPE_NORMAL,
        .accuracy = 85,
        .pp = 10,
        .secondaryEffectChance = 0,
        .target = MOVE_TARGET_SELECTED,
        .priority = 0,
        .flags = FLAG_MAKES_CONTACT | FLAG_PROTECT_AFFECTED | FLAG_MIRROR_MOVE_AFFECTED | FLAG_KINGS_ROCK_AFFECTED,
        .split = SPLIT_PHYSICAL,
    },

    [MOVE_COMET_PUNCH] =
    {
        .effect = EFFECT_MULTI_HIT,
        .power = 18,
        .type = TYPE_NORMAL,
        .accuracy = 85,
        .pp = 15,
        .secondaryEffectChance = 0,
        .target = MOVE_TARGET_SELECTED,
        .priority = 0,
        .flags = FLAG_MAKES_CONTACT | FLAG_PROTECT_AFFECTED | FLAG_MIRROR_MOVE_AFFECTED | FLAG_KINGS_ROCK_AFFECTED | FLAG_IRON_FIST_BOOST,
        .split = SPLIT_PHYSICAL,
    },

    [MOVE_MEGA_PUNCH] =
    {
        .effect = EFFECT_HIT,
        .power = 80,
        .type = TYPE_NORMAL,
        .accuracy = 85,
        .pp = 20,
        .secondaryEffectChance = 0,
        .target = MOVE_TARGET_SELECTED,
        .priority = 0,
        .flags = FLAG_MAKES_CONTACT | FLAG_PROTECT_AFFECTED | FLAG_MIRROR_MOVE_AFFECTED | FLAG_KINGS_ROCK_AFFECTED | FLAG_IRON_FIST_BOOST,
        .split = SPLIT_PHYSICAL,
    },

    [MOVE_PAY_DAY] =
    {
        .effect = EFFECT_PAY_DAY,
        .power = 40,
        .type = TYPE_NORMAL,
        .accuracy = 100,
        .pp = 20,
        .secondaryEffectChance = 100,
        .target = MOVE_TARGET_SELECTED,
        .priority = 0,
        .flags = FLAG_PROTECT_AFFECTED | FLAG_MIRROR_MOVE_AFFECTED | FLAG_KINGS_ROCK_AFFECTED,
        .split = SPLIT_PHYSICAL,
    },

    [MOVE_FIRE_PUNCH] =
    {
        .effect = EFFECT_BURN_HIT,
        .power = 75,
        .type = TYPE_FIRE,
        .accuracy = 100,
        .pp = 15,
        .secondaryEffectChance = 10,
        .target = MOVE_TARGET_SELECTED,
        .priority = 0,
        .flags = FLAG_MAKES_CONTACT | FLAG_PROTECT_AFFECTED | FLAG_MIRROR_MOVE_AFFECTED | FLAG_IRON_FIST_BOOST | FLAG_SHEER_FORCE_BOOST,
        .split = SPLIT_PHYSICAL,
    },

    [MOVE_ICE_PUNCH] =
    {
        .effect = EFFECT_FREEZE_HIT,
        .power = 75,
        .type = TYPE_ICE,
        .accuracy = 100,
        .pp = 15,
        .secondaryEffectChance = 10,
        .target = MOVE_TARGET_SELECTED,
        .priority = 0,
        .flags = FLAG_MAKES_CONTACT | FLAG_PROTECT_AFFECTED | FLAG_MIRROR_MOVE_AFFECTED | FLAG_IRON_FIST_BOOST | FLAG_SHEER_FORCE_BOOST,
        .split = SPLIT_PHYSICAL,
    },

    [MOVE_THUNDER_PUNCH] =
    {
        .effect = EFFECT_PARALYZE_HIT,
        .power = 75,
        .type = TYPE_ELECTRIC,
        .accuracy = 100,
        .pp = 15,
        .secondaryEffectChance = 10,
        .target = MOVE_TARGET_SELECTED,
        .priority = 0,
        .flags = FLAG_MAKES_CONTACT | FLAG_PROTECT_AFFECTED | FLAG_MIRROR_MOVE_AFFECTED | FLAG_IRON_FIST_BOOST | FLAG_SHEER_FORCE_BOOST,
        .split = SPLIT_PHYSICAL,
    },

    [MOVE_SCRATCH] =
    {
        .effect = EFFECT_HIT,
        .power = 40,
        .type = TYPE_NORMAL,
        .accuracy = 100,
        .pp = 35,
        .secondaryEffectChance = 0,
        .target = MOVE_TARGET_SELECTED,
        .priority = 0,
        .flags = FLAG_MAKES_CONTACT | FLAG_PROTECT_AFFECTED | FLAG_MIRROR_MOVE_AFFECTED | FLAG_KINGS_ROCK_AFFECTED,
        .split = SPLIT_PHYSICAL,
    },

    [MOVE_VISE_GRIP] =
    {
        .effect = EFFECT_HIT,
        .power = 55,
        .type = TYPE_NORMAL,
        .accuracy = 100,
        .pp = 30,
        .secondaryEffectChance = 0,
        .target = MOVE_TARGET_SELECTED,
        .priority = 0,
        .flags = FLAG_MAKES_CONTACT | FLAG_PROTECT_AFFECTED | FLAG_MIRROR_MOVE_AFFECTED | FLAG_KINGS_ROCK_AFFECTED,
        .split = SPLIT_PHYSICAL,
    },

    [MOVE_GUILLOTINE] =
    {
        .effect = EFFECT_OHKO,
        .power = 1,
        .type = TYPE_NORMAL,
        .accuracy = 30,
        .pp = 5,
        .secondaryEffectChance = 0,
        .target = MOVE_TARGET_SELECTED,
        .priority = 0,
        .flags = FLAG_MAKES_CONTACT | FLAG_PROTECT_AFFECTED | FLAG_MIRROR_MOVE_AFFECTED,
        .split = SPLIT_PHYSICAL,
    },

    [MOVE_RAZOR_WIND] =
    {
        #if B_UPDATED_MOVE_DATA >= GEN_4
            .flags = FLAG_PROTECT_AFFECTED | FLAG_MIRROR_MOVE_AFFECTED | FLAG_KINGS_ROCK_AFFECTED | FLAG_HIGH_CRIT,
        #else
            .flags = FLAG_PROTECT_AFFECTED | FLAG_MIRROR_MOVE_AFFECTED | FLAG_KINGS_ROCK_AFFECTED,
        #endif
        .effect = EFFECT_TWO_TURNS_ATTACK,
        .power = 80,
        .type = TYPE_NORMAL,
        .accuracy = 100,
        .pp = 10,
        .secondaryEffectChance = 0,
        .target = MOVE_TARGET_BOTH,
        .priority = 0,
        .split = SPLIT_SPECIAL,
    },

    [MOVE_SWORDS_DANCE] =
    {
        #if B_UPDATED_MOVE_DATA >= GEN_6
            .pp = 20,
        #else
            .pp = 30,
        #endif
        .effect = EFFECT_ATTACK_UP_2,
        .power = 0,
        .type = TYPE_NORMAL,
        .accuracy = 0,
        .secondaryEffectChance = 0,
        .target = MOVE_TARGET_USER,
        .priority = 0,
        .flags = FLAG_SNATCH_AFFECTED | FLAG_DANCE,
        .split = SPLIT_STATUS,
    },

    [MOVE_CUT] =
    {
        .effect = EFFECT_HIT,
        .power = 50,
        .type = TYPE_NORMAL,
        .accuracy = 95,
        .pp = 30,
        .secondaryEffectChance = 0,
        .target = MOVE_TARGET_SELECTED,
        .priority = 0,
        .flags = FLAG_MAKES_CONTACT | FLAG_PROTECT_AFFECTED | FLAG_MIRROR_MOVE_AFFECTED | FLAG_KINGS_ROCK_AFFECTED,
        .split = SPLIT_PHYSICAL,
    },

    [MOVE_GUST] =
    {
        .effect = EFFECT_GUST,
        .power = 40,
        .type = TYPE_FLYING,
        .accuracy = 100,
        .pp = 35,
        .secondaryEffectChance = 0,
        .target = MOVE_TARGET_SELECTED,
        .priority = 0,
        .flags = FLAG_PROTECT_AFFECTED | FLAG_MIRROR_MOVE_AFFECTED | FLAG_KINGS_ROCK_AFFECTED | FLAG_DMG_IN_AIR,
        .split = SPLIT_SPECIAL,
    },

    [MOVE_WING_ATTACK] =
    {
        .effect = EFFECT_HIT,
        .power = 60,
        .type = TYPE_FLYING,
        .accuracy = 100,
        .pp = 35,
        .secondaryEffectChance = 0,
        .target = MOVE_TARGET_SELECTED,
        .priority = 0,
        .flags = FLAG_MAKES_CONTACT | FLAG_PROTECT_AFFECTED | FLAG_MIRROR_MOVE_AFFECTED | FLAG_KINGS_ROCK_AFFECTED,
        .split = SPLIT_PHYSICAL,
    },

    [MOVE_WHIRLWIND] =
    {
        #if B_UPDATED_MOVE_DATA >= GEN_6
            .accuracy = 0,
            .flags = FLAG_MAGIC_COAT_AFFECTED | FLAG_MIRROR_MOVE_AFFECTED,
        #elif B_UPDATED_MOVE_DATA >= GEN_5
            .accuracy = 100,
            .flags = FLAG_MAGIC_COAT_AFFECTED | FLAG_MIRROR_MOVE_AFFECTED,
        #else
            .accuracy = 100,
            .flags = FLAG_MIRROR_MOVE_AFFECTED,
        #endif
        .effect = EFFECT_ROAR,
        .power = 0,
        .type = TYPE_NORMAL,
        .pp = 20,
        .secondaryEffectChance = 0,
        .target = MOVE_TARGET_SELECTED,
        .priority = -6,
        .split = SPLIT_STATUS,
    },

    [MOVE_FLY] =
    {
        #if B_UPDATED_MOVE_DATA >= GEN_4
            .power = 90,
        #else
            .power = 70,
        #endif
        .effect = EFFECT_SEMI_INVULNERABLE,
        .type = TYPE_FLYING,
        .accuracy = 95,
        .pp = 15,
        .secondaryEffectChance = 0,
        .target = MOVE_TARGET_SELECTED,
        .priority = 0,
        .flags = FLAG_MAKES_CONTACT | FLAG_PROTECT_AFFECTED | FLAG_MIRROR_MOVE_AFFECTED | FLAG_KINGS_ROCK_AFFECTED,
        .split = SPLIT_PHYSICAL,
    },

    [MOVE_BIND] =
    {
        #if B_UPDATED_MOVE_DATA >= GEN_5
            .accuracy = 85,
        #else
            .accuracy = 75,
        #endif
        .effect = EFFECT_TRAP,
        .power = 15,
        .type = TYPE_NORMAL,
        .pp = 20,
        .secondaryEffectChance = 100,
        .target = MOVE_TARGET_SELECTED,
        .priority = 0,
        .flags = FLAG_MAKES_CONTACT | FLAG_PROTECT_AFFECTED | FLAG_MIRROR_MOVE_AFFECTED | FLAG_KINGS_ROCK_AFFECTED,
        .split = SPLIT_PHYSICAL,
    },

    [MOVE_SLAM] =
    {
        .effect = EFFECT_HIT,
        .power = 80,
        .type = TYPE_NORMAL,
        .accuracy = 75,
        .pp = 20,
        .secondaryEffectChance = 0,
        .target = MOVE_TARGET_SELECTED,
        .priority = 0,
        .flags = FLAG_MAKES_CONTACT | FLAG_PROTECT_AFFECTED | FLAG_MIRROR_MOVE_AFFECTED | FLAG_KINGS_ROCK_AFFECTED,
        .split = SPLIT_PHYSICAL,
    },

    [MOVE_VINE_WHIP] =
    {
        #if B_UPDATED_MOVE_DATA >= GEN_6
            .power = 45,
            .pp = 25,
        #elif B_UPDATED_MOVE_DATA >= GEN_4
            .power = 35,
            .pp = 15,
        #else
            .power = 35,
            .pp = 10,
        #endif
        .effect = EFFECT_HIT,
        .type = TYPE_GRASS,
        .accuracy = 100,
        .secondaryEffectChance = 0,
        .target = MOVE_TARGET_SELECTED,
        .priority = 0,
        .flags = FLAG_MAKES_CONTACT | FLAG_PROTECT_AFFECTED | FLAG_MIRROR_MOVE_AFFECTED | FLAG_KINGS_ROCK_AFFECTED,
        .split = SPLIT_PHYSICAL,
    },

    [MOVE_STOMP] =
    {
        .effect = EFFECT_FLINCH_HIT,
        .power = 65,
        .type = TYPE_NORMAL,
        .accuracy = 100,
        .pp = 20,
        .secondaryEffectChance = 30,
        .target = MOVE_TARGET_SELECTED,
        .priority = 0,
        .flags = FLAG_MAKES_CONTACT | FLAG_PROTECT_AFFECTED | FLAG_MIRROR_MOVE_AFFECTED | FLAG_SHEER_FORCE_BOOST | FLAG_DMG_MINIMIZE,
        .split = SPLIT_PHYSICAL,
    },

    [MOVE_DOUBLE_KICK] =
    {
        .effect = EFFECT_DOUBLE_HIT,
        .power = 30,
        .type = TYPE_FIGHTING,
        .accuracy = 100,
        .pp = 30,
        .secondaryEffectChance = 0,
        .target = MOVE_TARGET_SELECTED,
        .priority = 0,
        .flags = FLAG_MAKES_CONTACT | FLAG_PROTECT_AFFECTED | FLAG_MIRROR_MOVE_AFFECTED | FLAG_KINGS_ROCK_AFFECTED,
        .split = SPLIT_PHYSICAL,
    },

    [MOVE_MEGA_KICK] =
    {
        .effect = EFFECT_HIT,
        .power = 120,
        .type = TYPE_NORMAL,
        .accuracy = 75,
        .pp = 5,
        .secondaryEffectChance = 0,
        .target = MOVE_TARGET_SELECTED,
        .priority = 0,
        .flags = FLAG_MAKES_CONTACT | FLAG_PROTECT_AFFECTED | FLAG_MIRROR_MOVE_AFFECTED | FLAG_KINGS_ROCK_AFFECTED,
        .split = SPLIT_PHYSICAL,
    },

    [MOVE_JUMP_KICK] =
    {
        #if B_UPDATED_MOVE_DATA >= GEN_5
            .power = 100,
            .pp = 10,
        #elif B_UPDATED_MOVE_DATA == GEN_4
            .power = 85,
            .pp = 25,
        #else
            .power = 70,
            .pp = 25,
        #endif
        .effect = EFFECT_RECOIL_IF_MISS,
        .type = TYPE_FIGHTING,
        .accuracy = 95,
        .secondaryEffectChance = 0,
        .target = MOVE_TARGET_SELECTED,
        .priority = 0,
        .flags = FLAG_MAKES_CONTACT | FLAG_PROTECT_AFFECTED | FLAG_MIRROR_MOVE_AFFECTED | FLAG_KINGS_ROCK_AFFECTED | FLAG_RECKLESS_BOOST,
        .split = SPLIT_PHYSICAL,
    },

    [MOVE_ROLLING_KICK] =
    {
        .effect = EFFECT_FLINCH_HIT,
        .power = 60,
        .type = TYPE_FIGHTING,
        .accuracy = 85,
        .pp = 15,
        .secondaryEffectChance = 30,
        .target = MOVE_TARGET_SELECTED,
        .priority = 0,
        .flags = FLAG_MAKES_CONTACT | FLAG_PROTECT_AFFECTED | FLAG_MIRROR_MOVE_AFFECTED | FLAG_KINGS_ROCK_AFFECTED | FLAG_SHEER_FORCE_BOOST,
        .split = SPLIT_PHYSICAL,
    },

    [MOVE_SAND_ATTACK] =
    {
        .effect = EFFECT_ACCURACY_DOWN,
        .power = 0,
        .type = TYPE_GROUND,
        .accuracy = 100,
        .pp = 15,
        .secondaryEffectChance = 0,
        .target = MOVE_TARGET_SELECTED,
        .priority = 0,
        .flags = FLAG_PROTECT_AFFECTED | FLAG_MAGIC_COAT_AFFECTED | FLAG_MIRROR_MOVE_AFFECTED,
        .split = SPLIT_STATUS,
    },

    [MOVE_HEADBUTT] =
    {
        .effect = EFFECT_FLINCH_HIT,
        .power = 70,
        .type = TYPE_NORMAL,
        .accuracy = 100,
        .pp = 15,
        .secondaryEffectChance = 30,
        .target = MOVE_TARGET_SELECTED,
        .priority = 0,
        .flags = FLAG_MAKES_CONTACT | FLAG_PROTECT_AFFECTED | FLAG_MIRROR_MOVE_AFFECTED | FLAG_SHEER_FORCE_BOOST,
        .split = SPLIT_PHYSICAL,
    },

    [MOVE_HORN_ATTACK] =
    {
        .effect = EFFECT_HIT,
        .power = 65,
        .type = TYPE_NORMAL,
        .accuracy = 100,
        .pp = 25,
        .secondaryEffectChance = 0,
        .target = MOVE_TARGET_SELECTED,
        .priority = 0,
        .flags = FLAG_MAKES_CONTACT | FLAG_PROTECT_AFFECTED | FLAG_MIRROR_MOVE_AFFECTED | FLAG_KINGS_ROCK_AFFECTED,
        .split = SPLIT_PHYSICAL,
    },

    [MOVE_FURY_ATTACK] =
    {
        .effect = EFFECT_MULTI_HIT,
        .power = 15,
        .type = TYPE_NORMAL,
        .accuracy = 85,
        .pp = 20,
        .secondaryEffectChance = 0,
        .target = MOVE_TARGET_SELECTED,
        .priority = 0,
        .flags = FLAG_MAKES_CONTACT | FLAG_PROTECT_AFFECTED | FLAG_MIRROR_MOVE_AFFECTED | FLAG_KINGS_ROCK_AFFECTED,
        .split = SPLIT_PHYSICAL,
    },

    [MOVE_HORN_DRILL] =
    {
        .effect = EFFECT_OHKO,
        .power = 1,
        .type = TYPE_NORMAL,
        .accuracy = 30,
        .pp = 5,
        .secondaryEffectChance = 0,
        .target = MOVE_TARGET_SELECTED,
        .priority = 0,
        .flags = FLAG_MAKES_CONTACT | FLAG_PROTECT_AFFECTED | FLAG_MIRROR_MOVE_AFFECTED,
        .split = SPLIT_PHYSICAL,
    },

    [MOVE_TACKLE] =
    {
        #if B_UPDATED_MOVE_DATA >= GEN_7
            .power = 40,
            .accuracy = 100,
        #elif B_UPDATED_MOVE_DATA >= GEN_5
            .power = 50,
            .accuracy = 100,
        #else
            .power = 35,
            .accuracy = 95,
        #endif
        .effect = EFFECT_HIT,
        .type = TYPE_NORMAL,
        .pp = 35,
        .secondaryEffectChance = 0,
        .target = MOVE_TARGET_SELECTED,
        .priority = 0,
        .flags = FLAG_MAKES_CONTACT | FLAG_PROTECT_AFFECTED | FLAG_MIRROR_MOVE_AFFECTED | FLAG_KINGS_ROCK_AFFECTED,
        .split = SPLIT_PHYSICAL,
    },

    [MOVE_BODY_SLAM] =
    {
        #if B_UPDATED_MOVE_DATA >= GEN_6
            .flags = FLAG_MAKES_CONTACT | FLAG_PROTECT_AFFECTED | FLAG_MIRROR_MOVE_AFFECTED | FLAG_SHEER_FORCE_BOOST | FLAG_DMG_MINIMIZE,
        #else
            .flags = FLAG_MAKES_CONTACT | FLAG_PROTECT_AFFECTED | FLAG_MIRROR_MOVE_AFFECTED | FLAG_SHEER_FORCE_BOOST,
        #endif
        .effect = EFFECT_PARALYZE_HIT,
        .power = 85,
        .type = TYPE_NORMAL,
        .accuracy = 100,
        .pp = 15,
        .secondaryEffectChance = 30,
        .target = MOVE_TARGET_SELECTED,
        .priority = 0,
        .split = SPLIT_PHYSICAL,
    },

    [MOVE_WRAP] =
    {
        #if B_UPDATED_MOVE_DATA >= GEN_5
            .accuracy = 90,
        #else
            .accuracy = 85,
        #endif
        .effect = EFFECT_TRAP,
        .power = 15,
        .type = TYPE_NORMAL,
        .pp = 20,
        .secondaryEffectChance = 100,
        .target = MOVE_TARGET_SELECTED,
        .priority = 0,
        .flags = FLAG_MAKES_CONTACT | FLAG_PROTECT_AFFECTED | FLAG_MIRROR_MOVE_AFFECTED | FLAG_KINGS_ROCK_AFFECTED,
        .split = SPLIT_PHYSICAL,
    },

    [MOVE_TAKE_DOWN] =
    {
        .effect = EFFECT_RECOIL_25,
        .power = 90,
        .type = TYPE_NORMAL,
        .accuracy = 85,
        .pp = 20,
        .secondaryEffectChance = 0,
        .target = MOVE_TARGET_SELECTED,
        .priority = 0,
        .flags = FLAG_MAKES_CONTACT | FLAG_PROTECT_AFFECTED | FLAG_MIRROR_MOVE_AFFECTED | FLAG_KINGS_ROCK_AFFECTED | FLAG_RECKLESS_BOOST,
        .split = SPLIT_PHYSICAL,
    },

    [MOVE_THRASH] =
    {
        #if B_UPDATED_MOVE_DATA >= GEN_5
            .power = 120,
            .pp = 10,
        #else
            .power = 90,
            .pp = 20,
        #endif
        .effect = EFFECT_RAMPAGE,
        .type = TYPE_NORMAL,
        .accuracy = 100,
        .secondaryEffectChance = 100,
        .target = MOVE_TARGET_RANDOM,
        .priority = 0,
        .flags = FLAG_MAKES_CONTACT | FLAG_PROTECT_AFFECTED | FLAG_MIRROR_MOVE_AFFECTED | FLAG_KINGS_ROCK_AFFECTED,
        .split = SPLIT_PHYSICAL,
    },

    [MOVE_DOUBLE_EDGE] =
    {
        .effect = EFFECT_RECOIL_33,
        .power = 120,
        .type = TYPE_NORMAL,
        .accuracy = 100,
        .pp = 15,
        .secondaryEffectChance = 0,
        .target = MOVE_TARGET_SELECTED,
        .priority = 0,
        .flags = FLAG_MAKES_CONTACT | FLAG_PROTECT_AFFECTED | FLAG_MIRROR_MOVE_AFFECTED | FLAG_KINGS_ROCK_AFFECTED | FLAG_RECKLESS_BOOST,
        .split = SPLIT_PHYSICAL,
    },

    [MOVE_TAIL_WHIP] =
    {
        .effect = EFFECT_DEFENSE_DOWN,
        .power = 0,
        .type = TYPE_NORMAL,
        .accuracy = 100,
        .pp = 30,
        .secondaryEffectChance = 0,
        .target = MOVE_TARGET_BOTH,
        .priority = 0,
        .flags = FLAG_PROTECT_AFFECTED | FLAG_MAGIC_COAT_AFFECTED | FLAG_MIRROR_MOVE_AFFECTED,
        .split = SPLIT_STATUS,
    },

    [MOVE_POISON_STING] =
    {
        .effect = EFFECT_POISON_HIT,
        .power = 15,
        .type = TYPE_POISON,
        .accuracy = 100,
        .pp = 35,
        .secondaryEffectChance = 30,
        .target = MOVE_TARGET_SELECTED,
        .priority = 0,
        .flags = FLAG_PROTECT_AFFECTED | FLAG_MIRROR_MOVE_AFFECTED | FLAG_SHEER_FORCE_BOOST,
        .split = SPLIT_PHYSICAL,
    },

    [MOVE_TWINEEDLE] =
    {
        .effect = EFFECT_TWINEEDLE,
        .power = 25,
        .type = TYPE_BUG,
        .accuracy = 100,
        .pp = 20,
        .secondaryEffectChance = 20,
        .target = MOVE_TARGET_SELECTED,
        .priority = 0,
        .flags = FLAG_PROTECT_AFFECTED | FLAG_MIRROR_MOVE_AFFECTED | FLAG_SHEER_FORCE_BOOST,
        .split = SPLIT_PHYSICAL,
    },

    [MOVE_PIN_MISSILE] =
    {
        #if B_UPDATED_MOVE_DATA >= GEN_6
            .power = 25,
            .accuracy = 95,
        #else
            .power = 14,
            .accuracy = 85,
        #endif
        .effect = EFFECT_MULTI_HIT,
        .type = TYPE_BUG,
        .pp = 20,
        .secondaryEffectChance = 0,
        .target = MOVE_TARGET_SELECTED,
        .priority = 0,
        .flags = FLAG_PROTECT_AFFECTED | FLAG_MIRROR_MOVE_AFFECTED | FLAG_KINGS_ROCK_AFFECTED,
        .split = SPLIT_PHYSICAL,
    },

    [MOVE_LEER] =
    {
        .effect = EFFECT_DEFENSE_DOWN,
        .power = 0,
        .type = TYPE_NORMAL,
        .accuracy = 100,
        .pp = 30,
        .secondaryEffectChance = 0,
        .target = MOVE_TARGET_BOTH,
        .priority = 0,
        .flags = FLAG_PROTECT_AFFECTED | FLAG_MAGIC_COAT_AFFECTED | FLAG_MIRROR_MOVE_AFFECTED,
        .split = SPLIT_STATUS,
    },

    [MOVE_BITE] =
    {
        .effect = EFFECT_FLINCH_HIT,
        .power = 60,
        .type = TYPE_DARK,
        .accuracy = 100,
        .pp = 25,
        .secondaryEffectChance = 30,
        .target = MOVE_TARGET_SELECTED,
        .priority = 0,
        .flags = FLAG_MAKES_CONTACT | FLAG_PROTECT_AFFECTED | FLAG_MIRROR_MOVE_AFFECTED | FLAG_SHEER_FORCE_BOOST | FLAG_STRONG_JAW_BOOST,
        .split = SPLIT_PHYSICAL,
    },

    [MOVE_GROWL] =
    {
        .effect = EFFECT_ATTACK_DOWN,
        .power = 0,
        .type = TYPE_NORMAL,
        .accuracy = 100,
        .pp = 40,
        .secondaryEffectChance = 0,
        .target = MOVE_TARGET_BOTH,
        .priority = 0,
        .flags = FLAG_PROTECT_AFFECTED | FLAG_MAGIC_COAT_AFFECTED | FLAG_MIRROR_MOVE_AFFECTED | FLAG_SOUND,
        .split = SPLIT_STATUS,
    },

    [MOVE_ROAR] =
    {
        #if B_UPDATED_MOVE_DATA >= GEN_6
            .accuracy = 0,
            .flags = FLAG_MIRROR_MOVE_AFFECTED | FLAG_SOUND | FLAG_MAGIC_COAT_AFFECTED,
        #elif B_UPDATED_MOVE_DATA >= GEN_5
            .accuracy = 100,
            .flags = FLAG_MIRROR_MOVE_AFFECTED | FLAG_SOUND | FLAG_MAGIC_COAT_AFFECTED,
        #else
            .accuracy = 100,
            .flags = FLAG_MIRROR_MOVE_AFFECTED | FLAG_SOUND,
        #endif
        .effect = EFFECT_ROAR,
        .power = 0,
        .type = TYPE_NORMAL,
        .pp = 20,
        .secondaryEffectChance = 0,
        .target = MOVE_TARGET_SELECTED,
        .priority = -6,
        .split = SPLIT_STATUS,
    },

    [MOVE_SING] =
    {
        .effect = EFFECT_SLEEP,
        .power = 0,
        .type = TYPE_NORMAL,
        .accuracy = 55,
        .pp = 15,
        .secondaryEffectChance = 0,
        .target = MOVE_TARGET_SELECTED,
        .priority = 0,
        .flags = FLAG_PROTECT_AFFECTED | FLAG_MAGIC_COAT_AFFECTED | FLAG_MIRROR_MOVE_AFFECTED | FLAG_SOUND,
        .split = SPLIT_STATUS,
    },

    [MOVE_SUPERSONIC] =
    {
        .effect = EFFECT_CONFUSE,
        .power = 0,
        .type = TYPE_NORMAL,
        .accuracy = 55,
        .pp = 20,
        .secondaryEffectChance = 0,
        .target = MOVE_TARGET_SELECTED,
        .priority = 0,
        .flags = FLAG_PROTECT_AFFECTED | FLAG_MAGIC_COAT_AFFECTED | FLAG_MIRROR_MOVE_AFFECTED | FLAG_SOUND,
        .split = SPLIT_STATUS,
    },

    [MOVE_SONIC_BOOM] =
    {
        .effect = EFFECT_SONICBOOM,
        .power = 1,
        .type = TYPE_NORMAL,
        .accuracy = 90,
        .pp = 20,
        .secondaryEffectChance = 0,
        .target = MOVE_TARGET_SELECTED,
        .priority = 0,
        .flags = FLAG_PROTECT_AFFECTED | FLAG_MIRROR_MOVE_AFFECTED | FLAG_KINGS_ROCK_AFFECTED,
        .split = SPLIT_SPECIAL,
    },

    [MOVE_DISABLE] =
    {
        #if B_UPDATED_MOVE_DATA >= GEN_5
            .accuracy = 100,
            .flags = FLAG_PROTECT_AFFECTED | FLAG_MIRROR_MOVE_AFFECTED | FLAG_MAGIC_COAT_AFFECTED,
        #elif B_UPDATED_MOVE_DATA == GEN_4
            .accuracy = 80,
            .flags = FLAG_PROTECT_AFFECTED | FLAG_MIRROR_MOVE_AFFECTED,
        #else
            .accuracy = 55,
            .flags = FLAG_PROTECT_AFFECTED | FLAG_MIRROR_MOVE_AFFECTED,
        #endif
        .effect = EFFECT_DISABLE,
        .power = 0,
        .type = TYPE_NORMAL,
        .pp = 20,
        .secondaryEffectChance = 0,
        .target = MOVE_TARGET_SELECTED,
        .priority = 0,
        .split = SPLIT_STATUS,
    },

    [MOVE_ACID] =
    {
        #if B_UPDATED_MOVE_DATA >= GEN_4
            .effect = EFFECT_SPECIAL_DEFENSE_DOWN_HIT,
        #else
            .effect = EFFECT_DEFENSE_DOWN_HIT,
        #endif
        .power = 40,
        .type = TYPE_POISON,
        .accuracy = 100,
        .pp = 30,
        .secondaryEffectChance = 10,
        .target = MOVE_TARGET_BOTH,
        .priority = 0,
        .flags = FLAG_PROTECT_AFFECTED | FLAG_MIRROR_MOVE_AFFECTED | FLAG_SHEER_FORCE_BOOST,
        .split = SPLIT_SPECIAL,
    },

    [MOVE_EMBER] =
    {
        .effect = EFFECT_BURN_HIT,
        .power = 40,
        .type = TYPE_FIRE,
        .accuracy = 100,
        .pp = 25,
        .secondaryEffectChance = 10,
        .target = MOVE_TARGET_SELECTED,
        .priority = 0,
        .flags = FLAG_PROTECT_AFFECTED | FLAG_MIRROR_MOVE_AFFECTED | FLAG_SHEER_FORCE_BOOST,
        .split = SPLIT_SPECIAL,
    },

    [MOVE_FLAMETHROWER] =
    {
        #if B_UPDATED_MOVE_DATA >= GEN_6
            .power = 90,
        #else
            .power = 95,
        #endif
        .effect = EFFECT_BURN_HIT,
        .type = TYPE_FIRE,
        .accuracy = 100,
        .pp = 15,
        .secondaryEffectChance = 10,
        .target = MOVE_TARGET_SELECTED,
        .priority = 0,
        .flags = FLAG_PROTECT_AFFECTED | FLAG_MIRROR_MOVE_AFFECTED | FLAG_SHEER_FORCE_BOOST,
        .split = SPLIT_SPECIAL,
    },

    [MOVE_MIST] =
    {
        .effect = EFFECT_MIST,
        .power = 0,
        .type = TYPE_ICE,
        .accuracy = 0,
        .pp = 30,
        .secondaryEffectChance = 0,
        .target = MOVE_TARGET_USER,
        .priority = 0,
        .flags = FLAG_SNATCH_AFFECTED,
        .split = SPLIT_STATUS,
    },

    [MOVE_WATER_GUN] =
    {
        .effect = EFFECT_HIT,
        .power = 40,
        .type = TYPE_WATER,
        .accuracy = 100,
        .pp = 25,
        .secondaryEffectChance = 0,
        .target = MOVE_TARGET_SELECTED,
        .priority = 0,
        .flags = FLAG_PROTECT_AFFECTED | FLAG_MIRROR_MOVE_AFFECTED | FLAG_KINGS_ROCK_AFFECTED,
        .split = SPLIT_SPECIAL,
    },

    [MOVE_HYDRO_PUMP] =
    {
        #if B_UPDATED_MOVE_DATA >= GEN_6
            .power = 110,
        #else
            .power = 120,
        #endif
        .effect = EFFECT_HIT,
        .type = TYPE_WATER,
        .accuracy = 80,
        .pp = 5,
        .secondaryEffectChance = 0,
        .target = MOVE_TARGET_SELECTED,
        .priority = 0,
        .flags = FLAG_PROTECT_AFFECTED | FLAG_MIRROR_MOVE_AFFECTED | FLAG_KINGS_ROCK_AFFECTED,
        .split = SPLIT_SPECIAL,
    },

    [MOVE_SURF] =
    {
        #if B_UPDATED_MOVE_DATA >= GEN_6
            .power = 90,
            .target = MOVE_TARGET_FOES_AND_ALLY,
        #elif B_UPDATED_MOVE_DATA >= GEN_4
            .power = 95,
            .target = MOVE_TARGET_FOES_AND_ALLY,
        #else
            .power = 95,
            .target = MOVE_TARGET_BOTH,
        #endif
        .effect = EFFECT_HIT,
        .type = TYPE_WATER,
        .accuracy = 100,
        .pp = 15,
        .secondaryEffectChance = 0,
        .priority = 0,
        .flags = FLAG_PROTECT_AFFECTED | FLAG_MIRROR_MOVE_AFFECTED | FLAG_KINGS_ROCK_AFFECTED | FLAG_DMG_UNDERWATER,
        .split = SPLIT_SPECIAL,
    },

    [MOVE_ICE_BEAM] =
    {
        #if B_UPDATED_MOVE_DATA >= GEN_6
            .power = 90,
        #else
            .power = 95,
        #endif
        .effect = EFFECT_FREEZE_HIT,
        .type = TYPE_ICE,
        .accuracy = 100,
        .pp = 10,
        .secondaryEffectChance = 10,
        .target = MOVE_TARGET_SELECTED,
        .priority = 0,
        .flags = FLAG_PROTECT_AFFECTED | FLAG_MIRROR_MOVE_AFFECTED | FLAG_SHEER_FORCE_BOOST,
        .split = SPLIT_SPECIAL,
    },

    [MOVE_BLIZZARD] =
    {
        #if B_UPDATED_MOVE_DATA >= GEN_6
            .power = 110,
        #else
            .power = 120,
        #endif
        .effect = EFFECT_FREEZE_HIT,
        .type = TYPE_ICE,
        .accuracy = 70,
        .pp = 5,
        .secondaryEffectChance = 10,
        .target = MOVE_TARGET_BOTH,
        .priority = 0,
        .flags = FLAG_PROTECT_AFFECTED | FLAG_MIRROR_MOVE_AFFECTED | FLAG_SHEER_FORCE_BOOST,
        .split = SPLIT_SPECIAL,
    },

    [MOVE_PSYBEAM] =
    {
        .effect = EFFECT_CONFUSE_HIT,
        .power = 65,
        .type = TYPE_PSYCHIC,
        .accuracy = 100,
        .pp = 20,
        .secondaryEffectChance = 10,
        .target = MOVE_TARGET_SELECTED,
        .priority = 0,
        .flags = FLAG_PROTECT_AFFECTED | FLAG_MIRROR_MOVE_AFFECTED | FLAG_SHEER_FORCE_BOOST,
        .split = SPLIT_SPECIAL,
    },

    [MOVE_BUBBLE_BEAM] =
    {
        .effect = EFFECT_SPEED_DOWN_HIT,
        .power = 65,
        .type = TYPE_WATER,
        .accuracy = 100,
        .pp = 20,
        .secondaryEffectChance = 10,
        .target = MOVE_TARGET_SELECTED,
        .priority = 0,
        .flags = FLAG_PROTECT_AFFECTED | FLAG_MIRROR_MOVE_AFFECTED | FLAG_SHEER_FORCE_BOOST,
        .split = SPLIT_SPECIAL,
    },

    [MOVE_AURORA_BEAM] =
    {
        .effect = EFFECT_ATTACK_DOWN_HIT,
        .power = 65,
        .type = TYPE_ICE,
        .accuracy = 100,
        .pp = 20,
        .secondaryEffectChance = 10,
        .target = MOVE_TARGET_SELECTED,
        .priority = 0,
        .flags = FLAG_PROTECT_AFFECTED | FLAG_MIRROR_MOVE_AFFECTED | FLAG_SHEER_FORCE_BOOST,
        .split = SPLIT_SPECIAL,
    },

    [MOVE_HYPER_BEAM] =
    {
        .effect = EFFECT_RECHARGE,
        .power = 150,
        .type = TYPE_NORMAL,
        .accuracy = 90,
        .pp = 5,
        .secondaryEffectChance = 0,
        .target = MOVE_TARGET_SELECTED,
        .priority = 0,
        .flags = FLAG_PROTECT_AFFECTED | FLAG_MIRROR_MOVE_AFFECTED | FLAG_KINGS_ROCK_AFFECTED,
        .split = SPLIT_SPECIAL,
    },

    [MOVE_PECK] =
    {
        .effect = EFFECT_HIT,
        .power = 35,
        .type = TYPE_FLYING,
        .accuracy = 100,
        .pp = 35,
        .secondaryEffectChance = 0,
        .target = MOVE_TARGET_SELECTED,
        .priority = 0,
        .flags = FLAG_MAKES_CONTACT | FLAG_PROTECT_AFFECTED | FLAG_MIRROR_MOVE_AFFECTED | FLAG_KINGS_ROCK_AFFECTED,
        .split = SPLIT_PHYSICAL,
    },

    [MOVE_DRILL_PECK] =
    {
        .effect = EFFECT_HIT,
        .power = 80,
        .type = TYPE_FLYING,
        .accuracy = 100,
        .pp = 20,
        .secondaryEffectChance = 0,
        .target = MOVE_TARGET_SELECTED,
        .priority = 0,
        .flags = FLAG_MAKES_CONTACT | FLAG_PROTECT_AFFECTED | FLAG_MIRROR_MOVE_AFFECTED | FLAG_KINGS_ROCK_AFFECTED,
        .split = SPLIT_PHYSICAL,
    },

    [MOVE_SUBMISSION] =
    {
        #if B_UPDATED_MOVE_DATA >= GEN_6
            .pp = 20,
        #else
            .pp = 25,
        #endif
        .effect = EFFECT_RECOIL_25,
        .power = 80,
        .type = TYPE_FIGHTING,
        .accuracy = 80,
        .secondaryEffectChance = 0,
        .target = MOVE_TARGET_SELECTED,
        .priority = 0,
        .flags = FLAG_MAKES_CONTACT | FLAG_PROTECT_AFFECTED | FLAG_MIRROR_MOVE_AFFECTED | FLAG_KINGS_ROCK_AFFECTED | FLAG_RECKLESS_BOOST,
        .split = SPLIT_PHYSICAL,
    },

    [MOVE_LOW_KICK] =
    {
        .effect = EFFECT_LOW_KICK,
        .power = 1,
        .type = TYPE_FIGHTING,
        .accuracy = 100,
        .pp = 20,
        .secondaryEffectChance = 0,
        .target = MOVE_TARGET_SELECTED,
        .priority = 0,
        .flags = FLAG_MAKES_CONTACT | FLAG_PROTECT_AFFECTED | FLAG_MIRROR_MOVE_AFFECTED | FLAG_KINGS_ROCK_AFFECTED,
        .split = SPLIT_PHYSICAL,
    },

    [MOVE_COUNTER] =
    {
        #if B_UPDATED_MOVE_DATA >= GEN_4
            .flags = FLAG_MAKES_CONTACT | FLAG_PROTECT_AFFECTED,
        #else
            .flags = FLAG_MAKES_CONTACT | FLAG_MIRROR_MOVE_AFFECTED,
        #endif
        .effect = EFFECT_COUNTER,
        .power = 1,
        .type = TYPE_FIGHTING,
        .accuracy = 100,
        .pp = 20,
        .secondaryEffectChance = 0,
        .target = MOVE_TARGET_DEPENDS,
        .priority = -5,
        .split = SPLIT_PHYSICAL,
    },

    [MOVE_SEISMIC_TOSS] =
    {
        .effect = EFFECT_LEVEL_DAMAGE,
        .power = 1,
        .type = TYPE_FIGHTING,
        .accuracy = 100,
        .pp = 20,
        .secondaryEffectChance = 0,
        .target = MOVE_TARGET_SELECTED,
        .priority = 0,
        .flags = FLAG_MAKES_CONTACT | FLAG_PROTECT_AFFECTED | FLAG_MIRROR_MOVE_AFFECTED | FLAG_KINGS_ROCK_AFFECTED,
        .split = SPLIT_PHYSICAL,
    },

    [MOVE_STRENGTH] =
    {
        .effect = EFFECT_HIT,
        .power = 80,
        .type = TYPE_NORMAL,
        .accuracy = 100,
        .pp = 15,
        .secondaryEffectChance = 0,
        .target = MOVE_TARGET_SELECTED,
        .priority = 0,
        .flags = FLAG_MAKES_CONTACT | FLAG_PROTECT_AFFECTED | FLAG_MIRROR_MOVE_AFFECTED | FLAG_KINGS_ROCK_AFFECTED,
        .split = SPLIT_PHYSICAL,
    },

    [MOVE_ABSORB] =
    {
        #if B_UPDATED_MOVE_DATA >= GEN_4
            .pp = 25,
        #else
            .pp = 20,
        #endif
        .effect = EFFECT_ABSORB,
        .power = 20,
        .type = TYPE_GRASS,
        .accuracy = 100,
        .secondaryEffectChance = 0,
        .target = MOVE_TARGET_SELECTED,
        .priority = 0,
        .flags = FLAG_PROTECT_AFFECTED | FLAG_MIRROR_MOVE_AFFECTED,
        .split = SPLIT_SPECIAL,
    },

    [MOVE_MEGA_DRAIN] =
    {
        #if B_UPDATED_MOVE_DATA >= GEN_4
            .pp = 15,
        #else
            .pp = 10,
        #endif
        .effect = EFFECT_ABSORB,
        .power = 40,
        .type = TYPE_GRASS,
        .accuracy = 100,
        .secondaryEffectChance = 0,
        .target = MOVE_TARGET_SELECTED,
        .priority = 0,
        .flags = FLAG_PROTECT_AFFECTED | FLAG_MIRROR_MOVE_AFFECTED,
        .split = SPLIT_SPECIAL,
    },

    [MOVE_LEECH_SEED] =
    {
        .effect = EFFECT_LEECH_SEED,
        .power = 0,
        .type = TYPE_GRASS,
        .accuracy = 90,
        .pp = 10,
        .secondaryEffectChance = 0,
        .target = MOVE_TARGET_SELECTED,
        .priority = 0,
        .flags = FLAG_PROTECT_AFFECTED | FLAG_MAGIC_COAT_AFFECTED | FLAG_MIRROR_MOVE_AFFECTED,
        .split = SPLIT_STATUS,
    },

    [MOVE_GROWTH] =
    {
        #if B_UPDATED_MOVE_DATA >= GEN_6
            .pp = 20,
        #else
            .pp = 40,
        #endif
        .effect = EFFECT_GROWTH,
        .power = 0,
        .type = TYPE_NORMAL,
        .accuracy = 0,
        .secondaryEffectChance = 0,
        .target = MOVE_TARGET_USER,
        .priority = 0,
        .flags = FLAG_SNATCH_AFFECTED,
        .split = SPLIT_STATUS,
    },

    [MOVE_RAZOR_LEAF] =
    {
        .effect = EFFECT_HIT,
        .power = 55,
        .type = TYPE_GRASS,
        .accuracy = 95,
        .pp = 25,
        .secondaryEffectChance = 0,
        .target = MOVE_TARGET_BOTH,
        .priority = 0,
        .flags = FLAG_PROTECT_AFFECTED | FLAG_MIRROR_MOVE_AFFECTED | FLAG_KINGS_ROCK_AFFECTED | FLAG_HIGH_CRIT,
        .split = SPLIT_PHYSICAL,
    },

    [MOVE_SOLAR_BEAM] =
    {
        .effect = EFFECT_SOLARBEAM,
        .power = 120,
        .type = TYPE_GRASS,
        .accuracy = 100,
        .pp = 10,
        .secondaryEffectChance = 0,
        .target = MOVE_TARGET_SELECTED,
        .priority = 0,
        .flags = FLAG_PROTECT_AFFECTED | FLAG_MIRROR_MOVE_AFFECTED | FLAG_KINGS_ROCK_AFFECTED,
        .split = SPLIT_SPECIAL,
    },

    [MOVE_POISON_POWDER] =
    {
        .effect = EFFECT_POISON,
        .power = 0,
        .type = TYPE_POISON,
        .accuracy = 75,
        .pp = 35,
        .secondaryEffectChance = 0,
        .target = MOVE_TARGET_SELECTED,
        .priority = 0,
        .flags = FLAG_PROTECT_AFFECTED | FLAG_MAGIC_COAT_AFFECTED | FLAG_MIRROR_MOVE_AFFECTED | FLAG_POWDER,
        .split = SPLIT_STATUS,
    },

    [MOVE_STUN_SPORE] =
    {
        .effect = EFFECT_PARALYZE,
        .power = 0,
        .type = TYPE_GRASS,
        .accuracy = 75,
        .pp = 30,
        .secondaryEffectChance = 0,
        .target = MOVE_TARGET_SELECTED,
        .priority = 0,
        .flags = FLAG_PROTECT_AFFECTED | FLAG_MAGIC_COAT_AFFECTED | FLAG_MIRROR_MOVE_AFFECTED | FLAG_POWDER,
        .split = SPLIT_STATUS,
    },

    [MOVE_SLEEP_POWDER] =
    {
        .effect = EFFECT_SLEEP,
        .power = 0,
        .type = TYPE_GRASS,
        .accuracy = 75,
        .pp = 15,
        .secondaryEffectChance = 0,
        .target = MOVE_TARGET_SELECTED,
        .priority = 0,
        .flags = FLAG_PROTECT_AFFECTED | FLAG_MAGIC_COAT_AFFECTED | FLAG_MIRROR_MOVE_AFFECTED | FLAG_POWDER,
        .split = SPLIT_STATUS,
    },

    [MOVE_PETAL_DANCE] =
    {
        #if B_UPDATED_MOVE_DATA >= GEN_5
            .power = 120,
            .pp = 10,
        #elif B_UPDATED_MOVE_DATA == GEN_4
            .power = 90,
            .pp = 20,
        #else
            .power = 70,
            .pp = 20,
        #endif
        .effect = EFFECT_RAMPAGE,
        .type = TYPE_GRASS,
        .accuracy = 100,
        .secondaryEffectChance = 100,
        .target = MOVE_TARGET_RANDOM,
        .priority = 0,
        .flags = FLAG_MAKES_CONTACT | FLAG_PROTECT_AFFECTED | FLAG_MIRROR_MOVE_AFFECTED | FLAG_KINGS_ROCK_AFFECTED | FLAG_DANCE,
        .split = SPLIT_SPECIAL,
    },

    [MOVE_STRING_SHOT] =
    {
        .effect = EFFECT_SPEED_DOWN_2,
        .power = 0,
        .type = TYPE_BUG,
        .accuracy = 95,
        .pp = 40,
        .secondaryEffectChance = 0,
        .target = MOVE_TARGET_BOTH,
        .priority = 0,
        .flags = FLAG_PROTECT_AFFECTED | FLAG_MAGIC_COAT_AFFECTED | FLAG_MIRROR_MOVE_AFFECTED,
        .split = SPLIT_STATUS,
    },

    [MOVE_DRAGON_RAGE] =
    {
        .effect = EFFECT_DRAGON_RAGE,
        .power = 1,
        .type = TYPE_DRAGON,
        .accuracy = 100,
        .pp = 10,
        .secondaryEffectChance = 0,
        .target = MOVE_TARGET_SELECTED,
        .priority = 0,
        .flags = FLAG_PROTECT_AFFECTED | FLAG_MIRROR_MOVE_AFFECTED | FLAG_KINGS_ROCK_AFFECTED,
        .split = SPLIT_SPECIAL,
    },

    [MOVE_FIRE_SPIN] =
    {
        #if B_UPDATED_MOVE_DATA >= GEN_5
            .power = 35,
            .accuracy = 85,
        #else
            .power = 15,
            .accuracy = 70,
        #endif
        .effect = EFFECT_TRAP,
        .type = TYPE_FIRE,
        .pp = 15,
        .secondaryEffectChance = 100,
        .target = MOVE_TARGET_SELECTED,
        .priority = 0,
        .flags = FLAG_PROTECT_AFFECTED | FLAG_MIRROR_MOVE_AFFECTED | FLAG_KINGS_ROCK_AFFECTED,
        .split = SPLIT_SPECIAL,
    },

    [MOVE_THUNDER_SHOCK] =
    {
        .effect = EFFECT_PARALYZE_HIT,
        .power = 40,
        .type = TYPE_ELECTRIC,
        .accuracy = 100,
        .pp = 30,
        .secondaryEffectChance = 10,
        .target = MOVE_TARGET_SELECTED,
        .priority = 0,
        .flags = FLAG_PROTECT_AFFECTED | FLAG_MIRROR_MOVE_AFFECTED | FLAG_SHEER_FORCE_BOOST,
        .split = SPLIT_SPECIAL,
    },

    [MOVE_THUNDERBOLT] =
    {
        #if B_UPDATED_MOVE_DATA >= GEN_6
            .power = 90,
        #else
            .power = 95,
        #endif
        .effect = EFFECT_PARALYZE_HIT,
        .type = TYPE_ELECTRIC,
        .accuracy = 100,
        .pp = 15,
        .secondaryEffectChance = 10,
        .target = MOVE_TARGET_SELECTED,
        .priority = 0,
        .flags = FLAG_PROTECT_AFFECTED | FLAG_MIRROR_MOVE_AFFECTED | FLAG_SHEER_FORCE_BOOST,
        .split = SPLIT_SPECIAL,
    },

    [MOVE_THUNDER_WAVE] =
    {
        #if B_UPDATED_MOVE_DATA >= GEN_7
            .accuracy = 90,
        #else
            .accuracy = 100,
        #endif
        .effect = EFFECT_PARALYZE,
        .power = 0,
        .type = TYPE_ELECTRIC,
        .pp = 20,
        .secondaryEffectChance = 0,
        .target = MOVE_TARGET_SELECTED,
        .priority = 0,
        .flags = FLAG_PROTECT_AFFECTED | FLAG_MAGIC_COAT_AFFECTED | FLAG_MIRROR_MOVE_AFFECTED,
        .split = SPLIT_STATUS,
    },

    [MOVE_THUNDER] =
    {
        #if B_UPDATED_MOVE_DATA >= GEN_6
            .power = 110,
        #else
            .power = 120,
        #endif
        .effect = EFFECT_THUNDER,
        .type = TYPE_ELECTRIC,
        .accuracy = 70,
        .pp = 10,
        .secondaryEffectChance = 30,
        .target = MOVE_TARGET_SELECTED,
        .priority = 0,
        .flags = FLAG_PROTECT_AFFECTED | FLAG_MIRROR_MOVE_AFFECTED | FLAG_SHEER_FORCE_BOOST | FLAG_HIT_IN_AIR,
        .split = SPLIT_SPECIAL,
    },

    [MOVE_ROCK_THROW] =
    {
        .effect = EFFECT_HIT,
        .power = 50,
        .type = TYPE_ROCK,
        .accuracy = 90,
        .pp = 15,
        .secondaryEffectChance = 0,
        .target = MOVE_TARGET_SELECTED,
        .priority = 0,
        .flags = FLAG_PROTECT_AFFECTED | FLAG_MIRROR_MOVE_AFFECTED | FLAG_KINGS_ROCK_AFFECTED,
        .split = SPLIT_PHYSICAL,
    },

    [MOVE_EARTHQUAKE] =
    {
        .effect = EFFECT_EARTHQUAKE,
        .power = 100,
        .type = TYPE_GROUND,
        .accuracy = 100,
        .pp = 10,
        .secondaryEffectChance = 0,
        .target = MOVE_TARGET_FOES_AND_ALLY,
        .priority = 0,
        .flags = FLAG_PROTECT_AFFECTED | FLAG_MIRROR_MOVE_AFFECTED | FLAG_KINGS_ROCK_AFFECTED | FLAG_DMG_UNDERGROUND,
        .split = SPLIT_PHYSICAL,
    },

    [MOVE_FISSURE] =
    {
        .effect = EFFECT_OHKO,
        .power = 1,
        .type = TYPE_GROUND,
        .accuracy = 30,
        .pp = 5,
        .secondaryEffectChance = 0,
        .target = MOVE_TARGET_SELECTED,
        .priority = 0,
        .flags = FLAG_PROTECT_AFFECTED | FLAG_MIRROR_MOVE_AFFECTED | FLAG_DMG_UNDERGROUND,
        .split = SPLIT_PHYSICAL,
    },

    [MOVE_DIG] =
    {
        #if B_UPDATED_MOVE_DATA >= GEN_4
            .power = 80,
        #else
            .power = 60,
        #endif
        .effect = EFFECT_SEMI_INVULNERABLE,
        .type = TYPE_GROUND,
        .accuracy = 100,
        .pp = 10,
        .secondaryEffectChance = 0,
        .target = MOVE_TARGET_SELECTED,
        .priority = 0,
        .flags = FLAG_MAKES_CONTACT | FLAG_PROTECT_AFFECTED | FLAG_MIRROR_MOVE_AFFECTED | FLAG_KINGS_ROCK_AFFECTED,
        .split = SPLIT_PHYSICAL,
    },

    [MOVE_TOXIC] =
    {
        #if B_UPDATED_MOVE_DATA >= GEN_5
            .accuracy = 90,
        #else
            .accuracy = 85,
        #endif
        .effect = EFFECT_TOXIC,
        .power = 0,
        .type = TYPE_POISON,
        .pp = 10,
        .secondaryEffectChance = 100,
        .target = MOVE_TARGET_SELECTED,
        .priority = 0,
        .flags = FLAG_PROTECT_AFFECTED | FLAG_MAGIC_COAT_AFFECTED | FLAG_MIRROR_MOVE_AFFECTED,
        .split = SPLIT_STATUS,
    },

    [MOVE_CONFUSION] =
    {
        .effect = EFFECT_CONFUSE_HIT,
        .power = 50,
        .type = TYPE_PSYCHIC,
        .accuracy = 100,
        .pp = 25,
        .secondaryEffectChance = 10,
        .target = MOVE_TARGET_SELECTED,
        .priority = 0,
        .flags = FLAG_PROTECT_AFFECTED | FLAG_MIRROR_MOVE_AFFECTED | FLAG_SHEER_FORCE_BOOST,
        .split = SPLIT_SPECIAL,
    },

    [MOVE_PSYCHIC] =
    {
        .effect = EFFECT_SPECIAL_DEFENSE_DOWN_HIT,
        .power = 90,
        .type = TYPE_PSYCHIC,
        .accuracy = 100,
        .pp = 10,
        .secondaryEffectChance = 10,
        .target = MOVE_TARGET_SELECTED,
        .priority = 0,
        .flags = FLAG_PROTECT_AFFECTED | FLAG_MIRROR_MOVE_AFFECTED | FLAG_SHEER_FORCE_BOOST,
        .split = SPLIT_SPECIAL,
    },

    [MOVE_HYPNOSIS] =
    {
        .effect = EFFECT_SLEEP,
        .power = 0,
        .type = TYPE_PSYCHIC,
        .accuracy = 60,
        .pp = 20,
        .secondaryEffectChance = 0,
        .target = MOVE_TARGET_SELECTED,
        .priority = 0,
        .flags = FLAG_PROTECT_AFFECTED | FLAG_MAGIC_COAT_AFFECTED | FLAG_MIRROR_MOVE_AFFECTED,
        .split = SPLIT_STATUS,
    },

    [MOVE_MEDITATE] =
    {
        .effect = EFFECT_ATTACK_UP,
        .power = 0,
        .type = TYPE_PSYCHIC,
        .accuracy = 0,
        .pp = 40,
        .secondaryEffectChance = 0,
        .target = MOVE_TARGET_USER,
        .priority = 0,
        .flags = FLAG_SNATCH_AFFECTED,
        .split = SPLIT_STATUS,
    },

    [MOVE_AGILITY] =
    {
        .effect = EFFECT_SPEED_UP_2,
        .power = 0,
        .type = TYPE_PSYCHIC,
        .accuracy = 0,
        .pp = 30,
        .secondaryEffectChance = 0,
        .target = MOVE_TARGET_USER,
        .priority = 0,
        .flags = FLAG_SNATCH_AFFECTED,
        .split = SPLIT_STATUS,
    },

    [MOVE_QUICK_ATTACK] =
    {
        .effect = EFFECT_HIT,
        .power = 40,
        .type = TYPE_NORMAL,
        .accuracy = 100,
        .pp = 30,
        .secondaryEffectChance = 0,
        .target = MOVE_TARGET_SELECTED,
        .priority = 1,
        .flags = FLAG_MAKES_CONTACT | FLAG_PROTECT_AFFECTED | FLAG_MIRROR_MOVE_AFFECTED | FLAG_KINGS_ROCK_AFFECTED,
        .split = SPLIT_PHYSICAL,
    },

    [MOVE_RAGE] =
    {
        .effect = EFFECT_RAGE,
        .power = 20,
        .type = TYPE_NORMAL,
        .accuracy = 100,
        .pp = 20,
        .secondaryEffectChance = 0,
        .target = MOVE_TARGET_SELECTED,
        .priority = 0,
        .flags = FLAG_MAKES_CONTACT | FLAG_PROTECT_AFFECTED | FLAG_MIRROR_MOVE_AFFECTED | FLAG_KINGS_ROCK_AFFECTED,
        .split = SPLIT_PHYSICAL,
    },

    [MOVE_TELEPORT] =
    {
        .effect = EFFECT_TELEPORT,
        .power = 0,
        .type = TYPE_PSYCHIC,
        .accuracy = 0,
        .pp = 20,
        .secondaryEffectChance = 0,
        .target = MOVE_TARGET_USER,
        .priority = -6,
        .flags = 0,
        .split = SPLIT_STATUS,
    },

    [MOVE_NIGHT_SHADE] =
    {
        .effect = EFFECT_LEVEL_DAMAGE,
        .power = 1,
        .type = TYPE_GHOST,
        .accuracy = 100,
        .pp = 15,
        .secondaryEffectChance = 0,
        .target = MOVE_TARGET_SELECTED,
        .priority = 0,
        .flags = FLAG_PROTECT_AFFECTED | FLAG_MIRROR_MOVE_AFFECTED | FLAG_KINGS_ROCK_AFFECTED,
        .split = SPLIT_SPECIAL,
    },

    [MOVE_MIMIC] =
    {
        .effect = EFFECT_MIMIC,
        .power = 0,
        .type = TYPE_NORMAL,
        .accuracy = 0,
        .pp = 10,
        .secondaryEffectChance = 0,
        .target = MOVE_TARGET_SELECTED,
        .priority = 0,
        .flags = FLAG_PROTECT_AFFECTED,
        .split = SPLIT_STATUS,
    },

    [MOVE_SCREECH] =
    {
        .effect = EFFECT_DEFENSE_DOWN_2,
        .power = 0,
        .type = TYPE_NORMAL,
        .accuracy = 85,
        .pp = 40,
        .secondaryEffectChance = 0,
        .target = MOVE_TARGET_SELECTED,
        .priority = 0,
        .flags = FLAG_PROTECT_AFFECTED | FLAG_MAGIC_COAT_AFFECTED | FLAG_MIRROR_MOVE_AFFECTED | FLAG_SOUND,
        .split = SPLIT_STATUS,
    },

    [MOVE_DOUBLE_TEAM] =
    {
        .effect = EFFECT_EVASION_UP,
        .power = 0,
        .type = TYPE_NORMAL,
        .accuracy = 0,
        .pp = 15,
        .secondaryEffectChance = 0,
        .target = MOVE_TARGET_USER,
        .priority = 0,
        .flags = FLAG_SNATCH_AFFECTED,
        .split = SPLIT_STATUS,
    },

    [MOVE_RECOVER] =
    {
        #if B_UPDATED_MOVE_DATA >= GEN_4
            .pp = 10,
        #else
            .pp = 20,
        #endif
        .effect = EFFECT_RESTORE_HP,
        .power = 0,
        .type = TYPE_NORMAL,
        .accuracy = 0,
        .secondaryEffectChance = 0,
        .target = MOVE_TARGET_USER,
        .priority = 0,
        .flags = FLAG_SNATCH_AFFECTED,
        .split = SPLIT_STATUS,
    },

    [MOVE_HARDEN] =
    {
        .effect = EFFECT_DEFENSE_UP,
        .power = 0,
        .type = TYPE_NORMAL,
        .accuracy = 0,
        .pp = 30,
        .secondaryEffectChance = 0,
        .target = MOVE_TARGET_USER,
        .priority = 0,
        .flags = FLAG_SNATCH_AFFECTED,
        .split = SPLIT_STATUS,
    },

    [MOVE_MINIMIZE] =
    {
        #if B_UPDATED_MOVE_DATA >= GEN_6
            .pp = 10,
        #else
            .pp = 20,
        #endif
        .effect = EFFECT_MINIMIZE,
        .power = 0,
        .type = TYPE_NORMAL,
        .accuracy = 0,
        .secondaryEffectChance = 0,
        .target = MOVE_TARGET_USER,
        .priority = 0,
        .flags = FLAG_SNATCH_AFFECTED,
        .split = SPLIT_STATUS,
    },

    [MOVE_SMOKESCREEN] =
    {
        .effect = EFFECT_ACCURACY_DOWN,
        .power = 0,
        .type = TYPE_NORMAL,
        .accuracy = 100,
        .pp = 20,
        .secondaryEffectChance = 0,
        .target = MOVE_TARGET_SELECTED,
        .priority = 0,
        .flags = FLAG_PROTECT_AFFECTED | FLAG_MAGIC_COAT_AFFECTED | FLAG_MIRROR_MOVE_AFFECTED,
        .split = SPLIT_STATUS,
    },

    [MOVE_CONFUSE_RAY] =
    {
        .effect = EFFECT_CONFUSE,
        .power = 0,
        .type = TYPE_GHOST,
        .accuracy = 100,
        .pp = 10,
        .secondaryEffectChance = 0,
        .target = MOVE_TARGET_SELECTED,
        .priority = 0,
        .flags = FLAG_PROTECT_AFFECTED | FLAG_MAGIC_COAT_AFFECTED | FLAG_MIRROR_MOVE_AFFECTED,
        .split = SPLIT_STATUS,
    },

    [MOVE_WITHDRAW] =
    {
        .effect = EFFECT_DEFENSE_UP,
        .power = 0,
        .type = TYPE_WATER,
        .accuracy = 0,
        .pp = 40,
        .secondaryEffectChance = 0,
        .target = MOVE_TARGET_USER,
        .priority = 0,
        .flags = FLAG_SNATCH_AFFECTED,
        .split = SPLIT_STATUS,
    },

    [MOVE_DEFENSE_CURL] =
    {
        .effect = EFFECT_DEFENSE_CURL,
        .power = 0,
        .type = TYPE_NORMAL,
        .accuracy = 0,
        .pp = 40,
        .secondaryEffectChance = 0,
        .target = MOVE_TARGET_USER,
        .priority = 0,
        .flags = FLAG_SNATCH_AFFECTED,
        .split = SPLIT_STATUS,
    },

    [MOVE_BARRIER] =
    {
        #if B_UPDATED_MOVE_DATA >= GEN_6
            .pp = 20,
        #else
            .pp = 30,
        #endif
        .effect = EFFECT_DEFENSE_UP_2,
        .power = 0,
        .type = TYPE_PSYCHIC,
        .accuracy = 0,
        .secondaryEffectChance = 0,
        .target = MOVE_TARGET_USER,
        .priority = 0,
        .flags = FLAG_SNATCH_AFFECTED,
        .split = SPLIT_STATUS,
    },

    [MOVE_LIGHT_SCREEN] =
    {
        .effect = EFFECT_LIGHT_SCREEN,
        .power = 0,
        .type = TYPE_PSYCHIC,
        .accuracy = 0,
        .pp = 30,
        .secondaryEffectChance = 0,
        .target = MOVE_TARGET_USER,
        .priority = 0,
        .flags = FLAG_SNATCH_AFFECTED,
        .split = SPLIT_STATUS,
    },

    [MOVE_HAZE] =
    {
        .effect = EFFECT_HAZE,
        .power = 0,
        .type = TYPE_ICE,
        .accuracy = 0,
        .pp = 30,
        .secondaryEffectChance = 0,
        .target = MOVE_TARGET_USER,
        .priority = 0,
        .flags = FLAG_PROTECT_AFFECTED,
        .split = SPLIT_STATUS,
    },

    [MOVE_REFLECT] =
    {
        .effect = EFFECT_REFLECT,
        .power = 0,
        .type = TYPE_PSYCHIC,
        .accuracy = 0,
        .pp = 20,
        .secondaryEffectChance = 0,
        .target = MOVE_TARGET_USER,
        .priority = 0,
        .flags = FLAG_SNATCH_AFFECTED,
        .split = SPLIT_STATUS,
    },

    [MOVE_FOCUS_ENERGY] =
    {
        .effect = EFFECT_FOCUS_ENERGY,
        .power = 0,
        .type = TYPE_NORMAL,
        .accuracy = 0,
        .pp = 30,
        .secondaryEffectChance = 0,
        .target = MOVE_TARGET_USER,
        .priority = 0,
        .flags = FLAG_SNATCH_AFFECTED,
        .split = SPLIT_STATUS,
    },

    [MOVE_BIDE] =
    {
        #if B_UPDATED_MOVE_DATA >= GEN_4
            .accuracy = 0,
            .priority = 1,
        #else
            .accuracy = 100,
            .priority = 0,
        #endif
        .effect = EFFECT_BIDE,
        .power = 1,
        .type = TYPE_NORMAL,
        .pp = 10,
        .secondaryEffectChance = 0,
        .target = MOVE_TARGET_USER,
        .flags = FLAG_MAKES_CONTACT | FLAG_PROTECT_AFFECTED | FLAG_KINGS_ROCK_AFFECTED,
        .split = SPLIT_PHYSICAL,
    },

    [MOVE_METRONOME] =
    {
        .effect = EFFECT_METRONOME,
        .power = 0,
        .type = TYPE_NORMAL,
        .accuracy = 0,
        .pp = 10,
        .secondaryEffectChance = 0,
        .target = MOVE_TARGET_DEPENDS,
        .priority = 0,
        .flags = 0,
        .split = SPLIT_STATUS,
    },

    [MOVE_MIRROR_MOVE] =
    {
        .effect = EFFECT_MIRROR_MOVE,
        .power = 0,
        .type = TYPE_FLYING,
        .accuracy = 0,
        .pp = 20,
        .secondaryEffectChance = 0,
        .target = MOVE_TARGET_DEPENDS,
        .priority = 0,
        .flags = 0,
        .split = SPLIT_STATUS,
    },

    [MOVE_SELF_DESTRUCT] =
    {
        .effect = EFFECT_EXPLOSION,
        .power = 200,
        .type = TYPE_NORMAL,
        .accuracy = 100,
        .pp = 5,
        .secondaryEffectChance = 0,
        .target = MOVE_TARGET_FOES_AND_ALLY,
        .priority = 0,
        .flags = FLAG_PROTECT_AFFECTED | FLAG_MIRROR_MOVE_AFFECTED | FLAG_KINGS_ROCK_AFFECTED,
        .split = SPLIT_PHYSICAL,
    },

    [MOVE_EGG_BOMB] =
    {
        .effect = EFFECT_HIT,
        .power = 100,
        .type = TYPE_NORMAL,
        .accuracy = 75,
        .pp = 10,
        .secondaryEffectChance = 0,
        .target = MOVE_TARGET_SELECTED,
        .priority = 0,
        .flags = FLAG_PROTECT_AFFECTED | FLAG_MIRROR_MOVE_AFFECTED | FLAG_KINGS_ROCK_AFFECTED | FLAG_BALLISTIC,
        .split = SPLIT_PHYSICAL,
    },

    [MOVE_LICK] =
    {
        #if B_UPDATED_MOVE_DATA >= GEN_6
            .power = 30,
        #else
            .power = 20,
        #endif
        .effect = EFFECT_PARALYZE_HIT,
        .type = TYPE_GHOST,
        .accuracy = 100,
        .pp = 30,
        .secondaryEffectChance = 30,
        .target = MOVE_TARGET_SELECTED,
        .priority = 0,
        .flags = FLAG_MAKES_CONTACT | FLAG_PROTECT_AFFECTED | FLAG_MIRROR_MOVE_AFFECTED | FLAG_SHEER_FORCE_BOOST,
        .split = SPLIT_PHYSICAL,
    },

    [MOVE_SMOG] =
    {
        #if B_UPDATED_MOVE_DATA >= GEN_6
            .power = 30,
        #else
            .power = 20,
        #endif
        .effect = EFFECT_POISON_HIT,
        .type = TYPE_POISON,
        .accuracy = 70,
        .pp = 20,
        .secondaryEffectChance = 40,
        .target = MOVE_TARGET_SELECTED,
        .priority = 0,
        .flags = FLAG_PROTECT_AFFECTED | FLAG_MIRROR_MOVE_AFFECTED | FLAG_SHEER_FORCE_BOOST,
        .split = SPLIT_SPECIAL,
    },

    [MOVE_SLUDGE] =
    {
        .effect = EFFECT_POISON_HIT,
        .power = 65,
        .type = TYPE_POISON,
        .accuracy = 100,
        .pp = 20,
        .secondaryEffectChance = 30,
        .target = MOVE_TARGET_SELECTED,
        .priority = 0,
        .flags = FLAG_PROTECT_AFFECTED | FLAG_MIRROR_MOVE_AFFECTED | FLAG_SHEER_FORCE_BOOST,
        .split = SPLIT_SPECIAL,
    },

    [MOVE_BONE_CLUB] =
    {
        .effect = EFFECT_FLINCH_HIT,
        .power = 65,
        .type = TYPE_GROUND,
        .accuracy = 85,
        .pp = 20,
        .secondaryEffectChance = 10,
        .target = MOVE_TARGET_SELECTED,
        .priority = 0,
        .flags = FLAG_PROTECT_AFFECTED | FLAG_MIRROR_MOVE_AFFECTED | FLAG_SHEER_FORCE_BOOST,
        .split = SPLIT_PHYSICAL,
    },

    [MOVE_FIRE_BLAST] =
    {
        #if B_UPDATED_MOVE_DATA >= GEN_6
            .power = 120,
        #else
            .power = 110,
        #endif
        .effect = EFFECT_BURN_HIT,
        .type = TYPE_FIRE,
        .accuracy = 85,
        .pp = 5,
        .secondaryEffectChance = 10,
        .target = MOVE_TARGET_SELECTED,
        .priority = 0,
        .flags = FLAG_PROTECT_AFFECTED | FLAG_MIRROR_MOVE_AFFECTED | FLAG_SHEER_FORCE_BOOST,
        .split = SPLIT_SPECIAL,
    },

    [MOVE_WATERFALL] =
    {
        #if B_UPDATED_MOVE_DATA >= GEN_4
            .effect = EFFECT_FLINCH_HIT,
        #else
            .effect = EFFECT_HIT,
        #endif
        .power = 80,
        .type = TYPE_WATER,
        .accuracy = 100,
        .pp = 15,
        .secondaryEffectChance = 20,
        .target = MOVE_TARGET_SELECTED,
        .priority = 0,
        .flags = FLAG_MAKES_CONTACT | FLAG_PROTECT_AFFECTED | FLAG_MIRROR_MOVE_AFFECTED | FLAG_KINGS_ROCK_AFFECTED | FLAG_SHEER_FORCE_BOOST,
        .split = SPLIT_PHYSICAL,
    },

    [MOVE_CLAMP] =
    {
        #if B_UPDATED_MOVE_DATA >= GEN_5
            .accuracy = 85,
            .pp = 15,
        #else
            .accuracy = 75,
            .pp = 10,
        #endif
        .effect = EFFECT_TRAP,
        .power = 35,
        .type = TYPE_WATER,
        .secondaryEffectChance = 100,
        .target = MOVE_TARGET_SELECTED,
        .priority = 0,
        .flags = FLAG_MAKES_CONTACT | FLAG_PROTECT_AFFECTED | FLAG_MIRROR_MOVE_AFFECTED | FLAG_KINGS_ROCK_AFFECTED,
        .split = SPLIT_PHYSICAL,
    },

    [MOVE_SWIFT] =
    {
        .effect = EFFECT_HIT,
        .power = 60,
        .type = TYPE_NORMAL,
        .accuracy = 0,
        .pp = 20,
        .secondaryEffectChance = 0,
        .target = MOVE_TARGET_BOTH,
        .priority = 0,
        .flags = FLAG_PROTECT_AFFECTED | FLAG_MIRROR_MOVE_AFFECTED | FLAG_KINGS_ROCK_AFFECTED,
        .split = SPLIT_SPECIAL,
    },

    [MOVE_SKULL_BASH] =
    {
        #if B_UPDATED_MOVE_DATA >= GEN_6
            .power = 130,
            .pp = 10,
        #else
            .power = 100,
            .pp = 15,
        #endif
        .effect = EFFECT_SKULL_BASH,
        .type = TYPE_NORMAL,
        .accuracy = 100,
        .secondaryEffectChance = 0,
        .target = MOVE_TARGET_SELECTED,
        .priority = 0,
        .flags = FLAG_MAKES_CONTACT | FLAG_PROTECT_AFFECTED | FLAG_MIRROR_MOVE_AFFECTED | FLAG_KINGS_ROCK_AFFECTED,
        .split = SPLIT_PHYSICAL,
    },

    [MOVE_SPIKE_CANNON] =
    {
        .effect = EFFECT_MULTI_HIT,
        .power = 20,
        .type = TYPE_NORMAL,
        .accuracy = 100,
        .pp = 15,
        .secondaryEffectChance = 0,
        .target = MOVE_TARGET_SELECTED,
        .priority = 0,
        .flags = FLAG_PROTECT_AFFECTED | FLAG_MIRROR_MOVE_AFFECTED | FLAG_KINGS_ROCK_AFFECTED,
        .split = SPLIT_PHYSICAL,
    },

    [MOVE_CONSTRICT] =
    {
        .effect = EFFECT_SPEED_DOWN_HIT,
        .power = 10,
        .type = TYPE_NORMAL,
        .accuracy = 100,
        .pp = 35,
        .secondaryEffectChance = 10,
        .target = MOVE_TARGET_SELECTED,
        .priority = 0,
        .flags = FLAG_MAKES_CONTACT | FLAG_PROTECT_AFFECTED | FLAG_MIRROR_MOVE_AFFECTED | FLAG_SHEER_FORCE_BOOST,
        .split = SPLIT_PHYSICAL,
    },

    [MOVE_AMNESIA] =
    {
        .effect = EFFECT_SPECIAL_DEFENSE_UP_2,
        .power = 0,
        .type = TYPE_PSYCHIC,
        .accuracy = 0,
        .pp = 20,
        .secondaryEffectChance = 0,
        .target = MOVE_TARGET_USER,
        .priority = 0,
        .flags = FLAG_SNATCH_AFFECTED,
        .split = SPLIT_STATUS,
    },

    [MOVE_KINESIS] =
    {
        #if B_UPDATED_MOVE_DATA >= GEN_4
            .flags = FLAG_PROTECT_AFFECTED | FLAG_MIRROR_MOVE_AFFECTED | FLAG_MAGIC_COAT_AFFECTED,
        #else
            .flags = FLAG_PROTECT_AFFECTED | FLAG_MIRROR_MOVE_AFFECTED,
        #endif
        .effect = EFFECT_ACCURACY_DOWN,
        .power = 0,
        .type = TYPE_PSYCHIC,
        .accuracy = 80,
        .pp = 15,
        .secondaryEffectChance = 0,
        .target = MOVE_TARGET_SELECTED,
        .priority = 0,
        .split = SPLIT_STATUS,
    },

    [MOVE_SOFT_BOILED] =
    {
        .effect = EFFECT_SOFTBOILED,
        .power = 0,
        .type = TYPE_NORMAL,
        .accuracy = 100,
        .pp = 10,
        .secondaryEffectChance = 0,
        .target = MOVE_TARGET_USER,
        .priority = 0,
        .flags = FLAG_SNATCH_AFFECTED | FLAG_MIRROR_MOVE_AFFECTED,
        .split = SPLIT_STATUS,
    },

    [MOVE_HIGH_JUMP_KICK] =
    {
        #if B_UPDATED_MOVE_DATA >= GEN_5
            .power = 130,
            .pp = 10,
        #elif B_UPDATED_MOVE_DATA == GEN_4
            .power = 100,
            .pp = 20,
        #else
            .power = 85,
            .pp = 20,
        #endif
        .effect = EFFECT_RECOIL_IF_MISS,
        .type = TYPE_FIGHTING,
        .accuracy = 90,
        .secondaryEffectChance = 0,
        .target = MOVE_TARGET_SELECTED,
        .priority = 0,
        .flags = FLAG_MAKES_CONTACT | FLAG_PROTECT_AFFECTED | FLAG_MIRROR_MOVE_AFFECTED | FLAG_KINGS_ROCK_AFFECTED | FLAG_RECKLESS_BOOST,
        .split = SPLIT_PHYSICAL,
    },

    [MOVE_GLARE] =
    {
        #if B_UPDATED_MOVE_DATA >= GEN_6
            .accuracy = 100,
        #elif B_UPDATED_MOVE_DATA == GEN_5
            .accuracy = 90,
        #else
            .accuracy = 75,
        #endif
        .effect = EFFECT_PARALYZE,
        .power = 0,
        .type = TYPE_NORMAL,
        .pp = 30,
        .secondaryEffectChance = 0,
        .target = MOVE_TARGET_SELECTED,
        .priority = 0,
        .flags = FLAG_PROTECT_AFFECTED | FLAG_MAGIC_COAT_AFFECTED | FLAG_MIRROR_MOVE_AFFECTED,
        .split = SPLIT_STATUS,
    },

    [MOVE_DREAM_EATER] =
    {
        .effect = EFFECT_DREAM_EATER,
        .power = 100,
        .type = TYPE_PSYCHIC,
        .accuracy = 100,
        .pp = 15,
        .secondaryEffectChance = 0,
        .target = MOVE_TARGET_SELECTED,
        .priority = 0,
        .flags = FLAG_PROTECT_AFFECTED | FLAG_MIRROR_MOVE_AFFECTED,
        .split = SPLIT_SPECIAL,
    },

    [MOVE_POISON_GAS] =
    {
        #if B_UPDATED_MOVE_DATA >= GEN_6
            .accuracy = 90,
            .target = MOVE_TARGET_FOES_AND_ALLY,
        #elif B_UPDATED_MOVE_DATA == GEN_5
            .accuracy = 80,
            .target = MOVE_TARGET_FOES_AND_ALLY,
        #else
            .accuracy = 55,
            .target = MOVE_TARGET_BOTH,
        #endif
        .effect = EFFECT_POISON,
        .power = 0,
        .type = TYPE_POISON,
        .pp = 40,
        .secondaryEffectChance = 0,
        .priority = 0,
        .flags = FLAG_PROTECT_AFFECTED | FLAG_MAGIC_COAT_AFFECTED | FLAG_MIRROR_MOVE_AFFECTED,
        .split = SPLIT_STATUS,
    },

    [MOVE_BARRAGE] =
    {
        .effect = EFFECT_MULTI_HIT,
        .power = 15,
        .type = TYPE_NORMAL,
        .accuracy = 85,
        .pp = 20,
        .secondaryEffectChance = 0,
        .target = MOVE_TARGET_SELECTED,
        .priority = 0,
        .flags = FLAG_PROTECT_AFFECTED | FLAG_MIRROR_MOVE_AFFECTED | FLAG_KINGS_ROCK_AFFECTED | FLAG_BALLISTIC,
        .split = SPLIT_PHYSICAL,
    },

    [MOVE_LEECH_LIFE] =
    {
        #if B_UPDATED_MOVE_DATA >= GEN_7
            .power = 80,
            .pp = 10,
        #else
            .power = 20,
            .pp = 15,
        #endif
        .effect = EFFECT_ABSORB,
        .type = TYPE_BUG,
        .accuracy = 100,
        .secondaryEffectChance = 0,
        .target = MOVE_TARGET_SELECTED,
        .priority = 0,
        .flags = FLAG_MAKES_CONTACT | FLAG_PROTECT_AFFECTED | FLAG_MIRROR_MOVE_AFFECTED,
        .split = SPLIT_PHYSICAL,
    },

    [MOVE_LOVELY_KISS] =
    {
        .effect = EFFECT_SLEEP,
        .power = 0,
        .type = TYPE_NORMAL,
        .accuracy = 75,
        .pp = 10,
        .secondaryEffectChance = 0,
        .target = MOVE_TARGET_SELECTED,
        .priority = 0,
        .flags = FLAG_PROTECT_AFFECTED | FLAG_MAGIC_COAT_AFFECTED | FLAG_MIRROR_MOVE_AFFECTED,
        .split = SPLIT_STATUS,
    },

    [MOVE_SKY_ATTACK] =
    {
        .effect = EFFECT_TWO_TURNS_ATTACK,
        .power = 140,
        .type = TYPE_FLYING,
        .accuracy = 90,
        .pp = 5,
        .secondaryEffectChance = 30,
        .target = MOVE_TARGET_SELECTED,
        .priority = 0,
        .flags = FLAG_PROTECT_AFFECTED | FLAG_MIRROR_MOVE_AFFECTED | FLAG_KINGS_ROCK_AFFECTED | FLAG_SHEER_FORCE_BOOST,
        .split = SPLIT_PHYSICAL,
        .argument = MOVE_EFFECT_FLINCH,
    },

    [MOVE_TRANSFORM] =
    {
        .effect = EFFECT_TRANSFORM,
        .power = 0,
        .type = TYPE_NORMAL,
        .accuracy = 0,
        .pp = 10,
        .secondaryEffectChance = 0,
        .target = MOVE_TARGET_SELECTED,
        .priority = 0,
        .flags = 0,
        .split = SPLIT_STATUS,
    },

    [MOVE_BUBBLE] =
    {
        #if B_UPDATED_MOVE_DATA >= GEN_6
            .power = 40,
        #else
            .power = 20,
        #endif
        .effect = EFFECT_SPEED_DOWN_HIT,
        .type = TYPE_WATER,
        .accuracy = 100,
        .pp = 30,
        .secondaryEffectChance = 10,
        .target = MOVE_TARGET_BOTH,
        .priority = 0,
        .flags = FLAG_PROTECT_AFFECTED | FLAG_MIRROR_MOVE_AFFECTED | FLAG_SHEER_FORCE_BOOST,
        .split = SPLIT_SPECIAL,
    },

    [MOVE_DIZZY_PUNCH] =
    {
        .effect = EFFECT_CONFUSE_HIT,
        .power = 70,
        .type = TYPE_NORMAL,
        .accuracy = 100,
        .pp = 10,
        .secondaryEffectChance = 20,
        .target = MOVE_TARGET_SELECTED,
        .priority = 0,
        .flags = FLAG_MAKES_CONTACT | FLAG_PROTECT_AFFECTED | FLAG_MIRROR_MOVE_AFFECTED | FLAG_IRON_FIST_BOOST | FLAG_SHEER_FORCE_BOOST,
        .split = SPLIT_PHYSICAL,
    },

    [MOVE_SPORE] =
    {
        .effect = EFFECT_SLEEP,
        .power = 0,
        .type = TYPE_GRASS,
        .accuracy = 100,
        .pp = 15,
        .secondaryEffectChance = 0,
        .target = MOVE_TARGET_SELECTED,
        .priority = 0,
        .flags = FLAG_PROTECT_AFFECTED | FLAG_MAGIC_COAT_AFFECTED | FLAG_MIRROR_MOVE_AFFECTED | FLAG_POWDER,
        .split = SPLIT_STATUS,
    },

    [MOVE_FLASH] =
    {
        #if B_UPDATED_MOVE_DATA >= GEN_4
            .accuracy = 100,
        #else
            .accuracy = 70,
        #endif
        .effect = EFFECT_ACCURACY_DOWN,
        .power = 0,
        .type = TYPE_NORMAL,
        .pp = 20,
        .secondaryEffectChance = 0,
        .target = MOVE_TARGET_SELECTED,
        .priority = 0,
        .flags = FLAG_PROTECT_AFFECTED | FLAG_MAGIC_COAT_AFFECTED | FLAG_MIRROR_MOVE_AFFECTED,
        .split = SPLIT_STATUS,
    },

    [MOVE_PSYWAVE] =
    {
        #if B_UPDATED_MOVE_DATA >= GEN_6
            .accuracy = 100,
        #else
            .accuracy = 80,
        #endif
        .effect = EFFECT_PSYWAVE,
        .power = 1,
        .type = TYPE_PSYCHIC,
        .pp = 15,
        .secondaryEffectChance = 0,
        .target = MOVE_TARGET_SELECTED,
        .priority = 0,
        .flags = FLAG_PROTECT_AFFECTED | FLAG_MIRROR_MOVE_AFFECTED | FLAG_KINGS_ROCK_AFFECTED,
        .split = SPLIT_SPECIAL,
    },

    [MOVE_SPLASH] =
    {
        .effect = EFFECT_DO_NOTHING,
        .power = 0,
        .type = TYPE_NORMAL,
        .accuracy = 0,
        .pp = 40,
        .secondaryEffectChance = 0,
        .target = MOVE_TARGET_USER,
        .priority = 0,
        .flags = 0,
        .split = SPLIT_STATUS,
    },

    [MOVE_ACID_ARMOR] =
    {
        #if B_UPDATED_MOVE_DATA >= GEN_6
            .pp = 20,
        #else
            .pp = 40,
        #endif
        .effect = EFFECT_DEFENSE_UP_2,
        .power = 0,
        .type = TYPE_POISON,
        .accuracy = 0,
        .secondaryEffectChance = 0,
        .target = MOVE_TARGET_USER,
        .priority = 0,
        .flags = FLAG_SNATCH_AFFECTED,
        .split = SPLIT_STATUS,
    },

    [MOVE_CRABHAMMER] =
    {
        #if B_UPDATED_MOVE_DATA >= GEN_6
            .power = 100,
            .accuracy = 90,
        #elif B_UPDATED_MOVE_DATA == GEN_5
            .power = 90,
            .accuracy = 90,
        #else
            .power = 90,
            .accuracy = 85,
        #endif
        .effect = EFFECT_HIT,
        .type = TYPE_WATER,
        .pp = 10,
        .secondaryEffectChance = 0,
        .target = MOVE_TARGET_SELECTED,
        .priority = 0,
        .flags = FLAG_MAKES_CONTACT | FLAG_PROTECT_AFFECTED | FLAG_MIRROR_MOVE_AFFECTED | FLAG_KINGS_ROCK_AFFECTED | FLAG_HIGH_CRIT,
        .split = SPLIT_PHYSICAL,
    },

    [MOVE_EXPLOSION] =
    {
        .effect = EFFECT_EXPLOSION,
        .power = 250,
        .type = TYPE_NORMAL,
        .accuracy = 100,
        .pp = 5,
        .secondaryEffectChance = 0,
        .target = MOVE_TARGET_FOES_AND_ALLY,
        .priority = 0,
        .flags = FLAG_PROTECT_AFFECTED | FLAG_MIRROR_MOVE_AFFECTED | FLAG_KINGS_ROCK_AFFECTED,
        .split = SPLIT_PHYSICAL,
    },

    [MOVE_FURY_SWIPES] =
    {
        .effect = EFFECT_MULTI_HIT,
        .power = 18,
        .type = TYPE_NORMAL,
        .accuracy = 80,
        .pp = 15,
        .secondaryEffectChance = 0,
        .target = MOVE_TARGET_SELECTED,
        .priority = 0,
        .flags = FLAG_MAKES_CONTACT | FLAG_PROTECT_AFFECTED | FLAG_MIRROR_MOVE_AFFECTED | FLAG_KINGS_ROCK_AFFECTED,
        .split = SPLIT_PHYSICAL,
    },

    [MOVE_BONEMERANG] =
    {
        .effect = EFFECT_DOUBLE_HIT,
        .power = 50,
        .type = TYPE_GROUND,
        .accuracy = 90,
        .pp = 10,
        .secondaryEffectChance = 0,
        .target = MOVE_TARGET_SELECTED,
        .priority = 0,
        .flags = FLAG_PROTECT_AFFECTED | FLAG_MIRROR_MOVE_AFFECTED | FLAG_KINGS_ROCK_AFFECTED,
        .split = SPLIT_PHYSICAL,
    },

    [MOVE_REST] =
    {
        .effect = EFFECT_REST,
        .power = 0,
        .type = TYPE_PSYCHIC,
        .accuracy = 0,
        .pp = 10,
        .secondaryEffectChance = 0,
        .target = MOVE_TARGET_USER,
        .priority = 0,
        .flags = FLAG_SNATCH_AFFECTED,
        .split = SPLIT_STATUS,
    },

    [MOVE_ROCK_SLIDE] =
    {
        .effect = EFFECT_FLINCH_HIT,
        .power = 75,
        .type = TYPE_ROCK,
        .accuracy = 90,
        .pp = 10,
        .secondaryEffectChance = 30,
        .target = MOVE_TARGET_BOTH,
        .priority = 0,
        .flags = FLAG_PROTECT_AFFECTED | FLAG_MIRROR_MOVE_AFFECTED | FLAG_SHEER_FORCE_BOOST,
        .split = SPLIT_PHYSICAL,
    },

    [MOVE_HYPER_FANG] =
    {
        .effect = EFFECT_FLINCH_HIT,
        .power = 80,
        .type = TYPE_NORMAL,
        .accuracy = 90,
        .pp = 15,
        .secondaryEffectChance = 10,
        .target = MOVE_TARGET_SELECTED,
        .priority = 0,
        .flags = FLAG_MAKES_CONTACT | FLAG_PROTECT_AFFECTED | FLAG_MIRROR_MOVE_AFFECTED | FLAG_STRONG_JAW_BOOST | FLAG_SHEER_FORCE_BOOST,
        .split = SPLIT_PHYSICAL,
    },

    [MOVE_SHARPEN] =
    {
        .effect = EFFECT_ATTACK_UP,
        .power = 0,
        .type = TYPE_NORMAL,
        .accuracy = 0,
        .pp = 30,
        .secondaryEffectChance = 0,
        .target = MOVE_TARGET_USER,
        .priority = 0,
        .flags = FLAG_SNATCH_AFFECTED,
        .split = SPLIT_STATUS,
    },

    [MOVE_CONVERSION] =
    {
        #if B_UPDATED_MOVE_DATA >= GEN_5
            .flags = FLAG_SNATCH_AFFECTED,
        #else
            .flags = 0,
        #endif
        .effect = EFFECT_CONVERSION,
        .power = 0,
        .type = TYPE_NORMAL,
        .accuracy = 0,
        .pp = 30,
        .secondaryEffectChance = 0,
        .target = MOVE_TARGET_USER,
        .priority = 0,
        .split = SPLIT_STATUS,
    },

    [MOVE_TRI_ATTACK] =
    {
        .effect = EFFECT_TRI_ATTACK,
        .power = 80,
        .type = TYPE_NORMAL,
        .accuracy = 100,
        .pp = 10,
        .secondaryEffectChance = 20,
        .target = MOVE_TARGET_SELECTED,
        .priority = 0,
        .flags = FLAG_PROTECT_AFFECTED | FLAG_MIRROR_MOVE_AFFECTED | FLAG_SHEER_FORCE_BOOST,
        .split = SPLIT_SPECIAL,
    },

    [MOVE_SUPER_FANG] =
    {
        .effect = EFFECT_SUPER_FANG,
        .power = 1,
        .type = TYPE_NORMAL,
        .accuracy = 90,
        .pp = 10,
        .secondaryEffectChance = 0,
        .target = MOVE_TARGET_SELECTED,
        .priority = 0,
        .flags = FLAG_MAKES_CONTACT | FLAG_PROTECT_AFFECTED | FLAG_MIRROR_MOVE_AFFECTED,
        .split = SPLIT_PHYSICAL,
    },

    [MOVE_SLASH] =
    {
        .effect = EFFECT_HIT,
        .power = 70,
        .type = TYPE_NORMAL,
        .accuracy = 100,
        .pp = 20,
        .secondaryEffectChance = 0,
        .target = MOVE_TARGET_SELECTED,
        .priority = 0,
        .flags = FLAG_MAKES_CONTACT | FLAG_PROTECT_AFFECTED | FLAG_MIRROR_MOVE_AFFECTED | FLAG_KINGS_ROCK_AFFECTED | FLAG_HIGH_CRIT,
        .split = SPLIT_PHYSICAL,
    },

    [MOVE_SUBSTITUTE] =
    {
        .effect = EFFECT_SUBSTITUTE,
        .power = 0,
        .type = TYPE_NORMAL,
        .accuracy = 0,
        .pp = 10,
        .secondaryEffectChance = 0,
        .target = MOVE_TARGET_USER,
        .priority = 0,
        .flags = FLAG_SNATCH_AFFECTED,
        .split = SPLIT_STATUS,
    },

    [MOVE_STRUGGLE] =
    {
        #if B_UPDATED_MOVE_DATA >= GEN_4
            .accuracy = 0,
            .flags = FLAG_MAKES_CONTACT | FLAG_PROTECT_AFFECTED | FLAG_KINGS_ROCK_AFFECTED,
        #else
            .accuracy = 100,
            .flags = FLAG_MAKES_CONTACT | FLAG_PROTECT_AFFECTED | FLAG_MIRROR_MOVE_AFFECTED | FLAG_KINGS_ROCK_AFFECTED,
        #endif
        .effect = EFFECT_RECOIL_25,
        .power = 50,
        .type = TYPE_NORMAL,
        .pp = 1,
        .secondaryEffectChance = 0,
        .target = MOVE_TARGET_SELECTED,
        .priority = 0,
        .split = SPLIT_PHYSICAL,
    },

    [MOVE_SKETCH] =
    {
        .effect = EFFECT_SKETCH,
        .power = 0,
        .type = TYPE_NORMAL,
        .accuracy = 0,
        .pp = 1,
        .secondaryEffectChance = 0,
        .target = MOVE_TARGET_SELECTED,
        .priority = 0,
        .flags = 0,
        .split = SPLIT_STATUS,
    },

    [MOVE_TRIPLE_KICK] =
    {
        .effect = EFFECT_TRIPLE_KICK,
        .power = 10,
        .type = TYPE_FIGHTING,
        .accuracy = 90,
        .pp = 10,
        .secondaryEffectChance = 0,
        .target = MOVE_TARGET_SELECTED,
        .priority = 0,
        .flags = FLAG_MAKES_CONTACT | FLAG_PROTECT_AFFECTED | FLAG_MIRROR_MOVE_AFFECTED | FLAG_KINGS_ROCK_AFFECTED,
        .split = SPLIT_PHYSICAL,
    },

    [MOVE_THIEF] =
    {
        #if B_UPDATED_MOVE_DATA >= GEN_6
            .power = 60,
            .pp = 25,
        #else
            .power = 40,
            .pp = 10,
        #endif
        .effect = EFFECT_THIEF,
        .type = TYPE_DARK,
        .accuracy = 100,
        .secondaryEffectChance = 100,
        .target = MOVE_TARGET_SELECTED,
        .priority = 0,
        .flags = FLAG_MAKES_CONTACT | FLAG_PROTECT_AFFECTED | FLAG_MIRROR_MOVE_AFFECTED,
        .split = SPLIT_PHYSICAL,
    },

    [MOVE_SPIDER_WEB] =
    {
        #if B_UPDATED_MOVE_DATA >= GEN_6
            .flags = FLAG_MAGIC_COAT_AFFECTED | FLAG_MIRROR_MOVE_AFFECTED,
        #else
            .flags = FLAG_PROTECT_AFFECTED | FLAG_MAGIC_COAT_AFFECTED | FLAG_MIRROR_MOVE_AFFECTED,
        #endif
        .effect = EFFECT_MEAN_LOOK,
        .power = 0,
        .type = TYPE_BUG,
        .accuracy = 0,
        .pp = 10,
        .secondaryEffectChance = 0,
        .target = MOVE_TARGET_SELECTED,
        .priority = 0,
        .split = SPLIT_STATUS,
    },

    [MOVE_MIND_READER] =
    {
        #if B_UPDATED_MOVE_DATA >= GEN_4
            .accuracy = 0,
        #else
            .accuracy = 100,
        #endif
        .effect = EFFECT_LOCK_ON,
        .power = 0,
        .type = TYPE_NORMAL,
        .pp = 5,
        .secondaryEffectChance = 0,
        .target = MOVE_TARGET_SELECTED,
        .priority = 0,
        .flags = FLAG_PROTECT_AFFECTED | FLAG_MIRROR_MOVE_AFFECTED,
        .split = SPLIT_STATUS,
    },

    [MOVE_NIGHTMARE] =
    {
        #if B_UPDATED_MOVE_DATA >= GEN_4
            .accuracy = 100,
        #else
            .accuracy = 0,
        #endif
        .effect = EFFECT_NIGHTMARE,
        .power = 0,
        .type = TYPE_GHOST,
        .pp = 15,
        .secondaryEffectChance = 0,
        .target = MOVE_TARGET_SELECTED,
        .priority = 0,
        .flags = FLAG_PROTECT_AFFECTED | FLAG_MIRROR_MOVE_AFFECTED,
        .split = SPLIT_STATUS,
    },

    [MOVE_FLAME_WHEEL] =
    {
        .effect = EFFECT_THAW_HIT,
        .power = 60,
        .type = TYPE_FIRE,
        .accuracy = 100,
        .pp = 25,
        .secondaryEffectChance = 10,
        .target = MOVE_TARGET_SELECTED,
        .priority = 0,
        .flags = FLAG_MAKES_CONTACT | FLAG_PROTECT_AFFECTED | FLAG_MIRROR_MOVE_AFFECTED | FLAG_SHEER_FORCE_BOOST,
        .split = SPLIT_PHYSICAL,
    },

    [MOVE_SNORE] =
    {
        #if B_UPDATED_MOVE_DATA >= GEN_6
            .power = 50,
        #else
            .power = 40,
        #endif
        .effect = EFFECT_SNORE,
        .type = TYPE_NORMAL,
        .accuracy = 100,
        .pp = 15,
        .secondaryEffectChance = 30,
        .target = MOVE_TARGET_SELECTED,
        .priority = 0,
        .flags = FLAG_PROTECT_AFFECTED | FLAG_MIRROR_MOVE_AFFECTED | FLAG_KINGS_ROCK_AFFECTED | FLAG_SHEER_FORCE_BOOST | FLAG_SOUND,
        .split = SPLIT_SPECIAL,
    },

    [MOVE_CURSE] =
    {
        #if B_UPDATED_MOVE_DATA >= GEN_5
            .type = TYPE_GHOST,
        #else
            .type = TYPE_MYSTERY,
        #endif
        .effect = EFFECT_CURSE,
        .power = 0,
        .accuracy = 0,
        .pp = 10,
        .secondaryEffectChance = 0,
        .target = MOVE_TARGET_SELECTED,
        .priority = 0,
        .flags = 0,
        .split = SPLIT_STATUS,
    },

    [MOVE_FLAIL] =
    {
        .effect = EFFECT_FLAIL,
        .power = 1,
        .type = TYPE_NORMAL,
        .accuracy = 100,
        .pp = 15,
        .secondaryEffectChance = 0,
        .target = MOVE_TARGET_SELECTED,
        .priority = 0,
        .flags = FLAG_MAKES_CONTACT | FLAG_PROTECT_AFFECTED | FLAG_MIRROR_MOVE_AFFECTED | FLAG_KINGS_ROCK_AFFECTED,
        .split = SPLIT_PHYSICAL,
    },

    [MOVE_CONVERSION_2] =
    {
        #if B_UPDATED_MOVE_DATA >= GEN_5
            .target = MOVE_TARGET_USER,
        #else
            .target = MOVE_TARGET_FOES_AND_ALLY,
        #endif
        .effect = EFFECT_CONVERSION_2,
        .power = 0,
        .type = TYPE_NORMAL,
        .accuracy = 100,
        .pp = 30,
        .secondaryEffectChance = 0,
        .priority = 0,
        .flags = 0,
        .split = SPLIT_STATUS,
    },

    [MOVE_AEROBLAST] =
    {
        .effect = EFFECT_HIT,
        .power = 100,
        .type = TYPE_FLYING,
        .accuracy = 95,
        .pp = 5,
        .secondaryEffectChance = 0,
        .target = MOVE_TARGET_SELECTED,
        .priority = 0,
        .flags = FLAG_PROTECT_AFFECTED | FLAG_MIRROR_MOVE_AFFECTED | FLAG_KINGS_ROCK_AFFECTED | FLAG_HIGH_CRIT,
        .split = SPLIT_SPECIAL,
    },

    [MOVE_COTTON_SPORE] =
    {
        #if B_UPDATED_MOVE_DATA >= GEN_6
            .accuracy = 100,
            .target = MOVE_TARGET_BOTH,
        #elif B_UPDATED_MOVE_DATA == GEN_5
            .accuracy = 100,
            .target = MOVE_TARGET_FOES_AND_ALLY,
        #else
            .accuracy = 85,
            .target = MOVE_TARGET_FOES_AND_ALLY,
        #endif
        .effect = EFFECT_SPEED_DOWN_2,
        .power = 0,
        .type = TYPE_GRASS,
        .pp = 40,
        .secondaryEffectChance = 0,
        .priority = 0,
        .flags = FLAG_PROTECT_AFFECTED | FLAG_MAGIC_COAT_AFFECTED | FLAG_MIRROR_MOVE_AFFECTED | FLAG_POWDER,
        .split = SPLIT_STATUS,
    },

    [MOVE_REVERSAL] =
    {
        .effect = EFFECT_FLAIL,
        .power = 1,
        .type = TYPE_FIGHTING,
        .accuracy = 100,
        .pp = 15,
        .secondaryEffectChance = 0,
        .target = MOVE_TARGET_SELECTED,
        .priority = 0,
        .flags = FLAG_MAKES_CONTACT | FLAG_PROTECT_AFFECTED | FLAG_MIRROR_MOVE_AFFECTED | FLAG_KINGS_ROCK_AFFECTED,
        .split = SPLIT_PHYSICAL,
    },

    [MOVE_SPITE] =
    {
        #if B_UPDATED_MOVE_DATA >= GEN_5
            .flags = FLAG_PROTECT_AFFECTED | FLAG_MIRROR_MOVE_AFFECTED | FLAG_MAGIC_COAT_AFFECTED,
        #else
            .flags = FLAG_PROTECT_AFFECTED | FLAG_MIRROR_MOVE_AFFECTED,
        #endif
        .effect = EFFECT_SPITE,
        .power = 0,
        .type = TYPE_GHOST,
        .accuracy = 100,
        .pp = 10,
        .secondaryEffectChance = 0,
        .target = MOVE_TARGET_SELECTED,
        .priority = 0,
        .split = SPLIT_STATUS,
    },

    [MOVE_POWDER_SNOW] =
    {
        .effect = EFFECT_FREEZE_HIT,
        .power = 40,
        .type = TYPE_ICE,
        .accuracy = 100,
        .pp = 25,
        .secondaryEffectChance = 10,
        .target = MOVE_TARGET_BOTH,
        .priority = 0,
        .flags = FLAG_PROTECT_AFFECTED | FLAG_MIRROR_MOVE_AFFECTED | FLAG_SHEER_FORCE_BOOST,
        .split = SPLIT_SPECIAL,
    },

    [MOVE_PROTECT] =
    {
        .effect = EFFECT_PROTECT,
        .power = 0,
        .type = TYPE_NORMAL,
        .accuracy = 0,
        .pp = 10,
        .secondaryEffectChance = 0,
        .target = MOVE_TARGET_USER,
        .priority = 4,
        .flags = FLAG_PROTECTION_MOVE,
        .split = SPLIT_STATUS,
    },

    [MOVE_MACH_PUNCH] =
    {
        .effect = EFFECT_HIT,
        .power = 40,
        .type = TYPE_FIGHTING,
        .accuracy = 100,
        .pp = 30,
        .secondaryEffectChance = 0,
        .target = MOVE_TARGET_SELECTED,
        .priority = 1,
        .flags = FLAG_MAKES_CONTACT | FLAG_PROTECT_AFFECTED | FLAG_MIRROR_MOVE_AFFECTED | FLAG_KINGS_ROCK_AFFECTED | FLAG_IRON_FIST_BOOST,
        .split = SPLIT_PHYSICAL,
    },

    [MOVE_SCARY_FACE] =
    {
        #if B_UPDATED_MOVE_DATA >= GEN_5
            .accuracy = 100,
        #else
            .accuracy = 90,
        #endif
        .effect = EFFECT_SPEED_DOWN_2,
        .power = 0,
        .type = TYPE_NORMAL,
        .pp = 10,
        .secondaryEffectChance = 0,
        .target = MOVE_TARGET_SELECTED,
        .priority = 0,
        .flags = FLAG_PROTECT_AFFECTED | FLAG_MAGIC_COAT_AFFECTED | FLAG_MIRROR_MOVE_AFFECTED,
        .split = SPLIT_STATUS,
    },

    [MOVE_FEINT_ATTACK] =
    {
        #if B_UPDATED_MOVE_DATA >= GEN_4
            .flags = FLAG_MAKES_CONTACT | FLAG_PROTECT_AFFECTED | FLAG_MIRROR_MOVE_AFFECTED | FLAG_KINGS_ROCK_AFFECTED,
        #else
            .flags = FLAG_PROTECT_AFFECTED | FLAG_MIRROR_MOVE_AFFECTED | FLAG_KINGS_ROCK_AFFECTED,
        #endif
        .effect = EFFECT_HIT,
        .power = 60,
        .type = TYPE_DARK,
        .accuracy = 0,
        .pp = 20,
        .secondaryEffectChance = 0,
        .target = MOVE_TARGET_SELECTED,
        .priority = 0,
        .split = SPLIT_PHYSICAL,
    },

    [MOVE_SWEET_KISS] =
    {
        #if B_UPDATED_MOVE_DATA >= GEN_6
            .type = TYPE_FAIRY,
        #else
            .type = TYPE_NORMAL,
        #endif
        .effect = EFFECT_CONFUSE,
        .power = 0,
        .accuracy = 75,
        .pp = 10,
        .secondaryEffectChance = 0,
        .target = MOVE_TARGET_SELECTED,
        .priority = 0,
        .flags = FLAG_PROTECT_AFFECTED | FLAG_MAGIC_COAT_AFFECTED | FLAG_MIRROR_MOVE_AFFECTED,
        .split = SPLIT_STATUS,
    },

    [MOVE_BELLY_DRUM] =
    {
        .effect = EFFECT_BELLY_DRUM,
        .power = 0,
        .type = TYPE_NORMAL,
        .accuracy = 0,
        .pp = 10,
        .secondaryEffectChance = 0,
        .target = MOVE_TARGET_USER,
        .priority = 0,
        .flags = FLAG_SNATCH_AFFECTED,
        .split = SPLIT_STATUS,
    },

    [MOVE_SLUDGE_BOMB] =
    {
        .effect = EFFECT_POISON_HIT,
        .power = 90,
        .type = TYPE_POISON,
        .accuracy = 100,
        .pp = 10,
        .secondaryEffectChance = 30,
        .target = MOVE_TARGET_SELECTED,
        .priority = 0,
        .flags = FLAG_PROTECT_AFFECTED | FLAG_MIRROR_MOVE_AFFECTED | FLAG_SHEER_FORCE_BOOST | FLAG_BALLISTIC,
        .split = SPLIT_SPECIAL,
    },

    [MOVE_MUD_SLAP] =
    {
        .effect = EFFECT_ACCURACY_DOWN_HIT,
        .power = 20,
        .type = TYPE_GROUND,
        .accuracy = 100,
        .pp = 10,
        .secondaryEffectChance = 100,
        .target = MOVE_TARGET_SELECTED,
        .priority = 0,
        .flags = FLAG_PROTECT_AFFECTED | FLAG_MIRROR_MOVE_AFFECTED | FLAG_SHEER_FORCE_BOOST,
        .split = SPLIT_SPECIAL,
    },

    [MOVE_OCTAZOOKA] =
    {
        .effect = EFFECT_ACCURACY_DOWN_HIT,
        .power = 65,
        .type = TYPE_WATER,
        .accuracy = 85,
        .pp = 10,
        .secondaryEffectChance = 50,
        .target = MOVE_TARGET_SELECTED,
        .priority = 0,
        .flags = FLAG_PROTECT_AFFECTED | FLAG_MIRROR_MOVE_AFFECTED | FLAG_BALLISTIC | FLAG_SHEER_FORCE_BOOST,
        .split = SPLIT_SPECIAL,
    },

    [MOVE_SPIKES] =
    {
        #if B_UPDATED_MOVE_DATA >= GEN_5
            .flags = FLAG_MAGIC_COAT_AFFECTED,
        #else
            .flags = 0,
        #endif
        .effect = EFFECT_SPIKES,
        .power = 0,
        .type = TYPE_GROUND,
        .accuracy = 0,
        .pp = 20,
        .secondaryEffectChance = 0,
        .target = MOVE_TARGET_OPPONENTS_FIELD,
        .priority = 0,
        .split = SPLIT_STATUS,
    },

    [MOVE_ZAP_CANNON] =
    {
        #if B_UPDATED_MOVE_DATA >= GEN_4
            .power = 120,
        #else
            .power = 100,
        #endif
        .effect = EFFECT_PARALYZE_HIT,
        .type = TYPE_ELECTRIC,
        .accuracy = 50,
        .pp = 5,
        .secondaryEffectChance = 100,
        .target = MOVE_TARGET_SELECTED,
        .priority = 0,
        .flags = FLAG_PROTECT_AFFECTED | FLAG_MIRROR_MOVE_AFFECTED | FLAG_SHEER_FORCE_BOOST | FLAG_BALLISTIC,
        .split = SPLIT_SPECIAL,
    },

    [MOVE_FORESIGHT] =
    {
        #if B_UPDATED_MOVE_DATA >= GEN_5
            .accuracy = 0,
            .flags = FLAG_PROTECT_AFFECTED | FLAG_MIRROR_MOVE_AFFECTED | FLAG_MAGIC_COAT_AFFECTED,
        #elif B_UPDATED_MOVE_DATA >= GEN_4
            .accuracy = 0,
            .flags = FLAG_PROTECT_AFFECTED | FLAG_MIRROR_MOVE_AFFECTED,
        #else
            .accuracy = 100,
            .flags = FLAG_PROTECT_AFFECTED | FLAG_MIRROR_MOVE_AFFECTED,
        #endif
        .effect = EFFECT_FORESIGHT,
        .power = 0,
        .type = TYPE_NORMAL,
        .pp = 40,
        .secondaryEffectChance = 0,
        .target = MOVE_TARGET_SELECTED,
        .priority = 0,
        .split = SPLIT_STATUS,
    },

    [MOVE_DESTINY_BOND] =
    {
        .effect = EFFECT_DESTINY_BOND,
        .power = 0,
        .type = TYPE_GHOST,
        .accuracy = 0,
        .pp = 5,
        .secondaryEffectChance = 0,
        .target = MOVE_TARGET_USER,
        .priority = 0,
        .flags = 0,
        .split = SPLIT_STATUS,
    },

    [MOVE_PERISH_SONG] =
    {
        .effect = EFFECT_PERISH_SONG,
        .power = 0,
        .type = TYPE_NORMAL,
        .accuracy = 0,
        .pp = 5,
        .secondaryEffectChance = 0,
        .target = MOVE_TARGET_USER,
        .priority = 0,
        .flags = FLAG_SOUND,
        .split = SPLIT_STATUS,
    },

    [MOVE_ICY_WIND] =
    {
        .effect = EFFECT_SPEED_DOWN_HIT,
        .power = 55,
        .type = TYPE_ICE,
        .accuracy = 95,
        .pp = 15,
        .secondaryEffectChance = 100,
        .target = MOVE_TARGET_BOTH,
        .priority = 0,
        .flags = FLAG_PROTECT_AFFECTED | FLAG_MIRROR_MOVE_AFFECTED | FLAG_SHEER_FORCE_BOOST,
        .split = SPLIT_SPECIAL,
    },

    [MOVE_DETECT] =
    {
        .effect = EFFECT_PROTECT,
        .power = 0,
        .type = TYPE_FIGHTING,
        .accuracy = 0,
        .pp = 5,
        .secondaryEffectChance = 0,
        .target = MOVE_TARGET_USER,
        .priority = 4,
        .flags = FLAG_PROTECTION_MOVE,
        .split = SPLIT_STATUS,
    },

    [MOVE_BONE_RUSH] =
    {
        #if B_UPDATED_MOVE_DATA >= GEN_5
            .accuracy = 90,
        #else
            .accuracy = 80,
        #endif
        .effect = EFFECT_MULTI_HIT,
        .power = 25,
        .type = TYPE_GROUND,
        .pp = 10,
        .secondaryEffectChance = 0,
        .target = MOVE_TARGET_SELECTED,
        .priority = 0,
        .flags = FLAG_PROTECT_AFFECTED | FLAG_MIRROR_MOVE_AFFECTED | FLAG_KINGS_ROCK_AFFECTED,
        .split = SPLIT_PHYSICAL,
    },

    [MOVE_LOCK_ON] =
    {
        #if B_UPDATED_MOVE_DATA >= GEN_4
            .accuracy = 100,
        #else
            .accuracy = 0,
        #endif
        .effect = EFFECT_LOCK_ON,
        .power = 0,
        .type = TYPE_NORMAL,
        .pp = 5,
        .secondaryEffectChance = 0,
        .target = MOVE_TARGET_SELECTED,
        .priority = 0,
        .flags = FLAG_PROTECT_AFFECTED | FLAG_MIRROR_MOVE_AFFECTED,
        .split = SPLIT_STATUS,
    },

    [MOVE_OUTRAGE] =
    {
        #if B_UPDATED_MOVE_DATA >= GEN_5
            .power = 120,
            .pp = 10,
        #elif B_UPDATED_MOVE_DATA == GEN_4
            .power = 120,
            .pp = 15,
        #else
            .power = 90,
            .pp = 15,
        #endif
        .effect = EFFECT_RAMPAGE,
        .type = TYPE_DRAGON,
        .accuracy = 100,
        .secondaryEffectChance = 100,
        .target = MOVE_TARGET_RANDOM,
        .priority = 0,
        .flags = FLAG_MAKES_CONTACT | FLAG_PROTECT_AFFECTED | FLAG_MIRROR_MOVE_AFFECTED | FLAG_KINGS_ROCK_AFFECTED,
        .split = SPLIT_PHYSICAL,
    },

    [MOVE_SANDSTORM] =
    {
        .effect = EFFECT_SANDSTORM,
        .power = 0,
        .type = TYPE_ROCK,
        .accuracy = 0,
        .pp = 10,
        .secondaryEffectChance = 0,
        .target = MOVE_TARGET_USER,
        .priority = 0,
        .flags = 0,
        .split = SPLIT_STATUS,
    },

    [MOVE_GIGA_DRAIN] =
    {
        #if B_UPDATED_MOVE_DATA >= GEN_5
            .power = 75,
            .pp = 10,
        #elif B_UPDATED_MOVE_DATA == GEN_4
            .power = 60,
            .pp = 10,
        #else
            .power = 60,
            .pp = 5,
        #endif
        .effect = EFFECT_ABSORB,
        .type = TYPE_GRASS,
        .accuracy = 100,
        .secondaryEffectChance = 0,
        .target = MOVE_TARGET_SELECTED,
        .priority = 0,
        .flags = FLAG_PROTECT_AFFECTED | FLAG_MIRROR_MOVE_AFFECTED,
        .split = SPLIT_SPECIAL,
    },

    [MOVE_ENDURE] =
    {
        .effect = EFFECT_ENDURE,
        .power = 0,
        .type = TYPE_NORMAL,
        .accuracy = 0,
        .pp = 10,
        .secondaryEffectChance = 0,
        .target = MOVE_TARGET_USER,
        .priority = 4,
        .flags = FLAG_PROTECTION_MOVE,
        .split = SPLIT_STATUS,
    },

    [MOVE_CHARM] =
    {
        #if B_UPDATED_MOVE_DATA >= GEN_6
            .type = TYPE_FAIRY,
        #else
            .type = TYPE_NORMAL,
        #endif
        .effect = EFFECT_ATTACK_DOWN_2,
        .power = 0,
        .accuracy = 100,
        .pp = 20,
        .secondaryEffectChance = 0,
        .target = MOVE_TARGET_SELECTED,
        .priority = 0,
        .flags = FLAG_PROTECT_AFFECTED | FLAG_MAGIC_COAT_AFFECTED | FLAG_MIRROR_MOVE_AFFECTED,
        .split = SPLIT_STATUS,
    },

    [MOVE_ROLLOUT] =
    {
        .effect = EFFECT_ROLLOUT,
        .power = 30,
        .type = TYPE_ROCK,
        .accuracy = 90,
        .pp = 20,
        .secondaryEffectChance = 0,
        .target = MOVE_TARGET_SELECTED,
        .priority = 0,
        .flags = FLAG_MAKES_CONTACT | FLAG_PROTECT_AFFECTED | FLAG_MIRROR_MOVE_AFFECTED | FLAG_KINGS_ROCK_AFFECTED,
        .split = SPLIT_PHYSICAL,
    },

    [MOVE_FALSE_SWIPE] =
    {
        .effect = EFFECT_FALSE_SWIPE,
        .power = 40,
        .type = TYPE_NORMAL,
        .accuracy = 100,
        .pp = 40,
        .secondaryEffectChance = 0,
        .target = MOVE_TARGET_SELECTED,
        .priority = 0,
        .flags = FLAG_MAKES_CONTACT | FLAG_PROTECT_AFFECTED | FLAG_MIRROR_MOVE_AFFECTED | FLAG_KINGS_ROCK_AFFECTED,
        .split = SPLIT_PHYSICAL,
    },

    [MOVE_SWAGGER] =
    {
        #if B_UPDATED_MOVE_DATA >= GEN_7
            .accuracy = 85,
        #else
            .accuracy = 90,
        #endif
        .effect = EFFECT_SWAGGER,
        .power = 0,
        .type = TYPE_NORMAL,
        .pp = 15,
        .secondaryEffectChance = 100,
        .target = MOVE_TARGET_SELECTED,
        .priority = 0,
        .flags = FLAG_PROTECT_AFFECTED | FLAG_MAGIC_COAT_AFFECTED | FLAG_MIRROR_MOVE_AFFECTED,
        .split = SPLIT_STATUS,
    },

    [MOVE_MILK_DRINK] =
    {
        .effect = EFFECT_SOFTBOILED,
        .power = 0,
        .type = TYPE_NORMAL,
        .accuracy = 0,
        .pp = 10,
        .secondaryEffectChance = 0,
        .target = MOVE_TARGET_USER,
        .priority = 0,
        .flags = FLAG_PROTECT_AFFECTED | FLAG_SNATCH_AFFECTED,
        .split = SPLIT_STATUS,
    },

    [MOVE_SPARK] =
    {
        .effect = EFFECT_PARALYZE_HIT,
        .power = 65,
        .type = TYPE_ELECTRIC,
        .accuracy = 100,
        .pp = 20,
        .secondaryEffectChance = 30,
        .target = MOVE_TARGET_SELECTED,
        .priority = 0,
        .flags = FLAG_MAKES_CONTACT | FLAG_PROTECT_AFFECTED | FLAG_MIRROR_MOVE_AFFECTED | FLAG_SHEER_FORCE_BOOST,
        .split = SPLIT_PHYSICAL,
    },

    [MOVE_FURY_CUTTER] =
    {
        #if B_UPDATED_MOVE_DATA >= GEN_6
            .power = 40,
        #elif B_UPDATED_MOVE_DATA == GEN_5
            .power = 20,
        #else
            .power = 10,
        #endif
        .effect = EFFECT_FURY_CUTTER,
        .type = TYPE_BUG,
        .accuracy = 95,
        .pp = 20,
        .secondaryEffectChance = 0,
        .target = MOVE_TARGET_SELECTED,
        .priority = 0,
        .flags = FLAG_MAKES_CONTACT | FLAG_PROTECT_AFFECTED | FLAG_MIRROR_MOVE_AFFECTED | FLAG_KINGS_ROCK_AFFECTED,
        .split = SPLIT_PHYSICAL,
    },

    [MOVE_STEEL_WING] =
    {
        .effect = EFFECT_DEFENSE_UP_HIT,
        .power = 70,
        .type = TYPE_STEEL,
        .accuracy = 90,
        .pp = 25,
        .secondaryEffectChance = 10,
        .target = MOVE_TARGET_SELECTED,
        .priority = 0,
        .flags = FLAG_MAKES_CONTACT | FLAG_PROTECT_AFFECTED | FLAG_MIRROR_MOVE_AFFECTED | FLAG_KINGS_ROCK_AFFECTED | FLAG_SHEER_FORCE_BOOST,
        .split = SPLIT_PHYSICAL,
    },

    [MOVE_MEAN_LOOK] =
    {
        #if B_UPDATED_MOVE_DATA >= GEN_6
            .flags = FLAG_MAGIC_COAT_AFFECTED | FLAG_MIRROR_MOVE_AFFECTED,
        #else
            .flags = FLAG_PROTECT_AFFECTED | FLAG_MAGIC_COAT_AFFECTED | FLAG_MIRROR_MOVE_AFFECTED,
        #endif
        .effect = EFFECT_MEAN_LOOK,
        .power = 0,
        .type = TYPE_NORMAL,
        .accuracy = 0,
        .pp = 5,
        .secondaryEffectChance = 0,
        .target = MOVE_TARGET_SELECTED,
        .priority = 0,
        .split = SPLIT_STATUS,
    },

    [MOVE_ATTRACT] =
    {
        .effect = EFFECT_ATTRACT,
        .power = 0,
        .type = TYPE_NORMAL,
        .accuracy = 100,
        .pp = 15,
        .secondaryEffectChance = 0,
        .target = MOVE_TARGET_SELECTED,
        .priority = 0,
        .flags = FLAG_PROTECT_AFFECTED | FLAG_MAGIC_COAT_AFFECTED | FLAG_MIRROR_MOVE_AFFECTED,
        .split = SPLIT_STATUS,
    },

    [MOVE_SLEEP_TALK] =
    {
        .effect = EFFECT_SLEEP_TALK,
        .power = 0,
        .type = TYPE_NORMAL,
        .accuracy = 0,
        .pp = 10,
        .secondaryEffectChance = 0,
        .target = MOVE_TARGET_DEPENDS,
        .priority = 0,
        .flags = 0,
        .split = SPLIT_STATUS,
    },

    [MOVE_HEAL_BELL] =
    {
        .effect = EFFECT_HEAL_BELL,
        .power = 0,
        .type = TYPE_NORMAL,
        .accuracy = 0,
        .pp = 5,
        .secondaryEffectChance = 0,
        .target = MOVE_TARGET_USER,
        .priority = 0,
        .flags = FLAG_SNATCH_AFFECTED | FLAG_SOUND,
        .split = SPLIT_STATUS,
    },

    [MOVE_RETURN] =
    {
        .effect = EFFECT_RETURN,
        .power = 1,
        .type = TYPE_NORMAL,
        .accuracy = 100,
        .pp = 20,
        .secondaryEffectChance = 0,
        .target = MOVE_TARGET_SELECTED,
        .priority = 0,
        .flags = FLAG_MAKES_CONTACT | FLAG_PROTECT_AFFECTED | FLAG_MIRROR_MOVE_AFFECTED | FLAG_KINGS_ROCK_AFFECTED,
        .split = SPLIT_PHYSICAL,
    },

    [MOVE_PRESENT] =
    {
        .effect = EFFECT_PRESENT,
        .power = 1,
        .type = TYPE_NORMAL,
        .accuracy = 90,
        .pp = 15,
        .secondaryEffectChance = 0,
        .target = MOVE_TARGET_SELECTED,
        .priority = 0,
        .flags = FLAG_PROTECT_AFFECTED | FLAG_MIRROR_MOVE_AFFECTED,
        .split = SPLIT_PHYSICAL,
    },

    [MOVE_FRUSTRATION] =
    {
        .effect = EFFECT_FRUSTRATION,
        .power = 1,
        .type = TYPE_NORMAL,
        .accuracy = 100,
        .pp = 20,
        .secondaryEffectChance = 0,
        .target = MOVE_TARGET_SELECTED,
        .priority = 0,
        .flags = FLAG_MAKES_CONTACT | FLAG_PROTECT_AFFECTED | FLAG_MIRROR_MOVE_AFFECTED | FLAG_KINGS_ROCK_AFFECTED,
        .split = SPLIT_PHYSICAL,
    },

    [MOVE_SAFEGUARD] =
    {
        .effect = EFFECT_SAFEGUARD,
        .power = 0,
        .type = TYPE_NORMAL,
        .accuracy = 0,
        .pp = 25,
        .secondaryEffectChance = 0,
        .target = MOVE_TARGET_USER,
        .priority = 0,
        .flags = FLAG_SNATCH_AFFECTED,
        .split = SPLIT_STATUS,
    },

    [MOVE_PAIN_SPLIT] =
    {
        .effect = EFFECT_PAIN_SPLIT,
        .power = 0,
        .type = TYPE_NORMAL,
        .accuracy = 0,
        .pp = 20,
        .secondaryEffectChance = 0,
        .target = MOVE_TARGET_SELECTED,
        .priority = 0,
        .flags = FLAG_PROTECT_AFFECTED | FLAG_MIRROR_MOVE_AFFECTED,
        .split = SPLIT_STATUS,
    },

    [MOVE_SACRED_FIRE] =
    {
        .effect = EFFECT_THAW_HIT,
        .power = 100,
        .type = TYPE_FIRE,
        .accuracy = 95,
        .pp = 5,
        .secondaryEffectChance = 50,
        .target = MOVE_TARGET_SELECTED,
        .priority = 0,
        .flags = FLAG_PROTECT_AFFECTED | FLAG_MIRROR_MOVE_AFFECTED | FLAG_SHEER_FORCE_BOOST,
        .split = SPLIT_PHYSICAL,
    },

    [MOVE_MAGNITUDE] =
    {
        .effect = EFFECT_MAGNITUDE,
        .power = 1,
        .type = TYPE_GROUND,
        .accuracy = 100,
        .pp = 30,
        .secondaryEffectChance = 0,
        .target = MOVE_TARGET_FOES_AND_ALLY,
        .priority = 0,
        .flags = FLAG_PROTECT_AFFECTED | FLAG_MIRROR_MOVE_AFFECTED | FLAG_KINGS_ROCK_AFFECTED | FLAG_DMG_UNDERGROUND,
        .split = SPLIT_PHYSICAL,
    },

    [MOVE_DYNAMIC_PUNCH] =
    {
        .effect = EFFECT_CONFUSE_HIT,
        .power = 100,
        .type = TYPE_FIGHTING,
        .accuracy = 50,
        .pp = 5,
        .secondaryEffectChance = 100,
        .target = MOVE_TARGET_SELECTED,
        .priority = 0,
        .flags = FLAG_MAKES_CONTACT | FLAG_PROTECT_AFFECTED | FLAG_MIRROR_MOVE_AFFECTED | FLAG_IRON_FIST_BOOST | FLAG_SHEER_FORCE_BOOST,
        .split = SPLIT_PHYSICAL,
    },

    [MOVE_MEGAHORN] =
    {
        .effect = EFFECT_HIT,
        .power = 120,
        .type = TYPE_BUG,
        .accuracy = 85,
        .pp = 10,
        .secondaryEffectChance = 0,
        .target = MOVE_TARGET_SELECTED,
        .priority = 0,
        .flags = FLAG_MAKES_CONTACT | FLAG_PROTECT_AFFECTED | FLAG_MIRROR_MOVE_AFFECTED | FLAG_KINGS_ROCK_AFFECTED,
        .split = SPLIT_PHYSICAL,
    },

    [MOVE_DRAGON_BREATH] =
    {
        .effect = EFFECT_PARALYZE_HIT,
        .power = 60,
        .type = TYPE_DRAGON,
        .accuracy = 100,
        .pp = 20,
        .secondaryEffectChance = 30,
        .target = MOVE_TARGET_SELECTED,
        .priority = 0,
        .flags = FLAG_PROTECT_AFFECTED | FLAG_MIRROR_MOVE_AFFECTED | FLAG_KINGS_ROCK_AFFECTED | FLAG_SHEER_FORCE_BOOST,
        .split = SPLIT_SPECIAL,
    },

    [MOVE_BATON_PASS] =
    {
        .effect = EFFECT_BATON_PASS,
        .power = 0,
        .type = TYPE_NORMAL,
        .accuracy = 0,
        .pp = 40,
        .secondaryEffectChance = 0,
        .target = MOVE_TARGET_USER,
        .priority = 0,
        .flags = 0,
        .split = SPLIT_STATUS,
    },

    [MOVE_ENCORE] =
    {
        #if B_UPDATED_MOVE_DATA >= GEN_5
            .flags = FLAG_PROTECT_AFFECTED | FLAG_MIRROR_MOVE_AFFECTED | FLAG_MAGIC_COAT_AFFECTED,
        #else
            .flags = FLAG_PROTECT_AFFECTED | FLAG_MIRROR_MOVE_AFFECTED,
        #endif
        .effect = EFFECT_ENCORE,
        .power = 0,
        .type = TYPE_NORMAL,
        .accuracy = 100,
        .pp = 5,
        .secondaryEffectChance = 0,
        .target = MOVE_TARGET_SELECTED,
        .priority = 0,
        .split = SPLIT_STATUS,
    },

    [MOVE_PURSUIT] =
    {
        .effect = EFFECT_PURSUIT,
        .power = 40,
        .type = TYPE_DARK,
        .accuracy = 100,
        .pp = 20,
        .secondaryEffectChance = 0,
        .target = MOVE_TARGET_SELECTED,
        .priority = 0,
        .flags = FLAG_MAKES_CONTACT | FLAG_PROTECT_AFFECTED | FLAG_MIRROR_MOVE_AFFECTED,
        .split = SPLIT_PHYSICAL,
    },

    [MOVE_RAPID_SPIN] =
    {
        #if B_UPDATED_MOVE_DATA >= GEN_4
            .power = 50,
        #else
            .power = 20,
        #endif
        .effect = EFFECT_RAPID_SPIN,
        .type = TYPE_NORMAL,
        .accuracy = 100,
        .pp = 40,
        .secondaryEffectChance = 0,
        .target = MOVE_TARGET_SELECTED,
        .priority = 0,
        .flags = FLAG_MAKES_CONTACT | FLAG_PROTECT_AFFECTED | FLAG_MIRROR_MOVE_AFFECTED | FLAG_KINGS_ROCK_AFFECTED,
        .split = SPLIT_PHYSICAL,
    },

    [MOVE_SWEET_SCENT] =
    {
        .effect = EFFECT_EVASION_DOWN_2,
        .power = 0,
        .type = TYPE_NORMAL,
        .accuracy = 100,
        .pp = 20,
        .secondaryEffectChance = 0,
        .target = MOVE_TARGET_BOTH,
        .priority = 0,
        .flags = FLAG_PROTECT_AFFECTED | FLAG_MAGIC_COAT_AFFECTED | FLAG_MIRROR_MOVE_AFFECTED,
        .split = SPLIT_STATUS,
    },

    [MOVE_IRON_TAIL] =
    {
        .effect = EFFECT_DEFENSE_DOWN_HIT,
        .power = 100,
        .type = TYPE_STEEL,
        .accuracy = 75,
        .pp = 15,
        .secondaryEffectChance = 30,
        .target = MOVE_TARGET_SELECTED,
        .priority = 0,
        .flags = FLAG_MAKES_CONTACT | FLAG_PROTECT_AFFECTED | FLAG_MIRROR_MOVE_AFFECTED | FLAG_SHEER_FORCE_BOOST,
        .split = SPLIT_PHYSICAL,
    },

    [MOVE_METAL_CLAW] =
    {
        .effect = EFFECT_ATTACK_UP_HIT,
        .power = 50,
        .type = TYPE_STEEL,
        .accuracy = 95,
        .pp = 35,
        .secondaryEffectChance = 10,
        .target = MOVE_TARGET_SELECTED,
        .priority = 0,
        .flags = FLAG_MAKES_CONTACT | FLAG_PROTECT_AFFECTED | FLAG_MIRROR_MOVE_AFFECTED | FLAG_SHEER_FORCE_BOOST,
        .split = SPLIT_PHYSICAL,
    },

    [MOVE_VITAL_THROW] =
    {
        .effect = EFFECT_VITAL_THROW,
        .power = 70,
        .type = TYPE_FIGHTING,
        .accuracy = 0,
        .pp = 10,
        .secondaryEffectChance = 0,
        .target = MOVE_TARGET_SELECTED,
        .priority = -1,
        .flags = FLAG_MAKES_CONTACT | FLAG_PROTECT_AFFECTED | FLAG_MIRROR_MOVE_AFFECTED | FLAG_KINGS_ROCK_AFFECTED,
        .split = SPLIT_PHYSICAL,
    },

    [MOVE_MORNING_SUN] =
    {
        .effect = EFFECT_MORNING_SUN,
        .power = 0,
        .type = TYPE_NORMAL,
        .accuracy = 0,
        .pp = 5,
        .secondaryEffectChance = 0,
        .target = MOVE_TARGET_USER,
        .priority = 0,
        .flags = FLAG_SNATCH_AFFECTED,
        .split = SPLIT_STATUS,
    },

    [MOVE_SYNTHESIS] =
    {
        .effect = EFFECT_SYNTHESIS,
        .power = 0,
        .type = TYPE_GRASS,
        .accuracy = 0,
        .pp = 5,
        .secondaryEffectChance = 0,
        .target = MOVE_TARGET_USER,
        .priority = 0,
        .flags = FLAG_SNATCH_AFFECTED,
        .split = SPLIT_STATUS,
    },

    [MOVE_MOONLIGHT] =
    {
        #if B_UPDATED_MOVE_DATA >= GEN_6
            .type = TYPE_FAIRY,
        #else
            .type = TYPE_NORMAL,
        #endif
        .effect = EFFECT_MOONLIGHT,
        .power = 0,
        .accuracy = 0,
        .pp = 5,
        .secondaryEffectChance = 0,
        .target = MOVE_TARGET_USER,
        .priority = 0,
        .flags = FLAG_SNATCH_AFFECTED,
        .split = SPLIT_STATUS,
    },

    [MOVE_HIDDEN_POWER] =
    {
        .effect = EFFECT_HIDDEN_POWER,
        .power = 60,
        .type = TYPE_NORMAL,
        .accuracy = 100,
        .pp = 15,
        .secondaryEffectChance = 0,
        .target = MOVE_TARGET_SELECTED,
        .priority = 0,
        .flags = FLAG_PROTECT_AFFECTED | FLAG_MIRROR_MOVE_AFFECTED | FLAG_KINGS_ROCK_AFFECTED,
        .split = SPLIT_SPECIAL,
    },

    [MOVE_CROSS_CHOP] =
    {
        .effect = EFFECT_HIT,
        .power = 100,
        .type = TYPE_FIGHTING,
        .accuracy = 80,
        .pp = 5,
        .secondaryEffectChance = 0,
        .target = MOVE_TARGET_SELECTED,
        .priority = 0,
        .flags = FLAG_MAKES_CONTACT | FLAG_PROTECT_AFFECTED | FLAG_MIRROR_MOVE_AFFECTED | FLAG_KINGS_ROCK_AFFECTED | FLAG_HIGH_CRIT,
        .split = SPLIT_PHYSICAL,
    },

    [MOVE_TWISTER] =
    {
        .effect = EFFECT_TWISTER,
        .power = 40,
        .type = TYPE_DRAGON,
        .accuracy = 100,
        .pp = 20,
        .secondaryEffectChance = 20,
        .target = MOVE_TARGET_BOTH,
        .priority = 0,
        .flags = FLAG_PROTECT_AFFECTED | FLAG_MIRROR_MOVE_AFFECTED | FLAG_KINGS_ROCK_AFFECTED | FLAG_SHEER_FORCE_BOOST | FLAG_DMG_IN_AIR,
        .split = SPLIT_SPECIAL,
    },

    [MOVE_RAIN_DANCE] =
    {
        .effect = EFFECT_RAIN_DANCE,
        .power = 0,
        .type = TYPE_WATER,
        .accuracy = 0,
        .pp = 5,
        .secondaryEffectChance = 0,
        .target = MOVE_TARGET_USER,
        .priority = 0,
        .flags = 0,
        .split = SPLIT_STATUS,
    },

    [MOVE_SUNNY_DAY] =
    {
        .effect = EFFECT_SUNNY_DAY,
        .power = 0,
        .type = TYPE_FIRE,
        .accuracy = 0,
        .pp = 5,
        .secondaryEffectChance = 0,
        .target = MOVE_TARGET_USER,
        .priority = 0,
        .flags = 0,
        .split = SPLIT_STATUS,
    },

    [MOVE_CRUNCH] =
    {
        #if B_UPDATED_MOVE_DATA >= GEN_4
            .effect = EFFECT_DEFENSE_DOWN_HIT,
        #else
            .effect = EFFECT_SPECIAL_DEFENSE_DOWN_HIT,
        #endif
        .power = 80,
        .type = TYPE_DARK,
        .accuracy = 100,
        .pp = 15,
        .secondaryEffectChance = 20,
        .target = MOVE_TARGET_SELECTED,
        .priority = 0,
        .flags = FLAG_MAKES_CONTACT | FLAG_PROTECT_AFFECTED | FLAG_MIRROR_MOVE_AFFECTED | FLAG_SHEER_FORCE_BOOST | FLAG_STRONG_JAW_BOOST,
        .split = SPLIT_PHYSICAL,
    },

    [MOVE_MIRROR_COAT] =
    {
        #if B_UPDATED_MOVE_DATA >= GEN_4
            .flags = FLAG_PROTECT_AFFECTED,
        #else
            .flags = FLAG_MIRROR_MOVE_AFFECTED,
        #endif
        .effect = EFFECT_MIRROR_COAT,
        .power = 1,
        .type = TYPE_PSYCHIC,
        .accuracy = 100,
        .pp = 20,
        .secondaryEffectChance = 0,
        .target = MOVE_TARGET_DEPENDS,
        .priority = -5,
        .split = SPLIT_SPECIAL,
    },

    [MOVE_PSYCH_UP] =
    {
        #if B_UPDATED_MOVE_DATA >= GEN_5
            .flags = FLAG_SNATCH_AFFECTED,
        #else
            .flags = 0,
        #endif
        .effect = EFFECT_PSYCH_UP,
        .power = 0,
        .type = TYPE_NORMAL,
        .accuracy = 0,
        .pp = 10,
        .secondaryEffectChance = 0,
        .target = MOVE_TARGET_SELECTED,
        .priority = 0,
        .split = SPLIT_STATUS,
    },

    [MOVE_EXTREME_SPEED] =
    {
        #if B_UPDATED_MOVE_DATA >= GEN_5
            .priority = 2,
        #else
            .priority = 1,
        #endif
        .effect = EFFECT_HIT,
        .power = 80,
        .type = TYPE_NORMAL,
        .accuracy = 100,
        .pp = 5,
        .secondaryEffectChance = 0,
        .target = MOVE_TARGET_SELECTED,
        .flags = FLAG_MAKES_CONTACT | FLAG_PROTECT_AFFECTED | FLAG_MIRROR_MOVE_AFFECTED | FLAG_KINGS_ROCK_AFFECTED,
        .split = SPLIT_PHYSICAL,
    },

    [MOVE_ANCIENT_POWER] =
    {
        #if B_UPDATED_MOVE_DATA >= GEN_4
            .flags = FLAG_PROTECT_AFFECTED | FLAG_MIRROR_MOVE_AFFECTED | FLAG_SHEER_FORCE_BOOST,
        #else
            .flags = FLAG_MAKES_CONTACT | FLAG_PROTECT_AFFECTED | FLAG_MIRROR_MOVE_AFFECTED | FLAG_SHEER_FORCE_BOOST,
        #endif
        .effect = EFFECT_ALL_STATS_UP_HIT,
        .power = 60,
        .type = TYPE_ROCK,
        .accuracy = 100,
        .pp = 5,
        .secondaryEffectChance = 10,
        .target = MOVE_TARGET_SELECTED,
        .priority = 0,
        .split = SPLIT_SPECIAL,
    },

    [MOVE_SHADOW_BALL] =
    {
        .effect = EFFECT_SPECIAL_DEFENSE_DOWN_HIT,
        .power = 80,
        .type = TYPE_GHOST,
        .accuracy = 100,
        .pp = 15,
        .secondaryEffectChance = 20,
        .target = MOVE_TARGET_SELECTED,
        .priority = 0,
        .flags = FLAG_PROTECT_AFFECTED | FLAG_MIRROR_MOVE_AFFECTED | FLAG_SHEER_FORCE_BOOST | FLAG_BALLISTIC,
        .split = SPLIT_SPECIAL,
    },

    [MOVE_FUTURE_SIGHT] =
    {
        #if B_UPDATED_MOVE_DATA >= GEN_6
            .power = 120,
            .accuracy = 100,
            .pp = 10,
        #elif B_UPDATED_MOVE_DATA == GEN_5
            .power = 100,
            .accuracy = 100,
            .pp = 10,
        #else
            .power = 80,
            .accuracy = 90,
            .pp = 15,
        #endif
        .effect = EFFECT_FUTURE_SIGHT,
        .type = TYPE_PSYCHIC,
        .secondaryEffectChance = 0,
        .target = MOVE_TARGET_SELECTED,
        .priority = 0,
        .flags = 0,
        .split = SPLIT_SPECIAL,
    },

    [MOVE_ROCK_SMASH] =
    {
        #if B_UPDATED_MOVE_DATA >= GEN_4
            .power = 40,
        #else
            .power = 20,
        #endif
        .effect = EFFECT_DEFENSE_DOWN_HIT,
        .type = TYPE_FIGHTING,
        .accuracy = 100,
        .pp = 15,
        .secondaryEffectChance = 50,
        .target = MOVE_TARGET_SELECTED,
        .priority = 0,
        .flags = FLAG_MAKES_CONTACT | FLAG_PROTECT_AFFECTED | FLAG_MIRROR_MOVE_AFFECTED | FLAG_SHEER_FORCE_BOOST,
        .split = SPLIT_PHYSICAL,
    },

    [MOVE_WHIRLPOOL] =
    {
        #if B_UPDATED_MOVE_DATA >= GEN_5
            .power = 35,
            .accuracy = 85,
        #else
            .power = 15,
            .accuracy = 70,
        #endif
        .effect = EFFECT_TRAP,
        .type = TYPE_WATER,
        .pp = 15,
        .secondaryEffectChance = 100,
        .target = MOVE_TARGET_SELECTED,
        .priority = 0,
        .flags = FLAG_PROTECT_AFFECTED | FLAG_MIRROR_MOVE_AFFECTED | FLAG_KINGS_ROCK_AFFECTED | FLAG_DMG_UNDERWATER,
        .split = SPLIT_SPECIAL,
    },

    [MOVE_BEAT_UP] =
    {
        .effect = EFFECT_BEAT_UP,
        #if B_BEAT_UP_DMG >= GEN_5
            .power = 1,
        #else
            .power = 10,
        #endif
        .type = TYPE_DARK,
        .accuracy = 100,
        .pp = 10,
        .secondaryEffectChance = 0,
        .target = MOVE_TARGET_SELECTED,
        .priority = 0,
        .flags = FLAG_PROTECT_AFFECTED | FLAG_MIRROR_MOVE_AFFECTED | FLAG_KINGS_ROCK_AFFECTED,
        .split = SPLIT_PHYSICAL,
    },

    [MOVE_FAKE_OUT] =
    {
        #if B_UPDATED_MOVE_DATA >= GEN_4
            .flags = FLAG_MAKES_CONTACT | FLAG_PROTECT_AFFECTED | FLAG_MIRROR_MOVE_AFFECTED | FLAG_SHEER_FORCE_BOOST,
        #else
            .flags = FLAG_PROTECT_AFFECTED | FLAG_MIRROR_MOVE_AFFECTED | FLAG_SHEER_FORCE_BOOST,
        #endif
        .effect = EFFECT_FAKE_OUT,
        .power = 40,
        .type = TYPE_NORMAL,
        .accuracy = 100,
        .pp = 10,
        .secondaryEffectChance = 100,
        .target = MOVE_TARGET_SELECTED,
        .priority = 3,
        .split = SPLIT_PHYSICAL,
    },

    [MOVE_UPROAR] =
    {
        #if B_UPDATED_MOVE_DATA >= GEN_5
            .power = 90,
        #else
            .power = 50,
        #endif
        .effect = EFFECT_UPROAR,
        .type = TYPE_NORMAL,
        .accuracy = 100,
        .pp = 10,
        .secondaryEffectChance = 100,
        .target = MOVE_TARGET_RANDOM,
        .priority = 0,
        .flags = FLAG_PROTECT_AFFECTED | FLAG_MIRROR_MOVE_AFFECTED | FLAG_KINGS_ROCK_AFFECTED | FLAG_SOUND,
        .split = SPLIT_SPECIAL,
    },

    [MOVE_STOCKPILE] =
    {
        #if B_UPDATED_MOVE_DATA >= GEN_4
            .pp = 20,
        #else
            .pp = 10,
        #endif
        .effect = EFFECT_STOCKPILE,
        .power = 0,
        .type = TYPE_NORMAL,
        .accuracy = 0,
        .secondaryEffectChance = 0,
        .target = MOVE_TARGET_USER,
        .priority = 0,
        .flags = FLAG_SNATCH_AFFECTED,
        .split = SPLIT_STATUS,
    },

    [MOVE_SPIT_UP] =
    {
        #if B_UPDATED_MOVE_DATA >= GEN_4
            .power = 1,
        #else
            .power = 100,
        #endif
        .effect = EFFECT_SPIT_UP,
        .type = TYPE_NORMAL,
        .accuracy = 100,
        .pp = 10,
        .secondaryEffectChance = 0,
        .target = MOVE_TARGET_SELECTED,
        .priority = 0,
        .flags = FLAG_PROTECT_AFFECTED | FLAG_KINGS_ROCK_AFFECTED,
        .split = SPLIT_SPECIAL,
    },

    [MOVE_SWALLOW] =
    {
        .effect = EFFECT_SWALLOW,
        .power = 0,
        .type = TYPE_NORMAL,
        .accuracy = 0,
        .pp = 10,
        .secondaryEffectChance = 0,
        .target = MOVE_TARGET_USER,
        .priority = 0,
        .flags = FLAG_SNATCH_AFFECTED,
        .split = SPLIT_STATUS,
    },

    [MOVE_HEAT_WAVE] =
    {
        #if B_UPDATED_MOVE_DATA >= GEN_6
            .power = 95,
        #else
            .power = 100,
        #endif
        .effect = EFFECT_BURN_HIT,
        .type = TYPE_FIRE,
        .accuracy = 90,
        .pp = 10,
        .secondaryEffectChance = 10,
        .target = MOVE_TARGET_BOTH,
        .priority = 0,
        .flags = FLAG_PROTECT_AFFECTED | FLAG_MIRROR_MOVE_AFFECTED | FLAG_SHEER_FORCE_BOOST,
        .split = SPLIT_SPECIAL,
    },

    [MOVE_HAIL] =
    {
        .effect = EFFECT_HAIL,
        .power = 0,
        .type = TYPE_ICE,
        .accuracy = 0,
        .pp = 10,
        .secondaryEffectChance = 0,
        .target = MOVE_TARGET_USER,
        .priority = 0,
        .flags = FLAG_PROTECT_AFFECTED,
        .split = SPLIT_STATUS,
    },

    [MOVE_TORMENT] =
    {
        #if B_UPDATED_MOVE_DATA >= GEN_5
            .flags = FLAG_PROTECT_AFFECTED | FLAG_MIRROR_MOVE_AFFECTED | FLAG_MAGIC_COAT_AFFECTED,
        #else
            .flags = FLAG_PROTECT_AFFECTED | FLAG_MIRROR_MOVE_AFFECTED,
        #endif
        .effect = EFFECT_TORMENT,
        .power = 0,
        .type = TYPE_DARK,
        .accuracy = 100,
        .pp = 15,
        .secondaryEffectChance = 0,
        .target = MOVE_TARGET_SELECTED,
        .priority = 0,
        .split = SPLIT_STATUS,
    },

    [MOVE_FLATTER] =
    {
        .effect = EFFECT_FLATTER,
        .power = 0,
        .type = TYPE_DARK,
        .accuracy = 100,
        .pp = 15,
        .secondaryEffectChance = 0,
        .target = MOVE_TARGET_SELECTED,
        .priority = 0,
        .flags = FLAG_PROTECT_AFFECTED | FLAG_MAGIC_COAT_AFFECTED | FLAG_MIRROR_MOVE_AFFECTED,
        .split = SPLIT_STATUS,
    },

    [MOVE_WILL_O_WISP] =
    {
        #if B_UPDATED_MOVE_DATA >= GEN_6
            .accuracy = 85,
        #else
            .accuracy = 75,
        #endif
        .effect = EFFECT_WILL_O_WISP,
        .power = 0,
        .type = TYPE_FIRE,
        .pp = 15,
        .secondaryEffectChance = 0,
        .target = MOVE_TARGET_SELECTED,
        .priority = 0,
        .flags = FLAG_PROTECT_AFFECTED | FLAG_MAGIC_COAT_AFFECTED | FLAG_MIRROR_MOVE_AFFECTED,
        .split = SPLIT_STATUS,
    },

    [MOVE_MEMENTO] =
    {
        .effect = EFFECT_MEMENTO,
        .power = 0,
        .type = TYPE_DARK,
        .accuracy = 100,
        .pp = 10,
        .secondaryEffectChance = 0,
        .target = MOVE_TARGET_SELECTED,
        .priority = 0,
        .flags = FLAG_PROTECT_AFFECTED | FLAG_MIRROR_MOVE_AFFECTED,
        .split = SPLIT_STATUS,
    },

    [MOVE_FACADE] =
    {
        .effect = EFFECT_FACADE,
        .power = 70,
        .type = TYPE_NORMAL,
        .accuracy = 100,
        .pp = 20,
        .secondaryEffectChance = 0,
        .target = MOVE_TARGET_SELECTED,
        .priority = 0,
        .flags = FLAG_MAKES_CONTACT | FLAG_PROTECT_AFFECTED | FLAG_MIRROR_MOVE_AFFECTED,
        .split = SPLIT_PHYSICAL,
    },

    [MOVE_FOCUS_PUNCH] =
    {
        .effect = EFFECT_FOCUS_PUNCH,
        .power = 150,
        .type = TYPE_FIGHTING,
        .accuracy = 100,
        .pp = 20,
        .secondaryEffectChance = 0,
        .target = MOVE_TARGET_SELECTED,
        .priority = -3,
        .flags = FLAG_MAKES_CONTACT | FLAG_PROTECT_AFFECTED | FLAG_IRON_FIST_BOOST,
        .split = SPLIT_PHYSICAL,
    },

    [MOVE_SMELLING_SALTS] =
    {
        #if B_UPDATED_MOVE_DATA >= GEN_6
            .power = 70,
        #else
            .power = 60,
        #endif
        .effect = EFFECT_SMELLINGSALT,
        .type = TYPE_NORMAL,
        .accuracy = 100,
        .pp = 10,
        .secondaryEffectChance = 0,
        .target = MOVE_TARGET_SELECTED,
        .priority = 0,
        .flags = FLAG_MAKES_CONTACT | FLAG_PROTECT_AFFECTED | FLAG_MIRROR_MOVE_AFFECTED,
        .split = SPLIT_PHYSICAL,
        .argument = STATUS1_PARALYSIS,
    },

    [MOVE_FOLLOW_ME] =
    {
        .effect = EFFECT_FOLLOW_ME,
        .power = 0,
        .type = TYPE_NORMAL,
        .accuracy = 100,
        .pp = 20,
        .secondaryEffectChance = 0,
        .target = MOVE_TARGET_USER,
        .priority = 2,
        .flags = 0,
        .split = SPLIT_STATUS,
    },

    [MOVE_NATURE_POWER] =
    {
        .effect = EFFECT_NATURE_POWER,
        .power = 0,
        .type = TYPE_NORMAL,
        .accuracy = 95,
        .pp = 20,
        .secondaryEffectChance = 0,
        .target = MOVE_TARGET_DEPENDS,
        .priority = 0,
        .flags = 0,
        .split = SPLIT_STATUS,
    },

    [MOVE_CHARGE] =
    {
        .effect = EFFECT_CHARGE,
        .power = 0,
        .type = TYPE_ELECTRIC,
        .accuracy = 100,
        .pp = 20,
        .secondaryEffectChance = 0,
        .target = MOVE_TARGET_USER,
        .priority = 0,
        .flags = FLAG_SNATCH_AFFECTED,
        .split = SPLIT_STATUS,
    },

    [MOVE_TAUNT] =
    {
        #if B_UPDATED_MOVE_DATA >= GEN_5
            .flags = FLAG_PROTECT_AFFECTED | FLAG_MAGIC_COAT_AFFECTED | FLAG_MIRROR_MOVE_AFFECTED,
        #else
            .flags = FLAG_PROTECT_AFFECTED,
        #endif
        .effect = EFFECT_TAUNT,
        .power = 0,
        .type = TYPE_DARK,
        .accuracy = 100,
        .pp = 20,
        .secondaryEffectChance = 0,
        .target = MOVE_TARGET_SELECTED,
        .priority = 0,
        .split = SPLIT_STATUS,
    },

    [MOVE_HELPING_HAND] =
    {
        #if B_UPDATED_MOVE_DATA >= GEN_4
            .target = MOVE_TARGET_ALLY,
        #else
            .target = MOVE_TARGET_USER,
        #endif
        .effect = EFFECT_HELPING_HAND,
        .power = 0,
        .type = TYPE_NORMAL,
        .accuracy = 100,
        .pp = 20,
        .secondaryEffectChance = 0,
        .priority = 5,
        .flags = 0,
        .split = SPLIT_STATUS,
    },

    [MOVE_TRICK] =
    {
        .effect = EFFECT_TRICK,
        .power = 0,
        .type = TYPE_PSYCHIC,
        .accuracy = 100,
        .pp = 10,
        .secondaryEffectChance = 0,
        .target = MOVE_TARGET_SELECTED,
        .priority = 0,
        .flags = FLAG_PROTECT_AFFECTED | FLAG_MIRROR_MOVE_AFFECTED,
        .split = SPLIT_STATUS,
    },

    [MOVE_ROLE_PLAY] =
    {
        .effect = EFFECT_ROLE_PLAY,
        .power = 0,
        .type = TYPE_PSYCHIC,
        .accuracy = 0,
        .pp = 10,
        .secondaryEffectChance = 0,
        .target = MOVE_TARGET_SELECTED,
        .priority = 0,
        .flags = 0,
        .split = SPLIT_STATUS,
    },

    [MOVE_WISH] =
    {
        #if B_UPDATED_MOVE_DATA >= GEN_5
            .flags = FLAG_SNATCH_AFFECTED,
        #else
            .flags = 0,
        #endif
        .effect = EFFECT_WISH,
        .power = 0,
        .type = TYPE_NORMAL,
        .accuracy = 100,
        .pp = 10,
        .secondaryEffectChance = 0,
        .target = MOVE_TARGET_USER,
        .priority = 0,
        .split = SPLIT_STATUS,
    },

    [MOVE_ASSIST] =
    {
        .effect = EFFECT_ASSIST,
        .power = 0,
        .type = TYPE_NORMAL,
        .accuracy = 100,
        .pp = 20,
        .secondaryEffectChance = 0,
        .target = MOVE_TARGET_DEPENDS,
        .priority = 0,
        .flags = 0,
        .split = SPLIT_STATUS,
    },

    [MOVE_INGRAIN] =
    {
        .effect = EFFECT_INGRAIN,
        .power = 0,
        .type = TYPE_GRASS,
        .accuracy = 100,
        .pp = 20,
        .secondaryEffectChance = 0,
        .target = MOVE_TARGET_USER,
        .priority = 0,
        .flags = FLAG_SNATCH_AFFECTED,
        .split = SPLIT_STATUS,
    },

    [MOVE_SUPERPOWER] =
    {
        .effect = EFFECT_SUPERPOWER,
        .power = 120,
        .type = TYPE_FIGHTING,
        .accuracy = 100,
        .pp = 5,
        .secondaryEffectChance = 0,
        .target = MOVE_TARGET_SELECTED,
        .priority = 0,
        .flags = FLAG_MAKES_CONTACT | FLAG_PROTECT_AFFECTED | FLAG_MIRROR_MOVE_AFFECTED,
        .split = SPLIT_PHYSICAL,
    },

    [MOVE_MAGIC_COAT] =
    {
        .effect = EFFECT_MAGIC_COAT,
        .power = 0,
        .type = TYPE_PSYCHIC,
        .accuracy = 100,
        .pp = 15,
        .secondaryEffectChance = 0,
        .target = MOVE_TARGET_DEPENDS,
        .priority = 4,
        .flags = 0,
        .split = SPLIT_STATUS,
    },

    [MOVE_RECYCLE] =
    {
        #if B_UPDATED_MOVE_DATA >= GEN_5
            .flags = FLAG_SNATCH_AFFECTED,
        #else
            .flags = 0,
        #endif
        .effect = EFFECT_RECYCLE,
        .power = 0,
        .type = TYPE_NORMAL,
        .accuracy = 100,
        .pp = 10,
        .secondaryEffectChance = 0,
        .target = MOVE_TARGET_USER,
        .priority = 0,
        .split = SPLIT_STATUS,
    },

    [MOVE_REVENGE] =
    {
        .effect = EFFECT_REVENGE,
        .power = 60,
        .type = TYPE_FIGHTING,
        .accuracy = 100,
        .pp = 10,
        .secondaryEffectChance = 0,
        .target = MOVE_TARGET_SELECTED,
        .priority = -4,
        .flags = FLAG_MAKES_CONTACT | FLAG_PROTECT_AFFECTED | FLAG_MIRROR_MOVE_AFFECTED | FLAG_KINGS_ROCK_AFFECTED,
        .split = SPLIT_PHYSICAL,
    },

    [MOVE_BRICK_BREAK] =
    {
        .effect = EFFECT_BRICK_BREAK,
        .power = 75,
        .type = TYPE_FIGHTING,
        .accuracy = 100,
        .pp = 15,
        .secondaryEffectChance = 0,
        .target = MOVE_TARGET_SELECTED,
        .priority = 0,
        .flags = FLAG_MAKES_CONTACT | FLAG_PROTECT_AFFECTED | FLAG_MIRROR_MOVE_AFFECTED | FLAG_KINGS_ROCK_AFFECTED,
        .split = SPLIT_PHYSICAL,
    },

    [MOVE_YAWN] =
    {
        .effect = EFFECT_YAWN,
        .power = 0,
        .type = TYPE_NORMAL,
        .accuracy = 0,
        .pp = 10,
        .secondaryEffectChance = 0,
        .target = MOVE_TARGET_SELECTED,
        .priority = 0,
        .flags = FLAG_PROTECT_AFFECTED | FLAG_MAGIC_COAT_AFFECTED | FLAG_MIRROR_MOVE_AFFECTED,
        .split = SPLIT_STATUS,
    },

    [MOVE_KNOCK_OFF] =
    {
        #if B_UPDATED_MOVE_DATA >= GEN_6
            .power = 65,
        #else
            .power = 20,
        #endif
        .effect = EFFECT_KNOCK_OFF,
        .type = TYPE_DARK,
        .accuracy = 100,
        .pp = 20,
        .secondaryEffectChance = 100,
        .target = MOVE_TARGET_SELECTED,
        .priority = 0,
        .flags = FLAG_MAKES_CONTACT | FLAG_PROTECT_AFFECTED | FLAG_MIRROR_MOVE_AFFECTED,
        .split = SPLIT_PHYSICAL,
    },

    [MOVE_ENDEAVOR] =
    {
        .effect = EFFECT_ENDEAVOR,
        .power = 1,
        .type = TYPE_NORMAL,
        .accuracy = 100,
        .pp = 5,
        .secondaryEffectChance = 0,
        .target = MOVE_TARGET_SELECTED,
        .priority = 0,
        .flags = FLAG_MAKES_CONTACT | FLAG_PROTECT_AFFECTED | FLAG_MIRROR_MOVE_AFFECTED | FLAG_KINGS_ROCK_AFFECTED,
        .split = SPLIT_PHYSICAL,
    },

    [MOVE_ERUPTION] =
    {
        .effect = EFFECT_ERUPTION,
        .power = 150,
        .type = TYPE_FIRE,
        .accuracy = 100,
        .pp = 5,
        .secondaryEffectChance = 0,
        .target = MOVE_TARGET_BOTH,
        .priority = 0,
        .flags = FLAG_PROTECT_AFFECTED | FLAG_MIRROR_MOVE_AFFECTED | FLAG_KINGS_ROCK_AFFECTED,
        .split = SPLIT_SPECIAL,
    },

    [MOVE_SKILL_SWAP] =
    {
        .effect = EFFECT_SKILL_SWAP,
        .power = 0,
        .type = TYPE_PSYCHIC,
        .accuracy = 0,
        .pp = 10,
        .secondaryEffectChance = 0,
        .target = MOVE_TARGET_SELECTED,
        .priority = 0,
        .flags = FLAG_PROTECT_AFFECTED | FLAG_MIRROR_MOVE_AFFECTED,
        .split = SPLIT_STATUS,
    },

    [MOVE_IMPRISON] =
    {
        #if B_UPDATED_MOVE_DATA >= GEN_5
            .flags = FLAG_PROTECT_AFFECTED | FLAG_SNATCH_AFFECTED,
        #else
            .flags = FLAG_PROTECT_AFFECTED,
        #endif
        .effect = EFFECT_IMPRISON,
        .power = 0,
        .type = TYPE_PSYCHIC,
        .accuracy = 100,
        .pp = 10,
        .secondaryEffectChance = 0,
        .target = MOVE_TARGET_USER,
        .priority = 0,
        .split = SPLIT_STATUS,
    },

    [MOVE_REFRESH] =
    {
        .effect = EFFECT_REFRESH,
        .power = 0,
        .type = TYPE_NORMAL,
        .accuracy = 100,
        .pp = 20,
        .secondaryEffectChance = 0,
        .target = MOVE_TARGET_USER,
        .priority = 0,
        .flags = FLAG_SNATCH_AFFECTED,
        .split = SPLIT_STATUS,
    },

    [MOVE_GRUDGE] =
    {
        .effect = EFFECT_GRUDGE,
        .power = 0,
        .type = TYPE_GHOST,
        .accuracy = 100,
        .pp = 5,
        .secondaryEffectChance = 0,
        .target = MOVE_TARGET_USER,
        .priority = 0,
        .flags = FLAG_PROTECT_AFFECTED | FLAG_MIRROR_MOVE_AFFECTED,
        .split = SPLIT_STATUS,
    },

    [MOVE_SNATCH] =
    {
        .effect = EFFECT_SNATCH,
        .power = 0,
        .type = TYPE_DARK,
        .accuracy = 100,
        .pp = 10,
        .secondaryEffectChance = 0,
        .target = MOVE_TARGET_DEPENDS,
        .priority = 4,
        .flags = FLAG_MIRROR_MOVE_AFFECTED,
        .split = SPLIT_STATUS,
    },

    [MOVE_SECRET_POWER] =
    {
        .effect = EFFECT_SECRET_POWER,
        .power = 70,
        .type = TYPE_NORMAL,
        .accuracy = 100,
        .pp = 20,
        .secondaryEffectChance = 30,
        .target = MOVE_TARGET_SELECTED,
        .priority = 0,
        .flags = FLAG_PROTECT_AFFECTED | FLAG_MIRROR_MOVE_AFFECTED | FLAG_SHEER_FORCE_BOOST,
        .split = SPLIT_PHYSICAL,
    },

    [MOVE_DIVE] =
    {
        #if B_UPDATED_MOVE_DATA >= GEN_4
            .power = 80,
        #else
            .power = 60,
        #endif
        .effect = EFFECT_SEMI_INVULNERABLE,
        .type = TYPE_WATER,
        .accuracy = 100,
        .pp = 10,
        .secondaryEffectChance = 0,
        .target = MOVE_TARGET_SELECTED,
        .priority = 0,
        .flags = FLAG_MAKES_CONTACT | FLAG_PROTECT_AFFECTED | FLAG_MIRROR_MOVE_AFFECTED | FLAG_KINGS_ROCK_AFFECTED,
        .split = SPLIT_PHYSICAL,
    },

    [MOVE_ARM_THRUST] =
    {
        .effect = EFFECT_MULTI_HIT,
        .power = 15,
        .type = TYPE_FIGHTING,
        .accuracy = 100,
        .pp = 20,
        .secondaryEffectChance = 0,
        .target = MOVE_TARGET_SELECTED,
        .priority = 0,
        .flags = FLAG_MAKES_CONTACT | FLAG_PROTECT_AFFECTED | FLAG_MIRROR_MOVE_AFFECTED | FLAG_KINGS_ROCK_AFFECTED,
        .split = SPLIT_PHYSICAL,
    },

    [MOVE_CAMOUFLAGE] =
    {
        .effect = EFFECT_CAMOUFLAGE,
        .power = 0,
        .type = TYPE_NORMAL,
        .accuracy = 100,
        .pp = 20,
        .secondaryEffectChance = 0,
        .target = MOVE_TARGET_USER,
        .priority = 0,
        .flags = FLAG_SNATCH_AFFECTED,
        .split = SPLIT_STATUS,
    },

    [MOVE_TAIL_GLOW] =
    {
        .effect = EFFECT_SPECIAL_ATTACK_UP_3,
        .power = 0,
        .type = TYPE_BUG,
        .accuracy = 100,
        .pp = 20,
        .secondaryEffectChance = 0,
        .target = MOVE_TARGET_USER,
        .priority = 0,
        .flags = FLAG_SNATCH_AFFECTED,
        .split = SPLIT_STATUS,
    },

    [MOVE_LUSTER_PURGE] =
    {
        .effect = EFFECT_SPECIAL_DEFENSE_DOWN_HIT,
        .power = 70,
        .type = TYPE_PSYCHIC,
        .accuracy = 100,
        .pp = 5,
        .secondaryEffectChance = 50,
        .target = MOVE_TARGET_SELECTED,
        .priority = 0,
        .flags = FLAG_PROTECT_AFFECTED | FLAG_MIRROR_MOVE_AFFECTED | FLAG_SHEER_FORCE_BOOST,
        .split = SPLIT_SPECIAL,
    },

    [MOVE_MIST_BALL] =
    {
        .effect = EFFECT_SPECIAL_ATTACK_DOWN_HIT,
        .power = 70,
        .type = TYPE_PSYCHIC,
        .accuracy = 100,
        .pp = 5,
        .secondaryEffectChance = 50,
        .target = MOVE_TARGET_SELECTED,
        .priority = 0,
        .flags = FLAG_PROTECT_AFFECTED | FLAG_MIRROR_MOVE_AFFECTED | FLAG_BALLISTIC | FLAG_SHEER_FORCE_BOOST,
        .split = SPLIT_SPECIAL,
    },

    [MOVE_FEATHER_DANCE] =
    {
        .effect = EFFECT_ATTACK_DOWN_2,
        .power = 0,
        .type = TYPE_FLYING,
        .accuracy = 100,
        .pp = 15,
        .secondaryEffectChance = 0,
        .target = MOVE_TARGET_SELECTED,
        .priority = 0,
        .flags = FLAG_PROTECT_AFFECTED | FLAG_MAGIC_COAT_AFFECTED | FLAG_MIRROR_MOVE_AFFECTED | FLAG_DANCE,
        .split = SPLIT_STATUS,
    },

    [MOVE_TEETER_DANCE] =
    {
        #if B_UPDATED_MOVE_DATA >= GEN_4
            .flags = FLAG_PROTECT_AFFECTED | FLAG_MIRROR_MOVE_AFFECTED | FLAG_DANCE,
        #else
            .flags = FLAG_PROTECT_AFFECTED | FLAG_DANCE,
        #endif
        .effect = EFFECT_TEETER_DANCE,
        .power = 0,
        .type = TYPE_NORMAL,
        .accuracy = 100,
        .pp = 20,
        .secondaryEffectChance = 0,
        .target = MOVE_TARGET_FOES_AND_ALLY,
        .priority = 0,
        .split = SPLIT_STATUS,
    },

    [MOVE_BLAZE_KICK] =
    {
        .effect = EFFECT_BURN_HIT,
        .power = 85,
        .type = TYPE_FIRE,
        .accuracy = 90,
        .pp = 10,
        .secondaryEffectChance = 10,
        .target = MOVE_TARGET_SELECTED,
        .priority = 0,
        .flags = FLAG_MAKES_CONTACT | FLAG_PROTECT_AFFECTED | FLAG_MIRROR_MOVE_AFFECTED | FLAG_HIGH_CRIT | FLAG_SHEER_FORCE_BOOST,
        .split = SPLIT_PHYSICAL,
    },

    [MOVE_MUD_SPORT] =
    {
        .effect = EFFECT_MUD_SPORT,
        .power = 0,
        .type = TYPE_GROUND,
        .accuracy = 100,
        .pp = 15,
        .secondaryEffectChance = 0,
        .target = MOVE_TARGET_USER,
        .priority = 0,
        .flags = 0,
        .split = SPLIT_STATUS,
    },

    [MOVE_ICE_BALL] =
    {
        .effect = EFFECT_ROLLOUT,
        .power = 30,
        .type = TYPE_ICE,
        .accuracy = 90,
        .pp = 20,
        .secondaryEffectChance = 0,
        .target = MOVE_TARGET_SELECTED,
        .priority = 0,
        .flags = FLAG_MAKES_CONTACT | FLAG_PROTECT_AFFECTED | FLAG_MIRROR_MOVE_AFFECTED | FLAG_KINGS_ROCK_AFFECTED | FLAG_BALLISTIC,
        .split = SPLIT_PHYSICAL,
    },

    [MOVE_NEEDLE_ARM] =
    {
        #if B_UPDATED_MOVE_DATA >= GEN_4
            .flags = FLAG_MAKES_CONTACT | FLAG_PROTECT_AFFECTED | FLAG_MIRROR_MOVE_AFFECTED | FLAG_SHEER_FORCE_BOOST,
        #else
            .flags = FLAG_MAKES_CONTACT | FLAG_PROTECT_AFFECTED | FLAG_MIRROR_MOVE_AFFECTED | FLAG_SHEER_FORCE_BOOST | FLAG_DMG_MINIMIZE,
        #endif
        .effect = EFFECT_FLINCH_HIT,
        .power = 60,
        .type = TYPE_GRASS,
        .accuracy = 100,
        .pp = 15,
        .secondaryEffectChance = 30,
        .target = MOVE_TARGET_SELECTED,
        .priority = 0,
        .split = SPLIT_PHYSICAL,
    },

    [MOVE_SLACK_OFF] =
    {
        .effect = EFFECT_RESTORE_HP,
        .power = 0,
        .type = TYPE_NORMAL,
        .accuracy = 100,
        .pp = 10,
        .secondaryEffectChance = 0,
        .target = MOVE_TARGET_USER,
        .priority = 0,
        .flags = FLAG_SNATCH_AFFECTED,
        .split = SPLIT_STATUS,
    },

    [MOVE_HYPER_VOICE] =
    {
        .effect = EFFECT_HIT,
        .power = 90,
        .type = TYPE_NORMAL,
        .accuracy = 100,
        .pp = 10,
        .secondaryEffectChance = 0,
        .target = MOVE_TARGET_BOTH,
        .priority = 0,
        .flags = FLAG_PROTECT_AFFECTED | FLAG_MIRROR_MOVE_AFFECTED | FLAG_SOUND,
        .split = SPLIT_SPECIAL,
    },

    [MOVE_POISON_FANG] =
    {
        #if B_UPDATED_MOVE_DATA >= GEN_4
            .secondaryEffectChance = 50,
        #else
            .secondaryEffectChance = 30,
        #endif
        .effect = EFFECT_POISON_FANG,
        .power = 50,
        .type = TYPE_POISON,
        .accuracy = 100,
        .pp = 15,
        .target = MOVE_TARGET_SELECTED,
        .priority = 0,
        .flags = FLAG_MAKES_CONTACT | FLAG_PROTECT_AFFECTED | FLAG_MIRROR_MOVE_AFFECTED | FLAG_SHEER_FORCE_BOOST | FLAG_STRONG_JAW_BOOST,
        .split = SPLIT_PHYSICAL,
    },

    [MOVE_CRUSH_CLAW] =
    {
        .effect = EFFECT_DEFENSE_DOWN_HIT,
        .power = 75,
        .type = TYPE_NORMAL,
        .accuracy = 95,
        .pp = 10,
        .secondaryEffectChance = 50,
        .target = MOVE_TARGET_SELECTED,
        .priority = 0,
        .flags = FLAG_MAKES_CONTACT | FLAG_PROTECT_AFFECTED | FLAG_MIRROR_MOVE_AFFECTED | FLAG_SHEER_FORCE_BOOST,
        .split = SPLIT_PHYSICAL,
    },

    [MOVE_BLAST_BURN] =
    {
        .effect = EFFECT_RECHARGE,
        .power = 150,
        .type = TYPE_FIRE,
        .accuracy = 90,
        .pp = 5,
        .secondaryEffectChance = 0,
        .target = MOVE_TARGET_SELECTED,
        .priority = 0,
        .flags = FLAG_PROTECT_AFFECTED | FLAG_MIRROR_MOVE_AFFECTED | FLAG_KINGS_ROCK_AFFECTED,
        .split = SPLIT_SPECIAL,
    },

    [MOVE_HYDRO_CANNON] =
    {
        .effect = EFFECT_RECHARGE,
        .power = 150,
        .type = TYPE_WATER,
        .accuracy = 90,
        .pp = 5,
        .secondaryEffectChance = 0,
        .target = MOVE_TARGET_SELECTED,
        .priority = 0,
        .flags = FLAG_PROTECT_AFFECTED | FLAG_MIRROR_MOVE_AFFECTED | FLAG_KINGS_ROCK_AFFECTED,
        .split = SPLIT_SPECIAL,
    },

    [MOVE_METEOR_MASH] =
    {
        #if B_UPDATED_MOVE_DATA >= GEN_6
            .power = 90,
            .accuracy = 90,
        #else
            .power = 100,
            .accuracy = 85,
        #endif
        .effect = EFFECT_ATTACK_UP_HIT,
        .type = TYPE_STEEL,
        .pp = 10,
        .secondaryEffectChance = 20,
        .target = MOVE_TARGET_SELECTED,
        .priority = 0,
        .flags = FLAG_MAKES_CONTACT | FLAG_PROTECT_AFFECTED | FLAG_MIRROR_MOVE_AFFECTED | FLAG_KINGS_ROCK_AFFECTED | FLAG_IRON_FIST_BOOST | FLAG_SHEER_FORCE_BOOST,
        .split = SPLIT_PHYSICAL,
    },

    [MOVE_ASTONISH] =
    {
        #if B_UPDATED_MOVE_DATA >= GEN_4
            .flags = FLAG_MAKES_CONTACT | FLAG_PROTECT_AFFECTED | FLAG_MIRROR_MOVE_AFFECTED | FLAG_SHEER_FORCE_BOOST,
        #else
            .flags = FLAG_MAKES_CONTACT | FLAG_PROTECT_AFFECTED | FLAG_MIRROR_MOVE_AFFECTED | FLAG_SHEER_FORCE_BOOST | FLAG_DMG_MINIMIZE,
        #endif
        .effect = EFFECT_FLINCH_HIT,
        .power = 30,
        .type = TYPE_GHOST,
        .accuracy = 100,
        .pp = 15,
        .secondaryEffectChance = 30,
        .target = MOVE_TARGET_SELECTED,
        .priority = 0,
        .split = SPLIT_PHYSICAL,
    },

    [MOVE_WEATHER_BALL] =
    {
        .effect = EFFECT_WEATHER_BALL,
        .power = 50,
        .type = TYPE_NORMAL,
        .accuracy = 100,
        .pp = 10,
        .secondaryEffectChance = 0,
        .target = MOVE_TARGET_SELECTED,
        .priority = 0,
        .flags = FLAG_PROTECT_AFFECTED | FLAG_MIRROR_MOVE_AFFECTED | FLAG_KINGS_ROCK_AFFECTED | FLAG_BALLISTIC,
        .split = SPLIT_SPECIAL,
    },

    [MOVE_AROMATHERAPY] =
    {
        .effect = EFFECT_HEAL_BELL,
        .power = 0,
        .type = TYPE_GRASS,
        .accuracy = 0,
        .pp = 5,
        .secondaryEffectChance = 0,
        .target = MOVE_TARGET_USER,
        .priority = 0,
        .flags = FLAG_SNATCH_AFFECTED,
        .split = SPLIT_STATUS,
    },

    [MOVE_FAKE_TEARS] =
    {
        .effect = EFFECT_SPECIAL_DEFENSE_DOWN_2,
        .power = 0,
        .type = TYPE_DARK,
        .accuracy = 100,
        .pp = 20,
        .secondaryEffectChance = 0,
        .target = MOVE_TARGET_SELECTED,
        .priority = 0,
        .flags = FLAG_PROTECT_AFFECTED | FLAG_MAGIC_COAT_AFFECTED | FLAG_MIRROR_MOVE_AFFECTED,
        .split = SPLIT_STATUS,
    },

    [MOVE_AIR_CUTTER] =
    {
        #if B_UPDATED_MOVE_DATA >= GEN_6
            .power = 60,
        #else
            .power = 55,
        #endif
        .effect = EFFECT_HIT,
        .type = TYPE_FLYING,
        .accuracy = 95,
        .pp = 25,
        .secondaryEffectChance = 0,
        .target = MOVE_TARGET_BOTH,
        .priority = 0,
        .flags = FLAG_PROTECT_AFFECTED | FLAG_MIRROR_MOVE_AFFECTED | FLAG_KINGS_ROCK_AFFECTED | FLAG_HIGH_CRIT,
        .split = SPLIT_SPECIAL,
    },

    [MOVE_OVERHEAT] =
    {
        #if B_UPDATED_MOVE_DATA >= GEN_6
            .power = 130,
            .flags = FLAG_PROTECT_AFFECTED | FLAG_MIRROR_MOVE_AFFECTED | FLAG_KINGS_ROCK_AFFECTED,
        #elif B_UPDATED_MOVE_DATA >= GEN_4
            .power = 130,
            .flags = FLAG_MAKES_CONTACT | FLAG_PROTECT_AFFECTED | FLAG_MIRROR_MOVE_AFFECTED | FLAG_KINGS_ROCK_AFFECTED,
        #else
            .power = 140,
            .flags = FLAG_MAKES_CONTACT | FLAG_PROTECT_AFFECTED | FLAG_MIRROR_MOVE_AFFECTED | FLAG_KINGS_ROCK_AFFECTED,
        #endif
        .effect = EFFECT_OVERHEAT,
        .type = TYPE_FIRE,
        .accuracy = 90,
        .pp = 5,
        .secondaryEffectChance = 100,
        .target = MOVE_TARGET_SELECTED,
        .priority = 0,
        .split = SPLIT_SPECIAL,
    },

    [MOVE_ODOR_SLEUTH] =
    {
        #if B_UPDATED_MOVE_DATA >= GEN_4
            .accuracy = 0,
            .flags = FLAG_PROTECT_AFFECTED | FLAG_MIRROR_MOVE_AFFECTED | FLAG_MAGIC_COAT_AFFECTED,
        #else
            .accuracy = 100,
            .flags = FLAG_PROTECT_AFFECTED | FLAG_MIRROR_MOVE_AFFECTED,
        #endif
        .effect = EFFECT_FORESIGHT,
        .power = 0,
        .type = TYPE_NORMAL,
        .pp = 40,
        .secondaryEffectChance = 0,
        .target = MOVE_TARGET_SELECTED,
        .priority = 0,
        .split = SPLIT_STATUS,
    },

    [MOVE_ROCK_TOMB] =
    {
        #if B_UPDATED_MOVE_DATA >= GEN_6
            .power = 60,
            .accuracy = 95,
            .pp = 15,
        #else
            .power = 50,
            .accuracy = 80,
            .pp = 10,
        #endif
        .effect = EFFECT_SPEED_DOWN_HIT,
        .type = TYPE_ROCK,
        .secondaryEffectChance = 100,
        .target = MOVE_TARGET_SELECTED,
        .priority = 0,
        .flags = FLAG_PROTECT_AFFECTED | FLAG_MIRROR_MOVE_AFFECTED | FLAG_SHEER_FORCE_BOOST,
        .split = SPLIT_PHYSICAL,
    },

    [MOVE_SILVER_WIND] =
    {
        .effect = EFFECT_ALL_STATS_UP_HIT,
        .power = 60,
        .type = TYPE_BUG,
        .accuracy = 100,
        .pp = 5,
        .secondaryEffectChance = 10,
        .target = MOVE_TARGET_SELECTED,
        .priority = 0,
        .flags = FLAG_PROTECT_AFFECTED | FLAG_MIRROR_MOVE_AFFECTED | FLAG_KINGS_ROCK_AFFECTED | FLAG_SHEER_FORCE_BOOST,
        .split = SPLIT_SPECIAL,
    },

    [MOVE_METAL_SOUND] =
    {
        .effect = EFFECT_SPECIAL_DEFENSE_DOWN_2,
        .power = 0,
        .type = TYPE_STEEL,
        .accuracy = 85,
        .pp = 40,
        .secondaryEffectChance = 0,
        .target = MOVE_TARGET_SELECTED,
        .priority = 0,
        .flags = FLAG_PROTECT_AFFECTED | FLAG_MAGIC_COAT_AFFECTED | FLAG_MIRROR_MOVE_AFFECTED | FLAG_SOUND,
        .split = SPLIT_STATUS,
    },

    [MOVE_GRASS_WHISTLE] =
    {
        .effect = EFFECT_SLEEP,
        .power = 0,
        .type = TYPE_GRASS,
        .accuracy = 55,
        .pp = 15,
        .secondaryEffectChance = 0,
        .target = MOVE_TARGET_SELECTED,
        .priority = 0,
        .flags = FLAG_PROTECT_AFFECTED | FLAG_MAGIC_COAT_AFFECTED | FLAG_MIRROR_MOVE_AFFECTED | FLAG_SOUND,
        .split = SPLIT_STATUS,
    },

    [MOVE_TICKLE] =
    {
        .effect = EFFECT_TICKLE,
        .power = 0,
        .type = TYPE_NORMAL,
        .accuracy = 100,
        .pp = 20,
        .secondaryEffectChance = 0,
        .target = MOVE_TARGET_SELECTED,
        .priority = 0,
        .flags = FLAG_PROTECT_AFFECTED | FLAG_MAGIC_COAT_AFFECTED | FLAG_MIRROR_MOVE_AFFECTED | FLAG_KINGS_ROCK_AFFECTED,
        .split = SPLIT_STATUS,
    },

    [MOVE_COSMIC_POWER] =
    {
        .effect = EFFECT_COSMIC_POWER,
        .power = 0,
        .type = TYPE_PSYCHIC,
        .accuracy = 0,
        .pp = 20,
        .secondaryEffectChance = 0,
        .target = MOVE_TARGET_USER,
        .priority = 0,
        .flags = FLAG_SNATCH_AFFECTED,
        .split = SPLIT_STATUS,
    },

    [MOVE_WATER_SPOUT] =
    {
        .effect = EFFECT_ERUPTION,
        .power = 150,
        .type = TYPE_WATER,
        .accuracy = 100,
        .pp = 5,
        .secondaryEffectChance = 0,
        .target = MOVE_TARGET_BOTH,
        .priority = 0,
        .flags = FLAG_PROTECT_AFFECTED | FLAG_MIRROR_MOVE_AFFECTED,
        .split = SPLIT_SPECIAL,
    },

    [MOVE_SIGNAL_BEAM] =
    {
        .effect = EFFECT_CONFUSE_HIT,
        .power = 75,
        .type = TYPE_BUG,
        .accuracy = 100,
        .pp = 15,
        .secondaryEffectChance = 10,
        .target = MOVE_TARGET_SELECTED,
        .priority = 0,
        .flags = FLAG_PROTECT_AFFECTED | FLAG_MIRROR_MOVE_AFFECTED | FLAG_KINGS_ROCK_AFFECTED | FLAG_SHEER_FORCE_BOOST,
        .split = SPLIT_SPECIAL,
    },

    [MOVE_SHADOW_PUNCH] =
    {
        .effect = EFFECT_HIT,
        .power = 60,
        .type = TYPE_GHOST,
        .accuracy = 0,
        .pp = 20,
        .secondaryEffectChance = 0,
        .target = MOVE_TARGET_SELECTED,
        .priority = 0,
        .flags = FLAG_MAKES_CONTACT | FLAG_PROTECT_AFFECTED | FLAG_MIRROR_MOVE_AFFECTED | FLAG_KINGS_ROCK_AFFECTED | FLAG_IRON_FIST_BOOST,
        .split = SPLIT_PHYSICAL,
    },

    [MOVE_EXTRASENSORY] =
    {
        #if B_UPDATED_MOVE_DATA >= GEN_6
            .pp = 20,
            .flags = FLAG_PROTECT_AFFECTED | FLAG_MIRROR_MOVE_AFFECTED | FLAG_SHEER_FORCE_BOOST,
        #elif B_UPDATED_MOVE_DATA == GEN_4 || B_UPDATED_MOVE_DATA == GEN_5
            .pp = 30,
            .flags = FLAG_PROTECT_AFFECTED | FLAG_MIRROR_MOVE_AFFECTED | FLAG_SHEER_FORCE_BOOST,
        #else
            .pp = 30,
            .flags = FLAG_PROTECT_AFFECTED | FLAG_MIRROR_MOVE_AFFECTED | FLAG_SHEER_FORCE_BOOST | FLAG_DMG_MINIMIZE,
        #endif
        .effect = EFFECT_FLINCH_HIT,
        .power = 80,
        .type = TYPE_PSYCHIC,
        .accuracy = 100,
        .secondaryEffectChance = 10,
        .target = MOVE_TARGET_SELECTED,
        .priority = 0,
        .split = SPLIT_SPECIAL,
    },

    [MOVE_SKY_UPPERCUT] =
    {
        .effect = EFFECT_SKY_UPPERCUT,
        .power = 85,
        .type = TYPE_FIGHTING,
        .accuracy = 90,
        .pp = 15,
        .secondaryEffectChance = 0,
        .target = MOVE_TARGET_SELECTED,
        .priority = 0,
        .flags = FLAG_MAKES_CONTACT | FLAG_PROTECT_AFFECTED | FLAG_MIRROR_MOVE_AFFECTED | FLAG_KINGS_ROCK_AFFECTED | FLAG_IRON_FIST_BOOST | FLAG_HIT_IN_AIR,
        .split = SPLIT_PHYSICAL,
    },

    [MOVE_SAND_TOMB] =
    {
        #if B_UPDATED_MOVE_DATA >= GEN_5
            .power = 35,
            .accuracy = 85,
        #else
            .power = 15,
            .accuracy = 70,
        #endif
        .effect = EFFECT_TRAP,
        .type = TYPE_GROUND,
        .pp = 15,
        .secondaryEffectChance = 100,
        .target = MOVE_TARGET_SELECTED,
        .priority = 0,
        .flags = FLAG_PROTECT_AFFECTED | FLAG_MIRROR_MOVE_AFFECTED | FLAG_KINGS_ROCK_AFFECTED,
        .split = SPLIT_PHYSICAL,
    },

    [MOVE_SHEER_COLD] =
    {
        .effect = EFFECT_OHKO,
        .power = 1,
        .type = TYPE_ICE,
        .accuracy = 30,
        .pp = 5,
        .secondaryEffectChance = 0,
        .target = MOVE_TARGET_SELECTED,
        .priority = 0,
        .flags = FLAG_PROTECT_AFFECTED | FLAG_MIRROR_MOVE_AFFECTED,
        .split = SPLIT_SPECIAL,
    },

    [MOVE_MUDDY_WATER] =
    {
        #if B_UPDATED_MOVE_DATA >= GEN_6
            .power = 90,
        #else
            .power = 95,
        #endif
        .effect = EFFECT_ACCURACY_DOWN_HIT,
        .type = TYPE_WATER,
        .accuracy = 85,
        .pp = 10,
        .secondaryEffectChance = 30,
        .target = MOVE_TARGET_BOTH,
        .priority = 0,
        .flags = FLAG_PROTECT_AFFECTED | FLAG_MIRROR_MOVE_AFFECTED | FLAG_KINGS_ROCK_AFFECTED | FLAG_SHEER_FORCE_BOOST,
        .split = SPLIT_SPECIAL,
    },

    [MOVE_BULLET_SEED] =
    {
        #if B_UPDATED_MOVE_DATA >= GEN_5
            .power = 25,
        #else
            .power = 10,
        #endif
        .effect = EFFECT_MULTI_HIT,
        .type = TYPE_GRASS,
        .accuracy = 100,
        .pp = 30,
        .secondaryEffectChance = 0,
        .target = MOVE_TARGET_SELECTED,
        .priority = 0,
        .flags = FLAG_PROTECT_AFFECTED | FLAG_MIRROR_MOVE_AFFECTED | FLAG_KINGS_ROCK_AFFECTED | FLAG_BALLISTIC,
        .split = SPLIT_PHYSICAL,
    },

    [MOVE_AERIAL_ACE] =
    {
        .effect = EFFECT_HIT,
        .power = 60,
        .type = TYPE_FLYING,
        .accuracy = 0,
        .pp = 20,
        .secondaryEffectChance = 0,
        .target = MOVE_TARGET_SELECTED,
        .priority = 0,
        .flags = FLAG_MAKES_CONTACT | FLAG_PROTECT_AFFECTED | FLAG_MIRROR_MOVE_AFFECTED | FLAG_KINGS_ROCK_AFFECTED,
        .split = SPLIT_PHYSICAL,
    },

    [MOVE_ICICLE_SPEAR] =
    {
        #if B_UPDATED_MOVE_DATA >= GEN_5
            .power = 25,
        #else
            .power = 10,
        #endif
        .effect = EFFECT_MULTI_HIT,
        .type = TYPE_ICE,
        .accuracy = 100,
        .pp = 30,
        .secondaryEffectChance = 0,
        .target = MOVE_TARGET_SELECTED,
        .priority = 0,
        .flags = FLAG_PROTECT_AFFECTED | FLAG_MIRROR_MOVE_AFFECTED | FLAG_KINGS_ROCK_AFFECTED,
        .split = SPLIT_PHYSICAL,
    },

    [MOVE_IRON_DEFENSE] =
    {
        .effect = EFFECT_DEFENSE_UP_2,
        .power = 0,
        .type = TYPE_STEEL,
        .accuracy = 0,
        .pp = 15,
        .secondaryEffectChance = 0,
        .target = MOVE_TARGET_USER,
        .priority = 0,
        .flags = FLAG_SNATCH_AFFECTED,
        .split = SPLIT_STATUS,
    },

    [MOVE_BLOCK] =
    {
        #if B_UPDATED_MOVE_DATA >= GEN_6
            .flags = FLAG_MAGIC_COAT_AFFECTED | FLAG_MIRROR_MOVE_AFFECTED,
        #else
            .flags = FLAG_PROTECT_AFFECTED | FLAG_MAGIC_COAT_AFFECTED | FLAG_MIRROR_MOVE_AFFECTED,
        #endif
        .effect = EFFECT_MEAN_LOOK,
        .power = 0,
        .type = TYPE_NORMAL,
        .accuracy = 0,
        .pp = 5,
        .secondaryEffectChance = 0,
        .target = MOVE_TARGET_SELECTED,
        .priority = 0,
        .split = SPLIT_STATUS,
    },

    [MOVE_HOWL] =
    {
        .effect = EFFECT_ATTACK_UP,
        .power = 0,
        .type = TYPE_NORMAL,
        .accuracy = 0,
        .pp = 40,
        .secondaryEffectChance = 0,
        .target = MOVE_TARGET_USER,
        .priority = 0,
        .flags = FLAG_SNATCH_AFFECTED | FLAG_SOUND,
        .split = SPLIT_STATUS,
    },

    [MOVE_DRAGON_CLAW] =
    {
        .effect = EFFECT_HIT,
        .power = 80,
        .type = TYPE_DRAGON,
        .accuracy = 100,
        .pp = 15,
        .secondaryEffectChance = 0,
        .target = MOVE_TARGET_SELECTED,
        .priority = 0,
        .flags = FLAG_MAKES_CONTACT | FLAG_PROTECT_AFFECTED | FLAG_MIRROR_MOVE_AFFECTED | FLAG_KINGS_ROCK_AFFECTED,
        .split = SPLIT_PHYSICAL,
    },

    [MOVE_FRENZY_PLANT] =
    {
        .effect = EFFECT_RECHARGE,
        .power = 150,
        .type = TYPE_GRASS,
        .accuracy = 90,
        .pp = 5,
        .secondaryEffectChance = 0,
        .target = MOVE_TARGET_SELECTED,
        .priority = 0,
        .flags = FLAG_PROTECT_AFFECTED | FLAG_MIRROR_MOVE_AFFECTED | FLAG_KINGS_ROCK_AFFECTED,
        .split = SPLIT_SPECIAL,
    },

    [MOVE_BULK_UP] =
    {
        .effect = EFFECT_BULK_UP,
        .power = 0,
        .type = TYPE_FIGHTING,
        .accuracy = 0,
        .pp = 20,
        .secondaryEffectChance = 0,
        .target = MOVE_TARGET_USER,
        .priority = 0,
        .flags = FLAG_SNATCH_AFFECTED,
        .split = SPLIT_STATUS,
    },

    [MOVE_BOUNCE] =
    {
        .effect = EFFECT_SEMI_INVULNERABLE,
        .power = 85,
        .type = TYPE_FLYING,
        .accuracy = 85,
        .pp = 5,
        .secondaryEffectChance = 30,
        .target = MOVE_TARGET_SELECTED,
        .priority = 0,
        .flags = FLAG_MAKES_CONTACT | FLAG_PROTECT_AFFECTED | FLAG_MIRROR_MOVE_AFFECTED | FLAG_KINGS_ROCK_AFFECTED | FLAG_SHEER_FORCE_BOOST,
        .split = SPLIT_PHYSICAL,
        .argument = MOVE_EFFECT_PARALYSIS,
    },

    [MOVE_MUD_SHOT] =
    {
        .effect = EFFECT_SPEED_DOWN_HIT,
        .power = 55,
        .type = TYPE_GROUND,
        .accuracy = 95,
        .pp = 15,
        .secondaryEffectChance = 100,
        .target = MOVE_TARGET_SELECTED,
        .priority = 0,
        .flags = FLAG_PROTECT_AFFECTED | FLAG_MIRROR_MOVE_AFFECTED | FLAG_KINGS_ROCK_AFFECTED | FLAG_SHEER_FORCE_BOOST,
        .split = SPLIT_SPECIAL,
    },

    [MOVE_POISON_TAIL] =
    {
        .effect = EFFECT_POISON_HIT,
        .power = 50,
        .type = TYPE_POISON,
        .accuracy = 100,
        .pp = 25,
        .secondaryEffectChance = 10,
        .target = MOVE_TARGET_SELECTED,
        .priority = 0,
        .flags = FLAG_MAKES_CONTACT | FLAG_PROTECT_AFFECTED | FLAG_MIRROR_MOVE_AFFECTED | FLAG_KINGS_ROCK_AFFECTED | FLAG_HIGH_CRIT | FLAG_SHEER_FORCE_BOOST,
        .split = SPLIT_PHYSICAL,
    },

    [MOVE_COVET] =
    {
        #if B_UPDATED_MOVE_DATA >= GEN_6
            .power = 60,
            .pp = 25,
            .flags = FLAG_MAKES_CONTACT | FLAG_PROTECT_AFFECTED | FLAG_MIRROR_MOVE_AFFECTED,
        #elif B_UPDATED_MOVE_DATA == GEN_5
            .power = 60,
            .pp = 40,
            .flags = FLAG_MAKES_CONTACT | FLAG_PROTECT_AFFECTED | FLAG_MIRROR_MOVE_AFFECTED,
        #elif B_UPDATED_MOVE_DATA == GEN_4
            .power = 40,
            .pp = 40,
            .flags = FLAG_MAKES_CONTACT | FLAG_PROTECT_AFFECTED | FLAG_MIRROR_MOVE_AFFECTED,
        #else
            .power = 40,
            .pp = 40,
            .flags = FLAG_PROTECT_AFFECTED | FLAG_MIRROR_MOVE_AFFECTED,
        #endif
        .effect = EFFECT_THIEF,
        .type = TYPE_NORMAL,
        .accuracy = 100,
        .secondaryEffectChance = 100,
        .target = MOVE_TARGET_SELECTED,
        .priority = 0,
        .split = SPLIT_PHYSICAL,
    },

    [MOVE_VOLT_TACKLE] =
    {
        #if B_UPDATED_MOVE_DATA >= GEN_4
            .effect = EFFECT_RECOIL_33_STATUS,
            .argument = STATUS1_PARALYSIS,
        #else
            .effect = EFFECT_RECOIL_33,
        #endif
        .power = 120,
        .type = TYPE_ELECTRIC,
        .accuracy = 100,
        .pp = 15,
        .secondaryEffectChance = 10,
        .target = MOVE_TARGET_SELECTED,
        .priority = 0,
        .flags = FLAG_MAKES_CONTACT | FLAG_PROTECT_AFFECTED | FLAG_MIRROR_MOVE_AFFECTED | FLAG_KINGS_ROCK_AFFECTED | FLAG_RECKLESS_BOOST | FLAG_SHEER_FORCE_BOOST,
        .split = SPLIT_PHYSICAL,
    },

    [MOVE_MAGICAL_LEAF] =
    {
        .effect = EFFECT_HIT,
        .power = 60,
        .type = TYPE_GRASS,
        .accuracy = 0,
        .pp = 20,
        .secondaryEffectChance = 0,
        .target = MOVE_TARGET_SELECTED,
        .priority = 0,
        .flags = FLAG_PROTECT_AFFECTED | FLAG_MIRROR_MOVE_AFFECTED | FLAG_KINGS_ROCK_AFFECTED,
        .split = SPLIT_SPECIAL,
    },

    [MOVE_WATER_SPORT] =
    {
        .effect = EFFECT_WATER_SPORT,
        .power = 0,
        .type = TYPE_WATER,
        .accuracy = 100,
        .pp = 15,
        .secondaryEffectChance = 0,
        .target = MOVE_TARGET_USER,
        .priority = 0,
        .flags = 0,
        .split = SPLIT_STATUS,
    },

    [MOVE_CALM_MIND] =
    {
        .effect = EFFECT_CALM_MIND,
        .power = 0,
        .type = TYPE_PSYCHIC,
        .accuracy = 0,
        .pp = 20,
        .secondaryEffectChance = 0,
        .target = MOVE_TARGET_USER,
        .priority = 0,
        .flags = FLAG_SNATCH_AFFECTED,
        .split = SPLIT_STATUS,
    },

    [MOVE_LEAF_BLADE] =
    {
        #if B_UPDATED_MOVE_DATA >= GEN_4
            .power = 90,
        #else
            .power = 70,
        #endif
        .effect = EFFECT_HIT,
        .type = TYPE_GRASS,
        .accuracy = 100,
        .pp = 15,
        .secondaryEffectChance = 0,
        .target = MOVE_TARGET_SELECTED,
        .priority = 0,
        .flags = FLAG_MAKES_CONTACT | FLAG_PROTECT_AFFECTED | FLAG_MIRROR_MOVE_AFFECTED | FLAG_KINGS_ROCK_AFFECTED | FLAG_HIGH_CRIT,
        .split = SPLIT_PHYSICAL,
    },

    [MOVE_DRAGON_DANCE] =
    {
        .effect = EFFECT_DRAGON_DANCE,
        .power = 0,
        .type = TYPE_DRAGON,
        .accuracy = 0,
        .pp = 20,
        .secondaryEffectChance = 0,
        .target = MOVE_TARGET_USER,
        .priority = 0,
        .flags = FLAG_SNATCH_AFFECTED | FLAG_DANCE,
        .split = SPLIT_STATUS,
    },

    [MOVE_ROCK_BLAST] =
    {
        #if B_UPDATED_MOVE_DATA >= GEN_5
            .accuracy = 90,
        #else
            .accuracy = 80,
        #endif
        .effect = EFFECT_MULTI_HIT,
        .power = 25,
        .type = TYPE_ROCK,
        .pp = 10,
        .secondaryEffectChance = 0,
        .target = MOVE_TARGET_SELECTED,
        .priority = 0,
        .flags = FLAG_PROTECT_AFFECTED | FLAG_MIRROR_MOVE_AFFECTED | FLAG_KINGS_ROCK_AFFECTED | FLAG_BALLISTIC,
        .split = SPLIT_PHYSICAL,
    },

    [MOVE_SHOCK_WAVE] =
    {
        .effect = EFFECT_HIT,
        .power = 60,
        .type = TYPE_ELECTRIC,
        .accuracy = 0,
        .pp = 20,
        .secondaryEffectChance = 0,
        .target = MOVE_TARGET_SELECTED,
        .priority = 0,
        .flags = FLAG_PROTECT_AFFECTED | FLAG_MIRROR_MOVE_AFFECTED | FLAG_KINGS_ROCK_AFFECTED,
        .split = SPLIT_SPECIAL,
    },

    [MOVE_WATER_PULSE] =
    {
        .effect = EFFECT_CONFUSE_HIT,
        .power = 60,
        .type = TYPE_WATER,
        .accuracy = 100,
        .pp = 20,
        .secondaryEffectChance = 20,
        .target = MOVE_TARGET_SELECTED,
        .priority = 0,
        .flags = FLAG_PROTECT_AFFECTED | FLAG_MIRROR_MOVE_AFFECTED | FLAG_KINGS_ROCK_AFFECTED | FLAG_SHEER_FORCE_BOOST | FLAG_MEGA_LAUNCHER_BOOST,
        .split = SPLIT_SPECIAL,
    },

    [MOVE_DOOM_DESIRE] =
    {
        #if B_UPDATED_MOVE_DATA >= GEN_5
            .power = 140,
            .accuracy = 100,
        #else
            .power = 120,
            .accuracy = 85,
        #endif
        .effect = EFFECT_FUTURE_SIGHT,
        .type = TYPE_STEEL,
        .pp = 5,
        .secondaryEffectChance = 0,
        .target = MOVE_TARGET_SELECTED,
        .priority = 0,
        .flags = 0,
        .split = SPLIT_SPECIAL,
    },

    [MOVE_PSYCHO_BOOST] =
    {
        .effect = EFFECT_OVERHEAT,
        .power = 140,
        .type = TYPE_PSYCHIC,
        .accuracy = 90,
        .pp = 5,
        .secondaryEffectChance = 100,
        .target = MOVE_TARGET_SELECTED,
        .priority = 0,
        .flags = FLAG_PROTECT_AFFECTED | FLAG_MIRROR_MOVE_AFFECTED | FLAG_KINGS_ROCK_AFFECTED,
        .split = SPLIT_SPECIAL,
    },

    [MOVE_ROOST] =
    {
        .effect = EFFECT_ROOST,
        .power = 0,
        .type = TYPE_FLYING,
        .accuracy = 0,
        .pp = 10,
        .secondaryEffectChance = 0,
        .target = MOVE_TARGET_USER,
        .priority = 0,
        .flags = FLAG_SNATCH_AFFECTED,
        .split = SPLIT_STATUS,
    },

    [MOVE_GRAVITY] =
    {
        .effect = EFFECT_GRAVITY,
        .power = 0,
        .type = TYPE_PSYCHIC,
        .accuracy = 0,
        .pp = 5,
        .secondaryEffectChance = 0,
        .target = MOVE_TARGET_USER,
        .priority = 0,
        .flags = 0,
        .split = SPLIT_STATUS,
    },

    [MOVE_MIRACLE_EYE] =
    {
        #if B_UPDATED_MOVE_DATA >= GEN_5
            .flags = FLAG_PROTECT_AFFECTED | FLAG_MAGIC_COAT_AFFECTED | FLAG_MIRROR_MOVE_AFFECTED,
        #else
            .flags = FLAG_PROTECT_AFFECTED | FLAG_MIRROR_MOVE_AFFECTED,
        #endif
        .effect = EFFECT_MIRACLE_EYE,
        .power = 0,
        .type = TYPE_PSYCHIC,
        .accuracy = 0,
        .pp = 40,
        .secondaryEffectChance = 0,
        .target = MOVE_TARGET_SELECTED,
        .priority = 0,
        .split = SPLIT_STATUS,
    },

    [MOVE_WAKE_UP_SLAP] =
    {
        #if B_UPDATED_MOVE_DATA >= GEN_6
            .power = 70,
        #else
            .power = 60,
        #endif
        .effect = EFFECT_WAKE_UP_SLAP,
        .type = TYPE_FIGHTING,
        .accuracy = 100,
        .pp = 10,
        .secondaryEffectChance = 100,
        .target = MOVE_TARGET_SELECTED,
        .priority = 0,
        .flags = FLAG_MAKES_CONTACT | FLAG_PROTECT_AFFECTED | FLAG_MIRROR_MOVE_AFFECTED | FLAG_KINGS_ROCK_AFFECTED,
        .split = SPLIT_PHYSICAL,
        .argument = STATUS1_SLEEP,
    },

    [MOVE_HAMMER_ARM] =
    {
        .effect = EFFECT_HAMMER_ARM,
        .power = 100,
        .type = TYPE_FIGHTING,
        .accuracy = 90,
        .pp = 10,
        .secondaryEffectChance = 0,
        .target = MOVE_TARGET_SELECTED,
        .priority = 0,
        .flags = FLAG_MAKES_CONTACT | FLAG_PROTECT_AFFECTED | FLAG_MIRROR_MOVE_AFFECTED | FLAG_KINGS_ROCK_AFFECTED | FLAG_IRON_FIST_BOOST,
        .split = SPLIT_PHYSICAL,
    },

    [MOVE_GYRO_BALL] =
    {
        .effect = EFFECT_GYRO_BALL,
        .power = 1,
        .type = TYPE_STEEL,
        .accuracy = 100,
        .pp = 5,
        .secondaryEffectChance = 0,
        .target = MOVE_TARGET_SELECTED,
        .priority = 0,
        .flags = FLAG_MAKES_CONTACT | FLAG_PROTECT_AFFECTED | FLAG_MIRROR_MOVE_AFFECTED | FLAG_KINGS_ROCK_AFFECTED | FLAG_BALLISTIC,
        .split = SPLIT_PHYSICAL,
    },

    [MOVE_HEALING_WISH] =
    {
        #if B_UPDATED_MOVE_DATA >= GEN_5
            .flags = FLAG_SNATCH_AFFECTED,
        #else
            .flags = 0,
        #endif
        .effect = EFFECT_HEALING_WISH,
        .power = 0,
        .type = TYPE_PSYCHIC,
        .accuracy = 0,
        .pp = 10,
        .secondaryEffectChance = 0,
        .target = MOVE_TARGET_USER,
        .priority = 0,
        .split = SPLIT_STATUS,
    },

    [MOVE_BRINE] =
    {
        .effect = EFFECT_BRINE,
        .power = 65,
        .type = TYPE_WATER,
        .accuracy = 100,
        .pp = 10,
        .secondaryEffectChance = 0,
        .target = MOVE_TARGET_SELECTED,
        .priority = 0,
        .flags = FLAG_PROTECT_AFFECTED | FLAG_MIRROR_MOVE_AFFECTED | FLAG_KINGS_ROCK_AFFECTED,
        .split = SPLIT_SPECIAL,
    },

    [MOVE_NATURAL_GIFT] =
    {
        .effect = EFFECT_NATURAL_GIFT,
        .power = 1,
        .type = TYPE_NORMAL,
        .accuracy = 100,
        .pp = 15,
        .secondaryEffectChance = 0,
        .target = MOVE_TARGET_SELECTED,
        .priority = 0,
        .flags = FLAG_PROTECT_AFFECTED | FLAG_MIRROR_MOVE_AFFECTED,
        .split = SPLIT_PHYSICAL,
    },

    [MOVE_FEINT] =
    {
        #if B_UPDATED_MOVE_DATA >= GEN_6
            .power = 30,
            .flags = FLAG_MIRROR_MOVE_AFFECTED,
        #elif B_UPDATED_MOVE_DATA >= GEN_5
            .power = 30,
            .flags = 0,
        #else
            .power = 50,
            .flags = 0,
        #endif
        .effect = EFFECT_FEINT,
        .type = TYPE_NORMAL,
        .accuracy = 100,
        .pp = 10,
        .secondaryEffectChance = 100,
        .target = MOVE_TARGET_SELECTED,
        .priority = 2,
        .split = SPLIT_PHYSICAL,
    },

    [MOVE_PLUCK] =
    {
        .effect = EFFECT_BUG_BITE,
        .power = 60,
        .type = TYPE_FLYING,
        .accuracy = 100,
        .pp = 20,
        .secondaryEffectChance = 100,
        .target = MOVE_TARGET_SELECTED,
        .priority = 0,
        .flags = FLAG_MAKES_CONTACT | FLAG_PROTECT_AFFECTED | FLAG_MIRROR_MOVE_AFFECTED | FLAG_KINGS_ROCK_AFFECTED,
        .split = SPLIT_PHYSICAL,
    },

    [MOVE_TAILWIND] =
    {
        #if B_UPDATED_MOVE_DATA >= GEN_6
            .pp = 15,
        #else
            .pp = 30,
        #endif
        .effect = EFFECT_TAILWIND,
        .power = 0,
        .type = TYPE_FLYING,
        .accuracy = 0,
        .secondaryEffectChance = 0,
        .target = MOVE_TARGET_USER,
        .priority = 0,
        .flags = FLAG_SNATCH_AFFECTED,
        .split = SPLIT_STATUS,
    },

    [MOVE_ACUPRESSURE] =
    {
        #if B_UPDATED_MOVE_DATA >= GEN_5
            .flags = 0,
        #else
            .flags = FLAG_SNATCH_AFFECTED,
        #endif
        .effect = EFFECT_ACUPRESSURE,
        .power = 0,
        .type = TYPE_NORMAL,
        .accuracy = 0,
        .pp = 30,
        .secondaryEffectChance = 0,
        .target = MOVE_TARGET_USER | MOVE_TARGET_ALLY,
        .priority = 0,
        .split = SPLIT_STATUS,
    },

    [MOVE_METAL_BURST] =
    {
        #if B_UPDATED_MOVE_DATA >= GEN_4
            .flags = FLAG_PROTECT_AFFECTED | FLAG_MIRROR_MOVE_AFFECTED,
        #else
            .flags = FLAG_MIRROR_MOVE_AFFECTED,
        #endif
        .effect = EFFECT_METAL_BURST,
        .power = 0,
        .type = TYPE_STEEL,
        .accuracy = 100,
        .pp = 10,
        .secondaryEffectChance = 0,
        .target = MOVE_TARGET_DEPENDS,
        .priority = 0,
        .split = SPLIT_PHYSICAL,
    },

    [MOVE_U_TURN] =
    {
        .effect = EFFECT_HIT_ESCAPE,
        .power = 70,
        .type = TYPE_BUG,
        .accuracy = 100,
        .pp = 20,
        .secondaryEffectChance = 0,
        .target = MOVE_TARGET_SELECTED,
        .priority = 0,
        .flags = FLAG_MAKES_CONTACT | FLAG_PROTECT_AFFECTED | FLAG_MIRROR_MOVE_AFFECTED | FLAG_KINGS_ROCK_AFFECTED,
        .split = SPLIT_PHYSICAL,
    },

    [MOVE_CLOSE_COMBAT] =
    {
        .effect = EFFECT_CLOSE_COMBAT,
        .power = 120,
        .type = TYPE_FIGHTING,
        .accuracy = 100,
        .pp = 5,
        .secondaryEffectChance = 100,
        .target = MOVE_TARGET_SELECTED,
        .priority = 0,
        .flags = FLAG_MAKES_CONTACT | FLAG_PROTECT_AFFECTED | FLAG_MIRROR_MOVE_AFFECTED | FLAG_KINGS_ROCK_AFFECTED,
        .split = SPLIT_PHYSICAL,
    },

    [MOVE_PAYBACK] =
    {
        .effect = EFFECT_PAYBACK,
        .power = 50,
        .type = TYPE_DARK,
        .accuracy = 100,
        .pp = 10,
        .secondaryEffectChance = 0,
        .target = MOVE_TARGET_SELECTED,
        .priority = 0,
        .flags = FLAG_MAKES_CONTACT | FLAG_PROTECT_AFFECTED | FLAG_MIRROR_MOVE_AFFECTED | FLAG_KINGS_ROCK_AFFECTED,
        .split = SPLIT_PHYSICAL,
    },

    [MOVE_ASSURANCE] =
    {
        #if B_UPDATED_MOVE_DATA >= GEN_6
            .power = 60,
        #else
            .power = 50,
        #endif
        .effect = EFFECT_ASSURANCE,
        .type = TYPE_DARK,
        .accuracy = 100,
        .pp = 10,
        .secondaryEffectChance = 0,
        .target = MOVE_TARGET_SELECTED,
        .priority = 0,
        .flags = FLAG_MAKES_CONTACT | FLAG_PROTECT_AFFECTED | FLAG_MIRROR_MOVE_AFFECTED | FLAG_KINGS_ROCK_AFFECTED,
        .split = SPLIT_PHYSICAL,
    },

    [MOVE_EMBARGO] =
    {
        #if B_UPDATED_MOVE_DATA >= GEN_5
            .flags = FLAG_PROTECT_AFFECTED | FLAG_MAGIC_COAT_AFFECTED | FLAG_MIRROR_MOVE_AFFECTED,
        #else
            .flags = FLAG_PROTECT_AFFECTED | FLAG_MIRROR_MOVE_AFFECTED,
        #endif
        .effect = EFFECT_EMBARGO,
        .power = 0,
        .type = TYPE_DARK,
        .accuracy = 100,
        .pp = 15,
        .secondaryEffectChance = 0,
        .target = MOVE_TARGET_SELECTED,
        .priority = 0,
        .split = SPLIT_STATUS,
    },

    [MOVE_FLING] =
    {
        .effect = EFFECT_FLING,
        .power = 1,
        .type = TYPE_DARK,
        .accuracy = 100,
        .pp = 10,
        .secondaryEffectChance = 100,
        .target = MOVE_TARGET_SELECTED,
        .priority = 0,
        .flags = FLAG_PROTECT_AFFECTED | FLAG_MIRROR_MOVE_AFFECTED | FLAG_KINGS_ROCK_AFFECTED,
        .split = SPLIT_PHYSICAL,
    },

    [MOVE_PSYCHO_SHIFT] =
    {
        #if B_UPDATED_MOVE_DATA >= GEN_6
            .accuracy = 100,
        #else
            .accuracy = 90,
        #endif
        .effect = EFFECT_PSYCHO_SHIFT,
        .power = 0,
        .type = TYPE_PSYCHIC,
        .pp = 10,
        .secondaryEffectChance = 0,
        .target = MOVE_TARGET_SELECTED,
        .priority = 0,
        .flags = FLAG_PROTECT_AFFECTED | FLAG_MIRROR_MOVE_AFFECTED,
        .split = SPLIT_STATUS,
    },

    [MOVE_TRUMP_CARD] =
    {
        .effect = EFFECT_TRUMP_CARD,
        .power = 0,
        .type = TYPE_NORMAL,
        .accuracy = 0,
        .pp = 5,
        .secondaryEffectChance = 0,
        .target = MOVE_TARGET_SELECTED,
        .priority = 0,
        .flags = FLAG_MAKES_CONTACT | FLAG_PROTECT_AFFECTED | FLAG_MIRROR_MOVE_AFFECTED | FLAG_KINGS_ROCK_AFFECTED,
        .split = SPLIT_SPECIAL,
    },

    [MOVE_HEAL_BLOCK] =
    {
        #if B_UPDATED_MOVE_DATA >= GEN_5
            .flags = FLAG_PROTECT_AFFECTED | FLAG_MAGIC_COAT_AFFECTED | FLAG_MIRROR_MOVE_AFFECTED,
        #else
            .flags = FLAG_PROTECT_AFFECTED | FLAG_MIRROR_MOVE_AFFECTED,
        #endif
        .effect = EFFECT_HEAL_BLOCK,
        .power = 0,
        .type = TYPE_PSYCHIC,
        .accuracy = 100,
        .pp = 15,
        .secondaryEffectChance = 0,
        .target = MOVE_TARGET_SELECTED,
        .priority = 0,
        .split = SPLIT_STATUS,
    },

    [MOVE_WRING_OUT] =
    {
        .effect = EFFECT_WRING_OUT,
        .power = 0,
        .type = TYPE_NORMAL,
        .accuracy = 100,
        .pp = 5,
        .secondaryEffectChance = 0,
        .target = MOVE_TARGET_SELECTED,
        .priority = 0,
        .flags = FLAG_MAKES_CONTACT | FLAG_PROTECT_AFFECTED | FLAG_MIRROR_MOVE_AFFECTED | FLAG_KINGS_ROCK_AFFECTED,
        .split = SPLIT_SPECIAL,
    },

    [MOVE_POWER_TRICK] =
    {
        #if B_UPDATED_MOVE_DATA >= GEN_5
            .flags = FLAG_SNATCH_AFFECTED,
        #else
            .flags = 0,
        #endif
        .effect = EFFECT_POWER_TRICK,
        .power = 0,
        .type = TYPE_PSYCHIC,
        .accuracy = 0,
        .pp = 10,
        .secondaryEffectChance = 0,
        .target = MOVE_TARGET_USER,
        .priority = 0,
        .split = SPLIT_STATUS,
    },

    [MOVE_GASTRO_ACID] =
    {
        .effect = EFFECT_GASTRO_ACID,
        .power = 0,
        .type = TYPE_POISON,
        .accuracy = 100,
        .pp = 10,
        .secondaryEffectChance = 0,
        .target = MOVE_TARGET_SELECTED,
        .priority = 0,
        .flags = FLAG_PROTECT_AFFECTED | FLAG_MAGIC_COAT_AFFECTED | FLAG_MIRROR_MOVE_AFFECTED,
        .split = SPLIT_STATUS,
    },

    [MOVE_LUCKY_CHANT] =
    {
        #if B_UPDATED_MOVE_DATA >= GEN_5
            .flags = FLAG_SNATCH_AFFECTED,
        #else
            .flags = 0,
        #endif
        .effect = EFFECT_LUCKY_CHANT,
        .power = 0,
        .type = TYPE_NORMAL,
        .accuracy = 0,
        .pp = 30,
        .secondaryEffectChance = 0,
        .target = MOVE_TARGET_USER,
        .priority = 0,
        .split = SPLIT_STATUS,
    },

    [MOVE_ME_FIRST] =
    {
        .effect = EFFECT_ME_FIRST,
        .power = 0,
        .type = TYPE_NORMAL,
        .accuracy = 0,
        .pp = 20,
        .secondaryEffectChance = 0,
        .target = MOVE_TARGET_SELECTED,
        .priority = 0,
        .flags = FLAG_PROTECT_AFFECTED,
        .split = SPLIT_STATUS,
    },

    [MOVE_COPYCAT] =
    {
        .effect = EFFECT_COPYCAT,
        .power = 0,
        .type = TYPE_NORMAL,
        .accuracy = 0,
        .pp = 20,
        .secondaryEffectChance = 0,
        .target = MOVE_TARGET_DEPENDS,
        .priority = 0,
        .flags = 0,
        .split = SPLIT_STATUS,
    },

    [MOVE_POWER_SWAP] =
    {
        .effect = EFFECT_POWER_SWAP,
        .power = 0,
        .type = TYPE_PSYCHIC,
        .accuracy = 0,
        .pp = 10,
        .secondaryEffectChance = 0,
        .target = MOVE_TARGET_SELECTED,
        .priority = 0,
        .flags = FLAG_PROTECT_AFFECTED | FLAG_MIRROR_MOVE_AFFECTED,
        .split = SPLIT_STATUS,
    },

    [MOVE_GUARD_SWAP] =
    {
        .effect = EFFECT_GUARD_SWAP,
        .power = 0,
        .type = TYPE_PSYCHIC,
        .accuracy = 0,
        .pp = 10,
        .secondaryEffectChance = 0,
        .target = MOVE_TARGET_SELECTED,
        .priority = 0,
        .flags = FLAG_PROTECT_AFFECTED | FLAG_MIRROR_MOVE_AFFECTED,
        .split = SPLIT_STATUS,
    },

    [MOVE_PUNISHMENT] =
    {
        .effect = EFFECT_PUNISHMENT,
        .power = 60,
        .type = TYPE_DARK,
        .accuracy = 100,
        .pp = 5,
        .secondaryEffectChance = 0,
        .target = MOVE_TARGET_SELECTED,
        .priority = 0,
        .flags = FLAG_MAKES_CONTACT | FLAG_PROTECT_AFFECTED | FLAG_MIRROR_MOVE_AFFECTED | FLAG_KINGS_ROCK_AFFECTED,
        .split = SPLIT_PHYSICAL,
    },

    [MOVE_LAST_RESORT] =
    {
        #if B_UPDATED_MOVE_DATA >= GEN_5
            .power = 140,
        #else
            .power = 130,
        #endif
        .effect = EFFECT_LAST_RESORT,
        .type = TYPE_NORMAL,
        .accuracy = 100,
        .pp = 5,
        .secondaryEffectChance = 0,
        .target = MOVE_TARGET_SELECTED,
        .priority = 0,
        .flags = FLAG_MAKES_CONTACT | FLAG_PROTECT_AFFECTED | FLAG_MIRROR_MOVE_AFFECTED | FLAG_KINGS_ROCK_AFFECTED,
        .split = SPLIT_PHYSICAL,
    },

    [MOVE_WORRY_SEED] =
    {
        .effect = EFFECT_WORRY_SEED,
        .power = 0,
        .type = TYPE_GRASS,
        .accuracy = 100,
        .pp = 10,
        .secondaryEffectChance = 0,
        .target = MOVE_TARGET_SELECTED,
        .priority = 0,
        .flags = FLAG_PROTECT_AFFECTED | FLAG_MAGIC_COAT_AFFECTED | FLAG_MIRROR_MOVE_AFFECTED,
        .split = SPLIT_STATUS,
    },

    [MOVE_SUCKER_PUNCH] =
    {
        #if B_UPDATED_MOVE_DATA >= GEN_7
            .power = 70,
        #else
            .power = 80,
        #endif
        .effect = EFFECT_SUCKER_PUNCH,
        .type = TYPE_DARK,
        .accuracy = 100,
        .pp = 5,
        .secondaryEffectChance = 0,
        .target = MOVE_TARGET_SELECTED,
        .priority = 1,
        .flags = FLAG_MAKES_CONTACT | FLAG_PROTECT_AFFECTED | FLAG_MIRROR_MOVE_AFFECTED | FLAG_KINGS_ROCK_AFFECTED,
        .split = SPLIT_PHYSICAL,
    },

    [MOVE_TOXIC_SPIKES] =
    {
        #if B_UPDATED_MOVE_DATA >= GEN_5
            .flags = FLAG_MAGIC_COAT_AFFECTED,
        #else
            .flags = 0,
        #endif
        .effect = EFFECT_TOXIC_SPIKES,
        .power = 0,
        .type = TYPE_POISON,
        .accuracy = 0,
        .pp = 20,
        .secondaryEffectChance = 0,
        .target = MOVE_TARGET_OPPONENTS_FIELD,
        .priority = 0,
        .split = SPLIT_STATUS,
    },

    [MOVE_HEART_SWAP] =
    {
        .effect = EFFECT_HEART_SWAP,
        .power = 0,
        .type = TYPE_PSYCHIC,
        .accuracy = 0,
        .pp = 10,
        .secondaryEffectChance = 0,
        .target = MOVE_TARGET_SELECTED,
        .priority = 0,
        .flags = FLAG_PROTECT_AFFECTED,
        .split = SPLIT_STATUS,
    },

    [MOVE_AQUA_RING] =
    {
        #if B_UPDATED_MOVE_DATA >= GEN_5
            .flags = FLAG_SNATCH_AFFECTED,
        #else
            .flags = 0,
        #endif
        .effect = EFFECT_AQUA_RING,
        .power = 0,
        .type = TYPE_WATER,
        .accuracy = 0,
        .pp = 20,
        .secondaryEffectChance = 0,
        .target = MOVE_TARGET_USER,
        .priority = 0,
        .split = SPLIT_STATUS,
    },

    [MOVE_MAGNET_RISE] =
    {
        #if B_UPDATED_MOVE_DATA >= GEN_5
            .flags = FLAG_SNATCH_AFFECTED,
        #else
            .flags = 0,
        #endif
        .effect = EFFECT_MAGNET_RISE,
        .power = 0,
        .type = TYPE_ELECTRIC,
        .accuracy = 0,
        .pp = 10,
        .secondaryEffectChance = 0,
        .target = MOVE_TARGET_USER,
        .priority = 0,
        .split = SPLIT_STATUS,
    },

    [MOVE_FLARE_BLITZ] =
    {
        .effect = EFFECT_RECOIL_33_STATUS,
        .power = 120,
        .type = TYPE_FIRE,
        .accuracy = 100,
        .pp = 15,
        .secondaryEffectChance = 10,
        .target = MOVE_TARGET_SELECTED,
        .priority = 0,
        .flags = FLAG_MAKES_CONTACT | FLAG_PROTECT_AFFECTED | FLAG_MIRROR_MOVE_AFFECTED | FLAG_KINGS_ROCK_AFFECTED | FLAG_SHEER_FORCE_BOOST | FLAG_RECKLESS_BOOST,
        .split = SPLIT_PHYSICAL,
        .argument = STATUS1_BURN,
    },

    [MOVE_FORCE_PALM] =
    {
        .effect = EFFECT_PARALYZE_HIT,
        .power = 60,
        .type = TYPE_FIGHTING,
        .accuracy = 100,
        .pp = 10,
        .secondaryEffectChance = 30,
        .target = MOVE_TARGET_SELECTED,
        .priority = 0,
        .flags = FLAG_MAKES_CONTACT | FLAG_PROTECT_AFFECTED | FLAG_MIRROR_MOVE_AFFECTED | FLAG_KINGS_ROCK_AFFECTED | FLAG_SHEER_FORCE_BOOST,
        .split = SPLIT_PHYSICAL,
    },

    [MOVE_AURA_SPHERE] =
    {
        #if B_UPDATED_MOVE_DATA >= GEN_6
            .power = 80,
        #else
            .power = 90,
        #endif
        .effect = EFFECT_HIT,
        .type = TYPE_FIGHTING,
        .accuracy = 0,
        .pp = 20,
        .secondaryEffectChance = 0,
        .target = MOVE_TARGET_SELECTED,
        .priority = 0,
        .flags = FLAG_PROTECT_AFFECTED | FLAG_MIRROR_MOVE_AFFECTED | FLAG_KINGS_ROCK_AFFECTED | FLAG_MEGA_LAUNCHER_BOOST | FLAG_BALLISTIC,
        .split = SPLIT_SPECIAL,
    },

    [MOVE_ROCK_POLISH] =
    {
        .effect = EFFECT_SPEED_UP_2,
        .power = 0,
        .type = TYPE_ROCK,
        .accuracy = 0,
        .pp = 20,
        .secondaryEffectChance = 0,
        .target = MOVE_TARGET_USER,
        .priority = 0,
        .flags = FLAG_SNATCH_AFFECTED,
        .split = SPLIT_STATUS,
    },

    [MOVE_POISON_JAB] =
    {
        .effect = EFFECT_POISON_HIT,
        .power = 80,
        .type = TYPE_POISON,
        .accuracy = 100,
        .pp = 20,
        .secondaryEffectChance = 30,
        .target = MOVE_TARGET_SELECTED,
        .priority = 0,
        .flags = FLAG_MAKES_CONTACT | FLAG_PROTECT_AFFECTED | FLAG_MIRROR_MOVE_AFFECTED | FLAG_KINGS_ROCK_AFFECTED | FLAG_SHEER_FORCE_BOOST,
        .split = SPLIT_PHYSICAL,
    },

    [MOVE_DARK_PULSE] =
    {
        .effect = EFFECT_FLINCH_HIT,
        .power = 80,
        .type = TYPE_DARK,
        .accuracy = 100,
        .pp = 15,
        .secondaryEffectChance = 20,
        .target = MOVE_TARGET_SELECTED,
        .priority = 0,
        .flags = FLAG_PROTECT_AFFECTED | FLAG_MIRROR_MOVE_AFFECTED | FLAG_SHEER_FORCE_BOOST | FLAG_MEGA_LAUNCHER_BOOST,
        .split = SPLIT_SPECIAL,
    },

    [MOVE_NIGHT_SLASH] =
    {
        .effect = EFFECT_HIT,
        .power = 70,
        .type = TYPE_DARK,
        .accuracy = 100,
        .pp = 15,
        .secondaryEffectChance = 0,
        .target = MOVE_TARGET_SELECTED,
        .priority = 0,
        .flags = FLAG_MAKES_CONTACT | FLAG_PROTECT_AFFECTED | FLAG_MIRROR_MOVE_AFFECTED | FLAG_KINGS_ROCK_AFFECTED | FLAG_HIGH_CRIT,
        .split = SPLIT_PHYSICAL,
    },

    [MOVE_AQUA_TAIL] =
    {
        .effect = EFFECT_HIT,
        .power = 90,
        .type = TYPE_WATER,
        .accuracy = 90,
        .pp = 10,
        .secondaryEffectChance = 0,
        .target = MOVE_TARGET_SELECTED,
        .priority = 0,
        .flags = FLAG_MAKES_CONTACT | FLAG_PROTECT_AFFECTED | FLAG_MIRROR_MOVE_AFFECTED | FLAG_KINGS_ROCK_AFFECTED,
        .split = SPLIT_PHYSICAL,
    },

    [MOVE_SEED_BOMB] =
    {
        .effect = EFFECT_HIT,
        .power = 80,
        .type = TYPE_GRASS,
        .accuracy = 100,
        .pp = 15,
        .secondaryEffectChance = 0,
        .target = MOVE_TARGET_SELECTED,
        .priority = 0,
        .flags = FLAG_PROTECT_AFFECTED | FLAG_MIRROR_MOVE_AFFECTED | FLAG_KINGS_ROCK_AFFECTED | FLAG_BALLISTIC,
        .split = SPLIT_PHYSICAL,
    },

    [MOVE_AIR_SLASH] =
    {
        #if B_UPDATED_MOVE_DATA >= GEN_6
            .pp = 15,
        #else
            .pp = 20,
        #endif
        .effect = EFFECT_FLINCH_HIT,
        .power = 75,
        .type = TYPE_FLYING,
        .accuracy = 95,
        .secondaryEffectChance = 30,
        .target = MOVE_TARGET_SELECTED,
        .priority = 0,
        .flags = FLAG_PROTECT_AFFECTED | FLAG_MIRROR_MOVE_AFFECTED | FLAG_SHEER_FORCE_BOOST,
        .split = SPLIT_SPECIAL,
    },

    [MOVE_X_SCISSOR] =
    {
        .effect = EFFECT_HIT,
        .power = 80,
        .type = TYPE_BUG,
        .accuracy = 100,
        .pp = 15,
        .secondaryEffectChance = 0,
        .target = MOVE_TARGET_SELECTED,
        .priority = 0,
        .flags = FLAG_MAKES_CONTACT | FLAG_PROTECT_AFFECTED | FLAG_MIRROR_MOVE_AFFECTED | FLAG_KINGS_ROCK_AFFECTED,
        .split = SPLIT_PHYSICAL,
    },

    [MOVE_BUG_BUZZ] =
    {
        .effect = EFFECT_SPECIAL_DEFENSE_DOWN_HIT,
        .power = 90,
        .type = TYPE_BUG,
        .accuracy = 100,
        .pp = 10,
        .secondaryEffectChance = 10,
        .target = MOVE_TARGET_SELECTED,
        .priority = 0,
        .flags = FLAG_PROTECT_AFFECTED | FLAG_MIRROR_MOVE_AFFECTED | FLAG_KINGS_ROCK_AFFECTED | FLAG_SOUND | FLAG_SHEER_FORCE_BOOST,
        .split = SPLIT_SPECIAL,
    },

    [MOVE_DRAGON_PULSE] =
    {
        #if B_UPDATED_MOVE_DATA >= GEN_6
            .power = 85,
        #else
            .power = 90,
        #endif
        .effect = EFFECT_HIT,
        .type = TYPE_DRAGON,
        .accuracy = 100,
        .pp = 10,
        .secondaryEffectChance = 0,
        .target = MOVE_TARGET_SELECTED,
        .priority = 0,
        .flags = FLAG_PROTECT_AFFECTED | FLAG_MIRROR_MOVE_AFFECTED | FLAG_KINGS_ROCK_AFFECTED | FLAG_MEGA_LAUNCHER_BOOST,
        .split = SPLIT_SPECIAL,
    },

    [MOVE_DRAGON_RUSH] =
    {
        #if B_UPDATED_MOVE_DATA >= GEN_6
            .flags = FLAG_MAKES_CONTACT | FLAG_PROTECT_AFFECTED | FLAG_MIRROR_MOVE_AFFECTED | FLAG_SHEER_FORCE_BOOST | FLAG_DMG_MINIMIZE,
        #else
            .flags = FLAG_MAKES_CONTACT | FLAG_PROTECT_AFFECTED | FLAG_MIRROR_MOVE_AFFECTED | FLAG_SHEER_FORCE_BOOST,
        #endif
        .effect = EFFECT_FLINCH_HIT,
        .power = 100,
        .type = TYPE_DRAGON,
        .accuracy = 75,
        .pp = 10,
        .secondaryEffectChance = 20,
        .target = MOVE_TARGET_SELECTED,
        .priority = 0,
        .split = SPLIT_PHYSICAL,
    },

    [MOVE_POWER_GEM] =
    {
        #if B_UPDATED_MOVE_DATA >= GEN_6
            .power = 80,
        #else
            .power = 70,
        #endif
        .effect = EFFECT_HIT,
        .type = TYPE_ROCK,
        .accuracy = 100,
        .pp = 20,
        .secondaryEffectChance = 0,
        .target = MOVE_TARGET_SELECTED,
        .priority = 0,
        .flags = FLAG_PROTECT_AFFECTED | FLAG_MIRROR_MOVE_AFFECTED | FLAG_KINGS_ROCK_AFFECTED,
        .split = SPLIT_SPECIAL,
    },

    [MOVE_DRAIN_PUNCH] =
    {
        #if B_UPDATED_MOVE_DATA >= GEN_5
            .power = 75,
            .pp = 10,
        #else
            .power = 60,
            .pp = 5,
        #endif
        .effect = EFFECT_ABSORB,
        .type = TYPE_FIGHTING,
        .accuracy = 100,
        .secondaryEffectChance = 0,
        .target = MOVE_TARGET_SELECTED,
        .priority = 0,
        .flags = FLAG_MAKES_CONTACT | FLAG_PROTECT_AFFECTED | FLAG_MIRROR_MOVE_AFFECTED | FLAG_KINGS_ROCK_AFFECTED | FLAG_IRON_FIST_BOOST,
        .split = SPLIT_PHYSICAL,
    },

    [MOVE_VACUUM_WAVE] =
    {
        .effect = EFFECT_HIT,
        .power = 40,
        .type = TYPE_FIGHTING,
        .accuracy = 100,
        .pp = 30,
        .secondaryEffectChance = 0,
        .target = MOVE_TARGET_SELECTED,
        .priority = 1,
        .flags = FLAG_PROTECT_AFFECTED | FLAG_MIRROR_MOVE_AFFECTED | FLAG_KINGS_ROCK_AFFECTED,
        .split = SPLIT_SPECIAL,
    },

    [MOVE_FOCUS_BLAST] =
    {
        .effect = EFFECT_SPECIAL_DEFENSE_DOWN_HIT,
        .power = 120,
        .type = TYPE_FIGHTING,
        .accuracy = 70,
        .pp = 5,
        .secondaryEffectChance = 10,
        .target = MOVE_TARGET_SELECTED,
        .priority = 0,
        .flags = FLAG_PROTECT_AFFECTED | FLAG_MIRROR_MOVE_AFFECTED | FLAG_SHEER_FORCE_BOOST | FLAG_BALLISTIC,
        .split = SPLIT_SPECIAL,
    },

    [MOVE_ENERGY_BALL] =
    {
        #if B_UPDATED_MOVE_DATA >= GEN_6
            .power = 90,
        #else
            .power = 80,
        #endif
        .effect = EFFECT_SPECIAL_DEFENSE_DOWN_HIT,
        .type = TYPE_GRASS,
        .accuracy = 100,
        .pp = 10,
        .secondaryEffectChance = 10,
        .target = MOVE_TARGET_SELECTED,
        .priority = 0,
        .flags = FLAG_PROTECT_AFFECTED | FLAG_MIRROR_MOVE_AFFECTED | FLAG_BALLISTIC | FLAG_SHEER_FORCE_BOOST,
        .split = SPLIT_SPECIAL,
    },

    [MOVE_BRAVE_BIRD] =
    {
        .effect = EFFECT_RECOIL_33,
        .power = 120,
        .type = TYPE_FLYING,
        .accuracy = 100,
        .pp = 15,
        .secondaryEffectChance = 0,
        .target = MOVE_TARGET_SELECTED,
        .priority = 0,
        .flags = FLAG_MAKES_CONTACT | FLAG_PROTECT_AFFECTED | FLAG_MIRROR_MOVE_AFFECTED | FLAG_KINGS_ROCK_AFFECTED | FLAG_RECKLESS_BOOST,
        .split = SPLIT_PHYSICAL,
    },

    [MOVE_EARTH_POWER] =
    {
        .effect = EFFECT_SPECIAL_DEFENSE_DOWN_HIT,
        .power = 90,
        .type = TYPE_GROUND,
        .accuracy = 100,
        .pp = 10,
        .secondaryEffectChance = 10,
        .target = MOVE_TARGET_SELECTED,
        .priority = 0,
        .flags = FLAG_PROTECT_AFFECTED | FLAG_MIRROR_MOVE_AFFECTED | FLAG_KINGS_ROCK_AFFECTED | FLAG_SHEER_FORCE_BOOST,
        .split = SPLIT_SPECIAL,
    },

    [MOVE_SWITCHEROO] =
    {
        .effect = EFFECT_TRICK,
        .power = 0,
        .type = TYPE_DARK,
        .accuracy = 100,
        .pp = 10,
        .secondaryEffectChance = 0,
        .target = MOVE_TARGET_SELECTED,
        .priority = 0,
        .flags = FLAG_PROTECT_AFFECTED | FLAG_MIRROR_MOVE_AFFECTED,
        .split = SPLIT_STATUS,
    },

    [MOVE_GIGA_IMPACT] =
    {
        .effect = EFFECT_RECHARGE,
        .power = 150,
        .type = TYPE_NORMAL,
        .accuracy = 90,
        .pp = 5,
        .secondaryEffectChance = 0,
        .target = MOVE_TARGET_SELECTED,
        .priority = 0,
        .flags = FLAG_MAKES_CONTACT | FLAG_PROTECT_AFFECTED | FLAG_MIRROR_MOVE_AFFECTED | FLAG_KINGS_ROCK_AFFECTED,
        .split = SPLIT_PHYSICAL,
    },

    [MOVE_NASTY_PLOT] =
    {
        .effect = EFFECT_SPECIAL_ATTACK_UP_2,
        .power = 0,
        .type = TYPE_DARK,
        .accuracy = 0,
        .pp = 20,
        .secondaryEffectChance = 0,
        .target = MOVE_TARGET_USER,
        .priority = 0,
        .flags = FLAG_SNATCH_AFFECTED,
        .split = SPLIT_STATUS,
    },

    [MOVE_BULLET_PUNCH] =
    {
        .effect = EFFECT_HIT,
        .power = 40,
        .type = TYPE_STEEL,
        .accuracy = 100,
        .pp = 30,
        .secondaryEffectChance = 0,
        .target = MOVE_TARGET_SELECTED,
        .priority = 1,
        .flags = FLAG_MAKES_CONTACT | FLAG_PROTECT_AFFECTED | FLAG_MIRROR_MOVE_AFFECTED | FLAG_KINGS_ROCK_AFFECTED | FLAG_IRON_FIST_BOOST,
        .split = SPLIT_PHYSICAL,
    },

    [MOVE_AVALANCHE] =
    {
        .effect = EFFECT_REVENGE,
        .power = 60,
        .type = TYPE_ICE,
        .accuracy = 100,
        .pp = 10,
        .secondaryEffectChance = 0,
        .target = MOVE_TARGET_BOTH,
        .priority = -4,
        .flags = FLAG_MAKES_CONTACT | FLAG_PROTECT_AFFECTED | FLAG_MIRROR_MOVE_AFFECTED | FLAG_KINGS_ROCK_AFFECTED,
        .split = SPLIT_PHYSICAL,
    },

    [MOVE_ICE_SHARD] =
    {
        .effect = EFFECT_HIT,
        .power = 40,
        .type = TYPE_ICE,
        .accuracy = 100,
        .pp = 30,
        .secondaryEffectChance = 0,
        .target = MOVE_TARGET_SELECTED,
        .priority = 1,
        .flags = FLAG_PROTECT_AFFECTED | FLAG_MIRROR_MOVE_AFFECTED | FLAG_KINGS_ROCK_AFFECTED,
        .split = SPLIT_PHYSICAL,
    },

    [MOVE_SHADOW_CLAW] =
    {
        .effect = EFFECT_HIT,
        .power = 70,
        .type = TYPE_GHOST,
        .accuracy = 100,
        .pp = 15,
        .secondaryEffectChance = 0,
        .target = MOVE_TARGET_SELECTED,
        .priority = 0,
        .flags = FLAG_MAKES_CONTACT | FLAG_PROTECT_AFFECTED | FLAG_MIRROR_MOVE_AFFECTED | FLAG_KINGS_ROCK_AFFECTED | FLAG_HIGH_CRIT,
        .split = SPLIT_PHYSICAL,
    },

    [MOVE_THUNDER_FANG] =
    {
        .effect = EFFECT_FLINCH_STATUS,
        .power = 65,
        .type = TYPE_ELECTRIC,
        .accuracy = 95,
        .pp = 15,
        .secondaryEffectChance = 10,
        .target = MOVE_TARGET_SELECTED,
        .priority = 0,
        .flags = FLAG_MAKES_CONTACT | FLAG_PROTECT_AFFECTED | FLAG_MIRROR_MOVE_AFFECTED | FLAG_KINGS_ROCK_AFFECTED | FLAG_SHEER_FORCE_BOOST | FLAG_STRONG_JAW_BOOST,
        .split = SPLIT_PHYSICAL,
        .argument = STATUS1_PARALYSIS,
    },

    [MOVE_ICE_FANG] =
    {
        .effect = EFFECT_FLINCH_STATUS,
        .power = 65,
        .type = TYPE_ICE,
        .accuracy = 95,
        .pp = 15,
        .secondaryEffectChance = 10,
        .target = MOVE_TARGET_SELECTED,
        .priority = 0,
        .flags = FLAG_MAKES_CONTACT | FLAG_PROTECT_AFFECTED | FLAG_MIRROR_MOVE_AFFECTED | FLAG_KINGS_ROCK_AFFECTED | FLAG_SHEER_FORCE_BOOST | FLAG_STRONG_JAW_BOOST,
        .split = SPLIT_PHYSICAL,
        .argument = STATUS1_FREEZE,
    },

    [MOVE_FIRE_FANG] =
    {
        .effect = EFFECT_FLINCH_STATUS,
        .power = 65,
        .type = TYPE_FIRE,
        .accuracy = 95,
        .pp = 15,
        .secondaryEffectChance = 10,
        .target = MOVE_TARGET_SELECTED,
        .priority = 0,
        .flags = FLAG_MAKES_CONTACT | FLAG_PROTECT_AFFECTED | FLAG_MIRROR_MOVE_AFFECTED | FLAG_KINGS_ROCK_AFFECTED | FLAG_SHEER_FORCE_BOOST | FLAG_STRONG_JAW_BOOST,
        .split = SPLIT_PHYSICAL,
        .argument = STATUS1_BURN,
    },

    [MOVE_SHADOW_SNEAK] =
    {
        .effect = EFFECT_HIT,
        .power = 40,
        .type = TYPE_GHOST,
        .accuracy = 100,
        .pp = 30,
        .secondaryEffectChance = 0,
        .target = MOVE_TARGET_SELECTED,
        .priority = 1,
        .flags = FLAG_MAKES_CONTACT | FLAG_PROTECT_AFFECTED | FLAG_MIRROR_MOVE_AFFECTED | FLAG_KINGS_ROCK_AFFECTED,
        .split = SPLIT_PHYSICAL,
    },

    [MOVE_MUD_BOMB] =
    {
        .effect = EFFECT_ACCURACY_DOWN_HIT,
        .power = 65,
        .type = TYPE_GROUND,
        .accuracy = 85,
        .pp = 10,
        .secondaryEffectChance = 30,
        .target = MOVE_TARGET_SELECTED,
        .priority = 0,
        .flags = FLAG_PROTECT_AFFECTED | FLAG_MIRROR_MOVE_AFFECTED | FLAG_KINGS_ROCK_AFFECTED | FLAG_SHEER_FORCE_BOOST | FLAG_BALLISTIC,
        .split = SPLIT_SPECIAL,
    },

    [MOVE_PSYCHO_CUT] =
    {
        .effect = EFFECT_HIT,
        .power = 70,
        .type = TYPE_PSYCHIC,
        .accuracy = 100,
        .pp = 20,
        .secondaryEffectChance = 0,
        .target = MOVE_TARGET_SELECTED,
        .priority = 0,
        .flags = FLAG_PROTECT_AFFECTED | FLAG_MIRROR_MOVE_AFFECTED | FLAG_KINGS_ROCK_AFFECTED | FLAG_HIGH_CRIT,
        .split = SPLIT_PHYSICAL,
    },

    [MOVE_ZEN_HEADBUTT] =
    {
        .effect = EFFECT_FLINCH_HIT,
        .power = 80,
        .type = TYPE_PSYCHIC,
        .accuracy = 90,
        .pp = 15,
        .secondaryEffectChance = 20,
        .target = MOVE_TARGET_SELECTED,
        .priority = 0,
        .flags = FLAG_MAKES_CONTACT | FLAG_PROTECT_AFFECTED | FLAG_MIRROR_MOVE_AFFECTED | FLAG_SHEER_FORCE_BOOST,
        .split = SPLIT_PHYSICAL,
    },

    [MOVE_MIRROR_SHOT] =
    {
        .effect = EFFECT_ACCURACY_DOWN_HIT,
        .power = 65,
        .type = TYPE_STEEL,
        .accuracy = 85,
        .pp = 10,
        .secondaryEffectChance = 30,
        .target = MOVE_TARGET_SELECTED,
        .priority = 0,
        .flags = FLAG_PROTECT_AFFECTED | FLAG_MIRROR_MOVE_AFFECTED | FLAG_KINGS_ROCK_AFFECTED | FLAG_SHEER_FORCE_BOOST,
        .split = SPLIT_SPECIAL,
    },

    [MOVE_FLASH_CANNON] =
    {
        .effect = EFFECT_SPECIAL_DEFENSE_DOWN_HIT,
        .power = 80,
        .type = TYPE_STEEL,
        .accuracy = 100,
        .pp = 10,
        .secondaryEffectChance = 10,
        .target = MOVE_TARGET_SELECTED,
        .priority = 0,
        .flags = FLAG_PROTECT_AFFECTED | FLAG_MIRROR_MOVE_AFFECTED | FLAG_KINGS_ROCK_AFFECTED | FLAG_SHEER_FORCE_BOOST,
        .split = SPLIT_SPECIAL,
    },

    [MOVE_ROCK_CLIMB] =
    {
        .effect = EFFECT_CONFUSE_HIT,
        .power = 90,
        .type = TYPE_NORMAL,
        .accuracy = 85,
        .pp = 20,
        .secondaryEffectChance = 20,
        .target = MOVE_TARGET_SELECTED,
        .priority = 0,
        .flags = FLAG_MAKES_CONTACT | FLAG_PROTECT_AFFECTED | FLAG_MIRROR_MOVE_AFFECTED | FLAG_KINGS_ROCK_AFFECTED | FLAG_SHEER_FORCE_BOOST,
        .split = SPLIT_PHYSICAL,
    },

    [MOVE_DEFOG] =
    {
        #if B_UPDATED_MOVE_DATA >= GEN_5
            .flags = FLAG_PROTECT_AFFECTED | FLAG_MAGIC_COAT_AFFECTED | FLAG_MIRROR_MOVE_AFFECTED,
        #else
            .flags = FLAG_PROTECT_AFFECTED | FLAG_MIRROR_MOVE_AFFECTED,
        #endif
        .effect = EFFECT_DEFOG,
        .power = 0,
        .type = TYPE_FLYING,
        .accuracy = 0,
        .pp = 15,
        .secondaryEffectChance = 0,
        .target = MOVE_TARGET_SELECTED,
        .priority = 0,
        .split = SPLIT_STATUS,
    },

    [MOVE_TRICK_ROOM] =
    {
        .effect = EFFECT_TRICK_ROOM,
        .power = 0,
        .type = TYPE_PSYCHIC,
        .accuracy = 0,
        .pp = 5,
        .secondaryEffectChance = 0,
        .target = MOVE_TARGET_USER,
        .priority = -7,
        .flags = 0,
        .split = SPLIT_STATUS,
    },

    [MOVE_DRACO_METEOR] =
    {
        #if B_UPDATED_MOVE_DATA >= GEN_6
            .power = 130,
        #else
            .power = 140,
        #endif
        .effect = EFFECT_OVERHEAT,
        .type = TYPE_DRAGON,
        .accuracy = 90,
        .pp = 5,
        .secondaryEffectChance = 100,
        .target = MOVE_TARGET_SELECTED,
        .priority = 0,
        .flags = FLAG_PROTECT_AFFECTED | FLAG_MIRROR_MOVE_AFFECTED | FLAG_KINGS_ROCK_AFFECTED,
        .split = SPLIT_SPECIAL,
    },

    [MOVE_DISCHARGE] =
    {
        .effect = EFFECT_PARALYZE_HIT,
        .power = 80,
        .type = TYPE_ELECTRIC,
        .accuracy = 100,
        .pp = 15,
        .secondaryEffectChance = 30,
        .target = MOVE_TARGET_FOES_AND_ALLY,
        .priority = 0,
        .flags = FLAG_PROTECT_AFFECTED | FLAG_MIRROR_MOVE_AFFECTED | FLAG_KINGS_ROCK_AFFECTED | FLAG_SHEER_FORCE_BOOST,
        .split = SPLIT_SPECIAL,
    },

    [MOVE_LAVA_PLUME] =
    {
        .effect = EFFECT_BURN_HIT,
        .power = 80,
        .type = TYPE_FIRE,
        .accuracy = 100,
        .pp = 15,
        .secondaryEffectChance = 30,
        .target = MOVE_TARGET_FOES_AND_ALLY,
        .priority = 0,
        .flags = FLAG_PROTECT_AFFECTED | FLAG_MIRROR_MOVE_AFFECTED | FLAG_KINGS_ROCK_AFFECTED | FLAG_SHEER_FORCE_BOOST,
        .split = SPLIT_SPECIAL,
    },

    [MOVE_LEAF_STORM] =
    {
        #if B_UPDATED_MOVE_DATA >= GEN_6
            .power = 130,
        #else
            .power = 140,
        #endif
        .effect = EFFECT_OVERHEAT,
        .type = TYPE_GRASS,
        .accuracy = 90,
        .pp = 5,
        .secondaryEffectChance = 100,
        .target = MOVE_TARGET_SELECTED,
        .priority = 0,
        .flags = FLAG_PROTECT_AFFECTED | FLAG_MIRROR_MOVE_AFFECTED | FLAG_KINGS_ROCK_AFFECTED,
        .split = SPLIT_SPECIAL,
    },

    [MOVE_POWER_WHIP] =
    {
        .effect = EFFECT_HIT,
        .power = 120,
        .type = TYPE_GRASS,
        .accuracy = 85,
        .pp = 10,
        .secondaryEffectChance = 0,
        .target = MOVE_TARGET_SELECTED,
        .priority = 0,
        .flags = FLAG_MAKES_CONTACT | FLAG_PROTECT_AFFECTED | FLAG_MIRROR_MOVE_AFFECTED | FLAG_KINGS_ROCK_AFFECTED,
        .split = SPLIT_PHYSICAL,
    },

    [MOVE_ROCK_WRECKER] =
    {
        .effect = EFFECT_RECHARGE,
        .power = 150,
        .type = TYPE_ROCK,
        .accuracy = 90,
        .pp = 5,
        .secondaryEffectChance = 0,
        .target = MOVE_TARGET_SELECTED,
        .priority = 0,
        .flags = FLAG_PROTECT_AFFECTED | FLAG_MIRROR_MOVE_AFFECTED | FLAG_KINGS_ROCK_AFFECTED | FLAG_BALLISTIC,
        .split = SPLIT_PHYSICAL,
    },

    [MOVE_CROSS_POISON] =
    {
        .effect = EFFECT_POISON_HIT,
        .power = 70,
        .type = TYPE_POISON,
        .accuracy = 100,
        .pp = 20,
        .secondaryEffectChance = 10,
        .target = MOVE_TARGET_SELECTED,
        .priority = 0,
        .flags = FLAG_MAKES_CONTACT | FLAG_PROTECT_AFFECTED | FLAG_MIRROR_MOVE_AFFECTED | FLAG_KINGS_ROCK_AFFECTED | FLAG_HIGH_CRIT | FLAG_SHEER_FORCE_BOOST,
        .split = SPLIT_PHYSICAL,
    },

    [MOVE_GUNK_SHOT] =
    {
        #if B_UPDATED_MOVE_DATA >= GEN_6
            .accuracy = 80,
        #else
            .accuracy = 70,
        #endif
        .effect = EFFECT_POISON_HIT,
        .power = 120,
        .type = TYPE_POISON,
        .pp = 5,
        .secondaryEffectChance = 30,
        .target = MOVE_TARGET_SELECTED,
        .priority = 0,
        .flags = FLAG_PROTECT_AFFECTED | FLAG_MIRROR_MOVE_AFFECTED | FLAG_KINGS_ROCK_AFFECTED | FLAG_SHEER_FORCE_BOOST,
        .split = SPLIT_PHYSICAL,
    },

    [MOVE_IRON_HEAD] =
    {
        .effect = EFFECT_FLINCH_HIT,
        .power = 80,
        .type = TYPE_STEEL,
        .accuracy = 100,
        .pp = 15,
        .secondaryEffectChance = 30,
        .target = MOVE_TARGET_SELECTED,
        .priority = 0,
        .flags = FLAG_MAKES_CONTACT | FLAG_PROTECT_AFFECTED | FLAG_MIRROR_MOVE_AFFECTED | FLAG_SHEER_FORCE_BOOST,
        .split = SPLIT_PHYSICAL,
    },

    [MOVE_MAGNET_BOMB] =
    {
        .effect = EFFECT_HIT,
        .power = 60,
        .type = TYPE_STEEL,
        .accuracy = 0,
        .pp = 20,
        .secondaryEffectChance = 0,
        .target = MOVE_TARGET_SELECTED,
        .priority = 0,
        .flags = FLAG_PROTECT_AFFECTED | FLAG_MIRROR_MOVE_AFFECTED | FLAG_KINGS_ROCK_AFFECTED | FLAG_BALLISTIC,
        .split = SPLIT_PHYSICAL,
    },

    [MOVE_STONE_EDGE] =
    {
        .effect = EFFECT_HIT,
        .power = 100,
        .type = TYPE_ROCK,
        .accuracy = 80,
        .pp = 5,
        .secondaryEffectChance = 0,
        .target = MOVE_TARGET_SELECTED,
        .priority = 0,
        .flags = FLAG_PROTECT_AFFECTED | FLAG_MIRROR_MOVE_AFFECTED | FLAG_KINGS_ROCK_AFFECTED | FLAG_HIGH_CRIT,
        .split = SPLIT_PHYSICAL,
    },

    [MOVE_CAPTIVATE] =
    {
        .effect = EFFECT_CAPTIVATE,
        .power = 0,
        .type = TYPE_NORMAL,
        .accuracy = 100,
        .pp = 20,
        .secondaryEffectChance = 0,
        .target = MOVE_TARGET_BOTH,
        .priority = 0,
        .flags = FLAG_PROTECT_AFFECTED | FLAG_MAGIC_COAT_AFFECTED,
        .split = SPLIT_STATUS,
    },

    [MOVE_STEALTH_ROCK] =
    {
        #if B_UPDATED_MOVE_DATA >= GEN_5
            .flags = FLAG_MAGIC_COAT_AFFECTED,
        #else
            .flags = 0,
        #endif
        .effect = EFFECT_STEALTH_ROCK,
        .power = 0,
        .type = TYPE_ROCK,
        .accuracy = 0,
        .pp = 20,
        .secondaryEffectChance = 0,
        .target = MOVE_TARGET_OPPONENTS_FIELD,
        .priority = 0,
        .split = SPLIT_STATUS,
    },

    [MOVE_GRASS_KNOT] =
    {
        .effect = EFFECT_LOW_KICK,
        .power = 1,
        .type = TYPE_GRASS,
        .accuracy = 100,
        .pp = 20,
        .secondaryEffectChance = 0,
        .target = MOVE_TARGET_SELECTED,
        .priority = 0,
        .flags = FLAG_MAKES_CONTACT | FLAG_PROTECT_AFFECTED | FLAG_MIRROR_MOVE_AFFECTED | FLAG_KINGS_ROCK_AFFECTED,
        .split = SPLIT_SPECIAL,
    },

    [MOVE_CHATTER] =
    {
        #if B_UPDATED_MOVE_DATA >= GEN_6
            .power = 65,
        #else
            .power = 60,
        #endif
        .effect = EFFECT_CONFUSE_HIT,
        .type = TYPE_FLYING,
        .accuracy = 100,
        .pp = 20,
        .secondaryEffectChance = 100,
        .target = MOVE_TARGET_SELECTED,
        .priority = 0,
        .flags = FLAG_PROTECT_AFFECTED | FLAG_SOUND | FLAG_SHEER_FORCE_BOOST,
        .split = SPLIT_SPECIAL,
    },

    [MOVE_JUDGMENT] =
    {
        .effect = EFFECT_CHANGE_TYPE_ON_ITEM,
        .power = 100,
        .type = TYPE_NORMAL,
        .accuracy = 100,
        .pp = 10,
        .secondaryEffectChance = 0,
        .target = MOVE_TARGET_SELECTED,
        .priority = 0,
        .flags = FLAG_PROTECT_AFFECTED | FLAG_MIRROR_MOVE_AFFECTED | FLAG_KINGS_ROCK_AFFECTED,
        .split = SPLIT_SPECIAL,
        .argument = HOLD_EFFECT_PLATE,
    },

    [MOVE_BUG_BITE] =
    {
        .effect = EFFECT_BUG_BITE,
        .power = 60,
        .type = TYPE_BUG,
        .accuracy = 100,
        .pp = 20,
        .secondaryEffectChance = 100,
        .target = MOVE_TARGET_SELECTED,
        .priority = 0,
        .flags = FLAG_MAKES_CONTACT | FLAG_PROTECT_AFFECTED | FLAG_MIRROR_MOVE_AFFECTED | FLAG_KINGS_ROCK_AFFECTED,
        .split = SPLIT_PHYSICAL,
    },

    [MOVE_CHARGE_BEAM] =
    {
        .effect = EFFECT_SP_ATTACK_UP_HIT,
        .power = 50,
        .type = TYPE_ELECTRIC,
        .accuracy = 90,
        .pp = 10,
        .secondaryEffectChance = 70,
        .target = MOVE_TARGET_SELECTED,
        .priority = 0,
        .flags = FLAG_PROTECT_AFFECTED | FLAG_MIRROR_MOVE_AFFECTED | FLAG_KINGS_ROCK_AFFECTED | FLAG_SHEER_FORCE_BOOST,
        .split = SPLIT_SPECIAL,
    },

    [MOVE_WOOD_HAMMER] =
    {
        .effect = EFFECT_RECOIL_25,
        .power = 120,
        .type = TYPE_GRASS,
        .accuracy = 100,
        .pp = 15,
        .secondaryEffectChance = 0,
        .target = MOVE_TARGET_SELECTED,
        .priority = 0,
        .flags = FLAG_MAKES_CONTACT | FLAG_PROTECT_AFFECTED | FLAG_MIRROR_MOVE_AFFECTED | FLAG_KINGS_ROCK_AFFECTED | FLAG_RECKLESS_BOOST,
        .split = SPLIT_PHYSICAL,
    },

    [MOVE_AQUA_JET] =
    {
        .effect = EFFECT_HIT,
        .power = 40,
        .type = TYPE_WATER,
        .accuracy = 100,
        .pp = 20,
        .secondaryEffectChance = 0,
        .target = MOVE_TARGET_SELECTED,
        .priority = 1,
        .flags = FLAG_MAKES_CONTACT | FLAG_PROTECT_AFFECTED | FLAG_MIRROR_MOVE_AFFECTED | FLAG_KINGS_ROCK_AFFECTED,
        .split = SPLIT_PHYSICAL,
    },

    [MOVE_ATTACK_ORDER] =
    {
        .effect = EFFECT_HIT,
        .power = 90,
        .type = TYPE_BUG,
        .accuracy = 100,
        .pp = 15,
        .secondaryEffectChance = 0,
        .target = MOVE_TARGET_SELECTED,
        .priority = 0,
        .flags = FLAG_PROTECT_AFFECTED | FLAG_MIRROR_MOVE_AFFECTED | FLAG_KINGS_ROCK_AFFECTED | FLAG_HIGH_CRIT,
        .split = SPLIT_PHYSICAL,
    },

    [MOVE_DEFEND_ORDER] =
    {
        .effect = EFFECT_COSMIC_POWER,
        .power = 0,
        .type = TYPE_BUG,
        .accuracy = 0,
        .pp = 10,
        .secondaryEffectChance = 0,
        .target = MOVE_TARGET_USER,
        .priority = 0,
        .flags = FLAG_SNATCH_AFFECTED,
        .split = SPLIT_STATUS,
    },

    [MOVE_HEAL_ORDER] =
    {
        .effect = EFFECT_RESTORE_HP,
        .power = 0,
        .type = TYPE_BUG,
        .accuracy = 0,
        .pp = 10,
        .secondaryEffectChance = 0,
        .target = MOVE_TARGET_USER,
        .priority = 0,
        .flags = FLAG_SNATCH_AFFECTED,
        .split = SPLIT_STATUS,
    },

    [MOVE_HEAD_SMASH] =
    {
        .effect = EFFECT_RECOIL_50,
        .power = 150,
        .type = TYPE_ROCK,
        .accuracy = 80,
        .pp = 5,
        .secondaryEffectChance = 0,
        .target = MOVE_TARGET_SELECTED,
        .priority = 0,
        .flags = FLAG_MAKES_CONTACT | FLAG_PROTECT_AFFECTED | FLAG_MIRROR_MOVE_AFFECTED | FLAG_KINGS_ROCK_AFFECTED | FLAG_RECKLESS_BOOST,
        .split = SPLIT_PHYSICAL,
    },

    [MOVE_DOUBLE_HIT] =
    {
        .effect = EFFECT_DOUBLE_HIT,
        .power = 35,
        .type = TYPE_NORMAL,
        .accuracy = 90,
        .pp = 10,
        .secondaryEffectChance = 0,
        .target = MOVE_TARGET_SELECTED,
        .priority = 0,
        .flags = FLAG_MAKES_CONTACT | FLAG_PROTECT_AFFECTED | FLAG_MIRROR_MOVE_AFFECTED | FLAG_KINGS_ROCK_AFFECTED,
        .split = SPLIT_PHYSICAL,
    },

    [MOVE_ROAR_OF_TIME] =
    {
        .effect = EFFECT_RECHARGE,
        .power = 150,
        .type = TYPE_DRAGON,
        .accuracy = 90,
        .pp = 5,
        .secondaryEffectChance = 0,
        .target = MOVE_TARGET_SELECTED,
        .priority = 0,
        .flags = FLAG_PROTECT_AFFECTED | FLAG_MIRROR_MOVE_AFFECTED | FLAG_KINGS_ROCK_AFFECTED,
        .split = SPLIT_SPECIAL,
    },

    [MOVE_SPACIAL_REND] =
    {
        .effect = EFFECT_HIT,
        .power = 100,
        .type = TYPE_DRAGON,
        .accuracy = 95,
        .pp = 5,
        .secondaryEffectChance = 0,
        .target = MOVE_TARGET_SELECTED,
        .priority = 0,
        .flags = FLAG_PROTECT_AFFECTED | FLAG_MIRROR_MOVE_AFFECTED | FLAG_KINGS_ROCK_AFFECTED | FLAG_HIGH_CRIT,
        .split = SPLIT_SPECIAL,
    },

    [MOVE_LUNAR_DANCE] =
    {
        #if B_UPDATED_MOVE_DATA >= GEN_5
            .flags = FLAG_DANCE | FLAG_SNATCH_AFFECTED,
        #else
            .flags = FLAG_DANCE,
        #endif
        .effect = EFFECT_HEALING_WISH,
        .power = 0,
        .type = TYPE_PSYCHIC,
        .accuracy = 0,
        .pp = 10,
        .secondaryEffectChance = 0,
        .target = MOVE_TARGET_USER,
        .priority = 0,
        .split = SPLIT_STATUS,
    },

    [MOVE_CRUSH_GRIP] =
    {
        .effect = EFFECT_WRING_OUT,
        .power = 1,
        .type = TYPE_NORMAL,
        .accuracy = 100,
        .pp = 5,
        .secondaryEffectChance = 0,
        .target = MOVE_TARGET_SELECTED,
        .priority = 0,
        .flags = FLAG_MAKES_CONTACT | FLAG_PROTECT_AFFECTED | FLAG_MIRROR_MOVE_AFFECTED | FLAG_KINGS_ROCK_AFFECTED,
        .split = SPLIT_PHYSICAL,
    },

    [MOVE_MAGMA_STORM] =
    {
        #if B_UPDATED_MOVE_DATA >= GEN_6
            .power = 100,
            .accuracy = 75,
        #elif B_UPDATED_MOVE_DATA == GEN_5
            .power = 120,
            .accuracy = 75,
        #else
            .power = 120,
            .accuracy = 70,
        #endif
        .effect = EFFECT_TRAP,
        .type = TYPE_FIRE,
        .pp = 5,
        .secondaryEffectChance = 100,
        .target = MOVE_TARGET_SELECTED,
        .priority = 0,
        .flags = FLAG_PROTECT_AFFECTED | FLAG_MIRROR_MOVE_AFFECTED | FLAG_KINGS_ROCK_AFFECTED,
        .split = SPLIT_SPECIAL,
    },

    [MOVE_DARK_VOID] =
    {
        #if B_UPDATED_MOVE_DATA >= GEN_7
            .accuracy = 50,
        #else
            .accuracy = 80,
        #endif
        .effect = EFFECT_SLEEP,
        .power = 0,
        .type = TYPE_DARK,
        .pp = 10,
        .secondaryEffectChance = 0,
        .target = MOVE_TARGET_BOTH,
        .priority = 0,
        .flags = FLAG_PROTECT_AFFECTED | FLAG_MAGIC_COAT_AFFECTED | FLAG_MIRROR_MOVE_AFFECTED,
        .split = SPLIT_STATUS,
    },

    [MOVE_SEED_FLARE] =
    {
        .effect = EFFECT_SPECIAL_DEFENSE_DOWN_HIT_2,
        .power = 120,
        .type = TYPE_GRASS,
        .accuracy = 85,
        .pp = 5,
        .secondaryEffectChance = 40,
        .target = MOVE_TARGET_SELECTED,
        .priority = 0,
        .flags = FLAG_PROTECT_AFFECTED | FLAG_MIRROR_MOVE_AFFECTED | FLAG_KINGS_ROCK_AFFECTED | FLAG_SHEER_FORCE_BOOST,
        .split = SPLIT_SPECIAL,
    },

    [MOVE_OMINOUS_WIND] =
    {
        .effect = EFFECT_ALL_STATS_UP_HIT,
        .power = 60,
        .type = TYPE_GHOST,
        .accuracy = 100,
        .pp = 5,
        .secondaryEffectChance = 10,
        .target = MOVE_TARGET_BOTH,
        .priority = 0,
        .flags = FLAG_PROTECT_AFFECTED | FLAG_MIRROR_MOVE_AFFECTED | FLAG_KINGS_ROCK_AFFECTED | FLAG_SHEER_FORCE_BOOST,
        .split = SPLIT_SPECIAL,
    },

    [MOVE_SHADOW_FORCE] =
    {
        #if B_UPDATED_MOVE_DATA == GEN_6
            .flags = FLAG_MAKES_CONTACT | FLAG_MIRROR_MOVE_AFFECTED | FLAG_KINGSROCK_AFFECTED | FLAG_DMG_MINIMIZE,
        #else
            .flags = FLAG_MAKES_CONTACT | FLAG_MIRROR_MOVE_AFFECTED | FLAG_KINGSROCK_AFFECTED,
        #endif
        .effect = EFFECT_SEMI_INVULNERABLE,
        .power = 120,
        .type = TYPE_GHOST,
        .accuracy = 100,
        .pp = 5,
        .secondaryEffectChance = 0,
        .target = MOVE_TARGET_SELECTED,
        .priority = 0,
<<<<<<< HEAD
=======
        .flags = FLAG_MAKES_CONTACT | FLAG_MIRROR_MOVE_AFFECTED | FLAG_KINGS_ROCK_AFFECTED,
>>>>>>> a3a2d881
        .split = SPLIT_PHYSICAL,
    },

    [MOVE_HONE_CLAWS] =
    {
        .effect = EFFECT_ATTACK_ACCURACY_UP,
        .power = 0,
        .type = TYPE_DARK,
        .accuracy = 0,
        .pp = 15,
        .secondaryEffectChance = 0,
        .target = MOVE_TARGET_USER,
        .priority = 0,
        .flags = FLAG_SNATCH_AFFECTED,
        .split = SPLIT_STATUS,
    },

    [MOVE_WIDE_GUARD] =
    {
        .effect = EFFECT_PROTECT,
        .power = 0,
        .type = TYPE_ROCK,
        .accuracy = 0,
        .pp = 10,
        .secondaryEffectChance = 0,
        .target = MOVE_TARGET_USER,
        .priority = 3,
        .flags = FLAG_PROTECTION_MOVE | FLAG_SNATCH_AFFECTED,
        .split = SPLIT_STATUS,
        .argument = TRUE, // Protects the whole side.
    },

    [MOVE_GUARD_SPLIT] =
    {
        .effect = EFFECT_GUARD_SPLIT,
        .power = 0,
        .type = TYPE_PSYCHIC,
        .accuracy = 0,
        .pp = 10,
        .secondaryEffectChance = 0,
        .target = MOVE_TARGET_SELECTED,
        .priority = 0,
        .flags = FLAG_PROTECT_AFFECTED,
        .split = SPLIT_STATUS,
    },

    [MOVE_POWER_SPLIT] =
    {
        .effect = EFFECT_POWER_SPLIT,
        .power = 0,
        .type = TYPE_PSYCHIC,
        .accuracy = 0,
        .pp = 10,
        .secondaryEffectChance = 0,
        .target = MOVE_TARGET_SELECTED,
        .priority = 0,
        .flags = FLAG_PROTECT_AFFECTED,
        .split = SPLIT_STATUS,
    },

    [MOVE_WONDER_ROOM] =
    {
        #if B_UPDATED_MOVE_DATA >= GEN_6
            .priority = 0,
        #else
            .priority = -7,
        #endif
        .effect = EFFECT_WONDER_ROOM,
        .power = 0,
        .type = TYPE_PSYCHIC,
        .accuracy = 0,
        .pp = 10,
        .secondaryEffectChance = 0,
        .target = MOVE_TARGET_USER,
        .flags = 0,
        .split = SPLIT_STATUS,
    },

    [MOVE_PSYSHOCK] =
    {
        .effect = EFFECT_PSYSHOCK,
        .power = 80,
        .type = TYPE_PSYCHIC,
        .accuracy = 100,
        .pp = 10,
        .secondaryEffectChance = 0,
        .target = MOVE_TARGET_SELECTED,
        .priority = 0,
        .flags = FLAG_PROTECT_AFFECTED | FLAG_MIRROR_MOVE_AFFECTED | FLAG_KINGS_ROCK_AFFECTED,
        .split = SPLIT_SPECIAL,
    },

    [MOVE_VENOSHOCK] =
    {
        .effect = EFFECT_VENOSHOCK,
        .power = 65,
        .type = TYPE_POISON,
        .accuracy = 100,
        .pp = 10,
        .secondaryEffectChance = 0,
        .target = MOVE_TARGET_SELECTED,
        .priority = 0,
        .flags = FLAG_PROTECT_AFFECTED | FLAG_MIRROR_MOVE_AFFECTED | FLAG_KINGS_ROCK_AFFECTED,
        .split = SPLIT_SPECIAL,
    },

    [MOVE_AUTOTOMIZE] =
    {
        .effect = EFFECT_AUTOTOMIZE,
        .power = 0,
        .type = TYPE_STEEL,
        .accuracy = 0,
        .pp = 15,
        .secondaryEffectChance = 0,
        .target = MOVE_TARGET_USER,
        .priority = 0,
        .flags = FLAG_SNATCH_AFFECTED,
        .split = SPLIT_STATUS,
    },

    [MOVE_RAGE_POWDER] =
    {
        #if B_UPDATED_MOVE_DATA >= GEN_6
            .priority = 2,
        #else
            .priority = 3,
        #endif
        .effect = EFFECT_FOLLOW_ME,
        .power = 0,
        .type = TYPE_BUG,
        .accuracy = 0,
        .pp = 20,
        .secondaryEffectChance = 0,
        .target = MOVE_TARGET_USER,
        .flags = FLAG_POWDER,
        .split = SPLIT_STATUS,
    },

    [MOVE_TELEKINESIS] =
    {
        .effect = EFFECT_TELEKINESIS,
        .power = 0,
        .type = TYPE_PSYCHIC,
        .accuracy = 0,
        .pp = 15,
        .secondaryEffectChance = 0,
        .target = MOVE_TARGET_SELECTED,
        .priority = 0,
        .flags = FLAG_PROTECT_AFFECTED | FLAG_MAGIC_COAT_AFFECTED | FLAG_MIRROR_MOVE_AFFECTED,
        .split = SPLIT_STATUS,
    },

    [MOVE_MAGIC_ROOM] =
    {
        #if B_UPDATED_MOVE_DATA >= GEN_6
            .priority = 0,
        #else
            .priority = -7,
        #endif
        .effect = EFFECT_MAGIC_ROOM,
        .power = 0,
        .type = TYPE_PSYCHIC,
        .accuracy = 0,
        .pp = 10,
        .secondaryEffectChance = 0,
        .target = MOVE_TARGET_USER,
        .flags = 0,
        .split = SPLIT_STATUS,
    },

    [MOVE_SMACK_DOWN] =
    {
        .effect = EFFECT_SMACK_DOWN,
        .power = 50,
        .type = TYPE_ROCK,
        .accuracy = 100,
        .pp = 15,
        .secondaryEffectChance = 100,
        .target = MOVE_TARGET_SELECTED,
        .priority = 0,
        .flags = FLAG_PROTECT_AFFECTED | FLAG_MIRROR_MOVE_AFFECTED | FLAG_KINGS_ROCK_AFFECTED | FLAG_HIT_IN_AIR,
        .split = SPLIT_PHYSICAL,
    },

    [MOVE_STORM_THROW] =
    {
        #if B_UPDATED_MOVE_DATA >= GEN_6
            .power = 60,
        #else
            .power = 40,
        #endif
        .effect = EFFECT_ALWAYS_CRIT,
        .type = TYPE_FIGHTING,
        .accuracy = 100,
        .pp = 10,
        .secondaryEffectChance = 0,
        .target = MOVE_TARGET_SELECTED,
        .priority = 0,
        .flags = FLAG_MAKES_CONTACT | FLAG_PROTECT_AFFECTED | FLAG_MIRROR_MOVE_AFFECTED | FLAG_KINGS_ROCK_AFFECTED,
        .split = SPLIT_PHYSICAL,
    },

    [MOVE_FLAME_BURST] =
    {
        .effect = EFFECT_FLAME_BURST,
        .power = 70,
        .type = TYPE_FIRE,
        .accuracy = 100,
        .pp = 15,
        .secondaryEffectChance = 100,
        .target = MOVE_TARGET_SELECTED,
        .priority = 0,
        .flags = FLAG_PROTECT_AFFECTED | FLAG_MIRROR_MOVE_AFFECTED | FLAG_KINGS_ROCK_AFFECTED,
        .split = SPLIT_SPECIAL,
    },

    [MOVE_SLUDGE_WAVE] =
    {
        .effect = EFFECT_POISON_HIT,
        .power = 95,
        .type = TYPE_POISON,
        .accuracy = 100,
        .pp = 10,
        .secondaryEffectChance = 10,
        .target = MOVE_TARGET_FOES_AND_ALLY,
        .priority = 0,
        .flags = FLAG_PROTECT_AFFECTED | FLAG_MIRROR_MOVE_AFFECTED | FLAG_SHEER_FORCE_BOOST,
        .split = SPLIT_SPECIAL,
    },

    [MOVE_QUIVER_DANCE] =
    {
        .effect = EFFECT_QUIVER_DANCE,
        .power = 0,
        .type = TYPE_BUG,
        .accuracy = 0,
        .pp = 20,
        .secondaryEffectChance = 0,
        .target = MOVE_TARGET_USER,
        .priority = 0,
        .flags = FLAG_SNATCH_AFFECTED | FLAG_DANCE,
        .split = SPLIT_STATUS,
    },

    [MOVE_HEAVY_SLAM] =
    {
        #if B_UPDATED_MOVE_DATA >= GEN_7
            .flags = FLAG_MAKES_CONTACT | FLAG_PROTECT_AFFECTED | FLAG_MIRROR_MOVE_AFFECTED | FLAG_KINGSROCK_AFFECTED | FLAG_DMG_MINIMIZE,
        #else
            .flags = FLAG_MAKES_CONTACT | FLAG_PROTECT_AFFECTED | FLAG_MIRROR_MOVE_AFFECTED | FLAG_KINGSROCK_AFFECTED,
        #endif
        .effect = EFFECT_HEAT_CRASH,
        .power = 1,
        .type = TYPE_STEEL,
        .accuracy = 100,
        .pp = 10,
        .secondaryEffectChance = 0,
        .target = MOVE_TARGET_SELECTED,
        .priority = 0,
<<<<<<< HEAD
=======
        .flags = FLAG_MAKES_CONTACT | FLAG_PROTECT_AFFECTED | FLAG_MIRROR_MOVE_AFFECTED | FLAG_KINGS_ROCK_AFFECTED | FLAG_DMG_MINIMIZE,
>>>>>>> a3a2d881
        .split = SPLIT_PHYSICAL,
    },

    [MOVE_SYNCHRONOISE] =
    {
        #if B_UPDATED_MOVE_DATA >= GEN_6
            .power = 120,
            .pp = 10,
        #else
            .power = 70,
            .pp = 15,
        #endif
        .effect = EFFECT_SYNCHRONOISE,
        .type = TYPE_PSYCHIC,
        .accuracy = 100,
        .secondaryEffectChance = 0,
        .target = MOVE_TARGET_FOES_AND_ALLY,
        .priority = 0,
        .flags = FLAG_PROTECT_AFFECTED | FLAG_MIRROR_MOVE_AFFECTED | FLAG_KINGS_ROCK_AFFECTED,
        .split = SPLIT_SPECIAL,
    },

    [MOVE_ELECTRO_BALL] =
    {
        .effect = EFFECT_ELECTRO_BALL,
        .power = 1,
        .type = TYPE_ELECTRIC,
        .accuracy = 100,
        .pp = 10,
        .secondaryEffectChance = 0,
        .target = MOVE_TARGET_SELECTED,
        .priority = 0,
        .flags = FLAG_PROTECT_AFFECTED | FLAG_MIRROR_MOVE_AFFECTED | FLAG_KINGS_ROCK_AFFECTED | FLAG_BALLISTIC,
        .split = SPLIT_SPECIAL,
    },

    [MOVE_SOAK] =
    {
        .effect = EFFECT_SOAK,
        .power = 0,
        .type = TYPE_WATER,
        .accuracy = 100,
        .pp = 20,
        .secondaryEffectChance = 0,
        .target = MOVE_TARGET_SELECTED,
        .priority = 0,
        .flags = FLAG_PROTECT_AFFECTED | FLAG_MAGIC_COAT_AFFECTED | FLAG_MIRROR_MOVE_AFFECTED,
        .split = SPLIT_STATUS,
    },

    [MOVE_FLAME_CHARGE] =
    {
        .effect = EFFECT_SPEED_UP_HIT,
        .power = 50,
        .type = TYPE_FIRE,
        .accuracy = 100,
        .pp = 20,
        .secondaryEffectChance = 100,
        .target = MOVE_TARGET_SELECTED,
        .priority = 0,
        .flags = FLAG_MAKES_CONTACT | FLAG_PROTECT_AFFECTED | FLAG_MIRROR_MOVE_AFFECTED | FLAG_KINGS_ROCK_AFFECTED | FLAG_SHEER_FORCE_BOOST,
        .split = SPLIT_PHYSICAL,
    },

    [MOVE_COIL] =
    {
        .effect = EFFECT_COIL,
        .power = 0,
        .type = TYPE_POISON,
        .accuracy = 0,
        .pp = 20,
        .secondaryEffectChance = 0,
        .target = MOVE_TARGET_USER,
        .priority = 0,
        .flags = FLAG_SNATCH_AFFECTED,
        .split = SPLIT_STATUS,
    },

    [MOVE_LOW_SWEEP] =
    {
        #if B_UPDATED_MOVE_DATA >= GEN_6
            .power = 65,
        #else
            .power = 60,
        #endif
        .effect = EFFECT_SPEED_DOWN_HIT,
        .type = TYPE_FIGHTING,
        .accuracy = 100,
        .pp = 20,
        .secondaryEffectChance = 100,
        .target = MOVE_TARGET_SELECTED,
        .priority = 0,
        .flags = FLAG_MAKES_CONTACT | FLAG_PROTECT_AFFECTED | FLAG_MIRROR_MOVE_AFFECTED | FLAG_KINGS_ROCK_AFFECTED | FLAG_SHEER_FORCE_BOOST,
        .split = SPLIT_PHYSICAL,
    },

    [MOVE_ACID_SPRAY] =
    {
        .effect = EFFECT_SPECIAL_DEFENSE_DOWN_HIT_2,
        .power = 40,
        .type = TYPE_POISON,
        .accuracy = 100,
        .pp = 20,
        .secondaryEffectChance = 100,
        .target = MOVE_TARGET_SELECTED,
        .priority = 0,
        .flags = FLAG_PROTECT_AFFECTED | FLAG_MIRROR_MOVE_AFFECTED | FLAG_KINGS_ROCK_AFFECTED | FLAG_BALLISTIC | FLAG_SHEER_FORCE_BOOST,
        .split = SPLIT_SPECIAL,
    },

    [MOVE_FOUL_PLAY] =
    {
        .effect = EFFECT_FOUL_PLAY,
        .power = 95,
        .type = TYPE_DARK,
        .accuracy = 100,
        .pp = 15,
        .secondaryEffectChance = 0,
        .target = MOVE_TARGET_SELECTED,
        .priority = 0,
        .flags = FLAG_MAKES_CONTACT | FLAG_PROTECT_AFFECTED | FLAG_MIRROR_MOVE_AFFECTED | FLAG_KINGS_ROCK_AFFECTED,
        .split = SPLIT_PHYSICAL,
    },

    [MOVE_SIMPLE_BEAM] =
    {
        .effect = EFFECT_SIMPLE_BEAM,
        .power = 0,
        .type = TYPE_NORMAL,
        .accuracy = 100,
        .pp = 15,
        .secondaryEffectChance = 0,
        .target = MOVE_TARGET_SELECTED,
        .priority = 0,
        .flags = FLAG_PROTECT_AFFECTED | FLAG_MAGIC_COAT_AFFECTED | FLAG_MIRROR_MOVE_AFFECTED,
        .split = SPLIT_STATUS,
    },

    [MOVE_ENTRAINMENT] =
    {
        .effect = EFFECT_ENTRAINMENT,
        .power = 0,
        .type = TYPE_NORMAL,
        .accuracy = 100,
        .pp = 15,
        .secondaryEffectChance = 0,
        .target = MOVE_TARGET_SELECTED,
        .priority = 0,
        .flags = FLAG_PROTECT_AFFECTED | FLAG_MAGIC_COAT_AFFECTED | FLAG_MIRROR_MOVE_AFFECTED,
        .split = SPLIT_STATUS,
    },

    [MOVE_AFTER_YOU] =
    {
        .effect = EFFECT_AFTER_YOU,
        .power = 0,
        .type = TYPE_NORMAL,
        .accuracy = 0,
        .pp = 15,
        .secondaryEffectChance = 0,
        .target = MOVE_TARGET_SELECTED,
        .priority = 0,
        .flags = 0,
        .split = SPLIT_STATUS,
    },

    [MOVE_ROUND] =
    {
        .effect = EFFECT_ROUND,
        .power = 60,
        .type = TYPE_NORMAL,
        .accuracy = 100,
        .pp = 15,
        .secondaryEffectChance = 0,
        .target = MOVE_TARGET_SELECTED,
        .priority = 0,
        .flags = FLAG_PROTECT_AFFECTED | FLAG_MIRROR_MOVE_AFFECTED | FLAG_KINGS_ROCK_AFFECTED,
        .split = SPLIT_SPECIAL,
    },

    [MOVE_ECHOED_VOICE] =
    {
        .effect = EFFECT_ECHOED_VOICE,
        .power = 40,
        .type = TYPE_NORMAL,
        .accuracy = 100,
        .pp = 15,
        .secondaryEffectChance = 0,
        .target = MOVE_TARGET_SELECTED,
        .priority = 0,
        .flags = FLAG_PROTECT_AFFECTED | FLAG_MIRROR_MOVE_AFFECTED | FLAG_KINGS_ROCK_AFFECTED | FLAG_SOUND,
        .split = SPLIT_SPECIAL,
    },

    [MOVE_CHIP_AWAY] =
    {
        .effect = EFFECT_HIT,
        .power = 70,
        .type = TYPE_NORMAL,
        .accuracy = 100,
        .pp = 20,
        .secondaryEffectChance = 0,
        .target = MOVE_TARGET_SELECTED,
        .priority = 0,
        .flags = FLAG_MAKES_CONTACT | FLAG_PROTECT_AFFECTED | FLAG_MIRROR_MOVE_AFFECTED | FLAG_KINGS_ROCK_AFFECTED | FLAG_STAT_STAGES_IGNORED,
        .split = SPLIT_PHYSICAL,
    },

    [MOVE_CLEAR_SMOG] =
    {
        .effect = EFFECT_CLEAR_SMOG,
        .power = 50,
        .type = TYPE_POISON,
        .accuracy = 0,
        .pp = 15,
        .secondaryEffectChance = 100,
        .target = MOVE_TARGET_SELECTED,
        .priority = 0,
        .flags = FLAG_PROTECT_AFFECTED | FLAG_MIRROR_MOVE_AFFECTED | FLAG_KINGS_ROCK_AFFECTED,
        .split = SPLIT_SPECIAL,
    },

    [MOVE_STORED_POWER] =
    {
        .effect = EFFECT_STORED_POWER,
        .power = 20,
        .type = TYPE_PSYCHIC,
        .accuracy = 100,
        .pp = 10,
        .secondaryEffectChance = 0,
        .target = MOVE_TARGET_SELECTED,
        .priority = 0,
        .flags = FLAG_PROTECT_AFFECTED | FLAG_MIRROR_MOVE_AFFECTED | FLAG_KINGS_ROCK_AFFECTED,
        .split = SPLIT_SPECIAL,
    },

    [MOVE_QUICK_GUARD] =
    {
        .effect = EFFECT_PROTECT,
        .power = 0,
        .type = TYPE_FIGHTING,
        .accuracy = 0,
        .pp = 15,
        .secondaryEffectChance = 0,
        .target = MOVE_TARGET_USER,
        .priority = 3,
        .flags = FLAG_PROTECTION_MOVE | FLAG_SNATCH_AFFECTED,
        .split = SPLIT_STATUS,
        .argument = TRUE, // Protects the whole side.
    },

    [MOVE_ALLY_SWITCH] =
    {
        #if B_UPDATED_MOVE_DATA >= GEN_7
            .priority = 2,
        #else
            .priority = 1,
        #endif
        .effect = EFFECT_ALLY_SWITCH,
        .power = 0,
        .type = TYPE_PSYCHIC,
        .accuracy = 0,
        .pp = 15,
        .secondaryEffectChance = 0,
        .target = MOVE_TARGET_USER,
        .flags = 0,
        .split = SPLIT_STATUS,
    },

    [MOVE_SCALD] =
    {
        .effect = EFFECT_SCALD,
        .power = 80,
        .type = TYPE_WATER,
        .accuracy = 100,
        .pp = 15,
        .secondaryEffectChance = 30,
        .target = MOVE_TARGET_SELECTED,
        .priority = 0,
        .flags = FLAG_PROTECT_AFFECTED | FLAG_MIRROR_MOVE_AFFECTED | FLAG_KINGS_ROCK_AFFECTED | FLAG_SHEER_FORCE_BOOST,
        .split = SPLIT_SPECIAL,
    },

    [MOVE_SHELL_SMASH] =
    {
        .effect = EFFECT_SHELL_SMASH,
        .power = 0,
        .type = TYPE_NORMAL,
        .accuracy = 0,
        .pp = 15,
        .secondaryEffectChance = 0,
        .target = MOVE_TARGET_USER,
        .priority = 0,
        .flags = FLAG_SNATCH_AFFECTED,
        .split = SPLIT_STATUS,
    },

    [MOVE_HEAL_PULSE] =
    {
        .effect = EFFECT_HEAL_PULSE,
        .power = 0,
        .type = TYPE_PSYCHIC,
        .accuracy = 0,
        .pp = 10,
        .secondaryEffectChance = 0,
        .target = MOVE_TARGET_SELECTED,
        .priority = 0,
        .flags = FLAG_PROTECT_AFFECTED | FLAG_MAGIC_COAT_AFFECTED | FLAG_MIRROR_MOVE_AFFECTED | FLAG_MEGA_LAUNCHER_BOOST,
        .split = SPLIT_STATUS,
    },

    [MOVE_HEX] =
    {
        #if B_UPDATED_MOVE_DATA >= GEN_6
            .power = 65,
        #else
            .power = 50,
        #endif
        .effect = EFFECT_HEX,
        .type = TYPE_GHOST,
        .accuracy = 100,
        .pp = 10,
        .secondaryEffectChance = 0,
        .target = MOVE_TARGET_SELECTED,
        .priority = 0,
        .flags = FLAG_PROTECT_AFFECTED | FLAG_MIRROR_MOVE_AFFECTED | FLAG_KINGS_ROCK_AFFECTED,
        .split = SPLIT_SPECIAL,
    },

    [MOVE_SKY_DROP] =
    {
        .effect = EFFECT_PLACEHOLDER, // Needs a custom move effect
        .power = 60,
        .type = TYPE_FLYING,
        .accuracy = 100,
        .pp = 10,
        .secondaryEffectChance = 0,
        .target = MOVE_TARGET_SELECTED,
        .priority = 0,
        .flags = FLAG_MAKES_CONTACT | FLAG_PROTECT_AFFECTED | FLAG_MIRROR_MOVE_AFFECTED | FLAG_KINGS_ROCK_AFFECTED,
        .split = SPLIT_PHYSICAL,
    },

    [MOVE_SHIFT_GEAR] =
    {
        .effect = EFFECT_SHIFT_GEAR,
        .power = 0,
        .type = TYPE_STEEL,
        .accuracy = 0,
        .pp = 10,
        .secondaryEffectChance = 0,
        .target = MOVE_TARGET_USER,
        .priority = 0,
        .flags = FLAG_SNATCH_AFFECTED,
        .split = SPLIT_STATUS,
    },

    [MOVE_CIRCLE_THROW] =
    {
        .effect = EFFECT_HIT_SWITCH_TARGET,
        .power = 60,
        .type = TYPE_FIGHTING,
        .accuracy = 90,
        .pp = 10,
        .secondaryEffectChance = 0,
        .target = MOVE_TARGET_SELECTED,
        .priority = -6,
        .flags = FLAG_MAKES_CONTACT | FLAG_PROTECT_AFFECTED | FLAG_MIRROR_MOVE_AFFECTED,
        .split = SPLIT_PHYSICAL,
    },

    [MOVE_INCINERATE] =
    {
        #if B_UPDATED_MOVE_DATA >= GEN_6
            .power = 60,
        #else
            .power = 30,
        #endif
        .effect = EFFECT_INCINERATE,
        .type = TYPE_FIRE,
        .accuracy = 100,
        .pp = 15,
        .secondaryEffectChance = 100,
        .target = MOVE_TARGET_BOTH,
        .priority = 0,
        .flags = FLAG_PROTECT_AFFECTED | FLAG_MIRROR_MOVE_AFFECTED | FLAG_KINGS_ROCK_AFFECTED,
        .split = SPLIT_SPECIAL,
    },

    [MOVE_QUASH] =
    {
        .effect = EFFECT_QUASH,
        .power = 0,
        .type = TYPE_DARK,
        .accuracy = 100,
        .pp = 15,
        .secondaryEffectChance = 0,
        .target = MOVE_TARGET_SELECTED,
        .priority = 0,
        .flags = FLAG_PROTECT_AFFECTED | FLAG_MAGIC_COAT_AFFECTED | FLAG_MIRROR_MOVE_AFFECTED,
        .split = SPLIT_STATUS,
    },

    [MOVE_ACROBATICS] =
    {
        .effect = EFFECT_ACROBATICS,
        .power = 55,
        .type = TYPE_FLYING,
        .accuracy = 100,
        .pp = 15,
        .secondaryEffectChance = 0,
        .target = MOVE_TARGET_SELECTED,
        .priority = 0,
        .flags = FLAG_MAKES_CONTACT | FLAG_PROTECT_AFFECTED | FLAG_MIRROR_MOVE_AFFECTED | FLAG_KINGS_ROCK_AFFECTED,
        .split = SPLIT_PHYSICAL,
    },

    [MOVE_REFLECT_TYPE] =
    {
        .effect = EFFECT_REFLECT_TYPE,
        .power = 0,
        .type = TYPE_NORMAL,
        .accuracy = 0,
        .pp = 15,
        .secondaryEffectChance = 0,
        .target = MOVE_TARGET_SELECTED,
        .priority = 0,
        .flags = FLAG_SNATCH_AFFECTED,
        .split = SPLIT_STATUS,
    },

    [MOVE_RETALIATE] =
    {
        .effect = EFFECT_RETALITATE,
        .power = 70,
        .type = TYPE_NORMAL,
        .accuracy = 100,
        .pp = 5,
        .secondaryEffectChance = 0,
        .target = MOVE_TARGET_SELECTED,
        .priority = 0,
        .flags = FLAG_MAKES_CONTACT | FLAG_PROTECT_AFFECTED | FLAG_MIRROR_MOVE_AFFECTED | FLAG_KINGS_ROCK_AFFECTED,
        .split = SPLIT_PHYSICAL,
    },

    [MOVE_FINAL_GAMBIT] =
    {
        .effect = EFFECT_FINAL_GAMBIT,
        .power = 1,
        .type = TYPE_FIGHTING,
        .accuracy = 100,
        .pp = 5,
        .secondaryEffectChance = 0,
        .target = MOVE_TARGET_SELECTED,
        .priority = 0,
        .flags = FLAG_PROTECT_AFFECTED | FLAG_KINGS_ROCK_AFFECTED,
        .split = SPLIT_SPECIAL,
    },

    [MOVE_BESTOW] =
    {
        #if B_UPDATED_MOVE_DATA >= GEN_6
            .flags = FLAG_MIRROR_MOVE_AFFECTED,
        #else
            .flags = FLAG_PROTECT_AFFECTED | FLAG_MIRROR_MOVE_AFFECTED,
        #endif
        .effect = EFFECT_BESTOW,
        .power = 0,
        .type = TYPE_NORMAL,
        .accuracy = 0,
        .pp = 15,
        .secondaryEffectChance = 0,
        .target = MOVE_TARGET_SELECTED,
        .priority = 0,
        .split = SPLIT_STATUS,
    },

    [MOVE_INFERNO] =
    {
        .effect = EFFECT_BURN_HIT,
        .power = 100,
        .type = TYPE_FIRE,
        .accuracy = 50,
        .pp = 5,
        .secondaryEffectChance = 100,
        .target = MOVE_TARGET_SELECTED,
        .priority = 0,
        .flags = FLAG_PROTECT_AFFECTED | FLAG_MIRROR_MOVE_AFFECTED | FLAG_SHEER_FORCE_BOOST,
        .split = SPLIT_SPECIAL,
    },

    [MOVE_WATER_PLEDGE] =
    {
        #if B_UPDATED_MOVE_DATA >= GEN_6
            .power = 80,
        #else
            .power = 50,
        #endif
        .effect = EFFECT_PLEDGE,
        .type = TYPE_WATER,
        .accuracy = 100,
        .pp = 10,
        .secondaryEffectChance = 0,
        .target = MOVE_TARGET_SELECTED,
        .priority = 0,
        .flags = FLAG_PROTECT_AFFECTED | FLAG_MIRROR_MOVE_AFFECTED | FLAG_KINGS_ROCK_AFFECTED,
        .split = SPLIT_SPECIAL,
    },

    [MOVE_FIRE_PLEDGE] =
    {
        #if B_UPDATED_MOVE_DATA >= GEN_6
            .power = 80,
        #else
            .power = 50,
        #endif
        .effect = EFFECT_PLEDGE,
        .type = TYPE_FIRE,
        .accuracy = 100,
        .pp = 10,
        .secondaryEffectChance = 0,
        .target = MOVE_TARGET_SELECTED,
        .priority = 0,
        .flags = FLAG_PROTECT_AFFECTED | FLAG_MIRROR_MOVE_AFFECTED | FLAG_KINGS_ROCK_AFFECTED,
        .split = SPLIT_SPECIAL,
    },

    [MOVE_GRASS_PLEDGE] =
    {
        #if B_UPDATED_MOVE_DATA >= GEN_6
            .power = 80,
        #else
            .power = 50,
        #endif
        .effect = EFFECT_PLEDGE,
        .type = TYPE_GRASS,
        .accuracy = 100,
        .pp = 10,
        .secondaryEffectChance = 0,
        .target = MOVE_TARGET_SELECTED,
        .priority = 0,
        .flags = FLAG_PROTECT_AFFECTED | FLAG_MIRROR_MOVE_AFFECTED | FLAG_KINGS_ROCK_AFFECTED,
        .split = SPLIT_SPECIAL,
    },

    [MOVE_VOLT_SWITCH] =
    {
        .effect = EFFECT_HIT_ESCAPE,
        .power = 70,
        .type = TYPE_ELECTRIC,
        .accuracy = 100,
        .pp = 20,
        .secondaryEffectChance = 0,
        .target = MOVE_TARGET_SELECTED,
        .priority = 0,
        .flags = FLAG_PROTECT_AFFECTED | FLAG_MIRROR_MOVE_AFFECTED | FLAG_KINGS_ROCK_AFFECTED,
        .split = SPLIT_SPECIAL,
    },

    [MOVE_STRUGGLE_BUG] =
    {
        #if B_UPDATED_MOVE_DATA >= GEN_6
            .power = 50,
        #else
            .power = 30,
        #endif
        .effect = EFFECT_SPECIAL_ATTACK_DOWN_HIT,
        .type = TYPE_BUG,
        .accuracy = 100,
        .pp = 20,
        .secondaryEffectChance = 100,
        .target = MOVE_TARGET_BOTH,
        .priority = 0,
        .flags = FLAG_PROTECT_AFFECTED | FLAG_MIRROR_MOVE_AFFECTED | FLAG_SHEER_FORCE_BOOST,
        .split = SPLIT_SPECIAL,
    },

    [MOVE_BULLDOZE] =
    {
        .effect = EFFECT_BULLDOZE,
        .power = 60,
        .type = TYPE_GROUND,
        .accuracy = 100,
        .pp = 20,
        .secondaryEffectChance = 100,
        .target = MOVE_TARGET_FOES_AND_ALLY,
        .priority = 0,
        .flags = FLAG_PROTECT_AFFECTED | FLAG_MIRROR_MOVE_AFFECTED | FLAG_KINGS_ROCK_AFFECTED | FLAG_SHEER_FORCE_BOOST,
        .split = SPLIT_PHYSICAL,
    },

    [MOVE_FROST_BREATH] =
    {
        #if B_UPDATED_MOVE_DATA >= GEN_6
            .power = 60,
        #else
            .power = 40,
        #endif
        .effect = EFFECT_ALWAYS_CRIT,
        .type = TYPE_ICE,
        .accuracy = 90,
        .pp = 10,
        .secondaryEffectChance = 0,
        .target = MOVE_TARGET_SELECTED,
        .priority = 0,
        .flags = FLAG_PROTECT_AFFECTED | FLAG_MIRROR_MOVE_AFFECTED | FLAG_KINGS_ROCK_AFFECTED,
        .split = SPLIT_SPECIAL,
    },

    [MOVE_DRAGON_TAIL] =
    {
        .effect = EFFECT_HIT_SWITCH_TARGET,
        .power = 60,
        .type = TYPE_DRAGON,
        .accuracy = 90,
        .pp = 10,
        .secondaryEffectChance = 0,
        .target = MOVE_TARGET_SELECTED,
        .priority = -6,
        .flags = FLAG_MAKES_CONTACT | FLAG_PROTECT_AFFECTED | FLAG_MIRROR_MOVE_AFFECTED,
        .split = SPLIT_PHYSICAL,
    },

    [MOVE_WORK_UP] =
    {
        .effect = EFFECT_ATTACK_SPATK_UP,
        .power = 0,
        .type = TYPE_NORMAL,
        .accuracy = 0,
        .pp = 30,
        .secondaryEffectChance = 0,
        .target = MOVE_TARGET_USER,
        .priority = 0,
        .flags = FLAG_SNATCH_AFFECTED,
        .split = SPLIT_STATUS,
    },

    [MOVE_ELECTROWEB] =
    {
        .effect = EFFECT_SPEED_DOWN_HIT,
        .power = 55,
        .type = TYPE_ELECTRIC,
        .accuracy = 95,
        .pp = 15,
        .secondaryEffectChance = 100,
        .target = MOVE_TARGET_BOTH,
        .priority = 0,
        .flags = FLAG_PROTECT_AFFECTED | FLAG_MIRROR_MOVE_AFFECTED | FLAG_KINGS_ROCK_AFFECTED | FLAG_SHEER_FORCE_BOOST,
        .split = SPLIT_SPECIAL,
    },

    [MOVE_WILD_CHARGE] =
    {
        .effect = EFFECT_RECOIL_25,
        .power = 90,
        .type = TYPE_ELECTRIC,
        .accuracy = 100,
        .pp = 15,
        .secondaryEffectChance = 0,
        .target = MOVE_TARGET_SELECTED,
        .priority = 0,
        .flags = FLAG_MAKES_CONTACT | FLAG_PROTECT_AFFECTED | FLAG_MIRROR_MOVE_AFFECTED | FLAG_KINGS_ROCK_AFFECTED | FLAG_RECKLESS_BOOST,
        .split = SPLIT_PHYSICAL,
    },

    [MOVE_DRILL_RUN] =
    {
        .effect = EFFECT_HIT,
        .power = 80,
        .type = TYPE_GROUND,
        .accuracy = 95,
        .pp = 10,
        .secondaryEffectChance = 0,
        .target = MOVE_TARGET_SELECTED,
        .priority = 0,
        .flags = FLAG_MAKES_CONTACT | FLAG_PROTECT_AFFECTED | FLAG_MIRROR_MOVE_AFFECTED | FLAG_KINGS_ROCK_AFFECTED | FLAG_HIGH_CRIT,
        .split = SPLIT_PHYSICAL,
    },

    [MOVE_DUAL_CHOP] =
    {
        .effect = EFFECT_DOUBLE_HIT,
        .power = 40,
        .type = TYPE_DRAGON,
        .accuracy = 90,
        .pp = 15,
        .secondaryEffectChance = 0,
        .target = MOVE_TARGET_SELECTED,
        .priority = 0,
        .flags = FLAG_MAKES_CONTACT | FLAG_PROTECT_AFFECTED | FLAG_MIRROR_MOVE_AFFECTED | FLAG_KINGS_ROCK_AFFECTED,
        .split = SPLIT_PHYSICAL,
    },

    [MOVE_HEART_STAMP] =
    {
        .effect = EFFECT_FLINCH_HIT,
        .power = 60,
        .type = TYPE_PSYCHIC,
        .accuracy = 100,
        .pp = 25,
        .secondaryEffectChance = 30,
        .target = MOVE_TARGET_SELECTED,
        .priority = 0,
        .flags = FLAG_MAKES_CONTACT | FLAG_PROTECT_AFFECTED | FLAG_MIRROR_MOVE_AFFECTED | FLAG_SHEER_FORCE_BOOST,
        .split = SPLIT_PHYSICAL,
    },

    [MOVE_HORN_LEECH] =
    {
        .effect = EFFECT_ABSORB,
        .power = 75,
        .type = TYPE_GRASS,
        .accuracy = 100,
        .pp = 10,
        .secondaryEffectChance = 0,
        .target = MOVE_TARGET_SELECTED,
        .priority = 0,
        .flags = FLAG_MAKES_CONTACT | FLAG_PROTECT_AFFECTED | FLAG_MIRROR_MOVE_AFFECTED,
        .split = SPLIT_PHYSICAL,
    },

    [MOVE_SACRED_SWORD] =
    {
        #if B_UPDATED_MOVE_DATA >= GEN_6
            .pp = 15,
        #else
            .pp = 20,
        #endif
        .effect = EFFECT_HIT,
        .power = 90,
        .type = TYPE_FIGHTING,
        .accuracy = 100,
        .secondaryEffectChance = 0,
        .target = MOVE_TARGET_SELECTED,
        .priority = 0,
        .flags = FLAG_MAKES_CONTACT | FLAG_PROTECT_AFFECTED | FLAG_MIRROR_MOVE_AFFECTED | FLAG_KINGS_ROCK_AFFECTED | FLAG_STAT_STAGES_IGNORED,
        .split = SPLIT_PHYSICAL,
    },

    [MOVE_RAZOR_SHELL] =
    {
        .effect = EFFECT_DEFENSE_DOWN_HIT,
        .power = 75,
        .type = TYPE_WATER,
        .accuracy = 95,
        .pp = 10,
        .secondaryEffectChance = 50,
        .target = MOVE_TARGET_SELECTED,
        .priority = 0,
        .flags = FLAG_MAKES_CONTACT | FLAG_PROTECT_AFFECTED | FLAG_MIRROR_MOVE_AFFECTED | FLAG_SHEER_FORCE_BOOST,
        .split = SPLIT_PHYSICAL,
    },

    [MOVE_HEAT_CRASH] =
    {
        #if B_UPDATED_MOVE_DATA >= GEN_6
            .flags = FLAG_MAKES_CONTACT | FLAG_PROTECT_AFFECTED | FLAG_MIRROR_MOVE_AFFECTED | FLAG_KINGSROCK_AFFECTED | FLAG_DMG_MINIMIZE,
        #else
            .flags = FLAG_MAKES_CONTACT | FLAG_PROTECT_AFFECTED | FLAG_MIRROR_MOVE_AFFECTED | FLAG_KINGSROCK_AFFECTED,
        #endif
        .effect = EFFECT_HEAT_CRASH,
        .power = 1,
        .type = TYPE_FIRE,
        .accuracy = 100,
        .pp = 10,
        .secondaryEffectChance = 0,
        .target = MOVE_TARGET_SELECTED,
        .priority = 0,
<<<<<<< HEAD
=======
        .flags = FLAG_MAKES_CONTACT | FLAG_PROTECT_AFFECTED | FLAG_MIRROR_MOVE_AFFECTED | FLAG_KINGS_ROCK_AFFECTED | FLAG_DMG_MINIMIZE,
>>>>>>> a3a2d881
        .split = SPLIT_PHYSICAL,
    },

    [MOVE_LEAF_TORNADO] =
    {
        .effect = EFFECT_ACCURACY_DOWN_HIT,
        .power = 65,
        .type = TYPE_GRASS,
        .accuracy = 90,
        .pp = 10,
        .secondaryEffectChance = 50,
        .target = MOVE_TARGET_SELECTED,
        .priority = 0,
        .flags = FLAG_PROTECT_AFFECTED | FLAG_MIRROR_MOVE_AFFECTED | FLAG_KINGS_ROCK_AFFECTED | FLAG_SHEER_FORCE_BOOST,
        .split = SPLIT_SPECIAL,
    },

    [MOVE_STEAMROLLER] =
    {
        #if B_UPDATED_MOVE_DATA >= GEN_6
            .flags = FLAG_MAKES_CONTACT | FLAG_PROTECT_AFFECTED | FLAG_MIRROR_MOVE_AFFECTED | FLAG_SHEER_FORCE_BOOST | FLAG_DMG_MINIMIZE,
        #else
            .flags = FLAG_MAKES_CONTACT | FLAG_PROTECT_AFFECTED | FLAG_MIRROR_MOVE_AFFECTED | FLAG_SHEER_FORCE_BOOST,
        #endif
        .effect = EFFECT_FLINCH_HIT,
        .power = 65,
        .type = TYPE_BUG,
        .accuracy = 100,
        .pp = 20,
        .secondaryEffectChance = 30,
        .target = MOVE_TARGET_SELECTED,
        .priority = 0,
        .split = SPLIT_PHYSICAL,
    },

    [MOVE_COTTON_GUARD] =
    {
        .effect = EFFECT_DEFENSE_UP_3,
        .power = 0,
        .type = TYPE_GRASS,
        .accuracy = 0,
        .pp = 10,
        .secondaryEffectChance = 0,
        .target = MOVE_TARGET_USER,
        .priority = 0,
        .flags = FLAG_SNATCH_AFFECTED,
        .split = SPLIT_STATUS,
    },

    [MOVE_NIGHT_DAZE] =
    {
        .effect = EFFECT_ACCURACY_DOWN_HIT,
        .power = 85,
        .type = TYPE_DARK,
        .accuracy = 95,
        .pp = 10,
        .secondaryEffectChance = 40,
        .target = MOVE_TARGET_SELECTED,
        .priority = 0,
        .flags = FLAG_PROTECT_AFFECTED | FLAG_MIRROR_MOVE_AFFECTED | FLAG_KINGS_ROCK_AFFECTED | FLAG_SHEER_FORCE_BOOST,
        .split = SPLIT_SPECIAL,
    },

    [MOVE_PSYSTRIKE] =
    {
        .effect = EFFECT_PSYSHOCK,
        .power = 100,
        .type = TYPE_PSYCHIC,
        .accuracy = 100,
        .pp = 10,
        .secondaryEffectChance = 0,
        .target = MOVE_TARGET_SELECTED,
        .priority = 0,
        .flags = FLAG_PROTECT_AFFECTED | FLAG_MIRROR_MOVE_AFFECTED | FLAG_KINGS_ROCK_AFFECTED,
        .split = SPLIT_SPECIAL,
    },

    [MOVE_TAIL_SLAP] =
    {
        .effect = EFFECT_MULTI_HIT,
        .power = 25,
        .type = TYPE_NORMAL,
        .accuracy = 85,
        .pp = 10,
        .secondaryEffectChance = 0,
        .target = MOVE_TARGET_SELECTED,
        .priority = 0,
        .flags = FLAG_MAKES_CONTACT | FLAG_PROTECT_AFFECTED | FLAG_MIRROR_MOVE_AFFECTED | FLAG_KINGS_ROCK_AFFECTED,
        .split = SPLIT_PHYSICAL,
    },

    [MOVE_HURRICANE] =
    {
        #if B_UPDATED_MOVE_DATA >= GEN_6
            .power = 110,
        #else
            .power = 120,
        #endif
        .effect = EFFECT_HURRICANE,
        .type = TYPE_FLYING,
        .accuracy = 70,
        .pp = 10,
        .secondaryEffectChance = 30,
        .target = MOVE_TARGET_SELECTED,
        .priority = 0,
        .flags = FLAG_PROTECT_AFFECTED | FLAG_MIRROR_MOVE_AFFECTED | FLAG_KINGS_ROCK_AFFECTED | FLAG_SHEER_FORCE_BOOST | FLAG_HIT_IN_AIR,
        .split = SPLIT_SPECIAL,
    },

    [MOVE_HEAD_CHARGE] =
    {
        .effect = EFFECT_RECOIL_25,
        .power = 120,
        .type = TYPE_NORMAL,
        .accuracy = 100,
        .pp = 15,
        .secondaryEffectChance = 0,
        .target = MOVE_TARGET_SELECTED,
        .priority = 0,
        .flags = FLAG_MAKES_CONTACT | FLAG_PROTECT_AFFECTED | FLAG_MIRROR_MOVE_AFFECTED | FLAG_KINGS_ROCK_AFFECTED | FLAG_RECKLESS_BOOST,
        .split = SPLIT_PHYSICAL,
    },

    [MOVE_GEAR_GRIND] =
    {
        .effect = EFFECT_DOUBLE_HIT,
        .power = 50,
        .type = TYPE_STEEL,
        .accuracy = 85,
        .pp = 15,
        .secondaryEffectChance = 0,
        .target = MOVE_TARGET_SELECTED,
        .priority = 0,
        .flags = FLAG_MAKES_CONTACT | FLAG_PROTECT_AFFECTED | FLAG_MIRROR_MOVE_AFFECTED | FLAG_KINGS_ROCK_AFFECTED,
        .split = SPLIT_PHYSICAL,
    },

    [MOVE_SEARING_SHOT] =
    {
        .effect = EFFECT_BURN_HIT,
        .power = 100,
        .type = TYPE_FIRE,
        .accuracy = 100,
        .pp = 5,
        .secondaryEffectChance = 30,
        .target = MOVE_TARGET_FOES_AND_ALLY,
        .priority = 0,
        .flags = FLAG_PROTECT_AFFECTED | FLAG_MIRROR_MOVE_AFFECTED | FLAG_KINGS_ROCK_AFFECTED | FLAG_BALLISTIC | FLAG_SHEER_FORCE_BOOST,
        .split = SPLIT_SPECIAL,
    },

    [MOVE_TECHNO_BLAST] =
    {
        #if B_UPDATED_MOVE_DATA >= GEN_6
            .power = 120,
        #else
            .power = 85,
        #endif
        .effect = EFFECT_CHANGE_TYPE_ON_ITEM,
        .type = TYPE_NORMAL,
        .accuracy = 100,
        .pp = 5,
        .secondaryEffectChance = 0,
        .target = MOVE_TARGET_SELECTED,
        .priority = 0,
        .flags = FLAG_PROTECT_AFFECTED | FLAG_MIRROR_MOVE_AFFECTED | FLAG_KINGS_ROCK_AFFECTED,
        .split = SPLIT_SPECIAL,
        .argument = HOLD_EFFECT_DRIVE
    },

    [MOVE_RELIC_SONG] =
    {
        .effect = EFFECT_SLEEP_HIT,
        .power = 75,
        .type = TYPE_NORMAL,
        .accuracy = 100,
        .pp = 10,
        .secondaryEffectChance = 10,
        .target = MOVE_TARGET_BOTH,
        .priority = 0,
        .flags = FLAG_PROTECT_AFFECTED | FLAG_MIRROR_MOVE_AFFECTED | FLAG_SOUND | FLAG_SHEER_FORCE_BOOST,
        .split = SPLIT_SPECIAL,
    },

    [MOVE_SECRET_SWORD] =
    {
        .effect = EFFECT_PSYSHOCK,
        .power = 85,
        .type = TYPE_FIGHTING,
        .accuracy = 100,
        .pp = 10,
        .secondaryEffectChance = 0,
        .target = MOVE_TARGET_SELECTED,
        .priority = 0,
        .flags = FLAG_PROTECT_AFFECTED | FLAG_MIRROR_MOVE_AFFECTED | FLAG_KINGS_ROCK_AFFECTED,
        .split = SPLIT_SPECIAL,
    },

    [MOVE_GLACIATE] =
    {
        .effect = EFFECT_SPEED_DOWN_HIT,
        .power = 65,
        .type = TYPE_ICE,
        .accuracy = 95,
        .pp = 10,
        .secondaryEffectChance = 100,
        .target = MOVE_TARGET_BOTH,
        .priority = 0,
        .flags = FLAG_PROTECT_AFFECTED | FLAG_MIRROR_MOVE_AFFECTED | FLAG_SHEER_FORCE_BOOST,
        .split = SPLIT_SPECIAL,
    },

    [MOVE_BOLT_STRIKE] =
    {
        .effect = EFFECT_PARALYZE_HIT,
        .power = 130,
        .type = TYPE_ELECTRIC,
        .accuracy = 85,
        .pp = 5,
        .secondaryEffectChance = 20,
        .target = MOVE_TARGET_SELECTED,
        .priority = 0,
        .flags = FLAG_MAKES_CONTACT | FLAG_PROTECT_AFFECTED | FLAG_MIRROR_MOVE_AFFECTED | FLAG_KINGS_ROCK_AFFECTED | FLAG_SHEER_FORCE_BOOST,
        .split = SPLIT_PHYSICAL,
    },

    [MOVE_BLUE_FLARE] =
    {
        .effect = EFFECT_BURN_HIT,
        .power = 130,
        .type = TYPE_FIRE,
        .accuracy = 85,
        .pp = 5,
        .secondaryEffectChance = 20,
        .target = MOVE_TARGET_SELECTED,
        .priority = 0,
        .flags = FLAG_PROTECT_AFFECTED | FLAG_MIRROR_MOVE_AFFECTED | FLAG_KINGS_ROCK_AFFECTED | FLAG_SHEER_FORCE_BOOST,
        .split = SPLIT_SPECIAL,
    },

    [MOVE_FIERY_DANCE] =
    {
        .effect = EFFECT_SP_ATTACK_UP_HIT,
        .power = 80,
        .type = TYPE_FIRE,
        .accuracy = 100,
        .pp = 10,
        .secondaryEffectChance = 50,
        .target = MOVE_TARGET_SELECTED,
        .priority = 0,
        .flags = FLAG_PROTECT_AFFECTED | FLAG_MIRROR_MOVE_AFFECTED | FLAG_KINGS_ROCK_AFFECTED | FLAG_DANCE | FLAG_SHEER_FORCE_BOOST,
        .split = SPLIT_SPECIAL,
    },

    [MOVE_FREEZE_SHOCK] =
    {
        .effect = EFFECT_TWO_TURNS_ATTACK,
        .power = 140,
        .type = TYPE_ICE,
        .accuracy = 90,
        .pp = 5,
        .secondaryEffectChance = 30,
        .target = MOVE_TARGET_SELECTED,
        .priority = 0,
        .flags = FLAG_PROTECT_AFFECTED | FLAG_MIRROR_MOVE_AFFECTED | FLAG_KINGS_ROCK_AFFECTED | FLAG_SHEER_FORCE_BOOST,
        .split = SPLIT_PHYSICAL,
        .argument = MOVE_EFFECT_PARALYSIS,
    },

    [MOVE_ICE_BURN] =
    {
        .effect = EFFECT_TWO_TURNS_ATTACK,
        .power = 140,
        .type = TYPE_ICE,
        .accuracy = 90,
        .pp = 5,
        .secondaryEffectChance = 30,
        .target = MOVE_TARGET_SELECTED,
        .priority = 0,
        .flags = FLAG_PROTECT_AFFECTED | FLAG_MIRROR_MOVE_AFFECTED | FLAG_KINGS_ROCK_AFFECTED | FLAG_SHEER_FORCE_BOOST,
        .split = SPLIT_SPECIAL,
        .argument = MOVE_EFFECT_BURN,
    },

    [MOVE_SNARL] =
    {
        .effect = EFFECT_SPECIAL_ATTACK_DOWN_HIT,
        .power = 55,
        .type = TYPE_DARK,
        .accuracy = 95,
        .pp = 15,
        .secondaryEffectChance = 100,
        .target = MOVE_TARGET_BOTH,
        .priority = 0,
        .flags = FLAG_PROTECT_AFFECTED | FLAG_MIRROR_MOVE_AFFECTED | FLAG_KINGS_ROCK_AFFECTED | FLAG_SHEER_FORCE_BOOST | FLAG_SOUND,
        .split = SPLIT_SPECIAL,
    },

    [MOVE_ICICLE_CRASH] =
    {
        .effect = EFFECT_FLINCH_HIT,
        .power = 85,
        .type = TYPE_ICE,
        .accuracy = 90,
        .pp = 10,
        .secondaryEffectChance = 30,
        .target = MOVE_TARGET_SELECTED,
        .priority = 0,
        .flags = FLAG_PROTECT_AFFECTED | FLAG_MIRROR_MOVE_AFFECTED | FLAG_SHEER_FORCE_BOOST,
        .split = SPLIT_PHYSICAL,
    },

    [MOVE_V_CREATE] =
    {
        .effect = EFFECT_V_CREATE,
        .power = 180,
        .type = TYPE_FIRE,
        .accuracy = 95,
        .pp = 5,
        .secondaryEffectChance = 100,
        .target = MOVE_TARGET_SELECTED,
        .priority = 0,
        .flags = FLAG_MAKES_CONTACT | FLAG_PROTECT_AFFECTED | FLAG_MIRROR_MOVE_AFFECTED | FLAG_KINGS_ROCK_AFFECTED,
        .split = SPLIT_PHYSICAL,
    },

    [MOVE_FUSION_FLARE] =
    {
        .effect = EFFECT_FUSION_COMBO,
        .power = 100,
        .type = TYPE_FIRE,
        .accuracy = 100,
        .pp = 5,
        .secondaryEffectChance = 0,
        .target = MOVE_TARGET_SELECTED,
        .priority = 0,
        .flags = FLAG_PROTECT_AFFECTED | FLAG_MIRROR_MOVE_AFFECTED | FLAG_KINGS_ROCK_AFFECTED,
        .split = SPLIT_SPECIAL,
    },

    [MOVE_FUSION_BOLT] =
    {
        .effect = EFFECT_FUSION_COMBO,
        .power = 100,
        .type = TYPE_ELECTRIC,
        .accuracy = 100,
        .pp = 5,
        .secondaryEffectChance = 0,
        .target = MOVE_TARGET_SELECTED,
        .priority = 0,
        .flags = FLAG_PROTECT_AFFECTED | FLAG_MIRROR_MOVE_AFFECTED | FLAG_KINGS_ROCK_AFFECTED,
        .split = SPLIT_PHYSICAL,
    },

    [MOVE_FLYING_PRESS] =
    {
        #if B_UPDATED_MOVE_DATA >= GEN_7
            .power = 100,
        #else
            .power = 80,
        #endif
        .effect = EFFECT_TWO_TYPED_MOVE,
        .type = TYPE_FIGHTING,
        .accuracy = 95,
        .pp = 10,
        .secondaryEffectChance = 0,
        .target = MOVE_TARGET_SELECTED,
        .priority = 0,
        .flags = FLAG_MAKES_CONTACT | FLAG_PROTECT_AFFECTED | FLAG_MIRROR_MOVE_AFFECTED | FLAG_KINGS_ROCK_AFFECTED | FLAG_DMG_MINIMIZE,
        .split = SPLIT_PHYSICAL,
        .argument = TYPE_FLYING,
    },

    [MOVE_MAT_BLOCK] =
    {
        .effect = EFFECT_MAT_BLOCK,
        .power = 0,
        .type = TYPE_FIGHTING,
        .accuracy = 0,
        .pp = 15,
        .secondaryEffectChance = 0,
        .target = MOVE_TARGET_USER,
        .priority = 0,
        .flags = FLAG_SNATCH_AFFECTED,
        .split = SPLIT_STATUS,
        .argument = TRUE, // Protects the whole side.
    },

    [MOVE_BELCH] =
    {
        .effect = EFFECT_BELCH,
        .power = 120,
        .type = TYPE_POISON,
        .accuracy = 90,
        .pp = 10,
        .secondaryEffectChance = 0,
        .target = MOVE_TARGET_SELECTED,
        .priority = 0,
        .flags = FLAG_PROTECT_AFFECTED,
        .split = SPLIT_SPECIAL,
    },

    [MOVE_ROTOTILLER] =
    {
        .effect = EFFECT_ROTOTILLER,
        .power = 0,
        .type = TYPE_GROUND,
        .accuracy = 0,
        .pp = 10,
        .secondaryEffectChance = 0,
        .target = MOVE_TARGET_FOES_AND_ALLY | MOVE_TARGET_USER,
        .priority = 0,
        .flags = 0,
        .split = SPLIT_STATUS,
    },

    [MOVE_STICKY_WEB] =
    {
        .effect = EFFECT_STICKY_WEB,
        .power = 0,
        .type = TYPE_BUG,
        .accuracy = 0,
        .pp = 20,
        .secondaryEffectChance = 0,
        .target = MOVE_TARGET_OPPONENTS_FIELD,
        .priority = 0,
        .flags = FLAG_MAGIC_COAT_AFFECTED,
        .split = SPLIT_STATUS,
    },

    [MOVE_FELL_STINGER] =
    {
        #if B_UPDATED_MOVE_DATA >= GEN_7
            .power = 50,
        #else
            .power = 30,
        #endif
        .effect = EFFECT_FELL_STINGER,
        .type = TYPE_BUG,
        .accuracy = 100,
        .pp = 25,
        .secondaryEffectChance = 0,
        .target = MOVE_TARGET_SELECTED,
        .priority = 0,
        .flags = FLAG_MAKES_CONTACT | FLAG_PROTECT_AFFECTED | FLAG_MIRROR_MOVE_AFFECTED | FLAG_KINGS_ROCK_AFFECTED,
        .split = SPLIT_PHYSICAL,
    },

    [MOVE_PHANTOM_FORCE] =
    {
        #if B_UPDATED_MOVE_DATA == GEN_6
            .flags = FLAG_MAKES_CONTACT | FLAG_MIRROR_MOVE_AFFECTED | FLAG_KINGSROCK_AFFECTED | FLAG_DMG_MINIMIZE,
        #else
            .flags = FLAG_MAKES_CONTACT | FLAG_MIRROR_MOVE_AFFECTED | FLAG_KINGSROCK_AFFECTED,
        #endif
        .effect = EFFECT_SEMI_INVULNERABLE,
        .power = 90,
        .type = TYPE_GHOST,
        .accuracy = 100,
        .pp = 10,
        .secondaryEffectChance = 100,
        .target = MOVE_TARGET_SELECTED,
        .priority = 0,
<<<<<<< HEAD
=======
        .flags = FLAG_MAKES_CONTACT | FLAG_MIRROR_MOVE_AFFECTED | FLAG_KINGS_ROCK_AFFECTED,
>>>>>>> a3a2d881
        .split = SPLIT_PHYSICAL,
        .argument = MOVE_EFFECT_FEINT,
    },

    [MOVE_TRICK_OR_TREAT] =
    {
        .effect = EFFECT_THIRD_TYPE,
        .power = 0,
        .type = TYPE_GHOST,
        .accuracy = 100,
        .pp = 20,
        .secondaryEffectChance = 0,
        .target = MOVE_TARGET_SELECTED,
        .priority = 0,
        .flags = FLAG_PROTECT_AFFECTED | FLAG_MIRROR_MOVE_AFFECTED,
        .split = SPLIT_STATUS,
        .argument = TYPE_GHOST,
    },

    [MOVE_NOBLE_ROAR] =
    {
        .effect = EFFECT_NOBLE_ROAR,
        .power = 0,
        .type = TYPE_NORMAL,
        .accuracy = 100,
        .pp = 30,
        .secondaryEffectChance = 0,
        .target = MOVE_TARGET_SELECTED,
        .priority = 0,
        .flags = FLAG_PROTECT_AFFECTED | FLAG_MAGIC_COAT_AFFECTED | FLAG_MIRROR_MOVE_AFFECTED | FLAG_SOUND,
        .split = SPLIT_STATUS,
    },

    [MOVE_ION_DELUGE] =
    {
        .effect = EFFECT_ION_DELUGE,
        .power = 0,
        .type = TYPE_ELECTRIC,
        .accuracy = 0,
        .pp = 25,
        .secondaryEffectChance = 0,
        .target = MOVE_TARGET_USER,
        .priority = 1,
        .flags = 0,
        .split = SPLIT_STATUS,
    },

    [MOVE_PARABOLIC_CHARGE] =
    {
        #if B_UPDATED_MOVE_DATA >= GEN_7
            .power = 65,
        #else
            .power = 50,
        #endif
        .effect = EFFECT_ABSORB,
        .type = TYPE_ELECTRIC,
        .accuracy = 100,
        .pp = 20,
        .secondaryEffectChance = 0,
        .target = MOVE_TARGET_FOES_AND_ALLY,
        .priority = 0,
        .flags = FLAG_PROTECT_AFFECTED | FLAG_MIRROR_MOVE_AFFECTED,
        .split = SPLIT_SPECIAL,
    },

    [MOVE_FORESTS_CURSE] =
    {
        .effect = EFFECT_THIRD_TYPE,
        .power = 0,
        .type = TYPE_GRASS,
        .accuracy = 100,
        .pp = 20,
        .secondaryEffectChance = 0,
        .target = MOVE_TARGET_SELECTED,
        .priority = 0,
        .flags = FLAG_PROTECT_AFFECTED | FLAG_MIRROR_MOVE_AFFECTED,
        .split = SPLIT_STATUS,
        .argument = TYPE_GRASS,
    },

    [MOVE_PETAL_BLIZZARD] =
    {
        .effect = EFFECT_HIT,
        .power = 90,
        .type = TYPE_GRASS,
        .accuracy = 100,
        .pp = 15,
        .secondaryEffectChance = 0,
        .target = MOVE_TARGET_FOES_AND_ALLY,
        .priority = 0,
        .flags = FLAG_PROTECT_AFFECTED | FLAG_MIRROR_MOVE_AFFECTED | FLAG_KINGS_ROCK_AFFECTED,
        .split = SPLIT_PHYSICAL,
    },

    [MOVE_FREEZE_DRY] =
    {
        .effect = EFFECT_FREEZE_DRY,
        .power = 70,
        .type = TYPE_ICE,
        .accuracy = 100,
        .pp = 20,
        .secondaryEffectChance = 10,
        .target = MOVE_TARGET_SELECTED,
        .priority = 0,
        .flags = FLAG_PROTECT_AFFECTED | FLAG_MIRROR_MOVE_AFFECTED | FLAG_SHEER_FORCE_BOOST,
        .split = SPLIT_SPECIAL,
    },

    [MOVE_DISARMING_VOICE] =
    {
        .effect = EFFECT_HIT,
        .power = 40,
        .type = TYPE_FAIRY,
        .accuracy = 0,
        .pp = 15,
        .secondaryEffectChance = 0,
        .target = MOVE_TARGET_BOTH,
        .priority = 0,
        .flags = FLAG_PROTECT_AFFECTED | FLAG_MIRROR_MOVE_AFFECTED | FLAG_KINGS_ROCK_AFFECTED | FLAG_SOUND,
        .split = SPLIT_SPECIAL,
    },

    [MOVE_PARTING_SHOT] =
    {
        .effect = EFFECT_PARTING_SHOT,
        .power = 0,
        .type = TYPE_DARK,
        .accuracy = 100,
        .pp = 20,
        .secondaryEffectChance = 0,
        .target = MOVE_TARGET_SELECTED,
        .priority = 0,
        .flags = FLAG_PROTECT_AFFECTED | FLAG_MAGIC_COAT_AFFECTED | FLAG_MIRROR_MOVE_AFFECTED | FLAG_SOUND,
        .split = SPLIT_STATUS,
    },

    [MOVE_TOPSY_TURVY] =
    {
        #if B_UPDATED_MOVE_DATA >= GEN_7
            .accuracy = 0,
        #else
            .accuracy = 100,
        #endif
        .effect = EFFECT_TOPSY_TURVY,
        .power = 0,
        .type = TYPE_DARK,
        .pp = 20,
        .secondaryEffectChance = 0,
        .target = MOVE_TARGET_SELECTED,
        .priority = 0,
        .flags = FLAG_PROTECT_AFFECTED | FLAG_MAGIC_COAT_AFFECTED | FLAG_MIRROR_MOVE_AFFECTED,
        .split = SPLIT_STATUS,
    },

    [MOVE_DRAINING_KISS] =
    {
        .effect = EFFECT_ABSORB,
        .power = 50,
        .type = TYPE_FAIRY,
        .accuracy = 100,
        .pp = 10,
        .secondaryEffectChance = 0,
        .target = MOVE_TARGET_SELECTED,
        .priority = 0,
        .flags = FLAG_MAKES_CONTACT | FLAG_PROTECT_AFFECTED | FLAG_MIRROR_MOVE_AFFECTED | FLAG_KINGS_ROCK_AFFECTED,
        .split = SPLIT_SPECIAL,
        .argument = 75, // restores 75% HP instead of 50% HP
    },

    [MOVE_CRAFTY_SHIELD] =
    {
        .effect = EFFECT_PROTECT,
        .power = 0,
        .type = TYPE_FAIRY,
        .accuracy = 0,
        .pp = 10,
        .secondaryEffectChance = 0,
        .target = MOVE_TARGET_USER,
        .priority = 3,
        .flags = 0,
        .split = SPLIT_STATUS,
        .argument = TRUE, // Protects the whole side.
    },

    [MOVE_FLOWER_SHIELD] =
    {
        .effect = EFFECT_FLOWER_SHIELD,
        .power = 0,
        .type = TYPE_FAIRY,
        .accuracy = 0,
        .pp = 10,
        .secondaryEffectChance = 0,
        .target = MOVE_TARGET_USER | MOVE_TARGET_FOES_AND_ALLY,
        .priority = 0,
        .flags = 0,
        .split = SPLIT_STATUS,
    },

    [MOVE_GRASSY_TERRAIN] =
    {
        .effect = EFFECT_GRASSY_TERRAIN,
        .power = 0,
        .type = TYPE_GRASS,
        .accuracy = 0,
        .pp = 10,
        .secondaryEffectChance = 0,
        .target = MOVE_TARGET_USER,
        .priority = 0,
        .flags = 0,
        .split = SPLIT_STATUS,
    },

    [MOVE_MISTY_TERRAIN] =
    {
        .effect = EFFECT_MISTY_TERRAIN,
        .power = 0,
        .type = TYPE_FAIRY,
        .accuracy = 0,
        .pp = 10,
        .secondaryEffectChance = 0,
        .target = MOVE_TARGET_USER,
        .priority = 0,
        .flags = 0,
        .split = SPLIT_STATUS,
    },

    [MOVE_ELECTRIFY] =
    {
        .effect = EFFECT_ELECTRIFY,
        .power = 0,
        .type = TYPE_ELECTRIC,
        .accuracy = 0,
        .pp = 20,
        .secondaryEffectChance = 0,
        .target = MOVE_TARGET_SELECTED,
        .priority = 0,
        .flags = 0,
        .split = SPLIT_STATUS,
    },

    [MOVE_PLAY_ROUGH] =
    {
        .effect = EFFECT_ATTACK_DOWN_HIT,
        .power = 90,
        .type = TYPE_FAIRY,
        .accuracy = 90,
        .pp = 10,
        .secondaryEffectChance = 10,
        .target = MOVE_TARGET_SELECTED,
        .priority = 0,
        .flags = FLAG_MAKES_CONTACT | FLAG_PROTECT_AFFECTED | FLAG_MIRROR_MOVE_AFFECTED | FLAG_KINGS_ROCK_AFFECTED | FLAG_SHEER_FORCE_BOOST,
        .split = SPLIT_PHYSICAL,
    },

    [MOVE_FAIRY_WIND] =
    {
        .effect = EFFECT_HIT,
        .power = 40,
        .type = TYPE_FAIRY,
        .accuracy = 100,
        .pp = 30,
        .secondaryEffectChance = 0,
        .target = MOVE_TARGET_SELECTED,
        .priority = 0,
        .flags = FLAG_PROTECT_AFFECTED | FLAG_MIRROR_MOVE_AFFECTED | FLAG_KINGS_ROCK_AFFECTED,
        .split = SPLIT_SPECIAL,
    },

    [MOVE_MOONBLAST] =
    {
        .effect = EFFECT_SPECIAL_ATTACK_DOWN_HIT,
        .power = 95,
        .type = TYPE_FAIRY,
        .accuracy = 100,
        .pp = 15,
        .secondaryEffectChance = 30,
        .target = MOVE_TARGET_SELECTED,
        .priority = 0,
        .flags = FLAG_PROTECT_AFFECTED | FLAG_MIRROR_MOVE_AFFECTED | FLAG_KINGS_ROCK_AFFECTED | FLAG_SHEER_FORCE_BOOST,
        .split = SPLIT_SPECIAL,
    },

    [MOVE_BOOMBURST] =
    {
        .effect = EFFECT_HIT,
        .power = 140,
        .type = TYPE_NORMAL,
        .accuracy = 100,
        .pp = 10,
        .secondaryEffectChance = 0,
        .target = MOVE_TARGET_FOES_AND_ALLY,
        .priority = 0,
        .flags = FLAG_PROTECT_AFFECTED | FLAG_MIRROR_MOVE_AFFECTED | FLAG_KINGS_ROCK_AFFECTED | FLAG_SOUND,
        .split = SPLIT_SPECIAL,
    },

    [MOVE_FAIRY_LOCK] =
    {
        .effect = EFFECT_FAIRY_LOCK,
        .power = 0,
        .type = TYPE_FAIRY,
        .accuracy = 0,
        .pp = 10,
        .secondaryEffectChance = 0,
        .target = MOVE_TARGET_USER,
        .priority = 0,
        .flags = 0,
        .split = SPLIT_STATUS,
    },

    [MOVE_KINGS_SHIELD] =
    {
        .effect = EFFECT_PROTECT,
        .power = 0,
        .type = TYPE_STEEL,
        .accuracy = 0,
        .pp = 10,
        .secondaryEffectChance = 0,
        .target = MOVE_TARGET_USER,
        .priority = 4,
        .flags = FLAG_PROTECTION_MOVE,
        .split = SPLIT_STATUS,
    },

    [MOVE_PLAY_NICE] =
    {
        .effect = EFFECT_ATTACK_DOWN,
        .power = 0,
        .type = TYPE_NORMAL,
        .accuracy = 0,
        .pp = 20,
        .secondaryEffectChance = 0,
        .target = MOVE_TARGET_SELECTED,
        .priority = 0,
        .flags = FLAG_MAGIC_COAT_AFFECTED | FLAG_MIRROR_MOVE_AFFECTED,
        .split = SPLIT_STATUS,
    },

    [MOVE_CONFIDE] =
    {
        .effect = EFFECT_SPECIAL_ATTACK_DOWN,
        .power = 0,
        .type = TYPE_NORMAL,
        .accuracy = 0,
        .pp = 20,
        .secondaryEffectChance = 0,
        .target = MOVE_TARGET_SELECTED,
        .priority = 0,
        .flags = FLAG_MAGIC_COAT_AFFECTED | FLAG_MIRROR_MOVE_AFFECTED | FLAG_SOUND,
        .split = SPLIT_STATUS,
    },

    [MOVE_DIAMOND_STORM] =
    {
        #if B_UPDATED_MOVE_DATA >= GEN_4
            .effect = EFFECT_DEFENSE_UP2_HIT,
        #else
            .effect = EFFECT_DEFENSE_UP_HIT,
        #endif
        .power = 100,
        .type = TYPE_ROCK,
        .accuracy = 95,
        .pp = 5,
        .secondaryEffectChance = 50,
        .target = MOVE_TARGET_BOTH,
        .priority = 0,
        .flags = FLAG_PROTECT_AFFECTED | FLAG_MIRROR_MOVE_AFFECTED | FLAG_KINGS_ROCK_AFFECTED | FLAG_SHEER_FORCE_BOOST,
        .split = SPLIT_PHYSICAL,
    },

    [MOVE_STEAM_ERUPTION] =
    {
        .effect = EFFECT_SCALD,
        .power = 110,
        .type = TYPE_WATER,
        .accuracy = 95,
        .pp = 5,
        .secondaryEffectChance = 30,
        .target = MOVE_TARGET_SELECTED,
        .priority = 0,
        .flags = FLAG_PROTECT_AFFECTED | FLAG_MIRROR_MOVE_AFFECTED | FLAG_KINGS_ROCK_AFFECTED | FLAG_SHEER_FORCE_BOOST,
        .split = SPLIT_SPECIAL,
    },

    [MOVE_HYPERSPACE_HOLE] =
    {
        .effect = EFFECT_FEINT,
        .power = 80,
        .type = TYPE_PSYCHIC,
        .accuracy = 0,
        .pp = 5,
        .secondaryEffectChance = 0,
        .target = MOVE_TARGET_SELECTED,
        .priority = 0,
        .flags = FLAG_MIRROR_MOVE_AFFECTED | FLAG_KINGS_ROCK_AFFECTED,
        .split = SPLIT_SPECIAL,
    },

    [MOVE_WATER_SHURIKEN] =
    {
        #if B_WATER_SHURIKEN_SPLIT >= GEN_7
            .split = SPLIT_SPECIAL,
        #else
            .split = SPLIT_PHYSICAL,
        #endif
        .effect = EFFECT_MULTI_HIT,
        .power = 15,
        .type = TYPE_WATER,
        .accuracy = 100,
        .pp = 20,
        .secondaryEffectChance = 0,
        .target = MOVE_TARGET_SELECTED,
        .priority = 1,
        .flags = FLAG_PROTECT_AFFECTED | FLAG_MIRROR_MOVE_AFFECTED | FLAG_KINGS_ROCK_AFFECTED,
    },

    [MOVE_MYSTICAL_FIRE] =
    {
        #if B_UPDATED_MOVE_DATA >= GEN_7
            .power = 75,
        #else
            .power = 65,
        #endif
        .effect = EFFECT_SPECIAL_ATTACK_DOWN_HIT,
        .type = TYPE_FIRE,
        .accuracy = 100,
        .pp = 10,
        .secondaryEffectChance = 100,
        .target = MOVE_TARGET_SELECTED,
        .priority = 0,
        .flags = FLAG_PROTECT_AFFECTED | FLAG_MIRROR_MOVE_AFFECTED | FLAG_KINGS_ROCK_AFFECTED | FLAG_SHEER_FORCE_BOOST,
        .split = SPLIT_SPECIAL,
    },

    [MOVE_SPIKY_SHIELD] =
    {
        .effect = EFFECT_PROTECT,
        .power = 0,
        .type = TYPE_GRASS,
        .accuracy = 0,
        .pp = 10,
        .secondaryEffectChance = 0,
        .target = MOVE_TARGET_USER,
        .priority = 4,
        .flags = FLAG_PROTECTION_MOVE,
        .split = SPLIT_STATUS,
    },

    [MOVE_AROMATIC_MIST] =
    {
        .effect = EFFECT_AROMATIC_MIST,
        .power = 0,
        .type = TYPE_FAIRY,
        .accuracy = 0,
        .pp = 20,
        .secondaryEffectChance = 0,
        .target = MOVE_TARGET_ALLY,
        .priority = 0,
        .flags = 0,
        .split = SPLIT_STATUS,
    },

    [MOVE_EERIE_IMPULSE] =
    {
        .effect = EFFECT_SPECIAL_ATTACK_DOWN_2,
        .power = 0,
        .type = TYPE_ELECTRIC,
        .accuracy = 100,
        .pp = 15,
        .secondaryEffectChance = 0,
        .target = MOVE_TARGET_SELECTED,
        .priority = 0,
        .flags = FLAG_PROTECT_AFFECTED | FLAG_MAGIC_COAT_AFFECTED | FLAG_MIRROR_MOVE_AFFECTED,
        .split = SPLIT_STATUS,
    },

    [MOVE_VENOM_DRENCH] =
    {
        .effect = EFFECT_VENOM_DRENCH,
        .power = 0,
        .type = TYPE_POISON,
        .accuracy = 100,
        .pp = 20,
        .secondaryEffectChance = 0,
        .target = MOVE_TARGET_BOTH,
        .priority = 0,
        .flags = FLAG_PROTECT_AFFECTED | FLAG_MAGIC_COAT_AFFECTED | FLAG_MIRROR_MOVE_AFFECTED,
        .split = SPLIT_STATUS,
    },

    [MOVE_POWDER] =
    {
        .effect = EFFECT_POWDER,
        .power = 0,
        .type = TYPE_BUG,
        .accuracy = 100,
        .pp = 20,
        .secondaryEffectChance = 0,
        .target = MOVE_TARGET_SELECTED,
        .priority = 1,
        .flags = FLAG_PROTECT_AFFECTED | FLAG_MAGIC_COAT_AFFECTED | FLAG_MIRROR_MOVE_AFFECTED | FLAG_POWDER,
        .split = SPLIT_STATUS,
    },

    [MOVE_GEOMANCY] =
    {
        .effect = EFFECT_GEOMANCY,
        .power = 0,
        .type = TYPE_FAIRY,
        .accuracy = 0,
        .pp = 10,
        .secondaryEffectChance = 0,
        .target = MOVE_TARGET_USER,
        .priority = 0,
        .flags = 0,
        .split = SPLIT_STATUS,
    },

    [MOVE_MAGNETIC_FLUX] =
    {
        .effect = EFFECT_MAGNETIC_FLUX,
        .power = 0,
        .type = TYPE_ELECTRIC,
        .accuracy = 0,
        .pp = 20,
        .secondaryEffectChance = 0,
        .target = MOVE_TARGET_USER,
        .priority = 0,
        .flags = FLAG_SNATCH_AFFECTED,
        .split = SPLIT_STATUS,
    },

    [MOVE_HAPPY_HOUR] =
    {
        .effect = EFFECT_DO_NOTHING,
        .power = 0,
        .type = TYPE_NORMAL,
        .accuracy = 0,
        .pp = 30,
        .secondaryEffectChance = 0,
        .target = MOVE_TARGET_USER,
        .priority = 0,
        .flags = 0,
        .split = SPLIT_STATUS,
    },

    [MOVE_ELECTRIC_TERRAIN] =
    {
        .effect = EFFECT_ELECTRIC_TERRAIN,
        .power = 0,
        .type = TYPE_ELECTRIC,
        .accuracy = 0,
        .pp = 10,
        .secondaryEffectChance = 0,
        .target = MOVE_TARGET_USER,
        .priority = 0,
        .flags = 0,
        .split = SPLIT_STATUS,
    },

    [MOVE_DAZZLING_GLEAM] =
    {
        .effect = EFFECT_HIT,
        .power = 80,
        .type = TYPE_FAIRY,
        .accuracy = 100,
        .pp = 10,
        .secondaryEffectChance = 0,
        .target = MOVE_TARGET_BOTH,
        .priority = 0,
        .flags = FLAG_PROTECT_AFFECTED | FLAG_MIRROR_MOVE_AFFECTED | FLAG_KINGS_ROCK_AFFECTED,
        .split = SPLIT_SPECIAL,
    },

    [MOVE_CELEBRATE] =
    {
        .effect = EFFECT_DO_NOTHING,
        .power = 0,
        .type = TYPE_NORMAL,
        .accuracy = 0,
        .pp = 40,
        .secondaryEffectChance = 0,
        .target = MOVE_TARGET_USER,
        .priority = 0,
        .flags = 0,
        .split = SPLIT_STATUS,
    },

    [MOVE_HOLD_HANDS] =
    {
        .effect = EFFECT_DO_NOTHING,
        .power = 0,
        .type = TYPE_NORMAL,
        .accuracy = 0,
        .pp = 40,
        .secondaryEffectChance = 0,
        .target = MOVE_TARGET_ALLY,
        .priority = 0,
        .flags = 0,
        .split = SPLIT_STATUS,
    },

    [MOVE_BABY_DOLL_EYES] =
    {
        .effect = EFFECT_ATTACK_DOWN,
        .power = 0,
        .type = TYPE_FAIRY,
        .accuracy = 100,
        .pp = 30,
        .secondaryEffectChance = 0,
        .target = MOVE_TARGET_SELECTED,
        .priority = 1,
        .flags = FLAG_PROTECT_AFFECTED | FLAG_MAGIC_COAT_AFFECTED | FLAG_MIRROR_MOVE_AFFECTED,
        .split = SPLIT_STATUS,
    },

    [MOVE_NUZZLE] =
    {
        .effect = EFFECT_PARALYZE_HIT,
        .power = 20,
        .type = TYPE_ELECTRIC,
        .accuracy = 100,
        .pp = 20,
        .secondaryEffectChance = 100,
        .target = MOVE_TARGET_SELECTED,
        .priority = 0,
        .flags = FLAG_MAKES_CONTACT | FLAG_PROTECT_AFFECTED | FLAG_MIRROR_MOVE_AFFECTED | FLAG_KINGS_ROCK_AFFECTED | FLAG_SHEER_FORCE_BOOST,
        .split = SPLIT_PHYSICAL,
    },

    [MOVE_HOLD_BACK] =
    {
        .effect = EFFECT_FALSE_SWIPE,
        .power = 40,
        .type = TYPE_NORMAL,
        .accuracy = 100,
        .pp = 40,
        .secondaryEffectChance = 0,
        .target = MOVE_TARGET_SELECTED,
        .priority = 0,
        .flags = FLAG_MAKES_CONTACT | FLAG_PROTECT_AFFECTED | FLAG_MIRROR_MOVE_AFFECTED | FLAG_KINGS_ROCK_AFFECTED,
        .split = SPLIT_PHYSICAL,
    },

    [MOVE_INFESTATION] =
    {
        .effect = EFFECT_TRAP,
        .power = 20,
        .type = TYPE_BUG,
        .accuracy = 100,
        .pp = 20,
        .secondaryEffectChance = 100,
        .target = MOVE_TARGET_SELECTED,
        .priority = 0,
        .flags = FLAG_MAKES_CONTACT | FLAG_PROTECT_AFFECTED | FLAG_MIRROR_MOVE_AFFECTED | FLAG_KINGS_ROCK_AFFECTED,
        .split = SPLIT_SPECIAL,
    },

    [MOVE_POWER_UP_PUNCH] =
    {
        .effect = EFFECT_ATTACK_UP_HIT,
        .power = 40,
        .type = TYPE_FIGHTING,
        .accuracy = 100,
        .pp = 20,
        .secondaryEffectChance = 100,
        .target = MOVE_TARGET_SELECTED,
        .priority = 0,
        .flags = FLAG_MAKES_CONTACT | FLAG_PROTECT_AFFECTED | FLAG_MIRROR_MOVE_AFFECTED | FLAG_KINGS_ROCK_AFFECTED | FLAG_IRON_FIST_BOOST | FLAG_SHEER_FORCE_BOOST,
        .split = SPLIT_PHYSICAL,
    },

    [MOVE_OBLIVION_WING] =
    {
        .effect = EFFECT_ABSORB,
        .power = 80,
        .type = TYPE_FLYING,
        .accuracy = 100,
        .pp = 10,
        .secondaryEffectChance = 0,
        .target = MOVE_TARGET_SELECTED,
        .priority = 0,
        .flags = FLAG_PROTECT_AFFECTED | FLAG_MIRROR_MOVE_AFFECTED | FLAG_KINGS_ROCK_AFFECTED,
        .split = SPLIT_SPECIAL,
        .argument = 75, // restores 75% HP instead of 50% HP
    },

    [MOVE_THOUSAND_ARROWS] =
    {
        .effect = EFFECT_SMACK_DOWN,
        .power = 90,
        .type = TYPE_GROUND,
        .accuracy = 100,
        .pp = 10,
        .secondaryEffectChance = 0,
        .target = MOVE_TARGET_BOTH,
        .priority = 0,
        .flags = FLAG_PROTECT_AFFECTED | FLAG_MIRROR_MOVE_AFFECTED | FLAG_KINGS_ROCK_AFFECTED | FLAG_HIT_IN_AIR,
        .split = SPLIT_PHYSICAL,
    },

    [MOVE_THOUSAND_WAVES] =
    {
        .effect = EFFECT_HIT_PREVENT_ESCAPE,
        .power = 90,
        .type = TYPE_GROUND,
        .accuracy = 100,
        .pp = 10,
        .secondaryEffectChance = 100,
        .target = MOVE_TARGET_BOTH,
        .priority = 0,
        .flags = FLAG_PROTECT_AFFECTED | FLAG_MIRROR_MOVE_AFFECTED | FLAG_KINGS_ROCK_AFFECTED,
        .split = SPLIT_PHYSICAL,
    },

    [MOVE_LANDS_WRATH] =
    {
        .effect = EFFECT_HIT,
        .power = 90,
        .type = TYPE_GROUND,
        .accuracy = 100,
        .pp = 10,
        .secondaryEffectChance = 0,
        .target = MOVE_TARGET_BOTH,
        .priority = 0,
        .flags = FLAG_PROTECT_AFFECTED | FLAG_MIRROR_MOVE_AFFECTED | FLAG_KINGS_ROCK_AFFECTED,
        .split = SPLIT_PHYSICAL,
    },

    [MOVE_LIGHT_OF_RUIN] =
    {
        .effect = EFFECT_RECOIL_50,
        .power = 140,
        .type = TYPE_FAIRY,
        .accuracy = 90,
        .pp = 5,
        .secondaryEffectChance = 0,
        .target = MOVE_TARGET_SELECTED,
        .priority = 0,
        .flags = FLAG_PROTECT_AFFECTED | FLAG_MIRROR_MOVE_AFFECTED | FLAG_KINGS_ROCK_AFFECTED | FLAG_RECKLESS_BOOST,
        .split = SPLIT_SPECIAL,
    },

    [MOVE_ORIGIN_PULSE] =
    {
        .effect = EFFECT_HIT,
        .power = 110,
        .type = TYPE_WATER,
        .accuracy = 85,
        .pp = 10,
        .secondaryEffectChance = 0,
        .target = MOVE_TARGET_BOTH,
        .priority = 0,
        .flags = FLAG_PROTECT_AFFECTED | FLAG_MIRROR_MOVE_AFFECTED | FLAG_KINGS_ROCK_AFFECTED | FLAG_MEGA_LAUNCHER_BOOST,
        .split = SPLIT_SPECIAL,
    },

    [MOVE_PRECIPICE_BLADES] =
    {
        .effect = EFFECT_HIT,
        .power = 120,
        .type = TYPE_GROUND,
        .accuracy = 85,
        .pp = 10,
        .secondaryEffectChance = 0,
        .target = MOVE_TARGET_BOTH,
        .priority = 0,
        .flags = FLAG_PROTECT_AFFECTED | FLAG_MIRROR_MOVE_AFFECTED | FLAG_KINGS_ROCK_AFFECTED,
        .split = SPLIT_PHYSICAL,
    },

    [MOVE_DRAGON_ASCENT] =
    {
        .effect = EFFECT_CLOSE_COMBAT,
        .power = 120,
        .type = TYPE_FLYING,
        .accuracy = 100,
        .pp = 5,
        .secondaryEffectChance = 100,
        .target = MOVE_TARGET_SELECTED,
        .priority = 0,
        .flags = FLAG_MAKES_CONTACT | FLAG_PROTECT_AFFECTED | FLAG_MIRROR_MOVE_AFFECTED | FLAG_KINGS_ROCK_AFFECTED,
        .split = SPLIT_PHYSICAL,
    },

    [MOVE_HYPERSPACE_FURY] =
    {
        .effect = EFFECT_PLACEHOLDER,
        .power = 0,
        .type = TYPE_DARK,
        .accuracy = 0,
        .pp = 0,
        .secondaryEffectChance = 0,
        .target = MOVE_TARGET_SELECTED,
        .priority = 0,
        .flags = 0,
        .split = SPLIT_PHYSICAL,
    },

    [MOVE_SHORE_UP] =
    {
        .effect = EFFECT_SHORE_UP,
        .power = 0,
        .type = TYPE_GROUND,
        .accuracy = 0,
        .pp = 10,
        .secondaryEffectChance = 0,
        .target = MOVE_TARGET_USER,
        .priority = 0,
        .flags = FLAG_SNATCH_AFFECTED,
        .split = SPLIT_STATUS,
    },

    [MOVE_FIRST_IMPRESSION] =
    {
        .effect = EFFECT_FAKE_OUT,
        .power = 90,
        .type = TYPE_BUG,
        .accuracy = 100,
        .pp = 10,
        .secondaryEffectChance = 0,
        .target = MOVE_TARGET_SELECTED,
        .priority = 2,
        .flags = FLAG_MAKES_CONTACT | FLAG_PROTECT_AFFECTED | FLAG_MIRROR_MOVE_AFFECTED | FLAG_KINGS_ROCK_AFFECTED,
        .split = SPLIT_PHYSICAL,
    },

    [MOVE_BANEFUL_BUNKER] =
    {
        .effect = EFFECT_PROTECT,
        .power = 0,
        .type = TYPE_POISON,
        .accuracy = 0,
        .pp = 10,
        .secondaryEffectChance = 0,
        .target = MOVE_TARGET_USER,
        .priority = 4,
        .flags = FLAG_PROTECTION_MOVE,
        .split = SPLIT_STATUS,
    },

    [MOVE_SPIRIT_SHACKLE] =
    {
        .effect = EFFECT_HIT_PREVENT_ESCAPE,
        .power = 80,
        .type = TYPE_GHOST,
        .accuracy = 100,
        .pp = 10,
        .secondaryEffectChance = 0,
        .target = MOVE_TARGET_SELECTED,
        .priority = 0,
        .flags = FLAG_PROTECT_AFFECTED | FLAG_MIRROR_MOVE_AFFECTED | FLAG_KINGS_ROCK_AFFECTED | FLAG_SHEER_FORCE_BOOST,
        .split = SPLIT_PHYSICAL,
    },

    [MOVE_DARKEST_LARIAT] =
    {
        .effect = EFFECT_HIT,
        .power = 85,
        .type = TYPE_DARK,
        .accuracy = 100,
        .pp = 10,
        .secondaryEffectChance = 0,
        .target = MOVE_TARGET_SELECTED,
        .priority = 0,
        .flags = FLAG_MAKES_CONTACT | FLAG_PROTECT_AFFECTED | FLAG_MIRROR_MOVE_AFFECTED | FLAG_STAT_STAGES_IGNORED,
        .split = SPLIT_PHYSICAL,
    },

    [MOVE_SPARKLING_ARIA] =
    {
        .effect = EFFECT_SPARKLING_ARIA,
        .power = 90,
        .type = TYPE_WATER,
        .accuracy = 100,
        .pp = 10,
        .secondaryEffectChance = 0,
        .target = MOVE_TARGET_SELECTED,
        .priority = 0,
        .flags = FLAG_PROTECT_AFFECTED | FLAG_MIRROR_MOVE_AFFECTED | FLAG_KINGS_ROCK_AFFECTED | FLAG_SOUND | FLAG_SHEER_FORCE_BOOST,
        .split = SPLIT_SPECIAL,
        .argument = STATUS1_BURN,
    },

    [MOVE_ICE_HAMMER] =
    {
        .effect = EFFECT_HAMMER_ARM,
        .power = 100,
        .type = TYPE_ICE,
        .accuracy = 90,
        .pp = 10,
        .secondaryEffectChance = 0,
        .target = MOVE_TARGET_SELECTED,
        .priority = 0,
        .flags = FLAG_MAKES_CONTACT | FLAG_PROTECT_AFFECTED | FLAG_MIRROR_MOVE_AFFECTED | FLAG_IRON_FIST_BOOST,
        .split = SPLIT_PHYSICAL,
    },

    [MOVE_FLORAL_HEALING] =
    {
        .effect = EFFECT_HEAL_PULSE,
        .power = 0,
        .type = TYPE_FAIRY,
        .accuracy = 0,
        .pp = 10,
        .secondaryEffectChance = 0,
        .target = MOVE_TARGET_SELECTED,
        .priority = 0,
        .flags = FLAG_PROTECT_AFFECTED | FLAG_MAGIC_COAT_AFFECTED,
        .split = SPLIT_STATUS,
    },

    [MOVE_HIGH_HORSEPOWER] =
    {
        .effect = EFFECT_HIT,
        .power = 95,
        .type = TYPE_GROUND,
        .accuracy = 95,
        .pp = 10,
        .secondaryEffectChance = 0,
        .target = MOVE_TARGET_SELECTED,
        .priority = 0,
        .flags = FLAG_MAKES_CONTACT | FLAG_PROTECT_AFFECTED | FLAG_MIRROR_MOVE_AFFECTED | FLAG_KINGS_ROCK_AFFECTED,
        .split = SPLIT_PHYSICAL,
    },

    [MOVE_STRENGTH_SAP] =
    {
        .effect = EFFECT_STRENGTH_SAP,
        .power = 0,
        .type = TYPE_GRASS,
        .accuracy = 100,
        .pp = 10,
        .secondaryEffectChance = 0,
        .target = MOVE_TARGET_SELECTED,
        .priority = 0,
        .flags = FLAG_PROTECT_AFFECTED | FLAG_MAGIC_COAT_AFFECTED | FLAG_MIRROR_MOVE_AFFECTED,
        .split = SPLIT_STATUS,
    },

    [MOVE_SOLAR_BLADE] =
    {
        .effect = EFFECT_SOLARBEAM,
        .power = 125,
        .type = TYPE_GRASS,
        .accuracy = 100,
        .pp = 10,
        .secondaryEffectChance = 0,
        .target = MOVE_TARGET_SELECTED,
        .priority = 0,
        .flags = FLAG_MAKES_CONTACT | FLAG_PROTECT_AFFECTED | FLAG_MIRROR_MOVE_AFFECTED | FLAG_KINGS_ROCK_AFFECTED,
        .split = SPLIT_PHYSICAL,
    },

    [MOVE_LEAFAGE] =
    {
        .effect = EFFECT_HIT,
        .power = 40,
        .type = TYPE_GRASS,
        .accuracy = 100,
        .pp = 40,
        .secondaryEffectChance = 0,
        .target = MOVE_TARGET_SELECTED,
        .priority = 0,
        .flags = FLAG_PROTECT_AFFECTED | FLAG_MIRROR_MOVE_AFFECTED | FLAG_KINGS_ROCK_AFFECTED,
        .split = SPLIT_PHYSICAL,
    },

    [MOVE_SPOTLIGHT] =
    {
        .effect = EFFECT_FOLLOW_ME,
        .power = 0,
        .type = TYPE_NORMAL,
        .accuracy = 0,
        .pp = 15,
        .secondaryEffectChance = 0,
        .target = MOVE_TARGET_SELECTED,
        .priority = 3,
        .flags = FLAG_PROTECT_AFFECTED | FLAG_MAGIC_COAT_AFFECTED,
        .split = SPLIT_STATUS,
    },

    [MOVE_TOXIC_THREAD] =
    {
        .effect = EFFECT_TOXIC_THREAD,
        .power = 0,
        .type = TYPE_POISON,
        .accuracy = 100,
        .pp = 0,
        .secondaryEffectChance = 0,
        .target = MOVE_TARGET_SELECTED,
        .priority = 0,
        .flags = FLAG_PROTECT_AFFECTED | FLAG_MAGIC_COAT_AFFECTED | FLAG_MIRROR_MOVE_AFFECTED,
        .split = SPLIT_STATUS,
    },

    [MOVE_LASER_FOCUS] =
    {
        .effect = EFFECT_LASER_FOCUS,
        .power = 0,
        .type = TYPE_NORMAL,
        .accuracy = 0,
        .pp = 30,
        .secondaryEffectChance = 0,
        .target = MOVE_TARGET_USER,
        .priority = 0,
        .flags = FLAG_SNATCH_AFFECTED,
        .split = SPLIT_STATUS,
    },

    [MOVE_GEAR_UP] =
    {
        .effect = EFFECT_GEAR_UP,
        .power = 0,
        .type = TYPE_STEEL,
        .accuracy = 0,
        .pp = 20,
        .secondaryEffectChance = 0,
        .target = MOVE_TARGET_USER,
        .priority = 0,
        .flags = FLAG_SNATCH_AFFECTED,
        .split = SPLIT_STATUS,
    },

    [MOVE_THROAT_CHOP] =
    {
        .effect = EFFECT_THROAT_CHOP,
        .power = 80,
        .type = TYPE_DARK,
        .accuracy = 100,
        .pp = 15,
        .secondaryEffectChance = 0,
        .target = MOVE_TARGET_SELECTED,
        .priority = 0,
        .flags = FLAG_MAKES_CONTACT | FLAG_PROTECT_AFFECTED | FLAG_MIRROR_MOVE_AFFECTED | FLAG_KINGS_ROCK_AFFECTED | FLAG_SHEER_FORCE_BOOST,
        .split = SPLIT_PHYSICAL,
    },

    [MOVE_POLLEN_PUFF] =
    {
        .effect = EFFECT_HIT_ENEMY_HEAL_ALLY,
        .power = 90,
        .type = TYPE_BUG,
        .accuracy = 100,
        .pp = 15,
        .secondaryEffectChance = 0,
        .target = MOVE_TARGET_SELECTED,
        .priority = 0,
        .flags = FLAG_PROTECT_AFFECTED | FLAG_MIRROR_MOVE_AFFECTED | FLAG_KINGS_ROCK_AFFECTED | FLAG_BALLISTIC,
        .split = SPLIT_SPECIAL,
    },

    [MOVE_ANCHOR_SHOT] =
    {
        .effect = EFFECT_HIT_PREVENT_ESCAPE,
        .power = 80,
        .type = TYPE_STEEL,
        .accuracy = 100,
        .pp = 20,
        .secondaryEffectChance = 0,
        .target = MOVE_TARGET_SELECTED,
        .priority = 0,
        .flags = FLAG_MAKES_CONTACT | FLAG_PROTECT_AFFECTED | FLAG_MIRROR_MOVE_AFFECTED | FLAG_SHEER_FORCE_BOOST,
        .split = SPLIT_PHYSICAL,
    },

    [MOVE_PSYCHIC_TERRAIN] =
    {
        .effect = EFFECT_PSYCHIC_TERRAIN,
        .power = 0,
        .type = TYPE_PSYCHIC,
        .accuracy = 0,
        .pp = 10,
        .secondaryEffectChance = 0,
        .target = MOVE_TARGET_USER,
        .priority = 0,
        .flags = 0,
        .split = SPLIT_STATUS,
    },

    [MOVE_LUNGE] =
    {
        .effect = EFFECT_ATTACK_DOWN_HIT,
        .power = 80,
        .type = TYPE_BUG,
        .accuracy = 100,
        .pp = 15,
        .secondaryEffectChance = 100,
        .target = MOVE_TARGET_SELECTED,
        .priority = 0,
        .flags = FLAG_MAKES_CONTACT | FLAG_PROTECT_AFFECTED | FLAG_MIRROR_MOVE_AFFECTED | FLAG_KINGS_ROCK_AFFECTED | FLAG_SHEER_FORCE_BOOST,
        .split = SPLIT_PHYSICAL,
    },

    [MOVE_FIRE_LASH] =
    {
        .effect = EFFECT_DEFENSE_DOWN_HIT,
        .power = 80,
        .type = TYPE_FIRE,
        .accuracy = 100,
        .pp = 15,
        .secondaryEffectChance = 100,
        .target = MOVE_TARGET_SELECTED,
        .priority = 0,
        .flags = FLAG_MAKES_CONTACT | FLAG_PROTECT_AFFECTED | FLAG_MIRROR_MOVE_AFFECTED | FLAG_KINGS_ROCK_AFFECTED | FLAG_SHEER_FORCE_BOOST,
        .split = SPLIT_PHYSICAL,
    },

    [MOVE_POWER_TRIP] =
    {
        .effect = EFFECT_STORED_POWER,
        .power = 20,
        .type = TYPE_DARK,
        .accuracy = 100,
        .pp = 10,
        .secondaryEffectChance = 0,
        .target = MOVE_TARGET_SELECTED,
        .priority = 0,
        .flags = FLAG_MAKES_CONTACT | FLAG_PROTECT_AFFECTED | FLAG_MIRROR_MOVE_AFFECTED | FLAG_KINGS_ROCK_AFFECTED,
        .split = SPLIT_PHYSICAL,
    },

    [MOVE_BURN_UP] =
    {
        .effect = EFFECT_BURN_UP,
        .power = 130,
        .type = TYPE_FIRE,
        .accuracy = 100,
        .pp = 5,
        .secondaryEffectChance = 0,
        .target = MOVE_TARGET_SELECTED,
        .priority = 0,
        .flags = FLAG_PROTECT_AFFECTED | FLAG_MIRROR_MOVE_AFFECTED | FLAG_KINGS_ROCK_AFFECTED,
        .split = SPLIT_SPECIAL,
    },

    [MOVE_SPEED_SWAP] =
    {
        .effect = EFFECT_SPEED_SWAP,
        .power = 0,
        .type = TYPE_PSYCHIC,
        .accuracy = 0,
        .pp = 10,
        .secondaryEffectChance = 0,
        .target = MOVE_TARGET_SELECTED,
        .priority = 0,
        .flags = FLAG_PROTECT_AFFECTED | FLAG_MIRROR_MOVE_AFFECTED,
        .split = SPLIT_STATUS,
    },

    [MOVE_SMART_STRIKE] =
    {
        .effect = EFFECT_HIT,
        .power = 70,
        .type = TYPE_STEEL,
        .accuracy = 0,
        .pp = 10,
        .secondaryEffectChance = 0,
        .target = MOVE_TARGET_SELECTED,
        .priority = 0,
        .flags = FLAG_MAKES_CONTACT | FLAG_PROTECT_AFFECTED | FLAG_MIRROR_MOVE_AFFECTED | FLAG_KINGS_ROCK_AFFECTED,
        .split = SPLIT_PHYSICAL,
    },

    [MOVE_PURIFY] =
    {
        .effect = EFFECT_PURIFY,
        .power = 0,
        .type = TYPE_POISON,
        .accuracy = 0,
        .pp = 20,
        .secondaryEffectChance = 0,
        .target = MOVE_TARGET_SELECTED,
        .priority = 0,
        .flags = FLAG_PROTECT_AFFECTED | FLAG_MAGIC_COAT_AFFECTED,
        .split = SPLIT_STATUS,
    },

    [MOVE_REVELATION_DANCE] =
    {
        .effect = EFFECT_REVELATION_DANCE,
        .power = 90,
        .type = TYPE_NORMAL,
        .accuracy = 100,
        .pp = 15,
        .secondaryEffectChance = 0,
        .target = MOVE_TARGET_SELECTED,
        .priority = 0,
        .flags = FLAG_PROTECT_AFFECTED | FLAG_MIRROR_MOVE_AFFECTED | FLAG_KINGS_ROCK_AFFECTED | FLAG_DANCE,
        .split = SPLIT_SPECIAL,
    },

    [MOVE_CORE_ENFORCER] =
    {
        .effect = EFFECT_CORE_ENFORCER,
        .power = 100,
        .type = TYPE_DRAGON,
        .accuracy = 100,
        .pp = 10,
        .secondaryEffectChance = 0,
        .target = MOVE_TARGET_SELECTED,
        .priority = 0,
        .flags = FLAG_PROTECT_AFFECTED | FLAG_MIRROR_MOVE_AFFECTED,
        .split = SPLIT_SPECIAL,
    },

    [MOVE_TROP_KICK] =
    {
        .effect = EFFECT_ATTACK_DOWN_HIT,
        .power = 70,
        .type = TYPE_GRASS,
        .accuracy = 100,
        .pp = 15,
        .secondaryEffectChance = 100,
        .target = MOVE_TARGET_SELECTED,
        .priority = 0,
        .flags = FLAG_MAKES_CONTACT | FLAG_PROTECT_AFFECTED | FLAG_MIRROR_MOVE_AFFECTED | FLAG_KINGS_ROCK_AFFECTED | FLAG_SHEER_FORCE_BOOST,
        .split = SPLIT_PHYSICAL,
    },

    [MOVE_INSTRUCT] =
    {
        .effect = EFFECT_INSTRUCT,
        .power = 0,
        .type = TYPE_PSYCHIC,
        .accuracy = 0,
        .pp = 15,
        .secondaryEffectChance = 0,
        .target = MOVE_TARGET_SELECTED,
        .priority = 0,
        .flags = FLAG_PROTECT_AFFECTED,
        .split = SPLIT_STATUS,
    },

    [MOVE_BEAK_BLAST] =
    {
        .effect = EFFECT_PLACEHOLDER,
        .power = 100,
        .type = TYPE_FLYING,
        .accuracy = 100,
        .pp = 15,
        .secondaryEffectChance = 0,
        .target = MOVE_TARGET_SELECTED,
        .priority = -3,
        .flags = FLAG_PROTECT_AFFECTED | FLAG_BALLISTIC,
        .split = SPLIT_PHYSICAL,
    },

    [MOVE_CLANGING_SCALES] =
    {
        .effect = EFFECT_DEFENSE_DOWN_HIT,
        .power = 110,
        .type = TYPE_DRAGON,
        .accuracy = 100,
        .pp = 5,
        .secondaryEffectChance = 100,
        .target = MOVE_TARGET_SELECTED,
        .priority = 0,
        .flags = FLAG_PROTECT_AFFECTED | FLAG_MIRROR_MOVE_AFFECTED | FLAG_SOUND,
        .split = SPLIT_SPECIAL,
    },

    [MOVE_DRAGON_HAMMER] =
    {
        .effect = EFFECT_HIT,
        .power = 90,
        .type = TYPE_DRAGON,
        .accuracy = 100,
        .pp = 15,
        .secondaryEffectChance = 0,
        .target = MOVE_TARGET_SELECTED,
        .priority = 0,
        .flags = FLAG_MAKES_CONTACT | FLAG_PROTECT_AFFECTED | FLAG_MIRROR_MOVE_AFFECTED,
        .split = SPLIT_PHYSICAL,
    },

    [MOVE_BRUTAL_SWING] =
    {
        .effect = EFFECT_HIT,
        .power = 60,
        .type = TYPE_DARK,
        .accuracy = 100,
        .pp = 20,
        .secondaryEffectChance = 0,
        .target = MOVE_TARGET_FOES_AND_ALLY,
        .priority = 0,
        .flags = FLAG_MAKES_CONTACT | FLAG_PROTECT_AFFECTED | FLAG_MIRROR_MOVE_AFFECTED | FLAG_KINGS_ROCK_AFFECTED,
        .split = SPLIT_PHYSICAL,
    },

    [MOVE_AURORA_VEIL] =
    {
        .effect = EFFECT_AURORA_VEIL,
        .power = 0,
        .type = TYPE_ICE,
        .accuracy = 0,
        .pp = 20,
        .secondaryEffectChance = 0,
        .target = MOVE_TARGET_USER,
        .priority = 0,
        .flags = FLAG_SNATCH_AFFECTED,
        .split = SPLIT_STATUS,
    },

    [MOVE_SHELL_TRAP] =
    {
        .effect = EFFECT_PLACEHOLDER,
        .power = 150,
        .type = TYPE_FIRE,
        .accuracy = 100,
        .pp = 5,
        .secondaryEffectChance = 0,
        .target = MOVE_TARGET_SELECTED,
        .priority = -3,
        .flags = FLAG_PROTECT_AFFECTED | FLAG_KINGS_ROCK_AFFECTED,
        .split = SPLIT_SPECIAL,
    },

    [MOVE_FLEUR_CANNON] =
    {
        .effect = EFFECT_OVERHEAT,
        .power = 130,
        .type = TYPE_FAIRY,
        .accuracy = 90,
        .pp = 5,
        .secondaryEffectChance = 100,
        .target = MOVE_TARGET_SELECTED,
        .priority = 0,
        .flags = FLAG_PROTECT_AFFECTED | FLAG_MIRROR_MOVE_AFFECTED,
        .split = SPLIT_SPECIAL,
    },

    [MOVE_PSYCHIC_FANGS] =
    {
        .effect = EFFECT_BRICK_BREAK,
        .power = 75,
        .type = TYPE_PSYCHIC,
        .accuracy = 100,
        .pp = 15,
        .secondaryEffectChance = 0,
        .target = MOVE_TARGET_SELECTED,
        .priority = 0,
        .flags = FLAG_MAKES_CONTACT | FLAG_PROTECT_AFFECTED | FLAG_MIRROR_MOVE_AFFECTED | FLAG_KINGS_ROCK_AFFECTED | FLAG_STRONG_JAW_BOOST,
        .split = SPLIT_PHYSICAL,
    },

    [MOVE_STOMPING_TANTRUM] =
    {
        .effect = EFFECT_STOMPING_TANTRUM,
        .power = 75,
        .type = TYPE_GROUND,
        .accuracy = 100,
        .pp = 10,
        .secondaryEffectChance = 0,
        .target = MOVE_TARGET_SELECTED,
        .priority = 0,
        .flags = FLAG_MAKES_CONTACT | FLAG_PROTECT_AFFECTED | FLAG_MIRROR_MOVE_AFFECTED | FLAG_KINGS_ROCK_AFFECTED,
        .split = SPLIT_PHYSICAL,
    },

    [MOVE_SHADOW_BONE] =
    {
        .effect = EFFECT_DEFENSE_DOWN_HIT,
        .power = 85,
        .type = TYPE_GHOST,
        .accuracy = 100,
        .pp = 10,
        .secondaryEffectChance = 20,
        .target = MOVE_TARGET_SELECTED,
        .priority = 0,
        .flags = FLAG_PROTECT_AFFECTED | FLAG_MIRROR_MOVE_AFFECTED | FLAG_KINGS_ROCK_AFFECTED | FLAG_SHEER_FORCE_BOOST,
        .split = SPLIT_PHYSICAL,
    },

    [MOVE_ACCELEROCK] =
    {
        .effect = EFFECT_HIT,
        .power = 40,
        .type = TYPE_ROCK,
        .accuracy = 100,
        .pp = 20,
        .secondaryEffectChance = 0,
        .target = MOVE_TARGET_SELECTED,
        .priority = 1,
        .flags = FLAG_MAKES_CONTACT | FLAG_PROTECT_AFFECTED | FLAG_MIRROR_MOVE_AFFECTED,
        .split = SPLIT_PHYSICAL,
    },

    [MOVE_LIQUIDATION] =
    {
        .effect = EFFECT_DEFENSE_DOWN_HIT,
        .power = 85,
        .type = TYPE_WATER,
        .accuracy = 100,
        .pp = 10,
        .secondaryEffectChance = 20,
        .target = MOVE_TARGET_SELECTED,
        .priority = 0,
        .flags = FLAG_MAKES_CONTACT | FLAG_PROTECT_AFFECTED | FLAG_MIRROR_MOVE_AFFECTED | FLAG_KINGS_ROCK_AFFECTED,
        .split = SPLIT_PHYSICAL,
    },

    [MOVE_PRISMATIC_LASER] =
    {
        .effect = EFFECT_RECHARGE,
        .power = 160,
        .type = TYPE_PSYCHIC,
        .accuracy = 100,
        .pp = 10,
        .secondaryEffectChance = 0,
        .target = MOVE_TARGET_SELECTED,
        .priority = 0,
        .flags = FLAG_PROTECT_AFFECTED | FLAG_MIRROR_MOVE_AFFECTED | FLAG_KINGS_ROCK_AFFECTED,
        .split = SPLIT_SPECIAL,
    },

    [MOVE_SPECTRAL_THIEF] =
    {
        .effect = EFFECT_SPECTRAL_THIEF,
        .power = 90,
        .type = TYPE_GHOST,
        .accuracy = 100,
        .pp = 10,
        .secondaryEffectChance = 100,
        .target = MOVE_TARGET_SELECTED,
        .priority = 0,
        .flags = FLAG_MAKES_CONTACT | FLAG_PROTECT_AFFECTED | FLAG_MIRROR_MOVE_AFFECTED | FLAG_KINGS_ROCK_AFFECTED,
        .split = SPLIT_PHYSICAL,
    },

    [MOVE_SUNSTEEL_STRIKE] =
    {
        .effect = EFFECT_HIT,
        .power = 100,
        .type = TYPE_STEEL,
        .accuracy = 100,
        .pp = 5,
        .secondaryEffectChance = 0,
        .target = MOVE_TARGET_SELECTED,
        .priority = 0,
        .flags = FLAG_MAKES_CONTACT | FLAG_PROTECT_AFFECTED | FLAG_MIRROR_MOVE_AFFECTED | FLAG_KINGS_ROCK_AFFECTED | FLAG_TARGET_ABILITY_IGNORED,
        .split = SPLIT_PHYSICAL,
    },

    [MOVE_MOONGEIST_BEAM] =
    {
        .effect = EFFECT_HIT,
        .power = 100,
        .type = TYPE_GHOST,
        .accuracy = 100,
        .pp = 5,
        .secondaryEffectChance = 0,
        .target = MOVE_TARGET_SELECTED,
        .priority = 0,
        .flags = FLAG_PROTECT_AFFECTED | FLAG_MIRROR_MOVE_AFFECTED | FLAG_KINGS_ROCK_AFFECTED | FLAG_TARGET_ABILITY_IGNORED,
        .split = SPLIT_SPECIAL,
    },

    [MOVE_TEARFUL_LOOK] =
    {
        .effect = EFFECT_NOBLE_ROAR,
        .power = 0,
        .type = TYPE_NORMAL,
        .accuracy = 0,
        .pp = 20,
        .secondaryEffectChance = 0,
        .target = MOVE_TARGET_SELECTED,
        .priority = 0,
        .flags = FLAG_MAGIC_COAT_AFFECTED | FLAG_MIRROR_MOVE_AFFECTED,
        .split = SPLIT_STATUS,
    },

    [MOVE_ZING_ZAP] =
    {
        .effect = EFFECT_FLINCH_HIT,
        .power = 80,
        .type = TYPE_ELECTRIC,
        .accuracy = 100,
        .pp = 10,
        .secondaryEffectChance = 30,
        .target = MOVE_TARGET_SELECTED,
        .priority = 0,
        .flags = FLAG_MAKES_CONTACT | FLAG_PROTECT_AFFECTED | FLAG_MIRROR_MOVE_AFFECTED,
        .split = SPLIT_PHYSICAL,
    },

    [MOVE_NATURES_MADNESS] =
    {
        .effect = EFFECT_SUPER_FANG,
        .power = 1,
        .type = TYPE_FAIRY,
        .accuracy = 90,
        .pp = 10,
        .secondaryEffectChance = 0,
        .target = MOVE_TARGET_SELECTED,
        .priority = 0,
        .flags = FLAG_MAKES_CONTACT | FLAG_PROTECT_AFFECTED | FLAG_MIRROR_MOVE_AFFECTED | FLAG_KINGS_ROCK_AFFECTED,
        .split = SPLIT_SPECIAL,
    },

    [MOVE_MULTI_ATTACK] =
    {
        #if B_UPDATED_MOVE_DATA >= GEN_8
            .power = 120,
        #else
            .power = 90,
        #endif
        .effect = EFFECT_CHANGE_TYPE_ON_ITEM,
        .type = TYPE_NORMAL,
        .accuracy = 100,
        .pp = 10,
        .secondaryEffectChance = 0,
        .target = MOVE_TARGET_SELECTED,
        .priority = 0,
        .flags = FLAG_MAKES_CONTACT | FLAG_PROTECT_AFFECTED | FLAG_MIRROR_MOVE_AFFECTED | FLAG_KINGS_ROCK_AFFECTED,
        .split = SPLIT_PHYSICAL,
        .argument = HOLD_EFFECT_MEMORY,
    },

    [MOVE_MIND_BLOWN] =
    {
        .effect = EFFECT_MIND_BLOWN,
        .power = 150,
        .type = TYPE_FIRE,
        .accuracy = 100,
        .pp = 5,
        .secondaryEffectChance = 0,
        .target = MOVE_TARGET_FOES_AND_ALLY,
        .priority = 0,
        .flags = FLAG_PROTECT_AFFECTED | FLAG_MIRROR_MOVE_AFFECTED | FLAG_KINGS_ROCK_AFFECTED,
        .split = SPLIT_PHYSICAL,
    },

    [MOVE_PLASMA_FISTS] =
    {
        .effect = EFFECT_PLACEHOLDER, // Needs a custom move effect
        .power = 100,
        .type = TYPE_ELECTRIC,
        .accuracy = 100,
        .pp = 15,
        .secondaryEffectChance = 0,
        .target = MOVE_TARGET_FOES_AND_ALLY,
        .priority = 0,
        .flags = FLAG_MAKES_CONTACT | FLAG_PROTECT_AFFECTED | FLAG_MIRROR_MOVE_AFFECTED | FLAG_KINGS_ROCK_AFFECTED | FLAG_IRON_FIST_BOOST,
        .split = SPLIT_PHYSICAL,
    },

    [MOVE_PHOTON_GEYSER] =
    {
        .effect = EFFECT_PLACEHOLDER, // Needs a custom move effect
        .power = 100,
        .type = TYPE_PSYCHIC,
        .accuracy = 100,
        .pp = 5,
        .secondaryEffectChance = 0,
        .target = MOVE_TARGET_FOES_AND_ALLY,
        .priority = 0,
        .flags = FLAG_PROTECT_AFFECTED | FLAG_MIRROR_MOVE_AFFECTED | FLAG_KINGS_ROCK_AFFECTED,
        .split = SPLIT_SPECIAL,
    },

    [MOVE_ZIPPY_ZAP] =
    {
        #if B_UPDATED_MOVE_DATA >= GEN_8
            .power = 80,
            .pp = 10,
            .flags = FLAG_MAKES_CONTACT | FLAG_PROTECT_AFFECTED | FLAG_MIRROR_MOVE_AFFECTED | FLAG_KINGS_ROCK_AFFECTED,
        #else
            .power = 50,
            .pp = 15,
            .flags = FLAG_MAKES_CONTACT | FLAG_PROTECT_AFFECTED | FLAG_KINGS_ROCK_AFFECTED,
        #endif
        .effect = EFFECT_ALWAYS_CRIT,
        .type = TYPE_ELECTRIC,
        .accuracy = 100,
        .secondaryEffectChance = 0,
        .target = MOVE_TARGET_SELECTED,
        .priority = 2,
        .split = SPLIT_PHYSICAL,
    },

    [MOVE_SPLISHY_SPLASH] =
    {
        #if B_UPDATED_MOVE_DATA >= GEN_8
            .flags = FLAG_PROTECT_AFFECTED | FLAG_MIRROR_MOVE_AFFECTED | FLAG_KINGS_ROCK_AFFECTED,
        #else
            .flags = FLAG_PROTECT_AFFECTED | FLAG_KINGS_ROCK_AFFECTED,
        #endif
        .effect = EFFECT_PARALYZE_HIT,
        .power = 90,
        .type = TYPE_WATER,
        .accuracy = 100,
        .pp = 15,
        .secondaryEffectChance = 30,
        .target = MOVE_TARGET_BOTH,
        .priority = 0,
        .split = SPLIT_SPECIAL,
    },

    [MOVE_FLOATY_FALL] =
    {
        #if B_UPDATED_MOVE_DATA >= GEN_8
            .flags = FLAG_MAKES_CONTACT | FLAG_PROTECT_AFFECTED | FLAG_MIRROR_MOVE_AFFECTED,
        #else
            .flags = FLAG_MAKES_CONTACT | FLAG_PROTECT_AFFECTED,
        #endif
        .effect = EFFECT_FLINCH_HIT,
        .power = 90,
        .type = TYPE_FLYING,
        .accuracy = 95,
        .pp = 15,
        .secondaryEffectChance = 30,
        .target = MOVE_TARGET_SELECTED,
        .priority = 0,
        .split = SPLIT_PHYSICAL,
    },

    [MOVE_PIKA_PAPOW] =
    {
        #if B_UPDATED_MOVE_DATA >= GEN_8
            .flags = FLAG_PROTECT_AFFECTED | FLAG_MIRROR_MOVE_AFFECTED | FLAG_KINGS_ROCK_AFFECTED,
        #else
            .flags = FLAG_PROTECT_AFFECTED | FLAG_KINGS_ROCK_AFFECTED,
        #endif
        .effect = EFFECT_RETURN,
        .power = 1,
        .type = TYPE_ELECTRIC,
        .accuracy = 0,
        .pp = 20,
        .secondaryEffectChance = 0,
        .target = MOVE_TARGET_SELECTED,
        .priority = 0,
        .split = SPLIT_SPECIAL,
    },

    [MOVE_BOUNCY_BUBBLE] =
    {
        #if B_UPDATED_MOVE_DATA >= GEN_8
            .power = 60,
            .pp = 20,
            .flags = FLAG_PROTECT_AFFECTED | FLAG_MIRROR_MOVE_AFFECTED | FLAG_KINGS_ROCK_AFFECTED,
            .argument = 100, // restores 100% HP instead of 50% HP
        #else
            .power = 90,
            .pp = 15,
            .flags = FLAG_PROTECT_AFFECTED | FLAG_KINGS_ROCK_AFFECTED,
        #endif
        .effect = EFFECT_ABSORB,
        .type = TYPE_WATER,
        .accuracy = 100,
        .secondaryEffectChance = 0,
        .target = MOVE_TARGET_SELECTED,
        .priority = 0,
        .split = SPLIT_SPECIAL,
    },

    [MOVE_BUZZY_BUZZ] =
    {
        #if B_UPDATED_MOVE_DATA >= GEN_8
            .power = 60,
            .pp = 20,
            .flags = FLAG_PROTECT_AFFECTED | FLAG_MIRROR_MOVE_AFFECTED | FLAG_KINGS_ROCK_AFFECTED,
        #else
            .power = 90,
            .pp = 15,
            .flags = FLAG_PROTECT_AFFECTED | FLAG_KINGS_ROCK_AFFECTED,
        #endif
        .effect = EFFECT_PARALYZE_HIT,
        .type = TYPE_ELECTRIC,
        .accuracy = 100,
        .secondaryEffectChance = 100,
        .target = MOVE_TARGET_SELECTED,
        .priority = 0,
        .split = SPLIT_SPECIAL,
    },

    [MOVE_SIZZLY_SLIDE] =
    {
        #if B_UPDATED_MOVE_DATA >= GEN_8
            .power = 60,
            .pp = 20,
            .flags = FLAG_MAKES_CONTACT | FLAG_PROTECT_AFFECTED | FLAG_MIRROR_MOVE_AFFECTED | FLAG_KINGS_ROCK_AFFECTED,
        #else
            .power = 90,
            .pp = 15,
            .flags = FLAG_MAKES_CONTACT | FLAG_PROTECT_AFFECTED | FLAG_KINGS_ROCK_AFFECTED,
        #endif
        .effect = EFFECT_BURN_HIT,
        .type = TYPE_FIRE,
        .accuracy = 100,
        .secondaryEffectChance = 100,
        .target = MOVE_TARGET_SELECTED,
        .priority = 0,
        .split = SPLIT_PHYSICAL,
    },

    [MOVE_GLITZY_GLOW] =
    {
        #if B_UPDATED_MOVE_DATA >= GEN_8
            .power = 80,
            .accuracy = 95,
            .flags = FLAG_PROTECT_AFFECTED | FLAG_MIRROR_MOVE_AFFECTED | FLAG_KINGS_ROCK_AFFECTED,
        #else
            .power = 90,
            .accuracy = 100,
            .flags = FLAG_PROTECT_AFFECTED | FLAG_KINGS_ROCK_AFFECTED,
        #endif
        .effect = EFFECT_PLACEHOLDER,   //TODO (Light Screen + Hit)
        .type = TYPE_PSYCHIC,
        .pp = 15,
        .secondaryEffectChance = 0,
        .target = MOVE_TARGET_SELECTED,
        .priority = 0,
        .split = SPLIT_SPECIAL,
    },

    [MOVE_BADDY_BAD] =
    {
        #if B_UPDATED_MOVE_DATA >= GEN_8
            .power = 80,
            .accuracy = 95,
            .flags = FLAG_PROTECT_AFFECTED | FLAG_MIRROR_MOVE_AFFECTED | FLAG_KINGS_ROCK_AFFECTED,
        #else
            .power = 90,
            .accuracy = 100,
            .flags = FLAG_PROTECT_AFFECTED | FLAG_KINGS_ROCK_AFFECTED,
        #endif
        .effect = EFFECT_PLACEHOLDER,   //TODO (Reflect + Hit)
        .type = TYPE_DARK,
        .pp = 15,
        .secondaryEffectChance = 0,
        .target = MOVE_TARGET_SELECTED,
        .priority = 0,
        .split = SPLIT_SPECIAL,
    },

    [MOVE_SAPPY_SEED] =
    {
        #if B_UPDATED_MOVE_DATA >= GEN_8
            .power = 100,
            .accuracy = 90,
            .pp = 10,
            .flags = FLAG_PROTECT_AFFECTED | FLAG_MAGIC_COAT_AFFECTED | FLAG_MIRROR_MOVE_AFFECTED | FLAG_KINGS_ROCK_AFFECTED,
        #else
            .power = 90,
            .accuracy = 100,
            .pp = 15,
            .flags = FLAG_PROTECT_AFFECTED | FLAG_MAGIC_COAT_AFFECTED | FLAG_KINGS_ROCK_AFFECTED,
        #endif
        .effect = EFFECT_PLACEHOLDER,   //TODO (Leech Seed + Hit)
        .type = TYPE_GRASS,
        .secondaryEffectChance = 0,
        .target = MOVE_TARGET_SELECTED,
        .priority = 0,
        .split = SPLIT_PHYSICAL,
    },

    [MOVE_FREEZY_FROST] =
    {
        #if B_UPDATED_MOVE_DATA >= GEN_8
            .power = 100,
            .accuracy = 90,
            .pp = 10,
            .flags = FLAG_PROTECT_AFFECTED | FLAG_MIRROR_MOVE_AFFECTED | FLAG_KINGS_ROCK_AFFECTED,
        #else
            .power = 90,
            .accuracy = 100,
            .pp = 15,
            .flags = FLAG_PROTECT_AFFECTED | FLAG_KINGS_ROCK_AFFECTED,
        #endif
        .effect = EFFECT_PLACEHOLDER,   //TODO (Haze + Hit)
        .type = TYPE_ICE,
        .secondaryEffectChance = 0,
        .target = MOVE_TARGET_SELECTED,
        .priority = 0,
        .split = SPLIT_SPECIAL,
    },

    [MOVE_SPARKLY_SWIRL] =
    {
        #if B_UPDATED_MOVE_DATA >= GEN_8
            .power = 120,
            .accuracy = 85,
            .pp = 5,
            .flags = FLAG_PROTECT_AFFECTED | FLAG_MIRROR_MOVE_AFFECTED | FLAG_KINGS_ROCK_AFFECTED,
        #else
            .power = 90,
            .accuracy = 100,
            .pp = 15,
            .flags = FLAG_PROTECT_AFFECTED | FLAG_KINGS_ROCK_AFFECTED,
        #endif
        .effect = EFFECT_PLACEHOLDER,   //TODO (Heal Bell + Hit)
        .type = TYPE_FAIRY,
        .secondaryEffectChance = 0,
        .target = MOVE_TARGET_SELECTED,
        .priority = 0,
        .split = SPLIT_SPECIAL,
    },

    [MOVE_VEEVEE_VOLLEY] =
    {
        #if B_UPDATED_MOVE_DATA >= GEN_8
            .flags = FLAG_MAKES_CONTACT | FLAG_PROTECT_AFFECTED | FLAG_MIRROR_MOVE_AFFECTED | FLAG_KINGS_ROCK_AFFECTED,
        #else
            .flags = FLAG_MAKES_CONTACT | FLAG_PROTECT_AFFECTED | FLAG_KINGS_ROCK_AFFECTED,
        #endif
        .effect = EFFECT_RETURN,
        .power = 1,
        .type = TYPE_NORMAL,
        .accuracy = 0,
        .pp = 20,
        .secondaryEffectChance = 0,
        .target = MOVE_TARGET_SELECTED,
        .priority = 0,
        .split = SPLIT_PHYSICAL,
    },

    [MOVE_DOUBLE_IRON_BASH] =
    {
        #if B_UPDATED_MOVE_DATA >= GEN_8
            .flags = FLAG_MAKES_CONTACT | FLAG_PROTECT_AFFECTED | FLAG_MIRROR_MOVE_AFFECTED | FLAG_IRON_FIST_BOOST,
        #else
            .flags = FLAG_MAKES_CONTACT | FLAG_PROTECT_AFFECTED | FLAG_MIRROR_MOVE_AFFECTED | FLAG_DMG_MINIMIZE | FLAG_IRON_FIST_BOOST,
        #endif
        .effect = EFFECT_PLACEHOLDER,   //TODO (EFFECT_FLINCH_HIT + EFFECT_DOUBLE_HIT)
        .power = 60,
        .type = TYPE_STEEL,
        .accuracy = 100,
        .pp = 5,
        .secondaryEffectChance = 30,
        .target = MOVE_TARGET_SELECTED,
        .priority = 0,
        .split = SPLIT_PHYSICAL,
    },
    
    [MOVE_DYNAMAX_CANNON] =
    {
        .effect = EFFECT_HIT,
        .power = 100,
        .type = TYPE_DRAGON,
        .accuracy = 100,
        .pp = 5,
        .secondaryEffectChance = 0,
        .target = MOVE_TARGET_SELECTED,
        .priority = 0,
        .flags = FLAG_PROTECT_AFFECTED | FLAG_KINGS_ROCK_AFFECTED,
        .split = SPLIT_SPECIAL,
    },

    [MOVE_SNIPE_SHOT] =
    {
        .effect = EFFECT_PLACEHOLDER,   //TODO
        .power = 80,
        .type = TYPE_WATER,
        .accuracy = 100,
        .pp = 15,
        .secondaryEffectChance = 0,
        .target = MOVE_TARGET_SELECTED,
        .priority = 0,
        .flags = FLAG_PROTECT_AFFECTED | FLAG_MIRROR_MOVE_AFFECTED | FLAG_KINGS_ROCK_AFFECTED,
        .split = SPLIT_SPECIAL,
    },

    [MOVE_JAW_LOCK] =
    {
        .effect = EFFECT_MEAN_LOOK,
        .power = 80,
        .type = TYPE_DARK,
        .accuracy = 100,
        .pp = 10,
        .secondaryEffectChance = 0,
        .target = MOVE_TARGET_SELECTED,
        .priority = 0,
        .flags = FLAG_MAKES_CONTACT | FLAG_PROTECT_AFFECTED | FLAG_MIRROR_MOVE_AFFECTED | FLAG_KINGS_ROCK_AFFECTED | FLAG_STRONG_JAW_BOOST,
        .split = SPLIT_PHYSICAL,
    },

    [MOVE_STUFF_CHEEKS] =
    {
        .effect = EFFECT_DEFENSE_UP_2,
        .power = 0,
        .type = TYPE_NORMAL,
        .accuracy = 0,
        .pp = 10,
        .secondaryEffectChance = 0,
        .target = MOVE_TARGET_USER,
        .priority = 0,
        .flags = FLAG_SNATCH_AFFECTED,
        .split = SPLIT_STATUS,
    },

    [MOVE_NO_RETREAT] =
    {
        .effect = EFFECT_PLACEHOLDER,   //TODO
        .power = 0,
        .type = TYPE_FIGHTING,
        .accuracy = 0,
        .pp = 5,
        .secondaryEffectChance = 0,
        .target = MOVE_TARGET_USER,
        .priority = 0,
        .flags = FLAG_SNATCH_AFFECTED,
        .split = SPLIT_STATUS,
    },

    [MOVE_TAR_SHOT] =
    {
        .effect = EFFECT_SPEED_DOWN,
        .power = 0,
        .type = TYPE_ROCK,
        .accuracy = 100,
        .pp = 15,
        .secondaryEffectChance = 0,
        .target = MOVE_TARGET_SELECTED,
        .priority = 0,
        .flags = FLAG_PROTECT_AFFECTED | FLAG_MAGIC_COAT_AFFECTED | FLAG_MIRROR_MOVE_AFFECTED,
        .split = SPLIT_STATUS,
    },

    [MOVE_MAGIC_POWDER] =
    {
        .effect = EFFECT_THIRD_TYPE,
        .power = 0,
        .type = TYPE_PSYCHIC,
        .accuracy = 100,
        .pp = 20,
        .secondaryEffectChance = 0,
        .target = MOVE_TARGET_SELECTED,
        .priority = 0,
        .flags = FLAG_PROTECT_AFFECTED | FLAG_MAGIC_COAT_AFFECTED | FLAG_MIRROR_MOVE_AFFECTED | FLAG_POWDER,
        .split = SPLIT_STATUS,
        .argument = TYPE_PSYCHIC,
    },

    [MOVE_DRAGON_DARTS] =
    {
        .effect = EFFECT_MULTI_HIT, //TODO
        .power = 50,
        .type = TYPE_DRAGON,
        .accuracy = 100,
        .pp = 10,
        .secondaryEffectChance = 0,
        .target = MOVE_TARGET_SELECTED,
        .priority = 0,
        .flags = FLAG_PROTECT_AFFECTED | FLAG_MIRROR_MOVE_AFFECTED | FLAG_KINGS_ROCK_AFFECTED,
        .split = SPLIT_PHYSICAL,
    },

    [MOVE_TEATIME] =
    {
        .effect = EFFECT_PLACEHOLDER,   //TODO
        .power = 0,
        .type = TYPE_NORMAL,
        .accuracy = 0,
        .pp = 10,
        .secondaryEffectChance = 0,
        .target = MOVE_TARGET_USER,
        .priority = 0,
        .flags = 0,
        .split = SPLIT_STATUS,
    },

    [MOVE_OCTOLOCK] =
    {
        .effect = EFFECT_MEAN_LOOK,
        .power = 0,
        .type = TYPE_FIGHTING,
        .accuracy = 100,
        .pp = 15,
        .secondaryEffectChance = 0,
        .target = MOVE_TARGET_SELECTED,
        .priority = 0,
        .flags = FLAG_PROTECT_AFFECTED | FLAG_MIRROR_MOVE_AFFECTED,
        .split = SPLIT_STATUS,
    },

    [MOVE_BOLT_BEAK] =
    {
        .effect = EFFECT_PLACEHOLDER,   //TODO
        .power = 85,
        .type = TYPE_ELECTRIC,
        .accuracy = 100,
        .pp = 10,
        .secondaryEffectChance = 0,
        .target = MOVE_TARGET_SELECTED,
        .priority = 0,
        .flags = FLAG_MAKES_CONTACT | FLAG_PROTECT_AFFECTED | FLAG_MIRROR_MOVE_AFFECTED | FLAG_KINGS_ROCK_AFFECTED,
        .split = SPLIT_PHYSICAL,
    },

    [MOVE_FISHIOUS_REND] =
    {
        .effect = EFFECT_PLACEHOLDER,   //TODO. same as bolt beak
        .power = 85,
        .type = TYPE_WATER,
        .accuracy = 100,
        .pp = 10,
        .secondaryEffectChance = 0,
        .target = MOVE_TARGET_SELECTED,
        .priority = 0,
        .flags = FLAG_MAKES_CONTACT | FLAG_PROTECT_AFFECTED | FLAG_MIRROR_MOVE_AFFECTED | FLAG_KINGS_ROCK_AFFECTED | FLAG_STRONG_JAW_BOOST,
        .split = SPLIT_PHYSICAL,
    },

    [MOVE_COURT_CHANGE] =
    {
        .effect = EFFECT_PLACEHOLDER,   //TODO
        .power = 0,
        .type = TYPE_NORMAL,
        .accuracy = 100,
        .pp = 10,
        .secondaryEffectChance = 0,
        .target = MOVE_TARGET_USER,
        .priority = 0,
        .flags = FLAG_MIRROR_MOVE_AFFECTED,
        .split = SPLIT_STATUS,
    },

    [MOVE_CLANGOROUS_SOUL] =
    {
        .effect = EFFECT_PLACEHOLDER,   //TODO
        .power = 0,
        .type = TYPE_DRAGON,
        .accuracy = 100,
        .pp = 5,
        .secondaryEffectChance = 0,
        .target = MOVE_TARGET_USER,
        .priority = 0,
        .flags = FLAG_SNATCH_AFFECTED | FLAG_SOUND,
        .split = SPLIT_STATUS,
    },

    [MOVE_BODY_PRESS] =
    {
        .effect = EFFECT_PLACEHOLDER,   //TODO
        .power = 80,
        .type = TYPE_FIGHTING,
        .accuracy = 100,
        .pp = 10,
        .secondaryEffectChance = 0,
        .target = MOVE_TARGET_SELECTED,
        .priority = 0,
        .flags = FLAG_MAKES_CONTACT | FLAG_PROTECT_AFFECTED | FLAG_MIRROR_MOVE_AFFECTED | FLAG_KINGS_ROCK_AFFECTED,
        .split = SPLIT_PHYSICAL,
    },

    [MOVE_DECORATE] =
    {
        .effect = EFFECT_PLACEHOLDER,   // TODO .. EFFECT_DECORATE
        .power = 0,
        .type = TYPE_FAIRY,
        .accuracy = 0,
        .pp = 15,
        .secondaryEffectChance = 0,
        .target = MOVE_TARGET_SELECTED,
        .priority = 0,
        .flags = 0,
        .split = SPLIT_STATUS,
    },

    [MOVE_DRUM_BEATING] =
    {
        .effect = EFFECT_SPEED_DOWN_HIT,
        .power = 80,
        .type = TYPE_GRASS,
        .accuracy = 100,
        .pp = 10,
        .secondaryEffectChance = 100,
        .target = MOVE_TARGET_SELECTED,
        .priority = 0,
        .flags = FLAG_PROTECT_AFFECTED | FLAG_MIRROR_MOVE_AFFECTED | FLAG_KINGS_ROCK_AFFECTED,
        .split = SPLIT_PHYSICAL,
    },

    [MOVE_SNAP_TRAP] =
    {
        .effect = EFFECT_TRAP,  //TODO: add case/effect
        .power = 35,
        .type = TYPE_GRASS,
        .accuracy = 100,
        .pp = 15,
        .secondaryEffectChance = 100,
        .target = MOVE_TARGET_SELECTED,
        .priority = 0,
        .flags = FLAG_MAKES_CONTACT | FLAG_PROTECT_AFFECTED | FLAG_MIRROR_MOVE_AFFECTED | FLAG_KINGS_ROCK_AFFECTED,
        .split = SPLIT_PHYSICAL,
    },

    [MOVE_PYRO_BALL] =
    {
        .effect = EFFECT_BURN_HIT,
        .power = 120,
        .type = TYPE_FIRE,
        .accuracy = 90,
        .pp = 5,
        .secondaryEffectChance = 10,
        .target = MOVE_TARGET_SELECTED,
        .priority = 0,
        .flags = FLAG_PROTECT_AFFECTED | FLAG_MIRROR_MOVE_AFFECTED | FLAG_KINGS_ROCK_AFFECTED | FLAG_BALLISTIC,
        .split = SPLIT_PHYSICAL,
    },

    [MOVE_BEHEMOTH_BLADE] =
    {
        .effect = EFFECT_HIT,   //TODO: 2x damage if dynamaxed? meh...
        .power = 100,
        .type = TYPE_STEEL,
        .accuracy = 100,
        .pp = 5,
        .secondaryEffectChance = 0,
        .target = MOVE_TARGET_SELECTED,
        .priority = 0,
        .flags = FLAG_MAKES_CONTACT | FLAG_PROTECT_AFFECTED | FLAG_MIRROR_MOVE_AFFECTED | FLAG_KINGS_ROCK_AFFECTED,
        .split = SPLIT_PHYSICAL,
    },

    [MOVE_BEHEMOTH_BASH] =
    {
        .effect = EFFECT_HIT,   //TODO: 2x damage if dynamaxed? meh...
        .power = 100,
        .type = TYPE_STEEL,
        .accuracy = 100,
        .pp = 5,
        .secondaryEffectChance = 0,
        .target = MOVE_TARGET_SELECTED,
        .priority = 0,
        .flags = FLAG_MAKES_CONTACT | FLAG_PROTECT_AFFECTED | FLAG_MIRROR_MOVE_AFFECTED | FLAG_KINGS_ROCK_AFFECTED,
        .split = SPLIT_PHYSICAL,
    },

    [MOVE_AURA_WHEEL] =
    {
        .effect = EFFECT_SPEED_UP_HIT,
        .power = 110,
        .type = TYPE_ELECTRIC,
        .accuracy = 100,
        .pp = 10,
        .secondaryEffectChance = 100,
        .target = MOVE_TARGET_SELECTED,
        .priority = 0,
        .flags = FLAG_PROTECT_AFFECTED | FLAG_MIRROR_MOVE_AFFECTED | FLAG_KINGS_ROCK_AFFECTED,
        .split = SPLIT_PHYSICAL,
    },

    [MOVE_BREAKING_SWIPE] =
    {
        .effect = EFFECT_ATTACK_DOWN_HIT,
        .power = 60,
        .type = TYPE_DRAGON,
        .accuracy = 100,
        .pp = 15,
        .secondaryEffectChance = 100,
        .target = MOVE_TARGET_BOTH,
        .priority = 0,
        .flags = FLAG_MAKES_CONTACT | FLAG_PROTECT_AFFECTED | FLAG_MIRROR_MOVE_AFFECTED | FLAG_KINGS_ROCK_AFFECTED,
        .split = SPLIT_PHYSICAL,
    },

    [MOVE_BRANCH_POKE] =
    {
        .effect = EFFECT_HIT,
        .power = 40,
        .type = TYPE_GRASS,
        .accuracy = 100,
        .pp = 40,
        .secondaryEffectChance = 0,
        .target = MOVE_TARGET_SELECTED,
        .priority = 0,
        .flags = FLAG_MAKES_CONTACT | FLAG_PROTECT_AFFECTED | FLAG_MIRROR_MOVE_AFFECTED | FLAG_KINGS_ROCK_AFFECTED,
        .split = SPLIT_PHYSICAL,
    },

    [MOVE_OVERDRIVE] =
    {
        .effect = EFFECT_HIT,
        .power = 80,
        .type = TYPE_ELECTRIC,
        .accuracy = 100,
        .pp = 10,
        .secondaryEffectChance = 0,
        .target = MOVE_TARGET_BOTH,
        .priority = 0,
        .flags = FLAG_PROTECT_AFFECTED | FLAG_MIRROR_MOVE_AFFECTED | FLAG_KINGS_ROCK_AFFECTED | FLAG_SOUND,
        .split = SPLIT_SPECIAL,
    },

    [MOVE_APPLE_ACID] =
    {
        .effect = EFFECT_SPECIAL_DEFENSE_DOWN_HIT,
        .power = 80,
        .type = TYPE_GRASS,
        .accuracy = 100,
        .pp = 10,
        .secondaryEffectChance = 100,
        .target = MOVE_TARGET_SELECTED,
        .priority = 0,
        .flags = FLAG_PROTECT_AFFECTED | FLAG_MIRROR_MOVE_AFFECTED | FLAG_KINGS_ROCK_AFFECTED,
        .split = SPLIT_SPECIAL,
    },

    [MOVE_GRAV_APPLE] =
    {
        .effect = EFFECT_DEFENSE_DOWN_HIT,
        .power = 80,
        .type = TYPE_GRASS,
        .accuracy = 100,
        .pp = 10,
        .secondaryEffectChance = 100,
        .target = MOVE_TARGET_SELECTED,
        .priority = 0,
        .flags = FLAG_PROTECT_AFFECTED | FLAG_MIRROR_MOVE_AFFECTED | FLAG_KINGS_ROCK_AFFECTED,
        .split = SPLIT_PHYSICAL,
    },

    [MOVE_SPIRIT_BREAK] =
    {
        .effect = EFFECT_SPECIAL_ATTACK_DOWN_HIT,
        .power = 75,
        .type = TYPE_FAIRY,
        .accuracy = 100,
        .pp = 15,
        .secondaryEffectChance = 100,
        .target = MOVE_TARGET_SELECTED,
        .priority = 0,
        .flags = FLAG_MAKES_CONTACT | FLAG_PROTECT_AFFECTED | FLAG_MIRROR_MOVE_AFFECTED | FLAG_KINGS_ROCK_AFFECTED,
        .split = SPLIT_PHYSICAL,
    },

    [MOVE_STRANGE_STEAM] =
    {
        .effect = EFFECT_CONFUSE_HIT,
        .power = 90,
        .type = TYPE_FAIRY,
        .accuracy = 95,
        .pp = 10,
        .secondaryEffectChance = 20,
        .target = MOVE_TARGET_SELECTED,
        .priority = 0,
        .flags = FLAG_PROTECT_AFFECTED | FLAG_MIRROR_MOVE_AFFECTED | FLAG_KINGS_ROCK_AFFECTED,
        .split = SPLIT_SPECIAL,
    },

    [MOVE_LIFE_DEW] =
    {
        .effect = EFFECT_RESTORE_HP,
        .power = 0,
        .type = TYPE_WATER,
        .accuracy = 0,
        .pp = 10,
        .secondaryEffectChance = 0,
        .target = MOVE_TARGET_USER,
        .priority = 0,
        .flags = FLAG_SNATCH_AFFECTED,
        .split = SPLIT_STATUS,
    },

    [MOVE_OBSTRUCT] =
    {
        .effect = EFFECT_PLACEHOLDER,   //TODO. EFFECT_PROTECT?
        .power = 0,
        .type = TYPE_DARK,
        .accuracy = 100,
        .pp = 10,
        .secondaryEffectChance = 0,
        .target = MOVE_TARGET_USER,
        .priority = 4,
        .flags = 0,
        .split = SPLIT_STATUS,
    },

    [MOVE_FALSE_SURRENDER] =
    {
        .effect = EFFECT_HIT,
        .power = 80,
        .type = TYPE_DARK,
        .accuracy = 0,
        .pp = 10,
        .secondaryEffectChance = 0,
        .target = MOVE_TARGET_SELECTED,
        .priority = 0,
        .flags = FLAG_MAKES_CONTACT | FLAG_PROTECT_AFFECTED | FLAG_MIRROR_MOVE_AFFECTED | FLAG_KINGS_ROCK_AFFECTED,
        .split = SPLIT_PHYSICAL,
    },

    [MOVE_METEOR_ASSAULT] =
    {
        .effect = EFFECT_RECHARGE,
        .power = 150,
        .type = TYPE_FIGHTING,
        .accuracy = 100,
        .pp = 5,
        .secondaryEffectChance = 0,
        .target = MOVE_TARGET_SELECTED,
        .priority = 0,
        .flags = FLAG_PROTECT_AFFECTED | FLAG_MIRROR_MOVE_AFFECTED | FLAG_KINGS_ROCK_AFFECTED,
        .split = SPLIT_PHYSICAL,
    },

    [MOVE_ETERNABEAM] =
    {
        .effect = EFFECT_RECHARGE,
        .power = 160,
        .type = TYPE_DRAGON,
        .accuracy = 90,
        .pp = 5,
        .secondaryEffectChance = 0,
        .target = MOVE_TARGET_SELECTED,
        .priority = 0,
        .flags = FLAG_PROTECT_AFFECTED | FLAG_MIRROR_MOVE_AFFECTED | FLAG_KINGS_ROCK_AFFECTED,
        .split = SPLIT_SPECIAL,
    },

    [MOVE_STEEL_BEAM] =
    {
        .effect = EFFECT_RECOIL_50,
        .power = 140,
        .type = TYPE_STEEL,
        .accuracy = 95,
        .pp = 5,
        .secondaryEffectChance = 0,
        .target = MOVE_TARGET_SELECTED,
        .priority = 0,
        .flags = FLAG_PROTECT_AFFECTED | FLAG_MIRROR_MOVE_AFFECTED | FLAG_KINGS_ROCK_AFFECTED,
        .split = SPLIT_SPECIAL,
    },

    [MOVE_EXPANDING_FORCE] =
    {
        .effect = EFFECT_PLACEHOLDER,   //TODO
        .power = 80,
        .type = TYPE_PSYCHIC,
        .accuracy = 100,
        .pp = 10,
        .secondaryEffectChance = 0,
        .target = MOVE_TARGET_SELECTED,
        .priority = 0,
        .flags = FLAG_PROTECT_AFFECTED | FLAG_MIRROR_MOVE_AFFECTED | FLAG_KINGS_ROCK_AFFECTED,
        .split = SPLIT_SPECIAL,
    },

    [MOVE_STEEL_ROLLER] =
    {
        .effect = EFFECT_PLACEHOLDER,   //TODO
        .power = 130,
        .type = TYPE_STEEL,
        .accuracy = 100,
        .pp = 5,
        .secondaryEffectChance = 0,
        .target = MOVE_TARGET_SELECTED,
        .priority = 0,
        .flags = FLAG_MAKES_CONTACT | FLAG_PROTECT_AFFECTED | FLAG_MIRROR_MOVE_AFFECTED | FLAG_KINGS_ROCK_AFFECTED,
        .split = SPLIT_PHYSICAL,
    },

    [MOVE_SCALE_SHOT] =
    {
        .effect = EFFECT_PLACEHOLDER,   //TODO (EFFECT_MULTI_HIT + ABILITY_WEAK_ARMOR,
        .power = 25,
        .type = TYPE_DRAGON,
        .accuracy = 90,
        .pp = 20,
        .secondaryEffectChance = 0,
        .target = MOVE_TARGET_SELECTED,
        .priority = 0,
        .flags = FLAG_PROTECT_AFFECTED | FLAG_MIRROR_MOVE_AFFECTED | FLAG_KINGS_ROCK_AFFECTED,
        .split = SPLIT_PHYSICAL,
    },

    [MOVE_METEOR_BEAM] =
    {
        .effect = EFFECT_PLACEHOLDER,   //TODO
        .power = 120,
        .type = TYPE_ROCK,
        .accuracy = 90,
        .pp = 10,
        .secondaryEffectChance = 0,
        .target = MOVE_TARGET_SELECTED,
        .priority = 0,
        .flags = FLAG_PROTECT_AFFECTED | FLAG_MIRROR_MOVE_AFFECTED | FLAG_KINGS_ROCK_AFFECTED,
        .split = SPLIT_SPECIAL,
    },

    [MOVE_SHELL_SIDE_ARM] =
    {
        .effect = EFFECT_PLACEHOLDER,   //TODO
        .power = 90,
        .type = TYPE_POISON,
        .accuracy = 100,
        .pp = 10,
        .secondaryEffectChance = 0,
        .target = MOVE_TARGET_SELECTED,
        .priority = 0,
        .flags = FLAG_PROTECT_AFFECTED | FLAG_MIRROR_MOVE_AFFECTED | FLAG_KINGS_ROCK_AFFECTED,
        .split = SPLIT_SPECIAL,
    },

    [MOVE_MISTY_EXPLOSION] =
    {
        .effect = EFFECT_PLACEHOLDER,   //TODO
        .power = 100,
        .type = TYPE_FAIRY,
        .accuracy = 100,
        .pp = 5,
        .secondaryEffectChance = 0,
        .target = MOVE_TARGET_FOES_AND_ALLY,
        .priority = 0,
        .flags = FLAG_PROTECT_AFFECTED | FLAG_MIRROR_MOVE_AFFECTED | FLAG_KINGS_ROCK_AFFECTED,
        .split = SPLIT_SPECIAL,
    },

    [MOVE_GRASSY_GLIDE] =
    {
        .effect = EFFECT_PLACEHOLDER,   //TODO
        .power = 70,
        .type = TYPE_GRASS,
        .accuracy = 100,
        .pp = 20,
        .secondaryEffectChance = 0,
        .target = MOVE_TARGET_SELECTED,
        .priority = 0,
        .flags = FLAG_MAKES_CONTACT | FLAG_PROTECT_AFFECTED | FLAG_MIRROR_MOVE_AFFECTED | FLAG_KINGS_ROCK_AFFECTED,
        .split = SPLIT_PHYSICAL,
    },

    [MOVE_RISING_VOLTAGE] =
    {
        .effect = EFFECT_PLACEHOLDER,   //TODO
        .power = 70,
        .type = TYPE_ELECTRIC,
        .accuracy = 100,
        .pp = 20,
        .secondaryEffectChance = 0,
        .target = MOVE_TARGET_SELECTED,
        .priority = 0,
        .flags = FLAG_PROTECT_AFFECTED | FLAG_MIRROR_MOVE_AFFECTED | FLAG_KINGS_ROCK_AFFECTED,
        .split = SPLIT_SPECIAL,
    },

    [MOVE_TERRAIN_PULSE] =
    {
        .effect = EFFECT_PLACEHOLDER,   //TODO
        .power = 50,
        .type = TYPE_NORMAL,
        .accuracy = 100,
        .pp = 10,
        .secondaryEffectChance = 0,
        .target = MOVE_TARGET_SELECTED,
        .priority = 0,
        .flags = FLAG_PROTECT_AFFECTED | FLAG_MIRROR_MOVE_AFFECTED | FLAG_KINGS_ROCK_AFFECTED | FLAG_MEGA_LAUNCHER_BOOST,
        .split = SPLIT_SPECIAL,
    },

    [MOVE_SKITTER_SMACK] =
    {
        .effect = EFFECT_SPECIAL_ATTACK_DOWN_HIT,
        .power = 70,
        .type = TYPE_BUG,
        .accuracy = 90,
        .pp = 10,
        .secondaryEffectChance = 100,
        .target = MOVE_TARGET_SELECTED,
        .priority = 0,
        .flags = FLAG_MAKES_CONTACT | FLAG_PROTECT_AFFECTED | FLAG_MIRROR_MOVE_AFFECTED | FLAG_KINGS_ROCK_AFFECTED,
        .split = SPLIT_PHYSICAL,
    },

    [MOVE_BURNING_JEALOUSY] =
    {
        .effect = EFFECT_PLACEHOLDER,   //TODO
        .power = 70,
        .type = TYPE_FIRE,
        .accuracy = 100,
        .pp = 5,
        .secondaryEffectChance = 0,
        .target = MOVE_TARGET_BOTH,
        .priority = 0,
        .flags = FLAG_PROTECT_AFFECTED | FLAG_MIRROR_MOVE_AFFECTED | FLAG_KINGS_ROCK_AFFECTED,
        .split = SPLIT_SPECIAL,
    },

    [MOVE_LASH_OUT] =
    {
        .effect = EFFECT_PLACEHOLDER,   //TODO
        .power = 75,
        .type = TYPE_DARK,
        .accuracy = 100,
        .pp = 5,
        .secondaryEffectChance = 0,
        .target = MOVE_TARGET_SELECTED,
        .priority = 0,
        .flags = FLAG_MAKES_CONTACT | FLAG_PROTECT_AFFECTED | FLAG_MIRROR_MOVE_AFFECTED | FLAG_KINGS_ROCK_AFFECTED,
        .split = SPLIT_PHYSICAL,
    },

    [MOVE_POLTERGEIST] =
    {
        .effect = EFFECT_PLACEHOLDER,   //TODO
        .power = 110,
        .type = TYPE_GHOST,
        .accuracy = 90,
        .pp = 5,
        .secondaryEffectChance = 0,
        .target = MOVE_TARGET_SELECTED,
        .priority = 0,
        .flags = FLAG_PROTECT_AFFECTED | FLAG_MIRROR_MOVE_AFFECTED | FLAG_KINGS_ROCK_AFFECTED,
        .split = SPLIT_PHYSICAL,
    },

    [MOVE_CORROSIVE_GAS] =
    {
        .effect = EFFECT_PLACEHOLDER,   //TODO
        .power = 0,
        .type = TYPE_POISON,
        .accuracy = 100,
        .pp = 40,
        .secondaryEffectChance = 0,
        .target = MOVE_TARGET_FOES_AND_ALLY,
        .priority = 0,
        .flags = FLAG_PROTECT_AFFECTED | FLAG_MAGIC_COAT_AFFECTED | FLAG_MIRROR_MOVE_AFFECTED,
        .split = SPLIT_STATUS,
    },

    [MOVE_COACHING] =
    {
        .effect = EFFECT_PLACEHOLDER,   //TODO
        .power = 0,
        .type = TYPE_FIGHTING,
        .accuracy = 0,
        .pp = 10,
        .secondaryEffectChance = 0,
        .target = MOVE_TARGET_ALLY,
        .priority = 0,
        .flags = 0,
        .split = SPLIT_STATUS,
    },

    [MOVE_FLIP_TURN] =
    {
        .effect = EFFECT_HIT_ESCAPE,
        .power = 60,
        .type = TYPE_WATER,
        .accuracy = 100,
        .pp = 20,
        .secondaryEffectChance = 0,
        .target = MOVE_TARGET_SELECTED,
        .priority = 0,
        .flags = FLAG_MAKES_CONTACT | FLAG_PROTECT_AFFECTED | FLAG_MIRROR_MOVE_AFFECTED | FLAG_KINGS_ROCK_AFFECTED,
        .split = SPLIT_PHYSICAL,
    },

    [MOVE_TRIPLE_AXEL] =
    {
        .effect = EFFECT_TRIPLE_KICK,   //TODO: Increase damage by 20 instead of 10
        .power = 20,
        .type = TYPE_ICE,
        .accuracy = 90,
        .pp = 10,
        .secondaryEffectChance = 0,
        .target = MOVE_TARGET_SELECTED,
        .priority = 0,
        .flags = FLAG_MAKES_CONTACT | FLAG_PROTECT_AFFECTED | FLAG_MIRROR_MOVE_AFFECTED | FLAG_KINGS_ROCK_AFFECTED,
        .split = SPLIT_PHYSICAL,
    },

    [MOVE_DUAL_WINGBEAT] =
    {
        .effect = EFFECT_DOUBLE_HIT,
        .power = 40,
        .type = TYPE_FLYING,
        .accuracy = 90,
        .pp = 10,
        .secondaryEffectChance = 0,
        .target = MOVE_TARGET_SELECTED,
        .priority = 0,
        .flags = FLAG_MAKES_CONTACT | FLAG_PROTECT_AFFECTED | FLAG_MIRROR_MOVE_AFFECTED | FLAG_KINGS_ROCK_AFFECTED,
        .split = SPLIT_PHYSICAL,
    },

    [MOVE_SCORCHING_SANDS] =
    {
        .effect = EFFECT_SCALD,
        .power = 70,
        .type = TYPE_GROUND,
        .accuracy = 100,
        .pp = 10,
        .secondaryEffectChance = 30,
        .target = MOVE_TARGET_SELECTED,
        .priority = 0,
        .flags = FLAG_PROTECT_AFFECTED | FLAG_MIRROR_MOVE_AFFECTED | FLAG_KINGS_ROCK_AFFECTED,
        .split = SPLIT_SPECIAL,
    },

    [MOVE_JUNGLE_HEALING] =
    {
        .effect = EFFECT_PLACEHOLDER,   //TODO
        .power = 0,
        .type = TYPE_GRASS,
        .accuracy = 0,
        .pp = 10,
        .secondaryEffectChance = 0,
        .target = MOVE_TARGET_USER,
        .priority = 0,
        .split = SPLIT_STATUS,
    },

    [MOVE_WICKED_BLOW] =
    {
        .effect = EFFECT_ALWAYS_CRIT,
        .power = 80,
        .type = TYPE_DARK,
        .accuracy = 100,
        .pp = 5,
        .secondaryEffectChance = 0,
        .target = MOVE_TARGET_SELECTED,
        .priority = 0,
        .flags = FLAG_MAKES_CONTACT | FLAG_PROTECT_AFFECTED | FLAG_MIRROR_MOVE_AFFECTED | FLAG_KINGS_ROCK_AFFECTED | FLAG_IRON_FIST_BOOST,
        .split = SPLIT_PHYSICAL,
    },

    [MOVE_SURGING_STRIKES] =
    {
        .effect = EFFECT_PLACEHOLDER,   //TODO (Multi hit + Always Crit)
        .power = 25,
        .type = TYPE_WATER,
        .accuracy = 100,
        .pp = 5,
        .secondaryEffectChance = 0,
        .target = MOVE_TARGET_SELECTED,
        .priority = 0,
        .flags = FLAG_MAKES_CONTACT | FLAG_PROTECT_AFFECTED | FLAG_MIRROR_MOVE_AFFECTED | FLAG_KINGS_ROCK_AFFECTED | FLAG_IRON_FIST_BOOST,
        .split = SPLIT_PHYSICAL,
    },

    [MOVE_THUNDER_CAGE] =
    {
        .effect = EFFECT_TRAP,
        .power = 80,
        .type = TYPE_ELECTRIC,
        .accuracy = 90,
        .pp = 15,
        .secondaryEffectChance = 100,
        .target = MOVE_TARGET_SELECTED,
        .priority = 0,
        .flags = FLAG_PROTECT_AFFECTED | FLAG_MIRROR_MOVE_AFFECTED | FLAG_KINGS_ROCK_AFFECTED,
        .split = SPLIT_SPECIAL,
    },

    [MOVE_DRAGON_ENERGY] =
    {
        .effect = EFFECT_ERUPTION,
        .power = 150,
        .type = TYPE_DRAGON,
        .accuracy = 100,
        .pp = 5,
        .secondaryEffectChance = 0,
        .target = MOVE_TARGET_BOTH,
        .priority = 0,
        .flags = FLAG_PROTECT_AFFECTED | FLAG_MIRROR_MOVE_AFFECTED | FLAG_KINGS_ROCK_AFFECTED,
        .split = SPLIT_SPECIAL,
    },

    [MOVE_FREEZING_GLARE] =
    {
        .power = 90,
        .effect = EFFECT_FREEZE_HIT,
        .type = TYPE_PSYCHIC,
        .accuracy = 100,
        .pp = 10,
        .secondaryEffectChance = 10,
        .target = MOVE_TARGET_SELECTED,
        .priority = 0,
        .flags = FLAG_PROTECT_AFFECTED | FLAG_MIRROR_MOVE_AFFECTED | FLAG_KINGS_ROCK_AFFECTED,
        .split = SPLIT_SPECIAL,
    },

    [MOVE_FIERY_WRATH] =
    {
        .effect = EFFECT_FLINCH_HIT,
        .power = 90,
        .type = TYPE_DARK,
        .accuracy = 100,
        .pp = 10,
        .secondaryEffectChance = 20,
        .target = MOVE_TARGET_BOTH,
        .priority = 0,
        .flags = FLAG_PROTECT_AFFECTED | FLAG_MIRROR_MOVE_AFFECTED,
        .split = SPLIT_SPECIAL,
    },

    [MOVE_THUNDEROUS_KICK] =
    {
        .effect = EFFECT_DEFENSE_DOWN_HIT,
        .power = 90,
        .type = TYPE_FIGHTING,
        .accuracy = 100,
        .pp = 10,
        .secondaryEffectChance = 100,
        .target = MOVE_TARGET_SELECTED,
        .priority = 0,
        .flags = FLAG_MAKES_CONTACT | FLAG_PROTECT_AFFECTED | FLAG_MIRROR_MOVE_AFFECTED | FLAG_KINGS_ROCK_AFFECTED,
        .split = SPLIT_PHYSICAL,
    },

    [MOVE_GLACIAL_LANCE] =
    {
        .effect = EFFECT_HIT,
        .power = 130,
        .type = TYPE_ICE,
        .accuracy = 100,
        .pp = 5,
        .secondaryEffectChance = 0,
        .target = MOVE_TARGET_BOTH,
        .priority = 0,
        .flags = FLAG_PROTECT_AFFECTED | FLAG_MIRROR_MOVE_AFFECTED | FLAG_KINGS_ROCK_AFFECTED,
        .split = SPLIT_PHYSICAL,
    },

    [MOVE_ASTRAL_BARRAGE] =
    {
        .effect = EFFECT_HIT,
        .power = 120,
        .type = TYPE_GHOST,
        .accuracy = 100,
        .pp = 5,
        .secondaryEffectChance = 0,
        .target = MOVE_TARGET_BOTH,
        .priority = 0,
        .flags = FLAG_PROTECT_AFFECTED | FLAG_MIRROR_MOVE_AFFECTED | FLAG_KINGS_ROCK_AFFECTED,
        .split = SPLIT_SPECIAL,
    },

    [MOVE_EERIE_SPELL] =
    {
        .effect = EFFECT_HIT, // To do. It's a copy of Spite that inflicts damage and reduced the target's last move's PP by 3 instead of 4.
        .power = 80,
        .type = TYPE_PSYCHIC,
        .accuracy = 100,
        .pp = 5,
        .secondaryEffectChance = 0,
        .target = MOVE_TARGET_SELECTED,
        .priority = 0,
        .flags = FLAG_PROTECT_AFFECTED | FLAG_MIRROR_MOVE_AFFECTED | FLAG_KINGS_ROCK_AFFECTED | FLAG_SOUND,
        .split = SPLIT_SPECIAL,
    },
};<|MERGE_RESOLUTION|>--- conflicted
+++ resolved
@@ -7308,10 +7308,6 @@
         .secondaryEffectChance = 0,
         .target = MOVE_TARGET_SELECTED,
         .priority = 0,
-<<<<<<< HEAD
-=======
-        .flags = FLAG_MAKES_CONTACT | FLAG_MIRROR_MOVE_AFFECTED | FLAG_KINGS_ROCK_AFFECTED,
->>>>>>> a3a2d881
         .split = SPLIT_PHYSICAL,
     },
 
@@ -7571,10 +7567,6 @@
         .secondaryEffectChance = 0,
         .target = MOVE_TARGET_SELECTED,
         .priority = 0,
-<<<<<<< HEAD
-=======
-        .flags = FLAG_MAKES_CONTACT | FLAG_PROTECT_AFFECTED | FLAG_MIRROR_MOVE_AFFECTED | FLAG_KINGS_ROCK_AFFECTED | FLAG_DMG_MINIMIZE,
->>>>>>> a3a2d881
         .split = SPLIT_PHYSICAL,
     },
 
@@ -8343,10 +8335,6 @@
         .secondaryEffectChance = 0,
         .target = MOVE_TARGET_SELECTED,
         .priority = 0,
-<<<<<<< HEAD
-=======
-        .flags = FLAG_MAKES_CONTACT | FLAG_PROTECT_AFFECTED | FLAG_MIRROR_MOVE_AFFECTED | FLAG_KINGS_ROCK_AFFECTED | FLAG_DMG_MINIMIZE,
->>>>>>> a3a2d881
         .split = SPLIT_PHYSICAL,
     },
 
@@ -8810,10 +8798,6 @@
         .secondaryEffectChance = 100,
         .target = MOVE_TARGET_SELECTED,
         .priority = 0,
-<<<<<<< HEAD
-=======
-        .flags = FLAG_MAKES_CONTACT | FLAG_MIRROR_MOVE_AFFECTED | FLAG_KINGS_ROCK_AFFECTED,
->>>>>>> a3a2d881
         .split = SPLIT_PHYSICAL,
         .argument = MOVE_EFFECT_FEINT,
     },
@@ -8852,6 +8836,8 @@
         .effect = EFFECT_ION_DELUGE,
         .power = 0,
         .type = TYPE_ELECTRIC,
+      
+      
         .accuracy = 0,
         .pp = 25,
         .secondaryEffectChance = 0,
