--- conflicted
+++ resolved
@@ -8343,12 +8343,9 @@
         .target = MOVE_TARGET_SELECTED,
         .priority = 0,
         .split = SPLIT_PHYSICAL,
-<<<<<<< HEAD
         .zMovePower = 190,
         .zMoveEffect = Z_EFFECT_NONE,
-=======
         .argument = MOVE_EFFECT_FEINT,
->>>>>>> aa2b2e6a
     },
 
     [MOVE_HONE_CLAWS] =
@@ -9715,12 +9712,9 @@
         .priority = 0,
         .flags = FLAG_PROTECT_AFFECTED | FLAG_MIRROR_MOVE_AFFECTED | FLAG_SOUND | FLAG_SHEER_FORCE_BOOST,
         .split = SPLIT_SPECIAL,
-<<<<<<< HEAD
         .zMovePower = 140,
         .zMoveEffect = Z_EFFECT_NONE,
-=======
         .argument = STATUS1_SLEEP,
->>>>>>> aa2b2e6a
     },
 
     [MOVE_SECRET_SWORD] =
