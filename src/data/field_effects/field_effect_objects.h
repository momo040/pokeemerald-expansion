--- conflicted
+++ resolved
@@ -28,24 +28,15 @@
     obj_frame_tiles(gFieldEffectObjectPic_ShadowExtraLarge),
 };
 
-<<<<<<< HEAD
 const struct SpriteFrameImage gFieldEffectObjectPicTable_BallLight[] = {
     obj_frame_tiles(gFieldEffectObjectPic_BallLight),
 };
 
-const struct SpriteTemplate gFieldEffectObjectTemplate_ShadowSmall = {0xFFFF, OBJ_EVENT_PAL_TAG_MAY, &gObjectEventBaseOam_8x8, sAnimTable_Shadow, sPicTable_ShadowSmall, gDummySpriteAffineAnimTable, UpdateShadowFieldEffect};
-
-const struct SpriteTemplate gFieldEffectObjectTemplate_ShadowMedium = {0xFFFF, OBJ_EVENT_PAL_TAG_MAY, &gObjectEventBaseOam_16x8, sAnimTable_Shadow, sPicTable_ShadowMedium, gDummySpriteAffineAnimTable, UpdateShadowFieldEffect};
-
-const struct SpriteTemplate gFieldEffectObjectTemplate_ShadowLarge = {0xFFFF, OBJ_EVENT_PAL_TAG_MAY, &gObjectEventBaseOam_32x8, sAnimTable_Shadow, sPicTable_ShadowLarge, gDummySpriteAffineAnimTable, UpdateShadowFieldEffect};
-
-const struct SpriteTemplate gFieldEffectObjectTemplate_ShadowExtraLarge = {0xFFFF, OBJ_EVENT_PAL_TAG_MAY, &gObjectEventBaseOam_64x32, sAnimTable_Shadow, sPicTable_ShadowExtraLarge, gDummySpriteAffineAnimTable, UpdateShadowFieldEffect};
-
-const struct SpriteTemplate gFieldEffectObjectTemplate_BallLight = {0xFFFF, OBJ_EVENT_PAL_TAG_LIGHT, &gObjectEventBaseOam_32x32, sAnimTable_Inanimate, gFieldEffectObjectPicTable_BallLight, gDummySpriteAffineAnimTable, UpdateLightSprite};
-=======
+const struct SpriteTemplate gFieldEffectObjectTemplate_BallLight = {TAG_NONE, OBJ_EVENT_PAL_TAG_LIGHT, &gObjectEventBaseOam_32x32, sAnimTable_Inanimate, gFieldEffectObjectPicTable_BallLight, gDummySpriteAffineAnimTable, UpdateLightSprite};
+
 const struct SpriteTemplate gFieldEffectObjectTemplate_ShadowSmall = {
     .tileTag = TAG_NONE,
-    .paletteTag = TAG_NONE,
+    .paletteTag = OBJ_EVENT_PAL_TAG_MAY,
     .oam = &gObjectEventBaseOam_8x8,
     .anims = sAnimTable_Shadow,
     .images = sPicTable_ShadowSmall,
@@ -55,7 +46,7 @@
 
 const struct SpriteTemplate gFieldEffectObjectTemplate_ShadowMedium = {
     .tileTag = TAG_NONE,
-    .paletteTag = TAG_NONE,
+    .paletteTag = OBJ_EVENT_PAL_TAG_MAY,
     .oam = &gObjectEventBaseOam_16x8,
     .anims = sAnimTable_Shadow,
     .images = sPicTable_ShadowMedium,
@@ -65,7 +56,7 @@
 
 const struct SpriteTemplate gFieldEffectObjectTemplate_ShadowLarge = {
     .tileTag = TAG_NONE,
-    .paletteTag = TAG_NONE,
+    .paletteTag = OBJ_EVENT_PAL_TAG_MAY,
     .oam = &gObjectEventBaseOam_32x8,
     .anims = sAnimTable_Shadow,
     .images = sPicTable_ShadowLarge,
@@ -75,14 +66,13 @@
 
 const struct SpriteTemplate gFieldEffectObjectTemplate_ShadowExtraLarge = {
     .tileTag = TAG_NONE,
-    .paletteTag = TAG_NONE,
+    .paletteTag = OBJ_EVENT_PAL_TAG_MAY,
     .oam = &gObjectEventBaseOam_64x32,
     .anims = sAnimTable_Shadow,
     .images = sPicTable_ShadowExtraLarge,
     .affineAnims = gDummySpriteAffineAnimTable,
     .callback = UpdateShadowFieldEffect,
 };
->>>>>>> 6e552020
 
 static const struct SpriteFrameImage sPicTable_TallGrass[] = {
     overworld_frame(gFieldEffectObjectPic_TallGrass, 2, 2, 0),
@@ -224,19 +214,15 @@
     sSurfBlobAnim_FaceEast,
 };
 
-<<<<<<< HEAD
-const struct SpriteTemplate gFieldEffectObjectTemplate_SurfBlob = {0xFFFF, OBJ_EVENT_PAL_TAG_MAY, &gObjectEventBaseOam_32x32, sAnimTable_SurfBlob, sPicTable_SurfBlob, gDummySpriteAffineAnimTable, UpdateSurfBlobFieldEffect};
-=======
 const struct SpriteTemplate gFieldEffectObjectTemplate_SurfBlob = {
     .tileTag = TAG_NONE,
-    .paletteTag = TAG_NONE,
+    .paletteTag = OBJ_EVENT_PAL_TAG_MAY,
     .oam = &gObjectEventBaseOam_32x32,
     .anims = sAnimTable_SurfBlob,
     .images = sPicTable_SurfBlob,
     .affineAnims = gDummySpriteAffineAnimTable,
     .callback = UpdateSurfBlobFieldEffect,
 };
->>>>>>> 6e552020
 
 static const struct SpriteFrameImage sPicTable_Arrow[] = {
     overworld_frame(gFieldEffectObjectPic_Arrow, 2, 2, 0),
@@ -285,19 +271,15 @@
     sArrowAnim_East,
 };
 
-<<<<<<< HEAD
-const struct SpriteTemplate gFieldEffectObjectTemplate_Arrow = {0xFFFF, OBJ_EVENT_PAL_TAG_MAY, &gObjectEventBaseOam_16x16, sAnimTable_Arrow, sPicTable_Arrow, gDummySpriteAffineAnimTable, SpriteCallbackDummy};
-=======
 const struct SpriteTemplate gFieldEffectObjectTemplate_Arrow = {
     .tileTag = TAG_NONE,
-    .paletteTag = TAG_NONE,
+    .paletteTag = OBJ_EVENT_PAL_TAG_MAY,
     .oam = &gObjectEventBaseOam_16x16,
     .anims = sAnimTable_Arrow,
     .images = sPicTable_Arrow,
     .affineAnims = gDummySpriteAffineAnimTable,
     .callback = SpriteCallbackDummy,
 };
->>>>>>> 6e552020
 
 static const struct SpriteFrameImage sPicTable_GroundImpactDust[] = {
     overworld_frame(gFieldEffectObjectPic_GroundImpactDust, 2, 1, 0),
@@ -997,19 +979,15 @@
     sAnim_TreeDisguiseReveal,
 };
 
-<<<<<<< HEAD
-const struct SpriteTemplate gFieldEffectObjectTemplate_TreeDisguise = {0xFFFF, OBJ_EVENT_PAL_TAG_NPC_3, &gObjectEventBaseOam_16x32, sAnimTable_TreeDisguise, sPicTable_TreeDisguise, gDummySpriteAffineAnimTable, UpdateDisguiseFieldEffect};
-=======
 const struct SpriteTemplate gFieldEffectObjectTemplate_TreeDisguise = {
     .tileTag = TAG_NONE,
-    .paletteTag = TAG_NONE,
+    .paletteTag = OBJ_EVENT_PAL_TAG_NPC_3,
     .oam = &gObjectEventBaseOam_16x32,
     .anims = sAnimTable_TreeDisguise,
     .images = sPicTable_TreeDisguise,
     .affineAnims = gDummySpriteAffineAnimTable,
     .callback = UpdateDisguiseFieldEffect,
 };
->>>>>>> 6e552020
 
 static const struct SpriteFrameImage sPicTable_MountainDisguise[] = {
     overworld_frame(gFieldEffectObjectPic_MountainDisguise, 2, 4, 0),
@@ -1045,19 +1023,15 @@
     sAnim_MountainDisguiseReveal,
 };
 
-<<<<<<< HEAD
-const struct SpriteTemplate gFieldEffectObjectTemplate_MountainDisguise = {0xFFFF, OBJ_EVENT_PAL_TAG_NPC_2, &gObjectEventBaseOam_16x32, sAnimTable_MountainDisguise, sPicTable_MountainDisguise, gDummySpriteAffineAnimTable, UpdateDisguiseFieldEffect};
-=======
 const struct SpriteTemplate gFieldEffectObjectTemplate_MountainDisguise = {
     .tileTag = TAG_NONE,
-    .paletteTag = TAG_NONE,
+    .paletteTag = OBJ_EVENT_PAL_TAG_NPC_2,
     .oam = &gObjectEventBaseOam_16x32,
     .anims = sAnimTable_MountainDisguise,
     .images = sPicTable_MountainDisguise,
     .affineAnims = gDummySpriteAffineAnimTable,
     .callback = UpdateDisguiseFieldEffect,
 };
->>>>>>> 6e552020
 
 static const struct SpriteFrameImage sPicTable_SandDisguisePlaceholder[] = {
     overworld_frame(gFieldEffectObjectPic_SandDisguisePlaceholder, 2, 4, 0),
@@ -1094,19 +1068,15 @@
     sAnim_Bird,
 };
 
-<<<<<<< HEAD
-const struct SpriteTemplate gFieldEffectObjectTemplate_Bird = {0xFFFF, OBJ_EVENT_PAL_TAG_MAY, &gObjectEventBaseOam_32x32, sAnimTable_Bird, sPicTable_Bird, gDummySpriteAffineAnimTable, SpriteCallbackDummy};
-=======
 const struct SpriteTemplate gFieldEffectObjectTemplate_Bird = {
     .tileTag = TAG_NONE,
-    .paletteTag = TAG_NONE,
+    .paletteTag = OBJ_EVENT_PAL_TAG_MAY,
     .oam = &gObjectEventBaseOam_32x32,
     .anims = sAnimTable_Bird,
     .images = sPicTable_Bird,
     .affineAnims = gDummySpriteAffineAnimTable,
     .callback = SpriteCallbackDummy,
 };
->>>>>>> 6e552020
 
 static const struct SpriteFrameImage sPicTable_ShortGrass[] = {
     overworld_frame(gFieldEffectObjectPic_ShortGrass, 2, 2, 0),
@@ -1185,11 +1155,7 @@
 
 const struct SpriteTemplate gFieldEffectObjectTemplate_AshPuff =
 {
-<<<<<<< HEAD
-    .tileTag = 0xFFFF,
-=======
-    .tileTag = TAG_NONE,
->>>>>>> 6e552020
+    .tileTag = TAG_NONE,
     .paletteTag = FLDEFF_PAL_TAG_ASH,
     .oam = &gObjectEventBaseOam_16x16,
     .anims = sAnimTable_AshPuff,
@@ -1225,11 +1191,7 @@
 
 const struct SpriteTemplate gFieldEffectObjectTemplate_AshLaunch =
 {
-<<<<<<< HEAD
-    .tileTag = 0xFFFF,
-=======
-    .tileTag = TAG_NONE,
->>>>>>> 6e552020
+    .tileTag = TAG_NONE,
     .paletteTag = FLDEFF_PAL_TAG_ASH,
     .oam = &gObjectEventBaseOam_16x16,
     .anims = sAnimTable_AshLaunch,
