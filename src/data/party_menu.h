static const struct BgTemplate sPartyMenuBgTemplates[] =
{
    {
        .bg = 0,
        .charBaseIndex = 0,
        .mapBaseIndex = 31,
        .screenSize = 0,
        .paletteMode = 0,
        .priority = 1,
        .baseTile = 0
    },
    {
        .bg = 1,
        .charBaseIndex = 0,
        .mapBaseIndex = 30,
        .screenSize = 0,
        .paletteMode = 0,
        .priority = 2,
        .baseTile = 0
    },
    {
        .bg = 2,
        .charBaseIndex = 0,
        .mapBaseIndex = 28,
        .screenSize = 1,
        .paletteMode = 0,
        .priority = 0,
        .baseTile = 0
    },
};

static const struct PartyMenuBoxInfoRects sPartyBoxInfoRects[] =
{
    [PARTY_BOX_LEFT_COLUMN] =
    {
        BlitBitmapToPartyWindow_LeftColumn,
        {
            //The below are the x, y, width, and height for each of the following info
            24, 11, 40, 13, // Nickname
            32, 20, 32,  8, // Level
            64, 20,  8,  8, // Gender
            38, 37, 24,  8, // HP
            53, 37, 24,  8, // Max HP
            24, 35, 48,  3  // HP bar
        },
        12, 34, 64, 16      // Description text (e.g. NO USE)
    },
    [PARTY_BOX_RIGHT_COLUMN] =
    {
        BlitBitmapToPartyWindow_RightColumn,
        {
             // See above comment
             22,  3, 40, 13, // Nickname
             30, 12, 32,  8, // Level
             62, 12,  8,  8, // Gender
            102, 12, 24,  8, // HP
            117, 12, 24,  8, // Max HP
             88, 10, 48,  3  // HP bar
        },
        77, 4, 64, 16        // Description text
    },
};


// Each layout array has an array for each of the 6 party slots
// The array for each slot has the sprite coords of its various sprites in the following order
// Pokemon icon (x, y), held item (x, y), status condition (x, y), menu pokeball (x, y)
static const u8 sPartyMenuSpriteCoords[PARTY_LAYOUT_COUNT][PARTY_SIZE][4 * 2] =
{
    [PARTY_LAYOUT_SINGLE] =
    {
        { 16,  40,  20,  50,  50,  52,  16,  34},
        {104,  18, 108,  28, 136,  27, 102,  25},
        {104,  42, 108,  52, 136,  51, 102,  49},
        {104,  66, 108,  76, 136,  75, 102,  73},
        {104,  90, 108, 100, 136,  99, 102,  97},
        {104, 114, 108, 124, 136, 123, 102, 121},
    },
    [PARTY_LAYOUT_DOUBLE] =
    {
        {16, 24, 20, 34, 50, 36, 16, 18},
        {16, 80, 20, 90, 50, 92, 16, 74},
        {104, 18, 108, 28, 136, 27, 102, 25},
        {104, 50, 108, 60, 136, 59, 102, 57},
        {104, 82, 108, 92, 136, 91, 102, 89},
        {104, 114, 108, 124, 136, 123, 102, 121},
    },
    [PARTY_LAYOUT_MULTI] =
    {
        {16, 24, 20, 34, 50, 36, 16, 18},
        {16, 80, 20, 90, 50, 92, 16, 74},
        {104, 26, 106, 36, 136, 35, 102, 33},
        {104, 50, 106, 60, 136, 59, 102, 57},
        {104, 82, 106, 92, 136, 91, 102, 89},
        {104, 106, 106, 116, 136, 115, 102, 113},
    },
    [PARTY_LAYOUT_MULTI_SHOWCASE] =
    {
        {16, 32, 20, 42, 50, 44, 16, 26},
        {104, 34, 106, 44, 136, 43, 102, 41},
        {104, 58, 106, 68, 136, 67, 102, 65},
        {16, 104, 20, 114, 50, 116, 16, 98},
        {104, 106, 106, 116, 136, 115, 102, 113},
        {104, 130, 106, 140, 136, 139, 102, 137},
    },
};

// Used only when both Cancel and Confirm are present
static const u32 sConfirmButton_Tilemap[] = INCBIN_U32("graphics/party_menu/confirm_button.bin");
static const u32 sCancelButton_Tilemap[] = INCBIN_U32("graphics/party_menu/cancel_button.bin");

// Text colors for BG, FG, and Shadow in that order
static const u8 sFontColorTable[][3] =
{
    {TEXT_COLOR_TRANSPARENT, TEXT_COLOR_LIGHT_GRAY, TEXT_COLOR_DARK_GRAY},  // Default
    {TEXT_COLOR_TRANSPARENT, TEXT_COLOR_WHITE,      TEXT_COLOR_GREEN},      // Unused
    {TEXT_COLOR_TRANSPARENT, TEXT_DYNAMIC_COLOR_2,  TEXT_DYNAMIC_COLOR_3},  // Gender symbol
    {TEXT_COLOR_WHITE,       TEXT_COLOR_DARK_GRAY,  TEXT_COLOR_LIGHT_GRAY}, // Selection actions
    {TEXT_COLOR_WHITE,       TEXT_COLOR_BLUE,       TEXT_COLOR_LIGHT_BLUE}, // Field moves
    {TEXT_COLOR_TRANSPARENT, TEXT_COLOR_WHITE,      TEXT_COLOR_DARK_GRAY},  // Unused
};

static const struct WindowTemplate sSinglePartyMenuWindowTemplate[] =
{
    { // Party mon 1
        .bg = 0,
        .tilemapLeft = 1,
        .tilemapTop = 3,
        .width = 10,
        .height = 7,
        .paletteNum = 3,
        .baseBlock = 0x63,
    },
    { // Party mon 2
        .bg = 0,
        .tilemapLeft = 12,
        .tilemapTop = 1,
        .width = 18,
        .height = 3,
        .paletteNum = 4,
        .baseBlock = 0xA9,
    },
    { // Party mon 3
        .bg = 0,
        .tilemapLeft = 12,
        .tilemapTop = 4,
        .width = 18,
        .height = 3,
        .paletteNum = 5,
        .baseBlock = 0xDF,
    },
    { // Party mon 4
        .bg = 0,
        .tilemapLeft = 12,
        .tilemapTop = 7,
        .width = 18,
        .height = 3,
        .paletteNum = 6,
        .baseBlock = 0x115,
    },
    { // Party mon 5
        .bg = 0,
        .tilemapLeft = 12,
        .tilemapTop = 10,
        .width = 18,
        .height = 3,
        .paletteNum = 7,
        .baseBlock = 0x14B,
    },
    { // Party mon 6
        .bg = 0,
        .tilemapLeft = 12,
        .tilemapTop = 13,
        .width = 18,
        .height = 3,
        .paletteNum = 8,
        .baseBlock = 0x181,
    },
    [WIN_MSG] = {
        .bg = 2,
        .tilemapLeft = 1,
        .tilemapTop = 15,
        .width = 28,
        .height = 4,
        .paletteNum = 14,
        .baseBlock = 0x1DF,
    },
    DUMMY_WIN_TEMPLATE
};

static const struct WindowTemplate sDoublePartyMenuWindowTemplate[] =
{
    { // Party mon 1
        .bg = 0,
        .tilemapLeft = 1,
        .tilemapTop = 1,
        .width = 10,
        .height = 7,
        .paletteNum = 3,
        .baseBlock = 0x63,
    },
    { // Party mon 2
        .bg = 0,
        .tilemapLeft = 1,
        .tilemapTop = 8,
        .width = 10,
        .height = 7,
        .paletteNum = 4,
        .baseBlock = 0xA9,
    },
    { // Party mon 3
        .bg = 0,
        .tilemapLeft = 12,
        .tilemapTop = 1,
        .width = 18,
        .height = 3,
        .paletteNum = 5,
        .baseBlock = 0xEF,
    },
    { // Party mon 4
        .bg = 0,
        .tilemapLeft = 12,
        .tilemapTop = 5,
        .width = 18,
        .height = 3,
        .paletteNum = 6,
        .baseBlock = 0x125,
    },
    { // Party mon 5
        .bg = 0,
        .tilemapLeft = 12,
        .tilemapTop = 9,
        .width = 18,
        .height = 3,
        .paletteNum = 7,
        .baseBlock = 0x15B,
    },
    { // Party mon 6
        .bg = 0,
        .tilemapLeft = 12,
        .tilemapTop = 13,
        .width = 18,
        .height = 3,
        .paletteNum = 8,
        .baseBlock = 0x191,
    },
    [WIN_MSG] = {
        .bg = 2,
        .tilemapLeft = 1,
        .tilemapTop = 15,
        .width = 28,
        .height = 4,
        .paletteNum = 14,
        .baseBlock = 0x1DF,
    },
    DUMMY_WIN_TEMPLATE
};

static const struct WindowTemplate sMultiPartyMenuWindowTemplate[] =
{
    { // Party mon 1
        .bg = 0,
        .tilemapLeft = 1,
        .tilemapTop = 1,
        .width = 10,
        .height = 7,
        .paletteNum = 3,
        .baseBlock = 0x63,
    },
    { // Party mon 2
        .bg = 0,
        .tilemapLeft = 1,
        .tilemapTop = 8,
        .width = 10,
        .height = 7,
        .paletteNum = 4,
        .baseBlock = 0xA9,
    },
    { // Party mon 3
        .bg = 0,
        .tilemapLeft = 12,
        .tilemapTop = 2,
        .width = 18,
        .height = 3,
        .paletteNum = 5,
        .baseBlock = 0xEF,
    },
    { // Party mon 4
        .bg = 0,
        .tilemapLeft = 12,
        .tilemapTop = 5,
        .width = 18,
        .height = 3,
        .paletteNum = 6,
        .baseBlock = 0x125,
    },
    { // Party mon 5
        .bg = 0,
        .tilemapLeft = 12,
        .tilemapTop = 9,
        .width = 18,
        .height = 3,
        .paletteNum = 7,
        .baseBlock = 0x15B,
    },
    { // Party mon 6
        .bg = 0,
        .tilemapLeft = 12,
        .tilemapTop = 12,
        .width = 18,
        .height = 3,
        .paletteNum = 8,
        .baseBlock = 0x191,
    },
    [WIN_MSG] = {
        .bg = 2,
        .tilemapLeft = 1,
        .tilemapTop = 15,
        .width = 28,
        .height = 4,
        .paletteNum = 14,
        .baseBlock = 0x1DF,
    },
    DUMMY_WIN_TEMPLATE
};

static const struct WindowTemplate sShowcaseMultiPartyMenuWindowTemplate[] =
{
    { // Party mon 1
        .bg = 0,
        .tilemapLeft = 1,
        .tilemapTop = 2,
        .width = 10,
        .height = 7,
        .paletteNum = 3,
        .baseBlock = 0x63,
    },
    { // Party mon 2
        .bg = 0,
        .tilemapLeft = 12,
        .tilemapTop = 3,
        .width = 18,
        .height = 3,
        .paletteNum = 5,
        .baseBlock = 0xA9,
    },
    { // Party mon 3
        .bg = 0,
        .tilemapLeft = 12,
        .tilemapTop = 6,
        .width = 18,
        .height = 3,
        .paletteNum = 6,
        .baseBlock = 0xDF,
    },
    { // Party mon 4
        .bg = 2,
        .tilemapLeft = 1,
        .tilemapTop = 11,
        .width = 10,
        .height = 7,
        .paletteNum = 4,
        .baseBlock = 0x115,
    },
    { // Party mon 5
        .bg = 2,
        .tilemapLeft = 12,
        .tilemapTop = 12,
        .width = 18,
        .height = 3,
        .paletteNum = 7,
        .baseBlock = 0x16B,
    },
    { // Party mon 6
        .bg = 2,
        .tilemapLeft = 12,
        .tilemapTop = 15,
        .width = 18,
        .height = 3,
        .paletteNum = 8,
        .baseBlock = 0x1A1,
    },
    DUMMY_WIN_TEMPLATE
};

static const struct WindowTemplate sCancelButtonWindowTemplate =
{
    .bg = 0,
    .tilemapLeft = 24,
    .tilemapTop = 17,
    .width = 6,
    .height = 2,
    .paletteNum = 3,
    .baseBlock = 0x1C7,
};

static const struct WindowTemplate sMultiCancelButtonWindowTemplate =
{
    .bg = 0,
    .tilemapLeft = 24,
    .tilemapTop = 18,
    .width = 6,
    .height = 2,
    .paletteNum = 3,
    .baseBlock = 0x1C7,
};

static const struct WindowTemplate sConfirmButtonWindowTemplate =
{
    .bg = 0,
    .tilemapLeft = 24,
    .tilemapTop = 16,
    .width = 6,
    .height = 2,
    .paletteNum = 3,
    .baseBlock = 0x1D3,
};

static const struct WindowTemplate sDefaultPartyMsgWindowTemplate =
{
    .bg = 2,
    .tilemapLeft = 1,
    .tilemapTop = 17,
    .width = 21,
    .height = 2,
    .paletteNum = 15,
    .baseBlock = 0x24F,
};

static const struct WindowTemplate sDoWhatWithMonMsgWindowTemplate =
{
    .bg = 2,
    .tilemapLeft = 1,
    .tilemapTop = 17,
    .width = 16,
    .height = 2,
    .paletteNum = 15,
    .baseBlock = 0x279,
};

static const struct WindowTemplate sDoWhatWithItemMsgWindowTemplate =
{
    .bg = 2,
    .tilemapLeft = 1,
    .tilemapTop = 17,
    .width = 20,
    .height = 2,
    .paletteNum = 15,
    .baseBlock = 0x299,
};

static const struct WindowTemplate sDoWhatWithMailMsgWindowTemplate =
{
    .bg = 2,
    .tilemapLeft = 1,
    .tilemapTop = 17,
    .width = 18,
    .height = 2,
    .paletteNum = 15,
    .baseBlock = 0x299,
};

static const struct WindowTemplate sWhichMoveMsgWindowTemplate =
{
    .bg = 2,
    .tilemapLeft = 1,
    .tilemapTop = 17,
    .width = 16,
    .height = 2,
    .paletteNum = 15,
    .baseBlock = 0x299,
};

static const struct WindowTemplate sAlreadyHoldingOneMsgWindowTemplate =
{
    .bg = 2,
    .tilemapLeft = 1,
    .tilemapTop = 15,
    .width = 20,
    .height = 4,
    .paletteNum = 15,
    .baseBlock = 0x299,
};

static const struct WindowTemplate sItemGiveTakeWindowTemplate =
{
    .bg = 2,
    .tilemapLeft = 23,
    .tilemapTop = 13,
    .width = 6,
    .height = 6,
    .paletteNum = 14,
    .baseBlock = 0x39D,
};

static const struct WindowTemplate sMailReadTakeWindowTemplate =
{
    .bg = 2,
    .tilemapLeft = 21,
    .tilemapTop = 13,
    .width = 8,
    .height = 6,
    .paletteNum = 14,
    .baseBlock = 0x39D,
};

static const struct WindowTemplate sMoveSelectWindowTemplate =
{
    .bg = 2,
    .tilemapLeft = 19,
    .tilemapTop = 11,
    .width = 10,
    .height = 8,
    .paletteNum = 14,
    .baseBlock = 0x2E9,
};

static const struct WindowTemplate sPartyMenuYesNoWindowTemplate =
{
    .bg = 2,
    .tilemapLeft = 21,
    .tilemapTop = 9,
    .width = 5,
    .height = 4,
    .paletteNum = 14,
    .baseBlock = 0x2E9,
};

static const struct WindowTemplate sLevelUpStatsWindowTemplate =
{
    .bg = 2,
    .tilemapLeft = 19,
    .tilemapTop = 1,
    .width = 10,
    .height = 11,
    .paletteNum = 14,
    .baseBlock = 0x2E9,
};

static const struct WindowTemplate sUnusedWindowTemplate1 =
{
    .bg = 2,
    .tilemapLeft = 2,
    .tilemapTop = 15,
    .width = 27,
    .height = 4,
    .paletteNum = 14,
    .baseBlock = 0x1DF,
};

static const struct WindowTemplate sUnusedWindowTemplate2 =
{
    .bg = 2,
    .tilemapLeft = 0,
    .tilemapTop = 13,
    .width = 18,
    .height = 3,
    .paletteNum = 12,
    .baseBlock = 0x39D,
};

// Plain tilemaps for party menu slots.
// The versions with no HP bar are used by eggs, and in certain displays like registering at a battle facility.
// There is no empty version of the main slot because it shouldn't ever be empty.
static const u8 sSlotTilemap_Main[]      = INCBIN_U8("graphics/party_menu/slot_main.bin");
static const u8 sSlotTilemap_MainNoHP[]  = INCBIN_U8("graphics/party_menu/slot_main_no_hp.bin");
static const u8 sSlotTilemap_Wide[]      = INCBIN_U8("graphics/party_menu/slot_wide.bin");
static const u8 sSlotTilemap_WideNoHP[]  = INCBIN_U8("graphics/party_menu/slot_wide_no_hp.bin");
static const u8 sSlotTilemap_WideEmpty[] = INCBIN_U8("graphics/party_menu/slot_wide_empty.bin");

// Palette offsets
static const u8 sGenderPalOffsets[] = {11, 12};
static const u8 sHPBarPalOffsets[] = {9, 10};
static const u8 sPartyBoxPalOffsets1[] = {4, 5, 6};
static const u8 sPartyBoxPalOffsets2[] = {1, 7, 8};
static const u8 sPartyBoxNoMonPalOffsets[] = {1, 11, 12};

// Palette ids
static const u8 sGenderMalePalIds[] = {59, 60};
static const u8 sGenderFemalePalIds[] = {75, 76};
static const u8 sHPBarGreenPalIds[] = {57, 58};
static const u8 sHPBarYellowPalIds[] = {73, 74};
static const u8 sHPBarRedPalIds[] = {89, 90};
static const u8 sPartyBoxEmptySlotPalIds1[] = {52, 53, 54};
static const u8 sPartyBoxMultiPalIds1[] = {68, 69, 70};
static const u8 sPartyBoxFaintedPalIds1[] = {84, 85, 86};
static const u8 sPartyBoxCurrSelectionPalIds1[] = {116, 117, 118};
static const u8 sPartyBoxCurrSelectionMultiPalIds[] = {132, 133, 134};
static const u8 sPartyBoxCurrSelectionFaintedPalIds[] = {148, 149, 150};
static const u8 sPartyBoxSelectedForActionPalIds1[] = {100, 101, 102};
static const u8 sPartyBoxEmptySlotPalIds2[] = {49, 55, 56};
static const u8 sPartyBoxMultiPalIds2[] = {65, 71, 72};
static const u8 sPartyBoxFaintedPalIds2[] = {81, 87, 88};
static const u8 sPartyBoxCurrSelectionPalIds2[] = {97, 103, 104};
static const u8 sPartyBoxSelectedForActionPalIds2[] = {161, 167, 168};
static const u8 sPartyBoxNoMonPalIds[] = {17, 27, 28};

static const u8 *const sActionStringTable[] =
{
    [PARTY_MSG_CHOOSE_MON]             = gText_ChoosePokemon,
    [PARTY_MSG_CHOOSE_MON_OR_CANCEL]   = gText_ChoosePokemonCancel,
    [PARTY_MSG_CHOOSE_MON_AND_CONFIRM] = gText_ChoosePokemonConfirm,
    [PARTY_MSG_MOVE_TO_WHERE]          = gText_MoveToWhere,
    [PARTY_MSG_TEACH_WHICH_MON]        = gText_TeachWhichPokemon,
    [PARTY_MSG_USE_ON_WHICH_MON]       = gText_UseOnWhichPokemon,
    [PARTY_MSG_GIVE_TO_WHICH_MON]      = gText_GiveToWhichPokemon,
    [PARTY_MSG_NOTHING_TO_CUT]         = gText_NothingToCut,
    [PARTY_MSG_CANT_SURF_HERE]         = gText_CantSurfHere,
    [PARTY_MSG_ALREADY_SURFING]        = gText_AlreadySurfing,
    [PARTY_MSG_CURRENT_TOO_FAST]       = gText_CurrentIsTooFast,
    [PARTY_MSG_ENJOY_CYCLING]          = gText_EnjoyCycling,
    [PARTY_MSG_ALREADY_IN_USE]         = gText_InUseAlready_PM,
    [PARTY_MSG_CANT_USE_HERE]          = gText_CantUseHere,
    [PARTY_MSG_NO_MON_FOR_BATTLE]      = gText_NoPokemonForBattle,
    [PARTY_MSG_CHOOSE_MON_2]           = gText_ChoosePokemon2,
    [PARTY_MSG_NOT_ENOUGH_HP]          = gText_NotEnoughHp,
    [PARTY_MSG_X_MONS_ARE_NEEDED]      = gText_PokemonAreNeeded,
    [PARTY_MSG_MONS_CANT_BE_SAME]      = gText_PokemonCantBeSame,
    [PARTY_MSG_NO_SAME_HOLD_ITEMS]     = gText_NoIdenticalHoldItems,
    [PARTY_MSG_UNUSED]                 = gText_EmptyString2,
    [PARTY_MSG_DO_WHAT_WITH_MON]       = gText_DoWhatWithPokemon,
    [PARTY_MSG_RESTORE_WHICH_MOVE]     = gText_RestoreWhichMove,
    [PARTY_MSG_BOOST_PP_WHICH_MOVE]    = gText_BoostPp,
    [PARTY_MSG_DO_WHAT_WITH_ITEM]      = gText_DoWhatWithItem,
    [PARTY_MSG_DO_WHAT_WITH_MAIL]      = gText_DoWhatWithMail,
    [PARTY_MSG_ALREADY_HOLDING_ONE]    = gText_AlreadyHoldingOne,
};

static const u8 *const sDescriptionStringTable[] =
{
    [PARTYBOX_DESC_NO_USE]     = gText_NoUse,
    [PARTYBOX_DESC_ABLE_3]     = gText_Able,
    [PARTYBOX_DESC_FIRST]      = gText_First_PM,
    [PARTYBOX_DESC_SECOND]     = gText_Second_PM,
    [PARTYBOX_DESC_THIRD]      = gText_Third_PM,
    [PARTYBOX_DESC_FOURTH]     = gText_Fourth,
    [PARTYBOX_DESC_ABLE]       = gText_Able2,
    [PARTYBOX_DESC_NOT_ABLE]   = gText_NotAble,
    [PARTYBOX_DESC_ABLE_2]     = gText_Able3,
    [PARTYBOX_DESC_NOT_ABLE_2] = gText_NotAble2,
    [PARTYBOX_DESC_LEARNED]    = gText_Learned,
    [PARTYBOX_DESC_HAVE]       = gText_Have,
    [PARTYBOX_DESC_DONT_HAVE]  = gText_DontHave,
};

static const u16 sUnusedData[] =
{
    0x0108, 0x0151, 0x0160, 0x015b, 0x002e, 0x005c, 0x0102, 0x0153, 0x014b, 0x00ed, 0x00f1, 0x010d, 0x003a, 0x003b, 0x003f, 0x0071,
    0x00b6, 0x00f0, 0x00ca, 0x00db, 0x00da, 0x004c, 0x00e7, 0x0055, 0x0057, 0x0059, 0x00d8, 0x005b, 0x005e, 0x00f7, 0x0118, 0x0068,
    0x0073, 0x015f, 0x0035, 0x00bc, 0x00c9, 0x007e, 0x013d, 0x014c, 0x0103, 0x0107, 0x0122, 0x009c, 0x00d5, 0x00a8, 0x00d3, 0x011d,
    0x0121, 0x013b, 0x000f, 0x0013, 0x0039, 0x0046, 0x0094, 0x00f9, 0x007f, 0x0123,
};

<<<<<<< HEAD
enum
{
    MENU_SUMMARY,
    MENU_SWITCH,
    MENU_CANCEL1,
    MENU_ITEM,
    MENU_GIVE,
    MENU_TAKE_ITEM,
    MENU_MAIL,
    MENU_TAKE_MAIL,
    MENU_READ,
    MENU_CANCEL2,
    MENU_SHIFT,
    MENU_SEND_OUT,
    MENU_ENTER,
    MENU_NO_ENTRY,
    MENU_STORE,
    MENU_REGISTER,
    MENU_TRADE1,
    MENU_TRADE2,
    MENU_TOSS,
    MENU_FIELD_MOVES,
};

enum
{
    FIELD_MOVE_CUT,
    FIELD_MOVE_FLASH,
    FIELD_MOVE_ROCK_SMASH,
    FIELD_MOVE_STRENGTH,
    FIELD_MOVE_SURF,
    FIELD_MOVE_FLY,
    FIELD_MOVE_DIVE,
    FIELD_MOVE_WATERFALL,
    FIELD_MOVE_TELEPORT,
    FIELD_MOVE_DIG,
    FIELD_MOVE_SECRET_POWER,
    FIELD_MOVE_MILK_DRINK,
    FIELD_MOVE_SOFT_BOILED,
    FIELD_MOVE_SWEET_SCENT,
    FIELD_MOVE_ROCK_CLIMB,
};

// What a weird choice of table termination;
#define FIELD_MOVE_TERMINATOR MOVE_SWORDS_DANCE

=======
>>>>>>> 8c537ccd
struct
{
    const u8 *text;
    TaskFunc func;
} static const sCursorOptions[] =
{
    [MENU_SUMMARY] = {gText_Summary5, CursorCb_Summary},
    [MENU_SWITCH] = {gText_Switch2, CursorCb_Switch},
    [MENU_CANCEL1] = {gText_Cancel2, CursorCb_Cancel1},
    [MENU_ITEM] = {gText_Item, CursorCb_Item},
    [MENU_GIVE] = {gMenuText_Give, CursorCb_Give},
    [MENU_TAKE_ITEM] = {gText_Take, CursorCb_TakeItem},
    [MENU_MAIL] = {gText_Mail, CursorCb_Mail},
    [MENU_TAKE_MAIL] = {gText_Take2, CursorCb_TakeMail},
    [MENU_READ] = {gText_Read2, CursorCb_Read},
    [MENU_CANCEL2] = {gText_Cancel2, CursorCb_Cancel2},
    [MENU_SHIFT] = {gText_Shift, CursorCb_SendMon},
    [MENU_SEND_OUT] = {gText_SendOut, CursorCb_SendMon},
    [MENU_ENTER] = {gText_Enter, CursorCb_Enter},
    [MENU_NO_ENTRY] = {gText_NoEntry, CursorCb_NoEntry},
    [MENU_STORE] = {gText_Store, CursorCb_Store},
    [MENU_REGISTER] = {gText_Register, CursorCb_Register},
    [MENU_TRADE1] = {gText_Trade4, CursorCb_Trade1},
    [MENU_TRADE2] = {gText_Trade4, CursorCb_Trade2},
    [MENU_TOSS] = {gMenuText_Toss, CursorCb_Toss},
    [MENU_FIELD_MOVES + FIELD_MOVE_CUT] = {gMoveNames[MOVE_CUT], CursorCb_FieldMove},
    [MENU_FIELD_MOVES + FIELD_MOVE_FLASH] = {gMoveNames[MOVE_FLASH], CursorCb_FieldMove},
    [MENU_FIELD_MOVES + FIELD_MOVE_ROCK_SMASH] = {gMoveNames[MOVE_ROCK_SMASH], CursorCb_FieldMove},
    [MENU_FIELD_MOVES + FIELD_MOVE_STRENGTH] = {gMoveNames[MOVE_STRENGTH], CursorCb_FieldMove},
    [MENU_FIELD_MOVES + FIELD_MOVE_SURF] = {gMoveNames[MOVE_SURF], CursorCb_FieldMove},
    [MENU_FIELD_MOVES + FIELD_MOVE_FLY] = {gMoveNames[MOVE_FLY], CursorCb_FieldMove},
    [MENU_FIELD_MOVES + FIELD_MOVE_DIVE] = {gMoveNames[MOVE_DIVE], CursorCb_FieldMove},
    [MENU_FIELD_MOVES + FIELD_MOVE_WATERFALL] = {gMoveNames[MOVE_WATERFALL], CursorCb_FieldMove},
    [MENU_FIELD_MOVES + FIELD_MOVE_TELEPORT] = {gMoveNames[MOVE_TELEPORT], CursorCb_FieldMove},
    [MENU_FIELD_MOVES + FIELD_MOVE_DIG] = {gMoveNames[MOVE_DIG], CursorCb_FieldMove},
    [MENU_FIELD_MOVES + FIELD_MOVE_SECRET_POWER] = {gMoveNames[MOVE_SECRET_POWER], CursorCb_FieldMove},
    [MENU_FIELD_MOVES + FIELD_MOVE_MILK_DRINK] = {gMoveNames[MOVE_MILK_DRINK], CursorCb_FieldMove},
    [MENU_FIELD_MOVES + FIELD_MOVE_SOFT_BOILED] = {gMoveNames[MOVE_SOFT_BOILED], CursorCb_FieldMove},
    [MENU_FIELD_MOVES + FIELD_MOVE_SWEET_SCENT] = {gMoveNames[MOVE_SWEET_SCENT], CursorCb_FieldMove},
    #ifdef BATTLE_ENGINE
    [MENU_FIELD_MOVES + FIELD_MOVE_ROCK_CLIMB] = {gMoveNames[MOVE_ROCK_CLIMB], CursorCb_FieldMove},
    #endif
};

static const u8 sPartyMenuAction_SummarySwitchCancel[] = {MENU_SUMMARY, MENU_SWITCH, MENU_CANCEL1};
static const u8 sPartyMenuAction_ShiftSummaryCancel[] = {MENU_SHIFT, MENU_SUMMARY, MENU_CANCEL1};
static const u8 sPartyMenuAction_SendOutSummaryCancel[] = {MENU_SEND_OUT, MENU_SUMMARY, MENU_CANCEL1};
static const u8 sPartyMenuAction_SummaryCancel[] = {MENU_SUMMARY, MENU_CANCEL1};
static const u8 sPartyMenuAction_EnterSummaryCancel[] = {MENU_ENTER, MENU_SUMMARY, MENU_CANCEL1};
static const u8 sPartyMenuAction_NoEntrySummaryCancel[] = {MENU_NO_ENTRY, MENU_SUMMARY, MENU_CANCEL1};
static const u8 sPartyMenuAction_StoreSummaryCancel[] = {MENU_STORE, MENU_SUMMARY, MENU_CANCEL1};
static const u8 sPartyMenuAction_GiveTakeItemCancel[] = {MENU_GIVE, MENU_TAKE_ITEM, MENU_CANCEL2};
static const u8 sPartyMenuAction_ReadTakeMailCancel[] = {MENU_READ, MENU_TAKE_MAIL, MENU_CANCEL2};
static const u8 sPartyMenuAction_RegisterSummaryCancel[] = {MENU_REGISTER, MENU_SUMMARY, MENU_CANCEL1};
static const u8 sPartyMenuAction_TradeSummaryCancel1[] = {MENU_TRADE1, MENU_SUMMARY, MENU_CANCEL1};
static const u8 sPartyMenuAction_TradeSummaryCancel2[] = {MENU_TRADE2, MENU_SUMMARY, MENU_CANCEL1};
static const u8 sPartyMenuAction_TakeItemTossCancel[] = {MENU_TAKE_ITEM, MENU_TOSS, MENU_CANCEL1};

static const u8 *const sPartyMenuActions[] =
{
    [ACTIONS_NONE]          = NULL,
    [ACTIONS_SWITCH]        = sPartyMenuAction_SummarySwitchCancel,
    [ACTIONS_SHIFT]         = sPartyMenuAction_ShiftSummaryCancel,
    [ACTIONS_SEND_OUT]      = sPartyMenuAction_SendOutSummaryCancel,
    [ACTIONS_ENTER]         = sPartyMenuAction_EnterSummaryCancel,
    [ACTIONS_NO_ENTRY]      = sPartyMenuAction_NoEntrySummaryCancel,
    [ACTIONS_STORE]         = sPartyMenuAction_StoreSummaryCancel,
    [ACTIONS_SUMMARY_ONLY]  = sPartyMenuAction_SummaryCancel,
    [ACTIONS_ITEM]          = sPartyMenuAction_GiveTakeItemCancel,
    [ACTIONS_MAIL]          = sPartyMenuAction_ReadTakeMailCancel,
    [ACTIONS_REGISTER]      = sPartyMenuAction_RegisterSummaryCancel,
    [ACTIONS_TRADE]         = sPartyMenuAction_TradeSummaryCancel1,
    [ACTIONS_SPIN_TRADE]    = sPartyMenuAction_TradeSummaryCancel2,
    [ACTIONS_TAKEITEM_TOSS] = sPartyMenuAction_TakeItemTossCancel,
};

static const u8 sPartyMenuActionCounts[] =
{
    [ACTIONS_NONE]          = 0,
    [ACTIONS_SWITCH]        = ARRAY_COUNT(sPartyMenuAction_SummarySwitchCancel),
    [ACTIONS_SHIFT]         = ARRAY_COUNT(sPartyMenuAction_ShiftSummaryCancel),
    [ACTIONS_SEND_OUT]      = ARRAY_COUNT(sPartyMenuAction_SendOutSummaryCancel),
    [ACTIONS_ENTER]         = ARRAY_COUNT(sPartyMenuAction_EnterSummaryCancel),
    [ACTIONS_NO_ENTRY]      = ARRAY_COUNT(sPartyMenuAction_NoEntrySummaryCancel),
    [ACTIONS_STORE]         = ARRAY_COUNT(sPartyMenuAction_StoreSummaryCancel),
    [ACTIONS_SUMMARY_ONLY]  = ARRAY_COUNT(sPartyMenuAction_SummaryCancel),
    [ACTIONS_ITEM]          = ARRAY_COUNT(sPartyMenuAction_GiveTakeItemCancel),
    [ACTIONS_MAIL]          = ARRAY_COUNT(sPartyMenuAction_ReadTakeMailCancel),
    [ACTIONS_REGISTER]      = ARRAY_COUNT(sPartyMenuAction_RegisterSummaryCancel),
    [ACTIONS_TRADE]         = ARRAY_COUNT(sPartyMenuAction_TradeSummaryCancel1),
    [ACTIONS_SPIN_TRADE]    = ARRAY_COUNT(sPartyMenuAction_TradeSummaryCancel2),
    [ACTIONS_TAKEITEM_TOSS] = ARRAY_COUNT(sPartyMenuAction_TakeItemTossCancel)
};

static const u16 sFieldMoves[FIELD_MOVES_COUNT + 1] =
{
<<<<<<< HEAD
    MOVE_CUT, MOVE_FLASH, MOVE_ROCK_SMASH, MOVE_STRENGTH, MOVE_SURF, MOVE_FLY, MOVE_DIVE, MOVE_WATERFALL, MOVE_TELEPORT,
    MOVE_DIG, MOVE_SECRET_POWER, MOVE_MILK_DRINK, MOVE_SOFT_BOILED, MOVE_SWEET_SCENT, 
    #ifdef BATTLE_ENGINE
    MOVE_ROCK_CLIMB,
    #endif
    FIELD_MOVE_TERMINATOR
=======
    [FIELD_MOVE_CUT]          = MOVE_CUT,
    [FIELD_MOVE_FLASH]        = MOVE_FLASH,
    [FIELD_MOVE_ROCK_SMASH]   = MOVE_ROCK_SMASH,
    [FIELD_MOVE_STRENGTH]     = MOVE_STRENGTH,
    [FIELD_MOVE_SURF]         = MOVE_SURF,
    [FIELD_MOVE_FLY]          = MOVE_FLY,
    [FIELD_MOVE_DIVE]         = MOVE_DIVE,
    [FIELD_MOVE_WATERFALL]    = MOVE_WATERFALL,
    [FIELD_MOVE_TELEPORT]     = MOVE_TELEPORT,
    [FIELD_MOVE_DIG]          = MOVE_DIG,
    [FIELD_MOVE_SECRET_POWER] = MOVE_SECRET_POWER,
    [FIELD_MOVE_MILK_DRINK]   = MOVE_MILK_DRINK,
    [FIELD_MOVE_SOFT_BOILED]  = MOVE_SOFT_BOILED,
    [FIELD_MOVE_SWEET_SCENT]  = MOVE_SWEET_SCENT,
    // NOTE: This value is used as the terminal value for the table. There's no reason to do this, as the size of the table is known.
    //       Whichever move shares this value (MOVE_SWORDS_DANCE by default) if present will be treated as the end of the array rather than a field move.
    [FIELD_MOVES_COUNT]       = FIELD_MOVES_COUNT
>>>>>>> 8c537ccd
};

struct
{
    bool8 (*fieldMoveFunc)(void);
    u8 msgId;
} static const sFieldMoveCursorCallbacks[FIELD_MOVES_COUNT] =
{
    [FIELD_MOVE_CUT]          = {SetUpFieldMove_Cut,         PARTY_MSG_NOTHING_TO_CUT},
    [FIELD_MOVE_FLASH]        = {SetUpFieldMove_Flash,       PARTY_MSG_CANT_USE_HERE},
    [FIELD_MOVE_ROCK_SMASH]   = {SetUpFieldMove_RockSmash,   PARTY_MSG_CANT_USE_HERE},
    [FIELD_MOVE_STRENGTH]     = {SetUpFieldMove_Strength,    PARTY_MSG_CANT_USE_HERE},
    [FIELD_MOVE_SURF]         = {SetUpFieldMove_Surf,        PARTY_MSG_CANT_SURF_HERE},
    [FIELD_MOVE_FLY]          = {SetUpFieldMove_Fly,         PARTY_MSG_CANT_USE_HERE},
    [FIELD_MOVE_DIVE]         = {SetUpFieldMove_Dive,        PARTY_MSG_CANT_USE_HERE},
    [FIELD_MOVE_WATERFALL]    = {SetUpFieldMove_Waterfall,   PARTY_MSG_CANT_USE_HERE},
    [FIELD_MOVE_TELEPORT]     = {SetUpFieldMove_Teleport,    PARTY_MSG_CANT_USE_HERE},
    [FIELD_MOVE_DIG]          = {SetUpFieldMove_Dig,         PARTY_MSG_CANT_USE_HERE},
    [FIELD_MOVE_SECRET_POWER] = {SetUpFieldMove_SecretPower, PARTY_MSG_CANT_USE_HERE},
    [FIELD_MOVE_MILK_DRINK]   = {SetUpFieldMove_SoftBoiled,  PARTY_MSG_NOT_ENOUGH_HP},
    [FIELD_MOVE_SOFT_BOILED]  = {SetUpFieldMove_SoftBoiled,  PARTY_MSG_NOT_ENOUGH_HP},
    [FIELD_MOVE_SWEET_SCENT]  = {SetUpFieldMove_SweetScent,  PARTY_MSG_CANT_USE_HERE},
    [FIELD_MOVE_ROCK_CLIMB]   = {SetUpFieldMove_RockClimb,   PARTY_MSG_CANT_USE_HERE},
};

static const u8 *const sUnionRoomTradeMessages[] =
{
    [UR_TRADE_MSG_NOT_MON_PARTNER_WANTS - 1]       = gText_NotPkmnOtherTrainerWants,
    [UR_TRADE_MSG_NOT_EGG - 1]                     = gText_ThatIsntAnEgg,
    [UR_TRADE_MSG_MON_CANT_BE_TRADED_1 - 1]        = gText_PkmnCantBeTradedNow,
    [UR_TRADE_MSG_MON_CANT_BE_TRADED_2 - 1]        = gText_PkmnCantBeTradedNow,
    [UR_TRADE_MSG_PARTNERS_MON_CANT_BE_TRADED - 1] = gText_OtherTrainersPkmnCantBeTraded,
    [UR_TRADE_MSG_EGG_CANT_BE_TRADED -1]           = gText_EggCantBeTradedNow,
    [UR_TRADE_MSG_PARTNER_CANT_ACCEPT_MON - 1]     = gText_OtherTrainerCantAcceptPkmn,
    [UR_TRADE_MSG_CANT_TRADE_WITH_PARTNER_1 - 1]   = gText_CantTradeWithTrainer,
    [UR_TRADE_MSG_CANT_TRADE_WITH_PARTNER_2 - 1]   = gText_CantTradeWithTrainer,
};

static const u32 sHeldItemGfx[] = INCBIN_U32("graphics/party_menu/hold_icons.4bpp");
static const u16 sHeldItemPalette[] = INCBIN_U16("graphics/party_menu/hold_icons.gbapal");

static const struct OamData sOamData_HeldItem =
{
    .y = 0,
    .affineMode = ST_OAM_AFFINE_OFF,
    .objMode = ST_OAM_OBJ_NORMAL,
    .mosaic = FALSE,
    .bpp = ST_OAM_4BPP,
    .shape = SPRITE_SHAPE(8x8),
    .x = 0,
    .matrixNum = 0,
    .size = SPRITE_SIZE(8x8),
    .tileNum = 0,
    .priority = 1,
    .paletteNum = 0,
    .affineParam = 0,
};

static const union AnimCmd sSpriteAnim_HeldItem[] =
{
    ANIMCMD_FRAME(0, 1),
    ANIMCMD_END
};

static const union AnimCmd sSpriteAnim_HeldMail[] =
{
    ANIMCMD_FRAME(1, 1),
    ANIMCMD_END
};

static const union AnimCmd *const sSpriteAnimTable_HeldItem[] =
{
    sSpriteAnim_HeldItem,
    sSpriteAnim_HeldMail,
};

static const struct SpriteSheet sSpriteSheet_HeldItem =
{
    .data = sHeldItemGfx, .size = sizeof(sHeldItemGfx), .tag = TAG_HELD_ITEM
};

static const struct SpritePalette sSpritePalette_HeldItem =
{
    .data = sHeldItemPalette, .tag = TAG_HELD_ITEM
};

static const struct SpriteTemplate sSpriteTemplate_HeldItem =
{
    .tileTag = TAG_HELD_ITEM,
    .paletteTag = TAG_HELD_ITEM,
    .oam = &sOamData_HeldItem,
    .anims = sSpriteAnimTable_HeldItem,
    .images = NULL,
    .affineAnims = gDummySpriteAffineAnimTable,
    .callback = SpriteCallbackDummy
};

static const struct OamData sOamData_MenuPokeball =
{
    .y = 0,
    .affineMode = ST_OAM_AFFINE_OFF,
    .objMode = ST_OAM_OBJ_NORMAL,
    .mosaic = FALSE,
    .bpp = ST_OAM_4BPP,
    .shape = SPRITE_SHAPE(32x32),
    .x = 0,
    .matrixNum = 0,
    .size = SPRITE_SIZE(32x32),
    .tileNum = 0,
    .priority = 1,
    .paletteNum = 0,
    .affineParam = 0
};

static const union AnimCmd sPokeballAnim_Closed[] =
{
    ANIMCMD_FRAME(0, 0),
    ANIMCMD_END
};

static const union AnimCmd sPokeballAnim_Open[] =
{
    ANIMCMD_FRAME(16, 0),
    ANIMCMD_END
};

static const union AnimCmd *const sSpriteAnimTable_MenuPokeball[] =
{
    sPokeballAnim_Closed,
    sPokeballAnim_Open
};

static const struct CompressedSpriteSheet sSpriteSheet_MenuPokeball =
{
    gPartyMenuPokeball_Gfx, 0x400, TAG_POKEBALL
};

static const struct CompressedSpritePalette sSpritePalette_MenuPokeball =
{
    gPartyMenuPokeball_Pal, TAG_POKEBALL
};

// Used for the pokeball sprite on each party slot / Cancel button
static const struct SpriteTemplate sSpriteTemplate_MenuPokeball =
{
    .tileTag = TAG_POKEBALL,
    .paletteTag = TAG_POKEBALL,
    .oam = &sOamData_MenuPokeball,
    .anims = sSpriteAnimTable_MenuPokeball,
    .images = NULL,
    .affineAnims = gDummySpriteAffineAnimTable,
    .callback = SpriteCallbackDummy,
};

static const struct OamData sOamData_MenuPokeballSmall =
{
    .y = 0,
    .affineMode = ST_OAM_AFFINE_OFF,
    .objMode = ST_OAM_OBJ_NORMAL,
    .mosaic = FALSE,
    .bpp = ST_OAM_4BPP,
    .shape = SPRITE_SHAPE(16x16),
    .x = 0,
    .matrixNum = 0,
    .size = SPRITE_SIZE(16x16),
    .tileNum = 0,
    .priority = 2,
    .paletteNum = 0,
    .affineParam = 0
};

static const union AnimCmd sSmallPokeballAnim_Closed[] =
{
    ANIMCMD_FRAME(0, 0),
    ANIMCMD_END
};

static const union AnimCmd sSmallPokeballAnim_Open[] =
{
    ANIMCMD_FRAME(4, 0),
    ANIMCMD_END
};

static const union AnimCmd sSmallPokeballAnim_Blank1[] =
{
    ANIMCMD_FRAME(8, 0),
    ANIMCMD_END
};

static const union AnimCmd sSmallPokeballAnim_Blank2[] =
{
    ANIMCMD_FRAME(12, 0),
    ANIMCMD_END
};

static const union AnimCmd sSmallPokeballAnim_Blank3[] =
{
    ANIMCMD_FRAME(16, 0),
    ANIMCMD_END
};

static const union AnimCmd sSmallPokeballAnim_Blank4[] =
{
    ANIMCMD_FRAME(20, 0),
    ANIMCMD_END
};

// The blanks below are never used. See SpriteCB_BounceConfirmCancelButton, where they were intended to be used
static const union AnimCmd *const sSpriteAnimTable_MenuPokeballSmall[] =
{
    sSmallPokeballAnim_Closed,
    sSmallPokeballAnim_Open,
    sSmallPokeballAnim_Blank1,
    sSmallPokeballAnim_Blank2,
    sSmallPokeballAnim_Blank3,
    sSmallPokeballAnim_Blank4
};

static const struct CompressedSpriteSheet sSpriteSheet_MenuPokeballSmall =
{
    gPartyMenuPokeballSmall_Gfx, 0x0300, TAG_POKEBALL_SMALL
};

// Used for the pokeball sprite next to Cancel and Confirm when both are present, otherwise sSpriteTemplate_MenuPokeball is used
static const struct SpriteTemplate sSpriteTemplate_MenuPokeballSmall =
{
    .tileTag = TAG_POKEBALL_SMALL,
    .paletteTag = TAG_POKEBALL,
    .oam = &sOamData_MenuPokeballSmall,
    .anims = sSpriteAnimTable_MenuPokeballSmall,
    .images = NULL,
    .affineAnims = gDummySpriteAffineAnimTable,
    .callback = SpriteCallbackDummy,
};

static const struct OamData sOamData_StatusCondition =
{
    .y = 0,
    .affineMode = ST_OAM_AFFINE_OFF,
    .objMode = ST_OAM_OBJ_NORMAL,
    .mosaic = FALSE,
    .bpp = ST_OAM_4BPP,
    .shape = SPRITE_SHAPE(32x8),
    .x = 0,
    .matrixNum = 0,
    .size = SPRITE_SIZE(32x8),
    .tileNum = 0,
    .priority = 1,
    .paletteNum = 0,
    .affineParam = 0
};

static const union AnimCmd sSpriteAnim_StatusPoison[] =
{
    ANIMCMD_FRAME(0, 0),
    ANIMCMD_END
};

static const union AnimCmd sSpriteAnim_StatusParalyzed[] =
{
    ANIMCMD_FRAME(4, 0),
    ANIMCMD_END
};

static const union AnimCmd sSpriteAnim_StatusSleep[] =
{
    ANIMCMD_FRAME(8, 0),
    ANIMCMD_END
};

static const union AnimCmd sSpriteAnim_StatusFrozen[] =
{
    ANIMCMD_FRAME(12, 0),
    ANIMCMD_END
};

static const union AnimCmd sSpriteAnim_StatusBurn[] =
{
    ANIMCMD_FRAME(16, 0),
    ANIMCMD_END
};

static const union AnimCmd sSpriteAnim_StatusPokerus[] =
{
    ANIMCMD_FRAME(20, 0),
    ANIMCMD_END
};

static const union AnimCmd sSpriteAnim_StatusFaint[] =
{
    ANIMCMD_FRAME(24, 0),
    ANIMCMD_END
};

static const union AnimCmd sSpriteAnim_Blank[] =
{
    ANIMCMD_FRAME(28, 0),
    ANIMCMD_END
};

static const union AnimCmd *const sSpriteTemplate_StatusCondition[] =
{
    sSpriteAnim_StatusPoison,
    sSpriteAnim_StatusParalyzed,
    sSpriteAnim_StatusSleep,
    sSpriteAnim_StatusFrozen,
    sSpriteAnim_StatusBurn,
    sSpriteAnim_StatusPokerus,
    sSpriteAnim_StatusFaint,
    sSpriteAnim_Blank
};

static const struct CompressedSpriteSheet sSpriteSheet_StatusIcons =
{
    gStatusGfx_Icons, 0x400, TAG_STATUS_ICONS
};

static const struct CompressedSpritePalette sSpritePalette_StatusIcons =
{
    gStatusPal_Icons, TAG_STATUS_ICONS
};

static const struct SpriteTemplate sSpriteTemplate_StatusIcons =
{
    .tileTag = TAG_STATUS_ICONS,
    .paletteTag = TAG_STATUS_ICONS,
    .oam = &sOamData_StatusCondition,
    .anims = sSpriteTemplate_StatusCondition,
    .images = NULL,
    .affineAnims = gDummySpriteAffineAnimTable,
    .callback = SpriteCallbackDummy,
};

// Mask for the partners party in a multi battle. TRUE if in the partners party, FALSE otherwise
// The 7th slot is Cancel, and the 8th slot is unreachable
// Used only to determine whether or not to show the Deoxys form icon sprite
static const bool8 sMultiBattlePartnersPartyMask[PARTY_SIZE + 2] =
{
    FALSE,
    TRUE,
    FALSE,
    FALSE,
    TRUE,
    TRUE,
    FALSE
};

static const u8 *const sUnused_StatStrings[] =
{
    gText_HP4,
    gText_Attack3,
    gText_Defense3,
    gText_SpAtk4,
    gText_SpDef4,
    gText_Speed2
};

static const u16 sTMHMMoves[] =
{
    [ITEM_TM01 - ITEM_TM01] = MOVE_FOCUS_PUNCH,
    [ITEM_TM02 - ITEM_TM01] = MOVE_DRAGON_CLAW,
    [ITEM_TM03 - ITEM_TM01] = MOVE_WATER_PULSE,
    [ITEM_TM04 - ITEM_TM01] = MOVE_CALM_MIND,
    [ITEM_TM05 - ITEM_TM01] = MOVE_ROAR,
    [ITEM_TM06 - ITEM_TM01] = MOVE_TOXIC,
    [ITEM_TM07 - ITEM_TM01] = MOVE_HAIL,
    [ITEM_TM08 - ITEM_TM01] = MOVE_BULK_UP,
    [ITEM_TM09 - ITEM_TM01] = MOVE_BULLET_SEED,
    [ITEM_TM10 - ITEM_TM01] = MOVE_HIDDEN_POWER,
    [ITEM_TM11 - ITEM_TM01] = MOVE_SUNNY_DAY,
    [ITEM_TM12 - ITEM_TM01] = MOVE_TAUNT,
    [ITEM_TM13 - ITEM_TM01] = MOVE_ICE_BEAM,
    [ITEM_TM14 - ITEM_TM01] = MOVE_BLIZZARD,
    [ITEM_TM15 - ITEM_TM01] = MOVE_HYPER_BEAM,
    [ITEM_TM16 - ITEM_TM01] = MOVE_LIGHT_SCREEN,
    [ITEM_TM17 - ITEM_TM01] = MOVE_PROTECT,
    [ITEM_TM18 - ITEM_TM01] = MOVE_RAIN_DANCE,
    [ITEM_TM19 - ITEM_TM01] = MOVE_GIGA_DRAIN,
    [ITEM_TM20 - ITEM_TM01] = MOVE_SAFEGUARD,
    [ITEM_TM21 - ITEM_TM01] = MOVE_FRUSTRATION,
    [ITEM_TM22 - ITEM_TM01] = MOVE_SOLAR_BEAM,
    [ITEM_TM23 - ITEM_TM01] = MOVE_IRON_TAIL,
    [ITEM_TM24 - ITEM_TM01] = MOVE_THUNDERBOLT,
    [ITEM_TM25 - ITEM_TM01] = MOVE_THUNDER,
    [ITEM_TM26 - ITEM_TM01] = MOVE_EARTHQUAKE,
    [ITEM_TM27 - ITEM_TM01] = MOVE_RETURN,
    [ITEM_TM28 - ITEM_TM01] = MOVE_DIG,
    [ITEM_TM29 - ITEM_TM01] = MOVE_PSYCHIC,
    [ITEM_TM30 - ITEM_TM01] = MOVE_SHADOW_BALL,
    [ITEM_TM31 - ITEM_TM01] = MOVE_BRICK_BREAK,
    [ITEM_TM32 - ITEM_TM01] = MOVE_DOUBLE_TEAM,
    [ITEM_TM33 - ITEM_TM01] = MOVE_REFLECT,
    [ITEM_TM34 - ITEM_TM01] = MOVE_SHOCK_WAVE,
    [ITEM_TM35 - ITEM_TM01] = MOVE_FLAMETHROWER,
    [ITEM_TM36 - ITEM_TM01] = MOVE_SLUDGE_BOMB,
    [ITEM_TM37 - ITEM_TM01] = MOVE_SANDSTORM,
    [ITEM_TM38 - ITEM_TM01] = MOVE_FIRE_BLAST,
    [ITEM_TM39 - ITEM_TM01] = MOVE_ROCK_TOMB,
    [ITEM_TM40 - ITEM_TM01] = MOVE_AERIAL_ACE,
    [ITEM_TM41 - ITEM_TM01] = MOVE_TORMENT,
    [ITEM_TM42 - ITEM_TM01] = MOVE_FACADE,
    [ITEM_TM43 - ITEM_TM01] = MOVE_SECRET_POWER,
    [ITEM_TM44 - ITEM_TM01] = MOVE_REST,
    [ITEM_TM45 - ITEM_TM01] = MOVE_ATTRACT,
    [ITEM_TM46 - ITEM_TM01] = MOVE_THIEF,
    [ITEM_TM47 - ITEM_TM01] = MOVE_STEEL_WING,
    [ITEM_TM48 - ITEM_TM01] = MOVE_SKILL_SWAP,
    [ITEM_TM49 - ITEM_TM01] = MOVE_SNATCH,
    [ITEM_TM50 - ITEM_TM01] = MOVE_OVERHEAT,
    [ITEM_HM01 - ITEM_TM01] = MOVE_CUT,
    [ITEM_HM02 - ITEM_TM01] = MOVE_FLY,
    [ITEM_HM03 - ITEM_TM01] = MOVE_SURF,
    [ITEM_HM04 - ITEM_TM01] = MOVE_STRENGTH,
    [ITEM_HM05 - ITEM_TM01] = MOVE_FLASH,
    [ITEM_HM06 - ITEM_TM01] = MOVE_ROCK_SMASH,
    [ITEM_HM07 - ITEM_TM01] = MOVE_WATERFALL,
    [ITEM_HM08 - ITEM_TM01] = MOVE_DIVE,
};<|MERGE_RESOLUTION|>--- conflicted
+++ resolved
@@ -651,55 +651,6 @@
     0x0121, 0x013b, 0x000f, 0x0013, 0x0039, 0x0046, 0x0094, 0x00f9, 0x007f, 0x0123,
 };
 
-<<<<<<< HEAD
-enum
-{
-    MENU_SUMMARY,
-    MENU_SWITCH,
-    MENU_CANCEL1,
-    MENU_ITEM,
-    MENU_GIVE,
-    MENU_TAKE_ITEM,
-    MENU_MAIL,
-    MENU_TAKE_MAIL,
-    MENU_READ,
-    MENU_CANCEL2,
-    MENU_SHIFT,
-    MENU_SEND_OUT,
-    MENU_ENTER,
-    MENU_NO_ENTRY,
-    MENU_STORE,
-    MENU_REGISTER,
-    MENU_TRADE1,
-    MENU_TRADE2,
-    MENU_TOSS,
-    MENU_FIELD_MOVES,
-};
-
-enum
-{
-    FIELD_MOVE_CUT,
-    FIELD_MOVE_FLASH,
-    FIELD_MOVE_ROCK_SMASH,
-    FIELD_MOVE_STRENGTH,
-    FIELD_MOVE_SURF,
-    FIELD_MOVE_FLY,
-    FIELD_MOVE_DIVE,
-    FIELD_MOVE_WATERFALL,
-    FIELD_MOVE_TELEPORT,
-    FIELD_MOVE_DIG,
-    FIELD_MOVE_SECRET_POWER,
-    FIELD_MOVE_MILK_DRINK,
-    FIELD_MOVE_SOFT_BOILED,
-    FIELD_MOVE_SWEET_SCENT,
-    FIELD_MOVE_ROCK_CLIMB,
-};
-
-// What a weird choice of table termination;
-#define FIELD_MOVE_TERMINATOR MOVE_SWORDS_DANCE
-
-=======
->>>>>>> 8c537ccd
 struct
 {
     const u8 *text;
@@ -796,14 +747,6 @@
 
 static const u16 sFieldMoves[FIELD_MOVES_COUNT + 1] =
 {
-<<<<<<< HEAD
-    MOVE_CUT, MOVE_FLASH, MOVE_ROCK_SMASH, MOVE_STRENGTH, MOVE_SURF, MOVE_FLY, MOVE_DIVE, MOVE_WATERFALL, MOVE_TELEPORT,
-    MOVE_DIG, MOVE_SECRET_POWER, MOVE_MILK_DRINK, MOVE_SOFT_BOILED, MOVE_SWEET_SCENT, 
-    #ifdef BATTLE_ENGINE
-    MOVE_ROCK_CLIMB,
-    #endif
-    FIELD_MOVE_TERMINATOR
-=======
     [FIELD_MOVE_CUT]          = MOVE_CUT,
     [FIELD_MOVE_FLASH]        = MOVE_FLASH,
     [FIELD_MOVE_ROCK_SMASH]   = MOVE_ROCK_SMASH,
@@ -818,10 +761,10 @@
     [FIELD_MOVE_MILK_DRINK]   = MOVE_MILK_DRINK,
     [FIELD_MOVE_SOFT_BOILED]  = MOVE_SOFT_BOILED,
     [FIELD_MOVE_SWEET_SCENT]  = MOVE_SWEET_SCENT,
+    [FIELD_MOVE_ROCK_CLIMB]   = MOVE_ROCK_CLIMB,
     // NOTE: This value is used as the terminal value for the table. There's no reason to do this, as the size of the table is known.
     //       Whichever move shares this value (MOVE_SWORDS_DANCE by default) if present will be treated as the end of the array rather than a field move.
     [FIELD_MOVES_COUNT]       = FIELD_MOVES_COUNT
->>>>>>> 8c537ccd
 };
 
 struct
