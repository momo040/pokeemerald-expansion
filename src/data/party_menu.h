static const struct BgTemplate sPartyMenuBgTemplates[] =
{
    {
        .bg = 0,
        .charBaseIndex = 0,
        .mapBaseIndex = 31,
        .screenSize = 0,
        .paletteMode = 0,
        .priority = 1,
        .baseTile = 0
    },
    {
        .bg = 1,
        .charBaseIndex = 0,
        .mapBaseIndex = 30,
        .screenSize = 0,
        .paletteMode = 0,
        .priority = 2,
        .baseTile = 0
    },
    {
        .bg = 2,
        .charBaseIndex = 0,
        .mapBaseIndex = 28,
        .screenSize = 1,
        .paletteMode = 0,
        .priority = 0,
        .baseTile = 0
    },
};

static const struct PartyMenuBoxInfoRects sPartyBoxInfoRects[] =
{
    [PARTY_BOX_LEFT_COLUMN] =
    {
        BlitBitmapToPartyWindow_LeftColumn,
        {
            //The below are the x, y, width, and height for each of the following info
            24, 11, 40, 13, // Nickname
            32, 20, 32,  8, // Level
            64, 20,  8,  8, // Gender
            38, 37, 24,  8, // HP
            53, 37, 24,  8, // Max HP
            24, 35, 48,  3  // HP bar
        },
        12, 34, 64, 16      // Description text (e.g. NO USE)
    },
    [PARTY_BOX_RIGHT_COLUMN] =
    {
        BlitBitmapToPartyWindow_RightColumn,
        {
             // See above comment
             22,  3, 40, 13, // Nickname
             30, 12, 32,  8, // Level
             62, 12,  8,  8, // Gender
            102, 12, 24,  8, // HP
            117, 12, 24,  8, // Max HP
             88, 10, 48,  3  // HP bar
        },
        77, 4, 64, 16        // Description text
    },
};


// Each layout array has an array for each of the 6 party slots
// The array for each slot has the sprite coords of its various sprites in the following order
// Pokémon icon (x, y), held item (x, y), status condition (x, y), menu Poké Ball (x, y)
static const u8 sPartyMenuSpriteCoords[PARTY_LAYOUT_COUNT][PARTY_SIZE][4 * 2] =
{
    [PARTY_LAYOUT_SINGLE] =
    {
        { 16,  40,  20,  50,  50,  52,  16,  34},
        {104,  18, 108,  28, 136,  27, 102,  25},
        {104,  42, 108,  52, 136,  51, 102,  49},
        {104,  66, 108,  76, 136,  75, 102,  73},
        {104,  90, 108, 100, 136,  99, 102,  97},
        {104, 114, 108, 124, 136, 123, 102, 121},
    },
    [PARTY_LAYOUT_DOUBLE] =
    {
        {16, 24, 20, 34, 50, 36, 16, 18},
        {16, 80, 20, 90, 50, 92, 16, 74},
        {104, 18, 108, 28, 136, 27, 102, 25},
        {104, 50, 108, 60, 136, 59, 102, 57},
        {104, 82, 108, 92, 136, 91, 102, 89},
        {104, 114, 108, 124, 136, 123, 102, 121},
    },
    [PARTY_LAYOUT_MULTI] =
    {
        {16, 24, 20, 34, 50, 36, 16, 18},
        {16, 80, 20, 90, 50, 92, 16, 74},
        {104, 26, 106, 36, 136, 35, 102, 33},
        {104, 50, 106, 60, 136, 59, 102, 57},
        {104, 82, 106, 92, 136, 91, 102, 89},
        {104, 106, 106, 116, 136, 115, 102, 113},
    },
    [PARTY_LAYOUT_MULTI_SHOWCASE] =
    {
        {16, 32, 20, 42, 50, 44, 16, 26},
        {104, 34, 106, 44, 136, 43, 102, 41},
        {104, 58, 106, 68, 136, 67, 102, 65},
        {16, 104, 20, 114, 50, 116, 16, 98},
        {104, 106, 106, 116, 136, 115, 102, 113},
        {104, 130, 106, 140, 136, 139, 102, 137},
    },
};

// Used only when both Cancel and Confirm are present
static const u32 sConfirmButton_Tilemap[] = INCBIN_U32("graphics/party_menu/confirm_button.bin");
static const u32 sCancelButton_Tilemap[] = INCBIN_U32("graphics/party_menu/cancel_button.bin");

// Text colors for BG, FG, and Shadow in that order
static const u8 sFontColorTable[][3] =
{
    {TEXT_COLOR_TRANSPARENT, TEXT_COLOR_LIGHT_GRAY, TEXT_COLOR_DARK_GRAY},  // Default
    {TEXT_COLOR_TRANSPARENT, TEXT_COLOR_WHITE,      TEXT_COLOR_GREEN},      // Unused
    {TEXT_COLOR_TRANSPARENT, TEXT_DYNAMIC_COLOR_2,  TEXT_DYNAMIC_COLOR_3},  // Gender symbol
    {TEXT_COLOR_WHITE,       TEXT_COLOR_DARK_GRAY,  TEXT_COLOR_LIGHT_GRAY}, // Selection actions
    {TEXT_COLOR_WHITE,       TEXT_COLOR_BLUE,       TEXT_COLOR_LIGHT_BLUE}, // Field moves
    {TEXT_COLOR_TRANSPARENT, TEXT_COLOR_WHITE,      TEXT_COLOR_DARK_GRAY},  // Unused
};

static const struct WindowTemplate sSinglePartyMenuWindowTemplate[] =
{
    { // Party mon 1
        .bg = 0,
        .tilemapLeft = 1,
        .tilemapTop = 3,
        .width = 10,
        .height = 7,
        .paletteNum = 3,
        .baseBlock = 0x63,
    },
    { // Party mon 2
        .bg = 0,
        .tilemapLeft = 12,
        .tilemapTop = 1,
        .width = 18,
        .height = 3,
        .paletteNum = 4,
        .baseBlock = 0xA9,
    },
    { // Party mon 3
        .bg = 0,
        .tilemapLeft = 12,
        .tilemapTop = 4,
        .width = 18,
        .height = 3,
        .paletteNum = 5,
        .baseBlock = 0xDF,
    },
    { // Party mon 4
        .bg = 0,
        .tilemapLeft = 12,
        .tilemapTop = 7,
        .width = 18,
        .height = 3,
        .paletteNum = 6,
        .baseBlock = 0x115,
    },
    { // Party mon 5
        .bg = 0,
        .tilemapLeft = 12,
        .tilemapTop = 10,
        .width = 18,
        .height = 3,
        .paletteNum = 7,
        .baseBlock = 0x14B,
    },
    { // Party mon 6
        .bg = 0,
        .tilemapLeft = 12,
        .tilemapTop = 13,
        .width = 18,
        .height = 3,
        .paletteNum = 8,
        .baseBlock = 0x181,
    },
    [WIN_MSG] = {
        .bg = 2,
        .tilemapLeft = 1,
        .tilemapTop = 15,
        .width = 28,
        .height = 4,
        .paletteNum = 14,
        .baseBlock = 0x1DF,
    },
    DUMMY_WIN_TEMPLATE
};

static const struct WindowTemplate sDoublePartyMenuWindowTemplate[] =
{
    { // Party mon 1
        .bg = 0,
        .tilemapLeft = 1,
        .tilemapTop = 1,
        .width = 10,
        .height = 7,
        .paletteNum = 3,
        .baseBlock = 0x63,
    },
    { // Party mon 2
        .bg = 0,
        .tilemapLeft = 1,
        .tilemapTop = 8,
        .width = 10,
        .height = 7,
        .paletteNum = 4,
        .baseBlock = 0xA9,
    },
    { // Party mon 3
        .bg = 0,
        .tilemapLeft = 12,
        .tilemapTop = 1,
        .width = 18,
        .height = 3,
        .paletteNum = 5,
        .baseBlock = 0xEF,
    },
    { // Party mon 4
        .bg = 0,
        .tilemapLeft = 12,
        .tilemapTop = 5,
        .width = 18,
        .height = 3,
        .paletteNum = 6,
        .baseBlock = 0x125,
    },
    { // Party mon 5
        .bg = 0,
        .tilemapLeft = 12,
        .tilemapTop = 9,
        .width = 18,
        .height = 3,
        .paletteNum = 7,
        .baseBlock = 0x15B,
    },
    { // Party mon 6
        .bg = 0,
        .tilemapLeft = 12,
        .tilemapTop = 13,
        .width = 18,
        .height = 3,
        .paletteNum = 8,
        .baseBlock = 0x191,
    },
    [WIN_MSG] = {
        .bg = 2,
        .tilemapLeft = 1,
        .tilemapTop = 15,
        .width = 28,
        .height = 4,
        .paletteNum = 14,
        .baseBlock = 0x1DF,
    },
    DUMMY_WIN_TEMPLATE
};

static const struct WindowTemplate sMultiPartyMenuWindowTemplate[] =
{
    { // Party mon 1
        .bg = 0,
        .tilemapLeft = 1,
        .tilemapTop = 1,
        .width = 10,
        .height = 7,
        .paletteNum = 3,
        .baseBlock = 0x63,
    },
    { // Party mon 2
        .bg = 0,
        .tilemapLeft = 1,
        .tilemapTop = 8,
        .width = 10,
        .height = 7,
        .paletteNum = 4,
        .baseBlock = 0xA9,
    },
    { // Party mon 3
        .bg = 0,
        .tilemapLeft = 12,
        .tilemapTop = 2,
        .width = 18,
        .height = 3,
        .paletteNum = 5,
        .baseBlock = 0xEF,
    },
    { // Party mon 4
        .bg = 0,
        .tilemapLeft = 12,
        .tilemapTop = 5,
        .width = 18,
        .height = 3,
        .paletteNum = 6,
        .baseBlock = 0x125,
    },
    { // Party mon 5
        .bg = 0,
        .tilemapLeft = 12,
        .tilemapTop = 9,
        .width = 18,
        .height = 3,
        .paletteNum = 7,
        .baseBlock = 0x15B,
    },
    { // Party mon 6
        .bg = 0,
        .tilemapLeft = 12,
        .tilemapTop = 12,
        .width = 18,
        .height = 3,
        .paletteNum = 8,
        .baseBlock = 0x191,
    },
    [WIN_MSG] = {
        .bg = 2,
        .tilemapLeft = 1,
        .tilemapTop = 15,
        .width = 28,
        .height = 4,
        .paletteNum = 14,
        .baseBlock = 0x1DF,
    },
    DUMMY_WIN_TEMPLATE
};

static const struct WindowTemplate sShowcaseMultiPartyMenuWindowTemplate[] =
{
    { // Party mon 1
        .bg = 0,
        .tilemapLeft = 1,
        .tilemapTop = 2,
        .width = 10,
        .height = 7,
        .paletteNum = 3,
        .baseBlock = 0x63,
    },
    { // Party mon 2
        .bg = 0,
        .tilemapLeft = 12,
        .tilemapTop = 3,
        .width = 18,
        .height = 3,
        .paletteNum = 5,
        .baseBlock = 0xA9,
    },
    { // Party mon 3
        .bg = 0,
        .tilemapLeft = 12,
        .tilemapTop = 6,
        .width = 18,
        .height = 3,
        .paletteNum = 6,
        .baseBlock = 0xDF,
    },
    { // Party mon 4
        .bg = 2,
        .tilemapLeft = 1,
        .tilemapTop = 11,
        .width = 10,
        .height = 7,
        .paletteNum = 4,
        .baseBlock = 0x115,
    },
    { // Party mon 5
        .bg = 2,
        .tilemapLeft = 12,
        .tilemapTop = 12,
        .width = 18,
        .height = 3,
        .paletteNum = 7,
        .baseBlock = 0x16B,
    },
    { // Party mon 6
        .bg = 2,
        .tilemapLeft = 12,
        .tilemapTop = 15,
        .width = 18,
        .height = 3,
        .paletteNum = 8,
        .baseBlock = 0x1A1,
    },
    DUMMY_WIN_TEMPLATE
};

static const struct WindowTemplate sCancelButtonWindowTemplate =
{
    .bg = 0,
    .tilemapLeft = 24,
    .tilemapTop = 17,
    .width = 6,
    .height = 2,
    .paletteNum = 3,
    .baseBlock = 0x1C7,
};

static const struct WindowTemplate sMultiCancelButtonWindowTemplate =
{
    .bg = 0,
    .tilemapLeft = 24,
    .tilemapTop = 18,
    .width = 6,
    .height = 2,
    .paletteNum = 3,
    .baseBlock = 0x1C7,
};

static const struct WindowTemplate sConfirmButtonWindowTemplate =
{
    .bg = 0,
    .tilemapLeft = 24,
    .tilemapTop = 16,
    .width = 6,
    .height = 2,
    .paletteNum = 3,
    .baseBlock = 0x1D3,
};

static const struct WindowTemplate sDefaultPartyMsgWindowTemplate =
{
    .bg = 2,
    .tilemapLeft = 1,
    .tilemapTop = 17,
    .width = 21,
    .height = 2,
    .paletteNum = 15,
    .baseBlock = 0x24F,
};

static const struct WindowTemplate sDoWhatWithMonMsgWindowTemplate =
{
    .bg = 2,
    .tilemapLeft = 1,
    .tilemapTop = 17,
    .width = 16,
    .height = 2,
    .paletteNum = 15,
    .baseBlock = 0x279,
};

static const struct WindowTemplate sDoWhatWithItemMsgWindowTemplate =
{
    .bg = 2,
    .tilemapLeft = 1,
    .tilemapTop = 17,
    .width = 20,
    .height = 2,
    .paletteNum = 15,
    .baseBlock = 0x299,
};

static const struct WindowTemplate sDoWhatWithMailMsgWindowTemplate =
{
    .bg = 2,
    .tilemapLeft = 1,
    .tilemapTop = 17,
    .width = 18,
    .height = 2,
    .paletteNum = 15,
    .baseBlock = 0x299,
};

static const struct WindowTemplate sWhichMoveMsgWindowTemplate =
{
    .bg = 2,
    .tilemapLeft = 1,
    .tilemapTop = 17,
    .width = 16,
    .height = 2,
    .paletteNum = 15,
    .baseBlock = 0x299,
};

static const struct WindowTemplate sAlreadyHoldingOneMsgWindowTemplate =
{
    .bg = 2,
    .tilemapLeft = 1,
    .tilemapTop = 15,
    .width = 20,
    .height = 4,
    .paletteNum = 15,
    .baseBlock = 0x299,
};

static const struct WindowTemplate sOrderWhichApplianceMsgWindowTemplate =
{
    .bg = 2,
    .tilemapLeft = 1,
    .tilemapTop = 15,
    .width = 14,
    .height = 4,
    .paletteNum = 15,
    .baseBlock = 0x299,
};

static const struct WindowTemplate sItemGiveTakeWindowTemplate =
{
    .bg = 2,
    .tilemapLeft = 23,
    .tilemapTop = 13,
    .width = 6,
    .height = 6,
    .paletteNum = 14,
    .baseBlock = 0x39D,
};

static const struct WindowTemplate sMailReadTakeWindowTemplate =
{
    .bg = 2,
    .tilemapLeft = 21,
    .tilemapTop = 13,
    .width = 8,
    .height = 6,
    .paletteNum = 14,
    .baseBlock = 0x39D,
};

static const struct WindowTemplate sMoveSelectWindowTemplate =
{
    .bg = 2,
    .tilemapLeft = 19,
    .tilemapTop = 11,
    .width = 10,
    .height = 8,
    .paletteNum = 14,
    .baseBlock = 0x2E9,
};

static const struct WindowTemplate sCatalogSelectWindowTemplate =
{
    .bg = 2,
    .tilemapLeft = 17,
    .tilemapTop = 5,
    .width = 12,
    .height = 14,
    .paletteNum = 14,
    .baseBlock = 0x2E9,
};

static const struct WindowTemplate sZygardeCubeSelectWindowTemplate =
{
    .bg = 2,
    .tilemapLeft = 18,
    .tilemapTop = 13,
    .width = 11,
    .height = 6,
    .paletteNum = 14,
    .baseBlock = 0x2E9,
};

static const struct WindowTemplate sPartyMenuYesNoWindowTemplate =
{
    .bg = 2,
    .tilemapLeft = 21,
    .tilemapTop = 9,
    .width = 5,
    .height = 4,
    .paletteNum = 14,
    .baseBlock = 0x2E9,
};

static const struct WindowTemplate sLevelUpStatsWindowTemplate =
{
    .bg = 2,
    .tilemapLeft = 19,
    .tilemapTop = 1,
    .width = 10,
    .height = 11,
    .paletteNum = 14,
    .baseBlock = 0x2E9,
};

static const struct WindowTemplate sUnusedWindowTemplate1 =
{
    .bg = 2,
    .tilemapLeft = 2,
    .tilemapTop = 15,
    .width = 27,
    .height = 4,
    .paletteNum = 14,
    .baseBlock = 0x1DF,
};

static const struct WindowTemplate sUnusedWindowTemplate2 =
{
    .bg = 2,
    .tilemapLeft = 0,
    .tilemapTop = 13,
    .width = 18,
    .height = 3,
    .paletteNum = 12,
    .baseBlock = 0x39D,
};

// Plain tilemaps for party menu slots.
// The versions with no HP bar are used by eggs, and in certain displays like registering at a battle facility.
// There is no empty version of the main slot because it shouldn't ever be empty.
static const u8 sSlotTilemap_Main[]      = INCBIN_U8("graphics/party_menu/slot_main.bin");
static const u8 sSlotTilemap_MainNoHP[]  = INCBIN_U8("graphics/party_menu/slot_main_no_hp.bin");
static const u8 sSlotTilemap_Wide[]      = INCBIN_U8("graphics/party_menu/slot_wide.bin");
static const u8 sSlotTilemap_WideNoHP[]  = INCBIN_U8("graphics/party_menu/slot_wide_no_hp.bin");
static const u8 sSlotTilemap_WideEmpty[] = INCBIN_U8("graphics/party_menu/slot_wide_empty.bin");

// Palette offsets
static const u8 sGenderPalOffsets[] = {11, 12};
static const u8 sHPBarPalOffsets[] = {9, 10};
static const u8 sPartyBoxPalOffsets1[] = {4, 5, 6};
static const u8 sPartyBoxPalOffsets2[] = {1, 7, 8};
static const u8 sPartyBoxNoMonPalOffsets[] = {1, 11, 12};

// Palette ids
static const u8 sGenderMalePalIds[] = {59, 60};
static const u8 sGenderFemalePalIds[] = {75, 76};
static const u8 sHPBarGreenPalIds[] = {57, 58};
static const u8 sHPBarYellowPalIds[] = {73, 74};
static const u8 sHPBarRedPalIds[] = {89, 90};
static const u8 sPartyBoxEmptySlotPalIds1[] = {52, 53, 54};
static const u8 sPartyBoxMultiPalIds1[] = {68, 69, 70};
static const u8 sPartyBoxFaintedPalIds1[] = {84, 85, 86};
static const u8 sPartyBoxCurrSelectionPalIds1[] = {116, 117, 118};
static const u8 sPartyBoxCurrSelectionMultiPalIds[] = {132, 133, 134};
static const u8 sPartyBoxCurrSelectionFaintedPalIds[] = {148, 149, 150};
static const u8 sPartyBoxSelectedForActionPalIds1[] = {100, 101, 102};
static const u8 sPartyBoxEmptySlotPalIds2[] = {49, 55, 56};
static const u8 sPartyBoxMultiPalIds2[] = {65, 71, 72};
static const u8 sPartyBoxFaintedPalIds2[] = {81, 87, 88};
static const u8 sPartyBoxCurrSelectionPalIds2[] = {97, 103, 104};
static const u8 sPartyBoxSelectedForActionPalIds2[] = {161, 167, 168};
static const u8 sPartyBoxNoMonPalIds[] = {17, 27, 28};

static const u8 *const sActionStringTable[] =
{
    [PARTY_MSG_CHOOSE_MON]             = gText_ChoosePokemon,
    [PARTY_MSG_CHOOSE_MON_OR_CANCEL]   = gText_ChoosePokemonCancel,
    [PARTY_MSG_CHOOSE_MON_AND_CONFIRM] = gText_ChoosePokemonConfirm,
    [PARTY_MSG_MOVE_TO_WHERE]          = gText_MoveToWhere,
    [PARTY_MSG_TEACH_WHICH_MON]        = gText_TeachWhichPokemon,
    [PARTY_MSG_USE_ON_WHICH_MON]       = gText_UseOnWhichPokemon,
    [PARTY_MSG_GIVE_TO_WHICH_MON]      = gText_GiveToWhichPokemon,
    [PARTY_MSG_NOTHING_TO_CUT]         = gText_NothingToCut,
    [PARTY_MSG_CANT_SURF_HERE]         = gText_CantSurfHere,
    [PARTY_MSG_ALREADY_SURFING]        = gText_AlreadySurfing,
    [PARTY_MSG_CURRENT_TOO_FAST]       = gText_CurrentIsTooFast,
    [PARTY_MSG_ENJOY_CYCLING]          = gText_EnjoyCycling,
    [PARTY_MSG_ALREADY_IN_USE]         = gText_InUseAlready_PM,
    [PARTY_MSG_CANT_USE_HERE]          = gText_CantUseHere,
    [PARTY_MSG_NO_MON_FOR_BATTLE]      = gText_NoPokemonForBattle,
    [PARTY_MSG_CHOOSE_MON_2]           = gText_ChoosePokemon2,
    [PARTY_MSG_NOT_ENOUGH_HP]          = gText_NotEnoughHp,
    [PARTY_MSG_X_MONS_ARE_NEEDED]      = gText_PokemonAreNeeded,
    [PARTY_MSG_MONS_CANT_BE_SAME]      = gText_PokemonCantBeSame,
    [PARTY_MSG_NO_SAME_HOLD_ITEMS]     = gText_NoIdenticalHoldItems,
    [PARTY_MSG_UNUSED]                 = gText_EmptyString2,
    [PARTY_MSG_DO_WHAT_WITH_MON]       = gText_DoWhatWithPokemon,
    [PARTY_MSG_RESTORE_WHICH_MOVE]     = gText_RestoreWhichMove,
    [PARTY_MSG_BOOST_PP_WHICH_MOVE]    = gText_BoostPp,
    [PARTY_MSG_DO_WHAT_WITH_ITEM]      = gText_DoWhatWithItem,
    [PARTY_MSG_DO_WHAT_WITH_MAIL]      = gText_DoWhatWithMail,
    [PARTY_MSG_ALREADY_HOLDING_ONE]    = gText_AlreadyHoldingOne,
    [PARTY_MSG_WHICH_APPLIANCE]        = gText_WhichAppliance,
    [PARTY_MSG_CHOOSE_SECOND_FUSION]   = gText_NextFusionMon,
    [PARTY_MSG_NO_POKEMON]             = COMPOUND_STRING("You have no POKéMON."),
<<<<<<< HEAD
=======
    [PARTY_MSG_CHOOSE_MON_FOR_BOX]     = gText_SendWhichMonToPC,
>>>>>>> 82f6d477
};

static const u8 *const sDescriptionStringTable[] =
{
    [PARTYBOX_DESC_NO_USE]     = gText_NoUse,
    [PARTYBOX_DESC_ABLE_3]     = gText_Able,
    [PARTYBOX_DESC_FIRST]      = gText_First_PM,
    [PARTYBOX_DESC_SECOND]     = gText_Second_PM,
    [PARTYBOX_DESC_THIRD]      = gText_Third_PM,
    [PARTYBOX_DESC_FOURTH]     = gText_Fourth,
    [PARTYBOX_DESC_ABLE]       = gText_Able2,
    [PARTYBOX_DESC_NOT_ABLE]   = gText_NotAble,
    [PARTYBOX_DESC_ABLE_2]     = gText_Able3,
    [PARTYBOX_DESC_NOT_ABLE_2] = gText_NotAble2,
    [PARTYBOX_DESC_LEARNED]    = gText_Learned,
    [PARTYBOX_DESC_HAVE]       = gText_Have,
    [PARTYBOX_DESC_DONT_HAVE]  = gText_DontHave,
};

static const u16 sUnusedData[] =
{
    0x0108, 0x0151, 0x0160, 0x015b, 0x002e, 0x005c, 0x0102, 0x0153, 0x014b, 0x00ed, 0x00f1, 0x010d, 0x003a, 0x003b, 0x003f, 0x0071,
    0x00b6, 0x00f0, 0x00ca, 0x00db, 0x00da, 0x004c, 0x00e7, 0x0055, 0x0057, 0x0059, 0x00d8, 0x005b, 0x005e, 0x00f7, 0x0118, 0x0068,
    0x0073, 0x015f, 0x0035, 0x00bc, 0x00c9, 0x007e, 0x013d, 0x014c, 0x0103, 0x0107, 0x0122, 0x009c, 0x00d5, 0x00a8, 0x00d3, 0x011d,
    0x0121, 0x013b, 0x000f, 0x0013, 0x0039, 0x0046, 0x0094, 0x00f9, 0x007f, 0x0123,
};

static const u8 sText_Trade4[] = _("TRADE");

struct
{
    const u8 *text;
    TaskFunc func;
} static const sCursorOptions[MENU_FIELD_MOVES] =
{
    [MENU_SUMMARY] = {COMPOUND_STRING("SUMMARY"), CursorCb_Summary},
    [MENU_SWITCH] = {COMPOUND_STRING("SWITCH"), CursorCb_Switch},
    [MENU_CANCEL1] = {gText_Cancel2, CursorCb_Cancel1},
    [MENU_ITEM] = {COMPOUND_STRING("ITEM"), CursorCb_Item},
    [MENU_GIVE] = {gMenuText_Give, CursorCb_Give},
    [MENU_TAKE_ITEM] = {COMPOUND_STRING("TAKE"), CursorCb_TakeItem},
    [MENU_MAIL] = {COMPOUND_STRING("MAIL"), CursorCb_Mail},
    [MENU_TAKE_MAIL] = {COMPOUND_STRING("TAKE"), CursorCb_TakeMail},
    [MENU_READ] = {COMPOUND_STRING("READ"), CursorCb_Read},
    [MENU_CANCEL2] = {gText_Cancel2, CursorCb_Cancel2},
    [MENU_SHIFT] = {COMPOUND_STRING("SHIFT"), CursorCb_SendMon},
    [MENU_SEND_OUT] = {COMPOUND_STRING("SEND OUT"), CursorCb_SendMon},
    [MENU_ENTER] = {COMPOUND_STRING("ENTER"), CursorCb_Enter},
    [MENU_NO_ENTRY] = {COMPOUND_STRING("NO ENTRY"), CursorCb_NoEntry},
    [MENU_STORE] = {COMPOUND_STRING("STORE"), CursorCb_Store},
    [MENU_REGISTER] = {gText_Register, CursorCb_Register},
    [MENU_TRADE1] = {sText_Trade4, CursorCb_Trade1},
    [MENU_TRADE2] = {sText_Trade4, CursorCb_Trade2},
    [MENU_TOSS] = {gMenuText_Toss, CursorCb_Toss},
    [MENU_CATALOG_BULB] = {COMPOUND_STRING("Light bulb"), CursorCb_CatalogBulb},
    [MENU_CATALOG_OVEN] = {COMPOUND_STRING("Microwave oven"), CursorCb_CatalogOven},
    [MENU_CATALOG_WASHING] = {COMPOUND_STRING("Washing machine"), CursorCb_CatalogWashing},
    [MENU_CATALOG_FRIDGE] = {COMPOUND_STRING("Refrigerator"), CursorCb_CatalogFridge},
    [MENU_CATALOG_FAN] = {COMPOUND_STRING("Electric fan"), CursorCb_CatalogFan},
    [MENU_CATALOG_MOWER] = {COMPOUND_STRING("Lawn mower"), CursorCb_CatalogMower},
    [MENU_CHANGE_FORM] = {COMPOUND_STRING("Change form"), CursorCb_ChangeForm},
    [MENU_CHANGE_ABILITY] = {COMPOUND_STRING("Change Ability"), CursorCb_ChangeAbility},
};

static const u8 sPartyMenuAction_SummarySwitchCancel[] = {MENU_SUMMARY, MENU_SWITCH, MENU_CANCEL1};
static const u8 sPartyMenuAction_ShiftSummaryCancel[] = {MENU_SHIFT, MENU_SUMMARY, MENU_CANCEL1};
static const u8 sPartyMenuAction_SendOutSummaryCancel[] = {MENU_SEND_OUT, MENU_SUMMARY, MENU_CANCEL1};
static const u8 sPartyMenuAction_SummaryCancel[] = {MENU_SUMMARY, MENU_CANCEL1};
static const u8 sPartyMenuAction_EnterSummaryCancel[] = {MENU_ENTER, MENU_SUMMARY, MENU_CANCEL1};
static const u8 sPartyMenuAction_NoEntrySummaryCancel[] = {MENU_NO_ENTRY, MENU_SUMMARY, MENU_CANCEL1};
static const u8 sPartyMenuAction_StoreSummaryCancel[] = {MENU_STORE, MENU_SUMMARY, MENU_CANCEL1};
static const u8 sPartyMenuAction_GiveTakeItemCancel[] = {MENU_GIVE, MENU_TAKE_ITEM, MENU_CANCEL2};
static const u8 sPartyMenuAction_ReadTakeMailCancel[] = {MENU_READ, MENU_TAKE_MAIL, MENU_CANCEL2};
static const u8 sPartyMenuAction_RegisterSummaryCancel[] = {MENU_REGISTER, MENU_SUMMARY, MENU_CANCEL1};
static const u8 sPartyMenuAction_TradeSummaryCancel1[] = {MENU_TRADE1, MENU_SUMMARY, MENU_CANCEL1};
static const u8 sPartyMenuAction_TradeSummaryCancel2[] = {MENU_TRADE2, MENU_SUMMARY, MENU_CANCEL1};
static const u8 sPartyMenuAction_TakeItemTossCancel[] = {MENU_TAKE_ITEM, MENU_TOSS, MENU_CANCEL1};
static const u8 sPartyMenuAction_RotomCatalog[] = {MENU_CATALOG_BULB, MENU_CATALOG_OVEN, MENU_CATALOG_WASHING, MENU_CATALOG_FRIDGE, MENU_CATALOG_FAN, MENU_CATALOG_MOWER, MENU_CANCEL1};
static const u8 sPartyMenuAction_ZygardeCube[] = {MENU_CHANGE_FORM, MENU_CHANGE_ABILITY, MENU_CANCEL1};



static const u8 *const sPartyMenuActions[] =
{
    [ACTIONS_NONE]          = NULL,
    [ACTIONS_SWITCH]        = sPartyMenuAction_SummarySwitchCancel,
    [ACTIONS_SHIFT]         = sPartyMenuAction_ShiftSummaryCancel,
    [ACTIONS_SEND_OUT]      = sPartyMenuAction_SendOutSummaryCancel,
    [ACTIONS_ENTER]         = sPartyMenuAction_EnterSummaryCancel,
    [ACTIONS_NO_ENTRY]      = sPartyMenuAction_NoEntrySummaryCancel,
    [ACTIONS_STORE]         = sPartyMenuAction_StoreSummaryCancel,
    [ACTIONS_SUMMARY_ONLY]  = sPartyMenuAction_SummaryCancel,
    [ACTIONS_ITEM]          = sPartyMenuAction_GiveTakeItemCancel,
    [ACTIONS_MAIL]          = sPartyMenuAction_ReadTakeMailCancel,
    [ACTIONS_REGISTER]      = sPartyMenuAction_RegisterSummaryCancel,
    [ACTIONS_TRADE]         = sPartyMenuAction_TradeSummaryCancel1,
    [ACTIONS_SPIN_TRADE]    = sPartyMenuAction_TradeSummaryCancel2,
    [ACTIONS_TAKEITEM_TOSS] = sPartyMenuAction_TakeItemTossCancel,
    [ACTIONS_ROTOM_CATALOG] = sPartyMenuAction_RotomCatalog,
    [ACTIONS_ZYGARDE_CUBE]  = sPartyMenuAction_ZygardeCube,
};

static const u8 sPartyMenuActionCounts[] =
{
    [ACTIONS_NONE]          = 0,
    [ACTIONS_SWITCH]        = ARRAY_COUNT(sPartyMenuAction_SummarySwitchCancel),
    [ACTIONS_SHIFT]         = ARRAY_COUNT(sPartyMenuAction_ShiftSummaryCancel),
    [ACTIONS_SEND_OUT]      = ARRAY_COUNT(sPartyMenuAction_SendOutSummaryCancel),
    [ACTIONS_ENTER]         = ARRAY_COUNT(sPartyMenuAction_EnterSummaryCancel),
    [ACTIONS_NO_ENTRY]      = ARRAY_COUNT(sPartyMenuAction_NoEntrySummaryCancel),
    [ACTIONS_STORE]         = ARRAY_COUNT(sPartyMenuAction_StoreSummaryCancel),
    [ACTIONS_SUMMARY_ONLY]  = ARRAY_COUNT(sPartyMenuAction_SummaryCancel),
    [ACTIONS_ITEM]          = ARRAY_COUNT(sPartyMenuAction_GiveTakeItemCancel),
    [ACTIONS_MAIL]          = ARRAY_COUNT(sPartyMenuAction_ReadTakeMailCancel),
    [ACTIONS_REGISTER]      = ARRAY_COUNT(sPartyMenuAction_RegisterSummaryCancel),
    [ACTIONS_TRADE]         = ARRAY_COUNT(sPartyMenuAction_TradeSummaryCancel1),
    [ACTIONS_SPIN_TRADE]    = ARRAY_COUNT(sPartyMenuAction_TradeSummaryCancel2),
    [ACTIONS_TAKEITEM_TOSS] = ARRAY_COUNT(sPartyMenuAction_TakeItemTossCancel),
    [ACTIONS_ROTOM_CATALOG] = ARRAY_COUNT(sPartyMenuAction_RotomCatalog),
    [ACTIONS_ZYGARDE_CUBE]  = ARRAY_COUNT(sPartyMenuAction_ZygardeCube),
};

static const u16 sFieldMoves[FIELD_MOVES_COUNT + 1] =
{
    [FIELD_MOVE_CUT]          = MOVE_CUT,
    [FIELD_MOVE_FLASH]        = MOVE_FLASH,
    [FIELD_MOVE_ROCK_SMASH]   = MOVE_ROCK_SMASH,
    [FIELD_MOVE_STRENGTH]     = MOVE_STRENGTH,
    [FIELD_MOVE_SURF]         = MOVE_SURF,
    [FIELD_MOVE_FLY]          = MOVE_FLY,
    [FIELD_MOVE_DIVE]         = MOVE_DIVE,
    [FIELD_MOVE_WATERFALL]    = MOVE_WATERFALL,
    [FIELD_MOVE_TELEPORT]     = MOVE_TELEPORT,
    [FIELD_MOVE_DIG]          = MOVE_DIG,
    [FIELD_MOVE_SECRET_POWER] = MOVE_SECRET_POWER,
    [FIELD_MOVE_MILK_DRINK]   = MOVE_MILK_DRINK,
    [FIELD_MOVE_SOFT_BOILED]  = MOVE_SOFT_BOILED,
    [FIELD_MOVE_SWEET_SCENT]  = MOVE_SWEET_SCENT,
    // NOTE: This value is used as the terminal value for the table. There's no reason to do this, as the size of the table is known.
    //       Whichever move shares this value (MOVE_SWORDS_DANCE by default) if present will be treated as the end of the array rather than a field move.
    [FIELD_MOVES_COUNT]       = FIELD_MOVES_COUNT
};

struct
{
    bool8 (*fieldMoveFunc)(void);
    u8 msgId;
} static const sFieldMoveCursorCallbacks[FIELD_MOVES_COUNT] =
{
    [FIELD_MOVE_CUT]          = {SetUpFieldMove_Cut,         PARTY_MSG_NOTHING_TO_CUT},
    [FIELD_MOVE_FLASH]        = {SetUpFieldMove_Flash,       PARTY_MSG_CANT_USE_HERE},
    [FIELD_MOVE_ROCK_SMASH]   = {SetUpFieldMove_RockSmash,   PARTY_MSG_CANT_USE_HERE},
    [FIELD_MOVE_STRENGTH]     = {SetUpFieldMove_Strength,    PARTY_MSG_CANT_USE_HERE},
    [FIELD_MOVE_SURF]         = {SetUpFieldMove_Surf,        PARTY_MSG_CANT_SURF_HERE},
    [FIELD_MOVE_FLY]          = {SetUpFieldMove_Fly,         PARTY_MSG_CANT_USE_HERE},
    [FIELD_MOVE_DIVE]         = {SetUpFieldMove_Dive,        PARTY_MSG_CANT_USE_HERE},
    [FIELD_MOVE_WATERFALL]    = {SetUpFieldMove_Waterfall,   PARTY_MSG_CANT_USE_HERE},
    [FIELD_MOVE_TELEPORT]     = {SetUpFieldMove_Teleport,    PARTY_MSG_CANT_USE_HERE},
    [FIELD_MOVE_DIG]          = {SetUpFieldMove_Dig,         PARTY_MSG_CANT_USE_HERE},
    [FIELD_MOVE_SECRET_POWER] = {SetUpFieldMove_SecretPower, PARTY_MSG_CANT_USE_HERE},
    [FIELD_MOVE_MILK_DRINK]   = {SetUpFieldMove_SoftBoiled,  PARTY_MSG_NOT_ENOUGH_HP},
    [FIELD_MOVE_SOFT_BOILED]  = {SetUpFieldMove_SoftBoiled,  PARTY_MSG_NOT_ENOUGH_HP},
    [FIELD_MOVE_SWEET_SCENT]  = {SetUpFieldMove_SweetScent,  PARTY_MSG_CANT_USE_HERE},
};

static const u8 *const sUnionRoomTradeMessages[] =
{
    [UR_TRADE_MSG_NOT_MON_PARTNER_WANTS - 1]       = gText_NotPkmnOtherTrainerWants,
    [UR_TRADE_MSG_NOT_EGG - 1]                     = gText_ThatIsntAnEgg,
    [UR_TRADE_MSG_MON_CANT_BE_TRADED_NOW - 1]      = gText_PkmnCantBeTradedNow,
    [UR_TRADE_MSG_MON_CANT_BE_TRADED - 1]          = gText_PkmnCantBeTraded,
    [UR_TRADE_MSG_PARTNERS_MON_CANT_BE_TRADED - 1] = gText_OtherTrainersPkmnCantBeTraded,
    [UR_TRADE_MSG_EGG_CANT_BE_TRADED -1]           = gText_EggCantBeTradedNow,
    [UR_TRADE_MSG_PARTNER_CANT_ACCEPT_MON - 1]     = gText_OtherTrainerCantAcceptPkmn,
    [UR_TRADE_MSG_CANT_TRADE_WITH_PARTNER_1 - 1]   = gText_CantTradeWithTrainer,
    [UR_TRADE_MSG_CANT_TRADE_WITH_PARTNER_2 - 1]   = gText_CantTradeWithTrainer,
};

static const u32 sHeldItemGfx[] = INCBIN_U32("graphics/party_menu/hold_icons.4bpp");
const u16 gHeldItemPalette[] = INCBIN_U16("graphics/party_menu/hold_icons.gbapal");

static const struct OamData sOamData_HeldItem =
{
    .y = 0,
    .affineMode = ST_OAM_AFFINE_OFF,
    .objMode = ST_OAM_OBJ_NORMAL,
    .mosaic = FALSE,
    .bpp = ST_OAM_4BPP,
    .shape = SPRITE_SHAPE(8x8),
    .x = 0,
    .matrixNum = 0,
    .size = SPRITE_SIZE(8x8),
    .tileNum = 0,
    .priority = 1,
    .paletteNum = 0,
    .affineParam = 0,
};

static const union AnimCmd sSpriteAnim_HeldItem[] =
{
    ANIMCMD_FRAME(0, 1),
    ANIMCMD_END
};

static const union AnimCmd sSpriteAnim_HeldMail[] =
{
    ANIMCMD_FRAME(1, 1),
    ANIMCMD_END
};

static const union AnimCmd *const sSpriteAnimTable_HeldItem[] =
{
    sSpriteAnim_HeldItem,
    sSpriteAnim_HeldMail,
};

const struct SpriteSheet gSpriteSheet_HeldItem =
{
    .data = sHeldItemGfx, .size = sizeof(sHeldItemGfx), .tag = TAG_HELD_ITEM
};

static const struct SpritePalette sSpritePalette_HeldItem =
{
    .data = gHeldItemPalette, .tag = TAG_HELD_ITEM
};

static const struct SpriteTemplate sSpriteTemplate_HeldItem =
{
    .tileTag = TAG_HELD_ITEM,
    .paletteTag = TAG_HELD_ITEM,
    .oam = &sOamData_HeldItem,
    .anims = sSpriteAnimTable_HeldItem,
    .images = NULL,
    .affineAnims = gDummySpriteAffineAnimTable,
    .callback = SpriteCallbackDummy
};

static const struct OamData sOamData_MenuPokeball =
{
    .y = 0,
    .affineMode = ST_OAM_AFFINE_OFF,
    .objMode = ST_OAM_OBJ_NORMAL,
    .mosaic = FALSE,
    .bpp = ST_OAM_4BPP,
    .shape = SPRITE_SHAPE(32x32),
    .x = 0,
    .matrixNum = 0,
    .size = SPRITE_SIZE(32x32),
    .tileNum = 0,
    .priority = 1,
    .paletteNum = 0,
    .affineParam = 0
};

static const union AnimCmd sPokeballAnim_Closed[] =
{
    ANIMCMD_FRAME(0, 0),
    ANIMCMD_END
};

static const union AnimCmd sPokeballAnim_Open[] =
{
    ANIMCMD_FRAME(16, 0),
    ANIMCMD_END
};

static const union AnimCmd *const sSpriteAnimTable_MenuPokeball[] =
{
    sPokeballAnim_Closed,
    sPokeballAnim_Open
};

static const struct CompressedSpriteSheet sSpriteSheet_MenuPokeball =
{
    gPartyMenuPokeball_Gfx, 0x400, TAG_POKEBALL
};

static const struct CompressedSpritePalette sSpritePalette_MenuPokeball =
{
    gPartyMenuPokeball_Pal, TAG_POKEBALL
};

// Used for the Poké Ball sprite on each party slot / Cancel button
static const struct SpriteTemplate sSpriteTemplate_MenuPokeball =
{
    .tileTag = TAG_POKEBALL,
    .paletteTag = TAG_POKEBALL,
    .oam = &sOamData_MenuPokeball,
    .anims = sSpriteAnimTable_MenuPokeball,
    .images = NULL,
    .affineAnims = gDummySpriteAffineAnimTable,
    .callback = SpriteCallbackDummy,
};

static const struct OamData sOamData_MenuPokeballSmall =
{
    .y = 0,
    .affineMode = ST_OAM_AFFINE_OFF,
    .objMode = ST_OAM_OBJ_NORMAL,
    .mosaic = FALSE,
    .bpp = ST_OAM_4BPP,
    .shape = SPRITE_SHAPE(16x16),
    .x = 0,
    .matrixNum = 0,
    .size = SPRITE_SIZE(16x16),
    .tileNum = 0,
    .priority = 2,
    .paletteNum = 0,
    .affineParam = 0
};

static const union AnimCmd sSmallPokeballAnim_Closed[] =
{
    ANIMCMD_FRAME(0, 0),
    ANIMCMD_END
};

static const union AnimCmd sSmallPokeballAnim_Open[] =
{
    ANIMCMD_FRAME(4, 0),
    ANIMCMD_END
};

static const union AnimCmd sSmallPokeballAnim_Blank1[] =
{
    ANIMCMD_FRAME(8, 0),
    ANIMCMD_END
};

static const union AnimCmd sSmallPokeballAnim_Blank2[] =
{
    ANIMCMD_FRAME(12, 0),
    ANIMCMD_END
};

static const union AnimCmd sSmallPokeballAnim_Blank3[] =
{
    ANIMCMD_FRAME(16, 0),
    ANIMCMD_END
};

static const union AnimCmd sSmallPokeballAnim_Blank4[] =
{
    ANIMCMD_FRAME(20, 0),
    ANIMCMD_END
};

// The blanks below are never used. See SpriteCB_BounceConfirmCancelButton, where they were intended to be used
static const union AnimCmd *const sSpriteAnimTable_MenuPokeballSmall[] =
{
    sSmallPokeballAnim_Closed,
    sSmallPokeballAnim_Open,
    sSmallPokeballAnim_Blank1,
    sSmallPokeballAnim_Blank2,
    sSmallPokeballAnim_Blank3,
    sSmallPokeballAnim_Blank4
};

static const struct CompressedSpriteSheet sSpriteSheet_MenuPokeballSmall =
{
    gPartyMenuPokeballSmall_Gfx, 0x0300, TAG_POKEBALL_SMALL
};

// Used for the pokeball sprite next to Cancel and Confirm when both are present, otherwise sSpriteTemplate_MenuPokeball is used
static const struct SpriteTemplate sSpriteTemplate_MenuPokeballSmall =
{
    .tileTag = TAG_POKEBALL_SMALL,
    .paletteTag = TAG_POKEBALL,
    .oam = &sOamData_MenuPokeballSmall,
    .anims = sSpriteAnimTable_MenuPokeballSmall,
    .images = NULL,
    .affineAnims = gDummySpriteAffineAnimTable,
    .callback = SpriteCallbackDummy,
};

static const struct OamData sOamData_StatusCondition =
{
    .y = 0,
    .affineMode = ST_OAM_AFFINE_OFF,
    .objMode = ST_OAM_OBJ_NORMAL,
    .mosaic = FALSE,
    .bpp = ST_OAM_4BPP,
    .shape = SPRITE_SHAPE(32x8),
    .x = 0,
    .matrixNum = 0,
    .size = SPRITE_SIZE(32x8),
    .tileNum = 0,
    .priority = 1,
    .paletteNum = 0,
    .affineParam = 0
};

static const union AnimCmd sSpriteAnim_StatusPoison[] =
{
    ANIMCMD_FRAME(0, 0),
    ANIMCMD_END
};

static const union AnimCmd sSpriteAnim_StatusParalyzed[] =
{
    ANIMCMD_FRAME(4, 0),
    ANIMCMD_END
};

static const union AnimCmd sSpriteAnim_StatusSleep[] =
{
    ANIMCMD_FRAME(8, 0),
    ANIMCMD_END
};

static const union AnimCmd sSpriteAnim_StatusFrozen[] =
{
    ANIMCMD_FRAME(12, 0),
    ANIMCMD_END
};

static const union AnimCmd sSpriteAnim_StatusBurn[] =
{
    ANIMCMD_FRAME(16, 0),
    ANIMCMD_END
};

static const union AnimCmd sSpriteAnim_StatusPokerus[] =
{
    ANIMCMD_FRAME(20, 0),
    ANIMCMD_END
};

static const union AnimCmd sSpriteAnim_StatusFaint[] =
{
    ANIMCMD_FRAME(24, 0),
    ANIMCMD_END
};

static const union AnimCmd sSpriteAnim_StatusFrostbite[] =
{
    ANIMCMD_FRAME(28, 0),
    ANIMCMD_END
};

static const union AnimCmd *const sSpriteTemplate_StatusCondition[] =
{
    sSpriteAnim_StatusPoison,
    sSpriteAnim_StatusParalyzed,
    sSpriteAnim_StatusSleep,
    sSpriteAnim_StatusFrozen,
    sSpriteAnim_StatusBurn,
    sSpriteAnim_StatusPokerus,
    sSpriteAnim_StatusFaint,
    sSpriteAnim_StatusFrostbite
};

static const struct CompressedSpriteSheet sSpriteSheet_StatusIcons =
{
    gStatusGfx_Icons, 0x400, TAG_STATUS_ICONS
};

static const struct CompressedSpritePalette sSpritePalette_StatusIcons =
{
    gStatusPal_Icons, TAG_STATUS_ICONS
};

const struct SpriteTemplate gSpriteTemplate_StatusIcons =
{
    .tileTag = TAG_STATUS_ICONS,
    .paletteTag = TAG_STATUS_ICONS,
    .oam = &sOamData_StatusCondition,
    .anims = sSpriteTemplate_StatusCondition,
    .images = NULL,
    .affineAnims = gDummySpriteAffineAnimTable,
    .callback = SpriteCallbackDummy,
};

static const u8 *const sUnused_StatStrings[] =
{
    gText_HP4,
    gText_Attack3,
    gText_Defense3,
    gText_SpAtk4,
    gText_SpDef4,
    gText_Speed2
};

#define ROTOM_BASE_MOVE  MOVE_THUNDER_SHOCK
#define ROTOM_HEAT_MOVE  MOVE_OVERHEAT
#define ROTOM_WASH_MOVE  MOVE_HYDRO_PUMP
#define ROTOM_FROST_MOVE MOVE_BLIZZARD
#define ROTOM_FAN_MOVE   MOVE_AIR_SLASH
#define ROTOM_MOW_MOVE   MOVE_LEAF_STORM

static const u16 sRotomFormChangeMoves[5] =
{
    ROTOM_HEAT_MOVE,
    ROTOM_WASH_MOVE,
    ROTOM_FROST_MOVE,
    ROTOM_FAN_MOVE,
    ROTOM_MOW_MOVE,
};<|MERGE_RESOLUTION|>--- conflicted
+++ resolved
@@ -660,10 +660,7 @@
     [PARTY_MSG_WHICH_APPLIANCE]        = gText_WhichAppliance,
     [PARTY_MSG_CHOOSE_SECOND_FUSION]   = gText_NextFusionMon,
     [PARTY_MSG_NO_POKEMON]             = COMPOUND_STRING("You have no POKéMON."),
-<<<<<<< HEAD
-=======
     [PARTY_MSG_CHOOSE_MON_FOR_BOX]     = gText_SendWhichMonToPC,
->>>>>>> 82f6d477
 };
 
 static const u8 *const sDescriptionStringTable[] =
