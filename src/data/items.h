const struct Item gItems[] =
{
    [ITEM_NONE] =
    {
        .name = _("????????"),
        .itemId = ITEM_NONE,
        .price = 0,
        .description = sDummyDesc,
        .pocket = POCKET_ITEMS,
        .type = ITEM_USE_BAG_MENU,
        .fieldUseFunc = ItemUseOutOfBattle_CannotUse,
    },

// Poké Balls

    [ITEM_POKE_BALL] =
    {
        .name = _("Poké Ball"),
        .itemId = ITEM_POKE_BALL,
        .price = 200,
        .description = sPokeBallDesc,
        .pocket = POCKET_POKE_BALLS,
        .type = ITEM_POKE_BALL - FIRST_BALL,
        .battleUsage = ITEM_B_USE_OTHER,
        .battleUseFunc = ItemUseInBattle_PokeBall,
        .secondaryId = ITEM_POKE_BALL - FIRST_BALL,
    },

    [ITEM_GREAT_BALL] =
    {
        .name = _("Great Ball"),
        .itemId = ITEM_GREAT_BALL,
        .price = 600,
        .description = sGreatBallDesc,
        .pocket = POCKET_POKE_BALLS,
        .type = ITEM_GREAT_BALL - FIRST_BALL,
        .battleUsage = ITEM_B_USE_OTHER,
        .battleUseFunc = ItemUseInBattle_PokeBall,
        .secondaryId = ITEM_GREAT_BALL - FIRST_BALL,
    },

    [ITEM_ULTRA_BALL] =
    {
        .name = _("Ultra Ball"),
        .itemId = ITEM_ULTRA_BALL,
        .price = 800,
        .description = sUltraBallDesc,
        .pocket = POCKET_POKE_BALLS,
        .type = ITEM_ULTRA_BALL - FIRST_BALL,
        .battleUsage = ITEM_B_USE_OTHER,
        .battleUseFunc = ItemUseInBattle_PokeBall,
        .secondaryId = ITEM_ULTRA_BALL - FIRST_BALL,
    },

    [ITEM_MASTER_BALL] =
    {
        .name = _("Master Ball"),
        .itemId = ITEM_MASTER_BALL,
        .price = 0,
        .description = sMasterBallDesc,
        .pocket = POCKET_POKE_BALLS,
        .type = ITEM_MASTER_BALL - FIRST_BALL,
        .battleUsage = ITEM_B_USE_OTHER,
        .battleUseFunc = ItemUseInBattle_PokeBall,
        .secondaryId = ITEM_MASTER_BALL - FIRST_BALL,
    },

    [ITEM_PREMIER_BALL] =
    {
        .name = _("Premier Ball"),
        .itemId = ITEM_PREMIER_BALL,
        .price = 20,
        .description = sPremierBallDesc,
        .pocket = POCKET_POKE_BALLS,
        .type = ITEM_PREMIER_BALL - FIRST_BALL,
        .battleUsage = ITEM_B_USE_OTHER,
        .battleUseFunc = ItemUseInBattle_PokeBall,
        .secondaryId = ITEM_PREMIER_BALL - FIRST_BALL,
    },

    [ITEM_HEAL_BALL] =
    {
        .name = _("Heal Ball"),
        .itemId = ITEM_HEAL_BALL,
        .price = 300,
        .description = sHealBallDesc,
        .pocket = POCKET_POKE_BALLS,
        .type = ITEM_HEAL_BALL - FIRST_BALL,
        .battleUsage = ITEM_B_USE_OTHER,
        .battleUseFunc = ItemUseInBattle_PokeBall,
        .secondaryId = ITEM_HEAL_BALL - FIRST_BALL,
    },

    [ITEM_NET_BALL] =
    {
        .name = _("Net Ball"),
        .itemId = ITEM_NET_BALL,
        .price = 1000,
        .description = sNetBallDesc,
        .pocket = POCKET_POKE_BALLS,
        .type = ITEM_NET_BALL - FIRST_BALL,
        .battleUsage = ITEM_B_USE_OTHER,
        .battleUseFunc = ItemUseInBattle_PokeBall,
        .secondaryId = ITEM_NET_BALL - FIRST_BALL,
    },

    [ITEM_NEST_BALL] =
    {
        .name = _("Nest Ball"),
        .itemId = ITEM_NEST_BALL,
        .price = 1000,
        .description = sNestBallDesc,
        .pocket = POCKET_POKE_BALLS,
        .type = ITEM_NEST_BALL - FIRST_BALL,
        .battleUsage = ITEM_B_USE_OTHER,
        .battleUseFunc = ItemUseInBattle_PokeBall,
        .secondaryId = ITEM_NEST_BALL - FIRST_BALL,
    },

    [ITEM_DIVE_BALL] =
    {
        .name = _("Dive Ball"),
        .itemId = ITEM_DIVE_BALL,
        .price = 1000,
        .description = sDiveBallDesc,
        .pocket = POCKET_POKE_BALLS,
        .type = ITEM_DIVE_BALL - FIRST_BALL,
        .battleUsage = ITEM_B_USE_OTHER,
        .battleUseFunc = ItemUseInBattle_PokeBall,
        .secondaryId = ITEM_DIVE_BALL - FIRST_BALL,
    },

    [ITEM_DUSK_BALL] =
    {
        .name = _("Dusk Ball"),
        .itemId = ITEM_DUSK_BALL,
        .price = 1000,
        .description = sDuskBallDesc,
        .pocket = POCKET_POKE_BALLS,
        .type = ITEM_DUSK_BALL - FIRST_BALL,
        .battleUsage = ITEM_B_USE_OTHER,
        .battleUseFunc = ItemUseInBattle_PokeBall,
        .secondaryId = ITEM_DUSK_BALL - FIRST_BALL,
    },

    [ITEM_TIMER_BALL] =
    {
        .name = _("Timer Ball"),
        .itemId = ITEM_TIMER_BALL,
        .price = 1000,
        .description = sTimerBallDesc,
        .pocket = POCKET_POKE_BALLS,
        .type = ITEM_TIMER_BALL - FIRST_BALL,
        .battleUsage = ITEM_B_USE_OTHER,
        .battleUseFunc = ItemUseInBattle_PokeBall,
        .secondaryId = ITEM_TIMER_BALL - FIRST_BALL,
    },

    [ITEM_QUICK_BALL] =
    {
        .name = _("Quick Ball"),
        .itemId = ITEM_QUICK_BALL,
        .price = 1000,
        .description = sQuickBallDesc,
        .pocket = POCKET_POKE_BALLS,
        .type = ITEM_QUICK_BALL - FIRST_BALL,
        .battleUsage = ITEM_B_USE_OTHER,
        .battleUseFunc = ItemUseInBattle_PokeBall,
        .secondaryId = ITEM_QUICK_BALL - FIRST_BALL,
    },

    [ITEM_REPEAT_BALL] =
    {
        .name = _("Repeat Ball"),
        .itemId = ITEM_REPEAT_BALL,
        .price = 1000,
        .description = sRepeatBallDesc,
        .pocket = POCKET_POKE_BALLS,
        .type = ITEM_REPEAT_BALL - FIRST_BALL,
        .battleUsage = ITEM_B_USE_OTHER,
        .battleUseFunc = ItemUseInBattle_PokeBall,
        .secondaryId = ITEM_REPEAT_BALL - FIRST_BALL,
    },

    [ITEM_LUXURY_BALL] =
    {
        .name = _("Luxury Ball"),
        .itemId = ITEM_LUXURY_BALL,
        .price = 1000,
        .description = sLuxuryBallDesc,
        .pocket = POCKET_POKE_BALLS,
        .type = ITEM_LUXURY_BALL - FIRST_BALL,
        .battleUsage = ITEM_B_USE_OTHER,
        .battleUseFunc = ItemUseInBattle_PokeBall,
        .secondaryId = ITEM_LUXURY_BALL - FIRST_BALL,
    },

    [ITEM_LEVEL_BALL] =
    {
        .name = _("Level Ball"),
        .itemId = ITEM_LEVEL_BALL,
        .price = 0,
        .description = sLevelBallDesc,
        .pocket = POCKET_POKE_BALLS,
        .type = ITEM_LEVEL_BALL - FIRST_BALL,
        .battleUsage = ITEM_B_USE_OTHER,
        .battleUseFunc = ItemUseInBattle_PokeBall,
        .secondaryId = ITEM_LEVEL_BALL - FIRST_BALL,
    },

    [ITEM_LURE_BALL] =
    {
        .name = _("Lure Ball"),
        .itemId = ITEM_LURE_BALL,
        .price = 0,
        .description = sLureBallDesc,
        .pocket = POCKET_POKE_BALLS,
        .type = ITEM_LURE_BALL - FIRST_BALL,
        .battleUsage = ITEM_B_USE_OTHER,
        .battleUseFunc = ItemUseInBattle_PokeBall,
        .secondaryId = ITEM_LURE_BALL - FIRST_BALL,
    },

    [ITEM_MOON_BALL] =
    {
        .name = _("Moon Ball"),
        .itemId = ITEM_MOON_BALL,
        .price = 0,
        .description = sMoonBallDesc,
        .pocket = POCKET_POKE_BALLS,
        .type = ITEM_MOON_BALL - FIRST_BALL,
        .battleUsage = ITEM_B_USE_OTHER,
        .battleUseFunc = ItemUseInBattle_PokeBall,
        .secondaryId = ITEM_MOON_BALL - FIRST_BALL,
    },

    [ITEM_FRIEND_BALL] =
    {
        .name = _("Friend Ball"),
        .itemId = ITEM_FRIEND_BALL,
        .price = 0,
        .description = sFriendBallDesc,
        .pocket = POCKET_POKE_BALLS,
        .type = ITEM_FRIEND_BALL - FIRST_BALL,
        .battleUsage = ITEM_B_USE_OTHER,
        .battleUseFunc = ItemUseInBattle_PokeBall,
        .secondaryId = ITEM_FRIEND_BALL - FIRST_BALL,
    },

    [ITEM_LOVE_BALL] =
    {
        .name = _("Love Ball"),
        .itemId = ITEM_LOVE_BALL,
        .price = 0,
        .description = sLoveBallDesc,
        .pocket = POCKET_POKE_BALLS,
        .type = ITEM_LOVE_BALL - FIRST_BALL,
        .battleUsage = ITEM_B_USE_OTHER,
        .battleUseFunc = ItemUseInBattle_PokeBall,
        .secondaryId = ITEM_LOVE_BALL - FIRST_BALL,
    },

    [ITEM_FAST_BALL] =
    {
        .name = _("Fast Ball"),
        .itemId = ITEM_FAST_BALL,
        .price = 0,
        .description = sFastBallDesc,
        .pocket = POCKET_POKE_BALLS,
        .type = ITEM_FAST_BALL - FIRST_BALL,
        .battleUsage = ITEM_B_USE_OTHER,
        .battleUseFunc = ItemUseInBattle_PokeBall,
        .secondaryId = ITEM_FAST_BALL - FIRST_BALL,
    },

    [ITEM_HEAVY_BALL] =
    {
        .name = _("Heavy Ball"),
        .itemId = ITEM_HEAVY_BALL,
        .price = 0,
        .description = sHeavyBallDesc,
        .pocket = POCKET_POKE_BALLS,
        .type = ITEM_HEAVY_BALL - FIRST_BALL,
        .battleUsage = ITEM_B_USE_OTHER,
        .battleUseFunc = ItemUseInBattle_PokeBall,
        .secondaryId = ITEM_HEAVY_BALL - FIRST_BALL,
    },

    [ITEM_DREAM_BALL] =
    {
        .name = _("Dream Ball"),
        .itemId = ITEM_DREAM_BALL,
        .price = 0,
        .description = sDreamBallDesc,
        .pocket = POCKET_POKE_BALLS,
        .type = ITEM_DREAM_BALL - FIRST_BALL,
        .battleUsage = ITEM_B_USE_OTHER,
        .battleUseFunc = ItemUseInBattle_PokeBall,
        .secondaryId = ITEM_DREAM_BALL - FIRST_BALL,
    },

    [ITEM_SAFARI_BALL] =
    {
        .name = _("Safari Ball"),
        .itemId = ITEM_SAFARI_BALL,
        .price = 0,
        .description = sSafariBallDesc,
        .pocket = POCKET_POKE_BALLS,
        .type = ITEM_SAFARI_BALL - FIRST_BALL,
        .battleUsage = ITEM_B_USE_OTHER,
        .battleUseFunc = ItemUseInBattle_PokeBall,
        .secondaryId = ITEM_SAFARI_BALL - FIRST_BALL,
    },

    [ITEM_SPORT_BALL] =
    {
        .name = _("Sport Ball"),
        .itemId = ITEM_SPORT_BALL,
        .price = 0,
        .description = sSportBallDesc,
        .pocket = POCKET_POKE_BALLS,
        .type = ITEM_SPORT_BALL - FIRST_BALL,
        .battleUsage = ITEM_B_USE_OTHER,
        .battleUseFunc = ItemUseInBattle_PokeBall,
        .secondaryId = ITEM_SPORT_BALL - FIRST_BALL,
    },

    [ITEM_PARK_BALL] =
    {
        .name = _("Park Ball"),
        .itemId = ITEM_PARK_BALL,
        .price = 0,
        .description = sParkBallDesc,
        .pocket = POCKET_POKE_BALLS,
        .type = ITEM_PARK_BALL - FIRST_BALL,
        .battleUsage = ITEM_B_USE_OTHER,
        .battleUseFunc = ItemUseInBattle_PokeBall,
        .secondaryId = ITEM_PARK_BALL - FIRST_BALL,
    },

    [ITEM_BEAST_BALL] =
    {
        .name = _("Beast Ball"),
        .itemId = ITEM_BEAST_BALL,
        .price = 0,
        .description = sBeastBallDesc,
        .pocket = POCKET_POKE_BALLS,
        .type = ITEM_BEAST_BALL - FIRST_BALL,
        .battleUsage = ITEM_B_USE_OTHER,
        .battleUseFunc = ItemUseInBattle_PokeBall,
        .secondaryId = ITEM_BEAST_BALL - FIRST_BALL,
    },

    [ITEM_CHERISH_BALL] =
    {
        .name = _("Cherish Ball"),
        .itemId = ITEM_CHERISH_BALL,
        .price = 0,
        .description = sCherishBallDesc,
        .pocket = POCKET_POKE_BALLS,
        .type = ITEM_CHERISH_BALL - FIRST_BALL,
        .battleUsage = ITEM_B_USE_OTHER,
        .battleUseFunc = ItemUseInBattle_PokeBall,
        .secondaryId = ITEM_CHERISH_BALL - FIRST_BALL,
    },

// Medicine

    [ITEM_POTION] =
    {
        .name = _("Potion"),
        .itemId = ITEM_POTION,
        .price = 200,
        .holdEffectParam = 20,
        .description = sPotionDesc,
        .pocket = POCKET_ITEMS,
        .type = ITEM_USE_PARTY_MENU,
        .fieldUseFunc = ItemUseOutOfBattle_Medicine,
        .battleUsage = ITEM_B_USE_MEDICINE,
        .battleUseFunc = ItemUseInBattle_Medicine,
    },

    [ITEM_SUPER_POTION] =
    {
        .name = _("Super Potion"),
        .itemId = ITEM_SUPER_POTION,
        .price = 700,
        .holdEffectParam = 60,
        .description = sSuperPotionDesc,
        .pocket = POCKET_ITEMS,
        .type = ITEM_USE_PARTY_MENU,
        .fieldUseFunc = ItemUseOutOfBattle_Medicine,
        .battleUsage = ITEM_B_USE_MEDICINE,
        .battleUseFunc = ItemUseInBattle_Medicine,
    },

    [ITEM_HYPER_POTION] =
    {
        .name = _("Hyper Potion"),
        .itemId = ITEM_HYPER_POTION,
        .price = 1500,
        .holdEffectParam = 120,
        .description = sHyperPotionDesc,
        .pocket = POCKET_ITEMS,
        .type = ITEM_USE_PARTY_MENU,
        .fieldUseFunc = ItemUseOutOfBattle_Medicine,
        .battleUsage = ITEM_B_USE_MEDICINE,
        .battleUseFunc = ItemUseInBattle_Medicine,
    },

    [ITEM_MAX_POTION] =
    {
        .name = _("Max Potion"),
        .itemId = ITEM_MAX_POTION,
        .price = 2500,
        .holdEffectParam = 255,
        .description = sMaxPotionDesc,
        .pocket = POCKET_ITEMS,
        .type = ITEM_USE_PARTY_MENU,
        .fieldUseFunc = ItemUseOutOfBattle_Medicine,
        .battleUsage = ITEM_B_USE_MEDICINE,
        .battleUseFunc = ItemUseInBattle_Medicine,
    },

    [ITEM_FULL_RESTORE] =
    {
        .name = _("Full Restore"),
        .itemId = ITEM_FULL_RESTORE,
        .price = 3000,
        .holdEffectParam = 255,
        .description = sFullRestoreDesc,
        .pocket = POCKET_ITEMS,
        .type = ITEM_USE_PARTY_MENU,
        .fieldUseFunc = ItemUseOutOfBattle_Medicine,
        .battleUsage = ITEM_B_USE_MEDICINE,
        .battleUseFunc = ItemUseInBattle_Medicine,
    },

    [ITEM_REVIVE] =
    {
        .name = _("Revive"),
        .itemId = ITEM_REVIVE,
        .price = 2000,
        .description = sReviveDesc,
        .pocket = POCKET_ITEMS,
        .type = ITEM_USE_PARTY_MENU,
        .fieldUseFunc = ItemUseOutOfBattle_Medicine,
        .battleUsage = ITEM_B_USE_MEDICINE,
        .battleUseFunc = ItemUseInBattle_Medicine,
    },

    [ITEM_MAX_REVIVE] =
    {
        .name = _("Max Revive"),
        .itemId = ITEM_MAX_REVIVE,
        .price = 4000,
        .description = sMaxReviveDesc,
        .pocket = POCKET_ITEMS,
        .type = ITEM_USE_PARTY_MENU,
        .fieldUseFunc = ItemUseOutOfBattle_Medicine,
        .battleUsage = ITEM_B_USE_MEDICINE,
        .battleUseFunc = ItemUseInBattle_Medicine,
    },

    [ITEM_FRESH_WATER] =
    {
        .name = _("Fresh Water"),
        .itemId = ITEM_FRESH_WATER,
        .price = 200,
        .holdEffectParam = 30,
        .description = sFreshWaterDesc,
        .pocket = POCKET_ITEMS,
        .type = ITEM_USE_PARTY_MENU,
        .fieldUseFunc = ItemUseOutOfBattle_Medicine,
        .battleUsage = ITEM_B_USE_MEDICINE,
        .battleUseFunc = ItemUseInBattle_Medicine,
    },

    [ITEM_SODA_POP] =
    {
        .name = _("Soda Pop"),
        .itemId = ITEM_SODA_POP,
        .price = 300,
        .holdEffectParam = 50,
        .description = sSodaPopDesc,
        .pocket = POCKET_ITEMS,
        .type = ITEM_USE_PARTY_MENU,
        .fieldUseFunc = ItemUseOutOfBattle_Medicine,
        .battleUsage = ITEM_B_USE_MEDICINE,
        .battleUseFunc = ItemUseInBattle_Medicine,
    },

    [ITEM_LEMONADE] =
    {
        .name = _("Lemonade"),
        .itemId = ITEM_LEMONADE,
        .price = 400,
        .holdEffectParam = 70,
        .description = sLemonadeDesc,
        .pocket = POCKET_ITEMS,
        .type = ITEM_USE_PARTY_MENU,
        .fieldUseFunc = ItemUseOutOfBattle_Medicine,
        .battleUsage = ITEM_B_USE_MEDICINE,
        .battleUseFunc = ItemUseInBattle_Medicine,
    },

    [ITEM_MOOMOO_MILK] =
    {
        .name = _("Moomoo Milk"),
        .itemId = ITEM_MOOMOO_MILK,
        .price = 600,
        .holdEffectParam = 100,
        .description = sMoomooMilkDesc,
        .pocket = POCKET_ITEMS,
        .type = ITEM_USE_PARTY_MENU,
        .fieldUseFunc = ItemUseOutOfBattle_Medicine,
        .battleUsage = ITEM_B_USE_MEDICINE,
        .battleUseFunc = ItemUseInBattle_Medicine,
    },

    [ITEM_ENERGY_POWDER] =
    {
        .name = _("Energy Powder"),
        .itemId = ITEM_ENERGY_POWDER,
        .price = 500,
        .description = sEnergyPowderDesc,
        .pocket = POCKET_ITEMS,
        .type = ITEM_USE_PARTY_MENU,
        .fieldUseFunc = ItemUseOutOfBattle_Medicine,
        .battleUsage = ITEM_B_USE_MEDICINE,
        .battleUseFunc = ItemUseInBattle_Medicine,
    },

    [ITEM_ENERGY_ROOT] =
    {
        .name = _("Energy Root"),
        .itemId = ITEM_ENERGY_ROOT,
        .price = 1200,
        .description = sEnergyRootDesc,
        .pocket = POCKET_ITEMS,
        .type = ITEM_USE_PARTY_MENU,
        .fieldUseFunc = ItemUseOutOfBattle_Medicine,
        .battleUsage = ITEM_B_USE_MEDICINE,
        .battleUseFunc = ItemUseInBattle_Medicine,
    },

    [ITEM_HEAL_POWDER] =
    {
        .name = _("Heal Powder"),
        .itemId = ITEM_HEAL_POWDER,
        .price = 300,
        .description = sHealPowderDesc,
        .pocket = POCKET_ITEMS,
        .type = ITEM_USE_PARTY_MENU,
        .fieldUseFunc = ItemUseOutOfBattle_Medicine,
        .battleUsage = ITEM_B_USE_MEDICINE,
        .battleUseFunc = ItemUseInBattle_Medicine,
    },

    [ITEM_REVIVAL_HERB] =
    {
        .name = _("Revival Herb"),
        .itemId = ITEM_REVIVAL_HERB,
        .price = 2800,
        .description = sRevivalHerbDesc,
        .pocket = POCKET_ITEMS,
        .type = ITEM_USE_PARTY_MENU,
        .fieldUseFunc = ItemUseOutOfBattle_Medicine,
        .battleUsage = ITEM_B_USE_MEDICINE,
        .battleUseFunc = ItemUseInBattle_Medicine,
    },

    [ITEM_ANTIDOTE] =
    {
        .name = _("Antidote"),
        .itemId = ITEM_ANTIDOTE,
        .price = 200,
        .description = sAntidoteDesc,
        .pocket = POCKET_ITEMS,
        .type = ITEM_USE_PARTY_MENU,
        .fieldUseFunc = ItemUseOutOfBattle_Medicine,
        .battleUsage = ITEM_B_USE_MEDICINE,
        .battleUseFunc = ItemUseInBattle_Medicine,
    },

    [ITEM_PARALYZE_HEAL] =
    {
        .name = _("Paralyze Heal"),
        .itemId = ITEM_PARALYZE_HEAL,
        .price = 300,
        .description = sParalyzeHealDesc,
        .pocket = POCKET_ITEMS,
        .type = ITEM_USE_PARTY_MENU,
        .fieldUseFunc = ItemUseOutOfBattle_Medicine,
        .battleUsage = ITEM_B_USE_MEDICINE,
        .battleUseFunc = ItemUseInBattle_Medicine,
    },

    [ITEM_BURN_HEAL] =
    {
        .name = _("Burn Heal"),
        .itemId = ITEM_BURN_HEAL,
        .price = 300,
        .description = sBurnHealDesc,
        .pocket = POCKET_ITEMS,
        .type = ITEM_USE_PARTY_MENU,
        .fieldUseFunc = ItemUseOutOfBattle_Medicine,
        .battleUsage = ITEM_B_USE_MEDICINE,
        .battleUseFunc = ItemUseInBattle_Medicine,
    },

    [ITEM_ICE_HEAL] =
    {
        .name = _("Ice Heal"),
        .itemId = ITEM_ICE_HEAL,
        .price = 100,
        .description = sIceHealDesc,
        .pocket = POCKET_ITEMS,
        .type = ITEM_USE_PARTY_MENU,
        .fieldUseFunc = ItemUseOutOfBattle_Medicine,
        .battleUsage = ITEM_B_USE_MEDICINE,
        .battleUseFunc = ItemUseInBattle_Medicine,
    },

    [ITEM_AWAKENING] =
    {
        .name = _("Awakening"),
        .itemId = ITEM_AWAKENING,
        .price = 100,
        .description = sAwakeningDesc,
        .pocket = POCKET_ITEMS,
        .type = ITEM_USE_PARTY_MENU,
        .fieldUseFunc = ItemUseOutOfBattle_Medicine,
        .battleUsage = ITEM_B_USE_MEDICINE,
        .battleUseFunc = ItemUseInBattle_Medicine,
    },

    [ITEM_FULL_HEAL] =
    {
        .name = _("Full Heal"),
        .itemId = ITEM_FULL_HEAL,
        .price = 400,
        .description = sFullHealDesc,
        .pocket = POCKET_ITEMS,
        .type = ITEM_USE_PARTY_MENU,
        .fieldUseFunc = ItemUseOutOfBattle_Medicine,
        .battleUsage = ITEM_B_USE_MEDICINE,
        .battleUseFunc = ItemUseInBattle_Medicine,
    },

    [ITEM_ETHER] =
    {
        .name = _("Ether"),
        .itemId = ITEM_ETHER,
        .price = 1200,
        .holdEffectParam = 10,
        .description = sEtherDesc,
        .pocket = POCKET_ITEMS,
        .type = ITEM_USE_PARTY_MENU,
        .fieldUseFunc = ItemUseOutOfBattle_PPRecovery,
        .battleUsage = ITEM_B_USE_MEDICINE,
        .battleUseFunc = ItemUseInBattle_PPRecovery,
    },

    [ITEM_MAX_ETHER] =
    {
        .name = _("Max Ether"),
        .itemId = ITEM_MAX_ETHER,
        .price = 2000,
        .holdEffectParam = 255,
        .description = sMaxEtherDesc,
        .pocket = POCKET_ITEMS,
        .type = ITEM_USE_PARTY_MENU,
        .fieldUseFunc = ItemUseOutOfBattle_PPRecovery,
        .battleUsage = ITEM_B_USE_MEDICINE,
        .battleUseFunc = ItemUseInBattle_PPRecovery,
    },

    [ITEM_ELIXIR] =
    {
        .name = _("Elixir"),
        .itemId = ITEM_ELIXIR,
        .price = 3000,
        .holdEffectParam = 10,
        .description = sElixirDesc,
        .pocket = POCKET_ITEMS,
        .type = ITEM_USE_PARTY_MENU,
        .fieldUseFunc = ItemUseOutOfBattle_PPRecovery,
        .battleUsage = ITEM_B_USE_MEDICINE,
        .battleUseFunc = ItemUseInBattle_PPRecovery,
    },

    [ITEM_MAX_ELIXIR] =
    {
        .name = _("Max Elixir"),
        .itemId = ITEM_MAX_ELIXIR,
        .price = 4500,
        .holdEffectParam = 255,
        .description = sMaxElixirDesc,
        .pocket = POCKET_ITEMS,
        .type = ITEM_USE_PARTY_MENU,
        .fieldUseFunc = ItemUseOutOfBattle_PPRecovery,
        .battleUsage = ITEM_B_USE_MEDICINE,
        .battleUseFunc = ItemUseInBattle_PPRecovery,
    },

    [ITEM_BERRY_JUICE] =
    {
        .name = _("Berry Juice"),
        .itemId = ITEM_BERRY_JUICE,
        .price = 200,
        .holdEffect = HOLD_EFFECT_RESTORE_HP,
        .holdEffectParam = 20,
        .description = sBerryJuiceDesc,
        .pocket = POCKET_ITEMS,
        .type = ITEM_USE_PARTY_MENU,
        .fieldUseFunc = ItemUseOutOfBattle_Medicine,
        .battleUsage = ITEM_B_USE_MEDICINE,
        .battleUseFunc = ItemUseInBattle_Medicine,
    },

    [ITEM_SACRED_ASH] =
    {
        .name = _("Sacred Ash"),
        .itemId = ITEM_SACRED_ASH,
        .price = 50000,
        .description = sSacredAshDesc,
        .pocket = POCKET_ITEMS,
        .type = ITEM_USE_PARTY_MENU,
        .fieldUseFunc = ItemUseOutOfBattle_SacredAsh,
    },

    [ITEM_SWEET_HEART] =
    {
        .name = _("Sweet Heart"),
        .itemId = ITEM_SWEET_HEART,
        .price = 3000,
        .holdEffectParam = 20,
        .description = sSweetHeartDesc,
        .pocket = POCKET_ITEMS,
        .type = ITEM_USE_PARTY_MENU,
        .fieldUseFunc = ItemUseOutOfBattle_Medicine,
        .battleUsage = ITEM_B_USE_MEDICINE,
        .battleUseFunc = ItemUseInBattle_Medicine,
    },

    [ITEM_MAX_HONEY] = // Todo
    {
        .name = _("????????"),
        .itemId = ITEM_NONE,
        .price = 0,
        .description = sDummyDesc,
        .pocket = POCKET_ITEMS,
        .type = ITEM_USE_BAG_MENU,
        .fieldUseFunc = ItemUseOutOfBattle_CannotUse,
    },

// Regional Specialties

    [ITEM_PEWTER_CRUNCHIES] = // Todo
    {
        .name = _("????????"),
        .itemId = ITEM_NONE,
        .price = 0,
        .description = sDummyDesc,
        .pocket = POCKET_ITEMS,
        .type = ITEM_USE_BAG_MENU,
        .fieldUseFunc = ItemUseOutOfBattle_CannotUse,
    },

    [ITEM_RAGE_CANDY_BAR] = // Todo
    {
        .name = _("????????"),
        .itemId = ITEM_NONE,
        .price = 0,
        .description = sDummyDesc,
        .pocket = POCKET_ITEMS,
        .type = ITEM_USE_BAG_MENU,
        .fieldUseFunc = ItemUseOutOfBattle_CannotUse,
    },

    [ITEM_LAVA_COOKIE] =
    {
        .name = _("Lava Cookie"),
        .itemId = ITEM_LAVA_COOKIE,
        .price = 350,
        .description = sLavaCookieDesc,
        .pocket = POCKET_ITEMS,
        .type = ITEM_USE_PARTY_MENU,
        .fieldUseFunc = ItemUseOutOfBattle_Medicine,
        .battleUsage = ITEM_B_USE_MEDICINE,
        .battleUseFunc = ItemUseInBattle_Medicine,
    },

    [ITEM_OLD_GATEAU] =
    {
        .name = _("Old Gateau"),
        .itemId = ITEM_OLD_GATEAU,
        .price = 350,
        .description = sOldGateauDesc,
        .pocket = POCKET_ITEMS,
        .type = ITEM_USE_PARTY_MENU,
        .fieldUseFunc = ItemUseOutOfBattle_Medicine,
        .battleUsage = ITEM_B_USE_MEDICINE,
        .battleUseFunc = ItemUseInBattle_Medicine,
    },

    [ITEM_CASTELIACONE] = // Todo
    {
        .name = _("????????"),
        .itemId = ITEM_NONE,
        .price = 0,
        .description = sDummyDesc,
        .pocket = POCKET_ITEMS,
        .type = ITEM_USE_BAG_MENU,
        .fieldUseFunc = ItemUseOutOfBattle_CannotUse,
    },

    [ITEM_LUMIOSE_GALETTE] = // Todo
    {
        .name = _("????????"),
        .itemId = ITEM_NONE,
        .price = 0,
        .description = sDummyDesc,
        .pocket = POCKET_ITEMS,
        .type = ITEM_USE_BAG_MENU,
        .fieldUseFunc = ItemUseOutOfBattle_CannotUse,
    },

    [ITEM_SHALOUR_SABLE] = // Todo
    {
        .name = _("????????"),
        .itemId = ITEM_NONE,
        .price = 0,
        .description = sDummyDesc,
        .pocket = POCKET_ITEMS,
        .type = ITEM_USE_BAG_MENU,
        .fieldUseFunc = ItemUseOutOfBattle_CannotUse,
    },

    [ITEM_BIG_MALASADA] =
    {
        .name = _("Big Malasada"),
        .itemId = ITEM_BIG_MALASADA,
        .price = 350,
        .description = sBigMalasadaDesc,
        .pocket = POCKET_ITEMS,
        .type = ITEM_USE_PARTY_MENU,
        .fieldUseFunc = ItemUseOutOfBattle_Medicine,
        .battleUsage = ITEM_B_USE_MEDICINE,
        .battleUseFunc = ItemUseInBattle_Medicine,
    },

// Vitamins

    [ITEM_HP_UP] =
    {
        .name = _("HP Up"),
        .itemId = ITEM_HP_UP,
        .price = 10000,
        .description = sHPUpDesc,
        .pocket = POCKET_ITEMS,
        .type = ITEM_USE_PARTY_MENU,
        .fieldUseFunc = ItemUseOutOfBattle_Medicine,
    },

    [ITEM_PROTEIN] =
    {
        .name = _("Protein"),
        .itemId = ITEM_PROTEIN,
        .price = 10000,
        .description = sProteinDesc,
        .pocket = POCKET_ITEMS,
        .type = ITEM_USE_PARTY_MENU,
        .fieldUseFunc = ItemUseOutOfBattle_Medicine,
    },

    [ITEM_IRON] =
    {
        .name = _("Iron"),
        .itemId = ITEM_IRON,
        .price = 10000,
        .description = sIronDesc,
        .pocket = POCKET_ITEMS,
        .type = ITEM_USE_PARTY_MENU,
        .fieldUseFunc = ItemUseOutOfBattle_Medicine,
    },

    [ITEM_CALCIUM] =
    {
        .name = _("Calcium"),
        .itemId = ITEM_CALCIUM,
        .price = 10000,
        .description = sCalciumDesc,
        .pocket = POCKET_ITEMS,
        .type = ITEM_USE_PARTY_MENU,
        .fieldUseFunc = ItemUseOutOfBattle_Medicine,
    },

    [ITEM_ZINC] =
    {
        .name = _("Zinc"),
        .itemId = ITEM_ZINC,
        .price = 10000,
        .description = sZincDesc,
        .pocket = POCKET_ITEMS,
        .type = ITEM_USE_PARTY_MENU,
        .fieldUseFunc = ItemUseOutOfBattle_Medicine,
    },

    [ITEM_CARBOS] =
    {
        .name = _("Carbos"),
        .itemId = ITEM_CARBOS,
        .price = 10000,
        .description = sCarbosDesc,
        .pocket = POCKET_ITEMS,
        .type = ITEM_USE_PARTY_MENU,
        .fieldUseFunc = ItemUseOutOfBattle_Medicine,
    },

    [ITEM_PP_UP] =
    {
        .name = _("PP Up"),
        .itemId = ITEM_PP_UP,
        .price = 10000,
        .description = sPPUpDesc,
        .pocket = POCKET_ITEMS,
        .type = ITEM_USE_PARTY_MENU,
        .fieldUseFunc = ItemUseOutOfBattle_PPUp,
    },

    [ITEM_PP_MAX] =
    {
        .name = _("PP Max"),
        .itemId = ITEM_PP_MAX,
        .price = 10000,
        .description = sPPMaxDesc,
        .pocket = POCKET_ITEMS,
        .type = ITEM_USE_PARTY_MENU,
        .fieldUseFunc = ItemUseOutOfBattle_PPUp,
    },

// EV Feathers

    [ITEM_HEALTH_FEATHER] =
    {
        .name = _("HealthFeather"),
        .itemId = ITEM_HEALTH_FEATHER,
        .price = 300,
        .description = sHealthFeatherDesc,
        .pocket = POCKET_ITEMS,
        .type = ITEM_USE_PARTY_MENU,
        .fieldUseFunc = ItemUseOutOfBattle_Medicine,
    },

    [ITEM_MUSCLE_FEATHER] =
    {
        .name = _("MuscleFeather"),
        .itemId = ITEM_MUSCLE_FEATHER,
        .price = 300,
        .description = sMuscleFeatherDesc,
        .pocket = POCKET_ITEMS,
        .type = ITEM_USE_PARTY_MENU,
        .fieldUseFunc = ItemUseOutOfBattle_Medicine,
    },

    [ITEM_RESIST_FEATHER] =
    {
        .name = _("ResistFeather"),
        .itemId = ITEM_RESIST_FEATHER,
        .price = 300,
        .description = sResistFeatherDesc,
        .pocket = POCKET_ITEMS,
        .type = ITEM_USE_PARTY_MENU,
        .fieldUseFunc = ItemUseOutOfBattle_Medicine,
    },

    [ITEM_GENIUS_FEATHER] =
    {
        .name = _("GeniusFeather"),
        .itemId = ITEM_GENIUS_FEATHER,
        .price = 300,
        .description = sGeniusFeatherDesc,
        .pocket = POCKET_ITEMS,
        .type = ITEM_USE_PARTY_MENU,
        .fieldUseFunc = ItemUseOutOfBattle_Medicine,
    },

    [ITEM_CLEVER_FEATHER] =
    {
        .name = _("CleverFeather"),
        .itemId = ITEM_CLEVER_FEATHER,
        .price = 300,
        .description = sCleverFeatherDesc,
        .pocket = POCKET_ITEMS,
        .type = ITEM_USE_PARTY_MENU,
        .fieldUseFunc = ItemUseOutOfBattle_Medicine,
    },

    [ITEM_SWIFT_FEATHER] =
    {
        .name = _("SwiftFeather"),
        .itemId = ITEM_SWIFT_FEATHER,
        .price = 300,
        .description = sSwiftFeatherDesc,
        .pocket = POCKET_ITEMS,
        .type = ITEM_USE_PARTY_MENU,
        .fieldUseFunc = ItemUseOutOfBattle_Medicine,
    },

// Ability Modifiers

    [ITEM_ABILITY_CAPSULE] =
    {
        .name = _("AbilityCapsle"),
        .itemId = ITEM_ABILITY_CAPSULE,
        .price = 10000,
        .holdEffectParam = 0,
        .description = sAbilityCapsuleDesc,
        .pocket = POCKET_ITEMS,
        .type = ITEM_USE_PARTY_MENU,
        .fieldUseFunc = ItemUseOutOfBattle_AbilityCapsule,
    },

    [ITEM_ABILITY_PATCH] = // Todo
    {
        .name = _("????????"),
        .itemId = ITEM_NONE,
        .price = 0,
        .description = sDummyDesc,
        .pocket = POCKET_ITEMS,
        .type = ITEM_USE_BAG_MENU,
        .fieldUseFunc = ItemUseOutOfBattle_CannotUse,
    },

// Mints

    [ITEM_LONELY_MINT] = // Todo
    {
        .name = _("????????"),
        .itemId = ITEM_NONE,
        .price = 0,
        .description = sDummyDesc,
        .pocket = POCKET_ITEMS,
        .type = ITEM_USE_BAG_MENU,
        .fieldUseFunc = ItemUseOutOfBattle_CannotUse,
    },

    [ITEM_ADAMANT_MINT] = // Todo
    {
        .name = _("????????"),
        .itemId = ITEM_NONE,
        .price = 0,
        .description = sDummyDesc,
        .pocket = POCKET_ITEMS,
        .type = ITEM_USE_BAG_MENU,
        .fieldUseFunc = ItemUseOutOfBattle_CannotUse,
    },

    [ITEM_NAUGHTY_MINT] = // Todo
    {
        .name = _("????????"),
        .itemId = ITEM_NONE,
        .price = 0,
        .description = sDummyDesc,
        .pocket = POCKET_ITEMS,
        .type = ITEM_USE_BAG_MENU,
        .fieldUseFunc = ItemUseOutOfBattle_CannotUse,
    },

    [ITEM_BRAVE_MINT] = // Todo
    {
        .name = _("????????"),
        .itemId = ITEM_NONE,
        .price = 0,
        .description = sDummyDesc,
        .pocket = POCKET_ITEMS,
        .type = ITEM_USE_BAG_MENU,
        .fieldUseFunc = ItemUseOutOfBattle_CannotUse,
    },

    [ITEM_BOLD_MINT] = // Todo
    {
        .name = _("????????"),
        .itemId = ITEM_NONE,
        .price = 0,
        .description = sDummyDesc,
        .pocket = POCKET_ITEMS,
        .type = ITEM_USE_BAG_MENU,
        .fieldUseFunc = ItemUseOutOfBattle_CannotUse,
    },

    [ITEM_IMPISH_MINT] = // Todo
    {
        .name = _("????????"),
        .itemId = ITEM_NONE,
        .price = 0,
        .description = sDummyDesc,
        .pocket = POCKET_ITEMS,
        .type = ITEM_USE_BAG_MENU,
        .fieldUseFunc = ItemUseOutOfBattle_CannotUse,
    },

    [ITEM_LAX_MINT] = // Todo
    {
        .name = _("????????"),
        .itemId = ITEM_NONE,
        .price = 0,
        .description = sDummyDesc,
        .pocket = POCKET_ITEMS,
        .type = ITEM_USE_BAG_MENU,
        .fieldUseFunc = ItemUseOutOfBattle_CannotUse,
    },

    [ITEM_RELAXED_MINT] = // Todo
    {
        .name = _("????????"),
        .itemId = ITEM_NONE,
        .price = 0,
        .description = sDummyDesc,
        .pocket = POCKET_ITEMS,
        .type = ITEM_USE_BAG_MENU,
        .fieldUseFunc = ItemUseOutOfBattle_CannotUse,
    },

    [ITEM_MODEST_MINT] = // Todo
    {
        .name = _("????????"),
        .itemId = ITEM_NONE,
        .price = 0,
        .description = sDummyDesc,
        .pocket = POCKET_ITEMS,
        .type = ITEM_USE_BAG_MENU,
        .fieldUseFunc = ItemUseOutOfBattle_CannotUse,
    },

    [ITEM_MILD_MINT] = // Todo
    {
        .name = _("????????"),
        .itemId = ITEM_NONE,
        .price = 0,
        .description = sDummyDesc,
        .pocket = POCKET_ITEMS,
        .type = ITEM_USE_BAG_MENU,
        .fieldUseFunc = ItemUseOutOfBattle_CannotUse,
    },

    [ITEM_RASH_MINT] = // Todo
    {
        .name = _("????????"),
        .itemId = ITEM_NONE,
        .price = 0,
        .description = sDummyDesc,
        .pocket = POCKET_ITEMS,
        .type = ITEM_USE_BAG_MENU,
        .fieldUseFunc = ItemUseOutOfBattle_CannotUse,
    },

    [ITEM_QUIET_MINT] = // Todo
    {
        .name = _("????????"),
        .itemId = ITEM_NONE,
        .price = 0,
        .description = sDummyDesc,
        .pocket = POCKET_ITEMS,
        .type = ITEM_USE_BAG_MENU,
        .fieldUseFunc = ItemUseOutOfBattle_CannotUse,
    },

    [ITEM_CALM_MINT] = // Todo
    {
        .name = _("????????"),
        .itemId = ITEM_NONE,
        .price = 0,
        .description = sDummyDesc,
        .pocket = POCKET_ITEMS,
        .type = ITEM_USE_BAG_MENU,
        .fieldUseFunc = ItemUseOutOfBattle_CannotUse,
    },

    [ITEM_GENTLE_MINT] = // Todo
    {
        .name = _("????????"),
        .itemId = ITEM_NONE,
        .price = 0,
        .description = sDummyDesc,
        .pocket = POCKET_ITEMS,
        .type = ITEM_USE_BAG_MENU,
        .fieldUseFunc = ItemUseOutOfBattle_CannotUse,
    },

    [ITEM_CAREFUL_MINT] = // Todo
    {
        .name = _("????????"),
        .itemId = ITEM_NONE,
        .price = 0,
        .description = sDummyDesc,
        .pocket = POCKET_ITEMS,
        .type = ITEM_USE_BAG_MENU,
        .fieldUseFunc = ItemUseOutOfBattle_CannotUse,
    },

    [ITEM_SASSY_MINT] = // Todo
    {
        .name = _("????????"),
        .itemId = ITEM_NONE,
        .price = 0,
        .description = sDummyDesc,
        .pocket = POCKET_ITEMS,
        .type = ITEM_USE_BAG_MENU,
        .fieldUseFunc = ItemUseOutOfBattle_CannotUse,
    },

    [ITEM_TIMID_MINT] = // Todo
    {
        .name = _("????????"),
        .itemId = ITEM_NONE,
        .price = 0,
        .description = sDummyDesc,
        .pocket = POCKET_ITEMS,
        .type = ITEM_USE_BAG_MENU,
        .fieldUseFunc = ItemUseOutOfBattle_CannotUse,
    },

    [ITEM_HASTY_MINT] = // Todo
    {
        .name = _("????????"),
        .itemId = ITEM_NONE,
        .price = 0,
        .description = sDummyDesc,
        .pocket = POCKET_ITEMS,
        .type = ITEM_USE_BAG_MENU,
        .fieldUseFunc = ItemUseOutOfBattle_CannotUse,
    },

    [ITEM_JOLLY_MINT] = // Todo
    {
        .name = _("????????"),
        .itemId = ITEM_NONE,
        .price = 0,
        .description = sDummyDesc,
        .pocket = POCKET_ITEMS,
        .type = ITEM_USE_BAG_MENU,
        .fieldUseFunc = ItemUseOutOfBattle_CannotUse,
    },

    [ITEM_NAIVE_MINT] = // Todo
    {
        .name = _("????????"),
        .itemId = ITEM_NONE,
        .price = 0,
        .description = sDummyDesc,
        .pocket = POCKET_ITEMS,
        .type = ITEM_USE_BAG_MENU,
        .fieldUseFunc = ItemUseOutOfBattle_CannotUse,
    },

    [ITEM_SERIOUS_MINT] = // Todo
    {
        .name = _("????????"),
        .itemId = ITEM_NONE,
        .price = 0,
        .description = sDummyDesc,
        .pocket = POCKET_ITEMS,
        .type = ITEM_USE_BAG_MENU,
        .fieldUseFunc = ItemUseOutOfBattle_CannotUse,
    },

// Candy

    [ITEM_RARE_CANDY] =
    {
        .name = _("Rare Candy"),
        .itemId = ITEM_RARE_CANDY,
        .price = 10000,
        .description = sRareCandyDesc,
        .pocket = POCKET_ITEMS,
        .type = ITEM_USE_PARTY_MENU,
        .fieldUseFunc = ItemUseOutOfBattle_RareCandy,
    },

    [ITEM_EXP_CANDY_XS] = // Todo
    {
        .name = _("????????"),
        .itemId = ITEM_NONE,
        .price = 0,
        .description = sDummyDesc,
        .pocket = POCKET_ITEMS,
        .type = ITEM_USE_BAG_MENU,
        .fieldUseFunc = ItemUseOutOfBattle_CannotUse,
    },

    [ITEM_EXP_CANDY_S] = // Todo
    {
        .name = _("????????"),
        .itemId = ITEM_NONE,
        .price = 0,
        .description = sDummyDesc,
        .pocket = POCKET_ITEMS,
        .type = ITEM_USE_BAG_MENU,
        .fieldUseFunc = ItemUseOutOfBattle_CannotUse,
    },

    [ITEM_EXP_CANDY_M] = // Todo
    {
        .name = _("????????"),
        .itemId = ITEM_NONE,
        .price = 0,
        .description = sDummyDesc,
        .pocket = POCKET_ITEMS,
        .type = ITEM_USE_BAG_MENU,
        .fieldUseFunc = ItemUseOutOfBattle_CannotUse,
    },

    [ITEM_EXP_CANDY_L] = // Todo
    {
        .name = _("????????"),
        .itemId = ITEM_NONE,
        .price = 0,
        .description = sDummyDesc,
        .pocket = POCKET_ITEMS,
        .type = ITEM_USE_BAG_MENU,
        .fieldUseFunc = ItemUseOutOfBattle_CannotUse,
    },

    [ITEM_EXP_CANDY_XL] = // Todo
    {
        .name = _("????????"),
        .itemId = ITEM_NONE,
        .price = 0,
        .description = sDummyDesc,
        .pocket = POCKET_ITEMS,
        .type = ITEM_USE_BAG_MENU,
        .fieldUseFunc = ItemUseOutOfBattle_CannotUse,
    },

    [ITEM_DYNAMAX_CANDY] = // Todo
    {
        .name = _("????????"),
        .itemId = ITEM_NONE,
        .price = 0,
        .description = sDummyDesc,
        .pocket = POCKET_ITEMS,
        .type = ITEM_USE_BAG_MENU,
        .fieldUseFunc = ItemUseOutOfBattle_CannotUse,
    },

// Medicinal Flutes

    [ITEM_BLUE_FLUTE] =
    {
        .name = _("Blue Flute"),
        .itemId = ITEM_BLUE_FLUTE,
        .price = 20,
        .description = sBlueFluteDesc,
        .pocket = POCKET_ITEMS,
        .type = ITEM_USE_PARTY_MENU,
        .fieldUseFunc = ItemUseOutOfBattle_Medicine,
        .battleUsage = ITEM_B_USE_MEDICINE,
        .battleUseFunc = ItemUseInBattle_Medicine,
    },

    [ITEM_YELLOW_FLUTE] =
    {
        .name = _("Yellow Flute"),
        .itemId = ITEM_YELLOW_FLUTE,
        .price = 20,
        .description = sYellowFluteDesc,
        .pocket = POCKET_ITEMS,
        .type = ITEM_USE_PARTY_MENU,
        .fieldUseFunc = ItemUseOutOfBattle_CannotUse,
        .battleUsage = ITEM_B_USE_MEDICINE,
        .battleUseFunc = ItemUseInBattle_Medicine,
    },

    [ITEM_RED_FLUTE] =
    {
        .name = _("Red Flute"),
        .itemId = ITEM_RED_FLUTE,
        .price = 20,
        .description = sRedFluteDesc,
        .pocket = POCKET_ITEMS,
        .type = ITEM_USE_PARTY_MENU,
        .fieldUseFunc = ItemUseOutOfBattle_CannotUse,
        .battleUsage = ITEM_B_USE_MEDICINE,
        .battleUseFunc = ItemUseInBattle_Medicine,
    },

// Encounter-modifying Flutes

    [ITEM_BLACK_FLUTE] =
    {
        .name = _("Black Flute"),
        .itemId = ITEM_BLACK_FLUTE,
        .price = 20,
        .holdEffectParam = 50,
        .description = sBlackFluteDesc,
        .pocket = POCKET_ITEMS,
        .type = ITEM_USE_PARTY_MENU,
        .fieldUseFunc = ItemUseOutOfBattle_BlackWhiteFlute,
    },

    [ITEM_WHITE_FLUTE] =
    {
        .name = _("White Flute"),
        .itemId = ITEM_WHITE_FLUTE,
        .price = 20,
        .holdEffectParam = 150,
        .description = sWhiteFluteDesc,
        .pocket = POCKET_ITEMS,
        .type = ITEM_USE_PARTY_MENU,
        .fieldUseFunc = ItemUseOutOfBattle_BlackWhiteFlute,
    },

// Encounter Modifiers

    [ITEM_REPEL] =
    {
        .name = _("Repel"),
        .itemId = ITEM_REPEL,
        .price = 400,
        .holdEffectParam = 100,
        .description = sRepelDesc,
        .pocket = POCKET_ITEMS,
        .type = ITEM_USE_BAG_MENU,
        .fieldUseFunc = ItemUseOutOfBattle_Repel,
    },

    [ITEM_SUPER_REPEL] =
    {
        .name = _("Super Repel"),
        .itemId = ITEM_SUPER_REPEL,
        .price = 700,
        .holdEffectParam = 200,
        .description = sSuperRepelDesc,
        .pocket = POCKET_ITEMS,
        .type = ITEM_USE_BAG_MENU,
        .fieldUseFunc = ItemUseOutOfBattle_Repel,
    },

    [ITEM_MAX_REPEL] =
    {
        .name = _("Max Repel"),
        .itemId = ITEM_MAX_REPEL,
        .price = 900,
        .holdEffectParam = 250,
        .description = sMaxRepelDesc,
        .pocket = POCKET_ITEMS,
        .type = ITEM_USE_BAG_MENU,
        .fieldUseFunc = ItemUseOutOfBattle_Repel,
    },

    [ITEM_LURE] = // Todo
    {
        .name = _("????????"),
        .itemId = ITEM_NONE,
        .price = 0,
        .description = sDummyDesc,
        .pocket = POCKET_ITEMS,
        .type = ITEM_USE_BAG_MENU,
        .fieldUseFunc = ItemUseOutOfBattle_CannotUse,
    },

    [ITEM_SUPER_LURE] = // Todo
    {
        .name = _("????????"),
        .itemId = ITEM_NONE,
        .price = 0,
        .description = sDummyDesc,
        .pocket = POCKET_ITEMS,
        .type = ITEM_USE_BAG_MENU,
        .fieldUseFunc = ItemUseOutOfBattle_CannotUse,
    },

    [ITEM_MAX_LURE] = // Todo
    {
        .name = _("????????"),
        .itemId = ITEM_NONE,
        .price = 0,
        .description = sDummyDesc,
        .pocket = POCKET_ITEMS,
        .type = ITEM_USE_BAG_MENU,
        .fieldUseFunc = ItemUseOutOfBattle_CannotUse,
    },

    [ITEM_ESCAPE_ROPE] =
    {
        .name = _("Escape Rope"),
        .itemId = ITEM_ESCAPE_ROPE,
        .description = sEscapeRopeDesc,
        #if I_KEY_ESCAPE_ROPE >= GEN_8
            .price = 0,
            .importance = 1,
            .pocket = POCKET_KEY_ITEMS,
        #else
            .price = 1000,
            .pocket = POCKET_ITEMS,
        #endif
        .type = ITEM_USE_FIELD,
        .fieldUseFunc = ItemUseOutOfBattle_EscapeRope,
    },

// X Items

    [ITEM_X_ATTACK] =
    {
        .name = _("X Attack"),
        .itemId = ITEM_X_ATTACK,
        .price = 1000,
        .description = sXAttackDesc,
        .pocket = POCKET_ITEMS,
        .type = ITEM_USE_BAG_MENU,
        .fieldUseFunc = ItemUseOutOfBattle_CannotUse,
        .battleUsage = ITEM_B_USE_OTHER,
        .battleUseFunc = ItemUseInBattle_StatIncrease,
    },

    [ITEM_X_DEFENSE] =
    {
        .name = _("X Defense"),
        .itemId = ITEM_X_DEFENSE,
        .price = 2000,
        .description = sXDefenseDesc,
        .pocket = POCKET_ITEMS,
        .type = ITEM_USE_BAG_MENU,
        .fieldUseFunc = ItemUseOutOfBattle_CannotUse,
        .battleUsage = ITEM_B_USE_OTHER,
        .battleUseFunc = ItemUseInBattle_StatIncrease,
    },

    [ITEM_X_SP_ATK] =
    {
        .name = _("X Sp. Atk"),
        .itemId = ITEM_X_SP_ATK,
        .price = 1000,
        .description = sXSpAtkDesc,
        .pocket = POCKET_ITEMS,
        .type = ITEM_USE_BAG_MENU,
        .fieldUseFunc = ItemUseOutOfBattle_CannotUse,
        .battleUsage = ITEM_B_USE_OTHER,
        .battleUseFunc = ItemUseInBattle_StatIncrease,
    },

    [ITEM_X_SP_DEF] =
    {
        .name = _("X Sp. Def"),
        .itemId = ITEM_X_SP_DEF,
        .price = 2000,
        .description = sXSpDefDesc,
        .pocket = POCKET_ITEMS,
        .type = ITEM_USE_BAG_MENU,
        .fieldUseFunc = ItemUseOutOfBattle_CannotUse,
        .battleUsage = ITEM_B_USE_OTHER,
        .battleUseFunc = ItemUseInBattle_StatIncrease,
    },

    [ITEM_X_SPEED] =
    {
        .name = _("X Speed"),
        .itemId = ITEM_X_SPEED,
        .price = 1000,
        .description = sXSpeedDesc,
        .pocket = POCKET_ITEMS,
        .type = ITEM_USE_BAG_MENU,
        .fieldUseFunc = ItemUseOutOfBattle_CannotUse,
        .battleUsage = ITEM_B_USE_OTHER,
        .battleUseFunc = ItemUseInBattle_StatIncrease,
    },

    [ITEM_X_ACCURACY] =
    {
        .name = _("X Accuracy"),
        .itemId = ITEM_X_ACCURACY,
        .price = 1000,
        .description = sXAccuracyDesc,
        .pocket = POCKET_ITEMS,
        .type = ITEM_USE_BAG_MENU,
        .fieldUseFunc = ItemUseOutOfBattle_CannotUse,
        .battleUsage = ITEM_B_USE_OTHER,
        .battleUseFunc = ItemUseInBattle_StatIncrease,
    },

    [ITEM_DIRE_HIT] =
    {
        .name = _("Dire Hit"),
        .itemId = ITEM_DIRE_HIT,
        .price = 1000,
        .description = sDireHitDesc,
        .pocket = POCKET_ITEMS,
        .type = ITEM_USE_BAG_MENU,
        .fieldUseFunc = ItemUseOutOfBattle_CannotUse,
        .battleUsage = ITEM_B_USE_OTHER,
        .battleUseFunc = ItemUseInBattle_StatIncrease,
    },

    [ITEM_GUARD_SPEC] =
    {
        .name = _("Guard Spec."),
        .itemId = ITEM_GUARD_SPEC,
        .price = 1500,
        .description = sGuardSpecDesc,
        .pocket = POCKET_ITEMS,
        .type = ITEM_USE_BAG_MENU,
        .fieldUseFunc = ItemUseOutOfBattle_CannotUse,
        .battleUsage = ITEM_B_USE_OTHER,
        .battleUseFunc = ItemUseInBattle_StatIncrease,
    },

    [ITEM_POKE_DOLL] =
    {
        .name = _("Poké Doll"),
        .itemId = ITEM_POKE_DOLL,
        .price = 100,
        .description = sPokeDollDesc,
        .pocket = POCKET_ITEMS,
        .type = ITEM_USE_BAG_MENU,
        .fieldUseFunc = ItemUseOutOfBattle_CannotUse,
        .battleUsage = ITEM_B_USE_OTHER,
        .battleUseFunc = ItemUseInBattle_Escape,
    },

    [ITEM_FLUFFY_TAIL] =
    {
        .name = _("Fluffy Tail"),
        .itemId = ITEM_FLUFFY_TAIL,
        .price = 100,
        .description = sFluffyTailDesc,
        .pocket = POCKET_ITEMS,
        .type = ITEM_USE_BAG_MENU,
        .fieldUseFunc = ItemUseOutOfBattle_CannotUse,
        .battleUsage = ITEM_B_USE_OTHER,
        .battleUseFunc = ItemUseInBattle_Escape,
    },

    [ITEM_POKE_TOY] = // Todo
    {
        .name = _("????????"),
        .itemId = ITEM_NONE,
        .price = 0,
        .description = sDummyDesc,
        .pocket = POCKET_ITEMS,
        .type = ITEM_USE_BAG_MENU,
        .fieldUseFunc = ItemUseOutOfBattle_CannotUse,
    },

    [ITEM_MAX_MUSHROOMS] = // Todo
    {
        .name = _("????????"),
        .itemId = ITEM_NONE,
        .price = 0,
        .description = sDummyDesc,
        .pocket = POCKET_ITEMS,
        .type = ITEM_USE_BAG_MENU,
        .fieldUseFunc = ItemUseOutOfBattle_CannotUse,
    },

// Treasures

    [ITEM_BOTTLE_CAP] = // Todo
    {
        .name = _("????????"),
        .itemId = ITEM_NONE,
        .price = 0,
        .description = sDummyDesc,
        .pocket = POCKET_ITEMS,
        .type = ITEM_USE_BAG_MENU,
        .fieldUseFunc = ItemUseOutOfBattle_CannotUse,
    },

    [ITEM_GOLD_BOTTLE_CAP] = // Todo
    {
        .name = _("????????"),
        .itemId = ITEM_NONE,
        .price = 0,
        .description = sDummyDesc,
        .pocket = POCKET_ITEMS,
        .type = ITEM_USE_BAG_MENU,
        .fieldUseFunc = ItemUseOutOfBattle_CannotUse,
    },

    [ITEM_NUGGET] =
    {
        .name = _("Nugget"),
        .itemId = ITEM_NUGGET,
        .price = 10000,
        .description = sNuggetDesc,
        .pocket = POCKET_ITEMS,
        .type = ITEM_USE_BAG_MENU,
        .fieldUseFunc = ItemUseOutOfBattle_CannotUse,
    },

    [ITEM_BIG_NUGGET] = // Todo
    {
        .name = _("????????"),
        .itemId = ITEM_NONE,
        .price = 0,
        .description = sDummyDesc,
        .pocket = POCKET_ITEMS,
        .type = ITEM_USE_BAG_MENU,
        .fieldUseFunc = ItemUseOutOfBattle_CannotUse,
    },

    [ITEM_TINY_MUSHROOM] =
    {
        .name = _("Tiny Mushroom"),
        .itemId = ITEM_TINY_MUSHROOM,
        .price = 500,
        .description = sTinyMushroomDesc,
        .pocket = POCKET_ITEMS,
        .type = ITEM_USE_BAG_MENU,
        .fieldUseFunc = ItemUseOutOfBattle_CannotUse,
    },

    [ITEM_BIG_MUSHROOM] =
    {
        .name = _("Big Mushroom"),
        .itemId = ITEM_BIG_MUSHROOM,
        .price = 5000,
        .description = sBigMushroomDesc,
        .pocket = POCKET_ITEMS,
        .type = ITEM_USE_BAG_MENU,
        .fieldUseFunc = ItemUseOutOfBattle_CannotUse,
    },

    [ITEM_BALM_MUSHROOM] = // Todo
    {
        .name = _("????????"),
        .itemId = ITEM_NONE,
        .price = 0,
        .description = sDummyDesc,
        .pocket = POCKET_ITEMS,
        .type = ITEM_USE_BAG_MENU,
        .fieldUseFunc = ItemUseOutOfBattle_CannotUse,
    },

    [ITEM_PEARL] =
    {
        .name = _("Pearl"),
        .itemId = ITEM_PEARL,
        .price = 2000,
        .description = sPearlDesc,
        .pocket = POCKET_ITEMS,
        .type = ITEM_USE_BAG_MENU,
        .fieldUseFunc = ItemUseOutOfBattle_CannotUse,
    },

    [ITEM_BIG_PEARL] =
    {
        .name = _("Big Pearl"),
        .itemId = ITEM_BIG_PEARL,
        .price = 8000,
        .description = sBigPearlDesc,
        .pocket = POCKET_ITEMS,
        .type = ITEM_USE_BAG_MENU,
        .fieldUseFunc = ItemUseOutOfBattle_CannotUse,
    },

    [ITEM_PEARL_STRING] = // Todo
    {
        .name = _("????????"),
        .itemId = ITEM_NONE,
        .price = 0,
        .description = sDummyDesc,
        .pocket = POCKET_ITEMS,
        .type = ITEM_USE_BAG_MENU,
        .fieldUseFunc = ItemUseOutOfBattle_CannotUse,
    },

    [ITEM_STARDUST] =
    {
        .name = _("Stardust"),
        .itemId = ITEM_STARDUST,
        .price = 3000,
        .description = sStardustDesc,
        .pocket = POCKET_ITEMS,
        .type = ITEM_USE_BAG_MENU,
        .fieldUseFunc = ItemUseOutOfBattle_CannotUse,
    },

    [ITEM_STAR_PIECE] =
    {
        .name = _("Star Piece"),
        .itemId = ITEM_STAR_PIECE,
        .price = 12000,
        .description = sStarPieceDesc,
        .pocket = POCKET_ITEMS,
        .type = ITEM_USE_BAG_MENU,
        .fieldUseFunc = ItemUseOutOfBattle_CannotUse,
    },

    [ITEM_COMET_SHARD] = // Todo
    {
        .name = _("????????"),
        .itemId = ITEM_NONE,
        .price = 0,
        .description = sDummyDesc,
        .pocket = POCKET_ITEMS,
        .type = ITEM_USE_BAG_MENU,
        .fieldUseFunc = ItemUseOutOfBattle_CannotUse,
    },

    [ITEM_SHOAL_SALT] =
    {
        .name = _("Shoal Salt"),
        .itemId = ITEM_SHOAL_SALT,
        .price = 20,
        .description = sShoalSaltDesc,
        .pocket = POCKET_ITEMS,
        .type = ITEM_USE_BAG_MENU,
        .fieldUseFunc = ItemUseOutOfBattle_CannotUse,
    },

    [ITEM_SHOAL_SHELL] =
    {
        .name = _("Shoal Shell"),
        .itemId = ITEM_SHOAL_SHELL,
        .price = 20,
        .description = sShoalShellDesc,
        .pocket = POCKET_ITEMS,
        .type = ITEM_USE_BAG_MENU,
        .fieldUseFunc = ItemUseOutOfBattle_CannotUse,
    },

    [ITEM_RED_SHARD] =
    {
        .name = _("Red Shard"),
        .itemId = ITEM_RED_SHARD,
        .price = 1000,
        .description = sRedShardDesc,
        .pocket = POCKET_ITEMS,
        .type = ITEM_USE_BAG_MENU,
        .fieldUseFunc = ItemUseOutOfBattle_CannotUse,
    },

    [ITEM_BLUE_SHARD] =
    {
        .name = _("Blue Shard"),
        .itemId = ITEM_BLUE_SHARD,
        .price = 1000,
        .description = sBlueShardDesc,
        .pocket = POCKET_ITEMS,
        .type = ITEM_USE_BAG_MENU,
        .fieldUseFunc = ItemUseOutOfBattle_CannotUse,
    },

    [ITEM_YELLOW_SHARD] =
    {
        .name = _("Yellow Shard"),
        .itemId = ITEM_YELLOW_SHARD,
        .price = 1000,
        .description = sYellowShardDesc,
        .pocket = POCKET_ITEMS,
        .type = ITEM_USE_BAG_MENU,
        .fieldUseFunc = ItemUseOutOfBattle_CannotUse,
    },

    [ITEM_GREEN_SHARD] =
    {
        .name = _("Green Shard"),
        .itemId = ITEM_GREEN_SHARD,
        .price = 1000,
        .description = sGreenShardDesc,
        .pocket = POCKET_ITEMS,
        .type = ITEM_USE_BAG_MENU,
        .fieldUseFunc = ItemUseOutOfBattle_CannotUse,
    },

    [ITEM_HEART_SCALE] =
    {
        .name = _("Heart Scale"),
        .itemId = ITEM_HEART_SCALE,
        .price = 100,
        .description = sHeartScaleDesc,
        .pocket = POCKET_ITEMS,
        .type = ITEM_USE_BAG_MENU,
        .fieldUseFunc = ItemUseOutOfBattle_CannotUse,
    },

    [ITEM_HONEY] =
    {
        .name = _("Honey"),
        .itemId = ITEM_HONEY,
        .price = 300,
        .description = sHoneyDesc,
        .pocket = POCKET_ITEMS,
        .type = ITEM_USE_BAG_MENU,
        .fieldUseFunc = ItemUseOutOfBattle_CannotUse,
    },

    [ITEM_RARE_BONE] =
    {
        .name = _("Rare Bone"),
        .itemId = ITEM_RARE_BONE,
        .price = 5000,
        .description = sRareBoneDesc,
        .pocket = POCKET_ITEMS,
        .type = ITEM_USE_BAG_MENU,
        .fieldUseFunc = ItemUseOutOfBattle_CannotUse,
    },

    [ITEM_ODD_KEYSTONE] =
    {
        .name = _("Odd Keystone"),
        .itemId = ITEM_ODD_KEYSTONE,
        .price = 2100,
        .description = sOddKeystoneDesc,
        .pocket = POCKET_ITEMS,
        .type = ITEM_USE_BAG_MENU,
        .fieldUseFunc = ItemUseOutOfBattle_CannotUse,
    },

    [ITEM_PRETTY_FEATHER] =
    {
        .name = _("PrettyFeather"),
        .itemId = ITEM_PRETTY_FEATHER,
        .price = 1000,
        .description = sPrettyFeatherDesc,
        .pocket = POCKET_ITEMS,
        .type = ITEM_USE_BAG_MENU,
        .fieldUseFunc = ItemUseOutOfBattle_CannotUse,
    },

    [ITEM_RELIC_COPPER] = // Todo
    {
        .name = _("????????"),
        .itemId = ITEM_NONE,
        .price = 0,
        .description = sDummyDesc,
        .pocket = POCKET_ITEMS,
        .type = ITEM_USE_BAG_MENU,
        .fieldUseFunc = ItemUseOutOfBattle_CannotUse,
    },

    [ITEM_RELIC_SILVER] = // Todo
    {
        .name = _("????????"),
        .itemId = ITEM_NONE,
        .price = 0,
        .description = sDummyDesc,
        .pocket = POCKET_ITEMS,
        .type = ITEM_USE_BAG_MENU,
        .fieldUseFunc = ItemUseOutOfBattle_CannotUse,
    },

    [ITEM_RELIC_GOLD] = // Todo
    {
        .name = _("????????"),
        .itemId = ITEM_NONE,
        .price = 0,
        .description = sDummyDesc,
        .pocket = POCKET_ITEMS,
        .type = ITEM_USE_BAG_MENU,
        .fieldUseFunc = ItemUseOutOfBattle_CannotUse,
    },

    [ITEM_RELIC_VASE] = // Todo
    {
        .name = _("????????"),
        .itemId = ITEM_NONE,
        .price = 0,
        .description = sDummyDesc,
        .pocket = POCKET_ITEMS,
        .type = ITEM_USE_BAG_MENU,
        .fieldUseFunc = ItemUseOutOfBattle_CannotUse,
    },

    [ITEM_RELIC_BAND] = // Todo
    {
        .name = _("????????"),
        .itemId = ITEM_NONE,
        .price = 0,
        .description = sDummyDesc,
        .pocket = POCKET_ITEMS,
        .type = ITEM_USE_BAG_MENU,
        .fieldUseFunc = ItemUseOutOfBattle_CannotUse,
    },

    [ITEM_RELIC_STATUE] = // Todo
    {
        .name = _("????????"),
        .itemId = ITEM_NONE,
        .price = 0,
        .description = sDummyDesc,
        .pocket = POCKET_ITEMS,
        .type = ITEM_USE_BAG_MENU,
        .fieldUseFunc = ItemUseOutOfBattle_CannotUse,
    },

    [ITEM_RELIC_CROWN] = // Todo
    {
        .name = _("????????"),
        .itemId = ITEM_NONE,
        .price = 0,
        .description = sDummyDesc,
        .pocket = POCKET_ITEMS,
        .type = ITEM_USE_BAG_MENU,
        .fieldUseFunc = ItemUseOutOfBattle_CannotUse,
    },

    [ITEM_STRANGE_SOUVENIR] = // Todo
    {
        .name = _("????????"),
        .itemId = ITEM_NONE,
        .price = 0,
        .description = sDummyDesc,
        .pocket = POCKET_ITEMS,
        .type = ITEM_USE_BAG_MENU,
        .fieldUseFunc = ItemUseOutOfBattle_CannotUse,
    },

// Fossils

    [ITEM_HELIX_FOSSIL] =
    {
        .name = _("Helix Fossil"),
        .itemId = ITEM_HELIX_FOSSIL,
        .description = sHelixFossilDesc,
        #if I_KEY_FOSSILS >= GEN_4
            .price = 7000,
            .pocket = POCKET_ITEMS,
        #else
            .price = 0,
            .importance = 1,
            .pocket = POCKET_KEY_ITEMS,
        #endif
        .type = ITEM_USE_BAG_MENU,
        .fieldUseFunc = ItemUseOutOfBattle_CannotUse,
    },

    [ITEM_DOME_FOSSIL] =
    {
        .name = _("Dome Fossil"),
        .itemId = ITEM_DOME_FOSSIL,
        .description = sDomeFossilDesc,
        #if I_KEY_FOSSILS >= GEN_4
            .price = 7000,
            .pocket = POCKET_ITEMS,
        #else
            .price = 0,
            .importance = 1,
            .pocket = POCKET_KEY_ITEMS,
        #endif
        .type = ITEM_USE_BAG_MENU,
        .fieldUseFunc = ItemUseOutOfBattle_CannotUse,
    },

    [ITEM_OLD_AMBER] =
    {
        .name = _("Old Amber"),
        .itemId = ITEM_OLD_AMBER,
        .description = sOldAmberDesc,
        #if I_KEY_FOSSILS >= GEN_4
            .price = 10000,
            .pocket = POCKET_ITEMS,
        #else
            .price = 0,
            .importance = 1,
            .pocket = POCKET_KEY_ITEMS,
        #endif
        .type = ITEM_USE_BAG_MENU,
        .fieldUseFunc = ItemUseOutOfBattle_CannotUse,
    },

    [ITEM_ROOT_FOSSIL] =
    {
        .name = _("Root Fossil"),
        .itemId = ITEM_ROOT_FOSSIL,
        .description = sRootFossilDesc,
        #if I_KEY_FOSSILS >= GEN_4
            .price = 7000,
            .pocket = POCKET_ITEMS,
        #else
            .price = 0,
            .importance = 1,
            .pocket = POCKET_KEY_ITEMS,
        #endif
        .type = ITEM_USE_BAG_MENU,
        .fieldUseFunc = ItemUseOutOfBattle_CannotUse,
    },

    [ITEM_CLAW_FOSSIL] =
    {
        .name = _("Claw Fossil"),
        .itemId = ITEM_CLAW_FOSSIL,
        .description = sClawFossilDesc,
        #if I_KEY_FOSSILS >= GEN_4
            .price = 7000,
            .pocket = POCKET_ITEMS,
        #else
            .price = 0,
            .importance = 1,
            .pocket = POCKET_KEY_ITEMS,
        #endif
        .type = ITEM_USE_BAG_MENU,
        .fieldUseFunc = ItemUseOutOfBattle_CannotUse,
    },

    [ITEM_ARMOR_FOSSIL] =
    {
        .name = _("Armor Fossil"),
        .itemId = ITEM_ARMOR_FOSSIL,
        .price = 7000,
        .description = sArmorFossilDesc,
        .pocket = POCKET_ITEMS,
        .type = ITEM_USE_BAG_MENU,
        .fieldUseFunc = ItemUseOutOfBattle_CannotUse,
    },

    [ITEM_SKULL_FOSSIL] =
    {
        .name = _("Skull Fossil"),
        .itemId = ITEM_SKULL_FOSSIL,
        .price = 7000,
        .description = sSkullFossilDesc,
        .pocket = POCKET_ITEMS,
        .type = ITEM_USE_BAG_MENU,
        .fieldUseFunc = ItemUseOutOfBattle_CannotUse,
    },

    [ITEM_COVER_FOSSIL] =
    {
        .name = _("Cover Fossil"),
        .itemId = ITEM_COVER_FOSSIL,
        .price = 7000,
        .description = sCoverFossilDesc,
        .pocket = POCKET_ITEMS,
        .type = ITEM_USE_BAG_MENU,
        .fieldUseFunc = ItemUseOutOfBattle_CannotUse,
    },

    [ITEM_PLUME_FOSSIL] =
    {
        .name = _("Plume Fossil"),
        .itemId = ITEM_PLUME_FOSSIL,
        .price = 7000,
        .description = sPlumeFossilDesc,
        .pocket = POCKET_ITEMS,
        .type = ITEM_USE_BAG_MENU,
        .fieldUseFunc = ItemUseOutOfBattle_CannotUse,
    },

    [ITEM_JAW_FOSSIL] =
    {
        .name = _("Jaw Fossil"),
        .itemId = ITEM_JAW_FOSSIL,
        .price = 7000,
        .description = sJawFossilDesc,
        .pocket = POCKET_ITEMS,
        .type = ITEM_USE_BAG_MENU,
        .fieldUseFunc = ItemUseOutOfBattle_CannotUse,
    },

    [ITEM_SAIL_FOSSIL] =
    {
        .name = _("Sail Fossil"),
        .itemId = ITEM_SAIL_FOSSIL,
        .price = 7000,
        .description = sSailFossilDesc,
        .pocket = POCKET_ITEMS,
        .type = ITEM_USE_BAG_MENU,
        .fieldUseFunc = ItemUseOutOfBattle_CannotUse,
    },

    [ITEM_FOSSILIZED_BIRD] = // Todo
    {
        .name = _("????????"),
        .itemId = ITEM_NONE,
        .price = 0,
        .description = sDummyDesc,
        .pocket = POCKET_ITEMS,
        .type = ITEM_USE_BAG_MENU,
        .fieldUseFunc = ItemUseOutOfBattle_CannotUse,
    },

    [ITEM_FOSSILIZED_FISH] = // Todo
    {
        .name = _("????????"),
        .itemId = ITEM_NONE,
        .price = 0,
        .description = sDummyDesc,
        .pocket = POCKET_ITEMS,
        .type = ITEM_USE_BAG_MENU,
        .fieldUseFunc = ItemUseOutOfBattle_CannotUse,
    },

    [ITEM_FOSSILIZED_DRAKE] = // Todo
    {
        .name = _("????????"),
        .itemId = ITEM_NONE,
        .price = 0,
        .description = sDummyDesc,
        .pocket = POCKET_ITEMS,
        .type = ITEM_USE_BAG_MENU,
        .fieldUseFunc = ItemUseOutOfBattle_CannotUse,
    },

    [ITEM_FOSSILIZED_DINO] = // Todo
    {
        .name = _("????????"),
        .itemId = ITEM_NONE,
        .price = 0,
        .description = sDummyDesc,
        .pocket = POCKET_ITEMS,
        .type = ITEM_USE_BAG_MENU,
        .fieldUseFunc = ItemUseOutOfBattle_CannotUse,
    },

// Mulch

    [ITEM_GROWTH_MULCH] = // Todo
    {
        .name = _("????????"),
        .itemId = ITEM_NONE,
        .price = 0,
        .description = sDummyDesc,
        .pocket = POCKET_ITEMS,
        .type = ITEM_USE_BAG_MENU,
        .fieldUseFunc = ItemUseOutOfBattle_CannotUse,
    },

    [ITEM_DAMP_MULCH] = // Todo
    {
        .name = _("????????"),
        .itemId = ITEM_NONE,
        .price = 0,
        .description = sDummyDesc,
        .pocket = POCKET_ITEMS,
        .type = ITEM_USE_BAG_MENU,
        .fieldUseFunc = ItemUseOutOfBattle_CannotUse,
    },

    [ITEM_STABLE_MULCH] = // Todo
    {
        .name = _("????????"),
        .itemId = ITEM_NONE,
        .price = 0,
        .description = sDummyDesc,
        .pocket = POCKET_ITEMS,
        .type = ITEM_USE_BAG_MENU,
        .fieldUseFunc = ItemUseOutOfBattle_CannotUse,
    },

    [ITEM_GOOEY_MULCH] = // Todo
    {
        .name = _("????????"),
        .itemId = ITEM_NONE,
        .price = 0,
        .description = sDummyDesc,
        .pocket = POCKET_ITEMS,
        .type = ITEM_USE_BAG_MENU,
        .fieldUseFunc = ItemUseOutOfBattle_CannotUse,
    },

    [ITEM_RICH_MULCH] = // Todo
    {
        .name = _("????????"),
        .itemId = ITEM_NONE,
        .price = 0,
        .description = sDummyDesc,
        .pocket = POCKET_ITEMS,
        .type = ITEM_USE_BAG_MENU,
        .fieldUseFunc = ItemUseOutOfBattle_CannotUse,
    },

    [ITEM_SURPRISE_MULCH] = // Todo
    {
        .name = _("????????"),
        .itemId = ITEM_NONE,
        .price = 0,
        .description = sDummyDesc,
        .pocket = POCKET_ITEMS,
        .type = ITEM_USE_BAG_MENU,
        .fieldUseFunc = ItemUseOutOfBattle_CannotUse,
    },

    [ITEM_BOOST_MULCH] = // Todo
    {
        .name = _("????????"),
        .itemId = ITEM_NONE,
        .price = 0,
        .description = sDummyDesc,
        .pocket = POCKET_ITEMS,
        .type = ITEM_USE_BAG_MENU,
        .fieldUseFunc = ItemUseOutOfBattle_CannotUse,
    },

    [ITEM_AMAZE_MULCH] = // Todo
    {
        .name = _("????????"),
        .itemId = ITEM_NONE,
        .price = 0,
        .description = sDummyDesc,
        .pocket = POCKET_ITEMS,
        .type = ITEM_USE_BAG_MENU,
        .fieldUseFunc = ItemUseOutOfBattle_CannotUse,
    },

// Apricorns

    [ITEM_RED_APRICORN] =
    {
        .name = _("Red Apricorn"),
        .itemId = ITEM_RED_APRICORN,
        .price = 200,
        .description = sRedApricornDesc,
        .pocket = POCKET_ITEMS,
        .type = ITEM_USE_BAG_MENU,
        .fieldUseFunc = ItemUseOutOfBattle_CannotUse,
    },

    [ITEM_BLUE_APRICORN] =
    {
        .name = _("Blue Apricorn"),
        .itemId = ITEM_BLUE_APRICORN,
        .price = 200,
        .description = sBlueApricornDesc,
        .pocket = POCKET_ITEMS,
        .type = ITEM_USE_BAG_MENU,
        .fieldUseFunc = ItemUseOutOfBattle_CannotUse,
    },

    [ITEM_YELLOW_APRICORN] =
    {
        .name = _("YellwApricorn"),
        .itemId = ITEM_YELLOW_APRICORN,
        .price = 200,
        .description = sYellowApricornDesc,
        .pocket = POCKET_ITEMS,
        .type = ITEM_USE_BAG_MENU,
        .fieldUseFunc = ItemUseOutOfBattle_CannotUse,
    },

    [ITEM_GREEN_APRICORN] =
    {
        .name = _("GreenApricorn"),
        .itemId = ITEM_GREEN_APRICORN,
        .price = 200,
        .description = sGreenApricornDesc,
        .pocket = POCKET_ITEMS,
        .type = ITEM_USE_BAG_MENU,
        .fieldUseFunc = ItemUseOutOfBattle_CannotUse,
    },

    [ITEM_PINK_APRICORN] =
    {
        .name = _("Pink Apricorn"),
        .itemId = ITEM_PINK_APRICORN,
        .price = 200,
        .description = sPinkApricornDesc,
        .pocket = POCKET_ITEMS,
        .type = ITEM_USE_BAG_MENU,
        .fieldUseFunc = ItemUseOutOfBattle_CannotUse,
    },

    [ITEM_WHITE_APRICORN] =
    {
        .name = _("WhiteApricorn"),
        .itemId = ITEM_WHITE_APRICORN,
        .price = 200,
        .description = sWhiteApricornDesc,
        .pocket = POCKET_ITEMS,
        .type = ITEM_USE_BAG_MENU,
        .fieldUseFunc = ItemUseOutOfBattle_CannotUse,
    },

    [ITEM_BLACK_APRICORN] =
    {
        .name = _("BlackApricorn"),
        .itemId = ITEM_BLACK_APRICORN,
        .price = 200,
        .description = sBlackApricornDesc,
        .pocket = POCKET_ITEMS,
        .type = ITEM_USE_BAG_MENU,
        .fieldUseFunc = ItemUseOutOfBattle_CannotUse,
    },

    [ITEM_WISHING_PIECE] = // Todo
    {
        .name = _("????????"),
        .itemId = ITEM_NONE,
        .price = 0,
        .description = sDummyDesc,
        .pocket = POCKET_ITEMS,
        .type = ITEM_USE_BAG_MENU,
        .fieldUseFunc = ItemUseOutOfBattle_CannotUse,
    },

    [ITEM_GALARICA_TWIG] = // Todo
    {
        .name = _("????????"),
        .itemId = ITEM_NONE,
        .price = 0,
        .description = sDummyDesc,
        .pocket = POCKET_ITEMS,
        .type = ITEM_USE_BAG_MENU,
        .fieldUseFunc = ItemUseOutOfBattle_CannotUse,
    },

    [ITEM_ARMORITE_ORE] = // Todo
    {
        .name = _("????????"),
        .itemId = ITEM_NONE,
        .price = 0,
        .description = sDummyDesc,
        .pocket = POCKET_ITEMS,
        .type = ITEM_USE_BAG_MENU,
        .fieldUseFunc = ItemUseOutOfBattle_CannotUse,
    },

    [ITEM_DYNITE_ORE] = // Todo
    {
        .name = _("????????"),
        .itemId = ITEM_NONE,
        .price = 0,
        .description = sDummyDesc,
        .pocket = POCKET_ITEMS,
        .type = ITEM_USE_BAG_MENU,
        .fieldUseFunc = ItemUseOutOfBattle_CannotUse,
    },

// Mail

    [ITEM_ORANGE_MAIL] =
    {
        .name = _("Orange Mail"),
        .itemId = ITEM_ORANGE_MAIL,
        .price = 50,
        .description = sOrangeMailDesc,
        .pocket = POCKET_ITEMS,
        .type = ITEM_USE_MAIL,
        .fieldUseFunc = ItemUseOutOfBattle_Mail,
        .secondaryId = ITEM_TO_MAIL(ITEM_ORANGE_MAIL),
    },

    [ITEM_HARBOR_MAIL] =
    {
        .name = _("Harbor Mail"),
        .itemId = ITEM_HARBOR_MAIL,
        .price = 50,
        .description = sHarborMailDesc,
        .pocket = POCKET_ITEMS,
        .type = ITEM_USE_MAIL,
        .fieldUseFunc = ItemUseOutOfBattle_Mail,
        .secondaryId = ITEM_TO_MAIL(ITEM_HARBOR_MAIL),
    },

    [ITEM_GLITTER_MAIL] =
    {
        .name = _("Glitter Mail"),
        .itemId = ITEM_GLITTER_MAIL,
        .price = 50,
        .description = sGlitterMailDesc,
        .pocket = POCKET_ITEMS,
        .type = ITEM_USE_MAIL,
        .fieldUseFunc = ItemUseOutOfBattle_Mail,
        .secondaryId = ITEM_TO_MAIL(ITEM_GLITTER_MAIL),
    },

    [ITEM_MECH_MAIL] =
    {
        .name = _("Mech Mail"),
        .itemId = ITEM_MECH_MAIL,
        .price = 50,
        .description = sMechMailDesc,
        .pocket = POCKET_ITEMS,
        .type = ITEM_USE_MAIL,
        .fieldUseFunc = ItemUseOutOfBattle_Mail,
        .secondaryId = ITEM_TO_MAIL(ITEM_MECH_MAIL),
    },

    [ITEM_WOOD_MAIL] =
    {
        .name = _("Wood Mail"),
        .itemId = ITEM_WOOD_MAIL,
        .price = 50,
        .description = sWoodMailDesc,
        .pocket = POCKET_ITEMS,
        .type = ITEM_USE_MAIL,
        .fieldUseFunc = ItemUseOutOfBattle_Mail,
        .secondaryId = ITEM_TO_MAIL(ITEM_WOOD_MAIL),
    },

    [ITEM_WAVE_MAIL] =
    {
        .name = _("Wave Mail"),
        .itemId = ITEM_WAVE_MAIL,
        .price = 50,
        .description = sWaveMailDesc,
        .pocket = POCKET_ITEMS,
        .type = ITEM_USE_MAIL,
        .fieldUseFunc = ItemUseOutOfBattle_Mail,
        .secondaryId = ITEM_TO_MAIL(ITEM_WAVE_MAIL),
    },

    [ITEM_BEAD_MAIL] =
    {
        .name = _("Bead Mail"),
        .itemId = ITEM_BEAD_MAIL,
        .price = 50,
        .description = sBeadMailDesc,
        .pocket = POCKET_ITEMS,
        .type = ITEM_USE_MAIL,
        .fieldUseFunc = ItemUseOutOfBattle_Mail,
        .secondaryId = ITEM_TO_MAIL(ITEM_BEAD_MAIL),
    },

    [ITEM_SHADOW_MAIL] =
    {
        .name = _("Shadow Mail"),
        .itemId = ITEM_SHADOW_MAIL,
        .price = 50,
        .description = sShadowMailDesc,
        .pocket = POCKET_ITEMS,
        .type = ITEM_USE_MAIL,
        .fieldUseFunc = ItemUseOutOfBattle_Mail,
        .secondaryId = ITEM_TO_MAIL(ITEM_SHADOW_MAIL),
    },

    [ITEM_TROPIC_MAIL] =
    {
        .name = _("Tropic Mail"),
        .itemId = ITEM_TROPIC_MAIL,
        .price = 50,
        .description = sTropicMailDesc,
        .pocket = POCKET_ITEMS,
        .type = ITEM_USE_MAIL,
        .fieldUseFunc = ItemUseOutOfBattle_Mail,
        .secondaryId = ITEM_TO_MAIL(ITEM_TROPIC_MAIL),
    },

    [ITEM_DREAM_MAIL] =
    {
        .name = _("Dream Mail"),
        .itemId = ITEM_DREAM_MAIL,
        .price = 50,
        .description = sDreamMailDesc,
        .pocket = POCKET_ITEMS,
        .type = ITEM_USE_MAIL,
        .fieldUseFunc = ItemUseOutOfBattle_Mail,
        .secondaryId = ITEM_TO_MAIL(ITEM_DREAM_MAIL),
    },

    [ITEM_FAB_MAIL] =
    {
        .name = _("Fab Mail"),
        .itemId = ITEM_FAB_MAIL,
        .price = 50,
        .description = sFabMailDesc,
        .pocket = POCKET_ITEMS,
        .type = ITEM_USE_MAIL,
        .fieldUseFunc = ItemUseOutOfBattle_Mail,
        .secondaryId = ITEM_TO_MAIL(ITEM_FAB_MAIL),
    },

    [ITEM_RETRO_MAIL] =
    {
        .name = _("Retro Mail"),
        .itemId = ITEM_RETRO_MAIL,
        .price = 50,
        .description = sRetroMailDesc,
        .pocket = POCKET_ITEMS,
        .type = ITEM_USE_MAIL,
        .fieldUseFunc = ItemUseOutOfBattle_Mail,
        .secondaryId = ITEM_TO_MAIL(ITEM_RETRO_MAIL),
    },

// Evolution Items

    [ITEM_FIRE_STONE] =
    {
        .name = _("Fire Stone"),
        .itemId = ITEM_FIRE_STONE,
        .price = 3000,
        .description = sFireStoneDesc,
        .pocket = POCKET_ITEMS,
        .type = ITEM_USE_PARTY_MENU,
        .fieldUseFunc = ItemUseOutOfBattle_EvolutionStone,
    },

    [ITEM_WATER_STONE] =
    {
        .name = _("Water Stone"),
        .itemId = ITEM_WATER_STONE,
        .price = 3000,
        .description = sWaterStoneDesc,
        .pocket = POCKET_ITEMS,
        .type = ITEM_USE_PARTY_MENU,
        .fieldUseFunc = ItemUseOutOfBattle_EvolutionStone,
    },

    [ITEM_THUNDER_STONE] =
    {
        .name = _("Thunder Stone"),
        .itemId = ITEM_THUNDER_STONE,
        .price = 3000,
        .description = sThunderStoneDesc,
        .pocket = POCKET_ITEMS,
        .type = ITEM_USE_PARTY_MENU,
        .fieldUseFunc = ItemUseOutOfBattle_EvolutionStone,
    },

    [ITEM_LEAF_STONE] =
    {
        .name = _("Leaf Stone"),
        .itemId = ITEM_LEAF_STONE,
        .price = 3000,
        .description = sLeafStoneDesc,
        .pocket = POCKET_ITEMS,
        .type = ITEM_USE_PARTY_MENU,
        .fieldUseFunc = ItemUseOutOfBattle_EvolutionStone,
    },

    [ITEM_ICE_STONE] =
    {
        .name = _("Ice Stone"),
        .itemId = ITEM_ICE_STONE,
        .price = 3000,
        .description = sIceStoneDesc,
        .pocket = POCKET_ITEMS,
        .type = ITEM_USE_PARTY_MENU,
        .fieldUseFunc = ItemUseOutOfBattle_EvolutionStone,
    },

    [ITEM_SUN_STONE] =
    {
        .name = _("Sun Stone"),
        .itemId = ITEM_SUN_STONE,
        .price = 3000,
        .description = sSunStoneDesc,
        .pocket = POCKET_ITEMS,
        .type = ITEM_USE_PARTY_MENU,
        .fieldUseFunc = ItemUseOutOfBattle_EvolutionStone,
    },

    [ITEM_MOON_STONE] =
    {
        .name = _("Moon Stone"),
        .itemId = ITEM_MOON_STONE,
        .price = 3000,
        .description = sMoonStoneDesc,
        .pocket = POCKET_ITEMS,
        .type = ITEM_USE_PARTY_MENU,
        .fieldUseFunc = ItemUseOutOfBattle_EvolutionStone,
    },

    [ITEM_SHINY_STONE] =
    {
        .name = _("Shiny Stone"),
        .itemId = ITEM_SHINY_STONE,
        .price = 3000,
        .description = sShinyStoneDesc,
        .pocket = POCKET_ITEMS,
        .type = ITEM_USE_PARTY_MENU,
        .fieldUseFunc = ItemUseOutOfBattle_EvolutionStone,
    },

    [ITEM_DUSK_STONE] =
    {
        .name = _("Dusk Stone"),
        .itemId = ITEM_DUSK_STONE,
        .price = 3000,
        .description = sDuskStoneDesc,
        .pocket = POCKET_ITEMS,
        .type = ITEM_USE_PARTY_MENU,
        .fieldUseFunc = ItemUseOutOfBattle_EvolutionStone,
    },

    [ITEM_DAWN_STONE] =
    {
        .name = _("Dawn Stone"),
        .itemId = ITEM_DAWN_STONE,
        .price = 3000,
        .description = sDawnStoneDesc,
        .pocket = POCKET_ITEMS,
        .type = ITEM_USE_PARTY_MENU,
        .fieldUseFunc = ItemUseOutOfBattle_EvolutionStone,
    },

    [ITEM_SWEET_APPLE] = // Todo
    {
        .name = _("????????"),
        .itemId = ITEM_NONE,
        .price = 0,
        .description = sDummyDesc,
        .pocket = POCKET_ITEMS,
        .type = ITEM_USE_BAG_MENU,
        .fieldUseFunc = ItemUseOutOfBattle_CannotUse,
    },

    [ITEM_TART_APPLE] = // Todo
    {
        .name = _("????????"),
        .itemId = ITEM_NONE,
        .price = 0,
        .description = sDummyDesc,
        .pocket = POCKET_ITEMS,
        .type = ITEM_USE_BAG_MENU,
        .fieldUseFunc = ItemUseOutOfBattle_CannotUse,
    },

    [ITEM_CRACKED_POT] = // Todo
    {
        .name = _("????????"),
        .itemId = ITEM_NONE,
        .price = 0,
        .description = sDummyDesc,
        .pocket = POCKET_ITEMS,
        .type = ITEM_USE_BAG_MENU,
        .fieldUseFunc = ItemUseOutOfBattle_CannotUse,
    },

    [ITEM_CHIPPED_POT] = // Todo
    {
        .name = _("????????"),
        .itemId = ITEM_NONE,
        .price = 0,
        .description = sDummyDesc,
        .pocket = POCKET_ITEMS,
        .type = ITEM_USE_BAG_MENU,
        .fieldUseFunc = ItemUseOutOfBattle_CannotUse,
    },

    [ITEM_GALARICA_CUFF] = // Todo
    {
        .name = _("????????"),
        .itemId = ITEM_NONE,
        .price = 0,
        .description = sDummyDesc,
        .pocket = POCKET_ITEMS,
        .type = ITEM_USE_BAG_MENU,
        .fieldUseFunc = ItemUseOutOfBattle_CannotUse,
    },

    [ITEM_GALARICA_WREATH] = // Todo
    {
        .name = _("????????"),
        .itemId = ITEM_NONE,
        .price = 0,
        .description = sDummyDesc,
        .pocket = POCKET_ITEMS,
        .type = ITEM_USE_BAG_MENU,
        .fieldUseFunc = ItemUseOutOfBattle_CannotUse,
    },

    [ITEM_DRAGON_SCALE] =
    {
        .name = _("Dragon Scale"),
        .itemId = ITEM_DRAGON_SCALE,
        .price = 2000,
        .holdEffect = HOLD_EFFECT_DRAGON_SCALE,
        .holdEffectParam = 10,
        .description = sDragonScaleDesc,
        .pocket = POCKET_ITEMS,
        .type = ITEM_USE_BAG_MENU,
        .fieldUseFunc = ItemUseOutOfBattle_CannotUse,
    },

    [ITEM_UPGRADE] =
    {
        .name = _("Upgrade"),
        .itemId = ITEM_UPGRADE,
        .price = 2000,
        .holdEffect = HOLD_EFFECT_UPGRADE,
        .description = sUpgradeDesc,
        .pocket = POCKET_ITEMS,
        .type = ITEM_USE_BAG_MENU,
        .fieldUseFunc = ItemUseOutOfBattle_CannotUse,
    },

    [ITEM_PROTECTOR] =
    {
        .name = _("Protector"),
        .itemId = ITEM_PROTECTOR,
        .price = 2000,
        .description = sProtectorDesc,
        .pocket = POCKET_ITEMS,
        .type = ITEM_USE_BAG_MENU,
        .fieldUseFunc = ItemUseOutOfBattle_CannotUse,
    },

    [ITEM_ELECTIRIZER] =
    {
        .name = _("Electirizer"),
        .itemId = ITEM_ELECTIRIZER,
        .price = 2000,
        .description = sElectirizerDesc,
        .pocket = POCKET_ITEMS,
        .type = ITEM_USE_BAG_MENU,
        .fieldUseFunc = ItemUseOutOfBattle_CannotUse,
    },

    [ITEM_MAGMARIZER] =
    {
        .name = _("Magmarizer"),
        .itemId = ITEM_MAGMARIZER,
        .price = 2000,
        .description = sMagmarizerDesc,
        .pocket = POCKET_ITEMS,
        .type = ITEM_USE_BAG_MENU,
        .fieldUseFunc = ItemUseOutOfBattle_CannotUse,
    },

    [ITEM_DUBIOUS_DISC] =
    {
        .name = _("Dubious Disc"),
        .itemId = ITEM_DUBIOUS_DISC,
        .price = 2000,
        .description = sDubiousDiscDesc,
        .pocket = POCKET_ITEMS,
        .type = ITEM_USE_BAG_MENU,
        .fieldUseFunc = ItemUseOutOfBattle_CannotUse,
    },

    [ITEM_REAPER_CLOTH] =
    {
        .name = _("Reaper Cloth"),
        .itemId = ITEM_REAPER_CLOTH,
        .price = 2000,
        .description = sReaperClothDesc,
        .pocket = POCKET_ITEMS,
        .type = ITEM_USE_BAG_MENU,
        .fieldUseFunc = ItemUseOutOfBattle_CannotUse,
    },

    [ITEM_PRISM_SCALE] =
    {
        .name = _("Prism Scale"),
        .itemId = ITEM_PRISM_SCALE,
        .price = 2000,
        .description = sPrismScaleDesc,
        .pocket = POCKET_ITEMS,
        .type = ITEM_USE_BAG_MENU,
        .fieldUseFunc = ItemUseOutOfBattle_CannotUse,
    },

    [ITEM_WHIPPED_DREAM] =
    {
        .name = _("Whipped Dream"),
        .itemId = ITEM_WHIPPED_DREAM,
        .price = 2000,
        .description = sWhippedDreamDesc,
        .pocket = POCKET_ITEMS,
        .type = ITEM_USE_BAG_MENU,
        .fieldUseFunc = ItemUseOutOfBattle_CannotUse,
    },

    [ITEM_SACHET] =
    {
        .name = _("Sachet"),
        .itemId = ITEM_SACHET,
        .price = 2000,
        .description = sSachetDesc,
        .pocket = POCKET_ITEMS,
        .type = ITEM_USE_BAG_MENU,
        .fieldUseFunc = ItemUseOutOfBattle_CannotUse,
    },

    [ITEM_OVAL_STONE] =
    {
        .name = _("Oval Stone"),
        .itemId = ITEM_OVAL_STONE,
        .price = 2000,
        .description = sOvalStoneDesc,
        .pocket = POCKET_ITEMS,
        .type = ITEM_USE_BAG_MENU,
        .fieldUseFunc = ItemUseOutOfBattle_CannotUse,
    },

    [ITEM_STRAWBERRY_SWEET] = // Todo
    {
        .name = _("????????"),
        .itemId = ITEM_NONE,
        .price = 0,
        .description = sDummyDesc,
        .pocket = POCKET_ITEMS,
        .type = ITEM_USE_BAG_MENU,
        .fieldUseFunc = ItemUseOutOfBattle_CannotUse,
    },

    [ITEM_LOVE_SWEET] = // Todo
    {
        .name = _("????????"),
        .itemId = ITEM_NONE,
        .price = 0,
        .description = sDummyDesc,
        .pocket = POCKET_ITEMS,
        .type = ITEM_USE_BAG_MENU,
        .fieldUseFunc = ItemUseOutOfBattle_CannotUse,
    },

    [ITEM_BERRY_SWEET] = // Todo
    {
        .name = _("????????"),
        .itemId = ITEM_NONE,
        .price = 0,
        .description = sDummyDesc,
        .pocket = POCKET_ITEMS,
        .type = ITEM_USE_BAG_MENU,
        .fieldUseFunc = ItemUseOutOfBattle_CannotUse,
    },

    [ITEM_CLOVER_SWEET] = // Todo
    {
        .name = _("????????"),
        .itemId = ITEM_NONE,
        .price = 0,
        .description = sDummyDesc,
        .pocket = POCKET_ITEMS,
        .type = ITEM_USE_BAG_MENU,
        .fieldUseFunc = ItemUseOutOfBattle_CannotUse,
    },

    [ITEM_FLOWER_SWEET] = // Todo
    {
        .name = _("????????"),
        .itemId = ITEM_NONE,
        .price = 0,
        .description = sDummyDesc,
        .pocket = POCKET_ITEMS,
        .type = ITEM_USE_BAG_MENU,
        .fieldUseFunc = ItemUseOutOfBattle_CannotUse,
    },

    [ITEM_STAR_SWEET] = // Todo
    {
        .name = _("????????"),
        .itemId = ITEM_NONE,
        .price = 0,
        .description = sDummyDesc,
        .pocket = POCKET_ITEMS,
        .type = ITEM_USE_BAG_MENU,
        .fieldUseFunc = ItemUseOutOfBattle_CannotUse,
    },

    [ITEM_RIBBON_SWEET] = // Todo
    {
        .name = _("????????"),
        .itemId = ITEM_NONE,
        .price = 0,
        .description = sDummyDesc,
        .pocket = POCKET_ITEMS,
        .type = ITEM_USE_BAG_MENU,
        .fieldUseFunc = ItemUseOutOfBattle_CannotUse,
    },

    [ITEM_EVERSTONE] =
    {
        .name = _("Everstone"),
        .itemId = ITEM_EVERSTONE,
        .price = 3000,
        .holdEffect = HOLD_EFFECT_PREVENT_EVOLVE,
        .description = sEverstoneDesc,
        .pocket = POCKET_ITEMS,
        .type = ITEM_USE_BAG_MENU,
        .fieldUseFunc = ItemUseOutOfBattle_CannotUse,
    },

// Nectars

    [ITEM_RED_NECTAR] =
    {
        .name = _("Red Nectar"),
        .itemId = ITEM_RED_NECTAR,
        .price = 300,
        .holdEffectParam = 0,
        .description = sRedNectarDesc,
        .pocket = POCKET_ITEMS,
        #ifdef POKEMON_EXPANSION
            .type = ITEM_USE_PARTY_MENU,
            .fieldUseFunc = ItemUseOutOfBattle_FormChange_ConsumedOnUse,
            .secondaryId = FORM_ITEM_USE,
        #else
            .type = ITEM_USE_BAG_MENU,
            .fieldUseFunc = ItemUseOutOfBattle_CannotUse,
        #endif
    },

    [ITEM_YELLOW_NECTAR] =
    {
        .name = _("Yellow Nectar"),
        .itemId = ITEM_YELLOW_NECTAR,
        .price = 300,
        .holdEffectParam = 0,
        .description = sYellowNectarDesc,
        .pocket = POCKET_ITEMS,
        #ifdef POKEMON_EXPANSION
            .type = ITEM_USE_PARTY_MENU,
            .fieldUseFunc = ItemUseOutOfBattle_FormChange_ConsumedOnUse,
            .secondaryId = FORM_ITEM_USE,
        #else
            .type = ITEM_USE_BAG_MENU,
            .fieldUseFunc = ItemUseOutOfBattle_CannotUse,
        #endif
    },

    [ITEM_PINK_NECTAR] =
    {
        .name = _("Pink Nectar"),
        .itemId = ITEM_PINK_NECTAR,
        .price = 300,
        .holdEffectParam = 0,
        .description = sPinkNectarDesc,
        .pocket = POCKET_ITEMS,
        #ifdef POKEMON_EXPANSION
            .type = ITEM_USE_PARTY_MENU,
            .fieldUseFunc = ItemUseOutOfBattle_FormChange_ConsumedOnUse,
            .secondaryId = FORM_ITEM_USE,
        #else
            .type = ITEM_USE_BAG_MENU,
            .fieldUseFunc = ItemUseOutOfBattle_CannotUse,
        #endif
    },

    [ITEM_PURPLE_NECTAR] =
    {
        .name = _("Purple Nectar"),
        .itemId = ITEM_PURPLE_NECTAR,
        .price = 300,
        .holdEffectParam = 0,
        .description = sPurpleNectarDesc,
        .pocket = POCKET_ITEMS,
        #ifdef POKEMON_EXPANSION
            .type = ITEM_USE_PARTY_MENU,
            .fieldUseFunc = ItemUseOutOfBattle_FormChange_ConsumedOnUse,
            .secondaryId = FORM_ITEM_USE,
        #else
            .type = ITEM_USE_BAG_MENU,
            .fieldUseFunc = ItemUseOutOfBattle_CannotUse,
        #endif
    },

// Plates

    [ITEM_FLAME_PLATE] =
    {
        .name = _("Flame Plate"),
        .itemId = ITEM_FLAME_PLATE,
        .price = 1000,
        .holdEffect = HOLD_EFFECT_PLATE,
        .holdEffectParam = 20,
        .description = sFlamePlateDesc,
        .pocket = POCKET_ITEMS,
        .type = ITEM_USE_BAG_MENU,
        .fieldUseFunc = ItemUseOutOfBattle_CannotUse,
        .secondaryId = TYPE_FIRE,
    },

    [ITEM_SPLASH_PLATE] =
    {
        .name = _("Splash Plate"),
        .itemId = ITEM_SPLASH_PLATE,
        .price = 1000,
        .holdEffect = HOLD_EFFECT_PLATE,
        .holdEffectParam = 20,
        .description = sSplashPlateDesc,
        .pocket = POCKET_ITEMS,
        .type = ITEM_USE_BAG_MENU,
        .fieldUseFunc = ItemUseOutOfBattle_CannotUse,
        .secondaryId = TYPE_WATER,
    },

    [ITEM_ZAP_PLATE] =
    {
        .name = _("Zap Plate"),
        .itemId = ITEM_ZAP_PLATE,
        .price = 1000,
        .holdEffect = HOLD_EFFECT_PLATE,
        .holdEffectParam = 20,
        .description = sZapPlateDesc,
        .pocket = POCKET_ITEMS,
        .type = ITEM_USE_BAG_MENU,
        .fieldUseFunc = ItemUseOutOfBattle_CannotUse,
        .secondaryId = TYPE_ELECTRIC,
    },

    [ITEM_MEADOW_PLATE] =
    {
        .name = _("Meadow Plate"),
        .itemId = ITEM_MEADOW_PLATE,
        .price = 1000,
        .holdEffect = HOLD_EFFECT_PLATE,
        .holdEffectParam = 20,
        .description = sMeadowPlateDesc,
        .pocket = POCKET_ITEMS,
        .type = ITEM_USE_BAG_MENU,
        .fieldUseFunc = ItemUseOutOfBattle_CannotUse,
        .secondaryId = TYPE_GRASS,
    },

    [ITEM_ICICLE_PLATE] =
    {
        .name = _("Icicle Plate"),
        .itemId = ITEM_ICICLE_PLATE,
        .price = 1000,
        .holdEffect = HOLD_EFFECT_PLATE,
        .holdEffectParam = 20,
        .description = sIciclePlateDesc,
        .pocket = POCKET_ITEMS,
        .type = ITEM_USE_BAG_MENU,
        .fieldUseFunc = ItemUseOutOfBattle_CannotUse,
        .secondaryId = TYPE_ICE,
    },

    [ITEM_FIST_PLATE] =
    {
        .name = _("Fist Plate"),
        .itemId = ITEM_FIST_PLATE,
        .price = 1000,
        .holdEffect = HOLD_EFFECT_PLATE,
        .holdEffectParam = 20,
        .description = sFistPlateDesc,
        .pocket = POCKET_ITEMS,
        .type = ITEM_USE_BAG_MENU,
        .fieldUseFunc = ItemUseOutOfBattle_CannotUse,
        .secondaryId = TYPE_FIGHTING,
    },

    [ITEM_TOXIC_PLATE] =
    {
        .name = _("Toxic Plate"),
        .itemId = ITEM_TOXIC_PLATE,
        .price = 1000,
        .holdEffect = HOLD_EFFECT_PLATE,
        .holdEffectParam = 20,
        .description = sToxicPlateDesc,
        .pocket = POCKET_ITEMS,
        .type = ITEM_USE_BAG_MENU,
        .fieldUseFunc = ItemUseOutOfBattle_CannotUse,
        .secondaryId = TYPE_POISON,
    },

    [ITEM_EARTH_PLATE] =
    {
        .name = _("Earth Plate"),
        .itemId = ITEM_EARTH_PLATE,
        .price = 1000,
        .holdEffect = HOLD_EFFECT_PLATE,
        .holdEffectParam = 20,
        .description = sEarthPlateDesc,
        .pocket = POCKET_ITEMS,
        .type = ITEM_USE_BAG_MENU,
        .fieldUseFunc = ItemUseOutOfBattle_CannotUse,
        .secondaryId = TYPE_GROUND,
    },

    [ITEM_SKY_PLATE] =
    {
        .name = _("Sky Plate"),
        .itemId = ITEM_SKY_PLATE,
        .price = 1000,
        .holdEffect = HOLD_EFFECT_PLATE,
        .holdEffectParam = 20,
        .description = sSkyPlateDesc,
        .pocket = POCKET_ITEMS,
        .type = ITEM_USE_BAG_MENU,
        .fieldUseFunc = ItemUseOutOfBattle_CannotUse,
        .secondaryId = TYPE_FLYING,
    },

    [ITEM_MIND_PLATE] =
    {
        .name = _("Mind Plate"),
        .itemId = ITEM_MIND_PLATE,
        .price = 1000,
        .holdEffect = HOLD_EFFECT_PLATE,
        .holdEffectParam = 20,
        .description = sMindPlateDesc,
        .pocket = POCKET_ITEMS,
        .type = ITEM_USE_BAG_MENU,
        .fieldUseFunc = ItemUseOutOfBattle_CannotUse,
        .secondaryId = TYPE_PSYCHIC,
    },

    [ITEM_INSECT_PLATE] =
    {
        .name = _("Insect Plate"),
        .itemId = ITEM_INSECT_PLATE,
        .price = 1000,
        .holdEffect = HOLD_EFFECT_PLATE,
        .holdEffectParam = 20,
        .description = sInsectPlateDesc,
        .pocket = POCKET_ITEMS,
        .type = ITEM_USE_BAG_MENU,
        .fieldUseFunc = ItemUseOutOfBattle_CannotUse,
        .secondaryId = TYPE_BUG,
    },

    [ITEM_STONE_PLATE] =
    {
        .name = _("Stone Plate"),
        .itemId = ITEM_STONE_PLATE,
        .price = 1000,
        .holdEffect = HOLD_EFFECT_PLATE,
        .holdEffectParam = 20,
        .description = sStonePlateDesc,
        .pocket = POCKET_ITEMS,
        .type = ITEM_USE_BAG_MENU,
        .fieldUseFunc = ItemUseOutOfBattle_CannotUse,
        .secondaryId = TYPE_ROCK,
    },

    [ITEM_SPOOKY_PLATE] =
    {
        .name = _("Spooky Plate"),
        .itemId = ITEM_SPOOKY_PLATE,
        .price = 1000,
        .holdEffect = HOLD_EFFECT_PLATE,
        .holdEffectParam = 20,
        .description = sSpookyPlateDesc,
        .pocket = POCKET_ITEMS,
        .type = ITEM_USE_BAG_MENU,
        .fieldUseFunc = ItemUseOutOfBattle_CannotUse,
        .secondaryId = TYPE_GHOST,
    },

    [ITEM_DRACO_PLATE] =
    {
        .name = _("Draco Plate"),
        .itemId = ITEM_DRACO_PLATE,
        .price = 1000,
        .holdEffect = HOLD_EFFECT_PLATE,
        .holdEffectParam = 20,
        .description = sDracoPlateDesc,
        .pocket = POCKET_ITEMS,
        .type = ITEM_USE_BAG_MENU,
        .fieldUseFunc = ItemUseOutOfBattle_CannotUse,
        .secondaryId = TYPE_DRAGON,
    },

    [ITEM_DREAD_PLATE] =
    {
        .name = _("Dread Plate"),
        .itemId = ITEM_DREAD_PLATE,
        .price = 1000,
        .holdEffect = HOLD_EFFECT_PLATE,
        .holdEffectParam = 20,
        .description = sDreadPlateDesc,
        .pocket = POCKET_ITEMS,
        .type = ITEM_USE_BAG_MENU,
        .fieldUseFunc = ItemUseOutOfBattle_CannotUse,
        .secondaryId = TYPE_DARK,
    },

    [ITEM_IRON_PLATE] =
    {
        .name = _("Iron Plate"),
        .itemId = ITEM_IRON_PLATE,
        .price = 1000,
        .holdEffect = HOLD_EFFECT_PLATE,
        .holdEffectParam = 20,
        .description = sIronPlateDesc,
        .pocket = POCKET_ITEMS,
        .type = ITEM_USE_BAG_MENU,
        .fieldUseFunc = ItemUseOutOfBattle_CannotUse,
        .secondaryId = TYPE_STEEL,
    },

    [ITEM_PIXIE_PLATE] =
    {
        .name = _("Pixie Plate"),
        .itemId = ITEM_PIXIE_PLATE,
        .price = 1000,
        .holdEffect = HOLD_EFFECT_PLATE,
        .holdEffectParam = 20,
        .description = sPixiePlateDesc,
        .pocket = POCKET_ITEMS,
        .type = ITEM_USE_BAG_MENU,
        .fieldUseFunc = ItemUseOutOfBattle_CannotUse,
        .secondaryId = TYPE_FAIRY,
    },

// Drives

    [ITEM_DOUSE_DRIVE] =
    {
        .name = _("Douse Drive"),
        .itemId = ITEM_DOUSE_DRIVE,
        .price = 0,
        .holdEffect = HOLD_EFFECT_DRIVE,
        .description = sDouseDriveDesc,
        .pocket = POCKET_ITEMS,
        .type = ITEM_USE_BAG_MENU,
        .fieldUseFunc = ItemUseOutOfBattle_CannotUse,
        .secondaryId = TYPE_WATER,
    },

    [ITEM_SHOCK_DRIVE] =
    {
        .name = _("Shock Drive"),
        .itemId = ITEM_SHOCK_DRIVE,
        .price = 0,
        .holdEffect = HOLD_EFFECT_DRIVE,
        .description = sShockDriveDesc,
        .pocket = POCKET_ITEMS,
        .type = ITEM_USE_BAG_MENU,
        .fieldUseFunc = ItemUseOutOfBattle_CannotUse,
        .secondaryId = TYPE_ELECTRIC,
    },

    [ITEM_BURN_DRIVE] =
    {
        .name = _("Burn Drive"),
        .itemId = ITEM_BURN_DRIVE,
        .price = 0,
        .holdEffect = HOLD_EFFECT_DRIVE,
        .description = sBurnDriveDesc,
        .pocket = POCKET_ITEMS,
        .type = ITEM_USE_BAG_MENU,
        .fieldUseFunc = ItemUseOutOfBattle_CannotUse,
        .secondaryId = TYPE_FIRE,
    },

    [ITEM_CHILL_DRIVE] =
    {
        .name = _("Chill Drive"),
        .itemId = ITEM_CHILL_DRIVE,
        .price = 0,
        .holdEffect = HOLD_EFFECT_DRIVE,
        .description = sChillDriveDesc,
        .pocket = POCKET_ITEMS,
        .type = ITEM_USE_BAG_MENU,
        .fieldUseFunc = ItemUseOutOfBattle_CannotUse,
        .secondaryId = TYPE_ICE,
    },

// Memories

    [ITEM_FIRE_MEMORY] =
    {
        .name = _("Fire Memory"),
        .itemId = ITEM_FIRE_MEMORY,
        .price = 1000,
        .holdEffect = HOLD_EFFECT_MEMORY,
        .holdEffectParam = 0,
        .description = sFireMemoryDesc,
        .pocket = POCKET_ITEMS,
        .type = ITEM_USE_BAG_MENU,
        .fieldUseFunc = ItemUseOutOfBattle_CannotUse,
        .secondaryId = TYPE_FIRE,
    },

    [ITEM_WATER_MEMORY] =
    {
        .name = _("Water Memory"),
        .itemId = ITEM_WATER_MEMORY,
        .price = 1000,
        .holdEffect = HOLD_EFFECT_MEMORY,
        .holdEffectParam = 0,
        .description = sWaterMemoryDesc,
        .pocket = POCKET_ITEMS,
        .type = ITEM_USE_BAG_MENU,
        .fieldUseFunc = ItemUseOutOfBattle_CannotUse,
        .secondaryId = TYPE_WATER,
    },

    [ITEM_ELECTRIC_MEMORY] =
    {
        .name = _("ElectrcMemory"),
        .itemId = ITEM_ELECTRIC_MEMORY,
        .price = 1000,
        .holdEffect = HOLD_EFFECT_MEMORY,
        .holdEffectParam = 0,
        .description = sElectricMemoryDesc,
        .pocket = POCKET_ITEMS,
        .type = ITEM_USE_BAG_MENU,
        .fieldUseFunc = ItemUseOutOfBattle_CannotUse,
        .secondaryId = TYPE_ELECTRIC,
    },

    [ITEM_GRASS_MEMORY] =
    {
        .name = _("Grass Memory"),
        .itemId = ITEM_GRASS_MEMORY,
        .price = 1000,
        .holdEffect = HOLD_EFFECT_MEMORY,
        .holdEffectParam = 0,
        .description = sGrassMemoryDesc,
        .pocket = POCKET_ITEMS,
        .type = ITEM_USE_BAG_MENU,
        .fieldUseFunc = ItemUseOutOfBattle_CannotUse,
        .secondaryId = TYPE_GRASS,
    },

    [ITEM_ICE_MEMORY] =
    {
        .name = _("Ice Memory"),
        .itemId = ITEM_ICE_MEMORY,
        .price = 1000,
        .holdEffect = HOLD_EFFECT_MEMORY,
        .holdEffectParam = 0,
        .description = sIceMemoryDesc,
        .pocket = POCKET_ITEMS,
        .type = ITEM_USE_BAG_MENU,
        .fieldUseFunc = ItemUseOutOfBattle_CannotUse,
        .secondaryId = TYPE_ICE,
    },

    [ITEM_FIGHTING_MEMORY] =
    {
        .name = _("FightngMemory"),
        .itemId = ITEM_FIGHTING_MEMORY,
        .price = 1000,
        .holdEffect = HOLD_EFFECT_MEMORY,
        .holdEffectParam = 0,
        .description = sFightingMemoryDesc,
        .pocket = POCKET_ITEMS,
        .type = ITEM_USE_BAG_MENU,
        .fieldUseFunc = ItemUseOutOfBattle_CannotUse,
        .secondaryId = TYPE_FIGHTING,
    },

    [ITEM_POISON_MEMORY] =
    {
        .name = _("Poison Memory"),
        .itemId = ITEM_POISON_MEMORY,
        .price = 1000,
        .holdEffect = HOLD_EFFECT_MEMORY,
        .holdEffectParam = 0,
        .description = sPoisonMemoryDesc,
        .pocket = POCKET_ITEMS,
        .type = ITEM_USE_BAG_MENU,
        .fieldUseFunc = ItemUseOutOfBattle_CannotUse,
        .secondaryId = TYPE_POISON,
    },

    [ITEM_GROUND_MEMORY] =
    {
        .name = _("Ground Memory"),
        .itemId = ITEM_GROUND_MEMORY,
        .price = 1000,
        .holdEffect = HOLD_EFFECT_MEMORY,
        .holdEffectParam = 0,
        .description = sGroundMemoryDesc,
        .pocket = POCKET_ITEMS,
        .type = ITEM_USE_BAG_MENU,
        .fieldUseFunc = ItemUseOutOfBattle_CannotUse,
        .secondaryId = TYPE_GROUND,
    },

    [ITEM_FLYING_MEMORY] =
    {
        .name = _("Flying Memory"),
        .itemId = ITEM_FLYING_MEMORY,
        .price = 1000,
        .holdEffect = HOLD_EFFECT_MEMORY,
        .holdEffectParam = 0,
        .description = sFlyingMemoryDesc,
        .pocket = POCKET_ITEMS,
        .type = ITEM_USE_BAG_MENU,
        .fieldUseFunc = ItemUseOutOfBattle_CannotUse,
        .secondaryId = TYPE_FLYING,
    },

    [ITEM_PSYCHIC_MEMORY] =
    {
        .name = _("PsychicMemory"),
        .itemId = ITEM_PSYCHIC_MEMORY,
        .price = 1000,
        .holdEffect = HOLD_EFFECT_MEMORY,
        .holdEffectParam = 0,
        .description = sPsychicMemoryDesc,
        .pocket = POCKET_ITEMS,
        .type = ITEM_USE_BAG_MENU,
        .fieldUseFunc = ItemUseOutOfBattle_CannotUse,
        .secondaryId = TYPE_PSYCHIC,
    },

    [ITEM_BUG_MEMORY] =
    {
        .name = _("Bug Memory"),
        .itemId = ITEM_BUG_MEMORY,
        .price = 1000,
        .holdEffect = HOLD_EFFECT_MEMORY,
        .holdEffectParam = 0,
        .description = sBugMemoryDesc,
        .pocket = POCKET_ITEMS,
        .type = ITEM_USE_BAG_MENU,
        .fieldUseFunc = ItemUseOutOfBattle_CannotUse,
        .secondaryId = TYPE_BUG,
    },

    [ITEM_ROCK_MEMORY] =
    {
        .name = _("Rock Memory"),
        .itemId = ITEM_ROCK_MEMORY,
        .price = 1000,
        .holdEffect = HOLD_EFFECT_MEMORY,
        .holdEffectParam = 0,
        .description = sRockMemoryDesc,
        .pocket = POCKET_ITEMS,
        .type = ITEM_USE_BAG_MENU,
        .fieldUseFunc = ItemUseOutOfBattle_CannotUse,
        .secondaryId = TYPE_ROCK,
    },

    [ITEM_GHOST_MEMORY] =
    {
        .name = _("Ghost Memory"),
        .itemId = ITEM_GHOST_MEMORY,
        .price = 1000,
        .holdEffect = HOLD_EFFECT_MEMORY,
        .holdEffectParam = 0,
        .description = sGhostMemoryDesc,
        .pocket = POCKET_ITEMS,
        .type = ITEM_USE_BAG_MENU,
        .fieldUseFunc = ItemUseOutOfBattle_CannotUse,
        .secondaryId = TYPE_GHOST,
    },

    [ITEM_DRAGON_MEMORY] =
    {
        .name = _("Dragon Memory"),
        .itemId = ITEM_DRAGON_MEMORY,
        .price = 1000,
        .holdEffect = HOLD_EFFECT_MEMORY,
        .holdEffectParam = 0,
        .description = sDragonMemoryDesc,
        .pocket = POCKET_ITEMS,
        .type = ITEM_USE_BAG_MENU,
        .fieldUseFunc = ItemUseOutOfBattle_CannotUse,
        .secondaryId = TYPE_DRAGON,
    },

    [ITEM_DARK_MEMORY] =
    {
        .name = _("Dark Memory"),
        .itemId = ITEM_DARK_MEMORY,
        .price = 1000,
        .holdEffect = HOLD_EFFECT_MEMORY,
        .holdEffectParam = 0,
        .description = sDarkMemoryDesc,
        .pocket = POCKET_ITEMS,
        .type = ITEM_USE_BAG_MENU,
        .fieldUseFunc = ItemUseOutOfBattle_CannotUse,
        .secondaryId = TYPE_DARK,
    },

    [ITEM_STEEL_MEMORY] =
    {
        .name = _("Steel Memory"),
        .itemId = ITEM_STEEL_MEMORY,
        .price = 1000,
        .holdEffect = HOLD_EFFECT_MEMORY,
        .holdEffectParam = 0,
        .description = sSteelMemoryDesc,
        .pocket = POCKET_ITEMS,
        .type = ITEM_USE_BAG_MENU,
        .fieldUseFunc = ItemUseOutOfBattle_CannotUse,
        .secondaryId = TYPE_STEEL,
    },

    [ITEM_FAIRY_MEMORY] =
    {
        .name = _("Fairy Memory"),
        .itemId = ITEM_FAIRY_MEMORY,
        .price = 1000,
        .holdEffect = HOLD_EFFECT_MEMORY,
        .holdEffectParam = 0,
        .description = sFairyMemoryDesc,
        .pocket = POCKET_ITEMS,
        .type = ITEM_USE_BAG_MENU,
        .fieldUseFunc = ItemUseOutOfBattle_CannotUse,
        .secondaryId = TYPE_FAIRY,
    },

    [ITEM_RUSTED_SWORD] = // Todo
    {
        .name = _("????????"),
        .itemId = ITEM_NONE,
        .price = 0,
        .description = sDummyDesc,
        .pocket = POCKET_ITEMS,
        .type = ITEM_USE_BAG_MENU,
        .fieldUseFunc = ItemUseOutOfBattle_CannotUse,
    },

    [ITEM_RUSTED_SHIELD] = // Todo
    {
        .name = _("????????"),
        .itemId = ITEM_NONE,
        .price = 0,
        .description = sDummyDesc,
        .pocket = POCKET_ITEMS,
        .type = ITEM_USE_BAG_MENU,
        .fieldUseFunc = ItemUseOutOfBattle_CannotUse,
    },

// Colored Orbs

    [ITEM_RED_ORB] =
    {
        .name = _("Red Orb"),
        .itemId = ITEM_RED_ORB,
        .price = 0,
        .holdEffect = HOLD_EFFECT_PRIMAL_ORB,
        .description = sRedOrbDesc,
        .pocket = POCKET_ITEMS,
        .type = ITEM_USE_BAG_MENU,
        .fieldUseFunc = ItemUseOutOfBattle_CannotUse,
    },

    [ITEM_BLUE_ORB] =
    {
        .name = _("Blue Orb"),
        .itemId = ITEM_BLUE_ORB,
        .price = 0,
        .holdEffect = HOLD_EFFECT_PRIMAL_ORB,
        .description = sBlueOrbDesc,
        .pocket = POCKET_ITEMS,
        .type = ITEM_USE_BAG_MENU,
        .fieldUseFunc = ItemUseOutOfBattle_CannotUse,
    },

    [ITEM_JADE_ORB] = // Todo
    {
        .name = _("????????"),
        .itemId = ITEM_NONE,
        .price = 0,
        .description = sDummyDesc,
        .pocket = POCKET_ITEMS,
        .type = ITEM_USE_BAG_MENU,
        .fieldUseFunc = ItemUseOutOfBattle_CannotUse,
    },

// Mega Stones

    [ITEM_VENUSAURITE] =
    {
        .name = _("Venusaurite"),
        .itemId = ITEM_VENUSAURITE,
        .price = 0,
        .holdEffect = HOLD_EFFECT_MEGA_STONE,
        .description = sVenusauriteDesc,
        .pocket = POCKET_ITEMS,
        .type = ITEM_USE_BAG_MENU,
        .fieldUseFunc = ItemUseOutOfBattle_CannotUse,
    },

    [ITEM_CHARIZARDITE_X] =
    {
        .name = _("CharizarditeX"),
        .itemId = ITEM_CHARIZARDITE_X,
        .price = 0,
        .holdEffect = HOLD_EFFECT_MEGA_STONE,
        .description = sCharizarditeDesc,
        .pocket = POCKET_ITEMS,
        .type = ITEM_USE_BAG_MENU,
        .fieldUseFunc = ItemUseOutOfBattle_CannotUse,
    },

    [ITEM_CHARIZARDITE_Y] =
    {
        .name = _("CharizarditeY"),
        .itemId = ITEM_CHARIZARDITE_Y,
        .price = 0,
        .holdEffect = HOLD_EFFECT_MEGA_STONE,
        .description = sCharizarditeDesc,
        .pocket = POCKET_ITEMS,
        .type = ITEM_USE_BAG_MENU,
        .fieldUseFunc = ItemUseOutOfBattle_CannotUse,
    },

    [ITEM_BLASTOISINITE] =
    {
        .name = _("Blastoisinite"),
        .itemId = ITEM_BLASTOISINITE,
        .price = 0,
        .holdEffect = HOLD_EFFECT_MEGA_STONE,
        .description = sBlastoisiniteDesc,
        .pocket = POCKET_ITEMS,
        .type = ITEM_USE_BAG_MENU,
        .fieldUseFunc = ItemUseOutOfBattle_CannotUse,
    },

    [ITEM_BEEDRILLITE] =
    {
        .name = _("Beedrillite"),
        .itemId = ITEM_BEEDRILLITE,
        .price = 0,
        .holdEffect = HOLD_EFFECT_MEGA_STONE,
        .description = sBeedrilliteDesc,
        .pocket = POCKET_ITEMS,
        .type = ITEM_USE_BAG_MENU,
        .fieldUseFunc = ItemUseOutOfBattle_CannotUse,
    },

    [ITEM_PIDGEOTITE] =
    {
        .name = _("Pidgeotite"),
        .itemId = ITEM_PIDGEOTITE,
        .price = 0,
        .holdEffect = HOLD_EFFECT_MEGA_STONE,
        .description = sPidgeotiteDesc,
        .pocket = POCKET_ITEMS,
        .type = ITEM_USE_BAG_MENU,
        .fieldUseFunc = ItemUseOutOfBattle_CannotUse,
    },

    [ITEM_ALAKAZITE] =
    {
        .name = _("Alakazite"),
        .itemId = ITEM_ALAKAZITE,
        .price = 0,
        .holdEffect = HOLD_EFFECT_MEGA_STONE,
        .description = sAlakaziteDesc,
        .pocket = POCKET_ITEMS,
        .type = ITEM_USE_BAG_MENU,
        .fieldUseFunc = ItemUseOutOfBattle_CannotUse,
    },

    [ITEM_SLOWBRONITE] =
    {
        .name = _("Slowbronite"),
        .itemId = ITEM_SLOWBRONITE,
        .price = 0,
        .holdEffect = HOLD_EFFECT_MEGA_STONE,
        .description = sSlowbroniteDesc,
        .pocket = POCKET_ITEMS,
        .type = ITEM_USE_BAG_MENU,
        .fieldUseFunc = ItemUseOutOfBattle_CannotUse,
    },

    [ITEM_GENGARITE] =
    {
        .name = _("Gengarite"),
        .itemId = ITEM_GENGARITE,
        .price = 0,
        .holdEffect = HOLD_EFFECT_MEGA_STONE,
        .description = sGengariteDesc,
        .pocket = POCKET_ITEMS,
        .type = ITEM_USE_BAG_MENU,
        .fieldUseFunc = ItemUseOutOfBattle_CannotUse,
    },

    [ITEM_KANGASKHANITE] =
    {
        .name = _("Kangaskhanite"),
        .itemId = ITEM_KANGASKHANITE,
        .price = 0,
        .holdEffect = HOLD_EFFECT_MEGA_STONE,
        .description = sKangaskhaniteDesc,
        .pocket = POCKET_ITEMS,
        .type = ITEM_USE_BAG_MENU,
        .fieldUseFunc = ItemUseOutOfBattle_CannotUse,
    },

    [ITEM_PINSIRITE] =
    {
        .name = _("Pinsirite"),
        .itemId = ITEM_PINSIRITE,
        .price = 0,
        .holdEffect = HOLD_EFFECT_MEGA_STONE,
        .description = sPinsiriteDesc,
        .pocket = POCKET_ITEMS,
        .type = ITEM_USE_BAG_MENU,
        .fieldUseFunc = ItemUseOutOfBattle_CannotUse,
    },

    [ITEM_GYARADOSITE] =
    {
        .name = _("Gyaradosite"),
        .itemId = ITEM_GYARADOSITE,
        .price = 0,
        .holdEffect = HOLD_EFFECT_MEGA_STONE,
        .description = sGyaradositeDesc,
        .pocket = POCKET_ITEMS,
        .type = ITEM_USE_BAG_MENU,
        .fieldUseFunc = ItemUseOutOfBattle_CannotUse,
    },

<<<<<<< HEAD
    [ITEM_AERODACTYLITE] =
    {
        .name = _("Aerodactylite"),
        .itemId = ITEM_AERODACTYLITE,
        .price = 0,
        .holdEffect = HOLD_EFFECT_MEGA_STONE,
        .description = sAerodactyliteDesc,
        .pocket = POCKET_ITEMS,
        .type = ITEM_USE_BAG_MENU,
        .fieldUseFunc = ItemUseOutOfBattle_CannotUse,
=======
    [ITEM_TM22_SOLAR_BEAM] =
    {
        .name = _("TM22"),
        .itemId = ITEM_TM22_SOLAR_BEAM,
        .price = 3000,
        .description = sTM22Desc,
        .pocket = POCKET_TM_HM,
        .type = ITEM_USE_PARTY_MENU,
        .fieldUseFunc = ItemUseOutOfBattle_TMHM,
>>>>>>> ef935f6f
    },

    [ITEM_MEWTWONITE_X] =
    {
        .name = _("Mewtwonite X"),
        .itemId = ITEM_MEWTWONITE_X,
        .price = 0,
        .holdEffect = HOLD_EFFECT_MEGA_STONE,
        .description = sMewtwoniteDesc,
        .pocket = POCKET_ITEMS,
        .type = ITEM_USE_BAG_MENU,
        .fieldUseFunc = ItemUseOutOfBattle_CannotUse,
    },

    [ITEM_MEWTWONITE_Y] =
    {
        .name = _("Mewtwonite Y"),
        .itemId = ITEM_MEWTWONITE_Y,
        .price = 0,
        .holdEffect = HOLD_EFFECT_MEGA_STONE,
        .description = sMewtwoniteDesc,
        .pocket = POCKET_ITEMS,
        .type = ITEM_USE_BAG_MENU,
        .fieldUseFunc = ItemUseOutOfBattle_CannotUse,
    },

    [ITEM_AMPHAROSITE] =
    {
        .name = _("Ampharosite"),
        .itemId = ITEM_AMPHAROSITE,
        .price = 0,
        .holdEffect = HOLD_EFFECT_MEGA_STONE,
        .description = sAmpharositeDesc,
        .pocket = POCKET_ITEMS,
        .type = ITEM_USE_BAG_MENU,
        .fieldUseFunc = ItemUseOutOfBattle_CannotUse,
    },

    [ITEM_STEELIXITE] =
    {
        .name = _("Steelixite"),
        .itemId = ITEM_STEELIXITE,
        .price = 0,
        .holdEffect = HOLD_EFFECT_MEGA_STONE,
        .description = sSteelixiteDesc,
        .pocket = POCKET_ITEMS,
        .type = ITEM_USE_BAG_MENU,
        .fieldUseFunc = ItemUseOutOfBattle_CannotUse,
    },

    [ITEM_SCIZORITE] =
    {
        .name = _("Scizorite"),
        .itemId = ITEM_SCIZORITE,
        .price = 0,
        .holdEffect = HOLD_EFFECT_MEGA_STONE,
        .description = sScizoriteDesc,
        .pocket = POCKET_ITEMS,
        .type = ITEM_USE_BAG_MENU,
        .fieldUseFunc = ItemUseOutOfBattle_CannotUse,
    },

    [ITEM_HERACRONITE] =
    {
        .name = _("Heracronite"),
        .itemId = ITEM_HERACRONITE,
        .price = 0,
        .holdEffect = HOLD_EFFECT_MEGA_STONE,
        .description = sHeracroniteDesc,
        .pocket = POCKET_ITEMS,
        .type = ITEM_USE_BAG_MENU,
        .fieldUseFunc = ItemUseOutOfBattle_CannotUse,
    },

    [ITEM_HOUNDOOMINITE] =
    {
        .name = _("Houndoominite"),
        .itemId = ITEM_HOUNDOOMINITE,
        .price = 0,
        .holdEffect = HOLD_EFFECT_MEGA_STONE,
        .description = sHoundoominiteDesc,
        .pocket = POCKET_ITEMS,
        .type = ITEM_USE_BAG_MENU,
        .fieldUseFunc = ItemUseOutOfBattle_CannotUse,
    },

    [ITEM_TYRANITARITE] =
    {
        .name = _("Tyranitarite"),
        .itemId = ITEM_TYRANITARITE,
        .price = 0,
        .holdEffect = HOLD_EFFECT_MEGA_STONE,
        .description = sTyranitariteDesc,
        .pocket = POCKET_ITEMS,
        .type = ITEM_USE_BAG_MENU,
        .fieldUseFunc = ItemUseOutOfBattle_CannotUse,
    },

    [ITEM_SCEPTILITE] =
    {
        .name = _("Sceptilite"),
        .itemId = ITEM_SCEPTILITE,
        .price = 0,
        .holdEffect = HOLD_EFFECT_MEGA_STONE,
        .description = sSceptiliteDesc,
        .pocket = POCKET_ITEMS,
        .type = ITEM_USE_BAG_MENU,
        .fieldUseFunc = ItemUseOutOfBattle_CannotUse,
    },

    [ITEM_BLAZIKENITE] =
    {
        .name = _("Blazikenite"),
        .itemId = ITEM_BLAZIKENITE,
        .price = 0,
        .holdEffect = HOLD_EFFECT_MEGA_STONE,
        .description = sBlazikeniteDesc,
        .pocket = POCKET_ITEMS,
        .type = ITEM_USE_BAG_MENU,
        .fieldUseFunc = ItemUseOutOfBattle_CannotUse,
    },

    [ITEM_SWAMPERTITE] =
    {
        .name = _("Swampertite"),
        .itemId = ITEM_SWAMPERTITE,
        .price = 0,
        .holdEffect = HOLD_EFFECT_MEGA_STONE,
        .description = sSwampertiteDesc,
        .pocket = POCKET_ITEMS,
        .type = ITEM_USE_BAG_MENU,
        .fieldUseFunc = ItemUseOutOfBattle_CannotUse,
    },

    [ITEM_GARDEVOIRITE] =
    {
        .name = _("Gardevoirite"),
        .itemId = ITEM_GARDEVOIRITE,
        .price = 0,
        .holdEffect = HOLD_EFFECT_MEGA_STONE,
        .description = sGardevoiriteDesc,
        .pocket = POCKET_ITEMS,
        .type = ITEM_USE_BAG_MENU,
        .fieldUseFunc = ItemUseOutOfBattle_CannotUse,
    },

    [ITEM_SABLENITE] =
    {
        .name = _("Sablenite"),
        .itemId = ITEM_SABLENITE,
        .price = 0,
        .holdEffect = HOLD_EFFECT_MEGA_STONE,
        .description = sSableniteDesc,
        .pocket = POCKET_ITEMS,
        .type = ITEM_USE_BAG_MENU,
        .fieldUseFunc = ItemUseOutOfBattle_CannotUse,
    },

    [ITEM_MAWILITE] =
    {
        .name = _("Mawilite"),
        .itemId = ITEM_MAWILITE,
        .price = 0,
        .holdEffect = HOLD_EFFECT_MEGA_STONE,
        .description = sMawiliteDesc,
        .pocket = POCKET_ITEMS,
        .type = ITEM_USE_BAG_MENU,
        .fieldUseFunc = ItemUseOutOfBattle_CannotUse,
    },

    [ITEM_AGGRONITE] =
    {
        .name = _("Aggronite"),
        .itemId = ITEM_AGGRONITE,
        .price = 0,
        .holdEffect = HOLD_EFFECT_MEGA_STONE,
        .description = sAggroniteDesc,
        .pocket = POCKET_ITEMS,
        .type = ITEM_USE_BAG_MENU,
        .fieldUseFunc = ItemUseOutOfBattle_CannotUse,
    },

    [ITEM_MEDICHAMITE] =
    {
        .name = _("Medichamite"),
        .itemId = ITEM_MEDICHAMITE,
        .price = 0,
        .holdEffect = HOLD_EFFECT_MEGA_STONE,
        .description = sMedichamiteDesc,
        .pocket = POCKET_ITEMS,
        .type = ITEM_USE_BAG_MENU,
        .fieldUseFunc = ItemUseOutOfBattle_CannotUse,
    },

    [ITEM_MANECTITE] =
    {
        .name = _("Manectite"),
        .itemId = ITEM_MANECTITE,
        .price = 0,
        .holdEffect = HOLD_EFFECT_MEGA_STONE,
        .description = sManectiteDesc,
        .pocket = POCKET_ITEMS,
        .type = ITEM_USE_BAG_MENU,
        .fieldUseFunc = ItemUseOutOfBattle_CannotUse,
    },

    [ITEM_SHARPEDONITE] =
    {
        .name = _("Sharpedonite"),
        .itemId = ITEM_SHARPEDONITE,
        .price = 0,
        .holdEffect = HOLD_EFFECT_MEGA_STONE,
        .description = sSharpedoniteDesc,
        .pocket = POCKET_ITEMS,
        .type = ITEM_USE_BAG_MENU,
        .fieldUseFunc = ItemUseOutOfBattle_CannotUse,
    },

    [ITEM_CAMERUPTITE] =
    {
        .name = _("Cameruptite"),
        .itemId = ITEM_CAMERUPTITE,
        .price = 0,
        .holdEffect = HOLD_EFFECT_MEGA_STONE,
        .description = sCameruptiteDesc,
        .pocket = POCKET_ITEMS,
        .type = ITEM_USE_BAG_MENU,
        .fieldUseFunc = ItemUseOutOfBattle_CannotUse,
    },

    [ITEM_ALTARIANITE] =
    {
        .name = _("Altarianite"),
        .itemId = ITEM_ALTARIANITE,
        .price = 0,
        .holdEffect = HOLD_EFFECT_MEGA_STONE,
        .description = sAltarianiteDesc,
        .pocket = POCKET_ITEMS,
        .type = ITEM_USE_BAG_MENU,
        .fieldUseFunc = ItemUseOutOfBattle_CannotUse,
    },

    [ITEM_BANETTITE] =
    {
        .name = _("Banettite"),
        .itemId = ITEM_BANETTITE,
        .price = 0,
        .holdEffect = HOLD_EFFECT_MEGA_STONE,
        .description = sBanettiteDesc,
        .pocket = POCKET_ITEMS,
        .type = ITEM_USE_BAG_MENU,
        .fieldUseFunc = ItemUseOutOfBattle_CannotUse,
    },

    [ITEM_ABSOLITE] =
    {
        .name = _("Absolite"),
        .itemId = ITEM_ABSOLITE,
        .price = 0,
        .holdEffect = HOLD_EFFECT_MEGA_STONE,
        .description = sAbsoliteDesc,
        .pocket = POCKET_ITEMS,
        .type = ITEM_USE_BAG_MENU,
        .fieldUseFunc = ItemUseOutOfBattle_CannotUse,
    },

    [ITEM_GLALITITE] =
    {
        .name = _("Glalitite"),
        .itemId = ITEM_GLALITITE,
        .price = 0,
        .holdEffect = HOLD_EFFECT_MEGA_STONE,
        .description = sGlalititeDesc,
        .pocket = POCKET_ITEMS,
        .type = ITEM_USE_BAG_MENU,
        .fieldUseFunc = ItemUseOutOfBattle_CannotUse,
    },

    [ITEM_SALAMENCITE] =
    {
        .name = _("Salamencite"),
        .itemId = ITEM_SALAMENCITE,
        .price = 0,
        .holdEffect = HOLD_EFFECT_MEGA_STONE,
        .description = sSalamenciteDesc,
        .pocket = POCKET_ITEMS,
        .type = ITEM_USE_BAG_MENU,
        .fieldUseFunc = ItemUseOutOfBattle_CannotUse,
    },

    [ITEM_METAGROSSITE] =
    {
        .name = _("Metagrossite"),
        .itemId = ITEM_METAGROSSITE,
        .price = 0,
        .holdEffect = HOLD_EFFECT_MEGA_STONE,
        .description = sMetagrossiteDesc,
        .pocket = POCKET_ITEMS,
        .type = ITEM_USE_BAG_MENU,
        .fieldUseFunc = ItemUseOutOfBattle_CannotUse,
    },

    [ITEM_LATIASITE] =
    {
        .name = _("Latiasite"),
        .itemId = ITEM_LATIASITE,
        .price = 0,
        .holdEffect = HOLD_EFFECT_MEGA_STONE,
        .description = sLatiasiteDesc,
        .pocket = POCKET_ITEMS,
        .type = ITEM_USE_BAG_MENU,
        .fieldUseFunc = ItemUseOutOfBattle_CannotUse,
    },

    [ITEM_LATIOSITE] =
    {
        .name = _("Latiosite"),
        .itemId = ITEM_LATIOSITE,
        .price = 0,
        .holdEffect = HOLD_EFFECT_MEGA_STONE,
        .description = sLatiositeDesc,
        .pocket = POCKET_ITEMS,
        .type = ITEM_USE_BAG_MENU,
        .fieldUseFunc = ItemUseOutOfBattle_CannotUse,
    },

    [ITEM_LOPUNNITE] =
    {
        .name = _("Lopunnite"),
        .itemId = ITEM_LOPUNNITE,
        .price = 0,
        .holdEffect = HOLD_EFFECT_MEGA_STONE,
        .description = sLopunniteDesc,
        .pocket = POCKET_ITEMS,
        .type = ITEM_USE_BAG_MENU,
        .fieldUseFunc = ItemUseOutOfBattle_CannotUse,
    },

    [ITEM_GARCHOMPITE] =
    {
        .name = _("Garchompite"),
        .itemId = ITEM_GARCHOMPITE,
        .price = 0,
        .holdEffect = HOLD_EFFECT_MEGA_STONE,
        .description = sGarchompiteDesc,
        .pocket = POCKET_ITEMS,
        .type = ITEM_USE_BAG_MENU,
        .fieldUseFunc = ItemUseOutOfBattle_CannotUse,
    },

    [ITEM_LUCARIONITE] =
    {
        .name = _("Lucarionite"),
        .itemId = ITEM_LUCARIONITE,
        .price = 0,
        .holdEffect = HOLD_EFFECT_MEGA_STONE,
        .description = sLucarioniteDesc,
        .pocket = POCKET_ITEMS,
        .type = ITEM_USE_BAG_MENU,
        .fieldUseFunc = ItemUseOutOfBattle_CannotUse,
    },

    [ITEM_ABOMASITE] =
    {
        .name = _("Abomasite"),
        .itemId = ITEM_ABOMASITE,
        .price = 0,
        .holdEffect = HOLD_EFFECT_MEGA_STONE,
        .description = sAbomasiteDesc,
        .pocket = POCKET_ITEMS,
        .type = ITEM_USE_BAG_MENU,
        .fieldUseFunc = ItemUseOutOfBattle_CannotUse,
    },

    [ITEM_GALLADITE] =
    {
        .name = _("Galladite"),
        .itemId = ITEM_GALLADITE,
        .price = 0,
        .holdEffect = HOLD_EFFECT_MEGA_STONE,
        .description = sGalladiteDesc,
        .pocket = POCKET_ITEMS,
        .type = ITEM_USE_BAG_MENU,
        .fieldUseFunc = ItemUseOutOfBattle_CannotUse,
    },

    [ITEM_AUDINITE] =
    {
        .name = _("Audinite"),
        .itemId = ITEM_AUDINITE,
        .price = 0,
        .holdEffect = HOLD_EFFECT_MEGA_STONE,
        .description = sAudiniteDesc,
        .pocket = POCKET_ITEMS,
        .type = ITEM_USE_BAG_MENU,
        .fieldUseFunc = ItemUseOutOfBattle_CannotUse,
    },

    [ITEM_DIANCITE] =
    {
        .name = _("Diancite"),
        .itemId = ITEM_DIANCITE,
        .price = 0,
        .holdEffect = HOLD_EFFECT_MEGA_STONE,
        .description = sDianciteDesc,
        .pocket = POCKET_ITEMS,
        .type = ITEM_USE_BAG_MENU,
        .fieldUseFunc = ItemUseOutOfBattle_CannotUse,
    },

// Gems

    [ITEM_NORMAL_GEM] =
    {
        .name = _("Normal Gem"),
        .itemId = ITEM_NORMAL_GEM,
        .price = 4000,
        .holdEffect = HOLD_EFFECT_GEMS,
        .holdEffectParam = 30,
        .description = sNormalGemDesc,
        .pocket = POCKET_ITEMS,
        .type = ITEM_USE_BAG_MENU,
        .fieldUseFunc = ItemUseOutOfBattle_CannotUse,
        .secondaryId = TYPE_NORMAL,
    },

    [ITEM_FIRE_GEM] =
    {
        .name = _("Fire Gem"),
        .itemId = ITEM_FIRE_GEM,
        .price = 4000,
        .holdEffect = HOLD_EFFECT_GEMS,
        .holdEffectParam = 30,
        .description = sFireGemDesc,
        .pocket = POCKET_ITEMS,
        .type = ITEM_USE_BAG_MENU,
        .fieldUseFunc = ItemUseOutOfBattle_CannotUse,
        .secondaryId = TYPE_FIRE,
    },

    [ITEM_WATER_GEM] =
    {
        .name = _("Water Gem"),
        .itemId = ITEM_WATER_GEM,
        .price = 4000,
        .holdEffect = HOLD_EFFECT_GEMS,
        .holdEffectParam = 30,
        .description = sWaterGemDesc,
        .pocket = POCKET_ITEMS,
        .type = ITEM_USE_BAG_MENU,
        .fieldUseFunc = ItemUseOutOfBattle_CannotUse,
        .secondaryId = TYPE_WATER,
    },

    [ITEM_ELECTRIC_GEM] =
    {
        .name = _("Electric Gem"),
        .itemId = ITEM_ELECTRIC_GEM,
        .price = 4000,
        .holdEffect = HOLD_EFFECT_GEMS,
        .holdEffectParam = 30,
        .description = sElectricGemDesc,
        .pocket = POCKET_ITEMS,
        .type = ITEM_USE_BAG_MENU,
        .fieldUseFunc = ItemUseOutOfBattle_CannotUse,
        .secondaryId = TYPE_ELECTRIC,
    },

    [ITEM_GRASS_GEM] =
    {
        .name = _("Grass Gem"),
        .itemId = ITEM_GRASS_GEM,
        .price = 4000,
        .holdEffect = HOLD_EFFECT_GEMS,
        .holdEffectParam = 30,
        .description = sGrassGemDesc,
        .pocket = POCKET_ITEMS,
        .type = ITEM_USE_BAG_MENU,
        .fieldUseFunc = ItemUseOutOfBattle_CannotUse,
        .secondaryId = TYPE_GRASS,
    },

    [ITEM_ICE_GEM] =
    {
        .name = _("Ice Gem"),
        .itemId = ITEM_ICE_GEM,
        .price = 4000,
        .holdEffect = HOLD_EFFECT_GEMS,
        .holdEffectParam = 30,
        .description = sIceGemDesc,
        .pocket = POCKET_ITEMS,
        .type = ITEM_USE_BAG_MENU,
        .fieldUseFunc = ItemUseOutOfBattle_CannotUse,
        .secondaryId = TYPE_ICE,
    },

    [ITEM_FIGHTING_GEM] =
    {
        .name = _("Fighting Gem"),
        .itemId = ITEM_FIGHTING_GEM,
        .price = 4000,
        .holdEffect = HOLD_EFFECT_GEMS,
        .holdEffectParam = 30,
        .description = sFightingGemDesc,
        .pocket = POCKET_ITEMS,
        .type = ITEM_USE_BAG_MENU,
        .fieldUseFunc = ItemUseOutOfBattle_CannotUse,
        .secondaryId = TYPE_FIGHTING,
    },

    [ITEM_POISON_GEM] =
    {
        .name = _("Poison Gem"),
        .itemId = ITEM_POISON_GEM,
        .price = 4000,
        .holdEffect = HOLD_EFFECT_GEMS,
        .holdEffectParam = 30,
        .description = sPoisonGemDesc,
        .pocket = POCKET_ITEMS,
        .type = ITEM_USE_BAG_MENU,
        .fieldUseFunc = ItemUseOutOfBattle_CannotUse,
        .secondaryId = TYPE_POISON,
    },

    [ITEM_GROUND_GEM] =
    {
        .name = _("Ground Gem"),
        .itemId = ITEM_GROUND_GEM,
        .price = 4000,
        .holdEffect = HOLD_EFFECT_GEMS,
        .holdEffectParam = 30,
        .description = sGroundGemDesc,
        .pocket = POCKET_ITEMS,
        .type = ITEM_USE_BAG_MENU,
        .fieldUseFunc = ItemUseOutOfBattle_CannotUse,
        .secondaryId = TYPE_GROUND,
    },

    [ITEM_FLYING_GEM] =
    {
        .name = _("Flying Gem"),
        .itemId = ITEM_FLYING_GEM,
        .price = 4000,
        .holdEffect = HOLD_EFFECT_GEMS,
        .holdEffectParam = 30,
        .description = sFlyingGemDesc,
        .pocket = POCKET_ITEMS,
        .type = ITEM_USE_BAG_MENU,
        .fieldUseFunc = ItemUseOutOfBattle_CannotUse,
        .secondaryId = TYPE_FLYING,
    },

    [ITEM_PSYCHIC_GEM] =
    {
        .name = _("Psychic Gem"),
        .itemId = ITEM_PSYCHIC_GEM,
        .price = 4000,
        .holdEffect = HOLD_EFFECT_GEMS,
        .holdEffectParam = 30,
        .description = sPsychicGemDesc,
        .pocket = POCKET_ITEMS,
        .type = ITEM_USE_BAG_MENU,
        .fieldUseFunc = ItemUseOutOfBattle_CannotUse,
        .secondaryId = TYPE_PSYCHIC,
    },

    [ITEM_BUG_GEM] =
    {
        .name = _("Bug Gem"),
        .itemId = ITEM_BUG_GEM,
        .price = 4000,
        .holdEffect = HOLD_EFFECT_GEMS,
        .holdEffectParam = 30,
        .description = sBugGemDesc,
        .pocket = POCKET_ITEMS,
        .type = ITEM_USE_BAG_MENU,
        .fieldUseFunc = ItemUseOutOfBattle_CannotUse,
        .secondaryId = TYPE_BUG,
    },

    [ITEM_ROCK_GEM] =
    {
        .name = _("Rock Gem"),
        .itemId = ITEM_ROCK_GEM,
        .price = 4000,
        .holdEffect = HOLD_EFFECT_GEMS,
        .holdEffectParam = 30,
        .description = sRockGemDesc,
        .pocket = POCKET_ITEMS,
        .type = ITEM_USE_BAG_MENU,
        .fieldUseFunc = ItemUseOutOfBattle_CannotUse,
        .secondaryId = TYPE_ROCK,
    },

    [ITEM_GHOST_GEM] =
    {
        .name = _("Ghost Gem"),
        .itemId = ITEM_GHOST_GEM,
        .price = 4000,
        .holdEffect = HOLD_EFFECT_GEMS,
        .holdEffectParam = 30,
        .description = sGhostGemDesc,
        .pocket = POCKET_ITEMS,
        .type = ITEM_USE_BAG_MENU,
        .fieldUseFunc = ItemUseOutOfBattle_CannotUse,
        .secondaryId = TYPE_GHOST,
    },

    [ITEM_DRAGON_GEM] =
    {
        .name = _("Dragon Gem"),
        .itemId = ITEM_DRAGON_GEM,
        .price = 4000,
        .holdEffect = HOLD_EFFECT_GEMS,
        .holdEffectParam = 30,
        .description = sDragonGemDesc,
        .pocket = POCKET_ITEMS,
        .type = ITEM_USE_BAG_MENU,
        .fieldUseFunc = ItemUseOutOfBattle_CannotUse,
        .secondaryId = TYPE_DRAGON,
    },

    [ITEM_DARK_GEM] =
    {
        .name = _("Dark Gem"),
        .itemId = ITEM_DARK_GEM,
        .price = 4000,
        .holdEffect = HOLD_EFFECT_GEMS,
        .holdEffectParam = 30,
        .description = sDarkGemDesc,
        .pocket = POCKET_ITEMS,
        .type = ITEM_USE_BAG_MENU,
        .fieldUseFunc = ItemUseOutOfBattle_CannotUse,
        .secondaryId = TYPE_DARK,
    },

    [ITEM_STEEL_GEM] =
    {
        .name = _("Steel Gem"),
        .itemId = ITEM_STEEL_GEM,
        .price = 4000,
        .holdEffect = HOLD_EFFECT_GEMS,
        .holdEffectParam = 30,
        .description = sSteelGemDesc,
        .pocket = POCKET_ITEMS,
        .type = ITEM_USE_BAG_MENU,
        .fieldUseFunc = ItemUseOutOfBattle_CannotUse,
        .secondaryId = TYPE_STEEL,
    },

    [ITEM_FAIRY_GEM] =
    {
        .name = _("Fairy Gem"),
        .itemId = ITEM_FAIRY_GEM,
        .price = 4000,
        .holdEffect = HOLD_EFFECT_GEMS,
        .holdEffectParam = 30,
        .description = sFairyGemDesc,
        .pocket = POCKET_ITEMS,
        .type = ITEM_USE_BAG_MENU,
        .fieldUseFunc = ItemUseOutOfBattle_CannotUse,
        .secondaryId = TYPE_FAIRY,
    },

// Z-Crystals

    [ITEM_NORMALIUM_Z] =
    {
        .name = _("Normalium Z"),
        .itemId = ITEM_NORMALIUM_Z,
        .price = 0,
        .holdEffect = HOLD_EFFECT_Z_CRYSTAL,
        .description = sNormaliumZDesc,
        .pocket = POCKET_ITEMS,
        .type = ITEM_USE_BAG_MENU,
        .fieldUseFunc = ItemUseOutOfBattle_CannotUse,
        .secondaryId = TYPE_NORMAL
    },

    [ITEM_FIRIUM_Z] =
    {
        .name = _("Firium Z"),
        .itemId = ITEM_FIRIUM_Z,
        .price = 0,
        .holdEffect = HOLD_EFFECT_Z_CRYSTAL,
        .description = sFiriumZDesc,
        .pocket = POCKET_ITEMS,
        .type = ITEM_USE_BAG_MENU,
        .fieldUseFunc = ItemUseOutOfBattle_CannotUse,
        .secondaryId = TYPE_FIRE
    },

    [ITEM_WATERIUM_Z] =
    {
        .name = _("Waterium Z"),
        .itemId = ITEM_WATERIUM_Z,
        .price = 0,
        .holdEffect = HOLD_EFFECT_Z_CRYSTAL,
        .description = sWateriumZDesc,
        .pocket = POCKET_ITEMS,
        .type = ITEM_USE_BAG_MENU,
        .fieldUseFunc = ItemUseOutOfBattle_CannotUse,
        .secondaryId = TYPE_WATER
    },

    [ITEM_ELECTRIUM_Z] =
    {
        .name = _("Electrium Z"),
        .itemId = ITEM_ELECTRIUM_Z,
        .price = 0,
        .holdEffect = HOLD_EFFECT_Z_CRYSTAL,
        .description = sElectriumZDesc,
        .pocket = POCKET_ITEMS,
        .type = ITEM_USE_BAG_MENU,
        .fieldUseFunc = ItemUseOutOfBattle_CannotUse,
        .secondaryId = TYPE_ELECTRIC
    },

    [ITEM_GRASSIUM_Z] =
    {
        .name = _("Grassium Z"),
        .itemId = ITEM_GRASSIUM_Z,
        .price = 0,
        .holdEffect = HOLD_EFFECT_Z_CRYSTAL,
        .description = sGrassiumZDesc,
        .pocket = POCKET_ITEMS,
        .type = ITEM_USE_BAG_MENU,
        .fieldUseFunc = ItemUseOutOfBattle_CannotUse,
        .secondaryId = TYPE_GRASS
    },

    [ITEM_ICIUM_Z] =
    {
        .name = _("Icium Z"),
        .itemId = ITEM_ICIUM_Z,
        .price = 0,
        .holdEffect = HOLD_EFFECT_Z_CRYSTAL,
        .description = sIciumZDesc,
        .pocket = POCKET_ITEMS,
        .type = ITEM_USE_BAG_MENU,
        .fieldUseFunc = ItemUseOutOfBattle_CannotUse,
        .secondaryId = TYPE_ICE
    },

    [ITEM_FIGHTINIUM_Z] =
    {
        .name = _("Fightinium Z"),
        .itemId = ITEM_FIGHTINIUM_Z,
        .price = 0,
        .holdEffect = HOLD_EFFECT_Z_CRYSTAL,
        .description = sFightiniumZDesc,
        .pocket = POCKET_ITEMS,
        .type = ITEM_USE_BAG_MENU,
        .fieldUseFunc = ItemUseOutOfBattle_CannotUse,
        .secondaryId = TYPE_FIGHTING
    },

    [ITEM_POISONIUM_Z] =
    {
        .name = _("Poisinium Z"),
        .itemId = ITEM_POISONIUM_Z,
        .price = 0,
        .holdEffect = HOLD_EFFECT_Z_CRYSTAL,
        .description = sPoisoniumZDesc,
        .pocket = POCKET_ITEMS,
        .type = ITEM_USE_BAG_MENU,
        .fieldUseFunc = ItemUseOutOfBattle_CannotUse,
        .secondaryId = TYPE_POISON
    },

    [ITEM_GROUNDIUM_Z] =
    {
        .name = _("Groundium Z"),
        .itemId = ITEM_GROUNDIUM_Z,
        .price = 0,
        .holdEffect = HOLD_EFFECT_Z_CRYSTAL,
        .description = sGroundiumZDesc,
        .pocket = POCKET_ITEMS,
        .type = ITEM_USE_BAG_MENU,
        .fieldUseFunc = ItemUseOutOfBattle_CannotUse,
        .secondaryId = TYPE_GROUND
    },

    [ITEM_FLYINIUM_Z] =
    {
        .name = _("Flyinium Z"),
        .itemId = ITEM_FLYINIUM_Z,
        .price = 0,
        .holdEffect = HOLD_EFFECT_Z_CRYSTAL,
        .description = sFlyiniumZDesc,
        .pocket = POCKET_ITEMS,
        .type = ITEM_USE_BAG_MENU,
        .fieldUseFunc = ItemUseOutOfBattle_CannotUse,
        .secondaryId = TYPE_FLYING
    },

    [ITEM_PSYCHIUM_Z] =
    {
        .name = _("Psychium Z"),
        .itemId = ITEM_PSYCHIUM_Z,
        .price = 0,
        .holdEffect = HOLD_EFFECT_Z_CRYSTAL,
        .description = sPsychiumZDesc,
        .pocket = POCKET_ITEMS,
        .type = ITEM_USE_BAG_MENU,
        .fieldUseFunc = ItemUseOutOfBattle_CannotUse,
        .secondaryId = TYPE_PSYCHIC
    },

    [ITEM_BUGINIUM_Z] =
    {
        .name = _("Buginium Z"),
        .itemId = ITEM_BUGINIUM_Z,
        .price = 0,
        .holdEffect = HOLD_EFFECT_Z_CRYSTAL,
        .description = sBuginiumZDesc,
        .pocket = POCKET_ITEMS,
        .type = ITEM_USE_BAG_MENU,
        .fieldUseFunc = ItemUseOutOfBattle_CannotUse,
        .secondaryId = TYPE_BUG
    },

    [ITEM_ROCKIUM_Z] =
    {
        .name = _("Rockium Z"),
        .itemId = ITEM_ROCKIUM_Z,
        .price = 0,
        .holdEffect = HOLD_EFFECT_Z_CRYSTAL,
        .description = sRockiumZDesc,
        .pocket = POCKET_ITEMS,
        .type = ITEM_USE_BAG_MENU,
        .fieldUseFunc = ItemUseOutOfBattle_CannotUse,
        .secondaryId = TYPE_ROCK
    },

    [ITEM_GHOSTIUM_Z] =
    {
        .name = _("Ghostium Z"),
        .itemId = ITEM_GHOSTIUM_Z,
        .price = 0,
        .holdEffect = HOLD_EFFECT_Z_CRYSTAL,
        .description = sGhostiumZDesc,
        .pocket = POCKET_ITEMS,
        .type = ITEM_USE_BAG_MENU,
        .fieldUseFunc = ItemUseOutOfBattle_CannotUse,
        .secondaryId = TYPE_GHOST
    },

    [ITEM_DRAGONIUM_Z] =
    {
        .name = _("Dragonium Z"),
        .itemId = ITEM_DRAGONIUM_Z,
        .price = 0,
        .holdEffect = HOLD_EFFECT_Z_CRYSTAL,
        .description = sDragoniumZDesc,
        .pocket = POCKET_ITEMS,
        .type = ITEM_USE_BAG_MENU,
        .fieldUseFunc = ItemUseOutOfBattle_CannotUse,
        .secondaryId = TYPE_DRAGON
    },

    [ITEM_DARKINIUM_Z] =
    {
        .name = _("Darkinium Z"),
        .itemId = ITEM_DARKINIUM_Z,
        .price = 0,
        .holdEffect = HOLD_EFFECT_Z_CRYSTAL,
        .description = sDarkiniumZDesc,
        .pocket = POCKET_ITEMS,
        .type = ITEM_USE_BAG_MENU,
        .fieldUseFunc = ItemUseOutOfBattle_CannotUse,
        .secondaryId = TYPE_DARK
    },

    [ITEM_STEELIUM_Z] =
    {
        .name = _("Steelium Z"),
        .itemId = ITEM_STEELIUM_Z,
        .price = 0,
        .holdEffect = HOLD_EFFECT_Z_CRYSTAL,
        .description = sSteeliumZDesc,
        .pocket = POCKET_ITEMS,
        .type = ITEM_USE_BAG_MENU,
        .fieldUseFunc = ItemUseOutOfBattle_CannotUse,
        .secondaryId = TYPE_STEEL
    },

    [ITEM_FAIRIUM_Z] =
    {
        .name = _("Fairium Z"),
        .itemId = ITEM_FAIRIUM_Z,
        .price = 0,
        .holdEffect = HOLD_EFFECT_Z_CRYSTAL,
        .description = sFairiumZDesc,
        .pocket = POCKET_ITEMS,
        .type = ITEM_USE_BAG_MENU,
        .fieldUseFunc = ItemUseOutOfBattle_CannotUse,
        .secondaryId = TYPE_FAIRY
    },

    [ITEM_PIKANIUM_Z] =
    {
        .name = _("Pikanium Z"),
        .itemId = ITEM_PIKANIUM_Z,
        .price = 0,
        .holdEffect = HOLD_EFFECT_Z_CRYSTAL,
        .description = sPikaniumZDesc,
        .pocket = POCKET_ITEMS,
        .type = ITEM_USE_BAG_MENU,
        .fieldUseFunc = ItemUseOutOfBattle_CannotUse,
        .secondaryId = 255  // signature z move
    },

    [ITEM_EEVIUM_Z] =
    {
        .name = _("Eevium Z"),
        .itemId = ITEM_EEVIUM_Z,
        .price = 0,
        .holdEffect = HOLD_EFFECT_Z_CRYSTAL,
        .description = sEeviumZDesc,
        .pocket = POCKET_ITEMS,
        .type = ITEM_USE_BAG_MENU,
        .fieldUseFunc = ItemUseOutOfBattle_CannotUse,
        .secondaryId = 255  // signature z move
    },

    [ITEM_SNORLIUM_Z] =
    {
        .name = _("Snorlium Z"),
        .itemId = ITEM_SNORLIUM_Z,
        .price = 0,
        .holdEffect = HOLD_EFFECT_Z_CRYSTAL,
        .description = sSnorliumZDesc,
        .pocket = POCKET_ITEMS,
        .type = ITEM_USE_BAG_MENU,
        .fieldUseFunc = ItemUseOutOfBattle_CannotUse,
        .secondaryId = 255  // signature z move
    },

    [ITEM_MEWNIUM_Z] =
    {
        .name = _("Mewnium Z"),
        .itemId = ITEM_MEWNIUM_Z,
        .price = 0,
        .holdEffect = HOLD_EFFECT_Z_CRYSTAL,
        .description = sMewniumZDesc,
        .pocket = POCKET_ITEMS,
        .type = ITEM_USE_BAG_MENU,
        .fieldUseFunc = ItemUseOutOfBattle_CannotUse,
        .secondaryId = 255  // signature z move
    },

    [ITEM_DECIDIUM_Z] =
    {
        .name = _("Decidium Z"),
        .itemId = ITEM_DECIDIUM_Z,
        .price = 0,
        .holdEffect = HOLD_EFFECT_Z_CRYSTAL,
        .description = sDecidiumZDesc,
        .pocket = POCKET_ITEMS,
        .type = ITEM_USE_BAG_MENU,
        .fieldUseFunc = ItemUseOutOfBattle_CannotUse,
        .secondaryId = 255  // signature z move
    },

    [ITEM_INCINIUM_Z] =
    {
        .name = _("Incinium Z"),
        .itemId = ITEM_INCINIUM_Z,
        .price = 0,
        .holdEffect = HOLD_EFFECT_Z_CRYSTAL,
        .description = sInciniumZDesc,
        .pocket = POCKET_ITEMS,
        .type = ITEM_USE_BAG_MENU,
        .fieldUseFunc = ItemUseOutOfBattle_CannotUse,
        .secondaryId = 255  // signature z move
    },

    [ITEM_PRIMARIUM_Z] =
    {
        .name = _("Primarium Z"),
        .itemId = ITEM_PRIMARIUM_Z,
        .price = 0,
        .holdEffect = HOLD_EFFECT_Z_CRYSTAL,
        .description = sPrimariumZDesc,
        .pocket = POCKET_ITEMS,
        .type = ITEM_USE_BAG_MENU,
        .fieldUseFunc = ItemUseOutOfBattle_CannotUse,
        .secondaryId = 255  // signature z move
    },

    [ITEM_LYCANIUM_Z] =
    {
        .name = _("Lycanium Z"),
        .itemId = ITEM_LYCANIUM_Z,
        .price = 0,
        .holdEffect = HOLD_EFFECT_Z_CRYSTAL,
        .description = sLycaniumZDesc,
        .pocket = POCKET_ITEMS,
        .type = ITEM_USE_BAG_MENU,
        .fieldUseFunc = ItemUseOutOfBattle_CannotUse,
        .secondaryId = 255  // signature z move
    },

    [ITEM_MIMIKIUM_Z] =
    {
        .name = _("Mimikium Z"),
        .itemId = ITEM_MIMIKIUM_Z,
        .price = 0,
        .holdEffect = HOLD_EFFECT_Z_CRYSTAL,
        .description = sMimikiumZDesc,
        .pocket = POCKET_ITEMS,
        .type = ITEM_USE_BAG_MENU,
        .fieldUseFunc = ItemUseOutOfBattle_CannotUse,
        .secondaryId = 255  // signature z move
    },

    [ITEM_KOMMONIUM_Z] =
    {
        .name = _("Kommonium Z"),
        .itemId = ITEM_KOMMONIUM_Z,
        .price = 0,
        .holdEffect = HOLD_EFFECT_Z_CRYSTAL,
        .description = sKommoniumZDesc,
        .pocket = POCKET_ITEMS,
        .type = ITEM_USE_BAG_MENU,
        .fieldUseFunc = ItemUseOutOfBattle_CannotUse,
        .secondaryId = 255  // signature z move
    },

    [ITEM_TAPUNIUM_Z] =
    {
        .name = _("Tapunium Z"),
        .itemId = ITEM_TAPUNIUM_Z,
        .price = 0,
        .holdEffect = HOLD_EFFECT_Z_CRYSTAL,
        .description = sTapuniumZDesc,
        .pocket = POCKET_ITEMS,
        .type = ITEM_USE_BAG_MENU,
        .fieldUseFunc = ItemUseOutOfBattle_CannotUse,
        .secondaryId = 255  //signature z move
    },

    [ITEM_SOLGANIUM_Z] =
    {
        .name = _("Solganium Z"),
        .itemId = ITEM_SOLGANIUM_Z,
        .price = 0,
        .holdEffect = HOLD_EFFECT_Z_CRYSTAL,
        .description = sSolganiumZDesc,
        .pocket = POCKET_ITEMS,
        .type = ITEM_USE_BAG_MENU,
        .fieldUseFunc = ItemUseOutOfBattle_CannotUse,
        .secondaryId = 255  // signature z move
    },

    [ITEM_LUNALIUM_Z] =
    {
        .name = _("Lunalium Z"),
        .itemId = ITEM_LUNALIUM_Z,
        .price = 0,
        .holdEffect = HOLD_EFFECT_Z_CRYSTAL,
        .description = sLunaliumZDesc,
        .pocket = POCKET_ITEMS,
        .type = ITEM_USE_BAG_MENU,
        .fieldUseFunc = ItemUseOutOfBattle_CannotUse,
        .secondaryId = 255  // signature z move
    },

    [ITEM_MARSHADIUM_Z] =
    {
        .name = _("Marshadium Z"),
        .itemId = ITEM_MARSHADIUM_Z,
        .price = 0,
        .holdEffect = HOLD_EFFECT_Z_CRYSTAL,
        .description = sMarshadiumZDesc,
        .pocket = POCKET_ITEMS,
        .type = ITEM_USE_BAG_MENU,
        .fieldUseFunc = ItemUseOutOfBattle_CannotUse,
        .secondaryId = 255  // signature z move
    },

    [ITEM_ALORAICHIUM_Z] =
    {
        .name = _("Aloraichium Z"),
        .itemId = ITEM_ALORAICHIUM_Z,
        .price = 0,
        .holdEffect = HOLD_EFFECT_Z_CRYSTAL,
        .description = sAloraichiumZDesc,
        .pocket = POCKET_ITEMS,
        .type = ITEM_USE_BAG_MENU,
        .fieldUseFunc = ItemUseOutOfBattle_CannotUse,
        .secondaryId = 255  // signature z move
    },

    [ITEM_PIKASHUNIUM_Z] =
    {
        .name = _("Pikashunium Z"),
        .itemId = ITEM_PIKASHUNIUM_Z,
        .price = 0,
        .holdEffect = HOLD_EFFECT_Z_CRYSTAL,
        .description = sPikashuniumZDesc,
        .pocket = POCKET_ITEMS,
        .type = ITEM_USE_BAG_MENU,
        .fieldUseFunc = ItemUseOutOfBattle_CannotUse,
        .secondaryId = 255  // signature z move
    },

    [ITEM_ULTRANECROZIUM_Z] =
    {
        .name = _("U-Necrozium Z"),
        .itemId = ITEM_ULTRANECROZIUM_Z,
        .price = 0,
        .holdEffect = HOLD_EFFECT_Z_CRYSTAL,
        .description = sUltranecroziumZDesc,
        .pocket = POCKET_ITEMS,
        .type = ITEM_USE_BAG_MENU,
        .fieldUseFunc = ItemUseOutOfBattle_CannotUse,
        .secondaryId = 255  //signature z move
    },

// Species-specific Held Items

    [ITEM_LIGHT_BALL] =
    {
        .name = _("Light Ball"),
        .itemId = ITEM_LIGHT_BALL,
        .price = 1000,
        .holdEffect = HOLD_EFFECT_LIGHT_BALL,
        .description = sLightBallDesc,
        .pocket = POCKET_ITEMS,
        .type = ITEM_USE_BAG_MENU,
        .fieldUseFunc = ItemUseOutOfBattle_CannotUse,
    },

    [ITEM_LEEK] =
    {
        .name = _("Leek"),
        .itemId = ITEM_LEEK,
        .price = 1000,
        .holdEffect = HOLD_EFFECT_LEEK,
        .description = sLeekDesc,
        .pocket = POCKET_ITEMS,
        .type = ITEM_USE_BAG_MENU,
        .fieldUseFunc = ItemUseOutOfBattle_CannotUse,
    },

    [ITEM_THICK_CLUB] =
    {
        .name = _("Thick Club"),
        .itemId = ITEM_THICK_CLUB,
        .price = 1000,
        .holdEffect = HOLD_EFFECT_THICK_CLUB,
        .description = sThickClubDesc,
        .pocket = POCKET_ITEMS,
        .type = ITEM_USE_BAG_MENU,
        .fieldUseFunc = ItemUseOutOfBattle_CannotUse,
    },

    [ITEM_LUCKY_PUNCH] =
    {
        .name = _("Lucky Punch"),
        .itemId = ITEM_LUCKY_PUNCH,
        .price = 1000,
        .holdEffect = HOLD_EFFECT_LUCKY_PUNCH,
        .description = sLuckyPunchDesc,
        .pocket = POCKET_ITEMS,
        .type = ITEM_USE_BAG_MENU,
        .fieldUseFunc = ItemUseOutOfBattle_CannotUse,
    },

    [ITEM_METAL_POWDER] =
    {
        .name = _("Metal Powder"),
        .itemId = ITEM_METAL_POWDER,
        .price = 1000,
        .holdEffect = HOLD_EFFECT_METAL_POWDER,
        .description = sMetalPowderDesc,
        .pocket = POCKET_ITEMS,
        .type = ITEM_USE_BAG_MENU,
        .fieldUseFunc = ItemUseOutOfBattle_CannotUse,
    },

    [ITEM_QUICK_POWDER] =
    {
        .name = _("Quick Powder"),
        .itemId = ITEM_QUICK_POWDER,
        .price = 1000,
        .holdEffect = HOLD_EFFECT_QUICK_POWDER,
        .description = sQuickPowderDesc,
        .pocket = POCKET_ITEMS,
        .type = ITEM_USE_BAG_MENU,
        .fieldUseFunc = ItemUseOutOfBattle_CannotUse,
    },

    [ITEM_DEEP_SEA_SCALE] =
    {
        .name = _("DeepSeaScale"),
        .itemId = ITEM_DEEP_SEA_SCALE,
        .price = 2000,
        .holdEffect = HOLD_EFFECT_DEEP_SEA_SCALE,
        .description = sDeepSeaScaleDesc,
        .pocket = POCKET_ITEMS,
        .type = ITEM_USE_BAG_MENU,
        .fieldUseFunc = ItemUseOutOfBattle_CannotUse,
    },

    [ITEM_DEEP_SEA_TOOTH] =
    {
        .name = _("DeepSeaTooth"),
        .itemId = ITEM_DEEP_SEA_TOOTH,
        .price = 2000,
        .holdEffect = HOLD_EFFECT_DEEP_SEA_TOOTH,
        .description = sDeepSeaToothDesc,
        .pocket = POCKET_ITEMS,
        .type = ITEM_USE_BAG_MENU,
        .fieldUseFunc = ItemUseOutOfBattle_CannotUse,
    },

    [ITEM_SOUL_DEW] =
    {
        .name = _("Soul Dew"),
        .itemId = ITEM_SOUL_DEW,
        .price = 0,
        .holdEffect = HOLD_EFFECT_SOUL_DEW,
        #if defined(BATTLE_ENGINE) && B_SOUL_DEW_BOOST >= GEN_7
            .holdEffectParam = 20,
        #else
            .holdEffectParam = 50,
        #endif
        .description = sSoulDewDesc,
        .pocket = POCKET_ITEMS,
        .type = ITEM_USE_BAG_MENU,
        .fieldUseFunc = ItemUseOutOfBattle_CannotUse,
    },

    [ITEM_ADAMANT_ORB] =
    {
        .name = _("Adamant Orb"),
        .itemId = ITEM_ADAMANT_ORB,
        .price = 0,
        .holdEffect = HOLD_EFFECT_ADAMANT_ORB,
        .holdEffectParam = 20,
        .description = sAdamantOrbDesc,
        .pocket = POCKET_ITEMS,
        .type = ITEM_USE_BAG_MENU,
        .fieldUseFunc = ItemUseOutOfBattle_CannotUse,
    },

    [ITEM_LUSTROUS_ORB] =
    {
        .name = _("Lustrous Orb"),
        .itemId = ITEM_LUSTROUS_ORB,
        .price = 0,
        .holdEffect = HOLD_EFFECT_LUSTROUS_ORB,
        .holdEffectParam = 20,
        .description = sLustrousOrbDesc,
        .pocket = POCKET_ITEMS,
        .type = ITEM_USE_BAG_MENU,
        .fieldUseFunc = ItemUseOutOfBattle_CannotUse,
    },

    [ITEM_GRISEOUS_ORB] =
    {
        .name = _("Griseous Orb"),
        .itemId = ITEM_GRISEOUS_ORB,
        .price = 0,
        .holdEffect = HOLD_EFFECT_GRISEOUS_ORB,
        .holdEffectParam = 20,
        .description = sGriseousOrbDesc,
        .pocket = POCKET_ITEMS,
        .type = ITEM_USE_BAG_MENU,
        .fieldUseFunc = ItemUseOutOfBattle_CannotUse,
    },

// Incenses

    [ITEM_SEA_INCENSE] =
    {
        .name = _("Sea Incense"),
        .itemId = ITEM_SEA_INCENSE,
        .price = 2000,
        .holdEffect = HOLD_EFFECT_WATER_POWER,
        .holdEffectParam = 20,
        .description = sSeaIncenseDesc,
        .pocket = POCKET_ITEMS,
        .type = ITEM_USE_BAG_MENU,
        .fieldUseFunc = ItemUseOutOfBattle_CannotUse,
    },

    [ITEM_LAX_INCENSE] =
    {
        .name = _("Lax Incense"),
        .itemId = ITEM_LAX_INCENSE,
        .price = 5000,
        .holdEffect = HOLD_EFFECT_EVASION_UP,
        .holdEffectParam = 10,
        .description = sLaxIncenseDesc,
        .pocket = POCKET_ITEMS,
        .type = ITEM_USE_BAG_MENU,
        .fieldUseFunc = ItemUseOutOfBattle_CannotUse,
    },

    [ITEM_ODD_INCENSE] =
    {
        .name = _("Odd Incense"),
        .itemId = ITEM_ODD_INCENSE,
        .price = 2000,
        .holdEffect = HOLD_EFFECT_PSYCHIC_POWER,
        .holdEffectParam = 20,
        .description = sOddIncenseDesc,
        .pocket = POCKET_ITEMS,
        .type = ITEM_USE_BAG_MENU,
        .fieldUseFunc = ItemUseOutOfBattle_CannotUse,
    },

    [ITEM_ROCK_INCENSE] =
    {
        .name = _("Rock Incense"),
        .itemId = ITEM_ROCK_INCENSE,
        .price = 2000,
        .holdEffect = HOLD_EFFECT_ROCK_POWER,
        .holdEffectParam = 20,
        .description = sRockIncenseDesc,
        .pocket = POCKET_ITEMS,
        .type = ITEM_USE_BAG_MENU,
        .fieldUseFunc = ItemUseOutOfBattle_CannotUse,
    },

    [ITEM_FULL_INCENSE] =
    {
        .name = _("Full Incense"),
        .itemId = ITEM_FULL_INCENSE,
        .price = 5000,
        .holdEffect = HOLD_EFFECT_LAGGING_TAIL,
        .holdEffectParam = 5,
        .description = sFullIncenseDesc,
        .pocket = POCKET_ITEMS,
        .type = ITEM_USE_BAG_MENU,
        .fieldUseFunc = ItemUseOutOfBattle_CannotUse,
    },

    [ITEM_WAVE_INCENSE] =
    {
        .name = _("Wave Incense"),
        .itemId = ITEM_WAVE_INCENSE,
        .price = 2000,
        .holdEffect = HOLD_EFFECT_WATER_POWER,
        .holdEffectParam = 20,
        .description = sWaveIncenseDesc,
        .pocket = POCKET_ITEMS,
        .type = ITEM_USE_BAG_MENU,
        .fieldUseFunc = ItemUseOutOfBattle_CannotUse,
    },

    [ITEM_ROSE_INCENSE] =
    {
        .name = _("Rose Incense"),
        .itemId = ITEM_ROSE_INCENSE,
        .price = 2000,
        .holdEffect = HOLD_EFFECT_GRASS_POWER,
        .holdEffectParam = 20,
        .description = sRoseIncenseDesc,
        .pocket = POCKET_ITEMS,
        .type = ITEM_USE_BAG_MENU,
        .fieldUseFunc = ItemUseOutOfBattle_CannotUse,
    },

    [ITEM_LUCK_INCENSE] =
    {
        .name = _("Luck Incense"),
        .itemId = ITEM_LUCK_INCENSE,
        .price = 11000,
        .holdEffect = HOLD_EFFECT_DOUBLE_PRIZE,
        .holdEffectParam = 10,
        .description = sLuckIncenseDesc,
        .pocket = POCKET_ITEMS,
        .type = ITEM_USE_BAG_MENU,
        .fieldUseFunc = ItemUseOutOfBattle_CannotUse,
    },

    [ITEM_PURE_INCENSE] =
    {
        .name = _("Pure Incense"),
        .itemId = ITEM_PURE_INCENSE,
        .price = 6000,
        .holdEffect = HOLD_EFFECT_REPEL,
        .description = sPureIncenseDesc,
        .pocket = POCKET_ITEMS,
        .type = ITEM_USE_BAG_MENU,
        .fieldUseFunc = ItemUseOutOfBattle_CannotUse,
    },

// Contest Scarves

    [ITEM_RED_SCARF] =
    {
        .name = _("Red Scarf"),
        .itemId = ITEM_RED_SCARF,
        .price = 100,
        .description = sRedScarfDesc,
        .pocket = POCKET_ITEMS,
        .type = ITEM_USE_BAG_MENU,
        .fieldUseFunc = ItemUseOutOfBattle_CannotUse,
    },

    [ITEM_BLUE_SCARF] =
    {
        .name = _("Blue Scarf"),
        .itemId = ITEM_BLUE_SCARF,
        .price = 100,
        .description = sBlueScarfDesc,
        .pocket = POCKET_ITEMS,
        .type = ITEM_USE_BAG_MENU,
        .fieldUseFunc = ItemUseOutOfBattle_CannotUse,
    },

    [ITEM_PINK_SCARF] =
    {
        .name = _("Pink Scarf"),
        .itemId = ITEM_PINK_SCARF,
        .price = 100,
        .description = sPinkScarfDesc,
        .pocket = POCKET_ITEMS,
        .type = ITEM_USE_BAG_MENU,
        .fieldUseFunc = ItemUseOutOfBattle_CannotUse,
    },

    [ITEM_GREEN_SCARF] =
    {
        .name = _("Green Scarf"),
        .itemId = ITEM_GREEN_SCARF,
        .price = 100,
        .description = sGreenScarfDesc,
        .pocket = POCKET_ITEMS,
        .type = ITEM_USE_BAG_MENU,
        .fieldUseFunc = ItemUseOutOfBattle_CannotUse,
    },

    [ITEM_YELLOW_SCARF] =
    {
        .name = _("Yellow Scarf"),
        .itemId = ITEM_YELLOW_SCARF,
        .price = 100,
        .description = sYellowScarfDesc,
        .pocket = POCKET_ITEMS,
        .type = ITEM_USE_BAG_MENU,
        .fieldUseFunc = ItemUseOutOfBattle_CannotUse,
    },

// EV Gain Modifiers

    [ITEM_MACHO_BRACE] =
    {
        .name = _("Macho Brace"),
        .itemId = ITEM_MACHO_BRACE,
        .price = 3000,
        .holdEffect = HOLD_EFFECT_MACHO_BRACE,
        .description = sMachoBraceDesc,
        .pocket = POCKET_ITEMS,
        .type = ITEM_USE_BAG_MENU,
        .fieldUseFunc = ItemUseOutOfBattle_CannotUse,
    },

    [ITEM_POWER_WEIGHT] =
    {
        .name = _("Power Weight"),
        .itemId = ITEM_POWER_WEIGHT,
        .price = 3000,
        .holdEffect = HOLD_EFFECT_POWER_ITEM,
        .holdEffectParam = 8,
        .description = sPowerWeightDesc,
        .pocket = POCKET_ITEMS,
        .type = ITEM_USE_BAG_MENU,
        .fieldUseFunc = ItemUseOutOfBattle_CannotUse,
        .secondaryId = STAT_HP,
    },

    [ITEM_POWER_BRACER] =
    {
        .name = _("Power Bracer"),
        .itemId = ITEM_POWER_BRACER,
        .price = 3000,
        .holdEffect = HOLD_EFFECT_POWER_ITEM,
        .holdEffectParam = 8,
        .description = sPowerBracerDesc,
        .pocket = POCKET_ITEMS,
        .type = ITEM_USE_BAG_MENU,
        .fieldUseFunc = ItemUseOutOfBattle_CannotUse,
        .secondaryId = STAT_ATK,
    },

    [ITEM_POWER_BELT] =
    {
        .name = _("Power Belt"),
        .itemId = ITEM_POWER_BELT,
        .price = 3000,
        .holdEffect = HOLD_EFFECT_POWER_ITEM,
        .holdEffectParam = 8,
        .description = sPowerBeltDesc,
        .pocket = POCKET_ITEMS,
        .type = ITEM_USE_BAG_MENU,
        .fieldUseFunc = ItemUseOutOfBattle_CannotUse,
        .secondaryId = STAT_DEF,
    },

    [ITEM_POWER_LENS] =
    {
        .name = _("Power Lens"),
        .itemId = ITEM_POWER_LENS,
        .price = 3000,
        .holdEffect = HOLD_EFFECT_POWER_ITEM,
        .holdEffectParam = 8,
        .description = sPowerLensDesc,
        .pocket = POCKET_ITEMS,
        .type = ITEM_USE_BAG_MENU,
        .fieldUseFunc = ItemUseOutOfBattle_CannotUse,
        .secondaryId = STAT_SPATK,
    },

    [ITEM_POWER_BAND] =
    {
        .name = _("Power Band"),
        .itemId = ITEM_POWER_BAND,
        .price = 3000,
        .holdEffect = HOLD_EFFECT_POWER_ITEM,
        .holdEffectParam = 8,
        .description = sPowerBandDesc,
        .pocket = POCKET_ITEMS,
        .type = ITEM_USE_BAG_MENU,
        .fieldUseFunc = ItemUseOutOfBattle_CannotUse,
        .secondaryId = STAT_SPDEF,
    },

    [ITEM_POWER_ANKLET] =
    {
        .name = _("Power Anklet"),
        .itemId = ITEM_POWER_ANKLET,
        .price = 3000,
        .holdEffect = HOLD_EFFECT_POWER_ITEM,
        .holdEffectParam = 8,
        .description = sPowerAnkletDesc,
        .pocket = POCKET_ITEMS,
        .type = ITEM_USE_BAG_MENU,
        .fieldUseFunc = ItemUseOutOfBattle_CannotUse,
        .secondaryId = STAT_SPEED,
    },

// Type-boosting Held Items

    [ITEM_SILK_SCARF] =
    {
        .name = _("Silk Scarf"),
        .itemId = ITEM_SILK_SCARF,
        .price = 1000,
        .holdEffect = HOLD_EFFECT_NORMAL_POWER,
        .holdEffectParam = 20,
        .description = sSilkScarfDesc,
        .pocket = POCKET_ITEMS,
        .type = ITEM_USE_BAG_MENU,
        .fieldUseFunc = ItemUseOutOfBattle_CannotUse,
    },

    [ITEM_CHARCOAL] =
    {
        .name = _("Charcoal"),
        .itemId = ITEM_CHARCOAL,
        .price = 1000,
        .holdEffect = HOLD_EFFECT_FIRE_POWER,
        .holdEffectParam = 20,
        .description = sCharcoalDesc,
        .pocket = POCKET_ITEMS,
        .type = ITEM_USE_BAG_MENU,
        .fieldUseFunc = ItemUseOutOfBattle_CannotUse,
    },

    [ITEM_MYSTIC_WATER] =
    {
        .name = _("Mystic Water"),
        .itemId = ITEM_MYSTIC_WATER,
        .price = 1000,
        .holdEffect = HOLD_EFFECT_WATER_POWER,
        .holdEffectParam = 20,
        .description = sMysticWaterDesc,
        .pocket = POCKET_ITEMS,
        .type = ITEM_USE_BAG_MENU,
        .fieldUseFunc = ItemUseOutOfBattle_CannotUse,
    },

    [ITEM_MAGNET] =
    {
        .name = _("Magnet"),
        .itemId = ITEM_MAGNET,
        .price = 1000,
        .holdEffect = HOLD_EFFECT_ELECTRIC_POWER,
        .holdEffectParam = 20,
        .description = sMagnetDesc,
        .pocket = POCKET_ITEMS,
        .type = ITEM_USE_BAG_MENU,
        .fieldUseFunc = ItemUseOutOfBattle_CannotUse,
    },

    [ITEM_MIRACLE_SEED] =
    {
        .name = _("Miracle Seed"),
        .itemId = ITEM_MIRACLE_SEED,
        .price = 1000,
        .holdEffect = HOLD_EFFECT_GRASS_POWER,
        .holdEffectParam = 20,
        .description = sMiracleSeedDesc,
        .pocket = POCKET_ITEMS,
        .type = ITEM_USE_BAG_MENU,
        .fieldUseFunc = ItemUseOutOfBattle_CannotUse,
    },

    [ITEM_NEVER_MELT_ICE] =
    {
        .name = _("Never-MeltIce"),
        .itemId = ITEM_NEVER_MELT_ICE,
        .price = 1000,
        .holdEffect = HOLD_EFFECT_ICE_POWER,
        .holdEffectParam = 20,
        .description = sNeverMeltIceDesc,
        .pocket = POCKET_ITEMS,
        .type = ITEM_USE_BAG_MENU,
        .fieldUseFunc = ItemUseOutOfBattle_CannotUse,
    },

    [ITEM_BLACK_BELT] =
    {
        .name = _("Black Belt"),
        .itemId = ITEM_BLACK_BELT,
        .price = 1000,
        .holdEffect = HOLD_EFFECT_FIGHTING_POWER,
        .holdEffectParam = 20,
        .description = sBlackBeltDesc,
        .pocket = POCKET_ITEMS,
        .type = ITEM_USE_BAG_MENU,
        .fieldUseFunc = ItemUseOutOfBattle_CannotUse,
    },

    [ITEM_POISON_BARB] =
    {
        .name = _("Poison Barb"),
        .itemId = ITEM_POISON_BARB,
        .price = 1000,
        .holdEffect = HOLD_EFFECT_POISON_POWER,
        .holdEffectParam = 20,
        .description = sPoisonBarbDesc,
        .pocket = POCKET_ITEMS,
        .type = ITEM_USE_BAG_MENU,
        .fieldUseFunc = ItemUseOutOfBattle_CannotUse,
    },

    [ITEM_SOFT_SAND] =
    {
        .name = _("Soft Sand"),
        .itemId = ITEM_SOFT_SAND,
        .price = 1000,
        .holdEffect = HOLD_EFFECT_GROUND_POWER,
        .holdEffectParam = 20,
        .description = sSoftSandDesc,
        .pocket = POCKET_ITEMS,
        .type = ITEM_USE_BAG_MENU,
        .fieldUseFunc = ItemUseOutOfBattle_CannotUse,
    },

    [ITEM_SHARP_BEAK] =
    {
        .name = _("Sharp Beak"),
        .itemId = ITEM_SHARP_BEAK,
        .price = 1000,
        .holdEffect = HOLD_EFFECT_FLYING_POWER,
        .holdEffectParam = 20,
        .description = sSharpBeakDesc,
        .pocket = POCKET_ITEMS,
        .type = ITEM_USE_BAG_MENU,
        .fieldUseFunc = ItemUseOutOfBattle_CannotUse,
    },

    [ITEM_TWISTED_SPOON] =
    {
        .name = _("Twisted Spoon"),
        .itemId = ITEM_TWISTED_SPOON,
        .price = 1000,
        .holdEffect = HOLD_EFFECT_PSYCHIC_POWER,
        .holdEffectParam = 20,
        .description = sTwistedSpoonDesc,
        .pocket = POCKET_ITEMS,
        .type = ITEM_USE_BAG_MENU,
        .fieldUseFunc = ItemUseOutOfBattle_CannotUse,
    },

    [ITEM_SILVER_POWDER] =
    {
        .name = _("Silver Powder"),
        .itemId = ITEM_SILVER_POWDER,
        .price = 1000,
        .holdEffect = HOLD_EFFECT_BUG_POWER,
        .holdEffectParam = 20,
        .description = sSilverPowderDesc,
        .pocket = POCKET_ITEMS,
        .type = ITEM_USE_BAG_MENU,
        .fieldUseFunc = ItemUseOutOfBattle_CannotUse,
    },

    [ITEM_HARD_STONE] =
    {
        .name = _("Hard Stone"),
        .itemId = ITEM_HARD_STONE,
        .price = 1000,
        .holdEffect = HOLD_EFFECT_ROCK_POWER,
        .holdEffectParam = 20,
        .description = sHardStoneDesc,
        .pocket = POCKET_ITEMS,
        .type = ITEM_USE_BAG_MENU,
        .fieldUseFunc = ItemUseOutOfBattle_CannotUse,
    },

    [ITEM_SPELL_TAG] =
    {
        .name = _("Spell Tag"),
        .itemId = ITEM_SPELL_TAG,
        .price = 1000,
        .holdEffect = HOLD_EFFECT_GHOST_POWER,
        .holdEffectParam = 20,
        .description = sSpellTagDesc,
        .pocket = POCKET_ITEMS,
        .type = ITEM_USE_BAG_MENU,
        .fieldUseFunc = ItemUseOutOfBattle_CannotUse,
    },

    [ITEM_DRAGON_FANG] =
    {
        .name = _("Dragon Fang"),
        .itemId = ITEM_DRAGON_FANG,
        .price = 1000,
        .holdEffect = HOLD_EFFECT_DRAGON_POWER,
        .holdEffectParam = 20,
        .description = sDragonFangDesc,
        .pocket = POCKET_ITEMS,
        .type = ITEM_USE_BAG_MENU,
        .fieldUseFunc = ItemUseOutOfBattle_CannotUse,
    },

    [ITEM_BLACK_GLASSES] =
    {
        .name = _("Black Glasses"),
        .itemId = ITEM_BLACK_GLASSES,
        .price = 1000,
        .holdEffect = HOLD_EFFECT_DARK_POWER,
        .holdEffectParam = 20,
        .description = sBlackGlassesDesc,
        .pocket = POCKET_ITEMS,
        .type = ITEM_USE_BAG_MENU,
        .fieldUseFunc = ItemUseOutOfBattle_CannotUse,
    },

    [ITEM_METAL_COAT] =
    {
        .name = _("Metal Coat"),
        .itemId = ITEM_METAL_COAT,
        .price = 2000,
        .holdEffect = HOLD_EFFECT_STEEL_POWER,
        .holdEffectParam = 20,
        .description = sMetalCoatDesc,
        .pocket = POCKET_ITEMS,
        .type = ITEM_USE_BAG_MENU,
        .fieldUseFunc = ItemUseOutOfBattle_CannotUse,
    },

// Choice Items

    [ITEM_CHOICE_BAND] =
    {
        .name = _("Choice Band"),
        .itemId = ITEM_CHOICE_BAND,
        .price = 4000,
        .holdEffect = HOLD_EFFECT_CHOICE_BAND,
        .description = sChoiceBandDesc,
        .pocket = POCKET_ITEMS,
        .type = ITEM_USE_BAG_MENU,
        .fieldUseFunc = ItemUseOutOfBattle_CannotUse,
    },

    [ITEM_CHOICE_SPECS] =
    {
        .name = _("Choice Specs"),
        .itemId = ITEM_CHOICE_SPECS,
        .price = 4000,
        .holdEffect = HOLD_EFFECT_CHOICE_SPECS,
        .description = sChoiceSpecsDesc,
        .pocket = POCKET_ITEMS,
        .type = ITEM_USE_BAG_MENU,
        .fieldUseFunc = ItemUseOutOfBattle_CannotUse,
    },

    [ITEM_CHOICE_SCARF] =
    {
        .name = _("Choice Scarf"),
        .itemId = ITEM_CHOICE_SCARF,
        .price = 4000,
        .holdEffect = HOLD_EFFECT_CHOICE_SCARF,
        .description = sChoiceScarfDesc,
        .pocket = POCKET_ITEMS,
        .type = ITEM_USE_BAG_MENU,
        .fieldUseFunc = ItemUseOutOfBattle_CannotUse,
    },

// Status Orbs

    [ITEM_FLAME_ORB] =
    {
        .name = _("Flame Orb"),
        .itemId = ITEM_FLAME_ORB,
        .price = 4000,
        .holdEffect = HOLD_EFFECT_FLAME_ORB,
        .description = sFlameOrbDesc,
        .pocket = POCKET_ITEMS,
        .type = ITEM_USE_BAG_MENU,
        .fieldUseFunc = ItemUseOutOfBattle_CannotUse,
    },

    [ITEM_TOXIC_ORB] =
    {
        .name = _("Toxic Orb"),
        .itemId = ITEM_TOXIC_ORB,
        .price = 4000,
        .holdEffect = HOLD_EFFECT_TOXIC_ORB,
        .description = sToxicOrbDesc,
        .pocket = POCKET_ITEMS,
        .type = ITEM_USE_BAG_MENU,
        .fieldUseFunc = ItemUseOutOfBattle_CannotUse,
    },

// Weather Rocks

    [ITEM_DAMP_ROCK] =
    {
        .name = _("Damp Rock"),
        .itemId = ITEM_DAMP_ROCK,
        .price = 4000,
        .holdEffect = HOLD_EFFECT_DAMP_ROCK,
        .description = sDampRockDesc,
        .pocket = POCKET_ITEMS,
        .type = ITEM_USE_BAG_MENU,
        .fieldUseFunc = ItemUseOutOfBattle_CannotUse,
    },

    [ITEM_HEAT_ROCK] =
    {
        .name = _("Heat Rock"),
        .itemId = ITEM_HEAT_ROCK,
        .price = 4000,
        .holdEffect = HOLD_EFFECT_HEAT_ROCK,
        .description = sHeatRockDesc,
        .pocket = POCKET_ITEMS,
        .type = ITEM_USE_BAG_MENU,
        .fieldUseFunc = ItemUseOutOfBattle_CannotUse,
    },

    [ITEM_SMOOTH_ROCK] =
    {
        .name = _("Smooth Rock"),
        .itemId = ITEM_SMOOTH_ROCK,
        .price = 4000,
        .holdEffect = HOLD_EFFECT_SMOOTH_ROCK,
        .description = sSmoothRockDesc,
        .pocket = POCKET_ITEMS,
        .type = ITEM_USE_BAG_MENU,
        .fieldUseFunc = ItemUseOutOfBattle_CannotUse,
    },

    [ITEM_ICY_ROCK] =
    {
        .name = _("Icy Rock"),
        .itemId = ITEM_ICY_ROCK,
        .price = 4000,
        .holdEffect = HOLD_EFFECT_ICY_ROCK,
        .description = sIcyRockDesc,
        .pocket = POCKET_ITEMS,
        .type = ITEM_USE_BAG_MENU,
        .fieldUseFunc = ItemUseOutOfBattle_CannotUse,
    },

// Terrain Seeds

    [ITEM_ELECTRIC_SEED] =
    {
        .name = _("Electric Seed"),
        .itemId = ITEM_ELECTRIC_SEED,
        .price = 4000,
        .holdEffect = HOLD_EFFECT_SEEDS,
        .holdEffectParam = HOLD_EFFECT_PARAM_ELECTRIC_TERRAIN,
        .description = sElectricSeedDesc,
        .pocket = POCKET_ITEMS,
        .type = ITEM_USE_BAG_MENU,
        .fieldUseFunc = ItemUseOutOfBattle_CannotUse,
    },

    [ITEM_PSYCHIC_SEED] =
    {
        .name = _("Psychic Seed"),
        .itemId = ITEM_PSYCHIC_SEED,
        .price = 4000,
        .holdEffect = HOLD_EFFECT_SEEDS,
        .holdEffectParam = HOLD_EFFECT_PARAM_PSYCHIC_TERRAIN,
        .description = sPsychicSeedDesc,
        .pocket = POCKET_ITEMS,
        .type = ITEM_USE_BAG_MENU,
        .fieldUseFunc = ItemUseOutOfBattle_CannotUse,
    },

    [ITEM_MISTY_SEED] =
    {
        .name = _("Misty Seed"),
        .itemId = ITEM_MISTY_SEED,
        .price = 4000,
        .holdEffect = HOLD_EFFECT_SEEDS,
        .holdEffectParam = HOLD_EFFECT_PARAM_MISTY_TERRAIN,
        .description = sMistySeedDesc,
        .pocket = POCKET_ITEMS,
        .type = ITEM_USE_BAG_MENU,
        .fieldUseFunc = ItemUseOutOfBattle_CannotUse,
    },

    [ITEM_GRASSY_SEED] =
    {
        .name = _("Grassy Seed"),
        .itemId = ITEM_GRASSY_SEED,
        .price = 4000,
        .holdEffect = HOLD_EFFECT_SEEDS,
        .holdEffectParam = HOLD_EFFECT_PARAM_GRASSY_TERRAIN,
        .description = sGrassySeedDesc,
        .pocket = POCKET_ITEMS,
        .type = ITEM_USE_BAG_MENU,
        .fieldUseFunc = ItemUseOutOfBattle_CannotUse,
    },

// Type-activated Stat Modifiers

    [ITEM_ABSORB_BULB] =
    {
        .name = _("Absorb Bulb"),
        .itemId = ITEM_ABSORB_BULB,
        .price = 4000,
        .holdEffect = HOLD_EFFECT_ABSORB_BULB,
        .holdEffectParam = 0,
        .description = sAbsorbBulbDesc,
        .pocket = POCKET_ITEMS,
        .type = ITEM_USE_BAG_MENU,
        .fieldUseFunc = ItemUseOutOfBattle_CannotUse,
    },

    [ITEM_CELL_BATTERY] =
    {
        .name = _("Cell Battery"),
        .itemId = ITEM_CELL_BATTERY,
        .price = 4000,
        .holdEffect = HOLD_EFFECT_CELL_BATTERY,
        .holdEffectParam = 0,
        .description = sCellBatteryDesc,
        .pocket = POCKET_ITEMS,
        .type = ITEM_USE_BAG_MENU,
        .fieldUseFunc = ItemUseOutOfBattle_CannotUse,
    },

    [ITEM_LUMINOUS_MOSS] =
    {
        .name = _("Luminous Moss"),
        .itemId = ITEM_LUMINOUS_MOSS,
        .price = 4000,
        .holdEffect = HOLD_EFFECT_LUMINOUS_MOSS,
        .holdEffectParam = 0,
        .description = sLuminousMossDesc,
        .pocket = POCKET_ITEMS,
        .type = ITEM_USE_BAG_MENU,
        .fieldUseFunc = ItemUseOutOfBattle_CannotUse,
    },

    [ITEM_SNOWBALL] =
    {
        .name = _("Snowball"),
        .itemId = ITEM_SNOWBALL,
        .price = 4000,
        .holdEffect = HOLD_EFFECT_SNOWBALL,
        .holdEffectParam = 0,
        .description = sSnowballDesc,
        .pocket = POCKET_ITEMS,
        .type = ITEM_USE_BAG_MENU,
        .fieldUseFunc = ItemUseOutOfBattle_CannotUse,
    },

// Misc. Held Items

    [ITEM_BRIGHT_POWDER] =
    {
        .name = _("Bright Powder"),
        .itemId = ITEM_BRIGHT_POWDER,
        .price = 4000,
        .holdEffect = HOLD_EFFECT_EVASION_UP,
        .holdEffectParam = 10,
        .description = sBrightPowderDesc,
        .pocket = POCKET_ITEMS,
        .type = ITEM_USE_BAG_MENU,
        .fieldUseFunc = ItemUseOutOfBattle_CannotUse,
    },

    [ITEM_WHITE_HERB] =
    {
        .name = _("White Herb"),
        .itemId = ITEM_WHITE_HERB,
        .price = 4000,
        .holdEffect = HOLD_EFFECT_RESTORE_STATS,
        .description = sWhiteHerbDesc,
        .pocket = POCKET_ITEMS,
        .type = ITEM_USE_BAG_MENU,
        .fieldUseFunc = ItemUseOutOfBattle_CannotUse,
    },

    [ITEM_EXP_SHARE] =
    {
        .name = _("Exp. Share"),
        .itemId = ITEM_EXP_SHARE,
        .price = 3000,
        .holdEffect = HOLD_EFFECT_EXP_SHARE,
        .description = sExpShareDesc,
        .pocket = POCKET_ITEMS,
        .type = ITEM_USE_BAG_MENU,
        .fieldUseFunc = ItemUseOutOfBattle_CannotUse,
    },

    [ITEM_QUICK_CLAW] =
    {
        .name = _("Quick Claw"),
        .itemId = ITEM_QUICK_CLAW,
        .price = 4000,
        .holdEffect = HOLD_EFFECT_QUICK_CLAW,
        .holdEffectParam = 20,
        .description = sQuickClawDesc,
        .pocket = POCKET_ITEMS,
        .type = ITEM_USE_BAG_MENU,
        .fieldUseFunc = ItemUseOutOfBattle_CannotUse,
    },

    [ITEM_SOOTHE_BELL] =
    {
        .name = _("Soothe Bell"),
        .itemId = ITEM_SOOTHE_BELL,
        .price = 4000,
        .holdEffect = HOLD_EFFECT_FRIENDSHIP_UP,
        .description = sSootheBellDesc,
        .pocket = POCKET_ITEMS,
        .type = ITEM_USE_BAG_MENU,
        .fieldUseFunc = ItemUseOutOfBattle_CannotUse,
    },

    [ITEM_MENTAL_HERB] =
    {
        .name = _("Mental Herb"),
        .itemId = ITEM_MENTAL_HERB,
        .price = 4000,
        .holdEffect = HOLD_EFFECT_MENTAL_HERB,
        .description = sMentalHerbDesc,
        .pocket = POCKET_ITEMS,
        .type = ITEM_USE_BAG_MENU,
        .fieldUseFunc = ItemUseOutOfBattle_CannotUse,
    },

    [ITEM_KINGS_ROCK] =
    {
        .name = _("King's Rock"),
        .itemId = ITEM_KINGS_ROCK,
        .price = 5000,
        .holdEffect = HOLD_EFFECT_FLINCH,
        .holdEffectParam = 10,
        .description = sKingsRockDesc,
        .pocket = POCKET_ITEMS,
        .type = ITEM_USE_BAG_MENU,
        .fieldUseFunc = ItemUseOutOfBattle_CannotUse,
    },

    [ITEM_AMULET_COIN] =
    {
        .name = _("Amulet Coin"),
        .itemId = ITEM_AMULET_COIN,
        .price = 10000,
        .holdEffect = HOLD_EFFECT_DOUBLE_PRIZE,
        .holdEffectParam = 10,
        .description = sAmuletCoinDesc,
        .pocket = POCKET_ITEMS,
        .type = ITEM_USE_BAG_MENU,
        .fieldUseFunc = ItemUseOutOfBattle_CannotUse,
    },

    [ITEM_CLEANSE_TAG] =
    {
        .name = _("Cleanse Tag"),
        .itemId = ITEM_CLEANSE_TAG,
        .price = 5000,
        .holdEffect = HOLD_EFFECT_REPEL,
        .description = sCleanseTagDesc,
        .pocket = POCKET_ITEMS,
        .type = ITEM_USE_BAG_MENU,
        .fieldUseFunc = ItemUseOutOfBattle_CannotUse,
    },

    [ITEM_SMOKE_BALL] =
    {
        .name = _("Smoke Ball"),
        .itemId = ITEM_SMOKE_BALL,
        .price = 4000,
        .holdEffect = HOLD_EFFECT_CAN_ALWAYS_RUN,
        .description = sSmokeBallDesc,
        .pocket = POCKET_ITEMS,
        .type = ITEM_USE_BAG_MENU,
        .fieldUseFunc = ItemUseOutOfBattle_CannotUse,
    },

    [ITEM_FOCUS_BAND] =
    {
        .name = _("Focus Band"),
        .itemId = ITEM_FOCUS_BAND,
        .price = 4000,
        .holdEffect = HOLD_EFFECT_FOCUS_BAND,
        .holdEffectParam = 10,
        .description = sFocusBandDesc,
        .pocket = POCKET_ITEMS,
        .type = ITEM_USE_BAG_MENU,
        .fieldUseFunc = ItemUseOutOfBattle_CannotUse,
    },

    [ITEM_LUCKY_EGG] =
    {
        .name = _("Lucky Egg"),
        .itemId = ITEM_LUCKY_EGG,
        .price = 10000,
        .holdEffect = HOLD_EFFECT_LUCKY_EGG,
        .description = sLuckyEggDesc,
        .pocket = POCKET_ITEMS,
        .type = ITEM_USE_BAG_MENU,
        .fieldUseFunc = ItemUseOutOfBattle_CannotUse,
    },

    [ITEM_SCOPE_LENS] =
    {
        .name = _("Scope Lens"),
        .itemId = ITEM_SCOPE_LENS,
        .price = 4000,
        .holdEffect = HOLD_EFFECT_SCOPE_LENS,
        .description = sScopeLensDesc,
        .pocket = POCKET_ITEMS,
        .type = ITEM_USE_BAG_MENU,
        .fieldUseFunc = ItemUseOutOfBattle_CannotUse,
    },

    [ITEM_LEFTOVERS] =
    {
        .name = _("Leftovers"),
        .itemId = ITEM_LEFTOVERS,
        .price = 4000,
        .holdEffect = HOLD_EFFECT_LEFTOVERS,
        .holdEffectParam = 10,
        .description = sLeftoversDesc,
        .pocket = POCKET_ITEMS,
        .type = ITEM_USE_BAG_MENU,
        .fieldUseFunc = ItemUseOutOfBattle_CannotUse,
    },

    [ITEM_SHELL_BELL] =
    {
        .name = _("Shell Bell"),
        .itemId = ITEM_SHELL_BELL,
        .price = 4000,
        .holdEffect = HOLD_EFFECT_SHELL_BELL,
        .holdEffectParam = 8,
        .description = sShellBellDesc,
        .pocket = POCKET_ITEMS,
        .type = ITEM_USE_BAG_MENU,
        .fieldUseFunc = ItemUseOutOfBattle_CannotUse,
    },

    [ITEM_WIDE_LENS] =
    {
        .name = _("Wide Lens"),
        .itemId = ITEM_WIDE_LENS,
        .price = 4000,
        .holdEffect = HOLD_EFFECT_WIDE_LENS,
        .holdEffectParam = 10,
        .description = sWideLensDesc,
        .pocket = POCKET_ITEMS,
        .type = ITEM_USE_BAG_MENU,
        .fieldUseFunc = ItemUseOutOfBattle_CannotUse,
    },

    [ITEM_MUSCLE_BAND] =
    {
        .name = _("Muscle Band"),
        .itemId = ITEM_MUSCLE_BAND,
        .price = 4000,
        .holdEffect = HOLD_EFFECT_MUSCLE_BAND,
        .holdEffectParam = 10,
        .description = sMuscleBandDesc,
        .pocket = POCKET_ITEMS,
        .type = ITEM_USE_BAG_MENU,
        .fieldUseFunc = ItemUseOutOfBattle_CannotUse,
    },

    [ITEM_WISE_GLASSES] =
    {
        .name = _("Wise Glasses"),
        .itemId = ITEM_WISE_GLASSES,
        .price = 4000,
        .holdEffect = HOLD_EFFECT_WISE_GLASSES,
        .holdEffectParam = 10,
        .description = sWiseGlassesDesc,
        .pocket = POCKET_ITEMS,
        .type = ITEM_USE_BAG_MENU,
        .fieldUseFunc = ItemUseOutOfBattle_CannotUse,
    },

    [ITEM_EXPERT_BELT] =
    {
        .name = _("Expert Belt"),
        .itemId = ITEM_EXPERT_BELT,
        .price = 4000,
        .holdEffect = HOLD_EFFECT_EXPERT_BELT,
        .holdEffectParam = 20,
        .description = sExpertBeltDesc,
        .pocket = POCKET_ITEMS,
        .type = ITEM_USE_BAG_MENU,
        .fieldUseFunc = ItemUseOutOfBattle_CannotUse,
    },

    [ITEM_LIGHT_CLAY] =
    {
        .name = _("Light Clay"),
        .itemId = ITEM_LIGHT_CLAY,
        .price = 4000,
        .holdEffect = HOLD_EFFECT_LIGHT_CLAY,
        .description = sLightClayDesc,
        .pocket = POCKET_ITEMS,
        .type = ITEM_USE_BAG_MENU,
        .fieldUseFunc = ItemUseOutOfBattle_CannotUse,
    },

    [ITEM_LIFE_ORB] =
    {
        .name = _("Life Orb"),
        .itemId = ITEM_LIFE_ORB,
        .price = 4000,
        .holdEffect = HOLD_EFFECT_LIFE_ORB,
        .description = sLifeOrbDesc,
        .pocket = POCKET_ITEMS,
        .type = ITEM_USE_BAG_MENU,
        .fieldUseFunc = ItemUseOutOfBattle_CannotUse,
    },

    [ITEM_POWER_HERB] =
    {
        .name = _("Power Herb"),
        .itemId = ITEM_POWER_HERB,
        .price = 4000,
        .holdEffect = HOLD_EFFECT_POWER_HERB,
        .description = sPowerHerbDesc,
        .pocket = POCKET_ITEMS,
        .type = ITEM_USE_BAG_MENU,
        .fieldUseFunc = ItemUseOutOfBattle_CannotUse,
    },

    [ITEM_FOCUS_SASH] =
    {
        .name = _("Focus Sash"),
        .itemId = ITEM_FOCUS_SASH,
        .price = 4000,
        .holdEffect = HOLD_EFFECT_FOCUS_SASH,
        .description = sFocusSashDesc,
        .pocket = POCKET_ITEMS,
        .type = ITEM_USE_BAG_MENU,
        .fieldUseFunc = ItemUseOutOfBattle_CannotUse,
    },

    [ITEM_ZOOM_LENS] =
    {
        .name = _("Zoom Lens"),
        .itemId = ITEM_ZOOM_LENS,
        .price = 4000,
        .holdEffect = HOLD_EFFECT_ZOOM_LENS,
        .holdEffectParam = 20,
        .description = sZoomLensDesc,
        .pocket = POCKET_ITEMS,
        .type = ITEM_USE_BAG_MENU,
        .fieldUseFunc = ItemUseOutOfBattle_CannotUse,
    },

    [ITEM_METRONOME] =
    {
        .name = _("Metronome"),
        .itemId = ITEM_METRONOME,
        .price = 4000,
        .holdEffect = HOLD_EFFECT_METRONOME,
        .holdEffectParam = 20,
        .description = sMetronomeDesc,
        .pocket = POCKET_ITEMS,
        .type = ITEM_USE_BAG_MENU,
        .fieldUseFunc = ItemUseOutOfBattle_CannotUse,
    },

    [ITEM_IRON_BALL] =
    {
        .name = _("Iron Ball"),
        .itemId = ITEM_IRON_BALL,
        .price = 4000,
        .holdEffect = HOLD_EFFECT_IRON_BALL,
        .description = sIronBallDesc,
        .pocket = POCKET_ITEMS,
        .type = ITEM_USE_BAG_MENU,
        .fieldUseFunc = ItemUseOutOfBattle_CannotUse,
    },

    [ITEM_LAGGING_TAIL] =
    {
        .name = _("Lagging Tail"),
        .itemId = ITEM_LAGGING_TAIL,
        .price = 4000,
        .holdEffect = HOLD_EFFECT_LAGGING_TAIL,
        .description = sLaggingTailDesc,
        .pocket = POCKET_ITEMS,
        .type = ITEM_USE_BAG_MENU,
        .fieldUseFunc = ItemUseOutOfBattle_CannotUse,
    },

    [ITEM_DESTINY_KNOT] =
    {
        .name = _("Destiny Knot"),
        .itemId = ITEM_DESTINY_KNOT,
        .price = 4000,
        .holdEffect = HOLD_EFFECT_DESTINY_KNOT,
        .description = sDestinyKnotDesc,
        .pocket = POCKET_ITEMS,
        .type = ITEM_USE_BAG_MENU,
        .fieldUseFunc = ItemUseOutOfBattle_CannotUse,
    },

    [ITEM_BLACK_SLUDGE] =
    {
        .name = _("Black Sludge"),
        .itemId = ITEM_BLACK_SLUDGE,
        .price = 4000,
        .holdEffect = HOLD_EFFECT_BLACK_SLUDGE,
        .description = sBlackSludgeDesc,
        .pocket = POCKET_ITEMS,
        .type = ITEM_USE_BAG_MENU,
        .fieldUseFunc = ItemUseOutOfBattle_CannotUse,
    },

    [ITEM_GRIP_CLAW] =
    {
        .name = _("Grip Claw"),
        .itemId = ITEM_GRIP_CLAW,
        .price = 4000,
        .holdEffect = HOLD_EFFECT_GRIP_CLAW,
        .description = sGripClawDesc,
        .pocket = POCKET_ITEMS,
        .type = ITEM_USE_BAG_MENU,
        .fieldUseFunc = ItemUseOutOfBattle_CannotUse,
    },

    [ITEM_STICKY_BARB] =
    {
        .name = _("Sticky Barb"),
        .itemId = ITEM_STICKY_BARB,
        .price = 4000,
        .holdEffect = HOLD_EFFECT_STICKY_BARB,
        .description = sStickyBarbDesc,
        .pocket = POCKET_ITEMS,
        .type = ITEM_USE_BAG_MENU,
        .fieldUseFunc = ItemUseOutOfBattle_CannotUse,
    },

    [ITEM_SHED_SHELL] =
    {
        .name = _("Shed Shell"),
        .itemId = ITEM_SHED_SHELL,
        .price = 4000,
        .holdEffect = HOLD_EFFECT_SHED_SHELL,
        .description = sShedShellDesc,
        .pocket = POCKET_ITEMS,
        .type = ITEM_USE_BAG_MENU,
        .fieldUseFunc = ItemUseOutOfBattle_CannotUse,
    },

    [ITEM_BIG_ROOT] =
    {
        .name = _("Big Root"),
        .itemId = ITEM_BIG_ROOT,
        .price = 4000,
        .holdEffect = HOLD_EFFECT_BIG_ROOT,
        .holdEffectParam = 30,
        .description = sBigRootDesc,
        .pocket = POCKET_ITEMS,
        .type = ITEM_USE_BAG_MENU,
        .fieldUseFunc = ItemUseOutOfBattle_CannotUse,
    },

    [ITEM_RAZOR_CLAW] =
    {
        .name = _("Razor Claw"),
        .itemId = ITEM_RAZOR_CLAW,
        .price = 5000,
        .holdEffect = HOLD_EFFECT_SCOPE_LENS,
        .description = sRazorClawDesc,
        .pocket = POCKET_ITEMS,
        .type = ITEM_USE_BAG_MENU,
        .fieldUseFunc = ItemUseOutOfBattle_CannotUse,
    },

    [ITEM_RAZOR_FANG] =
    {
        .name = _("Razor Fang"),
        .itemId = ITEM_RAZOR_FANG,
        .price = 5000,
        .holdEffect = HOLD_EFFECT_FLINCH,
        .holdEffectParam = 10,
        .description = sRazorFangDesc,
        .pocket = POCKET_ITEMS,
        .type = ITEM_USE_BAG_MENU,
        .fieldUseFunc = ItemUseOutOfBattle_CannotUse,
    },

    [ITEM_EVIOLITE] =
    {
        .name = _("Eviolite"),
        .itemId = ITEM_EVIOLITE,
        .price = 4000,
        .holdEffect = HOLD_EFFECT_EVIOLITE,
        .holdEffectParam = 50,
        .description = sEvioliteDesc,
        .pocket = POCKET_ITEMS,
        .type = ITEM_USE_BAG_MENU,
        .fieldUseFunc = ItemUseOutOfBattle_CannotUse,
    },

    [ITEM_FLOAT_STONE] =
    {
        .name = _("Float Stone"),
        .itemId = ITEM_FLOAT_STONE,
        .price = 4000,
        .holdEffect = HOLD_EFFECT_FLOAT_STONE,
        .description = sFloatStoneDesc,
        .pocket = POCKET_ITEMS,
        .type = ITEM_USE_BAG_MENU,
        .fieldUseFunc = ItemUseOutOfBattle_CannotUse,
    },

    [ITEM_ROCKY_HELMET] =
    {
        .name = _("Rocky Helmet"),
        .itemId = ITEM_ROCKY_HELMET,
        .price = 4000,
        .holdEffect = HOLD_EFFECT_ROCKY_HELMET,
        .holdEffectParam = 0,
        .description = sRockyHelmetDesc,
        .pocket = POCKET_ITEMS,
        .type = ITEM_USE_BAG_MENU,
        .fieldUseFunc = ItemUseOutOfBattle_CannotUse,
    },

    [ITEM_AIR_BALLOON] =
    {
        .name = _("Air Balloon"),
        .itemId = ITEM_AIR_BALLOON,
        .price = 4000,
        .holdEffect = HOLD_EFFECT_AIR_BALLOON,
        .holdEffectParam = 0,
        .description = sAirBalloonDesc,
        .pocket = POCKET_ITEMS,
        .type = ITEM_USE_BAG_MENU,
        .fieldUseFunc = ItemUseOutOfBattle_CannotUse,
    },

    [ITEM_RED_CARD] =
    {
        .name = _("Red Card"),
        .itemId = ITEM_RED_CARD,
        .price = 4000,
        .holdEffect = HOLD_EFFECT_RED_CARD,
        .holdEffectParam = 0,
        .description = sRedCardDesc,
        .pocket = POCKET_ITEMS,
        .type = ITEM_USE_BAG_MENU,
        .fieldUseFunc = ItemUseOutOfBattle_CannotUse,
    },

    [ITEM_RING_TARGET] =
    {
        .name = _("Ring Target"),
        .itemId = ITEM_RING_TARGET,
        .price = 4000,
        .holdEffect = HOLD_EFFECT_RING_TARGET,
        .holdEffectParam = 0,
        .description = sRingTargetDesc,
        .pocket = POCKET_ITEMS,
        .type = ITEM_USE_BAG_MENU,
        .fieldUseFunc = ItemUseOutOfBattle_CannotUse,
    },

    [ITEM_BINDING_BAND] =
    {
        .name = _("Binding Band"),
        .itemId = ITEM_BINDING_BAND,
        .price = 4000,
        .holdEffect = HOLD_EFFECT_BINDING_BAND,
        .description = sBindingBandDesc,
        .pocket = POCKET_ITEMS,
        .type = ITEM_USE_BAG_MENU,
        .fieldUseFunc = ItemUseOutOfBattle_CannotUse,
    },

    [ITEM_EJECT_BUTTON] =
    {
        .name = _("Eject Button"),
        .itemId = ITEM_EJECT_BUTTON,
        .price = 4000,
        .holdEffect = HOLD_EFFECT_EJECT_BUTTON,
        .holdEffectParam = 0,
        .description = sEjectButtonDesc,
        .pocket = POCKET_ITEMS,
        .type = ITEM_USE_BAG_MENU,
        .fieldUseFunc = ItemUseOutOfBattle_CannotUse,
    },

    [ITEM_WEAKNESS_POLICY] =
    {
        .name = _("WeaknssPolicy"),
        .itemId = ITEM_WEAKNESS_POLICY,
        .price = 1000,
        .holdEffect = HOLD_EFFECT_WEAKNESS_POLICY,
        .holdEffectParam = 0,
        .description = sWeaknessPolicyDesc,
        .pocket = POCKET_ITEMS,
        .type = ITEM_USE_BAG_MENU,
        .fieldUseFunc = ItemUseOutOfBattle_CannotUse,
    },

    [ITEM_ASSAULT_VEST] =
    {
        .name = _("Assault Vest"),
        .itemId = ITEM_ASSAULT_VEST,
        .price = 1000,
        .holdEffect = HOLD_EFFECT_ASSAULT_VEST,
        .holdEffectParam = 50,
        .description = sAssaultVestDesc,
        .pocket = POCKET_ITEMS,
        .type = ITEM_USE_BAG_MENU,
        .fieldUseFunc = ItemUseOutOfBattle_CannotUse,
    },

    [ITEM_SAFETY_GOGGLES] =
    {
        .name = _("SafetyGoggles"),
        .itemId = ITEM_SAFETY_GOGGLES,
        .price = 4000,
        .holdEffect = HOLD_EFFECT_SAFETY_GOGGLES,
        .description = sSafetyGogglesDesc,
        .pocket = POCKET_ITEMS,
        .type = ITEM_USE_BAG_MENU,
        .fieldUseFunc = ItemUseOutOfBattle_CannotUse,
    },

    [ITEM_ADRENALINE_ORB] =
    {
        .name = _("AdrenalineOrb"),
        .itemId = ITEM_ADRENALINE_ORB,
        .price = 300,
        .holdEffect = HOLD_EFFECT_ADRENALINE_ORB,
        .description = sAdrenalineOrbDesc,
        .pocket = POCKET_ITEMS,
        .type = ITEM_USE_BAG_MENU,
        .fieldUseFunc = ItemUseOutOfBattle_CannotUse,
    },

    [ITEM_TERRAIN_EXTENDER] =
    {
        .name = _("TerainExtendr"),
        .itemId = ITEM_TERRAIN_EXTENDER,
        .price = 4000,
        .holdEffect = HOLD_EFFECT_TERRAIN_EXTENDER,
        .description = sTerrainExtenderDesc,
        .pocket = POCKET_ITEMS,
        .type = ITEM_USE_BAG_MENU,
        .fieldUseFunc = ItemUseOutOfBattle_CannotUse,
    },

    [ITEM_PROTECTIVE_PADS] =
    {
        .name = _("ProtectvePads"),
        .itemId = ITEM_PROTECTIVE_PADS,
        .price = 4000,
        .holdEffect = HOLD_EFFECT_PROTECTIVE_PADS,
        .description = sProtectivePadsDesc,
        .pocket = POCKET_ITEMS,
        .type = ITEM_USE_BAG_MENU,
        .fieldUseFunc = ItemUseOutOfBattle_CannotUse,
    },

    [ITEM_THROAT_SPRAY] = // Todo
    {
        .name = _("????????"),
        .itemId = ITEM_NONE,
        .price = 0,
        .description = sDummyDesc,
        .pocket = POCKET_ITEMS,
        .type = ITEM_USE_BAG_MENU,
        .fieldUseFunc = ItemUseOutOfBattle_CannotUse,
    },

    [ITEM_EJECT_PACK] = // Todo
    {
        .name = _("????????"),
        .itemId = ITEM_NONE,
        .price = 0,
        .description = sDummyDesc,
        .pocket = POCKET_ITEMS,
        .type = ITEM_USE_BAG_MENU,
        .fieldUseFunc = ItemUseOutOfBattle_CannotUse,
    },

    [ITEM_HEAVY_DUTY_BOOTS] = // Todo
    {
        .name = _("????????"),
        .itemId = ITEM_NONE,
        .price = 0,
        .description = sDummyDesc,
        .pocket = POCKET_ITEMS,
        .type = ITEM_USE_BAG_MENU,
        .fieldUseFunc = ItemUseOutOfBattle_CannotUse,
    },

    [ITEM_BLUNDER_POLICY] = // Todo
    {
        .name = _("????????"),
        .itemId = ITEM_NONE,
        .price = 0,
        .description = sDummyDesc,
        .pocket = POCKET_ITEMS,
        .type = ITEM_USE_BAG_MENU,
        .fieldUseFunc = ItemUseOutOfBattle_CannotUse,
    },

    [ITEM_ROOM_SERVICE] = // Todo
    {
        .name = _("????????"),
        .itemId = ITEM_NONE,
        .price = 0,
        .description = sDummyDesc,
        .pocket = POCKET_ITEMS,
        .type = ITEM_USE_BAG_MENU,
        .fieldUseFunc = ItemUseOutOfBattle_CannotUse,
    },

    [ITEM_UTILITY_UMBRELLA] = // Todo
    {
        .name = _("????????"),
        .itemId = ITEM_NONE,
        .price = 0,
        .description = sDummyDesc,
        .pocket = POCKET_ITEMS,
        .type = ITEM_USE_BAG_MENU,
        .fieldUseFunc = ItemUseOutOfBattle_CannotUse,
    },

// Berries

    [ITEM_CHERI_BERRY] =
    {
        .name = _("Cheri Berry"),
        .itemId = ITEM_CHERI_BERRY,
        .price = 20,
        .holdEffect = HOLD_EFFECT_CURE_PAR,
        .description = sCheriBerryDesc,
        .pocket = POCKET_BERRIES,
        .type = ITEM_USE_PARTY_MENU,
        .fieldUseFunc = ItemUseOutOfBattle_Medicine,
        .battleUsage = ITEM_B_USE_MEDICINE,
        .battleUseFunc = ItemUseInBattle_Medicine,
    },

    [ITEM_CHESTO_BERRY] =
    {
        .name = _("Chesto Berry"),
        .itemId = ITEM_CHESTO_BERRY,
        .price = 20,
        .holdEffect = HOLD_EFFECT_CURE_SLP,
        .description = sChestoBerryDesc,
        .pocket = POCKET_BERRIES,
        .type = ITEM_USE_PARTY_MENU,
        .fieldUseFunc = ItemUseOutOfBattle_Medicine,
        .battleUsage = ITEM_B_USE_MEDICINE,
        .battleUseFunc = ItemUseInBattle_Medicine,
    },

    [ITEM_PECHA_BERRY] =
    {
        .name = _("Pecha Berry"),
        .itemId = ITEM_PECHA_BERRY,
        .price = 20,
        .holdEffect = HOLD_EFFECT_CURE_PSN,
        .description = sPechaBerryDesc,
        .pocket = POCKET_BERRIES,
        .type = ITEM_USE_PARTY_MENU,
        .fieldUseFunc = ItemUseOutOfBattle_Medicine,
        .battleUsage = ITEM_B_USE_MEDICINE,
        .battleUseFunc = ItemUseInBattle_Medicine,
    },

    [ITEM_RAWST_BERRY] =
    {
        .name = _("Rawst Berry"),
        .itemId = ITEM_RAWST_BERRY,
        .price = 20,
        .holdEffect = HOLD_EFFECT_CURE_BRN,
        .description = sRawstBerryDesc,
        .pocket = POCKET_BERRIES,
        .type = ITEM_USE_PARTY_MENU,
        .fieldUseFunc = ItemUseOutOfBattle_Medicine,
        .battleUsage = ITEM_B_USE_MEDICINE,
        .battleUseFunc = ItemUseInBattle_Medicine,
    },

    [ITEM_ASPEAR_BERRY] =
    {
        .name = _("Aspear Berry"),
        .itemId = ITEM_ASPEAR_BERRY,
        .price = 20,
        .holdEffect = HOLD_EFFECT_CURE_FRZ,
        .description = sAspearBerryDesc,
        .pocket = POCKET_BERRIES,
        .type = ITEM_USE_PARTY_MENU,
        .fieldUseFunc = ItemUseOutOfBattle_Medicine,
        .battleUsage = ITEM_B_USE_MEDICINE,
        .battleUseFunc = ItemUseInBattle_Medicine,
    },

    [ITEM_LEPPA_BERRY] =
    {
        .name = _("Leppa Berry"),
        .itemId = ITEM_LEPPA_BERRY,
        .price = 20,
        .holdEffect = HOLD_EFFECT_RESTORE_PP,
        .holdEffectParam = 10,
        .description = sLeppaBerryDesc,
        .pocket = POCKET_BERRIES,
        .type = ITEM_USE_PARTY_MENU,
        .fieldUseFunc = ItemUseOutOfBattle_PPRecovery,
        .battleUsage = ITEM_B_USE_MEDICINE,
        .battleUseFunc = ItemUseInBattle_PPRecovery,
    },

    [ITEM_ORAN_BERRY] =
    {
        .name = _("Oran Berry"),
        .itemId = ITEM_ORAN_BERRY,
        .price = 20,
        .holdEffect = HOLD_EFFECT_RESTORE_HP,
        .holdEffectParam = 10,
        .description = sOranBerryDesc,
        .pocket = POCKET_BERRIES,
        .type = ITEM_USE_PARTY_MENU,
        .fieldUseFunc = ItemUseOutOfBattle_Medicine,
        .battleUsage = ITEM_B_USE_MEDICINE,
        .battleUseFunc = ItemUseInBattle_Medicine,
    },

    [ITEM_PERSIM_BERRY] =
    {
        .name = _("Persim Berry"),
        .itemId = ITEM_PERSIM_BERRY,
        .price = 20,
        .holdEffect = HOLD_EFFECT_CURE_CONFUSION,
        .description = sPersimBerryDesc,
        .pocket = POCKET_BERRIES,
        .type = ITEM_USE_BAG_MENU,
        .fieldUseFunc = ItemUseOutOfBattle_CannotUse,
        .battleUsage = ITEM_B_USE_MEDICINE,
        .battleUseFunc = ItemUseInBattle_Medicine,
    },

    [ITEM_LUM_BERRY] =
    {
        .name = _("Lum Berry"),
        .itemId = ITEM_LUM_BERRY,
        .price = 20,
        .holdEffect = HOLD_EFFECT_CURE_STATUS,
        .description = sLumBerryDesc,
        .pocket = POCKET_BERRIES,
        .type = ITEM_USE_PARTY_MENU,
        .fieldUseFunc = ItemUseOutOfBattle_Medicine,
        .battleUsage = ITEM_B_USE_MEDICINE,
        .battleUseFunc = ItemUseInBattle_Medicine,
    },

    [ITEM_SITRUS_BERRY] =
    {
        .name = _("Sitrus Berry"),
        .itemId = ITEM_SITRUS_BERRY,
        .price = 20,
        #if defined(BATTLE_ENGINE) && I_SITRUS_BERRY_HEAL >= GEN_4
            .holdEffect = HOLD_EFFECT_RESTORE_PCT_HP,
            .holdEffectParam = 25,
        #else
            .holdEffect = HOLD_EFFECT_RESTORE_HP,
            .holdEffectParam = 30,
        #endif
        .description = sSitrusBerryDesc,
        .pocket = POCKET_BERRIES,
        .type = ITEM_USE_PARTY_MENU,
        .fieldUseFunc = ItemUseOutOfBattle_Medicine,
        .battleUsage = ITEM_B_USE_MEDICINE,
        .battleUseFunc = ItemUseInBattle_Medicine,
    },

    [ITEM_FIGY_BERRY] =
    {
        .name = _("Figy Berry"),
        .itemId = ITEM_FIGY_BERRY,
        .price = 20,
        .holdEffect = HOLD_EFFECT_CONFUSE_SPICY,
        .holdEffectParam = 8,
        .description = sFigyBerryDesc,
        .pocket = POCKET_BERRIES,
        .type = ITEM_USE_BAG_MENU,
        .fieldUseFunc = ItemUseOutOfBattle_CannotUse,
    },

    [ITEM_WIKI_BERRY] =
    {
        .name = _("Wiki Berry"),
        .itemId = ITEM_WIKI_BERRY,
        .price = 20,
        .holdEffect = HOLD_EFFECT_CONFUSE_DRY,
        .holdEffectParam = 8,
        .description = sWikiBerryDesc,
        .pocket = POCKET_BERRIES,
        .type = ITEM_USE_BAG_MENU,
        .fieldUseFunc = ItemUseOutOfBattle_CannotUse,
    },

    [ITEM_MAGO_BERRY] =
    {
        .name = _("Mago Berry"),
        .itemId = ITEM_MAGO_BERRY,
        .price = 20,
        .holdEffect = HOLD_EFFECT_CONFUSE_SWEET,
        .holdEffectParam = 8,
        .description = sMagoBerryDesc,
        .pocket = POCKET_BERRIES,
        .type = ITEM_USE_BAG_MENU,
        .fieldUseFunc = ItemUseOutOfBattle_CannotUse,
    },

    [ITEM_AGUAV_BERRY] =
    {
        .name = _("Aguav Berry"),
        .itemId = ITEM_AGUAV_BERRY,
        .price = 20,
        .holdEffect = HOLD_EFFECT_CONFUSE_BITTER,
        .holdEffectParam = 8,
        .description = sAguavBerryDesc,
        .pocket = POCKET_BERRIES,
        .type = ITEM_USE_BAG_MENU,
        .fieldUseFunc = ItemUseOutOfBattle_CannotUse,
    },

    [ITEM_IAPAPA_BERRY] =
    {
        .name = _("Iapapa Berry"),
        .itemId = ITEM_IAPAPA_BERRY,
        .price = 20,
        .holdEffect = HOLD_EFFECT_CONFUSE_SOUR,
        .holdEffectParam = 8,
        .description = sIapapaBerryDesc,
        .pocket = POCKET_BERRIES,
        .type = ITEM_USE_BAG_MENU,
        .fieldUseFunc = ItemUseOutOfBattle_CannotUse,
    },

    [ITEM_RAZZ_BERRY] =
    {
        .name = _("Razz Berry"),
        .itemId = ITEM_RAZZ_BERRY,
        .price = 20,
        .description = sRazzBerryDesc,
        .pocket = POCKET_BERRIES,
        .type = ITEM_USE_BAG_MENU,
        .fieldUseFunc = ItemUseOutOfBattle_CannotUse,
    },

    [ITEM_BLUK_BERRY] =
    {
        .name = _("Bluk Berry"),
        .itemId = ITEM_BLUK_BERRY,
        .price = 20,
        .description = sBlukBerryDesc,
        .pocket = POCKET_BERRIES,
        .type = ITEM_USE_BAG_MENU,
        .fieldUseFunc = ItemUseOutOfBattle_CannotUse,
    },

    [ITEM_NANAB_BERRY] =
    {
        .name = _("Nanab Berry"),
        .itemId = ITEM_NANAB_BERRY,
        .price = 20,
        .description = sNanabBerryDesc,
        .pocket = POCKET_BERRIES,
        .type = ITEM_USE_BAG_MENU,
        .fieldUseFunc = ItemUseOutOfBattle_CannotUse,
    },

    [ITEM_WEPEAR_BERRY] =
    {
        .name = _("Wepear Berry"),
        .itemId = ITEM_WEPEAR_BERRY,
        .price = 20,
        .description = sWepearBerryDesc,
        .pocket = POCKET_BERRIES,
        .type = ITEM_USE_BAG_MENU,
        .fieldUseFunc = ItemUseOutOfBattle_CannotUse,
    },

    [ITEM_PINAP_BERRY] =
    {
        .name = _("Pinap Berry"),
        .itemId = ITEM_PINAP_BERRY,
        .price = 20,
        .description = sPinapBerryDesc,
        .pocket = POCKET_BERRIES,
        .type = ITEM_USE_BAG_MENU,
        .fieldUseFunc = ItemUseOutOfBattle_CannotUse,
    },

    [ITEM_POMEG_BERRY] =
    {
        .name = _("Pomeg Berry"),
        .itemId = ITEM_POMEG_BERRY,
        .price = 20,
        .description = sPomegBerryDesc,
        .pocket = POCKET_BERRIES,
        .type = ITEM_USE_PARTY_MENU,
        .fieldUseFunc = ItemUseOutOfBattle_ReduceEV,
    },

    [ITEM_KELPSY_BERRY] =
    {
        .name = _("Kelpsy Berry"),
        .itemId = ITEM_KELPSY_BERRY,
        .price = 20,
        .description = sKelpsyBerryDesc,
        .pocket = POCKET_BERRIES,
        .type = ITEM_USE_PARTY_MENU,
        .fieldUseFunc = ItemUseOutOfBattle_ReduceEV,
    },

    [ITEM_QUALOT_BERRY] =
    {
        .name = _("Qualot Berry"),
        .itemId = ITEM_QUALOT_BERRY,
        .price = 20,
        .description = sQualotBerryDesc,
        .pocket = POCKET_BERRIES,
        .type = ITEM_USE_PARTY_MENU,
        .fieldUseFunc = ItemUseOutOfBattle_ReduceEV,
    },

    [ITEM_HONDEW_BERRY] =
    {
        .name = _("Hondew Berry"),
        .itemId = ITEM_HONDEW_BERRY,
        .price = 20,
        .description = sHondewBerryDesc,
        .pocket = POCKET_BERRIES,
        .type = ITEM_USE_PARTY_MENU,
        .fieldUseFunc = ItemUseOutOfBattle_ReduceEV,
    },

    [ITEM_GREPA_BERRY] =
    {
        .name = _("Grepa Berry"),
        .itemId = ITEM_GREPA_BERRY,
        .price = 20,
        .description = sGrepaBerryDesc,
        .pocket = POCKET_BERRIES,
        .type = ITEM_USE_PARTY_MENU,
        .fieldUseFunc = ItemUseOutOfBattle_ReduceEV,
    },

    [ITEM_TAMATO_BERRY] =
    {
        .name = _("Tamato Berry"),
        .itemId = ITEM_TAMATO_BERRY,
        .price = 20,
        .description = sTamatoBerryDesc,
        .pocket = POCKET_BERRIES,
        .type = ITEM_USE_PARTY_MENU,
        .fieldUseFunc = ItemUseOutOfBattle_ReduceEV,
    },

    [ITEM_CORNN_BERRY] =
    {
        .name = _("Cornn Berry"),
        .itemId = ITEM_CORNN_BERRY,
        .price = 20,
        .description = sCornnBerryDesc,
        .pocket = POCKET_BERRIES,
        .type = ITEM_USE_BAG_MENU,
        .fieldUseFunc = ItemUseOutOfBattle_CannotUse,
    },

    [ITEM_MAGOST_BERRY] =
    {
        .name = _("Magost Berry"),
        .itemId = ITEM_MAGOST_BERRY,
        .price = 20,
        .description = sMagostBerryDesc,
        .pocket = POCKET_BERRIES,
        .type = ITEM_USE_BAG_MENU,
        .fieldUseFunc = ItemUseOutOfBattle_CannotUse,
    },

    [ITEM_RABUTA_BERRY] =
    {
        .name = _("Rabuta Berry"),
        .itemId = ITEM_RABUTA_BERRY,
        .price = 20,
        .description = sRabutaBerryDesc,
        .pocket = POCKET_BERRIES,
        .type = ITEM_USE_BAG_MENU,
        .fieldUseFunc = ItemUseOutOfBattle_CannotUse,
    },

    [ITEM_NOMEL_BERRY] =
    {
        .name = _("Nomel Berry"),
        .itemId = ITEM_NOMEL_BERRY,
        .price = 20,
        .description = sNomelBerryDesc,
        .pocket = POCKET_BERRIES,
        .type = ITEM_USE_BAG_MENU,
        .fieldUseFunc = ItemUseOutOfBattle_CannotUse,
    },

    [ITEM_SPELON_BERRY] =
    {
        .name = _("Spelon Berry"),
        .itemId = ITEM_SPELON_BERRY,
        .price = 20,
        .description = sSpelonBerryDesc,
        .pocket = POCKET_BERRIES,
        .type = ITEM_USE_BAG_MENU,
        .fieldUseFunc = ItemUseOutOfBattle_CannotUse,
    },

    [ITEM_PAMTRE_BERRY] =
    {
        .name = _("Pamtre Berry"),
        .itemId = ITEM_PAMTRE_BERRY,
        .price = 20,
        .description = sPamtreBerryDesc,
        .pocket = POCKET_BERRIES,
        .type = ITEM_USE_BAG_MENU,
        .fieldUseFunc = ItemUseOutOfBattle_CannotUse,
    },

    [ITEM_WATMEL_BERRY] =
    {
        .name = _("Watmel Berry"),
        .itemId = ITEM_WATMEL_BERRY,
        .price = 20,
        .description = sWatmelBerryDesc,
        .pocket = POCKET_BERRIES,
        .type = ITEM_USE_BAG_MENU,
        .fieldUseFunc = ItemUseOutOfBattle_CannotUse,
    },

    [ITEM_DURIN_BERRY] =
    {
        .name = _("Durin Berry"),
        .itemId = ITEM_DURIN_BERRY,
        .price = 20,
        .description = sDurinBerryDesc,
        .pocket = POCKET_BERRIES,
        .type = ITEM_USE_BAG_MENU,
        .fieldUseFunc = ItemUseOutOfBattle_CannotUse,
    },

    [ITEM_BELUE_BERRY] =
    {
        .name = _("Belue Berry"),
        .itemId = ITEM_BELUE_BERRY,
        .price = 20,
        .description = sBelueBerryDesc,
        .pocket = POCKET_BERRIES,
        .type = ITEM_USE_BAG_MENU,
        .fieldUseFunc = ItemUseOutOfBattle_CannotUse,
    },

    [ITEM_CHILAN_BERRY] =
    {
        .name = _("Chilan Berry"),
        .itemId = ITEM_CHILAN_BERRY,
        .price = 20,
        .holdEffect = HOLD_EFFECT_RESIST_BERRY,
        .holdEffectParam = TYPE_NORMAL,
        .description = sChilanBerryDesc,
        .pocket = POCKET_BERRIES,
        .type = ITEM_USE_BAG_MENU,
        .fieldUseFunc = ItemUseOutOfBattle_CannotUse,
    },

    [ITEM_OCCA_BERRY] =
    {
        .name = _("Occa Berry"),
        .itemId = ITEM_OCCA_BERRY,
        .price = 20,
        .holdEffect = HOLD_EFFECT_RESIST_BERRY,
        .holdEffectParam = TYPE_FIRE,
        .description = sOccaBerryDesc,
        .pocket = POCKET_BERRIES,
        .type = ITEM_USE_BAG_MENU,
        .fieldUseFunc = ItemUseOutOfBattle_CannotUse,
    },

    [ITEM_PASSHO_BERRY] =
    {
        .name = _("Passho Berry"),
        .itemId = ITEM_PASSHO_BERRY,
        .price = 20,
        .holdEffect = HOLD_EFFECT_RESIST_BERRY,
        .holdEffectParam = TYPE_WATER,
        .description = sPasshoBerryDesc,
        .pocket = POCKET_BERRIES,
        .type = ITEM_USE_BAG_MENU,
        .fieldUseFunc = ItemUseOutOfBattle_CannotUse,
    },

    [ITEM_WACAN_BERRY] =
    {
        .name = _("Wacan Berry"),
        .itemId = ITEM_WACAN_BERRY,
        .price = 20,
        .holdEffect = HOLD_EFFECT_RESIST_BERRY,
        .holdEffectParam = TYPE_ELECTRIC,
        .description = sWacanBerryDesc,
        .pocket = POCKET_BERRIES,
        .type = ITEM_USE_BAG_MENU,
        .fieldUseFunc = ItemUseOutOfBattle_CannotUse,
    },

    [ITEM_RINDO_BERRY] =
    {
        .name = _("Rindo Berry"),
        .itemId = ITEM_RINDO_BERRY,
        .price = 20,
        .holdEffect = HOLD_EFFECT_RESIST_BERRY,
        .holdEffectParam = TYPE_GRASS,
        .description = sRindoBerryDesc,
        .pocket = POCKET_BERRIES,
        .type = ITEM_USE_BAG_MENU,
        .fieldUseFunc = ItemUseOutOfBattle_CannotUse,
    },

    [ITEM_YACHE_BERRY] =
    {
        .name = _("Yache Berry"),
        .itemId = ITEM_YACHE_BERRY,
        .price = 20,
        .holdEffect = HOLD_EFFECT_RESIST_BERRY,
        .holdEffectParam = TYPE_ICE,
        .description = sYacheBerryDesc,
        .pocket = POCKET_BERRIES,
        .type = ITEM_USE_BAG_MENU,
        .fieldUseFunc = ItemUseOutOfBattle_CannotUse,
    },

    [ITEM_CHOPLE_BERRY] =
    {
        .name = _("Chople Berry"),
        .itemId = ITEM_CHOPLE_BERRY,
        .price = 20,
        .holdEffect = HOLD_EFFECT_RESIST_BERRY,
        .holdEffectParam = TYPE_FIGHTING,
        .description = sChopleBerryDesc,
        .pocket = POCKET_BERRIES,
        .type = ITEM_USE_BAG_MENU,
        .fieldUseFunc = ItemUseOutOfBattle_CannotUse,
    },

    [ITEM_KEBIA_BERRY] =
    {
        .name = _("Kebia Berry"),
        .itemId = ITEM_KEBIA_BERRY,
        .price = 20,
        .holdEffect = HOLD_EFFECT_RESIST_BERRY,
        .holdEffectParam = TYPE_POISON,
        .description = sKebiaBerryDesc,
        .pocket = POCKET_BERRIES,
        .type = ITEM_USE_BAG_MENU,
        .fieldUseFunc = ItemUseOutOfBattle_CannotUse,
    },

    [ITEM_SHUCA_BERRY] =
    {
        .name = _("Shuca Berry"),
        .itemId = ITEM_SHUCA_BERRY,
        .price = 20,
        .holdEffect = HOLD_EFFECT_RESIST_BERRY,
        .holdEffectParam = TYPE_GROUND,
        .description = sShucaBerryDesc,
        .pocket = POCKET_BERRIES,
        .type = ITEM_USE_BAG_MENU,
        .fieldUseFunc = ItemUseOutOfBattle_CannotUse,
    },

    [ITEM_COBA_BERRY] =
    {
        .name = _("Coba Berry"),
        .itemId = ITEM_COBA_BERRY,
        .price = 20,
        .holdEffect = HOLD_EFFECT_RESIST_BERRY,
        .holdEffectParam = TYPE_FLYING,
        .description = sCobaBerryDesc,
        .pocket = POCKET_BERRIES,
        .type = ITEM_USE_BAG_MENU,
        .fieldUseFunc = ItemUseOutOfBattle_CannotUse,
    },

    [ITEM_PAYAPA_BERRY] =
    {
        .name = _("Payapa Berry"),
        .itemId = ITEM_PAYAPA_BERRY,
        .price = 20,
        .holdEffect = HOLD_EFFECT_RESIST_BERRY,
        .holdEffectParam = TYPE_PSYCHIC,
        .description = sPayapaBerryDesc,
        .pocket = POCKET_BERRIES,
        .type = ITEM_USE_BAG_MENU,
        .fieldUseFunc = ItemUseOutOfBattle_CannotUse,
    },

    [ITEM_TANGA_BERRY] =
    {
        .name = _("Tanga Berry"),
        .itemId = ITEM_TANGA_BERRY,
        .price = 20,
        .holdEffect = HOLD_EFFECT_RESIST_BERRY,
        .holdEffectParam = TYPE_BUG,
        .description = sTangaBerryDesc,
        .pocket = POCKET_BERRIES,
        .type = ITEM_USE_BAG_MENU,
        .fieldUseFunc = ItemUseOutOfBattle_CannotUse,
    },

    [ITEM_CHARTI_BERRY] =
    {
        .name = _("Charti Berry"),
        .itemId = ITEM_CHARTI_BERRY,
        .price = 20,
        .holdEffect = HOLD_EFFECT_RESIST_BERRY,
        .holdEffectParam = TYPE_ROCK,
        .description = sChartiBerryDesc,
        .pocket = POCKET_BERRIES,
        .type = ITEM_USE_BAG_MENU,
        .fieldUseFunc = ItemUseOutOfBattle_CannotUse,
    },

    [ITEM_KASIB_BERRY] =
    {
        .name = _("Kasib Berry"),
        .itemId = ITEM_KASIB_BERRY,
        .price = 20,
        .holdEffect = HOLD_EFFECT_RESIST_BERRY,
        .holdEffectParam = TYPE_GHOST,
        .description = sKasibBerryDesc,
        .pocket = POCKET_BERRIES,
        .type = ITEM_USE_BAG_MENU,
        .fieldUseFunc = ItemUseOutOfBattle_CannotUse,
    },

    [ITEM_HABAN_BERRY] =
    {
        .name = _("Haban Berry"),
        .itemId = ITEM_HABAN_BERRY,
        .price = 20,
        .holdEffect = HOLD_EFFECT_RESIST_BERRY,
        .holdEffectParam = TYPE_DRAGON,
        .description = sHabanBerryDesc,
        .pocket = POCKET_BERRIES,
        .type = ITEM_USE_BAG_MENU,
        .fieldUseFunc = ItemUseOutOfBattle_CannotUse,
    },

    [ITEM_COLBUR_BERRY] =
    {
        .name = _("Colbur Berry"),
        .itemId = ITEM_COLBUR_BERRY,
        .price = 20,
        .holdEffect = HOLD_EFFECT_RESIST_BERRY,
        .holdEffectParam = TYPE_DARK,
        .description = sColburBerryDesc,
        .pocket = POCKET_BERRIES,
        .type = ITEM_USE_BAG_MENU,
        .fieldUseFunc = ItemUseOutOfBattle_CannotUse,
    },

    [ITEM_BABIRI_BERRY] =
    {
        .name = _("Babiri Berry"),
        .itemId = ITEM_BABIRI_BERRY,
        .price = 20,
        .holdEffect = HOLD_EFFECT_RESIST_BERRY,
        .holdEffectParam = TYPE_STEEL,
        .description = sBabiriBerryDesc,
        .pocket = POCKET_BERRIES,
        .type = ITEM_USE_BAG_MENU,
        .fieldUseFunc = ItemUseOutOfBattle_CannotUse,
    },

    [ITEM_ROSELI_BERRY] =
    {
        .name = _("Roseli Berry"),
        .itemId = ITEM_ROSELI_BERRY,
        .price = 20,
        .holdEffect = HOLD_EFFECT_RESIST_BERRY,
        .holdEffectParam = TYPE_FAIRY,
        .description = sRoseliBerryDesc,
        .pocket = POCKET_BERRIES,
        .type = ITEM_USE_BAG_MENU,
        .fieldUseFunc = ItemUseOutOfBattle_CannotUse,
    },

    [ITEM_LIECHI_BERRY] =
    {
        .name = _("Liechi Berry"),
        .itemId = ITEM_LIECHI_BERRY,
        .price = 20,
        .holdEffect = HOLD_EFFECT_ATTACK_UP,
        .holdEffectParam = 4,
        .description = sLiechiBerryDesc,
        .pocket = POCKET_BERRIES,
        .type = ITEM_USE_BAG_MENU,
        .fieldUseFunc = ItemUseOutOfBattle_CannotUse,
    },

    [ITEM_GANLON_BERRY] =
    {
        .name = _("Ganlon Berry"),
        .itemId = ITEM_GANLON_BERRY,
        .price = 20,
        .holdEffect = HOLD_EFFECT_DEFENSE_UP,
        .holdEffectParam = 4,
        .description = sGanlonBerryDesc,
        .pocket = POCKET_BERRIES,
        .type = ITEM_USE_BAG_MENU,
        .fieldUseFunc = ItemUseOutOfBattle_CannotUse,
    },

    [ITEM_SALAC_BERRY] =
    {
        .name = _("Salac Berry"),
        .itemId = ITEM_SALAC_BERRY,
        .price = 20,
        .holdEffect = HOLD_EFFECT_SPEED_UP,
        .holdEffectParam = 4,
        .description = sSalacBerryDesc,
        .pocket = POCKET_BERRIES,
        .type = ITEM_USE_BAG_MENU,
        .fieldUseFunc = ItemUseOutOfBattle_CannotUse,
    },

    [ITEM_PETAYA_BERRY] =
    {
        .name = _("Petaya Berry"),
        .itemId = ITEM_PETAYA_BERRY,
        .price = 20,
        .holdEffect = HOLD_EFFECT_SP_ATTACK_UP,
        .holdEffectParam = 4,
        .description = sPetayaBerryDesc,
        .pocket = POCKET_BERRIES,
        .type = ITEM_USE_BAG_MENU,
        .fieldUseFunc = ItemUseOutOfBattle_CannotUse,
    },

    [ITEM_APICOT_BERRY] =
    {
        .name = _("Apicot Berry"),
        .itemId = ITEM_APICOT_BERRY,
        .price = 20,
        .holdEffect = HOLD_EFFECT_SP_DEFENSE_UP,
        .holdEffectParam = 4,
        .description = sApicotBerryDesc,
        .pocket = POCKET_BERRIES,
        .type = ITEM_USE_BAG_MENU,
        .fieldUseFunc = ItemUseOutOfBattle_CannotUse,
    },

    [ITEM_LANSAT_BERRY] =
    {
        .name = _("Lansat Berry"),
        .itemId = ITEM_LANSAT_BERRY,
        .price = 20,
        .holdEffect = HOLD_EFFECT_CRITICAL_UP,
        .holdEffectParam = 4,
        .description = sLansatBerryDesc,
        .pocket = POCKET_BERRIES,
        .type = ITEM_USE_BAG_MENU,
        .fieldUseFunc = ItemUseOutOfBattle_CannotUse,
    },

    [ITEM_STARF_BERRY] =
    {
        .name = _("Starf Berry"),
        .itemId = ITEM_STARF_BERRY,
        .price = 20,
        .holdEffect = HOLD_EFFECT_RANDOM_STAT_UP,
        .holdEffectParam = 4,
        .description = sStarfBerryDesc,
        .pocket = POCKET_BERRIES,
        .type = ITEM_USE_BAG_MENU,
        .fieldUseFunc = ItemUseOutOfBattle_CannotUse,
    },

    [ITEM_ENIGMA_BERRY] = // Todo
    {
        .name = _("????????"),
        .itemId = ITEM_NONE,
        .price = 0,
        .description = sDummyDesc,
        .pocket = POCKET_ITEMS,
        .type = ITEM_USE_BAG_MENU,
        .fieldUseFunc = ItemUseOutOfBattle_CannotUse,
    },

    [ITEM_MICLE_BERRY] =
    {
        .name = _("Micle Berry"),
        .itemId = ITEM_MICLE_BERRY,
        .price = 20,
        .holdEffect = HOLD_EFFECT_MICLE_BERRY,
        .holdEffectParam = 4,
        .description = sMicleBerryDesc,
        .pocket = POCKET_BERRIES,
        .type = ITEM_USE_BAG_MENU,
        .fieldUseFunc = ItemUseOutOfBattle_CannotUse,
    },

    [ITEM_CUSTAP_BERRY] =
    {
        .name = _("Custap Berry"),
        .itemId = ITEM_CUSTAP_BERRY,
        .price = 20,
        .holdEffect = HOLD_EFFECT_CUSTAP_BERRY,
        .holdEffectParam = 4,
        .description = sCustapBerryDesc,
        .pocket = POCKET_BERRIES,
        .type = ITEM_USE_BAG_MENU,
        .fieldUseFunc = ItemUseOutOfBattle_CannotUse,
    },

    [ITEM_JABOCA_BERRY] =
    {
        .name = _("Jaboca Berry"),
        .itemId = ITEM_JABOCA_BERRY,
        .price = 20,
        .holdEffect = HOLD_EFFECT_JABOCA_BERRY,
        .description = sJabocaBerryDesc,
        .pocket = POCKET_BERRIES,
        .type = ITEM_USE_BAG_MENU,
        .fieldUseFunc = ItemUseOutOfBattle_CannotUse,
    },

    [ITEM_ROWAP_BERRY] =
    {
        .name = _("Rowap Berry"),
        .itemId = ITEM_ROWAP_BERRY,
        .price = 20,
        .holdEffect = HOLD_EFFECT_ROWAP_BERRY,
        .description = sRowapBerryDesc,
        .pocket = POCKET_BERRIES,
        .type = ITEM_USE_BAG_MENU,
        .fieldUseFunc = ItemUseOutOfBattle_CannotUse,
    },

    [ITEM_KEE_BERRY] =
    {
        .name = _("Kee Berry"),
        .itemId = ITEM_KEE_BERRY,
        .price = 20,
        .holdEffect = HOLD_EFFECT_KEE_BERRY,
        .description = sKeeBerryDesc,
        .pocket = POCKET_BERRIES,
        .type = ITEM_USE_BAG_MENU,
        .fieldUseFunc = ItemUseOutOfBattle_CannotUse,
    },

    [ITEM_MARANGA_BERRY] =
    {
        .name = _("Maranga Berry"),
        .itemId = ITEM_MARANGA_BERRY,
        .price = 20,
        .holdEffect = HOLD_EFFECT_MARANGA_BERRY,
        .description = sMarangaBerryDesc,
        .pocket = POCKET_BERRIES,
        .type = ITEM_USE_BAG_MENU,
        .fieldUseFunc = ItemUseOutOfBattle_CannotUse,
    },

    [ITEM_ENIGMA_BERRY_E_READER] =
    {
        .name = _("Enigma Berry"),
        .itemId = ITEM_ENIGMA_BERRY,
        .price = 20,
        .description = sEnigmaBerryEReaderDesc,
        .pocket = POCKET_BERRIES,
        .type = ITEM_USE_BAG_MENU, // Type handled by ItemUseOutOfBattle_EnigmaBerry
        .fieldUseFunc = ItemUseOutOfBattle_EnigmaBerry,
        .battleUsage = ITEM_B_USE_MEDICINE,
        .battleUseFunc = ItemUseInBattle_EnigmaBerry,
    },

// TMs/HMs

    [ITEM_TM01_FOCUS_PUNCH] =
    {
        .name = _("TM01"),
        .itemId = ITEM_TM01_FOCUS_PUNCH,
        .price = 3000,
        .description = sTM01Desc,
        .pocket = POCKET_TM_HM,
        .type = ITEM_USE_PARTY_MENU,
        .fieldUseFunc = ItemUseOutOfBattle_TMHM,
    },

    [ITEM_TM02_DRAGON_CLAW] =
    {
        .name = _("TM02"),
        .itemId = ITEM_TM02_DRAGON_CLAW,
        .price = 3000,
        .description = sTM02Desc,
        .pocket = POCKET_TM_HM,
        .type = ITEM_USE_PARTY_MENU,
        .fieldUseFunc = ItemUseOutOfBattle_TMHM,
    },

    [ITEM_TM03_WATER_PULSE] =
    {
        .name = _("TM03"),
        .itemId = ITEM_TM03_WATER_PULSE,
        .price = 3000,
        .description = sTM03Desc,
        .pocket = POCKET_TM_HM,
        .type = ITEM_USE_PARTY_MENU,
        .fieldUseFunc = ItemUseOutOfBattle_TMHM,
    },

    [ITEM_TM04_CALM_MIND] =
    {
        .name = _("TM04"),
        .itemId = ITEM_TM04_CALM_MIND,
        .price = 3000,
        .description = sTM04Desc,
        .pocket = POCKET_TM_HM,
        .type = ITEM_USE_PARTY_MENU,
        .fieldUseFunc = ItemUseOutOfBattle_TMHM,
    },

    [ITEM_TM05_ROAR] =
    {
        .name = _("TM05"),
        .itemId = ITEM_TM05_ROAR,
        .price = 1000,
        .description = sTM05Desc,
        .pocket = POCKET_TM_HM,
        .type = ITEM_USE_PARTY_MENU,
        .fieldUseFunc = ItemUseOutOfBattle_TMHM,
    },

    [ITEM_TM06_TOXIC] =
    {
        .name = _("TM06"),
        .itemId = ITEM_TM06_TOXIC,
        .price = 3000,
        .description = sTM06Desc,
        .pocket = POCKET_TM_HM,
        .type = ITEM_USE_PARTY_MENU,
        .fieldUseFunc = ItemUseOutOfBattle_TMHM,
    },

    [ITEM_TM07_HAIL] =
    {
        .name = _("TM07"),
        .itemId = ITEM_TM07_HAIL,
        .price = 3000,
        .description = sTM07Desc,
        .pocket = POCKET_TM_HM,
        .type = ITEM_USE_PARTY_MENU,
        .fieldUseFunc = ItemUseOutOfBattle_TMHM,
    },

    [ITEM_TM08_BULK_UP] =
    {
        .name = _("TM08"),
        .itemId = ITEM_TM08_BULK_UP,
        .price = 3000,
        .description = sTM08Desc,
        .pocket = POCKET_TM_HM,
        .type = ITEM_USE_PARTY_MENU,
        .fieldUseFunc = ItemUseOutOfBattle_TMHM,
    },

    [ITEM_TM09_BULLET_SEED] =
    {
        .name = _("TM09"),
        .itemId = ITEM_TM09_BULLET_SEED,
        .price = 3000,
        .description = sTM09Desc,
        .pocket = POCKET_TM_HM,
        .type = ITEM_USE_PARTY_MENU,
        .fieldUseFunc = ItemUseOutOfBattle_TMHM,
    },

    [ITEM_TM10_HIDDEN_POWER] =
    {
        .name = _("TM10"),
        .itemId = ITEM_TM10_HIDDEN_POWER,
        .price = 3000,
        .description = sTM10Desc,
        .pocket = POCKET_TM_HM,
        .type = ITEM_USE_PARTY_MENU,
        .fieldUseFunc = ItemUseOutOfBattle_TMHM,
    },

    [ITEM_TM11_SUNNY_DAY] =
    {
        .name = _("TM11"),
        .itemId = ITEM_TM11_SUNNY_DAY,
        .price = 2000,
        .description = sTM11Desc,
        .pocket = POCKET_TM_HM,
        .type = ITEM_USE_PARTY_MENU,
        .fieldUseFunc = ItemUseOutOfBattle_TMHM,
    },

    [ITEM_TM12_TAUNT] =
    {
        .name = _("TM12"),
        .itemId = ITEM_TM12_TAUNT,
        .price = 3000,
        .description = sTM12Desc,
        .pocket = POCKET_TM_HM,
        .type = ITEM_USE_PARTY_MENU,
        .fieldUseFunc = ItemUseOutOfBattle_TMHM,
    },

    [ITEM_TM13_ICE_BEAM] =
    {
        .name = _("TM13"),
        .itemId = ITEM_TM13_ICE_BEAM,
        .price = 3000,
        .description = sTM13Desc,
        .pocket = POCKET_TM_HM,
        .type = ITEM_USE_PARTY_MENU,
        .fieldUseFunc = ItemUseOutOfBattle_TMHM,
    },

    [ITEM_TM14_BLIZZARD] =
    {
        .name = _("TM14"),
        .itemId = ITEM_TM14_BLIZZARD,
        .price = 5500,
        .description = sTM14Desc,
        .pocket = POCKET_TM_HM,
        .type = ITEM_USE_PARTY_MENU,
        .fieldUseFunc = ItemUseOutOfBattle_TMHM,
    },

    [ITEM_TM15_HYPER_BEAM] =
    {
        .name = _("TM15"),
        .itemId = ITEM_TM15_HYPER_BEAM,
        .price = 7500,
        .description = sTM15Desc,
        .pocket = POCKET_TM_HM,
        .type = ITEM_USE_PARTY_MENU,
        .fieldUseFunc = ItemUseOutOfBattle_TMHM,
    },

    [ITEM_TM16_LIGHT_SCREEN] =
    {
        .name = _("TM16"),
        .itemId = ITEM_TM16_LIGHT_SCREEN,
        .price = 3000,
        .description = sTM16Desc,
        .pocket = POCKET_TM_HM,
        .type = ITEM_USE_PARTY_MENU,
        .fieldUseFunc = ItemUseOutOfBattle_TMHM,
    },

    [ITEM_TM17_PROTECT] =
    {
        .name = _("TM17"),
        .itemId = ITEM_TM17_PROTECT,
        .price = 3000,
        .description = sTM17Desc,
        .pocket = POCKET_TM_HM,
        .type = ITEM_USE_PARTY_MENU,
        .fieldUseFunc = ItemUseOutOfBattle_TMHM,
    },

    [ITEM_TM18_RAIN_DANCE] =
    {
        .name = _("TM18"),
        .itemId = ITEM_TM18_RAIN_DANCE,
        .price = 2000,
        .description = sTM18Desc,
        .pocket = POCKET_TM_HM,
        .type = ITEM_USE_PARTY_MENU,
        .fieldUseFunc = ItemUseOutOfBattle_TMHM,
    },

    [ITEM_TM19_GIGA_DRAIN] =
    {
        .name = _("TM19"),
        .itemId = ITEM_TM19_GIGA_DRAIN,
        .price = 3000,
        .description = sTM19Desc,
        .pocket = POCKET_TM_HM,
        .type = ITEM_USE_PARTY_MENU,
        .fieldUseFunc = ItemUseOutOfBattle_TMHM,
    },

    [ITEM_TM20_SAFEGUARD] =
    {
        .name = _("TM20"),
        .itemId = ITEM_TM20_SAFEGUARD,
        .price = 3000,
        .description = sTM20Desc,
        .pocket = POCKET_TM_HM,
        .type = ITEM_USE_PARTY_MENU,
        .fieldUseFunc = ItemUseOutOfBattle_TMHM,
    },

    [ITEM_TM21_FRUSTRATION] =
    {
        .name = _("TM21"),
        .itemId = ITEM_TM21_FRUSTRATION,
        .price = 1000,
        .description = sTM21Desc,
        .pocket = POCKET_TM_HM,
        .type = ITEM_USE_PARTY_MENU,
        .fieldUseFunc = ItemUseOutOfBattle_TMHM,
    },

    [ITEM_TM22_SOLARBEAM] =
    {
        .name = _("TM22"),
        .itemId = ITEM_TM22_SOLARBEAM,
        .price = 3000,
        .description = sTM22Desc,
        .pocket = POCKET_TM_HM,
        .type = ITEM_USE_PARTY_MENU,
        .fieldUseFunc = ItemUseOutOfBattle_TMHM,
    },

    [ITEM_TM23_IRON_TAIL] =
    {
        .name = _("TM23"),
        .itemId = ITEM_TM23_IRON_TAIL,
        .price = 3000,
        .description = sTM23Desc,
        .pocket = POCKET_TM_HM,
        .type = ITEM_USE_PARTY_MENU,
        .fieldUseFunc = ItemUseOutOfBattle_TMHM,
    },

    [ITEM_TM24_THUNDERBOLT] =
    {
        .name = _("TM24"),
        .itemId = ITEM_TM24_THUNDERBOLT,
        .price = 3000,
        .description = sTM24Desc,
        .pocket = POCKET_TM_HM,
        .type = ITEM_USE_PARTY_MENU,
        .fieldUseFunc = ItemUseOutOfBattle_TMHM,
    },

    [ITEM_TM25_THUNDER] =
    {
        .name = _("TM25"),
        .itemId = ITEM_TM25_THUNDER,
        .price = 5500,
        .description = sTM25Desc,
        .pocket = POCKET_TM_HM,
        .type = ITEM_USE_PARTY_MENU,
        .fieldUseFunc = ItemUseOutOfBattle_TMHM,
    },

    [ITEM_TM26_EARTHQUAKE] =
    {
        .name = _("TM26"),
        .itemId = ITEM_TM26_EARTHQUAKE,
        .price = 3000,
        .description = sTM26Desc,
        .pocket = POCKET_TM_HM,
        .type = ITEM_USE_PARTY_MENU,
        .fieldUseFunc = ItemUseOutOfBattle_TMHM,
    },

    [ITEM_TM27_RETURN] =
    {
        .name = _("TM27"),
        .itemId = ITEM_TM27_RETURN,
        .price = 1000,
        .description = sTM27Desc,
        .pocket = POCKET_TM_HM,
        .type = ITEM_USE_PARTY_MENU,
        .fieldUseFunc = ItemUseOutOfBattle_TMHM,
    },

    [ITEM_TM28_DIG] =
    {
        .name = _("TM28"),
        .itemId = ITEM_TM28_DIG,
        .price = 2000,
        .description = sTM28Desc,
        .pocket = POCKET_TM_HM,
        .type = ITEM_USE_PARTY_MENU,
        .fieldUseFunc = ItemUseOutOfBattle_TMHM,
    },

    [ITEM_TM29_PSYCHIC] =
    {
        .name = _("TM29"),
        .itemId = ITEM_TM29_PSYCHIC,
        .price = 2000,
        .description = sTM29Desc,
        .pocket = POCKET_TM_HM,
        .type = ITEM_USE_PARTY_MENU,
        .fieldUseFunc = ItemUseOutOfBattle_TMHM,
    },

    [ITEM_TM30_SHADOW_BALL] =
    {
        .name = _("TM30"),
        .itemId = ITEM_TM30_SHADOW_BALL,
        .price = 3000,
        .description = sTM30Desc,
        .pocket = POCKET_TM_HM,
        .type = ITEM_USE_PARTY_MENU,
        .fieldUseFunc = ItemUseOutOfBattle_TMHM,
    },

    [ITEM_TM31_BRICK_BREAK] =
    {
        .name = _("TM31"),
        .itemId = ITEM_TM31_BRICK_BREAK,
        .price = 3000,
        .description = sTM31Desc,
        .pocket = POCKET_TM_HM,
        .type = ITEM_USE_PARTY_MENU,
        .fieldUseFunc = ItemUseOutOfBattle_TMHM,
    },

    [ITEM_TM32_DOUBLE_TEAM] =
    {
        .name = _("TM32"),
        .itemId = ITEM_TM32_DOUBLE_TEAM,
        .price = 2000,
        .description = sTM32Desc,
        .pocket = POCKET_TM_HM,
        .type = ITEM_USE_PARTY_MENU,
        .fieldUseFunc = ItemUseOutOfBattle_TMHM,
    },

    [ITEM_TM33_REFLECT] =
    {
        .name = _("TM33"),
        .itemId = ITEM_TM33_REFLECT,
        .price = 3000,
        .description = sTM33Desc,
        .pocket = POCKET_TM_HM,
        .type = ITEM_USE_PARTY_MENU,
        .fieldUseFunc = ItemUseOutOfBattle_TMHM,
    },

    [ITEM_TM34_SHOCK_WAVE] =
    {
        .name = _("TM34"),
        .itemId = ITEM_TM34_SHOCK_WAVE,
        .price = 3000,
        .description = sTM34Desc,
        .pocket = POCKET_TM_HM,
        .type = ITEM_USE_PARTY_MENU,
        .fieldUseFunc = ItemUseOutOfBattle_TMHM,
    },

    [ITEM_TM35_FLAMETHROWER] =
    {
        .name = _("TM35"),
        .itemId = ITEM_TM35_FLAMETHROWER,
        .price = 3000,
        .description = sTM35Desc,
        .pocket = POCKET_TM_HM,
        .type = ITEM_USE_PARTY_MENU,
        .fieldUseFunc = ItemUseOutOfBattle_TMHM,
    },

    [ITEM_TM36_SLUDGE_BOMB] =
    {
        .name = _("TM36"),
        .itemId = ITEM_TM36_SLUDGE_BOMB,
        .price = 1000,
        .description = sTM36Desc,
        .pocket = POCKET_TM_HM,
        .type = ITEM_USE_PARTY_MENU,
        .fieldUseFunc = ItemUseOutOfBattle_TMHM,
    },

    [ITEM_TM37_SANDSTORM] =
    {
        .name = _("TM37"),
        .itemId = ITEM_TM37_SANDSTORM,
        .price = 2000,
        .description = sTM37Desc,
        .pocket = POCKET_TM_HM,
        .type = ITEM_USE_PARTY_MENU,
        .fieldUseFunc = ItemUseOutOfBattle_TMHM,
    },

    [ITEM_TM38_FIRE_BLAST] =
    {
        .name = _("TM38"),
        .itemId = ITEM_TM38_FIRE_BLAST,
        .price = 5500,
        .description = sTM38Desc,
        .pocket = POCKET_TM_HM,
        .type = ITEM_USE_PARTY_MENU,
        .fieldUseFunc = ItemUseOutOfBattle_TMHM,
    },

    [ITEM_TM39_ROCK_TOMB] =
    {
        .name = _("TM39"),
        .itemId = ITEM_TM39_ROCK_TOMB,
        .price = 3000,
        .description = sTM39Desc,
        .pocket = POCKET_TM_HM,
        .type = ITEM_USE_PARTY_MENU,
        .fieldUseFunc = ItemUseOutOfBattle_TMHM,
    },

    [ITEM_TM40_AERIAL_ACE] =
    {
        .name = _("TM40"),
        .itemId = ITEM_TM40_AERIAL_ACE,
        .price = 3000,
        .description = sTM40Desc,
        .pocket = POCKET_TM_HM,
        .type = ITEM_USE_PARTY_MENU,
        .fieldUseFunc = ItemUseOutOfBattle_TMHM,
    },

    [ITEM_TM41_TORMENT] =
    {
        .name = _("TM41"),
        .itemId = ITEM_TM41_TORMENT,
        .price = 3000,
        .description = sTM41Desc,
        .pocket = POCKET_TM_HM,
        .type = ITEM_USE_PARTY_MENU,
        .fieldUseFunc = ItemUseOutOfBattle_TMHM,
    },

    [ITEM_TM42_FACADE] =
    {
        .name = _("TM42"),
        .itemId = ITEM_TM42_FACADE,
        .price = 3000,
        .description = sTM42Desc,
        .pocket = POCKET_TM_HM,
        .type = ITEM_USE_PARTY_MENU,
        .fieldUseFunc = ItemUseOutOfBattle_TMHM,
    },

    [ITEM_TM43_SECRET_POWER] =
    {
        .name = _("TM43"),
        .itemId = ITEM_TM43_SECRET_POWER,
        .price = 3000,
        .description = sTM43Desc,
        .pocket = POCKET_TM_HM,
        .type = ITEM_USE_PARTY_MENU,
        .fieldUseFunc = ItemUseOutOfBattle_TMHM,
    },

    [ITEM_TM44_REST] =
    {
        .name = _("TM44"),
        .itemId = ITEM_TM44_REST,
        .price = 3000,
        .description = sTM44Desc,
        .pocket = POCKET_TM_HM,
        .type = ITEM_USE_PARTY_MENU,
        .fieldUseFunc = ItemUseOutOfBattle_TMHM,
    },

    [ITEM_TM45_ATTRACT] =
    {
        .name = _("TM45"),
        .itemId = ITEM_TM45_ATTRACT,
        .price = 3000,
        .description = sTM45Desc,
        .pocket = POCKET_TM_HM,
        .type = ITEM_USE_PARTY_MENU,
        .fieldUseFunc = ItemUseOutOfBattle_TMHM,
    },

    [ITEM_TM46_THIEF] =
    {
        .name = _("TM46"),
        .itemId = ITEM_TM46_THIEF,
        .price = 3000,
        .description = sTM46Desc,
        .pocket = POCKET_TM_HM,
        .type = ITEM_USE_PARTY_MENU,
        .fieldUseFunc = ItemUseOutOfBattle_TMHM,
    },

    [ITEM_TM47_STEEL_WING] =
    {
        .name = _("TM47"),
        .itemId = ITEM_TM47_STEEL_WING,
        .price = 3000,
        .description = sTM47Desc,
        .pocket = POCKET_TM_HM,
        .type = ITEM_USE_PARTY_MENU,
        .fieldUseFunc = ItemUseOutOfBattle_TMHM,
    },

    [ITEM_TM48_SKILL_SWAP] =
    {
        .name = _("TM48"),
        .itemId = ITEM_TM48_SKILL_SWAP,
        .price = 3000,
        .description = sTM48Desc,
        .pocket = POCKET_TM_HM,
        .type = ITEM_USE_PARTY_MENU,
        .fieldUseFunc = ItemUseOutOfBattle_TMHM,
    },

    [ITEM_TM49_SNATCH] =
    {
        .name = _("TM49"),
        .itemId = ITEM_TM49_SNATCH,
        .price = 3000,
        .description = sTM49Desc,
        .pocket = POCKET_TM_HM,
        .type = ITEM_USE_PARTY_MENU,
        .fieldUseFunc = ItemUseOutOfBattle_TMHM,
    },

    [ITEM_TM50_OVERHEAT] =
    {
        .name = _("TM50"),
        .itemId = ITEM_TM50_OVERHEAT,
        .price = 3000,
        .description = sTM50Desc,
        .pocket = POCKET_TM_HM,
        .type = ITEM_USE_PARTY_MENU,
        .fieldUseFunc = ItemUseOutOfBattle_TMHM,
    },

    [ITEM_TM51] =
    {
        .name = _("TM51"),
        .itemId = ITEM_TM51,
        .price = 3000,
        .description = sTM51Desc,
        .pocket = POCKET_TM_HM,
        .type = ITEM_USE_PARTY_MENU,
        .fieldUseFunc = ItemUseOutOfBattle_TMHM,
    },

    [ITEM_TM52] =
    {
        .name = _("TM52"),
        .itemId = ITEM_TM52,
        .price = 3000,
        .description = sTM52Desc,
        .pocket = POCKET_TM_HM,
        .type = ITEM_USE_PARTY_MENU,
        .fieldUseFunc = ItemUseOutOfBattle_TMHM,
    },

    [ITEM_TM53] =
    {
        .name = _("TM53"),
        .itemId = ITEM_TM53,
        .price = 3000,
        .description = sTM53Desc,
        .pocket = POCKET_TM_HM,
        .type = ITEM_USE_PARTY_MENU,
        .fieldUseFunc = ItemUseOutOfBattle_TMHM,
    },

    [ITEM_TM54] =
    {
        .name = _("TM54"),
        .itemId = ITEM_TM54,
        .price = 3000,
        .description = sTM54Desc,
        .pocket = POCKET_TM_HM,
        .type = ITEM_USE_PARTY_MENU,
        .fieldUseFunc = ItemUseOutOfBattle_TMHM,
    },

    [ITEM_TM55] =
    {
        .name = _("TM55"),
        .itemId = ITEM_TM55,
        .price = 3000,
        .description = sTM55Desc,
        .pocket = POCKET_TM_HM,
        .type = ITEM_USE_PARTY_MENU,
        .fieldUseFunc = ItemUseOutOfBattle_TMHM,
    },

    [ITEM_TM56] =
    {
        .name = _("TM56"),
        .itemId = ITEM_TM56,
        .price = 3000,
        .description = sTM56Desc,
        .pocket = POCKET_TM_HM,
        .type = ITEM_USE_PARTY_MENU,
        .fieldUseFunc = ItemUseOutOfBattle_TMHM,
    },

    [ITEM_TM57] =
    {
        .name = _("TM57"),
        .itemId = ITEM_TM57,
        .price = 3000,
        .description = sTM57Desc,
        .pocket = POCKET_TM_HM,
        .type = ITEM_USE_PARTY_MENU,
        .fieldUseFunc = ItemUseOutOfBattle_TMHM,
    },

    [ITEM_TM58] =
    {
        .name = _("TM58"),
        .itemId = ITEM_TM58,
        .price = 3000,
        .description = sTM58Desc,
        .pocket = POCKET_TM_HM,
        .type = ITEM_USE_PARTY_MENU,
        .fieldUseFunc = ItemUseOutOfBattle_TMHM,
    },

    [ITEM_TM59] =
    {
        .name = _("TM59"),
        .itemId = ITEM_TM59,
        .price = 3000,
        .description = sTM59Desc,
        .pocket = POCKET_TM_HM,
        .type = ITEM_USE_PARTY_MENU,
        .fieldUseFunc = ItemUseOutOfBattle_TMHM,
    },

    [ITEM_TM60] =
    {
        .name = _("TM60"),
        .itemId = ITEM_TM60,
        .price = 3000,
        .description = sTM60Desc,
        .pocket = POCKET_TM_HM,
        .type = ITEM_USE_PARTY_MENU,
        .fieldUseFunc = ItemUseOutOfBattle_TMHM,
    },

    [ITEM_TM61] =
    {
        .name = _("TM61"),
        .itemId = ITEM_TM61,
        .price = 3000,
        .description = sTM61Desc,
        .pocket = POCKET_TM_HM,
        .type = ITEM_USE_PARTY_MENU,
        .fieldUseFunc = ItemUseOutOfBattle_TMHM,
    },

    [ITEM_TM62] =
    {
        .name = _("TM62"),
        .itemId = ITEM_TM62,
        .price = 3000,
        .description = sTM62Desc,
        .pocket = POCKET_TM_HM,
        .type = ITEM_USE_PARTY_MENU,
        .fieldUseFunc = ItemUseOutOfBattle_TMHM,
    },

    [ITEM_TM63] =
    {
        .name = _("TM63"),
        .itemId = ITEM_TM63,
        .price = 3000,
        .description = sTM63Desc,
        .pocket = POCKET_TM_HM,
        .type = ITEM_USE_PARTY_MENU,
        .fieldUseFunc = ItemUseOutOfBattle_TMHM,
    },

    [ITEM_TM64] =
    {
        .name = _("TM64"),
        .itemId = ITEM_TM64,
        .price = 3000,
        .description = sTM64Desc,
        .pocket = POCKET_TM_HM,
        .type = ITEM_USE_PARTY_MENU,
        .fieldUseFunc = ItemUseOutOfBattle_TMHM,
    },

    [ITEM_TM65] =
    {
        .name = _("TM65"),
        .itemId = ITEM_TM65,
        .price = 3000,
        .description = sTM65Desc,
        .pocket = POCKET_TM_HM,
        .type = ITEM_USE_PARTY_MENU,
        .fieldUseFunc = ItemUseOutOfBattle_TMHM,
    },

    [ITEM_TM66] =
    {
        .name = _("TM66"),
        .itemId = ITEM_TM66,
        .price = 3000,
        .description = sTM66Desc,
        .pocket = POCKET_TM_HM,
        .type = ITEM_USE_PARTY_MENU,
        .fieldUseFunc = ItemUseOutOfBattle_TMHM,
    },

    [ITEM_TM67] =
    {
        .name = _("TM67"),
        .itemId = ITEM_TM67,
        .price = 3000,
        .description = sTM67Desc,
        .pocket = POCKET_TM_HM,
        .type = ITEM_USE_PARTY_MENU,
        .fieldUseFunc = ItemUseOutOfBattle_TMHM,
    },

    [ITEM_TM68] =
    {
        .name = _("TM68"),
        .itemId = ITEM_TM68,
        .price = 3000,
        .description = sTM68Desc,
        .pocket = POCKET_TM_HM,
        .type = ITEM_USE_PARTY_MENU,
        .fieldUseFunc = ItemUseOutOfBattle_TMHM,
    },

    [ITEM_TM69] =
    {
        .name = _("TM69"),
        .itemId = ITEM_TM69,
        .price = 3000,
        .description = sTM69Desc,
        .pocket = POCKET_TM_HM,
        .type = ITEM_USE_PARTY_MENU,
        .fieldUseFunc = ItemUseOutOfBattle_TMHM,
    },

    [ITEM_TM70] =
    {
        .name = _("TM70"),
        .itemId = ITEM_TM70,
        .price = 3000,
        .description = sTM70Desc,
        .pocket = POCKET_TM_HM,
        .type = ITEM_USE_PARTY_MENU,
        .fieldUseFunc = ItemUseOutOfBattle_TMHM,
    },

    [ITEM_TM71] =
    {
        .name = _("TM71"),
        .itemId = ITEM_TM71,
        .price = 3000,
        .description = sTM71Desc,
        .pocket = POCKET_TM_HM,
        .type = ITEM_USE_PARTY_MENU,
        .fieldUseFunc = ItemUseOutOfBattle_TMHM,
    },

    [ITEM_TM72] =
    {
        .name = _("TM72"),
        .itemId = ITEM_TM72,
        .price = 3000,
        .description = sTM72Desc,
        .pocket = POCKET_TM_HM,
        .type = ITEM_USE_PARTY_MENU,
        .fieldUseFunc = ItemUseOutOfBattle_TMHM,
    },

    [ITEM_TM73] =
    {
        .name = _("TM73"),
        .itemId = ITEM_TM73,
        .price = 3000,
        .description = sTM73Desc,
        .pocket = POCKET_TM_HM,
        .type = ITEM_USE_PARTY_MENU,
        .fieldUseFunc = ItemUseOutOfBattle_TMHM,
    },

    [ITEM_TM74] =
    {
        .name = _("TM74"),
        .itemId = ITEM_TM74,
        .price = 3000,
        .description = sTM74Desc,
        .pocket = POCKET_TM_HM,
        .type = ITEM_USE_PARTY_MENU,
        .fieldUseFunc = ItemUseOutOfBattle_TMHM,
    },

    [ITEM_TM75] =
    {
        .name = _("TM75"),
        .itemId = ITEM_TM75,
        .price = 3000,
        .description = sTM75Desc,
        .pocket = POCKET_TM_HM,
        .type = ITEM_USE_PARTY_MENU,
        .fieldUseFunc = ItemUseOutOfBattle_TMHM,
    },

    [ITEM_TM76] =
    {
        .name = _("TM76"),
        .itemId = ITEM_TM76,
        .price = 3000,
        .description = sTM76Desc,
        .pocket = POCKET_TM_HM,
        .type = ITEM_USE_PARTY_MENU,
        .fieldUseFunc = ItemUseOutOfBattle_TMHM,
    },

    [ITEM_TM77] =
    {
        .name = _("TM77"),
        .itemId = ITEM_TM77,
        .price = 3000,
        .description = sTM77Desc,
        .pocket = POCKET_TM_HM,
        .type = ITEM_USE_PARTY_MENU,
        .fieldUseFunc = ItemUseOutOfBattle_TMHM,
    },

    [ITEM_TM78] =
    {
        .name = _("TM78"),
        .itemId = ITEM_TM78,
        .price = 3000,
        .description = sTM78Desc,
        .pocket = POCKET_TM_HM,
        .type = ITEM_USE_PARTY_MENU,
        .fieldUseFunc = ItemUseOutOfBattle_TMHM,
    },

    [ITEM_TM79] =
    {
        .name = _("TM79"),
        .itemId = ITEM_TM79,
        .price = 3000,
        .description = sTM79Desc,
        .pocket = POCKET_TM_HM,
        .type = ITEM_USE_PARTY_MENU,
        .fieldUseFunc = ItemUseOutOfBattle_TMHM,
    },

    [ITEM_TM80] =
    {
        .name = _("TM80"),
        .itemId = ITEM_TM80,
        .price = 3000,
        .description = sTM80Desc,
        .pocket = POCKET_TM_HM,
        .type = ITEM_USE_PARTY_MENU,
        .fieldUseFunc = ItemUseOutOfBattle_TMHM,
    },

    [ITEM_TM81] =
    {
        .name = _("TM81"),
        .itemId = ITEM_TM81,
        .price = 3000,
        .description = sTM81Desc,
        .pocket = POCKET_TM_HM,
        .type = ITEM_USE_PARTY_MENU,
        .fieldUseFunc = ItemUseOutOfBattle_TMHM,
    },

    [ITEM_TM82] =
    {
        .name = _("TM82"),
        .itemId = ITEM_TM82,
        .price = 3000,
        .description = sTM82Desc,
        .pocket = POCKET_TM_HM,
        .type = ITEM_USE_PARTY_MENU,
        .fieldUseFunc = ItemUseOutOfBattle_TMHM,
    },

    [ITEM_TM83] =
    {
        .name = _("TM83"),
        .itemId = ITEM_TM83,
        .price = 3000,
        .description = sTM83Desc,
        .pocket = POCKET_TM_HM,
        .type = ITEM_USE_PARTY_MENU,
        .fieldUseFunc = ItemUseOutOfBattle_TMHM,
    },

    [ITEM_TM84] =
    {
        .name = _("TM84"),
        .itemId = ITEM_TM84,
        .price = 3000,
        .description = sTM84Desc,
        .pocket = POCKET_TM_HM,
        .type = ITEM_USE_PARTY_MENU,
        .fieldUseFunc = ItemUseOutOfBattle_TMHM,
    },

    [ITEM_TM85] =
    {
        .name = _("TM85"),
        .itemId = ITEM_TM85,
        .price = 3000,
        .description = sTM85Desc,
        .pocket = POCKET_TM_HM,
        .type = ITEM_USE_PARTY_MENU,
        .fieldUseFunc = ItemUseOutOfBattle_TMHM,
    },

    [ITEM_TM86] =
    {
        .name = _("TM86"),
        .itemId = ITEM_TM86,
        .price = 3000,
        .description = sTM86Desc,
        .pocket = POCKET_TM_HM,
        .type = ITEM_USE_PARTY_MENU,
        .fieldUseFunc = ItemUseOutOfBattle_TMHM,
    },

    [ITEM_TM87] =
    {
        .name = _("TM87"),
        .itemId = ITEM_TM87,
        .price = 3000,
        .description = sTM87Desc,
        .pocket = POCKET_TM_HM,
        .type = ITEM_USE_PARTY_MENU,
        .fieldUseFunc = ItemUseOutOfBattle_TMHM,
    },

    [ITEM_TM88] =
    {
        .name = _("TM88"),
        .itemId = ITEM_TM88,
        .price = 3000,
        .description = sTM88Desc,
        .pocket = POCKET_TM_HM,
        .type = ITEM_USE_PARTY_MENU,
        .fieldUseFunc = ItemUseOutOfBattle_TMHM,
    },

    [ITEM_TM89] =
    {
        .name = _("TM89"),
        .itemId = ITEM_TM89,
        .price = 3000,
        .description = sTM89Desc,
        .pocket = POCKET_TM_HM,
        .type = ITEM_USE_PARTY_MENU,
        .fieldUseFunc = ItemUseOutOfBattle_TMHM,
    },

    [ITEM_TM90] =
    {
        .name = _("TM90"),
        .itemId = ITEM_TM90,
        .price = 3000,
        .description = sTM90Desc,
        .pocket = POCKET_TM_HM,
        .type = ITEM_USE_PARTY_MENU,
        .fieldUseFunc = ItemUseOutOfBattle_TMHM,
    },

    [ITEM_TM91] =
    {
        .name = _("TM91"),
        .itemId = ITEM_TM91,
        .price = 3000,
        .description = sTM91Desc,
        .pocket = POCKET_TM_HM,
        .type = ITEM_USE_PARTY_MENU,
        .fieldUseFunc = ItemUseOutOfBattle_TMHM,
    },

    [ITEM_TM92] =
    {
        .name = _("TM92"),
        .itemId = ITEM_TM92,
        .price = 3000,
        .description = sTM92Desc,
        .pocket = POCKET_TM_HM,
        .type = ITEM_USE_PARTY_MENU,
        .fieldUseFunc = ItemUseOutOfBattle_TMHM,
    },

    [ITEM_TM93] =
    {
        .name = _("TM93"),
        .itemId = ITEM_TM93,
        .price = 3000,
        .description = sTM93Desc,
        .pocket = POCKET_TM_HM,
        .type = ITEM_USE_PARTY_MENU,
        .fieldUseFunc = ItemUseOutOfBattle_TMHM,
    },

    [ITEM_TM94] =
    {
        .name = _("TM94"),
        .itemId = ITEM_TM94,
        .price = 3000,
        .description = sTM94Desc,
        .pocket = POCKET_TM_HM,
        .type = ITEM_USE_PARTY_MENU,
        .fieldUseFunc = ItemUseOutOfBattle_TMHM,
    },

    [ITEM_TM95] =
    {
        .name = _("TM95"),
        .itemId = ITEM_TM95,
        .price = 3000,
        .description = sTM95Desc,
        .pocket = POCKET_TM_HM,
        .type = ITEM_USE_PARTY_MENU,
        .fieldUseFunc = ItemUseOutOfBattle_TMHM,
    },

    [ITEM_TM96] =
    {
        .name = _("TM96"),
        .itemId = ITEM_TM96,
        .price = 3000,
        .description = sTM96Desc,
        .pocket = POCKET_TM_HM,
        .type = ITEM_USE_PARTY_MENU,
        .fieldUseFunc = ItemUseOutOfBattle_TMHM,
    },

    [ITEM_TM97] =
    {
        .name = _("TM97"),
        .itemId = ITEM_TM97,
        .price = 3000,
        .description = sTM97Desc,
        .pocket = POCKET_TM_HM,
        .type = ITEM_USE_PARTY_MENU,
        .fieldUseFunc = ItemUseOutOfBattle_TMHM,
    },

    [ITEM_TM98] =
    {
        .name = _("TM98"),
        .itemId = ITEM_TM98,
        .price = 3000,
        .description = sTM98Desc,
        .pocket = POCKET_TM_HM,
        .type = ITEM_USE_PARTY_MENU,
        .fieldUseFunc = ItemUseOutOfBattle_TMHM,
    },

    [ITEM_TM99] =
    {
        .name = _("TM99"),
        .itemId = ITEM_TM99,
        .price = 3000,
        .description = sTM99Desc,
        .pocket = POCKET_TM_HM,
        .type = ITEM_USE_PARTY_MENU,
        .fieldUseFunc = ItemUseOutOfBattle_TMHM,
    },

    [ITEM_TM100] =
    {
        .name = _("TM100"),
        .itemId = ITEM_TM100,
        .price = 3000,
        .description = sTM100Desc,
        .pocket = POCKET_TM_HM,
        .type = ITEM_USE_PARTY_MENU,
        .fieldUseFunc = ItemUseOutOfBattle_TMHM,
    },

    [ITEM_HM01_CUT] =
    {
        .name = _("HM01"),
        .itemId = ITEM_HM01_CUT,
        .price = 0,
        .description = sHM01Desc,
        .importance = 1,
        .pocket = POCKET_TM_HM,
        .type = ITEM_USE_PARTY_MENU,
        .fieldUseFunc = ItemUseOutOfBattle_TMHM,
    },

    [ITEM_HM02_FLY] =
    {
        .name = _("HM02"),
        .itemId = ITEM_HM02_FLY,
        .price = 0,
        .description = sHM02Desc,
        .importance = 1,
        .pocket = POCKET_TM_HM,
        .type = ITEM_USE_PARTY_MENU,
        .fieldUseFunc = ItemUseOutOfBattle_TMHM,
    },

    [ITEM_HM03_SURF] =
    {
        .name = _("HM03"),
        .itemId = ITEM_HM03_SURF,
        .price = 0,
        .description = sHM03Desc,
        .importance = 1,
        .pocket = POCKET_TM_HM,
        .type = ITEM_USE_PARTY_MENU,
        .fieldUseFunc = ItemUseOutOfBattle_TMHM,
    },

    [ITEM_HM04_STRENGTH] =
    {
        .name = _("HM04"),
        .itemId = ITEM_HM04_STRENGTH,
        .price = 0,
        .description = sHM04Desc,
        .importance = 1,
        .pocket = POCKET_TM_HM,
        .type = ITEM_USE_PARTY_MENU,
        .fieldUseFunc = ItemUseOutOfBattle_TMHM,
    },

    [ITEM_HM05_FLASH] =
    {
        .name = _("HM05"),
        .itemId = ITEM_HM05_FLASH,
        .price = 0,
        .description = sHM05Desc,
        .importance = 1,
        .pocket = POCKET_TM_HM,
        .type = ITEM_USE_PARTY_MENU,
        .fieldUseFunc = ItemUseOutOfBattle_TMHM,
    },

    [ITEM_HM06_ROCK_SMASH] =
    {
        .name = _("HM06"),
        .itemId = ITEM_HM06_ROCK_SMASH,
        .price = 0,
        .description = sHM06Desc,
        .importance = 1,
        .pocket = POCKET_TM_HM,
        .type = ITEM_USE_PARTY_MENU,
        .fieldUseFunc = ItemUseOutOfBattle_TMHM,
    },

    [ITEM_HM07_WATERFALL] =
    {
        .name = _("HM07"),
        .itemId = ITEM_HM07_WATERFALL,
        .price = 0,
        .description = sHM07Desc,
        .importance = 1,
        .pocket = POCKET_TM_HM,
        .type = ITEM_USE_PARTY_MENU,
        .fieldUseFunc = ItemUseOutOfBattle_TMHM,
    },

    [ITEM_HM08_DIVE] =
    {
        .name = _("HM08"),
        .itemId = ITEM_HM08_DIVE,
        .price = 0,
        .description = sHM08Desc,
        .importance = 1,
        .pocket = POCKET_TM_HM,
        .type = ITEM_USE_PARTY_MENU,
        .fieldUseFunc = ItemUseOutOfBattle_TMHM,
    },


// Charms

    [ITEM_OVAL_CHARM] =
    {
        .name = _("Oval Charm"),
        .itemId = ITEM_OVAL_CHARM,
        .price = 0,
        .importance = 1,
        .description = sOvalCharmDesc,
        .pocket = POCKET_KEY_ITEMS,
        .type = ITEM_USE_BAG_MENU,
        .fieldUseFunc = ItemUseOutOfBattle_CannotUse,
    },

    [ITEM_SHINY_CHARM] =
    {
        .name = _("Shiny Charm"),
        .itemId = ITEM_SHINY_CHARM,
        .price = 0,
        .importance = 1,
        .description = sShinyCharmDesc,
        .pocket = POCKET_KEY_ITEMS,
        .type = ITEM_USE_BAG_MENU,
        .fieldUseFunc = ItemUseOutOfBattle_CannotUse,
    },

    [ITEM_CATCHING_CHARM] = // Todo
    {
        .name = _("????????"),
        .itemId = ITEM_NONE,
        .price = 0,
        .description = sDummyDesc,
        .pocket = POCKET_ITEMS,
        .type = ITEM_USE_BAG_MENU,
        .fieldUseFunc = ItemUseOutOfBattle_CannotUse,
    },

    [ITEM_EXP_CHARM] = // Todo
    {
        .name = _("????????"),
        .itemId = ITEM_NONE,
        .price = 0,
        .description = sDummyDesc,
        .pocket = POCKET_ITEMS,
        .type = ITEM_USE_BAG_MENU,
        .fieldUseFunc = ItemUseOutOfBattle_CannotUse,
    },

// Form-changing Key Items

    [ITEM_ROTOM_CATALOG] = // Todo
    {
        .name = _("????????"),
        .itemId = ITEM_NONE,
        .price = 0,
        .description = sDummyDesc,
        .pocket = POCKET_ITEMS,
        .type = ITEM_USE_BAG_MENU,
        .fieldUseFunc = ItemUseOutOfBattle_CannotUse,
    },

    [ITEM_GRACIDEA] =
    {
        .name = _("Gracidea"),
        .itemId = ITEM_GRACIDEA,
        .price = 0,
        .holdEffect = HOLD_EFFECT_GRACIDEA,
        .description = sGracideaDesc,
        .pocket = POCKET_KEY_ITEMS,
        #ifdef POKEMON_EXPANSION
            .type = ITEM_USE_PARTY_MENU,
            .fieldUseFunc = ItemUseOutOfBattle_FormChange,
            .secondaryId = FORM_ITEM_USE_TIME,
        #else
            .type = ITEM_USE_BAG_MENU,
            .fieldUseFunc = ItemUseOutOfBattle_CannotUse,
        #endif
    },

    [ITEM_REVEAL_GLASS] = // Todo
    {
        .name = _("????????"),
        .itemId = ITEM_NONE,
        .price = 0,
        .description = sDummyDesc,
        .pocket = POCKET_ITEMS,
        .type = ITEM_USE_BAG_MENU,
        .fieldUseFunc = ItemUseOutOfBattle_CannotUse,
    },

    [ITEM_DNA_SPLICERS] = // Todo
    {
        .name = _("????????"),
        .itemId = ITEM_NONE,
        .price = 0,
        .description = sDummyDesc,
        .pocket = POCKET_ITEMS,
        .type = ITEM_USE_BAG_MENU,
        .fieldUseFunc = ItemUseOutOfBattle_CannotUse,
    },

    [ITEM_ZYGARDE_CUBE] = // Todo
    {
        .name = _("????????"),
        .itemId = ITEM_NONE,
        .price = 0,
        .description = sDummyDesc,
        .pocket = POCKET_ITEMS,
        .type = ITEM_USE_BAG_MENU,
        .fieldUseFunc = ItemUseOutOfBattle_CannotUse,
    },

    [ITEM_PRISON_BOTTLE] = // Todo
    {
        .name = _("????????"),
        .itemId = ITEM_NONE,
        .price = 0,
        .description = sDummyDesc,
        .pocket = POCKET_ITEMS,
        .type = ITEM_USE_BAG_MENU,
        .fieldUseFunc = ItemUseOutOfBattle_CannotUse,
    },

    [ITEM_N_SOLARIZER] = // Todo
    {
        .name = _("????????"),
        .itemId = ITEM_NONE,
        .price = 0,
        .description = sDummyDesc,
        .pocket = POCKET_ITEMS,
        .type = ITEM_USE_BAG_MENU,
        .fieldUseFunc = ItemUseOutOfBattle_CannotUse,
    },

    [ITEM_N_LUNARIZER] = // Todo
    {
        .name = _("????????"),
        .itemId = ITEM_NONE,
        .price = 0,
        .description = sDummyDesc,
        .pocket = POCKET_ITEMS,
        .type = ITEM_USE_BAG_MENU,
        .fieldUseFunc = ItemUseOutOfBattle_CannotUse,
    },

    [ITEM_REINS_OF_UNITY] = // Todo
    {
        .name = _("????????"),
        .itemId = ITEM_NONE,
        .price = 0,
        .description = sDummyDesc,
        .pocket = POCKET_ITEMS,
        .type = ITEM_USE_BAG_MENU,
        .fieldUseFunc = ItemUseOutOfBattle_CannotUse,
    },

// Battle Mechanic Key Items

    [ITEM_KEY_STONE] = // Todo
    {
        .name = _("????????"),
        .itemId = ITEM_NONE,
        .price = 0,
        .description = sDummyDesc,
        .pocket = POCKET_ITEMS,
        .type = ITEM_USE_BAG_MENU,
        .fieldUseFunc = ItemUseOutOfBattle_CannotUse,
    },

    [ITEM_MEGA_RING] = // Todo (Replaces ITEM_MEGA_BRACELET)
    {
        .name = _("Mega Bracelet"),
        .itemId = ITEM_MEGA_RING,
        .price = 0,
        .importance = 1,
        .description = sMegaRingDesc,
        .pocket = POCKET_KEY_ITEMS,
        .type = ITEM_USE_BAG_MENU,
        .fieldUseFunc = ItemUseOutOfBattle_CannotUse,
    },

    [ITEM_Z_POWER_RING] = // Todo (Replaces ITEM_Z_POWER_RING)
    {
        .name = _("Z-Ring"),
        .itemId = ITEM_Z_POWER_RING,
        .price = 0,
        .holdEffect = HOLD_EFFECT_NONE,
        .description = sZPowerRingDesc,
        .importance = 1,
        .pocket = POCKET_KEY_ITEMS,
        .type = ITEM_USE_BAG_MENU,
        .fieldUseFunc = ItemUseOutOfBattle_CannotUse,
    },

    [ITEM_DYNAMAX_BAND] = // Todo
    {
        .name = _("????????"),
        .itemId = ITEM_NONE,
        .price = 0,
        .description = sDummyDesc,
        .pocket = POCKET_ITEMS,
        .type = ITEM_USE_BAG_MENU,
        .fieldUseFunc = ItemUseOutOfBattle_CannotUse,
    },

// Misc. Key Items

    [ITEM_BICYCLE] =
    {
        .name = _("Bicycle"),
        .itemId = ITEM_BICYCLE,
        .price = 0,
        .description = sBicycleDesc,
        .importance = 1,
        .unk19 = 1,
        .pocket = POCKET_KEY_ITEMS,
        .type = ITEM_USE_FIELD,
        .fieldUseFunc = ItemUseOutOfBattle_CannotUse,
    },

    [ITEM_MACH_BIKE] =
    {
        .name = _("Mach Bike"),
        .itemId = ITEM_MACH_BIKE,
        .price = 0,
        .description = sMachBikeDesc,
        .importance = 1,
        .unk19 = 1,
        .pocket = POCKET_KEY_ITEMS,
        .type = ITEM_USE_FIELD,
        .fieldUseFunc = ItemUseOutOfBattle_Bike,
        .secondaryId = MACH_BIKE,
    },

    [ITEM_ACRO_BIKE] =
    {
        .name = _("Acro Bike"),
        .itemId = ITEM_ACRO_BIKE,
        .price = 0,
        .description = sAcroBikeDesc,
        .importance = 1,
        .unk19 = 1,
        .pocket = POCKET_KEY_ITEMS,
        .type = ITEM_USE_FIELD,
        .fieldUseFunc = ItemUseOutOfBattle_Bike,
        .secondaryId = ACRO_BIKE,
    },

    [ITEM_OLD_ROD] =
    {
        .name = _("Old Rod"),
        .itemId = ITEM_OLD_ROD,
        .price = 0,
        .description = sOldRodDesc,
        .importance = 1,
        .unk19 = 1,
        .pocket = POCKET_KEY_ITEMS,
        .type = ITEM_USE_FIELD,
        .fieldUseFunc = ItemUseOutOfBattle_Rod,
        .secondaryId = OLD_ROD,
    },

    [ITEM_GOOD_ROD] =
    {
        .name = _("Good Rod"),
        .itemId = ITEM_GOOD_ROD,
        .price = 0,
        .description = sGoodRodDesc,
        .importance = 1,
        .unk19 = 1,
        .pocket = POCKET_KEY_ITEMS,
        .type = ITEM_USE_FIELD,
        .fieldUseFunc = ItemUseOutOfBattle_Rod,
        .secondaryId = GOOD_ROD,
    },

    [ITEM_SUPER_ROD] =
    {
        .name = _("Super Rod"),
        .itemId = ITEM_SUPER_ROD,
        .price = 0,
        .description = sSuperRodDesc,
        .importance = 1,
        .unk19 = 1,
        .pocket = POCKET_KEY_ITEMS,
        .type = ITEM_USE_FIELD,
        .fieldUseFunc = ItemUseOutOfBattle_Rod,
        .secondaryId = SUPER_ROD,
    },

    [ITEM_DOWSING_MACHINE] =
    {
        .name = _("Dowsing MCHN"),
        .itemId = ITEM_DOWSING_MACHINE,
        .price = 0,
        .description = sDowsingMachineDesc,
        .importance = 1,
        .unk19 = 1,
        .pocket = POCKET_KEY_ITEMS,
        .type = ITEM_USE_FIELD,
        .fieldUseFunc = ItemUseOutOfBattle_Itemfinder,
    },

    [ITEM_TOWN_MAP] =
    {
        .name = _("Town Map"),
        .itemId = ITEM_TOWN_MAP,
        .price = 0,
        .description = sTownMapDesc,
        .importance = 1,
        .unk19 = 1,
        .pocket = POCKET_KEY_ITEMS,
        .type = ITEM_USE_BAG_MENU,
        .fieldUseFunc = ItemUseOutOfBattle_CannotUse,
    },

    [ITEM_VS_SEEKER] =
    {
        .name = _("Vs. Seeker"),
        .itemId = ITEM_VS_SEEKER,
        .price = 0,
        .description = sVsSeekerDesc,
        .importance = 1,
        .unk19 = 1,
        .pocket = POCKET_KEY_ITEMS,
        .type = ITEM_USE_FIELD,
        .fieldUseFunc = ItemUseOutOfBattle_CannotUse,
    },

    [ITEM_TM_CASE] =
    {
        .name = _("TM Case"),
        .itemId = ITEM_TM_CASE,
        .price = 0,
        .description = sTMCaseDesc,
        .importance = 1,
        .unk19 = 1,
        .pocket = POCKET_KEY_ITEMS,
        .type = ITEM_USE_BAG_MENU,
        .fieldUseFunc = ItemUseOutOfBattle_CannotUse,
    },

    [ITEM_BERRY_POUCH] =
    {
        .name = _("Berry Pouch"),
        .itemId = ITEM_BERRY_POUCH,
        .price = 0,
        .description = sBerryPouchDesc,
        .importance = 1,
        .unk19 = 1,
        .pocket = POCKET_KEY_ITEMS,
        .type = ITEM_USE_BAG_MENU,
        .fieldUseFunc = ItemUseOutOfBattle_CannotUse,
    },

    [ITEM_POKEMON_BOX_LINK] = // Todo
    {
        .name = _("????????"),
        .itemId = ITEM_NONE,
        .price = 0,
        .description = sDummyDesc,
        .pocket = POCKET_ITEMS,
        .type = ITEM_USE_BAG_MENU,
        .fieldUseFunc = ItemUseOutOfBattle_CannotUse,
    },

    [ITEM_COIN_CASE] =
    {
        .name = _("Coin Case"),
        .itemId = ITEM_COIN_CASE,
        .price = 0,
        .description = sCoinCaseDesc,
        .importance = 1,
        .pocket = POCKET_KEY_ITEMS,
        .type = ITEM_USE_BAG_MENU,
        .fieldUseFunc = ItemUseOutOfBattle_CoinCase,
    },

    [ITEM_POWDER_JAR] =
    {
        .name = _("Powder Jar"),
        .itemId = ITEM_POWDER_JAR,
        .price = 0,
        .description = sPowderJarDesc,
        .importance = 1,
        .unk19 = 1,
        .pocket = POCKET_KEY_ITEMS,
        .type = ITEM_USE_BAG_MENU,
        .fieldUseFunc = ItemUseOutOfBattle_PowderJar,
    },

    [ITEM_WAILMER_PAIL] =
    {
        .name = _("Wailmer Pail"),
        .itemId = ITEM_WAILMER_PAIL,
        .price = 0,
        .description = sWailmerPailDesc,
        .importance = 1,
        .pocket = POCKET_KEY_ITEMS,
        .type = ITEM_USE_FIELD,
        .fieldUseFunc = ItemUseOutOfBattle_WailmerPail,
    },

    [ITEM_POKE_RADAR] = // Todo
    {
        .name = _("????????"),
        .itemId = ITEM_NONE,
        .price = 0,
        .description = sDummyDesc,
        .pocket = POCKET_ITEMS,
        .type = ITEM_USE_BAG_MENU,
        .fieldUseFunc = ItemUseOutOfBattle_CannotUse,
    },

    [ITEM_POKEBLOCK_CASE] =
    {
        .name = _("{POKEBLOCK} Case"),
        .itemId = ITEM_POKEBLOCK_CASE,
        .price = 0,
        .description = sPokeblockCaseDesc,
        .importance = 1,
        .unk19 = 1,
        .pocket = POCKET_KEY_ITEMS,
        .type = ITEM_USE_PBLOCK_CASE,
        .fieldUseFunc = ItemUseOutOfBattle_PokeblockCase,
    },

    [ITEM_SOOT_SACK] =
    {
        .name = _("Soot Sack"),
        .itemId = ITEM_SOOT_SACK,
        .price = 0,
        .description = sSootSackDesc,
        .importance = 1,
        .pocket = POCKET_KEY_ITEMS,
        .type = ITEM_USE_BAG_MENU,
        .fieldUseFunc = ItemUseOutOfBattle_CannotUse,
    },

    [ITEM_POKE_FLUTE] =
    {
        .name = _("Poké Flute"),
        .itemId = ITEM_POKE_FLUTE,
        .price = 0,
        .description = sPokeFluteDesc,
        .importance = 1,
        .pocket = POCKET_KEY_ITEMS,
        .type = ITEM_USE_BAG_MENU,
        .fieldUseFunc = ItemUseOutOfBattle_CannotUse,
    },

    [ITEM_FAME_CHECKER] =
    {
        .name = _("Fame Checker"),
        .itemId = ITEM_FAME_CHECKER,
        .price = 0,
        .description = sFameCheckerDesc,
        .importance = 1,
        .unk19 = 1,
        .pocket = POCKET_KEY_ITEMS,
        .type = ITEM_USE_BAG_MENU,
        .fieldUseFunc = ItemUseOutOfBattle_CannotUse,
    },

    [ITEM_TEACHY_TV] =
    {
        .name = _("Teachy TV"),
        .itemId = ITEM_TEACHY_TV,
        .price = 0,
        .description = sTeachyTVDesc,
        .importance = 1,
        .unk19 = 1,
        .pocket = POCKET_KEY_ITEMS,
        .type = ITEM_USE_FIELD,
        .fieldUseFunc = ItemUseOutOfBattle_CannotUse,
    },

// Story Key Items

    [ITEM_SS_TICKET] =
    {
        .name = _("S.S. Ticket"),
        .itemId = ITEM_SS_TICKET,
        .price = 0,
        .description = sSSTicketDesc,
        .importance = 1,
        .pocket = POCKET_KEY_ITEMS,
        .type = ITEM_USE_BAG_MENU,
        .fieldUseFunc = ItemUseOutOfBattle_CannotUse,
    },

    [ITEM_EON_TICKET] =
    {
        .name = _("Eon Ticket"),
        .itemId = ITEM_EON_TICKET,
        .price = 0,
        .description = sEonTicketDesc,
        .importance = 1,
        .pocket = POCKET_KEY_ITEMS,
        .type = ITEM_USE_BAG_MENU,
        .fieldUseFunc = ItemUseOutOfBattle_CannotUse,
        .secondaryId = 1,
    },

    [ITEM_MYSTIC_TICKET] =
    {
        .name = _("Mystic Ticket"),
        .itemId = ITEM_MYSTIC_TICKET,
        .price = 0,
        .description = sMysticTicketDesc,
        .importance = 1,
        .unk19 = 1,
        .pocket = POCKET_KEY_ITEMS,
        .type = ITEM_USE_BAG_MENU,
        .fieldUseFunc = ItemUseOutOfBattle_CannotUse,
    },

    [ITEM_AURORA_TICKET] =
    {
        .name = _("Aurora Ticket"),
        .itemId = ITEM_AURORA_TICKET,
        .price = 0,
        .description = sAuroraTicketDesc,
        .importance = 1,
        .unk19 = 1,
        .pocket = POCKET_KEY_ITEMS,
        .type = ITEM_USE_BAG_MENU,
        .fieldUseFunc = ItemUseOutOfBattle_CannotUse,
    },

    [ITEM_OLD_SEA_MAP] =
    {
        .name = _("Old Sea Map"),
        .itemId = ITEM_OLD_SEA_MAP,
        .price = 0,
        .description = sOldSeaMapDesc,
        .importance = 1,
        .unk19 = 1,
        .pocket = POCKET_KEY_ITEMS,
        .type = ITEM_USE_BAG_MENU,
        .fieldUseFunc = ItemUseOutOfBattle_CannotUse,
    },

    [ITEM_LETTER] =
    {
        .name = _("Letter"),
        .itemId = ITEM_LETTER,
        .price = 0,
        .description = sLetterDesc,
        .importance = 2,
        .pocket = POCKET_KEY_ITEMS,
        .type = ITEM_USE_BAG_MENU,
        .fieldUseFunc = ItemUseOutOfBattle_CannotUse,
    },

    [ITEM_DEVON_PARTS] =
    {
        .name = _("Devon Parts"),
        .itemId = ITEM_DEVON_PARTS,
        .price = 0,
        .description = sDevonPartsDesc,
        .importance = 2,
        .pocket = POCKET_KEY_ITEMS,
        .type = ITEM_USE_BAG_MENU,
        .fieldUseFunc = ItemUseOutOfBattle_CannotUse,
    },

    [ITEM_GO_GOGGLES] =
    {
        .name = _("Go-Goggles"),
        .itemId = ITEM_GO_GOGGLES,
        .price = 0,
        .description = sGoGogglesDesc,
        .importance = 1,
        .pocket = POCKET_KEY_ITEMS,
        .type = ITEM_USE_BAG_MENU,
        .fieldUseFunc = ItemUseOutOfBattle_CannotUse,
    },

    [ITEM_DEVON_SCOPE] =
    {
        .name = _("Devon Scope"),
        .itemId = ITEM_DEVON_SCOPE,
        .price = 0,
        .description = sDevonScopeDesc,
        .importance = 1,
        .pocket = POCKET_KEY_ITEMS,
        .type = ITEM_USE_BAG_MENU,
        .fieldUseFunc = ItemUseOutOfBattle_CannotUse,
    },

    [ITEM_BASEMENT_KEY] =
    {
        .name = _("Basement Key"),
        .itemId = ITEM_BASEMENT_KEY,
        .price = 0,
        .description = sBasementKeyDesc,
        .importance = 1,
        .pocket = POCKET_KEY_ITEMS,
        .type = ITEM_USE_BAG_MENU,
        .fieldUseFunc = ItemUseOutOfBattle_CannotUse,
    },

    [ITEM_SCANNER] =
    {
        .name = _("Scanner"),
        .itemId = ITEM_SCANNER,
        .price = 0,
        .description = sScannerDesc,
        .importance = 1,
        .pocket = POCKET_KEY_ITEMS,
        .type = ITEM_USE_BAG_MENU,
        .fieldUseFunc = ItemUseOutOfBattle_CannotUse,
    },

    [ITEM_STORAGE_KEY] =
    {
        .name = _("Storage Key"),
        .itemId = ITEM_STORAGE_KEY,
        .price = 0,
        .description = sStorageKeyDesc,
        .importance = 1,
        .pocket = POCKET_KEY_ITEMS,
        .type = ITEM_USE_BAG_MENU,
        .fieldUseFunc = ItemUseOutOfBattle_CannotUse,
    },

    [ITEM_KEY_TO_ROOM_1] =
    {
        .name = _("Key to Room 1"),
        .itemId = ITEM_KEY_TO_ROOM_1,
        .price = 0,
        .description = sKeyToRoom1Desc,
        .importance = 1,
        .pocket = POCKET_KEY_ITEMS,
        .type = ITEM_USE_BAG_MENU,
        .fieldUseFunc = ItemUseOutOfBattle_CannotUse,
    },

    [ITEM_KEY_TO_ROOM_2] =
    {
        .name = _("Key to Room 2"),
        .itemId = ITEM_KEY_TO_ROOM_2,
        .price = 0,
        .description = sKeyToRoom2Desc,
        .importance = 1,
        .pocket = POCKET_KEY_ITEMS,
        .type = ITEM_USE_BAG_MENU,
        .fieldUseFunc = ItemUseOutOfBattle_CannotUse,
    },

    [ITEM_KEY_TO_ROOM_4] =
    {
        .name = _("Key to Room 4"),
        .itemId = ITEM_KEY_TO_ROOM_4,
        .price = 0,
        .description = sKeyToRoom4Desc,
        .importance = 1,
        .pocket = POCKET_KEY_ITEMS,
        .type = ITEM_USE_BAG_MENU,
        .fieldUseFunc = ItemUseOutOfBattle_CannotUse,
    },

    [ITEM_KEY_TO_ROOM_6] =
    {
        .name = _("Key to Room 6"),
        .itemId = ITEM_KEY_TO_ROOM_6,
        .price = 0,
        .description = sKeyToRoom6Desc,
        .importance = 1,
        .pocket = POCKET_KEY_ITEMS,
        .type = ITEM_USE_BAG_MENU,
        .fieldUseFunc = ItemUseOutOfBattle_CannotUse,
    },

    [ITEM_METEORITE] =
    {
        .name = _("Meteorite"),
        .itemId = ITEM_METEORITE,
        .price = 0,
        .description = sMeteoriteDesc,
        .importance = 1,
        .pocket = POCKET_KEY_ITEMS,
        .type = ITEM_USE_BAG_MENU,
        .fieldUseFunc = ItemUseOutOfBattle_CannotUse,
    },

    [ITEM_MAGMA_EMBLEM] =
    {
        .name = _("Magma Emblem"),
        .itemId = ITEM_MAGMA_EMBLEM,
        .price = 0,
        .description = sMagmaEmblemDesc,
        .importance = 1,
        .unk19 = 1,
        .pocket = POCKET_KEY_ITEMS,
        .type = ITEM_USE_BAG_MENU,
        .fieldUseFunc = ItemUseOutOfBattle_CannotUse,
    },

    [ITEM_CONTEST_PASS] =
    {
        .name = _("Contest Pass"),
        .itemId = ITEM_CONTEST_PASS,
        .price = 0,
        .description = sContestPassDesc,
        .importance = 1,
        .pocket = POCKET_KEY_ITEMS,
        .type = ITEM_USE_BAG_MENU,
        .fieldUseFunc = ItemUseOutOfBattle_CannotUse,
    },

    [ITEM_OAKS_PARCEL] =
    {
        .name = _("Oak's Parcel"),
        .itemId = ITEM_OAKS_PARCEL,
        .price = 0,
        .description = sOaksParcelDesc,
        .importance = 2,
        .pocket = POCKET_KEY_ITEMS,
        .type = ITEM_USE_BAG_MENU,
        .fieldUseFunc = ItemUseOutOfBattle_CannotUse,
    },

    [ITEM_SECRET_KEY] =
    {
        .name = _("Secret Key"),
        .itemId = ITEM_SECRET_KEY,
        .price = 0,
        .description = sSecretKeyDesc,
        .importance = 1,
        .pocket = POCKET_KEY_ITEMS,
        .type = ITEM_USE_BAG_MENU,
        .fieldUseFunc = ItemUseOutOfBattle_CannotUse,
    },

    [ITEM_BIKE_VOUCHER] =
    {
        .name = _("Bike Voucher"),
        .itemId = ITEM_BIKE_VOUCHER,
        .price = 0,
        .description = sBikeVoucherDesc,
        .importance = 1,
        .pocket = POCKET_KEY_ITEMS,
        .type = ITEM_USE_BAG_MENU,
        .fieldUseFunc = ItemUseOutOfBattle_CannotUse,
    },

    [ITEM_GOLD_TEETH] =
    {
        .name = _("Gold Teeth"),
        .itemId = ITEM_GOLD_TEETH,
        .price = 0,
        .description = sGoldTeethDesc,
        .importance = 1,
        .pocket = POCKET_KEY_ITEMS,
        .type = ITEM_USE_BAG_MENU,
        .fieldUseFunc = ItemUseOutOfBattle_CannotUse,
    },

    [ITEM_CARD_KEY] =
    {
        .name = _("Card Key"),
        .itemId = ITEM_CARD_KEY,
        .price = 0,
        .description = sCardKeyDesc,
        .importance = 1,
        .pocket = POCKET_KEY_ITEMS,
        .type = ITEM_USE_BAG_MENU,
        .fieldUseFunc = ItemUseOutOfBattle_CannotUse,
    },

    [ITEM_LIFT_KEY] =
    {
        .name = _("Lift Key"),
        .itemId = ITEM_LIFT_KEY,
        .price = 0,
        .description = sLiftKeyDesc,
        .importance = 1,
        .pocket = POCKET_KEY_ITEMS,
        .type = ITEM_USE_BAG_MENU,
        .fieldUseFunc = ItemUseOutOfBattle_CannotUse,
    },

    [ITEM_SILPH_SCOPE] =
    {
        .name = _("Silph Scope"),
        .itemId = ITEM_SILPH_SCOPE,
        .price = 0,
        .description = sSilphScopeDesc,
        .importance = 1,
        .pocket = POCKET_KEY_ITEMS,
        .type = ITEM_USE_BAG_MENU,
        .fieldUseFunc = ItemUseOutOfBattle_CannotUse,
    },

    [ITEM_TRI_PASS] =
    {
        .name = _("Tri-Pass"),
        .itemId = ITEM_TRI_PASS,
        .price = 0,
        .description = sTriPassDesc,
        .importance = 1,
        .unk19 = 1,
        .pocket = POCKET_KEY_ITEMS,
        .type = ITEM_USE_BAG_MENU,
        .fieldUseFunc = ItemUseOutOfBattle_CannotUse,
    },

    [ITEM_RAINBOW_PASS] =
    {
        .name = _("Rainbow Pass"),
        .itemId = ITEM_RAINBOW_PASS,
        .price = 0,
        .description = sRainbowPassDesc,
        .importance = 1,
        .unk19 = 1,
        .pocket = POCKET_KEY_ITEMS,
        .type = ITEM_USE_BAG_MENU,
        .fieldUseFunc = ItemUseOutOfBattle_CannotUse,
    },

    [ITEM_TEA] =
    {
        .name = _("Tea"),
        .itemId = ITEM_TEA,
        .price = 0,
        .description = sTeaDesc,
        .importance = 1,
        .unk19 = 1,
        .pocket = POCKET_KEY_ITEMS,
        .type = ITEM_USE_BAG_MENU,
        .fieldUseFunc = ItemUseOutOfBattle_CannotUse,
    },

    [ITEM_RUBY] =
    {
        .name = _("Ruby"),
        .itemId = ITEM_RUBY,
        .price = 0,
        .description = sRubyDesc,
        .importance = 1,
        .unk19 = 1,
        .pocket = POCKET_KEY_ITEMS,
        .type = ITEM_USE_BAG_MENU,
        .fieldUseFunc = ItemUseOutOfBattle_CannotUse,
    },

    [ITEM_SAPPHIRE] =
    {
        .name = _("Sapphire"),
        .itemId = ITEM_SAPPHIRE,
        .price = 0,
        .description = sSapphireDesc,
        .importance = 1,
        .unk19 = 1,
        .pocket = POCKET_KEY_ITEMS,
        .type = ITEM_USE_BAG_MENU,
        .fieldUseFunc = ItemUseOutOfBattle_CannotUse,
    },
};<|MERGE_RESOLUTION|>--- conflicted
+++ resolved
@@ -3769,7 +3769,6 @@
         .fieldUseFunc = ItemUseOutOfBattle_CannotUse,
     },
 
-<<<<<<< HEAD
     [ITEM_AERODACTYLITE] =
     {
         .name = _("Aerodactylite"),
@@ -3780,17 +3779,6 @@
         .pocket = POCKET_ITEMS,
         .type = ITEM_USE_BAG_MENU,
         .fieldUseFunc = ItemUseOutOfBattle_CannotUse,
-=======
-    [ITEM_TM22_SOLAR_BEAM] =
-    {
-        .name = _("TM22"),
-        .itemId = ITEM_TM22_SOLAR_BEAM,
-        .price = 3000,
-        .description = sTM22Desc,
-        .pocket = POCKET_TM_HM,
-        .type = ITEM_USE_PARTY_MENU,
-        .fieldUseFunc = ItemUseOutOfBattle_TMHM,
->>>>>>> ef935f6f
     },
 
     [ITEM_MEWTWONITE_X] =
@@ -7554,10 +7542,10 @@
         .fieldUseFunc = ItemUseOutOfBattle_TMHM,
     },
 
-    [ITEM_TM22_SOLARBEAM] =
+    [ITEM_TM22_SOLAR_BEAM] =
     {
         .name = _("TM22"),
-        .itemId = ITEM_TM22_SOLARBEAM,
+        .itemId = ITEM_TM22_SOLAR_BEAM,
         .price = 3000,
         .description = sTM22Desc,
         .pocket = POCKET_TM_HM,
