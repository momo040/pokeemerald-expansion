const struct Item gItems[] =
{
    [ITEM_NONE] =
    {
        .name = _("????????"),
        .itemId = ITEM_NONE,
        .price = 0,
        .description = sDummyDesc,
        .pocket = POCKET_ITEMS,
        .type = ITEM_USE_BAG_MENU,
        .fieldUseFunc = ItemUseOutOfBattle_CannotUse,
    },

// Poké Balls

    [ITEM_POKE_BALL] =
    {
        .name = _("Poké Ball"),
        .itemId = ITEM_POKE_BALL,
        .price = 200,
        .description = sPokeBallDesc,
        .pocket = POCKET_POKE_BALLS,
        .type = ITEM_POKE_BALL - FIRST_BALL,
        .battleUsage = ITEM_B_USE_OTHER,
        .battleUseFunc = ItemUseInBattle_PokeBall,
        .secondaryId = ITEM_POKE_BALL - FIRST_BALL,
    },

    [ITEM_GREAT_BALL] =
    {
        .name = _("Great Ball"),
        .itemId = ITEM_GREAT_BALL,
        .price = 600,
        .description = sGreatBallDesc,
        .pocket = POCKET_POKE_BALLS,
        .type = ITEM_GREAT_BALL - FIRST_BALL,
        .battleUsage = ITEM_B_USE_OTHER,
        .battleUseFunc = ItemUseInBattle_PokeBall,
        .secondaryId = ITEM_GREAT_BALL - FIRST_BALL,
    },

    [ITEM_ULTRA_BALL] =
    {
        .name = _("Ultra Ball"),
        .itemId = ITEM_ULTRA_BALL,
        .price = 800,
        .description = sUltraBallDesc,
        .pocket = POCKET_POKE_BALLS,
        .type = ITEM_ULTRA_BALL - FIRST_BALL,
        .battleUsage = ITEM_B_USE_OTHER,
        .battleUseFunc = ItemUseInBattle_PokeBall,
        .secondaryId = ITEM_ULTRA_BALL - FIRST_BALL,
    },

    [ITEM_MASTER_BALL] =
    {
        .name = _("Master Ball"),
        .itemId = ITEM_MASTER_BALL,
        .price = 0,
        .description = sMasterBallDesc,
        .pocket = POCKET_POKE_BALLS,
        .type = ITEM_MASTER_BALL - FIRST_BALL,
        .battleUsage = ITEM_B_USE_OTHER,
        .battleUseFunc = ItemUseInBattle_PokeBall,
        .secondaryId = ITEM_MASTER_BALL - FIRST_BALL,
    },

    [ITEM_PREMIER_BALL] =
    {
        .name = _("Premier Ball"),
        .itemId = ITEM_PREMIER_BALL,
        .price = 20,
        .description = sPremierBallDesc,
        .pocket = POCKET_POKE_BALLS,
        .type = ITEM_PREMIER_BALL - FIRST_BALL,
        .battleUsage = ITEM_B_USE_OTHER,
        .battleUseFunc = ItemUseInBattle_PokeBall,
        .secondaryId = ITEM_PREMIER_BALL - FIRST_BALL,
    },

    [ITEM_HEAL_BALL] =
    {
        .name = _("Heal Ball"),
        .itemId = ITEM_HEAL_BALL,
        .price = 300,
        .description = sHealBallDesc,
        .pocket = POCKET_POKE_BALLS,
        .type = ITEM_HEAL_BALL - FIRST_BALL,
        .battleUsage = ITEM_B_USE_OTHER,
        .battleUseFunc = ItemUseInBattle_PokeBall,
        .secondaryId = ITEM_HEAL_BALL - FIRST_BALL,
    },

    [ITEM_NET_BALL] =
    {
        .name = _("Net Ball"),
        .itemId = ITEM_NET_BALL,
        .price = 1000,
        .description = sNetBallDesc,
        .pocket = POCKET_POKE_BALLS,
        .type = ITEM_NET_BALL - FIRST_BALL,
        .battleUsage = ITEM_B_USE_OTHER,
        .battleUseFunc = ItemUseInBattle_PokeBall,
        .secondaryId = ITEM_NET_BALL - FIRST_BALL,
    },

    [ITEM_NEST_BALL] =
    {
        .name = _("Nest Ball"),
        .itemId = ITEM_NEST_BALL,
        .price = 1000,
        .description = sNestBallDesc,
        .pocket = POCKET_POKE_BALLS,
        .type = ITEM_NEST_BALL - FIRST_BALL,
        .battleUsage = ITEM_B_USE_OTHER,
        .battleUseFunc = ItemUseInBattle_PokeBall,
        .secondaryId = ITEM_NEST_BALL - FIRST_BALL,
    },

    [ITEM_DIVE_BALL] =
    {
        .name = _("Dive Ball"),
        .itemId = ITEM_DIVE_BALL,
        .price = 1000,
        .description = sDiveBallDesc,
        .pocket = POCKET_POKE_BALLS,
        .type = ITEM_DIVE_BALL - FIRST_BALL,
        .battleUsage = ITEM_B_USE_OTHER,
        .battleUseFunc = ItemUseInBattle_PokeBall,
        .secondaryId = ITEM_DIVE_BALL - FIRST_BALL,
    },

    [ITEM_DUSK_BALL] =
    {
        .name = _("Dusk Ball"),
        .itemId = ITEM_DUSK_BALL,
        .price = 1000,
        .description = sDuskBallDesc,
        .pocket = POCKET_POKE_BALLS,
        .type = ITEM_DUSK_BALL - FIRST_BALL,
        .battleUsage = ITEM_B_USE_OTHER,
        .battleUseFunc = ItemUseInBattle_PokeBall,
        .secondaryId = ITEM_DUSK_BALL - FIRST_BALL,
    },

    [ITEM_TIMER_BALL] =
    {
        .name = _("Timer Ball"),
        .itemId = ITEM_TIMER_BALL,
        .price = 1000,
        .description = sTimerBallDesc,
        .pocket = POCKET_POKE_BALLS,
        .type = ITEM_TIMER_BALL - FIRST_BALL,
        .battleUsage = ITEM_B_USE_OTHER,
        .battleUseFunc = ItemUseInBattle_PokeBall,
        .secondaryId = ITEM_TIMER_BALL - FIRST_BALL,
    },

    [ITEM_QUICK_BALL] =
    {
        .name = _("Quick Ball"),
        .itemId = ITEM_QUICK_BALL,
        .price = 1000,
        .description = sQuickBallDesc,
        .pocket = POCKET_POKE_BALLS,
        .type = ITEM_QUICK_BALL - FIRST_BALL,
        .battleUsage = ITEM_B_USE_OTHER,
        .battleUseFunc = ItemUseInBattle_PokeBall,
        .secondaryId = ITEM_QUICK_BALL - FIRST_BALL,
    },

    [ITEM_REPEAT_BALL] =
    {
        .name = _("Repeat Ball"),
        .itemId = ITEM_REPEAT_BALL,
        .price = 1000,
        .description = sRepeatBallDesc,
        .pocket = POCKET_POKE_BALLS,
        .type = ITEM_REPEAT_BALL - FIRST_BALL,
        .battleUsage = ITEM_B_USE_OTHER,
        .battleUseFunc = ItemUseInBattle_PokeBall,
        .secondaryId = ITEM_REPEAT_BALL - FIRST_BALL,
    },

    [ITEM_LUXURY_BALL] =
    {
        .name = _("Luxury Ball"),
        .itemId = ITEM_LUXURY_BALL,
        .price = 1000,
        .description = sLuxuryBallDesc,
        .pocket = POCKET_POKE_BALLS,
        .type = ITEM_LUXURY_BALL - FIRST_BALL,
        .battleUsage = ITEM_B_USE_OTHER,
        .battleUseFunc = ItemUseInBattle_PokeBall,
        .secondaryId = ITEM_LUXURY_BALL - FIRST_BALL,
    },

    [ITEM_LEVEL_BALL] =
    {
        .name = _("Level Ball"),
        .itemId = ITEM_LEVEL_BALL,
        .price = 0,
        .description = sLevelBallDesc,
        .pocket = POCKET_POKE_BALLS,
        .type = ITEM_LEVEL_BALL - FIRST_BALL,
        .battleUsage = ITEM_B_USE_OTHER,
        .battleUseFunc = ItemUseInBattle_PokeBall,
        .secondaryId = ITEM_LEVEL_BALL - FIRST_BALL,
    },

    [ITEM_LURE_BALL] =
    {
        .name = _("Lure Ball"),
        .itemId = ITEM_LURE_BALL,
        .price = 0,
        .description = sLureBallDesc,
        .pocket = POCKET_POKE_BALLS,
        .type = ITEM_LURE_BALL - FIRST_BALL,
        .battleUsage = ITEM_B_USE_OTHER,
        .battleUseFunc = ItemUseInBattle_PokeBall,
        .secondaryId = ITEM_LURE_BALL - FIRST_BALL,
    },

    [ITEM_MOON_BALL] =
    {
        .name = _("Moon Ball"),
        .itemId = ITEM_MOON_BALL,
        .price = 0,
        .description = sMoonBallDesc,
        .pocket = POCKET_POKE_BALLS,
        .type = ITEM_MOON_BALL - FIRST_BALL,
        .battleUsage = ITEM_B_USE_OTHER,
        .battleUseFunc = ItemUseInBattle_PokeBall,
        .secondaryId = ITEM_MOON_BALL - FIRST_BALL,
    },

    [ITEM_FRIEND_BALL] =
    {
        .name = _("Friend Ball"),
        .itemId = ITEM_FRIEND_BALL,
        .price = 0,
        .description = sFriendBallDesc,
        .pocket = POCKET_POKE_BALLS,
        .type = ITEM_FRIEND_BALL - FIRST_BALL,
        .battleUsage = ITEM_B_USE_OTHER,
        .battleUseFunc = ItemUseInBattle_PokeBall,
        .secondaryId = ITEM_FRIEND_BALL - FIRST_BALL,
    },

    [ITEM_LOVE_BALL] =
    {
        .name = _("Love Ball"),
        .itemId = ITEM_LOVE_BALL,
        .price = 0,
        .description = sLoveBallDesc,
        .pocket = POCKET_POKE_BALLS,
        .type = ITEM_LOVE_BALL - FIRST_BALL,
        .battleUsage = ITEM_B_USE_OTHER,
        .battleUseFunc = ItemUseInBattle_PokeBall,
        .secondaryId = ITEM_LOVE_BALL - FIRST_BALL,
    },

    [ITEM_FAST_BALL] =
    {
        .name = _("Fast Ball"),
        .itemId = ITEM_FAST_BALL,
        .price = 0,
        .description = sFastBallDesc,
        .pocket = POCKET_POKE_BALLS,
        .type = ITEM_FAST_BALL - FIRST_BALL,
        .battleUsage = ITEM_B_USE_OTHER,
        .battleUseFunc = ItemUseInBattle_PokeBall,
        .secondaryId = ITEM_FAST_BALL - FIRST_BALL,
    },

    [ITEM_HEAVY_BALL] =
    {
        .name = _("Heavy Ball"),
        .itemId = ITEM_HEAVY_BALL,
        .price = 0,
        .description = sHeavyBallDesc,
        .pocket = POCKET_POKE_BALLS,
        .type = ITEM_HEAVY_BALL - FIRST_BALL,
        .battleUsage = ITEM_B_USE_OTHER,
        .battleUseFunc = ItemUseInBattle_PokeBall,
        .secondaryId = ITEM_HEAVY_BALL - FIRST_BALL,
    },

    [ITEM_DREAM_BALL] =
    {
        .name = _("Dream Ball"),
        .itemId = ITEM_DREAM_BALL,
        .price = 0,
        .description = sDreamBallDesc,
        .pocket = POCKET_POKE_BALLS,
        .type = ITEM_DREAM_BALL - FIRST_BALL,
        .battleUsage = ITEM_B_USE_OTHER,
        .battleUseFunc = ItemUseInBattle_PokeBall,
        .secondaryId = ITEM_DREAM_BALL - FIRST_BALL,
    },

    [ITEM_SAFARI_BALL] =
    {
        .name = _("Safari Ball"),
        .itemId = ITEM_SAFARI_BALL,
        .price = 0,
        .description = sSafariBallDesc,
        .pocket = POCKET_POKE_BALLS,
        .type = ITEM_SAFARI_BALL - FIRST_BALL,
        .battleUsage = ITEM_B_USE_OTHER,
        .battleUseFunc = ItemUseInBattle_PokeBall,
        .secondaryId = ITEM_SAFARI_BALL - FIRST_BALL,
    },

    [ITEM_SPORT_BALL] =
    {
        .name = _("Sport Ball"),
        .itemId = ITEM_SPORT_BALL,
        .price = 0,
        .description = sSportBallDesc,
        .pocket = POCKET_POKE_BALLS,
        .type = ITEM_SPORT_BALL - FIRST_BALL,
        .battleUsage = ITEM_B_USE_OTHER,
        .battleUseFunc = ItemUseInBattle_PokeBall,
        .secondaryId = ITEM_SPORT_BALL - FIRST_BALL,
    },

    [ITEM_PARK_BALL] =
    {
        .name = _("Park Ball"),
        .itemId = ITEM_PARK_BALL,
        .price = 0,
        .description = sParkBallDesc,
        .pocket = POCKET_POKE_BALLS,
        .type = ITEM_PARK_BALL - FIRST_BALL,
        .battleUsage = ITEM_B_USE_OTHER,
        .battleUseFunc = ItemUseInBattle_PokeBall,
        .secondaryId = ITEM_PARK_BALL - FIRST_BALL,
    },

    [ITEM_BEAST_BALL] =
    {
        .name = _("Beast Ball"),
        .itemId = ITEM_BEAST_BALL,
        .price = 0,
        .description = sBeastBallDesc,
        .pocket = POCKET_POKE_BALLS,
        .type = ITEM_BEAST_BALL - FIRST_BALL,
        .battleUsage = ITEM_B_USE_OTHER,
        .battleUseFunc = ItemUseInBattle_PokeBall,
        .secondaryId = ITEM_BEAST_BALL - FIRST_BALL,
    },

    [ITEM_CHERISH_BALL] =
    {
        .name = _("Cherish Ball"),
        .itemId = ITEM_CHERISH_BALL,
        .price = 0,
        .description = sCherishBallDesc,
        .pocket = POCKET_POKE_BALLS,
        .type = ITEM_CHERISH_BALL - FIRST_BALL,
        .battleUsage = ITEM_B_USE_OTHER,
        .battleUseFunc = ItemUseInBattle_PokeBall,
        .secondaryId = ITEM_CHERISH_BALL - FIRST_BALL,
    },

// Medicine

    [ITEM_POTION] =
    {
        .name = _("Potion"),
        .itemId = ITEM_POTION,
        .price = 200,
        .holdEffectParam = 20,
        .description = sPotionDesc,
        .pocket = POCKET_ITEMS,
        .type = ITEM_USE_PARTY_MENU,
        .fieldUseFunc = ItemUseOutOfBattle_Medicine,
        .battleUsage = ITEM_B_USE_MEDICINE,
        .battleUseFunc = ItemUseInBattle_Medicine,
        .flingPower = 30,
    },

    [ITEM_SUPER_POTION] =
    {
        .name = _("Super Potion"),
        .itemId = ITEM_SUPER_POTION,
        .price = 700,
        .holdEffectParam = 60,
        .description = sSuperPotionDesc,
        .pocket = POCKET_ITEMS,
        .type = ITEM_USE_PARTY_MENU,
        .fieldUseFunc = ItemUseOutOfBattle_Medicine,
        .battleUsage = ITEM_B_USE_MEDICINE,
        .battleUseFunc = ItemUseInBattle_Medicine,
        .flingPower = 30,
    },

    [ITEM_HYPER_POTION] =
    {
        .name = _("Hyper Potion"),
        .itemId = ITEM_HYPER_POTION,
        .price = 1500,
        .holdEffectParam = 120,
        .description = sHyperPotionDesc,
        .pocket = POCKET_ITEMS,
        .type = ITEM_USE_PARTY_MENU,
        .fieldUseFunc = ItemUseOutOfBattle_Medicine,
        .battleUsage = ITEM_B_USE_MEDICINE,
        .battleUseFunc = ItemUseInBattle_Medicine,
        .flingPower = 30,
    },

    [ITEM_MAX_POTION] =
    {
        .name = _("Max Potion"),
        .itemId = ITEM_MAX_POTION,
        .price = 2500,
        .holdEffectParam = 255,
        .description = sMaxPotionDesc,
        .pocket = POCKET_ITEMS,
        .type = ITEM_USE_PARTY_MENU,
        .fieldUseFunc = ItemUseOutOfBattle_Medicine,
        .battleUsage = ITEM_B_USE_MEDICINE,
        .battleUseFunc = ItemUseInBattle_Medicine,
        .flingPower = 30,
    },

    [ITEM_FULL_RESTORE] =
    {
        .name = _("Full Restore"),
        .itemId = ITEM_FULL_RESTORE,
        .price = 3000,
        .holdEffectParam = 255,
        .description = sFullRestoreDesc,
        .pocket = POCKET_ITEMS,
        .type = ITEM_USE_PARTY_MENU,
        .fieldUseFunc = ItemUseOutOfBattle_Medicine,
        .battleUsage = ITEM_B_USE_MEDICINE,
        .battleUseFunc = ItemUseInBattle_Medicine,
        .flingPower = 30,
    },

    [ITEM_REVIVE] =
    {
        .name = _("Revive"),
        .itemId = ITEM_REVIVE,
        .price = 2000,
        .description = sReviveDesc,
        .pocket = POCKET_ITEMS,
        .type = ITEM_USE_PARTY_MENU,
        .fieldUseFunc = ItemUseOutOfBattle_Medicine,
        .battleUsage = ITEM_B_USE_MEDICINE,
        .battleUseFunc = ItemUseInBattle_Medicine,
        .flingPower = 30,
    },

    [ITEM_MAX_REVIVE] =
    {
        .name = _("Max Revive"),
        .itemId = ITEM_MAX_REVIVE,
        .price = 4000,
        .description = sMaxReviveDesc,
        .pocket = POCKET_ITEMS,
        .type = ITEM_USE_PARTY_MENU,
        .fieldUseFunc = ItemUseOutOfBattle_Medicine,
        .battleUsage = ITEM_B_USE_MEDICINE,
        .battleUseFunc = ItemUseInBattle_Medicine,
        .flingPower = 30,
    },

    [ITEM_FRESH_WATER] =
    {
        .name = _("Fresh Water"),
        .itemId = ITEM_FRESH_WATER,
        .price = 200,
        .holdEffectParam = 30,
        .description = sFreshWaterDesc,
        .pocket = POCKET_ITEMS,
        .type = ITEM_USE_PARTY_MENU,
        .fieldUseFunc = ItemUseOutOfBattle_Medicine,
        .battleUsage = ITEM_B_USE_MEDICINE,
        .battleUseFunc = ItemUseInBattle_Medicine,
        .flingPower = 30,
    },

    [ITEM_SODA_POP] =
    {
        .name = _("Soda Pop"),
        .itemId = ITEM_SODA_POP,
        .price = 300,
        .holdEffectParam = 50,
        .description = sSodaPopDesc,
        .pocket = POCKET_ITEMS,
        .type = ITEM_USE_PARTY_MENU,
        .fieldUseFunc = ItemUseOutOfBattle_Medicine,
        .battleUsage = ITEM_B_USE_MEDICINE,
        .battleUseFunc = ItemUseInBattle_Medicine,
        .flingPower = 30,
    },

    [ITEM_LEMONADE] =
    {
        .name = _("Lemonade"),
        .itemId = ITEM_LEMONADE,
        .price = 400,
        .holdEffectParam = 70,
        .description = sLemonadeDesc,
        .pocket = POCKET_ITEMS,
        .type = ITEM_USE_PARTY_MENU,
        .fieldUseFunc = ItemUseOutOfBattle_Medicine,
        .battleUsage = ITEM_B_USE_MEDICINE,
        .battleUseFunc = ItemUseInBattle_Medicine,
        .flingPower = 30,
    },

    [ITEM_MOOMOO_MILK] =
    {
        .name = _("Moomoo Milk"),
        .itemId = ITEM_MOOMOO_MILK,
        .price = 600,
        .holdEffectParam = 100,
        .description = sMoomooMilkDesc,
        .pocket = POCKET_ITEMS,
        .type = ITEM_USE_PARTY_MENU,
        .fieldUseFunc = ItemUseOutOfBattle_Medicine,
        .battleUsage = ITEM_B_USE_MEDICINE,
        .battleUseFunc = ItemUseInBattle_Medicine,
        .flingPower = 30,
    },

    [ITEM_ENERGY_POWDER] =
    {
        .name = _("Energy Powder"),
        .itemId = ITEM_ENERGY_POWDER,
        .price = 500,
        .description = sEnergyPowderDesc,
        .pocket = POCKET_ITEMS,
        .type = ITEM_USE_PARTY_MENU,
        .fieldUseFunc = ItemUseOutOfBattle_Medicine,
        .battleUsage = ITEM_B_USE_MEDICINE,
        .battleUseFunc = ItemUseInBattle_Medicine,
        .flingPower = 30,
    },

    [ITEM_ENERGY_ROOT] =
    {
        .name = _("Energy Root"),
        .itemId = ITEM_ENERGY_ROOT,
        .price = 1200,
        .description = sEnergyRootDesc,
        .pocket = POCKET_ITEMS,
        .type = ITEM_USE_PARTY_MENU,
        .fieldUseFunc = ItemUseOutOfBattle_Medicine,
        .battleUsage = ITEM_B_USE_MEDICINE,
        .battleUseFunc = ItemUseInBattle_Medicine,
        .flingPower = 30,
    },

    [ITEM_HEAL_POWDER] =
    {
        .name = _("Heal Powder"),
        .itemId = ITEM_HEAL_POWDER,
        .price = 300,
        .description = sHealPowderDesc,
        .pocket = POCKET_ITEMS,
        .type = ITEM_USE_PARTY_MENU,
        .fieldUseFunc = ItemUseOutOfBattle_Medicine,
        .battleUsage = ITEM_B_USE_MEDICINE,
        .battleUseFunc = ItemUseInBattle_Medicine,
        .flingPower = 30,
    },

    [ITEM_REVIVAL_HERB] =
    {
        .name = _("Revival Herb"),
        .itemId = ITEM_REVIVAL_HERB,
        .price = 2800,
        .description = sRevivalHerbDesc,
        .pocket = POCKET_ITEMS,
        .type = ITEM_USE_PARTY_MENU,
        .fieldUseFunc = ItemUseOutOfBattle_Medicine,
        .battleUsage = ITEM_B_USE_MEDICINE,
        .battleUseFunc = ItemUseInBattle_Medicine,
        .flingPower = 30,
    },

    [ITEM_ANTIDOTE] =
    {
        .name = _("Antidote"),
        .itemId = ITEM_ANTIDOTE,
        .price = 200,
        .description = sAntidoteDesc,
        .pocket = POCKET_ITEMS,
        .type = ITEM_USE_PARTY_MENU,
        .fieldUseFunc = ItemUseOutOfBattle_Medicine,
        .battleUsage = ITEM_B_USE_MEDICINE,
        .battleUseFunc = ItemUseInBattle_Medicine,
        .flingPower = 30,
    },

    [ITEM_PARALYZE_HEAL] =
    {
        .name = _("Paralyze Heal"),
        .itemId = ITEM_PARALYZE_HEAL,
        .price = 300,
        .description = sParalyzeHealDesc,
        .pocket = POCKET_ITEMS,
        .type = ITEM_USE_PARTY_MENU,
        .fieldUseFunc = ItemUseOutOfBattle_Medicine,
        .battleUsage = ITEM_B_USE_MEDICINE,
        .battleUseFunc = ItemUseInBattle_Medicine,
        .flingPower = 30,
    },

    [ITEM_BURN_HEAL] =
    {
        .name = _("Burn Heal"),
        .itemId = ITEM_BURN_HEAL,
        .price = 300,
        .description = sBurnHealDesc,
        .pocket = POCKET_ITEMS,
        .type = ITEM_USE_PARTY_MENU,
        .fieldUseFunc = ItemUseOutOfBattle_Medicine,
        .battleUsage = ITEM_B_USE_MEDICINE,
        .battleUseFunc = ItemUseInBattle_Medicine,
        .flingPower = 30,
    },

    [ITEM_ICE_HEAL] =
    {
        .name = _("Ice Heal"),
        .itemId = ITEM_ICE_HEAL,
        .price = 100,
        .description = sIceHealDesc,
        .pocket = POCKET_ITEMS,
        .type = ITEM_USE_PARTY_MENU,
        .fieldUseFunc = ItemUseOutOfBattle_Medicine,
        .battleUsage = ITEM_B_USE_MEDICINE,
        .battleUseFunc = ItemUseInBattle_Medicine,
        .flingPower = 30,
    },

    [ITEM_AWAKENING] =
    {
        .name = _("Awakening"),
        .itemId = ITEM_AWAKENING,
        .price = 100,
        .description = sAwakeningDesc,
        .pocket = POCKET_ITEMS,
        .type = ITEM_USE_PARTY_MENU,
        .fieldUseFunc = ItemUseOutOfBattle_Medicine,
        .battleUsage = ITEM_B_USE_MEDICINE,
        .battleUseFunc = ItemUseInBattle_Medicine,
        .flingPower = 30,
    },

    [ITEM_FULL_HEAL] =
    {
        .name = _("Full Heal"),
        .itemId = ITEM_FULL_HEAL,
        .price = 400,
        .description = sFullHealDesc,
        .pocket = POCKET_ITEMS,
        .type = ITEM_USE_PARTY_MENU,
        .fieldUseFunc = ItemUseOutOfBattle_Medicine,
        .battleUsage = ITEM_B_USE_MEDICINE,
        .battleUseFunc = ItemUseInBattle_Medicine,
        .flingPower = 30,
    },

    [ITEM_ETHER] =
    {
        .name = _("Ether"),
        .itemId = ITEM_ETHER,
        .price = 1200,
        .holdEffectParam = 10,
        .description = sEtherDesc,
        .pocket = POCKET_ITEMS,
        .type = ITEM_USE_PARTY_MENU,
        .fieldUseFunc = ItemUseOutOfBattle_PPRecovery,
        .battleUsage = ITEM_B_USE_MEDICINE,
        .battleUseFunc = ItemUseInBattle_PPRecovery,
        .flingPower = 30,
    },

    [ITEM_MAX_ETHER] =
    {
        .name = _("Max Ether"),
        .itemId = ITEM_MAX_ETHER,
        .price = 2000,
        .holdEffectParam = 255,
        .description = sMaxEtherDesc,
        .pocket = POCKET_ITEMS,
        .type = ITEM_USE_PARTY_MENU,
        .fieldUseFunc = ItemUseOutOfBattle_PPRecovery,
        .battleUsage = ITEM_B_USE_MEDICINE,
        .battleUseFunc = ItemUseInBattle_PPRecovery,
        .flingPower = 30,
    },

    [ITEM_ELIXIR] =
    {
        .name = _("Elixir"),
        .itemId = ITEM_ELIXIR,
        .price = 3000,
        .holdEffectParam = 10,
        .description = sElixirDesc,
        .pocket = POCKET_ITEMS,
        .type = ITEM_USE_PARTY_MENU,
        .fieldUseFunc = ItemUseOutOfBattle_PPRecovery,
        .battleUsage = ITEM_B_USE_MEDICINE,
        .battleUseFunc = ItemUseInBattle_PPRecovery,
        .flingPower = 30,
    },

    [ITEM_MAX_ELIXIR] =
    {
        .name = _("Max Elixir"),
        .itemId = ITEM_MAX_ELIXIR,
        .price = 4500,
        .holdEffectParam = 255,
        .description = sMaxElixirDesc,
        .pocket = POCKET_ITEMS,
        .type = ITEM_USE_PARTY_MENU,
        .fieldUseFunc = ItemUseOutOfBattle_PPRecovery,
        .battleUsage = ITEM_B_USE_MEDICINE,
        .battleUseFunc = ItemUseInBattle_PPRecovery,
        .flingPower = 30,
    },

    [ITEM_BERRY_JUICE] =
    {
        .name = _("Berry Juice"),
        .itemId = ITEM_BERRY_JUICE,
        .price = 200,
        .holdEffect = HOLD_EFFECT_RESTORE_HP,
        .holdEffectParam = 20,
        .description = sBerryJuiceDesc,
        .pocket = POCKET_ITEMS,
        .type = ITEM_USE_PARTY_MENU,
        .fieldUseFunc = ItemUseOutOfBattle_Medicine,
        .battleUsage = ITEM_B_USE_MEDICINE,
        .battleUseFunc = ItemUseInBattle_Medicine,
        .flingPower = 30,
    },

    [ITEM_SACRED_ASH] =
    {
        .name = _("Sacred Ash"),
        .itemId = ITEM_SACRED_ASH,
        .price = 50000,
        .description = sSacredAshDesc,
        .pocket = POCKET_ITEMS,
        .type = ITEM_USE_PARTY_MENU,
        .fieldUseFunc = ItemUseOutOfBattle_SacredAsh,
        .flingPower = 30,
    },

    [ITEM_SWEET_HEART] =
    {
        .name = _("Sweet Heart"),
        .itemId = ITEM_SWEET_HEART,
        .price = 3000,
        .holdEffectParam = 20,
        .description = sSweetHeartDesc,
        .pocket = POCKET_ITEMS,
        .type = ITEM_USE_PARTY_MENU,
        .fieldUseFunc = ItemUseOutOfBattle_Medicine,
        .battleUsage = ITEM_B_USE_MEDICINE,
        .battleUseFunc = ItemUseInBattle_Medicine,
        .flingPower = 30,
    },

    [ITEM_MAX_HONEY] =
    {
        .name = _("Max Honey"),
        .itemId = ITEM_MAX_HONEY,
        .price = 8000,
        .description = sMaxHoneyDesc,
        .pocket = POCKET_ITEMS,
        .type = ITEM_USE_PARTY_MENU,
        .fieldUseFunc = ItemUseOutOfBattle_Medicine,
        .battleUsage = ITEM_B_USE_MEDICINE,
        .battleUseFunc = ItemUseInBattle_Medicine,
    },

// Regional Specialties

    [ITEM_PEWTER_CRUNCHIES] =
    {
        .name = _("PewtrCrnches"),
        .itemId = ITEM_PEWTER_CRUNCHIES,
        .price = 250,
        .description = sPewterCrunchiesDesc,
        .pocket = POCKET_ITEMS,
<<<<<<< HEAD
        .type = ITEM_USE_BAG_MENU,
        .fieldUseFunc = ItemUseOutOfBattle_CannotUse,
        .flingPower = 30,
=======
        .type = ITEM_USE_PARTY_MENU,
        .fieldUseFunc = ItemUseOutOfBattle_Medicine,
        .battleUsage = ITEM_B_USE_MEDICINE,
        .battleUseFunc = ItemUseInBattle_Medicine,
>>>>>>> 797f4192
    },

    [ITEM_RAGE_CANDY_BAR] =
    {
        .name = _("RageCandyBar"),
        .itemId = ITEM_RAGE_CANDY_BAR,
        .price = 350,
        .description = sRageCandyBarDesc,
        .pocket = POCKET_ITEMS,
<<<<<<< HEAD
        .type = ITEM_USE_BAG_MENU,
        .fieldUseFunc = ItemUseOutOfBattle_CannotUse,
        .flingPower = 30,
=======
        .type = ITEM_USE_PARTY_MENU,
        .fieldUseFunc = ItemUseOutOfBattle_Medicine,
        .battleUsage = ITEM_B_USE_MEDICINE,
        .battleUseFunc = ItemUseInBattle_Medicine,
>>>>>>> 797f4192
    },

    [ITEM_LAVA_COOKIE] =
    {
        .name = _("Lava Cookie"),
        .itemId = ITEM_LAVA_COOKIE,
        .price = 350,
        .description = sLavaCookieDesc,
        .pocket = POCKET_ITEMS,
        .type = ITEM_USE_PARTY_MENU,
        .fieldUseFunc = ItemUseOutOfBattle_Medicine,
        .battleUsage = ITEM_B_USE_MEDICINE,
        .battleUseFunc = ItemUseInBattle_Medicine,
        .flingPower = 30,
    },

    [ITEM_OLD_GATEAU] =
    {
        .name = _("Old Gateau"),
        .itemId = ITEM_OLD_GATEAU,
        .price = 350,
        .description = sOldGateauDesc,
        .pocket = POCKET_ITEMS,
        .type = ITEM_USE_PARTY_MENU,
        .fieldUseFunc = ItemUseOutOfBattle_Medicine,
        .battleUsage = ITEM_B_USE_MEDICINE,
        .battleUseFunc = ItemUseInBattle_Medicine,
        .flingPower = 30,
    },

    [ITEM_CASTELIACONE] =
    {
        .name = _("CasteliaCone"),
        .itemId = ITEM_CASTELIACONE,
        .price = 350,
        .description = sCasteliaconeDesc,
        .pocket = POCKET_ITEMS,
<<<<<<< HEAD
        .type = ITEM_USE_BAG_MENU,
        .fieldUseFunc = ItemUseOutOfBattle_CannotUse,
        .flingPower = 30,
=======
        .type = ITEM_USE_PARTY_MENU,
        .fieldUseFunc = ItemUseOutOfBattle_Medicine,
        .battleUsage = ITEM_B_USE_MEDICINE,
        .battleUseFunc = ItemUseInBattle_Medicine,
>>>>>>> 797f4192
    },

    [ITEM_LUMIOSE_GALETTE] =
    {
        .name = _("LumioseGlete"),
        .itemId = ITEM_LUMIOSE_GALETTE,
        .price = 350,
        .description = sLumioseGaletteDesc,
        .pocket = POCKET_ITEMS,
<<<<<<< HEAD
        .type = ITEM_USE_BAG_MENU,
        .fieldUseFunc = ItemUseOutOfBattle_CannotUse,
        .flingPower = 30,
=======
        .type = ITEM_USE_PARTY_MENU,
        .fieldUseFunc = ItemUseOutOfBattle_Medicine,
        .battleUsage = ITEM_B_USE_MEDICINE,
        .battleUseFunc = ItemUseInBattle_Medicine,
>>>>>>> 797f4192
    },

    [ITEM_SHALOUR_SABLE] =
    {
        .name = _("ShalourSable"),
        .itemId = ITEM_SHALOUR_SABLE,
        .price = 350,
        .description = sShalourSableDesc,
        .pocket = POCKET_ITEMS,
<<<<<<< HEAD
        .type = ITEM_USE_BAG_MENU,
        .fieldUseFunc = ItemUseOutOfBattle_CannotUse,
        .flingPower = 30,
=======
        .type = ITEM_USE_PARTY_MENU,
        .fieldUseFunc = ItemUseOutOfBattle_Medicine,
        .battleUsage = ITEM_B_USE_MEDICINE,
        .battleUseFunc = ItemUseInBattle_Medicine,
>>>>>>> 797f4192
    },

    [ITEM_BIG_MALASADA] =
    {
        .name = _("Big Malasada"),
        .itemId = ITEM_BIG_MALASADA,
        .price = 350,
        .description = sBigMalasadaDesc,
        .pocket = POCKET_ITEMS,
        .type = ITEM_USE_PARTY_MENU,
        .fieldUseFunc = ItemUseOutOfBattle_Medicine,
        .battleUsage = ITEM_B_USE_MEDICINE,
        .battleUseFunc = ItemUseInBattle_Medicine,
        .flingPower = 30,
    },

// Vitamins

    [ITEM_HP_UP] =
    {
        .name = _("HP Up"),
        .itemId = ITEM_HP_UP,
        .price = 10000,
        .description = sHPUpDesc,
        .pocket = POCKET_ITEMS,
        .type = ITEM_USE_PARTY_MENU,
        .fieldUseFunc = ItemUseOutOfBattle_Medicine,
        .flingPower = 30,
    },

    [ITEM_PROTEIN] =
    {
        .name = _("Protein"),
        .itemId = ITEM_PROTEIN,
        .price = 10000,
        .description = sProteinDesc,
        .pocket = POCKET_ITEMS,
        .type = ITEM_USE_PARTY_MENU,
        .fieldUseFunc = ItemUseOutOfBattle_Medicine,
        .flingPower = 30,
    },

    [ITEM_IRON] =
    {
        .name = _("Iron"),
        .itemId = ITEM_IRON,
        .price = 10000,
        .description = sIronDesc,
        .pocket = POCKET_ITEMS,
        .type = ITEM_USE_PARTY_MENU,
        .fieldUseFunc = ItemUseOutOfBattle_Medicine,
        .flingPower = 30,
    },

    [ITEM_CALCIUM] =
    {
        .name = _("Calcium"),
        .itemId = ITEM_CALCIUM,
        .price = 10000,
        .description = sCalciumDesc,
        .pocket = POCKET_ITEMS,
        .type = ITEM_USE_PARTY_MENU,
        .fieldUseFunc = ItemUseOutOfBattle_Medicine,
        .flingPower = 30,
    },

    [ITEM_ZINC] =
    {
        .name = _("Zinc"),
        .itemId = ITEM_ZINC,
        .price = 10000,
        .description = sZincDesc,
        .pocket = POCKET_ITEMS,
        .type = ITEM_USE_PARTY_MENU,
        .fieldUseFunc = ItemUseOutOfBattle_Medicine,
        .flingPower = 30,
    },

    [ITEM_CARBOS] =
    {
        .name = _("Carbos"),
        .itemId = ITEM_CARBOS,
        .price = 10000,
        .description = sCarbosDesc,
        .pocket = POCKET_ITEMS,
        .type = ITEM_USE_PARTY_MENU,
        .fieldUseFunc = ItemUseOutOfBattle_Medicine,
        .flingPower = 30,
    },

    [ITEM_PP_UP] =
    {
        .name = _("PP Up"),
        .itemId = ITEM_PP_UP,
        .price = 10000,
        .description = sPPUpDesc,
        .pocket = POCKET_ITEMS,
        .type = ITEM_USE_PARTY_MENU,
        .fieldUseFunc = ItemUseOutOfBattle_PPUp,
        .flingPower = 30,
    },

    [ITEM_PP_MAX] =
    {
        .name = _("PP Max"),
        .itemId = ITEM_PP_MAX,
        .price = 10000,
        .description = sPPMaxDesc,
        .pocket = POCKET_ITEMS,
        .type = ITEM_USE_PARTY_MENU,
        .fieldUseFunc = ItemUseOutOfBattle_PPUp,
        .flingPower = 30,
    },

// EV Feathers

    [ITEM_HEALTH_FEATHER] =
    {
        .name = _("HealthFeather"),
        .itemId = ITEM_HEALTH_FEATHER,
        .price = 300,
        .description = sHealthFeatherDesc,
        .pocket = POCKET_ITEMS,
        .type = ITEM_USE_PARTY_MENU,
        .fieldUseFunc = ItemUseOutOfBattle_Medicine,
        .flingPower = 20,
    },

    [ITEM_MUSCLE_FEATHER] =
    {
        .name = _("MuscleFeather"),
        .itemId = ITEM_MUSCLE_FEATHER,
        .price = 300,
        .description = sMuscleFeatherDesc,
        .pocket = POCKET_ITEMS,
        .type = ITEM_USE_PARTY_MENU,
        .fieldUseFunc = ItemUseOutOfBattle_Medicine,
        .flingPower = 20,
    },

    [ITEM_RESIST_FEATHER] =
    {
        .name = _("ResistFeather"),
        .itemId = ITEM_RESIST_FEATHER,
        .price = 300,
        .description = sResistFeatherDesc,
        .pocket = POCKET_ITEMS,
        .type = ITEM_USE_PARTY_MENU,
        .fieldUseFunc = ItemUseOutOfBattle_Medicine,
        .flingPower = 20,
    },

    [ITEM_GENIUS_FEATHER] =
    {
        .name = _("GeniusFeather"),
        .itemId = ITEM_GENIUS_FEATHER,
        .price = 300,
        .description = sGeniusFeatherDesc,
        .pocket = POCKET_ITEMS,
        .type = ITEM_USE_PARTY_MENU,
        .fieldUseFunc = ItemUseOutOfBattle_Medicine,
        .flingPower = 20,
    },

    [ITEM_CLEVER_FEATHER] =
    {
        .name = _("CleverFeather"),
        .itemId = ITEM_CLEVER_FEATHER,
        .price = 300,
        .description = sCleverFeatherDesc,
        .pocket = POCKET_ITEMS,
        .type = ITEM_USE_PARTY_MENU,
        .fieldUseFunc = ItemUseOutOfBattle_Medicine,
        .flingPower = 20,
    },

    [ITEM_SWIFT_FEATHER] =
    {
        .name = _("SwiftFeather"),
        .itemId = ITEM_SWIFT_FEATHER,
        .price = 300,
        .description = sSwiftFeatherDesc,
        .pocket = POCKET_ITEMS,
        .type = ITEM_USE_PARTY_MENU,
        .fieldUseFunc = ItemUseOutOfBattle_Medicine,
        .flingPower = 20,
    },

// Ability Modifiers

    [ITEM_ABILITY_CAPSULE] =
    {
        .name = _("AbilityCapsle"),
        .itemId = ITEM_ABILITY_CAPSULE,
        .price = 10000,
        .holdEffectParam = 0,
        .description = sAbilityCapsuleDesc,
        .pocket = POCKET_ITEMS,
        .type = ITEM_USE_PARTY_MENU,
        .fieldUseFunc = ItemUseOutOfBattle_AbilityCapsule,
    },

    [ITEM_ABILITY_PATCH] =
    {
        .name = _("AbilityPatch"),
        .itemId = ITEM_ABILITY_PATCH,
        .price = 0,
        .holdEffectParam = 0,
        .description = sAbilityPatchDesc,
        .pocket = POCKET_ITEMS,
        .type = ITEM_USE_PARTY_MENU,
        .fieldUseFunc = ItemUseOutOfBattle_CannotUse, // Todo
    },

// Mints

    [ITEM_LONELY_MINT] =
    {
        .name = _("Lonely Mint"),
        .itemId = ITEM_LONELY_MINT,
        .price = 20,
        .description = sLonelyMintDesc,
        .pocket = POCKET_ITEMS,
        .type = ITEM_USE_BAG_MENU,
<<<<<<< HEAD
        .fieldUseFunc = ItemUseOutOfBattle_CannotUse,
        .flingPower = 10,
=======
        .fieldUseFunc = ItemUseOutOfBattle_CannotUse, // Todo
>>>>>>> 797f4192
    },

    [ITEM_ADAMANT_MINT] =
    {
        .name = _("Adamant Mint"),
        .itemId = ITEM_ADAMANT_MINT,
        .price = 20,
        .description = sAdamantMintDesc,
        .pocket = POCKET_ITEMS,
        .type = ITEM_USE_BAG_MENU,
<<<<<<< HEAD
        .fieldUseFunc = ItemUseOutOfBattle_CannotUse,
        .flingPower = 10,
=======
        .fieldUseFunc = ItemUseOutOfBattle_CannotUse, // Todo
>>>>>>> 797f4192
    },

    [ITEM_NAUGHTY_MINT] =
    {
        .name = _("Naughty Mint"),
        .itemId = ITEM_NAUGHTY_MINT,
        .price = 20,
        .description = sNaughtyMintDesc,
        .pocket = POCKET_ITEMS,
        .type = ITEM_USE_BAG_MENU,
<<<<<<< HEAD
        .fieldUseFunc = ItemUseOutOfBattle_CannotUse,
        .flingPower = 10,
=======
        .fieldUseFunc = ItemUseOutOfBattle_CannotUse, // Todo
>>>>>>> 797f4192
    },

    [ITEM_BRAVE_MINT] =
    {
        .name = _("Brave Mint"),
        .itemId = ITEM_BRAVE_MINT,
        .price = 20,
        .description = sBraveMintDesc,
        .pocket = POCKET_ITEMS,
        .type = ITEM_USE_BAG_MENU,
<<<<<<< HEAD
        .fieldUseFunc = ItemUseOutOfBattle_CannotUse,
        .flingPower = 10,
=======
        .fieldUseFunc = ItemUseOutOfBattle_CannotUse, // Todo
>>>>>>> 797f4192
    },

    [ITEM_BOLD_MINT] =
    {
        .name = _("Bold Mint"),
        .itemId = ITEM_BOLD_MINT,
        .price = 20,
        .description = sBoldMintDesc,
        .pocket = POCKET_ITEMS,
        .type = ITEM_USE_BAG_MENU,
<<<<<<< HEAD
        .fieldUseFunc = ItemUseOutOfBattle_CannotUse,
        .flingPower = 10,
=======
        .fieldUseFunc = ItemUseOutOfBattle_CannotUse, // Todo
>>>>>>> 797f4192
    },

    [ITEM_IMPISH_MINT] =
    {
        .name = _("Impish Mint"),
        .itemId = ITEM_IMPISH_MINT,
        .price = 20,
        .description = sImpishMintDesc,
        .pocket = POCKET_ITEMS,
        .type = ITEM_USE_BAG_MENU,
<<<<<<< HEAD
        .fieldUseFunc = ItemUseOutOfBattle_CannotUse,
        .flingPower = 10,
=======
        .fieldUseFunc = ItemUseOutOfBattle_CannotUse, // Todo
>>>>>>> 797f4192
    },

    [ITEM_LAX_MINT] =
    {
        .name = _("Lax Mint"),
        .itemId = ITEM_LAX_MINT,
        .price = 20,
        .description = sLaxMintDesc,
        .pocket = POCKET_ITEMS,
        .type = ITEM_USE_BAG_MENU,
<<<<<<< HEAD
        .fieldUseFunc = ItemUseOutOfBattle_CannotUse,
        .flingPower = 10,
=======
        .fieldUseFunc = ItemUseOutOfBattle_CannotUse, // Todo
>>>>>>> 797f4192
    },

    [ITEM_RELAXED_MINT] =
    {
        .name = _("Relaxed Mint"),
        .itemId = ITEM_RELAXED_MINT,
        .price = 20,
        .description = sRelaxedMintDesc,
        .pocket = POCKET_ITEMS,
        .type = ITEM_USE_BAG_MENU,
<<<<<<< HEAD
        .fieldUseFunc = ItemUseOutOfBattle_CannotUse,
        .flingPower = 10,
=======
        .fieldUseFunc = ItemUseOutOfBattle_CannotUse, // Todo
>>>>>>> 797f4192
    },

    [ITEM_MODEST_MINT] =
    {
        .name = _("Modest Mint"),
        .itemId = ITEM_MODEST_MINT,
        .price = 20,
        .description = sModestMintDesc,
        .pocket = POCKET_ITEMS,
        .type = ITEM_USE_BAG_MENU,
<<<<<<< HEAD
        .fieldUseFunc = ItemUseOutOfBattle_CannotUse,
        .flingPower = 10,
=======
        .fieldUseFunc = ItemUseOutOfBattle_CannotUse, // Todo
>>>>>>> 797f4192
    },

    [ITEM_MILD_MINT] =
    {
        .name = _("Mild Mint"),
        .itemId = ITEM_MILD_MINT,
        .price = 20,
        .description = sMildMintDesc,
        .pocket = POCKET_ITEMS,
        .type = ITEM_USE_BAG_MENU,
<<<<<<< HEAD
        .fieldUseFunc = ItemUseOutOfBattle_CannotUse,
        .flingPower = 10,
=======
        .fieldUseFunc = ItemUseOutOfBattle_CannotUse, // Todo
>>>>>>> 797f4192
    },

    [ITEM_RASH_MINT] =
    {
        .name = _("Rash Mint"),
        .itemId = ITEM_RASH_MINT,
        .price = 20,
        .description = sRashMintDesc,
        .pocket = POCKET_ITEMS,
        .type = ITEM_USE_BAG_MENU,
<<<<<<< HEAD
        .fieldUseFunc = ItemUseOutOfBattle_CannotUse,
        .flingPower = 10,
=======
        .fieldUseFunc = ItemUseOutOfBattle_CannotUse, // Todo
>>>>>>> 797f4192
    },

    [ITEM_QUIET_MINT] =
    {
        .name = _("Quiet Mint"),
        .itemId = ITEM_QUIET_MINT,
        .price = 20,
        .description = sQuietMintDesc,
        .pocket = POCKET_ITEMS,
        .type = ITEM_USE_BAG_MENU,
<<<<<<< HEAD
        .fieldUseFunc = ItemUseOutOfBattle_CannotUse,
        .flingPower = 10,
=======
        .fieldUseFunc = ItemUseOutOfBattle_CannotUse, // Todo
>>>>>>> 797f4192
    },

    [ITEM_CALM_MINT] =
    {
        .name = _("Calm Mint"),
        .itemId = ITEM_CALM_MINT,
        .price = 20,
        .description = sCalmMintDesc,
        .pocket = POCKET_ITEMS,
        .type = ITEM_USE_BAG_MENU,
<<<<<<< HEAD
        .fieldUseFunc = ItemUseOutOfBattle_CannotUse,
        .flingPower = 10,
=======
        .fieldUseFunc = ItemUseOutOfBattle_CannotUse, // Todo
>>>>>>> 797f4192
    },

    [ITEM_GENTLE_MINT] =
    {
        .name = _("Gentle Mint"),
        .itemId = ITEM_GENTLE_MINT,
        .price = 20,
        .description = sGentleMintDesc,
        .pocket = POCKET_ITEMS,
        .type = ITEM_USE_BAG_MENU,
<<<<<<< HEAD
        .fieldUseFunc = ItemUseOutOfBattle_CannotUse,
        .flingPower = 10,
=======
        .fieldUseFunc = ItemUseOutOfBattle_CannotUse, // Todo
>>>>>>> 797f4192
    },

    [ITEM_CAREFUL_MINT] =
    {
        .name = _("Careful Mint"),
        .itemId = ITEM_CAREFUL_MINT,
        .price = 20,
        .description = sCarefulMintDesc,
        .pocket = POCKET_ITEMS,
        .type = ITEM_USE_BAG_MENU,
<<<<<<< HEAD
        .fieldUseFunc = ItemUseOutOfBattle_CannotUse,
        .flingPower = 10,
=======
        .fieldUseFunc = ItemUseOutOfBattle_CannotUse, // Todo
>>>>>>> 797f4192
    },

    [ITEM_SASSY_MINT] =
    {
        .name = _("Sassy Mint"),
        .itemId = ITEM_SASSY_MINT,
        .price = 20,
        .description = sSassyMintDesc,
        .pocket = POCKET_ITEMS,
        .type = ITEM_USE_BAG_MENU,
<<<<<<< HEAD
        .fieldUseFunc = ItemUseOutOfBattle_CannotUse,
        .flingPower = 10,
=======
        .fieldUseFunc = ItemUseOutOfBattle_CannotUse, // Todo
>>>>>>> 797f4192
    },

    [ITEM_TIMID_MINT] =
    {
        .name = _("Timid Mint"),
        .itemId = ITEM_TIMID_MINT,
        .price = 20,
        .description = sTimidMintDesc,
        .pocket = POCKET_ITEMS,
        .type = ITEM_USE_BAG_MENU,
<<<<<<< HEAD
        .fieldUseFunc = ItemUseOutOfBattle_CannotUse,
        .flingPower = 10,
=======
        .fieldUseFunc = ItemUseOutOfBattle_CannotUse, // Todo
>>>>>>> 797f4192
    },

    [ITEM_HASTY_MINT] =
    {
        .name = _("Hasty Mint"),
        .itemId = ITEM_HASTY_MINT,
        .price = 20,
        .description = sHastyMintDesc,
        .pocket = POCKET_ITEMS,
        .type = ITEM_USE_BAG_MENU,
<<<<<<< HEAD
        .fieldUseFunc = ItemUseOutOfBattle_CannotUse,
        .flingPower = 10,
=======
        .fieldUseFunc = ItemUseOutOfBattle_CannotUse, // Todo
>>>>>>> 797f4192
    },

    [ITEM_JOLLY_MINT] =
    {
        .name = _("Jolly Mint"),
        .itemId = ITEM_JOLLY_MINT,
        .price = 20,
        .description = sJollyMintDesc,
        .pocket = POCKET_ITEMS,
        .type = ITEM_USE_BAG_MENU,
<<<<<<< HEAD
        .fieldUseFunc = ItemUseOutOfBattle_CannotUse,
        .flingPower = 10,
=======
        .fieldUseFunc = ItemUseOutOfBattle_CannotUse, // Todo
>>>>>>> 797f4192
    },

    [ITEM_NAIVE_MINT] =
    {
        .name = _("Naive Mint"),
        .itemId = ITEM_NAIVE_MINT,
        .price = 20,
        .description = sNaiveMintDesc,
        .pocket = POCKET_ITEMS,
        .type = ITEM_USE_BAG_MENU,
<<<<<<< HEAD
        .fieldUseFunc = ItemUseOutOfBattle_CannotUse,
        .flingPower = 10,
=======
        .fieldUseFunc = ItemUseOutOfBattle_CannotUse, // Todo
>>>>>>> 797f4192
    },

    [ITEM_SERIOUS_MINT] =
    {
        .name = _("Serious Mint"),
        .itemId = ITEM_SERIOUS_MINT,
        .price = 20,
        .description = sSeriousMintDesc,
        .pocket = POCKET_ITEMS,
        .type = ITEM_USE_BAG_MENU,
<<<<<<< HEAD
        .fieldUseFunc = ItemUseOutOfBattle_CannotUse,
        .flingPower = 10,
=======
        .fieldUseFunc = ItemUseOutOfBattle_CannotUse, // Todo
>>>>>>> 797f4192
    },

// Candy

    [ITEM_RARE_CANDY] =
    {
        .name = _("Rare Candy"),
        .itemId = ITEM_RARE_CANDY,
        .price = 10000,
        .description = sRareCandyDesc,
        .pocket = POCKET_ITEMS,
        .type = ITEM_USE_PARTY_MENU,
        .fieldUseFunc = ItemUseOutOfBattle_RareCandy,
        .flingPower = 30,
    },

    [ITEM_EXP_CANDY_XS] =
    {
        .name = _("Exp.Candy XS"),
        .itemId = ITEM_EXP_CANDY_XS,
        .price = 20,
        .description = sExpCandyXSDesc,
        .pocket = POCKET_ITEMS,
        .type = ITEM_USE_BAG_MENU,
<<<<<<< HEAD
        .fieldUseFunc = ItemUseOutOfBattle_CannotUse,
        .flingPower = 30,
=======
        .fieldUseFunc = ItemUseOutOfBattle_CannotUse, // Todo
>>>>>>> 797f4192
    },

    [ITEM_EXP_CANDY_S] =
    {
        .name = _("Exp.Candy S"),
        .itemId = ITEM_EXP_CANDY_S,
        .price = 240,
        .description = sExpCandyXSDesc,
        .pocket = POCKET_ITEMS,
        .type = ITEM_USE_BAG_MENU,
<<<<<<< HEAD
        .fieldUseFunc = ItemUseOutOfBattle_CannotUse,
        .flingPower = 30,
=======
        .fieldUseFunc = ItemUseOutOfBattle_CannotUse, // Todo
>>>>>>> 797f4192
    },

    [ITEM_EXP_CANDY_M] =
    {
        .name = _("Exp.Candy M"),
        .itemId = ITEM_EXP_CANDY_M,
        .price = 1000,
        .description = sExpCandyMDesc,
        .pocket = POCKET_ITEMS,
        .type = ITEM_USE_BAG_MENU,
<<<<<<< HEAD
        .fieldUseFunc = ItemUseOutOfBattle_CannotUse,
        .flingPower = 30,
=======
        .fieldUseFunc = ItemUseOutOfBattle_CannotUse, // Todo
>>>>>>> 797f4192
    },

    [ITEM_EXP_CANDY_L] =
    {
        .name = _("Exp.Candy L"),
        .itemId = ITEM_EXP_CANDY_L,
        .price = 3000,
        .description = sExpCandyLDesc,
        .pocket = POCKET_ITEMS,
        .type = ITEM_USE_BAG_MENU,
<<<<<<< HEAD
        .fieldUseFunc = ItemUseOutOfBattle_CannotUse,
        .flingPower = 30,
=======
        .fieldUseFunc = ItemUseOutOfBattle_CannotUse, // Todo
>>>>>>> 797f4192
    },

    [ITEM_EXP_CANDY_XL] =
    {
        .name = _("Exp.Candy XL"),
        .itemId = ITEM_EXP_CANDY_XL,
        .price = 10000,
        .description = sExpCandyXLDesc,
        .pocket = POCKET_ITEMS,
        .type = ITEM_USE_BAG_MENU,
<<<<<<< HEAD
        .fieldUseFunc = ItemUseOutOfBattle_CannotUse,
        .flingPower = 30,
=======
        .fieldUseFunc = ItemUseOutOfBattle_CannotUse, // Todo
>>>>>>> 797f4192
    },

    [ITEM_DYNAMAX_CANDY] =
    {
        .name = _("DynamaxCandy"),
        .itemId = ITEM_DYNAMAX_CANDY,
        .price = 0,
        .description = sDynamaxCandyDesc,
        .pocket = POCKET_ITEMS,
        .type = ITEM_USE_BAG_MENU,
<<<<<<< HEAD
        .fieldUseFunc = ItemUseOutOfBattle_CannotUse,
        .flingPower = 30,
=======
        .fieldUseFunc = ItemUseOutOfBattle_CannotUse, // Todo
>>>>>>> 797f4192
    },

// Medicinal Flutes

    [ITEM_BLUE_FLUTE] =
    {
        .name = _("Blue Flute"),
        .itemId = ITEM_BLUE_FLUTE,
        .price = 20,
        .description = sBlueFluteDesc,
        .pocket = POCKET_ITEMS,
        .type = ITEM_USE_PARTY_MENU,
        .fieldUseFunc = ItemUseOutOfBattle_Medicine,
        .battleUsage = ITEM_B_USE_MEDICINE,
        .battleUseFunc = ItemUseInBattle_Medicine,
        .flingPower = 30,
    },

    [ITEM_YELLOW_FLUTE] =
    {
        .name = _("Yellow Flute"),
        .itemId = ITEM_YELLOW_FLUTE,
        .price = 20,
        .description = sYellowFluteDesc,
        .pocket = POCKET_ITEMS,
        .type = ITEM_USE_PARTY_MENU,
        .fieldUseFunc = ItemUseOutOfBattle_CannotUse,
        .battleUsage = ITEM_B_USE_MEDICINE,
        .battleUseFunc = ItemUseInBattle_Medicine,
        .flingPower = 30,
    },

    [ITEM_RED_FLUTE] =
    {
        .name = _("Red Flute"),
        .itemId = ITEM_RED_FLUTE,
        .price = 20,
        .description = sRedFluteDesc,
        .pocket = POCKET_ITEMS,
        .type = ITEM_USE_PARTY_MENU,
        .fieldUseFunc = ItemUseOutOfBattle_CannotUse,
        .battleUsage = ITEM_B_USE_MEDICINE,
        .battleUseFunc = ItemUseInBattle_Medicine,
        .flingPower = 30,
    },

// Encounter-modifying Flutes

    [ITEM_BLACK_FLUTE] =
    {
        .name = _("Black Flute"),
        .itemId = ITEM_BLACK_FLUTE,
        .price = 20,
        .holdEffectParam = 50,
        .description = sBlackFluteDesc,
        .pocket = POCKET_ITEMS,
        .type = ITEM_USE_PARTY_MENU,
        .fieldUseFunc = ItemUseOutOfBattle_BlackWhiteFlute,
        .flingPower = 30,
    },

    [ITEM_WHITE_FLUTE] =
    {
        .name = _("White Flute"),
        .itemId = ITEM_WHITE_FLUTE,
        .price = 20,
        .holdEffectParam = 150,
        .description = sWhiteFluteDesc,
        .pocket = POCKET_ITEMS,
        .type = ITEM_USE_PARTY_MENU,
        .fieldUseFunc = ItemUseOutOfBattle_BlackWhiteFlute,
        .flingPower = 30,
    },

// Encounter Modifiers

    [ITEM_REPEL] =
    {
        .name = _("Repel"),
        .itemId = ITEM_REPEL,
        .price = 400,
        .holdEffectParam = 100,
        .description = sRepelDesc,
        .pocket = POCKET_ITEMS,
        .type = ITEM_USE_BAG_MENU,
        .fieldUseFunc = ItemUseOutOfBattle_Repel,
        .flingPower = 30,
    },

    [ITEM_SUPER_REPEL] =
    {
        .name = _("Super Repel"),
        .itemId = ITEM_SUPER_REPEL,
        .price = 700,
        .holdEffectParam = 200,
        .description = sSuperRepelDesc,
        .pocket = POCKET_ITEMS,
        .type = ITEM_USE_BAG_MENU,
        .fieldUseFunc = ItemUseOutOfBattle_Repel,
        .flingPower = 30,
    },

    [ITEM_MAX_REPEL] =
    {
        .name = _("Max Repel"),
        .itemId = ITEM_MAX_REPEL,
        .price = 900,
        .holdEffectParam = 250,
        .description = sMaxRepelDesc,
        .pocket = POCKET_ITEMS,
        .type = ITEM_USE_BAG_MENU,
        .fieldUseFunc = ItemUseOutOfBattle_Repel,
        .flingPower = 30,
    },

    [ITEM_LURE] =
    {
        .name = _("Lure"),
        .itemId = ITEM_LURE,
        .price = 350,
        .holdEffectParam = 100,
        .description = sLureDesc,
        .pocket = POCKET_ITEMS,
        .type = ITEM_USE_BAG_MENU,
        .fieldUseFunc = ItemUseOutOfBattle_CannotUse,
        .secondaryId = 0,
    },

    [ITEM_SUPER_LURE] =
    {
        .name = _("Super Lure"),
        .itemId = ITEM_SUPER_LURE,
        .price = 500,
        .holdEffectParam = 200,
        .description = sSuperLureDesc,
        .pocket = POCKET_ITEMS,
        .type = ITEM_USE_BAG_MENU,
        .fieldUseFunc = ItemUseOutOfBattle_CannotUse,
        .secondaryId = 0,
    },

    [ITEM_MAX_LURE] =
    {
        .name = _("Max Lure"),
        .itemId = ITEM_MAX_LURE,
        .price = 700,
        .holdEffectParam = 250,
        .description = sMaxLureDesc,
        .pocket = POCKET_ITEMS,
        .type = ITEM_USE_BAG_MENU,
        .fieldUseFunc = ItemUseOutOfBattle_CannotUse,
        .secondaryId = 0,
    },

    [ITEM_ESCAPE_ROPE] =
    {
        .name = _("Escape Rope"),
        .itemId = ITEM_ESCAPE_ROPE,
        .description = sEscapeRopeDesc,
        #if I_KEY_ESCAPE_ROPE >= GEN_8
            .price = 0,
            .importance = 1,
            .pocket = POCKET_KEY_ITEMS,
        #else
            .price = 1000,
            .pocket = POCKET_ITEMS,
        #endif
        .type = ITEM_USE_FIELD,
        .fieldUseFunc = ItemUseOutOfBattle_EscapeRope,
        .flingPower = 30,
    },

// X Items

    [ITEM_X_ATTACK] =
    {
        .name = _("X Attack"),
        .itemId = ITEM_X_ATTACK,
        .price = 1000,
        .description = sXAttackDesc,
        .pocket = POCKET_ITEMS,
        .type = ITEM_USE_BAG_MENU,
        .fieldUseFunc = ItemUseOutOfBattle_CannotUse,
        .battleUsage = ITEM_B_USE_OTHER,
        .battleUseFunc = ItemUseInBattle_StatIncrease,
        .flingPower = 30,
    },

    [ITEM_X_DEFENSE] =
    {
        .name = _("X Defense"),
        .itemId = ITEM_X_DEFENSE,
        .price = 2000,
        .description = sXDefenseDesc,
        .pocket = POCKET_ITEMS,
        .type = ITEM_USE_BAG_MENU,
        .fieldUseFunc = ItemUseOutOfBattle_CannotUse,
        .battleUsage = ITEM_B_USE_OTHER,
        .battleUseFunc = ItemUseInBattle_StatIncrease,
        .flingPower = 30,
    },

    [ITEM_X_SP_ATK] =
    {
        .name = _("X Sp. Atk"),
        .itemId = ITEM_X_SP_ATK,
        .price = 1000,
        .description = sXSpAtkDesc,
        .pocket = POCKET_ITEMS,
        .type = ITEM_USE_BAG_MENU,
        .fieldUseFunc = ItemUseOutOfBattle_CannotUse,
        .battleUsage = ITEM_B_USE_OTHER,
        .battleUseFunc = ItemUseInBattle_StatIncrease,
        .flingPower = 30,
    },

    [ITEM_X_SP_DEF] =
    {
        .name = _("X Sp. Def"),
        .itemId = ITEM_X_SP_DEF,
        .price = 2000,
        .description = sXSpDefDesc,
        .pocket = POCKET_ITEMS,
        .type = ITEM_USE_BAG_MENU,
        .fieldUseFunc = ItemUseOutOfBattle_CannotUse,
        .battleUsage = ITEM_B_USE_OTHER,
        .battleUseFunc = ItemUseInBattle_StatIncrease,
        .flingPower = 30,
    },

    [ITEM_X_SPEED] =
    {
        .name = _("X Speed"),
        .itemId = ITEM_X_SPEED,
        .price = 1000,
        .description = sXSpeedDesc,
        .pocket = POCKET_ITEMS,
        .type = ITEM_USE_BAG_MENU,
        .fieldUseFunc = ItemUseOutOfBattle_CannotUse,
        .battleUsage = ITEM_B_USE_OTHER,
        .battleUseFunc = ItemUseInBattle_StatIncrease,
        .flingPower = 30,
    },

    [ITEM_X_ACCURACY] =
    {
        .name = _("X Accuracy"),
        .itemId = ITEM_X_ACCURACY,
        .price = 1000,
        .description = sXAccuracyDesc,
        .pocket = POCKET_ITEMS,
        .type = ITEM_USE_BAG_MENU,
        .fieldUseFunc = ItemUseOutOfBattle_CannotUse,
        .battleUsage = ITEM_B_USE_OTHER,
        .battleUseFunc = ItemUseInBattle_StatIncrease,
        .flingPower = 30,
    },

    [ITEM_DIRE_HIT] =
    {
        .name = _("Dire Hit"),
        .itemId = ITEM_DIRE_HIT,
        .price = 1000,
        .description = sDireHitDesc,
        .pocket = POCKET_ITEMS,
        .type = ITEM_USE_BAG_MENU,
        .fieldUseFunc = ItemUseOutOfBattle_CannotUse,
        .battleUsage = ITEM_B_USE_OTHER,
        .battleUseFunc = ItemUseInBattle_StatIncrease,
        .flingPower = 30,
    },

    [ITEM_GUARD_SPEC] =
    {
        .name = _("Guard Spec."),
        .itemId = ITEM_GUARD_SPEC,
        .price = 1500,
        .description = sGuardSpecDesc,
        .pocket = POCKET_ITEMS,
        .type = ITEM_USE_BAG_MENU,
        .fieldUseFunc = ItemUseOutOfBattle_CannotUse,
        .battleUsage = ITEM_B_USE_OTHER,
        .battleUseFunc = ItemUseInBattle_StatIncrease,
        .flingPower = 30,
    },

    [ITEM_POKE_DOLL] =
    {
        .name = _("Poké Doll"),
        .itemId = ITEM_POKE_DOLL,
        .price = 100,
        .description = sPokeDollDesc,
        .pocket = POCKET_ITEMS,
        .type = ITEM_USE_BAG_MENU,
        .fieldUseFunc = ItemUseOutOfBattle_CannotUse,
        .battleUsage = ITEM_B_USE_OTHER,
        .battleUseFunc = ItemUseInBattle_Escape,
        .flingPower = 30,
    },

    [ITEM_FLUFFY_TAIL] =
    {
        .name = _("Fluffy Tail"),
        .itemId = ITEM_FLUFFY_TAIL,
        .price = 100,
        .description = sFluffyTailDesc,
        .pocket = POCKET_ITEMS,
        .type = ITEM_USE_BAG_MENU,
        .fieldUseFunc = ItemUseOutOfBattle_CannotUse,
        .battleUsage = ITEM_B_USE_OTHER,
        .battleUseFunc = ItemUseInBattle_Escape,
        .flingPower = 30,
    },

    [ITEM_POKE_TOY] =
    {
        .name = _("Poké Toy"),
        .itemId = ITEM_POKE_TOY,
        .price = 100,
        .description = sPokeToyDesc,
        .pocket = POCKET_ITEMS,
        .type = ITEM_USE_BAG_MENU,
        .fieldUseFunc = ItemUseOutOfBattle_CannotUse,
<<<<<<< HEAD
        .flingPower = 30,
=======
        .battleUsage = ITEM_B_USE_OTHER,
        .battleUseFunc = ItemUseInBattle_Escape,
>>>>>>> 797f4192
    },

    [ITEM_MAX_MUSHROOMS] =
    {
        .name = _("MaxMushrooms"),
        .itemId = ITEM_MAX_MUSHROOMS,
        .price = 8000,
        .description = sMaxMushroomsDesc,
        .pocket = POCKET_ITEMS,
        .type = ITEM_USE_BAG_MENU,
        .fieldUseFunc = ItemUseOutOfBattle_CannotUse,
<<<<<<< HEAD
        .flingPower = 30,
=======
        .battleUsage = ITEM_B_USE_OTHER,
        .battleUseFunc = ItemUseInBattle_StatIncrease, // Todo
>>>>>>> 797f4192
    },

// Treasures

    [ITEM_BOTTLE_CAP] =
    {
        .name = _("Bottle Cap"),
        .itemId = ITEM_BOTTLE_CAP,
        .price = 5000,
        .description = sBottleCapDesc,
        .pocket = POCKET_ITEMS,
        .type = ITEM_USE_BAG_MENU,
        .fieldUseFunc = ItemUseOutOfBattle_CannotUse,
        .flingPower = 30,
    },

    [ITEM_GOLD_BOTTLE_CAP] =
    {
        .name = _("GoldBottlCap"),
        .itemId = ITEM_GOLD_BOTTLE_CAP,
        .price = 10000,
        .description = sGoldBottleCapDesc,
        .pocket = POCKET_ITEMS,
        .type = ITEM_USE_BAG_MENU,
        .fieldUseFunc = ItemUseOutOfBattle_CannotUse,
        .flingPower = 30,
    },

    [ITEM_NUGGET] =
    {
        .name = _("Nugget"),
        .itemId = ITEM_NUGGET,
        .price = 10000,
        .description = sNuggetDesc,
        .pocket = POCKET_ITEMS,
        .type = ITEM_USE_BAG_MENU,
        .fieldUseFunc = ItemUseOutOfBattle_CannotUse,
        .flingPower = 30,
    },

    [ITEM_BIG_NUGGET] =
    {
        .name = _("Big Nugget"),
        .itemId = ITEM_BIG_NUGGET,
        .price = 40000,
        .description = sBigNuggetDesc,
        .pocket = POCKET_ITEMS,
        .type = ITEM_USE_BAG_MENU,
        .fieldUseFunc = ItemUseOutOfBattle_CannotUse,
        .flingPower = 30,
    },

    [ITEM_TINY_MUSHROOM] =
    {
        .name = _("Tiny Mushroom"),
        .itemId = ITEM_TINY_MUSHROOM,
        .price = 500,
        .description = sTinyMushroomDesc,
        .pocket = POCKET_ITEMS,
        .type = ITEM_USE_BAG_MENU,
        .fieldUseFunc = ItemUseOutOfBattle_CannotUse,
        .flingPower = 30,
    },

    [ITEM_BIG_MUSHROOM] =
    {
        .name = _("Big Mushroom"),
        .itemId = ITEM_BIG_MUSHROOM,
        .price = 5000,
        .description = sBigMushroomDesc,
        .pocket = POCKET_ITEMS,
        .type = ITEM_USE_BAG_MENU,
        .fieldUseFunc = ItemUseOutOfBattle_CannotUse,
        .flingPower = 30,
    },

    [ITEM_BALM_MUSHROOM] =
    {
        .name = _("Balm Mushroom"),
        .itemId = ITEM_BALM_MUSHROOM,
        .price = 15000,
        .description = sBalmMushroomDesc,
        .pocket = POCKET_ITEMS,
        .type = ITEM_USE_BAG_MENU,
        .fieldUseFunc = ItemUseOutOfBattle_CannotUse,
        .flingPower = 30,
    },

    [ITEM_PEARL] =
    {
        .name = _("Pearl"),
        .itemId = ITEM_PEARL,
        .price = 2000,
        .description = sPearlDesc,
        .pocket = POCKET_ITEMS,
        .type = ITEM_USE_BAG_MENU,
        .fieldUseFunc = ItemUseOutOfBattle_CannotUse,
        .flingPower = 30,
    },

    [ITEM_BIG_PEARL] =
    {
        .name = _("Big Pearl"),
        .itemId = ITEM_BIG_PEARL,
        .price = 8000,
        .description = sBigPearlDesc,
        .pocket = POCKET_ITEMS,
        .type = ITEM_USE_BAG_MENU,
        .fieldUseFunc = ItemUseOutOfBattle_CannotUse,
        .flingPower = 30,
    },

    [ITEM_PEARL_STRING] =
    {
        .name = _("Pearl String"),
        .itemId = ITEM_PEARL_STRING,
        .price = 20000,
        .description = sPearlStringDesc,
        .pocket = POCKET_ITEMS,
        .type = ITEM_USE_BAG_MENU,
        .fieldUseFunc = ItemUseOutOfBattle_CannotUse,
        .flingPower = 30,
    },

    [ITEM_STARDUST] =
    {
        .name = _("Stardust"),
        .itemId = ITEM_STARDUST,
        .price = 3000,
        .description = sStardustDesc,
        .pocket = POCKET_ITEMS,
        .type = ITEM_USE_BAG_MENU,
        .fieldUseFunc = ItemUseOutOfBattle_CannotUse,
        .flingPower = 30,
    },

    [ITEM_STAR_PIECE] =
    {
        .name = _("Star Piece"),
        .itemId = ITEM_STAR_PIECE,
        .price = 12000,
        .description = sStarPieceDesc,
        .pocket = POCKET_ITEMS,
        .type = ITEM_USE_BAG_MENU,
        .fieldUseFunc = ItemUseOutOfBattle_CannotUse,
        .flingPower = 30,
    },

    [ITEM_COMET_SHARD] =
    {
        .name = _("Comet Shard"),
        .itemId = ITEM_COMET_SHARD,
        .price = 25000,
        .description = sCometShardDesc,
        .pocket = POCKET_ITEMS,
        .type = ITEM_USE_BAG_MENU,
        .fieldUseFunc = ItemUseOutOfBattle_CannotUse,
        .flingPower = 30,
    },

    [ITEM_SHOAL_SALT] =
    {
        .name = _("Shoal Salt"),
        .itemId = ITEM_SHOAL_SALT,
        .price = 20,
        .description = sShoalSaltDesc,
        .pocket = POCKET_ITEMS,
        .type = ITEM_USE_BAG_MENU,
        .fieldUseFunc = ItemUseOutOfBattle_CannotUse,
        .flingPower = 30,
    },

    [ITEM_SHOAL_SHELL] =
    {
        .name = _("Shoal Shell"),
        .itemId = ITEM_SHOAL_SHELL,
        .price = 20,
        .description = sShoalShellDesc,
        .pocket = POCKET_ITEMS,
        .type = ITEM_USE_BAG_MENU,
        .fieldUseFunc = ItemUseOutOfBattle_CannotUse,
        .flingPower = 30,
    },

    [ITEM_RED_SHARD] =
    {
        .name = _("Red Shard"),
        .itemId = ITEM_RED_SHARD,
        .price = 1000,
        .description = sRedShardDesc,
        .pocket = POCKET_ITEMS,
        .type = ITEM_USE_BAG_MENU,
        .fieldUseFunc = ItemUseOutOfBattle_CannotUse,
        .flingPower = 30,
    },

    [ITEM_BLUE_SHARD] =
    {
        .name = _("Blue Shard"),
        .itemId = ITEM_BLUE_SHARD,
        .price = 1000,
        .description = sBlueShardDesc,
        .pocket = POCKET_ITEMS,
        .type = ITEM_USE_BAG_MENU,
        .fieldUseFunc = ItemUseOutOfBattle_CannotUse,
        .flingPower = 30,
    },

    [ITEM_YELLOW_SHARD] =
    {
        .name = _("Yellow Shard"),
        .itemId = ITEM_YELLOW_SHARD,
        .price = 1000,
        .description = sYellowShardDesc,
        .pocket = POCKET_ITEMS,
        .type = ITEM_USE_BAG_MENU,
        .fieldUseFunc = ItemUseOutOfBattle_CannotUse,
        .flingPower = 30,
    },

    [ITEM_GREEN_SHARD] =
    {
        .name = _("Green Shard"),
        .itemId = ITEM_GREEN_SHARD,
        .price = 1000,
        .description = sGreenShardDesc,
        .pocket = POCKET_ITEMS,
        .type = ITEM_USE_BAG_MENU,
        .fieldUseFunc = ItemUseOutOfBattle_CannotUse,
        .flingPower = 30,
    },

    [ITEM_HEART_SCALE] =
    {
        .name = _("Heart Scale"),
        .itemId = ITEM_HEART_SCALE,
        .price = 100,
        .description = sHeartScaleDesc,
        .pocket = POCKET_ITEMS,
        .type = ITEM_USE_BAG_MENU,
        .fieldUseFunc = ItemUseOutOfBattle_CannotUse,
        .flingPower = 30,
    },

    [ITEM_HONEY] =
    {
        .name = _("Honey"),
        .itemId = ITEM_HONEY,
        .price = 300,
        .description = sHoneyDesc,
        .pocket = POCKET_ITEMS,
        .type = ITEM_USE_BAG_MENU,
        .fieldUseFunc = ItemUseOutOfBattle_CannotUse,
        .flingPower = 30,
    },

    [ITEM_RARE_BONE] =
    {
        .name = _("Rare Bone"),
        .itemId = ITEM_RARE_BONE,
        .price = 5000,
        .description = sRareBoneDesc,
        .pocket = POCKET_ITEMS,
        .type = ITEM_USE_BAG_MENU,
        .fieldUseFunc = ItemUseOutOfBattle_CannotUse,
        .flingPower = 100,
    },

    [ITEM_ODD_KEYSTONE] =
    {
        .name = _("Odd Keystone"),
        .itemId = ITEM_ODD_KEYSTONE,
        .price = 2100,
        .description = sOddKeystoneDesc,
        .pocket = POCKET_ITEMS,
        .type = ITEM_USE_BAG_MENU,
        .fieldUseFunc = ItemUseOutOfBattle_CannotUse,
        .flingPower = 80,
    },

    [ITEM_PRETTY_FEATHER] =
    {
        .name = _("PrettyFeather"),
        .itemId = ITEM_PRETTY_FEATHER,
        .price = 1000,
        .description = sPrettyFeatherDesc,
        .pocket = POCKET_ITEMS,
        .type = ITEM_USE_BAG_MENU,
        .fieldUseFunc = ItemUseOutOfBattle_CannotUse,
        .flingPower = 20,
    },

    [ITEM_RELIC_COPPER] =
    {
        .name = _("Relic Copper"),
        .itemId = ITEM_RELIC_COPPER,
        .price = 0,
        .description = sRelicCopperDesc,
        .pocket = POCKET_ITEMS,
        .type = ITEM_USE_BAG_MENU,
        .fieldUseFunc = ItemUseOutOfBattle_CannotUse,
        .flingPower = 30,
    },

    [ITEM_RELIC_SILVER] =
    {
        .name = _("Relic Silver"),
        .itemId = ITEM_RELIC_SILVER,
        .price = 0,
        .description = sRelicSilverDesc,
        .pocket = POCKET_ITEMS,
        .type = ITEM_USE_BAG_MENU,
        .fieldUseFunc = ItemUseOutOfBattle_CannotUse,
        .flingPower = 30,
    },

    [ITEM_RELIC_GOLD] =
    {
        .name = _("Relic Gold"),
        .itemId = ITEM_RELIC_GOLD,
        .price = 0,
        .description = sRelicGoldDesc,
        .pocket = POCKET_ITEMS,
        .type = ITEM_USE_BAG_MENU,
        .fieldUseFunc = ItemUseOutOfBattle_CannotUse,
        .flingPower = 30,
    },

    [ITEM_RELIC_VASE] =
    {
        .name = _("Relic Vase"),
        .itemId = ITEM_RELIC_VASE,
        .price = 0,
        .description = sRelicVaseDesc,
        .pocket = POCKET_ITEMS,
        .type = ITEM_USE_BAG_MENU,
        .fieldUseFunc = ItemUseOutOfBattle_CannotUse,
        .flingPower = 30,
    },

    [ITEM_RELIC_BAND] =
    {
        .name = _("Relic Band"),
        .itemId = ITEM_RELIC_BAND,
        .price = 0,
        .description = sRelicBandDesc,
        .pocket = POCKET_ITEMS,
        .type = ITEM_USE_BAG_MENU,
        .fieldUseFunc = ItemUseOutOfBattle_CannotUse,
        .flingPower = 30,
    },

    [ITEM_RELIC_STATUE] =
    {
        .name = _("Relic Statue"),
        .itemId = ITEM_RELIC_STATUE,
        .price = 0,
        .description = sRelicStatueDesc,
        .pocket = POCKET_ITEMS,
        .type = ITEM_USE_BAG_MENU,
        .fieldUseFunc = ItemUseOutOfBattle_CannotUse,
        .flingPower = 30,
    },

    [ITEM_RELIC_CROWN] =
    {
        .name = _("Relic Crown"),
        .itemId = ITEM_RELIC_CROWN,
        .price = 0,
        .description = sRelicCrownDesc,
        .pocket = POCKET_ITEMS,
        .type = ITEM_USE_BAG_MENU,
        .fieldUseFunc = ItemUseOutOfBattle_CannotUse,
        .flingPower = 30,
    },

    [ITEM_STRANGE_SOUVENIR] =
    {
        .name = _("StrngeSouvnr"),
        .itemId = ITEM_STRANGE_SOUVENIR,
        .price = 3000,
        .description = sStrangeSouvenirDesc,
        .pocket = POCKET_ITEMS,
        .type = ITEM_USE_BAG_MENU,
        .fieldUseFunc = ItemUseOutOfBattle_CannotUse,
        .flingPower = 30,
    },

// Fossils

    [ITEM_HELIX_FOSSIL] =
    {
        .name = _("Helix Fossil"),
        .itemId = ITEM_HELIX_FOSSIL,
        .description = sHelixFossilDesc,
        #if I_KEY_FOSSILS >= GEN_4
            .price = 7000,
            .pocket = POCKET_ITEMS,
        #else
            .price = 0,
            .importance = 1,
            .pocket = POCKET_KEY_ITEMS,
        #endif
        .type = ITEM_USE_BAG_MENU,
        .fieldUseFunc = ItemUseOutOfBattle_CannotUse,
        .flingPower = 100,
    },

    [ITEM_DOME_FOSSIL] =
    {
        .name = _("Dome Fossil"),
        .itemId = ITEM_DOME_FOSSIL,
        .description = sDomeFossilDesc,
        #if I_KEY_FOSSILS >= GEN_4
            .price = 7000,
            .pocket = POCKET_ITEMS,
        #else
            .price = 0,
            .importance = 1,
            .pocket = POCKET_KEY_ITEMS,
        #endif
        .type = ITEM_USE_BAG_MENU,
        .fieldUseFunc = ItemUseOutOfBattle_CannotUse,
        .flingPower = 100,
    },

    [ITEM_OLD_AMBER] =
    {
        .name = _("Old Amber"),
        .itemId = ITEM_OLD_AMBER,
        .description = sOldAmberDesc,
        #if I_KEY_FOSSILS >= GEN_4
            .price = 10000,
            .pocket = POCKET_ITEMS,
        #else
            .price = 0,
            .importance = 1,
            .pocket = POCKET_KEY_ITEMS,
        #endif
        .type = ITEM_USE_BAG_MENU,
        .fieldUseFunc = ItemUseOutOfBattle_CannotUse,
        .flingPower = 100,
    },

    [ITEM_ROOT_FOSSIL] =
    {
        .name = _("Root Fossil"),
        .itemId = ITEM_ROOT_FOSSIL,
        .description = sRootFossilDesc,
        #if I_KEY_FOSSILS >= GEN_4
            .price = 7000,
            .pocket = POCKET_ITEMS,
        #else
            .price = 0,
            .importance = 1,
            .pocket = POCKET_KEY_ITEMS,
        #endif
        .type = ITEM_USE_BAG_MENU,
        .fieldUseFunc = ItemUseOutOfBattle_CannotUse,
        .flingPower = 100,
    },

    [ITEM_CLAW_FOSSIL] =
    {
        .name = _("Claw Fossil"),
        .itemId = ITEM_CLAW_FOSSIL,
        .description = sClawFossilDesc,
        #if I_KEY_FOSSILS >= GEN_4
            .price = 7000,
            .pocket = POCKET_ITEMS,
        #else
            .price = 0,
            .importance = 1,
            .pocket = POCKET_KEY_ITEMS,
        #endif
        .type = ITEM_USE_BAG_MENU,
        .fieldUseFunc = ItemUseOutOfBattle_CannotUse,
        .flingPower = 100,
    },

    [ITEM_ARMOR_FOSSIL] =
    {
        .name = _("Armor Fossil"),
        .itemId = ITEM_ARMOR_FOSSIL,
        .price = 7000,
        .description = sArmorFossilDesc,
        .pocket = POCKET_ITEMS,
        .type = ITEM_USE_BAG_MENU,
        .fieldUseFunc = ItemUseOutOfBattle_CannotUse,
        .flingPower = 100,
    },

    [ITEM_SKULL_FOSSIL] =
    {
        .name = _("Skull Fossil"),
        .itemId = ITEM_SKULL_FOSSIL,
        .price = 7000,
        .description = sSkullFossilDesc,
        .pocket = POCKET_ITEMS,
        .type = ITEM_USE_BAG_MENU,
        .fieldUseFunc = ItemUseOutOfBattle_CannotUse,
        .flingPower = 100,
    },

    [ITEM_COVER_FOSSIL] =
    {
        .name = _("Cover Fossil"),
        .itemId = ITEM_COVER_FOSSIL,
        .price = 7000,
        .description = sCoverFossilDesc,
        .pocket = POCKET_ITEMS,
        .type = ITEM_USE_BAG_MENU,
        .fieldUseFunc = ItemUseOutOfBattle_CannotUse,
        .flingPower = 100,
    },

    [ITEM_PLUME_FOSSIL] =
    {
        .name = _("Plume Fossil"),
        .itemId = ITEM_PLUME_FOSSIL,
        .price = 7000,
        .description = sPlumeFossilDesc,
        .pocket = POCKET_ITEMS,
        .type = ITEM_USE_BAG_MENU,
        .fieldUseFunc = ItemUseOutOfBattle_CannotUse,
        .flingPower = 100,
    },

    [ITEM_JAW_FOSSIL] =
    {
        .name = _("Jaw Fossil"),
        .itemId = ITEM_JAW_FOSSIL,
        .price = 7000,
        .description = sJawFossilDesc,
        .pocket = POCKET_ITEMS,
        .type = ITEM_USE_BAG_MENU,
        .fieldUseFunc = ItemUseOutOfBattle_CannotUse,
        .flingPower = 100,
    },

    [ITEM_SAIL_FOSSIL] =
    {
        .name = _("Sail Fossil"),
        .itemId = ITEM_SAIL_FOSSIL,
        .price = 7000,
        .description = sSailFossilDesc,
        .pocket = POCKET_ITEMS,
        .type = ITEM_USE_BAG_MENU,
        .fieldUseFunc = ItemUseOutOfBattle_CannotUse,
        .flingPower = 100,
    },

    [ITEM_FOSSILIZED_BIRD] =
    {
        .name = _("FosslzedBird"),
        .itemId = ITEM_FOSSILIZED_BIRD,
        .price = 5000,
        .description = sFossilizedBirdDesc,
        .pocket = POCKET_ITEMS,
        .type = ITEM_USE_BAG_MENU,
        .fieldUseFunc = ItemUseOutOfBattle_CannotUse,
        .flingPower = 100,
    },

    [ITEM_FOSSILIZED_FISH] =
    {
        .name = _("FosslzedFish"),
        .itemId = ITEM_FOSSILIZED_FISH,
        .price = 5000,
        .description = sFossilizedFishDesc,
        .pocket = POCKET_ITEMS,
        .type = ITEM_USE_BAG_MENU,
        .fieldUseFunc = ItemUseOutOfBattle_CannotUse,
        .flingPower = 100,
    },

    [ITEM_FOSSILIZED_DRAKE] =
    {
        .name = _("FosslzedDrke"),
        .itemId = ITEM_FOSSILIZED_DRAKE,
        .price = 5000,
        .description = sFossilizedDrakeDesc,
        .pocket = POCKET_ITEMS,
        .type = ITEM_USE_BAG_MENU,
        .fieldUseFunc = ItemUseOutOfBattle_CannotUse,
        .flingPower = 100,
    },

    [ITEM_FOSSILIZED_DINO] =
    {
        .name = _("FosslzedDino"),
        .itemId = ITEM_FOSSILIZED_DINO,
        .price = 5000,
        .description = sFossilizedDinoDesc,
        .pocket = POCKET_ITEMS,
        .type = ITEM_USE_BAG_MENU,
        .fieldUseFunc = ItemUseOutOfBattle_CannotUse,
        .flingPower = 100,
    },

// Mulch

    [ITEM_GROWTH_MULCH] =
    {
        .name = _("Growth Mulch"),
        .itemId = ITEM_GROWTH_MULCH,
        .price = 200,
        .description = sGrowthMulchDesc,
        .pocket = POCKET_ITEMS,
        .type = ITEM_USE_BAG_MENU,
<<<<<<< HEAD
        .fieldUseFunc = ItemUseOutOfBattle_CannotUse,
        .flingPower = 30,
=======
        .fieldUseFunc = ItemUseOutOfBattle_CannotUse, // Todo
>>>>>>> 797f4192
    },

    [ITEM_DAMP_MULCH] =
    {
        .name = _("Damp Mulch"),
        .itemId = ITEM_DAMP_MULCH,
        .price = 200,
        .description = sDampMulchDesc,
        .pocket = POCKET_ITEMS,
        .type = ITEM_USE_BAG_MENU,
<<<<<<< HEAD
        .fieldUseFunc = ItemUseOutOfBattle_CannotUse,
        .flingPower = 30,
=======
        .fieldUseFunc = ItemUseOutOfBattle_CannotUse, // Todo
>>>>>>> 797f4192
    },

    [ITEM_STABLE_MULCH] =
    {
        .name = _("Stable Mulch"),
        .itemId = ITEM_STABLE_MULCH,
        .price = 200,
        .description = sStableMulchDesc,
        .pocket = POCKET_ITEMS,
        .type = ITEM_USE_BAG_MENU,
<<<<<<< HEAD
        .fieldUseFunc = ItemUseOutOfBattle_CannotUse,
        .flingPower = 30,
=======
        .fieldUseFunc = ItemUseOutOfBattle_CannotUse, // Todo
>>>>>>> 797f4192
    },

    [ITEM_GOOEY_MULCH] =
    {
        .name = _("Gooey Mulch"),
        .itemId = ITEM_GOOEY_MULCH,
        .price = 200,
        .description = sGooeyMulchDesc,
        .pocket = POCKET_ITEMS,
        .type = ITEM_USE_BAG_MENU,
<<<<<<< HEAD
        .fieldUseFunc = ItemUseOutOfBattle_CannotUse,
        .flingPower = 30,
=======
        .fieldUseFunc = ItemUseOutOfBattle_CannotUse, // Todo
>>>>>>> 797f4192
    },

    [ITEM_RICH_MULCH] =
    {
        .name = _("Rich Mulch"),
        .itemId = ITEM_RICH_MULCH,
        .price = 200,
        .description = sRichMulchDesc,
        .pocket = POCKET_ITEMS,
        .type = ITEM_USE_BAG_MENU,
<<<<<<< HEAD
        .fieldUseFunc = ItemUseOutOfBattle_CannotUse,
        .flingPower = 30,
=======
        .fieldUseFunc = ItemUseOutOfBattle_CannotUse, // Todo
>>>>>>> 797f4192
    },

    [ITEM_SURPRISE_MULCH] =
    {
        .name = _("SurprseMulch"),
        .itemId = ITEM_SURPRISE_MULCH,
        .price = 200,
        .description = sSurpriseMulchDesc,
        .pocket = POCKET_ITEMS,
        .type = ITEM_USE_BAG_MENU,
<<<<<<< HEAD
        .fieldUseFunc = ItemUseOutOfBattle_CannotUse,
        .flingPower = 30,
=======
        .fieldUseFunc = ItemUseOutOfBattle_CannotUse, // Todo
>>>>>>> 797f4192
    },

    [ITEM_BOOST_MULCH] =
    {
        .name = _("Boost Mulch"),
        .itemId = ITEM_BOOST_MULCH,
        .price = 200,
        .description = sBoostMulchDesc,
        .pocket = POCKET_ITEMS,
        .type = ITEM_USE_BAG_MENU,
<<<<<<< HEAD
        .fieldUseFunc = ItemUseOutOfBattle_CannotUse,
        .flingPower = 30,
=======
        .fieldUseFunc = ItemUseOutOfBattle_CannotUse, // Todo
>>>>>>> 797f4192
    },

    [ITEM_AMAZE_MULCH] =
    {
        .name = _("Amaze Mulch"),
        .itemId = ITEM_AMAZE_MULCH,
        .price = 200,
        .description = sAmazeMulchDesc,
        .pocket = POCKET_ITEMS,
        .type = ITEM_USE_BAG_MENU,
<<<<<<< HEAD
        .fieldUseFunc = ItemUseOutOfBattle_CannotUse,
        .flingPower = 30,
=======
        .fieldUseFunc = ItemUseOutOfBattle_CannotUse, // Todo
>>>>>>> 797f4192
    },

// Apricorns

    [ITEM_RED_APRICORN] =
    {
        .name = _("Red Apricorn"),
        .itemId = ITEM_RED_APRICORN,
        .price = 200,
        .description = sRedApricornDesc,
        .pocket = POCKET_ITEMS,
        .type = ITEM_USE_BAG_MENU,
        .fieldUseFunc = ItemUseOutOfBattle_CannotUse,
    },

    [ITEM_BLUE_APRICORN] =
    {
        .name = _("Blue Apricorn"),
        .itemId = ITEM_BLUE_APRICORN,
        .price = 200,
        .description = sBlueApricornDesc,
        .pocket = POCKET_ITEMS,
        .type = ITEM_USE_BAG_MENU,
        .fieldUseFunc = ItemUseOutOfBattle_CannotUse,
    },

    [ITEM_YELLOW_APRICORN] =
    {
        .name = _("YellwApricorn"),
        .itemId = ITEM_YELLOW_APRICORN,
        .price = 200,
        .description = sYellowApricornDesc,
        .pocket = POCKET_ITEMS,
        .type = ITEM_USE_BAG_MENU,
        .fieldUseFunc = ItemUseOutOfBattle_CannotUse,
    },

    [ITEM_GREEN_APRICORN] =
    {
        .name = _("GreenApricorn"),
        .itemId = ITEM_GREEN_APRICORN,
        .price = 200,
        .description = sGreenApricornDesc,
        .pocket = POCKET_ITEMS,
        .type = ITEM_USE_BAG_MENU,
        .fieldUseFunc = ItemUseOutOfBattle_CannotUse,
    },

    [ITEM_PINK_APRICORN] =
    {
        .name = _("Pink Apricorn"),
        .itemId = ITEM_PINK_APRICORN,
        .price = 200,
        .description = sPinkApricornDesc,
        .pocket = POCKET_ITEMS,
        .type = ITEM_USE_BAG_MENU,
        .fieldUseFunc = ItemUseOutOfBattle_CannotUse,
    },

    [ITEM_WHITE_APRICORN] =
    {
        .name = _("WhiteApricorn"),
        .itemId = ITEM_WHITE_APRICORN,
        .price = 200,
        .description = sWhiteApricornDesc,
        .pocket = POCKET_ITEMS,
        .type = ITEM_USE_BAG_MENU,
        .fieldUseFunc = ItemUseOutOfBattle_CannotUse,
    },

    [ITEM_BLACK_APRICORN] =
    {
        .name = _("BlackApricorn"),
        .itemId = ITEM_BLACK_APRICORN,
        .price = 200,
        .description = sBlackApricornDesc,
        .pocket = POCKET_ITEMS,
        .type = ITEM_USE_BAG_MENU,
        .fieldUseFunc = ItemUseOutOfBattle_CannotUse,
    },

    [ITEM_WISHING_PIECE] =
    {
        .name = _("WishingPiece"),
        .itemId = ITEM_WISHING_PIECE,
        .price = 20,
        .description = sWishingPieceDesc,
        .pocket = POCKET_ITEMS,
        .type = ITEM_USE_BAG_MENU,
<<<<<<< HEAD
        .fieldUseFunc = ItemUseOutOfBattle_CannotUse,
        .flingPower = 50,
=======
        .fieldUseFunc = ItemUseOutOfBattle_CannotUse, // Todo
>>>>>>> 797f4192
    },

    [ITEM_GALARICA_TWIG] =
    {
        .name = _("GalaricaTwig"),
        .itemId = ITEM_GALARICA_TWIG,
        .price = 40,
        .description = sGalaricaTwigDesc,
        .pocket = POCKET_ITEMS,
        .type = ITEM_USE_BAG_MENU,
        .fieldUseFunc = ItemUseOutOfBattle_CannotUse,
        .flingPower = 30,
    },

    [ITEM_ARMORITE_ORE] =
    {
        .name = _("Armorite Ore"),
        .itemId = ITEM_ARMORITE_ORE,
        .price = 40,
        .description = sArmoriteOreDesc,
        .pocket = POCKET_ITEMS,
        .type = ITEM_USE_BAG_MENU,
        .fieldUseFunc = ItemUseOutOfBattle_CannotUse,
        .flingPower = 30,
    },

    [ITEM_DYNITE_ORE] =
    {
        .name = _("Dynite Ore"),
        .itemId = ITEM_DYNITE_ORE,
        .price = 20,
        .description = sDyniteOreDesc,
        .pocket = POCKET_ITEMS,
        .type = ITEM_USE_BAG_MENU,
        .fieldUseFunc = ItemUseOutOfBattle_CannotUse,
    },

// Mail

    [ITEM_ORANGE_MAIL] =
    {
        .name = _("Orange Mail"),
        .itemId = ITEM_ORANGE_MAIL,
        .price = 50,
        .description = sOrangeMailDesc,
        .pocket = POCKET_ITEMS,
        .type = ITEM_USE_MAIL,
        .fieldUseFunc = ItemUseOutOfBattle_Mail,
        .secondaryId = ITEM_TO_MAIL(ITEM_ORANGE_MAIL),
    },

    [ITEM_HARBOR_MAIL] =
    {
        .name = _("Harbor Mail"),
        .itemId = ITEM_HARBOR_MAIL,
        .price = 50,
        .description = sHarborMailDesc,
        .pocket = POCKET_ITEMS,
        .type = ITEM_USE_MAIL,
        .fieldUseFunc = ItemUseOutOfBattle_Mail,
        .secondaryId = ITEM_TO_MAIL(ITEM_HARBOR_MAIL),
    },

    [ITEM_GLITTER_MAIL] =
    {
        .name = _("Glitter Mail"),
        .itemId = ITEM_GLITTER_MAIL,
        .price = 50,
        .description = sGlitterMailDesc,
        .pocket = POCKET_ITEMS,
        .type = ITEM_USE_MAIL,
        .fieldUseFunc = ItemUseOutOfBattle_Mail,
        .secondaryId = ITEM_TO_MAIL(ITEM_GLITTER_MAIL),
    },

    [ITEM_MECH_MAIL] =
    {
        .name = _("Mech Mail"),
        .itemId = ITEM_MECH_MAIL,
        .price = 50,
        .description = sMechMailDesc,
        .pocket = POCKET_ITEMS,
        .type = ITEM_USE_MAIL,
        .fieldUseFunc = ItemUseOutOfBattle_Mail,
        .secondaryId = ITEM_TO_MAIL(ITEM_MECH_MAIL),
    },

    [ITEM_WOOD_MAIL] =
    {
        .name = _("Wood Mail"),
        .itemId = ITEM_WOOD_MAIL,
        .price = 50,
        .description = sWoodMailDesc,
        .pocket = POCKET_ITEMS,
        .type = ITEM_USE_MAIL,
        .fieldUseFunc = ItemUseOutOfBattle_Mail,
        .secondaryId = ITEM_TO_MAIL(ITEM_WOOD_MAIL),
    },

    [ITEM_WAVE_MAIL] =
    {
        .name = _("Wave Mail"),
        .itemId = ITEM_WAVE_MAIL,
        .price = 50,
        .description = sWaveMailDesc,
        .pocket = POCKET_ITEMS,
        .type = ITEM_USE_MAIL,
        .fieldUseFunc = ItemUseOutOfBattle_Mail,
        .secondaryId = ITEM_TO_MAIL(ITEM_WAVE_MAIL),
    },

    [ITEM_BEAD_MAIL] =
    {
        .name = _("Bead Mail"),
        .itemId = ITEM_BEAD_MAIL,
        .price = 50,
        .description = sBeadMailDesc,
        .pocket = POCKET_ITEMS,
        .type = ITEM_USE_MAIL,
        .fieldUseFunc = ItemUseOutOfBattle_Mail,
        .secondaryId = ITEM_TO_MAIL(ITEM_BEAD_MAIL),
    },

    [ITEM_SHADOW_MAIL] =
    {
        .name = _("Shadow Mail"),
        .itemId = ITEM_SHADOW_MAIL,
        .price = 50,
        .description = sShadowMailDesc,
        .pocket = POCKET_ITEMS,
        .type = ITEM_USE_MAIL,
        .fieldUseFunc = ItemUseOutOfBattle_Mail,
        .secondaryId = ITEM_TO_MAIL(ITEM_SHADOW_MAIL),
    },

    [ITEM_TROPIC_MAIL] =
    {
        .name = _("Tropic Mail"),
        .itemId = ITEM_TROPIC_MAIL,
        .price = 50,
        .description = sTropicMailDesc,
        .pocket = POCKET_ITEMS,
        .type = ITEM_USE_MAIL,
        .fieldUseFunc = ItemUseOutOfBattle_Mail,
        .secondaryId = ITEM_TO_MAIL(ITEM_TROPIC_MAIL),
    },

    [ITEM_DREAM_MAIL] =
    {
        .name = _("Dream Mail"),
        .itemId = ITEM_DREAM_MAIL,
        .price = 50,
        .description = sDreamMailDesc,
        .pocket = POCKET_ITEMS,
        .type = ITEM_USE_MAIL,
        .fieldUseFunc = ItemUseOutOfBattle_Mail,
        .secondaryId = ITEM_TO_MAIL(ITEM_DREAM_MAIL),
    },

    [ITEM_FAB_MAIL] =
    {
        .name = _("Fab Mail"),
        .itemId = ITEM_FAB_MAIL,
        .price = 50,
        .description = sFabMailDesc,
        .pocket = POCKET_ITEMS,
        .type = ITEM_USE_MAIL,
        .fieldUseFunc = ItemUseOutOfBattle_Mail,
        .secondaryId = ITEM_TO_MAIL(ITEM_FAB_MAIL),
    },

    [ITEM_RETRO_MAIL] =
    {
        .name = _("Retro Mail"),
        .itemId = ITEM_RETRO_MAIL,
        .price = 50,
        .description = sRetroMailDesc,
        .pocket = POCKET_ITEMS,
        .type = ITEM_USE_MAIL,
        .fieldUseFunc = ItemUseOutOfBattle_Mail,
        .secondaryId = ITEM_TO_MAIL(ITEM_RETRO_MAIL),
    },

// Evolution Items

    [ITEM_FIRE_STONE] =
    {
        .name = _("Fire Stone"),
        .itemId = ITEM_FIRE_STONE,
        .price = 3000,
        .description = sFireStoneDesc,
        .pocket = POCKET_ITEMS,
        .type = ITEM_USE_PARTY_MENU,
        .fieldUseFunc = ItemUseOutOfBattle_EvolutionStone,
        .flingPower = 30,
    },

    [ITEM_WATER_STONE] =
    {
        .name = _("Water Stone"),
        .itemId = ITEM_WATER_STONE,
        .price = 3000,
        .description = sWaterStoneDesc,
        .pocket = POCKET_ITEMS,
        .type = ITEM_USE_PARTY_MENU,
        .fieldUseFunc = ItemUseOutOfBattle_EvolutionStone,
        .flingPower = 30,
    },

    [ITEM_THUNDER_STONE] =
    {
        .name = _("Thunder Stone"),
        .itemId = ITEM_THUNDER_STONE,
        .price = 3000,
        .description = sThunderStoneDesc,
        .pocket = POCKET_ITEMS,
        .type = ITEM_USE_PARTY_MENU,
        .fieldUseFunc = ItemUseOutOfBattle_EvolutionStone,
        .flingPower = 30,
    },

    [ITEM_LEAF_STONE] =
    {
        .name = _("Leaf Stone"),
        .itemId = ITEM_LEAF_STONE,
        .price = 3000,
        .description = sLeafStoneDesc,
        .pocket = POCKET_ITEMS,
        .type = ITEM_USE_PARTY_MENU,
        .fieldUseFunc = ItemUseOutOfBattle_EvolutionStone,
        .flingPower = 30,
    },

    [ITEM_ICE_STONE] =
    {
        .name = _("Ice Stone"),
        .itemId = ITEM_ICE_STONE,
        .price = 3000,
        .description = sIceStoneDesc,
        .pocket = POCKET_ITEMS,
        .type = ITEM_USE_PARTY_MENU,
        .fieldUseFunc = ItemUseOutOfBattle_EvolutionStone,
        .flingPower = 30,
    },

    [ITEM_SUN_STONE] =
    {
        .name = _("Sun Stone"),
        .itemId = ITEM_SUN_STONE,
        .price = 3000,
        .description = sSunStoneDesc,
        .pocket = POCKET_ITEMS,
        .type = ITEM_USE_PARTY_MENU,
        .fieldUseFunc = ItemUseOutOfBattle_EvolutionStone,
        .flingPower = 30,
    },

    [ITEM_MOON_STONE] =
    {
        .name = _("Moon Stone"),
        .itemId = ITEM_MOON_STONE,
        .price = 3000,
        .description = sMoonStoneDesc,
        .pocket = POCKET_ITEMS,
        .type = ITEM_USE_PARTY_MENU,
        .fieldUseFunc = ItemUseOutOfBattle_EvolutionStone,
        .flingPower = 30,
    },

    [ITEM_SHINY_STONE] =
    {
        .name = _("Shiny Stone"),
        .itemId = ITEM_SHINY_STONE,
        .price = 3000,
        .description = sShinyStoneDesc,
        .pocket = POCKET_ITEMS,
        .type = ITEM_USE_PARTY_MENU,
        .fieldUseFunc = ItemUseOutOfBattle_EvolutionStone,
        .flingPower = 30,
    },

    [ITEM_DUSK_STONE] =
    {
        .name = _("Dusk Stone"),
        .itemId = ITEM_DUSK_STONE,
        .price = 3000,
        .description = sDuskStoneDesc,
        .pocket = POCKET_ITEMS,
        .type = ITEM_USE_PARTY_MENU,
        .fieldUseFunc = ItemUseOutOfBattle_EvolutionStone,
        .flingPower = 80,
    },

    [ITEM_DAWN_STONE] =
    {
        .name = _("Dawn Stone"),
        .itemId = ITEM_DAWN_STONE,
        .price = 3000,
        .description = sDawnStoneDesc,
        .pocket = POCKET_ITEMS,
        .type = ITEM_USE_PARTY_MENU,
        .fieldUseFunc = ItemUseOutOfBattle_EvolutionStone,
        .flingPower = 80,
    },

    [ITEM_SWEET_APPLE] =
    {
        .name = _("Sweet Apple"),
        .itemId = ITEM_SWEET_APPLE,
        .price = 2200,
        .description = sSweetAppleDesc,
        .pocket = POCKET_ITEMS,
<<<<<<< HEAD
        .type = ITEM_USE_BAG_MENU,
        .fieldUseFunc = ItemUseOutOfBattle_CannotUse,
        .flingPower = 30,
=======
        .type = ITEM_USE_PARTY_MENU,
        .fieldUseFunc = ItemUseOutOfBattle_EvolutionStone,
>>>>>>> 797f4192
    },

    [ITEM_TART_APPLE] =
    {
        .name = _("Tart Apple"),
        .itemId = ITEM_TART_APPLE,
        .price = 2200,
        .description = sTartAppleDesc,
        .pocket = POCKET_ITEMS,
<<<<<<< HEAD
        .type = ITEM_USE_BAG_MENU,
        .fieldUseFunc = ItemUseOutOfBattle_CannotUse,
        .flingPower = 30,
=======
        .type = ITEM_USE_PARTY_MENU,
        .fieldUseFunc = ItemUseOutOfBattle_EvolutionStone,
>>>>>>> 797f4192
    },

    [ITEM_CRACKED_POT] =
    {
        .name = _("Cracked Pot"),
        .itemId = ITEM_CRACKED_POT,
        .price = 1600,
        .description = sCrackedPotDesc,
        .pocket = POCKET_ITEMS,
<<<<<<< HEAD
        .type = ITEM_USE_BAG_MENU,
        .fieldUseFunc = ItemUseOutOfBattle_CannotUse,
        .flingPower = 80,
    },

    [ITEM_CHIPPED_POT] = // Todo
    {
        .name = _("????????"),
        .itemId = ITEM_NONE,
        .price = 0,
        .description = sDummyDesc,
        .pocket = POCKET_ITEMS,
        .type = ITEM_USE_BAG_MENU,
        .fieldUseFunc = ItemUseOutOfBattle_CannotUse,
        .flingPower = 80,
=======
        .type = ITEM_USE_PARTY_MENU,
        .fieldUseFunc = ItemUseOutOfBattle_EvolutionStone,
    },

    [ITEM_CHIPPED_POT] =
    {
        .name = _("Chipped Pot"),
        .itemId = ITEM_CHIPPED_POT,
        .price = 38000,
        .description = sChippedPotDesc,
        .pocket = POCKET_ITEMS,
        .type = ITEM_USE_PARTY_MENU,
        .fieldUseFunc = ItemUseOutOfBattle_EvolutionStone,
>>>>>>> 797f4192
    },

    [ITEM_GALARICA_CUFF] =
    {
        .name = _("GalaricaCuff"),
        .itemId = ITEM_GALARICA_CUFF,
        .price = 6000,
        .description = sGalaricaCuffDesc,
        .pocket = POCKET_ITEMS,
<<<<<<< HEAD
        .type = ITEM_USE_BAG_MENU,
        .fieldUseFunc = ItemUseOutOfBattle_CannotUse,
        .flingPower = 30,
=======
        .type = ITEM_USE_PARTY_MENU,
        .fieldUseFunc = ItemUseOutOfBattle_EvolutionStone,
>>>>>>> 797f4192
    },

    [ITEM_GALARICA_WREATH] =
    {
        .name = _("GalrcaWreath"),
        .itemId = ITEM_GALARICA_WREATH,
        .price = 6000,
        .description = sGalaricaWreathDesc,
        .pocket = POCKET_ITEMS,
<<<<<<< HEAD
        .type = ITEM_USE_BAG_MENU,
        .fieldUseFunc = ItemUseOutOfBattle_CannotUse,
        .flingPower = 30,
=======
        .type = ITEM_USE_PARTY_MENU,
        .fieldUseFunc = ItemUseOutOfBattle_EvolutionStone,
>>>>>>> 797f4192
    },

    [ITEM_DRAGON_SCALE] =
    {
        .name = _("Dragon Scale"),
        .itemId = ITEM_DRAGON_SCALE,
        .price = 2000,
        .holdEffect = HOLD_EFFECT_DRAGON_SCALE,
        .holdEffectParam = 10,
        .description = sDragonScaleDesc,
        .pocket = POCKET_ITEMS,
        .type = ITEM_USE_BAG_MENU,
        .fieldUseFunc = ItemUseOutOfBattle_CannotUse,
        .flingPower = 30,
    },

    [ITEM_UPGRADE] =
    {
        .name = _("Upgrade"),
        .itemId = ITEM_UPGRADE,
        .price = 2000,
        .holdEffect = HOLD_EFFECT_UPGRADE,
        .description = sUpgradeDesc,
        .pocket = POCKET_ITEMS,
        .type = ITEM_USE_BAG_MENU,
        .fieldUseFunc = ItemUseOutOfBattle_CannotUse,
        .flingPower = 30,
    },

    [ITEM_PROTECTOR] =
    {
        .name = _("Protector"),
        .itemId = ITEM_PROTECTOR,
        .price = 2000,
        .description = sProtectorDesc,
        .pocket = POCKET_ITEMS,
        .type = ITEM_USE_BAG_MENU,
        .fieldUseFunc = ItemUseOutOfBattle_CannotUse,
        .flingPower = 80,
    },

    [ITEM_ELECTIRIZER] =
    {
        .name = _("Electirizer"),
        .itemId = ITEM_ELECTIRIZER,
        .price = 2000,
        .description = sElectirizerDesc,
        .pocket = POCKET_ITEMS,
        .type = ITEM_USE_BAG_MENU,
        .fieldUseFunc = ItemUseOutOfBattle_CannotUse,
        .flingPower = 80,
    },

    [ITEM_MAGMARIZER] =
    {
        .name = _("Magmarizer"),
        .itemId = ITEM_MAGMARIZER,
        .price = 2000,
        .description = sMagmarizerDesc,
        .pocket = POCKET_ITEMS,
        .type = ITEM_USE_BAG_MENU,
        .fieldUseFunc = ItemUseOutOfBattle_CannotUse,
        .flingPower = 80,
    },

    [ITEM_DUBIOUS_DISC] =
    {
        .name = _("Dubious Disc"),
        .itemId = ITEM_DUBIOUS_DISC,
        .price = 2000,
        .description = sDubiousDiscDesc,
        .pocket = POCKET_ITEMS,
        .type = ITEM_USE_BAG_MENU,
        .fieldUseFunc = ItemUseOutOfBattle_CannotUse,
        .flingPower = 50,
    },

    [ITEM_REAPER_CLOTH] =
    {
        .name = _("Reaper Cloth"),
        .itemId = ITEM_REAPER_CLOTH,
        .price = 2000,
        .description = sReaperClothDesc,
        .pocket = POCKET_ITEMS,
        .type = ITEM_USE_BAG_MENU,
        .fieldUseFunc = ItemUseOutOfBattle_CannotUse,
        .flingPower = 10,
    },

    [ITEM_PRISM_SCALE] =
    {
        .name = _("Prism Scale"),
        .itemId = ITEM_PRISM_SCALE,
        .price = 2000,
        .description = sPrismScaleDesc,
        .pocket = POCKET_ITEMS,
        .type = ITEM_USE_BAG_MENU,
        .fieldUseFunc = ItemUseOutOfBattle_CannotUse,
        .flingPower = 30,
    },

    [ITEM_WHIPPED_DREAM] =
    {
        .name = _("Whipped Dream"),
        .itemId = ITEM_WHIPPED_DREAM,
        .price = 2000,
        .description = sWhippedDreamDesc,
        .pocket = POCKET_ITEMS,
        .type = ITEM_USE_BAG_MENU,
        .fieldUseFunc = ItemUseOutOfBattle_CannotUse,
        .flingPower = 80,
    },

    [ITEM_SACHET] =
    {
        .name = _("Sachet"),
        .itemId = ITEM_SACHET,
        .price = 2000,
        .description = sSachetDesc,
        .pocket = POCKET_ITEMS,
        .type = ITEM_USE_BAG_MENU,
        .fieldUseFunc = ItemUseOutOfBattle_CannotUse,
        .flingPower = 80,
    },

    [ITEM_OVAL_STONE] =
    {
        .name = _("Oval Stone"),
        .itemId = ITEM_OVAL_STONE,
        .price = 2000,
        .description = sOvalStoneDesc,
        .pocket = POCKET_ITEMS,
        .type = ITEM_USE_BAG_MENU,
        .fieldUseFunc = ItemUseOutOfBattle_CannotUse,
        .flingPower = 80,
    },

    [ITEM_STRAWBERRY_SWEET] =
    {
        .name = _("StrwbrySweet"),
        .itemId = ITEM_STRAWBERRY_SWEET,
        .price = 500,
        .description = sStrawberrySweetDesc,
        .pocket = POCKET_ITEMS,
        .type = ITEM_USE_BAG_MENU,
        .fieldUseFunc = ItemUseOutOfBattle_CannotUse,
        .flingPower = 10,
    },

    [ITEM_LOVE_SWEET] =
    {
        .name = _("Love Sweet"),
        .itemId = ITEM_LOVE_SWEET,
        .price = 500,
        .description = sLoveSweetDesc,
        .pocket = POCKET_ITEMS,
        .type = ITEM_USE_BAG_MENU,
        .fieldUseFunc = ItemUseOutOfBattle_CannotUse,
        .flingPower = 10,
    },

    [ITEM_BERRY_SWEET] =
    {
        .name = _("Berry Sweet"),
        .itemId = ITEM_BERRY_SWEET,
        .price = 500,
        .description = sBerrySweetDesc,
        .pocket = POCKET_ITEMS,
        .type = ITEM_USE_BAG_MENU,
        .fieldUseFunc = ItemUseOutOfBattle_CannotUse,
        .flingPower = 10,
    },

    [ITEM_CLOVER_SWEET] =
    {
        .name = _("Clover Sweet"),
        .itemId = ITEM_CLOVER_SWEET,
        .price = 500,
        .description = sCloverSweetDesc,
        .pocket = POCKET_ITEMS,
        .type = ITEM_USE_BAG_MENU,
        .fieldUseFunc = ItemUseOutOfBattle_CannotUse,
        .flingPower = 10,
    },

    [ITEM_FLOWER_SWEET] =
    {
        .name = _("Flower Sweet"),
        .itemId = ITEM_FLOWER_SWEET,
        .price = 500,
        .description = sFlowerSweetDesc,
        .pocket = POCKET_ITEMS,
        .type = ITEM_USE_BAG_MENU,
        .fieldUseFunc = ItemUseOutOfBattle_CannotUse,
        .flingPower = 10,
    },

    [ITEM_STAR_SWEET] =
    {
        .name = _("Star Sweet"),
        .itemId = ITEM_STAR_SWEET,
        .price = 500,
        .description = sStarSweetDesc,
        .pocket = POCKET_ITEMS,
        .type = ITEM_USE_BAG_MENU,
        .fieldUseFunc = ItemUseOutOfBattle_CannotUse,
        .flingPower = 10,
    },

    [ITEM_RIBBON_SWEET] =
    {
        .name = _("Ribbon Sweet"),
        .itemId = ITEM_RIBBON_SWEET,
        .price = 500,
        .description = sRibbonSweetDesc,
        .pocket = POCKET_ITEMS,
        .type = ITEM_USE_BAG_MENU,
        .fieldUseFunc = ItemUseOutOfBattle_CannotUse,
        .flingPower = 10,
    },

    [ITEM_EVERSTONE] =
    {
        .name = _("Everstone"),
        .itemId = ITEM_EVERSTONE,
        .price = 3000,
        .holdEffect = HOLD_EFFECT_PREVENT_EVOLVE,
        .description = sEverstoneDesc,
        .pocket = POCKET_ITEMS,
        .type = ITEM_USE_BAG_MENU,
        .fieldUseFunc = ItemUseOutOfBattle_CannotUse,
        .flingPower = 30,
    },

// Nectars

    [ITEM_RED_NECTAR] =
    {
        .name = _("Red Nectar"),
        .itemId = ITEM_RED_NECTAR,
        .price = 300,
        .holdEffectParam = 0,
        .description = sRedNectarDesc,
        .pocket = POCKET_ITEMS,
        #ifdef POKEMON_EXPANSION
            .type = ITEM_USE_PARTY_MENU,
            .fieldUseFunc = ItemUseOutOfBattle_FormChange_ConsumedOnUse,
            .secondaryId = FORM_ITEM_USE,
        #else
            .type = ITEM_USE_BAG_MENU,
            .fieldUseFunc = ItemUseOutOfBattle_CannotUse,
        #endif
        .flingPower = 10,
    },

    [ITEM_YELLOW_NECTAR] =
    {
        .name = _("Yellow Nectar"),
        .itemId = ITEM_YELLOW_NECTAR,
        .price = 300,
        .holdEffectParam = 0,
        .description = sYellowNectarDesc,
        .pocket = POCKET_ITEMS,
        #ifdef POKEMON_EXPANSION
            .type = ITEM_USE_PARTY_MENU,
            .fieldUseFunc = ItemUseOutOfBattle_FormChange_ConsumedOnUse,
            .secondaryId = FORM_ITEM_USE,
        #else
            .type = ITEM_USE_BAG_MENU,
            .fieldUseFunc = ItemUseOutOfBattle_CannotUse,
        #endif
        .flingPower = 10,
    },

    [ITEM_PINK_NECTAR] =
    {
        .name = _("Pink Nectar"),
        .itemId = ITEM_PINK_NECTAR,
        .price = 300,
        .holdEffectParam = 0,
        .description = sPinkNectarDesc,
        .pocket = POCKET_ITEMS,
        #ifdef POKEMON_EXPANSION
            .type = ITEM_USE_PARTY_MENU,
            .fieldUseFunc = ItemUseOutOfBattle_FormChange_ConsumedOnUse,
            .secondaryId = FORM_ITEM_USE,
        #else
            .type = ITEM_USE_BAG_MENU,
            .fieldUseFunc = ItemUseOutOfBattle_CannotUse,
        #endif
        .flingPower = 10,
    },

    [ITEM_PURPLE_NECTAR] =
    {
        .name = _("Purple Nectar"),
        .itemId = ITEM_PURPLE_NECTAR,
        .price = 300,
        .holdEffectParam = 0,
        .description = sPurpleNectarDesc,
        .pocket = POCKET_ITEMS,
        #ifdef POKEMON_EXPANSION
            .type = ITEM_USE_PARTY_MENU,
            .fieldUseFunc = ItemUseOutOfBattle_FormChange_ConsumedOnUse,
            .secondaryId = FORM_ITEM_USE,
        #else
            .type = ITEM_USE_BAG_MENU,
            .fieldUseFunc = ItemUseOutOfBattle_CannotUse,
        #endif
        .flingPower = 10,
    },

// Plates

    [ITEM_FLAME_PLATE] =
    {
        .name = _("Flame Plate"),
        .itemId = ITEM_FLAME_PLATE,
        .price = 1000,
        .holdEffect = HOLD_EFFECT_PLATE,
        .holdEffectParam = 20,
        .description = sFlamePlateDesc,
        .pocket = POCKET_ITEMS,
        .type = ITEM_USE_BAG_MENU,
        .fieldUseFunc = ItemUseOutOfBattle_CannotUse,
        .secondaryId = TYPE_FIRE,
        .flingPower = 90,
    },

    [ITEM_SPLASH_PLATE] =
    {
        .name = _("Splash Plate"),
        .itemId = ITEM_SPLASH_PLATE,
        .price = 1000,
        .holdEffect = HOLD_EFFECT_PLATE,
        .holdEffectParam = 20,
        .description = sSplashPlateDesc,
        .pocket = POCKET_ITEMS,
        .type = ITEM_USE_BAG_MENU,
        .fieldUseFunc = ItemUseOutOfBattle_CannotUse,
        .secondaryId = TYPE_WATER,
        .flingPower = 90,
    },

    [ITEM_ZAP_PLATE] =
    {
        .name = _("Zap Plate"),
        .itemId = ITEM_ZAP_PLATE,
        .price = 1000,
        .holdEffect = HOLD_EFFECT_PLATE,
        .holdEffectParam = 20,
        .description = sZapPlateDesc,
        .pocket = POCKET_ITEMS,
        .type = ITEM_USE_BAG_MENU,
        .fieldUseFunc = ItemUseOutOfBattle_CannotUse,
        .secondaryId = TYPE_ELECTRIC,
        .flingPower = 90,
    },

    [ITEM_MEADOW_PLATE] =
    {
        .name = _("Meadow Plate"),
        .itemId = ITEM_MEADOW_PLATE,
        .price = 1000,
        .holdEffect = HOLD_EFFECT_PLATE,
        .holdEffectParam = 20,
        .description = sMeadowPlateDesc,
        .pocket = POCKET_ITEMS,
        .type = ITEM_USE_BAG_MENU,
        .fieldUseFunc = ItemUseOutOfBattle_CannotUse,
        .secondaryId = TYPE_GRASS,
        .flingPower = 90,
    },

    [ITEM_ICICLE_PLATE] =
    {
        .name = _("Icicle Plate"),
        .itemId = ITEM_ICICLE_PLATE,
        .price = 1000,
        .holdEffect = HOLD_EFFECT_PLATE,
        .holdEffectParam = 20,
        .description = sIciclePlateDesc,
        .pocket = POCKET_ITEMS,
        .type = ITEM_USE_BAG_MENU,
        .fieldUseFunc = ItemUseOutOfBattle_CannotUse,
        .secondaryId = TYPE_ICE,
        .flingPower = 90,
    },

    [ITEM_FIST_PLATE] =
    {
        .name = _("Fist Plate"),
        .itemId = ITEM_FIST_PLATE,
        .price = 1000,
        .holdEffect = HOLD_EFFECT_PLATE,
        .holdEffectParam = 20,
        .description = sFistPlateDesc,
        .pocket = POCKET_ITEMS,
        .type = ITEM_USE_BAG_MENU,
        .fieldUseFunc = ItemUseOutOfBattle_CannotUse,
        .secondaryId = TYPE_FIGHTING,
        .flingPower = 90,
    },

    [ITEM_TOXIC_PLATE] =
    {
        .name = _("Toxic Plate"),
        .itemId = ITEM_TOXIC_PLATE,
        .price = 1000,
        .holdEffect = HOLD_EFFECT_PLATE,
        .holdEffectParam = 20,
        .description = sToxicPlateDesc,
        .pocket = POCKET_ITEMS,
        .type = ITEM_USE_BAG_MENU,
        .fieldUseFunc = ItemUseOutOfBattle_CannotUse,
        .secondaryId = TYPE_POISON,
        .flingPower = 90,
    },

    [ITEM_EARTH_PLATE] =
    {
        .name = _("Earth Plate"),
        .itemId = ITEM_EARTH_PLATE,
        .price = 1000,
        .holdEffect = HOLD_EFFECT_PLATE,
        .holdEffectParam = 20,
        .description = sEarthPlateDesc,
        .pocket = POCKET_ITEMS,
        .type = ITEM_USE_BAG_MENU,
        .fieldUseFunc = ItemUseOutOfBattle_CannotUse,
        .secondaryId = TYPE_GROUND,
        .flingPower = 90,
    },

    [ITEM_SKY_PLATE] =
    {
        .name = _("Sky Plate"),
        .itemId = ITEM_SKY_PLATE,
        .price = 1000,
        .holdEffect = HOLD_EFFECT_PLATE,
        .holdEffectParam = 20,
        .description = sSkyPlateDesc,
        .pocket = POCKET_ITEMS,
        .type = ITEM_USE_BAG_MENU,
        .fieldUseFunc = ItemUseOutOfBattle_CannotUse,
        .secondaryId = TYPE_FLYING,
        .flingPower = 90,
    },

    [ITEM_MIND_PLATE] =
    {
        .name = _("Mind Plate"),
        .itemId = ITEM_MIND_PLATE,
        .price = 1000,
        .holdEffect = HOLD_EFFECT_PLATE,
        .holdEffectParam = 20,
        .description = sMindPlateDesc,
        .pocket = POCKET_ITEMS,
        .type = ITEM_USE_BAG_MENU,
        .fieldUseFunc = ItemUseOutOfBattle_CannotUse,
        .secondaryId = TYPE_PSYCHIC,
        .flingPower = 90,
    },

    [ITEM_INSECT_PLATE] =
    {
        .name = _("Insect Plate"),
        .itemId = ITEM_INSECT_PLATE,
        .price = 1000,
        .holdEffect = HOLD_EFFECT_PLATE,
        .holdEffectParam = 20,
        .description = sInsectPlateDesc,
        .pocket = POCKET_ITEMS,
        .type = ITEM_USE_BAG_MENU,
        .fieldUseFunc = ItemUseOutOfBattle_CannotUse,
        .secondaryId = TYPE_BUG,
        .flingPower = 90,
    },

    [ITEM_STONE_PLATE] =
    {
        .name = _("Stone Plate"),
        .itemId = ITEM_STONE_PLATE,
        .price = 1000,
        .holdEffect = HOLD_EFFECT_PLATE,
        .holdEffectParam = 20,
        .description = sStonePlateDesc,
        .pocket = POCKET_ITEMS,
        .type = ITEM_USE_BAG_MENU,
        .fieldUseFunc = ItemUseOutOfBattle_CannotUse,
        .secondaryId = TYPE_ROCK,
        .flingPower = 90,
    },

    [ITEM_SPOOKY_PLATE] =
    {
        .name = _("Spooky Plate"),
        .itemId = ITEM_SPOOKY_PLATE,
        .price = 1000,
        .holdEffect = HOLD_EFFECT_PLATE,
        .holdEffectParam = 20,
        .description = sSpookyPlateDesc,
        .pocket = POCKET_ITEMS,
        .type = ITEM_USE_BAG_MENU,
        .fieldUseFunc = ItemUseOutOfBattle_CannotUse,
        .secondaryId = TYPE_GHOST,
        .flingPower = 90,
    },

    [ITEM_DRACO_PLATE] =
    {
        .name = _("Draco Plate"),
        .itemId = ITEM_DRACO_PLATE,
        .price = 1000,
        .holdEffect = HOLD_EFFECT_PLATE,
        .holdEffectParam = 20,
        .description = sDracoPlateDesc,
        .pocket = POCKET_ITEMS,
        .type = ITEM_USE_BAG_MENU,
        .fieldUseFunc = ItemUseOutOfBattle_CannotUse,
        .secondaryId = TYPE_DRAGON,
        .flingPower = 90,
    },

    [ITEM_DREAD_PLATE] =
    {
        .name = _("Dread Plate"),
        .itemId = ITEM_DREAD_PLATE,
        .price = 1000,
        .holdEffect = HOLD_EFFECT_PLATE,
        .holdEffectParam = 20,
        .description = sDreadPlateDesc,
        .pocket = POCKET_ITEMS,
        .type = ITEM_USE_BAG_MENU,
        .fieldUseFunc = ItemUseOutOfBattle_CannotUse,
        .secondaryId = TYPE_DARK,
        .flingPower = 90,
    },

    [ITEM_IRON_PLATE] =
    {
        .name = _("Iron Plate"),
        .itemId = ITEM_IRON_PLATE,
        .price = 1000,
        .holdEffect = HOLD_EFFECT_PLATE,
        .holdEffectParam = 20,
        .description = sIronPlateDesc,
        .pocket = POCKET_ITEMS,
        .type = ITEM_USE_BAG_MENU,
        .fieldUseFunc = ItemUseOutOfBattle_CannotUse,
        .secondaryId = TYPE_STEEL,
        .flingPower = 90,
    },

    [ITEM_PIXIE_PLATE] =
    {
        .name = _("Pixie Plate"),
        .itemId = ITEM_PIXIE_PLATE,
        .price = 1000,
        .holdEffect = HOLD_EFFECT_PLATE,
        .holdEffectParam = 20,
        .description = sPixiePlateDesc,
        .pocket = POCKET_ITEMS,
        .type = ITEM_USE_BAG_MENU,
        .fieldUseFunc = ItemUseOutOfBattle_CannotUse,
        .secondaryId = TYPE_FAIRY,
        .flingPower = 90,
    },

// Drives

    [ITEM_DOUSE_DRIVE] =
    {
        .name = _("Douse Drive"),
        .itemId = ITEM_DOUSE_DRIVE,
        .price = 0,
        .holdEffect = HOLD_EFFECT_DRIVE,
        .description = sDouseDriveDesc,
        .pocket = POCKET_ITEMS,
        .type = ITEM_USE_BAG_MENU,
        .fieldUseFunc = ItemUseOutOfBattle_CannotUse,
        .secondaryId = TYPE_WATER,
        .flingPower = 70,
    },

    [ITEM_SHOCK_DRIVE] =
    {
        .name = _("Shock Drive"),
        .itemId = ITEM_SHOCK_DRIVE,
        .price = 0,
        .holdEffect = HOLD_EFFECT_DRIVE,
        .description = sShockDriveDesc,
        .pocket = POCKET_ITEMS,
        .type = ITEM_USE_BAG_MENU,
        .fieldUseFunc = ItemUseOutOfBattle_CannotUse,
        .secondaryId = TYPE_ELECTRIC,
        .flingPower = 70,
    },

    [ITEM_BURN_DRIVE] =
    {
        .name = _("Burn Drive"),
        .itemId = ITEM_BURN_DRIVE,
        .price = 0,
        .holdEffect = HOLD_EFFECT_DRIVE,
        .description = sBurnDriveDesc,
        .pocket = POCKET_ITEMS,
        .type = ITEM_USE_BAG_MENU,
        .fieldUseFunc = ItemUseOutOfBattle_CannotUse,
        .secondaryId = TYPE_FIRE,
        .flingPower = 70,
    },

    [ITEM_CHILL_DRIVE] =
    {
        .name = _("Chill Drive"),
        .itemId = ITEM_CHILL_DRIVE,
        .price = 0,
        .holdEffect = HOLD_EFFECT_DRIVE,
        .description = sChillDriveDesc,
        .pocket = POCKET_ITEMS,
        .type = ITEM_USE_BAG_MENU,
        .fieldUseFunc = ItemUseOutOfBattle_CannotUse,
        .secondaryId = TYPE_ICE,
        .flingPower = 70,
    },

// Memories

    [ITEM_FIRE_MEMORY] =
    {
        .name = _("Fire Memory"),
        .itemId = ITEM_FIRE_MEMORY,
        .price = 1000,
        .holdEffect = HOLD_EFFECT_MEMORY,
        .holdEffectParam = 0,
        .description = sFireMemoryDesc,
        .pocket = POCKET_ITEMS,
        .type = ITEM_USE_BAG_MENU,
        .fieldUseFunc = ItemUseOutOfBattle_CannotUse,
        .secondaryId = TYPE_FIRE,
        .flingPower = 50,
    },

    [ITEM_WATER_MEMORY] =
    {
        .name = _("Water Memory"),
        .itemId = ITEM_WATER_MEMORY,
        .price = 1000,
        .holdEffect = HOLD_EFFECT_MEMORY,
        .holdEffectParam = 0,
        .description = sWaterMemoryDesc,
        .pocket = POCKET_ITEMS,
        .type = ITEM_USE_BAG_MENU,
        .fieldUseFunc = ItemUseOutOfBattle_CannotUse,
        .secondaryId = TYPE_WATER,
        .flingPower = 50,
    },

    [ITEM_ELECTRIC_MEMORY] =
    {
        .name = _("ElectrcMemory"),
        .itemId = ITEM_ELECTRIC_MEMORY,
        .price = 1000,
        .holdEffect = HOLD_EFFECT_MEMORY,
        .holdEffectParam = 0,
        .description = sElectricMemoryDesc,
        .pocket = POCKET_ITEMS,
        .type = ITEM_USE_BAG_MENU,
        .fieldUseFunc = ItemUseOutOfBattle_CannotUse,
        .secondaryId = TYPE_ELECTRIC,
        .flingPower = 50,
    },

    [ITEM_GRASS_MEMORY] =
    {
        .name = _("Grass Memory"),
        .itemId = ITEM_GRASS_MEMORY,
        .price = 1000,
        .holdEffect = HOLD_EFFECT_MEMORY,
        .holdEffectParam = 0,
        .description = sGrassMemoryDesc,
        .pocket = POCKET_ITEMS,
        .type = ITEM_USE_BAG_MENU,
        .fieldUseFunc = ItemUseOutOfBattle_CannotUse,
        .secondaryId = TYPE_GRASS,
        .flingPower = 50,
    },

    [ITEM_ICE_MEMORY] =
    {
        .name = _("Ice Memory"),
        .itemId = ITEM_ICE_MEMORY,
        .price = 1000,
        .holdEffect = HOLD_EFFECT_MEMORY,
        .holdEffectParam = 0,
        .description = sIceMemoryDesc,
        .pocket = POCKET_ITEMS,
        .type = ITEM_USE_BAG_MENU,
        .fieldUseFunc = ItemUseOutOfBattle_CannotUse,
        .secondaryId = TYPE_ICE,
        .flingPower = 50,
    },

    [ITEM_FIGHTING_MEMORY] =
    {
        .name = _("FightngMemory"),
        .itemId = ITEM_FIGHTING_MEMORY,
        .price = 1000,
        .holdEffect = HOLD_EFFECT_MEMORY,
        .holdEffectParam = 0,
        .description = sFightingMemoryDesc,
        .pocket = POCKET_ITEMS,
        .type = ITEM_USE_BAG_MENU,
        .fieldUseFunc = ItemUseOutOfBattle_CannotUse,
        .secondaryId = TYPE_FIGHTING,
        .flingPower = 50,
    },

    [ITEM_POISON_MEMORY] =
    {
        .name = _("Poison Memory"),
        .itemId = ITEM_POISON_MEMORY,
        .price = 1000,
        .holdEffect = HOLD_EFFECT_MEMORY,
        .holdEffectParam = 0,
        .description = sPoisonMemoryDesc,
        .pocket = POCKET_ITEMS,
        .type = ITEM_USE_BAG_MENU,
        .fieldUseFunc = ItemUseOutOfBattle_CannotUse,
        .secondaryId = TYPE_POISON,
        .flingPower = 50,
    },

    [ITEM_GROUND_MEMORY] =
    {
        .name = _("Ground Memory"),
        .itemId = ITEM_GROUND_MEMORY,
        .price = 1000,
        .holdEffect = HOLD_EFFECT_MEMORY,
        .holdEffectParam = 0,
        .description = sGroundMemoryDesc,
        .pocket = POCKET_ITEMS,
        .type = ITEM_USE_BAG_MENU,
        .fieldUseFunc = ItemUseOutOfBattle_CannotUse,
        .secondaryId = TYPE_GROUND,
        .flingPower = 50,
    },

    [ITEM_FLYING_MEMORY] =
    {
        .name = _("Flying Memory"),
        .itemId = ITEM_FLYING_MEMORY,
        .price = 1000,
        .holdEffect = HOLD_EFFECT_MEMORY,
        .holdEffectParam = 0,
        .description = sFlyingMemoryDesc,
        .pocket = POCKET_ITEMS,
        .type = ITEM_USE_BAG_MENU,
        .fieldUseFunc = ItemUseOutOfBattle_CannotUse,
        .secondaryId = TYPE_FLYING,
        .flingPower = 50,
    },

    [ITEM_PSYCHIC_MEMORY] =
    {
        .name = _("PsychicMemory"),
        .itemId = ITEM_PSYCHIC_MEMORY,
        .price = 1000,
        .holdEffect = HOLD_EFFECT_MEMORY,
        .holdEffectParam = 0,
        .description = sPsychicMemoryDesc,
        .pocket = POCKET_ITEMS,
        .type = ITEM_USE_BAG_MENU,
        .fieldUseFunc = ItemUseOutOfBattle_CannotUse,
        .secondaryId = TYPE_PSYCHIC,
        .flingPower = 50,
    },

    [ITEM_BUG_MEMORY] =
    {
        .name = _("Bug Memory"),
        .itemId = ITEM_BUG_MEMORY,
        .price = 1000,
        .holdEffect = HOLD_EFFECT_MEMORY,
        .holdEffectParam = 0,
        .description = sBugMemoryDesc,
        .pocket = POCKET_ITEMS,
        .type = ITEM_USE_BAG_MENU,
        .fieldUseFunc = ItemUseOutOfBattle_CannotUse,
        .secondaryId = TYPE_BUG,
        .flingPower = 50,
    },

    [ITEM_ROCK_MEMORY] =
    {
        .name = _("Rock Memory"),
        .itemId = ITEM_ROCK_MEMORY,
        .price = 1000,
        .holdEffect = HOLD_EFFECT_MEMORY,
        .holdEffectParam = 0,
        .description = sRockMemoryDesc,
        .pocket = POCKET_ITEMS,
        .type = ITEM_USE_BAG_MENU,
        .fieldUseFunc = ItemUseOutOfBattle_CannotUse,
        .secondaryId = TYPE_ROCK,
        .flingPower = 50,
    },

    [ITEM_GHOST_MEMORY] =
    {
        .name = _("Ghost Memory"),
        .itemId = ITEM_GHOST_MEMORY,
        .price = 1000,
        .holdEffect = HOLD_EFFECT_MEMORY,
        .holdEffectParam = 0,
        .description = sGhostMemoryDesc,
        .pocket = POCKET_ITEMS,
        .type = ITEM_USE_BAG_MENU,
        .fieldUseFunc = ItemUseOutOfBattle_CannotUse,
        .secondaryId = TYPE_GHOST,
        .flingPower = 50,
    },

    [ITEM_DRAGON_MEMORY] =
    {
        .name = _("Dragon Memory"),
        .itemId = ITEM_DRAGON_MEMORY,
        .price = 1000,
        .holdEffect = HOLD_EFFECT_MEMORY,
        .holdEffectParam = 0,
        .description = sDragonMemoryDesc,
        .pocket = POCKET_ITEMS,
        .type = ITEM_USE_BAG_MENU,
        .fieldUseFunc = ItemUseOutOfBattle_CannotUse,
        .secondaryId = TYPE_DRAGON,
        .flingPower = 50,
    },

    [ITEM_DARK_MEMORY] =
    {
        .name = _("Dark Memory"),
        .itemId = ITEM_DARK_MEMORY,
        .price = 1000,
        .holdEffect = HOLD_EFFECT_MEMORY,
        .holdEffectParam = 0,
        .description = sDarkMemoryDesc,
        .pocket = POCKET_ITEMS,
        .type = ITEM_USE_BAG_MENU,
        .fieldUseFunc = ItemUseOutOfBattle_CannotUse,
        .secondaryId = TYPE_DARK,
        .flingPower = 50,
    },

    [ITEM_STEEL_MEMORY] =
    {
        .name = _("Steel Memory"),
        .itemId = ITEM_STEEL_MEMORY,
        .price = 1000,
        .holdEffect = HOLD_EFFECT_MEMORY,
        .holdEffectParam = 0,
        .description = sSteelMemoryDesc,
        .pocket = POCKET_ITEMS,
        .type = ITEM_USE_BAG_MENU,
        .fieldUseFunc = ItemUseOutOfBattle_CannotUse,
        .secondaryId = TYPE_STEEL,
        .flingPower = 50,
    },

    [ITEM_FAIRY_MEMORY] =
    {
        .name = _("Fairy Memory"),
        .itemId = ITEM_FAIRY_MEMORY,
        .price = 1000,
        .holdEffect = HOLD_EFFECT_MEMORY,
        .holdEffectParam = 0,
        .description = sFairyMemoryDesc,
        .pocket = POCKET_ITEMS,
        .type = ITEM_USE_BAG_MENU,
        .fieldUseFunc = ItemUseOutOfBattle_CannotUse,
        .secondaryId = TYPE_FAIRY,
        .flingPower = 50,
    },

    [ITEM_RUSTED_SWORD] =
    {
        .name = _("RustedSword"),
        .itemId = ITEM_RUSTED_SWORD,
        .price = 0,
        .description = sRustedSwordDesc,
        .pocket = POCKET_ITEMS,
        .type = ITEM_USE_BAG_MENU,
        .fieldUseFunc = ItemUseOutOfBattle_CannotUse,
    },

    [ITEM_RUSTED_SHIELD] =
    {
        .name = _("RustedShield"),
        .itemId = ITEM_RUSTED_SHIELD,
        .price = 0,
        .description = sRustedShieldDesc,
        .pocket = POCKET_ITEMS,
        .type = ITEM_USE_BAG_MENU,
        .fieldUseFunc = ItemUseOutOfBattle_CannotUse,
    },

// Colored Orbs

    [ITEM_RED_ORB] =
    {
        .name = _("Red Orb"),
        .itemId = ITEM_RED_ORB,
        .price = 0,
        .holdEffect = HOLD_EFFECT_PRIMAL_ORB,
        .description = sRedOrbDesc,
        .pocket = POCKET_ITEMS,
        .type = ITEM_USE_BAG_MENU,
        .fieldUseFunc = ItemUseOutOfBattle_CannotUse,
    },

    [ITEM_BLUE_ORB] =
    {
        .name = _("Blue Orb"),
        .itemId = ITEM_BLUE_ORB,
        .price = 0,
        .holdEffect = HOLD_EFFECT_PRIMAL_ORB,
        .description = sBlueOrbDesc,
        .pocket = POCKET_ITEMS,
        .type = ITEM_USE_BAG_MENU,
        .fieldUseFunc = ItemUseOutOfBattle_CannotUse,
    },

    [ITEM_JADE_ORB] =
    {
        .name = _("Jade Orb"),
        .itemId = ITEM_JADE_ORB,
        .price = 0,
        .description = sJadeOrbDesc,
        .importance = 1,
        .unk19 = 1,
        .pocket = POCKET_KEY_ITEMS,
        .type = ITEM_USE_BAG_MENU,
        .fieldUseFunc = ItemUseOutOfBattle_CannotUse,
    },

// Mega Stones

    [ITEM_VENUSAURITE] =
    {
        .name = _("Venusaurite"),
        .itemId = ITEM_VENUSAURITE,
        .price = 0,
        .holdEffect = HOLD_EFFECT_MEGA_STONE,
        .description = sVenusauriteDesc,
        .pocket = POCKET_ITEMS,
        .type = ITEM_USE_BAG_MENU,
        .fieldUseFunc = ItemUseOutOfBattle_CannotUse,
        .flingPower = 80,
    },

    [ITEM_CHARIZARDITE_X] =
    {
        .name = _("CharizarditeX"),
        .itemId = ITEM_CHARIZARDITE_X,
        .price = 0,
        .holdEffect = HOLD_EFFECT_MEGA_STONE,
        .description = sCharizarditeDesc,
        .pocket = POCKET_ITEMS,
        .type = ITEM_USE_BAG_MENU,
        .fieldUseFunc = ItemUseOutOfBattle_CannotUse,
        .flingPower = 80,
    },

    [ITEM_CHARIZARDITE_Y] =
    {
        .name = _("CharizarditeY"),
        .itemId = ITEM_CHARIZARDITE_Y,
        .price = 0,
        .holdEffect = HOLD_EFFECT_MEGA_STONE,
        .description = sCharizarditeDesc,
        .pocket = POCKET_ITEMS,
        .type = ITEM_USE_BAG_MENU,
        .fieldUseFunc = ItemUseOutOfBattle_CannotUse,
        .flingPower = 80,
    },

    [ITEM_BLASTOISINITE] =
    {
        .name = _("Blastoisinite"),
        .itemId = ITEM_BLASTOISINITE,
        .price = 0,
        .holdEffect = HOLD_EFFECT_MEGA_STONE,
        .description = sBlastoisiniteDesc,
        .pocket = POCKET_ITEMS,
        .type = ITEM_USE_BAG_MENU,
        .fieldUseFunc = ItemUseOutOfBattle_CannotUse,
        .flingPower = 80,
    },

    [ITEM_BEEDRILLITE] =
    {
        .name = _("Beedrillite"),
        .itemId = ITEM_BEEDRILLITE,
        .price = 0,
        .holdEffect = HOLD_EFFECT_MEGA_STONE,
        .description = sBeedrilliteDesc,
        .pocket = POCKET_ITEMS,
        .type = ITEM_USE_BAG_MENU,
        .fieldUseFunc = ItemUseOutOfBattle_CannotUse,
        .flingPower = 80,
    },

    [ITEM_PIDGEOTITE] =
    {
        .name = _("Pidgeotite"),
        .itemId = ITEM_PIDGEOTITE,
        .price = 0,
        .holdEffect = HOLD_EFFECT_MEGA_STONE,
        .description = sPidgeotiteDesc,
        .pocket = POCKET_ITEMS,
        .type = ITEM_USE_BAG_MENU,
        .fieldUseFunc = ItemUseOutOfBattle_CannotUse,
        .flingPower = 80,
    },

    [ITEM_ALAKAZITE] =
    {
        .name = _("Alakazite"),
        .itemId = ITEM_ALAKAZITE,
        .price = 0,
        .holdEffect = HOLD_EFFECT_MEGA_STONE,
        .description = sAlakaziteDesc,
        .pocket = POCKET_ITEMS,
        .type = ITEM_USE_BAG_MENU,
        .fieldUseFunc = ItemUseOutOfBattle_CannotUse,
        .flingPower = 80,
    },

    [ITEM_SLOWBRONITE] =
    {
        .name = _("Slowbronite"),
        .itemId = ITEM_SLOWBRONITE,
        .price = 0,
        .holdEffect = HOLD_EFFECT_MEGA_STONE,
        .description = sSlowbroniteDesc,
        .pocket = POCKET_ITEMS,
        .type = ITEM_USE_BAG_MENU,
        .fieldUseFunc = ItemUseOutOfBattle_CannotUse,
        .flingPower = 80,
    },

    [ITEM_GENGARITE] =
    {
        .name = _("Gengarite"),
        .itemId = ITEM_GENGARITE,
        .price = 0,
        .holdEffect = HOLD_EFFECT_MEGA_STONE,
        .description = sGengariteDesc,
        .pocket = POCKET_ITEMS,
        .type = ITEM_USE_BAG_MENU,
        .fieldUseFunc = ItemUseOutOfBattle_CannotUse,
        .flingPower = 80,
    },

    [ITEM_KANGASKHANITE] =
    {
        .name = _("Kangaskhanite"),
        .itemId = ITEM_KANGASKHANITE,
        .price = 0,
        .holdEffect = HOLD_EFFECT_MEGA_STONE,
        .description = sKangaskhaniteDesc,
        .pocket = POCKET_ITEMS,
        .type = ITEM_USE_BAG_MENU,
        .fieldUseFunc = ItemUseOutOfBattle_CannotUse,
        .flingPower = 80,
    },

    [ITEM_PINSIRITE] =
    {
        .name = _("Pinsirite"),
        .itemId = ITEM_PINSIRITE,
        .price = 0,
        .holdEffect = HOLD_EFFECT_MEGA_STONE,
        .description = sPinsiriteDesc,
        .pocket = POCKET_ITEMS,
        .type = ITEM_USE_BAG_MENU,
        .fieldUseFunc = ItemUseOutOfBattle_CannotUse,
        .flingPower = 80,
    },

    [ITEM_GYARADOSITE] =
    {
        .name = _("Gyaradosite"),
        .itemId = ITEM_GYARADOSITE,
        .price = 0,
        .holdEffect = HOLD_EFFECT_MEGA_STONE,
        .description = sGyaradositeDesc,
        .pocket = POCKET_ITEMS,
        .type = ITEM_USE_BAG_MENU,
        .fieldUseFunc = ItemUseOutOfBattle_CannotUse,
        .flingPower = 80,
    },

    [ITEM_AERODACTYLITE] =
    {
        .name = _("Aerodactylite"),
        .itemId = ITEM_AERODACTYLITE,
        .price = 0,
        .holdEffect = HOLD_EFFECT_MEGA_STONE,
        .description = sAerodactyliteDesc,
        .pocket = POCKET_ITEMS,
        .type = ITEM_USE_BAG_MENU,
        .fieldUseFunc = ItemUseOutOfBattle_CannotUse,
        .flingPower = 80,
    },

    [ITEM_MEWTWONITE_X] =
    {
        .name = _("Mewtwonite X"),
        .itemId = ITEM_MEWTWONITE_X,
        .price = 0,
        .holdEffect = HOLD_EFFECT_MEGA_STONE,
        .description = sMewtwoniteDesc,
        .pocket = POCKET_ITEMS,
        .type = ITEM_USE_BAG_MENU,
        .fieldUseFunc = ItemUseOutOfBattle_CannotUse,
        .flingPower = 80,
    },

    [ITEM_MEWTWONITE_Y] =
    {
        .name = _("Mewtwonite Y"),
        .itemId = ITEM_MEWTWONITE_Y,
        .price = 0,
        .holdEffect = HOLD_EFFECT_MEGA_STONE,
        .description = sMewtwoniteDesc,
        .pocket = POCKET_ITEMS,
        .type = ITEM_USE_BAG_MENU,
        .fieldUseFunc = ItemUseOutOfBattle_CannotUse,
        .flingPower = 80,
    },

    [ITEM_AMPHAROSITE] =
    {
        .name = _("Ampharosite"),
        .itemId = ITEM_AMPHAROSITE,
        .price = 0,
        .holdEffect = HOLD_EFFECT_MEGA_STONE,
        .description = sAmpharositeDesc,
        .pocket = POCKET_ITEMS,
        .type = ITEM_USE_BAG_MENU,
        .fieldUseFunc = ItemUseOutOfBattle_CannotUse,
        .flingPower = 80,
    },

    [ITEM_STEELIXITE] =
    {
        .name = _("Steelixite"),
        .itemId = ITEM_STEELIXITE,
        .price = 0,
        .holdEffect = HOLD_EFFECT_MEGA_STONE,
        .description = sSteelixiteDesc,
        .pocket = POCKET_ITEMS,
        .type = ITEM_USE_BAG_MENU,
        .fieldUseFunc = ItemUseOutOfBattle_CannotUse,
        .flingPower = 80,
    },

    [ITEM_SCIZORITE] =
    {
        .name = _("Scizorite"),
        .itemId = ITEM_SCIZORITE,
        .price = 0,
        .holdEffect = HOLD_EFFECT_MEGA_STONE,
        .description = sScizoriteDesc,
        .pocket = POCKET_ITEMS,
        .type = ITEM_USE_BAG_MENU,
        .fieldUseFunc = ItemUseOutOfBattle_CannotUse,
        .flingPower = 80,
    },

    [ITEM_HERACRONITE] =
    {
        .name = _("Heracronite"),
        .itemId = ITEM_HERACRONITE,
        .price = 0,
        .holdEffect = HOLD_EFFECT_MEGA_STONE,
        .description = sHeracroniteDesc,
        .pocket = POCKET_ITEMS,
        .type = ITEM_USE_BAG_MENU,
        .fieldUseFunc = ItemUseOutOfBattle_CannotUse,
        .flingPower = 80,
    },

    [ITEM_HOUNDOOMINITE] =
    {
        .name = _("Houndoominite"),
        .itemId = ITEM_HOUNDOOMINITE,
        .price = 0,
        .holdEffect = HOLD_EFFECT_MEGA_STONE,
        .description = sHoundoominiteDesc,
        .pocket = POCKET_ITEMS,
        .type = ITEM_USE_BAG_MENU,
        .fieldUseFunc = ItemUseOutOfBattle_CannotUse,
        .flingPower = 80,
    },

    [ITEM_TYRANITARITE] =
    {
        .name = _("Tyranitarite"),
        .itemId = ITEM_TYRANITARITE,
        .price = 0,
        .holdEffect = HOLD_EFFECT_MEGA_STONE,
        .description = sTyranitariteDesc,
        .pocket = POCKET_ITEMS,
        .type = ITEM_USE_BAG_MENU,
        .fieldUseFunc = ItemUseOutOfBattle_CannotUse,
        .flingPower = 80,
    },

    [ITEM_SCEPTILITE] =
    {
        .name = _("Sceptilite"),
        .itemId = ITEM_SCEPTILITE,
        .price = 0,
        .holdEffect = HOLD_EFFECT_MEGA_STONE,
        .description = sSceptiliteDesc,
        .pocket = POCKET_ITEMS,
        .type = ITEM_USE_BAG_MENU,
        .fieldUseFunc = ItemUseOutOfBattle_CannotUse,
        .flingPower = 80,
    },

    [ITEM_BLAZIKENITE] =
    {
        .name = _("Blazikenite"),
        .itemId = ITEM_BLAZIKENITE,
        .price = 0,
        .holdEffect = HOLD_EFFECT_MEGA_STONE,
        .description = sBlazikeniteDesc,
        .pocket = POCKET_ITEMS,
        .type = ITEM_USE_BAG_MENU,
        .fieldUseFunc = ItemUseOutOfBattle_CannotUse,
        .flingPower = 80,
    },

    [ITEM_SWAMPERTITE] =
    {
        .name = _("Swampertite"),
        .itemId = ITEM_SWAMPERTITE,
        .price = 0,
        .holdEffect = HOLD_EFFECT_MEGA_STONE,
        .description = sSwampertiteDesc,
        .pocket = POCKET_ITEMS,
        .type = ITEM_USE_BAG_MENU,
        .fieldUseFunc = ItemUseOutOfBattle_CannotUse,
        .flingPower = 80,
    },

    [ITEM_GARDEVOIRITE] =
    {
        .name = _("Gardevoirite"),
        .itemId = ITEM_GARDEVOIRITE,
        .price = 0,
        .holdEffect = HOLD_EFFECT_MEGA_STONE,
        .description = sGardevoiriteDesc,
        .pocket = POCKET_ITEMS,
        .type = ITEM_USE_BAG_MENU,
        .fieldUseFunc = ItemUseOutOfBattle_CannotUse,
        .flingPower = 80,
    },

    [ITEM_SABLENITE] =
    {
        .name = _("Sablenite"),
        .itemId = ITEM_SABLENITE,
        .price = 0,
        .holdEffect = HOLD_EFFECT_MEGA_STONE,
        .description = sSableniteDesc,
        .pocket = POCKET_ITEMS,
        .type = ITEM_USE_BAG_MENU,
        .fieldUseFunc = ItemUseOutOfBattle_CannotUse,
        .flingPower = 80,
    },

    [ITEM_MAWILITE] =
    {
        .name = _("Mawilite"),
        .itemId = ITEM_MAWILITE,
        .price = 0,
        .holdEffect = HOLD_EFFECT_MEGA_STONE,
        .description = sMawiliteDesc,
        .pocket = POCKET_ITEMS,
        .type = ITEM_USE_BAG_MENU,
        .fieldUseFunc = ItemUseOutOfBattle_CannotUse,
        .flingPower = 80,
    },

    [ITEM_AGGRONITE] =
    {
        .name = _("Aggronite"),
        .itemId = ITEM_AGGRONITE,
        .price = 0,
        .holdEffect = HOLD_EFFECT_MEGA_STONE,
        .description = sAggroniteDesc,
        .pocket = POCKET_ITEMS,
        .type = ITEM_USE_BAG_MENU,
        .fieldUseFunc = ItemUseOutOfBattle_CannotUse,
        .flingPower = 80,
    },

    [ITEM_MEDICHAMITE] =
    {
        .name = _("Medichamite"),
        .itemId = ITEM_MEDICHAMITE,
        .price = 0,
        .holdEffect = HOLD_EFFECT_MEGA_STONE,
        .description = sMedichamiteDesc,
        .pocket = POCKET_ITEMS,
        .type = ITEM_USE_BAG_MENU,
        .fieldUseFunc = ItemUseOutOfBattle_CannotUse,
        .flingPower = 80,
    },

    [ITEM_MANECTITE] =
    {
        .name = _("Manectite"),
        .itemId = ITEM_MANECTITE,
        .price = 0,
        .holdEffect = HOLD_EFFECT_MEGA_STONE,
        .description = sManectiteDesc,
        .pocket = POCKET_ITEMS,
        .type = ITEM_USE_BAG_MENU,
        .fieldUseFunc = ItemUseOutOfBattle_CannotUse,
        .flingPower = 80,
    },

    [ITEM_SHARPEDONITE] =
    {
        .name = _("Sharpedonite"),
        .itemId = ITEM_SHARPEDONITE,
        .price = 0,
        .holdEffect = HOLD_EFFECT_MEGA_STONE,
        .description = sSharpedoniteDesc,
        .pocket = POCKET_ITEMS,
        .type = ITEM_USE_BAG_MENU,
        .fieldUseFunc = ItemUseOutOfBattle_CannotUse,
        .flingPower = 80,
    },

    [ITEM_CAMERUPTITE] =
    {
        .name = _("Cameruptite"),
        .itemId = ITEM_CAMERUPTITE,
        .price = 0,
        .holdEffect = HOLD_EFFECT_MEGA_STONE,
        .description = sCameruptiteDesc,
        .pocket = POCKET_ITEMS,
        .type = ITEM_USE_BAG_MENU,
        .fieldUseFunc = ItemUseOutOfBattle_CannotUse,
        .flingPower = 80,
    },

    [ITEM_ALTARIANITE] =
    {
        .name = _("Altarianite"),
        .itemId = ITEM_ALTARIANITE,
        .price = 0,
        .holdEffect = HOLD_EFFECT_MEGA_STONE,
        .description = sAltarianiteDesc,
        .pocket = POCKET_ITEMS,
        .type = ITEM_USE_BAG_MENU,
        .fieldUseFunc = ItemUseOutOfBattle_CannotUse,
        .flingPower = 80,
    },

    [ITEM_BANETTITE] =
    {
        .name = _("Banettite"),
        .itemId = ITEM_BANETTITE,
        .price = 0,
        .holdEffect = HOLD_EFFECT_MEGA_STONE,
        .description = sBanettiteDesc,
        .pocket = POCKET_ITEMS,
        .type = ITEM_USE_BAG_MENU,
        .fieldUseFunc = ItemUseOutOfBattle_CannotUse,
        .flingPower = 80,
    },

    [ITEM_ABSOLITE] =
    {
        .name = _("Absolite"),
        .itemId = ITEM_ABSOLITE,
        .price = 0,
        .holdEffect = HOLD_EFFECT_MEGA_STONE,
        .description = sAbsoliteDesc,
        .pocket = POCKET_ITEMS,
        .type = ITEM_USE_BAG_MENU,
        .fieldUseFunc = ItemUseOutOfBattle_CannotUse,
        .flingPower = 80,
    },

    [ITEM_GLALITITE] =
    {
        .name = _("Glalitite"),
        .itemId = ITEM_GLALITITE,
        .price = 0,
        .holdEffect = HOLD_EFFECT_MEGA_STONE,
        .description = sGlalititeDesc,
        .pocket = POCKET_ITEMS,
        .type = ITEM_USE_BAG_MENU,
        .fieldUseFunc = ItemUseOutOfBattle_CannotUse,
        .flingPower = 80,
    },

    [ITEM_SALAMENCITE] =
    {
        .name = _("Salamencite"),
        .itemId = ITEM_SALAMENCITE,
        .price = 0,
        .holdEffect = HOLD_EFFECT_MEGA_STONE,
        .description = sSalamenciteDesc,
        .pocket = POCKET_ITEMS,
        .type = ITEM_USE_BAG_MENU,
        .fieldUseFunc = ItemUseOutOfBattle_CannotUse,
        .flingPower = 80,
    },

    [ITEM_METAGROSSITE] =
    {
        .name = _("Metagrossite"),
        .itemId = ITEM_METAGROSSITE,
        .price = 0,
        .holdEffect = HOLD_EFFECT_MEGA_STONE,
        .description = sMetagrossiteDesc,
        .pocket = POCKET_ITEMS,
        .type = ITEM_USE_BAG_MENU,
        .fieldUseFunc = ItemUseOutOfBattle_CannotUse,
        .flingPower = 80,
    },

    [ITEM_LATIASITE] =
    {
        .name = _("Latiasite"),
        .itemId = ITEM_LATIASITE,
        .price = 0,
        .holdEffect = HOLD_EFFECT_MEGA_STONE,
        .description = sLatiasiteDesc,
        .pocket = POCKET_ITEMS,
        .type = ITEM_USE_BAG_MENU,
        .fieldUseFunc = ItemUseOutOfBattle_CannotUse,
        .flingPower = 80,
    },

    [ITEM_LATIOSITE] =
    {
        .name = _("Latiosite"),
        .itemId = ITEM_LATIOSITE,
        .price = 0,
        .holdEffect = HOLD_EFFECT_MEGA_STONE,
        .description = sLatiositeDesc,
        .pocket = POCKET_ITEMS,
        .type = ITEM_USE_BAG_MENU,
        .fieldUseFunc = ItemUseOutOfBattle_CannotUse,
        .flingPower = 80,
    },

    [ITEM_LOPUNNITE] =
    {
        .name = _("Lopunnite"),
        .itemId = ITEM_LOPUNNITE,
        .price = 0,
        .holdEffect = HOLD_EFFECT_MEGA_STONE,
        .description = sLopunniteDesc,
        .pocket = POCKET_ITEMS,
        .type = ITEM_USE_BAG_MENU,
        .fieldUseFunc = ItemUseOutOfBattle_CannotUse,
        .flingPower = 80,
    },

    [ITEM_GARCHOMPITE] =
    {
        .name = _("Garchompite"),
        .itemId = ITEM_GARCHOMPITE,
        .price = 0,
        .holdEffect = HOLD_EFFECT_MEGA_STONE,
        .description = sGarchompiteDesc,
        .pocket = POCKET_ITEMS,
        .type = ITEM_USE_BAG_MENU,
        .fieldUseFunc = ItemUseOutOfBattle_CannotUse,
        .flingPower = 80,
    },

    [ITEM_LUCARIONITE] =
    {
        .name = _("Lucarionite"),
        .itemId = ITEM_LUCARIONITE,
        .price = 0,
        .holdEffect = HOLD_EFFECT_MEGA_STONE,
        .description = sLucarioniteDesc,
        .pocket = POCKET_ITEMS,
        .type = ITEM_USE_BAG_MENU,
        .fieldUseFunc = ItemUseOutOfBattle_CannotUse,
        .flingPower = 80,
    },

    [ITEM_ABOMASITE] =
    {
        .name = _("Abomasite"),
        .itemId = ITEM_ABOMASITE,
        .price = 0,
        .holdEffect = HOLD_EFFECT_MEGA_STONE,
        .description = sAbomasiteDesc,
        .pocket = POCKET_ITEMS,
        .type = ITEM_USE_BAG_MENU,
        .fieldUseFunc = ItemUseOutOfBattle_CannotUse,
        .flingPower = 80,
    },

    [ITEM_GALLADITE] =
    {
        .name = _("Galladite"),
        .itemId = ITEM_GALLADITE,
        .price = 0,
        .holdEffect = HOLD_EFFECT_MEGA_STONE,
        .description = sGalladiteDesc,
        .pocket = POCKET_ITEMS,
        .type = ITEM_USE_BAG_MENU,
        .fieldUseFunc = ItemUseOutOfBattle_CannotUse,
        .flingPower = 80,
    },

    [ITEM_AUDINITE] =
    {
        .name = _("Audinite"),
        .itemId = ITEM_AUDINITE,
        .price = 0,
        .holdEffect = HOLD_EFFECT_MEGA_STONE,
        .description = sAudiniteDesc,
        .pocket = POCKET_ITEMS,
        .type = ITEM_USE_BAG_MENU,
        .fieldUseFunc = ItemUseOutOfBattle_CannotUse,
        .flingPower = 80,
    },

    [ITEM_DIANCITE] =
    {
        .name = _("Diancite"),
        .itemId = ITEM_DIANCITE,
        .price = 0,
        .holdEffect = HOLD_EFFECT_MEGA_STONE,
        .description = sDianciteDesc,
        .pocket = POCKET_ITEMS,
        .type = ITEM_USE_BAG_MENU,
        .fieldUseFunc = ItemUseOutOfBattle_CannotUse,
        .flingPower = 80,
    },

// Gems

    [ITEM_NORMAL_GEM] =
    {
        .name = _("Normal Gem"),
        .itemId = ITEM_NORMAL_GEM,
        .price = 4000,
        .holdEffect = HOLD_EFFECT_GEMS,
        .holdEffectParam = 30,
        .description = sNormalGemDesc,
        .pocket = POCKET_ITEMS,
        .type = ITEM_USE_BAG_MENU,
        .fieldUseFunc = ItemUseOutOfBattle_CannotUse,
        .secondaryId = TYPE_NORMAL,
    },

    [ITEM_FIRE_GEM] =
    {
        .name = _("Fire Gem"),
        .itemId = ITEM_FIRE_GEM,
        .price = 4000,
        .holdEffect = HOLD_EFFECT_GEMS,
        .holdEffectParam = 30,
        .description = sFireGemDesc,
        .pocket = POCKET_ITEMS,
        .type = ITEM_USE_BAG_MENU,
        .fieldUseFunc = ItemUseOutOfBattle_CannotUse,
        .secondaryId = TYPE_FIRE,
    },

    [ITEM_WATER_GEM] =
    {
        .name = _("Water Gem"),
        .itemId = ITEM_WATER_GEM,
        .price = 4000,
        .holdEffect = HOLD_EFFECT_GEMS,
        .holdEffectParam = 30,
        .description = sWaterGemDesc,
        .pocket = POCKET_ITEMS,
        .type = ITEM_USE_BAG_MENU,
        .fieldUseFunc = ItemUseOutOfBattle_CannotUse,
        .secondaryId = TYPE_WATER,
    },

    [ITEM_ELECTRIC_GEM] =
    {
        .name = _("Electric Gem"),
        .itemId = ITEM_ELECTRIC_GEM,
        .price = 4000,
        .holdEffect = HOLD_EFFECT_GEMS,
        .holdEffectParam = 30,
        .description = sElectricGemDesc,
        .pocket = POCKET_ITEMS,
        .type = ITEM_USE_BAG_MENU,
        .fieldUseFunc = ItemUseOutOfBattle_CannotUse,
        .secondaryId = TYPE_ELECTRIC,
    },

    [ITEM_GRASS_GEM] =
    {
        .name = _("Grass Gem"),
        .itemId = ITEM_GRASS_GEM,
        .price = 4000,
        .holdEffect = HOLD_EFFECT_GEMS,
        .holdEffectParam = 30,
        .description = sGrassGemDesc,
        .pocket = POCKET_ITEMS,
        .type = ITEM_USE_BAG_MENU,
        .fieldUseFunc = ItemUseOutOfBattle_CannotUse,
        .secondaryId = TYPE_GRASS,
    },

    [ITEM_ICE_GEM] =
    {
        .name = _("Ice Gem"),
        .itemId = ITEM_ICE_GEM,
        .price = 4000,
        .holdEffect = HOLD_EFFECT_GEMS,
        .holdEffectParam = 30,
        .description = sIceGemDesc,
        .pocket = POCKET_ITEMS,
        .type = ITEM_USE_BAG_MENU,
        .fieldUseFunc = ItemUseOutOfBattle_CannotUse,
        .secondaryId = TYPE_ICE,
    },

    [ITEM_FIGHTING_GEM] =
    {
        .name = _("Fighting Gem"),
        .itemId = ITEM_FIGHTING_GEM,
        .price = 4000,
        .holdEffect = HOLD_EFFECT_GEMS,
        .holdEffectParam = 30,
        .description = sFightingGemDesc,
        .pocket = POCKET_ITEMS,
        .type = ITEM_USE_BAG_MENU,
        .fieldUseFunc = ItemUseOutOfBattle_CannotUse,
        .secondaryId = TYPE_FIGHTING,
    },

    [ITEM_POISON_GEM] =
    {
        .name = _("Poison Gem"),
        .itemId = ITEM_POISON_GEM,
        .price = 4000,
        .holdEffect = HOLD_EFFECT_GEMS,
        .holdEffectParam = 30,
        .description = sPoisonGemDesc,
        .pocket = POCKET_ITEMS,
        .type = ITEM_USE_BAG_MENU,
        .fieldUseFunc = ItemUseOutOfBattle_CannotUse,
        .secondaryId = TYPE_POISON,
    },

    [ITEM_GROUND_GEM] =
    {
        .name = _("Ground Gem"),
        .itemId = ITEM_GROUND_GEM,
        .price = 4000,
        .holdEffect = HOLD_EFFECT_GEMS,
        .holdEffectParam = 30,
        .description = sGroundGemDesc,
        .pocket = POCKET_ITEMS,
        .type = ITEM_USE_BAG_MENU,
        .fieldUseFunc = ItemUseOutOfBattle_CannotUse,
        .secondaryId = TYPE_GROUND,
    },

    [ITEM_FLYING_GEM] =
    {
        .name = _("Flying Gem"),
        .itemId = ITEM_FLYING_GEM,
        .price = 4000,
        .holdEffect = HOLD_EFFECT_GEMS,
        .holdEffectParam = 30,
        .description = sFlyingGemDesc,
        .pocket = POCKET_ITEMS,
        .type = ITEM_USE_BAG_MENU,
        .fieldUseFunc = ItemUseOutOfBattle_CannotUse,
        .secondaryId = TYPE_FLYING,
    },

    [ITEM_PSYCHIC_GEM] =
    {
        .name = _("Psychic Gem"),
        .itemId = ITEM_PSYCHIC_GEM,
        .price = 4000,
        .holdEffect = HOLD_EFFECT_GEMS,
        .holdEffectParam = 30,
        .description = sPsychicGemDesc,
        .pocket = POCKET_ITEMS,
        .type = ITEM_USE_BAG_MENU,
        .fieldUseFunc = ItemUseOutOfBattle_CannotUse,
        .secondaryId = TYPE_PSYCHIC,
    },

    [ITEM_BUG_GEM] =
    {
        .name = _("Bug Gem"),
        .itemId = ITEM_BUG_GEM,
        .price = 4000,
        .holdEffect = HOLD_EFFECT_GEMS,
        .holdEffectParam = 30,
        .description = sBugGemDesc,
        .pocket = POCKET_ITEMS,
        .type = ITEM_USE_BAG_MENU,
        .fieldUseFunc = ItemUseOutOfBattle_CannotUse,
        .secondaryId = TYPE_BUG,
    },

    [ITEM_ROCK_GEM] =
    {
        .name = _("Rock Gem"),
        .itemId = ITEM_ROCK_GEM,
        .price = 4000,
        .holdEffect = HOLD_EFFECT_GEMS,
        .holdEffectParam = 30,
        .description = sRockGemDesc,
        .pocket = POCKET_ITEMS,
        .type = ITEM_USE_BAG_MENU,
        .fieldUseFunc = ItemUseOutOfBattle_CannotUse,
        .secondaryId = TYPE_ROCK,
    },

    [ITEM_GHOST_GEM] =
    {
        .name = _("Ghost Gem"),
        .itemId = ITEM_GHOST_GEM,
        .price = 4000,
        .holdEffect = HOLD_EFFECT_GEMS,
        .holdEffectParam = 30,
        .description = sGhostGemDesc,
        .pocket = POCKET_ITEMS,
        .type = ITEM_USE_BAG_MENU,
        .fieldUseFunc = ItemUseOutOfBattle_CannotUse,
        .secondaryId = TYPE_GHOST,
    },

    [ITEM_DRAGON_GEM] =
    {
        .name = _("Dragon Gem"),
        .itemId = ITEM_DRAGON_GEM,
        .price = 4000,
        .holdEffect = HOLD_EFFECT_GEMS,
        .holdEffectParam = 30,
        .description = sDragonGemDesc,
        .pocket = POCKET_ITEMS,
        .type = ITEM_USE_BAG_MENU,
        .fieldUseFunc = ItemUseOutOfBattle_CannotUse,
        .secondaryId = TYPE_DRAGON,
    },

    [ITEM_DARK_GEM] =
    {
        .name = _("Dark Gem"),
        .itemId = ITEM_DARK_GEM,
        .price = 4000,
        .holdEffect = HOLD_EFFECT_GEMS,
        .holdEffectParam = 30,
        .description = sDarkGemDesc,
        .pocket = POCKET_ITEMS,
        .type = ITEM_USE_BAG_MENU,
        .fieldUseFunc = ItemUseOutOfBattle_CannotUse,
        .secondaryId = TYPE_DARK,
    },

    [ITEM_STEEL_GEM] =
    {
        .name = _("Steel Gem"),
        .itemId = ITEM_STEEL_GEM,
        .price = 4000,
        .holdEffect = HOLD_EFFECT_GEMS,
        .holdEffectParam = 30,
        .description = sSteelGemDesc,
        .pocket = POCKET_ITEMS,
        .type = ITEM_USE_BAG_MENU,
        .fieldUseFunc = ItemUseOutOfBattle_CannotUse,
        .secondaryId = TYPE_STEEL,
    },

    [ITEM_FAIRY_GEM] =
    {
        .name = _("Fairy Gem"),
        .itemId = ITEM_FAIRY_GEM,
        .price = 4000,
        .holdEffect = HOLD_EFFECT_GEMS,
        .holdEffectParam = 30,
        .description = sFairyGemDesc,
        .pocket = POCKET_ITEMS,
        .type = ITEM_USE_BAG_MENU,
        .fieldUseFunc = ItemUseOutOfBattle_CannotUse,
        .secondaryId = TYPE_FAIRY,
    },

// Z-Crystals

    [ITEM_NORMALIUM_Z] =
    {
        .name = _("Normalium Z"),
        .itemId = ITEM_NORMALIUM_Z,
        .price = 0,
        .holdEffect = HOLD_EFFECT_Z_CRYSTAL,
        .description = sNormaliumZDesc,
        .pocket = POCKET_ITEMS,
        .type = ITEM_USE_BAG_MENU,
        .fieldUseFunc = ItemUseOutOfBattle_CannotUse,
        .secondaryId = TYPE_NORMAL
    },

    [ITEM_FIRIUM_Z] =
    {
        .name = _("Firium Z"),
        .itemId = ITEM_FIRIUM_Z,
        .price = 0,
        .holdEffect = HOLD_EFFECT_Z_CRYSTAL,
        .description = sFiriumZDesc,
        .pocket = POCKET_ITEMS,
        .type = ITEM_USE_BAG_MENU,
        .fieldUseFunc = ItemUseOutOfBattle_CannotUse,
        .secondaryId = TYPE_FIRE
    },

    [ITEM_WATERIUM_Z] =
    {
        .name = _("Waterium Z"),
        .itemId = ITEM_WATERIUM_Z,
        .price = 0,
        .holdEffect = HOLD_EFFECT_Z_CRYSTAL,
        .description = sWateriumZDesc,
        .pocket = POCKET_ITEMS,
        .type = ITEM_USE_BAG_MENU,
        .fieldUseFunc = ItemUseOutOfBattle_CannotUse,
        .secondaryId = TYPE_WATER
    },

    [ITEM_ELECTRIUM_Z] =
    {
        .name = _("Electrium Z"),
        .itemId = ITEM_ELECTRIUM_Z,
        .price = 0,
        .holdEffect = HOLD_EFFECT_Z_CRYSTAL,
        .description = sElectriumZDesc,
        .pocket = POCKET_ITEMS,
        .type = ITEM_USE_BAG_MENU,
        .fieldUseFunc = ItemUseOutOfBattle_CannotUse,
        .secondaryId = TYPE_ELECTRIC
    },

    [ITEM_GRASSIUM_Z] =
    {
        .name = _("Grassium Z"),
        .itemId = ITEM_GRASSIUM_Z,
        .price = 0,
        .holdEffect = HOLD_EFFECT_Z_CRYSTAL,
        .description = sGrassiumZDesc,
        .pocket = POCKET_ITEMS,
        .type = ITEM_USE_BAG_MENU,
        .fieldUseFunc = ItemUseOutOfBattle_CannotUse,
        .secondaryId = TYPE_GRASS
    },

    [ITEM_ICIUM_Z] =
    {
        .name = _("Icium Z"),
        .itemId = ITEM_ICIUM_Z,
        .price = 0,
        .holdEffect = HOLD_EFFECT_Z_CRYSTAL,
        .description = sIciumZDesc,
        .pocket = POCKET_ITEMS,
        .type = ITEM_USE_BAG_MENU,
        .fieldUseFunc = ItemUseOutOfBattle_CannotUse,
        .secondaryId = TYPE_ICE
    },

    [ITEM_FIGHTINIUM_Z] =
    {
        .name = _("Fightinium Z"),
        .itemId = ITEM_FIGHTINIUM_Z,
        .price = 0,
        .holdEffect = HOLD_EFFECT_Z_CRYSTAL,
        .description = sFightiniumZDesc,
        .pocket = POCKET_ITEMS,
        .type = ITEM_USE_BAG_MENU,
        .fieldUseFunc = ItemUseOutOfBattle_CannotUse,
        .secondaryId = TYPE_FIGHTING
    },

    [ITEM_POISONIUM_Z] =
    {
        .name = _("Poisonium Z"),
        .itemId = ITEM_POISONIUM_Z,
        .price = 0,
        .holdEffect = HOLD_EFFECT_Z_CRYSTAL,
        .description = sPoisoniumZDesc,
        .pocket = POCKET_ITEMS,
        .type = ITEM_USE_BAG_MENU,
        .fieldUseFunc = ItemUseOutOfBattle_CannotUse,
        .secondaryId = TYPE_POISON
    },

    [ITEM_GROUNDIUM_Z] =
    {
        .name = _("Groundium Z"),
        .itemId = ITEM_GROUNDIUM_Z,
        .price = 0,
        .holdEffect = HOLD_EFFECT_Z_CRYSTAL,
        .description = sGroundiumZDesc,
        .pocket = POCKET_ITEMS,
        .type = ITEM_USE_BAG_MENU,
        .fieldUseFunc = ItemUseOutOfBattle_CannotUse,
        .secondaryId = TYPE_GROUND
    },

    [ITEM_FLYINIUM_Z] =
    {
        .name = _("Flyinium Z"),
        .itemId = ITEM_FLYINIUM_Z,
        .price = 0,
        .holdEffect = HOLD_EFFECT_Z_CRYSTAL,
        .description = sFlyiniumZDesc,
        .pocket = POCKET_ITEMS,
        .type = ITEM_USE_BAG_MENU,
        .fieldUseFunc = ItemUseOutOfBattle_CannotUse,
        .secondaryId = TYPE_FLYING
    },

    [ITEM_PSYCHIUM_Z] =
    {
        .name = _("Psychium Z"),
        .itemId = ITEM_PSYCHIUM_Z,
        .price = 0,
        .holdEffect = HOLD_EFFECT_Z_CRYSTAL,
        .description = sPsychiumZDesc,
        .pocket = POCKET_ITEMS,
        .type = ITEM_USE_BAG_MENU,
        .fieldUseFunc = ItemUseOutOfBattle_CannotUse,
        .secondaryId = TYPE_PSYCHIC
    },

    [ITEM_BUGINIUM_Z] =
    {
        .name = _("Buginium Z"),
        .itemId = ITEM_BUGINIUM_Z,
        .price = 0,
        .holdEffect = HOLD_EFFECT_Z_CRYSTAL,
        .description = sBuginiumZDesc,
        .pocket = POCKET_ITEMS,
        .type = ITEM_USE_BAG_MENU,
        .fieldUseFunc = ItemUseOutOfBattle_CannotUse,
        .secondaryId = TYPE_BUG
    },

    [ITEM_ROCKIUM_Z] =
    {
        .name = _("Rockium Z"),
        .itemId = ITEM_ROCKIUM_Z,
        .price = 0,
        .holdEffect = HOLD_EFFECT_Z_CRYSTAL,
        .description = sRockiumZDesc,
        .pocket = POCKET_ITEMS,
        .type = ITEM_USE_BAG_MENU,
        .fieldUseFunc = ItemUseOutOfBattle_CannotUse,
        .secondaryId = TYPE_ROCK
    },

    [ITEM_GHOSTIUM_Z] =
    {
        .name = _("Ghostium Z"),
        .itemId = ITEM_GHOSTIUM_Z,
        .price = 0,
        .holdEffect = HOLD_EFFECT_Z_CRYSTAL,
        .description = sGhostiumZDesc,
        .pocket = POCKET_ITEMS,
        .type = ITEM_USE_BAG_MENU,
        .fieldUseFunc = ItemUseOutOfBattle_CannotUse,
        .secondaryId = TYPE_GHOST
    },

    [ITEM_DRAGONIUM_Z] =
    {
        .name = _("Dragonium Z"),
        .itemId = ITEM_DRAGONIUM_Z,
        .price = 0,
        .holdEffect = HOLD_EFFECT_Z_CRYSTAL,
        .description = sDragoniumZDesc,
        .pocket = POCKET_ITEMS,
        .type = ITEM_USE_BAG_MENU,
        .fieldUseFunc = ItemUseOutOfBattle_CannotUse,
        .secondaryId = TYPE_DRAGON
    },

    [ITEM_DARKINIUM_Z] =
    {
        .name = _("Darkinium Z"),
        .itemId = ITEM_DARKINIUM_Z,
        .price = 0,
        .holdEffect = HOLD_EFFECT_Z_CRYSTAL,
        .description = sDarkiniumZDesc,
        .pocket = POCKET_ITEMS,
        .type = ITEM_USE_BAG_MENU,
        .fieldUseFunc = ItemUseOutOfBattle_CannotUse,
        .secondaryId = TYPE_DARK
    },

    [ITEM_STEELIUM_Z] =
    {
        .name = _("Steelium Z"),
        .itemId = ITEM_STEELIUM_Z,
        .price = 0,
        .holdEffect = HOLD_EFFECT_Z_CRYSTAL,
        .description = sSteeliumZDesc,
        .pocket = POCKET_ITEMS,
        .type = ITEM_USE_BAG_MENU,
        .fieldUseFunc = ItemUseOutOfBattle_CannotUse,
        .secondaryId = TYPE_STEEL
    },

    [ITEM_FAIRIUM_Z] =
    {
        .name = _("Fairium Z"),
        .itemId = ITEM_FAIRIUM_Z,
        .price = 0,
        .holdEffect = HOLD_EFFECT_Z_CRYSTAL,
        .description = sFairiumZDesc,
        .pocket = POCKET_ITEMS,
        .type = ITEM_USE_BAG_MENU,
        .fieldUseFunc = ItemUseOutOfBattle_CannotUse,
        .secondaryId = TYPE_FAIRY
    },

    [ITEM_PIKANIUM_Z] =
    {
        .name = _("Pikanium Z"),
        .itemId = ITEM_PIKANIUM_Z,
        .price = 0,
        .holdEffect = HOLD_EFFECT_Z_CRYSTAL,
        .description = sPikaniumZDesc,
        .pocket = POCKET_ITEMS,
        .type = ITEM_USE_BAG_MENU,
        .fieldUseFunc = ItemUseOutOfBattle_CannotUse,
        .secondaryId = 255  // signature z move
    },

    [ITEM_EEVIUM_Z] =
    {
        .name = _("Eevium Z"),
        .itemId = ITEM_EEVIUM_Z,
        .price = 0,
        .holdEffect = HOLD_EFFECT_Z_CRYSTAL,
        .description = sEeviumZDesc,
        .pocket = POCKET_ITEMS,
        .type = ITEM_USE_BAG_MENU,
        .fieldUseFunc = ItemUseOutOfBattle_CannotUse,
        .secondaryId = 255  // signature z move
    },

    [ITEM_SNORLIUM_Z] =
    {
        .name = _("Snorlium Z"),
        .itemId = ITEM_SNORLIUM_Z,
        .price = 0,
        .holdEffect = HOLD_EFFECT_Z_CRYSTAL,
        .description = sSnorliumZDesc,
        .pocket = POCKET_ITEMS,
        .type = ITEM_USE_BAG_MENU,
        .fieldUseFunc = ItemUseOutOfBattle_CannotUse,
        .secondaryId = 255  // signature z move
    },

    [ITEM_MEWNIUM_Z] =
    {
        .name = _("Mewnium Z"),
        .itemId = ITEM_MEWNIUM_Z,
        .price = 0,
        .holdEffect = HOLD_EFFECT_Z_CRYSTAL,
        .description = sMewniumZDesc,
        .pocket = POCKET_ITEMS,
        .type = ITEM_USE_BAG_MENU,
        .fieldUseFunc = ItemUseOutOfBattle_CannotUse,
        .secondaryId = 255  // signature z move
    },

    [ITEM_DECIDIUM_Z] =
    {
        .name = _("Decidium Z"),
        .itemId = ITEM_DECIDIUM_Z,
        .price = 0,
        .holdEffect = HOLD_EFFECT_Z_CRYSTAL,
        .description = sDecidiumZDesc,
        .pocket = POCKET_ITEMS,
        .type = ITEM_USE_BAG_MENU,
        .fieldUseFunc = ItemUseOutOfBattle_CannotUse,
        .secondaryId = 255  // signature z move
    },

    [ITEM_INCINIUM_Z] =
    {
        .name = _("Incinium Z"),
        .itemId = ITEM_INCINIUM_Z,
        .price = 0,
        .holdEffect = HOLD_EFFECT_Z_CRYSTAL,
        .description = sInciniumZDesc,
        .pocket = POCKET_ITEMS,
        .type = ITEM_USE_BAG_MENU,
        .fieldUseFunc = ItemUseOutOfBattle_CannotUse,
        .secondaryId = 255  // signature z move
    },

    [ITEM_PRIMARIUM_Z] =
    {
        .name = _("Primarium Z"),
        .itemId = ITEM_PRIMARIUM_Z,
        .price = 0,
        .holdEffect = HOLD_EFFECT_Z_CRYSTAL,
        .description = sPrimariumZDesc,
        .pocket = POCKET_ITEMS,
        .type = ITEM_USE_BAG_MENU,
        .fieldUseFunc = ItemUseOutOfBattle_CannotUse,
        .secondaryId = 255  // signature z move
    },

    [ITEM_LYCANIUM_Z] =
    {
        .name = _("Lycanium Z"),
        .itemId = ITEM_LYCANIUM_Z,
        .price = 0,
        .holdEffect = HOLD_EFFECT_Z_CRYSTAL,
        .description = sLycaniumZDesc,
        .pocket = POCKET_ITEMS,
        .type = ITEM_USE_BAG_MENU,
        .fieldUseFunc = ItemUseOutOfBattle_CannotUse,
        .secondaryId = 255  // signature z move
    },

    [ITEM_MIMIKIUM_Z] =
    {
        .name = _("Mimikium Z"),
        .itemId = ITEM_MIMIKIUM_Z,
        .price = 0,
        .holdEffect = HOLD_EFFECT_Z_CRYSTAL,
        .description = sMimikiumZDesc,
        .pocket = POCKET_ITEMS,
        .type = ITEM_USE_BAG_MENU,
        .fieldUseFunc = ItemUseOutOfBattle_CannotUse,
        .secondaryId = 255  // signature z move
    },

    [ITEM_KOMMONIUM_Z] =
    {
        .name = _("Kommonium Z"),
        .itemId = ITEM_KOMMONIUM_Z,
        .price = 0,
        .holdEffect = HOLD_EFFECT_Z_CRYSTAL,
        .description = sKommoniumZDesc,
        .pocket = POCKET_ITEMS,
        .type = ITEM_USE_BAG_MENU,
        .fieldUseFunc = ItemUseOutOfBattle_CannotUse,
        .secondaryId = 255  // signature z move
    },

    [ITEM_TAPUNIUM_Z] =
    {
        .name = _("Tapunium Z"),
        .itemId = ITEM_TAPUNIUM_Z,
        .price = 0,
        .holdEffect = HOLD_EFFECT_Z_CRYSTAL,
        .description = sTapuniumZDesc,
        .pocket = POCKET_ITEMS,
        .type = ITEM_USE_BAG_MENU,
        .fieldUseFunc = ItemUseOutOfBattle_CannotUse,
        .secondaryId = 255  //signature z move
    },

    [ITEM_SOLGANIUM_Z] =
    {
        .name = _("Solganium Z"),
        .itemId = ITEM_SOLGANIUM_Z,
        .price = 0,
        .holdEffect = HOLD_EFFECT_Z_CRYSTAL,
        .description = sSolganiumZDesc,
        .pocket = POCKET_ITEMS,
        .type = ITEM_USE_BAG_MENU,
        .fieldUseFunc = ItemUseOutOfBattle_CannotUse,
        .secondaryId = 255  // signature z move
    },

    [ITEM_LUNALIUM_Z] =
    {
        .name = _("Lunalium Z"),
        .itemId = ITEM_LUNALIUM_Z,
        .price = 0,
        .holdEffect = HOLD_EFFECT_Z_CRYSTAL,
        .description = sLunaliumZDesc,
        .pocket = POCKET_ITEMS,
        .type = ITEM_USE_BAG_MENU,
        .fieldUseFunc = ItemUseOutOfBattle_CannotUse,
        .secondaryId = 255  // signature z move
    },

    [ITEM_MARSHADIUM_Z] =
    {
        .name = _("Marshadium Z"),
        .itemId = ITEM_MARSHADIUM_Z,
        .price = 0,
        .holdEffect = HOLD_EFFECT_Z_CRYSTAL,
        .description = sMarshadiumZDesc,
        .pocket = POCKET_ITEMS,
        .type = ITEM_USE_BAG_MENU,
        .fieldUseFunc = ItemUseOutOfBattle_CannotUse,
        .secondaryId = 255  // signature z move
    },

    [ITEM_ALORAICHIUM_Z] =
    {
        .name = _("Aloraichium Z"),
        .itemId = ITEM_ALORAICHIUM_Z,
        .price = 0,
        .holdEffect = HOLD_EFFECT_Z_CRYSTAL,
        .description = sAloraichiumZDesc,
        .pocket = POCKET_ITEMS,
        .type = ITEM_USE_BAG_MENU,
        .fieldUseFunc = ItemUseOutOfBattle_CannotUse,
        .secondaryId = 255  // signature z move
    },

    [ITEM_PIKASHUNIUM_Z] =
    {
        .name = _("Pikashunium Z"),
        .itemId = ITEM_PIKASHUNIUM_Z,
        .price = 0,
        .holdEffect = HOLD_EFFECT_Z_CRYSTAL,
        .description = sPikashuniumZDesc,
        .pocket = POCKET_ITEMS,
        .type = ITEM_USE_BAG_MENU,
        .fieldUseFunc = ItemUseOutOfBattle_CannotUse,
        .secondaryId = 255  // signature z move
    },

    [ITEM_ULTRANECROZIUM_Z] =
    {
        .name = _("U-Necrozium Z"),
        .itemId = ITEM_ULTRANECROZIUM_Z,
        .price = 0,
        .holdEffect = HOLD_EFFECT_Z_CRYSTAL,
        .description = sUltranecroziumZDesc,
        .pocket = POCKET_ITEMS,
        .type = ITEM_USE_BAG_MENU,
        .fieldUseFunc = ItemUseOutOfBattle_CannotUse,
        .secondaryId = 255  //signature z move
    },

// Species-specific Held Items

    [ITEM_LIGHT_BALL] =
    {
        .name = _("Light Ball"),
        .itemId = ITEM_LIGHT_BALL,
        .price = 1000,
        .holdEffect = HOLD_EFFECT_LIGHT_BALL,
        .description = sLightBallDesc,
        .pocket = POCKET_ITEMS,
        .type = ITEM_USE_BAG_MENU,
        .fieldUseFunc = ItemUseOutOfBattle_CannotUse,
        .flingPower = 30,
    },

    [ITEM_LEEK] =
    {
        .name = _("Leek"),
        .itemId = ITEM_LEEK,
        .price = 1000,
        .holdEffect = HOLD_EFFECT_LEEK,
        .description = sLeekDesc,
        .pocket = POCKET_ITEMS,
        .type = ITEM_USE_BAG_MENU,
        .fieldUseFunc = ItemUseOutOfBattle_CannotUse,
        .flingPower = 60,
    },

    [ITEM_THICK_CLUB] =
    {
        .name = _("Thick Club"),
        .itemId = ITEM_THICK_CLUB,
        .price = 1000,
        .holdEffect = HOLD_EFFECT_THICK_CLUB,
        .description = sThickClubDesc,
        .pocket = POCKET_ITEMS,
        .type = ITEM_USE_BAG_MENU,
        .fieldUseFunc = ItemUseOutOfBattle_CannotUse,
        .flingPower = 90,
    },

    [ITEM_LUCKY_PUNCH] =
    {
        .name = _("Lucky Punch"),
        .itemId = ITEM_LUCKY_PUNCH,
        .price = 1000,
        .holdEffect = HOLD_EFFECT_LUCKY_PUNCH,
        .description = sLuckyPunchDesc,
        .pocket = POCKET_ITEMS,
        .type = ITEM_USE_BAG_MENU,
        .fieldUseFunc = ItemUseOutOfBattle_CannotUse,
        .flingPower = 40,
    },

    [ITEM_METAL_POWDER] =
    {
        .name = _("Metal Powder"),
        .itemId = ITEM_METAL_POWDER,
        .price = 1000,
        .holdEffect = HOLD_EFFECT_METAL_POWDER,
        .description = sMetalPowderDesc,
        .pocket = POCKET_ITEMS,
        .type = ITEM_USE_BAG_MENU,
        .fieldUseFunc = ItemUseOutOfBattle_CannotUse,
        .flingPower = 10,
    },

    [ITEM_QUICK_POWDER] =
    {
        .name = _("Quick Powder"),
        .itemId = ITEM_QUICK_POWDER,
        .price = 1000,
        .holdEffect = HOLD_EFFECT_QUICK_POWDER,
        .description = sQuickPowderDesc,
        .pocket = POCKET_ITEMS,
        .type = ITEM_USE_BAG_MENU,
        .fieldUseFunc = ItemUseOutOfBattle_CannotUse,
        .flingPower = 10,
    },

    [ITEM_DEEP_SEA_SCALE] =
    {
        .name = _("DeepSeaScale"),
        .itemId = ITEM_DEEP_SEA_SCALE,
        .price = 2000,
        .holdEffect = HOLD_EFFECT_DEEP_SEA_SCALE,
        .description = sDeepSeaScaleDesc,
        .pocket = POCKET_ITEMS,
        .type = ITEM_USE_BAG_MENU,
        .fieldUseFunc = ItemUseOutOfBattle_CannotUse,
        .flingPower = 30,
    },

    [ITEM_DEEP_SEA_TOOTH] =
    {
        .name = _("DeepSeaTooth"),
        .itemId = ITEM_DEEP_SEA_TOOTH,
        .price = 2000,
        .holdEffect = HOLD_EFFECT_DEEP_SEA_TOOTH,
        .description = sDeepSeaToothDesc,
        .pocket = POCKET_ITEMS,
        .type = ITEM_USE_BAG_MENU,
        .fieldUseFunc = ItemUseOutOfBattle_CannotUse,
        .flingPower = 90,
    },

    [ITEM_SOUL_DEW] =
    {
        .name = _("Soul Dew"),
        .itemId = ITEM_SOUL_DEW,
        .price = 0,
        .holdEffect = HOLD_EFFECT_SOUL_DEW,
        #if defined(BATTLE_ENGINE) && B_SOUL_DEW_BOOST >= GEN_7
            .holdEffectParam = 20,
        #else
            .holdEffectParam = 50,
        #endif
        .description = sSoulDewDesc,
        .pocket = POCKET_ITEMS,
        .type = ITEM_USE_BAG_MENU,
        .fieldUseFunc = ItemUseOutOfBattle_CannotUse,
        .flingPower = 30,
    },

    [ITEM_ADAMANT_ORB] =
    {
        .name = _("Adamant Orb"),
        .itemId = ITEM_ADAMANT_ORB,
        .price = 0,
        .holdEffect = HOLD_EFFECT_ADAMANT_ORB,
        .holdEffectParam = 20,
        .description = sAdamantOrbDesc,
        .pocket = POCKET_ITEMS,
        .type = ITEM_USE_BAG_MENU,
        .fieldUseFunc = ItemUseOutOfBattle_CannotUse,
        .flingPower = 60,
    },

    [ITEM_LUSTROUS_ORB] =
    {
        .name = _("Lustrous Orb"),
        .itemId = ITEM_LUSTROUS_ORB,
        .price = 0,
        .holdEffect = HOLD_EFFECT_LUSTROUS_ORB,
        .holdEffectParam = 20,
        .description = sLustrousOrbDesc,
        .pocket = POCKET_ITEMS,
        .type = ITEM_USE_BAG_MENU,
        .fieldUseFunc = ItemUseOutOfBattle_CannotUse,
        .flingPower = 60,
    },

    [ITEM_GRISEOUS_ORB] =
    {
        .name = _("Griseous Orb"),
        .itemId = ITEM_GRISEOUS_ORB,
        .price = 0,
        .holdEffect = HOLD_EFFECT_GRISEOUS_ORB,
        .holdEffectParam = 20,
        .description = sGriseousOrbDesc,
        .pocket = POCKET_ITEMS,
        .type = ITEM_USE_BAG_MENU,
        .fieldUseFunc = ItemUseOutOfBattle_CannotUse,
        .flingPower = 60,
    },

// Incenses

    [ITEM_SEA_INCENSE] =
    {
        .name = _("Sea Incense"),
        .itemId = ITEM_SEA_INCENSE,
        .price = 2000,
        .holdEffect = HOLD_EFFECT_WATER_POWER,
        .holdEffectParam = 20,
        .description = sSeaIncenseDesc,
        .pocket = POCKET_ITEMS,
        .type = ITEM_USE_BAG_MENU,
        .fieldUseFunc = ItemUseOutOfBattle_CannotUse,
        .flingPower = 10,
    },

    [ITEM_LAX_INCENSE] =
    {
        .name = _("Lax Incense"),
        .itemId = ITEM_LAX_INCENSE,
        .price = 5000,
        .holdEffect = HOLD_EFFECT_EVASION_UP,
        .holdEffectParam = 10,
        .description = sLaxIncenseDesc,
        .pocket = POCKET_ITEMS,
        .type = ITEM_USE_BAG_MENU,
        .fieldUseFunc = ItemUseOutOfBattle_CannotUse,
        .flingPower = 10,
    },

    [ITEM_ODD_INCENSE] =
    {
        .name = _("Odd Incense"),
        .itemId = ITEM_ODD_INCENSE,
        .price = 2000,
        .holdEffect = HOLD_EFFECT_PSYCHIC_POWER,
        .holdEffectParam = 20,
        .description = sOddIncenseDesc,
        .pocket = POCKET_ITEMS,
        .type = ITEM_USE_BAG_MENU,
        .fieldUseFunc = ItemUseOutOfBattle_CannotUse,
        .flingPower = 10,
    },

    [ITEM_ROCK_INCENSE] =
    {
        .name = _("Rock Incense"),
        .itemId = ITEM_ROCK_INCENSE,
        .price = 2000,
        .holdEffect = HOLD_EFFECT_ROCK_POWER,
        .holdEffectParam = 20,
        .description = sRockIncenseDesc,
        .pocket = POCKET_ITEMS,
        .type = ITEM_USE_BAG_MENU,
        .fieldUseFunc = ItemUseOutOfBattle_CannotUse,
        .flingPower = 10,
    },

    [ITEM_FULL_INCENSE] =
    {
        .name = _("Full Incense"),
        .itemId = ITEM_FULL_INCENSE,
        .price = 5000,
        .holdEffect = HOLD_EFFECT_LAGGING_TAIL,
        .holdEffectParam = 5,
        .description = sFullIncenseDesc,
        .pocket = POCKET_ITEMS,
        .type = ITEM_USE_BAG_MENU,
        .fieldUseFunc = ItemUseOutOfBattle_CannotUse,
        .flingPower = 10,
    },

    [ITEM_WAVE_INCENSE] =
    {
        .name = _("Wave Incense"),
        .itemId = ITEM_WAVE_INCENSE,
        .price = 2000,
        .holdEffect = HOLD_EFFECT_WATER_POWER,
        .holdEffectParam = 20,
        .description = sWaveIncenseDesc,
        .pocket = POCKET_ITEMS,
        .type = ITEM_USE_BAG_MENU,
        .fieldUseFunc = ItemUseOutOfBattle_CannotUse,
        .flingPower = 10,
    },

    [ITEM_ROSE_INCENSE] =
    {
        .name = _("Rose Incense"),
        .itemId = ITEM_ROSE_INCENSE,
        .price = 2000,
        .holdEffect = HOLD_EFFECT_GRASS_POWER,
        .holdEffectParam = 20,
        .description = sRoseIncenseDesc,
        .pocket = POCKET_ITEMS,
        .type = ITEM_USE_BAG_MENU,
        .fieldUseFunc = ItemUseOutOfBattle_CannotUse,
        .flingPower = 10,
    },

    [ITEM_LUCK_INCENSE] =
    {
        .name = _("Luck Incense"),
        .itemId = ITEM_LUCK_INCENSE,
        .price = 11000,
        .holdEffect = HOLD_EFFECT_DOUBLE_PRIZE,
        .holdEffectParam = 10,
        .description = sLuckIncenseDesc,
        .pocket = POCKET_ITEMS,
        .type = ITEM_USE_BAG_MENU,
        .fieldUseFunc = ItemUseOutOfBattle_CannotUse,
        .flingPower = 10,
    },

    [ITEM_PURE_INCENSE] =
    {
        .name = _("Pure Incense"),
        .itemId = ITEM_PURE_INCENSE,
        .price = 6000,
        .holdEffect = HOLD_EFFECT_REPEL,
        .description = sPureIncenseDesc,
        .pocket = POCKET_ITEMS,
        .type = ITEM_USE_BAG_MENU,
        .fieldUseFunc = ItemUseOutOfBattle_CannotUse,
        .flingPower = 10,
    },

// Contest Scarves

    [ITEM_RED_SCARF] =
    {
        .name = _("Red Scarf"),
        .itemId = ITEM_RED_SCARF,
        .price = 100,
        .description = sRedScarfDesc,
        .pocket = POCKET_ITEMS,
        .type = ITEM_USE_BAG_MENU,
        .fieldUseFunc = ItemUseOutOfBattle_CannotUse,
        .flingPower = 10,
    },

    [ITEM_BLUE_SCARF] =
    {
        .name = _("Blue Scarf"),
        .itemId = ITEM_BLUE_SCARF,
        .price = 100,
        .description = sBlueScarfDesc,
        .pocket = POCKET_ITEMS,
        .type = ITEM_USE_BAG_MENU,
        .fieldUseFunc = ItemUseOutOfBattle_CannotUse,
        .flingPower = 10,
    },

    [ITEM_PINK_SCARF] =
    {
        .name = _("Pink Scarf"),
        .itemId = ITEM_PINK_SCARF,
        .price = 100,
        .description = sPinkScarfDesc,
        .pocket = POCKET_ITEMS,
        .type = ITEM_USE_BAG_MENU,
        .fieldUseFunc = ItemUseOutOfBattle_CannotUse,
        .flingPower = 10,
    },

    [ITEM_GREEN_SCARF] =
    {
        .name = _("Green Scarf"),
        .itemId = ITEM_GREEN_SCARF,
        .price = 100,
        .description = sGreenScarfDesc,
        .pocket = POCKET_ITEMS,
        .type = ITEM_USE_BAG_MENU,
        .fieldUseFunc = ItemUseOutOfBattle_CannotUse,
        .flingPower = 10,
    },

    [ITEM_YELLOW_SCARF] =
    {
        .name = _("Yellow Scarf"),
        .itemId = ITEM_YELLOW_SCARF,
        .price = 100,
        .description = sYellowScarfDesc,
        .pocket = POCKET_ITEMS,
        .type = ITEM_USE_BAG_MENU,
        .fieldUseFunc = ItemUseOutOfBattle_CannotUse,
        .flingPower = 10,
    },

// EV Gain Modifiers

    [ITEM_MACHO_BRACE] =
    {
        .name = _("Macho Brace"),
        .itemId = ITEM_MACHO_BRACE,
        .price = 3000,
        .holdEffect = HOLD_EFFECT_MACHO_BRACE,
        .description = sMachoBraceDesc,
        .pocket = POCKET_ITEMS,
        .type = ITEM_USE_BAG_MENU,
        .fieldUseFunc = ItemUseOutOfBattle_CannotUse,
        .flingPower = 60,
    },

    [ITEM_POWER_WEIGHT] =
    {
        .name = _("Power Weight"),
        .itemId = ITEM_POWER_WEIGHT,
        .price = 3000,
        .holdEffect = HOLD_EFFECT_POWER_ITEM,
        .holdEffectParam = 8,
        .description = sPowerWeightDesc,
        .pocket = POCKET_ITEMS,
        .type = ITEM_USE_BAG_MENU,
        .fieldUseFunc = ItemUseOutOfBattle_CannotUse,
        .secondaryId = STAT_HP,
        .flingPower = 70,
    },

    [ITEM_POWER_BRACER] =
    {
        .name = _("Power Bracer"),
        .itemId = ITEM_POWER_BRACER,
        .price = 3000,
        .holdEffect = HOLD_EFFECT_POWER_ITEM,
        .holdEffectParam = 8,
        .description = sPowerBracerDesc,
        .pocket = POCKET_ITEMS,
        .type = ITEM_USE_BAG_MENU,
        .fieldUseFunc = ItemUseOutOfBattle_CannotUse,
        .secondaryId = STAT_ATK,
        .flingPower = 70,
    },

    [ITEM_POWER_BELT] =
    {
        .name = _("Power Belt"),
        .itemId = ITEM_POWER_BELT,
        .price = 3000,
        .holdEffect = HOLD_EFFECT_POWER_ITEM,
        .holdEffectParam = 8,
        .description = sPowerBeltDesc,
        .pocket = POCKET_ITEMS,
        .type = ITEM_USE_BAG_MENU,
        .fieldUseFunc = ItemUseOutOfBattle_CannotUse,
        .secondaryId = STAT_DEF,
        .flingPower = 70,
    },

    [ITEM_POWER_LENS] =
    {
        .name = _("Power Lens"),
        .itemId = ITEM_POWER_LENS,
        .price = 3000,
        .holdEffect = HOLD_EFFECT_POWER_ITEM,
        .holdEffectParam = 8,
        .description = sPowerLensDesc,
        .pocket = POCKET_ITEMS,
        .type = ITEM_USE_BAG_MENU,
        .fieldUseFunc = ItemUseOutOfBattle_CannotUse,
        .secondaryId = STAT_SPATK,
        .flingPower = 70,
    },

    [ITEM_POWER_BAND] =
    {
        .name = _("Power Band"),
        .itemId = ITEM_POWER_BAND,
        .price = 3000,
        .holdEffect = HOLD_EFFECT_POWER_ITEM,
        .holdEffectParam = 8,
        .description = sPowerBandDesc,
        .pocket = POCKET_ITEMS,
        .type = ITEM_USE_BAG_MENU,
        .fieldUseFunc = ItemUseOutOfBattle_CannotUse,
        .secondaryId = STAT_SPDEF,
        .flingPower = 70,
    },

    [ITEM_POWER_ANKLET] =
    {
        .name = _("Power Anklet"),
        .itemId = ITEM_POWER_ANKLET,
        .price = 3000,
        .holdEffect = HOLD_EFFECT_POWER_ITEM,
        .holdEffectParam = 8,
        .description = sPowerAnkletDesc,
        .pocket = POCKET_ITEMS,
        .type = ITEM_USE_BAG_MENU,
        .fieldUseFunc = ItemUseOutOfBattle_CannotUse,
        .secondaryId = STAT_SPEED,
        .flingPower = 70,
    },

// Type-boosting Held Items

    [ITEM_SILK_SCARF] =
    {
        .name = _("Silk Scarf"),
        .itemId = ITEM_SILK_SCARF,
        .price = 1000,
        .holdEffect = HOLD_EFFECT_NORMAL_POWER,
        .holdEffectParam = 20,
        .description = sSilkScarfDesc,
        .pocket = POCKET_ITEMS,
        .type = ITEM_USE_BAG_MENU,
        .fieldUseFunc = ItemUseOutOfBattle_CannotUse,
        .flingPower = 10,
    },

    [ITEM_CHARCOAL] =
    {
        .name = _("Charcoal"),
        .itemId = ITEM_CHARCOAL,
        .price = 1000,
        .holdEffect = HOLD_EFFECT_FIRE_POWER,
        .holdEffectParam = 20,
        .description = sCharcoalDesc,
        .pocket = POCKET_ITEMS,
        .type = ITEM_USE_BAG_MENU,
        .fieldUseFunc = ItemUseOutOfBattle_CannotUse,
        .flingPower = 30,
    },

    [ITEM_MYSTIC_WATER] =
    {
        .name = _("Mystic Water"),
        .itemId = ITEM_MYSTIC_WATER,
        .price = 1000,
        .holdEffect = HOLD_EFFECT_WATER_POWER,
        .holdEffectParam = 20,
        .description = sMysticWaterDesc,
        .pocket = POCKET_ITEMS,
        .type = ITEM_USE_BAG_MENU,
        .fieldUseFunc = ItemUseOutOfBattle_CannotUse,
        .flingPower = 30,
    },

    [ITEM_MAGNET] =
    {
        .name = _("Magnet"),
        .itemId = ITEM_MAGNET,
        .price = 1000,
        .holdEffect = HOLD_EFFECT_ELECTRIC_POWER,
        .holdEffectParam = 20,
        .description = sMagnetDesc,
        .pocket = POCKET_ITEMS,
        .type = ITEM_USE_BAG_MENU,
        .fieldUseFunc = ItemUseOutOfBattle_CannotUse,
        .flingPower = 30,
    },

    [ITEM_MIRACLE_SEED] =
    {
        .name = _("Miracle Seed"),
        .itemId = ITEM_MIRACLE_SEED,
        .price = 1000,
        .holdEffect = HOLD_EFFECT_GRASS_POWER,
        .holdEffectParam = 20,
        .description = sMiracleSeedDesc,
        .pocket = POCKET_ITEMS,
        .type = ITEM_USE_BAG_MENU,
        .fieldUseFunc = ItemUseOutOfBattle_CannotUse,
        .flingPower = 30,
    },

    [ITEM_NEVER_MELT_ICE] =
    {
        .name = _("Never-MeltIce"),
        .itemId = ITEM_NEVER_MELT_ICE,
        .price = 1000,
        .holdEffect = HOLD_EFFECT_ICE_POWER,
        .holdEffectParam = 20,
        .description = sNeverMeltIceDesc,
        .pocket = POCKET_ITEMS,
        .type = ITEM_USE_BAG_MENU,
        .fieldUseFunc = ItemUseOutOfBattle_CannotUse,
        .flingPower = 30,
    },

    [ITEM_BLACK_BELT] =
    {
        .name = _("Black Belt"),
        .itemId = ITEM_BLACK_BELT,
        .price = 1000,
        .holdEffect = HOLD_EFFECT_FIGHTING_POWER,
        .holdEffectParam = 20,
        .description = sBlackBeltDesc,
        .pocket = POCKET_ITEMS,
        .type = ITEM_USE_BAG_MENU,
        .fieldUseFunc = ItemUseOutOfBattle_CannotUse,
        .flingPower = 30,
    },

    [ITEM_POISON_BARB] =
    {
        .name = _("Poison Barb"),
        .itemId = ITEM_POISON_BARB,
        .price = 1000,
        .holdEffect = HOLD_EFFECT_POISON_POWER,
        .holdEffectParam = 20,
        .description = sPoisonBarbDesc,
        .pocket = POCKET_ITEMS,
        .type = ITEM_USE_BAG_MENU,
        .fieldUseFunc = ItemUseOutOfBattle_CannotUse,
        .flingPower = 70,
    },

    [ITEM_SOFT_SAND] =
    {
        .name = _("Soft Sand"),
        .itemId = ITEM_SOFT_SAND,
        .price = 1000,
        .holdEffect = HOLD_EFFECT_GROUND_POWER,
        .holdEffectParam = 20,
        .description = sSoftSandDesc,
        .pocket = POCKET_ITEMS,
        .type = ITEM_USE_BAG_MENU,
        .fieldUseFunc = ItemUseOutOfBattle_CannotUse,
        .flingPower = 10,
    },

    [ITEM_SHARP_BEAK] =
    {
        .name = _("Sharp Beak"),
        .itemId = ITEM_SHARP_BEAK,
        .price = 1000,
        .holdEffect = HOLD_EFFECT_FLYING_POWER,
        .holdEffectParam = 20,
        .description = sSharpBeakDesc,
        .pocket = POCKET_ITEMS,
        .type = ITEM_USE_BAG_MENU,
        .fieldUseFunc = ItemUseOutOfBattle_CannotUse,
        .flingPower = 50,
    },

    [ITEM_TWISTED_SPOON] =
    {
        .name = _("Twisted Spoon"),
        .itemId = ITEM_TWISTED_SPOON,
        .price = 1000,
        .holdEffect = HOLD_EFFECT_PSYCHIC_POWER,
        .holdEffectParam = 20,
        .description = sTwistedSpoonDesc,
        .pocket = POCKET_ITEMS,
        .type = ITEM_USE_BAG_MENU,
        .fieldUseFunc = ItemUseOutOfBattle_CannotUse,
        .flingPower = 30,
    },

    [ITEM_SILVER_POWDER] =
    {
        .name = _("Silver Powder"),
        .itemId = ITEM_SILVER_POWDER,
        .price = 1000,
        .holdEffect = HOLD_EFFECT_BUG_POWER,
        .holdEffectParam = 20,
        .description = sSilverPowderDesc,
        .pocket = POCKET_ITEMS,
        .type = ITEM_USE_BAG_MENU,
        .fieldUseFunc = ItemUseOutOfBattle_CannotUse,
        .flingPower = 10,
    },

    [ITEM_HARD_STONE] =
    {
        .name = _("Hard Stone"),
        .itemId = ITEM_HARD_STONE,
        .price = 1000,
        .holdEffect = HOLD_EFFECT_ROCK_POWER,
        .holdEffectParam = 20,
        .description = sHardStoneDesc,
        .pocket = POCKET_ITEMS,
        .type = ITEM_USE_BAG_MENU,
        .fieldUseFunc = ItemUseOutOfBattle_CannotUse,
        .flingPower = 100,
    },

    [ITEM_SPELL_TAG] =
    {
        .name = _("Spell Tag"),
        .itemId = ITEM_SPELL_TAG,
        .price = 1000,
        .holdEffect = HOLD_EFFECT_GHOST_POWER,
        .holdEffectParam = 20,
        .description = sSpellTagDesc,
        .pocket = POCKET_ITEMS,
        .type = ITEM_USE_BAG_MENU,
        .fieldUseFunc = ItemUseOutOfBattle_CannotUse,
        .flingPower = 30,
    },

    [ITEM_DRAGON_FANG] =
    {
        .name = _("Dragon Fang"),
        .itemId = ITEM_DRAGON_FANG,
        .price = 1000,
        .holdEffect = HOLD_EFFECT_DRAGON_POWER,
        .holdEffectParam = 20,
        .description = sDragonFangDesc,
        .pocket = POCKET_ITEMS,
        .type = ITEM_USE_BAG_MENU,
        .fieldUseFunc = ItemUseOutOfBattle_CannotUse,
        .flingPower = 70,
    },

    [ITEM_BLACK_GLASSES] =
    {
        .name = _("Black Glasses"),
        .itemId = ITEM_BLACK_GLASSES,
        .price = 1000,
        .holdEffect = HOLD_EFFECT_DARK_POWER,
        .holdEffectParam = 20,
        .description = sBlackGlassesDesc,
        .pocket = POCKET_ITEMS,
        .type = ITEM_USE_BAG_MENU,
        .fieldUseFunc = ItemUseOutOfBattle_CannotUse,
        .flingPower = 30,
    },

    [ITEM_METAL_COAT] =
    {
        .name = _("Metal Coat"),
        .itemId = ITEM_METAL_COAT,
        .price = 2000,
        .holdEffect = HOLD_EFFECT_STEEL_POWER,
        .holdEffectParam = 20,
        .description = sMetalCoatDesc,
        .pocket = POCKET_ITEMS,
        .type = ITEM_USE_BAG_MENU,
        .fieldUseFunc = ItemUseOutOfBattle_CannotUse,
        .flingPower = 30,
    },

// Choice Items

    [ITEM_CHOICE_BAND] =
    {
        .name = _("Choice Band"),
        .itemId = ITEM_CHOICE_BAND,
        .price = 4000,
        .holdEffect = HOLD_EFFECT_CHOICE_BAND,
        .description = sChoiceBandDesc,
        .pocket = POCKET_ITEMS,
        .type = ITEM_USE_BAG_MENU,
        .fieldUseFunc = ItemUseOutOfBattle_CannotUse,
        .flingPower = 10,
    },

    [ITEM_CHOICE_SPECS] =
    {
        .name = _("Choice Specs"),
        .itemId = ITEM_CHOICE_SPECS,
        .price = 4000,
        .holdEffect = HOLD_EFFECT_CHOICE_SPECS,
        .description = sChoiceSpecsDesc,
        .pocket = POCKET_ITEMS,
        .type = ITEM_USE_BAG_MENU,
        .fieldUseFunc = ItemUseOutOfBattle_CannotUse,
        .flingPower = 10,
    },

    [ITEM_CHOICE_SCARF] =
    {
        .name = _("Choice Scarf"),
        .itemId = ITEM_CHOICE_SCARF,
        .price = 4000,
        .holdEffect = HOLD_EFFECT_CHOICE_SCARF,
        .description = sChoiceScarfDesc,
        .pocket = POCKET_ITEMS,
        .type = ITEM_USE_BAG_MENU,
        .fieldUseFunc = ItemUseOutOfBattle_CannotUse,
        .flingPower = 10,
    },

// Status Orbs

    [ITEM_FLAME_ORB] =
    {
        .name = _("Flame Orb"),
        .itemId = ITEM_FLAME_ORB,
        .price = 4000,
        .holdEffect = HOLD_EFFECT_FLAME_ORB,
        .description = sFlameOrbDesc,
        .pocket = POCKET_ITEMS,
        .type = ITEM_USE_BAG_MENU,
        .fieldUseFunc = ItemUseOutOfBattle_CannotUse,
        .flingPower = 30,
    },

    [ITEM_TOXIC_ORB] =
    {
        .name = _("Toxic Orb"),
        .itemId = ITEM_TOXIC_ORB,
        .price = 4000,
        .holdEffect = HOLD_EFFECT_TOXIC_ORB,
        .description = sToxicOrbDesc,
        .pocket = POCKET_ITEMS,
        .type = ITEM_USE_BAG_MENU,
        .fieldUseFunc = ItemUseOutOfBattle_CannotUse,
        .flingPower = 30,
    },

// Weather Rocks

    [ITEM_DAMP_ROCK] =
    {
        .name = _("Damp Rock"),
        .itemId = ITEM_DAMP_ROCK,
        .price = 4000,
        .holdEffect = HOLD_EFFECT_DAMP_ROCK,
        .description = sDampRockDesc,
        .pocket = POCKET_ITEMS,
        .type = ITEM_USE_BAG_MENU,
        .fieldUseFunc = ItemUseOutOfBattle_CannotUse,
        .flingPower = 60,
    },

    [ITEM_HEAT_ROCK] =
    {
        .name = _("Heat Rock"),
        .itemId = ITEM_HEAT_ROCK,
        .price = 4000,
        .holdEffect = HOLD_EFFECT_HEAT_ROCK,
        .description = sHeatRockDesc,
        .pocket = POCKET_ITEMS,
        .type = ITEM_USE_BAG_MENU,
        .fieldUseFunc = ItemUseOutOfBattle_CannotUse,
        .flingPower = 60,
    },

    [ITEM_SMOOTH_ROCK] =
    {
        .name = _("Smooth Rock"),
        .itemId = ITEM_SMOOTH_ROCK,
        .price = 4000,
        .holdEffect = HOLD_EFFECT_SMOOTH_ROCK,
        .description = sSmoothRockDesc,
        .pocket = POCKET_ITEMS,
        .type = ITEM_USE_BAG_MENU,
        .fieldUseFunc = ItemUseOutOfBattle_CannotUse,
        .flingPower = 10,
    },

    [ITEM_ICY_ROCK] =
    {
        .name = _("Icy Rock"),
        .itemId = ITEM_ICY_ROCK,
        .price = 4000,
        .holdEffect = HOLD_EFFECT_ICY_ROCK,
        .description = sIcyRockDesc,
        .pocket = POCKET_ITEMS,
        .type = ITEM_USE_BAG_MENU,
        .fieldUseFunc = ItemUseOutOfBattle_CannotUse,
        .flingPower = 40,
    },

// Terrain Seeds

    [ITEM_ELECTRIC_SEED] =
    {
        .name = _("Electric Seed"),
        .itemId = ITEM_ELECTRIC_SEED,
        .price = 4000,
        .holdEffect = HOLD_EFFECT_SEEDS,
        .holdEffectParam = HOLD_EFFECT_PARAM_ELECTRIC_TERRAIN,
        .description = sElectricSeedDesc,
        .pocket = POCKET_ITEMS,
        .type = ITEM_USE_BAG_MENU,
        .fieldUseFunc = ItemUseOutOfBattle_CannotUse,
        .flingPower = 10,
    },

    [ITEM_PSYCHIC_SEED] =
    {
        .name = _("Psychic Seed"),
        .itemId = ITEM_PSYCHIC_SEED,
        .price = 4000,
        .holdEffect = HOLD_EFFECT_SEEDS,
        .holdEffectParam = HOLD_EFFECT_PARAM_PSYCHIC_TERRAIN,
        .description = sPsychicSeedDesc,
        .pocket = POCKET_ITEMS,
        .type = ITEM_USE_BAG_MENU,
        .fieldUseFunc = ItemUseOutOfBattle_CannotUse,
        .flingPower = 10,
    },

    [ITEM_MISTY_SEED] =
    {
        .name = _("Misty Seed"),
        .itemId = ITEM_MISTY_SEED,
        .price = 4000,
        .holdEffect = HOLD_EFFECT_SEEDS,
        .holdEffectParam = HOLD_EFFECT_PARAM_MISTY_TERRAIN,
        .description = sMistySeedDesc,
        .pocket = POCKET_ITEMS,
        .type = ITEM_USE_BAG_MENU,
        .fieldUseFunc = ItemUseOutOfBattle_CannotUse,
        .flingPower = 10,
    },

    [ITEM_GRASSY_SEED] =
    {
        .name = _("Grassy Seed"),
        .itemId = ITEM_GRASSY_SEED,
        .price = 4000,
        .holdEffect = HOLD_EFFECT_SEEDS,
        .holdEffectParam = HOLD_EFFECT_PARAM_GRASSY_TERRAIN,
        .description = sGrassySeedDesc,
        .pocket = POCKET_ITEMS,
        .type = ITEM_USE_BAG_MENU,
        .fieldUseFunc = ItemUseOutOfBattle_CannotUse,
        .flingPower = 10,
    },

// Type-activated Stat Modifiers

    [ITEM_ABSORB_BULB] =
    {
        .name = _("Absorb Bulb"),
        .itemId = ITEM_ABSORB_BULB,
        .price = 4000,
        .holdEffect = HOLD_EFFECT_ABSORB_BULB,
        .holdEffectParam = 0,
        .description = sAbsorbBulbDesc,
        .pocket = POCKET_ITEMS,
        .type = ITEM_USE_BAG_MENU,
        .fieldUseFunc = ItemUseOutOfBattle_CannotUse,
        .flingPower = 30,
    },

    [ITEM_CELL_BATTERY] =
    {
        .name = _("Cell Battery"),
        .itemId = ITEM_CELL_BATTERY,
        .price = 4000,
        .holdEffect = HOLD_EFFECT_CELL_BATTERY,
        .holdEffectParam = 0,
        .description = sCellBatteryDesc,
        .pocket = POCKET_ITEMS,
        .type = ITEM_USE_BAG_MENU,
        .fieldUseFunc = ItemUseOutOfBattle_CannotUse,
        .flingPower = 30,
    },

    [ITEM_LUMINOUS_MOSS] =
    {
        .name = _("Luminous Moss"),
        .itemId = ITEM_LUMINOUS_MOSS,
        .price = 4000,
        .holdEffect = HOLD_EFFECT_LUMINOUS_MOSS,
        .holdEffectParam = 0,
        .description = sLuminousMossDesc,
        .pocket = POCKET_ITEMS,
        .type = ITEM_USE_BAG_MENU,
        .fieldUseFunc = ItemUseOutOfBattle_CannotUse,
        .flingPower = 30,
    },

    [ITEM_SNOWBALL] =
    {
        .name = _("Snowball"),
        .itemId = ITEM_SNOWBALL,
        .price = 4000,
        .holdEffect = HOLD_EFFECT_SNOWBALL,
        .holdEffectParam = 0,
        .description = sSnowballDesc,
        .pocket = POCKET_ITEMS,
        .type = ITEM_USE_BAG_MENU,
        .fieldUseFunc = ItemUseOutOfBattle_CannotUse,
        .flingPower = 30,
    },

// Misc. Held Items

    [ITEM_BRIGHT_POWDER] =
    {
        .name = _("Bright Powder"),
        .itemId = ITEM_BRIGHT_POWDER,
        .price = 4000,
        .holdEffect = HOLD_EFFECT_EVASION_UP,
        .holdEffectParam = 10,
        .description = sBrightPowderDesc,
        .pocket = POCKET_ITEMS,
        .type = ITEM_USE_BAG_MENU,
        .fieldUseFunc = ItemUseOutOfBattle_CannotUse,
        .flingPower = 10,
    },

    [ITEM_WHITE_HERB] =
    {
        .name = _("White Herb"),
        .itemId = ITEM_WHITE_HERB,
        .price = 4000,
        .holdEffect = HOLD_EFFECT_RESTORE_STATS,
        .description = sWhiteHerbDesc,
        .pocket = POCKET_ITEMS,
        .type = ITEM_USE_BAG_MENU,
        .fieldUseFunc = ItemUseOutOfBattle_CannotUse,
        .flingPower = 10,
    },

    [ITEM_EXP_SHARE] =
    {
        .name = _("Exp. Share"),
        .itemId = ITEM_EXP_SHARE,
        .price = 3000,
        .holdEffect = HOLD_EFFECT_EXP_SHARE,
        .description = sExpShareDesc,
        .pocket = POCKET_ITEMS,
        .type = ITEM_USE_BAG_MENU,
        .fieldUseFunc = ItemUseOutOfBattle_CannotUse,
        .flingPower = 30,
    },

    [ITEM_QUICK_CLAW] =
    {
        .name = _("Quick Claw"),
        .itemId = ITEM_QUICK_CLAW,
        .price = 4000,
        .holdEffect = HOLD_EFFECT_QUICK_CLAW,
        .holdEffectParam = 20,
        .description = sQuickClawDesc,
        .pocket = POCKET_ITEMS,
        .type = ITEM_USE_BAG_MENU,
        .fieldUseFunc = ItemUseOutOfBattle_CannotUse,
        .flingPower = 80,
    },

    [ITEM_SOOTHE_BELL] =
    {
        .name = _("Soothe Bell"),
        .itemId = ITEM_SOOTHE_BELL,
        .price = 4000,
        .holdEffect = HOLD_EFFECT_FRIENDSHIP_UP,
        .description = sSootheBellDesc,
        .pocket = POCKET_ITEMS,
        .type = ITEM_USE_BAG_MENU,
        .fieldUseFunc = ItemUseOutOfBattle_CannotUse,
        .flingPower = 10,
    },

    [ITEM_MENTAL_HERB] =
    {
        .name = _("Mental Herb"),
        .itemId = ITEM_MENTAL_HERB,
        .price = 4000,
        .holdEffect = HOLD_EFFECT_MENTAL_HERB,
        .description = sMentalHerbDesc,
        .pocket = POCKET_ITEMS,
        .type = ITEM_USE_BAG_MENU,
        .fieldUseFunc = ItemUseOutOfBattle_CannotUse,
        .flingPower = 10,
    },

    [ITEM_KINGS_ROCK] =
    {
        .name = _("King's Rock"),
        .itemId = ITEM_KINGS_ROCK,
        .price = 5000,
        .holdEffect = HOLD_EFFECT_FLINCH,
        .holdEffectParam = 10,
        .description = sKingsRockDesc,
        .pocket = POCKET_ITEMS,
        .type = ITEM_USE_BAG_MENU,
        .fieldUseFunc = ItemUseOutOfBattle_CannotUse,
        .flingPower = 30,
    },

    [ITEM_AMULET_COIN] =
    {
        .name = _("Amulet Coin"),
        .itemId = ITEM_AMULET_COIN,
        .price = 10000,
        .holdEffect = HOLD_EFFECT_DOUBLE_PRIZE,
        .holdEffectParam = 10,
        .description = sAmuletCoinDesc,
        .pocket = POCKET_ITEMS,
        .type = ITEM_USE_BAG_MENU,
        .fieldUseFunc = ItemUseOutOfBattle_CannotUse,
        .flingPower = 30,
    },

    [ITEM_CLEANSE_TAG] =
    {
        .name = _("Cleanse Tag"),
        .itemId = ITEM_CLEANSE_TAG,
        .price = 5000,
        .holdEffect = HOLD_EFFECT_REPEL,
        .description = sCleanseTagDesc,
        .pocket = POCKET_ITEMS,
        .type = ITEM_USE_BAG_MENU,
        .fieldUseFunc = ItemUseOutOfBattle_CannotUse,
        .flingPower = 30,
    },

    [ITEM_SMOKE_BALL] =
    {
        .name = _("Smoke Ball"),
        .itemId = ITEM_SMOKE_BALL,
        .price = 4000,
        .holdEffect = HOLD_EFFECT_CAN_ALWAYS_RUN,
        .description = sSmokeBallDesc,
        .pocket = POCKET_ITEMS,
        .type = ITEM_USE_BAG_MENU,
        .fieldUseFunc = ItemUseOutOfBattle_CannotUse,
        .flingPower = 30,
    },

    [ITEM_FOCUS_BAND] =
    {
        .name = _("Focus Band"),
        .itemId = ITEM_FOCUS_BAND,
        .price = 4000,
        .holdEffect = HOLD_EFFECT_FOCUS_BAND,
        .holdEffectParam = 10,
        .description = sFocusBandDesc,
        .pocket = POCKET_ITEMS,
        .type = ITEM_USE_BAG_MENU,
        .fieldUseFunc = ItemUseOutOfBattle_CannotUse,
        .flingPower = 10,
    },

    [ITEM_LUCKY_EGG] =
    {
        .name = _("Lucky Egg"),
        .itemId = ITEM_LUCKY_EGG,
        .price = 10000,
        .holdEffect = HOLD_EFFECT_LUCKY_EGG,
        .description = sLuckyEggDesc,
        .pocket = POCKET_ITEMS,
        .type = ITEM_USE_BAG_MENU,
        .fieldUseFunc = ItemUseOutOfBattle_CannotUse,
        .flingPower = 30,
    },

    [ITEM_SCOPE_LENS] =
    {
        .name = _("Scope Lens"),
        .itemId = ITEM_SCOPE_LENS,
        .price = 4000,
        .holdEffect = HOLD_EFFECT_SCOPE_LENS,
        .description = sScopeLensDesc,
        .pocket = POCKET_ITEMS,
        .type = ITEM_USE_BAG_MENU,
        .fieldUseFunc = ItemUseOutOfBattle_CannotUse,
        .flingPower = 30,
    },

    [ITEM_LEFTOVERS] =
    {
        .name = _("Leftovers"),
        .itemId = ITEM_LEFTOVERS,
        .price = 4000,
        .holdEffect = HOLD_EFFECT_LEFTOVERS,
        .holdEffectParam = 10,
        .description = sLeftoversDesc,
        .pocket = POCKET_ITEMS,
        .type = ITEM_USE_BAG_MENU,
        .fieldUseFunc = ItemUseOutOfBattle_CannotUse,
        .flingPower = 10,
    },

    [ITEM_SHELL_BELL] =
    {
        .name = _("Shell Bell"),
        .itemId = ITEM_SHELL_BELL,
        .price = 4000,
        .holdEffect = HOLD_EFFECT_SHELL_BELL,
        .holdEffectParam = 8,
        .description = sShellBellDesc,
        .pocket = POCKET_ITEMS,
        .type = ITEM_USE_BAG_MENU,
        .fieldUseFunc = ItemUseOutOfBattle_CannotUse,
        .flingPower = 30,
    },

    [ITEM_WIDE_LENS] =
    {
        .name = _("Wide Lens"),
        .itemId = ITEM_WIDE_LENS,
        .price = 4000,
        .holdEffect = HOLD_EFFECT_WIDE_LENS,
        .holdEffectParam = 10,
        .description = sWideLensDesc,
        .pocket = POCKET_ITEMS,
        .type = ITEM_USE_BAG_MENU,
        .fieldUseFunc = ItemUseOutOfBattle_CannotUse,
        .flingPower = 10,
    },

    [ITEM_MUSCLE_BAND] =
    {
        .name = _("Muscle Band"),
        .itemId = ITEM_MUSCLE_BAND,
        .price = 4000,
        .holdEffect = HOLD_EFFECT_MUSCLE_BAND,
        .holdEffectParam = 10,
        .description = sMuscleBandDesc,
        .pocket = POCKET_ITEMS,
        .type = ITEM_USE_BAG_MENU,
        .fieldUseFunc = ItemUseOutOfBattle_CannotUse,
        .flingPower = 10,
    },

    [ITEM_WISE_GLASSES] =
    {
        .name = _("Wise Glasses"),
        .itemId = ITEM_WISE_GLASSES,
        .price = 4000,
        .holdEffect = HOLD_EFFECT_WISE_GLASSES,
        .holdEffectParam = 10,
        .description = sWiseGlassesDesc,
        .pocket = POCKET_ITEMS,
        .type = ITEM_USE_BAG_MENU,
        .fieldUseFunc = ItemUseOutOfBattle_CannotUse,
        .flingPower = 10,
    },

    [ITEM_EXPERT_BELT] =
    {
        .name = _("Expert Belt"),
        .itemId = ITEM_EXPERT_BELT,
        .price = 4000,
        .holdEffect = HOLD_EFFECT_EXPERT_BELT,
        .holdEffectParam = 20,
        .description = sExpertBeltDesc,
        .pocket = POCKET_ITEMS,
        .type = ITEM_USE_BAG_MENU,
        .fieldUseFunc = ItemUseOutOfBattle_CannotUse,
        .flingPower = 10,
    },

    [ITEM_LIGHT_CLAY] =
    {
        .name = _("Light Clay"),
        .itemId = ITEM_LIGHT_CLAY,
        .price = 4000,
        .holdEffect = HOLD_EFFECT_LIGHT_CLAY,
        .description = sLightClayDesc,
        .pocket = POCKET_ITEMS,
        .type = ITEM_USE_BAG_MENU,
        .fieldUseFunc = ItemUseOutOfBattle_CannotUse,
        .flingPower = 30,
    },

    [ITEM_LIFE_ORB] =
    {
        .name = _("Life Orb"),
        .itemId = ITEM_LIFE_ORB,
        .price = 4000,
        .holdEffect = HOLD_EFFECT_LIFE_ORB,
        .description = sLifeOrbDesc,
        .pocket = POCKET_ITEMS,
        .type = ITEM_USE_BAG_MENU,
        .fieldUseFunc = ItemUseOutOfBattle_CannotUse,
        .flingPower = 30,
    },

    [ITEM_POWER_HERB] =
    {
        .name = _("Power Herb"),
        .itemId = ITEM_POWER_HERB,
        .price = 4000,
        .holdEffect = HOLD_EFFECT_POWER_HERB,
        .description = sPowerHerbDesc,
        .pocket = POCKET_ITEMS,
        .type = ITEM_USE_BAG_MENU,
        .fieldUseFunc = ItemUseOutOfBattle_CannotUse,
        .flingPower = 10,
    },

    [ITEM_FOCUS_SASH] =
    {
        .name = _("Focus Sash"),
        .itemId = ITEM_FOCUS_SASH,
        .price = 4000,
        .holdEffect = HOLD_EFFECT_FOCUS_SASH,
        .description = sFocusSashDesc,
        .pocket = POCKET_ITEMS,
        .type = ITEM_USE_BAG_MENU,
        .fieldUseFunc = ItemUseOutOfBattle_CannotUse,
        .flingPower = 10,
    },

    [ITEM_ZOOM_LENS] =
    {
        .name = _("Zoom Lens"),
        .itemId = ITEM_ZOOM_LENS,
        .price = 4000,
        .holdEffect = HOLD_EFFECT_ZOOM_LENS,
        .holdEffectParam = 20,
        .description = sZoomLensDesc,
        .pocket = POCKET_ITEMS,
        .type = ITEM_USE_BAG_MENU,
        .fieldUseFunc = ItemUseOutOfBattle_CannotUse,
        .flingPower = 10,
    },

    [ITEM_METRONOME] =
    {
        .name = _("Metronome"),
        .itemId = ITEM_METRONOME,
        .price = 4000,
        .holdEffect = HOLD_EFFECT_METRONOME,
        .holdEffectParam = 20,
        .description = sMetronomeDesc,
        .pocket = POCKET_ITEMS,
        .type = ITEM_USE_BAG_MENU,
        .fieldUseFunc = ItemUseOutOfBattle_CannotUse,
        .flingPower = 30,
    },

    [ITEM_IRON_BALL] =
    {
        .name = _("Iron Ball"),
        .itemId = ITEM_IRON_BALL,
        .price = 4000,
        .holdEffect = HOLD_EFFECT_IRON_BALL,
        .description = sIronBallDesc,
        .pocket = POCKET_ITEMS,
        .type = ITEM_USE_BAG_MENU,
        .fieldUseFunc = ItemUseOutOfBattle_CannotUse,
        .flingPower = 130,
    },

    [ITEM_LAGGING_TAIL] =
    {
        .name = _("Lagging Tail"),
        .itemId = ITEM_LAGGING_TAIL,
        .price = 4000,
        .holdEffect = HOLD_EFFECT_LAGGING_TAIL,
        .description = sLaggingTailDesc,
        .pocket = POCKET_ITEMS,
        .type = ITEM_USE_BAG_MENU,
        .fieldUseFunc = ItemUseOutOfBattle_CannotUse,
        .flingPower = 10,
    },

    [ITEM_DESTINY_KNOT] =
    {
        .name = _("Destiny Knot"),
        .itemId = ITEM_DESTINY_KNOT,
        .price = 4000,
        .holdEffect = HOLD_EFFECT_DESTINY_KNOT,
        .description = sDestinyKnotDesc,
        .pocket = POCKET_ITEMS,
        .type = ITEM_USE_BAG_MENU,
        .fieldUseFunc = ItemUseOutOfBattle_CannotUse,
        .flingPower = 10,
    },

    [ITEM_BLACK_SLUDGE] =
    {
        .name = _("Black Sludge"),
        .itemId = ITEM_BLACK_SLUDGE,
        .price = 4000,
        .holdEffect = HOLD_EFFECT_BLACK_SLUDGE,
        .description = sBlackSludgeDesc,
        .pocket = POCKET_ITEMS,
        .type = ITEM_USE_BAG_MENU,
        .fieldUseFunc = ItemUseOutOfBattle_CannotUse,
        .flingPower = 30,
    },

    [ITEM_GRIP_CLAW] =
    {
        .name = _("Grip Claw"),
        .itemId = ITEM_GRIP_CLAW,
        .price = 4000,
        .holdEffect = HOLD_EFFECT_GRIP_CLAW,
        .description = sGripClawDesc,
        .pocket = POCKET_ITEMS,
        .type = ITEM_USE_BAG_MENU,
        .fieldUseFunc = ItemUseOutOfBattle_CannotUse,
        .flingPower = 90,
    },

    [ITEM_STICKY_BARB] =
    {
        .name = _("Sticky Barb"),
        .itemId = ITEM_STICKY_BARB,
        .price = 4000,
        .holdEffect = HOLD_EFFECT_STICKY_BARB,
        .description = sStickyBarbDesc,
        .pocket = POCKET_ITEMS,
        .type = ITEM_USE_BAG_MENU,
        .fieldUseFunc = ItemUseOutOfBattle_CannotUse,
        .flingPower = 80,
    },

    [ITEM_SHED_SHELL] =
    {
        .name = _("Shed Shell"),
        .itemId = ITEM_SHED_SHELL,
        .price = 4000,
        .holdEffect = HOLD_EFFECT_SHED_SHELL,
        .description = sShedShellDesc,
        .pocket = POCKET_ITEMS,
        .type = ITEM_USE_BAG_MENU,
        .fieldUseFunc = ItemUseOutOfBattle_CannotUse,
        .flingPower = 10,
    },

    [ITEM_BIG_ROOT] =
    {
        .name = _("Big Root"),
        .itemId = ITEM_BIG_ROOT,
        .price = 4000,
        .holdEffect = HOLD_EFFECT_BIG_ROOT,
        .holdEffectParam = 30,
        .description = sBigRootDesc,
        .pocket = POCKET_ITEMS,
        .type = ITEM_USE_BAG_MENU,
        .fieldUseFunc = ItemUseOutOfBattle_CannotUse,
        .flingPower = 10,
    },

    [ITEM_RAZOR_CLAW] =
    {
        .name = _("Razor Claw"),
        .itemId = ITEM_RAZOR_CLAW,
        .price = 5000,
        .holdEffect = HOLD_EFFECT_SCOPE_LENS,
        .description = sRazorClawDesc,
        .pocket = POCKET_ITEMS,
        .type = ITEM_USE_BAG_MENU,
        .fieldUseFunc = ItemUseOutOfBattle_CannotUse,
        .flingPower = 80,
    },

    [ITEM_RAZOR_FANG] =
    {
        .name = _("Razor Fang"),
        .itemId = ITEM_RAZOR_FANG,
        .price = 5000,
        .holdEffect = HOLD_EFFECT_FLINCH,
        .holdEffectParam = 10,
        .description = sRazorFangDesc,
        .pocket = POCKET_ITEMS,
        .type = ITEM_USE_BAG_MENU,
        .fieldUseFunc = ItemUseOutOfBattle_CannotUse,
        .flingPower = 30,
    },

    [ITEM_EVIOLITE] =
    {
        .name = _("Eviolite"),
        .itemId = ITEM_EVIOLITE,
        .price = 4000,
        .holdEffect = HOLD_EFFECT_EVIOLITE,
        .holdEffectParam = 50,
        .description = sEvioliteDesc,
        .pocket = POCKET_ITEMS,
        .type = ITEM_USE_BAG_MENU,
        .fieldUseFunc = ItemUseOutOfBattle_CannotUse,
        .flingPower = 40,
    },

    [ITEM_FLOAT_STONE] =
    {
        .name = _("Float Stone"),
        .itemId = ITEM_FLOAT_STONE,
        .price = 4000,
        .holdEffect = HOLD_EFFECT_FLOAT_STONE,
        .description = sFloatStoneDesc,
        .pocket = POCKET_ITEMS,
        .type = ITEM_USE_BAG_MENU,
        .fieldUseFunc = ItemUseOutOfBattle_CannotUse,
        .flingPower = 30,
    },

    [ITEM_ROCKY_HELMET] =
    {
        .name = _("Rocky Helmet"),
        .itemId = ITEM_ROCKY_HELMET,
        .price = 4000,
        .holdEffect = HOLD_EFFECT_ROCKY_HELMET,
        .holdEffectParam = 0,
        .description = sRockyHelmetDesc,
        .pocket = POCKET_ITEMS,
        .type = ITEM_USE_BAG_MENU,
        .fieldUseFunc = ItemUseOutOfBattle_CannotUse,
        .flingPower = 60,
    },

    [ITEM_AIR_BALLOON] =
    {
        .name = _("Air Balloon"),
        .itemId = ITEM_AIR_BALLOON,
        .price = 4000,
        .holdEffect = HOLD_EFFECT_AIR_BALLOON,
        .holdEffectParam = 0,
        .description = sAirBalloonDesc,
        .pocket = POCKET_ITEMS,
        .type = ITEM_USE_BAG_MENU,
        .fieldUseFunc = ItemUseOutOfBattle_CannotUse,
        .flingPower = 10,
    },

    [ITEM_RED_CARD] =
    {
        .name = _("Red Card"),
        .itemId = ITEM_RED_CARD,
        .price = 4000,
        .holdEffect = HOLD_EFFECT_RED_CARD,
        .holdEffectParam = 0,
        .description = sRedCardDesc,
        .pocket = POCKET_ITEMS,
        .type = ITEM_USE_BAG_MENU,
        .fieldUseFunc = ItemUseOutOfBattle_CannotUse,
        .flingPower = 10,
    },

    [ITEM_RING_TARGET] =
    {
        .name = _("Ring Target"),
        .itemId = ITEM_RING_TARGET,
        .price = 4000,
        .holdEffect = HOLD_EFFECT_RING_TARGET,
        .holdEffectParam = 0,
        .description = sRingTargetDesc,
        .pocket = POCKET_ITEMS,
        .type = ITEM_USE_BAG_MENU,
        .fieldUseFunc = ItemUseOutOfBattle_CannotUse,
        .flingPower = 10,
    },

    [ITEM_BINDING_BAND] =
    {
        .name = _("Binding Band"),
        .itemId = ITEM_BINDING_BAND,
        .price = 4000,
        .holdEffect = HOLD_EFFECT_BINDING_BAND,
        .description = sBindingBandDesc,
        .pocket = POCKET_ITEMS,
        .type = ITEM_USE_BAG_MENU,
        .fieldUseFunc = ItemUseOutOfBattle_CannotUse,
        .flingPower = 30,
    },

    [ITEM_EJECT_BUTTON] =
    {
        .name = _("Eject Button"),
        .itemId = ITEM_EJECT_BUTTON,
        .price = 4000,
        .holdEffect = HOLD_EFFECT_EJECT_BUTTON,
        .holdEffectParam = 0,
        .description = sEjectButtonDesc,
        .pocket = POCKET_ITEMS,
        .type = ITEM_USE_BAG_MENU,
        .fieldUseFunc = ItemUseOutOfBattle_CannotUse,
        .flingPower = 30,
    },

    [ITEM_WEAKNESS_POLICY] =
    {
        .name = _("WeaknssPolicy"),
        .itemId = ITEM_WEAKNESS_POLICY,
        .price = 1000,
        .holdEffect = HOLD_EFFECT_WEAKNESS_POLICY,
        .holdEffectParam = 0,
        .description = sWeaknessPolicyDesc,
        .pocket = POCKET_ITEMS,
        .type = ITEM_USE_BAG_MENU,
        .fieldUseFunc = ItemUseOutOfBattle_CannotUse,
        .flingPower = 80,
    },

    [ITEM_ASSAULT_VEST] =
    {
        .name = _("Assault Vest"),
        .itemId = ITEM_ASSAULT_VEST,
        .price = 1000,
        .holdEffect = HOLD_EFFECT_ASSAULT_VEST,
        .holdEffectParam = 50,
        .description = sAssaultVestDesc,
        .pocket = POCKET_ITEMS,
        .type = ITEM_USE_BAG_MENU,
        .fieldUseFunc = ItemUseOutOfBattle_CannotUse,
        .flingPower = 80,
    },

    [ITEM_SAFETY_GOGGLES] =
    {
        .name = _("SafetyGoggles"),
        .itemId = ITEM_SAFETY_GOGGLES,
        .price = 4000,
        .holdEffect = HOLD_EFFECT_SAFETY_GOGGLES,
        .description = sSafetyGogglesDesc,
        .pocket = POCKET_ITEMS,
        .type = ITEM_USE_BAG_MENU,
        .fieldUseFunc = ItemUseOutOfBattle_CannotUse,
        .flingPower = 80,
    },

    [ITEM_ADRENALINE_ORB] =
    {
        .name = _("AdrenalineOrb"),
        .itemId = ITEM_ADRENALINE_ORB,
        .price = 300,
        .holdEffect = HOLD_EFFECT_ADRENALINE_ORB,
        .description = sAdrenalineOrbDesc,
        .pocket = POCKET_ITEMS,
        .type = ITEM_USE_BAG_MENU,
        .fieldUseFunc = ItemUseOutOfBattle_CannotUse,
        .flingPower = 30,
    },

    [ITEM_TERRAIN_EXTENDER] =
    {
        .name = _("TerainExtendr"),
        .itemId = ITEM_TERRAIN_EXTENDER,
        .price = 4000,
        .holdEffect = HOLD_EFFECT_TERRAIN_EXTENDER,
        .description = sTerrainExtenderDesc,
        .pocket = POCKET_ITEMS,
        .type = ITEM_USE_BAG_MENU,
        .fieldUseFunc = ItemUseOutOfBattle_CannotUse,
        .flingPower = 60,
    },

    [ITEM_PROTECTIVE_PADS] =
    {
        .name = _("ProtectvePads"),
        .itemId = ITEM_PROTECTIVE_PADS,
        .price = 4000,
        .holdEffect = HOLD_EFFECT_PROTECTIVE_PADS,
        .description = sProtectivePadsDesc,
        .pocket = POCKET_ITEMS,
        .type = ITEM_USE_BAG_MENU,
        .fieldUseFunc = ItemUseOutOfBattle_CannotUse,
        .flingPower = 30,
    },

    [ITEM_THROAT_SPRAY] =
    {
        .name = _("Throat Spray"),
        .itemId = ITEM_THROAT_SPRAY,
        .price = 4000,
        .holdEffect = HOLD_EFFECT_THROAT_SPRAY,
        .description = sThroatSprayDesc,
        .pocket = POCKET_ITEMS,
        .type = ITEM_USE_BAG_MENU,
        .fieldUseFunc = ItemUseOutOfBattle_CannotUse,
        .flingPower = 30,
    },

    [ITEM_EJECT_PACK] =
    {
        .name = _("Eject Pack"),
        .itemId = ITEM_EJECT_PACK,
        .price = 4000,
        .holdEffect = HOLD_EFFECT_EJECT_PACK,
        .description = sEjectPackDesc,
        .pocket = POCKET_ITEMS,
        .type = ITEM_USE_BAG_MENU,
        .fieldUseFunc = ItemUseOutOfBattle_CannotUse,
        .flingPower = 50,
    },

    [ITEM_HEAVY_DUTY_BOOTS] =
    {
        .name = _("Heavy-DtyBts"),
        .itemId = ITEM_HEAVY_DUTY_BOOTS,
        .price = 4000,
        .holdEffect = HOLD_EFFECT_HEAVY_DUTY_BOOTS,
        .description = sHeavyDutyBootsDesc,
        .pocket = POCKET_ITEMS,
        .type = ITEM_USE_BAG_MENU,
        .fieldUseFunc = ItemUseOutOfBattle_CannotUse,
        .flingPower = 80,
    },

    [ITEM_BLUNDER_POLICY] =
    {
        .name = _("BlundrPolicy"),
        .itemId = ITEM_BLUNDER_POLICY,
        .price = 4000,
        .holdEffect = HOLD_EFFECT_BLUNDER_POLICY,
        .description = sBlunderPolicyDesc,
        .pocket = POCKET_ITEMS,
        .type = ITEM_USE_BAG_MENU,
        .fieldUseFunc = ItemUseOutOfBattle_CannotUse,
        .flingPower = 80,
    },

    [ITEM_ROOM_SERVICE] =
    {
        .name = _("Room Service"),
        .itemId = ITEM_ROOM_SERVICE,
        .price = 4000,
        .holdEffect = HOLD_EFFECT_ROOM_SERVICE,
        .description = sRoomServiceDesc,
        .pocket = POCKET_ITEMS,
        .type = ITEM_USE_BAG_MENU,
        .fieldUseFunc = ItemUseOutOfBattle_CannotUse,
        .flingPower = 100,
    },

    [ITEM_UTILITY_UMBRELLA] =
    {
        .name = _("UtltyUmbrlla"),
        .itemId = ITEM_UTILITY_UMBRELLA,
        .price = 4000,
        .holdEffect = HOLD_EFFECT_UTILITY_UMBRELLA,
        .description = sUtilityUmbrellaDesc,
        .pocket = POCKET_ITEMS,
        .type = ITEM_USE_BAG_MENU,
        .fieldUseFunc = ItemUseOutOfBattle_CannotUse,
        .flingPower = 60,
    },

// Berries

    [ITEM_CHERI_BERRY] =
    {
        .name = _("Cheri Berry"),
        .itemId = ITEM_CHERI_BERRY,
        .price = 20,
        .holdEffect = HOLD_EFFECT_CURE_PAR,
        .description = sCheriBerryDesc,
        .pocket = POCKET_BERRIES,
        .type = ITEM_USE_PARTY_MENU,
        .fieldUseFunc = ItemUseOutOfBattle_Medicine,
        .battleUsage = ITEM_B_USE_MEDICINE,
        .battleUseFunc = ItemUseInBattle_Medicine,
        .flingPower = 10,
    },

    [ITEM_CHESTO_BERRY] =
    {
        .name = _("Chesto Berry"),
        .itemId = ITEM_CHESTO_BERRY,
        .price = 20,
        .holdEffect = HOLD_EFFECT_CURE_SLP,
        .description = sChestoBerryDesc,
        .pocket = POCKET_BERRIES,
        .type = ITEM_USE_PARTY_MENU,
        .fieldUseFunc = ItemUseOutOfBattle_Medicine,
        .battleUsage = ITEM_B_USE_MEDICINE,
        .battleUseFunc = ItemUseInBattle_Medicine,
        .flingPower = 10,
    },

    [ITEM_PECHA_BERRY] =
    {
        .name = _("Pecha Berry"),
        .itemId = ITEM_PECHA_BERRY,
        .price = 20,
        .holdEffect = HOLD_EFFECT_CURE_PSN,
        .description = sPechaBerryDesc,
        .pocket = POCKET_BERRIES,
        .type = ITEM_USE_PARTY_MENU,
        .fieldUseFunc = ItemUseOutOfBattle_Medicine,
        .battleUsage = ITEM_B_USE_MEDICINE,
        .battleUseFunc = ItemUseInBattle_Medicine,
        .flingPower = 10,
    },

    [ITEM_RAWST_BERRY] =
    {
        .name = _("Rawst Berry"),
        .itemId = ITEM_RAWST_BERRY,
        .price = 20,
        .holdEffect = HOLD_EFFECT_CURE_BRN,
        .description = sRawstBerryDesc,
        .pocket = POCKET_BERRIES,
        .type = ITEM_USE_PARTY_MENU,
        .fieldUseFunc = ItemUseOutOfBattle_Medicine,
        .battleUsage = ITEM_B_USE_MEDICINE,
        .battleUseFunc = ItemUseInBattle_Medicine,
        .flingPower = 10,
    },

    [ITEM_ASPEAR_BERRY] =
    {
        .name = _("Aspear Berry"),
        .itemId = ITEM_ASPEAR_BERRY,
        .price = 20,
        .holdEffect = HOLD_EFFECT_CURE_FRZ,
        .description = sAspearBerryDesc,
        .pocket = POCKET_BERRIES,
        .type = ITEM_USE_PARTY_MENU,
        .fieldUseFunc = ItemUseOutOfBattle_Medicine,
        .battleUsage = ITEM_B_USE_MEDICINE,
        .battleUseFunc = ItemUseInBattle_Medicine,
        .flingPower = 10,
    },

    [ITEM_LEPPA_BERRY] =
    {
        .name = _("Leppa Berry"),
        .itemId = ITEM_LEPPA_BERRY,
        .price = 20,
        .holdEffect = HOLD_EFFECT_RESTORE_PP,
        .holdEffectParam = 10,
        .description = sLeppaBerryDesc,
        .pocket = POCKET_BERRIES,
        .type = ITEM_USE_PARTY_MENU,
        .fieldUseFunc = ItemUseOutOfBattle_PPRecovery,
        .battleUsage = ITEM_B_USE_MEDICINE,
        .battleUseFunc = ItemUseInBattle_PPRecovery,
        .flingPower = 10,
    },

    [ITEM_ORAN_BERRY] =
    {
        .name = _("Oran Berry"),
        .itemId = ITEM_ORAN_BERRY,
        .price = 20,
        .holdEffect = HOLD_EFFECT_RESTORE_HP,
        .holdEffectParam = 10,
        .description = sOranBerryDesc,
        .pocket = POCKET_BERRIES,
        .type = ITEM_USE_PARTY_MENU,
        .fieldUseFunc = ItemUseOutOfBattle_Medicine,
        .battleUsage = ITEM_B_USE_MEDICINE,
        .battleUseFunc = ItemUseInBattle_Medicine,
        .flingPower = 10,
    },

    [ITEM_PERSIM_BERRY] =
    {
        .name = _("Persim Berry"),
        .itemId = ITEM_PERSIM_BERRY,
        .price = 20,
        .holdEffect = HOLD_EFFECT_CURE_CONFUSION,
        .description = sPersimBerryDesc,
        .pocket = POCKET_BERRIES,
        .type = ITEM_USE_BAG_MENU,
        .fieldUseFunc = ItemUseOutOfBattle_CannotUse,
        .battleUsage = ITEM_B_USE_MEDICINE,
        .battleUseFunc = ItemUseInBattle_Medicine,
        .flingPower = 10,
    },

    [ITEM_LUM_BERRY] =
    {
        .name = _("Lum Berry"),
        .itemId = ITEM_LUM_BERRY,
        .price = 20,
        .holdEffect = HOLD_EFFECT_CURE_STATUS,
        .description = sLumBerryDesc,
        .pocket = POCKET_BERRIES,
        .type = ITEM_USE_PARTY_MENU,
        .fieldUseFunc = ItemUseOutOfBattle_Medicine,
        .battleUsage = ITEM_B_USE_MEDICINE,
        .battleUseFunc = ItemUseInBattle_Medicine,
        .flingPower = 10,
    },

    [ITEM_SITRUS_BERRY] =
    {
        .name = _("Sitrus Berry"),
        .itemId = ITEM_SITRUS_BERRY,
        .price = 20,
        #if defined(BATTLE_ENGINE) && I_SITRUS_BERRY_HEAL >= GEN_4
            .holdEffect = HOLD_EFFECT_RESTORE_PCT_HP,
            .holdEffectParam = 25,
        #else
            .holdEffect = HOLD_EFFECT_RESTORE_HP,
            .holdEffectParam = 30,
        #endif
        .description = sSitrusBerryDesc,
        .pocket = POCKET_BERRIES,
        .type = ITEM_USE_PARTY_MENU,
        .fieldUseFunc = ItemUseOutOfBattle_Medicine,
        .battleUsage = ITEM_B_USE_MEDICINE,
        .battleUseFunc = ItemUseInBattle_Medicine,
        .flingPower = 10,
    },

    [ITEM_FIGY_BERRY] =
    {
        .name = _("Figy Berry"),
        .itemId = ITEM_FIGY_BERRY,
        .price = 20,
        .holdEffect = HOLD_EFFECT_CONFUSE_SPICY,
        .holdEffectParam = 8,
        .description = sFigyBerryDesc,
        .pocket = POCKET_BERRIES,
        .type = ITEM_USE_BAG_MENU,
        .fieldUseFunc = ItemUseOutOfBattle_CannotUse,
        .flingPower = 10,
    },

    [ITEM_WIKI_BERRY] =
    {
        .name = _("Wiki Berry"),
        .itemId = ITEM_WIKI_BERRY,
        .price = 20,
        .holdEffect = HOLD_EFFECT_CONFUSE_DRY,
        .holdEffectParam = 8,
        .description = sWikiBerryDesc,
        .pocket = POCKET_BERRIES,
        .type = ITEM_USE_BAG_MENU,
        .fieldUseFunc = ItemUseOutOfBattle_CannotUse,
        .flingPower = 10,
    },

    [ITEM_MAGO_BERRY] =
    {
        .name = _("Mago Berry"),
        .itemId = ITEM_MAGO_BERRY,
        .price = 20,
        .holdEffect = HOLD_EFFECT_CONFUSE_SWEET,
        .holdEffectParam = 8,
        .description = sMagoBerryDesc,
        .pocket = POCKET_BERRIES,
        .type = ITEM_USE_BAG_MENU,
        .fieldUseFunc = ItemUseOutOfBattle_CannotUse,
        .flingPower = 10,
    },

    [ITEM_AGUAV_BERRY] =
    {
        .name = _("Aguav Berry"),
        .itemId = ITEM_AGUAV_BERRY,
        .price = 20,
        .holdEffect = HOLD_EFFECT_CONFUSE_BITTER,
        .holdEffectParam = 8,
        .description = sAguavBerryDesc,
        .pocket = POCKET_BERRIES,
        .type = ITEM_USE_BAG_MENU,
        .fieldUseFunc = ItemUseOutOfBattle_CannotUse,
        .flingPower = 10,
    },

    [ITEM_IAPAPA_BERRY] =
    {
        .name = _("Iapapa Berry"),
        .itemId = ITEM_IAPAPA_BERRY,
        .price = 20,
        .holdEffect = HOLD_EFFECT_CONFUSE_SOUR,
        .holdEffectParam = 8,
        .description = sIapapaBerryDesc,
        .pocket = POCKET_BERRIES,
        .type = ITEM_USE_BAG_MENU,
        .fieldUseFunc = ItemUseOutOfBattle_CannotUse,
        .flingPower = 10,
    },

    [ITEM_RAZZ_BERRY] =
    {
        .name = _("Razz Berry"),
        .itemId = ITEM_RAZZ_BERRY,
        .price = 20,
        .description = sRazzBerryDesc,
        .pocket = POCKET_BERRIES,
        .type = ITEM_USE_BAG_MENU,
        .fieldUseFunc = ItemUseOutOfBattle_CannotUse,
        .flingPower = 10,
    },

    [ITEM_BLUK_BERRY] =
    {
        .name = _("Bluk Berry"),
        .itemId = ITEM_BLUK_BERRY,
        .price = 20,
        .description = sBlukBerryDesc,
        .pocket = POCKET_BERRIES,
        .type = ITEM_USE_BAG_MENU,
        .fieldUseFunc = ItemUseOutOfBattle_CannotUse,
        .flingPower = 10,
    },

    [ITEM_NANAB_BERRY] =
    {
        .name = _("Nanab Berry"),
        .itemId = ITEM_NANAB_BERRY,
        .price = 20,
        .description = sNanabBerryDesc,
        .pocket = POCKET_BERRIES,
        .type = ITEM_USE_BAG_MENU,
        .fieldUseFunc = ItemUseOutOfBattle_CannotUse,
        .flingPower = 10,
    },

    [ITEM_WEPEAR_BERRY] =
    {
        .name = _("Wepear Berry"),
        .itemId = ITEM_WEPEAR_BERRY,
        .price = 20,
        .description = sWepearBerryDesc,
        .pocket = POCKET_BERRIES,
        .type = ITEM_USE_BAG_MENU,
        .fieldUseFunc = ItemUseOutOfBattle_CannotUse,
        .flingPower = 10,
    },

    [ITEM_PINAP_BERRY] =
    {
        .name = _("Pinap Berry"),
        .itemId = ITEM_PINAP_BERRY,
        .price = 20,
        .description = sPinapBerryDesc,
        .pocket = POCKET_BERRIES,
        .type = ITEM_USE_BAG_MENU,
        .fieldUseFunc = ItemUseOutOfBattle_CannotUse,
        .flingPower = 10,
    },

    [ITEM_POMEG_BERRY] =
    {
        .name = _("Pomeg Berry"),
        .itemId = ITEM_POMEG_BERRY,
        .price = 20,
        .description = sPomegBerryDesc,
        .pocket = POCKET_BERRIES,
        .type = ITEM_USE_PARTY_MENU,
        .fieldUseFunc = ItemUseOutOfBattle_ReduceEV,
        .flingPower = 10,
    },

    [ITEM_KELPSY_BERRY] =
    {
        .name = _("Kelpsy Berry"),
        .itemId = ITEM_KELPSY_BERRY,
        .price = 20,
        .description = sKelpsyBerryDesc,
        .pocket = POCKET_BERRIES,
        .type = ITEM_USE_PARTY_MENU,
        .fieldUseFunc = ItemUseOutOfBattle_ReduceEV,
        .flingPower = 10,
    },

    [ITEM_QUALOT_BERRY] =
    {
        .name = _("Qualot Berry"),
        .itemId = ITEM_QUALOT_BERRY,
        .price = 20,
        .description = sQualotBerryDesc,
        .pocket = POCKET_BERRIES,
        .type = ITEM_USE_PARTY_MENU,
        .fieldUseFunc = ItemUseOutOfBattle_ReduceEV,
        .flingPower = 10,
    },

    [ITEM_HONDEW_BERRY] =
    {
        .name = _("Hondew Berry"),
        .itemId = ITEM_HONDEW_BERRY,
        .price = 20,
        .description = sHondewBerryDesc,
        .pocket = POCKET_BERRIES,
        .type = ITEM_USE_PARTY_MENU,
        .fieldUseFunc = ItemUseOutOfBattle_ReduceEV,
        .flingPower = 10,
    },

    [ITEM_GREPA_BERRY] =
    {
        .name = _("Grepa Berry"),
        .itemId = ITEM_GREPA_BERRY,
        .price = 20,
        .description = sGrepaBerryDesc,
        .pocket = POCKET_BERRIES,
        .type = ITEM_USE_PARTY_MENU,
        .fieldUseFunc = ItemUseOutOfBattle_ReduceEV,
        .flingPower = 10,
    },

    [ITEM_TAMATO_BERRY] =
    {
        .name = _("Tamato Berry"),
        .itemId = ITEM_TAMATO_BERRY,
        .price = 20,
        .description = sTamatoBerryDesc,
        .pocket = POCKET_BERRIES,
        .type = ITEM_USE_PARTY_MENU,
        .fieldUseFunc = ItemUseOutOfBattle_ReduceEV,
        .flingPower = 10,
    },

    [ITEM_CORNN_BERRY] =
    {
        .name = _("Cornn Berry"),
        .itemId = ITEM_CORNN_BERRY,
        .price = 20,
        .description = sCornnBerryDesc,
        .pocket = POCKET_BERRIES,
        .type = ITEM_USE_BAG_MENU,
        .fieldUseFunc = ItemUseOutOfBattle_CannotUse,
        .flingPower = 10,
    },

    [ITEM_MAGOST_BERRY] =
    {
        .name = _("Magost Berry"),
        .itemId = ITEM_MAGOST_BERRY,
        .price = 20,
        .description = sMagostBerryDesc,
        .pocket = POCKET_BERRIES,
        .type = ITEM_USE_BAG_MENU,
        .fieldUseFunc = ItemUseOutOfBattle_CannotUse,
        .flingPower = 10,
    },

    [ITEM_RABUTA_BERRY] =
    {
        .name = _("Rabuta Berry"),
        .itemId = ITEM_RABUTA_BERRY,
        .price = 20,
        .description = sRabutaBerryDesc,
        .pocket = POCKET_BERRIES,
        .type = ITEM_USE_BAG_MENU,
        .fieldUseFunc = ItemUseOutOfBattle_CannotUse,
        .flingPower = 10,
    },

    [ITEM_NOMEL_BERRY] =
    {
        .name = _("Nomel Berry"),
        .itemId = ITEM_NOMEL_BERRY,
        .price = 20,
        .description = sNomelBerryDesc,
        .pocket = POCKET_BERRIES,
        .type = ITEM_USE_BAG_MENU,
        .fieldUseFunc = ItemUseOutOfBattle_CannotUse,
        .flingPower = 10,
    },

    [ITEM_SPELON_BERRY] =
    {
        .name = _("Spelon Berry"),
        .itemId = ITEM_SPELON_BERRY,
        .price = 20,
        .description = sSpelonBerryDesc,
        .pocket = POCKET_BERRIES,
        .type = ITEM_USE_BAG_MENU,
        .fieldUseFunc = ItemUseOutOfBattle_CannotUse,
        .flingPower = 10,
    },

    [ITEM_PAMTRE_BERRY] =
    {
        .name = _("Pamtre Berry"),
        .itemId = ITEM_PAMTRE_BERRY,
        .price = 20,
        .description = sPamtreBerryDesc,
        .pocket = POCKET_BERRIES,
        .type = ITEM_USE_BAG_MENU,
        .fieldUseFunc = ItemUseOutOfBattle_CannotUse,
        .flingPower = 10,
    },

    [ITEM_WATMEL_BERRY] =
    {
        .name = _("Watmel Berry"),
        .itemId = ITEM_WATMEL_BERRY,
        .price = 20,
        .description = sWatmelBerryDesc,
        .pocket = POCKET_BERRIES,
        .type = ITEM_USE_BAG_MENU,
        .fieldUseFunc = ItemUseOutOfBattle_CannotUse,
        .flingPower = 10,
    },

    [ITEM_DURIN_BERRY] =
    {
        .name = _("Durin Berry"),
        .itemId = ITEM_DURIN_BERRY,
        .price = 20,
        .description = sDurinBerryDesc,
        .pocket = POCKET_BERRIES,
        .type = ITEM_USE_BAG_MENU,
        .fieldUseFunc = ItemUseOutOfBattle_CannotUse,
        .flingPower = 10,
    },

    [ITEM_BELUE_BERRY] =
    {
        .name = _("Belue Berry"),
        .itemId = ITEM_BELUE_BERRY,
        .price = 20,
        .description = sBelueBerryDesc,
        .pocket = POCKET_BERRIES,
        .type = ITEM_USE_BAG_MENU,
        .fieldUseFunc = ItemUseOutOfBattle_CannotUse,
        .flingPower = 10,
    },

    [ITEM_CHILAN_BERRY] =
    {
        .name = _("Chilan Berry"),
        .itemId = ITEM_CHILAN_BERRY,
        .price = 20,
        .holdEffect = HOLD_EFFECT_RESIST_BERRY,
        .holdEffectParam = TYPE_NORMAL,
        .description = sChilanBerryDesc,
        .pocket = POCKET_BERRIES,
        .type = ITEM_USE_BAG_MENU,
        .fieldUseFunc = ItemUseOutOfBattle_CannotUse,
        .flingPower = 10,
    },

    [ITEM_OCCA_BERRY] =
    {
        .name = _("Occa Berry"),
        .itemId = ITEM_OCCA_BERRY,
        .price = 20,
        .holdEffect = HOLD_EFFECT_RESIST_BERRY,
        .holdEffectParam = TYPE_FIRE,
        .description = sOccaBerryDesc,
        .pocket = POCKET_BERRIES,
        .type = ITEM_USE_BAG_MENU,
        .fieldUseFunc = ItemUseOutOfBattle_CannotUse,
        .flingPower = 10,
    },

    [ITEM_PASSHO_BERRY] =
    {
        .name = _("Passho Berry"),
        .itemId = ITEM_PASSHO_BERRY,
        .price = 20,
        .holdEffect = HOLD_EFFECT_RESIST_BERRY,
        .holdEffectParam = TYPE_WATER,
        .description = sPasshoBerryDesc,
        .pocket = POCKET_BERRIES,
        .type = ITEM_USE_BAG_MENU,
        .fieldUseFunc = ItemUseOutOfBattle_CannotUse,
        .flingPower = 10,
    },

    [ITEM_WACAN_BERRY] =
    {
        .name = _("Wacan Berry"),
        .itemId = ITEM_WACAN_BERRY,
        .price = 20,
        .holdEffect = HOLD_EFFECT_RESIST_BERRY,
        .holdEffectParam = TYPE_ELECTRIC,
        .description = sWacanBerryDesc,
        .pocket = POCKET_BERRIES,
        .type = ITEM_USE_BAG_MENU,
        .fieldUseFunc = ItemUseOutOfBattle_CannotUse,
        .flingPower = 10,
    },

    [ITEM_RINDO_BERRY] =
    {
        .name = _("Rindo Berry"),
        .itemId = ITEM_RINDO_BERRY,
        .price = 20,
        .holdEffect = HOLD_EFFECT_RESIST_BERRY,
        .holdEffectParam = TYPE_GRASS,
        .description = sRindoBerryDesc,
        .pocket = POCKET_BERRIES,
        .type = ITEM_USE_BAG_MENU,
        .fieldUseFunc = ItemUseOutOfBattle_CannotUse,
        .flingPower = 10,
    },

    [ITEM_YACHE_BERRY] =
    {
        .name = _("Yache Berry"),
        .itemId = ITEM_YACHE_BERRY,
        .price = 20,
        .holdEffect = HOLD_EFFECT_RESIST_BERRY,
        .holdEffectParam = TYPE_ICE,
        .description = sYacheBerryDesc,
        .pocket = POCKET_BERRIES,
        .type = ITEM_USE_BAG_MENU,
        .fieldUseFunc = ItemUseOutOfBattle_CannotUse,
        .flingPower = 10,
    },

    [ITEM_CHOPLE_BERRY] =
    {
        .name = _("Chople Berry"),
        .itemId = ITEM_CHOPLE_BERRY,
        .price = 20,
        .holdEffect = HOLD_EFFECT_RESIST_BERRY,
        .holdEffectParam = TYPE_FIGHTING,
        .description = sChopleBerryDesc,
        .pocket = POCKET_BERRIES,
        .type = ITEM_USE_BAG_MENU,
        .fieldUseFunc = ItemUseOutOfBattle_CannotUse,
        .flingPower = 10,
    },

    [ITEM_KEBIA_BERRY] =
    {
        .name = _("Kebia Berry"),
        .itemId = ITEM_KEBIA_BERRY,
        .price = 20,
        .holdEffect = HOLD_EFFECT_RESIST_BERRY,
        .holdEffectParam = TYPE_POISON,
        .description = sKebiaBerryDesc,
        .pocket = POCKET_BERRIES,
        .type = ITEM_USE_BAG_MENU,
        .fieldUseFunc = ItemUseOutOfBattle_CannotUse,
        .flingPower = 10,
    },

    [ITEM_SHUCA_BERRY] =
    {
        .name = _("Shuca Berry"),
        .itemId = ITEM_SHUCA_BERRY,
        .price = 20,
        .holdEffect = HOLD_EFFECT_RESIST_BERRY,
        .holdEffectParam = TYPE_GROUND,
        .description = sShucaBerryDesc,
        .pocket = POCKET_BERRIES,
        .type = ITEM_USE_BAG_MENU,
        .fieldUseFunc = ItemUseOutOfBattle_CannotUse,
        .flingPower = 10,
    },

    [ITEM_COBA_BERRY] =
    {
        .name = _("Coba Berry"),
        .itemId = ITEM_COBA_BERRY,
        .price = 20,
        .holdEffect = HOLD_EFFECT_RESIST_BERRY,
        .holdEffectParam = TYPE_FIGHTING,
        .description = sCobaBerryDesc,
        .pocket = POCKET_BERRIES,
        .type = ITEM_USE_BAG_MENU,
        .fieldUseFunc = ItemUseOutOfBattle_CannotUse,
        .flingPower = 10,
    },

    [ITEM_PAYAPA_BERRY] =
    {
        .name = _("Payapa Berry"),
        .itemId = ITEM_PAYAPA_BERRY,
        .price = 20,
        .holdEffect = HOLD_EFFECT_RESIST_BERRY,
        .holdEffectParam = TYPE_PSYCHIC,
        .description = sPayapaBerryDesc,
        .pocket = POCKET_BERRIES,
        .type = ITEM_USE_BAG_MENU,
        .fieldUseFunc = ItemUseOutOfBattle_CannotUse,
        .flingPower = 10,
    },

    [ITEM_TANGA_BERRY] =
    {
        .name = _("Tanga Berry"),
        .itemId = ITEM_TANGA_BERRY,
        .price = 20,
        .holdEffect = HOLD_EFFECT_RESIST_BERRY,
        .holdEffectParam = TYPE_BUG,
        .description = sTangaBerryDesc,
        .pocket = POCKET_BERRIES,
        .type = ITEM_USE_BAG_MENU,
        .fieldUseFunc = ItemUseOutOfBattle_CannotUse,
        .flingPower = 10,
    },

    [ITEM_CHARTI_BERRY] =
    {
        .name = _("Charti Berry"),
        .itemId = ITEM_CHARTI_BERRY,
        .price = 20,
        .holdEffect = HOLD_EFFECT_RESIST_BERRY,
        .holdEffectParam = TYPE_ROCK,
        .description = sChartiBerryDesc,
        .pocket = POCKET_BERRIES,
        .type = ITEM_USE_BAG_MENU,
        .fieldUseFunc = ItemUseOutOfBattle_CannotUse,
        .flingPower = 10,
    },

    [ITEM_KASIB_BERRY] =
    {
        .name = _("Kasib Berry"),
        .itemId = ITEM_KASIB_BERRY,
        .price = 20,
        .holdEffect = HOLD_EFFECT_RESIST_BERRY,
        .holdEffectParam = TYPE_GHOST,
        .description = sKasibBerryDesc,
        .pocket = POCKET_BERRIES,
        .type = ITEM_USE_BAG_MENU,
        .fieldUseFunc = ItemUseOutOfBattle_CannotUse,
        .flingPower = 10,
    },

    [ITEM_HABAN_BERRY] =
    {
        .name = _("Haban Berry"),
        .itemId = ITEM_HABAN_BERRY,
        .price = 20,
        .holdEffect = HOLD_EFFECT_RESIST_BERRY,
        .holdEffectParam = TYPE_DRAGON,
        .description = sHabanBerryDesc,
        .pocket = POCKET_BERRIES,
        .type = ITEM_USE_BAG_MENU,
        .fieldUseFunc = ItemUseOutOfBattle_CannotUse,
        .flingPower = 10,
    },

    [ITEM_COLBUR_BERRY] =
    {
        .name = _("Colbur Berry"),
        .itemId = ITEM_COLBUR_BERRY,
        .price = 20,
        .holdEffect = HOLD_EFFECT_RESIST_BERRY,
        .holdEffectParam = TYPE_DARK,
        .description = sColburBerryDesc,
        .pocket = POCKET_BERRIES,
        .type = ITEM_USE_BAG_MENU,
        .fieldUseFunc = ItemUseOutOfBattle_CannotUse,
        .flingPower = 10,
    },

    [ITEM_BABIRI_BERRY] =
    {
        .name = _("Babiri Berry"),
        .itemId = ITEM_BABIRI_BERRY,
        .price = 20,
        .holdEffect = HOLD_EFFECT_RESIST_BERRY,
        .holdEffectParam = TYPE_STEEL,
        .description = sBabiriBerryDesc,
        .pocket = POCKET_BERRIES,
        .type = ITEM_USE_BAG_MENU,
        .fieldUseFunc = ItemUseOutOfBattle_CannotUse,
        .flingPower = 10,
    },

    [ITEM_ROSELI_BERRY] =
    {
        .name = _("Roseli Berry"),
        .itemId = ITEM_ROSELI_BERRY,
        .price = 20,
        .holdEffect = HOLD_EFFECT_RESIST_BERRY,
        .holdEffectParam = TYPE_FAIRY,
        .description = sRoseliBerryDesc,
        .pocket = POCKET_BERRIES,
        .type = ITEM_USE_BAG_MENU,
        .fieldUseFunc = ItemUseOutOfBattle_CannotUse,
        .flingPower = 10,
    },

    [ITEM_LIECHI_BERRY] =
    {
        .name = _("Liechi Berry"),
        .itemId = ITEM_LIECHI_BERRY,
        .price = 20,
        .holdEffect = HOLD_EFFECT_ATTACK_UP,
        .holdEffectParam = 4,
        .description = sLiechiBerryDesc,
        .pocket = POCKET_BERRIES,
        .type = ITEM_USE_BAG_MENU,
        .fieldUseFunc = ItemUseOutOfBattle_CannotUse,
        .flingPower = 10,
    },

    [ITEM_GANLON_BERRY] =
    {
        .name = _("Ganlon Berry"),
        .itemId = ITEM_GANLON_BERRY,
        .price = 20,
        .holdEffect = HOLD_EFFECT_DEFENSE_UP,
        .holdEffectParam = 4,
        .description = sGanlonBerryDesc,
        .pocket = POCKET_BERRIES,
        .type = ITEM_USE_BAG_MENU,
        .fieldUseFunc = ItemUseOutOfBattle_CannotUse,
        .flingPower = 10,
    },

    [ITEM_SALAC_BERRY] =
    {
        .name = _("Salac Berry"),
        .itemId = ITEM_SALAC_BERRY,
        .price = 20,
        .holdEffect = HOLD_EFFECT_SPEED_UP,
        .holdEffectParam = 4,
        .description = sSalacBerryDesc,
        .pocket = POCKET_BERRIES,
        .type = ITEM_USE_BAG_MENU,
        .fieldUseFunc = ItemUseOutOfBattle_CannotUse,
        .flingPower = 10,
    },

    [ITEM_PETAYA_BERRY] =
    {
        .name = _("Petaya Berry"),
        .itemId = ITEM_PETAYA_BERRY,
        .price = 20,
        .holdEffect = HOLD_EFFECT_SP_ATTACK_UP,
        .holdEffectParam = 4,
        .description = sPetayaBerryDesc,
        .pocket = POCKET_BERRIES,
        .type = ITEM_USE_BAG_MENU,
        .fieldUseFunc = ItemUseOutOfBattle_CannotUse,
        .flingPower = 10,
    },

    [ITEM_APICOT_BERRY] =
    {
        .name = _("Apicot Berry"),
        .itemId = ITEM_APICOT_BERRY,
        .price = 20,
        .holdEffect = HOLD_EFFECT_SP_DEFENSE_UP,
        .holdEffectParam = 4,
        .description = sApicotBerryDesc,
        .pocket = POCKET_BERRIES,
        .type = ITEM_USE_BAG_MENU,
        .fieldUseFunc = ItemUseOutOfBattle_CannotUse,
        .flingPower = 10,
    },

    [ITEM_LANSAT_BERRY] =
    {
        .name = _("Lansat Berry"),
        .itemId = ITEM_LANSAT_BERRY,
        .price = 20,
        .holdEffect = HOLD_EFFECT_CRITICAL_UP,
        .holdEffectParam = 4,
        .description = sLansatBerryDesc,
        .pocket = POCKET_BERRIES,
        .type = ITEM_USE_BAG_MENU,
        .fieldUseFunc = ItemUseOutOfBattle_CannotUse,
        .flingPower = 10,
    },

    [ITEM_STARF_BERRY] =
    {
        .name = _("Starf Berry"),
        .itemId = ITEM_STARF_BERRY,
        .price = 20,
        .holdEffect = HOLD_EFFECT_RANDOM_STAT_UP,
        .holdEffectParam = 4,
        .description = sStarfBerryDesc,
        .pocket = POCKET_BERRIES,
        .type = ITEM_USE_BAG_MENU,
        .fieldUseFunc = ItemUseOutOfBattle_CannotUse,
        .flingPower = 10,
    },

    [ITEM_ENIGMA_BERRY] =
    {
        .name = _("Enigma Berry"),
        .itemId = ITEM_ENIGMA_BERRY,
        .price = 20,
        .holdEffect = HOLD_EFFECT_ENIGMA_BERRY,
        .description = sEnigmaBerryDesc,
        .pocket = POCKET_BERRIES,
        .type = ITEM_USE_BAG_MENU,
        .fieldUseFunc = ItemUseOutOfBattle_CannotUse,
        .flingPower = 10,
    },

    [ITEM_MICLE_BERRY] =
    {
        .name = _("Micle Berry"),
        .itemId = ITEM_MICLE_BERRY,
        .price = 20,
        .holdEffect = HOLD_EFFECT_MICLE_BERRY,
        .holdEffectParam = 4,
        .description = sMicleBerryDesc,
        .pocket = POCKET_BERRIES,
        .type = ITEM_USE_BAG_MENU,
        .fieldUseFunc = ItemUseOutOfBattle_CannotUse,
        .flingPower = 10,
    },

    [ITEM_CUSTAP_BERRY] =
    {
        .name = _("Custap Berry"),
        .itemId = ITEM_CUSTAP_BERRY,
        .price = 20,
        .holdEffect = HOLD_EFFECT_CUSTAP_BERRY,
        .holdEffectParam = 4,
        .description = sCustapBerryDesc,
        .pocket = POCKET_BERRIES,
        .type = ITEM_USE_BAG_MENU,
        .fieldUseFunc = ItemUseOutOfBattle_CannotUse,
        .flingPower = 10,
    },

    [ITEM_JABOCA_BERRY] =
    {
        .name = _("Jaboca Berry"),
        .itemId = ITEM_JABOCA_BERRY,
        .price = 20,
        .holdEffect = HOLD_EFFECT_JABOCA_BERRY,
        .description = sJabocaBerryDesc,
        .pocket = POCKET_BERRIES,
        .type = ITEM_USE_BAG_MENU,
        .fieldUseFunc = ItemUseOutOfBattle_CannotUse,
        .flingPower = 10,
    },

    [ITEM_ROWAP_BERRY] =
    {
        .name = _("Rowap Berry"),
        .itemId = ITEM_ROWAP_BERRY,
        .price = 20,
        .holdEffect = HOLD_EFFECT_ROWAP_BERRY,
        .description = sRowapBerryDesc,
        .pocket = POCKET_BERRIES,
        .type = ITEM_USE_BAG_MENU,
        .fieldUseFunc = ItemUseOutOfBattle_CannotUse,
        .flingPower = 10,
    },

    [ITEM_KEE_BERRY] =
    {
        .name = _("Kee Berry"),
        .itemId = ITEM_KEE_BERRY,
        .price = 20,
        .holdEffect = HOLD_EFFECT_KEE_BERRY,
        .description = sKeeBerryDesc,
        .pocket = POCKET_BERRIES,
        .type = ITEM_USE_BAG_MENU,
        .fieldUseFunc = ItemUseOutOfBattle_CannotUse,
        .flingPower = 10,
    },

    [ITEM_MARANGA_BERRY] =
    {
        .name = _("Maranga Berry"),
        .itemId = ITEM_MARANGA_BERRY,
        .price = 20,
        .holdEffect = HOLD_EFFECT_MARANGA_BERRY,
        .description = sMarangaBerryDesc,
        .pocket = POCKET_BERRIES,
        .type = ITEM_USE_BAG_MENU,
        .fieldUseFunc = ItemUseOutOfBattle_CannotUse,
        .flingPower = 10,
    },

    [ITEM_ENIGMA_BERRY_E_READER] =
    {
        .name = _("Enigma Berry"),
        .itemId = ITEM_ENIGMA_BERRY,
        .price = 20,
        .description = sEnigmaBerryEReaderDesc,
        .pocket = POCKET_BERRIES,
        .type = ITEM_USE_BAG_MENU, // Type handled by ItemUseOutOfBattle_EnigmaBerry
        .fieldUseFunc = ItemUseOutOfBattle_EnigmaBerry,
        .battleUsage = ITEM_B_USE_MEDICINE,
        .battleUseFunc = ItemUseInBattle_EnigmaBerry,
        .flingPower = 10,
    },

// TMs/HMs

    [ITEM_TM01_FOCUS_PUNCH] =
    {
        .name = _("TM01"),
        .itemId = ITEM_TM01_FOCUS_PUNCH,
        .price = 3000,
        .description = sTM01Desc,
        .pocket = POCKET_TM_HM,
        .type = ITEM_USE_PARTY_MENU,
        .fieldUseFunc = ItemUseOutOfBattle_TMHM,
        .flingPower = 150,
    },

    [ITEM_TM02_DRAGON_CLAW] =
    {
        .name = _("TM02"),
        .itemId = ITEM_TM02_DRAGON_CLAW,
        .price = 3000,
        .description = sTM02Desc,
        .pocket = POCKET_TM_HM,
        .type = ITEM_USE_PARTY_MENU,
        .fieldUseFunc = ItemUseOutOfBattle_TMHM,
        .flingPower = 80,
    },

    [ITEM_TM03_WATER_PULSE] =
    {
        .name = _("TM03"),
        .itemId = ITEM_TM03_WATER_PULSE,
        .price = 3000,
        .description = sTM03Desc,
        .pocket = POCKET_TM_HM,
        .type = ITEM_USE_PARTY_MENU,
        .fieldUseFunc = ItemUseOutOfBattle_TMHM,
        .flingPower = 60,
    },

    [ITEM_TM04_CALM_MIND] =
    {
        .name = _("TM04"),
        .itemId = ITEM_TM04_CALM_MIND,
        .price = 3000,
        .description = sTM04Desc,
        .pocket = POCKET_TM_HM,
        .type = ITEM_USE_PARTY_MENU,
        .fieldUseFunc = ItemUseOutOfBattle_TMHM,
        .flingPower = 10,
    },

    [ITEM_TM05_ROAR] =
    {
        .name = _("TM05"),
        .itemId = ITEM_TM05_ROAR,
        .price = 1000,
        .description = sTM05Desc,
        .pocket = POCKET_TM_HM,
        .type = ITEM_USE_PARTY_MENU,
        .fieldUseFunc = ItemUseOutOfBattle_TMHM,
        .flingPower = 10,
    },

    [ITEM_TM06_TOXIC] =
    {
        .name = _("TM06"),
        .itemId = ITEM_TM06_TOXIC,
        .price = 3000,
        .description = sTM06Desc,
        .pocket = POCKET_TM_HM,
        .type = ITEM_USE_PARTY_MENU,
        .fieldUseFunc = ItemUseOutOfBattle_TMHM,
        .flingPower = 10,
    },

    [ITEM_TM07_HAIL] =
    {
        .name = _("TM07"),
        .itemId = ITEM_TM07_HAIL,
        .price = 3000,
        .description = sTM07Desc,
        .pocket = POCKET_TM_HM,
        .type = ITEM_USE_PARTY_MENU,
        .fieldUseFunc = ItemUseOutOfBattle_TMHM,
        .flingPower = 10,
    },

    [ITEM_TM08_BULK_UP] =
    {
        .name = _("TM08"),
        .itemId = ITEM_TM08_BULK_UP,
        .price = 3000,
        .description = sTM08Desc,
        .pocket = POCKET_TM_HM,
        .type = ITEM_USE_PARTY_MENU,
        .fieldUseFunc = ItemUseOutOfBattle_TMHM,
        .flingPower = 10,
    },

    [ITEM_TM09_BULLET_SEED] =
    {
        .name = _("TM09"),
        .itemId = ITEM_TM09_BULLET_SEED,
        .price = 3000,
        .description = sTM09Desc,
        .pocket = POCKET_TM_HM,
        .type = ITEM_USE_PARTY_MENU,
        .fieldUseFunc = ItemUseOutOfBattle_TMHM,
        #if (defined BATTLE_ENGINE && B_UPDATED_MOVE_DATA >= GEN_5)
            .flingPower = 25,
        #else
            .flingPower = 10,
        #endif
    },

    [ITEM_TM10_HIDDEN_POWER] =
    {
        .name = _("TM10"),
        .itemId = ITEM_TM10_HIDDEN_POWER,
        .price = 3000,
        .description = sTM10Desc,
        .pocket = POCKET_TM_HM,
        .type = ITEM_USE_PARTY_MENU,
        .fieldUseFunc = ItemUseOutOfBattle_TMHM,
        #if (defined BATTLE_ENGINE && B_UPDATED_MOVE_DATA >= GEN_6)
            .flingPower = 60,
        #else
            .flingPower = 10,
        #endif
    },

    [ITEM_TM11_SUNNY_DAY] =
    {
        .name = _("TM11"),
        .itemId = ITEM_TM11_SUNNY_DAY,
        .price = 2000,
        .description = sTM11Desc,
        .pocket = POCKET_TM_HM,
        .type = ITEM_USE_PARTY_MENU,
        .fieldUseFunc = ItemUseOutOfBattle_TMHM,
        .flingPower = 10,
    },

    [ITEM_TM12_TAUNT] =
    {
        .name = _("TM12"),
        .itemId = ITEM_TM12_TAUNT,
        .price = 3000,
        .description = sTM12Desc,
        .pocket = POCKET_TM_HM,
        .type = ITEM_USE_PARTY_MENU,
        .fieldUseFunc = ItemUseOutOfBattle_TMHM,
        .flingPower = 10,
    },

    [ITEM_TM13_ICE_BEAM] =
    {
        .name = _("TM13"),
        .itemId = ITEM_TM13_ICE_BEAM,
        .price = 3000,
        .description = sTM13Desc,
        .pocket = POCKET_TM_HM,
        .type = ITEM_USE_PARTY_MENU,
        .fieldUseFunc = ItemUseOutOfBattle_TMHM,
        #if (defined BATTLE_ENGINE && B_UPDATED_MOVE_DATA >= GEN_6)
            .flingPower = 90,
        #else
            .flingPower = 95,
        #endif
    },

    [ITEM_TM14_BLIZZARD] =
    {
        .name = _("TM14"),
        .itemId = ITEM_TM14_BLIZZARD,
        .price = 5500,
        .description = sTM14Desc,
        .pocket = POCKET_TM_HM,
        .type = ITEM_USE_PARTY_MENU,
        .fieldUseFunc = ItemUseOutOfBattle_TMHM,
        #if (defined BATTLE_ENGINE && B_UPDATED_MOVE_DATA >= GEN_6)
            .flingPower = 110,
        #else
            .flingPower = 120,
        #endif
    },

    [ITEM_TM15_HYPER_BEAM] =
    {
        .name = _("TM15"),
        .itemId = ITEM_TM15_HYPER_BEAM,
        .price = 7500,
        .description = sTM15Desc,
        .pocket = POCKET_TM_HM,
        .type = ITEM_USE_PARTY_MENU,
        .fieldUseFunc = ItemUseOutOfBattle_TMHM,
        .flingPower = 150,
    },

    [ITEM_TM16_LIGHT_SCREEN] =
    {
        .name = _("TM16"),
        .itemId = ITEM_TM16_LIGHT_SCREEN,
        .price = 3000,
        .description = sTM16Desc,
        .pocket = POCKET_TM_HM,
        .type = ITEM_USE_PARTY_MENU,
        .fieldUseFunc = ItemUseOutOfBattle_TMHM,
        .flingPower = 10,
    },

    [ITEM_TM17_PROTECT] =
    {
        .name = _("TM17"),
        .itemId = ITEM_TM17_PROTECT,
        .price = 3000,
        .description = sTM17Desc,
        .pocket = POCKET_TM_HM,
        .type = ITEM_USE_PARTY_MENU,
        .fieldUseFunc = ItemUseOutOfBattle_TMHM,
        .flingPower = 10,
    },

    [ITEM_TM18_RAIN_DANCE] =
    {
        .name = _("TM18"),
        .itemId = ITEM_TM18_RAIN_DANCE,
        .price = 2000,
        .description = sTM18Desc,
        .pocket = POCKET_TM_HM,
        .type = ITEM_USE_PARTY_MENU,
        .fieldUseFunc = ItemUseOutOfBattle_TMHM,
        .flingPower = 10,
    },

    [ITEM_TM19_GIGA_DRAIN] =
    {
        .name = _("TM19"),
        .itemId = ITEM_TM19_GIGA_DRAIN,
        .price = 3000,
        .description = sTM19Desc,
        .pocket = POCKET_TM_HM,
        .type = ITEM_USE_PARTY_MENU,
        .fieldUseFunc = ItemUseOutOfBattle_TMHM,
        #if (defined BATTLE_ENGINE && B_UPDATED_MOVE_DATA >= GEN_5)
            .flingPower = 75,
        #else
            .flingPower = 60,
        #endif
    },

    [ITEM_TM20_SAFEGUARD] =
    {
        .name = _("TM20"),
        .itemId = ITEM_TM20_SAFEGUARD,
        .price = 3000,
        .description = sTM20Desc,
        .pocket = POCKET_TM_HM,
        .type = ITEM_USE_PARTY_MENU,
        .fieldUseFunc = ItemUseOutOfBattle_TMHM,
        .flingPower = 10,
    },

    [ITEM_TM21_FRUSTRATION] =
    {
        .name = _("TM21"),
        .itemId = ITEM_TM21_FRUSTRATION,
        .price = 1000,
        .description = sTM21Desc,
        .pocket = POCKET_TM_HM,
        .type = ITEM_USE_PARTY_MENU,
        .fieldUseFunc = ItemUseOutOfBattle_TMHM,
        .flingPower = 10,
    },

    [ITEM_TM22_SOLAR_BEAM] =
    {
        .name = _("TM22"),
        .itemId = ITEM_TM22_SOLAR_BEAM,
        .price = 3000,
        .description = sTM22Desc,
        .pocket = POCKET_TM_HM,
        .type = ITEM_USE_PARTY_MENU,
        .fieldUseFunc = ItemUseOutOfBattle_TMHM,
        .flingPower = 120,
    },

    [ITEM_TM23_IRON_TAIL] =
    {
        .name = _("TM23"),
        .itemId = ITEM_TM23_IRON_TAIL,
        .price = 3000,
        .description = sTM23Desc,
        .pocket = POCKET_TM_HM,
        .type = ITEM_USE_PARTY_MENU,
        .fieldUseFunc = ItemUseOutOfBattle_TMHM,
        .flingPower = 100,
    },

    [ITEM_TM24_THUNDERBOLT] =
    {
        .name = _("TM24"),
        .itemId = ITEM_TM24_THUNDERBOLT,
        .price = 3000,
        .description = sTM24Desc,
        .pocket = POCKET_TM_HM,
        .type = ITEM_USE_PARTY_MENU,
        .fieldUseFunc = ItemUseOutOfBattle_TMHM,
        #if (defined BATTLE_ENGINE && B_UPDATED_MOVE_DATA >= GEN_6)
            .flingPower = 90,
        #else
            .flingPower = 95,
        #endif
    },

    [ITEM_TM25_THUNDER] =
    {
        .name = _("TM25"),
        .itemId = ITEM_TM25_THUNDER,
        .price = 5500,
        .description = sTM25Desc,
        .pocket = POCKET_TM_HM,
        .type = ITEM_USE_PARTY_MENU,
        .fieldUseFunc = ItemUseOutOfBattle_TMHM,
        #if (defined BATTLE_ENGINE && B_UPDATED_MOVE_DATA >= GEN_6)
            .flingPower = 110,
        #else
            .flingPower = 120,
        #endif
    },

    [ITEM_TM26_EARTHQUAKE] =
    {
        .name = _("TM26"),
        .itemId = ITEM_TM26_EARTHQUAKE,
        .price = 3000,
        .description = sTM26Desc,
        .pocket = POCKET_TM_HM,
        .type = ITEM_USE_PARTY_MENU,
        .fieldUseFunc = ItemUseOutOfBattle_TMHM,
        .flingPower = 100,
    },

    [ITEM_TM27_RETURN] =
    {
        .name = _("TM27"),
        .itemId = ITEM_TM27_RETURN,
        .price = 1000,
        .description = sTM27Desc,
        .pocket = POCKET_TM_HM,
        .type = ITEM_USE_PARTY_MENU,
        .fieldUseFunc = ItemUseOutOfBattle_TMHM,
        .flingPower = 10,
    },

    [ITEM_TM28_DIG] =
    {
        .name = _("TM28"),
        .itemId = ITEM_TM28_DIG,
        .price = 2000,
        .description = sTM28Desc,
        .pocket = POCKET_TM_HM,
        .type = ITEM_USE_PARTY_MENU,
        .fieldUseFunc = ItemUseOutOfBattle_TMHM,
        #if (defined BATTLE_ENGINE && B_UPDATED_MOVE_DATA >= GEN_4)
            .flingPower = 80,
        #else
            .flingPower = 60,
        #endif
    },

    [ITEM_TM29_PSYCHIC] =
    {
        .name = _("TM29"),
        .itemId = ITEM_TM29_PSYCHIC,
        .price = 2000,
        .description = sTM29Desc,
        .pocket = POCKET_TM_HM,
        .type = ITEM_USE_PARTY_MENU,
        .fieldUseFunc = ItemUseOutOfBattle_TMHM,
        .flingPower = 90,
    },

    [ITEM_TM30_SHADOW_BALL] =
    {
        .name = _("TM30"),
        .itemId = ITEM_TM30_SHADOW_BALL,
        .price = 3000,
        .description = sTM30Desc,
        .pocket = POCKET_TM_HM,
        .type = ITEM_USE_PARTY_MENU,
        .fieldUseFunc = ItemUseOutOfBattle_TMHM,
        .flingPower = 80,
    },

    [ITEM_TM31_BRICK_BREAK] =
    {
        .name = _("TM31"),
        .itemId = ITEM_TM31_BRICK_BREAK,
        .price = 3000,
        .description = sTM31Desc,
        .pocket = POCKET_TM_HM,
        .type = ITEM_USE_PARTY_MENU,
        .fieldUseFunc = ItemUseOutOfBattle_TMHM,
        .flingPower = 75,
    },

    [ITEM_TM32_DOUBLE_TEAM] =
    {
        .name = _("TM32"),
        .itemId = ITEM_TM32_DOUBLE_TEAM,
        .price = 2000,
        .description = sTM32Desc,
        .pocket = POCKET_TM_HM,
        .type = ITEM_USE_PARTY_MENU,
        .fieldUseFunc = ItemUseOutOfBattle_TMHM,
        .flingPower = 10,
    },

    [ITEM_TM33_REFLECT] =
    {
        .name = _("TM33"),
        .itemId = ITEM_TM33_REFLECT,
        .price = 3000,
        .description = sTM33Desc,
        .pocket = POCKET_TM_HM,
        .type = ITEM_USE_PARTY_MENU,
        .fieldUseFunc = ItemUseOutOfBattle_TMHM,
        .flingPower = 10,
    },

    [ITEM_TM34_SHOCK_WAVE] =
    {
        .name = _("TM34"),
        .itemId = ITEM_TM34_SHOCK_WAVE,
        .price = 3000,
        .description = sTM34Desc,
        .pocket = POCKET_TM_HM,
        .type = ITEM_USE_PARTY_MENU,
        .fieldUseFunc = ItemUseOutOfBattle_TMHM,
        .flingPower = 60,
    },

    [ITEM_TM35_FLAMETHROWER] =
    {
        .name = _("TM35"),
        .itemId = ITEM_TM35_FLAMETHROWER,
        .price = 3000,
        .description = sTM35Desc,
        .pocket = POCKET_TM_HM,
        .type = ITEM_USE_PARTY_MENU,
        .fieldUseFunc = ItemUseOutOfBattle_TMHM,
        #if (defined BATTLE_ENGINE && B_UPDATED_MOVE_DATA >= GEN_6)
            .flingPower = 90,
        #else
            .flingPower = 95,
        #endif
    },

    [ITEM_TM36_SLUDGE_BOMB] =
    {
        .name = _("TM36"),
        .itemId = ITEM_TM36_SLUDGE_BOMB,
        .price = 1000,
        .description = sTM36Desc,
        .pocket = POCKET_TM_HM,
        .type = ITEM_USE_PARTY_MENU,
        .fieldUseFunc = ItemUseOutOfBattle_TMHM,
        .flingPower = 90,
    },

    [ITEM_TM37_SANDSTORM] =
    {
        .name = _("TM37"),
        .itemId = ITEM_TM37_SANDSTORM,
        .price = 2000,
        .description = sTM37Desc,
        .pocket = POCKET_TM_HM,
        .type = ITEM_USE_PARTY_MENU,
        .fieldUseFunc = ItemUseOutOfBattle_TMHM,
        .flingPower = 10,
    },

    [ITEM_TM38_FIRE_BLAST] =
    {
        .name = _("TM38"),
        .itemId = ITEM_TM38_FIRE_BLAST,
        .price = 5500,
        .description = sTM38Desc,
        .pocket = POCKET_TM_HM,
        .type = ITEM_USE_PARTY_MENU,
        .fieldUseFunc = ItemUseOutOfBattle_TMHM,
        #if (defined BATTLE_ENGINE && B_UPDATED_MOVE_DATA >= GEN_6)
            .flingPower = 110,
        #else
            .flingPower = 120,
        #endif
    },

    [ITEM_TM39_ROCK_TOMB] =
    {
        .name = _("TM39"),
        .itemId = ITEM_TM39_ROCK_TOMB,
        .price = 3000,
        .description = sTM39Desc,
        .pocket = POCKET_TM_HM,
        .type = ITEM_USE_PARTY_MENU,
        .fieldUseFunc = ItemUseOutOfBattle_TMHM,
        #if (defined BATTLE_ENGINE && B_UPDATED_MOVE_DATA >= GEN_6)
            .flingPower = 60,
        #else
            .flingPower = 50,
        #endif
    },

    [ITEM_TM40_AERIAL_ACE] =
    {
        .name = _("TM40"),
        .itemId = ITEM_TM40_AERIAL_ACE,
        .price = 3000,
        .description = sTM40Desc,
        .pocket = POCKET_TM_HM,
        .type = ITEM_USE_PARTY_MENU,
        .fieldUseFunc = ItemUseOutOfBattle_TMHM,
        .flingPower = 60,
    },

    [ITEM_TM41_TORMENT] =
    {
        .name = _("TM41"),
        .itemId = ITEM_TM41_TORMENT,
        .price = 3000,
        .description = sTM41Desc,
        .pocket = POCKET_TM_HM,
        .type = ITEM_USE_PARTY_MENU,
        .fieldUseFunc = ItemUseOutOfBattle_TMHM,
        .flingPower = 10,
    },

    [ITEM_TM42_FACADE] =
    {
        .name = _("TM42"),
        .itemId = ITEM_TM42_FACADE,
        .price = 3000,
        .description = sTM42Desc,
        .pocket = POCKET_TM_HM,
        .type = ITEM_USE_PARTY_MENU,
        .fieldUseFunc = ItemUseOutOfBattle_TMHM,
        .flingPower = 10,
    },

    [ITEM_TM43_SECRET_POWER] =
    {
        .name = _("TM43"),
        .itemId = ITEM_TM43_SECRET_POWER,
        .price = 3000,
        .description = sTM43Desc,
        .pocket = POCKET_TM_HM,
        .type = ITEM_USE_PARTY_MENU,
        .fieldUseFunc = ItemUseOutOfBattle_TMHM,
        .flingPower = 70,
    },

    [ITEM_TM44_REST] =
    {
        .name = _("TM44"),
        .itemId = ITEM_TM44_REST,
        .price = 3000,
        .description = sTM44Desc,
        .pocket = POCKET_TM_HM,
        .type = ITEM_USE_PARTY_MENU,
        .fieldUseFunc = ItemUseOutOfBattle_TMHM,
        .flingPower = 10,
    },

    [ITEM_TM45_ATTRACT] =
    {
        .name = _("TM45"),
        .itemId = ITEM_TM45_ATTRACT,
        .price = 3000,
        .description = sTM45Desc,
        .pocket = POCKET_TM_HM,
        .type = ITEM_USE_PARTY_MENU,
        .fieldUseFunc = ItemUseOutOfBattle_TMHM,
        .flingPower = 10,
    },

    [ITEM_TM46_THIEF] =
    {
        .name = _("TM46"),
        .itemId = ITEM_TM46_THIEF,
        .price = 3000,
        .description = sTM46Desc,
        .pocket = POCKET_TM_HM,
        .type = ITEM_USE_PARTY_MENU,
        .fieldUseFunc = ItemUseOutOfBattle_TMHM,
        #if (defined BATTLE_ENGINE && B_UPDATED_MOVE_DATA >= GEN_6)
            .flingPower = 60,
        #else
            .flingPower = 40,
        #endif
    },

    [ITEM_TM47_STEEL_WING] =
    {
        .name = _("TM47"),
        .itemId = ITEM_TM47_STEEL_WING,
        .price = 3000,
        .description = sTM47Desc,
        .pocket = POCKET_TM_HM,
        .type = ITEM_USE_PARTY_MENU,
        .fieldUseFunc = ItemUseOutOfBattle_TMHM,
        .flingPower = 70,
    },

    [ITEM_TM48_SKILL_SWAP] =
    {
        .name = _("TM48"),
        .itemId = ITEM_TM48_SKILL_SWAP,
        .price = 3000,
        .description = sTM48Desc,
        .pocket = POCKET_TM_HM,
        .type = ITEM_USE_PARTY_MENU,
        .fieldUseFunc = ItemUseOutOfBattle_TMHM,
        .flingPower = 10,
    },

    [ITEM_TM49_SNATCH] =
    {
        .name = _("TM49"),
        .itemId = ITEM_TM49_SNATCH,
        .price = 3000,
        .description = sTM49Desc,
        .pocket = POCKET_TM_HM,
        .type = ITEM_USE_PARTY_MENU,
        .fieldUseFunc = ItemUseOutOfBattle_TMHM,
        .flingPower = 10,
    },

    [ITEM_TM50_OVERHEAT] =
    {
        .name = _("TM50"),
        .itemId = ITEM_TM50_OVERHEAT,
        .price = 3000,
        .description = sTM50Desc,
        .pocket = POCKET_TM_HM,
        .type = ITEM_USE_PARTY_MENU,
        .fieldUseFunc = ItemUseOutOfBattle_TMHM,
        #if (defined BATTLE_ENGINE && B_UPDATED_MOVE_DATA >= GEN_6)
            .flingPower = 130,
        #else
            .flingPower = 140,
        #endif
    },

    [ITEM_TM51] =
    {
        .name = _("TM51"),
        .itemId = ITEM_TM51,
        .price = 3000,
        .description = sTM51Desc,
        .pocket = POCKET_TM_HM,
        .type = ITEM_USE_PARTY_MENU,
        .fieldUseFunc = ItemUseOutOfBattle_TMHM,
    },

    [ITEM_TM52] =
    {
        .name = _("TM52"),
        .itemId = ITEM_TM52,
        .price = 3000,
        .description = sTM52Desc,
        .pocket = POCKET_TM_HM,
        .type = ITEM_USE_PARTY_MENU,
        .fieldUseFunc = ItemUseOutOfBattle_TMHM,
    },

    [ITEM_TM53] =
    {
        .name = _("TM53"),
        .itemId = ITEM_TM53,
        .price = 3000,
        .description = sTM53Desc,
        .pocket = POCKET_TM_HM,
        .type = ITEM_USE_PARTY_MENU,
        .fieldUseFunc = ItemUseOutOfBattle_TMHM,
    },

    [ITEM_TM54] =
    {
        .name = _("TM54"),
        .itemId = ITEM_TM54,
        .price = 3000,
        .description = sTM54Desc,
        .pocket = POCKET_TM_HM,
        .type = ITEM_USE_PARTY_MENU,
        .fieldUseFunc = ItemUseOutOfBattle_TMHM,
    },

    [ITEM_TM55] =
    {
        .name = _("TM55"),
        .itemId = ITEM_TM55,
        .price = 3000,
        .description = sTM55Desc,
        .pocket = POCKET_TM_HM,
        .type = ITEM_USE_PARTY_MENU,
        .fieldUseFunc = ItemUseOutOfBattle_TMHM,
    },

    [ITEM_TM56] =
    {
        .name = _("TM56"),
        .itemId = ITEM_TM56,
        .price = 3000,
        .description = sTM56Desc,
        .pocket = POCKET_TM_HM,
        .type = ITEM_USE_PARTY_MENU,
        .fieldUseFunc = ItemUseOutOfBattle_TMHM,
    },

    [ITEM_TM57] =
    {
        .name = _("TM57"),
        .itemId = ITEM_TM57,
        .price = 3000,
        .description = sTM57Desc,
        .pocket = POCKET_TM_HM,
        .type = ITEM_USE_PARTY_MENU,
        .fieldUseFunc = ItemUseOutOfBattle_TMHM,
    },

    [ITEM_TM58] =
    {
        .name = _("TM58"),
        .itemId = ITEM_TM58,
        .price = 3000,
        .description = sTM58Desc,
        .pocket = POCKET_TM_HM,
        .type = ITEM_USE_PARTY_MENU,
        .fieldUseFunc = ItemUseOutOfBattle_TMHM,
    },

    [ITEM_TM59] =
    {
        .name = _("TM59"),
        .itemId = ITEM_TM59,
        .price = 3000,
        .description = sTM59Desc,
        .pocket = POCKET_TM_HM,
        .type = ITEM_USE_PARTY_MENU,
        .fieldUseFunc = ItemUseOutOfBattle_TMHM,
    },

    [ITEM_TM60] =
    {
        .name = _("TM60"),
        .itemId = ITEM_TM60,
        .price = 3000,
        .description = sTM60Desc,
        .pocket = POCKET_TM_HM,
        .type = ITEM_USE_PARTY_MENU,
        .fieldUseFunc = ItemUseOutOfBattle_TMHM,
    },

    [ITEM_TM61] =
    {
        .name = _("TM61"),
        .itemId = ITEM_TM61,
        .price = 3000,
        .description = sTM61Desc,
        .pocket = POCKET_TM_HM,
        .type = ITEM_USE_PARTY_MENU,
        .fieldUseFunc = ItemUseOutOfBattle_TMHM,
    },

    [ITEM_TM62] =
    {
        .name = _("TM62"),
        .itemId = ITEM_TM62,
        .price = 3000,
        .description = sTM62Desc,
        .pocket = POCKET_TM_HM,
        .type = ITEM_USE_PARTY_MENU,
        .fieldUseFunc = ItemUseOutOfBattle_TMHM,
    },

    [ITEM_TM63] =
    {
        .name = _("TM63"),
        .itemId = ITEM_TM63,
        .price = 3000,
        .description = sTM63Desc,
        .pocket = POCKET_TM_HM,
        .type = ITEM_USE_PARTY_MENU,
        .fieldUseFunc = ItemUseOutOfBattle_TMHM,
    },

    [ITEM_TM64] =
    {
        .name = _("TM64"),
        .itemId = ITEM_TM64,
        .price = 3000,
        .description = sTM64Desc,
        .pocket = POCKET_TM_HM,
        .type = ITEM_USE_PARTY_MENU,
        .fieldUseFunc = ItemUseOutOfBattle_TMHM,
    },

    [ITEM_TM65] =
    {
        .name = _("TM65"),
        .itemId = ITEM_TM65,
        .price = 3000,
        .description = sTM65Desc,
        .pocket = POCKET_TM_HM,
        .type = ITEM_USE_PARTY_MENU,
        .fieldUseFunc = ItemUseOutOfBattle_TMHM,
    },

    [ITEM_TM66] =
    {
        .name = _("TM66"),
        .itemId = ITEM_TM66,
        .price = 3000,
        .description = sTM66Desc,
        .pocket = POCKET_TM_HM,
        .type = ITEM_USE_PARTY_MENU,
        .fieldUseFunc = ItemUseOutOfBattle_TMHM,
    },

    [ITEM_TM67] =
    {
        .name = _("TM67"),
        .itemId = ITEM_TM67,
        .price = 3000,
        .description = sTM67Desc,
        .pocket = POCKET_TM_HM,
        .type = ITEM_USE_PARTY_MENU,
        .fieldUseFunc = ItemUseOutOfBattle_TMHM,
    },

    [ITEM_TM68] =
    {
        .name = _("TM68"),
        .itemId = ITEM_TM68,
        .price = 3000,
        .description = sTM68Desc,
        .pocket = POCKET_TM_HM,
        .type = ITEM_USE_PARTY_MENU,
        .fieldUseFunc = ItemUseOutOfBattle_TMHM,
    },

    [ITEM_TM69] =
    {
        .name = _("TM69"),
        .itemId = ITEM_TM69,
        .price = 3000,
        .description = sTM69Desc,
        .pocket = POCKET_TM_HM,
        .type = ITEM_USE_PARTY_MENU,
        .fieldUseFunc = ItemUseOutOfBattle_TMHM,
    },

    [ITEM_TM70] =
    {
        .name = _("TM70"),
        .itemId = ITEM_TM70,
        .price = 3000,
        .description = sTM70Desc,
        .pocket = POCKET_TM_HM,
        .type = ITEM_USE_PARTY_MENU,
        .fieldUseFunc = ItemUseOutOfBattle_TMHM,
    },

    [ITEM_TM71] =
    {
        .name = _("TM71"),
        .itemId = ITEM_TM71,
        .price = 3000,
        .description = sTM71Desc,
        .pocket = POCKET_TM_HM,
        .type = ITEM_USE_PARTY_MENU,
        .fieldUseFunc = ItemUseOutOfBattle_TMHM,
    },

    [ITEM_TM72] =
    {
        .name = _("TM72"),
        .itemId = ITEM_TM72,
        .price = 3000,
        .description = sTM72Desc,
        .pocket = POCKET_TM_HM,
        .type = ITEM_USE_PARTY_MENU,
        .fieldUseFunc = ItemUseOutOfBattle_TMHM,
    },

    [ITEM_TM73] =
    {
        .name = _("TM73"),
        .itemId = ITEM_TM73,
        .price = 3000,
        .description = sTM73Desc,
        .pocket = POCKET_TM_HM,
        .type = ITEM_USE_PARTY_MENU,
        .fieldUseFunc = ItemUseOutOfBattle_TMHM,
    },

    [ITEM_TM74] =
    {
        .name = _("TM74"),
        .itemId = ITEM_TM74,
        .price = 3000,
        .description = sTM74Desc,
        .pocket = POCKET_TM_HM,
        .type = ITEM_USE_PARTY_MENU,
        .fieldUseFunc = ItemUseOutOfBattle_TMHM,
    },

    [ITEM_TM75] =
    {
        .name = _("TM75"),
        .itemId = ITEM_TM75,
        .price = 3000,
        .description = sTM75Desc,
        .pocket = POCKET_TM_HM,
        .type = ITEM_USE_PARTY_MENU,
        .fieldUseFunc = ItemUseOutOfBattle_TMHM,
    },

    [ITEM_TM76] =
    {
        .name = _("TM76"),
        .itemId = ITEM_TM76,
        .price = 3000,
        .description = sTM76Desc,
        .pocket = POCKET_TM_HM,
        .type = ITEM_USE_PARTY_MENU,
        .fieldUseFunc = ItemUseOutOfBattle_TMHM,
    },

    [ITEM_TM77] =
    {
        .name = _("TM77"),
        .itemId = ITEM_TM77,
        .price = 3000,
        .description = sTM77Desc,
        .pocket = POCKET_TM_HM,
        .type = ITEM_USE_PARTY_MENU,
        .fieldUseFunc = ItemUseOutOfBattle_TMHM,
    },

    [ITEM_TM78] =
    {
        .name = _("TM78"),
        .itemId = ITEM_TM78,
        .price = 3000,
        .description = sTM78Desc,
        .pocket = POCKET_TM_HM,
        .type = ITEM_USE_PARTY_MENU,
        .fieldUseFunc = ItemUseOutOfBattle_TMHM,
    },

    [ITEM_TM79] =
    {
        .name = _("TM79"),
        .itemId = ITEM_TM79,
        .price = 3000,
        .description = sTM79Desc,
        .pocket = POCKET_TM_HM,
        .type = ITEM_USE_PARTY_MENU,
        .fieldUseFunc = ItemUseOutOfBattle_TMHM,
    },

    [ITEM_TM80] =
    {
        .name = _("TM80"),
        .itemId = ITEM_TM80,
        .price = 3000,
        .description = sTM80Desc,
        .pocket = POCKET_TM_HM,
        .type = ITEM_USE_PARTY_MENU,
        .fieldUseFunc = ItemUseOutOfBattle_TMHM,
    },

    [ITEM_TM81] =
    {
        .name = _("TM81"),
        .itemId = ITEM_TM81,
        .price = 3000,
        .description = sTM81Desc,
        .pocket = POCKET_TM_HM,
        .type = ITEM_USE_PARTY_MENU,
        .fieldUseFunc = ItemUseOutOfBattle_TMHM,
    },

    [ITEM_TM82] =
    {
        .name = _("TM82"),
        .itemId = ITEM_TM82,
        .price = 3000,
        .description = sTM82Desc,
        .pocket = POCKET_TM_HM,
        .type = ITEM_USE_PARTY_MENU,
        .fieldUseFunc = ItemUseOutOfBattle_TMHM,
    },

    [ITEM_TM83] =
    {
        .name = _("TM83"),
        .itemId = ITEM_TM83,
        .price = 3000,
        .description = sTM83Desc,
        .pocket = POCKET_TM_HM,
        .type = ITEM_USE_PARTY_MENU,
        .fieldUseFunc = ItemUseOutOfBattle_TMHM,
    },

    [ITEM_TM84] =
    {
        .name = _("TM84"),
        .itemId = ITEM_TM84,
        .price = 3000,
        .description = sTM84Desc,
        .pocket = POCKET_TM_HM,
        .type = ITEM_USE_PARTY_MENU,
        .fieldUseFunc = ItemUseOutOfBattle_TMHM,
    },

    [ITEM_TM85] =
    {
        .name = _("TM85"),
        .itemId = ITEM_TM85,
        .price = 3000,
        .description = sTM85Desc,
        .pocket = POCKET_TM_HM,
        .type = ITEM_USE_PARTY_MENU,
        .fieldUseFunc = ItemUseOutOfBattle_TMHM,
    },

    [ITEM_TM86] =
    {
        .name = _("TM86"),
        .itemId = ITEM_TM86,
        .price = 3000,
        .description = sTM86Desc,
        .pocket = POCKET_TM_HM,
        .type = ITEM_USE_PARTY_MENU,
        .fieldUseFunc = ItemUseOutOfBattle_TMHM,
    },

    [ITEM_TM87] =
    {
        .name = _("TM87"),
        .itemId = ITEM_TM87,
        .price = 3000,
        .description = sTM87Desc,
        .pocket = POCKET_TM_HM,
        .type = ITEM_USE_PARTY_MENU,
        .fieldUseFunc = ItemUseOutOfBattle_TMHM,
    },

    [ITEM_TM88] =
    {
        .name = _("TM88"),
        .itemId = ITEM_TM88,
        .price = 3000,
        .description = sTM88Desc,
        .pocket = POCKET_TM_HM,
        .type = ITEM_USE_PARTY_MENU,
        .fieldUseFunc = ItemUseOutOfBattle_TMHM,
    },

    [ITEM_TM89] =
    {
        .name = _("TM89"),
        .itemId = ITEM_TM89,
        .price = 3000,
        .description = sTM89Desc,
        .pocket = POCKET_TM_HM,
        .type = ITEM_USE_PARTY_MENU,
        .fieldUseFunc = ItemUseOutOfBattle_TMHM,
    },

    [ITEM_TM90] =
    {
        .name = _("TM90"),
        .itemId = ITEM_TM90,
        .price = 3000,
        .description = sTM90Desc,
        .pocket = POCKET_TM_HM,
        .type = ITEM_USE_PARTY_MENU,
        .fieldUseFunc = ItemUseOutOfBattle_TMHM,
    },

    [ITEM_TM91] =
    {
        .name = _("TM91"),
        .itemId = ITEM_TM91,
        .price = 3000,
        .description = sTM91Desc,
        .pocket = POCKET_TM_HM,
        .type = ITEM_USE_PARTY_MENU,
        .fieldUseFunc = ItemUseOutOfBattle_TMHM,
    },

    [ITEM_TM92] =
    {
        .name = _("TM92"),
        .itemId = ITEM_TM92,
        .price = 3000,
        .description = sTM92Desc,
        .pocket = POCKET_TM_HM,
        .type = ITEM_USE_PARTY_MENU,
        .fieldUseFunc = ItemUseOutOfBattle_TMHM,
    },

    [ITEM_TM93] =
    {
        .name = _("TM93"),
        .itemId = ITEM_TM93,
        .price = 3000,
        .description = sTM93Desc,
        .pocket = POCKET_TM_HM,
        .type = ITEM_USE_PARTY_MENU,
        .fieldUseFunc = ItemUseOutOfBattle_TMHM,
    },

    [ITEM_TM94] =
    {
        .name = _("TM94"),
        .itemId = ITEM_TM94,
        .price = 3000,
        .description = sTM94Desc,
        .pocket = POCKET_TM_HM,
        .type = ITEM_USE_PARTY_MENU,
        .fieldUseFunc = ItemUseOutOfBattle_TMHM,
    },

    [ITEM_TM95] =
    {
        .name = _("TM95"),
        .itemId = ITEM_TM95,
        .price = 3000,
        .description = sTM95Desc,
        .pocket = POCKET_TM_HM,
        .type = ITEM_USE_PARTY_MENU,
        .fieldUseFunc = ItemUseOutOfBattle_TMHM,
    },

    [ITEM_TM96] =
    {
        .name = _("TM96"),
        .itemId = ITEM_TM96,
        .price = 3000,
        .description = sTM96Desc,
        .pocket = POCKET_TM_HM,
        .type = ITEM_USE_PARTY_MENU,
        .fieldUseFunc = ItemUseOutOfBattle_TMHM,
    },

    [ITEM_TM97] =
    {
        .name = _("TM97"),
        .itemId = ITEM_TM97,
        .price = 3000,
        .description = sTM97Desc,
        .pocket = POCKET_TM_HM,
        .type = ITEM_USE_PARTY_MENU,
        .fieldUseFunc = ItemUseOutOfBattle_TMHM,
    },

    [ITEM_TM98] =
    {
        .name = _("TM98"),
        .itemId = ITEM_TM98,
        .price = 3000,
        .description = sTM98Desc,
        .pocket = POCKET_TM_HM,
        .type = ITEM_USE_PARTY_MENU,
        .fieldUseFunc = ItemUseOutOfBattle_TMHM,
    },

    [ITEM_TM99] =
    {
        .name = _("TM99"),
        .itemId = ITEM_TM99,
        .price = 3000,
        .description = sTM99Desc,
        .pocket = POCKET_TM_HM,
        .type = ITEM_USE_PARTY_MENU,
        .fieldUseFunc = ItemUseOutOfBattle_TMHM,
    },

    [ITEM_TM100] =
    {
        .name = _("TM100"),
        .itemId = ITEM_TM100,
        .price = 3000,
        .description = sTM100Desc,
        .pocket = POCKET_TM_HM,
        .type = ITEM_USE_PARTY_MENU,
        .fieldUseFunc = ItemUseOutOfBattle_TMHM,
    },

    [ITEM_HM01_CUT] =
    {
        .name = _("HM01"),
        .itemId = ITEM_HM01_CUT,
        .price = 0,
        .description = sHM01Desc,
        .importance = 1,
        .pocket = POCKET_TM_HM,
        .type = ITEM_USE_PARTY_MENU,
        .fieldUseFunc = ItemUseOutOfBattle_TMHM,
        .flingPower = 50,
    },

    [ITEM_HM02_FLY] =
    {
        .name = _("HM02"),
        .itemId = ITEM_HM02_FLY,
        .price = 0,
        .description = sHM02Desc,
        .importance = 1,
        .pocket = POCKET_TM_HM,
        .type = ITEM_USE_PARTY_MENU,
        .fieldUseFunc = ItemUseOutOfBattle_TMHM,
        #if (defined BATTLE_ENGINE && B_UPDATED_MOVE_DATA >= GEN_4)
            .flingPower = 90,
        #else
            .flingPower = 70,
        #endif
    },

    [ITEM_HM03_SURF] =
    {
        .name = _("HM03"),
        .itemId = ITEM_HM03_SURF,
        .price = 0,
        .description = sHM03Desc,
        .importance = 1,
        .pocket = POCKET_TM_HM,
        .type = ITEM_USE_PARTY_MENU,
        .fieldUseFunc = ItemUseOutOfBattle_TMHM,
        #if (defined BATTLE_ENGINE && B_UPDATED_MOVE_DATA >= GEN_6)
            .flingPower = 90,
        #else
            .flingPower = 95,
        #endif
    },

    [ITEM_HM04_STRENGTH] =
    {
        .name = _("HM04"),
        .itemId = ITEM_HM04_STRENGTH,
        .price = 0,
        .description = sHM04Desc,
        .importance = 1,
        .pocket = POCKET_TM_HM,
        .type = ITEM_USE_PARTY_MENU,
        .fieldUseFunc = ItemUseOutOfBattle_TMHM,
        .flingPower = 80,
    },

    [ITEM_HM05_FLASH] =
    {
        .name = _("HM05"),
        .itemId = ITEM_HM05_FLASH,
        .price = 0,
        .description = sHM05Desc,
        .importance = 1,
        .pocket = POCKET_TM_HM,
        .type = ITEM_USE_PARTY_MENU,
        .fieldUseFunc = ItemUseOutOfBattle_TMHM,
        .flingPower = 10,
    },

    [ITEM_HM06_ROCK_SMASH] =
    {
        .name = _("HM06"),
        .itemId = ITEM_HM06_ROCK_SMASH,
        .price = 0,
        .description = sHM06Desc,
        .importance = 1,
        .pocket = POCKET_TM_HM,
        .type = ITEM_USE_PARTY_MENU,
        .fieldUseFunc = ItemUseOutOfBattle_TMHM,
        #if (defined BATTLE_ENGINE && B_UPDATED_MOVE_DATA >= GEN_4)
            .flingPower = 20,
        #else
            .flingPower = 40,
        #endif
    },

    [ITEM_HM07_WATERFALL] =
    {
        .name = _("HM07"),
        .itemId = ITEM_HM07_WATERFALL,
        .price = 0,
        .description = sHM07Desc,
        .importance = 1,
        .pocket = POCKET_TM_HM,
        .type = ITEM_USE_PARTY_MENU,
        .fieldUseFunc = ItemUseOutOfBattle_TMHM,
        .flingPower = 80,
    },

    [ITEM_HM08_DIVE] =
    {
        .name = _("HM08"),
        .itemId = ITEM_HM08_DIVE,
        .price = 0,
        .description = sHM08Desc,
        .importance = 1,
        .pocket = POCKET_TM_HM,
        .type = ITEM_USE_PARTY_MENU,
        .fieldUseFunc = ItemUseOutOfBattle_TMHM,
        #if (defined BATTLE_ENGINE && B_UPDATED_MOVE_DATA >= GEN_4)
            .flingPower = 80,
        #else
            .flingPower = 60,
        #endif
    },


// Charms

    [ITEM_OVAL_CHARM] =
    {
        .name = _("Oval Charm"),
        .itemId = ITEM_OVAL_CHARM,
        .price = 0,
        .importance = 1,
        .description = sOvalCharmDesc,
        .pocket = POCKET_KEY_ITEMS,
        .type = ITEM_USE_BAG_MENU,
        .fieldUseFunc = ItemUseOutOfBattle_CannotUse,
    },

    [ITEM_SHINY_CHARM] =
    {
        .name = _("Shiny Charm"),
        .itemId = ITEM_SHINY_CHARM,
        .price = 0,
        .importance = 1,
        .description = sShinyCharmDesc,
        .pocket = POCKET_KEY_ITEMS,
        .type = ITEM_USE_BAG_MENU,
        .fieldUseFunc = ItemUseOutOfBattle_CannotUse,
    },

    [ITEM_CATCHING_CHARM] =
    {
        .name = _("CatchngCharm"),
        .itemId = ITEM_CATCHING_CHARM,
        .price = 0,
        .importance = 1,
        .description = sCatchingCharmDesc,
        .pocket = POCKET_KEY_ITEMS,
        .type = ITEM_USE_BAG_MENU,
        .fieldUseFunc = ItemUseOutOfBattle_CannotUse,
    },

    [ITEM_EXP_CHARM] =
    {
        .name = _("Exp. Charm"),
        .itemId = ITEM_EXP_CHARM,
        .price = 0,
        .importance = 1,
        .description = sExpCharmDesc,
        .pocket = POCKET_KEY_ITEMS,
        .type = ITEM_USE_BAG_MENU,
        .fieldUseFunc = ItemUseOutOfBattle_CannotUse,
    },

// Form-changing Key Items

    [ITEM_ROTOM_CATALOG] =
    {
        .name = _("RotomCatalog"),
        .itemId = ITEM_ROTOM_CATALOG,
        .price = 0,
        .importance = 1,
        .description = sRotomCatalogDesc,
        .pocket = POCKET_KEY_ITEMS,
        .type = ITEM_USE_BAG_MENU,
        .fieldUseFunc = ItemUseOutOfBattle_CannotUse, // Todo
    },

    [ITEM_GRACIDEA] =
    {
        .name = _("Gracidea"),
        .itemId = ITEM_GRACIDEA,
        .price = 0,
        .description = sGracideaDesc,
        .pocket = POCKET_KEY_ITEMS,
        #ifdef POKEMON_EXPANSION
            .type = ITEM_USE_PARTY_MENU,
            .fieldUseFunc = ItemUseOutOfBattle_FormChange,
            .secondaryId = FORM_ITEM_USE_TIME,
        #else
            .type = ITEM_USE_BAG_MENU,
            .fieldUseFunc = ItemUseOutOfBattle_CannotUse,
        #endif
    },

    [ITEM_REVEAL_GLASS] =
    {
        .name = _("Reveal Glass"),
        .itemId = ITEM_REVEAL_GLASS,
        .price = 0,
        .description = sRevealGlassDesc,
        .pocket = POCKET_KEY_ITEMS,
        #ifdef POKEMON_EXPANSION
            .type = ITEM_USE_PARTY_MENU,
            .fieldUseFunc = ItemUseOutOfBattle_FormChange,
            .secondaryId = FORM_ITEM_USE,
        #else
            .type = ITEM_USE_BAG_MENU,
            .fieldUseFunc = ItemUseOutOfBattle_CannotUse,
        #endif
    },

    [ITEM_DNA_SPLICERS] =
    {
        .name = _("DNA Splicers"),
        .itemId = ITEM_DNA_SPLICERS,
        .price = 0,
        .description = sDNASplicersDesc,
        .pocket = POCKET_KEY_ITEMS,
        #ifdef POKEMON_EXPANSION
            .type = ITEM_USE_PARTY_MENU,
            .fieldUseFunc = ItemUseOutOfBattle_FormChange,
            .secondaryId = FORM_ITEM_USE,
        #else
            .type = ITEM_USE_BAG_MENU,
            .fieldUseFunc = ItemUseOutOfBattle_CannotUse,
        #endif
    },

    [ITEM_ZYGARDE_CUBE] =
    {
        .name = _("Zygarde Cube"),
        .itemId = ITEM_ZYGARDE_CUBE,
        .price = 0,
        .importance = 1,
        .description = sZygardeCubeDesc,
        .pocket = POCKET_KEY_ITEMS,
        .type = ITEM_USE_BAG_MENU,
        .fieldUseFunc = ItemUseOutOfBattle_CannotUse, // Todo
    },

    [ITEM_PRISON_BOTTLE] =
    {
        .name = _("Prison Bottle"),
        .itemId = ITEM_PRISON_BOTTLE,
        .price = 0,
        .description = sPrisonBottleDesc,
        .pocket = POCKET_KEY_ITEMS,
        #ifdef POKEMON_EXPANSION
            .type = ITEM_USE_PARTY_MENU,
            .fieldUseFunc = ItemUseOutOfBattle_FormChange,
            .secondaryId = FORM_ITEM_USE,
        #else
            .type = ITEM_USE_BAG_MENU,
            .fieldUseFunc = ItemUseOutOfBattle_CannotUse,
        #endif
    },

    [ITEM_N_SOLARIZER] =
    {
        .name = _("N-Solarizer"),
        .itemId = ITEM_N_SOLARIZER,
        .price = 0,
        .description = sNSolarizerDesc,
        .pocket = POCKET_KEY_ITEMS,
        #ifdef POKEMON_EXPANSION
            .type = ITEM_USE_PARTY_MENU,
            .fieldUseFunc = ItemUseOutOfBattle_FormChange,
            .secondaryId = FORM_ITEM_USE,
        #else
            .type = ITEM_USE_BAG_MENU,
            .fieldUseFunc = ItemUseOutOfBattle_CannotUse,
        #endif
    },

    [ITEM_N_LUNARIZER] =
    {
        .name = _("N-Lunarizer"),
        .itemId = ITEM_N_LUNARIZER,
        .price = 0,
        .description = sNLunarizerDesc,
        .pocket = POCKET_KEY_ITEMS,
        #ifdef POKEMON_EXPANSION
            .type = ITEM_USE_PARTY_MENU,
            .fieldUseFunc = ItemUseOutOfBattle_FormChange,
            .secondaryId = FORM_ITEM_USE,
        #else
            .type = ITEM_USE_BAG_MENU,
            .fieldUseFunc = ItemUseOutOfBattle_CannotUse,
        #endif
    },

    [ITEM_REINS_OF_UNITY] =
    {
        .name = _("ReinsOfUnity"),
        .itemId = ITEM_REINS_OF_UNITY,
        .price = 0,
        .description = sReinsOfUnityDesc,
        .pocket = POCKET_KEY_ITEMS,
        #ifdef POKEMON_EXPANSION
            .type = ITEM_USE_PARTY_MENU,
            .fieldUseFunc = ItemUseOutOfBattle_FormChange,
            .secondaryId = FORM_ITEM_USE,
        #else
            .type = ITEM_USE_BAG_MENU,
            .fieldUseFunc = ItemUseOutOfBattle_CannotUse,
        #endif
    },

// Battle Mechanic Key Items

    [ITEM_KEY_STONE] =
    {
        .name = _("Key Stone"),
        .itemId = ITEM_KEY_STONE,
        .price = 0,
        .description = sKeyStoneDesc,
        .pocket = POCKET_KEY_ITEMS,
        .type = ITEM_USE_BAG_MENU,
        .fieldUseFunc = ItemUseOutOfBattle_CannotUse,
    },

    [ITEM_MEGA_RING] =
    {
        .name = _("Mega Ring"),
        .itemId = ITEM_MEGA_RING,
        .price = 0,
        .importance = 1,
        .description = sMegaRingDesc,
        .pocket = POCKET_KEY_ITEMS,
        .type = ITEM_USE_BAG_MENU,
        .fieldUseFunc = ItemUseOutOfBattle_CannotUse,
    },

    [ITEM_Z_POWER_RING] =
    {
        .name = _("Z-Power Ring"),
        .itemId = ITEM_Z_POWER_RING,
        .price = 0,
        .importance = 1,
        .description = sZPowerRingDesc,
        .pocket = POCKET_KEY_ITEMS,
        .type = ITEM_USE_BAG_MENU,
        .fieldUseFunc = ItemUseOutOfBattle_CannotUse,
    },

    [ITEM_DYNAMAX_BAND] =
    {
        .name = _("Dynamax Band"),
        .itemId = ITEM_DYNAMAX_BAND,
        .price = 0,
        .description = sDynamaxBandDesc,
        .pocket = POCKET_KEY_ITEMS,
        .type = ITEM_USE_BAG_MENU,
        .fieldUseFunc = ItemUseOutOfBattle_CannotUse,
    },

// Misc. Key Items

    [ITEM_BICYCLE] =
    {
        .name = _("Bicycle"),
        .itemId = ITEM_BICYCLE,
        .price = 0,
        .description = sBicycleDesc,
        .importance = 1,
        .unk19 = 1,
        .pocket = POCKET_KEY_ITEMS,
        .type = ITEM_USE_FIELD,
        .fieldUseFunc = ItemUseOutOfBattle_CannotUse,
    },

    [ITEM_MACH_BIKE] =
    {
        .name = _("Mach Bike"),
        .itemId = ITEM_MACH_BIKE,
        .price = 0,
        .description = sMachBikeDesc,
        .importance = 1,
        .unk19 = 1,
        .pocket = POCKET_KEY_ITEMS,
        .type = ITEM_USE_FIELD,
        .fieldUseFunc = ItemUseOutOfBattle_Bike,
        .secondaryId = MACH_BIKE,
    },

    [ITEM_ACRO_BIKE] =
    {
        .name = _("Acro Bike"),
        .itemId = ITEM_ACRO_BIKE,
        .price = 0,
        .description = sAcroBikeDesc,
        .importance = 1,
        .unk19 = 1,
        .pocket = POCKET_KEY_ITEMS,
        .type = ITEM_USE_FIELD,
        .fieldUseFunc = ItemUseOutOfBattle_Bike,
        .secondaryId = ACRO_BIKE,
    },

    [ITEM_OLD_ROD] =
    {
        .name = _("Old Rod"),
        .itemId = ITEM_OLD_ROD,
        .price = 0,
        .description = sOldRodDesc,
        .importance = 1,
        .unk19 = 1,
        .pocket = POCKET_KEY_ITEMS,
        .type = ITEM_USE_FIELD,
        .fieldUseFunc = ItemUseOutOfBattle_Rod,
        .secondaryId = OLD_ROD,
    },

    [ITEM_GOOD_ROD] =
    {
        .name = _("Good Rod"),
        .itemId = ITEM_GOOD_ROD,
        .price = 0,
        .description = sGoodRodDesc,
        .importance = 1,
        .unk19 = 1,
        .pocket = POCKET_KEY_ITEMS,
        .type = ITEM_USE_FIELD,
        .fieldUseFunc = ItemUseOutOfBattle_Rod,
        .secondaryId = GOOD_ROD,
    },

    [ITEM_SUPER_ROD] =
    {
        .name = _("Super Rod"),
        .itemId = ITEM_SUPER_ROD,
        .price = 0,
        .description = sSuperRodDesc,
        .importance = 1,
        .unk19 = 1,
        .pocket = POCKET_KEY_ITEMS,
        .type = ITEM_USE_FIELD,
        .fieldUseFunc = ItemUseOutOfBattle_Rod,
        .secondaryId = SUPER_ROD,
    },

    [ITEM_DOWSING_MACHINE] =
    {
        .name = _("Dowsing MCHN"),
        .itemId = ITEM_DOWSING_MACHINE,
        .price = 0,
        .description = sDowsingMachineDesc,
        .importance = 1,
        .unk19 = 1,
        .pocket = POCKET_KEY_ITEMS,
        .type = ITEM_USE_FIELD,
        .fieldUseFunc = ItemUseOutOfBattle_Itemfinder,
    },

    [ITEM_TOWN_MAP] =
    {
        .name = _("Town Map"),
        .itemId = ITEM_TOWN_MAP,
        .price = 0,
        .description = sTownMapDesc,
        .importance = 1,
        .unk19 = 1,
        .pocket = POCKET_KEY_ITEMS,
        .type = ITEM_USE_BAG_MENU,
        .fieldUseFunc = ItemUseOutOfBattle_CannotUse,
    },

    [ITEM_VS_SEEKER] =
    {
        .name = _("Vs. Seeker"),
        .itemId = ITEM_VS_SEEKER,
        .price = 0,
        .description = sVsSeekerDesc,
        .importance = 1,
        .unk19 = 1,
        .pocket = POCKET_KEY_ITEMS,
        .type = ITEM_USE_FIELD,
        .fieldUseFunc = ItemUseOutOfBattle_CannotUse,
    },

    [ITEM_TM_CASE] =
    {
        .name = _("TM Case"),
        .itemId = ITEM_TM_CASE,
        .price = 0,
        .description = sTMCaseDesc,
        .importance = 1,
        .unk19 = 1,
        .pocket = POCKET_KEY_ITEMS,
        .type = ITEM_USE_BAG_MENU,
        .fieldUseFunc = ItemUseOutOfBattle_CannotUse,
    },

    [ITEM_BERRY_POUCH] =
    {
        .name = _("Berry Pouch"),
        .itemId = ITEM_BERRY_POUCH,
        .price = 0,
        .description = sBerryPouchDesc,
        .importance = 1,
        .unk19 = 1,
        .pocket = POCKET_KEY_ITEMS,
        .type = ITEM_USE_BAG_MENU,
        .fieldUseFunc = ItemUseOutOfBattle_CannotUse,
    },

    [ITEM_POKEMON_BOX_LINK] =
    {
        .name = _("{PKMN} Box Link"),
        .itemId = ITEM_POKEMON_BOX_LINK,
        .price = 0,
        .description = sPokemonBoxLinkDesc,
        .importance = 1,
        .unk19 = 1,
        .pocket = POCKET_KEY_ITEMS,
        .type = ITEM_USE_BAG_MENU,
        .fieldUseFunc = ItemUseOutOfBattle_CannotUse, // Todo
    },

    [ITEM_COIN_CASE] =
    {
        .name = _("Coin Case"),
        .itemId = ITEM_COIN_CASE,
        .price = 0,
        .description = sCoinCaseDesc,
        .importance = 1,
        .pocket = POCKET_KEY_ITEMS,
        .type = ITEM_USE_BAG_MENU,
        .fieldUseFunc = ItemUseOutOfBattle_CoinCase,
    },

    [ITEM_POWDER_JAR] =
    {
        .name = _("Powder Jar"),
        .itemId = ITEM_POWDER_JAR,
        .price = 0,
        .description = sPowderJarDesc,
        .importance = 1,
        .unk19 = 1,
        .pocket = POCKET_KEY_ITEMS,
        .type = ITEM_USE_BAG_MENU,
        .fieldUseFunc = ItemUseOutOfBattle_PowderJar,
    },

    [ITEM_WAILMER_PAIL] =
    {
        .name = _("Wailmer Pail"),
        .itemId = ITEM_WAILMER_PAIL,
        .price = 0,
        .description = sWailmerPailDesc,
        .importance = 1,
        .pocket = POCKET_KEY_ITEMS,
        .type = ITEM_USE_FIELD,
        .fieldUseFunc = ItemUseOutOfBattle_WailmerPail,
    },

    [ITEM_POKE_RADAR] =
    {
        .name = _("Poké Radar"),
        .itemId = ITEM_POKE_RADAR,
        .price = 0,
        .description = sPokeRadarDesc,
        .importance = 1,
        .unk19 = 1,
        .pocket = POCKET_KEY_ITEMS,
        .type = ITEM_USE_BAG_MENU,
        .fieldUseFunc = ItemUseOutOfBattle_CannotUse, // Todo
    },

    [ITEM_POKEBLOCK_CASE] =
    {
        .name = _("{POKEBLOCK} Case"),
        .itemId = ITEM_POKEBLOCK_CASE,
        .price = 0,
        .description = sPokeblockCaseDesc,
        .importance = 1,
        .unk19 = 1,
        .pocket = POCKET_KEY_ITEMS,
        .type = ITEM_USE_PBLOCK_CASE,
        .fieldUseFunc = ItemUseOutOfBattle_PokeblockCase,
    },

    [ITEM_SOOT_SACK] =
    {
        .name = _("Soot Sack"),
        .itemId = ITEM_SOOT_SACK,
        .price = 0,
        .description = sSootSackDesc,
        .importance = 1,
        .pocket = POCKET_KEY_ITEMS,
        .type = ITEM_USE_BAG_MENU,
        .fieldUseFunc = ItemUseOutOfBattle_CannotUse,
    },

    [ITEM_POKE_FLUTE] =
    {
        .name = _("Poké Flute"),
        .itemId = ITEM_POKE_FLUTE,
        .price = 0,
        .description = sPokeFluteDesc,
        .importance = 1,
        .pocket = POCKET_KEY_ITEMS,
        .type = ITEM_USE_BAG_MENU,
        .fieldUseFunc = ItemUseOutOfBattle_CannotUse,
    },

    [ITEM_FAME_CHECKER] =
    {
        .name = _("Fame Checker"),
        .itemId = ITEM_FAME_CHECKER,
        .price = 0,
        .description = sFameCheckerDesc,
        .importance = 1,
        .unk19 = 1,
        .pocket = POCKET_KEY_ITEMS,
        .type = ITEM_USE_BAG_MENU,
        .fieldUseFunc = ItemUseOutOfBattle_CannotUse,
    },

    [ITEM_TEACHY_TV] =
    {
        .name = _("Teachy TV"),
        .itemId = ITEM_TEACHY_TV,
        .price = 0,
        .description = sTeachyTVDesc,
        .importance = 1,
        .unk19 = 1,
        .pocket = POCKET_KEY_ITEMS,
        .type = ITEM_USE_FIELD,
        .fieldUseFunc = ItemUseOutOfBattle_CannotUse,
    },

// Story Key Items

    [ITEM_SS_TICKET] =
    {
        .name = _("S.S. Ticket"),
        .itemId = ITEM_SS_TICKET,
        .price = 0,
        .description = sSSTicketDesc,
        .importance = 1,
        .pocket = POCKET_KEY_ITEMS,
        .type = ITEM_USE_BAG_MENU,
        .fieldUseFunc = ItemUseOutOfBattle_CannotUse,
    },

    [ITEM_EON_TICKET] =
    {
        .name = _("Eon Ticket"),
        .itemId = ITEM_EON_TICKET,
        .price = 0,
        .description = sEonTicketDesc,
        .importance = 1,
        .pocket = POCKET_KEY_ITEMS,
        .type = ITEM_USE_BAG_MENU,
        .fieldUseFunc = ItemUseOutOfBattle_CannotUse,
        .secondaryId = 1,
    },

    [ITEM_MYSTIC_TICKET] =
    {
        .name = _("Mystic Ticket"),
        .itemId = ITEM_MYSTIC_TICKET,
        .price = 0,
        .description = sMysticTicketDesc,
        .importance = 1,
        .unk19 = 1,
        .pocket = POCKET_KEY_ITEMS,
        .type = ITEM_USE_BAG_MENU,
        .fieldUseFunc = ItemUseOutOfBattle_CannotUse,
    },

    [ITEM_AURORA_TICKET] =
    {
        .name = _("Aurora Ticket"),
        .itemId = ITEM_AURORA_TICKET,
        .price = 0,
        .description = sAuroraTicketDesc,
        .importance = 1,
        .unk19 = 1,
        .pocket = POCKET_KEY_ITEMS,
        .type = ITEM_USE_BAG_MENU,
        .fieldUseFunc = ItemUseOutOfBattle_CannotUse,
    },

    [ITEM_OLD_SEA_MAP] =
    {
        .name = _("Old Sea Map"),
        .itemId = ITEM_OLD_SEA_MAP,
        .price = 0,
        .description = sOldSeaMapDesc,
        .importance = 1,
        .unk19 = 1,
        .pocket = POCKET_KEY_ITEMS,
        .type = ITEM_USE_BAG_MENU,
        .fieldUseFunc = ItemUseOutOfBattle_CannotUse,
    },

    [ITEM_LETTER] =
    {
        .name = _("Letter"),
        .itemId = ITEM_LETTER,
        .price = 0,
        .description = sLetterDesc,
        .importance = 2,
        .pocket = POCKET_KEY_ITEMS,
        .type = ITEM_USE_BAG_MENU,
        .fieldUseFunc = ItemUseOutOfBattle_CannotUse,
    },

    [ITEM_DEVON_PARTS] =
    {
        .name = _("Devon Parts"),
        .itemId = ITEM_DEVON_PARTS,
        .price = 0,
        .description = sDevonPartsDesc,
        .importance = 2,
        .pocket = POCKET_KEY_ITEMS,
        .type = ITEM_USE_BAG_MENU,
        .fieldUseFunc = ItemUseOutOfBattle_CannotUse,
    },

    [ITEM_GO_GOGGLES] =
    {
        .name = _("Go-Goggles"),
        .itemId = ITEM_GO_GOGGLES,
        .price = 0,
        .description = sGoGogglesDesc,
        .importance = 1,
        .pocket = POCKET_KEY_ITEMS,
        .type = ITEM_USE_BAG_MENU,
        .fieldUseFunc = ItemUseOutOfBattle_CannotUse,
    },

    [ITEM_DEVON_SCOPE] =
    {
        .name = _("Devon Scope"),
        .itemId = ITEM_DEVON_SCOPE,
        .price = 0,
        .description = sDevonScopeDesc,
        .importance = 1,
        .pocket = POCKET_KEY_ITEMS,
        .type = ITEM_USE_BAG_MENU,
        .fieldUseFunc = ItemUseOutOfBattle_CannotUse,
    },

    [ITEM_BASEMENT_KEY] =
    {
        .name = _("Basement Key"),
        .itemId = ITEM_BASEMENT_KEY,
        .price = 0,
        .description = sBasementKeyDesc,
        .importance = 1,
        .pocket = POCKET_KEY_ITEMS,
        .type = ITEM_USE_BAG_MENU,
        .fieldUseFunc = ItemUseOutOfBattle_CannotUse,
    },

    [ITEM_SCANNER] =
    {
        .name = _("Scanner"),
        .itemId = ITEM_SCANNER,
        .price = 0,
        .description = sScannerDesc,
        .importance = 1,
        .pocket = POCKET_KEY_ITEMS,
        .type = ITEM_USE_BAG_MENU,
        .fieldUseFunc = ItemUseOutOfBattle_CannotUse,
    },

    [ITEM_STORAGE_KEY] =
    {
        .name = _("Storage Key"),
        .itemId = ITEM_STORAGE_KEY,
        .price = 0,
        .description = sStorageKeyDesc,
        .importance = 1,
        .pocket = POCKET_KEY_ITEMS,
        .type = ITEM_USE_BAG_MENU,
        .fieldUseFunc = ItemUseOutOfBattle_CannotUse,
    },

    [ITEM_KEY_TO_ROOM_1] =
    {
        .name = _("Key to Room 1"),
        .itemId = ITEM_KEY_TO_ROOM_1,
        .price = 0,
        .description = sKeyToRoom1Desc,
        .importance = 1,
        .pocket = POCKET_KEY_ITEMS,
        .type = ITEM_USE_BAG_MENU,
        .fieldUseFunc = ItemUseOutOfBattle_CannotUse,
    },

    [ITEM_KEY_TO_ROOM_2] =
    {
        .name = _("Key to Room 2"),
        .itemId = ITEM_KEY_TO_ROOM_2,
        .price = 0,
        .description = sKeyToRoom2Desc,
        .importance = 1,
        .pocket = POCKET_KEY_ITEMS,
        .type = ITEM_USE_BAG_MENU,
        .fieldUseFunc = ItemUseOutOfBattle_CannotUse,
    },

    [ITEM_KEY_TO_ROOM_4] =
    {
        .name = _("Key to Room 4"),
        .itemId = ITEM_KEY_TO_ROOM_4,
        .price = 0,
        .description = sKeyToRoom4Desc,
        .importance = 1,
        .pocket = POCKET_KEY_ITEMS,
        .type = ITEM_USE_BAG_MENU,
        .fieldUseFunc = ItemUseOutOfBattle_CannotUse,
    },

    [ITEM_KEY_TO_ROOM_6] =
    {
        .name = _("Key to Room 6"),
        .itemId = ITEM_KEY_TO_ROOM_6,
        .price = 0,
        .description = sKeyToRoom6Desc,
        .importance = 1,
        .pocket = POCKET_KEY_ITEMS,
        .type = ITEM_USE_BAG_MENU,
        .fieldUseFunc = ItemUseOutOfBattle_CannotUse,
    },

    [ITEM_METEORITE] =
    {
        .name = _("Meteorite"),
        .itemId = ITEM_METEORITE,
        .price = 0,
        .description = sMeteoriteDesc,
        .importance = 1,
        .pocket = POCKET_KEY_ITEMS,
        .type = ITEM_USE_BAG_MENU,
        .fieldUseFunc = ItemUseOutOfBattle_CannotUse,
    },

    [ITEM_MAGMA_EMBLEM] =
    {
        .name = _("Magma Emblem"),
        .itemId = ITEM_MAGMA_EMBLEM,
        .price = 0,
        .description = sMagmaEmblemDesc,
        .importance = 1,
        .unk19 = 1,
        .pocket = POCKET_KEY_ITEMS,
        .type = ITEM_USE_BAG_MENU,
        .fieldUseFunc = ItemUseOutOfBattle_CannotUse,
    },

    [ITEM_CONTEST_PASS] =
    {
        .name = _("Contest Pass"),
        .itemId = ITEM_CONTEST_PASS,
        .price = 0,
        .description = sContestPassDesc,
        .importance = 1,
        .pocket = POCKET_KEY_ITEMS,
        .type = ITEM_USE_BAG_MENU,
        .fieldUseFunc = ItemUseOutOfBattle_CannotUse,
    },

    [ITEM_OAKS_PARCEL] =
    {
        .name = _("Oak's Parcel"),
        .itemId = ITEM_OAKS_PARCEL,
        .price = 0,
        .description = sOaksParcelDesc,
        .importance = 2,
        .pocket = POCKET_KEY_ITEMS,
        .type = ITEM_USE_BAG_MENU,
        .fieldUseFunc = ItemUseOutOfBattle_CannotUse,
    },

    [ITEM_SECRET_KEY] =
    {
        .name = _("Secret Key"),
        .itemId = ITEM_SECRET_KEY,
        .price = 0,
        .description = sSecretKeyDesc,
        .importance = 1,
        .pocket = POCKET_KEY_ITEMS,
        .type = ITEM_USE_BAG_MENU,
        .fieldUseFunc = ItemUseOutOfBattle_CannotUse,
    },

    [ITEM_BIKE_VOUCHER] =
    {
        .name = _("Bike Voucher"),
        .itemId = ITEM_BIKE_VOUCHER,
        .price = 0,
        .description = sBikeVoucherDesc,
        .importance = 1,
        .pocket = POCKET_KEY_ITEMS,
        .type = ITEM_USE_BAG_MENU,
        .fieldUseFunc = ItemUseOutOfBattle_CannotUse,
    },

    [ITEM_GOLD_TEETH] =
    {
        .name = _("Gold Teeth"),
        .itemId = ITEM_GOLD_TEETH,
        .price = 0,
        .description = sGoldTeethDesc,
        .importance = 1,
        .pocket = POCKET_KEY_ITEMS,
        .type = ITEM_USE_BAG_MENU,
        .fieldUseFunc = ItemUseOutOfBattle_CannotUse,
    },

    [ITEM_CARD_KEY] =
    {
        .name = _("Card Key"),
        .itemId = ITEM_CARD_KEY,
        .price = 0,
        .description = sCardKeyDesc,
        .importance = 1,
        .pocket = POCKET_KEY_ITEMS,
        .type = ITEM_USE_BAG_MENU,
        .fieldUseFunc = ItemUseOutOfBattle_CannotUse,
    },

    [ITEM_LIFT_KEY] =
    {
        .name = _("Lift Key"),
        .itemId = ITEM_LIFT_KEY,
        .price = 0,
        .description = sLiftKeyDesc,
        .importance = 1,
        .pocket = POCKET_KEY_ITEMS,
        .type = ITEM_USE_BAG_MENU,
        .fieldUseFunc = ItemUseOutOfBattle_CannotUse,
    },

    [ITEM_SILPH_SCOPE] =
    {
        .name = _("Silph Scope"),
        .itemId = ITEM_SILPH_SCOPE,
        .price = 0,
        .description = sSilphScopeDesc,
        .importance = 1,
        .pocket = POCKET_KEY_ITEMS,
        .type = ITEM_USE_BAG_MENU,
        .fieldUseFunc = ItemUseOutOfBattle_CannotUse,
    },

    [ITEM_TRI_PASS] =
    {
        .name = _("Tri-Pass"),
        .itemId = ITEM_TRI_PASS,
        .price = 0,
        .description = sTriPassDesc,
        .importance = 1,
        .unk19 = 1,
        .pocket = POCKET_KEY_ITEMS,
        .type = ITEM_USE_BAG_MENU,
        .fieldUseFunc = ItemUseOutOfBattle_CannotUse,
    },

    [ITEM_RAINBOW_PASS] =
    {
        .name = _("Rainbow Pass"),
        .itemId = ITEM_RAINBOW_PASS,
        .price = 0,
        .description = sRainbowPassDesc,
        .importance = 1,
        .unk19 = 1,
        .pocket = POCKET_KEY_ITEMS,
        .type = ITEM_USE_BAG_MENU,
        .fieldUseFunc = ItemUseOutOfBattle_CannotUse,
    },

    [ITEM_TEA] =
    {
        .name = _("Tea"),
        .itemId = ITEM_TEA,
        .price = 0,
        .description = sTeaDesc,
        .importance = 1,
        .unk19 = 1,
        .pocket = POCKET_KEY_ITEMS,
        .type = ITEM_USE_BAG_MENU,
        .fieldUseFunc = ItemUseOutOfBattle_CannotUse,
    },

    [ITEM_RUBY] =
    {
        .name = _("Ruby"),
        .itemId = ITEM_RUBY,
        .price = 0,
        .description = sRubyDesc,
        .importance = 1,
        .unk19 = 1,
        .pocket = POCKET_KEY_ITEMS,
        .type = ITEM_USE_BAG_MENU,
        .fieldUseFunc = ItemUseOutOfBattle_CannotUse,
    },

    [ITEM_SAPPHIRE] =
    {
        .name = _("Sapphire"),
        .itemId = ITEM_SAPPHIRE,
        .price = 0,
        .description = sSapphireDesc,
        .importance = 1,
        .unk19 = 1,
        .pocket = POCKET_KEY_ITEMS,
        .type = ITEM_USE_BAG_MENU,
        .fieldUseFunc = ItemUseOutOfBattle_CannotUse,
    },
};<|MERGE_RESOLUTION|>--- conflicted
+++ resolved
@@ -794,16 +794,11 @@
         .price = 250,
         .description = sPewterCrunchiesDesc,
         .pocket = POCKET_ITEMS,
-<<<<<<< HEAD
-        .type = ITEM_USE_BAG_MENU,
-        .fieldUseFunc = ItemUseOutOfBattle_CannotUse,
-        .flingPower = 30,
-=======
         .type = ITEM_USE_PARTY_MENU,
         .fieldUseFunc = ItemUseOutOfBattle_Medicine,
         .battleUsage = ITEM_B_USE_MEDICINE,
         .battleUseFunc = ItemUseInBattle_Medicine,
->>>>>>> 797f4192
+        .flingPower = 30,
     },
 
     [ITEM_RAGE_CANDY_BAR] =
@@ -813,16 +808,11 @@
         .price = 350,
         .description = sRageCandyBarDesc,
         .pocket = POCKET_ITEMS,
-<<<<<<< HEAD
-        .type = ITEM_USE_BAG_MENU,
-        .fieldUseFunc = ItemUseOutOfBattle_CannotUse,
-        .flingPower = 30,
-=======
         .type = ITEM_USE_PARTY_MENU,
         .fieldUseFunc = ItemUseOutOfBattle_Medicine,
         .battleUsage = ITEM_B_USE_MEDICINE,
         .battleUseFunc = ItemUseInBattle_Medicine,
->>>>>>> 797f4192
+        .flingPower = 30,
     },
 
     [ITEM_LAVA_COOKIE] =
@@ -860,16 +850,11 @@
         .price = 350,
         .description = sCasteliaconeDesc,
         .pocket = POCKET_ITEMS,
-<<<<<<< HEAD
-        .type = ITEM_USE_BAG_MENU,
-        .fieldUseFunc = ItemUseOutOfBattle_CannotUse,
-        .flingPower = 30,
-=======
         .type = ITEM_USE_PARTY_MENU,
         .fieldUseFunc = ItemUseOutOfBattle_Medicine,
         .battleUsage = ITEM_B_USE_MEDICINE,
         .battleUseFunc = ItemUseInBattle_Medicine,
->>>>>>> 797f4192
+        .flingPower = 30,
     },
 
     [ITEM_LUMIOSE_GALETTE] =
@@ -879,16 +864,11 @@
         .price = 350,
         .description = sLumioseGaletteDesc,
         .pocket = POCKET_ITEMS,
-<<<<<<< HEAD
-        .type = ITEM_USE_BAG_MENU,
-        .fieldUseFunc = ItemUseOutOfBattle_CannotUse,
-        .flingPower = 30,
-=======
         .type = ITEM_USE_PARTY_MENU,
         .fieldUseFunc = ItemUseOutOfBattle_Medicine,
         .battleUsage = ITEM_B_USE_MEDICINE,
         .battleUseFunc = ItemUseInBattle_Medicine,
->>>>>>> 797f4192
+        .flingPower = 30,
     },
 
     [ITEM_SHALOUR_SABLE] =
@@ -898,16 +878,11 @@
         .price = 350,
         .description = sShalourSableDesc,
         .pocket = POCKET_ITEMS,
-<<<<<<< HEAD
-        .type = ITEM_USE_BAG_MENU,
-        .fieldUseFunc = ItemUseOutOfBattle_CannotUse,
-        .flingPower = 30,
-=======
         .type = ITEM_USE_PARTY_MENU,
         .fieldUseFunc = ItemUseOutOfBattle_Medicine,
         .battleUsage = ITEM_B_USE_MEDICINE,
         .battleUseFunc = ItemUseInBattle_Medicine,
->>>>>>> 797f4192
+        .flingPower = 30,
     },
 
     [ITEM_BIG_MALASADA] =
@@ -1132,12 +1107,8 @@
         .description = sLonelyMintDesc,
         .pocket = POCKET_ITEMS,
         .type = ITEM_USE_BAG_MENU,
-<<<<<<< HEAD
-        .fieldUseFunc = ItemUseOutOfBattle_CannotUse,
-        .flingPower = 10,
-=======
         .fieldUseFunc = ItemUseOutOfBattle_CannotUse, // Todo
->>>>>>> 797f4192
+        .flingPower = 10,
     },
 
     [ITEM_ADAMANT_MINT] =
@@ -1148,12 +1119,8 @@
         .description = sAdamantMintDesc,
         .pocket = POCKET_ITEMS,
         .type = ITEM_USE_BAG_MENU,
-<<<<<<< HEAD
-        .fieldUseFunc = ItemUseOutOfBattle_CannotUse,
-        .flingPower = 10,
-=======
         .fieldUseFunc = ItemUseOutOfBattle_CannotUse, // Todo
->>>>>>> 797f4192
+        .flingPower = 10,
     },
 
     [ITEM_NAUGHTY_MINT] =
@@ -1164,12 +1131,8 @@
         .description = sNaughtyMintDesc,
         .pocket = POCKET_ITEMS,
         .type = ITEM_USE_BAG_MENU,
-<<<<<<< HEAD
-        .fieldUseFunc = ItemUseOutOfBattle_CannotUse,
-        .flingPower = 10,
-=======
         .fieldUseFunc = ItemUseOutOfBattle_CannotUse, // Todo
->>>>>>> 797f4192
+        .flingPower = 10,
     },
 
     [ITEM_BRAVE_MINT] =
@@ -1180,12 +1143,8 @@
         .description = sBraveMintDesc,
         .pocket = POCKET_ITEMS,
         .type = ITEM_USE_BAG_MENU,
-<<<<<<< HEAD
-        .fieldUseFunc = ItemUseOutOfBattle_CannotUse,
-        .flingPower = 10,
-=======
         .fieldUseFunc = ItemUseOutOfBattle_CannotUse, // Todo
->>>>>>> 797f4192
+        .flingPower = 10,
     },
 
     [ITEM_BOLD_MINT] =
@@ -1196,12 +1155,8 @@
         .description = sBoldMintDesc,
         .pocket = POCKET_ITEMS,
         .type = ITEM_USE_BAG_MENU,
-<<<<<<< HEAD
-        .fieldUseFunc = ItemUseOutOfBattle_CannotUse,
-        .flingPower = 10,
-=======
         .fieldUseFunc = ItemUseOutOfBattle_CannotUse, // Todo
->>>>>>> 797f4192
+        .flingPower = 10,
     },
 
     [ITEM_IMPISH_MINT] =
@@ -1212,12 +1167,8 @@
         .description = sImpishMintDesc,
         .pocket = POCKET_ITEMS,
         .type = ITEM_USE_BAG_MENU,
-<<<<<<< HEAD
-        .fieldUseFunc = ItemUseOutOfBattle_CannotUse,
-        .flingPower = 10,
-=======
         .fieldUseFunc = ItemUseOutOfBattle_CannotUse, // Todo
->>>>>>> 797f4192
+        .flingPower = 10,
     },
 
     [ITEM_LAX_MINT] =
@@ -1228,12 +1179,8 @@
         .description = sLaxMintDesc,
         .pocket = POCKET_ITEMS,
         .type = ITEM_USE_BAG_MENU,
-<<<<<<< HEAD
-        .fieldUseFunc = ItemUseOutOfBattle_CannotUse,
-        .flingPower = 10,
-=======
         .fieldUseFunc = ItemUseOutOfBattle_CannotUse, // Todo
->>>>>>> 797f4192
+        .flingPower = 10,
     },
 
     [ITEM_RELAXED_MINT] =
@@ -1244,12 +1191,8 @@
         .description = sRelaxedMintDesc,
         .pocket = POCKET_ITEMS,
         .type = ITEM_USE_BAG_MENU,
-<<<<<<< HEAD
-        .fieldUseFunc = ItemUseOutOfBattle_CannotUse,
-        .flingPower = 10,
-=======
         .fieldUseFunc = ItemUseOutOfBattle_CannotUse, // Todo
->>>>>>> 797f4192
+        .flingPower = 10,
     },
 
     [ITEM_MODEST_MINT] =
@@ -1260,12 +1203,8 @@
         .description = sModestMintDesc,
         .pocket = POCKET_ITEMS,
         .type = ITEM_USE_BAG_MENU,
-<<<<<<< HEAD
-        .fieldUseFunc = ItemUseOutOfBattle_CannotUse,
-        .flingPower = 10,
-=======
         .fieldUseFunc = ItemUseOutOfBattle_CannotUse, // Todo
->>>>>>> 797f4192
+        .flingPower = 10,
     },
 
     [ITEM_MILD_MINT] =
@@ -1276,12 +1215,8 @@
         .description = sMildMintDesc,
         .pocket = POCKET_ITEMS,
         .type = ITEM_USE_BAG_MENU,
-<<<<<<< HEAD
-        .fieldUseFunc = ItemUseOutOfBattle_CannotUse,
-        .flingPower = 10,
-=======
         .fieldUseFunc = ItemUseOutOfBattle_CannotUse, // Todo
->>>>>>> 797f4192
+        .flingPower = 10,
     },
 
     [ITEM_RASH_MINT] =
@@ -1292,12 +1227,8 @@
         .description = sRashMintDesc,
         .pocket = POCKET_ITEMS,
         .type = ITEM_USE_BAG_MENU,
-<<<<<<< HEAD
-        .fieldUseFunc = ItemUseOutOfBattle_CannotUse,
-        .flingPower = 10,
-=======
         .fieldUseFunc = ItemUseOutOfBattle_CannotUse, // Todo
->>>>>>> 797f4192
+        .flingPower = 10,
     },
 
     [ITEM_QUIET_MINT] =
@@ -1308,12 +1239,8 @@
         .description = sQuietMintDesc,
         .pocket = POCKET_ITEMS,
         .type = ITEM_USE_BAG_MENU,
-<<<<<<< HEAD
-        .fieldUseFunc = ItemUseOutOfBattle_CannotUse,
-        .flingPower = 10,
-=======
         .fieldUseFunc = ItemUseOutOfBattle_CannotUse, // Todo
->>>>>>> 797f4192
+        .flingPower = 10,
     },
 
     [ITEM_CALM_MINT] =
@@ -1324,12 +1251,8 @@
         .description = sCalmMintDesc,
         .pocket = POCKET_ITEMS,
         .type = ITEM_USE_BAG_MENU,
-<<<<<<< HEAD
-        .fieldUseFunc = ItemUseOutOfBattle_CannotUse,
-        .flingPower = 10,
-=======
         .fieldUseFunc = ItemUseOutOfBattle_CannotUse, // Todo
->>>>>>> 797f4192
+        .flingPower = 10,
     },
 
     [ITEM_GENTLE_MINT] =
@@ -1340,12 +1263,8 @@
         .description = sGentleMintDesc,
         .pocket = POCKET_ITEMS,
         .type = ITEM_USE_BAG_MENU,
-<<<<<<< HEAD
-        .fieldUseFunc = ItemUseOutOfBattle_CannotUse,
-        .flingPower = 10,
-=======
         .fieldUseFunc = ItemUseOutOfBattle_CannotUse, // Todo
->>>>>>> 797f4192
+        .flingPower = 10,
     },
 
     [ITEM_CAREFUL_MINT] =
@@ -1356,12 +1275,8 @@
         .description = sCarefulMintDesc,
         .pocket = POCKET_ITEMS,
         .type = ITEM_USE_BAG_MENU,
-<<<<<<< HEAD
-        .fieldUseFunc = ItemUseOutOfBattle_CannotUse,
-        .flingPower = 10,
-=======
         .fieldUseFunc = ItemUseOutOfBattle_CannotUse, // Todo
->>>>>>> 797f4192
+        .flingPower = 10,
     },
 
     [ITEM_SASSY_MINT] =
@@ -1372,12 +1287,8 @@
         .description = sSassyMintDesc,
         .pocket = POCKET_ITEMS,
         .type = ITEM_USE_BAG_MENU,
-<<<<<<< HEAD
-        .fieldUseFunc = ItemUseOutOfBattle_CannotUse,
-        .flingPower = 10,
-=======
         .fieldUseFunc = ItemUseOutOfBattle_CannotUse, // Todo
->>>>>>> 797f4192
+        .flingPower = 10,
     },
 
     [ITEM_TIMID_MINT] =
@@ -1388,12 +1299,8 @@
         .description = sTimidMintDesc,
         .pocket = POCKET_ITEMS,
         .type = ITEM_USE_BAG_MENU,
-<<<<<<< HEAD
-        .fieldUseFunc = ItemUseOutOfBattle_CannotUse,
-        .flingPower = 10,
-=======
         .fieldUseFunc = ItemUseOutOfBattle_CannotUse, // Todo
->>>>>>> 797f4192
+        .flingPower = 10,
     },
 
     [ITEM_HASTY_MINT] =
@@ -1404,12 +1311,8 @@
         .description = sHastyMintDesc,
         .pocket = POCKET_ITEMS,
         .type = ITEM_USE_BAG_MENU,
-<<<<<<< HEAD
-        .fieldUseFunc = ItemUseOutOfBattle_CannotUse,
-        .flingPower = 10,
-=======
         .fieldUseFunc = ItemUseOutOfBattle_CannotUse, // Todo
->>>>>>> 797f4192
+        .flingPower = 10,
     },
 
     [ITEM_JOLLY_MINT] =
@@ -1420,12 +1323,8 @@
         .description = sJollyMintDesc,
         .pocket = POCKET_ITEMS,
         .type = ITEM_USE_BAG_MENU,
-<<<<<<< HEAD
-        .fieldUseFunc = ItemUseOutOfBattle_CannotUse,
-        .flingPower = 10,
-=======
         .fieldUseFunc = ItemUseOutOfBattle_CannotUse, // Todo
->>>>>>> 797f4192
+        .flingPower = 10,
     },
 
     [ITEM_NAIVE_MINT] =
@@ -1436,12 +1335,8 @@
         .description = sNaiveMintDesc,
         .pocket = POCKET_ITEMS,
         .type = ITEM_USE_BAG_MENU,
-<<<<<<< HEAD
-        .fieldUseFunc = ItemUseOutOfBattle_CannotUse,
-        .flingPower = 10,
-=======
         .fieldUseFunc = ItemUseOutOfBattle_CannotUse, // Todo
->>>>>>> 797f4192
+        .flingPower = 10,
     },
 
     [ITEM_SERIOUS_MINT] =
@@ -1452,12 +1347,8 @@
         .description = sSeriousMintDesc,
         .pocket = POCKET_ITEMS,
         .type = ITEM_USE_BAG_MENU,
-<<<<<<< HEAD
-        .fieldUseFunc = ItemUseOutOfBattle_CannotUse,
-        .flingPower = 10,
-=======
         .fieldUseFunc = ItemUseOutOfBattle_CannotUse, // Todo
->>>>>>> 797f4192
+        .flingPower = 10,
     },
 
 // Candy
@@ -1482,12 +1373,8 @@
         .description = sExpCandyXSDesc,
         .pocket = POCKET_ITEMS,
         .type = ITEM_USE_BAG_MENU,
-<<<<<<< HEAD
-        .fieldUseFunc = ItemUseOutOfBattle_CannotUse,
-        .flingPower = 30,
-=======
         .fieldUseFunc = ItemUseOutOfBattle_CannotUse, // Todo
->>>>>>> 797f4192
+        .flingPower = 30,
     },
 
     [ITEM_EXP_CANDY_S] =
@@ -1498,12 +1385,8 @@
         .description = sExpCandyXSDesc,
         .pocket = POCKET_ITEMS,
         .type = ITEM_USE_BAG_MENU,
-<<<<<<< HEAD
-        .fieldUseFunc = ItemUseOutOfBattle_CannotUse,
-        .flingPower = 30,
-=======
         .fieldUseFunc = ItemUseOutOfBattle_CannotUse, // Todo
->>>>>>> 797f4192
+        .flingPower = 30,
     },
 
     [ITEM_EXP_CANDY_M] =
@@ -1514,12 +1397,8 @@
         .description = sExpCandyMDesc,
         .pocket = POCKET_ITEMS,
         .type = ITEM_USE_BAG_MENU,
-<<<<<<< HEAD
-        .fieldUseFunc = ItemUseOutOfBattle_CannotUse,
-        .flingPower = 30,
-=======
         .fieldUseFunc = ItemUseOutOfBattle_CannotUse, // Todo
->>>>>>> 797f4192
+        .flingPower = 30,
     },
 
     [ITEM_EXP_CANDY_L] =
@@ -1530,12 +1409,8 @@
         .description = sExpCandyLDesc,
         .pocket = POCKET_ITEMS,
         .type = ITEM_USE_BAG_MENU,
-<<<<<<< HEAD
-        .fieldUseFunc = ItemUseOutOfBattle_CannotUse,
-        .flingPower = 30,
-=======
         .fieldUseFunc = ItemUseOutOfBattle_CannotUse, // Todo
->>>>>>> 797f4192
+        .flingPower = 30,
     },
 
     [ITEM_EXP_CANDY_XL] =
@@ -1546,12 +1421,8 @@
         .description = sExpCandyXLDesc,
         .pocket = POCKET_ITEMS,
         .type = ITEM_USE_BAG_MENU,
-<<<<<<< HEAD
-        .fieldUseFunc = ItemUseOutOfBattle_CannotUse,
-        .flingPower = 30,
-=======
         .fieldUseFunc = ItemUseOutOfBattle_CannotUse, // Todo
->>>>>>> 797f4192
+        .flingPower = 30,
     },
 
     [ITEM_DYNAMAX_CANDY] =
@@ -1562,12 +1433,8 @@
         .description = sDynamaxCandyDesc,
         .pocket = POCKET_ITEMS,
         .type = ITEM_USE_BAG_MENU,
-<<<<<<< HEAD
-        .fieldUseFunc = ItemUseOutOfBattle_CannotUse,
-        .flingPower = 30,
-=======
         .fieldUseFunc = ItemUseOutOfBattle_CannotUse, // Todo
->>>>>>> 797f4192
+        .flingPower = 30,
     },
 
 // Medicinal Flutes
@@ -1891,12 +1758,9 @@
         .pocket = POCKET_ITEMS,
         .type = ITEM_USE_BAG_MENU,
         .fieldUseFunc = ItemUseOutOfBattle_CannotUse,
-<<<<<<< HEAD
-        .flingPower = 30,
-=======
         .battleUsage = ITEM_B_USE_OTHER,
         .battleUseFunc = ItemUseInBattle_Escape,
->>>>>>> 797f4192
+        .flingPower = 30,
     },
 
     [ITEM_MAX_MUSHROOMS] =
@@ -1908,12 +1772,9 @@
         .pocket = POCKET_ITEMS,
         .type = ITEM_USE_BAG_MENU,
         .fieldUseFunc = ItemUseOutOfBattle_CannotUse,
-<<<<<<< HEAD
-        .flingPower = 30,
-=======
         .battleUsage = ITEM_B_USE_OTHER,
         .battleUseFunc = ItemUseInBattle_StatIncrease, // Todo
->>>>>>> 797f4192
+        .flingPower = 30,
     },
 
 // Treasures
@@ -2524,12 +2385,8 @@
         .description = sGrowthMulchDesc,
         .pocket = POCKET_ITEMS,
         .type = ITEM_USE_BAG_MENU,
-<<<<<<< HEAD
-        .fieldUseFunc = ItemUseOutOfBattle_CannotUse,
-        .flingPower = 30,
-=======
         .fieldUseFunc = ItemUseOutOfBattle_CannotUse, // Todo
->>>>>>> 797f4192
+        .flingPower = 30,
     },
 
     [ITEM_DAMP_MULCH] =
@@ -2540,12 +2397,8 @@
         .description = sDampMulchDesc,
         .pocket = POCKET_ITEMS,
         .type = ITEM_USE_BAG_MENU,
-<<<<<<< HEAD
-        .fieldUseFunc = ItemUseOutOfBattle_CannotUse,
-        .flingPower = 30,
-=======
         .fieldUseFunc = ItemUseOutOfBattle_CannotUse, // Todo
->>>>>>> 797f4192
+        .flingPower = 30,
     },
 
     [ITEM_STABLE_MULCH] =
@@ -2556,12 +2409,8 @@
         .description = sStableMulchDesc,
         .pocket = POCKET_ITEMS,
         .type = ITEM_USE_BAG_MENU,
-<<<<<<< HEAD
-        .fieldUseFunc = ItemUseOutOfBattle_CannotUse,
-        .flingPower = 30,
-=======
         .fieldUseFunc = ItemUseOutOfBattle_CannotUse, // Todo
->>>>>>> 797f4192
+        .flingPower = 30,
     },
 
     [ITEM_GOOEY_MULCH] =
@@ -2572,12 +2421,8 @@
         .description = sGooeyMulchDesc,
         .pocket = POCKET_ITEMS,
         .type = ITEM_USE_BAG_MENU,
-<<<<<<< HEAD
-        .fieldUseFunc = ItemUseOutOfBattle_CannotUse,
-        .flingPower = 30,
-=======
         .fieldUseFunc = ItemUseOutOfBattle_CannotUse, // Todo
->>>>>>> 797f4192
+        .flingPower = 30,
     },
 
     [ITEM_RICH_MULCH] =
@@ -2588,12 +2433,8 @@
         .description = sRichMulchDesc,
         .pocket = POCKET_ITEMS,
         .type = ITEM_USE_BAG_MENU,
-<<<<<<< HEAD
-        .fieldUseFunc = ItemUseOutOfBattle_CannotUse,
-        .flingPower = 30,
-=======
         .fieldUseFunc = ItemUseOutOfBattle_CannotUse, // Todo
->>>>>>> 797f4192
+        .flingPower = 30,
     },
 
     [ITEM_SURPRISE_MULCH] =
@@ -2604,12 +2445,8 @@
         .description = sSurpriseMulchDesc,
         .pocket = POCKET_ITEMS,
         .type = ITEM_USE_BAG_MENU,
-<<<<<<< HEAD
-        .fieldUseFunc = ItemUseOutOfBattle_CannotUse,
-        .flingPower = 30,
-=======
         .fieldUseFunc = ItemUseOutOfBattle_CannotUse, // Todo
->>>>>>> 797f4192
+        .flingPower = 30,
     },
 
     [ITEM_BOOST_MULCH] =
@@ -2620,12 +2457,8 @@
         .description = sBoostMulchDesc,
         .pocket = POCKET_ITEMS,
         .type = ITEM_USE_BAG_MENU,
-<<<<<<< HEAD
-        .fieldUseFunc = ItemUseOutOfBattle_CannotUse,
-        .flingPower = 30,
-=======
         .fieldUseFunc = ItemUseOutOfBattle_CannotUse, // Todo
->>>>>>> 797f4192
+        .flingPower = 30,
     },
 
     [ITEM_AMAZE_MULCH] =
@@ -2636,12 +2469,8 @@
         .description = sAmazeMulchDesc,
         .pocket = POCKET_ITEMS,
         .type = ITEM_USE_BAG_MENU,
-<<<<<<< HEAD
-        .fieldUseFunc = ItemUseOutOfBattle_CannotUse,
-        .flingPower = 30,
-=======
         .fieldUseFunc = ItemUseOutOfBattle_CannotUse, // Todo
->>>>>>> 797f4192
+        .flingPower = 30,
     },
 
 // Apricorns
@@ -2731,12 +2560,8 @@
         .description = sWishingPieceDesc,
         .pocket = POCKET_ITEMS,
         .type = ITEM_USE_BAG_MENU,
-<<<<<<< HEAD
-        .fieldUseFunc = ItemUseOutOfBattle_CannotUse,
+        .fieldUseFunc = ItemUseOutOfBattle_CannotUse, // Todo
         .flingPower = 50,
-=======
-        .fieldUseFunc = ItemUseOutOfBattle_CannotUse, // Todo
->>>>>>> 797f4192
     },
 
     [ITEM_GALARICA_TWIG] =
@@ -3049,14 +2874,9 @@
         .price = 2200,
         .description = sSweetAppleDesc,
         .pocket = POCKET_ITEMS,
-<<<<<<< HEAD
-        .type = ITEM_USE_BAG_MENU,
-        .fieldUseFunc = ItemUseOutOfBattle_CannotUse,
-        .flingPower = 30,
-=======
         .type = ITEM_USE_PARTY_MENU,
         .fieldUseFunc = ItemUseOutOfBattle_EvolutionStone,
->>>>>>> 797f4192
+        .flingPower = 30,
     },
 
     [ITEM_TART_APPLE] =
@@ -3066,14 +2886,9 @@
         .price = 2200,
         .description = sTartAppleDesc,
         .pocket = POCKET_ITEMS,
-<<<<<<< HEAD
-        .type = ITEM_USE_BAG_MENU,
-        .fieldUseFunc = ItemUseOutOfBattle_CannotUse,
-        .flingPower = 30,
-=======
         .type = ITEM_USE_PARTY_MENU,
         .fieldUseFunc = ItemUseOutOfBattle_EvolutionStone,
->>>>>>> 797f4192
+        .flingPower = 30,
     },
 
     [ITEM_CRACKED_POT] =
@@ -3083,25 +2898,9 @@
         .price = 1600,
         .description = sCrackedPotDesc,
         .pocket = POCKET_ITEMS,
-<<<<<<< HEAD
-        .type = ITEM_USE_BAG_MENU,
-        .fieldUseFunc = ItemUseOutOfBattle_CannotUse,
+        .type = ITEM_USE_PARTY_MENU,
+        .fieldUseFunc = ItemUseOutOfBattle_EvolutionStone,
         .flingPower = 80,
-    },
-
-    [ITEM_CHIPPED_POT] = // Todo
-    {
-        .name = _("????????"),
-        .itemId = ITEM_NONE,
-        .price = 0,
-        .description = sDummyDesc,
-        .pocket = POCKET_ITEMS,
-        .type = ITEM_USE_BAG_MENU,
-        .fieldUseFunc = ItemUseOutOfBattle_CannotUse,
-        .flingPower = 80,
-=======
-        .type = ITEM_USE_PARTY_MENU,
-        .fieldUseFunc = ItemUseOutOfBattle_EvolutionStone,
     },
 
     [ITEM_CHIPPED_POT] =
@@ -3113,7 +2912,7 @@
         .pocket = POCKET_ITEMS,
         .type = ITEM_USE_PARTY_MENU,
         .fieldUseFunc = ItemUseOutOfBattle_EvolutionStone,
->>>>>>> 797f4192
+        .flingPower = 80,
     },
 
     [ITEM_GALARICA_CUFF] =
@@ -3123,14 +2922,9 @@
         .price = 6000,
         .description = sGalaricaCuffDesc,
         .pocket = POCKET_ITEMS,
-<<<<<<< HEAD
-        .type = ITEM_USE_BAG_MENU,
-        .fieldUseFunc = ItemUseOutOfBattle_CannotUse,
-        .flingPower = 30,
-=======
         .type = ITEM_USE_PARTY_MENU,
         .fieldUseFunc = ItemUseOutOfBattle_EvolutionStone,
->>>>>>> 797f4192
+        .flingPower = 30,
     },
 
     [ITEM_GALARICA_WREATH] =
@@ -3140,14 +2934,9 @@
         .price = 6000,
         .description = sGalaricaWreathDesc,
         .pocket = POCKET_ITEMS,
-<<<<<<< HEAD
-        .type = ITEM_USE_BAG_MENU,
-        .fieldUseFunc = ItemUseOutOfBattle_CannotUse,
-        .flingPower = 30,
-=======
         .type = ITEM_USE_PARTY_MENU,
         .fieldUseFunc = ItemUseOutOfBattle_EvolutionStone,
->>>>>>> 797f4192
+        .flingPower = 30,
     },
 
     [ITEM_DRAGON_SCALE] =
