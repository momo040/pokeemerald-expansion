#include "battle.h"
#include "battle_scripts.h"
#include "constants/battle_move_effects.h"

const struct BattleMoveEffect gBattleMoveEffects[NUM_BATTLE_MOVE_EFFECTS] =
{
    [EFFECT_PLACEHOLDER] =
    {
        .battleScript = BattleScript_EffectPlaceholder,
        .battleTvScore = 0,
    },

    [EFFECT_HIT] =
    {
        .battleScript = BattleScript_EffectHit,
        .battleTvScore = 1,
    },

    [EFFECT_SLEEP] =
    {
        .battleScript = BattleScript_EffectSleep,
        .battleTvScore = 1,
    },

    [EFFECT_ABSORB] =
    {
        .battleScript = BattleScript_EffectAbsorb,
        .battleTvScore = 4,
    },

    [EFFECT_EXPLOSION] =
    {
        .battleScript = BattleScript_EffectExplosion,
        .battleTvScore = 0, // TODO: Assign points
    },

    [EFFECT_DREAM_EATER] =
    {
        .battleScript = BattleScript_EffectDreamEater,
        .battleTvScore = 5,
        .encourageEncore = TRUE,
    },

    [EFFECT_MIRROR_MOVE] =
    {
        .battleScript = BattleScript_EffectMirrorMove,
        .battleTvScore = 1,
    },

    [EFFECT_ATTACK_UP] =
    {
        .battleScript = BattleScript_EffectAttackUp,
        .battleTvScore = 1,
        .encourageEncore = TRUE,
    },

    [EFFECT_DEFENSE_UP] =
    {
        .battleScript = BattleScript_EffectDefenseUp,
        .battleTvScore = 1,
        .encourageEncore = TRUE,
    },

    [EFFECT_SPEED_UP] =
    {
        .battleScript = BattleScript_EffectSpeedUp,
        .battleTvScore = 1,
        .encourageEncore = TRUE,
    },

    [EFFECT_SPECIAL_ATTACK_UP] =
    {
        .battleScript = BattleScript_EffectSpecialAttackUp,
        .battleTvScore = 1,
        .encourageEncore = TRUE,
    },

    [EFFECT_SPECIAL_DEFENSE_UP] =
    {
        .battleScript = BattleScript_EffectSpecialDefenseUp,
        .battleTvScore = 1,
        .encourageEncore = TRUE,
    },

    [EFFECT_ACCURACY_UP] =
    {
        .battleScript = BattleScript_EffectAccuracyUp,
        .battleTvScore = 1,
        .encourageEncore = TRUE,
    },

    [EFFECT_EVASION_UP] =
    {
        .battleScript = BattleScript_EffectEvasionUp,
        .battleTvScore = 1,
    },

    [EFFECT_SPECIAL_ATTACK_UP_3] =
    {
        .battleScript = BattleScript_EffectSpecialAttackUp3,
        .battleTvScore = 0, // TODO: Assign points
    },

    [EFFECT_ATTACK_DOWN] =
    {
        .battleScript = BattleScript_EffectAttackDown,
        .battleTvScore = 1,
    },

    [EFFECT_DEFENSE_DOWN] =
    {
        .battleScript = BattleScript_EffectDefenseDown,
        .battleTvScore = 1,
    },

    [EFFECT_SPEED_DOWN] =
    {
        .battleScript = BattleScript_EffectSpeedDown,
        .battleTvScore = 1,
    },

    [EFFECT_SPECIAL_ATTACK_DOWN] =
    {
        .battleScript = BattleScript_EffectSpecialAttackDown,
        .battleTvScore = 1,
    },

    [EFFECT_SPECIAL_DEFENSE_DOWN] =
    {
        .battleScript = BattleScript_EffectSpecialDefenseDown,
        .battleTvScore = 1,
    },

    [EFFECT_ACCURACY_DOWN] =
    {
        .battleScript = BattleScript_EffectAccuracyDown,
        .battleTvScore = 1,
    },

    [EFFECT_EVASION_DOWN] =
    {
        .battleScript = BattleScript_EffectEvasionDown,
        .battleTvScore = 1,
    },

    [EFFECT_HAZE] =
    {
        .battleScript = BattleScript_EffectHaze,
        .battleTvScore = 5,
        .encourageEncore = TRUE,
    },

    [EFFECT_BIDE] =
    {
        .battleScript = BattleScript_EffectBide,
        .battleTvScore = 5,
    },

    [EFFECT_ROAR] =
    {
        .battleScript = BattleScript_EffectRoar,
        .battleTvScore = 5,
        .encourageEncore = TRUE,
    },

    [EFFECT_MULTI_HIT] =
    {
        .battleScript = BattleScript_EffectHit,
        .battleTvScore = 1,
    },

    [EFFECT_CONVERSION] =
    {
        .battleScript = BattleScript_EffectConversion,
        .battleTvScore = 3,
        .encourageEncore = TRUE,
    },

    [EFFECT_RESTORE_HP] =
    {
        .battleScript = BattleScript_EffectRestoreHp,
        .battleTvScore = 3,
        .encourageEncore = TRUE,
    },

    [EFFECT_TOXIC] =
    {
        .battleScript = BattleScript_EffectToxic,
        .battleTvScore = 5,
        .encourageEncore = TRUE,
    },

    [EFFECT_LIGHT_SCREEN] =
    {
        .battleScript = BattleScript_EffectLightScreen,
        .battleTvScore = 7,
        .encourageEncore = TRUE,
    },

    [EFFECT_REST] =
    {
        .battleScript = BattleScript_EffectRest,
        .battleTvScore = 7,
        .encourageEncore = TRUE,
    },

    [EFFECT_OHKO] =
    {
        .battleScript = BattleScript_EffectOHKO,
        .battleTvScore = 7,
    },

    [EFFECT_FUSION_COMBO] =
    {
        .battleScript = BattleScript_EffectHit,
        .battleTvScore = 0, // TODO: Assign points
    },

    [EFFECT_SUPER_FANG] =
    {
        .battleScript = BattleScript_EffectSuperFang,
        .battleTvScore = 5,
        .encourageEncore = TRUE,
    },

    [EFFECT_FIXED_DAMAGE_ARG] =
    {
        .battleScript = BattleScript_EffectFixedDamageArg,
        .battleTvScore = 1,
    },

    [EFFECT_HEAL_BLOCK] =
    {
        .battleScript = BattleScript_EffectHealBlock,
        .battleTvScore = 0, // TODO: Assign points
        .encourageEncore = TRUE,
    },

    [EFFECT_RECOIL_IF_MISS] =
    {
        .battleScript = BattleScript_EffectRecoilIfMiss,
        .battleTvScore = 1,
    },

    [EFFECT_MIST] =
    {
        .battleScript = BattleScript_EffectMist,
        .battleTvScore = 5,
        .encourageEncore = TRUE,
    },

    [EFFECT_FOCUS_ENERGY] =
    {
        .battleScript = BattleScript_EffectFocusEnergy,
        .battleTvScore = 1,
        .encourageEncore = TRUE,
    },

    [EFFECT_CONFUSE] =
    {
        .battleScript = BattleScript_EffectConfuse,
        .battleTvScore = 4,
        .encourageEncore = TRUE,
    },

    [EFFECT_ATTACK_UP_2] =
    {
        .battleScript = BattleScript_EffectAttackUp2,
        .battleTvScore = 1,
        .encourageEncore = TRUE,
    },

    [EFFECT_DEFENSE_UP_2] =
    {
        .battleScript = BattleScript_EffectDefenseUp2,
        .battleTvScore = 1,
        .encourageEncore = TRUE,
    },

    [EFFECT_SPEED_UP_2] =
    {
        .battleScript = BattleScript_EffectSpeedUp2,
        .battleTvScore = 1,
        .encourageEncore = TRUE,
    },

    [EFFECT_SPECIAL_ATTACK_UP_2] =
    {
        .battleScript = BattleScript_EffectSpecialAttackUp2,
        .battleTvScore = 1,
        .encourageEncore = TRUE,
    },

    [EFFECT_SPECIAL_DEFENSE_UP_2] =
    {
        .battleScript = BattleScript_EffectSpecialDefenseUp2,
        .battleTvScore = 1,
        .encourageEncore = TRUE,
    },

    [EFFECT_ACCURACY_UP_2] =
    {
        .battleScript = BattleScript_EffectAccuracyUp2,
        .battleTvScore = 1,
        .encourageEncore = TRUE,
    },

    [EFFECT_EVASION_UP_2] =
    {
        .battleScript = BattleScript_EffectEvasionUp2,
        .battleTvScore = 1,
    },

    [EFFECT_TRANSFORM] =
    {
        .battleScript = BattleScript_EffectTransform,
        .battleTvScore = 0, // TODO: Assign points
    },

    [EFFECT_ATTACK_DOWN_2] =
    {
        .battleScript = BattleScript_EffectAttackDown2,
        .battleTvScore = 1,
    },

    [EFFECT_DEFENSE_DOWN_2] =
    {
        .battleScript = BattleScript_EffectDefenseDown2,
        .battleTvScore = 1,
    },

    [EFFECT_SPEED_DOWN_2] =
    {
        .battleScript = BattleScript_EffectSpeedDown2,
        .battleTvScore = 1,
    },

    [EFFECT_SPECIAL_ATTACK_DOWN_2] =
    {
        .battleScript = BattleScript_EffectSpecialAttackDown2,
        .battleTvScore = 1,
    },

    [EFFECT_SPECIAL_DEFENSE_DOWN_2] =
    {
        .battleScript = BattleScript_EffectSpecialDefenseDown2,
        .battleTvScore = 1,
    },

    [EFFECT_ACCURACY_DOWN_2] =
    {
        .battleScript = BattleScript_EffectAccuracyDown2,
        .battleTvScore = 1,
    },

    [EFFECT_EVASION_DOWN_2] =
    {
        .battleScript = BattleScript_EffectEvasionDown2,
        .battleTvScore = 1,
    },

    [EFFECT_REFLECT] =
    {
        .battleScript = BattleScript_EffectReflect,
        .battleTvScore = 7,
        .encourageEncore = TRUE,
    },

    [EFFECT_POISON] =
    {
        .battleScript = BattleScript_EffectPoison,
        .battleTvScore = 4,
        .encourageEncore = TRUE,
    },

    [EFFECT_PARALYZE] =
    {
        .battleScript = BattleScript_EffectParalyze,
        .battleTvScore = 4,
        .encourageEncore = TRUE,
    },

    [EFFECT_TWO_TURNS_ATTACK] =
    {
        .battleScript = BattleScript_EffectTwoTurnsAttack,
<<<<<<< HEAD
        .battleTvScore = 0, // TODO: Assign points
        .twoTurnEffect = TRUE,
=======
        .battleTvScore = 3,
>>>>>>> 15f30d64
    },

    [EFFECT_SUBSTITUTE] =
    {
        .battleScript = BattleScript_EffectSubstitute,
        .battleTvScore = 4,
    },

    [EFFECT_RAGE] =
    {
        .battleScript = BattleScript_EffectRage,
        .battleTvScore = 2,
    },

    [EFFECT_MIMIC] =
    {
        .battleScript = BattleScript_EffectMimic,
        .battleTvScore = 4,
    },

    [EFFECT_METRONOME] =
    {
        .battleScript = BattleScript_EffectMetronome,
        .battleTvScore = 1,
    },

    [EFFECT_LEECH_SEED] =
    {
        .battleScript = BattleScript_EffectLeechSeed,
        .battleTvScore = 4,
        .encourageEncore = TRUE,
    },

    [EFFECT_DO_NOTHING] =
    {
        .battleScript = BattleScript_EffectDoNothing,
        .battleTvScore = 1,
        .encourageEncore = TRUE,
    },

    [EFFECT_DISABLE] =
    {
        .battleScript = BattleScript_EffectDisable,
        .battleTvScore = 7,
    },

    [EFFECT_LEVEL_DAMAGE] =
    {
        .battleScript = BattleScript_EffectLevelDamage,
        .battleTvScore = 2,
    },

    [EFFECT_PSYWAVE] =
    {
        .battleScript = BattleScript_EffectPsywave,
        .battleTvScore = 1,
    },

    [EFFECT_COUNTER] =
    {
        .battleScript = BattleScript_EffectCounter,
        .battleTvScore = 5,
        .encourageEncore = TRUE,
    },

    [EFFECT_ENCORE] =
    {
        .battleScript = BattleScript_EffectEncore,
        .battleTvScore = 7,
    },

    [EFFECT_PAIN_SPLIT] =
    {
        .battleScript = BattleScript_EffectPainSplit,
        .battleTvScore = 3,
    },

    [EFFECT_SNORE] =
    {
        .battleScript = BattleScript_EffectSnore,
        .battleTvScore = 3,
    },

    [EFFECT_CONVERSION_2] =
    {
        .battleScript = BattleScript_EffectConversion2,
        .battleTvScore = 4,
        .encourageEncore = TRUE,
    },

    [EFFECT_LOCK_ON] =
    {
        .battleScript = BattleScript_EffectLockOn,
        .battleTvScore = 3,
        .encourageEncore = TRUE,
    },

    [EFFECT_SKETCH] =
    {
        .battleScript = BattleScript_EffectSketch,
        .battleTvScore = 3,
    },

    [EFFECT_SLEEP_TALK] =
    {
        .battleScript = BattleScript_EffectSleepTalk,
        .battleTvScore = 3,
        .encourageEncore = TRUE,
    },

    [EFFECT_DESTINY_BOND] =
    {
        .battleScript = BattleScript_EffectDestinyBond,
        .battleTvScore = 3,
    },

    [EFFECT_FLAIL] =
    {
        .battleScript = BattleScript_EffectHit,
        .battleTvScore = 2,
    },

    [EFFECT_SPITE] =
    {
        .battleScript = BattleScript_EffectSpite,
        .battleTvScore = 4,
    },

    [EFFECT_FALSE_SWIPE] =
    {
        .battleScript = BattleScript_EffectHit,
        .battleTvScore = 1,
    },

    [EFFECT_HEAL_BELL] =
    {
        .battleScript = BattleScript_EffectHealBell,
        .battleTvScore = 5,
        .encourageEncore = TRUE,
    },

    [EFFECT_TRIPLE_KICK] =
    {
        .battleScript = BattleScript_EffectHit,
        .battleTvScore = 1,
    },

    [EFFECT_MEAN_LOOK] =
    {
        .battleScript = BattleScript_EffectMeanLook,
        .battleTvScore = 5,
        .encourageEncore = TRUE,
    },

    [EFFECT_NIGHTMARE] =
    {
        .battleScript = BattleScript_EffectNightmare,
        .battleTvScore = 3,
        .encourageEncore = TRUE,
    },

    [EFFECT_MINIMIZE] =
    {
        .battleScript = BattleScript_EffectMinimize,
        .battleTvScore = 1,
    },

    [EFFECT_CURSE] =
    {
        .battleScript = BattleScript_EffectCurse,
        .battleTvScore = 2,
        .encourageEncore = TRUE,
    },

    [EFFECT_HEALING_WISH] =
    {
        .battleScript = BattleScript_EffectHealingWish,
        .battleTvScore = 0, // TODO: Assign points
    },

    [EFFECT_PROTECT] =
    {
        .battleScript = BattleScript_EffectProtect,
        .battleTvScore = 5,
        .encourageEncore = TRUE,
        .usesProtectCounter = TRUE,
    },

    [EFFECT_SPIKES] =
    {
        .battleScript = BattleScript_EffectSpikes,
        .battleTvScore = 4,
        .forcePressure = TRUE,
    },

    [EFFECT_FORESIGHT] =
    {
        .battleScript = BattleScript_EffectForesight,
        .battleTvScore = 3,
        .encourageEncore = TRUE,
    },

    [EFFECT_PERISH_SONG] =
    {
        .battleScript = BattleScript_EffectPerishSong,
        .battleTvScore = 6,
        .encourageEncore = TRUE,
    },

    [EFFECT_SANDSTORM] =
    {
        .battleScript = BattleScript_EffectSandstorm,
        .battleTvScore = 4,
        .encourageEncore = TRUE,
    },

    [EFFECT_ENDURE] =
    {
        .battleScript = BattleScript_EffectEndure,
        .battleTvScore = 3,
        .encourageEncore = TRUE,
        .usesProtectCounter = TRUE,
    },

    [EFFECT_ROLLOUT] =
    {
        .battleScript = BattleScript_EffectRollout,
        .battleTvScore = 3,
    },

    [EFFECT_SWAGGER] =
    {
        .battleScript = BattleScript_EffectSwagger,
        .battleTvScore = 3,
        .encourageEncore = TRUE,
    },

    [EFFECT_FURY_CUTTER] =
    {
        .battleScript = BattleScript_EffectFuryCutter,
        .battleTvScore = 2,
    },

    [EFFECT_ATTRACT] =
    {
        .battleScript = BattleScript_EffectAttract,
        .battleTvScore = 4,
        .encourageEncore = TRUE,
    },

    [EFFECT_RETURN] =
    {
        .battleScript = BattleScript_EffectHit,
        .battleTvScore = 1,
    },

    [EFFECT_PRESENT] =
    {
        .battleScript = BattleScript_EffectPresent,
        .battleTvScore = 1,
    },

    [EFFECT_FRUSTRATION] =
    {
        .battleScript = BattleScript_EffectHit,
        .battleTvScore = 1,
    },

    [EFFECT_SAFEGUARD] =
    {
        .battleScript = BattleScript_EffectSafeguard,
        .battleTvScore = 5,
        .encourageEncore = TRUE,
    },

    [EFFECT_MAGNITUDE] =
    {
        .battleScript = BattleScript_EffectMagnitude,
        .battleTvScore = 1,
    },

    [EFFECT_BATON_PASS] =
    {
        .battleScript = BattleScript_EffectBatonPass,
        .battleTvScore = 7,
    },

    [EFFECT_PURSUIT] =
    {
        .battleScript = BattleScript_EffectHit,
        .battleTvScore = 2,
    },

    [EFFECT_CAPTIVATE] =
    {
        .battleScript = BattleScript_EffectCaptivate,
        .battleTvScore = 0, // TODO: Assign points
    },

    [EFFECT_MORNING_SUN] =
    {
        .battleScript = BattleScript_EffectMorningSun,
        .battleTvScore = 4,
        .encourageEncore = TRUE,
    },

    [EFFECT_SYNTHESIS] =
    {
        .battleScript = BattleScript_EffectSynthesis,
        .battleTvScore = 4,
        .encourageEncore = TRUE,
    },

    [EFFECT_MOONLIGHT] =
    {
        .battleScript = BattleScript_EffectMoonlight,
        .battleTvScore = 4,
        .encourageEncore = TRUE,
    },

    [EFFECT_HIDDEN_POWER] =
    {
        .battleScript = BattleScript_EffectHit,
        .battleTvScore = 1,
    },

    [EFFECT_RAIN_DANCE] =
    {
        .battleScript = BattleScript_EffectRainDance,
        .battleTvScore = 4,
        .encourageEncore = TRUE,
    },

    [EFFECT_SUNNY_DAY] =
    {
        .battleScript = BattleScript_EffectSunnyDay,
        .battleTvScore = 4,
        .encourageEncore = TRUE,
    },

    [EFFECT_FELL_STINGER] =
    {
        .battleScript = BattleScript_EffectHit,
        .battleTvScore = 0, // TODO: Assign points
    },

    [EFFECT_BELLY_DRUM] =
    {
        .battleScript = BattleScript_EffectBellyDrum,
        .battleTvScore = 7,
        .encourageEncore = TRUE,
    },

    [EFFECT_PSYCH_UP] =
    {
        .battleScript = BattleScript_EffectPsychUp,
        .battleTvScore = 7,
        .encourageEncore = TRUE,
    },

    [EFFECT_MIRROR_COAT] =
    {
        .battleScript = BattleScript_EffectMirrorCoat,
        .battleTvScore = 6,
        .encourageEncore = TRUE,
    },

<<<<<<< HEAD
    [EFFECT_SKULL_BASH] =
    {
        .battleScript = BattleScript_EffectSkullBash,
        .battleTvScore = 3,
        .twoTurnEffect = TRUE,
    },

=======
>>>>>>> 15f30d64
    [EFFECT_EARTHQUAKE] =
    {
        .battleScript = BattleScript_EffectHit,
        .battleTvScore = 1,
    },

    [EFFECT_FUTURE_SIGHT] =
    {
        .battleScript = BattleScript_EffectFutureSight,
        .battleTvScore = 1,
        .encourageEncore = TRUE,
    },

    [EFFECT_SOLAR_BEAM] =
    {
        .battleScript = BattleScript_EffectTwoTurnsAttack,
        .battleTvScore = 1,
        .twoTurnEffect = TRUE,
    },

    [EFFECT_THUNDER] =
    {
        .battleScript = BattleScript_EffectHit,
        .battleTvScore = 1,
    },

    [EFFECT_TELEPORT] =
    {
        .battleScript = BattleScript_EffectTeleport,
        .battleTvScore = 1,
    },

    [EFFECT_BEAT_UP] =
    {
        .battleScript = BattleScript_EffectBeatUp,
        .battleTvScore = 2,
    },

    [EFFECT_SEMI_INVULNERABLE] =
    {
        .battleScript = BattleScript_EffectTwoTurnsAttack,
        .battleTvScore = 3,
<<<<<<< HEAD
        .twoTurnEffect = TRUE,
=======
        .semiInvulnerableEffect = TRUE,
>>>>>>> 15f30d64
    },

    [EFFECT_DEFENSE_CURL] =
    {
        .battleScript = BattleScript_EffectDefenseCurl,
        .battleTvScore = 1,
        .encourageEncore = TRUE,
    },

    [EFFECT_SOFTBOILED] =
    {
        .battleScript = BattleScript_EffectSoftboiled,
        .battleTvScore = 1,
        .encourageEncore = TRUE,
    },

    [EFFECT_FIRST_TURN_ONLY] =
    {
        .battleScript = BattleScript_EffectFirstTurnOnly,
        .battleTvScore = 4,
        .encourageEncore = TRUE,
    },

    [EFFECT_UPROAR] =
    {
        .battleScript = BattleScript_EffectUproar,
        .battleTvScore = 4,
    },

    [EFFECT_STOCKPILE] =
    {
        .battleScript = BattleScript_EffectStockpile,
        .battleTvScore = 3,
        .encourageEncore = TRUE,
    },

    [EFFECT_SPIT_UP] =
    {
        .battleScript = BattleScript_EffectSpitUp,
        .battleTvScore = 3,
        .encourageEncore = TRUE,
    },

    [EFFECT_SWALLOW] =
    {
        .battleScript = BattleScript_EffectSwallow,
        .battleTvScore = 3,
        .encourageEncore = TRUE,
    },

    [EFFECT_WORRY_SEED] =
    {
        .battleScript = BattleScript_EffectWorrySeed,
        .battleTvScore = 0, // TODO: Assign points
        .encourageEncore = TRUE,
    },

    [EFFECT_HAIL] =
    {
        .battleScript = BattleScript_EffectHail,
        .battleTvScore = 4,
        .encourageEncore = TRUE,
    },

    [EFFECT_TORMENT] =
    {
        .battleScript = BattleScript_EffectTorment,
        .battleTvScore = 7,
        .encourageEncore = TRUE,
    },

    [EFFECT_FLATTER] =
    {
        .battleScript = BattleScript_EffectFlatter,
        .battleTvScore = 7,
    },

    [EFFECT_WILL_O_WISP] =
    {
        .battleScript = BattleScript_EffectWillOWisp,
        .battleTvScore = 5,
        .encourageEncore = TRUE,
    },

    [EFFECT_MEMENTO] =
    {
        .battleScript = BattleScript_EffectMemento,
        .battleTvScore = 7,
    },

    [EFFECT_FACADE] =
    {
        .battleScript = BattleScript_EffectHit,
        .battleTvScore = 1,
    },

    [EFFECT_FOCUS_PUNCH] =
    {
        .battleScript = BattleScript_EffectFocusPunch,
        .battleTvScore = 7,
    },

    [EFFECT_DOUBLE_POWER_ON_ARG_STATUS] =
    {
        .battleScript = BattleScript_EffectHit,
        .battleTvScore = 1,
    },

    [EFFECT_FOLLOW_ME] =
    {
        .battleScript = BattleScript_EffectFollowMe,
        .battleTvScore = 5,
        .encourageEncore = TRUE,
    },

    [EFFECT_NATURE_POWER] =
    {
        .battleScript = BattleScript_EffectNaturePower,
        .battleTvScore = 0, // TODO: Assign points
    },

    [EFFECT_CHARGE] =
    {
        .battleScript = BattleScript_EffectCharge,
        .battleTvScore = 4,
        .encourageEncore = TRUE,
    },

    [EFFECT_TAUNT] =
    {
        .battleScript = BattleScript_EffectTaunt,
        .battleTvScore = 4,
    },

    [EFFECT_HELPING_HAND] =
    {
        .battleScript = BattleScript_EffectHelpingHand,
        .battleTvScore = 4,
    },

    [EFFECT_TRICK] =
    {
        .battleScript = BattleScript_EffectTrick,
        .battleTvScore = 4,
        .encourageEncore = TRUE,
    },

    [EFFECT_ROLE_PLAY] =
    {
        .battleScript = BattleScript_EffectRolePlay,
        .battleTvScore = 4,
        .encourageEncore = TRUE,
    },

    [EFFECT_WISH] =
    {
        .battleScript = BattleScript_EffectWish,
        .battleTvScore = 2,
    },

    [EFFECT_ASSIST] =
    {
        .battleScript = BattleScript_EffectAssist,
        .battleTvScore = 2,
    },

    [EFFECT_INGRAIN] =
    {
        .battleScript = BattleScript_EffectIngrain,
        .battleTvScore = 6,
        .encourageEncore = TRUE,
    },

    [EFFECT_MAGIC_COAT] =
    {
        .battleScript = BattleScript_EffectMagicCoat,
        .battleTvScore = 6,
    },

    [EFFECT_RECYCLE] =
    {
        .battleScript = BattleScript_EffectRecycle,
        .battleTvScore = 4,
        .encourageEncore = TRUE,
    },

    [EFFECT_REVENGE] =
    {
        .battleScript = BattleScript_EffectHit,
        .battleTvScore = 4,
    },

    [EFFECT_BRICK_BREAK] =
    {
        .battleScript = BattleScript_EffectBrickBreak,
        .battleTvScore = 2,
    },

    [EFFECT_YAWN] =
    {
        .battleScript = BattleScript_EffectYawn,
        .battleTvScore = 5,
    },

    [EFFECT_KNOCK_OFF] =
    {
        .battleScript = BattleScript_EffectHit,
        .battleTvScore = 2,
    },

    [EFFECT_ENDEAVOR] =
    {
        .battleScript = BattleScript_EffectEndeavor,
        .battleTvScore = 1,
    },

    [EFFECT_ERUPTION] =
    {
        .battleScript = BattleScript_EffectHit,
        .battleTvScore = 1,
    },

    [EFFECT_SKILL_SWAP] =
    {
        .battleScript = BattleScript_EffectSkillSwap,
        .battleTvScore = 6,
        .encourageEncore = TRUE,
    },

    [EFFECT_IMPRISON] =
    {
        .battleScript = BattleScript_EffectImprison,
        .battleTvScore = 6,
        .encourageEncore = TRUE,
        .forcePressure = TRUE,
    },

    [EFFECT_REFRESH] =
    {
        .battleScript = BattleScript_EffectRefresh,
        .battleTvScore = 6,
        .encourageEncore = TRUE,
    },

    [EFFECT_GRUDGE] =
    {
        .battleScript = BattleScript_EffectGrudge,
        .battleTvScore = 1,
        .encourageEncore = TRUE,
    },

    [EFFECT_SNATCH] =
    {
        .battleScript = BattleScript_EffectSnatch,
        .battleTvScore = 1,
        .forcePressure = TRUE,
    },

    [EFFECT_LOW_KICK] =
    {
        .battleScript = BattleScript_EffectHit,
        .battleTvScore = 1,
    },

    [EFFECT_TEETER_DANCE] =
    {
        .battleScript = BattleScript_EffectTeeterDance,
        .battleTvScore = 6,
    },

    [EFFECT_HIT_ESCAPE] =
    {
        .battleScript = BattleScript_EffectHitEscape,
        .battleTvScore = 4,
    },

    [EFFECT_MUD_SPORT] =
    {
        .battleScript = BattleScript_EffectMudSport,
        .battleTvScore = 0, // TODO: Assign points
        .encourageEncore = TRUE,
    },

    [EFFECT_WEATHER_BALL] =
    {
        .battleScript = BattleScript_EffectHit,
        .battleTvScore = 1,
    },

    [EFFECT_TICKLE] =
    {
        .battleScript = BattleScript_EffectTickle,
        .battleTvScore = 1,
    },

    [EFFECT_COSMIC_POWER] =
    {
        .battleScript = BattleScript_EffectCosmicPower,
        .battleTvScore = 1,
        .encourageEncore = TRUE,
    },

    [EFFECT_BULK_UP] =
    {
        .battleScript = BattleScript_EffectBulkUp,
        .battleTvScore = 1,
        .encourageEncore = TRUE,
    },

    [EFFECT_WATER_SPORT] =
    {
        .battleScript = BattleScript_EffectWaterSport,
        .battleTvScore = 4,
        .encourageEncore = TRUE,
    },

    [EFFECT_CALM_MIND] =
    {
        .battleScript = BattleScript_EffectCalmMind,
        .battleTvScore = 1,
        .encourageEncore = TRUE,
    },

    [EFFECT_DRAGON_DANCE] =
    {
        .battleScript = BattleScript_EffectDragonDance,
        .battleTvScore = 1,
        .encourageEncore = TRUE,
    },

    [EFFECT_CAMOUFLAGE] =
    {
        .battleScript = BattleScript_EffectCamouflage,
        .battleTvScore = 3,
        .encourageEncore = TRUE,
    },

    [EFFECT_PLEDGE] =
    {
        .battleScript = BattleScript_EffectPledge,
        .battleTvScore = 0, // TODO: Assign points
    },

    [EFFECT_FLING] =
    {
        .battleScript = BattleScript_EffectFling,
        .battleTvScore = 0, // TODO: Assign points
        .encourageEncore = TRUE,
    },

    [EFFECT_NATURAL_GIFT] =
    {
        .battleScript = BattleScript_EffectNaturalGift,
        .battleTvScore = 0, // TODO: Assign points
        .encourageEncore = TRUE,
    },

    [EFFECT_WRING_OUT] =
    {
        .battleScript = BattleScript_EffectHit,
        .battleTvScore = 0, // TODO: Assign points
    },

    [EFFECT_ASSURANCE] =
    {
        .battleScript = BattleScript_EffectHit,
        .battleTvScore = 0, // TODO: Assign points
    },

    [EFFECT_TRUMP_CARD] =
    {
        .battleScript = BattleScript_EffectHit,
        .battleTvScore = 0, // TODO: Assign points
    },

    [EFFECT_ACROBATICS] =
    {
        .battleScript = BattleScript_EffectHit,
        .battleTvScore = 0, // TODO: Assign points
    },

    [EFFECT_HEAT_CRASH] =
    {
        .battleScript = BattleScript_EffectHit,
        .battleTvScore = 0, // TODO: Assign points
    },

    [EFFECT_PUNISHMENT] =
    {
        .battleScript = BattleScript_EffectHit,
        .battleTvScore = 0, // TODO: Assign points
    },

    [EFFECT_STORED_POWER] =
    {
        .battleScript = BattleScript_EffectHit,
        .battleTvScore = 0, // TODO: Assign points
    },

    [EFFECT_ELECTRO_BALL] =
    {
        .battleScript = BattleScript_EffectHit,
        .battleTvScore = 0, // TODO: Assign points
    },

    [EFFECT_GYRO_BALL] =
    {
        .battleScript = BattleScript_EffectHit,
        .battleTvScore = 0, // TODO: Assign points
    },

    [EFFECT_ECHOED_VOICE] =
    {
        .battleScript = BattleScript_EffectHit,
        .battleTvScore = 0, // TODO: Assign points
    },

    [EFFECT_PAYBACK] =
    {
        .battleScript = BattleScript_EffectHit,
        .battleTvScore = 0, // TODO: Assign points
    },

    [EFFECT_ROUND] =
    {
        .battleScript = BattleScript_EffectHit,
        .battleTvScore = 0, // TODO: Assign points
    },

    [EFFECT_BRINE] =
    {
        .battleScript = BattleScript_EffectHit,
        .battleTvScore = 0, // TODO: Assign points
    },

    [EFFECT_RETALIATE] =
    {
        .battleScript = BattleScript_EffectHit,
        .battleTvScore = 0, // TODO: Assign points
    },

    [EFFECT_BULLDOZE] =
    {
        .battleScript = BattleScript_EffectHit,
        .battleTvScore = 0, // TODO: Assign points
    },

    [EFFECT_FOUL_PLAY] =
    {
        .battleScript = BattleScript_EffectHit,
        .battleTvScore = 0, // TODO: Assign points
    },

    [EFFECT_PSYSHOCK] =
    {
        .battleScript = BattleScript_EffectHit,
        .battleTvScore = 0, // TODO: Assign points
    },

    [EFFECT_ROOST] =
    {
        .battleScript = BattleScript_EffectRoost,
        .battleTvScore = 0, // TODO: Assign points
        .encourageEncore = TRUE,
    },

    [EFFECT_GRAVITY] =
    {
        .battleScript = BattleScript_EffectGravity,
        .battleTvScore = 0, // TODO: Assign points
        .encourageEncore = TRUE,
    },

    [EFFECT_MIRACLE_EYE] =
    {
        .battleScript = BattleScript_EffectMircleEye,
        .battleTvScore = 0, // TODO: Assign points
        .encourageEncore = TRUE,
    },

    [EFFECT_TAILWIND] =
    {
        .battleScript = BattleScript_EffectTailwind,
        .battleTvScore = 0, // TODO: Assign points
        .encourageEncore = TRUE,
    },

    [EFFECT_EMBARGO] =
    {
        .battleScript = BattleScript_EffectEmbargo,
        .battleTvScore = 0, // TODO: Assign points
        .encourageEncore = TRUE,
    },

    [EFFECT_AQUA_RING] =
    {
        .battleScript = BattleScript_EffectAquaRing,
        .battleTvScore = 0, // TODO: Assign points
        .encourageEncore = TRUE,
    },

    [EFFECT_TRICK_ROOM] =
    {
        .battleScript = BattleScript_EffectTrickRoom,
        .battleTvScore = 0, // TODO: Assign points
    },

    [EFFECT_WONDER_ROOM] =
    {
        .battleScript = BattleScript_EffectWonderRoom,
        .battleTvScore = 0, // TODO: Assign points
    },

    [EFFECT_MAGIC_ROOM] =
    {
        .battleScript = BattleScript_EffectMagicRoom,
        .battleTvScore = 0, // TODO: Assign points
    },

    [EFFECT_MAGNET_RISE] =
    {
        .battleScript = BattleScript_EffectMagnetRise,
        .battleTvScore = 0, // TODO: Assign points
        .encourageEncore = TRUE,
    },

    [EFFECT_TOXIC_SPIKES] =
    {
        .battleScript = BattleScript_EffectToxicSpikes,
        .battleTvScore = 0, // TODO: Assign points
        .forcePressure = TRUE,
    },

    [EFFECT_GASTRO_ACID] =
    {
        .battleScript = BattleScript_EffectGastroAcid,
        .battleTvScore = 0, // TODO: Assign points
    },

    [EFFECT_STEALTH_ROCK] =
    {
        .battleScript = BattleScript_EffectStealthRock,
        .battleTvScore = 0, // TODO: Assign points
        .encourageEncore = TRUE,
        .forcePressure = TRUE,
    },

    [EFFECT_TELEKINESIS] =
    {
        .battleScript = BattleScript_EffectTelekinesis,
        .battleTvScore = 0, // TODO: Assign points
        .encourageEncore = TRUE,
    },

    [EFFECT_POWER_SWAP] =
    {
        .battleScript = BattleScript_EffectPowerSwap,
        .battleTvScore = 0, // TODO: Assign points
        .encourageEncore = TRUE,
    },

    [EFFECT_GUARD_SWAP] =
    {
        .battleScript = BattleScript_EffectGuardSwap,
        .battleTvScore = 0, // TODO: Assign points
        .encourageEncore = TRUE,
    },

    [EFFECT_HEART_SWAP] =
    {
        .battleScript = BattleScript_EffectHeartSwap,
        .battleTvScore = 0, // TODO: Assign points
    },

    [EFFECT_POWER_SPLIT] =
    {
        .battleScript = BattleScript_EffectPowerSplit,
        .battleTvScore = 0, // TODO: Assign points
    },

    [EFFECT_GUARD_SPLIT] =
    {
        .battleScript = BattleScript_EffectGuardSplit,
        .battleTvScore = 0, // TODO: Assign points
    },

    [EFFECT_STICKY_WEB] =
    {
        .battleScript = BattleScript_EffectStickyWeb,
        .battleTvScore = 0, // TODO: Assign points
        .encourageEncore = TRUE,
    },

    [EFFECT_METAL_BURST] =
    {
        .battleScript = BattleScript_EffectMetalBurst,
        .battleTvScore = 0, // TODO: Assign points
    },

    [EFFECT_LUCKY_CHANT] =
    {
        .battleScript = BattleScript_EffectLuckyChant,
        .battleTvScore = 0, // TODO: Assign points
        .encourageEncore = TRUE,
    },

    [EFFECT_SUCKER_PUNCH] =
    {
        .battleScript = BattleScript_EffectSuckerPunch,
        .battleTvScore = 0, // TODO: Assign points
    },

    [EFFECT_SIMPLE_BEAM] =
    {
        .battleScript = BattleScript_EffectSimpleBeam,
        .battleTvScore = 0, // TODO: Assign points
    },

    [EFFECT_ENTRAINMENT] =
    {
        .battleScript = BattleScript_EffectEntrainment,
        .battleTvScore = 0, // TODO: Assign points
    },

    [EFFECT_HEAL_PULSE] =
    {
        .battleScript = BattleScript_EffectHealPulse,
        .battleTvScore = 0, // TODO: Assign points
        .encourageEncore = TRUE,
    },

    [EFFECT_QUASH] =
    {
        .battleScript = BattleScript_EffectQuash,
        .battleTvScore = 0, // TODO: Assign points
        .encourageEncore = TRUE,
    },

    [EFFECT_ION_DELUGE] =
    {
        .battleScript = BattleScript_EffectIonDeluge,
        .battleTvScore = 0, // TODO: Assign points
    },

    [EFFECT_FREEZE_DRY] =
    {
        .battleScript = BattleScript_EffectHit,
        .battleTvScore = 0, // TODO: Assign points
    },

    [EFFECT_TOPSY_TURVY] =
    {
        .battleScript = BattleScript_EffectTopsyTurvy,
        .battleTvScore = 0, // TODO: Assign points
    },

    [EFFECT_MISTY_TERRAIN] =
    {
        .battleScript = BattleScript_EffectMistyTerrain,
        .battleTvScore = 0, // TODO: Assign points
    },

    [EFFECT_GRASSY_TERRAIN] =
    {
        .battleScript = BattleScript_EffectGrassyTerrain,
        .battleTvScore = 0, // TODO: Assign points
    },

    [EFFECT_ELECTRIC_TERRAIN] =
    {
        .battleScript = BattleScript_EffectElectricTerrain,
        .battleTvScore = 0, // TODO: Assign points
    },

    [EFFECT_PSYCHIC_TERRAIN] =
    {
        .battleScript = BattleScript_EffectPsychicTerrain,
        .battleTvScore = 0, // TODO: Assign points
    },

    [EFFECT_ATTACK_ACCURACY_UP] =
    {
        .battleScript = BattleScript_EffectAttackAccUp,
        .battleTvScore = 0, // TODO: Assign points
        .encourageEncore = TRUE,
    },

    [EFFECT_ATTACK_SPATK_UP] =
    {
        .battleScript = BattleScript_EffectAttackSpAttackUp,
        .battleTvScore = 0, // TODO: Assign points
        .encourageEncore = TRUE,
    },

    [EFFECT_TWO_TYPED_MOVE] =
    {
        .battleScript = BattleScript_EffectHit,
        .battleTvScore = 0, // TODO: Assign points
    },

    [EFFECT_ME_FIRST] =
    {
        .battleScript = BattleScript_EffectMeFirst,
        .battleTvScore = 0, // TODO: Assign points
    },

    [EFFECT_QUIVER_DANCE] =
    {
        .battleScript = BattleScript_EffectQuiverDance,
        .battleTvScore = 0, // TODO: Assign points
    },

    [EFFECT_COIL] =
    {
        .battleScript = BattleScript_EffectCoil,
        .battleTvScore = 0, // TODO: Assign points
        .encourageEncore = TRUE,
    },

    [EFFECT_ELECTRIFY] =
    {
        .battleScript = BattleScript_EffectElectrify,
        .battleTvScore = 0, // TODO: Assign points
    },

    [EFFECT_REFLECT_TYPE] =
    {
        .battleScript = BattleScript_EffectReflectType,
        .battleTvScore = 0, // TODO: Assign points
        .encourageEncore = TRUE,
    },

    [EFFECT_SOAK] =
    {
        .battleScript = BattleScript_EffectSoak,
        .battleTvScore = 0, // TODO: Assign points
    },

    [EFFECT_GROWTH] =
    {
        .battleScript = BattleScript_EffectGrowth,
        .battleTvScore = 0, // TODO: Assign points
        .encourageEncore = TRUE,
    },

    [EFFECT_LAST_RESORT] =
    {
        .battleScript = BattleScript_EffectLastResort,
        .battleTvScore = 0, // TODO: Assign points
    },

    [EFFECT_SHELL_SMASH] =
    {
        .battleScript = BattleScript_EffectShellSmash,
        .battleTvScore = 0, // TODO: Assign points
        .encourageEncore = TRUE,
    },

    [EFFECT_SHIFT_GEAR] =
    {
        .battleScript = BattleScript_EffectShiftGear,
        .battleTvScore = 0, // TODO: Assign points
        .encourageEncore = TRUE,
    },

    [EFFECT_DEFENSE_UP_3] =
    {
        .battleScript = BattleScript_EffectDefenseUp3,
        .battleTvScore = 0, // TODO: Assign points
        .encourageEncore = TRUE,
    },

    [EFFECT_NOBLE_ROAR] =
    {
        .battleScript = BattleScript_EffectNobleRoar,
        .battleTvScore = 0, // TODO: Assign points
    },

    [EFFECT_VENOM_DRENCH] =
    {
        .battleScript = BattleScript_EffectVenomDrench,
        .battleTvScore = 0, // TODO: Assign points
    },

    [EFFECT_TOXIC_THREAD] =
    {
        .battleScript = BattleScript_EffectToxicThread,
        .battleTvScore = 0, // TODO: Assign points
    },

    [EFFECT_HIT_SWITCH_TARGET] =
    {
        .battleScript = BattleScript_EffectHitSwitchTarget,
        .battleTvScore = 0, // TODO: Assign points
    },

    [EFFECT_FINAL_GAMBIT] =
    {
        .battleScript = BattleScript_EffectFinalGambit,
        .battleTvScore = 0, // TODO: Assign points
    },

    [EFFECT_CHANGE_TYPE_ON_ITEM] =
    {
        .battleScript = BattleScript_EffectHit,
        .battleTvScore = 0, // TODO: Assign points
    },

    [EFFECT_AUTOTOMIZE] =
    {
        .battleScript = BattleScript_EffectAutotomize,
        .battleTvScore = 0, // TODO: Assign points
        .encourageEncore = TRUE,
    },

    [EFFECT_COPYCAT] =
    {
        .battleScript = BattleScript_EffectCopycat,
        .battleTvScore = 0, // TODO: Assign points
    },

    [EFFECT_DEFOG] =
    {
        .battleScript = BattleScript_EffectDefog,
        .battleTvScore = 0, // TODO: Assign points
        .encourageEncore = TRUE,
    },

    [EFFECT_HIT_ENEMY_HEAL_ALLY] =
    {
        .battleScript = BattleScript_EffectHitEnemyHealAlly,
        .battleTvScore = 0, // TODO: Assign points
    },

    [EFFECT_SYNCHRONOISE] =
    {
        .battleScript = BattleScript_EffectSynchronoise,
        .battleTvScore = 0, // TODO: Assign points
    },

    [EFFECT_PSYCHO_SHIFT] =
    {
        .battleScript = BattleScript_EffectPsychoShift,
        .battleTvScore = 0, // TODO: Assign points
    },

    [EFFECT_POWER_TRICK] =
    {
        .battleScript = BattleScript_EffectPowerTrick,
        .battleTvScore = 0, // TODO: Assign points
        .encourageEncore = TRUE,
    },

    [EFFECT_AFTER_YOU] =
    {
        .battleScript = BattleScript_EffectAfterYou,
        .battleTvScore = 0, // TODO: Assign points
        .encourageEncore = TRUE,
    },

    [EFFECT_BESTOW] =
    {
        .battleScript = BattleScript_EffectBestow,
        .battleTvScore = 0, // TODO: Assign points
        .encourageEncore = TRUE,
    },

    [EFFECT_ROTOTILLER] =
    {
        .battleScript = BattleScript_EffectRototiller,
        .battleTvScore = 0, // TODO: Assign points
    },

    [EFFECT_FLOWER_SHIELD] =
    {
        .battleScript = BattleScript_EffectFlowerShield,
        .battleTvScore = 0, // TODO: Assign points
    },

    [EFFECT_SPEED_SWAP] =
    {
        .battleScript = BattleScript_EffectSpeedSwap,
        .battleTvScore = 0, // TODO: Assign points
    },

    [EFFECT_REVELATION_DANCE] =
    {
        .battleScript = BattleScript_EffectHit,
        .battleTvScore = 0, // TODO: Assign points
    },

    [EFFECT_AURORA_VEIL] =
    {
        .battleScript = BattleScript_EffectAuroraVeil,
        .battleTvScore = 0, // TODO: Assign points
        .encourageEncore = TRUE,
    },

    [EFFECT_THIRD_TYPE] =
    {
        .battleScript = BattleScript_EffectThirdType,
        .battleTvScore = 0, // TODO: Assign points
    },

    [EFFECT_ACUPRESSURE] =
    {
        .battleScript = BattleScript_EffectAcupressure,
        .battleTvScore = 0, // TODO: Assign points
    },

    [EFFECT_AROMATIC_MIST] =
    {
        .battleScript = BattleScript_EffectAromaticMist,
        .battleTvScore = 0, // TODO: Assign points
        .encourageEncore = TRUE,
    },

    [EFFECT_POWDER] =
    {
        .battleScript = BattleScript_EffectPowder,
        .battleTvScore = 0, // TODO: Assign points
    },

    [EFFECT_BELCH] =
    {
        .battleScript = BattleScript_EffectHit,
        .battleTvScore = 0, // TODO: Assign points
    },

    [EFFECT_PARTING_SHOT] =
    {
        .battleScript = BattleScript_EffectPartingShot,
        .battleTvScore = 0, // TODO: Assign points
    },

    [EFFECT_MAT_BLOCK] =
    {
        .battleScript = BattleScript_EffectMatBlock,
        .battleTvScore = 0, // TODO: Assign points
        .encourageEncore = TRUE,
    },

    [EFFECT_STOMPING_TANTRUM] =
    {
        .battleScript = BattleScript_EffectHit,
        .battleTvScore = 0, // TODO: Assign points
    },

    [EFFECT_INSTRUCT] =
    {
        .battleScript = BattleScript_EffectInstruct,
        .battleTvScore = 0, // TODO: Assign points
    },

    [EFFECT_LASER_FOCUS] =
    {
        .battleScript = BattleScript_EffectLaserFocus,
        .battleTvScore = 0, // TODO: Assign points
        .encourageEncore = TRUE,
    },

    [EFFECT_MAGNETIC_FLUX] =
    {
        .battleScript = BattleScript_EffectMagneticFlux,
        .battleTvScore = 0, // TODO: Assign points
        .encourageEncore = TRUE,
    },

    [EFFECT_GEAR_UP] =
    {
        .battleScript = BattleScript_EffectGearUp,
        .battleTvScore = 0, // TODO: Assign points
        .encourageEncore = TRUE,
    },

    [EFFECT_STRENGTH_SAP] =
    {
        .battleScript = BattleScript_EffectStrengthSap,
        .battleTvScore = 0, // TODO: Assign points
    },

    [EFFECT_MIND_BLOWN] =
    {
        .battleScript = BattleScript_EffectMindBlown,
        .battleTvScore = 0, // TODO: Assign points
    },

    [EFFECT_PURIFY] =
    {
        .battleScript = BattleScript_EffectPurify,
        .battleTvScore = 0, // TODO: Assign points
        .encourageEncore = TRUE,
    },

    [EFFECT_FAIL_IF_NOT_ARG_TYPE] =
    {
        .battleScript = BattleScript_FailIfNotArgType,
        .battleTvScore = 0, // TODO: Assign points
    },

    [EFFECT_SHORE_UP] =
    {
        .battleScript = BattleScript_EffectShoreUp,
        .battleTvScore = 0, // TODO: Assign points
        .encourageEncore = TRUE,
    },

    [EFFECT_GEOMANCY] =
    {
        .battleScript = BattleScript_EffectGeomancy,
        .battleTvScore = 0, // TODO: Assign points
        .twoTurnEffect = TRUE,
    },

    [EFFECT_FAIRY_LOCK] =
    {
        .battleScript = BattleScript_EffectFairyLock,
        .battleTvScore = 0, // TODO: Assign points
    },

    [EFFECT_ALLY_SWITCH] =
    {
        .battleScript = BattleScript_EffectAllySwitch,
        .battleTvScore = 0, // TODO: Assign points
    },

    [EFFECT_RELIC_SONG] =
    {
        .battleScript = BattleScript_EffectRelicSong,
        .battleTvScore = 0, // TODO: Assign points
    },

    [EFFECT_BODY_PRESS] =
    {
        .battleScript = BattleScript_EffectHit,
        .battleTvScore = 0, // TODO: Assign points
    },

    [EFFECT_EERIE_SPELL] =
    {
        .battleScript = BattleScript_EffectEerieSpell,
        .battleTvScore = 0, // TODO: Assign points
    },

    [EFFECT_JUNGLE_HEALING] =
    {
        .battleScript = BattleScript_EffectJungleHealing,
        .battleTvScore = 0, // TODO: Assign points
        .encourageEncore = TRUE,
    },

    [EFFECT_COACHING] =
    {
        .battleScript = BattleScript_EffectCoaching,
        .battleTvScore = 0, // TODO: Assign points
    },

    [EFFECT_LASH_OUT] =
    {
        .battleScript = BattleScript_EffectHit,
        .battleTvScore = 0, // TODO: Assign points
    },

    [EFFECT_GRASSY_GLIDE] =
    {
        .battleScript = BattleScript_EffectHit,
        .battleTvScore = 0, // TODO: Assign points
    },

    [EFFECT_DYNAMAX_DOUBLE_DMG] =
    {
        .battleScript = BattleScript_EffectHit,
        .battleTvScore = 0, // TODO: Assign points
    },

    [EFFECT_DECORATE] =
    {
        .battleScript = BattleScript_EffectDecorate,
        .battleTvScore = 0, // TODO: Assign points
        .encourageEncore = TRUE,
    },

    [EFFECT_SNIPE_SHOT] =
    {
        .battleScript = BattleScript_EffectHit,
        .battleTvScore = 0, // TODO: Assign points
    },

    [EFFECT_RECOIL_HP_25] =
    {
        .battleScript = BattleScript_EffectRecoilHP25,
        .battleTvScore = 0, // TODO: Assign points
    },

    [EFFECT_STUFF_CHEEKS] =
    {
        .battleScript = BattleScript_EffectStuffCheeks,
        .battleTvScore = 0, // TODO: Assign points
        .encourageEncore = TRUE,
    },

    [EFFECT_GRAV_APPLE] =
    {
        .battleScript = BattleScript_EffectHit,
        .battleTvScore = 0, // TODO: Assign points
    },

    [EFFECT_GLITZY_GLOW] =
    {
        .battleScript = BattleScript_EffectGlitzyGlow,
        .battleTvScore = 0, // TODO: Assign points
    },

    [EFFECT_BADDY_BAD] =
    {
        .battleScript = BattleScript_EffectBaddyBad,
        .battleTvScore = 0, // TODO: Assign points
    },

    [EFFECT_SAPPY_SEED] =
    {
        .battleScript = BattleScript_EffectSappySeed,
        .battleTvScore = 0, // TODO: Assign points
    },

    [EFFECT_FREEZY_FROST] =
    {
        .battleScript = BattleScript_EffectFreezyFrost,
        .battleTvScore = 0, // TODO: Assign points
    },

    [EFFECT_SPARKLY_SWIRL] =
    {
        .battleScript = BattleScript_EffectSparklySwirl,
        .battleTvScore = 0, // TODO: Assign points
    },

    [EFFECT_PLASMA_FISTS] =
    {
        .battleScript = BattleScript_EffectPlasmaFists,
        .battleTvScore = 0, // TODO: Assign points
    },

    [EFFECT_HYPERSPACE_FURY] =
    {
        .battleScript = BattleScript_EffectHyperspaceFury,
        .battleTvScore = 0, // TODO: Assign points
    },

    [EFFECT_AURA_WHEEL] =
    {
        .battleScript = BattleScript_EffectAuraWheel,
        .battleTvScore = 0, // TODO: Assign points
    },

    [EFFECT_PHOTON_GEYSER] =
    {
        .battleScript = BattleScript_EffectPhotonGeyser,
        .battleTvScore = 0, // TODO: Assign points
    },

    [EFFECT_SHELL_SIDE_ARM] =
    {
        .battleScript = BattleScript_EffectShellSideArm,
        .battleTvScore = 0, // TODO: Assign points
    },

    [EFFECT_TERRAIN_PULSE] =
    {
        .battleScript = BattleScript_EffectHit,
        .battleTvScore = 0, // TODO: Assign points
    },

    [EFFECT_NO_RETREAT] =
    {
        .battleScript = BattleScript_EffectNoRetreat,
        .battleTvScore = 0, // TODO: Assign points
        .encourageEncore = TRUE,
    },

    [EFFECT_TAR_SHOT] =
    {
        .battleScript = BattleScript_EffectTarShot,
        .battleTvScore = 0, // TODO: Assign points
    },

    [EFFECT_POLTERGEIST] =
    {
        .battleScript = BattleScript_EffectPoltergeist,
        .battleTvScore = 0, // TODO: Assign points
    },

    [EFFECT_OCTOLOCK] =
    {
        .battleScript = BattleScript_EffectOctolock,
        .battleTvScore = 0, // TODO: Assign points
    },

    [EFFECT_CLANGOROUS_SOUL] =
    {
        .battleScript = BattleScript_EffectClangorousSoul,
        .battleTvScore = 0, // TODO: Assign points
    },

    [EFFECT_BOLT_BEAK] =
    {
        .battleScript = BattleScript_EffectHit,
        .battleTvScore = 0, // TODO: Assign points
    },

    [EFFECT_SKY_DROP] =
    {
        .battleScript = BattleScript_EffectSkyDrop,
        .battleTvScore = 0, // TODO: Assign points
<<<<<<< HEAD
        .twoTurnEffect = TRUE,
=======
        .semiInvulnerableEffect = TRUE,
>>>>>>> 15f30d64
    },

    [EFFECT_EXPANDING_FORCE] =
    {
        .battleScript = BattleScript_EffectHit,
        .battleTvScore = 0, // TODO: Assign points
    },

<<<<<<< HEAD
    [EFFECT_METEOR_BEAM] =
    {
        .battleScript = BattleScript_EffectMeteorBeam,
        .battleTvScore = 0, // TODO: Assign points
        .twoTurnEffect = TRUE,
    },

=======
>>>>>>> 15f30d64
    [EFFECT_RISING_VOLTAGE] =
    {
        .battleScript = BattleScript_EffectHit,
        .battleTvScore = 0, // TODO: Assign points
    },

    [EFFECT_BEAK_BLAST] =
    {
        .battleScript = BattleScript_EffectHit,
        .battleTvScore = 0, // TODO: Assign points
    },

    [EFFECT_COURT_CHANGE] =
    {
        .battleScript = BattleScript_EffectCourtChange,
        .battleTvScore = 0, // TODO: Assign points
    },

    [EFFECT_MAX_HP_50_RECOIL] =
    {
        .battleScript = BattleScript_EffectMaxHp50Recoil,
        .battleTvScore = 0, // TODO: Assign points
    },

    [EFFECT_EXTREME_EVOBOOST] =
    {
        .battleScript = BattleScript_EffectExtremeEvoboost,
        .battleTvScore = 0, // TODO: Assign points
    },

    [EFFECT_HIT_SET_REMOVE_TERRAIN] =
    {
        .battleScript = BattleScript_EffectHitSetRemoveTerrain,
        .battleTvScore = 0, // TODO: Assign points
    },

    [EFFECT_DARK_VOID] =
    {
        .battleScript = BattleScript_EffectDarkVoid,
        .battleTvScore = 0, // TODO: Assign points
    },

    [EFFECT_VICTORY_DANCE] =
    {
        .battleScript = BattleScript_EffectVictoryDance,
        .battleTvScore = 0, // TODO: Assign points
        .encourageEncore = TRUE,
    },

    [EFFECT_TEATIME] =
    {
        .battleScript = BattleScript_EffectTeatime,
        .battleTvScore = 0, // TODO: Assign points
        .encourageEncore = TRUE,
    },

    [EFFECT_ATTACK_UP_USER_ALLY] =
    {
        .battleScript = BattleScript_EffectAttackUpUserAlly,
        .battleTvScore = 0, // TODO: Assign points
    },

    [EFFECT_SHELL_TRAP] =
    {
        .battleScript = BattleScript_EffectShellTrap,
        .battleTvScore = 0, // TODO: Assign points
    },

    [EFFECT_PSYBLADE] =
    {
        .battleScript = BattleScript_EffectHit,
        .battleTvScore = 0, // TODO: Assign points
    },

    [EFFECT_HYDRO_STEAM] =
    {
        .battleScript = BattleScript_EffectHit,
        .battleTvScore = 0, // TODO: Assign points
    },

    [EFFECT_REVIVAL_BLESSING] =
    {
        .battleScript = BattleScript_EffectRevivalBlessing,
        .battleTvScore = 0, // TODO: Assign points
    },

    [EFFECT_SNOWSCAPE] =
    {
        .battleScript = BattleScript_EffectSnow,
        .battleTvScore = 4,
    },

    [EFFECT_TAKE_HEART] =
    {
        .battleScript = BattleScript_EffectTakeHeart,
        .battleTvScore = 0, // TODO: Assign points
    },

    [EFFECT_COLLISION_COURSE] =
    {
        .battleScript = BattleScript_EffectHit,
        .battleTvScore = 0, // TODO: Assign points
    },

    [EFFECT_CORROSIVE_GAS] =
    {
        .battleScript = BattleScript_EffectCorrosiveGas,
        .battleTvScore = 0, // TODO: Assign points
    },

    [EFFECT_POPULATION_BOMB] =
    {
        .battleScript = BattleScript_EffectHit,
        .battleTvScore = 0, // TODO: Assign points
    },

    [EFFECT_SALT_CURE] =
    {
        .battleScript = BattleScript_EffectSaltCure,
        .battleTvScore = 0, // TODO: Assign points
    },

    [EFFECT_CHILLY_RECEPTION] =
    {
        .battleScript = BattleScript_EffectChillyReception,
        .battleTvScore = 0, // TODO: Assign points
    },

    [EFFECT_MAX_MOVE] =
    {
        .battleScript = BattleScript_EffectMaxMove,
        .battleTvScore = 0, // TODO: Assign points
    },

    [EFFECT_GLAIVE_RUSH] =
    {
        .battleScript = BattleScript_EffectGlaiveRush,
        .battleTvScore = 0, // TODO: Assign points
    },

    [EFFECT_RAGING_BULL] =
    {
        .battleScript = BattleScript_EffectBrickBreak,
        .battleTvScore = 0, // TODO: Assign points
    },

    [EFFECT_RAGE_FIST] =
    {
        .battleScript = BattleScript_EffectHit,
        .battleTvScore = 0, // TODO: Assign points
    },

    [EFFECT_DOODLE] =
    {
        .battleScript = BattleScript_EffectDoodle,
        .battleTvScore = 0, // TODO: Assign points
    },

    [EFFECT_FILLET_AWAY] =
    {
        .battleScript = BattleScript_EffectFilletAway,
        .battleTvScore = 0, // TODO: Assign points
    },

    [EFFECT_IVY_CUDGEL] =
    {
        .battleScript = BattleScript_EffectHit,
        .battleTvScore = 0, // TODO: Assign points
    },

    [EFFECT_FICKLE_BEAM] =
    {
        .battleScript = BattleScript_EffectHit,
        .battleTvScore = 0, // TODO: Assign points
    },

    [EFFECT_BLIZZARD] =
    {
        .battleScript = BattleScript_EffectHit,
        .battleTvScore = 0, // TODO: Assign points
    },

    [EFFECT_RAIN_ALWAYS_HIT] =
    {
        .battleScript = BattleScript_EffectHit,
        .battleTvScore = 0, // TODO: Assign points
    },

    [EFFECT_SHED_TAIL] =
    {
        .battleScript = BattleScript_EffectShedTail,
        .battleTvScore = 0, // TODO: Assign points
    },

    [EFFECT_UPPER_HAND] =
    {
        .battleScript = BattleScript_EffectUpperHand,
        .battleTvScore = 0, // TODO: Assign points
    },

    [EFFECT_DRAGON_CHEER] =
    {
        .battleScript = BattleScript_EffectFocusEnergy,
        .battleTvScore = 1,
        .encourageEncore = TRUE,
    },
};<|MERGE_RESOLUTION|>--- conflicted
+++ resolved
@@ -383,12 +383,8 @@
     [EFFECT_TWO_TURNS_ATTACK] =
     {
         .battleScript = BattleScript_EffectTwoTurnsAttack,
-<<<<<<< HEAD
-        .battleTvScore = 0, // TODO: Assign points
+        .battleTvScore = 3,
         .twoTurnEffect = TRUE,
-=======
-        .battleTvScore = 3,
->>>>>>> 15f30d64
     },
 
     [EFFECT_SUBSTITUTE] =
@@ -756,63 +752,50 @@
         .encourageEncore = TRUE,
     },
 
-<<<<<<< HEAD
-    [EFFECT_SKULL_BASH] =
-    {
-        .battleScript = BattleScript_EffectSkullBash,
+    [EFFECT_EARTHQUAKE] =
+    {
+        .battleScript = BattleScript_EffectHit,
+        .battleTvScore = 1,
+    },
+
+    [EFFECT_FUTURE_SIGHT] =
+    {
+        .battleScript = BattleScript_EffectFutureSight,
+        .battleTvScore = 1,
+        .encourageEncore = TRUE,
+    },
+
+    [EFFECT_SOLAR_BEAM] =
+    {
+        .battleScript = BattleScript_EffectTwoTurnsAttack,
+        .battleTvScore = 1,
+        .twoTurnEffect = TRUE,
+    },
+
+    [EFFECT_THUNDER] =
+    {
+        .battleScript = BattleScript_EffectHit,
+        .battleTvScore = 1,
+    },
+
+    [EFFECT_TELEPORT] =
+    {
+        .battleScript = BattleScript_EffectTeleport,
+        .battleTvScore = 1,
+    },
+
+    [EFFECT_BEAT_UP] =
+    {
+        .battleScript = BattleScript_EffectBeatUp,
+        .battleTvScore = 2,
+    },
+
+    [EFFECT_SEMI_INVULNERABLE] =
+    {
+        .battleScript = BattleScript_EffectTwoTurnsAttack,
         .battleTvScore = 3,
         .twoTurnEffect = TRUE,
-    },
-
-=======
->>>>>>> 15f30d64
-    [EFFECT_EARTHQUAKE] =
-    {
-        .battleScript = BattleScript_EffectHit,
-        .battleTvScore = 1,
-    },
-
-    [EFFECT_FUTURE_SIGHT] =
-    {
-        .battleScript = BattleScript_EffectFutureSight,
-        .battleTvScore = 1,
-        .encourageEncore = TRUE,
-    },
-
-    [EFFECT_SOLAR_BEAM] =
-    {
-        .battleScript = BattleScript_EffectTwoTurnsAttack,
-        .battleTvScore = 1,
-        .twoTurnEffect = TRUE,
-    },
-
-    [EFFECT_THUNDER] =
-    {
-        .battleScript = BattleScript_EffectHit,
-        .battleTvScore = 1,
-    },
-
-    [EFFECT_TELEPORT] =
-    {
-        .battleScript = BattleScript_EffectTeleport,
-        .battleTvScore = 1,
-    },
-
-    [EFFECT_BEAT_UP] =
-    {
-        .battleScript = BattleScript_EffectBeatUp,
-        .battleTvScore = 2,
-    },
-
-    [EFFECT_SEMI_INVULNERABLE] =
-    {
-        .battleScript = BattleScript_EffectTwoTurnsAttack,
-        .battleTvScore = 3,
-<<<<<<< HEAD
-        .twoTurnEffect = TRUE,
-=======
         .semiInvulnerableEffect = TRUE,
->>>>>>> 15f30d64
     },
 
     [EFFECT_DEFENSE_CURL] =
@@ -2027,11 +2010,8 @@
     {
         .battleScript = BattleScript_EffectSkyDrop,
         .battleTvScore = 0, // TODO: Assign points
-<<<<<<< HEAD
         .twoTurnEffect = TRUE,
-=======
         .semiInvulnerableEffect = TRUE,
->>>>>>> 15f30d64
     },
 
     [EFFECT_EXPANDING_FORCE] =
@@ -2040,16 +2020,6 @@
         .battleTvScore = 0, // TODO: Assign points
     },
 
-<<<<<<< HEAD
-    [EFFECT_METEOR_BEAM] =
-    {
-        .battleScript = BattleScript_EffectMeteorBeam,
-        .battleTvScore = 0, // TODO: Assign points
-        .twoTurnEffect = TRUE,
-    },
-
-=======
->>>>>>> 15f30d64
     [EFFECT_RISING_VOLTAGE] =
     {
         .battleScript = BattleScript_EffectHit,
