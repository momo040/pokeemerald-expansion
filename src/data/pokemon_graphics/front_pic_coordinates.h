--- conflicted
+++ resolved
@@ -6,7936 +6,6108 @@
 {
     [SPECIES_NONE] =
     {
-        .size = MON_COORDS_SIZE(64, 64),
-        .y_offset = 0,
+        .size = MON_COORDS_SIZE(40, 40),
+        .y_offset = 12,
     },
     [SPECIES_BULBASAUR] =
     {
-<<<<<<< HEAD
-        .size = 0x45,
+        .size = MON_COORDS_SIZE(40, 40),
         .y_offset = 13,
     },
     [SPECIES_IVYSAUR] =
     {
-        .size = 0x56,
-        .y_offset = 9,
-=======
+        .size = MON_COORDS_SIZE(56, 48),
+        .y_offset = 9,
+    },
+    [SPECIES_VENUSAUR] =
+    {
+        .size = MON_COORDS_SIZE(64, 64),
+        .y_offset = 3,
+    },
+    [SPECIES_CHARMANDER] =
+    {
+        .size = MON_COORDS_SIZE(48, 48),
+        .y_offset = 10,
+    },
+    [SPECIES_CHARMELEON] =
+    {
+        .size = MON_COORDS_SIZE(56, 56),
+        .y_offset = 7,
+    },
+    [SPECIES_CHARIZARD] =
+    {
+        .size = MON_COORDS_SIZE(64, 64),
+        .y_offset = 0,
+    },
+    [SPECIES_SQUIRTLE] =
+    {
+        .size = MON_COORDS_SIZE(40, 48),
+        .y_offset = 11,
+    },
+    [SPECIES_WARTORTLE] =
+    {
+        .size = MON_COORDS_SIZE(56, 56),
+        .y_offset = 7,
+    },
+    [SPECIES_BLASTOISE] =
+    {
+        .size = MON_COORDS_SIZE(64, 64),
+        .y_offset = 3,
+    },
+    [SPECIES_CATERPIE] =
+    {
+        .size = MON_COORDS_SIZE(40, 40),
+        .y_offset = 12,
+    },
+    [SPECIES_METAPOD] =
+    {
+        .size = MON_COORDS_SIZE(40, 40),
+        .y_offset = 14,
+    },
+    [SPECIES_BUTTERFREE] =
+    {
+        .size = MON_COORDS_SIZE(64, 56),
+        .y_offset = 10,
+    },
+    [SPECIES_WEEDLE] =
+    {
+        .size = MON_COORDS_SIZE(40, 40),
+        .y_offset = 13,
+    },
+    [SPECIES_KAKUNA] =
+    {
+        .size = MON_COORDS_SIZE(24, 48),
+        .y_offset = 11,
+    },
+    [SPECIES_BEEDRILL] =
+    {
+        .size = MON_COORDS_SIZE(64, 56),
+        .y_offset = 5,
+    },
+    [SPECIES_PIDGEY] =
+    {
+        .size = MON_COORDS_SIZE(40, 40),
+        .y_offset = 12,
+    },
+    [SPECIES_PIDGEOTTO] =
+    {
+        .size = MON_COORDS_SIZE(56, 56),
+        .y_offset = 6,
+    },
+    [SPECIES_PIDGEOT] =
+    {
+        .size = MON_COORDS_SIZE(64, 64),
+        .y_offset = 2,
+    },
+    [SPECIES_RATTATA] =
+    {
+        .size = MON_COORDS_SIZE(40, 40),
+        .y_offset = 13,
+    },
+    [SPECIES_RATICATE] =
+    {
+        .size = MON_COORDS_SIZE(64, 56),
+        .y_offset = 6,
+    },
+    [SPECIES_SPEAROW] =
+    {
+        .size = MON_COORDS_SIZE(40, 40),
+        .y_offset = 12,
+    },
+    [SPECIES_FEAROW] =
+    {
+        .size = MON_COORDS_SIZE(64, 64),
+        .y_offset = 0,
+    },
+    [SPECIES_EKANS] =
+    {
+        .size = MON_COORDS_SIZE(48, 48),
+        .y_offset = 10,
+    },
+    [SPECIES_ARBOK] =
+    {
+        .size = MON_COORDS_SIZE(64, 64),
+        .y_offset = 1,
+    },
+    [SPECIES_PIKACHU] =
+    {
+        .size = MON_COORDS_SIZE(48, 48),
+        .y_offset = 9,
+    },
+    [SPECIES_RAICHU] =
+    {
+        .size = MON_COORDS_SIZE(64, 64),
+        .y_offset = 3,
+    },
+    [SPECIES_SANDSHREW] =
+    {
+        .size = MON_COORDS_SIZE(48, 48),
+        .y_offset = 11,
+    },
+    [SPECIES_SANDSLASH] =
+    {
+        .size = MON_COORDS_SIZE(64, 56),
+        .y_offset = 6,
+    },
+    [SPECIES_NIDORAN_F] =
+    {
+        .size = MON_COORDS_SIZE(40, 40),
+        .y_offset = 13,
+    },
+    [SPECIES_NIDORINA] =
+    {
+        .size = MON_COORDS_SIZE(48, 48),
+        .y_offset = 8,
+    },
+    [SPECIES_NIDOQUEEN] =
+    {
+        .size = MON_COORDS_SIZE(64, 64),
+        .y_offset = 2,
+    },
+    [SPECIES_NIDORAN_M] =
+    {
+        .size = MON_COORDS_SIZE(40, 40),
+        .y_offset = 12,
+    },
+    [SPECIES_NIDORINO] =
+    {
+        .size = MON_COORDS_SIZE(56, 48),
+        .y_offset = 8,
+    },
+    [SPECIES_NIDOKING] =
+    {
+        .size = MON_COORDS_SIZE(64, 64),
+        .y_offset = 2,
+    },
+    [SPECIES_CLEFAIRY] =
+    {
+        .size = MON_COORDS_SIZE(40, 40),
+        .y_offset = 12,
+    },
+    [SPECIES_CLEFABLE] =
+    {
+        .size = MON_COORDS_SIZE(56, 56),
+        .y_offset = 6,
+    },
+    [SPECIES_VULPIX] =
+    {
+        .size = MON_COORDS_SIZE(56, 48),
+        .y_offset = 11,
+    },
+    [SPECIES_NINETALES] =
+    {
+        .size = MON_COORDS_SIZE(64, 64),
+        .y_offset = 3,
+    },
+    [SPECIES_JIGGLYPUFF] =
+    {
+        .size = MON_COORDS_SIZE(40, 40),
+        .y_offset = 14,
+    },
+    [SPECIES_WIGGLYTUFF] =
+    {
+        .size = MON_COORDS_SIZE(48, 64),
+        .y_offset = 4,
+    },
+    [SPECIES_ZUBAT] =
+    {
+        .size = MON_COORDS_SIZE(56, 48),
+        .y_offset = 16,
+    },
+    [SPECIES_GOLBAT] =
+    {
+        .size = MON_COORDS_SIZE(64, 56),
+        .y_offset = 7,
+    },
+    [SPECIES_ODDISH] =
+    {
+        .size = MON_COORDS_SIZE(40, 40),
+        .y_offset = 14,
+    },
+    [SPECIES_GLOOM] =
+    {
+        .size = MON_COORDS_SIZE(56, 48),
+        .y_offset = 11,
+    },
+    [SPECIES_VILEPLUME] =
+    {
+        .size = MON_COORDS_SIZE(56, 56),
+        .y_offset = 7,
+    },
+    [SPECIES_PARAS] =
+    {
+        .size = MON_COORDS_SIZE(48, 40),
+        .y_offset = 14,
+    },
+    [SPECIES_PARASECT] =
+    {
+        .size = MON_COORDS_SIZE(56, 56),
+        .y_offset = 7,
+    },
+    [SPECIES_VENONAT] =
+    {
+        .size = MON_COORDS_SIZE(40, 56),
+        .y_offset = 8,
+    },
+    [SPECIES_VENOMOTH] =
+    {
+        .size = MON_COORDS_SIZE(64, 48),
+        .y_offset = 9,
+    },
+    [SPECIES_DIGLETT] =
+    {
+        .size = MON_COORDS_SIZE(32, 32),
+        .y_offset = 17,
+    },
+    [SPECIES_DUGTRIO] =
+    {
+        .size = MON_COORDS_SIZE(48, 48),
+        .y_offset = 11,
+    },
+    [SPECIES_MEOWTH] =
+    {
+        .size = MON_COORDS_SIZE(48, 48),
+        .y_offset = 10,
+    },
+    [SPECIES_PERSIAN] =
+    {
+        .size = MON_COORDS_SIZE(64, 56),
+        .y_offset = 4,
+    },
+    [SPECIES_PSYDUCK] =
+    {
+        .size = MON_COORDS_SIZE(40, 48),
+        .y_offset = 11,
+    },
+    [SPECIES_GOLDUCK] =
+    {
+        .size = MON_COORDS_SIZE(64, 64),
+        .y_offset = 2,
+    },
+    [SPECIES_MANKEY] =
+    {
+        .size = MON_COORDS_SIZE(56, 48),
+        .y_offset = 11,
+    },
+    [SPECIES_PRIMEAPE] =
+    {
+        .size = MON_COORDS_SIZE(64, 56),
+        .y_offset = 6,
+    },
+    [SPECIES_GROWLITHE] =
+    {
+        .size = MON_COORDS_SIZE(48, 48),
+        .y_offset = 11,
+    },
+    [SPECIES_ARCANINE] =
+    {
+        .size = MON_COORDS_SIZE(64, 64),
+        .y_offset = 2,
+    },
+    [SPECIES_POLIWAG] =
+    {
+        .size = MON_COORDS_SIZE(64, 40),
+        .y_offset = 13,
+    },
+    [SPECIES_POLIWHIRL] =
+    {
+        .size = MON_COORDS_SIZE(64, 48),
+        .y_offset = 9,
+    },
+    [SPECIES_POLIWRATH] =
+    {
+        .size = MON_COORDS_SIZE(64, 56),
+        .y_offset = 6,
+    },
+    [SPECIES_ABRA] =
+    {
+        .size = MON_COORDS_SIZE(56, 48),
+        .y_offset = 10,
+    },
+    [SPECIES_KADABRA] =
+    {
+        .size = MON_COORDS_SIZE(64, 56),
+        .y_offset = 5,
+    },
+    [SPECIES_ALAKAZAM] =
+    {
+        .size = MON_COORDS_SIZE(64, 64),
+        .y_offset = 2,
+    },
+    [SPECIES_MACHOP] =
+    {
+        .size = MON_COORDS_SIZE(48, 48),
+        .y_offset = 10,
+    },
+    [SPECIES_MACHOKE] =
+    {
+        .size = MON_COORDS_SIZE(56, 56),
+        .y_offset = 4,
+    },
+    [SPECIES_MACHAMP] =
+    {
+        .size = MON_COORDS_SIZE(64, 64),
+        .y_offset = 0,
+    },
+    [SPECIES_BELLSPROUT] =
+    {
+        .size = MON_COORDS_SIZE(40, 40),
+        .y_offset = 12,
+    },
+    [SPECIES_WEEPINBELL] =
+    {
+        .size = MON_COORDS_SIZE(56, 48),
+        .y_offset = 11,
+    },
+    [SPECIES_VICTREEBEL] =
+    {
+        .size = MON_COORDS_SIZE(64, 56),
+        .y_offset = 6,
+    },
+    [SPECIES_TENTACOOL] =
+    {
+        .size = MON_COORDS_SIZE(48, 56),
+        .y_offset = 7,
+    },
+    [SPECIES_TENTACRUEL] =
+    {
+        .size = MON_COORDS_SIZE(64, 56),
+        .y_offset = 4,
+    },
+    [SPECIES_GEODUDE] =
+    {
+        .size = MON_COORDS_SIZE(64, 32),
+        .y_offset = 19,
+    },
+    [SPECIES_GRAVELER] =
+    {
+        .size = MON_COORDS_SIZE(64, 48),
+        .y_offset = 9,
+    },
+    [SPECIES_GOLEM] =
+    {
+        .size = MON_COORDS_SIZE(64, 56),
+        .y_offset = 6,
+    },
+    [SPECIES_PONYTA] =
+    {
+        .size = MON_COORDS_SIZE(56, 56),
+        .y_offset = 6,
+    },
+    [SPECIES_RAPIDASH] =
+    {
+        .size = MON_COORDS_SIZE(64, 64),
+        .y_offset = 0,
+    },
+    [SPECIES_SLOWPOKE] =
+    {
+        .size = MON_COORDS_SIZE(64, 32),
+        .y_offset = 16,
+    },
+    [SPECIES_SLOWBRO] =
+    {
+        .size = MON_COORDS_SIZE(56, 56),
+        .y_offset = 4,
+    },
+    [SPECIES_MAGNEMITE] =
+    {
+        .size = MON_COORDS_SIZE(48, 32),
+        .y_offset = 20,
+    },
+    [SPECIES_MAGNETON] =
+    {
+        .size = MON_COORDS_SIZE(64, 56),
+        .y_offset = 7,
+    },
+    [SPECIES_FARFETCHD] =
+    {
+        .size = MON_COORDS_SIZE(48, 56),
+        .y_offset = 7,
+    },
+    [SPECIES_DODUO] =
+    {
+        .size = MON_COORDS_SIZE(64, 56),
+        .y_offset = 7,
+    },
+    [SPECIES_DODRIO] =
+    {
+        .size = MON_COORDS_SIZE(64, 64),
+        .y_offset = 0,
+    },
+    [SPECIES_SEEL] =
+    {
+        .size = MON_COORDS_SIZE(56, 48),
+        .y_offset = 8,
+    },
+    [SPECIES_DEWGONG] =
+    {
+        .size = MON_COORDS_SIZE(64, 64),
+        .y_offset = 2,
+    },
+    [SPECIES_GRIMER] =
+    {
+        .size = MON_COORDS_SIZE(48, 48),
+        .y_offset = 9,
+    },
+    [SPECIES_MUK] =
+    {
+        .size = MON_COORDS_SIZE(64, 56),
+        .y_offset = 7,
+    },
+    [SPECIES_SHELLDER] =
+    {
+        .size = MON_COORDS_SIZE(40, 40),
+        .y_offset = 13,
+    },
+    [SPECIES_CLOYSTER] =
+    {
+        .size = MON_COORDS_SIZE(64, 64),
+        .y_offset = 3,
+    },
+    [SPECIES_GASTLY] =
+    {
+        .size = MON_COORDS_SIZE(64, 48),
+        .y_offset = 13,
+    },
+    [SPECIES_HAUNTER] =
+    {
+        .size = MON_COORDS_SIZE(64, 48),
+        .y_offset = 13,
+    },
+    [SPECIES_GENGAR] =
+    {
+        .size = MON_COORDS_SIZE(56, 56),
+        .y_offset = 7,
+    },
+    [SPECIES_ONIX] =
+    {
+        .size = MON_COORDS_SIZE(64, 64),
+        .y_offset = 3,
+    },
+    [SPECIES_DROWZEE] =
+    {
+        .size = MON_COORDS_SIZE(48, 56),
+        .y_offset = 7,
+    },
+    [SPECIES_HYPNO] =
+    {
+        .size = MON_COORDS_SIZE(64, 64),
+        .y_offset = 3,
+    },
+    [SPECIES_KRABBY] =
+    {
+        .size = MON_COORDS_SIZE(64, 48),
+        .y_offset = 14,
+    },
+    [SPECIES_KINGLER] =
+    {
+        .size = MON_COORDS_SIZE(64, 48),
+        .y_offset = 8,
+    },
+    [SPECIES_VOLTORB] =
+    {
+        .size = MON_COORDS_SIZE(32, 40),
+        .y_offset = 15,
+    },
+    [SPECIES_ELECTRODE] =
+    {
+        .size = MON_COORDS_SIZE(48, 48),
+        .y_offset = 11,
+    },
+    [SPECIES_EXEGGCUTE] =
+    {
+        .size = MON_COORDS_SIZE(56, 40),
+        .y_offset = 12,
+    },
+    [SPECIES_EXEGGUTOR] =
+    {
+        .size = MON_COORDS_SIZE(64, 64),
+        .y_offset = 0,
+    },
+    [SPECIES_CUBONE] =
+    {
+        .size = MON_COORDS_SIZE(56, 40),
+        .y_offset = 13,
+    },
+    [SPECIES_MAROWAK] =
+    {
+        .size = MON_COORDS_SIZE(56, 64),
+        .y_offset = 8,
+    },
+    [SPECIES_HITMONLEE] =
+    {
+        .size = MON_COORDS_SIZE(64, 64),
+        .y_offset = 3,
+    },
+    [SPECIES_HITMONCHAN] =
+    {
+        .size = MON_COORDS_SIZE(48, 64),
+        .y_offset = 3,
+    },
+    [SPECIES_LICKITUNG] =
+    {
+        .size = MON_COORDS_SIZE(64, 56),
+        .y_offset = 7,
+    },
+    [SPECIES_KOFFING] =
+    {
+        .size = MON_COORDS_SIZE(56, 48),
+        .y_offset = 10,
+    },
+    [SPECIES_WEEZING] =
+    {
+        .size = MON_COORDS_SIZE(64, 64),
+        .y_offset = 0,
+    },
+    [SPECIES_RHYHORN] =
+    {
+        .size = MON_COORDS_SIZE(56, 40),
+        .y_offset = 12,
+    },
+    [SPECIES_RHYDON] =
+    {
+        .size = MON_COORDS_SIZE(64, 56),
+        .y_offset = 4,
+    },
+    [SPECIES_CHANSEY] =
+    {
+        .size = MON_COORDS_SIZE(56, 48),
+        .y_offset = 9,
+    },
+    [SPECIES_TANGELA] =
+    {
+        .size = MON_COORDS_SIZE(48, 40),
+        .y_offset = 12,
+    },
+    [SPECIES_KANGASKHAN] =
+    {
+        .size = MON_COORDS_SIZE(64, 64),
+        .y_offset = 1,
+    },
+    [SPECIES_HORSEA] =
+    {
         .size = MON_COORDS_SIZE(32, 40),
         .y_offset = 14,
     },
-    [SPECIES_IVYSAUR] =
+    [SPECIES_SEADRA] =
+    {
+        .size = MON_COORDS_SIZE(64, 56),
+        .y_offset = 6,
+    },
+    [SPECIES_GOLDEEN] =
+    {
+        .size = MON_COORDS_SIZE(64, 40),
+        .y_offset = 13,
+    },
+    [SPECIES_SEAKING] =
+    {
+        .size = MON_COORDS_SIZE(64, 56),
+        .y_offset = 5,
+    },
+    [SPECIES_STARYU] =
+    {
+        .size = MON_COORDS_SIZE(40, 48),
+        .y_offset = 11,
+    },
+    [SPECIES_STARMIE] =
+    {
+        .size = MON_COORDS_SIZE(56, 56),
+        .y_offset = 6,
+    },
+    [SPECIES_MR_MIME] =
+    {
+        .size = MON_COORDS_SIZE(56, 56),
+        .y_offset = 6,
+    },
+    [SPECIES_SCYTHER] =
+    {
+        .size = MON_COORDS_SIZE(56, 64),
+        .y_offset = 1,
+    },
+    [SPECIES_JYNX] =
+    {
+        .size = MON_COORDS_SIZE(64, 48),
+        .y_offset = 9,
+    },
+    [SPECIES_ELECTABUZZ] =
+    {
+        .size = MON_COORDS_SIZE(64, 64),
+        .y_offset = 4,
+    },
+    [SPECIES_MAGMAR] =
+    {
+        .size = MON_COORDS_SIZE(64, 56),
+        .y_offset = 4,
+    },
+    [SPECIES_PINSIR] =
+    {
+        .size = MON_COORDS_SIZE(64, 64),
+        .y_offset = 5,
+    },
+    [SPECIES_TAUROS] =
+    {
+        .size = MON_COORDS_SIZE(64, 64),
+        .y_offset = 5,
+    },
+    [SPECIES_MAGIKARP] =
+    {
+        .size = MON_COORDS_SIZE(48, 56),
+        .y_offset = 4,
+    },
+    [SPECIES_GYARADOS] =
+    {
+        .size = MON_COORDS_SIZE(64, 64),
+        .y_offset = 2,
+    },
+    [SPECIES_LAPRAS] =
+    {
+        .size = MON_COORDS_SIZE(64, 64),
+        .y_offset = 2,
+    },
+    [SPECIES_DITTO] =
+    {
+        .size = MON_COORDS_SIZE(40, 40),
+        .y_offset = 15,
+    },
+    [SPECIES_EEVEE] =
+    {
+        .size = MON_COORDS_SIZE(40, 48),
+        .y_offset = 11,
+    },
+    [SPECIES_VAPOREON] =
+    {
+        .size = MON_COORDS_SIZE(48, 48),
+        .y_offset = 9,
+    },
+    [SPECIES_JOLTEON] =
+    {
+        .size = MON_COORDS_SIZE(48, 48),
+        .y_offset = 10,
+    },
+    [SPECIES_FLAREON] =
+    {
+        .size = MON_COORDS_SIZE(56, 56),
+        .y_offset = 11,
+    },
+    [SPECIES_PORYGON] =
+    {
+        .size = MON_COORDS_SIZE(40, 40),
+        .y_offset = 14,
+    },
+    [SPECIES_OMANYTE] =
+    {
+        .size = MON_COORDS_SIZE(40, 40),
+        .y_offset = 14,
+    },
+    [SPECIES_OMASTAR] =
+    {
+        .size = MON_COORDS_SIZE(64, 56),
+        .y_offset = 9,
+    },
+    [SPECIES_KABUTO] =
+    {
+        .size = MON_COORDS_SIZE(40, 32),
+        .y_offset = 16,
+    },
+    [SPECIES_KABUTOPS] =
+    {
+        .size = MON_COORDS_SIZE(64, 64),
+        .y_offset = 2,
+    },
+    [SPECIES_AERODACTYL] =
+    {
+        .size = MON_COORDS_SIZE(64, 64),
+        .y_offset = 4,
+    },
+    [SPECIES_SNORLAX] =
+    {
+        .size = MON_COORDS_SIZE(64, 64),
+        .y_offset = 1,
+    },
+    [SPECIES_ARTICUNO] =
+    {
+        .size = MON_COORDS_SIZE(64, 64),
+        .y_offset = 2,
+    },
+    [SPECIES_ZAPDOS] =
+    {
+        .size = MON_COORDS_SIZE(64, 56),
+        .y_offset = 4,
+    },
+    [SPECIES_MOLTRES] =
+    {
+        .size = MON_COORDS_SIZE(64, 64),
+        .y_offset = 1,
+    },
+    [SPECIES_DRATINI] =
+    {
+        .size = MON_COORDS_SIZE(56, 48),
+        .y_offset = 9,
+    },
+    [SPECIES_DRAGONAIR] =
+    {
+        .size = MON_COORDS_SIZE(64, 64),
+        .y_offset = 1,
+    },
+    [SPECIES_DRAGONITE] =
+    {
+        .size = MON_COORDS_SIZE(64, 64),
+        .y_offset = 0,
+    },
+    [SPECIES_MEWTWO] =
+    {
+        .size = MON_COORDS_SIZE(64, 64),
+        .y_offset = 0,
+    },
+    [SPECIES_MEW] =
+    {
+        .size = MON_COORDS_SIZE(64, 48),
+        .y_offset = 9,
+    },
+    [SPECIES_CHIKORITA] =
+    {
+        .size = MON_COORDS_SIZE(48, 48),
+        .y_offset = 10,
+    },
+    [SPECIES_BAYLEEF] =
+    {
+        .size = MON_COORDS_SIZE(48, 64),
+        .y_offset = 3,
+    },
+    [SPECIES_MEGANIUM] =
+    {
+        .size = MON_COORDS_SIZE(48, 64),
+        .y_offset = 0,
+    },
+    [SPECIES_CYNDAQUIL] =
+    {
+        .size = MON_COORDS_SIZE(48, 40),
+        .y_offset = 14,
+    },
+    [SPECIES_QUILAVA] =
+    {
+        .size = MON_COORDS_SIZE(64, 48),
+        .y_offset = 9,
+    },
+    [SPECIES_TYPHLOSION] =
+    {
+        .size = MON_COORDS_SIZE(56, 64),
+        .y_offset = 0,
+    },
+    [SPECIES_TOTODILE] =
+    {
+        .size = MON_COORDS_SIZE(40, 40),
+        .y_offset = 14,
+    },
+    [SPECIES_CROCONAW] =
+    {
+        .size = MON_COORDS_SIZE(48, 56),
+        .y_offset = 5,
+    },
+    [SPECIES_FERALIGATR] =
+    {
+        .size = MON_COORDS_SIZE(64, 64),
+        .y_offset = 1,
+    },
+    [SPECIES_SENTRET] =
+    {
+        .size = MON_COORDS_SIZE(40, 64),
+        .y_offset = 2,
+    },
+    [SPECIES_FURRET] =
+    {
+        .size = MON_COORDS_SIZE(48, 56),
+        .y_offset = 4,
+    },
+    [SPECIES_HOOTHOOT] =
+    {
+        .size = MON_COORDS_SIZE(40, 40),
+        .y_offset = 12,
+    },
+    [SPECIES_NOCTOWL] =
+    {
+        .size = MON_COORDS_SIZE(40, 64),
+        .y_offset = 2,
+    },
+    [SPECIES_LEDYBA] =
+    {
+        .size = MON_COORDS_SIZE(48, 48),
+        .y_offset = 10,
+    },
+    [SPECIES_LEDIAN] =
+    {
+        .size = MON_COORDS_SIZE(48, 56),
+        .y_offset = 6,
+    },
+    [SPECIES_SPINARAK] =
+    {
+        .size = MON_COORDS_SIZE(48, 32),
+        .y_offset = 16,
+    },
+    [SPECIES_ARIADOS] =
+    {
+        .size = MON_COORDS_SIZE(64, 56),
+        .y_offset = 7,
+    },
+    [SPECIES_CROBAT] =
+    {
+        .size = MON_COORDS_SIZE(64, 56),
+        .y_offset = 6,
+    },
+    [SPECIES_CHINCHOU] =
+    {
+        .size = MON_COORDS_SIZE(64, 48),
+        .y_offset = 12,
+    },
+    [SPECIES_LANTURN] =
+    {
+        .size = MON_COORDS_SIZE(64, 48),
+        .y_offset = 11,
+    },
+    [SPECIES_PICHU] =
+    {
+        .size = MON_COORDS_SIZE(32, 40),
+        .y_offset = 14,
+    },
+    [SPECIES_CLEFFA] =
+    {
+        .size = MON_COORDS_SIZE(32, 32),
+        .y_offset = 18,
+    },
+    [SPECIES_IGGLYBUFF] =
+    {
+        .size = MON_COORDS_SIZE(32, 32),
+        .y_offset = 17,
+    },
+    [SPECIES_TOGEPI] =
+    {
+        .size = MON_COORDS_SIZE(24, 32),
+        .y_offset = 16,
+    },
+    [SPECIES_TOGETIC] =
+    {
+        .size = MON_COORDS_SIZE(32, 48),
+        .y_offset = 8,
+    },
+    [SPECIES_NATU] =
+    {
+        .size = MON_COORDS_SIZE(32, 32),
+        .y_offset = 17,
+    },
+    [SPECIES_XATU] =
+    {
+        .size = MON_COORDS_SIZE(40, 56),
+        .y_offset = 5,
+    },
+    [SPECIES_MAREEP] =
+    {
+        .size = MON_COORDS_SIZE(40, 48),
+        .y_offset = 12,
+    },
+    [SPECIES_FLAAFFY] =
+    {
+        .size = MON_COORDS_SIZE(48, 48),
+        .y_offset = 9,
+    },
+    [SPECIES_AMPHAROS] =
+    {
+        .size = MON_COORDS_SIZE(56, 64),
+        .y_offset = 2,
+    },
+    [SPECIES_BELLOSSOM] =
+    {
+        .size = MON_COORDS_SIZE(32, 40),
+        .y_offset = 12,
+    },
+    [SPECIES_MARILL] =
+    {
+        .size = MON_COORDS_SIZE(56, 40),
+        .y_offset = 14,
+    },
+    [SPECIES_AZUMARILL] =
+    {
+        .size = MON_COORDS_SIZE(56, 64),
+        .y_offset = 6,
+    },
+    [SPECIES_SUDOWOODO] =
+    {
+        .size = MON_COORDS_SIZE(48, 56),
+        .y_offset = 7,
+    },
+    [SPECIES_POLITOED] =
+    {
+        .size = MON_COORDS_SIZE(48, 56),
+        .y_offset = 4,
+    },
+    [SPECIES_HOPPIP] =
+    {
+        .size = MON_COORDS_SIZE(64, 56),
+        .y_offset = 14,
+    },
+    [SPECIES_SKIPLOOM] =
+    {
+        .size = MON_COORDS_SIZE(40, 40),
+        .y_offset = 15,
+    },
+    [SPECIES_JUMPLUFF] =
+    {
+        .size = MON_COORDS_SIZE(64, 56),
+        .y_offset = 9,
+    },
+    [SPECIES_AIPOM] =
+    {
+        .size = MON_COORDS_SIZE(32, 64),
+        .y_offset = 1,
+    },
+    [SPECIES_SUNKERN] =
+    {
+        .size = MON_COORDS_SIZE(32, 40),
+        .y_offset = 17,
+    },
+    [SPECIES_SUNFLORA] =
+    {
+        .size = MON_COORDS_SIZE(40, 48),
+        .y_offset = 8,
+    },
+    [SPECIES_YANMA] =
+    {
+        .size = MON_COORDS_SIZE(64, 40),
+        .y_offset = 14,
+    },
+    [SPECIES_WOOPER] =
+    {
+        .size = MON_COORDS_SIZE(40, 32),
+        .y_offset = 16,
+    },
+    [SPECIES_QUAGSIRE] =
+    {
+        .size = MON_COORDS_SIZE(64, 56),
+        .y_offset = 5,
+    },
+    [SPECIES_ESPEON] =
+    {
+        .size = MON_COORDS_SIZE(48, 56),
+        .y_offset = 9,
+    },
+    [SPECIES_UMBREON] =
+    {
+        .size = MON_COORDS_SIZE(40, 48),
+        .y_offset = 9,
+    },
+    [SPECIES_MURKROW] =
+    {
+        .size = MON_COORDS_SIZE(48, 40),
+        .y_offset = 15,
+    },
+    [SPECIES_SLOWKING] =
+    {
+        .size = MON_COORDS_SIZE(48, 64),
+        .y_offset = 1,
+    },
+    [SPECIES_MISDREAVUS] =
+    {
+        .size = MON_COORDS_SIZE(48, 48),
+        .y_offset = 13,
+    },
+    [SPECIES_UNOWN] =
+    {
+        .size = MON_COORDS_SIZE(24, 40),
+        .y_offset = 15,
+    },
+    [SPECIES_WOBBUFFET] =
+    {
+        .size = MON_COORDS_SIZE(64, 56),
+        .y_offset = 5,
+    },
+    [SPECIES_GIRAFARIG] =
+    {
+        .size = MON_COORDS_SIZE(56, 64),
+        .y_offset = 0,
+    },
+    [SPECIES_PINECO] =
+    {
+        .size = MON_COORDS_SIZE(40, 40),
+        .y_offset = 12,
+    },
+    [SPECIES_FORRETRESS] =
+    {
+        .size = MON_COORDS_SIZE(64, 48),
+        .y_offset = 8,
+    },
+    [SPECIES_DUNSPARCE] =
+    {
+        .size = MON_COORDS_SIZE(48, 48),
+        .y_offset = 9,
+    },
+    [SPECIES_GLIGAR] =
+    {
+        .size = MON_COORDS_SIZE(56, 56),
+        .y_offset = 4,
+    },
+    [SPECIES_STEELIX] =
+    {
+        .size = MON_COORDS_SIZE(64, 64),
+        .y_offset = 0,
+    },
+    [SPECIES_SNUBBULL] =
+    {
+        .size = MON_COORDS_SIZE(40, 40),
+        .y_offset = 12,
+    },
+    [SPECIES_GRANBULL] =
+    {
+        .size = MON_COORDS_SIZE(56, 56),
+        .y_offset = 4,
+    },
+    [SPECIES_QWILFISH] =
+    {
+        .size = MON_COORDS_SIZE(40, 48),
+        .y_offset = 8,
+    },
+    [SPECIES_SCIZOR] =
+    {
+        .size = MON_COORDS_SIZE(64, 64),
+        .y_offset = 2,
+    },
+    [SPECIES_SHUCKLE] =
+    {
+        .size = MON_COORDS_SIZE(56, 48),
+        .y_offset = 8,
+    },
+    [SPECIES_HERACROSS] =
+    {
+        .size = MON_COORDS_SIZE(64, 64),
+        .y_offset = 1,
+    },
+    [SPECIES_SNEASEL] =
+    {
+        .size = MON_COORDS_SIZE(56, 48),
+        .y_offset = 8,
+    },
+    [SPECIES_TEDDIURSA] =
+    {
+        .size = MON_COORDS_SIZE(40, 40),
+        .y_offset = 12,
+    },
+    [SPECIES_URSARING] =
+    {
+        .size = MON_COORDS_SIZE(64, 64),
+        .y_offset = 0,
+    },
+    [SPECIES_SLUGMA] =
+    {
+        .size = MON_COORDS_SIZE(32, 48),
+        .y_offset = 12,
+    },
+    [SPECIES_MAGCARGO] =
+    {
+        .size = MON_COORDS_SIZE(56, 64),
+        .y_offset = 6,
+    },
+    [SPECIES_SWINUB] =
+    {
+        .size = MON_COORDS_SIZE(40, 32),
+        .y_offset = 18,
+    },
+    [SPECIES_PILOSWINE] =
+    {
+        .size = MON_COORDS_SIZE(48, 56),
+        .y_offset = 8,
+    },
+    [SPECIES_CORSOLA] =
+    {
+        .size = MON_COORDS_SIZE(48, 40),
+        .y_offset = 12,
+    },
+    [SPECIES_REMORAID] =
+    {
+        .size = MON_COORDS_SIZE(40, 48),
+        .y_offset = 11,
+    },
+    [SPECIES_OCTILLERY] =
+    {
+        .size = MON_COORDS_SIZE(56, 48),
+        .y_offset = 8,
+    },
+    [SPECIES_DELIBIRD] =
+    {
+        .size = MON_COORDS_SIZE(48, 56),
+        .y_offset = 7,
+    },
+    [SPECIES_MANTINE] =
+    {
+        .size = MON_COORDS_SIZE(64, 56),
+        .y_offset = 10,
+    },
+    [SPECIES_SKARMORY] =
+    {
+        .size = MON_COORDS_SIZE(64, 64),
+        .y_offset = 1,
+    },
+    [SPECIES_HOUNDOUR] =
+    {
+        .size = MON_COORDS_SIZE(40, 48),
+        .y_offset = 9,
+    },
+    [SPECIES_HOUNDOOM] =
+    {
+        .size = MON_COORDS_SIZE(64, 64),
+        .y_offset = 0,
+    },
+    [SPECIES_KINGDRA] =
+    {
+        .size = MON_COORDS_SIZE(64, 64),
+        .y_offset = 1,
+    },
+    [SPECIES_PHANPY] =
+    {
+        .size = MON_COORDS_SIZE(40, 32),
+        .y_offset = 16,
+    },
+    [SPECIES_DONPHAN] =
+    {
+        .size = MON_COORDS_SIZE(64, 48),
+        .y_offset = 9,
+    },
+    [SPECIES_PORYGON2] =
+    {
+        .size = MON_COORDS_SIZE(40, 40),
+        .y_offset = 15,
+    },
+    [SPECIES_STANTLER] =
+    {
+        .size = MON_COORDS_SIZE(48, 64),
+        .y_offset = 0,
+    },
+    [SPECIES_SMEARGLE] =
+    {
+        .size = MON_COORDS_SIZE(64, 56),
+        .y_offset = 6,
+    },
+    [SPECIES_TYROGUE] =
+    {
+        .size = MON_COORDS_SIZE(40, 48),
+        .y_offset = 9,
+    },
+    [SPECIES_HITMONTOP] =
+    {
+        .size = MON_COORDS_SIZE(64, 56),
+        .y_offset = 7,
+    },
+    [SPECIES_SMOOCHUM] =
+    {
+        .size = MON_COORDS_SIZE(32, 40),
+        .y_offset = 13,
+    },
+    [SPECIES_ELEKID] =
+    {
+        .size = MON_COORDS_SIZE(48, 40),
+        .y_offset = 12,
+    },
+    [SPECIES_MAGBY] =
+    {
+        .size = MON_COORDS_SIZE(32, 48),
+        .y_offset = 11,
+    },
+    [SPECIES_MILTANK] =
+    {
+        .size = MON_COORDS_SIZE(64, 48),
+        .y_offset = 8,
+    },
+    [SPECIES_BLISSEY] =
+    {
+        .size = MON_COORDS_SIZE(56, 56),
+        .y_offset = 5,
+    },
+    [SPECIES_RAIKOU] =
+    {
+        .size = MON_COORDS_SIZE(64, 56),
+        .y_offset = 5,
+    },
+    [SPECIES_ENTEI] =
+    {
+        .size = MON_COORDS_SIZE(64, 64),
+        .y_offset = 2,
+    },
+    [SPECIES_SUICUNE] =
+    {
+        .size = MON_COORDS_SIZE(64, 64),
+        .y_offset = 3,
+    },
+    [SPECIES_LARVITAR] =
     {
         .size = MON_COORDS_SIZE(40, 48),
         .y_offset = 10,
->>>>>>> 84ce9745
-    },
-    [SPECIES_VENUSAUR] =
-    {
-        .size = MON_COORDS_SIZE(64, 64),
+    },
+    [SPECIES_PUPITAR] =
+    {
+        .size = MON_COORDS_SIZE(40, 48),
+        .y_offset = 11,
+    },
+    [SPECIES_TYRANITAR] =
+    {
+        .size = MON_COORDS_SIZE(64, 64),
+        .y_offset = 0,
+    },
+    [SPECIES_LUGIA] =
+    {
+        .size = MON_COORDS_SIZE(64, 64),
+        .y_offset = 0,
+    },
+    [SPECIES_HO_OH] =
+    {
+        .size = MON_COORDS_SIZE(64, 64),
+        .y_offset = 0,
+    },
+    [SPECIES_CELEBI] =
+    {
+        .size = MON_COORDS_SIZE(40, 40),
+        .y_offset = 12,
+    },
+    [SPECIES_TREECKO] =
+    {
+        .size = MON_COORDS_SIZE(48, 48),
+        .y_offset = 8,
+    },
+    [SPECIES_GROVYLE] =
+    {
+        .size = MON_COORDS_SIZE(64, 56),
+        .y_offset = 5,
+    },
+    [SPECIES_SCEPTILE] =
+    {
+        .size = MON_COORDS_SIZE(64, 64),
+        .y_offset = 0,
+    },
+    [SPECIES_TORCHIC] =
+    {
+        .size = MON_COORDS_SIZE(32, 48),
+        .y_offset = 12,
+    },
+    [SPECIES_COMBUSKEN] =
+    {
+        .size = MON_COORDS_SIZE(48, 64),
         .y_offset = 3,
     },
-    [SPECIES_CHARMANDER] =
-    {
-<<<<<<< HEAD
-        .size = 0x55,
+    [SPECIES_BLAZIKEN] =
+    {
+        .size = MON_COORDS_SIZE(56, 64),
+        .y_offset = 0,
+    },
+    [SPECIES_MUDKIP] =
+    {
+        .size = MON_COORDS_SIZE(40, 40),
+        .y_offset = 13,
+    },
+    [SPECIES_MARSHTOMP] =
+    {
+        .size = MON_COORDS_SIZE(48, 56),
+        .y_offset = 7,
+    },
+    [SPECIES_SWAMPERT] =
+    {
+        .size = MON_COORDS_SIZE(64, 56),
+        .y_offset = 6,
+    },
+    [SPECIES_POOCHYENA] =
+    {
+        .size = MON_COORDS_SIZE(48, 48),
+        .y_offset = 11,
+    },
+    [SPECIES_MIGHTYENA] =
+    {
+        .size = MON_COORDS_SIZE(64, 64),
+        .y_offset = 3,
+    },
+    [SPECIES_ZIGZAGOON] =
+    {
+        .size = MON_COORDS_SIZE(56, 40),
+        .y_offset = 12,
+    },
+    [SPECIES_LINOONE] =
+    {
+        .size = MON_COORDS_SIZE(64, 40),
+        .y_offset = 13,
+    },
+    [SPECIES_WURMPLE] =
+    {
+        .size = MON_COORDS_SIZE(40, 40),
+        .y_offset = 12,
+    },
+    [SPECIES_SILCOON] =
+    {
+        .size = MON_COORDS_SIZE(56, 48),
         .y_offset = 10,
     },
-    [SPECIES_CHARMELEON] =
-    {
-        .size = 0x66,
-        .y_offset = 7,
-    },
-    [SPECIES_CHARIZARD] =
-    {
-        .size = 0x88,
-        .y_offset = 0,
-    },
-    [SPECIES_SQUIRTLE] =
-    {
-        .size = 0x65,
-        .y_offset = 11,
-    },
-    [SPECIES_WARTORTLE] =
-    {
-        .size = 0x66,
-        .y_offset = 7,
-    },
-    [SPECIES_BLASTOISE] =
-    {
-        .size = 0x88,
+    [SPECIES_BEAUTIFLY] =
+    {
+        .size = MON_COORDS_SIZE(64, 56),
+        .y_offset = 9,
+    },
+    [SPECIES_CASCOON] =
+    {
+        .size = MON_COORDS_SIZE(56, 48),
+        .y_offset = 10,
+    },
+    [SPECIES_DUSTOX] =
+    {
+        .size = MON_COORDS_SIZE(64, 48),
+        .y_offset = 12,
+    },
+    [SPECIES_LOTAD] =
+    {
+        .size = MON_COORDS_SIZE(40, 40),
+        .y_offset = 13,
+    },
+    [SPECIES_LOMBRE] =
+    {
+        .size = MON_COORDS_SIZE(48, 48),
+        .y_offset = 10,
+    },
+    [SPECIES_LUDICOLO] =
+    {
+        .size = MON_COORDS_SIZE(56, 64),
+        .y_offset = 0,
+    },
+    [SPECIES_SEEDOT] =
+    {
+        .size = MON_COORDS_SIZE(32, 40),
+        .y_offset = 12,
+    },
+    [SPECIES_NUZLEAF] =
+    {
+        .size = MON_COORDS_SIZE(40, 56),
+        .y_offset = 7,
+    },
+    [SPECIES_SHIFTRY] =
+    {
+        .size = MON_COORDS_SIZE(64, 56),
+        .y_offset = 7,
+    },
+    [SPECIES_NINCADA] =
+    {
+        .size = MON_COORDS_SIZE(56, 32),
+        .y_offset = 16,
+    },
+    [SPECIES_NINJASK] =
+    {
+        .size = MON_COORDS_SIZE(64, 48),
+        .y_offset = 11,
+    },
+    [SPECIES_SHEDINJA] =
+    {
+        .size = MON_COORDS_SIZE(48, 48),
+        .y_offset = 10,
+    },
+    [SPECIES_TAILLOW] =
+    {
+        .size = MON_COORDS_SIZE(48, 48),
+        .y_offset = 11,
+    },
+    [SPECIES_SWELLOW] =
+    {
+        .size = MON_COORDS_SIZE(64, 56),
+        .y_offset = 5,
+    },
+    [SPECIES_SHROOMISH] =
+    {
+        .size = MON_COORDS_SIZE(40, 40),
+        .y_offset = 14,
+    },
+    [SPECIES_BRELOOM] =
+    {
+        .size = MON_COORDS_SIZE(48, 64),
         .y_offset = 3,
     },
-    [SPECIES_CATERPIE] =
-    {
-        .size = 0x45,
-        .y_offset = 12,
-    },
-    [SPECIES_METAPOD] =
-    {
-        .size = 0x54,
+    [SPECIES_SPINDA] =
+    {
+        .size = MON_COORDS_SIZE(48, 64),
+        .y_offset = 1,
+    },
+    [SPECIES_WINGULL] =
+    {
+        .size = MON_COORDS_SIZE(64, 48),
+        .y_offset = 11,
+    },
+    [SPECIES_PELIPPER] =
+    {
+        .size = MON_COORDS_SIZE(64, 64),
+        .y_offset = 2,
+    },
+    [SPECIES_SURSKIT] =
+    {
+        .size = MON_COORDS_SIZE(48, 48),
+        .y_offset = 8,
+    },
+    [SPECIES_MASQUERAIN] =
+    {
+        .size = MON_COORDS_SIZE(64, 64),
+        .y_offset = 4,
+    },
+    [SPECIES_WAILMER] =
+    {
+        .size = MON_COORDS_SIZE(64, 48),
+        .y_offset = 10,
+    },
+    [SPECIES_WAILORD] =
+    {
+        .size = MON_COORDS_SIZE(64, 56),
+        .y_offset = 4,
+    },
+    [SPECIES_SKITTY] =
+    {
+        .size = MON_COORDS_SIZE(56, 40),
+        .y_offset = 12,
+    },
+    [SPECIES_DELCATTY] =
+    {
+        .size = MON_COORDS_SIZE(56, 56),
+        .y_offset = 4,
+    },
+    [SPECIES_KECLEON] =
+    {
+        .size = MON_COORDS_SIZE(48, 56),
+        .y_offset = 5,
+    },
+    [SPECIES_BALTOY] =
+    {
+        .size = MON_COORDS_SIZE(40, 40),
         .y_offset = 14,
     },
-    [SPECIES_BUTTERFREE] =
-    {
-        .size = 0x76,
+    [SPECIES_CLAYDOL] =
+    {
+        .size = MON_COORDS_SIZE(56, 64),
+        .y_offset = 3,
+    },
+    [SPECIES_NOSEPASS] =
+    {
+        .size = MON_COORDS_SIZE(40, 48),
         .y_offset = 10,
     },
-    [SPECIES_WEEDLE] =
-    {
-        .size = 0x54,
+    [SPECIES_TORKOAL] =
+    {
+        .size = MON_COORDS_SIZE(64, 64),
+        .y_offset = 3,
+    },
+    [SPECIES_SABLEYE] =
+    {
+        .size = MON_COORDS_SIZE(48, 48),
+        .y_offset = 10,
+    },
+    [SPECIES_BARBOACH] =
+    {
+        .size = MON_COORDS_SIZE(48, 40),
+        .y_offset = 15,
+    },
+    [SPECIES_WHISCASH] =
+    {
+        .size = MON_COORDS_SIZE(64, 48),
+        .y_offset = 9,
+    },
+    [SPECIES_LUVDISC] =
+    {
+        .size = MON_COORDS_SIZE(32, 40),
+        .y_offset = 14,
+    },
+    [SPECIES_CORPHISH] =
+    {
+        .size = MON_COORDS_SIZE(56, 48),
+        .y_offset = 8,
+    },
+    [SPECIES_CRAWDAUNT] =
+    {
+        .size = MON_COORDS_SIZE(64, 64),
+        .y_offset = 4,
+    },
+    [SPECIES_FEEBAS] =
+    {
+        .size = MON_COORDS_SIZE(40, 48),
+        .y_offset = 10,
+    },
+    [SPECIES_MILOTIC] =
+    {
+        .size = MON_COORDS_SIZE(64, 64),
+        .y_offset = 2,
+    },
+    [SPECIES_CARVANHA] =
+    {
+        .size = MON_COORDS_SIZE(48, 56),
+        .y_offset = 6,
+    },
+    [SPECIES_SHARPEDO] =
+    {
+        .size = MON_COORDS_SIZE(64, 64),
+        .y_offset = 0,
+    },
+    [SPECIES_TRAPINCH] =
+    {
+        .size = MON_COORDS_SIZE(40, 40),
+        .y_offset = 12,
+    },
+    [SPECIES_VIBRAVA] =
+    {
+        .size = MON_COORDS_SIZE(64, 48),
+        .y_offset = 10,
+    },
+    [SPECIES_FLYGON] =
+    {
+        .size = MON_COORDS_SIZE(64, 64),
+        .y_offset = 1,
+    },
+    [SPECIES_MAKUHITA] =
+    {
+        .size = MON_COORDS_SIZE(48, 48),
+        .y_offset = 8,
+    },
+    [SPECIES_HARIYAMA] =
+    {
+        .size = MON_COORDS_SIZE(64, 64),
+        .y_offset = 0,
+    },
+    [SPECIES_ELECTRIKE] =
+    {
+        .size = MON_COORDS_SIZE(48, 40),
+        .y_offset = 14,
+    },
+    [SPECIES_MANECTRIC] =
+    {
+        .size = MON_COORDS_SIZE(56, 64),
+        .y_offset = 2,
+    },
+    [SPECIES_NUMEL] =
+    {
+        .size = MON_COORDS_SIZE(40, 48),
+        .y_offset = 9,
+    },
+    [SPECIES_CAMERUPT] =
+    {
+        .size = MON_COORDS_SIZE(64, 56),
+        .y_offset = 6,
+    },
+    [SPECIES_SPHEAL] =
+    {
+        .size = MON_COORDS_SIZE(40, 48),
+        .y_offset = 11,
+    },
+    [SPECIES_SEALEO] =
+    {
+        .size = MON_COORDS_SIZE(56, 48),
+        .y_offset = 10,
+    },
+    [SPECIES_WALREIN] =
+    {
+        .size = MON_COORDS_SIZE(64, 64),
+        .y_offset = 1,
+    },
+    [SPECIES_CACNEA] =
+    {
+        .size = MON_COORDS_SIZE(56, 40),
         .y_offset = 13,
     },
-    [SPECIES_KAKUNA] =
-    {
-        .size = 0x45,
-        .y_offset = 11,
-    },
-    [SPECIES_BEEDRILL] =
-    {
-        .size = 0x86,
+    [SPECIES_CACTURNE] =
+    {
+        .size = MON_COORDS_SIZE(64, 64),
+        .y_offset = 0,
+    },
+    [SPECIES_SNORUNT] =
+    {
+        .size = MON_COORDS_SIZE(32, 40),
+        .y_offset = 12,
+    },
+    [SPECIES_GLALIE] =
+    {
+        .size = MON_COORDS_SIZE(56, 56),
+        .y_offset = 8,
+    },
+    [SPECIES_LUNATONE] =
+    {
+        .size = MON_COORDS_SIZE(48, 48),
+        .y_offset = 9,
+    },
+    [SPECIES_SOLROCK] =
+    {
+        .size = MON_COORDS_SIZE(64, 64),
+        .y_offset = 0,
+    },
+    [SPECIES_AZURILL] =
+    {
+        .size = MON_COORDS_SIZE(48, 48),
+        .y_offset = 11,
+    },
+    [SPECIES_SPOINK] =
+    {
+        .size = MON_COORDS_SIZE(32, 48),
+        .y_offset = 9,
+    },
+    [SPECIES_GRUMPIG] =
+    {
+        .size = MON_COORDS_SIZE(56, 64),
+        .y_offset = 2,
+    },
+    [SPECIES_PLUSLE] =
+    {
+        .size = MON_COORDS_SIZE(40, 48),
+        .y_offset = 11,
+    },
+    [SPECIES_MINUN] =
+    {
+        .size = MON_COORDS_SIZE(40, 48),
+        .y_offset = 11,
+    },
+    [SPECIES_MAWILE] =
+    {
+        .size = MON_COORDS_SIZE(64, 48),
+        .y_offset = 8,
+    },
+    [SPECIES_MEDITITE] =
+    {
+        .size = MON_COORDS_SIZE(48, 48),
+        .y_offset = 10,
+    },
+    [SPECIES_MEDICHAM] =
+    {
+        .size = MON_COORDS_SIZE(40, 64),
+        .y_offset = 0,
+    },
+    [SPECIES_SWABLU] =
+    {
+        .size = MON_COORDS_SIZE(48, 40),
+        .y_offset = 14,
+    },
+    [SPECIES_ALTARIA] =
+    {
+        .size = MON_COORDS_SIZE(64, 64),
+        .y_offset = 1,
+    },
+    [SPECIES_WYNAUT] =
+    {
+        .size = MON_COORDS_SIZE(48, 40),
+        .y_offset = 12,
+    },
+    [SPECIES_DUSKULL] =
+    {
+        .size = MON_COORDS_SIZE(40, 48),
+        .y_offset = 12,
+    },
+    [SPECIES_DUSCLOPS] =
+    {
+        .size = MON_COORDS_SIZE(64, 64),
+        .y_offset = 3,
+    },
+    [SPECIES_ROSELIA] =
+    {
+        .size = MON_COORDS_SIZE(56, 48),
+        .y_offset = 11,
+    },
+    [SPECIES_SLAKOTH] =
+    {
+        .size = MON_COORDS_SIZE(56, 40),
+        .y_offset = 15,
+    },
+    [SPECIES_VIGOROTH] =
+    {
+        .size = MON_COORDS_SIZE(64, 56),
+        .y_offset = 7,
+    },
+    [SPECIES_SLAKING] =
+    {
+        .size = MON_COORDS_SIZE(64, 56),
+        .y_offset = 7,
+    },
+    [SPECIES_GULPIN] =
+    {
+        .size = MON_COORDS_SIZE(40, 48),
+        .y_offset = 15,
+    },
+    [SPECIES_SWALOT] =
+    {
+        .size = MON_COORDS_SIZE(56, 56),
         .y_offset = 5,
     },
-    [SPECIES_PIDGEY] =
-    {
-        .size = 0x65,
-        .y_offset = 12,
-    },
-    [SPECIES_PIDGEOTTO] =
-    {
-        .size = 0x67,
-        .y_offset = 6,
-    },
-    [SPECIES_PIDGEOT] =
-    {
-        .size = 0x88,
-        .y_offset = 2,
-    },
-    [SPECIES_RATTATA] =
-    {
-        .size = 0x44,
-        .y_offset = 13,
-    },
-    [SPECIES_RATICATE] =
-    {
-        .size = 0x66,
-        .y_offset = 6,
-    },
-    [SPECIES_SPEAROW] =
-    {
-        .size = 0x45,
-        .y_offset = 12,
-=======
-        .size = MON_COORDS_SIZE(40, 40),
-        .y_offset = 12,
-    },
-    [SPECIES_CHARMELEON] =
-    {
-        .size = MON_COORDS_SIZE(48, 48),
-        .y_offset = 9,
-    },
-    [SPECIES_CHARIZARD] =
-    {
-        .size = MON_COORDS_SIZE(64, 64),
-        .y_offset = 1,
-    },
-    [SPECIES_SQUIRTLE] =
+    [SPECIES_TROPIUS] =
+    {
+        .size = MON_COORDS_SIZE(64, 64),
+        .y_offset = 0,
+    },
+    [SPECIES_WHISMUR] =
     {
         .size = MON_COORDS_SIZE(48, 40),
         .y_offset = 13,
     },
-    [SPECIES_WARTORTLE] =
-    {
-        .size = MON_COORDS_SIZE(48, 48),
+    [SPECIES_LOUDRED] =
+    {
+        .size = MON_COORDS_SIZE(56, 64),
+        .y_offset = 3,
+    },
+    [SPECIES_EXPLOUD] =
+    {
+        .size = MON_COORDS_SIZE(64, 64),
+        .y_offset = 0,
+    },
+    [SPECIES_CLAMPERL] =
+    {
+        .size = MON_COORDS_SIZE(40, 48),
+        .y_offset = 11,
+    },
+    [SPECIES_HUNTAIL] =
+    {
+        .size = MON_COORDS_SIZE(64, 64),
+        .y_offset = 3,
+    },
+    [SPECIES_GOREBYSS] =
+    {
+        .size = MON_COORDS_SIZE(64, 56),
+        .y_offset = 6,
+    },
+    [SPECIES_ABSOL] =
+    {
+        .size = MON_COORDS_SIZE(56, 64),
+        .y_offset = 2,
+    },
+    [SPECIES_SHUPPET] =
+    {
+        .size = MON_COORDS_SIZE(40, 40),
+        .y_offset = 13,
+    },
+    [SPECIES_BANETTE] =
+    {
+        .size = MON_COORDS_SIZE(56, 56),
+        .y_offset = 7,
+    },
+    [SPECIES_SEVIPER] =
+    {
+        .size = MON_COORDS_SIZE(64, 56),
+        .y_offset = 6,
+    },
+    [SPECIES_ZANGOOSE] =
+    {
+        .size = MON_COORDS_SIZE(56, 56),
+        .y_offset = 5,
+    },
+    [SPECIES_RELICANTH] =
+    {
+        .size = MON_COORDS_SIZE(56, 56),
+        .y_offset = 10,
+    },
+    [SPECIES_ARON] =
+    {
+        .size = MON_COORDS_SIZE(32, 40),
+        .y_offset = 14,
+    },
+    [SPECIES_LAIRON] =
+    {
+        .size = MON_COORDS_SIZE(56, 48),
         .y_offset = 8,
     },
-    [SPECIES_BLASTOISE] =
-    {
-        .size = MON_COORDS_SIZE(64, 64),
-        .y_offset = 0,
-    },
-    [SPECIES_CATERPIE] =
+    [SPECIES_AGGRON] =
+    {
+        .size = MON_COORDS_SIZE(64, 64),
+        .y_offset = 0,
+    },
+    [SPECIES_CASTFORM] =
+    {
+        .size = MON_COORDS_SIZE(24, 32),
+        .y_offset = 17,
+    },
+    [SPECIES_VOLBEAT] =
+    {
+        .size = MON_COORDS_SIZE(48, 56),
+        .y_offset = 8,
+    },
+    [SPECIES_ILLUMISE] =
+    {
+        .size = MON_COORDS_SIZE(40, 48),
+        .y_offset = 10,
+    },
+    [SPECIES_LILEEP] =
+    {
+        .size = MON_COORDS_SIZE(48, 56),
+        .y_offset = 7,
+    },
+    [SPECIES_CRADILY] =
+    {
+        .size = MON_COORDS_SIZE(56, 64),
+        .y_offset = 0,
+    },
+    [SPECIES_ANORITH] =
+    {
+        .size = MON_COORDS_SIZE(48, 56),
+        .y_offset = 7,
+    },
+    [SPECIES_ARMALDO] =
+    {
+        .size = MON_COORDS_SIZE(64, 64),
+        .y_offset = 2,
+    },
+    [SPECIES_RALTS] =
+    {
+        .size = MON_COORDS_SIZE(24, 40),
+        .y_offset = 12,
+    },
+    [SPECIES_KIRLIA] =
+    {
+        .size = MON_COORDS_SIZE(32, 56),
+        .y_offset = 6,
+    },
+    [SPECIES_GARDEVOIR] =
+    {
+        .size = MON_COORDS_SIZE(64, 64),
+        .y_offset = 0,
+    },
+    [SPECIES_BAGON] =
+    {
+        .size = MON_COORDS_SIZE(32, 48),
+        .y_offset = 9,
+    },
+    [SPECIES_SHELGON] =
+    {
+        .size = MON_COORDS_SIZE(48, 48),
+        .y_offset = 9,
+    },
+    [SPECIES_SALAMENCE] =
+    {
+        .size = MON_COORDS_SIZE(64, 64),
+        .y_offset = 3,
+    },
+    [SPECIES_BELDUM] =
+    {
+        .size = MON_COORDS_SIZE(48, 40),
+        .y_offset = 15,
+    },
+    [SPECIES_METANG] =
+    {
+        .size = MON_COORDS_SIZE(64, 48),
+        .y_offset = 9,
+    },
+    [SPECIES_METAGROSS] =
+    {
+        .size = MON_COORDS_SIZE(64, 48),
+        .y_offset = 9,
+    },
+    [SPECIES_REGIROCK] =
+    {
+        .size = MON_COORDS_SIZE(64, 64),
+        .y_offset = 3,
+    },
+    [SPECIES_REGICE] =
+    {
+        .size = MON_COORDS_SIZE(64, 64),
+        .y_offset = 2,
+    },
+    [SPECIES_REGISTEEL] =
+    {
+        .size = MON_COORDS_SIZE(64, 56),
+        .y_offset = 5,
+    },
+    [SPECIES_KYOGRE] =
+    {
+        .size = MON_COORDS_SIZE(64, 64),
+        .y_offset = 0,
+    },
+    [SPECIES_GROUDON] =
+    {
+        .size = MON_COORDS_SIZE(64, 64),
+        .y_offset = 0,
+    },
+    [SPECIES_RAYQUAZA] =
+    {
+        .size = MON_COORDS_SIZE(64, 64),
+        .y_offset = 0,
+    },
+    [SPECIES_LATIAS] =
+    {
+        .size = MON_COORDS_SIZE(64, 48),
+        .y_offset = 8,
+    },
+    [SPECIES_LATIOS] =
+    {
+        .size = MON_COORDS_SIZE(64, 64),
+        .y_offset = 0,
+    },
+    [SPECIES_JIRACHI] =
+    {
+        .size = MON_COORDS_SIZE(56, 48),
+        .y_offset = 13,
+    },
+    [SPECIES_DEOXYS] =
+    {
+        .size = MON_COORDS_SIZE(64, 64),
+        .y_offset = 0,
+    },
+    [SPECIES_CHIMECHO] =
+    {
+        .size = MON_COORDS_SIZE(48, 48),
+        .y_offset = 11,
+    },
+    [SPECIES_TURTWIG] =
+    {
+        .size = MON_COORDS_SIZE(40, 48),
+        .y_offset = 11,
+    },
+    [SPECIES_GROTLE] =
+    {
+        .size = MON_COORDS_SIZE(56, 56),
+        .y_offset = 7,
+    },
+    [SPECIES_TORTERRA] =
+    {
+        .size = MON_COORDS_SIZE(64, 64),
+        .y_offset = 0,
+    },
+    [SPECIES_CHIMCHAR] =
+    {
+        .size = MON_COORDS_SIZE(32, 48),
+        .y_offset = 10,
+    },
+    [SPECIES_MONFERNO] =
+    {
+        .size = MON_COORDS_SIZE(56, 56),
+        .y_offset = 8,
+    },
+    [SPECIES_INFERNAPE] =
+    {
+        .size = MON_COORDS_SIZE(64, 64),
+        .y_offset = 1,
+    },
+    [SPECIES_PIPLUP] =
+    {
+        .size = MON_COORDS_SIZE(24, 40),
+        .y_offset = 14,
+    },
+    [SPECIES_PRINPLUP] =
+    {
+        .size = MON_COORDS_SIZE(48, 56),
+        .y_offset = 7,
+    },
+    [SPECIES_EMPOLEON] =
+    {
+        .size = MON_COORDS_SIZE(64, 64),
+        .y_offset = 0,
+    },
+    [SPECIES_STARLY] =
+    {
+        .size = MON_COORDS_SIZE(40, 40),
+        .y_offset = 12,
+    },
+    [SPECIES_STARAVIA] =
+    {
+        .size = MON_COORDS_SIZE(40, 48),
+        .y_offset = 8,
+    },
+    [SPECIES_STARAPTOR] =
+    {
+        .size = MON_COORDS_SIZE(56, 64),
+        .y_offset = 3,
+    },
+    [SPECIES_BIDOOF] =
+    {
+        .size = MON_COORDS_SIZE(40, 40),
+        .y_offset = 12,
+    },
+    [SPECIES_BIBAREL] =
+    {
+        .size = MON_COORDS_SIZE(56, 48),
+        .y_offset = 8,
+    },
+    [SPECIES_KRICKETOT] =
+    {
+        .size = MON_COORDS_SIZE(48, 48),
+        .y_offset = 11,
+    },
+    [SPECIES_KRICKETUNE] =
+    {
+        .size = MON_COORDS_SIZE(56, 56),
+        .y_offset = 7,
+    },
+    [SPECIES_SHINX] =
+    {
+        .size = MON_COORDS_SIZE(48, 40),
+        .y_offset = 13,
+    },
+    [SPECIES_LUXIO] =
+    {
+        .size = MON_COORDS_SIZE(48, 48),
+        .y_offset = 10,
+    },
+    [SPECIES_LUXRAY] =
+    {
+        .size = MON_COORDS_SIZE(64, 64),
+        .y_offset = 2,
+    },
+    [SPECIES_BUDEW] =
+    {
+        .size = MON_COORDS_SIZE(32, 40),
+        .y_offset = 14,
+    },
+    [SPECIES_ROSERADE] =
+    {
+        .size = MON_COORDS_SIZE(48, 56),
+        .y_offset = 7,
+    },
+    [SPECIES_CRANIDOS] =
+    {
+        .size = MON_COORDS_SIZE(48, 48),
+        .y_offset = 10,
+    },
+    [SPECIES_RAMPARDOS] =
+    {
+        .size = MON_COORDS_SIZE(64, 64),
+        .y_offset = 3,
+    },
+    [SPECIES_SHIELDON] =
+    {
+        .size = MON_COORDS_SIZE(40, 40),
+        .y_offset = 15,
+    },
+    [SPECIES_BASTIODON] =
+    {
+        .size = MON_COORDS_SIZE(64, 56),
+        .y_offset = 6,
+    },
+    [SPECIES_BURMY] =
+    {
+        .size = MON_COORDS_SIZE(32, 56),
+        .y_offset = 13,
+    },
+    [SPECIES_WORMADAM] =
+    {
+        .size = MON_COORDS_SIZE(48, 56),
+        .y_offset = 10,
+    },
+    [SPECIES_MOTHIM] =
+    {
+        .size = MON_COORDS_SIZE(64, 64),
+        .y_offset = 12,
+    },
+    [SPECIES_COMBEE] =
+    {
+        .size = MON_COORDS_SIZE(64, 40),
+        .y_offset = 16,
+    },
+    [SPECIES_VESPIQUEN] =
+    {
+        .size = MON_COORDS_SIZE(48, 56),
+        .y_offset = 4,
+    },
+    [SPECIES_PACHIRISU] =
+    {
+        .size = MON_COORDS_SIZE(48, 56),
+        .y_offset = 12,
+    },
+    [SPECIES_BUIZEL] =
+    {
+        .size = MON_COORDS_SIZE(56, 48),
+        .y_offset = 10,
+    },
+    [SPECIES_FLOATZEL] =
+    {
+        .size = MON_COORDS_SIZE(64, 64),
+        .y_offset = 3,
+    },
+    [SPECIES_CHERUBI] =
+    {
+        .size = MON_COORDS_SIZE(40, 32),
+        .y_offset = 16,
+    },
+    [SPECIES_CHERRIM] =
+    {
+        .size = MON_COORDS_SIZE(32, 48),
+        .y_offset = 8,
+    },
+    [SPECIES_SHELLOS] =
+    {
+        .size = MON_COORDS_SIZE(40, 40),
+        .y_offset = 13,
+    },
+    [SPECIES_GASTRODON] =
+    {
+        .size = MON_COORDS_SIZE(48, 48),
+        .y_offset = 8,
+    },
+    [SPECIES_AMBIPOM] =
+    {
+        .size = MON_COORDS_SIZE(64, 64),
+        .y_offset = 1,
+    },
+    [SPECIES_DRIFLOON] =
+    {
+        .size = MON_COORDS_SIZE(32, 56),
+        .y_offset = 7,
+    },
+    [SPECIES_DRIFBLIM] =
+    {
+        .size = MON_COORDS_SIZE(56, 56),
+        .y_offset = 7,
+    },
+    [SPECIES_BUNEARY] =
+    {
+        .size = MON_COORDS_SIZE(32, 64),
+        .y_offset = 9,
+    },
+    [SPECIES_LOPUNNY] =
+    {
+        .size = MON_COORDS_SIZE(56, 56),
+        .y_offset = 4,
+    },
+    [SPECIES_MISMAGIUS] =
+    {
+        .size = MON_COORDS_SIZE(56, 64),
+        .y_offset = 3,
+    },
+    [SPECIES_HONCHKROW] =
+    {
+        .size = MON_COORDS_SIZE(64, 56),
+        .y_offset = 6,
+    },
+    [SPECIES_GLAMEOW] =
+    {
+        .size = MON_COORDS_SIZE(56, 56),
+        .y_offset = 8,
+    },
+    [SPECIES_PURUGLY] =
+    {
+        .size = MON_COORDS_SIZE(64, 56),
+        .y_offset = 5,
+    },
+    [SPECIES_CHINGLING] =
+    {
+        .size = MON_COORDS_SIZE(40, 40),
+        .y_offset = 15,
+    },
+    [SPECIES_STUNKY] =
+    {
+        .size = MON_COORDS_SIZE(56, 48),
+        .y_offset = 13,
+    },
+    [SPECIES_SKUNTANK] =
+    {
+        .size = MON_COORDS_SIZE(64, 56),
+        .y_offset = 7,
+    },
+    [SPECIES_BRONZOR] =
+    {
+        .size = MON_COORDS_SIZE(32, 40),
+        .y_offset = 14,
+    },
+    [SPECIES_BRONZONG] =
+    {
+        .size = MON_COORDS_SIZE(56, 56),
+        .y_offset = 6,
+    },
+    [SPECIES_BONSLY] =
+    {
+        .size = MON_COORDS_SIZE(32, 48),
+        .y_offset = 9,
+    },
+    [SPECIES_MIME_JR] =
+    {
+        .size = MON_COORDS_SIZE(32, 56),
+        .y_offset = 9,
+    },
+    [SPECIES_HAPPINY] =
+    {
+        .size = MON_COORDS_SIZE(32, 48),
+        .y_offset = 12,
+    },
+    [SPECIES_CHATOT] =
+    {
+        .size = MON_COORDS_SIZE(40, 48),
+        .y_offset = 11,
+    },
+    [SPECIES_SPIRITOMB] =
+    {
+        .size = MON_COORDS_SIZE(56, 56),
+        .y_offset = 6,
+    },
+    [SPECIES_GIBLE] =
+    {
+        .size = MON_COORDS_SIZE(48, 48),
+        .y_offset = 9,
+    },
+    [SPECIES_GABITE] =
+    {
+        .size = MON_COORDS_SIZE(64, 64),
+        .y_offset = 2,
+    },
+    [SPECIES_GARCHOMP] =
+    {
+        .size = MON_COORDS_SIZE(64, 64),
+        .y_offset = 0,
+    },
+    [SPECIES_MUNCHLAX] =
+    {
+        .size = MON_COORDS_SIZE(48, 48),
+        .y_offset = 10,
+    },
+    [SPECIES_RIOLU] =
+    {
+        .size = MON_COORDS_SIZE(48, 48),
+        .y_offset = 10,
+    },
+    [SPECIES_LUCARIO] =
+    {
+        .size = MON_COORDS_SIZE(48, 56),
+        .y_offset = 7,
+    },
+    [SPECIES_HIPPOPOTAS] =
+    {
+        .size = MON_COORDS_SIZE(64, 40),
+        .y_offset = 12,
+    },
+    [SPECIES_HIPPOWDON] =
+    {
+        .size = MON_COORDS_SIZE(64, 56),
+        .y_offset = 6,
+    },
+    [SPECIES_SKORUPI] =
+    {
+        .size = MON_COORDS_SIZE(48, 48),
+        .y_offset = 11,
+    },
+    [SPECIES_DRAPION] =
+    {
+        .size = MON_COORDS_SIZE(64, 56),
+        .y_offset = 8,
+    },
+    [SPECIES_CROAGUNK] =
+    {
+        .size = MON_COORDS_SIZE(40, 48),
+        .y_offset = 9,
+    },
+    [SPECIES_TOXICROAK] =
+    {
+        .size = MON_COORDS_SIZE(56, 56),
+        .y_offset = 5,
+    },
+    [SPECIES_CARNIVINE] =
+    {
+        .size = MON_COORDS_SIZE(64, 48),
+        .y_offset = 10,
+    },
+    [SPECIES_FINNEON] =
+    {
+        .size = MON_COORDS_SIZE(32, 40),
+        .y_offset = 14,
+    },
+    [SPECIES_LUMINEON] =
+    {
+        .size = MON_COORDS_SIZE(56, 56),
+        .y_offset = 6,
+    },
+    [SPECIES_MANTYKE] =
+    {
+        .size = MON_COORDS_SIZE(48, 48),
+        .y_offset = 12,
+    },
+    [SPECIES_SNOVER] =
+    {
+        .size = MON_COORDS_SIZE(64, 48),
+        .y_offset = 10,
+    },
+    [SPECIES_ABOMASNOW] =
+    {
+        .size = MON_COORDS_SIZE(64, 64),
+        .y_offset = 0,
+    },
+    [SPECIES_WEAVILE] =
+    {
+        .size = MON_COORDS_SIZE(56, 56),
+        .y_offset = 4,
+    },
+    [SPECIES_MAGNEZONE] =
+    {
+        .size = MON_COORDS_SIZE(64, 56),
+        .y_offset = 4,
+    },
+    [SPECIES_LICKILICKY] =
+    {
+        .size = MON_COORDS_SIZE(64, 64),
+        .y_offset = 2,
+    },
+    [SPECIES_RHYPERIOR] =
+    {
+        .size = MON_COORDS_SIZE(64, 64),
+        .y_offset = 2,
+    },
+    [SPECIES_TANGROWTH] =
+    {
+        .size = MON_COORDS_SIZE(64, 64),
+        .y_offset = 2,
+    },
+    [SPECIES_ELECTIVIRE] =
+    {
+        .size = MON_COORDS_SIZE(64, 64),
+        .y_offset = 0,
+    },
+    [SPECIES_MAGMORTAR] =
+    {
+        .size = MON_COORDS_SIZE(64, 64),
+        .y_offset = 0,
+    },
+    [SPECIES_TOGEKISS] =
+    {
+        .size = MON_COORDS_SIZE(64, 56),
+        .y_offset = 10,
+    },
+    [SPECIES_YANMEGA] =
+    {
+        .size = MON_COORDS_SIZE(64, 56),
+        .y_offset = 5,
+    },
+    [SPECIES_LEAFEON] =
+    {
+        .size = MON_COORDS_SIZE(56, 48),
+        .y_offset = 9,
+    },
+    [SPECIES_GLACEON] =
+    {
+        .size = MON_COORDS_SIZE(64, 56),
+        .y_offset = 10,
+    },
+    [SPECIES_GLISCOR] =
+    {
+        .size = MON_COORDS_SIZE(64, 56),
+        .y_offset = 7,
+    },
+    [SPECIES_MAMOSWINE] =
+    {
+        .size = MON_COORDS_SIZE(64, 56),
+        .y_offset = 4,
+    },
+    [SPECIES_PORYGON_Z] =
+    {
+        .size = MON_COORDS_SIZE(40, 56),
+        .y_offset = 6,
+    },
+    [SPECIES_GALLADE] =
+    {
+        .size = MON_COORDS_SIZE(56, 64),
+        .y_offset = 1,
+    },
+    [SPECIES_PROBOPASS] =
+    {
+        .size = MON_COORDS_SIZE(56, 56),
+        .y_offset = 4,
+    },
+    [SPECIES_DUSKNOIR] =
+    {
+        .size = MON_COORDS_SIZE(64, 64),
+        .y_offset = 4,
+    },
+    [SPECIES_FROSLASS] =
+    {
+        .size = MON_COORDS_SIZE(48, 48),
+        .y_offset = 8,
+    },
+    [SPECIES_ROTOM] =
+    {
+        .size = MON_COORDS_SIZE(56, 48),
+        .y_offset = 11,
+    },
+    [SPECIES_UXIE] =
+    {
+        .size = MON_COORDS_SIZE(56, 56),
+        .y_offset = 6,
+    },
+    [SPECIES_MESPRIT] =
+    {
+        .size = MON_COORDS_SIZE(48, 56),
+        .y_offset = 4,
+    },
+    [SPECIES_AZELF] =
+    {
+        .size = MON_COORDS_SIZE(48, 64),
+        .y_offset = 0,
+    },
+    [SPECIES_DIALGA] =
+    {
+        .size = MON_COORDS_SIZE(64, 64),
+        .y_offset = 0,
+    },
+    [SPECIES_PALKIA] =
+    {
+        .size = MON_COORDS_SIZE(64, 64),
+        .y_offset = 0,
+    },
+    [SPECIES_HEATRAN] =
+    {
+        .size = MON_COORDS_SIZE(64, 56),
+        .y_offset = 5,
+    },
+    [SPECIES_REGIGIGAS] =
+    {
+        .size = MON_COORDS_SIZE(64, 64),
+        .y_offset = 4,
+    },
+    [SPECIES_GIRATINA] =
+    {
+        .size = MON_COORDS_SIZE(64, 64),
+        .y_offset = 0,
+    },
+    [SPECIES_CRESSELIA] =
+    {
+        .size = MON_COORDS_SIZE(64, 64),
+        .y_offset = 2,
+    },
+    [SPECIES_PHIONE] =
+    {
+        .size = MON_COORDS_SIZE(56, 40),
+        .y_offset = 12,
+    },
+    [SPECIES_MANAPHY] =
+    {
+        .size = MON_COORDS_SIZE(64, 40),
+        .y_offset = 13,
+    },
+    [SPECIES_DARKRAI] =
+    {
+        .size = MON_COORDS_SIZE(64, 64),
+        .y_offset = 3,
+    },
+    [SPECIES_SHAYMIN] =
+    {
+        .size = MON_COORDS_SIZE(40, 32),
+        .y_offset = 16,
+    },
+    [SPECIES_ARCEUS] =
+    {
+        .size = MON_COORDS_SIZE(64, 64),
+        .y_offset = 0,
+    },
+    [SPECIES_VICTINI] =
+    {
+        .size = MON_COORDS_SIZE(48, 56),
+        .y_offset = 10,
+    },
+    [SPECIES_SNIVY] =
+    {
+        .size = MON_COORDS_SIZE(48, 40),
+        .y_offset = 12,
+    },
+    [SPECIES_SERVINE] =
+    {
+        .size = MON_COORDS_SIZE(48, 56),
+        .y_offset = 7,
+    },
+    [SPECIES_SERPERIOR] =
+    {
+        .size = MON_COORDS_SIZE(64, 56),
+        .y_offset = 4,
+    },
+    [SPECIES_TEPIG] =
+    {
+        .size = MON_COORDS_SIZE(40, 48),
+        .y_offset = 15,
+    },
+    [SPECIES_PIGNITE] =
+    {
+        .size = MON_COORDS_SIZE(56, 56),
+        .y_offset = 8,
+    },
+    [SPECIES_EMBOAR] =
+    {
+        .size = MON_COORDS_SIZE(64, 64),
+        .y_offset = 1,
+    },
+    [SPECIES_OSHAWOTT] =
+    {
+        .size = MON_COORDS_SIZE(32, 40),
+        .y_offset = 14,
+    },
+    [SPECIES_DEWOTT] =
+    {
+        .size = MON_COORDS_SIZE(40, 56),
+        .y_offset = 7,
+    },
+    [SPECIES_SAMUROTT] =
+    {
+        .size = MON_COORDS_SIZE(64, 64),
+        .y_offset = 0,
+    },
+    [SPECIES_PATRAT] =
+    {
+        .size = MON_COORDS_SIZE(48, 40),
+        .y_offset = 12,
+    },
+    [SPECIES_WATCHOG] =
+    {
+        .size = MON_COORDS_SIZE(32, 64),
+        .y_offset = 2,
+    },
+    [SPECIES_LILLIPUP] =
+    {
+        .size = MON_COORDS_SIZE(32, 40),
+        .y_offset = 12,
+    },
+    [SPECIES_HERDIER] =
+    {
+        .size = MON_COORDS_SIZE(48, 48),
+        .y_offset = 8,
+    },
+    [SPECIES_STOUTLAND] =
+    {
+        .size = MON_COORDS_SIZE(64, 64),
+        .y_offset = 1,
+    },
+    [SPECIES_PURRLOIN] =
+    {
+        .size = MON_COORDS_SIZE(48, 48),
+        .y_offset = 11,
+    },
+    [SPECIES_LIEPARD] =
+    {
+        .size = MON_COORDS_SIZE(64, 64),
+        .y_offset = 4,
+    },
+    [SPECIES_PANSAGE] =
+    {
+        .size = MON_COORDS_SIZE(40, 48),
+        .y_offset = 11,
+    },
+    [SPECIES_SIMISAGE] =
+    {
+        .size = MON_COORDS_SIZE(64, 64),
+        .y_offset = 1,
+    },
+    [SPECIES_PANSEAR] =
+    {
+        .size = MON_COORDS_SIZE(48, 48),
+        .y_offset = 11,
+    },
+    [SPECIES_SIMISEAR] =
+    {
+        .size = MON_COORDS_SIZE(56, 56),
+        .y_offset = 6,
+    },
+    [SPECIES_PANPOUR] =
+    {
+        .size = MON_COORDS_SIZE(48, 48),
+        .y_offset = 10,
+    },
+    [SPECIES_SIMIPOUR] =
+    {
+        .size = MON_COORDS_SIZE(56, 56),
+        .y_offset = 6,
+    },
+    [SPECIES_MUNNA] =
+    {
+        .size = MON_COORDS_SIZE(32, 32),
+        .y_offset = 16,
+    },
+    [SPECIES_MUSHARNA] =
+    {
+        .size = MON_COORDS_SIZE(64, 64),
+        .y_offset = 6,
+    },
+    [SPECIES_PIDOVE] =
+    {
+        .size = MON_COORDS_SIZE(40, 40),
+        .y_offset = 12,
+    },
+    [SPECIES_TRANQUILL] =
+    {
+        .size = MON_COORDS_SIZE(40, 56),
+        .y_offset = 7,
+    },
+    [SPECIES_UNFEZANT] =
+    {
+        .size = MON_COORDS_SIZE(56, 64),
+        .y_offset = 0,
+    },
+    [SPECIES_BLITZLE] =
+    {
+        .size = MON_COORDS_SIZE(40, 56),
+        .y_offset = 5,
+    },
+    [SPECIES_ZEBSTRIKA] =
+    {
+        .size = MON_COORDS_SIZE(64, 64),
+        .y_offset = 0,
+    },
+    [SPECIES_ROGGENROLA] =
+    {
+        .size = MON_COORDS_SIZE(24, 40),
+        .y_offset = 14,
+    },
+    [SPECIES_BOLDORE] =
+    {
+        .size = MON_COORDS_SIZE(56, 48),
+        .y_offset = 10,
+    },
+    [SPECIES_GIGALITH] =
+    {
+        .size = MON_COORDS_SIZE(64, 64),
+        .y_offset = 1,
+    },
+    [SPECIES_WOOBAT] =
+    {
+        .size = MON_COORDS_SIZE(64, 32),
+        .y_offset = 16,
+    },
+    [SPECIES_SWOOBAT] =
+    {
+        .size = MON_COORDS_SIZE(64, 64),
+        .y_offset = 4,
+    },
+    [SPECIES_DRILBUR] =
+    {
+        .size = MON_COORDS_SIZE(48, 48),
+        .y_offset = 10,
+    },
+    [SPECIES_EXCADRILL] =
+    {
+        .size = MON_COORDS_SIZE(64, 64),
+        .y_offset = 5,
+    },
+    [SPECIES_AUDINO] =
+    {
+        .size = MON_COORDS_SIZE(40, 48),
+        .y_offset = 8,
+    },
+    [SPECIES_TIMBURR] =
+    {
+        .size = MON_COORDS_SIZE(48, 40),
+        .y_offset = 13,
+    },
+    [SPECIES_GURDURR] =
+    {
+        .size = MON_COORDS_SIZE(64, 64),
+        .y_offset = 0,
+    },
+    [SPECIES_CONKELDURR] =
+    {
+        .size = MON_COORDS_SIZE(64, 56),
+        .y_offset = 6,
+    },
+    [SPECIES_TYMPOLE] =
+    {
+        .size = MON_COORDS_SIZE(40, 40),
+        .y_offset = 14,
+    },
+    [SPECIES_PALPITOAD] =
+    {
+        .size = MON_COORDS_SIZE(40, 48),
+        .y_offset = 11,
+    },
+    [SPECIES_SEISMITOAD] =
+    {
+        .size = MON_COORDS_SIZE(64, 64),
+        .y_offset = 2,
+    },
+    [SPECIES_THROH] =
+    {
+        .size = MON_COORDS_SIZE(64, 48),
+        .y_offset = 10,
+    },
+    [SPECIES_SAWK] =
+    {
+        .size = MON_COORDS_SIZE(56, 56),
+        .y_offset = 7,
+    },
+    [SPECIES_SEWADDLE] =
+    {
+        .size = MON_COORDS_SIZE(40, 40),
+        .y_offset = 14,
+    },
+    [SPECIES_SWADLOON] =
+    {
+        .size = MON_COORDS_SIZE(56, 48),
+        .y_offset = 12,
+    },
+    [SPECIES_LEAVANNY] =
+    {
+        .size = MON_COORDS_SIZE(48, 64),
+        .y_offset = 0,
+    },
+    [SPECIES_VENIPEDE] =
+    {
+        .size = MON_COORDS_SIZE(48, 32),
+        .y_offset = 16,
+    },
+    [SPECIES_WHIRLIPEDE] =
+    {
+        .size = MON_COORDS_SIZE(56, 40),
+        .y_offset = 13,
+    },
+    [SPECIES_SCOLIPEDE] =
+    {
+        .size = MON_COORDS_SIZE(64, 64),
+        .y_offset = 0,
+    },
+    [SPECIES_COTTONEE] =
+    {
+        .size = MON_COORDS_SIZE(48, 32),
+        .y_offset = 18,
+    },
+    [SPECIES_WHIMSICOTT] =
+    {
+        .size = MON_COORDS_SIZE(56, 56),
+        .y_offset = 6,
+    },
+    [SPECIES_PETILIL] =
+    {
+        .size = MON_COORDS_SIZE(32, 48),
+        .y_offset = 12,
+    },
+    [SPECIES_LILLIGANT] =
+    {
+        .size = MON_COORDS_SIZE(56, 64),
+        .y_offset = 1,
+    },
+    [SPECIES_BASCULIN] =
+    {
+        .size = MON_COORDS_SIZE(56, 40),
+        .y_offset = 13,
+    },
+    [SPECIES_SANDILE] =
+    {
+        .size = MON_COORDS_SIZE(48, 32),
+        .y_offset = 18,
+    },
+    [SPECIES_KROKOROK] =
+    {
+        .size = MON_COORDS_SIZE(64, 56),
+        .y_offset = 4,
+    },
+    [SPECIES_KROOKODILE] =
+    {
+        .size = MON_COORDS_SIZE(64, 64),
+        .y_offset = 0,
+    },
+    [SPECIES_DARUMAKA] =
+    {
+        .size = MON_COORDS_SIZE(40, 40),
+        .y_offset = 13,
+    },
+    [SPECIES_DARMANITAN] =
+    {
+        .size = MON_COORDS_SIZE(56, 64),
+        .y_offset = 2,
+    },
+    [SPECIES_MARACTUS] =
+    {
+        .size = MON_COORDS_SIZE(56, 64),
+        .y_offset = 0,
+    },
+    [SPECIES_DWEBBLE] =
+    {
+        .size = MON_COORDS_SIZE(40, 40),
+        .y_offset = 14,
+    },
+    [SPECIES_CRUSTLE] =
+    {
+        .size = MON_COORDS_SIZE(64, 64),
+        .y_offset = 2,
+    },
+    [SPECIES_SCRAGGY] =
+    {
+        .size = MON_COORDS_SIZE(40, 48),
+        .y_offset = 11,
+    },
+    [SPECIES_SCRAFTY] =
+    {
+        .size = MON_COORDS_SIZE(48, 56),
+        .y_offset = 4,
+    },
+    [SPECIES_SIGILYPH] =
+    {
+        .size = MON_COORDS_SIZE(64, 64),
+        .y_offset = 0,
+    },
+    [SPECIES_YAMASK] =
+    {
+        .size = MON_COORDS_SIZE(48, 40),
+        .y_offset = 15,
+    },
+    [SPECIES_COFAGRIGUS] =
+    {
+        .size = MON_COORDS_SIZE(64, 64),
+        .y_offset = 0,
+    },
+    [SPECIES_TIRTOUGA] =
+    {
+        .size = MON_COORDS_SIZE(56, 40),
+        .y_offset = 16,
+    },
+    [SPECIES_CARRACOSTA] =
+    {
+        .size = MON_COORDS_SIZE(64, 56),
+        .y_offset = 4,
+    },
+    [SPECIES_ARCHEN] =
+    {
+        .size = MON_COORDS_SIZE(56, 40),
+        .y_offset = 14,
+    },
+    [SPECIES_ARCHEOPS] =
+    {
+        .size = MON_COORDS_SIZE(64, 64),
+        .y_offset = 4,
+    },
+    [SPECIES_TRUBBISH] =
+    {
+        .size = MON_COORDS_SIZE(48, 40),
+        .y_offset = 15,
+    },
+    [SPECIES_GARBODOR] =
+    {
+        .size = MON_COORDS_SIZE(64, 64),
+        .y_offset = 4,
+    },
+    [SPECIES_ZORUA] =
+    {
+        .size = MON_COORDS_SIZE(40, 48),
+        .y_offset = 11,
+    },
+    [SPECIES_ZOROARK] =
+    {
+        .size = MON_COORDS_SIZE(64, 64),
+        .y_offset = 2,
+    },
+    [SPECIES_MINCCINO] =
+    {
+        .size = MON_COORDS_SIZE(56, 48),
+        .y_offset = 11,
+    },
+    [SPECIES_CINCCINO] =
+    {
+        .size = MON_COORDS_SIZE(56, 56),
+        .y_offset = 7,
+    },
+    [SPECIES_GOTHITA] =
+    {
+        .size = MON_COORDS_SIZE(40, 40),
+        .y_offset = 12,
+    },
+    [SPECIES_GOTHORITA] =
+    {
+        .size = MON_COORDS_SIZE(48, 56),
+        .y_offset = 7,
+    },
+    [SPECIES_GOTHITELLE] =
+    {
+        .size = MON_COORDS_SIZE(48, 64),
+        .y_offset = 0,
+    },
+    [SPECIES_SOLOSIS] =
+    {
+        .size = MON_COORDS_SIZE(32, 32),
+        .y_offset = 17,
+    },
+    [SPECIES_DUOSION] =
+    {
+        .size = MON_COORDS_SIZE(40, 48),
+        .y_offset = 12,
+    },
+    [SPECIES_REUNICLUS] =
+    {
+        .size = MON_COORDS_SIZE(64, 48),
+        .y_offset = 11,
+    },
+    [SPECIES_DUCKLETT] =
+    {
+        .size = MON_COORDS_SIZE(32, 40),
+        .y_offset = 12,
+    },
+    [SPECIES_SWANNA] =
+    {
+        .size = MON_COORDS_SIZE(56, 64),
+        .y_offset = 2,
+    },
+    [SPECIES_VANILLITE] =
+    {
+        .size = MON_COORDS_SIZE(32, 40),
+        .y_offset = 14,
+    },
+    [SPECIES_VANILLISH] =
+    {
+        .size = MON_COORDS_SIZE(32, 56),
+        .y_offset = 5,
+    },
+    [SPECIES_VANILLUXE] =
+    {
+        .size = MON_COORDS_SIZE(56, 56),
+        .y_offset = 4,
+    },
+    [SPECIES_DEERLING] =
+    {
+        .size = MON_COORDS_SIZE(32, 48),
+        .y_offset = 11,
+    },
+    [SPECIES_SAWSBUCK] =
+    {
+        .size = MON_COORDS_SIZE(56, 64),
+        .y_offset = 0,
+    },
+    [SPECIES_EMOLGA] =
+    {
+        .size = MON_COORDS_SIZE(64, 48),
+        .y_offset = 17,
+    },
+    [SPECIES_KARRABLAST] =
+    {
+        .size = MON_COORDS_SIZE(40, 48),
+        .y_offset = 13,
+    },
+    [SPECIES_ESCAVALIER] =
+    {
+        .size = MON_COORDS_SIZE(64, 64),
+        .y_offset = 0,
+    },
+    [SPECIES_FOONGUS] =
+    {
+        .size = MON_COORDS_SIZE(32, 32),
+        .y_offset = 16,
+    },
+    [SPECIES_AMOONGUSS] =
+    {
+        .size = MON_COORDS_SIZE(56, 56),
+        .y_offset = 8,
+    },
+    [SPECIES_FRILLISH] =
+    {
+        .size = MON_COORDS_SIZE(56, 56),
+        .y_offset = 5,
+    },
+    [SPECIES_JELLICENT] =
+    {
+        .size = MON_COORDS_SIZE(64, 64),
+        .y_offset = 4,
+    },
+    [SPECIES_ALOMOMOLA] =
+    {
+        .size = MON_COORDS_SIZE(32, 64),
+        .y_offset = 0,
+    },
+    [SPECIES_JOLTIK] =
+    {
+        .size = MON_COORDS_SIZE(32, 32),
+        .y_offset = 17,
+    },
+    [SPECIES_GALVANTULA] =
+    {
+        .size = MON_COORDS_SIZE(56, 48),
+        .y_offset = 10,
+    },
+    [SPECIES_FERROSEED] =
+    {
+        .size = MON_COORDS_SIZE(32, 40),
+        .y_offset = 12,
+    },
+    [SPECIES_FERROTHORN] =
+    {
+        .size = MON_COORDS_SIZE(64, 64),
+        .y_offset = 4,
+    },
+    [SPECIES_KLINK] =
+    {
+        .size = MON_COORDS_SIZE(48, 40),
+        .y_offset = 12,
+    },
+    [SPECIES_KLANG] =
+    {
+        .size = MON_COORDS_SIZE(64, 56),
+        .y_offset = 7,
+    },
+    [SPECIES_KLINKLANG] =
+    {
+        .size = MON_COORDS_SIZE(64, 64),
+        .y_offset = 2,
+    },
+    [SPECIES_TYNAMO] =
+    {
+        .size = MON_COORDS_SIZE(40, 24),
+        .y_offset = 22,
+    },
+    [SPECIES_EELEKTRIK] =
+    {
+        .size = MON_COORDS_SIZE(48, 64),
+        .y_offset = 6,
+    },
+    [SPECIES_EELEKTROSS] =
+    {
+        .size = MON_COORDS_SIZE(64, 56),
+        .y_offset = 6,
+    },
+    [SPECIES_ELGYEM] =
+    {
+        .size = MON_COORDS_SIZE(32, 48),
+        .y_offset = 11,
+    },
+    [SPECIES_BEHEEYEM] =
+    {
+        .size = MON_COORDS_SIZE(48, 56),
+        .y_offset = 4,
+    },
+    [SPECIES_LITWICK] =
+    {
+        .size = MON_COORDS_SIZE(32, 40),
+        .y_offset = 14,
+    },
+    [SPECIES_LAMPENT] =
+    {
+        .size = MON_COORDS_SIZE(56, 48),
+        .y_offset = 8,
+    },
+    [SPECIES_CHANDELURE] =
+    {
+        .size = MON_COORDS_SIZE(64, 64),
+        .y_offset = 4,
+    },
+    [SPECIES_AXEW] =
+    {
+        .size = MON_COORDS_SIZE(40, 48),
+        .y_offset = 12,
+    },
+    [SPECIES_FRAXURE] =
+    {
+        .size = MON_COORDS_SIZE(56, 56),
+        .y_offset = 5,
+    },
+    [SPECIES_HAXORUS] =
+    {
+        .size = MON_COORDS_SIZE(64, 64),
+        .y_offset = 0,
+    },
+    [SPECIES_CUBCHOO] =
+    {
+        .size = MON_COORDS_SIZE(32, 40),
+        .y_offset = 12,
+    },
+    [SPECIES_BEARTIC] =
+    {
+        .size = MON_COORDS_SIZE(64, 64),
+        .y_offset = 1,
+    },
+    [SPECIES_CRYOGONAL] =
+    {
+        .size = MON_COORDS_SIZE(56, 64),
+        .y_offset = 0,
+    },
+    [SPECIES_SHELMET] =
+    {
+        .size = MON_COORDS_SIZE(40, 40),
+        .y_offset = 14,
+    },
+    [SPECIES_ACCELGOR] =
+    {
+        .size = MON_COORDS_SIZE(64, 56),
+        .y_offset = 7,
+    },
+    [SPECIES_STUNFISK] =
+    {
+        .size = MON_COORDS_SIZE(56, 48),
+        .y_offset = 14,
+    },
+    [SPECIES_MIENFOO] =
+    {
+        .size = MON_COORDS_SIZE(40, 48),
+        .y_offset = 11,
+    },
+    [SPECIES_MIENSHAO] =
+    {
+        .size = MON_COORDS_SIZE(64, 56),
+        .y_offset = 4,
+    },
+    [SPECIES_DRUDDIGON] =
+    {
+        .size = MON_COORDS_SIZE(64, 64),
+        .y_offset = 4,
+    },
+    [SPECIES_GOLETT] =
+    {
+        .size = MON_COORDS_SIZE(56, 56),
+        .y_offset = 7,
+    },
+    [SPECIES_GOLURK] =
+    {
+        .size = MON_COORDS_SIZE(64, 64),
+        .y_offset = 0,
+    },
+    [SPECIES_PAWNIARD] =
+    {
+        .size = MON_COORDS_SIZE(56, 48),
+        .y_offset = 10,
+    },
+    [SPECIES_BISHARP] =
+    {
+        .size = MON_COORDS_SIZE(48, 64),
+        .y_offset = 0,
+    },
+    [SPECIES_BOUFFALANT] =
+    {
+        .size = MON_COORDS_SIZE(64, 56),
+        .y_offset = 4,
+    },
+    [SPECIES_RUFFLET] =
+    {
+        .size = MON_COORDS_SIZE(32, 48),
+        .y_offset = 10,
+    },
+    [SPECIES_BRAVIARY] =
+    {
+        .size = MON_COORDS_SIZE(64, 64),
+        .y_offset = 1,
+    },
+    [SPECIES_VULLABY] =
+    {
+        .size = MON_COORDS_SIZE(56, 56),
+        .y_offset = 5,
+    },
+    [SPECIES_MANDIBUZZ] =
+    {
+        .size = MON_COORDS_SIZE(48, 64),
+        .y_offset = 1,
+    },
+    [SPECIES_HEATMOR] =
+    {
+        .size = MON_COORDS_SIZE(64, 56),
+        .y_offset = 6,
+    },
+    [SPECIES_DURANT] =
+    {
+        .size = MON_COORDS_SIZE(48, 32),
+        .y_offset = 17,
+    },
+    [SPECIES_DEINO] =
+    {
+        .size = MON_COORDS_SIZE(40, 48),
+        .y_offset = 10,
+    },
+    [SPECIES_ZWEILOUS] =
+    {
+        .size = MON_COORDS_SIZE(64, 56),
+        .y_offset = 6,
+    },
+    [SPECIES_HYDREIGON] =
+    {
+        .size = MON_COORDS_SIZE(64, 64),
+        .y_offset = 0,
+    },
+    [SPECIES_LARVESTA] =
+    {
+        .size = MON_COORDS_SIZE(40, 48),
+        .y_offset = 13,
+    },
+    [SPECIES_VOLCARONA] =
+    {
+        .size = MON_COORDS_SIZE(64, 56),
+        .y_offset = 4,
+    },
+    [SPECIES_COBALION] =
+    {
+        .size = MON_COORDS_SIZE(48, 64),
+        .y_offset = 0,
+    },
+    [SPECIES_TERRAKION] =
+    {
+        .size = MON_COORDS_SIZE(64, 56),
+        .y_offset = 6,
+    },
+    [SPECIES_VIRIZION] =
+    {
+        .size = MON_COORDS_SIZE(48, 64),
+        .y_offset = 2,
+    },
+    [SPECIES_TORNADUS] =
+    {
+        .size = MON_COORDS_SIZE(64, 64),
+        .y_offset = 1,
+    },
+    [SPECIES_THUNDURUS] =
+    {
+        .size = MON_COORDS_SIZE(64, 64),
+        .y_offset = 1,
+    },
+    [SPECIES_RESHIRAM] =
+    {
+        .size = MON_COORDS_SIZE(64, 64),
+        .y_offset = 1,
+    },
+    [SPECIES_ZEKROM] =
+    {
+        .size = MON_COORDS_SIZE(64, 64),
+        .y_offset = 0,
+    },
+    [SPECIES_LANDORUS] =
+    {
+        .size = MON_COORDS_SIZE(64, 64),
+        .y_offset = 1,
+    },
+    [SPECIES_KYUREM] =
+    {
+        .size = MON_COORDS_SIZE(64, 64),
+        .y_offset = 6,
+    },
+    [SPECIES_KELDEO] =
+    {
+        .size = MON_COORDS_SIZE(56, 56),
+        .y_offset = 5,
+    },
+    [SPECIES_MELOETTA] =
+    {
+        .size = MON_COORDS_SIZE(32, 48),
+        .y_offset = 9,
+    },
+    [SPECIES_GENESECT] =
+    {
+        .size = MON_COORDS_SIZE(56, 64),
+        .y_offset = 0,
+    },
+    [SPECIES_CHESPIN] =
+    {
+        .size = MON_COORDS_SIZE(40, 48),
+        .y_offset = 10,
+    },
+    [SPECIES_QUILLADIN] =
+    {
+        .size = MON_COORDS_SIZE(48, 48),
+        .y_offset = 10,
+    },
+    [SPECIES_CHESNAUGHT] =
+    {
+        .size = MON_COORDS_SIZE(64, 64),
+        .y_offset = 4,
+    },
+    [SPECIES_FENNEKIN] =
+    {
+        .size = MON_COORDS_SIZE(40, 48),
+        .y_offset = 10,
+    },
+    [SPECIES_BRAIXEN] =
+    {
+        .size = MON_COORDS_SIZE(48, 64),
+        .y_offset = 4,
+    },
+    [SPECIES_DELPHOX] =
+    {
+        .size = MON_COORDS_SIZE(64, 64),
+        .y_offset = 0,
+    },
+    [SPECIES_FROAKIE] =
+    {
+        .size = MON_COORDS_SIZE(40, 40),
+        .y_offset = 12,
+    },
+    [SPECIES_FROGADIER] =
+    {
+        .size = MON_COORDS_SIZE(56, 48),
+        .y_offset = 8,
+    },
+    [SPECIES_GRENINJA] =
+    {
+        .size = MON_COORDS_SIZE(64, 56),
+        .y_offset = 7,
+    },
+    [SPECIES_BUNNELBY] =
+    {
+        .size = MON_COORDS_SIZE(48, 64),
+        .y_offset = 5,
+    },
+    [SPECIES_DIGGERSBY] =
+    {
+        .size = MON_COORDS_SIZE(64, 64),
+        .y_offset = 4,
+    },
+    [SPECIES_FLETCHLING] =
+    {
+        .size = MON_COORDS_SIZE(40, 40),
+        .y_offset = 12,
+    },
+    [SPECIES_FLETCHINDER] =
+    {
+        .size = MON_COORDS_SIZE(56, 48),
+        .y_offset = 8,
+    },
+    [SPECIES_TALONFLAME] =
+    {
+        .size = MON_COORDS_SIZE(64, 64),
+        .y_offset = 1,
+    },
+    [SPECIES_SCATTERBUG] =
+    {
+        .size = MON_COORDS_SIZE(32, 48),
+        .y_offset = 13,
+    },
+    [SPECIES_SPEWPA] =
+    {
+        .size = MON_COORDS_SIZE(40, 48),
+        .y_offset = 11,
+    },
+    [SPECIES_VIVILLON] =
+    {
+        .size = MON_COORDS_SIZE(64, 64),
+        .y_offset = 0,
+    },
+    [SPECIES_LITLEO] =
+    {
+        .size = MON_COORDS_SIZE(40, 48),
+        .y_offset = 10,
+    },
+    [SPECIES_PYROAR] =
+    {
+        .size = MON_COORDS_SIZE(64, 64),
+        .y_offset = 0,
+    },
+    [SPECIES_FLABEBE] =
+    {
+        .size = MON_COORDS_SIZE(48, 56),
+        .y_offset = 6,
+    },
+    [SPECIES_FLOETTE] =
+    {
+        .size = MON_COORDS_SIZE(48, 64),
+        .y_offset = 3,
+    },
+    [SPECIES_FLORGES] =
+    {
+        .size = MON_COORDS_SIZE(64, 64),
+        .y_offset = 0,
+    },
+    [SPECIES_SKIDDO] =
+    {
+        .size = MON_COORDS_SIZE(48, 56),
+        .y_offset = 7,
+    },
+    [SPECIES_GOGOAT] =
+    {
+        .size = MON_COORDS_SIZE(56, 64),
+        .y_offset = 2,
+    },
+    [SPECIES_PANCHAM] =
+    {
+        .size = MON_COORDS_SIZE(32, 48),
+        .y_offset = 12,
+    },
+    [SPECIES_PANGORO] =
+    {
+        .size = MON_COORDS_SIZE(64, 64),
+        .y_offset = 0,
+    },
+    [SPECIES_FURFROU] =
+    {
+        .size = MON_COORDS_SIZE(48, 64),
+        .y_offset = 3,
+    },
+    [SPECIES_ESPURR] =
+    {
+        .size = MON_COORDS_SIZE(32, 48),
+        .y_offset = 10,
+    },
+    [SPECIES_MEOWSTIC] =
+    {
+        .size = MON_COORDS_SIZE(48, 64),
+        .y_offset = 3,
+    },
+    [SPECIES_HONEDGE] =
+    {
+        .size = MON_COORDS_SIZE(64, 56),
+        .y_offset = 4,
+    },
+    [SPECIES_DOUBLADE] =
+    {
+        .size = MON_COORDS_SIZE(64, 64),
+        .y_offset = 5,
+    },
+    [SPECIES_AEGISLASH] =
+    {
+        .size = MON_COORDS_SIZE(56, 64),
+        .y_offset = 0,
+    },
+    [SPECIES_SPRITZEE] =
+    {
+        .size = MON_COORDS_SIZE(48, 48),
+        .y_offset = 12,
+    },
+    [SPECIES_AROMATISSE] =
+    {
+        .size = MON_COORDS_SIZE(48, 56),
+        .y_offset = 4,
+    },
+    [SPECIES_SWIRLIX] =
+    {
+        .size = MON_COORDS_SIZE(40, 40),
+        .y_offset = 14,
+    },
+    [SPECIES_SLURPUFF] =
+    {
+        .size = MON_COORDS_SIZE(48, 56),
+        .y_offset = 8,
+    },
+    [SPECIES_INKAY] =
+    {
+        .size = MON_COORDS_SIZE(48, 48),
+        .y_offset = 14,
+    },
+    [SPECIES_MALAMAR] =
+    {
+        .size = MON_COORDS_SIZE(64, 64),
+        .y_offset = 0,
+    },
+    [SPECIES_BINACLE] =
+    {
+        .size = MON_COORDS_SIZE(48, 56),
+        .y_offset = 9,
+    },
+    [SPECIES_BARBARACLE] =
+    {
+        .size = MON_COORDS_SIZE(64, 64),
+        .y_offset = 0,
+    },
+    [SPECIES_SKRELP] =
+    {
+        .size = MON_COORDS_SIZE(40, 48),
+        .y_offset = 8,
+    },
+    [SPECIES_DRAGALGE] =
+    {
+        .size = MON_COORDS_SIZE(64, 64),
+        .y_offset = 0,
+    },
+    [SPECIES_CLAUNCHER] =
+    {
+        .size = MON_COORDS_SIZE(56, 40),
+        .y_offset = 14,
+    },
+    [SPECIES_CLAWITZER] =
+    {
+        .size = MON_COORDS_SIZE(64, 64),
+        .y_offset = 10,
+    },
+    [SPECIES_HELIOPTILE] =
+    {
+        .size = MON_COORDS_SIZE(40, 40),
+        .y_offset = 13,
+    },
+    [SPECIES_HELIOLISK] =
+    {
+        .size = MON_COORDS_SIZE(64, 56),
+        .y_offset = 4,
+    },
+    [SPECIES_TYRUNT] =
+    {
+        .size = MON_COORDS_SIZE(48, 48),
+        .y_offset = 11,
+    },
+    [SPECIES_TYRANTRUM] =
+    {
+        .size = MON_COORDS_SIZE(64, 64),
+        .y_offset = 0,
+    },
+    [SPECIES_AMAURA] =
+    {
+        .size = MON_COORDS_SIZE(32, 56),
+        .y_offset = 8,
+    },
+    [SPECIES_AURORUS] =
+    {
+        .size = MON_COORDS_SIZE(64, 64),
+        .y_offset = 0,
+    },
+    [SPECIES_SYLVEON] =
+    {
+        .size = MON_COORDS_SIZE(48, 56),
+        .y_offset = 4,
+    },
+    [SPECIES_HAWLUCHA] =
+    {
+        .size = MON_COORDS_SIZE(64, 56),
+        .y_offset = 8,
+    },
+    [SPECIES_DEDENNE] =
+    {
+        .size = MON_COORDS_SIZE(64, 40),
+        .y_offset = 13,
+    },
+    [SPECIES_CARBINK] =
+    {
+        .size = MON_COORDS_SIZE(48, 48),
+        .y_offset = 10,
+    },
+    [SPECIES_GOOMY] =
+    {
+        .size = MON_COORDS_SIZE(32, 40),
+        .y_offset = 13,
+    },
+    [SPECIES_SLIGGOO] =
+    {
+        .size = MON_COORDS_SIZE(32, 64),
+        .y_offset = 6,
+    },
+    [SPECIES_GOODRA] =
+    {
+        .size = MON_COORDS_SIZE(64, 64),
+        .y_offset = 0,
+    },
+    [SPECIES_KLEFKI] =
+    {
+        .size = MON_COORDS_SIZE(40, 56),
+        .y_offset = 4,
+    },
+    [SPECIES_PHANTUMP] =
+    {
+        .size = MON_COORDS_SIZE(48, 48),
+        .y_offset = 11,
+    },
+    [SPECIES_TREVENANT] =
+    {
+        .size = MON_COORDS_SIZE(64, 64),
+        .y_offset = 1,
+    },
+    [SPECIES_PUMPKABOO] =
+    {
+        .size = MON_COORDS_SIZE(40, 40),
+        .y_offset = 13,
+    },
+    [SPECIES_GOURGEIST] =
+    {
+        .size = MON_COORDS_SIZE(64, 64),
+        .y_offset = 4,
+    },
+    [SPECIES_BERGMITE] =
+    {
+        .size = MON_COORDS_SIZE(40, 40),
+        .y_offset = 14,
+    },
+    [SPECIES_AVALUGG] =
+    {
+        .size = MON_COORDS_SIZE(64, 56),
+        .y_offset = 4,
+    },
+    [SPECIES_NOIBAT] =
+    {
+        .size = MON_COORDS_SIZE(64, 48),
+        .y_offset = 8,
+    },
+    [SPECIES_NOIVERN] =
+    {
+        .size = MON_COORDS_SIZE(64, 64),
+        .y_offset = 3,
+    },
+    [SPECIES_XERNEAS] =
+    {
+        .size = MON_COORDS_SIZE(64, 64),
+        .y_offset = 0,
+    },
+    [SPECIES_YVELTAL] =
+    {
+        .size = MON_COORDS_SIZE(64, 64),
+        .y_offset = 0,
+    },
+    [SPECIES_ZYGARDE] =
+    {
+        .size = MON_COORDS_SIZE(64, 64),
+        .y_offset = 0,
+    },
+    [SPECIES_DIANCIE] =
+    {
+        .size = MON_COORDS_SIZE(40, 64),
+        .y_offset = 1,
+    },
+    [SPECIES_HOOPA] =
+    {
+        .size = MON_COORDS_SIZE(48, 48),
+        .y_offset = 11,
+    },
+    [SPECIES_VOLCANION] =
+    {
+        .size = MON_COORDS_SIZE(64, 64),
+        .y_offset = 0,
+    },
+    [SPECIES_ROWLET] =
+    {
+        .size = MON_COORDS_SIZE(32, 40),
+        .y_offset = 12,
+    },
+    [SPECIES_DARTRIX] =
+    {
+        .size = MON_COORDS_SIZE(40, 48),
+        .y_offset = 8,
+    },
+    [SPECIES_DECIDUEYE] =
+    {
+        .size = MON_COORDS_SIZE(48, 64),
+        .y_offset = 0,
+    },
+    [SPECIES_LITTEN] =
+    {
+        .size = MON_COORDS_SIZE(48, 40),
+        .y_offset = 12,
+    },
+    [SPECIES_TORRACAT] =
+    {
+        .size = MON_COORDS_SIZE(56, 64),
+        .y_offset = 2,
+    },
+    [SPECIES_INCINEROAR] =
+    {
+        .size = MON_COORDS_SIZE(64, 64),
+        .y_offset = 0,
+    },
+    [SPECIES_POPPLIO] =
+    {
+        .size = MON_COORDS_SIZE(40, 48),
+        .y_offset = 11,
+    },
+    [SPECIES_BRIONNE] =
+    {
+        .size = MON_COORDS_SIZE(48, 56),
+        .y_offset = 6,
+    },
+    [SPECIES_PRIMARINA] =
+    {
+        .size = MON_COORDS_SIZE(64, 64),
+        .y_offset = 0,
+    },
+    [SPECIES_PIKIPEK] =
+    {
+        .size = MON_COORDS_SIZE(40, 48),
+        .y_offset = 11,
+    },
+    [SPECIES_TRUMBEAK] =
+    {
+        .size = MON_COORDS_SIZE(48, 56),
+        .y_offset = 6,
+    },
+    [SPECIES_TOUCANNON] =
+    {
+        .size = MON_COORDS_SIZE(64, 64),
+        .y_offset = 2,
+    },
+    [SPECIES_YUNGOOS] =
+    {
+        .size = MON_COORDS_SIZE(64, 40),
+        .y_offset = 12,
+    },
+    [SPECIES_GUMSHOOS] =
+    {
+        .size = MON_COORDS_SIZE(56, 56),
+        .y_offset = 5,
+    },
+    [SPECIES_GRUBBIN] =
+    {
+        .size = MON_COORDS_SIZE(48, 32),
+        .y_offset = 17,
+    },
+    [SPECIES_CHARJABUG] =
+    {
+        .size = MON_COORDS_SIZE(40, 40),
+        .y_offset = 14,
+    },
+    [SPECIES_VIKAVOLT] =
+    {
+        .size = MON_COORDS_SIZE(64, 56),
+        .y_offset = 6,
+    },
+    [SPECIES_CRABRAWLER] =
+    {
+        .size = MON_COORDS_SIZE(64, 56),
+        .y_offset = 7,
+    },
+    [SPECIES_CRABOMINABLE] =
+    {
+        .size = MON_COORDS_SIZE(64, 64),
+        .y_offset = 0,
+    },
+    [SPECIES_ORICORIO] =
+    {
+        .size = MON_COORDS_SIZE(56, 64),
+        .y_offset = 2,
+    },
+    [SPECIES_CUTIEFLY] =
+    {
+        .size = MON_COORDS_SIZE(40, 40),
+        .y_offset = 16,
+    },
+    [SPECIES_RIBOMBEE] =
+    {
+        .size = MON_COORDS_SIZE(56, 56),
+        .y_offset = 5,
+    },
+    [SPECIES_ROCKRUFF] =
+    {
+        .size = MON_COORDS_SIZE(40, 48),
+        .y_offset = 11,
+    },
+    [SPECIES_LYCANROC] =
+    {
+        .size = MON_COORDS_SIZE(64, 56),
+        .y_offset = 6,
+    },
+    [SPECIES_WISHIWASHI] =
+    {
+        .size = MON_COORDS_SIZE(40, 24),
+        .y_offset = 20,
+    },
+    [SPECIES_MAREANIE] =
+    {
+        .size = MON_COORDS_SIZE(48, 40),
+        .y_offset = 14,
+    },
+    [SPECIES_TOXAPEX] =
+    {
+        .size = MON_COORDS_SIZE(64, 64),
+        .y_offset = 2,
+    },
+    [SPECIES_MUDBRAY] =
+    {
+        .size = MON_COORDS_SIZE(48, 56),
+        .y_offset = 7,
+    },
+    [SPECIES_MUDSDALE] =
+    {
+        .size = MON_COORDS_SIZE(64, 64),
+        .y_offset = 0,
+    },
+    [SPECIES_DEWPIDER] =
+    {
+        .size = MON_COORDS_SIZE(32, 48),
+        .y_offset = 13,
+    },
+    [SPECIES_ARAQUANID] =
+    {
+        .size = MON_COORDS_SIZE(64, 64),
+        .y_offset = 2,
+    },
+    [SPECIES_FOMANTIS] =
+    {
+        .size = MON_COORDS_SIZE(40, 48),
+        .y_offset = 11,
+    },
+    [SPECIES_LURANTIS] =
+    {
+        .size = MON_COORDS_SIZE(48, 64),
+        .y_offset = 2,
+    },
+    [SPECIES_MORELULL] =
+    {
+        .size = MON_COORDS_SIZE(24, 48),
+        .y_offset = 10,
+    },
+    [SPECIES_SHIINOTIC] =
+    {
+        .size = MON_COORDS_SIZE(56, 56),
+        .y_offset = 4,
+    },
+    [SPECIES_SALANDIT] =
+    {
+        .size = MON_COORDS_SIZE(56, 40),
+        .y_offset = 12,
+    },
+    [SPECIES_SALAZZLE] =
+    {
+        .size = MON_COORDS_SIZE(64, 64),
+        .y_offset = 1,
+    },
+    [SPECIES_STUFFUL] =
+    {
+        .size = MON_COORDS_SIZE(48, 48),
+        .y_offset = 10,
+    },
+    [SPECIES_BEWEAR] =
+    {
+        .size = MON_COORDS_SIZE(56, 64),
+        .y_offset = 1,
+    },
+    [SPECIES_BOUNSWEET] =
     {
         .size = MON_COORDS_SIZE(32, 40),
         .y_offset = 16,
     },
-    [SPECIES_METAPOD] =
+    [SPECIES_STEENEE] =
+    {
+        .size = MON_COORDS_SIZE(48, 56),
+        .y_offset = 7,
+    },
+    [SPECIES_TSAREENA] =
+    {
+        .size = MON_COORDS_SIZE(56, 64),
+        .y_offset = 1,
+    },
+    [SPECIES_COMFEY] =
+    {
+        .size = MON_COORDS_SIZE(48, 48),
+        .y_offset = 9,
+    },
+    [SPECIES_ORANGURU] =
+    {
+        .size = MON_COORDS_SIZE(56, 56),
+        .y_offset = 5,
+    },
+    [SPECIES_PASSIMIAN] =
+    {
+        .size = MON_COORDS_SIZE(64, 64),
+        .y_offset = 2,
+    },
+    [SPECIES_WIMPOD] =
+    {
+        .size = MON_COORDS_SIZE(40, 40),
+        .y_offset = 14,
+    },
+    [SPECIES_GOLISOPOD] =
+    {
+        .size = MON_COORDS_SIZE(64, 64),
+        .y_offset = 0,
+    },
+    [SPECIES_SANDYGAST] =
+    {
+        .size = MON_COORDS_SIZE(48, 48),
+        .y_offset = 11,
+    },
+    [SPECIES_PALOSSAND] =
+    {
+        .size = MON_COORDS_SIZE(64, 64),
+        .y_offset = 0,
+    },
+    [SPECIES_PYUKUMUKU] =
+    {
+        .size = MON_COORDS_SIZE(40, 40),
+        .y_offset = 15,
+    },
+    [SPECIES_TYPE_NULL] =
+    {
+        .size = MON_COORDS_SIZE(64, 64),
+        .y_offset = 2,
+    },
+    [SPECIES_SILVALLY] =
+    {
+        .size = MON_COORDS_SIZE(64, 64),
+        .y_offset = 0,
+    },
+    [SPECIES_MINIOR] =
+    {
+        .size = MON_COORDS_SIZE(48, 40),
+        .y_offset = 14,
+    },
+    [SPECIES_KOMALA] =
+    {
+        .size = MON_COORDS_SIZE(48, 40),
+        .y_offset = 12,
+    },
+    [SPECIES_TURTONATOR] =
+    {
+        .size = MON_COORDS_SIZE(64, 64),
+        .y_offset = 0,
+    },
+    [SPECIES_TOGEDEMARU] =
+    {
+        .size = MON_COORDS_SIZE(40, 40),
+        .y_offset = 12,
+    },
+    [SPECIES_MIMIKYU] =
+    {
+        .size = MON_COORDS_SIZE(48, 40),
+        .y_offset = 12,
+    },
+    [SPECIES_BRUXISH] =
+    {
+        .size = MON_COORDS_SIZE(56, 40),
+        .y_offset = 15,
+    },
+    [SPECIES_DRAMPA] =
+    {
+        .size = MON_COORDS_SIZE(64, 64),
+        .y_offset = 0,
+    },
+    [SPECIES_DHELMISE] =
+    {
+        .size = MON_COORDS_SIZE(48, 64),
+        .y_offset = 1,
+    },
+    [SPECIES_JANGMO_O] =
+    {
+        .size = MON_COORDS_SIZE(40, 48),
+        .y_offset = 8,
+    },
+    [SPECIES_HAKAMO_O] =
+    {
+        .size = MON_COORDS_SIZE(56, 64),
+        .y_offset = 1,
+    },
+    [SPECIES_KOMMO_O] =
+    {
+        .size = MON_COORDS_SIZE(64, 64),
+        .y_offset = 0,
+    },
+    [SPECIES_TAPU_KOKO] =
+    {
+        .size = MON_COORDS_SIZE(64, 64),
+        .y_offset = 1,
+    },
+    [SPECIES_TAPU_LELE] =
+    {
+        .size = MON_COORDS_SIZE(48, 56),
+        .y_offset = 6,
+    },
+    [SPECIES_TAPU_BULU] =
+    {
+        .size = MON_COORDS_SIZE(56, 64),
+        .y_offset = 0,
+    },
+    [SPECIES_TAPU_FINI] =
+    {
+        .size = MON_COORDS_SIZE(56, 64),
+        .y_offset = 2,
+    },
+    [SPECIES_COSMOG] =
+    {
+        .size = MON_COORDS_SIZE(56, 48),
+        .y_offset = 10,
+    },
+    [SPECIES_COSMOEM] =
+    {
+        .size = MON_COORDS_SIZE(48, 48),
+        .y_offset = 9,
+    },
+    [SPECIES_SOLGALEO] =
+    {
+        .size = MON_COORDS_SIZE(64, 64),
+        .y_offset = 0,
+    },
+    [SPECIES_LUNALA] =
+    {
+        .size = MON_COORDS_SIZE(64, 64),
+        .y_offset = 0,
+    },
+    [SPECIES_NIHILEGO] =
+    {
+        .size = MON_COORDS_SIZE(48, 64),
+        .y_offset = 3,
+    },
+    [SPECIES_BUZZWOLE] =
+    {
+        .size = MON_COORDS_SIZE(64, 64),
+        .y_offset = 0,
+    },
+    [SPECIES_PHEROMOSA] =
+    {
+        .size = MON_COORDS_SIZE(56, 64),
+        .y_offset = 1,
+    },
+    [SPECIES_XURKITREE] =
+    {
+        .size = MON_COORDS_SIZE(64, 64),
+        .y_offset = 0,
+    },
+    [SPECIES_CELESTEELA] =
+    {
+        .size = MON_COORDS_SIZE(64, 64),
+        .y_offset = 0,
+    },
+    [SPECIES_KARTANA] =
+    {
+        .size = MON_COORDS_SIZE(64, 64),
+        .y_offset = 2,
+    },
+    [SPECIES_GUZZLORD] =
+    {
+        .size = MON_COORDS_SIZE(64, 64),
+        .y_offset = 3,
+    },
+    [SPECIES_NECROZMA] =
+    {
+        .size = MON_COORDS_SIZE(64, 64),
+        .y_offset = 2,
+    },
+    [SPECIES_MAGEARNA] =
+    {
+        .size = MON_COORDS_SIZE(56, 64),
+        .y_offset = 0,
+    },
+    [SPECIES_MARSHADOW] =
+    {
+        .size = MON_COORDS_SIZE(32, 56),
+        .y_offset = 9,
+    },
+    [SPECIES_POIPOLE] =
+    {
+        .size = MON_COORDS_SIZE(40, 56),
+        .y_offset = 8,
+    },
+    [SPECIES_NAGANADEL] =
+    {
+        .size = MON_COORDS_SIZE(64, 64),
+        .y_offset = 1,
+    },
+    [SPECIES_STAKATAKA] =
+    {
+        .size = MON_COORDS_SIZE(64, 64),
+        .y_offset = 0,
+    },
+    [SPECIES_BLACEPHALON] =
+    {
+        .size = MON_COORDS_SIZE(56, 64),
+        .y_offset = 1,
+    },
+    [SPECIES_ZERAORA] =
+    {
+        .size = MON_COORDS_SIZE(64, 56),
+        .y_offset = 4,
+    },
+    [SPECIES_MELTAN] =
+    {
+        .size = MON_COORDS_SIZE(32, 48),
+        .y_offset = 11,
+    },
+    [SPECIES_MELMETAL] =
+    {
+        .size = MON_COORDS_SIZE(64, 56),
+        .y_offset = 4,
+    },
+    [SPECIES_GROOKEY] =
+    {
+        .size = MON_COORDS_SIZE(40, 48),
+        .y_offset = 12,
+    },
+    [SPECIES_THWACKEY] =
+    {
+        .size = MON_COORDS_SIZE(48, 56),
+        .y_offset = 7,
+    },
+    [SPECIES_RILLABOOM] =
+    {
+        .size = MON_COORDS_SIZE(64, 64),
+        .y_offset = 3,
+    },
+    [SPECIES_SCORBUNNY] =
+    {
+        .size = MON_COORDS_SIZE(40, 56),
+        .y_offset = 8,
+    },
+    [SPECIES_RABOOT] =
+    {
+        .size = MON_COORDS_SIZE(40, 56),
+        .y_offset = 7,
+    },
+    [SPECIES_CINDERACE] =
+    {
+        .size = MON_COORDS_SIZE(40, 64),
+        .y_offset = 0,
+    },
+    [SPECIES_SOBBLE] =
+    {
+        .size = MON_COORDS_SIZE(40, 56),
+        .y_offset = 11,
+    },
+    [SPECIES_DRIZZILE] =
+    {
+        .size = MON_COORDS_SIZE(40, 48),
+        .y_offset = 9,
+    },
+    [SPECIES_INTELEON] =
+    {
+        .size = MON_COORDS_SIZE(48, 64),
+        .y_offset = 1,
+    },
+    [SPECIES_SKWOVET] =
+    {
+        .size = MON_COORDS_SIZE(40, 48),
+        .y_offset = 9,
+    },
+    [SPECIES_GREEDENT] =
+    {
+        .size = MON_COORDS_SIZE(56, 64),
+        .y_offset = 4,
+    },
+    [SPECIES_ROOKIDEE] =
+    {
+        .size = MON_COORDS_SIZE(40, 40),
+        .y_offset = 16,
+    },
+    [SPECIES_CORVISQUIRE] =
+    {
+        .size = MON_COORDS_SIZE(64, 56),
+        .y_offset = 5,
+    },
+    [SPECIES_CORVIKNIGHT] =
+    {
+        .size = MON_COORDS_SIZE(56, 64),
+        .y_offset = 2,
+    },
+    [SPECIES_BLIPBUG] =
+    {
+        .size = MON_COORDS_SIZE(32, 40),
+        .y_offset = 12,
+    },
+    [SPECIES_DOTTLER] =
+    {
+        .size = MON_COORDS_SIZE(48, 40),
+        .y_offset = 13,
+    },
+    [SPECIES_ORBEETLE] =
+    {
+        .size = MON_COORDS_SIZE(48, 56),
+        .y_offset = 4,
+    },
+    [SPECIES_NICKIT] =
+    {
+        .size = MON_COORDS_SIZE(56, 48),
+        .y_offset = 9,
+    },
+    [SPECIES_THIEVUL] =
+    {
+        .size = MON_COORDS_SIZE(64, 56),
+        .y_offset = 7,
+    },
+    [SPECIES_GOSSIFLEUR] =
+    {
+        .size = MON_COORDS_SIZE(48, 56),
+        .y_offset = 11,
+    },
+    [SPECIES_ELDEGOSS] =
+    {
+        .size = MON_COORDS_SIZE(48, 56),
+        .y_offset = 4,
+    },
+    [SPECIES_WOOLOO] =
+    {
+        .size = MON_COORDS_SIZE(40, 40),
+        .y_offset = 12,
+    },
+    [SPECIES_DUBWOOL] =
+    {
+        .size = MON_COORDS_SIZE(48, 56),
+        .y_offset = 5,
+    },
+    [SPECIES_CHEWTLE] =
+    {
+        .size = MON_COORDS_SIZE(32, 48),
+        .y_offset = 13,
+    },
+    [SPECIES_DREDNAW] =
+    {
+        .size = MON_COORDS_SIZE(64, 56),
+        .y_offset = 7,
+    },
+    [SPECIES_YAMPER] =
+    {
+        .size = MON_COORDS_SIZE(40, 48),
+        .y_offset = 10,
+    },
+    [SPECIES_BOLTUND] =
+    {
+        .size = MON_COORDS_SIZE(48, 56),
+        .y_offset = 5,
+    },
+    [SPECIES_ROLYCOLY] =
+    {
+        .size = MON_COORDS_SIZE(40, 40),
+        .y_offset = 16,
+    },
+    [SPECIES_CARKOL] =
+    {
+        .size = MON_COORDS_SIZE(48, 56),
+        .y_offset = 8,
+    },
+    [SPECIES_COALOSSAL] =
+    {
+        .size = MON_COORDS_SIZE(56, 64),
+        .y_offset = 0,
+    },
+    [SPECIES_APPLIN] =
+    {
+        .size = MON_COORDS_SIZE(32, 40),
+        .y_offset = 16,
+    },
+    [SPECIES_FLAPPLE] =
+    {
+        .size = MON_COORDS_SIZE(56, 48),
+        .y_offset = 9,
+    },
+    [SPECIES_APPLETUN] =
+    {
+        .size = MON_COORDS_SIZE(64, 56),
+        .y_offset = 5,
+    },
+    [SPECIES_SILICOBRA] =
+    {
+        .size = MON_COORDS_SIZE(40, 40),
+        .y_offset = 12,
+    },
+    [SPECIES_SANDACONDA] =
+    {
+        .size = MON_COORDS_SIZE(64, 40),
+        .y_offset = 12,
+    },
+    [SPECIES_CRAMORANT] =
+    {
+        .size = MON_COORDS_SIZE(64, 64),
+        .y_offset = 0,
+    },
+    [SPECIES_ARROKUDA] =
+    {
+        .size = MON_COORDS_SIZE(56, 32),
+        .y_offset = 17,
+    },
+    [SPECIES_BARRASKEWDA] =
+    {
+        .size = MON_COORDS_SIZE(56, 48),
+        .y_offset = 8,
+    },
+    [SPECIES_TOXEL] =
+    {
+        .size = MON_COORDS_SIZE(40, 48),
+        .y_offset = 11,
+    },
+    [SPECIES_TOXTRICITY] =
+    {
+        .size = MON_COORDS_SIZE(48, 64),
+        .y_offset = 1,
+    },
+    [SPECIES_SIZZLIPEDE] =
+    {
+        .size = MON_COORDS_SIZE(48, 32),
+        .y_offset = 17,
+    },
+    [SPECIES_CENTISKORCH] =
+    {
+        .size = MON_COORDS_SIZE(64, 56),
+        .y_offset = 7,
+    },
+    [SPECIES_CLOBBOPUS] =
+    {
+        .size = MON_COORDS_SIZE(48, 40),
+        .y_offset = 15,
+    },
+    [SPECIES_GRAPPLOCT] =
+    {
+        .size = MON_COORDS_SIZE(48, 56),
+        .y_offset = 5,
+    },
+    [SPECIES_SINISTEA] =
+    {
+        .size = MON_COORDS_SIZE(40, 32),
+        .y_offset = 17,
+    },
+    [SPECIES_POLTEAGEIST] =
+    {
+        .size = MON_COORDS_SIZE(48, 48),
+        .y_offset = 11,
+    },
+    [SPECIES_HATENNA] =
+    {
+        .size = MON_COORDS_SIZE(48, 48),
+        .y_offset = 12,
+    },
+    [SPECIES_HATTREM] =
+    {
+        .size = MON_COORDS_SIZE(56, 48),
+        .y_offset = 8,
+    },
+    [SPECIES_HATTERENE] =
+    {
+        .size = MON_COORDS_SIZE(48, 64),
+        .y_offset = 0,
+    },
+    [SPECIES_IMPIDIMP] =
+    {
+        .size = MON_COORDS_SIZE(48, 40),
+        .y_offset = 12,
+    },
+    [SPECIES_MORGREM] =
+    {
+        .size = MON_COORDS_SIZE(48, 56),
+        .y_offset = 6,
+    },
+    [SPECIES_GRIMMSNARL] =
+    {
+        .size = MON_COORDS_SIZE(64, 64),
+        .y_offset = 2,
+    },
+    [SPECIES_OBSTAGOON] =
+    {
+        .size = MON_COORDS_SIZE(56, 64),
+        .y_offset = 0,
+    },
+    [SPECIES_PERRSERKER] =
+    {
+        .size = MON_COORDS_SIZE(48, 64),
+        .y_offset = 2,
+    },
+    [SPECIES_CURSOLA] =
+    {
+        .size = MON_COORDS_SIZE(64, 64),
+        .y_offset = 0,
+    },
+    [SPECIES_SIRFETCHD] =
+    {
+        .size = MON_COORDS_SIZE(64, 64),
+        .y_offset = 0,
+    },
+    [SPECIES_MR_RIME] =
+    {
+        .size = MON_COORDS_SIZE(56, 64),
+        .y_offset = 4,
+    },
+    [SPECIES_RUNERIGUS] =
+    {
+        .size = MON_COORDS_SIZE(64, 64),
+        .y_offset = 2,
+    },
+    [SPECIES_MILCERY] =
+    {
+        .size = MON_COORDS_SIZE(40, 40),
+        .y_offset = 15,
+    },
+    [SPECIES_ALCREMIE] =
+    {
+        .size = MON_COORDS_SIZE(40, 56),
+        .y_offset = 7,
+    },
+    [SPECIES_FALINKS] =
+    {
+        .size = MON_COORDS_SIZE(56, 48),
+        .y_offset = 8,
+    },
+    [SPECIES_PINCURCHIN] =
+    {
+        .size = MON_COORDS_SIZE(40, 40),
+        .y_offset = 15,
+    },
+    [SPECIES_SNOM] =
     {
         .size = MON_COORDS_SIZE(40, 32),
         .y_offset = 20,
     },
-    [SPECIES_BUTTERFREE] =
-    {
-        .size = MON_COORDS_SIZE(56, 48),
-        .y_offset = 9,
-    },
-    [SPECIES_WEEDLE] =
-    {
-        .size = MON_COORDS_SIZE(40, 32),
-        .y_offset = 18,
-    },
-    [SPECIES_KAKUNA] =
+    [SPECIES_FROSMOTH] =
+    {
+        .size = MON_COORDS_SIZE(64, 56),
+        .y_offset = 5,
+    },
+    [SPECIES_STONJOURNER] =
+    {
+        .size = MON_COORDS_SIZE(48, 64),
+        .y_offset = 2,
+    },
+    [SPECIES_EISCUE] =
+    {
+        .size = MON_COORDS_SIZE(40, 64),
+        .y_offset = 0,
+    },
+    [SPECIES_INDEEDEE] =
+    {
+        .size = MON_COORDS_SIZE(40, 56),
+        .y_offset = 9,
+    },
+    [SPECIES_MORPEKO] =
     {
         .size = MON_COORDS_SIZE(32, 40),
         .y_offset = 14,
     },
-    [SPECIES_BEEDRILL] =
+    [SPECIES_CUFANT] =
+    {
+        .size = MON_COORDS_SIZE(56, 48),
+        .y_offset = 11,
+    },
+    [SPECIES_COPPERAJAH] =
+    {
+        .size = MON_COORDS_SIZE(64, 56),
+        .y_offset = 5,
+    },
+    [SPECIES_DRACOZOLT] =
+    {
+        .size = MON_COORDS_SIZE(64, 64),
+        .y_offset = 2,
+    },
+    [SPECIES_ARCTOZOLT] =
+    {
+        .size = MON_COORDS_SIZE(56, 64),
+        .y_offset = 1,
+    },
+    [SPECIES_DRACOVISH] =
+    {
+        .size = MON_COORDS_SIZE(48, 64),
+        .y_offset = 0,
+    },
+    [SPECIES_ARCTOVISH] =
+    {
+        .size = MON_COORDS_SIZE(64, 64),
+        .y_offset = 3,
+    },
+    [SPECIES_DURALUDON] =
+    {
+        .size = MON_COORDS_SIZE(56, 64),
+        .y_offset = 0,
+    },
+    [SPECIES_DREEPY] =
+    {
+        .size = MON_COORDS_SIZE(48, 40),
+        .y_offset = 14,
+    },
+    [SPECIES_DRAKLOAK] =
+    {
+        .size = MON_COORDS_SIZE(64, 56),
+        .y_offset = 7,
+    },
+    [SPECIES_DRAGAPULT] =
+    {
+        .size = MON_COORDS_SIZE(64, 64),
+        .y_offset = 2,
+    },
+    [SPECIES_ZACIAN] =
+    {
+        .size = MON_COORDS_SIZE(64, 64),
+        .y_offset = 3,
+    },
+    [SPECIES_ZAMAZENTA] =
+    {
+        .size = MON_COORDS_SIZE(64, 64),
+        .y_offset = 0,
+    },
+    [SPECIES_ETERNATUS] =
+    {
+        .size = MON_COORDS_SIZE(64, 64),
+        .y_offset = 1,
+    },
+    [SPECIES_KUBFU] =
+    {
+        .size = MON_COORDS_SIZE(40, 48),
+        .y_offset = 8,
+    },
+    [SPECIES_URSHIFU] =
+    {
+        .size = MON_COORDS_SIZE(56, 64),
+        .y_offset = 0,
+    },
+    [SPECIES_ZARUDE] =
+    {
+        .size = MON_COORDS_SIZE(64, 64),
+        .y_offset = 2,
+    },
+    [SPECIES_REGIELEKI] =
+    {
+        .size = MON_COORDS_SIZE(64, 56),
+        .y_offset = 5,
+    },
+    [SPECIES_REGIDRAGO] =
+    {
+        .size = MON_COORDS_SIZE(64, 64),
+        .y_offset = 1,
+    },
+    [SPECIES_GLASTRIER] =
+    {
+        .size = MON_COORDS_SIZE(64, 64),
+        .y_offset = 0,
+    },
+    [SPECIES_SPECTRIER] =
+    {
+        .size = MON_COORDS_SIZE(64, 64),
+        .y_offset = 0,
+    },
+    [SPECIES_CALYREX] =
+    {
+        .size = MON_COORDS_SIZE(48, 64),
+        .y_offset = 2,
+    },
+    // Megas
+    [SPECIES_VENUSAUR_MEGA] =
+    {
+        .size = MON_COORDS_SIZE(64, 64),
+        .y_offset = 3,
+    },
+    [SPECIES_CHARIZARD_MEGA_X] =
+    {
+        .size = MON_COORDS_SIZE(64, 64),
+        .y_offset = 0,
+    },
+    [SPECIES_CHARIZARD_MEGA_Y] =
+    {
+        .size = MON_COORDS_SIZE(64, 64),
+        .y_offset = 0,
+    },
+    [SPECIES_BLASTOISE_MEGA] =
+    {
+        .size = MON_COORDS_SIZE(64, 64),
+        .y_offset = 0,
+    },
+    [SPECIES_BEEDRILL_MEGA] =
+    {
+        .size = MON_COORDS_SIZE(64, 64),
+        .y_offset = 2,
+    },
+    [SPECIES_PIDGEOT_MEGA] =
+    {
+        .size = MON_COORDS_SIZE(64, 64),
+        .y_offset = 0,
+    },
+    [SPECIES_ALAKAZAM_MEGA] =
+    {
+        .size = MON_COORDS_SIZE(64, 64),
+        .y_offset = 0,
+    },
+    [SPECIES_SLOWBRO_MEGA] =
+    {
+        .size = MON_COORDS_SIZE(56, 64),
+        .y_offset = 0,
+    },
+    [SPECIES_GENGAR_MEGA] =
+    {
+        .size = MON_COORDS_SIZE(64, 64),
+        .y_offset = 7,
+    },
+    [SPECIES_KANGASKHAN_MEGA] =
+    {
+        .size = MON_COORDS_SIZE(64, 64),
+        .y_offset = 0,
+    },
+    [SPECIES_PINSIR_MEGA] =
+    {
+        .size = MON_COORDS_SIZE(64, 64),
+        .y_offset = 3,
+    },
+    [SPECIES_GYARADOS_MEGA] =
+    {
+        .size = MON_COORDS_SIZE(64, 64),
+        .y_offset = 0,
+    },
+    [SPECIES_AERODACTYL_MEGA] =
+    {
+        .size = MON_COORDS_SIZE(64, 64),
+        .y_offset = 2,
+    },
+    [SPECIES_MEWTWO_MEGA_X] =
+    {
+        .size = MON_COORDS_SIZE(48, 64),
+        .y_offset = 0,
+    },
+    [SPECIES_MEWTWO_MEGA_Y] =
+    {
+        .size = MON_COORDS_SIZE(40, 64),
+        .y_offset = 0,
+    },
+    [SPECIES_AMPHAROS_MEGA] =
+    {
+        .size = MON_COORDS_SIZE(64, 64),
+        .y_offset = 0,
+    },
+    [SPECIES_STEELIX_MEGA] =
+    {
+        .size = MON_COORDS_SIZE(64, 64),
+        .y_offset = 0,
+    },
+    [SPECIES_SCIZOR_MEGA] =
+    {
+        .size = MON_COORDS_SIZE(64, 64),
+        .y_offset = 0,
+    },
+    [SPECIES_HERACROSS_MEGA] =
+    {
+        .size = MON_COORDS_SIZE(64, 64),
+        .y_offset = 0,
+    },
+    [SPECIES_HOUNDOOM_MEGA] =
+    {
+        .size = MON_COORDS_SIZE(64, 64),
+        .y_offset = 0,
+    },
+    [SPECIES_TYRANITAR_MEGA] =
+    {
+        .size = MON_COORDS_SIZE(64, 64),
+        .y_offset = 0,
+    },
+    [SPECIES_SCEPTILE_MEGA] =
+    {
+        .size = MON_COORDS_SIZE(64, 64),
+        .y_offset = 0,
+    },
+    [SPECIES_BLAZIKEN_MEGA] =
+    {
+        .size = MON_COORDS_SIZE(64, 64),
+        .y_offset = 0,
+    },
+    [SPECIES_SWAMPERT_MEGA] =
+    {
+        .size = MON_COORDS_SIZE(64, 64),
+        .y_offset = 6,
+    },
+    [SPECIES_GARDEVOIR_MEGA] =
+    {
+        .size = MON_COORDS_SIZE(64, 64),
+        .y_offset = 0,
+    },
+    [SPECIES_SABLEYE_MEGA] =
+    {
+        .size = MON_COORDS_SIZE(64, 64),
+        .y_offset = 5,
+    },
+    [SPECIES_MAWILE_MEGA] =
+    {
+        .size = MON_COORDS_SIZE(64, 64),
+        .y_offset = 5,
+    },
+    [SPECIES_AGGRON_MEGA] =
+    {
+        .size = MON_COORDS_SIZE(64, 64),
+        .y_offset = 0,
+    },
+    [SPECIES_MEDICHAM_MEGA] =
+    {
+        .size = MON_COORDS_SIZE(64, 64),
+        .y_offset = 0,
+    },
+    [SPECIES_MANECTRIC_MEGA] =
+    {
+        .size = MON_COORDS_SIZE(64, 64),
+        .y_offset = 2,
+    },
+    [SPECIES_SHARPEDO_MEGA] =
+    {
+        .size = MON_COORDS_SIZE(64, 64),
+        .y_offset = 0,
+    },
+    [SPECIES_CAMERUPT_MEGA] =
+    {
+        .size = MON_COORDS_SIZE(64, 64),
+        .y_offset = 4,
+    },
+    [SPECIES_ALTARIA_MEGA] =
+    {
+        .size = MON_COORDS_SIZE(64, 64),
+        .y_offset = 0,
+    },
+    [SPECIES_BANETTE_MEGA] =
+    {
+        .size = MON_COORDS_SIZE(64, 64),
+        .y_offset = 0,
+    },
+    [SPECIES_ABSOL_MEGA] =
+    {
+        .size = MON_COORDS_SIZE(64, 64),
+        .y_offset = 2,
+    },
+    [SPECIES_GLALIE_MEGA] =
+    {
+        .size = MON_COORDS_SIZE(56, 64),
+        .y_offset = 1,
+    },
+    [SPECIES_SALAMENCE_MEGA] =
+    {
+        .size = MON_COORDS_SIZE(64, 64),
+        .y_offset = 3,
+    },
+    [SPECIES_METAGROSS_MEGA] =
+    {
+        .size = MON_COORDS_SIZE(64, 64),
+        .y_offset = 0,
+    },
+    [SPECIES_LATIAS_MEGA] =
+    {
+        .size = MON_COORDS_SIZE(64, 64),
+        .y_offset = 0,
+    },
+    [SPECIES_LATIOS_MEGA] =
+    {
+        .size = MON_COORDS_SIZE(64, 64),
+        .y_offset = 0,
+    },
+    [SPECIES_LOPUNNY_MEGA] =
+    {
+        .size = MON_COORDS_SIZE(56, 64),
+        .y_offset = 1,
+    },
+    [SPECIES_GARCHOMP_MEGA] =
+    {
+        .size = MON_COORDS_SIZE(64, 64),
+        .y_offset = 0,
+    },
+    [SPECIES_LUCARIO_MEGA] =
+    {
+        .size = MON_COORDS_SIZE(48, 64),
+        .y_offset = 2,
+    },
+    [SPECIES_ABOMASNOW_MEGA] =
+    {
+        .size = MON_COORDS_SIZE(64, 64),
+        .y_offset = 1,
+    },
+    [SPECIES_GALLADE_MEGA] =
+    {
+        .size = MON_COORDS_SIZE(64, 64),
+        .y_offset = 1,
+    },
+    [SPECIES_AUDINO_MEGA] =
+    {
+        .size = MON_COORDS_SIZE(48, 64),
+        .y_offset = 6,
+    },
+    [SPECIES_DIANCIE_MEGA] =
+    {
+        .size = MON_COORDS_SIZE(64, 64),
+        .y_offset = 0,
+    },
+    // Special Mega + Primals
+    [SPECIES_RAYQUAZA_MEGA] =
+    {
+        .size = MON_COORDS_SIZE(64, 64),
+        .y_offset = 0,
+    },
+    [SPECIES_KYOGRE_PRIMAL] =
+    {
+        .size = MON_COORDS_SIZE(64, 64),
+        .y_offset = 0,
+    },
+    [SPECIES_GROUDON_PRIMAL] =
+    {
+        .size = MON_COORDS_SIZE(64, 64),
+        .y_offset = 0,
+    },
+    // Alolan Forms
+    [SPECIES_RATTATA_ALOLAN] =
+    {
+        .size = MON_COORDS_SIZE(40, 48),
+        .y_offset = 11,
+    },
+    [SPECIES_RATICATE_ALOLAN] =
+    {
+        .size = MON_COORDS_SIZE(56, 48),
+        .y_offset = 8,
+    },
+    [SPECIES_RAICHU_ALOLAN] =
+    {
+        .size = MON_COORDS_SIZE(64, 64),
+        .y_offset = 0,
+    },
+    [SPECIES_SANDSHREW_ALOLAN] =
+    {
+        .size = MON_COORDS_SIZE(40, 40),
+        .y_offset = 13,
+    },
+    [SPECIES_SANDSLASH_ALOLAN] =
+    {
+        .size = MON_COORDS_SIZE(64, 64),
+        .y_offset = 1,
+    },
+    [SPECIES_VULPIX_ALOLAN] =
+    {
+        .size = MON_COORDS_SIZE(48, 48),
+        .y_offset = 10,
+    },
+    [SPECIES_NINETALES_ALOLAN] =
+    {
+        .size = MON_COORDS_SIZE(64, 64),
+        .y_offset = 1,
+    },
+    [SPECIES_DIGLETT_ALOLAN] =
+    {
+        .size = MON_COORDS_SIZE(32, 40),
+        .y_offset = 19,
+    },
+    [SPECIES_DUGTRIO_ALOLAN] =
+    {
+        .size = MON_COORDS_SIZE(48, 48),
+        .y_offset = 11,
+    },
+    [SPECIES_MEOWTH_ALOLAN] =
+    {
+        .size = MON_COORDS_SIZE(48, 48),
+        .y_offset = 8,
+    },
+    [SPECIES_PERSIAN_ALOLAN] =
+    {
+        .size = MON_COORDS_SIZE(56, 56),
+        .y_offset = 4,
+    },
+    [SPECIES_GEODUDE_ALOLAN] =
+    {
+        .size = MON_COORDS_SIZE(48, 32),
+        .y_offset = 17,
+    },
+    [SPECIES_GRAVELER_ALOLAN] =
+    {
+        .size = MON_COORDS_SIZE(64, 56),
+        .y_offset = 8,
+    },
+    [SPECIES_GOLEM_ALOLAN] =
+    {
+        .size = MON_COORDS_SIZE(56, 64),
+        .y_offset = 1,
+    },
+    [SPECIES_GRIMER_ALOLAN] =
+    {
+        .size = MON_COORDS_SIZE(56, 48),
+        .y_offset = 11,
+    },
+    [SPECIES_MUK_ALOLAN] =
+    {
+        .size = MON_COORDS_SIZE(64, 64),
+        .y_offset = 3,
+    },
+    [SPECIES_EXEGGUTOR_ALOLAN] =
+    {
+        .size = MON_COORDS_SIZE(64, 64),
+        .y_offset = 0,
+    },
+    [SPECIES_MAROWAK_ALOLAN] =
+    {
+        .size = MON_COORDS_SIZE(64, 64),
+        .y_offset = 2,
+    },
+    // Galarian Forms
+    [SPECIES_MEOWTH_GALARIAN] =
+    {
+        .size = MON_COORDS_SIZE(48, 48),
+        .y_offset = 9,
+    },
+    [SPECIES_PONYTA_GALARIAN] =
+    {
+        .size = MON_COORDS_SIZE(64, 56),
+        .y_offset = 8,
+    },
+    [SPECIES_RAPIDASH_GALARIAN] =
+    {
+        .size = MON_COORDS_SIZE(64, 64),
+        .y_offset = 0,
+    },
+    [SPECIES_SLOWPOKE_GALARIAN] =
+    {
+        .size = MON_COORDS_SIZE(56, 32),
+        .y_offset = 19,
+    },
+    [SPECIES_SLOWBRO_GALARIAN] =
+    {
+        .size = MON_COORDS_SIZE(64, 56),
+        .y_offset = 4,
+    },
+    [SPECIES_FARFETCHD_GALARIAN] =
     {
         .size = MON_COORDS_SIZE(64, 48),
         .y_offset = 9,
     },
-    [SPECIES_PIDGEY] =
+    [SPECIES_WEEZING_GALARIAN] =
+    {
+        .size = MON_COORDS_SIZE(64, 64),
+        .y_offset = 0,
+    },
+    [SPECIES_MR_MIME_GALARIAN] =
+    {
+        .size = MON_COORDS_SIZE(56, 56),
+        .y_offset = 7,
+    },
+    [SPECIES_ARTICUNO_GALARIAN] =
+    {
+        .size = MON_COORDS_SIZE(64, 56),
+        .y_offset = 7,
+    },
+    [SPECIES_ZAPDOS_GALARIAN] =
+    {
+        .size = MON_COORDS_SIZE(48, 64),
+        .y_offset = 0,
+    },
+    [SPECIES_MOLTRES_GALARIAN] =
+    {
+        .size = MON_COORDS_SIZE(64, 64),
+        .y_offset = 1,
+    },
+    [SPECIES_SLOWKING_GALARIAN] =
+    {
+        .size = MON_COORDS_SIZE(48, 64),
+        .y_offset = 0,
+    },
+    [SPECIES_CORSOLA_GALARIAN] =
+    {
+        .size = MON_COORDS_SIZE(48, 48),
+        .y_offset = 11,
+    },
+    [SPECIES_ZIGZAGOON_GALARIAN] =
+    {
+        .size = MON_COORDS_SIZE(56, 40),
+        .y_offset = 13,
+    },
+    [SPECIES_LINOONE_GALARIAN] =
+    {
+        .size = MON_COORDS_SIZE(64, 40),
+        .y_offset = 13,
+    },
+    [SPECIES_DARUMAKA_GALARIAN] =
+    {
+        .size = MON_COORDS_SIZE(40, 40),
+        .y_offset = 15,
+    },
+    [SPECIES_DARMANITAN_GALARIAN] =
+    {
+        .size = MON_COORDS_SIZE(56, 64),
+        .y_offset = 0,
+    },
+    [SPECIES_YAMASK_GALARIAN] =
     {
         .size = MON_COORDS_SIZE(48, 40),
         .y_offset = 13,
     },
-    [SPECIES_PIDGEOTTO] =
-    {
-        .size = MON_COORDS_SIZE(48, 56),
-        .y_offset = 11,
-    },
-    [SPECIES_PIDGEOT] =
-    {
-        .size = MON_COORDS_SIZE(64, 64),
-        .y_offset = 1,
-    },
-    [SPECIES_RATTATA] =
-    {
-        .size = MON_COORDS_SIZE(32, 32),
-        .y_offset = 16,
-    },
-    [SPECIES_RATICATE] =
-    {
-        .size = MON_COORDS_SIZE(48, 48),
-        .y_offset = 11,
-    },
-    [SPECIES_SPEAROW] =
-    {
-        .size = MON_COORDS_SIZE(32, 40),
-        .y_offset = 15,
->>>>>>> 84ce9745
-    },
-    [SPECIES_FEAROW] =
-    {
-        .size = MON_COORDS_SIZE(56, 64),
-        .y_offset = 0,
-    },
-    [SPECIES_EKANS] =
-    {
-<<<<<<< HEAD
-        .size = 0x65,
-        .y_offset = 10,
-    },
-    [SPECIES_ARBOK] =
-    {
-        .size = 0x88,
-        .y_offset = 1,
-=======
+    [SPECIES_STUNFISK_GALARIAN] =
+    {
         .size = MON_COORDS_SIZE(48, 40),
-        .y_offset = 12,
-    },
-    [SPECIES_ARBOK] =
-    {
-        .size = MON_COORDS_SIZE(64, 64),
-        .y_offset = 2,
->>>>>>> 84ce9745
-    },
-    [SPECIES_PIKACHU] =
-    {
-        .size = MON_COORDS_SIZE(48, 56),
-        .y_offset = 9,
-    },
-    [SPECIES_RAICHU] =
-    {
-<<<<<<< HEAD
-        .size = 0x67,
-        .y_offset = 3,
-    },
-    [SPECIES_SANDSHREW] =
-    {
-        .size = 0x55,
-        .y_offset = 11,
-    },
-    [SPECIES_SANDSLASH] =
-    {
-        .size = 0x76,
-        .y_offset = 6,
-    },
-    [SPECIES_NIDORAN_F] =
-    {
-        .size = 0x45,
-        .y_offset = 13,
-    },
-    [SPECIES_NIDORINA] =
-    {
-        .size = 0x66,
-        .y_offset = 8,
-    },
-    [SPECIES_NIDOQUEEN] =
-    {
-        .size = 0x78,
-        .y_offset = 2,
-=======
-        .size = MON_COORDS_SIZE(48, 56),
-        .y_offset = 4,
-    },
-    [SPECIES_SANDSHREW] =
-    {
-        .size = MON_COORDS_SIZE(40, 40),
-        .y_offset = 14,
-    },
-    [SPECIES_SANDSLASH] =
-    {
-        .size = MON_COORDS_SIZE(56, 48),
-        .y_offset = 9,
-    },
-    [SPECIES_NIDORAN_F] =
-    {
-        .size = MON_COORDS_SIZE(32, 40),
-        .y_offset = 15,
-    },
-    [SPECIES_NIDORINA] =
-    {
-        .size = MON_COORDS_SIZE(48, 48),
-        .y_offset = 11,
-    },
-    [SPECIES_NIDOQUEEN] =
-    {
-        .size = MON_COORDS_SIZE(56, 64),
-        .y_offset = 3,
->>>>>>> 84ce9745
-    },
-    [SPECIES_NIDORAN_M] =
-    {
-        .size = MON_COORDS_SIZE(40, 40),
-        .y_offset = 12,
-    },
-    [SPECIES_NIDORINO] =
-    {
-<<<<<<< HEAD
-        .size = 0x66,
-        .y_offset = 8,
-=======
-        .size = MON_COORDS_SIZE(48, 48),
-        .y_offset = 9,
->>>>>>> 84ce9745
-    },
-    [SPECIES_NIDOKING] =
-    {
-        .size = MON_COORDS_SIZE(56, 64),
-        .y_offset = 2,
-    },
-    [SPECIES_CLEFAIRY] =
-    {
-<<<<<<< HEAD
-        .size = 0x55,
-        .y_offset = 12,
-    },
-    [SPECIES_CLEFABLE] =
-    {
-        .size = 0x66,
-        .y_offset = 6,
-    },
-    [SPECIES_VULPIX] =
-    {
-        .size = 0x65,
-        .y_offset = 11,
-=======
-        .size = MON_COORDS_SIZE(40, 40),
-        .y_offset = 16,
-    },
-    [SPECIES_CLEFABLE] =
-    {
-        .size = MON_COORDS_SIZE(48, 48),
-        .y_offset = 8,
-    },
-    [SPECIES_VULPIX] =
-    {
-        .size = MON_COORDS_SIZE(48, 40),
-        .y_offset = 12,
->>>>>>> 84ce9745
-    },
-    [SPECIES_NINETALES] =
-    {
-        .size = MON_COORDS_SIZE(64, 64),
-        .y_offset = 3,
-    },
-    [SPECIES_JIGGLYPUFF] =
-    {
-<<<<<<< HEAD
-        .size = 0x45,
-        .y_offset = 14,
-    },
-    [SPECIES_WIGGLYTUFF] =
-    {
-        .size = 0x67,
-        .y_offset = 4,
-    },
-    [SPECIES_ZUBAT] =
-    {
-        .size = 0x67,
-        .y_offset = 16,
-    },
-    [SPECIES_GOLBAT] =
-    {
-        .size = 0x88,
-        .y_offset = 7,
-    },
-    [SPECIES_ODDISH] =
-    {
-        .size = 0x45,
-        .y_offset = 14,
-    },
-    [SPECIES_GLOOM] =
-    {
-        .size = 0x66,
-        .y_offset = 11,
-    },
-    [SPECIES_VILEPLUME] =
-    {
-        .size = 0x77,
-        .y_offset = 7,
-    },
-    [SPECIES_PARAS] =
-    {
-        .size = 0x55,
-        .y_offset = 14,
-    },
-    [SPECIES_PARASECT] =
-    {
-        .size = 0x86,
-        .y_offset = 7,
-=======
-        .size = MON_COORDS_SIZE(32, 40),
-        .y_offset = 16,
-    },
-    [SPECIES_WIGGLYTUFF] =
-    {
-        .size = MON_COORDS_SIZE(48, 56),
-        .y_offset = 8,
-    },
-    [SPECIES_ZUBAT] =
-    {
-        .size = MON_COORDS_SIZE(48, 56),
-        .y_offset = 6,
-    },
-    [SPECIES_GOLBAT] =
-    {
-        .size = MON_COORDS_SIZE(64, 64),
-        .y_offset = 3,
-    },
-    [SPECIES_ODDISH] =
-    {
-        .size = MON_COORDS_SIZE(32, 40),
-        .y_offset = 15,
-    },
-    [SPECIES_GLOOM] =
-    {
-        .size = MON_COORDS_SIZE(48, 48),
-        .y_offset = 10,
-    },
-    [SPECIES_VILEPLUME] =
-    {
-        .size = MON_COORDS_SIZE(56, 56),
-        .y_offset = 6,
-    },
-    [SPECIES_PARAS] =
-    {
-        .size = MON_COORDS_SIZE(40, 40),
-        .y_offset = 15,
-    },
-    [SPECIES_PARASECT] =
-    {
-        .size = MON_COORDS_SIZE(64, 48),
-        .y_offset = 8,
->>>>>>> 84ce9745
-    },
-    [SPECIES_VENONAT] =
-    {
-        .size = MON_COORDS_SIZE(48, 48),
-        .y_offset = 8,
-    },
-    [SPECIES_VENOMOTH] =
-    {
-<<<<<<< HEAD
-        .size = 0x88,
-        .y_offset = 9,
-    },
-    [SPECIES_DIGLETT] =
-    {
-        .size = 0x54,
-        .y_offset = 17,
-    },
-    [SPECIES_DUGTRIO] =
-    {
-        .size = 0x75,
-        .y_offset = 11,
-    },
-    [SPECIES_MEOWTH] =
-    {
-        .size = 0x55,
-        .y_offset = 10,
-    },
-    [SPECIES_PERSIAN] =
-    {
-        .size = 0x77,
-        .y_offset = 4,
-    },
-    [SPECIES_PSYDUCK] =
-    {
-        .size = 0x56,
-        .y_offset = 11,
-=======
-        .size = MON_COORDS_SIZE(64, 64),
-        .y_offset = 2,
-    },
-    [SPECIES_DIGLETT] =
-    {
-        .size = MON_COORDS_SIZE(40, 32),
-        .y_offset = 18,
-    },
-    [SPECIES_DUGTRIO] =
-    {
-        .size = MON_COORDS_SIZE(56, 40),
-        .y_offset = 13,
-    },
-    [SPECIES_MEOWTH] =
-    {
-        .size = MON_COORDS_SIZE(40, 40),
-        .y_offset = 12,
-    },
-    [SPECIES_PERSIAN] =
-    {
-        .size = MON_COORDS_SIZE(56, 56),
-        .y_offset = 7,
-    },
-    [SPECIES_PSYDUCK] =
-    {
-        .size = MON_COORDS_SIZE(40, 48),
-        .y_offset = 9,
->>>>>>> 84ce9745
-    },
-    [SPECIES_GOLDUCK] =
-    {
-        .size = MON_COORDS_SIZE(56, 64),
-        .y_offset = 2,
-    },
-    [SPECIES_MANKEY] =
-    {
-<<<<<<< HEAD
-        .size = 0x65,
-        .y_offset = 11,
-    },
-    [SPECIES_PRIMEAPE] =
-    {
-        .size = 0x77,
-        .y_offset = 6,
-=======
-        .size = MON_COORDS_SIZE(48, 40),
-        .y_offset = 14,
-    },
-    [SPECIES_PRIMEAPE] =
-    {
-        .size = MON_COORDS_SIZE(56, 56),
-        .y_offset = 7,
->>>>>>> 84ce9745
-    },
-    [SPECIES_GROWLITHE] =
-    {
-        .size = MON_COORDS_SIZE(48, 48),
-        .y_offset = 11,
-    },
-    [SPECIES_ARCANINE] =
-    {
-        .size = MON_COORDS_SIZE(64, 64),
-        .y_offset = 2,
-    },
-    [SPECIES_POLIWAG] =
-    {
-<<<<<<< HEAD
-        .size = 0x74,
-        .y_offset = 13,
-    },
-    [SPECIES_POLIWHIRL] =
-    {
-        .size = 0x76,
-        .y_offset = 9,
-    },
-    [SPECIES_POLIWRATH] =
-    {
-        .size = 0x76,
-        .y_offset = 6,
-    },
-    [SPECIES_ABRA] =
-    {
-        .size = 0x66,
-        .y_offset = 10,
-=======
-        .size = MON_COORDS_SIZE(56, 32),
-        .y_offset = 19,
-    },
-    [SPECIES_POLIWHIRL] =
-    {
-        .size = MON_COORDS_SIZE(56, 48),
-        .y_offset = 10,
-    },
-    [SPECIES_POLIWRATH] =
-    {
-        .size = MON_COORDS_SIZE(56, 48),
-        .y_offset = 8,
-    },
-    [SPECIES_ABRA] =
-    {
-        .size = MON_COORDS_SIZE(48, 48),
-        .y_offset = 11,
->>>>>>> 84ce9745
-    },
-    [SPECIES_KADABRA] =
-    {
-        .size = MON_COORDS_SIZE(56, 56),
-        .y_offset = 5,
-    },
-    [SPECIES_ALAKAZAM] =
-    {
-<<<<<<< HEAD
-        .size = 0x87,
-        .y_offset = 2,
-    },
-    [SPECIES_MACHOP] =
-    {
-        .size = 0x56,
-        .y_offset = 10,
-    },
-    [SPECIES_MACHOKE] =
-    {
-        .size = 0x67,
-        .y_offset = 4,
-    },
-    [SPECIES_MACHAMP] =
-    {
-        .size = 0x88,
-        .y_offset = 0,
-    },
-    [SPECIES_BELLSPROUT] =
-    {
-        .size = 0x65,
-        .y_offset = 12,
-=======
-        .size = MON_COORDS_SIZE(64, 56),
-        .y_offset = 4,
-    },
-    [SPECIES_MACHOP] =
-    {
-        .size = MON_COORDS_SIZE(40, 48),
-        .y_offset = 11,
-    },
-    [SPECIES_MACHOKE] =
-    {
-        .size = MON_COORDS_SIZE(48, 56),
-        .y_offset = 6,
-    },
-    [SPECIES_MACHAMP] =
-    {
-        .size = MON_COORDS_SIZE(64, 64),
-        .y_offset = 1,
-    },
-    [SPECIES_BELLSPROUT] =
-    {
-        .size = MON_COORDS_SIZE(48, 40),
-        .y_offset = 15,
->>>>>>> 84ce9745
-    },
-    [SPECIES_WEEPINBELL] =
-    {
-        .size = MON_COORDS_SIZE(48, 48),
-        .y_offset = 11,
-    },
-    [SPECIES_VICTREEBEL] =
-    {
-<<<<<<< HEAD
-        .size = 0x77,
-        .y_offset = 6,
-    },
-    [SPECIES_TENTACOOL] =
-    {
-        .size = 0x46,
-        .y_offset = 7,
-=======
-        .size = MON_COORDS_SIZE(56, 56),
-        .y_offset = 5,
-    },
-    [SPECIES_TENTACOOL] =
-    {
-        .size = MON_COORDS_SIZE(32, 48),
-        .y_offset = 9,
->>>>>>> 84ce9745
-    },
-    [SPECIES_TENTACRUEL] =
-    {
-        .size = MON_COORDS_SIZE(64, 56),
-        .y_offset = 4,
-    },
-    [SPECIES_GEODUDE] =
-    {
-<<<<<<< HEAD
-        .size = 0x54,
-        .y_offset = 19,
-    },
-    [SPECIES_GRAVELER] =
-    {
-        .size = 0x87,
-        .y_offset = 9,
-    },
-    [SPECIES_GOLEM] =
-    {
-        .size = 0x77,
-        .y_offset = 6,
-    },
-    [SPECIES_PONYTA] =
-    {
-        .size = 0x66,
-        .y_offset = 6,
-    },
-    [SPECIES_RAPIDASH] =
-    {
-        .size = 0x88,
-        .y_offset = 0,
-    },
-    [SPECIES_SLOWPOKE] =
-    {
-        .size = 0x66,
-        .y_offset = 16,
-    },
-    [SPECIES_SLOWBRO] =
-    {
-        .size = 0x86,
-        .y_offset = 4,
-    },
-    [SPECIES_MAGNEMITE] =
-    {
-        .size = 0x43,
-        .y_offset = 20,
-    },
-    [SPECIES_MAGNETON] =
-    {
-        .size = 0x76,
-        .y_offset = 7,
-    },
-    [SPECIES_FARFETCHD] =
-    {
-        .size = 0x66,
-        .y_offset = 7,
-    },
-    [SPECIES_DODUO] =
-    {
-        .size = 0x57,
-        .y_offset = 7,
-=======
-        .size = MON_COORDS_SIZE(40, 32),
-        .y_offset = 18,
-    },
-    [SPECIES_GRAVELER] =
-    {
-        .size = MON_COORDS_SIZE(64, 56),
-        .y_offset = 4,
-    },
-    [SPECIES_GOLEM] =
-    {
-        .size = MON_COORDS_SIZE(56, 56),
-        .y_offset = 5,
-    },
-    [SPECIES_PONYTA] =
-    {
-        .size = MON_COORDS_SIZE(48, 48),
-        .y_offset = 8,
-    },
-    [SPECIES_RAPIDASH] =
-    {
-        .size = MON_COORDS_SIZE(64, 64),
-        .y_offset = 1,
-    },
-    [SPECIES_SLOWPOKE] =
-    {
-        .size = MON_COORDS_SIZE(48, 48),
-        .y_offset = 11,
-    },
-    [SPECIES_SLOWBRO] =
-    {
-        .size = MON_COORDS_SIZE(64, 48),
-        .y_offset = 8,
-    },
-    [SPECIES_MAGNEMITE] =
-    {
-        .size = MON_COORDS_SIZE(32, 24),
-        .y_offset = 21,
-    },
-    [SPECIES_MAGNETON] =
-    {
-        .size = MON_COORDS_SIZE(56, 48),
-        .y_offset = 8,
-    },
-    [SPECIES_FARFETCHD] =
-    {
-        .size = MON_COORDS_SIZE(48, 48),
-        .y_offset = 9,
-    },
-    [SPECIES_DODUO] =
-    {
-        .size = MON_COORDS_SIZE(40, 56),
-        .y_offset = 5,
->>>>>>> 84ce9745
-    },
-    [SPECIES_DODRIO] =
-    {
-        .size = MON_COORDS_SIZE(64, 64),
-        .y_offset = 0,
-    },
-    [SPECIES_SEEL] =
-    {
-<<<<<<< HEAD
-        .size = 0x76,
-        .y_offset = 8,
-    },
-    [SPECIES_DEWGONG] =
-    {
-        .size = 0x87,
-        .y_offset = 2,
-    },
-    [SPECIES_GRIMER] =
-    {
-        .size = 0x65,
-        .y_offset = 9,
-    },
-    [SPECIES_MUK] =
-    {
-        .size = 0x87,
-        .y_offset = 7,
-    },
-    [SPECIES_SHELLDER] =
-    {
-        .size = 0x55,
-        .y_offset = 13,
-    },
-    [SPECIES_CLOYSTER] =
-    {
-        .size = 0x87,
-        .y_offset = 3,
-    },
-    [SPECIES_GASTLY] =
-    {
-        .size = 0x77,
-        .y_offset = 13,
-    },
-    [SPECIES_HAUNTER] =
-    {
-        .size = 0x77,
-        .y_offset = 13,
-    },
-    [SPECIES_GENGAR] =
-    {
-        .size = 0x77,
-        .y_offset = 7,
-    },
-    [SPECIES_ONIX] =
-    {
-        .size = 0x78,
-        .y_offset = 3,
-=======
-        .size = MON_COORDS_SIZE(56, 48),
-        .y_offset = 10,
-    },
-    [SPECIES_DEWGONG] =
-    {
-        .size = MON_COORDS_SIZE(64, 56),
-        .y_offset = 7,
-    },
-    [SPECIES_GRIMER] =
-    {
-        .size = MON_COORDS_SIZE(48, 40),
-        .y_offset = 12,
-    },
-    [SPECIES_MUK] =
-    {
-        .size = MON_COORDS_SIZE(64, 56),
-        .y_offset = 4,
-    },
-    [SPECIES_SHELLDER] =
-    {
-        .size = MON_COORDS_SIZE(40, 40),
-        .y_offset = 16,
-    },
-    [SPECIES_CLOYSTER] =
-    {
-        .size = MON_COORDS_SIZE(64, 56),
-        .y_offset = 5,
-    },
-    [SPECIES_GASTLY] =
-    {
-        .size = MON_COORDS_SIZE(56, 56),
-        .y_offset = 6,
-    },
-    [SPECIES_HAUNTER] =
-    {
-        .size = MON_COORDS_SIZE(56, 56),
-        .y_offset = 5,
-    },
-    [SPECIES_GENGAR] =
-    {
-        .size = MON_COORDS_SIZE(56, 56),
-        .y_offset = 5,
-    },
-    [SPECIES_ONIX] =
-    {
-        .size = MON_COORDS_SIZE(56, 64),
-        .y_offset = 2,
->>>>>>> 84ce9745
-    },
-    [SPECIES_DROWZEE] =
-    {
-        .size = MON_COORDS_SIZE(56, 56),
-        .y_offset = 7,
-    },
-    [SPECIES_HYPNO] =
-    {
-<<<<<<< HEAD
-        .size = 0x77,
-        .y_offset = 3,
-    },
-    [SPECIES_KRABBY] =
-    {
-        .size = 0x65,
-        .y_offset = 14,
-    },
-    [SPECIES_KINGLER] =
-    {
-        .size = 0x88,
-        .y_offset = 8,
-    },
-    [SPECIES_VOLTORB] =
-    {
-        .size = 0x44,
-        .y_offset = 15,
-    },
-    [SPECIES_ELECTRODE] =
-    {
-        .size = 0x55,
-        .y_offset = 11,
-    },
-    [SPECIES_EXEGGCUTE] =
-    {
-        .size = 0x87,
-        .y_offset = 12,
-=======
-        .size = MON_COORDS_SIZE(56, 56),
-        .y_offset = 4,
-    },
-    [SPECIES_KRABBY] =
-    {
-        .size = MON_COORDS_SIZE(48, 40),
-        .y_offset = 13,
-    },
-    [SPECIES_KINGLER] =
-    {
-        .size = MON_COORDS_SIZE(64, 64),
-        .y_offset = 3,
-    },
-    [SPECIES_VOLTORB] =
-    {
-        .size = MON_COORDS_SIZE(32, 32),
-        .y_offset = 19,
-    },
-    [SPECIES_ELECTRODE] =
-    {
-        .size = MON_COORDS_SIZE(40, 40),
-        .y_offset = 14,
-    },
-    [SPECIES_EXEGGCUTE] =
-    {
-        .size = MON_COORDS_SIZE(64, 56),
-        .y_offset = 7,
->>>>>>> 84ce9745
-    },
-    [SPECIES_EXEGGUTOR] =
-    {
-        .size = MON_COORDS_SIZE(64, 64),
-        .y_offset = 0,
-    },
-    [SPECIES_CUBONE] =
-    {
-<<<<<<< HEAD
-        .size = 0x55,
-        .y_offset = 13,
-    },
-    [SPECIES_MAROWAK] =
-    {
-        .size = 0x76,
-        .y_offset = 8,
-    },
-    [SPECIES_HITMONLEE] =
-    {
-        .size = 0x87,
-        .y_offset = 3,
-    },
-    [SPECIES_HITMONCHAN] =
-    {
-        .size = 0x67,
-        .y_offset = 3,
-    },
-    [SPECIES_LICKITUNG] =
-    {
-        .size = 0x86,
-        .y_offset = 7,
-    },
-    [SPECIES_KOFFING] =
-    {
-        .size = 0x66,
-        .y_offset = 10,
-    },
-    [SPECIES_WEEZING] =
-    {
-        .size = 0x88,
-        .y_offset = 0,
-    },
-    [SPECIES_RHYHORN] =
-    {
-        .size = 0x76,
-        .y_offset = 12,
-    },
-    [SPECIES_RHYDON] =
-    {
-        .size = 0x88,
-        .y_offset = 4,
-=======
-        .size = MON_COORDS_SIZE(40, 40),
-        .y_offset = 15,
-    },
-    [SPECIES_MAROWAK] =
-    {
-        .size = MON_COORDS_SIZE(56, 48),
-        .y_offset = 11,
-    },
-    [SPECIES_HITMONLEE] =
-    {
-        .size = MON_COORDS_SIZE(64, 56),
-        .y_offset = 4,
-    },
-    [SPECIES_HITMONCHAN] =
-    {
-        .size = MON_COORDS_SIZE(48, 56),
-        .y_offset = 4,
-    },
-    [SPECIES_LICKITUNG] =
-    {
-        .size = MON_COORDS_SIZE(64, 48),
-        .y_offset = 8,
-    },
-    [SPECIES_KOFFING] =
-    {
-        .size = MON_COORDS_SIZE(48, 48),
-        .y_offset = 8,
-    },
-    [SPECIES_WEEZING] =
-    {
-        .size = MON_COORDS_SIZE(64, 64),
-        .y_offset = 2,
-    },
-    [SPECIES_RHYHORN] =
-    {
-        .size = MON_COORDS_SIZE(56, 48),
-        .y_offset = 9,
-    },
-    [SPECIES_RHYDON] =
-    {
-        .size = MON_COORDS_SIZE(64, 64),
-        .y_offset = 2,
->>>>>>> 84ce9745
-    },
-    [SPECIES_CHANSEY] =
-    {
-        .size = MON_COORDS_SIZE(56, 48),
-        .y_offset = 9,
-    },
-    [SPECIES_TANGELA] =
-    {
-<<<<<<< HEAD
-        .size = 0x67,
-        .y_offset = 12,
-    },
-    [SPECIES_KANGASKHAN] =
-    {
-        .size = 0x88,
-        .y_offset = 1,
-    },
-    [SPECIES_HORSEA] =
-    {
-        .size = 0x45,
-        .y_offset = 14,
-    },
-    [SPECIES_SEADRA] =
-    {
-        .size = 0x67,
-        .y_offset = 6,
-    },
-    [SPECIES_GOLDEEN] =
-    {
-        .size = 0x66,
-        .y_offset = 13,
-    },
-    [SPECIES_SEAKING] =
-    {
-        .size = 0x77,
-        .y_offset = 5,
-    },
-    [SPECIES_STARYU] =
-    {
-        .size = 0x66,
-        .y_offset = 11,
-=======
-        .size = MON_COORDS_SIZE(48, 56),
-        .y_offset = 7,
-    },
-    [SPECIES_KANGASKHAN] =
-    {
-        .size = MON_COORDS_SIZE(64, 64),
-        .y_offset = 0,
-    },
-    [SPECIES_HORSEA] =
-    {
-        .size = MON_COORDS_SIZE(32, 40),
-        .y_offset = 15,
-    },
-    [SPECIES_SEADRA] =
-    {
-        .size = MON_COORDS_SIZE(48, 56),
-        .y_offset = 7,
-    },
-    [SPECIES_GOLDEEN] =
-    {
-        .size = MON_COORDS_SIZE(48, 48),
-        .y_offset = 10,
-    },
-    [SPECIES_SEAKING] =
-    {
-        .size = MON_COORDS_SIZE(56, 56),
-        .y_offset = 4,
-    },
-    [SPECIES_STARYU] =
-    {
-        .size = MON_COORDS_SIZE(48, 48),
-        .y_offset = 10,
->>>>>>> 84ce9745
-    },
-    [SPECIES_STARMIE] =
-    {
-        .size = MON_COORDS_SIZE(56, 56),
-        .y_offset = 6,
-    },
-    [SPECIES_MR_MIME] =
-    {
-        .size = MON_COORDS_SIZE(48, 48),
-        .y_offset = 8,
-    },
-    [SPECIES_SCYTHER] =
-    {
-<<<<<<< HEAD
-        .size = 0x88,
-        .y_offset = 1,
-    },
-    [SPECIES_JYNX] =
-    {
-        .size = 0x77,
-        .y_offset = 9,
-    },
-    [SPECIES_ELECTABUZZ] =
-    {
-        .size = 0x78,
-        .y_offset = 4,
-=======
-        .size = MON_COORDS_SIZE(64, 64),
-        .y_offset = 0,
-    },
-    [SPECIES_JYNX] =
-    {
-        .size = MON_COORDS_SIZE(56, 56),
-        .y_offset = 4,
-    },
-    [SPECIES_ELECTABUZZ] =
-    {
-        .size = MON_COORDS_SIZE(56, 64),
-        .y_offset = 2,
->>>>>>> 84ce9745
-    },
-    [SPECIES_MAGMAR] =
-    {
-        .size = MON_COORDS_SIZE(56, 56),
-        .y_offset = 4,
-    },
-    [SPECIES_PINSIR] =
-    {
-<<<<<<< HEAD
-        .size = 0x77,
-        .y_offset = 5,
-    },
-    [SPECIES_TAUROS] =
-    {
-        .size = 0x78,
-        .y_offset = 5,
-    },
-    [SPECIES_MAGIKARP] =
-    {
-        .size = 0x67,
-        .y_offset = 4,
-    },
-    [SPECIES_GYARADOS] =
-    {
-        .size = 0x88,
-        .y_offset = 2,
-    },
-    [SPECIES_LAPRAS] =
-    {
-        .size = 0x85,
-        .y_offset = 2,
-    },
-    [SPECIES_DITTO] =
-    {
-        .size = 0x54,
-        .y_offset = 15,
-    },
-    [SPECIES_EEVEE] =
-    {
-        .size = 0x56,
-        .y_offset = 11,
-    },
-    [SPECIES_VAPOREON] =
-    {
-        .size = 0x67,
-        .y_offset = 9,
-    },
-    [SPECIES_JOLTEON] =
-    {
-        .size = 0x76,
-        .y_offset = 10,
-    },
-    [SPECIES_FLAREON] =
-    {
-        .size = 0x66,
-        .y_offset = 11,
-    },
-    [SPECIES_PORYGON] =
-    {
-        .size = 0x55,
-        .y_offset = 14,
-    },
-    [SPECIES_OMANYTE] =
-    {
-        .size = 0x45,
-        .y_offset = 14,
-    },
-    [SPECIES_OMASTAR] =
-    {
-        .size = 0x67,
-        .y_offset = 9,
-    },
-    [SPECIES_KABUTO] =
-    {
-        .size = 0x54,
-        .y_offset = 16,
-    },
-    [SPECIES_KABUTOPS] =
-    {
-        .size = 0x88,
-        .y_offset = 2,
-    },
-    [SPECIES_AERODACTYL] =
-    {
-        .size = 0x88,
-        .y_offset = 4,
-    },
-    [SPECIES_SNORLAX] =
-    {
-        .size = 0x87,
-        .y_offset = 1,
-    },
-    [SPECIES_ARTICUNO] =
-    {
-        .size = 0x88,
-        .y_offset = 2,
-=======
-        .size = MON_COORDS_SIZE(56, 56),
-        .y_offset = 4,
-    },
-    [SPECIES_TAUROS] =
-    {
-        .size = MON_COORDS_SIZE(56, 64),
-        .y_offset = 0,
-    },
-    [SPECIES_MAGIKARP] =
-    {
-        .size = MON_COORDS_SIZE(48, 56),
-        .y_offset = 6,
-    },
-    [SPECIES_GYARADOS] =
-    {
-        .size = MON_COORDS_SIZE(64, 64),
-        .y_offset = 8,
-    },
-    [SPECIES_LAPRAS] =
-    {
-        .size = MON_COORDS_SIZE(64, 40),
-        .y_offset = 13,
-    },
-    [SPECIES_DITTO] =
-    {
-        .size = MON_COORDS_SIZE(40, 32),
-        .y_offset = 17,
-    },
-    [SPECIES_EEVEE] =
-    {
-        .size = MON_COORDS_SIZE(40, 48),
-        .y_offset = 9,
-    },
-    [SPECIES_VAPOREON] =
-    {
-        .size = MON_COORDS_SIZE(48, 56),
-        .y_offset = 6,
-    },
-    [SPECIES_JOLTEON] =
-    {
-        .size = MON_COORDS_SIZE(56, 48),
-        .y_offset = 9,
-    },
-    [SPECIES_FLAREON] =
-    {
-        .size = MON_COORDS_SIZE(48, 48),
-        .y_offset = 10,
-    },
-    [SPECIES_PORYGON] =
-    {
-        .size = MON_COORDS_SIZE(40, 40),
-        .y_offset = 13,
-    },
-    [SPECIES_OMANYTE] =
-    {
-        .size = MON_COORDS_SIZE(32, 40),
-        .y_offset = 15,
-    },
-    [SPECIES_OMASTAR] =
-    {
-        .size = MON_COORDS_SIZE(48, 56),
-        .y_offset = 7,
-    },
-    [SPECIES_KABUTO] =
-    {
-        .size = MON_COORDS_SIZE(40, 32),
-        .y_offset = 17,
-    },
-    [SPECIES_KABUTOPS] =
-    {
-        .size = MON_COORDS_SIZE(64, 64),
-        .y_offset = 3,
-    },
-    [SPECIES_AERODACTYL] =
-    {
-        .size = MON_COORDS_SIZE(64, 64),
-        .y_offset = 1,
-    },
-    [SPECIES_SNORLAX] =
-    {
-        .size = MON_COORDS_SIZE(64, 56),
-        .y_offset = 5,
-    },
-    [SPECIES_ARTICUNO] =
-    {
-        .size = MON_COORDS_SIZE(64, 64),
-        .y_offset = 3,
->>>>>>> 84ce9745
-    },
-    [SPECIES_ZAPDOS] =
-    {
-        .size = MON_COORDS_SIZE(64, 56),
-        .y_offset = 4,
-    },
-    [SPECIES_MOLTRES] =
-    {
-<<<<<<< HEAD
-        .size = 0x88,
-        .y_offset = 1,
-    },
-    [SPECIES_DRATINI] =
-    {
-        .size = 0x75,
-        .y_offset = 9,
-    },
-    [SPECIES_DRAGONAIR] =
-    {
-        .size = 0x87,
-        .y_offset = 1,
-=======
-        .size = MON_COORDS_SIZE(64, 64),
-        .y_offset = 0,
-    },
-    [SPECIES_DRATINI] =
-    {
-        .size = MON_COORDS_SIZE(56, 40),
-        .y_offset = 14,
-    },
-    [SPECIES_DRAGONAIR] =
-    {
-        .size = MON_COORDS_SIZE(64, 56),
-        .y_offset = 6,
->>>>>>> 84ce9745
-    },
-    [SPECIES_DRAGONITE] =
-    {
-        .size = MON_COORDS_SIZE(64, 64),
-        .y_offset = 0,
-    },
-    [SPECIES_MEWTWO] =
-    {
-        .size = MON_COORDS_SIZE(64, 64),
-        .y_offset = 0,
-    },
-    [SPECIES_MEW] =
-    {
-<<<<<<< HEAD
-        .size = 0x55,
-        .y_offset = 9,
-    },
-    [SPECIES_CHIKORITA] =
-    {
-        .size = 0x75,
-        .y_offset = 10,
-    },
-    [SPECIES_BAYLEEF] =
-    {
-        .size = 0x77,
-        .y_offset = 3,
-=======
-        .size = MON_COORDS_SIZE(40, 40),
-        .y_offset = 13,
-    },
-    [SPECIES_CHIKORITA] =
-    {
-        .size = MON_COORDS_SIZE(56, 40),
-        .y_offset = 13,
-    },
-    [SPECIES_BAYLEEF] =
-    {
-        .size = MON_COORDS_SIZE(56, 56),
-        .y_offset = 4,
->>>>>>> 84ce9745
-    },
-    [SPECIES_MEGANIUM] =
-    {
-        .size = MON_COORDS_SIZE(64, 64),
-        .y_offset = 0,
-    },
-    [SPECIES_CYNDAQUIL] =
-    {
-        .size = MON_COORDS_SIZE(40, 40),
-        .y_offset = 14,
-    },
-    [SPECIES_QUILAVA] =
-    {
-<<<<<<< HEAD
-        .size = 0x76,
-        .y_offset = 6,
-=======
-        .size = MON_COORDS_SIZE(56, 48),
-        .y_offset = 8,
->>>>>>> 84ce9745
-    },
-    [SPECIES_TYPHLOSION] =
-    {
-        .size = MON_COORDS_SIZE(56, 64),
-        .y_offset = 0,
-    },
-    [SPECIES_TOTODILE] =
-    {
-<<<<<<< HEAD
-        .size = 0x55,
-        .y_offset = 14,
-    },
-    [SPECIES_CROCONAW] =
-    {
-        .size = 0x67,
-        .y_offset = 5,
-    },
-    [SPECIES_FERALIGATR] =
-    {
-        .size = 0x88,
-        .y_offset = 1,
-    },
-    [SPECIES_SENTRET] =
-    {
-        .size = 0x47,
-        .y_offset = 2,
-    },
-    [SPECIES_FURRET] =
-    {
-        .size = 0x67,
-        .y_offset = 4,
-    },
-    [SPECIES_HOOTHOOT] =
-    {
-        .size = 0x55,
-        .y_offset = 12,
-    },
-    [SPECIES_NOCTOWL] =
-    {
-        .size = 0x58,
-        .y_offset = 2,
-    },
-    [SPECIES_LEDYBA] =
-    {
-        .size = 0x56,
-        .y_offset = 10,
-    },
-    [SPECIES_LEDIAN] =
-    {
-        .size = 0x67,
-        .y_offset = 6,
-    },
-    [SPECIES_SPINARAK] =
-    {
-        .size = 0x54,
-        .y_offset = 16,
-    },
-    [SPECIES_ARIADOS] =
-    {
-        .size = 0x87,
-        .y_offset = 6,
-    },
-    [SPECIES_CROBAT] =
-    {
-        .size = 0x88,
-        .y_offset = 6,
-    },
-    [SPECIES_CHINCHOU] =
-    {
-        .size = 0x75,
-        .y_offset = 12,
-=======
-        .size = MON_COORDS_SIZE(40, 40),
-        .y_offset = 15,
-    },
-    [SPECIES_CROCONAW] =
-    {
-        .size = MON_COORDS_SIZE(48, 56),
-        .y_offset = 6,
-    },
-    [SPECIES_FERALIGATR] =
-    {
-        .size = MON_COORDS_SIZE(64, 64),
-        .y_offset = 0,
-    },
-    [SPECIES_SENTRET] =
-    {
-        .size = MON_COORDS_SIZE(32, 56),
-        .y_offset = 4,
-    },
-    [SPECIES_FURRET] =
-    {
-        .size = MON_COORDS_SIZE(48, 56),
-        .y_offset = 7,
-    },
-    [SPECIES_HOOTHOOT] =
-    {
-        .size = MON_COORDS_SIZE(40, 40),
-        .y_offset = 13,
-    },
-    [SPECIES_NOCTOWL] =
-    {
-        .size = MON_COORDS_SIZE(40, 64),
-        .y_offset = 3,
-    },
-    [SPECIES_LEDYBA] =
-    {
-        .size = MON_COORDS_SIZE(40, 48),
-        .y_offset = 12,
-    },
-    [SPECIES_LEDIAN] =
-    {
-        .size = MON_COORDS_SIZE(48, 56),
-        .y_offset = 4,
-    },
-    [SPECIES_SPINARAK] =
-    {
-        .size = MON_COORDS_SIZE(40, 32),
-        .y_offset = 19,
-    },
-    [SPECIES_ARIADOS] =
-    {
-        .size = MON_COORDS_SIZE(64, 56),
-        .y_offset = 5,
-    },
-    [SPECIES_CROBAT] =
-    {
-        .size = MON_COORDS_SIZE(64, 64),
-        .y_offset = 0,
-    },
-    [SPECIES_CHINCHOU] =
-    {
-        .size = MON_COORDS_SIZE(56, 40),
-        .y_offset = 16,
->>>>>>> 84ce9745
-    },
-    [SPECIES_LANTURN] =
-    {
-        .size = MON_COORDS_SIZE(64, 56),
-        .y_offset = 11,
-    },
-    [SPECIES_PICHU] =
-    {
-<<<<<<< HEAD
-        .size = 0x45,
-        .y_offset = 14,
-    },
-    [SPECIES_CLEFFA] =
-    {
-        .size = 0x44,
-        .y_offset = 18,
-    },
-    [SPECIES_IGGLYBUFF] =
-    {
-        .size = 0x44,
-        .y_offset = 17,
-    },
-    [SPECIES_TOGEPI] =
-    {
-        .size = 0x34,
-        .y_offset = 16,
-    },
-    [SPECIES_TOGETIC] =
-    {
-        .size = 0x46,
-        .y_offset = 8,
-    },
-    [SPECIES_NATU] =
-    {
-        .size = 0x44,
-        .y_offset = 17,
-    },
-    [SPECIES_XATU] =
-    {
-        .size = 0x47,
-        .y_offset = 5,
-    },
-    [SPECIES_MAREEP] =
-    {
-        .size = 0x55,
-        .y_offset = 12,
-    },
-    [SPECIES_FLAAFFY] =
-    {
-        .size = 0x56,
-        .y_offset = 9,
-    },
-    [SPECIES_AMPHAROS] =
-    {
-        .size = 0x77,
-        .y_offset = 2,
-    },
-    [SPECIES_BELLOSSOM] =
-    {
-        .size = 0x45,
-        .y_offset = 12,
-=======
-        .size = MON_COORDS_SIZE(32, 40),
-        .y_offset = 12,
-    },
-    [SPECIES_CLEFFA] =
-    {
-        .size = MON_COORDS_SIZE(32, 32),
-        .y_offset = 20,
-    },
-    [SPECIES_IGGLYBUFF] =
-    {
-        .size = MON_COORDS_SIZE(32, 32),
-        .y_offset = 18,
-    },
-    [SPECIES_TOGEPI] =
-    {
-        .size = MON_COORDS_SIZE(24, 32),
-        .y_offset = 20,
-    },
-    [SPECIES_TOGETIC] =
-    {
-        .size = MON_COORDS_SIZE(32, 48),
-        .y_offset = 9,
-    },
-    [SPECIES_NATU] =
-    {
-        .size = MON_COORDS_SIZE(32, 32),
-        .y_offset = 20,
-    },
-    [SPECIES_XATU] =
-    {
-        .size = MON_COORDS_SIZE(32, 56),
-        .y_offset = 7,
-    },
-    [SPECIES_MAREEP] =
-    {
-        .size = MON_COORDS_SIZE(40, 40),
-        .y_offset = 16,
-    },
-    [SPECIES_FLAAFFY] =
-    {
-        .size = MON_COORDS_SIZE(40, 48),
-        .y_offset = 10,
-    },
-    [SPECIES_AMPHAROS] =
-    {
-        .size = MON_COORDS_SIZE(56, 56),
-        .y_offset = 5,
-    },
-    [SPECIES_BELLOSSOM] =
-    {
-        .size = MON_COORDS_SIZE(32, 40),
-        .y_offset = 14,
->>>>>>> 84ce9745
-    },
-    [SPECIES_MARILL] =
-    {
-        .size = MON_COORDS_SIZE(48, 40),
-        .y_offset = 14,
-    },
-    [SPECIES_AZUMARILL] =
-    {
-<<<<<<< HEAD
-        .size = 0x76,
-        .y_offset = 6,
-    },
-    [SPECIES_SUDOWOODO] =
-    {
-        .size = 0x67,
-        .y_offset = 7,
-    },
-    [SPECIES_POLITOED] =
-    {
-        .size = 0x67,
-        .y_offset = 4,
-    },
-    [SPECIES_HOPPIP] =
-    {
-        .size = 0x66,
-        .y_offset = 14,
-=======
-        .size = MON_COORDS_SIZE(56, 48),
-        .y_offset = 9,
-    },
-    [SPECIES_SUDOWOODO] =
-    {
-        .size = MON_COORDS_SIZE(48, 56),
-        .y_offset = 6,
-    },
-    [SPECIES_POLITOED] =
-    {
-        .size = MON_COORDS_SIZE(48, 56),
-        .y_offset = 6,
-    },
-    [SPECIES_HOPPIP] =
-    {
-        .size = MON_COORDS_SIZE(48, 48),
-        .y_offset = 10,
->>>>>>> 84ce9745
-    },
-    [SPECIES_SKIPLOOM] =
-    {
-        .size = MON_COORDS_SIZE(40, 40),
-        .y_offset = 15,
-    },
-    [SPECIES_JUMPLUFF] =
-    {
-<<<<<<< HEAD
-        .size = 0x77,
-        .y_offset = 9,
-    },
-    [SPECIES_AIPOM] =
-    {
-        .size = 0x58,
-        .y_offset = 1,
-    },
-    [SPECIES_SUNKERN] =
-    {
-        .size = 0x44,
-        .y_offset = 17,
-=======
-        .size = MON_COORDS_SIZE(56, 56),
-        .y_offset = 7,
-    },
-    [SPECIES_AIPOM] =
-    {
-        .size = MON_COORDS_SIZE(40, 64),
-        .y_offset = 3,
-    },
-    [SPECIES_SUNKERN] =
-    {
-        .size = MON_COORDS_SIZE(32, 32),
-        .y_offset = 16,
->>>>>>> 84ce9745
-    },
-    [SPECIES_SUNFLORA] =
-    {
-        .size = MON_COORDS_SIZE(40, 48),
-        .y_offset = 8,
-    },
-    [SPECIES_YANMA] =
-    {
-<<<<<<< HEAD
-        .size = 0x86,
-        .y_offset = 14,
-=======
-        .size = MON_COORDS_SIZE(64, 48),
-        .y_offset = 10,
->>>>>>> 84ce9745
-    },
-    [SPECIES_WOOPER] =
-    {
-        .size = MON_COORDS_SIZE(40, 32),
-        .y_offset = 16,
-    },
-    [SPECIES_QUAGSIRE] =
-    {
-<<<<<<< HEAD
-        .size = 0x77,
-        .y_offset = 5,
-=======
-        .size = MON_COORDS_SIZE(56, 56),
-        .y_offset = 7,
->>>>>>> 84ce9745
-    },
-    [SPECIES_ESPEON] =
-    {
-        .size = MON_COORDS_SIZE(48, 48),
-        .y_offset = 8,
-    },
-    [SPECIES_UMBREON] =
-    {
-<<<<<<< HEAD
-        .size = 0x67,
-        .y_offset = 9,
-    },
-    [SPECIES_MURKROW] =
-    {
-        .size = 0x66,
-        .y_offset = 15,
-=======
-        .size = MON_COORDS_SIZE(48, 56),
-        .y_offset = 8,
-    },
-    [SPECIES_MURKROW] =
-    {
-        .size = MON_COORDS_SIZE(48, 48),
-        .y_offset = 11,
->>>>>>> 84ce9745
-    },
-    [SPECIES_SLOWKING] =
-    {
-        .size = MON_COORDS_SIZE(40, 64),
-        .y_offset = 1,
-    },
-    [SPECIES_MISDREAVUS] =
-    {
-<<<<<<< HEAD
-        .size = 0x55,
-        .y_offset = 13,
-=======
-        .size = MON_COORDS_SIZE(40, 40),
-        .y_offset = 12,
->>>>>>> 84ce9745
-    },
-    [SPECIES_UNOWN] =
-    {
-        .size = MON_COORDS_SIZE(24, 40),
-        .y_offset = 15,
-    },
-    [SPECIES_WOBBUFFET] =
-    {
-<<<<<<< HEAD
-        .size = 0x77,
-        .y_offset = 5,
-    },
-    [SPECIES_GIRAFARIG] =
-    {
-        .size = 0x88,
-        .y_offset = 0,
-    },
-    [SPECIES_PINECO] =
-    {
-        .size = 0x56,
-        .y_offset = 12,
-    },
-    [SPECIES_FORRETRESS] =
-    {
-        .size = 0x76,
-        .y_offset = 8,
-    },
-    [SPECIES_DUNSPARCE] =
-    {
-        .size = 0x74,
-        .y_offset = 9,
-    },
-    [SPECIES_GLIGAR] =
-    {
-        .size = 0x78,
-        .y_offset = 4,
-=======
-        .size = MON_COORDS_SIZE(56, 56),
-        .y_offset = 6,
-    },
-    [SPECIES_GIRAFARIG] =
-    {
-        .size = MON_COORDS_SIZE(64, 64),
-        .y_offset = 3,
-    },
-    [SPECIES_PINECO] =
-    {
-        .size = MON_COORDS_SIZE(40, 48),
-        .y_offset = 10,
-    },
-    [SPECIES_FORRETRESS] =
-    {
-        .size = MON_COORDS_SIZE(56, 48),
-        .y_offset = 9,
-    },
-    [SPECIES_DUNSPARCE] =
-    {
-        .size = MON_COORDS_SIZE(56, 32),
-        .y_offset = 17,
-    },
-    [SPECIES_GLIGAR] =
-    {
-        .size = MON_COORDS_SIZE(56, 64),
-        .y_offset = 3,
->>>>>>> 84ce9745
-    },
-    [SPECIES_STEELIX] =
-    {
-        .size = MON_COORDS_SIZE(64, 64),
-        .y_offset = 0,
-    },
-    [SPECIES_SNUBBULL] =
-    {
-<<<<<<< HEAD
-        .size = 0x55,
-        .y_offset = 12,
-    },
-    [SPECIES_GRANBULL] =
-    {
-        .size = 0x57,
-        .y_offset = 4,
-    },
-    [SPECIES_QWILFISH] =
-    {
-        .size = 0x56,
-        .y_offset = 8,
-    },
-    [SPECIES_SCIZOR] =
-    {
-        .size = 0x88,
-        .y_offset = 2,
-    },
-    [SPECIES_SHUCKLE] =
-    {
-        .size = 0x66,
-        .y_offset = 8,
-    },
-    [SPECIES_HERACROSS] =
-    {
-        .size = 0x88,
-        .y_offset = 1,
-    },
-    [SPECIES_SNEASEL] =
-    {
-        .size = 0x67,
-        .y_offset = 7,
-    },
-    [SPECIES_TEDDIURSA] =
-    {
-        .size = 0x45,
-        .y_offset = 12,
-    },
-    [SPECIES_URSARING] =
-    {
-        .size = 0x78,
-        .y_offset = 0,
-    },
-    [SPECIES_SLUGMA] =
-    {
-        .size = 0x45,
-        .y_offset = 12,
-    },
-    [SPECIES_MAGCARGO] =
-    {
-        .size = 0x57,
-        .y_offset = 6,
-    },
-    [SPECIES_SWINUB] =
-    {
-        .size = 0x43,
-        .y_offset = 18,
-=======
-        .size = MON_COORDS_SIZE(40, 40),
-        .y_offset = 13,
-    },
-    [SPECIES_GRANBULL] =
-    {
-        .size = MON_COORDS_SIZE(40, 56),
-        .y_offset = 6,
-    },
-    [SPECIES_QWILFISH] =
-    {
-        .size = MON_COORDS_SIZE(40, 48),
-        .y_offset = 10,
-    },
-    [SPECIES_SCIZOR] =
-    {
-        .size = MON_COORDS_SIZE(64, 64),
-        .y_offset = 0,
-    },
-    [SPECIES_SHUCKLE] =
-    {
-        .size = MON_COORDS_SIZE(48, 48),
-        .y_offset = 9,
-    },
-    [SPECIES_HERACROSS] =
-    {
-        .size = MON_COORDS_SIZE(64, 64),
-        .y_offset = 3,
-    },
-    [SPECIES_SNEASEL] =
-    {
-        .size = MON_COORDS_SIZE(48, 56),
-        .y_offset = 5,
-    },
-    [SPECIES_TEDDIURSA] =
-    {
-        .size = MON_COORDS_SIZE(32, 40),
-        .y_offset = 13,
-    },
-    [SPECIES_URSARING] =
-    {
-        .size = MON_COORDS_SIZE(56, 64),
-        .y_offset = 1,
-    },
-    [SPECIES_SLUGMA] =
-    {
-        .size = MON_COORDS_SIZE(32, 40),
-        .y_offset = 13,
-    },
-    [SPECIES_MAGCARGO] =
-    {
-        .size = MON_COORDS_SIZE(40, 56),
-        .y_offset = 13,
-    },
-    [SPECIES_SWINUB] =
-    {
-        .size = MON_COORDS_SIZE(32, 24),
-        .y_offset = 20,
->>>>>>> 84ce9745
-    },
-    [SPECIES_PILOSWINE] =
-    {
-        .size = MON_COORDS_SIZE(48, 48),
-        .y_offset = 8,
-    },
-    [SPECIES_CORSOLA] =
-    {
-        .size = MON_COORDS_SIZE(48, 40),
-        .y_offset = 12,
-    },
-    [SPECIES_REMORAID] =
-    {
-<<<<<<< HEAD
-        .size = 0x55,
-        .y_offset = 11,
-    },
-    [SPECIES_OCTILLERY] =
-    {
-        .size = 0x66,
-        .y_offset = 8,
-    },
-    [SPECIES_DELIBIRD] =
-    {
-        .size = 0x56,
-        .y_offset = 7,
-    },
-    [SPECIES_MANTINE] =
-    {
-        .size = 0x88,
-        .y_offset = 5,
-    },
-    [SPECIES_SKARMORY] =
-    {
-        .size = 0x88,
-        .y_offset = 1,
-    },
-    [SPECIES_HOUNDOUR] =
-    {
-        .size = 0x56,
-        .y_offset = 9,
-    },
-    [SPECIES_HOUNDOOM] =
-    {
-        .size = 0x77,
-        .y_offset = 0,
-    },
-    [SPECIES_KINGDRA] =
-    {
-        .size = 0x78,
-        .y_offset = 1,
-=======
-        .size = MON_COORDS_SIZE(40, 40),
-        .y_offset = 14,
-    },
-    [SPECIES_OCTILLERY] =
-    {
-        .size = MON_COORDS_SIZE(48, 48),
-        .y_offset = 10,
-    },
-    [SPECIES_DELIBIRD] =
-    {
-        .size = MON_COORDS_SIZE(40, 48),
-        .y_offset = 8,
-    },
-    [SPECIES_MANTINE] =
-    {
-        .size = MON_COORDS_SIZE(64, 64),
-        .y_offset = 1,
-    },
-    [SPECIES_SKARMORY] =
-    {
-        .size = MON_COORDS_SIZE(64, 64),
-        .y_offset = 0,
-    },
-    [SPECIES_HOUNDOUR] =
-    {
-        .size = MON_COORDS_SIZE(40, 48),
-        .y_offset = 11,
-    },
-    [SPECIES_HOUNDOOM] =
-    {
-        .size = MON_COORDS_SIZE(56, 56),
-        .y_offset = 5,
-    },
-    [SPECIES_KINGDRA] =
-    {
-        .size = MON_COORDS_SIZE(56, 64),
-        .y_offset = 4,
->>>>>>> 84ce9745
-    },
-    [SPECIES_PHANPY] =
-    {
-        .size = MON_COORDS_SIZE(40, 32),
-        .y_offset = 16,
-    },
-    [SPECIES_DONPHAN] =
-    {
-<<<<<<< HEAD
-        .size = 0x86,
-        .y_offset = 9,
-=======
-        .size = MON_COORDS_SIZE(64, 48),
-        .y_offset = 8,
->>>>>>> 84ce9745
-    },
-    [SPECIES_PORYGON2] =
-    {
-        .size = MON_COORDS_SIZE(40, 40),
-        .y_offset = 15,
-    },
-    [SPECIES_STANTLER] =
-    {
-        .size = MON_COORDS_SIZE(64, 64),
-        .y_offset = 0,
-    },
-    [SPECIES_SMEARGLE] =
-    {
-        .size = MON_COORDS_SIZE(56, 56),
-        .y_offset = 6,
-    },
-    [SPECIES_TYROGUE] =
-    {
-        .size = MON_COORDS_SIZE(32, 48),
-        .y_offset = 9,
-    },
-    [SPECIES_HITMONTOP] =
-    {
-<<<<<<< HEAD
-        .size = 0x67,
-        .y_offset = 6,
-    },
-    [SPECIES_SMOOCHUM] =
-    {
-        .size = 0x35,
-        .y_offset = 13,
-    },
-    [SPECIES_ELEKID] =
-    {
-        .size = 0x76,
-        .y_offset = 12,
-    },
-    [SPECIES_MAGBY] =
-    {
-        .size = 0x45,
-        .y_offset = 11,
-    },
-    [SPECIES_MILTANK] =
-    {
-        .size = 0x77,
-        .y_offset = 8,
-    },
-    [SPECIES_BLISSEY] =
-    {
-        .size = 0x77,
-        .y_offset = 5,
-    },
-    [SPECIES_RAIKOU] =
-    {
-        .size = 0x88,
-        .y_offset = 5,
-    },
-    [SPECIES_ENTEI] =
-    {
-        .size = 0x88,
-        .y_offset = 2,
-    },
-    [SPECIES_SUICUNE] =
-    {
-        .size = 0x88,
-        .y_offset = 3,
-    },
-    [SPECIES_LARVITAR] =
-    {
-        .size = 0x46,
-        .y_offset = 10,
-    },
-    [SPECIES_PUPITAR] =
-    {
-        .size = 0x56,
-        .y_offset = 11,
-=======
-        .size = MON_COORDS_SIZE(48, 56),
-        .y_offset = 5,
-    },
-    [SPECIES_SMOOCHUM] =
-    {
-        .size = MON_COORDS_SIZE(24, 40),
-        .y_offset = 15,
-    },
-    [SPECIES_ELEKID] =
-    {
-        .size = MON_COORDS_SIZE(56, 48),
-        .y_offset = 10,
-    },
-    [SPECIES_MAGBY] =
-    {
-        .size = MON_COORDS_SIZE(32, 40),
-        .y_offset = 13,
-    },
-    [SPECIES_MILTANK] =
-    {
-        .size = MON_COORDS_SIZE(56, 56),
-        .y_offset = 4,
-    },
-    [SPECIES_BLISSEY] =
-    {
-        .size = MON_COORDS_SIZE(56, 56),
-        .y_offset = 6,
-    },
-    [SPECIES_RAIKOU] =
-    {
-        .size = MON_COORDS_SIZE(64, 64),
-        .y_offset = 0,
-    },
-    [SPECIES_ENTEI] =
-    {
-        .size = MON_COORDS_SIZE(64, 64),
-        .y_offset = 0,
-    },
-    [SPECIES_SUICUNE] =
-    {
-        .size = MON_COORDS_SIZE(64, 64),
-        .y_offset = 0,
-    },
-    [SPECIES_LARVITAR] =
-    {
-        .size = MON_COORDS_SIZE(32, 48),
-        .y_offset = 9,
-    },
-    [SPECIES_PUPITAR] =
-    {
-        .size = MON_COORDS_SIZE(40, 48),
-        .y_offset = 9,
->>>>>>> 84ce9745
-    },
-    [SPECIES_TYRANITAR] =
-    {
-        .size = MON_COORDS_SIZE(64, 64),
-        .y_offset = 0,
-    },
-    [SPECIES_LUGIA] =
-    {
-        .size = MON_COORDS_SIZE(64, 64),
-        .y_offset = 0,
-    },
-    [SPECIES_HO_OH] =
-    {
-        .size = MON_COORDS_SIZE(64, 64),
-        .y_offset = 0,
-    },
-    [SPECIES_CELEBI] =
-    {
-<<<<<<< HEAD
-        .size = 0x55,
-        .y_offset = 12,
-=======
-        .size = MON_COORDS_SIZE(40, 40),
-        .y_offset = 14,
->>>>>>> 84ce9745
-    },
-    [SPECIES_TREECKO] =
-    {
-<<<<<<< HEAD
-        .size = 0x66,
-        .y_offset = 8,
-=======
-        .size = MON_COORDS_SIZE(64, 56),
-        .y_offset = 4,
->>>>>>> 84ce9745
-    },
-    [SPECIES_GROVYLE] =
-    {
-<<<<<<< HEAD
-        .size = 0x87,
-        .y_offset = 5,
-=======
-        .size = MON_COORDS_SIZE(64, 56),
-        .y_offset = 4,
->>>>>>> 84ce9745
-    },
-    [SPECIES_SCEPTILE] =
-    {
-<<<<<<< HEAD
-        .size = 0x88,
-        .y_offset = 0,
-=======
-        .size = MON_COORDS_SIZE(64, 56),
-        .y_offset = 4,
->>>>>>> 84ce9745
-    },
-    [SPECIES_TORCHIC] =
-    {
-<<<<<<< HEAD
-        .size = 0x56,
-        .y_offset = 12,
-=======
-        .size = MON_COORDS_SIZE(64, 56),
-        .y_offset = 4,
->>>>>>> 84ce9745
-    },
-    [SPECIES_COMBUSKEN] =
-    {
-<<<<<<< HEAD
-        .size = 0x88,
-        .y_offset = 3,
-=======
-        .size = MON_COORDS_SIZE(64, 56),
-        .y_offset = 4,
->>>>>>> 84ce9745
-    },
-    [SPECIES_BLAZIKEN] =
-    {
-<<<<<<< HEAD
-        .size = 0x88,
-        .y_offset = 0,
-=======
-        .size = MON_COORDS_SIZE(64, 56),
-        .y_offset = 4,
->>>>>>> 84ce9745
-    },
-    [SPECIES_MUDKIP] =
-    {
-<<<<<<< HEAD
-        .size = 0x56,
-        .y_offset = 13,
-=======
-        .size = MON_COORDS_SIZE(64, 56),
-        .y_offset = 4,
->>>>>>> 84ce9745
-    },
-    [SPECIES_MARSHTOMP] =
-    {
-<<<<<<< HEAD
-        .size = 0x67,
-        .y_offset = 5,
-=======
-        .size = MON_COORDS_SIZE(64, 56),
-        .y_offset = 4,
->>>>>>> 84ce9745
-    },
-    [SPECIES_SWAMPERT] =
-    {
-<<<<<<< HEAD
-        .size = 0x88,
-        .y_offset = 6,
-=======
-        .size = MON_COORDS_SIZE(64, 56),
-        .y_offset = 4,
->>>>>>> 84ce9745
-    },
-    [SPECIES_POOCHYENA] =
-    {
-<<<<<<< HEAD
-        .size = 0x55,
-        .y_offset = 11,
-=======
-        .size = MON_COORDS_SIZE(64, 56),
-        .y_offset = 4,
->>>>>>> 84ce9745
-    },
-    [SPECIES_MIGHTYENA] =
-    {
-<<<<<<< HEAD
-        .size = 0x87,
-        .y_offset = 3,
-=======
-        .size = MON_COORDS_SIZE(64, 56),
-        .y_offset = 4,
->>>>>>> 84ce9745
-    },
-    [SPECIES_ZIGZAGOON] =
-    {
-<<<<<<< HEAD
-        .size = 0x85,
-        .y_offset = 12,
-=======
-        .size = MON_COORDS_SIZE(64, 56),
-        .y_offset = 4,
->>>>>>> 84ce9745
-    },
-    [SPECIES_LINOONE] =
-    {
-<<<<<<< HEAD
-        .size = 0x78,
-        .y_offset = 13,
-=======
-        .size = MON_COORDS_SIZE(64, 56),
-        .y_offset = 4,
->>>>>>> 84ce9745
-    },
-    [SPECIES_WURMPLE] =
-    {
-<<<<<<< HEAD
-        .size = 0x45,
-        .y_offset = 12,
-=======
-        .size = MON_COORDS_SIZE(64, 56),
-        .y_offset = 4,
->>>>>>> 84ce9745
-    },
-    [SPECIES_SILCOON] =
-    {
-<<<<<<< HEAD
-        .size = 0x75,
-        .y_offset = 10,
-=======
-        .size = MON_COORDS_SIZE(64, 56),
-        .y_offset = 4,
->>>>>>> 84ce9745
-    },
-    [SPECIES_BEAUTIFLY] =
-    {
-<<<<<<< HEAD
-        .size = 0x86,
-        .y_offset = 9,
-=======
-        .size = MON_COORDS_SIZE(64, 56),
-        .y_offset = 4,
->>>>>>> 84ce9745
-    },
-    [SPECIES_CASCOON] =
-    {
-<<<<<<< HEAD
-        .size = 0x74,
-        .y_offset = 10,
-=======
-        .size = MON_COORDS_SIZE(64, 56),
-        .y_offset = 4,
->>>>>>> 84ce9745
-    },
-    [SPECIES_DUSTOX] =
-    {
-<<<<<<< HEAD
-        .size = 0x86,
-        .y_offset = 12,
-=======
-        .size = MON_COORDS_SIZE(64, 56),
-        .y_offset = 4,
->>>>>>> 84ce9745
-    },
-    [SPECIES_LOTAD] =
-    {
-<<<<<<< HEAD
-        .size = 0x65,
-        .y_offset = 13,
-=======
-        .size = MON_COORDS_SIZE(64, 56),
-        .y_offset = 4,
->>>>>>> 84ce9745
-    },
-    [SPECIES_LOMBRE] =
-    {
-<<<<<<< HEAD
-        .size = 0x66,
-        .y_offset = 8,
-    },
-=======
-        .size = MON_COORDS_SIZE(64, 56),
-        .y_offset = 4,
-    },
-    [SPECIES_OLD_UNOWN_V] =
-    {
-        .size = MON_COORDS_SIZE(64, 56),
-        .y_offset = 4,
-    },
-    [SPECIES_OLD_UNOWN_W] =
-    {
-        .size = MON_COORDS_SIZE(64, 56),
-        .y_offset = 4,
-    },
-    [SPECIES_OLD_UNOWN_X] =
-    {
-        .size = MON_COORDS_SIZE(64, 56),
-        .y_offset = 4,
-    },
-    [SPECIES_OLD_UNOWN_Y] =
-    {
-        .size = MON_COORDS_SIZE(64, 56),
-        .y_offset = 4,
-    },
-    [SPECIES_OLD_UNOWN_Z] =
-    {
-        .size = MON_COORDS_SIZE(64, 56),
-        .y_offset = 4,
-    },
-    [SPECIES_TREECKO] =
-    {
-        .size = MON_COORDS_SIZE(48, 48),
-        .y_offset = 8,
-    },
-    [SPECIES_GROVYLE] =
-    {
-        .size = MON_COORDS_SIZE(64, 56),
-        .y_offset = 4,
-    },
-    [SPECIES_SCEPTILE] =
-    {
-        .size = MON_COORDS_SIZE(64, 64),
-        .y_offset = 0,
-    },
-    [SPECIES_TORCHIC] =
-    {
-        .size = MON_COORDS_SIZE(40, 48),
-        .y_offset = 8,
-    },
-    [SPECIES_COMBUSKEN] =
-    {
-        .size = MON_COORDS_SIZE(64, 64),
-        .y_offset = 1,
-    },
-    [SPECIES_BLAZIKEN] =
-    {
-        .size = MON_COORDS_SIZE(64, 64),
-        .y_offset = 0,
-    },
-    [SPECIES_MUDKIP] =
-    {
-        .size = MON_COORDS_SIZE(40, 48),
-        .y_offset = 12,
-    },
-    [SPECIES_MARSHTOMP] =
-    {
-        .size = MON_COORDS_SIZE(48, 56),
-        .y_offset = 6,
-    },
-    [SPECIES_SWAMPERT] =
-    {
-        .size = MON_COORDS_SIZE(64, 64),
-        .y_offset = 0,
-    },
-    [SPECIES_POOCHYENA] =
-    {
-        .size = MON_COORDS_SIZE(40, 40),
-        .y_offset = 12,
-    },
-    [SPECIES_MIGHTYENA] =
-    {
-        .size = MON_COORDS_SIZE(64, 56),
-        .y_offset = 4,
-    },
-    [SPECIES_ZIGZAGOON] =
-    {
-        .size = MON_COORDS_SIZE(64, 40),
-        .y_offset = 15,
-    },
-    [SPECIES_LINOONE] =
-    {
-        .size = MON_COORDS_SIZE(56, 64),
-        .y_offset = 3,
-    },
-    [SPECIES_WURMPLE] =
-    {
-        .size = MON_COORDS_SIZE(32, 40),
-        .y_offset = 14,
-    },
-    [SPECIES_SILCOON] =
-    {
-        .size = MON_COORDS_SIZE(56, 40),
-        .y_offset = 17,
-    },
-    [SPECIES_BEAUTIFLY] =
-    {
-        .size = MON_COORDS_SIZE(64, 48),
-        .y_offset = 9,
-    },
-    [SPECIES_CASCOON] =
-    {
-        .size = MON_COORDS_SIZE(56, 32),
-        .y_offset = 16,
-    },
-    [SPECIES_DUSTOX] =
-    {
-        .size = MON_COORDS_SIZE(64, 48),
-        .y_offset = 15,
-    },
-    [SPECIES_LOTAD] =
-    {
-        .size = MON_COORDS_SIZE(48, 40),
-        .y_offset = 14,
-    },
-    [SPECIES_LOMBRE] =
-    {
-        .size = MON_COORDS_SIZE(48, 48),
-        .y_offset = 9,
-    },
->>>>>>> 84ce9745
-    [SPECIES_LUDICOLO] =
-    {
-        .size = MON_COORDS_SIZE(64, 64),
-        .y_offset = 0,
-    },
-    [SPECIES_SEEDOT] =
-    {
-<<<<<<< HEAD
-        .size = 0x46,
-        .y_offset = 12,
-    },
-    [SPECIES_NUZLEAF] =
-    {
-        .size = 0x56,
-        .y_offset = 7,
-    },
-    [SPECIES_SHIFTRY] =
-    {
-        .size = 0x88,
-        .y_offset = 7,
-    },
-    [SPECIES_NINCADA] =
-    {
-        .size = 0x74,
-        .y_offset = 16,
-    },
-    [SPECIES_NINJASK] =
-    {
-        .size = 0x86,
-        .y_offset = 11,
-=======
-        .size = MON_COORDS_SIZE(32, 48),
-        .y_offset = 16,
-    },
-    [SPECIES_NUZLEAF] =
-    {
-        .size = MON_COORDS_SIZE(40, 48),
-        .y_offset = 8,
-    },
-    [SPECIES_SHIFTRY] =
-    {
-        .size = MON_COORDS_SIZE(64, 64),
-        .y_offset = 2,
-    },
-    [SPECIES_NINCADA] =
-    {
-        .size = MON_COORDS_SIZE(56, 32),
-        .y_offset = 18,
-    },
-    [SPECIES_NINJASK] =
-    {
-        .size = MON_COORDS_SIZE(64, 48),
-        .y_offset = 10,
->>>>>>> 84ce9745
-    },
-    [SPECIES_SHEDINJA] =
-    {
-        .size = MON_COORDS_SIZE(48, 48),
-        .y_offset = 10,
-    },
-    [SPECIES_TAILLOW] =
-    {
-<<<<<<< HEAD
-        .size = 0x64,
-        .y_offset = 11,
-    },
-    [SPECIES_SWELLOW] =
-    {
-        .size = 0x87,
-        .y_offset = 5,
-    },
-    [SPECIES_SHROOMISH] =
-    {
-        .size = 0x54,
-        .y_offset = 14,
-    },
-    [SPECIES_BRELOOM] =
-    {
-        .size = 0x77,
-        .y_offset = 3,
-=======
-        .size = MON_COORDS_SIZE(48, 32),
-        .y_offset = 16,
-    },
-    [SPECIES_SWELLOW] =
-    {
-        .size = MON_COORDS_SIZE(64, 56),
-        .y_offset = 6,
-    },
-    [SPECIES_SHROOMISH] =
-    {
-        .size = MON_COORDS_SIZE(40, 32),
-        .y_offset = 16,
-    },
-    [SPECIES_BRELOOM] =
-    {
-        .size = MON_COORDS_SIZE(56, 56),
-        .y_offset = 4,
->>>>>>> 84ce9745
-    },
-    [SPECIES_SPINDA] =
-    {
-        .size = MON_COORDS_SIZE(48, 64),
-        .y_offset = 8,
-    },
-    [SPECIES_WINGULL] =
-    {
-<<<<<<< HEAD
-        .size = 0x84,
-        .y_offset = 11,
-    },
-    [SPECIES_PELIPPER] =
-    {
-        .size = 0x77,
-        .y_offset = 2,
-    },
-    [SPECIES_SURSKIT] =
-    {
-        .size = 0x65,
-        .y_offset = 8,
-    },
-    [SPECIES_MASQUERAIN] =
-    {
-        .size = 0x88,
-        .y_offset = 4,
-    },
-    [SPECIES_WAILMER] =
-    {
-        .size = 0x75,
-        .y_offset = 10,
-    },
-    [SPECIES_WAILORD] =
-    {
-        .size = 0x87,
-        .y_offset = 4,
-    },
-    [SPECIES_SKITTY] =
-    {
-        .size = 0x66,
-        .y_offset = 12,
-    },
-    [SPECIES_DELCATTY] =
-    {
-        .size = 0x66,
-        .y_offset = 4,
-    },
-    [SPECIES_KECLEON] =
-    {
-        .size = 0x67,
-        .y_offset = 5,
-    },
-    [SPECIES_BALTOY] =
-    {
-        .size = 0x55,
-        .y_offset = 8,
-    },
-    [SPECIES_CLAYDOL] =
-    {
-        .size = 0x78,
-        .y_offset = 3,
-    },
-    [SPECIES_NOSEPASS] =
-    {
-        .size = 0x56,
-        .y_offset = 10,
-    },
-    [SPECIES_TORKOAL] =
-    {
-        .size = 0x88,
-        .y_offset = 3,
-    },
-    [SPECIES_SABLEYE] =
-    {
-        .size = 0x66,
-        .y_offset = 10,
-    },
-    [SPECIES_BARBOACH] =
-    {
-        .size = 0x46,
-        .y_offset = 12,
-=======
-        .size = MON_COORDS_SIZE(64, 32),
-        .y_offset = 24,
-    },
-    [SPECIES_PELIPPER] =
-    {
-        .size = MON_COORDS_SIZE(56, 56),
-        .y_offset = 4,
-    },
-    [SPECIES_SURSKIT] =
-    {
-        .size = MON_COORDS_SIZE(48, 40),
-        .y_offset = 15,
-    },
-    [SPECIES_MASQUERAIN] =
-    {
-        .size = MON_COORDS_SIZE(64, 64),
-        .y_offset = 1,
-    },
-    [SPECIES_WAILMER] =
-    {
-        .size = MON_COORDS_SIZE(56, 40),
-        .y_offset = 15,
-    },
-    [SPECIES_WAILORD] =
-    {
-        .size = MON_COORDS_SIZE(64, 56),
-        .y_offset = 10,
-    },
-    [SPECIES_SKITTY] =
-    {
-        .size = MON_COORDS_SIZE(48, 48),
-        .y_offset = 11,
-    },
-    [SPECIES_DELCATTY] =
-    {
-        .size = MON_COORDS_SIZE(48, 48),
-        .y_offset = 8,
-    },
-    [SPECIES_KECLEON] =
-    {
-        .size = MON_COORDS_SIZE(48, 56),
-        .y_offset = 7,
-    },
-    [SPECIES_BALTOY] =
-    {
-        .size = MON_COORDS_SIZE(40, 40),
-        .y_offset = 16,
-    },
-    [SPECIES_CLAYDOL] =
-    {
-        .size = MON_COORDS_SIZE(56, 64),
-        .y_offset = 6,
-    },
-    [SPECIES_NOSEPASS] =
-    {
-        .size = MON_COORDS_SIZE(40, 48),
-        .y_offset = 12,
-    },
-    [SPECIES_TORKOAL] =
-    {
-        .size = MON_COORDS_SIZE(64, 64),
-        .y_offset = 2,
-    },
-    [SPECIES_SABLEYE] =
-    {
-        .size = MON_COORDS_SIZE(48, 48),
-        .y_offset = 9,
-    },
-    [SPECIES_BARBOACH] =
-    {
-        .size = MON_COORDS_SIZE(32, 48),
-        .y_offset = 11,
->>>>>>> 84ce9745
-    },
-    [SPECIES_WHISCASH] =
-    {
-        .size = MON_COORDS_SIZE(56, 48),
-        .y_offset = 9,
-    },
-    [SPECIES_LUVDISC] =
-    {
-<<<<<<< HEAD
-        .size = 0x46,
-        .y_offset = 14,
-    },
-    [SPECIES_CORPHISH] =
-    {
-        .size = 0x66,
-        .y_offset = 8,
-    },
-    [SPECIES_CRAWDAUNT] =
-    {
-        .size = 0x88,
-        .y_offset = 4,
-    },
-    [SPECIES_FEEBAS] =
-    {
-        .size = 0x46,
-        .y_offset = 10,
-    },
-    [SPECIES_MILOTIC] =
-    {
-        .size = 0x88,
-        .y_offset = 2,
-=======
-        .size = MON_COORDS_SIZE(32, 48),
-        .y_offset = 24,
-    },
-    [SPECIES_CORPHISH] =
-    {
-        .size = MON_COORDS_SIZE(48, 48),
-        .y_offset = 12,
-    },
-    [SPECIES_CRAWDAUNT] =
-    {
-        .size = MON_COORDS_SIZE(64, 64),
-        .y_offset = 1,
-    },
-    [SPECIES_FEEBAS] =
-    {
-        .size = MON_COORDS_SIZE(32, 48),
-        .y_offset = 13,
-    },
-    [SPECIES_MILOTIC] =
-    {
-        .size = MON_COORDS_SIZE(64, 64),
-        .y_offset = 0,
->>>>>>> 84ce9745
-    },
-    [SPECIES_CARVANHA] =
-    {
-        .size = MON_COORDS_SIZE(48, 56),
-        .y_offset = 6,
-    },
-    [SPECIES_SHARPEDO] =
-    {
-<<<<<<< HEAD
-        .size = 0x78,
-        .y_offset = 0,
-    },
-    [SPECIES_TRAPINCH] =
-    {
-        .size = 0x54,
-        .y_offset = 12,
-    },
-    [SPECIES_VIBRAVA] =
-    {
-        .size = 0x86,
-        .y_offset = 10,
-=======
-        .size = MON_COORDS_SIZE(56, 64),
-        .y_offset = 3,
-    },
-    [SPECIES_TRAPINCH] =
-    {
-        .size = MON_COORDS_SIZE(40, 32),
-        .y_offset = 16,
-    },
-    [SPECIES_VIBRAVA] =
-    {
-        .size = MON_COORDS_SIZE(64, 48),
-        .y_offset = 12,
->>>>>>> 84ce9745
-    },
-    [SPECIES_FLYGON] =
-    {
-        .size = MON_COORDS_SIZE(64, 64),
-        .y_offset = 1,
-    },
-    [SPECIES_MAKUHITA] =
-    {
-<<<<<<< HEAD
-        .size = 0x65,
-        .y_offset = 8,
-    },
-    [SPECIES_HARIYAMA] =
-    {
-        .size = 0x88,
-        .y_offset = 0,
-    },
-    [SPECIES_ELECTRIKE] =
-    {
-        .size = 0x64,
-        .y_offset = 14,
-    },
-    [SPECIES_MANECTRIC] =
-    {
-        .size = 0x67,
-        .y_offset = 2,
-    },
-    [SPECIES_NUMEL] =
-    {
-        .size = 0x65,
-        .y_offset = 9,
-    },
-    [SPECIES_CAMERUPT] =
-    {
-        .size = 0x87,
-        .y_offset = 6,
-    },
-    [SPECIES_SPHEAL] =
-    {
-        .size = 0x65,
-        .y_offset = 11,
-=======
-        .size = MON_COORDS_SIZE(48, 40),
-        .y_offset = 12,
-    },
-    [SPECIES_HARIYAMA] =
-    {
-        .size = MON_COORDS_SIZE(64, 64),
-        .y_offset = 1,
-    },
-    [SPECIES_ELECTRIKE] =
-    {
-        .size = MON_COORDS_SIZE(48, 32),
-        .y_offset = 18,
-    },
-    [SPECIES_MANECTRIC] =
-    {
-        .size = MON_COORDS_SIZE(48, 56),
-        .y_offset = 4,
-    },
-    [SPECIES_NUMEL] =
-    {
-        .size = MON_COORDS_SIZE(48, 40),
-        .y_offset = 15,
-    },
-    [SPECIES_CAMERUPT] =
-    {
-        .size = MON_COORDS_SIZE(64, 56),
-        .y_offset = 9,
-    },
-    [SPECIES_SPHEAL] =
-    {
-        .size = MON_COORDS_SIZE(48, 40),
-        .y_offset = 16,
->>>>>>> 84ce9745
-    },
-    [SPECIES_SEALEO] =
-    {
-        .size = MON_COORDS_SIZE(64, 48),
-        .y_offset = 10,
-    },
-    [SPECIES_WALREIN] =
-    {
-        .size = MON_COORDS_SIZE(64, 64),
-        .y_offset = 1,
-    },
-    [SPECIES_CACNEA] =
-    {
-<<<<<<< HEAD
-        .size = 0x74,
-        .y_offset = 13,
-=======
-        .size = MON_COORDS_SIZE(56, 32),
-        .y_offset = 16,
->>>>>>> 84ce9745
-    },
-    [SPECIES_CACTURNE] =
-    {
-        .size = MON_COORDS_SIZE(64, 64),
-        .y_offset = 0,
-    },
-    [SPECIES_SNORUNT] =
-    {
-<<<<<<< HEAD
-        .size = 0x56,
-        .y_offset = 12,
-    },
-    [SPECIES_GLALIE] =
-    {
-        .size = 0x76,
-        .y_offset = 8,
-=======
-        .size = MON_COORDS_SIZE(40, 48),
-        .y_offset = 11,
-    },
-    [SPECIES_GLALIE] =
-    {
-        .size = MON_COORDS_SIZE(56, 48),
-        .y_offset = 10,
->>>>>>> 84ce9745
-    },
-    [SPECIES_LUNATONE] =
-    {
-        .size = MON_COORDS_SIZE(48, 48),
-        .y_offset = 9,
-    },
-    [SPECIES_SOLROCK] =
-    {
-<<<<<<< HEAD
-        .size = 0x88,
-        .y_offset = 0,
-    },
-    [SPECIES_AZURILL] =
-    {
-        .size = 0x55,
-        .y_offset = 11,
-=======
-        .size = MON_COORDS_SIZE(64, 64),
-        .y_offset = 1,
-    },
-    [SPECIES_AZURILL] =
-    {
-        .size = MON_COORDS_SIZE(40, 40),
-        .y_offset = 15,
->>>>>>> 84ce9745
-    },
-    [SPECIES_SPOINK] =
-    {
-        .size = MON_COORDS_SIZE(32, 48),
-        .y_offset = 9,
-    },
-    [SPECIES_GRUMPIG] =
-    {
-<<<<<<< HEAD
-        .size = 0x77,
-        .y_offset = 2,
-    },
-    [SPECIES_PLUSLE] =
-    {
-        .size = 0x56,
-        .y_offset = 11,
-    },
-    [SPECIES_MINUN] =
-    {
-        .size = 0x66,
-        .y_offset = 11,
-=======
-        .size = MON_COORDS_SIZE(56, 56),
-        .y_offset = 5,
-    },
-    [SPECIES_PLUSLE] =
-    {
-        .size = MON_COORDS_SIZE(40, 48),
-        .y_offset = 14,
-    },
-    [SPECIES_MINUN] =
-    {
-        .size = MON_COORDS_SIZE(48, 48),
-        .y_offset = 12,
->>>>>>> 84ce9745
-    },
-    [SPECIES_MAWILE] =
-    {
-        .size = MON_COORDS_SIZE(56, 48),
-        .y_offset = 8,
-    },
-    [SPECIES_MEDITITE] =
-    {
-<<<<<<< HEAD
-        .size = 0x65,
-        .y_offset = 10,
-    },
-    [SPECIES_MEDICHAM] =
-    {
-        .size = 0x68,
-        .y_offset = 0,
-    },
-    [SPECIES_SWABLU] =
-    {
-        .size = 0x76,
-        .y_offset = 14,
-    },
-    [SPECIES_ALTARIA] =
-    {
-        .size = 0x88,
-        .y_offset = 1,
-=======
-        .size = MON_COORDS_SIZE(48, 40),
-        .y_offset = 12,
-    },
-    [SPECIES_MEDICHAM] =
-    {
-        .size = MON_COORDS_SIZE(48, 64),
-        .y_offset = 1,
-    },
-    [SPECIES_SWABLU] =
-    {
-        .size = MON_COORDS_SIZE(56, 48),
-        .y_offset = 17,
-    },
-    [SPECIES_ALTARIA] =
-    {
-        .size = MON_COORDS_SIZE(64, 64),
-        .y_offset = 2,
->>>>>>> 84ce9745
-    },
-    [SPECIES_WYNAUT] =
-    {
-        .size = MON_COORDS_SIZE(40, 40),
-        .y_offset = 12,
-    },
-    [SPECIES_DUSKULL] =
-    {
-<<<<<<< HEAD
-        .size = 0x66,
-        .y_offset = 12,
-    },
-    [SPECIES_DUSCLOPS] =
-    {
-        .size = 0x77,
-        .y_offset = 3,
-    },
-    [SPECIES_ROSELIA] =
-    {
-        .size = 0x76,
-        .y_offset = 11,
-    },
-    [SPECIES_SLAKOTH] =
-    {
-        .size = 0x74,
-        .y_offset = 15,
-    },
-    [SPECIES_VIGOROTH] =
-    {
-        .size = 0x78,
-        .y_offset = 7,
-    },
-    [SPECIES_SLAKING] =
-    {
-        .size = 0x86,
-        .y_offset = 7,
-    },
-    [SPECIES_GULPIN] =
-    {
-        .size = 0x55,
-        .y_offset = 15,
-    },
-    [SPECIES_SWALOT] =
-    {
-        .size = 0x66,
-        .y_offset = 5,
-=======
-        .size = MON_COORDS_SIZE(48, 48),
-        .y_offset = 10,
-    },
-    [SPECIES_DUSCLOPS] =
-    {
-        .size = MON_COORDS_SIZE(56, 56),
-        .y_offset = 5,
-    },
-    [SPECIES_ROSELIA] =
-    {
-        .size = MON_COORDS_SIZE(56, 48),
-        .y_offset = 8,
-    },
-    [SPECIES_SLAKOTH] =
-    {
-        .size = MON_COORDS_SIZE(56, 32),
-        .y_offset = 18,
-    },
-    [SPECIES_VIGOROTH] =
-    {
-        .size = MON_COORDS_SIZE(56, 64),
-        .y_offset = 0,
-    },
-    [SPECIES_SLAKING] =
-    {
-        .size = MON_COORDS_SIZE(64, 48),
-        .y_offset = 8,
-    },
-    [SPECIES_GULPIN] =
-    {
-        .size = MON_COORDS_SIZE(40, 40),
-        .y_offset = 18,
-    },
-    [SPECIES_SWALOT] =
-    {
-        .size = MON_COORDS_SIZE(48, 48),
-        .y_offset = 8,
->>>>>>> 84ce9745
-    },
-    [SPECIES_TROPIUS] =
-    {
-        .size = MON_COORDS_SIZE(64, 64),
-        .y_offset = 0,
-    },
-    [SPECIES_WHISMUR] =
-    {
-<<<<<<< HEAD
-        .size = 0x55,
-        .y_offset = 13,
-=======
-        .size = MON_COORDS_SIZE(40, 40),
-        .y_offset = 14,
->>>>>>> 84ce9745
-    },
-    [SPECIES_LOUDRED] =
-    {
-        .size = MON_COORDS_SIZE(56, 64),
-        .y_offset = 3,
-    },
-    [SPECIES_EXPLOUD] =
-    {
-<<<<<<< HEAD
-        .size = 0x88,
-        .y_offset = 0,
-    },
-    [SPECIES_CLAMPERL] =
-    {
-        .size = 0x55,
-        .y_offset = 11,
-=======
-        .size = MON_COORDS_SIZE(64, 64),
-        .y_offset = 1,
-    },
-    [SPECIES_CLAMPERL] =
-    {
-        .size = MON_COORDS_SIZE(40, 40),
-        .y_offset = 14,
->>>>>>> 84ce9745
-    },
-    [SPECIES_HUNTAIL] =
-    {
-        .size = MON_COORDS_SIZE(56, 64),
-        .y_offset = 3,
-    },
-    [SPECIES_GOREBYSS] =
-    {
-<<<<<<< HEAD
-        .size = 0x86,
-        .y_offset = 6,
-    },
-    [SPECIES_ABSOL] =
-    {
-        .size = 0x68,
-        .y_offset = 2,
-    },
-    [SPECIES_SHUPPET] =
-    {
-        .size = 0x56,
-        .y_offset = 13,
-    },
-    [SPECIES_BANETTE] =
-    {
-        .size = 0x55,
-        .y_offset = 7,
-    },
-    [SPECIES_SEVIPER] =
-    {
-        .size = 0x77,
-        .y_offset = 6,
-=======
-        .size = MON_COORDS_SIZE(64, 48),
-        .y_offset = 11,
-    },
-    [SPECIES_ABSOL] =
-    {
-        .size = MON_COORDS_SIZE(48, 64),
-        .y_offset = 0,
-    },
-    [SPECIES_SHUPPET] =
-    {
-        .size = MON_COORDS_SIZE(40, 48),
-        .y_offset = 14,
-    },
-    [SPECIES_BANETTE] =
-    {
-        .size = MON_COORDS_SIZE(40, 40),
-        .y_offset = 12,
-    },
-    [SPECIES_SEVIPER] =
-    {
-        .size = MON_COORDS_SIZE(56, 56),
-        .y_offset = 8,
->>>>>>> 84ce9745
-    },
-    [SPECIES_ZANGOOSE] =
-    {
-        .size = MON_COORDS_SIZE(64, 56),
-        .y_offset = 5,
-    },
-    [SPECIES_RELICANTH] =
-    {
-<<<<<<< HEAD
-        .size = 0x77,
-        .y_offset = 10,
-    },
-    [SPECIES_ARON] =
-    {
-        .size = 0x43,
-        .y_offset = 14,
-    },
-    [SPECIES_LAIRON] =
-    {
-        .size = 0x75,
-        .y_offset = 8,
-=======
-        .size = MON_COORDS_SIZE(56, 56),
-        .y_offset = 11,
-    },
-    [SPECIES_ARON] =
-    {
-        .size = MON_COORDS_SIZE(32, 24),
-        .y_offset = 20,
-    },
-    [SPECIES_LAIRON] =
-    {
-        .size = MON_COORDS_SIZE(56, 40),
-        .y_offset = 13,
->>>>>>> 84ce9745
-    },
-    [SPECIES_AGGRON] =
-    {
-        .size = MON_COORDS_SIZE(64, 64),
-        .y_offset = 0,
-    },
-    [SPECIES_CASTFORM] =
-    {
-        .size = MON_COORDS_SIZE(24, 32),
-        .y_offset = 17,
-    },
-    [SPECIES_VOLBEAT] =
-    {
-        .size = MON_COORDS_SIZE(48, 48),
-        .y_offset = 8,
-    },
-    [SPECIES_ILLUMISE] =
-    {
-<<<<<<< HEAD
-        .size = 0x56,
-        .y_offset = 10,
-=======
-        .size = MON_COORDS_SIZE(40, 48),
-        .y_offset = 8,
->>>>>>> 84ce9745
-    },
-    [SPECIES_LILEEP] =
-    {
-        .size = MON_COORDS_SIZE(48, 56),
-        .y_offset = 7,
-    },
-    [SPECIES_CRADILY] =
-    {
-        .size = MON_COORDS_SIZE(56, 64),
-        .y_offset = 0,
-    },
-    [SPECIES_ANORITH] =
-    {
-<<<<<<< HEAD
-        .size = 0x66,
-        .y_offset = 7,
-    },
-    [SPECIES_ARMALDO] =
-    {
-        .size = 0x88,
-        .y_offset = 2,
-    },
-    [SPECIES_RALTS] =
-    {
-        .size = 0x35,
-        .y_offset = 12,
-=======
-        .size = MON_COORDS_SIZE(48, 48),
-        .y_offset = 8,
-    },
-    [SPECIES_ARMALDO] =
-    {
-        .size = MON_COORDS_SIZE(64, 64),
-        .y_offset = 0,
-    },
-    [SPECIES_RALTS] =
-    {
-        .size = MON_COORDS_SIZE(24, 40),
-        .y_offset = 15,
->>>>>>> 84ce9745
-    },
-    [SPECIES_KIRLIA] =
-    {
-        .size = MON_COORDS_SIZE(32, 56),
-        .y_offset = 6,
-    },
-    [SPECIES_GARDEVOIR] =
-    {
-<<<<<<< HEAD
-        .size = 0x78,
-        .y_offset = 0,
-    },
-    [SPECIES_BAGON] =
-    {
-        .size = 0x56,
-        .y_offset = 9,
-=======
-        .size = MON_COORDS_SIZE(56, 64),
-        .y_offset = 1,
-    },
-    [SPECIES_BAGON] =
-    {
-        .size = MON_COORDS_SIZE(40, 48),
-        .y_offset = 11,
->>>>>>> 84ce9745
-    },
-    [SPECIES_SHELGON] =
-    {
-        .size = MON_COORDS_SIZE(48, 48),
-        .y_offset = 9,
-    },
-    [SPECIES_SALAMENCE] =
-    {
-<<<<<<< HEAD
-        .size = 0x87,
-        .y_offset = 3,
-=======
-        .size = MON_COORDS_SIZE(64, 56),
-        .y_offset = 4,
->>>>>>> 84ce9745
-    },
-    [SPECIES_BELDUM] =
-    {
-        .size = MON_COORDS_SIZE(40, 40),
-        .y_offset = 15,
-    },
-    [SPECIES_METANG] =
-    {
-<<<<<<< HEAD
-        .size = 0x87,
-        .y_offset = 9,
-    },
-    [SPECIES_METAGROSS] =
-    {
-        .size = 0x87,
-        .y_offset = 9,
-    },
-    [SPECIES_REGIROCK] =
-    {
-        .size = 0x78,
-        .y_offset = 3,
-=======
-        .size = MON_COORDS_SIZE(64, 56),
-        .y_offset = 7,
-    },
-    [SPECIES_METAGROSS] =
-    {
-        .size = MON_COORDS_SIZE(64, 56),
-        .y_offset = 6,
-    },
-    [SPECIES_REGIROCK] =
-    {
-        .size = MON_COORDS_SIZE(56, 64),
-        .y_offset = 4,
->>>>>>> 84ce9745
-    },
-    [SPECIES_REGICE] =
-    {
-        .size = MON_COORDS_SIZE(64, 64),
-        .y_offset = 2,
-    },
-    [SPECIES_REGISTEEL] =
-    {
-<<<<<<< HEAD
-        .size = 0x88,
-        .y_offset = 5,
-    },
-    [SPECIES_KYOGRE] =
-    {
-        .size = 0x87,
-        .y_offset = 0,
-    },
-    [SPECIES_GROUDON] =
-    {
-        .size = 0x88,
-        .y_offset = 0,
-=======
-        .size = MON_COORDS_SIZE(64, 64),
-        .y_offset = 3,
-    },
-    [SPECIES_KYOGRE] =
-    {
-        .size = MON_COORDS_SIZE(64, 56),
-        .y_offset = 4,
-    },
-    [SPECIES_GROUDON] =
-    {
-        .size = MON_COORDS_SIZE(64, 64),
-        .y_offset = 1,
->>>>>>> 84ce9745
-    },
-    [SPECIES_RAYQUAZA] =
-    {
-        .size = MON_COORDS_SIZE(64, 64),
-        .y_offset = 0,
-    },
-    [SPECIES_LATIAS] =
-    {
-<<<<<<< HEAD
-        .size = 0x88,
-        .y_offset = 8,
-    },
-    [SPECIES_LATIOS] =
-    {
-        .size = 0x88,
-        .y_offset = 0,
-=======
-        .size = MON_COORDS_SIZE(64, 64),
-        .y_offset = 1,
-    },
-    [SPECIES_LATIOS] =
-    {
-        .size = MON_COORDS_SIZE(64, 64),
-        .y_offset = 2,
->>>>>>> 84ce9745
-    },
-    [SPECIES_JIRACHI] =
-    {
-        .size = MON_COORDS_SIZE(48, 48),
-        .y_offset = 13,
-    },
-    [SPECIES_DEOXYS] =
-    {
-<<<<<<< HEAD
-        .size = 0x88,
-        .y_offset = 0,
-    },
-    [SPECIES_CHIMECHO] =
-    {
-        .size = 0x37,
-        .y_offset = 11,
-=======
-        .size = MON_COORDS_SIZE(64, 64),
-        .y_offset = 1,
-    },
-    [SPECIES_CHIMECHO] =
-    {
-        .size = MON_COORDS_SIZE(24, 56),
-        .y_offset = 6,
->>>>>>> 84ce9745
-    },
-    [SPECIES_TURTWIG] =
-    {
-<<<<<<< HEAD
-        .size = 0x45,
-        .y_offset = 11,
-=======
-        .size = MON_COORDS_SIZE(24, 24),
-        .y_offset = 20,
->>>>>>> 84ce9745
-    },
-    [SPECIES_GROTLE] =
-    {
-<<<<<<< HEAD
-        .size = 0x56,
-        .y_offset = 7,
-=======
-        .size = MON_COORDS_SIZE(24, 32),
-        .y_offset = 16,
->>>>>>> 84ce9745
-    },
-    [SPECIES_TORTERRA] =
-    {
-<<<<<<< HEAD
-        .size = 0x88,
-        .y_offset = 0,
-=======
-        .size = MON_COORDS_SIZE(32, 32),
-        .y_offset = 16,
->>>>>>> 84ce9745
-    },
-    [SPECIES_CHIMCHAR] =
-    {
-<<<<<<< HEAD
-        .size = 0x55,
-        .y_offset = 10,
-=======
-        .size = MON_COORDS_SIZE(32, 32),
-        .y_offset = 16,
->>>>>>> 84ce9745
-    },
-    [SPECIES_MONFERNO] =
-    {
-<<<<<<< HEAD
-        .size = 0x66,
-        .y_offset = 8,
-=======
-        .size = MON_COORDS_SIZE(32, 32),
-        .y_offset = 17,
->>>>>>> 84ce9745
-    },
-    [SPECIES_INFERNAPE] =
-    {
-<<<<<<< HEAD
-        .size = 0x88,
-        .y_offset = 1,
-=======
-        .size = MON_COORDS_SIZE(32, 32),
-        .y_offset = 17,
->>>>>>> 84ce9745
-    },
-    [SPECIES_PIPLUP] =
-    {
-<<<<<<< HEAD
-        .size = 0x65,
-=======
-        .size = MON_COORDS_SIZE(24, 40),
->>>>>>> 84ce9745
-        .y_offset = 14,
-    },
-    [SPECIES_PRINPLUP] =
-    {
-<<<<<<< HEAD
-        .size = 0x66,
-        .y_offset = 7,
-=======
-        .size = MON_COORDS_SIZE(32, 32),
-        .y_offset = 16,
->>>>>>> 84ce9745
-    },
-    [SPECIES_EMPOLEON] =
-    {
-<<<<<<< HEAD
-        .size = 0x88,
-        .y_offset = 0,
-=======
-        .size = MON_COORDS_SIZE(24, 32),
-        .y_offset = 16,
->>>>>>> 84ce9745
-    },
-    [SPECIES_STARLY] =
-    {
-<<<<<<< HEAD
-        .size = 0x45,
-        .y_offset = 12,
-=======
-        .size = MON_COORDS_SIZE(24, 32),
-        .y_offset = 17,
->>>>>>> 84ce9745
-    },
-    [SPECIES_STARAVIA] =
-    {
-<<<<<<< HEAD
-        .size = 0x54,
-        .y_offset = 8,
-=======
-        .size = MON_COORDS_SIZE(32, 32),
-        .y_offset = 17,
->>>>>>> 84ce9745
-    },
-    [SPECIES_STARAPTOR] =
-    {
-<<<<<<< HEAD
-        .size = 0x76,
-        .y_offset = 3,
-=======
-        .size = MON_COORDS_SIZE(24, 32),
-        .y_offset = 19,
->>>>>>> 84ce9745
-    },
-    [SPECIES_BIDOOF] =
-    {
-<<<<<<< HEAD
-        .size = 0x54,
-        .y_offset = 12,
-=======
-        .size = MON_COORDS_SIZE(32, 32),
-        .y_offset = 19,
->>>>>>> 84ce9745
-    },
-    [SPECIES_BIBAREL] =
-    {
-<<<<<<< HEAD
-        .size = 0x45,
-        .y_offset = 8,
-=======
-        .size = MON_COORDS_SIZE(32, 24),
-        .y_offset = 20,
->>>>>>> 84ce9745
-    },
-    [SPECIES_KRICKETOT] =
-    {
-        .size = 0x86,
-        .y_offset = 11,
-    },
-    [SPECIES_KRICKETUNE] =
-    {
-        .size = 0x65,
-        .y_offset = 7,
-    },
-    [SPECIES_SHINX] =
-    {
-        .size = 0x67,
-        .y_offset = 13,
-    },
-    [SPECIES_LUXIO] =
-    {
-        .size = 0x88,
-        .y_offset = 10,
-    },
-    [SPECIES_LUXRAY] =
-    {
-<<<<<<< HEAD
-        .size = 0x44,
-        .y_offset = 2,
-=======
-        .size = MON_COORDS_SIZE(32, 32),
-        .y_offset = 16,
->>>>>>> 84ce9745
-    },
-    [SPECIES_BUDEW] =
-    {
-<<<<<<< HEAD
-        .size = 0x66,
-        .y_offset = 14,
-=======
-        .size = MON_COORDS_SIZE(24, 32),
-        .y_offset = 19,
->>>>>>> 84ce9745
-    },
-    [SPECIES_ROSERADE] =
-    {
-<<<<<<< HEAD
-        .size = 0x45,
-        .y_offset = 7,
-=======
-        .size = MON_COORDS_SIZE(32, 24),
-        .y_offset = 21,
->>>>>>> 84ce9745
-    },
-    [SPECIES_CRANIDOS] =
-    {
-<<<<<<< HEAD
-        .size = 0x78,
-        .y_offset = 10,
-=======
-        .size = MON_COORDS_SIZE(24, 32),
-        .y_offset = 19,
->>>>>>> 84ce9745
-    },
-    [SPECIES_RAMPARDOS] =
-    {
-        .size = 0x65,
-        .y_offset = 3,
-    },
-    [SPECIES_SHIELDON] =
-    {
-        .size = 0x88,
-        .y_offset = 15,
-    },
-    [SPECIES_BASTIODON] =
-    {
-        .size = 0x67,
-        .y_offset = 6,
-    },
-    [SPECIES_BURMY] =
-    {
-        .size = 0x67,
-        .y_offset = 13,
-    },
-    [SPECIES_WORMADAM] =
-    {
-        .size = 0x55,
-        .y_offset = 10,
-    },
-    [SPECIES_MOTHIM] =
-    {
-        .size = 0x76,
-        .y_offset = 12,
-    },
-    [SPECIES_COMBEE] =
-    {
-<<<<<<< HEAD
-        .size = 0x45,
-        .y_offset = 16,
-    },
-    [SPECIES_VESPIQUEN] =
-    {
-        .size = 0x66,
-        .y_offset = 4,
-    },
-    [SPECIES_PACHIRISU] =
-    {
-        .size = 0x78,
-=======
-        .size = MON_COORDS_SIZE(32, 40),
->>>>>>> 84ce9745
-        .y_offset = 12,
-    },
-    [SPECIES_BUIZEL] =
-    {
-<<<<<<< HEAD
-        .size = 0x55,
-        .y_offset = 10,
-=======
-        .size = MON_COORDS_SIZE(24, 32),
-        .y_offset = 18,
->>>>>>> 84ce9745
-    },
-    [SPECIES_FLOATZEL] =
-    {
-<<<<<<< HEAD
-        .size = 0x66,
-        .y_offset = 3,
-=======
-        .size = MON_COORDS_SIZE(32, 32),
-        .y_offset = 18,
->>>>>>> 84ce9745
-    },
-    [SPECIES_CHERUBI] =
-    {
-<<<<<<< HEAD
-        .size = 0x78,
-        .y_offset = 16,
-=======
-        .size = MON_COORDS_SIZE(32, 32),
-        .y_offset = 18,
->>>>>>> 84ce9745
-    },
-    [SPECIES_CHERRIM] =
-    {
-<<<<<<< HEAD
-        .size = 0x55,
-        .y_offset = 8,
-=======
-        .size = MON_COORDS_SIZE(32, 32),
-        .y_offset = 19,
->>>>>>> 84ce9745
-    },
-    [SPECIES_SHELLOS] =
-    {
-<<<<<<< HEAD
-        .size = 0x66,
-        .y_offset = 13,
-=======
-        .size = MON_COORDS_SIZE(24, 24),
-        .y_offset = 21,
->>>>>>> 84ce9745
-    },
-    [SPECIES_GASTRODON] =
-    {
-<<<<<<< HEAD
-        .size = 0x65,
-        .y_offset = 8,
-=======
-        .size = MON_COORDS_SIZE(24, 32),
-        .y_offset = 17,
->>>>>>> 84ce9745
-    },
-    [SPECIES_AMBIPOM] =
-    {
-<<<<<<< HEAD
-        .size = 0x88,
-        .y_offset = 1,
-=======
-        .size = MON_COORDS_SIZE(24, 32),
-        .y_offset = 16,
->>>>>>> 84ce9745
-    },
-    [SPECIES_DRIFLOON] =
-    {
-<<<<<<< HEAD
-        .size = 0x45,
-        .y_offset = 7,
-    },
-    [SPECIES_DRIFBLIM] =
-    {
-        .size = 0x67,
-        .y_offset = 7,
-    },
-    [SPECIES_BUNEARY] =
-    {
-        .size = 0x67,
-        .y_offset = 9,
-    },
-    [SPECIES_LOPUNNY] =
-    {
-        .size = 0x88,
-        .y_offset = 4,
-    },
-    [SPECIES_MISMAGIUS] =
-    {
-        .size = 0x45,
-        .y_offset = 3,
-    },
-    [SPECIES_HONCHKROW] =
-    {
-        .size = 0x66,
-        .y_offset = 6,
-    },
-    [SPECIES_GLAMEOW] =
-    {
-        .size = 0x77,
-        .y_offset = 8,
-    },
-    [SPECIES_PURUGLY] =
-    {
-        .size = 0x55,
-        .y_offset = 5,
-    },
-    [SPECIES_CHINGLING] =
-    {
-        .size = 0x86,
-=======
-        .size = MON_COORDS_SIZE(24, 40),
->>>>>>> 84ce9745
-        .y_offset = 15,
-    },
-    [SPECIES_STUNKY] =
-    {
-<<<<<<< HEAD
-        .size = 0x66,
-=======
-        .size = MON_COORDS_SIZE(24, 40),
->>>>>>> 84ce9745
-        .y_offset = 13,
-    },
-    [SPECIES_SKUNTANK] =
-    {
-        .size = 0x88,
-        .y_offset = 7,
-    },
-    [SPECIES_BRONZOR] =
-    {
-        .size = 0x54,
-        .y_offset = 14,
-    },
-    [SPECIES_BRONZONG] =
-    {
-        .size = 0x75,
-        .y_offset = 6,
-    },
-    [SPECIES_BONSLY] =
-    {
-        .size = 0x55,
-        .y_offset = 9,
-    },
-    [SPECIES_MIME_JR] =
-    {
-        .size = 0x77,
-        .y_offset = 9,
-    },
-    [SPECIES_HAPPINY] =
-    {
-        .size = 0x56,
-        .y_offset = 12,
-    },
-    [SPECIES_CHATOT] =
-    {
-        .size = 0x78,
-        .y_offset = 11,
-    },
-    [SPECIES_SPIRITOMB] =
-    {
-        .size = 0x65,
-        .y_offset = 6,
-    },
-    [SPECIES_GIBLE] =
-    {
-        .size = 0x77,
-        .y_offset = 9,
-    },
-    [SPECIES_GABITE] =
-    {
-        .size = 0x66,
-        .y_offset = 2,
-    },
-    [SPECIES_GARCHOMP] =
-    {
-        .size = 0x88,
-        .y_offset = 0,
-    },
-    [SPECIES_MUNCHLAX] =
-    {
-        .size = 0x74,
-        .y_offset = 10,
-    },
-    [SPECIES_RIOLU] =
-    {
-        .size = 0x76,
-        .y_offset = 10,
-    },
-    [SPECIES_LUCARIO] =
-    {
-        .size = 0x76,
-        .y_offset = 7,
-    },
-    [SPECIES_HIPPOPOTAS] =
-    {
-        .size = 0x66,
-        .y_offset = 12,
-    },
-    [SPECIES_HIPPOWDON] =
-    {
-        .size = 0x77,
-        .y_offset = 6,
-    },
-    [SPECIES_SKORUPI] =
-    {
-        .size = 0x87,
-        .y_offset = 11,
-    },
-    [SPECIES_DRAPION] =
-    {
-        .size = 0x56,
-        .y_offset = 8,
-    },
-    [SPECIES_CROAGUNK] =
-    {
-        .size = 0x67,
-        .y_offset = 9,
-    },
-    [SPECIES_TOXICROAK] =
-    {
-        .size = 0x88,
-        .y_offset = 5,
-    },
-    [SPECIES_CARNIVINE] =
-    {
-        .size = 0x65,
-        .y_offset = 10,
-    },
-    [SPECIES_FINNEON] =
-    {
-        .size = 0x66,
-        .y_offset = 14,
-    },
-    [SPECIES_LUMINEON] =
-    {
-        .size = 0x77,
-        .y_offset = 6,
-    },
-    [SPECIES_MANTYKE] =
-    {
-        .size = 0x46,
-        .y_offset = 12,
-    },
-    [SPECIES_SNOVER] =
-    {
-        .size = 0x87,
-        .y_offset = 10,
-    },
-    [SPECIES_ABOMASNOW] =
-    {
-        .size = 0x54,
-        .y_offset = 0,
-    },
-    [SPECIES_WEAVILE] =
-    {
-        .size = 0x87,
-        .y_offset = 4,
-    },
-    [SPECIES_MAGNEZONE] =
-    {
-        .size = 0x77,
-        .y_offset = 4,
-    },
-    [SPECIES_LICKILICKY] =
-    {
-        .size = 0x66,
-        .y_offset = 2,
-    },
-    [SPECIES_RHYPERIOR] =
-    {
-        .size = 0x88,
-        .y_offset = 2,
-    },
-    [SPECIES_TANGROWTH] =
-    {
-        .size = 0x66,
-        .y_offset = 2,
-    },
-    [SPECIES_ELECTIVIRE] =
-    {
-        .size = 0x86,
-        .y_offset = 0,
-    },
-    [SPECIES_MAGMORTAR] =
-    {
-        .size = 0x43,
-        .y_offset = 0,
-    },
-    [SPECIES_TOGEKISS] =
-    {
-        .size = 0x76,
-        .y_offset = 10,
-    },
-    [SPECIES_YANMEGA] =
-    {
-        .size = 0x66,
-        .y_offset = 5,
-    },
-    [SPECIES_LEAFEON] =
-    {
-        .size = 0x57,
-        .y_offset = 9,
-    },
-    [SPECIES_GLACEON] =
-    {
-        .size = 0x88,
-        .y_offset = 10,
-    },
-    [SPECIES_GLISCOR] =
-    {
-        .size = 0x76,
-        .y_offset = 7,
-    },
-    [SPECIES_MAMOSWINE] =
-    {
-        .size = 0x87,
-        .y_offset = 4,
-    },
-    [SPECIES_PORYGON_Z] =
-    {
-        .size = 0x65,
-        .y_offset = 6,
-    },
-    [SPECIES_GALLADE] =
-    {
-        .size = 0x87,
-        .y_offset = 1,
-    },
-    [SPECIES_PROBOPASS] =
-    {
-        .size = 0x55,
-        .y_offset = 4,
-    },
-    [SPECIES_DUSKNOIR] =
-    {
-        .size = 0x87,
-        .y_offset = 4,
-    },
-    [SPECIES_FROSLASS] =
-    {
-        .size = 0x77,
-        .y_offset = 8,
-    },
-    [SPECIES_ROTOM] =
-    {
-        .size = 0x77,
-        .y_offset = 11,
-    },
-    [SPECIES_UXIE] =
-    {
-        .size = 0x77,
-        .y_offset = 6,
-    },
-    [SPECIES_MESPRIT] =
-    {
-        .size = 0x78,
-        .y_offset = 4,
-    },
-    [SPECIES_AZELF] =
-    {
-        .size = 0x77,
-        .y_offset = 0,
-    },
-    [SPECIES_DIALGA] =
-    {
-        .size = 0x77,
-        .y_offset = 0,
-    },
-    [SPECIES_PALKIA] =
-    {
-        .size = 0x65,
-        .y_offset = 0,
-    },
-    [SPECIES_HEATRAN] =
-    {
-        .size = 0x88,
-        .y_offset = 5,
-    },
-    [SPECIES_REGIGIGAS] =
-    {
-        .size = 0x44,
-        .y_offset = 4,
-    },
-    [SPECIES_GIRATINA] =
-    {
-        .size = 0x55,
-        .y_offset = 0,
-    },
-    [SPECIES_CRESSELIA] =
-    {
-        .size = 0x87,
-        .y_offset = 2,
-    },
-    [SPECIES_PHIONE] =
-    {
-        .size = 0x88,
-        .y_offset = 9,
-    },
-    [SPECIES_MANAPHY] =
-    {
-        .size = 0x55,
-        .y_offset = 13,
-    },
-    [SPECIES_DARKRAI] =
-    {
-        .size = 0x76,
-        .y_offset = 3,
-    },
-    [SPECIES_SHAYMIN] =
-    {
-        .size = 0x87,
-        .y_offset = 16,
-    },
-    [SPECIES_ARCEUS] =
-    {
-        .size = 0x67,
-        .y_offset = 0,
-    },
-    [SPECIES_VICTINI] =
-    {
-        .size = 0x45,
-        .y_offset = 10,
-    },
-    [SPECIES_SNIVY] =
-    {
-        .size = 0x45,
-        .y_offset = 12,
-    },
-    [SPECIES_SERVINE] =
-    {
-        .size = 0x45,
-        .y_offset = 7,
-    },
-    [SPECIES_SERPERIOR] =
-    {
-        .size = 0x45,
-        .y_offset = 4,
-    },
-    [SPECIES_TEPIG] =
-    {
-        .size = 0x45,
-        .y_offset = 15,
-    },
-    [SPECIES_PIGNITE] =
-    {
-        .size = 0x45,
-        .y_offset = 8,
-    },
-    [SPECIES_EMBOAR] =
-    {
-        .size = 0x45,
-        .y_offset = 1,
-    },
-    [SPECIES_OSHAWOTT] =
-    {
-        .size = 0x45,
-        .y_offset = 14,
-    },
-    [SPECIES_DEWOTT] =
-    {
-        .size = 0x45,
-        .y_offset = 7,
-    },
-    [SPECIES_SAMUROTT] =
-    {
-        .size = 0x45,
-        .y_offset = 0,
-    },
-    [SPECIES_PATRAT] =
-    {
-        .size = 0x45,
-        .y_offset = 12,
-    },
-    [SPECIES_WATCHOG] =
-    {
-        .size = 0x45,
-        .y_offset = 2,
-    },
-    [SPECIES_LILLIPUP] =
-    {
-        .size = 0x45,
-        .y_offset = 12,
-    },
-    [SPECIES_HERDIER] =
-    {
-        .size = 0x45,
-        .y_offset = 8,
-    },
-    [SPECIES_STOUTLAND] =
-    {
-        .size = 0x45,
-        .y_offset = 1,
-    },
-    [SPECIES_PURRLOIN] =
-    {
-        .size = 0x45,
-        .y_offset = 11,
-    },
-    [SPECIES_LIEPARD] =
-    {
-        .size = 0x45,
-        .y_offset = 4,
-    },
-    [SPECIES_PANSAGE] =
-    {
-        .size = 0x45,
-        .y_offset = 11,
-    },
-    [SPECIES_SIMISAGE] =
-    {
-        .size = 0x45,
-        .y_offset = 1,
-    },
-    [SPECIES_PANSEAR] =
-    {
-        .size = 0x45,
-        .y_offset = 11,
-    },
-    [SPECIES_SIMISEAR] =
-    {
-        .size = 0x45,
-        .y_offset = 6,
-    },
-    [SPECIES_PANPOUR] =
-    {
-        .size = 0x45,
-        .y_offset = 10,
-    },
-    [SPECIES_SIMIPOUR] =
-    {
-        .size = 0x45,
-        .y_offset = 6,
-    },
-    [SPECIES_MUNNA] =
-    {
-        .size = 0x45,
-        .y_offset = 16,
-    },
-    [SPECIES_MUSHARNA] =
-    {
-        .size = 0x45,
-        .y_offset = 6,
-    },
-    [SPECIES_PIDOVE] =
-    {
-        .size = 0x45,
-        .y_offset = 12,
-    },
-    [SPECIES_TRANQUILL] =
-    {
-        .size = 0x45,
-        .y_offset = 7,
-    },
-    [SPECIES_UNFEZANT] =
-    {
-        .size = 0x45,
-        .y_offset = 0,
-    },
-    [SPECIES_BLITZLE] =
-    {
-        .size = 0x45,
-        .y_offset = 5,
-    },
-    [SPECIES_ZEBSTRIKA] =
-    {
-        .size = 0x45,
-        .y_offset = 0,
-    },
-    [SPECIES_ROGGENROLA] =
-    {
-        .size = 0x45,
-        .y_offset = 14,
-    },
-    [SPECIES_BOLDORE] =
-    {
-        .size = 0x45,
-        .y_offset = 10,
-    },
-    [SPECIES_GIGALITH] =
-    {
-        .size = 0x45,
-        .y_offset = 1,
-    },
-    [SPECIES_WOOBAT] =
-    {
-        .size = 0x45,
-        .y_offset = 16,
-    },
-    [SPECIES_SWOOBAT] =
-    {
-        .size = 0x45,
-        .y_offset = 4,
-    },
-    [SPECIES_DRILBUR] =
-    {
-        .size = 0x45,
-        .y_offset = 10,
-    },
-    [SPECIES_EXCADRILL] =
-    {
-        .size = 0x45,
-        .y_offset = 5,
-    },
-    [SPECIES_AUDINO] =
-    {
-        .size = 0x45,
-        .y_offset = 8,
-    },
-    [SPECIES_TIMBURR] =
-    {
-        .size = 0x45,
-        .y_offset = 13,
-    },
-    [SPECIES_GURDURR] =
-    {
-        .size = 0x45,
-        .y_offset = 0,
-    },
-    [SPECIES_CONKELDURR] =
-    {
-        .size = 0x45,
-        .y_offset = 6,
-    },
-    [SPECIES_TYMPOLE] =
-    {
-        .size = 0x45,
-        .y_offset = 14,
-    },
-    [SPECIES_PALPITOAD] =
-    {
-        .size = 0x45,
-        .y_offset = 11,
-    },
-    [SPECIES_SEISMITOAD] =
-    {
-        .size = 0x45,
-        .y_offset = 2,
-    },
-    [SPECIES_THROH] =
-    {
-        .size = 0x45,
-        .y_offset = 10,
-    },
-    [SPECIES_SAWK] =
-    {
-        .size = 0x45,
-        .y_offset = 7,
-    },
-    [SPECIES_SEWADDLE] =
-    {
-        .size = 0x45,
-        .y_offset = 14,
-    },
-    [SPECIES_SWADLOON] =
-    {
-        .size = 0x45,
-        .y_offset = 12,
-    },
-    [SPECIES_LEAVANNY] =
-    {
-        .size = 0x45,
-        .y_offset = 0,
-    },
-    [SPECIES_VENIPEDE] =
-    {
-        .size = 0x45,
-        .y_offset = 16,
-    },
-    [SPECIES_WHIRLIPEDE] =
-    {
-        .size = 0x45,
-        .y_offset = 13,
-    },
-    [SPECIES_SCOLIPEDE] =
-    {
-        .size = 0x45,
-        .y_offset = 0,
-    },
-    [SPECIES_COTTONEE] =
-    {
-        .size = 0x45,
-        .y_offset = 18,
-    },
-    [SPECIES_WHIMSICOTT] =
-    {
-        .size = 0x45,
-        .y_offset = 6,
-    },
-    [SPECIES_PETILIL] =
-    {
-        .size = 0x45,
-        .y_offset = 12,
-    },
-    [SPECIES_LILLIGANT] =
-    {
-        .size = 0x45,
-        .y_offset = 1,
-    },
-    [SPECIES_BASCULIN] =
-    {
-        .size = 0x45,
-        .y_offset = 13,
-    },
-    [SPECIES_SANDILE] =
-    {
-        .size = 0x45,
-        .y_offset = 18,
-    },
-    [SPECIES_KROKOROK] =
-    {
-        .size = 0x45,
-        .y_offset = 4,
-    },
-    [SPECIES_KROOKODILE] =
-    {
-        .size = 0x45,
-        .y_offset = 0,
-    },
-    [SPECIES_DARUMAKA] =
-    {
-        .size = 0x45,
-        .y_offset = 13,
-    },
-    [SPECIES_DARMANITAN] =
-    {
-        .size = 0x45,
-        .y_offset = 2,
-    },
-    [SPECIES_MARACTUS] =
-    {
-        .size = 0x45,
-        .y_offset = 0,
-    },
-    [SPECIES_DWEBBLE] =
-    {
-        .size = 0x45,
-        .y_offset = 14,
-    },
-    [SPECIES_CRUSTLE] =
-    {
-        .size = 0x45,
-        .y_offset = 2,
-    },
-    [SPECIES_SCRAGGY] =
-    {
-        .size = 0x45,
-        .y_offset = 11,
-    },
-    [SPECIES_SCRAFTY] =
-    {
-        .size = 0x45,
-        .y_offset = 4,
-    },
-    [SPECIES_SIGILYPH] =
-    {
-        .size = 0x45,
-        .y_offset = 0,
-    },
-    [SPECIES_YAMASK] =
-    {
-        .size = 0x45,
-        .y_offset = 15,
-    },
-    [SPECIES_COFAGRIGUS] =
-    {
-        .size = 0x45,
-        .y_offset = 0,
-    },
-    [SPECIES_TIRTOUGA] =
-    {
-        .size = 0x45,
-        .y_offset = 16,
-    },
-    [SPECIES_CARRACOSTA] =
-    {
-        .size = 0x45,
-        .y_offset = 4,
-    },
-    [SPECIES_ARCHEN] =
-    {
-        .size = 0x45,
-        .y_offset = 14,
-    },
-    [SPECIES_ARCHEOPS] =
-    {
-        .size = 0x45,
-        .y_offset = 4,
-    },
-    [SPECIES_TRUBBISH] =
-    {
-        .size = 0x45,
-        .y_offset = 15,
-    },
-    [SPECIES_GARBODOR] =
-    {
-        .size = 0x45,
-        .y_offset = 4,
-    },
-    [SPECIES_ZORUA] =
-    {
-        .size = 0x45,
-        .y_offset = 11,
-    },
-    [SPECIES_ZOROARK] =
-    {
-        .size = 0x45,
-        .y_offset = 2,
-    },
-    [SPECIES_MINCCINO] =
-    {
-        .size = 0x45,
-        .y_offset = 11,
-    },
-    [SPECIES_CINCCINO] =
-    {
-        .size = 0x45,
-        .y_offset = 7,
-    },
-    [SPECIES_GOTHITA] =
-    {
-        .size = 0x45,
-        .y_offset = 12,
-    },
-    [SPECIES_GOTHORITA] =
-    {
-        .size = 0x45,
-        .y_offset = 7,
-    },
-    [SPECIES_GOTHITELLE] =
-    {
-        .size = 0x45,
-        .y_offset = 0,
-    },
-    [SPECIES_SOLOSIS] =
-    {
-        .size = 0x45,
-        .y_offset = 17,
-    },
-    [SPECIES_DUOSION] =
-    {
-        .size = 0x45,
-        .y_offset = 12,
-    },
-    [SPECIES_REUNICLUS] =
-    {
-        .size = 0x45,
-        .y_offset = 11,
-    },
-    [SPECIES_DUCKLETT] =
-    {
-        .size = 0x45,
-        .y_offset = 12,
-    },
-    [SPECIES_SWANNA] =
-    {
-        .size = 0x45,
-        .y_offset = 2,
-    },
-    [SPECIES_VANILLITE] =
-    {
-        .size = 0x45,
-        .y_offset = 14,
-    },
-    [SPECIES_VANILLISH] =
-    {
-        .size = 0x45,
-        .y_offset = 5,
-    },
-    [SPECIES_VANILLUXE] =
-    {
-        .size = 0x45,
-        .y_offset = 4,
-    },
-    [SPECIES_DEERLING] =
-    {
-        .size = 0x45,
-        .y_offset = 11,
-    },
-    [SPECIES_SAWSBUCK] =
-    {
-        .size = 0x45,
-        .y_offset = 0,
-    },
-    [SPECIES_EMOLGA] =
-    {
-        .size = 0x45,
-        .y_offset = 17,
-    },
-    [SPECIES_KARRABLAST] =
-    {
-        .size = 0x45,
-        .y_offset = 13,
-    },
-    [SPECIES_ESCAVALIER] =
-    {
-        .size = 0x45,
-        .y_offset = 0,
-    },
-    [SPECIES_FOONGUS] =
-    {
-        .size = 0x45,
-        .y_offset = 16,
-    },
-    [SPECIES_AMOONGUSS] =
-    {
-        .size = 0x45,
-        .y_offset = 8,
-    },
-    [SPECIES_FRILLISH] =
-    {
-        .size = 0x45,
-        .y_offset = 5,
-    },
-    [SPECIES_JELLICENT] =
-    {
-        .size = 0x45,
-        .y_offset = 4,
-    },
-    [SPECIES_ALOMOMOLA] =
-    {
-        .size = 0x45,
-        .y_offset = 0,
-    },
-    [SPECIES_JOLTIK] =
-    {
-        .size = 0x45,
-        .y_offset = 17,
-    },
-    [SPECIES_GALVANTULA] =
-    {
-        .size = 0x45,
-        .y_offset = 10,
-    },
-    [SPECIES_FERROSEED] =
-    {
-        .size = 0x45,
-        .y_offset = 12,
-    },
-    [SPECIES_FERROTHORN] =
-    {
-        .size = 0x45,
-        .y_offset = 4,
-    },
-    [SPECIES_KLINK] =
-    {
-        .size = 0x45,
-        .y_offset = 12,
-    },
-    [SPECIES_KLANG] =
-    {
-        .size = 0x45,
-        .y_offset = 7,
-    },
-    [SPECIES_KLINKLANG] =
-    {
-        .size = 0x45,
-        .y_offset = 2,
-    },
-    [SPECIES_TYNAMO] =
-    {
-        .size = 0x45,
-        .y_offset = 22,
-    },
-    [SPECIES_EELEKTRIK] =
-    {
-        .size = 0x45,
-        .y_offset = 6,
-    },
-    [SPECIES_EELEKTROSS] =
-    {
-        .size = 0x45,
-        .y_offset = 6,
-    },
-    [SPECIES_ELGYEM] =
-    {
-        .size = 0x45,
-        .y_offset = 11,
-    },
-    [SPECIES_BEHEEYEM] =
-    {
-        .size = 0x45,
-        .y_offset = 4,
-    },
-    [SPECIES_LITWICK] =
-    {
-        .size = 0x45,
-        .y_offset = 14,
-    },
-    [SPECIES_LAMPENT] =
-    {
-        .size = 0x45,
-        .y_offset = 8,
-    },
-    [SPECIES_CHANDELURE] =
-    {
-        .size = 0x45,
-        .y_offset = 4,
-    },
-    [SPECIES_AXEW] =
-    {
-        .size = 0x45,
-        .y_offset = 12,
-    },
-    [SPECIES_FRAXURE] =
-    {
-        .size = 0x45,
-        .y_offset = 5,
-    },
-    [SPECIES_HAXORUS] =
-    {
-        .size = 0x45,
-        .y_offset = 0,
-    },
-    [SPECIES_CUBCHOO] =
-    {
-        .size = 0x45,
-        .y_offset = 12,
-    },
-    [SPECIES_BEARTIC] =
-    {
-        .size = 0x45,
-        .y_offset = 1,
-    },
-    [SPECIES_CRYOGONAL] =
-    {
-        .size = 0x45,
-        .y_offset = 0,
-    },
-    [SPECIES_SHELMET] =
-    {
-        .size = 0x45,
-        .y_offset = 14,
-    },
-    [SPECIES_ACCELGOR] =
-    {
-        .size = 0x45,
-        .y_offset = 7,
-    },
-    [SPECIES_STUNFISK] =
-    {
-        .size = 0x45,
-        .y_offset = 14,
-    },
-    [SPECIES_MIENFOO] =
-    {
-        .size = 0x45,
-        .y_offset = 11,
-    },
-    [SPECIES_MIENSHAO] =
-    {
-        .size = 0x45,
-        .y_offset = 4,
-    },
-    [SPECIES_DRUDDIGON] =
-    {
-        .size = 0x45,
-        .y_offset = 4,
-    },
-    [SPECIES_GOLETT] =
-    {
-        .size = 0x45,
-        .y_offset = 7,
-    },
-    [SPECIES_GOLURK] =
-    {
-        .size = 0x45,
-        .y_offset = 0,
-    },
-    [SPECIES_PAWNIARD] =
-    {
-        .size = 0x45,
-        .y_offset = 10,
-    },
-    [SPECIES_BISHARP] =
-    {
-        .size = 0x45,
-        .y_offset = 0,
-    },
-    [SPECIES_BOUFFALANT] =
-    {
-        .size = 0x45,
-        .y_offset = 4,
-    },
-    [SPECIES_RUFFLET] =
-    {
-        .size = 0x45,
-        .y_offset = 10,
-    },
-    [SPECIES_BRAVIARY] =
-    {
-        .size = 0x45,
-        .y_offset = 1,
-    },
-    [SPECIES_VULLABY] =
-    {
-        .size = 0x45,
-        .y_offset = 5,
-    },
-    [SPECIES_MANDIBUZZ] =
-    {
-        .size = 0x45,
-        .y_offset = 1,
-    },
-    [SPECIES_HEATMOR] =
-    {
-        .size = 0x45,
-        .y_offset = 6,
-    },
-    [SPECIES_DURANT] =
-    {
-        .size = 0x45,
-        .y_offset = 17,
-    },
-    [SPECIES_DEINO] =
-    {
-        .size = 0x45,
-        .y_offset = 10,
-    },
-    [SPECIES_ZWEILOUS] =
-    {
-        .size = 0x45,
-        .y_offset = 6,
-    },
-    [SPECIES_HYDREIGON] =
-    {
-        .size = 0x45,
-        .y_offset = 0,
-    },
-    [SPECIES_LARVESTA] =
-    {
-        .size = 0x45,
-        .y_offset = 13,
-    },
-    [SPECIES_VOLCARONA] =
-    {
-        .size = 0x45,
-        .y_offset = 4,
-    },
-    [SPECIES_COBALION] =
-    {
-        .size = 0x45,
-        .y_offset = 0,
-    },
-    [SPECIES_TERRAKION] =
-    {
-        .size = 0x45,
-        .y_offset = 6,
-    },
-    [SPECIES_VIRIZION] =
-    {
-        .size = 0x45,
-        .y_offset = 2,
-    },
-    [SPECIES_TORNADUS] =
-    {
-        .size = 0x45,
-        .y_offset = 1,
-    },
-    [SPECIES_THUNDURUS] =
-    {
-        .size = 0x45,
-        .y_offset = 1,
-    },
-    [SPECIES_RESHIRAM] =
-    {
-        .size = 0x45,
-        .y_offset = 1,
-    },
-    [SPECIES_ZEKROM] =
-    {
-        .size = 0x45,
-        .y_offset = 0,
-    },
-    [SPECIES_LANDORUS] =
-    {
-        .size = 0x45,
-        .y_offset = 1,
-    },
-    [SPECIES_KYUREM] =
-    {
-        .size = 0x45,
-        .y_offset = 6,
-    },
-    [SPECIES_KELDEO] =
-    {
-        .size = 0x45,
-        .y_offset = 5,
-    },
-    [SPECIES_MELOETTA] =
-    {
-        .size = 0x45,
-        .y_offset = 9,
-    },
-    [SPECIES_GENESECT] =
-    {
-        .size = 0x45,
-        .y_offset = 0,
-    },
-    // Gen 6 and 7
-    [SPECIES_CHESPIN] =
-    {
-        .size = 0x45,
-        .y_offset = 10,
-    },
-    [SPECIES_QUILLADIN] =
-    {
-        .size = 0x45,
-        .y_offset = 10,
-    },
-    [SPECIES_CHESNAUGHT] =
-    {
-        .size = 0x45,
-        .y_offset = 4,
-    },
-    [SPECIES_FENNEKIN] =
-    {
-        .size = 0x45,
-        .y_offset = 10,
-    },
-    [SPECIES_BRAIXEN] =
-    {
-        .size = 0x45,
-        .y_offset = 4,
-    },
-    [SPECIES_DELPHOX] =
-    {
-        .size = 0x45,
-        .y_offset = 0,
-    },
-    [SPECIES_FROAKIE] =
-    {
-        .size = 0x45,
-        .y_offset = 12,
-    },
-    [SPECIES_FROGADIER] =
-    {
-        .size = 0x45,
-        .y_offset = 8,
-    },
-    [SPECIES_GRENINJA] =
-    {
-        .size = 0x45,
-        .y_offset = 7,
-    },
-    [SPECIES_BUNNELBY] =
-    {
-        .size = 0x45,
-        .y_offset = 5,
-    },
-    [SPECIES_DIGGERSBY] =
-    {
-        .size = 0x45,
-        .y_offset = 4,
-    },
-    [SPECIES_FLETCHLING] =
-    {
-        .size = 0x45,
-        .y_offset = 12,
-    },
-    [SPECIES_FLETCHINDER] =
-    {
-        .size = 0x45,
-        .y_offset = 8,
-    },
-    [SPECIES_TALONFLAME] =
-    {
-        .size = 0x45,
-        .y_offset = 1,
-    },
-    [SPECIES_SCATTERBUG] =
-    {
-        .size = 0x45,
-        .y_offset = 13,
-    },
-    [SPECIES_SPEWPA] =
-    {
-        .size = 0x45,
-        .y_offset = 11,
-    },
-    [SPECIES_VIVILLON] =
-    {
-        .size = 0x45,
-        .y_offset = 0,
-    },
-    [SPECIES_LITLEO] =
-    {
-        .size = 0x45,
-        .y_offset = 10,
-    },
-    [SPECIES_PYROAR] =
-    {
-        .size = 0x45,
-        .y_offset = 0,
-    },
-    [SPECIES_FLABEBE] =
-    {
-        .size = 0x45,
-        .y_offset = 6,
-    },
-    [SPECIES_FLOETTE] =
-    {
-        .size = 0x45,
-        .y_offset = 3,
-    },
-    [SPECIES_FLORGES] =
-    {
-        .size = 0x45,
-        .y_offset = 0,
-    },
-    [SPECIES_SKIDDO] =
-    {
-        .size = 0x45,
-        .y_offset = 7,
-    },
-    [SPECIES_GOGOAT] =
-    {
-        .size = 0x45,
-        .y_offset = 2,
-    },
-    [SPECIES_PANCHAM] =
-    {
-        .size = 0x45,
-        .y_offset = 12,
-    },
-    [SPECIES_PANGORO] =
-    {
-        .size = 0x45,
-        .y_offset = 0,
-    },
-    [SPECIES_FURFROU] =
-    {
-        .size = 0x45,
-        .y_offset = 3,
-    },
-    [SPECIES_ESPURR] =
-    {
-        .size = 0x45,
-        .y_offset = 10,
-    },
-    [SPECIES_MEOWSTIC] =
-    {
-        .size = 0x45,
-        .y_offset = 6,
-    },
-    [SPECIES_HONEDGE] =
-    {
-        .size = 0x45,
-        .y_offset = 4,
-    },
-    [SPECIES_DOUBLADE] =
-    {
-        .size = 0x45,
-        .y_offset = 5,
-    },
-    [SPECIES_AEGISLASH] =
-    {
-        .size = 0x45,
-        .y_offset = 0,
-    },
-    [SPECIES_SPRITZEE] =
-    {
-        .size = 0x45,
-        .y_offset = 12,
-    },
-    [SPECIES_AROMATISSE] =
-    {
-        .size = 0x45,
-        .y_offset = 4,
-    },
-    [SPECIES_SWIRLIX] =
-    {
-        .size = 0x45,
-        .y_offset = 14,
-    },
-    [SPECIES_SLURPUFF] =
-    {
-        .size = 0x45,
-        .y_offset = 8,
-    },
-    [SPECIES_INKAY] =
-    {
-        .size = 0x45,
-        .y_offset = 14,
-    },
-    [SPECIES_MALAMAR] =
-    {
-        .size = 0x45,
-        .y_offset = 0,
-    },
-    [SPECIES_BINACLE] =
-    {
-        .size = 0x45,
-        .y_offset = 9,
-    },
-    [SPECIES_BARBARACLE] =
-    {
-        .size = 0x45,
-        .y_offset = 0,
-    },
-    [SPECIES_SKRELP] =
-    {
-        .size = 0x45,
-        .y_offset = 8,
-    },
-    [SPECIES_DRAGALGE] =
-    {
-        .size = 0x45,
-        .y_offset = 0,
-    },
-    [SPECIES_CLAUNCHER] =
-    {
-        .size = 0x45,
-        .y_offset = 14,
-    },
-    [SPECIES_CLAWITZER] =
-    {
-        .size = 0x45,
-        .y_offset = 10,
-    },
-    [SPECIES_HELIOPTILE] =
-    {
-        .size = 0x45,
-        .y_offset = 13,
-    },
-    [SPECIES_HELIOLISK] =
-    {
-        .size = 0x45,
-        .y_offset = 4,
-    },
-    [SPECIES_TYRUNT] =
-    {
-        .size = 0x45,
-        .y_offset = 11,
-    },
-    [SPECIES_TYRANTRUM] =
-    {
-        .size = 0x45,
-        .y_offset = 0,
-    },
-    [SPECIES_AMAURA] =
-    {
-        .size = 0x45,
-        .y_offset = 8,
-    },
-    [SPECIES_AURORUS] =
-    {
-        .size = 0x45,
-        .y_offset = 0,
-    },
-    [SPECIES_SYLVEON] =
-    {
-        .size = 0x45,
-        .y_offset = 4,
-    },
-    [SPECIES_HAWLUCHA] =
-    {
-        .size = 0x45,
-        .y_offset = 8,
-    },
-    [SPECIES_DEDENNE] =
-    {
-        .size = 0x45,
-        .y_offset = 13,
-    },
-    [SPECIES_CARBINK] =
-    {
-        .size = 0x45,
-        .y_offset = 10,
-    },
-    [SPECIES_GOOMY] =
-    {
-        .size = 0x45,
-        .y_offset = 13,
-    },
-    [SPECIES_SLIGGOO] =
-    {
-        .size = 0x45,
-        .y_offset = 6,
-    },
-    [SPECIES_GOODRA] =
-    {
-        .size = 0x45,
-        .y_offset = 0,
-    },
-    [SPECIES_KLEFKI] =
-    {
-        .size = 0x45,
-        .y_offset = 4,
-    },
-    [SPECIES_PHANTUMP] =
-    {
-        .size = 0x45,
-        .y_offset = 10,
-    },
-    [SPECIES_TREVENANT] =
-    {
-        .size = 0x45,
-        .y_offset = 0,
-    },
-    [SPECIES_PUMPKABOO] =
-    {
-        .size = 0x45,
-        .y_offset = 13,
-    },
-    [SPECIES_GOURGEIST] =
-    {
-        .size = 0x45,
-        .y_offset = 4,
-    },
-    [SPECIES_BERGMITE] =
-    {
-        .size = 0x45,
-        .y_offset = 14,
-    },
-    [SPECIES_AVALUGG] =
-    {
-        .size = 0x45,
-        .y_offset = 6,
-    },
-    [SPECIES_NOIBAT] =
-    {
-        .size = 0x45,
-        .y_offset = 8,
-    },
-    [SPECIES_NOIVERN] =
-    {
-        .size = 0x45,
-        .y_offset = 3,
-    },
-    [SPECIES_XERNEAS] =
-    {
-        .size = 0x45,
-        .y_offset = 0,
-    },
-    [SPECIES_YVELTAL] =
-    {
-        .size = 0x45,
-        .y_offset = 0,
-    },
-    [SPECIES_ZYGARDE] =
-    {
-        .size = 0x45,
-        .y_offset = 0,
-    },
-    [SPECIES_DIANCIE] =
-    {
-        .size = 0x45,
-        .y_offset = 1,
-    },
-    [SPECIES_HOOPA] =
-    {
-        .size = 0x45,
-        .y_offset = 11,
-    },
-    [SPECIES_VOLCANION] =
-    {
-        .size = 0x45,
-        .y_offset = 0,
-    },
-    [SPECIES_ROWLET] =
-    {
-        .size = 0x45,
-        .y_offset = 12,
-    },
-    [SPECIES_DARTRIX] =
-    {
-        .size = 0x45,
-        .y_offset = 8,
-    },
-    [SPECIES_DECIDUEYE] =
-    {
-        .size = 0x45,
-        .y_offset = 0,
-    },
-    [SPECIES_LITTEN] =
-    {
-        .size = 0x45,
-        .y_offset = 12,
-    },
-    [SPECIES_TORRACAT] =
-    {
-        .size = 0x45,
-        .y_offset = 2,
-    },
-    [SPECIES_INCINEROAR] =
-    {
-        .size = 0x45,
-        .y_offset = 0,
-    },
-    [SPECIES_POPPLIO] =
-    {
-        .size = 0x45,
-        .y_offset = 11,
-    },
-    [SPECIES_BRIONNE] =
-    {
-        .size = 0x45,
-        .y_offset = 6,
-    },
-    [SPECIES_PRIMARINA] =
-    {
-        .size = 0x45,
-        .y_offset = 0,
-    },
-    [SPECIES_PIKIPEK] =
-    {
-        .size = 0x45,
-        .y_offset = 11,
-    },
-    [SPECIES_TRUMBEAK] =
-    {
-        .size = 0x45,
-        .y_offset = 6,
-    },
-    [SPECIES_TOUCANNON] =
-    {
-        .size = 0x45,
-        .y_offset = 2,
-    },
-    [SPECIES_YUNGOOS] =
-    {
-        .size = 0x45,
-        .y_offset = 12,
-    },
-    [SPECIES_GUMSHOOS] =
-    {
-        .size = 0x45,
-        .y_offset = 5,
-    },
-    [SPECIES_GRUBBIN] =
-    {
-        .size = 0x45,
-        .y_offset = 17,
-    },
-    [SPECIES_CHARJABUG] =
-    {
-        .size = 0x45,
-        .y_offset = 14,
-    },
-    [SPECIES_VIKAVOLT] =
-    {
-        .size = 0x45,
-        .y_offset = 6,
-    },
-    [SPECIES_CRABRAWLER] =
-    {
-        .size = 0x45,
-        .y_offset = 7,
-    },
-    [SPECIES_CRABOMINABLE] =
-    {
-        .size = 0x45,
-        .y_offset = 0,
-    },
-    [SPECIES_ORICORIO] =
-    {
-        .size = 0x45,
-        .y_offset = 2,
-    },
-    [SPECIES_CUTIEFLY] =
-    {
-        .size = 0x45,
-        .y_offset = 16,
-    },
-    [SPECIES_RIBOMBEE] =
-    {
-        .size = 0x45,
-        .y_offset = 5,
-    },
-    [SPECIES_ROCKRUFF] =
-    {
-        .size = 0x45,
-        .y_offset = 11,
-    },
-    [SPECIES_LYCANROC] =
-    {
-        .size = 0x45,
-        .y_offset = 6,
-    },
-    [SPECIES_WISHIWASHI] =
-    {
-        .size = 0x45,
-        .y_offset = 15,
-    },
-    [SPECIES_MAREANIE] =
-    {
-        .size = 0x45,
-        .y_offset = 14,
-    },
-    [SPECIES_TOXAPEX] =
-    {
-        .size = 0x45,
-        .y_offset = 2,
-    },
-    [SPECIES_MUDBRAY] =
-    {
-        .size = 0x45,
-        .y_offset = 7,
-    },
-    [SPECIES_MUDSDALE] =
-    {
-        .size = 0x45,
-        .y_offset = 0,
-    },
-    [SPECIES_DEWPIDER] =
-    {
-        .size = 0x45,
-        .y_offset = 13,
-    },
-    [SPECIES_ARAQUANID] =
-    {
-        .size = 0x45,
-        .y_offset = 2,
-    },
-    [SPECIES_FOMANTIS] =
-    {
-        .size = 0x45,
-        .y_offset = 11,
-    },
-    [SPECIES_LURANTIS] =
-    {
-        .size = 0x45,
-        .y_offset = 2,
-    },
-    [SPECIES_MORELULL] =
-    {
-        .size = 0x45,
-        .y_offset = 10,
-    },
-    [SPECIES_SHIINOTIC] =
-    {
-        .size = 0x45,
-        .y_offset = 4,
-    },
-    [SPECIES_SALANDIT] =
-    {
-        .size = 0x45,
-        .y_offset = 12,
-    },
-    [SPECIES_SALAZZLE] =
-    {
-        .size = 0x45,
-        .y_offset = 1,
-    },
-    [SPECIES_STUFFUL] =
-    {
-        .size = 0x45,
-        .y_offset = 10,
-    },
-    [SPECIES_BEWEAR] =
-    {
-        .size = 0x45,
-        .y_offset = 1,
-    },
-    [SPECIES_BOUNSWEET] =
-    {
-        .size = 0x45,
-        .y_offset = 16,
-    },
-    [SPECIES_STEENEE] =
-    {
-        .size = 0x45,
-        .y_offset = 7,
-    },
-    [SPECIES_TSAREENA] =
-    {
-        .size = 0x45,
-        .y_offset = 1,
-    },
-    [SPECIES_COMFEY] =
-    {
-        .size = 0x45,
-        .y_offset = 3,
-    },
-    [SPECIES_ORANGURU] =
-    {
-        .size = 0x45,
-        .y_offset = 5,
-    },
-    [SPECIES_PASSIMIAN] =
-    {
-        .size = 0x45,
-        .y_offset = 2,
-    },
-    [SPECIES_WIMPOD] =
-    {
-        .size = 0x45,
-        .y_offset = 14,
-    },
-    [SPECIES_GOLISOPOD] =
-    {
-        .size = 0x45,
-        .y_offset = 0,
-    },
-    [SPECIES_SANDYGAST] =
-    {
-        .size = 0x45,
-        .y_offset = 11,
-    },
-    [SPECIES_PALOSSAND] =
-    {
-        .size = 0x45,
-        .y_offset = 0,
-    },
-    [SPECIES_PYUKUMUKU] =
-    {
-        .size = 0x45,
-        .y_offset = 15,
-    },
-    [SPECIES_TYPE_NULL] =
-    {
-        .size = 0x45,
-        .y_offset = 2,
-    },
-    [SPECIES_SILVALLY] =
-    {
-        .size = 0x45,
-        .y_offset = 0,
-    },
-    [SPECIES_MINIOR] =
-    {
-        .size = 0x45,
-        .y_offset = 14,
-    },
-    [SPECIES_KOMALA] =
-    {
-        .size = 0x45,
-        .y_offset = 12,
-    },
-    [SPECIES_TURTONATOR] =
-    {
-        .size = 0x45,
-        .y_offset = 0,
-    },
-    [SPECIES_TOGEDEMARU] =
-    {
-        .size = 0x45,
-        .y_offset = 12,
-    },
-    [SPECIES_MIMIKYU] =
-    {
-        .size = 0x45,
-        .y_offset = 12,
-    },
-    [SPECIES_BRUXISH] =
-    {
-        .size = 0x45,
-        .y_offset = 10,
-    },
-    [SPECIES_DRAMPA] =
-    {
-        .size = 0x45,
-        .y_offset = 0,
-    },
-    [SPECIES_DHELMISE] =
-    {
-        .size = 0x45,
-        .y_offset = 1,
-    },
-    [SPECIES_JANGMO_O] =
-    {
-        .size = 0x45,
-        .y_offset = 8,
-    },
-    [SPECIES_HAKAMO_O] =
-    {
-        .size = 0x45,
-        .y_offset = 1,
-    },
-    [SPECIES_KOMMO_O] =
-    {
-        .size = 0x45,
-        .y_offset = 0,
-    },
-    [SPECIES_TAPU_KOKO] =
-    {
-        .size = 0x45,
-        .y_offset = 1,
-    },
-    [SPECIES_TAPU_LELE] =
-    {
-        .size = 0x45,
-        .y_offset = 6,
-    },
-    [SPECIES_TAPU_BULU] =
-    {
-        .size = 0x45,
-        .y_offset = 0,
-    },
-    [SPECIES_TAPU_FINI] =
-    {
-        .size = 0x45,
-        .y_offset = 2,
-    },
-    [SPECIES_COSMOG] =
-    {
-        .size = 0x45,
-        .y_offset = 10,
-    },
-    [SPECIES_COSMOEM] =
-    {
-        .size = 0x45,
-        .y_offset = 9,
-    },
-    [SPECIES_SOLGALEO] =
-    {
-        .size = 0x45,
-        .y_offset = 0,
-    },
-    [SPECIES_LUNALA] =
-    {
-        .size = 0x45,
-        .y_offset = 0,
-    },
-    [SPECIES_NIHILEGO] =
-    {
-        .size = 0x45,
-        .y_offset = 3,
-    },
-    [SPECIES_BUZZWOLE] =
-    {
-        .size = 0x45,
-        .y_offset = 0,
-    },
-    [SPECIES_PHEROMOSA] =
-    {
-        .size = 0x45,
-        .y_offset = 1,
-    },
-    [SPECIES_XURKITREE] =
-    {
-        .size = 0x45,
-        .y_offset = 0,
-    },
-    [SPECIES_CELESTEELA] =
-    {
-        .size = 0x45,
-        .y_offset = 0,
-    },
-    [SPECIES_KARTANA] =
-    {
-        .size = 0x45,
-        .y_offset = 2,
-    },
-    [SPECIES_GUZZLORD] =
-    {
-        .size = 0x45,
-        .y_offset = 3,
-    },
-    [SPECIES_NECROZMA] =
-    {
-        .size = 0x45,
-        .y_offset = 2,
-    },
-    [SPECIES_MAGEARNA] =
-    {
-        .size = 0x45,
-        .y_offset = 0,
-    },
-    [SPECIES_MARSHADOW] =
-    {
-        .size = 0x45,
-        .y_offset = 9,
-    },
-    [SPECIES_POIPOLE] =
-    {
-        .size = 0x45,
-        .y_offset = 8,
-    },
-    [SPECIES_NAGANADEL] =
-    {
-        .size = 0x45,
-        .y_offset = 1,
-    },
-    [SPECIES_STAKATAKA] =
-    {
-        .size = 0x45,
-        .y_offset = 0,
-    },
-    [SPECIES_BLACEPHALON] =
-    {
-        .size = 0x45,
-        .y_offset = 1,
-    },
-    [SPECIES_ZERAORA] =
-    {
-        .size = 0x45,
-        .y_offset = 4,
-    },
-    [SPECIES_MELTAN] =
-    {
-        .size = 0x45,
-        .y_offset = 8,
-    },
-    [SPECIES_MELMETAL] =
-    {
-        .size = 0x86,
-        .y_offset = 4,
-    },
-    [SPECIES_GROOKEY] =
-    {
-        .size = 0x56,
-        .y_offset = 12,
-    },
-    [SPECIES_THWACKEY] =
-    {
-        .size = 0x67,
-        .y_offset = 7,
-    },
-    [SPECIES_RILLABOOM] =
-    {
-        .size = 0x86,
-        .y_offset = 3,
-    },
-    [SPECIES_SCORBUNNY] =
-    {
-        .size = 0x57,
-        .y_offset = 8,
-    },
-    [SPECIES_RABOOT] =
-    {
-        .size = 0x57,
-        .y_offset = 7,
-    },
-    [SPECIES_CINDERACE] =
-    {
-        .size = 0x58,
-        .y_offset = 0,
-    },
-    [SPECIES_SOBBLE] =
-    {
-        .size = 0x57,
-        .y_offset = 11,
-    },
-    [SPECIES_DRIZZILE] =
-    {
-        .size = 0x56,
-        .y_offset = 9,
-    },
-    [SPECIES_INTELEON] =
-    {
-        .size = 0x86,
-        .y_offset = 1,
-    },
-    [SPECIES_SKWOVET] =
-    {
-        .size = 0x56,
-        .y_offset = 9,
-    },
-    [SPECIES_GREEDENT] =
-    {
-        .size = 0x78,
-        .y_offset = 4,
-    },
-    [SPECIES_ROOKIDEE] =
-    {
-        .size = 0x55,
-        .y_offset = 16,
-    },
-    [SPECIES_CORVISQUIRE] =
-    {
-        .size = 0x87,
-        .y_offset = 5,
-    },
-    [SPECIES_CORVIKNIGHT] =
-    {
-        .size = 0x78,
-        .y_offset = 2,
-    },
-    [SPECIES_BLIPBUG] =
-    {
-        .size = 0x45,
-        .y_offset = 12,
-    },
-    [SPECIES_DOTTLER] =
-    {
-        .size = 0x65,
-        .y_offset = 13,
-    },
-    [SPECIES_ORBEETLE] =
-    {
-        .size = 0x67,
-        .y_offset = 4,
-    },
-    [SPECIES_NICKIT] =
-    {
-        .size = 0x76,
-        .y_offset = 9,
-    },
-    [SPECIES_THIEVUL] =
-    {
-        .size = 0x87,
-        .y_offset = 7,
-    },
-    [SPECIES_GOSSIFLEUR] =
-    {
-        .size = 0x67,
-        .y_offset = 11,
-    },
-    [SPECIES_ELDEGOSS] =
-    {
-        .size = 0x67,
-        .y_offset = 4,
-    },
-    [SPECIES_WOOLOO] =
-    {
-        .size = 0x55,
-        .y_offset = 12,
-    },
-    [SPECIES_DUBWOOL] =
-    {
-        .size = 0x67,
-        .y_offset = 5,
-    },
-    [SPECIES_CHEWTLE] =
-    {
-        .size = 0x46,
-        .y_offset = 13,
-    },
-    [SPECIES_DREDNAW] =
-    {
-        .size = 0x87,
-        .y_offset = 7,
-    },
-    [SPECIES_YAMPER] =
-    {
-        .size = 0x56,
-        .y_offset = 10,
-    },
-    [SPECIES_BOLTUND] =
-    {
-        .size = 0x67,
-        .y_offset = 5,
-    },
-    [SPECIES_ROLYCOLY] =
-    {
-        .size = 0x55,
-        .y_offset = 16,
-    },
-    [SPECIES_CARKOL] =
-    {
-        .size = 0x67,
-        .y_offset = 8,
-    },
-    [SPECIES_COALOSSAL] =
-    {
-        .size = 0x78,
-        .y_offset = 0,
-    },
-    [SPECIES_APPLIN] =
-    {
-        .size = 0x45,
-        .y_offset = 16,
-    },
-    [SPECIES_FLAPPLE] =
-    {
-        .size = 0x76,
-        .y_offset = 9,
-    },
-    [SPECIES_APPLETUN] =
-    {
-        .size = 0x87,
-        .y_offset = 5,
-    },
-    [SPECIES_SILICOBRA] =
-    {
-        .size = 0x55,
-        .y_offset = 12,
-    },
-    [SPECIES_SANDACONDA] =
-    {
-        .size = 0x85,
-        .y_offset = 12,
-    },
-    [SPECIES_CRAMORANT] =
-    {
-        .size = 0x88,
-        .y_offset = 0,
-    },
-    [SPECIES_ARROKUDA] =
-    {
-        .size = 0x74,
-        .y_offset = 17,
-    },
-    [SPECIES_BARRASKEWDA] =
-    {
-        .size = 0x76,
-        .y_offset = 8,
-    },
-    [SPECIES_TOXEL] =
-    {
-        .size = 0x56,
-        .y_offset = 11,
-    },
-    [SPECIES_TOXTRICITY] =
-    {
-        .size = 0x68,
-        .y_offset = 1,
-    },
-    [SPECIES_SIZZLIPEDE] =
-    {
-        .size = 0x64,
-        .y_offset = 17,
-    },
-    [SPECIES_CENTISKORCH] =
-    {
-        .size = 0x87,
-        .y_offset = 7,
-    },
-    [SPECIES_CLOBBOPUS] =
-    {
-        .size = 0x65,
-        .y_offset = 15,
-    },
-    [SPECIES_GRAPPLOCT] =
-    {
-        .size = 0x67,
-        .y_offset = 5,
-    },
-    [SPECIES_SINISTEA] =
-    {
-        .size = 0x54,
-        .y_offset = 17,
-    },
-    [SPECIES_POLTEAGEIST] =
-    {
-        .size = 0x66,
-        .y_offset = 11,
-    },
-    [SPECIES_HATENNA] =
-    {
-        .size = 0x66,
-        .y_offset = 12,
-    },
-    [SPECIES_HATTREM] =
-    {
-        .size = 0x76,
-        .y_offset = 8,
-    },
-    [SPECIES_HATTERENE] =
-    {
-        .size = 0x68,
-        .y_offset = 0,
-    },
-    [SPECIES_IMPIDIMP] =
-    {
-        .size = 0x65,
-        .y_offset = 12,
-    },
-    [SPECIES_MORGREM] =
-    {
-        .size = 0x67,
-        .y_offset = 6,
-    },
-    [SPECIES_GRIMMSNARL] =
-    {
-        .size = 0x88,
-        .y_offset = 2,
-    },
-    [SPECIES_OBSTAGOON] =
-    {
-        .size = 0x78,
-        .y_offset = 0,
-    },
-    [SPECIES_PERRSERKER] =
-    {
-        .size = 0x68,
-        .y_offset = 2,
-    },
-    [SPECIES_CURSOLA] =
-    {
-        .size = 0x88,
-        .y_offset = 0,
-    },
-    [SPECIES_SIRFETCHD] =
-    {
-        .size = 0x88,
-        .y_offset = 0,
-    },
-    [SPECIES_MR_RIME] =
-    {
-        .size = 0x78,
-        .y_offset = 4,
-    },
-    [SPECIES_RUNERIGUS] =
-    {
-        .size = 0x88,
-        .y_offset = 2,
-    },
-    [SPECIES_MILCERY] =
-    {
-        .size = 0x55,
-        .y_offset = 15,
-    },
-    [SPECIES_ALCREMIE] =
-    {
-        .size = 0x57,
-        .y_offset = 7,
-    },
-    [SPECIES_FALINKS] =
-    {
-        .size = 0x76,
-        .y_offset = 8,
-    },
-    [SPECIES_PINCURCHIN] =
-    {
-        .size = 0x55,
-        .y_offset = 15,
-    },
-    [SPECIES_SNOM] =
-    {
-        .size = 0x54,
-        .y_offset = 20,
-    },
-    [SPECIES_FROSMOTH] =
-    {
-        .size = 0x87,
-        .y_offset = 5,
-    },
-    [SPECIES_STONJOURNER] =
-    {
-        .size = 0x68,
-        .y_offset = 2,
-    },
-    [SPECIES_EISCUE] =
-    {
-        .size = 0x58,
-        .y_offset = 0,
-    },
-    [SPECIES_INDEEDEE] =
-    {
-        .size = 0x57,
-        .y_offset = 9,
-    },
-    [SPECIES_MORPEKO] =
-    {
-        .size = 0x45,
-        .y_offset = 14,
-    },
-    [SPECIES_CUFANT] =
-    {
-        .size = 0x76,
-        .y_offset = 11,
-    },
-    [SPECIES_COPPERAJAH] =
-    {
-        .size = 0x87,
-        .y_offset = 5,
-    },
-    [SPECIES_DRACOZOLT] =
-    {
-        .size = 0x88,
-        .y_offset = 2,
-    },
-    [SPECIES_ARCTOZOLT] =
-    {
-        .size = 0x78,
-        .y_offset = 1,
-    },
-    [SPECIES_DRACOVISH] =
-    {
-        .size = 0x68,
-        .y_offset = 0,
-    },
-    [SPECIES_ARCTOVISH] =
-    {
-        .size = 0x88,
-        .y_offset = 3,
-    },
-    [SPECIES_DURALUDON] =
-    {
-        .size = 0x78,
-        .y_offset = 0,
-    },
-    [SPECIES_DREEPY] =
-    {
-        .size = 0x65,
-        .y_offset = 14,
-    },
-    [SPECIES_DRAKLOAK] =
-    {
-        .size = 0x87,
-        .y_offset = 7,
-    },
-    [SPECIES_DRAGAPULT] =
-    {
-        .size = 0x88,
-        .y_offset = 2,
-    },
-    [SPECIES_ZACIAN] =
-    {
-        .size = 0x88,
-        .y_offset = 3,
-    },
-    [SPECIES_ZAMAZENTA] =
-    {
-        .size = 0x88,
-        .y_offset = 0,
-    },
-    [SPECIES_ETERNATUS] =
-    {
-        .size = 0x88,
-        .y_offset = 1,
-    },
-    [SPECIES_KUBFU] =
-    {
-        .size = 0x56,
-        .y_offset = 8,
-    },
-    [SPECIES_URSHIFU] =
-    {
-        .size = 0x78,
-        .y_offset = 0,
-    },
-    [SPECIES_ZARUDE] =
-    {
-        .size = 0x88,
-        .y_offset = 2,
-    },
-    [SPECIES_REGIELEKI] =
-    {
-        .size = 0x86,
-        .y_offset = 4,
-    },
-    [SPECIES_REGIDRAGO] =
-    {
-        .size = 0x88,
-        .y_offset = 1,
-    },
-    [SPECIES_GLASTRIER] =
-    {
-        .size = 0x88,
-        .y_offset = 0,
-    },
-    [SPECIES_SPECTRIER] =
-    {
-        .size = 0x88,
-        .y_offset = 0,
-    },
-    [SPECIES_CALYREX] =
-    {
-        .size = 0x68,
-        .y_offset = 2,
-    },
-    // Megas
-    [SPECIES_VENUSAUR_MEGA] =
-    {
-        .size = 0,
-        .y_offset = 6,
-    },
-    [SPECIES_CHARIZARD_MEGA_X] =
-    {
-        .size = 0,
-        .y_offset = 1,
-    },
-    [SPECIES_CHARIZARD_MEGA_Y] =
-    {
-        .size = 0,
-        .y_offset = 0,
-    },
-    [SPECIES_BLASTOISE_MEGA] =
-    {
-        .size = 0,
-        .y_offset = 0,
-    },
-    [SPECIES_BEEDRILL_MEGA] =
-    {
-        .size = 0,
-        .y_offset = 0,
-    },
-    [SPECIES_PIDGEOT_MEGA] =
-    {
-        .size = 0,
-        .y_offset = 0,
-    },
-    [SPECIES_ALAKAZAM_MEGA] =
-    {
-        .size = 0,
-        .y_offset = 0,
-    },
-    [SPECIES_SLOWBRO_MEGA] =
-    {
-        .size = 0,
-        .y_offset = 0,
-    },
-    [SPECIES_GENGAR_MEGA] =
-    {
-        .size = 0,
-        .y_offset = 8,
-    },
-    [SPECIES_KANGASKHAN_MEGA] =
-    {
-        .size = 0,
-        .y_offset = 0,
-    },
-    [SPECIES_PINSIR_MEGA] =
-    {
-        .size = 0,
-        .y_offset = 4,
-    },
-    [SPECIES_GYARADOS_MEGA] =
-    {
-        .size = 0,
-        .y_offset = 1,
-    },
-    [SPECIES_AERODACTYL_MEGA] =
-    {
-        .size = 0,
-        .y_offset = 0,
-    },
-    [SPECIES_MEWTWO_MEGA_X] =
-    {
-        .size = 0,
-        .y_offset = 1,
-    },
-    [SPECIES_MEWTWO_MEGA_Y] =
-    {
-        .size = 0,
-        .y_offset = 0,
-    },
-    [SPECIES_AMPHAROS_MEGA] =
-    {
-        .size = 0,
-        .y_offset = 2,
-    },
-    [SPECIES_STEELIX_MEGA] =
-    {
-        .size = 0,
-        .y_offset = 0,
-    },
-    [SPECIES_SCIZOR_MEGA] =
-    {
-        .size = 0,
-        .y_offset = 0,
-    },
-    [SPECIES_HERACROSS_MEGA] =
-    {
-        .size = 0,
-        .y_offset = 0,
-    },
-    [SPECIES_HOUNDOOM_MEGA] =
-    {
-        .size = 0,
-        .y_offset = 0,
-    },
-    [SPECIES_TYRANITAR_MEGA] =
-    {
-        .size = 0,
-        .y_offset = 0,
-    },
-    [SPECIES_SCEPTILE_MEGA] =
-    {
-        .size = 0,
-        .y_offset = 2,
-    },
-    [SPECIES_BLAZIKEN_MEGA] =
-    {
-        .size = 0,
-        .y_offset = 1,
-    },
-    [SPECIES_SWAMPERT_MEGA] =
-    {
-        .size = 0,
-        .y_offset = 4,
-    },
-    [SPECIES_GARDEVOIR_MEGA] =
-    {
-        .size = 0,
-        .y_offset = 0,
-    },
-    [SPECIES_SABLEYE_MEGA] =
-    {
-        .size = 0,
-        .y_offset = 7,
-    },
-    [SPECIES_MAWILE_MEGA] =
-    {
-        .size = 0,
-        .y_offset = 5,
-    },
-    [SPECIES_AGGRON_MEGA] =
-    {
-        .size = 0,
-        .y_offset = 2,
-    },
-    [SPECIES_MEDICHAM_MEGA] =
-    {
-        .size = 0,
-        .y_offset = 0,
-    },
-    [SPECIES_MANECTRIC_MEGA] =
-    {
-        .size = 0,
-        .y_offset = 3,
-    },
-    [SPECIES_SHARPEDO_MEGA] =
-    {
-        .size = 0,
-        .y_offset = 0,
-    },
-    [SPECIES_CAMERUPT_MEGA] =
-    {
-        .size = 0,
-        .y_offset = 6,
-    },
-    [SPECIES_ALTARIA_MEGA] =
-    {
-        .size = 0,
-        .y_offset = 0,
-    },
-    [SPECIES_BANETTE_MEGA] =
-    {
-        .size = 0,
-        .y_offset = 0,
-    },
-    [SPECIES_ABSOL_MEGA] =
-    {
-        .size = 0,
-        .y_offset = 5,
-    },
-    [SPECIES_GLALIE_MEGA] =
-    {
-        .size = 0,
-        .y_offset = 4,
-    },
-    [SPECIES_SALAMENCE_MEGA] =
-    {
-        .size = 0,
-        .y_offset = 5,
-    },
-    [SPECIES_METAGROSS_MEGA] =
-    {
-        .size = 0,
-        .y_offset = 0,
-    },
-    [SPECIES_LATIAS_MEGA] =
-    {
-        .size = 0,
-        .y_offset = 0,
-    },
-    [SPECIES_LATIOS_MEGA] =
-    {
-        .size = 0,
-        .y_offset = 0,
-    },
-    [SPECIES_LOPUNNY_MEGA] =
-    {
-        .size = 0,
-        .y_offset = 2,
-    },
-    [SPECIES_GARCHOMP_MEGA] =
-    {
-        .size = 0,
-        .y_offset = 3,
-    },
-    [SPECIES_LUCARIO_MEGA] =
-    {
-        .size = 0,
-        .y_offset = 0,
-    },
-    [SPECIES_ABOMASNOW_MEGA] =
-    {
-        .size = 0,
-        .y_offset = 0,
-    },
-    [SPECIES_GALLADE_MEGA] =
-    {
-        .size = 0,
-        .y_offset = 1,
-    },
-    [SPECIES_AUDINO_MEGA] =
-    {
-        .size = 0,
-        .y_offset = 5,
-    },
-    [SPECIES_DIANCIE_MEGA] =
-    {
-        .size = 0,
-        .y_offset = 0,
-    },
-    // Special Mega + Primals
-    [SPECIES_RAYQUAZA_MEGA] =
-    {
-        .size = 0,
-        .y_offset = 0,
-    },
-    [SPECIES_KYOGRE_PRIMAL] =
-    {
-        .size = 0x87,
-        .y_offset = 0,
-    },
-    [SPECIES_GROUDON_PRIMAL] =
-    {
-        .size = 0x88,
-        .y_offset = 0,
-    },
-    // Alolan Forms
-    [SPECIES_RATTATA_ALOLAN] =
-    {
-        .size = 0x44,
-        .y_offset = 13,
-    },
-    [SPECIES_RATICATE_ALOLAN] =
-    {
-        .size = 0x66,
-        .y_offset = 6,
-    },
-    [SPECIES_RAICHU_ALOLAN] =
-    {
-        .size = 0x67,
-        .y_offset = 3,
-    },
-    [SPECIES_SANDSHREW_ALOLAN] =
-    {
-        .size = 0x55,
-        .y_offset = 11,
-    },
-    [SPECIES_SANDSLASH_ALOLAN] =
-    {
-        .size = 0x76,
-        .y_offset = 6,
-    },
-    [SPECIES_VULPIX_ALOLAN] =
-    {
-        .size = 0x65,
-        .y_offset = 11,
-    },
-    [SPECIES_NINETALES_ALOLAN] =
-    {
-        .size = 0x88,
-        .y_offset = 3,
-    },
-    [SPECIES_DIGLETT_ALOLAN] =
-    {
-        .size = 0x54,
-        .y_offset = 17,
-    },
-    [SPECIES_DUGTRIO_ALOLAN] =
-    {
-        .size = 0x75,
-        .y_offset = 11,
-    },
-    [SPECIES_MEOWTH_ALOLAN] =
-    {
-        .size = 0x55,
-        .y_offset = 10,
-    },
-    [SPECIES_PERSIAN_ALOLAN] =
-    {
-        .size = 0x77,
-        .y_offset = 4,
-    },
-    [SPECIES_GEODUDE_ALOLAN] =
-    {
-        .size = 0x54,
-        .y_offset = 19,
-    },
-    [SPECIES_GRAVELER_ALOLAN] =
-    {
-        .size = 0x87,
-        .y_offset = 9,
-    },
-    [SPECIES_GOLEM_ALOLAN] =
-    {
-        .size = 0x77,
-        .y_offset = 6,
-    },
-    [SPECIES_GRIMER_ALOLAN] =
-    {
-        .size = 0x65,
-        .y_offset = 9,
-    },
-    [SPECIES_MUK_ALOLAN] =
-    {
-        .size = 0x87,
-        .y_offset = 7,
-    },
-    [SPECIES_EXEGGUTOR_ALOLAN] =
-    {
-        .size = 0x88,
-        .y_offset = 0,
-    },
-    [SPECIES_MAROWAK_ALOLAN] =
-    {
-        .size = 0x76,
-        .y_offset = 8,
-    },
-    // Galarian Forms
-    [SPECIES_MEOWTH_GALARIAN] =
-    {
-        .size = 0x66,
-        .y_offset = 9,
-    },
-    [SPECIES_PONYTA_GALARIAN] =
-    {
-        .size = 0x87,
-        .y_offset = 8,
-    },
-    [SPECIES_RAPIDASH_GALARIAN] =
-    {
-        .size = 0x88,
-        .y_offset = 0,
-    },
-    [SPECIES_SLOWPOKE_GALARIAN] =
-    {
-        .size = 0x74,
-        .y_offset = 19,
-    },
-    [SPECIES_SLOWBRO_GALARIAN] =
-    {
-        .size = 0x87,
-        .y_offset = 4,
-    },
-    [SPECIES_FARFETCHD_GALARIAN] =
-    {
-        .size = 0x86,
-        .y_offset = 9,
-    },
-    [SPECIES_WEEZING_GALARIAN] =
-    {
-        .size = 0x88,
-        .y_offset = 0,
-    },
-    [SPECIES_MR_MIME_GALARIAN] =
-    {
-        .size = 0x77,
-        .y_offset = 7,
-    },
-    [SPECIES_ARTICUNO_GALARIAN] =
-    {
-        .size = 0x87,
-        .y_offset = 7,
-    },
-    [SPECIES_ZAPDOS_GALARIAN] =
-    {
-        .size = 0x68,
-        .y_offset = 0,
-    },
-    [SPECIES_MOLTRES_GALARIAN] =
-    {
-        .size = 0x88,
-        .y_offset = 1,
-    },
-    [SPECIES_SLOWKING_GALARIAN] =
-    {
-        .size = 0x68,
-        .y_offset = 0,
-    },
-    [SPECIES_CORSOLA_GALARIAN] =
-    {
-        .size = 0x66,
-        .y_offset = 11,
-    },
-    [SPECIES_ZIGZAGOON_GALARIAN] =
-    {
-        .size = 0x75,
-        .y_offset = 13,
-    },
-    [SPECIES_LINOONE_GALARIAN] =
-    {
-        .size = 0x85,
-        .y_offset = 13,
-    },
-    [SPECIES_DARUMAKA_GALARIAN] =
-    {
-        .size = 0x55,
-        .y_offset = 15,
-    },
-    [SPECIES_DARMANITAN_GALARIAN] =
-    {
-        .size = 0x78,
-        .y_offset = 0,
-    },
-    [SPECIES_YAMASK_GALARIAN] =
-    {
-        .size = 0x65,
-        .y_offset = 13,
-    },
-    [SPECIES_STUNFISK_GALARIAN] =
-    {
-        .size = 0x65,
         .y_offset = 14,
     },
     // Misc Forms
     // Cosplay Pikachu
     [SPECIES_PIKACHU_COSPLAY] =
     {
-        .size = 0x67,
+        .size = MON_COORDS_SIZE(48, 48),
         .y_offset = 9,
     },
     [SPECIES_PIKACHU_ROCK_STAR] =
     {
-        .size = 0x67,
+        .size = MON_COORDS_SIZE(48, 48),
         .y_offset = 9,
     },
     [SPECIES_PIKACHU_BELLE] =
     {
-        .size = 0x67,
+        .size = MON_COORDS_SIZE(48, 48),
         .y_offset = 9,
     },
     [SPECIES_PIKACHU_POP_STAR] =
     {
-        .size = 0x67,
+        .size = MON_COORDS_SIZE(48, 48),
         .y_offset = 9,
     },
     [SPECIES_PIKACHU_PH_D] =
     {
-        .size = 0x67,
+        .size = MON_COORDS_SIZE(48, 48),
         .y_offset = 9,
     },
     [SPECIES_PIKACHU_LIBRE] =
     {
-        .size = 0x67,
+        .size = MON_COORDS_SIZE(48, 48),
         .y_offset = 9,
     },
     // Cap Pikachu
     [SPECIES_PIKACHU_ORIGINAL_CAP] =
     {
-        .size = 0x67,
+        .size = MON_COORDS_SIZE(48, 48),
         .y_offset = 9,
     },
     [SPECIES_PIKACHU_HOENN_CAP] =
     {
-        .size = 0x67,
+        .size = MON_COORDS_SIZE(48, 48),
         .y_offset = 9,
     },
     [SPECIES_PIKACHU_SINNOH_CAP] =
     {
-        .size = 0x67,
+        .size = MON_COORDS_SIZE(48, 48),
         .y_offset = 9,
     },
     [SPECIES_PIKACHU_UNOVA_CAP] =
     {
-        .size = 0x67,
+        .size = MON_COORDS_SIZE(48, 48),
         .y_offset = 9,
     },
     [SPECIES_PIKACHU_KALOS_CAP] =
     {
-        .size = 0x67,
+        .size = MON_COORDS_SIZE(48, 48),
         .y_offset = 9,
     },
     [SPECIES_PIKACHU_ALOLA_CAP] =
     {
-        .size = 0x67,
+        .size = MON_COORDS_SIZE(48, 48),
         .y_offset = 9,
     },
     [SPECIES_PIKACHU_PARTNER_CAP] =
     {
-        .size = 0x67,
+        .size = MON_COORDS_SIZE(48, 48),
         .y_offset = 9,
     },
     [SPECIES_PIKACHU_WORLD_CAP] =
     {
-        .size = 0x67,
+        .size = MON_COORDS_SIZE(48, 48),
         .y_offset = 9,
     },
     // Pichu
     [SPECIES_PICHU_SPIKY_EARED] =
     {
-        .size = 0x45,
+        .size = MON_COORDS_SIZE(32, 40),
         .y_offset = 14,
     },
     // Unown
     [SPECIES_UNOWN_B] =
     {
-        .size = 0x34,
+        .size = MON_COORDS_SIZE(24, 32),
         .y_offset = 16,
     },
     [SPECIES_UNOWN_C] =
     {
-        .size = 0x44,
+        .size = MON_COORDS_SIZE(32, 32),
         .y_offset = 16,
     },
     [SPECIES_UNOWN_D] =
     {
-        .size = 0x44,
+        .size = MON_COORDS_SIZE(32, 32),
         .y_offset = 16,
     },
     [SPECIES_UNOWN_E] =
     {
-        .size = 0x44,
+        .size = MON_COORDS_SIZE(32, 32),
         .y_offset = 17,
     },
     [SPECIES_UNOWN_F] =
     {
-        .size = 0x44,
+        .size = MON_COORDS_SIZE(32, 32),
         .y_offset = 17,
     },
     [SPECIES_UNOWN_G] =
     {
-        .size = 0x35,
+        .size = MON_COORDS_SIZE(24, 40),
         .y_offset = 14,
     },
     [SPECIES_UNOWN_H] =
     {
-        .size = 0x44,
+        .size = MON_COORDS_SIZE(32, 32),
         .y_offset = 16,
     },
     [SPECIES_UNOWN_I] =
     {
-        .size = 0x34,
+        .size = MON_COORDS_SIZE(24, 32),
         .y_offset = 16,
     },
     [SPECIES_UNOWN_J] =
     {
-        .size = 0x34,
+        .size = MON_COORDS_SIZE(24, 32),
         .y_offset = 17,
     },
     [SPECIES_UNOWN_K] =
     {
-        .size = 0x44,
+        .size = MON_COORDS_SIZE(32, 32),
         .y_offset = 17,
     },
     [SPECIES_UNOWN_L] =
     {
-        .size = 0x34,
+        .size = MON_COORDS_SIZE(24, 32),
         .y_offset = 19,
     },
     [SPECIES_UNOWN_M] =
     {
-        .size = 0x44,
+        .size = MON_COORDS_SIZE(32, 32),
         .y_offset = 19,
     },
     [SPECIES_UNOWN_N] =
     {
-        .size = 0x43,
+        .size = MON_COORDS_SIZE(32, 24),
         .y_offset = 20,
     },
     [SPECIES_UNOWN_O] =
     {
-        .size = 0x44,
+        .size = MON_COORDS_SIZE(32, 32),
         .y_offset = 16,
     },
     [SPECIES_UNOWN_P] =
     {
-        .size = 0x34,
+        .size = MON_COORDS_SIZE(24, 32),
         .y_offset = 19,
     },
     [SPECIES_UNOWN_Q] =
     {
-        .size = 0x43,
+        .size = MON_COORDS_SIZE(32, 24),
         .y_offset = 21,
     },
     [SPECIES_UNOWN_R] =
     {
-        .size = 0x34,
+        .size = MON_COORDS_SIZE(24, 32),
         .y_offset = 19,
     },
     [SPECIES_UNOWN_S] =
     {
-        .size = 0x45,
+        .size = MON_COORDS_SIZE(32, 40),
         .y_offset = 12,
     },
     [SPECIES_UNOWN_T] =
     {
-        .size = 0x34,
+        .size = MON_COORDS_SIZE(24, 32),
         .y_offset = 18,
     },
     [SPECIES_UNOWN_U] =
     {
-        .size = 0x44,
+        .size = MON_COORDS_SIZE(32, 32),
         .y_offset = 18,
     },
     [SPECIES_UNOWN_V] =
     {
-        .size = 0x44,
+        .size = MON_COORDS_SIZE(32, 32),
         .y_offset = 18,
     },
     [SPECIES_UNOWN_W] =
     {
-        .size = 0x44,
+        .size = MON_COORDS_SIZE(32, 32),
         .y_offset = 19,
     },
     [SPECIES_UNOWN_X] =
     {
-        .size = 0x33,
+        .size = MON_COORDS_SIZE(24, 24),
         .y_offset = 21,
     },
     [SPECIES_UNOWN_Y] =
     {
-        .size = 0x34,
+        .size = MON_COORDS_SIZE(24, 32),
         .y_offset = 17,
     },
     [SPECIES_UNOWN_Z] =
     {
-        .size = 0x34,
+        .size = MON_COORDS_SIZE(24, 32),
         .y_offset = 16,
     },
     [SPECIES_UNOWN_EMARK] =
     {
-        .size = 0x35,
+        .size = MON_COORDS_SIZE(24, 40),
         .y_offset = 15,
     },
     [SPECIES_UNOWN_QMARK] =
     {
-        .size = 0x35,
+        .size = MON_COORDS_SIZE(24, 40),
         .y_offset = 13,
     },
     // Castform
     [SPECIES_CASTFORM_SUNNY] =
     {
-        .size = 0x34,
-        .y_offset = 17,
+        .size = MON_COORDS_SIZE(40, 48),
+        .y_offset = 9,
     },
     [SPECIES_CASTFORM_RAINY] =
     {
-        .size = 0x34,
-        .y_offset = 17,
+        .size = MON_COORDS_SIZE(32, 48),
+        .y_offset = 9,
     },
     [SPECIES_CASTFORM_SNOWY] =
     {
-        .size = 0x34,
-        .y_offset = 17,
+        .size = MON_COORDS_SIZE(40, 56),
+        .y_offset = 8,
     },
     // Deoxys
     [SPECIES_DEOXYS_ATTACK] =
     {
-        .size = 0x88,
+        .size = MON_COORDS_SIZE(64, 64),
         .y_offset = 0,
     },
     [SPECIES_DEOXYS_DEFENSE] =
     {
-        .size = 0x88,
+        .size = MON_COORDS_SIZE(56, 64),
         .y_offset = 0,
     },
     [SPECIES_DEOXYS_SPEED] =
     {
-        .size = 0x88,
-        .y_offset = 0,
+        .size = MON_COORDS_SIZE(64, 64),
+        .y_offset = 1,
     },
     // Burmy
     [SPECIES_BURMY_SANDY_CLOAK] =
     {
-        .size = 0x67,
-        .y_offset = 13,
+        .size = MON_COORDS_SIZE(32, 56),
+        .y_offset = 12,
     },
     [SPECIES_BURMY_TRASH_CLOAK] =
     {
-        .size = 0x67,
-        .y_offset = 13,
+        .size = MON_COORDS_SIZE(32, 56),
+        .y_offset = 8,
     },
     // Wormadam
     [SPECIES_WORMADAM_SANDY_CLOAK] =
     {
-        .size = 0x55,
+        .size = MON_COORDS_SIZE(40, 56),
         .y_offset = 10,
     },
     [SPECIES_WORMADAM_TRASH_CLOAK] =
     {
-        .size = 0x55,
+        .size = MON_COORDS_SIZE(48, 56),
         .y_offset = 10,
     },
     // Cherrim
     [SPECIES_CHERRIM_SUNSHINE] =
     {
-        .size = 0x55,
-        .y_offset = 8,
+        .size = MON_COORDS_SIZE(48, 40),
+        .y_offset = 12,
     },
     // Shellos
     [SPECIES_SHELLOS_EAST_SEA] =
     {
-        .size = 0x66,
-        .y_offset = 13,
+        .size = MON_COORDS_SIZE(40, 40),
+        .y_offset = 14,
     },
     // Gastrodon
     [SPECIES_GASTRODON_EAST_SEA] =
     {
-        .size = 0x65,
+        .size = MON_COORDS_SIZE(56, 48),
         .y_offset = 8,
     },
     // Rotom
     [SPECIES_ROTOM_HEAT] =
     {
-        .size = 0x77,
-        .y_offset = 11,
+        .size = MON_COORDS_SIZE(56, 48),
+        .y_offset = 10,
     },
     [SPECIES_ROTOM_WASH] =
     {
-        .size = 0x77,
-        .y_offset = 11,
+        .size = MON_COORDS_SIZE(64, 56),
+        .y_offset = 7,
     },
     [SPECIES_ROTOM_FROST] =
     {
-        .size = 0x77,
-        .y_offset = 11,
+        .size = MON_COORDS_SIZE(64, 64),
+        .y_offset = 4,
     },
     [SPECIES_ROTOM_FAN] =
     {
-        .size = 0x77,
-        .y_offset = 11,
+        .size = MON_COORDS_SIZE(64, 56),
+        .y_offset = 8,
     },
     [SPECIES_ROTOM_MOW] =
     {
-        .size = 0x77,
-        .y_offset = 11,
+        .size = MON_COORDS_SIZE(56, 64),
+        .y_offset = 3,
     },
     // Giratina
     [SPECIES_GIRATINA_ORIGIN] =
     {
-        .size = 0x87,
-        .y_offset = 2,
+        .size = MON_COORDS_SIZE(64, 64),
+        .y_offset = 0,
     },
     // Shaymin
     [SPECIES_SHAYMIN_SKY] =
     {
-        .size = 0x87,
+        .size = MON_COORDS_SIZE(56, 56),
         .y_offset = 7,
     },
     // Arceus
     [SPECIES_ARCEUS_FIGHTING] =
     {
-        .size = 0x67,
+        .size = MON_COORDS_SIZE(64, 64),
         .y_offset = 0,
     },
     [SPECIES_ARCEUS_FLYING] =
     {
-        .size = 0x67,
+        .size = MON_COORDS_SIZE(64, 64),
         .y_offset = 0,
     },
     [SPECIES_ARCEUS_POISON] =
     {
-        .size = 0x67,
+        .size = MON_COORDS_SIZE(64, 64),
         .y_offset = 0,
     },
     [SPECIES_ARCEUS_GROUND] =
     {
-        .size = 0x67,
+        .size = MON_COORDS_SIZE(64, 64),
         .y_offset = 0,
     },
     [SPECIES_ARCEUS_ROCK] =
     {
-        .size = 0x67,
+        .size = MON_COORDS_SIZE(64, 64),
         .y_offset = 0,
     },
     [SPECIES_ARCEUS_BUG] =
     {
-        .size = 0x67,
+        .size = MON_COORDS_SIZE(64, 64),
         .y_offset = 0,
     },
     [SPECIES_ARCEUS_GHOST] =
     {
-        .size = 0x67,
+        .size = MON_COORDS_SIZE(64, 64),
         .y_offset = 0,
     },
     [SPECIES_ARCEUS_STEEL] =
     {
-        .size = 0x67,
+        .size = MON_COORDS_SIZE(64, 64),
         .y_offset = 0,
     },
     [SPECIES_ARCEUS_FIRE] =
     {
-        .size = 0x67,
+        .size = MON_COORDS_SIZE(64, 64),
         .y_offset = 0,
     },
     [SPECIES_ARCEUS_WATER] =
     {
-        .size = 0x67,
+        .size = MON_COORDS_SIZE(64, 64),
         .y_offset = 0,
     },
     [SPECIES_ARCEUS_GRASS] =
     {
-        .size = 0x67,
+        .size = MON_COORDS_SIZE(64, 64),
         .y_offset = 0,
     },
     [SPECIES_ARCEUS_ELECTRIC] =
     {
-        .size = 0x67,
+        .size = MON_COORDS_SIZE(64, 64),
         .y_offset = 0,
     },
     [SPECIES_ARCEUS_PSYCHIC] =
     {
-        .size = 0x67,
+        .size = MON_COORDS_SIZE(64, 64),
         .y_offset = 0,
     },
     [SPECIES_ARCEUS_ICE] =
     {
-        .size = 0x67,
+        .size = MON_COORDS_SIZE(64, 64),
         .y_offset = 0,
     },
     [SPECIES_ARCEUS_DRAGON] =
     {
-        .size = 0x67,
+        .size = MON_COORDS_SIZE(64, 64),
         .y_offset = 0,
     },
     [SPECIES_ARCEUS_DARK] =
     {
-        .size = 0x67,
+        .size = MON_COORDS_SIZE(64, 64),
         .y_offset = 0,
     },
     [SPECIES_ARCEUS_FAIRY] =
     {
-        .size = 0x67,
+        .size = MON_COORDS_SIZE(64, 64),
         .y_offset = 0,
     },
     // Basculin
     [SPECIES_BASCULIN_BLUE_STRIPED] =
     {
-        .size = 0x45,
-        .y_offset = 13,
+        .size = MON_COORDS_SIZE(56, 40),
+        .y_offset = 16,
     },
     // Darmanitan
     [SPECIES_DARMANITAN_ZEN_MODE] =
     {
-        .size = 0x87,
-        .y_offset = 9,
+        .size = MON_COORDS_SIZE(40, 40),
+        .y_offset = 14,
     },
     [SPECIES_DARMANITAN_ZEN_MODE_GALARIAN] =
     {
-        .size = 0x68,
+        .size = MON_COORDS_SIZE(48, 64),
         .y_offset = 2,
     },
     // Deerling
     [SPECIES_DEERLING_SUMMER] =
     {
-        .size = 0x45,
+        .size = MON_COORDS_SIZE(32, 48),
         .y_offset = 11,
     },
     [SPECIES_DEERLING_AUTUMN] =
     {
-        .size = 0x45,
+        .size = MON_COORDS_SIZE(32, 48),
         .y_offset = 11,
     },
     [SPECIES_DEERLING_WINTER] =
     {
-        .size = 0x45,
+        .size = MON_COORDS_SIZE(32, 48),
         .y_offset = 11,
     },
     // Sawsbuck
     [SPECIES_SAWSBUCK_SUMMER] =
     {
-        .size = 0x45,
+        .size = MON_COORDS_SIZE(64, 64),
         .y_offset = 0,
     },
     [SPECIES_SAWSBUCK_AUTUMN] =
     {
-        .size = 0x45,
+        .size = MON_COORDS_SIZE(64, 64),
         .y_offset = 0,
     },
     [SPECIES_SAWSBUCK_WINTER] =
     {
-        .size = 0x45,
+        .size = MON_COORDS_SIZE(56, 64),
         .y_offset = 0,
     },
     // Therian Forms
     [SPECIES_TORNADUS_THERIAN] =
     {
-        .size = 0x87,
-        .y_offset = 2,
+        .size = MON_COORDS_SIZE(64, 64),
+        .y_offset = 0,
     },
     [SPECIES_THUNDURUS_THERIAN] =
     {
-        .size = 0x87,
-        .y_offset = 0,
+        .size = MON_COORDS_SIZE(64, 64),
+        .y_offset = 2,
     },
     [SPECIES_LANDORUS_THERIAN] =
     {
-        .size = 0x87,
-        .y_offset = 2,
+        .size = MON_COORDS_SIZE(64, 64),
+        .y_offset = 0,
     },
     // Kyurem
     [SPECIES_KYUREM_WHITE] =
     {
-        .size = 0x87,
+        .size = MON_COORDS_SIZE(64, 64),
         .y_offset = 0,
     },
     [SPECIES_KYUREM_BLACK] =
     {
-        .size = 0x87,
+        .size = MON_COORDS_SIZE(64, 64),
         .y_offset = 0,
     },
     // Keldeo
     [SPECIES_KELDEO_RESOLUTE] =
     {
-        .size = 0x45,
-        .y_offset = 5,
+        .size = MON_COORDS_SIZE(64, 64),
+        .y_offset = 2,
     },
     // Meloetta
     [SPECIES_MELOETTA_PIROUETTE] =
     {
-        .size = 0x87,
-        .y_offset = 3,
+        .size = MON_COORDS_SIZE(40, 64),
+        .y_offset = 2,
     },
     // Genesect
     [SPECIES_GENESECT_DOUSE_DRIVE] =
     {
-        .size = 0x45,
+        .size = MON_COORDS_SIZE(56, 64),
         .y_offset = 0,
     },
     [SPECIES_GENESECT_SHOCK_DRIVE] =
     {
-        .size = 0x45,
+        .size = MON_COORDS_SIZE(56, 64),
         .y_offset = 0,
     },
     [SPECIES_GENESECT_BURN_DRIVE] =
     {
-        .size = 0x45,
+        .size = MON_COORDS_SIZE(56, 64),
         .y_offset = 0,
     },
     [SPECIES_GENESECT_CHILL_DRIVE] =
     {
-        .size = 0x45,
+        .size = MON_COORDS_SIZE(56, 64),
         .y_offset = 0,
     },
     // Greninja
     [SPECIES_GRENINJA_BATTLE_BOND] =
     {
-        .size = 0x45,
+        .size = MON_COORDS_SIZE(64, 56),
         .y_offset = 7,
     },
     [SPECIES_GRENINJA_ASH] =
     {
-        .size = 0x45,
-        .y_offset = 7,
+        .size = MON_COORDS_SIZE(64, 64),
+        .y_offset = 0,
     },
     // Vivillon
     [SPECIES_VIVILLON_POLAR] =
     {
-        .size = 0x45,
+        .size = MON_COORDS_SIZE(64, 64),
         .y_offset = 0,
     },
     [SPECIES_VIVILLON_TUNDRA] =
     {
-        .size = 0x45,
+        .size = MON_COORDS_SIZE(64, 64),
         .y_offset = 0,
     },
     [SPECIES_VIVILLON_CONTINENTAL] =
     {
-        .size = 0x45,
+        .size = MON_COORDS_SIZE(64, 64),
         .y_offset = 0,
     },
     [SPECIES_VIVILLON_GARDEN] =
     {
-        .size = 0x45,
+        .size = MON_COORDS_SIZE(64, 64),
         .y_offset = 0,
     },
     [SPECIES_VIVILLON_ELEGANT] =
     {
-        .size = 0x45,
+        .size = MON_COORDS_SIZE(64, 64),
         .y_offset = 0,
     },
     [SPECIES_VIVILLON_MEADOW] =
     {
-        .size = 0x45,
+        .size = MON_COORDS_SIZE(64, 64),
         .y_offset = 0,
     },
     [SPECIES_VIVILLON_MODERN] =
     {
-        .size = 0x45,
+        .size = MON_COORDS_SIZE(64, 64),
         .y_offset = 0,
     },
     [SPECIES_VIVILLON_MARINE] =
     {
-        .size = 0x45,
+        .size = MON_COORDS_SIZE(64, 64),
         .y_offset = 0,
     },
     [SPECIES_VIVILLON_ARCHIPELAGO] =
     {
-        .size = 0x45,
+        .size = MON_COORDS_SIZE(64, 64),
         .y_offset = 0,
     },
     [SPECIES_VIVILLON_HIGH_PLAINS] =
     {
-        .size = 0x45,
+        .size = MON_COORDS_SIZE(64, 64),
         .y_offset = 0,
     },
     [SPECIES_VIVILLON_SANDSTORM] =
     {
-        .size = 0x45,
+        .size = MON_COORDS_SIZE(64, 64),
         .y_offset = 0,
     },
     [SPECIES_VIVILLON_RIVER] =
     {
-        .size = 0x45,
+        .size = MON_COORDS_SIZE(64, 64),
         .y_offset = 0,
     },
     [SPECIES_VIVILLON_MONSOON] =
     {
-        .size = 0x45,
+        .size = MON_COORDS_SIZE(64, 64),
         .y_offset = 0,
     },
     [SPECIES_VIVILLON_SAVANNA] =
     {
-        .size = 0x45,
+        .size = MON_COORDS_SIZE(64, 64),
         .y_offset = 0,
     },
     [SPECIES_VIVILLON_SUN] =
     {
-        .size = 0x45,
+        .size = MON_COORDS_SIZE(64, 64),
         .y_offset = 0,
     },
     [SPECIES_VIVILLON_OCEAN] =
     {
-        .size = 0x45,
+        .size = MON_COORDS_SIZE(64, 64),
         .y_offset = 0,
     },
     [SPECIES_VIVILLON_JUNGLE] =
     {
-        .size = 0x45,
+        .size = MON_COORDS_SIZE(64, 64),
         .y_offset = 0,
     },
     [SPECIES_VIVILLON_FANCY] =
     {
-        .size = 0x45,
+        .size = MON_COORDS_SIZE(64, 64),
         .y_offset = 0,
     },
     [SPECIES_VIVILLON_POKE_BALL] =
     {
-        .size = 0x45,
+        .size = MON_COORDS_SIZE(64, 64),
         .y_offset = 0,
     },
     // Flabébé
     [SPECIES_FLABEBE_YELLOW_FLOWER] =
     {
-        .size = 0x45,
+        .size = MON_COORDS_SIZE(48, 56),
         .y_offset = 6,
     },
     [SPECIES_FLABEBE_ORANGE_FLOWER] =
     {
-        .size = 0x45,
+        .size = MON_COORDS_SIZE(48, 56),
         .y_offset = 6,
     },
     [SPECIES_FLABEBE_BLUE_FLOWER] =
     {
-        .size = 0x45,
+        .size = MON_COORDS_SIZE(48, 56),
         .y_offset = 6,
     },
     [SPECIES_FLABEBE_WHITE_FLOWER] =
     {
-        .size = 0x45,
+        .size = MON_COORDS_SIZE(48, 56),
         .y_offset = 6,
     },
     // Floette
     [SPECIES_FLOETTE_YELLOW_FLOWER] =
     {
-        .size = 0x45,
+        .size = MON_COORDS_SIZE(48, 64),
         .y_offset = 3,
     },
     [SPECIES_FLOETTE_ORANGE_FLOWER] =
     {
-        .size = 0x45,
+        .size = MON_COORDS_SIZE(48, 64),
         .y_offset = 3,
     },
     [SPECIES_FLOETTE_BLUE_FLOWER] =
     {
-        .size = 0x45,
+        .size = MON_COORDS_SIZE(48, 64),
         .y_offset = 3,
     },
     [SPECIES_FLOETTE_WHITE_FLOWER] =
     {
-        .size = 0x45,
+        .size = MON_COORDS_SIZE(48, 64),
         .y_offset = 3,
     },
     [SPECIES_FLOETTE_ETERNAL_FLOWER] =
     {
-        .size = 0x45,
+        .size = MON_COORDS_SIZE(64, 64),
         .y_offset = 3,
     },
     // Florges
     [SPECIES_FLORGES_YELLOW_FLOWER] =
     {
-        .size = 0x45,
+        .size = MON_COORDS_SIZE(64, 64),
         .y_offset = 0,
     },
     [SPECIES_FLORGES_ORANGE_FLOWER] =
     {
-        .size = 0x45,
+        .size = MON_COORDS_SIZE(64, 64),
         .y_offset = 0,
     },
     [SPECIES_FLORGES_BLUE_FLOWER] =
     {
-        .size = 0x45,
+        .size = MON_COORDS_SIZE(64, 64),
         .y_offset = 0,
     },
     [SPECIES_FLORGES_WHITE_FLOWER] =
     {
-        .size = 0x45,
+        .size = MON_COORDS_SIZE(64, 64),
         .y_offset = 0,
     },
     // Furfrou
     [SPECIES_FURFROU_HEART_TRIM] =
     {
-        .size = 0x45,
-        .y_offset = 3,
+        .size = MON_COORDS_SIZE(56, 64),
+        .y_offset = 2,
     },
     [SPECIES_FURFROU_STAR_TRIM] =
     {
-        .size = 0x45,
-        .y_offset = 3,
+        .size = MON_COORDS_SIZE(56, 64),
+        .y_offset = 2,
     },
     [SPECIES_FURFROU_DIAMOND_TRIM] =
     {
-        .size = 0x45,
-        .y_offset = 3,
+        .size = MON_COORDS_SIZE(48, 64),
+        .y_offset = 2,
     },
     [SPECIES_FURFROU_DEBUTANTE_TRIM] =
     {
-        .size = 0x45,
-        .y_offset = 3,
+        .size = MON_COORDS_SIZE(48, 64),
+        .y_offset = 2,
     },
     [SPECIES_FURFROU_MATRON_TRIM] =
     {
-        .size = 0x45,
-        .y_offset = 3,
+        .size = MON_COORDS_SIZE(48, 64),
+        .y_offset = 2,
     },
     [SPECIES_FURFROU_DANDY_TRIM] =
     {
-        .size = 0x45,
-        .y_offset = 3,
+        .size = MON_COORDS_SIZE(48, 64),
+        .y_offset = 2,
     },
     [SPECIES_FURFROU_LA_REINE_TRIM] =
     {
-        .size = 0x45,
-        .y_offset = 3,
+        .size = MON_COORDS_SIZE(48, 64),
+        .y_offset = 2,
     },
     [SPECIES_FURFROU_KABUKI_TRIM] =
     {
-        .size = 0x45,
-        .y_offset = 3,
+        .size = MON_COORDS_SIZE(56, 64),
+        .y_offset = 2,
     },
     [SPECIES_FURFROU_PHARAOH_TRIM] =
     {
-        .size = 0x45,
-        .y_offset = 3,
+        .size = MON_COORDS_SIZE(48, 64),
+        .y_offset = 2,
     },
     // Meowstic
     [SPECIES_MEOWSTIC_FEMALE] =
     {
-        .size = 0x45,
-        .y_offset = 6,
+        .size = MON_COORDS_SIZE(56, 64),
+        .y_offset = 2,
     },
     // Aegislash
     [SPECIES_AEGISLASH_BLADE] =
     {
-        .size = 0x87,
-        .y_offset = 1,
+        .size = MON_COORDS_SIZE(64, 64),
+        .y_offset = 0,
     },
     // Pumpkaboo
     [SPECIES_PUMPKABOO_SMALL] =
     {
-        .size = 0x45,
-        .y_offset = 13,
+        .size = MON_COORDS_SIZE(40, 40),
+        .y_offset = 15,
     },
     [SPECIES_PUMPKABOO_LARGE] =
     {
-        .size = 0x45,
-        .y_offset = 13,
+        .size = MON_COORDS_SIZE(48, 48),
+        .y_offset = 12,
     },
     [SPECIES_PUMPKABOO_SUPER] =
     {
-        .size = 0x45,
-        .y_offset = 13,
+        .size = MON_COORDS_SIZE(48, 48),
+        .y_offset = 10,
     },
     // Gourgeist
     [SPECIES_GOURGEIST_SMALL] =
     {
-        .size = 0x45,
-        .y_offset = 4,
+        .size = MON_COORDS_SIZE(56, 64),
+        .y_offset = 5,
     },
     [SPECIES_GOURGEIST_LARGE] =
     {
-        .size = 0x45,
-        .y_offset = 4,
+        .size = MON_COORDS_SIZE(64, 64),
+        .y_offset = 2,
     },
     [SPECIES_GOURGEIST_SUPER] =
     {
-        .size = 0x45,
-        .y_offset = 4,
+        .size = MON_COORDS_SIZE(64, 64),
+        .y_offset = 0,
     },
     // Xerneas
     [SPECIES_XERNEAS_ACTIVE] =
     {
-        .size = 0x45,
+        .size = MON_COORDS_SIZE(64, 64),
         .y_offset = 0,
     },
     // Zygarde
     [SPECIES_ZYGARDE_10] =
     {
-        .size = 0x45,
-        .y_offset = 0,
+        .size = MON_COORDS_SIZE(56, 64),
+        .y_offset = 2,
     },
     [SPECIES_ZYGARDE_10_POWER_CONSTRUCT] =
     {
-        .size = 0x45,
-        .y_offset = 0,
+        .size = MON_COORDS_SIZE(56, 64),
+        .y_offset = 2,
     },
     [SPECIES_ZYGARDE_50_POWER_CONSTRUCT] =
     {
-        .size = 0x45,
+        .size = MON_COORDS_SIZE(64, 64),
         .y_offset = 0,
     },
     [SPECIES_ZYGARDE_COMPLETE] =
     {
-        .size = 0x55,
+        .size = MON_COORDS_SIZE(64, 64),
         .y_offset = 0,
     },
     // Hoopa
     [SPECIES_HOOPA_UNBOUND] =
     {
-        .size = 0x87,
-        .y_offset = 1,
+        .size = MON_COORDS_SIZE(64, 64),
+        .y_offset = 0,
     },
     // Oricorio
     [SPECIES_ORICORIO_POM_POM] =
     {
-        .size = 0x45,
-        .y_offset = 2,
+        .size = MON_COORDS_SIZE(56, 56),
+        .y_offset = 5,
     },
     [SPECIES_ORICORIO_PAU] =
     {
-        .size = 0x45,
-        .y_offset = 2,
+        .size = MON_COORDS_SIZE(56, 64),
+        .y_offset = 3,
     },
     [SPECIES_ORICORIO_SENSU] =
     {
-        .size = 0x45,
-        .y_offset = 2,
+        .size = MON_COORDS_SIZE(64, 56),
+        .y_offset = 4,
     },
     // Rockruff
     [SPECIES_ROCKRUFF_OWN_TEMPO] =
     {
-        .size = 0x45,
+        .size = MON_COORDS_SIZE(40, 48),
         .y_offset = 11,
     },
     // Lycanroc
     [SPECIES_LYCANROC_MIDNIGHT] =
     {
-        .size = 0x45,
-        .y_offset = 0,
+        .size = MON_COORDS_SIZE(56, 64),
+        .y_offset = 1,
     },
     [SPECIES_LYCANROC_DUSK] =
     {
-        .size = 0x45,
-        .y_offset = 0,
+        .size = MON_COORDS_SIZE(64, 64),
+        .y_offset = 3,
     },
     // Wishiwashi
     [SPECIES_WISHIWASHI_SCHOOL] =
     {
-        .size = 0x87,
-        .y_offset = 3,
+        .size = MON_COORDS_SIZE(64, 64),
+        .y_offset = 4,
     },
     // Silvally
     [SPECIES_SILVALLY_FIGHTING] =
     {
-        .size = 0x45,
+        .size = MON_COORDS_SIZE(64, 64),
         .y_offset = 0,
     },
     [SPECIES_SILVALLY_FLYING] =
     {
-        .size = 0x45,
+        .size = MON_COORDS_SIZE(64, 64),
         .y_offset = 0,
     },
     [SPECIES_SILVALLY_POISON] =
     {
-        .size = 0x45,
+        .size = MON_COORDS_SIZE(64, 64),
         .y_offset = 0,
     },
     [SPECIES_SILVALLY_GROUND] =
     {
-        .size = 0x45,
+        .size = MON_COORDS_SIZE(64, 64),
         .y_offset = 0,
     },
     [SPECIES_SILVALLY_ROCK] =
     {
-        .size = 0x45,
+        .size = MON_COORDS_SIZE(64, 64),
         .y_offset = 0,
     },
     [SPECIES_SILVALLY_BUG] =
     {
-        .size = 0x45,
+        .size = MON_COORDS_SIZE(64, 64),
         .y_offset = 0,
     },
     [SPECIES_SILVALLY_GHOST] =
     {
-        .size = 0x45,
+        .size = MON_COORDS_SIZE(64, 64),
         .y_offset = 0,
     },
     [SPECIES_SILVALLY_STEEL] =
     {
-        .size = 0x45,
+        .size = MON_COORDS_SIZE(64, 64),
         .y_offset = 0,
     },
     [SPECIES_SILVALLY_FIRE] =
     {
-        .size = 0x45,
+        .size = MON_COORDS_SIZE(64, 64),
         .y_offset = 0,
     },
     [SPECIES_SILVALLY_WATER] =
     {
-        .size = 0x45,
+        .size = MON_COORDS_SIZE(64, 64),
         .y_offset = 0,
     },
     [SPECIES_SILVALLY_GRASS] =
     {
-        .size = 0x45,
+        .size = MON_COORDS_SIZE(64, 64),
         .y_offset = 0,
     },
     [SPECIES_SILVALLY_ELECTRIC] =
     {
-        .size = 0x45,
+        .size = MON_COORDS_SIZE(64, 64),
         .y_offset = 0,
     },
     [SPECIES_SILVALLY_PSYCHIC] =
     {
-        .size = 0x45,
+        .size = MON_COORDS_SIZE(64, 64),
         .y_offset = 0,
     },
     [SPECIES_SILVALLY_ICE] =
     {
-        .size = 0x45,
+        .size = MON_COORDS_SIZE(64, 64),
         .y_offset = 0,
     },
     [SPECIES_SILVALLY_DRAGON] =
     {
-        .size = 0x45,
+        .size = MON_COORDS_SIZE(64, 64),
         .y_offset = 0,
     },
     [SPECIES_SILVALLY_DARK] =
     {
-        .size = 0x45,
+        .size = MON_COORDS_SIZE(64, 64),
         .y_offset = 0,
     },
     [SPECIES_SILVALLY_FAIRY] =
     {
-        .size = 0x45,
+        .size = MON_COORDS_SIZE(64, 64),
         .y_offset = 0,
     },
     // Minior
     [SPECIES_MINIOR_METEOR_ORANGE] =
     {
-        .size = 0x45,
+        .size = MON_COORDS_SIZE(48, 40),
         .y_offset = 14,
     },
     [SPECIES_MINIOR_METEOR_YELLOW] =
     {
-        .size = 0x45,
+        .size = MON_COORDS_SIZE(48, 40),
         .y_offset = 14,
     },
     [SPECIES_MINIOR_METEOR_GREEN] =
     {
-        .size = 0x45,
+        .size = MON_COORDS_SIZE(48, 40),
         .y_offset = 14,
     },
     [SPECIES_MINIOR_METEOR_BLUE] =
     {
-        .size = 0x45,
+        .size = MON_COORDS_SIZE(48, 40),
         .y_offset = 14,
     },
     [SPECIES_MINIOR_METEOR_INDIGO] =
     {
-        .size = 0x45,
+        .size = MON_COORDS_SIZE(48, 40),
         .y_offset = 14,
     },
     [SPECIES_MINIOR_METEOR_VIOLET] =
     {
-        .size = 0x45,
+        .size = MON_COORDS_SIZE(48, 40),
         .y_offset = 14,
     },
     [SPECIES_MINIOR_CORE_RED] =
     {
-        .size = 0x87,
-        .y_offset = 9,
+        .size = MON_COORDS_SIZE(48, 40),
+        .y_offset = 16,
     },
     [SPECIES_MINIOR_CORE_ORANGE] =
     {
-        .size = 0x87,
-        .y_offset = 9,
+        .size = MON_COORDS_SIZE(48, 40),
+        .y_offset = 16,
     },
     [SPECIES_MINIOR_CORE_YELLOW] =
     {
-        .size = 0x87,
-        .y_offset = 9,
+        .size = MON_COORDS_SIZE(48, 40),
+        .y_offset = 16,
     },
     [SPECIES_MINIOR_CORE_GREEN] =
     {
-        .size = 0x87,
-        .y_offset = 9,
+        .size = MON_COORDS_SIZE(48, 40),
+        .y_offset = 16,
     },
     [SPECIES_MINIOR_CORE_BLUE] =
     {
-        .size = 0x87,
-        .y_offset = 9,
+        .size = MON_COORDS_SIZE(48, 40),
+        .y_offset = 16,
     },
     [SPECIES_MINIOR_CORE_INDIGO] =
     {
-        .size = 0x87,
-        .y_offset = 9,
+        .size = MON_COORDS_SIZE(48, 40),
+        .y_offset = 16,
     },
     [SPECIES_MINIOR_CORE_VIOLET] =
     {
-        .size = 0x87,
-        .y_offset = 9,
+        .size = MON_COORDS_SIZE(48, 40),
+        .y_offset = 16,
     },
     // Mimikyu
     [SPECIES_MIMIKYU_BUSTED] =
     {
-        .size = 0x45,
+        .size = MON_COORDS_SIZE(48, 40),
         .y_offset = 12,
     },
     // Necrozma
     [SPECIES_NECROZMA_DUSK_MANE] =
     {
-        .size = 0x45,
-        .y_offset = 2,
+        .size = MON_COORDS_SIZE(64, 64),
+        .y_offset = 0,
     },
     [SPECIES_NECROZMA_DAWN_WINGS] =
     {
-        .size = 0x45,
-        .y_offset = 2,
+        .size = MON_COORDS_SIZE(64, 64),
+        .y_offset = 0,
     },
     [SPECIES_NECROZMA_ULTRA] =
     {
-        .size = 0x45,
-        .y_offset = 2,
+        .size = MON_COORDS_SIZE(64, 64),
+        .y_offset = 0,
     },
     // Magearna
     [SPECIES_MAGEARNA_ORIGINAL_COLOR] =
     {
-        .size = 0x45,
+        .size = MON_COORDS_SIZE(56, 64),
         .y_offset = 0,
     },
     // Cramorant
     [SPECIES_CRAMORANT_GULPING] =
     {
-        .size = 0x88,
+        .size = MON_COORDS_SIZE(64, 64),
         .y_offset = 0,
     },
     [SPECIES_CRAMORANT_GORGING] =
     {
-        .size = 0x88,
+        .size = MON_COORDS_SIZE(64, 64),
         .y_offset = 0,
     },
     // Toxtricity
     [SPECIES_TOXTRICITY_LOW_KEY] =
     {
-        .size = 0x68,
+        .size = MON_COORDS_SIZE(48, 64),
         .y_offset = 2,
     },
     // Sinistea
     [SPECIES_SINISTEA_ANTIQUE] =
     {
-        .size = 0x54,
+        .size = MON_COORDS_SIZE(40, 32),
         .y_offset = 17,
     },
     // Polteageist
     [SPECIES_POLTEAGEIST_ANTIQUE] =
     {
-        .size = 0x66,
+        .size = MON_COORDS_SIZE(48, 48),
         .y_offset = 11,
     },
     // Alcremie
     [SPECIES_ALCREMIE_RUBY_CREAM] =
     {
-        .size = 0x57,
+        .size = MON_COORDS_SIZE(40, 56),
         .y_offset = 7,
     },
     [SPECIES_ALCREMIE_MATCHA_CREAM] =
     {
-        .size = 0x57,
+        .size = MON_COORDS_SIZE(40, 56),
         .y_offset = 7,
     },
     [SPECIES_ALCREMIE_MINT_CREAM] =
     {
-        .size = 0x57,
+        .size = MON_COORDS_SIZE(40, 56),
         .y_offset = 7,
     },
     [SPECIES_ALCREMIE_LEMON_CREAM] =
     {
-        .size = 0x57,
+        .size = MON_COORDS_SIZE(40, 56),
         .y_offset = 7,
     },
     [SPECIES_ALCREMIE_SALTED_CREAM] =
     {
-        .size = 0x57,
+        .size = MON_COORDS_SIZE(40, 56),
         .y_offset = 7,
     },
     [SPECIES_ALCREMIE_RUBY_SWIRL] =
     {
-        .size = 0x57,
+        .size = MON_COORDS_SIZE(40, 56),
         .y_offset = 7,
     },
     [SPECIES_ALCREMIE_CARAMEL_SWIRL] =
     {
-        .size = 0x57,
+        .size = MON_COORDS_SIZE(40, 56),
         .y_offset = 7,
     },
     [SPECIES_ALCREMIE_RAINBOW_SWIRL] =
     {
-        .size = 0x57,
+        .size = MON_COORDS_SIZE(40, 56),
         .y_offset = 7,
     },
     // Eiscue
     [SPECIES_EISCUE_NOICE_FACE] =
     {
-        .size = 0x58,
+        .size = MON_COORDS_SIZE(40, 64),
         .y_offset = 0,
     },
     // Indeedee
     [SPECIES_INDEEDEE_FEMALE] =
     {
-        .size = 0x56,
+        .size = MON_COORDS_SIZE(40, 48),
         .y_offset = 9,
     },
     // Morpeko
     [SPECIES_MORPEKO_HANGRY] =
     {
-        .size = 0x45,
+        .size = MON_COORDS_SIZE(32, 40),
         .y_offset = 14,
     },
     // Zacian
     [SPECIES_ZACIAN_CROWNED_SWORD] =
     {
-        .size = 0x88,
+        .size = MON_COORDS_SIZE(64, 64),
         .y_offset = 0,
     },
     // Zamazenta
     [SPECIES_ZAMAZENTA_CROWNED_SHIELD] =
     {
-        .size = 0x78,
+        .size = MON_COORDS_SIZE(56, 64),
         .y_offset = 0,
     },
     // Eternatus
     [SPECIES_ETERNATUS_ETERNAMAX] =
     {
-        .size = 0x86,
-        .y_offset = 0,
+        .size = MON_COORDS_SIZE(64, 64),
+        .y_offset = 3,
     },
     // Urshifu
     [SPECIES_URSHIFU_RAPID_STRIKE_STYLE] =
     {
-        .size = 0x78,
+        .size = MON_COORDS_SIZE(56, 64),
         .y_offset = 0,
     },
     // Zarude
     [SPECIES_ZARUDE_DADA] =
     {
-        .size = 0x88,
+        .size = MON_COORDS_SIZE(64, 64),
         .y_offset = 2,
     },
     // Calyrex
     [SPECIES_CALYREX_ICE_RIDER] =
     {
-        .size = 0x88,
+        .size = MON_COORDS_SIZE(64, 64),
         .y_offset = 0,
     },
     [SPECIES_CALYREX_SHADOW_RIDER] =
     {
-        .size = 0x88,
+        .size = MON_COORDS_SIZE(64, 64),
         .y_offset = 0,
     },
     // Egg
     [SPECIES_EGG] =
     {
-        .size = 0x33,
+        .size = MON_COORDS_SIZE(24, 24),
         .y_offset = 20,
     },
 };