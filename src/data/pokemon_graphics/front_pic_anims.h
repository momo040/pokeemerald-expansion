﻿static const union AnimCmd sAnim_NONE_1[] =
{
    ANIMCMD_FRAME(0, 30),
    ANIMCMD_FRAME(1, 30),
    ANIMCMD_FRAME(0, 1),
    ANIMCMD_END,
};

static const union AnimCmd sAnim_BULBASAUR_1[] =
{
    ANIMCMD_FRAME(0, 30),
    ANIMCMD_FRAME(1, 30),
    ANIMCMD_FRAME(0, 1),
    ANIMCMD_END,
};

static const union AnimCmd sAnim_IVYSAUR_1[] =
{
    ANIMCMD_FRAME(0, 1),
    ANIMCMD_FRAME(1, 36),
    ANIMCMD_FRAME(0, 10),
    ANIMCMD_END,
};

static const union AnimCmd sAnim_VENUSAUR_1[] =
{
    ANIMCMD_FRAME(0, 10),
    ANIMCMD_FRAME(1, 25),
    ANIMCMD_FRAME(0, 10),
    ANIMCMD_END,
};

static const union AnimCmd sAnim_CHARMANDER_1[] =
{
    ANIMCMD_FRAME(0, 2),
    ANIMCMD_FRAME(1, 46),
    ANIMCMD_FRAME(0, 10),
    ANIMCMD_END,
};

static const union AnimCmd sAnim_CHARMELEON_1[] =
{
    ANIMCMD_FRAME(0, 10),
    ANIMCMD_FRAME(1, 25),
    ANIMCMD_FRAME(0, 30),
    ANIMCMD_END,
};

static const union AnimCmd sAnim_CHARIZARD_1[] =
{
    ANIMCMD_FRAME(1, 40),
    ANIMCMD_FRAME(0, 5),
    ANIMCMD_END,
};

static const union AnimCmd sAnim_SQUIRTLE_1[] =
{
    ANIMCMD_FRAME(1, 50),
    ANIMCMD_FRAME(1, 50),
    ANIMCMD_FRAME(0, 10),
    ANIMCMD_END,
};

static const union AnimCmd sAnim_WARTORTLE_1[] =
{
    ANIMCMD_FRAME(0, 10),
    ANIMCMD_FRAME(1, 20),
    ANIMCMD_FRAME(0, 5),
    ANIMCMD_END,
};

static const union AnimCmd sAnim_BLASTOISE_1[] =
{
    ANIMCMD_FRAME(0, 50),
    ANIMCMD_FRAME(1, 25),
    ANIMCMD_FRAME(0, 20),
    ANIMCMD_FRAME(1, 25),
    ANIMCMD_FRAME(0, 1),
    ANIMCMD_END,
};

static const union AnimCmd sAnim_CATERPIE_1[] =
{
    ANIMCMD_FRAME(1, 15),
    ANIMCMD_FRAME(0, 15),
    ANIMCMD_FRAME(1, 15),
    ANIMCMD_FRAME(0, 15),
    ANIMCMD_FRAME(1, 15),
    ANIMCMD_FRAME(0, 15),
    ANIMCMD_FRAME(1, 15),
    ANIMCMD_FRAME(0, 5),
    ANIMCMD_END,
};

static const union AnimCmd sAnim_METAPOD_1[] =
{
    ANIMCMD_FRAME(1, 45),
    ANIMCMD_FRAME(0, 5),
    ANIMCMD_END,
};

static const union AnimCmd sAnim_BUTTERFREE_1[] =
{
    ANIMCMD_FRAME(0, 5),
    ANIMCMD_FRAME(1, 5),
    ANIMCMD_FRAME(0, 5),
    ANIMCMD_FRAME(1, 5),
    ANIMCMD_FRAME(0, 5),
    ANIMCMD_FRAME(1, 5),
    ANIMCMD_FRAME(0, 25),
    ANIMCMD_FRAME(1, 5),
    ANIMCMD_FRAME(0, 5),
    ANIMCMD_FRAME(1, 5),
    ANIMCMD_FRAME(0, 5),
    ANIMCMD_FRAME(1, 5),
    ANIMCMD_FRAME(0, 5),
    ANIMCMD_END,
};

static const union AnimCmd sAnim_WEEDLE_1[] =
{
    ANIMCMD_FRAME(0, 5),
    ANIMCMD_FRAME(1, 15),
    ANIMCMD_FRAME(0, 15),
    ANIMCMD_FRAME(1, 15),
    ANIMCMD_FRAME(0, 15),
    ANIMCMD_FRAME(1, 15),
    ANIMCMD_FRAME(0, 5),
    ANIMCMD_END,
};

static const union AnimCmd sAnim_KAKUNA_1[] =
{
    ANIMCMD_FRAME(0, 5),
    ANIMCMD_FRAME(1, 5),
    ANIMCMD_FRAME(0, 5),
    ANIMCMD_FRAME(1, 5),
    ANIMCMD_FRAME(0, 5),
    ANIMCMD_FRAME(1, 5),
    ANIMCMD_FRAME(0, 20),
    ANIMCMD_FRAME(1, 5),
    ANIMCMD_FRAME(0, 5),
    ANIMCMD_FRAME(1, 5),
    ANIMCMD_FRAME(0, 5),
    ANIMCMD_END,
};

static const union AnimCmd sAnim_BEEDRILL_1[] =
{
    ANIMCMD_FRAME(0, 5),
    ANIMCMD_FRAME(1, 35),
    ANIMCMD_FRAME(0, 28),
    ANIMCMD_FRAME(1, 10),
    ANIMCMD_FRAME(0, 10),
    ANIMCMD_END,
};

static const union AnimCmd sAnim_PIDGEY_1[] =
{
    ANIMCMD_FRAME(1, 5),
    ANIMCMD_FRAME(0, 5),
    ANIMCMD_FRAME(1, 5),
    ANIMCMD_FRAME(0, 10),
    ANIMCMD_FRAME(1, 5),
    ANIMCMD_FRAME(0, 5),
    ANIMCMD_FRAME(1, 5),
    ANIMCMD_FRAME(0, 10),
    ANIMCMD_FRAME(1, 5),
    ANIMCMD_FRAME(0, 5),
    ANIMCMD_FRAME(1, 5),
    ANIMCMD_FRAME(0, 10),
    ANIMCMD_END,
};

static const union AnimCmd sAnim_PIDGEOTTO_1[] =
{
    ANIMCMD_FRAME(0, 5),
    ANIMCMD_FRAME(1, 10),
    ANIMCMD_FRAME(0, 10),
    ANIMCMD_FRAME(1, 35),
    ANIMCMD_FRAME(0, 5),
    ANIMCMD_END,
};

static const union AnimCmd sAnim_PIDGEOT_1[] =
{
    ANIMCMD_FRAME(1, 20),
    ANIMCMD_FRAME(0, 10),
    ANIMCMD_FRAME(1, 15),
    ANIMCMD_FRAME(0, 1),
    ANIMCMD_END,
};


static const union AnimCmd sAnim_RATTATA_1[] =
{
    ANIMCMD_FRAME(0, 3),
    ANIMCMD_FRAME(1, 50),
    ANIMCMD_FRAME(1, 28),
    ANIMCMD_FRAME(0, 5),
    ANIMCMD_END,
};

static const union AnimCmd sAnim_RATICATE_1[] =
{
    ANIMCMD_FRAME(1, 5),
    ANIMCMD_FRAME(0, 5),
    ANIMCMD_FRAME(1, 5),
    ANIMCMD_FRAME(0, 5),
    ANIMCMD_FRAME(1, 5),
    ANIMCMD_FRAME(0, 5),
    ANIMCMD_FRAME(1, 5),
    ANIMCMD_FRAME(0, 5),
    ANIMCMD_FRAME(1, 5),
    ANIMCMD_FRAME(0, 5),
    ANIMCMD_FRAME(1, 5),
    ANIMCMD_FRAME(0, 5),
    ANIMCMD_END,
};

static const union AnimCmd sAnim_SPEAROW_1[] =
{
    ANIMCMD_FRAME(0, 5),
    ANIMCMD_FRAME(1, 5),
    ANIMCMD_FRAME(0, 5),
    ANIMCMD_FRAME(1, 5),
    ANIMCMD_FRAME(0, 5),
    ANIMCMD_FRAME(1, 5),
    ANIMCMD_FRAME(0, 5),
    ANIMCMD_FRAME(1, 5),
    ANIMCMD_FRAME(0, 5),
    ANIMCMD_FRAME(1, 5),
    ANIMCMD_FRAME(0, 20),
    ANIMCMD_FRAME(0, 5),
    ANIMCMD_FRAME(1, 5),
    ANIMCMD_FRAME(0, 5),
    ANIMCMD_FRAME(1, 5),
    ANIMCMD_FRAME(0, 5),
    ANIMCMD_END,
};

static const union AnimCmd sAnim_FEAROW_1[] =
{
    ANIMCMD_FRAME(1, 7),
    ANIMCMD_FRAME(0, 7),
    ANIMCMD_FRAME(1, 7),
    ANIMCMD_FRAME(0, 15),
    ANIMCMD_FRAME(1, 7),
    ANIMCMD_FRAME(0, 7),
    ANIMCMD_FRAME(1, 7),
    ANIMCMD_FRAME(0, 7),
    ANIMCMD_END,
};

static const union AnimCmd sAnim_EKANS_1[] =
{
    ANIMCMD_FRAME(1, 8),
    ANIMCMD_FRAME(0, 8),
    ANIMCMD_FRAME(1, 8),
    ANIMCMD_FRAME(0, 8),
    ANIMCMD_FRAME(1, 40),
    ANIMCMD_FRAME(0, 8),
    ANIMCMD_END,
};

static const union AnimCmd sAnim_ARBOK_1[] =
{
    ANIMCMD_FRAME(0, 5),
    ANIMCMD_FRAME(1, 35),
    ANIMCMD_FRAME(0, 10),
    ANIMCMD_END,
};

static const union AnimCmd sAnim_PIKACHU_1[] =
{
    ANIMCMD_FRAME(0, 15),
    ANIMCMD_FRAME(1, 20),
    ANIMCMD_FRAME(0, 15),
    ANIMCMD_FRAME(1, 20),
    ANIMCMD_FRAME(0, 15),
    ANIMCMD_END,
};

static const union AnimCmd sAnim_PIKACHU_2[] =
{
    ANIMCMD_FRAME(0, 20),
    ANIMCMD_FRAME(2, 20),
    ANIMCMD_FRAME(0, 20),
    ANIMCMD_FRAME(2, 20),
    ANIMCMD_END,
};

static const union AnimCmd sAnim_RAICHU_1[] =
{
    ANIMCMD_FRAME(0, 15),
    ANIMCMD_FRAME(1, 20),
    ANIMCMD_FRAME(0, 15),
    ANIMCMD_FRAME(1, 20),
    ANIMCMD_FRAME(0, 15),
    ANIMCMD_END,
};

static const union AnimCmd sAnim_RAICHU_2[] =
{
    ANIMCMD_FRAME(0, 20),
    ANIMCMD_FRAME(2, 20),
    ANIMCMD_FRAME(0, 20),
    ANIMCMD_FRAME(2, 20),
    ANIMCMD_END,
};

static const union AnimCmd sAnim_SANDSHREW_1[] =
{
    ANIMCMD_FRAME(0, 10),
    ANIMCMD_FRAME(1, 10),
    ANIMCMD_FRAME(0, 10),
    ANIMCMD_FRAME(1, 10),
    ANIMCMD_FRAME(0, 10),
    ANIMCMD_END,
};

static const union AnimCmd sAnim_SANDSHREW_2[] =
{
    ANIMCMD_FRAME(0, 20),
    ANIMCMD_FRAME(2, 20),
    ANIMCMD_FRAME(0, 20),
    ANIMCMD_FRAME(2, 20),
    ANIMCMD_END,
};

static const union AnimCmd sAnim_SANDSLASH_1[] =
{
    ANIMCMD_FRAME(0, 10),
    ANIMCMD_FRAME(1, 10),
    ANIMCMD_FRAME(0, 10),
    ANIMCMD_FRAME(1, 10),
    ANIMCMD_FRAME(0, 10),
    ANIMCMD_END,
};

static const union AnimCmd sAnim_SANDSLASH_2[] =
{
    ANIMCMD_FRAME(0, 20),
    ANIMCMD_FRAME(2, 20),
    ANIMCMD_FRAME(0, 20),
    ANIMCMD_FRAME(2, 20),
    ANIMCMD_END,
};

static const union AnimCmd sAnim_NIDORAN_F_1[] =
{
    ANIMCMD_FRAME(0, 5),
    ANIMCMD_FRAME(1, 5),
    ANIMCMD_FRAME(0, 5),
    ANIMCMD_FRAME(1, 5),
    ANIMCMD_FRAME(0, 50),
    ANIMCMD_FRAME(1, 5),
    ANIMCMD_FRAME(0, 5),
    ANIMCMD_FRAME(1, 5),
    ANIMCMD_FRAME(0, 1),
    ANIMCMD_END,
};

static const union AnimCmd sAnim_NIDORINA_1[] =
{
    ANIMCMD_FRAME(1, 40),
    ANIMCMD_FRAME(0, 10),
    ANIMCMD_END,
};

static const union AnimCmd sAnim_NIDOQUEEN_1[] =
{
    ANIMCMD_FRAME(1, 45),
    ANIMCMD_FRAME(0, 5),
    ANIMCMD_END,
};

static const union AnimCmd sAnim_NIDORAN_M_1[] =
{
    ANIMCMD_FRAME(0, 15),
    ANIMCMD_FRAME(1, 15),
    ANIMCMD_FRAME(0, 5),
    ANIMCMD_END,
};

static const union AnimCmd sAnim_NIDORINO_1[] =
{
    ANIMCMD_FRAME(0, 15),
    ANIMCMD_FRAME(1, 15),
    ANIMCMD_FRAME(0, 5),
    ANIMCMD_END,
};

static const union AnimCmd sAnim_NIDOKING_1[] =
{
    ANIMCMD_FRAME(1, 10),
    ANIMCMD_FRAME(0, 15),
    ANIMCMD_FRAME(1, 40),
    ANIMCMD_FRAME(0, 10),
    ANIMCMD_END,
};

static const union AnimCmd sAnim_CLEFAIRY_1[] =
{
    ANIMCMD_FRAME(0, 15),
    ANIMCMD_FRAME(1, 15),
    ANIMCMD_FRAME(0, 10),
    ANIMCMD_END,
};

static const union AnimCmd sAnim_CLEFABLE_1[] =
{
    ANIMCMD_FRAME(1, 27),
    ANIMCMD_FRAME(0, 27),
    ANIMCMD_FRAME(1, 24),
    ANIMCMD_FRAME(0, 25),
    ANIMCMD_FRAME(1, 27),
    ANIMCMD_FRAME(0, 5),
    ANIMCMD_END,
};

static const union AnimCmd sAnim_VULPIX_1[] =
{
    ANIMCMD_FRAME(0, 15),
    ANIMCMD_FRAME(1, 20),
    ANIMCMD_FRAME(0, 15),
    ANIMCMD_FRAME(1, 20),
    ANIMCMD_FRAME(0, 15),
    ANIMCMD_END,
};

static const union AnimCmd sAnim_VULPIX_2[] =
{
    ANIMCMD_FRAME(0, 20),
    ANIMCMD_FRAME(2, 20),
    ANIMCMD_FRAME(0, 20),
    ANIMCMD_FRAME(2, 20),
    ANIMCMD_END,
};

static const union AnimCmd sAnim_NINETALES_1[] =
{
    ANIMCMD_FRAME(0, 15),
    ANIMCMD_FRAME(1, 20),
    ANIMCMD_FRAME(0, 15),
    ANIMCMD_FRAME(1, 20),
    ANIMCMD_FRAME(0, 15),
    ANIMCMD_END,
};

static const union AnimCmd sAnim_NINETALES_2[] =
{
    ANIMCMD_FRAME(0, 20),
    ANIMCMD_FRAME(2, 20),
    ANIMCMD_FRAME(0, 20),
    ANIMCMD_FRAME(2, 20),
    ANIMCMD_END,
};

static const union AnimCmd sAnim_JIGGLYPUFF_1[] =
{
    ANIMCMD_FRAME(0, 15),
    ANIMCMD_FRAME(1, 20),
    ANIMCMD_FRAME(0, 15),
    ANIMCMD_FRAME(1, 20),
    ANIMCMD_FRAME(0, 15),
    ANIMCMD_END,
};

static const union AnimCmd sAnim_JIGGLYPUFF_2[] =
{
    ANIMCMD_FRAME(0, 20),
    ANIMCMD_FRAME(2, 20),
    ANIMCMD_FRAME(0, 20),
    ANIMCMD_FRAME(2, 20),
    ANIMCMD_END,
};

static const union AnimCmd sAnim_WIGGLYTUFF_1[] =
{
    ANIMCMD_FRAME(0, 15),
    ANIMCMD_FRAME(1, 20),
    ANIMCMD_FRAME(0, 15),
    ANIMCMD_FRAME(1, 20),
    ANIMCMD_FRAME(0, 15),
    ANIMCMD_END,
};

static const union AnimCmd sAnim_WIGGLYTUFF_2[] =
{
    ANIMCMD_FRAME(0, 20),
    ANIMCMD_FRAME(2, 20),
    ANIMCMD_FRAME(0, 20),
    ANIMCMD_FRAME(2, 20),
    ANIMCMD_END,
};

static const union AnimCmd sAnim_ZUBAT_1[] =
{
    ANIMCMD_FRAME(0, 3),
    ANIMCMD_FRAME(1, 3),
    ANIMCMD_FRAME(0, 3),
    ANIMCMD_FRAME(1, 3),
    ANIMCMD_FRAME(0, 3),
    ANIMCMD_FRAME(1, 3),
    ANIMCMD_FRAME(0, 3),
    ANIMCMD_FRAME(1, 3),
    ANIMCMD_FRAME(0, 3),
    ANIMCMD_FRAME(1, 3),
    ANIMCMD_FRAME(0, 3),
    ANIMCMD_FRAME(1, 3),
    ANIMCMD_FRAME(0, 3),
    ANIMCMD_END,
};

static const union AnimCmd sAnim_GOLBAT_1[] =
{
    ANIMCMD_FRAME(0, 5),
    ANIMCMD_FRAME(1, 5),
    ANIMCMD_FRAME(0, 5),
    ANIMCMD_FRAME(1, 5),
    ANIMCMD_FRAME(0, 5),
    ANIMCMD_FRAME(1, 5),
    ANIMCMD_FRAME(0, 5),
    ANIMCMD_FRAME(1, 5),
    ANIMCMD_FRAME(0, 5),
    ANIMCMD_FRAME(1, 5),
    ANIMCMD_FRAME(0, 5),
    ANIMCMD_FRAME(1, 5),
    ANIMCMD_FRAME(0, 5),
    ANIMCMD_FRAME(1, 5),
    ANIMCMD_FRAME(0, 5),
    ANIMCMD_FRAME(1, 5),
    ANIMCMD_FRAME(0, 5),
    ANIMCMD_FRAME(1, 5),
    ANIMCMD_FRAME(0, 1),
    ANIMCMD_END,
};

static const union AnimCmd sAnim_ODDISH_1[] =
{
    ANIMCMD_FRAME(0, 11),
    ANIMCMD_FRAME(1, 11),
    ANIMCMD_FRAME(0, 11),
    ANIMCMD_FRAME(1, 11),
    ANIMCMD_FRAME(0, 11),
    ANIMCMD_FRAME(1, 11),
    ANIMCMD_FRAME(0, 6),
    ANIMCMD_END,
};

static const union AnimCmd sAnim_GLOOM_1[] =
{
    ANIMCMD_FRAME(0, 21),
    ANIMCMD_FRAME(1, 45),
    ANIMCMD_FRAME(1, 10),
    ANIMCMD_FRAME(0, 10),
    ANIMCMD_END,
};

static const union AnimCmd sAnim_VILEPLUME_1[] =
{
    ANIMCMD_FRAME(0, 7),
    ANIMCMD_FRAME(1, 21),
    ANIMCMD_FRAME(0, 13),
    ANIMCMD_FRAME(1, 21),
    ANIMCMD_FRAME(0, 10),
    ANIMCMD_END,
};

static const union AnimCmd sAnim_PARAS_1[] =
{
    ANIMCMD_FRAME(1, 5),
    ANIMCMD_FRAME(0, 5),
    ANIMCMD_FRAME(1, 5),
    ANIMCMD_FRAME(0, 15),
    ANIMCMD_FRAME(1, 5),
    ANIMCMD_FRAME(0, 5),
    ANIMCMD_FRAME(1, 5),
    ANIMCMD_FRAME(0, 15),
    ANIMCMD_FRAME(1, 5),
    ANIMCMD_FRAME(0, 5),
    ANIMCMD_FRAME(1, 5),
    ANIMCMD_FRAME(0, 15),
    ANIMCMD_FRAME(1, 5),
    ANIMCMD_FRAME(0, 5),
    ANIMCMD_FRAME(1, 5),
    ANIMCMD_FRAME(0, 5),
    ANIMCMD_END,
};

static const union AnimCmd sAnim_PARASECT_1[] =
{
    ANIMCMD_FRAME(1, 10),
    ANIMCMD_FRAME(0, 10),
    ANIMCMD_FRAME(1, 10),
    ANIMCMD_FRAME(0, 15),
    ANIMCMD_FRAME(1, 35),
    ANIMCMD_FRAME(0, 15),
    ANIMCMD_END,
};

static const union AnimCmd sAnim_VENONAT_1[] =
{
    ANIMCMD_FRAME(1, 5),
    ANIMCMD_FRAME(0, 5),
    ANIMCMD_FRAME(1, 5),
    ANIMCMD_FRAME(0, 35),
    ANIMCMD_FRAME(1, 15),
    ANIMCMD_FRAME(0, 15),
    ANIMCMD_END,
};

static const union AnimCmd sAnim_VENOMOTH_1[] =
{
    ANIMCMD_FRAME(1, 4),
    ANIMCMD_FRAME(0, 4),
    ANIMCMD_FRAME(1, 4),
    ANIMCMD_FRAME(0, 4),
    ANIMCMD_FRAME(1, 4),
    ANIMCMD_FRAME(0, 4),
    ANIMCMD_FRAME(1, 4),
    ANIMCMD_FRAME(0, 10),
    ANIMCMD_FRAME(1, 4),
    ANIMCMD_FRAME(0, 4),
    ANIMCMD_FRAME(1, 4),
    ANIMCMD_FRAME(0, 4),
    ANIMCMD_FRAME(1, 4),
    ANIMCMD_FRAME(0, 4),
    ANIMCMD_FRAME(1, 4),
    ANIMCMD_FRAME(0, 10),
    ANIMCMD_FRAME(1, 4),
    ANIMCMD_FRAME(0, 4),
    ANIMCMD_FRAME(1, 4),
    ANIMCMD_FRAME(0, 4),
    ANIMCMD_FRAME(1, 4),
    ANIMCMD_FRAME(0, 4),
    ANIMCMD_END,
};

static const union AnimCmd sAnim_DIGLETT_1[] =
{
    ANIMCMD_FRAME(0, 25),
    ANIMCMD_FRAME(1, 35),
    ANIMCMD_FRAME(0, 5),
    ANIMCMD_END,
};

static const union AnimCmd sAnim_DUGTRIO_1[] =
{
    ANIMCMD_FRAME(1, 35),
    ANIMCMD_FRAME(0, 10),
    ANIMCMD_FRAME(1, 10),
    ANIMCMD_FRAME(0, 10),
    ANIMCMD_FRAME(1, 10),
    ANIMCMD_FRAME(0, 10),
    ANIMCMD_FRAME(1, 10),
    ANIMCMD_FRAME(0, 10),
    ANIMCMD_FRAME(1, 10),
    ANIMCMD_FRAME(0, 10),
    ANIMCMD_END,
};

static const union AnimCmd sAnim_MEOWTH_1[] =
{
    ANIMCMD_FRAME(1, 8),
    ANIMCMD_FRAME(0, 8),
    ANIMCMD_FRAME(1, 8),
    ANIMCMD_FRAME(0, 17),
    ANIMCMD_FRAME(1, 30),
    ANIMCMD_FRAME(0, 10),
    ANIMCMD_END,
};

static const union AnimCmd sAnim_PERSIAN_1[] =
{
    ANIMCMD_FRAME(1, 50),
    ANIMCMD_FRAME(0, 20),
    ANIMCMD_END,
};

static const union AnimCmd sAnim_PSYDUCK_1[] =
{
    ANIMCMD_FRAME(0, 15),
    ANIMCMD_FRAME(1, 20),
    ANIMCMD_FRAME(0, 15),
    ANIMCMD_FRAME(1, 20),
    ANIMCMD_FRAME(0, 15),
    ANIMCMD_END,
};

static const union AnimCmd sAnim_PSYDUCK_2[] =
{
    ANIMCMD_FRAME(0, 20),
    ANIMCMD_FRAME(2, 20),
    ANIMCMD_FRAME(0, 20),
    ANIMCMD_FRAME(2, 20),
    ANIMCMD_END,
};

static const union AnimCmd sAnim_GOLDUCK_1[] =
{
    ANIMCMD_FRAME(0, 15),
    ANIMCMD_FRAME(1, 20),
    ANIMCMD_FRAME(0, 15),
    ANIMCMD_FRAME(1, 20),
    ANIMCMD_FRAME(0, 15),
    ANIMCMD_END,
};

static const union AnimCmd sAnim_GOLDUCK_2[] =
{
    ANIMCMD_FRAME(0, 20),
    ANIMCMD_FRAME(2, 20),
    ANIMCMD_FRAME(0, 20),
    ANIMCMD_FRAME(2, 20),
    ANIMCMD_END,
};

static const union AnimCmd sAnim_MANKEY_1[] =
{
    ANIMCMD_FRAME(1, 5),
    ANIMCMD_FRAME(0, 5),
    ANIMCMD_FRAME(1, 5),
    ANIMCMD_FRAME(0, 28),
    ANIMCMD_FRAME(1, 20),
    ANIMCMD_FRAME(0, 5),
    ANIMCMD_END,
};

static const union AnimCmd sAnim_PRIMEAPE_1[] =
{
    ANIMCMD_FRAME(1, 15),
    ANIMCMD_FRAME(0, 15),
    ANIMCMD_FRAME(1, 15),
    ANIMCMD_FRAME(0, 15),
    ANIMCMD_FRAME(1, 15),
    ANIMCMD_FRAME(0, 15),
    ANIMCMD_END,
};

static const union AnimCmd sAnim_GROWLITHE_1[] =
{
    ANIMCMD_FRAME(1, 8),
    ANIMCMD_FRAME(0, 8),
    ANIMCMD_FRAME(1, 8),
    ANIMCMD_FRAME(0, 15),
    ANIMCMD_FRAME(1, 20),
    ANIMCMD_FRAME(0, 10),
    ANIMCMD_END,
};

static const union AnimCmd sAnim_ARCANINE_1[] =
{
    ANIMCMD_FRAME(1, 8),
    ANIMCMD_FRAME(0, 8),
    ANIMCMD_FRAME(1, 8),
    ANIMCMD_FRAME(0, 15),
    ANIMCMD_FRAME(1, 40),
    ANIMCMD_FRAME(0, 10),
    ANIMCMD_END,};

static const union AnimCmd sAnim_POLIWAG_1[] =
{
    ANIMCMD_FRAME(0, 20),
    ANIMCMD_FRAME(1, 10),
    ANIMCMD_FRAME(0, 10),
    ANIMCMD_END,
};

static const union AnimCmd sAnim_POLIWHIRL_1[] =
{
    ANIMCMD_FRAME(0, 10),
    ANIMCMD_FRAME(1, 25),
    ANIMCMD_FRAME(0, 10),
    ANIMCMD_FRAME(1, 20),
    ANIMCMD_FRAME(0, 10),
    ANIMCMD_END,
};

static const union AnimCmd sAnim_POLIWRATH_1[] =
{
    ANIMCMD_FRAME(1, 45),
    ANIMCMD_FRAME(0, 10),
    ANIMCMD_END,
};

static const union AnimCmd sAnim_ABRA_1[] =
{
    ANIMCMD_FRAME(0, 7),
    ANIMCMD_FRAME(1, 21),
    ANIMCMD_FRAME(0, 13),
    ANIMCMD_FRAME(1, 21),
    ANIMCMD_FRAME(0, 10),
    ANIMCMD_END,
};

static const union AnimCmd sAnim_KADABRA_1[] =
{
    ANIMCMD_FRAME(0, 12),
    ANIMCMD_FRAME(1, 45),
    ANIMCMD_FRAME(0, 15),
    ANIMCMD_END,
};

static const union AnimCmd sAnim_ALAKAZAM_1[] =
{
    ANIMCMD_FRAME(0, 9),
    ANIMCMD_FRAME(1, 54),
    ANIMCMD_FRAME(0, 15),
    ANIMCMD_END,
};

static const union AnimCmd sAnim_MACHOP_1[] =
{
    ANIMCMD_FRAME(0, 15),
    ANIMCMD_FRAME(1, 15),
    ANIMCMD_FRAME(0, 15),
    ANIMCMD_FRAME(1, 15),
    ANIMCMD_FRAME(0, 15),
    ANIMCMD_FRAME(1, 15),
    ANIMCMD_FRAME(0, 10),
    ANIMCMD_END,
};

static const union AnimCmd sAnim_MACHOKE_1[] =
{
    ANIMCMD_FRAME(0, 20),
    ANIMCMD_FRAME(1, 44),
    ANIMCMD_FRAME(0, 20),
    ANIMCMD_END,
};

static const union AnimCmd sAnim_MACHAMP_1[] =
{
    ANIMCMD_FRAME(0, 11),
    ANIMCMD_FRAME(1, 11),
    ANIMCMD_FRAME(0, 11),
    ANIMCMD_FRAME(1, 11),
    ANIMCMD_FRAME(0, 11),
    ANIMCMD_FRAME(1, 11),
    ANIMCMD_FRAME(0, 11),
    ANIMCMD_END,
};

static const union AnimCmd sAnim_BELLSPROUT_1[] =
{
    ANIMCMD_FRAME(0, 5),
    ANIMCMD_FRAME(1, 25),
    ANIMCMD_FRAME(0, 10),
    ANIMCMD_END,
};

static const union AnimCmd sAnim_WEEPINBELL_1[] =
{
    ANIMCMD_FRAME(0, 5),
    ANIMCMD_FRAME(1, 25),
    ANIMCMD_FRAME(0, 10),
    ANIMCMD_FRAME(1, 25),
    ANIMCMD_FRAME(0, 10),
    ANIMCMD_FRAME(1, 25),
    ANIMCMD_FRAME(0, 10),
    ANIMCMD_END,
};

static const union AnimCmd sAnim_VICTREEBEL_1[] =
{
    ANIMCMD_FRAME(0, 10),
    ANIMCMD_FRAME(1, 10),
    ANIMCMD_FRAME(0, 10),
    ANIMCMD_FRAME(1, 10),
    ANIMCMD_FRAME(0, 10),
    ANIMCMD_FRAME(1, 10),
    ANIMCMD_FRAME(0, 10),
    ANIMCMD_END,
};

static const union AnimCmd sAnim_TENTACOOL_1[] =
{
    ANIMCMD_FRAME(0, 8),
    ANIMCMD_FRAME(1, 15),
    ANIMCMD_FRAME(0, 7),
    ANIMCMD_FRAME(1, 11),
    ANIMCMD_FRAME(0, 11),
    ANIMCMD_END,
};

static const union AnimCmd sAnim_TENTACRUEL_1[] =
{
    ANIMCMD_FRAME(0, 19),
    ANIMCMD_FRAME(1, 35),
    ANIMCMD_FRAME(0, 19),
    ANIMCMD_FRAME(1, 19),
    ANIMCMD_FRAME(0, 8),
    ANIMCMD_END,
};

static const union AnimCmd sAnim_GEODUDE_1[] =
{
    ANIMCMD_FRAME(0, 15),
    ANIMCMD_FRAME(1, 36),
    ANIMCMD_FRAME(0, 10),
    ANIMCMD_END,
};

static const union AnimCmd sAnim_GRAVELER_1[] =
{
    ANIMCMD_FRAME(0, 16),
    ANIMCMD_FRAME(1, 16),
    ANIMCMD_FRAME(0, 16),
    ANIMCMD_FRAME(1, 16),
    ANIMCMD_FRAME(0, 16),
    ANIMCMD_END,
};

static const union AnimCmd sAnim_GOLEM_1[] =
{
    ANIMCMD_FRAME(0, 8),
    ANIMCMD_FRAME(1, 31),
    ANIMCMD_FRAME(0, 1),
    ANIMCMD_FRAME(0, 2),
    ANIMCMD_FRAME(0, 8),
    ANIMCMD_END,
};

static const union AnimCmd sAnim_PONYTA_1[] =
{
    ANIMCMD_FRAME(1, 45),
    ANIMCMD_FRAME(0, 5),
    ANIMCMD_END,
};

static const union AnimCmd sAnim_RAPIDASH_1[] =
{
    ANIMCMD_FRAME(0, 10),
    ANIMCMD_FRAME(1, 40),
    ANIMCMD_FRAME(0, 10),
    ANIMCMD_END,
};

static const union AnimCmd sAnim_SLOWPOKE_1[] =
{
    ANIMCMD_FRAME(0, 20),
    ANIMCMD_FRAME(1, 50),
    ANIMCMD_FRAME(0, 20),
    ANIMCMD_END,
};

static const union AnimCmd sAnim_SLOWBRO_1[] =
{
    ANIMCMD_FRAME(1, 50),
    ANIMCMD_FRAME(1, 45),
    ANIMCMD_FRAME(0, 10),
    ANIMCMD_END,
};

static const union AnimCmd sAnim_MAGNEMITE_1[] =
{
    ANIMCMD_FRAME(0, 28),
    ANIMCMD_FRAME(1, 28),
    ANIMCMD_FRAME(0, 28),
    ANIMCMD_FRAME(1, 28),
    ANIMCMD_FRAME(0, 10),
    ANIMCMD_END,
};

static const union AnimCmd sAnim_MAGNETON_1[] =
{
    ANIMCMD_FRAME(0, 14),
    ANIMCMD_FRAME(1, 14),
    ANIMCMD_FRAME(0, 14),
    ANIMCMD_FRAME(1, 14),
    ANIMCMD_FRAME(0, 14),
    ANIMCMD_FRAME(1, 14),
    ANIMCMD_FRAME(0, 14),
    ANIMCMD_END,
};

static const union AnimCmd sAnim_FARFETCHD_1[] =
{
    ANIMCMD_FRAME(1, 5),
    ANIMCMD_FRAME(0, 5),
    ANIMCMD_FRAME(1, 5),
    ANIMCMD_FRAME(0, 15),
    ANIMCMD_FRAME(1, 5),
    ANIMCMD_FRAME(0, 5),
    ANIMCMD_FRAME(1, 5),
    ANIMCMD_FRAME(0, 15),
    ANIMCMD_FRAME(1, 5),
    ANIMCMD_FRAME(0, 5),
    ANIMCMD_FRAME(1, 5),
    ANIMCMD_FRAME(0, 5),
    ANIMCMD_END,
};

static const union AnimCmd sAnim_DODUO_1[] =
{
    ANIMCMD_FRAME(0, 18),
    ANIMCMD_FRAME(1, 18),
    ANIMCMD_FRAME(0, 18),
    ANIMCMD_FRAME(1, 18),
    ANIMCMD_FRAME(0, 10),
    ANIMCMD_END,
};

static const union AnimCmd sAnim_DODRIO_1[] =
{
    ANIMCMD_FRAME(0, 12),
    ANIMCMD_FRAME(1, 12),
    ANIMCMD_FRAME(0, 12),
    ANIMCMD_FRAME(1, 12),
    ANIMCMD_FRAME(0, 12),
    ANIMCMD_FRAME(1, 12),
    ANIMCMD_FRAME(0, 12),
    ANIMCMD_FRAME(1, 12),
    ANIMCMD_FRAME(0, 8),
    ANIMCMD_END,
};

static const union AnimCmd sAnim_SEEL_1[] =
{
    ANIMCMD_FRAME(1, 15),
    ANIMCMD_FRAME(0, 15),
    ANIMCMD_FRAME(1, 15),
    ANIMCMD_FRAME(0, 15),
    ANIMCMD_FRAME(1, 15),
    ANIMCMD_FRAME(0, 15),
    ANIMCMD_FRAME(1, 15),
    ANIMCMD_FRAME(0, 15),
    ANIMCMD_END,
};

static const union AnimCmd sAnim_DEWGONG_1[] =
{
    ANIMCMD_FRAME(0, 30),
    ANIMCMD_FRAME(1, 30),
    ANIMCMD_FRAME(0, 30),
    ANIMCMD_END,
};

static const union AnimCmd sAnim_GRIMER_1[] =
{
    ANIMCMD_FRAME(0, 10),
    ANIMCMD_FRAME(1, 10),
    ANIMCMD_FRAME(0, 10),
    ANIMCMD_FRAME(1, 10),
    ANIMCMD_FRAME(0, 10),
    ANIMCMD_END,
};

static const union AnimCmd sAnim_GRIMER_2[] =
{
    ANIMCMD_FRAME(0, 20),
    ANIMCMD_FRAME(2, 20),
    ANIMCMD_FRAME(0, 20),
    ANIMCMD_FRAME(2, 20),
    ANIMCMD_END,
};

static const union AnimCmd sAnim_MUK_1[] =
{
    ANIMCMD_FRAME(0, 10),
    ANIMCMD_FRAME(1, 10),
    ANIMCMD_FRAME(0, 10),
    ANIMCMD_FRAME(1, 10),
    ANIMCMD_FRAME(0, 10),
    ANIMCMD_END,
};

static const union AnimCmd sAnim_MUK_2[] =
{
    ANIMCMD_FRAME(0, 20),
    ANIMCMD_FRAME(2, 20),
    ANIMCMD_FRAME(0, 20),
    ANIMCMD_FRAME(2, 20),
    ANIMCMD_END,
};

static const union AnimCmd sAnim_SHELLDER_1[] =
{
    ANIMCMD_FRAME(1, 5),
    ANIMCMD_FRAME(0, 5),
    ANIMCMD_FRAME(1, 45),
    ANIMCMD_FRAME(0, 5),
    ANIMCMD_END,
};

static const union AnimCmd sAnim_CLOYSTER_1[] =
{
    ANIMCMD_FRAME(1, 5),
    ANIMCMD_FRAME(0, 5),
    ANIMCMD_FRAME(1, 5),
    ANIMCMD_FRAME(0, 5),
    ANIMCMD_FRAME(1, 5),
    ANIMCMD_FRAME(0, 5),
    ANIMCMD_FRAME(1, 5),
    ANIMCMD_FRAME(0, 25),
    ANIMCMD_FRAME(1, 5),
    ANIMCMD_FRAME(0, 5),
    ANIMCMD_FRAME(1, 5),
    ANIMCMD_FRAME(0, 5),
    ANIMCMD_FRAME(1, 5),
    ANIMCMD_FRAME(0, 5),
    ANIMCMD_FRAME(1, 5),
    ANIMCMD_FRAME(0, 5),
    ANIMCMD_END,
};

static const union AnimCmd sAnim_GASTLY_1[] =
{
    ANIMCMD_FRAME(1, 50),
    ANIMCMD_FRAME(1, 30),
    ANIMCMD_FRAME(0, 10),
    ANIMCMD_END,
};

static const union AnimCmd sAnim_HAUNTER_1[] =
{
    ANIMCMD_FRAME(1, 8),
    ANIMCMD_FRAME(0, 15),
    ANIMCMD_FRAME(1, 35),
    ANIMCMD_FRAME(1, 30),
    ANIMCMD_FRAME(0, 10),
    ANIMCMD_END,
};

static const union AnimCmd sAnim_GENGAR_1[] =
{
    ANIMCMD_FRAME(1, 50),
    ANIMCMD_FRAME(1, 40),
    ANIMCMD_FRAME(0, 10),
    ANIMCMD_END,
};

static const union AnimCmd sAnim_ONIX_1[] =
{
    ANIMCMD_FRAME(1, 50),
    ANIMCMD_FRAME(1, 30),
    ANIMCMD_FRAME(0, 30),
    ANIMCMD_END,
};

static const union AnimCmd sAnim_DROWZEE_1[] =
{
    ANIMCMD_FRAME(1, 12),
    ANIMCMD_FRAME(0, 12),
    ANIMCMD_FRAME(1, 12),
    ANIMCMD_FRAME(0, 12),
    ANIMCMD_FRAME(1, 45),
    ANIMCMD_FRAME(0, 10),
    ANIMCMD_END,
};

static const union AnimCmd sAnim_HYPNO_1[] =
{
    ANIMCMD_FRAME(0, 15),
    ANIMCMD_FRAME(1, 15),
    ANIMCMD_FRAME(0, 15),
    ANIMCMD_FRAME(1, 15),
    ANIMCMD_FRAME(0, 15),
    ANIMCMD_FRAME(1, 15),
    ANIMCMD_FRAME(0, 15),
    ANIMCMD_END,
};

static const union AnimCmd sAnim_KRABBY_1[] =
{
    ANIMCMD_FRAME(1, 8),
    ANIMCMD_FRAME(0, 8),
    ANIMCMD_FRAME(1, 8),
    ANIMCMD_FRAME(0, 8),
    ANIMCMD_FRAME(1, 8),
    ANIMCMD_FRAME(0, 8),
    ANIMCMD_END,
};

static const union AnimCmd sAnim_KINGLER_1[] =
{
    ANIMCMD_FRAME(0, 5),
    ANIMCMD_FRAME(1, 15),
    ANIMCMD_FRAME(0, 10),
    ANIMCMD_FRAME(1, 15),
    ANIMCMD_FRAME(0, 25),
    ANIMCMD_FRAME(1, 10),
    ANIMCMD_FRAME(0, 10),
    ANIMCMD_FRAME(1, 10),
    ANIMCMD_FRAME(0, 10),
    ANIMCMD_END,
};

static const union AnimCmd sAnim_VOLTORB_1[] =
{
    ANIMCMD_FRAME(0, 4),
    ANIMCMD_FRAME(1, 25),
    ANIMCMD_FRAME(0, 4),
    ANIMCMD_FRAME(1, 25),
    ANIMCMD_FRAME(0, 4),
    ANIMCMD_END,
};

static const union AnimCmd sAnim_ELECTRODE_1[] =
{
    ANIMCMD_FRAME(0, 8),
    ANIMCMD_FRAME(1, 30),
    ANIMCMD_FRAME(0, 8),
    ANIMCMD_FRAME(1, 30),
    ANIMCMD_FRAME(0, 8),
    ANIMCMD_END,
};

static const union AnimCmd sAnim_EXEGGCUTE_1[] =
{
    ANIMCMD_FRAME(0, 10),
    ANIMCMD_FRAME(1, 10),
    ANIMCMD_FRAME(0, 10),
    ANIMCMD_FRAME(1, 10),
    ANIMCMD_FRAME(0, 10),
    ANIMCMD_FRAME(1, 10),
    ANIMCMD_FRAME(0, 10),
    ANIMCMD_FRAME(1, 10),
    ANIMCMD_FRAME(0, 10),
    ANIMCMD_END,
};

static const union AnimCmd sAnim_EXEGGUTOR_1[] =
{
    ANIMCMD_FRAME(1, 35),
    ANIMCMD_FRAME(0, 10),
    ANIMCMD_END,};


static const union AnimCmd sAnim_CUBONE_1[] =
{
    ANIMCMD_FRAME(1, 14),
    ANIMCMD_FRAME(0, 14),
    ANIMCMD_FRAME(1, 14),
    ANIMCMD_FRAME(0, 14),
    ANIMCMD_FRAME(1, 14),
    ANIMCMD_FRAME(0, 14),
    ANIMCMD_END,
};

static const union AnimCmd sAnim_MAROWAK_1[] =
{
    ANIMCMD_FRAME(1, 14),
    ANIMCMD_FRAME(0, 14),
    ANIMCMD_FRAME(1, 14),
    ANIMCMD_FRAME(0, 14),
    ANIMCMD_FRAME(1, 14),
    ANIMCMD_FRAME(0, 14),
    ANIMCMD_END,
};

static const union AnimCmd sAnim_HITMONLEE_1[] =
{
    ANIMCMD_FRAME(1, 15),
    ANIMCMD_FRAME(0, 20),
    ANIMCMD_END,
};

static const union AnimCmd sAnim_HITMONCHAN_1[] =
{
    ANIMCMD_FRAME(1, 5),
    ANIMCMD_FRAME(0, 5),
    ANIMCMD_FRAME(1, 5),
    ANIMCMD_FRAME(0, 5),
    ANIMCMD_FRAME(1, 5),
    ANIMCMD_FRAME(0, 15),
    ANIMCMD_FRAME(1, 25),
    ANIMCMD_FRAME(0, 10),
    ANIMCMD_END,
};

static const union AnimCmd sAnim_LICKITUNG_1[] =
{
    ANIMCMD_FRAME(0, 28),
    ANIMCMD_FRAME(1, 32),
    ANIMCMD_FRAME(0, 15),
    ANIMCMD_END,
};

static const union AnimCmd sAnim_KOFFING_1[] =
{
    ANIMCMD_FRAME(0, 10),
    ANIMCMD_FRAME(1, 10),
    ANIMCMD_FRAME(0, 10),
    ANIMCMD_FRAME(1, 10),
    ANIMCMD_FRAME(0, 10),
    ANIMCMD_END,
};

static const union AnimCmd sAnim_KOFFING_2[] =
{
    ANIMCMD_FRAME(0, 20),
    ANIMCMD_FRAME(2, 20),
    ANIMCMD_FRAME(0, 20),
    ANIMCMD_FRAME(2, 20),
    ANIMCMD_END,
};

static const union AnimCmd sAnim_WEEZING_1[] =
{
    ANIMCMD_FRAME(0, 10),
    ANIMCMD_FRAME(1, 10),
    ANIMCMD_FRAME(0, 10),
    ANIMCMD_FRAME(1, 10),
    ANIMCMD_FRAME(0, 10),
    ANIMCMD_END,
};

static const union AnimCmd sAnim_WEEZING_2[] =
{
    ANIMCMD_FRAME(0, 20),
    ANIMCMD_FRAME(2, 20),
    ANIMCMD_FRAME(0, 20),
    ANIMCMD_FRAME(2, 20),
    ANIMCMD_END,
};

static const union AnimCmd sAnim_RHYHORN_1[] =
{
    ANIMCMD_FRAME(0, 11),
    ANIMCMD_FRAME(1, 10),
    ANIMCMD_FRAME(0, 10),
    ANIMCMD_FRAME(1, 10),
    ANIMCMD_FRAME(0, 10),
    ANIMCMD_END,
};

static const union AnimCmd sAnim_RHYHORN_2[] =
{
    ANIMCMD_FRAME(0, 20),
    ANIMCMD_FRAME(2, 20),
    ANIMCMD_FRAME(0, 20),
    ANIMCMD_FRAME(2, 20),
    ANIMCMD_END,
};

static const union AnimCmd sAnim_RHYDON_1[] =
{
    ANIMCMD_FRAME(0, 11),
    ANIMCMD_FRAME(1, 10),
    ANIMCMD_FRAME(0, 10),
    ANIMCMD_FRAME(1, 48),
    ANIMCMD_FRAME(0, 10),
    ANIMCMD_END,
};

static const union AnimCmd sAnim_RHYDON_2[] =
{
    ANIMCMD_FRAME(0, 20),
    ANIMCMD_FRAME(2, 20),
    ANIMCMD_FRAME(0, 20),
    ANIMCMD_FRAME(2, 20),
    ANIMCMD_END,
};

static const union AnimCmd sAnim_CHANSEY_1[] =
{
    ANIMCMD_FRAME(0, 30),
    ANIMCMD_FRAME(1, 30),
    ANIMCMD_FRAME(0, 20),
    ANIMCMD_END,
};

static const union AnimCmd sAnim_TANGELA_1[] =
{
    ANIMCMD_FRAME(1, 9),
    ANIMCMD_FRAME(0, 9),
    ANIMCMD_FRAME(1, 9),
    ANIMCMD_FRAME(0, 9),
    ANIMCMD_FRAME(1, 9),
    ANIMCMD_FRAME(0, 9),
    ANIMCMD_FRAME(1, 9),
    ANIMCMD_FRAME(0, 9),
    ANIMCMD_FRAME(1, 9),
    ANIMCMD_FRAME(0, 9),
    ANIMCMD_END,
};

static const union AnimCmd sAnim_KANGASKHAN_1[] =
{
    ANIMCMD_FRAME(1, 10),
    ANIMCMD_FRAME(0, 10),
    ANIMCMD_FRAME(1, 20),
    ANIMCMD_FRAME(0, 10),
    ANIMCMD_END,
};

static const union AnimCmd sAnim_HORSEA_1[] =
{
    ANIMCMD_FRAME(0, 11),
    ANIMCMD_FRAME(1, 10),
    ANIMCMD_FRAME(0, 10),
    ANIMCMD_FRAME(1, 20),
    ANIMCMD_FRAME(0, 10),
    ANIMCMD_END,
};

static const union AnimCmd sAnim_HORSEA_2[] =
{
    ANIMCMD_FRAME(0, 20),
    ANIMCMD_FRAME(2, 20),
    ANIMCMD_FRAME(0, 20),
    ANIMCMD_FRAME(2, 20),
    ANIMCMD_END,
};

static const union AnimCmd sAnim_SEADRA_1[] =
{
    ANIMCMD_FRAME(0, 11),
    ANIMCMD_FRAME(1, 10),
    ANIMCMD_FRAME(0, 10),
    ANIMCMD_FRAME(1, 20),
    ANIMCMD_FRAME(0, 10),
    ANIMCMD_END,
};

static const union AnimCmd sAnim_SEADRA_2[] =
{
    ANIMCMD_FRAME(0, 20),
    ANIMCMD_FRAME(2, 20),
    ANIMCMD_FRAME(0, 20),
    ANIMCMD_FRAME(2, 20),
    ANIMCMD_END,
};

static const union AnimCmd sAnim_GOLDEEN_1[] =
{
    ANIMCMD_FRAME(0, 16),
    ANIMCMD_FRAME(1, 16),
    ANIMCMD_FRAME(0, 16),
    ANIMCMD_FRAME(1, 16),
    ANIMCMD_FRAME(0, 16),
    ANIMCMD_FRAME(1, 16),
    ANIMCMD_FRAME(0, 16),
    ANIMCMD_FRAME(1, 16),
    ANIMCMD_FRAME(0, 10),
    ANIMCMD_END,
};

static const union AnimCmd sAnim_SEAKING_1[] =
{
    ANIMCMD_FRAME(0, 10),
    ANIMCMD_FRAME(1, 20),
    ANIMCMD_FRAME(0, 10),
    ANIMCMD_FRAME(1, 20),
    ANIMCMD_FRAME(0, 10),
    ANIMCMD_END,
};

static const union AnimCmd sAnim_STARYU_1[] =
{
    ANIMCMD_FRAME(0, 11),
    ANIMCMD_FRAME(1, 10),
    ANIMCMD_FRAME(0, 10),
    ANIMCMD_FRAME(1, 20),
    ANIMCMD_FRAME(0, 10),
    ANIMCMD_END,
};

static const union AnimCmd sAnim_STARYU_2[] =
{
    ANIMCMD_FRAME(0, 20),
    ANIMCMD_FRAME(2, 20),
    ANIMCMD_FRAME(0, 20),
    ANIMCMD_FRAME(2, 20),
    ANIMCMD_END,
};

static const union AnimCmd sAnim_STARMIE_1[] =
{
    ANIMCMD_FRAME(0, 11),
    ANIMCMD_FRAME(1, 10),
    ANIMCMD_FRAME(0, 10),
    ANIMCMD_FRAME(1, 20),
    ANIMCMD_FRAME(0, 10),
    ANIMCMD_END,
};

static const union AnimCmd sAnim_STARMIE_2[] =
{
    ANIMCMD_FRAME(0, 20),
    ANIMCMD_FRAME(2, 20),
    ANIMCMD_FRAME(0, 20),
    ANIMCMD_FRAME(2, 20),
    ANIMCMD_END,
};

static const union AnimCmd sAnim_MR_MIME_1[] =
{
    ANIMCMD_FRAME(1, 15),
    ANIMCMD_FRAME(0, 15),
    ANIMCMD_FRAME(1, 15),
    ANIMCMD_FRAME(0, 15),
    ANIMCMD_FRAME(1, 15),
    ANIMCMD_FRAME(0, 15),
    ANIMCMD_END,
};

static const union AnimCmd sAnim_SCYTHER_1[] =
{
    ANIMCMD_FRAME(1, 5),
    ANIMCMD_FRAME(0, 5),
    ANIMCMD_FRAME(1, 25),
    ANIMCMD_FRAME(0, 5),
    ANIMCMD_FRAME(1, 5),
    ANIMCMD_FRAME(0, 5),
    ANIMCMD_FRAME(1, 5),
    ANIMCMD_FRAME(0, 5),
    ANIMCMD_END,
};

static const union AnimCmd sAnim_JYNX_1[] =
{
    ANIMCMD_FRAME(1, 40),
    ANIMCMD_FRAME(0, 10),
    ANIMCMD_FRAME(1, 50),
    ANIMCMD_FRAME(1, 20),
    ANIMCMD_FRAME(0, 10),
    ANIMCMD_END,
};

static const union AnimCmd sAnim_ELECTABUZZ_1[] =
{
    ANIMCMD_FRAME(1, 10),
    ANIMCMD_FRAME(0, 10),
    ANIMCMD_FRAME(1, 40),
    ANIMCMD_FRAME(0, 10),
    ANIMCMD_END,
};

static const union AnimCmd sAnim_MAGMAR_1[] =
{
    ANIMCMD_FRAME(1, 40),
    ANIMCMD_FRAME(0, 10),
    ANIMCMD_END,
};

static const union AnimCmd sAnim_PINSIR_1[] =
{
    ANIMCMD_FRAME(0, 11),
    ANIMCMD_FRAME(1, 10),
    ANIMCMD_FRAME(0, 10),
    ANIMCMD_FRAME(1, 10),
    ANIMCMD_FRAME(0, 10),
    ANIMCMD_END,
};

static const union AnimCmd sAnim_PINSIR_2[] =
{
    ANIMCMD_FRAME(0, 20),
    ANIMCMD_FRAME(2, 20),
    ANIMCMD_FRAME(0, 20),
    ANIMCMD_FRAME(2, 20),
    ANIMCMD_END,
};

static const union AnimCmd sAnim_TAUROS_1[] =
{
    ANIMCMD_FRAME(1, 10),
    ANIMCMD_FRAME(0, 20),
    ANIMCMD_FRAME(1, 25),
    ANIMCMD_FRAME(0, 20),
    ANIMCMD_END,
};

static const union AnimCmd sAnim_MAGIKARP_1[] =
{
    ANIMCMD_FRAME(0, 8),
    ANIMCMD_FRAME(1, 8),
    ANIMCMD_FRAME(0, 8),
    ANIMCMD_FRAME(1, 8),
    ANIMCMD_FRAME(0, 8),
    ANIMCMD_FRAME(1, 8),
    ANIMCMD_FRAME(0, 8),
    ANIMCMD_FRAME(1, 8),
    ANIMCMD_FRAME(0, 8),
    ANIMCMD_END,
};

static const union AnimCmd sAnim_GYARADOS_1[] =
{
    ANIMCMD_FRAME(0, 8),
    ANIMCMD_FRAME(1, 32),
    ANIMCMD_FRAME(0, 10),
    ANIMCMD_END,
};

static const union AnimCmd sAnim_LAPRAS_1[] =
{
    ANIMCMD_FRAME(1, 30),
    ANIMCMD_FRAME(0, 10),
    ANIMCMD_END,
};

static const union AnimCmd sAnim_DITTO_1[] =
{
    ANIMCMD_FRAME(1, 10),
    ANIMCMD_FRAME(0, 10),
    ANIMCMD_FRAME(1, 10),
    ANIMCMD_FRAME(0, 20),
    ANIMCMD_END,
};

static const union AnimCmd sAnim_EEVEE_1[] =
{
    ANIMCMD_FRAME(1, 33),
    ANIMCMD_FRAME(0, 5),
    ANIMCMD_END,
};

static const union AnimCmd sAnim_VAPOREON_1[] =
{
    ANIMCMD_FRAME(1, 40),
    ANIMCMD_FRAME(0, 10),
    ANIMCMD_END,
};

static const union AnimCmd sAnim_JOLTEON_1[] =
{
    ANIMCMD_FRAME(1, 15),
    ANIMCMD_FRAME(0, 15),
    ANIMCMD_END,
};

static const union AnimCmd sAnim_FLAREON_1[] =
{
    ANIMCMD_FRAME(1, 30),
    ANIMCMD_FRAME(0, 30),
    ANIMCMD_END,
};

static const union AnimCmd sAnim_PORYGON_1[] =
{
    ANIMCMD_FRAME(1, 10),
    ANIMCMD_FRAME(0, 10),
    ANIMCMD_FRAME(1, 10),
    ANIMCMD_FRAME(0, 10),
    ANIMCMD_END,
};

static const union AnimCmd sAnim_OMANYTE_1[] =
{
    ANIMCMD_FRAME(1, 10),
    ANIMCMD_FRAME(0, 10),
    ANIMCMD_FRAME(1, 10),
    ANIMCMD_FRAME(0, 20),
    ANIMCMD_FRAME(1, 10),
    ANIMCMD_FRAME(0, 10),
    ANIMCMD_FRAME(1, 10),
    ANIMCMD_FRAME(0, 10),
    ANIMCMD_END,
};

static const union AnimCmd sAnim_OMASTAR_1[] =
{
    ANIMCMD_FRAME(1, 10),
    ANIMCMD_FRAME(0, 10),
    ANIMCMD_FRAME(1, 10),
    ANIMCMD_FRAME(0, 10),
    ANIMCMD_END,
};

static const union AnimCmd sAnim_KABUTO_1[] =
{
    ANIMCMD_FRAME(1, 8),
    ANIMCMD_FRAME(0, 8),
    ANIMCMD_FRAME(1, 8),
    ANIMCMD_FRAME(0, 20),
    ANIMCMD_FRAME(1, 8),
    ANIMCMD_FRAME(0, 8),
    ANIMCMD_FRAME(1, 8),
    ANIMCMD_FRAME(0, 8),
    ANIMCMD_END,
};

static const union AnimCmd sAnim_KABUTOPS_1[] =
{
    ANIMCMD_FRAME(1, 10),
    ANIMCMD_FRAME(0, 10),
    ANIMCMD_FRAME(1, 20),
    ANIMCMD_FRAME(0, 10),
    ANIMCMD_END,
};

static const union AnimCmd sAnim_AERODACTYL_1[] =
{
    ANIMCMD_FRAME(1, 10),
    ANIMCMD_FRAME(0, 25),
    ANIMCMD_FRAME(1, 10),
    ANIMCMD_FRAME(0, 25),
    ANIMCMD_END,
};

static const union AnimCmd sAnim_SNORLAX_1[] =
{
    ANIMCMD_FRAME(1, 50),
    ANIMCMD_FRAME(1, 50),
    ANIMCMD_FRAME(0, 10),
    ANIMCMD_END,
};

static const union AnimCmd sAnim_ARTICUNO_1[] =
{
    ANIMCMD_FRAME(1, 25),
    ANIMCMD_FRAME(0, 15),
    ANIMCMD_FRAME(1, 20),
    ANIMCMD_FRAME(0, 10),
    ANIMCMD_END,
};

static const union AnimCmd sAnim_ZAPDOS_1[] =
{
    ANIMCMD_FRAME(1, 10),
    ANIMCMD_FRAME(0, 10),
    ANIMCMD_FRAME(1, 30),
    ANIMCMD_FRAME(0, 10),
    ANIMCMD_END,
};

static const union AnimCmd sAnim_MOLTRES_1[] =
{
    ANIMCMD_FRAME(1, 3),
    ANIMCMD_FRAME(0, 3),
    ANIMCMD_FRAME(1, 3),
    ANIMCMD_FRAME(0, 3),
    ANIMCMD_FRAME(1, 3),
    ANIMCMD_FRAME(0, 3),
    ANIMCMD_FRAME(1, 3),
    ANIMCMD_FRAME(0, 3),
    ANIMCMD_FRAME(1, 3),
    ANIMCMD_FRAME(0, 3),
    ANIMCMD_FRAME(1, 3),
    ANIMCMD_FRAME(0, 3),
    ANIMCMD_FRAME(1, 3),
    ANIMCMD_FRAME(0, 3),
    ANIMCMD_FRAME(1, 3),
    ANIMCMD_FRAME(0, 3),
    ANIMCMD_FRAME(1, 3),
    ANIMCMD_FRAME(0, 3),
    ANIMCMD_FRAME(1, 3),
    ANIMCMD_FRAME(0, 3),
    ANIMCMD_FRAME(1, 3),
    ANIMCMD_FRAME(0, 3),
    ANIMCMD_FRAME(1, 3),
    ANIMCMD_FRAME(0, 3),
    ANIMCMD_FRAME(1, 3),
    ANIMCMD_FRAME(0, 3),
    ANIMCMD_FRAME(1, 3),
    ANIMCMD_FRAME(0, 3),
    ANIMCMD_FRAME(1, 3),
    ANIMCMD_FRAME(0, 3),
    ANIMCMD_FRAME(1, 3),
    ANIMCMD_FRAME(0, 3),
    ANIMCMD_END,
};

static const union AnimCmd sAnim_DRATINI_1[] =
{
    ANIMCMD_FRAME(0, 15),
    ANIMCMD_FRAME(1, 15),
    ANIMCMD_FRAME(0, 15),
    ANIMCMD_END,
};

static const union AnimCmd sAnim_DRAGONAIR_1[] =
{
    ANIMCMD_FRAME(1, 10),
    ANIMCMD_FRAME(0, 10),
    ANIMCMD_FRAME(1, 20),
    ANIMCMD_FRAME(0, 10),
    ANIMCMD_END,
};

static const union AnimCmd sAnim_DRAGONITE_1[] =
{
    ANIMCMD_FRAME(1, 50),
    ANIMCMD_FRAME(1, 30),
    ANIMCMD_FRAME(0, 10),
    ANIMCMD_END,
};

static const union AnimCmd sAnim_MEWTWO_1[] =
{
    ANIMCMD_FRAME(1, 15),
    ANIMCMD_FRAME(0, 20),
    ANIMCMD_END,
};

static const union AnimCmd sAnim_MEW_1[] =
{
    ANIMCMD_FRAME(1, 50),
    ANIMCMD_FRAME(1, 40),
    ANIMCMD_FRAME(0, 10),
    ANIMCMD_END,
};

static const union AnimCmd sAnim_CHIKORITA_1[] =
{
    ANIMCMD_FRAME(0, 15),
    ANIMCMD_FRAME(1, 15),
    ANIMCMD_FRAME(0, 15),
    ANIMCMD_END,};


static const union AnimCmd sAnim_BAYLEEF_1[] =
{
    ANIMCMD_FRAME(1, 15),
    ANIMCMD_FRAME(0, 15),
    ANIMCMD_END,
};

static const union AnimCmd sAnim_MEGANIUM_1[] =
{
    ANIMCMD_FRAME(1, 30),
    ANIMCMD_FRAME(0, 20),
    ANIMCMD_END,
};

static const union AnimCmd sAnim_CYNDAQUIL_1[] =
{
    ANIMCMD_FRAME(1, 10),
    ANIMCMD_FRAME(0, 10),
    ANIMCMD_FRAME(1, 10),
    ANIMCMD_FRAME(0, 10),
    ANIMCMD_END,
};

static const union AnimCmd sAnim_QUILAVA_1[] =
{
    ANIMCMD_FRAME(1, 30),
    ANIMCMD_FRAME(0, 20),
    ANIMCMD_END,
};

static const union AnimCmd sAnim_TYPHLOSION_1[] =
{
    ANIMCMD_FRAME(1, 20),
    ANIMCMD_FRAME(0, 10),
    ANIMCMD_END,
};

static const union AnimCmd sAnim_TOTODILE_1[] =
{
    ANIMCMD_FRAME(1, 8),
    ANIMCMD_FRAME(0, 8),
    ANIMCMD_FRAME(1, 8),
    ANIMCMD_FRAME(0, 8),
    ANIMCMD_FRAME(1, 8),
    ANIMCMD_FRAME(0, 8),
    ANIMCMD_END,
};

static const union AnimCmd sAnim_CROCONAW_1[] =
{
    ANIMCMD_FRAME(1, 40),
    ANIMCMD_FRAME(0, 10),
    ANIMCMD_END,
};

static const union AnimCmd sAnim_FERALIGATR_1[] =
{
    ANIMCMD_FRAME(1, 10),
    ANIMCMD_FRAME(0, 10),
    ANIMCMD_FRAME(1, 25),
    ANIMCMD_FRAME(0, 40),
    ANIMCMD_END,
};

static const union AnimCmd sAnim_SENTRET_1[] =
{
    ANIMCMD_FRAME(1, 15),
    ANIMCMD_FRAME(0, 15),
    ANIMCMD_FRAME(1, 15),
    ANIMCMD_FRAME(0, 10),
    ANIMCMD_END,
};

static const union AnimCmd sAnim_FURRET_1[] =
{
    ANIMCMD_FRAME(1, 35),
    ANIMCMD_FRAME(0, 5),
    ANIMCMD_END,
};

static const union AnimCmd sAnim_HOOTHOOT_1[] =
{
    ANIMCMD_FRAME(1, 7),
    ANIMCMD_FRAME(0, 7),
    ANIMCMD_FRAME(1, 7),
    ANIMCMD_FRAME(0, 7),
    ANIMCMD_FRAME(1, 7),
    ANIMCMD_FRAME(0, 7),
    ANIMCMD_FRAME(1, 7),
    ANIMCMD_FRAME(0, 7),
    ANIMCMD_FRAME(1, 7),
    ANIMCMD_FRAME(0, 7),
    ANIMCMD_FRAME(1, 7),
    ANIMCMD_FRAME(0, 7),
    ANIMCMD_END,
};

static const union AnimCmd sAnim_NOCTOWL_1[] =
{
    ANIMCMD_FRAME(1, 40),
    ANIMCMD_FRAME(0, 20),
    ANIMCMD_END,
};

static const union AnimCmd sAnim_LEDYBA_1[] =
{
    ANIMCMD_FRAME(1, 10),
    ANIMCMD_FRAME(0, 10),
    ANIMCMD_FRAME(1, 10),
    ANIMCMD_FRAME(0, 10),
    ANIMCMD_END,
};

static const union AnimCmd sAnim_LEDIAN_1[] =
{
    ANIMCMD_FRAME(1, 3),
    ANIMCMD_FRAME(0, 3),
    ANIMCMD_FRAME(1, 3),
    ANIMCMD_FRAME(0, 3),
    ANIMCMD_FRAME(1, 3),
    ANIMCMD_FRAME(0, 3),
    ANIMCMD_FRAME(1, 3),
    ANIMCMD_FRAME(0, 3),
    ANIMCMD_FRAME(1, 3),
    ANIMCMD_FRAME(0, 3),
    ANIMCMD_FRAME(1, 3),
    ANIMCMD_FRAME(0, 3),
    ANIMCMD_FRAME(1, 3),
    ANIMCMD_FRAME(0, 3),
    ANIMCMD_FRAME(1, 3),
    ANIMCMD_FRAME(0, 3),
    ANIMCMD_FRAME(1, 3),
    ANIMCMD_FRAME(0, 3),
    ANIMCMD_FRAME(1, 3),
    ANIMCMD_FRAME(0, 3),
    ANIMCMD_FRAME(1, 3),
    ANIMCMD_FRAME(0, 3),
    ANIMCMD_FRAME(1, 3),
    ANIMCMD_FRAME(0, 3),
    ANIMCMD_FRAME(1, 3),
    ANIMCMD_FRAME(0, 3),
    ANIMCMD_END,
};

static const union AnimCmd sAnim_SPINARAK_1[] =
{
    ANIMCMD_FRAME(1, 6),
    ANIMCMD_FRAME(0, 6),
    ANIMCMD_FRAME(1, 6),
    ANIMCMD_FRAME(0, 6),
    ANIMCMD_FRAME(1, 6),
    ANIMCMD_FRAME(0, 6),
    ANIMCMD_FRAME(1, 6),
    ANIMCMD_FRAME(0, 6),
    ANIMCMD_END,
};

static const union AnimCmd sAnim_ARIADOS_1[] =
{
    ANIMCMD_FRAME(1, 10),
    ANIMCMD_FRAME(0, 10),
    ANIMCMD_FRAME(1, 20),
    ANIMCMD_FRAME(0, 10),
    ANIMCMD_END,
};

static const union AnimCmd sAnim_CROBAT_1[] =
{
    ANIMCMD_FRAME(0, 2),
    ANIMCMD_FRAME(1, 2),
    ANIMCMD_FRAME(0, 2),
    ANIMCMD_FRAME(1, 2),
    ANIMCMD_FRAME(0, 2),
    ANIMCMD_FRAME(1, 2),
    ANIMCMD_FRAME(0, 2),
    ANIMCMD_FRAME(1, 2),
    ANIMCMD_FRAME(0, 2),
    ANIMCMD_FRAME(1, 2),
    ANIMCMD_FRAME(0, 2),
    ANIMCMD_FRAME(1, 2),
    ANIMCMD_FRAME(0, 2),
    ANIMCMD_FRAME(1, 2),
    ANIMCMD_FRAME(0, 2),
    ANIMCMD_FRAME(1, 2),
    ANIMCMD_FRAME(0, 2),
    ANIMCMD_END,
};

static const union AnimCmd sAnim_CHINCHOU_1[] =
{
    ANIMCMD_FRAME(0, 11),
    ANIMCMD_FRAME(1, 10),
    ANIMCMD_FRAME(0, 10),
    ANIMCMD_FRAME(1, 20),
    ANIMCMD_FRAME(0, 10),
    ANIMCMD_END,
};

static const union AnimCmd sAnim_CHINCHOU_2[] =
{
    ANIMCMD_FRAME(0, 20),
    ANIMCMD_FRAME(2, 20),
    ANIMCMD_FRAME(0, 20),
    ANIMCMD_FRAME(2, 20),
    ANIMCMD_END,
};

static const union AnimCmd sAnim_LANTURN_1[] =
{
    ANIMCMD_FRAME(0, 11),
    ANIMCMD_FRAME(1, 10),
    ANIMCMD_FRAME(0, 10),
    ANIMCMD_FRAME(1, 20),
    ANIMCMD_FRAME(0, 10),
    ANIMCMD_END,
};

static const union AnimCmd sAnim_LANTURN_2[] =
{
    ANIMCMD_FRAME(0, 20),
    ANIMCMD_FRAME(2, 20),
    ANIMCMD_FRAME(0, 20),
    ANIMCMD_FRAME(2, 20),
    ANIMCMD_END,
};

static const union AnimCmd sAnim_PICHU_1[] =
{
    ANIMCMD_FRAME(0, 15),
    ANIMCMD_FRAME(1, 20),
    ANIMCMD_FRAME(0, 15),
    ANIMCMD_FRAME(1, 20),
    ANIMCMD_FRAME(0, 15),
    ANIMCMD_END,
};

static const union AnimCmd sAnim_PICHU_2[] =
{
    ANIMCMD_FRAME(0, 20),
    ANIMCMD_FRAME(2, 20),
    ANIMCMD_FRAME(0, 20),
    ANIMCMD_FRAME(2, 20),
    ANIMCMD_END,
};

static const union AnimCmd sAnim_CLEFFA_1[] =
{
    ANIMCMD_FRAME(1, 10),
    ANIMCMD_FRAME(0, 10),
    ANIMCMD_FRAME(1, 10),
    ANIMCMD_FRAME(0, 10),
    ANIMCMD_END,
};

static const union AnimCmd sAnim_IGGLYBUFF_1[] =
{
    ANIMCMD_FRAME(0, 15),
    ANIMCMD_FRAME(1, 20),
    ANIMCMD_FRAME(0, 15),
    ANIMCMD_FRAME(1, 20),
    ANIMCMD_FRAME(0, 15),
    ANIMCMD_END,
};

static const union AnimCmd sAnim_IGGLYBUFF_2[] =
{
    ANIMCMD_FRAME(0, 20),
    ANIMCMD_FRAME(2, 20),
    ANIMCMD_FRAME(0, 20),
    ANIMCMD_FRAME(2, 20),
    ANIMCMD_END,
};

static const union AnimCmd sAnim_TOGEPI_1[] =
{
    ANIMCMD_FRAME(1, 50),
    ANIMCMD_FRAME(1, 50),
    ANIMCMD_FRAME(0, 10),
    ANIMCMD_END,
};

static const union AnimCmd sAnim_TOGETIC_1[] =
{
    ANIMCMD_FRAME(0, 15),
    ANIMCMD_FRAME(1, 15),
    ANIMCMD_FRAME(0, 15),
    ANIMCMD_END,
};

static const union AnimCmd sAnim_NATU_1[] =
{
    ANIMCMD_FRAME(0, 15),
    ANIMCMD_FRAME(1, 20),
    ANIMCMD_FRAME(0, 15),
    ANIMCMD_FRAME(1, 20),
    ANIMCMD_FRAME(0, 15),
    ANIMCMD_END,
};

static const union AnimCmd sAnim_NATU_2[] =
{
    ANIMCMD_FRAME(0, 20),
    ANIMCMD_FRAME(2, 20),
    ANIMCMD_FRAME(0, 20),
    ANIMCMD_FRAME(2, 20),
    ANIMCMD_END,
};

static const union AnimCmd sAnim_XATU_1[] =
{
    ANIMCMD_FRAME(0, 15),
    ANIMCMD_FRAME(1, 45),
    ANIMCMD_FRAME(0, 15),
    ANIMCMD_FRAME(1, 10),
    ANIMCMD_FRAME(0, 15),
    ANIMCMD_FRAME(1, 10),
    ANIMCMD_FRAME(0, 15),
    ANIMCMD_END,
};

static const union AnimCmd sAnim_XATU_2[] =
{
    ANIMCMD_FRAME(0, 20),
    ANIMCMD_FRAME(2, 20),
    ANIMCMD_FRAME(0, 20),
    ANIMCMD_FRAME(2, 20),
    ANIMCMD_END,
};

static const union AnimCmd sAnim_MAREEP_1[] =
{
    ANIMCMD_FRAME(1, 10),
    ANIMCMD_FRAME(0, 10),
    ANIMCMD_FRAME(1, 10),
    ANIMCMD_FRAME(0, 20),
    ANIMCMD_FRAME(1, 15),
    ANIMCMD_FRAME(0, 15),
    ANIMCMD_END,
};

static const union AnimCmd sAnim_FLAAFFY_1[] =
{
    ANIMCMD_FRAME(1, 10),
    ANIMCMD_FRAME(0, 10),
    ANIMCMD_FRAME(1, 10),
    ANIMCMD_FRAME(0, 10),
    ANIMCMD_END,
};

static const union AnimCmd sAnim_AMPHAROS_1[] =
{
    ANIMCMD_FRAME(1, 50),
    ANIMCMD_FRAME(1, 15),
    ANIMCMD_FRAME(0, 10),
    ANIMCMD_END,
};

static const union AnimCmd sAnim_BELLOSSOM_1[] =
{
    ANIMCMD_FRAME(0, 22),
    ANIMCMD_FRAME(1, 22),
    ANIMCMD_FRAME(0, 22),
    ANIMCMD_FRAME(1, 22),
    ANIMCMD_FRAME(0, 22),
    ANIMCMD_FRAME(1, 22),
    ANIMCMD_FRAME(0, 22),
    ANIMCMD_END,
};

static const union AnimCmd sAnim_MARILL_1[] =
{
    ANIMCMD_FRAME(0, 20),
    ANIMCMD_FRAME(1, 44),
    ANIMCMD_FRAME(0, 22),
    ANIMCMD_FRAME(1, 44),
    ANIMCMD_FRAME(0, 11),
    ANIMCMD_END,
};

static const union AnimCmd sAnim_AZUMARILL_1[] =
{
    ANIMCMD_FRAME(0, 22),
    ANIMCMD_FRAME(1, 22),
    ANIMCMD_FRAME(0, 22),
    ANIMCMD_FRAME(1, 22),
    ANIMCMD_FRAME(0, 11),
    ANIMCMD_END,
};

static const union AnimCmd sAnim_SUDOWOODO_1[] =
{
    ANIMCMD_FRAME(1, 15),
    ANIMCMD_FRAME(0, 15),
    ANIMCMD_FRAME(1, 15),
    ANIMCMD_FRAME(0, 15),
    ANIMCMD_FRAME(1, 15),
    ANIMCMD_FRAME(0, 15),
    ANIMCMD_END,
};

static const union AnimCmd sAnim_POLITOED_1[] =
{
    ANIMCMD_FRAME(1, 10),
    ANIMCMD_FRAME(0, 10),
    ANIMCMD_FRAME(1, 10),
    ANIMCMD_FRAME(0, 10),
    ANIMCMD_FRAME(1, 35),
    ANIMCMD_FRAME(0, 5),
    ANIMCMD_END,
};

static const union AnimCmd sAnim_HOPPIP_1[] =
{
    ANIMCMD_FRAME(1, 25),
    ANIMCMD_FRAME(0, 25),
    ANIMCMD_FRAME(1, 25),
    ANIMCMD_FRAME(0, 25),
    ANIMCMD_END,
};

static const union AnimCmd sAnim_SKIPLOOM_1[] =
{
    ANIMCMD_FRAME(1, 12),
    ANIMCMD_FRAME(0, 12),
    ANIMCMD_FRAME(1, 12),
    ANIMCMD_FRAME(0, 30),
    ANIMCMD_FRAME(1, 12),
    ANIMCMD_FRAME(0, 12),
    ANIMCMD_FRAME(1, 12),
    ANIMCMD_FRAME(0, 15),
    ANIMCMD_END,
};

static const union AnimCmd sAnim_JUMPLUFF_1[] =
{
    ANIMCMD_FRAME(1, 15),
    ANIMCMD_FRAME(0, 25),
    ANIMCMD_FRAME(1, 15),
    ANIMCMD_FRAME(0, 25),
    ANIMCMD_FRAME(1, 15),
    ANIMCMD_FRAME(0, 15),
    ANIMCMD_END,
};

static const union AnimCmd sAnim_AIPOM_1[] =
{
    ANIMCMD_FRAME(1, 35),
    ANIMCMD_FRAME(0, 5),
    ANIMCMD_END,
};

static const union AnimCmd sAnim_SUNKERN_1[] =
{
    ANIMCMD_FRAME(1, 10),
    ANIMCMD_FRAME(0, 10),
    ANIMCMD_FRAME(1, 10),
    ANIMCMD_FRAME(0, 10),
    ANIMCMD_END,
};

static const union AnimCmd sAnim_SUNFLORA_1[] =
{
    ANIMCMD_FRAME(0, 15),
    ANIMCMD_FRAME(1, 15),
    ANIMCMD_FRAME(0, 15),
    ANIMCMD_END,
};

static const union AnimCmd sAnim_YANMA_1[] =
{
    ANIMCMD_FRAME(1, 2),
    ANIMCMD_FRAME(0, 2),
    ANIMCMD_FRAME(1, 2),
    ANIMCMD_FRAME(0, 2),
    ANIMCMD_FRAME(1, 2),
    ANIMCMD_FRAME(0, 2),
    ANIMCMD_FRAME(1, 2),
    ANIMCMD_FRAME(0, 2),
    ANIMCMD_FRAME(1, 2),
    ANIMCMD_FRAME(0, 20),
    ANIMCMD_FRAME(1, 2),
    ANIMCMD_FRAME(0, 2),
    ANIMCMD_FRAME(1, 2),
    ANIMCMD_FRAME(0, 2),
    ANIMCMD_FRAME(1, 2),
    ANIMCMD_FRAME(0, 2),
    ANIMCMD_FRAME(1, 2),
    ANIMCMD_FRAME(0, 2),
    ANIMCMD_FRAME(1, 2),
    ANIMCMD_FRAME(0, 2),
    ANIMCMD_FRAME(1, 2),
    ANIMCMD_FRAME(0, 2),
    ANIMCMD_END,
};

static const union AnimCmd sAnim_WOOPER_1[] =
{
    ANIMCMD_FRAME(0, 15),
    ANIMCMD_FRAME(1, 15),
    ANIMCMD_FRAME(0, 15),
    ANIMCMD_END,
};

static const union AnimCmd sAnim_QUAGSIRE_1[] =
{
    ANIMCMD_FRAME(1, 32),
    ANIMCMD_FRAME(0, 20),
    ANIMCMD_END,
};

static const union AnimCmd sAnim_ESPEON_1[] =
{
    ANIMCMD_FRAME(0, 15),
    ANIMCMD_FRAME(1, 25),
    ANIMCMD_FRAME(0, 20),
    ANIMCMD_END,
};

static const union AnimCmd sAnim_UMBREON_1[] =
{
    ANIMCMD_FRAME(1, 40),
    ANIMCMD_FRAME(0, 20),
    ANIMCMD_END,
};

static const union AnimCmd sAnim_MURKROW_1[] =
{
    ANIMCMD_FRAME(1, 15),
    ANIMCMD_FRAME(0, 20),
    ANIMCMD_END,
};

static const union AnimCmd sAnim_SLOWKING_1[] =
{
    ANIMCMD_FRAME(0, 15),
    ANIMCMD_FRAME(1, 20),
    ANIMCMD_FRAME(0, 15),
    ANIMCMD_END,
};

static const union AnimCmd sAnim_MISDREAVUS_1[] =
{
    ANIMCMD_FRAME(1, 10),
    ANIMCMD_FRAME(0, 10),
    ANIMCMD_FRAME(1, 10),
    ANIMCMD_FRAME(0, 10),
    ANIMCMD_FRAME(1, 10),
    ANIMCMD_FRAME(0, 10),
    ANIMCMD_FRAME(1, 10),
    ANIMCMD_FRAME(0, 10),
    ANIMCMD_FRAME(1, 10),
    ANIMCMD_FRAME(0, 10),
    ANIMCMD_END,
};

static const union AnimCmd sAnim_UNOWN_1[] =
{
    ANIMCMD_FRAME(0, 30),
    ANIMCMD_FRAME(1, 30),
    ANIMCMD_FRAME(0, 1),
    ANIMCMD_END,
};

static const union AnimCmd sAnim_WOBBUFFET_1[] =
{
    ANIMCMD_FRAME(0, 15),
    ANIMCMD_FRAME(1, 20),
    ANIMCMD_FRAME(0, 15),
    ANIMCMD_FRAME(1, 20),
    ANIMCMD_FRAME(0, 15),
    ANIMCMD_END,
};

static const union AnimCmd sAnim_WOBBUFFET_2[] =
{
    ANIMCMD_FRAME(0, 20),
    ANIMCMD_FRAME(2, 20),
    ANIMCMD_FRAME(0, 20),
    ANIMCMD_FRAME(2, 20),
    ANIMCMD_END,
};

static const union AnimCmd sAnim_GIRAFARIG_1[] =
{
    ANIMCMD_FRAME(0, 15),
    ANIMCMD_FRAME(1, 20),
    ANIMCMD_FRAME(0, 15),
    ANIMCMD_FRAME(1, 10),
    ANIMCMD_FRAME(0, 15),
    ANIMCMD_FRAME(1, 10),
    ANIMCMD_FRAME(0, 15),
    ANIMCMD_END,
};

static const union AnimCmd sAnim_GIRAFARIG_2[] =
{
    ANIMCMD_FRAME(0, 20),
    ANIMCMD_FRAME(2, 20),
    ANIMCMD_FRAME(0, 20),
    ANIMCMD_FRAME(2, 20),
    ANIMCMD_END,
};

static const union AnimCmd sAnim_PINECO_1[] =
{
    ANIMCMD_FRAME(1, 10),
    ANIMCMD_FRAME(0, 10),
    ANIMCMD_FRAME(1, 10),
    ANIMCMD_FRAME(0, 20),
    ANIMCMD_FRAME(1, 10),
    ANIMCMD_FRAME(0, 10),
    ANIMCMD_FRAME(1, 10),
    ANIMCMD_FRAME(0, 10),
    ANIMCMD_END,
};

static const union AnimCmd sAnim_FORRETRESS_1[] =
{
    ANIMCMD_FRAME(1, 10),
    ANIMCMD_FRAME(0, 10),
    ANIMCMD_FRAME(1, 10),
    ANIMCMD_FRAME(0, 10),
    ANIMCMD_END,
};

static const union AnimCmd sAnim_DUNSPARCE_1[] =
{
    ANIMCMD_FRAME(1, 10),
    ANIMCMD_FRAME(0, 15),
    ANIMCMD_FRAME(1, 15),
    ANIMCMD_FRAME(0, 10),
    ANIMCMD_END,
};

static const union AnimCmd sAnim_GLIGAR_1[] =
{
    ANIMCMD_FRAME(1, 17),
    ANIMCMD_FRAME(0, 10),
    ANIMCMD_END,
};

static const union AnimCmd sAnim_STEELIX_1[] =
{
    ANIMCMD_FRAME(1, 10),
    ANIMCMD_FRAME(0, 8),
    ANIMCMD_FRAME(1, 10),
    ANIMCMD_FRAME(0, 20),
    ANIMCMD_FRAME(1, 35),
    ANIMCMD_FRAME(0, 5),
    ANIMCMD_END,
};

static const union AnimCmd sAnim_SNUBBULL_1[] =
{
    ANIMCMD_FRAME(1, 32),
    ANIMCMD_FRAME(0, 20),
    ANIMCMD_END,
};

static const union AnimCmd sAnim_GRANBULL_1[] =
{
    ANIMCMD_FRAME(1, 35),
    ANIMCMD_FRAME(0, 20),
    ANIMCMD_END,
};

static const union AnimCmd sAnim_QWILFISH_1[] =
{
    ANIMCMD_FRAME(1, 8),
    ANIMCMD_FRAME(0, 8),
    ANIMCMD_FRAME(1, 8),
    ANIMCMD_FRAME(0, 15),
    ANIMCMD_FRAME(1, 50),
    ANIMCMD_FRAME(1, 30),
    ANIMCMD_FRAME(0, 30),
    ANIMCMD_END,
};

static const union AnimCmd sAnim_SCIZOR_1[] =
{
    ANIMCMD_FRAME(1, 20),
    ANIMCMD_FRAME(0, 20),
    ANIMCMD_END,
};

static const union AnimCmd sAnim_SHUCKLE_1[] =
{
    ANIMCMD_FRAME(1, 50),
    ANIMCMD_FRAME(1, 50),
    ANIMCMD_FRAME(0, 30),
    ANIMCMD_END,
};

static const union AnimCmd sAnim_HERACROSS_1[] =
{
    ANIMCMD_FRAME(0, 11),
    ANIMCMD_FRAME(1, 10),
    ANIMCMD_FRAME(0, 10),
    ANIMCMD_FRAME(1, 10),
    ANIMCMD_FRAME(0, 10),
    ANIMCMD_END,
};

static const union AnimCmd sAnim_HERACROSS_2[] =
{
    ANIMCMD_FRAME(0, 20),
    ANIMCMD_FRAME(2, 20),
    ANIMCMD_FRAME(0, 20),
    ANIMCMD_FRAME(2, 20),
    ANIMCMD_END,
};

static const union AnimCmd sAnim_SNEASEL_1[] =
{
    ANIMCMD_FRAME(1, 15),
    ANIMCMD_FRAME(0, 15),
    ANIMCMD_END,
};

static const union AnimCmd sAnim_TEDDIURSA_1[] =
{
    ANIMCMD_FRAME(1, 30),
    ANIMCMD_FRAME(0, 20),
    ANIMCMD_END,
};

static const union AnimCmd sAnim_URSARING_1[] =
{
    ANIMCMD_FRAME(1, 40),
    ANIMCMD_FRAME(0, 20),
    ANIMCMD_END,
};

static const union AnimCmd sAnim_SLUGMA_1[] =
{
    ANIMCMD_FRAME(0, 10),
    ANIMCMD_FRAME(1, 10),
    ANIMCMD_FRAME(0, 10),
    ANIMCMD_FRAME(1, 10),
    ANIMCMD_FRAME(0, 10),
    ANIMCMD_END,
};

static const union AnimCmd sAnim_SLUGMA_2[] =
{
    ANIMCMD_FRAME(0, 20),
    ANIMCMD_FRAME(2, 20),
    ANIMCMD_FRAME(0, 20),
    ANIMCMD_FRAME(2, 20),
    ANIMCMD_END,
};

static const union AnimCmd sAnim_MAGCARGO_1[] =
{
    ANIMCMD_FRAME(0, 10),
    ANIMCMD_FRAME(1, 10),
    ANIMCMD_FRAME(0, 10),
    ANIMCMD_FRAME(1, 10),
    ANIMCMD_FRAME(0, 10),
    ANIMCMD_END,
};

static const union AnimCmd sAnim_MAGCARGO_2[] =
{
    ANIMCMD_FRAME(0, 20),
    ANIMCMD_FRAME(2, 20),
    ANIMCMD_FRAME(0, 20),
    ANIMCMD_FRAME(2, 20),
    ANIMCMD_END,
};

static const union AnimCmd sAnim_SWINUB_1[] =
{
    ANIMCMD_FRAME(1, 10),
    ANIMCMD_FRAME(0, 10),
    ANIMCMD_FRAME(1, 10),
    ANIMCMD_FRAME(0, 10),
    ANIMCMD_END,
};

static const union AnimCmd sAnim_PILOSWINE_1[] =
{
    ANIMCMD_FRAME(1, 10),
    ANIMCMD_FRAME(0, 10),
    ANIMCMD_FRAME(1, 10),
    ANIMCMD_FRAME(0, 10),
    ANIMCMD_END,
};

static const union AnimCmd sAnim_CORSOLA_1[] =
{
    ANIMCMD_FRAME(0, 11),
    ANIMCMD_FRAME(1, 10),
    ANIMCMD_FRAME(0, 10),
    ANIMCMD_FRAME(1, 20),
    ANIMCMD_FRAME(0, 10),
    ANIMCMD_END,
};

static const union AnimCmd sAnim_CORSOLA_2[] =
{
    ANIMCMD_FRAME(0, 20),
    ANIMCMD_FRAME(2, 20),
    ANIMCMD_FRAME(0, 20),
    ANIMCMD_FRAME(2, 20),
    ANIMCMD_END,
};

static const union AnimCmd sAnim_REMORAID_1[] =
{
    ANIMCMD_FRAME(1, 8),
    ANIMCMD_FRAME(0, 8),
    ANIMCMD_FRAME(1, 8),
    ANIMCMD_FRAME(0, 8),
    ANIMCMD_END,
};

static const union AnimCmd sAnim_OCTILLERY_1[] =
{
    ANIMCMD_FRAME(1, 10),
    ANIMCMD_FRAME(0, 10),
    ANIMCMD_FRAME(1, 30),
    ANIMCMD_FRAME(0, 10),
    ANIMCMD_END,
};

static const union AnimCmd sAnim_DELIBIRD_1[] =
{
    ANIMCMD_FRAME(1, 10),
    ANIMCMD_FRAME(0, 10),
    ANIMCMD_FRAME(1, 10),
    ANIMCMD_FRAME(0, 10),
    ANIMCMD_END,
};

static const union AnimCmd sAnim_MANTINE_1[] =
{
    ANIMCMD_FRAME(1, 30),
    ANIMCMD_FRAME(0, 30),
    ANIMCMD_FRAME(1, 30),
    ANIMCMD_FRAME(0, 40),
    ANIMCMD_END,
};

static const union AnimCmd sAnim_SKARMORY_1[] =
{
    ANIMCMD_FRAME(0, 15),
    ANIMCMD_FRAME(1, 20),
    ANIMCMD_FRAME(0, 15),
    ANIMCMD_FRAME(1, 20),
    ANIMCMD_FRAME(0, 15),
    ANIMCMD_END,
};

static const union AnimCmd sAnim_SKARMORY_2[] =
{
    ANIMCMD_FRAME(0, 20),
    ANIMCMD_FRAME(2, 20),
    ANIMCMD_FRAME(0, 20),
    ANIMCMD_FRAME(2, 20),
    ANIMCMD_END,
};

static const union AnimCmd sAnim_HOUNDOUR_1[] =
{
    ANIMCMD_FRAME(1, 10),
    ANIMCMD_FRAME(0, 10),
    ANIMCMD_FRAME(1, 10),
    ANIMCMD_FRAME(0, 10),
    ANIMCMD_END,
};

static const union AnimCmd sAnim_HOUNDOOM_1[] =
{
    ANIMCMD_FRAME(1, 40),
    ANIMCMD_FRAME(0, 30),
    ANIMCMD_END,
};

static const union AnimCmd sAnim_KINGDRA_1[] =
{
    ANIMCMD_FRAME(0, 11),
    ANIMCMD_FRAME(1, 10),
    ANIMCMD_FRAME(0, 10),
    ANIMCMD_FRAME(1, 20),
    ANIMCMD_FRAME(0, 10),
    ANIMCMD_END,
};

static const union AnimCmd sAnim_KINGDRA_2[] =
{
    ANIMCMD_FRAME(0, 20),
    ANIMCMD_FRAME(2, 20),
    ANIMCMD_FRAME(0, 20),
    ANIMCMD_FRAME(2, 20),
    ANIMCMD_END,
};

static const union AnimCmd sAnim_PHANPY_1[] =
{
    ANIMCMD_FRAME(0, 15),
    ANIMCMD_FRAME(1, 20),
    ANIMCMD_FRAME(0, 15),
    ANIMCMD_FRAME(1, 10),
    ANIMCMD_FRAME(0, 15),
    ANIMCMD_FRAME(1, 10),
    ANIMCMD_FRAME(0, 15),
    ANIMCMD_END,
};

static const union AnimCmd sAnim_PHANPY_2[] =
{
    ANIMCMD_FRAME(0, 20),
    ANIMCMD_FRAME(2, 20),
    ANIMCMD_FRAME(0, 20),
    ANIMCMD_FRAME(2, 20),
    ANIMCMD_END,
};

static const union AnimCmd sAnim_DONPHAN_1[] =
{
    ANIMCMD_FRAME(0, 15),
    ANIMCMD_FRAME(1, 20),
    ANIMCMD_FRAME(0, 15),
    ANIMCMD_FRAME(1, 10),
    ANIMCMD_FRAME(0, 15),
    ANIMCMD_FRAME(1, 10),
    ANIMCMD_FRAME(0, 15),
    ANIMCMD_END,
};

static const union AnimCmd sAnim_DONPHAN_2[] =
{
    ANIMCMD_FRAME(0, 20),
    ANIMCMD_FRAME(2, 20),
    ANIMCMD_FRAME(0, 20),
    ANIMCMD_FRAME(2, 20),
    ANIMCMD_END,
};

static const union AnimCmd sAnim_PORYGON2_1[] =
{
    ANIMCMD_FRAME(0, 15),
    ANIMCMD_FRAME(1, 15),
    ANIMCMD_FRAME(0, 15),
    ANIMCMD_FRAME(1, 15),
    ANIMCMD_FRAME(0, 10),
    ANIMCMD_END,
};

static const union AnimCmd sAnim_STANTLER_1[] =
{
    ANIMCMD_FRAME(1, 15),
    ANIMCMD_FRAME(0, 15),
    ANIMCMD_END,
};

static const union AnimCmd sAnim_SMEARGLE_1[] =
{
    ANIMCMD_FRAME(1, 12),
    ANIMCMD_FRAME(0, 12),
    ANIMCMD_FRAME(1, 12),
    ANIMCMD_FRAME(0, 10),
    ANIMCMD_END,
};

static const union AnimCmd sAnim_TYROGUE_1[] =
{
    ANIMCMD_FRAME(1, 40),
    ANIMCMD_FRAME(0, 20),
    ANIMCMD_END,
};

static const union AnimCmd sAnim_HITMONTOP_1[] =
{
    ANIMCMD_FRAME(0, 4),
    ANIMCMD_FRAME(1, 4),
    ANIMCMD_FRAME(0, 4),
    ANIMCMD_FRAME(1, 4),
    ANIMCMD_FRAME(0, 4),
    ANIMCMD_FRAME(1, 4),
    ANIMCMD_FRAME(0, 4),
    ANIMCMD_FRAME(1, 4),
    ANIMCMD_FRAME(0, 4),
    ANIMCMD_FRAME(1, 4),
    ANIMCMD_FRAME(0, 4),
    ANIMCMD_END,
};

static const union AnimCmd sAnim_SMOOCHUM_1[] =
{
    ANIMCMD_FRAME(1, 10),
    ANIMCMD_FRAME(0, 10),
    ANIMCMD_FRAME(1, 10),
    ANIMCMD_FRAME(0, 30),
    ANIMCMD_FRAME(1, 15),
    ANIMCMD_FRAME(0, 15),
    ANIMCMD_END,
};

static const union AnimCmd sAnim_ELEKID_1[] =
{
    ANIMCMD_FRAME(1, 50),
    ANIMCMD_FRAME(1, 5),
    ANIMCMD_FRAME(0, 20),
    ANIMCMD_END,
};

static const union AnimCmd sAnim_MAGBY_1[] =
{
    ANIMCMD_FRAME(0, 15),
    ANIMCMD_FRAME(1, 15),
    ANIMCMD_FRAME(0, 20),
    ANIMCMD_FRAME(1, 10),
    ANIMCMD_FRAME(0, 10),
    ANIMCMD_FRAME(1, 10),
    ANIMCMD_FRAME(0, 10),
    ANIMCMD_END,
};

static const union AnimCmd sAnim_MILTANK_1[] =
{
    ANIMCMD_FRAME(1, 30),
    ANIMCMD_FRAME(0, 30),
    ANIMCMD_END,
};

static const union AnimCmd sAnim_BLISSEY_1[] =
{
    ANIMCMD_FRAME(1, 20),
    ANIMCMD_FRAME(0, 15),
    ANIMCMD_END,
};

static const union AnimCmd sAnim_RAIKOU_1[] =
{
    ANIMCMD_FRAME(1, 10),
    ANIMCMD_FRAME(0, 10),
    ANIMCMD_FRAME(1, 30),
    ANIMCMD_FRAME(0, 10),
    ANIMCMD_END,
};

static const union AnimCmd sAnim_ENTEI_1[] =
{
    ANIMCMD_FRAME(1, 20),
    ANIMCMD_FRAME(0, 20),
    ANIMCMD_END,
};

static const union AnimCmd sAnim_SUICUNE_1[] =
{
    ANIMCMD_FRAME(1, 40),
    ANIMCMD_FRAME(0, 20),
    ANIMCMD_END,
};

static const union AnimCmd sAnim_LARVITAR_1[] =
{
    ANIMCMD_FRAME(1, 10),
    ANIMCMD_FRAME(0, 10),
    ANIMCMD_FRAME(1, 10),
    ANIMCMD_FRAME(0, 10),
    ANIMCMD_END,
};

static const union AnimCmd sAnim_PUPITAR_1[] =
{
    ANIMCMD_FRAME(1, 40),
    ANIMCMD_FRAME(0, 10),
    ANIMCMD_END,
};

static const union AnimCmd sAnim_TYRANITAR_1[] =
{
    ANIMCMD_FRAME(1, 10),
    ANIMCMD_FRAME(0, 20),
    ANIMCMD_FRAME(1, 10),
    ANIMCMD_FRAME(0, 10),
    ANIMCMD_END,
};

static const union AnimCmd sAnim_LUGIA_1[] =
{
    ANIMCMD_FRAME(1, 20),
    ANIMCMD_FRAME(0, 10),
    ANIMCMD_END,
};

static const union AnimCmd sAnim_HO_OH_1[] =
{
    ANIMCMD_FRAME(1, 20),
    ANIMCMD_FRAME(0, 20),
    ANIMCMD_END,
};

static const union AnimCmd sAnim_CELEBI_1[] =
{
    ANIMCMD_FRAME(1, 30),
    ANIMCMD_FRAME(0, 30),
    ANIMCMD_FRAME(1, 30),
    ANIMCMD_FRAME(0, 30),
    ANIMCMD_END,
};

static const union AnimCmd sAnim_OLD_UNOWN_B_1[] =
{
    ANIMCMD_FRAME(0, 30),
    ANIMCMD_FRAME(1, 30),
    ANIMCMD_FRAME(0, 1),
    ANIMCMD_END,
};

static const union AnimCmd sAnim_TREECKO_1[] =
{
    ANIMCMD_FRAME(0, 6),
    ANIMCMD_FRAME(1, 15),
    ANIMCMD_FRAME(0, 6),
    ANIMCMD_FRAME(1, 15),
    ANIMCMD_FRAME(0, 3),
    ANIMCMD_END,};

static const union AnimCmd sAnim_GROVYLE_1[] =
{
    ANIMCMD_FRAME(0, 10),
    ANIMCMD_FRAME(1, 18),
    ANIMCMD_FRAME(0, 7),
    ANIMCMD_FRAME(1, 12),
    ANIMCMD_FRAME(0, 6),
    ANIMCMD_END,
};

static const union AnimCmd sAnim_SCEPTILE_1[] =
{
    ANIMCMD_FRAME(0, 10),
    ANIMCMD_FRAME(1, 26),
    ANIMCMD_FRAME(0, 10),
    ANIMCMD_END,
};

static const union AnimCmd sAnim_TORCHIC_1[] =
{
    ANIMCMD_FRAME(0, 7),
    ANIMCMD_FRAME(1, 4),
    ANIMCMD_FRAME(0, 4),
    ANIMCMD_FRAME(1, 4),
    ANIMCMD_FRAME(0, 4),
    ANIMCMD_FRAME(1, 4),
    ANIMCMD_FRAME(0, 10),
    ANIMCMD_END,
};

static const union AnimCmd sAnim_COMBUSKEN_1[] =
{
    ANIMCMD_FRAME(0, 8),
    ANIMCMD_FRAME(1, 25),
    ANIMCMD_FRAME(0, 12),
    ANIMCMD_END,};

static const union AnimCmd sAnim_BLAZIKEN_1[] =
{
    ANIMCMD_FRAME(0, 1),
    ANIMCMD_FRAME(1, 25),
    ANIMCMD_FRAME(0, 7),
    ANIMCMD_FRAME(1, 7),
    ANIMCMD_FRAME(0, 7),
    ANIMCMD_END,
};

static const union AnimCmd sAnim_BLAZIKEN_2[] =
{
    ANIMCMD_FRAME(0, 1),
    ANIMCMD_FRAME(2, 8),
    ANIMCMD_FRAME(0, 8),
    ANIMCMD_END,
};

static const union AnimCmd sAnim_BLAZIKEN_3[] =
{
    ANIMCMD_FRAME(0, 10),
    ANIMCMD_FRAME(2, 10),
    ANIMCMD_END,
};

static const union AnimCmd sAnim_BLAZIKEN_4[] =
{
    ANIMCMD_FRAME(0, 10),
    ANIMCMD_END,
};

static const union AnimCmd sAnim_MUDKIP_1[] =
{
    ANIMCMD_FRAME(0, 10),
    ANIMCMD_FRAME(1, 8),
    ANIMCMD_FRAME(0, 10),
    ANIMCMD_FRAME(1, 13),
    ANIMCMD_FRAME(0, 7),
    ANIMCMD_END,
};

static const union AnimCmd sAnim_MARSHTOMP_1[] =
{
    ANIMCMD_FRAME(0, 5),
    ANIMCMD_FRAME(1, 5),
    ANIMCMD_FRAME(0, 5),
    ANIMCMD_FRAME(1, 5),
    ANIMCMD_FRAME(0, 5),
    ANIMCMD_FRAME(1, 5),
    ANIMCMD_FRAME(0, 5),
    ANIMCMD_FRAME(1, 5),
    ANIMCMD_FRAME(0, 1),
    ANIMCMD_END,
};

static const union AnimCmd sAnim_SWAMPERT_1[] =
{
    ANIMCMD_FRAME(0, 8),
    ANIMCMD_FRAME(1, 44),
    ANIMCMD_FRAME(0, 18),
    ANIMCMD_FRAME(1, 18),
    ANIMCMD_FRAME(0, 7),
    ANIMCMD_END,
};

static const union AnimCmd sAnim_POOCHYENA_1[] =
{
    ANIMCMD_FRAME(0, 10),
    ANIMCMD_FRAME(1, 44),
    ANIMCMD_FRAME(0, 10),
    ANIMCMD_END,
};

static const union AnimCmd sAnim_MIGHTYENA_1[] =
{
    ANIMCMD_FRAME(0, 27),
    ANIMCMD_FRAME(1, 6),
    ANIMCMD_FRAME(0, 6),
    ANIMCMD_FRAME(1, 6),
    ANIMCMD_FRAME(0, 6),
    ANIMCMD_END,
};

static const union AnimCmd sAnim_ZIGZAGOON_1[] =
{
    ANIMCMD_FRAME(0, 27),
    ANIMCMD_FRAME(1, 6),
    ANIMCMD_FRAME(0, 6),
    ANIMCMD_FRAME(1, 6),
    ANIMCMD_FRAME(0, 1),
    ANIMCMD_END,
};

static const union AnimCmd sAnim_LINOONE_1[] =
{
    ANIMCMD_FRAME(0, 14),
    ANIMCMD_FRAME(1, 14),
    ANIMCMD_FRAME(0, 14),
    ANIMCMD_FRAME(1, 14),
    ANIMCMD_FRAME(0, 14),
    ANIMCMD_END,
};

static const union AnimCmd sAnim_WURMPLE_1[] =
{
    ANIMCMD_FRAME(0, 22),
    ANIMCMD_FRAME(1, 35),
    ANIMCMD_FRAME(0, 10),
    ANIMCMD_END,
};

static const union AnimCmd sAnim_SILCOON_1[] =
{
    ANIMCMD_FRAME(0, 15),
    ANIMCMD_FRAME(1, 25),
    ANIMCMD_FRAME(0, 15),
    ANIMCMD_END,
};

static const union AnimCmd sAnim_SILCOON_2[] =
{
    ANIMCMD_FRAME(1, 1),
    ANIMCMD_END,
};

static const union AnimCmd sAnim_BEAUTIFLY_1[] =
{
    ANIMCMD_FRAME(0, 2),
    ANIMCMD_FRAME(1, 2),
    ANIMCMD_FRAME(0, 2),
    ANIMCMD_FRAME(1, 2),
    ANIMCMD_FRAME(0, 2),
    ANIMCMD_FRAME(1, 2),
    ANIMCMD_FRAME(0, 2),
    ANIMCMD_FRAME(1, 2),
    ANIMCMD_FRAME(0, 2),
    ANIMCMD_END,
};

static const union AnimCmd sAnim_BEAUTIFLY_2[] =
{
    ANIMCMD_FRAME(1, 1),
    ANIMCMD_END,
};

static const union AnimCmd sAnim_CASCOON_1[] =
{
    ANIMCMD_FRAME(0, 10),
    ANIMCMD_FRAME(1, 10),
    ANIMCMD_FRAME(0, 10),
    ANIMCMD_FRAME(1, 10),
    ANIMCMD_FRAME(0, 20),
    ANIMCMD_END,
};

static const union AnimCmd sAnim_CASCOON_2[] =
{
    ANIMCMD_FRAME(1, 1),
    ANIMCMD_END,
};

static const union AnimCmd sAnim_DUSTOX_1[] =
{
    ANIMCMD_FRAME(0, 1),
    ANIMCMD_FRAME(1, 1),
    ANIMCMD_FRAME(0, 1),
    ANIMCMD_FRAME(1, 1),
    ANIMCMD_FRAME(0, 2),
    ANIMCMD_FRAME(1, 2),
    ANIMCMD_FRAME(0, 3),
    ANIMCMD_FRAME(1, 3),
    ANIMCMD_FRAME(0, 4),
    ANIMCMD_FRAME(1, 4),
    ANIMCMD_FRAME(0, 8),
    ANIMCMD_FRAME(1, 8),
    ANIMCMD_FRAME(0, 12),
    ANIMCMD_FRAME(1, 20),
    ANIMCMD_FRAME(0, 20),
    ANIMCMD_END,
};

static const union AnimCmd sAnim_DUSTOX_2[] =
{
    ANIMCMD_FRAME(1, 1),
    ANIMCMD_END,
};

static const union AnimCmd sAnim_LOTAD_1[] =
{
    ANIMCMD_FRAME(0, 22),
    ANIMCMD_FRAME(1, 55),
    ANIMCMD_FRAME(0, 22),
    ANIMCMD_END,
};

static const union AnimCmd sAnim_LOMBRE_1[] =
{
    ANIMCMD_FRAME(0, 6),
    ANIMCMD_FRAME(1, 30),
    ANIMCMD_FRAME(0, 6),
    ANIMCMD_FRAME(1, 30),
    ANIMCMD_FRAME(0, 7),
    ANIMCMD_END,
};

static const union AnimCmd sAnim_LUDICOLO_1[] =
{
    ANIMCMD_FRAME(0, 22),
    ANIMCMD_FRAME(1, 22),
    ANIMCMD_FRAME(0, 22),
    ANIMCMD_FRAME(1, 22),
    ANIMCMD_FRAME(0, 22),
    ANIMCMD_FRAME(1, 22),
    ANIMCMD_FRAME(0, 22),
    ANIMCMD_END,
};

static const union AnimCmd sAnim_SEEDOT_1[] =
{
    ANIMCMD_FRAME(0, 10),
    ANIMCMD_FRAME(1, 10),
    ANIMCMD_FRAME(0, 10),
    ANIMCMD_FRAME(1, 10),
    ANIMCMD_FRAME(0, 10),
    ANIMCMD_FRAME(1, 10),
    ANIMCMD_FRAME(0, 10),
    ANIMCMD_FRAME(1, 10),
    ANIMCMD_FRAME(0, 10),
    ANIMCMD_END,
};

static const union AnimCmd sAnim_NUZLEAF_1[] =
{
    ANIMCMD_FRAME(0, 7),
    ANIMCMD_FRAME(1, 15),
    ANIMCMD_FRAME(0, 7),
    ANIMCMD_FRAME(1, 15),
    ANIMCMD_FRAME(0, 7),
    ANIMCMD_FRAME(1, 15),
    ANIMCMD_FRAME(0, 7),
    ANIMCMD_FRAME(1, 15),
    ANIMCMD_FRAME(0, 7),
    ANIMCMD_END,
};

static const union AnimCmd sAnim_SHIFTRY_1[] =
{
    ANIMCMD_FRAME(0, 7),
    ANIMCMD_FRAME(1, 35),
    ANIMCMD_FRAME(0, 10),
    ANIMCMD_END,
};

static const union AnimCmd sAnim_NINCADA_1[] =
{
    ANIMCMD_FRAME(0, 15),
    ANIMCMD_FRAME(1, 22),
    ANIMCMD_FRAME(0, 11),
    ANIMCMD_FRAME(1, 33),
    ANIMCMD_FRAME(0, 11),
    ANIMCMD_END,
};

static const union AnimCmd sAnim_NINJASK_1[] =
{
    ANIMCMD_FRAME(0, 1),
    ANIMCMD_FRAME(1, 1),
    ANIMCMD_FRAME(0, 1),
    ANIMCMD_FRAME(1, 1),
    ANIMCMD_FRAME(0, 1),
    ANIMCMD_FRAME(1, 1),
    ANIMCMD_FRAME(0, 1),
    ANIMCMD_FRAME(1, 1),
    ANIMCMD_FRAME(0, 33),
    ANIMCMD_FRAME(0, 1),
    ANIMCMD_FRAME(1, 1),
    ANIMCMD_FRAME(0, 1),
    ANIMCMD_FRAME(1, 1),
    ANIMCMD_FRAME(0, 1),
    ANIMCMD_FRAME(1, 1),
    ANIMCMD_FRAME(0, 1),
    ANIMCMD_FRAME(1, 1),
    ANIMCMD_FRAME(0, 11),
    ANIMCMD_END,
};

static const union AnimCmd sAnim_SHEDINJA_1[] =
{
    ANIMCMD_FRAME(0, 33),
    ANIMCMD_FRAME(1, 33),
    ANIMCMD_FRAME(0, 33),
    ANIMCMD_FRAME(1, 33),
    ANIMCMD_FRAME(0, 11),
    ANIMCMD_END,
};

static const union AnimCmd sAnim_TAILLOW_1[] =
{
    ANIMCMD_FRAME(0, 5),
    ANIMCMD_FRAME(1, 15),
    ANIMCMD_FRAME(0, 2),
    ANIMCMD_FRAME(1, 2),
    ANIMCMD_FRAME(0, 2),
    ANIMCMD_FRAME(1, 2),
    ANIMCMD_FRAME(0, 2),
    ANIMCMD_FRAME(1, 2),
    ANIMCMD_FRAME(0, 1),
    ANIMCMD_END,
};

static const union AnimCmd sAnim_SWELLOW_1[] =
{
    ANIMCMD_FRAME(0, 5),
    ANIMCMD_FRAME(1, 18),
    ANIMCMD_FRAME(0, 11),
    ANIMCMD_END,
};

static const union AnimCmd sAnim_SHROOMISH_1[] =
{
    ANIMCMD_FRAME(0, 6),
    ANIMCMD_FRAME(1, 6),
    ANIMCMD_FRAME(0, 6),
    ANIMCMD_FRAME(1, 6),
    ANIMCMD_FRAME(0, 6),
    ANIMCMD_FRAME(1, 6),
    ANIMCMD_FRAME(0, 6),
    ANIMCMD_FRAME(1, 6),
    ANIMCMD_FRAME(0, 6),
    ANIMCMD_FRAME(1, 6),
    ANIMCMD_FRAME(0, 6),
    ANIMCMD_END,
};

static const union AnimCmd sAnim_BRELOOM_1[] =
{
    ANIMCMD_FRAME(0, 6),
    ANIMCMD_FRAME(1, 30),
    ANIMCMD_FRAME(0, 6),
    ANIMCMD_FRAME(1, 30),
    ANIMCMD_FRAME(0, 7),
    ANIMCMD_END,
};

static const union AnimCmd sAnim_WINGULL_1[] =
{
    ANIMCMD_FRAME(0, 17),
    ANIMCMD_FRAME(1, 23),
    ANIMCMD_FRAME(0, 13),
    ANIMCMD_END,
};

static const union AnimCmd sAnim_PELIPPER_1[] =
{
    ANIMCMD_FRAME(0, 5),
    ANIMCMD_FRAME(1, 5),
    ANIMCMD_FRAME(0, 5),
    ANIMCMD_FRAME(1, 5),
    ANIMCMD_FRAME(0, 5),
    ANIMCMD_FRAME(1, 5),
    ANIMCMD_FRAME(0, 5),
    ANIMCMD_FRAME(1, 5),
    ANIMCMD_FRAME(0, 5),
    ANIMCMD_END,
};

static const union AnimCmd sAnim_SURSKIT_1[] =
{
    ANIMCMD_FRAME(0, 6),
    ANIMCMD_FRAME(1, 18),
    ANIMCMD_FRAME(0, 6),
    ANIMCMD_FRAME(1, 18),
    ANIMCMD_FRAME(0, 8),
    ANIMCMD_END,
};

static const union AnimCmd sAnim_SURSKIT_2[] =
{
    ANIMCMD_FRAME(1, 1),
    ANIMCMD_END,
};

static const union AnimCmd sAnim_MASQUERAIN_1[] =
{
    ANIMCMD_FRAME(0, 8),
    ANIMCMD_FRAME(1, 8),
    ANIMCMD_FRAME(0, 8),
    ANIMCMD_FRAME(1, 8),
    ANIMCMD_FRAME(0, 8),
    ANIMCMD_FRAME(1, 8),
    ANIMCMD_FRAME(0, 8),
    ANIMCMD_FRAME(1, 8),
    ANIMCMD_FRAME(0, 8),
    ANIMCMD_END,
};

static const union AnimCmd sAnim_MASQUERAIN_2[] =
{
    ANIMCMD_FRAME(1, 1),
    ANIMCMD_END,
};

static const union AnimCmd sAnim_WAILMER_1[] =
{
    ANIMCMD_FRAME(0, 22),
    ANIMCMD_FRAME(1, 22),
    ANIMCMD_FRAME(0, 22),
    ANIMCMD_FRAME(1, 22),
    ANIMCMD_FRAME(0, 22),
    ANIMCMD_FRAME(1, 22),
    ANIMCMD_FRAME(0, 22),
    ANIMCMD_END,
};

static const union AnimCmd sAnim_WAILORD_1[] =
{
    ANIMCMD_FRAME(0, 26),
    ANIMCMD_FRAME(1, 48),
    ANIMCMD_FRAME(0, 33),
    ANIMCMD_END,
};

static const union AnimCmd sAnim_SKITTY_1[] =
{
    ANIMCMD_FRAME(0, 15),
    ANIMCMD_FRAME(1, 35),
    ANIMCMD_FRAME(0, 9),
    ANIMCMD_END,
};

static const union AnimCmd sAnim_DELCATTY_1[] =
{
    ANIMCMD_FRAME(0, 10),
    ANIMCMD_FRAME(1, 46),
    ANIMCMD_FRAME(0, 10),
    ANIMCMD_END,
};

static const union AnimCmd sAnim_KECLEON_1[] =
{
    ANIMCMD_FRAME(0, 10),
    ANIMCMD_FRAME(1, 18),
    ANIMCMD_FRAME(0, 8),
    ANIMCMD_FRAME(1, 8),
    ANIMCMD_FRAME(0, 15),
    ANIMCMD_END,
};

static const union AnimCmd sAnim_BALTOY_1[] =
{
    ANIMCMD_FRAME(0, 15),
    ANIMCMD_FRAME(1, 15),
    ANIMCMD_FRAME(0, 15),
    ANIMCMD_FRAME(1, 15),
    ANIMCMD_FRAME(0, 15),
    ANIMCMD_FRAME(1, 15),
    ANIMCMD_FRAME(0, 50),
    ANIMCMD_END,
};

static const union AnimCmd sAnim_CLAYDOL_1[] =
{
    ANIMCMD_FRAME(0, 15),
    ANIMCMD_FRAME(1, 15),
    ANIMCMD_FRAME(0, 15),
    ANIMCMD_FRAME(1, 15),
    ANIMCMD_FRAME(0, 15),
    ANIMCMD_FRAME(1, 15),
    ANIMCMD_FRAME(0, 15),
    ANIMCMD_END,
};

static const union AnimCmd sAnim_NOSEPASS_1[] =
{
    ANIMCMD_FRAME(0, 27),
    ANIMCMD_FRAME(1, 27),
    ANIMCMD_FRAME(0, 27),
    ANIMCMD_FRAME(1, 27),
    ANIMCMD_FRAME(0, 27),
    ANIMCMD_FRAME(1, 27),
    ANIMCMD_FRAME(0, 3),
    ANIMCMD_END,
};

static const union AnimCmd sAnim_TORKOAL_1[] =
{
    ANIMCMD_FRAME(0, 15),
    ANIMCMD_FRAME(1, 15),
    ANIMCMD_FRAME(0, 15),
    ANIMCMD_FRAME(1, 15),
    ANIMCMD_FRAME(0, 15),
    ANIMCMD_END,
};

static const union AnimCmd sAnim_SABLEYE_1[] =
{
    ANIMCMD_FRAME(0, 10),
    ANIMCMD_FRAME(1, 10),
    ANIMCMD_FRAME(0, 10),
    ANIMCMD_FRAME(1, 10),
    ANIMCMD_FRAME(0, 10),
    ANIMCMD_END,
};

static const union AnimCmd sAnim_BARBOACH_1[] =
{
    ANIMCMD_FRAME(0, 15),
    ANIMCMD_FRAME(1, 15),
    ANIMCMD_FRAME(0, 15),
    ANIMCMD_FRAME(1, 15),
    ANIMCMD_FRAME(0, 15),
    ANIMCMD_FRAME(1, 15),
    ANIMCMD_FRAME(0, 15),
    ANIMCMD_FRAME(1, 15),
    ANIMCMD_FRAME(0, 15),
    ANIMCMD_FRAME(1, 15),
    ANIMCMD_FRAME(0, 15),
    ANIMCMD_FRAME(1, 15),
    ANIMCMD_FRAME(0, 50),
    ANIMCMD_END,
};

static const union AnimCmd sAnim_WHISCASH_1[] =
{
    ANIMCMD_FRAME(0, 15),
    ANIMCMD_FRAME(1, 15),
    ANIMCMD_FRAME(0, 15),
    ANIMCMD_FRAME(1, 15),
    ANIMCMD_FRAME(0, 15),
    ANIMCMD_FRAME(1, 15),
    ANIMCMD_FRAME(0, 15),
    ANIMCMD_FRAME(1, 15),
    ANIMCMD_FRAME(0, 15),
    ANIMCMD_FRAME(1, 15),
    ANIMCMD_FRAME(0, 15),
    ANIMCMD_FRAME(1, 15),
    ANIMCMD_FRAME(0, 15),
    ANIMCMD_END,
};

static const union AnimCmd sAnim_LUVDISC_1[] =
{
    ANIMCMD_FRAME(0, 15),
    ANIMCMD_FRAME(1, 15),
    ANIMCMD_FRAME(0, 15),
    ANIMCMD_FRAME(1, 15),
    ANIMCMD_FRAME(0, 15),
    ANIMCMD_END,
};

static const union AnimCmd sAnim_CORPHISH_1[] =
{
    ANIMCMD_FRAME(0, 15),
    ANIMCMD_FRAME(1, 15),
    ANIMCMD_FRAME(0, 15),
    ANIMCMD_FRAME(1, 15),
    ANIMCMD_FRAME(0, 15),
    ANIMCMD_FRAME(1, 15),
    ANIMCMD_FRAME(0, 50),
    ANIMCMD_END,
};

static const union AnimCmd sAnim_CRAWDAUNT_1[] =
{
    ANIMCMD_FRAME(0, 15),
    ANIMCMD_FRAME(1, 15),
    ANIMCMD_FRAME(0, 15),
    ANIMCMD_FRAME(1, 15),
    ANIMCMD_FRAME(0, 15),
    ANIMCMD_END,
};

static const union AnimCmd sAnim_FEEBAS_1[] =
{
    ANIMCMD_FRAME(0, 15),
    ANIMCMD_FRAME(1, 15),
    ANIMCMD_FRAME(0, 15),
    ANIMCMD_FRAME(1, 15),
    ANIMCMD_FRAME(0, 15),
    ANIMCMD_FRAME(1, 15),
    ANIMCMD_FRAME(0, 15),
    ANIMCMD_END,
};

static const union AnimCmd sAnim_MILOTIC_1[] =
{
    ANIMCMD_FRAME(0, 15),
    ANIMCMD_FRAME(1, 15),
    ANIMCMD_FRAME(0, 15),
    ANIMCMD_FRAME(1, 15),
    ANIMCMD_FRAME(0, 15),
    ANIMCMD_FRAME(1, 15),
    ANIMCMD_FRAME(0, 15),
    ANIMCMD_END,
};

static const union AnimCmd sAnim_CARVANHA_1[] =
{
    ANIMCMD_FRAME(0, 6),
    ANIMCMD_FRAME(1, 6),
    ANIMCMD_FRAME(0, 6),
    ANIMCMD_FRAME(1, 6),
    ANIMCMD_FRAME(0, 6),
    ANIMCMD_FRAME(1, 6),
    ANIMCMD_FRAME(0, 6),
    ANIMCMD_FRAME(1, 6),
    ANIMCMD_FRAME(0, 6),
    ANIMCMD_END,
};

static const union AnimCmd sAnim_SHARPEDO_1[] =
{
    ANIMCMD_FRAME(0, 6),
    ANIMCMD_FRAME(1, 6),
    ANIMCMD_FRAME(0, 6),
    ANIMCMD_FRAME(1, 6),
    ANIMCMD_FRAME(0, 6),
    ANIMCMD_FRAME(1, 6),
    ANIMCMD_FRAME(0, 6),
    ANIMCMD_FRAME(1, 6),
    ANIMCMD_FRAME(0, 22),
    ANIMCMD_END,
};

static const union AnimCmd sAnim_TRAPINCH_1[] =
{
    ANIMCMD_FRAME(0, 15),
    ANIMCMD_FRAME(1, 15),
    ANIMCMD_FRAME(0, 15),
    ANIMCMD_FRAME(1, 15),
    ANIMCMD_FRAME(0, 15),
    ANIMCMD_END,
};

static const union AnimCmd sAnim_VIBRAVA_1[] =
{
    ANIMCMD_FRAME(0, 15),
    ANIMCMD_FRAME(1, 15),
    ANIMCMD_FRAME(0, 15),
    ANIMCMD_FRAME(1, 15),
    ANIMCMD_FRAME(0, 15),
    ANIMCMD_FRAME(1, 15),
    ANIMCMD_FRAME(0, 50),
    ANIMCMD_END,
};

static const union AnimCmd sAnim_FLYGON_1[] =
{
    ANIMCMD_FRAME(0, 15),
    ANIMCMD_FRAME(1, 15),
    ANIMCMD_FRAME(0, 15),
    ANIMCMD_FRAME(1, 15),
    ANIMCMD_FRAME(0, 15),
    ANIMCMD_FRAME(1, 15),
    ANIMCMD_FRAME(0, 50),
    ANIMCMD_END,
};

static const union AnimCmd sAnim_MAKUHITA_1[] =
{
    ANIMCMD_FRAME(0, 7),
    ANIMCMD_FRAME(1, 10),
    ANIMCMD_FRAME(0, 7),
    ANIMCMD_FRAME(1, 10),
    ANIMCMD_FRAME(0, 7),
    ANIMCMD_FRAME(1, 10),
    ANIMCMD_FRAME(0, 7),
    ANIMCMD_FRAME(1, 10),
    ANIMCMD_FRAME(0, 22),
    ANIMCMD_END,
};

static const union AnimCmd sAnim_HARIYAMA_1[] =
{
    ANIMCMD_FRAME(0, 30),
    ANIMCMD_FRAME(1, 30),
    ANIMCMD_FRAME(1, 16),
    ANIMCMD_FRAME(0, 11),
    ANIMCMD_END,
};

static const union AnimCmd sAnim_ELECTRIKE_1[] =
{
    ANIMCMD_FRAME(0, 8),
    ANIMCMD_FRAME(1, 25),
    ANIMCMD_FRAME(0, 17),
    ANIMCMD_FRAME(1, 25),
    ANIMCMD_FRAME(0, 3),
    ANIMCMD_END,
};

static const union AnimCmd sAnim_MANECTRIC_1[] =
{
    ANIMCMD_FRAME(0, 8),
    ANIMCMD_FRAME(1, 33),
    ANIMCMD_FRAME(0, 10),
    ANIMCMD_FRAME(1, 25),
    ANIMCMD_FRAME(0, 3),
    ANIMCMD_END,
};

static const union AnimCmd sAnim_NUMEL_1[] =
{
    ANIMCMD_FRAME(0, 15),
    ANIMCMD_FRAME(1, 15),
    ANIMCMD_FRAME(0, 20),
    ANIMCMD_FRAME(1, 15),
    ANIMCMD_FRAME(0, 40),
    ANIMCMD_END,
};

static const union AnimCmd sAnim_CAMERUPT_1[] =
{
    ANIMCMD_FRAME(0, 15),
    ANIMCMD_FRAME(1, 15),
    ANIMCMD_FRAME(0, 15),
    ANIMCMD_FRAME(1, 15),
    ANIMCMD_FRAME(0, 15),
    ANIMCMD_FRAME(1, 15),
    ANIMCMD_FRAME(0, 15),
    ANIMCMD_END,
};

static const union AnimCmd sAnim_SPHEAL_1[] =
{
    ANIMCMD_FRAME(0, 10),
    ANIMCMD_FRAME(1, 43),
    ANIMCMD_FRAME(1, 60),
    ANIMCMD_FRAME(0, 15),
    ANIMCMD_FRAME(1, 20),
    ANIMCMD_FRAME(0, 15),
    ANIMCMD_FRAME(1, 20),
    ANIMCMD_FRAME(0, 15),
    ANIMCMD_END,
};

static const union AnimCmd sAnim_SEALEO_1[] =
{
    ANIMCMD_FRAME(0, 15),
    ANIMCMD_FRAME(1, 15),
    ANIMCMD_FRAME(0, 15),
    ANIMCMD_FRAME(1, 15),
    ANIMCMD_FRAME(0, 15),
    ANIMCMD_END,
};

static const union AnimCmd sAnim_WALREIN_1[] =
{
    ANIMCMD_FRAME(0, 2),
    ANIMCMD_FRAME(1, 10),
    ANIMCMD_FRAME(0, 30),
    ANIMCMD_FRAME(1, 6),
    ANIMCMD_FRAME(0, 15),
    ANIMCMD_END,
};

static const union AnimCmd sAnim_CACNEA_1[] =
{
    ANIMCMD_FRAME(0, 15),
    ANIMCMD_FRAME(1, 15),
    ANIMCMD_FRAME(0, 15),
    ANIMCMD_FRAME(1, 15),
    ANIMCMD_FRAME(0, 15),
    ANIMCMD_FRAME(1, 15),
    ANIMCMD_FRAME(0, 15),
    ANIMCMD_FRAME(1, 15),
    ANIMCMD_FRAME(0, 15),
    ANIMCMD_FRAME(1, 15),
    ANIMCMD_FRAME(0, 15),
    ANIMCMD_END,
};

static const union AnimCmd sAnim_CACTURNE_1[] =
{
    ANIMCMD_FRAME(0, 15),
    ANIMCMD_FRAME(1, 15),
    ANIMCMD_FRAME(0, 15),
    ANIMCMD_FRAME(1, 15),
    ANIMCMD_FRAME(0, 15),
    ANIMCMD_END,
};

static const union AnimCmd sAnim_SNORUNT_1[] =
{
    ANIMCMD_FRAME(0, 15),
    ANIMCMD_FRAME(1, 15),
    ANIMCMD_FRAME(0, 15),
    ANIMCMD_FRAME(1, 15),
    ANIMCMD_FRAME(0, 15),
    ANIMCMD_END,
};

static const union AnimCmd sAnim_GLALIE_1[] =
{
    ANIMCMD_FRAME(0, 15),
    ANIMCMD_FRAME(1, 15),
    ANIMCMD_FRAME(0, 15),
    ANIMCMD_FRAME(1, 15),
    ANIMCMD_FRAME(0, 15),
    ANIMCMD_END,
};

static const union AnimCmd sAnim_LUNATONE_1[] =
{
    ANIMCMD_FRAME(0, 15),
    ANIMCMD_FRAME(1, 20),
    ANIMCMD_FRAME(0, 15),
    ANIMCMD_FRAME(1, 20),
    ANIMCMD_FRAME(0, 15),
    ANIMCMD_END,
};

static const union AnimCmd sAnim_LUNATONE_2[] =
{
    ANIMCMD_FRAME(0, 20),
    ANIMCMD_FRAME(2, 20),
    ANIMCMD_FRAME(0, 20),
    ANIMCMD_FRAME(2, 20),
    ANIMCMD_END,
};

static const union AnimCmd sAnim_SOLROCK_1[] =
{
    ANIMCMD_FRAME(0, 15),
    ANIMCMD_FRAME(1, 20),
    ANIMCMD_FRAME(0, 15),
    ANIMCMD_FRAME(1, 20),
    ANIMCMD_FRAME(0, 15),
    ANIMCMD_END,
};

static const union AnimCmd sAnim_SOLROCK_2[] =
{
    ANIMCMD_FRAME(0, 20),
    ANIMCMD_FRAME(2, 20),
    ANIMCMD_FRAME(0, 20),
    ANIMCMD_FRAME(2, 20),
    ANIMCMD_END,
};

static const union AnimCmd sAnim_AZURILL_1[] =
{
    ANIMCMD_FRAME(0, 12),
    ANIMCMD_FRAME(1, 12),
    ANIMCMD_FRAME(0, 12),
    ANIMCMD_FRAME(1, 12),
    ANIMCMD_FRAME(0, 12),
    ANIMCMD_FRAME(1, 12),
    ANIMCMD_FRAME(0, 12),
    ANIMCMD_END,
};

static const union AnimCmd sAnim_SPOINK_1[] =
{
    ANIMCMD_FRAME(0, 5),
    ANIMCMD_FRAME(1, 10),
    ANIMCMD_FRAME(0, 10),
    ANIMCMD_FRAME(1, 10),
    ANIMCMD_FRAME(0, 10),
    ANIMCMD_FRAME(1, 10),
    ANIMCMD_FRAME(0, 10),
    ANIMCMD_FRAME(1, 10),
    ANIMCMD_FRAME(0, 10),
    ANIMCMD_FRAME(1, 10),
    ANIMCMD_FRAME(0, 10),
    ANIMCMD_END,
};

static const union AnimCmd sAnim_GRUMPIG_1[] =
{
    ANIMCMD_FRAME(0, 15),
    ANIMCMD_FRAME(1, 15),
    ANIMCMD_FRAME(0, 15),
    ANIMCMD_FRAME(1, 15),
    ANIMCMD_FRAME(0, 15),
    ANIMCMD_END,
};

static const union AnimCmd sAnim_PLUSLE_1[] =
{
    ANIMCMD_FRAME(0, 10),
    ANIMCMD_FRAME(1, 10),
    ANIMCMD_FRAME(0, 10),
    ANIMCMD_FRAME(1, 10),
    ANIMCMD_FRAME(0, 10),
    ANIMCMD_END,
};

static const union AnimCmd sAnim_MINUN_1[] =
{
    ANIMCMD_FRAME(0, 10),
    ANIMCMD_FRAME(1, 10),
    ANIMCMD_FRAME(0, 10),
    ANIMCMD_FRAME(1, 10),
    ANIMCMD_FRAME(0, 10),
    ANIMCMD_END,
};

static const union AnimCmd sAnim_MAWILE_1[] =
{
    ANIMCMD_FRAME(0, 10),
    ANIMCMD_FRAME(1, 10),
    ANIMCMD_FRAME(0, 10),
    ANIMCMD_FRAME(1, 10),
    ANIMCMD_FRAME(0, 10),
    ANIMCMD_FRAME(1, 10),
    ANIMCMD_FRAME(0, 10),
    ANIMCMD_END,
};

static const union AnimCmd sAnim_MEDITITE_1[] =
{
    ANIMCMD_FRAME(0, 22),
    ANIMCMD_FRAME(1, 2),
    ANIMCMD_FRAME(0, 22),
    ANIMCMD_END,
};

static const union AnimCmd sAnim_MEDICHAM_1[] =
{
    ANIMCMD_FRAME(0, 11),
    ANIMCMD_FRAME(1, 11),
    ANIMCMD_FRAME(0, 11),
    ANIMCMD_FRAME(1, 11),
    ANIMCMD_FRAME(0, 11),
    ANIMCMD_FRAME(1, 11),
    ANIMCMD_FRAME(0, 11),
    ANIMCMD_END,
};

static const union AnimCmd sAnim_SWABLU_1[] =
{
    ANIMCMD_FRAME(0, 1),
    ANIMCMD_FRAME(1, 10),
    ANIMCMD_FRAME(0, 10),
    ANIMCMD_FRAME(1, 10),
    ANIMCMD_FRAME(0, 10),
    ANIMCMD_FRAME(1, 10),
    ANIMCMD_FRAME(0, 10),
    ANIMCMD_END,
};

static const union AnimCmd sAnim_SWABLU_2[] =
{
    ANIMCMD_FRAME(0, 1),
    ANIMCMD_FRAME(2, 8),
    ANIMCMD_FRAME(0, 12),
    ANIMCMD_FRAME(2, 8),
    ANIMCMD_FRAME(0, 12),
    ANIMCMD_FRAME(2, 8),
    ANIMCMD_END,
};

static const union AnimCmd sAnim_ALTARIA_1[] =
{
    ANIMCMD_FRAME(0, 15),
    ANIMCMD_FRAME(1, 20),
    ANIMCMD_FRAME(0, 15),
    ANIMCMD_FRAME(1, 20),
    ANIMCMD_FRAME(0, 15),
    ANIMCMD_END,
};

static const union AnimCmd sAnim_ALTARIA_2[] =
{
    ANIMCMD_FRAME(0, 20),
    ANIMCMD_FRAME(2, 20),
    ANIMCMD_FRAME(0, 20),
    ANIMCMD_FRAME(2, 20),
    ANIMCMD_END,
};

static const union AnimCmd sAnim_WYNAUT_1[] =
{
    ANIMCMD_FRAME(0, 15),
    ANIMCMD_FRAME(1, 15),
    ANIMCMD_FRAME(0, 15),
    ANIMCMD_FRAME(1, 15),
    ANIMCMD_FRAME(0, 15),
    ANIMCMD_END,
};

static const union AnimCmd sAnim_DUSKULL_1[] =
{
    ANIMCMD_FRAME(0, 15),
    ANIMCMD_FRAME(1, 15),
    ANIMCMD_FRAME(0, 15),
    ANIMCMD_FRAME(1, 15),
    ANIMCMD_FRAME(0, 15),
    ANIMCMD_END,
};

static const union AnimCmd sAnim_DUSCLOPS_1[] =
{
    ANIMCMD_FRAME(0, 15),
    ANIMCMD_FRAME(1, 15),
    ANIMCMD_FRAME(0, 15),
    ANIMCMD_FRAME(1, 15),
    ANIMCMD_FRAME(0, 15),
    ANIMCMD_END,
};

static const union AnimCmd sAnim_ROSELIA_1[] =
{
    ANIMCMD_FRAME(0, 18),
    ANIMCMD_FRAME(1, 44),
    ANIMCMD_FRAME(0, 22),
    ANIMCMD_END,
};

static const union AnimCmd sAnim_SLAKOTH_1[] =
{
    ANIMCMD_FRAME(0, 13),
    ANIMCMD_FRAME(1, 22),
    ANIMCMD_FRAME(0, 8),
    ANIMCMD_FRAME(1, 22),
    ANIMCMD_FRAME(0, 11),
    ANIMCMD_FRAME(0, 11),
    ANIMCMD_END,
};

static const union AnimCmd sAnim_VIGOROTH_1[] =
{
    ANIMCMD_FRAME(0, 13),
    ANIMCMD_FRAME(1, 7),
    ANIMCMD_FRAME(0, 13),
    ANIMCMD_FRAME(1, 7),
    ANIMCMD_FRAME(0, 13),
    ANIMCMD_FRAME(1, 7),
    ANIMCMD_FRAME(0, 11),
    ANIMCMD_END,
};

static const union AnimCmd sAnim_SLAKING_1[] =
{
    ANIMCMD_FRAME(0, 22),
    ANIMCMD_FRAME(1, 22),
    ANIMCMD_FRAME(0, 22),
    ANIMCMD_FRAME(1, 22),
    ANIMCMD_FRAME(0, 22),
    ANIMCMD_FRAME(1, 22),
    ANIMCMD_FRAME(0, 22),
    ANIMCMD_END,
};

static const union AnimCmd sAnim_GULPIN_1[] =
{
    ANIMCMD_FRAME(0, 14),
    ANIMCMD_FRAME(1, 14),
    ANIMCMD_FRAME(0, 14),
    ANIMCMD_FRAME(1, 14),
    ANIMCMD_FRAME(0, 4),
    ANIMCMD_END,
};

static const union AnimCmd sAnim_SWALOT_1[] =
{
    ANIMCMD_FRAME(0, 15),
    ANIMCMD_FRAME(1, 30),
    ANIMCMD_FRAME(1, 30),
    ANIMCMD_FRAME(0, 30),
    ANIMCMD_END,
};

static const union AnimCmd sAnim_TROPIUS_1[] =
{
    ANIMCMD_FRAME(0, 15),
    ANIMCMD_FRAME(1, 15),
    ANIMCMD_FRAME(0, 15),
    ANIMCMD_FRAME(1, 15),
    ANIMCMD_FRAME(0, 15),
    ANIMCMD_END,
};

static const union AnimCmd sAnim_WHISMUR_1[] =
{
    ANIMCMD_FRAME(0, 9),
    ANIMCMD_FRAME(1, 9),
    ANIMCMD_FRAME(0, 9),
    ANIMCMD_FRAME(1, 9),
    ANIMCMD_FRAME(0, 33),
    ANIMCMD_FRAME(0, 9),
    ANIMCMD_FRAME(1, 9),
    ANIMCMD_FRAME(0, 9),
    ANIMCMD_FRAME(1, 9),
    ANIMCMD_FRAME(0, 9),
    ANIMCMD_END,
};

static const union AnimCmd sAnim_LOUDRED_1[] =
{
    ANIMCMD_FRAME(0, 9),
    ANIMCMD_FRAME(1, 9),
    ANIMCMD_FRAME(0, 9),
    ANIMCMD_FRAME(1, 9),
    ANIMCMD_FRAME(0, 33),
    ANIMCMD_END,
};

static const union AnimCmd sAnim_EXPLOUD_1[] =
{
    ANIMCMD_FRAME(0, 9),
    ANIMCMD_FRAME(1, 44),
    ANIMCMD_FRAME(0, 9),
    ANIMCMD_END,
};

static const union AnimCmd sAnim_CLAMPERL_1[] =
{
    ANIMCMD_FRAME(0, 15),
    ANIMCMD_FRAME(1, 15),
    ANIMCMD_FRAME(0, 15),
    ANIMCMD_FRAME(1, 15),
    ANIMCMD_FRAME(0, 15),
    ANIMCMD_END,
};

static const union AnimCmd sAnim_HUNTAIL_1[] =
{
    ANIMCMD_FRAME(0, 15),
    ANIMCMD_FRAME(1, 15),
    ANIMCMD_FRAME(0, 15),
    ANIMCMD_FRAME(1, 15),
    ANIMCMD_FRAME(0, 15),
    ANIMCMD_END,
};

static const union AnimCmd sAnim_GOREBYSS_1[] =
{
    ANIMCMD_FRAME(0, 15),
    ANIMCMD_FRAME(1, 15),
    ANIMCMD_FRAME(0, 15),
    ANIMCMD_FRAME(1, 15),
    ANIMCMD_FRAME(0, 15),
    ANIMCMD_END,
};

static const union AnimCmd sAnim_ABSOL_1[] =
{
    ANIMCMD_FRAME(0, 15),
    ANIMCMD_FRAME(1, 15),
    ANIMCMD_FRAME(0, 15),
    ANIMCMD_FRAME(1, 15),
    ANIMCMD_FRAME(0, 15),
    ANIMCMD_END,
};

static const union AnimCmd sAnim_SHUPPET_1[] =
{
    ANIMCMD_FRAME(0, 15),
    ANIMCMD_FRAME(1, 15),
    ANIMCMD_FRAME(0, 15),
    ANIMCMD_FRAME(1, 15),
    ANIMCMD_FRAME(0, 15),
    ANIMCMD_FRAME(1, 15),
    ANIMCMD_FRAME(0, 15),
    ANIMCMD_END,
};

static const union AnimCmd sAnim_BANETTE_1[] =
{
    ANIMCMD_FRAME(0, 15),
    ANIMCMD_FRAME(1, 15),
    ANIMCMD_FRAME(0, 15),
    ANIMCMD_FRAME(1, 15),
    ANIMCMD_FRAME(0, 15),
    ANIMCMD_FRAME(1, 15),
    ANIMCMD_FRAME(0, 15),
    ANIMCMD_END,
};

static const union AnimCmd sAnim_SEVIPER_1[] =
{
    ANIMCMD_FRAME(0, 15),
    ANIMCMD_FRAME(1, 15),
    ANIMCMD_FRAME(0, 15),
    ANIMCMD_FRAME(1, 15),
    ANIMCMD_FRAME(0, 15),
    ANIMCMD_FRAME(1, 15),
    ANIMCMD_FRAME(0, 50),
    ANIMCMD_END,
};

static const union AnimCmd sAnim_ZANGOOSE_1[] =
{
    ANIMCMD_FRAME(0, 15),
    ANIMCMD_FRAME(1, 15),
    ANIMCMD_FRAME(0, 15),
    ANIMCMD_FRAME(1, 15),
    ANIMCMD_FRAME(0, 15),
    ANIMCMD_FRAME(1, 15),
    ANIMCMD_FRAME(0, 50),
    ANIMCMD_END,
};

static const union AnimCmd sAnim_RELICANTH_1[] =
{
    ANIMCMD_FRAME(0, 15),
    ANIMCMD_FRAME(1, 15),
    ANIMCMD_FRAME(0, 15),
    ANIMCMD_FRAME(1, 15),
    ANIMCMD_FRAME(0, 15),
    ANIMCMD_END,
};

static const union AnimCmd sAnim_ARON_1[] =
{
    ANIMCMD_FRAME(0, 33),
    ANIMCMD_FRAME(1, 44),
    ANIMCMD_FRAME(0, 33),
    ANIMCMD_FRAME(1, 33),
    ANIMCMD_FRAME(0, 11),
    ANIMCMD_END,
};

static const union AnimCmd sAnim_LAIRON_1[] =
{
    ANIMCMD_FRAME(0, 12),
    ANIMCMD_FRAME(1, 29),
    ANIMCMD_FRAME(0, 10),
    ANIMCMD_FRAME(1, 29),
    ANIMCMD_FRAME(0, 1),
    ANIMCMD_END,
};

static const union AnimCmd sAnim_AGGRON_1[] =
{
    ANIMCMD_FRAME(0, 10),
    ANIMCMD_FRAME(1, 44),
    ANIMCMD_FRAME(0, 11),
    ANIMCMD_END,
};

static const union AnimCmd sAnim_CASTFORM_0[] =
{
    ANIMCMD_FRAME(0, 1),
    ANIMCMD_END,
};

static const union AnimCmd sAnim_CASTFORM_1[] =
{
    ANIMCMD_FRAME(1, 1),
    ANIMCMD_END,
};

static const union AnimCmd sAnim_CASTFORM_2[] =
{
    ANIMCMD_FRAME(2, 1),
    ANIMCMD_END,
};

static const union AnimCmd sAnim_CASTFORM_3[] =
{
    ANIMCMD_FRAME(3, 1),
    ANIMCMD_END,
};

static const union AnimCmd sAnim_VOLBEAT_1[] =
{
    ANIMCMD_FRAME(0, 11),
    ANIMCMD_FRAME(1, 11),
    ANIMCMD_FRAME(0, 11),
    ANIMCMD_FRAME(1, 11),
    ANIMCMD_FRAME(0, 11),
    ANIMCMD_FRAME(1, 11),
    ANIMCMD_FRAME(0, 5),
    ANIMCMD_END,
};

static const union AnimCmd sAnim_ILLUMISE_1[] =
{
    ANIMCMD_FRAME(0, 22),
    ANIMCMD_FRAME(1, 22),
    ANIMCMD_FRAME(0, 22),
    ANIMCMD_FRAME(1, 22),
    ANIMCMD_FRAME(0, 11),
    ANIMCMD_END,
};

static const union AnimCmd sAnim_LILEEP_1[] =
{
    ANIMCMD_FRAME(0, 15),
    ANIMCMD_FRAME(1, 15),
    ANIMCMD_FRAME(0, 15),
    ANIMCMD_FRAME(1, 15),
    ANIMCMD_FRAME(0, 15),
    ANIMCMD_END,
};

static const union AnimCmd sAnim_CRADILY_1[] =
{
    ANIMCMD_FRAME(0, 15),
    ANIMCMD_FRAME(1, 15),
    ANIMCMD_FRAME(0, 15),
    ANIMCMD_FRAME(1, 15),
    ANIMCMD_FRAME(0, 15),
    ANIMCMD_FRAME(1, 15),
    ANIMCMD_FRAME(0, 15),
    ANIMCMD_END,
};

static const union AnimCmd sAnim_ANORITH_1[] =
{
    ANIMCMD_FRAME(0, 15),
    ANIMCMD_FRAME(1, 15),
    ANIMCMD_FRAME(0, 15),
    ANIMCMD_FRAME(1, 15),
    ANIMCMD_FRAME(0, 15),
    ANIMCMD_FRAME(1, 15),
    ANIMCMD_FRAME(0, 15),
    ANIMCMD_END,
};

static const union AnimCmd sAnim_ARMALDO_1[] =
{
    ANIMCMD_FRAME(0, 15),
    ANIMCMD_FRAME(1, 15),
    ANIMCMD_FRAME(0, 15),
    ANIMCMD_FRAME(1, 15),
    ANIMCMD_FRAME(0, 15),
    ANIMCMD_END,
};

static const union AnimCmd sAnim_RALTS_1[] =
{
    ANIMCMD_FRAME(0, 8),
    ANIMCMD_FRAME(1, 25),
    ANIMCMD_FRAME(0, 8),
    ANIMCMD_END,
};

static const union AnimCmd sAnim_KIRLIA_1[] =
{
    ANIMCMD_FRAME(0, 10),
    ANIMCMD_FRAME(1, 39),
    ANIMCMD_FRAME(0, 10),
    ANIMCMD_END,
};

static const union AnimCmd sAnim_GARDEVOIR_1[] =
{
    ANIMCMD_FRAME(0, 3),
    ANIMCMD_FRAME(1, 3),
    ANIMCMD_FRAME(0, 3),
    ANIMCMD_FRAME(1, 3),
    ANIMCMD_FRAME(0, 3),
    ANIMCMD_FRAME(1, 3),
    ANIMCMD_FRAME(0, 3),
    ANIMCMD_FRAME(1, 3),
    ANIMCMD_FRAME(0, 3),
    ANIMCMD_FRAME(1, 3),
    ANIMCMD_FRAME(0, 3),
    ANIMCMD_FRAME(1, 3),
    ANIMCMD_FRAME(0, 1),
    ANIMCMD_END,
};

static const union AnimCmd sAnim_BAGON_1[] =
{
    ANIMCMD_FRAME(0, 15),
    ANIMCMD_FRAME(1, 15),
    ANIMCMD_FRAME(0, 15),
    ANIMCMD_FRAME(1, 15),
    ANIMCMD_FRAME(0, 15),
    ANIMCMD_END,
};

static const union AnimCmd sAnim_SHELGON_1[] =
{
    ANIMCMD_FRAME(0, 15),
    ANIMCMD_FRAME(1, 15),
    ANIMCMD_FRAME(0, 15),
    ANIMCMD_FRAME(1, 15),
    ANIMCMD_FRAME(0, 15),
    ANIMCMD_END,
};

static const union AnimCmd sAnim_SALAMENCE_1[] =
{
    ANIMCMD_FRAME(0, 10),
    ANIMCMD_FRAME(1, 10),
    ANIMCMD_FRAME(0, 30),
    ANIMCMD_FRAME(1, 15),
    ANIMCMD_FRAME(0, 15),
    ANIMCMD_END,
};

static const union AnimCmd sAnim_BELDUM_1[] =
{
    ANIMCMD_FRAME(0, 10),
    ANIMCMD_FRAME(1, 10),
    ANIMCMD_FRAME(0, 10),
    ANIMCMD_FRAME(1, 10),
    ANIMCMD_FRAME(0, 10),
    ANIMCMD_END,
};

static const union AnimCmd sAnim_METANG_1[] =
{
    ANIMCMD_FRAME(0, 8),
    ANIMCMD_FRAME(1, 8),
    ANIMCMD_FRAME(0, 8),
    ANIMCMD_FRAME(1, 8),
    ANIMCMD_FRAME(0, 8),
    ANIMCMD_END,
};

static const union AnimCmd sAnim_METAGROSS_1[] =
{
    ANIMCMD_FRAME(0, 16),
    ANIMCMD_FRAME(1, 16),
    ANIMCMD_FRAME(0, 16),
    ANIMCMD_FRAME(1, 16),
    ANIMCMD_FRAME(0, 16),
    ANIMCMD_END,
};

static const union AnimCmd sAnim_REGIROCK_1[] =
{
    ANIMCMD_FRAME(0, 10),
    ANIMCMD_FRAME(1, 10),
    ANIMCMD_FRAME(0, 10),
    ANIMCMD_FRAME(1, 10),
    ANIMCMD_FRAME(0, 10),
    ANIMCMD_END,
};

static const union AnimCmd sAnim_REGIROCK_2[] =
{
    ANIMCMD_FRAME(0, 20),
    ANIMCMD_FRAME(2, 20),
    ANIMCMD_FRAME(0, 20),
    ANIMCMD_FRAME(2, 20),
    ANIMCMD_END,
};

static const union AnimCmd sAnim_REGICE_1[] =
{
    ANIMCMD_FRAME(0, 20),
    ANIMCMD_FRAME(1, 15),
    ANIMCMD_FRAME(0, 10),
    ANIMCMD_FRAME(1, 18),
    ANIMCMD_FRAME(0, 10),
    ANIMCMD_END,
};

static const union AnimCmd sAnim_REGISTEEL_1[] =
{
    ANIMCMD_FRAME(0, 10),
    ANIMCMD_FRAME(1, 10),
    ANIMCMD_FRAME(0, 10),
    ANIMCMD_FRAME(1, 10),
    ANIMCMD_FRAME(0, 10),
    ANIMCMD_END,
};

static const union AnimCmd sAnim_REGISTEEL_2[] =
{
    ANIMCMD_FRAME(0, 20),
    ANIMCMD_FRAME(2, 20),
    ANIMCMD_FRAME(0, 20),
    ANIMCMD_FRAME(2, 20),
    ANIMCMD_END,
};

static const union AnimCmd sAnim_KYOGRE_1[] =
{
    ANIMCMD_FRAME(0, 10),
    ANIMCMD_FRAME(1, 10),
    ANIMCMD_FRAME(0, 10),
    ANIMCMD_FRAME(1, 10),
    ANIMCMD_FRAME(0, 10),
    ANIMCMD_END,
};

static const union AnimCmd sAnim_KYOGRE_2[] =
{
    ANIMCMD_FRAME(0, 20),
    ANIMCMD_FRAME(2, 20),
    ANIMCMD_FRAME(0, 20),
    ANIMCMD_FRAME(2, 20),
    ANIMCMD_END,
};

static const union AnimCmd sAnim_GROUDON_1[] =
{
    ANIMCMD_FRAME(0, 11),
    ANIMCMD_FRAME(1, 10),
    ANIMCMD_FRAME(0, 10),
    ANIMCMD_FRAME(1, 20),
    ANIMCMD_FRAME(0, 10),
    ANIMCMD_END,
};

static const union AnimCmd sAnim_GROUDON_2[] =
{
    ANIMCMD_FRAME(0, 20),
    ANIMCMD_FRAME(2, 20),
    ANIMCMD_FRAME(0, 20),
    ANIMCMD_FRAME(2, 20),
    ANIMCMD_END,
};

static const union AnimCmd sAnim_RAYQUAZA_1[] =
{
    ANIMCMD_FRAME(0, 1),
    ANIMCMD_FRAME(1, 8),
    ANIMCMD_FRAME(0, 22),
    ANIMCMD_FRAME(1, 6),
    ANIMCMD_FRAME(0, 6),
    ANIMCMD_END,
};

static const union AnimCmd sAnim_RAYQUAZA_2[] =
{
    ANIMCMD_FRAME(0, 20),
    ANIMCMD_FRAME(2, 20),
    ANIMCMD_FRAME(0, 20),
    ANIMCMD_FRAME(2, 20),
    ANIMCMD_END,
};

static const union AnimCmd sAnim_LATIAS_1[] =
{
    ANIMCMD_FRAME(0, 10),
    ANIMCMD_FRAME(1, 10),
    ANIMCMD_FRAME(0, 10),
    ANIMCMD_FRAME(1, 10),
    ANIMCMD_FRAME(0, 10),
    ANIMCMD_END,
};

static const union AnimCmd sAnim_LATIAS_2[] =
{
    ANIMCMD_FRAME(0, 20),
    ANIMCMD_FRAME(2, 20),
    ANIMCMD_FRAME(0, 20),
    ANIMCMD_FRAME(2, 20),
    ANIMCMD_END,
};

static const union AnimCmd sAnim_LATIOS_1[] =
{
    ANIMCMD_FRAME(0, 10),
    ANIMCMD_FRAME(1, 10),
    ANIMCMD_FRAME(0, 10),
    ANIMCMD_FRAME(1, 10),
    ANIMCMD_FRAME(0, 10),
    ANIMCMD_END,
};

static const union AnimCmd sAnim_LATIOS_2[] =
{
    ANIMCMD_FRAME(0, 20),
    ANIMCMD_FRAME(2, 20),
    ANIMCMD_FRAME(0, 20),
    ANIMCMD_FRAME(2, 20),
    ANIMCMD_END,
};

static const union AnimCmd sAnim_JIRACHI_1[] =
{
    ANIMCMD_FRAME(0, 10),
    ANIMCMD_FRAME(1, 10),
    ANIMCMD_FRAME(0, 10),
    ANIMCMD_FRAME(1, 10),
    ANIMCMD_FRAME(0, 10),
    ANIMCMD_FRAME(0, 10),
    ANIMCMD_FRAME(1, 10),
    ANIMCMD_FRAME(0, 10),
    ANIMCMD_FRAME(1, 10),
    ANIMCMD_FRAME(0, 10),
    ANIMCMD_END,
};

static const union AnimCmd sAnim_JIRACHI_2[] =
{
    ANIMCMD_FRAME(0, 20),
    ANIMCMD_FRAME(2, 20),
    ANIMCMD_FRAME(0, 20),
    ANIMCMD_FRAME(2, 20),
    ANIMCMD_END,
};

static const union AnimCmd sAnim_DEOXYS_1[] =
{
    ANIMCMD_FRAME(0, 16),
    ANIMCMD_FRAME(1, 16),
    ANIMCMD_FRAME(0, 26),
    ANIMCMD_FRAME(1, 16),
    ANIMCMD_FRAME(0, 16),
    ANIMCMD_END,
};

static const union AnimCmd sAnim_DEOXYS_2[] =
{
    ANIMCMD_FRAME(0, 20),
    ANIMCMD_FRAME(2, 20),
    ANIMCMD_FRAME(0, 20),
    ANIMCMD_FRAME(2, 20),
    ANIMCMD_END,
};

static const union AnimCmd sAnim_CHIMECHO_1[] =
{
    ANIMCMD_FRAME(0, 15),
    ANIMCMD_FRAME(1, 15),
    ANIMCMD_FRAME(0, 15),
    ANIMCMD_FRAME(1, 15),
    ANIMCMD_FRAME(0, 15),
    ANIMCMD_FRAME(1, 15),
    ANIMCMD_FRAME(0, 15),
    ANIMCMD_FRAME(1, 15),
    ANIMCMD_FRAME(0, 15),
    ANIMCMD_END,
};

static const union AnimCmd sAnim_EGG_1[] =
{
    ANIMCMD_FRAME(0, 6),
    ANIMCMD_FRAME(1, 6),
    ANIMCMD_FRAME(2, 6),
    ANIMCMD_FRAME(3, 6),
    ANIMCMD_END,
};

static const union AnimCmd sAnim_UNOWN_B_1[] =
{
    ANIMCMD_FRAME(0, 30),
    ANIMCMD_FRAME(1, 30),
    ANIMCMD_FRAME(0, 1),
    ANIMCMD_END,
};

static const union AnimCmd sAnim_UNOWN_C_1[] =
{
    ANIMCMD_FRAME(0, 30),
    ANIMCMD_FRAME(1, 30),
    ANIMCMD_FRAME(0, 1),
    ANIMCMD_END,
};

static const union AnimCmd sAnim_UNOWN_D_1[] =
{
    ANIMCMD_FRAME(0, 30),
    ANIMCMD_FRAME(1, 30),
    ANIMCMD_FRAME(0, 1),
    ANIMCMD_END,
};

static const union AnimCmd sAnim_UNOWN_E_1[] =
{
    ANIMCMD_FRAME(0, 30),
    ANIMCMD_FRAME(1, 30),
    ANIMCMD_FRAME(0, 1),
    ANIMCMD_END,
};

static const union AnimCmd sAnim_UNOWN_F_1[] =
{
    ANIMCMD_FRAME(0, 30),
    ANIMCMD_FRAME(1, 30),
    ANIMCMD_FRAME(0, 1),
    ANIMCMD_END,
};

static const union AnimCmd sAnim_UNOWN_G_1[] =
{
    ANIMCMD_FRAME(0, 30),
    ANIMCMD_FRAME(1, 30),
    ANIMCMD_FRAME(0, 1),
    ANIMCMD_END,
};

static const union AnimCmd sAnim_UNOWN_H_1[] =
{
    ANIMCMD_FRAME(0, 30),
    ANIMCMD_FRAME(1, 30),
    ANIMCMD_FRAME(0, 1),
    ANIMCMD_END,
};

static const union AnimCmd sAnim_UNOWN_I_1[] =
{
    ANIMCMD_FRAME(0, 30),
    ANIMCMD_FRAME(1, 30),
    ANIMCMD_FRAME(0, 1),
    ANIMCMD_END,
};

static const union AnimCmd sAnim_UNOWN_J_1[] =
{
    ANIMCMD_FRAME(0, 30),
    ANIMCMD_FRAME(1, 30),
    ANIMCMD_FRAME(0, 1),
    ANIMCMD_END,
};

static const union AnimCmd sAnim_UNOWN_K_1[] =
{
    ANIMCMD_FRAME(0, 30),
    ANIMCMD_FRAME(1, 30),
    ANIMCMD_FRAME(0, 1),
    ANIMCMD_END,
};

static const union AnimCmd sAnim_UNOWN_L_1[] =
{
    ANIMCMD_FRAME(0, 30),
    ANIMCMD_FRAME(1, 30),
    ANIMCMD_FRAME(0, 1),
    ANIMCMD_END,
};

static const union AnimCmd sAnim_UNOWN_M_1[] =
{
    ANIMCMD_FRAME(0, 30),
    ANIMCMD_FRAME(1, 30),
    ANIMCMD_FRAME(0, 1),
    ANIMCMD_END,
};

static const union AnimCmd sAnim_UNOWN_N_1[] =
{
    ANIMCMD_FRAME(0, 30),
    ANIMCMD_FRAME(1, 30),
    ANIMCMD_FRAME(0, 1),
    ANIMCMD_END,
};

static const union AnimCmd sAnim_UNOWN_O_1[] =
{
    ANIMCMD_FRAME(0, 30),
    ANIMCMD_FRAME(1, 30),
    ANIMCMD_FRAME(0, 1),
    ANIMCMD_END,
};

static const union AnimCmd sAnim_UNOWN_P_1[] =
{
    ANIMCMD_FRAME(0, 30),
    ANIMCMD_FRAME(1, 30),
    ANIMCMD_FRAME(0, 1),
    ANIMCMD_END,
};

static const union AnimCmd sAnim_UNOWN_Q_1[] =
{
    ANIMCMD_FRAME(0, 30),
    ANIMCMD_FRAME(1, 30),
    ANIMCMD_FRAME(0, 1),
    ANIMCMD_END,
};

static const union AnimCmd sAnim_UNOWN_R_1[] =
{
    ANIMCMD_FRAME(0, 30),
    ANIMCMD_FRAME(1, 30),
    ANIMCMD_FRAME(0, 1),
    ANIMCMD_END,
};

static const union AnimCmd sAnim_UNOWN_S_1[] =
{
    ANIMCMD_FRAME(0, 30),
    ANIMCMD_FRAME(1, 30),
    ANIMCMD_FRAME(0, 1),
    ANIMCMD_END,
};

static const union AnimCmd sAnim_UNOWN_T_1[] =
{
    ANIMCMD_FRAME(0, 30),
    ANIMCMD_FRAME(1, 30),
    ANIMCMD_FRAME(0, 1),
    ANIMCMD_END,
};

static const union AnimCmd sAnim_UNOWN_U_1[] =
{
    ANIMCMD_FRAME(0, 30),
    ANIMCMD_FRAME(1, 30),
    ANIMCMD_FRAME(0, 1),
    ANIMCMD_END,
};

static const union AnimCmd sAnim_UNOWN_V_1[] =
{
    ANIMCMD_FRAME(0, 30),
    ANIMCMD_FRAME(1, 30),
    ANIMCMD_FRAME(0, 1),
    ANIMCMD_END,
};

static const union AnimCmd sAnim_UNOWN_W_1[] =
{
    ANIMCMD_FRAME(0, 30),
    ANIMCMD_FRAME(1, 30),
    ANIMCMD_FRAME(0, 1),
    ANIMCMD_END,
};

static const union AnimCmd sAnim_UNOWN_X_1[] =
{
    ANIMCMD_FRAME(0, 30),
    ANIMCMD_FRAME(1, 30),
    ANIMCMD_FRAME(0, 1),
    ANIMCMD_END,
};

static const union AnimCmd sAnim_UNOWN_Y_1[] =
{
    ANIMCMD_FRAME(0, 30),
    ANIMCMD_FRAME(1, 30),
    ANIMCMD_FRAME(0, 1),
    ANIMCMD_END,
};

static const union AnimCmd sAnim_UNOWN_Z_1[] =
{
    ANIMCMD_FRAME(0, 30),
    ANIMCMD_FRAME(1, 30),
    ANIMCMD_FRAME(0, 1),
    ANIMCMD_END,
};

static const union AnimCmd sAnim_UNOWN_EMARK_1[] =
{
    ANIMCMD_FRAME(0, 30),
    ANIMCMD_FRAME(1, 30),
    ANIMCMD_FRAME(0, 1),
    ANIMCMD_END,
};

static const union AnimCmd sAnim_UNOWN_QMARK_1[] =
{
    ANIMCMD_FRAME(0, 30),
    ANIMCMD_FRAME(1, 30),
    ANIMCMD_FRAME(0, 1),
    ANIMCMD_END,
};

static const union AnimCmd sAnim_TURTWIG_1[] =
{
    ANIMCMD_FRAME(0, 15),
    ANIMCMD_FRAME(1, 15),
    ANIMCMD_FRAME(0, 15),
    ANIMCMD_FRAME(1, 15),
    ANIMCMD_FRAME(0, 15),
    ANIMCMD_END,
};

static const union AnimCmd sAnim_GROTLE_1[] =
{
    ANIMCMD_FRAME(0, 27),
    ANIMCMD_FRAME(1, 27),
    ANIMCMD_FRAME(0, 1),
    ANIMCMD_END,
};

static const union AnimCmd sAnim_TORTERRA_1[] =
{
    ANIMCMD_FRAME(0, 10),
    ANIMCMD_FRAME(1, 26),
    ANIMCMD_FRAME(0, 10),
    ANIMCMD_END,
};

static const union AnimCmd sAnim_CHIMCHAR_1[] =
{
    ANIMCMD_FRAME(0, 30),
    ANIMCMD_FRAME(1, 20),
    ANIMCMD_FRAME(0, 7),
    ANIMCMD_END,
};

static const union AnimCmd sAnim_MONFERNO_1[] =
{
    ANIMCMD_FRAME(0, 12),
    ANIMCMD_FRAME(1, 12),
    ANIMCMD_FRAME(0, 12),
    ANIMCMD_FRAME(1, 12),
    ANIMCMD_FRAME(0, 12),
    ANIMCMD_FRAME(1, 12),
    ANIMCMD_FRAME(0, 7),
    ANIMCMD_END,
};

static const union AnimCmd sAnim_INFERNAPE_1[] =
{
    ANIMCMD_FRAME(0, 10),
    ANIMCMD_FRAME(1, 25),
    ANIMCMD_FRAME(0, 1),
    ANIMCMD_END,
};

static const union AnimCmd sAnim_PIPLUP_1[] =
{
    ANIMCMD_FRAME(0, 30),
    ANIMCMD_FRAME(1, 30),
    ANIMCMD_FRAME(0, 1),
    ANIMCMD_END,
};

static const union AnimCmd sAnim_PRINPLUP_1[] =
{
    ANIMCMD_FRAME(0, 30),
    ANIMCMD_FRAME(1, 30),
    ANIMCMD_FRAME(0, 1),
    ANIMCMD_END,
};

static const union AnimCmd sAnim_EMPOLEON_1[] =
{
    ANIMCMD_FRAME(0, 30),
    ANIMCMD_FRAME(1, 30),
    ANIMCMD_FRAME(0, 1),
    ANIMCMD_END,
};

static const union AnimCmd sAnim_STARLY_1[] =
{
    ANIMCMD_FRAME(0, 30),
    ANIMCMD_FRAME(1, 30),
    ANIMCMD_FRAME(0, 1),
    ANIMCMD_END,
};

static const union AnimCmd sAnim_STARAVIA_1[] =
{
    ANIMCMD_FRAME(0, 30),
    ANIMCMD_FRAME(1, 30),
    ANIMCMD_FRAME(0, 1),
    ANIMCMD_END,
};

static const union AnimCmd sAnim_STARAPTOR_1[] =
{
    ANIMCMD_FRAME(0, 30),
    ANIMCMD_FRAME(1, 30),
    ANIMCMD_FRAME(0, 1),
    ANIMCMD_END,
};

static const union AnimCmd sAnim_BIDOOF_1[] =
{
    ANIMCMD_FRAME(0, 30),
    ANIMCMD_FRAME(1, 30),
    ANIMCMD_FRAME(0, 1),
    ANIMCMD_END,
};

static const union AnimCmd sAnim_BIBAREL_1[] =
{
    ANIMCMD_FRAME(0, 30),
    ANIMCMD_FRAME(1, 30),
    ANIMCMD_FRAME(0, 1),
    ANIMCMD_END,
};

static const union AnimCmd sAnim_KRICKETOT_1[] =
{
    ANIMCMD_FRAME(1, 30),
    ANIMCMD_FRAME(0, 30),
    ANIMCMD_END,
};

static const union AnimCmd sAnim_KRICKETUNE_1[] =
{
    ANIMCMD_FRAME(1, 10),
    ANIMCMD_FRAME(0, 20),
    ANIMCMD_FRAME(1, 10),
    ANIMCMD_FRAME(0, 10),
    ANIMCMD_END,
};

static const union AnimCmd sAnim_SHINX_1[] =
{
    ANIMCMD_FRAME(0, 30),
    ANIMCMD_FRAME(1, 30),
    ANIMCMD_FRAME(0, 1),
    ANIMCMD_END,
};

static const union AnimCmd sAnim_LUXIO_1[] =
{
    ANIMCMD_FRAME(0, 30),
    ANIMCMD_FRAME(1, 30),
    ANIMCMD_FRAME(0, 1),
    ANIMCMD_END,
};

static const union AnimCmd sAnim_LUXRAY_1[] =
{
    ANIMCMD_FRAME(0, 30),
    ANIMCMD_FRAME(1, 30),
    ANIMCMD_FRAME(0, 30),
    ANIMCMD_FRAME(1, 15),
    ANIMCMD_FRAME(0, 1),
    ANIMCMD_END,
};

static const union AnimCmd sAnim_BUDEW_1[] =
{
    ANIMCMD_FRAME(1, 30),
    ANIMCMD_FRAME(0, 30),
    ANIMCMD_FRAME(0, 1),
    ANIMCMD_END,
};

static const union AnimCmd sAnim_ROSERADE_1[] =
{
    ANIMCMD_FRAME(0, 20),
    ANIMCMD_FRAME(1, 30),
    ANIMCMD_FRAME(0, 20),
    ANIMCMD_FRAME(1, 30),
    ANIMCMD_FRAME(0, 1),
    ANIMCMD_END,
};

static const union AnimCmd sAnim_CRANIDOS_1[] =
{
    ANIMCMD_FRAME(0, 30),
    ANIMCMD_FRAME(1, 30),
    ANIMCMD_FRAME(0, 1),
    ANIMCMD_END,
};

static const union AnimCmd sAnim_RAMPARDOS_1[] =
{
    ANIMCMD_FRAME(0, 30),
    ANIMCMD_FRAME(1, 30),
    ANIMCMD_FRAME(0, 1),
    ANIMCMD_END,
};

static const union AnimCmd sAnim_SHIELDON_1[] =
{
    ANIMCMD_FRAME(0, 30),
    ANIMCMD_FRAME(1, 30),
    ANIMCMD_FRAME(0, 1),
    ANIMCMD_END,
};

static const union AnimCmd sAnim_BASTIODON_1[] =
{
    ANIMCMD_FRAME(0, 30),
    ANIMCMD_FRAME(1, 30),
    ANIMCMD_FRAME(0, 1),
    ANIMCMD_END,
};

static const union AnimCmd sAnim_BURMY_1[] =
{
    ANIMCMD_FRAME(0, 30),
    ANIMCMD_FRAME(1, 30),
    ANIMCMD_FRAME(0, 1),
    ANIMCMD_END,
};

static const union AnimCmd sAnim_WORMADAM_1[] =
{
    ANIMCMD_FRAME(0, 30),
    ANIMCMD_FRAME(1, 30),
    ANIMCMD_FRAME(0, 1),
    ANIMCMD_END,
};

static const union AnimCmd sAnim_MOTHIM_1[] =
{
    ANIMCMD_FRAME(0, 4),
    ANIMCMD_FRAME(1, 4),
    ANIMCMD_FRAME(0, 6),
    ANIMCMD_FRAME(1, 6),
    ANIMCMD_FRAME(0, 5),
    ANIMCMD_FRAME(1, 5),
    ANIMCMD_FRAME(0, 25),
    ANIMCMD_FRAME(1, 6),
    ANIMCMD_FRAME(0, 6),
    ANIMCMD_FRAME(1, 4),
    ANIMCMD_FRAME(0, 4),
    ANIMCMD_FRAME(1, 5),
    ANIMCMD_FRAME(0, 5),
    ANIMCMD_END,
};

static const union AnimCmd sAnim_COMBEE_1[] =
{
    ANIMCMD_FRAME(0, 10),
    ANIMCMD_FRAME(1, 15),
    ANIMCMD_FRAME(0, 20),
    ANIMCMD_FRAME(1, 20),
    ANIMCMD_FRAME(0, 20),
    ANIMCMD_FRAME(1, 20),
    ANIMCMD_FRAME(0, 1),
    ANIMCMD_END,
};

static const union AnimCmd sAnim_VESPIQUEN_1[] =
{
    ANIMCMD_FRAME(0, 30),
    ANIMCMD_FRAME(1, 30),
    ANIMCMD_FRAME(0, 1),
    ANIMCMD_END,
};

static const union AnimCmd sAnim_PACHIRISU_1[] =
{
    ANIMCMD_FRAME(0, 30),
    ANIMCMD_FRAME(1, 30),
    ANIMCMD_FRAME(0, 1),
    ANIMCMD_END,
};

static const union AnimCmd sAnim_BUIZEL_1[] =
{
    ANIMCMD_FRAME(0, 30),
    ANIMCMD_FRAME(1, 30),
    ANIMCMD_FRAME(0, 1),
    ANIMCMD_END,
};

static const union AnimCmd sAnim_FLOATZEL_1[] =
{
    ANIMCMD_FRAME(0, 30),
    ANIMCMD_FRAME(1, 30),
    ANIMCMD_FRAME(0, 1),
    ANIMCMD_END,
};

static const union AnimCmd sAnim_CHERUBI_1[] =
{
    ANIMCMD_FRAME(0, 30),
    ANIMCMD_FRAME(1, 30),
    ANIMCMD_FRAME(0, 1),
    ANIMCMD_END,
};

static const union AnimCmd sAnim_CHERRIM_NORMAL[] =
{
    ANIMCMD_FRAME(0, 1),
    ANIMCMD_END,
};

static const union AnimCmd sAnim_CHERRIM_SUN[] =
{
    ANIMCMD_FRAME(1, 1),
    ANIMCMD_END,
};

static const union AnimCmd sAnim_SHELLOS_1[] =
{
    ANIMCMD_FRAME(0, 30),
    ANIMCMD_FRAME(1, 30),
    ANIMCMD_FRAME(0, 1),
    ANIMCMD_END,
};

static const union AnimCmd sAnim_GASTRODON_1[] =
{
    ANIMCMD_FRAME(0, 30),
    ANIMCMD_FRAME(1, 30),
    ANIMCMD_FRAME(0, 1),
    ANIMCMD_END,
};

static const union AnimCmd sAnim_AMBIPOM_1[] =
{
    ANIMCMD_FRAME(0, 30),
    ANIMCMD_FRAME(1, 30),
    ANIMCMD_FRAME(0, 1),
    ANIMCMD_END,
};

static const union AnimCmd sAnim_DRIFLOON_1[] =
{
    ANIMCMD_FRAME(0, 30),
    ANIMCMD_FRAME(1, 30),
    ANIMCMD_FRAME(0, 1),
    ANIMCMD_END,
};

static const union AnimCmd sAnim_DRIFBLIM_1[] =
{
    ANIMCMD_FRAME(0, 20),
    ANIMCMD_FRAME(1, 20),
    ANIMCMD_FRAME(0, 20),
    ANIMCMD_FRAME(1, 20),
    ANIMCMD_FRAME(0, 1),
    ANIMCMD_END,
};

static const union AnimCmd sAnim_BUNEARY_1[] =
{
    ANIMCMD_FRAME(0, 30),
    ANIMCMD_FRAME(1, 30),
    ANIMCMD_FRAME(0, 1),
    ANIMCMD_END,
};

static const union AnimCmd sAnim_LOPUNNY_1[] =
{
    ANIMCMD_FRAME(0, 10),
    ANIMCMD_FRAME(1, 20),
    ANIMCMD_FRAME(0, 30),
    ANIMCMD_FRAME(1, 20),
    ANIMCMD_FRAME(0, 1),
    ANIMCMD_END,
};

static const union AnimCmd sAnim_MISMAGIUS_1[] =
{
    ANIMCMD_FRAME(0, 15),
    ANIMCMD_FRAME(1, 15),
    ANIMCMD_FRAME(0, 15),
    ANIMCMD_FRAME(1, 15),
    ANIMCMD_FRAME(0, 1),
    ANIMCMD_END,
};

static const union AnimCmd sAnim_HONCHKROW_1[] =
{
    ANIMCMD_FRAME(0, 30),
    ANIMCMD_FRAME(1, 30),
    ANIMCMD_FRAME(0, 1),
    ANIMCMD_END,
};

static const union AnimCmd sAnim_GLAMEOW_1[] =
{
    ANIMCMD_FRAME(0, 30),
    ANIMCMD_FRAME(1, 30),
    ANIMCMD_FRAME(0, 1),
    ANIMCMD_END,
};

static const union AnimCmd sAnim_PURUGLY_1[] =
{
    ANIMCMD_FRAME(0, 30),
    ANIMCMD_FRAME(1, 30),
    ANIMCMD_FRAME(0, 1),
    ANIMCMD_END,
};

static const union AnimCmd sAnim_CHINGLING_1[] =
{
    ANIMCMD_FRAME(0, 20),
    ANIMCMD_FRAME(1, 40),
    ANIMCMD_FRAME(1, 40),
    ANIMCMD_FRAME(0, 1),
    ANIMCMD_END,
};

static const union AnimCmd sAnim_STUNKY_1[] =
{
    ANIMCMD_FRAME(0, 30),
    ANIMCMD_FRAME(1, 30),
    ANIMCMD_FRAME(0, 1),
    ANIMCMD_END,
};

static const union AnimCmd sAnim_SKUNTANK_1[] =
{
    ANIMCMD_FRAME(0, 30),
    ANIMCMD_FRAME(1, 30),
    ANIMCMD_FRAME(0, 1),
    ANIMCMD_END,
};

static const union AnimCmd sAnim_BRONZOR_1[] =
{
    ANIMCMD_FRAME(0, 30),
    ANIMCMD_FRAME(1, 30),
    ANIMCMD_FRAME(0, 1),
    ANIMCMD_END,
};

static const union AnimCmd sAnim_BRONZONG_1[] =
{
    ANIMCMD_FRAME(0, 30),
    ANIMCMD_FRAME(1, 30),
    ANIMCMD_FRAME(0, 1),
    ANIMCMD_END,
};

static const union AnimCmd sAnim_BONSLY_1[] =
{
    ANIMCMD_FRAME(0, 30),
    ANIMCMD_FRAME(1, 30),
    ANIMCMD_FRAME(0, 1),
    ANIMCMD_END,
};

static const union AnimCmd sAnim_MIME_JR_1[] =
{
    ANIMCMD_FRAME(0, 10),
    ANIMCMD_FRAME(1, 10),
    ANIMCMD_FRAME(0, 10),
    ANIMCMD_FRAME(1, 10),
    ANIMCMD_FRAME(0, 1),
    ANIMCMD_END,
};

static const union AnimCmd sAnim_HAPPINY_1[] =
{
    ANIMCMD_FRAME(0, 30),
    ANIMCMD_FRAME(1, 30),
    ANIMCMD_FRAME(0, 1),
    ANIMCMD_END,
};

static const union AnimCmd sAnim_CHATOT_1[] =
{
    ANIMCMD_FRAME(0, 30),
    ANIMCMD_FRAME(1, 30),
    ANIMCMD_FRAME(0, 1),
    ANIMCMD_END,
};

static const union AnimCmd sAnim_SPIRITOMB_1[] =
{
    ANIMCMD_FRAME(0, 5),
    ANIMCMD_FRAME(1, 60),
    ANIMCMD_FRAME(1, 50),
    ANIMCMD_FRAME(0, 1),
    ANIMCMD_END,
};

static const union AnimCmd sAnim_GIBLE_1[] =
{
    ANIMCMD_FRAME(0, 30),
    ANIMCMD_FRAME(1, 30),
    ANIMCMD_FRAME(0, 1),
    ANIMCMD_END,
};

static const union AnimCmd sAnim_GABITE_1[] =
{
    ANIMCMD_FRAME(0, 30),
    ANIMCMD_FRAME(1, 30),
    ANIMCMD_FRAME(0, 1),
    ANIMCMD_END,
};

static const union AnimCmd sAnim_GARCHOMP_1[] =
{
    ANIMCMD_FRAME(0, 30),
    ANIMCMD_FRAME(1, 30),
    ANIMCMD_FRAME(0, 1),
    ANIMCMD_END,
};

static const union AnimCmd sAnim_MUNCHLAX_1[] =
{
    ANIMCMD_FRAME(0, 30),
    ANIMCMD_FRAME(1, 30),
    ANIMCMD_FRAME(0, 1),
    ANIMCMD_END,
};

static const union AnimCmd sAnim_RIOLU_1[] =
{
    ANIMCMD_FRAME(0, 30),
    ANIMCMD_FRAME(1, 30),
    ANIMCMD_FRAME(0, 1),
    ANIMCMD_END,
};

static const union AnimCmd sAnim_LUCARIO_1[] =
{
    ANIMCMD_FRAME(0, 30),
    ANIMCMD_FRAME(1, 30),
    ANIMCMD_FRAME(0, 1),
    ANIMCMD_END,
};

static const union AnimCmd sAnim_HIPPOPOTAS_1[] =
{
    ANIMCMD_FRAME(0, 10),
    ANIMCMD_FRAME(1, 50),
    ANIMCMD_FRAME(0, 1),
    ANIMCMD_END,
};

static const union AnimCmd sAnim_HIPPOWDON_1[] =
{
    ANIMCMD_FRAME(0, 10),
    ANIMCMD_FRAME(1, 45),
    ANIMCMD_FRAME(0, 1),
    ANIMCMD_END,
};

static const union AnimCmd sAnim_SKORUPI_1[] =
{
    ANIMCMD_FRAME(0, 30),
    ANIMCMD_FRAME(1, 30),
    ANIMCMD_FRAME(0, 1),
    ANIMCMD_END,
};

static const union AnimCmd sAnim_DRAPION_1[] =
{
    ANIMCMD_FRAME(0, 30),
    ANIMCMD_FRAME(1, 30),
    ANIMCMD_FRAME(0, 1),
    ANIMCMD_END,
};

static const union AnimCmd sAnim_CROAGUNK_1[] =
{
    ANIMCMD_FRAME(0, 30),
    ANIMCMD_FRAME(1, 30),
    ANIMCMD_FRAME(0, 1),
    ANIMCMD_END,
};

static const union AnimCmd sAnim_TOXICROAK_1[] =
{
    ANIMCMD_FRAME(0, 30),
    ANIMCMD_FRAME(1, 30),
    ANIMCMD_FRAME(0, 1),
    ANIMCMD_END,
};

static const union AnimCmd sAnim_CARNIVINE_1[] =
{
    ANIMCMD_FRAME(0, 30),
    ANIMCMD_FRAME(1, 30),
    ANIMCMD_FRAME(0, 1),
    ANIMCMD_END,
};

static const union AnimCmd sAnim_FINNEON_1[] =
{
    ANIMCMD_FRAME(0, 30),
    ANIMCMD_FRAME(1, 30),
    ANIMCMD_FRAME(0, 1),
    ANIMCMD_END,
};

static const union AnimCmd sAnim_LUMINEON_1[] =
{
    ANIMCMD_FRAME(0, 10),
    ANIMCMD_FRAME(1, 10),
    ANIMCMD_FRAME(0, 10),
    ANIMCMD_FRAME(1, 10),
    ANIMCMD_FRAME(0, 10),
    ANIMCMD_FRAME(1, 10),
    ANIMCMD_FRAME(0, 1),
    ANIMCMD_END,
};

static const union AnimCmd sAnim_MANTYKE_1[] =
{
    ANIMCMD_FRAME(1, 50),
    ANIMCMD_FRAME(1, 30),
    ANIMCMD_FRAME(0, 1),
    ANIMCMD_END,
};

static const union AnimCmd sAnim_SNOVER_1[] =
{
    ANIMCMD_FRAME(0, 30),
    ANIMCMD_FRAME(1, 30),
    ANIMCMD_FRAME(0, 1),
    ANIMCMD_END,
};

static const union AnimCmd sAnim_ABOMASNOW_1[] =
{
    ANIMCMD_FRAME(0, 30),
    ANIMCMD_FRAME(1, 30),
    ANIMCMD_FRAME(0, 1),
    ANIMCMD_END,
};

static const union AnimCmd sAnim_WEAVILE_1[] =
{
    ANIMCMD_FRAME(0, 30),
    ANIMCMD_FRAME(1, 30),
    ANIMCMD_FRAME(0, 1),
    ANIMCMD_END,
};

static const union AnimCmd sAnim_MAGNEZONE_1[] =
{
    ANIMCMD_FRAME(0, 30),
    ANIMCMD_FRAME(1, 30),
    ANIMCMD_FRAME(0, 1),
    ANIMCMD_END,
};

static const union AnimCmd sAnim_LICKILICKY_1[] =
{
    ANIMCMD_FRAME(0, 30),
    ANIMCMD_FRAME(1, 30),
    ANIMCMD_FRAME(0, 1),
    ANIMCMD_END,
};

static const union AnimCmd sAnim_RHYPERIOR_1[] =
{
    ANIMCMD_FRAME(0, 30),
    ANIMCMD_FRAME(1, 30),
    ANIMCMD_FRAME(0, 1),
    ANIMCMD_END,
};

static const union AnimCmd sAnim_TANGROWTH_1[] =
{
    ANIMCMD_FRAME(0, 30),
    ANIMCMD_FRAME(1, 30),
    ANIMCMD_FRAME(0, 1),
    ANIMCMD_END,
};

static const union AnimCmd sAnim_ELECTIVIRE_1[] =
{
    ANIMCMD_FRAME(0, 30),
    ANIMCMD_FRAME(1, 30),
    ANIMCMD_FRAME(0, 1),
    ANIMCMD_END,
};

static const union AnimCmd sAnim_MAGMORTAR_1[] =
{
    ANIMCMD_FRAME(1, 40),
    ANIMCMD_FRAME(0, 1),
    ANIMCMD_END,
};

static const union AnimCmd sAnim_TOGEKISS_1[] =
{
    ANIMCMD_FRAME(0, 30),
    ANIMCMD_FRAME(1, 30),
    ANIMCMD_FRAME(0, 1),
    ANIMCMD_END,
};

static const union AnimCmd sAnim_YANMEGA_1[] =
{
    ANIMCMD_FRAME(0, 15),
    ANIMCMD_FRAME(1, 15),
    ANIMCMD_FRAME(0, 15),
    ANIMCMD_FRAME(1, 15),
    ANIMCMD_FRAME(0, 5),
    ANIMCMD_END,
};

static const union AnimCmd sAnim_LEAFEON_1[] =
{
    ANIMCMD_FRAME(1, 35),
    ANIMCMD_FRAME(0, 1),
    ANIMCMD_END,
};

static const union AnimCmd sAnim_GLACEON_1[] =
{
    ANIMCMD_FRAME(1, 30),
    ANIMCMD_FRAME(0, 1),
    ANIMCMD_END,
};

static const union AnimCmd sAnim_GLISCOR_1[] =
{
    ANIMCMD_FRAME(0, 30),
    ANIMCMD_FRAME(1, 30),
    ANIMCMD_FRAME(0, 1),
    ANIMCMD_END,
};

static const union AnimCmd sAnim_MAMOSWINE_1[] =
{
    ANIMCMD_FRAME(0, 30),
    ANIMCMD_FRAME(1, 30),
    ANIMCMD_FRAME(0, 1),
    ANIMCMD_END,
};

static const union AnimCmd sAnim_PORYGON_Z_1[] =
{
    ANIMCMD_FRAME(0, 30),
    ANIMCMD_FRAME(1, 30),
    ANIMCMD_FRAME(0, 1),
    ANIMCMD_END,
};

static const union AnimCmd sAnim_GALLADE_1[] =
{
    ANIMCMD_FRAME(0, 30),
    ANIMCMD_FRAME(1, 30),
    ANIMCMD_FRAME(0, 1),
    ANIMCMD_END,
};

static const union AnimCmd sAnim_PROBOPASS_1[] =
{
    ANIMCMD_FRAME(0, 30),
    ANIMCMD_FRAME(1, 30),
    ANIMCMD_FRAME(0, 1),
    ANIMCMD_END,
};

static const union AnimCmd sAnim_DUSKNOIR_1[] =
{
    ANIMCMD_FRAME(0, 30),
    ANIMCMD_FRAME(1, 30),
    ANIMCMD_FRAME(0, 1),
    ANIMCMD_END,
};

static const union AnimCmd sAnim_FROSLASS_1[] =
{
    ANIMCMD_FRAME(0, 30),
    ANIMCMD_FRAME(1, 30),
    ANIMCMD_FRAME(0, 1),
    ANIMCMD_END,
};

static const union AnimCmd sAnim_ROTOM_1[] =
{
    ANIMCMD_FRAME(0, 30),
    ANIMCMD_FRAME(1, 30),
    ANIMCMD_FRAME(0, 1),
    ANIMCMD_END,
};

static const union AnimCmd sAnim_RotomHeat_1[] =
{
    ANIMCMD_FRAME(0, 30),
    ANIMCMD_FRAME(1, 30),
    ANIMCMD_FRAME(0, 1),
    ANIMCMD_END,
};

static const union AnimCmd sAnim_RotomFrost_1[] =
{
    ANIMCMD_FRAME(0, 30),
    ANIMCMD_FRAME(1, 30),
    ANIMCMD_FRAME(0, 1),
    ANIMCMD_END,
};

static const union AnimCmd sAnim_RotomFan_1[] =
{
    ANIMCMD_FRAME(0, 2),
    ANIMCMD_FRAME(1, 2),
    ANIMCMD_FRAME(0, 2),
    ANIMCMD_FRAME(1, 2),
    ANIMCMD_FRAME(0, 2),
    ANIMCMD_FRAME(1, 2),
    ANIMCMD_FRAME(0, 2),
    ANIMCMD_FRAME(1, 6),
    ANIMCMD_FRAME(0, 2),
    ANIMCMD_FRAME(1, 5),
    ANIMCMD_FRAME(0, 2),
    ANIMCMD_FRAME(1, 4),
    ANIMCMD_FRAME(0, 2),
    ANIMCMD_FRAME(1, 3),
    ANIMCMD_FRAME(0, 2),
    ANIMCMD_FRAME(1, 10),
    ANIMCMD_FRAME(0, 2),
    ANIMCMD_FRAME(1, 2),
    ANIMCMD_FRAME(0, 2),
    ANIMCMD_FRAME(1, 2),
    ANIMCMD_FRAME(0, 2),
    ANIMCMD_FRAME(1, 2),
    ANIMCMD_FRAME(0, 2),
    ANIMCMD_FRAME(1, 2),
    ANIMCMD_FRAME(0, 2),
    ANIMCMD_FRAME(1, 10),
    ANIMCMD_FRAME(0, 1),
    ANIMCMD_END,
};

static const union AnimCmd sAnim_RotomMow_1[] =
{
    ANIMCMD_FRAME(0, 30),
    ANIMCMD_FRAME(1, 30),
    ANIMCMD_FRAME(0, 1),
    ANIMCMD_END,
};

static const union AnimCmd sAnim_RotomWash_1[] =
{
    ANIMCMD_FRAME(0, 30),
    ANIMCMD_FRAME(1, 30),
    ANIMCMD_FRAME(0, 1),
    ANIMCMD_END,
};

static const union AnimCmd sAnim_UXIE_1[] =
{
    ANIMCMD_FRAME(0, 30),
    ANIMCMD_FRAME(1, 30),
    ANIMCMD_FRAME(0, 1),
    ANIMCMD_END,
};

static const union AnimCmd sAnim_MESPRIT_1[] =
{
    ANIMCMD_FRAME(0, 30),
    ANIMCMD_FRAME(1, 30),
    ANIMCMD_FRAME(0, 1),
    ANIMCMD_END,
};

static const union AnimCmd sAnim_AZELF_1[] =
{
    ANIMCMD_FRAME(0, 30),
    ANIMCMD_FRAME(1, 30),
    ANIMCMD_FRAME(0, 1),
    ANIMCMD_END,
};

static const union AnimCmd sAnim_DIALGA_1[] =
{
    ANIMCMD_FRAME(0, 30),
    ANIMCMD_FRAME(1, 30),
    ANIMCMD_FRAME(0, 1),
    ANIMCMD_END,
};

static const union AnimCmd sAnim_PALKIA_1[] =
{
    ANIMCMD_FRAME(0, 30),
    ANIMCMD_FRAME(1, 30),
    ANIMCMD_FRAME(0, 1),
    ANIMCMD_END,
};

static const union AnimCmd sAnim_HEATRAN_1[] =
{
    ANIMCMD_FRAME(0, 30),
    ANIMCMD_FRAME(1, 30),
    ANIMCMD_FRAME(0, 1),
    ANIMCMD_END,
};

static const union AnimCmd sAnim_REGIGIGAS_1[] =
{
    ANIMCMD_FRAME(0, 30),
    ANIMCMD_FRAME(1, 30),
    ANIMCMD_FRAME(0, 1),
    ANIMCMD_END,
};

static const union AnimCmd sAnim_GIRATINA_1[] =
{
    ANIMCMD_FRAME(0, 30),
    ANIMCMD_FRAME(1, 30),
    ANIMCMD_FRAME(0, 1),
    ANIMCMD_END,
};

static const union AnimCmd sAnim_CRESSELIA_1[] =
{
    ANIMCMD_FRAME(0, 30),
    ANIMCMD_FRAME(1, 30),
    ANIMCMD_FRAME(0, 1),
    ANIMCMD_END,
};

static const union AnimCmd sAnim_PHIONE_1[] =
{
    ANIMCMD_FRAME(0, 30),
    ANIMCMD_FRAME(1, 30),
    ANIMCMD_FRAME(0, 1),
    ANIMCMD_END,
};

static const union AnimCmd sAnim_MANAPHY_1[] =
{
    ANIMCMD_FRAME(0, 30),
    ANIMCMD_FRAME(1, 30),
    ANIMCMD_FRAME(0, 1),
    ANIMCMD_END,
};

static const union AnimCmd sAnim_DARKRAI_1[] =
{
    ANIMCMD_FRAME(0, 30),
    ANIMCMD_FRAME(1, 30),
    ANIMCMD_FRAME(0, 1),
    ANIMCMD_END,
};

static const union AnimCmd sAnim_SHAYMIN_1[] =
{
    ANIMCMD_FRAME(0, 30),
    ANIMCMD_FRAME(1, 30),
    ANIMCMD_FRAME(0, 1),
    ANIMCMD_END,
};

static const union AnimCmd sAnim_ARCEUS_1[] =
{
    ANIMCMD_FRAME(0, 30),
    ANIMCMD_FRAME(1, 30),
    ANIMCMD_FRAME(0, 1),
    ANIMCMD_END,
};

static const union AnimCmd sAnim_VICTINI_1[] =
{
    ANIMCMD_FRAME(0, 30),
    ANIMCMD_FRAME(1, 30),
    ANIMCMD_FRAME(0, 1),
    ANIMCMD_END,
};

static const union AnimCmd sAnim_SNIVY_1[] =
{
    ANIMCMD_FRAME(0, 30),
    ANIMCMD_FRAME(1, 30),
    ANIMCMD_FRAME(0, 1),
    ANIMCMD_END,
};

static const union AnimCmd sAnim_SERVINE_1[] =
{
    ANIMCMD_FRAME(0, 30),
    ANIMCMD_FRAME(1, 30),
    ANIMCMD_FRAME(0, 1),
    ANIMCMD_END,
};

static const union AnimCmd sAnim_SERPERIOR_1[] =
{
    ANIMCMD_FRAME(0, 30),
    ANIMCMD_FRAME(1, 30),
    ANIMCMD_FRAME(0, 1),
    ANIMCMD_END,
};

static const union AnimCmd sAnim_TEPIG_1[] =
{
    ANIMCMD_FRAME(0, 30),
    ANIMCMD_FRAME(1, 30),
    ANIMCMD_FRAME(0, 1),
    ANIMCMD_END,
};

static const union AnimCmd sAnim_PIGNITE_1[] =
{
    ANIMCMD_FRAME(0, 30),
    ANIMCMD_FRAME(1, 30),
    ANIMCMD_FRAME(0, 1),
    ANIMCMD_END,
};

static const union AnimCmd sAnim_EMBOAR_1[] =
{
    ANIMCMD_FRAME(0, 30),
    ANIMCMD_FRAME(1, 30),
    ANIMCMD_FRAME(0, 1),
    ANIMCMD_END,
};

static const union AnimCmd sAnim_OSHAWOTT_1[] =
{
    ANIMCMD_FRAME(0, 30),
    ANIMCMD_FRAME(1, 30),
    ANIMCMD_FRAME(0, 1),
    ANIMCMD_END,
};

static const union AnimCmd sAnim_DEWOTT_1[] =
{
    ANIMCMD_FRAME(0, 30),
    ANIMCMD_FRAME(1, 30),
    ANIMCMD_FRAME(0, 1),
    ANIMCMD_END,
};

static const union AnimCmd sAnim_SAMUROTT_1[] =
{
    ANIMCMD_FRAME(0, 30),
    ANIMCMD_FRAME(1, 30),
    ANIMCMD_FRAME(0, 1),
    ANIMCMD_END,
};

static const union AnimCmd sAnim_PATRAT_1[] =
{
    ANIMCMD_FRAME(0, 30),
    ANIMCMD_FRAME(1, 30),
    ANIMCMD_FRAME(0, 1),
    ANIMCMD_END,
};

static const union AnimCmd sAnim_WATCHOG_1[] =
{
    ANIMCMD_FRAME(0, 30),
    ANIMCMD_FRAME(1, 30),
    ANIMCMD_FRAME(0, 1),
    ANIMCMD_END,
};

static const union AnimCmd sAnim_LILLIPUP_1[] =
{
    ANIMCMD_FRAME(0, 30),
    ANIMCMD_FRAME(1, 30),
    ANIMCMD_FRAME(0, 1),
    ANIMCMD_END,
};

static const union AnimCmd sAnim_HERDIER_1[] =
{
    ANIMCMD_FRAME(0, 30),
    ANIMCMD_FRAME(1, 30),
    ANIMCMD_FRAME(0, 1),
    ANIMCMD_END,
};

static const union AnimCmd sAnim_STOUTLAND_1[] =
{
    ANIMCMD_FRAME(0, 30),
    ANIMCMD_FRAME(1, 30),
    ANIMCMD_FRAME(0, 1),
    ANIMCMD_END,
};

static const union AnimCmd sAnim_PURRLOIN_1[] =
{
    ANIMCMD_FRAME(0, 30),
    ANIMCMD_FRAME(1, 30),
    ANIMCMD_FRAME(0, 1),
    ANIMCMD_END,
};

static const union AnimCmd sAnim_LIEPARD_1[] =
{
    ANIMCMD_FRAME(0, 30),
    ANIMCMD_FRAME(1, 30),
    ANIMCMD_FRAME(0, 1),
    ANIMCMD_END,
};

static const union AnimCmd sAnim_PANSAGE_1[] =
{
    ANIMCMD_FRAME(0, 30),
    ANIMCMD_FRAME(1, 30),
    ANIMCMD_FRAME(0, 1),
    ANIMCMD_END,
};

static const union AnimCmd sAnim_SIMISAGE_1[] =
{
    ANIMCMD_FRAME(0, 1),
    ANIMCMD_END,
};

static const union AnimCmd sAnim_PANSEAR_1[] =
{
    ANIMCMD_FRAME(0, 1),
    ANIMCMD_END,
};

static const union AnimCmd sAnim_SIMISEAR_1[] =
{
    ANIMCMD_FRAME(0, 1),
    ANIMCMD_END,
};

static const union AnimCmd sAnim_PANPOUR_1[] =
{
    ANIMCMD_FRAME(0, 30),
    ANIMCMD_FRAME(1, 30),
    ANIMCMD_FRAME(0, 1),
    ANIMCMD_END,
};

static const union AnimCmd sAnim_SIMIPOUR_1[] =
{
    ANIMCMD_FRAME(0, 1),
    ANIMCMD_END,
};

static const union AnimCmd sAnim_MUNNA_1[] =
{
    ANIMCMD_FRAME(0, 30),
    ANIMCMD_FRAME(1, 30),
    ANIMCMD_FRAME(0, 1),
    ANIMCMD_END,
};

static const union AnimCmd sAnim_MUSHARNA_1[] =
{
    ANIMCMD_FRAME(0, 1),
    ANIMCMD_END,
};

static const union AnimCmd sAnim_PIDOVE_1[] =
{
    ANIMCMD_FRAME(0, 30),
    ANIMCMD_FRAME(1, 30),
    ANIMCMD_FRAME(0, 1),
    ANIMCMD_END,
};

static const union AnimCmd sAnim_TRANQUILL_1[] =
{
    ANIMCMD_FRAME(0, 30),
    ANIMCMD_FRAME(1, 30),
    ANIMCMD_FRAME(0, 1),
    ANIMCMD_END,
};

static const union AnimCmd sAnim_UNFEZANT_1[] =
{
    ANIMCMD_FRAME(0, 1),
    ANIMCMD_END,
};

static const union AnimCmd sAnim_BLITZLE_1[] =
{
    ANIMCMD_FRAME(0, 30),
    ANIMCMD_FRAME(1, 30),
    ANIMCMD_FRAME(0, 1),
    ANIMCMD_END,
};

static const union AnimCmd sAnim_ZEBSTRIKA_1[] =
{
    ANIMCMD_FRAME(0, 1),
    ANIMCMD_END,
};

static const union AnimCmd sAnim_ROGGENROLA_1[] =
{
    ANIMCMD_FRAME(0, 30),
    ANIMCMD_FRAME(1, 30),
    ANIMCMD_FRAME(0, 1),
    ANIMCMD_END,
};

static const union AnimCmd sAnim_BOLDORE_1[] =
{
    ANIMCMD_FRAME(0, 30),
    ANIMCMD_FRAME(1, 30),
    ANIMCMD_FRAME(0, 1),
    ANIMCMD_END,
};

static const union AnimCmd sAnim_GIGALITH_1[] =
{
    ANIMCMD_FRAME(0, 30),
    ANIMCMD_FRAME(1, 30),
    ANIMCMD_FRAME(0, 1),
    ANIMCMD_END,
};

static const union AnimCmd sAnim_WOOBAT_1[] =
{
    ANIMCMD_FRAME(0, 30),
    ANIMCMD_FRAME(1, 30),
    ANIMCMD_FRAME(0, 1),
    ANIMCMD_END,
};

static const union AnimCmd sAnim_SWOOBAT_1[] =
{
    ANIMCMD_FRAME(0, 30),
    ANIMCMD_FRAME(1, 30),
    ANIMCMD_FRAME(0, 1),
    ANIMCMD_END,
};

static const union AnimCmd sAnim_DRILBUR_1[] =
{
    ANIMCMD_FRAME(0, 30),
    ANIMCMD_FRAME(1, 30),
    ANIMCMD_FRAME(0, 1),
    ANIMCMD_END,
};

static const union AnimCmd sAnim_EXCADRILL_1[] =
{
    ANIMCMD_FRAME(0, 30),
    ANIMCMD_FRAME(1, 30),
    ANIMCMD_FRAME(0, 1),
    ANIMCMD_END,
};

static const union AnimCmd sAnim_AUDINO_1[] =
{
    ANIMCMD_FRAME(0, 30),
    ANIMCMD_FRAME(1, 30),
    ANIMCMD_FRAME(0, 1),
    ANIMCMD_END,
};

static const union AnimCmd sAnim_TIMBURR_1[] =
{
    ANIMCMD_FRAME(0, 1),
    ANIMCMD_END,
};

static const union AnimCmd sAnim_GURDURR_1[] =
{
    ANIMCMD_FRAME(0, 1),
    ANIMCMD_END,
};

static const union AnimCmd sAnim_CONKELDURR_1[] =
{
    ANIMCMD_FRAME(0, 30),
    ANIMCMD_FRAME(1, 30),
    ANIMCMD_FRAME(0, 1),
    ANIMCMD_END,
};

static const union AnimCmd sAnim_TYMPOLE_1[] =
{
    ANIMCMD_FRAME(0, 30),
    ANIMCMD_FRAME(1, 30),
    ANIMCMD_FRAME(0, 1),
    ANIMCMD_END,
};

static const union AnimCmd sAnim_PALPITOAD_1[] =
{
    ANIMCMD_FRAME(0, 30),
    ANIMCMD_FRAME(1, 30),
    ANIMCMD_FRAME(0, 1),
    ANIMCMD_END,
};

static const union AnimCmd sAnim_SEISMITOAD_1[] =
{
    ANIMCMD_FRAME(0, 1),
    ANIMCMD_END,
};

static const union AnimCmd sAnim_THROH_1[] =
{
    ANIMCMD_FRAME(0, 30),
    ANIMCMD_FRAME(1, 30),
    ANIMCMD_FRAME(0, 1),
    ANIMCMD_END,
};

static const union AnimCmd sAnim_SAWK_1[] =
{
    ANIMCMD_FRAME(0, 30),
    ANIMCMD_FRAME(1, 30),
    ANIMCMD_FRAME(0, 1),
    ANIMCMD_END,
};

static const union AnimCmd sAnim_SEWADDLE_1[] =
{
    ANIMCMD_FRAME(0, 30),
    ANIMCMD_FRAME(1, 30),
    ANIMCMD_FRAME(0, 1),
    ANIMCMD_END,
};

static const union AnimCmd sAnim_SWADLOON_1[] =
{
    ANIMCMD_FRAME(0, 30),
    ANIMCMD_FRAME(1, 30),
    ANIMCMD_FRAME(0, 1),
    ANIMCMD_END,
};

static const union AnimCmd sAnim_LEAVANNY_1[] =
{
    ANIMCMD_FRAME(0, 30),
    ANIMCMD_FRAME(1, 30),
    ANIMCMD_FRAME(0, 1),
    ANIMCMD_END,
};

static const union AnimCmd sAnim_VENIPEDE_1[] =
{
    ANIMCMD_FRAME(0, 30),
    ANIMCMD_FRAME(1, 30),
    ANIMCMD_FRAME(0, 1),
    ANIMCMD_END,
};

static const union AnimCmd sAnim_WHIRLIPEDE_1[] =
{
    ANIMCMD_FRAME(0, 30),
    ANIMCMD_FRAME(1, 30),
    ANIMCMD_FRAME(0, 1),
    ANIMCMD_END,
};

static const union AnimCmd sAnim_SCOLIPEDE_1[] =
{
    ANIMCMD_FRAME(0, 1),
    ANIMCMD_END,
};

static const union AnimCmd sAnim_COTTONEE_1[] =
{
    ANIMCMD_FRAME(0, 30),
    ANIMCMD_FRAME(1, 30),
    ANIMCMD_FRAME(0, 1),
    ANIMCMD_END,
};

static const union AnimCmd sAnim_WHIMSICOTT_1[] =
{
    ANIMCMD_FRAME(0, 30),
    ANIMCMD_FRAME(1, 30),
    ANIMCMD_FRAME(0, 1),
    ANIMCMD_END,
};

static const union AnimCmd sAnim_PETILIL_1[] =
{
    ANIMCMD_FRAME(0, 30),
    ANIMCMD_FRAME(1, 30),
    ANIMCMD_FRAME(0, 1),
    ANIMCMD_END,
};

static const union AnimCmd sAnim_LILLIGANT_1[] =
{
    ANIMCMD_FRAME(0, 30),
    ANIMCMD_FRAME(1, 30),
    ANIMCMD_FRAME(0, 1),
    ANIMCMD_END,
};

static const union AnimCmd sAnim_BASCULIN_1[] =
{
    ANIMCMD_FRAME(0, 1),
    ANIMCMD_END,
};

static const union AnimCmd sAnim_SANDILE_1[] =
{
    ANIMCMD_FRAME(0, 30),
    ANIMCMD_FRAME(1, 30),
    ANIMCMD_FRAME(0, 1),
    ANIMCMD_END,
};

static const union AnimCmd sAnim_KROKOROK_1[] =
{
    ANIMCMD_FRAME(0, 30),
    ANIMCMD_FRAME(1, 30),
    ANIMCMD_FRAME(0, 1),
    ANIMCMD_END,
};

static const union AnimCmd sAnim_KROOKODILE_1[] =
{
    ANIMCMD_FRAME(0, 30),
    ANIMCMD_FRAME(1, 30),
    ANIMCMD_FRAME(0, 1),
    ANIMCMD_END,
};

static const union AnimCmd sAnim_DARUMAKA_1[] =
{
    ANIMCMD_FRAME(0, 30),
    ANIMCMD_FRAME(1, 30),
    ANIMCMD_FRAME(0, 1),
    ANIMCMD_END,
};

static const union AnimCmd sAnim_DARMANITAN_1[] =
{
    ANIMCMD_FRAME(0, 30),
    ANIMCMD_FRAME(1, 30),
    ANIMCMD_FRAME(0, 1),
    ANIMCMD_END,
};

static const union AnimCmd sAnim_MARACTUS_1[] =
{
    ANIMCMD_FRAME(0, 30),
    ANIMCMD_FRAME(1, 30),
    ANIMCMD_FRAME(0, 1),
    ANIMCMD_END,
};

static const union AnimCmd sAnim_DWEBBLE_1[] =
{
    ANIMCMD_FRAME(0, 1),
    ANIMCMD_END,
};

static const union AnimCmd sAnim_CRUSTLE_1[] =
{
    ANIMCMD_FRAME(0, 1),
    ANIMCMD_END,
};

static const union AnimCmd sAnim_SCRAGGY_1[] =
{
    ANIMCMD_FRAME(0, 30),
    ANIMCMD_FRAME(1, 30),
    ANIMCMD_FRAME(0, 1),
    ANIMCMD_END,
};

static const union AnimCmd sAnim_SCRAFTY_1[] =
{
    ANIMCMD_FRAME(0, 30),
    ANIMCMD_FRAME(1, 30),
    ANIMCMD_FRAME(0, 1),
    ANIMCMD_END,
};

static const union AnimCmd sAnim_SIGILYPH_1[] =
{
    ANIMCMD_FRAME(0, 1),
    ANIMCMD_END,
};

static const union AnimCmd sAnim_YAMASK_1[] =
{
    ANIMCMD_FRAME(0, 30),
    ANIMCMD_FRAME(1, 30),
    ANIMCMD_FRAME(0, 1),
    ANIMCMD_END,
};

static const union AnimCmd sAnim_COFAGRIGUS_1[] =
{
    ANIMCMD_FRAME(0, 30),
    ANIMCMD_FRAME(1, 30),
    ANIMCMD_FRAME(0, 1),
    ANIMCMD_END,
};

static const union AnimCmd sAnim_TIRTOUGA_1[] =
{
    ANIMCMD_FRAME(0, 30),
    ANIMCMD_FRAME(1, 30),
    ANIMCMD_FRAME(0, 1),
    ANIMCMD_END,
};

static const union AnimCmd sAnim_CARRACOSTA_1[] =
{
    ANIMCMD_FRAME(0, 30),
    ANIMCMD_FRAME(1, 30),
    ANIMCMD_FRAME(0, 1),
    ANIMCMD_END,
};

static const union AnimCmd sAnim_ARCHEN_1[] =
{
    ANIMCMD_FRAME(0, 30),
    ANIMCMD_FRAME(1, 30),
    ANIMCMD_FRAME(0, 1),
    ANIMCMD_END,
};

static const union AnimCmd sAnim_ARCHEOPS_1[] =
{
    ANIMCMD_FRAME(0, 30),
    ANIMCMD_FRAME(1, 30),
    ANIMCMD_FRAME(0, 1),
    ANIMCMD_END,
};

static const union AnimCmd sAnim_TRUBBISH_1[] =
{
    ANIMCMD_FRAME(0, 1),
    ANIMCMD_END,
};

static const union AnimCmd sAnim_GARBODOR_1[] =
{
    ANIMCMD_FRAME(0, 1),
    ANIMCMD_END,
};

static const union AnimCmd sAnim_ZORUA_1[] =
{
    ANIMCMD_FRAME(0, 1),
    ANIMCMD_END,
};

static const union AnimCmd sAnim_ZOROARK_1[] =
{
    ANIMCMD_FRAME(0, 1),
    ANIMCMD_END,
};

static const union AnimCmd sAnim_MINCCINO_1[] =
{
    ANIMCMD_FRAME(0, 1),
    ANIMCMD_END,
};

static const union AnimCmd sAnim_CINCCINO_1[] =
{
    ANIMCMD_FRAME(0, 1),
    ANIMCMD_END,
};

static const union AnimCmd sAnim_GOTHITA_1[] =
{
    ANIMCMD_FRAME(0, 1),
    ANIMCMD_END,
};

static const union AnimCmd sAnim_GOTHORITA_1[] =
{
    ANIMCMD_FRAME(0, 1),
    ANIMCMD_END,
};

static const union AnimCmd sAnim_GOTHITELLE_1[] =
{
    ANIMCMD_FRAME(0, 1),
    ANIMCMD_END,
};

static const union AnimCmd sAnim_SOLOSIS_1[] =
{
    ANIMCMD_FRAME(0, 30),
    ANIMCMD_FRAME(1, 30),
    ANIMCMD_FRAME(0, 1),
    ANIMCMD_END,
};

static const union AnimCmd sAnim_DUOSION_1[] =
{
    ANIMCMD_FRAME(0, 1),
    ANIMCMD_END,
};

static const union AnimCmd sAnim_REUNICLUS_1[] =
{
    ANIMCMD_FRAME(0, 1),
    ANIMCMD_END,
};

static const union AnimCmd sAnim_DUCKLETT_1[] =
{
    ANIMCMD_FRAME(0, 30),
    ANIMCMD_FRAME(1, 30),
    ANIMCMD_FRAME(0, 1),
    ANIMCMD_END,
};

static const union AnimCmd sAnim_SWANNA_1[] =
{
    ANIMCMD_FRAME(0, 30),
    ANIMCMD_FRAME(1, 30),
    ANIMCMD_FRAME(0, 1),
    ANIMCMD_END,
};

static const union AnimCmd sAnim_VANILLITE_1[] =
{
    ANIMCMD_FRAME(0, 30),
    ANIMCMD_FRAME(1, 30),
    ANIMCMD_FRAME(0, 1),
    ANIMCMD_END,
};

static const union AnimCmd sAnim_VANILLISH_1[] =
{
    ANIMCMD_FRAME(0, 30),
    ANIMCMD_FRAME(1, 30),
    ANIMCMD_FRAME(0, 1),
    ANIMCMD_END,
};

static const union AnimCmd sAnim_VANILLUXE_1[] =
{
    ANIMCMD_FRAME(0, 30),
    ANIMCMD_FRAME(1, 30),
    ANIMCMD_FRAME(0, 1),
    ANIMCMD_END,
};

static const union AnimCmd sAnim_DEERLING_1[] =
{
    ANIMCMD_FRAME(0, 1),
    ANIMCMD_END,
};

static const union AnimCmd sAnim_SAWSBUCK_1[] =
{
    ANIMCMD_FRAME(0, 1),
    ANIMCMD_END,
};

static const union AnimCmd sAnim_EMOLGA_1[] =
{
    ANIMCMD_FRAME(0, 30),
    ANIMCMD_FRAME(1, 30),
    ANIMCMD_FRAME(0, 1),
    ANIMCMD_END,
};

static const union AnimCmd sAnim_KARRABLAST_1[] =
{
    ANIMCMD_FRAME(0, 30),
    ANIMCMD_FRAME(1, 30),
    ANIMCMD_FRAME(0, 1),
    ANIMCMD_END,
};

static const union AnimCmd sAnim_ESCAVALIER_1[] =
{
    ANIMCMD_FRAME(0, 30),
    ANIMCMD_FRAME(1, 30),
    ANIMCMD_FRAME(0, 1),
    ANIMCMD_END,
};

static const union AnimCmd sAnim_FOONGUS_1[] =
{
    ANIMCMD_FRAME(0, 30),
    ANIMCMD_FRAME(1, 30),
    ANIMCMD_FRAME(0, 1),
    ANIMCMD_END,
};

static const union AnimCmd sAnim_AMOONGUSS_1[] =
{
    ANIMCMD_FRAME(0, 30),
    ANIMCMD_FRAME(1, 30),
    ANIMCMD_FRAME(0, 1),
    ANIMCMD_END,
};

static const union AnimCmd sAnim_FRILLISH_1[] =
{
    ANIMCMD_FRAME(0, 30),
    ANIMCMD_FRAME(1, 30),
    ANIMCMD_FRAME(0, 1),
    ANIMCMD_END,
};

static const union AnimCmd sAnim_JELLICENT_1[] =
{
    ANIMCMD_FRAME(0, 30),
    ANIMCMD_FRAME(1, 30),
    ANIMCMD_FRAME(0, 1),
    ANIMCMD_END,
};

static const union AnimCmd sAnim_ALOMOMOLA_1[] =
{
    ANIMCMD_FRAME(0, 30),
    ANIMCMD_FRAME(1, 30),
    ANIMCMD_FRAME(0, 1),
    ANIMCMD_END,
};

static const union AnimCmd sAnim_JOLTIK_1[] =
{
    ANIMCMD_FRAME(0, 30),
    ANIMCMD_FRAME(1, 30),
    ANIMCMD_FRAME(0, 1),
    ANIMCMD_END,
};

static const union AnimCmd sAnim_GALVANTULA_1[] =
{
    ANIMCMD_FRAME(0, 1),
    ANIMCMD_END,
};

static const union AnimCmd sAnim_FERROSEED_1[] =
{
    ANIMCMD_FRAME(0, 30),
    ANIMCMD_FRAME(1, 30),
    ANIMCMD_FRAME(0, 1),
    ANIMCMD_END,
};

static const union AnimCmd sAnim_FERROTHORN_1[] =
{
    ANIMCMD_FRAME(0, 30),
    ANIMCMD_FRAME(1, 30),
    ANIMCMD_FRAME(0, 1),
    ANIMCMD_END,
};

static const union AnimCmd sAnim_KLINK_1[] =
{
    ANIMCMD_FRAME(0, 30),
    ANIMCMD_FRAME(1, 30),
    ANIMCMD_FRAME(0, 1),
    ANIMCMD_END,
};

static const union AnimCmd sAnim_KLANG_1[] =
{
    ANIMCMD_FRAME(0, 30),
    ANIMCMD_FRAME(1, 30),
    ANIMCMD_FRAME(0, 1),
    ANIMCMD_END,
};

static const union AnimCmd sAnim_KLINKLANG_1[] =
{
    ANIMCMD_FRAME(0, 30),
    ANIMCMD_FRAME(1, 30),
    ANIMCMD_FRAME(0, 1),
    ANIMCMD_END,
};

static const union AnimCmd sAnim_TYNAMO_1[] =
{
    ANIMCMD_FRAME(0, 30),
    ANIMCMD_FRAME(1, 30),
    ANIMCMD_FRAME(0, 1),
    ANIMCMD_END,
};

static const union AnimCmd sAnim_EELEKTRIK_1[] =
{
    ANIMCMD_FRAME(0, 30),
    ANIMCMD_FRAME(1, 30),
    ANIMCMD_FRAME(0, 1),
    ANIMCMD_END,
};

static const union AnimCmd sAnim_EELEKTROSS_1[] =
{
    ANIMCMD_FRAME(0, 30),
    ANIMCMD_FRAME(1, 30),
    ANIMCMD_FRAME(0, 1),
    ANIMCMD_END,
};

static const union AnimCmd sAnim_ELGYEM_1[] =
{
    ANIMCMD_FRAME(0, 30),
    ANIMCMD_FRAME(1, 30),
    ANIMCMD_FRAME(0, 1),
    ANIMCMD_END,
};

static const union AnimCmd sAnim_BEHEEYEM_1[] =
{
    ANIMCMD_FRAME(0, 30),
    ANIMCMD_FRAME(1, 30),
    ANIMCMD_FRAME(0, 1),
    ANIMCMD_END,
};

static const union AnimCmd sAnim_LITWICK_1[] =
{
    ANIMCMD_FRAME(0, 30),
    ANIMCMD_FRAME(1, 30),
    ANIMCMD_FRAME(0, 1),
    ANIMCMD_END,
};

static const union AnimCmd sAnim_LAMPENT_1[] =
{
    ANIMCMD_FRAME(0, 30),
    ANIMCMD_FRAME(1, 30),
    ANIMCMD_FRAME(0, 1),
    ANIMCMD_END,
};

static const union AnimCmd sAnim_CHANDELURE_1[] =
{
    ANIMCMD_FRAME(0, 30),
    ANIMCMD_FRAME(1, 30),
    ANIMCMD_FRAME(0, 1),
    ANIMCMD_END,
};

static const union AnimCmd sAnim_AXEW_1[] =
{
    ANIMCMD_FRAME(0, 30),
    ANIMCMD_FRAME(1, 30),
    ANIMCMD_FRAME(0, 1),
    ANIMCMD_END,
};

static const union AnimCmd sAnim_FRAXURE_1[] =
{
    ANIMCMD_FRAME(0, 30),
    ANIMCMD_FRAME(1, 30),
    ANIMCMD_FRAME(0, 1),
    ANIMCMD_END,
};

static const union AnimCmd sAnim_HAXORUS_1[] =
{
    ANIMCMD_FRAME(0, 30),
    ANIMCMD_FRAME(1, 30),
    ANIMCMD_FRAME(0, 1),
    ANIMCMD_END,
};

static const union AnimCmd sAnim_CUBCHOO_1[] =
{
    ANIMCMD_FRAME(0, 30),
    ANIMCMD_FRAME(1, 30),
    ANIMCMD_FRAME(0, 1),
    ANIMCMD_END,
};

static const union AnimCmd sAnim_BEARTIC_1[] =
{
    ANIMCMD_FRAME(0, 1),
    ANIMCMD_END,
};

static const union AnimCmd sAnim_CRYOGONAL_1[] =
{
    ANIMCMD_FRAME(0, 30),
    ANIMCMD_FRAME(1, 30),
    ANIMCMD_FRAME(0, 1),
    ANIMCMD_END,
};

static const union AnimCmd sAnim_SHELMET_1[] =
{
    ANIMCMD_FRAME(0, 30),
    ANIMCMD_FRAME(1, 30),
    ANIMCMD_FRAME(0, 1),
    ANIMCMD_END,
};

static const union AnimCmd sAnim_ACCELGOR_1[] =
{
    ANIMCMD_FRAME(0, 30),
    ANIMCMD_FRAME(1, 30),
    ANIMCMD_FRAME(0, 1),
    ANIMCMD_END,
};

static const union AnimCmd sAnim_STUNFISK_1[] =
{
    ANIMCMD_FRAME(0, 30),
    ANIMCMD_FRAME(1, 30),
    ANIMCMD_FRAME(0, 1),
    ANIMCMD_END,
};

static const union AnimCmd sAnim_MIENFOO_1[] =
{
    ANIMCMD_FRAME(0, 30),
    ANIMCMD_FRAME(1, 30),
    ANIMCMD_FRAME(0, 1),
    ANIMCMD_END,
};

static const union AnimCmd sAnim_MIENSHAO_1[] =
{
    ANIMCMD_FRAME(0, 30),
    ANIMCMD_FRAME(1, 30),
    ANIMCMD_FRAME(0, 1),
    ANIMCMD_END,
};

static const union AnimCmd sAnim_DRUDDIGON_1[] =
{
    ANIMCMD_FRAME(0, 1),
    ANIMCMD_END,
};

static const union AnimCmd sAnim_GOLETT_1[] =
{
    ANIMCMD_FRAME(0, 1),
    ANIMCMD_END,
};

static const union AnimCmd sAnim_GOLURK_1[] =
{
    ANIMCMD_FRAME(0, 1),
    ANIMCMD_END,
};

static const union AnimCmd sAnim_PAWNIARD_1[] =
{
    ANIMCMD_FRAME(0, 30),
    ANIMCMD_FRAME(1, 30),
    ANIMCMD_FRAME(0, 1),
    ANIMCMD_END,
};

static const union AnimCmd sAnim_BISHARP_1[] =
{
    ANIMCMD_FRAME(0, 30),
    ANIMCMD_FRAME(1, 30),
    ANIMCMD_FRAME(0, 1),
    ANIMCMD_END,
};

static const union AnimCmd sAnim_BOUFFALANT_1[] =
{
    ANIMCMD_FRAME(0, 1),
    ANIMCMD_END,
};

static const union AnimCmd sAnim_RUFFLET_1[] =
{
    ANIMCMD_FRAME(0, 30),
    ANIMCMD_FRAME(1, 30),
    ANIMCMD_FRAME(0, 1),
    ANIMCMD_END,
};

static const union AnimCmd sAnim_BRAVIARY_1[] =
{
    ANIMCMD_FRAME(0, 30),
    ANIMCMD_FRAME(1, 30),
    ANIMCMD_FRAME(0, 1),
    ANIMCMD_END,
};

static const union AnimCmd sAnim_VULLABY_1[] =
{
    ANIMCMD_FRAME(0, 30),
    ANIMCMD_FRAME(1, 30),
    ANIMCMD_FRAME(0, 1),
    ANIMCMD_END,
};

static const union AnimCmd sAnim_MANDIBUZZ_1[] =
{
    ANIMCMD_FRAME(0, 30),
    ANIMCMD_FRAME(1, 30),
    ANIMCMD_FRAME(0, 1),
    ANIMCMD_END,
};

static const union AnimCmd sAnim_HEATMOR_1[] =
{
    ANIMCMD_FRAME(0, 30),
    ANIMCMD_FRAME(1, 30),
    ANIMCMD_FRAME(0, 1),
    ANIMCMD_END,
};

static const union AnimCmd sAnim_DURANT_1[] =
{
    ANIMCMD_FRAME(0, 1),
    ANIMCMD_END,
};

static const union AnimCmd sAnim_DEINO_1[] =
{
    ANIMCMD_FRAME(0, 30),
    ANIMCMD_FRAME(1, 30),
    ANIMCMD_FRAME(0, 1),
    ANIMCMD_END,
};

static const union AnimCmd sAnim_ZWEILOUS_1[] =
{
    ANIMCMD_FRAME(0, 30),
    ANIMCMD_FRAME(1, 30),
    ANIMCMD_FRAME(0, 1),
    ANIMCMD_END,
};

static const union AnimCmd sAnim_HYDREIGON_1[] =
{
    ANIMCMD_FRAME(0, 30),
    ANIMCMD_FRAME(1, 30),
    ANIMCMD_FRAME(0, 1),
    ANIMCMD_END,
};

static const union AnimCmd sAnim_LARVESTA_1[] =
{
    ANIMCMD_FRAME(0, 1),
    ANIMCMD_END,
};

static const union AnimCmd sAnim_VOLCARONA_1[] =
{
    ANIMCMD_FRAME(0, 1),
    ANIMCMD_END,
};

static const union AnimCmd sAnim_COBALION_1[] =
{
    ANIMCMD_FRAME(0, 1),
    ANIMCMD_END,
};

static const union AnimCmd sAnim_TERRAKION_1[] =
{
    ANIMCMD_FRAME(0, 1),
    ANIMCMD_END,
};

static const union AnimCmd sAnim_VIRIZION_1[] =
{
    ANIMCMD_FRAME(0, 1),
    ANIMCMD_END,
};

static const union AnimCmd sAnim_TORNADUS_1[] =
{
    ANIMCMD_FRAME(0, 1),
    ANIMCMD_END,
};

static const union AnimCmd sAnim_THUNDURUS_1[] =
{
    ANIMCMD_FRAME(0, 1),
    ANIMCMD_END,
};

static const union AnimCmd sAnim_RESHIRAM_1[] =
{
    ANIMCMD_FRAME(0, 30),
    ANIMCMD_FRAME(1, 30),
    ANIMCMD_FRAME(0, 1),
    ANIMCMD_END,
};

static const union AnimCmd sAnim_ZEKROM_1[] =
{
    ANIMCMD_FRAME(0, 1),
    ANIMCMD_END,
};

static const union AnimCmd sAnim_LANDORUS_1[] =
{
    ANIMCMD_FRAME(0, 1),
    ANIMCMD_END,
};

static const union AnimCmd sAnim_KYUREM_1[] =
{
    ANIMCMD_FRAME(0, 1),
    ANIMCMD_END,
};

static const union AnimCmd sAnim_KELDEO_1[] =
{
    ANIMCMD_FRAME(0, 30),
    ANIMCMD_FRAME(1, 30),
    ANIMCMD_FRAME(0, 1),
    ANIMCMD_END,
};

static const union AnimCmd sAnim_MELOETTA_1[] =
{
    ANIMCMD_FRAME(0, 1),
    ANIMCMD_END,
};

static const union AnimCmd sAnim_GENESECT_1[] =
{
    ANIMCMD_FRAME(0, 1),
    ANIMCMD_END,
};

static const union AnimCmd sAnim_CHESPIN_1[] =
{
    ANIMCMD_FRAME(0, 8),
    ANIMCMD_FRAME(1, 24),
    ANIMCMD_FRAME(0, 8),
    ANIMCMD_FRAME(1, 24),
    ANIMCMD_FRAME(0, 1),
    ANIMCMD_END,
};

static const union AnimCmd sAnim_QUILLADIN_1[] =
{
    ANIMCMD_FRAME(0, 1),
    ANIMCMD_END,
};

static const union AnimCmd sAnim_CHESNAUGHT_1[] =
{
    ANIMCMD_FRAME(0, 1),
    ANIMCMD_END,
};

static const union AnimCmd sAnim_FENNEKIN_1[] =
{
    ANIMCMD_FRAME(0, 1),
    ANIMCMD_END,
};

static const union AnimCmd sAnim_BRAIXEN_1[] =
{
    ANIMCMD_FRAME(0, 1),
    ANIMCMD_END,
};

static const union AnimCmd sAnim_DELPHOX_1[] =
{
    ANIMCMD_FRAME(0, 1),
    ANIMCMD_END,
};

static const union AnimCmd sAnim_FROAKIE_1[] =
{
    ANIMCMD_FRAME(0, 1),
    ANIMCMD_END,
};

static const union AnimCmd sAnim_FROGADIER_1[] =
{
    ANIMCMD_FRAME(0, 1),
    ANIMCMD_END,
};

static const union AnimCmd sAnim_GRENINJA_1[] =
{
    ANIMCMD_FRAME(0, 1),
    ANIMCMD_END,
};

static const union AnimCmd sAnim_BUNNELBY_1[] =
{
    ANIMCMD_FRAME(0, 1),
    ANIMCMD_END,
};

static const union AnimCmd sAnim_DIGGERSBY_1[] =
{
    ANIMCMD_FRAME(0, 1),
    ANIMCMD_END,
};

static const union AnimCmd sAnim_FLETCHLING_1[] =
{
    ANIMCMD_FRAME(0, 1),
    ANIMCMD_END,
};

static const union AnimCmd sAnim_FLETCHINDER_1[] =
{
    ANIMCMD_FRAME(0, 1),
    ANIMCMD_END,
};

static const union AnimCmd sAnim_TALONFLAME_1[] =
{
    ANIMCMD_FRAME(0, 1),
    ANIMCMD_END,
};

static const union AnimCmd sAnim_SCATTERBUG_1[] =
{
    ANIMCMD_FRAME(0, 1),
    ANIMCMD_END,
};

static const union AnimCmd sAnim_SPEWPA_1[] =
{
    ANIMCMD_FRAME(0, 1),
    ANIMCMD_END,
};

static const union AnimCmd sAnim_VIVILLON_1[] =
{
    ANIMCMD_FRAME(0, 1),
    ANIMCMD_END,
};

static const union AnimCmd sAnim_LITLEO_1[] =
{
    ANIMCMD_FRAME(0, 1),
    ANIMCMD_END,
};

static const union AnimCmd sAnim_PYROAR_1[] =
{
    ANIMCMD_FRAME(0, 1),
    ANIMCMD_END,
};

static const union AnimCmd sAnim_FLABEBE_1[] =
{
    ANIMCMD_FRAME(0, 1),
    ANIMCMD_END,
};

static const union AnimCmd sAnim_FLOETTE_1[] =
{
    ANIMCMD_FRAME(0, 1),
    ANIMCMD_END,
};

static const union AnimCmd sAnim_FLORGES_1[] =
{
    ANIMCMD_FRAME(0, 1),
    ANIMCMD_END,
};

static const union AnimCmd sAnim_SKIDDO_1[] =
{
    ANIMCMD_FRAME(0, 1),
    ANIMCMD_END,
};

static const union AnimCmd sAnim_GOGOAT_1[] =
{
    ANIMCMD_FRAME(0, 1),
    ANIMCMD_END,
};

static const union AnimCmd sAnim_PANCHAM_1[] =
{
    ANIMCMD_FRAME(0, 1),
    ANIMCMD_END,
};

static const union AnimCmd sAnim_PANGORO_1[] =
{
    ANIMCMD_FRAME(0, 1),
    ANIMCMD_END,
};

static const union AnimCmd sAnim_FURFROU_1[] =
{
    ANIMCMD_FRAME(0, 1),
    ANIMCMD_END,
};

static const union AnimCmd sAnim_ESPURR_1[] =
{
    ANIMCMD_FRAME(0, 1),
    ANIMCMD_END,
};

static const union AnimCmd sAnim_MEOWSTIC_1[] =
{
    ANIMCMD_FRAME(0, 1),
    ANIMCMD_END,
};

static const union AnimCmd sAnim_HONEDGE_1[] =
{
    ANIMCMD_FRAME(0, 1),
    ANIMCMD_END,
};

static const union AnimCmd sAnim_DOUBLADE_1[] =
{
    ANIMCMD_FRAME(0, 1),
    ANIMCMD_END,
};

static const union AnimCmd sAnim_AEGISLASH_1[] =
{
    ANIMCMD_FRAME(0, 1),
    ANIMCMD_END,
};

static const union AnimCmd sAnim_SPRITZEE_1[] =
{
    ANIMCMD_FRAME(0, 1),
    ANIMCMD_END,
};

static const union AnimCmd sAnim_AROMATISSE_1[] =
{
    ANIMCMD_FRAME(0, 1),
    ANIMCMD_END,
};

static const union AnimCmd sAnim_SWIRLIX_1[] =
{
    ANIMCMD_FRAME(0, 1),
    ANIMCMD_END,
};

static const union AnimCmd sAnim_SLURPUFF_1[] =
{
    ANIMCMD_FRAME(0, 1),
    ANIMCMD_END,
};

static const union AnimCmd sAnim_INKAY_1[] =
{
    ANIMCMD_FRAME(0, 1),
    ANIMCMD_END,
};

static const union AnimCmd sAnim_MALAMAR_1[] =
{
    ANIMCMD_FRAME(0, 1),
    ANIMCMD_END,
};

static const union AnimCmd sAnim_BINACLE_1[] =
{
    ANIMCMD_FRAME(0, 1),
    ANIMCMD_END,
};

static const union AnimCmd sAnim_BARBARACLE_1[] =
{
    ANIMCMD_FRAME(0, 1),
    ANIMCMD_END,
};

static const union AnimCmd sAnim_SKRELP_1[] =
{
    ANIMCMD_FRAME(0, 1),
    ANIMCMD_END,
};

static const union AnimCmd sAnim_DRAGALGE_1[] =
{
    ANIMCMD_FRAME(0, 1),
    ANIMCMD_END,
};

static const union AnimCmd sAnim_CLAUNCHER_1[] =
{
    ANIMCMD_FRAME(0, 1),
    ANIMCMD_END,
};

static const union AnimCmd sAnim_CLAWITZER_1[] =
{
    ANIMCMD_FRAME(0, 1),
    ANIMCMD_END,
};

static const union AnimCmd sAnim_HELIOPTILE_1[] =
{
    ANIMCMD_FRAME(0, 1),
    ANIMCMD_END,
};

static const union AnimCmd sAnim_HELIOLISK_1[] =
{
    ANIMCMD_FRAME(0, 1),
    ANIMCMD_END,
};

static const union AnimCmd sAnim_TYRUNT_1[] =
{
    ANIMCMD_FRAME(0, 1),
    ANIMCMD_END,
};

static const union AnimCmd sAnim_TYRANTRUM_1[] =
{
    ANIMCMD_FRAME(0, 1),
    ANIMCMD_END,
};

static const union AnimCmd sAnim_AMAURA_1[] =
{
    ANIMCMD_FRAME(0, 1),
    ANIMCMD_END,
};

static const union AnimCmd sAnim_AURORUS_1[] =
{
    ANIMCMD_FRAME(0, 1),
    ANIMCMD_END,
};

static const union AnimCmd sAnim_SYLVEON_1[] =
{
    ANIMCMD_FRAME(0, 1),
    ANIMCMD_END,
};

static const union AnimCmd sAnim_HAWLUCHA_1[] =
{
    ANIMCMD_FRAME(0, 1),
    ANIMCMD_END,
};

static const union AnimCmd sAnim_DEDENNE_1[] =
{
    ANIMCMD_FRAME(0, 1),
    ANIMCMD_END,
};

static const union AnimCmd sAnim_CARBINK_1[] =
{
    ANIMCMD_FRAME(0, 1),
    ANIMCMD_END,
};

static const union AnimCmd sAnim_GOOMY_1[] =
{
    ANIMCMD_FRAME(0, 1),
    ANIMCMD_END,
};

static const union AnimCmd sAnim_SLIGGOO_1[] =
{
    ANIMCMD_FRAME(0, 1),
    ANIMCMD_END,
};

static const union AnimCmd sAnim_GOODRA_1[] =
{
    ANIMCMD_FRAME(0, 1),
    ANIMCMD_END,
};

static const union AnimCmd sAnim_KLEFKI_1[] =
{
    ANIMCMD_FRAME(0, 1),
    ANIMCMD_END,
};

static const union AnimCmd sAnim_PHANTUMP_1[] =
{
    ANIMCMD_FRAME(0, 1),
    ANIMCMD_END,
};

static const union AnimCmd sAnim_TREVENANT_1[] =
{
    ANIMCMD_FRAME(0, 1),
    ANIMCMD_END,
};

static const union AnimCmd sAnim_PUMPKABOO_1[] =
{
    ANIMCMD_FRAME(0, 1),
    ANIMCMD_END,
};

static const union AnimCmd sAnim_GOURGEIST_1[] =
{
    ANIMCMD_FRAME(0, 1),
    ANIMCMD_END,
};

static const union AnimCmd sAnim_BERGMITE_1[] =
{
    ANIMCMD_FRAME(0, 1),
    ANIMCMD_END,
};

static const union AnimCmd sAnim_AVALUGG_1[] =
{
    ANIMCMD_FRAME(0, 1),
    ANIMCMD_END,
};

static const union AnimCmd sAnim_NOIBAT_1[] =
{
    ANIMCMD_FRAME(0, 1),
    ANIMCMD_END,
};

static const union AnimCmd sAnim_NOIVERN_1[] =
{
    ANIMCMD_FRAME(0, 1),
    ANIMCMD_END,
};

static const union AnimCmd sAnim_XERNEAS_1[] =
{
    ANIMCMD_FRAME(0, 1),
    ANIMCMD_END,
};

static const union AnimCmd sAnim_YVELTAL_1[] =
{
    ANIMCMD_FRAME(0, 1),
    ANIMCMD_END,
};

static const union AnimCmd sAnim_ZYGARDE_1[] =
{
    ANIMCMD_FRAME(0, 1),
    ANIMCMD_END,
};

static const union AnimCmd sAnim_DIANCIE_1[] =
{
    ANIMCMD_FRAME(0, 1),
    ANIMCMD_END,
};

static const union AnimCmd sAnim_HOOPA_1[] =
{
    ANIMCMD_FRAME(0, 1),
    ANIMCMD_END,
};

static const union AnimCmd sAnim_VOLCANION_1[] =
{
    ANIMCMD_FRAME(0, 1),
    ANIMCMD_END,
};

static const union AnimCmd sAnim_ROWLET_1[] =
{
    ANIMCMD_FRAME(0, 1),
    ANIMCMD_END,
};

static const union AnimCmd sAnim_DARTRIX_1[] =
{
    ANIMCMD_FRAME(0, 1),
    ANIMCMD_END,
};

static const union AnimCmd sAnim_DECIDUEYE_1[] =
{
    ANIMCMD_FRAME(0, 1),
    ANIMCMD_END,
};

static const union AnimCmd sAnim_LITTEN_1[] =
{
    ANIMCMD_FRAME(0, 1),
    ANIMCMD_END,
};

static const union AnimCmd sAnim_TORRACAT_1[] =
{
    ANIMCMD_FRAME(0, 1),
    ANIMCMD_END,
};

static const union AnimCmd sAnim_INCINEROAR_1[] =
{
    ANIMCMD_FRAME(0, 1),
    ANIMCMD_END,
};

static const union AnimCmd sAnim_POPPLIO_1[] =
{
    ANIMCMD_FRAME(0, 1),
    ANIMCMD_END,
};

static const union AnimCmd sAnim_BRIONNE_1[] =
{
    ANIMCMD_FRAME(0, 1),
    ANIMCMD_END,
};

static const union AnimCmd sAnim_PRIMARINA_1[] =
{
    ANIMCMD_FRAME(0, 1),
    ANIMCMD_END,
};

static const union AnimCmd sAnim_PIKIPEK_1[] =
{
    ANIMCMD_FRAME(0, 1),
    ANIMCMD_END,
};

static const union AnimCmd sAnim_TRUMBEAK_1[] =
{
    ANIMCMD_FRAME(0, 1),
    ANIMCMD_END,
};

static const union AnimCmd sAnim_TOUCANNON_1[] =
{
    ANIMCMD_FRAME(0, 1),
    ANIMCMD_END,
};

static const union AnimCmd sAnim_YUNGOOS_1[] =
{
    ANIMCMD_FRAME(0, 1),
    ANIMCMD_END,
};

static const union AnimCmd sAnim_GUMSHOOS_1[] =
{
    ANIMCMD_FRAME(0, 1),
    ANIMCMD_END,
};

static const union AnimCmd sAnim_GRUBBIN_1[] =
{
    ANIMCMD_FRAME(0, 1),
    ANIMCMD_END,
};

static const union AnimCmd sAnim_CHARJABUG_1[] =
{
    ANIMCMD_FRAME(0, 1),
    ANIMCMD_END,
};

static const union AnimCmd sAnim_VIKAVOLT_1[] =
{
    ANIMCMD_FRAME(0, 1),
    ANIMCMD_END,
};

static const union AnimCmd sAnim_CRABRAWLER_1[] =
{
    ANIMCMD_FRAME(0, 1),
    ANIMCMD_END,
};

static const union AnimCmd sAnim_CRABOMINABLE_1[] =
{
    ANIMCMD_FRAME(0, 1),
    ANIMCMD_END,
};

static const union AnimCmd sAnim_ORICORIO_1[] =
{
    ANIMCMD_FRAME(0, 1),
    ANIMCMD_END,
};

static const union AnimCmd sAnim_CUTIEFLY_1[] =
{
    ANIMCMD_FRAME(0, 1),
    ANIMCMD_END,
};

static const union AnimCmd sAnim_RIBOMBEE_1[] =
{
    ANIMCMD_FRAME(0, 1),
    ANIMCMD_END,
};

static const union AnimCmd sAnim_ROCKRUFF_1[] =
{
    ANIMCMD_FRAME(0, 1),
    ANIMCMD_END,
};

static const union AnimCmd sAnim_LYCANROC_1[] =
{
    ANIMCMD_FRAME(0, 1),
    ANIMCMD_END,
};

static const union AnimCmd sAnim_WISHIWASHI_1[] =
{
    ANIMCMD_FRAME(0, 1),
    ANIMCMD_END,
};

static const union AnimCmd sAnim_MAREANIE_1[] =
{
    ANIMCMD_FRAME(0, 1),
    ANIMCMD_END,
};

static const union AnimCmd sAnim_TOXAPEX_1[] =
{
    ANIMCMD_FRAME(0, 1),
    ANIMCMD_END,
};

static const union AnimCmd sAnim_MUDBRAY_1[] =
{
    ANIMCMD_FRAME(0, 1),
    ANIMCMD_END,
};

static const union AnimCmd sAnim_MUDSDALE_1[] =
{
    ANIMCMD_FRAME(0, 1),
    ANIMCMD_END,
};

static const union AnimCmd sAnim_DEWPIDER_1[] =
{
    ANIMCMD_FRAME(0, 1),
    ANIMCMD_END,
};

static const union AnimCmd sAnim_ARAQUANID_1[] =
{
    ANIMCMD_FRAME(0, 1),
    ANIMCMD_END,
};

static const union AnimCmd sAnim_FOMANTIS_1[] =
{
    ANIMCMD_FRAME(0, 1),
    ANIMCMD_END,
};

static const union AnimCmd sAnim_LURANTIS_1[] =
{
    ANIMCMD_FRAME(0, 1),
    ANIMCMD_END,
};

static const union AnimCmd sAnim_MORELULL_1[] =
{
    ANIMCMD_FRAME(0, 1),
    ANIMCMD_END,
};

static const union AnimCmd sAnim_SHIINOTIC_1[] =
{
    ANIMCMD_FRAME(0, 1),
    ANIMCMD_END,
};

static const union AnimCmd sAnim_SALANDIT_1[] =
{
    ANIMCMD_FRAME(0, 1),
    ANIMCMD_END,
};

static const union AnimCmd sAnim_SALAZZLE_1[] =
{
    ANIMCMD_FRAME(0, 1),
    ANIMCMD_END,
};

static const union AnimCmd sAnim_STUFFUL_1[] =
{
    ANIMCMD_FRAME(0, 1),
    ANIMCMD_END,
};

static const union AnimCmd sAnim_BEWEAR_1[] =
{
    ANIMCMD_FRAME(0, 1),
    ANIMCMD_END,
};

static const union AnimCmd sAnim_BOUNSWEET_1[] =
{
    ANIMCMD_FRAME(0, 1),
    ANIMCMD_END,
};

static const union AnimCmd sAnim_STEENEE_1[] =
{
    ANIMCMD_FRAME(0, 1),
    ANIMCMD_END,
};

static const union AnimCmd sAnim_TSAREENA_1[] =
{
    ANIMCMD_FRAME(0, 1),
    ANIMCMD_END,
};

static const union AnimCmd sAnim_COMFEY_1[] =
{
    ANIMCMD_FRAME(0, 1),
    ANIMCMD_END,
};

static const union AnimCmd sAnim_ORANGURU_1[] =
{
    ANIMCMD_FRAME(0, 1),
    ANIMCMD_END,
};

static const union AnimCmd sAnim_PASSIMIAN_1[] =
{
    ANIMCMD_FRAME(0, 1),
    ANIMCMD_END,
};

static const union AnimCmd sAnim_WIMPOD_1[] =
{
    ANIMCMD_FRAME(0, 1),
    ANIMCMD_END,
};

static const union AnimCmd sAnim_GOLISOPOD_1[] =
{
    ANIMCMD_FRAME(0, 1),
    ANIMCMD_END,
};

static const union AnimCmd sAnim_SANDYGAST_1[] =
{
    ANIMCMD_FRAME(0, 1),
    ANIMCMD_END,
};

static const union AnimCmd sAnim_PALOSSAND_1[] =
{
    ANIMCMD_FRAME(0, 1),
    ANIMCMD_END,
};

static const union AnimCmd sAnim_PYUKUMUKU_1[] =
{
    ANIMCMD_FRAME(0, 1),
    ANIMCMD_END,
};

static const union AnimCmd sAnim_TYPE_NULL_1[] =
{
    ANIMCMD_FRAME(0, 1),
    ANIMCMD_END,
};

static const union AnimCmd sAnim_SILVALLY_1[] =
{
    ANIMCMD_FRAME(0, 1),
    ANIMCMD_END,
};

static const union AnimCmd sAnim_MINIOR_1[] =
{
    ANIMCMD_FRAME(0, 1),
    ANIMCMD_END,
};

static const union AnimCmd sAnim_KOMALA_1[] =
{
    ANIMCMD_FRAME(0, 1),
    ANIMCMD_END,
};

static const union AnimCmd sAnim_TURTONATOR_1[] =
{
    ANIMCMD_FRAME(0, 1),
    ANIMCMD_END,
};

static const union AnimCmd sAnim_TOGEDEMARU_1[] =
{
    ANIMCMD_FRAME(0, 1),
    ANIMCMD_END,
};

static const union AnimCmd sAnim_MIMIKYU_1[] =
{
    ANIMCMD_FRAME(0, 1),
    ANIMCMD_END,
};

static const union AnimCmd sAnim_BRUXISH_1[] =
{
    ANIMCMD_FRAME(0, 1),
    ANIMCMD_END,
};

static const union AnimCmd sAnim_DRAMPA_1[] =
{
    ANIMCMD_FRAME(0, 1),
    ANIMCMD_END,
};

static const union AnimCmd sAnim_DHELMISE_1[] =
{
    ANIMCMD_FRAME(0, 1),
    ANIMCMD_END,
};

static const union AnimCmd sAnim_JANGMO_O_1[] =
{
    ANIMCMD_FRAME(0, 1),
    ANIMCMD_END,
};

static const union AnimCmd sAnim_HAKAMO_O_1[] =
{
    ANIMCMD_FRAME(0, 1),
    ANIMCMD_END,
};

static const union AnimCmd sAnim_KOMMO_O_1[] =
{
    ANIMCMD_FRAME(0, 1),
    ANIMCMD_END,
};

static const union AnimCmd sAnim_TAPU_KOKO_1[] =
{
    ANIMCMD_FRAME(0, 1),
    ANIMCMD_FRAME(1, 40),
    ANIMCMD_FRAME(0, 10),
    ANIMCMD_FRAME(1, 10),
    ANIMCMD_FRAME(0, 10),
    ANIMCMD_FRAME(1, 10),
    ANIMCMD_FRAME(0, 1),
    ANIMCMD_END,
};

static const union AnimCmd sAnim_TAPU_LELE_1[] =
{
    ANIMCMD_FRAME(1, 50),
    ANIMCMD_FRAME(1, 50),
    ANIMCMD_FRAME(0, 1),
    ANIMCMD_END,
};

static const union AnimCmd sAnim_TAPU_BULU_1[] =
{
    ANIMCMD_FRAME(0, 1),
    ANIMCMD_FRAME(1, 40),
    ANIMCMD_FRAME(0, 10),
    ANIMCMD_FRAME(1, 40),
    ANIMCMD_FRAME(0, 1),
    ANIMCMD_END,
};

static const union AnimCmd sAnim_TAPU_FINI_1[] =
{
    ANIMCMD_FRAME(1, 60),
    ANIMCMD_FRAME(1, 60),
    ANIMCMD_FRAME(0, 1),
    ANIMCMD_END,
};

static const union AnimCmd sAnim_COSMOG_1[] =
{
    ANIMCMD_FRAME(0, 1),
    ANIMCMD_END,
};

static const union AnimCmd sAnim_COSMOEM_1[] =
{
    ANIMCMD_FRAME(0, 1),
    ANIMCMD_END,
};

static const union AnimCmd sAnim_SOLGALEO_1[] =
{
    ANIMCMD_FRAME(0, 1),
    ANIMCMD_END,
};

static const union AnimCmd sAnim_LUNALA_1[] =
{
    ANIMCMD_FRAME(0, 1),
    ANIMCMD_END,
};

static const union AnimCmd sAnim_NIHILEGO_1[] =
{
    ANIMCMD_FRAME(0, 1),
    ANIMCMD_END,
};

static const union AnimCmd sAnim_BUZZWOLE_1[] =
{
    ANIMCMD_FRAME(0, 1),
    ANIMCMD_END,
};

static const union AnimCmd sAnim_PHEROMOSA_1[] =
{
    ANIMCMD_FRAME(0, 1),
    ANIMCMD_END,
};

static const union AnimCmd sAnim_XURKITREE_1[] =
{
    ANIMCMD_FRAME(0, 1),
    ANIMCMD_END,
};

static const union AnimCmd sAnim_CELESTEELA_1[] =
{
    ANIMCMD_FRAME(0, 1),
    ANIMCMD_END,
};

static const union AnimCmd sAnim_KARTANA_1[] =
{
    ANIMCMD_FRAME(0, 1),
    ANIMCMD_END,
};

static const union AnimCmd sAnim_GUZZLORD_1[] =
{
    ANIMCMD_FRAME(0, 1),
    ANIMCMD_END,
};

static const union AnimCmd sAnim_NECROZMA_1[] =
{
    ANIMCMD_FRAME(0, 1),
    ANIMCMD_END,
};

static const union AnimCmd sAnim_MAGEARNA_1[] =
{
    ANIMCMD_FRAME(0, 1),
    ANIMCMD_END,
};

static const union AnimCmd sAnim_MARSHADOW_1[] =
{
    ANIMCMD_FRAME(0, 1),
    ANIMCMD_FRAME(1, 54),
    ANIMCMD_FRAME(0, 10),
    ANIMCMD_END,
};

static const union AnimCmd sAnim_POIPOLE_1[] =
{
    ANIMCMD_FRAME(0, 1),
    ANIMCMD_END,
};

static const union AnimCmd sAnim_NAGANADEL_1[] =
{
    ANIMCMD_FRAME(0, 1),
    ANIMCMD_END,
};

static const union AnimCmd sAnim_STAKATAKA_1[] =
{
    ANIMCMD_FRAME(0, 1),
    ANIMCMD_END,
};

static const union AnimCmd sAnim_BLACEPHALON_1[] =
{
    ANIMCMD_FRAME(0, 1),
    ANIMCMD_END,
};

static const union AnimCmd sAnim_ZERAORA_1[] =
{
    ANIMCMD_FRAME(0, 1),
    ANIMCMD_END,
};

static const union AnimCmd sAnim_MELTAN_1[] =
{
    ANIMCMD_FRAME(0, 1),
    ANIMCMD_END,
};

static const union AnimCmd sAnim_MELMETAL_1[] =
{
    ANIMCMD_FRAME(0, 1),
    ANIMCMD_END,
};

static const union AnimCmd sAnim_GROOKEY_1[] =
{
    ANIMCMD_FRAME(0, 1),
    ANIMCMD_END,
};

static const union AnimCmd sAnim_THWACKEY_1[] =
{
    ANIMCMD_FRAME(0, 1),
    ANIMCMD_END,
};

static const union AnimCmd sAnim_RILLABOOM_1[] =
{
    ANIMCMD_FRAME(0, 1),
    ANIMCMD_END,
};

static const union AnimCmd sAnim_SCORBUNNY_1[] =
{
    ANIMCMD_FRAME(0, 1),
    ANIMCMD_END,
};

static const union AnimCmd sAnim_RABOOT_1[] =
{
    ANIMCMD_FRAME(0, 1),
    ANIMCMD_END,
};

static const union AnimCmd sAnim_CINDERACE_1[] =
{
    ANIMCMD_FRAME(0, 1),
    ANIMCMD_END,
};

static const union AnimCmd sAnim_SOBBLE_1[] =
{
    ANIMCMD_FRAME(0, 1),
    ANIMCMD_END,
};

static const union AnimCmd sAnim_DRIZZILE_1[] =
{
    ANIMCMD_FRAME(0, 1),
    ANIMCMD_END,
};

static const union AnimCmd sAnim_INTELEON_1[] =
{
    ANIMCMD_FRAME(0, 1),
    ANIMCMD_END,
};

static const union AnimCmd sAnim_SKWOVET_1[] =
{
    ANIMCMD_FRAME(0, 1),
    ANIMCMD_END,
};

static const union AnimCmd sAnim_GREEDENT_1[] =
{
    ANIMCMD_FRAME(0, 1),
    ANIMCMD_END,
};

static const union AnimCmd sAnim_ROOKIDEE_1[] =
{
    ANIMCMD_FRAME(0, 1),
    ANIMCMD_END,
};

static const union AnimCmd sAnim_CORVISQUIRE_1[] =
{
    ANIMCMD_FRAME(0, 1),
    ANIMCMD_END,
};

static const union AnimCmd sAnim_CORVIKNIGHT_1[] =
{
    ANIMCMD_FRAME(0, 1),
    ANIMCMD_END,
};

static const union AnimCmd sAnim_BLIPBUG_1[] =
{
    ANIMCMD_FRAME(0, 1),
    ANIMCMD_END,
};

static const union AnimCmd sAnim_DOTTLER_1[] =
{
    ANIMCMD_FRAME(0, 1),
    ANIMCMD_END,
};

static const union AnimCmd sAnim_ORBEETLE_1[] =
{
    ANIMCMD_FRAME(0, 1),
    ANIMCMD_END,
};

static const union AnimCmd sAnim_NICKIT_1[] =
{
    ANIMCMD_FRAME(0, 1),
    ANIMCMD_END,
};

static const union AnimCmd sAnim_THIEVUL_1[] =
{
    ANIMCMD_FRAME(0, 1),
    ANIMCMD_END,
};

static const union AnimCmd sAnim_GOSSIFLEUR_1[] =
{
    ANIMCMD_FRAME(0, 1),
    ANIMCMD_END,
};

static const union AnimCmd sAnim_ELDEGOSS_1[] =
{
    ANIMCMD_FRAME(0, 1),
    ANIMCMD_END,
};

static const union AnimCmd sAnim_WOOLOO_1[] =
{
    ANIMCMD_FRAME(0, 1),
    ANIMCMD_END,
};

static const union AnimCmd sAnim_DUBWOOL_1[] =
{
    ANIMCMD_FRAME(0, 1),
    ANIMCMD_END,
};

static const union AnimCmd sAnim_CHEWTLE_1[] =
{
    ANIMCMD_FRAME(0, 1),
    ANIMCMD_END,
};

static const union AnimCmd sAnim_DREDNAW_1[] =
{
    ANIMCMD_FRAME(0, 1),
    ANIMCMD_END,
};

static const union AnimCmd sAnim_YAMPER_1[] =
{
    ANIMCMD_FRAME(0, 1),
    ANIMCMD_END,
};

static const union AnimCmd sAnim_BOLTUND_1[] =
{
    ANIMCMD_FRAME(0, 1),
    ANIMCMD_END,
};

static const union AnimCmd sAnim_ROLYCOLY_1[] =
{
    ANIMCMD_FRAME(0, 1),
    ANIMCMD_END,
};

static const union AnimCmd sAnim_CARKOL_1[] =
{
    ANIMCMD_FRAME(0, 1),
    ANIMCMD_END,
};

static const union AnimCmd sAnim_COALOSSAL_1[] =
{
    ANIMCMD_FRAME(0, 1),
    ANIMCMD_END,
};

static const union AnimCmd sAnim_APPLIN_1[] =
{
    ANIMCMD_FRAME(0, 1),
    ANIMCMD_END,
};

static const union AnimCmd sAnim_FLAPPLE_1[] =
{
    ANIMCMD_FRAME(0, 1),
    ANIMCMD_END,
};

static const union AnimCmd sAnim_APPLETUN_1[] =
{
    ANIMCMD_FRAME(0, 1),
    ANIMCMD_END,
};

static const union AnimCmd sAnim_SILICOBRA_1[] =
{
    ANIMCMD_FRAME(0, 1),
    ANIMCMD_END,
};

static const union AnimCmd sAnim_SANDACONDA_1[] =
{
    ANIMCMD_FRAME(0, 1),
    ANIMCMD_END,
};

static const union AnimCmd sAnim_CRAMORANT_1[] =
{
    ANIMCMD_FRAME(0, 1),
    ANIMCMD_END,
};

static const union AnimCmd sAnim_ARROKUDA_1[] =
{
    ANIMCMD_FRAME(0, 1),
    ANIMCMD_END,
};

static const union AnimCmd sAnim_BARRASKEWDA_1[] =
{
    ANIMCMD_FRAME(0, 1),
    ANIMCMD_END,
};

static const union AnimCmd sAnim_TOXEL_1[] =
{
    ANIMCMD_FRAME(0, 1),
    ANIMCMD_END,
};

static const union AnimCmd sAnim_TOXTRICITY_1[] =
{
    ANIMCMD_FRAME(0, 1),
    ANIMCMD_END,
};

static const union AnimCmd sAnim_SIZZLIPEDE_1[] =
{
    ANIMCMD_FRAME(0, 1),
    ANIMCMD_END,
};

static const union AnimCmd sAnim_CENTISKORCH_1[] =
{
    ANIMCMD_FRAME(0, 1),
    ANIMCMD_END,
};

static const union AnimCmd sAnim_CLOBBOPUS_1[] =
{
    ANIMCMD_FRAME(0, 1),
    ANIMCMD_END,
};

static const union AnimCmd sAnim_GRAPPLOCT_1[] =
{
    ANIMCMD_FRAME(0, 1),
    ANIMCMD_END,
};

static const union AnimCmd sAnim_SINISTEA_1[] =
{
    ANIMCMD_FRAME(0, 1),
    ANIMCMD_END,
};

static const union AnimCmd sAnim_POLTEAGEIST_1[] =
{
    ANIMCMD_FRAME(0, 1),
    ANIMCMD_END,
};

static const union AnimCmd sAnim_HATENNA_1[] =
{
    ANIMCMD_FRAME(0, 1),
    ANIMCMD_END,
};

static const union AnimCmd sAnim_HATTREM_1[] =
{
    ANIMCMD_FRAME(0, 1),
    ANIMCMD_END,
};

static const union AnimCmd sAnim_HATTERENE_1[] =
{
    ANIMCMD_FRAME(0, 1),
    ANIMCMD_END,
};

static const union AnimCmd sAnim_IMPIDIMP_1[] =
{
    ANIMCMD_FRAME(0, 1),
    ANIMCMD_END,
};

static const union AnimCmd sAnim_MORGREM_1[] =
{
    ANIMCMD_FRAME(0, 1),
    ANIMCMD_END,
};

static const union AnimCmd sAnim_GRIMMSNARL_1[] =
{
    ANIMCMD_FRAME(0, 1),
    ANIMCMD_END,
};

static const union AnimCmd sAnim_OBSTAGOON_1[] =
{
    ANIMCMD_FRAME(0, 1),
    ANIMCMD_END,
};

static const union AnimCmd sAnim_PERRSERKER_1[] =
{
    ANIMCMD_FRAME(0, 1),
    ANIMCMD_END,
};

static const union AnimCmd sAnim_CURSOLA_1[] =
{
    ANIMCMD_FRAME(0, 1),
    ANIMCMD_END,
};

static const union AnimCmd sAnim_SIRFETCHD_1[] =
{
    ANIMCMD_FRAME(0, 1),
    ANIMCMD_END,
};

static const union AnimCmd sAnim_MR_RIME_1[] =
{
    ANIMCMD_FRAME(0, 1),
    ANIMCMD_END,
};

static const union AnimCmd sAnim_RUNERIGUS_1[] =
{
    ANIMCMD_FRAME(0, 1),
    ANIMCMD_END,
};

static const union AnimCmd sAnim_MILCERY_1[] =
{
    ANIMCMD_FRAME(0, 1),
    ANIMCMD_END,
};

static const union AnimCmd sAnim_ALCREMIE_1[] =
{
    ANIMCMD_FRAME(0, 1),
    ANIMCMD_END,
};

static const union AnimCmd sAnim_FALINKS_1[] =
{
    ANIMCMD_FRAME(0, 1),
    ANIMCMD_END,
};

static const union AnimCmd sAnim_PINCURCHIN_1[] =
{
    ANIMCMD_FRAME(0, 1),
    ANIMCMD_END,
};

static const union AnimCmd sAnim_SNOM_1[] =
{
    ANIMCMD_FRAME(0, 1),
    ANIMCMD_END,
};

static const union AnimCmd sAnim_FROSMOTH_1[] =
{
    ANIMCMD_FRAME(0, 1),
    ANIMCMD_END,
};

static const union AnimCmd sAnim_STONJOURNER_1[] =
{
    ANIMCMD_FRAME(0, 1),
    ANIMCMD_END,
};

static const union AnimCmd sAnim_EISCUE_1[] =
{
    ANIMCMD_FRAME(0, 1),
    ANIMCMD_END,
};

static const union AnimCmd sAnim_INDEEDEE_1[] =
{
    ANIMCMD_FRAME(0, 1),
    ANIMCMD_END,
};

static const union AnimCmd sAnim_MORPEKO_1[] =
{
    ANIMCMD_FRAME(0, 1),
    ANIMCMD_END,
};

static const union AnimCmd sAnim_CUFANT_1[] =
{
    ANIMCMD_FRAME(0, 1),
    ANIMCMD_END,
};

static const union AnimCmd sAnim_COPPERAJAH_1[] =
{
    ANIMCMD_FRAME(0, 1),
    ANIMCMD_END,
};

static const union AnimCmd sAnim_DRACOZOLT_1[] =
{
    ANIMCMD_FRAME(0, 1),
    ANIMCMD_END,
};

static const union AnimCmd sAnim_ARCTOZOLT_1[] =
{
    ANIMCMD_FRAME(0, 1),
    ANIMCMD_END,
};

static const union AnimCmd sAnim_DRACOVISH_1[] =
{
    ANIMCMD_FRAME(0, 1),
    ANIMCMD_END,
};

static const union AnimCmd sAnim_ARCTOVISH_1[] =
{
    ANIMCMD_FRAME(0, 1),
    ANIMCMD_END,
};

static const union AnimCmd sAnim_DURALUDON_1[] =
{
    ANIMCMD_FRAME(0, 1),
    ANIMCMD_END,
};

static const union AnimCmd sAnim_DREEPY_1[] =
{
    ANIMCMD_FRAME(0, 1),
    ANIMCMD_END,
};

static const union AnimCmd sAnim_DRAKLOAK_1[] =
{
    ANIMCMD_FRAME(0, 1),
    ANIMCMD_END,
};

static const union AnimCmd sAnim_DRAGAPULT_1[] =
{
    ANIMCMD_FRAME(0, 1),
    ANIMCMD_END,
};

static const union AnimCmd sAnim_ZACIAN_1[] =
{
    ANIMCMD_FRAME(0, 1),
    ANIMCMD_END,
};

static const union AnimCmd sAnim_ZAMAZENTA_1[] =
{
    ANIMCMD_FRAME(0, 1),
    ANIMCMD_END,
};

static const union AnimCmd sAnim_ETERNATUS_1[] =
{
    ANIMCMD_FRAME(0, 1),
    ANIMCMD_END,
};

static const union AnimCmd sAnim_KUBFU_1[] =
{
    ANIMCMD_FRAME(0, 1),
    ANIMCMD_END,
};

static const union AnimCmd sAnim_URSHIFU_1[] =
{
    ANIMCMD_FRAME(0, 1),
    ANIMCMD_END,
};

static const union AnimCmd sAnim_ZARUDE_1[] =
{
    ANIMCMD_FRAME(0, 1),
    ANIMCMD_END,
};

static const union AnimCmd sAnim_REGIELEKI_1[] =
{
    ANIMCMD_FRAME(0, 1),
    ANIMCMD_END,
};

static const union AnimCmd sAnim_REGIDRAGO_1[] =
{
    ANIMCMD_FRAME(0, 1),
    ANIMCMD_END,
};

static const union AnimCmd sAnim_GLASTRIER_1[] =
{
    ANIMCMD_FRAME(0, 1),
    ANIMCMD_END,
};

static const union AnimCmd sAnim_SPECTRIER_1[] =
{
    ANIMCMD_FRAME(0, 1),
    ANIMCMD_END,
};

static const union AnimCmd sAnim_CALYREX_1[] =
{
    ANIMCMD_FRAME(0, 1),
    ANIMCMD_END,
};

static const union AnimCmd sAnim_VENUSAUR_MEGA_1[] =
{
    ANIMCMD_FRAME(0, 1),
    ANIMCMD_END,
};

static const union AnimCmd sAnim_CHARIZARD_MEGA_X_1[] =
{
    ANIMCMD_FRAME(0, 1),
    ANIMCMD_END,
};

static const union AnimCmd sAnim_CHARIZARD_MEGA_Y_1[] =
{
    ANIMCMD_FRAME(0, 1),
    ANIMCMD_END,
};

static const union AnimCmd sAnim_BLASTOISE_MEGA_1[] =
{
    ANIMCMD_FRAME(0, 1),
    ANIMCMD_END,
};

static const union AnimCmd sAnim_BEEDRILL_MEGA_1[] =
{
    ANIMCMD_FRAME(0, 1),
    ANIMCMD_END,
};

static const union AnimCmd sAnim_PIDGEOT_MEGA_1[] =
{
    ANIMCMD_FRAME(0, 1),
    ANIMCMD_END,
};

static const union AnimCmd sAnim_ALAKAZAM_MEGA_1[] =
{
    ANIMCMD_FRAME(0, 1),
    ANIMCMD_END,
};

static const union AnimCmd sAnim_SLOWBRO_MEGA_1[] =
{
    ANIMCMD_FRAME(0, 1),
    ANIMCMD_END,
};

static const union AnimCmd sAnim_GENGAR_MEGA_1[] =
{
    ANIMCMD_FRAME(0, 1),
    ANIMCMD_END,
};

static const union AnimCmd sAnim_KANGASKHAN_MEGA_1[] =
{
    ANIMCMD_FRAME(0, 1),
    ANIMCMD_END,
};

static const union AnimCmd sAnim_PINSIR_MEGA_1[] =
{
    ANIMCMD_FRAME(0, 1),
    ANIMCMD_END,
};

static const union AnimCmd sAnim_GYARADOS_MEGA_1[] =
{
    ANIMCMD_FRAME(0, 1),
    ANIMCMD_END,
};

static const union AnimCmd sAnim_AERODACTYL_MEGA_1[] =
{
    ANIMCMD_FRAME(0, 1),
    ANIMCMD_END,
};

static const union AnimCmd sAnim_MEWTWO_MEGA_X_1[] =
{
    ANIMCMD_FRAME(0, 1),
    ANIMCMD_END,
};

static const union AnimCmd sAnim_MEWTWO_MEGA_Y_1[] =
{
    ANIMCMD_FRAME(0, 1),
    ANIMCMD_END,
};

static const union AnimCmd sAnim_AMPHAROS_MEGA_1[] =
{
    ANIMCMD_FRAME(0, 1),
    ANIMCMD_END,
};

static const union AnimCmd sAnim_STEELIX_MEGA_1[] =
{
    ANIMCMD_FRAME(0, 1),
    ANIMCMD_END,
};

static const union AnimCmd sAnim_SCIZOR_MEGA_1[] =
{
    ANIMCMD_FRAME(0, 1),
    ANIMCMD_END,
};

static const union AnimCmd sAnim_HERACROSS_MEGA_1[] =
{
    ANIMCMD_FRAME(0, 1),
    ANIMCMD_END,
};

static const union AnimCmd sAnim_HOUNDOOM_MEGA_1[] =
{
    ANIMCMD_FRAME(0, 1),
    ANIMCMD_END,
};

static const union AnimCmd sAnim_TYRANITAR_MEGA_1[] =
{
    ANIMCMD_FRAME(0, 1),
    ANIMCMD_END,
};

static const union AnimCmd sAnim_SCEPTILE_MEGA_1[] =
{
    ANIMCMD_FRAME(0, 1),
    ANIMCMD_END,
};

static const union AnimCmd sAnim_BLAZIKEN_MEGA_1[] =
{
    ANIMCMD_FRAME(0, 1),
    ANIMCMD_END,
};

static const union AnimCmd sAnim_SWAMPERT_MEGA_1[] =
{
    ANIMCMD_FRAME(0, 1),
    ANIMCMD_END,
};

static const union AnimCmd sAnim_GARDEVOIR_MEGA_1[] =
{
    ANIMCMD_FRAME(0, 1),
    ANIMCMD_END,
};

static const union AnimCmd sAnim_SABLEYE_MEGA_1[] =
{
    ANIMCMD_FRAME(0, 1),
    ANIMCMD_END,
};

static const union AnimCmd sAnim_MAWILE_MEGA_1[] =
{
    ANIMCMD_FRAME(0, 1),
    ANIMCMD_END,
};

static const union AnimCmd sAnim_AGGRON_MEGA_1[] =
{
    ANIMCMD_FRAME(0, 1),
    ANIMCMD_END,
};

static const union AnimCmd sAnim_MEDICHAM_MEGA_1[] =
{
    ANIMCMD_FRAME(0, 1),
    ANIMCMD_END,
};

static const union AnimCmd sAnim_MANECTRIC_MEGA_1[] =
{
    ANIMCMD_FRAME(0, 1),
    ANIMCMD_END,
};

static const union AnimCmd sAnim_SHARPEDO_MEGA_1[] =
{
    ANIMCMD_FRAME(0, 1),
    ANIMCMD_END,
};

static const union AnimCmd sAnim_CAMERUPT_MEGA_1[] =
{
    ANIMCMD_FRAME(0, 1),
    ANIMCMD_END,
};

static const union AnimCmd sAnim_ALTARIA_MEGA_1[] =
{
    ANIMCMD_FRAME(0, 1),
    ANIMCMD_END,
};

static const union AnimCmd sAnim_BANETTE_MEGA_1[] =
{
    ANIMCMD_FRAME(0, 1),
    ANIMCMD_END,
};

static const union AnimCmd sAnim_ABSOL_MEGA_1[] =
{
    ANIMCMD_FRAME(0, 1),
    ANIMCMD_END,
};

static const union AnimCmd sAnim_GLALIE_MEGA_1[] =
{
    ANIMCMD_FRAME(0, 1),
    ANIMCMD_END,
};

static const union AnimCmd sAnim_SALAMENCE_MEGA_1[] =
{
    ANIMCMD_FRAME(0, 1),
    ANIMCMD_END,
};

static const union AnimCmd sAnim_METAGROSS_MEGA_1[] =
{
    ANIMCMD_FRAME(0, 1),
    ANIMCMD_END,
};

static const union AnimCmd sAnim_LATIAS_MEGA_1[] =
{
    ANIMCMD_FRAME(0, 1),
    ANIMCMD_END,
};

static const union AnimCmd sAnim_LATIOS_MEGA_1[] =
{
    ANIMCMD_FRAME(0, 1),
    ANIMCMD_END,
};

static const union AnimCmd sAnim_KYOGRE_PRIMAL_1[] =
{
    ANIMCMD_FRAME(0, 1),
    ANIMCMD_END,
};

static const union AnimCmd sAnim_GROUDON_PRIMAL_1[] =
{
    ANIMCMD_FRAME(0, 1),
    ANIMCMD_END,
};

static const union AnimCmd sAnim_RAYQUAZA_MEGA_1[] =
{
    ANIMCMD_FRAME(0, 1),
    ANIMCMD_END,
};

static const union AnimCmd sAnim_LOPUNNY_MEGA_1[] =
{
    ANIMCMD_FRAME(0, 1),
    ANIMCMD_END,
};

static const union AnimCmd sAnim_GARCHOMP_MEGA_1[] =
{
    ANIMCMD_FRAME(0, 1),
    ANIMCMD_END,
};

static const union AnimCmd sAnim_LUCARIO_MEGA_1[] =
{
    ANIMCMD_FRAME(0, 1),
    ANIMCMD_END,
};

static const union AnimCmd sAnim_ABOMASNOW_MEGA_1[] =
{
    ANIMCMD_FRAME(0, 1),
    ANIMCMD_END,
};

static const union AnimCmd sAnim_GALLADE_MEGA_1[] =
{
    ANIMCMD_FRAME(0, 1),
    ANIMCMD_END,
};

static const union AnimCmd sAnim_AUDINO_MEGA_1[] =
{
    ANIMCMD_FRAME(0, 1),
    ANIMCMD_END,
};

static const union AnimCmd sAnim_DIANCIE_MEGA_1[] =
{
    ANIMCMD_FRAME(0, 1),
    ANIMCMD_END,
};

static const union AnimCmd sAnim_RATTATA_ALOLAN_1[] =
{
    ANIMCMD_FRAME(0, 1),
    ANIMCMD_END,
};

static const union AnimCmd sAnim_RATICATE_ALOLAN_1[] =
{
    ANIMCMD_FRAME(0, 1),
    ANIMCMD_END,
};

static const union AnimCmd sAnim_RAICHU_ALOLAN_1[] =
{
    ANIMCMD_FRAME(0, 1),
    ANIMCMD_END,
};

static const union AnimCmd sAnim_SANDSHREW_ALOLAN_1[] =
{
    ANIMCMD_FRAME(0, 1),
    ANIMCMD_END,
};

static const union AnimCmd sAnim_SANDSLASH_ALOLAN_1[] =
{
    ANIMCMD_FRAME(0, 1),
    ANIMCMD_END,
};

static const union AnimCmd sAnim_VULPIX_ALOLAN_1[] =
{
    ANIMCMD_FRAME(0, 1),
    ANIMCMD_END,
};

static const union AnimCmd sAnim_NINETALES_ALOLAN_1[] =
{
    ANIMCMD_FRAME(0, 1),
    ANIMCMD_END,
};

static const union AnimCmd sAnim_DIGLETT_ALOLAN_1[] =
{
    ANIMCMD_FRAME(0, 1),
    ANIMCMD_END,
};

static const union AnimCmd sAnim_DUGTRIO_ALOLAN_1[] =
{
    ANIMCMD_FRAME(0, 1),
    ANIMCMD_END,
};

static const union AnimCmd sAnim_MEOWTH_ALOLAN_1[] =
{
    ANIMCMD_FRAME(0, 1),
    ANIMCMD_END,
};

static const union AnimCmd sAnim_PERSIAN_ALOLAN_1[] =
{
    ANIMCMD_FRAME(0, 1),
    ANIMCMD_END,
};

static const union AnimCmd sAnim_GEODUDE_ALOLAN_1[] =
{
    ANIMCMD_FRAME(0, 1),
    ANIMCMD_END,
};

static const union AnimCmd sAnim_GRAVELER_ALOLAN_1[] =
{
    ANIMCMD_FRAME(0, 1),
    ANIMCMD_END,
};

static const union AnimCmd sAnim_GOLEM_ALOLAN_1[] =
{
    ANIMCMD_FRAME(0, 1),
    ANIMCMD_END,
};

static const union AnimCmd sAnim_GRIMER_ALOLAN_1[] =
{
    ANIMCMD_FRAME(0, 1),
    ANIMCMD_END,
};

static const union AnimCmd sAnim_MUK_ALOLAN_1[] =
{
    ANIMCMD_FRAME(0, 1),
    ANIMCMD_END,
};

static const union AnimCmd sAnim_EXEGGUTOR_ALOLAN_1[] =
{
    ANIMCMD_FRAME(0, 1),
    ANIMCMD_END,
};

static const union AnimCmd sAnim_MAROWAK_ALOLAN_1[] =
{
    ANIMCMD_FRAME(0, 1),
    ANIMCMD_END,
};

static const union AnimCmd sAnim_MEOWTH_GALARIAN_1[] =
{
    ANIMCMD_FRAME(0, 1),
    ANIMCMD_END,
};

static const union AnimCmd sAnim_PONYTA_GALARIAN_1[] =
{
    ANIMCMD_FRAME(0, 1),
    ANIMCMD_END,
};

static const union AnimCmd sAnim_RAPIDASH_GALARIAN_1[] =
{
    ANIMCMD_FRAME(0, 1),
    ANIMCMD_END,
};

static const union AnimCmd sAnim_SLOWPOKE_GALARIAN_1[] =
{
    ANIMCMD_FRAME(0, 1),
    ANIMCMD_END,
};

static const union AnimCmd sAnim_SLOWBRO_GALARIAN_1[] =
{
    ANIMCMD_FRAME(0, 1),
    ANIMCMD_END,
};

static const union AnimCmd sAnim_FARFETCHD_GALARIAN_1[] =
{
    ANIMCMD_FRAME(0, 1),
    ANIMCMD_END,
};

static const union AnimCmd sAnim_WEEZING_GALARIAN_1[] =
{
    ANIMCMD_FRAME(0, 1),
    ANIMCMD_END,
};

static const union AnimCmd sAnim_MR_MIME_GALARIAN_1[] =
{
    ANIMCMD_FRAME(0, 1),
    ANIMCMD_END,
};

static const union AnimCmd sAnim_ARTICUNO_GALARIAN_1[] =
{
    ANIMCMD_FRAME(0, 1),
    ANIMCMD_END,
};

static const union AnimCmd sAnim_ZAPDOS_GALARIAN_1[] =
{
    ANIMCMD_FRAME(0, 1),
    ANIMCMD_END,
};

static const union AnimCmd sAnim_MOLTRES_GALARIAN_1[] =
{
    ANIMCMD_FRAME(0, 1),
    ANIMCMD_END,
};

static const union AnimCmd sAnim_SLOWKING_GALARIAN_1[] =
{
    ANIMCMD_FRAME(0, 1),
    ANIMCMD_END,
};

static const union AnimCmd sAnim_CORSOLA_GALARIAN_1[] =
{
    ANIMCMD_FRAME(0, 1),
    ANIMCMD_END,
};

static const union AnimCmd sAnim_ZIGZAGOON_GALARIAN_1[] =
{
    ANIMCMD_FRAME(0, 1),
    ANIMCMD_END,
};

static const union AnimCmd sAnim_LINOONE_GALARIAN_1[] =
{
    ANIMCMD_FRAME(0, 1),
    ANIMCMD_END,
};

static const union AnimCmd sAnim_DARUMAKA_GALARIAN_1[] =
{
    ANIMCMD_FRAME(0, 1),
    ANIMCMD_END,
};

static const union AnimCmd sAnim_DARMANITAN_GALARIAN_1[] =
{
    ANIMCMD_FRAME(0, 1),
    ANIMCMD_END,
};

static const union AnimCmd sAnim_YAMASK_GALARIAN_1[] =
{
    ANIMCMD_FRAME(0, 1),
    ANIMCMD_END,
};

static const union AnimCmd sAnim_STUNFISK_GALARIAN_1[] =
{
    ANIMCMD_FRAME(0, 1),
    ANIMCMD_END,
};

static const union AnimCmd sAnim_SHAYMIN_SKY_1[] =
{
    ANIMCMD_FRAME(0, 1),
    ANIMCMD_END,
};

static const union AnimCmd sAnim_GIRATINA_ORIGIN_1[] =
{
    ANIMCMD_FRAME(0, 1),
    ANIMCMD_END,
};

static const union AnimCmd sAnim_DARMANITAN_ZEN_MODE_1[] =
{
    ANIMCMD_FRAME(0, 1),
    ANIMCMD_END,
};

static const union AnimCmd sAnim_DARMANITAN_ZEN_MODE_GALARIAN_1[] =
{
    ANIMCMD_FRAME(0, 1),
    ANIMCMD_END,
};

static const union AnimCmd sAnim_TORNADUS_THERIAN_1[] =
{
    ANIMCMD_FRAME(0, 1),
    ANIMCMD_END,
};

static const union AnimCmd sAnim_THUNDURUS_THERIAN_1[] =
{
    ANIMCMD_FRAME(0, 1),
    ANIMCMD_END,
};

static const union AnimCmd sAnim_LANDORUS_THERIAN_1[] =
{
    ANIMCMD_FRAME(0, 1),
    ANIMCMD_END,
};

static const union AnimCmd sAnim_KELDEO_RESOLUTE_1[] =
{
    ANIMCMD_FRAME(0, 1),
    ANIMCMD_END,
};

static const union AnimCmd sAnim_MELOETTA_PIROUETTE_1[] =
{
    ANIMCMD_FRAME(0, 1),
    ANIMCMD_END,
};

static const union AnimCmd sAnim_AEGISLASH_BLADE_1[] =
{
    ANIMCMD_FRAME(0, 1),
    ANIMCMD_END,
};

static const union AnimCmd sAnim_HOOPA_UNBOUND_1[] =
{
    ANIMCMD_FRAME(0, 1),
    ANIMCMD_END,
};

static const union AnimCmd sAnim_MINIOR_CORE_1[] =
{
    ANIMCMD_FRAME(0, 1),
    ANIMCMD_END,
};

static const union AnimCmd sAnim_WISHIWASHI_SCHOOL_1[] =
{
    ANIMCMD_FRAME(0, 1),
    ANIMCMD_END,
};

static const union AnimCmd sAnim_KYUREM_BLACK_1[] =
{
    ANIMCMD_FRAME(0, 1),
    ANIMCMD_END,
};

static const union AnimCmd sAnim_KYUREM_WHITE_1[] =
{
    ANIMCMD_FRAME(0, 1),
    ANIMCMD_END,
};

static const union AnimCmd sAnim_MIMIKYU_BUSTED_1[] =
{
    ANIMCMD_FRAME(0, 1),
    ANIMCMD_END,
};

static const union AnimCmd sAnim_LYCANROC_MIDNIGHT_1[] =
{
    ANIMCMD_FRAME(0, 1),
    ANIMCMD_END,
};

static const union AnimCmd sAnim_LYCANROC_DUSK_1[] =
{
    ANIMCMD_FRAME(0, 1),
    ANIMCMD_END,
};

static const union AnimCmd sAnim_ZYGARDE_10_1[] =
{
    ANIMCMD_FRAME(0, 1),
    ANIMCMD_END,
};

static const union AnimCmd sAnim_ZYGARDE_COMPLETE_1[] =
{
    ANIMCMD_FRAME(0, 1),
    ANIMCMD_END,
};

static const union AnimCmd sAnim_DEOXYS_ATTACK_1[] =
{
    ANIMCMD_FRAME(0, 16),
    ANIMCMD_FRAME(1, 16),
    ANIMCMD_FRAME(0, 26),
    ANIMCMD_FRAME(1, 16),
    ANIMCMD_FRAME(0, 16),
    ANIMCMD_END,
};

static const union AnimCmd sAnim_DEOXYS_ATTACK_2[] =
{
    ANIMCMD_FRAME(0, 20),
    ANIMCMD_FRAME(2, 20),
    ANIMCMD_FRAME(0, 20),
    ANIMCMD_FRAME(2, 20),
    ANIMCMD_END,
};

static const union AnimCmd sAnim_DEOXYS_DEFENSE_1[] =
{
    ANIMCMD_FRAME(0, 16),
    ANIMCMD_FRAME(1, 16),
    ANIMCMD_FRAME(0, 26),
    ANIMCMD_FRAME(1, 16),
    ANIMCMD_FRAME(0, 16),
    ANIMCMD_END,
};

static const union AnimCmd sAnim_DEOXYS_DEFENSE_2[] =
{
    ANIMCMD_FRAME(0, 20),
    ANIMCMD_FRAME(2, 20),
    ANIMCMD_FRAME(0, 20),
    ANIMCMD_FRAME(2, 20),
    ANIMCMD_END,
};

static const union AnimCmd sAnim_DEOXYS_SPEED_1[] =
{
    ANIMCMD_FRAME(0, 16),
    ANIMCMD_FRAME(1, 16),
    ANIMCMD_FRAME(0, 26),
    ANIMCMD_FRAME(1, 16),
    ANIMCMD_FRAME(0, 16),
    ANIMCMD_END,
};

static const union AnimCmd sAnim_DEOXYS_SPEED_2[] =
{
    ANIMCMD_FRAME(0, 20),
    ANIMCMD_FRAME(2, 20),
    ANIMCMD_FRAME(0, 20),
    ANIMCMD_FRAME(2, 20),
    ANIMCMD_END,
};

<<<<<<< HEAD
=======
static const union AnimCmd sAnim_PIKACHU_COSPLAY_1[] =
{
    ANIMCMD_FRAME(0, 1),
    ANIMCMD_END,
};

static const union AnimCmd sAnim_PIKACHU_ROCK_STAR_1[] =
{
    ANIMCMD_FRAME(0, 1),
    ANIMCMD_END,
};

static const union AnimCmd sAnim_PIKACHU_BELLE_1[] =
{
    ANIMCMD_FRAME(0, 1),
    ANIMCMD_END,
};

static const union AnimCmd sAnim_PIKACHU_POP_STAR_1[] =
{
    ANIMCMD_FRAME(0, 1),
    ANIMCMD_END,
};

static const union AnimCmd sAnim_PIKACHU_PH_D_1[] =
{
    ANIMCMD_FRAME(0, 1),
    ANIMCMD_END,
};

static const union AnimCmd sAnim_PIKACHU_LIBRE_1[] =
{
    ANIMCMD_FRAME(0, 1),
    ANIMCMD_END,
};

static const union AnimCmd sAnim_PIKACHU_ORIGINAL_CAP_1[] =
{
    ANIMCMD_FRAME(0, 1),
    ANIMCMD_END,
};

static const union AnimCmd sAnim_PIKACHU_HOENN_CAP_1[] =
{
    ANIMCMD_FRAME(0, 1),
    ANIMCMD_END,
};

static const union AnimCmd sAnim_PIKACHU_SINNOH_CAP_1[] =
{
    ANIMCMD_FRAME(0, 1),
    ANIMCMD_END,
};

static const union AnimCmd sAnim_PIKACHU_UNOVA_CAP_1[] =
{
    ANIMCMD_FRAME(0, 1),
    ANIMCMD_END,
};

static const union AnimCmd sAnim_PIKACHU_KALOS_CAP_1[] =
{
    ANIMCMD_FRAME(0, 1),
    ANIMCMD_END,
};

static const union AnimCmd sAnim_PIKACHU_ALOLA_CAP_1[] =
{
    ANIMCMD_FRAME(0, 1),
    ANIMCMD_END,
};

static const union AnimCmd sAnim_PIKACHU_PARTNER_CAP_1[] =
{
    ANIMCMD_FRAME(0, 1),
    ANIMCMD_END,
};

static const union AnimCmd sAnim_PIKACHU_WORLD_CAP_1[] =
{
    ANIMCMD_FRAME(0, 1),
    ANIMCMD_END,
};

static const union AnimCmd sAnim_PICHU_SPIKY_EARED_1[] =
{
    ANIMCMD_FRAME(0, 1),
    ANIMCMD_END,
};

>>>>>>> 5493333f
static const union AnimCmd *const sAnims_NONE[] ={
    sAnim_GeneralFrame0,
    sAnim_NONE_1,
};

static const union AnimCmd *const sAnims_BULBASAUR[] ={
    sAnim_GeneralFrame0,
    sAnim_BULBASAUR_1,
};

static const union AnimCmd *const sAnims_IVYSAUR[] ={
    sAnim_GeneralFrame0,
    sAnim_IVYSAUR_1,
};

static const union AnimCmd *const sAnims_VENUSAUR[] ={
    sAnim_GeneralFrame0,
    sAnim_VENUSAUR_1,
};

static const union AnimCmd *const sAnims_CHARMANDER[] ={
    sAnim_GeneralFrame0,
    sAnim_CHARMANDER_1,
};

static const union AnimCmd *const sAnims_CHARMELEON[] ={
    sAnim_GeneralFrame0,
    sAnim_CHARMELEON_1,
};

static const union AnimCmd *const sAnims_CHARIZARD[] ={
    sAnim_GeneralFrame0,
    sAnim_CHARIZARD_1,
};

static const union AnimCmd *const sAnims_SQUIRTLE[] ={
    sAnim_GeneralFrame0,
    sAnim_SQUIRTLE_1,
};

static const union AnimCmd *const sAnims_WARTORTLE[] ={
    sAnim_GeneralFrame0,
    sAnim_WARTORTLE_1,
};

static const union AnimCmd *const sAnims_BLASTOISE[] ={
    sAnim_GeneralFrame0,
    sAnim_BLASTOISE_1,
};

static const union AnimCmd *const sAnims_CATERPIE[] ={
    sAnim_GeneralFrame0,
    sAnim_CATERPIE_1,
};

static const union AnimCmd *const sAnims_METAPOD[] ={
    sAnim_GeneralFrame0,
    sAnim_METAPOD_1,
};

static const union AnimCmd *const sAnims_BUTTERFREE[] ={
    sAnim_GeneralFrame0,
    sAnim_BUTTERFREE_1,
};

static const union AnimCmd *const sAnims_WEEDLE[] ={
    sAnim_GeneralFrame0,
    sAnim_WEEDLE_1,
};

static const union AnimCmd *const sAnims_KAKUNA[] ={
    sAnim_GeneralFrame0,
    sAnim_KAKUNA_1,
};

static const union AnimCmd *const sAnims_BEEDRILL[] ={
    sAnim_GeneralFrame0,
    sAnim_BEEDRILL_1,
};

static const union AnimCmd *const sAnims_PIDGEY[] ={
    sAnim_GeneralFrame0,
    sAnim_PIDGEY_1,
};

static const union AnimCmd *const sAnims_PIDGEOTTO[] ={
    sAnim_GeneralFrame0,
    sAnim_PIDGEOTTO_1,
};

static const union AnimCmd *const sAnims_PIDGEOT[] ={
    sAnim_GeneralFrame0,
    sAnim_PIDGEOT_1,
};

static const union AnimCmd *const sAnims_RATTATA[] ={
    sAnim_GeneralFrame0,
    sAnim_RATTATA_1,
};

static const union AnimCmd *const sAnims_RATICATE[] ={
    sAnim_GeneralFrame0,
    sAnim_RATICATE_1,
};

static const union AnimCmd *const sAnims_SPEAROW[] ={
    sAnim_GeneralFrame0,
    sAnim_SPEAROW_1,
};

static const union AnimCmd *const sAnims_FEAROW[] ={
    sAnim_GeneralFrame0,
    sAnim_FEAROW_1,
};

static const union AnimCmd *const sAnims_EKANS[] ={
    sAnim_GeneralFrame0,
    sAnim_EKANS_1,
};

static const union AnimCmd *const sAnims_ARBOK[] ={
    sAnim_GeneralFrame0,
    sAnim_ARBOK_1,
};

static const union AnimCmd *const sAnims_PIKACHU[] ={
    sAnim_GeneralFrame0,
    sAnim_PIKACHU_1,
    sAnim_PIKACHU_2,
};

static const union AnimCmd *const sAnims_RAICHU[] ={
    sAnim_GeneralFrame0,
    sAnim_RAICHU_1,
    sAnim_RAICHU_2,
};

static const union AnimCmd *const sAnims_SANDSHREW[] ={
    sAnim_GeneralFrame0,
    sAnim_SANDSHREW_1,
    sAnim_SANDSHREW_2,
};

static const union AnimCmd *const sAnims_SANDSLASH[] ={
    sAnim_GeneralFrame0,
    sAnim_SANDSLASH_1,
    sAnim_SANDSLASH_2,
};

static const union AnimCmd *const sAnims_NIDORAN_F[] ={
    sAnim_GeneralFrame0,
    sAnim_NIDORAN_F_1,
};

static const union AnimCmd *const sAnims_NIDORINA[] ={
    sAnim_GeneralFrame0,
    sAnim_NIDORINA_1,
};

static const union AnimCmd *const sAnims_NIDOQUEEN[] ={
    sAnim_GeneralFrame0,
    sAnim_NIDOQUEEN_1,
};

static const union AnimCmd *const sAnims_NIDORAN_M[] ={
    sAnim_GeneralFrame0,
    sAnim_NIDORAN_M_1,
};

static const union AnimCmd *const sAnims_NIDORINO[] ={
    sAnim_GeneralFrame0,
    sAnim_NIDORINO_1,
};

static const union AnimCmd *const sAnims_NIDOKING[] ={
    sAnim_GeneralFrame0,
    sAnim_NIDOKING_1,
};

static const union AnimCmd *const sAnims_CLEFAIRY[] ={
    sAnim_GeneralFrame0,
    sAnim_CLEFAIRY_1,
};

static const union AnimCmd *const sAnims_CLEFABLE[] ={
    sAnim_GeneralFrame0,
    sAnim_CLEFABLE_1,
};

static const union AnimCmd *const sAnims_VULPIX[] ={
    sAnim_GeneralFrame0,
    sAnim_VULPIX_1,
    sAnim_VULPIX_2,
};

static const union AnimCmd *const sAnims_NINETALES[] ={
    sAnim_GeneralFrame0,
    sAnim_NINETALES_1,
    sAnim_NINETALES_2,
};

static const union AnimCmd *const sAnims_JIGGLYPUFF[] ={
    sAnim_GeneralFrame0,
    sAnim_JIGGLYPUFF_1,
    sAnim_JIGGLYPUFF_2,
};

static const union AnimCmd *const sAnims_WIGGLYTUFF[] ={
    sAnim_GeneralFrame0,
    sAnim_WIGGLYTUFF_1,
    sAnim_WIGGLYTUFF_2,
};

static const union AnimCmd *const sAnims_ZUBAT[] ={
    sAnim_GeneralFrame0,
    sAnim_ZUBAT_1,
};

static const union AnimCmd *const sAnims_GOLBAT[] ={
    sAnim_GeneralFrame0,
    sAnim_GOLBAT_1,
};

static const union AnimCmd *const sAnims_ODDISH[] ={
    sAnim_GeneralFrame0,
    sAnim_ODDISH_1,
};

static const union AnimCmd *const sAnims_GLOOM[] ={
    sAnim_GeneralFrame0,
    sAnim_GLOOM_1,
};

static const union AnimCmd *const sAnims_VILEPLUME[] ={
    sAnim_GeneralFrame0,
    sAnim_VILEPLUME_1,
};

static const union AnimCmd *const sAnims_PARAS[] ={
    sAnim_GeneralFrame0,
    sAnim_PARAS_1,
};

static const union AnimCmd *const sAnims_PARASECT[] ={
    sAnim_GeneralFrame0,
    sAnim_PARASECT_1,
};

static const union AnimCmd *const sAnims_VENONAT[] ={
    sAnim_GeneralFrame0,
    sAnim_VENONAT_1,
};

static const union AnimCmd *const sAnims_VENOMOTH[] ={
    sAnim_GeneralFrame0,
    sAnim_VENOMOTH_1,
};

static const union AnimCmd *const sAnims_DIGLETT[] ={
    sAnim_GeneralFrame0,
    sAnim_DIGLETT_1,
};

static const union AnimCmd *const sAnims_DUGTRIO[] ={
    sAnim_GeneralFrame0,
    sAnim_DUGTRIO_1,
};

static const union AnimCmd *const sAnims_MEOWTH[] ={
    sAnim_GeneralFrame0,
    sAnim_MEOWTH_1,
};

static const union AnimCmd *const sAnims_PERSIAN[] ={
    sAnim_GeneralFrame0,
    sAnim_PERSIAN_1,
};

static const union AnimCmd *const sAnims_PSYDUCK[] ={
    sAnim_GeneralFrame0,
    sAnim_PSYDUCK_1,
    sAnim_PSYDUCK_2,
};

static const union AnimCmd *const sAnims_GOLDUCK[] ={
    sAnim_GeneralFrame0,
    sAnim_GOLDUCK_1,
    sAnim_GOLDUCK_2,
};

static const union AnimCmd *const sAnims_MANKEY[] ={
    sAnim_GeneralFrame0,
    sAnim_MANKEY_1,
};

static const union AnimCmd *const sAnims_PRIMEAPE[] ={
    sAnim_GeneralFrame0,
    sAnim_PRIMEAPE_1,
};

static const union AnimCmd *const sAnims_GROWLITHE[] ={
    sAnim_GeneralFrame0,
    sAnim_GROWLITHE_1,
};

static const union AnimCmd *const sAnims_ARCANINE[] ={
    sAnim_GeneralFrame0,
    sAnim_ARCANINE_1,
};

static const union AnimCmd *const sAnims_POLIWAG[] ={
    sAnim_GeneralFrame0,
    sAnim_POLIWAG_1,
};

static const union AnimCmd *const sAnims_POLIWHIRL[] ={
    sAnim_GeneralFrame0,
    sAnim_POLIWHIRL_1,
};

static const union AnimCmd *const sAnims_POLIWRATH[] ={
    sAnim_GeneralFrame0,
    sAnim_POLIWRATH_1,
};

static const union AnimCmd *const sAnims_ABRA[] ={
    sAnim_GeneralFrame0,
    sAnim_ABRA_1,
};

static const union AnimCmd *const sAnims_KADABRA[] ={
    sAnim_GeneralFrame0,
    sAnim_KADABRA_1,
};

static const union AnimCmd *const sAnims_ALAKAZAM[] ={
    sAnim_GeneralFrame0,
    sAnim_ALAKAZAM_1,
};

static const union AnimCmd *const sAnims_MACHOP[] ={
    sAnim_GeneralFrame0,
    sAnim_MACHOP_1,
};

static const union AnimCmd *const sAnims_MACHOKE[] ={
    sAnim_GeneralFrame0,
    sAnim_MACHOKE_1,
};

static const union AnimCmd *const sAnims_MACHAMP[] ={
    sAnim_GeneralFrame0,
    sAnim_MACHAMP_1,
};

static const union AnimCmd *const sAnims_BELLSPROUT[] ={
    sAnim_GeneralFrame0,
    sAnim_BELLSPROUT_1,
};

static const union AnimCmd *const sAnims_WEEPINBELL[] ={
    sAnim_GeneralFrame0,
    sAnim_WEEPINBELL_1,
};

static const union AnimCmd *const sAnims_VICTREEBEL[] ={
    sAnim_GeneralFrame0,
    sAnim_VICTREEBEL_1,
};

static const union AnimCmd *const sAnims_TENTACOOL[] ={
    sAnim_GeneralFrame0,
    sAnim_TENTACOOL_1,
};

static const union AnimCmd *const sAnims_TENTACRUEL[] ={
    sAnim_GeneralFrame0,
    sAnim_TENTACRUEL_1,
};

static const union AnimCmd *const sAnims_GEODUDE[] ={
    sAnim_GeneralFrame0,
    sAnim_GEODUDE_1,
};

static const union AnimCmd *const sAnims_GRAVELER[] ={
    sAnim_GeneralFrame0,
    sAnim_GRAVELER_1,
};

static const union AnimCmd *const sAnims_GOLEM[] ={
    sAnim_GeneralFrame0,
    sAnim_GOLEM_1,
};

static const union AnimCmd *const sAnims_PONYTA[] ={
    sAnim_GeneralFrame0,
    sAnim_PONYTA_1,
};

static const union AnimCmd *const sAnims_RAPIDASH[] ={
    sAnim_GeneralFrame0,
    sAnim_RAPIDASH_1,
};

static const union AnimCmd *const sAnims_SLOWPOKE[] ={
    sAnim_GeneralFrame0,
    sAnim_SLOWPOKE_1,
};

static const union AnimCmd *const sAnims_SLOWBRO[] ={
    sAnim_GeneralFrame0,
    sAnim_SLOWBRO_1,
};

static const union AnimCmd *const sAnims_MAGNEMITE[] ={
    sAnim_GeneralFrame0,
    sAnim_MAGNEMITE_1,
};

static const union AnimCmd *const sAnims_MAGNETON[] ={
    sAnim_GeneralFrame0,
    sAnim_MAGNETON_1,
};

static const union AnimCmd *const sAnims_FARFETCHD[] ={
    sAnim_GeneralFrame0,
    sAnim_FARFETCHD_1,
};

static const union AnimCmd *const sAnims_DODUO[] ={
    sAnim_GeneralFrame0,
    sAnim_DODUO_1,
};

static const union AnimCmd *const sAnims_DODRIO[] ={
    sAnim_GeneralFrame0,
    sAnim_DODRIO_1,
};

static const union AnimCmd *const sAnims_SEEL[] ={
    sAnim_GeneralFrame0,
    sAnim_SEEL_1,
};

static const union AnimCmd *const sAnims_DEWGONG[] ={
    sAnim_GeneralFrame0,
    sAnim_DEWGONG_1,
};

static const union AnimCmd *const sAnims_GRIMER[] ={
    sAnim_GeneralFrame0,
    sAnim_GRIMER_1,
    sAnim_GRIMER_2,
};

static const union AnimCmd *const sAnims_MUK[] ={
    sAnim_GeneralFrame0,
    sAnim_MUK_1,
    sAnim_MUK_2,
};

static const union AnimCmd *const sAnims_SHELLDER[] ={
    sAnim_GeneralFrame0,
    sAnim_SHELLDER_1,
};

static const union AnimCmd *const sAnims_CLOYSTER[] ={
    sAnim_GeneralFrame0,
    sAnim_CLOYSTER_1,
};

static const union AnimCmd *const sAnims_GASTLY[] ={
    sAnim_GeneralFrame0,
    sAnim_GASTLY_1,
};

static const union AnimCmd *const sAnims_HAUNTER[] ={
    sAnim_GeneralFrame0,
    sAnim_HAUNTER_1,
};

static const union AnimCmd *const sAnims_GENGAR[] ={
    sAnim_GeneralFrame0,
    sAnim_GENGAR_1,
};

static const union AnimCmd *const sAnims_ONIX[] ={
    sAnim_GeneralFrame0,
    sAnim_ONIX_1,
};

static const union AnimCmd *const sAnims_DROWZEE[] ={
    sAnim_GeneralFrame0,
    sAnim_DROWZEE_1,
};

static const union AnimCmd *const sAnims_HYPNO[] ={
    sAnim_GeneralFrame0,
    sAnim_HYPNO_1,
};

static const union AnimCmd *const sAnims_KRABBY[] ={
    sAnim_GeneralFrame0,
    sAnim_KRABBY_1,
};

static const union AnimCmd *const sAnims_KINGLER[] ={
    sAnim_GeneralFrame0,
    sAnim_KINGLER_1,
};

static const union AnimCmd *const sAnims_VOLTORB[] ={
    sAnim_GeneralFrame0,
    sAnim_VOLTORB_1,
};

static const union AnimCmd *const sAnims_ELECTRODE[] ={
    sAnim_GeneralFrame0,
    sAnim_ELECTRODE_1,
};

static const union AnimCmd *const sAnims_EXEGGCUTE[] ={
    sAnim_GeneralFrame0,
    sAnim_EXEGGCUTE_1,
};

static const union AnimCmd *const sAnims_EXEGGUTOR[] ={
    sAnim_GeneralFrame0,
    sAnim_EXEGGUTOR_1,
};

static const union AnimCmd *const sAnims_CUBONE[] ={
    sAnim_GeneralFrame0,
    sAnim_CUBONE_1,
};

static const union AnimCmd *const sAnims_MAROWAK[] ={
    sAnim_GeneralFrame0,
    sAnim_MAROWAK_1,
};

static const union AnimCmd *const sAnims_HITMONLEE[] ={
    sAnim_GeneralFrame0,
    sAnim_HITMONLEE_1,
};

static const union AnimCmd *const sAnims_HITMONCHAN[] ={
    sAnim_GeneralFrame0,
    sAnim_HITMONCHAN_1,
};

static const union AnimCmd *const sAnims_LICKITUNG[] ={
    sAnim_GeneralFrame0,
    sAnim_LICKITUNG_1,
};

static const union AnimCmd *const sAnims_KOFFING[] ={
    sAnim_GeneralFrame0,
    sAnim_KOFFING_1,
    sAnim_KOFFING_2,
};

static const union AnimCmd *const sAnims_WEEZING[] ={
    sAnim_GeneralFrame0,
    sAnim_WEEZING_1,
    sAnim_WEEZING_2,
};

static const union AnimCmd *const sAnims_RHYHORN[] ={
    sAnim_GeneralFrame0,
    sAnim_RHYHORN_1,
    sAnim_RHYHORN_2,
};

static const union AnimCmd *const sAnims_RHYDON[] ={
    sAnim_GeneralFrame0,
    sAnim_RHYDON_1,
    sAnim_RHYDON_2,
};

static const union AnimCmd *const sAnims_CHANSEY[] ={
    sAnim_GeneralFrame0,
    sAnim_CHANSEY_1,
};

static const union AnimCmd *const sAnims_TANGELA[] ={
    sAnim_GeneralFrame0,
    sAnim_TANGELA_1,
};

static const union AnimCmd *const sAnims_KANGASKHAN[] ={
    sAnim_GeneralFrame0,
    sAnim_KANGASKHAN_1,
};

static const union AnimCmd *const sAnims_HORSEA[] ={
    sAnim_GeneralFrame0,
    sAnim_HORSEA_1,
    sAnim_HORSEA_2,
};

static const union AnimCmd *const sAnims_SEADRA[] ={
    sAnim_GeneralFrame0,
    sAnim_SEADRA_1,
    sAnim_SEADRA_2,
};

static const union AnimCmd *const sAnims_GOLDEEN[] ={
    sAnim_GeneralFrame0,
    sAnim_GOLDEEN_1,
};

static const union AnimCmd *const sAnims_SEAKING[] ={
    sAnim_GeneralFrame0,
    sAnim_SEAKING_1,
};

static const union AnimCmd *const sAnims_STARYU[] ={
    sAnim_GeneralFrame0,
    sAnim_STARYU_1,
    sAnim_STARYU_2,
};

static const union AnimCmd *const sAnims_STARMIE[] ={
    sAnim_GeneralFrame0,
    sAnim_STARMIE_1,
    sAnim_STARMIE_2,
};

static const union AnimCmd *const sAnims_MR_MIME[] ={
    sAnim_GeneralFrame0,
    sAnim_MR_MIME_1,
};

static const union AnimCmd *const sAnims_SCYTHER[] ={
    sAnim_GeneralFrame0,
    sAnim_SCYTHER_1,
};

static const union AnimCmd *const sAnims_JYNX[] ={
    sAnim_GeneralFrame0,
    sAnim_JYNX_1,
};

static const union AnimCmd *const sAnims_ELECTABUZZ[] ={
    sAnim_GeneralFrame0,
    sAnim_ELECTABUZZ_1,
};

static const union AnimCmd *const sAnims_MAGMAR[] ={
    sAnim_GeneralFrame0,
    sAnim_MAGMAR_1,
};

static const union AnimCmd *const sAnims_PINSIR[] ={
    sAnim_GeneralFrame0,
    sAnim_PINSIR_1,
    sAnim_PINSIR_2,
};

static const union AnimCmd *const sAnims_TAUROS[] ={
    sAnim_GeneralFrame0,
    sAnim_TAUROS_1,
};

static const union AnimCmd *const sAnims_MAGIKARP[] ={
    sAnim_GeneralFrame0,
    sAnim_MAGIKARP_1,
};

static const union AnimCmd *const sAnims_GYARADOS[] ={
    sAnim_GeneralFrame0,
    sAnim_GYARADOS_1,
};

static const union AnimCmd *const sAnims_LAPRAS[] ={
    sAnim_GeneralFrame0,
    sAnim_LAPRAS_1,
};

static const union AnimCmd *const sAnims_DITTO[] ={
    sAnim_GeneralFrame0,
    sAnim_DITTO_1,
};

static const union AnimCmd *const sAnims_EEVEE[] ={
    sAnim_GeneralFrame0,
    sAnim_EEVEE_1,
};

static const union AnimCmd *const sAnims_VAPOREON[] ={
    sAnim_GeneralFrame0,
    sAnim_VAPOREON_1,
};

static const union AnimCmd *const sAnims_JOLTEON[] ={
    sAnim_GeneralFrame0,
    sAnim_JOLTEON_1,
};

static const union AnimCmd *const sAnims_FLAREON[] ={
    sAnim_GeneralFrame0,
    sAnim_FLAREON_1,
};

static const union AnimCmd *const sAnims_PORYGON[] ={
    sAnim_GeneralFrame0,
    sAnim_PORYGON_1,
};

static const union AnimCmd *const sAnims_OMANYTE[] ={
    sAnim_GeneralFrame0,
    sAnim_OMANYTE_1,
};

static const union AnimCmd *const sAnims_OMASTAR[] ={
    sAnim_GeneralFrame0,
    sAnim_OMASTAR_1,
};

static const union AnimCmd *const sAnims_KABUTO[] ={
    sAnim_GeneralFrame0,
    sAnim_KABUTO_1,
};

static const union AnimCmd *const sAnims_KABUTOPS[] ={
    sAnim_GeneralFrame0,
    sAnim_KABUTOPS_1,
};

static const union AnimCmd *const sAnims_AERODACTYL[] ={
    sAnim_GeneralFrame0,
    sAnim_AERODACTYL_1,
};

static const union AnimCmd *const sAnims_SNORLAX[] ={
    sAnim_GeneralFrame0,
    sAnim_SNORLAX_1,
};

static const union AnimCmd *const sAnims_ARTICUNO[] ={
    sAnim_GeneralFrame0,
    sAnim_ARTICUNO_1,
};

static const union AnimCmd *const sAnims_ZAPDOS[] ={
    sAnim_GeneralFrame0,
    sAnim_ZAPDOS_1,
};

static const union AnimCmd *const sAnims_MOLTRES[] ={
    sAnim_GeneralFrame0,
    sAnim_MOLTRES_1,
};

static const union AnimCmd *const sAnims_DRATINI[] ={
    sAnim_GeneralFrame0,
    sAnim_DRATINI_1,
};

static const union AnimCmd *const sAnims_DRAGONAIR[] ={
    sAnim_GeneralFrame0,
    sAnim_DRAGONAIR_1,
};

static const union AnimCmd *const sAnims_DRAGONITE[] ={
    sAnim_GeneralFrame0,
    sAnim_DRAGONITE_1,
};

static const union AnimCmd *const sAnims_MEWTWO[] ={
    sAnim_GeneralFrame0,
    sAnim_MEWTWO_1,
};

static const union AnimCmd *const sAnims_MEW[] ={
    sAnim_GeneralFrame0,
    sAnim_MEW_1,
};

static const union AnimCmd *const sAnims_CHIKORITA[] ={
    sAnim_GeneralFrame0,
    sAnim_CHIKORITA_1,
};

static const union AnimCmd *const sAnims_BAYLEEF[] ={
    sAnim_GeneralFrame0,
    sAnim_BAYLEEF_1,
};

static const union AnimCmd *const sAnims_MEGANIUM[] ={
    sAnim_GeneralFrame0,
    sAnim_MEGANIUM_1,
};

static const union AnimCmd *const sAnims_CYNDAQUIL[] ={
    sAnim_GeneralFrame0,
    sAnim_CYNDAQUIL_1,
};

static const union AnimCmd *const sAnims_QUILAVA[] ={
    sAnim_GeneralFrame0,
    sAnim_QUILAVA_1,
};

static const union AnimCmd *const sAnims_TYPHLOSION[] ={
    sAnim_GeneralFrame0,
    sAnim_TYPHLOSION_1,
};

static const union AnimCmd *const sAnims_TOTODILE[] ={
    sAnim_GeneralFrame0,
    sAnim_TOTODILE_1,
};

static const union AnimCmd *const sAnims_CROCONAW[] ={
    sAnim_GeneralFrame0,
    sAnim_CROCONAW_1,
};

static const union AnimCmd *const sAnims_FERALIGATR[] ={
    sAnim_GeneralFrame0,
    sAnim_FERALIGATR_1,
};

static const union AnimCmd *const sAnims_SENTRET[] ={
    sAnim_GeneralFrame0,
    sAnim_SENTRET_1,
};

static const union AnimCmd *const sAnims_FURRET[] ={
    sAnim_GeneralFrame0,
    sAnim_FURRET_1,
};

static const union AnimCmd *const sAnims_HOOTHOOT[] ={
    sAnim_GeneralFrame0,
    sAnim_HOOTHOOT_1,
};

static const union AnimCmd *const sAnims_NOCTOWL[] ={
    sAnim_GeneralFrame0,
    sAnim_NOCTOWL_1,
};

static const union AnimCmd *const sAnims_LEDYBA[] ={
    sAnim_GeneralFrame0,
    sAnim_LEDYBA_1,
};

static const union AnimCmd *const sAnims_LEDIAN[] ={
    sAnim_GeneralFrame0,
    sAnim_LEDIAN_1,
};

static const union AnimCmd *const sAnims_SPINARAK[] ={
    sAnim_GeneralFrame0,
    sAnim_SPINARAK_1,
};

static const union AnimCmd *const sAnims_ARIADOS[] ={
    sAnim_GeneralFrame0,
    sAnim_ARIADOS_1,
};

static const union AnimCmd *const sAnims_CROBAT[] ={
    sAnim_GeneralFrame0,
    sAnim_CROBAT_1,
};

static const union AnimCmd *const sAnims_CHINCHOU[] ={
    sAnim_GeneralFrame0,
    sAnim_CHINCHOU_1,
    sAnim_CHINCHOU_2,
};

static const union AnimCmd *const sAnims_LANTURN[] ={
    sAnim_GeneralFrame0,
    sAnim_LANTURN_1,
    sAnim_LANTURN_2,
};

static const union AnimCmd *const sAnims_PICHU[] ={
    sAnim_GeneralFrame0,
    sAnim_PICHU_1,
    sAnim_PICHU_2,
};

static const union AnimCmd *const sAnims_CLEFFA[] ={
    sAnim_GeneralFrame0,
    sAnim_CLEFFA_1,
};

static const union AnimCmd *const sAnims_IGGLYBUFF[] ={
    sAnim_GeneralFrame0,
    sAnim_IGGLYBUFF_1,
    sAnim_IGGLYBUFF_2,
};

static const union AnimCmd *const sAnims_TOGEPI[] ={
    sAnim_GeneralFrame0,
    sAnim_TOGEPI_1,
};

static const union AnimCmd *const sAnims_TOGETIC[] ={
    sAnim_GeneralFrame0,
    sAnim_TOGETIC_1,
};

static const union AnimCmd *const sAnims_NATU[] ={
    sAnim_GeneralFrame0,
    sAnim_NATU_1,
    sAnim_NATU_2,
};

static const union AnimCmd *const sAnims_XATU[] ={
    sAnim_GeneralFrame0,
    sAnim_XATU_1,
    sAnim_XATU_2,
};

static const union AnimCmd *const sAnims_MAREEP[] ={
    sAnim_GeneralFrame0,
    sAnim_MAREEP_1,
};

static const union AnimCmd *const sAnims_FLAAFFY[] ={
    sAnim_GeneralFrame0,
    sAnim_FLAAFFY_1,
};

static const union AnimCmd *const sAnims_AMPHAROS[] ={
    sAnim_GeneralFrame0,
    sAnim_AMPHAROS_1,
};

static const union AnimCmd *const sAnims_BELLOSSOM[] ={
    sAnim_GeneralFrame0,
    sAnim_BELLOSSOM_1,
};

static const union AnimCmd *const sAnims_MARILL[] ={
    sAnim_GeneralFrame0,
    sAnim_MARILL_1,
};

static const union AnimCmd *const sAnims_AZUMARILL[] ={
    sAnim_GeneralFrame0,
    sAnim_AZUMARILL_1,
};

static const union AnimCmd *const sAnims_SUDOWOODO[] ={
    sAnim_GeneralFrame0,
    sAnim_SUDOWOODO_1,
};

static const union AnimCmd *const sAnims_POLITOED[] ={
    sAnim_GeneralFrame0,
    sAnim_POLITOED_1,
};

static const union AnimCmd *const sAnims_HOPPIP[] ={
    sAnim_GeneralFrame0,
    sAnim_HOPPIP_1,
};

static const union AnimCmd *const sAnims_SKIPLOOM[] ={
    sAnim_GeneralFrame0,
    sAnim_SKIPLOOM_1,
};

static const union AnimCmd *const sAnims_JUMPLUFF[] ={
    sAnim_GeneralFrame0,
    sAnim_JUMPLUFF_1,
};

static const union AnimCmd *const sAnims_AIPOM[] ={
    sAnim_GeneralFrame0,
    sAnim_AIPOM_1,
};

static const union AnimCmd *const sAnims_SUNKERN[] ={
    sAnim_GeneralFrame0,
    sAnim_SUNKERN_1,
};

static const union AnimCmd *const sAnims_SUNFLORA[] ={
    sAnim_GeneralFrame0,
    sAnim_SUNFLORA_1,
};

static const union AnimCmd *const sAnims_YANMA[] ={
    sAnim_GeneralFrame0,
    sAnim_YANMA_1,
};

static const union AnimCmd *const sAnims_WOOPER[] ={
    sAnim_GeneralFrame0,
    sAnim_WOOPER_1,
};

static const union AnimCmd *const sAnims_QUAGSIRE[] ={
    sAnim_GeneralFrame0,
    sAnim_QUAGSIRE_1,
};

static const union AnimCmd *const sAnims_ESPEON[] ={
    sAnim_GeneralFrame0,
    sAnim_ESPEON_1,
};

static const union AnimCmd *const sAnims_UMBREON[] ={
    sAnim_GeneralFrame0,
    sAnim_UMBREON_1,
};

static const union AnimCmd *const sAnims_MURKROW[] ={
    sAnim_GeneralFrame0,
    sAnim_MURKROW_1,
};

static const union AnimCmd *const sAnims_SLOWKING[] ={
    sAnim_GeneralFrame0,
    sAnim_SLOWKING_1,
};

static const union AnimCmd *const sAnims_MISDREAVUS[] ={
    sAnim_GeneralFrame0,
    sAnim_MISDREAVUS_1,
};

static const union AnimCmd *const sAnims_UNOWN[] ={
    sAnim_GeneralFrame0,
    sAnim_UNOWN_1,
};

static const union AnimCmd *const sAnims_WOBBUFFET[] ={
    sAnim_GeneralFrame0,
    sAnim_WOBBUFFET_1,
    sAnim_WOBBUFFET_2,
};

static const union AnimCmd *const sAnims_GIRAFARIG[] ={
    sAnim_GeneralFrame0,
    sAnim_GIRAFARIG_1,
    sAnim_GIRAFARIG_2,
};

static const union AnimCmd *const sAnims_PINECO[] ={
    sAnim_GeneralFrame0,
    sAnim_PINECO_1,
};

static const union AnimCmd *const sAnims_FORRETRESS[] ={
    sAnim_GeneralFrame0,
    sAnim_FORRETRESS_1,
};

static const union AnimCmd *const sAnims_DUNSPARCE[] ={
    sAnim_GeneralFrame0,
    sAnim_DUNSPARCE_1,
};

static const union AnimCmd *const sAnims_GLIGAR[] ={
    sAnim_GeneralFrame0,
    sAnim_GLIGAR_1,
};

static const union AnimCmd *const sAnims_STEELIX[] ={
    sAnim_GeneralFrame0,
    sAnim_STEELIX_1,
};

static const union AnimCmd *const sAnims_SNUBBULL[] ={
    sAnim_GeneralFrame0,
    sAnim_SNUBBULL_1,
};

static const union AnimCmd *const sAnims_GRANBULL[] ={
    sAnim_GeneralFrame0,
    sAnim_GRANBULL_1,
};

static const union AnimCmd *const sAnims_QWILFISH[] ={
    sAnim_GeneralFrame0,
    sAnim_QWILFISH_1,
};

static const union AnimCmd *const sAnims_SCIZOR[] ={
    sAnim_GeneralFrame0,
    sAnim_SCIZOR_1,
};

static const union AnimCmd *const sAnims_SHUCKLE[] ={
    sAnim_GeneralFrame0,
    sAnim_SHUCKLE_1,
};

static const union AnimCmd *const sAnims_HERACROSS[] ={
    sAnim_GeneralFrame0,
    sAnim_HERACROSS_1,
    sAnim_HERACROSS_2,
};

static const union AnimCmd *const sAnims_SNEASEL[] ={
    sAnim_GeneralFrame0,
    sAnim_SNEASEL_1,
};

static const union AnimCmd *const sAnims_TEDDIURSA[] ={
    sAnim_GeneralFrame0,
    sAnim_TEDDIURSA_1,
};

static const union AnimCmd *const sAnims_URSARING[] ={
    sAnim_GeneralFrame0,
    sAnim_URSARING_1,
};

static const union AnimCmd *const sAnims_SLUGMA[] ={
    sAnim_GeneralFrame0,
    sAnim_SLUGMA_1,
    sAnim_SLUGMA_2,
};

static const union AnimCmd *const sAnims_MAGCARGO[] ={
    sAnim_GeneralFrame0,
    sAnim_MAGCARGO_1,
    sAnim_MAGCARGO_2,
};

static const union AnimCmd *const sAnims_SWINUB[] ={
    sAnim_GeneralFrame0,
    sAnim_SWINUB_1,
};

static const union AnimCmd *const sAnims_PILOSWINE[] ={
    sAnim_GeneralFrame0,
    sAnim_PILOSWINE_1,
};

static const union AnimCmd *const sAnims_CORSOLA[] ={
    sAnim_GeneralFrame0,
    sAnim_CORSOLA_1,
    sAnim_CORSOLA_2,
};

static const union AnimCmd *const sAnims_REMORAID[] ={
    sAnim_GeneralFrame0,
    sAnim_REMORAID_1,
};

static const union AnimCmd *const sAnims_OCTILLERY[] ={
    sAnim_GeneralFrame0,
    sAnim_OCTILLERY_1,
};

static const union AnimCmd *const sAnims_DELIBIRD[] ={
    sAnim_GeneralFrame0,
    sAnim_DELIBIRD_1,
};

static const union AnimCmd *const sAnims_MANTINE[] ={
    sAnim_GeneralFrame0,
    sAnim_MANTINE_1,
};

static const union AnimCmd *const sAnims_SKARMORY[] ={
    sAnim_GeneralFrame0,
    sAnim_SKARMORY_1,
    sAnim_SKARMORY_2,
};

static const union AnimCmd *const sAnims_HOUNDOUR[] ={
    sAnim_GeneralFrame0,
    sAnim_HOUNDOUR_1,
};

static const union AnimCmd *const sAnims_HOUNDOOM[] ={
    sAnim_GeneralFrame0,
    sAnim_HOUNDOOM_1,
};

static const union AnimCmd *const sAnims_KINGDRA[] ={
    sAnim_GeneralFrame0,
    sAnim_KINGDRA_1,
    sAnim_KINGDRA_2,
};

static const union AnimCmd *const sAnims_PHANPY[] ={
    sAnim_GeneralFrame0,
    sAnim_PHANPY_1,
    sAnim_PHANPY_2,
};

static const union AnimCmd *const sAnims_DONPHAN[] ={
    sAnim_GeneralFrame0,
    sAnim_DONPHAN_1,
    sAnim_DONPHAN_2,
};

static const union AnimCmd *const sAnims_PORYGON2[] ={
    sAnim_GeneralFrame0,
    sAnim_PORYGON2_1,
};

static const union AnimCmd *const sAnims_STANTLER[] ={
    sAnim_GeneralFrame0,
    sAnim_STANTLER_1,
};

static const union AnimCmd *const sAnims_SMEARGLE[] ={
    sAnim_GeneralFrame0,
    sAnim_SMEARGLE_1,
};

static const union AnimCmd *const sAnims_TYROGUE[] ={
    sAnim_GeneralFrame0,
    sAnim_TYROGUE_1,
};

static const union AnimCmd *const sAnims_HITMONTOP[] ={
    sAnim_GeneralFrame0,
    sAnim_HITMONTOP_1,
};

static const union AnimCmd *const sAnims_SMOOCHUM[] ={
    sAnim_GeneralFrame0,
    sAnim_SMOOCHUM_1,
};

static const union AnimCmd *const sAnims_ELEKID[] ={
    sAnim_GeneralFrame0,
    sAnim_ELEKID_1,
};

static const union AnimCmd *const sAnims_MAGBY[] ={
    sAnim_GeneralFrame0,
    sAnim_MAGBY_1,
};

static const union AnimCmd *const sAnims_MILTANK[] ={
    sAnim_GeneralFrame0,
    sAnim_MILTANK_1,
};

static const union AnimCmd *const sAnims_BLISSEY[] ={
    sAnim_GeneralFrame0,
    sAnim_BLISSEY_1,
};

static const union AnimCmd *const sAnims_RAIKOU[] ={
    sAnim_GeneralFrame0,
    sAnim_RAIKOU_1,
};

static const union AnimCmd *const sAnims_ENTEI[] ={
    sAnim_GeneralFrame0,
    sAnim_ENTEI_1,
};

static const union AnimCmd *const sAnims_SUICUNE[] ={
    sAnim_GeneralFrame0,
    sAnim_SUICUNE_1,
};

static const union AnimCmd *const sAnims_LARVITAR[] ={
    sAnim_GeneralFrame0,
    sAnim_LARVITAR_1,
};

static const union AnimCmd *const sAnims_PUPITAR[] ={
    sAnim_GeneralFrame0,
    sAnim_PUPITAR_1,
};

static const union AnimCmd *const sAnims_TYRANITAR[] ={
    sAnim_GeneralFrame0,
    sAnim_TYRANITAR_1,
};

static const union AnimCmd *const sAnims_LUGIA[] ={
    sAnim_GeneralFrame0,
    sAnim_LUGIA_1,
};

static const union AnimCmd *const sAnims_HO_OH[] ={
    sAnim_GeneralFrame0,
    sAnim_HO_OH_1,
};

static const union AnimCmd *const sAnims_CELEBI[] ={
    sAnim_GeneralFrame0,
    sAnim_CELEBI_1,
};

static const union AnimCmd *const sAnims_OLD_UNOWN_B[] ={
    sAnim_GeneralFrame0,
    sAnim_OLD_UNOWN_B_1,
};

static const union AnimCmd *const sAnims_TREECKO[] ={
    sAnim_GeneralFrame0,
    sAnim_TREECKO_1,
};

static const union AnimCmd *const sAnims_GROVYLE[] ={
    sAnim_GeneralFrame0,
    sAnim_GROVYLE_1,
};

static const union AnimCmd *const sAnims_SCEPTILE[] ={
    sAnim_GeneralFrame0,
    sAnim_SCEPTILE_1,
};

static const union AnimCmd *const sAnims_TORCHIC[] ={
    sAnim_GeneralFrame0,
    sAnim_TORCHIC_1,
};

static const union AnimCmd *const sAnims_COMBUSKEN[] ={
    sAnim_GeneralFrame0,
    sAnim_COMBUSKEN_1,
};

static const union AnimCmd *const sAnims_BLAZIKEN[] ={
    sAnim_GeneralFrame0,
    sAnim_BLAZIKEN_1,
    sAnim_BLAZIKEN_2,
    sAnim_BLAZIKEN_3,
    sAnim_BLAZIKEN_4,
};

static const union AnimCmd *const sAnims_MUDKIP[] ={
    sAnim_GeneralFrame0,
    sAnim_MUDKIP_1,
};

static const union AnimCmd *const sAnims_MARSHTOMP[] ={
    sAnim_GeneralFrame0,
    sAnim_MARSHTOMP_1,
};

static const union AnimCmd *const sAnims_SWAMPERT[] ={
    sAnim_GeneralFrame0,
    sAnim_SWAMPERT_1,
};

static const union AnimCmd *const sAnims_POOCHYENA[] ={
    sAnim_GeneralFrame0,
    sAnim_POOCHYENA_1,
};

static const union AnimCmd *const sAnims_MIGHTYENA[] ={
    sAnim_GeneralFrame0,
    sAnim_MIGHTYENA_1,
};

static const union AnimCmd *const sAnims_ZIGZAGOON[] ={
    sAnim_GeneralFrame0,
    sAnim_ZIGZAGOON_1,
};

static const union AnimCmd *const sAnims_LINOONE[] ={
    sAnim_GeneralFrame0,
    sAnim_LINOONE_1,
};

static const union AnimCmd *const sAnims_WURMPLE[] ={
    sAnim_GeneralFrame0,
    sAnim_WURMPLE_1,
};

static const union AnimCmd *const sAnims_SILCOON[] ={
    sAnim_GeneralFrame0,
    sAnim_SILCOON_1,
    sAnim_SILCOON_2,
};

static const union AnimCmd *const sAnims_BEAUTIFLY[] ={
    sAnim_GeneralFrame0,
    sAnim_BEAUTIFLY_1,
    sAnim_BEAUTIFLY_2,
};

static const union AnimCmd *const sAnims_CASCOON[] ={
    sAnim_GeneralFrame0,
    sAnim_CASCOON_1,
    sAnim_CASCOON_2,
};

static const union AnimCmd *const sAnims_DUSTOX[] ={
    sAnim_GeneralFrame0,
    sAnim_DUSTOX_1,
    sAnim_DUSTOX_2,
};

static const union AnimCmd *const sAnims_LOTAD[] ={
    sAnim_GeneralFrame0,
    sAnim_LOTAD_1,
};

static const union AnimCmd *const sAnims_LOMBRE[] ={
    sAnim_GeneralFrame0,
    sAnim_LOMBRE_1,
};

static const union AnimCmd *const sAnims_LUDICOLO[] ={
    sAnim_GeneralFrame0,
    sAnim_LUDICOLO_1,
};

static const union AnimCmd *const sAnims_SEEDOT[] ={
    sAnim_GeneralFrame0,
    sAnim_SEEDOT_1,
};

static const union AnimCmd *const sAnims_NUZLEAF[] ={
    sAnim_GeneralFrame0,
    sAnim_NUZLEAF_1,
};

static const union AnimCmd *const sAnims_SHIFTRY[] ={
    sAnim_GeneralFrame0,
    sAnim_SHIFTRY_1,
};

static const union AnimCmd *const sAnims_NINCADA[] ={
    sAnim_GeneralFrame0,
    sAnim_NINCADA_1,
};

static const union AnimCmd *const sAnims_NINJASK[] ={
    sAnim_GeneralFrame0,
    sAnim_NINJASK_1,
};

static const union AnimCmd *const sAnims_SHEDINJA[] ={
    sAnim_GeneralFrame0,
    sAnim_SHEDINJA_1,
};

static const union AnimCmd *const sAnims_TAILLOW[] ={
    sAnim_GeneralFrame0,
    sAnim_TAILLOW_1,
};

static const union AnimCmd *const sAnims_SWELLOW[] ={
    sAnim_GeneralFrame0,
    sAnim_SWELLOW_1,
};

static const union AnimCmd *const sAnims_SHROOMISH[] ={
    sAnim_GeneralFrame0,
    sAnim_SHROOMISH_1,
};

static const union AnimCmd *const sAnims_BRELOOM[] ={
    sAnim_GeneralFrame0,
    sAnim_BRELOOM_1,
};

static const union AnimCmd *const sAnims_SPINDA[] ={
    sAnim_GeneralFrame0,
};

static const union AnimCmd *const sAnims_WINGULL[] ={
    sAnim_GeneralFrame0,
    sAnim_WINGULL_1,
};

static const union AnimCmd *const sAnims_PELIPPER[] ={
    sAnim_GeneralFrame0,
    sAnim_PELIPPER_1,
};

static const union AnimCmd *const sAnims_SURSKIT[] ={
    sAnim_GeneralFrame0,
    sAnim_SURSKIT_1,
    sAnim_SURSKIT_2,
};

static const union AnimCmd *const sAnims_MASQUERAIN[] ={
    sAnim_GeneralFrame0,
    sAnim_MASQUERAIN_1,
    sAnim_MASQUERAIN_2,
};

static const union AnimCmd *const sAnims_WAILMER[] ={
    sAnim_GeneralFrame0,
    sAnim_WAILMER_1,
};

static const union AnimCmd *const sAnims_WAILORD[] ={
    sAnim_GeneralFrame0,
    sAnim_WAILORD_1,
};

static const union AnimCmd *const sAnims_SKITTY[] ={
    sAnim_GeneralFrame0,
    sAnim_SKITTY_1,
};

static const union AnimCmd *const sAnims_DELCATTY[] ={
    sAnim_GeneralFrame0,
    sAnim_DELCATTY_1,
};

static const union AnimCmd *const sAnims_KECLEON[] ={
    sAnim_GeneralFrame0,
    sAnim_KECLEON_1,
};

static const union AnimCmd *const sAnims_BALTOY[] ={
    sAnim_GeneralFrame0,
    sAnim_BALTOY_1,
};

static const union AnimCmd *const sAnims_CLAYDOL[] ={
    sAnim_GeneralFrame0,
    sAnim_CLAYDOL_1,
};

static const union AnimCmd *const sAnims_NOSEPASS[] ={
    sAnim_GeneralFrame0,
    sAnim_NOSEPASS_1,
};

static const union AnimCmd *const sAnims_TORKOAL[] ={
    sAnim_GeneralFrame0,
    sAnim_TORKOAL_1,
};

static const union AnimCmd *const sAnims_SABLEYE[] ={
    sAnim_GeneralFrame0,
    sAnim_SABLEYE_1,
};

static const union AnimCmd *const sAnims_BARBOACH[] ={
    sAnim_GeneralFrame0,
    sAnim_BARBOACH_1,
};

static const union AnimCmd *const sAnims_WHISCASH[] ={
    sAnim_GeneralFrame0,
    sAnim_WHISCASH_1,
};

static const union AnimCmd *const sAnims_LUVDISC[] ={
    sAnim_GeneralFrame0,
    sAnim_LUVDISC_1,
};

static const union AnimCmd *const sAnims_CORPHISH[] ={
    sAnim_GeneralFrame0,
    sAnim_CORPHISH_1,
};

static const union AnimCmd *const sAnims_CRAWDAUNT[] ={
    sAnim_GeneralFrame0,
    sAnim_CRAWDAUNT_1,
};

static const union AnimCmd *const sAnims_FEEBAS[] ={
    sAnim_GeneralFrame0,
    sAnim_FEEBAS_1,
};

static const union AnimCmd *const sAnims_MILOTIC[] ={
    sAnim_GeneralFrame0,
    sAnim_MILOTIC_1,
};

static const union AnimCmd *const sAnims_CARVANHA[] ={
    sAnim_GeneralFrame0,
    sAnim_CARVANHA_1,
};

static const union AnimCmd *const sAnims_SHARPEDO[] ={
    sAnim_GeneralFrame0,
    sAnim_SHARPEDO_1,
};

static const union AnimCmd *const sAnims_TRAPINCH[] ={
    sAnim_GeneralFrame0,
    sAnim_TRAPINCH_1,
};

static const union AnimCmd *const sAnims_VIBRAVA[] ={
    sAnim_GeneralFrame0,
    sAnim_VIBRAVA_1,
};

static const union AnimCmd *const sAnims_FLYGON[] ={
    sAnim_GeneralFrame0,
    sAnim_FLYGON_1,
};

static const union AnimCmd *const sAnims_MAKUHITA[] ={
    sAnim_GeneralFrame0,
    sAnim_MAKUHITA_1,
};

static const union AnimCmd *const sAnims_HARIYAMA[] ={
    sAnim_GeneralFrame0,
    sAnim_HARIYAMA_1,
};

static const union AnimCmd *const sAnims_ELECTRIKE[] ={
    sAnim_GeneralFrame0,
    sAnim_ELECTRIKE_1,
};

static const union AnimCmd *const sAnims_MANECTRIC[] ={
    sAnim_GeneralFrame0,
    sAnim_MANECTRIC_1,
};

static const union AnimCmd *const sAnims_NUMEL[] ={
    sAnim_GeneralFrame0,
    sAnim_NUMEL_1,
};

static const union AnimCmd *const sAnims_CAMERUPT[] ={
    sAnim_GeneralFrame0,
    sAnim_CAMERUPT_1,
};

static const union AnimCmd *const sAnims_SPHEAL[] ={
    sAnim_GeneralFrame0,
    sAnim_SPHEAL_1,
};

static const union AnimCmd *const sAnims_SEALEO[] ={
    sAnim_GeneralFrame0,
    sAnim_SEALEO_1,
};

static const union AnimCmd *const sAnims_WALREIN[] ={
    sAnim_GeneralFrame0,
    sAnim_WALREIN_1,
};

static const union AnimCmd *const sAnims_CACNEA[] ={
    sAnim_GeneralFrame0,
    sAnim_CACNEA_1,
};

static const union AnimCmd *const sAnims_CACTURNE[] ={
    sAnim_GeneralFrame0,
    sAnim_CACTURNE_1,
};

static const union AnimCmd *const sAnims_SNORUNT[] ={
    sAnim_GeneralFrame0,
    sAnim_SNORUNT_1,
};

static const union AnimCmd *const sAnims_GLALIE[] ={
    sAnim_GeneralFrame0,
    sAnim_GLALIE_1,
};

static const union AnimCmd *const sAnims_LUNATONE[] ={
    sAnim_GeneralFrame0,
    sAnim_LUNATONE_1,
    sAnim_LUNATONE_2,
};

static const union AnimCmd *const sAnims_SOLROCK[] ={
    sAnim_GeneralFrame0,
    sAnim_SOLROCK_1,
    sAnim_SOLROCK_2,
};

static const union AnimCmd *const sAnims_AZURILL[] ={
    sAnim_GeneralFrame0,
    sAnim_AZURILL_1,
};

static const union AnimCmd *const sAnims_SPOINK[] ={
    sAnim_GeneralFrame0,
    sAnim_SPOINK_1,
};

static const union AnimCmd *const sAnims_GRUMPIG[] ={
    sAnim_GeneralFrame0,
    sAnim_GRUMPIG_1,
};

static const union AnimCmd *const sAnims_PLUSLE[] ={
    sAnim_GeneralFrame0,
    sAnim_PLUSLE_1,
};

static const union AnimCmd *const sAnims_MINUN[] ={
    sAnim_GeneralFrame0,
    sAnim_MINUN_1,
};

static const union AnimCmd *const sAnims_MAWILE[] ={
    sAnim_GeneralFrame0,
    sAnim_MAWILE_1,
};

static const union AnimCmd *const sAnims_MEDITITE[] ={
    sAnim_GeneralFrame0,
    sAnim_MEDITITE_1,
};

static const union AnimCmd *const sAnims_MEDICHAM[] ={
    sAnim_GeneralFrame0,
    sAnim_MEDICHAM_1,
};

static const union AnimCmd *const sAnims_SWABLU[] ={
    sAnim_GeneralFrame0,
    sAnim_SWABLU_1,
    sAnim_SWABLU_2,
};

static const union AnimCmd *const sAnims_ALTARIA[] ={
    sAnim_GeneralFrame0,
    sAnim_ALTARIA_1,
    sAnim_ALTARIA_2,
};

static const union AnimCmd *const sAnims_WYNAUT[] ={
    sAnim_GeneralFrame0,
    sAnim_WYNAUT_1,
};

static const union AnimCmd *const sAnims_DUSKULL[] ={
    sAnim_GeneralFrame0,
    sAnim_DUSKULL_1,
};

static const union AnimCmd *const sAnims_DUSCLOPS[] ={
    sAnim_GeneralFrame0,
    sAnim_DUSCLOPS_1,
};

static const union AnimCmd *const sAnims_ROSELIA[] ={
    sAnim_GeneralFrame0,
    sAnim_ROSELIA_1,
};

static const union AnimCmd *const sAnims_SLAKOTH[] ={
    sAnim_GeneralFrame0,
    sAnim_SLAKOTH_1,
};

static const union AnimCmd *const sAnims_VIGOROTH[] ={
    sAnim_GeneralFrame0,
    sAnim_VIGOROTH_1,
};

static const union AnimCmd *const sAnims_SLAKING[] ={
    sAnim_GeneralFrame0,
    sAnim_SLAKING_1,
};

static const union AnimCmd *const sAnims_GULPIN[] ={
    sAnim_GeneralFrame0,
    sAnim_GULPIN_1,
};

static const union AnimCmd *const sAnims_SWALOT[] ={
    sAnim_GeneralFrame0,
    sAnim_SWALOT_1,
};

static const union AnimCmd *const sAnims_TROPIUS[] ={
    sAnim_GeneralFrame0,
    sAnim_TROPIUS_1,
};

static const union AnimCmd *const sAnims_WHISMUR[] ={
    sAnim_GeneralFrame0,
    sAnim_WHISMUR_1,
};

static const union AnimCmd *const sAnims_LOUDRED[] ={
    sAnim_GeneralFrame0,
    sAnim_LOUDRED_1,
};

static const union AnimCmd *const sAnims_EXPLOUD[] ={
    sAnim_GeneralFrame0,
    sAnim_EXPLOUD_1,
};

static const union AnimCmd *const sAnims_CLAMPERL[] ={
    sAnim_GeneralFrame0,
    sAnim_CLAMPERL_1,
};

static const union AnimCmd *const sAnims_HUNTAIL[] ={
    sAnim_GeneralFrame0,
    sAnim_HUNTAIL_1,
};

static const union AnimCmd *const sAnims_GOREBYSS[] ={
    sAnim_GeneralFrame0,
    sAnim_GOREBYSS_1,
};

static const union AnimCmd *const sAnims_ABSOL[] ={
    sAnim_GeneralFrame0,
    sAnim_ABSOL_1,
};

static const union AnimCmd *const sAnims_SHUPPET[] ={
    sAnim_GeneralFrame0,
    sAnim_SHUPPET_1,
};

static const union AnimCmd *const sAnims_BANETTE[] ={
    sAnim_GeneralFrame0,
    sAnim_BANETTE_1,
};

static const union AnimCmd *const sAnims_SEVIPER[] ={
    sAnim_GeneralFrame0,
    sAnim_SEVIPER_1,
};

static const union AnimCmd *const sAnims_ZANGOOSE[] ={
    sAnim_GeneralFrame0,
    sAnim_ZANGOOSE_1,
};

static const union AnimCmd *const sAnims_RELICANTH[] ={
    sAnim_GeneralFrame0,
    sAnim_RELICANTH_1,
};

static const union AnimCmd *const sAnims_ARON[] ={
    sAnim_GeneralFrame0,
    sAnim_ARON_1,
};

static const union AnimCmd *const sAnims_LAIRON[] ={
    sAnim_GeneralFrame0,
    sAnim_LAIRON_1,
};

static const union AnimCmd *const sAnims_AGGRON[] ={
    sAnim_GeneralFrame0,
    sAnim_AGGRON_1,
};

static const union AnimCmd *const sAnims_CASTFORM[] ={
    sAnim_CASTFORM_0,
    sAnim_CASTFORM_1,
    sAnim_CASTFORM_2,
    sAnim_CASTFORM_3,
};

static const union AnimCmd *const sAnims_VOLBEAT[] ={
    sAnim_GeneralFrame0,
    sAnim_VOLBEAT_1,
};

static const union AnimCmd *const sAnims_ILLUMISE[] ={
    sAnim_GeneralFrame0,
    sAnim_ILLUMISE_1,
};

static const union AnimCmd *const sAnims_LILEEP[] ={
    sAnim_GeneralFrame0,
    sAnim_LILEEP_1,
};

static const union AnimCmd *const sAnims_CRADILY[] ={
    sAnim_GeneralFrame0,
    sAnim_CRADILY_1,
};

static const union AnimCmd *const sAnims_ANORITH[] ={
    sAnim_GeneralFrame0,
    sAnim_ANORITH_1,
};

static const union AnimCmd *const sAnims_ARMALDO[] ={
    sAnim_GeneralFrame0,
    sAnim_ARMALDO_1,
};

static const union AnimCmd *const sAnims_RALTS[] ={
    sAnim_GeneralFrame0,
    sAnim_RALTS_1,
};

static const union AnimCmd *const sAnims_KIRLIA[] ={
    sAnim_GeneralFrame0,
    sAnim_KIRLIA_1,
};

static const union AnimCmd *const sAnims_GARDEVOIR[] ={
    sAnim_GeneralFrame0,
    sAnim_GARDEVOIR_1,
};

static const union AnimCmd *const sAnims_BAGON[] ={
    sAnim_GeneralFrame0,
    sAnim_BAGON_1,
};

static const union AnimCmd *const sAnims_SHELGON[] ={
    sAnim_GeneralFrame0,
    sAnim_SHELGON_1,
};

static const union AnimCmd *const sAnims_SALAMENCE[] ={
    sAnim_GeneralFrame0,
    sAnim_SALAMENCE_1,
};

static const union AnimCmd *const sAnims_BELDUM[] ={
    sAnim_GeneralFrame0,
    sAnim_BELDUM_1,
};

static const union AnimCmd *const sAnims_METANG[] ={
    sAnim_GeneralFrame0,
    sAnim_METANG_1,
};

static const union AnimCmd *const sAnims_METAGROSS[] ={
    sAnim_GeneralFrame0,
    sAnim_METAGROSS_1,
};

static const union AnimCmd *const sAnims_REGIROCK[] ={
    sAnim_GeneralFrame0,
    sAnim_REGIROCK_1,
    sAnim_REGIROCK_2,
};

static const union AnimCmd *const sAnims_REGICE[] ={
    sAnim_GeneralFrame0,
    sAnim_REGICE_1,
};

static const union AnimCmd *const sAnims_REGISTEEL[] ={
    sAnim_GeneralFrame0,
    sAnim_REGISTEEL_1,
    sAnim_REGISTEEL_2,
};

static const union AnimCmd *const sAnims_KYOGRE[] ={
    sAnim_GeneralFrame0,
    sAnim_KYOGRE_1,
    sAnim_KYOGRE_2,
};

static const union AnimCmd *const sAnims_GROUDON[] ={
    sAnim_GeneralFrame0,
    sAnim_GROUDON_1,
    sAnim_GROUDON_2,
};

static const union AnimCmd *const sAnims_RAYQUAZA[] ={
    sAnim_GeneralFrame0,
    sAnim_RAYQUAZA_1,
    sAnim_RAYQUAZA_2,
};

static const union AnimCmd *const sAnims_LATIAS[] ={
    sAnim_GeneralFrame0,
    sAnim_LATIAS_1,
    sAnim_LATIAS_2,
};

static const union AnimCmd *const sAnims_LATIOS[] ={
    sAnim_GeneralFrame0,
    sAnim_LATIOS_1,
    sAnim_LATIOS_2,
};

static const union AnimCmd *const sAnims_JIRACHI[] ={
    sAnim_GeneralFrame0,
    sAnim_JIRACHI_1,
    sAnim_JIRACHI_2,
};

static const union AnimCmd *const sAnims_DEOXYS[] ={
    sAnim_GeneralFrame0,
    sAnim_DEOXYS_1,
    sAnim_DEOXYS_2,
};

static const union AnimCmd *const sAnims_CHIMECHO[] ={
    sAnim_GeneralFrame0,
    sAnim_CHIMECHO_1,
};

static const union AnimCmd *const sAnims_EGG[] ={
    sAnim_GeneralFrame0,
    sAnim_EGG_1,
};

static const union AnimCmd *const sAnims_UNOWN_B[] ={
    sAnim_GeneralFrame0,
    sAnim_UNOWN_B_1,
};

static const union AnimCmd *const sAnims_UNOWN_C[] ={
    sAnim_GeneralFrame0,
    sAnim_UNOWN_C_1,
};

static const union AnimCmd *const sAnims_UNOWN_D[] ={
    sAnim_GeneralFrame0,
    sAnim_UNOWN_D_1,
};

static const union AnimCmd *const sAnims_UNOWN_E[] ={
    sAnim_GeneralFrame0,
    sAnim_UNOWN_E_1,
};

static const union AnimCmd *const sAnims_UNOWN_F[] ={
    sAnim_GeneralFrame0,
    sAnim_UNOWN_F_1,
};

static const union AnimCmd *const sAnims_UNOWN_G[] ={
    sAnim_GeneralFrame0,
    sAnim_UNOWN_G_1,
};

static const union AnimCmd *const sAnims_UNOWN_H[] ={
    sAnim_GeneralFrame0,
    sAnim_UNOWN_H_1,
};

static const union AnimCmd *const sAnims_UNOWN_I[] ={
    sAnim_GeneralFrame0,
    sAnim_UNOWN_I_1,
};

static const union AnimCmd *const sAnims_UNOWN_J[] ={
    sAnim_GeneralFrame0,
    sAnim_UNOWN_J_1,
};

static const union AnimCmd *const sAnims_UNOWN_K[] ={
    sAnim_GeneralFrame0,
    sAnim_UNOWN_K_1,
};

static const union AnimCmd *const sAnims_UNOWN_L[] ={
    sAnim_GeneralFrame0,
    sAnim_UNOWN_L_1,
};

static const union AnimCmd *const sAnims_UNOWN_M[] ={
    sAnim_GeneralFrame0,
    sAnim_UNOWN_M_1,
};

static const union AnimCmd *const sAnims_UNOWN_N[] ={
    sAnim_GeneralFrame0,
    sAnim_UNOWN_N_1,
};

static const union AnimCmd *const sAnims_UNOWN_O[] ={
    sAnim_GeneralFrame0,
    sAnim_UNOWN_O_1,
};

static const union AnimCmd *const sAnims_UNOWN_P[] ={
    sAnim_GeneralFrame0,
    sAnim_UNOWN_P_1,
};

static const union AnimCmd *const sAnims_UNOWN_Q[] ={
    sAnim_GeneralFrame0,
    sAnim_UNOWN_Q_1,
};

static const union AnimCmd *const sAnims_UNOWN_R[] ={
    sAnim_GeneralFrame0,
    sAnim_UNOWN_R_1,
};

static const union AnimCmd *const sAnims_UNOWN_S[] ={
    sAnim_GeneralFrame0,
    sAnim_UNOWN_S_1,
};

static const union AnimCmd *const sAnims_UNOWN_T[] ={
    sAnim_GeneralFrame0,
    sAnim_UNOWN_T_1,
};

static const union AnimCmd *const sAnims_UNOWN_U[] ={
    sAnim_GeneralFrame0,
    sAnim_UNOWN_U_1,
};

static const union AnimCmd *const sAnims_UNOWN_V[] ={
    sAnim_GeneralFrame0,
    sAnim_UNOWN_V_1,
};

static const union AnimCmd *const sAnims_UNOWN_W[] ={
    sAnim_GeneralFrame0,
    sAnim_UNOWN_W_1,
};

static const union AnimCmd *const sAnims_UNOWN_X[] ={
    sAnim_GeneralFrame0,
    sAnim_UNOWN_X_1,
};

static const union AnimCmd *const sAnims_UNOWN_Y[] ={
    sAnim_GeneralFrame0,
    sAnim_UNOWN_Y_1,
};

static const union AnimCmd *const sAnims_UNOWN_Z[] ={
    sAnim_GeneralFrame0,
    sAnim_UNOWN_Z_1,
};

static const union AnimCmd *const sAnims_UNOWN_EMARK[] ={
    sAnim_GeneralFrame0,
    sAnim_UNOWN_EMARK_1,
};

static const union AnimCmd *const sAnims_UNOWN_QMARK[] ={
    sAnim_GeneralFrame0,
    sAnim_UNOWN_QMARK_1,
};

static const union AnimCmd *const sAnims_TURTWIG[] ={
    sAnim_GeneralFrame0,
    sAnim_TURTWIG_1,
};

static const union AnimCmd *const sAnims_GROTLE[] ={
    sAnim_GeneralFrame0,
    sAnim_GROTLE_1,
};

static const union AnimCmd *const sAnims_TORTERRA[] ={
    sAnim_GeneralFrame0,
    sAnim_TORTERRA_1,
};

static const union AnimCmd *const sAnims_CHIMCHAR[] ={
    sAnim_GeneralFrame0,
    sAnim_CHIMCHAR_1,
};

static const union AnimCmd *const sAnims_MONFERNO[] ={
    sAnim_GeneralFrame0,
    sAnim_MONFERNO_1,
};

static const union AnimCmd *const sAnims_INFERNAPE[] ={
    sAnim_GeneralFrame0,
    sAnim_INFERNAPE_1,
};

static const union AnimCmd *const sAnims_PIPLUP[] ={
    sAnim_GeneralFrame0,
    sAnim_PIPLUP_1,
};

static const union AnimCmd *const sAnims_PRINPLUP[] ={
    sAnim_GeneralFrame0,
    sAnim_PRINPLUP_1,
};

static const union AnimCmd *const sAnims_EMPOLEON[] ={
    sAnim_GeneralFrame0,
    sAnim_EMPOLEON_1,
};

static const union AnimCmd *const sAnims_STARLY[] ={
    sAnim_GeneralFrame0,
    sAnim_STARLY_1,
};

static const union AnimCmd *const sAnims_STARAVIA[] ={
    sAnim_GeneralFrame0,
    sAnim_STARAVIA_1,
};

static const union AnimCmd *const sAnims_STARAPTOR[] ={
    sAnim_GeneralFrame0,
    sAnim_STARAPTOR_1,
};

static const union AnimCmd *const sAnims_BIDOOF[] ={
    sAnim_GeneralFrame0,
    sAnim_BIDOOF_1,
};

static const union AnimCmd *const sAnims_BIBAREL[] ={
    sAnim_GeneralFrame0,
    sAnim_BIBAREL_1,
};

static const union AnimCmd *const sAnims_KRICKETOT[] ={
    sAnim_GeneralFrame0,
    sAnim_KRICKETOT_1,
};

static const union AnimCmd *const sAnims_KRICKETUNE[] ={
    sAnim_GeneralFrame0,
    sAnim_KRICKETUNE_1,
};

static const union AnimCmd *const sAnims_SHINX[] ={
    sAnim_GeneralFrame0,
    sAnim_SHINX_1,
};

static const union AnimCmd *const sAnims_LUXIO[] ={
    sAnim_GeneralFrame0,
    sAnim_LUXIO_1,
};

static const union AnimCmd *const sAnims_LUXRAY[] ={
    sAnim_GeneralFrame0,
    sAnim_LUXRAY_1,
};

static const union AnimCmd *const sAnims_BUDEW[] ={
    sAnim_GeneralFrame0,
    sAnim_BUDEW_1,
};

static const union AnimCmd *const sAnims_ROSERADE[] ={
    sAnim_GeneralFrame0,
    sAnim_ROSERADE_1,
};

static const union AnimCmd *const sAnims_CRANIDOS[] ={
    sAnim_GeneralFrame0,
    sAnim_CRANIDOS_1,
};

static const union AnimCmd *const sAnims_RAMPARDOS[] ={
    sAnim_GeneralFrame0,
    sAnim_RAMPARDOS_1,
};

static const union AnimCmd *const sAnims_SHIELDON[] ={
    sAnim_GeneralFrame0,
    sAnim_SHIELDON_1,
};

static const union AnimCmd *const sAnims_BASTIODON[] ={
    sAnim_GeneralFrame0,
    sAnim_BASTIODON_1,
};

static const union AnimCmd *const sAnims_BURMY[] ={
    sAnim_GeneralFrame0,
    sAnim_BURMY_1,
};

static const union AnimCmd *const sAnims_WORMADAM[] ={
    sAnim_GeneralFrame0,
    sAnim_WORMADAM_1,
};

static const union AnimCmd *const sAnims_MOTHIM[] ={
    sAnim_GeneralFrame0,
    sAnim_MOTHIM_1,
};

static const union AnimCmd *const sAnims_COMBEE[] ={
    sAnim_GeneralFrame0,
    sAnim_COMBEE_1,
};

static const union AnimCmd *const sAnims_VESPIQUEN[] ={
    sAnim_GeneralFrame0,
    sAnim_VESPIQUEN_1,
};

static const union AnimCmd *const sAnims_PACHIRISU[] ={
    sAnim_GeneralFrame0,
    sAnim_PACHIRISU_1,
};

static const union AnimCmd *const sAnims_BUIZEL[] ={
    sAnim_GeneralFrame0,
    sAnim_BUIZEL_1,
};

static const union AnimCmd *const sAnims_FLOATZEL[] ={
    sAnim_GeneralFrame0,
    sAnim_FLOATZEL_1,
};

static const union AnimCmd *const sAnims_CHERUBI[] ={
    sAnim_GeneralFrame0,
    sAnim_CHERUBI_1,
};

static const union AnimCmd *const sAnims_CHERRIM[] ={
    sAnim_CHERRIM_NORMAL,
    sAnim_CHERRIM_SUN,
};

static const union AnimCmd *const sAnims_SHELLOS[] ={
    sAnim_GeneralFrame0,
    sAnim_SHELLOS_1,
};

static const union AnimCmd *const sAnims_GASTRODON[] ={
    sAnim_GeneralFrame0,
    sAnim_GASTRODON_1,
};

static const union AnimCmd *const sAnims_AMBIPOM[] ={
    sAnim_GeneralFrame0,
    sAnim_AMBIPOM_1,
};

static const union AnimCmd *const sAnims_DRIFLOON[] ={
    sAnim_GeneralFrame0,
    sAnim_DRIFLOON_1,
};

static const union AnimCmd *const sAnims_DRIFBLIM[] ={
    sAnim_GeneralFrame0,
    sAnim_DRIFBLIM_1,
};

static const union AnimCmd *const sAnims_BUNEARY[] ={
    sAnim_GeneralFrame0,
    sAnim_BUNEARY_1,
};

static const union AnimCmd *const sAnims_LOPUNNY[] ={
    sAnim_GeneralFrame0,
    sAnim_LOPUNNY_1,
};

static const union AnimCmd *const sAnims_MISMAGIUS[] ={
    sAnim_GeneralFrame0,
    sAnim_MISMAGIUS_1,
};

static const union AnimCmd *const sAnims_HONCHKROW[] ={
    sAnim_GeneralFrame0,
    sAnim_HONCHKROW_1,
};

static const union AnimCmd *const sAnims_GLAMEOW[] ={
    sAnim_GeneralFrame0,
    sAnim_GLAMEOW_1,
};

static const union AnimCmd *const sAnims_PURUGLY[] ={
    sAnim_GeneralFrame0,
    sAnim_PURUGLY_1,
};

static const union AnimCmd *const sAnims_CHINGLING[] ={
    sAnim_GeneralFrame0,
    sAnim_CHINGLING_1,
};

static const union AnimCmd *const sAnims_STUNKY[] ={
    sAnim_GeneralFrame0,
    sAnim_STUNKY_1,
};

static const union AnimCmd *const sAnims_SKUNTANK[] ={
    sAnim_GeneralFrame0,
    sAnim_SKUNTANK_1,
};

static const union AnimCmd *const sAnims_BRONZOR[] ={
    sAnim_GeneralFrame0,
    sAnim_BRONZOR_1,
};

static const union AnimCmd *const sAnims_BRONZONG[] ={
    sAnim_GeneralFrame0,
    sAnim_BRONZONG_1,
};

static const union AnimCmd *const sAnims_BONSLY[] ={
    sAnim_GeneralFrame0,
    sAnim_BONSLY_1,
};

static const union AnimCmd *const sAnims_MIME_JR[] ={
    sAnim_GeneralFrame0,
    sAnim_MIME_JR_1,
};

static const union AnimCmd *const sAnims_HAPPINY[] ={
    sAnim_GeneralFrame0,
    sAnim_HAPPINY_1,
};

static const union AnimCmd *const sAnims_CHATOT[] ={
    sAnim_GeneralFrame0,
    sAnim_CHATOT_1,
};

static const union AnimCmd *const sAnims_SPIRITOMB[] ={
    sAnim_GeneralFrame0,
    sAnim_SPIRITOMB_1,
};

static const union AnimCmd *const sAnims_GIBLE[] ={
    sAnim_GeneralFrame0,
    sAnim_GIBLE_1,
};

static const union AnimCmd *const sAnims_GABITE[] ={
    sAnim_GeneralFrame0,
    sAnim_GABITE_1,
};

static const union AnimCmd *const sAnims_GARCHOMP[] ={
    sAnim_GeneralFrame0,
    sAnim_GARCHOMP_1,
};

static const union AnimCmd *const sAnims_MUNCHLAX[] ={
    sAnim_GeneralFrame0,
    sAnim_MUNCHLAX_1,
};

static const union AnimCmd *const sAnims_RIOLU[] ={
    sAnim_GeneralFrame0,
    sAnim_RIOLU_1,
};

static const union AnimCmd *const sAnims_LUCARIO[] ={
    sAnim_GeneralFrame0,
    sAnim_LUCARIO_1,
};

static const union AnimCmd *const sAnims_HIPPOPOTAS[] ={
    sAnim_GeneralFrame0,
    sAnim_HIPPOPOTAS_1,
};

static const union AnimCmd *const sAnims_HIPPOWDON[] ={
    sAnim_GeneralFrame0,
    sAnim_HIPPOWDON_1,
};

static const union AnimCmd *const sAnims_SKORUPI[] ={
    sAnim_GeneralFrame0,
    sAnim_SKORUPI_1,
};

static const union AnimCmd *const sAnims_DRAPION[] ={
    sAnim_GeneralFrame0,
    sAnim_DRAPION_1,
};

static const union AnimCmd *const sAnims_CROAGUNK[] ={
    sAnim_GeneralFrame0,
    sAnim_CROAGUNK_1,
};

static const union AnimCmd *const sAnims_TOXICROAK[] ={
    sAnim_GeneralFrame0,
    sAnim_TOXICROAK_1,
};

static const union AnimCmd *const sAnims_CARNIVINE[] ={
    sAnim_GeneralFrame0,
    sAnim_CARNIVINE_1,
};

static const union AnimCmd *const sAnims_FINNEON[] ={
    sAnim_GeneralFrame0,
    sAnim_FINNEON_1,
};

static const union AnimCmd *const sAnims_LUMINEON[] ={
    sAnim_GeneralFrame0,
    sAnim_LUMINEON_1,
};

static const union AnimCmd *const sAnims_MANTYKE[] ={
    sAnim_GeneralFrame0,
    sAnim_MANTYKE_1,
};

static const union AnimCmd *const sAnims_SNOVER[] ={
    sAnim_GeneralFrame0,
    sAnim_SNOVER_1,
};

static const union AnimCmd *const sAnims_ABOMASNOW[] ={
    sAnim_GeneralFrame0,
    sAnim_ABOMASNOW_1,
};

static const union AnimCmd *const sAnims_WEAVILE[] ={
    sAnim_GeneralFrame0,
    sAnim_WEAVILE_1,
};

static const union AnimCmd *const sAnims_MAGNEZONE[] ={
    sAnim_GeneralFrame0,
    sAnim_MAGNEZONE_1,
};

static const union AnimCmd *const sAnims_LICKILICKY[] ={
    sAnim_GeneralFrame0,
    sAnim_LICKILICKY_1,
};

static const union AnimCmd *const sAnims_RHYPERIOR[] ={
    sAnim_GeneralFrame0,
    sAnim_RHYPERIOR_1,
};

static const union AnimCmd *const sAnims_TANGROWTH[] ={
    sAnim_GeneralFrame0,
    sAnim_TANGROWTH_1,
};

static const union AnimCmd *const sAnims_ELECTIVIRE[] ={
    sAnim_GeneralFrame0,
    sAnim_ELECTIVIRE_1,
};

static const union AnimCmd *const sAnims_MAGMORTAR[] ={
    sAnim_GeneralFrame0,
    sAnim_MAGMORTAR_1,
};

static const union AnimCmd *const sAnims_TOGEKISS[] ={
    sAnim_GeneralFrame0,
    sAnim_TOGEKISS_1,
};

static const union AnimCmd *const sAnims_YANMEGA[] ={
    sAnim_GeneralFrame0,
    sAnim_YANMEGA_1,
};

static const union AnimCmd *const sAnims_LEAFEON[] ={
    sAnim_GeneralFrame0,
    sAnim_LEAFEON_1,
};

static const union AnimCmd *const sAnims_GLACEON[] ={
    sAnim_GeneralFrame0,
    sAnim_GLACEON_1,
};

static const union AnimCmd *const sAnims_GLISCOR[] ={
    sAnim_GeneralFrame0,
    sAnim_GLISCOR_1,
};

static const union AnimCmd *const sAnims_MAMOSWINE[] ={
    sAnim_GeneralFrame0,
    sAnim_MAMOSWINE_1,
};

static const union AnimCmd *const sAnims_PORYGON_Z[] ={
    sAnim_GeneralFrame0,
    sAnim_PORYGON_Z_1,
};

static const union AnimCmd *const sAnims_GALLADE[] ={
    sAnim_GeneralFrame0,
    sAnim_GALLADE_1,
};

static const union AnimCmd *const sAnims_PROBOPASS[] ={
    sAnim_GeneralFrame0,
    sAnim_PROBOPASS_1,
};

static const union AnimCmd *const sAnims_DUSKNOIR[] ={
    sAnim_GeneralFrame0,
    sAnim_DUSKNOIR_1,
};

static const union AnimCmd *const sAnims_FROSLASS[] ={
    sAnim_GeneralFrame0,
    sAnim_FROSLASS_1,
};

static const union AnimCmd *const sAnims_ROTOM[] ={
    sAnim_GeneralFrame0,
    sAnim_ROTOM_1,
};

static const union AnimCmd *const sAnims_ROTOM_HEAT[] ={
    sAnim_GeneralFrame0,
    sAnim_RotomHeat_1,
};

static const union AnimCmd *const sAnims_ROTOM_FROST[] ={
    sAnim_GeneralFrame0,
    sAnim_RotomFrost_1,
};

static const union AnimCmd *const sAnims_ROTOM_FAN[] ={
    sAnim_GeneralFrame0,
    sAnim_RotomFan_1,
};

static const union AnimCmd *const sAnims_ROTOM_MOW[] ={
    sAnim_GeneralFrame0,
    sAnim_RotomMow_1,
};

static const union AnimCmd *const sAnims_ROTOM_WASH[] ={
    sAnim_GeneralFrame0,
    sAnim_RotomWash_1,
};

static const union AnimCmd *const sAnims_UXIE[] ={
    sAnim_GeneralFrame0,
    sAnim_UXIE_1,
};

static const union AnimCmd *const sAnims_MESPRIT[] ={
    sAnim_GeneralFrame0,
    sAnim_MESPRIT_1,
};

static const union AnimCmd *const sAnims_AZELF[] ={
    sAnim_GeneralFrame0,
    sAnim_AZELF_1,
};

static const union AnimCmd *const sAnims_DIALGA[] ={
    sAnim_GeneralFrame0,
    sAnim_DIALGA_1,
};

static const union AnimCmd *const sAnims_PALKIA[] ={
    sAnim_GeneralFrame0,
    sAnim_PALKIA_1,
};

static const union AnimCmd *const sAnims_HEATRAN[] ={
    sAnim_GeneralFrame0,
    sAnim_HEATRAN_1,
};

static const union AnimCmd *const sAnims_REGIGIGAS[] ={
    sAnim_GeneralFrame0,
    sAnim_REGIGIGAS_1,
};

static const union AnimCmd *const sAnims_GIRATINA[] ={
    sAnim_GeneralFrame0,
    sAnim_GIRATINA_1,
};

static const union AnimCmd *const sAnims_CRESSELIA[] ={
    sAnim_GeneralFrame0,
    sAnim_CRESSELIA_1,
};

static const union AnimCmd *const sAnims_PHIONE[] ={
    sAnim_GeneralFrame0,
    sAnim_PHIONE_1,
};

static const union AnimCmd *const sAnims_MANAPHY[] ={
    sAnim_GeneralFrame0,
    sAnim_MANAPHY_1,
};

static const union AnimCmd *const sAnims_DARKRAI[] ={
    sAnim_GeneralFrame0,
    sAnim_DARKRAI_1,
};

static const union AnimCmd *const sAnims_SHAYMIN[] ={
    sAnim_GeneralFrame0,
    sAnim_SHAYMIN_1,
};

static const union AnimCmd *const sAnims_ARCEUS[] ={
    sAnim_GeneralFrame0,
    sAnim_ARCEUS_1,
};

static const union AnimCmd *const sAnims_VICTINI[] ={
    sAnim_GeneralFrame0,
    sAnim_VICTINI_1,
};

static const union AnimCmd *const sAnims_SNIVY[] ={
    sAnim_GeneralFrame0,
    sAnim_SNIVY_1,
};

static const union AnimCmd *const sAnims_SERVINE[] ={
    sAnim_GeneralFrame0,
    sAnim_SERVINE_1,
};

static const union AnimCmd *const sAnims_SERPERIOR[] ={
    sAnim_GeneralFrame0,
    sAnim_SERPERIOR_1,
};

static const union AnimCmd *const sAnims_TEPIG[] ={
    sAnim_GeneralFrame0,
    sAnim_TEPIG_1,
};

static const union AnimCmd *const sAnims_PIGNITE[] ={
    sAnim_GeneralFrame0,
    sAnim_PIGNITE_1,
};

static const union AnimCmd *const sAnims_EMBOAR[] ={
    sAnim_GeneralFrame0,
    sAnim_EMBOAR_1,
};

static const union AnimCmd *const sAnims_OSHAWOTT[] ={
    sAnim_GeneralFrame0,
    sAnim_OSHAWOTT_1,
};

static const union AnimCmd *const sAnims_DEWOTT[] ={
    sAnim_GeneralFrame0,
    sAnim_DEWOTT_1,
};

static const union AnimCmd *const sAnims_SAMUROTT[] ={
    sAnim_GeneralFrame0,
    sAnim_SAMUROTT_1,
};

static const union AnimCmd *const sAnims_PATRAT[] ={
    sAnim_GeneralFrame0,
    sAnim_PATRAT_1,
};

static const union AnimCmd *const sAnims_WATCHOG[] ={
    sAnim_GeneralFrame0,
    sAnim_WATCHOG_1,
};

static const union AnimCmd *const sAnims_LILLIPUP[] ={
    sAnim_GeneralFrame0,
    sAnim_LILLIPUP_1,
};

static const union AnimCmd *const sAnims_HERDIER[] ={
    sAnim_GeneralFrame0,
    sAnim_HERDIER_1,
};

static const union AnimCmd *const sAnims_STOUTLAND[] ={
    sAnim_GeneralFrame0,
    sAnim_STOUTLAND_1,
};

static const union AnimCmd *const sAnims_PURRLOIN[] ={
    sAnim_GeneralFrame0,
    sAnim_PURRLOIN_1,
};

static const union AnimCmd *const sAnims_LIEPARD[] ={
    sAnim_GeneralFrame0,
    sAnim_LIEPARD_1,
};

static const union AnimCmd *const sAnims_PANSAGE[] ={
    sAnim_GeneralFrame0,
    sAnim_PANSAGE_1,
};

static const union AnimCmd *const sAnims_SIMISAGE[] ={
    sAnim_GeneralFrame0,
    sAnim_SIMISAGE_1,
};

static const union AnimCmd *const sAnims_PANSEAR[] ={
    sAnim_GeneralFrame0,
    sAnim_PANSEAR_1,
};

static const union AnimCmd *const sAnims_SIMISEAR[] ={
    sAnim_GeneralFrame0,
    sAnim_SIMISEAR_1,
};

static const union AnimCmd *const sAnims_PANPOUR[] ={
    sAnim_GeneralFrame0,
    sAnim_PANPOUR_1,
};

static const union AnimCmd *const sAnims_SIMIPOUR[] ={
    sAnim_GeneralFrame0,
    sAnim_SIMIPOUR_1,
};

static const union AnimCmd *const sAnims_MUNNA[] ={
    sAnim_GeneralFrame0,
    sAnim_MUNNA_1,
};

static const union AnimCmd *const sAnims_MUSHARNA[] ={
    sAnim_GeneralFrame0,
    sAnim_MUSHARNA_1,
};

static const union AnimCmd *const sAnims_PIDOVE[] ={
    sAnim_GeneralFrame0,
    sAnim_PIDOVE_1,
};

static const union AnimCmd *const sAnims_TRANQUILL[] ={
    sAnim_GeneralFrame0,
    sAnim_TRANQUILL_1,
};

static const union AnimCmd *const sAnims_UNFEZANT[] ={
    sAnim_GeneralFrame0,
    sAnim_UNFEZANT_1,
};

static const union AnimCmd *const sAnims_BLITZLE[] ={
    sAnim_GeneralFrame0,
    sAnim_BLITZLE_1,
};

static const union AnimCmd *const sAnims_ZEBSTRIKA[] ={
    sAnim_GeneralFrame0,
    sAnim_ZEBSTRIKA_1,
};

static const union AnimCmd *const sAnims_ROGGENROLA[] ={
    sAnim_GeneralFrame0,
    sAnim_ROGGENROLA_1,
};

static const union AnimCmd *const sAnims_BOLDORE[] ={
    sAnim_GeneralFrame0,
    sAnim_BOLDORE_1,
};

static const union AnimCmd *const sAnims_GIGALITH[] ={
    sAnim_GeneralFrame0,
    sAnim_GIGALITH_1,
};

static const union AnimCmd *const sAnims_WOOBAT[] ={
    sAnim_GeneralFrame0,
    sAnim_WOOBAT_1,
};

static const union AnimCmd *const sAnims_SWOOBAT[] ={
    sAnim_GeneralFrame0,
    sAnim_SWOOBAT_1,
};

static const union AnimCmd *const sAnims_DRILBUR[] ={
    sAnim_GeneralFrame0,
    sAnim_DRILBUR_1,
};

static const union AnimCmd *const sAnims_EXCADRILL[] ={
    sAnim_GeneralFrame0,
    sAnim_EXCADRILL_1,
};

static const union AnimCmd *const sAnims_AUDINO[] ={
    sAnim_GeneralFrame0,
    sAnim_AUDINO_1,
};

static const union AnimCmd *const sAnims_TIMBURR[] ={
    sAnim_GeneralFrame0,
    sAnim_TIMBURR_1,
};

static const union AnimCmd *const sAnims_GURDURR[] ={
    sAnim_GeneralFrame0,
    sAnim_GURDURR_1,
};

static const union AnimCmd *const sAnims_CONKELDURR[] ={
    sAnim_GeneralFrame0,
    sAnim_CONKELDURR_1,
};

static const union AnimCmd *const sAnims_TYMPOLE[] ={
    sAnim_GeneralFrame0,
    sAnim_TYMPOLE_1,
};

static const union AnimCmd *const sAnims_PALPITOAD[] ={
    sAnim_GeneralFrame0,
    sAnim_PALPITOAD_1,
};

static const union AnimCmd *const sAnims_SEISMITOAD[] ={
    sAnim_GeneralFrame0,
    sAnim_SEISMITOAD_1,
};

static const union AnimCmd *const sAnims_THROH[] ={
    sAnim_GeneralFrame0,
    sAnim_THROH_1,
};

static const union AnimCmd *const sAnims_SAWK[] ={
    sAnim_GeneralFrame0,
    sAnim_SAWK_1,
};

static const union AnimCmd *const sAnims_SEWADDLE[] ={
    sAnim_GeneralFrame0,
    sAnim_SEWADDLE_1,
};

static const union AnimCmd *const sAnims_SWADLOON[] ={
    sAnim_GeneralFrame0,
    sAnim_SWADLOON_1,
};

static const union AnimCmd *const sAnims_LEAVANNY[] ={
    sAnim_GeneralFrame0,
    sAnim_LEAVANNY_1,
};

static const union AnimCmd *const sAnims_VENIPEDE[] ={
    sAnim_GeneralFrame0,
    sAnim_VENIPEDE_1,
};

static const union AnimCmd *const sAnims_WHIRLIPEDE[] ={
    sAnim_GeneralFrame0,
    sAnim_WHIRLIPEDE_1,
};

static const union AnimCmd *const sAnims_SCOLIPEDE[] ={
    sAnim_GeneralFrame0,
    sAnim_SCOLIPEDE_1,
};

static const union AnimCmd *const sAnims_COTTONEE[] ={
    sAnim_GeneralFrame0,
    sAnim_COTTONEE_1,
};

static const union AnimCmd *const sAnims_WHIMSICOTT[] ={
    sAnim_GeneralFrame0,
    sAnim_WHIMSICOTT_1,
};

static const union AnimCmd *const sAnims_PETILIL[] ={
    sAnim_GeneralFrame0,
    sAnim_PETILIL_1,
};

static const union AnimCmd *const sAnims_LILLIGANT[] ={
    sAnim_GeneralFrame0,
    sAnim_LILLIGANT_1,
};

static const union AnimCmd *const sAnims_BASCULIN[] ={
    sAnim_GeneralFrame0,
    sAnim_BASCULIN_1,
};

static const union AnimCmd *const sAnims_SANDILE[] ={
    sAnim_GeneralFrame0,
    sAnim_SANDILE_1,
<<<<<<< HEAD
};

static const union AnimCmd *const sAnims_KROKOROK[] ={
    sAnim_GeneralFrame0,
    sAnim_KROKOROK_1,
};

static const union AnimCmd *const sAnims_KROOKODILE[] ={
    sAnim_GeneralFrame0,
    sAnim_KROOKODILE_1,
};

static const union AnimCmd *const sAnims_DARUMAKA[] ={
    sAnim_GeneralFrame0,
    sAnim_DARUMAKA_1,
};

static const union AnimCmd *const sAnims_DARMANITAN[] ={
    sAnim_GeneralFrame0,
    sAnim_DARMANITAN_1,
};

static const union AnimCmd *const sAnims_MARACTUS[] ={
    sAnim_GeneralFrame0,
    sAnim_MARACTUS_1,
};

static const union AnimCmd *const sAnims_DWEBBLE[] ={
    sAnim_GeneralFrame0,
    sAnim_DWEBBLE_1,
};

static const union AnimCmd *const sAnims_CRUSTLE[] ={
    sAnim_GeneralFrame0,
    sAnim_CRUSTLE_1,
};

static const union AnimCmd *const sAnims_SCRAGGY[] ={
    sAnim_GeneralFrame0,
    sAnim_SCRAGGY_1,
};

static const union AnimCmd *const sAnims_SCRAFTY[] ={
    sAnim_GeneralFrame0,
    sAnim_SCRAFTY_1,
};

static const union AnimCmd *const sAnims_SIGILYPH[] ={
    sAnim_GeneralFrame0,
    sAnim_SIGILYPH_1,
};

static const union AnimCmd *const sAnims_YAMASK[] ={
    sAnim_GeneralFrame0,
    sAnim_YAMASK_1,
};

static const union AnimCmd *const sAnims_COFAGRIGUS[] ={
    sAnim_GeneralFrame0,
    sAnim_COFAGRIGUS_1,
};

static const union AnimCmd *const sAnims_TIRTOUGA[] ={
    sAnim_GeneralFrame0,
    sAnim_TIRTOUGA_1,
};

static const union AnimCmd *const sAnims_CARRACOSTA[] ={
    sAnim_GeneralFrame0,
    sAnim_CARRACOSTA_1,
};

static const union AnimCmd *const sAnims_ARCHEN[] ={
    sAnim_GeneralFrame0,
    sAnim_ARCHEN_1,
};

static const union AnimCmd *const sAnims_ARCHEOPS[] ={
    sAnim_GeneralFrame0,
    sAnim_ARCHEOPS_1,
};

static const union AnimCmd *const sAnims_TRUBBISH[] ={
    sAnim_GeneralFrame0,
    sAnim_TRUBBISH_1,
};

static const union AnimCmd *const sAnims_GARBODOR[] ={
    sAnim_GeneralFrame0,
    sAnim_GARBODOR_1,
};

static const union AnimCmd *const sAnims_ZORUA[] ={
    sAnim_GeneralFrame0,
    sAnim_ZORUA_1,
};

static const union AnimCmd *const sAnims_ZOROARK[] ={
    sAnim_GeneralFrame0,
    sAnim_ZOROARK_1,
};

static const union AnimCmd *const sAnims_MINCCINO[] ={
    sAnim_GeneralFrame0,
    sAnim_MINCCINO_1,
};

static const union AnimCmd *const sAnims_CINCCINO[] ={
    sAnim_GeneralFrame0,
    sAnim_CINCCINO_1,
};

static const union AnimCmd *const sAnims_GOTHITA[] ={
    sAnim_GeneralFrame0,
    sAnim_GOTHITA_1,
};

static const union AnimCmd *const sAnims_GOTHORITA[] ={
    sAnim_GeneralFrame0,
    sAnim_GOTHORITA_1,
};

static const union AnimCmd *const sAnims_GOTHITELLE[] ={
    sAnim_GeneralFrame0,
    sAnim_GOTHITELLE_1,
};

static const union AnimCmd *const sAnims_SOLOSIS[] ={
    sAnim_GeneralFrame0,
    sAnim_SOLOSIS_1,
};

static const union AnimCmd *const sAnims_DUOSION[] ={
    sAnim_GeneralFrame0,
    sAnim_DUOSION_1,
};

static const union AnimCmd *const sAnims_REUNICLUS[] ={
    sAnim_GeneralFrame0,
    sAnim_REUNICLUS_1,
};

static const union AnimCmd *const sAnims_DUCKLETT[] ={
    sAnim_GeneralFrame0,
    sAnim_DUCKLETT_1,
};

static const union AnimCmd *const sAnims_SWANNA[] ={
    sAnim_GeneralFrame0,
    sAnim_SWANNA_1,
};

static const union AnimCmd *const sAnims_VANILLITE[] ={
    sAnim_GeneralFrame0,
    sAnim_VANILLITE_1,
};

static const union AnimCmd *const sAnims_VANILLISH[] ={
    sAnim_GeneralFrame0,
    sAnim_VANILLISH_1,
};

static const union AnimCmd *const sAnims_VANILLUXE[] ={
    sAnim_GeneralFrame0,
    sAnim_VANILLUXE_1,
};

static const union AnimCmd *const sAnims_DEERLING[] ={
    sAnim_GeneralFrame0,
    sAnim_DEERLING_1,
};

static const union AnimCmd *const sAnims_SAWSBUCK[] ={
    sAnim_GeneralFrame0,
    sAnim_SAWSBUCK_1,
};

static const union AnimCmd *const sAnims_EMOLGA[] ={
    sAnim_GeneralFrame0,
    sAnim_EMOLGA_1,
};

static const union AnimCmd *const sAnims_KARRABLAST[] ={
    sAnim_GeneralFrame0,
    sAnim_KARRABLAST_1,
};

static const union AnimCmd *const sAnims_ESCAVALIER[] ={
    sAnim_GeneralFrame0,
    sAnim_ESCAVALIER_1,
};

static const union AnimCmd *const sAnims_FOONGUS[] ={
    sAnim_GeneralFrame0,
    sAnim_FOONGUS_1,
};

static const union AnimCmd *const sAnims_AMOONGUSS[] ={
    sAnim_GeneralFrame0,
    sAnim_AMOONGUSS_1,
};

static const union AnimCmd *const sAnims_FRILLISH[] ={
    sAnim_GeneralFrame0,
    sAnim_FRILLISH_1,
};

static const union AnimCmd *const sAnims_JELLICENT[] ={
    sAnim_GeneralFrame0,
    sAnim_JELLICENT_1,
};

static const union AnimCmd *const sAnims_ALOMOMOLA[] ={
    sAnim_GeneralFrame0,
    sAnim_ALOMOMOLA_1,
};

static const union AnimCmd *const sAnims_JOLTIK[] ={
    sAnim_GeneralFrame0,
    sAnim_JOLTIK_1,
};

static const union AnimCmd *const sAnims_GALVANTULA[] ={
    sAnim_GeneralFrame0,
    sAnim_GALVANTULA_1,
};

static const union AnimCmd *const sAnims_FERROSEED[] ={
    sAnim_GeneralFrame0,
    sAnim_FERROSEED_1,
};

static const union AnimCmd *const sAnims_FERROTHORN[] ={
    sAnim_GeneralFrame0,
    sAnim_FERROTHORN_1,
};

static const union AnimCmd *const sAnims_KLINK[] ={
    sAnim_GeneralFrame0,
    sAnim_KLINK_1,
};

static const union AnimCmd *const sAnims_KLANG[] ={
    sAnim_GeneralFrame0,
    sAnim_KLANG_1,
};

static const union AnimCmd *const sAnims_KLINKLANG[] ={
    sAnim_GeneralFrame0,
    sAnim_KLINKLANG_1,
};

static const union AnimCmd *const sAnims_TYNAMO[] ={
    sAnim_GeneralFrame0,
    sAnim_TYNAMO_1,
};

static const union AnimCmd *const sAnims_EELEKTRIK[] ={
    sAnim_GeneralFrame0,
    sAnim_EELEKTRIK_1,
};

static const union AnimCmd *const sAnims_EELEKTROSS[] ={
    sAnim_GeneralFrame0,
    sAnim_EELEKTROSS_1,
};

static const union AnimCmd *const sAnims_ELGYEM[] ={
    sAnim_GeneralFrame0,
    sAnim_ELGYEM_1,
};

static const union AnimCmd *const sAnims_BEHEEYEM[] ={
    sAnim_GeneralFrame0,
    sAnim_BEHEEYEM_1,
};

static const union AnimCmd *const sAnims_LITWICK[] ={
    sAnim_GeneralFrame0,
    sAnim_LITWICK_1,
};

static const union AnimCmd *const sAnims_LAMPENT[] ={
    sAnim_GeneralFrame0,
    sAnim_LAMPENT_1,
};

static const union AnimCmd *const sAnims_CHANDELURE[] ={
    sAnim_GeneralFrame0,
    sAnim_CHANDELURE_1,
};

static const union AnimCmd *const sAnims_AXEW[] ={
    sAnim_GeneralFrame0,
    sAnim_AXEW_1,
};

static const union AnimCmd *const sAnims_FRAXURE[] ={
    sAnim_GeneralFrame0,
    sAnim_FRAXURE_1,
};

static const union AnimCmd *const sAnims_HAXORUS[] ={
    sAnim_GeneralFrame0,
    sAnim_HAXORUS_1,
};

static const union AnimCmd *const sAnims_CUBCHOO[] ={
    sAnim_GeneralFrame0,
    sAnim_CUBCHOO_1,
};

static const union AnimCmd *const sAnims_BEARTIC[] ={
    sAnim_GeneralFrame0,
    sAnim_BEARTIC_1,
};

static const union AnimCmd *const sAnims_CRYOGONAL[] ={
    sAnim_GeneralFrame0,
    sAnim_CRYOGONAL_1,
};

static const union AnimCmd *const sAnims_SHELMET[] ={
    sAnim_GeneralFrame0,
    sAnim_SHELMET_1,
};

static const union AnimCmd *const sAnims_ACCELGOR[] ={
    sAnim_GeneralFrame0,
    sAnim_ACCELGOR_1,
};

static const union AnimCmd *const sAnims_STUNFISK[] ={
    sAnim_GeneralFrame0,
    sAnim_STUNFISK_1,
};

static const union AnimCmd *const sAnims_MIENFOO[] ={
    sAnim_GeneralFrame0,
    sAnim_MIENFOO_1,
};

static const union AnimCmd *const sAnims_MIENSHAO[] ={
    sAnim_GeneralFrame0,
    sAnim_MIENSHAO_1,
};

static const union AnimCmd *const sAnims_DRUDDIGON[] ={
    sAnim_GeneralFrame0,
    sAnim_DRUDDIGON_1,
};

static const union AnimCmd *const sAnims_GOLETT[] ={
    sAnim_GeneralFrame0,
    sAnim_GOLETT_1,
};

static const union AnimCmd *const sAnims_GOLURK[] ={
    sAnim_GeneralFrame0,
    sAnim_GOLURK_1,
};

static const union AnimCmd *const sAnims_PAWNIARD[] ={
    sAnim_GeneralFrame0,
    sAnim_PAWNIARD_1,
};

static const union AnimCmd *const sAnims_BISHARP[] ={
    sAnim_GeneralFrame0,
=======
};

static const union AnimCmd *const sAnims_KROKOROK[] ={
    sAnim_GeneralFrame0,
    sAnim_KROKOROK_1,
};

static const union AnimCmd *const sAnims_KROOKODILE[] ={
    sAnim_GeneralFrame0,
    sAnim_KROOKODILE_1,
};

static const union AnimCmd *const sAnims_DARUMAKA[] ={
    sAnim_GeneralFrame0,
    sAnim_DARUMAKA_1,
};

static const union AnimCmd *const sAnims_DARMANITAN[] ={
    sAnim_GeneralFrame0,
    sAnim_DARMANITAN_1,
};

static const union AnimCmd *const sAnims_MARACTUS[] ={
    sAnim_GeneralFrame0,
    sAnim_MARACTUS_1,
};

static const union AnimCmd *const sAnims_DWEBBLE[] ={
    sAnim_GeneralFrame0,
    sAnim_DWEBBLE_1,
};

static const union AnimCmd *const sAnims_CRUSTLE[] ={
    sAnim_GeneralFrame0,
    sAnim_CRUSTLE_1,
};

static const union AnimCmd *const sAnims_SCRAGGY[] ={
    sAnim_GeneralFrame0,
    sAnim_SCRAGGY_1,
};

static const union AnimCmd *const sAnims_SCRAFTY[] ={
    sAnim_GeneralFrame0,
    sAnim_SCRAFTY_1,
};

static const union AnimCmd *const sAnims_SIGILYPH[] ={
    sAnim_GeneralFrame0,
    sAnim_SIGILYPH_1,
};

static const union AnimCmd *const sAnims_YAMASK[] ={
    sAnim_GeneralFrame0,
    sAnim_YAMASK_1,
};

static const union AnimCmd *const sAnims_COFAGRIGUS[] ={
    sAnim_GeneralFrame0,
    sAnim_COFAGRIGUS_1,
};

static const union AnimCmd *const sAnims_TIRTOUGA[] ={
    sAnim_GeneralFrame0,
    sAnim_TIRTOUGA_1,
};

static const union AnimCmd *const sAnims_CARRACOSTA[] ={
    sAnim_GeneralFrame0,
    sAnim_CARRACOSTA_1,
};

static const union AnimCmd *const sAnims_ARCHEN[] ={
    sAnim_GeneralFrame0,
    sAnim_ARCHEN_1,
};

static const union AnimCmd *const sAnims_ARCHEOPS[] ={
    sAnim_GeneralFrame0,
    sAnim_ARCHEOPS_1,
};

static const union AnimCmd *const sAnims_TRUBBISH[] ={
    sAnim_GeneralFrame0,
    sAnim_TRUBBISH_1,
};

static const union AnimCmd *const sAnims_GARBODOR[] ={
    sAnim_GeneralFrame0,
    sAnim_GARBODOR_1,
};

static const union AnimCmd *const sAnims_ZORUA[] ={
    sAnim_GeneralFrame0,
    sAnim_ZORUA_1,
};

static const union AnimCmd *const sAnims_ZOROARK[] ={
    sAnim_GeneralFrame0,
    sAnim_ZOROARK_1,
};

static const union AnimCmd *const sAnims_MINCCINO[] ={
    sAnim_GeneralFrame0,
    sAnim_MINCCINO_1,
};

static const union AnimCmd *const sAnims_CINCCINO[] ={
    sAnim_GeneralFrame0,
    sAnim_CINCCINO_1,
};

static const union AnimCmd *const sAnims_GOTHITA[] ={
    sAnim_GeneralFrame0,
    sAnim_GOTHITA_1,
};

static const union AnimCmd *const sAnims_GOTHORITA[] ={
    sAnim_GeneralFrame0,
    sAnim_GOTHORITA_1,
};

static const union AnimCmd *const sAnims_GOTHITELLE[] ={
    sAnim_GeneralFrame0,
    sAnim_GOTHITELLE_1,
};

static const union AnimCmd *const sAnims_SOLOSIS[] ={
    sAnim_GeneralFrame0,
    sAnim_SOLOSIS_1,
};

static const union AnimCmd *const sAnims_DUOSION[] ={
    sAnim_GeneralFrame0,
    sAnim_DUOSION_1,
};

static const union AnimCmd *const sAnims_REUNICLUS[] ={
    sAnim_GeneralFrame0,
    sAnim_REUNICLUS_1,
};

static const union AnimCmd *const sAnims_DUCKLETT[] ={
    sAnim_GeneralFrame0,
    sAnim_DUCKLETT_1,
};

static const union AnimCmd *const sAnims_SWANNA[] ={
    sAnim_GeneralFrame0,
    sAnim_SWANNA_1,
};

static const union AnimCmd *const sAnims_VANILLITE[] ={
    sAnim_GeneralFrame0,
    sAnim_VANILLITE_1,
};

static const union AnimCmd *const sAnims_VANILLISH[] ={
    sAnim_GeneralFrame0,
    sAnim_VANILLISH_1,
};

static const union AnimCmd *const sAnims_VANILLUXE[] ={
    sAnim_GeneralFrame0,
    sAnim_VANILLUXE_1,
};

static const union AnimCmd *const sAnims_DEERLING[] ={
    sAnim_GeneralFrame0,
    sAnim_DEERLING_1,
};

static const union AnimCmd *const sAnims_SAWSBUCK[] ={
    sAnim_GeneralFrame0,
    sAnim_SAWSBUCK_1,
};

static const union AnimCmd *const sAnims_EMOLGA[] ={
    sAnim_GeneralFrame0,
    sAnim_EMOLGA_1,
};

static const union AnimCmd *const sAnims_KARRABLAST[] ={
    sAnim_GeneralFrame0,
    sAnim_KARRABLAST_1,
};

static const union AnimCmd *const sAnims_ESCAVALIER[] ={
    sAnim_GeneralFrame0,
    sAnim_ESCAVALIER_1,
};

static const union AnimCmd *const sAnims_FOONGUS[] ={
    sAnim_GeneralFrame0,
    sAnim_FOONGUS_1,
};

static const union AnimCmd *const sAnims_AMOONGUSS[] ={
    sAnim_GeneralFrame0,
    sAnim_AMOONGUSS_1,
};

static const union AnimCmd *const sAnims_FRILLISH[] ={
    sAnim_GeneralFrame0,
    sAnim_FRILLISH_1,
};

static const union AnimCmd *const sAnims_JELLICENT[] ={
    sAnim_GeneralFrame0,
    sAnim_JELLICENT_1,
};

static const union AnimCmd *const sAnims_ALOMOMOLA[] ={
    sAnim_GeneralFrame0,
    sAnim_ALOMOMOLA_1,
};

static const union AnimCmd *const sAnims_JOLTIK[] ={
    sAnim_GeneralFrame0,
    sAnim_JOLTIK_1,
};

static const union AnimCmd *const sAnims_GALVANTULA[] ={
    sAnim_GeneralFrame0,
    sAnim_GALVANTULA_1,
};

static const union AnimCmd *const sAnims_FERROSEED[] ={
    sAnim_GeneralFrame0,
    sAnim_FERROSEED_1,
};

static const union AnimCmd *const sAnims_FERROTHORN[] ={
    sAnim_GeneralFrame0,
    sAnim_FERROTHORN_1,
};

static const union AnimCmd *const sAnims_KLINK[] ={
    sAnim_GeneralFrame0,
    sAnim_KLINK_1,
};

static const union AnimCmd *const sAnims_KLANG[] ={
    sAnim_GeneralFrame0,
    sAnim_KLANG_1,
};

static const union AnimCmd *const sAnims_KLINKLANG[] ={
    sAnim_GeneralFrame0,
    sAnim_KLINKLANG_1,
};

static const union AnimCmd *const sAnims_TYNAMO[] ={
    sAnim_GeneralFrame0,
    sAnim_TYNAMO_1,
};

static const union AnimCmd *const sAnims_EELEKTRIK[] ={
    sAnim_GeneralFrame0,
    sAnim_EELEKTRIK_1,
};

static const union AnimCmd *const sAnims_EELEKTROSS[] ={
    sAnim_GeneralFrame0,
    sAnim_EELEKTROSS_1,
};

static const union AnimCmd *const sAnims_ELGYEM[] ={
    sAnim_GeneralFrame0,
    sAnim_ELGYEM_1,
};

static const union AnimCmd *const sAnims_BEHEEYEM[] ={
    sAnim_GeneralFrame0,
    sAnim_BEHEEYEM_1,
};

static const union AnimCmd *const sAnims_LITWICK[] ={
    sAnim_GeneralFrame0,
    sAnim_LITWICK_1,
};

static const union AnimCmd *const sAnims_LAMPENT[] ={
    sAnim_GeneralFrame0,
    sAnim_LAMPENT_1,
};

static const union AnimCmd *const sAnims_CHANDELURE[] ={
    sAnim_GeneralFrame0,
    sAnim_CHANDELURE_1,
};

static const union AnimCmd *const sAnims_AXEW[] ={
    sAnim_GeneralFrame0,
    sAnim_AXEW_1,
};

static const union AnimCmd *const sAnims_FRAXURE[] ={
    sAnim_GeneralFrame0,
    sAnim_FRAXURE_1,
};

static const union AnimCmd *const sAnims_HAXORUS[] ={
    sAnim_GeneralFrame0,
    sAnim_HAXORUS_1,
};

static const union AnimCmd *const sAnims_CUBCHOO[] ={
    sAnim_GeneralFrame0,
    sAnim_CUBCHOO_1,
};

static const union AnimCmd *const sAnims_BEARTIC[] ={
    sAnim_GeneralFrame0,
    sAnim_BEARTIC_1,
};

static const union AnimCmd *const sAnims_CRYOGONAL[] ={
    sAnim_GeneralFrame0,
    sAnim_CRYOGONAL_1,
};

static const union AnimCmd *const sAnims_SHELMET[] ={
    sAnim_GeneralFrame0,
    sAnim_SHELMET_1,
};

static const union AnimCmd *const sAnims_ACCELGOR[] ={
    sAnim_GeneralFrame0,
    sAnim_ACCELGOR_1,
};

static const union AnimCmd *const sAnims_STUNFISK[] ={
    sAnim_GeneralFrame0,
    sAnim_STUNFISK_1,
};

static const union AnimCmd *const sAnims_MIENFOO[] ={
    sAnim_GeneralFrame0,
    sAnim_MIENFOO_1,
};

static const union AnimCmd *const sAnims_MIENSHAO[] ={
    sAnim_GeneralFrame0,
    sAnim_MIENSHAO_1,
};

static const union AnimCmd *const sAnims_DRUDDIGON[] ={
    sAnim_GeneralFrame0,
    sAnim_DRUDDIGON_1,
};

static const union AnimCmd *const sAnims_GOLETT[] ={
    sAnim_GeneralFrame0,
    sAnim_GOLETT_1,
};

static const union AnimCmd *const sAnims_GOLURK[] ={
    sAnim_GeneralFrame0,
    sAnim_GOLURK_1,
};

static const union AnimCmd *const sAnims_PAWNIARD[] ={
    sAnim_GeneralFrame0,
    sAnim_PAWNIARD_1,
};

static const union AnimCmd *const sAnims_BISHARP[] ={
    sAnim_GeneralFrame0,
>>>>>>> 5493333f
    sAnim_BISHARP_1,
};

static const union AnimCmd *const sAnims_BOUFFALANT[] ={
    sAnim_GeneralFrame0,
    sAnim_BOUFFALANT_1,
};

static const union AnimCmd *const sAnims_RUFFLET[] ={
    sAnim_GeneralFrame0,
    sAnim_RUFFLET_1,
};

static const union AnimCmd *const sAnims_BRAVIARY[] ={
    sAnim_GeneralFrame0,
    sAnim_BRAVIARY_1,
};

static const union AnimCmd *const sAnims_VULLABY[] ={
    sAnim_GeneralFrame0,
    sAnim_VULLABY_1,
};

static const union AnimCmd *const sAnims_MANDIBUZZ[] ={
    sAnim_GeneralFrame0,
    sAnim_MANDIBUZZ_1,
};

static const union AnimCmd *const sAnims_HEATMOR[] ={
    sAnim_GeneralFrame0,
    sAnim_HEATMOR_1,
};

static const union AnimCmd *const sAnims_DURANT[] ={
    sAnim_GeneralFrame0,
    sAnim_DURANT_1,
};

static const union AnimCmd *const sAnims_DEINO[] ={
    sAnim_GeneralFrame0,
    sAnim_DEINO_1,
};

static const union AnimCmd *const sAnims_ZWEILOUS[] ={
    sAnim_GeneralFrame0,
    sAnim_ZWEILOUS_1,
};

static const union AnimCmd *const sAnims_HYDREIGON[] ={
    sAnim_GeneralFrame0,
    sAnim_HYDREIGON_1,
};

static const union AnimCmd *const sAnims_LARVESTA[] ={
    sAnim_GeneralFrame0,
    sAnim_LARVESTA_1,
};

static const union AnimCmd *const sAnims_VOLCARONA[] ={
    sAnim_GeneralFrame0,
    sAnim_VOLCARONA_1,
};

static const union AnimCmd *const sAnims_COBALION[] ={
    sAnim_GeneralFrame0,
    sAnim_COBALION_1,
};

static const union AnimCmd *const sAnims_TERRAKION[] ={
    sAnim_GeneralFrame0,
    sAnim_TERRAKION_1,
};

static const union AnimCmd *const sAnims_VIRIZION[] ={
    sAnim_GeneralFrame0,
    sAnim_VIRIZION_1,
};

static const union AnimCmd *const sAnims_TORNADUS[] ={
    sAnim_GeneralFrame0,
    sAnim_TORNADUS_1,
};

static const union AnimCmd *const sAnims_THUNDURUS[] ={
    sAnim_GeneralFrame0,
    sAnim_THUNDURUS_1,
};

static const union AnimCmd *const sAnims_RESHIRAM[] ={
    sAnim_GeneralFrame0,
    sAnim_RESHIRAM_1,
};

static const union AnimCmd *const sAnims_ZEKROM[] ={
    sAnim_GeneralFrame0,
    sAnim_ZEKROM_1,
};

static const union AnimCmd *const sAnims_LANDORUS[] ={
    sAnim_GeneralFrame0,
    sAnim_LANDORUS_1,
};

static const union AnimCmd *const sAnims_KYUREM[] ={
    sAnim_GeneralFrame0,
    sAnim_KYUREM_1,
};

static const union AnimCmd *const sAnims_KELDEO[] ={
    sAnim_GeneralFrame0,
    sAnim_KELDEO_1,
};

static const union AnimCmd *const sAnims_MELOETTA[] ={
    sAnim_GeneralFrame0,
    sAnim_MELOETTA_1,
};

static const union AnimCmd *const sAnims_GENESECT[] ={
    sAnim_GeneralFrame0,
    sAnim_GENESECT_1,
};

static const union AnimCmd *const sAnims_CHESPIN[] ={
    sAnim_GeneralFrame0,
    sAnim_CHESPIN_1,
};

static const union AnimCmd *const sAnims_QUILLADIN[] ={
    sAnim_GeneralFrame0,
    sAnim_QUILLADIN_1,
};

static const union AnimCmd *const sAnims_CHESNAUGHT[] ={
    sAnim_GeneralFrame0,
    sAnim_CHESNAUGHT_1,
<<<<<<< HEAD
};

static const union AnimCmd *const sAnims_FENNEKIN[] ={
    sAnim_GeneralFrame0,
    sAnim_FENNEKIN_1,
};

static const union AnimCmd *const sAnims_BRAIXEN[] ={
    sAnim_GeneralFrame0,
    sAnim_BRAIXEN_1,
};

static const union AnimCmd *const sAnims_DELPHOX[] ={
    sAnim_GeneralFrame0,
    sAnim_DELPHOX_1,
};

static const union AnimCmd *const sAnims_FROAKIE[] ={
    sAnim_GeneralFrame0,
    sAnim_FROAKIE_1,
};

static const union AnimCmd *const sAnims_FROGADIER[] ={
    sAnim_GeneralFrame0,
    sAnim_FROGADIER_1,
};

static const union AnimCmd *const sAnims_GRENINJA[] ={
    sAnim_GeneralFrame0,
    sAnim_GRENINJA_1,
};

static const union AnimCmd *const sAnims_BUNNELBY[] ={
    sAnim_GeneralFrame0,
    sAnim_BUNNELBY_1,
};

static const union AnimCmd *const sAnims_DIGGERSBY[] ={
    sAnim_GeneralFrame0,
    sAnim_DIGGERSBY_1,
};

static const union AnimCmd *const sAnims_FLETCHLING[] ={
    sAnim_GeneralFrame0,
    sAnim_FLETCHLING_1,
};

static const union AnimCmd *const sAnims_FLETCHINDER[] ={
    sAnim_GeneralFrame0,
    sAnim_FLETCHINDER_1,
};

static const union AnimCmd *const sAnims_TALONFLAME[] ={
    sAnim_GeneralFrame0,
    sAnim_TALONFLAME_1,
};

static const union AnimCmd *const sAnims_SCATTERBUG[] ={
    sAnim_GeneralFrame0,
    sAnim_SCATTERBUG_1,
};

static const union AnimCmd *const sAnims_SPEWPA[] ={
    sAnim_GeneralFrame0,
    sAnim_SPEWPA_1,
};

static const union AnimCmd *const sAnims_VIVILLON[] ={
    sAnim_GeneralFrame0,
    sAnim_VIVILLON_1,
};

static const union AnimCmd *const sAnims_LITLEO[] ={
    sAnim_GeneralFrame0,
    sAnim_LITLEO_1,
};

static const union AnimCmd *const sAnims_PYROAR[] ={
    sAnim_GeneralFrame0,
    sAnim_PYROAR_1,
};

static const union AnimCmd *const sAnims_FLABEBE[] ={
    sAnim_GeneralFrame0,
    sAnim_FLABEBE_1,
};

static const union AnimCmd *const sAnims_FLOETTE[] ={
    sAnim_GeneralFrame0,
    sAnim_FLOETTE_1,
};

static const union AnimCmd *const sAnims_FLORGES[] ={
    sAnim_GeneralFrame0,
    sAnim_FLORGES_1,
};

static const union AnimCmd *const sAnims_SKIDDO[] ={
    sAnim_GeneralFrame0,
    sAnim_SKIDDO_1,
};

static const union AnimCmd *const sAnims_GOGOAT[] ={
    sAnim_GeneralFrame0,
    sAnim_GOGOAT_1,
};

static const union AnimCmd *const sAnims_PANCHAM[] ={
    sAnim_GeneralFrame0,
    sAnim_PANCHAM_1,
};

static const union AnimCmd *const sAnims_PANGORO[] ={
    sAnim_GeneralFrame0,
    sAnim_PANGORO_1,
};

static const union AnimCmd *const sAnims_FURFROU[] ={
    sAnim_GeneralFrame0,
    sAnim_FURFROU_1,
};

static const union AnimCmd *const sAnims_ESPURR[] ={
    sAnim_GeneralFrame0,
    sAnim_ESPURR_1,
};

static const union AnimCmd *const sAnims_MEOWSTIC[] ={
    sAnim_GeneralFrame0,
    sAnim_MEOWSTIC_1,
};

static const union AnimCmd *const sAnims_HONEDGE[] ={
    sAnim_GeneralFrame0,
    sAnim_HONEDGE_1,
};

static const union AnimCmd *const sAnims_DOUBLADE[] ={
    sAnim_GeneralFrame0,
    sAnim_DOUBLADE_1,
};

static const union AnimCmd *const sAnims_AEGISLASH[] ={
    sAnim_GeneralFrame0,
    sAnim_AEGISLASH_1,
};

static const union AnimCmd *const sAnims_SPRITZEE[] ={
    sAnim_GeneralFrame0,
    sAnim_SPRITZEE_1,
};

static const union AnimCmd *const sAnims_AROMATISSE[] ={
    sAnim_GeneralFrame0,
    sAnim_AROMATISSE_1,
};

static const union AnimCmd *const sAnims_SWIRLIX[] ={
    sAnim_GeneralFrame0,
    sAnim_SWIRLIX_1,
};

static const union AnimCmd *const sAnims_SLURPUFF[] ={
    sAnim_GeneralFrame0,
    sAnim_SLURPUFF_1,
};

static const union AnimCmd *const sAnims_INKAY[] ={
    sAnim_GeneralFrame0,
    sAnim_INKAY_1,
};

static const union AnimCmd *const sAnims_MALAMAR[] ={
    sAnim_GeneralFrame0,
    sAnim_MALAMAR_1,
};

static const union AnimCmd *const sAnims_BINACLE[] ={
    sAnim_GeneralFrame0,
    sAnim_BINACLE_1,
};

static const union AnimCmd *const sAnims_BARBARACLE[] ={
    sAnim_GeneralFrame0,
    sAnim_BARBARACLE_1,
};

static const union AnimCmd *const sAnims_SKRELP[] ={
    sAnim_GeneralFrame0,
    sAnim_SKRELP_1,
};

static const union AnimCmd *const sAnims_DRAGALGE[] ={
    sAnim_GeneralFrame0,
    sAnim_DRAGALGE_1,
};

static const union AnimCmd *const sAnims_CLAUNCHER[] ={
    sAnim_GeneralFrame0,
    sAnim_CLAUNCHER_1,
};

static const union AnimCmd *const sAnims_CLAWITZER[] ={
    sAnim_GeneralFrame0,
    sAnim_CLAWITZER_1,
};

static const union AnimCmd *const sAnims_HELIOPTILE[] ={
    sAnim_GeneralFrame0,
    sAnim_HELIOPTILE_1,
};

static const union AnimCmd *const sAnims_HELIOLISK[] ={
    sAnim_GeneralFrame0,
    sAnim_HELIOLISK_1,
};

static const union AnimCmd *const sAnims_TYRUNT[] ={
    sAnim_GeneralFrame0,
    sAnim_TYRUNT_1,
};

static const union AnimCmd *const sAnims_TYRANTRUM[] ={
    sAnim_GeneralFrame0,
    sAnim_TYRANTRUM_1,
};

static const union AnimCmd *const sAnims_AMAURA[] ={
    sAnim_GeneralFrame0,
    sAnim_AMAURA_1,
};

static const union AnimCmd *const sAnims_AURORUS[] ={
    sAnim_GeneralFrame0,
    sAnim_AURORUS_1,
};

static const union AnimCmd *const sAnims_SYLVEON[] ={
    sAnim_GeneralFrame0,
    sAnim_SYLVEON_1,
};

static const union AnimCmd *const sAnims_HAWLUCHA[] ={
    sAnim_GeneralFrame0,
    sAnim_HAWLUCHA_1,
};

static const union AnimCmd *const sAnims_DEDENNE[] ={
    sAnim_GeneralFrame0,
    sAnim_DEDENNE_1,
};

static const union AnimCmd *const sAnims_CARBINK[] ={
    sAnim_GeneralFrame0,
    sAnim_CARBINK_1,
};

static const union AnimCmd *const sAnims_GOOMY[] ={
    sAnim_GeneralFrame0,
    sAnim_GOOMY_1,
};

static const union AnimCmd *const sAnims_SLIGGOO[] ={
    sAnim_GeneralFrame0,
    sAnim_SLIGGOO_1,
};

static const union AnimCmd *const sAnims_GOODRA[] ={
    sAnim_GeneralFrame0,
    sAnim_GOODRA_1,
};

static const union AnimCmd *const sAnims_KLEFKI[] ={
    sAnim_GeneralFrame0,
    sAnim_KLEFKI_1,
};

static const union AnimCmd *const sAnims_PHANTUMP[] ={
    sAnim_GeneralFrame0,
    sAnim_PHANTUMP_1,
};

static const union AnimCmd *const sAnims_TREVENANT[] ={
    sAnim_GeneralFrame0,
    sAnim_TREVENANT_1,
};

static const union AnimCmd *const sAnims_PUMPKABOO[] ={
    sAnim_GeneralFrame0,
    sAnim_PUMPKABOO_1,
};

static const union AnimCmd *const sAnims_GOURGEIST[] ={
    sAnim_GeneralFrame0,
    sAnim_GOURGEIST_1,
};

static const union AnimCmd *const sAnims_BERGMITE[] ={
    sAnim_GeneralFrame0,
    sAnim_BERGMITE_1,
};

static const union AnimCmd *const sAnims_AVALUGG[] ={
    sAnim_GeneralFrame0,
    sAnim_AVALUGG_1,
};

static const union AnimCmd *const sAnims_NOIBAT[] ={
    sAnim_GeneralFrame0,
    sAnim_NOIBAT_1,
};

static const union AnimCmd *const sAnims_NOIVERN[] ={
    sAnim_GeneralFrame0,
    sAnim_NOIVERN_1,
};

static const union AnimCmd *const sAnims_XERNEAS[] ={
    sAnim_GeneralFrame0,
    sAnim_XERNEAS_1,
};

static const union AnimCmd *const sAnims_YVELTAL[] ={
    sAnim_GeneralFrame0,
    sAnim_YVELTAL_1,
};

static const union AnimCmd *const sAnims_ZYGARDE[] ={
    sAnim_GeneralFrame0,
    sAnim_ZYGARDE_1,
};

static const union AnimCmd *const sAnims_DIANCIE[] ={
    sAnim_GeneralFrame0,
    sAnim_DIANCIE_1,
};

static const union AnimCmd *const sAnims_HOOPA[] ={
    sAnim_GeneralFrame0,
    sAnim_HOOPA_1,
};

static const union AnimCmd *const sAnims_VOLCANION[] ={
    sAnim_GeneralFrame0,
    sAnim_VOLCANION_1,
};

static const union AnimCmd *const sAnims_ROWLET[] ={
    sAnim_GeneralFrame0,
    sAnim_ROWLET_1,
};

static const union AnimCmd *const sAnims_DARTRIX[] ={
    sAnim_GeneralFrame0,
    sAnim_DARTRIX_1,
};

static const union AnimCmd *const sAnims_DECIDUEYE[] ={
    sAnim_GeneralFrame0,
    sAnim_DECIDUEYE_1,
};

static const union AnimCmd *const sAnims_LITTEN[] ={
    sAnim_GeneralFrame0,
    sAnim_LITTEN_1,
};

static const union AnimCmd *const sAnims_TORRACAT[] ={
    sAnim_GeneralFrame0,
    sAnim_TORRACAT_1,
};

static const union AnimCmd *const sAnims_INCINEROAR[] ={
    sAnim_GeneralFrame0,
    sAnim_INCINEROAR_1,
};

static const union AnimCmd *const sAnims_POPPLIO[] ={
    sAnim_GeneralFrame0,
    sAnim_POPPLIO_1,
};

static const union AnimCmd *const sAnims_BRIONNE[] ={
    sAnim_GeneralFrame0,
    sAnim_BRIONNE_1,
};

static const union AnimCmd *const sAnims_PRIMARINA[] ={
    sAnim_GeneralFrame0,
    sAnim_PRIMARINA_1,
};

static const union AnimCmd *const sAnims_PIKIPEK[] ={
    sAnim_GeneralFrame0,
    sAnim_PIKIPEK_1,
};

static const union AnimCmd *const sAnims_TRUMBEAK[] ={
    sAnim_GeneralFrame0,
    sAnim_TRUMBEAK_1,
};

static const union AnimCmd *const sAnims_TOUCANNON[] ={
    sAnim_GeneralFrame0,
    sAnim_TOUCANNON_1,
};

static const union AnimCmd *const sAnims_YUNGOOS[] ={
    sAnim_GeneralFrame0,
    sAnim_YUNGOOS_1,
};

static const union AnimCmd *const sAnims_GUMSHOOS[] ={
    sAnim_GeneralFrame0,
    sAnim_GUMSHOOS_1,
};

static const union AnimCmd *const sAnims_GRUBBIN[] ={
    sAnim_GeneralFrame0,
    sAnim_GRUBBIN_1,
};

static const union AnimCmd *const sAnims_CHARJABUG[] ={
    sAnim_GeneralFrame0,
    sAnim_CHARJABUG_1,
};

static const union AnimCmd *const sAnims_VIKAVOLT[] ={
    sAnim_GeneralFrame0,
    sAnim_VIKAVOLT_1,
};

static const union AnimCmd *const sAnims_CRABRAWLER[] ={
    sAnim_GeneralFrame0,
    sAnim_CRABRAWLER_1,
};

static const union AnimCmd *const sAnims_CRABOMINABLE[] ={
    sAnim_GeneralFrame0,
    sAnim_CRABOMINABLE_1,
};

static const union AnimCmd *const sAnims_ORICORIO[] ={
    sAnim_GeneralFrame0,
    sAnim_ORICORIO_1,
};

static const union AnimCmd *const sAnims_CUTIEFLY[] ={
    sAnim_GeneralFrame0,
    sAnim_CUTIEFLY_1,
};

static const union AnimCmd *const sAnims_RIBOMBEE[] ={
    sAnim_GeneralFrame0,
    sAnim_RIBOMBEE_1,
};

static const union AnimCmd *const sAnims_ROCKRUFF[] ={
    sAnim_GeneralFrame0,
    sAnim_ROCKRUFF_1,
};

static const union AnimCmd *const sAnims_LYCANROC[] ={
    sAnim_GeneralFrame0,
    sAnim_LYCANROC_1,
};

static const union AnimCmd *const sAnims_WISHIWASHI[] ={
    sAnim_GeneralFrame0,
    sAnim_WISHIWASHI_1,
};

static const union AnimCmd *const sAnims_MAREANIE[] ={
    sAnim_GeneralFrame0,
    sAnim_MAREANIE_1,
};

static const union AnimCmd *const sAnims_TOXAPEX[] ={
    sAnim_GeneralFrame0,
    sAnim_TOXAPEX_1,
};

static const union AnimCmd *const sAnims_MUDBRAY[] ={
    sAnim_GeneralFrame0,
    sAnim_MUDBRAY_1,
};

static const union AnimCmd *const sAnims_MUDSDALE[] ={
    sAnim_GeneralFrame0,
    sAnim_MUDSDALE_1,
};

static const union AnimCmd *const sAnims_DEWPIDER[] ={
    sAnim_GeneralFrame0,
    sAnim_DEWPIDER_1,
};

static const union AnimCmd *const sAnims_ARAQUANID[] ={
    sAnim_GeneralFrame0,
    sAnim_ARAQUANID_1,
};

static const union AnimCmd *const sAnims_FOMANTIS[] ={
    sAnim_GeneralFrame0,
    sAnim_FOMANTIS_1,
};

static const union AnimCmd *const sAnims_LURANTIS[] ={
    sAnim_GeneralFrame0,
    sAnim_LURANTIS_1,
};

static const union AnimCmd *const sAnims_MORELULL[] ={
    sAnim_GeneralFrame0,
    sAnim_MORELULL_1,
};

static const union AnimCmd *const sAnims_SHIINOTIC[] ={
    sAnim_GeneralFrame0,
    sAnim_SHIINOTIC_1,
};

static const union AnimCmd *const sAnims_SALANDIT[] ={
    sAnim_GeneralFrame0,
    sAnim_SALANDIT_1,
};

static const union AnimCmd *const sAnims_SALAZZLE[] ={
    sAnim_GeneralFrame0,
    sAnim_SALAZZLE_1,
};

static const union AnimCmd *const sAnims_STUFFUL[] ={
    sAnim_GeneralFrame0,
    sAnim_STUFFUL_1,
};

static const union AnimCmd *const sAnims_BEWEAR[] ={
    sAnim_GeneralFrame0,
    sAnim_BEWEAR_1,
};

static const union AnimCmd *const sAnims_BOUNSWEET[] ={
    sAnim_GeneralFrame0,
    sAnim_BOUNSWEET_1,
};

static const union AnimCmd *const sAnims_STEENEE[] ={
    sAnim_GeneralFrame0,
    sAnim_STEENEE_1,
};

static const union AnimCmd *const sAnims_TSAREENA[] ={
    sAnim_GeneralFrame0,
    sAnim_TSAREENA_1,
};

static const union AnimCmd *const sAnims_COMFEY[] ={
    sAnim_GeneralFrame0,
    sAnim_COMFEY_1,
};

static const union AnimCmd *const sAnims_ORANGURU[] ={
    sAnim_GeneralFrame0,
    sAnim_ORANGURU_1,
};

static const union AnimCmd *const sAnims_PASSIMIAN[] ={
    sAnim_GeneralFrame0,
    sAnim_PASSIMIAN_1,
};

static const union AnimCmd *const sAnims_WIMPOD[] ={
    sAnim_GeneralFrame0,
    sAnim_WIMPOD_1,
};

static const union AnimCmd *const sAnims_GOLISOPOD[] ={
    sAnim_GeneralFrame0,
    sAnim_GOLISOPOD_1,
};

static const union AnimCmd *const sAnims_SANDYGAST[] ={
    sAnim_GeneralFrame0,
    sAnim_SANDYGAST_1,
};

static const union AnimCmd *const sAnims_PALOSSAND[] ={
    sAnim_GeneralFrame0,
    sAnim_PALOSSAND_1,
};

static const union AnimCmd *const sAnims_PYUKUMUKU[] ={
    sAnim_GeneralFrame0,
    sAnim_PYUKUMUKU_1,
};

static const union AnimCmd *const sAnims_TYPE_NULL[] ={
    sAnim_GeneralFrame0,
    sAnim_TYPE_NULL_1,
};

static const union AnimCmd *const sAnims_SILVALLY[] ={
    sAnim_GeneralFrame0,
    sAnim_SILVALLY_1,
};

static const union AnimCmd *const sAnims_MINIOR[] ={
    sAnim_GeneralFrame0,
    sAnim_MINIOR_1,
};

static const union AnimCmd *const sAnims_KOMALA[] ={
    sAnim_GeneralFrame0,
    sAnim_KOMALA_1,
};

static const union AnimCmd *const sAnims_TURTONATOR[] ={
    sAnim_GeneralFrame0,
    sAnim_TURTONATOR_1,
};

static const union AnimCmd *const sAnims_TOGEDEMARU[] ={
    sAnim_GeneralFrame0,
    sAnim_TOGEDEMARU_1,
};

static const union AnimCmd *const sAnims_MIMIKYU[] ={
    sAnim_GeneralFrame0,
    sAnim_MIMIKYU_1,
};

static const union AnimCmd *const sAnims_BRUXISH[] ={
    sAnim_GeneralFrame0,
    sAnim_BRUXISH_1,
};

static const union AnimCmd *const sAnims_DRAMPA[] ={
    sAnim_GeneralFrame0,
    sAnim_DRAMPA_1,
};

static const union AnimCmd *const sAnims_DHELMISE[] ={
    sAnim_GeneralFrame0,
    sAnim_DHELMISE_1,
};

static const union AnimCmd *const sAnims_JANGMO_O[] ={
    sAnim_GeneralFrame0,
    sAnim_JANGMO_O_1,
};

static const union AnimCmd *const sAnims_HAKAMO_O[] ={
    sAnim_GeneralFrame0,
    sAnim_HAKAMO_O_1,
};

static const union AnimCmd *const sAnims_KOMMO_O[] ={
    sAnim_GeneralFrame0,
    sAnim_KOMMO_O_1,
};

static const union AnimCmd *const sAnims_TAPU_KOKO[] ={
    sAnim_GeneralFrame0,
    sAnim_TAPU_KOKO_1,
};

static const union AnimCmd *const sAnims_TAPU_LELE[] ={
    sAnim_GeneralFrame0,
    sAnim_TAPU_LELE_1,
};

static const union AnimCmd *const sAnims_TAPU_BULU[] ={
    sAnim_GeneralFrame0,
    sAnim_TAPU_BULU_1,
};

static const union AnimCmd *const sAnims_TAPU_FINI[] ={
    sAnim_GeneralFrame0,
    sAnim_TAPU_FINI_1,
};

static const union AnimCmd *const sAnims_COSMOG[] ={
    sAnim_GeneralFrame0,
    sAnim_COSMOG_1,
};

static const union AnimCmd *const sAnims_COSMOEM[] ={
    sAnim_GeneralFrame0,
    sAnim_COSMOEM_1,
};

static const union AnimCmd *const sAnims_SOLGALEO[] ={
    sAnim_GeneralFrame0,
    sAnim_SOLGALEO_1,
};

static const union AnimCmd *const sAnims_LUNALA[] ={
    sAnim_GeneralFrame0,
    sAnim_LUNALA_1,
};

static const union AnimCmd *const sAnims_NIHILEGO[] ={
    sAnim_GeneralFrame0,
    sAnim_NIHILEGO_1,
};

static const union AnimCmd *const sAnims_BUZZWOLE[] ={
    sAnim_GeneralFrame0,
    sAnim_BUZZWOLE_1,
};

static const union AnimCmd *const sAnims_PHEROMOSA[] ={
    sAnim_GeneralFrame0,
    sAnim_PHEROMOSA_1,
};

static const union AnimCmd *const sAnims_XURKITREE[] ={
    sAnim_GeneralFrame0,
    sAnim_XURKITREE_1,
};

static const union AnimCmd *const sAnims_CELESTEELA[] ={
    sAnim_GeneralFrame0,
    sAnim_CELESTEELA_1,
};

static const union AnimCmd *const sAnims_KARTANA[] ={
    sAnim_GeneralFrame0,
    sAnim_KARTANA_1,
};

static const union AnimCmd *const sAnims_GUZZLORD[] ={
    sAnim_GeneralFrame0,
    sAnim_GUZZLORD_1,
};

static const union AnimCmd *const sAnims_NECROZMA[] ={
    sAnim_GeneralFrame0,
    sAnim_NECROZMA_1,
};

static const union AnimCmd *const sAnims_MAGEARNA[] ={
    sAnim_GeneralFrame0,
    sAnim_MAGEARNA_1,
};

static const union AnimCmd *const sAnims_MARSHADOW[] ={
    sAnim_GeneralFrame0,
    sAnim_MARSHADOW_1,
};

static const union AnimCmd *const sAnims_POIPOLE[] ={
    sAnim_GeneralFrame0,
    sAnim_POIPOLE_1,
};

static const union AnimCmd *const sAnims_NAGANADEL[] ={
    sAnim_GeneralFrame0,
    sAnim_NAGANADEL_1,
};

static const union AnimCmd *const sAnims_STAKATAKA[] ={
    sAnim_GeneralFrame0,
    sAnim_STAKATAKA_1,
};

static const union AnimCmd *const sAnims_BLACEPHALON[] ={
    sAnim_GeneralFrame0,
    sAnim_BLACEPHALON_1,
};

static const union AnimCmd *const sAnims_ZERAORA[] ={
    sAnim_GeneralFrame0,
    sAnim_ZERAORA_1,
};

static const union AnimCmd *const sAnims_MELTAN[] ={
    sAnim_GeneralFrame0,
    sAnim_MELTAN_1,
};

static const union AnimCmd *const sAnims_MELMETAL[] ={
    sAnim_GeneralFrame0,
    sAnim_MELMETAL_1,
};

static const union AnimCmd *const sAnims_GROOKEY[] ={
    sAnim_GeneralFrame0,
    sAnim_GROOKEY_1,
};

static const union AnimCmd *const sAnims_THWACKEY[] ={
    sAnim_GeneralFrame0,
    sAnim_THWACKEY_1,
};

static const union AnimCmd *const sAnims_RILLABOOM[] ={
    sAnim_GeneralFrame0,
    sAnim_RILLABOOM_1,
};

static const union AnimCmd *const sAnims_SCORBUNNY[] ={
    sAnim_GeneralFrame0,
    sAnim_SCORBUNNY_1,
};

static const union AnimCmd *const sAnims_RABOOT[] ={
    sAnim_GeneralFrame0,
    sAnim_RABOOT_1,
};

static const union AnimCmd *const sAnims_CINDERACE[] ={
    sAnim_GeneralFrame0,
    sAnim_CINDERACE_1,
};

static const union AnimCmd *const sAnims_SOBBLE[] ={
    sAnim_GeneralFrame0,
    sAnim_SOBBLE_1,
};

static const union AnimCmd *const sAnims_DRIZZILE[] ={
    sAnim_GeneralFrame0,
    sAnim_DRIZZILE_1,
};

static const union AnimCmd *const sAnims_INTELEON[] ={
    sAnim_GeneralFrame0,
    sAnim_INTELEON_1,
};

static const union AnimCmd *const sAnims_SKWOVET[] ={
    sAnim_GeneralFrame0,
    sAnim_SKWOVET_1,
};

static const union AnimCmd *const sAnims_GREEDENT[] ={
    sAnim_GeneralFrame0,
    sAnim_GREEDENT_1,
};

static const union AnimCmd *const sAnims_ROOKIDEE[] ={
    sAnim_GeneralFrame0,
    sAnim_ROOKIDEE_1,
};

static const union AnimCmd *const sAnims_CORVISQUIRE[] ={
    sAnim_GeneralFrame0,
    sAnim_CORVISQUIRE_1,
};

static const union AnimCmd *const sAnims_CORVIKNIGHT[] ={
    sAnim_GeneralFrame0,
    sAnim_CORVIKNIGHT_1,
};

static const union AnimCmd *const sAnims_BLIPBUG[] ={
    sAnim_GeneralFrame0,
    sAnim_BLIPBUG_1,
};

static const union AnimCmd *const sAnims_DOTTLER[] ={
    sAnim_GeneralFrame0,
    sAnim_DOTTLER_1,
};

static const union AnimCmd *const sAnims_ORBEETLE[] ={
    sAnim_GeneralFrame0,
    sAnim_ORBEETLE_1,
};

static const union AnimCmd *const sAnims_NICKIT[] ={
    sAnim_GeneralFrame0,
    sAnim_NICKIT_1,
};

static const union AnimCmd *const sAnims_THIEVUL[] ={
    sAnim_GeneralFrame0,
    sAnim_THIEVUL_1,
};

static const union AnimCmd *const sAnims_GOSSIFLEUR[] ={
    sAnim_GeneralFrame0,
    sAnim_GOSSIFLEUR_1,
};

static const union AnimCmd *const sAnims_ELDEGOSS[] ={
    sAnim_GeneralFrame0,
    sAnim_ELDEGOSS_1,
};

static const union AnimCmd *const sAnims_WOOLOO[] ={
    sAnim_GeneralFrame0,
    sAnim_WOOLOO_1,
};

static const union AnimCmd *const sAnims_DUBWOOL[] ={
    sAnim_GeneralFrame0,
    sAnim_DUBWOOL_1,
};

static const union AnimCmd *const sAnims_CHEWTLE[] ={
    sAnim_GeneralFrame0,
    sAnim_CHEWTLE_1,
};

static const union AnimCmd *const sAnims_DREDNAW[] ={
    sAnim_GeneralFrame0,
    sAnim_DREDNAW_1,
};

static const union AnimCmd *const sAnims_YAMPER[] ={
    sAnim_GeneralFrame0,
    sAnim_YAMPER_1,
};

static const union AnimCmd *const sAnims_BOLTUND[] ={
    sAnim_GeneralFrame0,
    sAnim_BOLTUND_1,
};

static const union AnimCmd *const sAnims_ROLYCOLY[] ={
    sAnim_GeneralFrame0,
    sAnim_ROLYCOLY_1,
};

static const union AnimCmd *const sAnims_CARKOL[] ={
    sAnim_GeneralFrame0,
    sAnim_CARKOL_1,
};

static const union AnimCmd *const sAnims_COALOSSAL[] ={
    sAnim_GeneralFrame0,
    sAnim_COALOSSAL_1,
};

static const union AnimCmd *const sAnims_APPLIN[] ={
    sAnim_GeneralFrame0,
    sAnim_APPLIN_1,
};

static const union AnimCmd *const sAnims_FLAPPLE[] ={
    sAnim_GeneralFrame0,
    sAnim_FLAPPLE_1,
};

static const union AnimCmd *const sAnims_APPLETUN[] ={
    sAnim_GeneralFrame0,
    sAnim_APPLETUN_1,
};

static const union AnimCmd *const sAnims_SILICOBRA[] ={
    sAnim_GeneralFrame0,
    sAnim_SILICOBRA_1,
};

static const union AnimCmd *const sAnims_SANDACONDA[] ={
    sAnim_GeneralFrame0,
    sAnim_SANDACONDA_1,
};

static const union AnimCmd *const sAnims_CRAMORANT[] ={
    sAnim_GeneralFrame0,
    sAnim_CRAMORANT_1,
};

static const union AnimCmd *const sAnims_ARROKUDA[] ={
    sAnim_GeneralFrame0,
    sAnim_ARROKUDA_1,
};

static const union AnimCmd *const sAnims_BARRASKEWDA[] ={
    sAnim_GeneralFrame0,
    sAnim_BARRASKEWDA_1,
};

static const union AnimCmd *const sAnims_TOXEL[] ={
    sAnim_GeneralFrame0,
    sAnim_TOXEL_1,
};

static const union AnimCmd *const sAnims_TOXTRICITY[] ={
    sAnim_GeneralFrame0,
    sAnim_TOXTRICITY_1,
};

static const union AnimCmd *const sAnims_SIZZLIPEDE[] ={
    sAnim_GeneralFrame0,
    sAnim_SIZZLIPEDE_1,
};

static const union AnimCmd *const sAnims_CENTISKORCH[] ={
    sAnim_GeneralFrame0,
    sAnim_CENTISKORCH_1,
};

static const union AnimCmd *const sAnims_CLOBBOPUS[] ={
    sAnim_GeneralFrame0,
    sAnim_CLOBBOPUS_1,
};

static const union AnimCmd *const sAnims_GRAPPLOCT[] ={
    sAnim_GeneralFrame0,
    sAnim_GRAPPLOCT_1,
};

static const union AnimCmd *const sAnims_SINISTEA[] ={
    sAnim_GeneralFrame0,
    sAnim_SINISTEA_1,
};

static const union AnimCmd *const sAnims_POLTEAGEIST[] ={
    sAnim_GeneralFrame0,
    sAnim_POLTEAGEIST_1,
};

static const union AnimCmd *const sAnims_HATENNA[] ={
    sAnim_GeneralFrame0,
    sAnim_HATENNA_1,
};

static const union AnimCmd *const sAnims_HATTREM[] ={
    sAnim_GeneralFrame0,
    sAnim_HATTREM_1,
};

static const union AnimCmd *const sAnims_HATTERENE[] ={
    sAnim_GeneralFrame0,
    sAnim_HATTERENE_1,
};

static const union AnimCmd *const sAnims_IMPIDIMP[] ={
    sAnim_GeneralFrame0,
    sAnim_IMPIDIMP_1,
};

static const union AnimCmd *const sAnims_MORGREM[] ={
    sAnim_GeneralFrame0,
    sAnim_MORGREM_1,
};

static const union AnimCmd *const sAnims_GRIMMSNARL[] ={
    sAnim_GeneralFrame0,
    sAnim_GRIMMSNARL_1,
};

static const union AnimCmd *const sAnims_OBSTAGOON[] ={
    sAnim_GeneralFrame0,
    sAnim_OBSTAGOON_1,
};

static const union AnimCmd *const sAnims_PERRSERKER[] ={
    sAnim_GeneralFrame0,
    sAnim_PERRSERKER_1,
};

static const union AnimCmd *const sAnims_CURSOLA[] ={
    sAnim_GeneralFrame0,
    sAnim_CURSOLA_1,
};

static const union AnimCmd *const sAnims_SIRFETCHD[] ={
    sAnim_GeneralFrame0,
    sAnim_SIRFETCHD_1,
};

static const union AnimCmd *const sAnims_MR_RIME[] ={
    sAnim_GeneralFrame0,
    sAnim_MR_RIME_1,
};

static const union AnimCmd *const sAnims_RUNERIGUS[] ={
    sAnim_GeneralFrame0,
    sAnim_RUNERIGUS_1,
};

static const union AnimCmd *const sAnims_MILCERY[] ={
    sAnim_GeneralFrame0,
    sAnim_MILCERY_1,
};

static const union AnimCmd *const sAnims_ALCREMIE[] ={
    sAnim_GeneralFrame0,
    sAnim_ALCREMIE_1,
};

static const union AnimCmd *const sAnims_FALINKS[] ={
    sAnim_GeneralFrame0,
    sAnim_FALINKS_1,
};

static const union AnimCmd *const sAnims_PINCURCHIN[] ={
    sAnim_GeneralFrame0,
    sAnim_PINCURCHIN_1,
};

static const union AnimCmd *const sAnims_SNOM[] ={
    sAnim_GeneralFrame0,
    sAnim_SNOM_1,
};

static const union AnimCmd *const sAnims_FROSMOTH[] ={
    sAnim_GeneralFrame0,
    sAnim_FROSMOTH_1,
};

static const union AnimCmd *const sAnims_STONJOURNER[] ={
    sAnim_GeneralFrame0,
    sAnim_STONJOURNER_1,
};

static const union AnimCmd *const sAnims_EISCUE[] ={
    sAnim_GeneralFrame0,
    sAnim_EISCUE_1,
};

static const union AnimCmd *const sAnims_INDEEDEE[] ={
    sAnim_GeneralFrame0,
    sAnim_INDEEDEE_1,
};

static const union AnimCmd *const sAnims_MORPEKO[] ={
    sAnim_GeneralFrame0,
    sAnim_MORPEKO_1,
};

static const union AnimCmd *const sAnims_CUFANT[] ={
    sAnim_GeneralFrame0,
    sAnim_CUFANT_1,
};

static const union AnimCmd *const sAnims_COPPERAJAH[] ={
    sAnim_GeneralFrame0,
    sAnim_COPPERAJAH_1,
};

static const union AnimCmd *const sAnims_DRACOZOLT[] ={
    sAnim_GeneralFrame0,
    sAnim_DRACOZOLT_1,
};

static const union AnimCmd *const sAnims_ARCTOZOLT[] ={
    sAnim_GeneralFrame0,
    sAnim_ARCTOZOLT_1,
};

static const union AnimCmd *const sAnims_DRACOVISH[] ={
    sAnim_GeneralFrame0,
    sAnim_DRACOVISH_1,
};

static const union AnimCmd *const sAnims_ARCTOVISH[] ={
    sAnim_GeneralFrame0,
    sAnim_ARCTOVISH_1,
};

static const union AnimCmd *const sAnims_DURALUDON[] ={
    sAnim_GeneralFrame0,
    sAnim_DURALUDON_1,
};

static const union AnimCmd *const sAnims_DREEPY[] ={
    sAnim_GeneralFrame0,
    sAnim_DREEPY_1,
};

static const union AnimCmd *const sAnims_DRAKLOAK[] ={
    sAnim_GeneralFrame0,
    sAnim_DRAKLOAK_1,
};

static const union AnimCmd *const sAnims_DRAGAPULT[] ={
    sAnim_GeneralFrame0,
    sAnim_DRAGAPULT_1,
};

static const union AnimCmd *const sAnims_ZACIAN[] ={
    sAnim_GeneralFrame0,
    sAnim_ZACIAN_1,
};

static const union AnimCmd *const sAnims_ZAMAZENTA[] ={
    sAnim_GeneralFrame0,
    sAnim_ZAMAZENTA_1,
};

static const union AnimCmd *const sAnims_ETERNATUS[] ={
    sAnim_GeneralFrame0,
    sAnim_ETERNATUS_1,
};

static const union AnimCmd *const sAnims_KUBFU[] ={
    sAnim_GeneralFrame0,
    sAnim_KUBFU_1,
};

static const union AnimCmd *const sAnims_URSHIFU[] ={
    sAnim_GeneralFrame0,
    sAnim_URSHIFU_1,
};

static const union AnimCmd *const sAnims_ZARUDE[] ={
    sAnim_GeneralFrame0,
    sAnim_ZARUDE_1,
};

static const union AnimCmd *const sAnims_REGIELEKI[] ={
    sAnim_GeneralFrame0,
    sAnim_REGIELEKI_1,
};

static const union AnimCmd *const sAnims_REGIDRAGO[] ={
    sAnim_GeneralFrame0,
    sAnim_REGIDRAGO_1,
};

static const union AnimCmd *const sAnims_GLASTRIER[] ={
    sAnim_GeneralFrame0,
    sAnim_GLASTRIER_1,
};

static const union AnimCmd *const sAnims_SPECTRIER[] ={
    sAnim_GeneralFrame0,
    sAnim_SPECTRIER_1,
};

static const union AnimCmd *const sAnims_CALYREX[] ={
    sAnim_GeneralFrame0,
    sAnim_CALYREX_1,
};

static const union AnimCmd *const sAnims_VENUSAUR_MEGA[] ={
    sAnim_GeneralFrame0,
    sAnim_VENUSAUR_MEGA_1,
};

static const union AnimCmd *const sAnims_CHARIZARD_MEGA_X[] ={
    sAnim_GeneralFrame0,
    sAnim_CHARIZARD_MEGA_X_1,
};

static const union AnimCmd *const sAnims_CHARIZARD_MEGA_Y[] ={
    sAnim_GeneralFrame0,
    sAnim_CHARIZARD_MEGA_Y_1,
};

static const union AnimCmd *const sAnims_BLASTOISE_MEGA[] ={
    sAnim_GeneralFrame0,
    sAnim_BLASTOISE_MEGA_1,
};

static const union AnimCmd *const sAnims_BEEDRILL_MEGA[] ={
    sAnim_GeneralFrame0,
    sAnim_BEEDRILL_MEGA_1,
};

static const union AnimCmd *const sAnims_PIDGEOT_MEGA[] ={
    sAnim_GeneralFrame0,
    sAnim_PIDGEOT_MEGA_1,
};

static const union AnimCmd *const sAnims_ALAKAZAM_MEGA[] ={
    sAnim_GeneralFrame0,
    sAnim_ALAKAZAM_MEGA_1,
};

static const union AnimCmd *const sAnims_SLOWBRO_MEGA[] ={
    sAnim_GeneralFrame0,
    sAnim_SLOWBRO_MEGA_1,
};

static const union AnimCmd *const sAnims_GENGAR_MEGA[] ={
    sAnim_GeneralFrame0,
    sAnim_GENGAR_MEGA_1,
};

static const union AnimCmd *const sAnims_KANGASKHAN_MEGA[] ={
    sAnim_GeneralFrame0,
    sAnim_KANGASKHAN_MEGA_1,
};

static const union AnimCmd *const sAnims_PINSIR_MEGA[] ={
    sAnim_GeneralFrame0,
    sAnim_PINSIR_MEGA_1,
};

static const union AnimCmd *const sAnims_GYARADOS_MEGA[] ={
    sAnim_GeneralFrame0,
    sAnim_GYARADOS_MEGA_1,
};

static const union AnimCmd *const sAnims_AERODACTYL_MEGA[] ={
    sAnim_GeneralFrame0,
    sAnim_AERODACTYL_MEGA_1,
};

static const union AnimCmd *const sAnims_MEWTWO_MEGA_X[] ={
    sAnim_GeneralFrame0,
    sAnim_MEWTWO_MEGA_X_1,
};

static const union AnimCmd *const sAnims_MEWTWO_MEGA_Y[] ={
    sAnim_GeneralFrame0,
    sAnim_MEWTWO_MEGA_Y_1,
};

static const union AnimCmd *const sAnims_AMPHAROS_MEGA[] ={
    sAnim_GeneralFrame0,
    sAnim_AMPHAROS_MEGA_1,
};

static const union AnimCmd *const sAnims_STEELIX_MEGA[] ={
    sAnim_GeneralFrame0,
    sAnim_STEELIX_MEGA_1,
};

static const union AnimCmd *const sAnims_SCIZOR_MEGA[] ={
    sAnim_GeneralFrame0,
    sAnim_SCIZOR_MEGA_1,
};

static const union AnimCmd *const sAnims_HERACROSS_MEGA[] ={
    sAnim_GeneralFrame0,
    sAnim_HERACROSS_MEGA_1,
};

static const union AnimCmd *const sAnims_HOUNDOOM_MEGA[] ={
    sAnim_GeneralFrame0,
    sAnim_HOUNDOOM_MEGA_1,
};

static const union AnimCmd *const sAnims_TYRANITAR_MEGA[] ={
    sAnim_GeneralFrame0,
    sAnim_TYRANITAR_MEGA_1,
};

static const union AnimCmd *const sAnims_SCEPTILE_MEGA[] ={
    sAnim_GeneralFrame0,
    sAnim_SCEPTILE_MEGA_1,
};

static const union AnimCmd *const sAnims_BLAZIKEN_MEGA[] ={
    sAnim_GeneralFrame0,
    sAnim_BLAZIKEN_MEGA_1,
};

static const union AnimCmd *const sAnims_SWAMPERT_MEGA[] ={
    sAnim_GeneralFrame0,
    sAnim_SWAMPERT_MEGA_1,
};

static const union AnimCmd *const sAnims_GARDEVOIR_MEGA[] ={
    sAnim_GeneralFrame0,
    sAnim_GARDEVOIR_MEGA_1,
};

static const union AnimCmd *const sAnims_SABLEYE_MEGA[] ={
    sAnim_GeneralFrame0,
    sAnim_SABLEYE_MEGA_1,
};

static const union AnimCmd *const sAnims_MAWILE_MEGA[] ={
    sAnim_GeneralFrame0,
    sAnim_MAWILE_MEGA_1,
};

static const union AnimCmd *const sAnims_AGGRON_MEGA[] ={
    sAnim_GeneralFrame0,
    sAnim_AGGRON_MEGA_1,
};

static const union AnimCmd *const sAnims_MEDICHAM_MEGA[] ={
    sAnim_GeneralFrame0,
    sAnim_MEDICHAM_MEGA_1,
};

static const union AnimCmd *const sAnims_MANECTRIC_MEGA[] ={
    sAnim_GeneralFrame0,
    sAnim_MANECTRIC_MEGA_1,
};

static const union AnimCmd *const sAnims_SHARPEDO_MEGA[] ={
    sAnim_GeneralFrame0,
    sAnim_SHARPEDO_MEGA_1,
};

static const union AnimCmd *const sAnims_CAMERUPT_MEGA[] ={
    sAnim_GeneralFrame0,
    sAnim_CAMERUPT_MEGA_1,
};

static const union AnimCmd *const sAnims_ALTARIA_MEGA[] ={
    sAnim_GeneralFrame0,
    sAnim_ALTARIA_MEGA_1,
};

static const union AnimCmd *const sAnims_BANETTE_MEGA[] ={
    sAnim_GeneralFrame0,
    sAnim_BANETTE_MEGA_1,
};

static const union AnimCmd *const sAnims_ABSOL_MEGA[] ={
    sAnim_GeneralFrame0,
    sAnim_ABSOL_MEGA_1,
};

static const union AnimCmd *const sAnims_GLALIE_MEGA[] ={
    sAnim_GeneralFrame0,
    sAnim_GLALIE_MEGA_1,
};

static const union AnimCmd *const sAnims_SALAMENCE_MEGA[] ={
    sAnim_GeneralFrame0,
    sAnim_SALAMENCE_MEGA_1,
};

static const union AnimCmd *const sAnims_METAGROSS_MEGA[] ={
    sAnim_GeneralFrame0,
    sAnim_METAGROSS_MEGA_1,
};

static const union AnimCmd *const sAnims_LATIAS_MEGA[] ={
    sAnim_GeneralFrame0,
    sAnim_LATIAS_MEGA_1,
};

static const union AnimCmd *const sAnims_LATIOS_MEGA[] ={
    sAnim_GeneralFrame0,
    sAnim_LATIOS_MEGA_1,
};

static const union AnimCmd *const sAnims_KYOGRE_PRIMAL[] ={
    sAnim_GeneralFrame0,
    sAnim_KYOGRE_PRIMAL_1,
};

static const union AnimCmd *const sAnims_GROUDON_PRIMAL[] ={
    sAnim_GeneralFrame0,
    sAnim_GROUDON_PRIMAL_1,
};

static const union AnimCmd *const sAnims_RAYQUAZA_MEGA[] ={
    sAnim_GeneralFrame0,
    sAnim_RAYQUAZA_MEGA_1,
};

static const union AnimCmd *const sAnims_LOPUNNY_MEGA[] ={
    sAnim_GeneralFrame0,
    sAnim_LOPUNNY_MEGA_1,
};

static const union AnimCmd *const sAnims_GARCHOMP_MEGA[] ={
    sAnim_GeneralFrame0,
    sAnim_GARCHOMP_MEGA_1,
};

static const union AnimCmd *const sAnims_LUCARIO_MEGA[] ={
    sAnim_GeneralFrame0,
    sAnim_LUCARIO_MEGA_1,
};

static const union AnimCmd *const sAnims_ABOMASNOW_MEGA[] ={
    sAnim_GeneralFrame0,
    sAnim_ABOMASNOW_MEGA_1,
};

static const union AnimCmd *const sAnims_GALLADE_MEGA[] ={
    sAnim_GeneralFrame0,
    sAnim_GALLADE_MEGA_1,
};

static const union AnimCmd *const sAnims_AUDINO_MEGA[] ={
    sAnim_GeneralFrame0,
    sAnim_AUDINO_MEGA_1,
};

static const union AnimCmd *const sAnims_DIANCIE_MEGA[] ={
    sAnim_GeneralFrame0,
    sAnim_DIANCIE_MEGA_1,
};

static const union AnimCmd *const sAnims_RATTATA_ALOLAN[] ={
    sAnim_GeneralFrame0,
    sAnim_RATTATA_ALOLAN_1,
};

static const union AnimCmd *const sAnims_RATICATE_ALOLAN[] ={
    sAnim_GeneralFrame0,
    sAnim_RATICATE_ALOLAN_1,
};

static const union AnimCmd *const sAnims_RAICHU_ALOLAN[] ={
    sAnim_GeneralFrame0,
    sAnim_RAICHU_ALOLAN_1,
};

static const union AnimCmd *const sAnims_SANDSHREW_ALOLAN[] ={
    sAnim_GeneralFrame0,
    sAnim_SANDSHREW_ALOLAN_1,
};

static const union AnimCmd *const sAnims_SANDSLASH_ALOLAN[] ={
    sAnim_GeneralFrame0,
    sAnim_SANDSLASH_ALOLAN_1,
};

static const union AnimCmd *const sAnims_VULPIX_ALOLAN[] ={
    sAnim_GeneralFrame0,
    sAnim_VULPIX_ALOLAN_1,
};

static const union AnimCmd *const sAnims_NINETALES_ALOLAN[] ={
    sAnim_GeneralFrame0,
    sAnim_NINETALES_ALOLAN_1,
};

static const union AnimCmd *const sAnims_DIGLETT_ALOLAN[] ={
    sAnim_GeneralFrame0,
    sAnim_DIGLETT_ALOLAN_1,
};

static const union AnimCmd *const sAnims_DUGTRIO_ALOLAN[] ={
    sAnim_GeneralFrame0,
    sAnim_DUGTRIO_ALOLAN_1,
};

static const union AnimCmd *const sAnims_MEOWTH_ALOLAN[] ={
    sAnim_GeneralFrame0,
    sAnim_MEOWTH_ALOLAN_1,
};

static const union AnimCmd *const sAnims_PERSIAN_ALOLAN[] ={
    sAnim_GeneralFrame0,
    sAnim_PERSIAN_ALOLAN_1,
};

static const union AnimCmd *const sAnims_GEODUDE_ALOLAN[] ={
    sAnim_GeneralFrame0,
    sAnim_GEODUDE_ALOLAN_1,
};

static const union AnimCmd *const sAnims_GRAVELER_ALOLAN[] ={
    sAnim_GeneralFrame0,
    sAnim_GRAVELER_ALOLAN_1,
};

static const union AnimCmd *const sAnims_GOLEM_ALOLAN[] ={
    sAnim_GeneralFrame0,
    sAnim_GOLEM_ALOLAN_1,
};

static const union AnimCmd *const sAnims_GRIMER_ALOLAN[] ={
    sAnim_GeneralFrame0,
    sAnim_GRIMER_ALOLAN_1,
};

static const union AnimCmd *const sAnims_MUK_ALOLAN[] ={
    sAnim_GeneralFrame0,
    sAnim_MUK_ALOLAN_1,
};

static const union AnimCmd *const sAnims_EXEGGUTOR_ALOLAN[] ={
    sAnim_GeneralFrame0,
    sAnim_EXEGGUTOR_ALOLAN_1,
};

static const union AnimCmd *const sAnims_MAROWAK_ALOLAN[] ={
    sAnim_GeneralFrame0,
    sAnim_MAROWAK_ALOLAN_1,
};

static const union AnimCmd *const sAnims_MEOWTH_GALARIAN[] ={
    sAnim_GeneralFrame0,
    sAnim_MEOWTH_GALARIAN_1,
};

static const union AnimCmd *const sAnims_PONYTA_GALARIAN[] ={
    sAnim_GeneralFrame0,
    sAnim_PONYTA_GALARIAN_1,
};

static const union AnimCmd *const sAnims_RAPIDASH_GALARIAN[] ={
    sAnim_GeneralFrame0,
    sAnim_RAPIDASH_GALARIAN_1,
};

static const union AnimCmd *const sAnims_SLOWPOKE_GALARIAN[] ={
    sAnim_GeneralFrame0,
    sAnim_SLOWPOKE_GALARIAN_1,
};

static const union AnimCmd *const sAnims_SLOWBRO_GALARIAN[] ={
    sAnim_GeneralFrame0,
    sAnim_SLOWBRO_GALARIAN_1,
};

static const union AnimCmd *const sAnims_FARFETCHD_GALARIAN[] ={
    sAnim_GeneralFrame0,
    sAnim_FARFETCHD_GALARIAN_1,
};

static const union AnimCmd *const sAnims_WEEZING_GALARIAN[] ={
    sAnim_GeneralFrame0,
    sAnim_WEEZING_GALARIAN_1,
};

static const union AnimCmd *const sAnims_MR_MIME_GALARIAN[] ={
    sAnim_GeneralFrame0,
    sAnim_MR_MIME_GALARIAN_1,
};

static const union AnimCmd *const sAnims_ARTICUNO_GALARIAN[] ={
    sAnim_GeneralFrame0,
    sAnim_ARTICUNO_GALARIAN_1,
};

static const union AnimCmd *const sAnims_ZAPDOS_GALARIAN[] ={
    sAnim_GeneralFrame0,
    sAnim_ZAPDOS_GALARIAN_1,
};

static const union AnimCmd *const sAnims_MOLTRES_GALARIAN[] ={
    sAnim_GeneralFrame0,
    sAnim_MOLTRES_GALARIAN_1,
};

static const union AnimCmd *const sAnims_SLOWKING_GALARIAN[] ={
    sAnim_GeneralFrame0,
    sAnim_SLOWKING_GALARIAN_1,
};

static const union AnimCmd *const sAnims_CORSOLA_GALARIAN[] ={
    sAnim_GeneralFrame0,
    sAnim_CORSOLA_GALARIAN_1,
};

static const union AnimCmd *const sAnims_ZIGZAGOON_GALARIAN[] ={
    sAnim_GeneralFrame0,
    sAnim_ZIGZAGOON_GALARIAN_1,
};

static const union AnimCmd *const sAnims_LINOONE_GALARIAN[] ={
    sAnim_GeneralFrame0,
    sAnim_LINOONE_GALARIAN_1,
};

static const union AnimCmd *const sAnims_DARUMAKA_GALARIAN[] ={
    sAnim_GeneralFrame0,
    sAnim_DARUMAKA_GALARIAN_1,
};

static const union AnimCmd *const sAnims_DARMANITAN_GALARIAN[] ={
    sAnim_GeneralFrame0,
    sAnim_DARMANITAN_GALARIAN_1,
};

static const union AnimCmd *const sAnims_YAMASK_GALARIAN[] ={
    sAnim_GeneralFrame0,
    sAnim_YAMASK_GALARIAN_1,
};

static const union AnimCmd *const sAnims_STUNFISK_GALARIAN[] ={
    sAnim_GeneralFrame0,
    sAnim_STUNFISK_GALARIAN_1,
};

static const union AnimCmd *const sAnims_SHAYMIN_SKY[] ={
    sAnim_GeneralFrame0,
    sAnim_SHAYMIN_SKY_1,
};

static const union AnimCmd *const sAnims_GIRATINA_ORIGIN[] ={
    sAnim_GeneralFrame0,
    sAnim_GIRATINA_ORIGIN_1,
};

static const union AnimCmd *const sAnims_DARMANITAN_ZEN_MODE[] ={
    sAnim_GeneralFrame0,
    sAnim_DARMANITAN_ZEN_MODE_1,
};

static const union AnimCmd *const sAnims_DARMANITAN_ZEN_MODE_GALARIAN[] ={
    sAnim_GeneralFrame0,
    sAnim_DARMANITAN_ZEN_MODE_GALARIAN_1,
};

static const union AnimCmd *const sAnims_TORNADUS_THERIAN[] ={
    sAnim_GeneralFrame0,
    sAnim_TORNADUS_THERIAN_1,
};

static const union AnimCmd *const sAnims_THUNDURUS_THERIAN[] ={
    sAnim_GeneralFrame0,
    sAnim_THUNDURUS_THERIAN_1,
};

static const union AnimCmd *const sAnims_LANDORUS_THERIAN[] ={
    sAnim_GeneralFrame0,
    sAnim_LANDORUS_THERIAN_1,
};

static const union AnimCmd *const sAnims_KELDEO_RESOLUTE[] ={
    sAnim_GeneralFrame0,
    sAnim_KELDEO_RESOLUTE_1,
};

static const union AnimCmd *const sAnims_MELOETTA_PIROUETTE[] ={
    sAnim_GeneralFrame0,
    sAnim_MELOETTA_PIROUETTE_1,
};

static const union AnimCmd *const sAnims_AEGISLASH_BLADE[] ={
    sAnim_GeneralFrame0,
    sAnim_AEGISLASH_BLADE_1,
};

static const union AnimCmd *const sAnims_HOOPA_UNBOUND[] ={
    sAnim_GeneralFrame0,
    sAnim_HOOPA_UNBOUND_1,
};

static const union AnimCmd *const sAnims_MINIOR_CORE[] ={
    sAnim_GeneralFrame0,
    sAnim_MINIOR_CORE_1,
};

static const union AnimCmd *const sAnims_WISHIWASHI_SCHOOL[] ={
    sAnim_GeneralFrame0,
    sAnim_WISHIWASHI_SCHOOL_1,
};

static const union AnimCmd *const sAnims_KYUREM_BLACK[] ={
    sAnim_GeneralFrame0,
    sAnim_KYUREM_BLACK_1,
};

static const union AnimCmd *const sAnims_KYUREM_WHITE[] ={
    sAnim_GeneralFrame0,
    sAnim_KYUREM_WHITE_1,
};

static const union AnimCmd *const sAnims_MIMIKYU_BUSTED[] ={
    sAnim_GeneralFrame0,
    sAnim_MIMIKYU_BUSTED_1,
};

static const union AnimCmd *const sAnims_LYCANROC_MIDNIGHT[] ={
    sAnim_GeneralFrame0,
    sAnim_LYCANROC_MIDNIGHT_1,
};

static const union AnimCmd *const sAnims_LYCANROC_DUSK[] ={
    sAnim_GeneralFrame0,
    sAnim_LYCANROC_DUSK_1,
};

static const union AnimCmd *const sAnims_ZYGARDE_10[] ={
    sAnim_GeneralFrame0,
    sAnim_ZYGARDE_10_1,
};

static const union AnimCmd *const sAnims_ZYGARDE_COMPLETE[] ={
    sAnim_GeneralFrame0,
    sAnim_ZYGARDE_COMPLETE_1,
};

static const union AnimCmd *const sAnims_DEOXYS_ATTACK[] ={
    sAnim_GeneralFrame0,
    sAnim_DEOXYS_ATTACK_1,
    sAnim_DEOXYS_ATTACK_2,
};

static const union AnimCmd *const sAnims_DEOXYS_DEFENSE[] ={
    sAnim_GeneralFrame0,
    sAnim_DEOXYS_DEFENSE_1,
    sAnim_DEOXYS_DEFENSE_2,
};

static const union AnimCmd *const sAnims_DEOXYS_SPEED[] ={
    sAnim_GeneralFrame0,
    sAnim_DEOXYS_SPEED_1,
    sAnim_DEOXYS_SPEED_2,
=======
};

static const union AnimCmd *const sAnims_FENNEKIN[] ={
    sAnim_GeneralFrame0,
    sAnim_FENNEKIN_1,
};

static const union AnimCmd *const sAnims_BRAIXEN[] ={
    sAnim_GeneralFrame0,
    sAnim_BRAIXEN_1,
};

static const union AnimCmd *const sAnims_DELPHOX[] ={
    sAnim_GeneralFrame0,
    sAnim_DELPHOX_1,
};

static const union AnimCmd *const sAnims_FROAKIE[] ={
    sAnim_GeneralFrame0,
    sAnim_FROAKIE_1,
};

static const union AnimCmd *const sAnims_FROGADIER[] ={
    sAnim_GeneralFrame0,
    sAnim_FROGADIER_1,
};

static const union AnimCmd *const sAnims_GRENINJA[] ={
    sAnim_GeneralFrame0,
    sAnim_GRENINJA_1,
};

static const union AnimCmd *const sAnims_BUNNELBY[] ={
    sAnim_GeneralFrame0,
    sAnim_BUNNELBY_1,
};

static const union AnimCmd *const sAnims_DIGGERSBY[] ={
    sAnim_GeneralFrame0,
    sAnim_DIGGERSBY_1,
};

static const union AnimCmd *const sAnims_FLETCHLING[] ={
    sAnim_GeneralFrame0,
    sAnim_FLETCHLING_1,
};

static const union AnimCmd *const sAnims_FLETCHINDER[] ={
    sAnim_GeneralFrame0,
    sAnim_FLETCHINDER_1,
};

static const union AnimCmd *const sAnims_TALONFLAME[] ={
    sAnim_GeneralFrame0,
    sAnim_TALONFLAME_1,
};

static const union AnimCmd *const sAnims_SCATTERBUG[] ={
    sAnim_GeneralFrame0,
    sAnim_SCATTERBUG_1,
};

static const union AnimCmd *const sAnims_SPEWPA[] ={
    sAnim_GeneralFrame0,
    sAnim_SPEWPA_1,
};

static const union AnimCmd *const sAnims_VIVILLON[] ={
    sAnim_GeneralFrame0,
    sAnim_VIVILLON_1,
};

static const union AnimCmd *const sAnims_LITLEO[] ={
    sAnim_GeneralFrame0,
    sAnim_LITLEO_1,
};

static const union AnimCmd *const sAnims_PYROAR[] ={
    sAnim_GeneralFrame0,
    sAnim_PYROAR_1,
};

static const union AnimCmd *const sAnims_FLABEBE[] ={
    sAnim_GeneralFrame0,
    sAnim_FLABEBE_1,
};

static const union AnimCmd *const sAnims_FLOETTE[] ={
    sAnim_GeneralFrame0,
    sAnim_FLOETTE_1,
};

static const union AnimCmd *const sAnims_FLORGES[] ={
    sAnim_GeneralFrame0,
    sAnim_FLORGES_1,
};

static const union AnimCmd *const sAnims_SKIDDO[] ={
    sAnim_GeneralFrame0,
    sAnim_SKIDDO_1,
};

static const union AnimCmd *const sAnims_GOGOAT[] ={
    sAnim_GeneralFrame0,
    sAnim_GOGOAT_1,
};

static const union AnimCmd *const sAnims_PANCHAM[] ={
    sAnim_GeneralFrame0,
    sAnim_PANCHAM_1,
};

static const union AnimCmd *const sAnims_PANGORO[] ={
    sAnim_GeneralFrame0,
    sAnim_PANGORO_1,
};

static const union AnimCmd *const sAnims_FURFROU[] ={
    sAnim_GeneralFrame0,
    sAnim_FURFROU_1,
};

static const union AnimCmd *const sAnims_ESPURR[] ={
    sAnim_GeneralFrame0,
    sAnim_ESPURR_1,
};

static const union AnimCmd *const sAnims_MEOWSTIC[] ={
    sAnim_GeneralFrame0,
    sAnim_MEOWSTIC_1,
};

static const union AnimCmd *const sAnims_HONEDGE[] ={
    sAnim_GeneralFrame0,
    sAnim_HONEDGE_1,
};

static const union AnimCmd *const sAnims_DOUBLADE[] ={
    sAnim_GeneralFrame0,
    sAnim_DOUBLADE_1,
};

static const union AnimCmd *const sAnims_AEGISLASH[] ={
    sAnim_GeneralFrame0,
    sAnim_AEGISLASH_1,
};

static const union AnimCmd *const sAnims_SPRITZEE[] ={
    sAnim_GeneralFrame0,
    sAnim_SPRITZEE_1,
};

static const union AnimCmd *const sAnims_AROMATISSE[] ={
    sAnim_GeneralFrame0,
    sAnim_AROMATISSE_1,
};

static const union AnimCmd *const sAnims_SWIRLIX[] ={
    sAnim_GeneralFrame0,
    sAnim_SWIRLIX_1,
};

static const union AnimCmd *const sAnims_SLURPUFF[] ={
    sAnim_GeneralFrame0,
    sAnim_SLURPUFF_1,
};

static const union AnimCmd *const sAnims_INKAY[] ={
    sAnim_GeneralFrame0,
    sAnim_INKAY_1,
};

static const union AnimCmd *const sAnims_MALAMAR[] ={
    sAnim_GeneralFrame0,
    sAnim_MALAMAR_1,
};

static const union AnimCmd *const sAnims_BINACLE[] ={
    sAnim_GeneralFrame0,
    sAnim_BINACLE_1,
};

static const union AnimCmd *const sAnims_BARBARACLE[] ={
    sAnim_GeneralFrame0,
    sAnim_BARBARACLE_1,
};

static const union AnimCmd *const sAnims_SKRELP[] ={
    sAnim_GeneralFrame0,
    sAnim_SKRELP_1,
};

static const union AnimCmd *const sAnims_DRAGALGE[] ={
    sAnim_GeneralFrame0,
    sAnim_DRAGALGE_1,
};

static const union AnimCmd *const sAnims_CLAUNCHER[] ={
    sAnim_GeneralFrame0,
    sAnim_CLAUNCHER_1,
};

static const union AnimCmd *const sAnims_CLAWITZER[] ={
    sAnim_GeneralFrame0,
    sAnim_CLAWITZER_1,
};

static const union AnimCmd *const sAnims_HELIOPTILE[] ={
    sAnim_GeneralFrame0,
    sAnim_HELIOPTILE_1,
};

static const union AnimCmd *const sAnims_HELIOLISK[] ={
    sAnim_GeneralFrame0,
    sAnim_HELIOLISK_1,
};

static const union AnimCmd *const sAnims_TYRUNT[] ={
    sAnim_GeneralFrame0,
    sAnim_TYRUNT_1,
};

static const union AnimCmd *const sAnims_TYRANTRUM[] ={
    sAnim_GeneralFrame0,
    sAnim_TYRANTRUM_1,
};

static const union AnimCmd *const sAnims_AMAURA[] ={
    sAnim_GeneralFrame0,
    sAnim_AMAURA_1,
};

static const union AnimCmd *const sAnims_AURORUS[] ={
    sAnim_GeneralFrame0,
    sAnim_AURORUS_1,
};

static const union AnimCmd *const sAnims_SYLVEON[] ={
    sAnim_GeneralFrame0,
    sAnim_SYLVEON_1,
};

static const union AnimCmd *const sAnims_HAWLUCHA[] ={
    sAnim_GeneralFrame0,
    sAnim_HAWLUCHA_1,
};

static const union AnimCmd *const sAnims_DEDENNE[] ={
    sAnim_GeneralFrame0,
    sAnim_DEDENNE_1,
};

static const union AnimCmd *const sAnims_CARBINK[] ={
    sAnim_GeneralFrame0,
    sAnim_CARBINK_1,
};

static const union AnimCmd *const sAnims_GOOMY[] ={
    sAnim_GeneralFrame0,
    sAnim_GOOMY_1,
};

static const union AnimCmd *const sAnims_SLIGGOO[] ={
    sAnim_GeneralFrame0,
    sAnim_SLIGGOO_1,
};

static const union AnimCmd *const sAnims_GOODRA[] ={
    sAnim_GeneralFrame0,
    sAnim_GOODRA_1,
};

static const union AnimCmd *const sAnims_KLEFKI[] ={
    sAnim_GeneralFrame0,
    sAnim_KLEFKI_1,
};

static const union AnimCmd *const sAnims_PHANTUMP[] ={
    sAnim_GeneralFrame0,
    sAnim_PHANTUMP_1,
};

static const union AnimCmd *const sAnims_TREVENANT[] ={
    sAnim_GeneralFrame0,
    sAnim_TREVENANT_1,
};

static const union AnimCmd *const sAnims_PUMPKABOO[] ={
    sAnim_GeneralFrame0,
    sAnim_PUMPKABOO_1,
};

static const union AnimCmd *const sAnims_GOURGEIST[] ={
    sAnim_GeneralFrame0,
    sAnim_GOURGEIST_1,
};

static const union AnimCmd *const sAnims_BERGMITE[] ={
    sAnim_GeneralFrame0,
    sAnim_BERGMITE_1,
};

static const union AnimCmd *const sAnims_AVALUGG[] ={
    sAnim_GeneralFrame0,
    sAnim_AVALUGG_1,
};

static const union AnimCmd *const sAnims_NOIBAT[] ={
    sAnim_GeneralFrame0,
    sAnim_NOIBAT_1,
};

static const union AnimCmd *const sAnims_NOIVERN[] ={
    sAnim_GeneralFrame0,
    sAnim_NOIVERN_1,
};

static const union AnimCmd *const sAnims_XERNEAS[] ={
    sAnim_GeneralFrame0,
    sAnim_XERNEAS_1,
};

static const union AnimCmd *const sAnims_YVELTAL[] ={
    sAnim_GeneralFrame0,
    sAnim_YVELTAL_1,
};

static const union AnimCmd *const sAnims_ZYGARDE[] ={
    sAnim_GeneralFrame0,
    sAnim_ZYGARDE_1,
};

static const union AnimCmd *const sAnims_DIANCIE[] ={
    sAnim_GeneralFrame0,
    sAnim_DIANCIE_1,
};

static const union AnimCmd *const sAnims_HOOPA[] ={
    sAnim_GeneralFrame0,
    sAnim_HOOPA_1,
};

static const union AnimCmd *const sAnims_VOLCANION[] ={
    sAnim_GeneralFrame0,
    sAnim_VOLCANION_1,
};

static const union AnimCmd *const sAnims_ROWLET[] ={
    sAnim_GeneralFrame0,
    sAnim_ROWLET_1,
};

static const union AnimCmd *const sAnims_DARTRIX[] ={
    sAnim_GeneralFrame0,
    sAnim_DARTRIX_1,
};

static const union AnimCmd *const sAnims_DECIDUEYE[] ={
    sAnim_GeneralFrame0,
    sAnim_DECIDUEYE_1,
};

static const union AnimCmd *const sAnims_LITTEN[] ={
    sAnim_GeneralFrame0,
    sAnim_LITTEN_1,
};

static const union AnimCmd *const sAnims_TORRACAT[] ={
    sAnim_GeneralFrame0,
    sAnim_TORRACAT_1,
};

static const union AnimCmd *const sAnims_INCINEROAR[] ={
    sAnim_GeneralFrame0,
    sAnim_INCINEROAR_1,
};

static const union AnimCmd *const sAnims_POPPLIO[] ={
    sAnim_GeneralFrame0,
    sAnim_POPPLIO_1,
};

static const union AnimCmd *const sAnims_BRIONNE[] ={
    sAnim_GeneralFrame0,
    sAnim_BRIONNE_1,
};

static const union AnimCmd *const sAnims_PRIMARINA[] ={
    sAnim_GeneralFrame0,
    sAnim_PRIMARINA_1,
};

static const union AnimCmd *const sAnims_PIKIPEK[] ={
    sAnim_GeneralFrame0,
    sAnim_PIKIPEK_1,
};

static const union AnimCmd *const sAnims_TRUMBEAK[] ={
    sAnim_GeneralFrame0,
    sAnim_TRUMBEAK_1,
};

static const union AnimCmd *const sAnims_TOUCANNON[] ={
    sAnim_GeneralFrame0,
    sAnim_TOUCANNON_1,
};

static const union AnimCmd *const sAnims_YUNGOOS[] ={
    sAnim_GeneralFrame0,
    sAnim_YUNGOOS_1,
};

static const union AnimCmd *const sAnims_GUMSHOOS[] ={
    sAnim_GeneralFrame0,
    sAnim_GUMSHOOS_1,
};

static const union AnimCmd *const sAnims_GRUBBIN[] ={
    sAnim_GeneralFrame0,
    sAnim_GRUBBIN_1,
};

static const union AnimCmd *const sAnims_CHARJABUG[] ={
    sAnim_GeneralFrame0,
    sAnim_CHARJABUG_1,
};

static const union AnimCmd *const sAnims_VIKAVOLT[] ={
    sAnim_GeneralFrame0,
    sAnim_VIKAVOLT_1,
};

static const union AnimCmd *const sAnims_CRABRAWLER[] ={
    sAnim_GeneralFrame0,
    sAnim_CRABRAWLER_1,
};

static const union AnimCmd *const sAnims_CRABOMINABLE[] ={
    sAnim_GeneralFrame0,
    sAnim_CRABOMINABLE_1,
};

static const union AnimCmd *const sAnims_ORICORIO[] ={
    sAnim_GeneralFrame0,
    sAnim_ORICORIO_1,
};

static const union AnimCmd *const sAnims_CUTIEFLY[] ={
    sAnim_GeneralFrame0,
    sAnim_CUTIEFLY_1,
};

static const union AnimCmd *const sAnims_RIBOMBEE[] ={
    sAnim_GeneralFrame0,
    sAnim_RIBOMBEE_1,
};

static const union AnimCmd *const sAnims_ROCKRUFF[] ={
    sAnim_GeneralFrame0,
    sAnim_ROCKRUFF_1,
};

static const union AnimCmd *const sAnims_LYCANROC[] ={
    sAnim_GeneralFrame0,
    sAnim_LYCANROC_1,
};

static const union AnimCmd *const sAnims_WISHIWASHI[] ={
    sAnim_GeneralFrame0,
    sAnim_WISHIWASHI_1,
};

static const union AnimCmd *const sAnims_MAREANIE[] ={
    sAnim_GeneralFrame0,
    sAnim_MAREANIE_1,
};

static const union AnimCmd *const sAnims_TOXAPEX[] ={
    sAnim_GeneralFrame0,
    sAnim_TOXAPEX_1,
};

static const union AnimCmd *const sAnims_MUDBRAY[] ={
    sAnim_GeneralFrame0,
    sAnim_MUDBRAY_1,
};

static const union AnimCmd *const sAnims_MUDSDALE[] ={
    sAnim_GeneralFrame0,
    sAnim_MUDSDALE_1,
};

static const union AnimCmd *const sAnims_DEWPIDER[] ={
    sAnim_GeneralFrame0,
    sAnim_DEWPIDER_1,
};

static const union AnimCmd *const sAnims_ARAQUANID[] ={
    sAnim_GeneralFrame0,
    sAnim_ARAQUANID_1,
};

static const union AnimCmd *const sAnims_FOMANTIS[] ={
    sAnim_GeneralFrame0,
    sAnim_FOMANTIS_1,
};

static const union AnimCmd *const sAnims_LURANTIS[] ={
    sAnim_GeneralFrame0,
    sAnim_LURANTIS_1,
};

static const union AnimCmd *const sAnims_MORELULL[] ={
    sAnim_GeneralFrame0,
    sAnim_MORELULL_1,
};

static const union AnimCmd *const sAnims_SHIINOTIC[] ={
    sAnim_GeneralFrame0,
    sAnim_SHIINOTIC_1,
};

static const union AnimCmd *const sAnims_SALANDIT[] ={
    sAnim_GeneralFrame0,
    sAnim_SALANDIT_1,
};

static const union AnimCmd *const sAnims_SALAZZLE[] ={
    sAnim_GeneralFrame0,
    sAnim_SALAZZLE_1,
};

static const union AnimCmd *const sAnims_STUFFUL[] ={
    sAnim_GeneralFrame0,
    sAnim_STUFFUL_1,
};

static const union AnimCmd *const sAnims_BEWEAR[] ={
    sAnim_GeneralFrame0,
    sAnim_BEWEAR_1,
};

static const union AnimCmd *const sAnims_BOUNSWEET[] ={
    sAnim_GeneralFrame0,
    sAnim_BOUNSWEET_1,
};

static const union AnimCmd *const sAnims_STEENEE[] ={
    sAnim_GeneralFrame0,
    sAnim_STEENEE_1,
};

static const union AnimCmd *const sAnims_TSAREENA[] ={
    sAnim_GeneralFrame0,
    sAnim_TSAREENA_1,
};

static const union AnimCmd *const sAnims_COMFEY[] ={
    sAnim_GeneralFrame0,
    sAnim_COMFEY_1,
};

static const union AnimCmd *const sAnims_ORANGURU[] ={
    sAnim_GeneralFrame0,
    sAnim_ORANGURU_1,
};

static const union AnimCmd *const sAnims_PASSIMIAN[] ={
    sAnim_GeneralFrame0,
    sAnim_PASSIMIAN_1,
};

static const union AnimCmd *const sAnims_WIMPOD[] ={
    sAnim_GeneralFrame0,
    sAnim_WIMPOD_1,
};

static const union AnimCmd *const sAnims_GOLISOPOD[] ={
    sAnim_GeneralFrame0,
    sAnim_GOLISOPOD_1,
};

static const union AnimCmd *const sAnims_SANDYGAST[] ={
    sAnim_GeneralFrame0,
    sAnim_SANDYGAST_1,
};

static const union AnimCmd *const sAnims_PALOSSAND[] ={
    sAnim_GeneralFrame0,
    sAnim_PALOSSAND_1,
};

static const union AnimCmd *const sAnims_PYUKUMUKU[] ={
    sAnim_GeneralFrame0,
    sAnim_PYUKUMUKU_1,
};

static const union AnimCmd *const sAnims_TYPE_NULL[] ={
    sAnim_GeneralFrame0,
    sAnim_TYPE_NULL_1,
};

static const union AnimCmd *const sAnims_SILVALLY[] ={
    sAnim_GeneralFrame0,
    sAnim_SILVALLY_1,
};

static const union AnimCmd *const sAnims_MINIOR[] ={
    sAnim_GeneralFrame0,
    sAnim_MINIOR_1,
};

static const union AnimCmd *const sAnims_KOMALA[] ={
    sAnim_GeneralFrame0,
    sAnim_KOMALA_1,
};

static const union AnimCmd *const sAnims_TURTONATOR[] ={
    sAnim_GeneralFrame0,
    sAnim_TURTONATOR_1,
};

static const union AnimCmd *const sAnims_TOGEDEMARU[] ={
    sAnim_GeneralFrame0,
    sAnim_TOGEDEMARU_1,
};

static const union AnimCmd *const sAnims_MIMIKYU[] ={
    sAnim_GeneralFrame0,
    sAnim_MIMIKYU_1,
};

static const union AnimCmd *const sAnims_BRUXISH[] ={
    sAnim_GeneralFrame0,
    sAnim_BRUXISH_1,
};

static const union AnimCmd *const sAnims_DRAMPA[] ={
    sAnim_GeneralFrame0,
    sAnim_DRAMPA_1,
};

static const union AnimCmd *const sAnims_DHELMISE[] ={
    sAnim_GeneralFrame0,
    sAnim_DHELMISE_1,
};

static const union AnimCmd *const sAnims_JANGMO_O[] ={
    sAnim_GeneralFrame0,
    sAnim_JANGMO_O_1,
};

static const union AnimCmd *const sAnims_HAKAMO_O[] ={
    sAnim_GeneralFrame0,
    sAnim_HAKAMO_O_1,
};

static const union AnimCmd *const sAnims_KOMMO_O[] ={
    sAnim_GeneralFrame0,
    sAnim_KOMMO_O_1,
};

static const union AnimCmd *const sAnims_TAPU_KOKO[] ={
    sAnim_GeneralFrame0,
    sAnim_TAPU_KOKO_1,
};

static const union AnimCmd *const sAnims_TAPU_LELE[] ={
    sAnim_GeneralFrame0,
    sAnim_TAPU_LELE_1,
};

static const union AnimCmd *const sAnims_TAPU_BULU[] ={
    sAnim_GeneralFrame0,
    sAnim_TAPU_BULU_1,
};

static const union AnimCmd *const sAnims_TAPU_FINI[] ={
    sAnim_GeneralFrame0,
    sAnim_TAPU_FINI_1,
};

static const union AnimCmd *const sAnims_COSMOG[] ={
    sAnim_GeneralFrame0,
    sAnim_COSMOG_1,
};

static const union AnimCmd *const sAnims_COSMOEM[] ={
    sAnim_GeneralFrame0,
    sAnim_COSMOEM_1,
};

static const union AnimCmd *const sAnims_SOLGALEO[] ={
    sAnim_GeneralFrame0,
    sAnim_SOLGALEO_1,
};

static const union AnimCmd *const sAnims_LUNALA[] ={
    sAnim_GeneralFrame0,
    sAnim_LUNALA_1,
};

static const union AnimCmd *const sAnims_NIHILEGO[] ={
    sAnim_GeneralFrame0,
    sAnim_NIHILEGO_1,
};

static const union AnimCmd *const sAnims_BUZZWOLE[] ={
    sAnim_GeneralFrame0,
    sAnim_BUZZWOLE_1,
};

static const union AnimCmd *const sAnims_PHEROMOSA[] ={
    sAnim_GeneralFrame0,
    sAnim_PHEROMOSA_1,
};

static const union AnimCmd *const sAnims_XURKITREE[] ={
    sAnim_GeneralFrame0,
    sAnim_XURKITREE_1,
};

static const union AnimCmd *const sAnims_CELESTEELA[] ={
    sAnim_GeneralFrame0,
    sAnim_CELESTEELA_1,
};

static const union AnimCmd *const sAnims_KARTANA[] ={
    sAnim_GeneralFrame0,
    sAnim_KARTANA_1,
};

static const union AnimCmd *const sAnims_GUZZLORD[] ={
    sAnim_GeneralFrame0,
    sAnim_GUZZLORD_1,
};

static const union AnimCmd *const sAnims_NECROZMA[] ={
    sAnim_GeneralFrame0,
    sAnim_NECROZMA_1,
};

static const union AnimCmd *const sAnims_MAGEARNA[] ={
    sAnim_GeneralFrame0,
    sAnim_MAGEARNA_1,
};

static const union AnimCmd *const sAnims_MARSHADOW[] ={
    sAnim_GeneralFrame0,
    sAnim_MARSHADOW_1,
};

static const union AnimCmd *const sAnims_POIPOLE[] ={
    sAnim_GeneralFrame0,
    sAnim_POIPOLE_1,
};

static const union AnimCmd *const sAnims_NAGANADEL[] ={
    sAnim_GeneralFrame0,
    sAnim_NAGANADEL_1,
};

static const union AnimCmd *const sAnims_STAKATAKA[] ={
    sAnim_GeneralFrame0,
    sAnim_STAKATAKA_1,
};

static const union AnimCmd *const sAnims_BLACEPHALON[] ={
    sAnim_GeneralFrame0,
    sAnim_BLACEPHALON_1,
};

static const union AnimCmd *const sAnims_ZERAORA[] ={
    sAnim_GeneralFrame0,
    sAnim_ZERAORA_1,
};

static const union AnimCmd *const sAnims_MELTAN[] ={
    sAnim_GeneralFrame0,
    sAnim_MELTAN_1,
};

static const union AnimCmd *const sAnims_MELMETAL[] ={
    sAnim_GeneralFrame0,
    sAnim_MELMETAL_1,
};

static const union AnimCmd *const sAnims_GROOKEY[] ={
    sAnim_GeneralFrame0,
    sAnim_GROOKEY_1,
};

static const union AnimCmd *const sAnims_THWACKEY[] ={
    sAnim_GeneralFrame0,
    sAnim_THWACKEY_1,
};

static const union AnimCmd *const sAnims_RILLABOOM[] ={
    sAnim_GeneralFrame0,
    sAnim_RILLABOOM_1,
};

static const union AnimCmd *const sAnims_SCORBUNNY[] ={
    sAnim_GeneralFrame0,
    sAnim_SCORBUNNY_1,
};

static const union AnimCmd *const sAnims_RABOOT[] ={
    sAnim_GeneralFrame0,
    sAnim_RABOOT_1,
};

static const union AnimCmd *const sAnims_CINDERACE[] ={
    sAnim_GeneralFrame0,
    sAnim_CINDERACE_1,
};

static const union AnimCmd *const sAnims_SOBBLE[] ={
    sAnim_GeneralFrame0,
    sAnim_SOBBLE_1,
};

static const union AnimCmd *const sAnims_DRIZZILE[] ={
    sAnim_GeneralFrame0,
    sAnim_DRIZZILE_1,
};

static const union AnimCmd *const sAnims_INTELEON[] ={
    sAnim_GeneralFrame0,
    sAnim_INTELEON_1,
};

static const union AnimCmd *const sAnims_SKWOVET[] ={
    sAnim_GeneralFrame0,
    sAnim_SKWOVET_1,
};

static const union AnimCmd *const sAnims_GREEDENT[] ={
    sAnim_GeneralFrame0,
    sAnim_GREEDENT_1,
};

static const union AnimCmd *const sAnims_ROOKIDEE[] ={
    sAnim_GeneralFrame0,
    sAnim_ROOKIDEE_1,
};

static const union AnimCmd *const sAnims_CORVISQUIRE[] ={
    sAnim_GeneralFrame0,
    sAnim_CORVISQUIRE_1,
};

static const union AnimCmd *const sAnims_CORVIKNIGHT[] ={
    sAnim_GeneralFrame0,
    sAnim_CORVIKNIGHT_1,
};

static const union AnimCmd *const sAnims_BLIPBUG[] ={
    sAnim_GeneralFrame0,
    sAnim_BLIPBUG_1,
};

static const union AnimCmd *const sAnims_DOTTLER[] ={
    sAnim_GeneralFrame0,
    sAnim_DOTTLER_1,
};

static const union AnimCmd *const sAnims_ORBEETLE[] ={
    sAnim_GeneralFrame0,
    sAnim_ORBEETLE_1,
};

static const union AnimCmd *const sAnims_NICKIT[] ={
    sAnim_GeneralFrame0,
    sAnim_NICKIT_1,
};

static const union AnimCmd *const sAnims_THIEVUL[] ={
    sAnim_GeneralFrame0,
    sAnim_THIEVUL_1,
};

static const union AnimCmd *const sAnims_GOSSIFLEUR[] ={
    sAnim_GeneralFrame0,
    sAnim_GOSSIFLEUR_1,
};

static const union AnimCmd *const sAnims_ELDEGOSS[] ={
    sAnim_GeneralFrame0,
    sAnim_ELDEGOSS_1,
};

static const union AnimCmd *const sAnims_WOOLOO[] ={
    sAnim_GeneralFrame0,
    sAnim_WOOLOO_1,
};

static const union AnimCmd *const sAnims_DUBWOOL[] ={
    sAnim_GeneralFrame0,
    sAnim_DUBWOOL_1,
};

static const union AnimCmd *const sAnims_CHEWTLE[] ={
    sAnim_GeneralFrame0,
    sAnim_CHEWTLE_1,
};

static const union AnimCmd *const sAnims_DREDNAW[] ={
    sAnim_GeneralFrame0,
    sAnim_DREDNAW_1,
};

static const union AnimCmd *const sAnims_YAMPER[] ={
    sAnim_GeneralFrame0,
    sAnim_YAMPER_1,
};

static const union AnimCmd *const sAnims_BOLTUND[] ={
    sAnim_GeneralFrame0,
    sAnim_BOLTUND_1,
};

static const union AnimCmd *const sAnims_ROLYCOLY[] ={
    sAnim_GeneralFrame0,
    sAnim_ROLYCOLY_1,
};

static const union AnimCmd *const sAnims_CARKOL[] ={
    sAnim_GeneralFrame0,
    sAnim_CARKOL_1,
};

static const union AnimCmd *const sAnims_COALOSSAL[] ={
    sAnim_GeneralFrame0,
    sAnim_COALOSSAL_1,
};

static const union AnimCmd *const sAnims_APPLIN[] ={
    sAnim_GeneralFrame0,
    sAnim_APPLIN_1,
};

static const union AnimCmd *const sAnims_FLAPPLE[] ={
    sAnim_GeneralFrame0,
    sAnim_FLAPPLE_1,
};

static const union AnimCmd *const sAnims_APPLETUN[] ={
    sAnim_GeneralFrame0,
    sAnim_APPLETUN_1,
};

static const union AnimCmd *const sAnims_SILICOBRA[] ={
    sAnim_GeneralFrame0,
    sAnim_SILICOBRA_1,
};

static const union AnimCmd *const sAnims_SANDACONDA[] ={
    sAnim_GeneralFrame0,
    sAnim_SANDACONDA_1,
};

static const union AnimCmd *const sAnims_CRAMORANT[] ={
    sAnim_GeneralFrame0,
    sAnim_CRAMORANT_1,
};

static const union AnimCmd *const sAnims_ARROKUDA[] ={
    sAnim_GeneralFrame0,
    sAnim_ARROKUDA_1,
};

static const union AnimCmd *const sAnims_BARRASKEWDA[] ={
    sAnim_GeneralFrame0,
    sAnim_BARRASKEWDA_1,
};

static const union AnimCmd *const sAnims_TOXEL[] ={
    sAnim_GeneralFrame0,
    sAnim_TOXEL_1,
};

static const union AnimCmd *const sAnims_TOXTRICITY[] ={
    sAnim_GeneralFrame0,
    sAnim_TOXTRICITY_1,
};

static const union AnimCmd *const sAnims_SIZZLIPEDE[] ={
    sAnim_GeneralFrame0,
    sAnim_SIZZLIPEDE_1,
};

static const union AnimCmd *const sAnims_CENTISKORCH[] ={
    sAnim_GeneralFrame0,
    sAnim_CENTISKORCH_1,
};

static const union AnimCmd *const sAnims_CLOBBOPUS[] ={
    sAnim_GeneralFrame0,
    sAnim_CLOBBOPUS_1,
};

static const union AnimCmd *const sAnims_GRAPPLOCT[] ={
    sAnim_GeneralFrame0,
    sAnim_GRAPPLOCT_1,
};

static const union AnimCmd *const sAnims_SINISTEA[] ={
    sAnim_GeneralFrame0,
    sAnim_SINISTEA_1,
};

static const union AnimCmd *const sAnims_POLTEAGEIST[] ={
    sAnim_GeneralFrame0,
    sAnim_POLTEAGEIST_1,
};

static const union AnimCmd *const sAnims_HATENNA[] ={
    sAnim_GeneralFrame0,
    sAnim_HATENNA_1,
};

static const union AnimCmd *const sAnims_HATTREM[] ={
    sAnim_GeneralFrame0,
    sAnim_HATTREM_1,
};

static const union AnimCmd *const sAnims_HATTERENE[] ={
    sAnim_GeneralFrame0,
    sAnim_HATTERENE_1,
};

static const union AnimCmd *const sAnims_IMPIDIMP[] ={
    sAnim_GeneralFrame0,
    sAnim_IMPIDIMP_1,
};

static const union AnimCmd *const sAnims_MORGREM[] ={
    sAnim_GeneralFrame0,
    sAnim_MORGREM_1,
};

static const union AnimCmd *const sAnims_GRIMMSNARL[] ={
    sAnim_GeneralFrame0,
    sAnim_GRIMMSNARL_1,
};

static const union AnimCmd *const sAnims_OBSTAGOON[] ={
    sAnim_GeneralFrame0,
    sAnim_OBSTAGOON_1,
};

static const union AnimCmd *const sAnims_PERRSERKER[] ={
    sAnim_GeneralFrame0,
    sAnim_PERRSERKER_1,
};

static const union AnimCmd *const sAnims_CURSOLA[] ={
    sAnim_GeneralFrame0,
    sAnim_CURSOLA_1,
};

static const union AnimCmd *const sAnims_SIRFETCHD[] ={
    sAnim_GeneralFrame0,
    sAnim_SIRFETCHD_1,
};

static const union AnimCmd *const sAnims_MR_RIME[] ={
    sAnim_GeneralFrame0,
    sAnim_MR_RIME_1,
};

static const union AnimCmd *const sAnims_RUNERIGUS[] ={
    sAnim_GeneralFrame0,
    sAnim_RUNERIGUS_1,
};

static const union AnimCmd *const sAnims_MILCERY[] ={
    sAnim_GeneralFrame0,
    sAnim_MILCERY_1,
};

static const union AnimCmd *const sAnims_ALCREMIE[] ={
    sAnim_GeneralFrame0,
    sAnim_ALCREMIE_1,
};

static const union AnimCmd *const sAnims_FALINKS[] ={
    sAnim_GeneralFrame0,
    sAnim_FALINKS_1,
};

static const union AnimCmd *const sAnims_PINCURCHIN[] ={
    sAnim_GeneralFrame0,
    sAnim_PINCURCHIN_1,
};

static const union AnimCmd *const sAnims_SNOM[] ={
    sAnim_GeneralFrame0,
    sAnim_SNOM_1,
};

static const union AnimCmd *const sAnims_FROSMOTH[] ={
    sAnim_GeneralFrame0,
    sAnim_FROSMOTH_1,
};

static const union AnimCmd *const sAnims_STONJOURNER[] ={
    sAnim_GeneralFrame0,
    sAnim_STONJOURNER_1,
};

static const union AnimCmd *const sAnims_EISCUE[] ={
    sAnim_GeneralFrame0,
    sAnim_EISCUE_1,
};

static const union AnimCmd *const sAnims_INDEEDEE[] ={
    sAnim_GeneralFrame0,
    sAnim_INDEEDEE_1,
};

static const union AnimCmd *const sAnims_MORPEKO[] ={
    sAnim_GeneralFrame0,
    sAnim_MORPEKO_1,
};

static const union AnimCmd *const sAnims_CUFANT[] ={
    sAnim_GeneralFrame0,
    sAnim_CUFANT_1,
};

static const union AnimCmd *const sAnims_COPPERAJAH[] ={
    sAnim_GeneralFrame0,
    sAnim_COPPERAJAH_1,
};

static const union AnimCmd *const sAnims_DRACOZOLT[] ={
    sAnim_GeneralFrame0,
    sAnim_DRACOZOLT_1,
};

static const union AnimCmd *const sAnims_ARCTOZOLT[] ={
    sAnim_GeneralFrame0,
    sAnim_ARCTOZOLT_1,
};

static const union AnimCmd *const sAnims_DRACOVISH[] ={
    sAnim_GeneralFrame0,
    sAnim_DRACOVISH_1,
};

static const union AnimCmd *const sAnims_ARCTOVISH[] ={
    sAnim_GeneralFrame0,
    sAnim_ARCTOVISH_1,
};

static const union AnimCmd *const sAnims_DURALUDON[] ={
    sAnim_GeneralFrame0,
    sAnim_DURALUDON_1,
};

static const union AnimCmd *const sAnims_DREEPY[] ={
    sAnim_GeneralFrame0,
    sAnim_DREEPY_1,
};

static const union AnimCmd *const sAnims_DRAKLOAK[] ={
    sAnim_GeneralFrame0,
    sAnim_DRAKLOAK_1,
};

static const union AnimCmd *const sAnims_DRAGAPULT[] ={
    sAnim_GeneralFrame0,
    sAnim_DRAGAPULT_1,
};

static const union AnimCmd *const sAnims_ZACIAN[] ={
    sAnim_GeneralFrame0,
    sAnim_ZACIAN_1,
};

static const union AnimCmd *const sAnims_ZAMAZENTA[] ={
    sAnim_GeneralFrame0,
    sAnim_ZAMAZENTA_1,
};

static const union AnimCmd *const sAnims_ETERNATUS[] ={
    sAnim_GeneralFrame0,
    sAnim_ETERNATUS_1,
};

static const union AnimCmd *const sAnims_KUBFU[] ={
    sAnim_GeneralFrame0,
    sAnim_KUBFU_1,
};

static const union AnimCmd *const sAnims_URSHIFU[] ={
    sAnim_GeneralFrame0,
    sAnim_URSHIFU_1,
};

static const union AnimCmd *const sAnims_ZARUDE[] ={
    sAnim_GeneralFrame0,
    sAnim_ZARUDE_1,
};

static const union AnimCmd *const sAnims_REGIELEKI[] ={
    sAnim_GeneralFrame0,
    sAnim_REGIELEKI_1,
};

static const union AnimCmd *const sAnims_REGIDRAGO[] ={
    sAnim_GeneralFrame0,
    sAnim_REGIDRAGO_1,
};

static const union AnimCmd *const sAnims_GLASTRIER[] ={
    sAnim_GeneralFrame0,
    sAnim_GLASTRIER_1,
};

static const union AnimCmd *const sAnims_SPECTRIER[] ={
    sAnim_GeneralFrame0,
    sAnim_SPECTRIER_1,
};

static const union AnimCmd *const sAnims_CALYREX[] ={
    sAnim_GeneralFrame0,
    sAnim_CALYREX_1,
};

static const union AnimCmd *const sAnims_VENUSAUR_MEGA[] ={
    sAnim_GeneralFrame0,
    sAnim_VENUSAUR_MEGA_1,
};

static const union AnimCmd *const sAnims_CHARIZARD_MEGA_X[] ={
    sAnim_GeneralFrame0,
    sAnim_CHARIZARD_MEGA_X_1,
};

static const union AnimCmd *const sAnims_CHARIZARD_MEGA_Y[] ={
    sAnim_GeneralFrame0,
    sAnim_CHARIZARD_MEGA_Y_1,
};

static const union AnimCmd *const sAnims_BLASTOISE_MEGA[] ={
    sAnim_GeneralFrame0,
    sAnim_BLASTOISE_MEGA_1,
};

static const union AnimCmd *const sAnims_BEEDRILL_MEGA[] ={
    sAnim_GeneralFrame0,
    sAnim_BEEDRILL_MEGA_1,
};

static const union AnimCmd *const sAnims_PIDGEOT_MEGA[] ={
    sAnim_GeneralFrame0,
    sAnim_PIDGEOT_MEGA_1,
};

static const union AnimCmd *const sAnims_ALAKAZAM_MEGA[] ={
    sAnim_GeneralFrame0,
    sAnim_ALAKAZAM_MEGA_1,
};

static const union AnimCmd *const sAnims_SLOWBRO_MEGA[] ={
    sAnim_GeneralFrame0,
    sAnim_SLOWBRO_MEGA_1,
};

static const union AnimCmd *const sAnims_GENGAR_MEGA[] ={
    sAnim_GeneralFrame0,
    sAnim_GENGAR_MEGA_1,
};

static const union AnimCmd *const sAnims_KANGASKHAN_MEGA[] ={
    sAnim_GeneralFrame0,
    sAnim_KANGASKHAN_MEGA_1,
};

static const union AnimCmd *const sAnims_PINSIR_MEGA[] ={
    sAnim_GeneralFrame0,
    sAnim_PINSIR_MEGA_1,
};

static const union AnimCmd *const sAnims_GYARADOS_MEGA[] ={
    sAnim_GeneralFrame0,
    sAnim_GYARADOS_MEGA_1,
};

static const union AnimCmd *const sAnims_AERODACTYL_MEGA[] ={
    sAnim_GeneralFrame0,
    sAnim_AERODACTYL_MEGA_1,
};

static const union AnimCmd *const sAnims_MEWTWO_MEGA_X[] ={
    sAnim_GeneralFrame0,
    sAnim_MEWTWO_MEGA_X_1,
};

static const union AnimCmd *const sAnims_MEWTWO_MEGA_Y[] ={
    sAnim_GeneralFrame0,
    sAnim_MEWTWO_MEGA_Y_1,
};

static const union AnimCmd *const sAnims_AMPHAROS_MEGA[] ={
    sAnim_GeneralFrame0,
    sAnim_AMPHAROS_MEGA_1,
};

static const union AnimCmd *const sAnims_STEELIX_MEGA[] ={
    sAnim_GeneralFrame0,
    sAnim_STEELIX_MEGA_1,
};

static const union AnimCmd *const sAnims_SCIZOR_MEGA[] ={
    sAnim_GeneralFrame0,
    sAnim_SCIZOR_MEGA_1,
};

static const union AnimCmd *const sAnims_HERACROSS_MEGA[] ={
    sAnim_GeneralFrame0,
    sAnim_HERACROSS_MEGA_1,
};

static const union AnimCmd *const sAnims_HOUNDOOM_MEGA[] ={
    sAnim_GeneralFrame0,
    sAnim_HOUNDOOM_MEGA_1,
};

static const union AnimCmd *const sAnims_TYRANITAR_MEGA[] ={
    sAnim_GeneralFrame0,
    sAnim_TYRANITAR_MEGA_1,
};

static const union AnimCmd *const sAnims_SCEPTILE_MEGA[] ={
    sAnim_GeneralFrame0,
    sAnim_SCEPTILE_MEGA_1,
};

static const union AnimCmd *const sAnims_BLAZIKEN_MEGA[] ={
    sAnim_GeneralFrame0,
    sAnim_BLAZIKEN_MEGA_1,
};

static const union AnimCmd *const sAnims_SWAMPERT_MEGA[] ={
    sAnim_GeneralFrame0,
    sAnim_SWAMPERT_MEGA_1,
};

static const union AnimCmd *const sAnims_GARDEVOIR_MEGA[] ={
    sAnim_GeneralFrame0,
    sAnim_GARDEVOIR_MEGA_1,
};

static const union AnimCmd *const sAnims_SABLEYE_MEGA[] ={
    sAnim_GeneralFrame0,
    sAnim_SABLEYE_MEGA_1,
};

static const union AnimCmd *const sAnims_MAWILE_MEGA[] ={
    sAnim_GeneralFrame0,
    sAnim_MAWILE_MEGA_1,
};

static const union AnimCmd *const sAnims_AGGRON_MEGA[] ={
    sAnim_GeneralFrame0,
    sAnim_AGGRON_MEGA_1,
};

static const union AnimCmd *const sAnims_MEDICHAM_MEGA[] ={
    sAnim_GeneralFrame0,
    sAnim_MEDICHAM_MEGA_1,
};

static const union AnimCmd *const sAnims_MANECTRIC_MEGA[] ={
    sAnim_GeneralFrame0,
    sAnim_MANECTRIC_MEGA_1,
};

static const union AnimCmd *const sAnims_SHARPEDO_MEGA[] ={
    sAnim_GeneralFrame0,
    sAnim_SHARPEDO_MEGA_1,
};

static const union AnimCmd *const sAnims_CAMERUPT_MEGA[] ={
    sAnim_GeneralFrame0,
    sAnim_CAMERUPT_MEGA_1,
};

static const union AnimCmd *const sAnims_ALTARIA_MEGA[] ={
    sAnim_GeneralFrame0,
    sAnim_ALTARIA_MEGA_1,
};

static const union AnimCmd *const sAnims_BANETTE_MEGA[] ={
    sAnim_GeneralFrame0,
    sAnim_BANETTE_MEGA_1,
};

static const union AnimCmd *const sAnims_ABSOL_MEGA[] ={
    sAnim_GeneralFrame0,
    sAnim_ABSOL_MEGA_1,
};

static const union AnimCmd *const sAnims_GLALIE_MEGA[] ={
    sAnim_GeneralFrame0,
    sAnim_GLALIE_MEGA_1,
};

static const union AnimCmd *const sAnims_SALAMENCE_MEGA[] ={
    sAnim_GeneralFrame0,
    sAnim_SALAMENCE_MEGA_1,
};

static const union AnimCmd *const sAnims_METAGROSS_MEGA[] ={
    sAnim_GeneralFrame0,
    sAnim_METAGROSS_MEGA_1,
};

static const union AnimCmd *const sAnims_LATIAS_MEGA[] ={
    sAnim_GeneralFrame0,
    sAnim_LATIAS_MEGA_1,
};

static const union AnimCmd *const sAnims_LATIOS_MEGA[] ={
    sAnim_GeneralFrame0,
    sAnim_LATIOS_MEGA_1,
};

static const union AnimCmd *const sAnims_KYOGRE_PRIMAL[] ={
    sAnim_GeneralFrame0,
    sAnim_KYOGRE_PRIMAL_1,
};

static const union AnimCmd *const sAnims_GROUDON_PRIMAL[] ={
    sAnim_GeneralFrame0,
    sAnim_GROUDON_PRIMAL_1,
};

static const union AnimCmd *const sAnims_RAYQUAZA_MEGA[] ={
    sAnim_GeneralFrame0,
    sAnim_RAYQUAZA_MEGA_1,
};

static const union AnimCmd *const sAnims_LOPUNNY_MEGA[] ={
    sAnim_GeneralFrame0,
    sAnim_LOPUNNY_MEGA_1,
};

static const union AnimCmd *const sAnims_GARCHOMP_MEGA[] ={
    sAnim_GeneralFrame0,
    sAnim_GARCHOMP_MEGA_1,
};

static const union AnimCmd *const sAnims_LUCARIO_MEGA[] ={
    sAnim_GeneralFrame0,
    sAnim_LUCARIO_MEGA_1,
};

static const union AnimCmd *const sAnims_ABOMASNOW_MEGA[] ={
    sAnim_GeneralFrame0,
    sAnim_ABOMASNOW_MEGA_1,
};

static const union AnimCmd *const sAnims_GALLADE_MEGA[] ={
    sAnim_GeneralFrame0,
    sAnim_GALLADE_MEGA_1,
};

static const union AnimCmd *const sAnims_AUDINO_MEGA[] ={
    sAnim_GeneralFrame0,
    sAnim_AUDINO_MEGA_1,
};

static const union AnimCmd *const sAnims_DIANCIE_MEGA[] ={
    sAnim_GeneralFrame0,
    sAnim_DIANCIE_MEGA_1,
};

static const union AnimCmd *const sAnims_RATTATA_ALOLAN[] ={
    sAnim_GeneralFrame0,
    sAnim_RATTATA_ALOLAN_1,
};

static const union AnimCmd *const sAnims_RATICATE_ALOLAN[] ={
    sAnim_GeneralFrame0,
    sAnim_RATICATE_ALOLAN_1,
};

static const union AnimCmd *const sAnims_RAICHU_ALOLAN[] ={
    sAnim_GeneralFrame0,
    sAnim_RAICHU_ALOLAN_1,
};

static const union AnimCmd *const sAnims_SANDSHREW_ALOLAN[] ={
    sAnim_GeneralFrame0,
    sAnim_SANDSHREW_ALOLAN_1,
};

static const union AnimCmd *const sAnims_SANDSLASH_ALOLAN[] ={
    sAnim_GeneralFrame0,
    sAnim_SANDSLASH_ALOLAN_1,
};

static const union AnimCmd *const sAnims_VULPIX_ALOLAN[] ={
    sAnim_GeneralFrame0,
    sAnim_VULPIX_ALOLAN_1,
};

static const union AnimCmd *const sAnims_NINETALES_ALOLAN[] ={
    sAnim_GeneralFrame0,
    sAnim_NINETALES_ALOLAN_1,
};

static const union AnimCmd *const sAnims_DIGLETT_ALOLAN[] ={
    sAnim_GeneralFrame0,
    sAnim_DIGLETT_ALOLAN_1,
};

static const union AnimCmd *const sAnims_DUGTRIO_ALOLAN[] ={
    sAnim_GeneralFrame0,
    sAnim_DUGTRIO_ALOLAN_1,
};

static const union AnimCmd *const sAnims_MEOWTH_ALOLAN[] ={
    sAnim_GeneralFrame0,
    sAnim_MEOWTH_ALOLAN_1,
};

static const union AnimCmd *const sAnims_PERSIAN_ALOLAN[] ={
    sAnim_GeneralFrame0,
    sAnim_PERSIAN_ALOLAN_1,
};

static const union AnimCmd *const sAnims_GEODUDE_ALOLAN[] ={
    sAnim_GeneralFrame0,
    sAnim_GEODUDE_ALOLAN_1,
};

static const union AnimCmd *const sAnims_GRAVELER_ALOLAN[] ={
    sAnim_GeneralFrame0,
    sAnim_GRAVELER_ALOLAN_1,
};

static const union AnimCmd *const sAnims_GOLEM_ALOLAN[] ={
    sAnim_GeneralFrame0,
    sAnim_GOLEM_ALOLAN_1,
};

static const union AnimCmd *const sAnims_GRIMER_ALOLAN[] ={
    sAnim_GeneralFrame0,
    sAnim_GRIMER_ALOLAN_1,
};

static const union AnimCmd *const sAnims_MUK_ALOLAN[] ={
    sAnim_GeneralFrame0,
    sAnim_MUK_ALOLAN_1,
};

static const union AnimCmd *const sAnims_EXEGGUTOR_ALOLAN[] ={
    sAnim_GeneralFrame0,
    sAnim_EXEGGUTOR_ALOLAN_1,
};

static const union AnimCmd *const sAnims_MAROWAK_ALOLAN[] ={
    sAnim_GeneralFrame0,
    sAnim_MAROWAK_ALOLAN_1,
};

static const union AnimCmd *const sAnims_MEOWTH_GALARIAN[] ={
    sAnim_GeneralFrame0,
    sAnim_MEOWTH_GALARIAN_1,
};

static const union AnimCmd *const sAnims_PONYTA_GALARIAN[] ={
    sAnim_GeneralFrame0,
    sAnim_PONYTA_GALARIAN_1,
};

static const union AnimCmd *const sAnims_RAPIDASH_GALARIAN[] ={
    sAnim_GeneralFrame0,
    sAnim_RAPIDASH_GALARIAN_1,
};

static const union AnimCmd *const sAnims_SLOWPOKE_GALARIAN[] ={
    sAnim_GeneralFrame0,
    sAnim_SLOWPOKE_GALARIAN_1,
};

static const union AnimCmd *const sAnims_SLOWBRO_GALARIAN[] ={
    sAnim_GeneralFrame0,
    sAnim_SLOWBRO_GALARIAN_1,
};

static const union AnimCmd *const sAnims_FARFETCHD_GALARIAN[] ={
    sAnim_GeneralFrame0,
    sAnim_FARFETCHD_GALARIAN_1,
};

static const union AnimCmd *const sAnims_WEEZING_GALARIAN[] ={
    sAnim_GeneralFrame0,
    sAnim_WEEZING_GALARIAN_1,
};

static const union AnimCmd *const sAnims_MR_MIME_GALARIAN[] ={
    sAnim_GeneralFrame0,
    sAnim_MR_MIME_GALARIAN_1,
};

static const union AnimCmd *const sAnims_ARTICUNO_GALARIAN[] ={
    sAnim_GeneralFrame0,
    sAnim_ARTICUNO_GALARIAN_1,
};

static const union AnimCmd *const sAnims_ZAPDOS_GALARIAN[] ={
    sAnim_GeneralFrame0,
    sAnim_ZAPDOS_GALARIAN_1,
};

static const union AnimCmd *const sAnims_MOLTRES_GALARIAN[] ={
    sAnim_GeneralFrame0,
    sAnim_MOLTRES_GALARIAN_1,
};

static const union AnimCmd *const sAnims_SLOWKING_GALARIAN[] ={
    sAnim_GeneralFrame0,
    sAnim_SLOWKING_GALARIAN_1,
};

static const union AnimCmd *const sAnims_CORSOLA_GALARIAN[] ={
    sAnim_GeneralFrame0,
    sAnim_CORSOLA_GALARIAN_1,
};

static const union AnimCmd *const sAnims_ZIGZAGOON_GALARIAN[] ={
    sAnim_GeneralFrame0,
    sAnim_ZIGZAGOON_GALARIAN_1,
};

static const union AnimCmd *const sAnims_LINOONE_GALARIAN[] ={
    sAnim_GeneralFrame0,
    sAnim_LINOONE_GALARIAN_1,
};

static const union AnimCmd *const sAnims_DARUMAKA_GALARIAN[] ={
    sAnim_GeneralFrame0,
    sAnim_DARUMAKA_GALARIAN_1,
};

static const union AnimCmd *const sAnims_DARMANITAN_GALARIAN[] ={
    sAnim_GeneralFrame0,
    sAnim_DARMANITAN_GALARIAN_1,
};

static const union AnimCmd *const sAnims_YAMASK_GALARIAN[] ={
    sAnim_GeneralFrame0,
    sAnim_YAMASK_GALARIAN_1,
};

static const union AnimCmd *const sAnims_STUNFISK_GALARIAN[] ={
    sAnim_GeneralFrame0,
    sAnim_STUNFISK_GALARIAN_1,
};

static const union AnimCmd *const sAnims_SHAYMIN_SKY[] ={
    sAnim_GeneralFrame0,
    sAnim_SHAYMIN_SKY_1,
};

static const union AnimCmd *const sAnims_GIRATINA_ORIGIN[] ={
    sAnim_GeneralFrame0,
    sAnim_GIRATINA_ORIGIN_1,
};

static const union AnimCmd *const sAnims_DARMANITAN_ZEN_MODE[] ={
    sAnim_GeneralFrame0,
    sAnim_DARMANITAN_ZEN_MODE_1,
};

static const union AnimCmd *const sAnims_DARMANITAN_ZEN_MODE_GALARIAN[] ={
    sAnim_GeneralFrame0,
    sAnim_DARMANITAN_ZEN_MODE_GALARIAN_1,
};

static const union AnimCmd *const sAnims_TORNADUS_THERIAN[] ={
    sAnim_GeneralFrame0,
    sAnim_TORNADUS_THERIAN_1,
};

static const union AnimCmd *const sAnims_THUNDURUS_THERIAN[] ={
    sAnim_GeneralFrame0,
    sAnim_THUNDURUS_THERIAN_1,
};

static const union AnimCmd *const sAnims_LANDORUS_THERIAN[] ={
    sAnim_GeneralFrame0,
    sAnim_LANDORUS_THERIAN_1,
};

static const union AnimCmd *const sAnims_KELDEO_RESOLUTE[] ={
    sAnim_GeneralFrame0,
    sAnim_KELDEO_RESOLUTE_1,
};

static const union AnimCmd *const sAnims_MELOETTA_PIROUETTE[] ={
    sAnim_GeneralFrame0,
    sAnim_MELOETTA_PIROUETTE_1,
};

static const union AnimCmd *const sAnims_AEGISLASH_BLADE[] ={
    sAnim_GeneralFrame0,
    sAnim_AEGISLASH_BLADE_1,
};

static const union AnimCmd *const sAnims_HOOPA_UNBOUND[] ={
    sAnim_GeneralFrame0,
    sAnim_HOOPA_UNBOUND_1,
};

static const union AnimCmd *const sAnims_MINIOR_CORE[] ={
    sAnim_GeneralFrame0,
    sAnim_MINIOR_CORE_1,
};

static const union AnimCmd *const sAnims_WISHIWASHI_SCHOOL[] ={
    sAnim_GeneralFrame0,
    sAnim_WISHIWASHI_SCHOOL_1,
};

static const union AnimCmd *const sAnims_KYUREM_BLACK[] ={
    sAnim_GeneralFrame0,
    sAnim_KYUREM_BLACK_1,
};

static const union AnimCmd *const sAnims_KYUREM_WHITE[] ={
    sAnim_GeneralFrame0,
    sAnim_KYUREM_WHITE_1,
};

static const union AnimCmd *const sAnims_MIMIKYU_BUSTED[] ={
    sAnim_GeneralFrame0,
    sAnim_MIMIKYU_BUSTED_1,
};

static const union AnimCmd *const sAnims_LYCANROC_MIDNIGHT[] ={
    sAnim_GeneralFrame0,
    sAnim_LYCANROC_MIDNIGHT_1,
};

static const union AnimCmd *const sAnims_LYCANROC_DUSK[] ={
    sAnim_GeneralFrame0,
    sAnim_LYCANROC_DUSK_1,
};

static const union AnimCmd *const sAnims_ZYGARDE_10[] ={
    sAnim_GeneralFrame0,
    sAnim_ZYGARDE_10_1,
};

static const union AnimCmd *const sAnims_ZYGARDE_COMPLETE[] ={
    sAnim_GeneralFrame0,
    sAnim_ZYGARDE_COMPLETE_1,
};

static const union AnimCmd *const sAnims_DEOXYS_ATTACK[] ={
    sAnim_GeneralFrame0,
    sAnim_DEOXYS_ATTACK_1,
    sAnim_DEOXYS_ATTACK_2,
};

static const union AnimCmd *const sAnims_DEOXYS_DEFENSE[] ={
    sAnim_GeneralFrame0,
    sAnim_DEOXYS_DEFENSE_1,
    sAnim_DEOXYS_DEFENSE_2,
};

static const union AnimCmd *const sAnims_DEOXYS_SPEED[] ={
    sAnim_GeneralFrame0,
    sAnim_DEOXYS_SPEED_1,
    sAnim_DEOXYS_SPEED_2,
};

static const union AnimCmd *const sAnims_PIKACHU_COSPLAY[] ={
    sAnim_GeneralFrame0,
    sAnim_PIKACHU_COSPLAY_1,
};

static const union AnimCmd *const sAnims_PIKACHU_ROCK_STAR[] ={
    sAnim_GeneralFrame0,
    sAnim_PIKACHU_ROCK_STAR_1,
};

static const union AnimCmd *const sAnims_PIKACHU_BELLE[] ={
    sAnim_GeneralFrame0,
    sAnim_PIKACHU_BELLE_1,
};

static const union AnimCmd *const sAnims_PIKACHU_POP_STAR[] ={
    sAnim_GeneralFrame0,
    sAnim_PIKACHU_POP_STAR_1,
};

static const union AnimCmd *const sAnims_PIKACHU_PH_D[] ={
    sAnim_GeneralFrame0,
    sAnim_PIKACHU_PH_D_1,
};

static const union AnimCmd *const sAnims_PIKACHU_LIBRE[] ={
    sAnim_GeneralFrame0,
    sAnim_PIKACHU_LIBRE_1,
};

static const union AnimCmd *const sAnims_PIKACHU_ORIGINAL_CAP[] ={
    sAnim_GeneralFrame0,
    sAnim_PIKACHU_ORIGINAL_CAP_1,
};

static const union AnimCmd *const sAnims_PIKACHU_HOENN_CAP[] ={
    sAnim_GeneralFrame0,
    sAnim_PIKACHU_HOENN_CAP_1,
};

static const union AnimCmd *const sAnims_PIKACHU_SINNOH_CAP[] ={
    sAnim_GeneralFrame0,
    sAnim_PIKACHU_SINNOH_CAP_1,
};

static const union AnimCmd *const sAnims_PIKACHU_UNOVA_CAP[] ={
    sAnim_GeneralFrame0,
    sAnim_PIKACHU_UNOVA_CAP_1,
};

static const union AnimCmd *const sAnims_PIKACHU_KALOS_CAP[] ={
    sAnim_GeneralFrame0,
    sAnim_PIKACHU_KALOS_CAP_1,
};

static const union AnimCmd *const sAnims_PIKACHU_ALOLA_CAP[] ={
    sAnim_GeneralFrame0,
    sAnim_PIKACHU_ALOLA_CAP_1,
};

static const union AnimCmd *const sAnims_PIKACHU_PARTNER_CAP[] ={
    sAnim_GeneralFrame0,
    sAnim_PIKACHU_PARTNER_CAP_1,
};

static const union AnimCmd *const sAnims_PIKACHU_WORLD_CAP[] ={
    sAnim_GeneralFrame0,
    sAnim_PIKACHU_WORLD_CAP_1,
};

static const union AnimCmd *const sAnims_PICHU_SPIKY_EARED[] ={
    sAnim_GeneralFrame0,
    sAnim_PICHU_SPIKY_EARED_1,
>>>>>>> 5493333f
};

#define ANIM_CMD(name)             [SPECIES_##name] = sAnims_##name
#define ANIM_CMD_FULL(name, anims) [SPECIES_##name] = anims

const union AnimCmd *const *const gMonFrontAnimsPtrTable[] =
{
    ANIM_CMD(NONE),
    ANIM_CMD(BULBASAUR),
    ANIM_CMD(IVYSAUR),
    ANIM_CMD(VENUSAUR),
    ANIM_CMD(CHARMANDER),
    ANIM_CMD(CHARMELEON),
    ANIM_CMD(CHARIZARD),
    ANIM_CMD(SQUIRTLE),
    ANIM_CMD(WARTORTLE),
    ANIM_CMD(BLASTOISE),
    ANIM_CMD(CATERPIE),
    ANIM_CMD(METAPOD),
    ANIM_CMD(BUTTERFREE),
    ANIM_CMD(WEEDLE),
    ANIM_CMD(KAKUNA),
    ANIM_CMD(BEEDRILL),
    ANIM_CMD(PIDGEY),
    ANIM_CMD(PIDGEOTTO),
    ANIM_CMD(PIDGEOT),
    ANIM_CMD(RATTATA),
    ANIM_CMD(RATICATE),
    ANIM_CMD(SPEAROW),
    ANIM_CMD(FEAROW),
    ANIM_CMD(EKANS),
    ANIM_CMD(ARBOK),
    ANIM_CMD(PIKACHU),
    ANIM_CMD(RAICHU),
    ANIM_CMD(SANDSHREW),
    ANIM_CMD(SANDSLASH),
    ANIM_CMD(NIDORAN_F),
    ANIM_CMD(NIDORINA),
    ANIM_CMD(NIDOQUEEN),
    ANIM_CMD(NIDORAN_M),
    ANIM_CMD(NIDORINO),
    ANIM_CMD(NIDOKING),
    ANIM_CMD(CLEFAIRY),
    ANIM_CMD(CLEFABLE),
    ANIM_CMD(VULPIX),
    ANIM_CMD(NINETALES),
    ANIM_CMD(JIGGLYPUFF),
    ANIM_CMD(WIGGLYTUFF),
    ANIM_CMD(ZUBAT),
    ANIM_CMD(GOLBAT),
    ANIM_CMD(ODDISH),
    ANIM_CMD(GLOOM),
    ANIM_CMD(VILEPLUME),
    ANIM_CMD(PARAS),
    ANIM_CMD(PARASECT),
    ANIM_CMD(VENONAT),
    ANIM_CMD(VENOMOTH),
    ANIM_CMD(DIGLETT),
    ANIM_CMD(DUGTRIO),
    ANIM_CMD(MEOWTH),
    ANIM_CMD(PERSIAN),
    ANIM_CMD(PSYDUCK),
    ANIM_CMD(GOLDUCK),
    ANIM_CMD(MANKEY),
    ANIM_CMD(PRIMEAPE),
    ANIM_CMD(GROWLITHE),
    ANIM_CMD(ARCANINE),
    ANIM_CMD(POLIWAG),
    ANIM_CMD(POLIWHIRL),
    ANIM_CMD(POLIWRATH),
    ANIM_CMD(ABRA),
    ANIM_CMD(KADABRA),
    ANIM_CMD(ALAKAZAM),
    ANIM_CMD(MACHOP),
    ANIM_CMD(MACHOKE),
    ANIM_CMD(MACHAMP),
    ANIM_CMD(BELLSPROUT),
    ANIM_CMD(WEEPINBELL),
    ANIM_CMD(VICTREEBEL),
    ANIM_CMD(TENTACOOL),
    ANIM_CMD(TENTACRUEL),
    ANIM_CMD(GEODUDE),
    ANIM_CMD(GRAVELER),
    ANIM_CMD(GOLEM),
    ANIM_CMD(PONYTA),
    ANIM_CMD(RAPIDASH),
    ANIM_CMD(SLOWPOKE),
    ANIM_CMD(SLOWBRO),
    ANIM_CMD(MAGNEMITE),
    ANIM_CMD(MAGNETON),
    ANIM_CMD(FARFETCHD),
    ANIM_CMD(DODUO),
    ANIM_CMD(DODRIO),
    ANIM_CMD(SEEL),
    ANIM_CMD(DEWGONG),
    ANIM_CMD(GRIMER),
    ANIM_CMD(MUK),
    ANIM_CMD(SHELLDER),
    ANIM_CMD(CLOYSTER),
    ANIM_CMD(GASTLY),
    ANIM_CMD(HAUNTER),
    ANIM_CMD(GENGAR),
    ANIM_CMD(ONIX),
    ANIM_CMD(DROWZEE),
    ANIM_CMD(HYPNO),
    ANIM_CMD(KRABBY),
    ANIM_CMD(KINGLER),
    ANIM_CMD(VOLTORB),
    ANIM_CMD(ELECTRODE),
    ANIM_CMD(EXEGGCUTE),
    ANIM_CMD(EXEGGUTOR),
    ANIM_CMD(CUBONE),
    ANIM_CMD(MAROWAK),
    ANIM_CMD(HITMONLEE),
    ANIM_CMD(HITMONCHAN),
    ANIM_CMD(LICKITUNG),
    ANIM_CMD(KOFFING),
    ANIM_CMD(WEEZING),
    ANIM_CMD(RHYHORN),
    ANIM_CMD(RHYDON),
    ANIM_CMD(CHANSEY),
    ANIM_CMD(TANGELA),
    ANIM_CMD(KANGASKHAN),
    ANIM_CMD(HORSEA),
    ANIM_CMD(SEADRA),
    ANIM_CMD(GOLDEEN),
    ANIM_CMD(SEAKING),
    ANIM_CMD(STARYU),
    ANIM_CMD(STARMIE),
    ANIM_CMD(MR_MIME),
    ANIM_CMD(SCYTHER),
    ANIM_CMD(JYNX),
    ANIM_CMD(ELECTABUZZ),
    ANIM_CMD(MAGMAR),
    ANIM_CMD(PINSIR),
    ANIM_CMD(TAUROS),
    ANIM_CMD(MAGIKARP),
    ANIM_CMD(GYARADOS),
    ANIM_CMD(LAPRAS),
    ANIM_CMD(DITTO),
    ANIM_CMD(EEVEE),
    ANIM_CMD(VAPOREON),
    ANIM_CMD(JOLTEON),
    ANIM_CMD(FLAREON),
    ANIM_CMD(PORYGON),
    ANIM_CMD(OMANYTE),
    ANIM_CMD(OMASTAR),
    ANIM_CMD(KABUTO),
    ANIM_CMD(KABUTOPS),
    ANIM_CMD(AERODACTYL),
    ANIM_CMD(SNORLAX),
    ANIM_CMD(ARTICUNO),
    ANIM_CMD(ZAPDOS),
    ANIM_CMD(MOLTRES),
    ANIM_CMD(DRATINI),
    ANIM_CMD(DRAGONAIR),
    ANIM_CMD(DRAGONITE),
    ANIM_CMD(MEWTWO),
    ANIM_CMD(MEW),
    ANIM_CMD(CHIKORITA),
    ANIM_CMD(BAYLEEF),
    ANIM_CMD(MEGANIUM),
    ANIM_CMD(CYNDAQUIL),
    ANIM_CMD(QUILAVA),
    ANIM_CMD(TYPHLOSION),
    ANIM_CMD(TOTODILE),
    ANIM_CMD(CROCONAW),
    ANIM_CMD(FERALIGATR),
    ANIM_CMD(SENTRET),
    ANIM_CMD(FURRET),
    ANIM_CMD(HOOTHOOT),
    ANIM_CMD(NOCTOWL),
    ANIM_CMD(LEDYBA),
    ANIM_CMD(LEDIAN),
    ANIM_CMD(SPINARAK),
    ANIM_CMD(ARIADOS),
    ANIM_CMD(CROBAT),
    ANIM_CMD(CHINCHOU),
    ANIM_CMD(LANTURN),
    ANIM_CMD(PICHU),
    ANIM_CMD(CLEFFA),
    ANIM_CMD(IGGLYBUFF),
    ANIM_CMD(TOGEPI),
    ANIM_CMD(TOGETIC),
    ANIM_CMD(NATU),
    ANIM_CMD(XATU),
    ANIM_CMD(MAREEP),
    ANIM_CMD(FLAAFFY),
    ANIM_CMD(AMPHAROS),
    ANIM_CMD(BELLOSSOM),
    ANIM_CMD(MARILL),
    ANIM_CMD(AZUMARILL),
    ANIM_CMD(SUDOWOODO),
    ANIM_CMD(POLITOED),
    ANIM_CMD(HOPPIP),
    ANIM_CMD(SKIPLOOM),
    ANIM_CMD(JUMPLUFF),
    ANIM_CMD(AIPOM),
    ANIM_CMD(SUNKERN),
    ANIM_CMD(SUNFLORA),
    ANIM_CMD(YANMA),
    ANIM_CMD(WOOPER),
    ANIM_CMD(QUAGSIRE),
    ANIM_CMD(ESPEON),
    ANIM_CMD(UMBREON),
    ANIM_CMD(MURKROW),
    ANIM_CMD(SLOWKING),
    ANIM_CMD(MISDREAVUS),
    ANIM_CMD(UNOWN),
    ANIM_CMD(WOBBUFFET),
    ANIM_CMD(GIRAFARIG),
    ANIM_CMD(PINECO),
    ANIM_CMD(FORRETRESS),
    ANIM_CMD(DUNSPARCE),
    ANIM_CMD(GLIGAR),
    ANIM_CMD(STEELIX),
    ANIM_CMD(SNUBBULL),
    ANIM_CMD(GRANBULL),
    ANIM_CMD(QWILFISH),
    ANIM_CMD(SCIZOR),
    ANIM_CMD(SHUCKLE),
    ANIM_CMD(HERACROSS),
    ANIM_CMD(SNEASEL),
    ANIM_CMD(TEDDIURSA),
    ANIM_CMD(URSARING),
    ANIM_CMD(SLUGMA),
    ANIM_CMD(MAGCARGO),
    ANIM_CMD(SWINUB),
    ANIM_CMD(PILOSWINE),
    ANIM_CMD(CORSOLA),
    ANIM_CMD(REMORAID),
    ANIM_CMD(OCTILLERY),
    ANIM_CMD(DELIBIRD),
    ANIM_CMD(MANTINE),
    ANIM_CMD(SKARMORY),
    ANIM_CMD(HOUNDOUR),
    ANIM_CMD(HOUNDOOM),
    ANIM_CMD(KINGDRA),
    ANIM_CMD(PHANPY),
    ANIM_CMD(DONPHAN),
    ANIM_CMD(PORYGON2),
    ANIM_CMD(STANTLER),
    ANIM_CMD(SMEARGLE),
    ANIM_CMD(TYROGUE),
    ANIM_CMD(HITMONTOP),
    ANIM_CMD(SMOOCHUM),
    ANIM_CMD(ELEKID),
    ANIM_CMD(MAGBY),
    ANIM_CMD(MILTANK),
    ANIM_CMD(BLISSEY),
    ANIM_CMD(RAIKOU),
    ANIM_CMD(ENTEI),
    ANIM_CMD(SUICUNE),
    ANIM_CMD(LARVITAR),
    ANIM_CMD(PUPITAR),
    ANIM_CMD(TYRANITAR),
    ANIM_CMD(LUGIA),
    ANIM_CMD(HO_OH),
    ANIM_CMD(CELEBI),
    ANIM_CMD(TREECKO),
    ANIM_CMD(GROVYLE),
    ANIM_CMD(SCEPTILE),
    ANIM_CMD(TORCHIC),
    ANIM_CMD(COMBUSKEN),
    ANIM_CMD(BLAZIKEN),
    ANIM_CMD(MUDKIP),
    ANIM_CMD(MARSHTOMP),
    ANIM_CMD(SWAMPERT),
    ANIM_CMD(POOCHYENA),
    ANIM_CMD(MIGHTYENA),
    ANIM_CMD(ZIGZAGOON),
    ANIM_CMD(LINOONE),
    ANIM_CMD(WURMPLE),
    ANIM_CMD(SILCOON),
    ANIM_CMD(BEAUTIFLY),
    ANIM_CMD(CASCOON),
    ANIM_CMD(DUSTOX),
    ANIM_CMD(LOTAD),
    ANIM_CMD(LOMBRE),
    ANIM_CMD(LUDICOLO),
    ANIM_CMD(SEEDOT),
    ANIM_CMD(NUZLEAF),
    ANIM_CMD(SHIFTRY),
    ANIM_CMD(NINCADA),
    ANIM_CMD(NINJASK),
    ANIM_CMD(SHEDINJA),
    ANIM_CMD(TAILLOW),
    ANIM_CMD(SWELLOW),
    ANIM_CMD(SHROOMISH),
    ANIM_CMD(BRELOOM),
    ANIM_CMD(SPINDA),
    ANIM_CMD(WINGULL),
    ANIM_CMD(PELIPPER),
    ANIM_CMD(SURSKIT),
    ANIM_CMD(MASQUERAIN),
    ANIM_CMD(WAILMER),
    ANIM_CMD(WAILORD),
    ANIM_CMD(SKITTY),
    ANIM_CMD(DELCATTY),
    ANIM_CMD(KECLEON),
    ANIM_CMD(BALTOY),
    ANIM_CMD(CLAYDOL),
    ANIM_CMD(NOSEPASS),
    ANIM_CMD(TORKOAL),
    ANIM_CMD(SABLEYE),
    ANIM_CMD(BARBOACH),
    ANIM_CMD(WHISCASH),
    ANIM_CMD(LUVDISC),
    ANIM_CMD(CORPHISH),
    ANIM_CMD(CRAWDAUNT),
    ANIM_CMD(FEEBAS),
    ANIM_CMD(MILOTIC),
    ANIM_CMD(CARVANHA),
    ANIM_CMD(SHARPEDO),
    ANIM_CMD(TRAPINCH),
    ANIM_CMD(VIBRAVA),
    ANIM_CMD(FLYGON),
    ANIM_CMD(MAKUHITA),
    ANIM_CMD(HARIYAMA),
    ANIM_CMD(ELECTRIKE),
    ANIM_CMD(MANECTRIC),
    ANIM_CMD(NUMEL),
    ANIM_CMD(CAMERUPT),
    ANIM_CMD(SPHEAL),
    ANIM_CMD(SEALEO),
    ANIM_CMD(WALREIN),
    ANIM_CMD(CACNEA),
    ANIM_CMD(CACTURNE),
    ANIM_CMD(SNORUNT),
    ANIM_CMD(GLALIE),
    ANIM_CMD(LUNATONE),
    ANIM_CMD(SOLROCK),
    ANIM_CMD(AZURILL),
    ANIM_CMD(SPOINK),
    ANIM_CMD(GRUMPIG),
    ANIM_CMD(PLUSLE),
    ANIM_CMD(MINUN),
    ANIM_CMD(MAWILE),
    ANIM_CMD(MEDITITE),
    ANIM_CMD(MEDICHAM),
    ANIM_CMD(SWABLU),
    ANIM_CMD(ALTARIA),
    ANIM_CMD(WYNAUT),
    ANIM_CMD(DUSKULL),
    ANIM_CMD(DUSCLOPS),
    ANIM_CMD(ROSELIA),
    ANIM_CMD(SLAKOTH),
    ANIM_CMD(VIGOROTH),
    ANIM_CMD(SLAKING),
    ANIM_CMD(GULPIN),
    ANIM_CMD(SWALOT),
    ANIM_CMD(TROPIUS),
    ANIM_CMD(WHISMUR),
    ANIM_CMD(LOUDRED),
    ANIM_CMD(EXPLOUD),
    ANIM_CMD(CLAMPERL),
    ANIM_CMD(HUNTAIL),
    ANIM_CMD(GOREBYSS),
    ANIM_CMD(ABSOL),
    ANIM_CMD(SHUPPET),
    ANIM_CMD(BANETTE),
    ANIM_CMD(SEVIPER),
    ANIM_CMD(ZANGOOSE),
    ANIM_CMD(RELICANTH),
    ANIM_CMD(ARON),
    ANIM_CMD(LAIRON),
    ANIM_CMD(AGGRON),
    ANIM_CMD(CASTFORM),
    ANIM_CMD(VOLBEAT),
    ANIM_CMD(ILLUMISE),
    ANIM_CMD(LILEEP),
    ANIM_CMD(CRADILY),
    ANIM_CMD(ANORITH),
    ANIM_CMD(ARMALDO),
    ANIM_CMD(RALTS),
    ANIM_CMD(KIRLIA),
    ANIM_CMD(GARDEVOIR),
    ANIM_CMD(BAGON),
    ANIM_CMD(SHELGON),
    ANIM_CMD(SALAMENCE),
    ANIM_CMD(BELDUM),
    ANIM_CMD(METANG),
    ANIM_CMD(METAGROSS),
    ANIM_CMD(REGIROCK),
    ANIM_CMD(REGICE),
    ANIM_CMD(REGISTEEL),
    ANIM_CMD(KYOGRE),
    ANIM_CMD(GROUDON),
    ANIM_CMD(RAYQUAZA),
    ANIM_CMD(LATIAS),
    ANIM_CMD(LATIOS),
    ANIM_CMD(JIRACHI),
    ANIM_CMD(DEOXYS),
    ANIM_CMD(CHIMECHO),
    ANIM_CMD(TURTWIG),
    ANIM_CMD(GROTLE),
    ANIM_CMD(TORTERRA),
    ANIM_CMD(CHIMCHAR),
    ANIM_CMD(MONFERNO),
    ANIM_CMD(INFERNAPE),
    ANIM_CMD(PIPLUP),
    ANIM_CMD(PRINPLUP),
    ANIM_CMD(EMPOLEON),
    ANIM_CMD(STARLY),
    ANIM_CMD(STARAVIA),
    ANIM_CMD(STARAPTOR),
    ANIM_CMD(BIDOOF),
    ANIM_CMD(BIBAREL),
    ANIM_CMD(KRICKETOT),
    ANIM_CMD(KRICKETUNE),
    ANIM_CMD(SHINX),
    ANIM_CMD(LUXIO),
    ANIM_CMD(LUXRAY),
    ANIM_CMD(BUDEW),
    ANIM_CMD(ROSERADE),
    ANIM_CMD(CRANIDOS),
    ANIM_CMD(RAMPARDOS),
    ANIM_CMD(SHIELDON),
    ANIM_CMD(BASTIODON),
    ANIM_CMD(BURMY),
    ANIM_CMD(WORMADAM),
    ANIM_CMD(MOTHIM),
    ANIM_CMD(COMBEE),
    ANIM_CMD(VESPIQUEN),
    ANIM_CMD(PACHIRISU),
    ANIM_CMD(BUIZEL),
    ANIM_CMD(FLOATZEL),
    ANIM_CMD(CHERUBI),
    ANIM_CMD(CHERRIM),
    ANIM_CMD(SHELLOS),
    ANIM_CMD(GASTRODON),
    ANIM_CMD(AMBIPOM),
    ANIM_CMD(DRIFLOON),
    ANIM_CMD(DRIFBLIM),
    ANIM_CMD(BUNEARY),
    ANIM_CMD(LOPUNNY),
    ANIM_CMD(MISMAGIUS),
    ANIM_CMD(HONCHKROW),
    ANIM_CMD(GLAMEOW),
    ANIM_CMD(PURUGLY),
    ANIM_CMD(CHINGLING),
    ANIM_CMD(STUNKY),
    ANIM_CMD(SKUNTANK),
    ANIM_CMD(BRONZOR),
    ANIM_CMD(BRONZONG),
    ANIM_CMD(BONSLY),
    ANIM_CMD(MIME_JR),
    ANIM_CMD(HAPPINY),
    ANIM_CMD(CHATOT),
    ANIM_CMD(SPIRITOMB),
    ANIM_CMD(GIBLE),
    ANIM_CMD(GABITE),
    ANIM_CMD(GARCHOMP),
    ANIM_CMD(MUNCHLAX),
    ANIM_CMD(RIOLU),
    ANIM_CMD(LUCARIO),
    ANIM_CMD(HIPPOPOTAS),
    ANIM_CMD(HIPPOWDON),
    ANIM_CMD(SKORUPI),
    ANIM_CMD(DRAPION),
    ANIM_CMD(CROAGUNK),
    ANIM_CMD(TOXICROAK),
    ANIM_CMD(CARNIVINE),
    ANIM_CMD(FINNEON),
    ANIM_CMD(LUMINEON),
    ANIM_CMD(MANTYKE),
    ANIM_CMD(SNOVER),
    ANIM_CMD(ABOMASNOW),
    ANIM_CMD(WEAVILE),
    ANIM_CMD(MAGNEZONE),
    ANIM_CMD(LICKILICKY),
    ANIM_CMD(RHYPERIOR),
    ANIM_CMD(TANGROWTH),
    ANIM_CMD(ELECTIVIRE),
    ANIM_CMD(MAGMORTAR),
    ANIM_CMD(TOGEKISS),
    ANIM_CMD(YANMEGA),
    ANIM_CMD(LEAFEON),
    ANIM_CMD(GLACEON),
    ANIM_CMD(GLISCOR),
    ANIM_CMD(MAMOSWINE),
    ANIM_CMD(PORYGON_Z),
    ANIM_CMD(GALLADE),
    ANIM_CMD(PROBOPASS),
    ANIM_CMD(DUSKNOIR),
    ANIM_CMD(FROSLASS),
    ANIM_CMD(ROTOM),
    ANIM_CMD(UXIE),
    ANIM_CMD(MESPRIT),
    ANIM_CMD(AZELF),
    ANIM_CMD(DIALGA),
    ANIM_CMD(PALKIA),
    ANIM_CMD(HEATRAN),
    ANIM_CMD(REGIGIGAS),
    ANIM_CMD(GIRATINA),
    ANIM_CMD(CRESSELIA),
    ANIM_CMD(PHIONE),
    ANIM_CMD(MANAPHY),
    ANIM_CMD(DARKRAI),
    ANIM_CMD(SHAYMIN),
    ANIM_CMD(ARCEUS),
    ANIM_CMD(VICTINI),
    ANIM_CMD(SNIVY),
    ANIM_CMD(SERVINE),
    ANIM_CMD(SERPERIOR),
    ANIM_CMD(TEPIG),
    ANIM_CMD(PIGNITE),
    ANIM_CMD(EMBOAR),
    ANIM_CMD(OSHAWOTT),
    ANIM_CMD(DEWOTT),
    ANIM_CMD(SAMUROTT),
    ANIM_CMD(PATRAT),
    ANIM_CMD(WATCHOG),
    ANIM_CMD(LILLIPUP),
    ANIM_CMD(HERDIER),
    ANIM_CMD(STOUTLAND),
    ANIM_CMD(PURRLOIN),
    ANIM_CMD(LIEPARD),
    ANIM_CMD(PANSAGE),
    ANIM_CMD(SIMISAGE),
    ANIM_CMD(PANSEAR),
    ANIM_CMD(SIMISEAR),
    ANIM_CMD(PANPOUR),
    ANIM_CMD(SIMIPOUR),
    ANIM_CMD(MUNNA),
    ANIM_CMD(MUSHARNA),
    ANIM_CMD(PIDOVE),
    ANIM_CMD(TRANQUILL),
    ANIM_CMD(UNFEZANT),
    ANIM_CMD(BLITZLE),
    ANIM_CMD(ZEBSTRIKA),
    ANIM_CMD(ROGGENROLA),
    ANIM_CMD(BOLDORE),
    ANIM_CMD(GIGALITH),
    ANIM_CMD(WOOBAT),
    ANIM_CMD(SWOOBAT),
    ANIM_CMD(DRILBUR),
    ANIM_CMD(EXCADRILL),
    ANIM_CMD(AUDINO),
    ANIM_CMD(TIMBURR),
    ANIM_CMD(GURDURR),
    ANIM_CMD(CONKELDURR),
    ANIM_CMD(TYMPOLE),
    ANIM_CMD(PALPITOAD),
    ANIM_CMD(SEISMITOAD),
    ANIM_CMD(THROH),
    ANIM_CMD(SAWK),
    ANIM_CMD(SEWADDLE),
    ANIM_CMD(SWADLOON),
    ANIM_CMD(LEAVANNY),
    ANIM_CMD(VENIPEDE),
    ANIM_CMD(WHIRLIPEDE),
    ANIM_CMD(SCOLIPEDE),
    ANIM_CMD(COTTONEE),
    ANIM_CMD(WHIMSICOTT),
    ANIM_CMD(PETILIL),
    ANIM_CMD(LILLIGANT),
    ANIM_CMD(BASCULIN),
    ANIM_CMD(SANDILE),
    ANIM_CMD(KROKOROK),
    ANIM_CMD(KROOKODILE),
    ANIM_CMD(DARUMAKA),
    ANIM_CMD(DARMANITAN),
    ANIM_CMD(MARACTUS),
    ANIM_CMD(DWEBBLE),
    ANIM_CMD(CRUSTLE),
    ANIM_CMD(SCRAGGY),
    ANIM_CMD(SCRAFTY),
    ANIM_CMD(SIGILYPH),
    ANIM_CMD(YAMASK),
    ANIM_CMD(COFAGRIGUS),
    ANIM_CMD(TIRTOUGA),
    ANIM_CMD(CARRACOSTA),
    ANIM_CMD(ARCHEN),
    ANIM_CMD(ARCHEOPS),
    ANIM_CMD(TRUBBISH),
    ANIM_CMD(GARBODOR),
    ANIM_CMD(ZORUA),
    ANIM_CMD(ZOROARK),
    ANIM_CMD(MINCCINO),
    ANIM_CMD(CINCCINO),
    ANIM_CMD(GOTHITA),
    ANIM_CMD(GOTHORITA),
    ANIM_CMD(GOTHITELLE),
    ANIM_CMD(SOLOSIS),
    ANIM_CMD(DUOSION),
    ANIM_CMD(REUNICLUS),
    ANIM_CMD(DUCKLETT),
    ANIM_CMD(SWANNA),
    ANIM_CMD(VANILLITE),
    ANIM_CMD(VANILLISH),
    ANIM_CMD(VANILLUXE),
    ANIM_CMD(DEERLING),
    ANIM_CMD(SAWSBUCK),
    ANIM_CMD(EMOLGA),
    ANIM_CMD(KARRABLAST),
    ANIM_CMD(ESCAVALIER),
    ANIM_CMD(FOONGUS),
    ANIM_CMD(AMOONGUSS),
    ANIM_CMD(FRILLISH),
    ANIM_CMD(JELLICENT),
    ANIM_CMD(ALOMOMOLA),
    ANIM_CMD(JOLTIK),
    ANIM_CMD(GALVANTULA),
    ANIM_CMD(FERROSEED),
    ANIM_CMD(FERROTHORN),
    ANIM_CMD(KLINK),
    ANIM_CMD(KLANG),
    ANIM_CMD(KLINKLANG),
    ANIM_CMD(TYNAMO),
    ANIM_CMD(EELEKTRIK),
    ANIM_CMD(EELEKTROSS),
    ANIM_CMD(ELGYEM),
    ANIM_CMD(BEHEEYEM),
    ANIM_CMD(LITWICK),
    ANIM_CMD(LAMPENT),
    ANIM_CMD(CHANDELURE),
    ANIM_CMD(AXEW),
    ANIM_CMD(FRAXURE),
    ANIM_CMD(HAXORUS),
    ANIM_CMD(CUBCHOO),
    ANIM_CMD(BEARTIC),
    ANIM_CMD(CRYOGONAL),
    ANIM_CMD(SHELMET),
    ANIM_CMD(ACCELGOR),
    ANIM_CMD(STUNFISK),
    ANIM_CMD(MIENFOO),
    ANIM_CMD(MIENSHAO),
    ANIM_CMD(DRUDDIGON),
    ANIM_CMD(GOLETT),
    ANIM_CMD(GOLURK),
    ANIM_CMD(PAWNIARD),
    ANIM_CMD(BISHARP),
    ANIM_CMD(BOUFFALANT),
    ANIM_CMD(RUFFLET),
    ANIM_CMD(BRAVIARY),
    ANIM_CMD(VULLABY),
    ANIM_CMD(MANDIBUZZ),
    ANIM_CMD(HEATMOR),
    ANIM_CMD(DURANT),
    ANIM_CMD(DEINO),
    ANIM_CMD(ZWEILOUS),
    ANIM_CMD(HYDREIGON),
    ANIM_CMD(LARVESTA),
    ANIM_CMD(VOLCARONA),
    ANIM_CMD(COBALION),
    ANIM_CMD(TERRAKION),
    ANIM_CMD(VIRIZION),
    ANIM_CMD(TORNADUS),
    ANIM_CMD(THUNDURUS),
    ANIM_CMD(RESHIRAM),
    ANIM_CMD(ZEKROM),
    ANIM_CMD(LANDORUS),
    ANIM_CMD(KYUREM),
    ANIM_CMD(KELDEO),
    ANIM_CMD(MELOETTA),
    ANIM_CMD(GENESECT),
    ANIM_CMD(CHESPIN),
    ANIM_CMD(QUILLADIN),
    ANIM_CMD(CHESNAUGHT),
    ANIM_CMD(FENNEKIN),
    ANIM_CMD(BRAIXEN),
    ANIM_CMD(DELPHOX),
    ANIM_CMD(FROAKIE),
    ANIM_CMD(FROGADIER),
    ANIM_CMD(GRENINJA),
    ANIM_CMD(BUNNELBY),
    ANIM_CMD(DIGGERSBY),
    ANIM_CMD(FLETCHLING),
    ANIM_CMD(FLETCHINDER),
    ANIM_CMD(TALONFLAME),
    ANIM_CMD(SCATTERBUG),
    ANIM_CMD(SPEWPA),
    ANIM_CMD(VIVILLON),
    ANIM_CMD(LITLEO),
    ANIM_CMD(PYROAR),
    ANIM_CMD(FLABEBE),
    ANIM_CMD(FLOETTE),
    ANIM_CMD(FLORGES),
    ANIM_CMD(SKIDDO),
    ANIM_CMD(GOGOAT),
    ANIM_CMD(PANCHAM),
    ANIM_CMD(PANGORO),
    ANIM_CMD(FURFROU),
    ANIM_CMD(ESPURR),
    ANIM_CMD(MEOWSTIC),
    ANIM_CMD(HONEDGE),
    ANIM_CMD(DOUBLADE),
    ANIM_CMD(AEGISLASH),
    ANIM_CMD(SPRITZEE),
    ANIM_CMD(AROMATISSE),
    ANIM_CMD(SWIRLIX),
    ANIM_CMD(SLURPUFF),
    ANIM_CMD(INKAY),
    ANIM_CMD(MALAMAR),
    ANIM_CMD(BINACLE),
    ANIM_CMD(BARBARACLE),
    ANIM_CMD(SKRELP),
    ANIM_CMD(DRAGALGE),
    ANIM_CMD(CLAUNCHER),
    ANIM_CMD(CLAWITZER),
    ANIM_CMD(HELIOPTILE),
    ANIM_CMD(HELIOLISK),
    ANIM_CMD(TYRUNT),
    ANIM_CMD(TYRANTRUM),
    ANIM_CMD(AMAURA),
    ANIM_CMD(AURORUS),
    ANIM_CMD(SYLVEON),
    ANIM_CMD(HAWLUCHA),
    ANIM_CMD(DEDENNE),
    ANIM_CMD(CARBINK),
    ANIM_CMD(GOOMY),
    ANIM_CMD(SLIGGOO),
    ANIM_CMD(GOODRA),
    ANIM_CMD(KLEFKI),
    ANIM_CMD(PHANTUMP),
    ANIM_CMD(TREVENANT),
    ANIM_CMD(PUMPKABOO),
    ANIM_CMD(GOURGEIST),
    ANIM_CMD(BERGMITE),
    ANIM_CMD(AVALUGG),
    ANIM_CMD(NOIBAT),
    ANIM_CMD(NOIVERN),
    ANIM_CMD(XERNEAS),
    ANIM_CMD(YVELTAL),
    ANIM_CMD(ZYGARDE),
    ANIM_CMD(DIANCIE),
    ANIM_CMD(HOOPA),
    ANIM_CMD(VOLCANION),
    ANIM_CMD(ROWLET),
    ANIM_CMD(DARTRIX),
    ANIM_CMD(DECIDUEYE),
    ANIM_CMD(LITTEN),
    ANIM_CMD(TORRACAT),
    ANIM_CMD(INCINEROAR),
    ANIM_CMD(POPPLIO),
    ANIM_CMD(BRIONNE),
    ANIM_CMD(PRIMARINA),
    ANIM_CMD(PIKIPEK),
    ANIM_CMD(TRUMBEAK),
    ANIM_CMD(TOUCANNON),
    ANIM_CMD(YUNGOOS),
    ANIM_CMD(GUMSHOOS),
    ANIM_CMD(GRUBBIN),
    ANIM_CMD(CHARJABUG),
    ANIM_CMD(VIKAVOLT),
    ANIM_CMD(CRABRAWLER),
    ANIM_CMD(CRABOMINABLE),
    ANIM_CMD(ORICORIO),
    ANIM_CMD(CUTIEFLY),
    ANIM_CMD(RIBOMBEE),
    ANIM_CMD(ROCKRUFF),
    ANIM_CMD(LYCANROC),
    ANIM_CMD(WISHIWASHI),
    ANIM_CMD(MAREANIE),
    ANIM_CMD(TOXAPEX),
    ANIM_CMD(MUDBRAY),
    ANIM_CMD(MUDSDALE),
    ANIM_CMD(DEWPIDER),
    ANIM_CMD(ARAQUANID),
    ANIM_CMD(FOMANTIS),
    ANIM_CMD(LURANTIS),
    ANIM_CMD(MORELULL),
    ANIM_CMD(SHIINOTIC),
    ANIM_CMD(SALANDIT),
    ANIM_CMD(SALAZZLE),
    ANIM_CMD(STUFFUL),
    ANIM_CMD(BEWEAR),
    ANIM_CMD(BOUNSWEET),
    ANIM_CMD(STEENEE),
    ANIM_CMD(TSAREENA),
    ANIM_CMD(COMFEY),
    ANIM_CMD(ORANGURU),
    ANIM_CMD(PASSIMIAN),
    ANIM_CMD(WIMPOD),
    ANIM_CMD(GOLISOPOD),
    ANIM_CMD(SANDYGAST),
    ANIM_CMD(PALOSSAND),
    ANIM_CMD(PYUKUMUKU),
    ANIM_CMD(TYPE_NULL),
    ANIM_CMD(SILVALLY),
    ANIM_CMD(MINIOR),
    ANIM_CMD(KOMALA),
    ANIM_CMD(TURTONATOR),
    ANIM_CMD(TOGEDEMARU),
    ANIM_CMD(MIMIKYU),
    ANIM_CMD(BRUXISH),
    ANIM_CMD(DRAMPA),
    ANIM_CMD(DHELMISE),
    ANIM_CMD(JANGMO_O),
    ANIM_CMD(HAKAMO_O),
    ANIM_CMD(KOMMO_O),
    ANIM_CMD(TAPU_KOKO),
    ANIM_CMD(TAPU_LELE),
    ANIM_CMD(TAPU_BULU),
    ANIM_CMD(TAPU_FINI),
    ANIM_CMD(COSMOG),
    ANIM_CMD(COSMOEM),
    ANIM_CMD(SOLGALEO),
    ANIM_CMD(LUNALA),
    ANIM_CMD(NIHILEGO),
    ANIM_CMD(BUZZWOLE),
    ANIM_CMD(PHEROMOSA),
    ANIM_CMD(XURKITREE),
    ANIM_CMD(CELESTEELA),
    ANIM_CMD(KARTANA),
    ANIM_CMD(GUZZLORD),
    ANIM_CMD(NECROZMA),
    ANIM_CMD(MAGEARNA),
    ANIM_CMD(MARSHADOW),
    ANIM_CMD(POIPOLE),
    ANIM_CMD(NAGANADEL),
    ANIM_CMD(STAKATAKA),
    ANIM_CMD(BLACEPHALON),
    ANIM_CMD(ZERAORA),
    ANIM_CMD(MELTAN),
    ANIM_CMD(MELMETAL),
    ANIM_CMD(GROOKEY),
    ANIM_CMD(THWACKEY),
    ANIM_CMD(RILLABOOM),
    ANIM_CMD(SCORBUNNY),
    ANIM_CMD(RABOOT),
    ANIM_CMD(CINDERACE),
    ANIM_CMD(SOBBLE),
    ANIM_CMD(DRIZZILE),
    ANIM_CMD(INTELEON),
    ANIM_CMD(SKWOVET),
    ANIM_CMD(GREEDENT),
    ANIM_CMD(ROOKIDEE),
    ANIM_CMD(CORVISQUIRE),
    ANIM_CMD(CORVIKNIGHT),
    ANIM_CMD(BLIPBUG),
    ANIM_CMD(DOTTLER),
    ANIM_CMD(ORBEETLE),
    ANIM_CMD(NICKIT),
    ANIM_CMD(THIEVUL),
    ANIM_CMD(GOSSIFLEUR),
    ANIM_CMD(ELDEGOSS),
    ANIM_CMD(WOOLOO),
    ANIM_CMD(DUBWOOL),
    ANIM_CMD(CHEWTLE),
    ANIM_CMD(DREDNAW),
    ANIM_CMD(YAMPER),
    ANIM_CMD(BOLTUND),
    ANIM_CMD(ROLYCOLY),
    ANIM_CMD(CARKOL),
    ANIM_CMD(COALOSSAL),
    ANIM_CMD(APPLIN),
    ANIM_CMD(FLAPPLE),
    ANIM_CMD(APPLETUN),
    ANIM_CMD(SILICOBRA),
    ANIM_CMD(SANDACONDA),
    ANIM_CMD(CRAMORANT),
    ANIM_CMD(ARROKUDA),
    ANIM_CMD(BARRASKEWDA),
    ANIM_CMD(TOXEL),
    ANIM_CMD(TOXTRICITY),
    ANIM_CMD(SIZZLIPEDE),
    ANIM_CMD(CENTISKORCH),
    ANIM_CMD(CLOBBOPUS),
    ANIM_CMD(GRAPPLOCT),
    ANIM_CMD(SINISTEA),
    ANIM_CMD(POLTEAGEIST),
    ANIM_CMD(HATENNA),
    ANIM_CMD(HATTREM),
    ANIM_CMD(HATTERENE),
    ANIM_CMD(IMPIDIMP),
    ANIM_CMD(MORGREM),
    ANIM_CMD(GRIMMSNARL),
    ANIM_CMD(OBSTAGOON),
    ANIM_CMD(PERRSERKER),
    ANIM_CMD(CURSOLA),
    ANIM_CMD(SIRFETCHD),
    ANIM_CMD(MR_RIME),
    ANIM_CMD(RUNERIGUS),
    ANIM_CMD(MILCERY),
    ANIM_CMD(ALCREMIE),
    ANIM_CMD(FALINKS),
    ANIM_CMD(PINCURCHIN),
    ANIM_CMD(SNOM),
    ANIM_CMD(FROSMOTH),
    ANIM_CMD(STONJOURNER),
    ANIM_CMD(EISCUE),
    ANIM_CMD(INDEEDEE),
    ANIM_CMD(MORPEKO),
    ANIM_CMD(CUFANT),
    ANIM_CMD(COPPERAJAH),
    ANIM_CMD(DRACOZOLT),
    ANIM_CMD(ARCTOZOLT),
    ANIM_CMD(DRACOVISH),
    ANIM_CMD(ARCTOVISH),
    ANIM_CMD(DURALUDON),
    ANIM_CMD(DREEPY),
    ANIM_CMD(DRAKLOAK),
    ANIM_CMD(DRAGAPULT),
    ANIM_CMD(ZACIAN),
    ANIM_CMD(ZAMAZENTA),
    ANIM_CMD(ETERNATUS),
    ANIM_CMD(KUBFU),
    ANIM_CMD(URSHIFU),
    ANIM_CMD(ZARUDE),
    ANIM_CMD(REGIELEKI),
    ANIM_CMD(REGIDRAGO),
    ANIM_CMD(GLASTRIER),
    ANIM_CMD(SPECTRIER),
    ANIM_CMD(CALYREX),
    ANIM_CMD(VENUSAUR_MEGA),
    ANIM_CMD(CHARIZARD_MEGA_X),
    ANIM_CMD(CHARIZARD_MEGA_Y),
    ANIM_CMD(BLASTOISE_MEGA),
    ANIM_CMD(BEEDRILL_MEGA),
    ANIM_CMD(PIDGEOT_MEGA),
    ANIM_CMD(ALAKAZAM_MEGA),
    ANIM_CMD(SLOWBRO_MEGA),
    ANIM_CMD(GENGAR_MEGA),
    ANIM_CMD(KANGASKHAN_MEGA),
    ANIM_CMD(PINSIR_MEGA),
    ANIM_CMD(GYARADOS_MEGA),
    ANIM_CMD(AERODACTYL_MEGA),
    ANIM_CMD(MEWTWO_MEGA_X),
    ANIM_CMD(MEWTWO_MEGA_Y),
    ANIM_CMD(AMPHAROS_MEGA),
    ANIM_CMD(STEELIX_MEGA),
    ANIM_CMD(SCIZOR_MEGA),
    ANIM_CMD(HERACROSS_MEGA),
    ANIM_CMD(HOUNDOOM_MEGA),
    ANIM_CMD(TYRANITAR_MEGA),
    ANIM_CMD(SCEPTILE_MEGA),
    ANIM_CMD(BLAZIKEN_MEGA),
    ANIM_CMD(SWAMPERT_MEGA),
    ANIM_CMD(GARDEVOIR_MEGA),
    ANIM_CMD(SABLEYE_MEGA),
    ANIM_CMD(MAWILE_MEGA),
    ANIM_CMD(AGGRON_MEGA),
    ANIM_CMD(MEDICHAM_MEGA),
    ANIM_CMD(MANECTRIC_MEGA),
    ANIM_CMD(SHARPEDO_MEGA),
    ANIM_CMD(CAMERUPT_MEGA),
    ANIM_CMD(ALTARIA_MEGA),
    ANIM_CMD(BANETTE_MEGA),
    ANIM_CMD(ABSOL_MEGA),
    ANIM_CMD(GLALIE_MEGA),
    ANIM_CMD(SALAMENCE_MEGA),
    ANIM_CMD(METAGROSS_MEGA),
    ANIM_CMD(LATIAS_MEGA),
    ANIM_CMD(LATIOS_MEGA),
    ANIM_CMD(LOPUNNY_MEGA),
    ANIM_CMD(GARCHOMP_MEGA),
    ANIM_CMD(LUCARIO_MEGA),
    ANIM_CMD(ABOMASNOW_MEGA),
    ANIM_CMD(GALLADE_MEGA),
    ANIM_CMD(AUDINO_MEGA),
    ANIM_CMD(DIANCIE_MEGA),
    ANIM_CMD(RAYQUAZA_MEGA),
    ANIM_CMD(KYOGRE_PRIMAL),
    ANIM_CMD(GROUDON_PRIMAL),
    ANIM_CMD(RATTATA_ALOLAN),
    ANIM_CMD(RATICATE_ALOLAN),
    ANIM_CMD(RAICHU_ALOLAN),
    ANIM_CMD(SANDSHREW_ALOLAN),
    ANIM_CMD(SANDSLASH_ALOLAN),
    ANIM_CMD(VULPIX_ALOLAN),
    ANIM_CMD(NINETALES_ALOLAN),
    ANIM_CMD(DIGLETT_ALOLAN),
    ANIM_CMD(DUGTRIO_ALOLAN),
    ANIM_CMD(MEOWTH_ALOLAN),
    ANIM_CMD(PERSIAN_ALOLAN),
    ANIM_CMD(GEODUDE_ALOLAN),
    ANIM_CMD(GRAVELER_ALOLAN),
    ANIM_CMD(GOLEM_ALOLAN),
    ANIM_CMD(GRIMER_ALOLAN),
    ANIM_CMD(MUK_ALOLAN),
    ANIM_CMD(EXEGGUTOR_ALOLAN),
    ANIM_CMD(MAROWAK_ALOLAN),
    ANIM_CMD(MEOWTH_GALARIAN),
    ANIM_CMD(PONYTA_GALARIAN),
    ANIM_CMD(RAPIDASH_GALARIAN),
    ANIM_CMD(SLOWPOKE_GALARIAN),
    ANIM_CMD(SLOWBRO_GALARIAN),
    ANIM_CMD(FARFETCHD_GALARIAN),
    ANIM_CMD(WEEZING_GALARIAN),
    ANIM_CMD(MR_MIME_GALARIAN),
    ANIM_CMD(ARTICUNO_GALARIAN),
    ANIM_CMD(ZAPDOS_GALARIAN),
    ANIM_CMD(MOLTRES_GALARIAN),
    ANIM_CMD(SLOWKING_GALARIAN),
    ANIM_CMD(CORSOLA_GALARIAN),
    ANIM_CMD(ZIGZAGOON_GALARIAN),
    ANIM_CMD(LINOONE_GALARIAN),
    ANIM_CMD(DARUMAKA_GALARIAN),
    ANIM_CMD(DARMANITAN_GALARIAN),
    ANIM_CMD(YAMASK_GALARIAN),
    ANIM_CMD(STUNFISK_GALARIAN),
<<<<<<< HEAD
    ANIM_CMD_FULL(PIKACHU_COSPLAY, sAnims_PIKACHU),
    ANIM_CMD_FULL(PIKACHU_ROCK_STAR, sAnims_PIKACHU),
    ANIM_CMD_FULL(PIKACHU_BELLE, sAnims_PIKACHU),
    ANIM_CMD_FULL(PIKACHU_POP_STAR, sAnims_PIKACHU),
    ANIM_CMD_FULL(PIKACHU_PH_D, sAnims_PIKACHU),
    ANIM_CMD_FULL(PIKACHU_LIBRE, sAnims_PIKACHU),
    ANIM_CMD_FULL(PIKACHU_ORIGINAL_CAP, sAnims_PIKACHU),
    ANIM_CMD_FULL(PIKACHU_HOENN_CAP, sAnims_PIKACHU),
    ANIM_CMD_FULL(PIKACHU_SINNOH_CAP, sAnims_PIKACHU),
    ANIM_CMD_FULL(PIKACHU_UNOVA_CAP, sAnims_PIKACHU),
    ANIM_CMD_FULL(PIKACHU_KALOS_CAP, sAnims_PIKACHU),
    ANIM_CMD_FULL(PIKACHU_ALOLA_CAP, sAnims_PIKACHU),
    ANIM_CMD_FULL(PIKACHU_PARTNER_CAP, sAnims_PIKACHU),
    ANIM_CMD_FULL(PIKACHU_WORLD_CAP, sAnims_PIKACHU),
    ANIM_CMD_FULL(PICHU_SPIKY_EARED, sAnims_PICHU),
=======
    ANIM_CMD(PIKACHU_COSPLAY),
    ANIM_CMD(PIKACHU_ROCK_STAR),
    ANIM_CMD(PIKACHU_BELLE),
    ANIM_CMD(PIKACHU_POP_STAR),
    ANIM_CMD(PIKACHU_PH_D),
    ANIM_CMD(PIKACHU_LIBRE),
    ANIM_CMD(PIKACHU_ORIGINAL_CAP),
    ANIM_CMD(PIKACHU_HOENN_CAP),
    ANIM_CMD(PIKACHU_SINNOH_CAP),
    ANIM_CMD(PIKACHU_UNOVA_CAP),
    ANIM_CMD(PIKACHU_KALOS_CAP),
    ANIM_CMD(PIKACHU_ALOLA_CAP),
    ANIM_CMD(PIKACHU_PARTNER_CAP),
    ANIM_CMD(PIKACHU_WORLD_CAP),
    ANIM_CMD(PICHU_SPIKY_EARED),
>>>>>>> 5493333f
    ANIM_CMD(UNOWN_B),
    ANIM_CMD(UNOWN_C),
    ANIM_CMD(UNOWN_D),
    ANIM_CMD(UNOWN_E),
    ANIM_CMD(UNOWN_F),
    ANIM_CMD(UNOWN_G),
    ANIM_CMD(UNOWN_H),
    ANIM_CMD(UNOWN_I),
    ANIM_CMD(UNOWN_J),
    ANIM_CMD(UNOWN_K),
    ANIM_CMD(UNOWN_L),
    ANIM_CMD(UNOWN_M),
    ANIM_CMD(UNOWN_N),
    ANIM_CMD(UNOWN_O),
    ANIM_CMD(UNOWN_P),
    ANIM_CMD(UNOWN_Q),
    ANIM_CMD(UNOWN_R),
    ANIM_CMD(UNOWN_S),
    ANIM_CMD(UNOWN_T),
    ANIM_CMD(UNOWN_U),
    ANIM_CMD(UNOWN_V),
    ANIM_CMD(UNOWN_W),
    ANIM_CMD(UNOWN_X),
    ANIM_CMD(UNOWN_Y),
    ANIM_CMD(UNOWN_Z),
    ANIM_CMD(UNOWN_EMARK),
    ANIM_CMD(UNOWN_QMARK),
    ANIM_CMD_FULL(CASTFORM_SUNNY, sAnims_CASTFORM),
    ANIM_CMD_FULL(CASTFORM_RAINY, sAnims_CASTFORM),
    ANIM_CMD_FULL(CASTFORM_SNOWY, sAnims_CASTFORM),
    ANIM_CMD(DEOXYS_ATTACK),
    ANIM_CMD(DEOXYS_DEFENSE),
    ANIM_CMD(DEOXYS_SPEED),
    ANIM_CMD_FULL(BURMY_SANDY_CLOAK, sAnims_BURMY),
    ANIM_CMD_FULL(BURMY_TRASH_CLOAK, sAnims_BURMY),
    ANIM_CMD_FULL(WORMADAM_SANDY_CLOAK, sAnims_WORMADAM),
    ANIM_CMD_FULL(WORMADAM_TRASH_CLOAK, sAnims_WORMADAM),
    ANIM_CMD_FULL(CHERRIM_SUNSHINE, sAnims_CHERRIM),
    ANIM_CMD_FULL(SHELLOS_EAST_SEA, sAnims_SHELLOS),
    ANIM_CMD_FULL(GASTRODON_EAST_SEA, sAnims_GASTRODON),
    ANIM_CMD(ROTOM_HEAT),
    ANIM_CMD(ROTOM_WASH),
    ANIM_CMD(ROTOM_FROST),
    ANIM_CMD(ROTOM_FAN),
    ANIM_CMD(ROTOM_MOW),
    ANIM_CMD(GIRATINA_ORIGIN),
    ANIM_CMD(SHAYMIN_SKY),
    ANIM_CMD_FULL(ARCEUS_FIGHTING, sAnims_ARCEUS),
    ANIM_CMD_FULL(ARCEUS_FLYING, sAnims_ARCEUS),
    ANIM_CMD_FULL(ARCEUS_POISON, sAnims_ARCEUS),
    ANIM_CMD_FULL(ARCEUS_GROUND, sAnims_ARCEUS),
    ANIM_CMD_FULL(ARCEUS_ROCK, sAnims_ARCEUS),
    ANIM_CMD_FULL(ARCEUS_BUG, sAnims_ARCEUS),
    ANIM_CMD_FULL(ARCEUS_GHOST, sAnims_ARCEUS),
    ANIM_CMD_FULL(ARCEUS_STEEL, sAnims_ARCEUS),
    ANIM_CMD_FULL(ARCEUS_FIRE, sAnims_ARCEUS),
    ANIM_CMD_FULL(ARCEUS_WATER, sAnims_ARCEUS),
    ANIM_CMD_FULL(ARCEUS_GRASS, sAnims_ARCEUS),
    ANIM_CMD_FULL(ARCEUS_ELECTRIC, sAnims_ARCEUS),
    ANIM_CMD_FULL(ARCEUS_PSYCHIC, sAnims_ARCEUS),
    ANIM_CMD_FULL(ARCEUS_ICE, sAnims_ARCEUS),
    ANIM_CMD_FULL(ARCEUS_DRAGON, sAnims_ARCEUS),
    ANIM_CMD_FULL(ARCEUS_DARK, sAnims_ARCEUS),
    ANIM_CMD_FULL(ARCEUS_FAIRY, sAnims_ARCEUS),
    ANIM_CMD_FULL(BASCULIN_BLUE_STRIPED, sAnims_BASCULIN),
    ANIM_CMD(DARMANITAN_ZEN_MODE),
    ANIM_CMD(DARMANITAN_ZEN_MODE_GALARIAN),
    ANIM_CMD_FULL(DEERLING_SUMMER, sAnims_DEERLING),
    ANIM_CMD_FULL(DEERLING_AUTUMN, sAnims_DEERLING),
    ANIM_CMD_FULL(DEERLING_WINTER, sAnims_DEERLING),
    ANIM_CMD_FULL(SAWSBUCK_SUMMER, sAnims_SAWSBUCK),
    ANIM_CMD_FULL(SAWSBUCK_AUTUMN, sAnims_SAWSBUCK),
    ANIM_CMD_FULL(SAWSBUCK_WINTER, sAnims_SAWSBUCK),
    ANIM_CMD(TORNADUS_THERIAN),
    ANIM_CMD(THUNDURUS_THERIAN),
    ANIM_CMD(LANDORUS_THERIAN),
    ANIM_CMD(KYUREM_WHITE),
    ANIM_CMD(KYUREM_BLACK),
    ANIM_CMD(MELOETTA_PIROUETTE),
    ANIM_CMD(KELDEO_RESOLUTE),
    ANIM_CMD_FULL(GENESECT_DOUSE_DRIVE, sAnims_GENESECT),
    ANIM_CMD_FULL(GENESECT_SHOCK_DRIVE, sAnims_GENESECT),
    ANIM_CMD_FULL(GENESECT_BURN_DRIVE, sAnims_GENESECT),
    ANIM_CMD_FULL(GENESECT_CHILL_DRIVE, sAnims_GENESECT),
    ANIM_CMD_FULL(GRENINJA_BATTLE_BOND, sAnims_GRENINJA),
    ANIM_CMD_FULL(GRENINJA_ASH, sAnims_GRENINJA),
    ANIM_CMD_FULL(VIVILLON_POLAR, sAnims_VIVILLON),
    ANIM_CMD_FULL(VIVILLON_TUNDRA, sAnims_VIVILLON),
    ANIM_CMD_FULL(VIVILLON_CONTINENTAL, sAnims_VIVILLON),
    ANIM_CMD_FULL(VIVILLON_GARDEN, sAnims_VIVILLON),
    ANIM_CMD_FULL(VIVILLON_ELEGANT, sAnims_VIVILLON),
    ANIM_CMD_FULL(VIVILLON_MEADOW, sAnims_VIVILLON),
    ANIM_CMD_FULL(VIVILLON_MODERN, sAnims_VIVILLON),
    ANIM_CMD_FULL(VIVILLON_MARINE, sAnims_VIVILLON),
    ANIM_CMD_FULL(VIVILLON_ARCHIPELAGO, sAnims_VIVILLON),
    ANIM_CMD_FULL(VIVILLON_HIGH_PLAINS, sAnims_VIVILLON),
    ANIM_CMD_FULL(VIVILLON_SANDSTORM, sAnims_VIVILLON),
    ANIM_CMD_FULL(VIVILLON_RIVER, sAnims_VIVILLON),
    ANIM_CMD_FULL(VIVILLON_MONSOON, sAnims_VIVILLON),
    ANIM_CMD_FULL(VIVILLON_SAVANNA, sAnims_VIVILLON),
    ANIM_CMD_FULL(VIVILLON_SUN, sAnims_VIVILLON),
    ANIM_CMD_FULL(VIVILLON_OCEAN, sAnims_VIVILLON),
    ANIM_CMD_FULL(VIVILLON_JUNGLE, sAnims_VIVILLON),
    ANIM_CMD_FULL(VIVILLON_FANCY, sAnims_VIVILLON),
    ANIM_CMD_FULL(VIVILLON_POKE_BALL, sAnims_VIVILLON),
    ANIM_CMD_FULL(FLABEBE_YELLOW_FLOWER, sAnims_FLABEBE),
    ANIM_CMD_FULL(FLABEBE_ORANGE_FLOWER, sAnims_FLABEBE),
    ANIM_CMD_FULL(FLABEBE_BLUE_FLOWER, sAnims_FLABEBE),
    ANIM_CMD_FULL(FLABEBE_WHITE_FLOWER, sAnims_FLABEBE),
    ANIM_CMD_FULL(FLOETTE_YELLOW_FLOWER, sAnims_FLOETTE),
    ANIM_CMD_FULL(FLOETTE_ORANGE_FLOWER, sAnims_FLOETTE),
    ANIM_CMD_FULL(FLOETTE_BLUE_FLOWER, sAnims_FLOETTE),
    ANIM_CMD_FULL(FLOETTE_WHITE_FLOWER, sAnims_FLOETTE),
    ANIM_CMD_FULL(FLOETTE_ETERNAL_FLOWER, sAnims_FLOETTE),
    ANIM_CMD_FULL(FLORGES_YELLOW_FLOWER, sAnims_FLORGES),
    ANIM_CMD_FULL(FLORGES_ORANGE_FLOWER, sAnims_FLORGES),
    ANIM_CMD_FULL(FLORGES_BLUE_FLOWER, sAnims_FLORGES),
    ANIM_CMD_FULL(FLORGES_WHITE_FLOWER, sAnims_FLORGES),
    ANIM_CMD_FULL(FURFROU_HEART_TRIM, sAnims_FURFROU),
    ANIM_CMD_FULL(FURFROU_STAR_TRIM, sAnims_FURFROU),
    ANIM_CMD_FULL(FURFROU_DIAMOND_TRIM, sAnims_FURFROU),
    ANIM_CMD_FULL(FURFROU_DEBUTANTE_TRIM, sAnims_FURFROU),
    ANIM_CMD_FULL(FURFROU_MATRON_TRIM, sAnims_FURFROU),
    ANIM_CMD_FULL(FURFROU_DANDY_TRIM, sAnims_FURFROU),
    ANIM_CMD_FULL(FURFROU_LA_REINE_TRIM, sAnims_FURFROU),
    ANIM_CMD_FULL(FURFROU_KABUKI_TRIM, sAnims_FURFROU),
    ANIM_CMD_FULL(FURFROU_PHARAOH_TRIM, sAnims_FURFROU),
    ANIM_CMD_FULL(MEOWSTIC_FEMALE, sAnims_MEOWSTIC),
    ANIM_CMD(AEGISLASH_BLADE),
    ANIM_CMD_FULL(PUMPKABOO_SMALL, sAnims_PUMPKABOO),
    ANIM_CMD_FULL(PUMPKABOO_LARGE, sAnims_PUMPKABOO),
    ANIM_CMD_FULL(PUMPKABOO_SUPER, sAnims_PUMPKABOO),
    ANIM_CMD_FULL(GOURGEIST_SMALL, sAnims_GOURGEIST),
    ANIM_CMD_FULL(GOURGEIST_LARGE, sAnims_GOURGEIST),
    ANIM_CMD_FULL(GOURGEIST_SUPER, sAnims_GOURGEIST),
    ANIM_CMD_FULL(XERNEAS_ACTIVE, sAnims_XERNEAS),
    ANIM_CMD(ZYGARDE_10),
    ANIM_CMD_FULL(ZYGARDE_10_POWER_CONSTRUCT, sAnims_ZYGARDE),
    ANIM_CMD_FULL(ZYGARDE_50_POWER_CONSTRUCT, sAnims_ZYGARDE),
    ANIM_CMD(ZYGARDE_COMPLETE),
    ANIM_CMD(HOOPA_UNBOUND),
    ANIM_CMD_FULL(ORICORIO_POM_POM, sAnims_ORICORIO),
    ANIM_CMD_FULL(ORICORIO_PAU, sAnims_ORICORIO),
    ANIM_CMD_FULL(ORICORIO_SENSU, sAnims_ORICORIO),
    ANIM_CMD_FULL(ROCKRUFF_OWN_TEMPO, sAnims_ROCKRUFF),
    ANIM_CMD(LYCANROC_MIDNIGHT),
    ANIM_CMD(LYCANROC_DUSK),
    ANIM_CMD(WISHIWASHI_SCHOOL),
    ANIM_CMD_FULL(SILVALLY_FIGHTING, sAnims_SILVALLY),
    ANIM_CMD_FULL(SILVALLY_FLYING, sAnims_SILVALLY),
    ANIM_CMD_FULL(SILVALLY_POISON, sAnims_SILVALLY),
    ANIM_CMD_FULL(SILVALLY_GROUND, sAnims_SILVALLY),
    ANIM_CMD_FULL(SILVALLY_ROCK, sAnims_SILVALLY),
    ANIM_CMD_FULL(SILVALLY_BUG, sAnims_SILVALLY),
    ANIM_CMD_FULL(SILVALLY_GHOST, sAnims_SILVALLY),
    ANIM_CMD_FULL(SILVALLY_STEEL, sAnims_SILVALLY),
    ANIM_CMD_FULL(SILVALLY_FIRE, sAnims_SILVALLY),
    ANIM_CMD_FULL(SILVALLY_WATER, sAnims_SILVALLY),
    ANIM_CMD_FULL(SILVALLY_GRASS, sAnims_SILVALLY),
    ANIM_CMD_FULL(SILVALLY_ELECTRIC, sAnims_SILVALLY),
    ANIM_CMD_FULL(SILVALLY_PSYCHIC, sAnims_SILVALLY),
    ANIM_CMD_FULL(SILVALLY_ICE, sAnims_SILVALLY),
    ANIM_CMD_FULL(SILVALLY_DRAGON, sAnims_SILVALLY),
    ANIM_CMD_FULL(SILVALLY_DARK, sAnims_SILVALLY),
    ANIM_CMD_FULL(SILVALLY_FAIRY, sAnims_SILVALLY),
    ANIM_CMD_FULL(MINIOR_METEOR_ORANGE, sAnims_MINIOR),
    ANIM_CMD_FULL(MINIOR_METEOR_YELLOW, sAnims_MINIOR),
    ANIM_CMD_FULL(MINIOR_METEOR_GREEN, sAnims_MINIOR),
    ANIM_CMD_FULL(MINIOR_METEOR_BLUE, sAnims_MINIOR),
    ANIM_CMD_FULL(MINIOR_METEOR_INDIGO, sAnims_MINIOR),
    ANIM_CMD_FULL(MINIOR_METEOR_VIOLET, sAnims_MINIOR),
    ANIM_CMD_FULL(MINIOR_CORE_RED, sAnims_MINIOR),
    ANIM_CMD_FULL(MINIOR_CORE_ORANGE, sAnims_MINIOR),
    ANIM_CMD_FULL(MINIOR_CORE_YELLOW, sAnims_MINIOR),
    ANIM_CMD_FULL(MINIOR_CORE_GREEN, sAnims_MINIOR),
    ANIM_CMD_FULL(MINIOR_CORE_BLUE, sAnims_MINIOR),
    ANIM_CMD_FULL(MINIOR_CORE_INDIGO, sAnims_MINIOR),
    ANIM_CMD_FULL(MINIOR_CORE_VIOLET, sAnims_MINIOR),
    ANIM_CMD(MIMIKYU_BUSTED),
    ANIM_CMD_FULL(NECROZMA_DUSK_MANE, sAnims_NECROZMA),
    ANIM_CMD_FULL(NECROZMA_DAWN_WINGS, sAnims_NECROZMA),
    ANIM_CMD_FULL(NECROZMA_ULTRA, sAnims_NECROZMA),
    ANIM_CMD_FULL(MAGEARNA_ORIGINAL_COLOR, sAnims_MAGEARNA),
    ANIM_CMD_FULL(CRAMORANT_GULPING, sAnims_CRAMORANT),
    ANIM_CMD_FULL(CRAMORANT_GORGING, sAnims_CRAMORANT),
    ANIM_CMD_FULL(TOXTRICITY_LOW_KEY, sAnims_TOXTRICITY),
    ANIM_CMD_FULL(SINISTEA_ANTIQUE, sAnims_SINISTEA),
    ANIM_CMD_FULL(POLTEAGEIST_ANTIQUE, sAnims_POLTEAGEIST),
    ANIM_CMD_FULL(ALCREMIE_RUBY_CREAM, sAnims_ALCREMIE),
    ANIM_CMD_FULL(ALCREMIE_MATCHA_CREAM, sAnims_ALCREMIE),
    ANIM_CMD_FULL(ALCREMIE_MINT_CREAM, sAnims_ALCREMIE),
    ANIM_CMD_FULL(ALCREMIE_LEMON_CREAM, sAnims_ALCREMIE),
    ANIM_CMD_FULL(ALCREMIE_SALTED_CREAM, sAnims_ALCREMIE),
    ANIM_CMD_FULL(ALCREMIE_RUBY_SWIRL, sAnims_ALCREMIE),
    ANIM_CMD_FULL(ALCREMIE_CARAMEL_SWIRL, sAnims_ALCREMIE),
    ANIM_CMD_FULL(ALCREMIE_RAINBOW_SWIRL, sAnims_ALCREMIE),
    ANIM_CMD_FULL(EISCUE_NOICE_FACE, sAnims_EISCUE),
    ANIM_CMD_FULL(INDEEDEE_FEMALE, sAnims_INDEEDEE),
    ANIM_CMD_FULL(MORPEKO_HANGRY, sAnims_MORPEKO),
    ANIM_CMD_FULL(ZACIAN_CROWNED_SWORD, sAnims_ZACIAN),
    ANIM_CMD_FULL(ZAMAZENTA_CROWNED_SHIELD, sAnims_ZAMAZENTA),
    ANIM_CMD_FULL(ETERNATUS_ETERNAMAX, sAnims_ETERNATUS),
    ANIM_CMD_FULL(URSHIFU_RAPID_STRIKE_STYLE, sAnims_URSHIFU),
    ANIM_CMD_FULL(ZARUDE_DADA, sAnims_ZARUDE),
    ANIM_CMD_FULL(CALYREX_ICE_RIDER, sAnims_CALYREX),
    ANIM_CMD_FULL(CALYREX_SHADOW_RIDER, sAnims_CALYREX),
    ANIM_CMD(EGG),
};

#undef ANIM_CMD
#undef ANIM_CMD_FULL<|MERGE_RESOLUTION|>--- conflicted
+++ resolved
@@ -9133,8 +9133,6 @@
     ANIMCMD_END,
 };
 
-<<<<<<< HEAD
-=======
 static const union AnimCmd sAnim_PIKACHU_COSPLAY_1[] =
 {
     ANIMCMD_FRAME(0, 1),
@@ -9225,7 +9223,6 @@
     ANIMCMD_END,
 };
 
->>>>>>> 5493333f
 static const union AnimCmd *const sAnims_NONE[] ={
     sAnim_GeneralFrame0,
     sAnim_NONE_1,
@@ -12214,7 +12211,6 @@
 static const union AnimCmd *const sAnims_SANDILE[] ={
     sAnim_GeneralFrame0,
     sAnim_SANDILE_1,
-<<<<<<< HEAD
 };
 
 static const union AnimCmd *const sAnims_KROKOROK[] ={
@@ -12584,377 +12580,6 @@
 
 static const union AnimCmd *const sAnims_BISHARP[] ={
     sAnim_GeneralFrame0,
-=======
-};
-
-static const union AnimCmd *const sAnims_KROKOROK[] ={
-    sAnim_GeneralFrame0,
-    sAnim_KROKOROK_1,
-};
-
-static const union AnimCmd *const sAnims_KROOKODILE[] ={
-    sAnim_GeneralFrame0,
-    sAnim_KROOKODILE_1,
-};
-
-static const union AnimCmd *const sAnims_DARUMAKA[] ={
-    sAnim_GeneralFrame0,
-    sAnim_DARUMAKA_1,
-};
-
-static const union AnimCmd *const sAnims_DARMANITAN[] ={
-    sAnim_GeneralFrame0,
-    sAnim_DARMANITAN_1,
-};
-
-static const union AnimCmd *const sAnims_MARACTUS[] ={
-    sAnim_GeneralFrame0,
-    sAnim_MARACTUS_1,
-};
-
-static const union AnimCmd *const sAnims_DWEBBLE[] ={
-    sAnim_GeneralFrame0,
-    sAnim_DWEBBLE_1,
-};
-
-static const union AnimCmd *const sAnims_CRUSTLE[] ={
-    sAnim_GeneralFrame0,
-    sAnim_CRUSTLE_1,
-};
-
-static const union AnimCmd *const sAnims_SCRAGGY[] ={
-    sAnim_GeneralFrame0,
-    sAnim_SCRAGGY_1,
-};
-
-static const union AnimCmd *const sAnims_SCRAFTY[] ={
-    sAnim_GeneralFrame0,
-    sAnim_SCRAFTY_1,
-};
-
-static const union AnimCmd *const sAnims_SIGILYPH[] ={
-    sAnim_GeneralFrame0,
-    sAnim_SIGILYPH_1,
-};
-
-static const union AnimCmd *const sAnims_YAMASK[] ={
-    sAnim_GeneralFrame0,
-    sAnim_YAMASK_1,
-};
-
-static const union AnimCmd *const sAnims_COFAGRIGUS[] ={
-    sAnim_GeneralFrame0,
-    sAnim_COFAGRIGUS_1,
-};
-
-static const union AnimCmd *const sAnims_TIRTOUGA[] ={
-    sAnim_GeneralFrame0,
-    sAnim_TIRTOUGA_1,
-};
-
-static const union AnimCmd *const sAnims_CARRACOSTA[] ={
-    sAnim_GeneralFrame0,
-    sAnim_CARRACOSTA_1,
-};
-
-static const union AnimCmd *const sAnims_ARCHEN[] ={
-    sAnim_GeneralFrame0,
-    sAnim_ARCHEN_1,
-};
-
-static const union AnimCmd *const sAnims_ARCHEOPS[] ={
-    sAnim_GeneralFrame0,
-    sAnim_ARCHEOPS_1,
-};
-
-static const union AnimCmd *const sAnims_TRUBBISH[] ={
-    sAnim_GeneralFrame0,
-    sAnim_TRUBBISH_1,
-};
-
-static const union AnimCmd *const sAnims_GARBODOR[] ={
-    sAnim_GeneralFrame0,
-    sAnim_GARBODOR_1,
-};
-
-static const union AnimCmd *const sAnims_ZORUA[] ={
-    sAnim_GeneralFrame0,
-    sAnim_ZORUA_1,
-};
-
-static const union AnimCmd *const sAnims_ZOROARK[] ={
-    sAnim_GeneralFrame0,
-    sAnim_ZOROARK_1,
-};
-
-static const union AnimCmd *const sAnims_MINCCINO[] ={
-    sAnim_GeneralFrame0,
-    sAnim_MINCCINO_1,
-};
-
-static const union AnimCmd *const sAnims_CINCCINO[] ={
-    sAnim_GeneralFrame0,
-    sAnim_CINCCINO_1,
-};
-
-static const union AnimCmd *const sAnims_GOTHITA[] ={
-    sAnim_GeneralFrame0,
-    sAnim_GOTHITA_1,
-};
-
-static const union AnimCmd *const sAnims_GOTHORITA[] ={
-    sAnim_GeneralFrame0,
-    sAnim_GOTHORITA_1,
-};
-
-static const union AnimCmd *const sAnims_GOTHITELLE[] ={
-    sAnim_GeneralFrame0,
-    sAnim_GOTHITELLE_1,
-};
-
-static const union AnimCmd *const sAnims_SOLOSIS[] ={
-    sAnim_GeneralFrame0,
-    sAnim_SOLOSIS_1,
-};
-
-static const union AnimCmd *const sAnims_DUOSION[] ={
-    sAnim_GeneralFrame0,
-    sAnim_DUOSION_1,
-};
-
-static const union AnimCmd *const sAnims_REUNICLUS[] ={
-    sAnim_GeneralFrame0,
-    sAnim_REUNICLUS_1,
-};
-
-static const union AnimCmd *const sAnims_DUCKLETT[] ={
-    sAnim_GeneralFrame0,
-    sAnim_DUCKLETT_1,
-};
-
-static const union AnimCmd *const sAnims_SWANNA[] ={
-    sAnim_GeneralFrame0,
-    sAnim_SWANNA_1,
-};
-
-static const union AnimCmd *const sAnims_VANILLITE[] ={
-    sAnim_GeneralFrame0,
-    sAnim_VANILLITE_1,
-};
-
-static const union AnimCmd *const sAnims_VANILLISH[] ={
-    sAnim_GeneralFrame0,
-    sAnim_VANILLISH_1,
-};
-
-static const union AnimCmd *const sAnims_VANILLUXE[] ={
-    sAnim_GeneralFrame0,
-    sAnim_VANILLUXE_1,
-};
-
-static const union AnimCmd *const sAnims_DEERLING[] ={
-    sAnim_GeneralFrame0,
-    sAnim_DEERLING_1,
-};
-
-static const union AnimCmd *const sAnims_SAWSBUCK[] ={
-    sAnim_GeneralFrame0,
-    sAnim_SAWSBUCK_1,
-};
-
-static const union AnimCmd *const sAnims_EMOLGA[] ={
-    sAnim_GeneralFrame0,
-    sAnim_EMOLGA_1,
-};
-
-static const union AnimCmd *const sAnims_KARRABLAST[] ={
-    sAnim_GeneralFrame0,
-    sAnim_KARRABLAST_1,
-};
-
-static const union AnimCmd *const sAnims_ESCAVALIER[] ={
-    sAnim_GeneralFrame0,
-    sAnim_ESCAVALIER_1,
-};
-
-static const union AnimCmd *const sAnims_FOONGUS[] ={
-    sAnim_GeneralFrame0,
-    sAnim_FOONGUS_1,
-};
-
-static const union AnimCmd *const sAnims_AMOONGUSS[] ={
-    sAnim_GeneralFrame0,
-    sAnim_AMOONGUSS_1,
-};
-
-static const union AnimCmd *const sAnims_FRILLISH[] ={
-    sAnim_GeneralFrame0,
-    sAnim_FRILLISH_1,
-};
-
-static const union AnimCmd *const sAnims_JELLICENT[] ={
-    sAnim_GeneralFrame0,
-    sAnim_JELLICENT_1,
-};
-
-static const union AnimCmd *const sAnims_ALOMOMOLA[] ={
-    sAnim_GeneralFrame0,
-    sAnim_ALOMOMOLA_1,
-};
-
-static const union AnimCmd *const sAnims_JOLTIK[] ={
-    sAnim_GeneralFrame0,
-    sAnim_JOLTIK_1,
-};
-
-static const union AnimCmd *const sAnims_GALVANTULA[] ={
-    sAnim_GeneralFrame0,
-    sAnim_GALVANTULA_1,
-};
-
-static const union AnimCmd *const sAnims_FERROSEED[] ={
-    sAnim_GeneralFrame0,
-    sAnim_FERROSEED_1,
-};
-
-static const union AnimCmd *const sAnims_FERROTHORN[] ={
-    sAnim_GeneralFrame0,
-    sAnim_FERROTHORN_1,
-};
-
-static const union AnimCmd *const sAnims_KLINK[] ={
-    sAnim_GeneralFrame0,
-    sAnim_KLINK_1,
-};
-
-static const union AnimCmd *const sAnims_KLANG[] ={
-    sAnim_GeneralFrame0,
-    sAnim_KLANG_1,
-};
-
-static const union AnimCmd *const sAnims_KLINKLANG[] ={
-    sAnim_GeneralFrame0,
-    sAnim_KLINKLANG_1,
-};
-
-static const union AnimCmd *const sAnims_TYNAMO[] ={
-    sAnim_GeneralFrame0,
-    sAnim_TYNAMO_1,
-};
-
-static const union AnimCmd *const sAnims_EELEKTRIK[] ={
-    sAnim_GeneralFrame0,
-    sAnim_EELEKTRIK_1,
-};
-
-static const union AnimCmd *const sAnims_EELEKTROSS[] ={
-    sAnim_GeneralFrame0,
-    sAnim_EELEKTROSS_1,
-};
-
-static const union AnimCmd *const sAnims_ELGYEM[] ={
-    sAnim_GeneralFrame0,
-    sAnim_ELGYEM_1,
-};
-
-static const union AnimCmd *const sAnims_BEHEEYEM[] ={
-    sAnim_GeneralFrame0,
-    sAnim_BEHEEYEM_1,
-};
-
-static const union AnimCmd *const sAnims_LITWICK[] ={
-    sAnim_GeneralFrame0,
-    sAnim_LITWICK_1,
-};
-
-static const union AnimCmd *const sAnims_LAMPENT[] ={
-    sAnim_GeneralFrame0,
-    sAnim_LAMPENT_1,
-};
-
-static const union AnimCmd *const sAnims_CHANDELURE[] ={
-    sAnim_GeneralFrame0,
-    sAnim_CHANDELURE_1,
-};
-
-static const union AnimCmd *const sAnims_AXEW[] ={
-    sAnim_GeneralFrame0,
-    sAnim_AXEW_1,
-};
-
-static const union AnimCmd *const sAnims_FRAXURE[] ={
-    sAnim_GeneralFrame0,
-    sAnim_FRAXURE_1,
-};
-
-static const union AnimCmd *const sAnims_HAXORUS[] ={
-    sAnim_GeneralFrame0,
-    sAnim_HAXORUS_1,
-};
-
-static const union AnimCmd *const sAnims_CUBCHOO[] ={
-    sAnim_GeneralFrame0,
-    sAnim_CUBCHOO_1,
-};
-
-static const union AnimCmd *const sAnims_BEARTIC[] ={
-    sAnim_GeneralFrame0,
-    sAnim_BEARTIC_1,
-};
-
-static const union AnimCmd *const sAnims_CRYOGONAL[] ={
-    sAnim_GeneralFrame0,
-    sAnim_CRYOGONAL_1,
-};
-
-static const union AnimCmd *const sAnims_SHELMET[] ={
-    sAnim_GeneralFrame0,
-    sAnim_SHELMET_1,
-};
-
-static const union AnimCmd *const sAnims_ACCELGOR[] ={
-    sAnim_GeneralFrame0,
-    sAnim_ACCELGOR_1,
-};
-
-static const union AnimCmd *const sAnims_STUNFISK[] ={
-    sAnim_GeneralFrame0,
-    sAnim_STUNFISK_1,
-};
-
-static const union AnimCmd *const sAnims_MIENFOO[] ={
-    sAnim_GeneralFrame0,
-    sAnim_MIENFOO_1,
-};
-
-static const union AnimCmd *const sAnims_MIENSHAO[] ={
-    sAnim_GeneralFrame0,
-    sAnim_MIENSHAO_1,
-};
-
-static const union AnimCmd *const sAnims_DRUDDIGON[] ={
-    sAnim_GeneralFrame0,
-    sAnim_DRUDDIGON_1,
-};
-
-static const union AnimCmd *const sAnims_GOLETT[] ={
-    sAnim_GeneralFrame0,
-    sAnim_GOLETT_1,
-};
-
-static const union AnimCmd *const sAnims_GOLURK[] ={
-    sAnim_GeneralFrame0,
-    sAnim_GOLURK_1,
-};
-
-static const union AnimCmd *const sAnims_PAWNIARD[] ={
-    sAnim_GeneralFrame0,
-    sAnim_PAWNIARD_1,
-};
-
-static const union AnimCmd *const sAnims_BISHARP[] ={
-    sAnim_GeneralFrame0,
->>>>>>> 5493333f
     sAnim_BISHARP_1,
 };
 
@@ -13091,7 +12716,6 @@
 static const union AnimCmd *const sAnims_CHESNAUGHT[] ={
     sAnim_GeneralFrame0,
     sAnim_CHESNAUGHT_1,
-<<<<<<< HEAD
 };
 
 static const union AnimCmd *const sAnims_FENNEKIN[] ={
@@ -14875,1790 +14499,6 @@
     sAnim_GeneralFrame0,
     sAnim_DEOXYS_SPEED_1,
     sAnim_DEOXYS_SPEED_2,
-=======
-};
-
-static const union AnimCmd *const sAnims_FENNEKIN[] ={
-    sAnim_GeneralFrame0,
-    sAnim_FENNEKIN_1,
-};
-
-static const union AnimCmd *const sAnims_BRAIXEN[] ={
-    sAnim_GeneralFrame0,
-    sAnim_BRAIXEN_1,
-};
-
-static const union AnimCmd *const sAnims_DELPHOX[] ={
-    sAnim_GeneralFrame0,
-    sAnim_DELPHOX_1,
-};
-
-static const union AnimCmd *const sAnims_FROAKIE[] ={
-    sAnim_GeneralFrame0,
-    sAnim_FROAKIE_1,
-};
-
-static const union AnimCmd *const sAnims_FROGADIER[] ={
-    sAnim_GeneralFrame0,
-    sAnim_FROGADIER_1,
-};
-
-static const union AnimCmd *const sAnims_GRENINJA[] ={
-    sAnim_GeneralFrame0,
-    sAnim_GRENINJA_1,
-};
-
-static const union AnimCmd *const sAnims_BUNNELBY[] ={
-    sAnim_GeneralFrame0,
-    sAnim_BUNNELBY_1,
-};
-
-static const union AnimCmd *const sAnims_DIGGERSBY[] ={
-    sAnim_GeneralFrame0,
-    sAnim_DIGGERSBY_1,
-};
-
-static const union AnimCmd *const sAnims_FLETCHLING[] ={
-    sAnim_GeneralFrame0,
-    sAnim_FLETCHLING_1,
-};
-
-static const union AnimCmd *const sAnims_FLETCHINDER[] ={
-    sAnim_GeneralFrame0,
-    sAnim_FLETCHINDER_1,
-};
-
-static const union AnimCmd *const sAnims_TALONFLAME[] ={
-    sAnim_GeneralFrame0,
-    sAnim_TALONFLAME_1,
-};
-
-static const union AnimCmd *const sAnims_SCATTERBUG[] ={
-    sAnim_GeneralFrame0,
-    sAnim_SCATTERBUG_1,
-};
-
-static const union AnimCmd *const sAnims_SPEWPA[] ={
-    sAnim_GeneralFrame0,
-    sAnim_SPEWPA_1,
-};
-
-static const union AnimCmd *const sAnims_VIVILLON[] ={
-    sAnim_GeneralFrame0,
-    sAnim_VIVILLON_1,
-};
-
-static const union AnimCmd *const sAnims_LITLEO[] ={
-    sAnim_GeneralFrame0,
-    sAnim_LITLEO_1,
-};
-
-static const union AnimCmd *const sAnims_PYROAR[] ={
-    sAnim_GeneralFrame0,
-    sAnim_PYROAR_1,
-};
-
-static const union AnimCmd *const sAnims_FLABEBE[] ={
-    sAnim_GeneralFrame0,
-    sAnim_FLABEBE_1,
-};
-
-static const union AnimCmd *const sAnims_FLOETTE[] ={
-    sAnim_GeneralFrame0,
-    sAnim_FLOETTE_1,
-};
-
-static const union AnimCmd *const sAnims_FLORGES[] ={
-    sAnim_GeneralFrame0,
-    sAnim_FLORGES_1,
-};
-
-static const union AnimCmd *const sAnims_SKIDDO[] ={
-    sAnim_GeneralFrame0,
-    sAnim_SKIDDO_1,
-};
-
-static const union AnimCmd *const sAnims_GOGOAT[] ={
-    sAnim_GeneralFrame0,
-    sAnim_GOGOAT_1,
-};
-
-static const union AnimCmd *const sAnims_PANCHAM[] ={
-    sAnim_GeneralFrame0,
-    sAnim_PANCHAM_1,
-};
-
-static const union AnimCmd *const sAnims_PANGORO[] ={
-    sAnim_GeneralFrame0,
-    sAnim_PANGORO_1,
-};
-
-static const union AnimCmd *const sAnims_FURFROU[] ={
-    sAnim_GeneralFrame0,
-    sAnim_FURFROU_1,
-};
-
-static const union AnimCmd *const sAnims_ESPURR[] ={
-    sAnim_GeneralFrame0,
-    sAnim_ESPURR_1,
-};
-
-static const union AnimCmd *const sAnims_MEOWSTIC[] ={
-    sAnim_GeneralFrame0,
-    sAnim_MEOWSTIC_1,
-};
-
-static const union AnimCmd *const sAnims_HONEDGE[] ={
-    sAnim_GeneralFrame0,
-    sAnim_HONEDGE_1,
-};
-
-static const union AnimCmd *const sAnims_DOUBLADE[] ={
-    sAnim_GeneralFrame0,
-    sAnim_DOUBLADE_1,
-};
-
-static const union AnimCmd *const sAnims_AEGISLASH[] ={
-    sAnim_GeneralFrame0,
-    sAnim_AEGISLASH_1,
-};
-
-static const union AnimCmd *const sAnims_SPRITZEE[] ={
-    sAnim_GeneralFrame0,
-    sAnim_SPRITZEE_1,
-};
-
-static const union AnimCmd *const sAnims_AROMATISSE[] ={
-    sAnim_GeneralFrame0,
-    sAnim_AROMATISSE_1,
-};
-
-static const union AnimCmd *const sAnims_SWIRLIX[] ={
-    sAnim_GeneralFrame0,
-    sAnim_SWIRLIX_1,
-};
-
-static const union AnimCmd *const sAnims_SLURPUFF[] ={
-    sAnim_GeneralFrame0,
-    sAnim_SLURPUFF_1,
-};
-
-static const union AnimCmd *const sAnims_INKAY[] ={
-    sAnim_GeneralFrame0,
-    sAnim_INKAY_1,
-};
-
-static const union AnimCmd *const sAnims_MALAMAR[] ={
-    sAnim_GeneralFrame0,
-    sAnim_MALAMAR_1,
-};
-
-static const union AnimCmd *const sAnims_BINACLE[] ={
-    sAnim_GeneralFrame0,
-    sAnim_BINACLE_1,
-};
-
-static const union AnimCmd *const sAnims_BARBARACLE[] ={
-    sAnim_GeneralFrame0,
-    sAnim_BARBARACLE_1,
-};
-
-static const union AnimCmd *const sAnims_SKRELP[] ={
-    sAnim_GeneralFrame0,
-    sAnim_SKRELP_1,
-};
-
-static const union AnimCmd *const sAnims_DRAGALGE[] ={
-    sAnim_GeneralFrame0,
-    sAnim_DRAGALGE_1,
-};
-
-static const union AnimCmd *const sAnims_CLAUNCHER[] ={
-    sAnim_GeneralFrame0,
-    sAnim_CLAUNCHER_1,
-};
-
-static const union AnimCmd *const sAnims_CLAWITZER[] ={
-    sAnim_GeneralFrame0,
-    sAnim_CLAWITZER_1,
-};
-
-static const union AnimCmd *const sAnims_HELIOPTILE[] ={
-    sAnim_GeneralFrame0,
-    sAnim_HELIOPTILE_1,
-};
-
-static const union AnimCmd *const sAnims_HELIOLISK[] ={
-    sAnim_GeneralFrame0,
-    sAnim_HELIOLISK_1,
-};
-
-static const union AnimCmd *const sAnims_TYRUNT[] ={
-    sAnim_GeneralFrame0,
-    sAnim_TYRUNT_1,
-};
-
-static const union AnimCmd *const sAnims_TYRANTRUM[] ={
-    sAnim_GeneralFrame0,
-    sAnim_TYRANTRUM_1,
-};
-
-static const union AnimCmd *const sAnims_AMAURA[] ={
-    sAnim_GeneralFrame0,
-    sAnim_AMAURA_1,
-};
-
-static const union AnimCmd *const sAnims_AURORUS[] ={
-    sAnim_GeneralFrame0,
-    sAnim_AURORUS_1,
-};
-
-static const union AnimCmd *const sAnims_SYLVEON[] ={
-    sAnim_GeneralFrame0,
-    sAnim_SYLVEON_1,
-};
-
-static const union AnimCmd *const sAnims_HAWLUCHA[] ={
-    sAnim_GeneralFrame0,
-    sAnim_HAWLUCHA_1,
-};
-
-static const union AnimCmd *const sAnims_DEDENNE[] ={
-    sAnim_GeneralFrame0,
-    sAnim_DEDENNE_1,
-};
-
-static const union AnimCmd *const sAnims_CARBINK[] ={
-    sAnim_GeneralFrame0,
-    sAnim_CARBINK_1,
-};
-
-static const union AnimCmd *const sAnims_GOOMY[] ={
-    sAnim_GeneralFrame0,
-    sAnim_GOOMY_1,
-};
-
-static const union AnimCmd *const sAnims_SLIGGOO[] ={
-    sAnim_GeneralFrame0,
-    sAnim_SLIGGOO_1,
-};
-
-static const union AnimCmd *const sAnims_GOODRA[] ={
-    sAnim_GeneralFrame0,
-    sAnim_GOODRA_1,
-};
-
-static const union AnimCmd *const sAnims_KLEFKI[] ={
-    sAnim_GeneralFrame0,
-    sAnim_KLEFKI_1,
-};
-
-static const union AnimCmd *const sAnims_PHANTUMP[] ={
-    sAnim_GeneralFrame0,
-    sAnim_PHANTUMP_1,
-};
-
-static const union AnimCmd *const sAnims_TREVENANT[] ={
-    sAnim_GeneralFrame0,
-    sAnim_TREVENANT_1,
-};
-
-static const union AnimCmd *const sAnims_PUMPKABOO[] ={
-    sAnim_GeneralFrame0,
-    sAnim_PUMPKABOO_1,
-};
-
-static const union AnimCmd *const sAnims_GOURGEIST[] ={
-    sAnim_GeneralFrame0,
-    sAnim_GOURGEIST_1,
-};
-
-static const union AnimCmd *const sAnims_BERGMITE[] ={
-    sAnim_GeneralFrame0,
-    sAnim_BERGMITE_1,
-};
-
-static const union AnimCmd *const sAnims_AVALUGG[] ={
-    sAnim_GeneralFrame0,
-    sAnim_AVALUGG_1,
-};
-
-static const union AnimCmd *const sAnims_NOIBAT[] ={
-    sAnim_GeneralFrame0,
-    sAnim_NOIBAT_1,
-};
-
-static const union AnimCmd *const sAnims_NOIVERN[] ={
-    sAnim_GeneralFrame0,
-    sAnim_NOIVERN_1,
-};
-
-static const union AnimCmd *const sAnims_XERNEAS[] ={
-    sAnim_GeneralFrame0,
-    sAnim_XERNEAS_1,
-};
-
-static const union AnimCmd *const sAnims_YVELTAL[] ={
-    sAnim_GeneralFrame0,
-    sAnim_YVELTAL_1,
-};
-
-static const union AnimCmd *const sAnims_ZYGARDE[] ={
-    sAnim_GeneralFrame0,
-    sAnim_ZYGARDE_1,
-};
-
-static const union AnimCmd *const sAnims_DIANCIE[] ={
-    sAnim_GeneralFrame0,
-    sAnim_DIANCIE_1,
-};
-
-static const union AnimCmd *const sAnims_HOOPA[] ={
-    sAnim_GeneralFrame0,
-    sAnim_HOOPA_1,
-};
-
-static const union AnimCmd *const sAnims_VOLCANION[] ={
-    sAnim_GeneralFrame0,
-    sAnim_VOLCANION_1,
-};
-
-static const union AnimCmd *const sAnims_ROWLET[] ={
-    sAnim_GeneralFrame0,
-    sAnim_ROWLET_1,
-};
-
-static const union AnimCmd *const sAnims_DARTRIX[] ={
-    sAnim_GeneralFrame0,
-    sAnim_DARTRIX_1,
-};
-
-static const union AnimCmd *const sAnims_DECIDUEYE[] ={
-    sAnim_GeneralFrame0,
-    sAnim_DECIDUEYE_1,
-};
-
-static const union AnimCmd *const sAnims_LITTEN[] ={
-    sAnim_GeneralFrame0,
-    sAnim_LITTEN_1,
-};
-
-static const union AnimCmd *const sAnims_TORRACAT[] ={
-    sAnim_GeneralFrame0,
-    sAnim_TORRACAT_1,
-};
-
-static const union AnimCmd *const sAnims_INCINEROAR[] ={
-    sAnim_GeneralFrame0,
-    sAnim_INCINEROAR_1,
-};
-
-static const union AnimCmd *const sAnims_POPPLIO[] ={
-    sAnim_GeneralFrame0,
-    sAnim_POPPLIO_1,
-};
-
-static const union AnimCmd *const sAnims_BRIONNE[] ={
-    sAnim_GeneralFrame0,
-    sAnim_BRIONNE_1,
-};
-
-static const union AnimCmd *const sAnims_PRIMARINA[] ={
-    sAnim_GeneralFrame0,
-    sAnim_PRIMARINA_1,
-};
-
-static const union AnimCmd *const sAnims_PIKIPEK[] ={
-    sAnim_GeneralFrame0,
-    sAnim_PIKIPEK_1,
-};
-
-static const union AnimCmd *const sAnims_TRUMBEAK[] ={
-    sAnim_GeneralFrame0,
-    sAnim_TRUMBEAK_1,
-};
-
-static const union AnimCmd *const sAnims_TOUCANNON[] ={
-    sAnim_GeneralFrame0,
-    sAnim_TOUCANNON_1,
-};
-
-static const union AnimCmd *const sAnims_YUNGOOS[] ={
-    sAnim_GeneralFrame0,
-    sAnim_YUNGOOS_1,
-};
-
-static const union AnimCmd *const sAnims_GUMSHOOS[] ={
-    sAnim_GeneralFrame0,
-    sAnim_GUMSHOOS_1,
-};
-
-static const union AnimCmd *const sAnims_GRUBBIN[] ={
-    sAnim_GeneralFrame0,
-    sAnim_GRUBBIN_1,
-};
-
-static const union AnimCmd *const sAnims_CHARJABUG[] ={
-    sAnim_GeneralFrame0,
-    sAnim_CHARJABUG_1,
-};
-
-static const union AnimCmd *const sAnims_VIKAVOLT[] ={
-    sAnim_GeneralFrame0,
-    sAnim_VIKAVOLT_1,
-};
-
-static const union AnimCmd *const sAnims_CRABRAWLER[] ={
-    sAnim_GeneralFrame0,
-    sAnim_CRABRAWLER_1,
-};
-
-static const union AnimCmd *const sAnims_CRABOMINABLE[] ={
-    sAnim_GeneralFrame0,
-    sAnim_CRABOMINABLE_1,
-};
-
-static const union AnimCmd *const sAnims_ORICORIO[] ={
-    sAnim_GeneralFrame0,
-    sAnim_ORICORIO_1,
-};
-
-static const union AnimCmd *const sAnims_CUTIEFLY[] ={
-    sAnim_GeneralFrame0,
-    sAnim_CUTIEFLY_1,
-};
-
-static const union AnimCmd *const sAnims_RIBOMBEE[] ={
-    sAnim_GeneralFrame0,
-    sAnim_RIBOMBEE_1,
-};
-
-static const union AnimCmd *const sAnims_ROCKRUFF[] ={
-    sAnim_GeneralFrame0,
-    sAnim_ROCKRUFF_1,
-};
-
-static const union AnimCmd *const sAnims_LYCANROC[] ={
-    sAnim_GeneralFrame0,
-    sAnim_LYCANROC_1,
-};
-
-static const union AnimCmd *const sAnims_WISHIWASHI[] ={
-    sAnim_GeneralFrame0,
-    sAnim_WISHIWASHI_1,
-};
-
-static const union AnimCmd *const sAnims_MAREANIE[] ={
-    sAnim_GeneralFrame0,
-    sAnim_MAREANIE_1,
-};
-
-static const union AnimCmd *const sAnims_TOXAPEX[] ={
-    sAnim_GeneralFrame0,
-    sAnim_TOXAPEX_1,
-};
-
-static const union AnimCmd *const sAnims_MUDBRAY[] ={
-    sAnim_GeneralFrame0,
-    sAnim_MUDBRAY_1,
-};
-
-static const union AnimCmd *const sAnims_MUDSDALE[] ={
-    sAnim_GeneralFrame0,
-    sAnim_MUDSDALE_1,
-};
-
-static const union AnimCmd *const sAnims_DEWPIDER[] ={
-    sAnim_GeneralFrame0,
-    sAnim_DEWPIDER_1,
-};
-
-static const union AnimCmd *const sAnims_ARAQUANID[] ={
-    sAnim_GeneralFrame0,
-    sAnim_ARAQUANID_1,
-};
-
-static const union AnimCmd *const sAnims_FOMANTIS[] ={
-    sAnim_GeneralFrame0,
-    sAnim_FOMANTIS_1,
-};
-
-static const union AnimCmd *const sAnims_LURANTIS[] ={
-    sAnim_GeneralFrame0,
-    sAnim_LURANTIS_1,
-};
-
-static const union AnimCmd *const sAnims_MORELULL[] ={
-    sAnim_GeneralFrame0,
-    sAnim_MORELULL_1,
-};
-
-static const union AnimCmd *const sAnims_SHIINOTIC[] ={
-    sAnim_GeneralFrame0,
-    sAnim_SHIINOTIC_1,
-};
-
-static const union AnimCmd *const sAnims_SALANDIT[] ={
-    sAnim_GeneralFrame0,
-    sAnim_SALANDIT_1,
-};
-
-static const union AnimCmd *const sAnims_SALAZZLE[] ={
-    sAnim_GeneralFrame0,
-    sAnim_SALAZZLE_1,
-};
-
-static const union AnimCmd *const sAnims_STUFFUL[] ={
-    sAnim_GeneralFrame0,
-    sAnim_STUFFUL_1,
-};
-
-static const union AnimCmd *const sAnims_BEWEAR[] ={
-    sAnim_GeneralFrame0,
-    sAnim_BEWEAR_1,
-};
-
-static const union AnimCmd *const sAnims_BOUNSWEET[] ={
-    sAnim_GeneralFrame0,
-    sAnim_BOUNSWEET_1,
-};
-
-static const union AnimCmd *const sAnims_STEENEE[] ={
-    sAnim_GeneralFrame0,
-    sAnim_STEENEE_1,
-};
-
-static const union AnimCmd *const sAnims_TSAREENA[] ={
-    sAnim_GeneralFrame0,
-    sAnim_TSAREENA_1,
-};
-
-static const union AnimCmd *const sAnims_COMFEY[] ={
-    sAnim_GeneralFrame0,
-    sAnim_COMFEY_1,
-};
-
-static const union AnimCmd *const sAnims_ORANGURU[] ={
-    sAnim_GeneralFrame0,
-    sAnim_ORANGURU_1,
-};
-
-static const union AnimCmd *const sAnims_PASSIMIAN[] ={
-    sAnim_GeneralFrame0,
-    sAnim_PASSIMIAN_1,
-};
-
-static const union AnimCmd *const sAnims_WIMPOD[] ={
-    sAnim_GeneralFrame0,
-    sAnim_WIMPOD_1,
-};
-
-static const union AnimCmd *const sAnims_GOLISOPOD[] ={
-    sAnim_GeneralFrame0,
-    sAnim_GOLISOPOD_1,
-};
-
-static const union AnimCmd *const sAnims_SANDYGAST[] ={
-    sAnim_GeneralFrame0,
-    sAnim_SANDYGAST_1,
-};
-
-static const union AnimCmd *const sAnims_PALOSSAND[] ={
-    sAnim_GeneralFrame0,
-    sAnim_PALOSSAND_1,
-};
-
-static const union AnimCmd *const sAnims_PYUKUMUKU[] ={
-    sAnim_GeneralFrame0,
-    sAnim_PYUKUMUKU_1,
-};
-
-static const union AnimCmd *const sAnims_TYPE_NULL[] ={
-    sAnim_GeneralFrame0,
-    sAnim_TYPE_NULL_1,
-};
-
-static const union AnimCmd *const sAnims_SILVALLY[] ={
-    sAnim_GeneralFrame0,
-    sAnim_SILVALLY_1,
-};
-
-static const union AnimCmd *const sAnims_MINIOR[] ={
-    sAnim_GeneralFrame0,
-    sAnim_MINIOR_1,
-};
-
-static const union AnimCmd *const sAnims_KOMALA[] ={
-    sAnim_GeneralFrame0,
-    sAnim_KOMALA_1,
-};
-
-static const union AnimCmd *const sAnims_TURTONATOR[] ={
-    sAnim_GeneralFrame0,
-    sAnim_TURTONATOR_1,
-};
-
-static const union AnimCmd *const sAnims_TOGEDEMARU[] ={
-    sAnim_GeneralFrame0,
-    sAnim_TOGEDEMARU_1,
-};
-
-static const union AnimCmd *const sAnims_MIMIKYU[] ={
-    sAnim_GeneralFrame0,
-    sAnim_MIMIKYU_1,
-};
-
-static const union AnimCmd *const sAnims_BRUXISH[] ={
-    sAnim_GeneralFrame0,
-    sAnim_BRUXISH_1,
-};
-
-static const union AnimCmd *const sAnims_DRAMPA[] ={
-    sAnim_GeneralFrame0,
-    sAnim_DRAMPA_1,
-};
-
-static const union AnimCmd *const sAnims_DHELMISE[] ={
-    sAnim_GeneralFrame0,
-    sAnim_DHELMISE_1,
-};
-
-static const union AnimCmd *const sAnims_JANGMO_O[] ={
-    sAnim_GeneralFrame0,
-    sAnim_JANGMO_O_1,
-};
-
-static const union AnimCmd *const sAnims_HAKAMO_O[] ={
-    sAnim_GeneralFrame0,
-    sAnim_HAKAMO_O_1,
-};
-
-static const union AnimCmd *const sAnims_KOMMO_O[] ={
-    sAnim_GeneralFrame0,
-    sAnim_KOMMO_O_1,
-};
-
-static const union AnimCmd *const sAnims_TAPU_KOKO[] ={
-    sAnim_GeneralFrame0,
-    sAnim_TAPU_KOKO_1,
-};
-
-static const union AnimCmd *const sAnims_TAPU_LELE[] ={
-    sAnim_GeneralFrame0,
-    sAnim_TAPU_LELE_1,
-};
-
-static const union AnimCmd *const sAnims_TAPU_BULU[] ={
-    sAnim_GeneralFrame0,
-    sAnim_TAPU_BULU_1,
-};
-
-static const union AnimCmd *const sAnims_TAPU_FINI[] ={
-    sAnim_GeneralFrame0,
-    sAnim_TAPU_FINI_1,
-};
-
-static const union AnimCmd *const sAnims_COSMOG[] ={
-    sAnim_GeneralFrame0,
-    sAnim_COSMOG_1,
-};
-
-static const union AnimCmd *const sAnims_COSMOEM[] ={
-    sAnim_GeneralFrame0,
-    sAnim_COSMOEM_1,
-};
-
-static const union AnimCmd *const sAnims_SOLGALEO[] ={
-    sAnim_GeneralFrame0,
-    sAnim_SOLGALEO_1,
-};
-
-static const union AnimCmd *const sAnims_LUNALA[] ={
-    sAnim_GeneralFrame0,
-    sAnim_LUNALA_1,
-};
-
-static const union AnimCmd *const sAnims_NIHILEGO[] ={
-    sAnim_GeneralFrame0,
-    sAnim_NIHILEGO_1,
-};
-
-static const union AnimCmd *const sAnims_BUZZWOLE[] ={
-    sAnim_GeneralFrame0,
-    sAnim_BUZZWOLE_1,
-};
-
-static const union AnimCmd *const sAnims_PHEROMOSA[] ={
-    sAnim_GeneralFrame0,
-    sAnim_PHEROMOSA_1,
-};
-
-static const union AnimCmd *const sAnims_XURKITREE[] ={
-    sAnim_GeneralFrame0,
-    sAnim_XURKITREE_1,
-};
-
-static const union AnimCmd *const sAnims_CELESTEELA[] ={
-    sAnim_GeneralFrame0,
-    sAnim_CELESTEELA_1,
-};
-
-static const union AnimCmd *const sAnims_KARTANA[] ={
-    sAnim_GeneralFrame0,
-    sAnim_KARTANA_1,
-};
-
-static const union AnimCmd *const sAnims_GUZZLORD[] ={
-    sAnim_GeneralFrame0,
-    sAnim_GUZZLORD_1,
-};
-
-static const union AnimCmd *const sAnims_NECROZMA[] ={
-    sAnim_GeneralFrame0,
-    sAnim_NECROZMA_1,
-};
-
-static const union AnimCmd *const sAnims_MAGEARNA[] ={
-    sAnim_GeneralFrame0,
-    sAnim_MAGEARNA_1,
-};
-
-static const union AnimCmd *const sAnims_MARSHADOW[] ={
-    sAnim_GeneralFrame0,
-    sAnim_MARSHADOW_1,
-};
-
-static const union AnimCmd *const sAnims_POIPOLE[] ={
-    sAnim_GeneralFrame0,
-    sAnim_POIPOLE_1,
-};
-
-static const union AnimCmd *const sAnims_NAGANADEL[] ={
-    sAnim_GeneralFrame0,
-    sAnim_NAGANADEL_1,
-};
-
-static const union AnimCmd *const sAnims_STAKATAKA[] ={
-    sAnim_GeneralFrame0,
-    sAnim_STAKATAKA_1,
-};
-
-static const union AnimCmd *const sAnims_BLACEPHALON[] ={
-    sAnim_GeneralFrame0,
-    sAnim_BLACEPHALON_1,
-};
-
-static const union AnimCmd *const sAnims_ZERAORA[] ={
-    sAnim_GeneralFrame0,
-    sAnim_ZERAORA_1,
-};
-
-static const union AnimCmd *const sAnims_MELTAN[] ={
-    sAnim_GeneralFrame0,
-    sAnim_MELTAN_1,
-};
-
-static const union AnimCmd *const sAnims_MELMETAL[] ={
-    sAnim_GeneralFrame0,
-    sAnim_MELMETAL_1,
-};
-
-static const union AnimCmd *const sAnims_GROOKEY[] ={
-    sAnim_GeneralFrame0,
-    sAnim_GROOKEY_1,
-};
-
-static const union AnimCmd *const sAnims_THWACKEY[] ={
-    sAnim_GeneralFrame0,
-    sAnim_THWACKEY_1,
-};
-
-static const union AnimCmd *const sAnims_RILLABOOM[] ={
-    sAnim_GeneralFrame0,
-    sAnim_RILLABOOM_1,
-};
-
-static const union AnimCmd *const sAnims_SCORBUNNY[] ={
-    sAnim_GeneralFrame0,
-    sAnim_SCORBUNNY_1,
-};
-
-static const union AnimCmd *const sAnims_RABOOT[] ={
-    sAnim_GeneralFrame0,
-    sAnim_RABOOT_1,
-};
-
-static const union AnimCmd *const sAnims_CINDERACE[] ={
-    sAnim_GeneralFrame0,
-    sAnim_CINDERACE_1,
-};
-
-static const union AnimCmd *const sAnims_SOBBLE[] ={
-    sAnim_GeneralFrame0,
-    sAnim_SOBBLE_1,
-};
-
-static const union AnimCmd *const sAnims_DRIZZILE[] ={
-    sAnim_GeneralFrame0,
-    sAnim_DRIZZILE_1,
-};
-
-static const union AnimCmd *const sAnims_INTELEON[] ={
-    sAnim_GeneralFrame0,
-    sAnim_INTELEON_1,
-};
-
-static const union AnimCmd *const sAnims_SKWOVET[] ={
-    sAnim_GeneralFrame0,
-    sAnim_SKWOVET_1,
-};
-
-static const union AnimCmd *const sAnims_GREEDENT[] ={
-    sAnim_GeneralFrame0,
-    sAnim_GREEDENT_1,
-};
-
-static const union AnimCmd *const sAnims_ROOKIDEE[] ={
-    sAnim_GeneralFrame0,
-    sAnim_ROOKIDEE_1,
-};
-
-static const union AnimCmd *const sAnims_CORVISQUIRE[] ={
-    sAnim_GeneralFrame0,
-    sAnim_CORVISQUIRE_1,
-};
-
-static const union AnimCmd *const sAnims_CORVIKNIGHT[] ={
-    sAnim_GeneralFrame0,
-    sAnim_CORVIKNIGHT_1,
-};
-
-static const union AnimCmd *const sAnims_BLIPBUG[] ={
-    sAnim_GeneralFrame0,
-    sAnim_BLIPBUG_1,
-};
-
-static const union AnimCmd *const sAnims_DOTTLER[] ={
-    sAnim_GeneralFrame0,
-    sAnim_DOTTLER_1,
-};
-
-static const union AnimCmd *const sAnims_ORBEETLE[] ={
-    sAnim_GeneralFrame0,
-    sAnim_ORBEETLE_1,
-};
-
-static const union AnimCmd *const sAnims_NICKIT[] ={
-    sAnim_GeneralFrame0,
-    sAnim_NICKIT_1,
-};
-
-static const union AnimCmd *const sAnims_THIEVUL[] ={
-    sAnim_GeneralFrame0,
-    sAnim_THIEVUL_1,
-};
-
-static const union AnimCmd *const sAnims_GOSSIFLEUR[] ={
-    sAnim_GeneralFrame0,
-    sAnim_GOSSIFLEUR_1,
-};
-
-static const union AnimCmd *const sAnims_ELDEGOSS[] ={
-    sAnim_GeneralFrame0,
-    sAnim_ELDEGOSS_1,
-};
-
-static const union AnimCmd *const sAnims_WOOLOO[] ={
-    sAnim_GeneralFrame0,
-    sAnim_WOOLOO_1,
-};
-
-static const union AnimCmd *const sAnims_DUBWOOL[] ={
-    sAnim_GeneralFrame0,
-    sAnim_DUBWOOL_1,
-};
-
-static const union AnimCmd *const sAnims_CHEWTLE[] ={
-    sAnim_GeneralFrame0,
-    sAnim_CHEWTLE_1,
-};
-
-static const union AnimCmd *const sAnims_DREDNAW[] ={
-    sAnim_GeneralFrame0,
-    sAnim_DREDNAW_1,
-};
-
-static const union AnimCmd *const sAnims_YAMPER[] ={
-    sAnim_GeneralFrame0,
-    sAnim_YAMPER_1,
-};
-
-static const union AnimCmd *const sAnims_BOLTUND[] ={
-    sAnim_GeneralFrame0,
-    sAnim_BOLTUND_1,
-};
-
-static const union AnimCmd *const sAnims_ROLYCOLY[] ={
-    sAnim_GeneralFrame0,
-    sAnim_ROLYCOLY_1,
-};
-
-static const union AnimCmd *const sAnims_CARKOL[] ={
-    sAnim_GeneralFrame0,
-    sAnim_CARKOL_1,
-};
-
-static const union AnimCmd *const sAnims_COALOSSAL[] ={
-    sAnim_GeneralFrame0,
-    sAnim_COALOSSAL_1,
-};
-
-static const union AnimCmd *const sAnims_APPLIN[] ={
-    sAnim_GeneralFrame0,
-    sAnim_APPLIN_1,
-};
-
-static const union AnimCmd *const sAnims_FLAPPLE[] ={
-    sAnim_GeneralFrame0,
-    sAnim_FLAPPLE_1,
-};
-
-static const union AnimCmd *const sAnims_APPLETUN[] ={
-    sAnim_GeneralFrame0,
-    sAnim_APPLETUN_1,
-};
-
-static const union AnimCmd *const sAnims_SILICOBRA[] ={
-    sAnim_GeneralFrame0,
-    sAnim_SILICOBRA_1,
-};
-
-static const union AnimCmd *const sAnims_SANDACONDA[] ={
-    sAnim_GeneralFrame0,
-    sAnim_SANDACONDA_1,
-};
-
-static const union AnimCmd *const sAnims_CRAMORANT[] ={
-    sAnim_GeneralFrame0,
-    sAnim_CRAMORANT_1,
-};
-
-static const union AnimCmd *const sAnims_ARROKUDA[] ={
-    sAnim_GeneralFrame0,
-    sAnim_ARROKUDA_1,
-};
-
-static const union AnimCmd *const sAnims_BARRASKEWDA[] ={
-    sAnim_GeneralFrame0,
-    sAnim_BARRASKEWDA_1,
-};
-
-static const union AnimCmd *const sAnims_TOXEL[] ={
-    sAnim_GeneralFrame0,
-    sAnim_TOXEL_1,
-};
-
-static const union AnimCmd *const sAnims_TOXTRICITY[] ={
-    sAnim_GeneralFrame0,
-    sAnim_TOXTRICITY_1,
-};
-
-static const union AnimCmd *const sAnims_SIZZLIPEDE[] ={
-    sAnim_GeneralFrame0,
-    sAnim_SIZZLIPEDE_1,
-};
-
-static const union AnimCmd *const sAnims_CENTISKORCH[] ={
-    sAnim_GeneralFrame0,
-    sAnim_CENTISKORCH_1,
-};
-
-static const union AnimCmd *const sAnims_CLOBBOPUS[] ={
-    sAnim_GeneralFrame0,
-    sAnim_CLOBBOPUS_1,
-};
-
-static const union AnimCmd *const sAnims_GRAPPLOCT[] ={
-    sAnim_GeneralFrame0,
-    sAnim_GRAPPLOCT_1,
-};
-
-static const union AnimCmd *const sAnims_SINISTEA[] ={
-    sAnim_GeneralFrame0,
-    sAnim_SINISTEA_1,
-};
-
-static const union AnimCmd *const sAnims_POLTEAGEIST[] ={
-    sAnim_GeneralFrame0,
-    sAnim_POLTEAGEIST_1,
-};
-
-static const union AnimCmd *const sAnims_HATENNA[] ={
-    sAnim_GeneralFrame0,
-    sAnim_HATENNA_1,
-};
-
-static const union AnimCmd *const sAnims_HATTREM[] ={
-    sAnim_GeneralFrame0,
-    sAnim_HATTREM_1,
-};
-
-static const union AnimCmd *const sAnims_HATTERENE[] ={
-    sAnim_GeneralFrame0,
-    sAnim_HATTERENE_1,
-};
-
-static const union AnimCmd *const sAnims_IMPIDIMP[] ={
-    sAnim_GeneralFrame0,
-    sAnim_IMPIDIMP_1,
-};
-
-static const union AnimCmd *const sAnims_MORGREM[] ={
-    sAnim_GeneralFrame0,
-    sAnim_MORGREM_1,
-};
-
-static const union AnimCmd *const sAnims_GRIMMSNARL[] ={
-    sAnim_GeneralFrame0,
-    sAnim_GRIMMSNARL_1,
-};
-
-static const union AnimCmd *const sAnims_OBSTAGOON[] ={
-    sAnim_GeneralFrame0,
-    sAnim_OBSTAGOON_1,
-};
-
-static const union AnimCmd *const sAnims_PERRSERKER[] ={
-    sAnim_GeneralFrame0,
-    sAnim_PERRSERKER_1,
-};
-
-static const union AnimCmd *const sAnims_CURSOLA[] ={
-    sAnim_GeneralFrame0,
-    sAnim_CURSOLA_1,
-};
-
-static const union AnimCmd *const sAnims_SIRFETCHD[] ={
-    sAnim_GeneralFrame0,
-    sAnim_SIRFETCHD_1,
-};
-
-static const union AnimCmd *const sAnims_MR_RIME[] ={
-    sAnim_GeneralFrame0,
-    sAnim_MR_RIME_1,
-};
-
-static const union AnimCmd *const sAnims_RUNERIGUS[] ={
-    sAnim_GeneralFrame0,
-    sAnim_RUNERIGUS_1,
-};
-
-static const union AnimCmd *const sAnims_MILCERY[] ={
-    sAnim_GeneralFrame0,
-    sAnim_MILCERY_1,
-};
-
-static const union AnimCmd *const sAnims_ALCREMIE[] ={
-    sAnim_GeneralFrame0,
-    sAnim_ALCREMIE_1,
-};
-
-static const union AnimCmd *const sAnims_FALINKS[] ={
-    sAnim_GeneralFrame0,
-    sAnim_FALINKS_1,
-};
-
-static const union AnimCmd *const sAnims_PINCURCHIN[] ={
-    sAnim_GeneralFrame0,
-    sAnim_PINCURCHIN_1,
-};
-
-static const union AnimCmd *const sAnims_SNOM[] ={
-    sAnim_GeneralFrame0,
-    sAnim_SNOM_1,
-};
-
-static const union AnimCmd *const sAnims_FROSMOTH[] ={
-    sAnim_GeneralFrame0,
-    sAnim_FROSMOTH_1,
-};
-
-static const union AnimCmd *const sAnims_STONJOURNER[] ={
-    sAnim_GeneralFrame0,
-    sAnim_STONJOURNER_1,
-};
-
-static const union AnimCmd *const sAnims_EISCUE[] ={
-    sAnim_GeneralFrame0,
-    sAnim_EISCUE_1,
-};
-
-static const union AnimCmd *const sAnims_INDEEDEE[] ={
-    sAnim_GeneralFrame0,
-    sAnim_INDEEDEE_1,
-};
-
-static const union AnimCmd *const sAnims_MORPEKO[] ={
-    sAnim_GeneralFrame0,
-    sAnim_MORPEKO_1,
-};
-
-static const union AnimCmd *const sAnims_CUFANT[] ={
-    sAnim_GeneralFrame0,
-    sAnim_CUFANT_1,
-};
-
-static const union AnimCmd *const sAnims_COPPERAJAH[] ={
-    sAnim_GeneralFrame0,
-    sAnim_COPPERAJAH_1,
-};
-
-static const union AnimCmd *const sAnims_DRACOZOLT[] ={
-    sAnim_GeneralFrame0,
-    sAnim_DRACOZOLT_1,
-};
-
-static const union AnimCmd *const sAnims_ARCTOZOLT[] ={
-    sAnim_GeneralFrame0,
-    sAnim_ARCTOZOLT_1,
-};
-
-static const union AnimCmd *const sAnims_DRACOVISH[] ={
-    sAnim_GeneralFrame0,
-    sAnim_DRACOVISH_1,
-};
-
-static const union AnimCmd *const sAnims_ARCTOVISH[] ={
-    sAnim_GeneralFrame0,
-    sAnim_ARCTOVISH_1,
-};
-
-static const union AnimCmd *const sAnims_DURALUDON[] ={
-    sAnim_GeneralFrame0,
-    sAnim_DURALUDON_1,
-};
-
-static const union AnimCmd *const sAnims_DREEPY[] ={
-    sAnim_GeneralFrame0,
-    sAnim_DREEPY_1,
-};
-
-static const union AnimCmd *const sAnims_DRAKLOAK[] ={
-    sAnim_GeneralFrame0,
-    sAnim_DRAKLOAK_1,
-};
-
-static const union AnimCmd *const sAnims_DRAGAPULT[] ={
-    sAnim_GeneralFrame0,
-    sAnim_DRAGAPULT_1,
-};
-
-static const union AnimCmd *const sAnims_ZACIAN[] ={
-    sAnim_GeneralFrame0,
-    sAnim_ZACIAN_1,
-};
-
-static const union AnimCmd *const sAnims_ZAMAZENTA[] ={
-    sAnim_GeneralFrame0,
-    sAnim_ZAMAZENTA_1,
-};
-
-static const union AnimCmd *const sAnims_ETERNATUS[] ={
-    sAnim_GeneralFrame0,
-    sAnim_ETERNATUS_1,
-};
-
-static const union AnimCmd *const sAnims_KUBFU[] ={
-    sAnim_GeneralFrame0,
-    sAnim_KUBFU_1,
-};
-
-static const union AnimCmd *const sAnims_URSHIFU[] ={
-    sAnim_GeneralFrame0,
-    sAnim_URSHIFU_1,
-};
-
-static const union AnimCmd *const sAnims_ZARUDE[] ={
-    sAnim_GeneralFrame0,
-    sAnim_ZARUDE_1,
-};
-
-static const union AnimCmd *const sAnims_REGIELEKI[] ={
-    sAnim_GeneralFrame0,
-    sAnim_REGIELEKI_1,
-};
-
-static const union AnimCmd *const sAnims_REGIDRAGO[] ={
-    sAnim_GeneralFrame0,
-    sAnim_REGIDRAGO_1,
-};
-
-static const union AnimCmd *const sAnims_GLASTRIER[] ={
-    sAnim_GeneralFrame0,
-    sAnim_GLASTRIER_1,
-};
-
-static const union AnimCmd *const sAnims_SPECTRIER[] ={
-    sAnim_GeneralFrame0,
-    sAnim_SPECTRIER_1,
-};
-
-static const union AnimCmd *const sAnims_CALYREX[] ={
-    sAnim_GeneralFrame0,
-    sAnim_CALYREX_1,
-};
-
-static const union AnimCmd *const sAnims_VENUSAUR_MEGA[] ={
-    sAnim_GeneralFrame0,
-    sAnim_VENUSAUR_MEGA_1,
-};
-
-static const union AnimCmd *const sAnims_CHARIZARD_MEGA_X[] ={
-    sAnim_GeneralFrame0,
-    sAnim_CHARIZARD_MEGA_X_1,
-};
-
-static const union AnimCmd *const sAnims_CHARIZARD_MEGA_Y[] ={
-    sAnim_GeneralFrame0,
-    sAnim_CHARIZARD_MEGA_Y_1,
-};
-
-static const union AnimCmd *const sAnims_BLASTOISE_MEGA[] ={
-    sAnim_GeneralFrame0,
-    sAnim_BLASTOISE_MEGA_1,
-};
-
-static const union AnimCmd *const sAnims_BEEDRILL_MEGA[] ={
-    sAnim_GeneralFrame0,
-    sAnim_BEEDRILL_MEGA_1,
-};
-
-static const union AnimCmd *const sAnims_PIDGEOT_MEGA[] ={
-    sAnim_GeneralFrame0,
-    sAnim_PIDGEOT_MEGA_1,
-};
-
-static const union AnimCmd *const sAnims_ALAKAZAM_MEGA[] ={
-    sAnim_GeneralFrame0,
-    sAnim_ALAKAZAM_MEGA_1,
-};
-
-static const union AnimCmd *const sAnims_SLOWBRO_MEGA[] ={
-    sAnim_GeneralFrame0,
-    sAnim_SLOWBRO_MEGA_1,
-};
-
-static const union AnimCmd *const sAnims_GENGAR_MEGA[] ={
-    sAnim_GeneralFrame0,
-    sAnim_GENGAR_MEGA_1,
-};
-
-static const union AnimCmd *const sAnims_KANGASKHAN_MEGA[] ={
-    sAnim_GeneralFrame0,
-    sAnim_KANGASKHAN_MEGA_1,
-};
-
-static const union AnimCmd *const sAnims_PINSIR_MEGA[] ={
-    sAnim_GeneralFrame0,
-    sAnim_PINSIR_MEGA_1,
-};
-
-static const union AnimCmd *const sAnims_GYARADOS_MEGA[] ={
-    sAnim_GeneralFrame0,
-    sAnim_GYARADOS_MEGA_1,
-};
-
-static const union AnimCmd *const sAnims_AERODACTYL_MEGA[] ={
-    sAnim_GeneralFrame0,
-    sAnim_AERODACTYL_MEGA_1,
-};
-
-static const union AnimCmd *const sAnims_MEWTWO_MEGA_X[] ={
-    sAnim_GeneralFrame0,
-    sAnim_MEWTWO_MEGA_X_1,
-};
-
-static const union AnimCmd *const sAnims_MEWTWO_MEGA_Y[] ={
-    sAnim_GeneralFrame0,
-    sAnim_MEWTWO_MEGA_Y_1,
-};
-
-static const union AnimCmd *const sAnims_AMPHAROS_MEGA[] ={
-    sAnim_GeneralFrame0,
-    sAnim_AMPHAROS_MEGA_1,
-};
-
-static const union AnimCmd *const sAnims_STEELIX_MEGA[] ={
-    sAnim_GeneralFrame0,
-    sAnim_STEELIX_MEGA_1,
-};
-
-static const union AnimCmd *const sAnims_SCIZOR_MEGA[] ={
-    sAnim_GeneralFrame0,
-    sAnim_SCIZOR_MEGA_1,
-};
-
-static const union AnimCmd *const sAnims_HERACROSS_MEGA[] ={
-    sAnim_GeneralFrame0,
-    sAnim_HERACROSS_MEGA_1,
-};
-
-static const union AnimCmd *const sAnims_HOUNDOOM_MEGA[] ={
-    sAnim_GeneralFrame0,
-    sAnim_HOUNDOOM_MEGA_1,
-};
-
-static const union AnimCmd *const sAnims_TYRANITAR_MEGA[] ={
-    sAnim_GeneralFrame0,
-    sAnim_TYRANITAR_MEGA_1,
-};
-
-static const union AnimCmd *const sAnims_SCEPTILE_MEGA[] ={
-    sAnim_GeneralFrame0,
-    sAnim_SCEPTILE_MEGA_1,
-};
-
-static const union AnimCmd *const sAnims_BLAZIKEN_MEGA[] ={
-    sAnim_GeneralFrame0,
-    sAnim_BLAZIKEN_MEGA_1,
-};
-
-static const union AnimCmd *const sAnims_SWAMPERT_MEGA[] ={
-    sAnim_GeneralFrame0,
-    sAnim_SWAMPERT_MEGA_1,
-};
-
-static const union AnimCmd *const sAnims_GARDEVOIR_MEGA[] ={
-    sAnim_GeneralFrame0,
-    sAnim_GARDEVOIR_MEGA_1,
-};
-
-static const union AnimCmd *const sAnims_SABLEYE_MEGA[] ={
-    sAnim_GeneralFrame0,
-    sAnim_SABLEYE_MEGA_1,
-};
-
-static const union AnimCmd *const sAnims_MAWILE_MEGA[] ={
-    sAnim_GeneralFrame0,
-    sAnim_MAWILE_MEGA_1,
-};
-
-static const union AnimCmd *const sAnims_AGGRON_MEGA[] ={
-    sAnim_GeneralFrame0,
-    sAnim_AGGRON_MEGA_1,
-};
-
-static const union AnimCmd *const sAnims_MEDICHAM_MEGA[] ={
-    sAnim_GeneralFrame0,
-    sAnim_MEDICHAM_MEGA_1,
-};
-
-static const union AnimCmd *const sAnims_MANECTRIC_MEGA[] ={
-    sAnim_GeneralFrame0,
-    sAnim_MANECTRIC_MEGA_1,
-};
-
-static const union AnimCmd *const sAnims_SHARPEDO_MEGA[] ={
-    sAnim_GeneralFrame0,
-    sAnim_SHARPEDO_MEGA_1,
-};
-
-static const union AnimCmd *const sAnims_CAMERUPT_MEGA[] ={
-    sAnim_GeneralFrame0,
-    sAnim_CAMERUPT_MEGA_1,
-};
-
-static const union AnimCmd *const sAnims_ALTARIA_MEGA[] ={
-    sAnim_GeneralFrame0,
-    sAnim_ALTARIA_MEGA_1,
-};
-
-static const union AnimCmd *const sAnims_BANETTE_MEGA[] ={
-    sAnim_GeneralFrame0,
-    sAnim_BANETTE_MEGA_1,
-};
-
-static const union AnimCmd *const sAnims_ABSOL_MEGA[] ={
-    sAnim_GeneralFrame0,
-    sAnim_ABSOL_MEGA_1,
-};
-
-static const union AnimCmd *const sAnims_GLALIE_MEGA[] ={
-    sAnim_GeneralFrame0,
-    sAnim_GLALIE_MEGA_1,
-};
-
-static const union AnimCmd *const sAnims_SALAMENCE_MEGA[] ={
-    sAnim_GeneralFrame0,
-    sAnim_SALAMENCE_MEGA_1,
-};
-
-static const union AnimCmd *const sAnims_METAGROSS_MEGA[] ={
-    sAnim_GeneralFrame0,
-    sAnim_METAGROSS_MEGA_1,
-};
-
-static const union AnimCmd *const sAnims_LATIAS_MEGA[] ={
-    sAnim_GeneralFrame0,
-    sAnim_LATIAS_MEGA_1,
-};
-
-static const union AnimCmd *const sAnims_LATIOS_MEGA[] ={
-    sAnim_GeneralFrame0,
-    sAnim_LATIOS_MEGA_1,
-};
-
-static const union AnimCmd *const sAnims_KYOGRE_PRIMAL[] ={
-    sAnim_GeneralFrame0,
-    sAnim_KYOGRE_PRIMAL_1,
-};
-
-static const union AnimCmd *const sAnims_GROUDON_PRIMAL[] ={
-    sAnim_GeneralFrame0,
-    sAnim_GROUDON_PRIMAL_1,
-};
-
-static const union AnimCmd *const sAnims_RAYQUAZA_MEGA[] ={
-    sAnim_GeneralFrame0,
-    sAnim_RAYQUAZA_MEGA_1,
-};
-
-static const union AnimCmd *const sAnims_LOPUNNY_MEGA[] ={
-    sAnim_GeneralFrame0,
-    sAnim_LOPUNNY_MEGA_1,
-};
-
-static const union AnimCmd *const sAnims_GARCHOMP_MEGA[] ={
-    sAnim_GeneralFrame0,
-    sAnim_GARCHOMP_MEGA_1,
-};
-
-static const union AnimCmd *const sAnims_LUCARIO_MEGA[] ={
-    sAnim_GeneralFrame0,
-    sAnim_LUCARIO_MEGA_1,
-};
-
-static const union AnimCmd *const sAnims_ABOMASNOW_MEGA[] ={
-    sAnim_GeneralFrame0,
-    sAnim_ABOMASNOW_MEGA_1,
-};
-
-static const union AnimCmd *const sAnims_GALLADE_MEGA[] ={
-    sAnim_GeneralFrame0,
-    sAnim_GALLADE_MEGA_1,
-};
-
-static const union AnimCmd *const sAnims_AUDINO_MEGA[] ={
-    sAnim_GeneralFrame0,
-    sAnim_AUDINO_MEGA_1,
-};
-
-static const union AnimCmd *const sAnims_DIANCIE_MEGA[] ={
-    sAnim_GeneralFrame0,
-    sAnim_DIANCIE_MEGA_1,
-};
-
-static const union AnimCmd *const sAnims_RATTATA_ALOLAN[] ={
-    sAnim_GeneralFrame0,
-    sAnim_RATTATA_ALOLAN_1,
-};
-
-static const union AnimCmd *const sAnims_RATICATE_ALOLAN[] ={
-    sAnim_GeneralFrame0,
-    sAnim_RATICATE_ALOLAN_1,
-};
-
-static const union AnimCmd *const sAnims_RAICHU_ALOLAN[] ={
-    sAnim_GeneralFrame0,
-    sAnim_RAICHU_ALOLAN_1,
-};
-
-static const union AnimCmd *const sAnims_SANDSHREW_ALOLAN[] ={
-    sAnim_GeneralFrame0,
-    sAnim_SANDSHREW_ALOLAN_1,
-};
-
-static const union AnimCmd *const sAnims_SANDSLASH_ALOLAN[] ={
-    sAnim_GeneralFrame0,
-    sAnim_SANDSLASH_ALOLAN_1,
-};
-
-static const union AnimCmd *const sAnims_VULPIX_ALOLAN[] ={
-    sAnim_GeneralFrame0,
-    sAnim_VULPIX_ALOLAN_1,
-};
-
-static const union AnimCmd *const sAnims_NINETALES_ALOLAN[] ={
-    sAnim_GeneralFrame0,
-    sAnim_NINETALES_ALOLAN_1,
-};
-
-static const union AnimCmd *const sAnims_DIGLETT_ALOLAN[] ={
-    sAnim_GeneralFrame0,
-    sAnim_DIGLETT_ALOLAN_1,
-};
-
-static const union AnimCmd *const sAnims_DUGTRIO_ALOLAN[] ={
-    sAnim_GeneralFrame0,
-    sAnim_DUGTRIO_ALOLAN_1,
-};
-
-static const union AnimCmd *const sAnims_MEOWTH_ALOLAN[] ={
-    sAnim_GeneralFrame0,
-    sAnim_MEOWTH_ALOLAN_1,
-};
-
-static const union AnimCmd *const sAnims_PERSIAN_ALOLAN[] ={
-    sAnim_GeneralFrame0,
-    sAnim_PERSIAN_ALOLAN_1,
-};
-
-static const union AnimCmd *const sAnims_GEODUDE_ALOLAN[] ={
-    sAnim_GeneralFrame0,
-    sAnim_GEODUDE_ALOLAN_1,
-};
-
-static const union AnimCmd *const sAnims_GRAVELER_ALOLAN[] ={
-    sAnim_GeneralFrame0,
-    sAnim_GRAVELER_ALOLAN_1,
-};
-
-static const union AnimCmd *const sAnims_GOLEM_ALOLAN[] ={
-    sAnim_GeneralFrame0,
-    sAnim_GOLEM_ALOLAN_1,
-};
-
-static const union AnimCmd *const sAnims_GRIMER_ALOLAN[] ={
-    sAnim_GeneralFrame0,
-    sAnim_GRIMER_ALOLAN_1,
-};
-
-static const union AnimCmd *const sAnims_MUK_ALOLAN[] ={
-    sAnim_GeneralFrame0,
-    sAnim_MUK_ALOLAN_1,
-};
-
-static const union AnimCmd *const sAnims_EXEGGUTOR_ALOLAN[] ={
-    sAnim_GeneralFrame0,
-    sAnim_EXEGGUTOR_ALOLAN_1,
-};
-
-static const union AnimCmd *const sAnims_MAROWAK_ALOLAN[] ={
-    sAnim_GeneralFrame0,
-    sAnim_MAROWAK_ALOLAN_1,
-};
-
-static const union AnimCmd *const sAnims_MEOWTH_GALARIAN[] ={
-    sAnim_GeneralFrame0,
-    sAnim_MEOWTH_GALARIAN_1,
-};
-
-static const union AnimCmd *const sAnims_PONYTA_GALARIAN[] ={
-    sAnim_GeneralFrame0,
-    sAnim_PONYTA_GALARIAN_1,
-};
-
-static const union AnimCmd *const sAnims_RAPIDASH_GALARIAN[] ={
-    sAnim_GeneralFrame0,
-    sAnim_RAPIDASH_GALARIAN_1,
-};
-
-static const union AnimCmd *const sAnims_SLOWPOKE_GALARIAN[] ={
-    sAnim_GeneralFrame0,
-    sAnim_SLOWPOKE_GALARIAN_1,
-};
-
-static const union AnimCmd *const sAnims_SLOWBRO_GALARIAN[] ={
-    sAnim_GeneralFrame0,
-    sAnim_SLOWBRO_GALARIAN_1,
-};
-
-static const union AnimCmd *const sAnims_FARFETCHD_GALARIAN[] ={
-    sAnim_GeneralFrame0,
-    sAnim_FARFETCHD_GALARIAN_1,
-};
-
-static const union AnimCmd *const sAnims_WEEZING_GALARIAN[] ={
-    sAnim_GeneralFrame0,
-    sAnim_WEEZING_GALARIAN_1,
-};
-
-static const union AnimCmd *const sAnims_MR_MIME_GALARIAN[] ={
-    sAnim_GeneralFrame0,
-    sAnim_MR_MIME_GALARIAN_1,
-};
-
-static const union AnimCmd *const sAnims_ARTICUNO_GALARIAN[] ={
-    sAnim_GeneralFrame0,
-    sAnim_ARTICUNO_GALARIAN_1,
-};
-
-static const union AnimCmd *const sAnims_ZAPDOS_GALARIAN[] ={
-    sAnim_GeneralFrame0,
-    sAnim_ZAPDOS_GALARIAN_1,
-};
-
-static const union AnimCmd *const sAnims_MOLTRES_GALARIAN[] ={
-    sAnim_GeneralFrame0,
-    sAnim_MOLTRES_GALARIAN_1,
-};
-
-static const union AnimCmd *const sAnims_SLOWKING_GALARIAN[] ={
-    sAnim_GeneralFrame0,
-    sAnim_SLOWKING_GALARIAN_1,
-};
-
-static const union AnimCmd *const sAnims_CORSOLA_GALARIAN[] ={
-    sAnim_GeneralFrame0,
-    sAnim_CORSOLA_GALARIAN_1,
-};
-
-static const union AnimCmd *const sAnims_ZIGZAGOON_GALARIAN[] ={
-    sAnim_GeneralFrame0,
-    sAnim_ZIGZAGOON_GALARIAN_1,
-};
-
-static const union AnimCmd *const sAnims_LINOONE_GALARIAN[] ={
-    sAnim_GeneralFrame0,
-    sAnim_LINOONE_GALARIAN_1,
-};
-
-static const union AnimCmd *const sAnims_DARUMAKA_GALARIAN[] ={
-    sAnim_GeneralFrame0,
-    sAnim_DARUMAKA_GALARIAN_1,
-};
-
-static const union AnimCmd *const sAnims_DARMANITAN_GALARIAN[] ={
-    sAnim_GeneralFrame0,
-    sAnim_DARMANITAN_GALARIAN_1,
-};
-
-static const union AnimCmd *const sAnims_YAMASK_GALARIAN[] ={
-    sAnim_GeneralFrame0,
-    sAnim_YAMASK_GALARIAN_1,
-};
-
-static const union AnimCmd *const sAnims_STUNFISK_GALARIAN[] ={
-    sAnim_GeneralFrame0,
-    sAnim_STUNFISK_GALARIAN_1,
-};
-
-static const union AnimCmd *const sAnims_SHAYMIN_SKY[] ={
-    sAnim_GeneralFrame0,
-    sAnim_SHAYMIN_SKY_1,
-};
-
-static const union AnimCmd *const sAnims_GIRATINA_ORIGIN[] ={
-    sAnim_GeneralFrame0,
-    sAnim_GIRATINA_ORIGIN_1,
-};
-
-static const union AnimCmd *const sAnims_DARMANITAN_ZEN_MODE[] ={
-    sAnim_GeneralFrame0,
-    sAnim_DARMANITAN_ZEN_MODE_1,
-};
-
-static const union AnimCmd *const sAnims_DARMANITAN_ZEN_MODE_GALARIAN[] ={
-    sAnim_GeneralFrame0,
-    sAnim_DARMANITAN_ZEN_MODE_GALARIAN_1,
-};
-
-static const union AnimCmd *const sAnims_TORNADUS_THERIAN[] ={
-    sAnim_GeneralFrame0,
-    sAnim_TORNADUS_THERIAN_1,
-};
-
-static const union AnimCmd *const sAnims_THUNDURUS_THERIAN[] ={
-    sAnim_GeneralFrame0,
-    sAnim_THUNDURUS_THERIAN_1,
-};
-
-static const union AnimCmd *const sAnims_LANDORUS_THERIAN[] ={
-    sAnim_GeneralFrame0,
-    sAnim_LANDORUS_THERIAN_1,
-};
-
-static const union AnimCmd *const sAnims_KELDEO_RESOLUTE[] ={
-    sAnim_GeneralFrame0,
-    sAnim_KELDEO_RESOLUTE_1,
-};
-
-static const union AnimCmd *const sAnims_MELOETTA_PIROUETTE[] ={
-    sAnim_GeneralFrame0,
-    sAnim_MELOETTA_PIROUETTE_1,
-};
-
-static const union AnimCmd *const sAnims_AEGISLASH_BLADE[] ={
-    sAnim_GeneralFrame0,
-    sAnim_AEGISLASH_BLADE_1,
-};
-
-static const union AnimCmd *const sAnims_HOOPA_UNBOUND[] ={
-    sAnim_GeneralFrame0,
-    sAnim_HOOPA_UNBOUND_1,
-};
-
-static const union AnimCmd *const sAnims_MINIOR_CORE[] ={
-    sAnim_GeneralFrame0,
-    sAnim_MINIOR_CORE_1,
-};
-
-static const union AnimCmd *const sAnims_WISHIWASHI_SCHOOL[] ={
-    sAnim_GeneralFrame0,
-    sAnim_WISHIWASHI_SCHOOL_1,
-};
-
-static const union AnimCmd *const sAnims_KYUREM_BLACK[] ={
-    sAnim_GeneralFrame0,
-    sAnim_KYUREM_BLACK_1,
-};
-
-static const union AnimCmd *const sAnims_KYUREM_WHITE[] ={
-    sAnim_GeneralFrame0,
-    sAnim_KYUREM_WHITE_1,
-};
-
-static const union AnimCmd *const sAnims_MIMIKYU_BUSTED[] ={
-    sAnim_GeneralFrame0,
-    sAnim_MIMIKYU_BUSTED_1,
-};
-
-static const union AnimCmd *const sAnims_LYCANROC_MIDNIGHT[] ={
-    sAnim_GeneralFrame0,
-    sAnim_LYCANROC_MIDNIGHT_1,
-};
-
-static const union AnimCmd *const sAnims_LYCANROC_DUSK[] ={
-    sAnim_GeneralFrame0,
-    sAnim_LYCANROC_DUSK_1,
-};
-
-static const union AnimCmd *const sAnims_ZYGARDE_10[] ={
-    sAnim_GeneralFrame0,
-    sAnim_ZYGARDE_10_1,
-};
-
-static const union AnimCmd *const sAnims_ZYGARDE_COMPLETE[] ={
-    sAnim_GeneralFrame0,
-    sAnim_ZYGARDE_COMPLETE_1,
-};
-
-static const union AnimCmd *const sAnims_DEOXYS_ATTACK[] ={
-    sAnim_GeneralFrame0,
-    sAnim_DEOXYS_ATTACK_1,
-    sAnim_DEOXYS_ATTACK_2,
-};
-
-static const union AnimCmd *const sAnims_DEOXYS_DEFENSE[] ={
-    sAnim_GeneralFrame0,
-    sAnim_DEOXYS_DEFENSE_1,
-    sAnim_DEOXYS_DEFENSE_2,
-};
-
-static const union AnimCmd *const sAnims_DEOXYS_SPEED[] ={
-    sAnim_GeneralFrame0,
-    sAnim_DEOXYS_SPEED_1,
-    sAnim_DEOXYS_SPEED_2,
 };
 
 static const union AnimCmd *const sAnims_PIKACHU_COSPLAY[] ={
@@ -16734,7 +14574,6 @@
 static const union AnimCmd *const sAnims_PICHU_SPIKY_EARED[] ={
     sAnim_GeneralFrame0,
     sAnim_PICHU_SPIKY_EARED_1,
->>>>>>> 5493333f
 };
 
 #define ANIM_CMD(name)             [SPECIES_##name] = sAnims_##name
@@ -17728,23 +15567,6 @@
     ANIM_CMD(DARMANITAN_GALARIAN),
     ANIM_CMD(YAMASK_GALARIAN),
     ANIM_CMD(STUNFISK_GALARIAN),
-<<<<<<< HEAD
-    ANIM_CMD_FULL(PIKACHU_COSPLAY, sAnims_PIKACHU),
-    ANIM_CMD_FULL(PIKACHU_ROCK_STAR, sAnims_PIKACHU),
-    ANIM_CMD_FULL(PIKACHU_BELLE, sAnims_PIKACHU),
-    ANIM_CMD_FULL(PIKACHU_POP_STAR, sAnims_PIKACHU),
-    ANIM_CMD_FULL(PIKACHU_PH_D, sAnims_PIKACHU),
-    ANIM_CMD_FULL(PIKACHU_LIBRE, sAnims_PIKACHU),
-    ANIM_CMD_FULL(PIKACHU_ORIGINAL_CAP, sAnims_PIKACHU),
-    ANIM_CMD_FULL(PIKACHU_HOENN_CAP, sAnims_PIKACHU),
-    ANIM_CMD_FULL(PIKACHU_SINNOH_CAP, sAnims_PIKACHU),
-    ANIM_CMD_FULL(PIKACHU_UNOVA_CAP, sAnims_PIKACHU),
-    ANIM_CMD_FULL(PIKACHU_KALOS_CAP, sAnims_PIKACHU),
-    ANIM_CMD_FULL(PIKACHU_ALOLA_CAP, sAnims_PIKACHU),
-    ANIM_CMD_FULL(PIKACHU_PARTNER_CAP, sAnims_PIKACHU),
-    ANIM_CMD_FULL(PIKACHU_WORLD_CAP, sAnims_PIKACHU),
-    ANIM_CMD_FULL(PICHU_SPIKY_EARED, sAnims_PICHU),
-=======
     ANIM_CMD(PIKACHU_COSPLAY),
     ANIM_CMD(PIKACHU_ROCK_STAR),
     ANIM_CMD(PIKACHU_BELLE),
@@ -17760,7 +15582,6 @@
     ANIM_CMD(PIKACHU_PARTNER_CAP),
     ANIM_CMD(PIKACHU_WORLD_CAP),
     ANIM_CMD(PICHU_SPIKY_EARED),
->>>>>>> 5493333f
     ANIM_CMD(UNOWN_B),
     ANIM_CMD(UNOWN_C),
     ANIM_CMD(UNOWN_D),
