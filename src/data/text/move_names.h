--- conflicted
+++ resolved
@@ -1,8 +1,4 @@
-<<<<<<< HEAD
-const u8 gMoveNames[][13] =
-=======
 const u8 gMoveNames[MOVES_COUNT][MOVE_NAME_LENGTH + 1] =
->>>>>>> 335f4c1e
 {
     [MOVE_NONE] = _("-"),
     [MOVE_POUND] = _("POUND"),
