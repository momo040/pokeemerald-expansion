static const u8 sDummyDesc[] = _(
    "?????");

<<<<<<< HEAD
// Pokeballs
static const u8 sMasterBallDesc[] = _(
    "The best Ball that\n"
    "catches a Pokémon\n"
    "without fail.");
=======
// Poké Balls
static const u8 sPokeBallDesc[] = _(
    "A tool used for\n"
    "catching wild\n"
    "Pokémon.");

static const u8 sGreatBallDesc[] = _(
    "A good Ball with a\n"
    "higher catch rate\n"
    "than a Poké Ball.");
>>>>>>> 8422ad6c

static const u8 sUltraBallDesc[] = _(
    "A better Ball with\n"
    "a higher catch rate\n"
    "than a Great Ball.");

<<<<<<< HEAD
static const u8 sGreatBallDesc[] = _(
    "A good Ball with a\n"
    "higher catch rate\n"
    "than a Poké Ball.");

static const u8 sPokeBallDesc[] = _(
    "A tool used for\n"
    "catching wild\n"
    "Pokémon.");

static const u8 sSafariBallDesc[] = _(
    "A special Ball that\n"
    "is used only in the\n"
    "Safari Zone.");
=======
static const u8 sMasterBallDesc[] = _(
    "The best Ball that\n"
    "catches a Pokémon\n"
    "without fail.");

static const u8 sPremierBallDesc[] = _(
    "A rare Ball made\n"
    "in commemoration\n"
    "of some event.");

static const u8 sHealBallDesc[] = _(
    "A remedial Ball\n"
    "that restores\n"
    "caught Pokémon.");
>>>>>>> 8422ad6c

static const u8 sNetBallDesc[] = _(
    "A Ball that works\n"
    "well on Water- and\n"
    "Bug-type Pokémon.");
<<<<<<< HEAD

static const u8 sDiveBallDesc[] = _(
    "A Ball that works\n"
    "better on Pokémon\n"
    "on the ocean floor.");
=======
>>>>>>> 8422ad6c

static const u8 sNestBallDesc[] = _(
    "A Ball that works\n"
    "better on weaker\n"
    "Pokémon.");

<<<<<<< HEAD
static const u8 sRepeatBallDesc[] = _(
    "A Ball that works\n"
    "better on Pokémon\n"
    "caught before.");
=======
static const u8 sDiveBallDesc[] = _(
    "A Ball that works\n"
    "better on Pokémon\n"
    "on the ocean floor.");

static const u8 sDuskBallDesc[] = _(
    "Works well if\n"
    "used in a\n"
    "dark place.");
>>>>>>> 8422ad6c

static const u8 sTimerBallDesc[] = _(
    "A Ball that gains\n"
    "power in battles\n"
    "taking many turns.");

static const u8 sQuickBallDesc[] = _(
    "Works well if\n"
    "used on the\n"
    "first turn.");

static const u8 sRepeatBallDesc[] = _(
    "A Ball that works\n"
    "better on Pokémon\n"
    "caught before.");

static const u8 sLuxuryBallDesc[] = _(
    "A cozy Ball that\n"
    "makes Pokémon\n"
    "more friendly.");

<<<<<<< HEAD
static const u8 sPremierBallDesc[] = _(
    "A rare Ball made\n"
    "in commemoration\n"
    "of some event.");

static const u8 sLevelBallDesc[] = _(
    "A Ball that works\n"
    "well on lower\n"
    "level Pokémon.");

static const u8 sLureBallDesc[] = _(
    "A Ball that works\n"
    "well on fished\n"
    "up Pokémon.");

static const u8 sMoonBallDesc[] = _(
    "A Ball that works\n"
    "well on Moon\n"
    "Stone users.");

static const u8 sFriendBallDesc[] = _(
    "A Ball that makes\n"
    "a Pokémon friendly\n"
    "when caught.");

static const u8 sLoveBallDesc[] = _(
    "Works well on\n"
    "Pokémon of the\n"
    "opposite gender.");

static const u8 sHeavyBallDesc[] = _(
    "Works well on\n"
    "very heavy\n"
    "Pokémon.");

=======
static const u8 sLevelBallDesc[] = _(
    "A Ball that works\n"
    "well on lower\n"
    "level Pokémon.");

static const u8 sLureBallDesc[] = _(
    "A Ball that works\n"
    "well on fished\n"
    "up Pokémon.");

static const u8 sMoonBallDesc[] = _(
    "A Ball that works\n"
    "well on Moon\n"
    "Stone users.");

static const u8 sFriendBallDesc[] = _(
    "A Ball that makes\n"
    "a Pokémon friendly\n"
    "when caught.");

static const u8 sLoveBallDesc[] = _(
    "Works well on\n"
    "Pokémon of the\n"
    "opposite gender.");

>>>>>>> 8422ad6c
static const u8 sFastBallDesc[] = _(
    "Works well on\n"
    "very fast\n"
    "Pokémon.");
<<<<<<< HEAD

static const u8 sHealBallDesc[] = _(
    "A remedial Ball\n"
    "that restores\n"
    "caught Pokémon.");

static const u8 sQuickBallDesc[] = _(
    "Works well if\n"
    "used on the\n"
    "first turn.");

static const u8 sDuskBallDesc[] = _(
    "Works well if\n"
    "used in a\n"
    "dark place.");

static const u8 sCherishBallDesc[] = _(
    "A rare Ball made\n"
    "in commemoration\n"
    "of some event.");

static const u8 sSportBallDesc[] = _(
    "A special Ball used\n"
    "in the Bug-Catching\n"
    "Contest.");

static const u8 sParkBallDesc[] = _(
    "A special Ball for\n"
    "the Pal Park.");

static const u8 sDreamBallDesc[] = _(
    "A Poké Ball used in\n"
    "the Entree Forest.\n"
    "It doesn't fail.");

static const u8 sBeastBallDesc[] = _(
    "A Ball designed to\n"
    "catch Ultra Beasts.");

// Medicine
static const u8 sPotionDesc[] = _(
    "Restores the HP of\n"
    "a Pokémon by\n"
    "20 points.");

static const u8 sAntidoteDesc[] = _(
    "Heals a poisoned\n"
    "Pokémon.");

static const u8 sBurnHealDesc[] = _(
    "Heals Pokémon\n"
    "of a burn.");

static const u8 sIceHealDesc[] = _(
    "Defrosts a frozen\n"
    "Pokémon.");

static const u8 sAwakeningDesc[] = _(
    "Awakens a sleeping\n"
    "Pokémon.");

static const u8 sParalyzeHealDesc[] = _(
    "Heals a paralyzed\n"
    "Pokémon.");

static const u8 sFullRestoreDesc[] = _(
    "Fully restores the\n"
    "HP and status of a\n"
    "Pokémon.");

static const u8 sMaxPotionDesc[] = _(
    "Fully restores the\n"
    "HP of a Pokémon.");
=======

static const u8 sHeavyBallDesc[] = _(
    "Works well on\n"
    "very heavy\n"
    "Pokémon.");

static const u8 sDreamBallDesc[] = _(
    "A Poké Ball used in\n"
    "the Entree Forest.\n"
    "It doesn't fail.");

static const u8 sSafariBallDesc[] = _(
    "A special Ball that\n"
    "is used only in the\n"
    "Safari Zone.");

static const u8 sSportBallDesc[] = _(
    "A special Ball used\n"
    "in the Bug-Catching\n"
    "Contest.");

static const u8 sParkBallDesc[] = _(
    "A special Ball for\n"
    "the Pal Park.");

static const u8 sBeastBallDesc[] = _(
    "A Ball designed to\n"
    "catch Ultra Beasts.");

static const u8 sCherishBallDesc[] = _(
    "A rare Ball made\n"
    "in commemoration\n"
    "of some event.");
>>>>>>> 8422ad6c

// Medicine
static const u8 sPotionDesc[] = _(
    "Restores the HP of\n"
    "a Pokémon by\n"
<<<<<<< HEAD
    "120 points.");
=======
    "20 points.");
>>>>>>> 8422ad6c

static const u8 sSuperPotionDesc[] = _(
    "Restores the HP of\n"
    "a Pokémon by\n"
    "60 points.");

<<<<<<< HEAD
static const u8 sFullHealDesc[] = _(
    "Heals all the\n"
    "status problems of\n"
    "one Pokémon.");
=======
static const u8 sHyperPotionDesc[] = _(
    "Restores the HP of\n"
    "a Pokémon by\n"
    "120 points.");

static const u8 sMaxPotionDesc[] = _(
    "Fully restores the\n"
    "HP of a Pokémon.");

static const u8 sFullRestoreDesc[] = _(
    "Fully restores the\n"
    "HP and status of a\n"
    "Pokémon.");
>>>>>>> 8422ad6c

static const u8 sReviveDesc[] = _(
    "Revives a fainted\n"
    "Pokémon with half\n"
    "its HP.");

static const u8 sMaxReviveDesc[] = _(
    "Revives a fainted\n"
    "Pokémon with all\n"
    "its HP.");

static const u8 sFreshWaterDesc[] = _(
    "A mineral water\n"
    "that restores HP\n"
    "by 30 points.");

static const u8 sSodaPopDesc[] = _(
    "A fizzy soda drink\n"
    "that restores HP\n"
    "by 50 points.");

static const u8 sLemonadeDesc[] = _(
    "A very sweet drink\n"
    "that restores HP\n"
    "by 70 points.");

static const u8 sMoomooMilkDesc[] = _(
    "A nutritious milk\n"
    "that restores HP\n"
    "by 100 points.");

static const u8 sEnergyPowderDesc[] = _(
    "A bitter powder\n"
    "that restores HP\n"
    "by 60 points.");

static const u8 sEnergyRootDesc[] = _(
    "A bitter root\n"
    "that restores HP\n"
    "by 120 points.");

static const u8 sHealPowderDesc[] = _(
    "A bitter powder\n"
    "that heals all\n"
    "status problems.");

static const u8 sRevivalHerbDesc[] = _(
    "A very bitter herb\n"
    "that revives a\n"
    "fainted Pokémon.");
<<<<<<< HEAD
=======

static const u8 sAntidoteDesc[] = _(
    "Heals a poisoned\n"
    "Pokémon.");

static const u8 sParalyzeHealDesc[] = _(
    "Heals a paralyzed\n"
    "Pokémon.");

static const u8 sBurnHealDesc[] = _(
    "Heals Pokémon\n"
    "of a burn.");

static const u8 sIceHealDesc[] = _(
    "Defrosts a frozen\n"
    "Pokémon.");

static const u8 sAwakeningDesc[] = _(
    "Awakens a sleeping\n"
    "Pokémon.");

static const u8 sFullHealDesc[] = _(
    "Heals all the\n"
    "status problems of\n"
    "one Pokémon.");
>>>>>>> 8422ad6c

static const u8 sEtherDesc[] = _(
    "Restores the PP\n"
    "of a selected move\n"
    "by 10.");

static const u8 sMaxEtherDesc[] = _(
    "Fully restores the\n"
    "PP of a selected\n"
    "move.");

static const u8 sElixirDesc[] = _(
    "Restores the PP\n"
    "of all moves by 10.");

static const u8 sMaxElixirDesc[] = _(
    "Fully restores the\n"
    "PP of a Pokémon's\n"
    "moves.");

<<<<<<< HEAD
static const u8 sLavaCookieDesc[] = _(
    "A local specialty\n"
    "that heals all\n"
    "status problems.");

static const u8 sBlueFluteDesc[] = _(
    "A glass flute that\n"
    "awakens sleeping\n"
    "Pokémon.");

static const u8 sYellowFluteDesc[] = _(
    "A glass flute that\n"
    "snaps Pokémon\n"
    "out of confusion.");

static const u8 sRedFluteDesc[] = _(
    "A glass flute that\n"
    "snaps Pokémon\n"
    "out of attraction.");

static const u8 sBlackFluteDesc[] = _(
    "A glass flute that\n"
    "keeps away wild\n"
    "Pokémon.");

static const u8 sWhiteFluteDesc[] = _(
    "A glass flute that\n"
    "lures wild Pokémon.");

=======
>>>>>>> 8422ad6c
static const u8 sBerryJuiceDesc[] = _(
    "A 100% pure juice\n"
    "that restores HP\n"
    "by 20 points.");

static const u8 sSweetHeartDesc[] = _(
    "A sweet chocolate\n"
    "that restores HP\n"
    "by 20 points.");

static const u8 sBigMalasadaDesc[] = _(
    "Heals all the\n"
    "status problems of\n"
    "one Pokémon.");

static const u8 sOldGateauDesc[] = _(
    "Heals all the\n"
    "status problems of\n"
    "one Pokémon.");

static const u8 sSacredAshDesc[] = _(
    "Fully revives and\n"
    "restores all\n"
    "fainted Pokémon.");

<<<<<<< HEAD
// Collectibles
static const u8 sShoalSaltDesc[] = _(
    "Salt obtained from\n"
    "deep inside the\n"
    "Shoal Cave.");

static const u8 sShoalShellDesc[] = _(
    "A seashell found\n"
    "deep inside the\n"
    "Shoal Cave.");
=======
static const u8 sSweetHeartDesc[] = _(
    "A sweet chocolate\n"
    "that restores HP\n"
    "by 20 points.");

static const u8 sMaxHoneyDesc[] = _( // Todo
    "?????");
>>>>>>> 8422ad6c

static const u8 sPewterCrunchiesDesc[] = _( // Todo
    "?????");

static const u8 sRageCandyBarDesc[] = _( // Todo
    "?????");

static const u8 sLavaCookieDesc[] = _(
    "A local specialty\n"
    "that heals all\n"
    "status problems.");

static const u8 sOldGateauDesc[] = _(
    "Heals all the\n"
    "status problems of\n"
    "one Pokémon.");

static const u8 sCasteliaconeDesc[] = _( // Todo
    "?????");

static const u8 sLumioseGaletteDesc[] = _( // Todo
    "?????");

static const u8 sShalourSableDesc[] = _( // Todo
    "?????");

static const u8 sBigMalasadaDesc[] = _(
    "Heals all the\n"
    "status problems of\n"
    "one Pokémon.");

// Vitamins
static const u8 sHPUpDesc[] = _(
    "Raises the base HP\n"
    "of one Pokémon.");

static const u8 sProteinDesc[] = _(
    "Raises the base\n"
    "Attack stat of one\n"
    "Pokémon.");

static const u8 sIronDesc[] = _(
    "Raises the base\n"
    "Defense stat of\n"
    "one Pokémon.");

static const u8 sCalciumDesc[] = _(
    "Raises the base\n"
<<<<<<< HEAD
    "Speed stat of one\n"
=======
    "Sp. Atk stat of one\n"
>>>>>>> 8422ad6c
    "Pokémon.");

static const u8 sZincDesc[] = _(
    "Raises the base\n"
<<<<<<< HEAD
    "Sp. Atk stat of one\n"
    "Pokémon.");

static const u8 sRareCandyDesc[] = _(
    "Raises the level\n"
    "of a Pokémon by\n"
    "one.");
=======
    "Sp. Def stat of one\n"
    "Pokémon.");

static const u8 sCarbosDesc[] = _(
    "Raises the base\n"
    "Speed stat of one\n"
    "Pokémon.");
>>>>>>> 8422ad6c

static const u8 sPPUpDesc[] = _(
    "Raises the maximum\n"
    "PP of a selected\n"
    "move.");

<<<<<<< HEAD
static const u8 sZincDesc[] = _(
    "Raises the base\n"
    "Sp. Def stat of one\n"
    "Pokémon.");

=======
>>>>>>> 8422ad6c
static const u8 sPPMaxDesc[] = _(
    "Raises the PP of a\n"
    "move to its maximum\n"
    "points.");

// EV Feathers
static const u8 sHealthFeatherDesc[] = _(
    "An item that raises\n"
    "the base HP of\n"
    "a Pokémon.");

static const u8 sMuscleFeatherDesc[] = _(
    "An item that raises\n"
    "the base Attack of\n"
    "a Pokémon.");

static const u8 sResistFeatherDesc[] = _(
    "An item that raises\n"
    "the base Defense\n"
    "of a Pokémon.");

static const u8 sGeniusFeatherDesc[] = _(
    "An item that raises\n"
    "the base Sp. Atk.\n"
    "of a Pokémon.");

static const u8 sCleverFeatherDesc[] = _(
    "An item that raises\n"
    "the base Sp. Def.\n"
    "of a Pokémon.");

static const u8 sSwiftFeatherDesc[] = _(
    "An item that raises\n"
    "the base Speed of\n"
    "a Pokémon.");

// Ability Modifiers
static const u8 sAbilityCapsuleDesc[] = _(
    "Switches a Poké-\n"
    "mon's ability.");

static const u8 sAbilityPatchDesc[] = _( // Todo
    "?????");

// Mints
static const u8 sLonelyMintDesc[] = _( // Todo
    "?????");

<<<<<<< HEAD
static const u8 sXAttackDesc[] = _(
    "Raises the stat\n"
    "Attack during one\n"
    "battle.");

static const u8 sXDefendDesc[] = _(
    "Raises the stat\n"
    "Defense during one\n"
    "battle.");

static const u8 sXSpeedDesc[] = _(
    "Raises the stat\n"
    "Speed during one\n"
    "battle.");
=======
static const u8 sAdamantMintDesc[] = _( // Todo
    "?????");

static const u8 sNaughtyMintDesc[] = _( // Todo
    "?????");

static const u8 sBraveMintDesc[] = _( // Todo
    "?????");
>>>>>>> 8422ad6c

static const u8 sBoldMintDesc[] = _( // Todo
    "?????");

<<<<<<< HEAD
static const u8 sXSpecialAttackDesc[] = _(
    "Raises the stat\n"
    "Sp. Atk during one\n"
    "battle.");

static const u8 sXSpecialDefenseDesc[] = _(
    "Raises the stat\n"
    "Sp. Def during one\n"
    "battle.");

static const u8 sPokeDollDesc[] = _(
    "Use to flee from\n"
    "any battle with\n"
    "a wild Pokémon.");

static const u8 sFluffyTailDesc[] = _(
    "Use to flee from\n"
    "any battle with\n"
    "a wild Pokémon.");

// Field items
static const u8 sSuperRepelDesc[] = _(
    "Repels weak wild\n"
    "Pokémon for 200\n"
    "steps.");

static const u8 sMaxRepelDesc[] = _(
    "Repels weak wild\n"
    "Pokémon for 250\n"
    "steps.");

static const u8 sAbilityCapsuleDesc[] = _(
    "Switches a Poké-\n"
    "mon's ability.");

static const u8 sEscapeRopeDesc[] = _(
    "Use to escape\n"
    "instantly from a\n"
    "cave or a dungeon.");

static const u8 sRepelDesc[] = _(
    "Repels weak wild\n"
    "Pokémon for 100\n"
    "steps.");

// Evolution stones
static const u8 sSunStoneDesc[] = _(
    "Makes certain\n"
    "species of Pokémon\n"
    "evolve.");

static const u8 sMoonStoneDesc[] = _(
    "Makes certain\n"
    "species of Pokémon\n"
    "evolve.");

static const u8 sFireStoneDesc[] = _(
    "Makes certain\n"
    "species of Pokémon\n"
    "evolve.");

static const u8 sThunderStoneDesc[] = _(
    "Makes certain\n"
    "species of Pokémon\n"
    "evolve.");

static const u8 sWaterStoneDesc[] = _(
    "Makes certain\n"
    "species of Pokémon\n"
    "evolve.");

static const u8 sLeafStoneDesc[] = _(
    "Makes certain\n"
    "species of Pokémon\n"
    "evolve.");

static const u8 sDawnStoneDesc[] = _(
    "Makes certain\n"
    "species of Pokémon\n"
    "evolve.");

static const u8 sDuskStoneDesc[] = _(
    "Makes certain\n"
    "species of Pokémon\n"
    "evolve.");

static const u8 sShinyStoneDesc[] = _(
    "Makes certain\n"
    "species of Pokémon\n"
    "evolve.");

static const u8 sIceStoneDesc[] = _(
    "Makes certain\n"
    "species of Pokémon\n"
    "evolve.");

// Valuable items

static const u8 sRedApricornDesc[] = _(
    "A red apricorn.\n"
    "It assails your\n"
    "nostrils.");

static const u8 sBlueApricornDesc[] = _(
    "A blue apricorn.\n"
    "It smells a bit\n"
    "like grass.");

static const u8 sYellowApricornDesc[] = _(
    "A yellow apricorn.\n"
    "It has an invigor-\n"
    "ating scent.");

static const u8 sGreenApricornDesc[] = _(
    "A green apricorn.\n"
    "It has a strange,\n"
    "aromatic scent.");

static const u8 sPinkApricornDesc[] = _(
    "A pink apricorn.\n"
    "It has a nice,\n"
    "sweet scent.");

static const u8 sWhiteApricornDesc[] = _(
    "A white apricorn.\n"
    "It doesn't smell\n"
    "like anything.");

static const u8 sBlackApricornDesc[] = _(
    "A black apricorn.\n"
    "It has an inde-\n"
    "scribable scent.");

=======
static const u8 sImpishMintDesc[] = _( // Todo
    "?????");

static const u8 sLaxMintDesc[] = _( // Todo
    "?????");

static const u8 sRelaxedMintDesc[] = _( // Todo
    "?????");

static const u8 sModestMintDesc[] = _( // Todo
    "?????");

static const u8 sMildMintDesc[] = _( // Todo
    "?????");

static const u8 sRashMintDesc[] = _( // Todo
    "?????");

static const u8 sQuietMintDesc[] = _( // Todo
    "?????");

static const u8 sCalmMintDesc[] = _( // Todo
    "?????");

static const u8 sGentleMintDesc[] = _( // Todo
    "?????");

static const u8 sCarefulMintDesc[] = _( // Todo
    "?????");

static const u8 sSassyMintDesc[] = _( // Todo
    "?????");

static const u8 sTimidMintDesc[] = _( // Todo
    "?????");

static const u8 sHastyMintDesc[] = _( // Todo
    "?????");

static const u8 sJollyMintDesc[] = _( // Todo
    "?????");

static const u8 sNaiveMintDesc[] = _( // Todo
    "?????");

static const u8 sSeriousMintDesc[] = _( // Todo
    "?????");

// Candy
static const u8 sRareCandyDesc[] = _(
    "Raises the level\n"
    "of a Pokémon by\n"
    "one.");

static const u8 sExpCandyXSDesc[] = _( // Todo
    "?????");

static const u8 sExpCandySDesc[] = _( // Todo
    "?????");

static const u8 sExpCandyMDesc[] = _( // Todo
    "?????");

static const u8 sExpCandyLDesc[] = _( // Todo
    "?????");

static const u8 sExpCandyXLDesc[] = _( // Todo
    "?????");

static const u8 sDynamaxCandyDesc[] = _( // Todo
    "?????");

// Medicinal Flutes
static const u8 sBlueFluteDesc[] = _(
    "A glass flute that\n"
    "awakens sleeping\n"
    "Pokémon.");

static const u8 sYellowFluteDesc[] = _(
    "A glass flute that\n"
    "snaps Pokémon\n"
    "out of confusion.");

static const u8 sRedFluteDesc[] = _(
    "A glass flute that\n"
    "snaps Pokémon\n"
    "out of attraction.");

// Encounter-modifying Flutes
static const u8 sBlackFluteDesc[] = _(
    "A glass flute that\n"
    "keeps away wild\n"
    "Pokémon.");

static const u8 sWhiteFluteDesc[] = _(
    "A glass flute that\n"
    "lures wild Pokémon.");

// Encounter Modifiers
static const u8 sRepelDesc[] = _(
    "Repels weak wild\n"
    "Pokémon for 100\n"
    "steps.");

static const u8 sSuperRepelDesc[] = _(
    "Repels weak wild\n"
    "Pokémon for 200\n"
    "steps.");

static const u8 sMaxRepelDesc[] = _(
    "Repels weak wild\n"
    "Pokémon for 250\n"
    "steps.");

static const u8 sLureDesc[] = _( // Todo
    "?????");

static const u8 sSuperLureDesc[] = _( // Todo
    "?????");

static const u8 sMaxLureDesc[] = _( // Todo
    "?????");

static const u8 sEscapeRopeDesc[] = _(
    "Use to escape\n"
    "instantly from a\n"
    "cave or a dungeon.");

// Battle items
static const u8 sXAttackDesc[] = _(
    "Raises the stat\n"
    "Attack during one\n"
    "battle.");

static const u8 sXDefenseDesc[] = _(
    "Raises the stat\n"
    "Defense during one\n"
    "battle.");

static const u8 sXSpAtkDesc[] = _(
    "Raises the stat\n"
    "Sp. Atk during one\n"
    "battle.");

static const u8 sXSpDefDesc[] = _(
    "Raises the stat\n"
    "Sp. Def during one\n"
    "battle.");

static const u8 sXSpeedDesc[] = _(
    "Raises the stat\n"
    "Speed during one\n"
    "battle.");

static const u8 sXAccuracyDesc[] = _(
    "Raises accuracy\n"
    "of attack moves\n"
    "during one battle.");

static const u8 sDireHitDesc[] = _(
    "Raises the\n"
    "critical-hit ratio\n"
    "during one battle.");

static const u8 sGuardSpecDesc[] = _(
    "Prevents stat\n"
    "reduction when\n"
    "used in battle.");

// Escape Items
static const u8 sPokeDollDesc[] = _(
    "Use to flee from\n"
    "any battle with\n"
    "a wild Pokémon.");

static const u8 sFluffyTailDesc[] = _(
    "Use to flee from\n"
    "any battle with\n"
    "a wild Pokémon.");

static const u8 sPokeToyDesc[] = _( // Todo
    "?????");

static const u8 sMaxMushroomsDesc[] = _( // Todo
    "?????");

// Treasures
static const u8 sBottleCapDesc[] = _( // Todo
    "?????");

static const u8 sGoldBottleCapDesc[] = _( // Todo
    "?????");

static const u8 sNuggetDesc[] = _(
    "A nugget of pure\n"
    "gold. Can be sold at\n"
    "a high price.");

static const u8 sBigNuggetDesc[] = _( // Todo
    "?????");

>>>>>>> 8422ad6c
static const u8 sTinyMushroomDesc[] = _(
    "A plain mushroom\n"
    "that would sell\n"
    "at a cheap price.");

static const u8 sBigMushroomDesc[] = _(
    "A rare mushroom\n"
    "that would sell at a\n"
    "high price.");

static const u8 sBalmMushroomDesc[] = _( // Todo
    "?????");

static const u8 sPearlDesc[] = _(
    "A pretty pearl\n"
    "that would sell at a\n"
    "cheap price.");

static const u8 sBigPearlDesc[] = _(
    "A lovely large pearl\n"
    "that would sell at a\n"
    "high price.");

static const u8 sPearlStringDesc[] = _( // Todo
    "?????");

static const u8 sStardustDesc[] = _(
    "Beautiful red sand.\n"
    "Can be sold at a\n"
    "high price.");

static const u8 sStarPieceDesc[] = _(
    "A red gem shard.\n"
    "It would sell for a\n"
    "very high price.");

static const u8 sCometShardDesc[] = _( // Todo
    "?????");

static const u8 sShoalSaltDesc[] = _(
    "Salt obtained from\n"
    "deep inside the\n"
    "Shoal Cave.");

static const u8 sShoalShellDesc[] = _(
    "A seashell found\n"
    "deep inside the\n"
    "Shoal Cave.");

static const u8 sRedShardDesc[] = _(
    "A shard from an\n"
    "ancient item. Can\n"
    "be sold cheaply.");

static const u8 sBlueShardDesc[] = _(
    "A shard from an\n"
    "ancient item. Can\n"
    "be sold cheaply.");

static const u8 sYellowShardDesc[] = _(
    "A shard from an\n"
    "ancient item. Can\n"
    "be sold cheaply.");

static const u8 sGreenShardDesc[] = _(
    "A shard from an\n"
    "ancient item. Can\n"
    "be sold cheaply.");

static const u8 sHeartScaleDesc[] = _(
    "A lovely scale.\n"
    "It is coveted by\n"
    "collectors.");

<<<<<<< HEAD
static const u8 sRedNectarDesc[] = _(
    "Flower nectar that\n"
    "changes the form\n"
    "of certain Pokémon.");

static const u8 sYellowNectarDesc[] = _(
    "Flower nectar that\n"
    "changes the form\n"
    "of certain Pokémon.");

static const u8 sPinkNectarDesc[] = _(
    "Flower nectar that\n"
    "changes the form\n"
    "of certain Pokémon.");

static const u8 sPurpleNectarDesc[] = _(
    "Flower nectar that\n"
    "changes the form\n"
    "of certain Pokémon.");
=======
static const u8 sHoneyDesc[] = _(
    "Sweet honey that\n"
    "attracts wild\n"
    "Pokémon when used.");
>>>>>>> 8422ad6c

static const u8 sRareBoneDesc[] = _(
    "A very rare bone.\n"
    "It can be sold at\n"
    "a high price.");

<<<<<<< HEAD
=======
static const u8 sOddKeystoneDesc[] = _(
    "Voices can be heard\n"
    "from this odd stone\n"
    "occasionally.");

static const u8 sPrettyFeatherDesc[] = _(
    "A beautiful yet\n"
    "plain feather that\n"
    "does nothing.");

static const u8 sRelicCopperDesc[] = _( // Todo
    "?????");

static const u8 sRelicSilverDesc[] = _( // Todo
    "?????");

static const u8 sRelicGoldDesc[] = _( // Todo
    "?????");

static const u8 sRelicVaseDesc[] = _( // Todo
    "?????");

static const u8 sRelicBandDesc[] = _( // Todo
    "?????");

static const u8 sRelicStatueDesc[] = _( // Todo
    "?????");

static const u8 sRelicCrownDesc[] = _( // Todo
    "?????");

static const u8 sStrangeSouvenirDesc[] = _( // Todo
    "?????");

// Fossils
static const u8 sHelixFossilDesc[] = _(
    "A piece of an\n"
    "ancient marine\n"
    "Pokémon's seashell.");

static const u8 sDomeFossilDesc[] = _(
    "A piece of an\n"
    "ancient marine\n"
    "Pokémon's shell.");

static const u8 sOldAmberDesc[] = _(
    "A stone containing\n"
    "the genes of an\n"
    "ancient Pokémon.");

static const u8 sRootFossilDesc[] = _(
    "A fossil of an\n"
    "ancient, seafloor-\n"
    "dwelling Pokémon.");

static const u8 sClawFossilDesc[] = _(
    "A fossil of an\n"
    "ancient, seafloor-\n"
    "dwelling Pokémon.");

static const u8 sArmorFossilDesc[] = _(
    "A piece of a\n"
    "prehistoric Poké-\n"
    "mon's head.");

static const u8 sSkullFossilDesc[] = _(
    "A piece of a\n"
    "prehistoric Poké-\n"
    "mon's head.");

static const u8 sCoverFossilDesc[] = _(
    "A piece of a\n"
    "prehistoric Poké-\n"
    "mon's back.");

static const u8 sPlumeFossilDesc[] = _(
    "A piece of a\n"
    "prehistoric Poké-\n"
    "mon's wing.");

static const u8 sJawFossilDesc[] = _(
    "A piece of a prehis-\n"
    "toric Pokémon's\n"
    "large jaw.");

static const u8 sSailFossilDesc[] = _(
    "A piece of a prehis-\n"
    "toric Pokémon's\n"
    "skin sail.");

static const u8 sFossilizedBirdDesc[] = _( // Todo
    "?????");

static const u8 sFossilizedFishDesc[] = _( // Todo
    "?????");

static const u8 sFossilizedDrakeDesc[] = _( // Todo
    "?????");

static const u8 sFossilizedDinoDesc[] = _( // Todo
    "?????");

// Mulch
static const u8 sGrowthMulchDesc[] = _( // Todo
    "?????");

static const u8 sDampMulchDesc[] = _( // Todo
    "?????");

static const u8 sStableMulchDesc[] = _( // Todo
    "?????");

static const u8 sGooeyMulchDesc[] = _( // Todo
    "?????");

static const u8 sRichMulchDesc[] = _( // Todo
    "?????");

static const u8 sSurpriseMulchDesc[] = _( // Todo
    "?????");

static const u8 sBoostMulchDesc[] = _( // Todo
    "?????");

static const u8 sAmazeMulchDesc[] = _( // Todo
    "?????");
// Apricorns
static const u8 sRedApricornDesc[] = _(
    "A red apricorn.\n"
    "It assails your\n"
    "nostrils.");

static const u8 sBlueApricornDesc[] = _(
    "A blue apricorn.\n"
    "It smells a bit\n"
    "like grass.");

static const u8 sYellowApricornDesc[] = _(
    "A yellow apricorn.\n"
    "It has an invigor-\n"
    "ating scent.");

static const u8 sGreenApricornDesc[] = _(
    "A green apricorn.\n"
    "It has a strange,\n"
    "aromatic scent.");

static const u8 sPinkApricornDesc[] = _(
    "A pink apricorn.\n"
    "It has a nice,\n"
    "sweet scent.");

static const u8 sWhiteApricornDesc[] = _(
    "A white apricorn.\n"
    "It doesn't smell\n"
    "like anything.");

static const u8 sBlackApricornDesc[] = _(
    "A black apricorn.\n"
    "It has an inde-\n"
    "scribable scent.");

static const u8 sWishingPieceDesc[] = _( // Todo
    "?????");

static const u8 sGalaricaTwigDesc[] = _( // Todo
    "?????");

static const u8 sArmoriteOreDesc[] = _( // Todo
    "?????");

static const u8 sDyniteOreDesc[] = _( // Todo
    "?????");

>>>>>>> 8422ad6c
// Mail
static const u8 sOrangeMailDesc[] = _(
    "A Zigzagoon-print\n"
    "Mail to be held by\n"
    "a Pokémon.");

static const u8 sHarborMailDesc[] = _(
    "A Wingull-print\n"
    "Mail to be held by\n"
    "a Pokémon.");
<<<<<<< HEAD

static const u8 sGlitterMailDesc[] = _(
    "A Pikachu-print\n"
    "Mail to be held by\n"
    "a Pokémon.");

static const u8 sMechMailDesc[] = _(
    "A Magnemite-print\n"
    "Mail to be held by\n"
    "a Pokémon.");

static const u8 sWoodMailDesc[] = _(
    "A Slakoth-print\n"
    "Mail to be held by\n"
    "a Pokémon.");

static const u8 sWaveMailDesc[] = _(
    "A Wailmer-print\n"
    "Mail to be held by\n"
    "a Pokémon.");

static const u8 sBeadMailDesc[] = _(
    "Mail featuring a\n"
    "sketch of the\n"
    "holding Pokémon.");

static const u8 sShadowMailDesc[] = _(
    "A Duskull-print\n"
    "Mail to be held by\n"
    "a Pokémon.");

static const u8 sTropicMailDesc[] = _(
    "A Bellossom-print\n"
    "Mail to be held by\n"
    "a Pokémon.");

static const u8 sDreamMailDesc[] = _(
    "Mail featuring a\n"
    "sketch of the\n"
    "holding Pokémon.");

static const u8 sFabMailDesc[] = _(
    "A gorgeous-print\n"
    "Mail to be held\n"
    "by a Pokémon.");

static const u8 sRetroMailDesc[] = _(
    "Mail featuring the\n"
    "drawings of three\n"
    "Pokémon.");
=======

static const u8 sGlitterMailDesc[] = _(
    "A Pikachu-print\n"
    "Mail to be held by\n"
    "a Pokémon.");

static const u8 sMechMailDesc[] = _(
    "A Magnemite-print\n"
    "Mail to be held by\n"
    "a Pokémon.");

static const u8 sWoodMailDesc[] = _(
    "A Slakoth-print\n"
    "Mail to be held by\n"
    "a Pokémon.");

static const u8 sWaveMailDesc[] = _(
    "A Wailmer-print\n"
    "Mail to be held by\n"
    "a Pokémon.");

static const u8 sBeadMailDesc[] = _(
    "Mail featuring a\n"
    "sketch of the\n"
    "holding Pokémon.");

static const u8 sShadowMailDesc[] = _(
    "A Duskull-print\n"
    "Mail to be held by\n"
    "a Pokémon.");

static const u8 sTropicMailDesc[] = _(
    "A Bellossom-print\n"
    "Mail to be held by\n"
    "a Pokémon.");

static const u8 sDreamMailDesc[] = _(
    "Mail featuring a\n"
    "sketch of the\n"
    "holding Pokémon.");

static const u8 sFabMailDesc[] = _(
    "A gorgeous-print\n"
    "Mail to be held\n"
    "by a Pokémon.");

static const u8 sRetroMailDesc[] = _(
    "Mail featuring the\n"
    "drawings of three\n"
    "Pokémon.");

// Evolution Items
static const u8 sFireStoneDesc[] = _(
    "Makes certain\n"
    "species of Pokémon\n"
    "evolve.");

static const u8 sWaterStoneDesc[] = _(
    "Makes certain\n"
    "species of Pokémon\n"
    "evolve.");

static const u8 sThunderStoneDesc[] = _(
    "Makes certain\n"
    "species of Pokémon\n"
    "evolve.");

static const u8 sLeafStoneDesc[] = _(
    "Makes certain\n"
    "species of Pokémon\n"
    "evolve.");

static const u8 sIceStoneDesc[] = _(
    "Makes certain\n"
    "species of Pokémon\n"
    "evolve.");

static const u8 sSunStoneDesc[] = _(
    "Makes certain\n"
    "species of Pokémon\n"
    "evolve.");

static const u8 sMoonStoneDesc[] = _(
    "Makes certain\n"
    "species of Pokémon\n"
    "evolve.");

static const u8 sShinyStoneDesc[] = _(
    "Makes certain\n"
    "species of Pokémon\n"
    "evolve.");

static const u8 sDuskStoneDesc[] = _(
    "Makes certain\n"
    "species of Pokémon\n"
    "evolve.");

static const u8 sDawnStoneDesc[] = _(
    "Makes certain\n"
    "species of Pokémon\n"
    "evolve.");

static const u8 sSweetAppleDesc[] = _( // Todo
    "?????");

static const u8 sTartAppleDesc[] = _( // Todo
    "?????");

static const u8 sCrackedPotDesc[] = _( // Todo
    "?????");

static const u8 sChippedPotDesc[] = _( // Todo
    "?????");

static const u8 sGalaricaCuffDesc[] = _( // Todo
    "?????");

static const u8 sGalaricaWreathDesc[] = _( // Todo
    "?????");

static const u8 sDragonScaleDesc[] = _(
    "A strange scale\n"
    "held by Dragon-\n"
    "type Pokémon.");

static const u8 sUpgradeDesc[] = _(
    "A peculiar box made\n"
    "by Silph Co.");

static const u8 sProtectorDesc[] = _(
    "Loved by a certain\n"
    "Pokémon. It's stiff\n"
    "and heavy.");

static const u8 sElectirizerDesc[] = _(
    "Loved by a certain\n"
    "Pokémon. It's full\n"
    "of electric energy.");

static const u8 sMagmarizerDesc[] = _(
    "Loved by a certain\n"
    "Pokémon. It's full\n"
    "of magma energy.");

static const u8 sDubiousDiscDesc[] = _(
    "A transparent device\n"
    "overflowing with\n"
    "dubious data.");

static const u8 sReaperClothDesc[] = _(
    "Loved by a certain\n"
    "Pokémon. Imbued with\n"
    "spiritual energy.");

static const u8 sPrismScaleDesc[] = _(
    "A mysterious scale\n"
    "that evolves certain\n"
    "Pokémon. It shines.");

static const u8 sWhippedDreamDesc[] = _(
    "A soft and sweet\n"
    "treat loved by\n"
    "a certain Pokémon.");

static const u8 sSachetDesc[] = _(
    "A sachet filled with\n"
    "perfumes loved by\n"
    "a certain Pokémon.");

static const u8 sOvalStoneDesc[] = _(
    "Makes a certain\n"
    "Pokémon evolve. It's\n"
    "shaped like an egg.");

static const u8 sStrawberrySweetDesc[] = _( // Todo
    "?????");

static const u8 sLoveSweetDesc[] = _( // Todo
    "?????");

static const u8 sBerrySweetDesc[] = _( // Todo
    "?????");

static const u8 sCloverSweetDesc[] = _( // Todo
    "?????");

static const u8 sFlowerSweetDesc[] = _( // Todo
    "?????");

static const u8 sStarSweetDesc[] = _( // Todo
    "?????");

static const u8 sRibbonSweetDesc[] = _( // Todo
    "?????");

static const u8 sEverstoneDesc[] = _(
    "A wondrous hold\n"
    "item that prevents\n"
    "evolution.");

// Nectars
static const u8 sRedNectarDesc[] = _(
    "Flower nectar that\n"
    "changes the form\n"
    "of certain Pokémon.");

static const u8 sYellowNectarDesc[] = _(
    "Flower nectar that\n"
    "changes the form\n"
    "of certain Pokémon.");

static const u8 sPinkNectarDesc[] = _(
    "Flower nectar that\n"
    "changes the form\n"
    "of certain Pokémon.");

static const u8 sPurpleNectarDesc[] = _(
    "Flower nectar that\n"
    "changes the form\n"
    "of certain Pokémon.");

// Plates
static const u8 sFlamePlateDesc[] = _(
    "A tablet that ups\n"
    "the power of\n"
    "Fire-type moves.");

static const u8 sSplashPlateDesc[] = _(
    "A tablet that ups\n"
    "the power of\n"
    "Water-type moves.");

static const u8 sZapPlateDesc[] = _(
    "A tablet that ups\n"
    "the power of Elec-\n"
    "tric-type moves.");

static const u8 sMeadowPlateDesc[] = _(
    "A tablet that ups\n"
    "the power of\n"
    "Grass-type moves.");

static const u8 sIciclePlateDesc[] = _(
    "A tablet that ups\n"
    "the power of\n"
    "Ice-type moves.");

static const u8 sFistPlateDesc[] = _(
    "A tablet that ups\n"
    "the power of Fight-\n"
    "ing-type moves.");

static const u8 sToxicPlateDesc[] = _(
    "A tablet that ups\n"
    "the power of\n"
    "Poison-type moves.");

static const u8 sEarthPlateDesc[] = _(
    "A tablet that ups\n"
    "the power of\n"
    "Ground-type moves.");

static const u8 sSkyPlateDesc[] = _(
    "A tablet that ups\n"
    "the power of\n"
    "Flying-type moves.");

static const u8 sMindPlateDesc[] = _(
    "A tablet that ups\n"
    "the power of Psy\n"
    "chic-type moves.");

static const u8 sInsectPlateDesc[] = _(
    "A tablet that ups\n"
    "the power of\n"
    "Bug-type moves.");

static const u8 sStonePlateDesc[] = _(
    "A tablet that ups\n"
    "the power of\n"
    "Rock-type moves.");

static const u8 sSpookyPlateDesc[] = _(
    "A tablet that ups\n"
    "the power of\n"
    "Ghost-type moves.");

static const u8 sDracoPlateDesc[] = _(
    "A tablet that ups\n"
    "the power of\n"
    "Dragon-type moves.");

static const u8 sDreadPlateDesc[] = _(
    "A tablet that ups\n"
    "the power of\n"
    "Dark-type moves.");

static const u8 sIronPlateDesc[] = _(
    "A tablet that ups\n"
    "the power of\n"
    "Steel-type moves.");

static const u8 sPixiePlateDesc[] = _(
    "A stone tablet that\n"
    "boosts the power of\n"
    "Fairy-type moves.");

// Drives
static const u8 sDouseDriveDesc[] = _(
    "Changes Genesect's\n"
    "Techno Blast to\n"
    "Water-type.");

static const u8 sShockDriveDesc[] = _(
    "Changes Genesect's\n"
    "Techno Blast to\n"
    "Electric-type.");

static const u8 sBurnDriveDesc[] = _(
    "Changes Genesect's\n"
    "Techno Blast to\n"
    "Fire-type.");

static const u8 sChillDriveDesc[] = _(
    "Changes Genesect's\n"
    "Techno Blast to\n"
    "Ice-type.");

// Memories
static const u8 sFireMemoryDesc[] = _(
    "A disc with Fire\n"
    "type data. It swaps\n"
    "Silvally's type.");

static const u8 sWaterMemoryDesc[] = _(
    "A disc with Water\n"
    "type data. It swaps\n"
    "Silvally's type.");

static const u8 sElectricMemoryDesc[] = _(
    "A disc with Electric\n"
    "type data. It swaps\n"
    "Silvally's type.");

static const u8 sGrassMemoryDesc[] = _(
    "A disc with Grass\n"
    "type data. It swaps\n"
    "Silvally's type.");

static const u8 sIceMemoryDesc[] = _(
    "A disc with Ice\n"
    "type data. It swaps\n"
    "Silvally's type.");

static const u8 sFightingMemoryDesc[] = _(
    "A disc with Fighting\n"
    "type data. It swaps\n"
    "Silvally's type.");

static const u8 sPoisonMemoryDesc[] = _(
    "A disc with Poison\n"
    "type data. It swaps\n"
    "Silvally's type.");

static const u8 sGroundMemoryDesc[] = _(
    "A disc with Ground\n"
    "type data. It swaps\n"
    "Silvally's type.");

static const u8 sFlyingMemoryDesc[] = _(
    "A disc with Flying\n"
    "type data. It swaps\n"
    "Silvally's type.");

static const u8 sPsychicMemoryDesc[] = _(
    "A disc with Psychic\n"
    "type data. It swaps\n"
    "Silvally's type.");

static const u8 sBugMemoryDesc[] = _(
    "A disc with Bug\n"
    "type data. It swaps\n"
    "Silvally's type.");

static const u8 sRockMemoryDesc[] = _(
    "A disc with Rock\n"
    "type data. It swaps\n"
    "Silvally's type.");

static const u8 sGhostMemoryDesc[] = _(
    "A disc with Ghost\n"
    "type data. It swaps\n"
    "Silvally's type.");

static const u8 sDragonMemoryDesc[] = _(
    "A disc with Dragon\n"
    "type data. It swaps\n"
    "Silvally's type.");

static const u8 sDarkMemoryDesc[] = _(
    "A disc with Dark\n"
    "type data. It swaps\n"
    "Silvally's type.");

static const u8 sSteelMemoryDesc[] = _(
    "A disc with Steel\n"
    "type data. It swaps\n"
    "Silvally's type.");

static const u8 sFairyMemoryDesc[] = _(
    "A disc with Fairy\n"
    "type data. It swaps\n"
    "Silvally's type.");

static const u8 sRustedSwordDesc[] = _( // Todo
    "?????");

static const u8 sRustedShieldDesc[] = _( // Todo
    "?????");

// Colored Orbs
static const u8 sRedOrbDesc[] = _(
    "A red, glowing orb\n"
    "said to contain an\n"
    "ancient power.");

static const u8 sBlueOrbDesc[] = _(
    "A blue, glowing orb\n"
    "said to contain an\n"
    "ancient power.");

static const u8 sJadeOrbDesc[] = _( // Todo
    "?????");

// Mega Stones
static const u8 sVenusauriteDesc[] = _(
    "This stone enables\n"
    "Venusaur to Mega\n"
    "Evolve in battle.");

static const u8 sCharizarditeDesc[] = _(
    "This stone enables\n"
    "Charizard to Mega\n"
    "Evolve in battle.");

static const u8 sBlastoisiniteDesc[] = _(
    "This stone enables\n"
    "Blastoise to Mega\n"
    "Evolve in battle.");

static const u8 sBeedrilliteDesc[] = _(
    "This stone enables\n"
    "Beedrill to Mega\n"
    "Evolve in battle.");

static const u8 sPidgeotiteDesc[] = _(
    "This stone enables\n"
    "Pidgeot to Mega\n"
    "Evolve in battle.");

static const u8 sAlakaziteDesc[] = _(
    "This stone enables\n"
    "Alakazam to Mega\n"
    "Evolve in battle.");

static const u8 sSlowbroniteDesc[] = _(
    "This stone enables\n"
    "Slowbro to Mega\n"
    "Evolve in battle.");

static const u8 sGengariteDesc[] = _(
    "This stone enables\n"
    "Gengar to Mega\n"
    "Evolve in battle.");

static const u8 sKangaskhaniteDesc[] = _(
    "This stone enables\n"
    "Kangaskhan to Mega\n"
    "Evolve in battle.");

static const u8 sPinsiriteDesc[] = _(
    "This stone enables\n"
    "Pinsir to Mega\n"
    "Evolve in battle.");

static const u8 sGyaradositeDesc[] = _(
    "This stone enables\n"
    "Gyarados to Mega\n"
    "Evolve in battle.");

static const u8 sAerodactyliteDesc[] = _(
    "This stone enables\n"
    "Aerodactyl to Mega\n"
    "Evolve in battle.");

static const u8 sMewtwoniteDesc[] = _(
    "This stone enables\n"
    "Mewtwo to Mega\n"
    "Evolve in battle.");

static const u8 sAmpharositeDesc[] = _(
    "This stone enables\n"
    "Ampharos to Mega\n"
    "Evolve in battle.");

static const u8 sSteelixiteDesc[] = _(
    "This stone enables\n"
    "Steelix to Mega\n"
    "Evolve in battle.");

static const u8 sScizoriteDesc[] = _(
    "This stone enables\n"
    "Scizor to Mega\n"
    "Evolve in battle.");

static const u8 sHeracroniteDesc[] = _(
    "This stone enables\n"
    "Heracross to Mega\n"
    "Evolve in battle.");

static const u8 sHoundoominiteDesc[] = _(
    "This stone enables\n"
    "Houndoom to Mega\n"
    "Evolve in battle.");

static const u8 sTyranitariteDesc[] = _(
    "This stone enables\n"
    "Tyranitar to Mega\n"
    "Evolve in battle.");

static const u8 sSceptiliteDesc[] = _(
    "This stone enables\n"
    "Sceptile to Mega\n"
    "Evolve in battle.");

static const u8 sBlazikeniteDesc[] = _(
    "This stone enables\n"
    "Blaziken to Mega\n"
    "Evolve in battle.");

static const u8 sSwampertiteDesc[] = _(
    "This stone enables\n"
    "Swampert to Mega\n"
    "Evolve in battle.");

static const u8 sGardevoiriteDesc[] = _(
    "This stone enables\n"
    "Gardevoir to Mega\n"
    "Evolve in battle.");

static const u8 sSableniteDesc[] = _(
    "This stone enables\n"
    "Sableye to Mega\n"
    "Evolve in battle.");

static const u8 sMawiliteDesc[] = _(
    "This stone enables\n"
    "Mawile to Mega\n"
    "Evolve in battle.");

static const u8 sAggroniteDesc[] = _(
    "This stone enables\n"
    "Aggron to Mega\n"
    "Evolve in battle.");

static const u8 sMedichamiteDesc[] = _(
    "This stone enables\n"
    "Medicham to Mega\n"
    "Evolve in battle.");

static const u8 sManectiteDesc[] = _(
    "This stone enables\n"
    "Manectric to Mega\n"
    "Evolve in battle.");

static const u8 sSharpedoniteDesc[] = _(
    "This stone enables\n"
    "Sharpedo to Mega\n"
    "Evolve in battle.");

static const u8 sCameruptiteDesc[] = _(
    "This stone enables\n"
    "Camerupt to Mega\n"
    "Evolve in battle.");

static const u8 sAltarianiteDesc[] = _(
    "This stone enables\n"
    "Altaria to Mega\n"
    "Evolve in battle.");

static const u8 sBanettiteDesc[] = _(
    "This stone enables\n"
    "Banette to Mega\n"
    "Evolve in battle.");

static const u8 sAbsoliteDesc[] = _(
    "This stone enables\n"
    "Absol to Mega\n"
    "Evolve in battle.");

static const u8 sGlalititeDesc[] = _(
    "This stone enables\n"
    "Glalie to Mega\n"
    "Evolve in battle.");

static const u8 sSalamenciteDesc[] = _(
    "This stone enables\n"
    "Salamence to Mega\n"
    "Evolve in battle.");

static const u8 sMetagrossiteDesc[] = _(
    "This stone enables\n"
    "Metagross to Mega\n"
    "Evolve in battle.");

static const u8 sLatiasiteDesc[] = _(
    "This stone enables\n"
    "Latias to Mega\n"
    "Evolve in battle.");

static const u8 sLatiositeDesc[] = _(
    "This stone enables\n"
    "Latios to Mega\n"
    "Evolve in battle.");

static const u8 sLopunniteDesc[] = _(
    "This stone enables\n"
    "Lopunny to Mega\n"
    "Evolve in battle.");

static const u8 sGarchompiteDesc[] = _(
    "This stone enables\n"
    "Garchomp to Mega\n"
    "Evolve in battle.");

static const u8 sLucarioniteDesc[] = _(
    "This stone enables\n"
    "Lucario to Mega\n"
    "Evolve in battle.");

static const u8 sAbomasiteDesc[] = _(
    "This stone enables\n"
    "Abomasnow to Mega\n"
    "Evolve in battle.");

static const u8 sGalladiteDesc[] = _(
    "This stone enables\n"
    "Gallade to Mega\n"
    "Evolve in battle.");

static const u8 sAudiniteDesc[] = _(
    "This stone enables\n"
    "Audino to Mega\n"
    "Evolve in battle.");

static const u8 sDianciteDesc[] = _(
    "This stone enables\n"
    "Diancie to Mega\n"
    "Evolve in battle.");

// Gems
static const u8 sNormalGemDesc[] = _(
    "Increases the\n"
    "power of Normal\n"
    "Type moves.");

static const u8 sFireGemDesc[] = _(
    "Increases the\n"
    "power of Fire\n"
    "Type moves.");

static const u8 sWaterGemDesc[] = _(
    "Increases the\n"
    "power of Water\n"
    "Type moves.");

static const u8 sElectricGemDesc[] = _(
    "Increases the\n"
    "power of Electric\n"
    "Type moves.");

static const u8 sGrassGemDesc[] = _(
    "Increases the\n"
    "power of Grass\n"
    "Type moves.");

static const u8 sIceGemDesc[] = _(
    "Increases the\n"
    "power of Ice\n"
    "Type moves.");

static const u8 sFightingGemDesc[] = _(
    "Increases the\n"
    "power of Fighting\n"
    "Type moves.");

static const u8 sPoisonGemDesc[] = _(
    "Increases the\n"
    "power of Poison\n"
    "Type moves.");

static const u8 sGroundGemDesc[] = _(
    "Increases the\n"
    "power of Ground\n"
    "Type moves.");

static const u8 sFlyingGemDesc[] = _(
    "Increases the\n"
    "power of Flying\n"
    "Type moves.");

static const u8 sPsychicGemDesc[] = _(
    "Increases the\n"
    "power of Psychic\n"
    "Type moves.");

static const u8 sBugGemDesc[] = _(
    "Increases the\n"
    "power of Bug\n"
    "Type moves.");

static const u8 sRockGemDesc[] = _(
    "Increases the\n"
    "power of Rock\n"
    "Type moves.");

static const u8 sGhostGemDesc[] = _(
    "Increases the\n"
    "power of Ghost\n"
    "Type moves.");

static const u8 sDragonGemDesc[] = _(
    "Increases the\n"
    "power of Dragon\n"
    "Type moves.");

static const u8 sDarkGemDesc[] = _(
    "Increases the\n"
    "power of Dark\n"
    "Type moves.");

static const u8 sSteelGemDesc[] = _(
    "Increases the\n"
    "power of Steel\n"
    "Type moves.");

static const u8 sFairyGemDesc[] = _(
    "Increases the\n"
    "power of Fairy\n"
    "Type moves.");

// Z-Crystals
static const u8 sNormaliumZDesc[] = _(
    "Upgrade Normal-\n"
    "type moves into\n"
    "Z-Moves.");

static const u8 sFiriumZDesc[] = _(
    "Upgrade Fire-\n"
    "type moves into\n"
    "Z-Moves.");

static const u8 sWateriumZDesc[] = _(
    "Upgrade Water-\n"
    "type moves into\n"
    "Z-Moves.");

static const u8 sElectriumZDesc[] = _(
    "Upgrade Electric-\n"
    "type moves into\n"
    "Z-Moves.");

static const u8 sGrassiumZDesc[] = _(
    "Upgrade Grass-\n"
    "type moves into\n"
    "Z-Moves.");

static const u8 sIciumZDesc[] = _(
    "Upgrade Ice-\n"
    "type moves into\n"
    "Z-Moves.");

static const u8 sFightiniumZDesc[] = _(
    "Upgrade Fighting-\n"
    "type moves into\n"
    "Z-Moves.");

static const u8 sPoisoniumZDesc[] = _(
    "Upgrade Poison-\n"
    "type moves into\n"
    "Z-Moves.");

static const u8 sGroundiumZDesc[] = _(
    "Upgrade Ground-\n"
    "type moves into\n"
    "Z-Moves.");

static const u8 sFlyiniumZDesc[] = _(
    "Upgrade Flying-\n"
    "type moves into\n"
    "Z-Moves.");

static const u8 sPsychiumZDesc[] = _(
    "Upgrade Psychic-\n"
    "type moves into\n"
    "Z-Moves.");

static const u8 sBuginiumZDesc[] = _(
    "Upgrade Bug-\n"
    "type moves into\n"
    "Z-Moves.");

static const u8 sRockiumZDesc[] = _(
    "Upgrade Rock-\n"
    "type moves into\n"
    "Z-Moves.");

static const u8 sGhostiumZDesc[] = _(
    "Upgrade Ghost-\n"
    "type moves into\n"
    "Z-Moves.");

static const u8 sDragoniumZDesc[] = _(
    "Upgrade Dragon-\n"
    "type moves into\n"
    "Z-Moves.");

static const u8 sDarkiniumZDesc[] = _(
    "Upgrade Dark-\n"
    "type moves into\n"
    "Z-Moves.");

static const u8 sSteeliumZDesc[] = _(
    "Upgrade Steel-\n"
    "type moves into\n"
    "Z-Moves.");

static const u8 sFairiumZDesc[] = _(
    "Upgrade Fairy-\n"
    "type moves into\n"
    "Z-Moves.");

static const u8 sPikaniumZDesc[] = _(
    "Upgrade Pikachu's\n"
    "Volt Tackle\n"
    "into a Z-Move.");

static const u8 sEeviumZDesc[] = _(
    "Upgrade Eevee's\n"
    "Last Resort\n"
    "into a Z-Move.");

static const u8 sSnorliumZDesc[] = _(
    "Upgrade Snorlax's\n"
    "Giga Impact\n"
    "into a Z-Move.");

static const u8 sMewniumZDesc[] = _(
    "Upgrade Mew's\n"
    "Psychic into\n"
    "a Z-Move.");

static const u8 sDecidiumZDesc[] = _(
    "Upgrade Decidu-\n"
    "eye's Spirit Sha-\n"
    "ckle into a Z-Move.");

static const u8 sInciniumZDesc[] = _(
    "Upgrade Incine-\n"
    "roar's Darkest La-\n"
    "riat into a Z-Move.");

static const u8 sPrimariumZDesc[] = _(
    "Upgrade Primarina's\n"
    "Sparkling Aria\n"
    "into a Z-Move.");

static const u8 sLycaniumZDesc[] = _(
    "Upgrade Lycanroc's\n"
    "Stone Edge\n"
    "into a Z-Move.");

static const u8 sMimikiumZDesc[] = _(
    "Upgrade Mimikyu's\n"
    "Play Rough\n"
    "into a Z-Move.");

static const u8 sKommoniumZDesc[] = _(
    "Upgrade Kommo-o's\n"
    "Clanging Scales\n"
    "into a Z-Move.");

static const u8 sTapuniumZDesc[] = _(
    "Upgrade the tapu's\n"
    "Nature's Madness\n"
    "into a Z-Move.");

static const u8 sSolganiumZDesc[] = _(
    "Upgrade Solgaleo's\n"
    "Sunsteel Strike\n"
    "into a Z-Move.");

static const u8 sLunaliumZDesc[] = _(
    "Upgrade Lunala's\n"
    "Moongeist Beam\n"
    "into a Z-Move.");

static const u8 sMarshadiumZDesc[] = _(
    "Upgrade Marsha-\n"
    "dow's Spectral Thi-\n"
    "ef into a Z-Move.");

static const u8 sAloraichiumZDesc[] = _(
    "Upgrade Alolan\n"
    "Raichu's Thunder-\n"
    "bolt into a Z-Move.");

static const u8 sPikashuniumZDesc[] = _(
    "Upgrade Pikachu w/\n"
    "a cap's Thunderbolt\n"
    "into a Z-Move.");

static const u8 sUltranecroziumZDesc[] = _(
    "A crystal to turn\n"
    "fused Necrozma\n"
    "into a new form.");

// Species-specific Held Items
static const u8 sLightBallDesc[] = _(
    "A hold item that\n"
    "raises the Atk and\n"
    "Sp. Atk of Pikachu.");

static const u8 sLeekDesc[] = _(
    "A hold item that\n"
    "raises Farfetch'd's\n"
    "critical-hit ratio.");

static const u8 sThickClubDesc[] = _(
    "A hold item that \n"
    "raises Cubone or\n"
    "Marowak's Attack.");

static const u8 sLuckyPunchDesc[] = _(
    "A hold item that\n"
    "raises Chansey's\n"
    "critical-hit rate.");

static const u8 sMetalPowderDesc[] = _(
    "A hold item that\n"
    "raises Ditto's\n"
    "Defense.");

static const u8 sQuickPowderDesc[] = _(
    "An item to be held\n"
    "by Ditto. This odd\n"
    "powder boosts Speed.");

static const u8 sDeepSeaScaleDesc[] = _(
    "A hold item that\n"
    "raises the Sp. Def\n"
    "of Clamperl.");

static const u8 sDeepSeaToothDesc[] = _(
    "A hold item that\n"
    "raises the Sp. Atk\n"
    "of Clamperl.");

static const u8 sSoulDewDesc[] = _(
    "Hold item: raises\n"
    "Sp. Atk & Sp. Def of\n"
    "Latios & Latias.");

static const u8 sAdamantOrbDesc[] = _(
    "Boosts the power of\n"
    "Dialga's Dragon and\n"
    "Steel-type moves.");

static const u8 sLustrousOrbDesc[] = _(
    "Boosts the power of\n"
    "Palkia's Dragon and\n"
    "Water-type moves.");

static const u8 sGriseousOrbDesc[] = _(
    "Powers up Giratina's\n"
    "Dragon and Ghost-\n"
    "type moves.");

// Incenses
static const u8 sSeaIncenseDesc[] = _(
    "A hold item that\n"
    "slightly boosts\n"
    "Water-type moves.");

static const u8 sLaxIncenseDesc[] = _(
    "A hold item that\n"
    "slightly lowers the\n"
    "foe's accuracy.");

static const u8 sOddIncenseDesc[] = _(
    "A hold item that\n"
    "boosts Psychic-\n"
    "type moves.");

static const u8 sRockIncenseDesc[] = _(
    "A hold item that\n"
    "raises the power of\n"
    "Rock-type moves.");

static const u8 sFullIncenseDesc[] = _(
    "A held item that\n"
    "makes the holder\n"
    "move slower.");

static const u8 sWaveIncenseDesc[] = _(
    "A hold item that\n"
    "slightly boosts\n"
    "Water-type moves.");

static const u8 sRoseIncenseDesc[] = _(
    "A hold item that\n"
    "raises the power of\n"
    "Grass-type moves.");

static const u8 sLuckIncenseDesc[] = _(
    "Doubles money in\n"
    "battle if the\n"
    "holder takes part.");

static const u8 sPureIncenseDesc[] = _(
    "A hold item that\n"
    "helps repel wild\n"
    "Pokémon.");

// Contest Scarves
static const u8 sRedScarfDesc[] = _(
    "A hold item that\n"
    "raises Cool in\n"
    "Contests.");

static const u8 sBlueScarfDesc[] = _(
    "A hold item that\n"
    "raises Beauty in\n"
    "Contests.");

static const u8 sPinkScarfDesc[] = _(
    "A hold item that\n"
    "raises Cute in\n"
    "Contests.");

static const u8 sGreenScarfDesc[] = _(
    "A hold item that\n"
    "raises Smart in\n"
    "Contests.");

static const u8 sYellowScarfDesc[] = _(
    "A hold item that\n"
    "raises Tough in\n"
    "Contests.");

// EV Gain Modifiers
static const u8 sMachoBraceDesc[] = _(
    "A hold item that\n"
    "promotes growth,\n"
    "but reduces Speed.");

static const u8 sPowerWeightDesc[] = _(
    "A hold item that\n"
    "promotes HP gain,\n"
    "but reduces Speed.");

static const u8 sPowerBracerDesc[] = _(
    "A hold item that\n"
    "promotes Atk gain,\n"
    "but reduces Speed.");

static const u8 sPowerBeltDesc[] = _(
    "A hold item that\n"
    "promotes Def gain,\n"
    "but reduces Speed.");

static const u8 sPowerLensDesc[] = _(
    "Hold item that pro-\n"
    "motes Sp. Atk gain,\n"
    "but reduces Speed.");

static const u8 sPowerBandDesc[] = _(
    "Hold item that pro-\n"
    "motes Sp. Def gain,\n"
    "but reduces Speed.");

static const u8 sPowerAnkletDesc[] = _(
    "A hold item that\n"
    "promotes Spd gain,\n"
    "but reduces Speed.");

// Type-boosting Held Items
static const u8 sSilkScarfDesc[] = _(
    "A hold item that\n"
    "raises the power of\n"
    "Normal-type moves.");

static const u8 sCharcoalDesc[] = _(
    "A hold item that\n"
    "raises the power of\n"
    "Fire-type moves.");

static const u8 sMysticWaterDesc[] = _(
    "A hold item that\n"
    "raises the power of\n"
    "Water-type moves.");

static const u8 sMagnetDesc[] = _(
    "A hold item that\n"
    "boosts Electric-\n"
    "type moves.");

static const u8 sMiracleSeedDesc[] = _(
    "A hold item that\n"
    "raises the power of\n"
    "Grass-type moves.");

static const u8 sNeverMeltIceDesc[] = _(
    "A hold item that\n"
    "raises the power of\n"
    "Ice-type moves.");

static const u8 sBlackBeltDesc[] = _(
    "A hold item that\n"
    "boosts Fighting-\n"
    "type moves.");

static const u8 sPoisonBarbDesc[] = _(
    "A hold item that\n"
    "raises the power of\n"
    "Poison-type moves.");

static const u8 sSoftSandDesc[] = _(
    "A hold item that\n"
    "raises the power of\n"
    "Ground-type moves.");

static const u8 sSharpBeakDesc[] = _(
    "A hold item that\n"
    "raises the power of\n"
    "Flying-type moves.");

static const u8 sTwistedSpoonDesc[] = _(
    "A hold item that\n"
    "boosts Psychic-\n"
    "type moves.");

static const u8 sSilverPowderDesc[] = _(
    "A hold item that\n"
    "raises the power of\n"
    "Bug-type moves.");

static const u8 sHardStoneDesc[] = _(
    "A hold item that\n"
    "raises the power of\n"
    "Rock-type moves.");

static const u8 sSpellTagDesc[] = _(
    "A hold item that\n"
    "raises the power of\n"
    "Ghost-type moves.");

static const u8 sDragonFangDesc[] = _(
    "A hold item that\n"
    "raises the power of\n"
    "Dragon-type moves.");

static const u8 sBlackGlassesDesc[] = _(
    "A hold item that\n"
    "raises the power of\n"
    "Dark-type moves.");

static const u8 sMetalCoatDesc[] = _(
    "A hold item that\n"
    "raises the power of\n"
    "Steel-type moves.");

// Choice Items
static const u8 sChoiceBandDesc[] = _(
    "Raises a move's\n"
    "power, but permits\n"
    "only that move.");

static const u8 sChoiceSpecsDesc[] = _(
    "Boosts Sp. Atk, but\n"
    "allows the use of\n"
    "only one move.");

static const u8 sChoiceScarfDesc[] = _(
    "Boosts Speed, but\n"
    "allows the use of\n"
    "only one move.");

// Status Orbs
static const u8 sFlameOrbDesc[] = _(
    "A bizarre orb that\n"
    "inflicts a burn on\n"
    "holder in battle.");

static const u8 sToxicOrbDesc[] = _(
    "A bizarre orb that\n"
    "badly poisons the\n"
    "holder in battle.");

// Weather Rocks
static const u8 sDampRockDesc[] = _(
    "Extends the length\n"
    "of Rain Dance if\n"
    "used by the holder.");

static const u8 sHeatRockDesc[] = _(
    "Extends the length\n"
    "of Sunny Day if\n"
    "used by the holder.");

static const u8 sSmoothRockDesc[] = _(
    "Extends the length\n"
    "of Sandstorm if\n"
    "used by the holder.");

static const u8 sIcyRockDesc[] = _(
    "Extends the length\n"
    "of the move Hail\n"
    "used by the holder.");

// Terrain Seeds
static const u8 sElectricSeedDesc[] = _(
    "Boosts Defense on\n"
    "Electric Terrain,\n"
    "but only one time.");

static const u8 sPsychicSeedDesc[] = _(
    "Boosts Sp. Def. on\n"
    "Psychic Terrain,\n"
    "but only one time.");

static const u8 sMistySeedDesc[] = _(
    "Boosts Sp. Def. on\n"
    "Misty Terrain,\n"
    "but only one time.");

static const u8 sGrassySeedDesc[] = _(
    "Boosts Defense on\n"
    "Grassy Terrain,\n"
    "but only one time.");

// Type-activated Stat Modifiers
static const u8 sAbsorbBulbDesc[] = _(
    "Raises Sp. Atk if\n"
    "the holder is hit by\n"
    "a Water-type move.");

static const u8 sCellBatteryDesc[] = _(
    "Raises Atk if the\n"
    "holder is hit by an\n"
    "Electric-type move.");

static const u8 sLuminousMossDesc[] = _(
    "Raises Sp. Def if\n"
    "the holder is hit by\n"
    "a Water-type move.");

static const u8 sSnowballDesc[] = _(
    "Raises Atk if its\n"
    "holder is hit by an\n"
    "Ice-type move.");

// Misc. Held Items
static const u8 sBrightPowderDesc[] = _(
    "A hold item that\n"
    "casts a glare to\n"
    "reduce accuracy.");

static const u8 sWhiteHerbDesc[] = _(
    "A hold item that\n"
    "restores any\n"
    "lowered stat.");

static const u8 sExpShareDesc[] = _(
    "A hold item that\n"
    "gets Exp. points\n"
    "from battles.");

static const u8 sQuickClawDesc[] = _(
    "A hold item that\n"
    "occasionally allows\n"
    "the first strike.");

static const u8 sSootheBellDesc[] = _(
    "A hold item that\n"
    "calms spirits and\n"
    "fosters friendship.");

#if defined(BATTLE_ENGINE) && B_MENTAL_HERB >= GEN_5
static const u8 sMentalHerbDesc[] = _(
    "Snaps Pokémon out\n"
    "of move-binding\n"
    "effects.");
#else
static const u8 sMentalHerbDesc[] = _(
    "A hold item that\n"
    "snaps Pokémon out\n"
    "of infatuation.");
#endif

static const u8 sKingsRockDesc[] = _(
    "A hold item that\n"
    "may cause flinching\n"
    "when the foe is hit.");

static const u8 sAmuletCoinDesc[] = _(
    "Doubles money in\n"
    "battle if the\n"
    "holder takes part.");

static const u8 sCleanseTagDesc[] = _(
    "A hold item that\n"
    "helps repel wild\n"
    "Pokémon.");

static const u8 sSmokeBallDesc[] = _(
    "A hold item that\n"
    "assures fleeing\n"
    "from wild Pokémon.");

static const u8 sFocusBandDesc[] = _(
    "A hold item that\n"
    "occasionally\n"
    "prevents fainting.");

static const u8 sLuckyEggDesc[] = _(
    "A hold item that\n"
    "boosts Exp. points\n"
    "earned in battle.");

static const u8 sScopeLensDesc[] = _(
    "A hold item that\n"
    "improves the\n"
    "critical-hit rate.");

static const u8 sLeftoversDesc[] = _(
    "A hold item that\n"
    "gradually restores\n"
    "HP in battle.");

static const u8 sShellBellDesc[] = _(
    "A hold item that\n"
    "restores HP upon\n"
    "striking the foe.");

static const u8 sWideLensDesc[] = _(
    "A magnifying lens\n"
    "that boosts the\n"
    "accuracy of moves.");

static const u8 sMuscleBandDesc[] = _(
    "A headband that\n"
    "boosts the power of\n"
    "physical moves.");

static const u8 sWiseGlassesDesc[] = _(
    "A pair of glasses\n"
    "that ups the power\n"
    "of special moves.");

static const u8 sExpertBeltDesc[] = _(
    "A belt that boosts\n"
    "the power of super\n"
    "effective moves.");

static const u8 sLightClayDesc[] = _(
    "Extends the length\n"
    "of barrier moves\n"
    "used by the holder.");

static const u8 sLifeOrbDesc[] = _(
    "Boosts the power of\n"
    "moves at the cost\n"
    "of some HP per turn.");

static const u8 sPowerHerbDesc[] = _(
    "Allows immediate\n"
    "use of a move that\n"
    "charges first.");

static const u8 sFocusSashDesc[] = _(
    "If the holder has\n"
    "full HP, it endures\n"
    "KO hits with 1 HP.");

static const u8 sZoomLensDesc[] = _(
    "If the holder moves\n"
    "after the foe, it'll\n"
    "boost accuracy.");

static const u8 sMetronomeDesc[] = _(
    "A held item that\n"
    "boosts a move used\n"
    "consecutively.");

static const u8 sIronBallDesc[] = _(
    "Cuts Speed and lets\n"
    "Flying-types be hit\n"
    "by Ground moves.");

static const u8 sLaggingTailDesc[] = _(
    "A held item that\n"
    "makes the holder\n"
    "move slower.");

static const u8 sDestinyKnotDesc[] = _(
    "If the holder falls\n"
    "in love, the foe\n"
    "does too.");

static const u8 sBlackSludgeDesc[] = _(
    "Gradually restores\n"
    "HP of Poison-types.\n"
    "Damages others.");

static const u8 sGripClawDesc[] = _(
    "Makes binding moves\n"
    "used by the holder\n"
    "go on for 7 turns.");

static const u8 sStickyBarbDesc[] = _(
    "Damages the holder\n"
    "each turn. May latch\n"
    "on to foes.");

static const u8 sShedShellDesc[] = _(
    "Enables the holder\n"
    "to switch out of\n"
    "battle without fail.");

static const u8 sBigRootDesc[] = _(
    "A held item that\n"
    "boosts the power of\n"
    "HP-stealing moves.");

static const u8 sRazorClawDesc[] = _(
    "A hooked claw that\n"
    "ups the holder's\n"
    "critical-hit ratio.");

static const u8 sRazorFangDesc[] = _(
    "A hold item that\n"
    "may cause flinching\n"
    "when the foe is hit.");

static const u8 sEvioliteDesc[] = _(
    "Raises the Def and\n"
    "Sp. Def of Pokémon\n"
    "that can evolve.");

static const u8 sFloatStoneDesc[] = _(
    "It's so light that\n"
    "when held, it halves\n"
    "a Pokémon's weight.");

static const u8 sRockyHelmetDesc[] = _(
    "Hurts the foe if\n"
    "they touch its\n"
    "holder.");

static const u8 sAirBalloonDesc[] = _(
    "Elevates the holder\n"
    "in the air. If hit,\n"
    "this item will burst.");

static const u8 sRedCardDesc[] = _(
    "Switches out the\n"
    "foe if they hit the\n"
    "holder.");

static const u8 sRingTargetDesc[] = _(
    "Moves that wouldn't\n"
    "have effect will\n"
    "land on its holder.");

static const u8 sBindingBandDesc[] = _(
    "Increases the\n"
    "power of binding\n"
    "moves when held.");

static const u8 sEjectButtonDesc[] = _(
    "Switches out the\n"
    "user if they're hit\n"
    "by the foe.");

static const u8 sWeaknessPolicyDesc[] = _(
    "If hit by a Super\n"
    "Effective move, ups\n"
    "Atk and Sp. Atk.");

static const u8 sAssaultVestDesc[] = _(
    "Raises Sp. Def but\n"
    "prevents the use\n"
    "of status moves.");

static const u8 sSafetyGogglesDesc[] = _(
    "Protect from\n"
    "weather damage and\n"
    "powder moves.");

static const u8 sAdrenalineOrbDesc[] = _(
    "Boosts Speed if the\n"
    "user is intimidated,\n"
    "but only one time.");

static const u8 sTerrainExtenderDesc[] = _(
    "Extends the length\n"
    "of the active\n"
    "battle terrain.");

static const u8 sProtectivePadsDesc[] = _(
    "Guard the holder\n"
    "from contact move\n"
    "effects.");

static const u8 sThroatSprayDesc[] = _( // Todo
    "?????");

static const u8 sEjectPackDesc[] = _( // Todo
    "?????");

static const u8 sHeavyDutyBootsDesc[] = _( // Todo
    "?????");

static const u8 sBlunderPolicyDesc[] = _( // Todo
    "?????");

static const u8 sRoomServiceDesc[] = _( // Todo
    "?????");

static const u8 sUtilityUmbrellaDesc[] = _( // Todo
    "?????");
>>>>>>> 8422ad6c

// Berries
static const u8 sCheriBerryDesc[] = _(
    "A hold item that\n"
    "heals paralysis\n"
    "in battle.");

static const u8 sChestoBerryDesc[] = _(
    "A hold item that\n"
    "awakens Pokémon\n"
    "in battle.");

static const u8 sPechaBerryDesc[] = _(
    "A hold item that\n"
    "heals poisoning\n"
    "in battle.");

static const u8 sRawstBerryDesc[] = _(
    "A hold item that\n"
    "heals a burn in\n"
    "battle.");

static const u8 sAspearBerryDesc[] = _(
    "A hold item that\n"
    "defrosts Pokémon\n"
    "in battle.");

static const u8 sLeppaBerryDesc[] = _(
    "A hold item that\n"
    "restores 10 PP in\n"
    "battle.");

static const u8 sOranBerryDesc[] = _(
    "A hold item that\n"
    "restores 10 HP in\n"
    "battle.");

static const u8 sPersimBerryDesc[] = _(
    "A hold item that\n"
    "heals confusion\n"
    "in battle.");

static const u8 sLumBerryDesc[] = _(
    "A hold item that\n"
    "heals any status\n"
    "problem in battle.");

static const u8 sSitrusBerryDesc[] = _(
    "A hold item that\n"
    "restores 30 HP in\n"
    "battle.");

static const u8 sFigyBerryDesc[] = _(
    "A hold item that\n"
    "restores HP but\n"
    "may confuse.");

static const u8 sWikiBerryDesc[] = _(
    "A hold item that\n"
    "restores HP but\n"
    "may confuse.");

static const u8 sMagoBerryDesc[] = _(
    "A hold item that\n"
    "restores HP but\n"
    "may confuse.");

static const u8 sAguavBerryDesc[] = _(
    "A hold item that\n"
    "restores HP but\n"
    "may confuse.");

static const u8 sIapapaBerryDesc[] = _(
    "A hold item that\n"
    "restores HP but\n"
    "may confuse.");

static const u8 sRazzBerryDesc[] = _(
    "{POKEBLOCK} ingredient.\n"
    "Plant in loamy soil\n"
    "to grow Razz.");

static const u8 sBlukBerryDesc[] = _(
    "{POKEBLOCK} ingredient.\n"
    "Plant in loamy soil\n"
    "to grow Bluk.");

static const u8 sNanabBerryDesc[] = _(
    "{POKEBLOCK} ingredient.\n"
    "Plant in loamy soil\n"
    "to grow Nanab.");

static const u8 sWepearBerryDesc[] = _(
    "{POKEBLOCK} ingredient.\n"
    "Plant in loamy soil\n"
    "to grow Wepear.");

static const u8 sPinapBerryDesc[] = _(
    "{POKEBLOCK} ingredient.\n"
    "Plant in loamy soil\n"
    "to grow Pinap.");

static const u8 sPomegBerryDesc[] = _(
    "Makes a Pokémon\n"
    "friendly but lowers\n"
    "base HP.");

static const u8 sKelpsyBerryDesc[] = _(
    "Makes a Pokémon\n"
    "friendly but lowers\n"
    "base Attack.");

static const u8 sQualotBerryDesc[] = _(
    "Makes a Pokémon\n"
    "friendly but lowers\n"
    "base Defense.");

static const u8 sHondewBerryDesc[] = _(
    "Makes a Pokémon\n"
    "friendly but lowers\n"
    "base Sp. Atk.");

static const u8 sGrepaBerryDesc[] = _(
    "Makes a Pokémon\n"
    "friendly but lowers\n"
    "base Sp. Def.");

static const u8 sTamatoBerryDesc[] = _(
    "Makes a Pokémon\n"
    "friendly but lowers\n"
    "base Speed.");

static const u8 sCornnBerryDesc[] = _(
    "{POKEBLOCK} ingredient.\n"
    "Plant in loamy soil\n"
    "to grow Cornn.");

static const u8 sMagostBerryDesc[] = _(
    "{POKEBLOCK} ingredient.\n"
    "Plant in loamy soil\n"
    "to grow Magost.");

static const u8 sRabutaBerryDesc[] = _(
    "{POKEBLOCK} ingredient.\n"
    "Plant in loamy soil\n"
    "to grow Rabuta.");

static const u8 sNomelBerryDesc[] = _(
    "{POKEBLOCK} ingredient.\n"
    "Plant in loamy soil\n"
    "to grow Nomel.");

static const u8 sSpelonBerryDesc[] = _(
    "{POKEBLOCK} ingredient.\n"
    "Plant in loamy soil\n"
    "to grow Spelon.");

static const u8 sPamtreBerryDesc[] = _(
    "{POKEBLOCK} ingredient.\n"
    "Plant in loamy soil\n"
    "to grow Pamtre.");

static const u8 sWatmelBerryDesc[] = _(
    "{POKEBLOCK} ingredient.\n"
    "Plant in loamy soil\n"
    "to grow Watmel.");

static const u8 sDurinBerryDesc[] = _(
    "{POKEBLOCK} ingredient.\n"
    "Plant in loamy soil\n"
    "to grow Durin.");

static const u8 sBelueBerryDesc[] = _(
    "{POKEBLOCK} ingredient.\n"
    "Plant in loamy soil\n"
    "to grow Belue.");
<<<<<<< HEAD

static const u8 sLiechiBerryDesc[] = _(
    "A hold item that\n"
    "raises Attack in\n"
    "a pinch.");

static const u8 sGanlonBerryDesc[] = _(
    "A hold item that\n"
    "raises Defense in\n"
    "a pinch.");

static const u8 sSalacBerryDesc[] = _(
    "A hold item that\n"
    "raises Speed in\n"
    "a pinch.");

static const u8 sPetayaBerryDesc[] = _(
    "A hold item that\n"
    "raises Sp. Atk in\n"
    "a pinch.");

static const u8 sApicotBerryDesc[] = _(
    "A hold item that\n"
    "raises Sp. Def in\n"
    "a pinch.");

static const u8 sLansatBerryDesc[] = _(
    "A hold item that\n"
    "ups the critical-\n"
    "hit rate in a pinch.");

static const u8 sStarfBerryDesc[] = _(
    "A hold item that\n"
    "sharply boosts a\n"
    "stat in a pinch.");

static const u8 sMicleBerryDesc[] = _(
    "When held, it ups\n"
    "the Accuracy of a\n"
    "move in a pinch.");

static const u8 sEnigmaBerryDesc[] = _(
    "{POKEBLOCK} ingredient.\n"
    "Plant in loamy soil\n"
    "to grow a mystery.");

static const u8 sOccaBerryDesc[] = _(
    "A hold item that\n"
    "weakens a Fire\n"
    "move if weak to it.");

static const u8 sPasshoBerryDesc[] = _(
    "A hold item that\n"
    "weakens a Water\n"
    "move if weak to it.");

static const u8 sWacanBerryDesc[] = _(
    "A hold item that\n"
    "weakens a Electric\n"
    "move if weak to it.");

static const u8 sRindoBerryDesc[] = _(
    "A hold item that\n"
    "weakens a Grass\n"
    "move if weak to it.");

static const u8 sYacheBerryDesc[] = _(
    "A hold item that\n"
    "weakens a Ice\n"
    "move if weak to it.");

static const u8 sChopleBerryDesc[] = _(
    "A hold item that\n"
    "weakens a Fighting\n"
    "move if weak to it.");

static const u8 sKebiaBerryDesc[] = _(
    "A hold item that\n"
    "weakens a Poison\n"
    "move if weak to it.");

static const u8 sShucaBerryDesc[] = _(
    "A hold item that\n"
    "weakens a Ground\n"
    "move if weak to it.");

static const u8 sCobaBerryDesc[] = _(
    "A hold item that\n"
    "weakens a Flying\n"
    "move if weak to it.");

static const u8 sPayapaBerryDesc[] = _(
    "A hold item that\n"
    "weakens a Psychic\n"
    "move if weak to it.");

static const u8 sTangaBerryDesc[] = _(
    "A hold item that\n"
    "weakens a Bug\n"
    "move if weak to it.");

static const u8 sChartiBerryDesc[] = _(
    "A hold item that\n"
    "weakens a Rock\n"
    "move if weak to it.");

static const u8 sKasibBerryDesc[] = _(
    "A hold item that\n"
    "weakens a Ghost\n"
    "move if weak to it.");

static const u8 sHabanBerryDesc[] = _(
    "A hold item that\n"
    "weakens a Dragon\n"
    "move if weak to it.");

static const u8 sColburBerryDesc[] = _(
    "A hold item that\n"
    "weakens a Dark\n"
    "move if weak to it.");

static const u8 sBabiriBerryDesc[] = _(
    "A hold item that\n"
    "weakens a Steel\n"
    "move if weak to it.");

static const u8 sChilanBerryDesc[] = _(
    "A hold item that\n"
    "weakens a Normal\n"
    "move.");

static const u8 sRoseliBerryDesc[] = _(
    "A hold item that\n"
    "weakens a Fairy\n"
    "move if weak to it.");

static const u8 sCustapBerryDesc[] = _(
    "It allows a Pokémon\n"
    "in a pinch to move\n"
    "first just once.");

static const u8 sJabocaBerryDesc[] = _(
    "If hit by a physical\n"
    "move, it will hurt\n"
    "the attacker a bit.");

static const u8 sRowapBerryDesc[] = _(
    "If hit by a special\n"
    "move, it will hurt\n"
    "the attacker a bit.");

static const u8 sKeeBerryDesc[] = _(
    "If hit by a physical\n"
    "move, it raises the\n"
    "Defense a bit.");

static const u8 sMarangaBerryDesc[] = _(
    "If hit by a special\n"
    "move, it raises the\n"
    "Sp. Def. a bit.");

// Hold items
static const u8 sBrightPowderDesc[] = _(
    "A hold item that\n"
    "casts a glare to\n"
    "reduce accuracy.");

static const u8 sWhiteHerbDesc[] = _(
    "A hold item that\n"
    "restores any\n"
    "lowered stat.");

static const u8 sMachoBraceDesc[] = _(
    "A hold item that\n"
    "promotes growth,\n"
    "but reduces Speed.");

static const u8 sExpShareDesc[] = _(
    "A hold item that\n"
    "gets Exp. points\n"
    "from battles.");

static const u8 sQuickClawDesc[] = _(
    "A hold item that\n"
    "occasionally allows\n"
    "the first strike.");

static const u8 sSootheBellDesc[] = _(
    "A hold item that\n"
    "calms spirits and\n"
    "fosters friendship.");

static const u8 sMentalHerbDesc[] = _(
    "A hold item that\n"
    "snaps Pokémon out\n"
    "of infatuation.");

static const u8 sChoiceBandDesc[] = _(
    "Raises a move's\n"
    "power, but permits\n"
    "only that move.");

static const u8 sKingsRockDesc[] = _(
    "A hold item that\n"
    "may cause flinching\n"
    "when the foe is hit.");

static const u8 sSilverPowderDesc[] = _(
    "A hold item that\n"
    "raises the power of\n"
    "Bug-type moves.");

static const u8 sAmuletCoinDesc[] = _(
    "Doubles money in\n"
    "battle if the\n"
    "holder takes part.");

static const u8 sCleanseTagDesc[] = _(
    "A hold item that\n"
    "helps repel wild\n"
    "Pokémon.");

static const u8 sSoulDewDesc[] = _(
    "Hold item: raises\n"
    "Sp. Atk & Sp. Def of\n"
    "Latios & Latias.");

static const u8 sDeepSeaToothDesc[] = _(
    "A hold item that\n"
    "raises the Sp. Atk\n"
    "of Clamperl.");

static const u8 sDeepSeaScaleDesc[] = _(
    "A hold item that\n"
    "raises the Sp. Def\n"
    "of Clamperl.");

static const u8 sSmokeBallDesc[] = _(
    "A hold item that\n"
    "assures fleeing\n"
    "from wild Pokémon.");

static const u8 sEverstoneDesc[] = _(
    "A wondrous hold\n"
    "item that prevents\n"
    "evolution.");

static const u8 sFocusBandDesc[] = _(
    "A hold item that\n"
    "occasionally\n"
    "prevents fainting.");

static const u8 sLuckyEggDesc[] = _(
    "A hold item that\n"
    "boosts Exp. points\n"
    "earned in battle.");

static const u8 sScopeLensDesc[] = _(
    "A hold item that\n"
    "improves the\n"
    "critical-hit rate.");

static const u8 sMetalCoatDesc[] = _(
    "A hold item that\n"
    "raises the power of\n"
    "Steel-type moves.");

static const u8 sLeftoversDesc[] = _(
    "A hold item that\n"
    "gradually restores\n"
    "HP in battle.");

static const u8 sDragonScaleDesc[] = _(
    "A strange scale\n"
    "held by Dragon-\n"
    "type Pokémon.");

static const u8 sOvalStoneDesc[] = _(
    "Makes a certain\n"
    "Pokémon evolve. It's\n"
    "shaped like an egg.");

static const u8 sProtectorDesc[] = _(
    "Loved by a certain\n"
    "Pokémon. It's stiff\n"
    "and heavy.");

static const u8 sElectirizerDesc[] = _(
    "Loved by a certain\n"
    "Pokémon. It's full\n"
    "of electric energy.");

static const u8 sMagmarizerDesc[] = _(
    "Loved by a certain\n"
    "Pokémon. It's full\n"
    "of magma energy.");

static const u8 sDubiousDiscDesc[] = _(
    "A transparent device\n"
    "overflowing with\n"
    "dubious data.");

static const u8 sReaperClothDesc[] = _(
    "Loved by a certain\n"
    "Pokémon. Imbued with\n"
    "spiritual energy.");

static const u8 sRazorClawDesc[] = _(
    "A hooked claw that\n"
    "ups the holder's\n"
    "critical-hit ratio.");

static const u8 sRazorFangDesc[] = _(
    "A hold item that\n"
    "may cause flinching\n"
    "when the foe is hit.");

static const u8 sPrismScaleDesc[] = _(
    "A mysterious scale\n"
    "that evolves certain\n"
    "Pokémon. It shines.");

static const u8 sWhippedDreamDesc[] = _(
    "A soft and sweet\n"
    "treat loved by\n"
    "a certain Pokémon.");

static const u8 sSachetDesc[] = _(
    "A sachet filled with\n"
    "perfumes loved by\n"
    "a certain Pokémon.");

static const u8 sLightBallDesc[] = _(
    "A hold item that\n"
    "raises the Atk and\n"
    "Sp. Atk of Pikachu.");

static const u8 sSoftSandDesc[] = _(
    "A hold item that\n"
    "raises the power of\n"
    "Ground-type moves.");

static const u8 sHardStoneDesc[] = _(
    "A hold item that\n"
    "raises the power of\n"
    "Rock-type moves.");

static const u8 sMiracleSeedDesc[] = _(
    "A hold item that\n"
    "raises the power of\n"
    "Grass-type moves.");

static const u8 sBlackGlassesDesc[] = _(
    "A hold item that\n"
    "raises the power of\n"
    "Dark-type moves.");

static const u8 sBlackBeltDesc[] = _(
    "A hold item that\n"
    "boosts Fighting-\n"
    "type moves.");

static const u8 sMagnetDesc[] = _(
    "A hold item that\n"
    "boosts Electric-\n"
    "type moves.");

static const u8 sMysticWaterDesc[] = _(
    "A hold item that\n"
    "raises the power of\n"
    "Water-type moves.");

static const u8 sSharpBeakDesc[] = _(
    "A hold item that\n"
    "raises the power of\n"
    "Flying-type moves.");

static const u8 sPoisonBarbDesc[] = _(
    "A hold item that\n"
    "raises the power of\n"
    "Poison-type moves.");

static const u8 sNeverMeltIceDesc[] = _(
    "A hold item that\n"
    "raises the power of\n"
    "Ice-type moves.");

static const u8 sSpellTagDesc[] = _(
    "A hold item that\n"
    "raises the power of\n"
    "Ghost-type moves.");

static const u8 sTwistedSpoonDesc[] = _(
    "A hold item that\n"
    "boosts Psychic-\n"
    "type moves.");

static const u8 sCharcoalDesc[] = _(
    "A hold item that\n"
    "raises the power of\n"
    "Fire-type moves.");

static const u8 sDragonFangDesc[] = _(
    "A hold item that\n"
    "raises the power of\n"
    "Dragon-type moves.");

static const u8 sSilkScarfDesc[] = _(
    "A hold item that\n"
    "raises the power of\n"
    "Normal-type moves.");

static const u8 sUpGradeDesc[] = _(
    "A peculiar box made\n"
    "by Silph Co.");

static const u8 sShellBellDesc[] = _(
    "A hold item that\n"
    "restores HP upon\n"
    "striking the foe.");

static const u8 sPowerBracerDesc[] = _(
    "A hold item that\n"
    "promotes Atk gain,\n"
    "but reduces Speed.");

static const u8 sPowerBeltDesc[] = _(
    "A hold item that\n"
    "promotes Def gain,\n"
    "but reduces Speed.");

static const u8 sPowerLensDesc[] = _(
    "Hold item that pro-\n"
    "motes Sp. Atk gain,\n"
    "but reduces Speed.");

static const u8 sPowerBandDesc[] = _(
    "Hold item that pro-\n"
    "motes Sp. Def gain,\n"
    "but reduces Speed.");

static const u8 sPowerAnkletDesc[] = _(
    "A hold item that\n"
    "promotes Spd gain,\n"
    "but reduces Speed.");

static const u8 sPowerWeightDesc[] = _(
    "A hold item that\n"
    "promotes HP gain,\n"
    "but reduces Speed.");

static const u8 sSeaIncenseDesc[] = _(
    "A hold item that\n"
    "slightly boosts\n"
    "Water-type moves.");

static const u8 sLaxIncenseDesc[] = _(
    "A hold item that\n"
    "slightly lowers the\n"
    "foe's accuracy.");

static const u8 sOddIncenseDesc[] = _(
    "A hold item that\n"
    "boosts Psychic-\n"
    "type moves.");

static const u8 sRockIncenseDesc[] = _(
    "A hold item that\n"
    "raises the power of\n"
    "Rock-type moves.");

static const u8 sFullIncenseDesc[] = _(
    "A held item that\n"
    "makes the holder\n"
    "move slower.");

static const u8 sWaveIncenseDesc[] = _(
    "A hold item that\n"
    "slightly boosts\n"
    "Water-type moves.");

static const u8 sRoseIncenseDesc[] = _(
    "A hold item that\n"
    "raises the power of\n"
    "Grass-type moves.");

static const u8 sLuckIncenseDesc[] = _(
    "Doubles money in\n"
    "battle if the\n"
    "holder takes part.");

static const u8 sPureIncenseDesc[] = _(
    "A hold item that\n"
    "helps repel wild\n"
    "Pokémon.");

static const u8 sLuckyPunchDesc[] = _(
    "A hold item that\n"
    "raises Chansey's\n"
    "critical-hit rate.");

static const u8 sMetalPowderDesc[] = _(
    "A hold item that\n"
    "raises Ditto's\n"
    "Defense.");

static const u8 sThickClubDesc[] = _(
    "A hold item that \n"
    "raises Cubone or\n"
    "Marowak's Attack.");
=======
>>>>>>> 8422ad6c

static const u8 sChilanBerryDesc[] = _(
    "A hold item that\n"
<<<<<<< HEAD
    "raises Farfetch'd's\n"
    "critical-hit ratio.");
=======
    "weakens a Normal\n"
    "move.");
>>>>>>> 8422ad6c

static const u8 sOccaBerryDesc[] = _(
    "A hold item that\n"
<<<<<<< HEAD
    "raises Cool in\n"
    "Contests.");
=======
    "weakens a Fire\n"
    "move if weak to it.");
>>>>>>> 8422ad6c

static const u8 sPasshoBerryDesc[] = _(
    "A hold item that\n"
<<<<<<< HEAD
    "raises Beauty in\n"
    "Contests.");
=======
    "weakens a Water\n"
    "move if weak to it.");
>>>>>>> 8422ad6c

static const u8 sWacanBerryDesc[] = _(
    "A hold item that\n"
<<<<<<< HEAD
    "raises Cute in\n"
    "Contests.");
=======
    "weakens a Electric\n"
    "move if weak to it.");
>>>>>>> 8422ad6c

static const u8 sRindoBerryDesc[] = _(
    "A hold item that\n"
<<<<<<< HEAD
    "raises Smart in\n"
    "Contests.");
=======
    "weakens a Grass\n"
    "move if weak to it.");
>>>>>>> 8422ad6c

static const u8 sYacheBerryDesc[] = _(
    "A hold item that\n"
<<<<<<< HEAD
    "raises Tough in\n"
    "Contests.");

// Key items
static const u8 sMachBikeDesc[] = _(
    "A folding bicycle\n"
    "that doubles your\n"
    "speed or better.");

static const u8 sCoinCaseDesc[] = _(
    "A case that holds\n"
    "up to 9,999 Coins.");

static const u8 sItemfinderDesc[] = _(
    "A device that\n"
    "signals an invisible\n"
    "item by sound.");

static const u8 sOldRodDesc[] = _(
    "Use by any body of\n"
    "water to fish for\n"
    "wild Pokémon.");

static const u8 sGoodRodDesc[] = _(
    "A decent fishing\n"
    "rod for catching\n"
    "wild Pokémon.");

static const u8 sSuperRodDesc[] = _(
    "The best fishing\n"
    "rod for catching\n"
    "wild Pokémon.");

static const u8 sSSTicketDesc[] = _(
    "The ticket required\n"
    "for sailing on a\n"
    "ferry.");

static const u8 sContestPassDesc[] = _(
    "The pass required\n"
    "for entering\n"
    "Pokémon Contests.");

static const u8 sWailmerPailDesc[] = _(
    "A tool used for\n"
    "watering Berries\n"
    "and plants.");

static const u8 sDevonGoodsDesc[] = _(
    "A package that\n"
    "contains Devon's\n"
    "machine parts.");
=======
    "weakens a Ice\n"
    "move if weak to it.");

static const u8 sChopleBerryDesc[] = _(
    "A hold item that\n"
    "weakens a Fighting\n"
    "move if weak to it.");

static const u8 sKebiaBerryDesc[] = _(
    "A hold item that\n"
    "weakens a Poison\n"
    "move if weak to it.");
>>>>>>> 8422ad6c

static const u8 sShucaBerryDesc[] = _(
    "A hold item that\n"
    "weakens a Ground\n"
    "move if weak to it.");

<<<<<<< HEAD
static const u8 sBasementKeyDesc[] = _(
    "The key for New\n"
    "Mauville beneath\n"
    "Mauville City.");
=======
static const u8 sCobaBerryDesc[] = _(
    "A hold item that\n"
    "weakens a Flying\n"
    "move if weak to it.");
>>>>>>> 8422ad6c

static const u8 sPayapaBerryDesc[] = _(
    "A hold item that\n"
    "weakens a Psychic\n"
    "move if weak to it.");

<<<<<<< HEAD
static const u8 sPokeblockCaseDesc[] = _(
    "A case for holding\n"
    "Pokéblocks made with\n"
    "a Berry Blender.");

static const u8 sLetterDesc[] = _(
    "A letter to Steven\n"
    "from the President\n"
    "of the Devon Corp.");
=======
static const u8 sTangaBerryDesc[] = _(
    "A hold item that\n"
    "weakens a Bug\n"
    "move if weak to it.");

static const u8 sChartiBerryDesc[] = _(
    "A hold item that\n"
    "weakens a Rock\n"
    "move if weak to it.");
>>>>>>> 8422ad6c

static const u8 sKasibBerryDesc[] = _(
    "A hold item that\n"
    "weakens a Ghost\n"
    "move if weak to it.");

static const u8 sHabanBerryDesc[] = _(
    "A hold item that\n"
    "weakens a Dragon\n"
    "move if weak to it.");

static const u8 sColburBerryDesc[] = _(
    "A hold item that\n"
    "weakens a Dark\n"
    "move if weak to it.");

<<<<<<< HEAD
static const u8 sScannerDesc[] = _(
    "A device found\n"
    "inside the\n"
    "Abandoned Ship.");
=======
static const u8 sBabiriBerryDesc[] = _(
    "A hold item that\n"
    "weakens a Steel\n"
    "move if weak to it.");
>>>>>>> 8422ad6c

static const u8 sRoseliBerryDesc[] = _(
    "A hold item that\n"
    "weakens a Fairy\n"
    "move if weak to it.");

<<<<<<< HEAD
static const u8 sMeteoriteDesc[] = _(
    "A meteorite found\n"
    "at Meteor Falls.");

static const u8 sRoom1KeyDesc[] = _(
    "A key that opens a\n"
    "door inside the\n"
    "Abandoned Ship.");

static const u8 sRoom2KeyDesc[] = _(
    "A key that opens a\n"
    "door inside the\n"
    "Abandoned Ship.");

static const u8 sRoom4KeyDesc[] = _(
    "A key that opens a\n"
    "door inside the\n"
    "Abandoned Ship.");

static const u8 sRoom6KeyDesc[] = _(
    "A key that opens a\n"
    "door inside the\n"
    "Abandoned Ship.");

static const u8 sStorageKeyDesc[] = _(
    "The key to the\n"
    "storage inside the\n"
    "Abandoned Ship.");

static const u8 sRootFossilDesc[] = _(
    "A fossil of an\n"
    "ancient, seafloor-\n"
    "dwelling Pokémon.");

static const u8 sClawFossilDesc[] = _(
    "A fossil of an\n"
    "ancient, seafloor-\n"
    "dwelling Pokémon.");

static const u8 sDevonScopeDesc[] = _(
    "A device by Devon\n"
    "that signals any\n"
    "unseeable Pokémon.");
=======
static const u8 sLiechiBerryDesc[] = _(
    "A hold item that\n"
    "raises Attack in\n"
    "a pinch.");

static const u8 sGanlonBerryDesc[] = _(
    "A hold item that\n"
    "raises Defense in\n"
    "a pinch.");

static const u8 sSalacBerryDesc[] = _(
    "A hold item that\n"
    "raises Speed in\n"
    "a pinch.");

static const u8 sPetayaBerryDesc[] = _(
    "A hold item that\n"
    "raises Sp. Atk in\n"
    "a pinch.");

static const u8 sApicotBerryDesc[] = _(
    "A hold item that\n"
    "raises Sp. Def in\n"
    "a pinch.");

static const u8 sLansatBerryDesc[] = _(
    "A hold item that\n"
    "ups the critical-\n"
    "hit rate in a pinch.");

static const u8 sStarfBerryDesc[] = _(
    "A hold item that\n"
    "sharply boosts a\n"
    "stat in a pinch.");

static const u8 sEnigmaBerryDesc[] = _( // Todo
    "?????");

static const u8 sMicleBerryDesc[] = _(
    "When held, it ups\n"
    "the Accuracy of a\n"
    "move in a pinch.");

static const u8 sCustapBerryDesc[] = _(
    "It allows a Pokémon\n"
    "in a pinch to move\n"
    "first just once.");

static const u8 sJabocaBerryDesc[] = _(
    "If hit by a physical\n"
    "move, it will hurt\n"
    "the attacker a bit.");

static const u8 sRowapBerryDesc[] = _(
    "If hit by a special\n"
    "move, it will hurt\n"
    "the attacker a bit.");

static const u8 sKeeBerryDesc[] = _(
    "If hit by a physical\n"
    "move, it raises the\n"
    "Defense a bit.");

static const u8 sMarangaBerryDesc[] = _(
    "If hit by a special\n"
    "move, it raises the\n"
    "Sp. Def. a bit.");

static const u8 sEnigmaBerryEReaderDesc[] = _(
    "{POKEBLOCK} ingredient.\n"
    "Plant in loamy soil\n"
    "to grow a mystery.");
>>>>>>> 8422ad6c

// TMs/HMs
static const u8 sTM01Desc[] = _(
    "Powerful, but makes\n"
    "the user flinch if\n"
    "hit by the foe.");

static const u8 sTM02Desc[] = _(
    "Hooks and slashes\n"
    "the foe with long,\n"
    "sharp claws.");

static const u8 sTM03Desc[] = _(
    "Generates an\n"
    "ultrasonic wave\n"
    "that may confuse.");

static const u8 sTM04Desc[] = _(
    "Raises Sp. Atk and\n"
    "Sp. Def by focusing\n"
    "the mind.");

static const u8 sTM05Desc[] = _(
    "A savage roar that\n"
    "makes the foe flee \n"
    "to end the battle.");

static const u8 sTM06Desc[] = _(
    "Poisons the foe\n"
    "with a toxin that\n"
    "gradually worsens.");

static const u8 sTM07Desc[] = _(
    "Creates a hailstorm\n"
    "that damages all\n"
    "types except Ice.");

static const u8 sTM08Desc[] = _(
    "Bulks up the body\n"
    "to boost both\n"
    "Attack & Defense.");

static const u8 sTM09Desc[] = _(
    "Shoots 2 to 5 seeds\n"
    "in a row to strike\n"
    "the foe.");

static const u8 sTM10Desc[] = _(
    "The attack power\n"
    "varies among\n"
    "different Pokémon.");

static const u8 sTM11Desc[] = _(
    "Raises the power of\n"
    "Fire-type moves\n"
    "for 5 turns.");

static const u8 sTM12Desc[] = _(
    "Enrages the foe so\n"
    "it can only use\n"
    "attack moves.");

static const u8 sTM13Desc[] = _(
    "Fires an icy cold\n"
    "beam that may\n"
    "freeze the foe.");

static const u8 sTM14Desc[] = _(
    "A brutal snow-and-\n"
    "wind attack that\n"
    "may freeze the foe.");

static const u8 sTM15Desc[] = _(
    "Powerful, but needs\n"
    "recharging the\n"
    "next turn.");

static const u8 sTM16Desc[] = _(
    "Creates a wall of\n"
    "light that lowers\n"
    "Sp. Atk damage.");

static const u8 sTM17Desc[] = _(
    "Negates all damage,\n"
    "but may fail if used\n"
    "in succession.");

static const u8 sTM18Desc[] = _(
    "Raises the power of\n"
    "Water-type moves\n"
    "for 5 turns.");

static const u8 sTM19Desc[] = _(
    "Recovers half the\n"
    "HP of the damage \n"
    "this move inflicts.");

static const u8 sTM20Desc[] = _(
    "Prevents status\n"
    "abnormality with a\n"
    "mystical power.");

static const u8 sTM21Desc[] = _(
    "The less the user\n"
    "likes you, the more\n"
    "powerful this move.");

static const u8 sTM22Desc[] = _(
    "Absorbs sunlight in\n"
    "the 1st turn, then\n"
    "attacks next turn.");

static const u8 sTM23Desc[] = _(
    "Slams the foe with\n"
    "a hard tail. It may\n"
    "lower Defense.");

static const u8 sTM24Desc[] = _(
    "A powerful electric\n"
    "attack that may\n"
    "cause paralysis.");

static const u8 sTM25Desc[] = _(
    "Strikes the foe\n"
    "with a thunderbolt.\n"
    "It may paralyze.");

static const u8 sTM26Desc[] = _(
    "Causes a quake\n"
    "that has no effect\n"
    "on flying foes.");

static const u8 sTM27Desc[] = _(
    "The more the user\n"
    "likes you, the more\n"
    "powerful this move.");

static const u8 sTM28Desc[] = _(
    "Digs underground\n"
    "the 1st turn, then\n"
    "strikes next turn.");

static const u8 sTM29Desc[] = _(
    "A powerful psychic\n"
    "attack that may\n"
    "lower Sp. Def.");

static const u8 sTM30Desc[] = _(
    "Hurls a dark lump\n"
    "at the foe. It may\n"
    "lower Sp. Def.");

static const u8 sTM31Desc[] = _(
    "Destroys barriers\n"
    "like Light Screen\n"
    "and causes damage.");

static const u8 sTM32Desc[] = _(
    "Creates illusory\n"
    "copies to enhance\n"
    "elusiveness.");

static const u8 sTM33Desc[] = _(
    "Creates a wall of\n"
    "light that weakens\n"
    "physical attacks.");

static const u8 sTM34Desc[] = _(
    "Zaps the foe with a\n"
    "jolt of electricity\n"
    "that never misses.");

static const u8 sTM35Desc[] = _(
    "Looses a stream of\n"
    "fire that may burn\n"
    "the foe.");

static const u8 sTM36Desc[] = _(
    "Hurls sludge at the\n"
    "foe. It may poison\n"
    "the foe.");

static const u8 sTM37Desc[] = _(
    "Causes a sandstorm\n"
    "that hits the foe\n"
    "over several turns.");

static const u8 sTM38Desc[] = _(
    "A powerful fire\n"
    "attack that may\n"
    "burn the foe.");

static const u8 sTM39Desc[] = _(
    "Stops the foe from\n"
    "moving with rocks.\n"
    "May lower Speed.");

static const u8 sTM40Desc[] = _(
    "An extremely fast\n"
    "attack that can't\n"
    "be avoided.");

static const u8 sTM41Desc[] = _(
    "Prevents the foe\n"
    "from using the same\n"
    "move in a row.");

static const u8 sTM42Desc[] = _(
    "Raises Attack when\n"
    "poisoned, burned,\n"
    "or paralyzed.");

static const u8 sTM43Desc[] = _(
    "Adds an effect to\n"
    "attack depending\n"
    "on the location.");

static const u8 sTM44Desc[] = _(
    "The user sleeps for\n"
    "2 turns to restore\n"
    "health and status.");

static const u8 sTM45Desc[] = _(
    "Makes it tough to\n"
    "attack a foe of the\n"
    "opposite gender.");

static const u8 sTM46Desc[] = _(
    "While attacking,\n"
    "it may steal the\n"
    "foe's held item.");

static const u8 sTM47Desc[] = _(
    "Spreads hard-\n"
    "edged wings and\n"
    "slams into the foe.");

static const u8 sTM48Desc[] = _(
    "Switches abilities\n"
    "with the foe on the\n"
    "turn this is used.");

static const u8 sTM49Desc[] = _(
    "Steals the effects\n"
    "of the move the foe\n"
    "is trying to use.");

static const u8 sTM50Desc[] = _(
    "Enables full-power\n"
    "attack, but sharply\n"
    "lowers Sp. Atk.");

static const u8 sTM51Desc[] = _( // Todo
    "?????");

static const u8 sTM52Desc[] = _( // Todo
    "?????");

static const u8 sTM53Desc[] = _( // Todo
    "?????");

static const u8 sTM54Desc[] = _( // Todo
    "?????");

static const u8 sTM55Desc[] = _( // Todo
    "?????");

static const u8 sTM56Desc[] = _( // Todo
    "?????");

static const u8 sTM57Desc[] = _( // Todo
    "?????");

static const u8 sTM58Desc[] = _( // Todo
    "?????");

static const u8 sTM59Desc[] = _( // Todo
    "?????");

static const u8 sTM60Desc[] = _( // Todo
    "?????");

static const u8 sTM61Desc[] = _( // Todo
    "?????");

static const u8 sTM62Desc[] = _( // Todo
    "?????");

static const u8 sTM63Desc[] = _( // Todo
    "?????");

static const u8 sTM64Desc[] = _( // Todo
    "?????");

static const u8 sTM65Desc[] = _( // Todo
    "?????");

static const u8 sTM66Desc[] = _( // Todo
    "?????");

static const u8 sTM67Desc[] = _( // Todo
    "?????");

static const u8 sTM68Desc[] = _( // Todo
    "?????");

static const u8 sTM69Desc[] = _( // Todo
    "?????");

static const u8 sTM70Desc[] = _( // Todo
    "?????");

static const u8 sTM71Desc[] = _( // Todo
    "?????");

static const u8 sTM72Desc[] = _( // Todo
    "?????");

static const u8 sTM73Desc[] = _( // Todo
    "?????");

static const u8 sTM74Desc[] = _( // Todo
    "?????");

static const u8 sTM75Desc[] = _( // Todo
    "?????");

static const u8 sTM76Desc[] = _( // Todo
    "?????");

static const u8 sTM77Desc[] = _( // Todo
    "?????");

static const u8 sTM78Desc[] = _( // Todo
    "?????");

static const u8 sTM79Desc[] = _( // Todo
    "?????");

static const u8 sTM80Desc[] = _( // Todo
    "?????");

static const u8 sTM81Desc[] = _( // Todo
    "?????");

static const u8 sTM82Desc[] = _( // Todo
    "?????");

static const u8 sTM83Desc[] = _( // Todo
    "?????");

static const u8 sTM84Desc[] = _( // Todo
    "?????");

static const u8 sTM85Desc[] = _( // Todo
    "?????");

static const u8 sTM86Desc[] = _( // Todo
    "?????");

static const u8 sTM87Desc[] = _( // Todo
    "?????");

static const u8 sTM88Desc[] = _( // Todo
    "?????");

static const u8 sTM89Desc[] = _( // Todo
    "?????");

static const u8 sTM90Desc[] = _( // Todo
    "?????");

static const u8 sTM91Desc[] = _( // Todo
    "?????");

static const u8 sTM92Desc[] = _( // Todo
    "?????");

static const u8 sTM93Desc[] = _( // Todo
    "?????");

static const u8 sTM94Desc[] = _( // Todo
    "?????");

static const u8 sTM95Desc[] = _( // Todo
    "?????");

static const u8 sTM96Desc[] = _( // Todo
    "?????");

static const u8 sTM97Desc[] = _( // Todo
    "?????");

<<<<<<< HEAD
static const u8 sTM50Desc[] = _(
    "Enables full-power\n"
    "attack, but sharply\n"
    "lowers Sp. Atk.");
=======
static const u8 sTM98Desc[] = _( // Todo
    "?????");

static const u8 sTM99Desc[] = _( // Todo
    "?????");
>>>>>>> 8422ad6c

static const u8 sTM100Desc[] = _( // Todo
    "?????");

static const u8 sHM01Desc[] = _(
    "Attacks the foe\n"
    "with sharp blades\n"
    "or claws.");

static const u8 sHM02Desc[] = _(
    "Flies up on the\n"
    "first turn, then\n"
    "attacks next turn.");

static const u8 sHM03Desc[] = _(
    "Creates a huge\n"
    "wave, then crashes\n"
    "it down on the foe.");

static const u8 sHM04Desc[] = _(
    "Builds enormous\n"
    "power, then slams\n"
    "the foe.");

static const u8 sHM05Desc[] = _(
    "Looses a powerful\n"
    "blast of light that\n"
    "reduces accuracy.");

static const u8 sHM06Desc[] = _(
    "A rock-crushingly\n"
    "tough attack that\n"
    "may lower Defense.");

static const u8 sHM07Desc[] = _(
    "Attacks the foe\n"
    "with enough power\n"
    "to climb waterfalls.");

static const u8 sHM08Desc[] = _(
    "Dives underwater\n"
    "the 1st turn, then\n"
    "attacks next turn.");

<<<<<<< HEAD
// FireRed/LeafGreen key items
static const u8 sOaksParcelDesc[] = _(
    "A parcel for Prof.\n"
    "Oak from a Pokémon\n"
    "Mart's clerk.");

static const u8 sPokeFluteDesc[] = _(
    "A sweet-sounding\n"
    "flute that awakens\n"
    "Pokémon.");

static const u8 sSecretKeyDesc[] = _(
    "The key to the\n"
    "Cinnabar Island\n"
    "Gym's entrance.");

static const u8 sBikeVoucherDesc[] = _(
    "A voucher for\n"
    "obtaining a bicycle\n"
    "from the Bike Shop.");

static const u8 sGoldTeethDesc[] = _(
    "Gold dentures lost\n"
    "by the Safari\n"
    "Zone's Warden.");

static const u8 sOldAmberDesc[] = _(
    "A stone containing\n"
    "the genes of an\n"
    "ancient Pokémon.");

static const u8 sCardKeyDesc[] = _(
    "A card-type door\n"
    "key used in Silph\n"
    "Co's office.");

static const u8 sLiftKeyDesc[] = _(
    "An elevator key\n"
    "used in Team\n"
    "Rocket's Hideout.");

static const u8 sArmorFossilDesc[] = _(
    "A piece of a\n"
    "prehistoric Poké-\n"
    "mon's head.");

static const u8 sSkullFossilDesc[] = _(
    "A piece of a\n"
    "prehistoric Poké-\n"
    "mon's head.");

static const u8 sHelixFossilDesc[] = _(
    "A piece of an\n"
    "ancient marine\n"
    "Pokémon's seashell.");

static const u8 sDomeFossilDesc[] = _(
    "A piece of an\n"
    "ancient marine\n"
    "Pokémon's shell.");

static const u8 sCoverFossilDesc[] = _(
    "A piece of a\n"
    "prehistoric Poké-\n"
    "mon's back.");

static const u8 sPlumeFossilDesc[] = _(
    "A piece of a\n"
    "prehistoric Poké-\n"
    "mon's wing.");

static const u8 sJawFossilDesc[] = _(
    "A piece of a prehis-\n"
    "toric Pokémon's\n"
    "large jaw.");

static const u8 sSailFossilDesc[] = _(
    "A piece of a prehis-\n"
    "toric Pokémon's\n"
    "skin sail.");

static const u8 sSilphScopeDesc[] = _(
    "Silph Co's scope\n"
    "makes unseeable\n"
    "Pokémon visible.");
=======
// Charms
static const u8 sOvalCharmDesc[] = _(
    "Raises the chance\n"
    "of finding eggs\n"
    "at the daycare.");

static const u8 sShinyCharmDesc[] = _(
	"A charm that will\n"
    "raise the chance\n"
    "of Shiny Pokémon.");

static const u8 sCatchingCharmDesc[] = _( // Todo
    "?????");

static const u8 sExpCharmDesc[] = _( // Todo
    "?????");

// Form-changing Key Items
static const u8 sRotomCatalogDesc[] = _( // Todo
    "?????");

static const u8 sGracideaDesc[] = _(
    "Bouquets made with\n"
    "it are offered as a\n"
    "token of gratitude.");

static const u8 sRevealGlassDesc[] = _( // Todo
    "?????");

static const u8 sDNASplicersDesc[] = _( // Todo
    "?????");

static const u8 sZygardeCubeDesc[] = _( // Todo
    "?????");

static const u8 sPrisonBottleDesc[] = _( // Todo
    "?????");

static const u8 sNSolarizerDesc[] = _( // Todo
    "?????");

static const u8 sNLunarizerDesc[] = _( // Todo
    "?????");

static const u8 sReinsOfUnityDesc[] = _( // Todo
    "?????");

// Battle Mechanic Key Items
static const u8 sKeyStoneDesc[] = _( // Todo
    "?????");

static const u8 sMegaRingDesc[] = _(
    "Enables {PKMN} holding\n"
    "their Mega Stone to\n"
    "Mega Evolve.");
>>>>>>> 8422ad6c

static const u8 sZPowerRingDesc[] = _(
    "A strange ring\n"
    "that enables\n"
    "Z-Move usage.");

static const u8 sDynamaxBandDesc[] = _( // Todo
    "?????");

// Misc. Key Items
static const u8 sBicycleDesc[] = _(
    "A folding bicycle\n"
    "that is faster than\n"
    "the Running Shoes.");
<<<<<<< HEAD
=======

static const u8 sMachBikeDesc[] = _(
    "A folding bicycle\n"
    "that doubles your\n"
    "speed or better.");

static const u8 sAcroBikeDesc[] = _(
    "A folding bicycle\n"
    "capable of jumps\n"
    "and wheelies.");

static const u8 sOldRodDesc[] = _(
    "Use by any body of\n"
    "water to fish for\n"
    "wild Pokémon.");

static const u8 sGoodRodDesc[] = _(
    "A decent fishing\n"
    "rod for catching\n"
    "wild Pokémon.");

static const u8 sSuperRodDesc[] = _(
    "The best fishing\n"
    "rod for catching\n"
    "wild Pokémon.");

static const u8 sDowsingMachineDesc[] = _(
    "A device that\n"
    "signals an invisible\n"
    "item by sound.");
>>>>>>> 8422ad6c

static const u8 sTownMapDesc[] = _(
    "Can be viewed\n"
    "anytime. Shows your\n"
    "present location.");

static const u8 sVsSeekerDesc[] = _(
    "A rechargeable unit\n"
    "that flags battle-\n"
    "ready Trainers.");
<<<<<<< HEAD

static const u8 sFameCheckerDesc[] = _(
    "Stores information\n"
    "on famous people\n"
    "for instant recall.");
=======
>>>>>>> 8422ad6c

static const u8 sTMCaseDesc[] = _(
    "A convenient case \n"
    "that holds TMs and\n"
    "HMs.");

static const u8 sBerryPouchDesc[] = _(
    "A convenient\n"
    "container that\n"
    "holds Berries.");
<<<<<<< HEAD
=======

static const u8 sPokemonBoxLinkDesc[] = _( // Todo
    "?????");

static const u8 sCoinCaseDesc[] = _(
    "A case that holds\n"
    "up to 9,999 Coins.");

static const u8 sPowderJarDesc[] = _(
    "Stores Berry\n"
    "Powder made using\n"
    "a Berry Crusher.");

static const u8 sWailmerPailDesc[] = _(
    "A tool used for\n"
    "watering Berries\n"
    "and plants.");

static const u8 sPokeRadarDesc[] = _( // Todo
    "?????");

static const u8 sPokeblockCaseDesc[] = _(
    "A case for holding\n"
    "Pokéblocks made with\n"
    "a Berry Blender.");

static const u8 sSootSackDesc[] = _(
    "A sack used to\n"
    "gather and hold\n"
    "volcanic ash.");

static const u8 sPokeFluteDesc[] = _(
    "A sweet-sounding\n"
    "flute that awakens\n"
    "Pokémon.");

static const u8 sFameCheckerDesc[] = _(
    "Stores information\n"
    "on famous people\n"
    "for instant recall.");
>>>>>>> 8422ad6c

static const u8 sTeachyTVDesc[] = _(
    "A TV set tuned to\n"
    "an advice program\n"
    "for Trainers.");

<<<<<<< HEAD
static const u8 sTriPassDesc[] = _(
    "A pass for ferries\n"
    "between One, Two,\n"
    "and Three Island.");

static const u8 sRainbowPassDesc[] = _(
    "For ferries serving\n"
    "Vermilion and the\n"
    "Sevii Islands.");
=======
// Story Key Items
static const u8 sSSTicketDesc[] = _(
    "The ticket required\n"
    "for sailing on a\n"
    "ferry.");
>>>>>>> 8422ad6c

static const u8 sEonTicketDesc[] = _(
    "The ticket for a\n"
    "ferry to a distant\n"
    "southern island.");

static const u8 sMysticTicketDesc[] = _(
    "A ticket required\n"
    "to board the ship\n"
    "to Navel Rock.");

static const u8 sAuroraTicketDesc[] = _(
    "A ticket required\n"
    "to board the ship\n"
    "to Birth Island.");

<<<<<<< HEAD
static const u8 sPowderJarDesc[] = _(
    "Stores Berry\n"
    "Powder made using\n"
    "a Berry Crusher.");
=======
static const u8 sOldSeaMapDesc[] = _(
    "A faded sea chart\n"
    "that shows the way\n"
    "to a certain island.");

static const u8 sLetterDesc[] = _(
    "A letter to Steven\n"
    "from the President\n"
    "of the Devon Corp.");

static const u8 sDevonPartsDesc[] = _(
    "A package that\n"
    "contains Devon's\n"
    "machine parts.");

static const u8 sGoGogglesDesc[] = _(
    "Nifty goggles that\n"
    "protect eyes from\n"
    "desert sandstorms.");

static const u8 sDevonScopeDesc[] = _(
    "A device by Devon\n"
    "that signals any\n"
    "unseeable Pokémon.");

static const u8 sBasementKeyDesc[] = _(
    "The key for New\n"
    "Mauville beneath\n"
    "Mauville City.");

static const u8 sScannerDesc[] = _(
    "A device found\n"
    "inside the\n"
    "Abandoned Ship.");

static const u8 sStorageKeyDesc[] = _(
    "The key to the\n"
    "storage inside the\n"
    "Abandoned Ship.");

static const u8 sKeyToRoom1Desc[] = _(
    "A key that opens a\n"
    "door inside the\n"
    "Abandoned Ship.");

static const u8 sKeyToRoom2Desc[] = _(
    "A key that opens a\n"
    "door inside the\n"
    "Abandoned Ship.");

static const u8 sKeyToRoom4Desc[] = _(
    "A key that opens a\n"
    "door inside the\n"
    "Abandoned Ship.");

static const u8 sKeyToRoom6Desc[] = _(
    "A key that opens a\n"
    "door inside the\n"
    "Abandoned Ship.");

static const u8 sMeteoriteDesc[] = _(
    "A meteorite found\n"
    "at Meteor Falls.");

static const u8 sMagmaEmblemDesc[] = _(
    "A medal-like item in\n"
    "the same shape as\n"
    "Team Magma's mark.");

static const u8 sContestPassDesc[] = _(
    "The pass required\n"
    "for entering\n"
    "Pokémon Contests.");

static const u8 sOaksParcelDesc[] = _(
    "A parcel for Prof.\n"
    "Oak from a Pokémon\n"
    "Mart's clerk.");

static const u8 sSecretKeyDesc[] = _(
    "The key to the\n"
    "Cinnabar Island\n"
    "Gym's entrance.");

static const u8 sBikeVoucherDesc[] = _(
    "A voucher for\n"
    "obtaining a bicycle\n"
    "from the Bike Shop.");

static const u8 sGoldTeethDesc[] = _(
    "Gold dentures lost\n"
    "by the Safari\n"
    "Zone's Warden.");

static const u8 sCardKeyDesc[] = _(
    "A card-type door\n"
    "key used in Silph\n"
    "Co's office.");

static const u8 sLiftKeyDesc[] = _(
    "An elevator key\n"
    "used in Team\n"
    "Rocket's Hideout.");

static const u8 sSilphScopeDesc[] = _(
    "Silph Co's scope\n"
    "makes unseeable\n"
    "POKéMON visible.");

static const u8 sTriPassDesc[] = _(
    "A pass for ferries\n"
    "between One, Two,\n"
    "and Three Island.");

static const u8 sRainbowPassDesc[] = _(
    "For ferries serving\n"
    "Vermilion and the\n"
    "Sevii Islands.");

static const u8 sTeaDesc[] = _(
    "A thirst-quenching\n"
    "tea prepared by an\n"
    "old lady.");
>>>>>>> 8422ad6c

static const u8 sRubyDesc[] = _(
    "An exquisite, red-\n"
    "glowing gem that\n"
    "symbolizes passion.");

static const u8 sSapphireDesc[] = _(
    "A brilliant blue gem\n"
    "that symbolizes\n"
<<<<<<< HEAD
    "honesty.");

// Emerald-specific key items
static const u8 sMagmaEmblemDesc[] = _(
    "A medal-like item in\n"
    "the same shape as\n"
    "Team Magma's mark.");

static const u8 sOldSeaMapDesc[] = _(
    "A faded sea chart\n"
    "that shows the way\n"
    "to a certain island.");

	// New items
static const u8 sWideLensDesc[] = _(
    "A magnifying lens\n"
    "that boosts the\n"
    "accuracy of moves.");

static const u8 sMuscleBandDesc[] = _(
    "A headband that\n"
    "boosts the power of\n"
    "physical moves.");

static const u8 sWiseGlassesDesc[] = _(
    "A pair of glasses\n"
    "that ups the power\n"
    "of special moves.");

static const u8 sExpertBeltDesc[] = _(
    "A belt that boosts\n"
    "the power of super\n"
    "effective moves.");

static const u8 sLightClayDesc[] = _(
    "Extends the length\n"
    "of barrier moves\n"
    "used by the holder.");

static const u8 sLifeOrbDesc[] = _(
    "Boosts the power of\n"
    "moves at the cost\n"
    "of some HP per turn.");

static const u8 sPowerHerbDesc[] = _(
    "Allows immediate\n"
    "use of a move that\n"
    "charges first.");

static const u8 sToxicOrbDesc[] = _(
    "A bizarre orb that\n"
    "badly poisons the\n"
    "holder in battle.");

static const u8 sFlameOrbDesc[] = _(
    "A bizarre orb that\n"
    "inflicts a burn on\n"
    "holder in battle.");

static const u8 sQuickPowderDesc[] = _(
    "An item to be held\n"
    "by Ditto. This odd\n"
    "powder boosts Speed.");

static const u8 sFocusSashDesc[] = _(
    "If the holder has\n"
    "full HP, it endures\n"
    "KO hits with 1 HP.");

static const u8 sZoomLensDesc[] = _(
    "If the holder moves\n"
    "after the foe, it'll\n"
    "boost accuracy.");

static const u8 sMetronomeDesc[] = _(
    "A held item that\n"
    "boosts a move used\n"
    "consecutively.");

static const u8 sIronBallDesc[] = _(
    "Cuts Speed and lets\n"
    "Flying-types be hit\n"
    "by Ground moves.");

static const u8 sLaggingTailDesc[] = _(
    "A held item that\n"
    "makes the holder\n"
    "move slower.");

static const u8 sDestinyKnotDesc[] = _(
    "If the holder falls\n"
    "in love, the foe\n"
    "does too.");

static const u8 sBlackSludgeDesc[] = _(
    "Gradually restores\n"
    "HP of Poison-types.\n"
    "Damages others.");

static const u8 sIcyRockDesc[] = _(
    "Extends the length\n"
    "of the move Hail\n"
    "used by the holder.");

static const u8 sSmoothRockDesc[] = _(
    "Extends the length\n"
    "of Sandstorm if\n"
    "used by the holder.");

static const u8 sHeatRockDesc[] = _(
    "Extends the length\n"
    "of Sunny Day if\n"
    "used by the holder.");

static const u8 sDampRockDesc[] = _(
    "Extends the length\n"
    "of Rain Dance if\n"
    "used by the holder.");

static const u8 sGripClawDesc[] = _(
    "Makes binding moves\n"
    "used by the holder\n"
    "go on for 7 turns.");

static const u8 sChoiceScarfDesc[] = _(
    "Boosts Speed, but\n"
    "allows the use of\n"
    "only one move.");

static const u8 sStickyBarbDesc[] = _(
    "Damages the holder\n"
    "each turn. May latch\n"
    "on to foes.");

static const u8 sShedShellDesc[] = _(
    "Enables the holder\n"
    "to switch out of\n"
    "battle without fail.");

static const u8 sBigRootDesc[] = _(
    "A held item that\n"
    "boosts the power of\n"
    "HP-stealing moves.");

static const u8 sChoiceSpecsDesc[] = _(
    "Boosts Sp. Atk, but\n"
    "allows the use of\n"
    "only one move.");

static const u8 sOddKeystoneDesc[] = _(
    "Voices can be heard\n"
    "from this odd stone\n"
    "occasionally.");

static const u8 sAdamantOrbDesc[] = _(
    "Boosts the power of\n"
    "Dialga's Dragon and\n"
    "Steel-type moves.");

static const u8 sLustrousOrbDesc[] = _(
    "Boosts the power of\n"
    "Palkia's Dragon and\n"
    "Water-type moves.");

static const u8 sGriseousOrbDesc[] = _(
    "Powers up Giratina's\n"
    "Dragon and Ghost-\n"
    "type moves.");

static const u8 sGracideaDesc[] = _(
    "Bouquets made with\n"
    "it are offered as a\n"
    "token of gratitude.");

static const u8 sBugMemoryDesc[] = _(
    "A disc with Bug\n"
    "type data. It swaps\n"
    "Silvally's type.");

static const u8 sDarkMemoryDesc[] = _(
    "A disc with Dark\n"
    "type data. It swaps\n"
    "Silvally's type.");

static const u8 sDragonMemoryDesc[] = _(
    "A disc with Dragon\n"
    "type data. It swaps\n"
    "Silvally's type.");

static const u8 sElectricMemoryDesc[] = _(
    "A disc with Electric\n"
    "type data. It swaps\n"
    "Silvally's type.");

static const u8 sFairyMemoryDesc[] = _(
    "A disc with Fairy\n"
    "type data. It swaps\n"
    "Silvally's type.");

static const u8 sFightingMemoryDesc[] = _(
    "A disc with Fighting\n"
    "type data. It swaps\n"
    "Silvally's type.");

static const u8 sFireMemoryDesc[] = _(
    "A disc with Fire\n"
    "type data. It swaps\n"
    "Silvally's type.");

static const u8 sFlyingMemoryDesc[] = _(
    "A disc with Flying\n"
    "type data. It swaps\n"
    "Silvally's type.");

static const u8 sGhostMemoryDesc[] = _(
    "A disc with Ghost\n"
    "type data. It swaps\n"
    "Silvally's type.");

static const u8 sGrassMemoryDesc[] = _(
    "A disc with Grass\n"
    "type data. It swaps\n"
    "Silvally's type.");

static const u8 sGroundMemoryDesc[] = _(
    "A disc with Ground\n"
    "type data. It swaps\n"
    "Silvally's type.");

static const u8 sIceMemoryDesc[] = _(
    "A disc with Ice\n"
    "type data. It swaps\n"
    "Silvally's type.");

static const u8 sPoisonMemoryDesc[] = _(
    "A disc with Poison\n"
    "type data. It swaps\n"
    "Silvally's type.");

static const u8 sPsychicMemoryDesc[] = _(
    "A disc with Psychic\n"
    "type data. It swaps\n"
    "Silvally's type.");

static const u8 sRockMemoryDesc[] = _(
    "A disc with Rock\n"
    "type data. It swaps\n"
    "Silvally's type.");

static const u8 sSteelMemoryDesc[] = _(
    "A disc with Steel\n"
    "type data. It swaps\n"
    "Silvally's type.");

static const u8 sWaterMemoryDesc[] = _(
    "A disc with Water\n"
    "type data. It swaps\n"
    "Silvally's type.");

static const u8 sFlamePlateDesc[] = _(
    "A tablet that ups\n"
    "the power of\n"
    "Fire-type moves.");

static const u8 sSplashPlateDesc[] = _(
    "A tablet that ups\n"
    "the power of\n"
    "Water-type moves.");

static const u8 sZapPlateDesc[] = _(
    "A tablet that ups\n"
    "the power of Elec-\n"
    "tric-type moves.");

static const u8 sMeadowPlateDesc[] = _(
    "A tablet that ups\n"
    "the power of\n"
    "Grass-type moves.");

static const u8 sIciclePlateDesc[] = _(
    "A tablet that ups\n"
    "the power of\n"
    "Ice-type moves.");

static const u8 sFistPlateDesc[] = _(
    "A tablet that ups\n"
    "the power of Fight-\n"
    "ing-type moves.");

static const u8 sToxicPlateDesc[] = _(
    "A tablet that ups\n"
    "the power of\n"
    "Poison-type moves.");

static const u8 sEarthPlateDesc[] = _(
    "A tablet that ups\n"
    "the power of\n"
    "Ground-type moves.");

static const u8 sSkyPlateDesc[] = _(
    "A tablet that ups\n"
    "the power of\n"
    "Flying-type moves.");

static const u8 sMindPlateDesc[] = _(
    "A tablet that ups\n"
    "the power of Psy\n"
    "chic-type moves.");

static const u8 sInsectPlateDesc[] = _(
    "A tablet that ups\n"
    "the power of\n"
    "Bug-type moves.");

static const u8 sStonePlateDesc[] = _(
    "A tablet that ups\n"
    "the power of\n"
    "Rock-type moves.");

static const u8 sSpookyPlateDesc[] = _(
    "A tablet that ups\n"
    "the power of\n"
    "Ghost-type moves.");

static const u8 sDracoPlateDesc[] = _(
    "A tablet that ups\n"
    "the power of\n"
    "Dragon-type moves.");

static const u8 sDreadPlateDesc[] = _(
    "A tablet that ups\n"
    "the power of\n"
    "Dark-type moves.");

static const u8 sIronPlateDesc[] = _(
    "A tablet that ups\n"
    "the power of\n"
    "Steel-type moves.");

static const u8 sEvioliteDesc[] = _(
    "Raises the Def and\n"
    "Sp. Def of Pokémon\n"
    "that can evolve.");

static const u8 sFloatStoneDesc[] = _(
    "It's so light that\n"
    "when held, it halves\n"
    "a Pokémon's weight.");

static const u8 sRockyHelmetDesc[] = _(
    "Hurts the foe if\n"
    "they touch its\n"
    "holder.");

static const u8 sAirBalloonDesc[] = _(
    "Elevates the holder\n"
    "in the air. If hit,\n"
    "this item will burst.");

static const u8 sRedCardDesc[] = _(
    "Switches out the\n"
    "foe if they hit the\n"
    "holder.");

static const u8 sRingTargetDesc[] = _(
    "Moves that wouldn't\n"
    "have effect will\n"
    "land on its holder.");

static const u8 sBindingBandDesc[] = _(
    "Increases the\n"
    "power of binding\n"
    "moves when held.");

static const u8 sEjectButtonDesc[] = _(
    "Switches out the\n"
    "user if they're hit\n"
    "by the foe.");

static const u8 sAbsorbBulbDesc[] = _(
    "Raises Sp. Atk if\n"
    "the holder is hit by\n"
    "a Water-type move.");

static const u8 sCellBatteryDesc[] = _(
    "Raises Atk if the\n"
    "holder is hit by an\n"
    "Electric-type move.");

static const u8 sLuminousMossDesc[] = _(
    "Raises Sp. Def if\n"
    "the holder is hit by\n"
    "a Water-type move.");

static const u8 sSnowballDesc[] = _(
    "Raises Atk if its\n"
    "holder is hit by an\n"
    "Ice-type move.");

static const u8 sWeaknessPolicyDesc[] = _(
    "If hit by a Super\n"
    "Effective move, ups\n"
    "Atk and Sp. Atk.");

static const u8 sDouseDriveDesc[] = _(
    "Changes Genesect's\n"
    "Techno Blast to\n"
    "Water-type.");

static const u8 sShockDriveDesc[] = _(
    "Changes Genesect's\n"
    "Techno Blast to\n"
    "Electric-type.");

static const u8 sBurnDriveDesc[] = _(
    "Changes Genesect's\n"
    "Techno Blast to\n"
    "Fire-type.");

static const u8 sChillDriveDesc[] = _(
    "Changes Genesect's\n"
    "Techno Blast to\n"
    "Ice-type.");

static const u8 sFireGemDesc[] = _(
    "Increases the\n"
    "power of Fire\n"
    "Type moves.");

static const u8 sWaterGemDesc[] = _(
    "Increases the\n"
    "power of Water\n"
    "Type moves.");

static const u8 sElectricGemDesc[] = _(
    "Increases the\n"
    "power of Electric\n"
    "Type moves.");

static const u8 sGrassGemDesc[] = _(
    "Increases the\n"
    "power of Grass\n"
    "Type moves.");

static const u8 sIceGemDesc[] = _(
    "Increases the\n"
    "power of Ice\n"
    "Type moves.");

static const u8 sFightingGemDesc[] = _(
    "Increases the\n"
    "power of Fighting\n"
    "Type moves.");

static const u8 sPoisonGemDesc[] = _(
    "Increases the\n"
    "power of Poison\n"
    "Type moves.");

static const u8 sGroundGemDesc[] = _(
    "Increases the\n"
    "power of Ground\n"
    "Type moves.");

static const u8 sFlyingGemDesc[] = _(
    "Increases the\n"
    "power of Flying\n"
    "Type moves.");

static const u8 sPsychicGemDesc[] = _(
    "Increases the\n"
    "power of Psychic\n"
    "Type moves.");

static const u8 sBugGemDesc[] = _(
    "Increases the\n"
    "power of Bug\n"
    "Type moves.");

static const u8 sRockGemDesc[] = _(
    "Increases the\n"
    "power of Rock\n"
    "Type moves.");

static const u8 sGhostGemDesc[] = _(
    "Increases the\n"
    "power of Ghost\n"
    "Type moves.");

static const u8 sDragonGemDesc[] = _(
    "Increases the\n"
    "power of Dragon\n"
    "Type moves.");

static const u8 sDarkGemDesc[] = _(
    "Increases the\n"
    "power of Dark\n"
    "Type moves.");

static const u8 sSteelGemDesc[] = _(
    "Increases the\n"
    "power of Steel\n"
    "Type moves.");

static const u8 sNormalGemDesc[] = _(
    "Increases the\n"
    "power of Normal\n"
    "Type moves.");

static const u8 sFairyGemDesc[] = _(
    "Increases the\n"
    "power of Fairy\n"
    "Type moves.");

static const u8 sAssaultVestDesc[] = _(
    "Raises Sp. Def but\n"
    "prevents the use\n"
    "of status moves.");

static const u8 sPixiePlateDesc[] = _(
    "A stone tablet that\n"
    "boosts the power of\n"
    "Fairy-type moves.");

static const u8 sSafetyGogglesDesc[] = _(
    "Protect from\n"
    "weather damage and\n"
    "powder moves.");

static const u8 sGengariteDesc[] = _(
    "This stone enables\n"
    "Gengar to Mega\n"
    "Evolve in battle.");

static const u8 sGardevoiriteDesc[] = _(
    "This stone enables\n"
    "Gardevoir to Mega\n"
    "Evolve in battle.");

static const u8 sAmpharositeDesc[] = _(
    "This stone enables\n"
    "Ampharos to Mega\n"
    "Evolve in battle.");

static const u8 sVenusauriteDesc[] = _(
    "This stone enables\n"
    "Venusaur to Mega\n"
    "Evolve in battle.");

static const u8 sCharizarditeDesc[] = _(
    "This stone enables\n"
    "Charizard to Mega\n"
    "Evolve in battle.");

static const u8 sBlastoisiniteDesc[] = _(
    "This stone enables\n"
    "Blastoise to Mega\n"
    "Evolve in battle.");

static const u8 sMewtwoniteDesc[] = _(
    "This stone enables\n"
    "Mewtwo to Mega\n"
    "Evolve in battle.");

static const u8 sBlazikeniteDesc[] = _(
    "This stone enables\n"
    "Blaziken to Mega\n"
    "Evolve in battle.");

static const u8 sMedichamiteDesc[] = _(
    "This stone enables\n"
    "Medicham to Mega\n"
    "Evolve in battle.");

static const u8 sHoundoominiteDesc[] = _(
    "This stone enables\n"
    "Houndoom to Mega\n"
    "Evolve in battle.");

static const u8 sAggroniteDesc[] = _(
    "This stone enables\n"
    "Aggron to Mega\n"
    "Evolve in battle.");

static const u8 sBanettiteDesc[] = _(
    "This stone enables\n"
    "Banette to Mega\n"
    "Evolve in battle.");

static const u8 sTyranitariteDesc[] = _(
    "This stone enables\n"
    "Tyranitar to Mega\n"
    "Evolve in battle.");

static const u8 sScizoriteDesc[] = _(
    "This stone enables\n"
    "Scizor to Mega\n"
    "Evolve in battle.");

static const u8 sPinsiriteDesc[] = _(
    "This stone enables\n"
    "Pinsir to Mega\n"
    "Evolve in battle.");

static const u8 sAerodactyliteDesc[] = _(
    "This stone enables\n"
    "Aerodactyl to Mega\n"
    "Evolve in battle.");

static const u8 sLucarioniteDesc[] = _(
    "This stone enables\n"
    "Lucario to Mega\n"
    "Evolve in battle.");

static const u8 sAbomasiteDesc[] = _(
    "This stone enables\n"
    "Abomasnow to Mega\n"
    "Evolve in battle.");

static const u8 sKangaskhaniteDesc[] = _(
    "This stone enables\n"
    "Kangaskhan to Mega\n"
    "Evolve in battle.");

static const u8 sGyaradositeDesc[] = _(
    "This stone enables\n"
    "Gyarados to Mega\n"
    "Evolve in battle.");

static const u8 sAbsoliteDesc[] = _(
    "This stone enables\n"
    "Absol to Mega\n"
    "Evolve in battle.");

static const u8 sAlakaziteDesc[] = _(
    "This stone enables\n"
    "Alakazam to Mega\n"
    "Evolve in battle.");

static const u8 sHeracroniteDesc[] = _(
    "This stone enables\n"
    "Heracross to Mega\n"
    "Evolve in battle.");

static const u8 sMawiliteDesc[] = _(
    "This stone enables\n"
    "Mawile to Mega\n"
    "Evolve in battle.");

static const u8 sManectiteDesc[] = _(
    "This stone enables\n"
    "Manectric to Mega\n"
    "Evolve in battle.");

static const u8 sGarchompiteDesc[] = _(
    "This stone enables\n"
    "Garchomp to Mega\n"
    "Evolve in battle.");

static const u8 sLatiasiteDesc[] = _(
    "This stone enables\n"
    "Latias to Mega\n"
    "Evolve in battle.");

static const u8 sLatiositeDesc[] = _(
    "This stone enables\n"
    "Latios to Mega\n"
    "Evolve in battle.");

static const u8 sSwampertiteDesc[] = _(
    "This stone enables\n"
    "Swampert to Mega\n"
    "Evolve in battle.");

static const u8 sSceptiliteDesc[] = _(
    "This stone enables\n"
    "Sceptile to Mega\n"
    "Evolve in battle.");

static const u8 sSableniteDesc[] = _(
    "This stone enables\n"
    "Sableye to Mega\n"
    "Evolve in battle.");

static const u8 sAltarianiteDesc[] = _(
    "This stone enables\n"
    "Altaria to Mega\n"
    "Evolve in battle.");

static const u8 sGalladiteDesc[] = _(
    "This stone enables\n"
    "Gallade to Mega\n"
    "Evolve in battle.");

static const u8 sAudiniteDesc[] = _(
    "This stone enables\n"
    "Audino to Mega\n"
    "Evolve in battle.");

static const u8 sMetagrossiteDesc[] = _(
    "This stone enables\n"
    "Metagross to Mega\n"
    "Evolve in battle.");

static const u8 sSharpedoniteDesc[] = _(
    "This stone enables\n"
    "Sharpedo to Mega\n"
    "Evolve in battle.");

static const u8 sSlowbroniteDesc[] = _(
    "This stone enables\n"
    "Slowbro to Mega\n"
    "Evolve in battle.");

static const u8 sSteelixiteDesc[] = _(
    "This stone enables\n"
    "Steelix to Mega\n"
    "Evolve in battle.");

static const u8 sPidgeotiteDesc[] = _(
    "This stone enables\n"
    "Pidgeot to Mega\n"
    "Evolve in battle.");

static const u8 sGlalititeDesc[] = _(
    "This stone enables\n"
    "Glalie to Mega\n"
    "Evolve in battle.");

static const u8 sDianciteDesc[] = _(
    "This stone enables\n"
    "Diancie to Mega\n"
    "Evolve in battle.");

static const u8 sCameruptiteDesc[] = _(
    "This stone enables\n"
    "Camerupt to Mega\n"
    "Evolve in battle.");

static const u8 sLopunniteDesc[] = _(
    "This stone enables\n"
    "Lopunny to Mega\n"
    "Evolve in battle.");

static const u8 sSalamenciteDesc[] = _(
    "This stone enables\n"
    "Salamence to Mega\n"
    "Evolve in battle.");

static const u8 sBeedrilliteDesc[] = _(
    "This stone enables\n"
    "Beedrill to Mega\n"
    "Evolve in battle.");

static const u8 sMegaBraceletDesc[] = _(
    "Enables {PKMN} holding\n"
    "their Mega Stone to\n"
    "Mega Evolve.");

static const u8 sProtectPadsDesc[] = _(
    "Guard the holder\n"
    "from contact move\n"
    "effects.");

static const u8 sTerrainExtenderDesc[] = _(
    "Extends the length\n"
    "of the active\n"
    "battle terrain.");

static const u8 sElectricSeedDesc[] = _(
    "Boosts Defense on\n"
    "Electric Terrain,\n"
    "but only one time.");

static const u8 sGrassySeedDesc[] = _(
    "Boosts Defense on\n"
    "Grassy Terrain,\n"
    "but only one time.");

static const u8 sMistySeedDesc[] = _(
    "Boosts Sp. Def. on\n"
    "Misty Terrain,\n"
    "but only one time.");

static const u8 sPsychicSeedDesc[] = _(
    "Boosts Sp. Def. on\n"
    "Psychic Terrain,\n"
    "but only one time.");

static const u8 sAdrenalineOrbDesc[] = _(
    "Boosts Speed if the\n"
    "user is intimidated,\n"
    "but only one time.");

static const u8 sHoneyDesc[] = _(
    "Sweet honey that\n"
    "attracts wild\n"
    "Pokémon when used.");

static const u8 sHealthFeatherDesc[] = _(
    "An item that raises\n"
    "the base HP of\n"
    "a Pokémon.");

static const u8 sMuscleFeatherDesc[] = _(
    "An item that raises\n"
    "the base Attack of\n"
    "a Pokémon.");

static const u8 sResistFeatherDesc[] = _(
    "An item that raises\n"
    "the base Defense\n"
    "of a Pokémon.");

static const u8 sGeniusFeatherDesc[] = _(
    "An item that raises\n"
    "the base Sp. Atk.\n"
    "of a Pokémon.");

static const u8 sCleverFeatherDesc[] = _(
    "An item that raises\n"
    "the base Sp. Def.\n"
    "of a Pokémon.");

static const u8 sSwiftFeatherDesc[] = _(
    "An item that raises\n"
    "the base Speed of\n"
    "a Pokémon.");

static const u8 sPrettyFeatherDesc[] = _(
    "A beautiful yet\n"
    "plain feather that\n"
    "does nothing.");

static const u8 sShinyCharmDesc[] = _(
	"A charm that will\n"
    "raise the chance\n"
    "of Shiny Pokémon.");
    
static const u8 sOvalCharmDesc[] = _(
    "Raises the chance\n"
    "of finding eggs\n"
    "at the daycare.");

static const u8 sZRingDesc[] = _(
    "A strange ring\n"
    "that enables\n"
    "Z-Move usage.");

static const u8 sNormaliumZDesc[] = _(
    "Upgrade Normal-\n"
    "type moves into\n"
    "Z-Moves.");

static const u8 sFightiniumZDesc[] = _(
    "Upgrade Fighting-\n"
    "type moves into\n"
    "Z-Moves.");
    
static const u8 sFlyiniumZDesc[] = _(
    "Upgrade Flying-\n"
    "type moves into\n"
    "Z-Moves.");

static const u8 sPoisoniumZDesc[] = _(
    "Upgrade Poison-\n"
    "type moves into\n"
    "Z-Moves.");

static const u8 sGroundiumZDesc[] = _(
    "Upgrade Ground-\n"
    "type moves into\n"
    "Z-Moves.");

static const u8 sRockiumZDesc[] = _(
    "Upgrade Rock-\n"
    "type moves into\n"
    "Z-Moves.");

static const u8 sBuginiumZDesc[] = _(
    "Upgrade Bug-\n"
    "type moves into\n"
    "Z-Moves.");

static const u8 sGhostiumZDesc[] = _(
    "Upgrade Ghost-\n"
    "type moves into\n"
    "Z-Moves.");

static const u8 sSteeliumZDesc[] = _(
    "Upgrade Steel-\n"
    "type moves into\n"
    "Z-Moves.");

static const u8 sFiriumZDesc[] = _(
    "Upgrade Fire-\n"
    "type moves into\n"
    "Z-Moves.");

static const u8 sWateriumZDesc[] = _(
    "Upgrade Water-\n"
    "type moves into\n"
    "Z-Moves.");

static const u8 sGrassiumZDesc[] = _(
    "Upgrade Grass-\n"
    "type moves into\n"
    "Z-Moves.");

static const u8 sElectriumZDesc[] = _(
    "Upgrade Electric-\n"
    "type moves into\n"
    "Z-Moves.");

static const u8 sPsychiumZDesc[] = _(
    "Upgrade Psychic-\n"
    "type moves into\n"
    "Z-Moves.");

static const u8 sIciumZDesc[] = _(
    "Upgrade Ice-\n"
    "type moves into\n"
    "Z-Moves.");

static const u8 sDragoniumZDesc[] = _(
    "Upgrade Dragon-\n"
    "type moves into\n"
    "Z-Moves.");

static const u8 sDarkiniumZDesc[] = _(
    "Upgrade Dark-\n"
    "type moves into\n"
    "Z-Moves.");

static const u8 sFairiumZDesc[] = _(
    "Upgrade Fairy-\n"
    "type moves into\n"
    "Z-Moves.");

static const u8 sAloraichiumZDesc[] = _(
    "Upgrade Alolan\n"
    "Raichu's Thunder-\n"
    "bolt into a Z-Move.");

static const u8 sDecidiumZDesc[] = _(
    "Upgrade Decidu-\n"
    "eye's Spirit Sha-\n"
    "ckle into a Z-Move.");

static const u8 sEeviumZDesc[] = _(
    "Upgrade Eevee's\n"
    "Last Resort\n"
    "into a Z-Move.");

static const u8 sInciniumZDesc[] = _(
    "Upgrade Incine-\n"
    "roar's Darkest La-\n"
    "riat into a Z-Move.");

static const u8 sKommoniumZDesc[] = _(
    "Upgrade Kommo-o's\n"
    "Clanging Scales\n"
    "into a Z-Move.");

static const u8 sLunaliumZDesc[] = _(
    "Upgrade Lunala's\n"
    "Moongeist Beam\n"
    "into a Z-Move.");

static const u8 sLycaniumZDesc[] = _(
    "Upgrade Lycanroc's\n"
    "Stone Edge\n"
    "into a Z-Move.");

static const u8 sMarshadiumZDesc[] = _(
    "Upgrade Marsha-\n"
    "dow's Spectral Thi-\n"
    "ef into a Z-Move.");

static const u8 sMewniumZDesc[] = _(
    "Upgrade Mew's\n"
    "Psychic into\n"
    "a Z-Move.");

static const u8 sMimikiumZDesc[] = _(
    "Upgrade Mimikyu's\n"
    "Play Rough\n"
    "into a Z-Move.");

static const u8 sPikaniumZDesc[] = _(
    "Upgrade Pikachu's\n"
    "Volt Tackle\n"
    "into a Z-Move.");

static const u8 sPikashuniumZDesc[] = _(
    "Upgrade Pikachu w/\n"
    "a cap's Thunderbolt\n"
    "into a Z-Move.");

static const u8 sPrimariumZDesc[] = _(
    "Upgrade Primarina's\n"
    "Sparkling Aria\n"
    "into a Z-Move.");

static const u8 sSnorliumZDesc[] = _(
    "Upgrade Snorlax's\n"
    "Giga Impact\n"
    "into a Z-Move.");

static const u8 sSolganiumZDesc[] = _(
    "Upgrade Solgaleo's\n"
    "Sunsteel Strike\n"
    "into a Z-Move.");

static const u8 sTapuniumZDesc[] = _(
    "Upgrade the tapu's\n"
    "Nature's Madness\n"
    "into a Z-Move.");

static const u8 sUltranecroziumZDesc[] = _(
    "A crystal to turn\n"
    "fused Necrozma\n"
    "into a new form.");
=======
    "honesty.");
>>>>>>> 8422ad6c
<|MERGE_RESOLUTION|>--- conflicted
+++ resolved
@@ -1,13 +1,6 @@
 static const u8 sDummyDesc[] = _(
     "?????");
 
-<<<<<<< HEAD
-// Pokeballs
-static const u8 sMasterBallDesc[] = _(
-    "The best Ball that\n"
-    "catches a Pokémon\n"
-    "without fail.");
-=======
 // Poké Balls
 static const u8 sPokeBallDesc[] = _(
     "A tool used for\n"
@@ -18,206 +11,129 @@
     "A good Ball with a\n"
     "higher catch rate\n"
     "than a Poké Ball.");
->>>>>>> 8422ad6c
 
 static const u8 sUltraBallDesc[] = _(
     "A better Ball with\n"
     "a higher catch rate\n"
     "than a Great Ball.");
 
-<<<<<<< HEAD
-static const u8 sGreatBallDesc[] = _(
-    "A good Ball with a\n"
-    "higher catch rate\n"
-    "than a Poké Ball.");
-
-static const u8 sPokeBallDesc[] = _(
-    "A tool used for\n"
-    "catching wild\n"
+static const u8 sMasterBallDesc[] = _(
+    "The best Ball that\n"
+    "catches a Pokémon\n"
+    "without fail.");
+
+static const u8 sPremierBallDesc[] = _(
+    "A rare Ball made\n"
+    "in commemoration\n"
+    "of some event.");
+
+static const u8 sHealBallDesc[] = _(
+    "A remedial Ball\n"
+    "that restores\n"
+    "caught Pokémon.");
+
+static const u8 sNetBallDesc[] = _(
+    "A Ball that works\n"
+    "well on Water- and\n"
+    "Bug-type Pokémon.");
+
+static const u8 sNestBallDesc[] = _(
+    "A Ball that works\n"
+    "better on weaker\n"
     "Pokémon.");
+
+static const u8 sDiveBallDesc[] = _(
+    "A Ball that works\n"
+    "better on Pokémon\n"
+    "on the ocean floor.");
+
+static const u8 sDuskBallDesc[] = _(
+    "Works well if\n"
+    "used in a\n"
+    "dark place.");
+
+static const u8 sTimerBallDesc[] = _(
+    "A Ball that gains\n"
+    "power in battles\n"
+    "taking many turns.");
+
+static const u8 sQuickBallDesc[] = _(
+    "Works well if\n"
+    "used on the\n"
+    "first turn.");
+
+static const u8 sRepeatBallDesc[] = _(
+    "A Ball that works\n"
+    "better on Pokémon\n"
+    "caught before.");
+
+static const u8 sLuxuryBallDesc[] = _(
+    "A cozy Ball that\n"
+    "makes Pokémon\n"
+    "more friendly.");
+
+static const u8 sLevelBallDesc[] = _(
+    "A Ball that works\n"
+    "well on lower\n"
+    "level Pokémon.");
+
+static const u8 sLureBallDesc[] = _(
+    "A Ball that works\n"
+    "well on fished\n"
+    "up Pokémon.");
+
+static const u8 sMoonBallDesc[] = _(
+    "A Ball that works\n"
+    "well on Moon\n"
+    "Stone users.");
+
+static const u8 sFriendBallDesc[] = _(
+    "A Ball that makes\n"
+    "a Pokémon friendly\n"
+    "when caught.");
+
+static const u8 sLoveBallDesc[] = _(
+    "Works well on\n"
+    "Pokémon of the\n"
+    "opposite gender.");
+
+static const u8 sFastBallDesc[] = _(
+    "Works well on\n"
+    "very fast\n"
+    "Pokémon.");
+
+static const u8 sHeavyBallDesc[] = _(
+    "Works well on\n"
+    "very heavy\n"
+    "Pokémon.");
+
+static const u8 sDreamBallDesc[] = _(
+    "A Poké Ball used in\n"
+    "the Entree Forest.\n"
+    "It doesn't fail.");
 
 static const u8 sSafariBallDesc[] = _(
     "A special Ball that\n"
     "is used only in the\n"
     "Safari Zone.");
-=======
-static const u8 sMasterBallDesc[] = _(
-    "The best Ball that\n"
-    "catches a Pokémon\n"
-    "without fail.");
-
-static const u8 sPremierBallDesc[] = _(
-    "A rare Ball made\n"
-    "in commemoration\n"
-    "of some event.");
-
-static const u8 sHealBallDesc[] = _(
-    "A remedial Ball\n"
-    "that restores\n"
-    "caught Pokémon.");
->>>>>>> 8422ad6c
-
-static const u8 sNetBallDesc[] = _(
-    "A Ball that works\n"
-    "well on Water- and\n"
-    "Bug-type Pokémon.");
-<<<<<<< HEAD
-
-static const u8 sDiveBallDesc[] = _(
-    "A Ball that works\n"
-    "better on Pokémon\n"
-    "on the ocean floor.");
-=======
->>>>>>> 8422ad6c
-
-static const u8 sNestBallDesc[] = _(
-    "A Ball that works\n"
-    "better on weaker\n"
-    "Pokémon.");
-
-<<<<<<< HEAD
-static const u8 sRepeatBallDesc[] = _(
-    "A Ball that works\n"
-    "better on Pokémon\n"
-    "caught before.");
-=======
-static const u8 sDiveBallDesc[] = _(
-    "A Ball that works\n"
-    "better on Pokémon\n"
-    "on the ocean floor.");
-
-static const u8 sDuskBallDesc[] = _(
-    "Works well if\n"
-    "used in a\n"
-    "dark place.");
->>>>>>> 8422ad6c
-
-static const u8 sTimerBallDesc[] = _(
-    "A Ball that gains\n"
-    "power in battles\n"
-    "taking many turns.");
-
-static const u8 sQuickBallDesc[] = _(
-    "Works well if\n"
-    "used on the\n"
-    "first turn.");
-
-static const u8 sRepeatBallDesc[] = _(
-    "A Ball that works\n"
-    "better on Pokémon\n"
-    "caught before.");
-
-static const u8 sLuxuryBallDesc[] = _(
-    "A cozy Ball that\n"
-    "makes Pokémon\n"
-    "more friendly.");
-
-<<<<<<< HEAD
-static const u8 sPremierBallDesc[] = _(
-    "A rare Ball made\n"
-    "in commemoration\n"
-    "of some event.");
-
-static const u8 sLevelBallDesc[] = _(
-    "A Ball that works\n"
-    "well on lower\n"
-    "level Pokémon.");
-
-static const u8 sLureBallDesc[] = _(
-    "A Ball that works\n"
-    "well on fished\n"
-    "up Pokémon.");
-
-static const u8 sMoonBallDesc[] = _(
-    "A Ball that works\n"
-    "well on Moon\n"
-    "Stone users.");
-
-static const u8 sFriendBallDesc[] = _(
-    "A Ball that makes\n"
-    "a Pokémon friendly\n"
-    "when caught.");
-
-static const u8 sLoveBallDesc[] = _(
-    "Works well on\n"
-    "Pokémon of the\n"
-    "opposite gender.");
-
-static const u8 sHeavyBallDesc[] = _(
-    "Works well on\n"
-    "very heavy\n"
-    "Pokémon.");
-
-=======
-static const u8 sLevelBallDesc[] = _(
-    "A Ball that works\n"
-    "well on lower\n"
-    "level Pokémon.");
-
-static const u8 sLureBallDesc[] = _(
-    "A Ball that works\n"
-    "well on fished\n"
-    "up Pokémon.");
-
-static const u8 sMoonBallDesc[] = _(
-    "A Ball that works\n"
-    "well on Moon\n"
-    "Stone users.");
-
-static const u8 sFriendBallDesc[] = _(
-    "A Ball that makes\n"
-    "a Pokémon friendly\n"
-    "when caught.");
-
-static const u8 sLoveBallDesc[] = _(
-    "Works well on\n"
-    "Pokémon of the\n"
-    "opposite gender.");
-
->>>>>>> 8422ad6c
-static const u8 sFastBallDesc[] = _(
-    "Works well on\n"
-    "very fast\n"
-    "Pokémon.");
-<<<<<<< HEAD
-
-static const u8 sHealBallDesc[] = _(
-    "A remedial Ball\n"
-    "that restores\n"
-    "caught Pokémon.");
-
-static const u8 sQuickBallDesc[] = _(
-    "Works well if\n"
-    "used on the\n"
-    "first turn.");
-
-static const u8 sDuskBallDesc[] = _(
-    "Works well if\n"
-    "used in a\n"
-    "dark place.");
+
+static const u8 sSportBallDesc[] = _(
+    "A special Ball used\n"
+    "in the Bug-Catching\n"
+    "Contest.");
+
+static const u8 sParkBallDesc[] = _(
+    "A special Ball for\n"
+    "the Pal Park.");
+
+static const u8 sBeastBallDesc[] = _(
+    "A Ball designed to\n"
+    "catch Ultra Beasts.");
 
 static const u8 sCherishBallDesc[] = _(
     "A rare Ball made\n"
     "in commemoration\n"
     "of some event.");
-
-static const u8 sSportBallDesc[] = _(
-    "A special Ball used\n"
-    "in the Bug-Catching\n"
-    "Contest.");
-
-static const u8 sParkBallDesc[] = _(
-    "A special Ball for\n"
-    "the Pal Park.");
-
-static const u8 sDreamBallDesc[] = _(
-    "A Poké Ball used in\n"
-    "the Entree Forest.\n"
-    "It doesn't fail.");
-
-static const u8 sBeastBallDesc[] = _(
-    "A Ball designed to\n"
-    "catch Ultra Beasts.");
 
 // Medicine
 static const u8 sPotionDesc[] = _(
@@ -225,183 +141,99 @@
     "a Pokémon by\n"
     "20 points.");
 
-static const u8 sAntidoteDesc[] = _(
-    "Heals a poisoned\n"
-    "Pokémon.");
-
-static const u8 sBurnHealDesc[] = _(
-    "Heals Pokémon\n"
-    "of a burn.");
-
-static const u8 sIceHealDesc[] = _(
-    "Defrosts a frozen\n"
-    "Pokémon.");
-
-static const u8 sAwakeningDesc[] = _(
-    "Awakens a sleeping\n"
-    "Pokémon.");
-
-static const u8 sParalyzeHealDesc[] = _(
-    "Heals a paralyzed\n"
-    "Pokémon.");
+static const u8 sSuperPotionDesc[] = _(
+    "Restores the HP of\n"
+    "a Pokémon by\n"
+    "60 points.");
+
+static const u8 sHyperPotionDesc[] = _(
+    "Restores the HP of\n"
+    "a Pokémon by\n"
+    "120 points.");
+
+static const u8 sMaxPotionDesc[] = _(
+    "Fully restores the\n"
+    "HP of a Pokémon.");
 
 static const u8 sFullRestoreDesc[] = _(
     "Fully restores the\n"
     "HP and status of a\n"
     "Pokémon.");
 
-static const u8 sMaxPotionDesc[] = _(
-    "Fully restores the\n"
-    "HP of a Pokémon.");
-=======
-
-static const u8 sHeavyBallDesc[] = _(
-    "Works well on\n"
-    "very heavy\n"
+static const u8 sReviveDesc[] = _(
+    "Revives a fainted\n"
+    "Pokémon with half\n"
+    "its HP.");
+
+static const u8 sMaxReviveDesc[] = _(
+    "Revives a fainted\n"
+    "Pokémon with all\n"
+    "its HP.");
+
+static const u8 sFreshWaterDesc[] = _(
+    "A mineral water\n"
+    "that restores HP\n"
+    "by 30 points.");
+
+static const u8 sSodaPopDesc[] = _(
+    "A fizzy soda drink\n"
+    "that restores HP\n"
+    "by 50 points.");
+
+static const u8 sLemonadeDesc[] = _(
+    "A very sweet drink\n"
+    "that restores HP\n"
+    "by 70 points.");
+
+static const u8 sMoomooMilkDesc[] = _(
+    "A nutritious milk\n"
+    "that restores HP\n"
+    "by 100 points.");
+
+static const u8 sEnergyPowderDesc[] = _(
+    "A bitter powder\n"
+    "that restores HP\n"
+    "by 60 points.");
+
+static const u8 sEnergyRootDesc[] = _(
+    "A bitter root\n"
+    "that restores HP\n"
+    "by 120 points.");
+
+static const u8 sHealPowderDesc[] = _(
+    "A bitter powder\n"
+    "that heals all\n"
+    "status problems.");
+
+static const u8 sRevivalHerbDesc[] = _(
+    "A very bitter herb\n"
+    "that revives a\n"
+    "fainted Pokémon.");
+
+static const u8 sAntidoteDesc[] = _(
+    "Heals a poisoned\n"
     "Pokémon.");
 
-static const u8 sDreamBallDesc[] = _(
-    "A Poké Ball used in\n"
-    "the Entree Forest.\n"
-    "It doesn't fail.");
-
-static const u8 sSafariBallDesc[] = _(
-    "A special Ball that\n"
-    "is used only in the\n"
-    "Safari Zone.");
-
-static const u8 sSportBallDesc[] = _(
-    "A special Ball used\n"
-    "in the Bug-Catching\n"
-    "Contest.");
-
-static const u8 sParkBallDesc[] = _(
-    "A special Ball for\n"
-    "the Pal Park.");
-
-static const u8 sBeastBallDesc[] = _(
-    "A Ball designed to\n"
-    "catch Ultra Beasts.");
-
-static const u8 sCherishBallDesc[] = _(
-    "A rare Ball made\n"
-    "in commemoration\n"
-    "of some event.");
->>>>>>> 8422ad6c
-
-// Medicine
-static const u8 sPotionDesc[] = _(
-    "Restores the HP of\n"
-    "a Pokémon by\n"
-<<<<<<< HEAD
-    "120 points.");
-=======
-    "20 points.");
->>>>>>> 8422ad6c
-
-static const u8 sSuperPotionDesc[] = _(
-    "Restores the HP of\n"
-    "a Pokémon by\n"
-    "60 points.");
-
-<<<<<<< HEAD
+static const u8 sParalyzeHealDesc[] = _(
+    "Heals a paralyzed\n"
+    "Pokémon.");
+
+static const u8 sBurnHealDesc[] = _(
+    "Heals Pokémon\n"
+    "of a burn.");
+
+static const u8 sIceHealDesc[] = _(
+    "Defrosts a frozen\n"
+    "Pokémon.");
+
+static const u8 sAwakeningDesc[] = _(
+    "Awakens a sleeping\n"
+    "Pokémon.");
+
 static const u8 sFullHealDesc[] = _(
     "Heals all the\n"
     "status problems of\n"
     "one Pokémon.");
-=======
-static const u8 sHyperPotionDesc[] = _(
-    "Restores the HP of\n"
-    "a Pokémon by\n"
-    "120 points.");
-
-static const u8 sMaxPotionDesc[] = _(
-    "Fully restores the\n"
-    "HP of a Pokémon.");
-
-static const u8 sFullRestoreDesc[] = _(
-    "Fully restores the\n"
-    "HP and status of a\n"
-    "Pokémon.");
->>>>>>> 8422ad6c
-
-static const u8 sReviveDesc[] = _(
-    "Revives a fainted\n"
-    "Pokémon with half\n"
-    "its HP.");
-
-static const u8 sMaxReviveDesc[] = _(
-    "Revives a fainted\n"
-    "Pokémon with all\n"
-    "its HP.");
-
-static const u8 sFreshWaterDesc[] = _(
-    "A mineral water\n"
-    "that restores HP\n"
-    "by 30 points.");
-
-static const u8 sSodaPopDesc[] = _(
-    "A fizzy soda drink\n"
-    "that restores HP\n"
-    "by 50 points.");
-
-static const u8 sLemonadeDesc[] = _(
-    "A very sweet drink\n"
-    "that restores HP\n"
-    "by 70 points.");
-
-static const u8 sMoomooMilkDesc[] = _(
-    "A nutritious milk\n"
-    "that restores HP\n"
-    "by 100 points.");
-
-static const u8 sEnergyPowderDesc[] = _(
-    "A bitter powder\n"
-    "that restores HP\n"
-    "by 60 points.");
-
-static const u8 sEnergyRootDesc[] = _(
-    "A bitter root\n"
-    "that restores HP\n"
-    "by 120 points.");
-
-static const u8 sHealPowderDesc[] = _(
-    "A bitter powder\n"
-    "that heals all\n"
-    "status problems.");
-
-static const u8 sRevivalHerbDesc[] = _(
-    "A very bitter herb\n"
-    "that revives a\n"
-    "fainted Pokémon.");
-<<<<<<< HEAD
-=======
-
-static const u8 sAntidoteDesc[] = _(
-    "Heals a poisoned\n"
-    "Pokémon.");
-
-static const u8 sParalyzeHealDesc[] = _(
-    "Heals a paralyzed\n"
-    "Pokémon.");
-
-static const u8 sBurnHealDesc[] = _(
-    "Heals Pokémon\n"
-    "of a burn.");
-
-static const u8 sIceHealDesc[] = _(
-    "Defrosts a frozen\n"
-    "Pokémon.");
-
-static const u8 sAwakeningDesc[] = _(
-    "Awakens a sleeping\n"
-    "Pokémon.");
-
-static const u8 sFullHealDesc[] = _(
-    "Heals all the\n"
-    "status problems of\n"
-    "one Pokémon.");
->>>>>>> 8422ad6c
 
 static const u8 sEtherDesc[] = _(
     "Restores the PP\n"
@@ -422,114 +254,54 @@
     "PP of a Pokémon's\n"
     "moves.");
 
-<<<<<<< HEAD
+static const u8 sBerryJuiceDesc[] = _(
+    "A 100% pure juice\n"
+    "that restores HP\n"
+    "by 20 points.");
+
+static const u8 sSacredAshDesc[] = _(
+    "Fully revives and\n"
+    "restores all\n"
+    "fainted Pokémon.");
+
+static const u8 sSweetHeartDesc[] = _(
+    "A sweet chocolate\n"
+    "that restores HP\n"
+    "by 20 points.");
+
+static const u8 sMaxHoneyDesc[] = _( // Todo
+    "?????");
+
+static const u8 sPewterCrunchiesDesc[] = _( // Todo
+    "?????");
+
+static const u8 sRageCandyBarDesc[] = _( // Todo
+    "?????");
+
 static const u8 sLavaCookieDesc[] = _(
     "A local specialty\n"
     "that heals all\n"
     "status problems.");
 
-static const u8 sBlueFluteDesc[] = _(
-    "A glass flute that\n"
-    "awakens sleeping\n"
-    "Pokémon.");
-
-static const u8 sYellowFluteDesc[] = _(
-    "A glass flute that\n"
-    "snaps Pokémon\n"
-    "out of confusion.");
-
-static const u8 sRedFluteDesc[] = _(
-    "A glass flute that\n"
-    "snaps Pokémon\n"
-    "out of attraction.");
-
-static const u8 sBlackFluteDesc[] = _(
-    "A glass flute that\n"
-    "keeps away wild\n"
-    "Pokémon.");
-
-static const u8 sWhiteFluteDesc[] = _(
-    "A glass flute that\n"
-    "lures wild Pokémon.");
-
-=======
->>>>>>> 8422ad6c
-static const u8 sBerryJuiceDesc[] = _(
-    "A 100% pure juice\n"
-    "that restores HP\n"
-    "by 20 points.");
-
-static const u8 sSweetHeartDesc[] = _(
-    "A sweet chocolate\n"
-    "that restores HP\n"
-    "by 20 points.");
+static const u8 sOldGateauDesc[] = _(
+    "Heals all the\n"
+    "status problems of\n"
+    "one Pokémon.");
+
+static const u8 sCasteliaconeDesc[] = _( // Todo
+    "?????");
+
+static const u8 sLumioseGaletteDesc[] = _( // Todo
+    "?????");
+
+static const u8 sShalourSableDesc[] = _( // Todo
+    "?????");
 
 static const u8 sBigMalasadaDesc[] = _(
     "Heals all the\n"
     "status problems of\n"
     "one Pokémon.");
 
-static const u8 sOldGateauDesc[] = _(
-    "Heals all the\n"
-    "status problems of\n"
-    "one Pokémon.");
-
-static const u8 sSacredAshDesc[] = _(
-    "Fully revives and\n"
-    "restores all\n"
-    "fainted Pokémon.");
-
-<<<<<<< HEAD
-// Collectibles
-static const u8 sShoalSaltDesc[] = _(
-    "Salt obtained from\n"
-    "deep inside the\n"
-    "Shoal Cave.");
-
-static const u8 sShoalShellDesc[] = _(
-    "A seashell found\n"
-    "deep inside the\n"
-    "Shoal Cave.");
-=======
-static const u8 sSweetHeartDesc[] = _(
-    "A sweet chocolate\n"
-    "that restores HP\n"
-    "by 20 points.");
-
-static const u8 sMaxHoneyDesc[] = _( // Todo
-    "?????");
->>>>>>> 8422ad6c
-
-static const u8 sPewterCrunchiesDesc[] = _( // Todo
-    "?????");
-
-static const u8 sRageCandyBarDesc[] = _( // Todo
-    "?????");
-
-static const u8 sLavaCookieDesc[] = _(
-    "A local specialty\n"
-    "that heals all\n"
-    "status problems.");
-
-static const u8 sOldGateauDesc[] = _(
-    "Heals all the\n"
-    "status problems of\n"
-    "one Pokémon.");
-
-static const u8 sCasteliaconeDesc[] = _( // Todo
-    "?????");
-
-static const u8 sLumioseGaletteDesc[] = _( // Todo
-    "?????");
-
-static const u8 sShalourSableDesc[] = _( // Todo
-    "?????");
-
-static const u8 sBigMalasadaDesc[] = _(
-    "Heals all the\n"
-    "status problems of\n"
-    "one Pokémon.");
-
 // Vitamins
 static const u8 sHPUpDesc[] = _(
     "Raises the base HP\n"
@@ -547,24 +319,11 @@
 
 static const u8 sCalciumDesc[] = _(
     "Raises the base\n"
-<<<<<<< HEAD
-    "Speed stat of one\n"
-=======
     "Sp. Atk stat of one\n"
->>>>>>> 8422ad6c
     "Pokémon.");
 
 static const u8 sZincDesc[] = _(
     "Raises the base\n"
-<<<<<<< HEAD
-    "Sp. Atk stat of one\n"
-    "Pokémon.");
-
-static const u8 sRareCandyDesc[] = _(
-    "Raises the level\n"
-    "of a Pokémon by\n"
-    "one.");
-=======
     "Sp. Def stat of one\n"
     "Pokémon.");
 
@@ -572,21 +331,12 @@
     "Raises the base\n"
     "Speed stat of one\n"
     "Pokémon.");
->>>>>>> 8422ad6c
 
 static const u8 sPPUpDesc[] = _(
     "Raises the maximum\n"
     "PP of a selected\n"
     "move.");
 
-<<<<<<< HEAD
-static const u8 sZincDesc[] = _(
-    "Raises the base\n"
-    "Sp. Def stat of one\n"
-    "Pokémon.");
-
-=======
->>>>>>> 8422ad6c
 static const u8 sPPMaxDesc[] = _(
     "Raises the PP of a\n"
     "move to its maximum\n"
@@ -635,22 +385,6 @@
 static const u8 sLonelyMintDesc[] = _( // Todo
     "?????");
 
-<<<<<<< HEAD
-static const u8 sXAttackDesc[] = _(
-    "Raises the stat\n"
-    "Attack during one\n"
-    "battle.");
-
-static const u8 sXDefendDesc[] = _(
-    "Raises the stat\n"
-    "Defense during one\n"
-    "battle.");
-
-static const u8 sXSpeedDesc[] = _(
-    "Raises the stat\n"
-    "Speed during one\n"
-    "battle.");
-=======
 static const u8 sAdamantMintDesc[] = _( // Todo
     "?????");
 
@@ -659,146 +393,10 @@
 
 static const u8 sBraveMintDesc[] = _( // Todo
     "?????");
->>>>>>> 8422ad6c
 
 static const u8 sBoldMintDesc[] = _( // Todo
     "?????");
 
-<<<<<<< HEAD
-static const u8 sXSpecialAttackDesc[] = _(
-    "Raises the stat\n"
-    "Sp. Atk during one\n"
-    "battle.");
-
-static const u8 sXSpecialDefenseDesc[] = _(
-    "Raises the stat\n"
-    "Sp. Def during one\n"
-    "battle.");
-
-static const u8 sPokeDollDesc[] = _(
-    "Use to flee from\n"
-    "any battle with\n"
-    "a wild Pokémon.");
-
-static const u8 sFluffyTailDesc[] = _(
-    "Use to flee from\n"
-    "any battle with\n"
-    "a wild Pokémon.");
-
-// Field items
-static const u8 sSuperRepelDesc[] = _(
-    "Repels weak wild\n"
-    "Pokémon for 200\n"
-    "steps.");
-
-static const u8 sMaxRepelDesc[] = _(
-    "Repels weak wild\n"
-    "Pokémon for 250\n"
-    "steps.");
-
-static const u8 sAbilityCapsuleDesc[] = _(
-    "Switches a Poké-\n"
-    "mon's ability.");
-
-static const u8 sEscapeRopeDesc[] = _(
-    "Use to escape\n"
-    "instantly from a\n"
-    "cave or a dungeon.");
-
-static const u8 sRepelDesc[] = _(
-    "Repels weak wild\n"
-    "Pokémon for 100\n"
-    "steps.");
-
-// Evolution stones
-static const u8 sSunStoneDesc[] = _(
-    "Makes certain\n"
-    "species of Pokémon\n"
-    "evolve.");
-
-static const u8 sMoonStoneDesc[] = _(
-    "Makes certain\n"
-    "species of Pokémon\n"
-    "evolve.");
-
-static const u8 sFireStoneDesc[] = _(
-    "Makes certain\n"
-    "species of Pokémon\n"
-    "evolve.");
-
-static const u8 sThunderStoneDesc[] = _(
-    "Makes certain\n"
-    "species of Pokémon\n"
-    "evolve.");
-
-static const u8 sWaterStoneDesc[] = _(
-    "Makes certain\n"
-    "species of Pokémon\n"
-    "evolve.");
-
-static const u8 sLeafStoneDesc[] = _(
-    "Makes certain\n"
-    "species of Pokémon\n"
-    "evolve.");
-
-static const u8 sDawnStoneDesc[] = _(
-    "Makes certain\n"
-    "species of Pokémon\n"
-    "evolve.");
-
-static const u8 sDuskStoneDesc[] = _(
-    "Makes certain\n"
-    "species of Pokémon\n"
-    "evolve.");
-
-static const u8 sShinyStoneDesc[] = _(
-    "Makes certain\n"
-    "species of Pokémon\n"
-    "evolve.");
-
-static const u8 sIceStoneDesc[] = _(
-    "Makes certain\n"
-    "species of Pokémon\n"
-    "evolve.");
-
-// Valuable items
-
-static const u8 sRedApricornDesc[] = _(
-    "A red apricorn.\n"
-    "It assails your\n"
-    "nostrils.");
-
-static const u8 sBlueApricornDesc[] = _(
-    "A blue apricorn.\n"
-    "It smells a bit\n"
-    "like grass.");
-
-static const u8 sYellowApricornDesc[] = _(
-    "A yellow apricorn.\n"
-    "It has an invigor-\n"
-    "ating scent.");
-
-static const u8 sGreenApricornDesc[] = _(
-    "A green apricorn.\n"
-    "It has a strange,\n"
-    "aromatic scent.");
-
-static const u8 sPinkApricornDesc[] = _(
-    "A pink apricorn.\n"
-    "It has a nice,\n"
-    "sweet scent.");
-
-static const u8 sWhiteApricornDesc[] = _(
-    "A white apricorn.\n"
-    "It doesn't smell\n"
-    "like anything.");
-
-static const u8 sBlackApricornDesc[] = _(
-    "A black apricorn.\n"
-    "It has an inde-\n"
-    "scribable scent.");
-
-=======
 static const u8 sImpishMintDesc[] = _( // Todo
     "?????");
 
@@ -1000,7 +598,6 @@
 static const u8 sBigNuggetDesc[] = _( // Todo
     "?????");
 
->>>>>>> 8422ad6c
 static const u8 sTinyMushroomDesc[] = _(
     "A plain mushroom\n"
     "that would sell\n"
@@ -1075,40 +672,16 @@
     "It is coveted by\n"
     "collectors.");
 
-<<<<<<< HEAD
-static const u8 sRedNectarDesc[] = _(
-    "Flower nectar that\n"
-    "changes the form\n"
-    "of certain Pokémon.");
-
-static const u8 sYellowNectarDesc[] = _(
-    "Flower nectar that\n"
-    "changes the form\n"
-    "of certain Pokémon.");
-
-static const u8 sPinkNectarDesc[] = _(
-    "Flower nectar that\n"
-    "changes the form\n"
-    "of certain Pokémon.");
-
-static const u8 sPurpleNectarDesc[] = _(
-    "Flower nectar that\n"
-    "changes the form\n"
-    "of certain Pokémon.");
-=======
 static const u8 sHoneyDesc[] = _(
     "Sweet honey that\n"
     "attracts wild\n"
     "Pokémon when used.");
->>>>>>> 8422ad6c
 
 static const u8 sRareBoneDesc[] = _(
     "A very rare bone.\n"
     "It can be sold at\n"
     "a high price.");
 
-<<<<<<< HEAD
-=======
 static const u8 sOddKeystoneDesc[] = _(
     "Voices can be heard\n"
     "from this odd stone\n"
@@ -1283,7 +856,6 @@
 static const u8 sDyniteOreDesc[] = _( // Todo
     "?????");
 
->>>>>>> 8422ad6c
 // Mail
 static const u8 sOrangeMailDesc[] = _(
     "A Zigzagoon-print\n"
@@ -1294,58 +866,6 @@
     "A Wingull-print\n"
     "Mail to be held by\n"
     "a Pokémon.");
-<<<<<<< HEAD
-
-static const u8 sGlitterMailDesc[] = _(
-    "A Pikachu-print\n"
-    "Mail to be held by\n"
-    "a Pokémon.");
-
-static const u8 sMechMailDesc[] = _(
-    "A Magnemite-print\n"
-    "Mail to be held by\n"
-    "a Pokémon.");
-
-static const u8 sWoodMailDesc[] = _(
-    "A Slakoth-print\n"
-    "Mail to be held by\n"
-    "a Pokémon.");
-
-static const u8 sWaveMailDesc[] = _(
-    "A Wailmer-print\n"
-    "Mail to be held by\n"
-    "a Pokémon.");
-
-static const u8 sBeadMailDesc[] = _(
-    "Mail featuring a\n"
-    "sketch of the\n"
-    "holding Pokémon.");
-
-static const u8 sShadowMailDesc[] = _(
-    "A Duskull-print\n"
-    "Mail to be held by\n"
-    "a Pokémon.");
-
-static const u8 sTropicMailDesc[] = _(
-    "A Bellossom-print\n"
-    "Mail to be held by\n"
-    "a Pokémon.");
-
-static const u8 sDreamMailDesc[] = _(
-    "Mail featuring a\n"
-    "sketch of the\n"
-    "holding Pokémon.");
-
-static const u8 sFabMailDesc[] = _(
-    "A gorgeous-print\n"
-    "Mail to be held\n"
-    "by a Pokémon.");
-
-static const u8 sRetroMailDesc[] = _(
-    "Mail featuring the\n"
-    "drawings of three\n"
-    "Pokémon.");
-=======
 
 static const u8 sGlitterMailDesc[] = _(
     "A Pikachu-print\n"
@@ -2888,7 +2408,6 @@
 
 static const u8 sUtilityUmbrellaDesc[] = _( // Todo
     "?????");
->>>>>>> 8422ad6c
 
 // Berries
 static const u8 sCheriBerryDesc[] = _(
@@ -3065,7 +2584,96 @@
     "{POKEBLOCK} ingredient.\n"
     "Plant in loamy soil\n"
     "to grow Belue.");
-<<<<<<< HEAD
+
+static const u8 sChilanBerryDesc[] = _(
+    "A hold item that\n"
+    "weakens a Normal\n"
+    "move.");
+
+static const u8 sOccaBerryDesc[] = _(
+    "A hold item that\n"
+    "weakens a Fire\n"
+    "move if weak to it.");
+
+static const u8 sPasshoBerryDesc[] = _(
+    "A hold item that\n"
+    "weakens a Water\n"
+    "move if weak to it.");
+
+static const u8 sWacanBerryDesc[] = _(
+    "A hold item that\n"
+    "weakens a Electric\n"
+    "move if weak to it.");
+
+static const u8 sRindoBerryDesc[] = _(
+    "A hold item that\n"
+    "weakens a Grass\n"
+    "move if weak to it.");
+
+static const u8 sYacheBerryDesc[] = _(
+    "A hold item that\n"
+    "weakens a Ice\n"
+    "move if weak to it.");
+
+static const u8 sChopleBerryDesc[] = _(
+    "A hold item that\n"
+    "weakens a Fighting\n"
+    "move if weak to it.");
+
+static const u8 sKebiaBerryDesc[] = _(
+    "A hold item that\n"
+    "weakens a Poison\n"
+    "move if weak to it.");
+
+static const u8 sShucaBerryDesc[] = _(
+    "A hold item that\n"
+    "weakens a Ground\n"
+    "move if weak to it.");
+
+static const u8 sCobaBerryDesc[] = _(
+    "A hold item that\n"
+    "weakens a Flying\n"
+    "move if weak to it.");
+
+static const u8 sPayapaBerryDesc[] = _(
+    "A hold item that\n"
+    "weakens a Psychic\n"
+    "move if weak to it.");
+
+static const u8 sTangaBerryDesc[] = _(
+    "A hold item that\n"
+    "weakens a Bug\n"
+    "move if weak to it.");
+
+static const u8 sChartiBerryDesc[] = _(
+    "A hold item that\n"
+    "weakens a Rock\n"
+    "move if weak to it.");
+
+static const u8 sKasibBerryDesc[] = _(
+    "A hold item that\n"
+    "weakens a Ghost\n"
+    "move if weak to it.");
+
+static const u8 sHabanBerryDesc[] = _(
+    "A hold item that\n"
+    "weakens a Dragon\n"
+    "move if weak to it.");
+
+static const u8 sColburBerryDesc[] = _(
+    "A hold item that\n"
+    "weakens a Dark\n"
+    "move if weak to it.");
+
+static const u8 sBabiriBerryDesc[] = _(
+    "A hold item that\n"
+    "weakens a Steel\n"
+    "move if weak to it.");
+
+static const u8 sRoseliBerryDesc[] = _(
+    "A hold item that\n"
+    "weakens a Fairy\n"
+    "move if weak to it.");
 
 static const u8 sLiechiBerryDesc[] = _(
     "A hold item that\n"
@@ -3101,107 +2709,15 @@
     "A hold item that\n"
     "sharply boosts a\n"
     "stat in a pinch.");
+
+static const u8 sEnigmaBerryDesc[] = _( // Todo
+    "?????");
 
 static const u8 sMicleBerryDesc[] = _(
     "When held, it ups\n"
     "the Accuracy of a\n"
     "move in a pinch.");
 
-static const u8 sEnigmaBerryDesc[] = _(
-    "{POKEBLOCK} ingredient.\n"
-    "Plant in loamy soil\n"
-    "to grow a mystery.");
-
-static const u8 sOccaBerryDesc[] = _(
-    "A hold item that\n"
-    "weakens a Fire\n"
-    "move if weak to it.");
-
-static const u8 sPasshoBerryDesc[] = _(
-    "A hold item that\n"
-    "weakens a Water\n"
-    "move if weak to it.");
-
-static const u8 sWacanBerryDesc[] = _(
-    "A hold item that\n"
-    "weakens a Electric\n"
-    "move if weak to it.");
-
-static const u8 sRindoBerryDesc[] = _(
-    "A hold item that\n"
-    "weakens a Grass\n"
-    "move if weak to it.");
-
-static const u8 sYacheBerryDesc[] = _(
-    "A hold item that\n"
-    "weakens a Ice\n"
-    "move if weak to it.");
-
-static const u8 sChopleBerryDesc[] = _(
-    "A hold item that\n"
-    "weakens a Fighting\n"
-    "move if weak to it.");
-
-static const u8 sKebiaBerryDesc[] = _(
-    "A hold item that\n"
-    "weakens a Poison\n"
-    "move if weak to it.");
-
-static const u8 sShucaBerryDesc[] = _(
-    "A hold item that\n"
-    "weakens a Ground\n"
-    "move if weak to it.");
-
-static const u8 sCobaBerryDesc[] = _(
-    "A hold item that\n"
-    "weakens a Flying\n"
-    "move if weak to it.");
-
-static const u8 sPayapaBerryDesc[] = _(
-    "A hold item that\n"
-    "weakens a Psychic\n"
-    "move if weak to it.");
-
-static const u8 sTangaBerryDesc[] = _(
-    "A hold item that\n"
-    "weakens a Bug\n"
-    "move if weak to it.");
-
-static const u8 sChartiBerryDesc[] = _(
-    "A hold item that\n"
-    "weakens a Rock\n"
-    "move if weak to it.");
-
-static const u8 sKasibBerryDesc[] = _(
-    "A hold item that\n"
-    "weakens a Ghost\n"
-    "move if weak to it.");
-
-static const u8 sHabanBerryDesc[] = _(
-    "A hold item that\n"
-    "weakens a Dragon\n"
-    "move if weak to it.");
-
-static const u8 sColburBerryDesc[] = _(
-    "A hold item that\n"
-    "weakens a Dark\n"
-    "move if weak to it.");
-
-static const u8 sBabiriBerryDesc[] = _(
-    "A hold item that\n"
-    "weakens a Steel\n"
-    "move if weak to it.");
-
-static const u8 sChilanBerryDesc[] = _(
-    "A hold item that\n"
-    "weakens a Normal\n"
-    "move.");
-
-static const u8 sRoseliBerryDesc[] = _(
-    "A hold item that\n"
-    "weakens a Fairy\n"
-    "move if weak to it.");
-
 static const u8 sCustapBerryDesc[] = _(
     "It allows a Pokémon\n"
     "in a pinch to move\n"
@@ -3227,672 +2743,10 @@
     "move, it raises the\n"
     "Sp. Def. a bit.");
 
-// Hold items
-static const u8 sBrightPowderDesc[] = _(
-    "A hold item that\n"
-    "casts a glare to\n"
-    "reduce accuracy.");
-
-static const u8 sWhiteHerbDesc[] = _(
-    "A hold item that\n"
-    "restores any\n"
-    "lowered stat.");
-
-static const u8 sMachoBraceDesc[] = _(
-    "A hold item that\n"
-    "promotes growth,\n"
-    "but reduces Speed.");
-
-static const u8 sExpShareDesc[] = _(
-    "A hold item that\n"
-    "gets Exp. points\n"
-    "from battles.");
-
-static const u8 sQuickClawDesc[] = _(
-    "A hold item that\n"
-    "occasionally allows\n"
-    "the first strike.");
-
-static const u8 sSootheBellDesc[] = _(
-    "A hold item that\n"
-    "calms spirits and\n"
-    "fosters friendship.");
-
-static const u8 sMentalHerbDesc[] = _(
-    "A hold item that\n"
-    "snaps Pokémon out\n"
-    "of infatuation.");
-
-static const u8 sChoiceBandDesc[] = _(
-    "Raises a move's\n"
-    "power, but permits\n"
-    "only that move.");
-
-static const u8 sKingsRockDesc[] = _(
-    "A hold item that\n"
-    "may cause flinching\n"
-    "when the foe is hit.");
-
-static const u8 sSilverPowderDesc[] = _(
-    "A hold item that\n"
-    "raises the power of\n"
-    "Bug-type moves.");
-
-static const u8 sAmuletCoinDesc[] = _(
-    "Doubles money in\n"
-    "battle if the\n"
-    "holder takes part.");
-
-static const u8 sCleanseTagDesc[] = _(
-    "A hold item that\n"
-    "helps repel wild\n"
-    "Pokémon.");
-
-static const u8 sSoulDewDesc[] = _(
-    "Hold item: raises\n"
-    "Sp. Atk & Sp. Def of\n"
-    "Latios & Latias.");
-
-static const u8 sDeepSeaToothDesc[] = _(
-    "A hold item that\n"
-    "raises the Sp. Atk\n"
-    "of Clamperl.");
-
-static const u8 sDeepSeaScaleDesc[] = _(
-    "A hold item that\n"
-    "raises the Sp. Def\n"
-    "of Clamperl.");
-
-static const u8 sSmokeBallDesc[] = _(
-    "A hold item that\n"
-    "assures fleeing\n"
-    "from wild Pokémon.");
-
-static const u8 sEverstoneDesc[] = _(
-    "A wondrous hold\n"
-    "item that prevents\n"
-    "evolution.");
-
-static const u8 sFocusBandDesc[] = _(
-    "A hold item that\n"
-    "occasionally\n"
-    "prevents fainting.");
-
-static const u8 sLuckyEggDesc[] = _(
-    "A hold item that\n"
-    "boosts Exp. points\n"
-    "earned in battle.");
-
-static const u8 sScopeLensDesc[] = _(
-    "A hold item that\n"
-    "improves the\n"
-    "critical-hit rate.");
-
-static const u8 sMetalCoatDesc[] = _(
-    "A hold item that\n"
-    "raises the power of\n"
-    "Steel-type moves.");
-
-static const u8 sLeftoversDesc[] = _(
-    "A hold item that\n"
-    "gradually restores\n"
-    "HP in battle.");
-
-static const u8 sDragonScaleDesc[] = _(
-    "A strange scale\n"
-    "held by Dragon-\n"
-    "type Pokémon.");
-
-static const u8 sOvalStoneDesc[] = _(
-    "Makes a certain\n"
-    "Pokémon evolve. It's\n"
-    "shaped like an egg.");
-
-static const u8 sProtectorDesc[] = _(
-    "Loved by a certain\n"
-    "Pokémon. It's stiff\n"
-    "and heavy.");
-
-static const u8 sElectirizerDesc[] = _(
-    "Loved by a certain\n"
-    "Pokémon. It's full\n"
-    "of electric energy.");
-
-static const u8 sMagmarizerDesc[] = _(
-    "Loved by a certain\n"
-    "Pokémon. It's full\n"
-    "of magma energy.");
-
-static const u8 sDubiousDiscDesc[] = _(
-    "A transparent device\n"
-    "overflowing with\n"
-    "dubious data.");
-
-static const u8 sReaperClothDesc[] = _(
-    "Loved by a certain\n"
-    "Pokémon. Imbued with\n"
-    "spiritual energy.");
-
-static const u8 sRazorClawDesc[] = _(
-    "A hooked claw that\n"
-    "ups the holder's\n"
-    "critical-hit ratio.");
-
-static const u8 sRazorFangDesc[] = _(
-    "A hold item that\n"
-    "may cause flinching\n"
-    "when the foe is hit.");
-
-static const u8 sPrismScaleDesc[] = _(
-    "A mysterious scale\n"
-    "that evolves certain\n"
-    "Pokémon. It shines.");
-
-static const u8 sWhippedDreamDesc[] = _(
-    "A soft and sweet\n"
-    "treat loved by\n"
-    "a certain Pokémon.");
-
-static const u8 sSachetDesc[] = _(
-    "A sachet filled with\n"
-    "perfumes loved by\n"
-    "a certain Pokémon.");
-
-static const u8 sLightBallDesc[] = _(
-    "A hold item that\n"
-    "raises the Atk and\n"
-    "Sp. Atk of Pikachu.");
-
-static const u8 sSoftSandDesc[] = _(
-    "A hold item that\n"
-    "raises the power of\n"
-    "Ground-type moves.");
-
-static const u8 sHardStoneDesc[] = _(
-    "A hold item that\n"
-    "raises the power of\n"
-    "Rock-type moves.");
-
-static const u8 sMiracleSeedDesc[] = _(
-    "A hold item that\n"
-    "raises the power of\n"
-    "Grass-type moves.");
-
-static const u8 sBlackGlassesDesc[] = _(
-    "A hold item that\n"
-    "raises the power of\n"
-    "Dark-type moves.");
-
-static const u8 sBlackBeltDesc[] = _(
-    "A hold item that\n"
-    "boosts Fighting-\n"
-    "type moves.");
-
-static const u8 sMagnetDesc[] = _(
-    "A hold item that\n"
-    "boosts Electric-\n"
-    "type moves.");
-
-static const u8 sMysticWaterDesc[] = _(
-    "A hold item that\n"
-    "raises the power of\n"
-    "Water-type moves.");
-
-static const u8 sSharpBeakDesc[] = _(
-    "A hold item that\n"
-    "raises the power of\n"
-    "Flying-type moves.");
-
-static const u8 sPoisonBarbDesc[] = _(
-    "A hold item that\n"
-    "raises the power of\n"
-    "Poison-type moves.");
-
-static const u8 sNeverMeltIceDesc[] = _(
-    "A hold item that\n"
-    "raises the power of\n"
-    "Ice-type moves.");
-
-static const u8 sSpellTagDesc[] = _(
-    "A hold item that\n"
-    "raises the power of\n"
-    "Ghost-type moves.");
-
-static const u8 sTwistedSpoonDesc[] = _(
-    "A hold item that\n"
-    "boosts Psychic-\n"
-    "type moves.");
-
-static const u8 sCharcoalDesc[] = _(
-    "A hold item that\n"
-    "raises the power of\n"
-    "Fire-type moves.");
-
-static const u8 sDragonFangDesc[] = _(
-    "A hold item that\n"
-    "raises the power of\n"
-    "Dragon-type moves.");
-
-static const u8 sSilkScarfDesc[] = _(
-    "A hold item that\n"
-    "raises the power of\n"
-    "Normal-type moves.");
-
-static const u8 sUpGradeDesc[] = _(
-    "A peculiar box made\n"
-    "by Silph Co.");
-
-static const u8 sShellBellDesc[] = _(
-    "A hold item that\n"
-    "restores HP upon\n"
-    "striking the foe.");
-
-static const u8 sPowerBracerDesc[] = _(
-    "A hold item that\n"
-    "promotes Atk gain,\n"
-    "but reduces Speed.");
-
-static const u8 sPowerBeltDesc[] = _(
-    "A hold item that\n"
-    "promotes Def gain,\n"
-    "but reduces Speed.");
-
-static const u8 sPowerLensDesc[] = _(
-    "Hold item that pro-\n"
-    "motes Sp. Atk gain,\n"
-    "but reduces Speed.");
-
-static const u8 sPowerBandDesc[] = _(
-    "Hold item that pro-\n"
-    "motes Sp. Def gain,\n"
-    "but reduces Speed.");
-
-static const u8 sPowerAnkletDesc[] = _(
-    "A hold item that\n"
-    "promotes Spd gain,\n"
-    "but reduces Speed.");
-
-static const u8 sPowerWeightDesc[] = _(
-    "A hold item that\n"
-    "promotes HP gain,\n"
-    "but reduces Speed.");
-
-static const u8 sSeaIncenseDesc[] = _(
-    "A hold item that\n"
-    "slightly boosts\n"
-    "Water-type moves.");
-
-static const u8 sLaxIncenseDesc[] = _(
-    "A hold item that\n"
-    "slightly lowers the\n"
-    "foe's accuracy.");
-
-static const u8 sOddIncenseDesc[] = _(
-    "A hold item that\n"
-    "boosts Psychic-\n"
-    "type moves.");
-
-static const u8 sRockIncenseDesc[] = _(
-    "A hold item that\n"
-    "raises the power of\n"
-    "Rock-type moves.");
-
-static const u8 sFullIncenseDesc[] = _(
-    "A held item that\n"
-    "makes the holder\n"
-    "move slower.");
-
-static const u8 sWaveIncenseDesc[] = _(
-    "A hold item that\n"
-    "slightly boosts\n"
-    "Water-type moves.");
-
-static const u8 sRoseIncenseDesc[] = _(
-    "A hold item that\n"
-    "raises the power of\n"
-    "Grass-type moves.");
-
-static const u8 sLuckIncenseDesc[] = _(
-    "Doubles money in\n"
-    "battle if the\n"
-    "holder takes part.");
-
-static const u8 sPureIncenseDesc[] = _(
-    "A hold item that\n"
-    "helps repel wild\n"
-    "Pokémon.");
-
-static const u8 sLuckyPunchDesc[] = _(
-    "A hold item that\n"
-    "raises Chansey's\n"
-    "critical-hit rate.");
-
-static const u8 sMetalPowderDesc[] = _(
-    "A hold item that\n"
-    "raises Ditto's\n"
-    "Defense.");
-
-static const u8 sThickClubDesc[] = _(
-    "A hold item that \n"
-    "raises Cubone or\n"
-    "Marowak's Attack.");
-=======
->>>>>>> 8422ad6c
-
-static const u8 sChilanBerryDesc[] = _(
-    "A hold item that\n"
-<<<<<<< HEAD
-    "raises Farfetch'd's\n"
-    "critical-hit ratio.");
-=======
-    "weakens a Normal\n"
-    "move.");
->>>>>>> 8422ad6c
-
-static const u8 sOccaBerryDesc[] = _(
-    "A hold item that\n"
-<<<<<<< HEAD
-    "raises Cool in\n"
-    "Contests.");
-=======
-    "weakens a Fire\n"
-    "move if weak to it.");
->>>>>>> 8422ad6c
-
-static const u8 sPasshoBerryDesc[] = _(
-    "A hold item that\n"
-<<<<<<< HEAD
-    "raises Beauty in\n"
-    "Contests.");
-=======
-    "weakens a Water\n"
-    "move if weak to it.");
->>>>>>> 8422ad6c
-
-static const u8 sWacanBerryDesc[] = _(
-    "A hold item that\n"
-<<<<<<< HEAD
-    "raises Cute in\n"
-    "Contests.");
-=======
-    "weakens a Electric\n"
-    "move if weak to it.");
->>>>>>> 8422ad6c
-
-static const u8 sRindoBerryDesc[] = _(
-    "A hold item that\n"
-<<<<<<< HEAD
-    "raises Smart in\n"
-    "Contests.");
-=======
-    "weakens a Grass\n"
-    "move if weak to it.");
->>>>>>> 8422ad6c
-
-static const u8 sYacheBerryDesc[] = _(
-    "A hold item that\n"
-<<<<<<< HEAD
-    "raises Tough in\n"
-    "Contests.");
-
-// Key items
-static const u8 sMachBikeDesc[] = _(
-    "A folding bicycle\n"
-    "that doubles your\n"
-    "speed or better.");
-
-static const u8 sCoinCaseDesc[] = _(
-    "A case that holds\n"
-    "up to 9,999 Coins.");
-
-static const u8 sItemfinderDesc[] = _(
-    "A device that\n"
-    "signals an invisible\n"
-    "item by sound.");
-
-static const u8 sOldRodDesc[] = _(
-    "Use by any body of\n"
-    "water to fish for\n"
-    "wild Pokémon.");
-
-static const u8 sGoodRodDesc[] = _(
-    "A decent fishing\n"
-    "rod for catching\n"
-    "wild Pokémon.");
-
-static const u8 sSuperRodDesc[] = _(
-    "The best fishing\n"
-    "rod for catching\n"
-    "wild Pokémon.");
-
-static const u8 sSSTicketDesc[] = _(
-    "The ticket required\n"
-    "for sailing on a\n"
-    "ferry.");
-
-static const u8 sContestPassDesc[] = _(
-    "The pass required\n"
-    "for entering\n"
-    "Pokémon Contests.");
-
-static const u8 sWailmerPailDesc[] = _(
-    "A tool used for\n"
-    "watering Berries\n"
-    "and plants.");
-
-static const u8 sDevonGoodsDesc[] = _(
-    "A package that\n"
-    "contains Devon's\n"
-    "machine parts.");
-=======
-    "weakens a Ice\n"
-    "move if weak to it.");
-
-static const u8 sChopleBerryDesc[] = _(
-    "A hold item that\n"
-    "weakens a Fighting\n"
-    "move if weak to it.");
-
-static const u8 sKebiaBerryDesc[] = _(
-    "A hold item that\n"
-    "weakens a Poison\n"
-    "move if weak to it.");
->>>>>>> 8422ad6c
-
-static const u8 sShucaBerryDesc[] = _(
-    "A hold item that\n"
-    "weakens a Ground\n"
-    "move if weak to it.");
-
-<<<<<<< HEAD
-static const u8 sBasementKeyDesc[] = _(
-    "The key for New\n"
-    "Mauville beneath\n"
-    "Mauville City.");
-=======
-static const u8 sCobaBerryDesc[] = _(
-    "A hold item that\n"
-    "weakens a Flying\n"
-    "move if weak to it.");
->>>>>>> 8422ad6c
-
-static const u8 sPayapaBerryDesc[] = _(
-    "A hold item that\n"
-    "weakens a Psychic\n"
-    "move if weak to it.");
-
-<<<<<<< HEAD
-static const u8 sPokeblockCaseDesc[] = _(
-    "A case for holding\n"
-    "Pokéblocks made with\n"
-    "a Berry Blender.");
-
-static const u8 sLetterDesc[] = _(
-    "A letter to Steven\n"
-    "from the President\n"
-    "of the Devon Corp.");
-=======
-static const u8 sTangaBerryDesc[] = _(
-    "A hold item that\n"
-    "weakens a Bug\n"
-    "move if weak to it.");
-
-static const u8 sChartiBerryDesc[] = _(
-    "A hold item that\n"
-    "weakens a Rock\n"
-    "move if weak to it.");
->>>>>>> 8422ad6c
-
-static const u8 sKasibBerryDesc[] = _(
-    "A hold item that\n"
-    "weakens a Ghost\n"
-    "move if weak to it.");
-
-static const u8 sHabanBerryDesc[] = _(
-    "A hold item that\n"
-    "weakens a Dragon\n"
-    "move if weak to it.");
-
-static const u8 sColburBerryDesc[] = _(
-    "A hold item that\n"
-    "weakens a Dark\n"
-    "move if weak to it.");
-
-<<<<<<< HEAD
-static const u8 sScannerDesc[] = _(
-    "A device found\n"
-    "inside the\n"
-    "Abandoned Ship.");
-=======
-static const u8 sBabiriBerryDesc[] = _(
-    "A hold item that\n"
-    "weakens a Steel\n"
-    "move if weak to it.");
->>>>>>> 8422ad6c
-
-static const u8 sRoseliBerryDesc[] = _(
-    "A hold item that\n"
-    "weakens a Fairy\n"
-    "move if weak to it.");
-
-<<<<<<< HEAD
-static const u8 sMeteoriteDesc[] = _(
-    "A meteorite found\n"
-    "at Meteor Falls.");
-
-static const u8 sRoom1KeyDesc[] = _(
-    "A key that opens a\n"
-    "door inside the\n"
-    "Abandoned Ship.");
-
-static const u8 sRoom2KeyDesc[] = _(
-    "A key that opens a\n"
-    "door inside the\n"
-    "Abandoned Ship.");
-
-static const u8 sRoom4KeyDesc[] = _(
-    "A key that opens a\n"
-    "door inside the\n"
-    "Abandoned Ship.");
-
-static const u8 sRoom6KeyDesc[] = _(
-    "A key that opens a\n"
-    "door inside the\n"
-    "Abandoned Ship.");
-
-static const u8 sStorageKeyDesc[] = _(
-    "The key to the\n"
-    "storage inside the\n"
-    "Abandoned Ship.");
-
-static const u8 sRootFossilDesc[] = _(
-    "A fossil of an\n"
-    "ancient, seafloor-\n"
-    "dwelling Pokémon.");
-
-static const u8 sClawFossilDesc[] = _(
-    "A fossil of an\n"
-    "ancient, seafloor-\n"
-    "dwelling Pokémon.");
-
-static const u8 sDevonScopeDesc[] = _(
-    "A device by Devon\n"
-    "that signals any\n"
-    "unseeable Pokémon.");
-=======
-static const u8 sLiechiBerryDesc[] = _(
-    "A hold item that\n"
-    "raises Attack in\n"
-    "a pinch.");
-
-static const u8 sGanlonBerryDesc[] = _(
-    "A hold item that\n"
-    "raises Defense in\n"
-    "a pinch.");
-
-static const u8 sSalacBerryDesc[] = _(
-    "A hold item that\n"
-    "raises Speed in\n"
-    "a pinch.");
-
-static const u8 sPetayaBerryDesc[] = _(
-    "A hold item that\n"
-    "raises Sp. Atk in\n"
-    "a pinch.");
-
-static const u8 sApicotBerryDesc[] = _(
-    "A hold item that\n"
-    "raises Sp. Def in\n"
-    "a pinch.");
-
-static const u8 sLansatBerryDesc[] = _(
-    "A hold item that\n"
-    "ups the critical-\n"
-    "hit rate in a pinch.");
-
-static const u8 sStarfBerryDesc[] = _(
-    "A hold item that\n"
-    "sharply boosts a\n"
-    "stat in a pinch.");
-
-static const u8 sEnigmaBerryDesc[] = _( // Todo
-    "?????");
-
-static const u8 sMicleBerryDesc[] = _(
-    "When held, it ups\n"
-    "the Accuracy of a\n"
-    "move in a pinch.");
-
-static const u8 sCustapBerryDesc[] = _(
-    "It allows a Pokémon\n"
-    "in a pinch to move\n"
-    "first just once.");
-
-static const u8 sJabocaBerryDesc[] = _(
-    "If hit by a physical\n"
-    "move, it will hurt\n"
-    "the attacker a bit.");
-
-static const u8 sRowapBerryDesc[] = _(
-    "If hit by a special\n"
-    "move, it will hurt\n"
-    "the attacker a bit.");
-
-static const u8 sKeeBerryDesc[] = _(
-    "If hit by a physical\n"
-    "move, it raises the\n"
-    "Defense a bit.");
-
-static const u8 sMarangaBerryDesc[] = _(
-    "If hit by a special\n"
-    "move, it raises the\n"
-    "Sp. Def. a bit.");
-
 static const u8 sEnigmaBerryEReaderDesc[] = _(
     "{POKEBLOCK} ingredient.\n"
     "Plant in loamy soil\n"
     "to grow a mystery.");
->>>>>>> 8422ad6c
 
 // TMs/HMs
 static const u8 sTM01Desc[] = _(
@@ -4286,18 +3140,11 @@
 static const u8 sTM97Desc[] = _( // Todo
     "?????");
 
-<<<<<<< HEAD
-static const u8 sTM50Desc[] = _(
-    "Enables full-power\n"
-    "attack, but sharply\n"
-    "lowers Sp. Atk.");
-=======
 static const u8 sTM98Desc[] = _( // Todo
     "?????");
 
 static const u8 sTM99Desc[] = _( // Todo
     "?????");
->>>>>>> 8422ad6c
 
 static const u8 sTM100Desc[] = _( // Todo
     "?????");
@@ -4342,93 +3189,6 @@
     "the 1st turn, then\n"
     "attacks next turn.");
 
-<<<<<<< HEAD
-// FireRed/LeafGreen key items
-static const u8 sOaksParcelDesc[] = _(
-    "A parcel for Prof.\n"
-    "Oak from a Pokémon\n"
-    "Mart's clerk.");
-
-static const u8 sPokeFluteDesc[] = _(
-    "A sweet-sounding\n"
-    "flute that awakens\n"
-    "Pokémon.");
-
-static const u8 sSecretKeyDesc[] = _(
-    "The key to the\n"
-    "Cinnabar Island\n"
-    "Gym's entrance.");
-
-static const u8 sBikeVoucherDesc[] = _(
-    "A voucher for\n"
-    "obtaining a bicycle\n"
-    "from the Bike Shop.");
-
-static const u8 sGoldTeethDesc[] = _(
-    "Gold dentures lost\n"
-    "by the Safari\n"
-    "Zone's Warden.");
-
-static const u8 sOldAmberDesc[] = _(
-    "A stone containing\n"
-    "the genes of an\n"
-    "ancient Pokémon.");
-
-static const u8 sCardKeyDesc[] = _(
-    "A card-type door\n"
-    "key used in Silph\n"
-    "Co's office.");
-
-static const u8 sLiftKeyDesc[] = _(
-    "An elevator key\n"
-    "used in Team\n"
-    "Rocket's Hideout.");
-
-static const u8 sArmorFossilDesc[] = _(
-    "A piece of a\n"
-    "prehistoric Poké-\n"
-    "mon's head.");
-
-static const u8 sSkullFossilDesc[] = _(
-    "A piece of a\n"
-    "prehistoric Poké-\n"
-    "mon's head.");
-
-static const u8 sHelixFossilDesc[] = _(
-    "A piece of an\n"
-    "ancient marine\n"
-    "Pokémon's seashell.");
-
-static const u8 sDomeFossilDesc[] = _(
-    "A piece of an\n"
-    "ancient marine\n"
-    "Pokémon's shell.");
-
-static const u8 sCoverFossilDesc[] = _(
-    "A piece of a\n"
-    "prehistoric Poké-\n"
-    "mon's back.");
-
-static const u8 sPlumeFossilDesc[] = _(
-    "A piece of a\n"
-    "prehistoric Poké-\n"
-    "mon's wing.");
-
-static const u8 sJawFossilDesc[] = _(
-    "A piece of a prehis-\n"
-    "toric Pokémon's\n"
-    "large jaw.");
-
-static const u8 sSailFossilDesc[] = _(
-    "A piece of a prehis-\n"
-    "toric Pokémon's\n"
-    "skin sail.");
-
-static const u8 sSilphScopeDesc[] = _(
-    "Silph Co's scope\n"
-    "makes unseeable\n"
-    "Pokémon visible.");
-=======
 // Charms
 static const u8 sOvalCharmDesc[] = _(
     "Raises the chance\n"
@@ -4484,7 +3244,6 @@
     "Enables {PKMN} holding\n"
     "their Mega Stone to\n"
     "Mega Evolve.");
->>>>>>> 8422ad6c
 
 static const u8 sZPowerRingDesc[] = _(
     "A strange ring\n"
@@ -4499,8 +3258,6 @@
     "A folding bicycle\n"
     "that is faster than\n"
     "the Running Shoes.");
-<<<<<<< HEAD
-=======
 
 static const u8 sMachBikeDesc[] = _(
     "A folding bicycle\n"
@@ -4531,7 +3288,6 @@
     "A device that\n"
     "signals an invisible\n"
     "item by sound.");
->>>>>>> 8422ad6c
 
 static const u8 sTownMapDesc[] = _(
     "Can be viewed\n"
@@ -4542,90 +3298,67 @@
     "A rechargeable unit\n"
     "that flags battle-\n"
     "ready Trainers.");
-<<<<<<< HEAD
+
+static const u8 sTMCaseDesc[] = _(
+    "A convenient case \n"
+    "that holds TMs and\n"
+    "HMs.");
+
+static const u8 sBerryPouchDesc[] = _(
+    "A convenient\n"
+    "container that\n"
+    "holds Berries.");
+
+static const u8 sPokemonBoxLinkDesc[] = _( // Todo
+    "?????");
+
+static const u8 sCoinCaseDesc[] = _(
+    "A case that holds\n"
+    "up to 9,999 Coins.");
+
+static const u8 sPowderJarDesc[] = _(
+    "Stores Berry\n"
+    "Powder made using\n"
+    "a Berry Crusher.");
+
+static const u8 sWailmerPailDesc[] = _(
+    "A tool used for\n"
+    "watering Berries\n"
+    "and plants.");
+
+static const u8 sPokeRadarDesc[] = _( // Todo
+    "?????");
+
+static const u8 sPokeblockCaseDesc[] = _(
+    "A case for holding\n"
+    "Pokéblocks made with\n"
+    "a Berry Blender.");
+
+static const u8 sSootSackDesc[] = _(
+    "A sack used to\n"
+    "gather and hold\n"
+    "volcanic ash.");
+
+static const u8 sPokeFluteDesc[] = _(
+    "A sweet-sounding\n"
+    "flute that awakens\n"
+    "Pokémon.");
 
 static const u8 sFameCheckerDesc[] = _(
     "Stores information\n"
     "on famous people\n"
     "for instant recall.");
-=======
->>>>>>> 8422ad6c
-
-static const u8 sTMCaseDesc[] = _(
-    "A convenient case \n"
-    "that holds TMs and\n"
-    "HMs.");
-
-static const u8 sBerryPouchDesc[] = _(
-    "A convenient\n"
-    "container that\n"
-    "holds Berries.");
-<<<<<<< HEAD
-=======
-
-static const u8 sPokemonBoxLinkDesc[] = _( // Todo
-    "?????");
-
-static const u8 sCoinCaseDesc[] = _(
-    "A case that holds\n"
-    "up to 9,999 Coins.");
-
-static const u8 sPowderJarDesc[] = _(
-    "Stores Berry\n"
-    "Powder made using\n"
-    "a Berry Crusher.");
-
-static const u8 sWailmerPailDesc[] = _(
-    "A tool used for\n"
-    "watering Berries\n"
-    "and plants.");
-
-static const u8 sPokeRadarDesc[] = _( // Todo
-    "?????");
-
-static const u8 sPokeblockCaseDesc[] = _(
-    "A case for holding\n"
-    "Pokéblocks made with\n"
-    "a Berry Blender.");
-
-static const u8 sSootSackDesc[] = _(
-    "A sack used to\n"
-    "gather and hold\n"
-    "volcanic ash.");
-
-static const u8 sPokeFluteDesc[] = _(
-    "A sweet-sounding\n"
-    "flute that awakens\n"
-    "Pokémon.");
-
-static const u8 sFameCheckerDesc[] = _(
-    "Stores information\n"
-    "on famous people\n"
-    "for instant recall.");
->>>>>>> 8422ad6c
 
 static const u8 sTeachyTVDesc[] = _(
     "A TV set tuned to\n"
     "an advice program\n"
     "for Trainers.");
 
-<<<<<<< HEAD
-static const u8 sTriPassDesc[] = _(
-    "A pass for ferries\n"
-    "between One, Two,\n"
-    "and Three Island.");
-
-static const u8 sRainbowPassDesc[] = _(
-    "For ferries serving\n"
-    "Vermilion and the\n"
-    "Sevii Islands.");
-=======
 // Story Key Items
 static const u8 sSSTicketDesc[] = _(
     "The ticket required\n"
     "for sailing on a\n"
     "ferry.");
->>>>>>> 8422ad6c
 
 static const u8 sEonTicketDesc[] = _(
     "The ticket for a\n"
@@ -4642,12 +3375,6 @@
     "to board the ship\n"
     "to Birth Island.");
 
-<<<<<<< HEAD
-static const u8 sPowderJarDesc[] = _(
-    "Stores Berry\n"
-    "Powder made using\n"
-    "a Berry Crusher.");
-=======
 static const u8 sOldSeaMapDesc[] = _(
     "A faded sea chart\n"
     "that shows the way\n"
@@ -4771,7 +3498,6 @@
     "A thirst-quenching\n"
     "tea prepared by an\n"
     "old lady.");
->>>>>>> 8422ad6c
 
 static const u8 sRubyDesc[] = _(
     "An exquisite, red-\n"
@@ -4781,1030 +3507,4 @@
 static const u8 sSapphireDesc[] = _(
     "A brilliant blue gem\n"
     "that symbolizes\n"
-<<<<<<< HEAD
-    "honesty.");
-
-// Emerald-specific key items
-static const u8 sMagmaEmblemDesc[] = _(
-    "A medal-like item in\n"
-    "the same shape as\n"
-    "Team Magma's mark.");
-
-static const u8 sOldSeaMapDesc[] = _(
-    "A faded sea chart\n"
-    "that shows the way\n"
-    "to a certain island.");
-
-	// New items
-static const u8 sWideLensDesc[] = _(
-    "A magnifying lens\n"
-    "that boosts the\n"
-    "accuracy of moves.");
-
-static const u8 sMuscleBandDesc[] = _(
-    "A headband that\n"
-    "boosts the power of\n"
-    "physical moves.");
-
-static const u8 sWiseGlassesDesc[] = _(
-    "A pair of glasses\n"
-    "that ups the power\n"
-    "of special moves.");
-
-static const u8 sExpertBeltDesc[] = _(
-    "A belt that boosts\n"
-    "the power of super\n"
-    "effective moves.");
-
-static const u8 sLightClayDesc[] = _(
-    "Extends the length\n"
-    "of barrier moves\n"
-    "used by the holder.");
-
-static const u8 sLifeOrbDesc[] = _(
-    "Boosts the power of\n"
-    "moves at the cost\n"
-    "of some HP per turn.");
-
-static const u8 sPowerHerbDesc[] = _(
-    "Allows immediate\n"
-    "use of a move that\n"
-    "charges first.");
-
-static const u8 sToxicOrbDesc[] = _(
-    "A bizarre orb that\n"
-    "badly poisons the\n"
-    "holder in battle.");
-
-static const u8 sFlameOrbDesc[] = _(
-    "A bizarre orb that\n"
-    "inflicts a burn on\n"
-    "holder in battle.");
-
-static const u8 sQuickPowderDesc[] = _(
-    "An item to be held\n"
-    "by Ditto. This odd\n"
-    "powder boosts Speed.");
-
-static const u8 sFocusSashDesc[] = _(
-    "If the holder has\n"
-    "full HP, it endures\n"
-    "KO hits with 1 HP.");
-
-static const u8 sZoomLensDesc[] = _(
-    "If the holder moves\n"
-    "after the foe, it'll\n"
-    "boost accuracy.");
-
-static const u8 sMetronomeDesc[] = _(
-    "A held item that\n"
-    "boosts a move used\n"
-    "consecutively.");
-
-static const u8 sIronBallDesc[] = _(
-    "Cuts Speed and lets\n"
-    "Flying-types be hit\n"
-    "by Ground moves.");
-
-static const u8 sLaggingTailDesc[] = _(
-    "A held item that\n"
-    "makes the holder\n"
-    "move slower.");
-
-static const u8 sDestinyKnotDesc[] = _(
-    "If the holder falls\n"
-    "in love, the foe\n"
-    "does too.");
-
-static const u8 sBlackSludgeDesc[] = _(
-    "Gradually restores\n"
-    "HP of Poison-types.\n"
-    "Damages others.");
-
-static const u8 sIcyRockDesc[] = _(
-    "Extends the length\n"
-    "of the move Hail\n"
-    "used by the holder.");
-
-static const u8 sSmoothRockDesc[] = _(
-    "Extends the length\n"
-    "of Sandstorm if\n"
-    "used by the holder.");
-
-static const u8 sHeatRockDesc[] = _(
-    "Extends the length\n"
-    "of Sunny Day if\n"
-    "used by the holder.");
-
-static const u8 sDampRockDesc[] = _(
-    "Extends the length\n"
-    "of Rain Dance if\n"
-    "used by the holder.");
-
-static const u8 sGripClawDesc[] = _(
-    "Makes binding moves\n"
-    "used by the holder\n"
-    "go on for 7 turns.");
-
-static const u8 sChoiceScarfDesc[] = _(
-    "Boosts Speed, but\n"
-    "allows the use of\n"
-    "only one move.");
-
-static const u8 sStickyBarbDesc[] = _(
-    "Damages the holder\n"
-    "each turn. May latch\n"
-    "on to foes.");
-
-static const u8 sShedShellDesc[] = _(
-    "Enables the holder\n"
-    "to switch out of\n"
-    "battle without fail.");
-
-static const u8 sBigRootDesc[] = _(
-    "A held item that\n"
-    "boosts the power of\n"
-    "HP-stealing moves.");
-
-static const u8 sChoiceSpecsDesc[] = _(
-    "Boosts Sp. Atk, but\n"
-    "allows the use of\n"
-    "only one move.");
-
-static const u8 sOddKeystoneDesc[] = _(
-    "Voices can be heard\n"
-    "from this odd stone\n"
-    "occasionally.");
-
-static const u8 sAdamantOrbDesc[] = _(
-    "Boosts the power of\n"
-    "Dialga's Dragon and\n"
-    "Steel-type moves.");
-
-static const u8 sLustrousOrbDesc[] = _(
-    "Boosts the power of\n"
-    "Palkia's Dragon and\n"
-    "Water-type moves.");
-
-static const u8 sGriseousOrbDesc[] = _(
-    "Powers up Giratina's\n"
-    "Dragon and Ghost-\n"
-    "type moves.");
-
-static const u8 sGracideaDesc[] = _(
-    "Bouquets made with\n"
-    "it are offered as a\n"
-    "token of gratitude.");
-
-static const u8 sBugMemoryDesc[] = _(
-    "A disc with Bug\n"
-    "type data. It swaps\n"
-    "Silvally's type.");
-
-static const u8 sDarkMemoryDesc[] = _(
-    "A disc with Dark\n"
-    "type data. It swaps\n"
-    "Silvally's type.");
-
-static const u8 sDragonMemoryDesc[] = _(
-    "A disc with Dragon\n"
-    "type data. It swaps\n"
-    "Silvally's type.");
-
-static const u8 sElectricMemoryDesc[] = _(
-    "A disc with Electric\n"
-    "type data. It swaps\n"
-    "Silvally's type.");
-
-static const u8 sFairyMemoryDesc[] = _(
-    "A disc with Fairy\n"
-    "type data. It swaps\n"
-    "Silvally's type.");
-
-static const u8 sFightingMemoryDesc[] = _(
-    "A disc with Fighting\n"
-    "type data. It swaps\n"
-    "Silvally's type.");
-
-static const u8 sFireMemoryDesc[] = _(
-    "A disc with Fire\n"
-    "type data. It swaps\n"
-    "Silvally's type.");
-
-static const u8 sFlyingMemoryDesc[] = _(
-    "A disc with Flying\n"
-    "type data. It swaps\n"
-    "Silvally's type.");
-
-static const u8 sGhostMemoryDesc[] = _(
-    "A disc with Ghost\n"
-    "type data. It swaps\n"
-    "Silvally's type.");
-
-static const u8 sGrassMemoryDesc[] = _(
-    "A disc with Grass\n"
-    "type data. It swaps\n"
-    "Silvally's type.");
-
-static const u8 sGroundMemoryDesc[] = _(
-    "A disc with Ground\n"
-    "type data. It swaps\n"
-    "Silvally's type.");
-
-static const u8 sIceMemoryDesc[] = _(
-    "A disc with Ice\n"
-    "type data. It swaps\n"
-    "Silvally's type.");
-
-static const u8 sPoisonMemoryDesc[] = _(
-    "A disc with Poison\n"
-    "type data. It swaps\n"
-    "Silvally's type.");
-
-static const u8 sPsychicMemoryDesc[] = _(
-    "A disc with Psychic\n"
-    "type data. It swaps\n"
-    "Silvally's type.");
-
-static const u8 sRockMemoryDesc[] = _(
-    "A disc with Rock\n"
-    "type data. It swaps\n"
-    "Silvally's type.");
-
-static const u8 sSteelMemoryDesc[] = _(
-    "A disc with Steel\n"
-    "type data. It swaps\n"
-    "Silvally's type.");
-
-static const u8 sWaterMemoryDesc[] = _(
-    "A disc with Water\n"
-    "type data. It swaps\n"
-    "Silvally's type.");
-
-static const u8 sFlamePlateDesc[] = _(
-    "A tablet that ups\n"
-    "the power of\n"
-    "Fire-type moves.");
-
-static const u8 sSplashPlateDesc[] = _(
-    "A tablet that ups\n"
-    "the power of\n"
-    "Water-type moves.");
-
-static const u8 sZapPlateDesc[] = _(
-    "A tablet that ups\n"
-    "the power of Elec-\n"
-    "tric-type moves.");
-
-static const u8 sMeadowPlateDesc[] = _(
-    "A tablet that ups\n"
-    "the power of\n"
-    "Grass-type moves.");
-
-static const u8 sIciclePlateDesc[] = _(
-    "A tablet that ups\n"
-    "the power of\n"
-    "Ice-type moves.");
-
-static const u8 sFistPlateDesc[] = _(
-    "A tablet that ups\n"
-    "the power of Fight-\n"
-    "ing-type moves.");
-
-static const u8 sToxicPlateDesc[] = _(
-    "A tablet that ups\n"
-    "the power of\n"
-    "Poison-type moves.");
-
-static const u8 sEarthPlateDesc[] = _(
-    "A tablet that ups\n"
-    "the power of\n"
-    "Ground-type moves.");
-
-static const u8 sSkyPlateDesc[] = _(
-    "A tablet that ups\n"
-    "the power of\n"
-    "Flying-type moves.");
-
-static const u8 sMindPlateDesc[] = _(
-    "A tablet that ups\n"
-    "the power of Psy\n"
-    "chic-type moves.");
-
-static const u8 sInsectPlateDesc[] = _(
-    "A tablet that ups\n"
-    "the power of\n"
-    "Bug-type moves.");
-
-static const u8 sStonePlateDesc[] = _(
-    "A tablet that ups\n"
-    "the power of\n"
-    "Rock-type moves.");
-
-static const u8 sSpookyPlateDesc[] = _(
-    "A tablet that ups\n"
-    "the power of\n"
-    "Ghost-type moves.");
-
-static const u8 sDracoPlateDesc[] = _(
-    "A tablet that ups\n"
-    "the power of\n"
-    "Dragon-type moves.");
-
-static const u8 sDreadPlateDesc[] = _(
-    "A tablet that ups\n"
-    "the power of\n"
-    "Dark-type moves.");
-
-static const u8 sIronPlateDesc[] = _(
-    "A tablet that ups\n"
-    "the power of\n"
-    "Steel-type moves.");
-
-static const u8 sEvioliteDesc[] = _(
-    "Raises the Def and\n"
-    "Sp. Def of Pokémon\n"
-    "that can evolve.");
-
-static const u8 sFloatStoneDesc[] = _(
-    "It's so light that\n"
-    "when held, it halves\n"
-    "a Pokémon's weight.");
-
-static const u8 sRockyHelmetDesc[] = _(
-    "Hurts the foe if\n"
-    "they touch its\n"
-    "holder.");
-
-static const u8 sAirBalloonDesc[] = _(
-    "Elevates the holder\n"
-    "in the air. If hit,\n"
-    "this item will burst.");
-
-static const u8 sRedCardDesc[] = _(
-    "Switches out the\n"
-    "foe if they hit the\n"
-    "holder.");
-
-static const u8 sRingTargetDesc[] = _(
-    "Moves that wouldn't\n"
-    "have effect will\n"
-    "land on its holder.");
-
-static const u8 sBindingBandDesc[] = _(
-    "Increases the\n"
-    "power of binding\n"
-    "moves when held.");
-
-static const u8 sEjectButtonDesc[] = _(
-    "Switches out the\n"
-    "user if they're hit\n"
-    "by the foe.");
-
-static const u8 sAbsorbBulbDesc[] = _(
-    "Raises Sp. Atk if\n"
-    "the holder is hit by\n"
-    "a Water-type move.");
-
-static const u8 sCellBatteryDesc[] = _(
-    "Raises Atk if the\n"
-    "holder is hit by an\n"
-    "Electric-type move.");
-
-static const u8 sLuminousMossDesc[] = _(
-    "Raises Sp. Def if\n"
-    "the holder is hit by\n"
-    "a Water-type move.");
-
-static const u8 sSnowballDesc[] = _(
-    "Raises Atk if its\n"
-    "holder is hit by an\n"
-    "Ice-type move.");
-
-static const u8 sWeaknessPolicyDesc[] = _(
-    "If hit by a Super\n"
-    "Effective move, ups\n"
-    "Atk and Sp. Atk.");
-
-static const u8 sDouseDriveDesc[] = _(
-    "Changes Genesect's\n"
-    "Techno Blast to\n"
-    "Water-type.");
-
-static const u8 sShockDriveDesc[] = _(
-    "Changes Genesect's\n"
-    "Techno Blast to\n"
-    "Electric-type.");
-
-static const u8 sBurnDriveDesc[] = _(
-    "Changes Genesect's\n"
-    "Techno Blast to\n"
-    "Fire-type.");
-
-static const u8 sChillDriveDesc[] = _(
-    "Changes Genesect's\n"
-    "Techno Blast to\n"
-    "Ice-type.");
-
-static const u8 sFireGemDesc[] = _(
-    "Increases the\n"
-    "power of Fire\n"
-    "Type moves.");
-
-static const u8 sWaterGemDesc[] = _(
-    "Increases the\n"
-    "power of Water\n"
-    "Type moves.");
-
-static const u8 sElectricGemDesc[] = _(
-    "Increases the\n"
-    "power of Electric\n"
-    "Type moves.");
-
-static const u8 sGrassGemDesc[] = _(
-    "Increases the\n"
-    "power of Grass\n"
-    "Type moves.");
-
-static const u8 sIceGemDesc[] = _(
-    "Increases the\n"
-    "power of Ice\n"
-    "Type moves.");
-
-static const u8 sFightingGemDesc[] = _(
-    "Increases the\n"
-    "power of Fighting\n"
-    "Type moves.");
-
-static const u8 sPoisonGemDesc[] = _(
-    "Increases the\n"
-    "power of Poison\n"
-    "Type moves.");
-
-static const u8 sGroundGemDesc[] = _(
-    "Increases the\n"
-    "power of Ground\n"
-    "Type moves.");
-
-static const u8 sFlyingGemDesc[] = _(
-    "Increases the\n"
-    "power of Flying\n"
-    "Type moves.");
-
-static const u8 sPsychicGemDesc[] = _(
-    "Increases the\n"
-    "power of Psychic\n"
-    "Type moves.");
-
-static const u8 sBugGemDesc[] = _(
-    "Increases the\n"
-    "power of Bug\n"
-    "Type moves.");
-
-static const u8 sRockGemDesc[] = _(
-    "Increases the\n"
-    "power of Rock\n"
-    "Type moves.");
-
-static const u8 sGhostGemDesc[] = _(
-    "Increases the\n"
-    "power of Ghost\n"
-    "Type moves.");
-
-static const u8 sDragonGemDesc[] = _(
-    "Increases the\n"
-    "power of Dragon\n"
-    "Type moves.");
-
-static const u8 sDarkGemDesc[] = _(
-    "Increases the\n"
-    "power of Dark\n"
-    "Type moves.");
-
-static const u8 sSteelGemDesc[] = _(
-    "Increases the\n"
-    "power of Steel\n"
-    "Type moves.");
-
-static const u8 sNormalGemDesc[] = _(
-    "Increases the\n"
-    "power of Normal\n"
-    "Type moves.");
-
-static const u8 sFairyGemDesc[] = _(
-    "Increases the\n"
-    "power of Fairy\n"
-    "Type moves.");
-
-static const u8 sAssaultVestDesc[] = _(
-    "Raises Sp. Def but\n"
-    "prevents the use\n"
-    "of status moves.");
-
-static const u8 sPixiePlateDesc[] = _(
-    "A stone tablet that\n"
-    "boosts the power of\n"
-    "Fairy-type moves.");
-
-static const u8 sSafetyGogglesDesc[] = _(
-    "Protect from\n"
-    "weather damage and\n"
-    "powder moves.");
-
-static const u8 sGengariteDesc[] = _(
-    "This stone enables\n"
-    "Gengar to Mega\n"
-    "Evolve in battle.");
-
-static const u8 sGardevoiriteDesc[] = _(
-    "This stone enables\n"
-    "Gardevoir to Mega\n"
-    "Evolve in battle.");
-
-static const u8 sAmpharositeDesc[] = _(
-    "This stone enables\n"
-    "Ampharos to Mega\n"
-    "Evolve in battle.");
-
-static const u8 sVenusauriteDesc[] = _(
-    "This stone enables\n"
-    "Venusaur to Mega\n"
-    "Evolve in battle.");
-
-static const u8 sCharizarditeDesc[] = _(
-    "This stone enables\n"
-    "Charizard to Mega\n"
-    "Evolve in battle.");
-
-static const u8 sBlastoisiniteDesc[] = _(
-    "This stone enables\n"
-    "Blastoise to Mega\n"
-    "Evolve in battle.");
-
-static const u8 sMewtwoniteDesc[] = _(
-    "This stone enables\n"
-    "Mewtwo to Mega\n"
-    "Evolve in battle.");
-
-static const u8 sBlazikeniteDesc[] = _(
-    "This stone enables\n"
-    "Blaziken to Mega\n"
-    "Evolve in battle.");
-
-static const u8 sMedichamiteDesc[] = _(
-    "This stone enables\n"
-    "Medicham to Mega\n"
-    "Evolve in battle.");
-
-static const u8 sHoundoominiteDesc[] = _(
-    "This stone enables\n"
-    "Houndoom to Mega\n"
-    "Evolve in battle.");
-
-static const u8 sAggroniteDesc[] = _(
-    "This stone enables\n"
-    "Aggron to Mega\n"
-    "Evolve in battle.");
-
-static const u8 sBanettiteDesc[] = _(
-    "This stone enables\n"
-    "Banette to Mega\n"
-    "Evolve in battle.");
-
-static const u8 sTyranitariteDesc[] = _(
-    "This stone enables\n"
-    "Tyranitar to Mega\n"
-    "Evolve in battle.");
-
-static const u8 sScizoriteDesc[] = _(
-    "This stone enables\n"
-    "Scizor to Mega\n"
-    "Evolve in battle.");
-
-static const u8 sPinsiriteDesc[] = _(
-    "This stone enables\n"
-    "Pinsir to Mega\n"
-    "Evolve in battle.");
-
-static const u8 sAerodactyliteDesc[] = _(
-    "This stone enables\n"
-    "Aerodactyl to Mega\n"
-    "Evolve in battle.");
-
-static const u8 sLucarioniteDesc[] = _(
-    "This stone enables\n"
-    "Lucario to Mega\n"
-    "Evolve in battle.");
-
-static const u8 sAbomasiteDesc[] = _(
-    "This stone enables\n"
-    "Abomasnow to Mega\n"
-    "Evolve in battle.");
-
-static const u8 sKangaskhaniteDesc[] = _(
-    "This stone enables\n"
-    "Kangaskhan to Mega\n"
-    "Evolve in battle.");
-
-static const u8 sGyaradositeDesc[] = _(
-    "This stone enables\n"
-    "Gyarados to Mega\n"
-    "Evolve in battle.");
-
-static const u8 sAbsoliteDesc[] = _(
-    "This stone enables\n"
-    "Absol to Mega\n"
-    "Evolve in battle.");
-
-static const u8 sAlakaziteDesc[] = _(
-    "This stone enables\n"
-    "Alakazam to Mega\n"
-    "Evolve in battle.");
-
-static const u8 sHeracroniteDesc[] = _(
-    "This stone enables\n"
-    "Heracross to Mega\n"
-    "Evolve in battle.");
-
-static const u8 sMawiliteDesc[] = _(
-    "This stone enables\n"
-    "Mawile to Mega\n"
-    "Evolve in battle.");
-
-static const u8 sManectiteDesc[] = _(
-    "This stone enables\n"
-    "Manectric to Mega\n"
-    "Evolve in battle.");
-
-static const u8 sGarchompiteDesc[] = _(
-    "This stone enables\n"
-    "Garchomp to Mega\n"
-    "Evolve in battle.");
-
-static const u8 sLatiasiteDesc[] = _(
-    "This stone enables\n"
-    "Latias to Mega\n"
-    "Evolve in battle.");
-
-static const u8 sLatiositeDesc[] = _(
-    "This stone enables\n"
-    "Latios to Mega\n"
-    "Evolve in battle.");
-
-static const u8 sSwampertiteDesc[] = _(
-    "This stone enables\n"
-    "Swampert to Mega\n"
-    "Evolve in battle.");
-
-static const u8 sSceptiliteDesc[] = _(
-    "This stone enables\n"
-    "Sceptile to Mega\n"
-    "Evolve in battle.");
-
-static const u8 sSableniteDesc[] = _(
-    "This stone enables\n"
-    "Sableye to Mega\n"
-    "Evolve in battle.");
-
-static const u8 sAltarianiteDesc[] = _(
-    "This stone enables\n"
-    "Altaria to Mega\n"
-    "Evolve in battle.");
-
-static const u8 sGalladiteDesc[] = _(
-    "This stone enables\n"
-    "Gallade to Mega\n"
-    "Evolve in battle.");
-
-static const u8 sAudiniteDesc[] = _(
-    "This stone enables\n"
-    "Audino to Mega\n"
-    "Evolve in battle.");
-
-static const u8 sMetagrossiteDesc[] = _(
-    "This stone enables\n"
-    "Metagross to Mega\n"
-    "Evolve in battle.");
-
-static const u8 sSharpedoniteDesc[] = _(
-    "This stone enables\n"
-    "Sharpedo to Mega\n"
-    "Evolve in battle.");
-
-static const u8 sSlowbroniteDesc[] = _(
-    "This stone enables\n"
-    "Slowbro to Mega\n"
-    "Evolve in battle.");
-
-static const u8 sSteelixiteDesc[] = _(
-    "This stone enables\n"
-    "Steelix to Mega\n"
-    "Evolve in battle.");
-
-static const u8 sPidgeotiteDesc[] = _(
-    "This stone enables\n"
-    "Pidgeot to Mega\n"
-    "Evolve in battle.");
-
-static const u8 sGlalititeDesc[] = _(
-    "This stone enables\n"
-    "Glalie to Mega\n"
-    "Evolve in battle.");
-
-static const u8 sDianciteDesc[] = _(
-    "This stone enables\n"
-    "Diancie to Mega\n"
-    "Evolve in battle.");
-
-static const u8 sCameruptiteDesc[] = _(
-    "This stone enables\n"
-    "Camerupt to Mega\n"
-    "Evolve in battle.");
-
-static const u8 sLopunniteDesc[] = _(
-    "This stone enables\n"
-    "Lopunny to Mega\n"
-    "Evolve in battle.");
-
-static const u8 sSalamenciteDesc[] = _(
-    "This stone enables\n"
-    "Salamence to Mega\n"
-    "Evolve in battle.");
-
-static const u8 sBeedrilliteDesc[] = _(
-    "This stone enables\n"
-    "Beedrill to Mega\n"
-    "Evolve in battle.");
-
-static const u8 sMegaBraceletDesc[] = _(
-    "Enables {PKMN} holding\n"
-    "their Mega Stone to\n"
-    "Mega Evolve.");
-
-static const u8 sProtectPadsDesc[] = _(
-    "Guard the holder\n"
-    "from contact move\n"
-    "effects.");
-
-static const u8 sTerrainExtenderDesc[] = _(
-    "Extends the length\n"
-    "of the active\n"
-    "battle terrain.");
-
-static const u8 sElectricSeedDesc[] = _(
-    "Boosts Defense on\n"
-    "Electric Terrain,\n"
-    "but only one time.");
-
-static const u8 sGrassySeedDesc[] = _(
-    "Boosts Defense on\n"
-    "Grassy Terrain,\n"
-    "but only one time.");
-
-static const u8 sMistySeedDesc[] = _(
-    "Boosts Sp. Def. on\n"
-    "Misty Terrain,\n"
-    "but only one time.");
-
-static const u8 sPsychicSeedDesc[] = _(
-    "Boosts Sp. Def. on\n"
-    "Psychic Terrain,\n"
-    "but only one time.");
-
-static const u8 sAdrenalineOrbDesc[] = _(
-    "Boosts Speed if the\n"
-    "user is intimidated,\n"
-    "but only one time.");
-
-static const u8 sHoneyDesc[] = _(
-    "Sweet honey that\n"
-    "attracts wild\n"
-    "Pokémon when used.");
-
-static const u8 sHealthFeatherDesc[] = _(
-    "An item that raises\n"
-    "the base HP of\n"
-    "a Pokémon.");
-
-static const u8 sMuscleFeatherDesc[] = _(
-    "An item that raises\n"
-    "the base Attack of\n"
-    "a Pokémon.");
-
-static const u8 sResistFeatherDesc[] = _(
-    "An item that raises\n"
-    "the base Defense\n"
-    "of a Pokémon.");
-
-static const u8 sGeniusFeatherDesc[] = _(
-    "An item that raises\n"
-    "the base Sp. Atk.\n"
-    "of a Pokémon.");
-
-static const u8 sCleverFeatherDesc[] = _(
-    "An item that raises\n"
-    "the base Sp. Def.\n"
-    "of a Pokémon.");
-
-static const u8 sSwiftFeatherDesc[] = _(
-    "An item that raises\n"
-    "the base Speed of\n"
-    "a Pokémon.");
-
-static const u8 sPrettyFeatherDesc[] = _(
-    "A beautiful yet\n"
-    "plain feather that\n"
-    "does nothing.");
-
-static const u8 sShinyCharmDesc[] = _(
-	"A charm that will\n"
-    "raise the chance\n"
-    "of Shiny Pokémon.");
-    
-static const u8 sOvalCharmDesc[] = _(
-    "Raises the chance\n"
-    "of finding eggs\n"
-    "at the daycare.");
-
-static const u8 sZRingDesc[] = _(
-    "A strange ring\n"
-    "that enables\n"
-    "Z-Move usage.");
-
-static const u8 sNormaliumZDesc[] = _(
-    "Upgrade Normal-\n"
-    "type moves into\n"
-    "Z-Moves.");
-
-static const u8 sFightiniumZDesc[] = _(
-    "Upgrade Fighting-\n"
-    "type moves into\n"
-    "Z-Moves.");
-    
-static const u8 sFlyiniumZDesc[] = _(
-    "Upgrade Flying-\n"
-    "type moves into\n"
-    "Z-Moves.");
-
-static const u8 sPoisoniumZDesc[] = _(
-    "Upgrade Poison-\n"
-    "type moves into\n"
-    "Z-Moves.");
-
-static const u8 sGroundiumZDesc[] = _(
-    "Upgrade Ground-\n"
-    "type moves into\n"
-    "Z-Moves.");
-
-static const u8 sRockiumZDesc[] = _(
-    "Upgrade Rock-\n"
-    "type moves into\n"
-    "Z-Moves.");
-
-static const u8 sBuginiumZDesc[] = _(
-    "Upgrade Bug-\n"
-    "type moves into\n"
-    "Z-Moves.");
-
-static const u8 sGhostiumZDesc[] = _(
-    "Upgrade Ghost-\n"
-    "type moves into\n"
-    "Z-Moves.");
-
-static const u8 sSteeliumZDesc[] = _(
-    "Upgrade Steel-\n"
-    "type moves into\n"
-    "Z-Moves.");
-
-static const u8 sFiriumZDesc[] = _(
-    "Upgrade Fire-\n"
-    "type moves into\n"
-    "Z-Moves.");
-
-static const u8 sWateriumZDesc[] = _(
-    "Upgrade Water-\n"
-    "type moves into\n"
-    "Z-Moves.");
-
-static const u8 sGrassiumZDesc[] = _(
-    "Upgrade Grass-\n"
-    "type moves into\n"
-    "Z-Moves.");
-
-static const u8 sElectriumZDesc[] = _(
-    "Upgrade Electric-\n"
-    "type moves into\n"
-    "Z-Moves.");
-
-static const u8 sPsychiumZDesc[] = _(
-    "Upgrade Psychic-\n"
-    "type moves into\n"
-    "Z-Moves.");
-
-static const u8 sIciumZDesc[] = _(
-    "Upgrade Ice-\n"
-    "type moves into\n"
-    "Z-Moves.");
-
-static const u8 sDragoniumZDesc[] = _(
-    "Upgrade Dragon-\n"
-    "type moves into\n"
-    "Z-Moves.");
-
-static const u8 sDarkiniumZDesc[] = _(
-    "Upgrade Dark-\n"
-    "type moves into\n"
-    "Z-Moves.");
-
-static const u8 sFairiumZDesc[] = _(
-    "Upgrade Fairy-\n"
-    "type moves into\n"
-    "Z-Moves.");
-
-static const u8 sAloraichiumZDesc[] = _(
-    "Upgrade Alolan\n"
-    "Raichu's Thunder-\n"
-    "bolt into a Z-Move.");
-
-static const u8 sDecidiumZDesc[] = _(
-    "Upgrade Decidu-\n"
-    "eye's Spirit Sha-\n"
-    "ckle into a Z-Move.");
-
-static const u8 sEeviumZDesc[] = _(
-    "Upgrade Eevee's\n"
-    "Last Resort\n"
-    "into a Z-Move.");
-
-static const u8 sInciniumZDesc[] = _(
-    "Upgrade Incine-\n"
-    "roar's Darkest La-\n"
-    "riat into a Z-Move.");
-
-static const u8 sKommoniumZDesc[] = _(
-    "Upgrade Kommo-o's\n"
-    "Clanging Scales\n"
-    "into a Z-Move.");
-
-static const u8 sLunaliumZDesc[] = _(
-    "Upgrade Lunala's\n"
-    "Moongeist Beam\n"
-    "into a Z-Move.");
-
-static const u8 sLycaniumZDesc[] = _(
-    "Upgrade Lycanroc's\n"
-    "Stone Edge\n"
-    "into a Z-Move.");
-
-static const u8 sMarshadiumZDesc[] = _(
-    "Upgrade Marsha-\n"
-    "dow's Spectral Thi-\n"
-    "ef into a Z-Move.");
-
-static const u8 sMewniumZDesc[] = _(
-    "Upgrade Mew's\n"
-    "Psychic into\n"
-    "a Z-Move.");
-
-static const u8 sMimikiumZDesc[] = _(
-    "Upgrade Mimikyu's\n"
-    "Play Rough\n"
-    "into a Z-Move.");
-
-static const u8 sPikaniumZDesc[] = _(
-    "Upgrade Pikachu's\n"
-    "Volt Tackle\n"
-    "into a Z-Move.");
-
-static const u8 sPikashuniumZDesc[] = _(
-    "Upgrade Pikachu w/\n"
-    "a cap's Thunderbolt\n"
-    "into a Z-Move.");
-
-static const u8 sPrimariumZDesc[] = _(
-    "Upgrade Primarina's\n"
-    "Sparkling Aria\n"
-    "into a Z-Move.");
-
-static const u8 sSnorliumZDesc[] = _(
-    "Upgrade Snorlax's\n"
-    "Giga Impact\n"
-    "into a Z-Move.");
-
-static const u8 sSolganiumZDesc[] = _(
-    "Upgrade Solgaleo's\n"
-    "Sunsteel Strike\n"
-    "into a Z-Move.");
-
-static const u8 sTapuniumZDesc[] = _(
-    "Upgrade the tapu's\n"
-    "Nature's Madness\n"
-    "into a Z-Move.");
-
-static const u8 sUltranecroziumZDesc[] = _(
-    "A crystal to turn\n"
-    "fused Necrozma\n"
-    "into a new form.");
-=======
-    "honesty.");
->>>>>>> 8422ad6c
+    "honesty.");