static const u8 sDummyDesc[] = _(
    "?????");

// Pokeballs
<<<<<<< HEAD
const u8 gMasterBallItemDescription[] = _("The best BALL that\ncatches a POKéMON\nwithout fail.");
const u8 gUltraBallItemDescription[] = _("A better BALL with\na higher catch rate\nthan a GREAT BALL.");
const u8 gGreatBallItemDescription[] = _("A good BALL with a\nhigher catch rate\nthan a POKé BALL.");
const u8 gPokeBallItemDescription[] = _("A tool used for\ncatching wild\nPOKéMON.");
const u8 gSafariBallItemDescription[] = _("A special BALL that\nis used only in the\nSAFARI ZONE.");
const u8 gNetBallItemDescription[] = _("A BALL that works\nwell on WATER- and\nBUG-type POKéMON.");
const u8 gDiveBallItemDescription[] = _("A BALL that works\nbetter on POKéMON\non the ocean floor.");
const u8 gNestBallItemDescription[] = _("A BALL that works\nbetter on weaker\nPOKéMON.");
const u8 gRepeatBallItemDescription[] = _("A BALL that works\nbetter on POKéMON\ncaught before.");
const u8 gTimerBallItemDescription[] = _("A BALL that gains\npower in battles\ntaking many turns.");
const u8 gLuxuryBallItemDescription[] = _("A cozy BALL that\nmakes POKéMON\nmore friendly.");
const u8 gPremierBallItemDescription[] = _("A rare BALL made\nin commemoration\nof some event.");

static const u8 gItemDescription_LevelBall[] = _(
    "A Ball that works\n"
    "well on lower\n"
    "level POKéMON.");

static const u8 gItemDescription_LureBall[] = _(
    "A Ball that works\n"
    "well on fished\n"
    "up POKéMON.");

static const u8 gItemDescription_MoonBall[] = _(
    "A Ball that works\n"
    "well on Moon\n"
    "Stone users.");

static const u8 gItemDescription_FriendBall[] = _(
    "A Ball that makes\n"
    "a POKéMON friendly\n"
    "when caught.");

static const u8 gItemDescription_LoveBall[] = _(
    "Works well on\n"
    "POKéMON of the\n"
    "opposite gender.");

static const u8 gItemDescription_HeavyBall[] = _(
    "Works well on\n"
    "very heavy\n"
    "POKéMON.");

static const u8 gItemDescription_FastBall[] = _(
    "Works well on\n"
    "very fast\n"
    "POKéMON.");

static const u8 gItemDescription_HealBall[] = _(
    "A remedial Ball\n"
    "that restores\n"
    "caught POKéMON.");

static const u8 gItemDescription_QuickBall[] = _(
    "Works well if\n"
    "used on the\n"
    "first turn.");

static const u8 gItemDescription_DuskBall[] = _(
    "Works well if\n"
    "used in a\n"
    "dark place.");

static const u8 gItemDescription_CherishBall[] = _(
    "A rare Ball made\n"
=======
static const u8 sMasterBallDesc[] = _(
    "The best BALL that\n"
    "catches a POKéMON\n"
    "without fail.");

static const u8 sUltraBallDesc[] = _(
    "A better BALL with\n"
    "a higher catch rate\n"
    "than a GREAT BALL.");

static const u8 sGreatBallDesc[] = _(
    "A good BALL with a\n"
    "higher catch rate\n"
    "than a POKé BALL.");

static const u8 sPokeBallDesc[] = _(
    "A tool used for\n"
    "catching wild\n"
    "POKéMON.");

static const u8 sSafariBallDesc[] = _(
    "A special BALL that\n"
    "is used only in the\n"
    "SAFARI ZONE.");

static const u8 sNetBallDesc[] = _(
    "A BALL that works\n"
    "well on WATER- and\n"
    "BUG-type POKéMON.");

static const u8 sDiveBallDesc[] = _(
    "A BALL that works\n"
    "better on POKéMON\n"
    "on the ocean floor.");

static const u8 sNestBallDesc[] = _(
    "A BALL that works\n"
    "better on weaker\n"
    "POKéMON.");

static const u8 sRepeatBallDesc[] = _(
    "A BALL that works\n"
    "better on POKéMON\n"
    "caught before.");

static const u8 sTimerBallDesc[] = _(
    "A BALL that gains\n"
    "power in battles\n"
    "taking many turns.");

static const u8 sLuxuryBallDesc[] = _(
    "A cozy BALL that\n"
    "makes POKéMON\n"
    "more friendly.");

static const u8 sPremierBallDesc[] = _(
    "A rare BALL made\n"
>>>>>>> b8d5c5fb
    "in commemoration\n"
    "of some event.");

// Medicine
static const u8 sPotionDesc[] = _(
    "Restores the HP of\n"
    "a POKéMON by\n"
    "20 points.");

static const u8 sAntidoteDesc[] = _(
    "Heals a poisoned\n"
    "POKéMON.");

static const u8 sBurnHealDesc[] = _(
    "Heals POKéMON\n"
    "of a burn.");

static const u8 sIceHealDesc[] = _(
    "Defrosts a frozen\n"
    "POKéMON.");

static const u8 sAwakeningDesc[] = _(
    "Awakens a sleeping\n"
    "POKéMON.");

static const u8 sParalyzeHealDesc[] = _(
    "Heals a paralyzed\n"
    "POKéMON.");

static const u8 sFullRestoreDesc[] = _(
    "Fully restores the\n"
    "HP and status of a\n"
    "POKéMON.");

static const u8 sMaxPotionDesc[] = _(
    "Fully restores the\n"
    "HP of a POKéMON.");

static const u8 sHyperPotionDesc[] = _(
    "Restores the HP of\n"
    "a POKéMON by\n"
    "200 points.");

static const u8 sSuperPotionDesc[] = _(
    "Restores the HP of\n"
    "a POKéMON by\n"
    "50 points.");

static const u8 sFullHealDesc[] = _(
    "Heals all the\n"
    "status problems of\n"
    "one POKéMON.");

static const u8 sReviveDesc[] = _(
    "Revives a fainted\n"
    "POKéMON with half\n"
    "its HP.");

static const u8 sMaxReviveDesc[] = _(
    "Revives a fainted\n"
    "POKéMON with all\n"
    "its HP.");

static const u8 sFreshWaterDesc[] = _(
    "A mineral water\n"
    "that restores HP\n"
    "by 50 points.");

static const u8 sSodaPopDesc[] = _(
    "A fizzy soda drink\n"
    "that restores HP\n"
    "by 60 points.");

static const u8 sLemonadeDesc[] = _(
    "A very sweet drink\n"
    "that restores HP\n"
    "by 80 points.");

static const u8 sMoomooMilkDesc[] = _(
    "A nutritious milk\n"
    "that restores HP\n"
    "by 100 points.");

static const u8 sEnergyPowderDesc[] = _(
    "A bitter powder\n"
    "that restores HP\n"
    "by 50 points.");

static const u8 sEnergyRootDesc[] = _(
    "A bitter root\n"
    "that restores HP\n"
    "by 200 points.");

static const u8 sHealPowderDesc[] = _(
    "A bitter powder\n"
    "that heals all\n"
    "status problems.");

static const u8 sRevivalHerbDesc[] = _(
    "A very bitter herb\n"
    "that revives a\n"
    "fainted POKéMON.");

static const u8 sEtherDesc[] = _(
    "Restores the PP\n"
    "of a selected move\n"
    "by 10.");

static const u8 sMaxEtherDesc[] = _(
    "Fully restores the\n"
    "PP of a selected\n"
    "move.");

static const u8 sElixirDesc[] = _(
    "Restores the PP\n"
    "of all moves by 10.");

static const u8 sMaxElixirDesc[] = _(
    "Fully restores the\n"
    "PP of a POKéMON's\n"
    "moves.");

static const u8 sLavaCookieDesc[] = _(
    "A local specialty\n"
    "that heals all\n"
    "status problems.");

static const u8 sBlueFluteDesc[] = _(
    "A glass flute that\n"
    "awakens sleeping\n"
    "POKéMON.");

static const u8 sYellowFluteDesc[] = _(
    "A glass flute that\n"
    "snaps POKéMON\n"
    "out of confusion.");

static const u8 sRedFluteDesc[] = _(
    "A glass flute that\n"
    "snaps POKéMON\n"
    "out of attraction.");

static const u8 sBlackFluteDesc[] = _(
    "A glass flute that\n"
    "keeps away wild\n"
    "POKéMON.");

static const u8 sWhiteFluteDesc[] = _(
    "A glass flute that\n"
    "lures wild POKéMON.");

static const u8 sBerryJuiceDesc[] = _(
    "A 100% pure juice\n"
    "that restores HP\n"
    "by 20 points.");

static const u8 sSacredAshDesc[] = _(
    "Fully revives and\n"
    "restores all\n"
    "fainted POKéMON.");

// Collectibles
static const u8 sShoalSaltDesc[] = _(
    "Salt obtained from\n"
    "deep inside the\n"
    "SHOAL CAVE.");

static const u8 sShoalShellDesc[] = _(
    "A seashell found\n"
    "deep inside the\n"
    "SHOAL CAVE.");

static const u8 sRedShardDesc[] = _(
    "A shard from an\n"
    "ancient item. Can\n"
    "be sold cheaply.");

static const u8 sBlueShardDesc[] = _(
    "A shard from an\n"
    "ancient item. Can\n"
    "be sold cheaply.");

static const u8 sYellowShardDesc[] = _(
    "A shard from an\n"
    "ancient item. Can\n"
    "be sold cheaply.");

static const u8 sGreenShardDesc[] = _(
    "A shard from an\n"
    "ancient item. Can\n"
    "be sold cheaply.");

// Vitamins
static const u8 sHPUpDesc[] = _(
    "Raises the base HP\n"
    "of one POKéMON.");

static const u8 sProteinDesc[] = _(
    "Raises the base\n"
    "ATTACK stat of one\n"
    "POKéMON.");

static const u8 sIronDesc[] = _(
    "Raises the base\n"
    "DEFENSE stat of\n"
    "one POKéMON.");

static const u8 sCarbosDesc[] = _(
    "Raises the base\n"
    "SPEED stat of one\n"
    "POKéMON.");

static const u8 sCalciumDesc[] = _(
    "Raises the base\n"
    "SP. ATK stat of one\n"
    "POKéMON.");

static const u8 sRareCandyDesc[] = _(
    "Raises the level\n"
    "of a POKéMON by\n"
    "one.");

static const u8 sPPUpDesc[] = _(
    "Raises the maximum\n"
    "PP of a selected\n"
    "move.");

static const u8 sZincDesc[] = _(
    "Raises the base\n"
    "SP. DEF stat of one\n"
    "POKéMON.");

static const u8 sPPMaxDesc[] = _(
    "Raises the PP of a\n"
    "move to its maximum\n"
    "points.");

// Battle items
static const u8 sGuardSpecDesc[] = _(
    "Prevents stat\n"
    "reduction when\n"
    "used in battle.");

static const u8 sDireHitDesc[] = _(
    "Raises the\n"
    "critical-hit ratio\n"
    "during one battle.");

static const u8 sXAttackDesc[] = _(
    "Raises the stat\n"
    "ATTACK during one\n"
    "battle.");

static const u8 sXDefendDesc[] = _(
    "Raises the stat\n"
    "DEFENSE during one\n"
    "battle.");

static const u8 sXSpeedDesc[] = _(
    "Raises the stat\n"
    "SPEED during one\n"
    "battle.");

static const u8 sXAccuracyDesc[] = _(
    "Raises accuracy\n"
    "of attack moves\n"
    "during one battle.");

static const u8 sXSpecialDesc[] = _(
    "Raises the stat\n"
    "SP. ATK during one\n"
    "battle.");

static const u8 sPokeDollDesc[] = _(
    "Use to flee from\n"
    "any battle with\n"
    "a wild POKéMON.");

static const u8 sFluffyTailDesc[] = _(
    "Use to flee from\n"
    "any battle with\n"
    "a wild POKéMON.");

// Field items
static const u8 sSuperRepelDesc[] = _(
    "Repels weak wild\n"
    "POKéMON for 200\n"
    "steps.");

static const u8 sMaxRepelDesc[] = _(
    "Repels weak wild\n"
    "POKéMON for 250\n"
    "steps.");

static const u8 sEscapeRopeDesc[] = _(
    "Use to escape\n"
    "instantly from a\n"
    "cave or a dungeon.");

static const u8 sRepelDesc[] = _(
    "Repels weak wild\n"
    "POKéMON for 100\n"
    "steps.");

// Evolution stones
static const u8 sSunStoneDesc[] = _(
    "Makes certain\n"
    "species of POKéMON\n"
    "evolve.");

static const u8 sMoonStoneDesc[] = _(
    "Makes certain\n"
    "species of POKéMON\n"
    "evolve.");

static const u8 sFireStoneDesc[] = _(
    "Makes certain\n"
    "species of POKéMON\n"
    "evolve.");

static const u8 sThunderStoneDesc[] = _(
    "Makes certain\n"
    "species of POKéMON\n"
    "evolve.");

static const u8 sWaterStoneDesc[] = _(
    "Makes certain\n"
    "species of POKéMON\n"
    "evolve.");

static const u8 sLeafStoneDesc[] = _(
    "Makes certain\n"
    "species of POKéMON\n"
    "evolve.");

// Valuable items
static const u8 sTinyMushroomDesc[] = _(
    "A plain mushroom\n"
    "that would sell\n"
    "at a cheap price.");

static const u8 sBigMushroomDesc[] = _(
    "A rare mushroom\n"
    "that would sell at a\n"
    "high price.");

static const u8 sPearlDesc[] = _(
    "A pretty pearl\n"
    "that would sell at a\n"
    "cheap price.");

static const u8 sBigPearlDesc[] = _(
    "A lovely large pearl\n"
    "that would sell at a\n"
    "high price.");

static const u8 sStardustDesc[] = _(
    "Beautiful red sand.\n"
    "Can be sold at a\n"
    "high price.");

static const u8 sStarPieceDesc[] = _(
    "A red gem shard.\n"
    "It would sell for a\n"
    "very high price.");

static const u8 sNuggetDesc[] = _(
    "A nugget of pure\n"
    "gold. Can be sold at\n"
    "a high price.");

static const u8 sHeartScaleDesc[] = _(
    "A lovely scale.\n"
    "It is coveted by\n"
    "collectors.");

// Mail
static const u8 sOrangeMailDesc[] = _(
    "A ZIGZAGOON-print\n"
    "MAIL to be held by\n"
    "a POKéMON.");

static const u8 sHarborMailDesc[] = _(
    "A WINGULL-print\n"
    "MAIL to be held by\n"
    "a POKéMON.");

static const u8 sGlitterMailDesc[] = _(
    "A PIKACHU-print\n"
    "MAIL to be held by\n"
    "a POKéMON.");

static const u8 sMechMailDesc[] = _(
    "A MAGNEMITE-print\n"
    "MAIL to be held by\n"
    "a POKéMON.");

static const u8 sWoodMailDesc[] = _(
    "A SLAKOTH-print\n"
    "MAIL to be held by\n"
    "a POKéMON.");

static const u8 sWaveMailDesc[] = _(
    "A WAILMER-print\n"
    "MAIL to be held by\n"
    "a POKéMON.");

static const u8 sBeadMailDesc[] = _(
    "MAIL featuring a\n"
    "sketch of the\n"
    "holding POKéMON.");

static const u8 sShadowMailDesc[] = _(
    "A DUSKULL-print\n"
    "MAIL to be held by\n"
    "a POKéMON.");

static const u8 sTropicMailDesc[] = _(
    "A BELLOSSOM-print\n"
    "MAIL to be held by\n"
    "a POKéMON.");

static const u8 sDreamMailDesc[] = _(
    "MAIL featuring a\n"
    "sketch of the\n"
    "holding POKéMON.");

static const u8 sFabMailDesc[] = _(
    "A gorgeous-print\n"
    "MAIL to be held\n"
    "by a POKéMON.");

static const u8 sRetroMailDesc[] = _(
    "MAIL featuring the\n"
    "drawings of three\n"
    "POKéMON.");

// Berries
<<<<<<< HEAD
const u8 gCheriBerryItemDescription[] = _("A hold item that\nheals paralysis\nin battle.");
const u8 gChestoBerryItemDescription[] = _("A hold item that\nawakens POKéMON\nin battle.");
const u8 gPechaBerryItemDescription[] = _("A hold item that\nheals poisoning\nin battle.");
const u8 gRawstBerryItemDescription[] = _("A hold item that\nheals a burn in\nbattle.");
const u8 gAspearBerryItemDescription[] = _("A hold item that\ndefrosts POKéMON\nin battle.");
const u8 gLeppaBerryItemDescription[] = _("A hold item that\nrestores 10 PP in\nbattle.");
const u8 gOranBerryItemDescription[] = _("A hold item that\nrestores 10 HP in\nbattle.");
const u8 gPersimBerryItemDescription[] = _("A hold item that\nheals confusion\nin battle.");
const u8 gLumBerryItemDescription[] = _("A hold item that\nheals any status\nproblem in battle.");
const u8 gSitrusBerryItemDescription[] = _("A hold item that\nrestores 30 HP in\nbattle.");
const u8 gFigyBerryItemDescription[] = _("A hold item that\nrestores HP but\nmay confuse.");
const u8 gWikiBerryItemDescription[] = _("A hold item that\nrestores HP but\nmay confuse.");
const u8 gMagoBerryItemDescription[] = _("A hold item that\nrestores HP but\nmay confuse.");
const u8 gAguavBerryItemDescription[] = _("A hold item that\nrestores HP but\nmay confuse.");
const u8 gIapapaBerryItemDescription[] = _("A hold item that\nrestores HP but\nmay confuse.");
const u8 gRazzBerryItemDescription[] = _("{POKEBLOCK} ingredient.\nPlant in loamy soil\nto grow RAZZ.");
const u8 gBlukBerryItemDescription[] = _("{POKEBLOCK} ingredient.\nPlant in loamy soil\nto grow BLUK.");
const u8 gNanabBerryItemDescription[] = _("{POKEBLOCK} ingredient.\nPlant in loamy soil\nto grow NANAB.");
const u8 gWepearBerryItemDescription[] = _("{POKEBLOCK} ingredient.\nPlant in loamy soil\nto grow WEPEAR.");
const u8 gPinapBerryItemDescription[] = _("{POKEBLOCK} ingredient.\nPlant in loamy soil\nto grow PINAP.");
const u8 gPomegBerryItemDescription[] = _("Makes a POKéMON\nfriendly but lowers\nbase HP.");
const u8 gKelpsyBerryItemDescription[] = _("Makes a POKéMON\nfriendly but lowers\nbase ATTACK.");
const u8 gQualotBerryItemDescription[] = _("Makes a POKéMON\nfriendly but lowers\nbase DEFENSE.");
const u8 gHondewBerryItemDescription[] = _("Makes a POKéMON\nfriendly but lowers\nbase SP. ATK.");
const u8 gGrepaBerryItemDescription[] = _("Makes a POKéMON\nfriendly but lowers\nbase SP. DEF.");
const u8 gTamatoBerryItemDescription[] = _("Makes a POKéMON\nfriendly but lowers\nbase SPEED.");
const u8 gCornnBerryItemDescription[] = _("{POKEBLOCK} ingredient.\nPlant in loamy soil\nto grow CORNN.");
const u8 gMagostBerryItemDescription[] = _("{POKEBLOCK} ingredient.\nPlant in loamy soil\nto grow MAGOST.");
const u8 gRabutaBerryItemDescription[] = _("{POKEBLOCK} ingredient.\nPlant in loamy soil\nto grow RABUTA.");
const u8 gNomelBerryItemDescription[] = _("{POKEBLOCK} ingredient.\nPlant in loamy soil\nto grow NOMEL.");
const u8 gSpelonBerryItemDescription[] = _("{POKEBLOCK} ingredient.\nPlant in loamy soil\nto grow SPELON.");
const u8 gPamtreBerryItemDescription[] = _("{POKEBLOCK} ingredient.\nPlant in loamy soil\nto grow PAMTRE.");
const u8 gWatmelBerryItemDescription[] = _("{POKEBLOCK} ingredient.\nPlant in loamy soil\nto grow WATMEL.");
const u8 gDurinBerryItemDescription[] = _("{POKEBLOCK} ingredient.\nPlant in loamy soil\nto grow DURIN.");
const u8 gBelueBerryItemDescription[] = _("{POKEBLOCK} ingredient.\nPlant in loamy soil\nto grow BELUE.");
const u8 gLiechiBerryItemDescription[] = _("A hold item that\nraises ATTACK in\na pinch.");
const u8 gGanlonBerryItemDescription[] = _("A hold item that\nraises DEFENSE in\na pinch.");
const u8 gSalacBerryItemDescription[] = _("A hold item that\nraises SPEED in\na pinch.");
const u8 gPetayaBerryItemDescription[] = _("A hold item that\nraises SP. ATK in\na pinch.");
const u8 gApicotBerryItemDescription[] = _("A hold item that\nraises SP. DEF in\na pinch.");
const u8 gLansatBerryItemDescription[] = _("A hold item that\nups the critical-\nhit rate in a pinch.");
const u8 gStarfBerryItemDescription[] = _("A hold item that\nsharply boosts a\nstat in a pinch.");
const u8 gEnigmaBerryItemDescription[] = _("{POKEBLOCK} ingredient.\nPlant in loamy soil\nto grow a mystery.");

static const u8 gItemDescription_OccaBerry[] = _(
    "A hold item that\n"
    "weakens a Fire\n"
    "move if weak to it.");

static const u8 gItemDescription_PasshoBerry[] = _(
    "A hold item that\n"
    "weakens a Water\n"
    "move if weak to it.");

static const u8 gItemDescription_WacanBerry[] = _(
    "A hold item that\n"
    "weakens a Electric\n"
    "move if weak to it.");

static const u8 gItemDescription_RindoBerry[] = _(
    "A hold item that\n"
    "weakens a Grass\n"
    "move if weak to it.");

static const u8 gItemDescription_YacheBerry[] = _(
    "A hold item that\n"
    "weakens a Ice\n"
    "move if weak to it.");

static const u8 gItemDescription_ChopleBerry[] = _(
    "A hold item that\n"
    "weakens a Fighting\n"
    "move if weak to it.");

static const u8 gItemDescription_KebiaBerry[] = _(
    "A hold item that\n"
    "weakens a Poison\n"
    "move if weak to it.");

static const u8 gItemDescription_ShucaBerry[] = _(
    "A hold item that\n"
    "weakens a Ground\n"
    "move if weak to it.");

static const u8 gItemDescription_CobaBerry[] = _(
    "A hold item that\n"
    "weakens a Flying\n"
    "move if weak to it.");

static const u8 gItemDescription_PayapaBerry[] = _(
    "A hold item that\n"
    "weakens a Psychic\n"
    "move if weak to it.");

static const u8 gItemDescription_TangaBerry[] = _(
    "A hold item that\n"
    "weakens a Bug\n"
    "move if weak to it.");

static const u8 gItemDescription_ChartiBerry[] = _(
    "A hold item that\n"
    "weakens a Rock\n"
    "move if weak to it.");

static const u8 gItemDescription_KasibBerry[] = _(
    "A hold item that\n"
    "weakens a Ghost\n"
    "move if weak to it.");

static const u8 gItemDescription_HabanBerry[] = _(
    "A hold item that\n"
    "weakens a Dragon\n"
    "move if weak to it.");

static const u8 gItemDescription_ColburBerry[] = _(
    "A hold item that\n"
    "weakens a Dark\n"
    "move if weak to it.");

static const u8 gItemDescription_BabiriBerry[] = _(
    "A hold item that\n"
    "weakens a Steel\n"
    "move if weak to it.");

static const u8 gItemDescription_ChilanBerry[] = _(
    "A hold item that\n"
    "weakens a Normal\n"
    "move.");

static const u8 gItemDescription_RoseliBerry[] = _(
    "A hold item that\n"
    "weakens a Fairy\n"
    "move if weak to it.");
=======
static const u8 sCheriBerryDesc[] = _(
    "A hold item that\n"
    "heals paralysis\n"
    "in battle.");

static const u8 sChestoBerryDesc[] = _(
    "A hold item that\n"
    "awakens POKéMON\n"
    "in battle.");

static const u8 sPechaBerryDesc[] = _(
    "A hold item that\n"
    "heals poisoning\n"
    "in battle.");

static const u8 sRawstBerryDesc[] = _(
    "A hold item that\n"
    "heals a burn in\n"
    "battle.");

static const u8 sAspearBerryDesc[] = _(
    "A hold item that\n"
    "defrosts POKéMON\n"
    "in battle.");

static const u8 sLeppaBerryDesc[] = _(
    "A hold item that\n"
    "restores 10 PP in\n"
    "battle.");

static const u8 sOranBerryDesc[] = _(
    "A hold item that\n"
    "restores 10 HP in\n"
    "battle.");

static const u8 sPersimBerryDesc[] = _(
    "A hold item that\n"
    "heals confusion\n"
    "in battle.");

static const u8 sLumBerryDesc[] = _(
    "A hold item that\n"
    "heals any status\n"
    "problem in battle.");

static const u8 sSitrusBerryDesc[] = _(
    "A hold item that\n"
    "restores 30 HP in\n"
    "battle.");

static const u8 sFigyBerryDesc[] = _(
    "A hold item that\n"
    "restores HP but\n"
    "may confuse.");

static const u8 sWikiBerryDesc[] = _(
    "A hold item that\n"
    "restores HP but\n"
    "may confuse.");

static const u8 sMagoBerryDesc[] = _(
    "A hold item that\n"
    "restores HP but\n"
    "may confuse.");

static const u8 sAguavBerryDesc[] = _(
    "A hold item that\n"
    "restores HP but\n"
    "may confuse.");

static const u8 sIapapaBerryDesc[] = _(
    "A hold item that\n"
    "restores HP but\n"
    "may confuse.");

static const u8 sRazzBerryDesc[] = _(
    "{POKEBLOCK} ingredient.\n"
    "Plant in loamy soil\n"
    "to grow RAZZ.");

static const u8 sBlukBerryDesc[] = _(
    "{POKEBLOCK} ingredient.\n"
    "Plant in loamy soil\n"
    "to grow BLUK.");

static const u8 sNanabBerryDesc[] = _(
    "{POKEBLOCK} ingredient.\n"
    "Plant in loamy soil\n"
    "to grow NANAB.");

static const u8 sWepearBerryDesc[] = _(
    "{POKEBLOCK} ingredient.\n"
    "Plant in loamy soil\n"
    "to grow WEPEAR.");

static const u8 sPinapBerryDesc[] = _(
    "{POKEBLOCK} ingredient.\n"
    "Plant in loamy soil\n"
    "to grow PINAP.");

static const u8 sPomegBerryDesc[] = _(
    "Makes a POKéMON\n"
    "friendly but lowers\n"
    "base HP.");

static const u8 sKelpsyBerryDesc[] = _(
    "Makes a POKéMON\n"
    "friendly but lowers\n"
    "base ATTACK.");

static const u8 sQualotBerryDesc[] = _(
    "Makes a POKéMON\n"
    "friendly but lowers\n"
    "base DEFENSE.");

static const u8 sHondewBerryDesc[] = _(
    "Makes a POKéMON\n"
    "friendly but lowers\n"
    "base SP. ATK.");

static const u8 sGrepaBerryDesc[] = _(
    "Makes a POKéMON\n"
    "friendly but lowers\n"
    "base SP. DEF.");

static const u8 sTamatoBerryDesc[] = _(
    "Makes a POKéMON\n"
    "friendly but lowers\n"
    "base SPEED.");

static const u8 sCornnBerryDesc[] = _(
    "{POKEBLOCK} ingredient.\n"
    "Plant in loamy soil\n"
    "to grow CORNN.");

static const u8 sMagostBerryDesc[] = _(
    "{POKEBLOCK} ingredient.\n"
    "Plant in loamy soil\n"
    "to grow MAGOST.");

static const u8 sRabutaBerryDesc[] = _(
    "{POKEBLOCK} ingredient.\n"
    "Plant in loamy soil\n"
    "to grow RABUTA.");

static const u8 sNomelBerryDesc[] = _(
    "{POKEBLOCK} ingredient.\n"
    "Plant in loamy soil\n"
    "to grow NOMEL.");

static const u8 sSpelonBerryDesc[] = _(
    "{POKEBLOCK} ingredient.\n"
    "Plant in loamy soil\n"
    "to grow SPELON.");

static const u8 sPamtreBerryDesc[] = _(
    "{POKEBLOCK} ingredient.\n"
    "Plant in loamy soil\n"
    "to grow PAMTRE.");

static const u8 sWatmelBerryDesc[] = _(
    "{POKEBLOCK} ingredient.\n"
    "Plant in loamy soil\n"
    "to grow WATMEL.");

static const u8 sDurinBerryDesc[] = _(
    "{POKEBLOCK} ingredient.\n"
    "Plant in loamy soil\n"
    "to grow DURIN.");

static const u8 sBelueBerryDesc[] = _(
    "{POKEBLOCK} ingredient.\n"
    "Plant in loamy soil\n"
    "to grow BELUE.");

static const u8 sLiechiBerryDesc[] = _(
    "A hold item that\n"
    "raises ATTACK in\n"
    "a pinch.");

static const u8 sGanlonBerryDesc[] = _(
    "A hold item that\n"
    "raises DEFENSE in\n"
    "a pinch.");

static const u8 sSalacBerryDesc[] = _(
    "A hold item that\n"
    "raises SPEED in\n"
    "a pinch.");

static const u8 sPetayaBerryDesc[] = _(
    "A hold item that\n"
    "raises SP. ATK in\n"
    "a pinch.");

static const u8 sApicotBerryDesc[] = _(
    "A hold item that\n"
    "raises SP. DEF in\n"
    "a pinch.");

static const u8 sLansatBerryDesc[] = _(
    "A hold item that\n"
    "ups the critical-\n"
    "hit rate in a pinch.");

static const u8 sStarfBerryDesc[] = _(
    "A hold item that\n"
    "sharply boosts a\n"
    "stat in a pinch.");

static const u8 sEnigmaBerryDesc[] = _(
    "{POKEBLOCK} ingredient.\n"
    "Plant in loamy soil\n"
    "to grow a mystery.");
>>>>>>> b8d5c5fb

// Hold items
static const u8 sBrightPowderDesc[] = _(
    "A hold item that\n"
    "casts a glare to\n"
    "reduce accuracy.");

static const u8 sWhiteHerbDesc[] = _(
    "A hold item that\n"
    "restores any\n"
    "lowered stat.");

static const u8 sMachoBraceDesc[] = _(
    "A hold item that\n"
    "promotes growth,\n"
    "but reduces SPEED.");

static const u8 sExpShareDesc[] = _(
    "A hold item that\n"
    "gets EXP. points\n"
    "from battles.");

static const u8 sQuickClawDesc[] = _(
    "A hold item that\n"
    "occasionally allows\n"
    "the first strike.");

static const u8 sSootheBellDesc[] = _(
    "A hold item that\n"
    "calms spirits and\n"
    "fosters friendship.");

static const u8 sMentalHerbDesc[] = _(
    "A hold item that\n"
    "snaps POKéMON out\n"
    "of infatuation.");

static const u8 sChoiceBandDesc[] = _(
    "Raises a move's\n"
    "power, but permits\n"
    "only that move.");

static const u8 sKingsRockDesc[] = _(
    "A hold item that\n"
    "may cause flinching\n"
    "when the foe is hit.");

static const u8 sSilverPowderDesc[] = _(
    "A hold item that\n"
    "raises the power of\n"
    "BUG-type moves.");

static const u8 sAmuletCoinDesc[] = _(
    "Doubles money in\n"
    "battle if the\n"
    "holder takes part.");

static const u8 sCleanseTagDesc[] = _(
    "A hold item that\n"
    "helps repel wild\n"
    "POKéMON.");

static const u8 sSoulDewDesc[] = _(
    "Hold item: raises\n"
    "SP. ATK & SP. DEF of\n"
    "LATIOS & LATIAS.");

static const u8 sDeepSeaToothDesc[] = _(
    "A hold item that\n"
    "raises the SP. ATK\n"
    "of CLAMPERL.");

static const u8 sDeepSeaScaleDesc[] = _(
    "A hold item that\n"
    "raises the SP. DEF\n"
    "of CLAMPERL.");

static const u8 sSmokeBallDesc[] = _(
    "A hold item that\n"
    "assures fleeing\n"
    "from wild POKéMON.");

static const u8 sEverstoneDesc[] = _(
    "A wondrous hold\n"
    "item that prevents\n"
    "evolution.");

static const u8 sFocusBandDesc[] = _(
    "A hold item that\n"
    "occasionally\n"
    "prevents fainting.");

static const u8 sLuckyEggDesc[] = _(
    "A hold item that\n"
    "boosts EXP. points\n"
    "earned in battle.");

static const u8 sScopeLensDesc[] = _(
    "A hold item that\n"
    "improves the\n"
    "critical-hit rate.");

static const u8 sMetalCoatDesc[] = _(
    "A hold item that\n"
    "raises the power of\n"
    "STEEL-type moves.");

static const u8 sLeftoversDesc[] = _(
    "A hold item that\n"
    "gradually restores\n"
    "HP in battle.");

static const u8 sDragonScaleDesc[] = _(
    "A strange scale\n"
    "held by DRAGON-\n"
    "type POKéMON.");

static const u8 sLightBallDesc[] = _(
    "A hold item that\n"
    "raises the SP. ATK\n"
    "of PIKACHU.");

static const u8 sSoftSandDesc[] = _(
    "A hold item that\n"
    "raises the power of\n"
    "GROUND-type moves.");

static const u8 sHardStoneDesc[] = _(
    "A hold item that\n"
    "raises the power of\n"
    "ROCK-type moves.");

static const u8 sMiracleSeedDesc[] = _(
    "A hold item that\n"
    "raises the power of\n"
    "GRASS-type moves.");

static const u8 sBlackGlassesDesc[] = _(
    "A hold item that\n"
    "raises the power of\n"
    "DARK-type moves.");

static const u8 sBlackBeltDesc[] = _(
    "A hold item that\n"
    "boosts FIGHTING-\n"
    "type moves.");

static const u8 sMagnetDesc[] = _(
    "A hold item that\n"
    "boosts ELECTRIC-\n"
    "type moves.");

static const u8 sMysticWaterDesc[] = _(
    "A hold item that\n"
    "raises the power of\n"
    "WATER-type moves.");

static const u8 sSharpBeakDesc[] = _(
    "A hold item that\n"
    "raises the power of\n"
    "FLYING-type moves.");

static const u8 sPoisonBarbDesc[] = _(
    "A hold item that\n"
    "raises the power of\n"
    "POISON-type moves.");

static const u8 sNeverMeltIceDesc[] = _(
    "A hold item that\n"
    "raises the power of\n"
    "ICE-type moves.");

static const u8 sSpellTagDesc[] = _(
    "A hold item that\n"
    "raises the power of\n"
    "GHOST-type moves.");

static const u8 sTwistedSpoonDesc[] = _(
    "A hold item that\n"
    "boosts PSYCHIC-\n"
    "type moves.");

static const u8 sCharcoalDesc[] = _(
    "A hold item that\n"
    "raises the power of\n"
    "FIRE-type moves.");

static const u8 sDragonFangDesc[] = _(
    "A hold item that\n"
    "raises the power of\n"
    "DRAGON-type moves.");

static const u8 sSilkScarfDesc[] = _(
    "A hold item that\n"
    "raises the power of\n"
    "NORMAL-type moves.");

static const u8 sUpGradeDesc[] = _(
    "A peculiar box made\n"
    "by SILPH CO.");

static const u8 sShellBellDesc[] = _(
    "A hold item that\n"
    "restores HP upon\n"
    "striking the foe.");

static const u8 sSeaIncenseDesc[] = _(
    "A hold item that\n"
    "slightly boosts\n"
    "WATER-type moves.");

static const u8 sLaxIncenseDesc[] = _(
    "A hold item that\n"
    "slightly lowers the\n"
    "foe's accuracy.");

static const u8 sLuckyPunchDesc[] = _(
    "A hold item that\n"
    "raises CHANSEY's\n"
    "critical-hit rate.");

static const u8 sMetalPowderDesc[] = _(
    "A hold item that\n"
    "raises DITTO's\n"
    "DEFENSE.");

static const u8 sThickClubDesc[] = _(
    "A hold item that \n"
    "raises CUBONE or\n"
    "MAROWAK's ATTACK.");

static const u8 sStickDesc[] = _(
    "A hold item that\n"
    "raises FARFETCH'D's\n"
    "critical-hit ratio.");

static const u8 sRedScarfDesc[] = _(
    "A hold item that\n"
    "raises COOL in\n"
    "CONTESTS.");

static const u8 sBlueScarfDesc[] = _(
    "A hold item that\n"
    "raises BEAUTY in\n"
    "CONTESTS.");

static const u8 sPinkScarfDesc[] = _(
    "A hold item that\n"
    "raises CUTE in\n"
    "CONTESTS.");

static const u8 sGreenScarfDesc[] = _(
    "A hold item that\n"
    "raises SMART in\n"
    "CONTESTS.");

static const u8 sYellowScarfDesc[] = _(
    "A hold item that\n"
    "raises TOUGH in\n"
    "CONTESTS.");

// Key items
static const u8 sMachBikeDesc[] = _(
    "A folding bicycle\n"
    "that doubles your\n"
    "speed or better.");

static const u8 sCoinCaseDesc[] = _(
    "A case that holds\n"
    "up to 9,999 COINS.");

static const u8 sItemfinderDesc[] = _(
    "A device that\n"
    "signals an invisible\n"
    "item by sound.");

static const u8 sOldRodDesc[] = _(
    "Use by any body of\n"
    "water to fish for\n"
    "wild POKéMON.");

static const u8 sGoodRodDesc[] = _(
    "A decent fishing\n"
    "rod for catching\n"
    "wild POKéMON.");

static const u8 sSuperRodDesc[] = _(
    "The best fishing\n"
    "rod for catching\n"
    "wild POKéMON.");

static const u8 sSSTicketDesc[] = _(
    "The ticket required\n"
    "for sailing on a\n"
    "ferry.");

static const u8 sContestPassDesc[] = _(
    "The pass required\n"
    "for entering\n"
    "POKéMON CONTESTS.");

static const u8 sWailmerPailDesc[] = _(
    "A tool used for\n"
    "watering BERRIES\n"
    "and plants.");

static const u8 sDevonGoodsDesc[] = _(
    "A package that\n"
    "contains DEVON's\n"
    "machine parts.");

static const u8 sSootSackDesc[] = _(
    "A sack used to\n"
    "gather and hold\n"
    "volcanic ash.");

static const u8 sBasementKeyDesc[] = _(
    "The key for NEW\n"
    "MAUVILLE beneath\n"
    "MAUVILLE CITY.");

static const u8 sAcroBikeDesc[] = _(
    "A folding bicycle\n"
    "capable of jumps\n"
    "and wheelies.");

static const u8 sPokeblockCaseDesc[] = _(
    "A case for holding\n"
    "{POKEBLOCK}S made with\n"
    "a BERRY BLENDER.");

static const u8 sLetterDesc[] = _(
    "A letter to STEVEN\n"
    "from the PRESIDENT\n"
    "of the DEVON CORP.");

static const u8 sEonTicketDesc[] = _(
    "The ticket for a\n"
    "ferry to a distant\n"
    "southern island.");

static const u8 sRedOrbDesc[] = _(
    "A red, glowing orb\n"
    "said to contain an\n"
    "ancient power.");

static const u8 sBlueOrbDesc[] = _(
    "A blue, glowing orb\n"
    "said to contain an\n"
    "ancient power.");

static const u8 sScannerDesc[] = _(
    "A device found\n"
    "inside the\n"
    "ABANDONED SHIP.");

static const u8 sGoGogglesDesc[] = _(
    "Nifty goggles that\n"
    "protect eyes from\n"
    "desert sandstorms.");

static const u8 sMeteoriteDesc[] = _(
    "A meteorite found\n"
    "at METEOR FALLS.");

static const u8 sRoom1KeyDesc[] = _(
    "A key that opens a\n"
    "door inside the\n"
    "ABANDONED SHIP.");

static const u8 sRoom2KeyDesc[] = _(
    "A key that opens a\n"
    "door inside the\n"
    "ABANDONED SHIP.");

static const u8 sRoom4KeyDesc[] = _(
    "A key that opens a\n"
    "door inside the\n"
    "ABANDONED SHIP.");

static const u8 sRoom6KeyDesc[] = _(
    "A key that opens a\n"
    "door inside the\n"
    "ABANDONED SHIP.");

static const u8 sStorageKeyDesc[] = _(
    "The key to the\n"
    "storage inside the\n"
    "ABANDONED SHIP.");

static const u8 sRootFossilDesc[] = _(
    "A fossil of an\n"
    "ancient, seafloor-\n"
    "dwelling POKéMON.");

static const u8 sClawFossilDesc[] = _(
    "A fossil of an\n"
    "ancient, seafloor-\n"
    "dwelling POKéMON.");

static const u8 sDevonScopeDesc[] = _(
    "A device by DEVON\n"
    "that signals any\n"
    "unseeable POKéMON.");

// TMs/HMs
static const u8 sTM01Desc[] = _(
    "Powerful, but makes\n"
    "the user flinch if\n"
    "hit by the foe.");

static const u8 sTM02Desc[] = _(
    "Hooks and slashes\n"
    "the foe with long,\n"
    "sharp claws.");

static const u8 sTM03Desc[] = _(
    "Generates an\n"
    "ultrasonic wave\n"
    "that may confuse.");

static const u8 sTM04Desc[] = _(
    "Raises SP. ATK and\n"
    "SP. DEF by focusing\n"
    "the mind.");

static const u8 sTM05Desc[] = _(
    "A savage roar that\n"
    "makes the foe flee \n"
    "to end the battle.");

static const u8 sTM06Desc[] = _(
    "Poisons the foe\n"
    "with a toxin that\n"
    "gradually worsens.");

static const u8 sTM07Desc[] = _(
    "Creates a hailstorm\n"
    "that damages all\n"
    "types except ICE.");

static const u8 sTM08Desc[] = _(
    "Bulks up the body\n"
    "to boost both\n"
    "ATTACK & DEFENSE.");

static const u8 sTM09Desc[] = _(
    "Shoots 2 to 5 seeds\n"
    "in a row to strike\n"
    "the foe.");

static const u8 sTM10Desc[] = _(
    "The attack power\n"
    "varies among\n"
    "different POKéMON.");

static const u8 sTM11Desc[] = _(
    "Raises the power of\n"
    "FIRE-type moves\n"
    "for 5 turns.");

static const u8 sTM12Desc[] = _(
    "Enrages the foe so\n"
    "it can only use\n"
    "attack moves.");

static const u8 sTM13Desc[] = _(
    "Fires an icy cold\n"
    "beam that may\n"
    "freeze the foe.");

static const u8 sTM14Desc[] = _(
    "A brutal snow-and-\n"
    "wind attack that\n"
    "may freeze the foe.");

static const u8 sTM15Desc[] = _(
    "Powerful, but needs\n"
    "recharging the\n"
    "next turn.");

static const u8 sTM16Desc[] = _(
    "Creates a wall of\n"
    "light that lowers\n"
    "SP. ATK damage.");

static const u8 sTM17Desc[] = _(
    "Negates all damage,\n"
    "but may fail if used\n"
    "in succession.");

static const u8 sTM18Desc[] = _(
    "Raises the power of\n"
    "WATER-type moves\n"
    "for 5 turns.");

static const u8 sTM19Desc[] = _(
    "Recovers half the\n"
    "HP of the damage \n"
    "this move inflicts.");

static const u8 sTM20Desc[] = _(
    "Prevents status\n"
    "abnormality with a\n"
    "mystical power.");

static const u8 sTM21Desc[] = _(
    "The less the user\n"
    "likes you, the more\n"
    "powerful this move.");

static const u8 sTM22Desc[] = _(
    "Absorbs sunlight in\n"
    "the 1st turn, then\n"
    "attacks next turn.");

static const u8 sTM23Desc[] = _(
    "Slams the foe with\n"
    "a hard tail. It may\n"
    "lower DEFENSE.");

static const u8 sTM24Desc[] = _(
    "A powerful electric\n"
    "attack that may\n"
    "cause paralysis.");

static const u8 sTM25Desc[] = _(
    "Strikes the foe\n"
    "with a thunderbolt.\n"
    "It may paralyze.");

static const u8 sTM26Desc[] = _(
    "Causes a quake\n"
    "that has no effect\n"
    "on flying foes.");

static const u8 sTM27Desc[] = _(
    "The more the user\n"
    "likes you, the more\n"
    "powerful this move.");

static const u8 sTM28Desc[] = _(
    "Digs underground\n"
    "the 1st turn, then\n"
    "strikes next turn.");

static const u8 sTM29Desc[] = _(
    "A powerful psychic\n"
    "attack that may\n"
    "lower SP. DEF.");

static const u8 sTM30Desc[] = _(
    "Hurls a dark lump\n"
    "at the foe. It may\n"
    "lower SP. DEF.");

static const u8 sTM31Desc[] = _(
    "Destroys barriers\n"
    "like LIGHT SCREEN\n"
    "and causes damage.");

static const u8 sTM32Desc[] = _(
    "Creates illusory\n"
    "copies to enhance\n"
    "elusiveness.");

static const u8 sTM33Desc[] = _(
    "Creates a wall of\n"
    "light that weakens\n"
    "physical attacks.");

static const u8 sTM34Desc[] = _(
    "Zaps the foe with a\n"
    "jolt of electricity\n"
    "that never misses.");

static const u8 sTM35Desc[] = _(
    "Looses a stream of\n"
    "fire that may burn\n"
    "the foe.");

static const u8 sTM36Desc[] = _(
    "Hurls sludge at the\n"
    "foe. It may poison\n"
    "the foe.");

static const u8 sTM37Desc[] = _(
    "Causes a sandstorm\n"
    "that hits the foe\n"
    "over several turns.");

static const u8 sTM38Desc[] = _(
    "A powerful fire\n"
    "attack that may\n"
    "burn the foe.");

static const u8 sTM39Desc[] = _(
    "Stops the foe from\n"
    "moving with rocks.\n"
    "May lower SPEED.");

static const u8 sTM40Desc[] = _(
    "An extremely fast\n"
    "attack that can't\n"
    "be avoided.");

static const u8 sTM41Desc[] = _(
    "Prevents the foe\n"
    "from using the same\n"
    "move in a row.");

static const u8 sTM42Desc[] = _(
    "Raises ATTACK when\n"
    "poisoned, burned,\n"
    "or paralyzed.");

static const u8 sTM43Desc[] = _(
    "Adds an effect to\n"
    "attack depending\n"
    "on the location.");

static const u8 sTM44Desc[] = _(
    "The user sleeps for\n"
    "2 turns to restore\n"
    "health and status.");

static const u8 sTM45Desc[] = _(
    "Makes it tough to\n"
    "attack a foe of the\n"
    "opposite gender.");

static const u8 sTM46Desc[] = _(
    "While attacking,\n"
    "it may steal the\n"
    "foe's held item.");

static const u8 sTM47Desc[] = _(
    "Spreads hard-\n"
    "edged wings and\n"
    "slams into the foe.");

static const u8 sTM48Desc[] = _(
    "Switches abilities\n"
    "with the foe on the\n"
    "turn this is used.");

static const u8 sTM49Desc[] = _(
    "Steals the effects\n"
    "of the move the foe\n"
    "is trying to use.");

static const u8 sTM50Desc[] = _(
    "Enables full-power\n"
    "attack, but sharply\n"
    "lowers SP. ATK.");


static const u8 sHM01Desc[] = _(
    "Attacks the foe\n"
    "with sharp blades\n"
    "or claws.");

static const u8 sHM02Desc[] = _(
    "Flies up on the\n"
    "first turn, then\n"
    "attacks next turn.");

static const u8 sHM03Desc[] = _(
    "Creates a huge\n"
    "wave, then crashes\n"
    "it down on the foe.");

static const u8 sHM04Desc[] = _(
    "Builds enormous\n"
    "power, then slams\n"
    "the foe.");

static const u8 sHM05Desc[] = _(
    "Looses a powerful\n"
    "blast of light that\n"
    "reduces accuracy.");

static const u8 sHM06Desc[] = _(
    "A rock-crushingly\n"
    "tough attack that\n"
    "may lower DEFENSE.");

static const u8 sHM07Desc[] = _(
    "Attacks the foe\n"
    "with enough power\n"
    "to climb waterfalls.");

static const u8 sHM08Desc[] = _(
    "Dives underwater\n"
    "the 1st turn, then\n"
    "attacks next turn.");

// FireRed/LeafGreen key items
static const u8 sOaksParcelDesc[] = _(
    "A parcel for PROF.\n"
    "OAK from a POKéMON\n"
    "MART's clerk.");

static const u8 sPokeFluteDesc[] = _(
    "A sweet-sounding\n"
    "flute that awakens\n"
    "POKéMON.");

static const u8 sSecretKeyDesc[] = _(
    "The key to the\n"
    "CINNABAR ISLAND\n"
    "GYM's entrance.");

static const u8 sBikeVoucherDesc[] = _(
    "A voucher for\n"
    "obtaining a bicycle\n"
    "from the BIKE SHOP.");

static const u8 sGoldTeethDesc[] = _(
    "Gold dentures lost\n"
    "by the SAFARI\n"
    "ZONE's WARDEN.");

static const u8 sOldAmberDesc[] = _(
    "A stone containing\n"
    "the genes of an\n"
    "ancient POKéMON.");

static const u8 sCardKeyDesc[] = _(
    "A card-type door\n"
    "key used in SILPH\n"
    "CO's office.");

static const u8 sLiftKeyDesc[] = _(
    "An elevator key\n"
    "used in TEAM\n"
    "ROCKET's HIDEOUT.");

static const u8 sHelixFossilDesc[] = _(
    "A piece of an\n"
    "ancient marine\n"
    "POKéMON's seashell.");

static const u8 sDomeFossilDesc[] = _(
    "A piece of an\n"
    "ancient marine\n"
    "POKéMON's shell.");

static const u8 sSilphScopeDesc[] = _(
    "SILPH CO's scope\n"
    "makes unseeable\n"
    "POKéMON visible.");

static const u8 sBicycleDesc[] = _(
    "A folding bicycle\n"
    "that is faster than\n"
    "the RUNNING SHOES.");

static const u8 sTownMapDesc[] = _(
    "Can be viewed\n"
    "anytime. Shows your\n"
    "present location.");

static const u8 sVSSeekerDesc[] = _(
    "A rechargeable unit\n"
    "that flags battle-\n"
    "ready TRAINERS.");

static const u8 sFameCheckerDesc[] = _(
    "Stores information\n"
    "on famous people\n"
    "for instant recall.");

static const u8 sTMCaseDesc[] = _(
    "A convenient case \n"
    "that holds TMs and\n"
    "HMs.");

static const u8 sBerryPouchDesc[] = _(
    "A convenient\n"
    "container that\n"
    "holds BERRIES.");

static const u8 sTeachyTVDesc[] = _(
    "A TV set tuned to\n"
    "an advice program\n"
    "for TRAINERS.");

static const u8 sTriPassDesc[] = _(
    "A pass for ferries\n"
    "between ONE, TWO,\n"
    "and THREE ISLAND.");

static const u8 sRainbowPassDesc[] = _(
    "For ferries serving\n"
    "VERMILION and the\n"
    "SEVII ISLANDS.");

static const u8 sTeaDesc[] = _(
    "A thirst-quenching\n"
    "tea prepared by an\n"
    "old lady.");

static const u8 sMysticTicketDesc[] = _(
    "A ticket required\n"
    "to board the ship\n"
    "to NAVEL ROCK.");

static const u8 sAuroraTicketDesc[] = _(
    "A ticket required\n"
    "to board the ship\n"
    "to BIRTH ISLAND.");

static const u8 sPowderJarDesc[] = _(
    "Stores BERRY\n"
    "POWDER made using\n"
    "a BERRY CRUSHER.");

static const u8 sRubyDesc[] = _(
    "An exquisite, red-\n"
    "glowing gem that\n"
    "symbolizes passion.");

static const u8 sSapphireDesc[] = _(
    "A brilliant blue gem\n"
    "that symbolizes\n"
    "honesty.");

// Emerald-specific key items
<<<<<<< HEAD
const u8 gMagmaEmblemItemDescription[] = _("A medal-like item in\nthe same shape as\nTEAM MAGMA's mark.");
const u8 gOldSeaMapItemDescription[] = _("A faded sea chart\nthat shows the way\nto a certain island.");
// New items
const u8 gWideLensItemDescription[] = _("A magnifying lens\nthat boosts the\naccuracy of moves.");
const u8 gMuscleBandItemDescription[] = _("A headband that\nboosts the power of\nphysical moves.");
const u8 gWiseGlassesItemDescription[] = _("A pair of glasses\nthat boosts the power\nof special moves.");
const u8 gExpertBeltItemDescription[] = _("A belt that boosts\nthe power of super\neffective moves.");
const u8 gLightClayItemDescription[] = _("Extends the duration\nof barrier moves\nused by the holder.");
const u8 gLifeOrbItemDescription[] = _("Boosts the power of\nmoves at the cost\nof some HP per turn.");
const u8 gPowerHerbItemDescription[] = _("Allows the immediate\nuse of a move that\ncharges first.");
const u8 gToxicOrbItemDescription[] = _("A bizarre orb that\nbadly poisons the\nholder in battle.");
const u8 gFlameOrbItemDescription[] = _("A bizarre orb that\ninflicts a burn on\nholder in battle.");
const u8 gQuickPowderItemDescription[] = _("An item to be held\nby Ditto. This odd\npowder boosts Speed.");
const u8 gFocusSashItemDescription[] = _("If the holder has\nfull HP, it endures\nKO attacks with 1 HP.");
const u8 gZoomLensItemDescription[] = _("If the holder moves\nafter the foe, its\naccuracy is boosted.");
const u8 gMetronomeItemDescription[] = _("A held item that\nboosts a move used\nconsecutively.");
const u8 gIronBallItemDescription[] = _("Lowers Speed and\nlets Flying-types be\nhit by Ground moves.");
const u8 gLaggingTailItemDescription[] = _("A held item that\nmakes the holder\nmove slower.");
const u8 gDestinyKnotItemDescription[] = _("If the holder becomes\ninfatuated, the\nfoe does too.");
const u8 gBlackSludgeItemDescription[] = _("Gradually restores\nHP of Poison-types.\nDamages others.");
const u8 gIcyRockItemDescription[] = _("Extends the duration\nof the move Hail\nused by the holder.");
const u8 gSmoothRockItemDescription[] = _("Extends the duration\nof Sandstorm if\nused by the holder.");
const u8 gHeatRockItemDescription[] = _("Extends the duration\nof Sunny Day if\nused by the holder.");
const u8 gDampRockItemDescription[] = _("Extends the duration\nof Rain Dance if\nused by the holder.");
const u8 gGripClawItemDescription[] = _("Makes binding moves\nused by the holder\ngo on for 7 turns.");
const u8 gChoiceScarfItemDescription[] = _("Boosts Speed, but\nallows the use of\nonly one move.");
const u8 gStickyBarbItemDescription[] = _("Damages the holder\neach turn. May latch\non to foes.");
const u8 gShedShellItemDescription[] = _("Enables the holder\nto switch out of\nbattle without fail.");
const u8 gBigRootItemDescription[] = _("A held item that\nboosts the power of\nHP-stealing moves.");
const u8 gChoiceSpecsItemDescription[] = _("Boosts Sp. Atk, but\nallows the use of\nonly one move.");
const u8 gAdamantOrbItemDescription[] = _("Boosts the power of\nDialga's Dragon and\nSteel-type moves.");
const u8 gLustrousOrbItemDescription[] = _("Boosts the power of\nPalkia's Dragon and\nWater-type moves.");
const u8 gGriseousOrbItemDescription[] = _("Boosts the power of\nGiratina's Dragon\nand Ghost-type moves.");
const u8 gFlamePlateItemDescription[] = _("A stone tablet that\nboosts the power of\nFire-type moves.");
const u8 gSplashPlateItemDescription[] = _("A stone tablet that\nboosts the power of\nWater-type moves.");
const u8 gZapPlateItemDescription[] = _("A stone tablet that\nboosts the power of\nElectric-type moves.");
const u8 gMeadowPlateItemDescription[] = _("A stone tablet that\nboosts the power of\nGrass-type moves.");
const u8 gIciclePlateItemDescription[] = _("A stone tablet that\nboosts the power of\nIce-type moves.");
const u8 gFistPlateItemDescription[] = _("A stone tablet that\nboosts the power of\nFighting-type moves.");
const u8 gToxicPlateItemDescription[] = _("A stone tablet that\nboosts the power of\nPoison-type moves.");
const u8 gEarthPlateItemDescription[] = _("A stone tablet that\nboosts the power of\nGround-type moves.");
const u8 gSkyPlateItemDescription[] = _("A stone tablet that\nboosts the power of\nFlying-type moves.");
const u8 gMindPlateItemDescription[] = _("A stone tablet that\nboosts the power of\nPsychic-type moves.");
const u8 gInsectPlateItemDescription[] = _("A stone tablet that\nboosts the power of\nBug-type moves.");
const u8 gStonePlateItemDescription[] = _("A stone tablet that\nboosts the power of\nRock-type moves.");
const u8 gSpookyPlateItemDescription[] = _("A stone tablet that\nboosts the power of\nGhost-type moves.");
const u8 gDracoPlateItemDescription[] = _("A stone tablet that\nboosts the power of\nDragon-type moves.");
const u8 gDreadPlateItemDescription[] = _("A stone tablet that\nboosts the power of\nDark-type moves.");
const u8 gIronPlateItemDescription[] = _("A stone tablet that\nboosts the power of\nSteel-type moves.");
const u8 gEvioliteItemDescription[] = _("Raises the Def and\nSp. Def of Pokémon\nthat can still evolve.");
const u8 gFloatStoneItemDescription[] = _("A light stone that\nreduces the weight\nof Pokémon when held.");
const u8 gBindingBandItemDescription[] = _("This band increases\nthe power of binding\nmoves when held.");
const u8 gDouseDriveItemDescription[] = _("Changes Genesect's\nTechno Blast so it\nbecomes Water type.");
const u8 gShockDriveItemDescription[] = _("Changes Genesect's\nTechno Blast so it\nbecomes Electric type.");
const u8 gBurnDriveItemDescription[] = _("Changes Genesect's\nTechno Blast so it\nbecomes Fire type.");
const u8 gChillDriveItemDescription[] = _("Changes Genesect's\nTechno Blast so it\nbecomes Ice type.");
const u8 gFireGemItemDescription[] = _("Increases the\npower of Fire\nType moves.");
const u8 gWaterGemItemDescription[] = _("Increases the\npower of Water\nType moves.");
const u8 gElectricGemItemDescription[] = _("Increases the\npower of Electric\nType moves.");
const u8 gGrassGemItemDescription[] = _("Increases the\npower of Grass\nType moves.");
const u8 gIceGemItemDescription[] = _("Increases the\npower of Ice\nType moves.");
const u8 gFightingGemItemDescription[] = _("Increases the\npower of Fighting\nType moves.");
const u8 gPoisonGemItemDescription[] = _("Increases the\npower of Poison\nType moves.");
const u8 gGroundGemItemDescription[] = _("Increases the\npower of Ground\nType moves.");
const u8 gFlyingGemItemDescription[] = _("Increases the\npower of Flying\nType moves.");
const u8 gPsychicGemItemDescription[] = _("Increases the\npower of Psychic\nType moves.");
const u8 gBugGemItemDescription[] = _("Increases the\npower of Bug\nType moves.");
const u8 gRockGemItemDescription[] = _("Increases the\npower of Rock\nType moves.");
const u8 gGhostGemItemDescription[] = _("Increases the\npower of Ghost\nType moves.");
const u8 gDragonGemItemDescription[] = _("Increases the\npower of Dragon\nType moves.");
const u8 gDarkGemItemDescription[] = _("Increases the\npower of Dark\nType moves.");
const u8 gSteelGemItemDescription[] = _("Increases the\npower of Steel\nType moves.");
const u8 gNormalGemItemDescription[] = _("Increases the\npower of Normal\nType moves.");
const u8 gFairyGemItemDescription[] = _("Increases the\npower of Fairy\nType moves.");
const u8 gAssaultVestItemDescription[] = _("Raises Sp. Def but\nprevents the use of\nstatus moves.");
const u8 gPixiePlateItemDescription[] = _("A stone tablet that\nboosts the power of\nFairy-type moves.");
const u8 gSafetyGogglesItemDescription[] = _("Protect from\nweather damage and\npowder moves.");
const u8 gGengariteItemDescription[] = _("This stone enables\nGengar to Mega\nEvolve in battle.");
const u8 gGardevoiriteItemDescription[] = _("This stone enables\nGardevoir to Mega\nEvolve in battle.");
const u8 gAmpharositeItemDescription[] = _("This stone enables\nAmpharos to Mega\nEvolve in battle.");
const u8 gVenusauriteItemDescription[] = _("This stone enables\nVenusaur to Mega\nEvolve in battle.");
const u8 gCharizarditeItemDescription[] = _("This stone enables\nCharizard to Mega\nEvolve in battle.");
const u8 gBlastoisiniteItemDescription[] = _("This stone enables\nBlastoise to Mega\nEvolve in battle.");
const u8 gMewtwoniteItemDescription[] = _("This stone enables\nMewtwo to Mega\nEvolve in battle.");
const u8 gBlazikeniteItemDescription[] = _("This stone enables\nBlaziken to Mega\nEvolve in battle.");
const u8 gMedichamiteItemDescription[] = _("This stone enables\nMedicham to Mega\nEvolve in battle.");
const u8 gHoundoominiteItemDescription[] = _("This stone enables\nHoundoom to Mega\nEvolve in battle.");
const u8 gAggroniteItemDescription[] = _("This stone enables\nAggron to Mega\nEvolve in battle.");
const u8 gBanettiteItemDescription[] = _("This stone enables\nBanette to Mega\nEvolve in battle.");
const u8 gTyranitariteItemDescription[] = _("This stone enables\nTyranitar to Mega\nEvolve in battle.");
const u8 gScizoriteItemDescription[] = _("This stone enables\nScizor to Mega\nEvolve in battle.");
const u8 gPinsiriteItemDescription[] = _("This stone enables\nPinsir to Mega\nEvolve in battle.");
const u8 gAerodactyliteItemDescription[] = _("This stone enables\nAerodactyl to Mega\nEvolve in battle.");
const u8 gLucarioniteItemDescription[] = _("This stone enables\nLucario to Mega\nEvolve in battle.");
const u8 gAbomasiteItemDescription[] = _("This stone enables\nAbomasnow to Mega\nEvolve in battle.");
const u8 gKangaskhaniteItemDescription[] = _("This stone enables\nKangaskhan to Mega\nEvolve in battle.");
const u8 gGyaradositeItemDescription[] = _("This stone enables\nGyarados to Mega\nEvolve in battle.");
const u8 gAbsoliteItemDescription[] = _("This stone enables\nAbsol to Mega\nEvolve in battle.");
const u8 gAlakaziteItemDescription[] = _("This stone enables\nAlakazam to Mega\nEvolve in battle.");
const u8 gHeracroniteItemDescription[] = _("This stone enables\nHeracross to Mega\nEvolve in battle.");
const u8 gMawiliteItemDescription[] = _("This stone enables\nMawile to Mega\nEvolve in battle.");
const u8 gManectiteItemDescription[] = _("This stone enables\nManectric to Mega\nEvolve in battle.");
const u8 gGarchompiteItemDescription[] = _("This stone enables\nGarchomp to Mega\nEvolve in battle.");
const u8 gLatiasiteItemDescription[] = _("This stone enables\nLatias to Mega\nEvolve in battle.");
const u8 gLatiositeItemDescription[] = _("This stone enables\nLatios to Mega\nEvolve in battle.");
const u8 gSwampertiteItemDescription[] = _("This stone enables\nSwampert to Mega\nEvolve in battle.");
const u8 gSceptiliteItemDescription[] = _("This stone enables\nSceptile to Mega\nEvolve in battle.");
const u8 gSableniteItemDescription[] = _("This stone enables\nSableye to Mega\nEvolve in battle.");
const u8 gAltarianiteItemDescription[] = _("This stone enables\nAltaria to Mega\nEvolve in battle.");
const u8 gGalladiteItemDescription[] = _("This stone enables\nGallade to Mega\nEvolve in battle.");
const u8 gAudiniteItemDescription[] = _("This stone enables\nAudino to Mega\nEvolve in battle.");
const u8 gMetagrossiteItemDescription[] = _("This stone enables\nMetagross to Mega\nEvolve in battle.");
const u8 gSharpedoniteItemDescription[] = _("This stone enables\nSharpedo to Mega\nEvolve in battle.");
const u8 gSlowbroniteItemDescription[] = _("This stone enables\nSlowbro to Mega\nEvolve in battle.");
const u8 gSteelixiteItemDescription[] = _("This stone enables\nSteelix to Mega\nEvolve in battle.");
const u8 gPidgeotiteItemDescription[] = _("This stone enables\nPidgeot to Mega\nEvolve in battle.");
const u8 gGlalititeItemDescription[] = _("This stone enables\nGlalie to Mega\nEvolve in battle.");
const u8 gDianciteItemDescription[] = _("This stone enables\nDiancie to Mega\nEvolve in battle.");
const u8 gCameruptiteItemDescription[] = _("This stone enables\nCamerupt to Mega\nEvolve in battle.");
const u8 gLopunniteItemDescription[] = _("This stone enables\nLopunny to Mega\nEvolve in battle.");
const u8 gSalamenciteItemDescription[] = _("This stone enables\nSalamence to Mega\nEvolve in battle.");
const u8 gBeedrilliteItemDescription[] = _("This stone enables\nBeedrill to Mega\nEvolve in battle.");
const u8 gMegaBraceletItemDescription[] = _("Allows Pokémon holding\na Mega Stone to Mega\nEvolve in battle.");
const u8 gProtectPadsItemDescription[] = _("Guard the holder\nfrom contact move\neffects.");
const u8 gTerrainExtenderItemDescription[] = _("Extends the length\nof the active\nbattle terrain.");
const u8 gElectricSeedItemDescription[] = _("Boosts Defense on\nElectric Terrain,\nbut only one time.");
const u8 gGrassySeedItemDescription[] = _("Boosts Defense on\nGrassy Terrain,\nbut only one time.");
const u8 gMistySeedItemDescription[] = _("Boosts Sp. Def. on\nMisty Terrain,\nbut only one time.");
const u8 gPsychicSeedItemDescription[] = _("Boosts Sp. Def. on\nPsychic Terrain,\nbut only one time.");
const u8 gAdrenalineOrbItemDescription[] = _("Boosts Speed if the\nuser is intimidated,\nbut only one time.");
const u8 gHoneyItemDescription[] = _("A sweet honey that\nattracts wild Pokémon\nin grass or on trees.");
=======
static const u8 sMagmaEmblemDesc[] = _(
    "A medal-like item in\n"
    "the same shape as\n"
    "TEAM MAGMA's mark.");

static const u8 sOldSeaMapDesc[] = _(
    "A faded sea chart\n"
    "that shows the way\n"
    "to a certain island.");
>>>>>>> b8d5c5fb
<|MERGE_RESOLUTION|>--- conflicted
+++ resolved
@@ -2,73 +2,6 @@
     "?????");
 
 // Pokeballs
-<<<<<<< HEAD
-const u8 gMasterBallItemDescription[] = _("The best BALL that\ncatches a POKéMON\nwithout fail.");
-const u8 gUltraBallItemDescription[] = _("A better BALL with\na higher catch rate\nthan a GREAT BALL.");
-const u8 gGreatBallItemDescription[] = _("A good BALL with a\nhigher catch rate\nthan a POKé BALL.");
-const u8 gPokeBallItemDescription[] = _("A tool used for\ncatching wild\nPOKéMON.");
-const u8 gSafariBallItemDescription[] = _("A special BALL that\nis used only in the\nSAFARI ZONE.");
-const u8 gNetBallItemDescription[] = _("A BALL that works\nwell on WATER- and\nBUG-type POKéMON.");
-const u8 gDiveBallItemDescription[] = _("A BALL that works\nbetter on POKéMON\non the ocean floor.");
-const u8 gNestBallItemDescription[] = _("A BALL that works\nbetter on weaker\nPOKéMON.");
-const u8 gRepeatBallItemDescription[] = _("A BALL that works\nbetter on POKéMON\ncaught before.");
-const u8 gTimerBallItemDescription[] = _("A BALL that gains\npower in battles\ntaking many turns.");
-const u8 gLuxuryBallItemDescription[] = _("A cozy BALL that\nmakes POKéMON\nmore friendly.");
-const u8 gPremierBallItemDescription[] = _("A rare BALL made\nin commemoration\nof some event.");
-
-static const u8 gItemDescription_LevelBall[] = _(
-    "A Ball that works\n"
-    "well on lower\n"
-    "level POKéMON.");
-
-static const u8 gItemDescription_LureBall[] = _(
-    "A Ball that works\n"
-    "well on fished\n"
-    "up POKéMON.");
-
-static const u8 gItemDescription_MoonBall[] = _(
-    "A Ball that works\n"
-    "well on Moon\n"
-    "Stone users.");
-
-static const u8 gItemDescription_FriendBall[] = _(
-    "A Ball that makes\n"
-    "a POKéMON friendly\n"
-    "when caught.");
-
-static const u8 gItemDescription_LoveBall[] = _(
-    "Works well on\n"
-    "POKéMON of the\n"
-    "opposite gender.");
-
-static const u8 gItemDescription_HeavyBall[] = _(
-    "Works well on\n"
-    "very heavy\n"
-    "POKéMON.");
-
-static const u8 gItemDescription_FastBall[] = _(
-    "Works well on\n"
-    "very fast\n"
-    "POKéMON.");
-
-static const u8 gItemDescription_HealBall[] = _(
-    "A remedial Ball\n"
-    "that restores\n"
-    "caught POKéMON.");
-
-static const u8 gItemDescription_QuickBall[] = _(
-    "Works well if\n"
-    "used on the\n"
-    "first turn.");
-
-static const u8 gItemDescription_DuskBall[] = _(
-    "Works well if\n"
-    "used in a\n"
-    "dark place.");
-
-static const u8 gItemDescription_CherishBall[] = _(
-    "A rare Ball made\n"
-=======
 static const u8 sMasterBallDesc[] = _(
     "The best BALL that\n"
     "catches a POKéMON\n"
@@ -126,7 +59,61 @@
 
 static const u8 sPremierBallDesc[] = _(
     "A rare BALL made\n"
->>>>>>> b8d5c5fb
+    "in commemoration\n"
+    "of some event.");
+
+static const u8 sLevelBallDesc[] = _(
+    "A Ball that works\n"
+    "well on lower\n"
+    "level POKéMON.");
+
+static const u8 sLureBallDesc[] = _(
+    "A Ball that works\n"
+    "well on fished\n"
+    "up POKéMON.");
+
+static const u8 sMoonBallDesc[] = _(
+    "A Ball that works\n"
+    "well on Moon\n"
+    "Stone users.");
+
+static const u8 sFriendBallDesc[] = _(
+    "A Ball that makes\n"
+    "a POKéMON friendly\n"
+    "when caught.");
+
+static const u8 sLoveBallDesc[] = _(
+    "Works well on\n"
+    "POKéMON of the\n"
+    "opposite gender.");
+
+static const u8 sHeavyBallDesc[] = _(
+    "Works well on\n"
+    "very heavy\n"
+    "POKéMON.");
+
+static const u8 sFastBallDesc[] = _(
+    "Works well on\n"
+    "very fast\n"
+    "POKéMON.");
+
+static const u8 sHealBallDesc[] = _(
+    "A remedial Ball\n"
+    "that restores\n"
+    "caught POKéMON.");
+
+static const u8 sQuickBallDesc[] = _(
+    "Works well if\n"
+    "used on the\n"
+    "first turn.");
+
+static const u8 sDuskBallDesc[] = _(
+    "Works well if\n"
+    "used in a\n"
+    "dark place.");
+
+static const u8 sCherishBallDesc[] = _(
+    "A rare Ball made\n"
     "in commemoration\n"
     "of some event.");
 
@@ -565,141 +552,6 @@
     "POKéMON.");
 
 // Berries
-<<<<<<< HEAD
-const u8 gCheriBerryItemDescription[] = _("A hold item that\nheals paralysis\nin battle.");
-const u8 gChestoBerryItemDescription[] = _("A hold item that\nawakens POKéMON\nin battle.");
-const u8 gPechaBerryItemDescription[] = _("A hold item that\nheals poisoning\nin battle.");
-const u8 gRawstBerryItemDescription[] = _("A hold item that\nheals a burn in\nbattle.");
-const u8 gAspearBerryItemDescription[] = _("A hold item that\ndefrosts POKéMON\nin battle.");
-const u8 gLeppaBerryItemDescription[] = _("A hold item that\nrestores 10 PP in\nbattle.");
-const u8 gOranBerryItemDescription[] = _("A hold item that\nrestores 10 HP in\nbattle.");
-const u8 gPersimBerryItemDescription[] = _("A hold item that\nheals confusion\nin battle.");
-const u8 gLumBerryItemDescription[] = _("A hold item that\nheals any status\nproblem in battle.");
-const u8 gSitrusBerryItemDescription[] = _("A hold item that\nrestores 30 HP in\nbattle.");
-const u8 gFigyBerryItemDescription[] = _("A hold item that\nrestores HP but\nmay confuse.");
-const u8 gWikiBerryItemDescription[] = _("A hold item that\nrestores HP but\nmay confuse.");
-const u8 gMagoBerryItemDescription[] = _("A hold item that\nrestores HP but\nmay confuse.");
-const u8 gAguavBerryItemDescription[] = _("A hold item that\nrestores HP but\nmay confuse.");
-const u8 gIapapaBerryItemDescription[] = _("A hold item that\nrestores HP but\nmay confuse.");
-const u8 gRazzBerryItemDescription[] = _("{POKEBLOCK} ingredient.\nPlant in loamy soil\nto grow RAZZ.");
-const u8 gBlukBerryItemDescription[] = _("{POKEBLOCK} ingredient.\nPlant in loamy soil\nto grow BLUK.");
-const u8 gNanabBerryItemDescription[] = _("{POKEBLOCK} ingredient.\nPlant in loamy soil\nto grow NANAB.");
-const u8 gWepearBerryItemDescription[] = _("{POKEBLOCK} ingredient.\nPlant in loamy soil\nto grow WEPEAR.");
-const u8 gPinapBerryItemDescription[] = _("{POKEBLOCK} ingredient.\nPlant in loamy soil\nto grow PINAP.");
-const u8 gPomegBerryItemDescription[] = _("Makes a POKéMON\nfriendly but lowers\nbase HP.");
-const u8 gKelpsyBerryItemDescription[] = _("Makes a POKéMON\nfriendly but lowers\nbase ATTACK.");
-const u8 gQualotBerryItemDescription[] = _("Makes a POKéMON\nfriendly but lowers\nbase DEFENSE.");
-const u8 gHondewBerryItemDescription[] = _("Makes a POKéMON\nfriendly but lowers\nbase SP. ATK.");
-const u8 gGrepaBerryItemDescription[] = _("Makes a POKéMON\nfriendly but lowers\nbase SP. DEF.");
-const u8 gTamatoBerryItemDescription[] = _("Makes a POKéMON\nfriendly but lowers\nbase SPEED.");
-const u8 gCornnBerryItemDescription[] = _("{POKEBLOCK} ingredient.\nPlant in loamy soil\nto grow CORNN.");
-const u8 gMagostBerryItemDescription[] = _("{POKEBLOCK} ingredient.\nPlant in loamy soil\nto grow MAGOST.");
-const u8 gRabutaBerryItemDescription[] = _("{POKEBLOCK} ingredient.\nPlant in loamy soil\nto grow RABUTA.");
-const u8 gNomelBerryItemDescription[] = _("{POKEBLOCK} ingredient.\nPlant in loamy soil\nto grow NOMEL.");
-const u8 gSpelonBerryItemDescription[] = _("{POKEBLOCK} ingredient.\nPlant in loamy soil\nto grow SPELON.");
-const u8 gPamtreBerryItemDescription[] = _("{POKEBLOCK} ingredient.\nPlant in loamy soil\nto grow PAMTRE.");
-const u8 gWatmelBerryItemDescription[] = _("{POKEBLOCK} ingredient.\nPlant in loamy soil\nto grow WATMEL.");
-const u8 gDurinBerryItemDescription[] = _("{POKEBLOCK} ingredient.\nPlant in loamy soil\nto grow DURIN.");
-const u8 gBelueBerryItemDescription[] = _("{POKEBLOCK} ingredient.\nPlant in loamy soil\nto grow BELUE.");
-const u8 gLiechiBerryItemDescription[] = _("A hold item that\nraises ATTACK in\na pinch.");
-const u8 gGanlonBerryItemDescription[] = _("A hold item that\nraises DEFENSE in\na pinch.");
-const u8 gSalacBerryItemDescription[] = _("A hold item that\nraises SPEED in\na pinch.");
-const u8 gPetayaBerryItemDescription[] = _("A hold item that\nraises SP. ATK in\na pinch.");
-const u8 gApicotBerryItemDescription[] = _("A hold item that\nraises SP. DEF in\na pinch.");
-const u8 gLansatBerryItemDescription[] = _("A hold item that\nups the critical-\nhit rate in a pinch.");
-const u8 gStarfBerryItemDescription[] = _("A hold item that\nsharply boosts a\nstat in a pinch.");
-const u8 gEnigmaBerryItemDescription[] = _("{POKEBLOCK} ingredient.\nPlant in loamy soil\nto grow a mystery.");
-
-static const u8 gItemDescription_OccaBerry[] = _(
-    "A hold item that\n"
-    "weakens a Fire\n"
-    "move if weak to it.");
-
-static const u8 gItemDescription_PasshoBerry[] = _(
-    "A hold item that\n"
-    "weakens a Water\n"
-    "move if weak to it.");
-
-static const u8 gItemDescription_WacanBerry[] = _(
-    "A hold item that\n"
-    "weakens a Electric\n"
-    "move if weak to it.");
-
-static const u8 gItemDescription_RindoBerry[] = _(
-    "A hold item that\n"
-    "weakens a Grass\n"
-    "move if weak to it.");
-
-static const u8 gItemDescription_YacheBerry[] = _(
-    "A hold item that\n"
-    "weakens a Ice\n"
-    "move if weak to it.");
-
-static const u8 gItemDescription_ChopleBerry[] = _(
-    "A hold item that\n"
-    "weakens a Fighting\n"
-    "move if weak to it.");
-
-static const u8 gItemDescription_KebiaBerry[] = _(
-    "A hold item that\n"
-    "weakens a Poison\n"
-    "move if weak to it.");
-
-static const u8 gItemDescription_ShucaBerry[] = _(
-    "A hold item that\n"
-    "weakens a Ground\n"
-    "move if weak to it.");
-
-static const u8 gItemDescription_CobaBerry[] = _(
-    "A hold item that\n"
-    "weakens a Flying\n"
-    "move if weak to it.");
-
-static const u8 gItemDescription_PayapaBerry[] = _(
-    "A hold item that\n"
-    "weakens a Psychic\n"
-    "move if weak to it.");
-
-static const u8 gItemDescription_TangaBerry[] = _(
-    "A hold item that\n"
-    "weakens a Bug\n"
-    "move if weak to it.");
-
-static const u8 gItemDescription_ChartiBerry[] = _(
-    "A hold item that\n"
-    "weakens a Rock\n"
-    "move if weak to it.");
-
-static const u8 gItemDescription_KasibBerry[] = _(
-    "A hold item that\n"
-    "weakens a Ghost\n"
-    "move if weak to it.");
-
-static const u8 gItemDescription_HabanBerry[] = _(
-    "A hold item that\n"
-    "weakens a Dragon\n"
-    "move if weak to it.");
-
-static const u8 gItemDescription_ColburBerry[] = _(
-    "A hold item that\n"
-    "weakens a Dark\n"
-    "move if weak to it.");
-
-static const u8 gItemDescription_BabiriBerry[] = _(
-    "A hold item that\n"
-    "weakens a Steel\n"
-    "move if weak to it.");
-
-static const u8 gItemDescription_ChilanBerry[] = _(
-    "A hold item that\n"
-    "weakens a Normal\n"
-    "move.");
-
-static const u8 gItemDescription_RoseliBerry[] = _(
-    "A hold item that\n"
-    "weakens a Fairy\n"
-    "move if weak to it.");
-=======
 static const u8 sCheriBerryDesc[] = _(
     "A hold item that\n"
     "heals paralysis\n"
@@ -914,7 +766,96 @@
     "{POKEBLOCK} ingredient.\n"
     "Plant in loamy soil\n"
     "to grow a mystery.");
->>>>>>> b8d5c5fb
+
+static const u8 sOccaBerryDesc[] = _(
+    "A hold item that\n"
+    "weakens a Fire\n"
+    "move if weak to it.");
+
+static const u8 sPasshoBerryDesc[] = _(
+    "A hold item that\n"
+    "weakens a Water\n"
+    "move if weak to it.");
+
+static const u8 sWacanBerryDesc[] = _(
+    "A hold item that\n"
+    "weakens a Electric\n"
+    "move if weak to it.");
+
+static const u8 sRindoBerryDesc[] = _(
+    "A hold item that\n"
+    "weakens a Grass\n"
+    "move if weak to it.");
+
+static const u8 sYacheBerryDesc[] = _(
+    "A hold item that\n"
+    "weakens a Ice\n"
+    "move if weak to it.");
+
+static const u8 sChopleBerryDesc[] = _(
+    "A hold item that\n"
+    "weakens a Fighting\n"
+    "move if weak to it.");
+
+static const u8 sKebiaBerryDesc[] = _(
+    "A hold item that\n"
+    "weakens a Poison\n"
+    "move if weak to it.");
+
+static const u8 sShucaBerryDesc[] = _(
+    "A hold item that\n"
+    "weakens a Ground\n"
+    "move if weak to it.");
+
+static const u8 sCobaBerryDesc[] = _(
+    "A hold item that\n"
+    "weakens a Flying\n"
+    "move if weak to it.");
+
+static const u8 sPayapaBerryDesc[] = _(
+    "A hold item that\n"
+    "weakens a Psychic\n"
+    "move if weak to it.");
+
+static const u8 sTangaBerryDesc[] = _(
+    "A hold item that\n"
+    "weakens a Bug\n"
+    "move if weak to it.");
+
+static const u8 sChartiBerryDesc[] = _(
+    "A hold item that\n"
+    "weakens a Rock\n"
+    "move if weak to it.");
+
+static const u8 sKasibBerryDesc[] = _(
+    "A hold item that\n"
+    "weakens a Ghost\n"
+    "move if weak to it.");
+
+static const u8 sHabanBerryDesc[] = _(
+    "A hold item that\n"
+    "weakens a Dragon\n"
+    "move if weak to it.");
+
+static const u8 sColburBerryDesc[] = _(
+    "A hold item that\n"
+    "weakens a Dark\n"
+    "move if weak to it.");
+
+static const u8 sBabiriBerryDesc[] = _(
+    "A hold item that\n"
+    "weakens a Steel\n"
+    "move if weak to it.");
+
+static const u8 sChilanBerryDesc[] = _(
+    "A hold item that\n"
+    "weakens a Normal\n"
+    "move.");
+
+static const u8 sRoseliBerryDesc[] = _(
+    "A hold item that\n"
+    "weakens a Fairy\n"
+    "move if weak to it.");
 
 // Hold items
 static const u8 sBrightPowderDesc[] = _(
@@ -1744,139 +1685,6 @@
     "honesty.");
 
 // Emerald-specific key items
-<<<<<<< HEAD
-const u8 gMagmaEmblemItemDescription[] = _("A medal-like item in\nthe same shape as\nTEAM MAGMA's mark.");
-const u8 gOldSeaMapItemDescription[] = _("A faded sea chart\nthat shows the way\nto a certain island.");
-// New items
-const u8 gWideLensItemDescription[] = _("A magnifying lens\nthat boosts the\naccuracy of moves.");
-const u8 gMuscleBandItemDescription[] = _("A headband that\nboosts the power of\nphysical moves.");
-const u8 gWiseGlassesItemDescription[] = _("A pair of glasses\nthat boosts the power\nof special moves.");
-const u8 gExpertBeltItemDescription[] = _("A belt that boosts\nthe power of super\neffective moves.");
-const u8 gLightClayItemDescription[] = _("Extends the duration\nof barrier moves\nused by the holder.");
-const u8 gLifeOrbItemDescription[] = _("Boosts the power of\nmoves at the cost\nof some HP per turn.");
-const u8 gPowerHerbItemDescription[] = _("Allows the immediate\nuse of a move that\ncharges first.");
-const u8 gToxicOrbItemDescription[] = _("A bizarre orb that\nbadly poisons the\nholder in battle.");
-const u8 gFlameOrbItemDescription[] = _("A bizarre orb that\ninflicts a burn on\nholder in battle.");
-const u8 gQuickPowderItemDescription[] = _("An item to be held\nby Ditto. This odd\npowder boosts Speed.");
-const u8 gFocusSashItemDescription[] = _("If the holder has\nfull HP, it endures\nKO attacks with 1 HP.");
-const u8 gZoomLensItemDescription[] = _("If the holder moves\nafter the foe, its\naccuracy is boosted.");
-const u8 gMetronomeItemDescription[] = _("A held item that\nboosts a move used\nconsecutively.");
-const u8 gIronBallItemDescription[] = _("Lowers Speed and\nlets Flying-types be\nhit by Ground moves.");
-const u8 gLaggingTailItemDescription[] = _("A held item that\nmakes the holder\nmove slower.");
-const u8 gDestinyKnotItemDescription[] = _("If the holder becomes\ninfatuated, the\nfoe does too.");
-const u8 gBlackSludgeItemDescription[] = _("Gradually restores\nHP of Poison-types.\nDamages others.");
-const u8 gIcyRockItemDescription[] = _("Extends the duration\nof the move Hail\nused by the holder.");
-const u8 gSmoothRockItemDescription[] = _("Extends the duration\nof Sandstorm if\nused by the holder.");
-const u8 gHeatRockItemDescription[] = _("Extends the duration\nof Sunny Day if\nused by the holder.");
-const u8 gDampRockItemDescription[] = _("Extends the duration\nof Rain Dance if\nused by the holder.");
-const u8 gGripClawItemDescription[] = _("Makes binding moves\nused by the holder\ngo on for 7 turns.");
-const u8 gChoiceScarfItemDescription[] = _("Boosts Speed, but\nallows the use of\nonly one move.");
-const u8 gStickyBarbItemDescription[] = _("Damages the holder\neach turn. May latch\non to foes.");
-const u8 gShedShellItemDescription[] = _("Enables the holder\nto switch out of\nbattle without fail.");
-const u8 gBigRootItemDescription[] = _("A held item that\nboosts the power of\nHP-stealing moves.");
-const u8 gChoiceSpecsItemDescription[] = _("Boosts Sp. Atk, but\nallows the use of\nonly one move.");
-const u8 gAdamantOrbItemDescription[] = _("Boosts the power of\nDialga's Dragon and\nSteel-type moves.");
-const u8 gLustrousOrbItemDescription[] = _("Boosts the power of\nPalkia's Dragon and\nWater-type moves.");
-const u8 gGriseousOrbItemDescription[] = _("Boosts the power of\nGiratina's Dragon\nand Ghost-type moves.");
-const u8 gFlamePlateItemDescription[] = _("A stone tablet that\nboosts the power of\nFire-type moves.");
-const u8 gSplashPlateItemDescription[] = _("A stone tablet that\nboosts the power of\nWater-type moves.");
-const u8 gZapPlateItemDescription[] = _("A stone tablet that\nboosts the power of\nElectric-type moves.");
-const u8 gMeadowPlateItemDescription[] = _("A stone tablet that\nboosts the power of\nGrass-type moves.");
-const u8 gIciclePlateItemDescription[] = _("A stone tablet that\nboosts the power of\nIce-type moves.");
-const u8 gFistPlateItemDescription[] = _("A stone tablet that\nboosts the power of\nFighting-type moves.");
-const u8 gToxicPlateItemDescription[] = _("A stone tablet that\nboosts the power of\nPoison-type moves.");
-const u8 gEarthPlateItemDescription[] = _("A stone tablet that\nboosts the power of\nGround-type moves.");
-const u8 gSkyPlateItemDescription[] = _("A stone tablet that\nboosts the power of\nFlying-type moves.");
-const u8 gMindPlateItemDescription[] = _("A stone tablet that\nboosts the power of\nPsychic-type moves.");
-const u8 gInsectPlateItemDescription[] = _("A stone tablet that\nboosts the power of\nBug-type moves.");
-const u8 gStonePlateItemDescription[] = _("A stone tablet that\nboosts the power of\nRock-type moves.");
-const u8 gSpookyPlateItemDescription[] = _("A stone tablet that\nboosts the power of\nGhost-type moves.");
-const u8 gDracoPlateItemDescription[] = _("A stone tablet that\nboosts the power of\nDragon-type moves.");
-const u8 gDreadPlateItemDescription[] = _("A stone tablet that\nboosts the power of\nDark-type moves.");
-const u8 gIronPlateItemDescription[] = _("A stone tablet that\nboosts the power of\nSteel-type moves.");
-const u8 gEvioliteItemDescription[] = _("Raises the Def and\nSp. Def of Pokémon\nthat can still evolve.");
-const u8 gFloatStoneItemDescription[] = _("A light stone that\nreduces the weight\nof Pokémon when held.");
-const u8 gBindingBandItemDescription[] = _("This band increases\nthe power of binding\nmoves when held.");
-const u8 gDouseDriveItemDescription[] = _("Changes Genesect's\nTechno Blast so it\nbecomes Water type.");
-const u8 gShockDriveItemDescription[] = _("Changes Genesect's\nTechno Blast so it\nbecomes Electric type.");
-const u8 gBurnDriveItemDescription[] = _("Changes Genesect's\nTechno Blast so it\nbecomes Fire type.");
-const u8 gChillDriveItemDescription[] = _("Changes Genesect's\nTechno Blast so it\nbecomes Ice type.");
-const u8 gFireGemItemDescription[] = _("Increases the\npower of Fire\nType moves.");
-const u8 gWaterGemItemDescription[] = _("Increases the\npower of Water\nType moves.");
-const u8 gElectricGemItemDescription[] = _("Increases the\npower of Electric\nType moves.");
-const u8 gGrassGemItemDescription[] = _("Increases the\npower of Grass\nType moves.");
-const u8 gIceGemItemDescription[] = _("Increases the\npower of Ice\nType moves.");
-const u8 gFightingGemItemDescription[] = _("Increases the\npower of Fighting\nType moves.");
-const u8 gPoisonGemItemDescription[] = _("Increases the\npower of Poison\nType moves.");
-const u8 gGroundGemItemDescription[] = _("Increases the\npower of Ground\nType moves.");
-const u8 gFlyingGemItemDescription[] = _("Increases the\npower of Flying\nType moves.");
-const u8 gPsychicGemItemDescription[] = _("Increases the\npower of Psychic\nType moves.");
-const u8 gBugGemItemDescription[] = _("Increases the\npower of Bug\nType moves.");
-const u8 gRockGemItemDescription[] = _("Increases the\npower of Rock\nType moves.");
-const u8 gGhostGemItemDescription[] = _("Increases the\npower of Ghost\nType moves.");
-const u8 gDragonGemItemDescription[] = _("Increases the\npower of Dragon\nType moves.");
-const u8 gDarkGemItemDescription[] = _("Increases the\npower of Dark\nType moves.");
-const u8 gSteelGemItemDescription[] = _("Increases the\npower of Steel\nType moves.");
-const u8 gNormalGemItemDescription[] = _("Increases the\npower of Normal\nType moves.");
-const u8 gFairyGemItemDescription[] = _("Increases the\npower of Fairy\nType moves.");
-const u8 gAssaultVestItemDescription[] = _("Raises Sp. Def but\nprevents the use of\nstatus moves.");
-const u8 gPixiePlateItemDescription[] = _("A stone tablet that\nboosts the power of\nFairy-type moves.");
-const u8 gSafetyGogglesItemDescription[] = _("Protect from\nweather damage and\npowder moves.");
-const u8 gGengariteItemDescription[] = _("This stone enables\nGengar to Mega\nEvolve in battle.");
-const u8 gGardevoiriteItemDescription[] = _("This stone enables\nGardevoir to Mega\nEvolve in battle.");
-const u8 gAmpharositeItemDescription[] = _("This stone enables\nAmpharos to Mega\nEvolve in battle.");
-const u8 gVenusauriteItemDescription[] = _("This stone enables\nVenusaur to Mega\nEvolve in battle.");
-const u8 gCharizarditeItemDescription[] = _("This stone enables\nCharizard to Mega\nEvolve in battle.");
-const u8 gBlastoisiniteItemDescription[] = _("This stone enables\nBlastoise to Mega\nEvolve in battle.");
-const u8 gMewtwoniteItemDescription[] = _("This stone enables\nMewtwo to Mega\nEvolve in battle.");
-const u8 gBlazikeniteItemDescription[] = _("This stone enables\nBlaziken to Mega\nEvolve in battle.");
-const u8 gMedichamiteItemDescription[] = _("This stone enables\nMedicham to Mega\nEvolve in battle.");
-const u8 gHoundoominiteItemDescription[] = _("This stone enables\nHoundoom to Mega\nEvolve in battle.");
-const u8 gAggroniteItemDescription[] = _("This stone enables\nAggron to Mega\nEvolve in battle.");
-const u8 gBanettiteItemDescription[] = _("This stone enables\nBanette to Mega\nEvolve in battle.");
-const u8 gTyranitariteItemDescription[] = _("This stone enables\nTyranitar to Mega\nEvolve in battle.");
-const u8 gScizoriteItemDescription[] = _("This stone enables\nScizor to Mega\nEvolve in battle.");
-const u8 gPinsiriteItemDescription[] = _("This stone enables\nPinsir to Mega\nEvolve in battle.");
-const u8 gAerodactyliteItemDescription[] = _("This stone enables\nAerodactyl to Mega\nEvolve in battle.");
-const u8 gLucarioniteItemDescription[] = _("This stone enables\nLucario to Mega\nEvolve in battle.");
-const u8 gAbomasiteItemDescription[] = _("This stone enables\nAbomasnow to Mega\nEvolve in battle.");
-const u8 gKangaskhaniteItemDescription[] = _("This stone enables\nKangaskhan to Mega\nEvolve in battle.");
-const u8 gGyaradositeItemDescription[] = _("This stone enables\nGyarados to Mega\nEvolve in battle.");
-const u8 gAbsoliteItemDescription[] = _("This stone enables\nAbsol to Mega\nEvolve in battle.");
-const u8 gAlakaziteItemDescription[] = _("This stone enables\nAlakazam to Mega\nEvolve in battle.");
-const u8 gHeracroniteItemDescription[] = _("This stone enables\nHeracross to Mega\nEvolve in battle.");
-const u8 gMawiliteItemDescription[] = _("This stone enables\nMawile to Mega\nEvolve in battle.");
-const u8 gManectiteItemDescription[] = _("This stone enables\nManectric to Mega\nEvolve in battle.");
-const u8 gGarchompiteItemDescription[] = _("This stone enables\nGarchomp to Mega\nEvolve in battle.");
-const u8 gLatiasiteItemDescription[] = _("This stone enables\nLatias to Mega\nEvolve in battle.");
-const u8 gLatiositeItemDescription[] = _("This stone enables\nLatios to Mega\nEvolve in battle.");
-const u8 gSwampertiteItemDescription[] = _("This stone enables\nSwampert to Mega\nEvolve in battle.");
-const u8 gSceptiliteItemDescription[] = _("This stone enables\nSceptile to Mega\nEvolve in battle.");
-const u8 gSableniteItemDescription[] = _("This stone enables\nSableye to Mega\nEvolve in battle.");
-const u8 gAltarianiteItemDescription[] = _("This stone enables\nAltaria to Mega\nEvolve in battle.");
-const u8 gGalladiteItemDescription[] = _("This stone enables\nGallade to Mega\nEvolve in battle.");
-const u8 gAudiniteItemDescription[] = _("This stone enables\nAudino to Mega\nEvolve in battle.");
-const u8 gMetagrossiteItemDescription[] = _("This stone enables\nMetagross to Mega\nEvolve in battle.");
-const u8 gSharpedoniteItemDescription[] = _("This stone enables\nSharpedo to Mega\nEvolve in battle.");
-const u8 gSlowbroniteItemDescription[] = _("This stone enables\nSlowbro to Mega\nEvolve in battle.");
-const u8 gSteelixiteItemDescription[] = _("This stone enables\nSteelix to Mega\nEvolve in battle.");
-const u8 gPidgeotiteItemDescription[] = _("This stone enables\nPidgeot to Mega\nEvolve in battle.");
-const u8 gGlalititeItemDescription[] = _("This stone enables\nGlalie to Mega\nEvolve in battle.");
-const u8 gDianciteItemDescription[] = _("This stone enables\nDiancie to Mega\nEvolve in battle.");
-const u8 gCameruptiteItemDescription[] = _("This stone enables\nCamerupt to Mega\nEvolve in battle.");
-const u8 gLopunniteItemDescription[] = _("This stone enables\nLopunny to Mega\nEvolve in battle.");
-const u8 gSalamenciteItemDescription[] = _("This stone enables\nSalamence to Mega\nEvolve in battle.");
-const u8 gBeedrilliteItemDescription[] = _("This stone enables\nBeedrill to Mega\nEvolve in battle.");
-const u8 gMegaBraceletItemDescription[] = _("Allows Pokémon holding\na Mega Stone to Mega\nEvolve in battle.");
-const u8 gProtectPadsItemDescription[] = _("Guard the holder\nfrom contact move\neffects.");
-const u8 gTerrainExtenderItemDescription[] = _("Extends the length\nof the active\nbattle terrain.");
-const u8 gElectricSeedItemDescription[] = _("Boosts Defense on\nElectric Terrain,\nbut only one time.");
-const u8 gGrassySeedItemDescription[] = _("Boosts Defense on\nGrassy Terrain,\nbut only one time.");
-const u8 gMistySeedItemDescription[] = _("Boosts Sp. Def. on\nMisty Terrain,\nbut only one time.");
-const u8 gPsychicSeedItemDescription[] = _("Boosts Sp. Def. on\nPsychic Terrain,\nbut only one time.");
-const u8 gAdrenalineOrbItemDescription[] = _("Boosts Speed if the\nuser is intimidated,\nbut only one time.");
-const u8 gHoneyItemDescription[] = _("A sweet honey that\nattracts wild Pokémon\nin grass or on trees.");
-=======
 static const u8 sMagmaEmblemDesc[] = _(
     "A medal-like item in\n"
     "the same shape as\n"
@@ -1886,4 +1694,644 @@
     "A faded sea chart\n"
     "that shows the way\n"
     "to a certain island.");
->>>>>>> b8d5c5fb
+
+	// New items
+static const u8 sWideLensDesc[] = _(
+    "A magnifying lens\n"
+    "that boosts the\n"
+    "accuracy of moves.");
+
+static const u8 sMuscleBandDesc[] = _(
+    "A headband that\n"
+    "boosts the power of\n"
+    "physical moves.");
+
+static const u8 sWiseGlassesDesc[] = _(
+    "A pair of glasses\n"
+    "that boosts the power\n"
+    "of special moves.");
+
+static const u8 sExpertBeltDesc[] = _(
+    "A belt that boosts\n"
+    "the power of super\n"
+    "effective moves.");
+
+static const u8 sLightClayDesc[] = _(
+    "Extends the duration\n"
+    "of barrier moves\n"
+    "used by the holder.");
+
+static const u8 sLifeOrbDesc[] = _(
+    "Boosts the power of\n"
+    "moves at the cost\n"
+    "of some HP per turn.");
+
+static const u8 sPowerHerbDesc[] = _(
+    "Allows the immediate\n"
+    "use of a move that\n"
+    "charges first.");
+
+static const u8 sToxicOrbDesc[] = _(
+    "A bizarre orb that\n"
+    "badly poisons the\n"
+    "holder in battle.");
+
+static const u8 sFlameOrbDesc[] = _(
+    "A bizarre orb that\n"
+    "inflicts a burn on\n"
+    "holder in battle.");
+
+static const u8 sQuickPowderDesc[] = _(
+    "An item to be held\n"
+    "by Ditto. This odd\n"
+    "powder boosts Speed.");
+
+static const u8 sFocusSashDesc[] = _(
+    "If the holder has\n"
+    "full HP, it endures\n"
+    "KO attacks with 1 HP.");
+
+static const u8 sZoomLensDesc[] = _(
+    "If the holder moves\n"
+    "after the foe, its\n"
+    "accuracy is boosted.");
+
+static const u8 sMetronomeDesc[] = _(
+    "A held item that\n"
+    "boosts a move used\n"
+    "consecutively.");
+
+static const u8 sIronBallDesc[] = _(
+    "Lowers Speed and\n"
+    "lets Flying-types be\n"
+    "hit by Ground moves.");
+
+static const u8 sLaggingTailDesc[] = _(
+    "A held item that\n"
+    "makes the holder\n"
+    "move slower.");
+
+static const u8 sDestinyKnotDesc[] = _(
+    "If the holder becomes\n"
+    "infatuated, the\n"
+    "foe does too.");
+
+static const u8 sBlackSludgeDesc[] = _(
+    "Gradually restores\n"
+    "HP of Poison-types.\n"
+    "Damages others.");
+
+static const u8 sIcyRockDesc[] = _(
+    "Extends the duration\n"
+    "of the move Hail\n"
+    "used by the holder.");
+
+static const u8 sSmoothRockDesc[] = _(
+    "Extends the duration\n"
+    "of Sandstorm if\n"
+    "used by the holder.");
+
+static const u8 sHeatRockDesc[] = _(
+    "Extends the duration\n"
+    "of Sunny Day if\n"
+    "used by the holder.");
+
+static const u8 sDampRockDesc[] = _(
+    "Extends the duration\n"
+    "of Rain Dance if\n"
+    "used by the holder.");
+
+static const u8 sGripClawDesc[] = _(
+    "Makes binding moves\n"
+    "used by the holder\n"
+    "go on for 7 turns.");
+
+static const u8 sChoiceScarfDesc[] = _(
+    "Boosts Speed, but\n"
+    "allows the use of\n"
+    "only one move.");
+
+static const u8 sStickyBarbDesc[] = _(
+    "Damages the holder\n"
+    "each turn. May latch\n"
+    "on to foes.");
+
+static const u8 sShedShellDesc[] = _(
+    "Enables the holder\n"
+    "to switch out of\n"
+    "battle without fail.");
+
+static const u8 sBigRootDesc[] = _(
+    "A held item that\n"
+    "boosts the power of\n"
+    "HP-stealing moves.");
+
+static const u8 sChoiceSpecsDesc[] = _(
+    "Boosts Sp. Atk, but\n"
+    "allows the use of\n"
+    "only one move.");
+
+static const u8 sAdamantOrbDesc[] = _(
+    "Boosts the power of\n"
+    "Dialga's Dragon and\n"
+    "Steel-type moves.");
+
+static const u8 sLustrousOrbDesc[] = _(
+    "Boosts the power of\n"
+    "Palkia's Dragon and\n"
+    "Water-type moves.");
+
+static const u8 sGriseousOrbDesc[] = _(
+    "Boosts the power of\n"
+    "Giratina's Dragon\n"
+    "and Ghost-type moves.");
+
+static const u8 sFlamePlateDesc[] = _(
+    "A stone tablet that\n"
+    "boosts the power of\n"
+    "Fire-type moves.");
+
+static const u8 sSplashPlateDesc[] = _(
+    "A stone tablet that\n"
+    "boosts the power of\n"
+    "Water-type moves.");
+
+static const u8 sZapPlateDesc[] = _(
+    "A stone tablet that\n"
+    "boosts the power of\n"
+    "Electric-type moves.");
+
+static const u8 sMeadowPlateDesc[] = _(
+    "A stone tablet that\n"
+    "boosts the power of\n"
+    "Grass-type moves.");
+
+static const u8 sIciclePlateDesc[] = _(
+    "A stone tablet that\n"
+    "boosts the power of\n"
+    "Ice-type moves.");
+
+static const u8 sFistPlateDesc[] = _(
+    "A stone tablet that\n"
+    "boosts the power of\n"
+    "Fighting-type moves.");
+
+static const u8 sToxicPlateDesc[] = _(
+    "A stone tablet that\n"
+    "boosts the power of\n"
+    "Poison-type moves.");
+
+static const u8 sEarthPlateDesc[] = _(
+    "A stone tablet that\n"
+    "boosts the power of\n"
+    "Ground-type moves.");
+
+static const u8 sSkyPlateDesc[] = _(
+    "A stone tablet that\n"
+    "boosts the power of\n"
+    "Flying-type moves.");
+
+static const u8 sMindPlateDesc[] = _(
+    "A stone tablet that\n"
+    "boosts the power of\n"
+    "Psychic-type moves.");
+
+static const u8 sInsectPlateDesc[] = _(
+    "A stone tablet that\n"
+    "boosts the power of\n"
+    "Bug-type moves.");
+
+static const u8 sStonePlateDesc[] = _(
+    "A stone tablet that\n"
+    "boosts the power of\n"
+    "Rock-type moves.");
+
+static const u8 sSpookyPlateDesc[] = _(
+    "A stone tablet that\n"
+    "boosts the power of\n"
+    "Ghost-type moves.");
+
+static const u8 sDracoPlateDesc[] = _(
+    "A stone tablet that\n"
+    "boosts the power of\n"
+    "Dragon-type moves.");
+
+static const u8 sDreadPlateDesc[] = _(
+    "A stone tablet that\n"
+    "boosts the power of\n"
+    "Dark-type moves.");
+
+static const u8 sIronPlateDesc[] = _(
+    "A stone tablet that\n"
+    "boosts the power of\n"
+    "Steel-type moves.");
+
+static const u8 sEvioliteDesc[] = _(
+    "Raises the Def and\n"
+    "Sp. Def of Pokémon\n"
+    "that can still evolve.");
+
+static const u8 sFloatStoneDesc[] = _(
+    "A light stone that\n"
+    "reduces the weight\n"
+    "of Pokémon when held.");
+
+static const u8 sBindingBandDesc[] = _(
+    "This band increases\n"
+    "the power of binding\n"
+    "moves when held.");
+
+static const u8 sDouseDriveDesc[] = _(
+    "Changes Genesect's\n"
+    "Techno Blast so it\n"
+    "becomes Water type.");
+
+static const u8 sShockDriveDesc[] = _(
+    "Changes Genesect's\n"
+    "Techno Blast so it\n"
+    "becomes Electric type.");
+
+static const u8 sBurnDriveDesc[] = _(
+    "Changes Genesect's\n"
+    "Techno Blast so it\n"
+    "becomes Fire type.");
+
+static const u8 sChillDriveDesc[] = _(
+    "Changes Genesect's\n"
+    "Techno Blast so it\n"
+    "becomes Ice type.");
+
+static const u8 sFireGemDesc[] = _(
+    "Increases the\n"
+    "power of Fire\n"
+    "Type moves.");
+
+static const u8 sWaterGemDesc[] = _(
+    "Increases the\n"
+    "power of Water\n"
+    "Type moves.");
+
+static const u8 sElectricGemDesc[] = _(
+    "Increases the\n"
+    "power of Electric\n"
+    "Type moves.");
+
+static const u8 sGrassGemDesc[] = _(
+    "Increases the\n"
+    "power of Grass\n"
+    "Type moves.");
+
+static const u8 sIceGemDesc[] = _(
+    "Increases the\n"
+    "power of Ice\n"
+    "Type moves.");
+
+static const u8 sFightingGemDesc[] = _(
+    "Increases the\n"
+    "power of Fighting\n"
+    "Type moves.");
+
+static const u8 sPoisonGemDesc[] = _(
+    "Increases the\n"
+    "power of Poison\n"
+    "Type moves.");
+
+static const u8 sGroundGemDesc[] = _(
+    "Increases the\n"
+    "power of Ground\n"
+    "Type moves.");
+
+static const u8 sFlyingGemDesc[] = _(
+    "Increases the\n"
+    "power of Flying\n"
+    "Type moves.");
+
+static const u8 sPsychicGemDesc[] = _(
+    "Increases the\n"
+    "power of Psychic\n"
+    "Type moves.");
+
+static const u8 sBugGemDesc[] = _(
+    "Increases the\n"
+    "power of Bug\n"
+    "Type moves.");
+
+static const u8 sRockGemDesc[] = _(
+    "Increases the\n"
+    "power of Rock\n"
+    "Type moves.");
+
+static const u8 sGhostGemDesc[] = _(
+    "Increases the\n"
+    "power of Ghost\n"
+    "Type moves.");
+
+static const u8 sDragonGemDesc[] = _(
+    "Increases the\n"
+    "power of Dragon\n"
+    "Type moves.");
+
+static const u8 sDarkGemDesc[] = _(
+    "Increases the\n"
+    "power of Dark\n"
+    "Type moves.");
+
+static const u8 sSteelGemDesc[] = _(
+    "Increases the\n"
+    "power of Steel\n"
+    "Type moves.");
+
+static const u8 sNormalGemDesc[] = _(
+    "Increases the\n"
+    "power of Normal\n"
+    "Type moves.");
+
+static const u8 sFairyGemDesc[] = _(
+    "Increases the\n"
+    "power of Fairy\n"
+    "Type moves.");
+
+static const u8 sAssaultVestDesc[] = _(
+    "Raises Sp. Def but\n"
+    "prevents the use of\n"
+    "status moves.");
+
+static const u8 sPixiePlateDesc[] = _(
+    "A stone tablet that\n"
+    "boosts the power of\n"
+    "Fairy-type moves.");
+
+static const u8 sSafetyGogglesDesc[] = _(
+    "Protect from\n"
+    "weather damage and\n"
+    "powder moves.");
+
+static const u8 sGengariteDesc[] = _(
+    "This stone enables\n"
+    "Gengar to Mega\n"
+    "Evolve in battle.");
+
+static const u8 sGardevoiriteDesc[] = _(
+    "This stone enables\n"
+    "Gardevoir to Mega\n"
+    "Evolve in battle.");
+
+static const u8 sAmpharositeDesc[] = _(
+    "This stone enables\n"
+    "Ampharos to Mega\n"
+    "Evolve in battle.");
+
+static const u8 sVenusauriteDesc[] = _(
+    "This stone enables\n"
+    "Venusaur to Mega\n"
+    "Evolve in battle.");
+
+static const u8 sCharizarditeDesc[] = _(
+    "This stone enables\n"
+    "Charizard to Mega\n"
+    "Evolve in battle.");
+
+static const u8 sBlastoisiniteDesc[] = _(
+    "This stone enables\n"
+    "Blastoise to Mega\n"
+    "Evolve in battle.");
+
+static const u8 sMewtwoniteDesc[] = _(
+    "This stone enables\n"
+    "Mewtwo to Mega\n"
+    "Evolve in battle.");
+
+static const u8 sBlazikeniteDesc[] = _(
+    "This stone enables\n"
+    "Blaziken to Mega\n"
+    "Evolve in battle.");
+
+static const u8 sMedichamiteDesc[] = _(
+    "This stone enables\n"
+    "Medicham to Mega\n"
+    "Evolve in battle.");
+
+static const u8 sHoundoominiteDesc[] = _(
+    "This stone enables\n"
+    "Houndoom to Mega\n"
+    "Evolve in battle.");
+
+static const u8 sAggroniteDesc[] = _(
+    "This stone enables\n"
+    "Aggron to Mega\n"
+    "Evolve in battle.");
+
+static const u8 sBanettiteDesc[] = _(
+    "This stone enables\n"
+    "Banette to Mega\n"
+    "Evolve in battle.");
+
+static const u8 sTyranitariteDesc[] = _(
+    "This stone enables\n"
+    "Tyranitar to Mega\n"
+    "Evolve in battle.");
+
+static const u8 sScizoriteDesc[] = _(
+    "This stone enables\n"
+    "Scizor to Mega\n"
+    "Evolve in battle.");
+
+static const u8 sPinsiriteDesc[] = _(
+    "This stone enables\n"
+    "Pinsir to Mega\n"
+    "Evolve in battle.");
+
+static const u8 sAerodactyliteDesc[] = _(
+    "This stone enables\n"
+    "Aerodactyl to Mega\n"
+    "Evolve in battle.");
+
+static const u8 sLucarioniteDesc[] = _(
+    "This stone enables\n"
+    "Lucario to Mega\n"
+    "Evolve in battle.");
+
+static const u8 sAbomasiteDesc[] = _(
+    "This stone enables\n"
+    "Abomasnow to Mega\n"
+    "Evolve in battle.");
+
+static const u8 sKangaskhaniteDesc[] = _(
+    "This stone enables\n"
+    "Kangaskhan to Mega\n"
+    "Evolve in battle.");
+
+static const u8 sGyaradositeDesc[] = _(
+    "This stone enables\n"
+    "Gyarados to Mega\n"
+    "Evolve in battle.");
+
+static const u8 sAbsoliteDesc[] = _(
+    "This stone enables\n"
+    "Absol to Mega\n"
+    "Evolve in battle.");
+
+static const u8 sAlakaziteDesc[] = _(
+    "This stone enables\n"
+    "Alakazam to Mega\n"
+    "Evolve in battle.");
+
+static const u8 sHeracroniteDesc[] = _(
+    "This stone enables\n"
+    "Heracross to Mega\n"
+    "Evolve in battle.");
+
+static const u8 sMawiliteDesc[] = _(
+    "This stone enables\n"
+    "Mawile to Mega\n"
+    "Evolve in battle.");
+
+static const u8 sManectiteDesc[] = _(
+    "This stone enables\n"
+    "Manectric to Mega\n"
+    "Evolve in battle.");
+
+static const u8 sGarchompiteDesc[] = _(
+    "This stone enables\n"
+    "Garchomp to Mega\n"
+    "Evolve in battle.");
+
+static const u8 sLatiasiteDesc[] = _(
+    "This stone enables\n"
+    "Latias to Mega\n"
+    "Evolve in battle.");
+
+static const u8 sLatiositeDesc[] = _(
+    "This stone enables\n"
+    "Latios to Mega\n"
+    "Evolve in battle.");
+
+static const u8 sSwampertiteDesc[] = _(
+    "This stone enables\n"
+    "Swampert to Mega\n"
+    "Evolve in battle.");
+
+static const u8 sSceptiliteDesc[] = _(
+    "This stone enables\n"
+    "Sceptile to Mega\n"
+    "Evolve in battle.");
+
+static const u8 sSableniteDesc[] = _(
+    "This stone enables\n"
+    "Sableye to Mega\n"
+    "Evolve in battle.");
+
+static const u8 sAltarianiteDesc[] = _(
+    "This stone enables\n"
+    "Altaria to Mega\n"
+    "Evolve in battle.");
+
+static const u8 sGalladiteDesc[] = _(
+    "This stone enables\n"
+    "Gallade to Mega\n"
+    "Evolve in battle.");
+
+static const u8 sAudiniteDesc[] = _(
+    "This stone enables\n"
+    "Audino to Mega\n"
+    "Evolve in battle.");
+
+static const u8 sMetagrossiteDesc[] = _(
+    "This stone enables\n"
+    "Metagross to Mega\n"
+    "Evolve in battle.");
+
+static const u8 sSharpedoniteDesc[] = _(
+    "This stone enables\n"
+    "Sharpedo to Mega\n"
+    "Evolve in battle.");
+
+static const u8 sSlowbroniteDesc[] = _(
+    "This stone enables\n"
+    "Slowbro to Mega\n"
+    "Evolve in battle.");
+
+static const u8 sSteelixiteDesc[] = _(
+    "This stone enables\n"
+    "Steelix to Mega\n"
+    "Evolve in battle.");
+
+static const u8 sPidgeotiteDesc[] = _(
+    "This stone enables\n"
+    "Pidgeot to Mega\n"
+    "Evolve in battle.");
+
+static const u8 sGlalititeDesc[] = _(
+    "This stone enables\n"
+    "Glalie to Mega\n"
+    "Evolve in battle.");
+
+static const u8 sDianciteDesc[] = _(
+    "This stone enables\n"
+    "Diancie to Mega\n"
+    "Evolve in battle.");
+
+static const u8 sCameruptiteDesc[] = _(
+    "This stone enables\n"
+    "Camerupt to Mega\n"
+    "Evolve in battle.");
+
+static const u8 sLopunniteDesc[] = _(
+    "This stone enables\n"
+    "Lopunny to Mega\n"
+    "Evolve in battle.");
+
+static const u8 sSalamenciteDesc[] = _(
+    "This stone enables\n"
+    "Salamence to Mega\n"
+    "Evolve in battle.");
+
+static const u8 sBeedrilliteDesc[] = _(
+    "This stone enables\n"
+    "Beedrill to Mega\n"
+    "Evolve in battle.");
+
+static const u8 sMegaBraceletDesc[] = _(
+    "Allows Pokémon holding\n"
+    "a Mega Stone to Mega\n"
+    "Evolve in battle.");
+
+static const u8 sProtectPadsDesc[] = _(
+    "Guard the holder\n"
+    "from contact move\n"
+    "effects.");
+
+static const u8 sTerrainExtenderDesc[] = _(
+    "Extends the length\n"
+    "of the active\n"
+    "battle terrain.");
+
+static const u8 sElectricSeedDesc[] = _(
+    "Boosts Defense on\n"
+    "Electric Terrain,\n"
+    "but only one time.");
+
+static const u8 sGrassySeedDesc[] = _(
+    "Boosts Defense on\n"
+    "Grassy Terrain,\n"
+    "but only one time.");
+
+static const u8 sMistySeedDesc[] = _(
+    "Boosts Sp. Def. on\n"
+    "Misty Terrain,\n"
+    "but only one time.");
+
+static const u8 sPsychicSeedDesc[] = _(
+    "Boosts Sp. Def. on\n"
+    "Psychic Terrain,\n"
+    "but only one time.");
+
+static const u8 sAdrenalineOrbDesc[] = _(
+    "Boosts Speed if the\n"
+    "user is intimidated,\n"
+    "but only one time.");
+
+static const u8 sHoneyDesc[] = _(
+    "A sweet honey that\n"
+    "attracts wild Pokémon\n"
+    "in grass or on trees.");