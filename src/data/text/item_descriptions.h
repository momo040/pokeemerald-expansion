--- conflicted
+++ resolved
@@ -1260,12 +1260,910 @@
     "type data. It swaps\n"
     "Silvally's type.");
 
-<<<<<<< HEAD
 static const u8 sDragonMemoryDesc[] = _(
     "A disc with Dragon\n"
     "type data. It swaps\n"
     "Silvally's type.");
-=======
+
+static const u8 sDarkMemoryDesc[] = _(
+    "A disc with Dark\n"
+    "type data. It swaps\n"
+    "Silvally's type.");
+
+static const u8 sSteelMemoryDesc[] = _(
+    "A disc with Steel\n"
+    "type data. It swaps\n"
+    "Silvally's type.");
+
+static const u8 sFairyMemoryDesc[] = _(
+    "A disc with Fairy\n"
+    "type data. It swaps\n"
+    "Silvally's type.");
+
+static const u8 sRustedSwordDesc[] = _( // Todo
+    "?????");
+
+static const u8 sRustedShieldDesc[] = _( // Todo
+    "?????");
+
+// Colored Orbs
+static const u8 sRedOrbDesc[] = _(
+    "A red, glowing orb\n"
+    "said to contain an\n"
+    "ancient power.");
+
+static const u8 sBlueOrbDesc[] = _(
+    "A blue, glowing orb\n"
+    "said to contain an\n"
+    "ancient power.");
+
+static const u8 sJadeOrbDesc[] = _( // Todo
+    "?????");
+
+// Mega Stones
+static const u8 sVenusauriteDesc[] = _(
+    "This stone enables\n"
+    "Venusaur to Mega\n"
+    "Evolve in battle.");
+
+static const u8 sCharizarditeDesc[] = _(
+    "This stone enables\n"
+    "Charizard to Mega\n"
+    "Evolve in battle.");
+
+static const u8 sBlastoisiniteDesc[] = _(
+    "This stone enables\n"
+    "Blastoise to Mega\n"
+    "Evolve in battle.");
+
+static const u8 sBeedrilliteDesc[] = _(
+    "This stone enables\n"
+    "Beedrill to Mega\n"
+    "Evolve in battle.");
+
+static const u8 sPidgeotiteDesc[] = _(
+    "This stone enables\n"
+    "Pidgeot to Mega\n"
+    "Evolve in battle.");
+
+static const u8 sAlakaziteDesc[] = _(
+    "This stone enables\n"
+    "Alakazam to Mega\n"
+    "Evolve in battle.");
+
+static const u8 sSlowbroniteDesc[] = _(
+    "This stone enables\n"
+    "Slowbro to Mega\n"
+    "Evolve in battle.");
+
+static const u8 sGengariteDesc[] = _(
+    "This stone enables\n"
+    "Gengar to Mega\n"
+    "Evolve in battle.");
+
+static const u8 sKangaskhaniteDesc[] = _(
+    "This stone enables\n"
+    "Kangaskhan to Mega\n"
+    "Evolve in battle.");
+
+static const u8 sPinsiriteDesc[] = _(
+    "This stone enables\n"
+    "Pinsir to Mega\n"
+    "Evolve in battle.");
+
+static const u8 sGyaradositeDesc[] = _(
+    "This stone enables\n"
+    "Gyarados to Mega\n"
+    "Evolve in battle.");
+
+static const u8 sAerodactyliteDesc[] = _(
+    "This stone enables\n"
+    "Aerodactyl to Mega\n"
+    "Evolve in battle.");
+
+static const u8 sMewtwoniteDesc[] = _(
+    "This stone enables\n"
+    "Mewtwo to Mega\n"
+    "Evolve in battle.");
+
+static const u8 sAmpharositeDesc[] = _(
+    "This stone enables\n"
+    "Ampharos to Mega\n"
+    "Evolve in battle.");
+
+static const u8 sSteelixiteDesc[] = _(
+    "This stone enables\n"
+    "Steelix to Mega\n"
+    "Evolve in battle.");
+
+static const u8 sScizoriteDesc[] = _(
+    "This stone enables\n"
+    "Scizor to Mega\n"
+    "Evolve in battle.");
+
+static const u8 sHeracroniteDesc[] = _(
+    "This stone enables\n"
+    "Heracross to Mega\n"
+    "Evolve in battle.");
+
+static const u8 sHoundoominiteDesc[] = _(
+    "This stone enables\n"
+    "Houndoom to Mega\n"
+    "Evolve in battle.");
+
+static const u8 sTyranitariteDesc[] = _(
+    "This stone enables\n"
+    "Tyranitar to Mega\n"
+    "Evolve in battle.");
+
+static const u8 sSceptiliteDesc[] = _(
+    "This stone enables\n"
+    "Sceptile to Mega\n"
+    "Evolve in battle.");
+
+static const u8 sBlazikeniteDesc[] = _(
+    "This stone enables\n"
+    "Blaziken to Mega\n"
+    "Evolve in battle.");
+
+static const u8 sSwampertiteDesc[] = _(
+    "This stone enables\n"
+    "Swampert to Mega\n"
+    "Evolve in battle.");
+
+static const u8 sGardevoiriteDesc[] = _(
+    "This stone enables\n"
+    "Gardevoir to Mega\n"
+    "Evolve in battle.");
+
+static const u8 sSableniteDesc[] = _(
+    "This stone enables\n"
+    "Sableye to Mega\n"
+    "Evolve in battle.");
+
+static const u8 sMawiliteDesc[] = _(
+    "This stone enables\n"
+    "Mawile to Mega\n"
+    "Evolve in battle.");
+
+static const u8 sAggroniteDesc[] = _(
+    "This stone enables\n"
+    "Aggron to Mega\n"
+    "Evolve in battle.");
+
+static const u8 sMedichamiteDesc[] = _(
+    "This stone enables\n"
+    "Medicham to Mega\n"
+    "Evolve in battle.");
+
+static const u8 sManectiteDesc[] = _(
+    "This stone enables\n"
+    "Manectric to Mega\n"
+    "Evolve in battle.");
+
+static const u8 sSharpedoniteDesc[] = _(
+    "This stone enables\n"
+    "Sharpedo to Mega\n"
+    "Evolve in battle.");
+
+static const u8 sCameruptiteDesc[] = _(
+    "This stone enables\n"
+    "Camerupt to Mega\n"
+    "Evolve in battle.");
+
+static const u8 sAltarianiteDesc[] = _(
+    "This stone enables\n"
+    "Altaria to Mega\n"
+    "Evolve in battle.");
+
+static const u8 sBanettiteDesc[] = _(
+    "This stone enables\n"
+    "Banette to Mega\n"
+    "Evolve in battle.");
+
+static const u8 sAbsoliteDesc[] = _(
+    "This stone enables\n"
+    "Absol to Mega\n"
+    "Evolve in battle.");
+
+static const u8 sGlalititeDesc[] = _(
+    "This stone enables\n"
+    "Glalie to Mega\n"
+    "Evolve in battle.");
+
+static const u8 sSalamenciteDesc[] = _(
+    "This stone enables\n"
+    "Salamence to Mega\n"
+    "Evolve in battle.");
+
+static const u8 sMetagrossiteDesc[] = _(
+    "This stone enables\n"
+    "Metagross to Mega\n"
+    "Evolve in battle.");
+
+static const u8 sLatiasiteDesc[] = _(
+    "This stone enables\n"
+    "Latias to Mega\n"
+    "Evolve in battle.");
+
+static const u8 sLatiositeDesc[] = _(
+    "This stone enables\n"
+    "Latios to Mega\n"
+    "Evolve in battle.");
+
+static const u8 sLopunniteDesc[] = _(
+    "This stone enables\n"
+    "Lopunny to Mega\n"
+    "Evolve in battle.");
+
+static const u8 sGarchompiteDesc[] = _(
+    "This stone enables\n"
+    "Garchomp to Mega\n"
+    "Evolve in battle.");
+
+static const u8 sLucarioniteDesc[] = _(
+    "This stone enables\n"
+    "Lucario to Mega\n"
+    "Evolve in battle.");
+
+static const u8 sAbomasiteDesc[] = _(
+    "This stone enables\n"
+    "Abomasnow to Mega\n"
+    "Evolve in battle.");
+
+static const u8 sGalladiteDesc[] = _(
+    "This stone enables\n"
+    "Gallade to Mega\n"
+    "Evolve in battle.");
+
+static const u8 sAudiniteDesc[] = _(
+    "This stone enables\n"
+    "Audino to Mega\n"
+    "Evolve in battle.");
+
+static const u8 sDianciteDesc[] = _(
+    "This stone enables\n"
+    "Diancie to Mega\n"
+    "Evolve in battle.");
+
+// Gems
+static const u8 sNormalGemDesc[] = _(
+    "Increases the\n"
+    "power of Normal\n"
+    "Type moves.");
+
+static const u8 sFireGemDesc[] = _(
+    "Increases the\n"
+    "power of Fire\n"
+    "Type moves.");
+
+static const u8 sWaterGemDesc[] = _(
+    "Increases the\n"
+    "power of Water\n"
+    "Type moves.");
+
+static const u8 sElectricGemDesc[] = _(
+    "Increases the\n"
+    "power of Electric\n"
+    "Type moves.");
+
+static const u8 sGrassGemDesc[] = _(
+    "Increases the\n"
+    "power of Grass\n"
+    "Type moves.");
+
+static const u8 sIceGemDesc[] = _(
+    "Increases the\n"
+    "power of Ice\n"
+    "Type moves.");
+
+static const u8 sFightingGemDesc[] = _(
+    "Increases the\n"
+    "power of Fighting\n"
+    "Type moves.");
+
+static const u8 sPoisonGemDesc[] = _(
+    "Increases the\n"
+    "power of Poison\n"
+    "Type moves.");
+
+static const u8 sGroundGemDesc[] = _(
+    "Increases the\n"
+    "power of Ground\n"
+    "Type moves.");
+
+static const u8 sFlyingGemDesc[] = _(
+    "Increases the\n"
+    "power of Flying\n"
+    "Type moves.");
+
+static const u8 sPsychicGemDesc[] = _(
+    "Increases the\n"
+    "power of Psychic\n"
+    "Type moves.");
+
+static const u8 sBugGemDesc[] = _(
+    "Increases the\n"
+    "power of Bug\n"
+    "Type moves.");
+
+static const u8 sRockGemDesc[] = _(
+    "Increases the\n"
+    "power of Rock\n"
+    "Type moves.");
+
+static const u8 sGhostGemDesc[] = _(
+    "Increases the\n"
+    "power of Ghost\n"
+    "Type moves.");
+
+static const u8 sDragonGemDesc[] = _(
+    "Increases the\n"
+    "power of Dragon\n"
+    "Type moves.");
+
+static const u8 sDarkGemDesc[] = _(
+    "Increases the\n"
+    "power of Dark\n"
+    "Type moves.");
+
+static const u8 sSteelGemDesc[] = _(
+    "Increases the\n"
+    "power of Steel\n"
+    "Type moves.");
+
+static const u8 sFairyGemDesc[] = _(
+    "Increases the\n"
+    "power of Fairy\n"
+    "Type moves.");
+
+// Z-Crystals
+static const u8 sNormaliumZDesc[] = _(
+    "Upgrade Normal-\n"
+    "type moves into\n"
+    "Z-Moves.");
+
+static const u8 sFiriumZDesc[] = _(
+    "Upgrade Fire-\n"
+    "type moves into\n"
+    "Z-Moves.");
+
+static const u8 sWateriumZDesc[] = _(
+    "Upgrade Water-\n"
+    "type moves into\n"
+    "Z-Moves.");
+
+static const u8 sElectriumZDesc[] = _(
+    "Upgrade Electric-\n"
+    "type moves into\n"
+    "Z-Moves.");
+
+static const u8 sGrassiumZDesc[] = _(
+    "Upgrade Grass-\n"
+    "type moves into\n"
+    "Z-Moves.");
+
+static const u8 sIciumZDesc[] = _(
+    "Upgrade Ice-\n"
+    "type moves into\n"
+    "Z-Moves.");
+
+static const u8 sFightiniumZDesc[] = _(
+    "Upgrade Fighting-\n"
+    "type moves into\n"
+    "Z-Moves.");
+
+static const u8 sPoisoniumZDesc[] = _(
+    "Upgrade Poison-\n"
+    "type moves into\n"
+    "Z-Moves.");
+
+static const u8 sGroundiumZDesc[] = _(
+    "Upgrade Ground-\n"
+    "type moves into\n"
+    "Z-Moves.");
+
+static const u8 sFlyiniumZDesc[] = _(
+    "Upgrade Flying-\n"
+    "type moves into\n"
+    "Z-Moves.");
+
+static const u8 sPsychiumZDesc[] = _(
+    "Upgrade Psychic-\n"
+    "type moves into\n"
+    "Z-Moves.");
+
+static const u8 sBuginiumZDesc[] = _(
+    "Upgrade Bug-\n"
+    "type moves into\n"
+    "Z-Moves.");
+
+static const u8 sRockiumZDesc[] = _(
+    "Upgrade Rock-\n"
+    "type moves into\n"
+    "Z-Moves.");
+
+static const u8 sGhostiumZDesc[] = _(
+    "Upgrade Ghost-\n"
+    "type moves into\n"
+    "Z-Moves.");
+
+static const u8 sDragoniumZDesc[] = _(
+    "Upgrade Dragon-\n"
+    "type moves into\n"
+    "Z-Moves.");
+
+static const u8 sDarkiniumZDesc[] = _(
+    "Upgrade Dark-\n"
+    "type moves into\n"
+    "Z-Moves.");
+
+static const u8 sSteeliumZDesc[] = _(
+    "Upgrade Steel-\n"
+    "type moves into\n"
+    "Z-Moves.");
+
+static const u8 sFairiumZDesc[] = _(
+    "Upgrade Fairy-\n"
+    "type moves into\n"
+    "Z-Moves.");
+
+static const u8 sPikaniumZDesc[] = _(
+    "Upgrade Pikachu's\n"
+    "Volt Tackle\n"
+    "into a Z-Move.");
+
+static const u8 sEeviumZDesc[] = _(
+    "Upgrade Eevee's\n"
+    "Last Resort\n"
+    "into a Z-Move.");
+
+static const u8 sSnorliumZDesc[] = _(
+    "Upgrade Snorlax's\n"
+    "Giga Impact\n"
+    "into a Z-Move.");
+
+static const u8 sMewniumZDesc[] = _(
+    "Upgrade Mew's\n"
+    "Psychic into\n"
+    "a Z-Move.");
+
+static const u8 sDecidiumZDesc[] = _(
+    "Upgrade Decidu-\n"
+    "eye's Spirit Sha-\n"
+    "ckle into a Z-Move.");
+
+static const u8 sInciniumZDesc[] = _(
+    "Upgrade Incine-\n"
+    "roar's Darkest La-\n"
+    "riat into a Z-Move.");
+
+static const u8 sPrimariumZDesc[] = _(
+    "Upgrade Primarina's\n"
+    "Sparkling Aria\n"
+    "into a Z-Move.");
+
+static const u8 sLycaniumZDesc[] = _(
+    "Upgrade Lycanroc's\n"
+    "Stone Edge\n"
+    "into a Z-Move.");
+
+static const u8 sMimikiumZDesc[] = _(
+    "Upgrade Mimikyu's\n"
+    "Play Rough\n"
+    "into a Z-Move.");
+
+static const u8 sKommoniumZDesc[] = _(
+    "Upgrade Kommo-o's\n"
+    "Clanging Scales\n"
+    "into a Z-Move.");
+
+static const u8 sTapuniumZDesc[] = _(
+    "Upgrade the tapu's\n"
+    "Nature's Madness\n"
+    "into a Z-Move.");
+
+static const u8 sSolganiumZDesc[] = _(
+    "Upgrade Solgaleo's\n"
+    "Sunsteel Strike\n"
+    "into a Z-Move.");
+
+static const u8 sLunaliumZDesc[] = _(
+    "Upgrade Lunala's\n"
+    "Moongeist Beam\n"
+    "into a Z-Move.");
+
+static const u8 sMarshadiumZDesc[] = _(
+    "Upgrade Marsha-\n"
+    "dow's Spectral Thi-\n"
+    "ef into a Z-Move.");
+
+static const u8 sAloraichiumZDesc[] = _(
+    "Upgrade Alolan\n"
+    "Raichu's Thunder-\n"
+    "bolt into a Z-Move.");
+
+static const u8 sPikashuniumZDesc[] = _(
+    "Upgrade Pikachu w/\n"
+    "a cap's Thunderbolt\n"
+    "into a Z-Move.");
+
+static const u8 sUltranecroziumZDesc[] = _(
+    "A crystal to turn\n"
+    "fused Necrozma\n"
+    "into a new form.");
+
+// Species-specific Held Items
+static const u8 sLightBallDesc[] = _(
+    "A hold item that\n"
+    "raises the Atk and\n"
+    "Sp. Atk of Pikachu.");
+
+static const u8 sLeekDesc[] = _(
+    "A hold item that\n"
+    "raises Farfetch'd's\n"
+    "critical-hit ratio.");
+
+static const u8 sThickClubDesc[] = _(
+    "A hold item that \n"
+    "raises Cubone or\n"
+    "Marowak's Attack.");
+
+static const u8 sLuckyPunchDesc[] = _(
+    "A hold item that\n"
+    "raises Chansey's\n"
+    "critical-hit rate.");
+
+static const u8 sMetalPowderDesc[] = _(
+    "A hold item that\n"
+    "raises Ditto's\n"
+    "Defense.");
+
+static const u8 sQuickPowderDesc[] = _(
+    "An item to be held\n"
+    "by Ditto. This odd\n"
+    "powder boosts Speed.");
+
+static const u8 sDeepSeaScaleDesc[] = _(
+    "A hold item that\n"
+    "raises the Sp. Def\n"
+    "of Clamperl.");
+
+static const u8 sDeepSeaToothDesc[] = _(
+    "A hold item that\n"
+    "raises the Sp. Atk\n"
+    "of Clamperl.");
+
+static const u8 sSoulDewDesc[] = _(
+    "Hold item: raises\n"
+    "Sp. Atk & Sp. Def of\n"
+    "Latios & Latias.");
+
+static const u8 sAdamantOrbDesc[] = _(
+    "Boosts the power of\n"
+    "Dialga's Dragon and\n"
+    "Steel-type moves.");
+
+static const u8 sLustrousOrbDesc[] = _(
+    "Boosts the power of\n"
+    "Palkia's Dragon and\n"
+    "Water-type moves.");
+
+static const u8 sGriseousOrbDesc[] = _(
+    "Powers up Giratina's\n"
+    "Dragon and Ghost-\n"
+    "type moves.");
+
+// Incenses
+static const u8 sSeaIncenseDesc[] = _(
+    "A hold item that\n"
+    "slightly boosts\n"
+    "Water-type moves.");
+
+static const u8 sLaxIncenseDesc[] = _(
+    "A hold item that\n"
+    "slightly lowers the\n"
+    "foe's accuracy.");
+
+static const u8 sOddIncenseDesc[] = _(
+    "A hold item that\n"
+    "boosts Psychic-\n"
+    "type moves.");
+
+static const u8 sRockIncenseDesc[] = _(
+    "A hold item that\n"
+    "raises the power of\n"
+    "Rock-type moves.");
+
+static const u8 sFullIncenseDesc[] = _(
+    "A held item that\n"
+    "makes the holder\n"
+    "move slower.");
+
+static const u8 sWaveIncenseDesc[] = _(
+    "A hold item that\n"
+    "slightly boosts\n"
+    "Water-type moves.");
+
+static const u8 sRoseIncenseDesc[] = _(
+    "A hold item that\n"
+    "raises the power of\n"
+    "Grass-type moves.");
+
+static const u8 sLuckIncenseDesc[] = _(
+    "Doubles money in\n"
+    "battle if the\n"
+    "holder takes part.");
+
+static const u8 sPureIncenseDesc[] = _(
+    "A hold item that\n"
+    "helps repel wild\n"
+    "Pokémon.");
+
+// Contest Scarves
+static const u8 sRedScarfDesc[] = _(
+    "A hold item that\n"
+    "raises Cool in\n"
+    "Contests.");
+
+static const u8 sBlueScarfDesc[] = _(
+    "A hold item that\n"
+    "raises Beauty in\n"
+    "Contests.");
+
+static const u8 sPinkScarfDesc[] = _(
+    "A hold item that\n"
+    "raises Cute in\n"
+    "Contests.");
+
+static const u8 sGreenScarfDesc[] = _(
+    "A hold item that\n"
+    "raises Smart in\n"
+    "Contests.");
+
+static const u8 sYellowScarfDesc[] = _(
+    "A hold item that\n"
+    "raises Tough in\n"
+    "Contests.");
+
+// EV Gain Modifiers
+static const u8 sMachoBraceDesc[] = _(
+    "A hold item that\n"
+    "promotes growth,\n"
+    "but reduces Speed.");
+
+static const u8 sPowerWeightDesc[] = _(
+    "A hold item that\n"
+    "promotes HP gain,\n"
+    "but reduces Speed.");
+
+static const u8 sPowerBracerDesc[] = _(
+    "A hold item that\n"
+    "promotes Atk gain,\n"
+    "but reduces Speed.");
+
+static const u8 sPowerBeltDesc[] = _(
+    "A hold item that\n"
+    "promotes Def gain,\n"
+    "but reduces Speed.");
+
+static const u8 sPowerLensDesc[] = _(
+    "Hold item that pro-\n"
+    "motes Sp. Atk gain,\n"
+    "but reduces Speed.");
+
+static const u8 sPowerBandDesc[] = _(
+    "Hold item that pro-\n"
+    "motes Sp. Def gain,\n"
+    "but reduces Speed.");
+
+static const u8 sPowerAnkletDesc[] = _(
+    "A hold item that\n"
+    "promotes Spd gain,\n"
+    "but reduces Speed.");
+
+// Type-boosting Held Items
+static const u8 sSilkScarfDesc[] = _(
+    "A hold item that\n"
+    "raises the power of\n"
+    "Normal-type moves.");
+
+static const u8 sCharcoalDesc[] = _(
+    "A hold item that\n"
+    "raises the power of\n"
+    "Fire-type moves.");
+
+static const u8 sMysticWaterDesc[] = _(
+    "A hold item that\n"
+    "raises the power of\n"
+    "Water-type moves.");
+
+static const u8 sMagnetDesc[] = _(
+    "A hold item that\n"
+    "boosts Electric-\n"
+    "type moves.");
+
+static const u8 sMiracleSeedDesc[] = _(
+    "A hold item that\n"
+    "raises the power of\n"
+    "Grass-type moves.");
+
+static const u8 sNeverMeltIceDesc[] = _(
+    "A hold item that\n"
+    "raises the power of\n"
+    "Ice-type moves.");
+
+static const u8 sBlackBeltDesc[] = _(
+    "A hold item that\n"
+    "boosts Fighting-\n"
+    "type moves.");
+
+static const u8 sPoisonBarbDesc[] = _(
+    "A hold item that\n"
+    "raises the power of\n"
+    "Poison-type moves.");
+
+static const u8 sSoftSandDesc[] = _(
+    "A hold item that\n"
+    "raises the power of\n"
+    "Ground-type moves.");
+
+static const u8 sSharpBeakDesc[] = _(
+    "A hold item that\n"
+    "raises the power of\n"
+    "Flying-type moves.");
+
+static const u8 sTwistedSpoonDesc[] = _(
+    "A hold item that\n"
+    "boosts Psychic-\n"
+    "type moves.");
+
+static const u8 sSilverPowderDesc[] = _(
+    "A hold item that\n"
+    "raises the power of\n"
+    "Bug-type moves.");
+
+static const u8 sHardStoneDesc[] = _(
+    "A hold item that\n"
+    "raises the power of\n"
+    "Rock-type moves.");
+
+static const u8 sSpellTagDesc[] = _(
+    "A hold item that\n"
+    "raises the power of\n"
+    "Ghost-type moves.");
+
+static const u8 sDragonFangDesc[] = _(
+    "A hold item that\n"
+    "raises the power of\n"
+    "Dragon-type moves.");
+
+static const u8 sBlackGlassesDesc[] = _(
+    "A hold item that\n"
+    "raises the power of\n"
+    "Dark-type moves.");
+
+static const u8 sMetalCoatDesc[] = _(
+    "A hold item that\n"
+    "raises the power of\n"
+    "Steel-type moves.");
+
+// Choice Items
+static const u8 sChoiceBandDesc[] = _(
+    "Raises a move's\n"
+    "power, but permits\n"
+    "only that move.");
+
+static const u8 sChoiceSpecsDesc[] = _(
+    "Boosts Sp. Atk, but\n"
+    "allows the use of\n"
+    "only one move.");
+
+static const u8 sChoiceScarfDesc[] = _(
+    "Boosts Speed, but\n"
+    "allows the use of\n"
+    "only one move.");
+
+// Status Orbs
+static const u8 sFlameOrbDesc[] = _(
+    "A bizarre orb that\n"
+    "inflicts a burn on\n"
+    "holder in battle.");
+
+static const u8 sToxicOrbDesc[] = _(
+    "A bizarre orb that\n"
+    "badly poisons the\n"
+    "holder in battle.");
+
+// Weather Rocks
+static const u8 sDampRockDesc[] = _(
+    "Extends the length\n"
+    "of Rain Dance if\n"
+    "used by the holder.");
+
+static const u8 sHeatRockDesc[] = _(
+    "Extends the length\n"
+    "of Sunny Day if\n"
+    "used by the holder.");
+
+static const u8 sSmoothRockDesc[] = _(
+    "Extends the length\n"
+    "of Sandstorm if\n"
+    "used by the holder.");
+
+static const u8 sIcyRockDesc[] = _(
+    "Extends the length\n"
+    "of the move Hail\n"
+    "used by the holder.");
+
+// Terrain Seeds
+static const u8 sElectricSeedDesc[] = _(
+    "Boosts Defense on\n"
+    "Electric Terrain,\n"
+    "but only one time.");
+
+static const u8 sPsychicSeedDesc[] = _(
+    "Boosts Sp. Def. on\n"
+    "Psychic Terrain,\n"
+    "but only one time.");
+
+static const u8 sMistySeedDesc[] = _(
+    "Boosts Sp. Def. on\n"
+    "Misty Terrain,\n"
+    "but only one time.");
+
+static const u8 sGrassySeedDesc[] = _(
+    "Boosts Defense on\n"
+    "Grassy Terrain,\n"
+    "but only one time.");
+
+// Type-activated Stat Modifiers
+static const u8 sAbsorbBulbDesc[] = _(
+    "Raises Sp. Atk if\n"
+    "the holder is hit by\n"
+    "a Water-type move.");
+
+static const u8 sCellBatteryDesc[] = _(
+    "Raises Atk if the\n"
+    "holder is hit by an\n"
+    "Electric-type move.");
+
+static const u8 sLuminousMossDesc[] = _(
+    "Raises Sp. Def if\n"
+    "the holder is hit by\n"
+    "a Water-type move.");
+
+static const u8 sSnowballDesc[] = _(
+    "Raises Atk if its\n"
+    "holder is hit by an\n"
+    "Ice-type move.");
+
+// Misc. Held Items
+static const u8 sBrightPowderDesc[] = _(
+    "A hold item that\n"
+    "casts a glare to\n"
+    "reduce accuracy.");
+
+static const u8 sWhiteHerbDesc[] = _(
+    "A hold item that\n"
+    "restores any\n"
+    "lowered stat.");
+
+static const u8 sExpShareDesc[] = _(
+    "A hold item that\n"
+    "gets Exp. points\n"
+    "from battles.");
+
+static const u8 sQuickClawDesc[] = _(
+    "A hold item that\n"
+    "occasionally allows\n"
+    "the first strike.");
+
+static const u8 sSootheBellDesc[] = _(
+    "A hold item that\n"
+    "calms spirits and\n"
+    "fosters friendship.");
+
 #if defined(BATTLE_ENGINE) && B_MENTAL_HERB >= GEN_5
 static const u8 sMentalHerbDesc[] = _(
     "Snaps Pokémon out\n"
@@ -1277,911 +2175,6 @@
     "snaps Pokémon out\n"
     "of infatuation.");
 #endif
->>>>>>> 2e9eb0e4
-
-static const u8 sDarkMemoryDesc[] = _(
-    "A disc with Dark\n"
-    "type data. It swaps\n"
-    "Silvally's type.");
-
-static const u8 sSteelMemoryDesc[] = _(
-    "A disc with Steel\n"
-    "type data. It swaps\n"
-    "Silvally's type.");
-
-static const u8 sFairyMemoryDesc[] = _(
-    "A disc with Fairy\n"
-    "type data. It swaps\n"
-    "Silvally's type.");
-
-static const u8 sRustedSwordDesc[] = _( // Todo
-    "?????");
-
-static const u8 sRustedShieldDesc[] = _( // Todo
-    "?????");
-
-// Colored Orbs
-static const u8 sRedOrbDesc[] = _(
-    "A red, glowing orb\n"
-    "said to contain an\n"
-    "ancient power.");
-
-static const u8 sBlueOrbDesc[] = _(
-    "A blue, glowing orb\n"
-    "said to contain an\n"
-    "ancient power.");
-
-static const u8 sJadeOrbDesc[] = _( // Todo
-    "?????");
-
-// Mega Stones
-static const u8 sVenusauriteDesc[] = _(
-    "This stone enables\n"
-    "Venusaur to Mega\n"
-    "Evolve in battle.");
-
-static const u8 sCharizarditeDesc[] = _(
-    "This stone enables\n"
-    "Charizard to Mega\n"
-    "Evolve in battle.");
-
-static const u8 sBlastoisiniteDesc[] = _(
-    "This stone enables\n"
-    "Blastoise to Mega\n"
-    "Evolve in battle.");
-
-static const u8 sBeedrilliteDesc[] = _(
-    "This stone enables\n"
-    "Beedrill to Mega\n"
-    "Evolve in battle.");
-
-static const u8 sPidgeotiteDesc[] = _(
-    "This stone enables\n"
-    "Pidgeot to Mega\n"
-    "Evolve in battle.");
-
-static const u8 sAlakaziteDesc[] = _(
-    "This stone enables\n"
-    "Alakazam to Mega\n"
-    "Evolve in battle.");
-
-static const u8 sSlowbroniteDesc[] = _(
-    "This stone enables\n"
-    "Slowbro to Mega\n"
-    "Evolve in battle.");
-
-static const u8 sGengariteDesc[] = _(
-    "This stone enables\n"
-    "Gengar to Mega\n"
-    "Evolve in battle.");
-
-static const u8 sKangaskhaniteDesc[] = _(
-    "This stone enables\n"
-    "Kangaskhan to Mega\n"
-    "Evolve in battle.");
-
-static const u8 sPinsiriteDesc[] = _(
-    "This stone enables\n"
-    "Pinsir to Mega\n"
-    "Evolve in battle.");
-
-static const u8 sGyaradositeDesc[] = _(
-    "This stone enables\n"
-    "Gyarados to Mega\n"
-    "Evolve in battle.");
-
-static const u8 sAerodactyliteDesc[] = _(
-    "This stone enables\n"
-    "Aerodactyl to Mega\n"
-    "Evolve in battle.");
-
-static const u8 sMewtwoniteDesc[] = _(
-    "This stone enables\n"
-    "Mewtwo to Mega\n"
-    "Evolve in battle.");
-
-static const u8 sAmpharositeDesc[] = _(
-    "This stone enables\n"
-    "Ampharos to Mega\n"
-    "Evolve in battle.");
-
-static const u8 sSteelixiteDesc[] = _(
-    "This stone enables\n"
-    "Steelix to Mega\n"
-    "Evolve in battle.");
-
-static const u8 sScizoriteDesc[] = _(
-    "This stone enables\n"
-    "Scizor to Mega\n"
-    "Evolve in battle.");
-
-static const u8 sHeracroniteDesc[] = _(
-    "This stone enables\n"
-    "Heracross to Mega\n"
-    "Evolve in battle.");
-
-static const u8 sHoundoominiteDesc[] = _(
-    "This stone enables\n"
-    "Houndoom to Mega\n"
-    "Evolve in battle.");
-
-static const u8 sTyranitariteDesc[] = _(
-    "This stone enables\n"
-    "Tyranitar to Mega\n"
-    "Evolve in battle.");
-
-static const u8 sSceptiliteDesc[] = _(
-    "This stone enables\n"
-    "Sceptile to Mega\n"
-    "Evolve in battle.");
-
-static const u8 sBlazikeniteDesc[] = _(
-    "This stone enables\n"
-    "Blaziken to Mega\n"
-    "Evolve in battle.");
-
-static const u8 sSwampertiteDesc[] = _(
-    "This stone enables\n"
-    "Swampert to Mega\n"
-    "Evolve in battle.");
-
-static const u8 sGardevoiriteDesc[] = _(
-    "This stone enables\n"
-    "Gardevoir to Mega\n"
-    "Evolve in battle.");
-
-static const u8 sSableniteDesc[] = _(
-    "This stone enables\n"
-    "Sableye to Mega\n"
-    "Evolve in battle.");
-
-static const u8 sMawiliteDesc[] = _(
-    "This stone enables\n"
-    "Mawile to Mega\n"
-    "Evolve in battle.");
-
-static const u8 sAggroniteDesc[] = _(
-    "This stone enables\n"
-    "Aggron to Mega\n"
-    "Evolve in battle.");
-
-static const u8 sMedichamiteDesc[] = _(
-    "This stone enables\n"
-    "Medicham to Mega\n"
-    "Evolve in battle.");
-
-static const u8 sManectiteDesc[] = _(
-    "This stone enables\n"
-    "Manectric to Mega\n"
-    "Evolve in battle.");
-
-static const u8 sSharpedoniteDesc[] = _(
-    "This stone enables\n"
-    "Sharpedo to Mega\n"
-    "Evolve in battle.");
-
-static const u8 sCameruptiteDesc[] = _(
-    "This stone enables\n"
-    "Camerupt to Mega\n"
-    "Evolve in battle.");
-
-static const u8 sAltarianiteDesc[] = _(
-    "This stone enables\n"
-    "Altaria to Mega\n"
-    "Evolve in battle.");
-
-static const u8 sBanettiteDesc[] = _(
-    "This stone enables\n"
-    "Banette to Mega\n"
-    "Evolve in battle.");
-
-static const u8 sAbsoliteDesc[] = _(
-    "This stone enables\n"
-    "Absol to Mega\n"
-    "Evolve in battle.");
-
-static const u8 sGlalititeDesc[] = _(
-    "This stone enables\n"
-    "Glalie to Mega\n"
-    "Evolve in battle.");
-
-static const u8 sSalamenciteDesc[] = _(
-    "This stone enables\n"
-    "Salamence to Mega\n"
-    "Evolve in battle.");
-
-static const u8 sMetagrossiteDesc[] = _(
-    "This stone enables\n"
-    "Metagross to Mega\n"
-    "Evolve in battle.");
-
-static const u8 sLatiasiteDesc[] = _(
-    "This stone enables\n"
-    "Latias to Mega\n"
-    "Evolve in battle.");
-
-static const u8 sLatiositeDesc[] = _(
-    "This stone enables\n"
-    "Latios to Mega\n"
-    "Evolve in battle.");
-
-static const u8 sLopunniteDesc[] = _(
-    "This stone enables\n"
-    "Lopunny to Mega\n"
-    "Evolve in battle.");
-
-static const u8 sGarchompiteDesc[] = _(
-    "This stone enables\n"
-    "Garchomp to Mega\n"
-    "Evolve in battle.");
-
-static const u8 sLucarioniteDesc[] = _(
-    "This stone enables\n"
-    "Lucario to Mega\n"
-    "Evolve in battle.");
-
-static const u8 sAbomasiteDesc[] = _(
-    "This stone enables\n"
-    "Abomasnow to Mega\n"
-    "Evolve in battle.");
-
-static const u8 sGalladiteDesc[] = _(
-    "This stone enables\n"
-    "Gallade to Mega\n"
-    "Evolve in battle.");
-
-static const u8 sAudiniteDesc[] = _(
-    "This stone enables\n"
-    "Audino to Mega\n"
-    "Evolve in battle.");
-
-static const u8 sDianciteDesc[] = _(
-    "This stone enables\n"
-    "Diancie to Mega\n"
-    "Evolve in battle.");
-
-// Gems
-static const u8 sNormalGemDesc[] = _(
-    "Increases the\n"
-    "power of Normal\n"
-    "Type moves.");
-
-static const u8 sFireGemDesc[] = _(
-    "Increases the\n"
-    "power of Fire\n"
-    "Type moves.");
-
-static const u8 sWaterGemDesc[] = _(
-    "Increases the\n"
-    "power of Water\n"
-    "Type moves.");
-
-static const u8 sElectricGemDesc[] = _(
-    "Increases the\n"
-    "power of Electric\n"
-    "Type moves.");
-
-static const u8 sGrassGemDesc[] = _(
-    "Increases the\n"
-    "power of Grass\n"
-    "Type moves.");
-
-static const u8 sIceGemDesc[] = _(
-    "Increases the\n"
-    "power of Ice\n"
-    "Type moves.");
-
-static const u8 sFightingGemDesc[] = _(
-    "Increases the\n"
-    "power of Fighting\n"
-    "Type moves.");
-
-static const u8 sPoisonGemDesc[] = _(
-    "Increases the\n"
-    "power of Poison\n"
-    "Type moves.");
-
-static const u8 sGroundGemDesc[] = _(
-    "Increases the\n"
-    "power of Ground\n"
-    "Type moves.");
-
-static const u8 sFlyingGemDesc[] = _(
-    "Increases the\n"
-    "power of Flying\n"
-    "Type moves.");
-
-static const u8 sPsychicGemDesc[] = _(
-    "Increases the\n"
-    "power of Psychic\n"
-    "Type moves.");
-
-static const u8 sBugGemDesc[] = _(
-    "Increases the\n"
-    "power of Bug\n"
-    "Type moves.");
-
-static const u8 sRockGemDesc[] = _(
-    "Increases the\n"
-    "power of Rock\n"
-    "Type moves.");
-
-static const u8 sGhostGemDesc[] = _(
-    "Increases the\n"
-    "power of Ghost\n"
-    "Type moves.");
-
-static const u8 sDragonGemDesc[] = _(
-    "Increases the\n"
-    "power of Dragon\n"
-    "Type moves.");
-
-static const u8 sDarkGemDesc[] = _(
-    "Increases the\n"
-    "power of Dark\n"
-    "Type moves.");
-
-static const u8 sSteelGemDesc[] = _(
-    "Increases the\n"
-    "power of Steel\n"
-    "Type moves.");
-
-static const u8 sFairyGemDesc[] = _(
-    "Increases the\n"
-    "power of Fairy\n"
-    "Type moves.");
-
-// Z-Crystals
-static const u8 sNormaliumZDesc[] = _(
-    "Upgrade Normal-\n"
-    "type moves into\n"
-    "Z-Moves.");
-
-static const u8 sFiriumZDesc[] = _(
-    "Upgrade Fire-\n"
-    "type moves into\n"
-    "Z-Moves.");
-
-static const u8 sWateriumZDesc[] = _(
-    "Upgrade Water-\n"
-    "type moves into\n"
-    "Z-Moves.");
-
-static const u8 sElectriumZDesc[] = _(
-    "Upgrade Electric-\n"
-    "type moves into\n"
-    "Z-Moves.");
-
-static const u8 sGrassiumZDesc[] = _(
-    "Upgrade Grass-\n"
-    "type moves into\n"
-    "Z-Moves.");
-
-static const u8 sIciumZDesc[] = _(
-    "Upgrade Ice-\n"
-    "type moves into\n"
-    "Z-Moves.");
-
-static const u8 sFightiniumZDesc[] = _(
-    "Upgrade Fighting-\n"
-    "type moves into\n"
-    "Z-Moves.");
-
-static const u8 sPoisoniumZDesc[] = _(
-    "Upgrade Poison-\n"
-    "type moves into\n"
-    "Z-Moves.");
-
-static const u8 sGroundiumZDesc[] = _(
-    "Upgrade Ground-\n"
-    "type moves into\n"
-    "Z-Moves.");
-
-static const u8 sFlyiniumZDesc[] = _(
-    "Upgrade Flying-\n"
-    "type moves into\n"
-    "Z-Moves.");
-
-static const u8 sPsychiumZDesc[] = _(
-    "Upgrade Psychic-\n"
-    "type moves into\n"
-    "Z-Moves.");
-
-static const u8 sBuginiumZDesc[] = _(
-    "Upgrade Bug-\n"
-    "type moves into\n"
-    "Z-Moves.");
-
-static const u8 sRockiumZDesc[] = _(
-    "Upgrade Rock-\n"
-    "type moves into\n"
-    "Z-Moves.");
-
-static const u8 sGhostiumZDesc[] = _(
-    "Upgrade Ghost-\n"
-    "type moves into\n"
-    "Z-Moves.");
-
-static const u8 sDragoniumZDesc[] = _(
-    "Upgrade Dragon-\n"
-    "type moves into\n"
-    "Z-Moves.");
-
-static const u8 sDarkiniumZDesc[] = _(
-    "Upgrade Dark-\n"
-    "type moves into\n"
-    "Z-Moves.");
-
-static const u8 sSteeliumZDesc[] = _(
-    "Upgrade Steel-\n"
-    "type moves into\n"
-    "Z-Moves.");
-
-static const u8 sFairiumZDesc[] = _(
-    "Upgrade Fairy-\n"
-    "type moves into\n"
-    "Z-Moves.");
-
-static const u8 sPikaniumZDesc[] = _(
-    "Upgrade Pikachu's\n"
-    "Volt Tackle\n"
-    "into a Z-Move.");
-
-static const u8 sEeviumZDesc[] = _(
-    "Upgrade Eevee's\n"
-    "Last Resort\n"
-    "into a Z-Move.");
-
-static const u8 sSnorliumZDesc[] = _(
-    "Upgrade Snorlax's\n"
-    "Giga Impact\n"
-    "into a Z-Move.");
-
-static const u8 sMewniumZDesc[] = _(
-    "Upgrade Mew's\n"
-    "Psychic into\n"
-    "a Z-Move.");
-
-static const u8 sDecidiumZDesc[] = _(
-    "Upgrade Decidu-\n"
-    "eye's Spirit Sha-\n"
-    "ckle into a Z-Move.");
-
-static const u8 sInciniumZDesc[] = _(
-    "Upgrade Incine-\n"
-    "roar's Darkest La-\n"
-    "riat into a Z-Move.");
-
-static const u8 sPrimariumZDesc[] = _(
-    "Upgrade Primarina's\n"
-    "Sparkling Aria\n"
-    "into a Z-Move.");
-
-static const u8 sLycaniumZDesc[] = _(
-    "Upgrade Lycanroc's\n"
-    "Stone Edge\n"
-    "into a Z-Move.");
-
-static const u8 sMimikiumZDesc[] = _(
-    "Upgrade Mimikyu's\n"
-    "Play Rough\n"
-    "into a Z-Move.");
-
-static const u8 sKommoniumZDesc[] = _(
-    "Upgrade Kommo-o's\n"
-    "Clanging Scales\n"
-    "into a Z-Move.");
-
-static const u8 sTapuniumZDesc[] = _(
-    "Upgrade the tapu's\n"
-    "Nature's Madness\n"
-    "into a Z-Move.");
-
-static const u8 sSolganiumZDesc[] = _(
-    "Upgrade Solgaleo's\n"
-    "Sunsteel Strike\n"
-    "into a Z-Move.");
-
-static const u8 sLunaliumZDesc[] = _(
-    "Upgrade Lunala's\n"
-    "Moongeist Beam\n"
-    "into a Z-Move.");
-
-static const u8 sMarshadiumZDesc[] = _(
-    "Upgrade Marsha-\n"
-    "dow's Spectral Thi-\n"
-    "ef into a Z-Move.");
-
-static const u8 sAloraichiumZDesc[] = _(
-    "Upgrade Alolan\n"
-    "Raichu's Thunder-\n"
-    "bolt into a Z-Move.");
-
-static const u8 sPikashuniumZDesc[] = _(
-    "Upgrade Pikachu w/\n"
-    "a cap's Thunderbolt\n"
-    "into a Z-Move.");
-
-static const u8 sUltranecroziumZDesc[] = _(
-    "A crystal to turn\n"
-    "fused Necrozma\n"
-    "into a new form.");
-
-// Species-specific Held Items
-static const u8 sLightBallDesc[] = _(
-    "A hold item that\n"
-    "raises the Atk and\n"
-    "Sp. Atk of Pikachu.");
-
-static const u8 sLeekDesc[] = _(
-    "A hold item that\n"
-    "raises Farfetch'd's\n"
-    "critical-hit ratio.");
-
-static const u8 sThickClubDesc[] = _(
-    "A hold item that \n"
-    "raises Cubone or\n"
-    "Marowak's Attack.");
-
-static const u8 sLuckyPunchDesc[] = _(
-    "A hold item that\n"
-    "raises Chansey's\n"
-    "critical-hit rate.");
-
-static const u8 sMetalPowderDesc[] = _(
-    "A hold item that\n"
-    "raises Ditto's\n"
-    "Defense.");
-
-static const u8 sQuickPowderDesc[] = _(
-    "An item to be held\n"
-    "by Ditto. This odd\n"
-    "powder boosts Speed.");
-
-static const u8 sDeepSeaScaleDesc[] = _(
-    "A hold item that\n"
-    "raises the Sp. Def\n"
-    "of Clamperl.");
-
-static const u8 sDeepSeaToothDesc[] = _(
-    "A hold item that\n"
-    "raises the Sp. Atk\n"
-    "of Clamperl.");
-
-static const u8 sSoulDewDesc[] = _(
-    "Hold item: raises\n"
-    "Sp. Atk & Sp. Def of\n"
-    "Latios & Latias.");
-
-static const u8 sAdamantOrbDesc[] = _(
-    "Boosts the power of\n"
-    "Dialga's Dragon and\n"
-    "Steel-type moves.");
-
-static const u8 sLustrousOrbDesc[] = _(
-    "Boosts the power of\n"
-    "Palkia's Dragon and\n"
-    "Water-type moves.");
-
-static const u8 sGriseousOrbDesc[] = _(
-    "Powers up Giratina's\n"
-    "Dragon and Ghost-\n"
-    "type moves.");
-
-// Incenses
-static const u8 sSeaIncenseDesc[] = _(
-    "A hold item that\n"
-    "slightly boosts\n"
-    "Water-type moves.");
-
-static const u8 sLaxIncenseDesc[] = _(
-    "A hold item that\n"
-    "slightly lowers the\n"
-    "foe's accuracy.");
-
-static const u8 sOddIncenseDesc[] = _(
-    "A hold item that\n"
-    "boosts Psychic-\n"
-    "type moves.");
-
-static const u8 sRockIncenseDesc[] = _(
-    "A hold item that\n"
-    "raises the power of\n"
-    "Rock-type moves.");
-
-static const u8 sFullIncenseDesc[] = _(
-    "A held item that\n"
-    "makes the holder\n"
-    "move slower.");
-
-static const u8 sWaveIncenseDesc[] = _(
-    "A hold item that\n"
-    "slightly boosts\n"
-    "Water-type moves.");
-
-static const u8 sRoseIncenseDesc[] = _(
-    "A hold item that\n"
-    "raises the power of\n"
-    "Grass-type moves.");
-
-static const u8 sLuckIncenseDesc[] = _(
-    "Doubles money in\n"
-    "battle if the\n"
-    "holder takes part.");
-
-static const u8 sPureIncenseDesc[] = _(
-    "A hold item that\n"
-    "helps repel wild\n"
-    "Pokémon.");
-
-// Contest Scarves
-static const u8 sRedScarfDesc[] = _(
-    "A hold item that\n"
-    "raises Cool in\n"
-    "Contests.");
-
-static const u8 sBlueScarfDesc[] = _(
-    "A hold item that\n"
-    "raises Beauty in\n"
-    "Contests.");
-
-static const u8 sPinkScarfDesc[] = _(
-    "A hold item that\n"
-    "raises Cute in\n"
-    "Contests.");
-
-static const u8 sGreenScarfDesc[] = _(
-    "A hold item that\n"
-    "raises Smart in\n"
-    "Contests.");
-
-static const u8 sYellowScarfDesc[] = _(
-    "A hold item that\n"
-    "raises Tough in\n"
-    "Contests.");
-
-// EV Gain Modifiers
-static const u8 sMachoBraceDesc[] = _(
-    "A hold item that\n"
-    "promotes growth,\n"
-    "but reduces Speed.");
-
-static const u8 sPowerWeightDesc[] = _(
-    "A hold item that\n"
-    "promotes HP gain,\n"
-    "but reduces Speed.");
-
-static const u8 sPowerBracerDesc[] = _(
-    "A hold item that\n"
-    "promotes Atk gain,\n"
-    "but reduces Speed.");
-
-static const u8 sPowerBeltDesc[] = _(
-    "A hold item that\n"
-    "promotes Def gain,\n"
-    "but reduces Speed.");
-
-static const u8 sPowerLensDesc[] = _(
-    "Hold item that pro-\n"
-    "motes Sp. Atk gain,\n"
-    "but reduces Speed.");
-
-static const u8 sPowerBandDesc[] = _(
-    "Hold item that pro-\n"
-    "motes Sp. Def gain,\n"
-    "but reduces Speed.");
-
-static const u8 sPowerAnkletDesc[] = _(
-    "A hold item that\n"
-    "promotes Spd gain,\n"
-    "but reduces Speed.");
-
-// Type-boosting Held Items
-static const u8 sSilkScarfDesc[] = _(
-    "A hold item that\n"
-    "raises the power of\n"
-    "Normal-type moves.");
-
-static const u8 sCharcoalDesc[] = _(
-    "A hold item that\n"
-    "raises the power of\n"
-    "Fire-type moves.");
-
-static const u8 sMysticWaterDesc[] = _(
-    "A hold item that\n"
-    "raises the power of\n"
-    "Water-type moves.");
-
-static const u8 sMagnetDesc[] = _(
-    "A hold item that\n"
-    "boosts Electric-\n"
-    "type moves.");
-
-static const u8 sMiracleSeedDesc[] = _(
-    "A hold item that\n"
-    "raises the power of\n"
-    "Grass-type moves.");
-
-static const u8 sNeverMeltIceDesc[] = _(
-    "A hold item that\n"
-    "raises the power of\n"
-    "Ice-type moves.");
-
-static const u8 sBlackBeltDesc[] = _(
-    "A hold item that\n"
-    "boosts Fighting-\n"
-    "type moves.");
-
-static const u8 sPoisonBarbDesc[] = _(
-    "A hold item that\n"
-    "raises the power of\n"
-    "Poison-type moves.");
-
-static const u8 sSoftSandDesc[] = _(
-    "A hold item that\n"
-    "raises the power of\n"
-    "Ground-type moves.");
-
-static const u8 sSharpBeakDesc[] = _(
-    "A hold item that\n"
-    "raises the power of\n"
-    "Flying-type moves.");
-
-static const u8 sTwistedSpoonDesc[] = _(
-    "A hold item that\n"
-    "boosts Psychic-\n"
-    "type moves.");
-
-static const u8 sSilverPowderDesc[] = _(
-    "A hold item that\n"
-    "raises the power of\n"
-    "Bug-type moves.");
-
-static const u8 sHardStoneDesc[] = _(
-    "A hold item that\n"
-    "raises the power of\n"
-    "Rock-type moves.");
-
-static const u8 sSpellTagDesc[] = _(
-    "A hold item that\n"
-    "raises the power of\n"
-    "Ghost-type moves.");
-
-static const u8 sDragonFangDesc[] = _(
-    "A hold item that\n"
-    "raises the power of\n"
-    "Dragon-type moves.");
-
-static const u8 sBlackGlassesDesc[] = _(
-    "A hold item that\n"
-    "raises the power of\n"
-    "Dark-type moves.");
-
-static const u8 sMetalCoatDesc[] = _(
-    "A hold item that\n"
-    "raises the power of\n"
-    "Steel-type moves.");
-
-// Choice Items
-static const u8 sChoiceBandDesc[] = _(
-    "Raises a move's\n"
-    "power, but permits\n"
-    "only that move.");
-
-static const u8 sChoiceSpecsDesc[] = _(
-    "Boosts Sp. Atk, but\n"
-    "allows the use of\n"
-    "only one move.");
-
-static const u8 sChoiceScarfDesc[] = _(
-    "Boosts Speed, but\n"
-    "allows the use of\n"
-    "only one move.");
-
-// Status Orbs
-static const u8 sFlameOrbDesc[] = _(
-    "A bizarre orb that\n"
-    "inflicts a burn on\n"
-    "holder in battle.");
-
-static const u8 sToxicOrbDesc[] = _(
-    "A bizarre orb that\n"
-    "badly poisons the\n"
-    "holder in battle.");
-
-// Weather Rocks
-static const u8 sDampRockDesc[] = _(
-    "Extends the length\n"
-    "of Rain Dance if\n"
-    "used by the holder.");
-
-static const u8 sHeatRockDesc[] = _(
-    "Extends the length\n"
-    "of Sunny Day if\n"
-    "used by the holder.");
-
-static const u8 sSmoothRockDesc[] = _(
-    "Extends the length\n"
-    "of Sandstorm if\n"
-    "used by the holder.");
-
-static const u8 sIcyRockDesc[] = _(
-    "Extends the length\n"
-    "of the move Hail\n"
-    "used by the holder.");
-
-// Terrain Seeds
-static const u8 sElectricSeedDesc[] = _(
-    "Boosts Defense on\n"
-    "Electric Terrain,\n"
-    "but only one time.");
-
-static const u8 sPsychicSeedDesc[] = _(
-    "Boosts Sp. Def. on\n"
-    "Psychic Terrain,\n"
-    "but only one time.");
-
-static const u8 sMistySeedDesc[] = _(
-    "Boosts Sp. Def. on\n"
-    "Misty Terrain,\n"
-    "but only one time.");
-
-static const u8 sGrassySeedDesc[] = _(
-    "Boosts Defense on\n"
-    "Grassy Terrain,\n"
-    "but only one time.");
-
-// Type-activated Stat Modifiers
-static const u8 sAbsorbBulbDesc[] = _(
-    "Raises Sp. Atk if\n"
-    "the holder is hit by\n"
-    "a Water-type move.");
-
-static const u8 sCellBatteryDesc[] = _(
-    "Raises Atk if the\n"
-    "holder is hit by an\n"
-    "Electric-type move.");
-
-static const u8 sLuminousMossDesc[] = _(
-    "Raises Sp. Def if\n"
-    "the holder is hit by\n"
-    "a Water-type move.");
-
-static const u8 sSnowballDesc[] = _(
-    "Raises Atk if its\n"
-    "holder is hit by an\n"
-    "Ice-type move.");
-
-// Misc. Held Items
-static const u8 sBrightPowderDesc[] = _(
-    "A hold item that\n"
-    "casts a glare to\n"
-    "reduce accuracy.");
-
-static const u8 sWhiteHerbDesc[] = _(
-    "A hold item that\n"
-    "restores any\n"
-    "lowered stat.");
-
-static const u8 sExpShareDesc[] = _(
-    "A hold item that\n"
-    "gets Exp. points\n"
-    "from battles.");
-
-static const u8 sQuickClawDesc[] = _(
-    "A hold item that\n"
-    "occasionally allows\n"
-    "the first strike.");
-
-static const u8 sSootheBellDesc[] = _(
-    "A hold item that\n"
-    "calms spirits and\n"
-    "fosters friendship.");
-
-static const u8 sMentalHerbDesc[] = _(
-    "A hold item that\n"
-    "snaps Pokémon out\n"
-    "of infatuation.");
 
 static const u8 sKingsRockDesc[] = _(
     "A hold item that\n"
