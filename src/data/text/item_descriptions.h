--- conflicted
+++ resolved
@@ -1535,14 +1535,6 @@
     "said to contain an\n"
     "ancient power.");
 
-<<<<<<< HEAD
-=======
-static const u8 sJadeOrbDesc[] = _(
-    "A green, shiny orb\n"
-    "said to have a leg-\n"
-    "end tied to it.");
-
->>>>>>> 0eb1c2c8
 // Mega Stones
 static const u8 sVenusauriteDesc[] = _(
     "This stone enables\n"
@@ -3526,14 +3518,6 @@
     "beloved steed.");
 
 // Battle Mechanic Key Items
-<<<<<<< HEAD
-=======
-static const u8 sKeyStoneDesc[] = _(
-    "A stone of untold\n"
-    "power that allows\n"
-    "Mega Evolution.");
-
->>>>>>> 0eb1c2c8
 static const u8 sMegaRingDesc[] = _(
     "Enables {PKMN} holding\n"
     "their Mega Stone to\n"
