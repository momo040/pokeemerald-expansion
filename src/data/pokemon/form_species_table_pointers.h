--- conflicted
+++ resolved
@@ -412,10 +412,6 @@
     [SPECIES_TORNADUS_THERIAN] = sTornadusFormSpeciesIdTable,
     [SPECIES_THUNDURUS_THERIAN] = sThundurusFormSpeciesIdTable,
     [SPECIES_LANDORUS_THERIAN] = sLandorusFormSpeciesIdTable,
-<<<<<<< HEAD
-=======
-    [SPECIES_ENAMORUS_THERIAN] = sEnamorusFormSpeciesIdTable,
->>>>>>> f3ac3e4d
     // Kyurem
     [SPECIES_KYUREM_WHITE] = sKyuremFormSpeciesIdTable,
     [SPECIES_KYUREM_BLACK] = sKyuremFormSpeciesIdTable,
