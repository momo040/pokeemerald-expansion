#include "global.h"
#include "rayquaza_scene.h"
#include "sprite.h"
#include "task.h"
#include "graphics.h"
#include "bg.h"
#include "main.h"
#include "malloc.h"
#include "palette.h"
#include "scanline_effect.h"
#include "menu.h"
#include "menu_helpers.h"
#include "gpu_regs.h"
#include "decompress.h"
#include "sound.h"
#include "constants/songs.h"
#include "constants/species.h"
#include "constants/rgb.h"
#include "random.h"

/*
    This file handles the cutscene showing Rayquaza arriving to settle the Groudon/Kyogre fight
    It consists of 5 separate scenes:
    - Groudon and Kyogre facing one another in a thunderstorm             (RAY_ANIM_DUO_FIGHT)
    - Over-the-shoulder of Rayquaza flying                                (RAY_ANIM_TAKES_FLIGHT)
    - Rayquaza emerging from a spotlight down through the clouds          (RAY_ANIM_DESCENDS)
    - A close-up of Rayquaza flying down                                  (RAY_ANIM_CHARGES)
    - Rayquaza floating above Groudon/Kyogre as they back away offscreen  (RAY_ANIM_CHASES_AWAY)

    A shortened version of the first scene is used when the player first arrives
    in Sootopolis during the Groudon/Kyogre conflict, before awakening Rayquaza (RAY_ANIM_DUO_FIGHT_PRE)
    This is indicated with the first two arguments to DoRayquazaScene
*/

enum
{
    RAY_ANIM_DUO_FIGHT_PRE,
    RAY_ANIM_DUO_FIGHT,
    RAY_ANIM_TAKES_FLIGHT,
    RAY_ANIM_DESCENDS,
    RAY_ANIM_CHARGES,
    RAY_ANIM_CHASES_AWAY,
    RAY_ANIM_END
};

#define TAG_DUOFIGHT_GROUDON             30505
#define TAG_DUOFIGHT_GROUDON_SHOULDER    30506
#define TAG_DUOFIGHT_GROUDON_CLAW        30507
#define TAG_DUOFIGHT_KYOGRE              30508
#define TAG_DUOFIGHT_KYOGRE_PECTORAL_FIN 30509
#define TAG_DUOFIGHT_KYOGRE_DORSAL_FIN   30510
#define TAG_FLIGHT_SMOKE                 30555
#define TAG_DESCENDS_RAYQUAZA            30556
#define TAG_DESCENDS_RAYQUAZA_TAIL       30557
#define TAG_CHASE_GROUDON                30565
#define TAG_CHASE_GROUDON_TAIL           30566
#define TAG_CHASE_KYOGRE                 30568
#define TAG_CHASE_RAYQUAZA               30569
#define TAG_CHASE_RAYQUAZA_TAIL          30570
#define TAG_CHASE_SPLASH                 30571

#define MAX_SMOKE 10

struct RayquazaScene
{
    MainCallback exitCallback;
    u8 tilemapBuffers[4][BG_SCREEN_SIZE];
    u16 unk; // never read
    u8 animId;
    bool8 endEarly;
    s16 revealedLightLine;
    s16 revealedLightTimer;
    u8 unused[12];
};

static EWRAM_DATA struct RayquazaScene *sRayScene = NULL;

static void CB2_InitRayquazaScene(void);
static void CB2_RayquazaScene(void);
static void Task_EndAfterFadeScreen(u8);

// RAY_ANIM_DUO_FIGHT_PRE / RAY_ANIM_DUO_FIGHT
static void Task_DuoFightAnim(u8);
static void Task_HandleDuoFight(u8);
static void Task_DuoFightEnd(u8);
static void DuoFightEnd(u8, s8);
static void Task_DuoFight_AnimateClouds(u8);
static void DuoFight_PanOffScene(u8);
static void DuoFight_AnimateRain(void);
static void DuoFight_Lightning1(void);
static void DuoFight_Lightning2(void);
static void DuoFight_LightningLong(void);
static u8 DuoFightPre_CreateGroudonSprites(void);
static u8 DuoFightPre_CreateKyogreSprites(void);
static u8 DuoFight_CreateGroudonSprites(void);
static u8 DuoFight_CreateKyogreSprites(void);
static void SpriteCB_DuoFightPre_Groudon(struct Sprite *);
static void SpriteCB_DuoFightPre_Kyogre(struct Sprite *);
static void SpriteCB_DuoFight_Groudon(struct Sprite *);
static void SpriteCB_DuoFight_Kyogre(struct Sprite *);
static void DuoFight_SlideGroudonDown(struct Sprite *);
static void DuoFight_SlideKyogreDown(struct Sprite *);

// RAY_ANIM_TAKES_FLIGHT
static void Task_RayTakesFlightAnim(u8);
static void Task_HandleRayTakesFlight(u8);
static void Task_RayTakesFlightEnd(u8);
static void Task_TakesFlight_CreateSmoke(u8);
static void SpriteCB_TakesFlight_Smoke(struct Sprite *);

// RAY_ANIM_DESCENDS
static void Task_RayDescendsAnim(u8);
static void Task_HandleRayDescends(u8);
static void Task_RayDescendsEnd(u8);
static u8 CreateDescendsRayquazaSprite(void);
static void SpriteCB_Descends_Rayquaza(struct Sprite *);

// RAY_ANIM_CHARGES
static void Task_RayChargesAnim(u8);
static void Task_HandleRayCharges(u8);
static void Task_RayChargesEnd(u8);
static void Task_RayCharges_ShakeRayquaza(u8);
static void Task_RayCharges_FlyOffscreen(u8);
static void RayCharges_AnimateBg(void);

// RAY_ANIM_CHASES_AWAY
static void Task_RayChasesAwayAnim(u8);
static void Task_HandleRayChasesAway(u8);
static void Task_RayChasesAwayEnd(u8);
static void Task_ChasesAway_AnimateBg(u8);
static void ChasesAway_KyogreStartLeave(u8);
static void ChasesAway_GroudonStartLeave(u8);
static void ChasesAway_CreateTrioSprites(u8);
static void Task_ChasesAway_AnimateRing(u8);
static void SpriteCB_ChasesAway_GroudonLeave(struct Sprite *);
static void SpriteCB_ChasesAway_KyogreLeave(struct Sprite *);
static void SpriteCB_ChasesAway_RayquazaFloat(struct Sprite *);
static void SpriteCB_ChasesAway_Rayquaza(struct Sprite *);
static void SpriteCB_ChasesAway_DuoRingPush(struct Sprite *);
static void ChasesAway_SetRayquazaAnim(struct Sprite *, u8, s16, s16);

static const TaskFunc sTasksForAnimations[] =
{
    [RAY_ANIM_DUO_FIGHT_PRE] = Task_DuoFightAnim,
    [RAY_ANIM_DUO_FIGHT]     = Task_DuoFightAnim,
    [RAY_ANIM_TAKES_FLIGHT]  = Task_RayTakesFlightAnim,
    [RAY_ANIM_DESCENDS]      = Task_RayDescendsAnim,
    [RAY_ANIM_CHARGES]       = Task_RayChargesAnim,
    [RAY_ANIM_CHASES_AWAY]   = Task_RayChasesAwayAnim,
    [RAY_ANIM_END]           = Task_EndAfterFadeScreen,
};

static const struct OamData sOam_64x64 =
{
    .y = 0,
    .affineMode = ST_OAM_AFFINE_OFF,
    .objMode = ST_OAM_OBJ_NORMAL,
    .mosaic = 0,
    .bpp = ST_OAM_4BPP,
    .shape = SPRITE_SHAPE(64x64),
    .x = 0,
    .matrixNum = 0,
    .size = SPRITE_SIZE(64x64),
    .tileNum = 0,
    .priority = 2,
    .paletteNum = 0,
    .affineParam = 0
};

static const struct OamData sOam_32x32 =
{
    .y = 0,
    .affineMode = ST_OAM_AFFINE_OFF,
    .objMode = ST_OAM_OBJ_NORMAL,
    .mosaic = 0,
    .bpp = ST_OAM_4BPP,
    .shape = SPRITE_SHAPE(32x32),
    .x = 0,
    .matrixNum = 0,
    .size = SPRITE_SIZE(32x32),
    .tileNum = 0,
    .priority = 2,
    .paletteNum = 0,
    .affineParam = 0
};

static const struct OamData sOam_64x32 =
{
    .y = 0,
    .affineMode = ST_OAM_AFFINE_OFF,
    .objMode = ST_OAM_OBJ_NORMAL,
    .mosaic = 0,
    .bpp = ST_OAM_4BPP,
    .shape = SPRITE_SHAPE(64x32),
    .x = 0,
    .matrixNum = 0,
    .size = SPRITE_SIZE(64x32),
    .tileNum = 0,
    .priority = 2,
    .paletteNum = 0,
    .affineParam = 0
};

static const struct OamData sOam_32x16 =
{
    .y = 0,
    .affineMode = ST_OAM_AFFINE_OFF,
    .objMode = ST_OAM_OBJ_NORMAL,
    .mosaic = 0,
    .bpp = ST_OAM_4BPP,
    .shape = SPRITE_SHAPE(32x16),
    .x = 0,
    .matrixNum = 0,
    .size = SPRITE_SIZE(32x16),
    .tileNum = 0,
    .priority = 2,
    .paletteNum = 0,
    .affineParam = 0
};

static const struct OamData sOam_16x8 =
{
    .y = 0,
    .affineMode = ST_OAM_AFFINE_OFF,
    .objMode = ST_OAM_OBJ_NORMAL,
    .mosaic = 0,
    .bpp = ST_OAM_4BPP,
    .shape = SPRITE_SHAPE(16x8),
    .x = 0,
    .matrixNum = 0,
    .size = SPRITE_SIZE(16x8),
    .tileNum = 0,
    .priority = 2,
    .paletteNum = 0,
    .affineParam = 0
};

static const struct OamData sOam_16x32 =
{
    .y = 0,
    .affineMode = ST_OAM_AFFINE_OFF,
    .objMode = ST_OAM_OBJ_NORMAL,
    .mosaic = 0,
    .bpp = ST_OAM_4BPP,
    .shape = SPRITE_SHAPE(16x32),
    .x = 0,
    .matrixNum = 0,
    .size = SPRITE_SIZE(16x32),
    .tileNum = 0,
    .priority = 2,
    .paletteNum = 0,
    .affineParam = 0
};

static const struct OamData sOam_16x16 =
{
    .y = 0,
    .affineMode = ST_OAM_AFFINE_OFF,
    .objMode = ST_OAM_OBJ_NORMAL,
    .mosaic = 0,
    .bpp = ST_OAM_4BPP,
    .shape = SPRITE_SHAPE(16x16),
    .x = 0,
    .matrixNum = 0,
    .size = SPRITE_SIZE(16x16),
    .tileNum = 0,
    .priority = 2,
    .paletteNum = 0,
    .affineParam = 0
};

static const struct OamData sOam_32x8 =
{
    .y = 0,
    .affineMode = ST_OAM_AFFINE_OFF,
    .objMode = ST_OAM_OBJ_NORMAL,
    .mosaic = 0,
    .bpp = ST_OAM_4BPP,
    .shape = SPRITE_SHAPE(32x8),
    .x = 0,
    .matrixNum = 0,
    .size = SPRITE_SIZE(32x8),
    .tileNum = 0,
    .priority = 2,
    .paletteNum = 0,
    .affineParam = 0
};

static const union AnimCmd sAnim_DuoFightPre_Groudon_Head[] =
{
    ANIMCMD_FRAME(0, 30),
    ANIMCMD_FRAME(64, 30),
    ANIMCMD_FRAME(128, 30),
    ANIMCMD_FRAME(64, 30),
    ANIMCMD_JUMP(0),
};

static const union AnimCmd sAnim_DuoFightPre_Groudon_Body[] =
{
    ANIMCMD_FRAME(192, 30),
    ANIMCMD_FRAME(256, 30),
    ANIMCMD_FRAME(320, 30),
    ANIMCMD_FRAME(256, 30),
    ANIMCMD_JUMP(0),
};

static const union AnimCmd *const sAnims_DuoFightPre_Groudon[] =
{
    sAnim_DuoFightPre_Groudon_Head,
    sAnim_DuoFightPre_Groudon_Body
};

static const struct SpriteTemplate sSpriteTemplate_DuoFightPre_Groudon =
{
    .tileTag = TAG_DUOFIGHT_GROUDON,
    .paletteTag = TAG_DUOFIGHT_GROUDON,
    .oam = &sOam_64x64,
    .anims = sAnims_DuoFightPre_Groudon,
    .images = NULL,
    .affineAnims = gDummySpriteAffineAnimTable,
    .callback = SpriteCallbackDummy,
};

static const union AnimCmd sAnim_DuoFightPre_GroudonShoulderKyogreDorsalFin[] =
{
    ANIMCMD_FRAME(0, 1),
    ANIMCMD_END
};

static const union AnimCmd *const sAnims_DuoFightPre_GroudonShoulderKyogreDorsalFin[] =
{
    sAnim_DuoFightPre_GroudonShoulderKyogreDorsalFin
};

static const struct SpriteTemplate sSpriteTemplate_DuoFightPre_GroudonShoulder =
{
    .tileTag = TAG_DUOFIGHT_GROUDON_SHOULDER,
    .paletteTag = TAG_DUOFIGHT_GROUDON,
    .oam = &sOam_32x32,
    .anims = sAnims_DuoFightPre_GroudonShoulderKyogreDorsalFin,
    .images = NULL,
    .affineAnims = gDummySpriteAffineAnimTable,
    .callback = SpriteCallbackDummy,
};

static const union AnimCmd sAnim_DuoFightPre_GroudonClaw[] =
{
    ANIMCMD_FRAME(0, 1),
    ANIMCMD_END
};

static const union AnimCmd *const sAnims_DuoFightPre_GroudonClaw[] =
{
    sAnim_DuoFightPre_GroudonClaw
};

static const struct SpriteTemplate sSpriteTemplate_DuoFightPre_GroudonClaw =
{
    .tileTag = TAG_DUOFIGHT_GROUDON_CLAW,
    .paletteTag = TAG_DUOFIGHT_GROUDON,
    .oam = &sOam_64x32,
    .anims = sAnims_DuoFightPre_GroudonClaw,
    .images = NULL,
    .affineAnims = gDummySpriteAffineAnimTable,
    .callback = SpriteCallbackDummy,
};

static const union AnimCmd sAnim_DuoFightPre_Kyogre_TopLeft[] =
{
    ANIMCMD_FRAME(0, 1),
    ANIMCMD_END
};

static const union AnimCmd sAnim_DuoFightPre_Kyogre_TopRight[] =
{
    ANIMCMD_FRAME(8, 1),
    ANIMCMD_END
};

static const union AnimCmd sAnim_DuoFightPre_Kyogre_FaceLeft[] =
{
    ANIMCMD_FRAME(16, 1),
    ANIMCMD_END
};

static const union AnimCmd sAnim_DuoFightPre_Kyogre_FaceRight[] =
{
    ANIMCMD_FRAME(24, 1),
    ANIMCMD_END
};

static const union AnimCmd sAnim_DuoFightPre_Kyogre_ChinLeft[] =
{
    ANIMCMD_FRAME(32, 1),
    ANIMCMD_END
};

static const union AnimCmd sAnim_DuoFightPre_Kyogre_ChinRight[] =
{
    ANIMCMD_FRAME(40, 1),
    ANIMCMD_END
};

static const union AnimCmd sAnim_DuoFightPre_Kyogre_LeftPectoralFin[] =
{
    ANIMCMD_FRAME(48, 36),
    ANIMCMD_FRAME(64, 36),
    ANIMCMD_FRAME(80, 36),
    ANIMCMD_FRAME(64, 36),
    ANIMCMD_JUMP(0),
};

static const union AnimCmd sAnim_DuoFightPre_Kyogre_LeftShoulder[] =
{
    ANIMCMD_FRAME(56, 36),
    ANIMCMD_FRAME(72, 36),
    ANIMCMD_FRAME(88, 36),
    ANIMCMD_FRAME(72, 36),
    ANIMCMD_JUMP(0),
};

static const union AnimCmd sAnim_DuoFightPre_Kyogre_RightShoulder[] =
{
    ANIMCMD_FRAME(96, 36),
    ANIMCMD_FRAME(104, 36),
    ANIMCMD_FRAME(112, 36),
    ANIMCMD_FRAME(104, 36),
    ANIMCMD_JUMP(0),
};

// Edge of the right pectoral fin is its own sprite (see KyogrePectoralFin)
static const union AnimCmd *const sAnims_DuoFightPre_Kyogre[] =
{
    sAnim_DuoFightPre_Kyogre_TopLeft,
    sAnim_DuoFightPre_Kyogre_TopRight,
    sAnim_DuoFightPre_Kyogre_FaceLeft,
    sAnim_DuoFightPre_Kyogre_FaceRight,
    sAnim_DuoFightPre_Kyogre_ChinLeft,
    sAnim_DuoFightPre_Kyogre_ChinRight,
    sAnim_DuoFightPre_Kyogre_LeftPectoralFin,
    sAnim_DuoFightPre_Kyogre_LeftShoulder,
    sAnim_DuoFightPre_Kyogre_RightShoulder
};

static const struct SpriteTemplate sSpriteTemplate_DuoFightPre_Kyogre =
{
    .tileTag = TAG_DUOFIGHT_KYOGRE,
    .paletteTag = TAG_DUOFIGHT_KYOGRE,
    .oam = &sOam_32x16,
    .anims = sAnims_DuoFightPre_Kyogre,
    .images = NULL,
    .affineAnims = gDummySpriteAffineAnimTable,
    .callback = SpriteCallbackDummy,
};

static const union AnimCmd sAnim_DuoFightPre_KyogrePectoralFin[] =
{
    ANIMCMD_FRAME(0, 36),
    ANIMCMD_FRAME(2, 36),
    ANIMCMD_FRAME(4, 36),
    ANIMCMD_FRAME(2, 36),
    ANIMCMD_JUMP(0),
};

static const union AnimCmd *const sAnims_DuoFightPre_KyogrePectoralFin[] =
{
    sAnim_DuoFightPre_KyogrePectoralFin
};

static const struct SpriteTemplate sSpriteTemplate_DuoFightPre_KyogrePectoralFin =
{
    .tileTag = TAG_DUOFIGHT_KYOGRE_PECTORAL_FIN,
    .paletteTag = TAG_DUOFIGHT_KYOGRE,
    .oam = &sOam_16x8,
    .anims = sAnims_DuoFightPre_KyogrePectoralFin,
    .images = NULL,
    .affineAnims = gDummySpriteAffineAnimTable,
    .callback = SpriteCallbackDummy,
};

static const struct SpriteTemplate sSpriteTemplate_DuoFightPre_KyogreDorsalFin =
{
    .tileTag = TAG_DUOFIGHT_KYOGRE_DORSAL_FIN,
    .paletteTag = TAG_DUOFIGHT_KYOGRE,
    .oam = &sOam_32x32,
    .anims = sAnims_DuoFightPre_GroudonShoulderKyogreDorsalFin,
    .images = NULL,
    .affineAnims = gDummySpriteAffineAnimTable,
    .callback = SpriteCallbackDummy,
};

static const struct ScanlineEffectParams sScanlineParams_DuoFight_Clouds =
{
    .dmaDest = (vu16 *)REG_ADDR_BG1HOFS,
    .dmaControl = SCANLINE_EFFECT_DMACNT_16BIT,
    .initState = 1
};

static const struct BgTemplate sBgTemplates_DuoFight[] =
{
    {
        .bg = 0,
        .charBaseIndex = 0,
        .mapBaseIndex = 31,
        .screenSize = 0,
        .paletteMode = 0,
        .priority = 0,
        .baseTile = 0
    },
    {
        .bg = 1,
        .charBaseIndex = 0,
        .mapBaseIndex = 30,
        .screenSize = 0,
        .paletteMode = 0,
        .priority = 2,
        .baseTile = 0
    },
    {
        .bg = 2,
        .charBaseIndex = 0,
        .mapBaseIndex = 29,
        .screenSize = 0,
        .paletteMode = 0,
        .priority = 1,
        .baseTile = 0
    },
};

static const union AnimCmd sAnim_DuoFight_Groudon_Head[] =
{
    ANIMCMD_FRAME(0, 20),
    ANIMCMD_FRAME(64, 20),
    ANIMCMD_FRAME(128, 20),
    ANIMCMD_FRAME(64, 20),
    ANIMCMD_JUMP(0),
};

static const union AnimCmd sAnim_DuoFight_Groudon_Body[] =
{
    ANIMCMD_FRAME(192, 20),
    ANIMCMD_FRAME(256, 20),
    ANIMCMD_FRAME(320, 20),
    ANIMCMD_FRAME(256, 20),
    ANIMCMD_JUMP(0),
};

static const union AnimCmd *const sAnims_DuoFight_Groudon[] =
{
    sAnim_DuoFight_Groudon_Head,
    sAnim_DuoFight_Groudon_Body
};

static const struct CompressedSpriteSheet sSpriteSheet_DuoFight_Groudon =
{
    gRaySceneDuoFight_Groudon_Gfx, 0x3000, TAG_DUOFIGHT_GROUDON
};

static const struct CompressedSpritePalette sSpritePal_DuoFight_Groudon =
{
    gRaySceneDuoFight_Groudon_Pal, TAG_DUOFIGHT_GROUDON
};

static const struct SpriteTemplate sSpriteTemplate_DuoFight_Groudon =
{
    .tileTag = TAG_DUOFIGHT_GROUDON,
    .paletteTag = TAG_DUOFIGHT_GROUDON,
    .oam = &sOam_64x64,
    .anims = sAnims_DuoFight_Groudon,
    .images = NULL,
    .affineAnims = gDummySpriteAffineAnimTable,
    .callback = SpriteCallbackDummy,
};

static const union AnimCmd sAnim_DuoFight_GroudonShoulderKyogreDorsalFin[] =
{
    ANIMCMD_FRAME(0, 1),
    ANIMCMD_END
};

static const union AnimCmd *const sAnims_DuoFight_GroudonShoulderKyogreDorsalFin[] =
{
    sAnim_DuoFight_GroudonShoulderKyogreDorsalFin
};

static const struct CompressedSpriteSheet sSpriteSheet_DuoFight_GroudonShoulder =
{
    gRaySceneDuoFight_GroudonShoulder_Gfx, 0x200, TAG_DUOFIGHT_GROUDON_SHOULDER
};

static const struct SpriteTemplate sSpriteTemplate_DuoFight_GroudonShoulder =
{
    .tileTag = TAG_DUOFIGHT_GROUDON_SHOULDER,
    .paletteTag = TAG_DUOFIGHT_GROUDON,
    .oam = &sOam_32x32,
    .anims = sAnims_DuoFight_GroudonShoulderKyogreDorsalFin,
    .images = NULL,
    .affineAnims = gDummySpriteAffineAnimTable,
    .callback = SpriteCallbackDummy,
};

static const union AnimCmd sAnim_DuoFight_GroudonClaw[] =
{
    ANIMCMD_FRAME(0, 1),
    ANIMCMD_END
};

static const union AnimCmd *const sAnims_DuoFight_GroudonClaw[] =
{
    sAnim_DuoFight_GroudonClaw
};

static const struct CompressedSpriteSheet sSpriteSheet_DuoFight_GroudonClaw =
{
    gRaySceneDuoFight_GroudonClaw_Gfx, 0x400, TAG_DUOFIGHT_GROUDON_CLAW
};

static const struct SpriteTemplate sSpriteTemplate_DuoFight_GroudonClaw =
{
    .tileTag = TAG_DUOFIGHT_GROUDON_CLAW,
    .paletteTag = TAG_DUOFIGHT_GROUDON,
    .oam = &sOam_64x32,
    .anims = sAnims_DuoFight_GroudonClaw,
    .images = NULL,
    .affineAnims = gDummySpriteAffineAnimTable,
    .callback = SpriteCallbackDummy,
};

static const union AnimCmd sAnim_DuoFight_Kyogre_TopLeft[] =
{
    ANIMCMD_FRAME(0, 1),
    ANIMCMD_END
};

static const union AnimCmd sAnim_DuoFight_Kyogre_TopRight[] =
{
    ANIMCMD_FRAME(8, 1),
    ANIMCMD_END
};

static const union AnimCmd sAnim_DuoFight_Kyogre_FaceLeft[] =
{
    ANIMCMD_FRAME(16, 1),
    ANIMCMD_END
};

static const union AnimCmd sAnim_DuoFight_Kyogre_FaceRight[] =
{
    ANIMCMD_FRAME(24, 1),
    ANIMCMD_END
};

static const union AnimCmd sAnim_DuoFight_Kyogre_ChinLeft[] =
{
    ANIMCMD_FRAME(32, 1),
    ANIMCMD_END
};

static const union AnimCmd sAnim_DuoFight_Kyogre_ChinRight[] =
{
    ANIMCMD_FRAME(40, 1),
    ANIMCMD_END
};

static const union AnimCmd sAnim_DuoFight_Kyogre_LeftPectoralFin[] =
{
    ANIMCMD_FRAME(48, 24),
    ANIMCMD_FRAME(64, 24),
    ANIMCMD_FRAME(80, 24),
    ANIMCMD_FRAME(64, 24),
    ANIMCMD_JUMP(0),
};

static const union AnimCmd sAnim_DuoFight_Kyogre_LeftShoulder[] =
{
    ANIMCMD_FRAME(56, 24),
    ANIMCMD_FRAME(72, 24),
    ANIMCMD_FRAME(88, 24),
    ANIMCMD_FRAME(72, 24),
    ANIMCMD_JUMP(0),
};

static const union AnimCmd sAnim_DuoFight_Kyogre_RightShoulder[] =
{
    ANIMCMD_FRAME(96, 24),
    ANIMCMD_FRAME(104, 24),
    ANIMCMD_FRAME(112, 24),
    ANIMCMD_FRAME(104, 24),
    ANIMCMD_JUMP(0),
};

static const union AnimCmd *const sAnims_DuoFight_Kyogre[] =
{
    sAnim_DuoFight_Kyogre_TopLeft,
    sAnim_DuoFight_Kyogre_TopRight,
    sAnim_DuoFight_Kyogre_FaceLeft,
    sAnim_DuoFight_Kyogre_FaceRight,
    sAnim_DuoFight_Kyogre_ChinLeft,
    sAnim_DuoFight_Kyogre_ChinRight,
    sAnim_DuoFight_Kyogre_LeftPectoralFin,
    sAnim_DuoFight_Kyogre_LeftShoulder,
    sAnim_DuoFight_Kyogre_RightShoulder
};

static const struct CompressedSpriteSheet sSpriteSheet_DuoFight_Kyogre =
{
    gRaySceneDuoFight_Kyogre_Gfx, 0xF00, TAG_DUOFIGHT_KYOGRE
};

static const struct CompressedSpritePalette sSpritePal_DuoFight_Kyogre =
{
    gRaySceneDuoFight_Kyogre_Pal, TAG_DUOFIGHT_KYOGRE
};

static const struct SpriteTemplate sSpriteTemplate_DuoFight_Kyogre =
{
    .tileTag = TAG_DUOFIGHT_KYOGRE,
    .paletteTag = TAG_DUOFIGHT_KYOGRE,
    .oam = &sOam_32x16,
    .anims = sAnims_DuoFight_Kyogre,
    .images = NULL,
    .affineAnims = gDummySpriteAffineAnimTable,
    .callback = SpriteCallbackDummy,
};

static const union AnimCmd sAnim_DuoFight_KyogrePectoralFin[] =
{
    ANIMCMD_FRAME(0, 24),
    ANIMCMD_FRAME(2, 24),
    ANIMCMD_FRAME(4, 24),
    ANIMCMD_FRAME(2, 24),
    ANIMCMD_JUMP(0),
};

static const union AnimCmd *const sAnims_DuoFight_KyogrePectoralFin[] =
{
    sAnim_DuoFight_KyogrePectoralFin
};

static const struct CompressedSpriteSheet sSpriteSheet_DuoFight_KyogrePectoralFin =
{
    gRaySceneDuoFight_KyogrePectoralFin_Gfx, 0xC0, TAG_DUOFIGHT_KYOGRE_PECTORAL_FIN
};

static const struct SpriteTemplate sSpriteTemplate_DuoFight_KyogrePectoralFin =
{
    .tileTag = TAG_DUOFIGHT_KYOGRE_PECTORAL_FIN,
    .paletteTag = TAG_DUOFIGHT_KYOGRE,
    .oam = &sOam_16x8,
    .anims = sAnims_DuoFight_KyogrePectoralFin,
    .images = NULL,
    .affineAnims = gDummySpriteAffineAnimTable,
    .callback = SpriteCallbackDummy,
};

static const struct CompressedSpriteSheet sSpriteSheet_DuoFight_KyogreDorsalFin =
{
    gRaySceneDuoFight_KyogreDorsalFin_Gfx, 0x200, TAG_DUOFIGHT_KYOGRE_DORSAL_FIN
};

static const struct SpriteTemplate sSpriteTemplate_DuoFight_KyogreDorsalFin =
{
    .tileTag = TAG_DUOFIGHT_KYOGRE_DORSAL_FIN,
    .paletteTag = TAG_DUOFIGHT_KYOGRE,
    .oam = &sOam_32x32,
    .anims = sAnims_DuoFight_GroudonShoulderKyogreDorsalFin,
    .images = NULL,
    .affineAnims = gDummySpriteAffineAnimTable,
    .callback = SpriteCallbackDummy,
};

static const struct BgTemplate sBgTemplates_TakesFlight[] =
{
    {
        .bg = 0,
        .charBaseIndex = 2,
        .mapBaseIndex = 31,
        .screenSize = 0,
        .paletteMode = 0,
        .priority = 0,
        .baseTile = 0
    },
    {
        .bg = 1,
        .charBaseIndex = 0,
        .mapBaseIndex = 30,
        .screenSize = 0,
        .paletteMode = 0,
        .priority = 2,
        .baseTile = 0
    },
    {
        .bg = 2,
        .charBaseIndex = 1,
        .mapBaseIndex = 29,
        .screenSize = 1,
        .paletteMode = 0,
        .priority = 1,
        .baseTile = 0
    }
};

static const union AnimCmd sAnim_TakesFlight_Smoke[] =
{
    ANIMCMD_FRAME(0, 1),
    ANIMCMD_END
};

static const union AnimCmd *const sAnims_TakesFlight_Smoke[] =
{
    sAnim_TakesFlight_Smoke
};

static const union AffineAnimCmd sAffineAnim_TakesFlight_Smoke[] =
{
    AFFINEANIMCMD_FRAME(-64, -64, 0, 1),
    AFFINEANIMCMD_FRAME(32, 32, 0, 14),
    AFFINEANIMCMD_FRAME(256, 256, 0, 0),
    AFFINEANIMCMD_JUMP(0)
};

static const union AffineAnimCmd *const sAffineAnims_TakesFlight_Smoke[] =
{
    sAffineAnim_TakesFlight_Smoke
};

static const struct CompressedSpriteSheet sSpriteSheet_TakesFlight_Smoke =
{
    gRaySceneTakesFlight_Smoke_Gfx, 0x100, TAG_FLIGHT_SMOKE
};

static const struct CompressedSpritePalette sSpritePal_TakesFlight_Smoke =
{
    gRaySceneTakesFlight_Smoke_Pal, TAG_FLIGHT_SMOKE
};

static const struct SpriteTemplate sSpriteTemplate_TakesFlight_Smoke =
{
    .tileTag = TAG_FLIGHT_SMOKE,
    .paletteTag = TAG_FLIGHT_SMOKE,
    .oam = &sOam_32x16,
    .anims = sAnims_TakesFlight_Smoke,
    .images = NULL,
    .affineAnims = sAffineAnims_TakesFlight_Smoke,
    .callback = SpriteCB_TakesFlight_Smoke,
};

static const s8 sTakesFlight_SmokeCoords[MAX_SMOKE][2] =
{
    {-1,  5},
    {-3, -4},
    { 5, -3},
    {-7,  2},
    {-9, -1},
    { 1, -5},
    { 3,  4},
    {-5,  3},
    { 7, -2},
    { 9,  1}
};

static const struct BgTemplate sBgTemplates_Descends[] =
{
    {
        .bg = 0,
        .charBaseIndex = 0,
        .mapBaseIndex = 31,
        .screenSize = 0,
        .paletteMode = 0,
        .priority = 0,
        .baseTile = 0
    },
    {
        .bg = 1,
        .charBaseIndex = 1,
        .mapBaseIndex = 30,
        .screenSize = 0,
        .paletteMode = 0,
        .priority = 1,
        .baseTile = 0
    },
    {
        .bg = 2,
        .charBaseIndex = 2,
        .mapBaseIndex = 29,
        .screenSize = 0,
        .paletteMode = 0,
        .priority = 2,
        .baseTile = 0
    },
    {
        .bg = 3,
        .charBaseIndex = 1,
        .mapBaseIndex = 28,
        .screenSize = 0,
        .paletteMode = 0,
        .priority = 3,
        .baseTile = 0
    }
};

static const union AnimCmd sAnim_Descends_Rayquaza[] =
{
    ANIMCMD_FRAME(0, 32),
    ANIMCMD_FRAME(64, 32),
    ANIMCMD_JUMP(0),
};

static const union AnimCmd *const sAnims_Descends_Rayquaza[] =
{
    sAnim_Descends_Rayquaza
};

static const union AnimCmd sAnim_Descends_RayquazaTail[] =
{
    ANIMCMD_FRAME(0, 32),
    ANIMCMD_FRAME(8, 32),
    ANIMCMD_JUMP(0),
};

static const union AnimCmd *const sAnims_Descends_RayquazaTail[] =
{
    sAnim_Descends_RayquazaTail
};

static const struct CompressedSpriteSheet sSpriteSheet_Descends_Rayquaza =
{
    gRaySceneDescends_Rayquaza_Gfx, 0x1000, TAG_DESCENDS_RAYQUAZA
};

static const struct CompressedSpriteSheet sSpriteSheet_Descends_RayquazaTail =
{
    gRaySceneDescends_RayquazaTail_Gfx, 0x200, TAG_DESCENDS_RAYQUAZA_TAIL
};

static const struct CompressedSpritePalette sSpritePal_Descends_Rayquaza =
{
    gRaySceneTakesFlight_Rayquaza_Pal, TAG_DESCENDS_RAYQUAZA // "Takes flight" palette re-used here
};

static const struct SpriteTemplate sSpriteTemplate_Descends_Rayquaza =
{
    .tileTag = TAG_DESCENDS_RAYQUAZA,
    .paletteTag = TAG_DESCENDS_RAYQUAZA,
    .oam = &sOam_64x64,
    .anims = sAnims_Descends_Rayquaza,
    .images = NULL,
    .affineAnims = gDummySpriteAffineAnimTable,
    .callback = SpriteCallbackDummy,
};

static const struct SpriteTemplate sSpriteTemplate_Descends_RayquazaTail =
{
    .tileTag = TAG_DESCENDS_RAYQUAZA_TAIL,
    .paletteTag = TAG_DESCENDS_RAYQUAZA,
    .oam = &sOam_16x32,
    .anims = sAnims_Descends_RayquazaTail,
    .images = NULL,
    .affineAnims = gDummySpriteAffineAnimTable,
    .callback = SpriteCallbackDummy,
};

static const struct BgTemplate sBgTemplates_Charges[] =
{
    {
        .bg = 0,
        .charBaseIndex = 2,
        .mapBaseIndex = 31,
        .screenSize = 0,
        .paletteMode = 0,
        .priority = 0,
        .baseTile = 0
    },
    {
        .bg = 1,
        .charBaseIndex = 1,
        .mapBaseIndex = 30,
        .screenSize = 0,
        .paletteMode = 0,
        .priority = 1,
        .baseTile = 0
    },
    {
        .bg = 2,
        .charBaseIndex = 2,
        .mapBaseIndex = 29,
        .screenSize = 0,
        .paletteMode = 0,
        .priority = 2,
        .baseTile = 0
    },
    {
        .bg = 3,
        .charBaseIndex = 3,
        .mapBaseIndex = 28,
        .screenSize = 0,
        .paletteMode = 0,
        .priority = 3,
        .baseTile = 0
    }
};

static const union AnimCmd sAnim_ChasesAway_Groudon_Still[] =
{
    ANIMCMD_FRAME(0, 1),
    ANIMCMD_END
};

static const union AnimCmd sAnim_ChasesAway_Groudon_Moving[] =
{
    ANIMCMD_FRAME(0, 48),
    ANIMCMD_FRAME(64, 32),
    ANIMCMD_FRAME(0, 48),
    ANIMCMD_FRAME(128, 32),
    ANIMCMD_JUMP(0)
};

static const union AnimCmd *const sAnims_ChasesAway_Groudon[] =
{
    sAnim_ChasesAway_Groudon_Still,
    sAnim_ChasesAway_Groudon_Moving
};

static const union AnimCmd sAnim_ChasesAway_GroudonTail[] =
{
    ANIMCMD_FRAME(0, 1),
    ANIMCMD_END
};

static const union AnimCmd *const sAnims_ChasesAway_GroudonTail[] =
{
    sAnim_ChasesAway_GroudonTail,
};

static const union AnimCmd sAnim_ChasesAway_Kyogre_Front[] =
{
    ANIMCMD_FRAME(0, 1),
    ANIMCMD_END
};

static const union AnimCmd sAnim_ChasesAway_Kyogre_Back[] =
{
    ANIMCMD_FRAME(16, 1),
    ANIMCMD_END
};

static const union AnimCmd sAnim_ChasesAway_Kyogre_Tail[] =
{
    ANIMCMD_FRAME(32, 1),
    ANIMCMD_END
};

static const union AnimCmd *const sAnims_ChasesAway_Kyogre[] =
{
    sAnim_ChasesAway_Kyogre_Front,
    sAnim_ChasesAway_Kyogre_Back,
    sAnim_ChasesAway_Kyogre_Tail
};

static const union AnimCmd sAnim_ChasesAway_Rayquaza_FlyingDown[] =
{
    ANIMCMD_FRAME(0, 1),
    ANIMCMD_END
};

static const union AnimCmd sAnim_ChasesAway_Rayquaza_Arriving[] =
{
    ANIMCMD_FRAME(64, 1),
    ANIMCMD_END
};

static const union AnimCmd sAnim_ChasesAway_Rayquaza_Floating[] =
{
    ANIMCMD_FRAME(128, 1),
    ANIMCMD_END
};

static const union AnimCmd sAnim_ChasesAway_Rayquaza_Shouting[] =
{
    ANIMCMD_FRAME(192, 1),
    ANIMCMD_END
};

static const union AnimCmd *const sAnims_ChasesAway_Rayquaza[] =
{
    sAnim_ChasesAway_Rayquaza_FlyingDown,
    sAnim_ChasesAway_Rayquaza_Arriving,
    sAnim_ChasesAway_Rayquaza_Floating,
    sAnim_ChasesAway_Rayquaza_Shouting
};

static const union AnimCmd sAnim_ChasesAway_RayquazaTail_FlyingDown[] =
{
    ANIMCMD_FRAME(0, 1),
    ANIMCMD_END
};

static const union AnimCmd sAnim_ChasesAway_RayquazaTail_Arriving[] =
{
    ANIMCMD_FRAME(16, 1),
    ANIMCMD_END
};

static const union AnimCmd sAnim_ChasesAway_RayquazaTail_Floating[] =
{
    ANIMCMD_FRAME(32, 1),
    ANIMCMD_END
};

static const union AnimCmd sAnim_ChasesAway_RayquazaTail_Shouting[] =
{
    ANIMCMD_FRAME(48, 1),
    ANIMCMD_END
};

static const union AnimCmd *const sAnims_ChasesAway_RayquazaTail[] =
{
    sAnim_ChasesAway_RayquazaTail_FlyingDown,
    sAnim_ChasesAway_RayquazaTail_Arriving,
    sAnim_ChasesAway_RayquazaTail_Floating,
    sAnim_ChasesAway_RayquazaTail_Shouting
};

static const union AnimCmd sAnim_ChasesAway_KyogreSplash[] =
{
    ANIMCMD_FRAME(0, 8),
    ANIMCMD_FRAME(4, 8),
    ANIMCMD_FRAME(8, 8),
    ANIMCMD_FRAME(12, 8),
    ANIMCMD_FRAME(16, 8),
    ANIMCMD_FRAME(20, 8),
    ANIMCMD_JUMP(0)
};

static const union AnimCmd *const sAnims_ChasesAway_KyogreSplash[] =
{
    sAnim_ChasesAway_KyogreSplash
};

static const struct CompressedSpriteSheet sSpriteSheet_ChasesAway_Groudon =
{
    gRaySceneChasesAway_Groudon_Gfx, 0x1800, TAG_CHASE_GROUDON
};

static const struct CompressedSpriteSheet sSpriteSheet_ChasesAway_GroudonTail =
{
    gRaySceneChasesAway_GroudonTail_Gfx, 0x80, TAG_CHASE_GROUDON_TAIL
};

static const struct CompressedSpriteSheet sSpriteSheet_ChasesAway_Kyogre =
{
    gRaySceneChasesAway_Kyogre_Gfx, 0x600, TAG_CHASE_KYOGRE
};

static const struct CompressedSpriteSheet sSpriteSheet_ChasesAway_Rayquaza =
{
    gRaySceneChasesAway_Rayquaza_Gfx, 0x2000, TAG_CHASE_RAYQUAZA
};

static const struct CompressedSpriteSheet sSpriteSheet_ChasesAway_RayquazaTail =
{
    gRaySceneChasesAway_RayquazaTail_Gfx, 0x800, TAG_CHASE_RAYQUAZA_TAIL
};

static const struct CompressedSpriteSheet sSpriteSheet_ChasesAway_KyogreSplash =
{
    gRaySceneChasesAway_KyogreSplash_Gfx, 0x300, TAG_CHASE_SPLASH
};

static const struct CompressedSpritePalette sSpritePal_ChasesAway_Groudon =
{
    gRaySceneChasesAway_Groudon_Pal, TAG_CHASE_GROUDON
};

static const struct CompressedSpritePalette sSpritePal_ChasesAway_Kyogre =
{
    gRaySceneChasesAway_Kyogre_Pal, TAG_CHASE_KYOGRE
};

static const struct CompressedSpritePalette sSpritePal_ChasesAway_Rayquaza =
{
    gRaySceneChasesAway_Rayquaza_Pal, TAG_CHASE_RAYQUAZA
};

static const struct CompressedSpritePalette sSpritePal_ChasesAway_KyogreSplash =
{
    gRaySceneChasesAway_KyogreSplash_Pal, TAG_CHASE_SPLASH
};

static const struct SpriteTemplate sSpriteTemplate_ChasesAway_Groudon =
{
    .tileTag = TAG_CHASE_GROUDON,
    .paletteTag = TAG_CHASE_GROUDON,
    .oam = &sOam_64x64,
    .anims = sAnims_ChasesAway_Groudon,
    .images = NULL,
    .affineAnims = gDummySpriteAffineAnimTable,
    .callback = SpriteCallbackDummy,
};

static const struct SpriteTemplate sSpriteTemplate_ChasesAway_GroudonTail =
{
    .tileTag = TAG_CHASE_GROUDON_TAIL,
    .paletteTag = TAG_CHASE_GROUDON,
    .oam = &sOam_16x16,
    .anims = sAnims_ChasesAway_GroudonTail,
    .images = NULL,
    .affineAnims = gDummySpriteAffineAnimTable,
    .callback = SpriteCallbackDummy,
};

static const struct SpriteTemplate sSpriteTemplate_ChasesAway_Kyogre =
{
    .tileTag = TAG_CHASE_KYOGRE,
    .paletteTag = TAG_CHASE_KYOGRE,
    .oam = &sOam_32x32,
    .anims = sAnims_ChasesAway_Kyogre,
    .images = NULL,
    .affineAnims = gDummySpriteAffineAnimTable,
    .callback = SpriteCallbackDummy,
};

static const struct SpriteTemplate sSpriteTemplate_ChasesAway_Rayquaza =
{
    .tileTag = TAG_CHASE_RAYQUAZA,
    .paletteTag = TAG_CHASE_RAYQUAZA,
    .oam = &sOam_64x64,
    .anims = sAnims_ChasesAway_Rayquaza,
    .images = NULL,
    .affineAnims = gDummySpriteAffineAnimTable,
    .callback = SpriteCB_ChasesAway_Rayquaza,
};

static const struct SpriteTemplate sSpriteTemplate_ChasesAway_RayquazaTail =
{
    .tileTag = TAG_CHASE_RAYQUAZA_TAIL,
    .paletteTag = TAG_CHASE_RAYQUAZA,
    .oam = &sOam_32x32,
    .anims = sAnims_ChasesAway_RayquazaTail,
    .images = NULL,
    .affineAnims = gDummySpriteAffineAnimTable,
    .callback = SpriteCallbackDummy,
};

static const struct SpriteTemplate sSpriteTemplate_ChasesAway_KyogreSplash =
{
    .tileTag = TAG_CHASE_SPLASH,
    .paletteTag = TAG_CHASE_SPLASH,
    .oam = &sOam_32x8,
    .anims = sAnims_ChasesAway_KyogreSplash,
    .images = NULL,
    .affineAnims = gDummySpriteAffineAnimTable,
    .callback = SpriteCallbackDummy,
};

static const struct BgTemplate sBgTemplates_ChasesAway[] =
{
    {
        .bg = 0,
        .charBaseIndex = 1,
        .mapBaseIndex = 31,
        .screenSize = 0,
        .paletteMode = 0,
        .priority = 1,
        .baseTile = 0
    },
    {
        .bg = 1,
        .charBaseIndex = 1,
        .mapBaseIndex = 30,
        .screenSize = 0,
        .paletteMode = 0,
        .priority = 2,
        .baseTile = 0
    },
    {
        .bg = 2,
        .charBaseIndex = 0,
        .mapBaseIndex = 29,
        .screenSize = 0,
        .paletteMode = 0,
        .priority = 0,
        .baseTile = 0
    }
};

void DoRayquazaScene(u8 animId, bool8 endEarly, void (*exitCallback)(void))
{
    sRayScene = AllocZeroed(sizeof(*sRayScene));
    sRayScene->animId = animId;
    sRayScene->exitCallback = exitCallback;
    sRayScene->endEarly = endEarly;
    SetMainCallback2(CB2_InitRayquazaScene);
}

static void CB2_InitRayquazaScene(void)
{
    SetVBlankHBlankCallbacksToNull();
    ClearScheduledBgCopiesToVram();
    ScanlineEffect_Stop();
    FreeAllSpritePalettes();
    ResetPaletteFade();
    ResetSpriteData();
    ResetTasks();
    FillPalette(RGB_BLACK, 0xF0, 32);
    CreateTask(sTasksForAnimations[sRayScene->animId], 0);
    SetMainCallback2(CB2_RayquazaScene);
}

static void CB2_RayquazaScene(void)
{
    RunTasks();
    AnimateSprites();
    BuildOamBuffer();
    DoScheduledBgTilemapCopiesToVram();
    UpdatePaletteFade();
}

static void VBlankCB_RayquazaScene(void)
{
    LoadOam();
    ProcessSpriteCopyRequests();
    TransferPlttBuffer();
}

static void Task_EndAfterFadeScreen(u8 taskId)
{
    if (!gPaletteFade.active)
    {
        ResetSpriteData();
        FreeAllSpritePalettes();
        SetMainCallback2(sRayScene->exitCallback);
        Free(sRayScene);
        DestroyTask(taskId);
    }
}

static void Task_SetNextAnim(u8 taskId)
{
    if (!gPaletteFade.active)
    {
        if (sRayScene->endEarly == TRUE)
        {
            gTasks[taskId].func = Task_EndAfterFadeScreen;
        }
        else
        {
            sRayScene->animId++;
            sRayScene->unk = 0;
            gTasks[taskId].func = sTasksForAnimations[sRayScene->animId];
        }
    }
}

// The cutscene window is cropped to a narrower view, with black borders on each vertical edge
// This function is used in scenes where sprites in these borders need to be hidden
static void SetWindowsHideVertBorders(void)
{
    SetGpuReg(REG_OFFSET_WININ, WININ_WIN0_ALL);
    SetGpuReg(REG_OFFSET_WINOUT, 0);
    SetGpuReg(REG_OFFSET_WIN0H, WIN_RANGE(0, DISPLAY_WIDTH));
    SetGpuReg(REG_OFFSET_WIN0V, WIN_RANGE(24, DISPLAY_HEIGHT - 24));
    gPlttBufferUnfaded[0] = 0;
    gPlttBufferFaded[0] = 0;
}

static void ResetWindowDimensions(void)
{
    SetGpuReg(REG_OFFSET_WININ, WININ_WIN0_ALL);
    SetGpuReg(REG_OFFSET_WINOUT, WINOUT_WIN01_ALL);
}


// RAY_ANIM_DUO_FIGHT / RAY_ANIM_DUO_FIGHT_PRE

#define tTimer           data[0]
#define tHelperTaskId    data[1]
#define tGroudonSpriteId data[2]
#define tKyogreSpriteId  data[3]

#define sGroudonBodySpriteId     data[0]
#define sGroudonShoulderSpriteId data[1]
#define sGroudonClawSpriteId     data[2]

static void Task_HandleDuoFightPre(u8 taskId)
{
    s16 *data = gTasks[taskId].data;
    DuoFight_AnimateRain();
    if (!gPaletteFade.active)
    {
        s16 frame = tTimer;
        if (frame == 64)
        {
            DuoFight_Lightning1();
        }
        else if (frame == 144)
        {
            DuoFight_Lightning2();
        }
        else
        {
            switch (frame)
            {
            case 328:
                DuoFightEnd(taskId, 0);
                return;
            case 148:
                DuoFight_LightningLong();
                break;
            }
        }

        tTimer++;
    }
}

static u8 DuoFightPre_CreateGroudonSprites(void)
{
    u8 spriteId;
    s16 *data;

    spriteId = CreateSprite(&sSpriteTemplate_DuoFightPre_Groudon, 88, 72, 3);
    gSprites[spriteId].callback = SpriteCB_DuoFightPre_Groudon;
    data = gSprites[spriteId].data;
    sGroudonBodySpriteId = CreateSprite(&sSpriteTemplate_DuoFightPre_Groudon, 56, 104, 3);
    sGroudonShoulderSpriteId = CreateSprite(&sSpriteTemplate_DuoFightPre_GroudonShoulder, 75, 101, 0);
    sGroudonClawSpriteId = CreateSprite(&sSpriteTemplate_DuoFightPre_GroudonClaw, 109, 114, 1);
    StartSpriteAnim(&gSprites[sGroudonBodySpriteId], 1);
    return spriteId;
}

static void SpriteCB_DuoFightPre_Groudon(struct Sprite *sprite)
{
    s16 *data = sprite->data;
    data[5]++;
    data[5] &= 0x1F;
    if (data[5] == 0 && sprite->pos1.x != 72)
    {
        sprite->pos1.x--;
        gSprites[sprite->sGroudonBodySpriteId].pos1.x--;
        gSprites[sGroudonShoulderSpriteId].pos1.x--;
        gSprites[sGroudonClawSpriteId].pos1.x--;
    }

    switch (sprite->animCmdIndex)
    {
    case 0:
        gSprites[sGroudonShoulderSpriteId].pos2.x = 0;
        gSprites[sGroudonShoulderSpriteId].pos2.y = 0;
        gSprites[sGroudonClawSpriteId].pos2.x = 0;
        gSprites[sGroudonClawSpriteId].pos2.y = 0;
        break;
    case 1:
    case 3:
        gSprites[sGroudonShoulderSpriteId].pos2.x = -1;
        gSprites[sGroudonShoulderSpriteId].pos2.y = 0;
        gSprites[sGroudonClawSpriteId].pos2.x = -1;
        gSprites[sGroudonClawSpriteId].pos2.y = 0;
        break;
    case 2:
        gSprites[sGroudonShoulderSpriteId].pos2.x = -1;
        gSprites[sGroudonShoulderSpriteId].pos2.y = 1;
        gSprites[sGroudonClawSpriteId].pos2.x = -2;
        gSprites[sGroudonClawSpriteId].pos2.y = 1;
        break;
    }
}

static u8 DuoFightPre_CreateKyogreSprites(void)
{
    u8 spriteId;
    s16 *data;

    spriteId = CreateSprite(&sSpriteTemplate_DuoFightPre_Kyogre, 136, 96, 1);
    gSprites[spriteId].callback = SpriteCB_DuoFightPre_Kyogre;
    data = gSprites[spriteId].data;

    data[0]  = CreateSprite(&sSpriteTemplate_DuoFightPre_Kyogre, 168,  96, 1) << 8;
    data[0] |= CreateSprite(&sSpriteTemplate_DuoFightPre_Kyogre, 136, 112, 1);
    data[1]  = CreateSprite(&sSpriteTemplate_DuoFightPre_Kyogre, 168, 112, 1) << 8;
    data[1] |= CreateSprite(&sSpriteTemplate_DuoFightPre_Kyogre, 136, 128, 1);
    data[2]  = CreateSprite(&sSpriteTemplate_DuoFightPre_Kyogre, 168, 128, 1) << 8;
    data[2] |= CreateSprite(&sSpriteTemplate_DuoFightPre_Kyogre, 104, 128, 2);
    data[3]  = CreateSprite(&sSpriteTemplate_DuoFightPre_Kyogre, 136, 128, 2) << 8;
    data[3] |= CreateSprite(&sSpriteTemplate_DuoFightPre_Kyogre, 184, 128, 0);
    data[4]  = CreateSprite(&sSpriteTemplate_DuoFightPre_KyogrePectoralFin, 208, 132, 0) << 8;
    data[4] |= CreateSprite(&sSpriteTemplate_DuoFightPre_KyogreDorsalFin, 200, 120, 1);

    StartSpriteAnim(&gSprites[data[0] >> 8], 1);
    StartSpriteAnim(&gSprites[data[0] & 0xFF], 2);
    StartSpriteAnim(&gSprites[data[1] >> 8], 3);
    StartSpriteAnim(&gSprites[data[1] & 0xFF], 4);
    StartSpriteAnim(&gSprites[data[2] >> 8], 5);
    StartSpriteAnim(&gSprites[data[2] & 0xFF], 6);
    StartSpriteAnim(&gSprites[data[3] >> 8], 7);
    StartSpriteAnim(&gSprites[data[3] & 0xFF], 8);

    return spriteId;
}

static void SpriteCB_DuoFightPre_Kyogre(struct Sprite *sprite)
{
    s16 *data = sprite->data;
    data[5]++;
    data[5] &= 0x1F;
    if (data[5] == 0 && sprite->pos1.x != 152)
    {
        sprite->pos1.x++;
        gSprites[sprite->data[0] >> 8].pos1.x++;
        gSprites[sprite->data[0] & 0xFF].pos1.x++;
        gSprites[data[1] >> 8].pos1.x++;
        gSprites[data[1] & 0xFF].pos1.x++;
        gSprites[data[2] >> 8].pos1.x++;
        gSprites[data[2] & 0xFF].pos1.x++;
        gSprites[data[3] >> 8].pos1.x++;
        gSprites[data[3] & 0xFF].pos1.x++;
        gSprites[data[4] >> 8].pos1.x++;
        gSprites[data[4] & 0xFF].pos1.x++;
    }

    switch (gSprites[data[2] & 0xFF].animCmdIndex)
    {
    case 0:
        sprite->pos2.y = 0;
        gSprites[data[0] >> 8].pos2.y = 0;
        gSprites[data[0] & 0xFF].pos2.y = 0;
        gSprites[data[1] >> 8].pos2.y = 0;
        gSprites[data[1] & 0xFF].pos2.y = 0;
        gSprites[data[2] >> 8].pos2.y = 0;
        gSprites[data[2] & 0xFF].pos2.y = 0;
        gSprites[data[3] >> 8].pos2.y = 0;
        gSprites[data[3] & 0xFF].pos2.y = 0;
        gSprites[data[4] >> 8].pos2.y = 0;
        gSprites[data[4] & 0xFF].pos2.y = 0;
        break;
    case 1:
    case 3:
        sprite->pos2.y = 1;
        gSprites[data[0] >> 8].pos2.y = 1;
        gSprites[data[0] & 0xFF].pos2.y = 1;
        gSprites[data[1] >> 8].pos2.y = 1;
        gSprites[data[1] & 0xFF].pos2.y = 1;
        gSprites[data[2] >> 8].pos2.y = 1;
        gSprites[data[2] & 0xFF].pos2.y = 1;
        gSprites[data[3] >> 8].pos2.y = 1;
        gSprites[data[3] & 0xFF].pos2.y = 1;
        gSprites[data[4] >> 8].pos2.y = 1;
        gSprites[data[4] & 0xFF].pos2.y = 1;
        break;
    case 2:
        sprite->pos2.y = 2;
        gSprites[data[0] >> 8].pos2.y = 2;
        gSprites[data[0] & 0xFF].pos2.y = 2;
        gSprites[data[1] >> 8].pos2.y = 2;
        gSprites[data[1] & 0xFF].pos2.y = 2;
        gSprites[data[2] >> 8].pos2.y = 2;
        gSprites[data[4] & 0xFF].pos2.y = 2;
        break;
    }
}

static void VBlankCB_DuoFight(void)
{
    VBlankCB_RayquazaScene();
    ScanlineEffect_InitHBlankDmaTransfer();
}

static void InitDuoFightSceneBgs(void)
{
    ResetVramOamAndBgCntRegs();
    ResetBgsAndClearDma3BusyFlags(0);
    InitBgsFromTemplates(0, sBgTemplates_DuoFight, ARRAY_COUNT(sBgTemplates_DuoFight));
    SetBgTilemapBuffer(0, sRayScene->tilemapBuffers[0]);
    SetBgTilemapBuffer(1, sRayScene->tilemapBuffers[1]);
    SetBgTilemapBuffer(2, sRayScene->tilemapBuffers[2]);
    ResetAllBgsCoordinates();
    ScheduleBgCopyTilemapToVram(0);
    ScheduleBgCopyTilemapToVram(1);
    ScheduleBgCopyTilemapToVram(2);
    SetGpuReg(REG_OFFSET_DISPCNT, DISPCNT_OBJ_ON | DISPCNT_OBJ_1D_MAP);
    ShowBg(0);
    ShowBg(1);
    ShowBg(2);
    SetGpuReg(REG_OFFSET_BLDCNT, 0);
}

static void LoadDuoFightSceneGfx(void)
{
    ResetTempTileDataBuffers();
    DecompressAndCopyTileDataToVram(0, gRaySceneDuoFight_Clouds_Gfx, 0, 0, 0);
    while (FreeTempTileDataBuffersIfPossible())
        ;
    LZDecompressWram(gRaySceneDuoFight_Clouds2_Tilemap, sRayScene->tilemapBuffers[0]);
    LZDecompressWram(gRaySceneDuoFight_Clouds1_Tilemap, sRayScene->tilemapBuffers[1]);
    LZDecompressWram(gRaySceneDuoFight_Clouds3_Tilemap, sRayScene->tilemapBuffers[2]);
    LoadCompressedPalette(gRaySceneDuoFight_Clouds_Pal, 0, 0x40);
    LoadCompressedSpriteSheet(&sSpriteSheet_DuoFight_Groudon);
    LoadCompressedSpriteSheet(&sSpriteSheet_DuoFight_GroudonShoulder);
    LoadCompressedSpriteSheet(&sSpriteSheet_DuoFight_GroudonClaw);
    LoadCompressedSpriteSheet(&sSpriteSheet_DuoFight_Kyogre);
    LoadCompressedSpriteSheet(&sSpriteSheet_DuoFight_KyogrePectoralFin);
    LoadCompressedSpriteSheet(&sSpriteSheet_DuoFight_KyogreDorsalFin);
    LoadCompressedSpritePalette(&sSpritePal_DuoFight_Groudon);
    LoadCompressedSpritePalette(&sSpritePal_DuoFight_Kyogre);
}

static void Task_DuoFightAnim(u8 taskId)
{
    s16 *data = gTasks[taskId].data;
    ScanlineEffect_Clear();
    InitDuoFightSceneBgs();
    LoadDuoFightSceneGfx();
    CpuFastFill16(0, gScanlineEffectRegBuffers, sizeof(gScanlineEffectRegBuffers));
    ScanlineEffect_SetParams(sScanlineParams_DuoFight_Clouds);
    tTimer = 0;
    tHelperTaskId = CreateTask(Task_DuoFight_AnimateClouds, 0);
    if (sRayScene->animId == RAY_ANIM_DUO_FIGHT_PRE)
    {
        tGroudonSpriteId = DuoFightPre_CreateGroudonSprites();
        tKyogreSpriteId = DuoFightPre_CreateKyogreSprites();
        gTasks[taskId].func = Task_HandleDuoFightPre;
    }
    else
    {
        tGroudonSpriteId = DuoFight_CreateGroudonSprites();
        tKyogreSpriteId = DuoFight_CreateKyogreSprites();
        gTasks[taskId].func = Task_HandleDuoFight;
        StopMapMusic();
    }

    BlendPalettes(-1, 0x10, 0);
    BeginNormalPaletteFade(0xFFFFFFFF, 0, 0x10, 0, RGB_BLACK);
    SetVBlankCallback(VBlankCB_DuoFight);
    PlaySE(SE_DOWNPOUR);
}

static void Task_DuoFight_AnimateClouds(u8 taskId)
{
    s16 i;
    u16 *data = gTasks[taskId].data;

    for (i = 24; i < 92; i++)
    {
        if (i <= 47)
        {
            gScanlineEffectRegBuffers[0][i] = data[0] >> 8;
            gScanlineEffectRegBuffers[1][i] = data[0] >> 8;
        }
        else if (i <= 63)
        {
            gScanlineEffectRegBuffers[0][i] = data[1] >> 8;
            gScanlineEffectRegBuffers[1][i] = data[1] >> 8;
        }
        else if (i <= 75)
        {
            gScanlineEffectRegBuffers[0][i] = data[2] >> 8;
            gScanlineEffectRegBuffers[1][i] = data[2] >> 8;
        }
        else if (i <= 83)
        {
            gScanlineEffectRegBuffers[0][i] = data[3] >> 8;
            gScanlineEffectRegBuffers[1][i] = data[3] >> 8;
        }
        else if (i <= 87)
        {
            gScanlineEffectRegBuffers[0][i] = data[4] >> 8;
            gScanlineEffectRegBuffers[1][i] = data[4] >> 8;
        }
        else
        {
            gScanlineEffectRegBuffers[0][i] = data[5] >> 8;
            gScanlineEffectRegBuffers[1][i] = data[5] >> 8;
        }
    }

    if (sRayScene->animId == RAY_ANIM_DUO_FIGHT_PRE)
    {
        data[0] += 448;
        data[1] += 384;
        data[2] += 320;
        data[3] += 256;
        data[4] += 192;
        data[5] += 128;
    }
    else
    {
        data[0] += 768;
        data[1] += 640;
        data[2] += 512;
        data[3] += 384;
        data[4] += 256;
        data[5] += 128;
    }
}

static void Task_HandleDuoFight(u8 taskId)
{
    s16 *data = gTasks[taskId].data;
    DuoFight_AnimateRain();
    if (!gPaletteFade.active)
    {
        s16 frame = tTimer;
        if (frame == 32 || frame == 112)
        {
            DuoFight_Lightning1();
        }
        else if (frame == 216)
        {
            DuoFight_Lightning2();
        }
        else if (frame == 220)
        {
            DuoFight_LightningLong();
        }
        else
        {
            switch (frame)
            {
            case 412:
                DuoFightEnd(taskId, 2);
                return;
            case 380:
                SetGpuReg(REG_OFFSET_BLDCNT, BLDCNT_TGT1_BG2 | BLDCNT_TGT2_BG1 | BLDCNT_EFFECT_BLEND);
                gTasks[tHelperTaskId].func = DuoFight_PanOffScene;
                gTasks[tHelperTaskId].data[0] = 0;
                gTasks[tHelperTaskId].data[2] = data[2];
                gTasks[tHelperTaskId].data[3] = data[3];
                ScanlineEffect_Stop();
                break;
            }
        }

        tTimer++;
    }
}

// In the below functions, BlendPalettesGradually flashes the bg white and the duo black
// and gradually fades them back to original color to simulate lightning
static void DuoFight_Lightning1(void)
{
<<<<<<< HEAD
    PlaySE(SE_T_KAMI);
    BlendPalettesGradually(0x00007FFF, 0, 16, 0, RGB_WHITEALPHA, 0, 0);
    BlendPalettesGradually(0xFFFF0000, 0, 16, 0, RGB_BLACK,      0, 1);
=======
    PlaySE(SE_THUNDER);
    sub_80A2C44(0x7FFF, 0, 0x10, 0, -1, 0, 0);
    sub_80A2C44(0xFFFF0000, 0, 0x10, 0, 0, 0, 1);
>>>>>>> 09cfed64
}

static void DuoFight_Lightning2(void)
{
<<<<<<< HEAD
    PlaySE(SE_T_KAMI);
    BlendPalettesGradually(0x00007FFF, 0, 16, 16, RGB_WHITEALPHA, 0, 0);
    BlendPalettesGradually(0xFFFF0000, 0, 16, 16, RGB_BLACK,      0, 1);
=======
    PlaySE(SE_THUNDER);
    sub_80A2C44(0x7FFF, 0, 0x10, 0x10, -1, 0, 0);
    sub_80A2C44(0xFFFF0000, 0, 0x10, 0x10, 0, 0, 1);
>>>>>>> 09cfed64
}

static void DuoFight_LightningLong(void)
{
    BlendPalettesGradually(0x00007FFF, 4, 16, 0, RGB_WHITEALPHA, 0, 0);
    BlendPalettesGradually(0xFFFF0000, 4, 16, 0, RGB_BLACK,      0, 1);
}

static void DuoFight_AnimateRain(void)
{
    ChangeBgX(2, 0x400, 1);
    ChangeBgY(2, 0x800, 2);
}

// Only used by the full version, which pans up at the end (so scene objects move down)
// DuoFightPre just fades to black with no pan
static void DuoFight_PanOffScene(u8 taskId)
{
    u16 bgY;
    s16 *data = gTasks[taskId].data;
    DuoFight_SlideGroudonDown(&gSprites[tGroudonSpriteId]);
    DuoFight_SlideKyogreDown(&gSprites[tKyogreSpriteId]);

    bgY = GetBgY(1);
    if (GetBgY(1) == 0 || bgY > 0x8000)
        ChangeBgY(1, 0x400, 2);

    if (tTimer != 16)
    {
        tTimer++;
        SetGpuReg(REG_OFFSET_BLDALPHA, BLDALPHA_BLEND(16 - tTimer, tTimer));
    }
}

static void DuoFightEnd(u8 taskId, s8 palDelay)
{
    PlaySE(SE_DOWNPOUR_STOP);
    BeginNormalPaletteFade(0xFFFFFFFF, palDelay, 0, 0x10, RGB_BLACK);
    gTasks[taskId].func = Task_DuoFightEnd;
}

static void Task_DuoFightEnd(u8 taskId)
{
    s16 *data = gTasks[taskId].data;
    DuoFight_AnimateRain();
    if (!gPaletteFade.active)
    {
        DestroyTask(tHelperTaskId);
        ChangeBgY(1, 0, 0);
        SetVBlankCallback(NULL);
        ScanlineEffect_Stop();
        ResetSpriteData();
        FreeAllSpritePalettes();
        tTimer = 0;
        gTasks[taskId].func = Task_SetNextAnim;
    }
}

static u8 DuoFight_CreateGroudonSprites(void)
{
    u8 spriteId;
    s16 *data;

    spriteId = CreateSprite(&sSpriteTemplate_DuoFight_Groudon, 98, 72, 3);
    gSprites[spriteId].callback = SpriteCB_DuoFight_Groudon;
    data = gSprites[spriteId].data;
    sGroudonBodySpriteId = CreateSprite(&sSpriteTemplate_DuoFight_Groudon, 66, 104, 3);
    sGroudonShoulderSpriteId = CreateSprite(&sSpriteTemplate_DuoFight_GroudonShoulder, 85, 101, 0);
    sGroudonClawSpriteId = CreateSprite(&sSpriteTemplate_DuoFight_GroudonClaw, 119, 114, 1);
    StartSpriteAnim(&gSprites[sGroudonBodySpriteId], 1);
    return spriteId;
}

static void SpriteCB_DuoFight_Groudon(struct Sprite *sprite)
{
    s16 *data = sprite->data;
    data[5]++;
    data[5] &= 0xF;
    if (!(data[5] & 7) && sprite->pos1.x != 72)
    {
        sprite->pos1.x--;
        gSprites[sprite->sGroudonBodySpriteId].pos1.x--;
        gSprites[sGroudonShoulderSpriteId].pos1.x--;
        gSprites[sGroudonClawSpriteId].pos1.x--;
    }

    switch (sprite->animCmdIndex)
    {
    case 0:
        gSprites[sGroudonShoulderSpriteId].pos2.x = 0;
        gSprites[sGroudonShoulderSpriteId].pos2.y = 0;
        gSprites[sGroudonClawSpriteId].pos2.x = 0;
        gSprites[sGroudonClawSpriteId].pos2.y = 0;
        break;
    case 1:
    case 3:
        gSprites[sGroudonShoulderSpriteId].pos2.x = -1;
        gSprites[sGroudonShoulderSpriteId].pos2.y = 0;
        gSprites[sGroudonClawSpriteId].pos2.x = -1;
        gSprites[sGroudonClawSpriteId].pos2.y = 0;
        break;
    case 2:
        gSprites[sGroudonShoulderSpriteId].pos2.x = -1;
        gSprites[sGroudonShoulderSpriteId].pos2.y = 1;
        gSprites[sGroudonClawSpriteId].pos2.x = -2;
        gSprites[sGroudonClawSpriteId].pos2.y = 1;
        break;
    }
}

static void DuoFight_SlideGroudonDown(struct Sprite *sprite)
{
    s16 *data = sprite->data;
    if (sprite->pos1.y <= 160)
    {
        sprite->pos1.y += 8;
        gSprites[sprite->sGroudonBodySpriteId].pos1.y += 8;
        gSprites[sGroudonShoulderSpriteId].pos1.y += 8;
        gSprites[sGroudonClawSpriteId].pos1.y += 8;
    }
}

static u8 DuoFight_CreateKyogreSprites(void)
{
    u8 spriteId;
    s16 *data;

    spriteId = CreateSprite(&sSpriteTemplate_DuoFight_Kyogre, 126, 96, 1);
    gSprites[spriteId].callback = SpriteCB_DuoFight_Kyogre;
    data = gSprites[spriteId].data;

    data[0] = CreateSprite(&sSpriteTemplate_DuoFight_Kyogre, 158, 96, 1) << 8;
    data[0] |= CreateSprite(&sSpriteTemplate_DuoFight_Kyogre, 126, 112, 1);
    data[1] = CreateSprite(&sSpriteTemplate_DuoFight_Kyogre, 158, 112, 1) << 8;
    data[1] |= CreateSprite(&sSpriteTemplate_DuoFight_Kyogre, 126, 128, 1);
    data[2] = CreateSprite(&sSpriteTemplate_DuoFight_Kyogre, 158, 128, 1) << 8;
    data[2] |= CreateSprite(&sSpriteTemplate_DuoFight_Kyogre, 94, 128, 2);
    data[3] = CreateSprite(&sSpriteTemplate_DuoFight_Kyogre, 126, 128, 2) << 8;
    data[3] |= CreateSprite(&sSpriteTemplate_DuoFight_Kyogre, 174, 128, 0);
    data[4] = CreateSprite(&sSpriteTemplate_DuoFight_KyogrePectoralFin, 198, 132, 0) << 8;
    data[4] |= CreateSprite(&sSpriteTemplate_DuoFight_KyogreDorsalFin, 190, 120, 1);

    StartSpriteAnim(&gSprites[data[0] >> 8], 1);
    StartSpriteAnim(&gSprites[data[0] & 0xFF], 2);
    StartSpriteAnim(&gSprites[data[1] >> 8], 3);
    StartSpriteAnim(&gSprites[data[1] & 0xFF], 4);
    StartSpriteAnim(&gSprites[data[2] >> 8], 5);
    StartSpriteAnim(&gSprites[data[2] & 0xFF], 6);
    StartSpriteAnim(&gSprites[data[3] >> 8], 7);
    StartSpriteAnim(&gSprites[data[3] & 0xFF], 8);

    return spriteId;
}

static void SpriteCB_DuoFight_Kyogre(struct Sprite *sprite)
{
    s16 *data = sprite->data;
    data[5]++;
    data[5] &= 0xF;
    if (!(data[5] & 7) && sprite->pos1.x != 152)
    {
        sprite->pos1.x++;
        gSprites[sprite->data[0] >> 8].pos1.x++;
        gSprites[sprite->data[0] & 0xFF].pos1.x++;
        gSprites[data[1] >> 8].pos1.x++;
        gSprites[data[1] & 0xFF].pos1.x++;
        gSprites[data[2] >> 8].pos1.x++;
        gSprites[data[2] & 0xFF].pos1.x++;
        gSprites[data[3] >> 8].pos1.x++;
        gSprites[data[3] & 0xFF].pos1.x++;
        gSprites[data[4] >> 8].pos1.x++;
        gSprites[data[4] & 0xFF].pos1.x++;
    }

    switch (gSprites[data[2] & 0xFF].animCmdIndex)
    {
    case 0:
        sprite->pos2.y = 0;
        gSprites[data[0] >> 8].pos2.y = 0;
        gSprites[data[0] & 0xFF].pos2.y = 0;
        gSprites[data[1] >> 8].pos2.y = 0;
        gSprites[data[1] & 0xFF].pos2.y = 0;
        gSprites[data[2] >> 8].pos2.y = 0;
        gSprites[data[2] & 0xFF].pos2.y = 0;
        gSprites[data[3] >> 8].pos2.y = 0;
        gSprites[data[3] & 0xFF].pos2.y = 0;
        gSprites[data[4] >> 8].pos2.y = 0;
        gSprites[data[4] & 0xFF].pos2.y = 0;
        break;
    case 1:
    case 3:
        sprite->pos2.y = 1;
        gSprites[data[0] >> 8].pos2.y = 1;
        gSprites[data[0] & 0xFF].pos2.y = 1;
        gSprites[data[1] >> 8].pos2.y = 1;
        gSprites[data[1] & 0xFF].pos2.y = 1;
        gSprites[data[2] >> 8].pos2.y = 1;
        gSprites[data[2] & 0xFF].pos2.y = 1;
        gSprites[data[3] >> 8].pos2.y = 1;
        gSprites[data[3] & 0xFF].pos2.y = 1;
        gSprites[data[4] >> 8].pos2.y = 1;
        gSprites[data[4] & 0xFF].pos2.y = 1;
        break;
    case 2:
        sprite->pos2.y = 2;
        gSprites[data[0] >> 8].pos2.y = 2;
        gSprites[data[0] & 0xFF].pos2.y = 2;
        gSprites[data[1] >> 8].pos2.y = 2;
        gSprites[data[1] & 0xFF].pos2.y = 2;
        gSprites[data[2] >> 8].pos2.y = 2;
        gSprites[data[4] & 0xFF].pos2.y = 2;
        break;
    }
}

static void DuoFight_SlideKyogreDown(struct Sprite *sprite)
{
    s16 *data = sprite->data;
    if (sprite->pos1.y <= 160)
    {
        sprite->pos1.y += 8;
        gSprites[sprite->data[0] >> 8].pos1.y += 8;
        gSprites[sprite->data[0] & 0xFF].pos1.y += 8;
        gSprites[data[1] >> 8].pos1.y += 8;
        gSprites[data[1] & 0xFF].pos1.y += 8;
        gSprites[data[2] >> 8].pos1.y += 8;
        gSprites[data[2] & 0xFF].pos1.y += 8;
        gSprites[data[3] >> 8].pos1.y += 8;
        gSprites[data[3] & 0xFF].pos1.y += 8;
        gSprites[data[4] >> 8].pos1.y += 8;
        gSprites[data[4] & 0xFF].pos1.y += 8;
    }
}

#undef tTimer
#undef tHelperTaskId
#undef tGroudonSpriteId
#undef tKyogreSpriteId

#undef sGroudonBodySpriteId
#undef sGroudonShoulderSpriteId
#undef sGroudonClawSpriteId


// RAY_ANIM_TAKES_FLIGHT

#define tState      data[0]
#define tTimer      data[1]
#define tScale      data[2]
#define tScaleSpeed data[3]
#define tYCoord     data[4]
#define tYSpeed     data[5]
#define tYOffset    data[6]
#define tYOffsetDir data[7]

static void InitTakesFlightSceneBgs(void)
{
    ResetVramOamAndBgCntRegs();
    ResetBgsAndClearDma3BusyFlags(0);
    InitBgsFromTemplates(1, sBgTemplates_TakesFlight, ARRAY_COUNT(sBgTemplates_TakesFlight));
    SetBgTilemapBuffer(0, sRayScene->tilemapBuffers[0]);
    SetBgTilemapBuffer(1, sRayScene->tilemapBuffers[1]);
    SetBgTilemapBuffer(2, sRayScene->tilemapBuffers[2]);
    ResetAllBgsCoordinates();
    ScheduleBgCopyTilemapToVram(0);
    ScheduleBgCopyTilemapToVram(1);
    ScheduleBgCopyTilemapToVram(2);
    SetGpuReg(REG_OFFSET_DISPCNT, DISPCNT_OBJ_ON | DISPCNT_OBJ_1D_MAP);
    ShowBg(0);
    ShowBg(1);
    ShowBg(2);
    SetGpuReg(REG_OFFSET_BLDCNT, 0);
}

static void LoadTakesFlightSceneGfx(void)
{
    ResetTempTileDataBuffers();
    DecompressAndCopyTileDataToVram(0, gRaySceneDuoFight_Clouds_Gfx, 0, 0, 0); // Re-uses clouds from previous scene
    DecompressAndCopyTileDataToVram(1, gRaySceneTakesFlight_Bg_Gfx, 0, 0, 0);
    DecompressAndCopyTileDataToVram(2, gRaySceneTakesFlight_Rayquaza_Gfx, 0, 0, 0);
    while (FreeTempTileDataBuffersIfPossible())
        ;
    LZDecompressWram(gRaySceneDuoFight_Clouds2_Tilemap, sRayScene->tilemapBuffers[0]);
    LZDecompressWram(gRaySceneTakesFlight_Bg_Tilemap, sRayScene->tilemapBuffers[1]);
    LZDecompressWram(gRaySceneTakesFlight_Rayquaza_Tilemap, sRayScene->tilemapBuffers[2]);
    LoadCompressedPalette(gRaySceneTakesFlight_Rayquaza_Pal, 0, 64);
    LoadCompressedSpriteSheet(&sSpriteSheet_TakesFlight_Smoke);
    LoadCompressedSpritePalette(&sSpritePal_TakesFlight_Smoke);
}

static void Task_RayTakesFlightAnim(u8 taskId)
{
    s16 *data = gTasks[taskId].data;
<<<<<<< HEAD
    PlayNewMapMusic(MUS_REKKUU_KOURIN);
    InitTakesFlightSceneBgs();
    LoadTakesFlightSceneGfx();
=======
    PlayNewMapMusic(MUS_RAYQUAZA_APPEARS);
    sub_81D7E10();
    sub_81D7E9C();
>>>>>>> 09cfed64
    SetGpuReg(REG_OFFSET_BLDCNT, BLDCNT_TGT1_OBJ | BLDCNT_TGT2_BG1 | BLDCNT_EFFECT_BLEND);
    SetGpuReg(REG_OFFSET_BLDALPHA, BLDALPHA_BLEND(8, 8));
    BlendPalettes(-1, 16, 0);
    SetVBlankCallback(VBlankCB_RayquazaScene);
    CreateTask(Task_TakesFlight_CreateSmoke, 0);
    tState = 0;
    tTimer = 0;
    gTasks[taskId].func = Task_HandleRayTakesFlight;
}

// Animate Rayquaza (flying up and down, and changing size as it gets further from the screen)
// In this scene Rayquaza is a bg tilemap on bg 2, not a sprite
static void Task_HandleRayTakesFlight(u8 taskId)
{
    s16 *data = gTasks[taskId].data;
    switch (tState)
    {
    case 0:
        // Delay, then fade in
        if (tTimer == 8)
        {
            BeginNormalPaletteFade(0xFFFFFFFF, 0, 0x10, 0, RGB_BLACK);
            tScale = 0;
            tScaleSpeed = 30;
            tYCoord = 0;
            tYSpeed = 7;
            tTimer = 0;
            tState++;
        }
        else
        {
            tTimer++;
        }
        break;
    case 1:
        // Fly in
        tScale += tScaleSpeed;
        tYCoord += tYSpeed;

        if (tScaleSpeed > 3)
            tScaleSpeed -= 3;

        if (tYSpeed != 0)
            tYSpeed--;

        if (tScale > 255)
        {
            tScale = 256;
            tScaleSpeed = 0;
            tYOffset = 12;
            tYOffsetDir = -1;
            tTimer = 0;
            tState++;
        }
        SetBgAffine(2, 0x7800, 0x1800, 120, tYCoord + 32, tScale, tScale, 0);
        break;
    case 2:
        // Float up and down
        tTimer++;
        SetBgAffine(2, 0x7800, 0x1800, 120, tYCoord + 32 + (tYOffset >> 2), tScale, tScale, 0);
        tYOffset += tYOffsetDir;
        if (tYOffset == 12 || tYOffset == -12)
        {
            tYOffsetDir *= -1;
            if (tTimer > 295)
            {
                tState++;
                BeginNormalPaletteFade(0xFFFFFFFF, 6, 0, 0x10, RGB_BLACK);
            }
        }
        break;
    case 3:
        // Fly away, fade out
        tScale += 16;
        SetBgAffine(2, 0x7800, 0x1800, 120, tYCoord + 32, tScale, tScale, 0);
        Task_RayTakesFlightEnd(taskId);
        break;
    }
}

#undef tState
#undef tTimer
#undef tScale
#undef tScaleSpeed
#undef tYCoord
#undef tYSpeed
#undef tYOffset
#undef tYOffsetDir

static void Task_RayTakesFlightEnd(u8 taskId)
{
    if (!gPaletteFade.active)
    {
        SetVBlankCallback(NULL);
        ResetSpriteData();
        FreeAllSpritePalettes();
        gTasks[taskId].func = Task_SetNextAnim;
    }
}

#define tSmokeId data[0]
#define tTimer   data[1]

#define sSmokeId data[0]
#define sTimer   data[1]

static void Task_TakesFlight_CreateSmoke(u8 taskId)
{
    s16 *data = gTasks[taskId].data;
    if ((tTimer & 3) == 0)
    {
        u8 spriteId = CreateSprite(&sSpriteTemplate_TakesFlight_Smoke,
                                   (sTakesFlight_SmokeCoords[tSmokeId][0] * 4) + 120,
                                   (sTakesFlight_SmokeCoords[tSmokeId][1] * 4) + 80,
                                   0);
        gSprites[spriteId].sSmokeId = (s8)(tSmokeId);
        gSprites[spriteId].oam.objMode = ST_OAM_OBJ_BLEND;
        gSprites[spriteId].oam.affineMode = ST_OAM_AFFINE_DOUBLE;
        gSprites[spriteId].oam.priority = 2;
        InitSpriteAffineAnim(&gSprites[spriteId]);
        if (tSmokeId == MAX_SMOKE - 1)
        {
            DestroyTask(taskId);
            return;
        }
        else
        {
            tSmokeId++;
        }
    }

    tTimer++;
}

#undef tSmokeId
#undef tTimer

static void SpriteCB_TakesFlight_Smoke(struct Sprite *sprite)
{
    if (sprite->sTimer == 0)
    {
        sprite->pos2.x = 0;
        sprite->pos2.y = 0;
    }
    else
    {
        sprite->pos2.x += sTakesFlight_SmokeCoords[sprite->sSmokeId][0];
        sprite->pos2.y += sTakesFlight_SmokeCoords[sprite->sSmokeId][1];
    }

    sprite->sTimer++;
    sprite->sTimer &= 0xF;
}

#undef sSmokeId
#undef sTimer


// RAY_ANIM_DESCENDS

static void InitDescendsSceneBgs(void)
{
    ResetVramOamAndBgCntRegs();
    ResetBgsAndClearDma3BusyFlags(0);
    InitBgsFromTemplates(0, sBgTemplates_Descends, ARRAY_COUNT(sBgTemplates_Descends));
    SetBgTilemapBuffer(0, sRayScene->tilemapBuffers[0]);
    SetBgTilemapBuffer(1, sRayScene->tilemapBuffers[1]);
    SetBgTilemapBuffer(2, sRayScene->tilemapBuffers[2]);
    SetBgTilemapBuffer(3, sRayScene->tilemapBuffers[3]);
    ResetAllBgsCoordinates();
    ScheduleBgCopyTilemapToVram(0);
    ScheduleBgCopyTilemapToVram(1);
    ScheduleBgCopyTilemapToVram(2);
    ScheduleBgCopyTilemapToVram(3);
    SetGpuReg(REG_OFFSET_DISPCNT, DISPCNT_OBJ_ON | DISPCNT_OBJ_1D_MAP);
    ShowBg(0);
    ShowBg(1);
    ShowBg(2);
    ShowBg(3);
    SetGpuReg(REG_OFFSET_BLDCNT, 0);
}

static void LoadDescendsSceneGfx(void)
{
    ResetTempTileDataBuffers();
    DecompressAndCopyTileDataToVram(0, gRaySceneDescends_Light_Gfx, 0, 0, 0);
    DecompressAndCopyTileDataToVram(1, gRaySceneDescends_Bg_Gfx, 0, 0, 0);
    while (FreeTempTileDataBuffersIfPossible())
        ;
    LZDecompressWram(gRaySceneDescends_Light_Tilemap, sRayScene->tilemapBuffers[0]);
    LZDecompressWram(gRaySceneDescends_Bg_Tilemap, sRayScene->tilemapBuffers[3]);
    CpuFastFill16(0, sRayScene->tilemapBuffers[2], BG_SCREEN_SIZE);
    CpuFastCopy(sRayScene->tilemapBuffers[3], sRayScene->tilemapBuffers[1], BG_SCREEN_SIZE);
    CpuFastFill16(0, &sRayScene->tilemapBuffers[1][0x100], 0x340);

    LoadCompressedPalette(gRaySceneDescends_Bg_Pal, 0, 0x40);
    gPlttBufferUnfaded[0] = RGB_WHITE;
    gPlttBufferFaded[0] = RGB_WHITE;
    LoadCompressedSpriteSheet(&sSpriteSheet_Descends_Rayquaza);
    LoadCompressedSpriteSheet(&sSpriteSheet_Descends_RayquazaTail);
    LoadCompressedSpritePalette(&sSpritePal_Descends_Rayquaza);
}

// Draw ray of light emerging from the clouds
static void HBlankCB_RayDescends(void)
{
    u16 vcount = GetGpuReg(REG_OFFSET_VCOUNT);
    if (vcount >= 24 && vcount <= 135 && vcount - 24 <= sRayScene->revealedLightLine)
        REG_BLDALPHA = 0xD08; // This line is above where light has been revealed, draw it
    else
        REG_BLDALPHA = 0x1000; // Below where light has been revealed, hide it

    if (vcount == 0)
    {
        if (sRayScene->revealedLightLine <= 0x1FFF)
        {
            // Increase the number of pixel rows of the light that have been revealed
            // Gradually slows as it reaches the bottom
            if (sRayScene->revealedLightLine <= 39)
                sRayScene->revealedLightLine += 4;
            else if (sRayScene->revealedLightLine <= 79)
                sRayScene->revealedLightLine += 2;
            else
                sRayScene->revealedLightLine += 1;
        }

        // Pointless
        sRayScene->revealedLightTimer++;
    }
}

#define tState data[0]
#define tTimer data[1]

static void Task_RayDescendsAnim(u8 taskId)
{
    s16 *data = gTasks[taskId].data;
    InitDescendsSceneBgs();
    LoadDescendsSceneGfx();
    SetGpuRegBits(REG_OFFSET_BLDCNT, BLDCNT_TGT1_BG0 | BLDCNT_TGT2_BG1 | BLDCNT_TGT2_BG2 | BLDCNT_TGT2_BG3 | BLDCNT_TGT2_OBJ | BLDCNT_EFFECT_BLEND);
    SetGpuReg(REG_OFFSET_BLDALPHA, BLDALPHA_BLEND(0, 16));
    BlendPalettes(-1, 0x10, 0);
    SetVBlankCallback(VBlankCB_RayquazaScene);
    sRayScene->revealedLightLine = 0;
    sRayScene->revealedLightTimer = 0;
    tState = 0;
    tTimer = 0;
    data[2] = 0; // Below data assignments do nothing
    data[3] = 0;
    data[4] = 0x1000;
    gTasks[taskId].func = Task_HandleRayDescends;
}

static void Task_HandleRayDescends(u8 taskId)
{
    s16 *data = gTasks[taskId].data;
    switch (tState)
    {
    case 0:
        // Delay, then fade in
        if (tTimer == 8)
        {
            BeginNormalPaletteFade(0xFFFFFFFF, 0, 0x10, 0, RGB_BLACK);
            tTimer = 0;
            tState++;
        }
        else
        {
            tTimer++;
        }
        break;
    case 1:
        if (!gPaletteFade.active)
        {
            // Delay, then start ray of light
            if (tTimer == 10)
            {
                tTimer = 0;
                tState++;
                SetHBlankCallback(HBlankCB_RayDescends);
                EnableInterrupts(INTR_FLAG_HBLANK | INTR_FLAG_VBLANK);
            }
            else
            {
                tTimer++;
            }
        }
        break;
    case 2:
        // Delay, then start Rayquaza emerging from clouds
        if (tTimer == 80)
        {
            tTimer = 0;
            tState++;
            CreateDescendsRayquazaSprite();
        }
        else
        {
            tTimer++;
        }
        break;
    case 3:
        // Wait while Rayquaza descends
        if (++tTimer == 368)
        {
            tTimer = 0;
            tState++;
        }
        break;
    case 4:
        // Fade out
        BeginNormalPaletteFade(0xFFFFFFFF, 0, 0, 0x10, RGB_BLACK);
        gTasks[taskId].func = Task_RayDescendsEnd;
        break;
    }
}

static void Task_RayDescendsEnd(u8 taskId)
{
    if (!gPaletteFade.active)
    {
        SetVBlankCallback(NULL);
        SetHBlankCallback(NULL);
        ResetSpriteData();
        FreeAllSpritePalettes();
        gTasks[taskId].func = Task_SetNextAnim;
    }
}

#define sTailSpriteId data[0]
#define sTimer        data[2]
#define sXMovePeriod  data[3]
#define sYMovePeriod  data[4]

static u8 CreateDescendsRayquazaSprite(void)
{
    u8 spriteId = CreateSprite(&sSpriteTemplate_Descends_Rayquaza, 160, 0, 0);
    s16 *data = gSprites[spriteId].data;
    sTailSpriteId = CreateSprite(&sSpriteTemplate_Descends_RayquazaTail, 184, -48, 0);
    gSprites[spriteId].callback = SpriteCB_Descends_Rayquaza;
    gSprites[spriteId].oam.priority = 3;
    gSprites[sTailSpriteId].oam.priority = 3;
    return spriteId;
}

static void SpriteCB_Descends_Rayquaza(struct Sprite *sprite)
{
    s16 *data = sprite->data;
    s16 frame = sTimer;
    
    // Updates to Rayquaza's coords occur more frequently
    // as time goes on (it accelerates as it emerges)
    if (frame == 0)
    {
        sXMovePeriod = 12;
        sYMovePeriod = 8;
    }
    else if (frame == 256)
    {
        sXMovePeriod = 9;
        sYMovePeriod = 7;
    }
    else if (frame == 268)
    {
        sXMovePeriod = 8;
        sYMovePeriod = 6;
    }
    else if (frame == 280)
    {
        sXMovePeriod = 7;
        sYMovePeriod = 5;
    }
    else if (frame == 292)
    {
        sXMovePeriod = 6;
        sYMovePeriod = 4;
    }
    else if (frame == 304)
    {
        sXMovePeriod = 5;
        sYMovePeriod = 3;
    }
    else if (frame == 320)
    {
        sXMovePeriod = 4;
        sYMovePeriod = 2;
    }

    if (sTimer % sXMovePeriod == 0)
    {
        sprite->pos2.x--;
        gSprites[sTailSpriteId].pos2.x--;
    }
    if (sTimer % sYMovePeriod == 0)
    {
        sprite->pos2.y++;
        gSprites[sTailSpriteId].pos2.y++;
    }

    sTimer++;
}

#undef sTailSpriteId
#undef sTimer
#undef sXMovePeriod
#undef sYMovePeriod


// RAY_ANIM_CHARGES

static void InitChargesSceneBgs(void)
{
    ResetVramOamAndBgCntRegs();
    ResetBgsAndClearDma3BusyFlags(0);
    InitBgsFromTemplates(0, sBgTemplates_Charges, ARRAY_COUNT(sBgTemplates_Charges));
    SetBgTilemapBuffer(0, sRayScene->tilemapBuffers[0]);
    SetBgTilemapBuffer(1, sRayScene->tilemapBuffers[1]);
    SetBgTilemapBuffer(2, sRayScene->tilemapBuffers[2]);
    SetBgTilemapBuffer(3, sRayScene->tilemapBuffers[3]);
    ResetAllBgsCoordinates();
    ScheduleBgCopyTilemapToVram(0);
    ScheduleBgCopyTilemapToVram(1);
    ScheduleBgCopyTilemapToVram(2);
    ScheduleBgCopyTilemapToVram(3);
    SetGpuReg(REG_OFFSET_DISPCNT, DISPCNT_OBJ_ON | DISPCNT_OBJ_1D_MAP | DISPCNT_WIN0_ON);
    ShowBg(0);
    ShowBg(1);
    ShowBg(2);
    ShowBg(3);
    SetGpuReg(REG_OFFSET_BLDCNT, 0);
}

static void LoadChargesSceneGfx(void)
{
    ResetTempTileDataBuffers();
    DecompressAndCopyTileDataToVram(1, gRaySceneCharges_Rayquaza_Gfx, 0, 0, 0);
    DecompressAndCopyTileDataToVram(2, gRaySceneCharges_Streaks_Gfx, 0, 0, 0);
    DecompressAndCopyTileDataToVram(3, gRaySceneCharges_Bg_Gfx, 0, 0, 0);
    while (FreeTempTileDataBuffersIfPossible())
        ;
    LZDecompressWram(gRaySceneCharges_Orbs_Tilemap, sRayScene->tilemapBuffers[0]);
    LZDecompressWram(gRaySceneCharges_Rayquaza_Tilemap, sRayScene->tilemapBuffers[1]);
    LZDecompressWram(gRaySceneCharges_Streaks_Tilemap, sRayScene->tilemapBuffers[2]);
    LZDecompressWram(gRaySceneCharges_Bg_Tilemap, sRayScene->tilemapBuffers[3]);
    LoadCompressedPalette(gRaySceneCharges_Bg_Pal, 0, 0x80);
}

#define tState          data[0]
#define tTimer          data[1]
#define tRayquazaTaskId data[2]
#define tSoundTimer     data[3]

static void Task_RayChargesAnim(u8 taskId)
{
    s16 *data = gTasks[taskId].data;
    InitChargesSceneBgs();
    LoadChargesSceneGfx();
    SetWindowsHideVertBorders();
    BlendPalettes(-1, 0x10, 0);
    SetVBlankCallback(VBlankCB_RayquazaScene);
    tState = 0;
    tTimer = 0;
    tRayquazaTaskId = CreateTask(Task_RayCharges_ShakeRayquaza, 0);
    gTasks[taskId].func = Task_HandleRayCharges;
}

static void Task_HandleRayCharges(u8 taskId)
{
    s16 *data = gTasks[taskId].data;
<<<<<<< HEAD
    RayCharges_AnimateBg();
    if ((tSoundTimer & 7) == 0 && tState <= 1 && tTimer <= 89)
        PlaySE(SE_OP_BASYU);
=======
    sub_81D8BB4();
    if ((data[3] & 7) == 0 && data[0] <= 1 && data[1] <= 89)
        PlaySE(SE_INTRO_BLAST);
>>>>>>> 09cfed64

    tSoundTimer++;
    switch (tState)
    {
    case 0:
        // Delay, then fade in
        if (tTimer == 8)
        {
            BeginNormalPaletteFade(0xFFFFFFFF, 0, 0x10, 0, RGB_BLACK);
            tTimer = 0;
            tState++;
        }
        else
        {
            tTimer++;
        }
        break;
    case 1:
        // Delay while Rayquaza shakes, then start Rayquaza moving offscreen
        if (tTimer == 127)
        {
            tTimer = 0;
            tState++;
            gTasks[tRayquazaTaskId].func = Task_RayCharges_FlyOffscreen;
        }
        else
        {
            tTimer++;
        }
        break;
    case 2:
        // Delay for Rayquaza's flying animation
        if (tTimer == 12)
        {
            tTimer = 0;
            tState++;
        }
        else
        {
            tTimer++;
        }
        break;
    case 3:
        // Fade out
        BeginNormalPaletteFade(0xFFFFFFFF, 0, 0, 0x10, RGB_BLACK);
        gTasks[taskId].func = Task_RayChargesEnd;
        break;
    }
}

#undef tState
#undef tTimer
#undef tSoundTimer

#define tState    data[0]
#define tOffset   data[1]
#define tShakeDir data[2]
#define tTimer    data[15]

static void Task_RayCharges_ShakeRayquaza(u8 taskId)
{
    s16 *data = gTasks[taskId].data;
    if ((tTimer & 3) == 0)
    {
        ChangeBgX(1, (Random() % 8 - 4) << 8, 0);
        ChangeBgY(1, (Random() % 8 - 4) << 8, 0);
    }

    tTimer++;
}

// Rayquaza backs up then launches forward
static void Task_RayCharges_FlyOffscreen(u8 taskId)
{
    s16 *data = gTasks[taskId].data;
    if (tState == 0)
    {
        ChangeBgX(1, 0, 0);
        ChangeBgY(1, 0, 0);
        tState++;
        tOffset = 10;
        tShakeDir = -1;
    }
    else if (tState == 1)
    {
        ChangeBgX(1, tOffset << 8, 2);
        ChangeBgY(1, tOffset << 8, 1);
        tOffset += tShakeDir;
        if (tOffset == -10)
            tShakeDir *= -1;
    }
}

#undef tState
#undef tOffset
#undef tShakeDir
#undef tTimer

static void RayCharges_AnimateBg(void)
{
    // Update yellow orbs
    ChangeBgX(2, 0x400, 2);
    ChangeBgY(2, 0x400, 1);

    // Update blue streaks
    ChangeBgX(0, 0x800, 2);
    ChangeBgY(0, 0x800, 1);
}

static void Task_RayChargesEnd(u8 taskId)
{
    s16 *data = gTasks[taskId].data;
    RayCharges_AnimateBg();
    if (!gPaletteFade.active)
    {
        SetVBlankCallback(NULL);
        ResetWindowDimensions();
        DestroyTask(tRayquazaTaskId);
        gTasks[taskId].func = Task_SetNextAnim;
    }
}

#undef tRayquazaTaskId


// RAY_ANIM_CHASES_AWAY

static void InitChasesAwaySceneBgs(void)
{
    ResetVramOamAndBgCntRegs();
    ResetBgsAndClearDma3BusyFlags(0);
    InitBgsFromTemplates(1, sBgTemplates_ChasesAway, ARRAY_COUNT(sBgTemplates_ChasesAway));
    SetBgTilemapBuffer(0, sRayScene->tilemapBuffers[0]);
    SetBgTilemapBuffer(1, sRayScene->tilemapBuffers[1]);
    SetBgTilemapBuffer(2, sRayScene->tilemapBuffers[2]);
    ResetAllBgsCoordinates();
    ScheduleBgCopyTilemapToVram(0);
    ScheduleBgCopyTilemapToVram(1);
    ScheduleBgCopyTilemapToVram(2);
    SetGpuReg(REG_OFFSET_DISPCNT, DISPCNT_OBJ_ON | DISPCNT_OBJ_1D_MAP | DISPCNT_WIN0_ON);
    ShowBg(0);
    ShowBg(1);
    ShowBg(2);
    SetGpuReg(REG_OFFSET_BLDCNT, 0);
}

static void LoadChasesAwaySceneGfx(void)
{
    ResetTempTileDataBuffers();
    DecompressAndCopyTileDataToVram(2, gRaySceneChasesAway_Ring_Gfx, 0, 0, 0);
    DecompressAndCopyTileDataToVram(0, gRaySceneChasesAway_Light_Gfx, 0, 0, 0);
    while (FreeTempTileDataBuffersIfPossible())
        ;
    LZDecompressWram(gRaySceneChasesAway_Bg_Tilemap, sRayScene->tilemapBuffers[1]);
    LZDecompressWram(gRaySceneChasesAway_Light_Tilemap, sRayScene->tilemapBuffers[0]);
    LZDecompressWram(gRaySceneChasesAway_Ring_Tilemap, sRayScene->tilemapBuffers[2]);
    LoadCompressedPalette(gRaySceneChasesAway_Bg_Pal, 0, 0x60);
    LoadCompressedSpriteSheet(&sSpriteSheet_ChasesAway_Groudon);
    LoadCompressedSpriteSheet(&sSpriteSheet_ChasesAway_GroudonTail);
    LoadCompressedSpriteSheet(&sSpriteSheet_ChasesAway_Kyogre);
    LoadCompressedSpriteSheet(&sSpriteSheet_ChasesAway_Rayquaza);
    LoadCompressedSpriteSheet(&sSpriteSheet_ChasesAway_RayquazaTail);
    LoadCompressedSpriteSheet(&sSpriteSheet_ChasesAway_KyogreSplash);
    LoadCompressedSpritePalette(&sSpritePal_ChasesAway_Groudon);
    LoadCompressedSpritePalette(&sSpritePal_ChasesAway_Kyogre);
    LoadCompressedSpritePalette(&sSpritePal_ChasesAway_Rayquaza);
    LoadCompressedSpritePalette(&sSpritePal_ChasesAway_KyogreSplash);
}

#define tState    data[0]
#define tTimer    data[1]
#define tBgTaskId data[2]

static void Task_RayChasesAwayAnim(u8 taskId)
{
    s16 *data = gTasks[taskId].data;
    InitChasesAwaySceneBgs();
    LoadChasesAwaySceneGfx();
    SetWindowsHideVertBorders();
    ClearGpuRegBits(REG_OFFSET_DISPCNT, DISPCNT_BG2_ON);
    SetGpuReg(REG_OFFSET_BLDCNT, BLDCNT_TGT1_BG0 | BLDCNT_TGT2_BG1 | BLDCNT_EFFECT_BLEND);
    SetGpuReg(REG_OFFSET_BLDALPHA, BLDALPHA_BLEND(9, 14));
    BlendPalettes(-1, 0x10, 0);
    SetVBlankCallback(VBlankCB_RayquazaScene);
    tState = 0;
    tTimer = 0;
    gTasks[taskId].func = Task_HandleRayChasesAway;
    tBgTaskId = CreateTask(Task_ChasesAway_AnimateBg, 0);
    gTasks[tBgTaskId].data[0] = 0;
    gTasks[tBgTaskId].data[1] = 0;
    gTasks[tBgTaskId].data[2] = 0;
    gTasks[tBgTaskId].data[3] = 1;
    gTasks[tBgTaskId].data[4] = 1;
}

static void Task_HandleRayChasesAway(u8 taskId)
{
    s16 *data = gTasks[taskId].data;
    switch (tState)
    {
    case 0:
        // Delay, then fade in
        if (tTimer == 8)
        {
            ChasesAway_CreateTrioSprites(taskId);
            BeginNormalPaletteFade(0xFFFFFFFF, 0, 0x10, 0, RGB_BLACK);
            tTimer = 0;
            tState++;
        }
        else
        {
            tTimer++;
        }
        break;
    case 1:
        // Wait for Rayquaza to enter and finish shout anim
        if (gSprites[data[5]].callback == SpriteCB_ChasesAway_RayquazaFloat)
        {
            // Delay, then start Groudon/Kyogre leaving
            if (tTimer == 64)
            {
                ChasesAway_KyogreStartLeave(taskId);
                ChasesAway_GroudonStartLeave(taskId);
                tTimer = 0;
                tState++;
            }
            else
            {
                tTimer++;
            }
        }
        break;
    case 2:
        // Wait for Groudon/Kyogre to leave
        if (tTimer == 448)
        {
            tTimer = 0;
            tState++;
        }
        else
        {
            // Flash bg white and trio black a few times
            tTimer++;
            if (tTimer % 144 == 0)
            {
                BlendPalettesGradually(0x0000FFFE, 0, 16, 0, RGB_WHITEALPHA, 0, 0);
                BlendPalettesGradually(0xFFFF0000, 0, 16, 0, RGB_BLACK,      0, 1);
            }
        }
        break;
    case 3:
        // Fade out
        BeginNormalPaletteFade(0xFFFFFFFF, 4, 0, 0x10, RGB_BLACK);
        gTasks[taskId].func = Task_RayChasesAwayEnd;
        break;
    }
}

#undef tState
#undef tTimer

#define tTimer      data[0]
#define tBlendHi    data[1]
#define tBlendLo    data[2]
#define tBlendHiDir data[3]
#define tBlendLoDir data[4]

// Flickers the ray of light behind Rayquaza
static void Task_ChasesAway_AnimateBg(u8 taskId)
{
    s16 *data = gTasks[taskId].data;
    if ((tTimer & 0xF) == 0)
    {
        SetGpuReg(REG_OFFSET_BLDALPHA, ((tBlendHi + 14) << 8 & 0x1F00) | ((tBlendLo + 9) & 0xF));
        tBlendHi -= tBlendHiDir;
        tBlendLo += tBlendLoDir;
        if (tBlendHi == -3 || tBlendHi == 0)
            tBlendHiDir *= -1;
        if (tBlendLo == 3 || tBlendLo == 0)
            tBlendLoDir *= -1;
    }

    tTimer++;
}

#undef tTimer
#undef tBlendHi
#undef tBlendLo
#undef tBlendHiDir
#undef tBlendLoDir

#define tTimer data[1]

static void Task_RayChasesAwayEnd(u8 taskId)
{
    s16 *data = gTasks[taskId].data;
    if (!gPaletteFade.active)
    {
        StopMapMusic();
        if (tTimer == 0)
        {
            SetVBlankCallback(NULL);
            ResetWindowDimensions();
            ResetSpriteData();
            FreeAllSpritePalettes();
            DestroyTask(tBgTaskId);
        }

        if (tTimer == 32)
        {
            tTimer = 0;
            gTasks[taskId].func = Task_SetNextAnim;
        }
        else
        {
            tTimer++;
        }
    }
}

#undef tTimer
#undef tBgTaskId

#define tGroudonSpriteId  taskData[3]
#define tKyogreSpriteId   taskData[4]
#define tRayquazaSpriteId taskData[5]

static void ChasesAway_CreateTrioSprites(u8 taskId)
{
    s16 *taskData, *spriteData;

    taskData = gTasks[taskId].data;

    tGroudonSpriteId = CreateSprite(&sSpriteTemplate_ChasesAway_Groudon, 64, 120, 0);
    spriteData = gSprites[tGroudonSpriteId].data;
    spriteData[0] = CreateSprite(&sSpriteTemplate_ChasesAway_GroudonTail, 16, 130, 0);
    gSprites[tGroudonSpriteId].oam.priority = 1;
    gSprites[spriteData[0]].oam.priority = 1;

    tKyogreSpriteId = CreateSprite(&sSpriteTemplate_ChasesAway_Kyogre, 160, 128, 1);
    spriteData = gSprites[tKyogreSpriteId].data;
    spriteData[0] = CreateSprite(&sSpriteTemplate_ChasesAway_Kyogre, 192, 128, 1);
    spriteData[1] = CreateSprite(&sSpriteTemplate_ChasesAway_Kyogre, 224, 128, 1);
    gSprites[tKyogreSpriteId].oam.priority = 1;
    gSprites[spriteData[0]].oam.priority = 1;
    gSprites[spriteData[1]].oam.priority = 1;
    StartSpriteAnim(&gSprites[spriteData[0]], 1);
    StartSpriteAnim(&gSprites[spriteData[1]], 2);

    tRayquazaSpriteId = CreateSprite(&sSpriteTemplate_ChasesAway_Rayquaza, 120, -65, 0);
    spriteData = gSprites[tRayquazaSpriteId].data;
    spriteData[0] = CreateSprite(&sSpriteTemplate_ChasesAway_RayquazaTail, 120, -113, 0);
    gSprites[tRayquazaSpriteId].oam.priority = 1;
    gSprites[spriteData[0]].oam.priority = 1;
}

#define sBodyPartSpriteId1 data[0]
#define sBodyPartSpriteId2 data[1]
#define sTimer             data[4]
#define sDecel             data[5]
#define sSpeed             data[6]
#define sIsKyogre          data[7]

static void ChasesAway_PushDuoBack(u8 taskId)
{
    s16 *taskData = gTasks[taskId].data;

    gSprites[tGroudonSpriteId].callback = SpriteCB_ChasesAway_DuoRingPush;
    gSprites[tGroudonSpriteId].sTimer = 0;
    gSprites[tGroudonSpriteId].sDecel = 0;
    gSprites[tGroudonSpriteId].sSpeed = 4;
    gSprites[tGroudonSpriteId].sIsKyogre = FALSE;

    gSprites[tKyogreSpriteId].callback = SpriteCB_ChasesAway_DuoRingPush;
    gSprites[tKyogreSpriteId].sTimer = 0;
    gSprites[tKyogreSpriteId].sDecel = 0;
    gSprites[tKyogreSpriteId].sSpeed = 4;
    gSprites[tKyogreSpriteId].sIsKyogre = TRUE;
}

// Pushes Groudon/Kyogre back slightly, for when Rayquaza's hyper voice ring comes out
static void SpriteCB_ChasesAway_DuoRingPush(struct Sprite *sprite)
{
    if ((sprite->sTimer & 7) == 0)
    {
        if (!sprite->sIsKyogre)
        {
            sprite->pos1.x -= sprite->sSpeed;
            gSprites[sprite->sBodyPartSpriteId1].pos1.x -= sprite->sSpeed;
        }
        else
        {
            sprite->pos1.x += sprite->sSpeed;
            gSprites[sprite->sBodyPartSpriteId1].pos1.x += sprite->sSpeed;
            gSprites[sprite->sBodyPartSpriteId2].pos1.x += sprite->sSpeed;
        }

        sprite->sDecel++;
        sprite->sSpeed -= sprite->sDecel;
        if (sprite->sDecel == 3)
        {
            sprite->sTimer = 0;
            sprite->sDecel = 0;
            sprite->sSpeed = 0;
            sprite->callback = SpriteCallbackDummy;
            return;
        }
    }

    sprite->sTimer++;
}

#undef sBodyPartSpriteId1
#undef sBodyPartSpriteId2
#undef sTimer
#undef sDecel
#undef sSpeed
#undef sIsKyogre

static void ChasesAway_GroudonStartLeave(u8 taskId)
{
    s16 *taskData = gTasks[taskId].data;
    gSprites[tGroudonSpriteId].callback = SpriteCB_ChasesAway_GroudonLeave;
    StartSpriteAnim(&gSprites[tGroudonSpriteId], 1);
}

static void SpriteCB_ChasesAway_GroudonLeave(struct Sprite *sprite)
{
    switch (sprite->animCmdIndex)
    {
    case 0:
    case 2:
        if (sprite->animDelayCounter % 12 == 0)
        {
            sprite->pos1.x -= 2;
            gSprites[sprite->data[0]].pos1.x -=2;
        }
        gSprites[sprite->data[0]].pos2.y = 0;
        break;
    case 1:
    case 3:
        gSprites[sprite->data[0]].pos2.y = -2;
        if ((sprite->animDelayCounter & 15) == 0)
        {
            sprite->pos1.y++;
            gSprites[sprite->data[0]].pos1.y++;
        }
        break;
    }
}

static void ChasesAway_KyogreStartLeave(u8 taskId)
{
    s16 *taskData, *spriteData;

    taskData = gTasks[taskId].data;
    spriteData = gSprites[tKyogreSpriteId].data;

    gSprites[tKyogreSpriteId].callback = SpriteCB_ChasesAway_KyogreLeave;
    gSprites[spriteData[0]].callback = SpriteCB_ChasesAway_KyogreLeave;
    gSprites[spriteData[1]].callback = SpriteCB_ChasesAway_KyogreLeave;
}

static void SpriteCB_ChasesAway_KyogreLeave(struct Sprite *sprite)
{
    if ((sprite->data[4] & 3) == 0)
    {
        if (sprite->pos2.x == 1)
            sprite->pos2.x = -1;
        else
            sprite->pos2.x = 1;
    }
    if (sprite->data[5] == 128)
    {
        sprite->data[7] = CreateSprite(&sSpriteTemplate_ChasesAway_KyogreSplash, 152, 132, 0);
        gSprites[sprite->data[7]].oam.priority = 1;
        sprite->data[7] = CreateSprite(&sSpriteTemplate_ChasesAway_KyogreSplash, 224, 132, 0);
        gSprites[sprite->data[7]].oam.priority = 1;
        gSprites[sprite->data[7]].hFlip = 1;
        sprite->data[5]++;
    }
    if (sprite->data[5] > 127)
    {
        if (sprite->pos2.y != 32)
        {
            sprite->data[6]++;
            sprite->pos2.y = sprite->data[6] >> 4;
        }
    }
    else
    {
        sprite->data[5]++;
    }

    if (sprite->data[4] % 64 == 0)
        PlaySE(SE_M_WHIRLPOOL);

    sprite->data[4]++;
}

#define sTailSpriteId data[0]
#define sYOffset      data[4]
#define sYOffsetDir   data[5]
#define sFloatTimer   data[6]
#define sTimer        data[7]

#define sTailFloatDelay  data[4]
#define sTailFloatPeak   data[5]

static void SpriteCB_ChasesAway_Rayquaza(struct Sprite *sprite)
{
    s16 frame = sprite->sTimer;
    if (frame <= 64)
    {
        sprite->pos2.y += 2;
        gSprites[sprite->sTailSpriteId].pos2.y += 2;
        if (sprite->sTimer == 64)
        {
            ChasesAway_SetRayquazaAnim(sprite, 1, 0, -48);
            sprite->sYOffset = 5;
            sprite->sYOffsetDir = -1;
            gSprites[sprite->sTailSpriteId].sTailFloatDelay = 3;
            gSprites[sprite->sTailSpriteId].sTailFloatPeak = 5;
        }
    }
    else if (frame <= 111)
    {
<<<<<<< HEAD
        SpriteCB_ChasesAway_RayquazaFloat(sprite);
        if (sprite->sYOffset == 0)
            PlaySE(SE_BT_START);
        if (sprite->sYOffset == -3)
            ChasesAway_SetRayquazaAnim(sprite, 2, 48, 16);
=======
        sub_81D97E0(sprite);
        if (sprite->data[4] == 0)
            PlaySE(SE_MUGSHOT);
        if (sprite->data[4] == -3)
            sub_81D9868(sprite, 2, 48, 16);
>>>>>>> 09cfed64
    }
    else if (frame == 112)
    {
        gSprites[sprite->sTailSpriteId].sTailFloatDelay = 7;
        gSprites[sprite->sTailSpriteId].sTailFloatPeak = 3;
        SpriteCB_ChasesAway_RayquazaFloat(sprite);
    }
    else if (frame <= 327)
    {
        SpriteCB_ChasesAway_RayquazaFloat(sprite);
    }
    else if (frame == 328)
    {
        SpriteCB_ChasesAway_RayquazaFloat(sprite);
        ChasesAway_SetRayquazaAnim(sprite, 3, 48, 16);
        sprite->pos2.x = 1;
        gSprites[sprite->sTailSpriteId].pos2.x = 1;
        PlayCry1(SPECIES_RAYQUAZA, 0);
        CreateTask(Task_ChasesAway_AnimateRing, 0);
    }
    else
    {
        switch (frame)
        {
        case 376:
            sprite->pos2.x = 0;
            gSprites[sprite->sTailSpriteId].pos2.x = 0;
            SpriteCB_ChasesAway_RayquazaFloat(sprite);
            ChasesAway_SetRayquazaAnim(sprite, 2, 48, 16);
            sprite->callback = SpriteCB_ChasesAway_RayquazaFloat;
            return;
        case 352:
            ChasesAway_PushDuoBack(FindTaskIdByFunc(Task_HandleRayChasesAway));
            break;
        }
    }

    if (sprite->sTimer > 328 && (sprite->sTimer & 1) == 0)
    {
        sprite->pos2.x *= -1;
        gSprites[sprite->sTailSpriteId].pos2.x = sprite->pos2.x;
    }

    sprite->sTimer++;
}

static void SpriteCB_ChasesAway_RayquazaFloat(struct Sprite *body)
{
    struct Sprite *tail = &gSprites[body->sTailSpriteId];
    if (!(body->sFloatTimer & tail->sTailFloatDelay))
    {
        body->pos2.y += body->sYOffset;
        gSprites[body->sTailSpriteId].pos2.y += body->sYOffset; // why access gSprites again? tail->pos2.y would be sufficient
        body->sYOffset += body->sYOffsetDir;
        if (body->sYOffset >= tail->sTailFloatPeak || body->sYOffset <= -tail->sTailFloatPeak)
        {
            if (body->sYOffset > tail->sTailFloatPeak)
                body->sYOffset = tail->sTailFloatPeak;
            else if (body->sYOffset < -tail->sTailFloatPeak)
                body->sYOffset = -tail->sTailFloatPeak;

            body->sYOffsetDir *= -1;
        }
    }

    body->sFloatTimer++;
}

static void ChasesAway_SetRayquazaAnim(struct Sprite *body, u8 animNum, s16 x, s16 y)
{
    struct Sprite *tail = &gSprites[body->sTailSpriteId];

    tail->pos1.x = body->pos1.x + x;
    tail->pos1.y = body->pos1.y + y;

    tail->pos2.x = body->pos2.x;
    tail->pos2.y = body->pos2.y;

    StartSpriteAnim(body, animNum);
    StartSpriteAnim(tail, animNum);
}

#undef sTailSpriteId
#undef sYOffset
#undef sYOffsetDir
#undef sFloatTimer
#undef sTimer
#undef sTailFloatDelay
#undef sTailFloatPeak

#define tState      data[0]
#define tScale      data[1]
#define tNumRings   data[2]
#define tScaleTimer data[3]
#define tScaleSpeed data[4]
#define tSoundTimer data[5]

static void Task_ChasesAway_AnimateRing(u8 taskId)
{
    s16 *data = gTasks[taskId].data;
    switch (tState)
    {
    case 0:
        SetBgAffine(2, 0x4000, 0x4000, 120, 64, 256, 256, 0);
        SetGpuRegBits(REG_OFFSET_DISPCNT, DISPCNT_BG2_ON);
        tScaleSpeed = 16;
        tState++;
        break;
    case 1:
<<<<<<< HEAD
        if (tSoundTimer == 8)
            PlaySE(SE_JIDO_DOA);
        if (tNumRings == 2)
=======
        if (data[5] == 8)
            PlaySE(SE_SLIDING_DOOR);
        if (data[2] == 2)
>>>>>>> 09cfed64
        {
            tState++;
        }
        else
        {
            tScale += tScaleSpeed;
            tSoundTimer++;
            if (tScaleTimer % 3 == 0 && tScaleSpeed != 4)
                tScaleSpeed -= 2;

            tScaleTimer++;
            SetBgAffine(2, 0x4000, 0x4000, 120, 64, 256 - tScale, 256 - tScale, 0);
            if (tScale > 255)
            {
                tScale = 0;
                tScaleTimer = 0;
                tSoundTimer = 0;
                tScaleSpeed = 16;
                tNumRings++;
            }
        }
        break;
    case 2:
        ClearGpuRegBits(REG_OFFSET_DISPCNT, DISPCNT_BG2_ON);
        DestroyTask(taskId);
        break;
    }
}<|MERGE_RESOLUTION|>--- conflicted
+++ resolved
@@ -1738,28 +1738,16 @@
 // and gradually fades them back to original color to simulate lightning
 static void DuoFight_Lightning1(void)
 {
-<<<<<<< HEAD
-    PlaySE(SE_T_KAMI);
+    PlaySE(SE_THUNDER);
     BlendPalettesGradually(0x00007FFF, 0, 16, 0, RGB_WHITEALPHA, 0, 0);
     BlendPalettesGradually(0xFFFF0000, 0, 16, 0, RGB_BLACK,      0, 1);
-=======
+}
+
+static void DuoFight_Lightning2(void)
+{
     PlaySE(SE_THUNDER);
-    sub_80A2C44(0x7FFF, 0, 0x10, 0, -1, 0, 0);
-    sub_80A2C44(0xFFFF0000, 0, 0x10, 0, 0, 0, 1);
->>>>>>> 09cfed64
-}
-
-static void DuoFight_Lightning2(void)
-{
-<<<<<<< HEAD
-    PlaySE(SE_T_KAMI);
     BlendPalettesGradually(0x00007FFF, 0, 16, 16, RGB_WHITEALPHA, 0, 0);
     BlendPalettesGradually(0xFFFF0000, 0, 16, 16, RGB_BLACK,      0, 1);
-=======
-    PlaySE(SE_THUNDER);
-    sub_80A2C44(0x7FFF, 0, 0x10, 0x10, -1, 0, 0);
-    sub_80A2C44(0xFFFF0000, 0, 0x10, 0x10, 0, 0, 1);
->>>>>>> 09cfed64
 }
 
 static void DuoFight_LightningLong(void)
@@ -2053,15 +2041,9 @@
 static void Task_RayTakesFlightAnim(u8 taskId)
 {
     s16 *data = gTasks[taskId].data;
-<<<<<<< HEAD
-    PlayNewMapMusic(MUS_REKKUU_KOURIN);
+    PlayNewMapMusic(MUS_RAYQUAZA_APPEARS);
     InitTakesFlightSceneBgs();
     LoadTakesFlightSceneGfx();
-=======
-    PlayNewMapMusic(MUS_RAYQUAZA_APPEARS);
-    sub_81D7E10();
-    sub_81D7E9C();
->>>>>>> 09cfed64
     SetGpuReg(REG_OFFSET_BLDCNT, BLDCNT_TGT1_OBJ | BLDCNT_TGT2_BG1 | BLDCNT_EFFECT_BLEND);
     SetGpuReg(REG_OFFSET_BLDALPHA, BLDALPHA_BLEND(8, 8));
     BlendPalettes(-1, 16, 0);
@@ -2531,15 +2513,9 @@
 static void Task_HandleRayCharges(u8 taskId)
 {
     s16 *data = gTasks[taskId].data;
-<<<<<<< HEAD
     RayCharges_AnimateBg();
     if ((tSoundTimer & 7) == 0 && tState <= 1 && tTimer <= 89)
-        PlaySE(SE_OP_BASYU);
-=======
-    sub_81D8BB4();
-    if ((data[3] & 7) == 0 && data[0] <= 1 && data[1] <= 89)
         PlaySE(SE_INTRO_BLAST);
->>>>>>> 09cfed64
 
     tSoundTimer++;
     switch (tState)
@@ -3067,19 +3043,11 @@
     }
     else if (frame <= 111)
     {
-<<<<<<< HEAD
         SpriteCB_ChasesAway_RayquazaFloat(sprite);
         if (sprite->sYOffset == 0)
-            PlaySE(SE_BT_START);
+            PlaySE(SE_MUGSHOT);
         if (sprite->sYOffset == -3)
             ChasesAway_SetRayquazaAnim(sprite, 2, 48, 16);
-=======
-        sub_81D97E0(sprite);
-        if (sprite->data[4] == 0)
-            PlaySE(SE_MUGSHOT);
-        if (sprite->data[4] == -3)
-            sub_81D9868(sprite, 2, 48, 16);
->>>>>>> 09cfed64
     }
     else if (frame == 112)
     {
@@ -3189,15 +3157,9 @@
         tState++;
         break;
     case 1:
-<<<<<<< HEAD
         if (tSoundTimer == 8)
-            PlaySE(SE_JIDO_DOA);
+            PlaySE(SE_SLIDING_DOOR);
         if (tNumRings == 2)
-=======
-        if (data[5] == 8)
-            PlaySE(SE_SLIDING_DOOR);
-        if (data[2] == 2)
->>>>>>> 09cfed64
         {
             tState++;
         }
