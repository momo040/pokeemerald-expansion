#include "global.h"
#include "text.h"
#include "text_window.h"
#include "window.h"
#include "palette.h"
#include "bg.h"
#include "graphics.h"

// const rom data
const u8 gTextWindowFrame1_Gfx[] = INCBIN_U8("graphics/text_window/1.4bpp");
static const u8 sTextWindowFrame2_Gfx[] = INCBIN_U8("graphics/text_window/2.4bpp");
static const u8 sTextWindowFrame3_Gfx[] = INCBIN_U8("graphics/text_window/3.4bpp");
static const u8 sTextWindowFrame4_Gfx[] = INCBIN_U8("graphics/text_window/4.4bpp");
static const u8 sTextWindowFrame5_Gfx[] = INCBIN_U8("graphics/text_window/5.4bpp");
static const u8 sTextWindowFrame6_Gfx[] = INCBIN_U8("graphics/text_window/6.4bpp");
static const u8 sTextWindowFrame7_Gfx[] = INCBIN_U8("graphics/text_window/7.4bpp");
static const u8 sTextWindowFrame8_Gfx[] = INCBIN_U8("graphics/text_window/8.4bpp");
static const u8 sTextWindowFrame9_Gfx[] = INCBIN_U8("graphics/text_window/9.4bpp");
static const u8 sTextWindowFrame10_Gfx[] = INCBIN_U8("graphics/text_window/10.4bpp");
static const u8 sTextWindowFrame11_Gfx[] = INCBIN_U8("graphics/text_window/11.4bpp");
static const u8 sTextWindowFrame12_Gfx[] = INCBIN_U8("graphics/text_window/12.4bpp");
static const u8 sTextWindowFrame13_Gfx[] = INCBIN_U8("graphics/text_window/13.4bpp");
static const u8 sTextWindowFrame14_Gfx[] = INCBIN_U8("graphics/text_window/14.4bpp");
static const u8 sTextWindowFrame15_Gfx[] = INCBIN_U8("graphics/text_window/15.4bpp");
static const u8 sTextWindowFrame16_Gfx[] = INCBIN_U8("graphics/text_window/16.4bpp");
static const u8 sTextWindowFrame17_Gfx[] = INCBIN_U8("graphics/text_window/17.4bpp");
static const u8 sTextWindowFrame18_Gfx[] = INCBIN_U8("graphics/text_window/18.4bpp");
static const u8 sTextWindowFrame19_Gfx[] = INCBIN_U8("graphics/text_window/19.4bpp");
static const u8 sTextWindowFrame20_Gfx[] = INCBIN_U8("graphics/text_window/20.4bpp");

const u16 gTextWindowFrame1_Pal[] = INCBIN_U16("graphics/text_window/1.gbapal");
static const u16 sTextWindowFrame2_Pal[] = INCBIN_U16("graphics/text_window/2.gbapal");
static const u16 sTextWindowFrame3_Pal[] = INCBIN_U16("graphics/text_window/3.gbapal");
static const u16 sTextWindowFrame4_Pal[] = INCBIN_U16("graphics/text_window/4.gbapal");
static const u16 sTextWindowFrame5_Pal[] = INCBIN_U16("graphics/text_window/5.gbapal");
static const u16 sTextWindowFrame6_Pal[] = INCBIN_U16("graphics/text_window/6.gbapal");
static const u16 sTextWindowFrame7_Pal[] = INCBIN_U16("graphics/text_window/7.gbapal");
static const u16 sTextWindowFrame8_Pal[] = INCBIN_U16("graphics/text_window/8.gbapal");
static const u16 sTextWindowFrame9_Pal[] = INCBIN_U16("graphics/text_window/9.gbapal");
static const u16 sTextWindowFrame10_Pal[] = INCBIN_U16("graphics/text_window/10.gbapal");
static const u16 sTextWindowFrame11_Pal[] = INCBIN_U16("graphics/text_window/11.gbapal");
static const u16 sTextWindowFrame12_Pal[] = INCBIN_U16("graphics/text_window/12.gbapal");
static const u16 sTextWindowFrame13_Pal[] = INCBIN_U16("graphics/text_window/13.gbapal");
static const u16 sTextWindowFrame14_Pal[] = INCBIN_U16("graphics/text_window/14.gbapal");
static const u16 sTextWindowFrame15_Pal[] = INCBIN_U16("graphics/text_window/15.gbapal");
static const u16 sTextWindowFrame16_Pal[] = INCBIN_U16("graphics/text_window/16.gbapal");
static const u16 sTextWindowFrame17_Pal[] = INCBIN_U16("graphics/text_window/17.gbapal");
static const u16 sTextWindowFrame18_Pal[] = INCBIN_U16("graphics/text_window/18.gbapal");
static const u16 sTextWindowFrame19_Pal[] = INCBIN_U16("graphics/text_window/19.gbapal");
static const u16 sTextWindowFrame20_Pal[] = INCBIN_U16("graphics/text_window/20.gbapal");

static const u16 sUnknown_0851017C[][16] =
{
    INCBIN_U16("graphics/text_window/message_box.gbapal"),
    INCBIN_U16("graphics/text_window/text_pal1.gbapal"),
    INCBIN_U16("graphics/text_window/text_pal2.gbapal"),
    INCBIN_U16("graphics/text_window/text_pal3.gbapal"),
    INCBIN_U16("graphics/text_window/text_pal4.gbapal")
};

static const struct TilesPal sWindowFrames[WINDOW_FRAMES_COUNT] =
{
    {gTextWindowFrame1_Gfx, gTextWindowFrame1_Pal},
    {sTextWindowFrame2_Gfx, sTextWindowFrame2_Pal},
    {sTextWindowFrame3_Gfx, sTextWindowFrame3_Pal},
    {sTextWindowFrame4_Gfx, sTextWindowFrame4_Pal},
    {sTextWindowFrame5_Gfx, sTextWindowFrame5_Pal},
    {sTextWindowFrame6_Gfx, sTextWindowFrame6_Pal},
    {sTextWindowFrame7_Gfx, sTextWindowFrame7_Pal},
    {sTextWindowFrame8_Gfx, sTextWindowFrame8_Pal},
    {sTextWindowFrame9_Gfx, sTextWindowFrame9_Pal},
    {sTextWindowFrame10_Gfx, sTextWindowFrame10_Pal},
    {sTextWindowFrame11_Gfx, sTextWindowFrame11_Pal},
    {sTextWindowFrame12_Gfx, sTextWindowFrame12_Pal},
    {sTextWindowFrame13_Gfx, sTextWindowFrame13_Pal},
    {sTextWindowFrame14_Gfx, sTextWindowFrame14_Pal},
    {sTextWindowFrame15_Gfx, sTextWindowFrame15_Pal},
    {sTextWindowFrame16_Gfx, sTextWindowFrame16_Pal},
    {sTextWindowFrame17_Gfx, sTextWindowFrame17_Pal},
    {sTextWindowFrame18_Gfx, sTextWindowFrame18_Pal},
    {sTextWindowFrame19_Gfx, sTextWindowFrame19_Pal},
    {sTextWindowFrame20_Gfx, sTextWindowFrame20_Pal}
};

// code
const struct TilesPal *GetWindowFrameTilesPal(u8 id)
{
    if (id >= WINDOW_FRAMES_COUNT)
        return &sWindowFrames[0];
    else
        return &sWindowFrames[id];
}

void LoadMessageBoxGfx(u8 windowId, u16 destOffset, u8 palOffset)
{
    LoadBgTiles(GetWindowAttribute(windowId, WINDOW_PRIORITY), gMessageBox_Gfx, 0x1C0, destOffset);
    LoadPalette(GetOverworldTextboxPalettePtr(), palOffset, 0x20);
}

void LoadSav2WindowGfx_(u8 windowId, u16 destOffset, u8 palOffset)
{
<<<<<<< HEAD
    LoadSav2WindowGfx(windowId, destOffset, palOffset);
=======
    LoadUserWindowBorderGfx(windowId, destOffset, palOffset);
>>>>>>> 07ef7627
}

void LoadWindowGfx(u8 windowId, u8 frameId, u16 destOffset, u8 palOffset)
{
    LoadBgTiles(GetWindowAttribute(windowId, WINDOW_PRIORITY), sWindowFrames[frameId].tiles, 0x120, destOffset);
    LoadPalette(sWindowFrames[frameId].pal, palOffset, 0x20);
}

<<<<<<< HEAD
void LoadSav2WindowGfx(u8 windowId, u16 destOffset, u8 palOffset)
=======
void LoadUserWindowBorderGfx(u8 windowId, u16 destOffset, u8 palOffset)
>>>>>>> 07ef7627
{
    LoadWindowGfx(windowId, gSaveBlock2Ptr->optionsWindowFrameType, destOffset, palOffset);
}

void sub_8098858(u8 windowId, u16 tileNum, u8 palNum)
{
    u8 bgLayer = GetWindowAttribute(windowId, WINDOW_PRIORITY);
    u16 tilemapLeft = GetWindowAttribute(windowId, WINDOW_TILEMAP_LEFT);
    u16 tilemapTop = GetWindowAttribute(windowId, WINDOW_TILEMAP_TOP);
    u16 width = GetWindowAttribute(windowId, WINDOW_WIDTH);
    u16 height = GetWindowAttribute(windowId, WINDOW_HEIGHT);

    FillBgTilemapBufferRect(bgLayer, tileNum + 0, tilemapLeft - 1,      tilemapTop - 1,         1,      1,      palNum);
    FillBgTilemapBufferRect(bgLayer, tileNum + 1, tilemapLeft,          tilemapTop - 1,         width,  1,      palNum);
    FillBgTilemapBufferRect(bgLayer, tileNum + 2, tilemapLeft + width,  tilemapTop - 1,         1,      1,      palNum);
    FillBgTilemapBufferRect(bgLayer, tileNum + 3, tilemapLeft - 1,      tilemapTop,             1,      height, palNum);
    FillBgTilemapBufferRect(bgLayer, tileNum + 5, tilemapLeft + width,  tilemapTop,             1,      height, palNum);
    FillBgTilemapBufferRect(bgLayer, tileNum + 6, tilemapLeft - 1,      tilemapTop + height,    1,      1,      palNum);
    FillBgTilemapBufferRect(bgLayer, tileNum + 7, tilemapLeft,          tilemapTop + height,    width,  1,      palNum);
    FillBgTilemapBufferRect(bgLayer, tileNum + 8, tilemapLeft + width,  tilemapTop + height,    1,      1,      palNum);
}

void sub_80989E0(u8 windowId, u16 tileNum, u8 palNum)
{
    u8 bgLayer = GetWindowAttribute(windowId, WINDOW_PRIORITY);
    u16 tilemapLeft = GetWindowAttribute(windowId, WINDOW_TILEMAP_LEFT);
    u16 tilemapTop = GetWindowAttribute(windowId, WINDOW_TILEMAP_TOP);
    u16 width = GetWindowAttribute(windowId, WINDOW_WIDTH);
    u16 height = GetWindowAttribute(windowId, WINDOW_HEIGHT);

    FillBgTilemapBufferRect(bgLayer, tileNum + 0, tilemapLeft,              tilemapTop,                 1,          1,          palNum);
    FillBgTilemapBufferRect(bgLayer, tileNum + 1, tilemapLeft + 1,          tilemapTop,                 width - 2,  1,          palNum);
    FillBgTilemapBufferRect(bgLayer, tileNum + 2, tilemapLeft + width - 1,  tilemapTop,                 1,          1,          palNum);
    FillBgTilemapBufferRect(bgLayer, tileNum + 3, tilemapLeft,              tilemapTop + 1,             1,          height - 2, palNum);
    FillBgTilemapBufferRect(bgLayer, tileNum + 5, tilemapLeft + width - 1,  tilemapTop + 1,             1,          height - 2, palNum);
    FillBgTilemapBufferRect(bgLayer, tileNum + 6, tilemapLeft,              tilemapTop + height - 1,    1,          1,          palNum);
    FillBgTilemapBufferRect(bgLayer, tileNum + 7, tilemapLeft + 1,          tilemapTop + height - 1,    width -     2,  1,      palNum);
    FillBgTilemapBufferRect(bgLayer, tileNum + 8, tilemapLeft + width - 1,  tilemapTop + height - 1,    1,          1,          palNum);
}

void rbox_fill_rectangle(u8 windowId)
{
    u8 bgLayer = GetWindowAttribute(windowId, WINDOW_PRIORITY);
    u16 tilemapLeft = GetWindowAttribute(windowId, WINDOW_TILEMAP_LEFT);
    u16 tilemapTop = GetWindowAttribute(windowId, WINDOW_TILEMAP_TOP);
    u16 width = GetWindowAttribute(windowId, WINDOW_WIDTH);
    u16 height = GetWindowAttribute(windowId, WINDOW_HEIGHT);

    FillBgTilemapBufferRect(bgLayer, 0, tilemapLeft - 1, tilemapTop - 1, width + 2, height + 2, 0x11);
}

const u16 *stdpal_get(u8 id)
{
    switch (id)
    {
    case 0:
        id = 0;
        break;
    case 1:
        id = 0x10;
        break;
    case 2:
        id = 0x20;
        break;
    case 3:
        id = 0x30;
        break;
    case 4:
    default:
        id = 0x40;
        break;
    }

    return (const u16 *)(sUnknown_0851017C) + id;
}

const u16 *GetOverworldTextboxPalettePtr(void)
{
    return gMessageBox_Pal;
}

void sub_8098C6C(u8 bg, u16 destOffset, u8 palOffset)
{
    LoadBgTiles(bg, sWindowFrames[gSaveBlock2Ptr->optionsWindowFrameType].tiles, 0x120, destOffset);
    LoadPalette(GetWindowFrameTilesPal(gSaveBlock2Ptr->optionsWindowFrameType)->pal, palOffset, 0x20);
}<|MERGE_RESOLUTION|>--- conflicted
+++ resolved
@@ -97,13 +97,9 @@
     LoadPalette(GetOverworldTextboxPalettePtr(), palOffset, 0x20);
 }
 
-void LoadSav2WindowGfx_(u8 windowId, u16 destOffset, u8 palOffset)
+void LoadUserWindowBorderGfx_(u8 windowId, u16 destOffset, u8 palOffset)
 {
-<<<<<<< HEAD
-    LoadSav2WindowGfx(windowId, destOffset, palOffset);
-=======
     LoadUserWindowBorderGfx(windowId, destOffset, palOffset);
->>>>>>> 07ef7627
 }
 
 void LoadWindowGfx(u8 windowId, u8 frameId, u16 destOffset, u8 palOffset)
@@ -112,11 +108,7 @@
     LoadPalette(sWindowFrames[frameId].pal, palOffset, 0x20);
 }
 
-<<<<<<< HEAD
-void LoadSav2WindowGfx(u8 windowId, u16 destOffset, u8 palOffset)
-=======
 void LoadUserWindowBorderGfx(u8 windowId, u16 destOffset, u8 palOffset)
->>>>>>> 07ef7627
 {
     LoadWindowGfx(windowId, gSaveBlock2Ptr->optionsWindowFrameType, destOffset, palOffset);
 }
