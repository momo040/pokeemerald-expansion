#include "global.h"
#include "battle.h"
#include "battle_arena.h"
#include "battle_message.h"
#include "battle_setup.h"
#include "battle_tower.h"
#include "bg.h"
#include "decompress.h"
#include "event_data.h"
#include "frontier_util.h"
#include "graphics.h"
#include "gpu_regs.h"
#include "item.h"
#include "m4a.h"
#include "overworld.h"
#include "palette.h"
#include "random.h"
#include "sound.h"
#include "string_util.h"
#include "text.h"
#include "util.h"
#include "constants/songs.h"
#include "constants/battle_arena.h"
#include "constants/battle_string_ids.h"
#include "constants/battle_frontier.h"
#include "constants/frontier_util.h"
#include "constants/items.h"
#include "constants/moves.h"
#include "constants/rgb.h"

static void InitArenaChallenge(void);
static void GetArenaData(void);
static void SetArenaData(void);
static void SaveArenaChallenge(void);
static void SetArenaPrize(void);
static void GiveArenaPrize(void);
static void BufferArenaOpponentName(void);
static void SpriteCB_JudgmentIcon(struct Sprite *sprite);
static void ShowJudgmentSprite(u8 x, u8 y, u8 category, u8 battler);

#define JUDGMENT_STATE_FINISHED 8

#define TAG_JUDGMENT_ICON 1000

enum {
    ANIM_ICON_X,        // Player lost
    ANIM_ICON_TRIANGLE, // Tie
    ANIM_ICON_CIRCLE,   // Player won
    ANIM_ICON_LINE,     // Line segment for separating the score total at the bottom
};

// This table holds the number of points to add to the 'mind' score for each move.
// All moves with power != 0 give 1 point, with the following exceptions:
//    - Counter, Mirror Coat, and Bide give 0 points
//    - Fake Out subtracts 1 point
// All moves with power == 0 give 0 points, with the following exceptions:
//    - Protect, Detect, and Endure subtract 1 point
static const s8 sMindRatings[MOVES_COUNT] =
{
    [MOVE_POUND] = 1,
    [MOVE_KARATE_CHOP] = 1,
    [MOVE_DOUBLE_SLAP] = 1,
    [MOVE_COMET_PUNCH] = 1,
    [MOVE_MEGA_PUNCH] = 1,
    [MOVE_PAY_DAY] = 1,
    [MOVE_FIRE_PUNCH] = 1,
    [MOVE_ICE_PUNCH] = 1,
    [MOVE_THUNDER_PUNCH] = 1,
    [MOVE_SCRATCH] = 1,
    [MOVE_VICE_GRIP] = 1,
    [MOVE_GUILLOTINE] = 1,
    [MOVE_RAZOR_WIND] = 1,
    [MOVE_CUT] = 1,
    [MOVE_GUST] = 1,
    [MOVE_WING_ATTACK] = 1,
    [MOVE_FLY] = 1,
    [MOVE_BIND] = 1,
    [MOVE_SLAM] = 1,
    [MOVE_VINE_WHIP] = 1,
    [MOVE_STOMP] = 1,
    [MOVE_DOUBLE_KICK] = 1,
    [MOVE_MEGA_KICK] = 1,
    [MOVE_JUMP_KICK] = 1,
    [MOVE_ROLLING_KICK] = 1,
    [MOVE_HEADBUTT] = 1,
    [MOVE_HORN_ATTACK] = 1,
    [MOVE_FURY_ATTACK] = 1,
    [MOVE_HORN_DRILL] = 1,
    [MOVE_TACKLE] = 1,
    [MOVE_BODY_SLAM] = 1,
    [MOVE_WRAP] = 1,
    [MOVE_TAKE_DOWN] = 1,
    [MOVE_THRASH] = 1,
    [MOVE_DOUBLE_EDGE] = 1,
    [MOVE_POISON_STING] = 1,
    [MOVE_TWINEEDLE] = 1,
    [MOVE_PIN_MISSILE] = 1,
    [MOVE_BITE] = 1,
    [MOVE_SONIC_BOOM] = 1,
    [MOVE_ACID] = 1,
    [MOVE_EMBER] = 1,
    [MOVE_FLAMETHROWER] = 1,
    [MOVE_WATER_GUN] = 1,
    [MOVE_HYDRO_PUMP] = 1,
    [MOVE_SURF] = 1,
    [MOVE_ICE_BEAM] = 1,
    [MOVE_BLIZZARD] = 1,
    [MOVE_PSYBEAM] = 1,
    [MOVE_BUBBLE_BEAM] = 1,
    [MOVE_AURORA_BEAM] = 1,
    [MOVE_HYPER_BEAM] = 1,
    [MOVE_PECK] = 1,
    [MOVE_DRILL_PECK] = 1,
    [MOVE_SUBMISSION] = 1,
    [MOVE_LOW_KICK] = 1,
    [MOVE_SEISMIC_TOSS] = 1,
    [MOVE_STRENGTH] = 1,
    [MOVE_ABSORB] = 1,
    [MOVE_MEGA_DRAIN] = 1,
    [MOVE_RAZOR_LEAF] = 1,
    [MOVE_SOLAR_BEAM] = 1,
    [MOVE_PETAL_DANCE] = 1,
    [MOVE_DRAGON_RAGE] = 1,
    [MOVE_FIRE_SPIN] = 1,
    [MOVE_THUNDER_SHOCK] = 1,
    [MOVE_THUNDERBOLT] = 1,
    [MOVE_THUNDER] = 1,
    [MOVE_ROCK_THROW] = 1,
    [MOVE_EARTHQUAKE] = 1,
    [MOVE_FISSURE] = 1,
    [MOVE_DIG] = 1,
    [MOVE_CONFUSION] = 1,
    [MOVE_PSYCHIC] = 1,
    [MOVE_QUICK_ATTACK] = 1,
    [MOVE_RAGE] = 1,
    [MOVE_NIGHT_SHADE] = 1,
    [MOVE_SELF_DESTRUCT] = 1,
    [MOVE_EGG_BOMB] = 1,
    [MOVE_LICK] = 1,
    [MOVE_SMOG] = 1,
    [MOVE_SLUDGE] = 1,
    [MOVE_BONE_CLUB] = 1,
    [MOVE_FIRE_BLAST] = 1,
    [MOVE_WATERFALL] = 1,
    [MOVE_CLAMP] = 1,
    [MOVE_SWIFT] = 1,
    [MOVE_SKULL_BASH] = 1,
    [MOVE_SPIKE_CANNON] = 1,
    [MOVE_CONSTRICT] = 1,
    [MOVE_HI_JUMP_KICK] = 1,
    [MOVE_DREAM_EATER] = 1,
    [MOVE_BARRAGE] = 1,
    [MOVE_LEECH_LIFE] = 1,
    [MOVE_SKY_ATTACK] = 1,
    [MOVE_BUBBLE] = 1,
    [MOVE_DIZZY_PUNCH] = 1,
    [MOVE_PSYWAVE] = 1,
    [MOVE_CRABHAMMER] = 1,
    [MOVE_EXPLOSION] = 1,
    [MOVE_FURY_SWIPES] = 1,
    [MOVE_BONEMERANG] = 1,
    [MOVE_ROCK_SLIDE] = 1,
    [MOVE_HYPER_FANG] = 1,
    [MOVE_TRI_ATTACK] = 1,
    [MOVE_SUPER_FANG] = 1,
    [MOVE_SLASH] = 1,
    [MOVE_STRUGGLE] = 1,
    [MOVE_TRIPLE_KICK] = 1,
    [MOVE_THIEF] = 1,
    [MOVE_FLAME_WHEEL] = 1,
    [MOVE_SNORE] = 1,
    [MOVE_FLAIL] = 1,
    [MOVE_AEROBLAST] = 1,
    [MOVE_REVERSAL] = 1,
    [MOVE_POWDER_SNOW] = 1,
    [MOVE_PROTECT] = -1,
    [MOVE_MACH_PUNCH] = 1,
    [MOVE_FAINT_ATTACK] = 1,
    [MOVE_SLUDGE_BOMB] = 1,
    [MOVE_MUD_SLAP] = 1,
    [MOVE_OCTAZOOKA] = 1,
    [MOVE_ZAP_CANNON] = 1,
    [MOVE_ICY_WIND] = 1,
    [MOVE_DETECT] = -1,
    [MOVE_BONE_RUSH] = 1,
    [MOVE_OUTRAGE] = 1,
    [MOVE_GIGA_DRAIN] = 1,
    [MOVE_ENDURE] = -1,
    [MOVE_ROLLOUT] = 1,
    [MOVE_FALSE_SWIPE] = 1,
    [MOVE_SPARK] = 1,
    [MOVE_FURY_CUTTER] = 1,
    [MOVE_STEEL_WING] = 1,
    [MOVE_RETURN] = 1,
    [MOVE_PRESENT] = 1,
    [MOVE_FRUSTRATION] = 1,
    [MOVE_SACRED_FIRE] = 1,
    [MOVE_MAGNITUDE] = 1,
    [MOVE_DYNAMIC_PUNCH] = 1,
    [MOVE_MEGAHORN] = 1,
    [MOVE_DRAGON_BREATH] = 1,
    [MOVE_PURSUIT] = 1,
    [MOVE_RAPID_SPIN] = 1,
    [MOVE_IRON_TAIL] = 1,
    [MOVE_METAL_CLAW] = 1,
    [MOVE_VITAL_THROW] = 1,
    [MOVE_HIDDEN_POWER] = 1,
    [MOVE_CROSS_CHOP] = 1,
    [MOVE_TWISTER] = 1,
    [MOVE_CRUNCH] = 1,
    [MOVE_EXTREME_SPEED] = 1,
    [MOVE_ANCIENT_POWER] = 1,
    [MOVE_SHADOW_BALL] = 1,
    [MOVE_FUTURE_SIGHT] = 1,
    [MOVE_ROCK_SMASH] = 1,
    [MOVE_WHIRLPOOL] = 1,
    [MOVE_BEAT_UP] = 1,
    [MOVE_FAKE_OUT] = -1,
    [MOVE_UPROAR] = 1,
    [MOVE_SPIT_UP] = 1,
    [MOVE_HEAT_WAVE] = 1,
    [MOVE_FACADE] = 1,
    [MOVE_FOCUS_PUNCH] = 1,
    [MOVE_SMELLING_SALT] = 1,
    [MOVE_SUPERPOWER] = 1,
    [MOVE_REVENGE] = 1,
    [MOVE_BRICK_BREAK] = 1,
    [MOVE_KNOCK_OFF] = 1,
    [MOVE_ENDEAVOR] = 1,
    [MOVE_ERUPTION] = 1,
    [MOVE_SECRET_POWER] = 1,
    [MOVE_DIVE] = 1,
    [MOVE_ARM_THRUST] = 1,
    [MOVE_LUSTER_PURGE] = 1,
    [MOVE_MIST_BALL] = 1,
    [MOVE_BLAZE_KICK] = 1,
    [MOVE_ICE_BALL] = 1,
    [MOVE_NEEDLE_ARM] = 1,
    [MOVE_HYPER_VOICE] = 1,
    [MOVE_POISON_FANG] = 1,
    [MOVE_CRUSH_CLAW] = 1,
    [MOVE_BLAST_BURN] = 1,
    [MOVE_HYDRO_CANNON] = 1,
    [MOVE_METEOR_MASH] = 1,
    [MOVE_ASTONISH] = 1,
    [MOVE_WEATHER_BALL] = 1,
    [MOVE_AIR_CUTTER] = 1,
    [MOVE_OVERHEAT] = 1,
    [MOVE_ROCK_TOMB] = 1,
    [MOVE_SILVER_WIND] = 1,
    [MOVE_WATER_SPOUT] = 1,
    [MOVE_SIGNAL_BEAM] = 1,
    [MOVE_SHADOW_PUNCH] = 1,
    [MOVE_EXTRASENSORY] = 1,
    [MOVE_SKY_UPPERCUT] = 1,
    [MOVE_SAND_TOMB] = 1,
    [MOVE_SHEER_COLD] = 1,
    [MOVE_MUDDY_WATER] = 1,
    [MOVE_BULLET_SEED] = 1,
    [MOVE_AERIAL_ACE] = 1,
    [MOVE_ICICLE_SPEAR] = 1,
    [MOVE_DRAGON_CLAW] = 1,
    [MOVE_FRENZY_PLANT] = 1,
    [MOVE_BOUNCE] = 1,
    [MOVE_MUD_SHOT] = 1,
    [MOVE_POISON_TAIL] = 1,
    [MOVE_COVET] = 1,
    [MOVE_VOLT_TACKLE] = 1,
    [MOVE_MAGICAL_LEAF] = 1,
    [MOVE_LEAF_BLADE] = 1,
    [MOVE_ROCK_BLAST] = 1,
    [MOVE_SHOCK_WAVE] = 1,
    [MOVE_WATER_PULSE] = 1,
    [MOVE_DOOM_DESIRE] = 1,
    [MOVE_PSYCHO_BOOST] = 1,
};

static const struct OamData sOam_JudgmentIcon =
{
    .y = 0,
    .affineMode = ST_OAM_AFFINE_OFF,
    .objMode = ST_OAM_OBJ_NORMAL,
    .mosaic = FALSE,
    .bpp = ST_OAM_4BPP,
    .shape = SPRITE_SHAPE(16x16),
    .x = 0,
    .matrixNum = 0,
    .size = SPRITE_SIZE(16x16),
    .tileNum = 0,
    .priority = 0,
    .paletteNum = 15,
    .affineParam = 0
};

static const union AnimCmd sAnim_JudgmentIcon_X[] =
{
    ANIMCMD_FRAME(0, 1),
    ANIMCMD_END
};

static const union AnimCmd sAnim_JudgmentIcon_Triangle[] =
{
    ANIMCMD_FRAME(4, 1),
    ANIMCMD_END
};

static const union AnimCmd sAnim_JudgmentIcon_Circle[] =
{
    ANIMCMD_FRAME(8, 1),
    ANIMCMD_END
};

static const union AnimCmd sAnim_JudgmentIcon_Line[] =
{
    ANIMCMD_FRAME(12, 1),
    ANIMCMD_END
};

static const union AnimCmd *const sAnims_JudgmentIcon[] =
{
    [ANIM_ICON_X]        = sAnim_JudgmentIcon_X,
    [ANIM_ICON_TRIANGLE] = sAnim_JudgmentIcon_Triangle,
    [ANIM_ICON_CIRCLE]   = sAnim_JudgmentIcon_Circle,
    [ANIM_ICON_LINE]     = sAnim_JudgmentIcon_Line,
};

static const struct SpriteTemplate sSpriteTemplate_JudgmentIcon =
{
    .tileTag = TAG_JUDGMENT_ICON,
    .paletteTag = TAG_NONE,
    .oam = &sOam_JudgmentIcon,
    .anims = sAnims_JudgmentIcon,
    .images = NULL,
    .affineAnims = gDummySpriteAffineAnimTable,
    .callback = SpriteCB_JudgmentIcon,
};

static const struct CompressedSpriteSheet sBattleArenaJudgmentSymbolsSpriteSheet[] =
{
    {gBattleArenaJudgmentSymbolsGfx, 0x200, TAG_JUDGMENT_ICON},
    {0}
};

static void (* const sArenaFunctions[])(void) =
{
    [BATTLE_ARENA_FUNC_INIT]             = InitArenaChallenge,
    [BATTLE_ARENA_FUNC_GET_DATA]         = GetArenaData,
    [BATTLE_ARENA_FUNC_SET_DATA]         = SetArenaData,
    [BATTLE_ARENA_FUNC_SAVE]             = SaveArenaChallenge,
    [BATTLE_ARENA_FUNC_SET_PRIZE]        = SetArenaPrize,
    [BATTLE_ARENA_FUNC_GIVE_PRIZE]       = GiveArenaPrize,
    [BATTLE_ARENA_FUNC_GET_TRAINER_NAME] = BufferArenaOpponentName,
};

static const u16 sShortStreakPrizeItems[] =
{
    ITEM_HP_UP,
    ITEM_PROTEIN,
    ITEM_IRON,
    ITEM_CALCIUM,
    ITEM_CARBOS,
    ITEM_ZINC,
};

static const u16 sLongStreakPrizeItems[] =
{
    ITEM_BRIGHT_POWDER,
    ITEM_WHITE_HERB,
    ITEM_QUICK_CLAW,
    ITEM_LEFTOVERS,
    ITEM_MENTAL_HERB,
    ITEM_KINGS_ROCK,
    ITEM_FOCUS_BAND,
    ITEM_SCOPE_LENS,
    ITEM_CHOICE_BAND,
};

void CallBattleArenaFunction(void)
{
    sArenaFunctions[gSpecialVar_0x8004]();
}

u8 BattleArena_ShowJudgmentWindow(u8 *state)
{
    int i;
    u8 result = ARENA_RESULT_RUNNING;
    switch (*state)
    {
    case 0:
        BeginNormalPaletteFade(0x7FFFFF1C, 4, 0, 8, RGB_BLACK);
<<<<<<< HEAD
        SetGpuReg(REG_OFFSET_WININ, WININ_WIN0_BG1 | WININ_WIN0_BG2 | WININ_WIN0_BG3 | WININ_WIN0_OBJ | WININ_WIN0_CLR | WININ_WIN1_BG_ALL | WININ_WIN1_OBJ | WININ_WIN1_CLR);
        LoadCompressedSpriteSheet(sBattleArenaJudgementSymbolsSpriteSheet);
        LoadCompressedPalette(gBattleArenaJudgementSymbolsPalette, OBJ_PLTT_ID(15), PLTT_SIZE_4BPP);
=======
        SetGpuReg(REG_OFFSET_WININ, (WININ_WIN0_ALL & ~WININ_WIN0_BG0) | WININ_WIN1_ALL);
        LoadCompressedSpriteSheet(sBattleArenaJudgmentSymbolsSpriteSheet);
        LoadCompressedPalette(gBattleArenaJudgmentSymbolsPalette, 0x1F0, 0x20);
>>>>>>> 4a9c4951
        gBattle_WIN0H = 0xFF;
        gBattle_WIN0V = 0x70;
        (*state)++;
        break;
    case 1:
        if (!gPaletteFade.active)
        {
            HandleBattleWindow(5, 0, 24, 13, 0);
            (*state)++;
        }
        break;
    case 2:
        if (!IsDma3ManagerBusyWithBgCopy())
        {
            gBattleTextBuff1[0] = CHAR_0;
            gBattleTextBuff1[1] = EOS;
            gBattleTextBuff2[0] = CHAR_0;
            gBattleTextBuff2[1] = EOS;
            BattleStringExpandPlaceholdersToDisplayedString(gText_PlayerMon1Name);
            BattlePutTextOnWindow(gDisplayedStringBattle, ARENA_WIN_PLAYER_NAME);
            BattlePutTextOnWindow(gText_Vs, ARENA_WIN_VS);
            BattleStringExpandPlaceholdersToDisplayedString(gText_OpponentMon1Name);
            BattlePutTextOnWindow(gDisplayedStringBattle, ARENA_WIN_OPPONENT_NAME);
            BattlePutTextOnWindow(gText_Mind, ARENA_WIN_MIND);
            BattlePutTextOnWindow(gText_Skill, ARENA_WIN_SKILL);
            BattlePutTextOnWindow(gText_Body, ARENA_WIN_BODY);
            BattleStringExpandPlaceholdersToDisplayedString(gText_Judgment);
            BattlePutTextOnWindow(gDisplayedStringBattle, ARENA_WIN_JUDGMENT_TITLE);
            (*state)++;
        }
        break;
    case 3:
        if (!IsDma3ManagerBusyWithBgCopy())
        {
            SetGpuReg(REG_OFFSET_WININ, WININ_WIN0_ALL | WININ_WIN1_ALL);

            // Create dividing line for the the score totals at the bottom
            for (i = 0; i < 8; i++)
            {
                u8 spriteId = CreateSprite(&sSpriteTemplate_JudgmentIcon, 64 + i * 16, 84, 0);
                StartSpriteAnim(&gSprites[spriteId], ANIM_ICON_LINE);
            }
            result = ARENA_RESULT_STEP_DONE;
            (*state)++;
        }
        break;
    case 4:
        PlaySE(SE_ARENA_TIMEUP1);
        ShowJudgmentSprite(80, 40, ARENA_CATEGORY_MIND, B_POSITION_PLAYER_LEFT);
        ShowJudgmentSprite(160, 40, ARENA_CATEGORY_MIND, B_POSITION_OPPONENT_LEFT);
        BattleStringExpandPlaceholdersToDisplayedString(gText_Judgment);
        BattlePutTextOnWindow(gDisplayedStringBattle, ARENA_WIN_JUDGMENT_TITLE);
        (*state)++;
        result = ARENA_RESULT_STEP_DONE;
        break;
    case 5:
        PlaySE(SE_ARENA_TIMEUP1);
        ShowJudgmentSprite(80, 56, ARENA_CATEGORY_SKILL, B_POSITION_PLAYER_LEFT);
        ShowJudgmentSprite(160, 56, ARENA_CATEGORY_SKILL, B_POSITION_OPPONENT_LEFT);
        BattleStringExpandPlaceholdersToDisplayedString(gText_Judgment);
        BattlePutTextOnWindow(gDisplayedStringBattle, ARENA_WIN_JUDGMENT_TITLE);
        (*state)++;
        result = ARENA_RESULT_STEP_DONE;
        break;
    case 6:
        PlaySE(SE_ARENA_TIMEUP1);
        ShowJudgmentSprite(80, 72, ARENA_CATEGORY_BODY, B_POSITION_PLAYER_LEFT);
        ShowJudgmentSprite(160, 72, ARENA_CATEGORY_BODY, B_POSITION_OPPONENT_LEFT);
        BattleStringExpandPlaceholdersToDisplayedString(gText_Judgment);
        BattlePutTextOnWindow(gDisplayedStringBattle, ARENA_WIN_JUDGMENT_TITLE);
        (*state)++;
        result = ARENA_RESULT_STEP_DONE;
        break;
    case 7:
        PlaySE(SE_ARENA_TIMEUP2);
        if (gBattleTextBuff1[0] > gBattleTextBuff2[0])
        {
            result = ARENA_RESULT_PLAYER_WON;
            gBattleScripting.battler = 0;
        }
        else if (gBattleTextBuff1[0] < gBattleTextBuff2[0])
        {
            result = ARENA_RESULT_PLAYER_LOST;
            gBattleScripting.battler = 1;
        }
        else
        {
            result = ARENA_RESULT_TIE;
        }
        (*state)++;
        break;
    case JUDGMENT_STATE_FINISHED:
        // Finishing this state is the indicator to SpriteCB_JudgmentIcon that its safe to destroy the judgment icon sprites
        (*state)++;
        break;
    case JUDGMENT_STATE_FINISHED + 1:
        SetGpuReg(REG_OFFSET_WININ, (WININ_WIN0_ALL & ~WININ_WIN0_BG0) | WININ_WIN1_ALL);
        HandleBattleWindow(5, 0, 24, 13, WINDOW_CLEAR);
        CopyBgTilemapBufferToVram(0);
        m4aMPlayVolumeControl(&gMPlayInfo_BGM, TRACKS_ALL, 256);
        BeginNormalPaletteFade(0x7FFFFF1C, 4, 8, 0, RGB_BLACK);
        (*state)++;
        break;
    case JUDGMENT_STATE_FINISHED + 2:
        if (!gPaletteFade.active)
        {
            SetGpuReg(REG_OFFSET_WININ, WININ_WIN0_ALL | WININ_WIN1_ALL);
            FreeSpriteTilesByTag(TAG_JUDGMENT_ICON);
            result = ARENA_RESULT_STEP_DONE;
            (*state)++;
        }
        break;
    }

    return result;
}

static void ShowJudgmentSprite(u8 x, u8 y, u8 category, u8 battler)
{
    int animNum = 0;
    int pointsPlayer = 0;
    int pointsOpponent = 0;
    s8 *mindPoints = gBattleStruct->arenaMindPoints;
    s8 *skillPoints = gBattleStruct->arenaSkillPoints;
    u16 *hpAtStart = gBattleStruct->arenaStartHp;

    switch (category)
    {
    case ARENA_CATEGORY_MIND:
        pointsPlayer = mindPoints[battler];
        pointsOpponent = mindPoints[BATTLE_OPPOSITE(battler)];
        break;
    case ARENA_CATEGORY_SKILL:
        pointsPlayer = skillPoints[battler];
        pointsOpponent = skillPoints[BATTLE_OPPOSITE(battler)];
        break;
    case ARENA_CATEGORY_BODY:
        pointsPlayer = (gBattleMons[battler].hp * 100) / hpAtStart[battler];
        pointsOpponent = (gBattleMons[BATTLE_OPPOSITE(battler)].hp * 100) / hpAtStart[BATTLE_OPPOSITE(battler)];
        break;
    }

    if (pointsPlayer > pointsOpponent)
    {
        animNum = ANIM_ICON_CIRCLE;
        // +2 to score total for winning
        if (battler != 0)
            gBattleTextBuff2[0] += 2;
        else
            gBattleTextBuff1[0] += 2;
    }
    else if (pointsPlayer == pointsOpponent)
    {
        animNum = ANIM_ICON_TRIANGLE;
        // +1 to score total for a tie
        if (battler != 0)
            gBattleTextBuff2[0] += 1;
        else
            gBattleTextBuff1[0] += 1;
    }
    else
    {
        animNum = ANIM_ICON_X;
    }

    pointsPlayer = CreateSprite(&sSpriteTemplate_JudgmentIcon, x, y, 0);
    StartSpriteAnim(&gSprites[pointsPlayer], animNum);
}

static void SpriteCB_JudgmentIcon(struct Sprite *sprite)
{
    if (gBattleCommunication[0] > JUDGMENT_STATE_FINISHED)
        DestroySprite(sprite);
}

void BattleArena_InitPoints(void)
{
    s8 *mindPoints = gBattleStruct->arenaMindPoints;
    s8 *skillPoints = gBattleStruct->arenaSkillPoints;
    u16 *hpAtStart = gBattleStruct->arenaStartHp;

    mindPoints[0] = 0;
    mindPoints[1] = 0;
    skillPoints[0] = 0;
    skillPoints[1] = 0;
    hpAtStart[0] = gBattleMons[0].hp;
    hpAtStart[1] = gBattleMons[1].hp;
}

void BattleArena_AddMindPoints(u8 battler)
{
    gBattleStruct->arenaMindPoints[battler] += sMindRatings[gCurrentMove];
}

void BattleArena_AddSkillPoints(u8 battler)
{
    s8 *skillPoints = gBattleStruct->arenaSkillPoints;

    if (gHitMarker & HITMARKER_OBEYS)
    {
        u8 *failedMoveBits = &gBattleStruct->alreadyStatusedMoveAttempt;
        if (*failedMoveBits & gBitTable[battler])
        {
            *failedMoveBits &= ~(gBitTable[battler]);
            skillPoints[battler] -= 2;
        }
        else if (gMoveResultFlags & MOVE_RESULT_NO_EFFECT)
        {
            if (!(gMoveResultFlags & MOVE_RESULT_MISSED) || gBattleCommunication[MISS_TYPE] != B_MSG_PROTECTED)
                skillPoints[battler] -= 2;
        }
        else if ((gMoveResultFlags & MOVE_RESULT_SUPER_EFFECTIVE) && (gMoveResultFlags & MOVE_RESULT_NOT_VERY_EFFECTIVE))
        {
            skillPoints[battler] += 1;
        }
        else if (gMoveResultFlags & MOVE_RESULT_SUPER_EFFECTIVE)
        {
            skillPoints[battler] += 2;
        }
        else if (gMoveResultFlags & MOVE_RESULT_NOT_VERY_EFFECTIVE)
        {
            skillPoints[battler] -= 1;
        }
        else if (!gProtectStructs[battler].protected)
        {
            skillPoints[battler] += 1;
        }
    }
}

void BattleArena_DeductSkillPoints(u8 battler, u16 stringId)
{
    s8 *skillPoints = gBattleStruct->arenaSkillPoints;

    switch (stringId)
    {
    case STRINGID_PKMNSXMADEYUSELESS:
    case STRINGID_PKMNSXMADEITINEFFECTIVE:
    case STRINGID_PKMNSXPREVENTSFLINCHING:
    case STRINGID_PKMNSXBLOCKSY2:
    case STRINGID_PKMNSXPREVENTSYLOSS:
    case STRINGID_PKMNSXMADEYINEFFECTIVE:
    case STRINGID_PKMNSXPREVENTSBURNS:
    case STRINGID_PKMNSXBLOCKSY:
    case STRINGID_PKMNPROTECTEDBY:
    case STRINGID_PKMNPREVENTSUSAGE:
    case STRINGID_PKMNRESTOREDHPUSING:
    case STRINGID_PKMNPREVENTSPARALYSISWITH:
    case STRINGID_PKMNPREVENTSROMANCEWITH:
    case STRINGID_PKMNPREVENTSPOISONINGWITH:
    case STRINGID_PKMNPREVENTSCONFUSIONWITH:
    case STRINGID_PKMNRAISEDFIREPOWERWITH:
    case STRINGID_PKMNANCHORSITSELFWITH:
    case STRINGID_PKMNPREVENTSSTATLOSSWITH:
    case STRINGID_PKMNSTAYEDAWAKEUSING:
        skillPoints[battler] -= 3;
        break;
    }
}

// Unused
static void UpdateHPAtStart(u8 battler)
{
    u16 *hpAtStart = gBattleStruct->arenaStartHp;

    hpAtStart[battler] = gBattleMons[battler].hp;
    if (hpAtStart[BATTLE_OPPOSITE(battler)] > gBattleMons[BATTLE_OPPOSITE(battler)].hp)
        hpAtStart[BATTLE_OPPOSITE(battler)] = gBattleMons[BATTLE_OPPOSITE(battler)].hp;
}

static void InitArenaChallenge(void)
{
    bool32 isCurrent;
    u32 lvlMode = gSaveBlock2Ptr->frontier.lvlMode;

    gSaveBlock2Ptr->frontier.challengeStatus = 0;
    gSaveBlock2Ptr->frontier.curChallengeBattleNum = 0;
    gSaveBlock2Ptr->frontier.challengePaused = FALSE;
    gSaveBlock2Ptr->frontier.disableRecordBattle = FALSE;
    if (lvlMode != FRONTIER_LVL_50)
        isCurrent = gSaveBlock2Ptr->frontier.winStreakActiveFlags & STREAK_ARENA_OPEN;
    else
        isCurrent = gSaveBlock2Ptr->frontier.winStreakActiveFlags & STREAK_ARENA_50;

    if (!isCurrent)
        gSaveBlock2Ptr->frontier.arenaWinStreaks[lvlMode] = 0;

    SetDynamicWarp(0, gSaveBlock1Ptr->location.mapGroup, gSaveBlock1Ptr->location.mapNum, WARP_ID_NONE);
    gTrainerBattleOpponent_A = 0;
}

static void GetArenaData(void)
{
    u32 lvlMode = gSaveBlock2Ptr->frontier.lvlMode;

    switch (gSpecialVar_0x8005)
    {
    case ARENA_DATA_PRIZE:
        gSpecialVar_Result = gSaveBlock2Ptr->frontier.arenaPrize;
        break;
    case ARENA_DATA_WIN_STREAK:
        gSpecialVar_Result = gSaveBlock2Ptr->frontier.arenaWinStreaks[lvlMode];
        break;
    case ARENA_DATA_WIN_STREAK_ACTIVE:
        if (lvlMode != FRONTIER_LVL_50)
            gSpecialVar_Result = gSaveBlock2Ptr->frontier.winStreakActiveFlags & STREAK_ARENA_OPEN;
        else
            gSpecialVar_Result = gSaveBlock2Ptr->frontier.winStreakActiveFlags & STREAK_ARENA_50;
        break;
    }
}

static void SetArenaData(void)
{
    u32 lvlMode = gSaveBlock2Ptr->frontier.lvlMode;

    switch (gSpecialVar_0x8005)
    {
    case ARENA_DATA_PRIZE:
        gSaveBlock2Ptr->frontier.arenaPrize = gSpecialVar_0x8006;
        break;
    case ARENA_DATA_WIN_STREAK:
        gSaveBlock2Ptr->frontier.arenaWinStreaks[lvlMode] = gSpecialVar_0x8006;
        break;
    case ARENA_DATA_WIN_STREAK_ACTIVE:
        if (lvlMode != FRONTIER_LVL_50)
        {
            if (gSpecialVar_0x8006)
                gSaveBlock2Ptr->frontier.winStreakActiveFlags |= STREAK_ARENA_OPEN;
            else
                gSaveBlock2Ptr->frontier.winStreakActiveFlags &= ~(STREAK_ARENA_OPEN);
        }
        else
        {
            if (gSpecialVar_0x8006)
                gSaveBlock2Ptr->frontier.winStreakActiveFlags |= STREAK_ARENA_50;
            else
                gSaveBlock2Ptr->frontier.winStreakActiveFlags &= ~(STREAK_ARENA_50);
        }
        break;
    }
}

static void SaveArenaChallenge(void)
{
    gSaveBlock2Ptr->frontier.challengeStatus = gSpecialVar_0x8005;
    VarSet(VAR_TEMP_0, 0);
    gSaveBlock2Ptr->frontier.challengePaused = TRUE;
    SaveGameFrontier();
}

static void SetArenaPrize(void)
{
    u32 lvlMode = gSaveBlock2Ptr->frontier.lvlMode;

    if (gSaveBlock2Ptr->frontier.arenaWinStreaks[lvlMode] > 41)
        gSaveBlock2Ptr->frontier.arenaPrize = sLongStreakPrizeItems[Random() % ARRAY_COUNT(sLongStreakPrizeItems)];
    else
        gSaveBlock2Ptr->frontier.arenaPrize = sShortStreakPrizeItems[Random() % ARRAY_COUNT(sShortStreakPrizeItems)];
}

static void GiveArenaPrize(void)
{
    if (AddBagItem(gSaveBlock2Ptr->frontier.arenaPrize, 1) == TRUE)
    {
        CopyItemName(gSaveBlock2Ptr->frontier.arenaPrize, gStringVar1);
        gSaveBlock2Ptr->frontier.arenaPrize = ITEM_NONE;
        gSpecialVar_Result = TRUE;
    }
    else
    {
        gSpecialVar_Result = FALSE;
    }
}

static void BufferArenaOpponentName(void)
{
    GetFrontierTrainerName(gStringVar1, gTrainerBattleOpponent_A);
}

void DrawArenaRefereeTextBox(void)
{
    u8 width = 27;
    u8 palNum = 7;

    FillBgTilemapBufferRect(0, 0,    254, 14, 1,  6, palNum);
    FillBgTilemapBufferRect(0, 0,    32,  14, 1,  6, palNum);
    FillBgTilemapBufferRect(0, 0x31, 0,   14, 1,  1, palNum);
    FillBgTilemapBufferRect(0, 0x33, 1,   14, 1,  1, palNum);
    FillBgTilemapBufferRect(0, 0x34, 2,   14, width, 1, palNum);
    width++;
    FillBgTilemapBufferRect(0, 0x35, 28,  14, 1,  1, palNum);
    FillBgTilemapBufferRect(0, 0x36, 29,  14, 1,  1, palNum);
    FillBgTilemapBufferRect(0, 0x37, 0,   15, 1,  5, palNum);
    FillBgTilemapBufferRect(0, 0x39, 1,   15, width, 5, palNum);
    FillBgTilemapBufferRect(0, 0x3A, 29,  15, 1,  5, palNum);
    FillBgTilemapBufferRect(0, 0x831, 0,  19, 1,  1, palNum);
    FillBgTilemapBufferRect(0, 0x833, 1,  19, 1,  1, palNum);
    FillBgTilemapBufferRect(0, 0x834, 2,  19, width - 2, 1, palNum);
    FillBgTilemapBufferRect(0, 0x835, 28, 19, 1,  1, palNum);
    FillBgTilemapBufferRect(0, 0x836, 29, 19, 1,  1, palNum);
}

void EraseArenaRefereeTextBox(void)
{
    u8 width;
    u8 height;
    u8 palNum = 0;

    FillBgTilemapBufferRect(0, 3, 0, 14, 1, 1, palNum);
    height = 4;
    FillBgTilemapBufferRect(0, 4, 1, 14, 1, 1, palNum);
    width = 27;
    FillBgTilemapBufferRect(0, 5, 2, 14, width, 1, palNum);
    FillBgTilemapBufferRect(0, 6, 28, 14, 1, 1, palNum);
    FillBgTilemapBufferRect(0, 7, 29, 14, 1, 1, palNum);
    FillBgTilemapBufferRect(0, 8, 0, 15, 1, height, palNum);
    FillBgTilemapBufferRect(0, 9, 1, 15, 1, height, palNum);
    FillBgTilemapBufferRect(0, 0xA, 2, 15, width, height, palNum);
    FillBgTilemapBufferRect(0, 0xB, 28, 15, 1, height, palNum);
    FillBgTilemapBufferRect(0, 0xC, 29, 15, 1, height, palNum);
    FillBgTilemapBufferRect(0, 0xD, 0, 19, 1, 1, palNum);
    FillBgTilemapBufferRect(0, 0xE, 1, 19, 1, 1, palNum);
    FillBgTilemapBufferRect(0, 0xF, 2, 19, width, 1, palNum);
    FillBgTilemapBufferRect(0, 0x10, 28, 19, 1, 1, palNum);
    FillBgTilemapBufferRect(0, 0x11, 29, 19, 1, 1, palNum);
}<|MERGE_RESOLUTION|>--- conflicted
+++ resolved
@@ -388,15 +388,9 @@
     {
     case 0:
         BeginNormalPaletteFade(0x7FFFFF1C, 4, 0, 8, RGB_BLACK);
-<<<<<<< HEAD
-        SetGpuReg(REG_OFFSET_WININ, WININ_WIN0_BG1 | WININ_WIN0_BG2 | WININ_WIN0_BG3 | WININ_WIN0_OBJ | WININ_WIN0_CLR | WININ_WIN1_BG_ALL | WININ_WIN1_OBJ | WININ_WIN1_CLR);
-        LoadCompressedSpriteSheet(sBattleArenaJudgementSymbolsSpriteSheet);
-        LoadCompressedPalette(gBattleArenaJudgementSymbolsPalette, OBJ_PLTT_ID(15), PLTT_SIZE_4BPP);
-=======
         SetGpuReg(REG_OFFSET_WININ, (WININ_WIN0_ALL & ~WININ_WIN0_BG0) | WININ_WIN1_ALL);
         LoadCompressedSpriteSheet(sBattleArenaJudgmentSymbolsSpriteSheet);
-        LoadCompressedPalette(gBattleArenaJudgmentSymbolsPalette, 0x1F0, 0x20);
->>>>>>> 4a9c4951
+        LoadCompressedPalette(gBattleArenaJudgmentSymbolsPalette, OBJ_PLTT_ID(15), PLTT_SIZE_4BPP);
         gBattle_WIN0H = 0xFF;
         gBattle_WIN0V = 0x70;
         (*state)++;
