#include "global.h"
#include "battle.h"
#include "battle_ai_main.h"
#include "battle_anim.h"
#include "battle_controllers.h"
#include "battle_message.h"
#include "battle_interface.h"
#include "battle_setup.h"
#include "battle_tower.h"
#include "bg.h"
#include "data.h"
#include "item_use.h"
#include "link.h"
#include "main.h"
#include "m4a.h"
#include "palette.h"
#include "pokeball.h"
#include "pokemon.h"
#include "reshow_battle_screen.h"
#include "sound.h"
#include "string_util.h"
#include "task.h"
#include "text.h"
#include "util.h"
#include "window.h"
#include "constants/battle_anim.h"
#include "constants/songs.h"
#include "constants/trainers.h"

// this file's functions
static void PlayerPartnerHandleGetMonData(void);
static void PlayerPartnerHandleGetRawMonData(void);
static void PlayerPartnerHandleSetMonData(void);
static void PlayerPartnerHandleSetRawMonData(void);
static void PlayerPartnerHandleLoadMonSprite(void);
static void PlayerPartnerHandleSwitchInAnim(void);
static void PlayerPartnerHandleReturnMonToBall(void);
static void PlayerPartnerHandleDrawTrainerPic(void);
static void PlayerPartnerHandleTrainerSlide(void);
static void PlayerPartnerHandleTrainerSlideBack(void);
static void PlayerPartnerHandleFaintAnimation(void);
static void PlayerPartnerHandlePaletteFade(void);
static void PlayerPartnerHandleSuccessBallThrowAnim(void);
static void PlayerPartnerHandleBallThrowAnim(void);
static void PlayerPartnerHandlePause(void);
static void PlayerPartnerHandleMoveAnimation(void);
static void PlayerPartnerHandlePrintString(void);
static void PlayerPartnerHandlePrintSelectionString(void);
static void PlayerPartnerHandleChooseAction(void);
static void PlayerPartnerHandleYesNoBox(void);
static void PlayerPartnerHandleChooseMove(void);
static void PlayerPartnerHandleChooseItem(void);
static void PlayerPartnerHandleChoosePokemon(void);
static void PlayerPartnerHandleCmd23(void);
static void PlayerPartnerHandleHealthBarUpdate(void);
static void PlayerPartnerHandleExpUpdate(void);
static void PlayerPartnerHandleStatusIconUpdate(void);
static void PlayerPartnerHandleStatusAnimation(void);
static void PlayerPartnerHandleStatusXor(void);
static void PlayerPartnerHandleDataTransfer(void);
static void PlayerPartnerHandleDMA3Transfer(void);
static void PlayerPartnerHandlePlayBGM(void);
static void PlayerPartnerHandleCmd32(void);
static void PlayerPartnerHandleTwoReturnValues(void);
static void PlayerPartnerHandleChosenMonReturnValue(void);
static void PlayerPartnerHandleOneReturnValue(void);
static void PlayerPartnerHandleOneReturnValue_Duplicate(void);
static void PlayerPartnerHandleClearUnkVar(void);
static void PlayerPartnerHandleSetUnkVar(void);
static void PlayerPartnerHandleClearUnkFlag(void);
static void PlayerPartnerHandleToggleUnkFlag(void);
static void PlayerPartnerHandleHitAnimation(void);
static void PlayerPartnerHandleCantSwitch(void);
static void PlayerPartnerHandlePlaySE(void);
static void PlayerPartnerHandlePlayFanfareOrBGM(void);
static void PlayerPartnerHandleFaintingCry(void);
static void PlayerPartnerHandleIntroSlide(void);
static void PlayerPartnerHandleIntroTrainerBallThrow(void);
static void PlayerPartnerHandleDrawPartyStatusSummary(void);
static void PlayerPartnerHandleHidePartyStatusSummary(void);
static void PlayerPartnerHandleEndBounceEffect(void);
static void PlayerPartnerHandleSpriteInvisibility(void);
static void PlayerPartnerHandleBattleAnimation(void);
static void PlayerPartnerHandleLinkStandbyMsg(void);
static void PlayerPartnerHandleResetActionMoveSelection(void);
static void PlayerPartnerHandleEndLinkBattle(void);
static void PlayerPartnerHandleBattleDebug(void);
static void PlayerPartnerCmdEnd(void);

static void PlayerPartnerBufferRunCommand(void);
static void PlayerPartnerBufferExecCompleted(void);
static void Task_LaunchLvlUpAnim(u8 taskId);
static void DestroyExpTaskAndCompleteOnInactiveTextPrinter(u8 taskId);
static void Task_PrepareToGiveExpWithExpBar(u8 taskId);
static void Task_GiveExpWithExpBar(u8 taskId);
static void Task_UpdateLvlInHealthbox(u8 taskId);
static void SwitchIn_WaitAndEnd(void);
static u32 CopyPlayerPartnerMonData(u8 monId, u8 *dst);
static void SetPlayerPartnerMonData(u8 monId);
static void StartSendOutAnim(u8 battlerId, bool8 dontClearSubstituteBit);
static void DoSwitchOutAnimation(void);
static void PlayerPartnerDoMoveAnimation(void);
static void Task_StartSendOutAnim(u8 taskId);
static void EndDrawPartyStatusSummary(void);

static void (*const sPlayerPartnerBufferCommands[CONTROLLER_CMDS_COUNT])(void) =
{
    [CONTROLLER_GETMONDATA]               = PlayerPartnerHandleGetMonData,
    [CONTROLLER_GETRAWMONDATA]            = PlayerPartnerHandleGetRawMonData,
    [CONTROLLER_SETMONDATA]               = PlayerPartnerHandleSetMonData,
    [CONTROLLER_SETRAWMONDATA]            = PlayerPartnerHandleSetRawMonData,
    [CONTROLLER_LOADMONSPRITE]            = PlayerPartnerHandleLoadMonSprite,
    [CONTROLLER_SWITCHINANIM]             = PlayerPartnerHandleSwitchInAnim,
    [CONTROLLER_RETURNMONTOBALL]          = PlayerPartnerHandleReturnMonToBall,
    [CONTROLLER_DRAWTRAINERPIC]           = PlayerPartnerHandleDrawTrainerPic,
    [CONTROLLER_TRAINERSLIDE]             = PlayerPartnerHandleTrainerSlide,
    [CONTROLLER_TRAINERSLIDEBACK]         = PlayerPartnerHandleTrainerSlideBack,
    [CONTROLLER_FAINTANIMATION]           = PlayerPartnerHandleFaintAnimation,
    [CONTROLLER_PALETTEFADE]              = PlayerPartnerHandlePaletteFade,
    [CONTROLLER_SUCCESSBALLTHROWANIM]     = PlayerPartnerHandleSuccessBallThrowAnim,
    [CONTROLLER_BALLTHROWANIM]            = PlayerPartnerHandleBallThrowAnim,
    [CONTROLLER_PAUSE]                    = PlayerPartnerHandlePause,
    [CONTROLLER_MOVEANIMATION]            = PlayerPartnerHandleMoveAnimation,
    [CONTROLLER_PRINTSTRING]              = PlayerPartnerHandlePrintString,
    [CONTROLLER_PRINTSTRINGPLAYERONLY]    = PlayerPartnerHandlePrintSelectionString,
    [CONTROLLER_CHOOSEACTION]             = PlayerPartnerHandleChooseAction,
    [CONTROLLER_YESNOBOX]                 = PlayerPartnerHandleYesNoBox,
    [CONTROLLER_CHOOSEMOVE]               = PlayerPartnerHandleChooseMove,
    [CONTROLLER_OPENBAG]                  = PlayerPartnerHandleChooseItem,
    [CONTROLLER_CHOOSEPOKEMON]            = PlayerPartnerHandleChoosePokemon,
    [CONTROLLER_23]                       = PlayerPartnerHandleCmd23,
    [CONTROLLER_HEALTHBARUPDATE]          = PlayerPartnerHandleHealthBarUpdate,
    [CONTROLLER_EXPUPDATE]                = PlayerPartnerHandleExpUpdate,
    [CONTROLLER_STATUSICONUPDATE]         = PlayerPartnerHandleStatusIconUpdate,
    [CONTROLLER_STATUSANIMATION]          = PlayerPartnerHandleStatusAnimation,
    [CONTROLLER_STATUSXOR]                = PlayerPartnerHandleStatusXor,
    [CONTROLLER_DATATRANSFER]             = PlayerPartnerHandleDataTransfer,
    [CONTROLLER_DMA3TRANSFER]             = PlayerPartnerHandleDMA3Transfer,
    [CONTROLLER_PLAYBGM]                  = PlayerPartnerHandlePlayBGM,
    [CONTROLLER_32]                       = PlayerPartnerHandleCmd32,
    [CONTROLLER_TWORETURNVALUES]          = PlayerPartnerHandleTwoReturnValues,
    [CONTROLLER_CHOSENMONRETURNVALUE]     = PlayerPartnerHandleChosenMonReturnValue,
    [CONTROLLER_ONERETURNVALUE]           = PlayerPartnerHandleOneReturnValue,
    [CONTROLLER_ONERETURNVALUE_DUPLICATE] = PlayerPartnerHandleOneReturnValue_Duplicate,
    [CONTROLLER_CLEARUNKVAR]              = PlayerPartnerHandleClearUnkVar,
    [CONTROLLER_SETUNKVAR]                = PlayerPartnerHandleSetUnkVar,
    [CONTROLLER_CLEARUNKFLAG]             = PlayerPartnerHandleClearUnkFlag,
    [CONTROLLER_TOGGLEUNKFLAG]            = PlayerPartnerHandleToggleUnkFlag,
    [CONTROLLER_HITANIMATION]             = PlayerPartnerHandleHitAnimation,
    [CONTROLLER_CANTSWITCH]               = PlayerPartnerHandleCantSwitch,
    [CONTROLLER_PLAYSE]                   = PlayerPartnerHandlePlaySE,
    [CONTROLLER_PLAYFANFAREORBGM]         = PlayerPartnerHandlePlayFanfareOrBGM,
    [CONTROLLER_FAINTINGCRY]              = PlayerPartnerHandleFaintingCry,
    [CONTROLLER_INTROSLIDE]               = PlayerPartnerHandleIntroSlide,
    [CONTROLLER_INTROTRAINERBALLTHROW]    = PlayerPartnerHandleIntroTrainerBallThrow,
    [CONTROLLER_DRAWPARTYSTATUSSUMMARY]   = PlayerPartnerHandleDrawPartyStatusSummary,
    [CONTROLLER_HIDEPARTYSTATUSSUMMARY]   = PlayerPartnerHandleHidePartyStatusSummary,
    [CONTROLLER_ENDBOUNCE]                = PlayerPartnerHandleEndBounceEffect,
    [CONTROLLER_SPRITEINVISIBILITY]       = PlayerPartnerHandleSpriteInvisibility,
    [CONTROLLER_BATTLEANIMATION]          = PlayerPartnerHandleBattleAnimation,
    [CONTROLLER_LINKSTANDBYMSG]           = PlayerPartnerHandleLinkStandbyMsg,
    [CONTROLLER_RESETACTIONMOVESELECTION] = PlayerPartnerHandleResetActionMoveSelection,
    [CONTROLLER_ENDLINKBATTLE]            = PlayerPartnerHandleEndLinkBattle,
    [CONTROLLER_DEBUGMENU]                = PlayerPartnerHandleBattleDebug,
    [CONTROLLER_TERMINATOR_NOP]           = PlayerPartnerCmdEnd
};

// unknown unused data
static const u8 sUnused[] =
{
    0x83, 0x4d, 0xf3, 0x5f, 0x6f, 0x4f, 0xeb, 0x3e,
    0x67, 0x2e, 0x10, 0x46, 0x8c, 0x3d, 0x28, 0x35,
    0xc5, 0x2c, 0x15, 0x7f, 0xb5, 0x56, 0x9d, 0x53,
    0x3b, 0x43, 0xda, 0x36, 0x79, 0x2a, 0x0e, 0x53,
};

static void PlayerPartnerDummy(void)
{
}

void SetControllerToPlayerPartner(void)
{
    gBattlerControllerFuncs[gActiveBattler] = PlayerPartnerBufferRunCommand;
}

static void PlayerPartnerBufferRunCommand(void)
{
    if (gBattleControllerExecFlags & gBitTable[gActiveBattler])
    {
        if (gBattleResources->bufferA[gActiveBattler][0] < ARRAY_COUNT(sPlayerPartnerBufferCommands))
            sPlayerPartnerBufferCommands[gBattleResources->bufferA[gActiveBattler][0]]();
        else
            PlayerPartnerBufferExecCompleted();
    }
}

static void CompleteOnBattlerSpriteCallbackDummy(void)
{
    if (gSprites[gBattlerSpriteIds[gActiveBattler]].callback == SpriteCallbackDummy)
        PlayerPartnerBufferExecCompleted();
}

static void FreeTrainerSpriteAfterSlide(void)
{
    if (gSprites[gBattlerSpriteIds[gActiveBattler]].callback == SpriteCallbackDummy)
    {
        BattleGfxSfxDummy3(MALE);
        FreeSpriteOamMatrix(&gSprites[gBattlerSpriteIds[gActiveBattler]]);
        DestroySprite(&gSprites[gBattlerSpriteIds[gActiveBattler]]);
        PlayerPartnerBufferExecCompleted();
    }
}

static void Intro_DelayAndEnd(void)
{
    if (--gBattleSpritesDataPtr->healthBoxesData[gActiveBattler].introEndDelay == (u8)-1)
    {
        gBattleSpritesDataPtr->healthBoxesData[gActiveBattler].introEndDelay = 0;
        PlayerPartnerBufferExecCompleted();
    }
}

static void Intro_WaitForHealthbox(void)
{
    bool32 finished = FALSE;

    if (!IsDoubleBattle() || (IsDoubleBattle() && (gBattleTypeFlags & BATTLE_TYPE_MULTI)))
    {
        if (gSprites[gHealthboxSpriteIds[gActiveBattler]].callback == SpriteCallbackDummy)
            finished = TRUE;
    }
    else
    {
        if (gSprites[gHealthboxSpriteIds[gActiveBattler]].callback == SpriteCallbackDummy
            && gSprites[gHealthboxSpriteIds[gActiveBattler ^ BIT_FLANK]].callback == SpriteCallbackDummy)
        {
            finished = TRUE;
        }
    }

    if (IsCryPlayingOrClearCrySongs())
        finished = FALSE;

    if (finished)
    {
        gBattleSpritesDataPtr->healthBoxesData[gActiveBattler].introEndDelay = 3;
        gBattlerControllerFuncs[gActiveBattler] = Intro_DelayAndEnd;
    }
}

static void Intro_ShowHealthbox(void)
{
    if (!gBattleSpritesDataPtr->healthBoxesData[gActiveBattler].ballAnimActive
        && !gBattleSpritesDataPtr->healthBoxesData[gActiveBattler ^ BIT_FLANK].ballAnimActive
        && gSprites[gBattleControllerData[gActiveBattler]].callback == SpriteCallbackDummy
        && gSprites[gBattlerSpriteIds[gActiveBattler]].callback == SpriteCallbackDummy
        && ++gBattleSpritesDataPtr->healthBoxesData[gActiveBattler].introEndDelay != 1)
    {
        gBattleSpritesDataPtr->healthBoxesData[gActiveBattler].introEndDelay = 0;

        if (IsDoubleBattle() && !(gBattleTypeFlags & BATTLE_TYPE_MULTI))
        {
            DestroySprite(&gSprites[gBattleControllerData[gActiveBattler ^ BIT_FLANK]]);
            UpdateHealthboxAttribute(gHealthboxSpriteIds[gActiveBattler ^ BIT_FLANK], &gPlayerParty[gBattlerPartyIndexes[gActiveBattler ^ BIT_FLANK]], HEALTHBOX_ALL);
            StartHealthboxSlideIn(gActiveBattler ^ BIT_FLANK);
            SetHealthboxSpriteVisible(gHealthboxSpriteIds[gActiveBattler ^ BIT_FLANK]);
        }

        DestroySprite(&gSprites[gBattleControllerData[gActiveBattler]]);
        UpdateHealthboxAttribute(gHealthboxSpriteIds[gActiveBattler], &gPlayerParty[gBattlerPartyIndexes[gActiveBattler]], HEALTHBOX_ALL);
        StartHealthboxSlideIn(gActiveBattler);
        SetHealthboxSpriteVisible(gHealthboxSpriteIds[gActiveBattler]);

        gBattleSpritesDataPtr->animationData->introAnimActive = FALSE;

        gBattlerControllerFuncs[gActiveBattler] = Intro_WaitForHealthbox;
    }
}

static void WaitForMonAnimAfterLoad(void)
{
    if (gSprites[gBattlerSpriteIds[gActiveBattler]].animEnded && gSprites[gBattlerSpriteIds[gActiveBattler]].x2 == 0)
        PlayerPartnerBufferExecCompleted();
}

static void CompleteOnHealthbarDone(void)
{
    s16 hpValue = MoveBattleBar(gActiveBattler, gHealthboxSpriteIds[gActiveBattler], HEALTH_BAR, 0);

    SetHealthboxSpriteVisible(gHealthboxSpriteIds[gActiveBattler]);

    if (hpValue != -1)
    {
        UpdateHpTextInHealthbox(gHealthboxSpriteIds[gActiveBattler], hpValue, HP_CURRENT);
    }
    else
    {
        HandleLowHpMusicChange(&gPlayerParty[gBattlerPartyIndexes[gActiveBattler]], gActiveBattler);
        PlayerPartnerBufferExecCompleted();
    }
}

static void CompleteOnInactiveTextPrinter(void)
{
    if (!IsTextPrinterActive(0))
        PlayerPartnerBufferExecCompleted();
}

// the whole exp task is copied&pasted from player controller
#define tExpTask_monId      data[0]
#define tExpTask_gainedExp  data[1]
#define tExpTask_bank       data[2]
#define tExpTask_frames     data[10]

static void Task_GiveExpToMon(u8 taskId)
{
    u32 monId = (u8)(gTasks[taskId].tExpTask_monId);
    u8 battlerId = gTasks[taskId].tExpTask_bank;
    s16 gainedExp = gTasks[taskId].tExpTask_gainedExp;

    if (IsDoubleBattle() == TRUE || monId != gBattlerPartyIndexes[battlerId]) // give exp without the expbar
    {
        struct Pokemon *mon = &gPlayerParty[monId];
        u16 species = GetMonData(mon, MON_DATA_SPECIES);
        u8 level = GetMonData(mon, MON_DATA_LEVEL);
        u32 currExp = GetMonData(mon, MON_DATA_EXP);
        u32 nextLvlExp = gExperienceTables[gBaseStats[species].growthRate][level + 1];

        if (currExp + gainedExp >= nextLvlExp)
        {
            u8 savedActiveBank;

            SetMonData(mon, MON_DATA_EXP, &nextLvlExp);
            CalculateMonStats(mon);
            gainedExp -= nextLvlExp - currExp;
            savedActiveBank = gActiveBattler;
            gActiveBattler = battlerId;
            BtlController_EmitTwoReturnValues(1, RET_VALUE_LEVELED_UP, gainedExp);
            gActiveBattler = savedActiveBank;

            if (IsDoubleBattle() == TRUE
             && ((u16)(monId) == gBattlerPartyIndexes[battlerId] || (u16)(monId) == gBattlerPartyIndexes[battlerId ^ BIT_FLANK]))
                gTasks[taskId].func = Task_LaunchLvlUpAnim;
            else
                gTasks[taskId].func = DestroyExpTaskAndCompleteOnInactiveTextPrinter;
        }
        else
        {
            currExp += gainedExp;
            SetMonData(mon, MON_DATA_EXP, &currExp);
            gBattlerControllerFuncs[battlerId] = CompleteOnInactiveTextPrinter;
            DestroyTask(taskId);
        }
    }
    else
    {
        gTasks[taskId].func = Task_PrepareToGiveExpWithExpBar;
    }
}

static void Task_PrepareToGiveExpWithExpBar(u8 taskId)
{
    u8 monIndex = gTasks[taskId].tExpTask_monId;
    s32 gainedExp = gTasks[taskId].tExpTask_gainedExp;
    u8 battlerId = gTasks[taskId].tExpTask_bank;
    struct Pokemon *mon = &gPlayerParty[monIndex];
    u8 level = GetMonData(mon, MON_DATA_LEVEL);
    u16 species = GetMonData(mon, MON_DATA_SPECIES);
    u32 exp = GetMonData(mon, MON_DATA_EXP);
    u32 currLvlExp = gExperienceTables[gBaseStats[species].growthRate][level];
    u32 expToNextLvl;

    exp -= currLvlExp;
    expToNextLvl = gExperienceTables[gBaseStats[species].growthRate][level + 1] - currLvlExp;
    SetBattleBarStruct(battlerId, gHealthboxSpriteIds[battlerId], expToNextLvl, exp, -gainedExp);
    PlaySE(SE_EXP);
    gTasks[taskId].func = Task_GiveExpWithExpBar;
}

static void Task_GiveExpWithExpBar(u8 taskId)
{
    if (gTasks[taskId].tExpTask_frames < 13)
    {
        gTasks[taskId].tExpTask_frames++;
    }
    else
    {
        u8 monId = gTasks[taskId].tExpTask_monId;
        s16 gainedExp = gTasks[taskId].tExpTask_gainedExp;
        u8 battlerId = gTasks[taskId].tExpTask_bank;
        s16 r4;

        r4 = MoveBattleBar(battlerId, gHealthboxSpriteIds[battlerId], EXP_BAR, 0);
        SetHealthboxSpriteVisible(gHealthboxSpriteIds[battlerId]);
        if (r4 == -1)
        {
            u8 level;
            s32 currExp;
            u16 species;
            s32 expOnNextLvl;

            m4aSongNumStop(SE_EXP);
            level = GetMonData(&gPlayerParty[monId], MON_DATA_LEVEL);
            currExp = GetMonData(&gPlayerParty[monId], MON_DATA_EXP);
            species = GetMonData(&gPlayerParty[monId], MON_DATA_SPECIES);
            expOnNextLvl = gExperienceTables[gBaseStats[species].growthRate][level + 1];

            if (currExp + gainedExp >= expOnNextLvl)
            {
                u8 savedActiveBank;

                SetMonData(&gPlayerParty[monId], MON_DATA_EXP, &expOnNextLvl);
                CalculateMonStats(&gPlayerParty[monId]);
                gainedExp -= expOnNextLvl - currExp;
                savedActiveBank = gActiveBattler;
                gActiveBattler = battlerId;
                BtlController_EmitTwoReturnValues(1, RET_VALUE_LEVELED_UP, gainedExp);
                gActiveBattler = savedActiveBank;
                gTasks[taskId].func = Task_LaunchLvlUpAnim;
            }
            else
            {
                currExp += gainedExp;
                SetMonData(&gPlayerParty[monId], MON_DATA_EXP, &currExp);
                gBattlerControllerFuncs[battlerId] = CompleteOnInactiveTextPrinter;
                DestroyTask(taskId);
            }
        }
    }
}

static void Task_LaunchLvlUpAnim(u8 taskId)
{
    u8 battlerId = gTasks[taskId].tExpTask_bank;
    u8 monIndex = gTasks[taskId].tExpTask_monId;

    if (IsDoubleBattle() == TRUE && monIndex == gBattlerPartyIndexes[battlerId ^ BIT_FLANK])
        battlerId ^= BIT_FLANK;

    InitAndLaunchSpecialAnimation(battlerId, battlerId, battlerId, B_ANIM_LVL_UP);
    gTasks[taskId].func = Task_UpdateLvlInHealthbox;
}

static void Task_UpdateLvlInHealthbox(u8 taskId)
{
    u8 battlerId = gTasks[taskId].tExpTask_bank;

    if (!gBattleSpritesDataPtr->healthBoxesData[battlerId].specialAnimActive)
    {
        u8 monIndex = gTasks[taskId].tExpTask_monId;

        GetMonData(&gPlayerParty[monIndex], MON_DATA_LEVEL);  // Unused return value

        if (IsDoubleBattle() == TRUE && monIndex == gBattlerPartyIndexes[battlerId ^ BIT_FLANK])
            UpdateHealthboxAttribute(gHealthboxSpriteIds[battlerId ^ BIT_FLANK], &gPlayerParty[monIndex], HEALTHBOX_ALL);
        else
            UpdateHealthboxAttribute(gHealthboxSpriteIds[battlerId], &gPlayerParty[monIndex], HEALTHBOX_ALL);

        gTasks[taskId].func = DestroyExpTaskAndCompleteOnInactiveTextPrinter;
    }
}

static void DestroyExpTaskAndCompleteOnInactiveTextPrinter(u8 taskId)
{
    u8 monIndex;
    u8 battlerId;

    monIndex = gTasks[taskId].tExpTask_monId;
    GetMonData(&gPlayerParty[monIndex], MON_DATA_LEVEL);  // Unused return value
    battlerId = gTasks[taskId].tExpTask_bank;
    gBattlerControllerFuncs[battlerId] = CompleteOnInactiveTextPrinter;
    DestroyTask(taskId);
}

static void FreeMonSpriteAfterFaintAnim(void)
{
    if (gSprites[gBattlerSpriteIds[gActiveBattler]].y + gSprites[gBattlerSpriteIds[gActiveBattler]].y2 > DISPLAY_HEIGHT)
    {
        u16 species = GetMonData(&gPlayerParty[gBattlerPartyIndexes[gActiveBattler]], MON_DATA_SPECIES);

        BattleGfxSfxDummy2(species);
        FreeOamMatrix(gSprites[gBattlerSpriteIds[gActiveBattler]].oam.matrixNum);
        DestroySprite(&gSprites[gBattlerSpriteIds[gActiveBattler]]);
        SetHealthboxSpriteInvisible(gHealthboxSpriteIds[gActiveBattler]);
        PlayerPartnerBufferExecCompleted();
    }
}

static void FreeMonSpriteAfterSwitchOutAnim(void)
{
    if (!gBattleSpritesDataPtr->healthBoxesData[gActiveBattler].specialAnimActive)
    {
        FreeSpriteOamMatrix(&gSprites[gBattlerSpriteIds[gActiveBattler]]);
        DestroySprite(&gSprites[gBattlerSpriteIds[gActiveBattler]]);
        SetHealthboxSpriteInvisible(gHealthboxSpriteIds[gActiveBattler]);
        PlayerPartnerBufferExecCompleted();
    }
}

static void CompleteOnInactiveTextPrinter2(void)
{
    if (!IsTextPrinterActive(0))
        PlayerPartnerBufferExecCompleted();
}

static void DoHitAnimBlinkSpriteEffect(void)
{
    u8 spriteId = gBattlerSpriteIds[gActiveBattler];

    if (gSprites[spriteId].data[1] == 32)
    {
        gSprites[spriteId].data[1] = 0;
        gSprites[spriteId].invisible = FALSE;
        gDoingBattleAnim = FALSE;
        PlayerPartnerBufferExecCompleted();
    }
    else
    {
        if ((gSprites[spriteId].data[1] % 4) == 0)
            gSprites[spriteId].invisible ^= 1;
        gSprites[spriteId].data[1]++;
    }
}

static void SwitchIn_ShowSubstitute(void)
{
    if (gSprites[gHealthboxSpriteIds[gActiveBattler]].callback == SpriteCallbackDummy)
    {
        CopyBattleSpriteInvisibility(gActiveBattler);
        if (gBattleSpritesDataPtr->battlerData[gActiveBattler].behindSubstitute)
            InitAndLaunchSpecialAnimation(gActiveBattler, gActiveBattler, gActiveBattler, B_ANIM_MON_TO_SUBSTITUTE);

        gBattlerControllerFuncs[gActiveBattler] = SwitchIn_WaitAndEnd;
    }
}

static void SwitchIn_WaitAndEnd(void)
{
    if (!gBattleSpritesDataPtr->healthBoxesData[gActiveBattler].specialAnimActive
        && gSprites[gBattlerSpriteIds[gActiveBattler]].callback == SpriteCallbackDummy)
    {
        PlayerPartnerBufferExecCompleted();
    }
}

static void SwitchIn_ShowHealthbox(void)
{
    if (gBattleSpritesDataPtr->healthBoxesData[gActiveBattler].finishedShinyMonAnim)
    {
        gBattleSpritesDataPtr->healthBoxesData[gActiveBattler].triedShinyMonAnim = FALSE;
        gBattleSpritesDataPtr->healthBoxesData[gActiveBattler].finishedShinyMonAnim = FALSE;

        FreeSpriteTilesByTag(ANIM_TAG_GOLD_STARS);
        FreeSpritePaletteByTag(ANIM_TAG_GOLD_STARS);

        CreateTask(Task_PlayerController_RestoreBgmAfterCry, 10);
        HandleLowHpMusicChange(&gPlayerParty[gBattlerPartyIndexes[gActiveBattler]], gActiveBattler);
        StartSpriteAnim(&gSprites[gBattlerSpriteIds[gActiveBattler]], 0);
        UpdateHealthboxAttribute(gHealthboxSpriteIds[gActiveBattler], &gPlayerParty[gBattlerPartyIndexes[gActiveBattler]], HEALTHBOX_ALL);
        StartHealthboxSlideIn(gActiveBattler);
        SetHealthboxSpriteVisible(gHealthboxSpriteIds[gActiveBattler]);

        gBattlerControllerFuncs[gActiveBattler] = SwitchIn_ShowSubstitute;
    }
}

static void SwitchIn_TryShinyAnim(void)
{
    if (!gBattleSpritesDataPtr->healthBoxesData[gActiveBattler].triedShinyMonAnim
        && !gBattleSpritesDataPtr->healthBoxesData[gActiveBattler].ballAnimActive)
    {
        TryShinyAnimation(gActiveBattler, &gPlayerParty[gBattlerPartyIndexes[gActiveBattler]]);
    }

    if (gSprites[gBattleControllerData[gActiveBattler]].callback == SpriteCallbackDummy
     && !gBattleSpritesDataPtr->healthBoxesData[gActiveBattler].ballAnimActive)
    {
        DestroySprite(&gSprites[gBattleControllerData[gActiveBattler]]);
        gBattlerControllerFuncs[gActiveBattler] = SwitchIn_ShowHealthbox;
    }
}

static void PlayerPartnerBufferExecCompleted(void)
{
    gBattlerControllerFuncs[gActiveBattler] = PlayerPartnerBufferRunCommand;
    if (gBattleTypeFlags & BATTLE_TYPE_LINK)
    {
        u8 playerId = GetMultiplayerId();

        PrepareBufferDataTransferLink(2, 4, &playerId);
        gBattleResources->bufferA[gActiveBattler][0] = CONTROLLER_TERMINATOR_NOP;
    }
    else
    {
        gBattleControllerExecFlags &= ~gBitTable[gActiveBattler];
    }
}

static void CompleteOnFinishedStatusAnimation(void)
{
    if (!gBattleSpritesDataPtr->healthBoxesData[gActiveBattler].statusAnimActive)
        PlayerPartnerBufferExecCompleted();
}

static void CompleteOnFinishedBattleAnimation(void)
{
    if (!gBattleSpritesDataPtr->healthBoxesData[gActiveBattler].animFromTableActive)
        PlayerPartnerBufferExecCompleted();
}

static void PlayerPartnerHandleGetMonData(void)
{
    u8 monData[sizeof(struct Pokemon) * 2 + 56]; // this allows to get full data of two pokemon, trying to get more will result in overwriting data
    u32 size = 0;
    u8 monToCheck;
    s32 i;

    if (gBattleResources->bufferA[gActiveBattler][2] == 0)
    {
        size += CopyPlayerPartnerMonData(gBattlerPartyIndexes[gActiveBattler], monData);
    }
    else
    {
        monToCheck = gBattleResources->bufferA[gActiveBattler][2];
        for (i = 0; i < PARTY_SIZE; i++)
        {
            if (monToCheck & 1)
                size += CopyPlayerPartnerMonData(i, monData + size);
            monToCheck >>= 1;
        }
    }
    BtlController_EmitDataTransfer(1, size, monData);
    PlayerPartnerBufferExecCompleted();
}

static u32 CopyPlayerPartnerMonData(u8 monId, u8 *dst)
{
    struct BattlePokemon battleMon;
    struct MovePpInfo moveData;
    u8 nickname[20];
    u8 *src;
    s16 data16;
    u32 data32;
    s32 size = 0;

    switch (gBattleResources->bufferA[gActiveBattler][1])
    {
    case REQUEST_ALL_BATTLE:
        battleMon.species = GetMonData(&gPlayerParty[monId], MON_DATA_SPECIES);
        battleMon.item = GetMonData(&gPlayerParty[monId], MON_DATA_HELD_ITEM);
        for (size = 0; size < MAX_MON_MOVES; size++)
        {
            battleMon.moves[size] = GetMonData(&gPlayerParty[monId], MON_DATA_MOVE1 + size);
            battleMon.pp[size] = GetMonData(&gPlayerParty[monId], MON_DATA_PP1 + size);
        }
        battleMon.ppBonuses = GetMonData(&gPlayerParty[monId], MON_DATA_PP_BONUSES);
        battleMon.friendship = GetMonData(&gPlayerParty[monId], MON_DATA_FRIENDSHIP);
        battleMon.experience = GetMonData(&gPlayerParty[monId], MON_DATA_EXP);
        battleMon.hpIV = GetMonData(&gPlayerParty[monId], MON_DATA_HP_IV);
        battleMon.attackIV = GetMonData(&gPlayerParty[monId], MON_DATA_ATK_IV);
        battleMon.defenseIV = GetMonData(&gPlayerParty[monId], MON_DATA_DEF_IV);
        battleMon.speedIV = GetMonData(&gPlayerParty[monId], MON_DATA_SPEED_IV);
        battleMon.spAttackIV = GetMonData(&gPlayerParty[monId], MON_DATA_SPATK_IV);
        battleMon.spDefenseIV = GetMonData(&gPlayerParty[monId], MON_DATA_SPDEF_IV);
        battleMon.personality = GetMonData(&gPlayerParty[monId], MON_DATA_PERSONALITY);
        battleMon.status1 = GetMonData(&gPlayerParty[monId], MON_DATA_STATUS);
        battleMon.level = GetMonData(&gPlayerParty[monId], MON_DATA_LEVEL);
        battleMon.hp = GetMonData(&gPlayerParty[monId], MON_DATA_HP);
        battleMon.maxHP = GetMonData(&gPlayerParty[monId], MON_DATA_MAX_HP);
        battleMon.attack = GetMonData(&gPlayerParty[monId], MON_DATA_ATK);
        battleMon.defense = GetMonData(&gPlayerParty[monId], MON_DATA_DEF);
        battleMon.speed = GetMonData(&gPlayerParty[monId], MON_DATA_SPEED);
        battleMon.spAttack = GetMonData(&gPlayerParty[monId], MON_DATA_SPATK);
        battleMon.spDefense = GetMonData(&gPlayerParty[monId], MON_DATA_SPDEF);
        battleMon.abilityNum = GetMonData(&gPlayerParty[monId], MON_DATA_ABILITY_NUM);
        battleMon.otId = GetMonData(&gPlayerParty[monId], MON_DATA_OT_ID);
        GetMonData(&gPlayerParty[monId], MON_DATA_NICKNAME, nickname);
        StringCopy10(battleMon.nickname, nickname);
        GetMonData(&gPlayerParty[monId], MON_DATA_OT_NAME, battleMon.otName);
        src = (u8 *)&battleMon;
        for (size = 0; size < sizeof(battleMon); size++)
            dst[size] = src[size];
        break;
    case REQUEST_SPECIES_BATTLE:
        data16 = GetMonData(&gPlayerParty[monId], MON_DATA_SPECIES);
        dst[0] = data16;
        dst[1] = data16 >> 8;
        size = 2;
        break;
    case REQUEST_HELDITEM_BATTLE:
        data16 = GetMonData(&gPlayerParty[monId], MON_DATA_HELD_ITEM);
        dst[0] = data16;
        dst[1] = data16 >> 8;
        size = 2;
        break;
    case REQUEST_MOVES_PP_BATTLE:
        for (size = 0; size < MAX_MON_MOVES; size++)
        {
            moveData.moves[size] = GetMonData(&gPlayerParty[monId], MON_DATA_MOVE1 + size);
            moveData.pp[size] = GetMonData(&gPlayerParty[monId], MON_DATA_PP1 + size);
        }
        moveData.ppBonuses = GetMonData(&gPlayerParty[monId], MON_DATA_PP_BONUSES);
        src = (u8*)(&moveData);
        for (size = 0; size < sizeof(moveData); size++)
            dst[size] = src[size];
        break;
    case REQUEST_MOVE1_BATTLE:
    case REQUEST_MOVE2_BATTLE:
    case REQUEST_MOVE3_BATTLE:
    case REQUEST_MOVE4_BATTLE:
        data16 = GetMonData(&gPlayerParty[monId], MON_DATA_MOVE1 + gBattleResources->bufferA[gActiveBattler][1] - REQUEST_MOVE1_BATTLE);
        dst[0] = data16;
        dst[1] = data16 >> 8;
        size = 2;
        break;
    case REQUEST_PP_DATA_BATTLE:
        for (size = 0; size < MAX_MON_MOVES; size++)
            dst[size] = GetMonData(&gPlayerParty[monId], MON_DATA_PP1 + size);
        dst[size] = GetMonData(&gPlayerParty[monId], MON_DATA_PP_BONUSES);
        size++;
        break;
    case REQUEST_PPMOVE1_BATTLE:
    case REQUEST_PPMOVE2_BATTLE:
    case REQUEST_PPMOVE3_BATTLE:
    case REQUEST_PPMOVE4_BATTLE:
        dst[0] = GetMonData(&gPlayerParty[monId], MON_DATA_PP1 + gBattleResources->bufferA[gActiveBattler][1] - REQUEST_PPMOVE1_BATTLE);
        size = 1;
        break;
    case REQUEST_OTID_BATTLE:
        data32 = GetMonData(&gPlayerParty[monId], MON_DATA_OT_ID);
        dst[0] = (data32 & 0x000000FF);
        dst[1] = (data32 & 0x0000FF00) >> 8;
        dst[2] = (data32 & 0x00FF0000) >> 16;
        size = 3;
        break;
    case REQUEST_EXP_BATTLE:
        data32 = GetMonData(&gPlayerParty[monId], MON_DATA_EXP);
        dst[0] = (data32 & 0x000000FF);
        dst[1] = (data32 & 0x0000FF00) >> 8;
        dst[2] = (data32 & 0x00FF0000) >> 16;
        size = 3;
        break;
    case REQUEST_HP_EV_BATTLE:
        dst[0] = GetMonData(&gPlayerParty[monId], MON_DATA_HP_EV);
        size = 1;
        break;
    case REQUEST_ATK_EV_BATTLE:
        dst[0] = GetMonData(&gPlayerParty[monId], MON_DATA_ATK_EV);
        size = 1;
        break;
    case REQUEST_DEF_EV_BATTLE:
        dst[0] = GetMonData(&gPlayerParty[monId], MON_DATA_DEF_EV);
        size = 1;
        break;
    case REQUEST_SPEED_EV_BATTLE:
        dst[0] = GetMonData(&gPlayerParty[monId], MON_DATA_SPEED_EV);
        size = 1;
        break;
    case REQUEST_SPATK_EV_BATTLE:
        dst[0] = GetMonData(&gPlayerParty[monId], MON_DATA_SPATK_EV);
        size = 1;
        break;
    case REQUEST_SPDEF_EV_BATTLE:
        dst[0] = GetMonData(&gPlayerParty[monId], MON_DATA_SPDEF_EV);
        size = 1;
        break;
    case REQUEST_FRIENDSHIP_BATTLE:
        dst[0] = GetMonData(&gPlayerParty[monId], MON_DATA_FRIENDSHIP);
        size = 1;
        break;
    case REQUEST_POKERUS_BATTLE:
        dst[0] = GetMonData(&gPlayerParty[monId], MON_DATA_POKERUS);
        size = 1;
        break;
    case REQUEST_MET_LOCATION_BATTLE:
        dst[0] = GetMonData(&gPlayerParty[monId], MON_DATA_MET_LOCATION);
        size = 1;
        break;
    case REQUEST_MET_LEVEL_BATTLE:
        dst[0] = GetMonData(&gPlayerParty[monId], MON_DATA_MET_LEVEL);
        size = 1;
        break;
    case REQUEST_MET_GAME_BATTLE:
        dst[0] = GetMonData(&gPlayerParty[monId], MON_DATA_MET_GAME);
        size = 1;
        break;
    case REQUEST_POKEBALL_BATTLE:
        dst[0] = GetMonData(&gPlayerParty[monId], MON_DATA_POKEBALL);
        size = 1;
        break;
    case REQUEST_ALL_IVS_BATTLE:
        dst[0] = GetMonData(&gPlayerParty[monId], MON_DATA_HP_IV);
        dst[1] = GetMonData(&gPlayerParty[monId], MON_DATA_ATK_IV);
        dst[2] = GetMonData(&gPlayerParty[monId], MON_DATA_DEF_IV);
        dst[3] = GetMonData(&gPlayerParty[monId], MON_DATA_SPEED_IV);
        dst[4] = GetMonData(&gPlayerParty[monId], MON_DATA_SPATK_IV);
        dst[5] = GetMonData(&gPlayerParty[monId], MON_DATA_SPDEF_IV);
        size = 6;
        break;
    case REQUEST_HP_IV_BATTLE:
        dst[0] = GetMonData(&gPlayerParty[monId], MON_DATA_HP_IV);
        size = 1;
        break;
    case REQUEST_ATK_IV_BATTLE:
        dst[0] = GetMonData(&gPlayerParty[monId], MON_DATA_ATK_IV);
        size = 1;
        break;
    case REQUEST_DEF_IV_BATTLE:
        dst[0] = GetMonData(&gPlayerParty[monId], MON_DATA_DEF_IV);
        size = 1;
        break;
    case REQUEST_SPEED_IV_BATTLE:
        dst[0] = GetMonData(&gPlayerParty[monId], MON_DATA_SPEED_IV);
        size = 1;
        break;
    case REQUEST_SPATK_IV_BATTLE:
        dst[0] = GetMonData(&gPlayerParty[monId], MON_DATA_SPATK_IV);
        size = 1;
        break;
    case REQUEST_SPDEF_IV_BATTLE:
        dst[0] = GetMonData(&gPlayerParty[monId], MON_DATA_SPDEF_IV);
        size = 1;
        break;
    case REQUEST_PERSONALITY_BATTLE:
        data32 = GetMonData(&gPlayerParty[monId], MON_DATA_PERSONALITY);
        dst[0] = (data32 & 0x000000FF);
        dst[1] = (data32 & 0x0000FF00) >> 8;
        dst[2] = (data32 & 0x00FF0000) >> 16;
        dst[3] = (data32 & 0xFF000000) >> 24;
        size = 4;
        break;
    case REQUEST_CHECKSUM_BATTLE:
        data16 = GetMonData(&gPlayerParty[monId], MON_DATA_CHECKSUM);
        dst[0] = data16;
        dst[1] = data16 >> 8;
        size = 2;
        break;
    case REQUEST_STATUS_BATTLE:
        data32 = GetMonData(&gPlayerParty[monId], MON_DATA_STATUS);
        dst[0] = (data32 & 0x000000FF);
        dst[1] = (data32 & 0x0000FF00) >> 8;
        dst[2] = (data32 & 0x00FF0000) >> 16;
        dst[3] = (data32 & 0xFF000000) >> 24;
        size = 4;
        break;
    case REQUEST_LEVEL_BATTLE:
        dst[0] = GetMonData(&gPlayerParty[monId], MON_DATA_LEVEL);
        size = 1;
        break;
    case REQUEST_HP_BATTLE:
        data16 = GetMonData(&gPlayerParty[monId], MON_DATA_HP);
        dst[0] = data16;
        dst[1] = data16 >> 8;
        size = 2;
        break;
    case REQUEST_MAX_HP_BATTLE:
        data16 = GetMonData(&gPlayerParty[monId], MON_DATA_MAX_HP);
        dst[0] = data16;
        dst[1] = data16 >> 8;
        size = 2;
        break;
    case REQUEST_ATK_BATTLE:
        data16 = GetMonData(&gPlayerParty[monId], MON_DATA_ATK);
        dst[0] = data16;
        dst[1] = data16 >> 8;
        size = 2;
        break;
    case REQUEST_DEF_BATTLE:
        data16 = GetMonData(&gPlayerParty[monId], MON_DATA_DEF);
        dst[0] = data16;
        dst[1] = data16 >> 8;
        size = 2;
        break;
    case REQUEST_SPEED_BATTLE:
        data16 = GetMonData(&gPlayerParty[monId], MON_DATA_SPEED);
        dst[0] = data16;
        dst[1] = data16 >> 8;
        size = 2;
        break;
    case REQUEST_SPATK_BATTLE:
        data16 = GetMonData(&gPlayerParty[monId], MON_DATA_SPATK);
        dst[0] = data16;
        dst[1] = data16 >> 8;
        size = 2;
        break;
    case REQUEST_SPDEF_BATTLE:
        data16 = GetMonData(&gPlayerParty[monId], MON_DATA_SPDEF);
        dst[0] = data16;
        dst[1] = data16 >> 8;
        size = 2;
        break;
    case REQUEST_COOL_BATTLE:
        dst[0] = GetMonData(&gPlayerParty[monId], MON_DATA_COOL);
        size = 1;
        break;
    case REQUEST_BEAUTY_BATTLE:
        dst[0] = GetMonData(&gPlayerParty[monId], MON_DATA_BEAUTY);
        size = 1;
        break;
    case REQUEST_CUTE_BATTLE:
        dst[0] = GetMonData(&gPlayerParty[monId], MON_DATA_CUTE);
        size = 1;
        break;
    case REQUEST_SMART_BATTLE:
        dst[0] = GetMonData(&gPlayerParty[monId], MON_DATA_SMART);
        size = 1;
        break;
    case REQUEST_TOUGH_BATTLE:
        dst[0] = GetMonData(&gPlayerParty[monId], MON_DATA_TOUGH);
        size = 1;
        break;
    case REQUEST_SHEEN_BATTLE:
        dst[0] = GetMonData(&gPlayerParty[monId], MON_DATA_SHEEN);
        size = 1;
        break;
    case REQUEST_COOL_RIBBON_BATTLE:
        dst[0] = GetMonData(&gPlayerParty[monId], MON_DATA_COOL_RIBBON);
        size = 1;
        break;
    case REQUEST_BEAUTY_RIBBON_BATTLE:
        dst[0] = GetMonData(&gPlayerParty[monId], MON_DATA_BEAUTY_RIBBON);
        size = 1;
        break;
    case REQUEST_CUTE_RIBBON_BATTLE:
        dst[0] = GetMonData(&gPlayerParty[monId], MON_DATA_CUTE_RIBBON);
        size = 1;
        break;
    case REQUEST_SMART_RIBBON_BATTLE:
        dst[0] = GetMonData(&gPlayerParty[monId], MON_DATA_SMART_RIBBON);
        size = 1;
        break;
    case REQUEST_TOUGH_RIBBON_BATTLE:
        dst[0] = GetMonData(&gPlayerParty[monId], MON_DATA_TOUGH_RIBBON);
        size = 1;
        break;
    }

    return size;
}

static void PlayerPartnerHandleGetRawMonData(void)
{
    PlayerPartnerBufferExecCompleted();
}

static void PlayerPartnerHandleSetMonData(void)
{
    u8 monToCheck;
    u8 i;

    if (gBattleResources->bufferA[gActiveBattler][2] == 0)
    {
        SetPlayerPartnerMonData(gBattlerPartyIndexes[gActiveBattler]);
    }
    else
    {
        monToCheck = gBattleResources->bufferA[gActiveBattler][2];
        for (i = 0; i < PARTY_SIZE; i++)
        {
            if (monToCheck & 1)
                SetPlayerPartnerMonData(i);
            monToCheck >>= 1;
        }
    }
    PlayerPartnerBufferExecCompleted();
}

static void SetPlayerPartnerMonData(u8 monId)
{
    struct BattlePokemon *battlePokemon = (struct BattlePokemon *)&gBattleResources->bufferA[gActiveBattler][3];
    struct MovePpInfo *moveData = (struct MovePpInfo *)&gBattleResources->bufferA[gActiveBattler][3];
    s32 i;

    switch (gBattleResources->bufferA[gActiveBattler][1])
    {
    case REQUEST_ALL_BATTLE:
        {
            u8 iv;

            SetMonData(&gPlayerParty[monId], MON_DATA_SPECIES, &battlePokemon->species);
            SetMonData(&gPlayerParty[monId], MON_DATA_HELD_ITEM, &battlePokemon->item);
            for (i = 0; i < MAX_MON_MOVES; i++)
            {
                SetMonData(&gPlayerParty[monId], MON_DATA_MOVE1 + i, &battlePokemon->moves[i]);
                SetMonData(&gPlayerParty[monId], MON_DATA_PP1 + i, &battlePokemon->pp[i]);
            }
            SetMonData(&gPlayerParty[monId], MON_DATA_PP_BONUSES, &battlePokemon->ppBonuses);
            SetMonData(&gPlayerParty[monId], MON_DATA_FRIENDSHIP, &battlePokemon->friendship);
            SetMonData(&gPlayerParty[monId], MON_DATA_EXP, &battlePokemon->experience);
            iv = battlePokemon->hpIV;
            SetMonData(&gPlayerParty[monId], MON_DATA_HP_IV, &iv);
            iv = battlePokemon->attackIV;
            SetMonData(&gPlayerParty[monId], MON_DATA_ATK_IV, &iv);
            iv = battlePokemon->defenseIV;
            SetMonData(&gPlayerParty[monId], MON_DATA_DEF_IV, &iv);
            iv = battlePokemon->speedIV;
            SetMonData(&gPlayerParty[monId], MON_DATA_SPEED_IV, &iv);
            iv = battlePokemon->spAttackIV;
            SetMonData(&gPlayerParty[monId], MON_DATA_SPATK_IV, &iv);
            iv = battlePokemon->spDefenseIV;
            SetMonData(&gPlayerParty[monId], MON_DATA_SPDEF_IV, &iv);
            SetMonData(&gPlayerParty[monId], MON_DATA_PERSONALITY, &battlePokemon->personality);
            SetMonData(&gPlayerParty[monId], MON_DATA_STATUS, &battlePokemon->status1);
            SetMonData(&gPlayerParty[monId], MON_DATA_LEVEL, &battlePokemon->level);
            SetMonData(&gPlayerParty[monId], MON_DATA_HP, &battlePokemon->hp);
            SetMonData(&gPlayerParty[monId], MON_DATA_MAX_HP, &battlePokemon->maxHP);
            SetMonData(&gPlayerParty[monId], MON_DATA_ATK, &battlePokemon->attack);
            SetMonData(&gPlayerParty[monId], MON_DATA_DEF, &battlePokemon->defense);
            SetMonData(&gPlayerParty[monId], MON_DATA_SPEED, &battlePokemon->speed);
            SetMonData(&gPlayerParty[monId], MON_DATA_SPATK, &battlePokemon->spAttack);
            SetMonData(&gPlayerParty[monId], MON_DATA_SPDEF, &battlePokemon->spDefense);
        }
        break;
    case REQUEST_SPECIES_BATTLE:
        SetMonData(&gPlayerParty[monId], MON_DATA_SPECIES, &gBattleResources->bufferA[gActiveBattler][3]);
        break;
    case REQUEST_HELDITEM_BATTLE:
        SetMonData(&gPlayerParty[monId], MON_DATA_HELD_ITEM, &gBattleResources->bufferA[gActiveBattler][3]);
        break;
    case REQUEST_MOVES_PP_BATTLE:
        for (i = 0; i < MAX_MON_MOVES; i++)
        {
            SetMonData(&gPlayerParty[monId], MON_DATA_MOVE1 + i, &moveData->moves[i]);
            SetMonData(&gPlayerParty[monId], MON_DATA_PP1 + i, &moveData->pp[i]);
        }
        SetMonData(&gPlayerParty[monId], MON_DATA_PP_BONUSES, &moveData->ppBonuses);
        break;
    case REQUEST_MOVE1_BATTLE:
    case REQUEST_MOVE2_BATTLE:
    case REQUEST_MOVE3_BATTLE:
    case REQUEST_MOVE4_BATTLE:
        SetMonData(&gPlayerParty[monId], MON_DATA_MOVE1 + gBattleResources->bufferA[gActiveBattler][1] - REQUEST_MOVE1_BATTLE, &gBattleResources->bufferA[gActiveBattler][3]);
        break;
    case REQUEST_PP_DATA_BATTLE:
        SetMonData(&gPlayerParty[monId], MON_DATA_PP1, &gBattleResources->bufferA[gActiveBattler][3]);
        SetMonData(&gPlayerParty[monId], MON_DATA_PP2, &gBattleResources->bufferA[gActiveBattler][4]);
        SetMonData(&gPlayerParty[monId], MON_DATA_PP3, &gBattleResources->bufferA[gActiveBattler][5]);
        SetMonData(&gPlayerParty[monId], MON_DATA_PP4, &gBattleResources->bufferA[gActiveBattler][6]);
        SetMonData(&gPlayerParty[monId], MON_DATA_PP_BONUSES, &gBattleResources->bufferA[gActiveBattler][7]);
        break;
    case REQUEST_PPMOVE1_BATTLE:
    case REQUEST_PPMOVE2_BATTLE:
    case REQUEST_PPMOVE3_BATTLE:
    case REQUEST_PPMOVE4_BATTLE:
        SetMonData(&gPlayerParty[monId], MON_DATA_PP1 + gBattleResources->bufferA[gActiveBattler][1] - REQUEST_PPMOVE1_BATTLE, &gBattleResources->bufferA[gActiveBattler][3]);
        break;
    case REQUEST_OTID_BATTLE:
        SetMonData(&gPlayerParty[monId], MON_DATA_OT_ID, &gBattleResources->bufferA[gActiveBattler][3]);
        break;
    case REQUEST_EXP_BATTLE:
        SetMonData(&gPlayerParty[monId], MON_DATA_EXP, &gBattleResources->bufferA[gActiveBattler][3]);
        break;
    case REQUEST_HP_EV_BATTLE:
        SetMonData(&gPlayerParty[monId], MON_DATA_HP_EV, &gBattleResources->bufferA[gActiveBattler][3]);
        break;
    case REQUEST_ATK_EV_BATTLE:
        SetMonData(&gPlayerParty[monId], MON_DATA_ATK_EV, &gBattleResources->bufferA[gActiveBattler][3]);
        break;
    case REQUEST_DEF_EV_BATTLE:
        SetMonData(&gPlayerParty[monId], MON_DATA_DEF_EV, &gBattleResources->bufferA[gActiveBattler][3]);
        break;
    case REQUEST_SPEED_EV_BATTLE:
        SetMonData(&gPlayerParty[monId], MON_DATA_SPEED_EV, &gBattleResources->bufferA[gActiveBattler][3]);
        break;
    case REQUEST_SPATK_EV_BATTLE:
        SetMonData(&gPlayerParty[monId], MON_DATA_SPATK_EV, &gBattleResources->bufferA[gActiveBattler][3]);
        break;
    case REQUEST_SPDEF_EV_BATTLE:
        SetMonData(&gPlayerParty[monId], MON_DATA_SPDEF_EV, &gBattleResources->bufferA[gActiveBattler][3]);
        break;
    case REQUEST_FRIENDSHIP_BATTLE:
        SetMonData(&gPlayerParty[monId], MON_DATA_FRIENDSHIP, &gBattleResources->bufferA[gActiveBattler][3]);
        break;
    case REQUEST_POKERUS_BATTLE:
        SetMonData(&gPlayerParty[monId], MON_DATA_POKERUS, &gBattleResources->bufferA[gActiveBattler][3]);
        break;
    case REQUEST_MET_LOCATION_BATTLE:
        SetMonData(&gPlayerParty[monId], MON_DATA_MET_LOCATION, &gBattleResources->bufferA[gActiveBattler][3]);
        break;
    case REQUEST_MET_LEVEL_BATTLE:
        SetMonData(&gPlayerParty[monId], MON_DATA_MET_LEVEL, &gBattleResources->bufferA[gActiveBattler][3]);
        break;
    case REQUEST_MET_GAME_BATTLE:
        SetMonData(&gPlayerParty[monId], MON_DATA_MET_GAME, &gBattleResources->bufferA[gActiveBattler][3]);
        break;
    case REQUEST_POKEBALL_BATTLE:
        SetMonData(&gPlayerParty[monId], MON_DATA_POKEBALL, &gBattleResources->bufferA[gActiveBattler][3]);
        break;
    case REQUEST_ALL_IVS_BATTLE:
        SetMonData(&gPlayerParty[monId], MON_DATA_HP_IV, &gBattleResources->bufferA[gActiveBattler][3]);
        SetMonData(&gPlayerParty[monId], MON_DATA_ATK_IV, &gBattleResources->bufferA[gActiveBattler][4]);
        SetMonData(&gPlayerParty[monId], MON_DATA_DEF_IV, &gBattleResources->bufferA[gActiveBattler][5]);
        SetMonData(&gPlayerParty[monId], MON_DATA_SPEED_IV, &gBattleResources->bufferA[gActiveBattler][6]);
        SetMonData(&gPlayerParty[monId], MON_DATA_SPATK_IV, &gBattleResources->bufferA[gActiveBattler][7]);
        SetMonData(&gPlayerParty[monId], MON_DATA_SPDEF_IV, &gBattleResources->bufferA[gActiveBattler][8]);
        break;
    case REQUEST_HP_IV_BATTLE:
        SetMonData(&gPlayerParty[monId], MON_DATA_HP_IV, &gBattleResources->bufferA[gActiveBattler][3]);
        break;
    case REQUEST_ATK_IV_BATTLE:
        SetMonData(&gPlayerParty[monId], MON_DATA_ATK_IV, &gBattleResources->bufferA[gActiveBattler][3]);
        break;
    case REQUEST_DEF_IV_BATTLE:
        SetMonData(&gPlayerParty[monId], MON_DATA_DEF_IV, &gBattleResources->bufferA[gActiveBattler][3]);
        break;
    case REQUEST_SPEED_IV_BATTLE:
        SetMonData(&gPlayerParty[monId], MON_DATA_SPEED_IV, &gBattleResources->bufferA[gActiveBattler][3]);
        break;
    case REQUEST_SPATK_IV_BATTLE:
        SetMonData(&gPlayerParty[monId], MON_DATA_SPATK_IV, &gBattleResources->bufferA[gActiveBattler][3]);
        break;
    case REQUEST_SPDEF_IV_BATTLE:
        SetMonData(&gPlayerParty[monId], MON_DATA_SPDEF_IV, &gBattleResources->bufferA[gActiveBattler][3]);
        break;
    case REQUEST_PERSONALITY_BATTLE:
        SetMonData(&gPlayerParty[monId], MON_DATA_PERSONALITY, &gBattleResources->bufferA[gActiveBattler][3]);
        break;
    case REQUEST_CHECKSUM_BATTLE:
        SetMonData(&gPlayerParty[monId], MON_DATA_CHECKSUM, &gBattleResources->bufferA[gActiveBattler][3]);
        break;
    case REQUEST_STATUS_BATTLE:
        SetMonData(&gPlayerParty[monId], MON_DATA_STATUS, &gBattleResources->bufferA[gActiveBattler][3]);
        break;
    case REQUEST_LEVEL_BATTLE:
        SetMonData(&gPlayerParty[monId], MON_DATA_LEVEL, &gBattleResources->bufferA[gActiveBattler][3]);
        break;
    case REQUEST_HP_BATTLE:
        SetMonData(&gPlayerParty[monId], MON_DATA_HP, &gBattleResources->bufferA[gActiveBattler][3]);
        break;
    case REQUEST_MAX_HP_BATTLE:
        SetMonData(&gPlayerParty[monId], MON_DATA_MAX_HP, &gBattleResources->bufferA[gActiveBattler][3]);
        break;
    case REQUEST_ATK_BATTLE:
        SetMonData(&gPlayerParty[monId], MON_DATA_ATK, &gBattleResources->bufferA[gActiveBattler][3]);
        break;
    case REQUEST_DEF_BATTLE:
        SetMonData(&gPlayerParty[monId], MON_DATA_DEF, &gBattleResources->bufferA[gActiveBattler][3]);
        break;
    case REQUEST_SPEED_BATTLE:
        SetMonData(&gPlayerParty[monId], MON_DATA_SPEED, &gBattleResources->bufferA[gActiveBattler][3]);
        break;
    case REQUEST_SPATK_BATTLE:
        SetMonData(&gPlayerParty[monId], MON_DATA_SPATK, &gBattleResources->bufferA[gActiveBattler][3]);
        break;
    case REQUEST_SPDEF_BATTLE:
        SetMonData(&gPlayerParty[monId], MON_DATA_SPDEF, &gBattleResources->bufferA[gActiveBattler][3]);
        break;
    case REQUEST_COOL_BATTLE:
        SetMonData(&gPlayerParty[monId], MON_DATA_COOL, &gBattleResources->bufferA[gActiveBattler][3]);
        break;
    case REQUEST_BEAUTY_BATTLE:
        SetMonData(&gPlayerParty[monId], MON_DATA_BEAUTY, &gBattleResources->bufferA[gActiveBattler][3]);
        break;
    case REQUEST_CUTE_BATTLE:
        SetMonData(&gPlayerParty[monId], MON_DATA_CUTE, &gBattleResources->bufferA[gActiveBattler][3]);
        break;
    case REQUEST_SMART_BATTLE:
        SetMonData(&gPlayerParty[monId], MON_DATA_SMART, &gBattleResources->bufferA[gActiveBattler][3]);
        break;
    case REQUEST_TOUGH_BATTLE:
        SetMonData(&gPlayerParty[monId], MON_DATA_TOUGH, &gBattleResources->bufferA[gActiveBattler][3]);
        break;
    case REQUEST_SHEEN_BATTLE:
        SetMonData(&gPlayerParty[monId], MON_DATA_SHEEN, &gBattleResources->bufferA[gActiveBattler][3]);
        break;
    case REQUEST_COOL_RIBBON_BATTLE:
        SetMonData(&gPlayerParty[monId], MON_DATA_COOL_RIBBON, &gBattleResources->bufferA[gActiveBattler][3]);
        break;
    case REQUEST_BEAUTY_RIBBON_BATTLE:
        SetMonData(&gPlayerParty[monId], MON_DATA_BEAUTY_RIBBON, &gBattleResources->bufferA[gActiveBattler][3]);
        break;
    case REQUEST_CUTE_RIBBON_BATTLE:
        SetMonData(&gPlayerParty[monId], MON_DATA_CUTE_RIBBON, &gBattleResources->bufferA[gActiveBattler][3]);
        break;
    case REQUEST_SMART_RIBBON_BATTLE:
        SetMonData(&gPlayerParty[monId], MON_DATA_SMART_RIBBON, &gBattleResources->bufferA[gActiveBattler][3]);
        break;
    case REQUEST_TOUGH_RIBBON_BATTLE:
        SetMonData(&gPlayerParty[monId], MON_DATA_TOUGH_RIBBON, &gBattleResources->bufferA[gActiveBattler][3]);
        break;
    }

    HandleLowHpMusicChange(&gPlayerParty[gBattlerPartyIndexes[gActiveBattler]], gActiveBattler);
}

static void PlayerPartnerHandleSetRawMonData(void)
{
    u8 *dst = (u8 *)&gPlayerParty[gBattlerPartyIndexes[gActiveBattler]] + gBattleResources->bufferA[gActiveBattler][1];
    u8 i;

    for (i = 0; i < gBattleResources->bufferA[gActiveBattler][2]; i++)
        dst[i] = gBattleResources->bufferA[gActiveBattler][3 + i];

    PlayerPartnerBufferExecCompleted();
}

static void PlayerPartnerHandleLoadMonSprite(void)
{
    u16 species;

    BattleLoadPlayerMonSpriteGfx(&gPlayerParty[gBattlerPartyIndexes[gActiveBattler]], gActiveBattler);
    species = GetMonData(&gPlayerParty[gBattlerPartyIndexes[gActiveBattler]], MON_DATA_SPECIES);
    SetMultiuseSpriteTemplateToPokemon(species, GetBattlerPosition(gActiveBattler));

    gBattlerSpriteIds[gActiveBattler] = CreateSprite(&gMultiuseSpriteTemplate,
                                               GetBattlerSpriteCoord(gActiveBattler, 2),
                                               GetBattlerSpriteDefault_Y(gActiveBattler),
                                               GetBattlerSpriteSubpriority(gActiveBattler));
    gSprites[gBattlerSpriteIds[gActiveBattler]].x2 = -DISPLAY_WIDTH;
    gSprites[gBattlerSpriteIds[gActiveBattler]].data[0] = gActiveBattler;
    gSprites[gBattlerSpriteIds[gActiveBattler]].oam.paletteNum = gActiveBattler;
    StartSpriteAnim(&gSprites[gBattlerSpriteIds[gActiveBattler]], gBattleMonForms[gActiveBattler]);
    gBattlerControllerFuncs[gActiveBattler] = WaitForMonAnimAfterLoad;
}

static void PlayerPartnerHandleSwitchInAnim(void)
{
    ClearTemporarySpeciesSpriteData(gActiveBattler, gBattleResources->bufferA[gActiveBattler][2]);
    gBattlerPartyIndexes[gActiveBattler] = gBattleResources->bufferA[gActiveBattler][1];
    BattleLoadPlayerMonSpriteGfx(&gPlayerParty[gBattlerPartyIndexes[gActiveBattler]], gActiveBattler);
    StartSendOutAnim(gActiveBattler, gBattleResources->bufferA[gActiveBattler][2]);
    gBattlerControllerFuncs[gActiveBattler] = SwitchIn_TryShinyAnim;
}

static void StartSendOutAnim(u8 battlerId, bool8 dontClearSubstituteBit)
{
    u16 species;

    ClearTemporarySpeciesSpriteData(battlerId, dontClearSubstituteBit);
    gBattlerPartyIndexes[battlerId] = gBattleResources->bufferA[battlerId][1];
    species = GetMonData(&gPlayerParty[gBattlerPartyIndexes[battlerId]], MON_DATA_SPECIES);
    gBattleControllerData[battlerId] = CreateInvisibleSpriteWithCallback(SpriteCB_WaitForBattlerBallReleaseAnim);
    SetMultiuseSpriteTemplateToPokemon(species, GetBattlerPosition(battlerId));

    gBattlerSpriteIds[battlerId] = CreateSprite(
      &gMultiuseSpriteTemplate,
      GetBattlerSpriteCoord(battlerId, 2),
      GetBattlerSpriteDefault_Y(battlerId),
      GetBattlerSpriteSubpriority(battlerId));

    gSprites[gBattleControllerData[battlerId]].data[1] = gBattlerSpriteIds[battlerId];
    gSprites[gBattleControllerData[battlerId]].data[2] = battlerId;

    gSprites[gBattlerSpriteIds[battlerId]].data[0] = battlerId;
    gSprites[gBattlerSpriteIds[battlerId]].data[2] = species;
    gSprites[gBattlerSpriteIds[battlerId]].oam.paletteNum = battlerId;

    StartSpriteAnim(&gSprites[gBattlerSpriteIds[battlerId]], gBattleMonForms[battlerId]);

    gSprites[gBattlerSpriteIds[battlerId]].invisible = TRUE;
    gSprites[gBattlerSpriteIds[battlerId]].callback = SpriteCallbackDummy;

    gSprites[gBattleControllerData[battlerId]].data[0] = DoPokeballSendOutAnimation(0, POKEBALL_PLAYER_SENDOUT);
}

static void PlayerPartnerHandleReturnMonToBall(void)
{
    if (gBattleResources->bufferA[gActiveBattler][1] == 0)
    {
        gBattleSpritesDataPtr->healthBoxesData[gActiveBattler].animationState = 0;
        gBattlerControllerFuncs[gActiveBattler] = DoSwitchOutAnimation;
    }
    else
    {
        FreeSpriteOamMatrix(&gSprites[gBattlerSpriteIds[gActiveBattler]]);
        DestroySprite(&gSprites[gBattlerSpriteIds[gActiveBattler]]);
        SetHealthboxSpriteInvisible(gHealthboxSpriteIds[gActiveBattler]);
        PlayerPartnerBufferExecCompleted();
    }
}

static void DoSwitchOutAnimation(void)
{
    switch (gBattleSpritesDataPtr->healthBoxesData[gActiveBattler].animationState)
    {
    case 0:
        if (gBattleSpritesDataPtr->battlerData[gActiveBattler].behindSubstitute)
            InitAndLaunchSpecialAnimation(gActiveBattler, gActiveBattler, gActiveBattler, B_ANIM_SUBSTITUTE_TO_MON);

        gBattleSpritesDataPtr->healthBoxesData[gActiveBattler].animationState = 1;
        break;
    case 1:
        if (!gBattleSpritesDataPtr->healthBoxesData[gActiveBattler].specialAnimActive)
        {
            gBattleSpritesDataPtr->healthBoxesData[gActiveBattler].animationState = 0;
            InitAndLaunchSpecialAnimation(gActiveBattler, gActiveBattler, gActiveBattler, B_ANIM_SWITCH_OUT_PLAYER_MON);
            gBattlerControllerFuncs[gActiveBattler] = FreeMonSpriteAfterSwitchOutAnim;
        }
        break;
    }
}

#define sSpeedX data[0]

// some explanation here
// in emerald it's possible to have a tag battle in the battle frontier facilities with AI
// which use the front sprite for both the player and the partner as opposed to any other battles (including the one with Steven) that use the back pic as well as animate it
static void PlayerPartnerHandleDrawTrainerPic(void)
{
    s16 xPos, yPos;
    u32 trainerPicId;

    if (gPartnerTrainerId == TRAINER_STEVEN_PARTNER)
    {
        trainerPicId = TRAINER_BACK_PIC_STEVEN;
        xPos = 90;
        yPos = (8 - gTrainerBackPicCoords[trainerPicId].size) * 4 + 80;
    }
    else if (gPartnerTrainerId >= TRAINER_CUSTOM_PARTNER)
    {
        trainerPicId = gPartnerSpriteId;
        xPos = 90;
        yPos = (8 - gTrainerBackPicCoords[trainerPicId].size) * 4 + 80;
    }
    else
    {
        trainerPicId = GetFrontierTrainerFrontSpriteId(gPartnerTrainerId);
        xPos = 32;
        yPos = (8 - gTrainerFrontPicCoords[trainerPicId].size) * 4 + 80;
    }

    // Use back pic only if the partner is Steven
    if (gPartnerTrainerId == TRAINER_STEVEN_PARTNER || gPartnerTrainerId >= TRAINER_CUSTOM_PARTNER)
    {
        DecompressTrainerBackPic(trainerPicId, gActiveBattler);
        SetMultiuseSpriteTemplateToTrainerBack(trainerPicId, GetBattlerPosition(gActiveBattler));
        gBattlerSpriteIds[gActiveBattler] = CreateSprite(&gMultiuseSpriteTemplate, xPos, yPos, GetBattlerSpriteSubpriority(gActiveBattler));

        gSprites[gBattlerSpriteIds[gActiveBattler]].oam.paletteNum = gActiveBattler;
        gSprites[gBattlerSpriteIds[gActiveBattler]].x2 = DISPLAY_WIDTH;
        gSprites[gBattlerSpriteIds[gActiveBattler]].sSpeedX = -2;
        gSprites[gBattlerSpriteIds[gActiveBattler]].callback = SpriteCB_TrainerSlideIn;
    }
    else // otherwise use front sprite
    {
        DecompressTrainerFrontPic(trainerPicId, gActiveBattler);
        SetMultiuseSpriteTemplateToTrainerFront(trainerPicId, GetBattlerPosition(gActiveBattler));
        gBattlerSpriteIds[gActiveBattler] = CreateSprite(&gMultiuseSpriteTemplate, xPos, yPos, GetBattlerSpriteSubpriority(gActiveBattler));

        gSprites[gBattlerSpriteIds[gActiveBattler]].oam.paletteNum = IndexOfSpritePaletteTag(gTrainerFrontPicPaletteTable[trainerPicId].tag);
        gSprites[gBattlerSpriteIds[gActiveBattler]].x2 = DISPLAY_WIDTH;
        gSprites[gBattlerSpriteIds[gActiveBattler]].y2 = 48;
        gSprites[gBattlerSpriteIds[gActiveBattler]].sSpeedX = -2;
        gSprites[gBattlerSpriteIds[gActiveBattler]].callback = SpriteCB_TrainerSlideIn;
        gSprites[gBattlerSpriteIds[gActiveBattler]].oam.affineMode = ST_OAM_AFFINE_OFF;
        gSprites[gBattlerSpriteIds[gActiveBattler]].hFlip = 1;
    }

    gBattlerControllerFuncs[gActiveBattler] = CompleteOnBattlerSpriteCallbackDummy;
}

#undef sSpeedX

static void PlayerPartnerHandleTrainerSlide(void)
{
    PlayerPartnerBufferExecCompleted();
}

static void PlayerPartnerHandleTrainerSlideBack(void)
{
    SetSpritePrimaryCoordsFromSecondaryCoords(&gSprites[gBattlerSpriteIds[gActiveBattler]]);
    gSprites[gBattlerSpriteIds[gActiveBattler]].data[0] = 35;
    gSprites[gBattlerSpriteIds[gActiveBattler]].data[2] = -40;
    gSprites[gBattlerSpriteIds[gActiveBattler]].data[4] = gSprites[gBattlerSpriteIds[gActiveBattler]].y;
    gSprites[gBattlerSpriteIds[gActiveBattler]].callback = StartAnimLinearTranslation;
    StoreSpriteCallbackInData6(&gSprites[gBattlerSpriteIds[gActiveBattler]], SpriteCallbackDummy);
    gBattlerControllerFuncs[gActiveBattler] = FreeTrainerSpriteAfterSlide;
}

#define sSpeedX data[1]
#define sSpeedY data[2]

static void PlayerPartnerHandleFaintAnimation(void)
{
    if (gBattleSpritesDataPtr->healthBoxesData[gActiveBattler].animationState == 0)
    {
        if (gBattleSpritesDataPtr->battlerData[gActiveBattler].behindSubstitute)
            InitAndLaunchSpecialAnimation(gActiveBattler, gActiveBattler, gActiveBattler, B_ANIM_SUBSTITUTE_TO_MON);
        gBattleSpritesDataPtr->healthBoxesData[gActiveBattler].animationState++;
    }
    else
    {
        if (!gBattleSpritesDataPtr->healthBoxesData[gActiveBattler].specialAnimActive)
        {
            gBattleSpritesDataPtr->healthBoxesData[gActiveBattler].animationState = 0;
            HandleLowHpMusicChange(&gPlayerParty[gBattlerPartyIndexes[gActiveBattler]], gActiveBattler);
            PlaySE12WithPanning(SE_FAINT, SOUND_PAN_ATTACKER);
            gSprites[gBattlerSpriteIds[gActiveBattler]].sSpeedX = 0;
            gSprites[gBattlerSpriteIds[gActiveBattler]].sSpeedY = 5;
            gSprites[gBattlerSpriteIds[gActiveBattler]].callback = SpriteCB_FaintSlideAnim;
            gBattlerControllerFuncs[gActiveBattler] = FreeMonSpriteAfterFaintAnim;
        }
    }
}

#undef sSpeedX
#undef sSpeedY

static void PlayerPartnerHandlePaletteFade(void)
{
    PlayerPartnerBufferExecCompleted();
}

static void PlayerPartnerHandleSuccessBallThrowAnim(void)
{
    PlayerPartnerBufferExecCompleted();
}

static void PlayerPartnerHandleBallThrowAnim(void)
{
    PlayerPartnerBufferExecCompleted();
}

static void PlayerPartnerHandlePause(void)
{
    PlayerPartnerBufferExecCompleted();
}

static void PlayerPartnerHandleMoveAnimation(void)
{
    if (!IsBattleSEPlaying(gActiveBattler))
    {
        u16 move = gBattleResources->bufferA[gActiveBattler][1] | (gBattleResources->bufferA[gActiveBattler][2] << 8);

        gAnimMoveTurn = gBattleResources->bufferA[gActiveBattler][3];
        gAnimMovePower = gBattleResources->bufferA[gActiveBattler][4] | (gBattleResources->bufferA[gActiveBattler][5] << 8);
        gAnimMoveDmg = gBattleResources->bufferA[gActiveBattler][6] | (gBattleResources->bufferA[gActiveBattler][7] << 8) | (gBattleResources->bufferA[gActiveBattler][8] << 16) | (gBattleResources->bufferA[gActiveBattler][9] << 24);
        gAnimFriendship = gBattleResources->bufferA[gActiveBattler][10];
        gWeatherMoveAnim = gBattleResources->bufferA[gActiveBattler][12] | (gBattleResources->bufferA[gActiveBattler][13] << 8);
        gAnimDisableStructPtr = (struct DisableStruct *)&gBattleResources->bufferA[gActiveBattler][16];
        gTransformedPersonalities[gActiveBattler] = gAnimDisableStructPtr->transformedMonPersonality;
        if (IsMoveWithoutAnimation(move, gAnimMoveTurn)) // always returns FALSE
        {
            PlayerPartnerBufferExecCompleted();
        }
        else
        {
            gBattleSpritesDataPtr->healthBoxesData[gActiveBattler].animationState = 0;
            gBattlerControllerFuncs[gActiveBattler] = PlayerPartnerDoMoveAnimation;
        }
    }
}

static void PlayerPartnerDoMoveAnimation(void)
{
    u16 move = gBattleResources->bufferA[gActiveBattler][1] | (gBattleResources->bufferA[gActiveBattler][2] << 8);
    u8 multihit = gBattleResources->bufferA[gActiveBattler][11];

    switch (gBattleSpritesDataPtr->healthBoxesData[gActiveBattler].animationState)
    {
    case 0:
        if (gBattleSpritesDataPtr->battlerData[gActiveBattler].behindSubstitute
            && !gBattleSpritesDataPtr->battlerData[gActiveBattler].flag_x8)
        {
            gBattleSpritesDataPtr->battlerData[gActiveBattler].flag_x8 = 1;
            InitAndLaunchSpecialAnimation(gActiveBattler, gActiveBattler, gActiveBattler, B_ANIM_SUBSTITUTE_TO_MON);
        }
        gBattleSpritesDataPtr->healthBoxesData[gActiveBattler].animationState = 1;
        break;
    case 1:
        if (!gBattleSpritesDataPtr->healthBoxesData[gActiveBattler].specialAnimActive)
        {
            SetBattlerSpriteAffineMode(ST_OAM_AFFINE_OFF);
            DoMoveAnim(move);
            gBattleSpritesDataPtr->healthBoxesData[gActiveBattler].animationState = 2;
        }
        break;
    case 2:
        gAnimScriptCallback();
        if (!gAnimScriptActive)
        {
            SetBattlerSpriteAffineMode(ST_OAM_AFFINE_NORMAL);
            if (gBattleSpritesDataPtr->battlerData[gActiveBattler].behindSubstitute && multihit < 2)
            {
                InitAndLaunchSpecialAnimation(gActiveBattler, gActiveBattler, gActiveBattler, B_ANIM_MON_TO_SUBSTITUTE);
                gBattleSpritesDataPtr->battlerData[gActiveBattler].flag_x8 = 0;
            }
            gBattleSpritesDataPtr->healthBoxesData[gActiveBattler].animationState = 3;
        }
        break;
    case 3:
        if (!gBattleSpritesDataPtr->healthBoxesData[gActiveBattler].specialAnimActive)
        {
            CopyAllBattleSpritesInvisibilities();
            TrySetBehindSubstituteSpriteBit(gActiveBattler, gBattleResources->bufferA[gActiveBattler][1] | (gBattleResources->bufferA[gActiveBattler][2] << 8));
            gBattleSpritesDataPtr->healthBoxesData[gActiveBattler].animationState = 0;
            PlayerPartnerBufferExecCompleted();
        }
        break;
    }
}

static void PlayerPartnerHandlePrintString(void)
{
    u16 *stringId;

    gBattle_BG0_X = 0;
    gBattle_BG0_Y = 0;
    stringId = (u16*)(&gBattleResources->bufferA[gActiveBattler][2]);
    BufferStringBattle(*stringId);
    BattlePutTextOnWindow(gDisplayedStringBattle, 0);
    gBattlerControllerFuncs[gActiveBattler] = CompleteOnInactiveTextPrinter2;
}

static void PlayerPartnerHandlePrintSelectionString(void)
{
    PlayerPartnerBufferExecCompleted();
}

static void PlayerPartnerHandleChooseAction(void)
{
    u8 chosenMoveId;
    struct ChooseMoveStruct *moveInfo = (struct ChooseMoveStruct*)(&gBattleResources->bufferA[gActiveBattler][4]);

    BattleAI_SetupAIData(0xF);
    chosenMoveId = BattleAI_ChooseMoveOrAction();

    switch (chosenMoveId)
    {
    case AI_CHOICE_USE_ITEM:
        BtlController_EmitTwoReturnValues(1, B_ACTION_USE_ITEM, 0);
        break;
    case AI_CHOICE_SWITCH:
        BtlController_EmitTwoReturnValues(1, B_ACTION_SWITCH, 0);
        break;
    default:
        if (gBattleMoves[moveInfo->moves[chosenMoveId]].target & (MOVE_TARGET_USER | MOVE_TARGET_USER_OR_SELECTED))
            gBattlerTarget = gActiveBattler;
        if (gBattleMoves[moveInfo->moves[chosenMoveId]].target & MOVE_TARGET_BOTH)
        {
            gBattlerTarget = GetBattlerAtPosition(B_POSITION_OPPONENT_LEFT);
            if (gAbsentBattlerFlags & gBitTable[gBattlerTarget])
                gBattlerTarget = GetBattlerAtPosition(B_POSITION_OPPONENT_RIGHT);
        }

        if (CanMegaEvolve(gActiveBattler)) // If partner can mega evolve, do it.
            BtlController_EmitTwoReturnValues(1, B_ACTION_USE_MOVE, (chosenMoveId) | (RET_MEGA_EVOLUTION) | (gBattlerTarget << 8));
        else
            BtlController_EmitTwoReturnValues(1, B_ACTION_USE_MOVE, (chosenMoveId) | (gBattlerTarget << 8));
        break;
    }
    
    PlayerPartnerBufferExecCompleted();
}

static void PlayerPartnerHandleYesNoBox(void)
{
    PlayerPartnerBufferExecCompleted();
}

static void PlayerPartnerHandleChooseMove(void)
{
<<<<<<< HEAD
    u8 chosenMoveId;
    struct ChooseMoveStruct *moveInfo = (struct ChooseMoveStruct*)(&gBattleResources->bufferA[gActiveBattler][4]);

    BattleAI_SetupAIData(0xF);
    chosenMoveId = BattleAI_ChooseMoveOrAction();

    if (GetMoveTargetType(gActiveBattler, moveInfo->moves[chosenMoveId]) & (MOVE_TARGET_USER_OR_SELECTED | MOVE_TARGET_USER))
        gBattlerTarget = gActiveBattler;
    if (GetMoveTargetType(gActiveBattler, moveInfo->moves[chosenMoveId]) & MOVE_TARGET_BOTH)
    {
        gBattlerTarget = GetBattlerAtPosition(B_POSITION_OPPONENT_LEFT);
        if (gAbsentBattlerFlags & gBitTable[gBattlerTarget])
            gBattlerTarget = GetBattlerAtPosition(B_POSITION_OPPONENT_RIGHT);
    }

    if (CanMegaEvolve(gActiveBattler)) // If partner can mega evolve, do it.
        BtlController_EmitTwoReturnValues(1, 10, (chosenMoveId) | (RET_MEGA_EVOLUTION) | (gBattlerTarget << 8));
    else
        BtlController_EmitTwoReturnValues(1, 10, (chosenMoveId) | (gBattlerTarget << 8));
=======
>>>>>>> 3ac48007
    PlayerPartnerBufferExecCompleted();
}

static void PlayerPartnerHandleChooseItem(void)
{
    PlayerPartnerBufferExecCompleted();
}

static void PlayerPartnerHandleChoosePokemon(void)
{
    s32 chosenMonId = GetMostSuitableMonToSwitchInto();

    if (chosenMonId == 6) // just switch to the next mon
    {
        u8 playerMonIdentity = GetBattlerAtPosition(B_POSITION_PLAYER_LEFT);
        u8 selfIdentity = GetBattlerAtPosition(B_POSITION_PLAYER_RIGHT);

        for (chosenMonId = 3; chosenMonId < 6; chosenMonId++)
        {
            if (GetMonData(&gPlayerParty[chosenMonId], MON_DATA_HP) != 0
                && chosenMonId != gBattlerPartyIndexes[playerMonIdentity]
                && chosenMonId != gBattlerPartyIndexes[selfIdentity])
            {
                break;
            }
        }
    }

    *(gBattleStruct->monToSwitchIntoId + gActiveBattler) = chosenMonId;
    BtlController_EmitChosenMonReturnValue(1, chosenMonId, NULL);
    PlayerPartnerBufferExecCompleted();
}

static void PlayerPartnerHandleCmd23(void)
{
    PlayerPartnerBufferExecCompleted();
}

static void PlayerPartnerHandleHealthBarUpdate(void)
{
    s16 hpVal;

    LoadBattleBarGfx(0);
    hpVal = gBattleResources->bufferA[gActiveBattler][2] | (gBattleResources->bufferA[gActiveBattler][3] << 8);

    if (hpVal != INSTANT_HP_BAR_DROP)
    {
        u32 maxHP = GetMonData(&gPlayerParty[gBattlerPartyIndexes[gActiveBattler]], MON_DATA_MAX_HP);
        u32 curHP = GetMonData(&gPlayerParty[gBattlerPartyIndexes[gActiveBattler]], MON_DATA_HP);

        SetBattleBarStruct(gActiveBattler, gHealthboxSpriteIds[gActiveBattler], maxHP, curHP, hpVal);
    }
    else
    {
        u32 maxHP = GetMonData(&gPlayerParty[gBattlerPartyIndexes[gActiveBattler]], MON_DATA_MAX_HP);

        SetBattleBarStruct(gActiveBattler, gHealthboxSpriteIds[gActiveBattler], maxHP, 0, hpVal);
    }

    gBattlerControllerFuncs[gActiveBattler] = CompleteOnHealthbarDone;
}

static void PlayerPartnerHandleExpUpdate(void)
{
    u8 monId = gBattleResources->bufferA[gActiveBattler][1];

    if (GetMonData(&gPlayerParty[monId], MON_DATA_LEVEL) >= MAX_LEVEL)
    {
        PlayerPartnerBufferExecCompleted();
    }
    else
    {
        s16 expPointsToGive;
        u8 taskId;

        LoadBattleBarGfx(1);
        GetMonData(&gPlayerParty[monId], MON_DATA_SPECIES);  // unused return value
        expPointsToGive = gBattleResources->bufferA[gActiveBattler][2] | (gBattleResources->bufferA[gActiveBattler][3] << 8);
        taskId = CreateTask(Task_GiveExpToMon, 10);
        gTasks[taskId].tExpTask_monId = monId;
        gTasks[taskId].tExpTask_gainedExp = expPointsToGive;
        gTasks[taskId].tExpTask_bank = gActiveBattler;
        gBattlerControllerFuncs[gActiveBattler] = BattleControllerDummy;
    }
}

#undef tExpTask_monId
#undef tExpTask_gainedExp
#undef tExpTask_bank
#undef tExpTask_frames

static void PlayerPartnerHandleStatusIconUpdate(void)
{
    if (!IsBattleSEPlaying(gActiveBattler))
    {
        u8 battlerId;

        UpdateHealthboxAttribute(gHealthboxSpriteIds[gActiveBattler], &gPlayerParty[gBattlerPartyIndexes[gActiveBattler]], HEALTHBOX_STATUS_ICON);
        battlerId = gActiveBattler;
        gBattleSpritesDataPtr->healthBoxesData[battlerId].statusAnimActive = 0;
        gBattlerControllerFuncs[gActiveBattler] = CompleteOnFinishedStatusAnimation;
    }
}

static void PlayerPartnerHandleStatusAnimation(void)
{
    if (!IsBattleSEPlaying(gActiveBattler))
    {
        InitAndLaunchChosenStatusAnimation(gBattleResources->bufferA[gActiveBattler][1],
                        gBattleResources->bufferA[gActiveBattler][2] | (gBattleResources->bufferA[gActiveBattler][3] << 8) | (gBattleResources->bufferA[gActiveBattler][4] << 16) | (gBattleResources->bufferA[gActiveBattler][5] << 24));
        gBattlerControllerFuncs[gActiveBattler] = CompleteOnFinishedStatusAnimation;
    }
}

static void PlayerPartnerHandleStatusXor(void)
{
    PlayerPartnerBufferExecCompleted();
}

static void PlayerPartnerHandleDataTransfer(void)
{
    PlayerPartnerBufferExecCompleted();
}

static void PlayerPartnerHandleDMA3Transfer(void)
{
    PlayerPartnerBufferExecCompleted();
}

static void PlayerPartnerHandlePlayBGM(void)
{
    PlayerPartnerBufferExecCompleted();
}

static void PlayerPartnerHandleCmd32(void)
{
    PlayerPartnerBufferExecCompleted();
}

static void PlayerPartnerHandleTwoReturnValues(void)
{
    PlayerPartnerBufferExecCompleted();
}

static void PlayerPartnerHandleChosenMonReturnValue(void)
{
    PlayerPartnerBufferExecCompleted();
}

static void PlayerPartnerHandleOneReturnValue(void)
{
    PlayerPartnerBufferExecCompleted();
}

static void PlayerPartnerHandleOneReturnValue_Duplicate(void)
{
    PlayerPartnerBufferExecCompleted();
}

static void PlayerPartnerHandleClearUnkVar(void)
{
    gUnusedControllerStruct.unk = 0;
    PlayerPartnerBufferExecCompleted();
}

static void PlayerPartnerHandleSetUnkVar(void)
{
    gUnusedControllerStruct.unk = gBattleResources->bufferA[gActiveBattler][1];
    PlayerPartnerBufferExecCompleted();
}

static void PlayerPartnerHandleClearUnkFlag(void)
{
    gUnusedControllerStruct.flag = 0;
    PlayerPartnerBufferExecCompleted();
}

static void PlayerPartnerHandleToggleUnkFlag(void)
{
    gUnusedControllerStruct.flag ^= 1;
    PlayerPartnerBufferExecCompleted();
}

static void PlayerPartnerHandleHitAnimation(void)
{
    if (gSprites[gBattlerSpriteIds[gActiveBattler]].invisible == TRUE)
    {
        PlayerPartnerBufferExecCompleted();
    }
    else
    {
        gDoingBattleAnim = TRUE;
        gSprites[gBattlerSpriteIds[gActiveBattler]].data[1] = 0;
        DoHitAnimHealthboxEffect(gActiveBattler);
        gBattlerControllerFuncs[gActiveBattler] = DoHitAnimBlinkSpriteEffect;
    }
}

static void PlayerPartnerHandleCantSwitch(void)
{
    PlayerPartnerBufferExecCompleted();
}

static void PlayerPartnerHandlePlaySE(void)
{
    s8 pan;

    if (GetBattlerSide(gActiveBattler) == B_SIDE_PLAYER)
        pan = SOUND_PAN_ATTACKER;
    else
        pan = SOUND_PAN_TARGET;

    PlaySE12WithPanning(gBattleResources->bufferA[gActiveBattler][1] | (gBattleResources->bufferA[gActiveBattler][2] << 8), pan);
    PlayerPartnerBufferExecCompleted();
}

static void PlayerPartnerHandlePlayFanfareOrBGM(void)
{
    if (gBattleResources->bufferA[gActiveBattler][3])
    {
        BattleStopLowHpSound();
        PlayBGM(gBattleResources->bufferA[gActiveBattler][1] | (gBattleResources->bufferA[gActiveBattler][2] << 8));
    }
    else
    {
        PlayFanfare(gBattleResources->bufferA[gActiveBattler][1] | (gBattleResources->bufferA[gActiveBattler][2] << 8));
    }

    PlayerPartnerBufferExecCompleted();
}

static void PlayerPartnerHandleFaintingCry(void)
{
    u16 species = GetMonData(&gPlayerParty[gBattlerPartyIndexes[gActiveBattler]], MON_DATA_SPECIES);

    PlayCry3(species, -25, 5);
    PlayerPartnerBufferExecCompleted();
}

static void PlayerPartnerHandleIntroSlide(void)
{
    HandleIntroSlide(gBattleResources->bufferA[gActiveBattler][1]);
    gIntroSlideFlags |= 1;
    PlayerPartnerBufferExecCompleted();
}

static void PlayerPartnerHandleIntroTrainerBallThrow(void)
{
    u8 paletteNum;
    u8 taskId;

    SetSpritePrimaryCoordsFromSecondaryCoords(&gSprites[gBattlerSpriteIds[gActiveBattler]]);

    gSprites[gBattlerSpriteIds[gActiveBattler]].data[0] = 50;
    gSprites[gBattlerSpriteIds[gActiveBattler]].data[2] = -40;
    gSprites[gBattlerSpriteIds[gActiveBattler]].data[4] = gSprites[gBattlerSpriteIds[gActiveBattler]].y;
    gSprites[gBattlerSpriteIds[gActiveBattler]].callback = StartAnimLinearTranslation;
    gSprites[gBattlerSpriteIds[gActiveBattler]].data[5] = gActiveBattler;

    StoreSpriteCallbackInData6(&gSprites[gBattlerSpriteIds[gActiveBattler]], SpriteCB_FreePlayerSpriteLoadMonSprite);
    StartSpriteAnim(&gSprites[gBattlerSpriteIds[gActiveBattler]], 1);

    paletteNum = AllocSpritePalette(0xD6F9);
    if (gPartnerTrainerId == TRAINER_STEVEN_PARTNER)
    {
        u8 spriteId = TRAINER_BACK_PIC_STEVEN;
        LoadCompressedPalette(gTrainerBackPicPaletteTable[spriteId].data, 0x100 + paletteNum * 16, 32);
    }
    else if (gPartnerTrainerId >= TRAINER_CUSTOM_PARTNER)
    {
        u8 spriteId = gPartnerSpriteId;
        LoadCompressedPalette(gTrainerBackPicPaletteTable[spriteId].data, 0x100 + paletteNum * 16, 32);
    }
    else
    {
        u8 spriteId = GetFrontierTrainerFrontSpriteId(gPartnerTrainerId);
        LoadCompressedPalette(gTrainerFrontPicPaletteTable[spriteId].data, 0x100 + paletteNum * 16, 32);
    }


    gSprites[gBattlerSpriteIds[gActiveBattler]].oam.paletteNum = paletteNum;

    taskId = CreateTask(Task_StartSendOutAnim, 5);
    gTasks[taskId].data[0] = gActiveBattler;

    if (gBattleSpritesDataPtr->healthBoxesData[gActiveBattler].partyStatusSummaryShown)
        gTasks[gBattlerStatusSummaryTaskId[gActiveBattler]].func = Task_HidePartyStatusSummary;

    gBattleSpritesDataPtr->animationData->introAnimActive = TRUE;
    gBattlerControllerFuncs[gActiveBattler] = PlayerPartnerDummy;
}

static void Task_StartSendOutAnim(u8 taskId)
{
    if (gTasks[taskId].data[1] < 24)
    {
        gTasks[taskId].data[1]++;
    }
    else
    {
        u8 savedActiveBank = gActiveBattler;

        gActiveBattler = gTasks[taskId].data[0];
        if (!IsDoubleBattle() || (gBattleTypeFlags & BATTLE_TYPE_MULTI))
        {
            gBattleResources->bufferA[gActiveBattler][1] = gBattlerPartyIndexes[gActiveBattler];
            StartSendOutAnim(gActiveBattler, FALSE);
        }
        else
        {
            gBattleResources->bufferA[gActiveBattler][1] = gBattlerPartyIndexes[gActiveBattler];
            StartSendOutAnim(gActiveBattler, FALSE);
            gActiveBattler ^= BIT_FLANK;
            gBattleResources->bufferA[gActiveBattler][1] = gBattlerPartyIndexes[gActiveBattler];
            BattleLoadPlayerMonSpriteGfx(&gPlayerParty[gBattlerPartyIndexes[gActiveBattler]], gActiveBattler);
            StartSendOutAnim(gActiveBattler, FALSE);
            gActiveBattler ^= BIT_FLANK;
        }
        gBattlerControllerFuncs[gActiveBattler] = Intro_ShowHealthbox;
        gActiveBattler = savedActiveBank;
        DestroyTask(taskId);
    }
}

static void PlayerPartnerHandleDrawPartyStatusSummary(void)
{
    if (gBattleResources->bufferA[gActiveBattler][1] != 0 && GetBattlerSide(gActiveBattler) == B_SIDE_PLAYER)
    {
        PlayerPartnerBufferExecCompleted();
    }
    else
    {
        gBattleSpritesDataPtr->healthBoxesData[gActiveBattler].partyStatusSummaryShown = 1;
        gBattlerStatusSummaryTaskId[gActiveBattler] = CreatePartyStatusSummarySprites(gActiveBattler, (struct HpAndStatus *)&gBattleResources->bufferA[gActiveBattler][4], gBattleResources->bufferA[gActiveBattler][1], gBattleResources->bufferA[gActiveBattler][2]);
        gBattleSpritesDataPtr->healthBoxesData[gActiveBattler].partyStatusDelayTimer = 0;

        if (gBattleResources->bufferA[gActiveBattler][2] != 0)
            gBattleSpritesDataPtr->healthBoxesData[gActiveBattler].partyStatusDelayTimer = 93;

        gBattlerControllerFuncs[gActiveBattler] = EndDrawPartyStatusSummary;
    }
}

static void EndDrawPartyStatusSummary(void)
{
    if (gBattleSpritesDataPtr->healthBoxesData[gActiveBattler].partyStatusDelayTimer++ > 92)
    {
        gBattleSpritesDataPtr->healthBoxesData[gActiveBattler].partyStatusDelayTimer = 0;
        PlayerPartnerBufferExecCompleted();
    }
}

static void PlayerPartnerHandleHidePartyStatusSummary(void)
{
    if (gBattleSpritesDataPtr->healthBoxesData[gActiveBattler].partyStatusSummaryShown)
        gTasks[gBattlerStatusSummaryTaskId[gActiveBattler]].func = Task_HidePartyStatusSummary;
    PlayerPartnerBufferExecCompleted();
}

static void PlayerPartnerHandleEndBounceEffect(void)
{
    PlayerPartnerBufferExecCompleted();
}

static void PlayerPartnerHandleSpriteInvisibility(void)
{
    if (IsBattlerSpritePresent(gActiveBattler))
    {
        gSprites[gBattlerSpriteIds[gActiveBattler]].invisible = gBattleResources->bufferA[gActiveBattler][1];
        CopyBattleSpriteInvisibility(gActiveBattler);
    }
    PlayerPartnerBufferExecCompleted();
}

static void PlayerPartnerHandleBattleAnimation(void)
{
    if (!IsBattleSEPlaying(gActiveBattler))
    {
        u8 animationId = gBattleResources->bufferA[gActiveBattler][1];
        u16 argument = gBattleResources->bufferA[gActiveBattler][2] | (gBattleResources->bufferA[gActiveBattler][3] << 8);

        if (TryHandleLaunchBattleTableAnimation(gActiveBattler, gActiveBattler, gActiveBattler, animationId, argument))
            PlayerPartnerBufferExecCompleted();
        else
            gBattlerControllerFuncs[gActiveBattler] = CompleteOnFinishedBattleAnimation;
    }
}

static void PlayerPartnerHandleLinkStandbyMsg(void)
{
    PlayerPartnerBufferExecCompleted();
}

static void PlayerPartnerHandleResetActionMoveSelection(void)
{
    PlayerPartnerBufferExecCompleted();
}

static void PlayerPartnerHandleEndLinkBattle(void)
{
    gBattleOutcome = gBattleResources->bufferA[gActiveBattler][1];
    FadeOutMapMusic(5);
    BeginFastPaletteFade(3);
    PlayerPartnerBufferExecCompleted();
    gBattlerControllerFuncs[gActiveBattler] = SetBattleEndCallbacks;
}

static void PlayerPartnerHandleBattleDebug(void)
{
    PlayerPartnerBufferExecCompleted();
}

static void PlayerPartnerCmdEnd(void)
{
}<|MERGE_RESOLUTION|>--- conflicted
+++ resolved
@@ -1550,28 +1550,6 @@
 
 static void PlayerPartnerHandleChooseMove(void)
 {
-<<<<<<< HEAD
-    u8 chosenMoveId;
-    struct ChooseMoveStruct *moveInfo = (struct ChooseMoveStruct*)(&gBattleResources->bufferA[gActiveBattler][4]);
-
-    BattleAI_SetupAIData(0xF);
-    chosenMoveId = BattleAI_ChooseMoveOrAction();
-
-    if (GetMoveTargetType(gActiveBattler, moveInfo->moves[chosenMoveId]) & (MOVE_TARGET_USER_OR_SELECTED | MOVE_TARGET_USER))
-        gBattlerTarget = gActiveBattler;
-    if (GetMoveTargetType(gActiveBattler, moveInfo->moves[chosenMoveId]) & MOVE_TARGET_BOTH)
-    {
-        gBattlerTarget = GetBattlerAtPosition(B_POSITION_OPPONENT_LEFT);
-        if (gAbsentBattlerFlags & gBitTable[gBattlerTarget])
-            gBattlerTarget = GetBattlerAtPosition(B_POSITION_OPPONENT_RIGHT);
-    }
-
-    if (CanMegaEvolve(gActiveBattler)) // If partner can mega evolve, do it.
-        BtlController_EmitTwoReturnValues(1, 10, (chosenMoveId) | (RET_MEGA_EVOLUTION) | (gBattlerTarget << 8));
-    else
-        BtlController_EmitTwoReturnValues(1, 10, (chosenMoveId) | (gBattlerTarget << 8));
-=======
->>>>>>> 3ac48007
     PlayerPartnerBufferExecCompleted();
 }
 
