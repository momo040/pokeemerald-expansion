--- conflicted
+++ resolved
@@ -1534,14 +1534,10 @@
             gBattlerTarget = GetBattlerAtPosition(B_POSITION_OPPONENT_RIGHT);
     }
 
-<<<<<<< HEAD
     if (CanMegaEvolve(gActiveBattler)) // If partner can mega evolve, do it.
-        BtlController_EmitTwoReturnValues(1, 10, (chosenMoveId) | (RET_MEGA_EVOLUTION) | (gBattlerTarget << 8));
+        BtlController_EmitTwoReturnValues(BUFFER_B, 10, (chosenMoveId) | (RET_MEGA_EVOLUTION) | (gBattlerTarget << 8));
     else
-        BtlController_EmitTwoReturnValues(1, 10, (chosenMoveId) | (gBattlerTarget << 8));
-=======
-    BtlController_EmitTwoReturnValues(BUFFER_B, 10, chosenMoveId | (gBattlerTarget << 8));
->>>>>>> ef935f6f
+        BtlController_EmitTwoReturnValues(BUFFER_B, 10, (chosenMoveId) | (gBattlerTarget << 8));
     PlayerPartnerBufferExecCompleted();
 }
 
