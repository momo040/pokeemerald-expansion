#include "global.h"
#include "battle.h"
#include "battle_ai_main.h"
#include "battle_ai_util.h"
#include "battle_anim.h"
#include "battle_controllers.h"
#include "battle_message.h"
#include "battle_interface.h"
#include "battle_setup.h"
#include "battle_tower.h"
#include "battle_z_move.h"
#include "bg.h"
#include "data.h"
#include "item_use.h"
#include "link.h"
#include "main.h"
#include "m4a.h"
#include "palette.h"
#include "party_menu.h"
#include "pokeball.h"
#include "pokemon.h"
#include "reshow_battle_screen.h"
#include "sound.h"
#include "string_util.h"
#include "task.h"
#include "text.h"
#include "util.h"
#include "window.h"
#include "constants/battle_anim.h"
#include "constants/battle_partner.h"
#include "constants/songs.h"
#include "constants/party_menu.h"
#include "constants/trainers.h"

static void PlayerPartnerHandleLoadMonSprite(u32 battler);
static void PlayerPartnerHandleSwitchInAnim(u32 battler);
static void PlayerPartnerHandleDrawTrainerPic(u32 battler);
static void PlayerPartnerHandleTrainerSlideBack(u32 battler);
static void PlayerPartnerHandleMoveAnimation(u32 battler);
static void PlayerPartnerHandlePrintString(u32 battler);
static void PlayerPartnerHandleChooseAction(u32 battler);
static void PlayerPartnerHandleChooseMove(u32 battler);
static void PlayerPartnerHandleChoosePokemon(u32 battler);
static void PlayerPartnerHandleHealthBarUpdate(u32 battler);
static void PlayerPartnerHandleIntroTrainerBallThrow(u32 battler);
static void PlayerPartnerHandleDrawPartyStatusSummary(u32 battler);
static void PlayerPartnerHandleBattleAnimation(u32 battler);
static void PlayerPartnerHandleEndLinkBattle(u32 battler);

static void PlayerPartnerBufferRunCommand(u32 battler);
static void PlayerPartnerBufferExecCompleted(u32 battler);
static void SwitchIn_WaitAndEnd(u32 battler);

static void (*const sPlayerPartnerBufferCommands[CONTROLLER_CMDS_COUNT])(u32 battler) =
{
    [CONTROLLER_GETMONDATA]               = BtlController_HandleGetMonData,
    [CONTROLLER_GETRAWMONDATA]            = BtlController_Empty,
    [CONTROLLER_SETMONDATA]               = BtlController_HandleSetMonData,
    [CONTROLLER_SETRAWMONDATA]            = BtlController_HandleSetRawMonData,
    [CONTROLLER_LOADMONSPRITE]            = PlayerPartnerHandleLoadMonSprite,
    [CONTROLLER_SWITCHINANIM]             = PlayerPartnerHandleSwitchInAnim,
    [CONTROLLER_RETURNMONTOBALL]          = BtlController_HandleReturnMonToBall,
    [CONTROLLER_DRAWTRAINERPIC]           = PlayerPartnerHandleDrawTrainerPic,
    [CONTROLLER_TRAINERSLIDE]             = BtlController_Empty,
    [CONTROLLER_TRAINERSLIDEBACK]         = PlayerPartnerHandleTrainerSlideBack,
    [CONTROLLER_FAINTANIMATION]           = BtlController_HandleFaintAnimation,
    [CONTROLLER_PALETTEFADE]              = BtlController_Empty,
    [CONTROLLER_SUCCESSBALLTHROWANIM]     = BtlController_Empty,
    [CONTROLLER_BALLTHROWANIM]            = BtlController_Empty,
    [CONTROLLER_PAUSE]                    = BtlController_Empty,
    [CONTROLLER_MOVEANIMATION]            = PlayerPartnerHandleMoveAnimation,
    [CONTROLLER_PRINTSTRING]              = PlayerPartnerHandlePrintString,
    [CONTROLLER_PRINTSTRINGPLAYERONLY]    = BtlController_Empty,
    [CONTROLLER_CHOOSEACTION]             = PlayerPartnerHandleChooseAction,
    [CONTROLLER_YESNOBOX]                 = BtlController_Empty,
    [CONTROLLER_CHOOSEMOVE]               = PlayerPartnerHandleChooseMove,
    [CONTROLLER_OPENBAG]                  = BtlController_Empty,
    [CONTROLLER_CHOOSEPOKEMON]            = PlayerPartnerHandleChoosePokemon,
    [CONTROLLER_23]                       = BtlController_Empty,
    [CONTROLLER_HEALTHBARUPDATE]          = PlayerPartnerHandleHealthBarUpdate,
    [CONTROLLER_EXPUPDATE]                = PlayerHandleExpUpdate, // Partner's player gets experience the same way as the player.
    [CONTROLLER_STATUSICONUPDATE]         = BtlController_HandleStatusIconUpdate,
    [CONTROLLER_STATUSANIMATION]          = BtlController_HandleStatusAnimation,
    [CONTROLLER_STATUSXOR]                = BtlController_Empty,
    [CONTROLLER_DATATRANSFER]             = BtlController_Empty,
    [CONTROLLER_DMA3TRANSFER]             = BtlController_Empty,
    [CONTROLLER_PLAYBGM]                  = BtlController_Empty,
    [CONTROLLER_32]                       = BtlController_Empty,
    [CONTROLLER_TWORETURNVALUES]          = BtlController_Empty,
    [CONTROLLER_CHOSENMONRETURNVALUE]     = BtlController_Empty,
    [CONTROLLER_ONERETURNVALUE]           = BtlController_Empty,
    [CONTROLLER_ONERETURNVALUE_DUPLICATE] = BtlController_Empty,
    [CONTROLLER_HITANIMATION]             = BtlController_HandleHitAnimation,
    [CONTROLLER_CANTSWITCH]               = BtlController_Empty,
    [CONTROLLER_PLAYSE]                   = BtlController_HandlePlaySE,
    [CONTROLLER_PLAYFANFAREORBGM]         = BtlController_HandlePlayFanfareOrBGM,
    [CONTROLLER_FAINTINGCRY]              = BtlController_HandleFaintingCry,
    [CONTROLLER_INTROSLIDE]               = BtlController_HandleIntroSlide,
    [CONTROLLER_INTROTRAINERBALLTHROW]    = PlayerPartnerHandleIntroTrainerBallThrow,
    [CONTROLLER_DRAWPARTYSTATUSSUMMARY]   = PlayerPartnerHandleDrawPartyStatusSummary,
    [CONTROLLER_HIDEPARTYSTATUSSUMMARY]   = BtlController_HandleHidePartyStatusSummary,
    [CONTROLLER_ENDBOUNCE]                = BtlController_Empty,
    [CONTROLLER_SPRITEINVISIBILITY]       = BtlController_HandleSpriteInvisibility,
    [CONTROLLER_BATTLEANIMATION]          = PlayerPartnerHandleBattleAnimation,
    [CONTROLLER_LINKSTANDBYMSG]           = BtlController_Empty,
    [CONTROLLER_RESETACTIONMOVESELECTION] = BtlController_Empty,
    [CONTROLLER_ENDLINKBATTLE]            = PlayerPartnerHandleEndLinkBattle,
    [CONTROLLER_DEBUGMENU]                = BtlController_Empty,
    [CONTROLLER_TERMINATOR_NOP]           = BtlController_TerminatorNop
};

void SetControllerToPlayerPartner(u32 battler)
{
    gBattlerControllerEndFuncs[battler] = PlayerPartnerBufferExecCompleted;
    gBattlerControllerFuncs[battler] = PlayerPartnerBufferRunCommand;
}

static void PlayerPartnerBufferRunCommand(u32 battler)
{
    if (gBattleControllerExecFlags & (1u << battler))
    {
        if (gBattleResources->bufferA[battler][0] < ARRAY_COUNT(sPlayerPartnerBufferCommands))
            sPlayerPartnerBufferCommands[gBattleResources->bufferA[battler][0]](battler);
        else
            PlayerPartnerBufferExecCompleted(battler);
    }
}

static void Intro_DelayAndEnd(u32 battler)
{
    if (--gBattleSpritesDataPtr->healthBoxesData[battler].introEndDelay == (u8)-1)
    {
        gBattleSpritesDataPtr->healthBoxesData[battler].introEndDelay = 0;
        BattleControllerComplete(battler);
    }
}

static void Intro_WaitForHealthbox(u32 battler)
{
    bool32 finished = FALSE;

    if (!IsDoubleBattle() || (IsDoubleBattle() && (gBattleTypeFlags & BATTLE_TYPE_MULTI)))
    {
        if (gSprites[gHealthboxSpriteIds[battler]].callback == SpriteCallbackDummy)
            finished = TRUE;
    }
    else
    {
        if (gSprites[gHealthboxSpriteIds[battler]].callback == SpriteCallbackDummy
            && gSprites[gHealthboxSpriteIds[BATTLE_PARTNER(battler)]].callback == SpriteCallbackDummy)
        {
            finished = TRUE;
        }
    }

    if (IsCryPlayingOrClearCrySongs())
        finished = FALSE;

    if (finished)
    {
        gBattleSpritesDataPtr->healthBoxesData[battler].introEndDelay = 3;
        gBattlerControllerFuncs[battler] = Intro_DelayAndEnd;
    }
}

// Also used by the link partner.
void Controller_PlayerPartnerShowIntroHealthbox(u32 battler)
{
    if (!gBattleSpritesDataPtr->healthBoxesData[battler].ballAnimActive
        && !gBattleSpritesDataPtr->healthBoxesData[BATTLE_PARTNER(battler)].ballAnimActive
        && gSprites[gBattleControllerData[battler]].callback == SpriteCallbackDummy
        && gSprites[gBattlerSpriteIds[battler]].callback == SpriteCallbackDummy
        && ++gBattleSpritesDataPtr->healthBoxesData[battler].introEndDelay != 1)
    {
        gBattleSpritesDataPtr->healthBoxesData[battler].introEndDelay = 0;
        TryShinyAnimation(battler, &gPlayerParty[gBattlerPartyIndexes[battler]]);

        if (IsDoubleBattle() && !(gBattleTypeFlags & BATTLE_TYPE_MULTI))
        {
            DestroySprite(&gSprites[gBattleControllerData[BATTLE_PARTNER(battler)]]);
            UpdateHealthboxAttribute(gHealthboxSpriteIds[BATTLE_PARTNER(battler)], &gPlayerParty[gBattlerPartyIndexes[BATTLE_PARTNER(battler)]], HEALTHBOX_ALL);
            StartHealthboxSlideIn(BATTLE_PARTNER(battler));
            SetHealthboxSpriteVisible(gHealthboxSpriteIds[BATTLE_PARTNER(battler)]);
        }

        DestroySprite(&gSprites[gBattleControllerData[battler]]);
        UpdateHealthboxAttribute(gHealthboxSpriteIds[battler], &gPlayerParty[gBattlerPartyIndexes[battler]], HEALTHBOX_ALL);
        StartHealthboxSlideIn(battler);
        SetHealthboxSpriteVisible(gHealthboxSpriteIds[battler]);

        gBattleSpritesDataPtr->animationData->introAnimActive = FALSE;

<<<<<<< HEAD
        gBattlerControllerFuncs[battler] = Intro_WaitForHealthbox;
=======
        gBattlerControllerFuncs[gActiveBattler] = Intro_WaitForHealthbox;
    }
}

static void WaitForMonAnimAfterLoad(void)
{
    if (gSprites[gBattlerSpriteIds[gActiveBattler]].animEnded && gSprites[gBattlerSpriteIds[gActiveBattler]].x2 == 0)
        PlayerPartnerBufferExecCompleted();
}

static void CompleteOnHealthbarDone(void)
{
    s16 hpValue = MoveBattleBar(gActiveBattler, gHealthboxSpriteIds[gActiveBattler], HEALTH_BAR, 0);

    SetHealthboxSpriteVisible(gHealthboxSpriteIds[gActiveBattler]);

    if (hpValue != -1)
    {
        UpdateHpTextInHealthbox(gHealthboxSpriteIds[gActiveBattler], hpValue, HP_CURRENT);
    }
    else
    {
        HandleLowHpMusicChange(&gPlayerParty[gBattlerPartyIndexes[gActiveBattler]], gActiveBattler);
        PlayerPartnerBufferExecCompleted();
    }
}

static void CompleteOnInactiveTextPrinter(void)
{
    if (!IsTextPrinterActive(B_WIN_MSG))
        PlayerPartnerBufferExecCompleted();
}

// the whole exp task is copied&pasted from player controller
#define tExpTask_monId      data[0]
#define tExpTask_gainedExp  data[1]
#define tExpTask_bank       data[2]
#define tExpTask_frames     data[10]

static void Task_GiveExpToMon(u8 taskId)
{
    u32 monId = (u8)(gTasks[taskId].tExpTask_monId);
    u8 battlerId = gTasks[taskId].tExpTask_bank;
    s16 gainedExp = gTasks[taskId].tExpTask_gainedExp;

    if (IsDoubleBattle() == TRUE || monId != gBattlerPartyIndexes[battlerId]) // give exp without the expbar
    {
        struct Pokemon *mon = &gPlayerParty[monId];
        u16 species = GetMonData(mon, MON_DATA_SPECIES);
        u8 level = GetMonData(mon, MON_DATA_LEVEL);
        u32 currExp = GetMonData(mon, MON_DATA_EXP);
        u32 nextLvlExp = gExperienceTables[gSpeciesInfo[species].growthRate][level + 1];

        if (currExp + gainedExp >= nextLvlExp)
        {
            u8 savedActiveBank;

            SetMonData(mon, MON_DATA_EXP, &nextLvlExp);
            CalculateMonStats(mon);
            gainedExp -= nextLvlExp - currExp;
            savedActiveBank = gActiveBattler;
            gActiveBattler = battlerId;
            BtlController_EmitTwoReturnValues(B_COMM_TO_ENGINE, RET_VALUE_LEVELED_UP, gainedExp);
            gActiveBattler = savedActiveBank;

            if (IsDoubleBattle() == TRUE
             && ((u16)(monId) == gBattlerPartyIndexes[battlerId] || (u16)(monId) == gBattlerPartyIndexes[BATTLE_PARTNER(battlerId)]))
                gTasks[taskId].func = Task_LaunchLvlUpAnim;
            else
                gTasks[taskId].func = DestroyExpTaskAndCompleteOnInactiveTextPrinter;
        }
        else
        {
            currExp += gainedExp;
            SetMonData(mon, MON_DATA_EXP, &currExp);
            gBattlerControllerFuncs[battlerId] = CompleteOnInactiveTextPrinter;
            DestroyTask(taskId);
        }
    }
    else
    {
        gTasks[taskId].func = Task_PrepareToGiveExpWithExpBar;
    }
}

static void Task_PrepareToGiveExpWithExpBar(u8 taskId)
{
    u8 monIndex = gTasks[taskId].tExpTask_monId;
    s32 gainedExp = gTasks[taskId].tExpTask_gainedExp;
    u8 battlerId = gTasks[taskId].tExpTask_bank;
    struct Pokemon *mon = &gPlayerParty[monIndex];
    u8 level = GetMonData(mon, MON_DATA_LEVEL);
    u16 species = GetMonData(mon, MON_DATA_SPECIES);
    u32 exp = GetMonData(mon, MON_DATA_EXP);
    u32 currLvlExp = gExperienceTables[gSpeciesInfo[species].growthRate][level];
    u32 expToNextLvl;

    exp -= currLvlExp;
    expToNextLvl = gExperienceTables[gSpeciesInfo[species].growthRate][level + 1] - currLvlExp;
    SetBattleBarStruct(battlerId, gHealthboxSpriteIds[battlerId], expToNextLvl, exp, -gainedExp);
    PlaySE(SE_EXP);
    gTasks[taskId].func = Task_GiveExpWithExpBar;
}

static void Task_GiveExpWithExpBar(u8 taskId)
{
    if (gTasks[taskId].tExpTask_frames < 13)
    {
        gTasks[taskId].tExpTask_frames++;
    }
    else
    {
        u8 monId = gTasks[taskId].tExpTask_monId;
        s16 gainedExp = gTasks[taskId].tExpTask_gainedExp;
        u8 battlerId = gTasks[taskId].tExpTask_bank;
        s16 r4;

        r4 = MoveBattleBar(battlerId, gHealthboxSpriteIds[battlerId], EXP_BAR, 0);
        SetHealthboxSpriteVisible(gHealthboxSpriteIds[battlerId]);
        if (r4 == -1)
        {
            u8 level;
            s32 currExp;
            u16 species;
            s32 expOnNextLvl;

            m4aSongNumStop(SE_EXP);
            level = GetMonData(&gPlayerParty[monId], MON_DATA_LEVEL);
            currExp = GetMonData(&gPlayerParty[monId], MON_DATA_EXP);
            species = GetMonData(&gPlayerParty[monId], MON_DATA_SPECIES);
            expOnNextLvl = gExperienceTables[gSpeciesInfo[species].growthRate][level + 1];

            if (currExp + gainedExp >= expOnNextLvl)
            {
                u8 savedActiveBank;

                SetMonData(&gPlayerParty[monId], MON_DATA_EXP, &expOnNextLvl);
                CalculateMonStats(&gPlayerParty[monId]);
                gainedExp -= expOnNextLvl - currExp;
                savedActiveBank = gActiveBattler;
                gActiveBattler = battlerId;
                BtlController_EmitTwoReturnValues(B_COMM_TO_ENGINE, RET_VALUE_LEVELED_UP, gainedExp);
                gActiveBattler = savedActiveBank;
                gTasks[taskId].func = Task_LaunchLvlUpAnim;
            }
            else
            {
                currExp += gainedExp;
                SetMonData(&gPlayerParty[monId], MON_DATA_EXP, &currExp);
                gBattlerControllerFuncs[battlerId] = CompleteOnInactiveTextPrinter;
                DestroyTask(taskId);
            }
        }
>>>>>>> c39ef1a0
    }
}

static void WaitForMonAnimAfterLoad(u32 battler)
{
    if (gSprites[gBattlerSpriteIds[battler]].animEnded && gSprites[gBattlerSpriteIds[battler]].x2 == 0)
        PlayerPartnerBufferExecCompleted(battler);
}

static void SwitchIn_ShowSubstitute(u32 battler)
{
    if (gSprites[gHealthboxSpriteIds[battler]].callback == SpriteCallbackDummy)
    {
        CopyBattleSpriteInvisibility(battler);
        if (gBattleSpritesDataPtr->battlerData[battler].behindSubstitute)
            InitAndLaunchSpecialAnimation(battler, battler, battler, B_ANIM_MON_TO_SUBSTITUTE);

        gBattlerControllerFuncs[battler] = SwitchIn_WaitAndEnd;
    }
}

static void SwitchIn_WaitAndEnd(u32 battler)
{
    if (!gBattleSpritesDataPtr->healthBoxesData[battler].specialAnimActive
        && gSprites[gBattlerSpriteIds[battler]].callback == SpriteCallbackDummy)
    {
        PlayerPartnerBufferExecCompleted(battler);
    }
}

static void SwitchIn_ShowHealthbox(u32 battler)
{
    if (gBattleSpritesDataPtr->healthBoxesData[battler].finishedShinyMonAnim)
    {
        gBattleSpritesDataPtr->healthBoxesData[battler].triedShinyMonAnim = FALSE;
        gBattleSpritesDataPtr->healthBoxesData[battler].finishedShinyMonAnim = FALSE;

        FreeSpriteTilesByTag(ANIM_TAG_GOLD_STARS);
        FreeSpritePaletteByTag(ANIM_TAG_GOLD_STARS);

        CreateTask(Task_PlayerController_RestoreBgmAfterCry, 10);
        HandleLowHpMusicChange(&gPlayerParty[gBattlerPartyIndexes[battler]], battler);
        StartSpriteAnim(&gSprites[gBattlerSpriteIds[battler]], 0);
        UpdateHealthboxAttribute(gHealthboxSpriteIds[battler], &gPlayerParty[gBattlerPartyIndexes[battler]], HEALTHBOX_ALL);
        StartHealthboxSlideIn(battler);
        SetHealthboxSpriteVisible(gHealthboxSpriteIds[battler]);

        gBattlerControllerFuncs[battler] = SwitchIn_ShowSubstitute;
    }
}

static void SwitchIn_TryShinyAnim(u32 battler)
{
    if (!gBattleSpritesDataPtr->healthBoxesData[battler].triedShinyMonAnim
        && !gBattleSpritesDataPtr->healthBoxesData[battler].ballAnimActive)
    {
        TryShinyAnimation(battler, &gPlayerParty[gBattlerPartyIndexes[battler]]);
    }

    if (gSprites[gBattleControllerData[battler]].callback == SpriteCallbackDummy
     && !gBattleSpritesDataPtr->healthBoxesData[battler].ballAnimActive)
    {
        DestroySprite(&gSprites[gBattleControllerData[battler]]);
        gBattlerControllerFuncs[battler] = SwitchIn_ShowHealthbox;
    }
}

static void PlayerPartnerBufferExecCompleted(u32 battler)
{
    gBattlerControllerFuncs[battler] = PlayerPartnerBufferRunCommand;
    if (gBattleTypeFlags & BATTLE_TYPE_LINK)
    {
        u8 playerId = GetMultiplayerId();

<<<<<<< HEAD
        PrepareBufferDataTransferLink(battler, 2, 4, &playerId);
        gBattleResources->bufferA[battler][0] = CONTROLLER_TERMINATOR_NOP;
    }
    else
    {
        gBattleControllerExecFlags &= ~(1u << battler);
=======
        PrepareBufferDataTransferLink(B_COMM_CONTROLLER_IS_DONE, 4, &playerId);
        gBattleBufferA[gActiveBattler][0] = CONTROLLER_TERMINATOR_NOP;
    }
    else
    {
        gBattleControllerExecFlags &= ~gBitTable[gActiveBattler];
    }
}

static void CompleteOnFinishedStatusAnimation(void)
{
    if (!gBattleSpritesDataPtr->healthBoxesData[gActiveBattler].statusAnimActive)
        PlayerPartnerBufferExecCompleted();
}

static void CompleteOnFinishedBattleAnimation(void)
{
    if (!gBattleSpritesDataPtr->healthBoxesData[gActiveBattler].animFromTableActive)
        PlayerPartnerBufferExecCompleted();
}

static void PlayerPartnerHandleGetMonData(void)
{
    u8 monData[sizeof(struct Pokemon) * 2 + 56]; // this allows to get full data of two Pokémon, trying to get more will result in overwriting data
    u32 size = 0;
    u8 monToCheck;
    s32 i;

    if (gBattleBufferA[gActiveBattler][2] == 0)
    {
        size += CopyPlayerPartnerMonData(gBattlerPartyIndexes[gActiveBattler], monData);
    }
    else
    {
        monToCheck = gBattleBufferA[gActiveBattler][2];
        for (i = 0; i < PARTY_SIZE; i++)
        {
            if (monToCheck & 1)
                size += CopyPlayerPartnerMonData(i, monData + size);
            monToCheck >>= 1;
        }
    }
    BtlController_EmitDataTransfer(B_COMM_TO_ENGINE, size, monData);
    PlayerPartnerBufferExecCompleted();
}

static u32 CopyPlayerPartnerMonData(u8 monId, u8 *dst)
{
    struct BattlePokemon battleMon;
    struct MovePpInfo moveData;
    u8 nickname[POKEMON_NAME_BUFFER_SIZE];
    u8 *src;
    s16 data16;
    u32 data32;
    s32 size = 0;

    switch (gBattleBufferA[gActiveBattler][1])
    {
    case REQUEST_ALL_BATTLE:
        battleMon.species = GetMonData(&gPlayerParty[monId], MON_DATA_SPECIES);
        battleMon.item = GetMonData(&gPlayerParty[monId], MON_DATA_HELD_ITEM);
        for (size = 0; size < MAX_MON_MOVES; size++)
        {
            battleMon.moves[size] = GetMonData(&gPlayerParty[monId], MON_DATA_MOVE1 + size);
            battleMon.pp[size] = GetMonData(&gPlayerParty[monId], MON_DATA_PP1 + size);
        }
        battleMon.ppBonuses = GetMonData(&gPlayerParty[monId], MON_DATA_PP_BONUSES);
        battleMon.friendship = GetMonData(&gPlayerParty[monId], MON_DATA_FRIENDSHIP);
        battleMon.experience = GetMonData(&gPlayerParty[monId], MON_DATA_EXP);
        battleMon.hpIV = GetMonData(&gPlayerParty[monId], MON_DATA_HP_IV);
        battleMon.attackIV = GetMonData(&gPlayerParty[monId], MON_DATA_ATK_IV);
        battleMon.defenseIV = GetMonData(&gPlayerParty[monId], MON_DATA_DEF_IV);
        battleMon.speedIV = GetMonData(&gPlayerParty[monId], MON_DATA_SPEED_IV);
        battleMon.spAttackIV = GetMonData(&gPlayerParty[monId], MON_DATA_SPATK_IV);
        battleMon.spDefenseIV = GetMonData(&gPlayerParty[monId], MON_DATA_SPDEF_IV);
        battleMon.personality = GetMonData(&gPlayerParty[monId], MON_DATA_PERSONALITY);
        battleMon.status1 = GetMonData(&gPlayerParty[monId], MON_DATA_STATUS);
        battleMon.level = GetMonData(&gPlayerParty[monId], MON_DATA_LEVEL);
        battleMon.hp = GetMonData(&gPlayerParty[monId], MON_DATA_HP);
        battleMon.maxHP = GetMonData(&gPlayerParty[monId], MON_DATA_MAX_HP);
        battleMon.attack = GetMonData(&gPlayerParty[monId], MON_DATA_ATK);
        battleMon.defense = GetMonData(&gPlayerParty[monId], MON_DATA_DEF);
        battleMon.speed = GetMonData(&gPlayerParty[monId], MON_DATA_SPEED);
        battleMon.spAttack = GetMonData(&gPlayerParty[monId], MON_DATA_SPATK);
        battleMon.spDefense = GetMonData(&gPlayerParty[monId], MON_DATA_SPDEF);
        battleMon.isEgg = GetMonData(&gPlayerParty[monId], MON_DATA_IS_EGG);
        battleMon.abilityNum = GetMonData(&gPlayerParty[monId], MON_DATA_ABILITY_NUM);
        battleMon.otId = GetMonData(&gPlayerParty[monId], MON_DATA_OT_ID);
        GetMonData(&gPlayerParty[monId], MON_DATA_NICKNAME, nickname);
        StringCopy_Nickname(battleMon.nickname, nickname);
        GetMonData(&gPlayerParty[monId], MON_DATA_OT_NAME, battleMon.otName);
        src = (u8 *)&battleMon;
        for (size = 0; size < sizeof(battleMon); size++)
            dst[size] = src[size];
        break;
    case REQUEST_SPECIES_BATTLE:
        data16 = GetMonData(&gPlayerParty[monId], MON_DATA_SPECIES);
        dst[0] = data16;
        dst[1] = data16 >> 8;
        size = 2;
        break;
    case REQUEST_HELDITEM_BATTLE:
        data16 = GetMonData(&gPlayerParty[monId], MON_DATA_HELD_ITEM);
        dst[0] = data16;
        dst[1] = data16 >> 8;
        size = 2;
        break;
    case REQUEST_MOVES_PP_BATTLE:
        for (size = 0; size < MAX_MON_MOVES; size++)
        {
            moveData.moves[size] = GetMonData(&gPlayerParty[monId], MON_DATA_MOVE1 + size);
            moveData.pp[size] = GetMonData(&gPlayerParty[monId], MON_DATA_PP1 + size);
        }
        moveData.ppBonuses = GetMonData(&gPlayerParty[monId], MON_DATA_PP_BONUSES);
        src = (u8 *)(&moveData);
        for (size = 0; size < sizeof(moveData); size++)
            dst[size] = src[size];
        break;
    case REQUEST_MOVE1_BATTLE:
    case REQUEST_MOVE2_BATTLE:
    case REQUEST_MOVE3_BATTLE:
    case REQUEST_MOVE4_BATTLE:
        data16 = GetMonData(&gPlayerParty[monId], MON_DATA_MOVE1 + gBattleBufferA[gActiveBattler][1] - REQUEST_MOVE1_BATTLE);
        dst[0] = data16;
        dst[1] = data16 >> 8;
        size = 2;
        break;
    case REQUEST_PP_DATA_BATTLE:
        for (size = 0; size < MAX_MON_MOVES; size++)
            dst[size] = GetMonData(&gPlayerParty[monId], MON_DATA_PP1 + size);
        dst[size] = GetMonData(&gPlayerParty[monId], MON_DATA_PP_BONUSES);
        size++;
        break;
    case REQUEST_PPMOVE1_BATTLE:
    case REQUEST_PPMOVE2_BATTLE:
    case REQUEST_PPMOVE3_BATTLE:
    case REQUEST_PPMOVE4_BATTLE:
        dst[0] = GetMonData(&gPlayerParty[monId], MON_DATA_PP1 + gBattleBufferA[gActiveBattler][1] - REQUEST_PPMOVE1_BATTLE);
        size = 1;
        break;
    case REQUEST_OTID_BATTLE:
        data32 = GetMonData(&gPlayerParty[monId], MON_DATA_OT_ID);
        dst[0] = (data32 & 0x000000FF);
        dst[1] = (data32 & 0x0000FF00) >> 8;
        dst[2] = (data32 & 0x00FF0000) >> 16;
        size = 3;
        break;
    case REQUEST_EXP_BATTLE:
        data32 = GetMonData(&gPlayerParty[monId], MON_DATA_EXP);
        dst[0] = (data32 & 0x000000FF);
        dst[1] = (data32 & 0x0000FF00) >> 8;
        dst[2] = (data32 & 0x00FF0000) >> 16;
        size = 3;
        break;
    case REQUEST_HP_EV_BATTLE:
        dst[0] = GetMonData(&gPlayerParty[monId], MON_DATA_HP_EV);
        size = 1;
        break;
    case REQUEST_ATK_EV_BATTLE:
        dst[0] = GetMonData(&gPlayerParty[monId], MON_DATA_ATK_EV);
        size = 1;
        break;
    case REQUEST_DEF_EV_BATTLE:
        dst[0] = GetMonData(&gPlayerParty[monId], MON_DATA_DEF_EV);
        size = 1;
        break;
    case REQUEST_SPEED_EV_BATTLE:
        dst[0] = GetMonData(&gPlayerParty[monId], MON_DATA_SPEED_EV);
        size = 1;
        break;
    case REQUEST_SPATK_EV_BATTLE:
        dst[0] = GetMonData(&gPlayerParty[monId], MON_DATA_SPATK_EV);
        size = 1;
        break;
    case REQUEST_SPDEF_EV_BATTLE:
        dst[0] = GetMonData(&gPlayerParty[monId], MON_DATA_SPDEF_EV);
        size = 1;
        break;
    case REQUEST_FRIENDSHIP_BATTLE:
        dst[0] = GetMonData(&gPlayerParty[monId], MON_DATA_FRIENDSHIP);
        size = 1;
        break;
    case REQUEST_POKERUS_BATTLE:
        dst[0] = GetMonData(&gPlayerParty[monId], MON_DATA_POKERUS);
        size = 1;
        break;
    case REQUEST_MET_LOCATION_BATTLE:
        dst[0] = GetMonData(&gPlayerParty[monId], MON_DATA_MET_LOCATION);
        size = 1;
        break;
    case REQUEST_MET_LEVEL_BATTLE:
        dst[0] = GetMonData(&gPlayerParty[monId], MON_DATA_MET_LEVEL);
        size = 1;
        break;
    case REQUEST_MET_GAME_BATTLE:
        dst[0] = GetMonData(&gPlayerParty[monId], MON_DATA_MET_GAME);
        size = 1;
        break;
    case REQUEST_POKEBALL_BATTLE:
        dst[0] = GetMonData(&gPlayerParty[monId], MON_DATA_POKEBALL);
        size = 1;
        break;
    case REQUEST_ALL_IVS_BATTLE:
        dst[0] = GetMonData(&gPlayerParty[monId], MON_DATA_HP_IV);
        dst[1] = GetMonData(&gPlayerParty[monId], MON_DATA_ATK_IV);
        dst[2] = GetMonData(&gPlayerParty[monId], MON_DATA_DEF_IV);
        dst[3] = GetMonData(&gPlayerParty[monId], MON_DATA_SPEED_IV);
        dst[4] = GetMonData(&gPlayerParty[monId], MON_DATA_SPATK_IV);
        dst[5] = GetMonData(&gPlayerParty[monId], MON_DATA_SPDEF_IV);
        size = 6;
        break;
    case REQUEST_HP_IV_BATTLE:
        dst[0] = GetMonData(&gPlayerParty[monId], MON_DATA_HP_IV);
        size = 1;
        break;
    case REQUEST_ATK_IV_BATTLE:
        dst[0] = GetMonData(&gPlayerParty[monId], MON_DATA_ATK_IV);
        size = 1;
        break;
    case REQUEST_DEF_IV_BATTLE:
        dst[0] = GetMonData(&gPlayerParty[monId], MON_DATA_DEF_IV);
        size = 1;
        break;
    case REQUEST_SPEED_IV_BATTLE:
        dst[0] = GetMonData(&gPlayerParty[monId], MON_DATA_SPEED_IV);
        size = 1;
        break;
    case REQUEST_SPATK_IV_BATTLE:
        dst[0] = GetMonData(&gPlayerParty[monId], MON_DATA_SPATK_IV);
        size = 1;
        break;
    case REQUEST_SPDEF_IV_BATTLE:
        dst[0] = GetMonData(&gPlayerParty[monId], MON_DATA_SPDEF_IV);
        size = 1;
        break;
    case REQUEST_PERSONALITY_BATTLE:
        data32 = GetMonData(&gPlayerParty[monId], MON_DATA_PERSONALITY);
        dst[0] = (data32 & 0x000000FF);
        dst[1] = (data32 & 0x0000FF00) >> 8;
        dst[2] = (data32 & 0x00FF0000) >> 16;
        dst[3] = (data32 & 0xFF000000) >> 24;
        size = 4;
        break;
    case REQUEST_CHECKSUM_BATTLE:
        data16 = GetMonData(&gPlayerParty[monId], MON_DATA_CHECKSUM);
        dst[0] = data16;
        dst[1] = data16 >> 8;
        size = 2;
        break;
    case REQUEST_STATUS_BATTLE:
        data32 = GetMonData(&gPlayerParty[monId], MON_DATA_STATUS);
        dst[0] = (data32 & 0x000000FF);
        dst[1] = (data32 & 0x0000FF00) >> 8;
        dst[2] = (data32 & 0x00FF0000) >> 16;
        dst[3] = (data32 & 0xFF000000) >> 24;
        size = 4;
        break;
    case REQUEST_LEVEL_BATTLE:
        dst[0] = GetMonData(&gPlayerParty[monId], MON_DATA_LEVEL);
        size = 1;
        break;
    case REQUEST_HP_BATTLE:
        data16 = GetMonData(&gPlayerParty[monId], MON_DATA_HP);
        dst[0] = data16;
        dst[1] = data16 >> 8;
        size = 2;
        break;
    case REQUEST_MAX_HP_BATTLE:
        data16 = GetMonData(&gPlayerParty[monId], MON_DATA_MAX_HP);
        dst[0] = data16;
        dst[1] = data16 >> 8;
        size = 2;
        break;
    case REQUEST_ATK_BATTLE:
        data16 = GetMonData(&gPlayerParty[monId], MON_DATA_ATK);
        dst[0] = data16;
        dst[1] = data16 >> 8;
        size = 2;
        break;
    case REQUEST_DEF_BATTLE:
        data16 = GetMonData(&gPlayerParty[monId], MON_DATA_DEF);
        dst[0] = data16;
        dst[1] = data16 >> 8;
        size = 2;
        break;
    case REQUEST_SPEED_BATTLE:
        data16 = GetMonData(&gPlayerParty[monId], MON_DATA_SPEED);
        dst[0] = data16;
        dst[1] = data16 >> 8;
        size = 2;
        break;
    case REQUEST_SPATK_BATTLE:
        data16 = GetMonData(&gPlayerParty[monId], MON_DATA_SPATK);
        dst[0] = data16;
        dst[1] = data16 >> 8;
        size = 2;
        break;
    case REQUEST_SPDEF_BATTLE:
        data16 = GetMonData(&gPlayerParty[monId], MON_DATA_SPDEF);
        dst[0] = data16;
        dst[1] = data16 >> 8;
        size = 2;
        break;
    case REQUEST_COOL_BATTLE:
        dst[0] = GetMonData(&gPlayerParty[monId], MON_DATA_COOL);
        size = 1;
        break;
    case REQUEST_BEAUTY_BATTLE:
        dst[0] = GetMonData(&gPlayerParty[monId], MON_DATA_BEAUTY);
        size = 1;
        break;
    case REQUEST_CUTE_BATTLE:
        dst[0] = GetMonData(&gPlayerParty[monId], MON_DATA_CUTE);
        size = 1;
        break;
    case REQUEST_SMART_BATTLE:
        dst[0] = GetMonData(&gPlayerParty[monId], MON_DATA_SMART);
        size = 1;
        break;
    case REQUEST_TOUGH_BATTLE:
        dst[0] = GetMonData(&gPlayerParty[monId], MON_DATA_TOUGH);
        size = 1;
        break;
    case REQUEST_SHEEN_BATTLE:
        dst[0] = GetMonData(&gPlayerParty[monId], MON_DATA_SHEEN);
        size = 1;
        break;
    case REQUEST_COOL_RIBBON_BATTLE:
        dst[0] = GetMonData(&gPlayerParty[monId], MON_DATA_COOL_RIBBON);
        size = 1;
        break;
    case REQUEST_BEAUTY_RIBBON_BATTLE:
        dst[0] = GetMonData(&gPlayerParty[monId], MON_DATA_BEAUTY_RIBBON);
        size = 1;
        break;
    case REQUEST_CUTE_RIBBON_BATTLE:
        dst[0] = GetMonData(&gPlayerParty[monId], MON_DATA_CUTE_RIBBON);
        size = 1;
        break;
    case REQUEST_SMART_RIBBON_BATTLE:
        dst[0] = GetMonData(&gPlayerParty[monId], MON_DATA_SMART_RIBBON);
        size = 1;
        break;
    case REQUEST_TOUGH_RIBBON_BATTLE:
        dst[0] = GetMonData(&gPlayerParty[monId], MON_DATA_TOUGH_RIBBON);
        size = 1;
        break;
    }

    return size;
}

static void PlayerPartnerHandleGetRawMonData(void)
{
    PlayerPartnerBufferExecCompleted();
}

static void PlayerPartnerHandleSetMonData(void)
{
    u8 monToCheck;
    u8 i;

    if (gBattleBufferA[gActiveBattler][2] == 0)
    {
        SetPlayerPartnerMonData(gBattlerPartyIndexes[gActiveBattler]);
    }
    else
    {
        monToCheck = gBattleBufferA[gActiveBattler][2];
        for (i = 0; i < PARTY_SIZE; i++)
        {
            if (monToCheck & 1)
                SetPlayerPartnerMonData(i);
            monToCheck >>= 1;
        }
    }
    PlayerPartnerBufferExecCompleted();
}

static void SetPlayerPartnerMonData(u8 monId)
{
    struct BattlePokemon *battlePokemon = (struct BattlePokemon *)&gBattleBufferA[gActiveBattler][3];
    struct MovePpInfo *moveData = (struct MovePpInfo *)&gBattleBufferA[gActiveBattler][3];
    s32 i;

    switch (gBattleBufferA[gActiveBattler][1])
    {
    case REQUEST_ALL_BATTLE:
        {
            u8 iv;

            SetMonData(&gPlayerParty[monId], MON_DATA_SPECIES, &battlePokemon->species);
            SetMonData(&gPlayerParty[monId], MON_DATA_HELD_ITEM, &battlePokemon->item);
            for (i = 0; i < MAX_MON_MOVES; i++)
            {
                SetMonData(&gPlayerParty[monId], MON_DATA_MOVE1 + i, &battlePokemon->moves[i]);
                SetMonData(&gPlayerParty[monId], MON_DATA_PP1 + i, &battlePokemon->pp[i]);
            }
            SetMonData(&gPlayerParty[monId], MON_DATA_PP_BONUSES, &battlePokemon->ppBonuses);
            SetMonData(&gPlayerParty[monId], MON_DATA_FRIENDSHIP, &battlePokemon->friendship);
            SetMonData(&gPlayerParty[monId], MON_DATA_EXP, &battlePokemon->experience);
            iv = battlePokemon->hpIV;
            SetMonData(&gPlayerParty[monId], MON_DATA_HP_IV, &iv);
            iv = battlePokemon->attackIV;
            SetMonData(&gPlayerParty[monId], MON_DATA_ATK_IV, &iv);
            iv = battlePokemon->defenseIV;
            SetMonData(&gPlayerParty[monId], MON_DATA_DEF_IV, &iv);
            iv = battlePokemon->speedIV;
            SetMonData(&gPlayerParty[monId], MON_DATA_SPEED_IV, &iv);
            iv = battlePokemon->spAttackIV;
            SetMonData(&gPlayerParty[monId], MON_DATA_SPATK_IV, &iv);
            iv = battlePokemon->spDefenseIV;
            SetMonData(&gPlayerParty[monId], MON_DATA_SPDEF_IV, &iv);
            SetMonData(&gPlayerParty[monId], MON_DATA_PERSONALITY, &battlePokemon->personality);
            SetMonData(&gPlayerParty[monId], MON_DATA_STATUS, &battlePokemon->status1);
            SetMonData(&gPlayerParty[monId], MON_DATA_LEVEL, &battlePokemon->level);
            SetMonData(&gPlayerParty[monId], MON_DATA_HP, &battlePokemon->hp);
            SetMonData(&gPlayerParty[monId], MON_DATA_MAX_HP, &battlePokemon->maxHP);
            SetMonData(&gPlayerParty[monId], MON_DATA_ATK, &battlePokemon->attack);
            SetMonData(&gPlayerParty[monId], MON_DATA_DEF, &battlePokemon->defense);
            SetMonData(&gPlayerParty[monId], MON_DATA_SPEED, &battlePokemon->speed);
            SetMonData(&gPlayerParty[monId], MON_DATA_SPATK, &battlePokemon->spAttack);
            SetMonData(&gPlayerParty[monId], MON_DATA_SPDEF, &battlePokemon->spDefense);
        }
        break;
    case REQUEST_SPECIES_BATTLE:
        SetMonData(&gPlayerParty[monId], MON_DATA_SPECIES, &gBattleBufferA[gActiveBattler][3]);
        break;
    case REQUEST_HELDITEM_BATTLE:
        SetMonData(&gPlayerParty[monId], MON_DATA_HELD_ITEM, &gBattleBufferA[gActiveBattler][3]);
        break;
    case REQUEST_MOVES_PP_BATTLE:
        for (i = 0; i < MAX_MON_MOVES; i++)
        {
            SetMonData(&gPlayerParty[monId], MON_DATA_MOVE1 + i, &moveData->moves[i]);
            SetMonData(&gPlayerParty[monId], MON_DATA_PP1 + i, &moveData->pp[i]);
        }
        SetMonData(&gPlayerParty[monId], MON_DATA_PP_BONUSES, &moveData->ppBonuses);
        break;
    case REQUEST_MOVE1_BATTLE:
    case REQUEST_MOVE2_BATTLE:
    case REQUEST_MOVE3_BATTLE:
    case REQUEST_MOVE4_BATTLE:
        SetMonData(&gPlayerParty[monId], MON_DATA_MOVE1 + gBattleBufferA[gActiveBattler][1] - REQUEST_MOVE1_BATTLE, &gBattleBufferA[gActiveBattler][3]);
        break;
    case REQUEST_PP_DATA_BATTLE:
        SetMonData(&gPlayerParty[monId], MON_DATA_PP1, &gBattleBufferA[gActiveBattler][3]);
        SetMonData(&gPlayerParty[monId], MON_DATA_PP2, &gBattleBufferA[gActiveBattler][4]);
        SetMonData(&gPlayerParty[monId], MON_DATA_PP3, &gBattleBufferA[gActiveBattler][5]);
        SetMonData(&gPlayerParty[monId], MON_DATA_PP4, &gBattleBufferA[gActiveBattler][6]);
        SetMonData(&gPlayerParty[monId], MON_DATA_PP_BONUSES, &gBattleBufferA[gActiveBattler][7]);
        break;
    case REQUEST_PPMOVE1_BATTLE:
    case REQUEST_PPMOVE2_BATTLE:
    case REQUEST_PPMOVE3_BATTLE:
    case REQUEST_PPMOVE4_BATTLE:
        SetMonData(&gPlayerParty[monId], MON_DATA_PP1 + gBattleBufferA[gActiveBattler][1] - REQUEST_PPMOVE1_BATTLE, &gBattleBufferA[gActiveBattler][3]);
        break;
    case REQUEST_OTID_BATTLE:
        SetMonData(&gPlayerParty[monId], MON_DATA_OT_ID, &gBattleBufferA[gActiveBattler][3]);
        break;
    case REQUEST_EXP_BATTLE:
        SetMonData(&gPlayerParty[monId], MON_DATA_EXP, &gBattleBufferA[gActiveBattler][3]);
        break;
    case REQUEST_HP_EV_BATTLE:
        SetMonData(&gPlayerParty[monId], MON_DATA_HP_EV, &gBattleBufferA[gActiveBattler][3]);
        break;
    case REQUEST_ATK_EV_BATTLE:
        SetMonData(&gPlayerParty[monId], MON_DATA_ATK_EV, &gBattleBufferA[gActiveBattler][3]);
        break;
    case REQUEST_DEF_EV_BATTLE:
        SetMonData(&gPlayerParty[monId], MON_DATA_DEF_EV, &gBattleBufferA[gActiveBattler][3]);
        break;
    case REQUEST_SPEED_EV_BATTLE:
        SetMonData(&gPlayerParty[monId], MON_DATA_SPEED_EV, &gBattleBufferA[gActiveBattler][3]);
        break;
    case REQUEST_SPATK_EV_BATTLE:
        SetMonData(&gPlayerParty[monId], MON_DATA_SPATK_EV, &gBattleBufferA[gActiveBattler][3]);
        break;
    case REQUEST_SPDEF_EV_BATTLE:
        SetMonData(&gPlayerParty[monId], MON_DATA_SPDEF_EV, &gBattleBufferA[gActiveBattler][3]);
        break;
    case REQUEST_FRIENDSHIP_BATTLE:
        SetMonData(&gPlayerParty[monId], MON_DATA_FRIENDSHIP, &gBattleBufferA[gActiveBattler][3]);
        break;
    case REQUEST_POKERUS_BATTLE:
        SetMonData(&gPlayerParty[monId], MON_DATA_POKERUS, &gBattleBufferA[gActiveBattler][3]);
        break;
    case REQUEST_MET_LOCATION_BATTLE:
        SetMonData(&gPlayerParty[monId], MON_DATA_MET_LOCATION, &gBattleBufferA[gActiveBattler][3]);
        break;
    case REQUEST_MET_LEVEL_BATTLE:
        SetMonData(&gPlayerParty[monId], MON_DATA_MET_LEVEL, &gBattleBufferA[gActiveBattler][3]);
        break;
    case REQUEST_MET_GAME_BATTLE:
        SetMonData(&gPlayerParty[monId], MON_DATA_MET_GAME, &gBattleBufferA[gActiveBattler][3]);
        break;
    case REQUEST_POKEBALL_BATTLE:
        SetMonData(&gPlayerParty[monId], MON_DATA_POKEBALL, &gBattleBufferA[gActiveBattler][3]);
        break;
    case REQUEST_ALL_IVS_BATTLE:
        SetMonData(&gPlayerParty[monId], MON_DATA_HP_IV, &gBattleBufferA[gActiveBattler][3]);
        SetMonData(&gPlayerParty[monId], MON_DATA_ATK_IV, &gBattleBufferA[gActiveBattler][4]);
        SetMonData(&gPlayerParty[monId], MON_DATA_DEF_IV, &gBattleBufferA[gActiveBattler][5]);
        SetMonData(&gPlayerParty[monId], MON_DATA_SPEED_IV, &gBattleBufferA[gActiveBattler][6]);
        SetMonData(&gPlayerParty[monId], MON_DATA_SPATK_IV, &gBattleBufferA[gActiveBattler][7]);
        SetMonData(&gPlayerParty[monId], MON_DATA_SPDEF_IV, &gBattleBufferA[gActiveBattler][8]);
        break;
    case REQUEST_HP_IV_BATTLE:
        SetMonData(&gPlayerParty[monId], MON_DATA_HP_IV, &gBattleBufferA[gActiveBattler][3]);
        break;
    case REQUEST_ATK_IV_BATTLE:
        SetMonData(&gPlayerParty[monId], MON_DATA_ATK_IV, &gBattleBufferA[gActiveBattler][3]);
        break;
    case REQUEST_DEF_IV_BATTLE:
        SetMonData(&gPlayerParty[monId], MON_DATA_DEF_IV, &gBattleBufferA[gActiveBattler][3]);
        break;
    case REQUEST_SPEED_IV_BATTLE:
        SetMonData(&gPlayerParty[monId], MON_DATA_SPEED_IV, &gBattleBufferA[gActiveBattler][3]);
        break;
    case REQUEST_SPATK_IV_BATTLE:
        SetMonData(&gPlayerParty[monId], MON_DATA_SPATK_IV, &gBattleBufferA[gActiveBattler][3]);
        break;
    case REQUEST_SPDEF_IV_BATTLE:
        SetMonData(&gPlayerParty[monId], MON_DATA_SPDEF_IV, &gBattleBufferA[gActiveBattler][3]);
        break;
    case REQUEST_PERSONALITY_BATTLE:
        SetMonData(&gPlayerParty[monId], MON_DATA_PERSONALITY, &gBattleBufferA[gActiveBattler][3]);
        break;
    case REQUEST_CHECKSUM_BATTLE:
        SetMonData(&gPlayerParty[monId], MON_DATA_CHECKSUM, &gBattleBufferA[gActiveBattler][3]);
        break;
    case REQUEST_STATUS_BATTLE:
        SetMonData(&gPlayerParty[monId], MON_DATA_STATUS, &gBattleBufferA[gActiveBattler][3]);
        break;
    case REQUEST_LEVEL_BATTLE:
        SetMonData(&gPlayerParty[monId], MON_DATA_LEVEL, &gBattleBufferA[gActiveBattler][3]);
        break;
    case REQUEST_HP_BATTLE:
        SetMonData(&gPlayerParty[monId], MON_DATA_HP, &gBattleBufferA[gActiveBattler][3]);
        break;
    case REQUEST_MAX_HP_BATTLE:
        SetMonData(&gPlayerParty[monId], MON_DATA_MAX_HP, &gBattleBufferA[gActiveBattler][3]);
        break;
    case REQUEST_ATK_BATTLE:
        SetMonData(&gPlayerParty[monId], MON_DATA_ATK, &gBattleBufferA[gActiveBattler][3]);
        break;
    case REQUEST_DEF_BATTLE:
        SetMonData(&gPlayerParty[monId], MON_DATA_DEF, &gBattleBufferA[gActiveBattler][3]);
        break;
    case REQUEST_SPEED_BATTLE:
        SetMonData(&gPlayerParty[monId], MON_DATA_SPEED, &gBattleBufferA[gActiveBattler][3]);
        break;
    case REQUEST_SPATK_BATTLE:
        SetMonData(&gPlayerParty[monId], MON_DATA_SPATK, &gBattleBufferA[gActiveBattler][3]);
        break;
    case REQUEST_SPDEF_BATTLE:
        SetMonData(&gPlayerParty[monId], MON_DATA_SPDEF, &gBattleBufferA[gActiveBattler][3]);
        break;
    case REQUEST_COOL_BATTLE:
        SetMonData(&gPlayerParty[monId], MON_DATA_COOL, &gBattleBufferA[gActiveBattler][3]);
        break;
    case REQUEST_BEAUTY_BATTLE:
        SetMonData(&gPlayerParty[monId], MON_DATA_BEAUTY, &gBattleBufferA[gActiveBattler][3]);
        break;
    case REQUEST_CUTE_BATTLE:
        SetMonData(&gPlayerParty[monId], MON_DATA_CUTE, &gBattleBufferA[gActiveBattler][3]);
        break;
    case REQUEST_SMART_BATTLE:
        SetMonData(&gPlayerParty[monId], MON_DATA_SMART, &gBattleBufferA[gActiveBattler][3]);
        break;
    case REQUEST_TOUGH_BATTLE:
        SetMonData(&gPlayerParty[monId], MON_DATA_TOUGH, &gBattleBufferA[gActiveBattler][3]);
        break;
    case REQUEST_SHEEN_BATTLE:
        SetMonData(&gPlayerParty[monId], MON_DATA_SHEEN, &gBattleBufferA[gActiveBattler][3]);
        break;
    case REQUEST_COOL_RIBBON_BATTLE:
        SetMonData(&gPlayerParty[monId], MON_DATA_COOL_RIBBON, &gBattleBufferA[gActiveBattler][3]);
        break;
    case REQUEST_BEAUTY_RIBBON_BATTLE:
        SetMonData(&gPlayerParty[monId], MON_DATA_BEAUTY_RIBBON, &gBattleBufferA[gActiveBattler][3]);
        break;
    case REQUEST_CUTE_RIBBON_BATTLE:
        SetMonData(&gPlayerParty[monId], MON_DATA_CUTE_RIBBON, &gBattleBufferA[gActiveBattler][3]);
        break;
    case REQUEST_SMART_RIBBON_BATTLE:
        SetMonData(&gPlayerParty[monId], MON_DATA_SMART_RIBBON, &gBattleBufferA[gActiveBattler][3]);
        break;
    case REQUEST_TOUGH_RIBBON_BATTLE:
        SetMonData(&gPlayerParty[monId], MON_DATA_TOUGH_RIBBON, &gBattleBufferA[gActiveBattler][3]);
        break;
>>>>>>> c39ef1a0
    }
}

static void PlayerPartnerHandleLoadMonSprite(u32 battler)
{
    BtlController_HandleLoadMonSprite(battler, WaitForMonAnimAfterLoad);
}

static void PlayerPartnerHandleSwitchInAnim(u32 battler)
{
    BtlController_HandleSwitchInAnim(battler, TRUE, SwitchIn_TryShinyAnim);
}

// some explanation here
// in emerald it's possible to have a tag battle in the battle frontier facilities with AI
// which use the front sprite for both the player and the partner as opposed to any other battles (including the one with Steven) that use the back pic as well as animate it
static void PlayerPartnerHandleDrawTrainerPic(u32 battler)
{
    bool32 isFrontPic;
    s16 xPos, yPos;
    u32 trainerPicId;

    enum DifficultyLevel difficulty = GetBattlePartnerDifficultyLevel(gPartnerTrainerId);

    if (gPartnerTrainerId > TRAINER_PARTNER(PARTNER_NONE))
    {
        trainerPicId = gBattlePartners[difficulty][gPartnerTrainerId - TRAINER_PARTNER(PARTNER_NONE)].trainerPic;
        xPos = 90;
        yPos = (8 - gTrainerBacksprites[trainerPicId].coordinates.size) * 4 + 80;
    }
    else if (IsAiVsAiBattle())
    {
        trainerPicId = GetTrainerPicFromId(gPartnerTrainerId);
        xPos = 60;
        yPos = 80;
    }
    else
    {
        trainerPicId = GetFrontierTrainerFrontSpriteId(gPartnerTrainerId);
        xPos = 32;
        yPos = 80;
    }

    // Use back pic only if the partner Steven or is custom.
    if (gPartnerTrainerId > TRAINER_PARTNER(PARTNER_NONE))
        isFrontPic = FALSE;
    else
        isFrontPic = TRUE;

    BtlController_HandleDrawTrainerPic(battler, trainerPicId, isFrontPic, xPos, yPos, -1);
}

static void PlayerPartnerHandleTrainerSlideBack(u32 battler)
{
    BtlController_HandleTrainerSlideBack(battler, 35, FALSE);
}

static void PlayerPartnerHandleMoveAnimation(u32 battler)
{
    BtlController_HandleMoveAnimation(battler, FALSE);
}

static void PlayerPartnerHandlePrintString(u32 battler)
{
    BtlController_HandlePrintString(battler, FALSE, FALSE);
}

static void PlayerPartnerHandleChooseAction(u32 battler)
{
    AI_TrySwitchOrUseItem(battler);
    PlayerPartnerBufferExecCompleted(battler);
}

static void PlayerPartnerHandleChooseMove(u32 battler)
{
    u8 chosenMoveId;
    struct ChooseMoveStruct *moveInfo = (struct ChooseMoveStruct *)(&gBattleResources->bufferA[battler][4]);

    chosenMoveId = gBattleStruct->aiMoveOrAction[battler];
    gBattlerTarget = gBattleStruct->aiChosenTarget[battler];
    u32 moveTarget = GetBattlerMoveTargetType(battler, moveInfo->moves[chosenMoveId]);

    if (moveTarget & MOVE_TARGET_USER)
        gBattlerTarget = battler;
    else if (moveTarget & MOVE_TARGET_BOTH)
    {
        gBattlerTarget = GetBattlerAtPosition(B_POSITION_OPPONENT_LEFT);
        if (gAbsentBattlerFlags & (1u << gBattlerTarget))
            gBattlerTarget = GetBattlerAtPosition(B_POSITION_OPPONENT_RIGHT);
    }
<<<<<<< HEAD
    // If partner can and should use a gimmick (considering trainer data), do it
    if (gBattleStruct->gimmick.usableGimmick[battler] != GIMMICK_NONE
        && !(gBattleStruct->gimmick.usableGimmick[battler] == GIMMICK_Z_MOVE
        && !ShouldUseZMove(battler, gBattlerTarget, moveInfo->moves[chosenMoveId])))
=======

    BtlController_EmitTwoReturnValues(B_COMM_TO_ENGINE, 10, chosenMoveId | (gBattlerTarget << 8));
    PlayerPartnerBufferExecCompleted();
}

static void PlayerPartnerHandleChooseItem(void)
{
    PlayerPartnerBufferExecCompleted();
}

static void PlayerPartnerHandleChoosePokemon(void)
{
    s32 chosenMonId = GetMostSuitableMonToSwitchInto();

    if (chosenMonId == PARTY_SIZE) // just switch to the next mon
    {
        u8 playerMonIdentity = GetBattlerAtPosition(B_POSITION_PLAYER_LEFT);
        u8 selfIdentity = GetBattlerAtPosition(B_POSITION_PLAYER_RIGHT);

        for (chosenMonId = PARTY_SIZE / 2; chosenMonId < PARTY_SIZE; chosenMonId++)
        {
            if (GetMonData(&gPlayerParty[chosenMonId], MON_DATA_HP) != 0
                && chosenMonId != gBattlerPartyIndexes[playerMonIdentity]
                && chosenMonId != gBattlerPartyIndexes[selfIdentity])
            {
                break;
            }
        }
    }

    *(gBattleStruct->monToSwitchIntoId + gActiveBattler) = chosenMonId;
    BtlController_EmitChosenMonReturnValue(B_COMM_TO_ENGINE, chosenMonId, NULL);
    PlayerPartnerBufferExecCompleted();
}

static void PlayerPartnerHandleCmd23(void)
{
    PlayerPartnerBufferExecCompleted();
}

static void PlayerPartnerHandleHealthBarUpdate(void)
{
    s16 hpVal;

    LoadBattleBarGfx(0);
    hpVal = gBattleBufferA[gActiveBattler][2] | (gBattleBufferA[gActiveBattler][3] << 8);

    if (hpVal != INSTANT_HP_BAR_DROP)
    {
        u32 maxHP = GetMonData(&gPlayerParty[gBattlerPartyIndexes[gActiveBattler]], MON_DATA_MAX_HP);
        u32 curHP = GetMonData(&gPlayerParty[gBattlerPartyIndexes[gActiveBattler]], MON_DATA_HP);

        SetBattleBarStruct(gActiveBattler, gHealthboxSpriteIds[gActiveBattler], maxHP, curHP, hpVal);
    }
    else
    {
        u32 maxHP = GetMonData(&gPlayerParty[gBattlerPartyIndexes[gActiveBattler]], MON_DATA_MAX_HP);

        SetBattleBarStruct(gActiveBattler, gHealthboxSpriteIds[gActiveBattler], maxHP, 0, hpVal);
    }

    gBattlerControllerFuncs[gActiveBattler] = CompleteOnHealthbarDone;
}

static void PlayerPartnerHandleExpUpdate(void)
{
    u8 monId = gBattleBufferA[gActiveBattler][1];

    if (GetMonData(&gPlayerParty[monId], MON_DATA_LEVEL) >= MAX_LEVEL)
    {
        PlayerPartnerBufferExecCompleted();
    }
    else
    {
        s16 expPointsToGive;
        u8 taskId;

        LoadBattleBarGfx(1);
        GetMonData(&gPlayerParty[monId], MON_DATA_SPECIES);  // unused return value
        expPointsToGive = gBattleBufferA[gActiveBattler][2] | (gBattleBufferA[gActiveBattler][3] << 8);
        taskId = CreateTask(Task_GiveExpToMon, 10);
        gTasks[taskId].tExpTask_monId = monId;
        gTasks[taskId].tExpTask_gainedExp = expPointsToGive;
        gTasks[taskId].tExpTask_bank = gActiveBattler;
        gBattlerControllerFuncs[gActiveBattler] = BattleControllerDummy;
    }
}

#undef tExpTask_monId
#undef tExpTask_gainedExp
#undef tExpTask_bank
#undef tExpTask_frames

static void PlayerPartnerHandleStatusIconUpdate(void)
{
    if (!IsBattleSEPlaying(gActiveBattler))
    {
        u8 battlerId;

        UpdateHealthboxAttribute(gHealthboxSpriteIds[gActiveBattler], &gPlayerParty[gBattlerPartyIndexes[gActiveBattler]], HEALTHBOX_STATUS_ICON);
        battlerId = gActiveBattler;
        gBattleSpritesDataPtr->healthBoxesData[battlerId].statusAnimActive = 0;
        gBattlerControllerFuncs[gActiveBattler] = CompleteOnFinishedStatusAnimation;
    }
}

static void PlayerPartnerHandleStatusAnimation(void)
{
    if (!IsBattleSEPlaying(gActiveBattler))
    {
        InitAndLaunchChosenStatusAnimation(gBattleBufferA[gActiveBattler][1],
                        gBattleBufferA[gActiveBattler][2] | (gBattleBufferA[gActiveBattler][3] << 8) | (gBattleBufferA[gActiveBattler][4] << 16) | (gBattleBufferA[gActiveBattler][5] << 24));
        gBattlerControllerFuncs[gActiveBattler] = CompleteOnFinishedStatusAnimation;
    }
}

static void PlayerPartnerHandleStatusXor(void)
{
    PlayerPartnerBufferExecCompleted();
}

static void PlayerPartnerHandleDataTransfer(void)
{
    PlayerPartnerBufferExecCompleted();
}

static void PlayerPartnerHandleDMA3Transfer(void)
{
    PlayerPartnerBufferExecCompleted();
}

static void PlayerPartnerHandlePlayBGM(void)
{
    PlayerPartnerBufferExecCompleted();
}

static void PlayerPartnerHandleCmd32(void)
{
    PlayerPartnerBufferExecCompleted();
}

static void PlayerPartnerHandleTwoReturnValues(void)
{
    PlayerPartnerBufferExecCompleted();
}

static void PlayerPartnerHandleChosenMonReturnValue(void)
{
    PlayerPartnerBufferExecCompleted();
}

static void PlayerPartnerHandleOneReturnValue(void)
{
    PlayerPartnerBufferExecCompleted();
}

static void PlayerPartnerHandleOneReturnValue_Duplicate(void)
{
    PlayerPartnerBufferExecCompleted();
}

static void PlayerPartnerHandleClearUnkVar(void)
{
    gUnusedControllerStruct.unk = 0;
    PlayerPartnerBufferExecCompleted();
}

static void PlayerPartnerHandleSetUnkVar(void)
{
    gUnusedControllerStruct.unk = gBattleBufferA[gActiveBattler][1];
    PlayerPartnerBufferExecCompleted();
}

static void PlayerPartnerHandleClearUnkFlag(void)
{
    gUnusedControllerStruct.flag = 0;
    PlayerPartnerBufferExecCompleted();
}

static void PlayerPartnerHandleToggleUnkFlag(void)
{
    gUnusedControllerStruct.flag ^= 1;
    PlayerPartnerBufferExecCompleted();
}

static void PlayerPartnerHandleHitAnimation(void)
{
    if (gSprites[gBattlerSpriteIds[gActiveBattler]].invisible == TRUE)
    {
        PlayerPartnerBufferExecCompleted();
    }
    else
    {
        gDoingBattleAnim = TRUE;
        gSprites[gBattlerSpriteIds[gActiveBattler]].data[1] = 0;
        DoHitAnimHealthboxEffect(gActiveBattler);
        gBattlerControllerFuncs[gActiveBattler] = DoHitAnimBlinkSpriteEffect;
    }
}

static void PlayerPartnerHandleCantSwitch(void)
{
    PlayerPartnerBufferExecCompleted();
}

static void PlayerPartnerHandlePlaySE(void)
{
    s8 pan;

    if (GetBattlerSide(gActiveBattler) == B_SIDE_PLAYER)
        pan = SOUND_PAN_ATTACKER;
    else
        pan = SOUND_PAN_TARGET;

    PlaySE12WithPanning(gBattleBufferA[gActiveBattler][1] | (gBattleBufferA[gActiveBattler][2] << 8), pan);
    PlayerPartnerBufferExecCompleted();
}

static void PlayerPartnerHandlePlayFanfareOrBGM(void)
{
    if (gBattleBufferA[gActiveBattler][3])
    {
        BattleStopLowHpSound();
        PlayBGM(gBattleBufferA[gActiveBattler][1] | (gBattleBufferA[gActiveBattler][2] << 8));
    }
    else
    {
        PlayFanfare(gBattleBufferA[gActiveBattler][1] | (gBattleBufferA[gActiveBattler][2] << 8));
    }

    PlayerPartnerBufferExecCompleted();
}

static void PlayerPartnerHandleFaintingCry(void)
{
    u16 species = GetMonData(&gPlayerParty[gBattlerPartyIndexes[gActiveBattler]], MON_DATA_SPECIES);

    PlayCry_ByMode(species, -25, CRY_MODE_FAINT);
    PlayerPartnerBufferExecCompleted();
}

static void PlayerPartnerHandleIntroSlide(void)
{
    HandleIntroSlide(gBattleBufferA[gActiveBattler][1]);
    gIntroSlideFlags |= 1;
    PlayerPartnerBufferExecCompleted();
}

static void PlayerPartnerHandleIntroTrainerBallThrow(void)
{
    u8 paletteNum;
    u8 taskId;

    SetSpritePrimaryCoordsFromSecondaryCoords(&gSprites[gBattlerSpriteIds[gActiveBattler]]);

    gSprites[gBattlerSpriteIds[gActiveBattler]].data[0] = 50;
    gSprites[gBattlerSpriteIds[gActiveBattler]].data[2] = -40;
    gSprites[gBattlerSpriteIds[gActiveBattler]].data[4] = gSprites[gBattlerSpriteIds[gActiveBattler]].y;
    gSprites[gBattlerSpriteIds[gActiveBattler]].callback = StartAnimLinearTranslation;
    gSprites[gBattlerSpriteIds[gActiveBattler]].data[5] = gActiveBattler;

    StoreSpriteCallbackInData6(&gSprites[gBattlerSpriteIds[gActiveBattler]], SpriteCB_FreePlayerSpriteLoadMonSprite);
    StartSpriteAnim(&gSprites[gBattlerSpriteIds[gActiveBattler]], 1);

    paletteNum = AllocSpritePalette(0xD6F9);
    if (gPartnerTrainerId == TRAINER_STEVEN_PARTNER)
>>>>>>> c39ef1a0
    {
        BtlController_EmitTwoReturnValues(battler, BUFFER_B, 10, (chosenMoveId) | (RET_GIMMICK) | (gBattlerTarget << 8));
    }
    else
    {
        BtlController_EmitTwoReturnValues(battler, BUFFER_B, 10, (chosenMoveId) | (gBattlerTarget << 8));
    }

    PlayerPartnerBufferExecCompleted(battler);
}

static void PlayerPartnerHandleChoosePokemon(u32 battler)
{
    s32 chosenMonId;
    // Choosing Revival Blessing target
    if ((gBattleResources->bufferA[battler][1] & 0xF) == PARTY_ACTION_CHOOSE_FAINTED_MON)
    {
        chosenMonId = gSelectedMonPartyId = GetFirstFaintedPartyIndex(battler);
    }
    // Switching out
    else if (gBattleStruct->monToSwitchIntoId[battler] >= PARTY_SIZE || !IsValidForBattle(&gPlayerParty[gBattleStruct->monToSwitchIntoId[battler]]))
    {
        chosenMonId = GetMostSuitableMonToSwitchInto(battler, SWITCH_AFTER_KO);

        if (chosenMonId == PARTY_SIZE || !IsValidForBattle(&gPlayerParty[chosenMonId])) // just switch to the next mon
        {
            s32 firstId = (IsAiVsAiBattle()) ? 0 : (PARTY_SIZE / 2);
            u32 battler1 = GetBattlerAtPosition(B_POSITION_PLAYER_LEFT);
            u32 battler2 = IsDoubleBattle() ? GetBattlerAtPosition(B_POSITION_PLAYER_RIGHT) : battler1;

            for (chosenMonId = firstId; chosenMonId < PARTY_SIZE; chosenMonId++)
            {
                if (GetMonData(&gPlayerParty[chosenMonId], MON_DATA_HP) != 0
                    && chosenMonId != gBattlerPartyIndexes[battler1]
                    && chosenMonId != gBattlerPartyIndexes[battler2])
                {
                    break;
                }
            }
        }
        gBattleStruct->monToSwitchIntoId[battler] = chosenMonId;
    }
    else // Mon to switch out has been already chosen.
    {
        chosenMonId = gBattleStruct->monToSwitchIntoId[battler];
        gBattleStruct->AI_monToSwitchIntoId[battler] = PARTY_SIZE;
        gBattleStruct->monToSwitchIntoId[battler] = chosenMonId;
    }
    BtlController_EmitChosenMonReturnValue(battler, BUFFER_B, chosenMonId, NULL);
    PlayerPartnerBufferExecCompleted(battler);
}

static void PlayerPartnerHandleHealthBarUpdate(u32 battler)
{
    BtlController_HandleHealthBarUpdate(battler, FALSE);
}

static void PlayerPartnerHandleIntroTrainerBallThrow(u32 battler)
{
    const u32 *trainerPal;
    enum DifficultyLevel difficulty = GetBattlePartnerDifficultyLevel(gPartnerTrainerId);

    if (gPartnerTrainerId > TRAINER_PARTNER(PARTNER_NONE))
        trainerPal = gTrainerBacksprites[gBattlePartners[difficulty][gPartnerTrainerId - TRAINER_PARTNER(PARTNER_NONE)].trainerPic].palette.data;
    else if (IsAiVsAiBattle())
        trainerPal = gTrainerSprites[GetTrainerPicFromId(gPartnerTrainerId)].palette.data;
    else
        trainerPal = gTrainerSprites[GetFrontierTrainerFrontSpriteId(gPartnerTrainerId)].palette.data; // 2 vs 2 multi battle in Battle Frontier, load front sprite and pal.

    BtlController_HandleIntroTrainerBallThrow(battler, 0xD6F9, trainerPal, 24, Controller_PlayerPartnerShowIntroHealthbox);
}

static void PlayerPartnerHandleDrawPartyStatusSummary(u32 battler)
{
    BtlController_HandleDrawPartyStatusSummary(battler, B_SIDE_PLAYER, TRUE);
}

static void PlayerPartnerHandleBattleAnimation(u32 battler)
{
    BtlController_HandleBattleAnimation(battler, FALSE, FALSE);
}

static void PlayerPartnerHandleEndLinkBattle(u32 battler)
{
    gBattleOutcome = gBattleResources->bufferA[battler][1];
    FadeOutMapMusic(5);
    BeginFastPaletteFade(3);
    PlayerPartnerBufferExecCompleted(battler);
    gBattlerControllerFuncs[battler] = SetBattleEndCallbacks;
}<|MERGE_RESOLUTION|>--- conflicted
+++ resolved
@@ -190,163 +190,7 @@
 
         gBattleSpritesDataPtr->animationData->introAnimActive = FALSE;
 
-<<<<<<< HEAD
         gBattlerControllerFuncs[battler] = Intro_WaitForHealthbox;
-=======
-        gBattlerControllerFuncs[gActiveBattler] = Intro_WaitForHealthbox;
-    }
-}
-
-static void WaitForMonAnimAfterLoad(void)
-{
-    if (gSprites[gBattlerSpriteIds[gActiveBattler]].animEnded && gSprites[gBattlerSpriteIds[gActiveBattler]].x2 == 0)
-        PlayerPartnerBufferExecCompleted();
-}
-
-static void CompleteOnHealthbarDone(void)
-{
-    s16 hpValue = MoveBattleBar(gActiveBattler, gHealthboxSpriteIds[gActiveBattler], HEALTH_BAR, 0);
-
-    SetHealthboxSpriteVisible(gHealthboxSpriteIds[gActiveBattler]);
-
-    if (hpValue != -1)
-    {
-        UpdateHpTextInHealthbox(gHealthboxSpriteIds[gActiveBattler], hpValue, HP_CURRENT);
-    }
-    else
-    {
-        HandleLowHpMusicChange(&gPlayerParty[gBattlerPartyIndexes[gActiveBattler]], gActiveBattler);
-        PlayerPartnerBufferExecCompleted();
-    }
-}
-
-static void CompleteOnInactiveTextPrinter(void)
-{
-    if (!IsTextPrinterActive(B_WIN_MSG))
-        PlayerPartnerBufferExecCompleted();
-}
-
-// the whole exp task is copied&pasted from player controller
-#define tExpTask_monId      data[0]
-#define tExpTask_gainedExp  data[1]
-#define tExpTask_bank       data[2]
-#define tExpTask_frames     data[10]
-
-static void Task_GiveExpToMon(u8 taskId)
-{
-    u32 monId = (u8)(gTasks[taskId].tExpTask_monId);
-    u8 battlerId = gTasks[taskId].tExpTask_bank;
-    s16 gainedExp = gTasks[taskId].tExpTask_gainedExp;
-
-    if (IsDoubleBattle() == TRUE || monId != gBattlerPartyIndexes[battlerId]) // give exp without the expbar
-    {
-        struct Pokemon *mon = &gPlayerParty[monId];
-        u16 species = GetMonData(mon, MON_DATA_SPECIES);
-        u8 level = GetMonData(mon, MON_DATA_LEVEL);
-        u32 currExp = GetMonData(mon, MON_DATA_EXP);
-        u32 nextLvlExp = gExperienceTables[gSpeciesInfo[species].growthRate][level + 1];
-
-        if (currExp + gainedExp >= nextLvlExp)
-        {
-            u8 savedActiveBank;
-
-            SetMonData(mon, MON_DATA_EXP, &nextLvlExp);
-            CalculateMonStats(mon);
-            gainedExp -= nextLvlExp - currExp;
-            savedActiveBank = gActiveBattler;
-            gActiveBattler = battlerId;
-            BtlController_EmitTwoReturnValues(B_COMM_TO_ENGINE, RET_VALUE_LEVELED_UP, gainedExp);
-            gActiveBattler = savedActiveBank;
-
-            if (IsDoubleBattle() == TRUE
-             && ((u16)(monId) == gBattlerPartyIndexes[battlerId] || (u16)(monId) == gBattlerPartyIndexes[BATTLE_PARTNER(battlerId)]))
-                gTasks[taskId].func = Task_LaunchLvlUpAnim;
-            else
-                gTasks[taskId].func = DestroyExpTaskAndCompleteOnInactiveTextPrinter;
-        }
-        else
-        {
-            currExp += gainedExp;
-            SetMonData(mon, MON_DATA_EXP, &currExp);
-            gBattlerControllerFuncs[battlerId] = CompleteOnInactiveTextPrinter;
-            DestroyTask(taskId);
-        }
-    }
-    else
-    {
-        gTasks[taskId].func = Task_PrepareToGiveExpWithExpBar;
-    }
-}
-
-static void Task_PrepareToGiveExpWithExpBar(u8 taskId)
-{
-    u8 monIndex = gTasks[taskId].tExpTask_monId;
-    s32 gainedExp = gTasks[taskId].tExpTask_gainedExp;
-    u8 battlerId = gTasks[taskId].tExpTask_bank;
-    struct Pokemon *mon = &gPlayerParty[monIndex];
-    u8 level = GetMonData(mon, MON_DATA_LEVEL);
-    u16 species = GetMonData(mon, MON_DATA_SPECIES);
-    u32 exp = GetMonData(mon, MON_DATA_EXP);
-    u32 currLvlExp = gExperienceTables[gSpeciesInfo[species].growthRate][level];
-    u32 expToNextLvl;
-
-    exp -= currLvlExp;
-    expToNextLvl = gExperienceTables[gSpeciesInfo[species].growthRate][level + 1] - currLvlExp;
-    SetBattleBarStruct(battlerId, gHealthboxSpriteIds[battlerId], expToNextLvl, exp, -gainedExp);
-    PlaySE(SE_EXP);
-    gTasks[taskId].func = Task_GiveExpWithExpBar;
-}
-
-static void Task_GiveExpWithExpBar(u8 taskId)
-{
-    if (gTasks[taskId].tExpTask_frames < 13)
-    {
-        gTasks[taskId].tExpTask_frames++;
-    }
-    else
-    {
-        u8 monId = gTasks[taskId].tExpTask_monId;
-        s16 gainedExp = gTasks[taskId].tExpTask_gainedExp;
-        u8 battlerId = gTasks[taskId].tExpTask_bank;
-        s16 r4;
-
-        r4 = MoveBattleBar(battlerId, gHealthboxSpriteIds[battlerId], EXP_BAR, 0);
-        SetHealthboxSpriteVisible(gHealthboxSpriteIds[battlerId]);
-        if (r4 == -1)
-        {
-            u8 level;
-            s32 currExp;
-            u16 species;
-            s32 expOnNextLvl;
-
-            m4aSongNumStop(SE_EXP);
-            level = GetMonData(&gPlayerParty[monId], MON_DATA_LEVEL);
-            currExp = GetMonData(&gPlayerParty[monId], MON_DATA_EXP);
-            species = GetMonData(&gPlayerParty[monId], MON_DATA_SPECIES);
-            expOnNextLvl = gExperienceTables[gSpeciesInfo[species].growthRate][level + 1];
-
-            if (currExp + gainedExp >= expOnNextLvl)
-            {
-                u8 savedActiveBank;
-
-                SetMonData(&gPlayerParty[monId], MON_DATA_EXP, &expOnNextLvl);
-                CalculateMonStats(&gPlayerParty[monId]);
-                gainedExp -= expOnNextLvl - currExp;
-                savedActiveBank = gActiveBattler;
-                gActiveBattler = battlerId;
-                BtlController_EmitTwoReturnValues(B_COMM_TO_ENGINE, RET_VALUE_LEVELED_UP, gainedExp);
-                gActiveBattler = savedActiveBank;
-                gTasks[taskId].func = Task_LaunchLvlUpAnim;
-            }
-            else
-            {
-                currExp += gainedExp;
-                SetMonData(&gPlayerParty[monId], MON_DATA_EXP, &currExp);
-                gBattlerControllerFuncs[battlerId] = CompleteOnInactiveTextPrinter;
-                DestroyTask(taskId);
-            }
-        }
->>>>>>> c39ef1a0
     }
 }
 
@@ -421,607 +265,12 @@
     {
         u8 playerId = GetMultiplayerId();
 
-<<<<<<< HEAD
-        PrepareBufferDataTransferLink(battler, 2, 4, &playerId);
+        PrepareBufferDataTransferLink(battler, B_COMM_CONTROLLER_IS_DONE, 4, &playerId);
         gBattleResources->bufferA[battler][0] = CONTROLLER_TERMINATOR_NOP;
     }
     else
     {
         gBattleControllerExecFlags &= ~(1u << battler);
-=======
-        PrepareBufferDataTransferLink(B_COMM_CONTROLLER_IS_DONE, 4, &playerId);
-        gBattleBufferA[gActiveBattler][0] = CONTROLLER_TERMINATOR_NOP;
-    }
-    else
-    {
-        gBattleControllerExecFlags &= ~gBitTable[gActiveBattler];
-    }
-}
-
-static void CompleteOnFinishedStatusAnimation(void)
-{
-    if (!gBattleSpritesDataPtr->healthBoxesData[gActiveBattler].statusAnimActive)
-        PlayerPartnerBufferExecCompleted();
-}
-
-static void CompleteOnFinishedBattleAnimation(void)
-{
-    if (!gBattleSpritesDataPtr->healthBoxesData[gActiveBattler].animFromTableActive)
-        PlayerPartnerBufferExecCompleted();
-}
-
-static void PlayerPartnerHandleGetMonData(void)
-{
-    u8 monData[sizeof(struct Pokemon) * 2 + 56]; // this allows to get full data of two Pokémon, trying to get more will result in overwriting data
-    u32 size = 0;
-    u8 monToCheck;
-    s32 i;
-
-    if (gBattleBufferA[gActiveBattler][2] == 0)
-    {
-        size += CopyPlayerPartnerMonData(gBattlerPartyIndexes[gActiveBattler], monData);
-    }
-    else
-    {
-        monToCheck = gBattleBufferA[gActiveBattler][2];
-        for (i = 0; i < PARTY_SIZE; i++)
-        {
-            if (monToCheck & 1)
-                size += CopyPlayerPartnerMonData(i, monData + size);
-            monToCheck >>= 1;
-        }
-    }
-    BtlController_EmitDataTransfer(B_COMM_TO_ENGINE, size, monData);
-    PlayerPartnerBufferExecCompleted();
-}
-
-static u32 CopyPlayerPartnerMonData(u8 monId, u8 *dst)
-{
-    struct BattlePokemon battleMon;
-    struct MovePpInfo moveData;
-    u8 nickname[POKEMON_NAME_BUFFER_SIZE];
-    u8 *src;
-    s16 data16;
-    u32 data32;
-    s32 size = 0;
-
-    switch (gBattleBufferA[gActiveBattler][1])
-    {
-    case REQUEST_ALL_BATTLE:
-        battleMon.species = GetMonData(&gPlayerParty[monId], MON_DATA_SPECIES);
-        battleMon.item = GetMonData(&gPlayerParty[monId], MON_DATA_HELD_ITEM);
-        for (size = 0; size < MAX_MON_MOVES; size++)
-        {
-            battleMon.moves[size] = GetMonData(&gPlayerParty[monId], MON_DATA_MOVE1 + size);
-            battleMon.pp[size] = GetMonData(&gPlayerParty[monId], MON_DATA_PP1 + size);
-        }
-        battleMon.ppBonuses = GetMonData(&gPlayerParty[monId], MON_DATA_PP_BONUSES);
-        battleMon.friendship = GetMonData(&gPlayerParty[monId], MON_DATA_FRIENDSHIP);
-        battleMon.experience = GetMonData(&gPlayerParty[monId], MON_DATA_EXP);
-        battleMon.hpIV = GetMonData(&gPlayerParty[monId], MON_DATA_HP_IV);
-        battleMon.attackIV = GetMonData(&gPlayerParty[monId], MON_DATA_ATK_IV);
-        battleMon.defenseIV = GetMonData(&gPlayerParty[monId], MON_DATA_DEF_IV);
-        battleMon.speedIV = GetMonData(&gPlayerParty[monId], MON_DATA_SPEED_IV);
-        battleMon.spAttackIV = GetMonData(&gPlayerParty[monId], MON_DATA_SPATK_IV);
-        battleMon.spDefenseIV = GetMonData(&gPlayerParty[monId], MON_DATA_SPDEF_IV);
-        battleMon.personality = GetMonData(&gPlayerParty[monId], MON_DATA_PERSONALITY);
-        battleMon.status1 = GetMonData(&gPlayerParty[monId], MON_DATA_STATUS);
-        battleMon.level = GetMonData(&gPlayerParty[monId], MON_DATA_LEVEL);
-        battleMon.hp = GetMonData(&gPlayerParty[monId], MON_DATA_HP);
-        battleMon.maxHP = GetMonData(&gPlayerParty[monId], MON_DATA_MAX_HP);
-        battleMon.attack = GetMonData(&gPlayerParty[monId], MON_DATA_ATK);
-        battleMon.defense = GetMonData(&gPlayerParty[monId], MON_DATA_DEF);
-        battleMon.speed = GetMonData(&gPlayerParty[monId], MON_DATA_SPEED);
-        battleMon.spAttack = GetMonData(&gPlayerParty[monId], MON_DATA_SPATK);
-        battleMon.spDefense = GetMonData(&gPlayerParty[monId], MON_DATA_SPDEF);
-        battleMon.isEgg = GetMonData(&gPlayerParty[monId], MON_DATA_IS_EGG);
-        battleMon.abilityNum = GetMonData(&gPlayerParty[monId], MON_DATA_ABILITY_NUM);
-        battleMon.otId = GetMonData(&gPlayerParty[monId], MON_DATA_OT_ID);
-        GetMonData(&gPlayerParty[monId], MON_DATA_NICKNAME, nickname);
-        StringCopy_Nickname(battleMon.nickname, nickname);
-        GetMonData(&gPlayerParty[monId], MON_DATA_OT_NAME, battleMon.otName);
-        src = (u8 *)&battleMon;
-        for (size = 0; size < sizeof(battleMon); size++)
-            dst[size] = src[size];
-        break;
-    case REQUEST_SPECIES_BATTLE:
-        data16 = GetMonData(&gPlayerParty[monId], MON_DATA_SPECIES);
-        dst[0] = data16;
-        dst[1] = data16 >> 8;
-        size = 2;
-        break;
-    case REQUEST_HELDITEM_BATTLE:
-        data16 = GetMonData(&gPlayerParty[monId], MON_DATA_HELD_ITEM);
-        dst[0] = data16;
-        dst[1] = data16 >> 8;
-        size = 2;
-        break;
-    case REQUEST_MOVES_PP_BATTLE:
-        for (size = 0; size < MAX_MON_MOVES; size++)
-        {
-            moveData.moves[size] = GetMonData(&gPlayerParty[monId], MON_DATA_MOVE1 + size);
-            moveData.pp[size] = GetMonData(&gPlayerParty[monId], MON_DATA_PP1 + size);
-        }
-        moveData.ppBonuses = GetMonData(&gPlayerParty[monId], MON_DATA_PP_BONUSES);
-        src = (u8 *)(&moveData);
-        for (size = 0; size < sizeof(moveData); size++)
-            dst[size] = src[size];
-        break;
-    case REQUEST_MOVE1_BATTLE:
-    case REQUEST_MOVE2_BATTLE:
-    case REQUEST_MOVE3_BATTLE:
-    case REQUEST_MOVE4_BATTLE:
-        data16 = GetMonData(&gPlayerParty[monId], MON_DATA_MOVE1 + gBattleBufferA[gActiveBattler][1] - REQUEST_MOVE1_BATTLE);
-        dst[0] = data16;
-        dst[1] = data16 >> 8;
-        size = 2;
-        break;
-    case REQUEST_PP_DATA_BATTLE:
-        for (size = 0; size < MAX_MON_MOVES; size++)
-            dst[size] = GetMonData(&gPlayerParty[monId], MON_DATA_PP1 + size);
-        dst[size] = GetMonData(&gPlayerParty[monId], MON_DATA_PP_BONUSES);
-        size++;
-        break;
-    case REQUEST_PPMOVE1_BATTLE:
-    case REQUEST_PPMOVE2_BATTLE:
-    case REQUEST_PPMOVE3_BATTLE:
-    case REQUEST_PPMOVE4_BATTLE:
-        dst[0] = GetMonData(&gPlayerParty[monId], MON_DATA_PP1 + gBattleBufferA[gActiveBattler][1] - REQUEST_PPMOVE1_BATTLE);
-        size = 1;
-        break;
-    case REQUEST_OTID_BATTLE:
-        data32 = GetMonData(&gPlayerParty[monId], MON_DATA_OT_ID);
-        dst[0] = (data32 & 0x000000FF);
-        dst[1] = (data32 & 0x0000FF00) >> 8;
-        dst[2] = (data32 & 0x00FF0000) >> 16;
-        size = 3;
-        break;
-    case REQUEST_EXP_BATTLE:
-        data32 = GetMonData(&gPlayerParty[monId], MON_DATA_EXP);
-        dst[0] = (data32 & 0x000000FF);
-        dst[1] = (data32 & 0x0000FF00) >> 8;
-        dst[2] = (data32 & 0x00FF0000) >> 16;
-        size = 3;
-        break;
-    case REQUEST_HP_EV_BATTLE:
-        dst[0] = GetMonData(&gPlayerParty[monId], MON_DATA_HP_EV);
-        size = 1;
-        break;
-    case REQUEST_ATK_EV_BATTLE:
-        dst[0] = GetMonData(&gPlayerParty[monId], MON_DATA_ATK_EV);
-        size = 1;
-        break;
-    case REQUEST_DEF_EV_BATTLE:
-        dst[0] = GetMonData(&gPlayerParty[monId], MON_DATA_DEF_EV);
-        size = 1;
-        break;
-    case REQUEST_SPEED_EV_BATTLE:
-        dst[0] = GetMonData(&gPlayerParty[monId], MON_DATA_SPEED_EV);
-        size = 1;
-        break;
-    case REQUEST_SPATK_EV_BATTLE:
-        dst[0] = GetMonData(&gPlayerParty[monId], MON_DATA_SPATK_EV);
-        size = 1;
-        break;
-    case REQUEST_SPDEF_EV_BATTLE:
-        dst[0] = GetMonData(&gPlayerParty[monId], MON_DATA_SPDEF_EV);
-        size = 1;
-        break;
-    case REQUEST_FRIENDSHIP_BATTLE:
-        dst[0] = GetMonData(&gPlayerParty[monId], MON_DATA_FRIENDSHIP);
-        size = 1;
-        break;
-    case REQUEST_POKERUS_BATTLE:
-        dst[0] = GetMonData(&gPlayerParty[monId], MON_DATA_POKERUS);
-        size = 1;
-        break;
-    case REQUEST_MET_LOCATION_BATTLE:
-        dst[0] = GetMonData(&gPlayerParty[monId], MON_DATA_MET_LOCATION);
-        size = 1;
-        break;
-    case REQUEST_MET_LEVEL_BATTLE:
-        dst[0] = GetMonData(&gPlayerParty[monId], MON_DATA_MET_LEVEL);
-        size = 1;
-        break;
-    case REQUEST_MET_GAME_BATTLE:
-        dst[0] = GetMonData(&gPlayerParty[monId], MON_DATA_MET_GAME);
-        size = 1;
-        break;
-    case REQUEST_POKEBALL_BATTLE:
-        dst[0] = GetMonData(&gPlayerParty[monId], MON_DATA_POKEBALL);
-        size = 1;
-        break;
-    case REQUEST_ALL_IVS_BATTLE:
-        dst[0] = GetMonData(&gPlayerParty[monId], MON_DATA_HP_IV);
-        dst[1] = GetMonData(&gPlayerParty[monId], MON_DATA_ATK_IV);
-        dst[2] = GetMonData(&gPlayerParty[monId], MON_DATA_DEF_IV);
-        dst[3] = GetMonData(&gPlayerParty[monId], MON_DATA_SPEED_IV);
-        dst[4] = GetMonData(&gPlayerParty[monId], MON_DATA_SPATK_IV);
-        dst[5] = GetMonData(&gPlayerParty[monId], MON_DATA_SPDEF_IV);
-        size = 6;
-        break;
-    case REQUEST_HP_IV_BATTLE:
-        dst[0] = GetMonData(&gPlayerParty[monId], MON_DATA_HP_IV);
-        size = 1;
-        break;
-    case REQUEST_ATK_IV_BATTLE:
-        dst[0] = GetMonData(&gPlayerParty[monId], MON_DATA_ATK_IV);
-        size = 1;
-        break;
-    case REQUEST_DEF_IV_BATTLE:
-        dst[0] = GetMonData(&gPlayerParty[monId], MON_DATA_DEF_IV);
-        size = 1;
-        break;
-    case REQUEST_SPEED_IV_BATTLE:
-        dst[0] = GetMonData(&gPlayerParty[monId], MON_DATA_SPEED_IV);
-        size = 1;
-        break;
-    case REQUEST_SPATK_IV_BATTLE:
-        dst[0] = GetMonData(&gPlayerParty[monId], MON_DATA_SPATK_IV);
-        size = 1;
-        break;
-    case REQUEST_SPDEF_IV_BATTLE:
-        dst[0] = GetMonData(&gPlayerParty[monId], MON_DATA_SPDEF_IV);
-        size = 1;
-        break;
-    case REQUEST_PERSONALITY_BATTLE:
-        data32 = GetMonData(&gPlayerParty[monId], MON_DATA_PERSONALITY);
-        dst[0] = (data32 & 0x000000FF);
-        dst[1] = (data32 & 0x0000FF00) >> 8;
-        dst[2] = (data32 & 0x00FF0000) >> 16;
-        dst[3] = (data32 & 0xFF000000) >> 24;
-        size = 4;
-        break;
-    case REQUEST_CHECKSUM_BATTLE:
-        data16 = GetMonData(&gPlayerParty[monId], MON_DATA_CHECKSUM);
-        dst[0] = data16;
-        dst[1] = data16 >> 8;
-        size = 2;
-        break;
-    case REQUEST_STATUS_BATTLE:
-        data32 = GetMonData(&gPlayerParty[monId], MON_DATA_STATUS);
-        dst[0] = (data32 & 0x000000FF);
-        dst[1] = (data32 & 0x0000FF00) >> 8;
-        dst[2] = (data32 & 0x00FF0000) >> 16;
-        dst[3] = (data32 & 0xFF000000) >> 24;
-        size = 4;
-        break;
-    case REQUEST_LEVEL_BATTLE:
-        dst[0] = GetMonData(&gPlayerParty[monId], MON_DATA_LEVEL);
-        size = 1;
-        break;
-    case REQUEST_HP_BATTLE:
-        data16 = GetMonData(&gPlayerParty[monId], MON_DATA_HP);
-        dst[0] = data16;
-        dst[1] = data16 >> 8;
-        size = 2;
-        break;
-    case REQUEST_MAX_HP_BATTLE:
-        data16 = GetMonData(&gPlayerParty[monId], MON_DATA_MAX_HP);
-        dst[0] = data16;
-        dst[1] = data16 >> 8;
-        size = 2;
-        break;
-    case REQUEST_ATK_BATTLE:
-        data16 = GetMonData(&gPlayerParty[monId], MON_DATA_ATK);
-        dst[0] = data16;
-        dst[1] = data16 >> 8;
-        size = 2;
-        break;
-    case REQUEST_DEF_BATTLE:
-        data16 = GetMonData(&gPlayerParty[monId], MON_DATA_DEF);
-        dst[0] = data16;
-        dst[1] = data16 >> 8;
-        size = 2;
-        break;
-    case REQUEST_SPEED_BATTLE:
-        data16 = GetMonData(&gPlayerParty[monId], MON_DATA_SPEED);
-        dst[0] = data16;
-        dst[1] = data16 >> 8;
-        size = 2;
-        break;
-    case REQUEST_SPATK_BATTLE:
-        data16 = GetMonData(&gPlayerParty[monId], MON_DATA_SPATK);
-        dst[0] = data16;
-        dst[1] = data16 >> 8;
-        size = 2;
-        break;
-    case REQUEST_SPDEF_BATTLE:
-        data16 = GetMonData(&gPlayerParty[monId], MON_DATA_SPDEF);
-        dst[0] = data16;
-        dst[1] = data16 >> 8;
-        size = 2;
-        break;
-    case REQUEST_COOL_BATTLE:
-        dst[0] = GetMonData(&gPlayerParty[monId], MON_DATA_COOL);
-        size = 1;
-        break;
-    case REQUEST_BEAUTY_BATTLE:
-        dst[0] = GetMonData(&gPlayerParty[monId], MON_DATA_BEAUTY);
-        size = 1;
-        break;
-    case REQUEST_CUTE_BATTLE:
-        dst[0] = GetMonData(&gPlayerParty[monId], MON_DATA_CUTE);
-        size = 1;
-        break;
-    case REQUEST_SMART_BATTLE:
-        dst[0] = GetMonData(&gPlayerParty[monId], MON_DATA_SMART);
-        size = 1;
-        break;
-    case REQUEST_TOUGH_BATTLE:
-        dst[0] = GetMonData(&gPlayerParty[monId], MON_DATA_TOUGH);
-        size = 1;
-        break;
-    case REQUEST_SHEEN_BATTLE:
-        dst[0] = GetMonData(&gPlayerParty[monId], MON_DATA_SHEEN);
-        size = 1;
-        break;
-    case REQUEST_COOL_RIBBON_BATTLE:
-        dst[0] = GetMonData(&gPlayerParty[monId], MON_DATA_COOL_RIBBON);
-        size = 1;
-        break;
-    case REQUEST_BEAUTY_RIBBON_BATTLE:
-        dst[0] = GetMonData(&gPlayerParty[monId], MON_DATA_BEAUTY_RIBBON);
-        size = 1;
-        break;
-    case REQUEST_CUTE_RIBBON_BATTLE:
-        dst[0] = GetMonData(&gPlayerParty[monId], MON_DATA_CUTE_RIBBON);
-        size = 1;
-        break;
-    case REQUEST_SMART_RIBBON_BATTLE:
-        dst[0] = GetMonData(&gPlayerParty[monId], MON_DATA_SMART_RIBBON);
-        size = 1;
-        break;
-    case REQUEST_TOUGH_RIBBON_BATTLE:
-        dst[0] = GetMonData(&gPlayerParty[monId], MON_DATA_TOUGH_RIBBON);
-        size = 1;
-        break;
-    }
-
-    return size;
-}
-
-static void PlayerPartnerHandleGetRawMonData(void)
-{
-    PlayerPartnerBufferExecCompleted();
-}
-
-static void PlayerPartnerHandleSetMonData(void)
-{
-    u8 monToCheck;
-    u8 i;
-
-    if (gBattleBufferA[gActiveBattler][2] == 0)
-    {
-        SetPlayerPartnerMonData(gBattlerPartyIndexes[gActiveBattler]);
-    }
-    else
-    {
-        monToCheck = gBattleBufferA[gActiveBattler][2];
-        for (i = 0; i < PARTY_SIZE; i++)
-        {
-            if (monToCheck & 1)
-                SetPlayerPartnerMonData(i);
-            monToCheck >>= 1;
-        }
-    }
-    PlayerPartnerBufferExecCompleted();
-}
-
-static void SetPlayerPartnerMonData(u8 monId)
-{
-    struct BattlePokemon *battlePokemon = (struct BattlePokemon *)&gBattleBufferA[gActiveBattler][3];
-    struct MovePpInfo *moveData = (struct MovePpInfo *)&gBattleBufferA[gActiveBattler][3];
-    s32 i;
-
-    switch (gBattleBufferA[gActiveBattler][1])
-    {
-    case REQUEST_ALL_BATTLE:
-        {
-            u8 iv;
-
-            SetMonData(&gPlayerParty[monId], MON_DATA_SPECIES, &battlePokemon->species);
-            SetMonData(&gPlayerParty[monId], MON_DATA_HELD_ITEM, &battlePokemon->item);
-            for (i = 0; i < MAX_MON_MOVES; i++)
-            {
-                SetMonData(&gPlayerParty[monId], MON_DATA_MOVE1 + i, &battlePokemon->moves[i]);
-                SetMonData(&gPlayerParty[monId], MON_DATA_PP1 + i, &battlePokemon->pp[i]);
-            }
-            SetMonData(&gPlayerParty[monId], MON_DATA_PP_BONUSES, &battlePokemon->ppBonuses);
-            SetMonData(&gPlayerParty[monId], MON_DATA_FRIENDSHIP, &battlePokemon->friendship);
-            SetMonData(&gPlayerParty[monId], MON_DATA_EXP, &battlePokemon->experience);
-            iv = battlePokemon->hpIV;
-            SetMonData(&gPlayerParty[monId], MON_DATA_HP_IV, &iv);
-            iv = battlePokemon->attackIV;
-            SetMonData(&gPlayerParty[monId], MON_DATA_ATK_IV, &iv);
-            iv = battlePokemon->defenseIV;
-            SetMonData(&gPlayerParty[monId], MON_DATA_DEF_IV, &iv);
-            iv = battlePokemon->speedIV;
-            SetMonData(&gPlayerParty[monId], MON_DATA_SPEED_IV, &iv);
-            iv = battlePokemon->spAttackIV;
-            SetMonData(&gPlayerParty[monId], MON_DATA_SPATK_IV, &iv);
-            iv = battlePokemon->spDefenseIV;
-            SetMonData(&gPlayerParty[monId], MON_DATA_SPDEF_IV, &iv);
-            SetMonData(&gPlayerParty[monId], MON_DATA_PERSONALITY, &battlePokemon->personality);
-            SetMonData(&gPlayerParty[monId], MON_DATA_STATUS, &battlePokemon->status1);
-            SetMonData(&gPlayerParty[monId], MON_DATA_LEVEL, &battlePokemon->level);
-            SetMonData(&gPlayerParty[monId], MON_DATA_HP, &battlePokemon->hp);
-            SetMonData(&gPlayerParty[monId], MON_DATA_MAX_HP, &battlePokemon->maxHP);
-            SetMonData(&gPlayerParty[monId], MON_DATA_ATK, &battlePokemon->attack);
-            SetMonData(&gPlayerParty[monId], MON_DATA_DEF, &battlePokemon->defense);
-            SetMonData(&gPlayerParty[monId], MON_DATA_SPEED, &battlePokemon->speed);
-            SetMonData(&gPlayerParty[monId], MON_DATA_SPATK, &battlePokemon->spAttack);
-            SetMonData(&gPlayerParty[monId], MON_DATA_SPDEF, &battlePokemon->spDefense);
-        }
-        break;
-    case REQUEST_SPECIES_BATTLE:
-        SetMonData(&gPlayerParty[monId], MON_DATA_SPECIES, &gBattleBufferA[gActiveBattler][3]);
-        break;
-    case REQUEST_HELDITEM_BATTLE:
-        SetMonData(&gPlayerParty[monId], MON_DATA_HELD_ITEM, &gBattleBufferA[gActiveBattler][3]);
-        break;
-    case REQUEST_MOVES_PP_BATTLE:
-        for (i = 0; i < MAX_MON_MOVES; i++)
-        {
-            SetMonData(&gPlayerParty[monId], MON_DATA_MOVE1 + i, &moveData->moves[i]);
-            SetMonData(&gPlayerParty[monId], MON_DATA_PP1 + i, &moveData->pp[i]);
-        }
-        SetMonData(&gPlayerParty[monId], MON_DATA_PP_BONUSES, &moveData->ppBonuses);
-        break;
-    case REQUEST_MOVE1_BATTLE:
-    case REQUEST_MOVE2_BATTLE:
-    case REQUEST_MOVE3_BATTLE:
-    case REQUEST_MOVE4_BATTLE:
-        SetMonData(&gPlayerParty[monId], MON_DATA_MOVE1 + gBattleBufferA[gActiveBattler][1] - REQUEST_MOVE1_BATTLE, &gBattleBufferA[gActiveBattler][3]);
-        break;
-    case REQUEST_PP_DATA_BATTLE:
-        SetMonData(&gPlayerParty[monId], MON_DATA_PP1, &gBattleBufferA[gActiveBattler][3]);
-        SetMonData(&gPlayerParty[monId], MON_DATA_PP2, &gBattleBufferA[gActiveBattler][4]);
-        SetMonData(&gPlayerParty[monId], MON_DATA_PP3, &gBattleBufferA[gActiveBattler][5]);
-        SetMonData(&gPlayerParty[monId], MON_DATA_PP4, &gBattleBufferA[gActiveBattler][6]);
-        SetMonData(&gPlayerParty[monId], MON_DATA_PP_BONUSES, &gBattleBufferA[gActiveBattler][7]);
-        break;
-    case REQUEST_PPMOVE1_BATTLE:
-    case REQUEST_PPMOVE2_BATTLE:
-    case REQUEST_PPMOVE3_BATTLE:
-    case REQUEST_PPMOVE4_BATTLE:
-        SetMonData(&gPlayerParty[monId], MON_DATA_PP1 + gBattleBufferA[gActiveBattler][1] - REQUEST_PPMOVE1_BATTLE, &gBattleBufferA[gActiveBattler][3]);
-        break;
-    case REQUEST_OTID_BATTLE:
-        SetMonData(&gPlayerParty[monId], MON_DATA_OT_ID, &gBattleBufferA[gActiveBattler][3]);
-        break;
-    case REQUEST_EXP_BATTLE:
-        SetMonData(&gPlayerParty[monId], MON_DATA_EXP, &gBattleBufferA[gActiveBattler][3]);
-        break;
-    case REQUEST_HP_EV_BATTLE:
-        SetMonData(&gPlayerParty[monId], MON_DATA_HP_EV, &gBattleBufferA[gActiveBattler][3]);
-        break;
-    case REQUEST_ATK_EV_BATTLE:
-        SetMonData(&gPlayerParty[monId], MON_DATA_ATK_EV, &gBattleBufferA[gActiveBattler][3]);
-        break;
-    case REQUEST_DEF_EV_BATTLE:
-        SetMonData(&gPlayerParty[monId], MON_DATA_DEF_EV, &gBattleBufferA[gActiveBattler][3]);
-        break;
-    case REQUEST_SPEED_EV_BATTLE:
-        SetMonData(&gPlayerParty[monId], MON_DATA_SPEED_EV, &gBattleBufferA[gActiveBattler][3]);
-        break;
-    case REQUEST_SPATK_EV_BATTLE:
-        SetMonData(&gPlayerParty[monId], MON_DATA_SPATK_EV, &gBattleBufferA[gActiveBattler][3]);
-        break;
-    case REQUEST_SPDEF_EV_BATTLE:
-        SetMonData(&gPlayerParty[monId], MON_DATA_SPDEF_EV, &gBattleBufferA[gActiveBattler][3]);
-        break;
-    case REQUEST_FRIENDSHIP_BATTLE:
-        SetMonData(&gPlayerParty[monId], MON_DATA_FRIENDSHIP, &gBattleBufferA[gActiveBattler][3]);
-        break;
-    case REQUEST_POKERUS_BATTLE:
-        SetMonData(&gPlayerParty[monId], MON_DATA_POKERUS, &gBattleBufferA[gActiveBattler][3]);
-        break;
-    case REQUEST_MET_LOCATION_BATTLE:
-        SetMonData(&gPlayerParty[monId], MON_DATA_MET_LOCATION, &gBattleBufferA[gActiveBattler][3]);
-        break;
-    case REQUEST_MET_LEVEL_BATTLE:
-        SetMonData(&gPlayerParty[monId], MON_DATA_MET_LEVEL, &gBattleBufferA[gActiveBattler][3]);
-        break;
-    case REQUEST_MET_GAME_BATTLE:
-        SetMonData(&gPlayerParty[monId], MON_DATA_MET_GAME, &gBattleBufferA[gActiveBattler][3]);
-        break;
-    case REQUEST_POKEBALL_BATTLE:
-        SetMonData(&gPlayerParty[monId], MON_DATA_POKEBALL, &gBattleBufferA[gActiveBattler][3]);
-        break;
-    case REQUEST_ALL_IVS_BATTLE:
-        SetMonData(&gPlayerParty[monId], MON_DATA_HP_IV, &gBattleBufferA[gActiveBattler][3]);
-        SetMonData(&gPlayerParty[monId], MON_DATA_ATK_IV, &gBattleBufferA[gActiveBattler][4]);
-        SetMonData(&gPlayerParty[monId], MON_DATA_DEF_IV, &gBattleBufferA[gActiveBattler][5]);
-        SetMonData(&gPlayerParty[monId], MON_DATA_SPEED_IV, &gBattleBufferA[gActiveBattler][6]);
-        SetMonData(&gPlayerParty[monId], MON_DATA_SPATK_IV, &gBattleBufferA[gActiveBattler][7]);
-        SetMonData(&gPlayerParty[monId], MON_DATA_SPDEF_IV, &gBattleBufferA[gActiveBattler][8]);
-        break;
-    case REQUEST_HP_IV_BATTLE:
-        SetMonData(&gPlayerParty[monId], MON_DATA_HP_IV, &gBattleBufferA[gActiveBattler][3]);
-        break;
-    case REQUEST_ATK_IV_BATTLE:
-        SetMonData(&gPlayerParty[monId], MON_DATA_ATK_IV, &gBattleBufferA[gActiveBattler][3]);
-        break;
-    case REQUEST_DEF_IV_BATTLE:
-        SetMonData(&gPlayerParty[monId], MON_DATA_DEF_IV, &gBattleBufferA[gActiveBattler][3]);
-        break;
-    case REQUEST_SPEED_IV_BATTLE:
-        SetMonData(&gPlayerParty[monId], MON_DATA_SPEED_IV, &gBattleBufferA[gActiveBattler][3]);
-        break;
-    case REQUEST_SPATK_IV_BATTLE:
-        SetMonData(&gPlayerParty[monId], MON_DATA_SPATK_IV, &gBattleBufferA[gActiveBattler][3]);
-        break;
-    case REQUEST_SPDEF_IV_BATTLE:
-        SetMonData(&gPlayerParty[monId], MON_DATA_SPDEF_IV, &gBattleBufferA[gActiveBattler][3]);
-        break;
-    case REQUEST_PERSONALITY_BATTLE:
-        SetMonData(&gPlayerParty[monId], MON_DATA_PERSONALITY, &gBattleBufferA[gActiveBattler][3]);
-        break;
-    case REQUEST_CHECKSUM_BATTLE:
-        SetMonData(&gPlayerParty[monId], MON_DATA_CHECKSUM, &gBattleBufferA[gActiveBattler][3]);
-        break;
-    case REQUEST_STATUS_BATTLE:
-        SetMonData(&gPlayerParty[monId], MON_DATA_STATUS, &gBattleBufferA[gActiveBattler][3]);
-        break;
-    case REQUEST_LEVEL_BATTLE:
-        SetMonData(&gPlayerParty[monId], MON_DATA_LEVEL, &gBattleBufferA[gActiveBattler][3]);
-        break;
-    case REQUEST_HP_BATTLE:
-        SetMonData(&gPlayerParty[monId], MON_DATA_HP, &gBattleBufferA[gActiveBattler][3]);
-        break;
-    case REQUEST_MAX_HP_BATTLE:
-        SetMonData(&gPlayerParty[monId], MON_DATA_MAX_HP, &gBattleBufferA[gActiveBattler][3]);
-        break;
-    case REQUEST_ATK_BATTLE:
-        SetMonData(&gPlayerParty[monId], MON_DATA_ATK, &gBattleBufferA[gActiveBattler][3]);
-        break;
-    case REQUEST_DEF_BATTLE:
-        SetMonData(&gPlayerParty[monId], MON_DATA_DEF, &gBattleBufferA[gActiveBattler][3]);
-        break;
-    case REQUEST_SPEED_BATTLE:
-        SetMonData(&gPlayerParty[monId], MON_DATA_SPEED, &gBattleBufferA[gActiveBattler][3]);
-        break;
-    case REQUEST_SPATK_BATTLE:
-        SetMonData(&gPlayerParty[monId], MON_DATA_SPATK, &gBattleBufferA[gActiveBattler][3]);
-        break;
-    case REQUEST_SPDEF_BATTLE:
-        SetMonData(&gPlayerParty[monId], MON_DATA_SPDEF, &gBattleBufferA[gActiveBattler][3]);
-        break;
-    case REQUEST_COOL_BATTLE:
-        SetMonData(&gPlayerParty[monId], MON_DATA_COOL, &gBattleBufferA[gActiveBattler][3]);
-        break;
-    case REQUEST_BEAUTY_BATTLE:
-        SetMonData(&gPlayerParty[monId], MON_DATA_BEAUTY, &gBattleBufferA[gActiveBattler][3]);
-        break;
-    case REQUEST_CUTE_BATTLE:
-        SetMonData(&gPlayerParty[monId], MON_DATA_CUTE, &gBattleBufferA[gActiveBattler][3]);
-        break;
-    case REQUEST_SMART_BATTLE:
-        SetMonData(&gPlayerParty[monId], MON_DATA_SMART, &gBattleBufferA[gActiveBattler][3]);
-        break;
-    case REQUEST_TOUGH_BATTLE:
-        SetMonData(&gPlayerParty[monId], MON_DATA_TOUGH, &gBattleBufferA[gActiveBattler][3]);
-        break;
-    case REQUEST_SHEEN_BATTLE:
-        SetMonData(&gPlayerParty[monId], MON_DATA_SHEEN, &gBattleBufferA[gActiveBattler][3]);
-        break;
-    case REQUEST_COOL_RIBBON_BATTLE:
-        SetMonData(&gPlayerParty[monId], MON_DATA_COOL_RIBBON, &gBattleBufferA[gActiveBattler][3]);
-        break;
-    case REQUEST_BEAUTY_RIBBON_BATTLE:
-        SetMonData(&gPlayerParty[monId], MON_DATA_BEAUTY_RIBBON, &gBattleBufferA[gActiveBattler][3]);
-        break;
-    case REQUEST_CUTE_RIBBON_BATTLE:
-        SetMonData(&gPlayerParty[monId], MON_DATA_CUTE_RIBBON, &gBattleBufferA[gActiveBattler][3]);
-        break;
-    case REQUEST_SMART_RIBBON_BATTLE:
-        SetMonData(&gPlayerParty[monId], MON_DATA_SMART_RIBBON, &gBattleBufferA[gActiveBattler][3]);
-        break;
-    case REQUEST_TOUGH_RIBBON_BATTLE:
-        SetMonData(&gPlayerParty[monId], MON_DATA_TOUGH_RIBBON, &gBattleBufferA[gActiveBattler][3]);
-        break;
->>>>>>> c39ef1a0
     }
 }
 
@@ -1112,285 +361,16 @@
         if (gAbsentBattlerFlags & (1u << gBattlerTarget))
             gBattlerTarget = GetBattlerAtPosition(B_POSITION_OPPONENT_RIGHT);
     }
-<<<<<<< HEAD
     // If partner can and should use a gimmick (considering trainer data), do it
     if (gBattleStruct->gimmick.usableGimmick[battler] != GIMMICK_NONE
         && !(gBattleStruct->gimmick.usableGimmick[battler] == GIMMICK_Z_MOVE
         && !ShouldUseZMove(battler, gBattlerTarget, moveInfo->moves[chosenMoveId])))
-=======
-
-    BtlController_EmitTwoReturnValues(B_COMM_TO_ENGINE, 10, chosenMoveId | (gBattlerTarget << 8));
-    PlayerPartnerBufferExecCompleted();
-}
-
-static void PlayerPartnerHandleChooseItem(void)
-{
-    PlayerPartnerBufferExecCompleted();
-}
-
-static void PlayerPartnerHandleChoosePokemon(void)
-{
-    s32 chosenMonId = GetMostSuitableMonToSwitchInto();
-
-    if (chosenMonId == PARTY_SIZE) // just switch to the next mon
-    {
-        u8 playerMonIdentity = GetBattlerAtPosition(B_POSITION_PLAYER_LEFT);
-        u8 selfIdentity = GetBattlerAtPosition(B_POSITION_PLAYER_RIGHT);
-
-        for (chosenMonId = PARTY_SIZE / 2; chosenMonId < PARTY_SIZE; chosenMonId++)
-        {
-            if (GetMonData(&gPlayerParty[chosenMonId], MON_DATA_HP) != 0
-                && chosenMonId != gBattlerPartyIndexes[playerMonIdentity]
-                && chosenMonId != gBattlerPartyIndexes[selfIdentity])
-            {
-                break;
-            }
-        }
-    }
-
-    *(gBattleStruct->monToSwitchIntoId + gActiveBattler) = chosenMonId;
-    BtlController_EmitChosenMonReturnValue(B_COMM_TO_ENGINE, chosenMonId, NULL);
-    PlayerPartnerBufferExecCompleted();
-}
-
-static void PlayerPartnerHandleCmd23(void)
-{
-    PlayerPartnerBufferExecCompleted();
-}
-
-static void PlayerPartnerHandleHealthBarUpdate(void)
-{
-    s16 hpVal;
-
-    LoadBattleBarGfx(0);
-    hpVal = gBattleBufferA[gActiveBattler][2] | (gBattleBufferA[gActiveBattler][3] << 8);
-
-    if (hpVal != INSTANT_HP_BAR_DROP)
-    {
-        u32 maxHP = GetMonData(&gPlayerParty[gBattlerPartyIndexes[gActiveBattler]], MON_DATA_MAX_HP);
-        u32 curHP = GetMonData(&gPlayerParty[gBattlerPartyIndexes[gActiveBattler]], MON_DATA_HP);
-
-        SetBattleBarStruct(gActiveBattler, gHealthboxSpriteIds[gActiveBattler], maxHP, curHP, hpVal);
-    }
-    else
-    {
-        u32 maxHP = GetMonData(&gPlayerParty[gBattlerPartyIndexes[gActiveBattler]], MON_DATA_MAX_HP);
-
-        SetBattleBarStruct(gActiveBattler, gHealthboxSpriteIds[gActiveBattler], maxHP, 0, hpVal);
-    }
-
-    gBattlerControllerFuncs[gActiveBattler] = CompleteOnHealthbarDone;
-}
-
-static void PlayerPartnerHandleExpUpdate(void)
-{
-    u8 monId = gBattleBufferA[gActiveBattler][1];
-
-    if (GetMonData(&gPlayerParty[monId], MON_DATA_LEVEL) >= MAX_LEVEL)
-    {
-        PlayerPartnerBufferExecCompleted();
-    }
-    else
-    {
-        s16 expPointsToGive;
-        u8 taskId;
-
-        LoadBattleBarGfx(1);
-        GetMonData(&gPlayerParty[monId], MON_DATA_SPECIES);  // unused return value
-        expPointsToGive = gBattleBufferA[gActiveBattler][2] | (gBattleBufferA[gActiveBattler][3] << 8);
-        taskId = CreateTask(Task_GiveExpToMon, 10);
-        gTasks[taskId].tExpTask_monId = monId;
-        gTasks[taskId].tExpTask_gainedExp = expPointsToGive;
-        gTasks[taskId].tExpTask_bank = gActiveBattler;
-        gBattlerControllerFuncs[gActiveBattler] = BattleControllerDummy;
-    }
-}
-
-#undef tExpTask_monId
-#undef tExpTask_gainedExp
-#undef tExpTask_bank
-#undef tExpTask_frames
-
-static void PlayerPartnerHandleStatusIconUpdate(void)
-{
-    if (!IsBattleSEPlaying(gActiveBattler))
-    {
-        u8 battlerId;
-
-        UpdateHealthboxAttribute(gHealthboxSpriteIds[gActiveBattler], &gPlayerParty[gBattlerPartyIndexes[gActiveBattler]], HEALTHBOX_STATUS_ICON);
-        battlerId = gActiveBattler;
-        gBattleSpritesDataPtr->healthBoxesData[battlerId].statusAnimActive = 0;
-        gBattlerControllerFuncs[gActiveBattler] = CompleteOnFinishedStatusAnimation;
-    }
-}
-
-static void PlayerPartnerHandleStatusAnimation(void)
-{
-    if (!IsBattleSEPlaying(gActiveBattler))
-    {
-        InitAndLaunchChosenStatusAnimation(gBattleBufferA[gActiveBattler][1],
-                        gBattleBufferA[gActiveBattler][2] | (gBattleBufferA[gActiveBattler][3] << 8) | (gBattleBufferA[gActiveBattler][4] << 16) | (gBattleBufferA[gActiveBattler][5] << 24));
-        gBattlerControllerFuncs[gActiveBattler] = CompleteOnFinishedStatusAnimation;
-    }
-}
-
-static void PlayerPartnerHandleStatusXor(void)
-{
-    PlayerPartnerBufferExecCompleted();
-}
-
-static void PlayerPartnerHandleDataTransfer(void)
-{
-    PlayerPartnerBufferExecCompleted();
-}
-
-static void PlayerPartnerHandleDMA3Transfer(void)
-{
-    PlayerPartnerBufferExecCompleted();
-}
-
-static void PlayerPartnerHandlePlayBGM(void)
-{
-    PlayerPartnerBufferExecCompleted();
-}
-
-static void PlayerPartnerHandleCmd32(void)
-{
-    PlayerPartnerBufferExecCompleted();
-}
-
-static void PlayerPartnerHandleTwoReturnValues(void)
-{
-    PlayerPartnerBufferExecCompleted();
-}
-
-static void PlayerPartnerHandleChosenMonReturnValue(void)
-{
-    PlayerPartnerBufferExecCompleted();
-}
-
-static void PlayerPartnerHandleOneReturnValue(void)
-{
-    PlayerPartnerBufferExecCompleted();
-}
-
-static void PlayerPartnerHandleOneReturnValue_Duplicate(void)
-{
-    PlayerPartnerBufferExecCompleted();
-}
-
-static void PlayerPartnerHandleClearUnkVar(void)
-{
-    gUnusedControllerStruct.unk = 0;
-    PlayerPartnerBufferExecCompleted();
-}
-
-static void PlayerPartnerHandleSetUnkVar(void)
-{
-    gUnusedControllerStruct.unk = gBattleBufferA[gActiveBattler][1];
-    PlayerPartnerBufferExecCompleted();
-}
-
-static void PlayerPartnerHandleClearUnkFlag(void)
-{
-    gUnusedControllerStruct.flag = 0;
-    PlayerPartnerBufferExecCompleted();
-}
-
-static void PlayerPartnerHandleToggleUnkFlag(void)
-{
-    gUnusedControllerStruct.flag ^= 1;
-    PlayerPartnerBufferExecCompleted();
-}
-
-static void PlayerPartnerHandleHitAnimation(void)
-{
-    if (gSprites[gBattlerSpriteIds[gActiveBattler]].invisible == TRUE)
-    {
-        PlayerPartnerBufferExecCompleted();
-    }
-    else
-    {
-        gDoingBattleAnim = TRUE;
-        gSprites[gBattlerSpriteIds[gActiveBattler]].data[1] = 0;
-        DoHitAnimHealthboxEffect(gActiveBattler);
-        gBattlerControllerFuncs[gActiveBattler] = DoHitAnimBlinkSpriteEffect;
-    }
-}
-
-static void PlayerPartnerHandleCantSwitch(void)
-{
-    PlayerPartnerBufferExecCompleted();
-}
-
-static void PlayerPartnerHandlePlaySE(void)
-{
-    s8 pan;
-
-    if (GetBattlerSide(gActiveBattler) == B_SIDE_PLAYER)
-        pan = SOUND_PAN_ATTACKER;
-    else
-        pan = SOUND_PAN_TARGET;
-
-    PlaySE12WithPanning(gBattleBufferA[gActiveBattler][1] | (gBattleBufferA[gActiveBattler][2] << 8), pan);
-    PlayerPartnerBufferExecCompleted();
-}
-
-static void PlayerPartnerHandlePlayFanfareOrBGM(void)
-{
-    if (gBattleBufferA[gActiveBattler][3])
-    {
-        BattleStopLowHpSound();
-        PlayBGM(gBattleBufferA[gActiveBattler][1] | (gBattleBufferA[gActiveBattler][2] << 8));
-    }
-    else
-    {
-        PlayFanfare(gBattleBufferA[gActiveBattler][1] | (gBattleBufferA[gActiveBattler][2] << 8));
-    }
-
-    PlayerPartnerBufferExecCompleted();
-}
-
-static void PlayerPartnerHandleFaintingCry(void)
-{
-    u16 species = GetMonData(&gPlayerParty[gBattlerPartyIndexes[gActiveBattler]], MON_DATA_SPECIES);
-
-    PlayCry_ByMode(species, -25, CRY_MODE_FAINT);
-    PlayerPartnerBufferExecCompleted();
-}
-
-static void PlayerPartnerHandleIntroSlide(void)
-{
-    HandleIntroSlide(gBattleBufferA[gActiveBattler][1]);
-    gIntroSlideFlags |= 1;
-    PlayerPartnerBufferExecCompleted();
-}
-
-static void PlayerPartnerHandleIntroTrainerBallThrow(void)
-{
-    u8 paletteNum;
-    u8 taskId;
-
-    SetSpritePrimaryCoordsFromSecondaryCoords(&gSprites[gBattlerSpriteIds[gActiveBattler]]);
-
-    gSprites[gBattlerSpriteIds[gActiveBattler]].data[0] = 50;
-    gSprites[gBattlerSpriteIds[gActiveBattler]].data[2] = -40;
-    gSprites[gBattlerSpriteIds[gActiveBattler]].data[4] = gSprites[gBattlerSpriteIds[gActiveBattler]].y;
-    gSprites[gBattlerSpriteIds[gActiveBattler]].callback = StartAnimLinearTranslation;
-    gSprites[gBattlerSpriteIds[gActiveBattler]].data[5] = gActiveBattler;
-
-    StoreSpriteCallbackInData6(&gSprites[gBattlerSpriteIds[gActiveBattler]], SpriteCB_FreePlayerSpriteLoadMonSprite);
-    StartSpriteAnim(&gSprites[gBattlerSpriteIds[gActiveBattler]], 1);
-
-    paletteNum = AllocSpritePalette(0xD6F9);
-    if (gPartnerTrainerId == TRAINER_STEVEN_PARTNER)
->>>>>>> c39ef1a0
-    {
-        BtlController_EmitTwoReturnValues(battler, BUFFER_B, 10, (chosenMoveId) | (RET_GIMMICK) | (gBattlerTarget << 8));
-    }
-    else
-    {
-        BtlController_EmitTwoReturnValues(battler, BUFFER_B, 10, (chosenMoveId) | (gBattlerTarget << 8));
+    {
+        BtlController_EmitTwoReturnValues(battler, B_COMM_TO_ENGINE, 10, (chosenMoveId) | (RET_GIMMICK) | (gBattlerTarget << 8));
+    }
+    else
+    {
+        BtlController_EmitTwoReturnValues(battler, B_COMM_TO_ENGINE, 10, (chosenMoveId) | (gBattlerTarget << 8));
     }
 
     PlayerPartnerBufferExecCompleted(battler);
@@ -1433,7 +413,7 @@
         gBattleStruct->AI_monToSwitchIntoId[battler] = PARTY_SIZE;
         gBattleStruct->monToSwitchIntoId[battler] = chosenMonId;
     }
-    BtlController_EmitChosenMonReturnValue(battler, BUFFER_B, chosenMonId, NULL);
+    BtlController_EmitChosenMonReturnValue(battler, B_COMM_TO_ENGINE, chosenMonId, NULL);
     PlayerPartnerBufferExecCompleted(battler);
 }
 
