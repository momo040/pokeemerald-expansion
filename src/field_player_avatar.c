--- conflicted
+++ resolved
@@ -699,13 +699,9 @@
 
     x = playerObjEvent->currentCoords.x;
     y = playerObjEvent->currentCoords.y;
-<<<<<<< HEAD
-    
-=======
     if (IsDirectionalStairWarpMetatileBehavior(MapGridGetMetatileBehaviorAt(x, y), direction))
         return COLLISION_STAIR_WARP;
 
->>>>>>> 5e027754
     MoveCoords(direction, &x, &y);
     return CheckForObjectEventCollision(playerObjEvent, x, y, direction, MapGridGetMetatileBehaviorAt(x, y));
 }
