--- conflicted
+++ resolved
@@ -418,11 +418,7 @@
     {
         u8 metatileBehavior = gObjectEvents[gPlayerAvatar.objectEventId].currentMetatileBehavior;
 
-<<<<<<< HEAD
-        for (i = 0; i < NELEMS(sForcedMovementTestFuncs); i++)
-=======
         for (i = 0; i < NUM_FORCED_MOVEMENTS; i++)
->>>>>>> 8103caea
         {
             if (sForcedMovementTestFuncs[i](metatileBehavior))
                 return i + 1;
