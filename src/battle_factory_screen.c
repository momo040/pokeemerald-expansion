--- conflicted
+++ resolved
@@ -2008,15 +2008,9 @@
     u32 personality = GetMonData(mon, MON_DATA_PERSONALITY, NULL);
     u32 otId = GetMonData(mon, MON_DATA_OT_ID, NULL);
 
-<<<<<<< HEAD
-    sFactorySelectScreen->unk294[1].field0 = CreateMonPicSprite(species, otId, personality, TRUE, 88, 32, 15, 0xFFFF);
-    gSprites[sFactorySelectScreen->unk294[1].field0].centerToCornerVecX = 0;
-    gSprites[sFactorySelectScreen->unk294[1].field0].centerToCornerVecY = 0;
-=======
-    sFactorySelectScreen->monPics[1].monSpriteId = CreateMonPicSprite_HandleDeoxys(species, otId, personality, TRUE, 88, 32, 15, 0xFFFF);
+    sFactorySelectScreen->monPics[1].monSpriteId = CreateMonPicSprite(species, otId, personality, TRUE, 88, 32, 15, 0xFFFF);
     gSprites[sFactorySelectScreen->monPics[1].monSpriteId].centerToCornerVecX = 0;
     gSprites[sFactorySelectScreen->monPics[1].monSpriteId].centerToCornerVecY = 0;
->>>>>>> 740c0a6b
 
     sFactorySelectScreen->monPicAnimating = FALSE;
 }
@@ -2040,15 +2034,9 @@
     personality = GetMonData(mon, MON_DATA_PERSONALITY, NULL);
     otId = GetMonData(mon, MON_DATA_OT_ID, NULL);
 
-<<<<<<< HEAD
-    sFactorySelectScreen->unk294[1].field0 = CreateMonPicSprite(species, otId, personality, TRUE, 88, 32, 15, 0xFFFF);
-    gSprites[sFactorySelectScreen->unk294[1].field0].centerToCornerVecX = 0;
-    gSprites[sFactorySelectScreen->unk294[1].field0].centerToCornerVecY = 0;
-=======
-    sFactorySelectScreen->monPics[1].monSpriteId = CreateMonPicSprite_HandleDeoxys(species, otId, personality, TRUE, 88, 32, 15, 0xFFFF);
+    sFactorySelectScreen->monPics[1].monSpriteId = CreateMonPicSprite(species, otId, personality, TRUE, 88, 32, 15, 0xFFFF);
     gSprites[sFactorySelectScreen->monPics[1].monSpriteId].centerToCornerVecX = 0;
     gSprites[sFactorySelectScreen->monPics[1].monSpriteId].centerToCornerVecY = 0;
->>>>>>> 740c0a6b
 
     gSprites[sFactorySelectScreen->monPics[1].bgSpriteId].invisible = TRUE;
 }
@@ -2068,15 +2056,9 @@
                 u32 personality = GetMonData(mon, MON_DATA_PERSONALITY, NULL);
                 u32 otId = GetMonData(mon, MON_DATA_OT_ID, NULL);
 
-<<<<<<< HEAD
-                sFactorySelectScreen->unk294[i].field0 = CreateMonPicSprite(species, otId, personality, TRUE, (i * 72) + 16, 32, i + 13, 0xFFFF);
-                gSprites[sFactorySelectScreen->unk294[i].field0].centerToCornerVecX = 0;
-                gSprites[sFactorySelectScreen->unk294[i].field0].centerToCornerVecY = 0;
-=======
-                sFactorySelectScreen->monPics[i].monSpriteId = CreateMonPicSprite_HandleDeoxys(species, otId, personality, TRUE, (i * 72) + 16, 32, i + 13, 0xFFFF);
+                sFactorySelectScreen->monPics[i].monSpriteId = CreateMonPicSprite(species, otId, personality, TRUE, (i * 72) + 16, 32, i + 13, 0xFFFF);
                 gSprites[sFactorySelectScreen->monPics[i].monSpriteId].centerToCornerVecX = 0;
                 gSprites[sFactorySelectScreen->monPics[i].monSpriteId].centerToCornerVecY = 0;
->>>>>>> 740c0a6b
                 break;
             }
         }
@@ -4089,23 +4071,13 @@
     personality = GetMonData(mon, MON_DATA_PERSONALITY, NULL);
     otId = GetMonData(mon, MON_DATA_OT_ID, NULL);
 
-<<<<<<< HEAD
-    #ifdef BUGFIX
-    sFactorySwapScreen->unk2C.field0 = CreateMonPicSprite(species, otId, personality, TRUE, 88, 32, 15, 0xFFFF);
-    #else
-    sFactorySwapScreen->unk2C.field0 = CreateMonPicSprite(species, personality, otId, TRUE, 88, 32, 15, 0xFFFF);
-    #endif
-    gSprites[sFactorySwapScreen->unk2C.field0].centerToCornerVecX = 0;
-    gSprites[sFactorySwapScreen->unk2C.field0].centerToCornerVecY = 0;
-=======
 #ifdef BUGFIX
-    sFactorySwapScreen->monPic.monSpriteId = CreateMonPicSprite_HandleDeoxys(species, otId, personality, TRUE, 88, 32, 15, 0xFFFF);
+    sFactorySwapScreen->monPic.monSpriteId = CreateMonPicSprite(species, otId, personality, TRUE, 88, 32, 15, 0xFFFF);
 #else
-    sFactorySwapScreen->monPic.monSpriteId = CreateMonPicSprite_HandleDeoxys(species, personality, otId, TRUE, 88, 32, 15, 0xFFFF);
+    sFactorySwapScreen->monPic.monSpriteId = CreateMonPicSprite(species, personality, otId, TRUE, 88, 32, 15, 0xFFFF);
 #endif
     gSprites[sFactorySwapScreen->monPic.monSpriteId].centerToCornerVecX = 0;
     gSprites[sFactorySwapScreen->monPic.monSpriteId].centerToCornerVecY = 0;
->>>>>>> 740c0a6b
 
     gSprites[sFactorySwapScreen->monPic.bgSpriteId].invisible = TRUE;
 }
@@ -4319,15 +4291,9 @@
     personality = GetMonData(mon, MON_DATA_PERSONALITY, NULL);
     otId = GetMonData(mon, MON_DATA_OT_ID, NULL);
 
-<<<<<<< HEAD
-    sFactorySwapScreen->unk2C.field0 = CreateMonPicSprite(species, otId, personality, TRUE, 88, 32, 15, 0xFFFF);
-    gSprites[sFactorySwapScreen->unk2C.field0].centerToCornerVecX = 0;
-    gSprites[sFactorySwapScreen->unk2C.field0].centerToCornerVecY = 0;
-=======
-    sFactorySwapScreen->monPic.monSpriteId = CreateMonPicSprite_HandleDeoxys(species, otId, personality, TRUE, 88, 32, 15, 0xFFFF);
+    sFactorySwapScreen->monPic.monSpriteId = CreateMonPicSprite(species, otId, personality, TRUE, 88, 32, 15, 0xFFFF);
     gSprites[sFactorySwapScreen->monPic.monSpriteId].centerToCornerVecX = 0;
     gSprites[sFactorySwapScreen->monPic.monSpriteId].centerToCornerVecY = 0;
->>>>>>> 740c0a6b
 
     sFactorySwapScreen->monPicAnimating = FALSE;
 }