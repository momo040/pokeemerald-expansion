--- conflicted
+++ resolved
@@ -52,37 +52,7 @@
     },
 };
 
-<<<<<<< HEAD
-// Placeholders for pokemon sprites to be created for a move animation effect (e.g. Role Play / Snatch)
-=======
-// One entry for each of the four Castform forms.
-const struct MonCoords gCastformFrontSpriteCoords[NUM_CASTFORM_FORMS] =
-{
-    [CASTFORM_NORMAL] = { .size = MON_COORDS_SIZE(32, 32), .y_offset = 17 },
-    [CASTFORM_FIRE]   = { .size = MON_COORDS_SIZE(48, 48), .y_offset =  9 },
-    [CASTFORM_WATER]  = { .size = MON_COORDS_SIZE(32, 48), .y_offset =  9 },
-    [CASTFORM_ICE]    = { .size = MON_COORDS_SIZE(64, 48), .y_offset =  8 },
-};
-
-static const u8 sCastformElevations[NUM_CASTFORM_FORMS] =
-{
-    [CASTFORM_NORMAL] = 13,
-    [CASTFORM_FIRE]   = 14,
-    [CASTFORM_WATER]  = 13,
-    [CASTFORM_ICE]    = 13,
-};
-
-// Y position of the backsprite for each of the four Castform forms.
-static const u8 sCastformBackSpriteYCoords[NUM_CASTFORM_FORMS] =
-{
-    [CASTFORM_NORMAL] = 0,
-    [CASTFORM_FIRE]   = 0,
-    [CASTFORM_WATER]  = 0,
-    [CASTFORM_ICE]    = 0,
-};
-
 // Placeholders for Pokémon sprites to be created for a move animation effect (e.g. Role Play / Snatch)
->>>>>>> 6c966410
 #define TAG_MOVE_EFFECT_MON_1 55125
 #define TAG_MOVE_EFFECT_MON_2 55126
 
@@ -2082,13 +2052,8 @@
     return 1;
 }
 
-<<<<<<< HEAD
-// Create pokemon sprite to be used for a move animation effect (e.g. Role Play / Snatch)
+// Create Pokémon sprite to be used for a move animation effect (e.g. Role Play / Snatch)
 u8 CreateAdditionalMonSpriteForMoveAnim(u16 species, bool8 isBackpic, u8 id, s16 x, s16 y, u8 subpriority, u32 personality, bool8 isShiny, u32 battlerId)
-=======
-// Create Pokémon sprite to be used for a move animation effect (e.g. Role Play / Snatch)
-u8 CreateAdditionalMonSpriteForMoveAnim(u16 species, bool8 isBackpic, u8 id, s16 x, s16 y, u8 subpriority, u32 personality, u32 trainerId, u32 battlerId, bool32 ignoreDeoxysForm)
->>>>>>> 6c966410
 {
     u8 spriteId;
     u16 sheet = LoadSpriteSheet(&sSpriteSheets_MoveEffectMons[id]);
