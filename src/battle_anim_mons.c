--- conflicted
+++ resolved
@@ -2141,8 +2141,7 @@
         gMonSpritesGfxPtr->buffer = AllocZeroed(0x2000);
     if (!isBackpic)
     {
-<<<<<<< HEAD
-        LoadCompressedPalette(GetMonSpritePalFromSpeciesAndPersonality(species, trainerId, personality), (palette * 0x10) + 0x100, 0x20);
+        LoadCompressedPalette(GetMonSpritePalFromSpeciesAndPersonality(species, trainerId, personality), OBJ_PLTT_ID(palette), PLTT_SIZE_4BPP);
         LoadSpecialPokePic(gMonSpritesGfxPtr->buffer,
                            species,
                            personality,
@@ -2150,42 +2149,11 @@
     }
     else
     {
-        LoadCompressedPalette(GetMonSpritePalFromSpeciesAndPersonality(species, trainerId, personality), (palette * 0x10) + 0x100, 0x20);
+        LoadCompressedPalette(GetMonSpritePalFromSpeciesAndPersonality(species, trainerId, personality), OBJ_PLTT_ID(palette), PLTT_SIZE_4BPP);
         LoadSpecialPokePic(gMonSpritesGfxPtr->buffer,
                            species,
                            personality,
                            FALSE);
-=======
-        LoadCompressedPalette(GetMonSpritePalFromSpeciesAndPersonality(species, trainerId, personality), OBJ_PLTT_ID(palette), PLTT_SIZE_4BPP);
-        if (ignoreDeoxysForm == TRUE || ShouldIgnoreDeoxysForm(5, battlerId) == TRUE || gBattleSpritesDataPtr->battlerData[battlerId].transformSpecies != 0)
-            LoadSpecialPokePic_DontHandleDeoxys(&gMonFrontPicTable[species],
-                                                gMonSpritesGfxPtr->buffer,
-                                                species,
-                                                personality,
-                                                TRUE);
-        else
-            LoadSpecialPokePic_2(&gMonFrontPicTable[species],
-                                 gMonSpritesGfxPtr->buffer,
-                                 species,
-                                 personality,
-                                 TRUE);
-    }
-    else
-    {
-        LoadCompressedPalette(GetMonSpritePalFromSpeciesAndPersonality(species, trainerId, personality), OBJ_PLTT_ID(palette), PLTT_SIZE_4BPP);
-        if (ignoreDeoxysForm == TRUE || ShouldIgnoreDeoxysForm(5, battlerId) == TRUE || gBattleSpritesDataPtr->battlerData[battlerId].transformSpecies != 0)
-            LoadSpecialPokePic_DontHandleDeoxys(&gMonBackPicTable[species],
-                                                gMonSpritesGfxPtr->buffer,
-                                                species,
-                                                personality,
-                                                FALSE);
-        else
-            LoadSpecialPokePic_2(&gMonBackPicTable[species],
-                                 gMonSpritesGfxPtr->buffer,
-                                 species,
-                                 personality,
-                                 FALSE);
->>>>>>> 0851e55c
     }
 
     RequestDma3Copy(gMonSpritesGfxPtr->buffer, (void *)(OBJ_VRAM0 + (sheet * 0x20)), MON_PIC_SIZE, 1);
