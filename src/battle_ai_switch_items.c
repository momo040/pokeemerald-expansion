--- conflicted
+++ resolved
@@ -23,7 +23,7 @@
     {
         *firstId = 0, *lastId = 6;
     }
-    else if (gBattleTypeFlags & (BATTLE_TYPE_TWO_OPPONENTS | BATTLE_TYPE_INGAME_PARTNER | BATTLE_TYPE_x800000))
+    else if (gBattleTypeFlags & (BATTLE_TYPE_TWO_OPPONENTS | BATTLE_TYPE_INGAME_PARTNER | BATTLE_TYPE_TOWER_LINK_MULTI))
     {
         if ((battlerId & BIT_FLANK) == B_FLANK_LEFT)
             *firstId = 0, *lastId = 3;
@@ -96,21 +96,7 @@
     }
 
     // Get party information.
-<<<<<<< HEAD
     GetAIPartyIndexes(gActiveBattler, &firstId, &lastId);
-=======
-    if (gBattleTypeFlags & (BATTLE_TYPE_TWO_OPPONENTS | BATTLE_TYPE_TOWER_LINK_MULTI))
-    {
-        if ((gActiveBattler & BIT_FLANK) == B_FLANK_LEFT)
-            firstId = 0, lastId = 3;
-        else
-            firstId = 3, lastId = 6;
-    }
-    else
-    {
-        firstId = 0, lastId = 6;
-    }
->>>>>>> 740c0a6b
 
     if (GetBattlerSide(gActiveBattler) == B_SIDE_PLAYER)
         party = gPlayerParty;
@@ -192,21 +178,7 @@
     if (gBattleMons[gActiveBattler].ability == absorbingTypeAbility)
         return FALSE;
 
-<<<<<<< HEAD
     GetAIPartyIndexes(gActiveBattler, &firstId, &lastId);
-=======
-    if (gBattleTypeFlags & (BATTLE_TYPE_TWO_OPPONENTS | BATTLE_TYPE_TOWER_LINK_MULTI))
-    {
-        if ((gActiveBattler & BIT_FLANK) == B_FLANK_LEFT)
-            firstId = 0, lastId = 3;
-        else
-            firstId = 3, lastId = 6;
-    }
-    else
-    {
-        firstId = 0, lastId = 6;
-    }
->>>>>>> 740c0a6b
 
     if (GetBattlerSide(gActiveBattler) == B_SIDE_PLAYER)
         party = gPlayerParty;
@@ -387,21 +359,7 @@
         battlerIn2 = gActiveBattler;
     }
 
-<<<<<<< HEAD
     GetAIPartyIndexes(gActiveBattler, &firstId, &lastId);
-=======
-    if (gBattleTypeFlags & (BATTLE_TYPE_TWO_OPPONENTS | BATTLE_TYPE_TOWER_LINK_MULTI))
-    {
-        if ((gActiveBattler & BIT_FLANK) == 0)
-            firstId = 0, lastId = 3;
-        else
-            firstId = 3, lastId = 6;
-    }
-    else
-    {
-        firstId = 0, lastId = 6;
-    }
->>>>>>> 740c0a6b
 
     if (GetBattlerSide(gActiveBattler) == B_SIDE_PLAYER)
         party = gPlayerParty;
@@ -491,21 +449,7 @@
         battlerIn2 = gActiveBattler;
     }
 
-<<<<<<< HEAD
     GetAIPartyIndexes(gActiveBattler, &firstId, &lastId);
-=======
-    if (gBattleTypeFlags & (BATTLE_TYPE_TWO_OPPONENTS | BATTLE_TYPE_TOWER_LINK_MULTI))
-    {
-        if ((gActiveBattler & BIT_FLANK) == B_FLANK_LEFT)
-            firstId = 0, lastId = 3;
-        else
-            firstId = 3, lastId = 6;
-    }
-    else
-    {
-        firstId = 0, lastId = 6;
-    }
->>>>>>> 740c0a6b
 
     if (GetBattlerSide(gActiveBattler) == B_SIDE_PLAYER)
         party = gPlayerParty;
@@ -588,21 +532,7 @@
                         battlerIn2 = GetBattlerAtPosition(battlerIdentity ^ BIT_FLANK);
                     }
 
-<<<<<<< HEAD
                     GetAIPartyIndexes(gActiveBattler, &firstId, &lastId);
-=======
-                    if (gBattleTypeFlags & (BATTLE_TYPE_TWO_OPPONENTS | BATTLE_TYPE_TOWER_LINK_MULTI))
-                    {
-                        if ((gActiveBattler & BIT_FLANK) == B_FLANK_LEFT)
-                            firstId = 0, lastId = 3;
-                        else
-                            firstId = 3, lastId = 6;
-                    }
-                    else
-                    {
-                        firstId = 0, lastId = 6;
-                    }
->>>>>>> 740c0a6b
 
                     for (monToSwitchId = firstId; monToSwitchId < lastId; monToSwitchId++)
                     {
@@ -659,42 +589,11 @@
 
     if ((aliveCount == 2 || (aliveCount > 2 && Random() % 3 == 0)) && bits)
     {
-<<<<<<< HEAD
         do
         {
             i = (Random() % (lastId - firstId)) + firstId;
         } while (!(bits & gBitTable[i]));
         return i;
-=======
-        battlerIn1 = gActiveBattler;
-        if (gAbsentBattlerFlags & gBitTable[GetBattlerAtPosition(GetBattlerPosition(gActiveBattler) ^ BIT_FLANK)])
-            battlerIn2 = gActiveBattler;
-        else
-            battlerIn2 = GetBattlerAtPosition(GetBattlerPosition(gActiveBattler) ^ BIT_FLANK);
-
-        // UB: It considers the opponent only player's side even though it can battle alongside player.
-        opposingBattler = Random() & BIT_FLANK;
-        if (gAbsentBattlerFlags & gBitTable[opposingBattler])
-            opposingBattler ^= BIT_FLANK;
-    }
-    else
-    {
-        opposingBattler = GetBattlerAtPosition(GetBattlerPosition(gActiveBattler) ^ BIT_SIDE);
-        battlerIn1 = gActiveBattler;
-        battlerIn2 = gActiveBattler;
-    }
-
-    if (gBattleTypeFlags & (BATTLE_TYPE_TWO_OPPONENTS | BATTLE_TYPE_TOWER_LINK_MULTI))
-    {
-        if ((gActiveBattler & BIT_FLANK) == B_FLANK_LEFT)
-            firstId = 0, lastId = 3;
-        else
-            firstId = 3, lastId = 6;
-    }
-    else
-    {
-        firstId = 0, lastId = 6;
->>>>>>> 740c0a6b
     }
 
     return PARTY_SIZE;
