--- conflicted
+++ resolved
@@ -824,16 +824,10 @@
             for (j = 0; j < MAX_MON_MOVES; j++)
             {
                 aiMove = GetMonData(&party[i], MON_DATA_MOVE1 + j, NULL);
-<<<<<<< HEAD
                 u32 aiEffect = GetMoveEffect(aiMove);
-                if (MoveHasAdditionalEffectSelf(aiMove, MOVE_EFFECT_RAPID_SPIN)
+                if (aiEffect == EFFECT_RAPID_SPIN
                  || (B_DEFOG_EFFECT_CLEARING >= GEN_6 && aiEffect == EFFECT_DEFOG)
                  || aiEffect == EFFECT_TIDY_UP)
-=======
-                if (gMovesInfo[aiMove].effect == EFFECT_RAPID_SPIN
-                 || (B_DEFOG_EFFECT_CLEARING >= GEN_6 && gMovesInfo[aiMove].effect == EFFECT_DEFOG)
-                 || gMovesInfo[aiMove].effect == EFFECT_TIDY_UP)
->>>>>>> b2f2a8c9
                 {
                     // Have a mon that can clear the hazards, so switching out is okay
                     return TRUE;
