--- conflicted
+++ resolved
@@ -717,13 +717,8 @@
                 && gAiLogicData->abilities[opposingBattler] != ABILITY_UNAWARE
                 && gAiLogicData->abilities[opposingBattler] != ABILITY_KEEN_EYE
                 && gAiLogicData->abilities[opposingBattler] != ABILITY_MINDS_EYE
-<<<<<<< HEAD
-                && (B_ILLUMINATE_EFFECT >= GEN_9 && gAiLogicData->abilities[opposingBattler] != ABILITY_ILLUMINATE)
+                && (GetGenConfig(GEN_ILLUMINATE_EFFECT) >= GEN_9 && gAiLogicData->abilities[opposingBattler] != ABILITY_ILLUMINATE)
                 && !gBattleMons[battler].volatiles.foresight
-=======
-                && (GetGenConfig(GEN_ILLUMINATE_EFFECT) >= GEN_9 && gAiLogicData->abilities[opposingBattler] != ABILITY_ILLUMINATE)
-                && !(gBattleMons[battler].status2 & STATUS2_FORESIGHT)
->>>>>>> cc736c42
                 && !(gStatuses3[battler] & STATUS3_MIRACLE_EYED))
                 switchMon = FALSE;
 
