--- conflicted
+++ resolved
@@ -13,14 +13,12 @@
 #include "constants/item_effects.h"
 #include "constants/items.h"
 #include "constants/moves.h"
-#include "constants/battle_ai.h"
 
 // this file's functions
 static bool8 HasSuperEffectiveMoveAgainstOpponents(bool8 noRng);
 static bool8 FindMonWithFlagsAndSuperEffective(u16 flags, u8 moduloPercent);
 static bool8 ShouldUseItem(void);
 
-// Functions
 void GetAIPartyIndexes(u32 battlerId, s32 *firstId, s32 *lastId)
 {
     if (BATTLE_TWO_VS_ONE_OPPONENT && (battlerId & BIT_SIDE) == B_SIDE_OPPONENT)
@@ -410,10 +408,7 @@
                 if (AI_GetTypeEffectiveness(move, gActiveBattler, battlerIn1) >= UQ_4_12(2.0) && Random() % moduloPercent == 0)
                 {
                     *(gBattleStruct->AI_monToSwitchIntoId + gActiveBattler) = i;
-<<<<<<< HEAD
                     BtlController_EmitTwoReturnValues(BUFFER_B, B_ACTION_SWITCH, 0);
-=======
->>>>>>> 14f974c9
                     return TRUE;
                 }
             }
@@ -442,7 +437,7 @@
         return FALSE;
 
     availableToSwitch = 0;
-    
+
     if (gBattleTypeFlags & BATTLE_TYPE_DOUBLE)
     {
         battlerIn1 = gActiveBattler;
@@ -571,12 +566,7 @@
         }
     }
 
-<<<<<<< HEAD
     BtlController_EmitTwoReturnValues(BUFFER_B, B_ACTION_USE_MOVE, (gActiveBattler ^ BIT_SIDE) << 8);
-=======
-    // AI has decided it shouldn't switch or use an item, so it will now choose a move to use
-    BtlController_EmitTwoReturnValues(1, B_ACTION_USE_MOVE, (gActiveBattler ^ BIT_SIDE) << 8);
->>>>>>> 14f974c9
 }
 
 // If there are two(or more) mons to choose from, always choose one that has baton pass
@@ -864,7 +854,7 @@
             if (gBattleMons[gActiveBattler].hp == 0)
                 break;
             if (gBattleMons[gActiveBattler].hp < gBattleMons[gActiveBattler].maxHP / 4
-              || gBattleMons[gActiveBattler].maxHP - gBattleMons[gActiveBattler].hp > itemEffects[paramOffset])
+                || gBattleMons[gActiveBattler].maxHP - gBattleMons[gActiveBattler].hp > itemEffects[paramOffset])
                 shouldUse = TRUE;
             break;
         case AI_ITEM_CURE_CONDITION:
