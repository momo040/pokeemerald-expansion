#include "global.h"
#include "battle.h"
#include "constants/battle_ai.h"
#include "battle_ai_main.h"
#include "battle_ai_util.h"
#include "battle_util.h"
#include "battle_anim.h"
#include "battle_controllers.h"
#include "battle_main.h"
#include "constants/hold_effects.h"
#include "battle_setup.h"
#include "data.h"
#include "item.h"
#include "party_menu.h"
#include "pokemon.h"
#include "random.h"
#include "util.h"
#include "constants/abilities.h"
#include "constants/item_effects.h"
#include "constants/battle_move_effects.h"
#include "constants/items.h"
#include "constants/moves.h"

// this file's functions
static bool8 HasSuperEffectiveMoveAgainstOpponents(u32 battler, bool8 noRng);
static bool8 FindMonWithFlagsAndSuperEffective(u32 battler, u16 flags, u8 moduloPercent);
static bool8 ShouldUseItem(u32 battler);
static bool32 AiExpectsToFaintPlayer(u32 battler);
static bool32 AI_ShouldHeal(u32 battler, u32 healAmount);
static bool32 AI_OpponentCanFaintAiWithMod(u32 battler, u32 healAmount);
static bool32 IsAiPartyMonOHKOBy(u32 battlerAi, u32 battlerAtk, struct Pokemon *aiMon);

static bool32 IsAceMon(u32 battler, u32 monPartyId)
{
    if (AI_THINKING_STRUCT->aiFlags & AI_FLAG_ACE_POKEMON
        && !(gBattleStruct->forcedSwitch & gBitTable[battler])
        && monPartyId == CalculateEnemyPartyCount()-1)
            return TRUE;
    return FALSE;
}

void GetAIPartyIndexes(u32 battler, s32 *firstId, s32 *lastId)
{
    if (BATTLE_TWO_VS_ONE_OPPONENT && (battler & BIT_SIDE) == B_SIDE_OPPONENT)
    {
        *firstId = 0, *lastId = PARTY_SIZE;
    }
    else if (gBattleTypeFlags & (BATTLE_TYPE_TWO_OPPONENTS | BATTLE_TYPE_INGAME_PARTNER | BATTLE_TYPE_TOWER_LINK_MULTI))
    {
        if ((battler & BIT_FLANK) == B_FLANK_LEFT)
            *firstId = 0, *lastId = PARTY_SIZE / 2;
        else
            *firstId = PARTY_SIZE / 2, *lastId = PARTY_SIZE;
    }
    else
    {
        *firstId = 0, *lastId = PARTY_SIZE;
    }
}

static bool8 ShouldSwitchIfAllBadMoves(u32 battler)
{
    if (AI_DATA->shouldSwitchMon & gBitTable[gActiveBattler])
    {
<<<<<<< HEAD
        gBattleResources->ai->switchMon = 0;
        *(gBattleStruct->AI_monToSwitchIntoId + battler) = PARTY_SIZE;
        BtlController_EmitTwoReturnValues(battler, BUFFER_B, B_ACTION_SWITCH, 0);
=======
        AI_DATA->shouldSwitchMon &= ~(gBitTable[gActiveBattler]);
        gBattleStruct->AI_monToSwitchIntoId[gActiveBattler] = AI_DATA->monToSwitchId[gActiveBattler];
        BtlController_EmitTwoReturnValues(BUFFER_B, B_ACTION_SWITCH, 0);
>>>>>>> deb20552
        return TRUE;
    }
    else
    {
        return FALSE;
    }
}

static bool8 ShouldSwitchIfWonderGuard(u32 battler)
{
    u8 opposingPosition;
    u8 opposingBattler;
    s32 i, j;
    s32 firstId;
    s32 lastId; // + 1
    struct Pokemon *party = NULL;
    u16 move;

    if (gBattleTypeFlags & BATTLE_TYPE_DOUBLE)
        return FALSE;

    opposingPosition = BATTLE_OPPOSITE(GetBattlerPosition(battler));

    if (GetBattlerAbility(GetBattlerAtPosition(opposingPosition)) != ABILITY_WONDER_GUARD)
        return FALSE;

    // Check if Pokemon has a super effective move.
    for (opposingBattler = GetBattlerAtPosition(opposingPosition), i = 0; i < MAX_MON_MOVES; i++)
    {
        move = gBattleMons[battler].moves[i];
        if (move != MOVE_NONE)
        {
            if (AI_GetTypeEffectiveness(move, battler, opposingBattler) >= UQ_4_12(2.0))
                return FALSE;
        }
    }

    // Get party information.
    GetAIPartyIndexes(battler, &firstId, &lastId);

    if (GetBattlerSide(battler) == B_SIDE_PLAYER)
        party = gPlayerParty;
    else
        party = gEnemyParty;

    // Find a Pokemon in the party that has a super effective move.
    for (i = firstId; i < lastId; i++)
    {
        if (!IsValidForBattle(&party[i]))
            continue;
        if (i == gBattlerPartyIndexes[battler])
            continue;
        if (IsAceMon(battler, i))
            continue;

        for (opposingBattler = GetBattlerAtPosition(opposingPosition), j = 0; j < MAX_MON_MOVES; j++)
        {
            move = GetMonData(&party[i], MON_DATA_MOVE1 + j);
            if (move != MOVE_NONE)
            {
                if (AI_GetTypeEffectiveness(move, battler, opposingBattler) >= UQ_4_12(2.0) && Random() % 3 < 2)
                {
                    // We found a mon.
                    *(gBattleStruct->AI_monToSwitchIntoId + battler) = i;
                    BtlController_EmitTwoReturnValues(battler, BUFFER_B, B_ACTION_SWITCH, 0);
                    return TRUE;
                }
            }
        }
    }

    return FALSE; // There is not a single Pokemon in the party that has a super effective move against a mon with Wonder Guard.
}

static bool8 FindMonThatAbsorbsOpponentsMove(u32 battler)
{
    u8 battlerIn1, battlerIn2;
    u8 numAbsorbingAbilities = 0;
    u16 absorbingTypeAbilities[3]; // Array size is maximum number of absorbing abilities for a single type
    s32 firstId;
    s32 lastId; // + 1
    struct Pokemon *party;
    s32 i, j;

    if (HasSuperEffectiveMoveAgainstOpponents(battler, TRUE) && Random() % 3 != 0)
        return FALSE;
    if (gLastLandedMoves[battler] == MOVE_NONE)
        return FALSE;
    if (gLastLandedMoves[battler] == MOVE_UNAVAILABLE)
        return FALSE;
    if (IS_MOVE_STATUS(gLastLandedMoves[battler]))
        return FALSE;

    if (gBattleTypeFlags & BATTLE_TYPE_DOUBLE)
    {
        battlerIn1 = battler;
        if (gAbsentBattlerFlags & gBitTable[GetBattlerAtPosition(BATTLE_PARTNER(GetBattlerPosition(battler)))])
            battlerIn2 = battler;
        else
            battlerIn2 = GetBattlerAtPosition(BATTLE_PARTNER(GetBattlerPosition(battler)));
    }
    else
    {
        battlerIn1 = battler;
        battlerIn2 = battler;
    }

    // Create an array of possible absorb abilities so the AI considers all of them
    if (gBattleMoves[gLastLandedMoves[battler]].type == TYPE_FIRE)
    {
        absorbingTypeAbilities[0] = ABILITY_FLASH_FIRE;
        numAbsorbingAbilities = 1;
    }
    else if (gBattleMoves[gLastLandedMoves[battler]].type == TYPE_WATER)
    {
        absorbingTypeAbilities[0] = ABILITY_WATER_ABSORB;
        absorbingTypeAbilities[1] = ABILITY_STORM_DRAIN;
        absorbingTypeAbilities[2] = ABILITY_DRY_SKIN;
        numAbsorbingAbilities = 3;
    }
    else if (gBattleMoves[gLastLandedMoves[battler]].type == TYPE_ELECTRIC)
    {
        absorbingTypeAbilities[0] = ABILITY_VOLT_ABSORB;
        absorbingTypeAbilities[1] = ABILITY_MOTOR_DRIVE;
        absorbingTypeAbilities[2] = ABILITY_LIGHTNING_ROD;
        numAbsorbingAbilities = 3;
    }
    else if (gBattleMoves[gLastLandedMoves[battler]].type == TYPE_GRASS)
    {
        absorbingTypeAbilities[0] = ABILITY_SAP_SIPPER;
        numAbsorbingAbilities = 1;
    }
    else
    {
        return FALSE;
    }

    // Check current mon for all absorbing abilities
    for (i = 0; i < numAbsorbingAbilities; i++)
    {
        if (AI_DATA->abilities[battler] == absorbingTypeAbilities[i])
            return FALSE;
    }

    GetAIPartyIndexes(battler, &firstId, &lastId);

    if (GetBattlerSide(battler) == B_SIDE_PLAYER)
        party = gPlayerParty;
    else
        party = gEnemyParty;

    for (i = firstId; i < lastId; i++)
    {
        u16 monAbility;

        if (!IsValidForBattle(&party[i]))
            continue;
        if (i == gBattlerPartyIndexes[battlerIn1])
            continue;
        if (i == gBattlerPartyIndexes[battlerIn2])
            continue;
        if (i == *(gBattleStruct->monToSwitchIntoId + battlerIn1))
            continue;
        if (i == *(gBattleStruct->monToSwitchIntoId + battlerIn2))
            continue;
        if (IsAceMon(battler, i))
            continue;

        monAbility = GetMonAbility(&party[i]);

        for (j = 0; j < numAbsorbingAbilities; j++)
        {
            if (absorbingTypeAbilities[j] == monAbility && Random() & 1)
            {
                // we found a mon.
                *(gBattleStruct->AI_monToSwitchIntoId + battler) = i;
                BtlController_EmitTwoReturnValues(battler, 1, B_ACTION_SWITCH, 0);
                return TRUE;
            }
        }
    }
    return FALSE;
}

static bool8 ShouldSwitchIfGameStatePrompt(u32 battler)
{
    bool8 switchMon = FALSE;
    u16 monAbility = AI_DATA->abilities[battler];
    u16 holdEffect = AI_DATA->holdEffects[battler];
    u8 opposingPosition = BATTLE_OPPOSITE(GetBattlerPosition(battler));
    u8 opposingBattler = GetBattlerAtPosition(opposingPosition);
    s32 moduloChance = 4; //25% Chance Default
    s32 chanceReducer = 1; //No Reduce default. Increase to reduce
    s32 firstId;
    s32 lastId;
    s32 i;
    struct Pokemon *party;

    if (AnyStatIsRaised(battler))
        chanceReducer = 5; // Reduce switchout probability by factor of 5 if setup

    //Perish Song
    if (gStatuses3[battler] & STATUS3_PERISH_SONG
        && gDisableStructs[battler].perishSongTimer == 0
        && monAbility != ABILITY_SOUNDPROOF)
        switchMon = TRUE;

    if (AI_THINKING_STRUCT->aiFlags & AI_FLAG_SMART_SWITCHING)
    {
        //Yawn
        if (gStatuses3[battler] & STATUS3_YAWN
            && AI_CanSleep(battler, monAbility)
            && gBattleMons[battler].hp > gBattleMons[battler].maxHP / 3)
        {
            switchMon = TRUE;

            //Double Battles
            //Check if partner can prevent sleep
            if (IsDoubleBattle())
            {
                if (IsBattlerAlive(BATTLE_PARTNER(battler))
                    && (GetAIChosenMove(BATTLE_PARTNER(battler)) == MOVE_UPROAR)
                    )
                    switchMon = FALSE;

                if (IsBattlerAlive(BATTLE_PARTNER(battler))
                    && (gBattleMoves[AI_DATA->partnerMove].effect == EFFECT_MISTY_TERRAIN
                        || gBattleMoves[AI_DATA->partnerMove].effect == EFFECT_ELECTRIC_TERRAIN)
                    && IsBattlerGrounded(battler)
                    )
                    switchMon = FALSE;

                if (*(gBattleStruct->AI_monToSwitchIntoId + BATTLE_PARTNER(battler)) != PARTY_SIZE) //Partner is switching
                    {
                        GetAIPartyIndexes(battler, &firstId, &lastId);

                        if (GetBattlerSide(battler) == B_SIDE_PLAYER)
                            party = gPlayerParty;

                        for (i = firstId; i < lastId; i++)
                        {
                            if (IsAceMon(battler, i))
                                continue;

                            //Look for mon in party that is able to be switched into and has ability that sets terrain
                            if (IsValidForBattle(&party[i])
                                && i != gBattlerPartyIndexes[battler]
                                && i != gBattlerPartyIndexes[BATTLE_PARTNER(battler)]
                                && IsBattlerGrounded(battler)
                                && (GetMonAbility(&party[i]) == ABILITY_MISTY_SURGE
                                    || GetMonAbility(&party[i]) == ABILITY_ELECTRIC_SURGE)) //Ally has Misty or Electric Surge
                                {
                                    *(gBattleStruct->AI_monToSwitchIntoId + BATTLE_PARTNER(battler)) = i;
                                    BtlController_EmitTwoReturnValues(battler, BUFFER_B, B_ACTION_SWITCH, 0);
                                    switchMon = FALSE;
                                    break;
                                }
                        }
                    }
            }

            //Check if Active Pokemon can KO opponent instead of switching
            //Will still fall asleep, but take out opposing Pokemon first
            if (AiExpectsToFaintPlayer(battler))
                switchMon = FALSE;

            //Checks to see if active Pokemon can do something against sleep
            if ((monAbility == ABILITY_NATURAL_CURE
                || monAbility == ABILITY_SHED_SKIN
                || monAbility == ABILITY_EARLY_BIRD)
                || holdEffect == (HOLD_EFFECT_CURE_SLP | HOLD_EFFECT_CURE_STATUS)
                || HasMove(battler, MOVE_SLEEP_TALK)
                || (HasMoveEffect(battler, MOVE_SNORE) && AI_GetTypeEffectiveness(MOVE_SNORE, battler, opposingBattler) >= UQ_4_12(1.0))
                || (IsBattlerGrounded(battler)
                    && (HasMove(battler, MOVE_MISTY_TERRAIN) || HasMove(battler, MOVE_ELECTRIC_TERRAIN)))
                )
                switchMon = FALSE;

            //Check if Active Pokemon evasion boosted and might be able to dodge until awake
            if (gBattleMons[battler].statStages[STAT_EVASION] > (DEFAULT_STAT_STAGE + 3)
                && AI_DATA->abilities[opposingBattler] != ABILITY_UNAWARE
                && AI_DATA->abilities[opposingBattler] != ABILITY_KEEN_EYE
                && !(gBattleMons[battler].status2 & STATUS2_FORESIGHT)
                && !(gStatuses3[battler] & STATUS3_MIRACLE_EYED))
                switchMon = FALSE;

        }

        //Secondary Damage
        if (monAbility != ABILITY_MAGIC_GUARD
            && !AiExpectsToFaintPlayer(battler))
        {
            //Toxic
            moduloChance = 2; //50%
            if (((gBattleMons[battler].status1 & STATUS1_TOXIC_COUNTER) >= STATUS1_TOXIC_TURN(2))
                && gBattleMons[battler].hp >= (gBattleMons[battler].maxHP / 3)
                && (Random() % (moduloChance*chanceReducer)) == 0)
                switchMon = TRUE;

            //Cursed
            moduloChance = 2; //50%
            if (gBattleMons[battler].status2 & STATUS2_CURSED
                && (Random() % (moduloChance*chanceReducer)) == 0)
                switchMon = TRUE;

            //Nightmare
            moduloChance = 3; //33.3%
            if (gBattleMons[battler].status2 & STATUS2_NIGHTMARE
                && (Random() % (moduloChance*chanceReducer)) == 0)
                switchMon = TRUE;

            //Leech Seed
            moduloChance = 4; //25%
            if (gStatuses3[battler] & STATUS3_LEECHSEED
                && (Random() % (moduloChance*chanceReducer)) == 0)
                switchMon = TRUE;
        }

        //Infatuation
        if (gBattleMons[battler].status2 & STATUS2_INFATUATION
            && !AiExpectsToFaintPlayer(battler))
            switchMon = TRUE;

        //Todo
        //Pass Wish Heal

        //Semi-Invulnerable
        if (gStatuses3[opposingBattler] & STATUS3_SEMI_INVULNERABLE)
        {
            if (FindMonThatAbsorbsOpponentsMove(battler)) //If find absorber default to switch
                switchMon = TRUE;
            if (!AI_OpponentCanFaintAiWithMod(battler, 0)
                && AnyStatIsRaised(battler))
                switchMon = FALSE;
            if (AiExpectsToFaintPlayer(battler)
                && !WillAIStrikeFirst()
                && !AI_OpponentCanFaintAiWithMod(battler, 0))
                switchMon = FALSE;
        }
    }

    if (switchMon)
    {
        *(gBattleStruct->AI_monToSwitchIntoId + battler) = PARTY_SIZE;
        BtlController_EmitTwoReturnValues(battler, BUFFER_B, B_ACTION_SWITCH, 0);
        return TRUE;
    }
    else
    {
        return FALSE;
    }
}

static bool8 ShouldSwitchIfAbilityBenefit(u32 battler)
{
    s32 monToSwitchId;
    s32 moduloChance = 4; //25% Chance Default
    s32 chanceReducer = 1; //No Reduce default. Increase to reduce

    if (AnyStatIsRaised(battler))
        chanceReducer = 5; // Reduce switchout probability by factor of 5 if setup

    //Check if ability is blocked
    if (gStatuses3[battler] & STATUS3_GASTRO_ACID
        ||IsNeutralizingGasOnField())
        return FALSE;

    switch(AI_DATA->abilities[battler]) {
        case ABILITY_NATURAL_CURE:
            moduloChance = 4; //25%
            //Attempt to cure bad ailment
            if (gBattleMons[battler].status1 & (STATUS1_SLEEP | STATUS1_FREEZE | STATUS1_TOXIC_POISON)
                && GetMostSuitableMonToSwitchInto(battler) != PARTY_SIZE)
                break;
            //Attempt to cure lesser ailment
            if ((gBattleMons[battler].status1 & STATUS1_ANY)
                && (gBattleMons[battler].hp >= gBattleMons[battler].maxHP / 2)
                && GetMostSuitableMonToSwitchInto(battler) != PARTY_SIZE
                && Random() % (moduloChance*chanceReducer) == 0)
                break;

            return FALSE;

        case ABILITY_REGENERATOR:
            moduloChance = 2; //50%
            //Don't switch if ailment
            if (gBattleMons[battler].status1 & STATUS1_ANY)
                return FALSE;
            if ((gBattleMons[battler].hp <= ((gBattleMons[battler].maxHP * 2) / 3))
                 && GetMostSuitableMonToSwitchInto(battler) != PARTY_SIZE
                 && Random() % (moduloChance*chanceReducer) == 0)
                break;

            return FALSE;

        default:
            return FALSE;
    }

    *(gBattleStruct->AI_monToSwitchIntoId + battler) = PARTY_SIZE;
    BtlController_EmitTwoReturnValues(battler, BUFFER_B, B_ACTION_SWITCH, 0);

    return TRUE;
}

static bool8 HasSuperEffectiveMoveAgainstOpponents(u32 battler, bool8 noRng)
{
    u8 opposingPosition;
    u8 opposingBattler;
    s32 i;
    u16 move;

    opposingPosition = BATTLE_OPPOSITE(GetBattlerPosition(battler));
    opposingBattler = GetBattlerAtPosition(opposingPosition);

    if (!(gAbsentBattlerFlags & gBitTable[opposingBattler]))
    {
        for (i = 0; i < MAX_MON_MOVES; i++)
        {
            move = gBattleMons[battler].moves[i];
            if (move == MOVE_NONE)
                continue;

            if (AI_GetTypeEffectiveness(move, battler, opposingBattler) >= UQ_4_12(2.0))
            {
                if (noRng)
                    return TRUE;
                if (Random() % 10 != 0)
                    return TRUE;
            }
        }
    }
    if (!(gBattleTypeFlags & BATTLE_TYPE_DOUBLE))
        return FALSE;

    opposingBattler = GetBattlerAtPosition(BATTLE_PARTNER(opposingPosition));

    if (!(gAbsentBattlerFlags & gBitTable[opposingBattler]))
    {
        for (i = 0; i < MAX_MON_MOVES; i++)
        {
            move = gBattleMons[battler].moves[i];
            if (move == MOVE_NONE)
                continue;

            if (AI_GetTypeEffectiveness(move, battler, opposingBattler) >= UQ_4_12(2.0))
            {
                if (noRng)
                    return TRUE;
                if (Random() % 10 != 0)
                    return TRUE;
            }
        }
    }

    return FALSE;
}

static bool8 AreStatsRaised(u32 battler)
{
    u8 buffedStatsValue = 0;
    s32 i;

    for (i = 0; i < NUM_BATTLE_STATS; i++)
    {
        if (gBattleMons[battler].statStages[i] > DEFAULT_STAT_STAGE)
            buffedStatsValue += gBattleMons[battler].statStages[i] - DEFAULT_STAT_STAGE;
    }

    return (buffedStatsValue > 3);
}

static bool8 FindMonWithFlagsAndSuperEffective(u32 battler, u16 flags, u8 moduloPercent)
{
    u8 battlerIn1, battlerIn2;
    s32 firstId;
    s32 lastId; // + 1
    struct Pokemon *party;
    s32 i, j;
    u16 move;

    if (gLastLandedMoves[battler] == MOVE_NONE)
        return FALSE;
    if (gLastLandedMoves[battler] == MOVE_UNAVAILABLE)
        return FALSE;
    if (gLastHitBy[battler] == 0xFF)
        return FALSE;
    if (IS_MOVE_STATUS(gLastLandedMoves[battler]))
        return FALSE;

    if (gBattleTypeFlags & BATTLE_TYPE_DOUBLE)
    {
        battlerIn1 = battler;
        if (gAbsentBattlerFlags & gBitTable[GetBattlerAtPosition(BATTLE_PARTNER(GetBattlerPosition(battler)))])
            battlerIn2 = battler;
        else
            battlerIn2 = GetBattlerAtPosition(BATTLE_PARTNER(GetBattlerPosition(battler)));
    }
    else
    {
        battlerIn1 = battler;
        battlerIn2 = battler;
    }

    GetAIPartyIndexes(battler, &firstId, &lastId);

    if (GetBattlerSide(battler) == B_SIDE_PLAYER)
        party = gPlayerParty;
    else
        party = gEnemyParty;

    for (i = firstId; i < lastId; i++)
    {
        u16 species, monAbility;

        if (!IsValidForBattle(&party[i]))
            continue;
        if (i == gBattlerPartyIndexes[battlerIn1])
            continue;
        if (i == gBattlerPartyIndexes[battlerIn2])
            continue;
        if (i == *(gBattleStruct->monToSwitchIntoId + battlerIn1))
            continue;
        if (i == *(gBattleStruct->monToSwitchIntoId + battlerIn2))
            continue;
        if (IsAceMon(battler, i))
            continue;

        species = GetMonData(&party[i], MON_DATA_SPECIES_OR_EGG);
        monAbility = GetMonAbility(&party[i]);
        CalcPartyMonTypeEffectivenessMultiplier(gLastLandedMoves[battler], species, monAbility);
        if (gMoveResultFlags & flags)
        {
            battlerIn1 = gLastHitBy[battler];

            for (j = 0; j < MAX_MON_MOVES; j++)
            {
                move = GetMonData(&party[i], MON_DATA_MOVE1 + j);
                if (move == 0)
                    continue;

                if (AI_GetTypeEffectiveness(move, battler, battlerIn1) >= UQ_4_12(2.0) && Random() % moduloPercent == 0)
                {
                    *(gBattleStruct->AI_monToSwitchIntoId + battler) = i;
                    BtlController_EmitTwoReturnValues(battler, BUFFER_B, B_ACTION_SWITCH, 0);
                    return TRUE;
                }
            }
        }
    }

    return FALSE;
}

bool32 ShouldSwitch(u32 battler)
{
    u8 battlerIn1, battlerIn2;
    s32 firstId;
    s32 lastId; // + 1
    struct Pokemon *party;
    s32 i;
    s32 availableToSwitch;
    bool32 hasAceMon = FALSE;

    if (gBattleMons[battler].status2 & (STATUS2_WRAPPED | STATUS2_ESCAPE_PREVENTION))
        return FALSE;
    if (gStatuses3[battler] & STATUS3_ROOTED)
        return FALSE;
    if (IsAbilityPreventingEscape(battler))
        return FALSE;
    if (gBattleTypeFlags & BATTLE_TYPE_ARENA)
        return FALSE;

    availableToSwitch = 0;

    if (gBattleTypeFlags & BATTLE_TYPE_DOUBLE)
    {
        battlerIn1 = battler;
        if (gAbsentBattlerFlags & gBitTable[GetBattlerAtPosition(BATTLE_PARTNER(GetBattlerPosition(battler)))])
            battlerIn2 = battler;
        else
            battlerIn2 = GetBattlerAtPosition(BATTLE_PARTNER(GetBattlerPosition(battler)));
    }
    else
    {
        battlerIn1 = battler;
        battlerIn2 = battler;
    }

    GetAIPartyIndexes(battler, &firstId, &lastId);

    if (GetBattlerSide(battler) == B_SIDE_PLAYER)
        party = gPlayerParty;
    else
        party = gEnemyParty;

    for (i = firstId; i < lastId; i++)
    {
        if (!IsValidForBattle(&party[i]))
            continue;
        if (i == gBattlerPartyIndexes[battlerIn1])
            continue;
        if (i == gBattlerPartyIndexes[battlerIn2])
            continue;
        if (i == *(gBattleStruct->monToSwitchIntoId + battlerIn1))
            continue;
        if (i == *(gBattleStruct->monToSwitchIntoId + battlerIn2))
            continue;
        if (IsAceMon(battler, i))
        {
            hasAceMon = TRUE;
            continue;
        }

        availableToSwitch++;
    }

    if (availableToSwitch == 0)
    {
        if (hasAceMon) // If the ace mon is the only available mon, use it
            availableToSwitch++;
        else
            return FALSE;
    }

    //NOTE: The sequence of the below functions matter! Do not change unless you have carefully considered the outcome.
    //Since the order is sequencial, and some of these functions prompt switch to specific party members.

    //These Functions can prompt switch to specific party members
    if (ShouldSwitchIfWonderGuard(battler))
        return TRUE;
    if (ShouldSwitchIfGameStatePrompt(battler))
        return TRUE;
    if (FindMonThatAbsorbsOpponentsMove(battler))
        return TRUE;

    //These Functions can prompt switch to generic pary members
    if (ShouldSwitchIfAllBadMoves(battler))
        return TRUE;
    if (ShouldSwitchIfAbilityBenefit(battler))
        return TRUE;

    //Removing switch capabilites under specific conditions
    //These Functions prevent the "FindMonWithFlagsAndSuperEffective" from getting out of hand.
    if (HasSuperEffectiveMoveAgainstOpponents(battler, FALSE))
        return FALSE;
    if (AreStatsRaised(battler))
        return FALSE;

    //Default Function
    //Can prompt switch if AI has a pokemon in party that resists current opponent & has super effective move
    if (FindMonWithFlagsAndSuperEffective(battler, MOVE_RESULT_DOESNT_AFFECT_FOE, 2)
        || FindMonWithFlagsAndSuperEffective(battler, MOVE_RESULT_NOT_VERY_EFFECTIVE, 3))
        return TRUE;

    return FALSE;
}

void AI_TrySwitchOrUseItem(u32 battler)
{
    struct Pokemon *party;
    u8 battlerIn1, battlerIn2;
    s32 firstId;
    s32 lastId; // + 1
    u8 battlerPosition = GetBattlerPosition(battler);

    if (GetBattlerSide(battler) == B_SIDE_PLAYER)
        party = gPlayerParty;
    else
        party = gEnemyParty;

    if (gBattleTypeFlags & BATTLE_TYPE_TRAINER)
    {
        if (ShouldSwitch(battler))
        {
            if (*(gBattleStruct->AI_monToSwitchIntoId + battler) == PARTY_SIZE)
            {
                s32 monToSwitchId = GetMostSuitableMonToSwitchInto(battler);
                if (monToSwitchId == PARTY_SIZE)
                {
                    if (!(gBattleTypeFlags & BATTLE_TYPE_DOUBLE))
                    {
                        battlerIn1 = GetBattlerAtPosition(battlerPosition);
                        battlerIn2 = battlerIn1;
                    }
                    else
                    {
                        battlerIn1 = GetBattlerAtPosition(battlerPosition);
                        battlerIn2 = GetBattlerAtPosition(BATTLE_PARTNER(battlerPosition));
                    }

                    GetAIPartyIndexes(battler, &firstId, &lastId);

                    for (monToSwitchId = (lastId-1); monToSwitchId >= firstId; monToSwitchId--)
                    {
                        if (!IsValidForBattle(&party[monToSwitchId]))
                            continue;
                        if (monToSwitchId == gBattlerPartyIndexes[battlerIn1])
                            continue;
                        if (monToSwitchId == gBattlerPartyIndexes[battlerIn2])
                            continue;
                        if (monToSwitchId == *(gBattleStruct->monToSwitchIntoId + battlerIn1))
                            continue;
                        if (monToSwitchId == *(gBattleStruct->monToSwitchIntoId + battlerIn2))
                            continue;
                        if (IsAceMon(battler, monToSwitchId))
                            continue;

                        break;
                    }
                }

                *(gBattleStruct->AI_monToSwitchIntoId + battler) = monToSwitchId;
            }

            *(gBattleStruct->monToSwitchIntoId + battler) = *(gBattleStruct->AI_monToSwitchIntoId + battler);
            return;
        }
        else if (ShouldUseItem(battler))
        {
            return;
        }
    }

    BtlController_EmitTwoReturnValues(battler, BUFFER_B, B_ACTION_USE_MOVE, BATTLE_OPPOSITE(battler) << 8);
}

// If there are two(or more) mons to choose from, always choose one that has baton pass
// as most often it can't do much on its own.
static u32 GetBestMonBatonPass(struct Pokemon *party, int firstId, int lastId, u8 invalidMons, int aliveCount, u32 battler, u32 opposingBattler)
{
    int i, j, bits = 0;

    for (i = firstId; i < lastId; i++)
    {
        if (invalidMons & gBitTable[i])
            continue;
        if (IsAiPartyMonOHKOBy(battler, opposingBattler, &party[i]))
            continue;

        for (j = 0; j < MAX_MON_MOVES; j++)
        {
            if (GetMonData(&party[i], MON_DATA_MOVE1 + j, NULL) == MOVE_BATON_PASS)
            {
                bits |= gBitTable[i];
                break;
            }
        }
    }

    if ((aliveCount == 2 || (aliveCount > 2 && Random() % 3 == 0)) && bits)
    {
        do
        {
            i = (Random() % (lastId - firstId)) + firstId;
        } while (!(bits & gBitTable[i]));
        return i;
    }

    return PARTY_SIZE;
}

static u32 GetBestMonTypeMatchup(struct Pokemon *party, int firstId, int lastId, u8 invalidMons, u32 battler, u32 opposingBattler)
{
    int i, bits = 0;

    while (bits != 0x3F) // All mons were checked.
    {
        uq4_12_t bestResist = UQ_4_12(1.0);
        int bestMonId = PARTY_SIZE;
        // Find the mon whose type is the most suitable defensively.
        for (i = firstId; i < lastId; i++)
        {
            if (!(gBitTable[i] & invalidMons) && !(gBitTable[i] & bits))
            {
                u16 species = GetMonData(&party[i], MON_DATA_SPECIES);
                uq4_12_t typeEffectiveness = UQ_4_12(1.0);

                u8 atkType1 = gBattleMons[opposingBattler].type1;
                u8 atkType2 = gBattleMons[opposingBattler].type2;
                u8 defType1 = gSpeciesInfo[species].types[0];
                u8 defType2 = gSpeciesInfo[species].types[1];

                if (IsAiPartyMonOHKOBy(battler, opposingBattler, &party[i]))
                    continue;

                typeEffectiveness = uq4_12_multiply(typeEffectiveness, (GetTypeModifier(atkType1, defType1)));
                if (atkType2 != atkType1)
                    typeEffectiveness = uq4_12_multiply(typeEffectiveness, (GetTypeModifier(atkType2, defType1)));
                if (defType2 != defType1)
                {
                    typeEffectiveness = uq4_12_multiply(typeEffectiveness, (GetTypeModifier(atkType1, defType2)));
                    if (atkType2 != atkType1)
                        typeEffectiveness = uq4_12_multiply(typeEffectiveness, (GetTypeModifier(atkType2, defType2)));
                }
                if (typeEffectiveness < bestResist)
                {
                    bestResist = typeEffectiveness;
                    bestMonId = i;
                }
            }
        }

        // Ok, we know the mon has the right typing but does it have at least one super effective move?
        if (bestMonId != PARTY_SIZE)
        {
            for (i = 0; i < MAX_MON_MOVES; i++)
            {
                u32 move = GetMonData(&party[bestMonId], MON_DATA_MOVE1 + i);
                if (move != MOVE_NONE && AI_GetTypeEffectiveness(move, battler, opposingBattler) >= UQ_4_12(2.0))
                    break;
            }

            if (i != MAX_MON_MOVES)
                return bestMonId; // Has both the typing and at least one super effective move.

            bits |= gBitTable[bestMonId]; // Sorry buddy, we want something better.
        }
        else
        {
            bits = 0x3F; // No viable mon to switch.
        }
    }

    return PARTY_SIZE;
}

static u32 GetBestMonDmg(struct Pokemon *party, int firstId, int lastId, u8 invalidMons, u32 battler, u32 opposingBattler)
{
    int i, j;
    int dmg, bestDmg = 0;
    int bestMonId = PARTY_SIZE;

    gMoveResultFlags = 0;
    // If we couldn't find the best mon in terms of typing, find the one that deals most damage.
    for (i = firstId; i < lastId; i++)
    {
        if (gBitTable[i] & invalidMons)
            continue;
        if (IsAiPartyMonOHKOBy(battler, opposingBattler, &party[i]))
            continue;

        dmg = AI_CalcPartyMonBestMoveDamage(battler, opposingBattler, &party[i], NULL);
        if (bestDmg < dmg)
        {
            bestDmg = dmg;
            bestMonId = i;
        }
    }

    return bestMonId;
}

u8 GetMostSuitableMonToSwitchInto(u32 battler)
{
    u32 opposingBattler = 0;
    u32 bestMonId = PARTY_SIZE;
    u8 battlerIn1 = 0, battlerIn2 = 0;
    s32 firstId = 0;
    s32 lastId = 0; // + 1
    struct Pokemon *party;
    s32 i, j, aliveCount = 0;
    u32 invalidMons = 0, aceMonId = PARTY_SIZE;

    if (*(gBattleStruct->monToSwitchIntoId + battler) != PARTY_SIZE)
        return *(gBattleStruct->monToSwitchIntoId + battler);
    if (gBattleTypeFlags & BATTLE_TYPE_ARENA)
        return gBattlerPartyIndexes[battler] + 1;

    if (gBattleTypeFlags & BATTLE_TYPE_DOUBLE)
    {
        battlerIn1 = battler;
        if (gAbsentBattlerFlags & gBitTable[GetBattlerAtPosition(BATTLE_PARTNER(GetBattlerPosition(battler)))])
            battlerIn2 = battler;
        else
            battlerIn2 = GetBattlerAtPosition(BATTLE_PARTNER(GetBattlerPosition(battler)));

        opposingBattler = BATTLE_OPPOSITE(battlerIn1);
        if (gAbsentBattlerFlags & gBitTable[opposingBattler])
            opposingBattler ^= BIT_FLANK;
    }
    else
    {
        opposingBattler = GetBattlerAtPosition(BATTLE_OPPOSITE(GetBattlerPosition(battler)));
        battlerIn1 = battler;
        battlerIn2 = battler;
    }

    GetAIPartyIndexes(battler, &firstId, &lastId);

    if (GetBattlerSide(battler) == B_SIDE_PLAYER)
        party = gPlayerParty;
    else
        party = gEnemyParty;

    // Get invalid slots ids.
    for (i = firstId; i < lastId; i++)
    {
        if (!IsValidForBattle(&party[i])
            || gBattlerPartyIndexes[battlerIn1] == i
            || gBattlerPartyIndexes[battlerIn2] == i
            || i == *(gBattleStruct->monToSwitchIntoId + battlerIn1)
            || i == *(gBattleStruct->monToSwitchIntoId + battlerIn2)
            || (GetMonAbility(&party[i]) == ABILITY_TRUANT && IsTruantMonVulnerable(battler, opposingBattler))) // While not really invalid per say, not really wise to switch into this mon.)
        {
            invalidMons |= gBitTable[i];
        }
        else if (IsAceMon(battler, i))// Save Ace Pokemon for last.
        {
            aceMonId = i;
            invalidMons |= gBitTable[i];
        }
        else
        {
            aliveCount++;
        }
    }

    bestMonId = GetBestMonBatonPass(party, firstId, lastId, invalidMons, aliveCount, battler, opposingBattler);
    if (bestMonId != PARTY_SIZE)
        return bestMonId;

    bestMonId = GetBestMonTypeMatchup(party, firstId, lastId, invalidMons, battler, opposingBattler);
    if (bestMonId != PARTY_SIZE)
        return bestMonId;

    bestMonId = GetBestMonDmg(party, firstId, lastId, invalidMons, battler, opposingBattler);
    if (bestMonId != PARTY_SIZE)
        return bestMonId;

    // If ace mon is the last available Pokemon and switch move was used - switch to the mon.
    if (aceMonId != PARTY_SIZE)
        return aceMonId;

    return PARTY_SIZE;
}

static bool32 AiExpectsToFaintPlayer(u32 battler)
{
    bool32 canFaintPlayer;
    u32 i;
    u8 target = gBattleStruct->aiChosenTarget[battler];

    if (gBattleStruct->aiMoveOrAction[battler] > 3)
        return FALSE; // AI not planning to use move

    if (GetBattlerSide(target) != GetBattlerSide(battler)
      && CanIndexMoveFaintTarget(battler, target, gBattleStruct->aiMoveOrAction[battler], 0)
      && AI_WhoStrikesFirst(battler, target, GetAIChosenMove(battler)) == AI_IS_FASTER) {
        // We expect to faint the target and move first -> dont use an item
        return TRUE;
    }

    return FALSE;
}

static bool8 ShouldUseItem(u32 battler)
{
    struct Pokemon *party;
    s32 i;
    u8 validMons = 0;
    bool8 shouldUse = FALSE;

    // If teaming up with player and Pokemon is on the right, or Pokemon is currently held by Sky Drop
    if ((gBattleTypeFlags & BATTLE_TYPE_INGAME_PARTNER && GetBattlerPosition(battler) == B_POSITION_PLAYER_RIGHT)
       || gStatuses3[battler] & STATUS3_SKY_DROPPED)
        return FALSE;

    if (gStatuses3[battler] & STATUS3_EMBARGO)
        return FALSE;

    if (AiExpectsToFaintPlayer(battler))
        return FALSE;

    if (GetBattlerSide(battler) == B_SIDE_PLAYER)
        party = gPlayerParty;
    else
        party = gEnemyParty;

    for (i = 0; i < PARTY_SIZE; i++)
    {
        if (IsValidForBattle(&party[i]))
        {
            validMons++;
        }
    }

    for (i = 0; i < MAX_TRAINER_ITEMS; i++)
    {
        u16 item;
        const u8 *itemEffects;
        u8 paramOffset;
        u8 battlerSide;

        item = gBattleResources->battleHistory->trainerItems[i];
        if (item == ITEM_NONE)
            continue;
        itemEffects = GetItemEffect(item);
        if (itemEffects == NULL)
            continue;

        switch (ItemId_GetBattleUsage(item))
        {
        case EFFECT_ITEM_HEAL_AND_CURE_STATUS:
            shouldUse = AI_ShouldHeal(battler, 0);
            break;
        case EFFECT_ITEM_RESTORE_HP:
            shouldUse = AI_ShouldHeal(battler, itemEffects[GetItemEffectParamOffset(battler, item, 4, 4)]);
            break;
        case EFFECT_ITEM_CURE_STATUS:
            if (itemEffects[3] & ITEM3_SLEEP && gBattleMons[battler].status1 & STATUS1_SLEEP)
                shouldUse = TRUE;
            if (itemEffects[3] & ITEM3_POISON && (gBattleMons[battler].status1 & STATUS1_POISON
                                               || gBattleMons[battler].status1 & STATUS1_TOXIC_POISON))
                shouldUse = TRUE;
            if (itemEffects[3] & ITEM3_BURN && gBattleMons[battler].status1 & STATUS1_BURN)
                shouldUse = TRUE;
            if (itemEffects[3] & ITEM3_FREEZE && (gBattleMons[battler].status1 & STATUS1_FREEZE || gBattleMons[battler].status1 & STATUS1_FROSTBITE))
                shouldUse = TRUE;
            if (itemEffects[3] & ITEM3_PARALYSIS && gBattleMons[battler].status1 & STATUS1_PARALYSIS)
                shouldUse = TRUE;
            if (itemEffects[3] & ITEM3_CONFUSION && gBattleMons[battler].status2 & STATUS2_CONFUSION)
                shouldUse = TRUE;
            break;
        case EFFECT_ITEM_INCREASE_STAT:
        case EFFECT_ITEM_INCREASE_ALL_STATS:
            if (!gDisableStructs[battler].isFirstTurn
                || AI_OpponentCanFaintAiWithMod(battler, 0))
                break;
            shouldUse = TRUE;
            break;
        case EFFECT_ITEM_SET_FOCUS_ENERGY:
            if (!gDisableStructs[battler].isFirstTurn
                || gBattleMons[battler].status2 & STATUS2_FOCUS_ENERGY
                || AI_OpponentCanFaintAiWithMod(battler, 0))
                break;
            shouldUse = TRUE;
            break;
        case EFFECT_ITEM_SET_MIST:
            battlerSide = GetBattlerSide(battler);
            if (gDisableStructs[battler].isFirstTurn && gSideTimers[battlerSide].mistTimer == 0)
                shouldUse = TRUE;
            break;
        case EFFECT_ITEM_REVIVE:
            gBattleStruct->itemPartyIndex[battler] = GetFirstFaintedPartyIndex(battler);
            if (gBattleStruct->itemPartyIndex[battler] != PARTY_SIZE) // Revive if possible.
                shouldUse = TRUE;
            break;
        default:
            return FALSE;
        }
        if (shouldUse)
        {
            // Set selected party ID to current battler if none chosen.
            if (gBattleStruct->itemPartyIndex[battler] == PARTY_SIZE)
                gBattleStruct->itemPartyIndex[battler] = gBattlerPartyIndexes[battler];
            BtlController_EmitTwoReturnValues(battler, BUFFER_B, B_ACTION_USE_ITEM, 0);
            gBattleStruct->chosenItem[battler] = item;
            gBattleResources->battleHistory->trainerItems[i] = 0;
            return shouldUse;
        }
    }

    return FALSE;
}

static bool32 AI_ShouldHeal(u32 battler, u32 healAmount)
{
    bool32 shouldHeal = FALSE;

    if (gBattleMons[battler].hp < gBattleMons[battler].maxHP / 4
     || gBattleMons[battler].hp == 0
     || (healAmount != 0 && gBattleMons[battler].maxHP - gBattleMons[battler].hp > healAmount)) {
        // We have low enough HP to consider healing
        shouldHeal = !AI_OpponentCanFaintAiWithMod(battler, healAmount); // if target can kill us even after we heal, why bother
    }

    return shouldHeal;
}

static bool32 AI_OpponentCanFaintAiWithMod(u32 battler, u32 healAmount)
{
    u32 i;
    // Check special cases to NOT heal
    for (i = 0; i < gBattlersCount; i++) {
        if (GetBattlerSide(i) == B_SIDE_PLAYER) {
            if (CanTargetFaintAiWithMod(i, battler, healAmount, 0)) {
                // Target is expected to faint us
                return TRUE;
            }
        }
    }
    return FALSE;
}

static bool32 IsAiPartyMonOHKOBy(u32 battlerAi, u32 battlerAtk, struct Pokemon *aiMon)
{
    bool32 ret = FALSE;
    struct BattlePokemon *savedBattleMons;
    s32 hp = GetMonData(aiMon, MON_DATA_HP);
    s32 bestDmg = AI_CalcPartyMonBestMoveDamage(battlerAtk, battlerAi, NULL, aiMon);

    switch (GetNoOfHitsToKO(bestDmg, hp))
    {
    case 1:
        ret = TRUE;
        break;
    case 2: // if AI mon is faster allow 2 turns
        savedBattleMons = AllocSaveBattleMons();
        PokemonToBattleMon(aiMon, &gBattleMons[battlerAi]);
        if (AI_WhoStrikesFirst(battlerAi, battlerAtk, 0) == AI_IS_SLOWER)
            ret = TRUE;
        else
            ret = FALSE;
        FreeRestoreBattleMons(savedBattleMons);
        break;
    }

    return ret;
}<|MERGE_RESOLUTION|>--- conflicted
+++ resolved
@@ -60,17 +60,11 @@
 
 static bool8 ShouldSwitchIfAllBadMoves(u32 battler)
 {
-    if (AI_DATA->shouldSwitchMon & gBitTable[gActiveBattler])
-    {
-<<<<<<< HEAD
-        gBattleResources->ai->switchMon = 0;
-        *(gBattleStruct->AI_monToSwitchIntoId + battler) = PARTY_SIZE;
+    if (AI_DATA->shouldSwitchMon & gBitTable[battler])
+    {
+        AI_DATA->shouldSwitchMon &= ~(gBitTable[battler]);
+        gBattleStruct->AI_monToSwitchIntoId[battler] = AI_DATA->monToSwitchId[battler];
         BtlController_EmitTwoReturnValues(battler, BUFFER_B, B_ACTION_SWITCH, 0);
-=======
-        AI_DATA->shouldSwitchMon &= ~(gBitTable[gActiveBattler]);
-        gBattleStruct->AI_monToSwitchIntoId[gActiveBattler] = AI_DATA->monToSwitchId[gActiveBattler];
-        BtlController_EmitTwoReturnValues(BUFFER_B, B_ACTION_SWITCH, 0);
->>>>>>> deb20552
         return TRUE;
     }
     else
