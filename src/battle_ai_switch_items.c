--- conflicted
+++ resolved
@@ -42,7 +42,6 @@
     // Modify these cases if you want unique behaviour based on other data (trainer class, difficulty, etc.)
     switch(shouldSwitchScenario)
     {
-<<<<<<< HEAD
         case SHOULD_SWITCH_WONDER_GUARD:
             return SHOULD_SWITCH_WONDER_GUARD_PERCENTAGE;
         case SHOULD_SWITCH_ABSORBS_MOVE:
@@ -122,10 +121,6 @@
     if (AI_THINKING_STRUCT->aiFlags[GetThinkingBattler(battler)] & AI_FLAG_DOUBLE_ACE_POKEMON
             && !gBattleStruct->battlerState[battler].forcedSwitch
             && (monPartyId == CalculateEnemyPartyCount()-1 || monPartyId == CalculateEnemyPartyCount()-2))
-=======
-        *(gBattleStruct->AI_monToSwitchIntoId + gActiveBattler) = PARTY_SIZE;
-        BtlController_EmitTwoReturnValues(B_COMM_TO_ENGINE, B_ACTION_SWITCH, 0);
->>>>>>> c39ef1a0
         return TRUE;
     return FALSE;
 }
@@ -410,16 +405,9 @@
             move = GetMonData(&party[i], MON_DATA_MOVE1 + j);
             if (move != MOVE_NONE)
             {
-<<<<<<< HEAD
                 // Found a mon
                 if (AI_GetMoveEffectiveness(move, battler, opposingBattler) >= UQ_4_12(2.0) && RandomPercentage(RNG_AI_SWITCH_WONDER_GUARD, GetSwitchChance(SHOULD_SWITCH_WONDER_GUARD)))
                     return SetSwitchinAndSwitch(battler, i);
-=======
-                // We found a mon.
-                *(gBattleStruct->AI_monToSwitchIntoId + gActiveBattler) = i;
-                BtlController_EmitTwoReturnValues(B_COMM_TO_ENGINE, B_ACTION_SWITCH, 0);
-                return TRUE;
->>>>>>> c39ef1a0
             }
         }
     }
@@ -549,16 +537,9 @@
 
         for (j = 0; j < numAbsorbingAbilities; j++)
         {
-<<<<<<< HEAD
             // Found a mon
             if (absorbingTypeAbilities[j] == monAbility && RandomPercentage(RNG_AI_SWITCH_ABSORBING, GetSwitchChance(SHOULD_SWITCH_ABSORBS_MOVE)))
                 return SetSwitchinAndSwitch(battler, i);
-=======
-            // we found a mon.
-            *(gBattleStruct->AI_monToSwitchIntoId + gActiveBattler) = i;
-            BtlController_EmitTwoReturnValues(B_COMM_TO_ENGINE, B_ACTION_SWITCH, 0);
-            return TRUE;
->>>>>>> c39ef1a0
         }
     }
     return FALSE;
@@ -602,7 +583,6 @@
 
     for (i = firstId; i < lastId; i++)
     {
-<<<<<<< HEAD
         if (IsAceMon(battler, i))
             return FALSE;
 
@@ -614,11 +594,6 @@
             if (i == AI_DATA->mostSuitableMonId[battler] && RandomPercentage(RNG_AI_SWITCH_FREE_TURN, GetSwitchChance(SHOULD_SWITCH_FREE_TURN)))
                 return SetSwitchinAndSwitch(battler, PARTY_SIZE);
         }
-=======
-        *(gBattleStruct->AI_monToSwitchIntoId + gActiveBattler) = PARTY_SIZE;
-        BtlController_EmitTwoReturnValues(B_COMM_TO_ENGINE, B_ACTION_SWITCH, 0);
-        return TRUE;
->>>>>>> c39ef1a0
     }
     return FALSE;
 }
@@ -641,7 +616,6 @@
 
     if (AI_THINKING_STRUCT->aiFlags[GetThinkingBattler(battler)] & AI_FLAG_SMART_SWITCHING)
     {
-<<<<<<< HEAD
         //Yawn
         if (gStatuses3[battler] & STATUS3_YAWN
             && CanBeSlept(battler, monAbility, BLOCKED_BY_SLEEP_CLAUSE)
@@ -719,11 +693,6 @@
             && AI_DATA->mostSuitableMonId[battler] != PARTY_SIZE
             && RandomPercentage(RNG_AI_SWITCH_INFATUATION, GetSwitchChance(SHOULD_SWITCH_INFATUATION)))
             return SetSwitchinAndSwitch(battler, PARTY_SIZE);
-=======
-        *(gBattleStruct->AI_monToSwitchIntoId + gActiveBattler) = PARTY_SIZE;
-        BtlController_EmitTwoReturnValues(B_COMM_TO_ENGINE, B_ACTION_SWITCH, 0);
-        return TRUE;
->>>>>>> c39ef1a0
     }
 
     return FALSE;
@@ -740,7 +709,6 @@
 
     switch(AI_DATA->abilities[battler])
     {
-<<<<<<< HEAD
         case ABILITY_NATURAL_CURE:
             //Attempt to cure bad ailment
             if (gBattleMons[battler].status1 & (STATUS1_SLEEP | STATUS1_FREEZE | STATUS1_TOXIC_POISON)
@@ -769,11 +737,6 @@
 
         default:
             return FALSE;
-=======
-        *(gBattleStruct->AI_monToSwitchIntoId + gActiveBattler) = PARTY_SIZE;
-        BtlController_EmitTwoReturnValues(B_COMM_TO_ENGINE, B_ACTION_SWITCH, 0);
-        return TRUE;
->>>>>>> c39ef1a0
     }
 
     return SetSwitchinAndSwitch(battler, PARTY_SIZE);
@@ -902,18 +865,8 @@
                 if (move == 0)
                     continue;
 
-<<<<<<< HEAD
                 if (AI_GetMoveEffectiveness(move, battler, battlerIn1) >= UQ_4_12(2.0) && (RandomPercentage(RNG_AI_SWITCH_SE_DEFENSIVE, percentChance) || AI_DATA->aiSwitchPredictionInProgress))
                     return SetSwitchinAndSwitch(battler, i);
-=======
-                moveFlags = AI_TypeCalc(move, gBattleMons[battlerIn1].species, gBattleMons[battlerIn1].ability);
-                if (moveFlags & MOVE_RESULT_SUPER_EFFECTIVE && Random() % moduloPercent == 0)
-                {
-                    *(gBattleStruct->AI_monToSwitchIntoId + gActiveBattler) = i;
-                    BtlController_EmitTwoReturnValues(B_COMM_TO_ENGINE, B_ACTION_SWITCH, 0);
-                    return TRUE;
-                }
->>>>>>> c39ef1a0
             }
         }
     }
@@ -1291,11 +1244,7 @@
         }
     }
 
-<<<<<<< HEAD
-    BtlController_EmitTwoReturnValues(battler, BUFFER_B, B_ACTION_USE_MOVE, BATTLE_OPPOSITE(battler) << 8);
-=======
-    BtlController_EmitTwoReturnValues(B_COMM_TO_ENGINE, B_ACTION_USE_MOVE, BATTLE_OPPOSITE(gActiveBattler) << 8);
->>>>>>> c39ef1a0
+    BtlController_EmitTwoReturnValues(battler, B_COMM_TO_ENGINE, B_ACTION_USE_MOVE, BATTLE_OPPOSITE(battler) << 8);
 }
 
 // If there are two(or more) mons to choose from, always choose one that has baton pass
@@ -2359,18 +2308,12 @@
         }
         if (shouldUse)
         {
-<<<<<<< HEAD
             // Set selected party ID to current battler if none chosen.
             if (gBattleStruct->itemPartyIndex[battler] == PARTY_SIZE)
                 gBattleStruct->itemPartyIndex[battler] = gBattlerPartyIndexes[battler];
-            BtlController_EmitTwoReturnValues(battler, BUFFER_B, B_ACTION_USE_ITEM, 0);
+            BtlController_EmitTwoReturnValues(battler, B_COMM_TO_ENGINE, B_ACTION_USE_ITEM, 0);
             gBattleStruct->chosenItem[battler] = item;
             gBattleResources->battleHistory->trainerItems[i] = 0;
-=======
-            BtlController_EmitTwoReturnValues(B_COMM_TO_ENGINE, B_ACTION_USE_ITEM, 0);
-            *(gBattleStruct->chosenItem + (gActiveBattler / 2) * 2) = item;
-            gBattleResources->battleHistory->trainerItems[i] = ITEM_NONE;
->>>>>>> c39ef1a0
             return shouldUse;
         }
     }
