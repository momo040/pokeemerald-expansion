--- conflicted
+++ resolved
@@ -277,12 +277,8 @@
 
 bool8 IsHoldingItemAllowed(u16 itemId)
 {
-<<<<<<< HEAD
+    // Enigma Berry can't be held in link areas
     if (itemId != ITEM_ENIGMA_BERRY_E_READER)
-=======
-    // Enigma Berry can't be held in link areas
-    if (itemId != ITEM_ENIGMA_BERRY)
->>>>>>> 29b6276e
         return TRUE;
     else if (gSaveBlock1Ptr->location.mapGroup == MAP_GROUP(TRADE_CENTER) 
           && gSaveBlock1Ptr->location.mapNum == MAP_NUM(TRADE_CENTER))
