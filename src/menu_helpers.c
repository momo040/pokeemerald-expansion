--- conflicted
+++ resolved
@@ -277,17 +277,10 @@
 
 bool8 IsHoldingItemAllowed(u16 itemId)
 {
-<<<<<<< HEAD
     // e-Reader Enigma Berry can't be held in link areas
     if (itemId == ITEM_ENIGMA_BERRY_E_READER
-     && ((gSaveBlock1Ptr->location.mapGroup == MAP_GROUP(TRADE_CENTER)
-       && gSaveBlock1Ptr->location.mapNum == MAP_NUM(TRADE_CENTER))
-=======
-    // Enigma Berry can't be held in link areas
-    if (itemId == ITEM_ENIGMA_BERRY
      && ((gSaveBlock1Ptr->location.mapGroup == MAP_GROUP(MAP_TRADE_CENTER)
        && gSaveBlock1Ptr->location.mapNum == MAP_NUM(MAP_TRADE_CENTER))
->>>>>>> e4e90eac
        || InUnionRoom() == TRUE))
         return FALSE;
     else
