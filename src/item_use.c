--- conflicted
+++ resolved
@@ -101,13 +101,8 @@
     if (gSpecialVar_ItemId == ITEM_ENIGMA_BERRY)
         type = gTasks[taskId].tEnigmaBerryType - 1;
     else
-<<<<<<< HEAD
-        type = ItemId_GetType(gSpecialVar_ItemId) - 1;
+        type = GetItemType(gSpecialVar_ItemId) - 1;
     if (CurrentBattlePyramidLocation() == PYRAMID_LOCATION_NONE)
-=======
-        type = GetItemType(gSpecialVar_ItemId) - 1;
-    if (!InBattlePyramid())
->>>>>>> 670d3a6c
     {
         gBagMenu->newScreenCallback = sItemUseCallbacks[type];
         Task_FadeAndCloseBagMenu(taskId);
