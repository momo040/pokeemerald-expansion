#include "global.h"
#include "item_use.h"
#include "battle.h"
#include "battle_anim.h"
#include "battle_pyramid.h"
#include "battle_pyramid_bag.h"
#include "berry.h"
#include "berry_powder.h"
#include "bike.h"
#include "coins.h"
#include "data.h"
#include "debug.h"
#include "event_data.h"
#include "event_object_lock.h"
#include "event_object_movement.h"
#include "event_scripts.h"
#include "fieldmap.h"
#include "field_effect.h"
#include "field_player_avatar.h"
#include "field_screen_effect.h"
#include "field_weather.h"
#include "item.h"
#include "item_menu.h"
#include "item_use.h"
#include "mail.h"
#include "main.h"
#include "menu.h"
#include "menu_helpers.h"
#include "metatile_behavior.h"
#include "overworld.h"
#include "palette.h"
#include "party_menu.h"
#include "pokeblock.h"
#include "pokemon.h"
#include "script.h"
#include "sound.h"
#include "strings.h"
#include "string_util.h"
#include "task.h"
#include "text.h"
#include "constants/event_bg.h"
#include "constants/event_objects.h"
#include "constants/item_effects.h"
#include "constants/items.h"
#include "constants/songs.h"

static void SetUpItemUseCallback(u8);
static void FieldCB_UseItemOnField(void);
static void Task_CallItemUseOnFieldCallback(u8);
static void Task_UseItemfinder(u8);
static void Task_CloseItemfinderMessage(u8);
static void Task_HiddenItemNearby(u8);
static void Task_StandingOnHiddenItem(u8);
static bool8 ItemfinderCheckForHiddenItems(const struct MapEvents *, u8);
static u8 GetDirectionToHiddenItem(s16, s16);
static void PlayerFaceHiddenItem(u8);
static void CheckForHiddenItemsInMapConnection(u8);
static void Task_OpenRegisteredPokeblockCase(u8);
static void ItemUseOnFieldCB_Bike(u8);
static void ItemUseOnFieldCB_Rod(u8);
static void ItemUseOnFieldCB_Itemfinder(u8);
static void ItemUseOnFieldCB_Berry(u8);
static void ItemUseOnFieldCB_WailmerPailBerry(u8);
static void ItemUseOnFieldCB_WailmerPailSudowoodo(u8);
static bool8 TryToWaterSudowoodo(void);
static void BootUpSoundTMHM(u8);
static void Task_ShowTMHMContainedMessage(u8);
static void UseTMHMYesNo(u8);
static void UseTMHM(u8);
static void Task_StartUseRepel(u8);
static void Task_UseRepel(u8);
static void Task_CloseCantUseKeyItemMessage(u8);
static void SetDistanceOfClosestHiddenItem(u8, s16, s16);
static void CB2_OpenPokeblockFromBag(void);

// EWRAM variables
EWRAM_DATA static void(*sItemUseOnFieldCB)(u8 taskId) = NULL;

// Below is set TRUE by UseRegisteredKeyItemOnField
#define tUsingRegisteredKeyItem  data[3]

// UB here if an item with type ITEM_USE_MAIL or ITEM_USE_BAG_MENU uses SetUpItemUseCallback
// Never occurs in vanilla, but can occur with improperly created items
static const MainCallback sItemUseCallbacks[] =
{
    [ITEM_USE_PARTY_MENU - 1]  = CB2_ShowPartyMenuForItemUse,
    [ITEM_USE_FIELD - 1]       = CB2_ReturnToField,
    [ITEM_USE_PBLOCK_CASE - 1] = NULL,
};

static const u8 sClockwiseDirections[] = {DIR_NORTH, DIR_EAST, DIR_SOUTH, DIR_WEST};

static const struct YesNoFuncTable sUseTMHMYesNoFuncTable =
{
    .yesFunc = UseTMHM,
    .noFunc = CloseItemMessage,
};

#define tEnigmaBerryType data[4]
static void SetUpItemUseCallback(u8 taskId)
{
    u8 type;
    if (gSpecialVar_ItemId == ITEM_ENIGMA_BERRY_E_READER)
        type = gTasks[taskId].tEnigmaBerryType - 1;
    else
        type = ItemId_GetType(gSpecialVar_ItemId) - 1;
    if (!InBattlePyramid())
    {
        gBagMenu->newScreenCallback = sItemUseCallbacks[type];
        Task_FadeAndCloseBagMenu(taskId);
    }
    else
    {
        gPyramidBagMenu->newScreenCallback = sItemUseCallbacks[type];
        CloseBattlePyramidBag(taskId);
    }
}

static void SetUpItemUseOnFieldCallback(u8 taskId)
{
    if (gTasks[taskId].tUsingRegisteredKeyItem != TRUE)
    {
        gFieldCallback = FieldCB_UseItemOnField;
        SetUpItemUseCallback(taskId);
    }
    else
        sItemUseOnFieldCB(taskId);
}

static void FieldCB_UseItemOnField(void)
{
    FadeInFromBlack();
    CreateTask(Task_CallItemUseOnFieldCallback, 8);
}

static void Task_CallItemUseOnFieldCallback(u8 taskId)
{
    if (IsWeatherNotFadingIn() == 1)
        sItemUseOnFieldCB(taskId);
}

static void DisplayCannotUseItemMessage(u8 taskId, bool8 isUsingRegisteredKeyItemOnField, const u8 *str)
{
    StringExpandPlaceholders(gStringVar4, str);
    if (!isUsingRegisteredKeyItemOnField)
    {
        if (!InBattlePyramid())
            DisplayItemMessage(taskId, FONT_NORMAL, gStringVar4, CloseItemMessage);
        else
            DisplayItemMessageInBattlePyramid(taskId, gText_DadsAdvice, Task_CloseBattlePyramidBagMessage);
    }
    else
        DisplayItemMessageOnField(taskId, gStringVar4, Task_CloseCantUseKeyItemMessage);
}

static void DisplayDadsAdviceCannotUseItemMessage(u8 taskId, bool8 isUsingRegisteredKeyItemOnField)
{
    DisplayCannotUseItemMessage(taskId, isUsingRegisteredKeyItemOnField, gText_DadsAdvice);
}

static void DisplayCannotDismountBikeMessage(u8 taskId, bool8 isUsingRegisteredKeyItemOnField)
{
    DisplayCannotUseItemMessage(taskId, isUsingRegisteredKeyItemOnField, gText_CantDismountBike);
}

static void Task_CloseCantUseKeyItemMessage(u8 taskId)
{
    ClearDialogWindowAndFrame(0, TRUE);
    DestroyTask(taskId);
    ScriptUnfreezeObjectEvents();
    UnlockPlayerFieldControls();
}

u8 CheckIfItemIsTMHMOrEvolutionStone(u16 itemId)
{
    if (ItemId_GetFieldFunc(itemId) == ItemUseOutOfBattle_TMHM)
        return 1;
    else if (ItemId_GetFieldFunc(itemId) == ItemUseOutOfBattle_EvolutionStone)
        return 2;
    else
        return 0;
}

// Mail in the bag menu can't have a message but it can be checked (view the mail background, no message)
static void CB2_CheckMail(void)
{
    struct Mail mail;
    mail.itemId = gSpecialVar_ItemId;
    ReadMail(&mail, CB2_ReturnToBagMenuPocket, FALSE);
}

void ItemUseOutOfBattle_Mail(u8 taskId)
{
    gBagMenu->newScreenCallback = CB2_CheckMail;
    Task_FadeAndCloseBagMenu(taskId);
}

void ItemUseOutOfBattle_Bike(u8 taskId)
{
    s16 *data = gTasks[taskId].data;
    s16 coordsY;
    s16 coordsX;
    u8 behavior;
    PlayerGetDestCoords(&coordsX, &coordsY);
    behavior = MapGridGetMetatileBehaviorAt(coordsX, coordsY);
    if (FlagGet(FLAG_SYS_CYCLING_ROAD) == TRUE || MetatileBehavior_IsVerticalRail(behavior) == TRUE || MetatileBehavior_IsHorizontalRail(behavior) == TRUE || MetatileBehavior_IsIsolatedVerticalRail(behavior) == TRUE || MetatileBehavior_IsIsolatedHorizontalRail(behavior) == TRUE)
        DisplayCannotDismountBikeMessage(taskId, tUsingRegisteredKeyItem);
    else
    {
        if (Overworld_IsBikingAllowed() == TRUE && IsBikingDisallowedByPlayer() == 0)
        {
            sItemUseOnFieldCB = ItemUseOnFieldCB_Bike;
            SetUpItemUseOnFieldCallback(taskId);
        }
        else
            DisplayDadsAdviceCannotUseItemMessage(taskId, tUsingRegisteredKeyItem);
    }
}

static void ItemUseOnFieldCB_Bike(u8 taskId)
{
    if (ItemId_GetSecondaryId(gSpecialVar_ItemId) == MACH_BIKE)
        GetOnOffBike(PLAYER_AVATAR_FLAG_MACH_BIKE);
    else // ACRO_BIKE
        GetOnOffBike(PLAYER_AVATAR_FLAG_ACRO_BIKE);
    ScriptUnfreezeObjectEvents();
    UnlockPlayerFieldControls();
    DestroyTask(taskId);
}

static bool32 CanFish(void)
{
    s16 x, y;
    u16 tileBehavior;

    GetXYCoordsOneStepInFrontOfPlayer(&x, &y);
    tileBehavior = MapGridGetMetatileBehaviorAt(x, y);

    if (MetatileBehavior_IsWaterfall(tileBehavior))
        return FALSE;

    if (TestPlayerAvatarFlags(PLAYER_AVATAR_FLAG_UNDERWATER))
        return FALSE;

    if (!TestPlayerAvatarFlags(PLAYER_AVATAR_FLAG_SURFING))
    {
        if (IsPlayerFacingSurfableFishableWater())
            return TRUE;
    }
    else
    {
        if (MetatileBehavior_IsSurfableWaterOrUnderwater(tileBehavior) && MapGridGetCollisionAt(x, y) == 0)
            return TRUE;
        if (MetatileBehavior_IsBridgeOverWaterNoEdge(tileBehavior) == TRUE)
            return TRUE;
    }

    return FALSE;
}

void ItemUseOutOfBattle_Rod(u8 taskId)
{
    if (CanFish() == TRUE)
    {
        sItemUseOnFieldCB = ItemUseOnFieldCB_Rod;
        SetUpItemUseOnFieldCallback(taskId);
    }
    else
        DisplayDadsAdviceCannotUseItemMessage(taskId, gTasks[taskId].tUsingRegisteredKeyItem);
}

static void ItemUseOnFieldCB_Rod(u8 taskId)
{
    StartFishing(ItemId_GetSecondaryId(gSpecialVar_ItemId));
    DestroyTask(taskId);
}

void ItemUseOutOfBattle_Itemfinder(u8 var)
{
    IncrementGameStat(GAME_STAT_USED_ITEMFINDER);
    sItemUseOnFieldCB = ItemUseOnFieldCB_Itemfinder;
    SetUpItemUseOnFieldCallback(var);
}

static void ItemUseOnFieldCB_Itemfinder(u8 taskId)
{
    if (ItemfinderCheckForHiddenItems(gMapHeader.events, taskId) == TRUE)
        gTasks[taskId].func = Task_UseItemfinder;
    else
        DisplayItemMessageOnField(taskId, gText_ItemFinderNothing, Task_CloseItemfinderMessage);
}

// Define itemfinder task data
#define tItemDistanceX    data[0]
#define tItemDistanceY    data[1]
#define tItemFound        data[2]
#define tCounter          data[3] // Used to count delay between beeps and rotations during player spin
#define tItemfinderBeeps  data[4]
#define tFacingDir        data[5]

static void Task_UseItemfinder(u8 taskId)
{
    u8 playerDir;
    u8 playerDirToItem;
    u8 i;
    s16 *data = gTasks[taskId].data;
    if (tCounter == 0)
    {
        if (tItemfinderBeeps == 4)
        {
            playerDirToItem = GetDirectionToHiddenItem(tItemDistanceX, tItemDistanceY);
            if (playerDirToItem != DIR_NONE)
            {
                PlayerFaceHiddenItem(sClockwiseDirections[playerDirToItem - 1]);
                gTasks[taskId].func = Task_HiddenItemNearby;
            }
            else
            {
                // Player is standing on hidden item
                playerDir = GetPlayerFacingDirection();
                for (i = 0; i < ARRAY_COUNT(sClockwiseDirections); i++)
                {
                    if (playerDir == sClockwiseDirections[i])
                        tFacingDir = (i + 1) & 3;
                }
                gTasks[taskId].func = Task_StandingOnHiddenItem;
                tCounter = 0;
                tItemFound = 0;
            }
            return;
        }
        PlaySE(SE_ITEMFINDER);
        tItemfinderBeeps++;
    }
    tCounter = (tCounter + 1) & 0x1F;
}

static void Task_CloseItemfinderMessage(u8 taskId)
{
    ClearDialogWindowAndFrame(0, TRUE);
    ScriptUnfreezeObjectEvents();
    UnlockPlayerFieldControls();
    DestroyTask(taskId);
}

static bool8 ItemfinderCheckForHiddenItems(const struct MapEvents *events, u8 taskId)
{
    int itemX, itemY;
    s16 playerX, playerY, i, distanceX, distanceY;
    PlayerGetDestCoords(&playerX, &playerY);
    gTasks[taskId].tItemFound = FALSE;

    for (i = 0; i < events->bgEventCount; i++)
    {
        // Check if there are any hidden items on the current map that haven't been picked up
        if (events->bgEvents[i].kind == BG_EVENT_HIDDEN_ITEM && !FlagGet(events->bgEvents[i].bgUnion.hiddenItem.hiddenItemId + FLAG_HIDDEN_ITEMS_START))
        {
            itemX = (u16)events->bgEvents[i].x + MAP_OFFSET;
            distanceX = itemX - playerX;
            itemY = (u16)events->bgEvents[i].y + MAP_OFFSET;
            distanceY = itemY - playerY;

            // Player can see 7 metatiles on either side horizontally
            // and 5 metatiles on either side vertically
            if (distanceX >= -7 && distanceX <= 7 && distanceY >= -5 && distanceY <= 5)
                SetDistanceOfClosestHiddenItem(taskId, distanceX, distanceY);
        }
    }

    CheckForHiddenItemsInMapConnection(taskId);
    if (gTasks[taskId].tItemFound == TRUE)
        return TRUE;
    else
        return FALSE;
}

static bool8 IsHiddenItemPresentAtCoords(const struct MapEvents *events, s16 x, s16 y)
{
    u8 bgEventCount = events->bgEventCount;
    struct BgEvent *bgEvent = events->bgEvents;
    int i;

    for (i = 0; i < bgEventCount; i++)
    {
        if (bgEvent[i].kind == BG_EVENT_HIDDEN_ITEM && x == (u16)bgEvent[i].x && y == (u16)bgEvent[i].y) // hidden item and coordinates matches x and y passed?
        {
            if (!FlagGet(bgEvent[i].bgUnion.hiddenItem.hiddenItemId + FLAG_HIDDEN_ITEMS_START))
                return TRUE;
            else
                return FALSE;
        }
    }
    return FALSE;
}

static bool8 IsHiddenItemPresentInConnection(struct MapConnection *connection, int x, int y)
{

    u16 localX, localY;
    u32 localOffset;
    s32 localLength;

    struct MapHeader const *const mapHeader = GetMapHeaderFromConnection(connection);

    switch (connection->direction)
    {
    // same weird temp variable behavior seen in IsHiddenItemPresentAtCoords
    case CONNECTION_NORTH:
        localOffset = connection->offset + MAP_OFFSET;
        localX = x - localOffset;
        localLength = mapHeader->mapLayout->height - MAP_OFFSET;
        localY = localLength + y; // additions are reversed for some reason
        break;
    case CONNECTION_SOUTH:
        localOffset = connection->offset + MAP_OFFSET;
        localX = x - localOffset;
        localLength = gMapHeader.mapLayout->height + MAP_OFFSET;
        localY = y - localLength;
        break;
    case CONNECTION_WEST:
        localLength = mapHeader->mapLayout->width - MAP_OFFSET;
        localX = localLength + x; // additions are reversed for some reason
        localOffset = connection->offset + MAP_OFFSET;
        localY = y - localOffset;
        break;
    case CONNECTION_EAST:
        localLength = gMapHeader.mapLayout->width + MAP_OFFSET;
        localX = x - localLength;
        localOffset = connection->offset + MAP_OFFSET;
        localY = y - localOffset;
        break;
    default:
        return FALSE;
    }
    return IsHiddenItemPresentAtCoords(mapHeader->events, localX, localY);
}

static void CheckForHiddenItemsInMapConnection(u8 taskId)
{
    s16 playerX, playerY;
    s16 x, y;
    s16 width = gMapHeader.mapLayout->width + MAP_OFFSET;
    s16 height = gMapHeader.mapLayout->height + MAP_OFFSET;

    s16 var1 = MAP_OFFSET;
    s16 var2 = MAP_OFFSET;

    PlayerGetDestCoords(&playerX, &playerY);

    // Player can see 7 metatiles on either side horizontally
    // and 5 metatiles on either side vertically
    for (x = playerX - 7; x <= playerX + 7; x++)
    {
        for (y = playerY - 5; y <= playerY + 5; y++)
        {
            if (var1 > x
             || x >= width
             || var2 > y
             || y >= height)
            {
                struct MapConnection *conn = GetConnectionAtCoords(x, y);
                if (conn && IsHiddenItemPresentInConnection(conn, x, y) == TRUE)
                    SetDistanceOfClosestHiddenItem(taskId, x - playerX, y - playerY);
            }
        }
    }
}

static void SetDistanceOfClosestHiddenItem(u8 taskId, s16 itemDistanceX, s16 itemDistanceY)
{
    s16 *data = gTasks[taskId].data;
    s16 oldItemAbsX, oldItemAbsY, newItemAbsX, newItemAbsY;

    if (tItemFound == FALSE)
    {
        // No other items found yet, set this one
        tItemDistanceX = itemDistanceX;
        tItemDistanceY = itemDistanceY;
        tItemFound = TRUE;
    }
    else
    {
        // Other items have been found, check if this one is closer

        // Get absolute x distance of the already-found item
        if (tItemDistanceX < 0)
            oldItemAbsX = tItemDistanceX * -1; // WEST
        else
            oldItemAbsX = tItemDistanceX;      // EAST

        // Get absolute y distance of the already-found item
        if (tItemDistanceY < 0)
            oldItemAbsY = tItemDistanceY * -1; // NORTH
        else
            oldItemAbsY = tItemDistanceY;      // SOUTH

        // Get absolute x distance of the newly-found item
        if (itemDistanceX < 0)
            newItemAbsX = itemDistanceX * -1;
        else
            newItemAbsX = itemDistanceX;

        // Get absolute y distance of the newly-found item
        if (itemDistanceY < 0)
            newItemAbsY = itemDistanceY * -1;
        else
            newItemAbsY = itemDistanceY;


        if (oldItemAbsX + oldItemAbsY > newItemAbsX + newItemAbsY)
        {
            // New item is closer
            tItemDistanceX = itemDistanceX;
            tItemDistanceY = itemDistanceY;
        }
        else
        {
            if (oldItemAbsX + oldItemAbsY == newItemAbsX + newItemAbsY
            && (oldItemAbsY > newItemAbsY || (oldItemAbsY == newItemAbsY && tItemDistanceY < itemDistanceY)))
            {
                // If items are equal distance, use whichever is closer on the Y axis or further south
                tItemDistanceX = itemDistanceX;
                tItemDistanceY = itemDistanceY;
            }
        }
    }
}

static u8 GetDirectionToHiddenItem(s16 itemDistanceX, s16 itemDistanceY)
{
    s16 absX, absY;

    if (itemDistanceX == 0 && itemDistanceY == 0)
        return DIR_NONE; // player is standing on the item.

    // Get absolute X distance.
    if (itemDistanceX < 0)
        absX = itemDistanceX * -1;
    else
        absX = itemDistanceX;

    // Get absolute Y distance.
    if (itemDistanceY < 0)
        absY = itemDistanceY * -1;
    else
        absY = itemDistanceY;

    if (absX > absY)
    {
        if (itemDistanceX < 0)
            return DIR_EAST;
        else
            return DIR_NORTH;
    }
    else
    {
        if (absX < absY)
        {
            if (itemDistanceY < 0)
                return DIR_SOUTH;
            else
                return DIR_WEST;
        }
        if (absX == absY)
        {
            if (itemDistanceY < 0)
                return DIR_SOUTH;
            else
                return DIR_WEST;
        }
        return DIR_NONE; // Unreachable
    }
}

static void PlayerFaceHiddenItem(u8 direction)
{
    ObjectEventClearHeldMovementIfFinished(&gObjectEvents[GetObjectEventIdByLocalIdAndMap(OBJ_EVENT_ID_PLAYER, 0, 0)]);
    ObjectEventClearHeldMovement(&gObjectEvents[GetObjectEventIdByLocalIdAndMap(OBJ_EVENT_ID_PLAYER, 0, 0)]);
    UnfreezeObjectEvent(&gObjectEvents[GetObjectEventIdByLocalIdAndMap(OBJ_EVENT_ID_PLAYER, 0, 0)]);
    PlayerTurnInPlace(direction);
}

static void Task_HiddenItemNearby(u8 taskId)
{
    if (ObjectEventCheckHeldMovementStatus(&gObjectEvents[GetObjectEventIdByLocalIdAndMap(OBJ_EVENT_ID_PLAYER, 0, 0)]) == TRUE)
        DisplayItemMessageOnField(taskId, gText_ItemFinderNearby, Task_CloseItemfinderMessage);
}

static void Task_StandingOnHiddenItem(u8 taskId)
{
    s16 *data = gTasks[taskId].data;

    if (ObjectEventCheckHeldMovementStatus(&gObjectEvents[GetObjectEventIdByLocalIdAndMap(OBJ_EVENT_ID_PLAYER, 0, 0)]) == TRUE
    || tItemFound == FALSE)
    {
        // Spin player around on item
        PlayerFaceHiddenItem(sClockwiseDirections[tFacingDir]);
        tItemFound = TRUE;
        tFacingDir = (tFacingDir + 1) & 3;
        tCounter++;

        if (tCounter == 4)
            DisplayItemMessageOnField(taskId, gText_ItemFinderOnTop, Task_CloseItemfinderMessage);
    }
}

// Undefine itemfinder task data
#undef tItemDistanceX
#undef tItemDistanceY
#undef tItemFound
#undef tCounter
#undef tItemfinderBeeps
#undef tFacingDir

void ItemUseOutOfBattle_PokeblockCase(u8 taskId)
{
    if (MenuHelpers_IsLinkActive() == TRUE)
    {
        DisplayDadsAdviceCannotUseItemMessage(taskId, gTasks[taskId].tUsingRegisteredKeyItem);
    }
    else if (gTasks[taskId].tUsingRegisteredKeyItem != TRUE)
    {
        gBagMenu->newScreenCallback = CB2_OpenPokeblockFromBag;
        Task_FadeAndCloseBagMenu(taskId);
    }
    else
    {
        gFieldCallback = FieldCB_ReturnToFieldNoScript;
        FadeScreen(FADE_TO_BLACK, 0);
        gTasks[taskId].func = Task_OpenRegisteredPokeblockCase;
    }
}

static void CB2_OpenPokeblockFromBag(void)
{
    OpenPokeblockCase(PBLOCK_CASE_FIELD, CB2_ReturnToBagMenuPocket);
}

static void Task_OpenRegisteredPokeblockCase(u8 taskId)
{
    if (!gPaletteFade.active)
    {
        CleanupOverworldWindowsAndTilemaps();
        OpenPokeblockCase(PBLOCK_CASE_FIELD, CB2_ReturnToField);
        DestroyTask(taskId);
    }
}

void ItemUseOutOfBattle_CoinCase(u8 taskId)
{
    ConvertIntToDecimalStringN(gStringVar1, GetCoins(), STR_CONV_MODE_LEFT_ALIGN, 4);
    StringExpandPlaceholders(gStringVar4, gText_CoinCase);

    if (!gTasks[taskId].tUsingRegisteredKeyItem)
    {
        DisplayItemMessage(taskId, FONT_NORMAL, gStringVar4, CloseItemMessage);
    }
    else
    {
        DisplayItemMessageOnField(taskId, gStringVar4, Task_CloseCantUseKeyItemMessage);
    }
}

void ItemUseOutOfBattle_PowderJar(u8 taskId)
{
    ConvertIntToDecimalStringN(gStringVar1, GetBerryPowder(), STR_CONV_MODE_LEFT_ALIGN, 5);
    StringExpandPlaceholders(gStringVar4, gText_PowderQty);

    if (!gTasks[taskId].tUsingRegisteredKeyItem)
    {
        DisplayItemMessage(taskId, FONT_NORMAL, gStringVar4, CloseItemMessage);
    }
    else
    {
        DisplayItemMessageOnField(taskId, gStringVar4, Task_CloseCantUseKeyItemMessage);
    }
}

void ItemUseOutOfBattle_Berry(u8 taskId)
{
    if (IsPlayerFacingEmptyBerryTreePatch() == TRUE)
    {
        sItemUseOnFieldCB = ItemUseOnFieldCB_Berry;
        gFieldCallback = FieldCB_UseItemOnField;
        gBagMenu->newScreenCallback = CB2_ReturnToField;
        Task_FadeAndCloseBagMenu(taskId);
    }
    else
    {
        ItemId_GetFieldFunc(gSpecialVar_ItemId)(taskId);
    }
}

static void ItemUseOnFieldCB_Berry(u8 taskId)
{
    RemoveBagItem(gSpecialVar_ItemId, 1);
    LockPlayerFieldControls();
    ScriptContext_SetupScript(BerryTree_EventScript_ItemUsePlantBerry);
    DestroyTask(taskId);
}

void ItemUseOutOfBattle_WailmerPail(u8 taskId)
{
    if (TryToWaterSudowoodo() == TRUE)
    {
        sItemUseOnFieldCB = ItemUseOnFieldCB_WailmerPailSudowoodo;
        SetUpItemUseOnFieldCallback(taskId);
    }
    else if (TryToWaterBerryTree() == TRUE)
    {
        sItemUseOnFieldCB = ItemUseOnFieldCB_WailmerPailBerry;
        SetUpItemUseOnFieldCallback(taskId);
    }
    else
    {
        DisplayDadsAdviceCannotUseItemMessage(taskId, gTasks[taskId].tUsingRegisteredKeyItem);
    }
}

static void ItemUseOnFieldCB_WailmerPailBerry(u8 taskId)
{
    LockPlayerFieldControls();
    ScriptContext_SetupScript(BerryTree_EventScript_ItemUseWailmerPail);
    DestroyTask(taskId);
}

static bool8 TryToWaterSudowoodo(void)
{
    u16 x, y;
    u8 elevation;
    u8 objId;
    GetXYCoordsOneStepInFrontOfPlayer(&x, &y);
    elevation = PlayerGetElevation();
    objId = GetObjectEventIdByPosition(x, y, elevation);
    if (objId == OBJECT_EVENTS_COUNT || gObjectEvents[objId].graphicsId != OBJ_EVENT_GFX_SUDOWOODO)
        return FALSE;
    else
        return TRUE;
}

static void ItemUseOnFieldCB_WailmerPailSudowoodo(u8 taskId)
{
    LockPlayerFieldControls();
    ScriptContext_SetupScript(BattleFrontier_OutsideEast_EventScript_WaterSudowoodo);
    DestroyTask(taskId);
}

void ItemUseOutOfBattle_Medicine(u8 taskId)
{
    gItemUseCB = ItemUseCB_Medicine;
    SetUpItemUseCallback(taskId);
}

void ItemUseOutOfBattle_AbilityCapsule(u8 taskId)
{
    gItemUseCB = ItemUseCB_AbilityCapsule;
    SetUpItemUseCallback(taskId);
}

void ItemUseOutOfBattle_AbilityPatch(u8 taskId)
{
    gItemUseCB = ItemUseCB_AbilityPatch;
    SetUpItemUseCallback(taskId);
}

void ItemUseOutOfBattle_ReduceEV(u8 taskId)
{
    gItemUseCB = ItemUseCB_ReduceEV;
    SetUpItemUseCallback(taskId);
}

void ItemUseOutOfBattle_SacredAsh(u8 taskId)
{
    gItemUseCB = ItemUseCB_SacredAsh;
    SetUpItemUseCallback(taskId);
}

void ItemUseOutOfBattle_PPRecovery(u8 taskId)
{
    gItemUseCB = ItemUseCB_PPRecovery;
    SetUpItemUseCallback(taskId);
}

void ItemUseOutOfBattle_PPUp(u8 taskId)
{
    gItemUseCB = ItemUseCB_PPUp;
    SetUpItemUseCallback(taskId);
}

void ItemUseOutOfBattle_RareCandy(u8 taskId)
{
    gItemUseCB = ItemUseCB_RareCandy;
    SetUpItemUseCallback(taskId);
}

void ItemUseOutOfBattle_TMHM(u8 taskId)
{
    if (gSpecialVar_ItemId >= ITEM_HM01_CUT)
        DisplayItemMessage(taskId, FONT_NORMAL, gText_BootedUpHM, BootUpSoundTMHM); // HM
    else
        DisplayItemMessage(taskId, FONT_NORMAL, gText_BootedUpTM, BootUpSoundTMHM); // TM
}

static void BootUpSoundTMHM(u8 taskId)
{
    PlaySE(SE_PC_LOGIN);
    gTasks[taskId].func = Task_ShowTMHMContainedMessage;
}

static void Task_ShowTMHMContainedMessage(u8 taskId)
{
    if (JOY_NEW(A_BUTTON | B_BUTTON))
    {
        StringCopy(gStringVar1, gMoveNames[ItemIdToBattleMoveId(gSpecialVar_ItemId)]);
        StringExpandPlaceholders(gStringVar4, gText_TMHMContainedVar1);
        DisplayItemMessage(taskId, FONT_NORMAL, gStringVar4, UseTMHMYesNo);
    }
}

static void UseTMHMYesNo(u8 taskId)
{
    BagMenu_YesNo(taskId, ITEMWIN_YESNO_HIGH, &sUseTMHMYesNoFuncTable);
}

static void UseTMHM(u8 taskId)
{
    gItemUseCB = ItemUseCB_TMHM;
    SetUpItemUseCallback(taskId);
}

static void RemoveUsedItem(void)
{
    RemoveBagItem(gSpecialVar_ItemId, 1);
    CopyItemName(gSpecialVar_ItemId, gStringVar2);
    StringExpandPlaceholders(gStringVar4, gText_PlayerUsedVar2);
    if (!InBattlePyramid())
    {
        UpdatePocketItemList(ItemId_GetPocket(gSpecialVar_ItemId));
        UpdatePocketListPosition(ItemId_GetPocket(gSpecialVar_ItemId));
    }
    else
    {
        UpdatePyramidBagList();
        UpdatePyramidBagCursorPos();
    }
}

void ItemUseOutOfBattle_Repel(u8 taskId)
{
    if (VarGet(VAR_REPEL_STEP_COUNT) == 0)
        gTasks[taskId].func = Task_StartUseRepel;
    else if (!InBattlePyramid())
        DisplayItemMessage(taskId, FONT_NORMAL, gText_RepelEffectsLingered, CloseItemMessage);
    else
        DisplayItemMessageInBattlePyramid(taskId, gText_RepelEffectsLingered, Task_CloseBattlePyramidBagMessage);
}

static void Task_StartUseRepel(u8 taskId)
{
    s16 *data = gTasks[taskId].data;

    if (++data[8] > 7)
    {
        data[8] = 0;
        PlaySE(SE_REPEL);
        gTasks[taskId].func = Task_UseRepel;
    }
}

static void Task_UseRepel(u8 taskId)
{
    if (!IsSEPlaying())
    {
        VarSet(VAR_REPEL_STEP_COUNT, ItemId_GetHoldEffectParam(gSpecialVar_ItemId));
        RemoveUsedItem();
        if (!InBattlePyramid())
            DisplayItemMessage(taskId, FONT_NORMAL, gStringVar4, CloseItemMessage);
        else
            DisplayItemMessageInBattlePyramid(taskId, gStringVar4, Task_CloseBattlePyramidBagMessage);
    }
}

static void Task_UsedBlackWhiteFlute(u8 taskId)
{
    if(++gTasks[taskId].data[8] > 7)
    {
        PlaySE(SE_GLASS_FLUTE);
        if (!InBattlePyramid())
            DisplayItemMessage(taskId, FONT_NORMAL, gStringVar4, CloseItemMessage);
        else
            DisplayItemMessageInBattlePyramid(taskId, gStringVar4, Task_CloseBattlePyramidBagMessage);
    }
}

void ItemUseOutOfBattle_BlackWhiteFlute(u8 taskId)
{
    CopyItemName(gSpecialVar_ItemId, gStringVar2);
    if (gSpecialVar_ItemId == ITEM_WHITE_FLUTE)
    {
        FlagSet(FLAG_SYS_ENC_UP_ITEM);
        FlagClear(FLAG_SYS_ENC_DOWN_ITEM);
        StringExpandPlaceholders(gStringVar4, gText_UsedVar2WildLured);
    }
    else
    {
        FlagSet(FLAG_SYS_ENC_DOWN_ITEM);
        FlagClear(FLAG_SYS_ENC_UP_ITEM);
        StringExpandPlaceholders(gStringVar4, gText_UsedVar2WildRepelled);
    }
    gTasks[taskId].data[8] = 0;
    gTasks[taskId].func = Task_UsedBlackWhiteFlute;
}

void Task_UseDigEscapeRopeOnField(u8 taskId)
{
    ResetInitialPlayerAvatarState();
    StartEscapeRopeFieldEffect();
    DestroyTask(taskId);
}

static void ItemUseOnFieldCB_EscapeRope(u8 taskId)
{
    Overworld_ResetStateAfterDigEscRope();
    #if I_KEY_ESCAPE_ROPE < GEN_8
        RemoveUsedItem();
    #else
        CopyItemName(gSpecialVar_ItemId, gStringVar2);
        StringExpandPlaceholders(gStringVar4, gText_PlayerUsedVar2);
    #endif
    gTasks[taskId].data[0] = 0;
    DisplayItemMessageOnField(taskId, gStringVar4, Task_UseDigEscapeRopeOnField);
}

bool8 CanUseDigOrEscapeRopeOnCurMap(void)
{
    if (gMapHeader.allowEscaping)
        return TRUE;
    else
        return FALSE;
}

void ItemUseOutOfBattle_EscapeRope(u8 taskId)
{
    if (CanUseDigOrEscapeRopeOnCurMap() == TRUE)
    {
        sItemUseOnFieldCB = ItemUseOnFieldCB_EscapeRope;
        SetUpItemUseOnFieldCallback(taskId);
    }
    else
    {
        DisplayDadsAdviceCannotUseItemMessage(taskId, gTasks[taskId].tUsingRegisteredKeyItem);
    }
}

void ItemUseOutOfBattle_EvolutionStone(u8 taskId)
{
    gItemUseCB = ItemUseCB_EvolutionStone;
    SetUpItemUseCallback(taskId);
}

static u32 GetBallThrowableState(void)
{
    if (IsBattlerAlive(GetBattlerAtPosition(B_POSITION_OPPONENT_LEFT))
     && IsBattlerAlive(GetBattlerAtPosition(B_POSITION_OPPONENT_RIGHT)))
        return BALL_THROW_UNABLE_TWO_MONS;
    else if (IsPlayerPartyAndPokemonStorageFull() == TRUE)
        return BALL_THROW_UNABLE_NO_ROOM;
#if B_SEMI_INVULNERABLE_CATCH >= GEN_4
    else if (gStatuses3[GetCatchingBattler()] & STATUS3_SEMI_INVULNERABLE)
        return BALL_THROW_UNABLE_SEMI_INVULNERABLE;
#endif

    return BALL_THROW_ABLE;
}

bool32 CanThrowBall(void)
{
    return (GetBallThrowableState() == BALL_THROW_ABLE);
}

static const u8 sText_CantThrowPokeBall_TwoMons[] = _("Cannot throw a ball!\nThere are two Pokémon out there!\p");
static const u8 sText_CantThrowPokeBall_SemiInvulnerable[] = _("Cannot throw a ball!\nThere's no Pokémon in sight!\p");
void ItemUseInBattle_PokeBall(u8 taskId)
{
<<<<<<< HEAD
    switch (GetBallThrowableState())
=======
    #ifdef TX_DEBUGGING
    if (FlagGet(FLAG_SYS_NO_CATCHING)){ //DEBUG
        static const u8 sText_BallsCannotBeUsed[] = _("Poké Balls cannot be used\nright now!\p");
        DisplayItemMessage(taskId, 1, sText_BallsCannotBeUsed, CloseItemMessage);
        return;
    }
    #endif
    if (IsPlayerPartyAndPokemonStorageFull() == FALSE) // have room for mon?
>>>>>>> 006d28fd
    {
    case BALL_THROW_ABLE:
    default:
        RemoveBagItem(gSpecialVar_ItemId, 1);
        if (!InBattlePyramid())
            Task_FadeAndCloseBagMenu(taskId);
        else
            CloseBattlePyramidBag(taskId);
        break;
    case BALL_THROW_UNABLE_TWO_MONS:
        if (!InBattlePyramid())
            DisplayItemMessage(taskId, FONT_NORMAL, sText_CantThrowPokeBall_TwoMons, CloseItemMessage);
        else
            DisplayItemMessageInBattlePyramid(taskId, sText_CantThrowPokeBall_TwoMons, Task_CloseBattlePyramidBagMessage);
        break;
    case BALL_THROW_UNABLE_NO_ROOM:
        if (!InBattlePyramid())
            DisplayItemMessage(taskId, FONT_NORMAL, gText_BoxFull, CloseItemMessage);
        else
            DisplayItemMessageInBattlePyramid(taskId, gText_BoxFull, Task_CloseBattlePyramidBagMessage);
        break;
    #if B_SEMI_INVULNERABLE_CATCH >= GEN_4
    case BALL_THROW_UNABLE_SEMI_INVULNERABLE:
        if (!InBattlePyramid())
            DisplayItemMessage(taskId, FONT_NORMAL, sText_CantThrowPokeBall_SemiInvulnerable, CloseItemMessage);
        else
            DisplayItemMessageInBattlePyramid(taskId, sText_CantThrowPokeBall_SemiInvulnerable, Task_CloseBattlePyramidBagMessage);
        break;
    #endif
    }
}

static void Task_CloseStatIncreaseMessage(u8 taskId)
{
    if (JOY_NEW(A_BUTTON | B_BUTTON))
    {
        if (!InBattlePyramid())
            Task_FadeAndCloseBagMenu(taskId);
        else
            CloseBattlePyramidBag(taskId);
    }
}

static void Task_UseStatIncreaseItem(u8 taskId)
{
    if(++gTasks[taskId].data[8] > 7)
    {
        PlaySE(SE_USE_ITEM);
        RemoveBagItem(gSpecialVar_ItemId, 1);
        if (!InBattlePyramid())
            DisplayItemMessage(taskId, FONT_NORMAL, UseStatIncreaseItem(gSpecialVar_ItemId), Task_CloseStatIncreaseMessage);
        else
            DisplayItemMessageInBattlePyramid(taskId, UseStatIncreaseItem(gSpecialVar_ItemId), Task_CloseStatIncreaseMessage);
    }
}

// e.g. X Attack, Guard Spec
void ItemUseInBattle_StatIncrease(u8 taskId)
{
    u16 partyId = gBattlerPartyIndexes[gBattlerInMenuId];

    if (ExecuteTableBasedItemEffect(&gPlayerParty[partyId], gSpecialVar_ItemId, partyId, 0) != FALSE)
    {
        if (!InBattlePyramid())
            DisplayItemMessage(taskId, FONT_NORMAL, gText_WontHaveEffect, CloseItemMessage);
        else
            DisplayItemMessageInBattlePyramid(taskId, gText_WontHaveEffect, Task_CloseBattlePyramidBagMessage);
    }
    else
    {
        gTasks[taskId].func = Task_UseStatIncreaseItem;
        gTasks[taskId].data[8] = 0;
    }
}

static void ItemUseInBattle_ShowPartyMenu(u8 taskId)
{
    if (!InBattlePyramid())
    {
        gBagMenu->newScreenCallback = ChooseMonForInBattleItem;
        Task_FadeAndCloseBagMenu(taskId);
    }
    else
    {
        gPyramidBagMenu->newScreenCallback = ChooseMonForInBattleItem;
        CloseBattlePyramidBag(taskId);
    }
}

void ItemUseInBattle_Medicine(u8 taskId)
{
    gItemUseCB = ItemUseCB_Medicine;
    ItemUseInBattle_ShowPartyMenu(taskId);
}

// Unused. Sacred Ash cannot be used in battle
void ItemUseInBattle_SacredAsh(u8 taskId)
{
    gItemUseCB = ItemUseCB_SacredAsh;
    ItemUseInBattle_ShowPartyMenu(taskId);
}

void ItemUseInBattle_PPRecovery(u8 taskId)
{
    gItemUseCB = ItemUseCB_PPRecovery;
    ItemUseInBattle_ShowPartyMenu(taskId);
}

// Fluffy Tail / Poke Doll
void ItemUseInBattle_Escape(u8 taskId)
{

    if((gBattleTypeFlags & BATTLE_TYPE_TRAINER) == FALSE)
    {
        RemoveUsedItem();
        if (!InBattlePyramid())
            DisplayItemMessage(taskId, FONT_NORMAL, gStringVar4, Task_FadeAndCloseBagMenu);
        else
            DisplayItemMessageInBattlePyramid(taskId, gStringVar4, CloseBattlePyramidBag);
    }
    else
    {
        DisplayDadsAdviceCannotUseItemMessage(taskId, gTasks[taskId].tUsingRegisteredKeyItem);
    }
}

void ItemUseOutOfBattle_EnigmaBerry(u8 taskId)
{
    switch (GetItemEffectType(gSpecialVar_ItemId))
    {
    case ITEM_EFFECT_HEAL_HP:
    case ITEM_EFFECT_CURE_POISON:
    case ITEM_EFFECT_CURE_SLEEP:
    case ITEM_EFFECT_CURE_BURN:
    case ITEM_EFFECT_CURE_FREEZE:
    case ITEM_EFFECT_CURE_PARALYSIS:
    case ITEM_EFFECT_CURE_ALL_STATUS:
    case ITEM_EFFECT_ATK_EV:
    case ITEM_EFFECT_HP_EV:
    case ITEM_EFFECT_SPATK_EV:
    case ITEM_EFFECT_SPDEF_EV:
    case ITEM_EFFECT_SPEED_EV:
    case ITEM_EFFECT_DEF_EV:
        gTasks[taskId].tEnigmaBerryType = ITEM_USE_PARTY_MENU;
        ItemUseOutOfBattle_Medicine(taskId);
        break;
    case ITEM_EFFECT_SACRED_ASH:
        gTasks[taskId].tEnigmaBerryType = ITEM_USE_PARTY_MENU;
        ItemUseOutOfBattle_SacredAsh(taskId);
        break;
    case ITEM_EFFECT_RAISE_LEVEL:
        gTasks[taskId].tEnigmaBerryType = ITEM_USE_PARTY_MENU;
        ItemUseOutOfBattle_RareCandy(taskId);
        break;
    case ITEM_EFFECT_PP_UP:
    case ITEM_EFFECT_PP_MAX:
        gTasks[taskId].tEnigmaBerryType = ITEM_USE_PARTY_MENU;
        ItemUseOutOfBattle_PPUp(taskId);
        break;
    case ITEM_EFFECT_HEAL_PP:
        gTasks[taskId].tEnigmaBerryType = ITEM_USE_PARTY_MENU;
        ItemUseOutOfBattle_PPRecovery(taskId);
        break;
    default:
        gTasks[taskId].tEnigmaBerryType = ITEM_USE_BAG_MENU;
        ItemUseOutOfBattle_CannotUse(taskId);
        break;
    }
}

void ItemUseInBattle_EnigmaBerry(u8 taskId)
{
    switch (GetItemEffectType(gSpecialVar_ItemId))
    {
    case ITEM_EFFECT_X_ITEM:
        ItemUseInBattle_StatIncrease(taskId);
        break;
    case ITEM_EFFECT_HEAL_HP:
    case ITEM_EFFECT_CURE_POISON:
    case ITEM_EFFECT_CURE_SLEEP:
    case ITEM_EFFECT_CURE_BURN:
    case ITEM_EFFECT_CURE_FREEZE:
    case ITEM_EFFECT_CURE_PARALYSIS:
    case ITEM_EFFECT_CURE_ALL_STATUS:
    case ITEM_EFFECT_CURE_CONFUSION:
    case ITEM_EFFECT_CURE_INFATUATION:
        ItemUseInBattle_Medicine(taskId);
        break;
    case ITEM_EFFECT_HEAL_PP:
        ItemUseInBattle_PPRecovery(taskId);
        break;
    default:
        ItemUseOutOfBattle_CannotUse(taskId);
        break;
    }
}

void ItemUseOutOfBattle_FormChange(u8 taskId) 
{
    gItemUseCB = ItemUseCB_FormChange;
    gTasks[taskId].data[0] = FALSE;
    SetUpItemUseCallback(taskId);
}

void ItemUseOutOfBattle_FormChange_ConsumedOnUse(u8 taskId)
{
    gItemUseCB = ItemUseCB_FormChange_ConsumedOnUse;
    gTasks[taskId].data[0] = TRUE;
    SetUpItemUseCallback(taskId);
}

void ItemUseOutOfBattle_CannotUse(u8 taskId)
{
    DisplayDadsAdviceCannotUseItemMessage(taskId, gTasks[taskId].tUsingRegisteredKeyItem);
}

#undef tUsingRegisteredKeyItem<|MERGE_RESOLUTION|>--- conflicted
+++ resolved
@@ -982,9 +982,6 @@
 static const u8 sText_CantThrowPokeBall_SemiInvulnerable[] = _("Cannot throw a ball!\nThere's no Pokémon in sight!\p");
 void ItemUseInBattle_PokeBall(u8 taskId)
 {
-<<<<<<< HEAD
-    switch (GetBallThrowableState())
-=======
     #ifdef TX_DEBUGGING
     if (FlagGet(FLAG_SYS_NO_CATCHING)){ //DEBUG
         static const u8 sText_BallsCannotBeUsed[] = _("Poké Balls cannot be used\nright now!\p");
@@ -992,8 +989,8 @@
         return;
     }
     #endif
-    if (IsPlayerPartyAndPokemonStorageFull() == FALSE) // have room for mon?
->>>>>>> 006d28fd
+    
+    switch (GetBallThrowableState())
     {
     case BALL_THROW_ABLE:
     default:
