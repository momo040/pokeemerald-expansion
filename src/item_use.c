#include "global.h"
#include "item_use.h"
#include "battle.h"
#include "battle_anim.h"
#include "battle_pyramid.h"
#include "battle_pyramid_bag.h"
#include "berry.h"
#include "berry_powder.h"
#include "bike.h"
#include "coins.h"
#include "data.h"
#include "event_data.h"
#include "event_object_lock.h"
#include "event_object_movement.h"
#include "event_scripts.h"
#include "fieldmap.h"
#include "field_effect.h"
#include "field_player_avatar.h"
#include "field_screen_effect.h"
#include "field_weather.h"
#include "fldeff.h"
#include "follower_npc.h"
#include "item.h"
#include "item_menu.h"
#include "item_use.h"
#include "mail.h"
#include "main.h"
#include "menu.h"
#include "menu_helpers.h"
#include "metatile_behavior.h"
#include "overworld.h"
#include "palette.h"
#include "party_menu.h"
#include "pokeblock.h"
#include "pokemon.h"
#include "script.h"
#include "sound.h"
#include "strings.h"
#include "string_util.h"
#include "task.h"
#include "text.h"
#include "vs_seeker.h"
#include "constants/event_bg.h"
#include "constants/event_objects.h"
#include "constants/item_effects.h"
#include "constants/items.h"
#include "constants/songs.h"
#include "constants/map_types.h"

static void SetUpItemUseCallback(u8);
static void FieldCB_UseItemOnField(void);
static void Task_CallItemUseOnFieldCallback(u8);
static void Task_UseItemfinder(u8);
static void Task_CloseItemfinderMessage(u8);
static void Task_HiddenItemNearby(u8);
static void Task_StandingOnHiddenItem(u8);
static bool8 ItemfinderCheckForHiddenItems(const struct MapEvents *, u8);
static u8 GetDirectionToHiddenItem(s16, s16);
static void PlayerFaceHiddenItem(u8);
static void CheckForHiddenItemsInMapConnection(u8);
static void Task_OpenRegisteredPokeblockCase(u8);
static void Task_AccessPokemonBoxLink(u8);
static void ItemUseOnFieldCB_Bike(u8);
static void ItemUseOnFieldCB_Rod(u8);
static void ItemUseOnFieldCB_Itemfinder(u8);
static void ItemUseOnFieldCB_Berry(u8);
static void ItemUseOnFieldCB_WailmerPailBerry(u8);
static void ItemUseOnFieldCB_WailmerPailSudowoodo(u8);
static bool8 TryToWaterSudowoodo(void);
static void BootUpSoundTMHM(u8);
static void Task_ShowTMHMContainedMessage(u8);
static void UseTMHMYesNo(u8);
static void UseTMHM(u8);
static void Task_StartUseRepel(u8);
static void Task_StartUseLure(u8 taskId);
static void Task_UseRepel(u8);
static void Task_UseLure(u8 taskId);
static void Task_CloseCantUseKeyItemMessage(u8);
static void SetDistanceOfClosestHiddenItem(u8, s16, s16);
static void CB2_OpenPokeblockFromBag(void);
static void ItemUseOnFieldCB_Honey(u8 taskId);
static bool32 IsValidLocationForVsSeeker(void);

static const u8 sText_CantDismountBike[] = _("You can't dismount your BIKE here.{PAUSE_UNTIL_PRESS}");
static const u8 sText_ItemFinderNearby[] = _("Huh?\nThe ITEMFINDER's responding!\pThere's an item buried around here!{PAUSE_UNTIL_PRESS}");
static const u8 sText_ItemFinderOnTop[] = _("Oh!\nThe ITEMFINDER's shaking wildly!{PAUSE_UNTIL_PRESS}");
static const u8 sText_ItemFinderNothing[] = _("… … … …Nope!\nThere's no response.{PAUSE_UNTIL_PRESS}");
static const u8 sText_CoinCase[] = _("Your COINS:\n{STR_VAR_1}{PAUSE_UNTIL_PRESS}");
static const u8 sText_PowderQty[] = _("POWDER QTY: {STR_VAR_1}{PAUSE_UNTIL_PRESS}");
static const u8 sText_BootedUpTM[] = _("Booted up a TM.");
static const u8 sText_BootedUpHM[] = _("Booted up an HM.");
static const u8 sText_TMHMContainedVar1[] = _("It contained\n{STR_VAR_1}.\pTeach {STR_VAR_1}\nto a POKéMON?");
static const u8 sText_UsedVar2WildLured[] = _("{PLAYER} used the\n{STR_VAR_2}.\pWild POKéMON will be lured.{PAUSE_UNTIL_PRESS}");
static const u8 sText_UsedVar2WildRepelled[] = _("{PLAYER} used the\n{STR_VAR_2}.\pWild POKéMON will be repelled.{PAUSE_UNTIL_PRESS}");
static const u8 sText_PlayedPokeFluteCatchy[] = _("Played the POKé FLUTE.\pNow, that's a catchy tune!{PAUSE_UNTIL_PRESS}");
static const u8 sText_PlayedPokeFlute[] = _("Played the POKé FLUTE.");
static const u8 sText_PokeFluteAwakenedMon[] = _("The POKé FLUTE awakened sleeping\nPOKéMON.{PAUSE_UNTIL_PRESS}");

// EWRAM variables
EWRAM_DATA static void(*sItemUseOnFieldCB)(u8 taskId) = NULL;

// Below is set TRUE by UseRegisteredKeyItemOnField
#define tUsingRegisteredKeyItem  data[3]

// UB here if an item with type ITEM_USE_MAIL or ITEM_USE_BAG_MENU uses SetUpItemUseCallback
// Never occurs in vanilla, but can occur with improperly created items
static const MainCallback sItemUseCallbacks[] =
{
    [ITEM_USE_PARTY_MENU - 1]       = CB2_ShowPartyMenuForItemUse,
    [ITEM_USE_FIELD - 1]            = CB2_ReturnToField,
    [ITEM_USE_PBLOCK_CASE - 1]      = NULL,
    [ITEM_USE_PARTY_MENU_MOVES - 1] = CB2_ShowPartyMenuForItemUse,
};

static const u8 sClockwiseDirections[] = {DIR_NORTH, DIR_EAST, DIR_SOUTH, DIR_WEST};

static const struct YesNoFuncTable sUseTMHMYesNoFuncTable =
{
    .yesFunc = UseTMHM,
    .noFunc = CloseItemMessage,
};

#define tEnigmaBerryType data[4]
static void SetUpItemUseCallback(u8 taskId)
{
    u8 type;
    if (gSpecialVar_ItemId == ITEM_ENIGMA_BERRY_E_READER)
        type = gTasks[taskId].tEnigmaBerryType - 1;
    else
        type = GetItemType(gSpecialVar_ItemId) - 1;
    if (CurrentBattlePyramidLocation() == PYRAMID_LOCATION_NONE)
    {
        gBagMenu->newScreenCallback = sItemUseCallbacks[type];
        Task_FadeAndCloseBagMenu(taskId);
    }
    else
    {
        gPyramidBagMenu->newScreenCallback = sItemUseCallbacks[type];
        CloseBattlePyramidBag(taskId);
    }
}

static void SetUpItemUseOnFieldCallback(u8 taskId)
{
    if (gTasks[taskId].tUsingRegisteredKeyItem != TRUE)
    {
        gFieldCallback = FieldCB_UseItemOnField;
        SetUpItemUseCallback(taskId);
    }
    else
    {
        sItemUseOnFieldCB(taskId);
    }
}

static void FieldCB_UseItemOnField(void)
{
    FadeInFromBlack();
    CreateTask(Task_CallItemUseOnFieldCallback, 8);
}

static void Task_CallItemUseOnFieldCallback(u8 taskId)
{
    if (IsWeatherNotFadingIn() == 1)
        sItemUseOnFieldCB(taskId);
}

static void DisplayCannotUseItemMessage(u8 taskId, bool8 isUsingRegisteredKeyItemOnField, const u8 *str)
{
    StringExpandPlaceholders(gStringVar4, str);
    if (!isUsingRegisteredKeyItemOnField)
    {
        if (CurrentBattlePyramidLocation() == PYRAMID_LOCATION_NONE)
            DisplayItemMessage(taskId, FONT_NORMAL, gStringVar4, CloseItemMessage);
        else
            DisplayItemMessageInBattlePyramid(taskId, gText_DadsAdvice, Task_CloseBattlePyramidBagMessage);
    }
    else
    {
        DisplayItemMessageOnField(taskId, gStringVar4, Task_CloseCantUseKeyItemMessage);
    }
}

void DisplayDadsAdviceCannotUseItemMessage(u8 taskId, bool8 isUsingRegisteredKeyItemOnField)
{
    DisplayCannotUseItemMessage(taskId, isUsingRegisteredKeyItemOnField, gText_DadsAdvice);
}

static void DisplayCannotDismountBikeMessage(u8 taskId, bool8 isUsingRegisteredKeyItemOnField)
{
    DisplayCannotUseItemMessage(taskId, isUsingRegisteredKeyItemOnField, sText_CantDismountBike);
}

static void Task_CloseCantUseKeyItemMessage(u8 taskId)
{
    ClearDialogWindowAndFrame(0, TRUE);
    DestroyTask(taskId);
    ScriptUnfreezeObjectEvents();
    UnlockPlayerFieldControls();
}

u8 CheckIfItemIsTMHMOrEvolutionStone(u16 itemId)
{
    if (GetItemFieldFunc(itemId) == ItemUseOutOfBattle_TMHM)
        return 1;
    else if (GetItemFieldFunc(itemId) == ItemUseOutOfBattle_EvolutionStone)
        return 2;
    else
        return 0;
}

// Mail in the bag menu can't have a message but it can be checked (view the mail background, no message)
static void CB2_CheckMail(void)
{
    struct Mail mail;
    mail.itemId = gSpecialVar_ItemId;
    ReadMail(&mail, CB2_ReturnToBagMenuPocket, FALSE);
}

void ItemUseOutOfBattle_Mail(u8 taskId)
{
    gBagMenu->newScreenCallback = CB2_CheckMail;
    Task_FadeAndCloseBagMenu(taskId);
}

STATIC_ASSERT(I_EXP_SHARE_ITEM < GEN_6 || I_EXP_SHARE_FLAG > TEMP_FLAGS_END, YouNeedToSetAFlagToUseGen6ExpShare);

void ItemUseOutOfBattle_ExpShare(u8 taskId)
{
#if I_EXP_SHARE_ITEM >= GEN_6
    if (IsGen6ExpShareEnabled())
    {
        PlaySE(SE_PC_OFF);
        if (!gTasks[taskId].data[2]) // to account for pressing select in the overworld
            DisplayItemMessageOnField(taskId, gText_ExpShareOff, Task_CloseCantUseKeyItemMessage);
        else
            DisplayItemMessage(taskId, FONT_NORMAL, gText_ExpShareOff, CloseItemMessage);
    }
    else
    {
        PlaySE(SE_EXP_MAX);
        if (!gTasks[taskId].data[2]) // to account for pressing select in the overworld
            DisplayItemMessageOnField(taskId, gText_ExpShareOn, Task_CloseCantUseKeyItemMessage);
        else
            DisplayItemMessage(taskId, FONT_NORMAL, gText_ExpShareOn, CloseItemMessage);
    }
    FlagToggle(I_EXP_SHARE_FLAG);
#else
    DisplayDadsAdviceCannotUseItemMessage(taskId, gTasks[taskId].tUsingRegisteredKeyItem);
#endif
}

void ItemUseOutOfBattle_Bike(u8 taskId)
{
    s16 *data = gTasks[taskId].data;
    s16 coordsY;
    s16 coordsX;
    u8 behavior;
    PlayerGetDestCoords(&coordsX, &coordsY);
    behavior = MapGridGetMetatileBehaviorAt(coordsX, coordsY);
    if (FlagGet(FLAG_SYS_CYCLING_ROAD) == TRUE || MetatileBehavior_IsVerticalRail(behavior) == TRUE || MetatileBehavior_IsHorizontalRail(behavior) == TRUE || MetatileBehavior_IsIsolatedVerticalRail(behavior) == TRUE || MetatileBehavior_IsIsolatedHorizontalRail(behavior) == TRUE)
    {
        DisplayCannotDismountBikeMessage(taskId, tUsingRegisteredKeyItem);
    }
    else
    {
        if (Overworld_IsBikingAllowed() && !IsBikingDisallowedByPlayer() && FollowerNPCCanBike())
        {
            sItemUseOnFieldCB = ItemUseOnFieldCB_Bike;
            SetUpItemUseOnFieldCallback(taskId);
        }
        else
        {
            DisplayDadsAdviceCannotUseItemMessage(taskId, tUsingRegisteredKeyItem);
        }
    }
}

static void ItemUseOnFieldCB_Bike(u8 taskId)
{
    if (GetItemSecondaryId(gSpecialVar_ItemId) == MACH_BIKE)
        GetOnOffBike(PLAYER_AVATAR_FLAG_MACH_BIKE);
    else // ACRO_BIKE
        GetOnOffBike(PLAYER_AVATAR_FLAG_ACRO_BIKE);

    FollowerNPC_HandleBike();
    ScriptUnfreezeObjectEvents();
    UnlockPlayerFieldControls();
    DestroyTask(taskId);
}

static bool32 CanFish(void)
{
    s16 x, y;
    u16 tileBehavior;

    GetXYCoordsOneStepInFrontOfPlayer(&x, &y);
    tileBehavior = MapGridGetMetatileBehaviorAt(x, y);

    if (MetatileBehavior_IsWaterfall(tileBehavior))
        return FALSE;

    if (TestPlayerAvatarFlags(PLAYER_AVATAR_FLAG_UNDERWATER))
        return FALSE;

    if (!TestPlayerAvatarFlags(PLAYER_AVATAR_FLAG_SURFING))
    {
        if (IsPlayerFacingSurfableFishableWater())
            return TRUE;
    }
    else
    {
        if (MetatileBehavior_IsSurfableWaterOrUnderwater(tileBehavior) && MapGridGetCollisionAt(x, y) == 0)
            return TRUE;
        if (MetatileBehavior_IsBridgeOverWaterNoEdge(tileBehavior) == TRUE)
            return TRUE;
    }

    return FALSE;
}

void ItemUseOutOfBattle_Rod(u8 taskId)
{
    if (CanFish() == TRUE)
    {
        sItemUseOnFieldCB = ItemUseOnFieldCB_Rod;
        SetUpItemUseOnFieldCallback(taskId);
    }
    else
    {
        DisplayDadsAdviceCannotUseItemMessage(taskId, gTasks[taskId].tUsingRegisteredKeyItem);
    }
}

static void ItemUseOnFieldCB_Rod(u8 taskId)
{
    StartFishing(GetItemSecondaryId(gSpecialVar_ItemId));
    DestroyTask(taskId);
}

void ItemUseOutOfBattle_Itemfinder(u8 var)
{
    IncrementGameStat(GAME_STAT_USED_ITEMFINDER);
    sItemUseOnFieldCB = ItemUseOnFieldCB_Itemfinder;
    SetUpItemUseOnFieldCallback(var);
}

static void ItemUseOnFieldCB_Itemfinder(u8 taskId)
{
    if (ItemfinderCheckForHiddenItems(gMapHeader.events, taskId) == TRUE)
        gTasks[taskId].func = Task_UseItemfinder;
    else
        DisplayItemMessageOnField(taskId, sText_ItemFinderNothing, Task_CloseItemfinderMessage);
}

// Define itemfinder task data
#define tItemDistanceX    data[0]
#define tItemDistanceY    data[1]
#define tItemFound        data[2]
#define tCounter          data[3] // Used to count delay between beeps and rotations during player spin
#define tItemfinderBeeps  data[4]
#define tFacingDir        data[5]

static void Task_UseItemfinder(u8 taskId)
{
    u8 playerDir;
    u8 playerDirToItem;
    u8 i;
    s16 *data = gTasks[taskId].data;
    if (tCounter == 0)
    {
        if (tItemfinderBeeps == 4)
        {
            playerDirToItem = GetDirectionToHiddenItem(tItemDistanceX, tItemDistanceY);
            if (playerDirToItem != DIR_NONE)
            {
                PlayerFaceHiddenItem(sClockwiseDirections[playerDirToItem - 1]);
                gTasks[taskId].func = Task_HiddenItemNearby;
            }
            else
            {
                // Player is standing on hidden item
                playerDir = GetPlayerFacingDirection();
                for (i = 0; i < ARRAY_COUNT(sClockwiseDirections); i++)
                {
                    if (playerDir == sClockwiseDirections[i])
                        tFacingDir = (i + 1) & 3;
                }
                gTasks[taskId].func = Task_StandingOnHiddenItem;
                tCounter = 0;
                tItemFound = 0;
            }
            return;
        }
        PlaySE(SE_ITEMFINDER);
        tItemfinderBeeps++;
    }
    tCounter = (tCounter + 1) & 0x1F;
}

static void Task_CloseItemfinderMessage(u8 taskId)
{
    ClearDialogWindowAndFrame(0, TRUE);
    ScriptUnfreezeObjectEvents();
    UnlockPlayerFieldControls();
    DestroyTask(taskId);
}

static bool8 ItemfinderCheckForHiddenItems(const struct MapEvents *events, u8 taskId)
{
    int itemX, itemY;
    s16 playerX, playerY, i, distanceX, distanceY;
    PlayerGetDestCoords(&playerX, &playerY);
    gTasks[taskId].tItemFound = FALSE;

    for (i = 0; i < events->bgEventCount; i++)
    {
        // Check if there are any hidden items on the current map that haven't been picked up
        if (events->bgEvents[i].kind == BG_EVENT_HIDDEN_ITEM && !FlagGet(events->bgEvents[i].bgUnion.hiddenItem.hiddenItemId + FLAG_HIDDEN_ITEMS_START))
        {
            itemX = (u16)events->bgEvents[i].x + MAP_OFFSET;
            distanceX = itemX - playerX;
            itemY = (u16)events->bgEvents[i].y + MAP_OFFSET;
            distanceY = itemY - playerY;

            // Player can see 7 metatiles on either side horizontally
            // and 5 metatiles on either side vertically
            if (distanceX >= -7 && distanceX <= 7 && distanceY >= -5 && distanceY <= 5)
                SetDistanceOfClosestHiddenItem(taskId, distanceX, distanceY);
        }
    }

    CheckForHiddenItemsInMapConnection(taskId);
    if (gTasks[taskId].tItemFound == TRUE)
        return TRUE;
    else
        return FALSE;
}

static bool8 IsHiddenItemPresentAtCoords(const struct MapEvents *events, s16 x, s16 y)
{
    u8 bgEventCount = events->bgEventCount;
    const struct BgEvent *bgEvent = events->bgEvents;
    int i;

    for (i = 0; i < bgEventCount; i++)
    {
        if (bgEvent[i].kind == BG_EVENT_HIDDEN_ITEM && x == (u16)bgEvent[i].x && y == (u16)bgEvent[i].y) // hidden item and coordinates matches x and y passed?
        {
            if (!FlagGet(bgEvent[i].bgUnion.hiddenItem.hiddenItemId + FLAG_HIDDEN_ITEMS_START))
                return TRUE;
            else
                return FALSE;
        }
    }
    return FALSE;
}

static bool8 IsHiddenItemPresentInConnection(const struct MapConnection *connection, int x, int y)
{
    s16 connectionX, connectionY;
    struct MapHeader const *const connectionHeader = GetMapHeaderFromConnection(connection);

// To convert our x/y into coordinates that are relative to the connected map, we must:
//  - Subtract the virtual offset used for the border buffer (MAP_OFFSET).
//  - Subtract the horizontal offset between North/South connections, or the vertical offset for East/West
//  - Account for map size. (0,0) is in the NW corner of our map, so when looking North/West we have to add the height/width of the connected map,
//     and when looking South/East we have to subtract the height/width of our current map.
#define localX (x - MAP_OFFSET)
#define localY (y - MAP_OFFSET)
    switch (connection->direction)
    {
    case CONNECTION_NORTH:
        connectionX = localX - connection->offset;
        connectionY = connectionHeader->mapLayout->height + localY;
        break;
    case CONNECTION_SOUTH:
        connectionX = localX - connection->offset;
        connectionY = localY - gMapHeader.mapLayout->height;
        break;
    case CONNECTION_WEST:
        connectionX = connectionHeader->mapLayout->width + localX;
        connectionY = localY - connection->offset;
        break;
    case CONNECTION_EAST:
        connectionX = localX - gMapHeader.mapLayout->width;
        connectionY = localY - connection->offset;
        break;
    default:
        return FALSE;
    }
    return IsHiddenItemPresentAtCoords(connectionHeader->events, connectionX, connectionY);
}

#undef localX
#undef localY

static void CheckForHiddenItemsInMapConnection(u8 taskId)
{
    s16 playerX, playerY;
    s16 x, y;
    s16 width = gMapHeader.mapLayout->width + MAP_OFFSET;
    s16 height = gMapHeader.mapLayout->height + MAP_OFFSET;

    s16 var1 = MAP_OFFSET;
    s16 var2 = MAP_OFFSET;

    PlayerGetDestCoords(&playerX, &playerY);

    // Player can see 7 metatiles on either side horizontally
    // and 5 metatiles on either side vertically
    for (x = playerX - 7; x <= playerX + 7; x++)
    {
        for (y = playerY - 5; y <= playerY + 5; y++)
        {
            if (var1 > x
             || x >= width
             || var2 > y
             || y >= height)
            {
                const struct MapConnection *conn = GetMapConnectionAtPos(x, y);
                if (conn && IsHiddenItemPresentInConnection(conn, x, y) == TRUE)
                    SetDistanceOfClosestHiddenItem(taskId, x - playerX, y - playerY);
            }
        }
    }
}

static void SetDistanceOfClosestHiddenItem(u8 taskId, s16 itemDistanceX, s16 itemDistanceY)
{
    s16 *data = gTasks[taskId].data;
    s16 oldItemAbsX, oldItemAbsY, newItemAbsX, newItemAbsY;

    if (tItemFound == FALSE)
    {
        // No other items found yet, set this one
        tItemDistanceX = itemDistanceX;
        tItemDistanceY = itemDistanceY;
        tItemFound = TRUE;
    }
    else
    {
        // Other items have been found, check if this one is closer

        // Get absolute x distance of the already-found item
        if (tItemDistanceX < 0)
            oldItemAbsX = tItemDistanceX * -1; // WEST
        else
            oldItemAbsX = tItemDistanceX;      // EAST

        // Get absolute y distance of the already-found item
        if (tItemDistanceY < 0)
            oldItemAbsY = tItemDistanceY * -1; // NORTH
        else
            oldItemAbsY = tItemDistanceY;      // SOUTH

        // Get absolute x distance of the newly-found item
        if (itemDistanceX < 0)
            newItemAbsX = itemDistanceX * -1;
        else
            newItemAbsX = itemDistanceX;

        // Get absolute y distance of the newly-found item
        if (itemDistanceY < 0)
            newItemAbsY = itemDistanceY * -1;
        else
            newItemAbsY = itemDistanceY;


        if (oldItemAbsX + oldItemAbsY > newItemAbsX + newItemAbsY)
        {
            // New item is closer
            tItemDistanceX = itemDistanceX;
            tItemDistanceY = itemDistanceY;
        }
        else
        {
            if (oldItemAbsX + oldItemAbsY == newItemAbsX + newItemAbsY
            && (oldItemAbsY > newItemAbsY || (oldItemAbsY == newItemAbsY && tItemDistanceY < itemDistanceY)))
            {
                // If items are equal distance, use whichever is closer on the Y axis or further south
                tItemDistanceX = itemDistanceX;
                tItemDistanceY = itemDistanceY;
            }
        }
    }
}

static u8 GetDirectionToHiddenItem(s16 itemDistanceX, s16 itemDistanceY)
{
    s16 absX, absY;

    if (itemDistanceX == 0 && itemDistanceY == 0)
        return DIR_NONE; // player is standing on the item.

    // Get absolute X distance.
    if (itemDistanceX < 0)
        absX = itemDistanceX * -1;
    else
        absX = itemDistanceX;

    // Get absolute Y distance.
    if (itemDistanceY < 0)
        absY = itemDistanceY * -1;
    else
        absY = itemDistanceY;

    if (absX > absY)
    {
        if (itemDistanceX < 0)
            return DIR_EAST;
        else
            return DIR_NORTH;
    }
    else
    {
        if (absX < absY)
        {
            if (itemDistanceY < 0)
                return DIR_SOUTH;
            else
                return DIR_WEST;
        }
        if (absX == absY)
        {
            if (itemDistanceY < 0)
                return DIR_SOUTH;
            else
                return DIR_WEST;
        }
        return DIR_NONE; // Unreachable
    }
}

static void PlayerFaceHiddenItem(u8 direction)
{
    ObjectEventClearHeldMovementIfFinished(&gObjectEvents[GetObjectEventIdByLocalIdAndMap(LOCALID_PLAYER, 0, 0)]);
    ObjectEventClearHeldMovement(&gObjectEvents[GetObjectEventIdByLocalIdAndMap(LOCALID_PLAYER, 0, 0)]);
    UnfreezeObjectEvent(&gObjectEvents[GetObjectEventIdByLocalIdAndMap(LOCALID_PLAYER, 0, 0)]);
    PlayerTurnInPlace(direction);
}

static void Task_HiddenItemNearby(u8 taskId)
{
    if (ObjectEventCheckHeldMovementStatus(&gObjectEvents[GetObjectEventIdByLocalIdAndMap(LOCALID_PLAYER, 0, 0)]) == TRUE)
        DisplayItemMessageOnField(taskId, sText_ItemFinderNearby, Task_CloseItemfinderMessage);
}

static void Task_StandingOnHiddenItem(u8 taskId)
{
    s16 *data = gTasks[taskId].data;

    if (ObjectEventCheckHeldMovementStatus(&gObjectEvents[GetObjectEventIdByLocalIdAndMap(LOCALID_PLAYER, 0, 0)]) == TRUE
    || tItemFound == FALSE)
    {
        // Spin player around on item
        PlayerFaceHiddenItem(sClockwiseDirections[tFacingDir]);
        tItemFound = TRUE;
        tFacingDir = (tFacingDir + 1) & 3;
        tCounter++;

        if (tCounter == 4)
            DisplayItemMessageOnField(taskId, sText_ItemFinderOnTop, Task_CloseItemfinderMessage);
    }
}

// Undefine itemfinder task data
#undef tItemDistanceX
#undef tItemDistanceY
#undef tItemFound
#undef tCounter
#undef tItemfinderBeeps
#undef tFacingDir

void ItemUseOutOfBattle_PokeblockCase(u8 taskId)
{
    if (MenuHelpers_IsLinkActive() == TRUE)
    {
        DisplayDadsAdviceCannotUseItemMessage(taskId, gTasks[taskId].tUsingRegisteredKeyItem);
    }
    else if (gTasks[taskId].tUsingRegisteredKeyItem != TRUE)
    {
        gBagMenu->newScreenCallback = CB2_OpenPokeblockFromBag;
        Task_FadeAndCloseBagMenu(taskId);
    }
    else
    {
        gFieldCallback = FieldCB_ReturnToFieldNoScript;
        FadeScreen(FADE_TO_BLACK, 0);
        gTasks[taskId].func = Task_OpenRegisteredPokeblockCase;
    }
}

static void CB2_OpenPokeblockFromBag(void)
{
    OpenPokeblockCase(PBLOCK_CASE_FIELD, CB2_ReturnToBagMenuPocket);
}

static void Task_OpenRegisteredPokeblockCase(u8 taskId)
{
    if (!gPaletteFade.active)
    {
        CleanupOverworldWindowsAndTilemaps();
        OpenPokeblockCase(PBLOCK_CASE_FIELD, CB2_ReturnToField);
        DestroyTask(taskId);
    }
}

void ItemUseOutOfBattle_PokemonBoxLink(u8 taskId)
{
    sItemUseOnFieldCB = Task_AccessPokemonBoxLink;
    SetUpItemUseOnFieldCallback(taskId);
}

static void Task_AccessPokemonBoxLink(u8 taskId)
{
    ScriptContext_SetupScript(EventScript_AccessPokemonBoxLink);
    DestroyTask(taskId);
}

void ItemUseOutOfBattle_CoinCase(u8 taskId)
{
    ConvertIntToDecimalStringN(gStringVar1, GetCoins(), STR_CONV_MODE_LEFT_ALIGN, 4);
    StringExpandPlaceholders(gStringVar4, sText_CoinCase);

    if (!gTasks[taskId].tUsingRegisteredKeyItem)
    {
        DisplayItemMessage(taskId, FONT_NORMAL, gStringVar4, CloseItemMessage);
    }
    else
    {
        DisplayItemMessageOnField(taskId, gStringVar4, Task_CloseCantUseKeyItemMessage);
    }
}

void ItemUseOutOfBattle_PowderJar(u8 taskId)
{
    ConvertIntToDecimalStringN(gStringVar1, GetBerryPowder(), STR_CONV_MODE_LEFT_ALIGN, 5);
    StringExpandPlaceholders(gStringVar4, sText_PowderQty);

    if (!gTasks[taskId].tUsingRegisteredKeyItem)
    {
        DisplayItemMessage(taskId, FONT_NORMAL, gStringVar4, CloseItemMessage);
    }
    else
    {
        DisplayItemMessageOnField(taskId, gStringVar4, Task_CloseCantUseKeyItemMessage);
    }
}

void ItemUseOutOfBattle_Berry(u8 taskId)
{
    if (IsPlayerFacingEmptyBerryTreePatch() == TRUE)
    {
        sItemUseOnFieldCB = ItemUseOnFieldCB_Berry;
        gFieldCallback = FieldCB_UseItemOnField;
        gBagMenu->newScreenCallback = CB2_ReturnToField;
        Task_FadeAndCloseBagMenu(taskId);
    }
    else
    {
        GetItemFieldFunc(gSpecialVar_ItemId)(taskId);
    }
}

static void ItemUseOnFieldCB_Berry(u8 taskId)
{
    RemoveBagItem(gSpecialVar_ItemId, 1);
    LockPlayerFieldControls();
    ScriptContext_SetupScript(BerryTree_EventScript_ItemUsePlantBerry);
    DestroyTask(taskId);
}

void ItemUseOutOfBattle_WailmerPail(u8 taskId)
{
    if (TryToWaterSudowoodo() == TRUE)
    {
        sItemUseOnFieldCB = ItemUseOnFieldCB_WailmerPailSudowoodo;
        SetUpItemUseOnFieldCallback(taskId);
    }
    else if (TryToWaterBerryTree() == TRUE)
    {
        sItemUseOnFieldCB = ItemUseOnFieldCB_WailmerPailBerry;
        SetUpItemUseOnFieldCallback(taskId);
    }
    else
    {
        DisplayDadsAdviceCannotUseItemMessage(taskId, gTasks[taskId].tUsingRegisteredKeyItem);
    }
}

static void ItemUseOnFieldCB_WailmerPailBerry(u8 taskId)
{
    LockPlayerFieldControls();
    ScriptContext_SetupScript(BerryTree_EventScript_ItemUseWailmerPail);
    DestroyTask(taskId);
}

static bool8 TryToWaterSudowoodo(void)
{
    s16 x, y;
    u8 elevation;
    u8 objId;
    GetXYCoordsOneStepInFrontOfPlayer(&x, &y);
    elevation = PlayerGetElevation();
    objId = GetObjectEventIdByPosition(x, y, elevation);
    if (objId == OBJECT_EVENTS_COUNT || gObjectEvents[objId].graphicsId != OBJ_EVENT_GFX_SUDOWOODO)
        return FALSE;
    else
        return TRUE;
}

static void ItemUseOnFieldCB_WailmerPailSudowoodo(u8 taskId)
{
    LockPlayerFieldControls();
    ScriptContext_SetupScript(BattleFrontier_OutsideEast_EventScript_WaterSudowoodo);
    DestroyTask(taskId);
}

void ItemUseOutOfBattle_Medicine(u8 taskId)
{
    gItemUseCB = ItemUseCB_Medicine;
    SetUpItemUseCallback(taskId);
}

void ItemUseOutOfBattle_AbilityCapsule(u8 taskId)
{
    gItemUseCB = ItemUseCB_AbilityCapsule;
    SetUpItemUseCallback(taskId);
}

void ItemUseOutOfBattle_AbilityPatch(u8 taskId)
{
    gItemUseCB = ItemUseCB_AbilityPatch;
    SetUpItemUseCallback(taskId);
}

void ItemUseOutOfBattle_Mint(u8 taskId)
{
    gItemUseCB = ItemUseCB_Mint;
    SetUpItemUseCallback(taskId);
}

void ItemUseOutOfBattle_ResetEVs(u8 taskId)
{
    gItemUseCB = ItemUseCB_ResetEVs;
    SetUpItemUseCallback(taskId);
}

void ItemUseOutOfBattle_ReduceEV(u8 taskId)
{
    gItemUseCB = ItemUseCB_ReduceEV;
    SetUpItemUseCallback(taskId);
}

void ItemUseOutOfBattle_SacredAsh(u8 taskId)
{
    gItemUseCB = ItemUseCB_SacredAsh;
    SetUpItemUseCallback(taskId);
}

void ItemUseOutOfBattle_PPRecovery(u8 taskId)
{
    gItemUseCB = ItemUseCB_PPRecovery;
    SetUpItemUseCallback(taskId);
}

void ItemUseOutOfBattle_PPUp(u8 taskId)
{
    gItemUseCB = ItemUseCB_PPUp;
    SetUpItemUseCallback(taskId);
}

void ItemUseOutOfBattle_RareCandy(u8 taskId)
{
    gItemUseCB = ItemUseCB_RareCandy;
    SetUpItemUseCallback(taskId);
}

void ItemUseOutOfBattle_DynamaxCandy(u8 taskId)
{
    gItemUseCB = ItemUseCB_DynamaxCandy;
    SetUpItemUseCallback(taskId);
}

void ItemUseOutOfBattle_TMHM(u8 taskId)
{
    if (gSpecialVar_ItemId >= ITEM_HM01)
        DisplayItemMessage(taskId, FONT_NORMAL, sText_BootedUpHM, BootUpSoundTMHM); // HM
    else
        DisplayItemMessage(taskId, FONT_NORMAL, sText_BootedUpTM, BootUpSoundTMHM); // TM
}

static void BootUpSoundTMHM(u8 taskId)
{
    PlaySE(SE_PC_LOGIN);
    gTasks[taskId].func = Task_ShowTMHMContainedMessage;
}

static void Task_ShowTMHMContainedMessage(u8 taskId)
{
    if (JOY_NEW(A_BUTTON | B_BUTTON))
    {
        StringCopy(gStringVar1, GetMoveName(ItemIdToBattleMoveId(gSpecialVar_ItemId)));
        StringExpandPlaceholders(gStringVar4, sText_TMHMContainedVar1);
        DisplayItemMessage(taskId, FONT_NORMAL, gStringVar4, UseTMHMYesNo);
    }
}

static void UseTMHMYesNo(u8 taskId)
{
    BagMenu_YesNo(taskId, ITEMWIN_YESNO_HIGH, &sUseTMHMYesNoFuncTable);
}

static void UseTMHM(u8 taskId)
{
    gItemUseCB = ItemUseCB_TMHM;
    SetUpItemUseCallback(taskId);
}

static void RemoveUsedItem(void)
{
    RemoveBagItem(gSpecialVar_ItemId, 1);
    CopyItemName(gSpecialVar_ItemId, gStringVar2);
    StringExpandPlaceholders(gStringVar4, gText_PlayerUsedVar2);
    if (CurrentBattlePyramidLocation() == PYRAMID_LOCATION_NONE)
    {
        UpdatePocketItemList(GetItemPocket(gSpecialVar_ItemId));
        UpdatePocketListPosition(GetItemPocket(gSpecialVar_ItemId));
    }
    else
    {
        UpdatePyramidBagList();
        UpdatePyramidBagCursorPos();
    }
}

void ItemUseOutOfBattle_Repel(u8 taskId)
{
    if (REPEL_STEP_COUNT == 0)
        gTasks[taskId].func = Task_StartUseRepel;
    else if (CurrentBattlePyramidLocation() == PYRAMID_LOCATION_NONE)
        DisplayItemMessage(taskId, FONT_NORMAL, gText_RepelEffectsLingered, CloseItemMessage);
    else
        DisplayItemMessageInBattlePyramid(taskId, gText_RepelEffectsLingered, Task_CloseBattlePyramidBagMessage);
}

static void Task_StartUseRepel(u8 taskId)
{
    s16 *data = gTasks[taskId].data;

    if (++data[8] > 7)
    {
        data[8] = 0;
        PlaySE(SE_REPEL);
        gTasks[taskId].func = Task_UseRepel;
    }
}

static void Task_UseRepel(u8 taskId)
{
    if (!IsSEPlaying())
    {
        VarSet(VAR_REPEL_STEP_COUNT, GetItemHoldEffectParam(gSpecialVar_ItemId));
    #if VAR_LAST_REPEL_LURE_USED != 0
        VarSet(VAR_LAST_REPEL_LURE_USED, gSpecialVar_ItemId);
    #endif
        RemoveUsedItem();
        if (CurrentBattlePyramidLocation() == PYRAMID_LOCATION_NONE)
            DisplayItemMessage(taskId, FONT_NORMAL, gStringVar4, CloseItemMessage);
        else
            DisplayItemMessageInBattlePyramid(taskId, gStringVar4, Task_CloseBattlePyramidBagMessage);
    }
}
void HandleUseExpiredRepel(struct ScriptContext *ctx)
{
#if VAR_LAST_REPEL_LURE_USED != 0
    VarSet(VAR_REPEL_STEP_COUNT, GetItemHoldEffectParam(VarGet(VAR_LAST_REPEL_LURE_USED)));
#endif
}

void ItemUseOutOfBattle_Lure(u8 taskId)
{
    if (LURE_STEP_COUNT == 0)
        gTasks[taskId].func = Task_StartUseLure;
    else if (!InBattlePyramid())
        DisplayItemMessage(taskId, FONT_NORMAL, gText_LureEffectsLingered, CloseItemMessage);
    else
        DisplayItemMessageInBattlePyramid(taskId, gText_LureEffectsLingered, Task_CloseBattlePyramidBagMessage);
}

static void Task_StartUseLure(u8 taskId)
{
    s16* data = gTasks[taskId].data;

    if (++data[8] > 7)
    {
        data[8] = 0;
        PlaySE(SE_REPEL);
        gTasks[taskId].func = Task_UseLure;
    }
}

static void Task_UseLure(u8 taskId)
{
    if (!IsSEPlaying())
    {
        VarSet(VAR_REPEL_STEP_COUNT, GetItemHoldEffectParam(gSpecialVar_ItemId) | REPEL_LURE_MASK);
    #if VAR_LAST_REPEL_LURE_USED != 0
        VarSet(VAR_LAST_REPEL_LURE_USED, gSpecialVar_ItemId);
    #endif
        RemoveUsedItem();
        if (!InBattlePyramid())
            DisplayItemMessage(taskId, FONT_NORMAL, gStringVar4, CloseItemMessage);
        else
            DisplayItemMessageInBattlePyramid(taskId, gStringVar4, Task_CloseBattlePyramidBagMessage);
    }
}

void HandleUseExpiredLure(struct ScriptContext *ctx)
{
#if VAR_LAST_REPEL_LURE_USED != 0
    VarSet(VAR_REPEL_STEP_COUNT, GetItemHoldEffectParam(VarGet(VAR_LAST_REPEL_LURE_USED)) | REPEL_LURE_MASK);
#endif
}

static void Task_UsedBlackWhiteFlute(u8 taskId)
{
    if(++gTasks[taskId].data[8] > 7)
    {
        PlaySE(SE_GLASS_FLUTE);
        if (CurrentBattlePyramidLocation() == PYRAMID_LOCATION_NONE)
            DisplayItemMessage(taskId, FONT_NORMAL, gStringVar4, CloseItemMessage);
        else
            DisplayItemMessageInBattlePyramid(taskId, gStringVar4, Task_CloseBattlePyramidBagMessage);
    }
}

void ItemUseOutOfBattle_BlackWhiteFlute(u8 taskId)
{
    CopyItemName(gSpecialVar_ItemId, gStringVar2);
    if (gSpecialVar_ItemId == ITEM_WHITE_FLUTE)
    {
        FlagSet(FLAG_SYS_ENC_UP_ITEM);
        FlagClear(FLAG_SYS_ENC_DOWN_ITEM);
        StringExpandPlaceholders(gStringVar4, sText_UsedVar2WildLured);
    }
    else
    {
        FlagSet(FLAG_SYS_ENC_DOWN_ITEM);
        FlagClear(FLAG_SYS_ENC_UP_ITEM);
        StringExpandPlaceholders(gStringVar4, sText_UsedVar2WildRepelled);
    }
    gTasks[taskId].data[8] = 0;
    gTasks[taskId].func = Task_UsedBlackWhiteFlute;
}

void Task_UseDigEscapeRopeOnField(u8 taskId)
{
    ResetInitialPlayerAvatarState();
    StartEscapeRopeFieldEffect();
    DestroyTask(taskId);
}

static void ItemUseOnFieldCB_EscapeRope(u8 taskId)
{
    Overworld_ResetStateAfterDigEscRope();
    if (I_KEY_ESCAPE_ROPE < GEN_8)
        RemoveBagItem(gSpecialVar_ItemId, 1);

    CopyItemName(gSpecialVar_ItemId, gStringVar2);
    StringExpandPlaceholders(gStringVar4, gText_PlayerUsedVar2);
    gTasks[taskId].data[0] = 0;
    DisplayItemMessageOnField(taskId, gStringVar4, Task_UseDigEscapeRopeOnField);
}

bool8 CanUseDigOrEscapeRopeOnCurMap(void)
{
    if (!CheckFollowerNPCFlag(FOLLOWER_NPC_FLAG_CAN_LEAVE_ROUTE))
        return FALSE;

    if (gMapHeader.allowEscaping)
        return TRUE;
    else
        return FALSE;
}

void ItemUseOutOfBattle_EscapeRope(u8 taskId)
{
    if (CanUseDigOrEscapeRopeOnCurMap() == TRUE)
    {
        sItemUseOnFieldCB = ItemUseOnFieldCB_EscapeRope;
        SetUpItemUseOnFieldCallback(taskId);
    }
    else
    {
        DisplayDadsAdviceCannotUseItemMessage(taskId, gTasks[taskId].tUsingRegisteredKeyItem);
    }
}

void ItemUseOutOfBattle_EvolutionStone(u8 taskId)
{
    gItemUseCB = ItemUseCB_EvolutionStone;
    SetUpItemUseCallback(taskId);
}

static u32 GetBallThrowableState(void)
{
    if (IsBattlerAlive(GetBattlerAtPosition(B_POSITION_OPPONENT_LEFT))
     && IsBattlerAlive(GetBattlerAtPosition(B_POSITION_OPPONENT_RIGHT)))
        return BALL_THROW_UNABLE_TWO_MONS;
    else if (IsPlayerPartyAndPokemonStorageFull() == TRUE)
        return BALL_THROW_UNABLE_NO_ROOM;
    else if (B_SEMI_INVULNERABLE_CATCH >= GEN_4 && (gStatuses3[GetCatchingBattler()] & STATUS3_SEMI_INVULNERABLE))
        return BALL_THROW_UNABLE_SEMI_INVULNERABLE;
    else if (FlagGet(B_FLAG_NO_CATCHING))
        return BALL_THROW_UNABLE_DISABLED_FLAG;

    return BALL_THROW_ABLE;
}

bool32 CanThrowBall(void)
{
    return (GetBallThrowableState() == BALL_THROW_ABLE);
}

static const u8 sText_CantThrowPokeBall_TwoMons[] = _("Cannot throw a ball!\nThere are two Pokémon out there!\p");
static const u8 sText_CantThrowPokeBall_SemiInvulnerable[] = _("Cannot throw a ball!\nThere's no Pokémon in sight!\p");
static const u8 sText_CantThrowPokeBall_Disabled[] = _("POKé BALLS cannot be used\nright now!\p");
void ItemUseInBattle_PokeBall(u8 taskId)
{
    switch (GetBallThrowableState())
    {
    case BALL_THROW_ABLE:
    default:
        RemoveBagItem(gSpecialVar_ItemId, 1);
        if (CurrentBattlePyramidLocation() == PYRAMID_LOCATION_NONE)
            Task_FadeAndCloseBagMenu(taskId);
        else
            CloseBattlePyramidBag(taskId);
<<<<<<< HEAD
        break;
    case BALL_THROW_UNABLE_TWO_MONS:
        if (!InBattlePyramid())
            DisplayItemMessage(taskId, FONT_NORMAL, sText_CantThrowPokeBall_TwoMons, CloseItemMessage);
        else
            DisplayItemMessageInBattlePyramid(taskId, sText_CantThrowPokeBall_TwoMons, Task_CloseBattlePyramidBagMessage);
        break;
    case BALL_THROW_UNABLE_NO_ROOM:
        if (!InBattlePyramid())
            DisplayItemMessage(taskId, FONT_NORMAL, gText_BoxFull, CloseItemMessage);
        else
            DisplayItemMessageInBattlePyramid(taskId, gText_BoxFull, Task_CloseBattlePyramidBagMessage);
        break;
    case BALL_THROW_UNABLE_SEMI_INVULNERABLE:
        if (!InBattlePyramid())
            DisplayItemMessage(taskId, FONT_NORMAL, sText_CantThrowPokeBall_SemiInvulnerable, CloseItemMessage);
=======
    }
    else if (CurrentBattlePyramidLocation() == PYRAMID_LOCATION_NONE)
    {
        DisplayItemMessage(taskId, FONT_NORMAL, gText_BoxFull, CloseItemMessage);
    }
    else
    {
        DisplayItemMessageInBattlePyramid(taskId, gText_BoxFull, Task_CloseBattlePyramidBagMessage);
    }
}

static void Task_CloseStatIncreaseMessage(u8 taskId)
{
    if (JOY_NEW(A_BUTTON | B_BUTTON))
    {
        if (CurrentBattlePyramidLocation() == PYRAMID_LOCATION_NONE)
            Task_FadeAndCloseBagMenu(taskId);
        else
            CloseBattlePyramidBag(taskId);
    }
}

static void Task_UseStatIncreaseItem(u8 taskId)
{
    if(++gTasks[taskId].data[8] > 7)
    {
        PlaySE(SE_USE_ITEM);
        RemoveBagItem(gSpecialVar_ItemId, 1);
        if (CurrentBattlePyramidLocation() == PYRAMID_LOCATION_NONE)
            DisplayItemMessage(taskId, FONT_NORMAL, UseStatIncreaseItem(gSpecialVar_ItemId), Task_CloseStatIncreaseMessage);
        else
            DisplayItemMessageInBattlePyramid(taskId, UseStatIncreaseItem(gSpecialVar_ItemId), Task_CloseStatIncreaseMessage);
    }
}

// e.g. X Attack, Guard Spec
void ItemUseInBattle_StatIncrease(u8 taskId)
{
    u16 partyId = gBattlerPartyIndexes[gBattlerInMenuId];

    if (ExecuteTableBasedItemEffect(&gPlayerParty[partyId], gSpecialVar_ItemId, partyId, 0) != FALSE)
    {
        if (CurrentBattlePyramidLocation() == PYRAMID_LOCATION_NONE)
            DisplayItemMessage(taskId, FONT_NORMAL, gText_WontHaveEffect, CloseItemMessage);
>>>>>>> f85baa53
        else
            DisplayItemMessageInBattlePyramid(taskId, sText_CantThrowPokeBall_SemiInvulnerable, Task_CloseBattlePyramidBagMessage);
        break;
    case BALL_THROW_UNABLE_DISABLED_FLAG:
        if (!InBattlePyramid())
            DisplayItemMessage(taskId, FONT_NORMAL, sText_CantThrowPokeBall_Disabled, CloseItemMessage);
        else
            DisplayItemMessageInBattlePyramid(taskId, sText_CantThrowPokeBall_Disabled, Task_CloseBattlePyramidBagMessage);
        break;
    }
}

static void ItemUseInBattle_ShowPartyMenu(u8 taskId)
{
    if (CurrentBattlePyramidLocation() == PYRAMID_LOCATION_NONE)
    {
        gBagMenu->newScreenCallback = ChooseMonForInBattleItem;
        Task_FadeAndCloseBagMenu(taskId);
    }
    else
    {
        gPyramidBagMenu->newScreenCallback = ChooseMonForInBattleItem;
        CloseBattlePyramidBag(taskId);
    }
}

void ItemUseInBattle_PartyMenu(u8 taskId)
{
    gItemUseCB = ItemUseCB_BattleScript;
    ItemUseInBattle_ShowPartyMenu(taskId);
}

void ItemUseInBattle_PartyMenuChooseMove(u8 taskId)
{
    gItemUseCB = ItemUseCB_BattleChooseMove;
    ItemUseInBattle_ShowPartyMenu(taskId);
}

static bool32 SelectedMonHasStatus2(u16 itemId)
{
    if (gPartyMenu.slotId == 0)
        return gBattleMons[0].status2 & GetItemStatus2Mask(itemId);
    else if (gBattleTypeFlags & (BATTLE_TYPE_DOUBLE | BATTLE_TYPE_MULTI) && gPartyMenu.slotId == 1)
        return gBattleMons[2].status2 & GetItemStatus2Mask(itemId);
    return FALSE;
}

// Returns whether an item can be used in battle and sets the fail text.
bool32 CannotUseItemsInBattle(u16 itemId, struct Pokemon *mon)
{
    u16 battleUsage = GetItemBattleUsage(itemId);
    bool8 cannotUse = FALSE;
    const u8* failStr = NULL;
    u32 i;
    u16 hp = GetMonData(mon, MON_DATA_HP);

    // Embargo Check
    if ((gPartyMenu.slotId == 0 && gStatuses3[B_POSITION_PLAYER_LEFT] & STATUS3_EMBARGO)
        || (gPartyMenu.slotId == 1 && gStatuses3[B_POSITION_PLAYER_RIGHT] & STATUS3_EMBARGO))
    {
        return TRUE;
    }

    // battleUsage checks
    switch (battleUsage)
    {
    case EFFECT_ITEM_INCREASE_STAT:
        if (gBattleMons[gBattlerInMenuId].statStages[GetItemEffect(itemId)[1]] == MAX_STAT_STAGE)
            cannotUse = TRUE;
        break;
    case EFFECT_ITEM_SET_FOCUS_ENERGY:
        if (gBattleMons[gBattlerInMenuId].status2 & STATUS2_FOCUS_ENERGY_ANY)
            cannotUse = TRUE;
        break;
    case EFFECT_ITEM_SET_MIST:
        if (gSideStatuses[GetBattlerSide(gBattlerInMenuId)] & SIDE_STATUS_MIST)
            cannotUse = TRUE;
        break;
    case EFFECT_ITEM_ESCAPE:
        if (gBattleTypeFlags & BATTLE_TYPE_TRAINER)
            cannotUse = TRUE;
        break;
    case EFFECT_ITEM_THROW_BALL:
        switch (GetBallThrowableState())
        {
        case BALL_THROW_UNABLE_TWO_MONS:
            failStr = sText_CantThrowPokeBall_TwoMons;
            cannotUse = TRUE;
            break;
        case BALL_THROW_UNABLE_NO_ROOM:
            failStr = gText_BoxFull;
            cannotUse = TRUE;
            break;
        case BALL_THROW_UNABLE_SEMI_INVULNERABLE:
            failStr = sText_CantThrowPokeBall_SemiInvulnerable;
            cannotUse = TRUE;
            break;
        case BALL_THROW_UNABLE_DISABLED_FLAG:
            failStr = sText_CantThrowPokeBall_Disabled;
            cannotUse = TRUE;
            break;
        }
        break;
    case EFFECT_ITEM_INCREASE_ALL_STATS:
        for (i = STAT_ATK; i < NUM_STATS; i++)
        {
            if (CompareStat(gBattlerInMenuId, i, MAX_STAT_STAGE, CMP_EQUAL))
            {
                cannotUse = TRUE;
                break;
            }
        }
        break;
    case EFFECT_ITEM_RESTORE_HP:
        if (hp == 0 || hp == GetMonData(mon, MON_DATA_MAX_HP))
            cannotUse = TRUE;
        break;
    case EFFECT_ITEM_CURE_STATUS:
        if (!((GetMonData(mon, MON_DATA_STATUS) & GetItemStatus1Mask(itemId))
            || SelectedMonHasStatus2(itemId)))
            cannotUse = TRUE;
        break;
    case EFFECT_ITEM_HEAL_AND_CURE_STATUS:
        if ((hp == 0 || hp == GetMonData(mon, MON_DATA_MAX_HP))
            && !((GetMonData(mon, MON_DATA_STATUS) & GetItemStatus1Mask(itemId))
            || SelectedMonHasStatus2(itemId)))
            cannotUse = TRUE;
        break;
    case EFFECT_ITEM_REVIVE:
        if (hp != 0)
            cannotUse = TRUE;
        break;
    case EFFECT_ITEM_RESTORE_PP:
        if (GetItemEffect(itemId)[4] == ITEM4_HEAL_PP)
        {
            for (i = 0; i < MAX_MON_MOVES; i++)
            {
                if (GetMonData(mon, MON_DATA_PP1 + i) < CalculatePPWithBonus(GetMonData(mon, MON_DATA_MOVE1 + i), GetMonData(mon, MON_DATA_PP_BONUSES), i))
                    break;
            }
            if (i == MAX_MON_MOVES)
                cannotUse = TRUE;
        }
        else if (GetMonData(mon, MON_DATA_PP1 + gPartyMenu.data1) == CalculatePPWithBonus(GetMonData(mon, MON_DATA_MOVE1 + gPartyMenu.data1), GetMonData(mon, MON_DATA_PP_BONUSES), gPartyMenu.data1))
        {
            cannotUse = TRUE;
        }
        break;
    }

    if (failStr != NULL)
        StringExpandPlaceholders(gStringVar4, failStr);
    else
        StringExpandPlaceholders(gStringVar4, gText_WontHaveEffect);

    return cannotUse;
}

void ItemUseInBattle_BagMenu(u8 taskId)
{
    if (CannotUseItemsInBattle(gSpecialVar_ItemId, NULL))
    {
<<<<<<< HEAD
        if (!InBattlePyramid())
            DisplayItemMessage(taskId, FONT_NORMAL, gStringVar4, CloseItemMessage);
=======
        RemoveUsedItem();
        if (CurrentBattlePyramidLocation() == PYRAMID_LOCATION_NONE)
            DisplayItemMessage(taskId, FONT_NORMAL, gStringVar4, Task_FadeAndCloseBagMenu);
>>>>>>> f85baa53
        else
            DisplayItemMessageInBattlePyramid(taskId, gStringVar4, Task_CloseBattlePyramidBagMessage);
    }
    else
    {
        PlaySE(SE_SELECT);
        if (!GetItemImportance(gSpecialVar_ItemId) && !(B_TRY_CATCH_TRAINER_BALL >= GEN_4 && (GetItemBattleUsage(gSpecialVar_ItemId) == EFFECT_ITEM_THROW_BALL) && (gBattleTypeFlags & BATTLE_TYPE_TRAINER)))
            RemoveUsedItem();
        ScheduleBgCopyTilemapToVram(2);
        if (!InBattlePyramid())
            gTasks[taskId].func = Task_FadeAndCloseBagMenu;
        else
            gTasks[taskId].func = CloseBattlePyramidBag;
    }
}

void ItemUseOutOfBattle_EnigmaBerry(u8 taskId)
{
    switch (GetItemEffectType(gSpecialVar_ItemId))
    {
    case ITEM_EFFECT_HEAL_HP:
    case ITEM_EFFECT_CURE_POISON:
    case ITEM_EFFECT_CURE_SLEEP:
    case ITEM_EFFECT_CURE_BURN:
    case ITEM_EFFECT_CURE_FREEZE_FROSTBITE:
    case ITEM_EFFECT_CURE_PARALYSIS:
    case ITEM_EFFECT_CURE_ALL_STATUS:
    case ITEM_EFFECT_ATK_EV:
    case ITEM_EFFECT_HP_EV:
    case ITEM_EFFECT_SPATK_EV:
    case ITEM_EFFECT_SPDEF_EV:
    case ITEM_EFFECT_SPEED_EV:
    case ITEM_EFFECT_DEF_EV:
        gTasks[taskId].tEnigmaBerryType = ITEM_USE_PARTY_MENU;
        ItemUseOutOfBattle_Medicine(taskId);
        break;
    case ITEM_EFFECT_SACRED_ASH:
        gTasks[taskId].tEnigmaBerryType = ITEM_USE_PARTY_MENU;
        ItemUseOutOfBattle_SacredAsh(taskId);
        break;
    case ITEM_EFFECT_RAISE_LEVEL:
        gTasks[taskId].tEnigmaBerryType = ITEM_USE_PARTY_MENU;
        ItemUseOutOfBattle_RareCandy(taskId);
        break;
    case ITEM_EFFECT_PP_UP:
    case ITEM_EFFECT_PP_MAX:
        gTasks[taskId].tEnigmaBerryType = ITEM_USE_PARTY_MENU;
        ItemUseOutOfBattle_PPUp(taskId);
        break;
    case ITEM_EFFECT_HEAL_PP:
        gTasks[taskId].tEnigmaBerryType = ITEM_USE_PARTY_MENU;
        ItemUseOutOfBattle_PPRecovery(taskId);
        break;
    default:
        gTasks[taskId].tEnigmaBerryType = ITEM_USE_BAG_MENU;
        ItemUseOutOfBattle_CannotUse(taskId);
        break;
    }
}

void ItemUseOutOfBattle_FormChange(u8 taskId)
{
    if (!gTasks[taskId].tUsingRegisteredKeyItem)
    {
        gItemUseCB = ItemUseCB_FormChange;
        gTasks[taskId].data[0] = FALSE;
        SetUpItemUseOnFieldCallback(taskId);
    }
    else
    {
        // TODO: handle key items with callbacks to menus allow to be used by registering them.
        DisplayDadsAdviceCannotUseItemMessage(taskId, gTasks[taskId].tUsingRegisteredKeyItem);
    }
}

void ItemUseOutOfBattle_FormChange_ConsumedOnUse(u8 taskId)
{
    if (!gTasks[taskId].tUsingRegisteredKeyItem)
    {
        gItemUseCB = ItemUseCB_FormChange_ConsumedOnUse;
        gTasks[taskId].data[0] = TRUE;
        SetUpItemUseOnFieldCallback(taskId);
    }
    else
    {
        // TODO: handle key items with callbacks to menus allow to be used by registering them.
        DisplayDadsAdviceCannotUseItemMessage(taskId, gTasks[taskId].tUsingRegisteredKeyItem);
    }
}

void ItemUseOutOfBattle_RotomCatalog(u8 taskId)
{
    if (!gTasks[taskId].tUsingRegisteredKeyItem)
    {
        gItemUseCB = ItemUseCB_RotomCatalog;
        gTasks[taskId].data[0] = TRUE;
        SetUpItemUseOnFieldCallback(taskId);
    }
    else
    {
        // TODO: handle key items with callbacks to menus allow to be used by registering them.
        DisplayDadsAdviceCannotUseItemMessage(taskId, gTasks[taskId].tUsingRegisteredKeyItem);
    }
}

void ItemUseOutOfBattle_ZygardeCube(u8 taskId)
{
    if (!gTasks[taskId].tUsingRegisteredKeyItem)
    {
        gItemUseCB = ItemUseCB_ZygardeCube;
        gTasks[taskId].data[0] = TRUE;
        SetUpItemUseOnFieldCallback(taskId);
    }
    else
    {
        // TODO: handle key items with callbacks to menus allow to be used by registering them.
        DisplayDadsAdviceCannotUseItemMessage(taskId, gTasks[taskId].tUsingRegisteredKeyItem);
    }
}

void ItemUseOutOfBattle_Fusion(u8 taskId)
{
    if (!gTasks[taskId].tUsingRegisteredKeyItem)
    {
        gItemUseCB = ItemUseCB_Fusion;
        gTasks[taskId].data[0] = FALSE;
        SetUpItemUseCallback(taskId);
    }
    else
    {
        // TODO: handle key items with callbacks to menus allow to be used by registering them.
        DisplayDadsAdviceCannotUseItemMessage(taskId, gTasks[taskId].tUsingRegisteredKeyItem);
    }
}

void Task_UseHoneyOnField(u8 taskId)
{
    //ResetInitialPlayerAvatarState();
    StartSweetScentFieldEffect();
    DestroyTask(taskId);
}

static void ItemUseOnFieldCB_Honey(u8 taskId)
{
    Overworld_ResetStateAfterDigEscRope();
    RemoveBagItem(gSpecialVar_ItemId, 1);
    CopyItemName(gSpecialVar_ItemId, gStringVar2);
    StringExpandPlaceholders(gStringVar4, gText_PlayerUsedVar2);
    gTasks[taskId].data[0] = 0;
    DisplayItemMessageOnField(taskId, gStringVar4, Task_UseHoneyOnField);
}

void ItemUseOutOfBattle_Honey(u8 taskId)
{
    sItemUseOnFieldCB = ItemUseOnFieldCB_Honey;
    gFieldCallback = FieldCB_UseItemOnField;
    gBagMenu->newScreenCallback = CB2_ReturnToField;
    Task_FadeAndCloseBagMenu(taskId);
}

void ItemUseOutOfBattle_CannotUse(u8 taskId)
{
    DisplayDadsAdviceCannotUseItemMessage(taskId, gTasks[taskId].tUsingRegisteredKeyItem);
}

static bool32 IsValidLocationForVsSeeker(void)
{
    u16 mapGroup = gSaveBlock1Ptr->location.mapGroup;
    u16 mapNum = gSaveBlock1Ptr->location.mapNum;
    u16 mapType = gMapHeader.mapType;

    typedef struct {
        u16 mapGroup;
        u16 mapNum;
    } Location;

    u32 i;
    Location validIndoorLocations[] =
    {
        { MAP_GROUP(MAP_MT_PYRE_SUMMIT),           MAP_NUM(MAP_MT_PYRE_SUMMIT) },
        { MAP_GROUP(MAP_SAFARI_ZONE_NORTH),        MAP_NUM(MAP_SAFARI_ZONE_NORTH) },
        { MAP_GROUP(MAP_SAFARI_ZONE_NORTHEAST),    MAP_NUM(MAP_SAFARI_ZONE_NORTHEAST) },
        { MAP_GROUP(MAP_SAFARI_ZONE_NORTHWEST),    MAP_NUM(MAP_SAFARI_ZONE_NORTHWEST) },
        { MAP_GROUP(MAP_SAFARI_ZONE_SOUTH),        MAP_NUM(MAP_SAFARI_ZONE_SOUTH) },
        { MAP_GROUP(MAP_SAFARI_ZONE_SOUTHEAST),    MAP_NUM(MAP_SAFARI_ZONE_SOUTHEAST) },
        { MAP_GROUP(MAP_SAFARI_ZONE_SOUTHWEST),    MAP_NUM(MAP_SAFARI_ZONE_SOUTHWEST) },
        { MAP_GROUP(MAP_SKY_PILLAR_TOP),           MAP_NUM(MAP_SKY_PILLAR_TOP) },
        { MAP_GROUP(MAP_SOUTHERN_ISLAND_EXTERIOR), MAP_NUM(MAP_SOUTHERN_ISLAND_EXTERIOR) },
        { MAP_GROUP(MAP_SOUTHERN_ISLAND_INTERIOR), MAP_NUM(MAP_SOUTHERN_ISLAND_INTERIOR) },
        { MAP_GROUP(MAP_RUSTBORO_CITY_GYM),        MAP_NUM(MAP_RUSTBORO_CITY_GYM) },
        { MAP_GROUP(MAP_DEWFORD_TOWN_GYM),         MAP_NUM(MAP_DEWFORD_TOWN_GYM) },
        { MAP_GROUP(MAP_MAUVILLE_CITY_GYM),        MAP_NUM(MAP_MAUVILLE_CITY_GYM) },
        { MAP_GROUP(MAP_LAVARIDGE_TOWN_GYM_1F),    MAP_NUM(MAP_LAVARIDGE_TOWN_GYM_1F) },
        { MAP_GROUP(MAP_LAVARIDGE_TOWN_GYM_B1F),   MAP_NUM(MAP_LAVARIDGE_TOWN_GYM_B1F) },
        { MAP_GROUP(MAP_PETALBURG_CITY_GYM),       MAP_NUM(MAP_PETALBURG_CITY_GYM) },
        { MAP_GROUP(MAP_FORTREE_CITY_GYM),         MAP_NUM(MAP_FORTREE_CITY_GYM) },
        { MAP_GROUP(MAP_MOSSDEEP_CITY_GYM),        MAP_NUM(MAP_MOSSDEEP_CITY_GYM) },
        { MAP_GROUP(MAP_SOOTOPOLIS_CITY_GYM_1F),   MAP_NUM(MAP_SOOTOPOLIS_CITY_GYM_1F) },
        { MAP_GROUP(MAP_SOOTOPOLIS_CITY_GYM_B1F),  MAP_NUM(MAP_SOOTOPOLIS_CITY_GYM_B1F) },
    };

    if (IsMapTypeOutdoors(mapType))
        return TRUE;

    for (i = 0; i < ARRAY_COUNT(validIndoorLocations); i++)
    {
        if (mapNum == validIndoorLocations[i].mapNum && mapGroup == validIndoorLocations[i].mapGroup)
            return TRUE;
    }

    return FALSE;
}

void FieldUseFunc_VsSeeker(u8 taskId)
{
    if (IsValidLocationForVsSeeker())
    {
        sItemUseOnFieldCB = Task_InitVsSeekerAndCheckForTrainersOnScreen;
        SetUpItemUseOnFieldCallback(taskId);
    }
    else
        DisplayDadsAdviceCannotUseItemMessage(taskId, gTasks[taskId].tUsingRegisteredKeyItem);
}

void Task_ItemUse_CloseMessageBoxAndReturnToField_VsSeeker(u8 taskId)
{
    Task_CloseCantUseKeyItemMessage(taskId);
}

static void Task_DisplayPokeFluteMessage(u8 taskId)
{
    if (WaitFanfare(FALSE))
    {
        if (gTasks[taskId].data[3] == 0)
            DisplayItemMessage(taskId, FONT_NORMAL, sText_PokeFluteAwakenedMon, CloseItemMessage);
        else
            DisplayItemMessageOnField(taskId, sText_PokeFluteAwakenedMon, Task_CloseCantUseKeyItemMessage);
    }
}

static void Task_PlayPokeFlute(u8 taskId)
{
    PlayFanfareByFanfareNum(FANFARE_RG_POKE_FLUTE);
    gTasks[taskId].func = Task_DisplayPokeFluteMessage;
}

void ItemUseOutOfBattle_PokeFlute(u8 taskId)
{
    bool32 wokeSomeoneUp = FALSE;
    u32 i;

    for (i = 0; i < CalculatePlayerPartyCount(); i++)
    {
        if (!ExecuteTableBasedItemEffect(&gPlayerParty[i], ITEM_AWAKENING, i, 0))
            wokeSomeoneUp = TRUE;
    }

    if (wokeSomeoneUp)
    {
        if (gTasks[taskId].data[3] == 0)
            DisplayItemMessage(taskId, FONT_NORMAL, sText_PlayedPokeFlute, Task_PlayPokeFlute);
        else
            DisplayItemMessageOnField(taskId, sText_PlayedPokeFlute, Task_PlayPokeFlute);
    }
    else
    {
        if (gTasks[taskId].data[3] == 0)
            DisplayItemMessage(taskId, FONT_NORMAL, sText_PlayedPokeFluteCatchy, CloseItemMessage);
        else
            DisplayItemMessageOnField(taskId, sText_PlayedPokeFluteCatchy, Task_CloseCantUseKeyItemMessage);
    }
}

static void ItemUseOnFieldCB_TownMap(u8 taskId)
{
    LockPlayerFieldControls();
    ScriptContext_SetupScript(EventScript_RegionMap);
    DestroyTask(taskId);
}

void ItemUseOutOfBattle_TownMap(u8 taskId)
{
    if (!gTasks[taskId].tUsingRegisteredKeyItem)
    {
        sItemUseOnFieldCB = ItemUseOnFieldCB_TownMap;
        gFieldCallback = FieldCB_UseItemOnField;
        gBagMenu->newScreenCallback = CB2_ReturnToField;
        Task_FadeAndCloseBagMenu(taskId);
    }
    else
    {
        // TODO: handle key items with callbacks to menus allow to be used by registering them.
        DisplayDadsAdviceCannotUseItemMessage(taskId, gTasks[taskId].tUsingRegisteredKeyItem);
    }
}

#undef tUsingRegisteredKeyItem<|MERGE_RESOLUTION|>--- conflicted
+++ resolved
@@ -983,7 +983,7 @@
 {
     if (LURE_STEP_COUNT == 0)
         gTasks[taskId].func = Task_StartUseLure;
-    else if (!InBattlePyramid())
+    else if (CurrentBattlePyramidLocation() == PYRAMID_LOCATION_NONE)
         DisplayItemMessage(taskId, FONT_NORMAL, gText_LureEffectsLingered, CloseItemMessage);
     else
         DisplayItemMessageInBattlePyramid(taskId, gText_LureEffectsLingered, Task_CloseBattlePyramidBagMessage);
@@ -1010,7 +1010,7 @@
         VarSet(VAR_LAST_REPEL_LURE_USED, gSpecialVar_ItemId);
     #endif
         RemoveUsedItem();
-        if (!InBattlePyramid())
+        if (CurrentBattlePyramidLocation() == PYRAMID_LOCATION_NONE)
             DisplayItemMessage(taskId, FONT_NORMAL, gStringVar4, CloseItemMessage);
         else
             DisplayItemMessageInBattlePyramid(taskId, gStringVar4, Task_CloseBattlePyramidBagMessage);
@@ -1138,74 +1138,27 @@
             Task_FadeAndCloseBagMenu(taskId);
         else
             CloseBattlePyramidBag(taskId);
-<<<<<<< HEAD
         break;
     case BALL_THROW_UNABLE_TWO_MONS:
-        if (!InBattlePyramid())
+        if (CurrentBattlePyramidLocation() == PYRAMID_LOCATION_NONE)
             DisplayItemMessage(taskId, FONT_NORMAL, sText_CantThrowPokeBall_TwoMons, CloseItemMessage);
         else
             DisplayItemMessageInBattlePyramid(taskId, sText_CantThrowPokeBall_TwoMons, Task_CloseBattlePyramidBagMessage);
         break;
     case BALL_THROW_UNABLE_NO_ROOM:
-        if (!InBattlePyramid())
+        if (CurrentBattlePyramidLocation() == PYRAMID_LOCATION_NONE)
             DisplayItemMessage(taskId, FONT_NORMAL, gText_BoxFull, CloseItemMessage);
         else
             DisplayItemMessageInBattlePyramid(taskId, gText_BoxFull, Task_CloseBattlePyramidBagMessage);
         break;
     case BALL_THROW_UNABLE_SEMI_INVULNERABLE:
-        if (!InBattlePyramid())
+        if (CurrentBattlePyramidLocation() == PYRAMID_LOCATION_NONE)
             DisplayItemMessage(taskId, FONT_NORMAL, sText_CantThrowPokeBall_SemiInvulnerable, CloseItemMessage);
-=======
-    }
-    else if (CurrentBattlePyramidLocation() == PYRAMID_LOCATION_NONE)
-    {
-        DisplayItemMessage(taskId, FONT_NORMAL, gText_BoxFull, CloseItemMessage);
-    }
-    else
-    {
-        DisplayItemMessageInBattlePyramid(taskId, gText_BoxFull, Task_CloseBattlePyramidBagMessage);
-    }
-}
-
-static void Task_CloseStatIncreaseMessage(u8 taskId)
-{
-    if (JOY_NEW(A_BUTTON | B_BUTTON))
-    {
+        else
+            DisplayItemMessageInBattlePyramid(taskId, sText_CantThrowPokeBall_SemiInvulnerable, Task_CloseBattlePyramidBagMessage);
+        break;
+    case BALL_THROW_UNABLE_DISABLED_FLAG:
         if (CurrentBattlePyramidLocation() == PYRAMID_LOCATION_NONE)
-            Task_FadeAndCloseBagMenu(taskId);
-        else
-            CloseBattlePyramidBag(taskId);
-    }
-}
-
-static void Task_UseStatIncreaseItem(u8 taskId)
-{
-    if(++gTasks[taskId].data[8] > 7)
-    {
-        PlaySE(SE_USE_ITEM);
-        RemoveBagItem(gSpecialVar_ItemId, 1);
-        if (CurrentBattlePyramidLocation() == PYRAMID_LOCATION_NONE)
-            DisplayItemMessage(taskId, FONT_NORMAL, UseStatIncreaseItem(gSpecialVar_ItemId), Task_CloseStatIncreaseMessage);
-        else
-            DisplayItemMessageInBattlePyramid(taskId, UseStatIncreaseItem(gSpecialVar_ItemId), Task_CloseStatIncreaseMessage);
-    }
-}
-
-// e.g. X Attack, Guard Spec
-void ItemUseInBattle_StatIncrease(u8 taskId)
-{
-    u16 partyId = gBattlerPartyIndexes[gBattlerInMenuId];
-
-    if (ExecuteTableBasedItemEffect(&gPlayerParty[partyId], gSpecialVar_ItemId, partyId, 0) != FALSE)
-    {
-        if (CurrentBattlePyramidLocation() == PYRAMID_LOCATION_NONE)
-            DisplayItemMessage(taskId, FONT_NORMAL, gText_WontHaveEffect, CloseItemMessage);
->>>>>>> f85baa53
-        else
-            DisplayItemMessageInBattlePyramid(taskId, sText_CantThrowPokeBall_SemiInvulnerable, Task_CloseBattlePyramidBagMessage);
-        break;
-    case BALL_THROW_UNABLE_DISABLED_FLAG:
-        if (!InBattlePyramid())
             DisplayItemMessage(taskId, FONT_NORMAL, sText_CantThrowPokeBall_Disabled, CloseItemMessage);
         else
             DisplayItemMessageInBattlePyramid(taskId, sText_CantThrowPokeBall_Disabled, Task_CloseBattlePyramidBagMessage);
@@ -1363,14 +1316,8 @@
 {
     if (CannotUseItemsInBattle(gSpecialVar_ItemId, NULL))
     {
-<<<<<<< HEAD
-        if (!InBattlePyramid())
+        if (CurrentBattlePyramidLocation() == PYRAMID_LOCATION_NONE)
             DisplayItemMessage(taskId, FONT_NORMAL, gStringVar4, CloseItemMessage);
-=======
-        RemoveUsedItem();
-        if (CurrentBattlePyramidLocation() == PYRAMID_LOCATION_NONE)
-            DisplayItemMessage(taskId, FONT_NORMAL, gStringVar4, Task_FadeAndCloseBagMenu);
->>>>>>> f85baa53
         else
             DisplayItemMessageInBattlePyramid(taskId, gStringVar4, Task_CloseBattlePyramidBagMessage);
     }
@@ -1380,7 +1327,7 @@
         if (!GetItemImportance(gSpecialVar_ItemId) && !(B_TRY_CATCH_TRAINER_BALL >= GEN_4 && (GetItemBattleUsage(gSpecialVar_ItemId) == EFFECT_ITEM_THROW_BALL) && (gBattleTypeFlags & BATTLE_TYPE_TRAINER)))
             RemoveUsedItem();
         ScheduleBgCopyTilemapToVram(2);
-        if (!InBattlePyramid())
+        if (CurrentBattlePyramidLocation() == PYRAMID_LOCATION_NONE)
             gTasks[taskId].func = Task_FadeAndCloseBagMenu;
         else
             gTasks[taskId].func = CloseBattlePyramidBag;
