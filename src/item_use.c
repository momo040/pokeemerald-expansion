--- conflicted
+++ resolved
@@ -944,7 +944,7 @@
         static const u8 textCantThrowPokeBall[] = _("Cannot throw a ball!\nThere are two pokemon out there!\p");
 
         if (!InBattlePyramid())
-            DisplayItemMessage(taskId, 1, textCantThrowPokeBall, BagMenu_InitListsMenu);
+            DisplayItemMessage(taskId, 1, textCantThrowPokeBall, CloseItemMessage);
         else
             DisplayItemMessageInBattlePyramid(taskId, textCantThrowPokeBall, Task_CloseBattlePyramidBagMessage);
     }
@@ -954,7 +954,7 @@
         static const u8 textCantThrowPokeBall[] = _("Cannot throw a ball!\p");
 
         if (!InBattlePyramid())
-            DisplayItemMessage(taskId, 1, textCantThrowPokeBall, BagMenu_InitListsMenu);
+            DisplayItemMessage(taskId, 1, textCantThrowPokeBall, CloseItemMessage);
         else
             DisplayItemMessageInBattlePyramid(taskId, textCantThrowPokeBall, Task_CloseBattlePyramidBagMessage);
     }
@@ -968,14 +968,10 @@
     }
     else
     {
-<<<<<<< HEAD
         if (!InBattlePyramid())
-            DisplayItemMessage(taskId, 1, gText_BoxFull, BagMenu_InitListsMenu);
+            DisplayItemMessage(taskId, 1, gText_BoxFull, CloseItemMessage);
         else
             DisplayItemMessageInBattlePyramid(taskId, gText_BoxFull, Task_CloseBattlePyramidBagMessage);
-=======
-        DisplayItemMessage(taskId, 1, gText_BoxFull, CloseItemMessage);
->>>>>>> ee5eee6c
     }
 }
 
