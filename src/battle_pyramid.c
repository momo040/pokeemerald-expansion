--- conflicted
+++ resolved
@@ -1493,13 +1493,8 @@
     {
         do
         {
-<<<<<<< HEAD
-            trainerId = sub_8162548(challengeNum + 1, battleNum);
+            trainerId = GetRandomScaledFrontierTrainerId(challengeNum + 1, battleNum);
             for (i = 0; i < objectEventId; i++)
-=======
-            trainerId = GetRandomScaledFrontierTrainerId(challengeNum + 1, battleNum);
-            for (i = 0; i < eventObjectId; i++)
->>>>>>> fa581691
             {
                 if (gSaveBlock2Ptr->frontier.trainerIds[i] == trainerId)
                     break;
@@ -1510,13 +1505,8 @@
     {
         do
         {
-<<<<<<< HEAD
-            trainerId = sub_8162548(challengeNum, battleNum);
+            trainerId = GetRandomScaledFrontierTrainerId(challengeNum, battleNum);
             for (i = 0; i < objectEventId; i++)
-=======
-            trainerId = GetRandomScaledFrontierTrainerId(challengeNum, battleNum);
-            for (i = 0; i < eventObjectId; i++)
->>>>>>> fa581691
             {
                 if (gSaveBlock2Ptr->frontier.trainerIds[i] == trainerId)
                     break;
