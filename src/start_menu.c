#include "global.h"
#include "battle_pike.h"
#include "battle_pyramid.h"
#include "battle_pyramid_bag.h"
#include "bg.h"
#include "debug.h"
#include "event_data.h"
#include "event_object_movement.h"
#include "event_object_lock.h"
#include "event_scripts.h"
#include "fieldmap.h"
#include "field_effect.h"
#include "field_player_avatar.h"
#include "field_specials.h"
#include "field_weather.h"
#include "field_screen_effect.h"
#include "frontier_pass.h"
#include "frontier_util.h"
#include "gpu_regs.h"
#include "international_string_util.h"
#include "item_menu.h"
#include "link.h"
#include "load_save.h"
#include "main.h"
#include "menu.h"
#include "new_game.h"
#include "option_menu.h"
#include "overworld.h"
#include "palette.h"
#include "party_menu.h"
#include "pokedex.h"
#include "pokenav.h"
#include "safari_zone.h"
#include "save.h"
#include "scanline_effect.h"
#include "script.h"
#include "sound.h"
#include "start_menu.h"
#include "strings.h"
#include "string_util.h"
#include "task.h"
#include "text.h"
#include "text_window.h"
#include "trainer_card.h"
#include "window.h"
#include "union_room.h"
#include "constants/battle_frontier.h"
#include "constants/rgb.h"
#include "constants/songs.h"

// Menu actions
enum
{
    MENU_ACTION_POKEDEX,
    MENU_ACTION_POKEMON,
    MENU_ACTION_BAG,
    MENU_ACTION_POKENAV,
    MENU_ACTION_PLAYER,
    MENU_ACTION_SAVE,
    MENU_ACTION_OPTION,
    MENU_ACTION_EXIT,
    MENU_ACTION_RETIRE_SAFARI,
    MENU_ACTION_PLAYER_LINK,
    MENU_ACTION_REST_FRONTIER,
    MENU_ACTION_RETIRE_FRONTIER,
    MENU_ACTION_PYRAMID_BAG,
    MENU_ACTION_DEBUG,
};

// Save status
enum
{
    SAVE_IN_PROGRESS,
    SAVE_SUCCESS,
    SAVE_CANCELED,
    SAVE_ERROR
};

// IWRAM common
bool8 (*gMenuCallback)(void);

// EWRAM
EWRAM_DATA static u8 sSafariBallsWindowId = 0;
EWRAM_DATA static u8 sBattlePyramidFloorWindowId = 0;
EWRAM_DATA static u8 sStartMenuCursorPos = 0;
EWRAM_DATA static u8 sNumStartMenuActions = 0;
EWRAM_DATA static u8 sCurrentStartMenuActions[9] = {0};
EWRAM_DATA static u8 sInitStartMenuData[2] = {0};

EWRAM_DATA static u8 (*sSaveDialogCallback)(void) = NULL;
EWRAM_DATA static u8 sSaveDialogTimer = 0;
EWRAM_DATA static bool8 sSavingComplete = FALSE;
EWRAM_DATA static u8 sSaveInfoWindowId = 0;

// Menu action callbacks
static bool8 StartMenuPokedexCallback(void);
static bool8 StartMenuPokemonCallback(void);
static bool8 StartMenuBagCallback(void);
static bool8 StartMenuPokeNavCallback(void);
static bool8 StartMenuPlayerNameCallback(void);
static bool8 StartMenuSaveCallback(void);
static bool8 StartMenuOptionCallback(void);
static bool8 StartMenuExitCallback(void);
static bool8 StartMenuSafariZoneRetireCallback(void);
static bool8 StartMenuLinkModePlayerNameCallback(void);
static bool8 StartMenuBattlePyramidRetireCallback(void);
static bool8 StartMenuBattlePyramidBagCallback(void);
static bool8 StartMenuDebugCallback(void);

// Menu callbacks
static bool8 SaveStartCallback(void);
static bool8 SaveCallback(void);
static bool8 BattlePyramidRetireStartCallback(void);
static bool8 BattlePyramidRetireReturnCallback(void);
static bool8 BattlePyramidRetireCallback(void);
static bool8 HandleStartMenuInput(void);

// Save dialog callbacks
static u8 SaveConfirmSaveCallback(void);
static u8 SaveYesNoCallback(void);
static u8 SaveConfirmInputCallback(void);
static u8 SaveFileExistsCallback(void);
static u8 SaveConfirmOverwriteDefaultNoCallback(void);
static u8 SaveConfirmOverwriteCallback(void);
static u8 SaveOverwriteInputCallback(void);
static u8 SaveSavingMessageCallback(void);
static u8 SaveDoSaveCallback(void);
static u8 SaveSuccessCallback(void);
static u8 SaveReturnSuccessCallback(void);
static u8 SaveErrorCallback(void);
static u8 SaveReturnErrorCallback(void);
static u8 BattlePyramidConfirmRetireCallback(void);
static u8 BattlePyramidRetireYesNoCallback(void);
static u8 BattlePyramidRetireInputCallback(void);

// Task callbacks
static void StartMenuTask(u8 taskId);
static void SaveGameTask(u8 taskId);
static void Task_SaveAfterLinkBattle(u8 taskId);
static void Task_WaitForBattleTowerLinkSave(u8 taskId);
static bool8 FieldCB_ReturnToFieldStartMenu(void);

static const struct WindowTemplate sSafariBallsWindowTemplate = {0, 1, 1, 9, 4, 0xF, 8};

static const u8 *const sPyramidFloorNames[FRONTIER_STAGES_PER_CHALLENGE + 1] =
{
    gText_Floor1,
    gText_Floor2,
    gText_Floor3,
    gText_Floor4,
    gText_Floor5,
    gText_Floor6,
    gText_Floor7,
    gText_Peak
};

static const struct WindowTemplate sPyramidFloorWindowTemplate_2 = {0, 1, 1, 0xA, 4, 0xF, 8};
static const struct WindowTemplate sPyramidFloorWindowTemplate_1 = {0, 1, 1, 0xC, 4, 0xF, 8};

static const u8 gText_MenuDebug[] = _("DEBUG");

static const struct MenuAction sStartMenuItems[] =
{
<<<<<<< HEAD
    [MENU_ACTION_POKEDEX]         = {gText_MenuPokedex, {.u8_void = StartMenuPokedexCallback}},
    [MENU_ACTION_POKEMON]         = {gText_MenuPokemon, {.u8_void = StartMenuPokemonCallback}},
    [MENU_ACTION_BAG]             = {gText_MenuBag,     {.u8_void = StartMenuBagCallback}},
    [MENU_ACTION_POKENAV]         = {gText_MenuPokenav, {.u8_void = StartMenuPokeNavCallback}},
    [MENU_ACTION_PLAYER]          = {gText_MenuPlayer,  {.u8_void = StartMenuPlayerNameCallback}},
    [MENU_ACTION_SAVE]            = {gText_MenuSave,    {.u8_void = StartMenuSaveCallback}},
    [MENU_ACTION_OPTION]          = {gText_MenuOption,  {.u8_void = StartMenuOptionCallback}},
    [MENU_ACTION_EXIT]            = {gText_MenuExit,    {.u8_void = StartMenuExitCallback}},
    [MENU_ACTION_RETIRE_SAFARI]   = {gText_MenuRetire,  {.u8_void = StartMenuSafariZoneRetireCallback}},
    [MENU_ACTION_PLAYER_LINK]     = {gText_MenuPlayer,  {.u8_void = StartMenuLinkModePlayerNameCallback}},
    [MENU_ACTION_REST_FRONTIER]   = {gText_MenuRest,    {.u8_void = StartMenuSaveCallback}},
    [MENU_ACTION_RETIRE_FRONTIER] = {gText_MenuRetire,  {.u8_void = StartMenuBattlePyramidRetireCallback}},
    [MENU_ACTION_PYRAMID_BAG]     = {gText_MenuBag,     {.u8_void = StartMenuBattlePyramidBagCallback}}
=======
    {gText_MenuPokedex, {.u8_void = StartMenuPokedexCallback}},
    {gText_MenuPokemon, {.u8_void = StartMenuPokemonCallback}},
    {gText_MenuBag, {.u8_void = StartMenuBagCallback}},
    {gText_MenuPokenav, {.u8_void = StartMenuPokeNavCallback}},
    {gText_MenuPlayer, {.u8_void = StartMenuPlayerNameCallback}},
    {gText_MenuSave, {.u8_void = StartMenuSaveCallback}},
    {gText_MenuOption, {.u8_void = StartMenuOptionCallback}},
    {gText_MenuExit, {.u8_void = StartMenuExitCallback}},
    {gText_MenuRetire, {.u8_void = StartMenuSafariZoneRetireCallback}},
    {gText_MenuPlayer, {.u8_void = StartMenuLinkModePlayerNameCallback}},
    {gText_MenuRest, {.u8_void = StartMenuSaveCallback}},
    {gText_MenuRetire, {.u8_void = StartMenuBattlePyramidRetireCallback}},
    {gText_MenuBag, {.u8_void = StartMenuBattlePyramidBagCallback}},
    {gText_MenuDebug, {.u8_void = StartMenuDebugCallback}},
>>>>>>> 006d28fd
};

static const struct BgTemplate sBgTemplates_LinkBattleSave[] =
{
    {
        .bg = 0,
        .charBaseIndex = 2,
        .mapBaseIndex = 31,
        .screenSize = 0,
        .paletteMode = 0,
        .priority = 0,
        .baseTile = 0
    }
};

static const struct WindowTemplate sWindowTemplates_LinkBattleSave[] =
{
    {
        .bg = 0,
        .tilemapLeft = 2,
        .tilemapTop = 15,
        .width = 26,
        .height = 4,
        .paletteNum = 15,
        .baseBlock = 0x194
    },
    DUMMY_WIN_TEMPLATE
};

static const struct WindowTemplate sSaveInfoWindowTemplate = {
    .bg = 0,
    .tilemapLeft = 1,
    .tilemapTop = 1,
    .width = 14,
    .height = 10,
    .paletteNum = 15,
    .baseBlock = 8
};

// Local functions
static void BuildStartMenuActions(void);
static void AddStartMenuAction(u8 action);
static void BuildNormalStartMenu(void);
static void BuildDebugStartMenu(void);
static void BuildSafariZoneStartMenu(void);
static void BuildLinkModeStartMenu(void);
static void BuildUnionRoomStartMenu(void);
static void BuildBattlePikeStartMenu(void);
static void BuildBattlePyramidStartMenu(void);
static void BuildMultiPartnerRoomStartMenu(void);
static void ShowSafariBallsWindow(void);
static void ShowPyramidFloorWindow(void);
static void RemoveExtraStartMenuWindows(void);
static bool32 PrintStartMenuActions(s8 *pIndex, u32 count);
static bool32 InitStartMenuStep(void);
static void InitStartMenu(void);
static void CreateStartMenuTask(TaskFunc followupFunc);
static void InitSave(void);
static u8 RunSaveCallback(void);
static void ShowSaveMessage(const u8 *message, u8 (*saveCallback)(void));
static void HideSaveMessageWindow(void);
static void HideSaveInfoWindow(void);
static void SaveStartTimer(void);
static bool8 SaveSuccesTimer(void);
static bool8 SaveErrorTimer(void);
static void InitBattlePyramidRetire(void);
static void VBlankCB_LinkBattleSave(void);
static bool32 InitSaveWindowAfterLinkBattle(u8 *par1);
static void CB2_SaveAfterLinkBattle(void);
static void ShowSaveInfoWindow(void);
static void RemoveSaveInfoWindow(void);
static void HideStartMenuWindow(void);
static void HideStartMenuDebug(void);

void SetDexPokemonPokenavFlags(void) // unused
{
    FlagSet(FLAG_SYS_POKEDEX_GET);
    FlagSet(FLAG_SYS_POKEMON_GET);
    FlagSet(FLAG_SYS_POKENAV_GET);
}

static void BuildStartMenuActions(void)
{
    sNumStartMenuActions = 0;

    if (IsOverworldLinkActive() == TRUE)
    {
        BuildLinkModeStartMenu();
    }
    else if (InUnionRoom() == TRUE)
    {
        BuildUnionRoomStartMenu();
    }
    else if (GetSafariZoneFlag() == TRUE)
    {
        BuildSafariZoneStartMenu();
    }
    else if (InBattlePike())
    {
        BuildBattlePikeStartMenu();
    }
    else if (InBattlePyramid())
    {
        BuildBattlePyramidStartMenu();
    }
    else if (InMultiPartnerRoom())
    {
        BuildMultiPartnerRoomStartMenu();
    }
#if defined(TX_DEBUGGING) && TX_DEBUG_MENU_OPTION
    else
    {
        BuildDebugStartMenu();
    }
#else
    else
    {
        BuildNormalStartMenu();
    }
#endif
}

static void AddStartMenuAction(u8 action)
{
    AppendToList(sCurrentStartMenuActions, &sNumStartMenuActions, action);
}

static void BuildNormalStartMenu(void)
{
    if (FlagGet(FLAG_SYS_POKEDEX_GET) == TRUE)
    {
        AddStartMenuAction(MENU_ACTION_POKEDEX);
    }
    if (FlagGet(FLAG_SYS_POKEMON_GET) == TRUE)
    {
        AddStartMenuAction(MENU_ACTION_POKEMON);
    }

    AddStartMenuAction(MENU_ACTION_BAG);

    if (FlagGet(FLAG_SYS_POKENAV_GET) == TRUE)
    {
        AddStartMenuAction(MENU_ACTION_POKENAV);
    }

    AddStartMenuAction(MENU_ACTION_PLAYER);
    AddStartMenuAction(MENU_ACTION_SAVE);
    AddStartMenuAction(MENU_ACTION_OPTION);
    AddStartMenuAction(MENU_ACTION_EXIT);
}

static void BuildDebugStartMenu(void)
{    
    if (FlagGet(FLAG_SYS_POKEDEX_GET) == TRUE)
    {
        AddStartMenuAction(MENU_ACTION_POKEDEX);
    }
    if (FlagGet(FLAG_SYS_POKEMON_GET) == TRUE)
    {
        AddStartMenuAction(MENU_ACTION_POKEMON);
    }

    AddStartMenuAction(MENU_ACTION_BAG);

    if (FlagGet(FLAG_SYS_POKENAV_GET) == TRUE)
    {
        AddStartMenuAction(MENU_ACTION_POKENAV);
    }

    AddStartMenuAction(MENU_ACTION_PLAYER);
    AddStartMenuAction(MENU_ACTION_SAVE);
    AddStartMenuAction(MENU_ACTION_OPTION);
    AddStartMenuAction(MENU_ACTION_DEBUG);
}

static void BuildSafariZoneStartMenu(void)
{
    AddStartMenuAction(MENU_ACTION_RETIRE_SAFARI);
    AddStartMenuAction(MENU_ACTION_POKEDEX);
    AddStartMenuAction(MENU_ACTION_POKEMON);
    AddStartMenuAction(MENU_ACTION_BAG);
    AddStartMenuAction(MENU_ACTION_PLAYER);
    AddStartMenuAction(MENU_ACTION_OPTION);
    AddStartMenuAction(MENU_ACTION_EXIT);
}

static void BuildLinkModeStartMenu(void)
{
    AddStartMenuAction(MENU_ACTION_POKEMON);
    AddStartMenuAction(MENU_ACTION_BAG);

    if (FlagGet(FLAG_SYS_POKENAV_GET) == TRUE)
    {
        AddStartMenuAction(MENU_ACTION_POKENAV);
    }

    AddStartMenuAction(MENU_ACTION_PLAYER_LINK);
    AddStartMenuAction(MENU_ACTION_OPTION);
    AddStartMenuAction(MENU_ACTION_EXIT);
}

static void BuildUnionRoomStartMenu(void)
{
    AddStartMenuAction(MENU_ACTION_POKEMON);
    AddStartMenuAction(MENU_ACTION_BAG);

    if (FlagGet(FLAG_SYS_POKENAV_GET) == TRUE)
    {
        AddStartMenuAction(MENU_ACTION_POKENAV);
    }

    AddStartMenuAction(MENU_ACTION_PLAYER);
    AddStartMenuAction(MENU_ACTION_OPTION);
    AddStartMenuAction(MENU_ACTION_EXIT);
}

static void BuildBattlePikeStartMenu(void)
{
    AddStartMenuAction(MENU_ACTION_POKEDEX);
    AddStartMenuAction(MENU_ACTION_POKEMON);
    AddStartMenuAction(MENU_ACTION_PLAYER);
    AddStartMenuAction(MENU_ACTION_OPTION);
    AddStartMenuAction(MENU_ACTION_EXIT);
}

static void BuildBattlePyramidStartMenu(void)
{
    AddStartMenuAction(MENU_ACTION_POKEMON);
    AddStartMenuAction(MENU_ACTION_PYRAMID_BAG);
    AddStartMenuAction(MENU_ACTION_PLAYER);
    AddStartMenuAction(MENU_ACTION_REST_FRONTIER);
    AddStartMenuAction(MENU_ACTION_RETIRE_FRONTIER);
    AddStartMenuAction(MENU_ACTION_OPTION);
    AddStartMenuAction(MENU_ACTION_EXIT);
}

static void BuildMultiPartnerRoomStartMenu(void)
{
    AddStartMenuAction(MENU_ACTION_POKEMON);
    AddStartMenuAction(MENU_ACTION_PLAYER);
    AddStartMenuAction(MENU_ACTION_OPTION);
    AddStartMenuAction(MENU_ACTION_EXIT);
}

static void ShowSafariBallsWindow(void)
{
    sSafariBallsWindowId = AddWindow(&sSafariBallsWindowTemplate);
    PutWindowTilemap(sSafariBallsWindowId);
    DrawStdWindowFrame(sSafariBallsWindowId, FALSE);
    ConvertIntToDecimalStringN(gStringVar1, gNumSafariBalls, STR_CONV_MODE_RIGHT_ALIGN, 2);
    StringExpandPlaceholders(gStringVar4, gText_SafariBallStock);
    AddTextPrinterParameterized(sSafariBallsWindowId, FONT_NORMAL, gStringVar4, 0, 1, TEXT_SKIP_DRAW, NULL);
    CopyWindowToVram(sSafariBallsWindowId, COPYWIN_GFX);
}

static void ShowPyramidFloorWindow(void)
{
    if (gSaveBlock2Ptr->frontier.curChallengeBattleNum == FRONTIER_STAGES_PER_CHALLENGE)
        sBattlePyramidFloorWindowId = AddWindow(&sPyramidFloorWindowTemplate_1);
    else
        sBattlePyramidFloorWindowId = AddWindow(&sPyramidFloorWindowTemplate_2);

    PutWindowTilemap(sBattlePyramidFloorWindowId);
    DrawStdWindowFrame(sBattlePyramidFloorWindowId, FALSE);
    StringCopy(gStringVar1, sPyramidFloorNames[gSaveBlock2Ptr->frontier.curChallengeBattleNum]);
    StringExpandPlaceholders(gStringVar4, gText_BattlePyramidFloor);
    AddTextPrinterParameterized(sBattlePyramidFloorWindowId, FONT_NORMAL, gStringVar4, 0, 1, TEXT_SKIP_DRAW, NULL);
    CopyWindowToVram(sBattlePyramidFloorWindowId, COPYWIN_GFX);
}

static void RemoveExtraStartMenuWindows(void)
{
    if (GetSafariZoneFlag())
    {
        ClearStdWindowAndFrameToTransparent(sSafariBallsWindowId, FALSE);
        CopyWindowToVram(sSafariBallsWindowId, COPYWIN_GFX);
        RemoveWindow(sSafariBallsWindowId);
    }
    if (InBattlePyramid())
    {
        ClearStdWindowAndFrameToTransparent(sBattlePyramidFloorWindowId, FALSE);
        RemoveWindow(sBattlePyramidFloorWindowId);
    }
}

static bool32 PrintStartMenuActions(s8 *pIndex, u32 count)
{
    s8 index = *pIndex;

    do
    {
        if (sStartMenuItems[sCurrentStartMenuActions[index]].func.u8_void == StartMenuPlayerNameCallback)
        {
            PrintPlayerNameOnWindow(GetStartMenuWindowId(), sStartMenuItems[sCurrentStartMenuActions[index]].text, 8, (index << 4) + 9);
        }
        else
        {
            StringExpandPlaceholders(gStringVar4, sStartMenuItems[sCurrentStartMenuActions[index]].text);
            AddTextPrinterParameterized(GetStartMenuWindowId(), FONT_NORMAL, gStringVar4, 8, (index << 4) + 9, TEXT_SKIP_DRAW, NULL);
        }

        index++;
        if (index >= sNumStartMenuActions)
        {
            *pIndex = index;
            return TRUE;
        }

        count--;
    }
    while (count != 0);

    *pIndex = index;
    return FALSE;
}

static bool32 InitStartMenuStep(void)
{
    s8 state = sInitStartMenuData[0];

    switch (state)
    {
    case 0:
        sInitStartMenuData[0]++;
        break;
    case 1:
        BuildStartMenuActions();
        sInitStartMenuData[0]++;
        break;
    case 2:
        LoadMessageBoxAndBorderGfx();
        DrawStdWindowFrame(AddStartMenuWindow(sNumStartMenuActions), FALSE);
        sInitStartMenuData[1] = 0;
        sInitStartMenuData[0]++;
        break;
    case 3:
        if (GetSafariZoneFlag())
            ShowSafariBallsWindow();
        if (InBattlePyramid())
            ShowPyramidFloorWindow();
        sInitStartMenuData[0]++;
        break;
    case 4:
        if (PrintStartMenuActions(&sInitStartMenuData[1], 2))
            sInitStartMenuData[0]++;
        break;
    case 5:
        sStartMenuCursorPos = InitMenuNormal(GetStartMenuWindowId(), FONT_NORMAL, 0, 9, 16, sNumStartMenuActions, sStartMenuCursorPos);
        CopyWindowToVram(GetStartMenuWindowId(), COPYWIN_MAP);
        return TRUE;
    }

    return FALSE;
}

static void InitStartMenu(void)
{
    sInitStartMenuData[0] = 0;
    sInitStartMenuData[1] = 0;
    while (!InitStartMenuStep())
        ;
}

static void StartMenuTask(u8 taskId)
{
    if (InitStartMenuStep() == TRUE)
        SwitchTaskToFollowupFunc(taskId);
}

static void CreateStartMenuTask(TaskFunc followupFunc)
{
    u8 taskId;

    sInitStartMenuData[0] = 0;
    sInitStartMenuData[1] = 0;
    taskId = CreateTask(StartMenuTask, 0x50);
    SetTaskFuncWithFollowupFunc(taskId, StartMenuTask, followupFunc);
}

static bool8 FieldCB_ReturnToFieldStartMenu(void)
{
    if (InitStartMenuStep() == FALSE)
    {
        return FALSE;
    }

    ReturnToFieldOpenStartMenu();
    return TRUE;
}

void ShowReturnToFieldStartMenu(void)
{
    sInitStartMenuData[0] = 0;
    sInitStartMenuData[1] = 0;
    gFieldCallback2 = FieldCB_ReturnToFieldStartMenu;
}

void Task_ShowStartMenu(u8 taskId)
{
    struct Task *task = &gTasks[taskId];

    switch(task->data[0])
    {
    case 0:
        if (InUnionRoom() == TRUE)
            SetUsingUnionRoomStartMenu();

        gMenuCallback = HandleStartMenuInput;
        task->data[0]++;
        break;
    case 1:
        if (gMenuCallback() == TRUE)
            DestroyTask(taskId);
        break;
    }
}

void ShowStartMenu(void)
{
    if (!IsOverworldLinkActive())
    {
        FreezeObjectEvents();
        PlayerFreeze();
        StopPlayerAvatar();
    }
    CreateStartMenuTask(Task_ShowStartMenu);
    LockPlayerFieldControls();
}

static bool8 HandleStartMenuInput(void)
{
    if (JOY_NEW(DPAD_UP))
    {
        PlaySE(SE_SELECT);
        sStartMenuCursorPos = Menu_MoveCursor(-1);
    }

    if (JOY_NEW(DPAD_DOWN))
    {
        PlaySE(SE_SELECT);
        sStartMenuCursorPos = Menu_MoveCursor(1);
    }

    if (JOY_NEW(A_BUTTON))
    {
        PlaySE(SE_SELECT);
        if (sStartMenuItems[sCurrentStartMenuActions[sStartMenuCursorPos]].func.u8_void == StartMenuPokedexCallback)
        {
            if (GetNationalPokedexCount(FLAG_GET_SEEN) == 0)
                return FALSE;
        }

        gMenuCallback = sStartMenuItems[sCurrentStartMenuActions[sStartMenuCursorPos]].func.u8_void;

        if (gMenuCallback != StartMenuSaveCallback
            && gMenuCallback != StartMenuExitCallback
            && gMenuCallback != StartMenuDebugCallback
            && gMenuCallback != StartMenuSafariZoneRetireCallback
            && gMenuCallback != StartMenuBattlePyramidRetireCallback)
        {
           FadeScreen(FADE_TO_BLACK, 0);
        }

        return FALSE;
    }

    if (JOY_NEW(START_BUTTON | B_BUTTON))
    {
        RemoveExtraStartMenuWindows();
        HideStartMenu();
        return TRUE;
    }

    return FALSE;
}

static bool8 StartMenuPokedexCallback(void)
{
    if (!gPaletteFade.active)
    {
        IncrementGameStat(GAME_STAT_CHECKED_POKEDEX);
        PlayRainStoppingSoundEffect();
        RemoveExtraStartMenuWindows();
        CleanupOverworldWindowsAndTilemaps();
        SetMainCallback2(CB2_OpenPokedex);

        return TRUE;
    }

    return FALSE;
}

static bool8 StartMenuPokemonCallback(void)
{
    if (!gPaletteFade.active)
    {
        PlayRainStoppingSoundEffect();
        RemoveExtraStartMenuWindows();
        CleanupOverworldWindowsAndTilemaps();
        SetMainCallback2(CB2_PartyMenuFromStartMenu); // Display party menu

        return TRUE;
    }

    return FALSE;
}

static bool8 StartMenuBagCallback(void)
{
    if (!gPaletteFade.active)
    {
        PlayRainStoppingSoundEffect();
        RemoveExtraStartMenuWindows();
        CleanupOverworldWindowsAndTilemaps();
        SetMainCallback2(CB2_BagMenuFromStartMenu); // Display bag menu

        return TRUE;
    }

    return FALSE;
}

static bool8 StartMenuPokeNavCallback(void)
{
    if (!gPaletteFade.active)
    {
        PlayRainStoppingSoundEffect();
        RemoveExtraStartMenuWindows();
        CleanupOverworldWindowsAndTilemaps();
        SetMainCallback2(CB2_InitPokeNav);  // Display PokeNav

        return TRUE;
    }

    return FALSE;
}

static bool8 StartMenuPlayerNameCallback(void)
{
    if (!gPaletteFade.active)
    {
        PlayRainStoppingSoundEffect();
        RemoveExtraStartMenuWindows();
        CleanupOverworldWindowsAndTilemaps();

        if (IsOverworldLinkActive() || InUnionRoom())
            ShowPlayerTrainerCard(CB2_ReturnToFieldWithOpenMenu); // Display trainer card
        else if (FlagGet(FLAG_SYS_FRONTIER_PASS))
            ShowFrontierPass(CB2_ReturnToFieldWithOpenMenu); // Display frontier pass
        else
            ShowPlayerTrainerCard(CB2_ReturnToFieldWithOpenMenu); // Display trainer card

        return TRUE;
    }

    return FALSE;
}

static bool8 StartMenuSaveCallback(void)
{
    if (InBattlePyramid())
        RemoveExtraStartMenuWindows();

    gMenuCallback = SaveStartCallback; // Display save menu

    return FALSE;
}

static bool8 StartMenuOptionCallback(void)
{
    if (!gPaletteFade.active)
    {
        PlayRainStoppingSoundEffect();
        RemoveExtraStartMenuWindows();
        CleanupOverworldWindowsAndTilemaps();
        SetMainCallback2(CB2_InitOptionMenu); // Display option menu
        gMain.savedCallback = CB2_ReturnToFieldWithOpenMenu;

        return TRUE;
    }

    return FALSE;
}

static bool8 StartMenuExitCallback(void)
{
    RemoveExtraStartMenuWindows();
    HideStartMenu(); // Hide start menu

    return TRUE;
}

static bool8 StartMenuDebugCallback(void)
{
    RemoveExtraStartMenuWindows();
    HideStartMenuDebug(); // Hide start menu without enabling movement

    #ifdef TX_DEBUGGING
        Debug_ShowMainMenu();
    #endif

    return TRUE;
}

static bool8 StartMenuSafariZoneRetireCallback(void)
{
    RemoveExtraStartMenuWindows();
    HideStartMenu();
    SafariZoneRetirePrompt();

    return TRUE;
}

static void HideStartMenuDebug(void)
{
    PlaySE(SE_SELECT);
    ClearStdWindowAndFrame(GetStartMenuWindowId(), TRUE);
    RemoveStartMenuWindow();
}

static bool8 StartMenuLinkModePlayerNameCallback(void)
{
    if (!gPaletteFade.active)
    {
        PlayRainStoppingSoundEffect();
        CleanupOverworldWindowsAndTilemaps();
        ShowTrainerCardInLink(gLocalLinkPlayerId, CB2_ReturnToFieldWithOpenMenu);

        return TRUE;
    }

    return FALSE;
}

static bool8 StartMenuBattlePyramidRetireCallback(void)
{
    gMenuCallback = BattlePyramidRetireStartCallback; // Confirm retire

    return FALSE;
}

// Functionally unused
void ShowBattlePyramidStartMenu(void)
{
    ClearDialogWindowAndFrameToTransparent(0, FALSE);
    ScriptUnfreezeObjectEvents();
    CreateStartMenuTask(Task_ShowStartMenu);
    LockPlayerFieldControls();
}

static bool8 StartMenuBattlePyramidBagCallback(void)
{
    if (!gPaletteFade.active)
    {
        PlayRainStoppingSoundEffect();
        RemoveExtraStartMenuWindows();
        CleanupOverworldWindowsAndTilemaps();
        SetMainCallback2(CB2_PyramidBagMenuFromStartMenu);

        return TRUE;
    }

    return FALSE;
}

static bool8 SaveStartCallback(void)
{
    InitSave();
    gMenuCallback = SaveCallback;

    return FALSE;
}

static bool8 SaveCallback(void)
{
    switch (RunSaveCallback())
    {
    case SAVE_IN_PROGRESS:
        return FALSE;
    case SAVE_CANCELED: // Back to start menu
        ClearDialogWindowAndFrameToTransparent(0, FALSE);
        InitStartMenu();
        gMenuCallback = HandleStartMenuInput;
        return FALSE;
    case SAVE_SUCCESS:
    case SAVE_ERROR:    // Close start menu
        ClearDialogWindowAndFrameToTransparent(0, TRUE);
        ScriptUnfreezeObjectEvents();
        UnlockPlayerFieldControls();
        SoftResetInBattlePyramid();
        return TRUE;
    }

    return FALSE;
}

static bool8 BattlePyramidRetireStartCallback(void)
{
    InitBattlePyramidRetire();
    gMenuCallback = BattlePyramidRetireCallback;

    return FALSE;
}

static bool8 BattlePyramidRetireReturnCallback(void)
{
    InitStartMenu();
    gMenuCallback = HandleStartMenuInput;

    return FALSE;
}

static bool8 BattlePyramidRetireCallback(void)
{
    switch (RunSaveCallback())
    {
    case SAVE_SUCCESS: // No (Stay in battle pyramid)
        RemoveExtraStartMenuWindows();
        gMenuCallback = BattlePyramidRetireReturnCallback;
        return FALSE;
    case SAVE_IN_PROGRESS:
        return FALSE;
    case SAVE_CANCELED: // Yes (Retire from battle pyramid)
        ClearDialogWindowAndFrameToTransparent(0, TRUE);
        ScriptUnfreezeObjectEvents();
        UnlockPlayerFieldControls();
        ScriptContext_SetupScript(BattlePyramid_Retire);
        return TRUE;
    }

    return FALSE;
}

static void InitSave(void)
{
    SaveMapView();
    sSaveDialogCallback = SaveConfirmSaveCallback;
    sSavingComplete = FALSE;
}

static u8 RunSaveCallback(void)
{
    // True if text is still printing
    if (RunTextPrintersAndIsPrinter0Active() == TRUE)
    {
        return SAVE_IN_PROGRESS;
    }

    sSavingComplete = FALSE;
    return sSaveDialogCallback();
}

void SaveGame(void)
{
    InitSave();
    CreateTask(SaveGameTask, 0x50);
}

static void ShowSaveMessage(const u8 *message, u8 (*saveCallback)(void))
{
    StringExpandPlaceholders(gStringVar4, message);
    LoadMessageBoxAndFrameGfx(0, TRUE);
    AddTextPrinterForMessage_2(TRUE);
    sSavingComplete = TRUE;
    sSaveDialogCallback = saveCallback;
}

static void SaveGameTask(u8 taskId)
{
    u8 status = RunSaveCallback();

    switch (status)
    {
    case SAVE_CANCELED:
    case SAVE_ERROR:
        gSpecialVar_Result = 0;
        break;
    case SAVE_SUCCESS:
        gSpecialVar_Result = status;
        break;
    case SAVE_IN_PROGRESS:
        return;
    }

    DestroyTask(taskId);
    ScriptContext_Enable();
}

static void HideSaveMessageWindow(void)
{
    ClearDialogWindowAndFrame(0, TRUE);
}

static void HideSaveInfoWindow(void)
{
    RemoveSaveInfoWindow();
}

static void SaveStartTimer(void)
{
    sSaveDialogTimer = 60;
}

static bool8 SaveSuccesTimer(void)
{
    sSaveDialogTimer--;

    if (JOY_HELD(A_BUTTON))
    {
        PlaySE(SE_SELECT);
        return TRUE;
    }
    if (sSaveDialogTimer == 0)
    {
        return TRUE;
    }

    return FALSE;
}

static bool8 SaveErrorTimer(void)
{
    if (sSaveDialogTimer != 0)
    {
        sSaveDialogTimer--;
    }
    else if (JOY_HELD(A_BUTTON))
    {
        return TRUE;
    }

    return FALSE;
}

static u8 SaveConfirmSaveCallback(void)
{
    ClearStdWindowAndFrame(GetStartMenuWindowId(), FALSE);
    RemoveStartMenuWindow();
    ShowSaveInfoWindow();

    if (InBattlePyramid())
    {
        ShowSaveMessage(gText_BattlePyramidConfirmRest, SaveYesNoCallback);
    }
    else
    {
        ShowSaveMessage(gText_ConfirmSave, SaveYesNoCallback);
    }

    return SAVE_IN_PROGRESS;
}

static u8 SaveYesNoCallback(void)
{
    DisplayYesNoMenuDefaultYes(); // Show Yes/No menu
    sSaveDialogCallback = SaveConfirmInputCallback;
    return SAVE_IN_PROGRESS;
}

static u8 SaveConfirmInputCallback(void)
{
    switch (Menu_ProcessInputNoWrapClearOnChoose())
    {
    case 0: // Yes
        switch (gSaveFileStatus)
        {
        case SAVE_STATUS_EMPTY:
        case SAVE_STATUS_CORRUPT:
            if (gDifferentSaveFile == FALSE)
            {
                sSaveDialogCallback = SaveFileExistsCallback;
                return SAVE_IN_PROGRESS;
            }

            sSaveDialogCallback = SaveSavingMessageCallback;
            return SAVE_IN_PROGRESS;
        default:
            sSaveDialogCallback = SaveFileExistsCallback;
            return SAVE_IN_PROGRESS;
        }
    case -1: // B Button
    case 1: // No
        HideSaveInfoWindow();
        HideSaveMessageWindow();
        return SAVE_CANCELED;
    }

    return SAVE_IN_PROGRESS;
}

// A different save file exists
static u8 SaveFileExistsCallback(void)
{
    if (gDifferentSaveFile == TRUE)
    {
        ShowSaveMessage(gText_DifferentSaveFile, SaveConfirmOverwriteDefaultNoCallback);
    }
    else
    {
        ShowSaveMessage(gText_AlreadySavedFile, SaveConfirmOverwriteCallback);
    }

    return SAVE_IN_PROGRESS;
}

static u8 SaveConfirmOverwriteDefaultNoCallback(void)
{
    DisplayYesNoMenuWithDefault(1); // Show Yes/No menu (No selected as default)
    sSaveDialogCallback = SaveOverwriteInputCallback;
    return SAVE_IN_PROGRESS;
}

static u8 SaveConfirmOverwriteCallback(void)
{
    DisplayYesNoMenuDefaultYes(); // Show Yes/No menu
    sSaveDialogCallback = SaveOverwriteInputCallback;
    return SAVE_IN_PROGRESS;
}

static u8 SaveOverwriteInputCallback(void)
{
    switch (Menu_ProcessInputNoWrapClearOnChoose())
    {
    case 0: // Yes
        sSaveDialogCallback = SaveSavingMessageCallback;
        return SAVE_IN_PROGRESS;
    case -1: // B Button
    case 1: // No
        HideSaveInfoWindow();
        HideSaveMessageWindow();
        return SAVE_CANCELED;
    }

    return SAVE_IN_PROGRESS;
}

static u8 SaveSavingMessageCallback(void)
{
    ShowSaveMessage(gText_SavingDontTurnOff, SaveDoSaveCallback);
    return SAVE_IN_PROGRESS;
}

static u8 SaveDoSaveCallback(void)
{
    u8 saveStatus;

    IncrementGameStat(GAME_STAT_SAVED_GAME);
    PausePyramidChallenge();

    if (gDifferentSaveFile == TRUE)
    {
        saveStatus = TrySavingData(SAVE_OVERWRITE_DIFFERENT_FILE);
        gDifferentSaveFile = FALSE;
    }
    else
    {
        saveStatus = TrySavingData(SAVE_NORMAL);
    }

    if (saveStatus == SAVE_STATUS_OK)
        ShowSaveMessage(gText_PlayerSavedGame, SaveSuccessCallback);
    else
        ShowSaveMessage(gText_SaveError, SaveErrorCallback);

    SaveStartTimer();
    return SAVE_IN_PROGRESS;
}

static u8 SaveSuccessCallback(void)
{
    if (!IsTextPrinterActive(0))
    {
        PlaySE(SE_SAVE);
        sSaveDialogCallback = SaveReturnSuccessCallback;
    }

    return SAVE_IN_PROGRESS;
}

static u8 SaveReturnSuccessCallback(void)
{
    if (!IsSEPlaying() && SaveSuccesTimer())
    {
        HideSaveInfoWindow();
        return SAVE_SUCCESS;
    }
    else
    {
        return SAVE_IN_PROGRESS;
    }
}

static u8 SaveErrorCallback(void)
{
    if (!IsTextPrinterActive(0))
    {
        PlaySE(SE_BOO);
        sSaveDialogCallback = SaveReturnErrorCallback;
    }

    return SAVE_IN_PROGRESS;
}

static u8 SaveReturnErrorCallback(void)
{
    if (!SaveErrorTimer())
    {
        return SAVE_IN_PROGRESS;
    }
    else
    {
        HideSaveInfoWindow();
        return SAVE_ERROR;
    }
}

static void InitBattlePyramidRetire(void)
{
    sSaveDialogCallback = BattlePyramidConfirmRetireCallback;
    sSavingComplete = FALSE;
}

static u8 BattlePyramidConfirmRetireCallback(void)
{
    ClearStdWindowAndFrame(GetStartMenuWindowId(), FALSE);
    RemoveStartMenuWindow();
    ShowSaveMessage(gText_BattlePyramidConfirmRetire, BattlePyramidRetireYesNoCallback);

    return SAVE_IN_PROGRESS;
}

static u8 BattlePyramidRetireYesNoCallback(void)
{
    DisplayYesNoMenuWithDefault(1); // Show Yes/No menu (No selected as default)
    sSaveDialogCallback = BattlePyramidRetireInputCallback;

    return SAVE_IN_PROGRESS;
}

static u8 BattlePyramidRetireInputCallback(void)
{
    switch (Menu_ProcessInputNoWrapClearOnChoose())
    {
    case 0: // Yes
        return SAVE_CANCELED;
    case -1: // B Button
    case 1: // No
        HideSaveMessageWindow();
        return SAVE_SUCCESS;
    }

    return SAVE_IN_PROGRESS;
}

static void VBlankCB_LinkBattleSave(void)
{
    TransferPlttBuffer();
}

static bool32 InitSaveWindowAfterLinkBattle(u8 *state)
{
    switch (*state)
    {
    case 0:
        SetGpuReg(REG_OFFSET_DISPCNT, DISPCNT_MODE_0);
        SetVBlankCallback(NULL);
        ScanlineEffect_Stop();
        DmaClear16(3, PLTT, PLTT_SIZE);
        DmaFillLarge16(3, 0, (void *)VRAM, VRAM_SIZE, 0x1000);
        break;
    case 1:
        ResetSpriteData();
        ResetTasks();
        ResetPaletteFade();
        ScanlineEffect_Clear();
        break;
    case 2:
        ResetBgsAndClearDma3BusyFlags(0);
        InitBgsFromTemplates(0, sBgTemplates_LinkBattleSave, ARRAY_COUNT(sBgTemplates_LinkBattleSave));
        InitWindows(sWindowTemplates_LinkBattleSave);
        LoadUserWindowBorderGfx_(0, 8, 224);
        Menu_LoadStdPalAt(240);
        break;
    case 3:
        ShowBg(0);
        BlendPalettes(PALETTES_ALL, 16, RGB_BLACK);
        SetVBlankCallback(VBlankCB_LinkBattleSave);
        EnableInterrupts(1);
        break;
    case 4:
        return TRUE;
    }

    (*state)++;
    return FALSE;
}

void CB2_SetUpSaveAfterLinkBattle(void)
{
    if (InitSaveWindowAfterLinkBattle(&gMain.state))
    {
        CreateTask(Task_SaveAfterLinkBattle, 0x50);
        SetMainCallback2(CB2_SaveAfterLinkBattle);
    }
}

static void CB2_SaveAfterLinkBattle(void)
{
    RunTasks();
    UpdatePaletteFade();
}

static void Task_SaveAfterLinkBattle(u8 taskId)
{
    s16 *state = gTasks[taskId].data;

    if (!gPaletteFade.active)
    {
        switch (*state)
        {
        case 0:
            FillWindowPixelBuffer(0, PIXEL_FILL(1));
            AddTextPrinterParameterized2(0,
                                        FONT_NORMAL,
                                        gText_SavingDontTurnOffPower,
                                        TEXT_SKIP_DRAW,
                                        NULL,
                                        TEXT_COLOR_DARK_GRAY,
                                        TEXT_COLOR_WHITE,
                                        TEXT_COLOR_LIGHT_GRAY);
            DrawTextBorderOuter(0, 8, 14);
            PutWindowTilemap(0);
            CopyWindowToVram(0, COPYWIN_FULL);
            BeginNormalPaletteFade(PALETTES_ALL, 0, 16, 0, RGB_BLACK);

            if (gWirelessCommType != 0 && InUnionRoom())
            {
                if (Link_AnyPartnersPlayingFRLG_JP())
                {
                    *state = 1;
                }
                else
                {
                    *state = 5;
                }
            }
            else
            {
                gSoftResetDisabled = 1;
                *state = 1;
            }
            break;
        case 1:
            SetContinueGameWarpStatusToDynamicWarp();
            WriteSaveBlock2();
            *state = 2;
            break;
        case 2:
            if (WriteSaveBlock1Sector())
            {
                ClearContinueGameWarpStatus2();
                *state = 3;
                gSoftResetDisabled = 0;
            }
            break;
        case 3:
            BeginNormalPaletteFade(PALETTES_ALL, 0, 0, 16, RGB_BLACK);
            *state = 4;
            break;
        case 4:
            FreeAllWindowBuffers();
            SetMainCallback2(gMain.savedCallback);
            DestroyTask(taskId);
            break;
        case 5:
            CreateTask(Task_LinkFullSave, 5);
            *state = 6;
            break;
        case 6:
            if (!FuncIsActiveTask(Task_LinkFullSave))
            {
                *state = 3;
            }
            break;
        }
    }
}

static void ShowSaveInfoWindow(void)
{
    struct WindowTemplate saveInfoWindow = sSaveInfoWindowTemplate;
    u8 gender;
    u8 color;
    u32 xOffset;
    u32 yOffset;

    if (!FlagGet(FLAG_SYS_POKEDEX_GET))
    {
        saveInfoWindow.height -= 2;
    }

    sSaveInfoWindowId = AddWindow(&saveInfoWindow);
    DrawStdWindowFrame(sSaveInfoWindowId, FALSE);

    gender = gSaveBlock2Ptr->playerGender;
    color = TEXT_COLOR_RED;  // Red when female, blue when male.

    if (gender == MALE)
    {
        color = TEXT_COLOR_BLUE;
    }

    // Print region name
    yOffset = 1;
    BufferSaveMenuText(SAVE_MENU_LOCATION, gStringVar4, TEXT_COLOR_GREEN);
    AddTextPrinterParameterized(sSaveInfoWindowId, FONT_NORMAL, gStringVar4, 0, yOffset, TEXT_SKIP_DRAW, NULL);

    // Print player name
    yOffset += 16;
    AddTextPrinterParameterized(sSaveInfoWindowId, FONT_NORMAL, gText_SavingPlayer, 0, yOffset, TEXT_SKIP_DRAW, NULL);
    BufferSaveMenuText(SAVE_MENU_NAME, gStringVar4, color);
    xOffset = GetStringRightAlignXOffset(FONT_NORMAL, gStringVar4, 0x70);
    PrintPlayerNameOnWindow(sSaveInfoWindowId, gStringVar4, xOffset, yOffset);

    // Print badge count
    yOffset += 16;
    AddTextPrinterParameterized(sSaveInfoWindowId, FONT_NORMAL, gText_SavingBadges, 0, yOffset, TEXT_SKIP_DRAW, NULL);
    BufferSaveMenuText(SAVE_MENU_BADGES, gStringVar4, color);
    xOffset = GetStringRightAlignXOffset(FONT_NORMAL, gStringVar4, 0x70);
    AddTextPrinterParameterized(sSaveInfoWindowId, FONT_NORMAL, gStringVar4, xOffset, yOffset, TEXT_SKIP_DRAW, NULL);

    if (FlagGet(FLAG_SYS_POKEDEX_GET) == TRUE)
    {
        // Print pokedex count
        yOffset += 16;
        AddTextPrinterParameterized(sSaveInfoWindowId, FONT_NORMAL, gText_SavingPokedex, 0, yOffset, TEXT_SKIP_DRAW, NULL);
        BufferSaveMenuText(SAVE_MENU_CAUGHT, gStringVar4, color);
        xOffset = GetStringRightAlignXOffset(FONT_NORMAL, gStringVar4, 0x70);
        AddTextPrinterParameterized(sSaveInfoWindowId, FONT_NORMAL, gStringVar4, xOffset, yOffset, TEXT_SKIP_DRAW, NULL);
    }

    // Print play time
    yOffset += 16;
    AddTextPrinterParameterized(sSaveInfoWindowId, FONT_NORMAL, gText_SavingTime, 0, yOffset, TEXT_SKIP_DRAW, NULL);
    BufferSaveMenuText(SAVE_MENU_PLAY_TIME, gStringVar4, color);
    xOffset = GetStringRightAlignXOffset(FONT_NORMAL, gStringVar4, 0x70);
    AddTextPrinterParameterized(sSaveInfoWindowId, FONT_NORMAL, gStringVar4, xOffset, yOffset, TEXT_SKIP_DRAW, NULL);

    CopyWindowToVram(sSaveInfoWindowId, COPYWIN_GFX);
}

static void RemoveSaveInfoWindow(void)
{
    ClearStdWindowAndFrame(sSaveInfoWindowId, FALSE);
    RemoveWindow(sSaveInfoWindowId);
}

static void Task_WaitForBattleTowerLinkSave(u8 taskId)
{
    if (!FuncIsActiveTask(Task_LinkFullSave))
    {
        DestroyTask(taskId);
        ScriptContext_Enable();
    }
}

#define tInBattleTower data[2]

void SaveForBattleTowerLink(void)
{
    u8 taskId = CreateTask(Task_LinkFullSave, 5);
    gTasks[taskId].tInBattleTower = TRUE;
    gTasks[CreateTask(Task_WaitForBattleTowerLinkSave, 6)].data[1] = taskId;
}

#undef tInBattleTower

static void HideStartMenuWindow(void)
{
    ClearStdWindowAndFrame(GetStartMenuWindowId(), TRUE);
    RemoveStartMenuWindow();
    ScriptUnfreezeObjectEvents();
    UnlockPlayerFieldControls();
}

void HideStartMenu(void)
{
    PlaySE(SE_SELECT);
    HideStartMenuWindow();
}

void AppendToList(u8 *list, u8 *pos, u8 newEntry)
{
    list[*pos] = newEntry;
    (*pos)++;
}<|MERGE_RESOLUTION|>--- conflicted
+++ resolved
@@ -161,7 +161,6 @@
 
 static const struct MenuAction sStartMenuItems[] =
 {
-<<<<<<< HEAD
     [MENU_ACTION_POKEDEX]         = {gText_MenuPokedex, {.u8_void = StartMenuPokedexCallback}},
     [MENU_ACTION_POKEMON]         = {gText_MenuPokemon, {.u8_void = StartMenuPokemonCallback}},
     [MENU_ACTION_BAG]             = {gText_MenuBag,     {.u8_void = StartMenuBagCallback}},
@@ -174,23 +173,8 @@
     [MENU_ACTION_PLAYER_LINK]     = {gText_MenuPlayer,  {.u8_void = StartMenuLinkModePlayerNameCallback}},
     [MENU_ACTION_REST_FRONTIER]   = {gText_MenuRest,    {.u8_void = StartMenuSaveCallback}},
     [MENU_ACTION_RETIRE_FRONTIER] = {gText_MenuRetire,  {.u8_void = StartMenuBattlePyramidRetireCallback}},
-    [MENU_ACTION_PYRAMID_BAG]     = {gText_MenuBag,     {.u8_void = StartMenuBattlePyramidBagCallback}}
-=======
-    {gText_MenuPokedex, {.u8_void = StartMenuPokedexCallback}},
-    {gText_MenuPokemon, {.u8_void = StartMenuPokemonCallback}},
-    {gText_MenuBag, {.u8_void = StartMenuBagCallback}},
-    {gText_MenuPokenav, {.u8_void = StartMenuPokeNavCallback}},
-    {gText_MenuPlayer, {.u8_void = StartMenuPlayerNameCallback}},
-    {gText_MenuSave, {.u8_void = StartMenuSaveCallback}},
-    {gText_MenuOption, {.u8_void = StartMenuOptionCallback}},
-    {gText_MenuExit, {.u8_void = StartMenuExitCallback}},
-    {gText_MenuRetire, {.u8_void = StartMenuSafariZoneRetireCallback}},
-    {gText_MenuPlayer, {.u8_void = StartMenuLinkModePlayerNameCallback}},
-    {gText_MenuRest, {.u8_void = StartMenuSaveCallback}},
-    {gText_MenuRetire, {.u8_void = StartMenuBattlePyramidRetireCallback}},
-    {gText_MenuBag, {.u8_void = StartMenuBattlePyramidBagCallback}},
-    {gText_MenuDebug, {.u8_void = StartMenuDebugCallback}},
->>>>>>> 006d28fd
+    [MENU_ACTION_PYRAMID_BAG]     = {gText_MenuBag,     {.u8_void = StartMenuBattlePyramidBagCallback}},
+    [MENU_ACTION_DEBUG]     = {gText_MenuDebug,     {.u8_void = StartMenuDebugCallback}},
 };
 
 static const struct BgTemplate sBgTemplates_LinkBattleSave[] =
