--- conflicted
+++ resolved
@@ -61,20 +61,6 @@
 
 #define INTR_COUNT ((int)(sizeof(gIntrTableTemplate)/sizeof(IntrFunc)))
 
-<<<<<<< HEAD
-u16 gKeyRepeatStartDelay;
-bool8 gLinkTransferringData;
-struct Main gMain;
-u16 gKeyRepeatContinueDelay;
-bool8 gSoftResetDisabled;
-IntrFunc gIntrTable[INTR_COUNT];
-u8 gLinkVSyncDisabled;
-u32 IntrMain_Buffer[0x200];
-s8 gPcmDmaCounter;
-void *gAgbMainLoop_sp;
-=======
-static u16 sUnusedVar; // Never read
-
 COMMON_DATA u16 gKeyRepeatStartDelay = 0;
 COMMON_DATA bool8 gLinkTransferringData = 0;
 COMMON_DATA struct Main gMain = {0};
@@ -84,7 +70,7 @@
 COMMON_DATA u8 gLinkVSyncDisabled = 0;
 COMMON_DATA u32 IntrMain_Buffer[0x200] = {0};
 COMMON_DATA s8 gPcmDmaCounter = 0;
->>>>>>> a55c75d3
+COMMON_DATA void *gAgbMainLoop_sp = NULL;
 
 static EWRAM_DATA u16 sTrainerId = 0;
 
