--- conflicted
+++ resolved
@@ -81,11 +81,7 @@
     AddTextPrinterParameterized4(windowId, FONT_NORMAL, x, y, letterSpacing, lineSpacing, sTextColors, speed, str);
 }
 
-<<<<<<< HEAD
-static bool32 PrintUnionRoomBattleMessage(s16 * state, const u8 *str, s32 speed)
-=======
 static bool32 PrintUnionRoomBattleMessage(s16 *state, const u8 *str, s32 speed)
->>>>>>> 16357c7e
 {
     switch (*state)
     {
