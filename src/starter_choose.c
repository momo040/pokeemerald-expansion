#include "global.h"
#include "starter_choose.h"
#include "palette.h"
#include "sprite.h"
#include "pokemon.h"
#include "task.h"
#include "bg.h"
#include "gpu_regs.h"
#include "main.h"
#include "window.h"
#include "text.h"
#include "decompress.h"
#include "menu.h"
#include "sound.h"
#include "constants/songs.h"
#include "event_data.h"
#include "pokedex.h"
#include "data2.h"
#include "international_string_util.h"
#include "trig.h"

#define STARTER_MON_COUNT   3

// Position of the sprite of the selected starter Pokemon
#define STARTER_PKMN_POS_X 120
#define STARTER_PKMN_POS_Y 64

// text
extern const u8 gText_BirchInTrouble[];
extern const u8 gText_ConfirmStarterChoice[];

extern const u16 sStarterMon[STARTER_MON_COUNT];
extern const struct BgTemplate gUnknown_085B1E00[3];
extern const struct WindowTemplate gUnknown_085B1DCC[];
extern const struct WindowTemplate gUnknown_085B1DDC;
extern const struct CompressedSpriteSheet gUnknown_085B1ED8[];
extern const struct CompressedSpriteSheet gUnknown_085B1EE8[];
extern const struct SpritePalette gUnknown_085B1EF8[];
extern const struct SpriteTemplate sSpriteTemplate_PokeBall;
extern const struct SpriteTemplate sSpriteTemplate_Hand;
extern const struct SpriteTemplate gUnknown_085B1F40;
extern const union AffineAnimCmd *const gUnknown_085B1ED0;
extern const u8 sPokeballCoords[STARTER_MON_COUNT][2];
extern const struct WindowTemplate gUnknown_085B1DE4;
extern const u8 gStarterChoose_LabelCoords[][2];
extern const u8 gUnknown_085B1E0C[];
extern const u8 gUnknown_085B1E28[][2];

<<<<<<< HEAD
extern void LoadSav2WindowGfx(u8, u16, u8);
=======
extern void LoadUserWindowBorderGfx(u8, u16, u8);
>>>>>>> 07ef7627
extern void ScanlineEffect_Stop(void);
extern void clear_scheduled_bg_copies_to_vram(void);
extern void dp13_810BB8C(void);
extern void do_scheduled_bg_tilemap_copies_to_vram(void);
extern u16 sub_818D820(u16);
extern const u16 *GetOverworldTextboxPalettePtr(void);
extern u8 sub_818D3E4(u16 species, u32 trainerId, u32 personality, u8 flags, s16 x, s16 y, u8, u16);

// this file's functions
static void MainCallback2_StarterChoose(void);
static void sub_8134604(void);
static void Task_StarterChoose1(u8 taskId);
static void Task_StarterChoose2(u8 taskId);
static void Task_StarterChoose3(u8 taskId);
static void Task_StarterChoose4(u8 taskId);
static void Task_StarterChoose5(u8 taskId);
static void Task_StarterChoose6(u8 taskId);
static void Task_MoveStarterChooseCursor(u8 taskId);
static void sub_8134668(u8 taskId);
static void CreateStarterPokemonLabel(u8 selection);
static u8 CreatePokemonFrontSprite(u16 species, u8 x, u8 y);
void StarterPokemonSpriteCallback(struct Sprite *sprite);

static IWRAM_DATA u16 sStarterChooseWindowId;

u16 GetStarterPokemon(u16 chosenStarterId)
{
    if (chosenStarterId > STARTER_MON_COUNT)
        chosenStarterId = 0;
    return sStarterMon[chosenStarterId];
}

static void VblankCB_StarterChoose(void)
{
    LoadOam();
    ProcessSpriteCopyRequests();
    TransferPlttBuffer();
}

#define tStarterSelection   data[0]
#define tPkmnSpriteId       data[1]
#define tCircleSpriteId     data[2]

void CB2_ChooseStarter(void)
{
    u16 savedIme;
    u8 taskId;
    u8 spriteId;

    SetVBlankCallback(NULL);

    SetGpuReg(REG_OFFSET_DISPCNT, 0);
    SetGpuReg(REG_OFFSET_BG3CNT, 0);
    SetGpuReg(REG_OFFSET_BG2CNT, 0);
    SetGpuReg(REG_OFFSET_BG1CNT, 0);
    SetGpuReg(REG_OFFSET_BG0CNT, 0);

    ChangeBgX(0, 0, 0);
    ChangeBgY(0, 0, 0);
    ChangeBgX(1, 0, 0);
    ChangeBgY(1, 0, 0);
    ChangeBgX(2, 0, 0);
    ChangeBgY(2, 0, 0);
    ChangeBgX(3, 0, 0);
    ChangeBgY(3, 0, 0);

    DmaFill16(3, 0, VRAM, VRAM_SIZE);
    DmaFill32(3, 0, OAM, OAM_SIZE);
    DmaFill16(3, 0, PLTT, PLTT_SIZE);

    LZ77UnCompVram(&gBirchHelpGfx, (void *)VRAM);
    LZ77UnCompVram(&gBirchBagTilemap, (void *)(VRAM + 0x3000));
    LZ77UnCompVram(&gBirchGrassTilemap, (void *)(VRAM + 0x3800));

    ResetBgsAndClearDma3BusyFlags(0);
    InitBgsFromTemplates(0, gUnknown_085B1E00, ARRAY_COUNT(gUnknown_085B1E00));
    InitWindows(gUnknown_085B1DCC);

    DeactivateAllTextPrinters();
<<<<<<< HEAD
    LoadSav2WindowGfx(0, 0x2A8, 0xD0);
=======
    LoadUserWindowBorderGfx(0, 0x2A8, 0xD0);
>>>>>>> 07ef7627
    clear_scheduled_bg_copies_to_vram();
    ScanlineEffect_Stop();
    ResetTasks();
    ResetSpriteData();
    ResetPaletteFade();
    FreeAllSpritePalettes();
    dp13_810BB8C();

    LoadPalette(GetOverworldTextboxPalettePtr(), 0xE0, 0x20);
    LoadPalette(gBirchBagGrassPal, 0, 0x40);
    LoadCompressedObjectPic(&gUnknown_085B1ED8[0]);
    LoadCompressedObjectPic(&gUnknown_085B1EE8[0]);
    LoadSpritePalettes(gUnknown_085B1EF8);
    BeginNormalPaletteFade(0xFFFFFFFF, 0, 0x10, 0, 0);

    EnableInterrupts(DISPSTAT_VBLANK);
    SetVBlankCallback(VblankCB_StarterChoose);
    SetMainCallback2(MainCallback2_StarterChoose);

    SetGpuReg(REG_OFFSET_WININ, 0x3F);
    SetGpuReg(REG_OFFSET_WINOUT, 0x1F);
    SetGpuReg(REG_OFFSET_WIN0H, 0);
    SetGpuReg(REG_OFFSET_WIN0V, 0);
    SetGpuReg(REG_OFFSET_BLDCNT, 0xFE);
    SetGpuReg(REG_OFFSET_BLDALPHA, 0);
    SetGpuReg(REG_OFFSET_BLDY, 7);
    SetGpuReg(REG_OFFSET_DISPCNT, DISPCNT_WIN0_ON | DISPCNT_OBJ_ON | DISPCNT_OBJ_1D_MAP);

    ShowBg(0);
    ShowBg(2);
    ShowBg(3);

    taskId = CreateTask(Task_StarterChoose1, 0);
    gTasks[taskId].tStarterSelection = 1;

    // Create hand sprite
    spriteId = CreateSprite(&sSpriteTemplate_Hand, 120, 56, 2);
    gSprites[spriteId].data[0] = taskId;

    // Create three Pokeball sprites
    spriteId = CreateSprite(&sSpriteTemplate_PokeBall, sPokeballCoords[0][0], sPokeballCoords[0][1], 2);
    gSprites[spriteId].data[0] = taskId;
    gSprites[spriteId].data[1] = 0;

    spriteId = CreateSprite(&sSpriteTemplate_PokeBall, sPokeballCoords[1][0], sPokeballCoords[1][1], 2);
    gSprites[spriteId].data[0] = taskId;
    gSprites[spriteId].data[1] = 1;

    spriteId = CreateSprite(&sSpriteTemplate_PokeBall, sPokeballCoords[2][0], sPokeballCoords[2][1], 2);
    gSprites[spriteId].data[0] = taskId;
    gSprites[spriteId].data[1] = 2;

    sStarterChooseWindowId = 0xFF;
}

static void MainCallback2_StarterChoose(void)
{
    RunTasks();
    AnimateSprites();
    BuildOamBuffer();
    do_scheduled_bg_tilemap_copies_to_vram();
    UpdatePaletteFade();
}

static void Task_StarterChoose1(u8 taskId)
{
    CreateStarterPokemonLabel(gTasks[taskId].tStarterSelection);
    SetWindowBorderStyle(0, FALSE, 0x2A8, 0xD);
    PrintTextOnWindow(0, 1, gText_BirchInTrouble, 0, 1, 0, NULL);
    PutWindowTilemap(0);
    schedule_bg_copy_tilemap_to_vram(0);
    gTasks[taskId].func = Task_StarterChoose2;
}

static void Task_StarterChoose2(u8 taskId)
{
    u8 selection = gTasks[taskId].tStarterSelection;

    if (gMain.newKeys & A_BUTTON)
    {
        u8 spriteId;

        sub_8134604();

        // Create white circle background
        spriteId = CreateSprite(&gUnknown_085B1F40, sPokeballCoords[selection][0], sPokeballCoords[selection][1], 1);
        gTasks[taskId].tCircleSpriteId = spriteId;

        // Create Pokemon sprite
        spriteId = CreatePokemonFrontSprite(GetStarterPokemon(gTasks[taskId].tStarterSelection), sPokeballCoords[selection][0], sPokeballCoords[selection][1]);
        gSprites[spriteId].affineAnims = &gUnknown_085B1ED0;
        gSprites[spriteId].callback = StarterPokemonSpriteCallback;

        gTasks[taskId].tPkmnSpriteId = spriteId;
        gTasks[taskId].func = Task_StarterChoose3;
    }
    else if ((gMain.newKeys & DPAD_LEFT) && selection > 0)
    {
        gTasks[taskId].tStarterSelection--;
        gTasks[taskId].func = Task_MoveStarterChooseCursor;
    }
    else if ((gMain.newKeys & DPAD_RIGHT) && selection < (STARTER_MON_COUNT - 1))
    {
        gTasks[taskId].tStarterSelection++;
        gTasks[taskId].func = Task_MoveStarterChooseCursor;
    }
}

static void Task_StarterChoose3(u8 taskId)
{
    if (gSprites[gTasks[taskId].tCircleSpriteId].affineAnimEnded &&
      gSprites[gTasks[taskId].tCircleSpriteId].pos1.x == STARTER_PKMN_POS_X &&
      gSprites[gTasks[taskId].tCircleSpriteId].pos1.y == STARTER_PKMN_POS_Y)
    {
        gTasks[taskId].func = Task_StarterChoose4;
    }
}

static void Task_StarterChoose4(u8 taskId)
{
    PlayCry1(GetStarterPokemon(gTasks[taskId].tStarterSelection), 0);
    FillWindowPixelBuffer(0, 0x11);
    PrintTextOnWindow(0, 1, gText_ConfirmStarterChoice, 0, 1, 0, NULL);
    schedule_bg_copy_tilemap_to_vram(0);
    CreateYesNoMenu(&gUnknown_085B1DDC, 0x2A8, 0xD, 0);
    gTasks[taskId].func = Task_StarterChoose5;
}

static void Task_StarterChoose5(u8 taskId)
{
    u8 spriteId;

    switch (ProcessMenuInputNoWrap_())
    {
    case 0:  // YES
        // Return the starter choice and exit.
        gSpecialVar_Result = gTasks[taskId].tStarterSelection;
        dp13_810BB8C();
        SetMainCallback2(gMain.savedCallback);
        break;
    case 1:  // NO
    case -1: // B button
        PlaySE(SE_SELECT);
        spriteId = gTasks[taskId].tPkmnSpriteId;
        FreeOamMatrix(gSprites[spriteId].oam.matrixNum);
        sub_818D820(spriteId);

        spriteId = gTasks[taskId].tCircleSpriteId;
        FreeOamMatrix(gSprites[spriteId].oam.matrixNum);
        DestroySprite(&gSprites[spriteId]);
        gTasks[taskId].func = Task_StarterChoose6;
        break;
    }
}

static void Task_StarterChoose6(u8 taskId)
{
    gTasks[taskId].func = Task_StarterChoose1;
}

static void CreateStarterPokemonLabel(u8 selection)
{
    u8 text[32];
    struct WindowTemplate winTemplate;
    const u8 *speciesName;
    s32 width;
    u8 labelLeft, labelRight, labelTop, labelBottom;

    u16 species = GetStarterPokemon(selection);
    CopyMonCategoryText(SpeciesToNationalPokedexNum(species), text);
    speciesName = gSpeciesNames[species];

    winTemplate = gUnknown_085B1DE4;
    winTemplate.tilemapLeft = gStarterChoose_LabelCoords[selection][0];
    winTemplate.tilemapTop = gStarterChoose_LabelCoords[selection][1];

    sStarterChooseWindowId = AddWindow(&winTemplate);
    FillWindowPixelBuffer(sStarterChooseWindowId, 0);

    width = GetStringCenterAlignXOffset(7, text, 0x68);
    box_print(sStarterChooseWindowId, 7, width, 1, gUnknown_085B1E0C, 0, text);

    width = GetStringCenterAlignXOffset(1, speciesName, 0x68);
    box_print(sStarterChooseWindowId, 1, width, 0x11, gUnknown_085B1E0C, 0, speciesName);

    PutWindowTilemap(sStarterChooseWindowId);
    schedule_bg_copy_tilemap_to_vram(0);

    labelLeft = gStarterChoose_LabelCoords[selection][0] * 8 - 4;
    labelRight = (gStarterChoose_LabelCoords[selection][0] + 13) * 8 + 4;
    labelTop = gStarterChoose_LabelCoords[selection][1] * 8;
    labelBottom = (gStarterChoose_LabelCoords[selection][1] + 4) * 8;
    SetGpuReg(REG_OFFSET_WIN0H, WIN_RANGE(labelLeft, labelRight));
    SetGpuReg(REG_OFFSET_WIN0V, WIN_RANGE(labelTop, labelBottom));
}

static void sub_8134604(void)
{
    FillWindowPixelBuffer(sStarterChooseWindowId, 0);
    ClearWindowTilemap(sStarterChooseWindowId);
    RemoveWindow(sStarterChooseWindowId);
    sStarterChooseWindowId = 0xFF;
    SetGpuReg(REG_OFFSET_WIN0H, 0);
    SetGpuReg(REG_OFFSET_WIN0V, 0);
    schedule_bg_copy_tilemap_to_vram(0);
}

static void Task_MoveStarterChooseCursor(u8 taskId)
{
    sub_8134604();
    gTasks[taskId].func = sub_8134668;
}

static void sub_8134668(u8 taskId)
{
    CreateStarterPokemonLabel(gTasks[taskId].tStarterSelection);
    gTasks[taskId].func = Task_StarterChoose2;
}

static u8 CreatePokemonFrontSprite(u16 species, u8 x, u8 y)
{
    u8 spriteId;

    spriteId = sub_818D3E4(species, 8, 0, 1, x, y, 0xE, 0xFFFF);
    gSprites[spriteId].oam.priority = 0;
    return spriteId;
}

void sub_81346DC(struct Sprite *sprite)
{
    sprite->pos1.x = gUnknown_085B1E28[gTasks[sprite->data[0]].tStarterSelection][0];
    sprite->pos1.y = gUnknown_085B1E28[gTasks[sprite->data[0]].tStarterSelection][1];
    sprite->pos2.y = Sin(sprite->data[1], 8);
    sprite->data[1] = (u8)(sprite->data[1]) + 4;
}

void sub_813473C(struct Sprite *sprite)
{
    if (gTasks[sprite->data[0]].tStarterSelection == sprite->data[1])
        StartSpriteAnimIfDifferent(sprite, 1);
    else
        StartSpriteAnimIfDifferent(sprite, 0);
}

void StarterPokemonSpriteCallback(struct Sprite *sprite)
{
    //Move sprite to upper center of screen
    if (sprite->pos1.x > STARTER_PKMN_POS_X)
        sprite->pos1.x -= 4;
    if (sprite->pos1.x < STARTER_PKMN_POS_X)
        sprite->pos1.x += 4;
    if (sprite->pos1.y > STARTER_PKMN_POS_Y)
        sprite->pos1.y -= 2;
    if (sprite->pos1.y < STARTER_PKMN_POS_Y)
        sprite->pos1.y += 2;
}<|MERGE_RESOLUTION|>--- conflicted
+++ resolved
@@ -9,6 +9,7 @@
 #include "main.h"
 #include "window.h"
 #include "text.h"
+#include "text_window.h"
 #include "decompress.h"
 #include "menu.h"
 #include "sound.h"
@@ -18,6 +19,7 @@
 #include "data2.h"
 #include "international_string_util.h"
 #include "trig.h"
+#include "scanline_effect.h"
 
 #define STARTER_MON_COUNT   3
 
@@ -46,17 +48,10 @@
 extern const u8 gUnknown_085B1E0C[];
 extern const u8 gUnknown_085B1E28[][2];
 
-<<<<<<< HEAD
-extern void LoadSav2WindowGfx(u8, u16, u8);
-=======
-extern void LoadUserWindowBorderGfx(u8, u16, u8);
->>>>>>> 07ef7627
-extern void ScanlineEffect_Stop(void);
 extern void clear_scheduled_bg_copies_to_vram(void);
 extern void dp13_810BB8C(void);
 extern void do_scheduled_bg_tilemap_copies_to_vram(void);
 extern u16 sub_818D820(u16);
-extern const u16 *GetOverworldTextboxPalettePtr(void);
 extern u8 sub_818D3E4(u16 species, u32 trainerId, u32 personality, u8 flags, s16 x, s16 y, u8, u16);
 
 // this file's functions
@@ -130,11 +125,7 @@
     InitWindows(gUnknown_085B1DCC);
 
     DeactivateAllTextPrinters();
-<<<<<<< HEAD
-    LoadSav2WindowGfx(0, 0x2A8, 0xD0);
-=======
     LoadUserWindowBorderGfx(0, 0x2A8, 0xD0);
->>>>>>> 07ef7627
     clear_scheduled_bg_copies_to_vram();
     ScanlineEffect_Stop();
     ResetTasks();
