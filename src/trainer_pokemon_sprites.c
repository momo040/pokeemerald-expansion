#include "global.h"
#include "sprite.h"
#include "window.h"
#include "malloc.h"
#include "palette.h"
#include "decompress.h"
#include "trainer_pokemon_sprites.h"
#include "data.h"
#include "pokemon.h"
#include "constants/trainers.h"

#define PICS_COUNT 8

// Needs to be large enough to store either a decompressed Pokémon pic or trainer pic
#define PIC_SPRITE_SIZE max(MON_PIC_SIZE, TRAINER_PIC_SIZE)
#define MAX_PIC_FRAMES  max(MAX_MON_PIC_FRAMES, MAX_TRAINER_PIC_FRAMES)

struct PicData
{
    u8 *frames;
    struct SpriteFrameImage *images;
    u16 paletteTag;
    u8 spriteId;
    u8 active;
};

static EWRAM_DATA struct SpriteTemplate sCreatingSpriteTemplate = {};
static EWRAM_DATA struct PicData sSpritePics[PICS_COUNT] = {};

static const struct PicData sDummyPicData = {};

static const struct OamData sOamData_Normal =
{
    .shape = SPRITE_SHAPE(64x64),
    .size = SPRITE_SIZE(64x64)
};

static const struct OamData sOamData_Affine =
{
    .affineMode = ST_OAM_AFFINE_NORMAL,
    .shape = SPRITE_SHAPE(64x64),
    .size = SPRITE_SIZE(64x64)
};

static void DummyPicSpriteCallback(struct Sprite *sprite)
{

}

bool16 ResetAllPicSprites(void)
{
    int i;

    for (i = 0; i < PICS_COUNT; i ++)
        sSpritePics[i] = sDummyPicData;

    return FALSE;
}

static bool16 DecompressPic(u16 species, u32 personality, bool8 isFrontPic, u8 *dest, bool8 isTrainer)
{
    if (!isTrainer)
    {
        LoadSpecialPokePic(dest, species, personality, isFrontPic);
    }
    else
    {
        if (isFrontPic)
            DecompressPicFromTable(&gTrainerSprites[species].frontPic, dest);
        else
            DecompressPicFromTable(&gTrainerBacksprites[species].backPic, dest);
    }
    return FALSE;
}

static void LoadPicPaletteByTagOrSlot(u16 species, bool8 isShiny, u32 personality, u8 paletteSlot, u16 paletteTag, bool8 isTrainer)
{
    if (!isTrainer)
    {
        if (paletteTag == TAG_NONE)
        {
            sCreatingSpriteTemplate.paletteTag = TAG_NONE;
            LoadCompressedPalette(GetMonSpritePalFromSpeciesAndPersonality(species, isShiny, personality), OBJ_PLTT_ID(paletteSlot), PLTT_SIZE_4BPP);
        }
        else
        {
            sCreatingSpriteTemplate.paletteTag = paletteTag;
            LoadCompressedSpritePaletteWithTag(GetMonSpritePalFromSpeciesAndPersonality(species, isShiny, personality), species);
        }
    }
    else
    {
        if (paletteTag == TAG_NONE)
        {
            sCreatingSpriteTemplate.paletteTag = TAG_NONE;
            LoadCompressedPalette(gTrainerSprites[species].palette.data, OBJ_PLTT_ID(paletteSlot), PLTT_SIZE_4BPP);
        }
        else
        {
            sCreatingSpriteTemplate.paletteTag = paletteTag;
            LoadCompressedSpritePalette(&gTrainerSprites[species].palette);
        }
    }
}

static void LoadPicPaletteBySlot(u16 species, bool8 isShiny, u32 personality, u8 paletteSlot, bool8 isTrainer)
{
    if (!isTrainer)
        LoadCompressedPalette(GetMonSpritePalFromSpeciesAndPersonality(species, isShiny, personality), PLTT_ID(paletteSlot), PLTT_SIZE_4BPP);
    else
        LoadCompressedPalette(gTrainerSprites[species].palette.data, PLTT_ID(paletteSlot), PLTT_SIZE_4BPP);
}

static void AssignSpriteAnimsTable(bool8 isTrainer)
{
    if (!isTrainer)
        sCreatingSpriteTemplate.anims = gAnims_MonPic;
    else
<<<<<<< HEAD
        sCreatingSpriteTemplate.anims = sAnims_Trainer;
=======
        sCreatingSpriteTemplate.anims = gAnims_Trainer;
>>>>>>> 82f6d477
}

static u16 CreatePicSprite(u16 species, bool8 isShiny, u32 personality, bool8 isFrontPic, s16 x, s16 y, u8 paletteSlot, u16 paletteTag, bool8 isTrainer)
{
    u8 i;
    u8 *framePics;
    struct SpriteFrameImage *images;
    int j;
    u8 spriteId;

    for (i = 0; i < PICS_COUNT; i ++)
    {
        if (!sSpritePics[i].active)
            break;
    }
    if (i == PICS_COUNT)
        return 0xFFFF;

    framePics = Alloc(PIC_SPRITE_SIZE * MAX_PIC_FRAMES);
    if (!framePics)
        return 0xFFFF;

    images = Alloc(sizeof(struct SpriteFrameImage) * MAX_PIC_FRAMES);
    if (!images)
    {
        Free(framePics);
        return 0xFFFF;
    }
    if (DecompressPic(species, personality, isFrontPic, framePics, isTrainer))
    {
        // debug trap?
        return 0xFFFF;
    }
    for (j = 0; j < MAX_PIC_FRAMES; j ++)
    {
        images[j].data = framePics + PIC_SPRITE_SIZE * j;
        images[j].size = PIC_SPRITE_SIZE;
    }
    sCreatingSpriteTemplate.tileTag = TAG_NONE;
    sCreatingSpriteTemplate.oam = &sOamData_Normal;
    AssignSpriteAnimsTable(isTrainer);
    sCreatingSpriteTemplate.images = images;
    sCreatingSpriteTemplate.affineAnims = gDummySpriteAffineAnimTable;
    sCreatingSpriteTemplate.callback = DummyPicSpriteCallback;
    LoadPicPaletteByTagOrSlot(species, isShiny, personality, paletteSlot, paletteTag, isTrainer);
    spriteId = CreateSprite(&sCreatingSpriteTemplate, x, y, 0);
    if (paletteTag == TAG_NONE)
        gSprites[spriteId].oam.paletteNum = paletteSlot;
    sSpritePics[i].frames = framePics;
    sSpritePics[i].images = images;
    sSpritePics[i].paletteTag = paletteTag;
    sSpritePics[i].spriteId = spriteId;
    sSpritePics[i].active = TRUE;
    return spriteId;
}

u16 CreateMonPicSprite_Affine(u16 species, bool8 isShiny, u32 personality, u8 flags, s16 x, s16 y, u8 paletteSlot, u16 paletteTag)
{
    u8 *framePics;
    struct SpriteFrameImage *images;
    int j;
    u8 i;
    u8 spriteId;
    u8 type;
    species = SanitizeSpeciesId(species);

    for (i = 0; i < PICS_COUNT; i++)
    {
        if (!sSpritePics[i].active)
            break;
    }
    if (i == PICS_COUNT)
        return 0xFFFF;

    framePics = Alloc(MON_PIC_SIZE * MAX_MON_PIC_FRAMES);
    if (!framePics)
        return 0xFFFF;

    if (flags & F_MON_PIC_NO_AFFINE)
    {
        flags &= ~F_MON_PIC_NO_AFFINE;
        type = MON_PIC_AFFINE_NONE;
    }
    else
    {
        type = flags;
    }
    images = Alloc(sizeof(struct SpriteFrameImage) * MAX_MON_PIC_FRAMES);
    if (!images)
    {
        Free(framePics);
        return 0xFFFF;
    }
    if (DecompressPic(species, personality, flags, framePics, FALSE))
    {
        // debug trap?
        return 0xFFFF;
    }
    for (j = 0; j < MAX_MON_PIC_FRAMES; j ++)
    {
        images[j].data = framePics + MON_PIC_SIZE * j;
        images[j].size = MON_PIC_SIZE;
    }
    sCreatingSpriteTemplate.tileTag = TAG_NONE;
    sCreatingSpriteTemplate.anims = gSpeciesInfo[species].frontAnimFrames;
    sCreatingSpriteTemplate.images = images;
    if (type == MON_PIC_AFFINE_FRONT)
    {
        sCreatingSpriteTemplate.affineAnims = gAffineAnims_BattleSpriteOpponentSide;
        sCreatingSpriteTemplate.oam = &sOamData_Affine;
    }
    else if (type == MON_PIC_AFFINE_BACK)
    {
        sCreatingSpriteTemplate.affineAnims = gAffineAnims_BattleSpritePlayerSide;
        sCreatingSpriteTemplate.oam = &sOamData_Affine;
    }
    else // MON_PIC_AFFINE_NONE
    {
        sCreatingSpriteTemplate.oam = &sOamData_Normal;
        sCreatingSpriteTemplate.affineAnims = gDummySpriteAffineAnimTable;
    }
    sCreatingSpriteTemplate.callback = DummyPicSpriteCallback;
    LoadPicPaletteByTagOrSlot(species, isShiny, personality, paletteSlot, paletteTag, FALSE);
    spriteId = CreateSprite(&sCreatingSpriteTemplate, x, y, 0);
    if (paletteTag == TAG_NONE)
        gSprites[spriteId].oam.paletteNum = paletteSlot;
    sSpritePics[i].frames = framePics;
    sSpritePics[i].images = images;
    sSpritePics[i].paletteTag = paletteTag;
    sSpritePics[i].spriteId = spriteId;
    sSpritePics[i].active = TRUE;
    return spriteId;
}

static u16 FreeAndDestroyPicSpriteInternal(u16 spriteId, bool8 clearPalette)
{
    u8 i;
    u8 *framePics;
    struct SpriteFrameImage *images;

    for (i = 0; i < PICS_COUNT; i ++)
    {
        if (sSpritePics[i].spriteId == spriteId)
            break;
    }
    if (i == PICS_COUNT)
        return 0xFFFF;

    framePics = sSpritePics[i].frames;
    images = sSpritePics[i].images;
    if (clearPalette && sSpritePics[i].paletteTag != TAG_NONE)
        FreeSpritePaletteByTag(GetSpritePaletteTagByPaletteNum(gSprites[spriteId].oam.paletteNum));
    DestroySprite(&gSprites[spriteId]);
    Free(framePics);
    Free(images);
    sSpritePics[i] = sDummyPicData;
    return 0;
}

static u16 LoadPicSpriteInWindow(u16 species, bool8 isShiny, u32 personality, bool8 isFrontPic, u8 paletteSlot, u8 windowId, bool8 isTrainer)
{
    if (DecompressPic(species, personality, isFrontPic, (u8 *)GetWindowAttribute(windowId, WINDOW_TILE_DATA), FALSE))
        return 0xFFFF;

    LoadPicPaletteBySlot(species, isShiny, personality, paletteSlot, isTrainer);
    return 0;
}

static u16 CreateTrainerCardSprite(u16 species, bool8 isShiny, u32 personality, bool8 isFrontPic, u16 destX, u16 destY, u8 paletteSlot, u8 windowId, bool8 isTrainer)
{
    u8 *framePics;

    framePics = Alloc(TRAINER_PIC_SIZE * MAX_TRAINER_PIC_FRAMES);
    if (framePics && !DecompressPic(species, personality, isFrontPic, framePics, isTrainer))
    {
        BlitBitmapRectToWindow(windowId, framePics, 0, 0, TRAINER_PIC_WIDTH, TRAINER_PIC_HEIGHT, destX, destY, TRAINER_PIC_WIDTH, TRAINER_PIC_HEIGHT);
        LoadPicPaletteBySlot(species, isShiny, personality, paletteSlot, isTrainer);
        Free(framePics);
        return 0;
    }
    return 0xFFFF;
}

u16 CreateMonPicSprite(u16 species, bool8 isShiny, u32 personality, bool8 isFrontPic, s16 x, s16 y, u8 paletteSlot, u16 paletteTag)
{
    return CreatePicSprite(species, isShiny, personality, isFrontPic, x, y, paletteSlot, paletteTag, FALSE);
}

u16 FreeAndDestroyMonPicSprite(u16 spriteId)
{
    return FreeAndDestroyPicSpriteInternal(spriteId, TRUE);
}

u16 FreeAndDestroyMonPicSpriteNoPalette(u16 spriteId)
{
    return FreeAndDestroyPicSpriteInternal(spriteId, FALSE);
}

static u16 UNUSED LoadMonPicInWindow(u16 species, bool8 isShiny, u32 personality, bool8 isFrontPic, u8 paletteSlot, u8 windowId)
{
    return LoadPicSpriteInWindow(species, isShiny, personality, isFrontPic, paletteSlot, windowId, FALSE);
}

// Unused, FRLG only
u16 CreateTrainerCardMonIconSprite(u16 species, bool8 isShiny, u32 personality, bool8 isFrontPic, u16 destX, u16 destY, u8 paletteSlot, u8 windowId)
{
    return CreateTrainerCardSprite(species, isShiny, personality, isFrontPic, destX, destY, paletteSlot, windowId, FALSE);
}

u16 CreateTrainerPicSprite(u16 species, bool8 isFrontPic, s16 x, s16 y, u8 paletteSlot, u16 paletteTag)
{
    return CreatePicSprite(species, FALSE, 0, isFrontPic, x, y, paletteSlot, paletteTag, TRUE);
}

u16 FreeAndDestroyTrainerPicSprite(u16 spriteId)
{
    return FreeAndDestroyPicSpriteInternal(spriteId, TRUE);
}

static u16 UNUSED LoadTrainerPicInWindow(u16 species, bool8 isFrontPic, u8 paletteSlot, u8 windowId)
{
    return LoadPicSpriteInWindow(species, FALSE, 0, isFrontPic, paletteSlot, windowId, TRUE);
}

u16 CreateTrainerCardTrainerPicSprite(u16 species, bool8 isFrontPic, u16 destX, u16 destY, u8 paletteSlot, u8 windowId)
{
    return CreateTrainerCardSprite(species, FALSE, 0, isFrontPic, destX, destY, paletteSlot, windowId, TRUE);
}

u16 PlayerGenderToFrontTrainerPicId_Debug(u8 gender, bool8 getClass)
{
    if (getClass == TRUE)
    {
        if (gender != MALE)
            return gFacilityClassToPicIndex[FACILITY_CLASS_MAY];
        else
            return gFacilityClassToPicIndex[FACILITY_CLASS_BRENDAN];
    }
    return gender;
}<|MERGE_RESOLUTION|>--- conflicted
+++ resolved
@@ -116,11 +116,7 @@
     if (!isTrainer)
         sCreatingSpriteTemplate.anims = gAnims_MonPic;
     else
-<<<<<<< HEAD
-        sCreatingSpriteTemplate.anims = sAnims_Trainer;
-=======
         sCreatingSpriteTemplate.anims = gAnims_Trainer;
->>>>>>> 82f6d477
 }
 
 static u16 CreatePicSprite(u16 species, bool8 isShiny, u32 personality, bool8 isFrontPic, s16 x, s16 y, u8 paletteSlot, u16 paletteTag, bool8 isTrainer)
