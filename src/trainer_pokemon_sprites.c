#include "global.h"
#include "sprite.h"
#include "window.h"
#include "malloc.h"
#include "palette.h"
#include "decompress.h"
#include "trainer_pokemon_sprites.h"
#include "data.h"
#include "pokemon.h"
#include "constants/trainers.h"

#define PICS_COUNT 8

// Needs to be large enough to store either a decompressed pokemon pic or trainer pic
#define PIC_SPRITE_SIZE max(MON_PIC_SIZE, TRAINER_PIC_SIZE)
#define MAX_PIC_FRAMES  max(MAX_MON_PIC_FRAMES, MAX_TRAINER_PIC_FRAMES)

struct PicData
{
    u8 *frames;
    struct SpriteFrameImage *images;
    u16 paletteTag;
    u8 spriteId;
    u8 active;
};

static EWRAM_DATA struct SpriteTemplate sCreatingSpriteTemplate = {};
static EWRAM_DATA struct PicData sSpritePics[PICS_COUNT] = {};

static const struct PicData sDummyPicData = {};

static const struct OamData sOamData_Normal =
{
    .shape = SPRITE_SHAPE(64x64),
    .size = SPRITE_SIZE(64x64)
};

static const struct OamData sOamData_Affine =
{
    .affineMode = ST_OAM_AFFINE_NORMAL,
    .shape = SPRITE_SHAPE(64x64),
    .size = SPRITE_SIZE(64x64)
};

static void DummyPicSpriteCallback(struct Sprite *sprite)
{

}

bool16 ResetAllPicSprites(void)
{
    int i;

    for (i = 0; i < PICS_COUNT; i ++)
        sSpritePics[i] = sDummyPicData;

    return FALSE;
}

static bool16 DecompressPic(u16 species, u32 personality, bool8 isFrontPic, u8 *dest, bool8 isTrainer)
{
    if (!isTrainer)
    {
        if (isFrontPic)
        {
            LoadSpecialPokePic(dest, species, personality, isFrontPic);
        }
        else
        {
            LoadSpecialPokePic(dest, species, personality, isFrontPic);
        }
    }
    else
    {
        if (isFrontPic)
            DecompressPicFromTable(&gTrainerFrontPicTable[species], dest, species);
        else
            DecompressPicFromTable(&gTrainerBackPicTable[species], dest, species);
    }
    return FALSE;
}

static void LoadPicPaletteByTagOrSlot(u16 species, u32 otId, u32 personality, u8 paletteSlot, u16 paletteTag, bool8 isTrainer)
{
    if (!isTrainer)
    {
        if (paletteTag == TAG_NONE)
        {
            sCreatingSpriteTemplate.paletteTag = TAG_NONE;
            LoadCompressedPalette(GetMonSpritePalFromSpeciesAndPersonality(species, otId, personality), OBJ_PLTT_ID(paletteSlot), PLTT_SIZE_4BPP);
        }
        else
        {
            sCreatingSpriteTemplate.paletteTag = paletteTag;
            LoadCompressedSpritePalette(GetMonSpritePalStructFromOtIdPersonality(species, otId, personality));
        }
    }
    else
    {
        if (paletteTag == TAG_NONE)
        {
            sCreatingSpriteTemplate.paletteTag = TAG_NONE;
            LoadCompressedPalette(gTrainerFrontPicPaletteTable[species].data, OBJ_PLTT_ID(paletteSlot), PLTT_SIZE_4BPP);
        }
        else
        {
            sCreatingSpriteTemplate.paletteTag = paletteTag;
            LoadCompressedSpritePalette(&gTrainerFrontPicPaletteTable[species]);
        }
    }
}

static void LoadPicPaletteBySlot(u16 species, u32 otId, u32 personality, u8 paletteSlot, bool8 isTrainer)
{
    if (!isTrainer)
        LoadCompressedPalette(GetMonSpritePalFromSpeciesAndPersonality(species, otId, personality), PLTT_ID(paletteSlot), PLTT_SIZE_4BPP);
    else
        LoadCompressedPalette(gTrainerFrontPicPaletteTable[species].data, PLTT_ID(paletteSlot), PLTT_SIZE_4BPP);
}

static void AssignSpriteAnimsTable(bool8 isTrainer)
{
    if (!isTrainer)
        sCreatingSpriteTemplate.anims = gAnims_MonPic;
    else
        sCreatingSpriteTemplate.anims = gTrainerFrontAnimsPtrTable[0];
}

static u16 CreatePicSprite(u16 species, u32 otId, u32 personality, bool8 isFrontPic, s16 x, s16 y, u8 paletteSlot, u16 paletteTag, bool8 isTrainer)
{
    u8 i;
    u8 *framePics;
    struct SpriteFrameImage *images;
    int j;
    u8 spriteId;

    for (i = 0; i < PICS_COUNT; i ++)
    {
        if (!sSpritePics[i].active)
            break;
    }
    if (i == PICS_COUNT)
        return 0xFFFF;

    framePics = Alloc(PIC_SPRITE_SIZE * MAX_PIC_FRAMES);
    if (!framePics)
        return 0xFFFF;

    images = Alloc(sizeof(struct SpriteFrameImage) * MAX_PIC_FRAMES);
    if (!images)
    {
        Free(framePics);
        return 0xFFFF;
    }
    if (DecompressPic(species, personality, isFrontPic, framePics, isTrainer))
    {
        // debug trap?
        return 0xFFFF;
    }
    for (j = 0; j < MAX_PIC_FRAMES; j ++)
    {
        images[j].data = framePics + PIC_SPRITE_SIZE * j;
        images[j].size = PIC_SPRITE_SIZE;
    }
    sCreatingSpriteTemplate.tileTag = TAG_NONE;
    sCreatingSpriteTemplate.oam = &sOamData_Normal;
    AssignSpriteAnimsTable(isTrainer);
    sCreatingSpriteTemplate.images = images;
    sCreatingSpriteTemplate.affineAnims = gDummySpriteAffineAnimTable;
    sCreatingSpriteTemplate.callback = DummyPicSpriteCallback;
    LoadPicPaletteByTagOrSlot(species, otId, personality, paletteSlot, paletteTag, isTrainer);
    spriteId = CreateSprite(&sCreatingSpriteTemplate, x, y, 0);
    if (paletteTag == TAG_NONE)
        gSprites[spriteId].oam.paletteNum = paletteSlot;
    sSpritePics[i].frames = framePics;
    sSpritePics[i].images = images;
    sSpritePics[i].paletteTag = paletteTag;
    sSpritePics[i].spriteId = spriteId;
    sSpritePics[i].active = TRUE;
    return spriteId;
}

u16 CreateMonPicSprite_Affine(u16 species, u32 otId, u32 personality, u8 flags, s16 x, s16 y, u8 paletteSlot, u16 paletteTag)
{
    u8 *framePics;
    struct SpriteFrameImage *images;
    int j;
    u8 i;
    u8 spriteId;
    u8 type;

    for (i = 0; i < PICS_COUNT; i++)
    {
        if (!sSpritePics[i].active)
            break;
    }
    if (i == PICS_COUNT)
        return 0xFFFF;

    framePics = Alloc(MON_PIC_SIZE * MAX_MON_PIC_FRAMES);
    if (!framePics)
        return 0xFFFF;

    if (flags & F_MON_PIC_NO_AFFINE)
    {
        flags &= ~F_MON_PIC_NO_AFFINE;
        type = MON_PIC_AFFINE_NONE;
    }
    else
    {
        type = flags;
    }
    images = Alloc(sizeof(struct SpriteFrameImage) * MAX_MON_PIC_FRAMES);
    if (!images)
    {
        Free(framePics);
        return 0xFFFF;
    }
    if (DecompressPic(species, personality, flags, framePics, FALSE))
    {
        // debug trap?
        return 0xFFFF;
    }
    for (j = 0; j < MAX_MON_PIC_FRAMES; j ++)
    {
        images[j].data = framePics + MON_PIC_SIZE * j;
        images[j].size = MON_PIC_SIZE;
    }
    sCreatingSpriteTemplate.tileTag = TAG_NONE;
    sCreatingSpriteTemplate.anims = gMonFrontAnimsPtrTable[species];
    sCreatingSpriteTemplate.images = images;
    if (type == MON_PIC_AFFINE_FRONT)
    {
        sCreatingSpriteTemplate.affineAnims = gAffineAnims_BattleSpriteOpponentSide;
        sCreatingSpriteTemplate.oam = &sOamData_Affine;
    }
    else if (type == MON_PIC_AFFINE_BACK)
    {
        sCreatingSpriteTemplate.affineAnims = gAffineAnims_BattleSpritePlayerSide;
        sCreatingSpriteTemplate.oam = &sOamData_Affine;
    }
    else // MON_PIC_AFFINE_NONE
    {
        sCreatingSpriteTemplate.oam = &sOamData_Normal;
        sCreatingSpriteTemplate.affineAnims = gDummySpriteAffineAnimTable;
    }
    sCreatingSpriteTemplate.callback = DummyPicSpriteCallback;
    LoadPicPaletteByTagOrSlot(species, otId, personality, paletteSlot, paletteTag, FALSE);
    spriteId = CreateSprite(&sCreatingSpriteTemplate, x, y, 0);
    if (paletteTag == TAG_NONE)
        gSprites[spriteId].oam.paletteNum = paletteSlot;
    sSpritePics[i].frames = framePics;
    sSpritePics[i].images = images;
    sSpritePics[i].paletteTag = paletteTag;
    sSpritePics[i].spriteId = spriteId;
    sSpritePics[i].active = TRUE;
    return spriteId;
}

static u16 FreeAndDestroyPicSpriteInternal(u16 spriteId)
{
    u8 i;
    u8 *framePics;
    struct SpriteFrameImage *images;

    for (i = 0; i < PICS_COUNT; i ++)
    {
        if (sSpritePics[i].spriteId == spriteId)
            break;
    }
    if (i == PICS_COUNT)
        return 0xFFFF;

    framePics = sSpritePics[i].frames;
    images = sSpritePics[i].images;
    if (sSpritePics[i].paletteTag != TAG_NONE)
        FreeSpritePaletteByTag(GetSpritePaletteTagByPaletteNum(gSprites[spriteId].oam.paletteNum));
    DestroySprite(&gSprites[spriteId]);
    Free(framePics);
    Free(images);
    sSpritePics[i] = sDummyPicData;
    return 0;
}

static u16 LoadPicSpriteInWindow(u16 species, u32 otId, u32 personality, bool8 isFrontPic, u8 paletteSlot, u8 windowId, bool8 isTrainer)
{
    if (DecompressPic(species, personality, isFrontPic, (u8 *)GetWindowAttribute(windowId, WINDOW_TILE_DATA), FALSE))
        return 0xFFFF;

    LoadPicPaletteBySlot(species, otId, personality, paletteSlot, isTrainer);
    return 0;
}

static u16 CreateTrainerCardSprite(u16 species, u32 otId, u32 personality, bool8 isFrontPic, u16 destX, u16 destY, u8 paletteSlot, u8 windowId, bool8 isTrainer)
{
    u8 *framePics;

<<<<<<< HEAD
    framePics = Alloc(4 * 0x800);
    if (framePics && !DecompressPic(species, personality, isFrontPic, framePics, isTrainer))
=======
    framePics = Alloc(TRAINER_PIC_SIZE * MAX_TRAINER_PIC_FRAMES);
    if (framePics && !DecompressPic_HandleDeoxys(species, personality, isFrontPic, framePics, isTrainer))
>>>>>>> ec89e519
    {
        BlitBitmapRectToWindow(windowId, framePics, 0, 0, TRAINER_PIC_WIDTH, TRAINER_PIC_HEIGHT, destX, destY, TRAINER_PIC_WIDTH, TRAINER_PIC_HEIGHT);
        LoadPicPaletteBySlot(species, otId, personality, paletteSlot, isTrainer);
        Free(framePics);
        return 0;
    }
    return 0xFFFF;
}

u16 CreateMonPicSprite(u16 species, u32 otId, u32 personality, bool8 isFrontPic, s16 x, s16 y, u8 paletteSlot, u16 paletteTag)
{
    return CreatePicSprite(species, otId, personality, isFrontPic, x, y, paletteSlot, paletteTag, FALSE);
}

u16 FreeAndDestroyMonPicSprite(u16 spriteId)
{
    return FreeAndDestroyPicSpriteInternal(spriteId);
}

// Unused
static u16 LoadMonPicInWindow(u16 species, u32 otId, u32 personality, bool8 isFrontPic, u8 paletteSlot, u8 windowId)
{
    return LoadPicSpriteInWindow(species, otId, personality, isFrontPic, paletteSlot, windowId, FALSE);
}

// Unused, FRLG only
u16 CreateTrainerCardMonIconSprite(u16 species, u32 otId, u32 personality, bool8 isFrontPic, u16 destX, u16 destY, u8 paletteSlot, u8 windowId)
{
    return CreateTrainerCardSprite(species, otId, personality, isFrontPic, destX, destY, paletteSlot, windowId, FALSE);
}

u16 CreateTrainerPicSprite(u16 species, bool8 isFrontPic, s16 x, s16 y, u8 paletteSlot, u16 paletteTag)
{
    return CreatePicSprite(species, 0, 0, isFrontPic, x, y, paletteSlot, paletteTag, TRUE);
}

u16 FreeAndDestroyTrainerPicSprite(u16 spriteId)
{
    return FreeAndDestroyPicSpriteInternal(spriteId);
}

// Unused
static u16 LoadTrainerPicInWindow(u16 species, bool8 isFrontPic, u8 paletteSlot, u8 windowId)
{
    return LoadPicSpriteInWindow(species, 0, 0, isFrontPic, paletteSlot, windowId, TRUE);
}

u16 CreateTrainerCardTrainerPicSprite(u16 species, bool8 isFrontPic, u16 destX, u16 destY, u8 paletteSlot, u8 windowId)
{
    return CreateTrainerCardSprite(species, 0, 0, isFrontPic, destX, destY, paletteSlot, windowId, TRUE);
}

u16 PlayerGenderToFrontTrainerPicId_Debug(u8 gender, bool8 getClass)
{
    if (getClass == TRUE)
    {
        if (gender != MALE)
            return gFacilityClassToPicIndex[FACILITY_CLASS_MAY];
        else
            return gFacilityClassToPicIndex[FACILITY_CLASS_BRENDAN];
    }
    return gender;
}<|MERGE_RESOLUTION|>--- conflicted
+++ resolved
@@ -295,13 +295,8 @@
 {
     u8 *framePics;
 
-<<<<<<< HEAD
-    framePics = Alloc(4 * 0x800);
+    framePics = Alloc(TRAINER_PIC_SIZE * MAX_TRAINER_PIC_FRAMES);
     if (framePics && !DecompressPic(species, personality, isFrontPic, framePics, isTrainer))
-=======
-    framePics = Alloc(TRAINER_PIC_SIZE * MAX_TRAINER_PIC_FRAMES);
-    if (framePics && !DecompressPic_HandleDeoxys(species, personality, isFrontPic, framePics, isTrainer))
->>>>>>> ec89e519
     {
         BlitBitmapRectToWindow(windowId, framePics, 0, 0, TRAINER_PIC_WIDTH, TRAINER_PIC_HEIGHT, destX, destY, TRAINER_PIC_WIDTH, TRAINER_PIC_HEIGHT);
         LoadPicPaletteBySlot(species, otId, personality, paletteSlot, isTrainer);
