--- conflicted
+++ resolved
@@ -187,11 +187,7 @@
 static void InitSpriteForFigure8Anim(struct Sprite *);
 static bool8 AnimateSpriteInFigure8(struct Sprite *);
 u8 GetDirectionToFace(s16 x1, s16 y1, s16 x2, s16 y2);
-<<<<<<< HEAD
-static void FollowerSetGraphics(struct ObjectEvent *, u16, u8, bool8, bool8);
-=======
-static void FollowerSetGraphics(struct ObjectEvent * objectEvent, u32 species, bool32 shiny, bool32 female);
->>>>>>> 82f6d477
+static void FollowerSetGraphics(struct ObjectEvent *objEvent, u32 species, bool32 shiny, bool32 female);
 static void ObjectEventSetGraphics(struct ObjectEvent *, const struct ObjectEventGraphicsInfo *);
 static void SpriteCB_VirtualObject(struct Sprite *);
 static void DoShadowFieldEffect(struct ObjectEvent *);
@@ -549,14 +545,10 @@
     #endif //ITEM_STRANGE_BALL
 #endif //OW_FOLLOWERS_POKEBALLS
     {gObjectEventPal_Substitute,            OBJ_EVENT_PAL_TAG_SUBSTITUTE},
-<<<<<<< HEAD
     {gObjectEventPaletteLight,              OBJ_EVENT_PAL_TAG_LIGHT},
     {gObjectEventPaletteLight2,             OBJ_EVENT_PAL_TAG_LIGHT_2},
     {gObjectEventPaletteEmotes,             OBJ_EVENT_PAL_TAG_EMOTES},
     {gObjectEventPaletteNeonLight,          OBJ_EVENT_PAL_TAG_NEON_LIGHT},
-=======
-    {gObjectEventPaletteEmotes,             OBJ_EVENT_PAL_TAG_EMOTES},
->>>>>>> 82f6d477
 #ifdef BUGFIX
     {NULL,                                  OBJ_EVENT_PAL_TAG_NONE},
 #else
@@ -1693,15 +1685,6 @@
 
     if (OW_GFX_COMPRESS)
         spriteTemplate->tileTag = LoadSheetGraphicsInfo(graphicsInfo, objectEvent->graphicsId, NULL);
-<<<<<<< HEAD
-
-    if (objectEvent->graphicsId >= OBJ_EVENT_GFX_MON_BASE + SPECIES_SHINY_TAG)
-    {
-        objectEvent->shiny = TRUE;
-        objectEvent->graphicsId -= SPECIES_SHINY_TAG;
-    }
-=======
->>>>>>> 82f6d477
 
     if (objectEvent->graphicsId & OBJ_EVENT_MON && objectEvent->graphicsId & OBJ_EVENT_MON_SHINY)
         objectEvent->shiny = TRUE;
@@ -1716,11 +1699,7 @@
     sprite = &gSprites[spriteId];
     // Use palette from species palette table
     if (spriteTemplate->paletteTag == OBJ_EVENT_PAL_TAG_DYNAMIC)
-<<<<<<< HEAD
-        sprite->oam.paletteNum = LoadDynamicFollowerPalette(OW_SPECIES(objectEvent), OW_FORM(objectEvent), objectEvent->shiny);
-=======
         sprite->oam.paletteNum = LoadDynamicFollowerPalette(OW_SPECIES(objectEvent), OW_SHINY(objectEvent), OW_FEMALE(objectEvent));
->>>>>>> 82f6d477
     if (OW_GFX_COMPRESS && sprite->usingSheet)
         sprite->sheetSpan = GetSpanPerImage(sprite->oam.shape, sprite->oam.size);
     GetMapCoordsFromSpritePos(objectEvent->currentCoords.x + cameraX, objectEvent->currentCoords.y + cameraY, &sprite->x, &sprite->y);
@@ -1832,15 +1811,6 @@
 
 // Loads information from graphicsId, with shininess separate
 // also can write palette tag to the template
-<<<<<<< HEAD
-static u8 LoadDynamicFollowerPaletteFromGraphicsId(u16 graphicsId, bool8 shiny, struct SpriteTemplate *template)
-{
-    u16 species = ((graphicsId & OBJ_EVENT_GFX_SPECIES_MASK) - OBJ_EVENT_GFX_MON_BASE);
-    u8 form = (graphicsId >> OBJ_EVENT_GFX_SPECIES_BITS);
-    u8 paletteNum = LoadDynamicFollowerPalette(species, form, shiny);
-    if (template)
-        template->paletteTag = species;
-=======
 static u32 LoadDynamicFollowerPaletteFromGraphicsId(u16 graphicsId, struct SpriteTemplate *template)
 {
     u16 species = graphicsId & OBJ_EVENT_MON_SPECIES_MASK;
@@ -1855,7 +1825,6 @@
         if (female)
             template->paletteTag += OBJ_EVENT_MON_FEMALE;
     }
->>>>>>> 82f6d477
     return paletteNum;
 }
 
@@ -1880,11 +1849,7 @@
     const struct ObjectEventGraphicsInfo *graphicsInfo = GetObjectEventGraphicsInfo(graphicsId);
     struct Sprite *sprite;
     u8 spriteId;
-<<<<<<< HEAD
-    bool32 isShiny = graphicsId >= SPECIES_SHINY_TAG + OBJ_EVENT_GFX_MON_BASE;
-=======
     bool32 isShiny = graphicsId & OBJ_EVENT_MON_SHINY;
->>>>>>> 82f6d477
 
     spriteTemplate = Alloc(sizeof(struct SpriteTemplate));
     CopyObjectGraphicsInfoToSpriteTemplate(graphicsId, callback, spriteTemplate, &subspriteTables);
@@ -1901,71 +1866,11 @@
 
     if (spriteTemplate->paletteTag == OBJ_EVENT_PAL_TAG_DYNAMIC)
     {
-<<<<<<< HEAD
-        u32 paletteNum = LoadDynamicFollowerPaletteFromGraphicsId(graphicsId, isShiny, spriteTemplate);
-=======
         u32 paletteNum = LoadDynamicFollowerPaletteFromGraphicsId(graphicsId, spriteTemplate);
->>>>>>> 82f6d477
         spriteTemplate->paletteTag = GetSpritePaletteTagByPaletteNum(paletteNum);
     }
     else if (spriteTemplate->paletteTag != TAG_NONE)
     {
-<<<<<<< HEAD
-        if (paletteTag == TAG_NONE)
-        {
-            LoadObjectEventPalette(spriteTemplate->paletteTag);
-        }
-        else
-        {
-            LoadObjectEventPaletteWithTag(spriteTemplate->paletteTag, paletteTag);
-            spriteTemplate->paletteTag = paletteTag;
-        }
-    }
-
-    spriteId = CreateSprite(spriteTemplate, x, y, subpriority);
-
-    Free(spriteTemplate);
-
-    if (spriteId != MAX_SPRITES && subspriteTables != NULL)
-    {
-        sprite = &gSprites[spriteId];
-        if (OW_GFX_COMPRESS && graphicsInfo->compressed)
-            sprite->sheetSpan = GetSpanPerImage(sprite->oam.shape, sprite->oam.size);
-        SetSubspriteTables(sprite, subspriteTables);
-        sprite->subspriteMode = SUBSPRITES_IGNORE_PRIORITY;
-    }
-    return spriteId;
-}
-
-//  Horrible workaround for sprite the visualizer, this should probably be reworked later
-u8 CreateObjectGraphicsFollowerSpriteForVisualizer(u16 graphicsId, void (*callback)(struct Sprite *), s16 x, s16 y, u8 subpriority, struct FollowerSpriteVisualizerData *data)
-{
-    struct SpriteTemplate *spriteTemplate;
-    const struct SubspriteTable *subspriteTables;
-    const struct ObjectEventGraphicsInfo *graphicsInfo = GetObjectEventGraphicsInfo(graphicsId);
-    struct Sprite *sprite;
-    u8 spriteId;
-    bool32 isShiny = data->isShiny;
-
-    spriteTemplate = Alloc(sizeof(struct SpriteTemplate));
-    CopyObjectGraphicsInfoToSpriteTemplate(graphicsId, callback, spriteTemplate, &subspriteTables);
-
-    if (OW_GFX_COMPRESS)
-    {
-        // Checking only for compressed here so as not to mess with decorations
-        if (graphicsInfo->compressed)
-            spriteTemplate->tileTag = LoadSheetGraphicsInfo(graphicsInfo, graphicsId, NULL);
-    }
-
-    if (spriteTemplate->paletteTag == OBJ_EVENT_PAL_TAG_DYNAMIC)
-    {
-        u32 paletteNum = LoadDynamicFollowerPaletteFromGraphicsId(graphicsId, isShiny, spriteTemplate);
-        spriteTemplate->paletteTag = GetSpritePaletteTagByPaletteNum(paletteNum);
-    }
-    else if (spriteTemplate->paletteTag != TAG_NONE)
-    {
-=======
->>>>>>> 82f6d477
         LoadObjectEventPalette(spriteTemplate->paletteTag);
     }
 
@@ -2044,16 +1949,9 @@
     for (i = 0; i < PARTY_SIZE; i++)
     {
         struct Pokemon *mon = &gPlayerParty[i];
-<<<<<<< HEAD
         if ((OW_FOLLOWERS_ALLOWED_SPECIES && GetMonData(mon, MON_DATA_SPECIES_OR_EGG) != VarGet(OW_FOLLOWERS_ALLOWED_SPECIES))
          || (OW_FOLLOWERS_ALLOWED_MET_LVL && GetMonData(mon, MON_DATA_MET_LEVEL) != VarGet(OW_FOLLOWERS_ALLOWED_MET_LVL))
          || (OW_FOLLOWERS_ALLOWED_MET_LOC && GetMonData(mon, MON_DATA_MET_LOCATION) != VarGet(OW_FOLLOWERS_ALLOWED_MET_LOC)))
-=======
-        if ((OW_MON_ALLOWED_SPECIES && GetMonData(mon, MON_DATA_SPECIES_OR_EGG) != VarGet(OW_MON_ALLOWED_SPECIES))
-         || (OW_MON_ALLOWED_MET_LVL && GetMonData(mon, MON_DATA_MET_LEVEL) != VarGet(OW_MON_ALLOWED_MET_LVL))
-         || (OW_MON_ALLOWED_MET_LOC && GetMonData(mon, MON_DATA_MET_LOCATION) != VarGet(OW_MON_ALLOWED_MET_LOC)))
-        {
->>>>>>> 82f6d477
             continue;
 
         if (gPlayerParty[i].hp > 0 && !(gPlayerParty[i].box.isEgg || gPlayerParty[i].box.isBadEgg))
@@ -2075,32 +1973,18 @@
 }
 
 // Return graphicsInfo for a pokemon species & form
-<<<<<<< HEAD
-static const struct ObjectEventGraphicsInfo *SpeciesToGraphicsInfo(u16 species, u8 form)
-=======
 static const struct ObjectEventGraphicsInfo *SpeciesToGraphicsInfo(u32 species, bool32 shiny, bool32 female)
->>>>>>> 82f6d477
 {
     const struct ObjectEventGraphicsInfo *graphicsInfo = NULL;
 #if OW_POKEMON_OBJECT_EVENTS
     switch (species)
     {
-<<<<<<< HEAD
-    case SPECIES_UNOWN: // Letters >A are defined as species >= NUM_SPECIES, so are not contiguous with A
-        form %= NUM_UNOWN_FORMS;
-        graphicsInfo = &gSpeciesInfo[form ? SPECIES_UNOWN_B + form - 1 : species].overworldData;
-        break;
-    default:
-    #if P_GENDER_DIFFERENCES
-        if (form == 1 && gSpeciesInfo[species].overworldDataFemale.paletteTag == OBJ_EVENT_PAL_TAG_DYNAMIC)
-=======
     case SPECIES_UNOWN: // Deal with Unown forms later
         graphicsInfo = &gSpeciesInfo[species].overworldData;
         break;
     default:
     #if P_GENDER_DIFFERENCES
         if (female && gSpeciesInfo[species].overworldDataFemale.paletteTag == OBJ_EVENT_PAL_TAG_DYNAMIC)
->>>>>>> 82f6d477
         {
             graphicsInfo = &gSpeciesInfo[species].overworldDataFemale;
         }
@@ -2124,31 +2008,20 @@
 }
 
 // Find, or load, the palette for the specified pokemon info
-<<<<<<< HEAD
-static u8 LoadDynamicFollowerPalette(u16 species, u8 form, bool32 shiny)
+static u32 LoadDynamicFollowerPalette(u32 species, bool32 shiny, bool32 female)
 {
     u32 paletteNum;
-    bool32 female = (form == 1);
-=======
-static u32 LoadDynamicFollowerPalette(u32 species, bool32 shiny, bool32 female)
-{
-    u32 paletteNum;
->>>>>>> 82f6d477
     // Use standalone palette, unless entry is OOB or NULL (fallback to front-sprite-based)
 #if OW_POKEMON_OBJECT_EVENTS == TRUE && OW_PKMN_OBJECTS_SHARE_PALETTES == FALSE
     if ((shiny && gSpeciesInfo[species].overworldPalette)
     || (!shiny && gSpeciesInfo[species].overworldShinyPalette))
     {
         struct SpritePalette spritePalette;
-<<<<<<< HEAD
-        u16 palTag = shiny ? (species + SPECIES_SHINY_TAG + OBJ_EVENT_PAL_TAG_DYNAMIC) : (species + OBJ_EVENT_PAL_TAG_DYNAMIC);
-=======
         u16 palTag = species + OBJ_EVENT_MON + (shiny ? OBJ_EVENT_MON_SHINY : 0);
     #if P_GENDER_DIFFERENCES
         if (female && gSpeciesInfo[species].overworldShinyPaletteFemale != NULL)
             palTag += OBJ_EVENT_MON_FEMALE;
     #endif
->>>>>>> 82f6d477
         // palette already loaded
         if ((paletteNum = IndexOfSpritePaletteTag(palTag)) < 16)
             return paletteNum;
@@ -2169,21 +2042,12 @@
             else
                 spritePalette.data = gSpeciesInfo[species].overworldPalette;
         }
-<<<<<<< HEAD
 
         // Check if pal data must be decompressed
         if (IsLZ77Data(spritePalette.data, PLTT_SIZE_4BPP, PLTT_SIZE_4BPP))
         {
             struct CompressedSpritePalette compSpritePalette;
 
-=======
-
-        // Check if pal data must be decompressed
-        if (IsLZ77Data(spritePalette.data, PLTT_SIZE_4BPP, PLTT_SIZE_4BPP))
-        {
-            struct CompressedSpritePalette compSpritePalette;
-
->>>>>>> 82f6d477
             compSpritePalette.data = (const void *) spritePalette.data;
             compSpritePalette.tag = spritePalette.tag;
             paletteNum = LoadCompressedSpritePalette(&compSpritePalette);
@@ -2214,38 +2078,19 @@
 }
 
 // Set graphics & sprite for a follower object event by species & shininess.
-<<<<<<< HEAD
-static void FollowerSetGraphics(struct ObjectEvent *objEvent, u16 species, u8 form, bool8 shiny, bool8 doPalette)
-{
-    const struct ObjectEventGraphicsInfo *graphicsInfo = SpeciesToGraphicsInfo(species, form);
-    ObjectEventSetGraphics(objEvent, graphicsInfo);
-    objEvent->graphicsId = (OBJ_EVENT_GFX_MON_BASE + species) & OBJ_EVENT_GFX_SPECIES_MASK;
-    objEvent->graphicsId |= form << OBJ_EVENT_GFX_SPECIES_BITS;
-    objEvent->shiny = shiny;
-    if (graphicsInfo->paletteTag == OBJ_EVENT_PAL_TAG_DYNAMIC && doPalette) // Use palette from species palette table
-=======
 static void FollowerSetGraphics(struct ObjectEvent *objEvent, u32 species, bool32 shiny, bool32 female)
 {
     const struct ObjectEventGraphicsInfo *graphicsInfo = SpeciesToGraphicsInfo(species, shiny, female);
     ObjectEventSetGraphics(objEvent, graphicsInfo);
     objEvent->graphicsId = GetGraphicsIdForMon(species, shiny, female);
     if (graphicsInfo->paletteTag == OBJ_EVENT_PAL_TAG_DYNAMIC) // Use palette from species palette table
->>>>>>> 82f6d477
     {
         struct Sprite *sprite = &gSprites[objEvent->spriteId];
         // Free palette if otherwise unused
         sprite->inUse = FALSE;
         FieldEffectFreePaletteIfUnused(sprite->oam.paletteNum);
         sprite->inUse = TRUE;
-<<<<<<< HEAD
-        sprite->oam.paletteNum = LoadDynamicFollowerPalette(species, form, shiny);
-=======
         sprite->oam.paletteNum = LoadDynamicFollowerPalette(species, shiny, female);
-    }
-    else if (gWeatherPtr->currWeather != WEATHER_FOG_HORIZONTAL) // don't want to weather blend in fog
-    {
-        UpdateSpritePaletteWithWeather(gSprites[objEvent->spriteId].oam.paletteNum);
->>>>>>> 82f6d477
     }
 }
 
@@ -2285,21 +2130,13 @@
         sprite->inUse = FALSE;
         FieldEffectFreePaletteIfUnused(sprite->oam.paletteNum);
         sprite->inUse = TRUE;
-<<<<<<< HEAD
-        sprite->oam.paletteNum = LoadDynamicFollowerPalette(species, form, shiny);
-=======
         sprite->oam.paletteNum = LoadDynamicFollowerPalette(species, shiny, female);
->>>>>>> 82f6d477
     }
     else if (i != 0xFF)
     {
         UpdateSpritePalette(&sObjectEventSpritePalettes[i], sprite);
         if (gWeatherPtr->currWeather != WEATHER_FOG_HORIZONTAL) // don't want to weather blend in fog
-<<<<<<< HEAD
             UpdateSpritePaletteWithWeather(sprite->oam.paletteNum, FALSE);
-=======
-            UpdateSpritePaletteWithWeather(sprite->oam.paletteNum);
->>>>>>> 82f6d477
     }
 }
 
@@ -2323,14 +2160,8 @@
     return species;
 }
 
-<<<<<<< HEAD
-static bool8 GetMonInfo(struct Pokemon *mon, u16 *species, u8 *form, u8 *shiny)
-{
-    *form = 0; // default
-=======
 static bool8 GetMonInfo(struct Pokemon *mon, u32 *species, bool32 *shiny, bool32 *female)
 {
->>>>>>> 82f6d477
     if (!mon)
     {
         *species = SPECIES_NONE;
@@ -2339,13 +2170,8 @@
         return FALSE;
     }
     *species = GetMonData(mon, MON_DATA_SPECIES);
-<<<<<<< HEAD
-    *form = GetMonGender(mon) == MON_FEMALE;
-    *shiny = IsMonShiny(mon);
-=======
     *shiny = IsMonShiny(mon) ? OBJ_EVENT_MON_SHINY : 0;
     *female = GetMonGender(mon) == MON_FEMALE ? OBJ_EVENT_MON_FEMALE : 0;
->>>>>>> 82f6d477
     switch (*species)
     {
     case SPECIES_UNOWN:
@@ -2359,15 +2185,9 @@
 }
 
 // Retrieve graphic information about the following pokemon, if any
-<<<<<<< HEAD
-static bool8 GetFollowerInfo(u16 *species, u8 *form, u8 *shiny)
-{
-    return GetMonInfo(GetFirstLiveMon(), species, form, shiny);
-=======
 static bool8 GetFollowerInfo(u32 *species, bool32 *shiny, bool32 *female)
 {
     return GetMonInfo(GetFirstLiveMon(), species, shiny, female);
->>>>>>> 82f6d477
 }
 
 // Update following pokemon if any
@@ -2384,16 +2204,10 @@
     // 3. flag is set
     if (OW_POKEMON_OBJECT_EVENTS == FALSE
      || OW_FOLLOWERS_ENABLED == FALSE
-<<<<<<< HEAD
-     || !GetFollowerInfo(&species, &form, &shiny)
-     || SpeciesToGraphicsInfo(species, form) == NULL
-     || (gMapHeader.mapType == MAP_TYPE_INDOOR && SpeciesToGraphicsInfo(species, form)->oam->size > ST_OAM_SIZE_2)
-=======
      || FlagGet(B_FLAG_FOLLOWERS_DISABLED)
      || !GetFollowerInfo(&species, &shiny, &female)
      || SpeciesToGraphicsInfo(species, shiny, female) == NULL
      || (gMapHeader.mapType == MAP_TYPE_INDOOR && SpeciesToGraphicsInfo(species, shiny, female)->oam->size > ST_OAM_SIZE_2)
->>>>>>> 82f6d477
      || FlagGet(FLAG_TEMP_HIDE_FOLLOWER))
     {
         RemoveFollowingPokemon();
@@ -2424,19 +2238,12 @@
     }
     sprite = &gSprites[objEvent->spriteId];
     // Follower appearance changed; move to player and set invisible
-<<<<<<< HEAD
-    if (species != OW_SPECIES(objEvent) || shiny != objEvent->shiny || form != OW_FORM(objEvent))
-    {
-        MoveObjectEventToMapCoords(objEvent, gObjectEvents[gPlayerAvatar.objectEventId].currentCoords.x, gObjectEvents[gPlayerAvatar.objectEventId].currentCoords.y);
-        FollowerSetGraphics(objEvent, species, form, shiny, TRUE);
-=======
     if (species != OW_SPECIES(objEvent) || shiny != OW_SHINY(objEvent) || female != OW_FEMALE(objEvent))
     {
         MoveObjectEventToMapCoords(objEvent,
                                    gObjectEvents[gPlayerAvatar.objectEventId].currentCoords.x,
                                    gObjectEvents[gPlayerAvatar.objectEventId].currentCoords.y);
         FollowerSetGraphics(objEvent, species, shiny, female);
->>>>>>> 82f6d477
         objEvent->invisible = TRUE;
     }
     sprite->data[6] = 0; // set animation data
@@ -2768,7 +2575,6 @@
     ScriptCall(ctx, gFollowerBasicMessages[emotion].messages[multi].script ?
                         gFollowerBasicMessages[emotion].messages[multi].script :
                         gFollowerBasicMessages[emotion].script);
-<<<<<<< HEAD
 }
 
 #define sLightType data[5]
@@ -2918,8 +2724,6 @@
          && template->graphicsId == OBJ_EVENT_GFX_LIGHT_SPRITE)  // event is light sprite instead
             SpawnLightSprite(npcX, npcY, camX, camY, template->trainerRange_berryTreeId);
     }
-=======
->>>>>>> 82f6d477
 }
 
 void TrySpawnObjectEvents(s16 cameraX, s16 cameraY)
@@ -3040,11 +2844,7 @@
 
     if (spriteTemplate.paletteTag == OBJ_EVENT_PAL_TAG_DYNAMIC)
     {
-<<<<<<< HEAD
-        u32 paletteNum = LoadDynamicFollowerPalette(OW_SPECIES(objectEvent), OW_FORM(objectEvent), objectEvent->shiny);
-=======
         u32 paletteNum = LoadDynamicFollowerPalette(OW_SPECIES(objectEvent), OW_SHINY(objectEvent), OW_FEMALE(objectEvent));
->>>>>>> 82f6d477
         spriteTemplate.paletteTag = GetSpritePaletteTagByPaletteNum(paletteNum);
     }
     else if (spriteTemplate.paletteTag != TAG_NONE)
@@ -3252,18 +3052,7 @@
     if (graphicsId >= OBJ_EVENT_GFX_VARS && graphicsId <= OBJ_EVENT_GFX_VAR_F)
         graphicsId = VarGetObjectEventGraphicsId(graphicsId - OBJ_EVENT_GFX_VARS);
 
-<<<<<<< HEAD
-    if (graphicsId > OBJ_EVENT_GFX_SPECIES_MASK)
-    {
-        form = graphicsId >> OBJ_EVENT_GFX_SPECIES_BITS;
-        graphicsId = graphicsId & OBJ_EVENT_GFX_SPECIES_MASK;
-    }
-
     if (graphicsId == OBJ_EVENT_GFX_BARD)
-    {
-=======
-    if (graphicsId == OBJ_EVENT_GFX_BARD)
->>>>>>> 82f6d477
         return gMauvilleOldManGraphicsInfoPointers[GetCurrentMauvilleOldMan()];
 
     if (graphicsId & OBJ_EVENT_MON)
@@ -5753,11 +5542,7 @@
                 objectEvent->graphicsId = multi;
                 break;
             }
-<<<<<<< HEAD
-            objectEvent->graphicsId += OBJ_EVENT_GFX_MON_BASE;
-=======
             objectEvent->graphicsId += OBJ_EVENT_MON;
->>>>>>> 82f6d477
             RefreshFollowerGraphics(objectEvent);
             break;
         case TRANSFORM_TYPE_RANDOM_WILD:
@@ -5933,11 +5718,7 @@
     // During a script, if player sidesteps or backsteps,
     // mirror player's direction instead
     if (ArePlayerFieldControlsLocked()
-<<<<<<< HEAD
-        && gObjectEvents[gPlayerAvatar.objectEventId].facingDirection != gObjectEvents[gPlayerAvatar.objectEventId].movementDirection)
-=======
      && gObjectEvents[gPlayerAvatar.objectEventId].facingDirection != gObjectEvents[gPlayerAvatar.objectEventId].movementDirection)
->>>>>>> 82f6d477
     {
         direction = gObjectEvents[gPlayerAvatar.objectEventId].movementDirection;
         objectEvent->facingDirectionLocked = TRUE;
@@ -7873,11 +7654,7 @@
     // Set graphics, palette, and affine animation
     else if (sprite->sDuration == animStepFrame)
     {
-<<<<<<< HEAD
-        FollowerSetGraphics(objectEvent, OW_SPECIES(objectEvent), OW_FORM(objectEvent), objectEvent->shiny, FALSE);
-=======
         FollowerSetGraphics(objectEvent, OW_SPECIES(objectEvent), OW_SHINY(objectEvent), OW_FEMALE(objectEvent));
->>>>>>> 82f6d477
         LoadFillColorPalette(RGB_WHITE, OBJ_EVENT_PAL_TAG_WHITE, sprite);
         // Initialize affine animation
         sprite->affineAnims = sAffineAnims_PokeballFollower;
@@ -7894,11 +7671,7 @@
         sprite->affineAnimEnded = TRUE;
         FreeSpriteOamMatrix(sprite);
         sprite->oam.affineMode = ST_OAM_AFFINE_OFF;
-<<<<<<< HEAD
-        FollowerSetGraphics(objectEvent, OW_SPECIES(objectEvent), OW_FORM(objectEvent), objectEvent->shiny, TRUE);
-=======
         FollowerSetGraphics(objectEvent, OW_SPECIES(objectEvent), OW_SHINY(objectEvent), OW_FEMALE(objectEvent));
->>>>>>> 82f6d477
     }
     return FALSE;
 }
@@ -7954,11 +7727,7 @@
 
 bool8 MovementAction_EnterPokeball_Step2(struct ObjectEvent *objectEvent, struct Sprite *sprite)
 {
-<<<<<<< HEAD
-    FollowerSetGraphics(objectEvent, OW_SPECIES(objectEvent), OW_FORM(objectEvent), objectEvent->shiny, FALSE);
-=======
     FollowerSetGraphics(objectEvent, OW_SPECIES(objectEvent), OW_SHINY(objectEvent), OW_FEMALE(objectEvent));
->>>>>>> 82f6d477
     objectEvent->invisible = TRUE;
     sprite->sTypeFuncId = 0;
     sprite->sSpeedFlip = 0;
@@ -10434,14 +10203,11 @@
     GroundEffect_Seaweed                // GROUND_EFFECT_FLAG_SEAWEED
 };
 
-<<<<<<< HEAD
 static void GroundEffect_Shadow(struct ObjectEvent *objEvent, struct Sprite *sprite)
 {
     SetUpShadow(objEvent, sprite);
 }
 
-=======
->>>>>>> 82f6d477
 static void DoFlaggedGroundEffects(struct ObjectEvent *objEvent, struct Sprite *sprite, u32 flags)
 {
     u32 i;
@@ -11442,11 +11208,7 @@
 
     for (i = 0; i < 2; i++)
     {
-<<<<<<< HEAD
-        GetMonInfo((struct Pokemon *) &gSaveBlock1Ptr->daycare.mons[i].mon, &specGfx, &form, &shiny);
-=======
         GetMonInfo((struct Pokemon *) &gSaveBlock1Ptr->daycare.mons[i].mon, &specGfx, &shiny, &female);
->>>>>>> 82f6d477
         if (specGfx == SPECIES_NONE)
             break;
         // Assemble gfx ID like FollowerSetGraphics
