--- conflicted
+++ resolved
@@ -5405,13 +5405,8 @@
         if (OW_MON_BOBBING == TRUE)
             sprite->y2 = -1;
     }
-<<<<<<< HEAD
-    #endif
+    sprite->sActionFuncId = 0;
     objectEvent->singleMovementActive = TRUE;
-=======
-    sprite->sActionFuncId = 0;
-    objectEvent->singleMovementActive = 1;
->>>>>>> 40568045
     sprite->sTypeFuncId = 2;
     return TRUE;
 }
@@ -6128,7 +6123,7 @@
         objectEvent->isPlayer &&
         FlagGet(FLAG_SAFE_FOLLOWER_MOVEMENT))
     {
-        objectEvent->extra.playerCopyableMovement = sActionIdToCopyableMovement[objectEvent->movementActionId];
+        objectEvent->playerCopyableMovement = sActionIdToCopyableMovement[objectEvent->movementActionId];
     }
 
     return FALSE;
@@ -6160,7 +6155,7 @@
         objectEvent->isPlayer &&
         FlagGet(FLAG_SAFE_FOLLOWER_MOVEMENT))
     {
-        objectEvent->extra.playerCopyableMovement = sActionIdToCopyableMovement[objectEvent->movementActionId];
+        objectEvent->playerCopyableMovement = sActionIdToCopyableMovement[objectEvent->movementActionId];
     }
 }
 
