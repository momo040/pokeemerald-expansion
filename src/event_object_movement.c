--- conflicted
+++ resolved
@@ -169,23 +169,14 @@
 static void CameraObject_0(struct Sprite *);
 static void CameraObject_1(struct Sprite *);
 static void CameraObject_2(struct Sprite *);
-<<<<<<< HEAD
-static struct ObjectEventTemplate *FindObjectEventTemplateByLocalId(u8 localId, struct ObjectEventTemplate *templates, u8 count);
-static void ObjectEventSetSingleMovement(struct ObjectEvent *, struct Sprite *, u8);
-static void SetSpriteDataForNormalStep(struct Sprite *, u8, u8);
-static void InitSpriteForFigure8Anim(struct Sprite *sprite);
-static bool8 AnimateSpriteInFigure8(struct Sprite *sprite);
-u8 GetDirectionToFace(s16 x1, s16 y1, s16 x2, s16 y2);
-static void FollowerSetGraphics(struct ObjectEvent *, u16, u8, bool8);
-static void ObjectEventSetGraphics(struct ObjectEvent *, const struct ObjectEventGraphicsInfo *);
-=======
 static struct ObjectEventTemplate *FindObjectEventTemplateByLocalId(u8, struct ObjectEventTemplate *, u8);
-static void ClearObjectEventMovement(struct ObjectEvent *, struct Sprite *);
 static void ObjectEventSetSingleMovement(struct ObjectEvent *, struct Sprite *, u8);
 static void SetSpriteDataForNormalStep(struct Sprite *, u8, u8);
 static void InitSpriteForFigure8Anim(struct Sprite *);
 static bool8 AnimateSpriteInFigure8(struct Sprite *);
->>>>>>> 165f51a2
+u8 GetDirectionToFace(s16 x1, s16 y1, s16 x2, s16 y2);
+static void FollowerSetGraphics(struct ObjectEvent *, u16, u8, bool8);
+static void ObjectEventSetGraphics(struct ObjectEvent *, const struct ObjectEventGraphicsInfo *);
 static void SpriteCB_VirtualObject(struct Sprite *);
 static void DoShadowFieldEffect(struct ObjectEvent *);
 static void SetJumpSpriteData(struct Sprite *, u8, u8, u8);
@@ -195,16 +186,12 @@
 static u8 DoJumpSpecialSpriteMovement(struct Sprite *);
 static void CreateLevitateMovementTask(struct ObjectEvent *);
 static void DestroyLevitateMovementTask(u8);
-<<<<<<< HEAD
-static bool8 NpcTakeStep(struct Sprite *sprite);
 static bool8 GetFollowerInfo(u16 *species, u8 *form, u8 *shiny);
 static u8 LoadDynamicFollowerPalette(u16 species, u8 form, bool8 shiny);
 static const struct ObjectEventGraphicsInfo * SpeciesToGraphicsInfo(u16 species, u8 form);
-=======
 static bool8 NpcTakeStep(struct Sprite *);
 static bool8 IsElevationMismatchAt(u8, s16, s16);
 static bool8 AreElevationsCompatible(u8, u8);
->>>>>>> 165f51a2
 
 static const struct SpriteFrameImage sPicTable_PechaBerryTree[];
 
@@ -8871,24 +8858,14 @@
 
 void GroundEffect_SandTracks(struct ObjectEvent *objEvent, struct Sprite *sprite)
 {
-<<<<<<< HEAD
     const struct ObjectEventGraphicsInfo *info = objEvent->graphicsId == OBJ_EVENT_GFX_OW_MON ? SpeciesToGraphicsInfo(objEvent->extra.mon.species, 0) : GetObjectEventGraphicsInfo(objEvent->graphicsId);
-    sGroundEffectTracksFuncs[objEvent->invisible ? TRACKS_NONE : info->tracks](objEvent, sprite, 0);
-=======
-    const struct ObjectEventGraphicsInfo *info = GetObjectEventGraphicsInfo(objEvent->graphicsId);
-    sGroundEffectTracksFuncs[info->tracks](objEvent, sprite, FALSE);
->>>>>>> 165f51a2
+    sGroundEffectTracksFuncs[objEvent->invisible ? TRACKS_NONE : info->tracks](objEvent, sprite, FALSE);
 }
 
 void GroundEffect_DeepSandTracks(struct ObjectEvent *objEvent, struct Sprite *sprite)
 {
-<<<<<<< HEAD
     const struct ObjectEventGraphicsInfo *info = objEvent->graphicsId == OBJ_EVENT_GFX_OW_MON ? SpeciesToGraphicsInfo(objEvent->extra.mon.species, 0) : GetObjectEventGraphicsInfo(objEvent->graphicsId);
-    sGroundEffectTracksFuncs[objEvent->invisible ? TRACKS_NONE : info->tracks](objEvent, sprite, 1);
-=======
-    const struct ObjectEventGraphicsInfo *info = GetObjectEventGraphicsInfo(objEvent->graphicsId);
-    sGroundEffectTracksFuncs[info->tracks](objEvent, sprite, TRUE);
->>>>>>> 165f51a2
+    sGroundEffectTracksFuncs[objEvent->invisible ? TRACKS_NONE : info->tracks](objEvent, sprite, TRUE);
 }
 
 static void DoTracksGroundEffect_None(struct ObjectEvent *objEvent, struct Sprite *sprite, bool8 isDeepSand)
@@ -8911,7 +8888,6 @@
     FieldEffectStart(sandFootprints_FieldEffectData[isDeepSand]);
 }
 
-<<<<<<< HEAD
 static void DoTracksGroundEffect_FootprintsB(struct ObjectEvent *objEvent, struct Sprite *sprite, u8 a)
 {
 	// First half-word is a Field Effect script id. (gFieldEffectScriptPointers)
@@ -8946,10 +8922,7 @@
 	FieldEffectStart(otherFootprintsB_FieldEffectData[a]);
 }
 
-static void DoTracksGroundEffect_BikeTireTracks(struct ObjectEvent *objEvent, struct Sprite *sprite, u8 a)
-=======
 static void DoTracksGroundEffect_BikeTireTracks(struct ObjectEvent *objEvent, struct Sprite *sprite, bool8 isDeepSand)
->>>>>>> 165f51a2
 {
     //  Specifies which bike track shape to show next.
     //  For example, when the bike turns from up to right, it will show
