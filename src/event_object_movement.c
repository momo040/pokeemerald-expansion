#include "global.h"
#include "malloc.h"
#include "battle_pyramid.h"
#include "battle_script_commands.h"
#include "berry.h"
#include "data.h"
#include "decoration.h"
#include "decompress.h"
#include "event_data.h"
#include "event_object_movement.h"
#include "event_scripts.h"
#include "faraway_island.h"
#include "field_camera.h"
#include "field_effect.h"
#include "field_effect_helpers.h"
#include "field_player_avatar.h"
#include "field_weather.h"
#include "fieldmap.h"
#include "follower_helper.h"
#include "gpu_regs.h"
#include "mauville_old_man.h"
#include "metatile_behavior.h"
#include "overworld.h"
#include "palette.h"
#include "pokemon.h"
#include "random.h"
#include "region_map.h"
#include "script.h"
#include "sound.h"
#include "sprite.h"
#include "task.h"
#include "trainer_see.h"
#include "trainer_hill.h"
#include "util.h"
#include "wild_encounter.h"
#include "constants/event_object_movement.h"
#include "constants/abilities.h"
#include "constants/battle.h"
#include "constants/event_objects.h"
#include "constants/field_effects.h"
#include "constants/items.h"
#include "constants/map_types.h"
#include "constants/mauville_old_man.h"
#include "constants/rgb.h"
#include "constants/region_map_sections.h"
#include "constants/songs.h"
#include "constants/species.h"
#include "constants/trainer_types.h"
#include "constants/union_room.h"
#include "constants/weather.h"

// this file was known as evobjmv.c in Game Freak's original source

enum {
    MOVE_SPEED_NORMAL, // walking
    MOVE_SPEED_FAST_1, // running / surfing / sliding (ice tile)
    MOVE_SPEED_FAST_2, // water current / acro bike
    MOVE_SPEED_FASTER, // mach bike's max speed
    MOVE_SPEED_FASTEST,
};

enum {
    JUMP_DISTANCE_IN_PLACE,
    JUMP_DISTANCE_NORMAL,
    JUMP_DISTANCE_FAR,
};

// Sprite data used throughout
#define sObjEventId   data[0]
#define sTypeFuncId   data[1] // Index into corresponding gMovementTypeFuncs_* table
#define sActionFuncId data[2] // Index into corresponding gMovementActionFuncs_* table
#define sDirection    data[3]


#define movement_type_def(setup, table) \
static u8 setup##_callback(struct ObjectEvent *, struct Sprite *);\
void setup(struct Sprite *sprite)\
{\
    UpdateObjectEventCurrentMovement(&gObjectEvents[sprite->sObjEventId], sprite, setup##_callback);\
}\
static u8 setup##_callback(struct ObjectEvent *objectEvent, struct Sprite *sprite)\
{\
    return table[sprite->sTypeFuncId](objectEvent, sprite);\
}

#define movement_type_empty_callback(setup) \
static u8 setup##_callback(struct ObjectEvent *, struct Sprite *);\
void setup(struct Sprite *sprite)\
{\
    UpdateObjectEventCurrentMovement(&gObjectEvents[sprite->sObjEventId], sprite, setup##_callback);\
}\
static u8 setup##_callback(struct ObjectEvent *objectEvent, struct Sprite *sprite)\
{\
    return 0;\
}

static EWRAM_DATA u8 sCurrentReflectionType = 0;
static EWRAM_DATA u16 sCurrentSpecialObjectPaletteTag = 0;
static EWRAM_DATA struct LockedAnimObjectEvents *sLockedAnimObjectEvents = {0};

static void MoveCoordsInDirection(u32, s16 *, s16 *, s16, s16);
static bool8 ObjectEventExecSingleMovementAction(struct ObjectEvent *, struct Sprite *);
static void SetMovementDelay(struct Sprite *, s16);
static bool8 WaitForMovementDelay(struct Sprite *);
static u8 GetCollisionInDirection(struct ObjectEvent *, u8);
static u32 GetCopyDirection(u8, u32, u32);
static void TryEnableObjectEventAnim(struct ObjectEvent *, struct Sprite *);
static void ObjectEventExecHeldMovementAction(struct ObjectEvent *, struct Sprite *);
static void UpdateObjectEventSpriteAnimPause(struct ObjectEvent *, struct Sprite *);
static bool8 IsCoordOutsideObjectEventMovementRange(struct ObjectEvent *, s16, s16);
static bool8 IsMetatileDirectionallyImpassable(struct ObjectEvent *, s16, s16, u8);
static bool8 DoesObjectCollideWithObjectAt(struct ObjectEvent *, s16, s16);
static void UpdateObjectEventOffscreen(struct ObjectEvent *, struct Sprite *);
static void UpdateObjectEventSpriteVisibility(struct ObjectEvent *, struct Sprite *);
static void ObjectEventUpdateMetatileBehaviors(struct ObjectEvent *);
static void GetGroundEffectFlags_Reflection(struct ObjectEvent *, u32 *);
static void GetGroundEffectFlags_TallGrassOnSpawn(struct ObjectEvent *, u32 *);
static void GetGroundEffectFlags_LongGrassOnSpawn(struct ObjectEvent *, u32 *);
static void GetGroundEffectFlags_SandHeap(struct ObjectEvent *, u32 *);
static void GetGroundEffectFlags_ShallowFlowingWater(struct ObjectEvent *, u32 *);
static void GetGroundEffectFlags_ShortGrass(struct ObjectEvent *, u32 *);
static void GetGroundEffectFlags_HotSprings(struct ObjectEvent *, u32 *);
static void GetGroundEffectFlags_TallGrassOnBeginStep(struct ObjectEvent *, u32 *);
static void GetGroundEffectFlags_LongGrassOnBeginStep(struct ObjectEvent *, u32 *);
static void GetGroundEffectFlags_Tracks(struct ObjectEvent *, u32 *);
static void GetGroundEffectFlags_Puddle(struct ObjectEvent *, u32 *);
static void GetGroundEffectFlags_Ripple(struct ObjectEvent *, u32 *);
static void GetGroundEffectFlags_Seaweed(struct ObjectEvent *, u32 *);
static void GetGroundEffectFlags_JumpLanding(struct ObjectEvent *, u32 *);
static u8 ObjectEventGetNearbyReflectionType(struct ObjectEvent *);
static u8 GetReflectionTypeByMetatileBehavior(u32);
static void InitObjectPriorityByElevation(struct Sprite *, u8);
static void ObjectEventUpdateSubpriority(struct ObjectEvent *, struct Sprite *);
static void DoTracksGroundEffect_None(struct ObjectEvent *, struct Sprite *, u8);
static void DoTracksGroundEffect_Footprints(struct ObjectEvent *, struct Sprite *, u8);
static void DoTracksGroundEffect_FootprintsB(struct ObjectEvent*, struct Sprite*, u8);
static void DoTracksGroundEffect_FootprintsC(struct ObjectEvent*, struct Sprite*, u8);
static void DoTracksGroundEffect_BikeTireTracks(struct ObjectEvent *, struct Sprite *, u8);
static void DoTracksGroundEffect_SlitherTracks(struct ObjectEvent*, struct Sprite*, u8);
static void DoRippleFieldEffect(struct ObjectEvent *, struct Sprite *);
static void DoGroundEffects_OnSpawn(struct ObjectEvent *, struct Sprite *);
static void DoGroundEffects_OnBeginStep(struct ObjectEvent *, struct Sprite *);
static void DoGroundEffects_OnFinishStep(struct ObjectEvent *, struct Sprite *);
static void VirtualObject_UpdateAnim(struct Sprite *);
static void ApplyLevitateMovement(u8);
static bool8 MovementType_Disguise_Callback(struct ObjectEvent *, struct Sprite *);
static bool8 MovementType_Buried_Callback(struct ObjectEvent *, struct Sprite *);
static void CreateReflectionEffectSprites(void);
static u8 GetObjectEventIdByLocalId(u8);
static u8 GetObjectEventIdByLocalIdAndMapInternal(u8, u8, u8);
static bool8 GetAvailableObjectEventId(u16, u8, u8, u8 *);
static void SetObjectEventDynamicGraphicsId(struct ObjectEvent *);
static void RemoveObjectEventInternal(struct ObjectEvent *);
static u16 GetObjectEventFlagIdByObjectEventId(u8);
static void UpdateObjectEventVisibility(struct ObjectEvent *, struct Sprite *);
static void MakeSpriteTemplateFromObjectEventTemplate(const struct ObjectEventTemplate *, struct SpriteTemplate *, const struct SubspriteTable **);
static void GetObjectEventMovingCameraOffset(s16 *, s16 *);
static const struct ObjectEventTemplate *GetObjectEventTemplateByLocalIdAndMap(u8, u8, u8);
static void RemoveObjectEventIfOutsideView(struct ObjectEvent *);
static void SpawnObjectEventOnReturnToField(u8, s16, s16);
static void SetPlayerAvatarObjectEventIdAndObjectId(u8, u8);
static u8 UpdateSpritePalette(const struct SpritePalette * spritePalette, struct Sprite * sprite);
static void ResetObjectEventFldEffData(struct ObjectEvent *);
static u8 LoadSpritePaletteIfTagExists(const struct SpritePalette *);
static u8 FindObjectEventPaletteIndexByTag(u16);
static void _PatchObjectPalette(u16, u8);
static bool8 ObjectEventDoesElevationMatch(struct ObjectEvent *, u8);
static void SpriteCB_CameraObject(struct Sprite *);
static void CameraObject_0(struct Sprite *);
static void CameraObject_1(struct Sprite *);
static void CameraObject_2(struct Sprite *);
static const struct ObjectEventTemplate *FindObjectEventTemplateByLocalId(u8, const struct ObjectEventTemplate *, u8);
static void ObjectEventSetSingleMovement(struct ObjectEvent *, struct Sprite *, u8);
static void SetSpriteDataForNormalStep(struct Sprite *, u8, u8);
static void InitSpriteForFigure8Anim(struct Sprite *);
static bool8 AnimateSpriteInFigure8(struct Sprite *);
u8 GetDirectionToFace(s16 x1, s16 y1, s16 x2, s16 y2);
static void FollowerSetGraphics(struct ObjectEvent *, u16, u8, bool8, bool8);
static void ObjectEventSetGraphics(struct ObjectEvent *, const struct ObjectEventGraphicsInfo *);
static void SpriteCB_VirtualObject(struct Sprite *);
static void DoShadowFieldEffect(struct ObjectEvent *);
static void SetJumpSpriteData(struct Sprite *, u8, u8, u8);
static void SetWalkSlowSpriteData(struct Sprite *, u8);
static bool8 UpdateWalkSlowAnim(struct Sprite *);
static u8 DoJumpSpriteMovement(struct Sprite *);
static u8 DoJumpSpecialSpriteMovement(struct Sprite *);
static void CreateLevitateMovementTask(struct ObjectEvent *);
static void DestroyLevitateMovementTask(u8);
static bool8 GetFollowerInfo(u16 *species, u8 *form, u8 *shiny);
static u8 LoadDynamicFollowerPalette(u16 species, u8 form, bool8 shiny);
static const struct ObjectEventGraphicsInfo * SpeciesToGraphicsInfo(u16 species, u8 form);
static bool8 NpcTakeStep(struct Sprite *);
static bool8 IsElevationMismatchAt(u8, s16, s16);
static bool8 AreElevationsCompatible(u8, u8);
static u16 PackGraphicsId(const struct ObjectEventTemplate *template);
static void CopyObjectGraphicsInfoToSpriteTemplate_WithMovementType(u16 graphicsId, u16 movementType, struct SpriteTemplate *spriteTemplate, const struct SubspriteTable **subspriteTables);

static const struct SpriteFrameImage sPicTable_PechaBerryTree[];

const u8 gReflectionEffectPaletteMap[16] = {
        [PALSLOT_PLAYER]                 = PALSLOT_PLAYER_REFLECTION,
        [PALSLOT_PLAYER_REFLECTION]      = PALSLOT_PLAYER_REFLECTION,
        [PALSLOT_NPC_1]                  = PALSLOT_NPC_1_REFLECTION,
        [PALSLOT_NPC_2]                  = PALSLOT_NPC_2_REFLECTION,
        [PALSLOT_NPC_3]                  = PALSLOT_NPC_3_REFLECTION,
        [PALSLOT_NPC_4]                  = PALSLOT_NPC_4_REFLECTION,
        [PALSLOT_NPC_1_REFLECTION]       = PALSLOT_NPC_1_REFLECTION,
        [PALSLOT_NPC_2_REFLECTION]       = PALSLOT_NPC_2_REFLECTION,
        [PALSLOT_NPC_3_REFLECTION]       = PALSLOT_NPC_3_REFLECTION,
        [PALSLOT_NPC_4_REFLECTION]       = PALSLOT_NPC_4_REFLECTION,
        [PALSLOT_NPC_SPECIAL]            = PALSLOT_NPC_SPECIAL_REFLECTION,
        [PALSLOT_NPC_SPECIAL_REFLECTION] = PALSLOT_NPC_SPECIAL_REFLECTION
};

static const struct SpriteTemplate sCameraSpriteTemplate = {
    .tileTag = 0,
    .paletteTag = TAG_NONE,
    .oam = &gDummyOamData,
    .anims = gDummySpriteAnimTable,
    .images = NULL,
    .affineAnims = gDummySpriteAffineAnimTable,
    .callback = SpriteCB_CameraObject
};

static void (*const sCameraObjectFuncs[])(struct Sprite *) = {
    CameraObject_0,
    CameraObject_1,
    CameraObject_2,
};

#include "data/object_events/object_event_graphics.h"

// movement type callbacks
static void (*const sMovementTypeCallbacks[])(struct Sprite *) =
{
    [MOVEMENT_TYPE_NONE] = MovementType_None,
    [MOVEMENT_TYPE_LOOK_AROUND] = MovementType_LookAround,
    [MOVEMENT_TYPE_WANDER_AROUND] = MovementType_WanderAround,
    [MOVEMENT_TYPE_WANDER_UP_AND_DOWN] = MovementType_WanderUpAndDown,
    [MOVEMENT_TYPE_WANDER_DOWN_AND_UP] = MovementType_WanderUpAndDown,
    [MOVEMENT_TYPE_WANDER_LEFT_AND_RIGHT] = MovementType_WanderLeftAndRight,
    [MOVEMENT_TYPE_WANDER_RIGHT_AND_LEFT] = MovementType_WanderLeftAndRight,
    [MOVEMENT_TYPE_FACE_UP] = MovementType_FaceDirection,
    [MOVEMENT_TYPE_FACE_DOWN] = MovementType_FaceDirection,
    [MOVEMENT_TYPE_FACE_LEFT] = MovementType_FaceDirection,
    [MOVEMENT_TYPE_FACE_RIGHT] = MovementType_FaceDirection,
    [MOVEMENT_TYPE_PLAYER] = MovementType_Player,
    [MOVEMENT_TYPE_BERRY_TREE_GROWTH] = MovementType_BerryTreeGrowth,
    [MOVEMENT_TYPE_FACE_DOWN_AND_UP] = MovementType_FaceDownAndUp,
    [MOVEMENT_TYPE_FACE_LEFT_AND_RIGHT] = MovementType_FaceLeftAndRight,
    [MOVEMENT_TYPE_FACE_UP_AND_LEFT] = MovementType_FaceUpAndLeft,
    [MOVEMENT_TYPE_FACE_UP_AND_RIGHT] = MovementType_FaceUpAndRight,
    [MOVEMENT_TYPE_FACE_DOWN_AND_LEFT] = MovementType_FaceDownAndLeft,
    [MOVEMENT_TYPE_FACE_DOWN_AND_RIGHT] = MovementType_FaceDownAndRight,
    [MOVEMENT_TYPE_FACE_DOWN_UP_AND_LEFT] = MovementType_FaceDownUpAndLeft,
    [MOVEMENT_TYPE_FACE_DOWN_UP_AND_RIGHT] = MovementType_FaceDownUpAndRight,
    [MOVEMENT_TYPE_FACE_UP_LEFT_AND_RIGHT] = MovementType_FaceUpRightAndLeft,
    [MOVEMENT_TYPE_FACE_DOWN_LEFT_AND_RIGHT] = MovementType_FaceDownRightAndLeft,
    [MOVEMENT_TYPE_ROTATE_COUNTERCLOCKWISE] = MovementType_RotateCounterclockwise,
    [MOVEMENT_TYPE_ROTATE_CLOCKWISE] = MovementType_RotateClockwise,
    [MOVEMENT_TYPE_WALK_UP_AND_DOWN] = MovementType_WalkBackAndForth,
    [MOVEMENT_TYPE_WALK_DOWN_AND_UP] = MovementType_WalkBackAndForth,
    [MOVEMENT_TYPE_WALK_LEFT_AND_RIGHT] = MovementType_WalkBackAndForth,
    [MOVEMENT_TYPE_WALK_RIGHT_AND_LEFT] = MovementType_WalkBackAndForth,
    [MOVEMENT_TYPE_WALK_SEQUENCE_UP_RIGHT_LEFT_DOWN] = MovementType_WalkSequenceUpRightLeftDown,
    [MOVEMENT_TYPE_WALK_SEQUENCE_RIGHT_LEFT_DOWN_UP] = MovementType_WalkSequenceRightLeftDownUp,
    [MOVEMENT_TYPE_WALK_SEQUENCE_DOWN_UP_RIGHT_LEFT] = MovementType_WalkSequenceDownUpRightLeft,
    [MOVEMENT_TYPE_WALK_SEQUENCE_LEFT_DOWN_UP_RIGHT] = MovementType_WalkSequenceLeftDownUpRight,
    [MOVEMENT_TYPE_WALK_SEQUENCE_UP_LEFT_RIGHT_DOWN] = MovementType_WalkSequenceUpLeftRightDown,
    [MOVEMENT_TYPE_WALK_SEQUENCE_LEFT_RIGHT_DOWN_UP] = MovementType_WalkSequenceLeftRightDownUp,
    [MOVEMENT_TYPE_WALK_SEQUENCE_DOWN_UP_LEFT_RIGHT] = MovementType_WalkSequenceDownUpLeftRight,
    [MOVEMENT_TYPE_WALK_SEQUENCE_RIGHT_DOWN_UP_LEFT] = MovementType_WalkSequenceRightDownUpLeft,
    [MOVEMENT_TYPE_WALK_SEQUENCE_LEFT_UP_DOWN_RIGHT] = MovementType_WalkSequenceLeftUpDownRight,
    [MOVEMENT_TYPE_WALK_SEQUENCE_UP_DOWN_RIGHT_LEFT] = MovementType_WalkSequenceUpDownRightLeft,
    [MOVEMENT_TYPE_WALK_SEQUENCE_RIGHT_LEFT_UP_DOWN] = MovementType_WalkSequenceRightLeftUpDown,
    [MOVEMENT_TYPE_WALK_SEQUENCE_DOWN_RIGHT_LEFT_UP] = MovementType_WalkSequenceDownRightLeftUp,
    [MOVEMENT_TYPE_WALK_SEQUENCE_RIGHT_UP_DOWN_LEFT] = MovementType_WalkSequenceRightUpDownLeft,
    [MOVEMENT_TYPE_WALK_SEQUENCE_UP_DOWN_LEFT_RIGHT] = MovementType_WalkSequenceUpDownLeftRight,
    [MOVEMENT_TYPE_WALK_SEQUENCE_LEFT_RIGHT_UP_DOWN] = MovementType_WalkSequenceLeftRightUpDown,
    [MOVEMENT_TYPE_WALK_SEQUENCE_DOWN_LEFT_RIGHT_UP] = MovementType_WalkSequenceDownLeftRightUp,
    [MOVEMENT_TYPE_WALK_SEQUENCE_UP_LEFT_DOWN_RIGHT] = MovementType_WalkSequenceUpLeftDownRight,
    [MOVEMENT_TYPE_WALK_SEQUENCE_DOWN_RIGHT_UP_LEFT] = MovementType_WalkSequenceDownRightUpLeft,
    [MOVEMENT_TYPE_WALK_SEQUENCE_LEFT_DOWN_RIGHT_UP] = MovementType_WalkSequenceLeftDownRightUp,
    [MOVEMENT_TYPE_WALK_SEQUENCE_RIGHT_UP_LEFT_DOWN] = MovementType_WalkSequenceRightUpLeftDown,
    [MOVEMENT_TYPE_WALK_SEQUENCE_UP_RIGHT_DOWN_LEFT] = MovementType_WalkSequenceUpRightDownLeft,
    [MOVEMENT_TYPE_WALK_SEQUENCE_DOWN_LEFT_UP_RIGHT] = MovementType_WalkSequenceDownLeftUpRight,
    [MOVEMENT_TYPE_WALK_SEQUENCE_LEFT_UP_RIGHT_DOWN] = MovementType_WalkSequenceLeftUpRightDown,
    [MOVEMENT_TYPE_WALK_SEQUENCE_RIGHT_DOWN_LEFT_UP] = MovementType_WalkSequenceRightDownLeftUp,
    [MOVEMENT_TYPE_COPY_PLAYER] = MovementType_CopyPlayer,
    [MOVEMENT_TYPE_COPY_PLAYER_OPPOSITE] = MovementType_CopyPlayer,
    [MOVEMENT_TYPE_COPY_PLAYER_COUNTERCLOCKWISE] = MovementType_CopyPlayer,
    [MOVEMENT_TYPE_COPY_PLAYER_CLOCKWISE] = MovementType_CopyPlayer,
    [MOVEMENT_TYPE_TREE_DISGUISE] = MovementType_TreeDisguise,
    [MOVEMENT_TYPE_MOUNTAIN_DISGUISE] = MovementType_MountainDisguise,
    [MOVEMENT_TYPE_COPY_PLAYER_IN_GRASS] = MovementType_CopyPlayerInGrass,
    [MOVEMENT_TYPE_COPY_PLAYER_OPPOSITE_IN_GRASS] = MovementType_CopyPlayerInGrass,
    [MOVEMENT_TYPE_COPY_PLAYER_COUNTERCLOCKWISE_IN_GRASS] = MovementType_CopyPlayerInGrass,
    [MOVEMENT_TYPE_COPY_PLAYER_CLOCKWISE_IN_GRASS] = MovementType_CopyPlayerInGrass,
    [MOVEMENT_TYPE_BURIED] = MovementType_Buried,
    [MOVEMENT_TYPE_WALK_IN_PLACE_DOWN] = MovementType_WalkInPlace,
    [MOVEMENT_TYPE_WALK_IN_PLACE_UP] = MovementType_WalkInPlace,
    [MOVEMENT_TYPE_WALK_IN_PLACE_LEFT] = MovementType_WalkInPlace,
    [MOVEMENT_TYPE_WALK_IN_PLACE_RIGHT] = MovementType_WalkInPlace,
    [MOVEMENT_TYPE_JOG_IN_PLACE_DOWN] = MovementType_JogInPlace,
    [MOVEMENT_TYPE_JOG_IN_PLACE_UP] = MovementType_JogInPlace,
    [MOVEMENT_TYPE_JOG_IN_PLACE_LEFT] = MovementType_JogInPlace,
    [MOVEMENT_TYPE_JOG_IN_PLACE_RIGHT] = MovementType_JogInPlace,
    [MOVEMENT_TYPE_RUN_IN_PLACE_DOWN] = MovementType_RunInPlace,
    [MOVEMENT_TYPE_RUN_IN_PLACE_UP] = MovementType_RunInPlace,
    [MOVEMENT_TYPE_RUN_IN_PLACE_LEFT] = MovementType_RunInPlace,
    [MOVEMENT_TYPE_RUN_IN_PLACE_RIGHT] = MovementType_RunInPlace,
    [MOVEMENT_TYPE_INVISIBLE] = MovementType_Invisible,
    [MOVEMENT_TYPE_WALK_SLOWLY_IN_PLACE_DOWN] = MovementType_WalkSlowlyInPlace,
    [MOVEMENT_TYPE_WALK_SLOWLY_IN_PLACE_UP] = MovementType_WalkSlowlyInPlace,
    [MOVEMENT_TYPE_WALK_SLOWLY_IN_PLACE_LEFT] = MovementType_WalkSlowlyInPlace,
    [MOVEMENT_TYPE_WALK_SLOWLY_IN_PLACE_RIGHT] = MovementType_WalkSlowlyInPlace,
    [MOVEMENT_TYPE_FOLLOW_PLAYER] = MovementType_FollowPlayer,
};

static const bool8 sMovementTypeHasRange[NUM_MOVEMENT_TYPES] = {
    [MOVEMENT_TYPE_WANDER_AROUND] = TRUE,
    [MOVEMENT_TYPE_WANDER_UP_AND_DOWN] = TRUE,
    [MOVEMENT_TYPE_WANDER_DOWN_AND_UP] = TRUE,
    [MOVEMENT_TYPE_WANDER_LEFT_AND_RIGHT] = TRUE,
    [MOVEMENT_TYPE_WANDER_RIGHT_AND_LEFT] = TRUE,
    [MOVEMENT_TYPE_WALK_UP_AND_DOWN] = TRUE,
    [MOVEMENT_TYPE_WALK_DOWN_AND_UP] = TRUE,
    [MOVEMENT_TYPE_WALK_LEFT_AND_RIGHT] = TRUE,
    [MOVEMENT_TYPE_WALK_RIGHT_AND_LEFT] = TRUE,
    [MOVEMENT_TYPE_WALK_SEQUENCE_UP_RIGHT_LEFT_DOWN] = TRUE,
    [MOVEMENT_TYPE_WALK_SEQUENCE_RIGHT_LEFT_DOWN_UP] = TRUE,
    [MOVEMENT_TYPE_WALK_SEQUENCE_DOWN_UP_RIGHT_LEFT] = TRUE,
    [MOVEMENT_TYPE_WALK_SEQUENCE_LEFT_DOWN_UP_RIGHT] = TRUE,
    [MOVEMENT_TYPE_WALK_SEQUENCE_UP_LEFT_RIGHT_DOWN] = TRUE,
    [MOVEMENT_TYPE_WALK_SEQUENCE_LEFT_RIGHT_DOWN_UP] = TRUE,
    [MOVEMENT_TYPE_WALK_SEQUENCE_DOWN_UP_LEFT_RIGHT] = TRUE,
    [MOVEMENT_TYPE_WALK_SEQUENCE_RIGHT_DOWN_UP_LEFT] = TRUE,
    [MOVEMENT_TYPE_WALK_SEQUENCE_LEFT_UP_DOWN_RIGHT] = TRUE,
    [MOVEMENT_TYPE_WALK_SEQUENCE_UP_DOWN_RIGHT_LEFT] = TRUE,
    [MOVEMENT_TYPE_WALK_SEQUENCE_RIGHT_LEFT_UP_DOWN] = TRUE,
    [MOVEMENT_TYPE_WALK_SEQUENCE_DOWN_RIGHT_LEFT_UP] = TRUE,
    [MOVEMENT_TYPE_WALK_SEQUENCE_RIGHT_UP_DOWN_LEFT] = TRUE,
    [MOVEMENT_TYPE_WALK_SEQUENCE_UP_DOWN_LEFT_RIGHT] = TRUE,
    [MOVEMENT_TYPE_WALK_SEQUENCE_LEFT_RIGHT_UP_DOWN] = TRUE,
    [MOVEMENT_TYPE_WALK_SEQUENCE_DOWN_LEFT_RIGHT_UP] = TRUE,
    [MOVEMENT_TYPE_WALK_SEQUENCE_UP_LEFT_DOWN_RIGHT] = TRUE,
    [MOVEMENT_TYPE_WALK_SEQUENCE_DOWN_RIGHT_UP_LEFT] = TRUE,
    [MOVEMENT_TYPE_WALK_SEQUENCE_LEFT_DOWN_RIGHT_UP] = TRUE,
    [MOVEMENT_TYPE_WALK_SEQUENCE_RIGHT_UP_LEFT_DOWN] = TRUE,
    [MOVEMENT_TYPE_WALK_SEQUENCE_UP_RIGHT_DOWN_LEFT] = TRUE,
    [MOVEMENT_TYPE_WALK_SEQUENCE_DOWN_LEFT_UP_RIGHT] = TRUE,
    [MOVEMENT_TYPE_WALK_SEQUENCE_LEFT_UP_RIGHT_DOWN] = TRUE,
    [MOVEMENT_TYPE_WALK_SEQUENCE_RIGHT_DOWN_LEFT_UP] = TRUE,
    [MOVEMENT_TYPE_COPY_PLAYER] = TRUE,
    [MOVEMENT_TYPE_COPY_PLAYER_OPPOSITE] = TRUE,
    [MOVEMENT_TYPE_COPY_PLAYER_COUNTERCLOCKWISE] = TRUE,
    [MOVEMENT_TYPE_COPY_PLAYER_CLOCKWISE] = TRUE,
    [MOVEMENT_TYPE_COPY_PLAYER_IN_GRASS] = TRUE,
    [MOVEMENT_TYPE_COPY_PLAYER_OPPOSITE_IN_GRASS] = TRUE,
    [MOVEMENT_TYPE_COPY_PLAYER_COUNTERCLOCKWISE_IN_GRASS] = TRUE,
    [MOVEMENT_TYPE_COPY_PLAYER_CLOCKWISE_IN_GRASS] = TRUE,
};

const u8 gInitialMovementTypeFacingDirections[] = {
    [MOVEMENT_TYPE_NONE] = DIR_SOUTH,
    [MOVEMENT_TYPE_LOOK_AROUND] = DIR_SOUTH,
    [MOVEMENT_TYPE_WANDER_AROUND] = DIR_SOUTH,
    [MOVEMENT_TYPE_WANDER_UP_AND_DOWN] = DIR_NORTH,
    [MOVEMENT_TYPE_WANDER_DOWN_AND_UP] = DIR_SOUTH,
    [MOVEMENT_TYPE_WANDER_LEFT_AND_RIGHT] = DIR_WEST,
    [MOVEMENT_TYPE_WANDER_RIGHT_AND_LEFT] = DIR_EAST,
    [MOVEMENT_TYPE_FACE_UP] = DIR_NORTH,
    [MOVEMENT_TYPE_FACE_DOWN] = DIR_SOUTH,
    [MOVEMENT_TYPE_FACE_LEFT] = DIR_WEST,
    [MOVEMENT_TYPE_FACE_RIGHT] = DIR_EAST,
    [MOVEMENT_TYPE_PLAYER] = DIR_SOUTH,
    [MOVEMENT_TYPE_BERRY_TREE_GROWTH] = DIR_SOUTH,
    [MOVEMENT_TYPE_FACE_DOWN_AND_UP] = DIR_SOUTH,
    [MOVEMENT_TYPE_FACE_LEFT_AND_RIGHT] = DIR_WEST,
    [MOVEMENT_TYPE_FACE_UP_AND_LEFT] = DIR_NORTH,
    [MOVEMENT_TYPE_FACE_UP_AND_RIGHT] = DIR_NORTH,
    [MOVEMENT_TYPE_FACE_DOWN_AND_LEFT] = DIR_SOUTH,
    [MOVEMENT_TYPE_FACE_DOWN_AND_RIGHT] = DIR_SOUTH,
    [MOVEMENT_TYPE_FACE_DOWN_UP_AND_LEFT] = DIR_SOUTH,
    [MOVEMENT_TYPE_FACE_DOWN_UP_AND_RIGHT] = DIR_SOUTH,
    [MOVEMENT_TYPE_FACE_UP_LEFT_AND_RIGHT] = DIR_NORTH,
    [MOVEMENT_TYPE_FACE_DOWN_LEFT_AND_RIGHT] = DIR_SOUTH,
    [MOVEMENT_TYPE_ROTATE_COUNTERCLOCKWISE] = DIR_SOUTH,
    [MOVEMENT_TYPE_ROTATE_CLOCKWISE] = DIR_SOUTH,
    [MOVEMENT_TYPE_WALK_UP_AND_DOWN] = DIR_NORTH,
    [MOVEMENT_TYPE_WALK_DOWN_AND_UP] = DIR_SOUTH,
    [MOVEMENT_TYPE_WALK_LEFT_AND_RIGHT] = DIR_WEST,
    [MOVEMENT_TYPE_WALK_RIGHT_AND_LEFT] = DIR_EAST,
    [MOVEMENT_TYPE_WALK_SEQUENCE_UP_RIGHT_LEFT_DOWN] = DIR_NORTH,
    [MOVEMENT_TYPE_WALK_SEQUENCE_RIGHT_LEFT_DOWN_UP] = DIR_EAST,
    [MOVEMENT_TYPE_WALK_SEQUENCE_DOWN_UP_RIGHT_LEFT] = DIR_SOUTH,
    [MOVEMENT_TYPE_WALK_SEQUENCE_LEFT_DOWN_UP_RIGHT] = DIR_WEST,
    [MOVEMENT_TYPE_WALK_SEQUENCE_UP_LEFT_RIGHT_DOWN] = DIR_NORTH,
    [MOVEMENT_TYPE_WALK_SEQUENCE_LEFT_RIGHT_DOWN_UP] = DIR_WEST,
    [MOVEMENT_TYPE_WALK_SEQUENCE_DOWN_UP_LEFT_RIGHT] = DIR_SOUTH,
    [MOVEMENT_TYPE_WALK_SEQUENCE_RIGHT_DOWN_UP_LEFT] = DIR_EAST,
    [MOVEMENT_TYPE_WALK_SEQUENCE_LEFT_UP_DOWN_RIGHT] = DIR_WEST,
    [MOVEMENT_TYPE_WALK_SEQUENCE_UP_DOWN_RIGHT_LEFT] = DIR_NORTH,
    [MOVEMENT_TYPE_WALK_SEQUENCE_RIGHT_LEFT_UP_DOWN] = DIR_EAST,
    [MOVEMENT_TYPE_WALK_SEQUENCE_DOWN_RIGHT_LEFT_UP] = DIR_SOUTH,
    [MOVEMENT_TYPE_WALK_SEQUENCE_RIGHT_UP_DOWN_LEFT] = DIR_EAST,
    [MOVEMENT_TYPE_WALK_SEQUENCE_UP_DOWN_LEFT_RIGHT] = DIR_NORTH,
    [MOVEMENT_TYPE_WALK_SEQUENCE_LEFT_RIGHT_UP_DOWN] = DIR_WEST,
    [MOVEMENT_TYPE_WALK_SEQUENCE_DOWN_LEFT_RIGHT_UP] = DIR_SOUTH,
    [MOVEMENT_TYPE_WALK_SEQUENCE_UP_LEFT_DOWN_RIGHT] = DIR_NORTH,
    [MOVEMENT_TYPE_WALK_SEQUENCE_DOWN_RIGHT_UP_LEFT] = DIR_SOUTH,
    [MOVEMENT_TYPE_WALK_SEQUENCE_LEFT_DOWN_RIGHT_UP] = DIR_WEST,
    [MOVEMENT_TYPE_WALK_SEQUENCE_RIGHT_UP_LEFT_DOWN] = DIR_EAST,
    [MOVEMENT_TYPE_WALK_SEQUENCE_UP_RIGHT_DOWN_LEFT] = DIR_NORTH,
    [MOVEMENT_TYPE_WALK_SEQUENCE_DOWN_LEFT_UP_RIGHT] = DIR_SOUTH,
    [MOVEMENT_TYPE_WALK_SEQUENCE_LEFT_UP_RIGHT_DOWN] = DIR_WEST,
    [MOVEMENT_TYPE_WALK_SEQUENCE_RIGHT_DOWN_LEFT_UP] = DIR_EAST,
    [MOVEMENT_TYPE_COPY_PLAYER] = DIR_NORTH,
    [MOVEMENT_TYPE_COPY_PLAYER_OPPOSITE] = DIR_SOUTH,
    [MOVEMENT_TYPE_COPY_PLAYER_COUNTERCLOCKWISE] = DIR_WEST,
    [MOVEMENT_TYPE_COPY_PLAYER_CLOCKWISE] = DIR_EAST,
    [MOVEMENT_TYPE_TREE_DISGUISE] = DIR_SOUTH,
    [MOVEMENT_TYPE_MOUNTAIN_DISGUISE] = DIR_SOUTH,
    [MOVEMENT_TYPE_COPY_PLAYER_IN_GRASS] = DIR_NORTH,
    [MOVEMENT_TYPE_COPY_PLAYER_OPPOSITE_IN_GRASS] = DIR_SOUTH,
    [MOVEMENT_TYPE_COPY_PLAYER_COUNTERCLOCKWISE_IN_GRASS] = DIR_WEST,
    [MOVEMENT_TYPE_COPY_PLAYER_CLOCKWISE_IN_GRASS] = DIR_EAST,
    [MOVEMENT_TYPE_BURIED] = DIR_SOUTH,
    [MOVEMENT_TYPE_WALK_IN_PLACE_DOWN] = DIR_SOUTH,
    [MOVEMENT_TYPE_WALK_IN_PLACE_UP] = DIR_NORTH,
    [MOVEMENT_TYPE_WALK_IN_PLACE_LEFT] = DIR_WEST,
    [MOVEMENT_TYPE_WALK_IN_PLACE_RIGHT] = DIR_EAST,
    [MOVEMENT_TYPE_JOG_IN_PLACE_DOWN] = DIR_SOUTH,
    [MOVEMENT_TYPE_JOG_IN_PLACE_UP] = DIR_NORTH,
    [MOVEMENT_TYPE_JOG_IN_PLACE_LEFT] = DIR_WEST,
    [MOVEMENT_TYPE_JOG_IN_PLACE_RIGHT] = DIR_EAST,
    [MOVEMENT_TYPE_RUN_IN_PLACE_DOWN] = DIR_SOUTH,
    [MOVEMENT_TYPE_RUN_IN_PLACE_UP] = DIR_NORTH,
    [MOVEMENT_TYPE_RUN_IN_PLACE_LEFT] = DIR_WEST,
    [MOVEMENT_TYPE_RUN_IN_PLACE_RIGHT] = DIR_EAST,
    [MOVEMENT_TYPE_INVISIBLE] = DIR_SOUTH,
    [MOVEMENT_TYPE_WALK_SLOWLY_IN_PLACE_DOWN] = DIR_SOUTH,
    [MOVEMENT_TYPE_WALK_SLOWLY_IN_PLACE_UP] = DIR_NORTH,
    [MOVEMENT_TYPE_WALK_SLOWLY_IN_PLACE_LEFT] = DIR_WEST,
    [MOVEMENT_TYPE_WALK_SLOWLY_IN_PLACE_RIGHT] = DIR_EAST,
};

#define OBJ_EVENT_PAL_TAG_BRENDAN                 0x1100
#define OBJ_EVENT_PAL_TAG_BRENDAN_REFLECTION      0x1101
#define OBJ_EVENT_PAL_TAG_BRIDGE_REFLECTION       0x1102
#define OBJ_EVENT_PAL_TAG_NPC_1                   0x1103
#define OBJ_EVENT_PAL_TAG_NPC_2                   0x1104
#define OBJ_EVENT_PAL_TAG_NPC_3                   0x1105
#define OBJ_EVENT_PAL_TAG_NPC_4                   0x1106
#define OBJ_EVENT_PAL_TAG_NPC_1_REFLECTION        0x1107
#define OBJ_EVENT_PAL_TAG_NPC_2_REFLECTION        0x1108
#define OBJ_EVENT_PAL_TAG_NPC_3_REFLECTION        0x1109
#define OBJ_EVENT_PAL_TAG_NPC_4_REFLECTION        0x110A
#define OBJ_EVENT_PAL_TAG_QUINTY_PLUMP            0x110B
#define OBJ_EVENT_PAL_TAG_QUINTY_PLUMP_REFLECTION 0x110C
#define OBJ_EVENT_PAL_TAG_TRUCK                   0x110D
#define OBJ_EVENT_PAL_TAG_VIGOROTH                0x110E
#define OBJ_EVENT_PAL_TAG_ZIGZAGOON               0x110F
#define OBJ_EVENT_PAL_TAG_MAY                     0x1110
#define OBJ_EVENT_PAL_TAG_MAY_REFLECTION          0x1111
#define OBJ_EVENT_PAL_TAG_MOVING_BOX              0x1112
#define OBJ_EVENT_PAL_TAG_CABLE_CAR               0x1113
#define OBJ_EVENT_PAL_TAG_SSTIDAL                 0x1114
#define OBJ_EVENT_PAL_TAG_PLAYER_UNDERWATER       0x1115
#define OBJ_EVENT_PAL_TAG_KYOGRE                  0x1116
#define OBJ_EVENT_PAL_TAG_KYOGRE_REFLECTION       0x1117
#define OBJ_EVENT_PAL_TAG_GROUDON                 0x1118
#define OBJ_EVENT_PAL_TAG_GROUDON_REFLECTION      0x1119
#define OBJ_EVENT_PAL_TAG_UNUSED                  0x111A
#define OBJ_EVENT_PAL_TAG_SUBMARINE_SHADOW        0x111B
#define OBJ_EVENT_PAL_TAG_POOCHYENA               0x111C
#define OBJ_EVENT_PAL_TAG_RED_LEAF                0x111D
#define OBJ_EVENT_PAL_TAG_DEOXYS                  0x111E
#define OBJ_EVENT_PAL_TAG_BIRTH_ISLAND_STONE      0x111F
#define OBJ_EVENT_PAL_TAG_HO_OH                   0x1120
#define OBJ_EVENT_PAL_TAG_LUGIA                   0x1121
#define OBJ_EVENT_PAL_TAG_RS_BRENDAN              0x1122
#define OBJ_EVENT_PAL_TAG_RS_MAY                  0x1123
#define OBJ_EVENT_PAL_TAG_DYNAMIC                 0x1124
#define OBJ_EVENT_PAL_TAG_CASTFORM_SUNNY          0x1125
#define OBJ_EVENT_PAL_TAG_CASTFORM_RAINY          0x1126
#define OBJ_EVENT_PAL_TAG_CASTFORM_SNOWY          0x1127
#define OBJ_EVENT_PAL_TAG_LIGHT                   0x8001
#define OBJ_EVENT_PAL_TAG_LIGHT_2                 0x8002
#define OBJ_EVENT_PAL_TAG_EMOTES                  0x8003
#define OBJ_EVENT_PAL_TAG_NEON_LIGHT              0x8004
// Not a real OW palette tag; used for the white flash applied to followers
#define OBJ_EVENT_PAL_TAG_WHITE                   (OBJ_EVENT_PAL_TAG_NONE - 1)
#define OBJ_EVENT_PAL_TAG_NONE 0x11FF

#include "data/object_events/object_event_graphics_info_pointers.h"
#include "data/field_effects/field_effect_object_template_pointers.h"
#include "data/object_events/object_event_pic_tables.h"
#include "data/object_events/object_event_anims.h"
#include "data/object_events/base_oam.h"
#include "data/object_events/object_event_subsprites.h"
#include "data/object_events/object_event_graphics_info.h"
#include "data/object_events/object_event_graphics_info_followers.h"

static const struct SpritePalette sObjectEventSpritePalettes[] = {
    {gObjectEventPal_Npc1,                  OBJ_EVENT_PAL_TAG_NPC_1},
    {gObjectEventPal_Npc2,                  OBJ_EVENT_PAL_TAG_NPC_2},
    {gObjectEventPal_Npc3,                  OBJ_EVENT_PAL_TAG_NPC_3},
    {gObjectEventPal_Npc4,                  OBJ_EVENT_PAL_TAG_NPC_4},
    {gObjectEventPal_Npc1Reflection,        OBJ_EVENT_PAL_TAG_NPC_1_REFLECTION},
    {gObjectEventPal_Npc2Reflection,        OBJ_EVENT_PAL_TAG_NPC_2_REFLECTION},
    {gObjectEventPal_Npc3Reflection,        OBJ_EVENT_PAL_TAG_NPC_3_REFLECTION},
    {gObjectEventPal_Npc4Reflection,        OBJ_EVENT_PAL_TAG_NPC_4_REFLECTION},
    {gObjectEventPal_Brendan,               OBJ_EVENT_PAL_TAG_BRENDAN},
    {gObjectEventPal_BrendanReflection,     OBJ_EVENT_PAL_TAG_BRENDAN_REFLECTION},
    {gObjectEventPal_BridgeReflection,      OBJ_EVENT_PAL_TAG_BRIDGE_REFLECTION},
    {gObjectEventPal_PlayerUnderwater,      OBJ_EVENT_PAL_TAG_PLAYER_UNDERWATER},
    {gObjectEventPal_QuintyPlump,           OBJ_EVENT_PAL_TAG_QUINTY_PLUMP},
    {gObjectEventPal_QuintyPlumpReflection, OBJ_EVENT_PAL_TAG_QUINTY_PLUMP_REFLECTION},
    {gObjectEventPal_Truck,                 OBJ_EVENT_PAL_TAG_TRUCK},
    {gObjectEventPal_Vigoroth,              OBJ_EVENT_PAL_TAG_VIGOROTH},
    {gObjectEventPal_EnemyZigzagoon,        OBJ_EVENT_PAL_TAG_ZIGZAGOON},
    {gObjectEventPal_May,                   OBJ_EVENT_PAL_TAG_MAY},
    {gObjectEventPal_MayReflection,         OBJ_EVENT_PAL_TAG_MAY_REFLECTION},
    {gObjectEventPal_MovingBox,             OBJ_EVENT_PAL_TAG_MOVING_BOX},
    {gObjectEventPal_CableCar,              OBJ_EVENT_PAL_TAG_CABLE_CAR},
    {gObjectEventPal_SSTidal,               OBJ_EVENT_PAL_TAG_SSTIDAL},
    {gObjectEventPal_Kyogre,                OBJ_EVENT_PAL_TAG_KYOGRE},
    {gObjectEventPal_KyogreReflection,      OBJ_EVENT_PAL_TAG_KYOGRE_REFLECTION},
    {gObjectEventPal_Groudon,               OBJ_EVENT_PAL_TAG_GROUDON},
    {gObjectEventPal_GroudonReflection,     OBJ_EVENT_PAL_TAG_GROUDON_REFLECTION},
    {gObjectEventPal_SubmarineShadow,       OBJ_EVENT_PAL_TAG_SUBMARINE_SHADOW},
    {gObjectEventPal_Poochyena,             OBJ_EVENT_PAL_TAG_POOCHYENA},
    {gObjectEventPal_RedLeaf,               OBJ_EVENT_PAL_TAG_RED_LEAF},
    {gObjectEventPal_Deoxys,                OBJ_EVENT_PAL_TAG_DEOXYS},
    {gObjectEventPal_BirthIslandStone,      OBJ_EVENT_PAL_TAG_BIRTH_ISLAND_STONE},
    {gObjectEventPal_HoOh,                  OBJ_EVENT_PAL_TAG_HO_OH},
    {gObjectEventPal_Lugia,                 OBJ_EVENT_PAL_TAG_LUGIA},
    {gObjectEventPal_RubySapphireBrendan,   OBJ_EVENT_PAL_TAG_RS_BRENDAN},
    {gObjectEventPal_RubySapphireMay,       OBJ_EVENT_PAL_TAG_RS_MAY},
    {gObjectEventPal_CastformSunny, OBJ_EVENT_PAL_TAG_CASTFORM_SUNNY},
    {gObjectEventPal_CastformRainy, OBJ_EVENT_PAL_TAG_CASTFORM_RAINY},
    {gObjectEventPal_CastformSnowy, OBJ_EVENT_PAL_TAG_CASTFORM_SNOWY},
    {gObjectEventPaletteLight, OBJ_EVENT_PAL_TAG_LIGHT},
    {gObjectEventPaletteLight2, OBJ_EVENT_PAL_TAG_LIGHT_2},
    {gObjectEventPaletteEmotes, OBJ_EVENT_PAL_TAG_EMOTES},
    {gObjectEventPaletteNeonLight, OBJ_EVENT_PAL_TAG_NEON_LIGHT},
    {NULL,                  OBJ_EVENT_PAL_TAG_NONE},
};

static const u16 sReflectionPaletteTags_Brendan[] = {
    OBJ_EVENT_PAL_TAG_BRENDAN_REFLECTION,
    OBJ_EVENT_PAL_TAG_BRENDAN_REFLECTION,
    OBJ_EVENT_PAL_TAG_BRENDAN_REFLECTION,
    OBJ_EVENT_PAL_TAG_BRENDAN_REFLECTION,
};

static const u16 sReflectionPaletteTags_May[] = {
    OBJ_EVENT_PAL_TAG_MAY_REFLECTION,
    OBJ_EVENT_PAL_TAG_MAY_REFLECTION,
    OBJ_EVENT_PAL_TAG_MAY_REFLECTION,
    OBJ_EVENT_PAL_TAG_MAY_REFLECTION,
};

static const u16 sReflectionPaletteTags_PlayerUnderwater[] = {
    OBJ_EVENT_PAL_TAG_PLAYER_UNDERWATER,
    OBJ_EVENT_PAL_TAG_PLAYER_UNDERWATER,
    OBJ_EVENT_PAL_TAG_PLAYER_UNDERWATER,
    OBJ_EVENT_PAL_TAG_PLAYER_UNDERWATER,
};

static const struct PairedPalettes sPlayerReflectionPaletteSets[] = {
    {OBJ_EVENT_PAL_TAG_BRENDAN,           sReflectionPaletteTags_Brendan},
    {OBJ_EVENT_PAL_TAG_MAY,               sReflectionPaletteTags_May},
    {OBJ_EVENT_PAL_TAG_PLAYER_UNDERWATER, sReflectionPaletteTags_PlayerUnderwater},
    {OBJ_EVENT_PAL_TAG_NONE,              NULL},
};

static const u16 sReflectionPaletteTags_QuintyPlump[] = {
    OBJ_EVENT_PAL_TAG_QUINTY_PLUMP_REFLECTION,
    OBJ_EVENT_PAL_TAG_QUINTY_PLUMP_REFLECTION,
    OBJ_EVENT_PAL_TAG_QUINTY_PLUMP_REFLECTION,
    OBJ_EVENT_PAL_TAG_QUINTY_PLUMP_REFLECTION,
};

static const u16 sReflectionPaletteTags_Truck[] = {
    OBJ_EVENT_PAL_TAG_TRUCK,
    OBJ_EVENT_PAL_TAG_TRUCK,
    OBJ_EVENT_PAL_TAG_TRUCK,
    OBJ_EVENT_PAL_TAG_TRUCK,
};

static const u16 sReflectionPaletteTags_VigorothMover[] = {
    OBJ_EVENT_PAL_TAG_VIGOROTH,
    OBJ_EVENT_PAL_TAG_VIGOROTH,
    OBJ_EVENT_PAL_TAG_VIGOROTH,
    OBJ_EVENT_PAL_TAG_VIGOROTH,
};

static const u16 sReflectionPaletteTags_MovingBox[] = {
    OBJ_EVENT_PAL_TAG_MOVING_BOX,
    OBJ_EVENT_PAL_TAG_MOVING_BOX,
    OBJ_EVENT_PAL_TAG_MOVING_BOX,
    OBJ_EVENT_PAL_TAG_MOVING_BOX,
};

static const u16 sReflectionPaletteTags_CableCar[] = {
    OBJ_EVENT_PAL_TAG_CABLE_CAR,
    OBJ_EVENT_PAL_TAG_CABLE_CAR,
    OBJ_EVENT_PAL_TAG_CABLE_CAR,
    OBJ_EVENT_PAL_TAG_CABLE_CAR,
};

static const u16 sReflectionPaletteTags_SSTidal[] = {
    OBJ_EVENT_PAL_TAG_SSTIDAL,
    OBJ_EVENT_PAL_TAG_SSTIDAL,
    OBJ_EVENT_PAL_TAG_SSTIDAL,
    OBJ_EVENT_PAL_TAG_SSTIDAL,
};

static const u16 sReflectionPaletteTags_SubmarineShadow[] = {
    OBJ_EVENT_PAL_TAG_SUBMARINE_SHADOW,
    OBJ_EVENT_PAL_TAG_SUBMARINE_SHADOW,
    OBJ_EVENT_PAL_TAG_SUBMARINE_SHADOW,
    OBJ_EVENT_PAL_TAG_SUBMARINE_SHADOW,
};

static const u16 sReflectionPaletteTags_Kyogre[] = {
    OBJ_EVENT_PAL_TAG_KYOGRE_REFLECTION,
    OBJ_EVENT_PAL_TAG_KYOGRE_REFLECTION,
    OBJ_EVENT_PAL_TAG_KYOGRE_REFLECTION,
    OBJ_EVENT_PAL_TAG_KYOGRE_REFLECTION,
};

static const u16 sReflectionPaletteTags_Groudon[] = {
    OBJ_EVENT_PAL_TAG_GROUDON_REFLECTION,
    OBJ_EVENT_PAL_TAG_GROUDON_REFLECTION,
    OBJ_EVENT_PAL_TAG_GROUDON_REFLECTION,
    OBJ_EVENT_PAL_TAG_GROUDON_REFLECTION,
};

static const u16 sReflectionPaletteTags_Npc3[] = { // Only used by the Route 120 bridge Kecleon
    OBJ_EVENT_PAL_TAG_NPC_3_REFLECTION,
    OBJ_EVENT_PAL_TAG_NPC_3_REFLECTION,
    OBJ_EVENT_PAL_TAG_NPC_3_REFLECTION,
    OBJ_EVENT_PAL_TAG_NPC_3_REFLECTION,
};

static const u16 sReflectionPaletteTags_RedLeaf[] = {
    OBJ_EVENT_PAL_TAG_RED_LEAF,
    OBJ_EVENT_PAL_TAG_RED_LEAF,
    OBJ_EVENT_PAL_TAG_RED_LEAF,
    OBJ_EVENT_PAL_TAG_RED_LEAF,
};

static const struct PairedPalettes sSpecialObjectReflectionPaletteSets[] = {
    {OBJ_EVENT_PAL_TAG_BRENDAN,          sReflectionPaletteTags_Brendan},
    {OBJ_EVENT_PAL_TAG_MAY,              sReflectionPaletteTags_May},
    {OBJ_EVENT_PAL_TAG_QUINTY_PLUMP,     sReflectionPaletteTags_QuintyPlump},
    {OBJ_EVENT_PAL_TAG_TRUCK,            sReflectionPaletteTags_Truck},
    {OBJ_EVENT_PAL_TAG_VIGOROTH,         sReflectionPaletteTags_VigorothMover},
    {OBJ_EVENT_PAL_TAG_MOVING_BOX,       sReflectionPaletteTags_MovingBox},
    {OBJ_EVENT_PAL_TAG_CABLE_CAR,        sReflectionPaletteTags_CableCar},
    {OBJ_EVENT_PAL_TAG_SSTIDAL,          sReflectionPaletteTags_SSTidal},
    {OBJ_EVENT_PAL_TAG_KYOGRE,           sReflectionPaletteTags_Kyogre},
    {OBJ_EVENT_PAL_TAG_GROUDON,          sReflectionPaletteTags_Groudon},
    {OBJ_EVENT_PAL_TAG_NPC_3,            sReflectionPaletteTags_Npc3},
    {OBJ_EVENT_PAL_TAG_SUBMARINE_SHADOW, sReflectionPaletteTags_SubmarineShadow},
    {OBJ_EVENT_PAL_TAG_RED_LEAF,         sReflectionPaletteTags_RedLeaf},
    {OBJ_EVENT_PAL_TAG_NONE,             NULL},
};

static const u16 sObjectPaletteTags0[] = {
    [PALSLOT_PLAYER]            = OBJ_EVENT_PAL_TAG_BRENDAN,
    [PALSLOT_PLAYER_REFLECTION] = OBJ_EVENT_PAL_TAG_BRENDAN_REFLECTION,
    [PALSLOT_NPC_1]             = OBJ_EVENT_PAL_TAG_NPC_1,
    [PALSLOT_NPC_2]             = OBJ_EVENT_PAL_TAG_NPC_2,
    [PALSLOT_NPC_3]             = OBJ_EVENT_PAL_TAG_NPC_3,
    [PALSLOT_NPC_4]             = OBJ_EVENT_PAL_TAG_NPC_4,
    [PALSLOT_NPC_1_REFLECTION]  = OBJ_EVENT_PAL_TAG_NPC_1_REFLECTION,
    [PALSLOT_NPC_2_REFLECTION]  = OBJ_EVENT_PAL_TAG_NPC_2_REFLECTION,
    [PALSLOT_NPC_3_REFLECTION]  = OBJ_EVENT_PAL_TAG_NPC_3_REFLECTION,
    [PALSLOT_NPC_4_REFLECTION]  = OBJ_EVENT_PAL_TAG_NPC_4_REFLECTION,
};

static const u16 sObjectPaletteTags1[] = {
    [PALSLOT_PLAYER]            = OBJ_EVENT_PAL_TAG_BRENDAN,
    [PALSLOT_PLAYER_REFLECTION] = OBJ_EVENT_PAL_TAG_BRENDAN_REFLECTION,
    [PALSLOT_NPC_1]             = OBJ_EVENT_PAL_TAG_NPC_1,
    [PALSLOT_NPC_2]             = OBJ_EVENT_PAL_TAG_NPC_2,
    [PALSLOT_NPC_3]             = OBJ_EVENT_PAL_TAG_NPC_3,
    [PALSLOT_NPC_4]             = OBJ_EVENT_PAL_TAG_NPC_4,
    [PALSLOT_NPC_1_REFLECTION]  = OBJ_EVENT_PAL_TAG_NPC_1_REFLECTION,
    [PALSLOT_NPC_2_REFLECTION]  = OBJ_EVENT_PAL_TAG_NPC_2_REFLECTION,
    [PALSLOT_NPC_3_REFLECTION]  = OBJ_EVENT_PAL_TAG_NPC_3_REFLECTION,
    [PALSLOT_NPC_4_REFLECTION]  = OBJ_EVENT_PAL_TAG_NPC_4_REFLECTION,
};

static const u16 sObjectPaletteTags2[] = {
    [PALSLOT_PLAYER]            = OBJ_EVENT_PAL_TAG_BRENDAN,
    [PALSLOT_PLAYER_REFLECTION] = OBJ_EVENT_PAL_TAG_BRENDAN_REFLECTION,
    [PALSLOT_NPC_1]             = OBJ_EVENT_PAL_TAG_NPC_1,
    [PALSLOT_NPC_2]             = OBJ_EVENT_PAL_TAG_NPC_2,
    [PALSLOT_NPC_3]             = OBJ_EVENT_PAL_TAG_NPC_3,
    [PALSLOT_NPC_4]             = OBJ_EVENT_PAL_TAG_NPC_4,
    [PALSLOT_NPC_1_REFLECTION]  = OBJ_EVENT_PAL_TAG_NPC_1_REFLECTION,
    [PALSLOT_NPC_2_REFLECTION]  = OBJ_EVENT_PAL_TAG_NPC_2_REFLECTION,
    [PALSLOT_NPC_3_REFLECTION]  = OBJ_EVENT_PAL_TAG_NPC_3_REFLECTION,
    [PALSLOT_NPC_4_REFLECTION]  = OBJ_EVENT_PAL_TAG_NPC_4_REFLECTION,
};

static const u16 sObjectPaletteTags3[] = {
    [PALSLOT_PLAYER]            = OBJ_EVENT_PAL_TAG_BRENDAN,
    [PALSLOT_PLAYER_REFLECTION] = OBJ_EVENT_PAL_TAG_BRENDAN_REFLECTION,
    [PALSLOT_NPC_1]             = OBJ_EVENT_PAL_TAG_NPC_1,
    [PALSLOT_NPC_2]             = OBJ_EVENT_PAL_TAG_NPC_2,
    [PALSLOT_NPC_3]             = OBJ_EVENT_PAL_TAG_NPC_3,
    [PALSLOT_NPC_4]             = OBJ_EVENT_PAL_TAG_NPC_4,
    [PALSLOT_NPC_1_REFLECTION]  = OBJ_EVENT_PAL_TAG_NPC_1_REFLECTION,
    [PALSLOT_NPC_2_REFLECTION]  = OBJ_EVENT_PAL_TAG_NPC_2_REFLECTION,
    [PALSLOT_NPC_3_REFLECTION]  = OBJ_EVENT_PAL_TAG_NPC_3_REFLECTION,
    [PALSLOT_NPC_4_REFLECTION]  = OBJ_EVENT_PAL_TAG_NPC_4_REFLECTION,
};

static const u16 *const sObjectPaletteTagSets[] = {
    sObjectPaletteTags0,
    sObjectPaletteTags1,
    sObjectPaletteTags2,
    sObjectPaletteTags3,
};

#include "data/object_events/berry_tree_graphics_tables.h"
#include "data/field_effects/field_effect_objects.h"

static const s16 sMovementDelaysMedium[] = {32, 64,  96, 128};
static const s16 sMovementDelaysLong[] =   {32, 64, 128, 192}; // Unused
static const s16 sMovementDelaysShort[] =  {32, 48,  64,  80};

#include "data/object_events/movement_type_func_tables.h"

static const u8 sFaceDirectionAnimNums[] = {
    [DIR_NONE] = ANIM_STD_FACE_SOUTH,
    [DIR_SOUTH] = ANIM_STD_FACE_SOUTH,
    [DIR_NORTH] = ANIM_STD_FACE_NORTH,
    [DIR_WEST] = ANIM_STD_FACE_WEST,
    [DIR_EAST] = ANIM_STD_FACE_EAST,
    [DIR_SOUTHWEST] = ANIM_STD_FACE_SOUTH,
    [DIR_SOUTHEAST] = ANIM_STD_FACE_SOUTH,
    [DIR_NORTHWEST] = ANIM_STD_FACE_NORTH,
    [DIR_NORTHEAST] = ANIM_STD_FACE_NORTH,
};
static const u8 sMoveDirectionAnimNums[] = {
    [DIR_NONE] = ANIM_STD_GO_SOUTH,
    [DIR_SOUTH] = ANIM_STD_GO_SOUTH,
    [DIR_NORTH] = ANIM_STD_GO_NORTH,
    [DIR_WEST] = ANIM_STD_GO_WEST,
    [DIR_EAST] = ANIM_STD_GO_EAST,
    [DIR_SOUTHWEST] = ANIM_STD_GO_SOUTH,
    [DIR_SOUTHEAST] = ANIM_STD_GO_SOUTH,
    [DIR_NORTHWEST] = ANIM_STD_GO_NORTH,
    [DIR_NORTHEAST] = ANIM_STD_GO_NORTH,
};
static const u8 sMoveDirectionFastAnimNums[] = {
    [DIR_NONE] = ANIM_STD_GO_FAST_SOUTH,
    [DIR_SOUTH] = ANIM_STD_GO_FAST_SOUTH,
    [DIR_NORTH] = ANIM_STD_GO_FAST_NORTH,
    [DIR_WEST] = ANIM_STD_GO_FAST_WEST,
    [DIR_EAST] = ANIM_STD_GO_FAST_EAST,
    [DIR_SOUTHWEST] = ANIM_STD_GO_FAST_SOUTH,
    [DIR_SOUTHEAST] = ANIM_STD_GO_FAST_SOUTH,
    [DIR_NORTHWEST] = ANIM_STD_GO_FAST_NORTH,
    [DIR_NORTHEAST] = ANIM_STD_GO_FAST_NORTH,
};
static const u8 sMoveDirectionFasterAnimNums[] = {
    [DIR_NONE] = ANIM_STD_GO_FASTER_SOUTH,
    [DIR_SOUTH] = ANIM_STD_GO_FASTER_SOUTH,
    [DIR_NORTH] = ANIM_STD_GO_FASTER_NORTH,
    [DIR_WEST] = ANIM_STD_GO_FASTER_WEST,
    [DIR_EAST] = ANIM_STD_GO_FASTER_EAST,
    [DIR_SOUTHWEST] = ANIM_STD_GO_FASTER_SOUTH,
    [DIR_SOUTHEAST] = ANIM_STD_GO_FASTER_SOUTH,
    [DIR_NORTHWEST] = ANIM_STD_GO_FASTER_NORTH,
    [DIR_NORTHEAST] = ANIM_STD_GO_FASTER_NORTH,
};
static const u8 sMoveDirectionFastestAnimNums[] = {
    [DIR_NONE] = ANIM_STD_GO_FASTEST_SOUTH,
    [DIR_SOUTH] = ANIM_STD_GO_FASTEST_SOUTH,
    [DIR_NORTH] = ANIM_STD_GO_FASTEST_NORTH,
    [DIR_WEST] = ANIM_STD_GO_FASTEST_WEST,
    [DIR_EAST] = ANIM_STD_GO_FASTEST_EAST,
    [DIR_SOUTHWEST] = ANIM_STD_GO_FASTEST_SOUTH,
    [DIR_SOUTHEAST] = ANIM_STD_GO_FASTEST_SOUTH,
    [DIR_NORTHWEST] = ANIM_STD_GO_FASTEST_NORTH,
    [DIR_NORTHEAST] = ANIM_STD_GO_FASTEST_NORTH,
};
static const u8 sJumpSpecialDirectionAnimNums[] = { // used for jumping onto surf mon
    [DIR_NONE] = ANIM_GET_ON_OFF_POKEMON_SOUTH,
    [DIR_SOUTH] = ANIM_GET_ON_OFF_POKEMON_SOUTH,
    [DIR_NORTH] = ANIM_GET_ON_OFF_POKEMON_NORTH,
    [DIR_WEST] = ANIM_GET_ON_OFF_POKEMON_WEST,
    [DIR_EAST] = ANIM_GET_ON_OFF_POKEMON_EAST,
    [DIR_SOUTHWEST] = ANIM_GET_ON_OFF_POKEMON_SOUTH,
    [DIR_SOUTHEAST] = ANIM_GET_ON_OFF_POKEMON_SOUTH,
    [DIR_NORTHWEST] = ANIM_GET_ON_OFF_POKEMON_NORTH,
    [DIR_NORTHEAST] = ANIM_GET_ON_OFF_POKEMON_NORTH,
};
static const u8 sAcroWheelieDirectionAnimNums[] = {
    [DIR_NONE] = ANIM_BUNNY_HOP_BACK_WHEEL_SOUTH,
    [DIR_SOUTH] = ANIM_BUNNY_HOP_BACK_WHEEL_SOUTH,
    [DIR_NORTH] = ANIM_BUNNY_HOP_BACK_WHEEL_NORTH,
    [DIR_WEST] = ANIM_BUNNY_HOP_BACK_WHEEL_WEST,
    [DIR_EAST] = ANIM_BUNNY_HOP_BACK_WHEEL_EAST,
    [DIR_SOUTHWEST] = ANIM_BUNNY_HOP_BACK_WHEEL_SOUTH,
    [DIR_SOUTHEAST] = ANIM_BUNNY_HOP_BACK_WHEEL_SOUTH,
    [DIR_NORTHWEST] = ANIM_BUNNY_HOP_BACK_WHEEL_NORTH,
    [DIR_NORTHEAST] = ANIM_BUNNY_HOP_BACK_WHEEL_NORTH,
};
static const u8 sAcroUnusedDirectionAnimNums[] = {
    [DIR_NONE] = ANIM_BUNNY_HOP_FRONT_WHEEL_SOUTH,
    [DIR_SOUTH] = ANIM_BUNNY_HOP_FRONT_WHEEL_SOUTH,
    [DIR_NORTH] = ANIM_BUNNY_HOP_FRONT_WHEEL_NORTH,
    [DIR_WEST] = ANIM_BUNNY_HOP_FRONT_WHEEL_WEST,
    [DIR_EAST] = ANIM_BUNNY_HOP_FRONT_WHEEL_EAST,
    [DIR_SOUTHWEST] = ANIM_BUNNY_HOP_FRONT_WHEEL_SOUTH,
    [DIR_SOUTHEAST] = ANIM_BUNNY_HOP_FRONT_WHEEL_SOUTH,
    [DIR_NORTHWEST] = ANIM_BUNNY_HOP_FRONT_WHEEL_NORTH,
    [DIR_NORTHEAST] = ANIM_BUNNY_HOP_FRONT_WHEEL_NORTH,
};
static const u8 sAcroEndWheelieDirectionAnimNums[] = {
    [DIR_NONE] = ANIM_STANDING_WHEELIE_BACK_WHEEL_SOUTH,
    [DIR_SOUTH] = ANIM_STANDING_WHEELIE_BACK_WHEEL_SOUTH,
    [DIR_NORTH] = ANIM_STANDING_WHEELIE_BACK_WHEEL_NORTH,
    [DIR_WEST] = ANIM_STANDING_WHEELIE_BACK_WHEEL_WEST,
    [DIR_EAST] = ANIM_STANDING_WHEELIE_BACK_WHEEL_EAST,
    [DIR_SOUTHWEST] = ANIM_STANDING_WHEELIE_BACK_WHEEL_SOUTH,
    [DIR_SOUTHEAST] = ANIM_STANDING_WHEELIE_BACK_WHEEL_SOUTH,
    [DIR_NORTHWEST] = ANIM_STANDING_WHEELIE_BACK_WHEEL_NORTH,
    [DIR_NORTHEAST] = ANIM_STANDING_WHEELIE_BACK_WHEEL_NORTH,
};
static const u8 sAcroUnusedActionDirectionAnimNums[] = {
    [DIR_NONE] = ANIM_STANDING_WHEELIE_FRONT_WHEEL_SOUTH,
    [DIR_SOUTH] = ANIM_STANDING_WHEELIE_FRONT_WHEEL_SOUTH,
    [DIR_NORTH] = ANIM_STANDING_WHEELIE_FRONT_WHEEL_NORTH,
    [DIR_WEST] = ANIM_STANDING_WHEELIE_FRONT_WHEEL_WEST,
    [DIR_EAST] = ANIM_STANDING_WHEELIE_FRONT_WHEEL_EAST,
    [DIR_SOUTHWEST] = ANIM_STANDING_WHEELIE_FRONT_WHEEL_SOUTH,
    [DIR_SOUTHEAST] = ANIM_STANDING_WHEELIE_FRONT_WHEEL_SOUTH,
    [DIR_NORTHWEST] = ANIM_STANDING_WHEELIE_FRONT_WHEEL_NORTH,
    [DIR_NORTHEAST] = ANIM_STANDING_WHEELIE_FRONT_WHEEL_NORTH,
};
static const u8 sAcroWheeliePedalDirectionAnimNums[] = {
    [DIR_NONE] = ANIM_MOVING_WHEELIE_SOUTH,
    [DIR_SOUTH] = ANIM_MOVING_WHEELIE_SOUTH,
    [DIR_NORTH] = ANIM_MOVING_WHEELIE_NORTH,
    [DIR_WEST] = ANIM_MOVING_WHEELIE_WEST,
    [DIR_EAST] = ANIM_MOVING_WHEELIE_EAST,
    [DIR_SOUTHWEST] = ANIM_MOVING_WHEELIE_SOUTH,
    [DIR_SOUTHEAST] = ANIM_MOVING_WHEELIE_SOUTH,
    [DIR_NORTHWEST] = ANIM_MOVING_WHEELIE_NORTH,
    [DIR_NORTHEAST] = ANIM_MOVING_WHEELIE_NORTH,
};
static const u8 sFishingDirectionAnimNums[] = {
    [DIR_NONE] = ANIM_TAKE_OUT_ROD_SOUTH,
    [DIR_SOUTH] = ANIM_TAKE_OUT_ROD_SOUTH,
    [DIR_NORTH] = ANIM_TAKE_OUT_ROD_NORTH,
    [DIR_WEST] = ANIM_TAKE_OUT_ROD_WEST,
    [DIR_EAST] = ANIM_TAKE_OUT_ROD_EAST,
    [DIR_SOUTHWEST] = ANIM_TAKE_OUT_ROD_SOUTH,
    [DIR_SOUTHEAST] = ANIM_TAKE_OUT_ROD_SOUTH,
    [DIR_NORTHWEST] = ANIM_TAKE_OUT_ROD_NORTH,
    [DIR_NORTHEAST] = ANIM_TAKE_OUT_ROD_NORTH,
};
static const u8 sFishingNoCatchDirectionAnimNums[] = {
    [DIR_NONE] = ANIM_PUT_AWAY_ROD_SOUTH,
    [DIR_SOUTH] = ANIM_PUT_AWAY_ROD_SOUTH,
    [DIR_NORTH] = ANIM_PUT_AWAY_ROD_NORTH,
    [DIR_WEST] = ANIM_PUT_AWAY_ROD_WEST,
    [DIR_EAST] = ANIM_PUT_AWAY_ROD_EAST,
    [DIR_SOUTHWEST] = ANIM_PUT_AWAY_ROD_SOUTH,
    [DIR_SOUTHEAST] = ANIM_PUT_AWAY_ROD_SOUTH,
    [DIR_NORTHWEST] = ANIM_PUT_AWAY_ROD_NORTH,
    [DIR_NORTHEAST] = ANIM_PUT_AWAY_ROD_NORTH,
};
static const u8 sFishingBiteDirectionAnimNums[] = {
    [DIR_NONE] = ANIM_HOOKED_POKEMON_SOUTH,
    [DIR_SOUTH] = ANIM_HOOKED_POKEMON_SOUTH,
    [DIR_NORTH] = ANIM_HOOKED_POKEMON_NORTH,
    [DIR_WEST] = ANIM_HOOKED_POKEMON_WEST,
    [DIR_EAST] = ANIM_HOOKED_POKEMON_EAST,
    [DIR_SOUTHWEST] = ANIM_HOOKED_POKEMON_SOUTH,
    [DIR_SOUTHEAST] = ANIM_HOOKED_POKEMON_SOUTH,
    [DIR_NORTHWEST] = ANIM_HOOKED_POKEMON_NORTH,
    [DIR_NORTHEAST] = ANIM_HOOKED_POKEMON_NORTH,
};
static const u8 sRunningDirectionAnimNums[] = {
    [DIR_NONE] = ANIM_RUN_SOUTH,
    [DIR_SOUTH] = ANIM_RUN_SOUTH,
    [DIR_NORTH] = ANIM_RUN_NORTH,
    [DIR_WEST] = ANIM_RUN_WEST,
    [DIR_EAST] = ANIM_RUN_EAST,
    [DIR_SOUTHWEST] = ANIM_RUN_SOUTH,
    [DIR_SOUTHEAST] = ANIM_RUN_SOUTH,
    [DIR_NORTHWEST] = ANIM_RUN_NORTH,
    [DIR_NORTHEAST] = ANIM_RUN_NORTH,
};

const u8 gTrainerFacingDirectionMovementTypes[] = {
    [DIR_NONE] = MOVEMENT_TYPE_FACE_DOWN,
    [DIR_SOUTH] = MOVEMENT_TYPE_FACE_DOWN,
    [DIR_NORTH] = MOVEMENT_TYPE_FACE_UP,
    [DIR_WEST] = MOVEMENT_TYPE_FACE_LEFT,
    [DIR_EAST] = MOVEMENT_TYPE_FACE_RIGHT,
    [DIR_SOUTHWEST] = MOVEMENT_TYPE_FACE_DOWN,
    [DIR_SOUTHEAST] = MOVEMENT_TYPE_FACE_DOWN,
    [DIR_NORTHWEST] = MOVEMENT_TYPE_FACE_UP,
    [DIR_NORTHEAST] = MOVEMENT_TYPE_FACE_UP,
};

bool8 (*const gOppositeDirectionBlockedMetatileFuncs[])(u8) = {
    MetatileBehavior_IsSouthBlocked,
    MetatileBehavior_IsNorthBlocked,
    MetatileBehavior_IsWestBlocked,
    MetatileBehavior_IsEastBlocked
};

bool8 (*const gDirectionBlockedMetatileFuncs[])(u8) = {
    MetatileBehavior_IsNorthBlocked,
    MetatileBehavior_IsSouthBlocked,
    MetatileBehavior_IsEastBlocked,
    MetatileBehavior_IsWestBlocked
};

static const struct Coords16 sDirectionToVectors[] = {
    { 0,  0},
    { 0,  1},
    { 0, -1},
    {-1,  0},
    { 1,  0},
    {-1,  1},
    { 1,  1},
    {-1, -1},
    { 1, -1}
};

const u8 gFaceDirectionMovementActions[] = {
    MOVEMENT_ACTION_FACE_DOWN,
    MOVEMENT_ACTION_FACE_DOWN,
    MOVEMENT_ACTION_FACE_UP,
    MOVEMENT_ACTION_FACE_LEFT,
    MOVEMENT_ACTION_FACE_RIGHT,
};
const u8 gWalkSlowMovementActions[] = {
    MOVEMENT_ACTION_WALK_SLOW_DOWN,
    MOVEMENT_ACTION_WALK_SLOW_DOWN,
    MOVEMENT_ACTION_WALK_SLOW_UP,
    MOVEMENT_ACTION_WALK_SLOW_LEFT,
    MOVEMENT_ACTION_WALK_SLOW_RIGHT,
};
const u8 gWalkNormalMovementActions[] = {
    MOVEMENT_ACTION_WALK_NORMAL_DOWN,
    MOVEMENT_ACTION_WALK_NORMAL_DOWN,
    MOVEMENT_ACTION_WALK_NORMAL_UP,
    MOVEMENT_ACTION_WALK_NORMAL_LEFT,
    MOVEMENT_ACTION_WALK_NORMAL_RIGHT,
};
const u8 gWalkFastMovementActions[] = {
    MOVEMENT_ACTION_WALK_FAST_DOWN,
    MOVEMENT_ACTION_WALK_FAST_DOWN,
    MOVEMENT_ACTION_WALK_FAST_UP,
    MOVEMENT_ACTION_WALK_FAST_LEFT,
    MOVEMENT_ACTION_WALK_FAST_RIGHT,
};
const u8 gRideWaterCurrentMovementActions[] = {
    MOVEMENT_ACTION_RIDE_WATER_CURRENT_DOWN,
    MOVEMENT_ACTION_RIDE_WATER_CURRENT_DOWN,
    MOVEMENT_ACTION_RIDE_WATER_CURRENT_UP,
    MOVEMENT_ACTION_RIDE_WATER_CURRENT_LEFT,
    MOVEMENT_ACTION_RIDE_WATER_CURRENT_RIGHT,
};
const u8 gWalkFasterMovementActions[] = {
    MOVEMENT_ACTION_WALK_FASTER_DOWN,
    MOVEMENT_ACTION_WALK_FASTER_DOWN,
    MOVEMENT_ACTION_WALK_FASTER_UP,
    MOVEMENT_ACTION_WALK_FASTER_LEFT,
    MOVEMENT_ACTION_WALK_FASTER_RIGHT,
};
const u8 gSlideMovementActions[] = {
    MOVEMENT_ACTION_SLIDE_DOWN,
    MOVEMENT_ACTION_SLIDE_DOWN,
    MOVEMENT_ACTION_SLIDE_UP,
    MOVEMENT_ACTION_SLIDE_LEFT,
    MOVEMENT_ACTION_SLIDE_RIGHT,
};
const u8 gPlayerRunMovementActions[] = {
    MOVEMENT_ACTION_PLAYER_RUN_DOWN,
    MOVEMENT_ACTION_PLAYER_RUN_DOWN,
    MOVEMENT_ACTION_PLAYER_RUN_UP,
    MOVEMENT_ACTION_PLAYER_RUN_LEFT,
    MOVEMENT_ACTION_PLAYER_RUN_RIGHT,
};
const u8 gJump2MovementActions[] = {
    MOVEMENT_ACTION_JUMP_2_DOWN,
    MOVEMENT_ACTION_JUMP_2_DOWN,
    MOVEMENT_ACTION_JUMP_2_UP,
    MOVEMENT_ACTION_JUMP_2_LEFT,
    MOVEMENT_ACTION_JUMP_2_RIGHT,
};
const u8 gJumpInPlaceMovementActions[] = {
    MOVEMENT_ACTION_JUMP_IN_PLACE_DOWN,
    MOVEMENT_ACTION_JUMP_IN_PLACE_DOWN,
    MOVEMENT_ACTION_JUMP_IN_PLACE_UP,
    MOVEMENT_ACTION_JUMP_IN_PLACE_LEFT,
    MOVEMENT_ACTION_JUMP_IN_PLACE_RIGHT,
};
const u8 gJumpInPlaceTurnAroundMovementActions[] = {
    MOVEMENT_ACTION_JUMP_IN_PLACE_UP_DOWN,
    MOVEMENT_ACTION_JUMP_IN_PLACE_UP_DOWN,
    MOVEMENT_ACTION_JUMP_IN_PLACE_DOWN_UP,
    MOVEMENT_ACTION_JUMP_IN_PLACE_RIGHT_LEFT,
    MOVEMENT_ACTION_JUMP_IN_PLACE_LEFT_RIGHT,
};
const u8 gJumpMovementActions[] = {
    MOVEMENT_ACTION_JUMP_DOWN,
    MOVEMENT_ACTION_JUMP_DOWN,
    MOVEMENT_ACTION_JUMP_UP,
    MOVEMENT_ACTION_JUMP_LEFT,
    MOVEMENT_ACTION_JUMP_RIGHT,
};
const u8 gJumpSpecialMovementActions[] = {
    MOVEMENT_ACTION_JUMP_SPECIAL_DOWN,
    MOVEMENT_ACTION_JUMP_SPECIAL_DOWN,
    MOVEMENT_ACTION_JUMP_SPECIAL_UP,
    MOVEMENT_ACTION_JUMP_SPECIAL_LEFT,
    MOVEMENT_ACTION_JUMP_SPECIAL_RIGHT,
};
const u8 gWalkInPlaceSlowMovementActions[] = {
    MOVEMENT_ACTION_WALK_IN_PLACE_SLOW_DOWN,
    MOVEMENT_ACTION_WALK_IN_PLACE_SLOW_DOWN,
    MOVEMENT_ACTION_WALK_IN_PLACE_SLOW_UP,
    MOVEMENT_ACTION_WALK_IN_PLACE_SLOW_LEFT,
    MOVEMENT_ACTION_WALK_IN_PLACE_SLOW_RIGHT,
};
const u8 gWalkInPlaceNormalMovementActions[] = {
    MOVEMENT_ACTION_WALK_IN_PLACE_NORMAL_DOWN,
    MOVEMENT_ACTION_WALK_IN_PLACE_NORMAL_DOWN,
    MOVEMENT_ACTION_WALK_IN_PLACE_NORMAL_UP,
    MOVEMENT_ACTION_WALK_IN_PLACE_NORMAL_LEFT,
    MOVEMENT_ACTION_WALK_IN_PLACE_NORMAL_RIGHT,
};
const u8 gWalkInPlaceFastMovementActions[] = {
    MOVEMENT_ACTION_WALK_IN_PLACE_FAST_DOWN,
    MOVEMENT_ACTION_WALK_IN_PLACE_FAST_DOWN,
    MOVEMENT_ACTION_WALK_IN_PLACE_FAST_UP,
    MOVEMENT_ACTION_WALK_IN_PLACE_FAST_LEFT,
    MOVEMENT_ACTION_WALK_IN_PLACE_FAST_RIGHT,
};
const u8 gWalkInPlaceFasterMovementActions[] = {
    MOVEMENT_ACTION_WALK_IN_PLACE_FASTER_DOWN,
    MOVEMENT_ACTION_WALK_IN_PLACE_FASTER_DOWN,
    MOVEMENT_ACTION_WALK_IN_PLACE_FASTER_UP,
    MOVEMENT_ACTION_WALK_IN_PLACE_FASTER_LEFT,
    MOVEMENT_ACTION_WALK_IN_PLACE_FASTER_RIGHT,
};
const u8 gAcroWheelieFaceDirectionMovementActions[] = {
    MOVEMENT_ACTION_ACRO_WHEELIE_FACE_DOWN,
    MOVEMENT_ACTION_ACRO_WHEELIE_FACE_DOWN,
    MOVEMENT_ACTION_ACRO_WHEELIE_FACE_UP,
    MOVEMENT_ACTION_ACRO_WHEELIE_FACE_LEFT,
    MOVEMENT_ACTION_ACRO_WHEELIE_FACE_RIGHT,
};
const u8 gAcroPopWheelieFaceDirectionMovementActions[] = {
    MOVEMENT_ACTION_ACRO_POP_WHEELIE_DOWN,
    MOVEMENT_ACTION_ACRO_POP_WHEELIE_DOWN,
    MOVEMENT_ACTION_ACRO_POP_WHEELIE_UP,
    MOVEMENT_ACTION_ACRO_POP_WHEELIE_LEFT,
    MOVEMENT_ACTION_ACRO_POP_WHEELIE_RIGHT,
};
const u8 gAcroEndWheelieFaceDirectionMovementActions[] = {
    MOVEMENT_ACTION_ACRO_END_WHEELIE_FACE_DOWN,
    MOVEMENT_ACTION_ACRO_END_WHEELIE_FACE_DOWN,
    MOVEMENT_ACTION_ACRO_END_WHEELIE_FACE_UP,
    MOVEMENT_ACTION_ACRO_END_WHEELIE_FACE_LEFT,
    MOVEMENT_ACTION_ACRO_END_WHEELIE_FACE_RIGHT,
};
const u8 gAcroWheelieHopFaceDirectionMovementActions[] = {
    MOVEMENT_ACTION_ACRO_WHEELIE_HOP_FACE_DOWN,
    MOVEMENT_ACTION_ACRO_WHEELIE_HOP_FACE_DOWN,
    MOVEMENT_ACTION_ACRO_WHEELIE_HOP_FACE_UP,
    MOVEMENT_ACTION_ACRO_WHEELIE_HOP_FACE_LEFT,
    MOVEMENT_ACTION_ACRO_WHEELIE_HOP_FACE_RIGHT,
};
const u8 gAcroWheelieHopDirectionMovementActions[] = {
    MOVEMENT_ACTION_ACRO_WHEELIE_HOP_DOWN,
    MOVEMENT_ACTION_ACRO_WHEELIE_HOP_DOWN,
    MOVEMENT_ACTION_ACRO_WHEELIE_HOP_UP,
    MOVEMENT_ACTION_ACRO_WHEELIE_HOP_LEFT,
    MOVEMENT_ACTION_ACRO_WHEELIE_HOP_RIGHT,
};
const u8 gAcroWheelieJumpDirectionMovementActions[] = {
    MOVEMENT_ACTION_ACRO_WHEELIE_JUMP_DOWN,
    MOVEMENT_ACTION_ACRO_WHEELIE_JUMP_DOWN,
    MOVEMENT_ACTION_ACRO_WHEELIE_JUMP_UP,
    MOVEMENT_ACTION_ACRO_WHEELIE_JUMP_LEFT,
    MOVEMENT_ACTION_ACRO_WHEELIE_JUMP_RIGHT,
};
const u8 gAcroWheelieInPlaceDirectionMovementActions[] = {
    MOVEMENT_ACTION_ACRO_WHEELIE_IN_PLACE_DOWN,
    MOVEMENT_ACTION_ACRO_WHEELIE_IN_PLACE_DOWN,
    MOVEMENT_ACTION_ACRO_WHEELIE_IN_PLACE_UP,
    MOVEMENT_ACTION_ACRO_WHEELIE_IN_PLACE_LEFT,
    MOVEMENT_ACTION_ACRO_WHEELIE_IN_PLACE_RIGHT,
};
const u8 gAcroPopWheelieMoveDirectionMovementActions[] = {
    MOVEMENT_ACTION_ACRO_POP_WHEELIE_MOVE_DOWN,
    MOVEMENT_ACTION_ACRO_POP_WHEELIE_MOVE_DOWN,
    MOVEMENT_ACTION_ACRO_POP_WHEELIE_MOVE_UP,
    MOVEMENT_ACTION_ACRO_POP_WHEELIE_MOVE_LEFT,
    MOVEMENT_ACTION_ACRO_POP_WHEELIE_MOVE_RIGHT,
};
const u8 gAcroWheelieMoveDirectionMovementActions[] = {
    MOVEMENT_ACTION_ACRO_WHEELIE_MOVE_DOWN,
    MOVEMENT_ACTION_ACRO_WHEELIE_MOVE_DOWN,
    MOVEMENT_ACTION_ACRO_WHEELIE_MOVE_UP,
    MOVEMENT_ACTION_ACRO_WHEELIE_MOVE_LEFT,
    MOVEMENT_ACTION_ACRO_WHEELIE_MOVE_RIGHT,
};
const u8 gAcroEndWheelieMoveDirectionMovementActions[] = {
    MOVEMENT_ACTION_ACRO_END_WHEELIE_MOVE_DOWN,
    MOVEMENT_ACTION_ACRO_END_WHEELIE_MOVE_DOWN,
    MOVEMENT_ACTION_ACRO_END_WHEELIE_MOVE_UP,
    MOVEMENT_ACTION_ACRO_END_WHEELIE_MOVE_LEFT,
    MOVEMENT_ACTION_ACRO_END_WHEELIE_MOVE_RIGHT,
};

static const u8 sOppositeDirections[] = {
    DIR_NORTH,
    DIR_SOUTH,
    DIR_EAST,
    DIR_WEST,
    DIR_NORTHEAST,
    DIR_NORTHWEST,
    DIR_SOUTHEAST,
    DIR_SOUTHWEST,
};

// Takes the player's original and current facing direction to get the direction that should be considered to copy.
// Note that this means an NPC who copies the player's movement changes how they copy them based on how
// the player entered the area. For instance an NPC who does the same movements as the player when they
// entered the area facing South will do the opposite movements as the player if they enter facing North.
static const u8 sPlayerDirectionsForCopy[][4] = {
    [DIR_SOUTH - 1] = {
        [DIR_SOUTH - 1] = DIR_NORTH,
        [DIR_NORTH - 1] = DIR_SOUTH,
        [DIR_WEST - 1]  = DIR_EAST,
        [DIR_EAST - 1]  = DIR_WEST
    },
    [DIR_NORTH - 1] = {
        [DIR_SOUTH - 1] = DIR_SOUTH,
        [DIR_NORTH - 1] = DIR_NORTH,
        [DIR_WEST - 1]  = DIR_WEST,
        [DIR_EAST - 1]  = DIR_EAST
    },
    [DIR_WEST - 1] = {
        [DIR_SOUTH - 1] = DIR_WEST,
        [DIR_NORTH - 1] = DIR_EAST,
        [DIR_WEST - 1]  = DIR_NORTH,
        [DIR_EAST - 1]  = DIR_SOUTH
    },
    [DIR_EAST - 1] = {
        [DIR_SOUTH - 1] = DIR_EAST,
        [DIR_NORTH - 1] = DIR_WEST,
        [DIR_WEST - 1]  = DIR_SOUTH,
        [DIR_EAST - 1]  = DIR_NORTH
    }
};

// Indexed first with the NPC's initial facing direction based on movement type, and secondly with the player direction to copy.
// Returns the direction the copy NPC should travel in.
static const u8 sPlayerDirectionToCopyDirection[][4] = {
    [DIR_SOUTH - 1] = { // MOVEMENT_TYPE_COPY_PLAYER_OPPOSITE(_IN_GRASS)
        [DIR_SOUTH - 1] = DIR_NORTH,
        [DIR_NORTH - 1] = DIR_SOUTH,
        [DIR_WEST - 1]  = DIR_EAST,
        [DIR_EAST - 1]  = DIR_WEST
    },
    [DIR_NORTH - 1] = { // MOVEMENT_TYPE_COPY_PLAYER(_IN_GRASS)
        [DIR_SOUTH - 1] = DIR_SOUTH,
        [DIR_NORTH - 1] = DIR_NORTH,
        [DIR_WEST - 1]  = DIR_WEST,
        [DIR_EAST - 1]  = DIR_EAST
    },
    [DIR_WEST - 1] = { // MOVEMENT_TYPE_COPY_PLAYER_COUNTERCLOCKWISE(_IN_GRASS)
        [DIR_SOUTH - 1] = DIR_EAST,
        [DIR_NORTH - 1] = DIR_WEST,
        [DIR_WEST - 1]  = DIR_SOUTH,
        [DIR_EAST - 1]  = DIR_NORTH
    },
    [DIR_EAST - 1] = { // MOVEMENT_TYPE_COPY_PLAYER_CLOCKWISE(_IN_GRASS)
        [DIR_SOUTH - 1] = DIR_WEST,
        [DIR_NORTH - 1] = DIR_EAST,
        [DIR_WEST - 1]  = DIR_NORTH,
        [DIR_EAST - 1]  = DIR_SOUTH
    }
};

#include "data/object_events/movement_action_func_tables.h"

static void ClearObjectEvent(struct ObjectEvent *objectEvent)
{
    *objectEvent = (struct ObjectEvent){};
    objectEvent->localId = OBJ_EVENT_ID_PLAYER;
    objectEvent->mapNum = MAP_NUM(UNDEFINED);
    objectEvent->mapGroup = MAP_GROUP(UNDEFINED);
    objectEvent->movementActionId = MOVEMENT_ACTION_NONE;
}

static void ClearAllObjectEvents(void)
{
    u8 i;

    for (i = 0; i < OBJECT_EVENTS_COUNT; i++)
        ClearObjectEvent(&gObjectEvents[i]);
}

void ResetObjectEvents(void)
{
    ClearLinkPlayerObjectEvents();
    ClearAllObjectEvents();
    ClearPlayerAvatarInfo();
    CreateReflectionEffectSprites();
}

static void CreateReflectionEffectSprites(void)
{
    u8 spriteId = CreateSpriteAtEnd(gFieldEffectObjectTemplatePointers[FLDEFFOBJ_REFLECTION_DISTORTION], 0, 0, 31);
    gSprites[spriteId].oam.affineMode = ST_OAM_AFFINE_NORMAL;
    InitSpriteAffineAnim(&gSprites[spriteId]);
    StartSpriteAffineAnim(&gSprites[spriteId], 0);
    gSprites[spriteId].invisible = TRUE;

    spriteId = CreateSpriteAtEnd(gFieldEffectObjectTemplatePointers[FLDEFFOBJ_REFLECTION_DISTORTION], 0, 0, 31);
    gSprites[spriteId].oam.affineMode = ST_OAM_AFFINE_NORMAL;
    InitSpriteAffineAnim(&gSprites[spriteId]);
    StartSpriteAffineAnim(&gSprites[spriteId], 1);
    gSprites[spriteId].invisible = TRUE;
}

u8 GetFirstInactiveObjectEventId(void)
{
    u8 i;
    for (i = 0; i < OBJECT_EVENTS_COUNT; i++)
    {
        if (!gObjectEvents[i].active)
            break;
    }

    return i;
}

u8 GetObjectEventIdByLocalIdAndMap(u8 localId, u8 mapNum, u8 mapGroupId)
{
    if (localId < OBJ_EVENT_ID_FOLLOWER)
        return GetObjectEventIdByLocalIdAndMapInternal(localId, mapNum, mapGroupId);

    return GetObjectEventIdByLocalId(localId);
}

bool8 TryGetObjectEventIdByLocalIdAndMap(u8 localId, u8 mapNum, u8 mapGroupId, u8 *objectEventId)
{
    *objectEventId = GetObjectEventIdByLocalIdAndMap(localId, mapNum, mapGroupId);
    if (*objectEventId == OBJECT_EVENTS_COUNT)
        return TRUE;
    else
        return FALSE;
}

u8 GetObjectEventIdByXY(s16 x, s16 y)
{
    u8 i;
    for (i = 0; i < OBJECT_EVENTS_COUNT; i++)
    {
        if (gObjectEvents[i].active && gObjectEvents[i].currentCoords.x == x && gObjectEvents[i].currentCoords.y == y)
            break;
    }

    return i;
}

static u8 GetObjectEventIdByLocalIdAndMapInternal(u8 localId, u8 mapNum, u8 mapGroupId)
{
    u8 i;
    for (i = 0; i < OBJECT_EVENTS_COUNT; i++)
    {
        if (gObjectEvents[i].active && gObjectEvents[i].localId == localId && gObjectEvents[i].mapNum == mapNum && gObjectEvents[i].mapGroup == mapGroupId)
            return i;
    }

    return OBJECT_EVENTS_COUNT;
}

static u8 GetObjectEventIdByLocalId(u8 localId)
{
    u8 i;
    for (i = 0; i < OBJECT_EVENTS_COUNT; i++)
    {
        if (gObjectEvents[i].active && gObjectEvents[i].localId == localId)
            return i;
    }

    return OBJECT_EVENTS_COUNT;
}

static u8 InitObjectEventStateFromTemplate(const struct ObjectEventTemplate *template, u8 mapNum, u8 mapGroup)
{
    struct ObjectEvent *objectEvent;
    u8 objectEventId;
    s16 x;
    s16 y;

    if (GetAvailableObjectEventId(template->localId, mapNum, mapGroup, &objectEventId))
        return OBJECT_EVENTS_COUNT;
    objectEvent = &gObjectEvents[objectEventId];
    ClearObjectEvent(objectEvent);
    x = template->x + MAP_OFFSET;
    y = template->y + MAP_OFFSET;
    objectEvent->active = TRUE;
    objectEvent->triggerGroundEffectsOnMove = TRUE;
    objectEvent->graphicsId = PackGraphicsId(template);
    SetObjectEventDynamicGraphicsId(objectEvent);
    if (objectEvent->graphicsId >= OBJ_EVENT_GFX_MON_BASE) {
        if (template->script && template->script[0] == 0x7d)
            objectEvent->shiny = T1_READ_16(&template->script[2]) >> 15;
        else if (template->trainerRange_berryTreeId)
            objectEvent->shiny = VarGet(template->trainerRange_berryTreeId) >> 5;
    }
    objectEvent->movementType = template->movementType;
    objectEvent->localId = template->localId;
    objectEvent->mapNum = mapNum;
    objectEvent->mapGroup = mapGroup;
    objectEvent->initialCoords.x = x;
    objectEvent->initialCoords.y = y;
    objectEvent->currentCoords.x = x;
    objectEvent->currentCoords.y = y;
    objectEvent->previousCoords.x = x;
    objectEvent->previousCoords.y = y;
    objectEvent->currentElevation = template->elevation;
    objectEvent->previousElevation = template->elevation;
    objectEvent->rangeX = template->movementRangeX;
    objectEvent->rangeY = template->movementRangeY;
    objectEvent->trainerType = template->trainerType;
    objectEvent->mapNum = mapNum;
    objectEvent->trainerRange_berryTreeId = template->trainerRange_berryTreeId;
    objectEvent->previousMovementDirection = gInitialMovementTypeFacingDirections[template->movementType];
    SetObjectEventDirection(objectEvent, objectEvent->previousMovementDirection);
    if (sMovementTypeHasRange[objectEvent->movementType])
    {
        if (objectEvent->rangeX == 0)
            objectEvent->rangeX++;
        if (objectEvent->rangeY == 0)
            objectEvent->rangeY++;
    }
    return objectEventId;
}

u8 Unref_TryInitLocalObjectEvent(u8 localId)
{
    u8 i;
    u8 objectEventCount;
    struct ObjectEventTemplate *template;

    if (gMapHeader.events != NULL)
    {
        if (InBattlePyramid())
            objectEventCount = GetNumBattlePyramidObjectEvents();
        else if (InTrainerHill())
            objectEventCount = 2;
        else
            objectEventCount = gMapHeader.events->objectEventCount;

        for (i = 0; i < objectEventCount; i++)
        {
            template = &gSaveBlock1Ptr->objectEventTemplates[i];
            if (template->localId == localId && !FlagGet(template->flagId))
                return InitObjectEventStateFromTemplate(template, gSaveBlock1Ptr->location.mapNum, gSaveBlock1Ptr->location.mapGroup);
        }
    }
    return OBJECT_EVENTS_COUNT;
}

static bool8 GetAvailableObjectEventId(u16 localId, u8 mapNum, u8 mapGroup, u8 *objectEventId)
// Looks for an empty slot.
// Returns FALSE and the location of the available slot
// in *objectEventId.
// If no slots are available, or if the object is already
// loaded, returns TRUE.
{
    u8 i = 0;

    for (i = 0; i < OBJECT_EVENTS_COUNT && gObjectEvents[i].active; i++)
    {
        if (gObjectEvents[i].localId == localId && gObjectEvents[i].mapNum == mapNum && gObjectEvents[i].mapGroup == mapGroup)
            return TRUE;
    }
    if (i >= OBJECT_EVENTS_COUNT)
        return TRUE;
    *objectEventId = i;
    for (; i < OBJECT_EVENTS_COUNT; i++)
    {
        if (gObjectEvents[i].active && gObjectEvents[i].localId == localId && gObjectEvents[i].mapNum == mapNum && gObjectEvents[i].mapGroup == mapGroup)
            return TRUE;
    }
    return FALSE;
}

static void RemoveObjectEvent(struct ObjectEvent *objectEvent)
{
    objectEvent->active = FALSE;
    RemoveObjectEventInternal(objectEvent);
    // zero potential species info
    objectEvent->graphicsId = objectEvent->shiny = 0;
}

void RemoveObjectEventByLocalIdAndMap(u8 localId, u8 mapNum, u8 mapGroup)
{
    u8 objectEventId;
    if (!TryGetObjectEventIdByLocalIdAndMap(localId, mapNum, mapGroup, &objectEventId))
    {
        FlagSet(GetObjectEventFlagIdByObjectEventId(objectEventId));
        RemoveObjectEvent(&gObjectEvents[objectEventId]);
    }
}

static void RemoveObjectEventInternal(struct ObjectEvent *objectEvent)
{
    u8 paletteNum;
    struct SpriteFrameImage image;
    image.size = GetObjectEventGraphicsInfo(objectEvent->graphicsId)->size;
    gSprites[objectEvent->spriteId].images = &image;
    paletteNum = gSprites[objectEvent->spriteId].oam.paletteNum;
    // It's possible that this function is called while the sprite pointed to `== sDummySprite`, i.e during map resume;
    // In this case, don't free the palette as `paletteNum` is likely blank dummy data
    if (!gSprites[objectEvent->spriteId].inUse &&
        !gSprites[objectEvent->spriteId].oam.paletteNum &&
        gSprites[objectEvent->spriteId].callback == SpriteCallbackDummy) {
        DestroySprite(&gSprites[objectEvent->spriteId]);
    } else {
        DestroySprite(&gSprites[objectEvent->spriteId]);
        FieldEffectFreePaletteIfUnused(paletteNum);
    }
}

void RemoveAllObjectEventsExceptPlayer(void)
{
    u8 i;

    for (i = 0; i < OBJECT_EVENTS_COUNT; i++)
    {
        if (i != gPlayerAvatar.objectEventId)
            RemoveObjectEvent(&gObjectEvents[i]);
    }
}

static u8 TrySetupObjectEventSprite(const struct ObjectEventTemplate *objectEventTemplate, struct SpriteTemplate *spriteTemplate, u8 mapNum, u8 mapGroup, s16 cameraX, s16 cameraY)
{
    u8 spriteId;
    u8 objectEventId;
    struct Sprite *sprite;
    struct ObjectEvent *objectEvent;
    const struct ObjectEventGraphicsInfo *graphicsInfo;

    objectEventId = InitObjectEventStateFromTemplate(objectEventTemplate, mapNum, mapGroup);
    if (objectEventId == OBJECT_EVENTS_COUNT)
        return OBJECT_EVENTS_COUNT;

    objectEvent = &gObjectEvents[objectEventId];
    graphicsInfo = GetObjectEventGraphicsInfo(objectEvent->graphicsId);
    if (spriteTemplate->paletteTag != TAG_NONE && spriteTemplate->paletteTag != OBJ_EVENT_PAL_TAG_DYNAMIC) {
        LoadObjectEventPalette(spriteTemplate->paletteTag);
    }

    if (objectEvent->movementType == MOVEMENT_TYPE_INVISIBLE)
        objectEvent->invisible = TRUE;

    spriteId = CreateSprite(spriteTemplate, 0, 0, 0);
    if (spriteId == MAX_SPRITES)
    {
        gObjectEvents[objectEventId].active = FALSE;
        return OBJECT_EVENTS_COUNT;
    }

    sprite = &gSprites[spriteId];
    // Use palette from species palette table
    if (spriteTemplate->paletteTag == OBJ_EVENT_PAL_TAG_DYNAMIC) {
        sprite->oam.paletteNum = LoadDynamicFollowerPalette(OW_SPECIES(objectEvent), OW_FORM(objectEvent), objectEvent->shiny);
    }
    GetMapCoordsFromSpritePos(objectEvent->currentCoords.x + cameraX, objectEvent->currentCoords.y + cameraY, &sprite->x, &sprite->y);
    sprite->centerToCornerVecX = -(graphicsInfo->width >> 1);
    sprite->centerToCornerVecY = -(graphicsInfo->height >> 1);
    sprite->x += 8;
    sprite->y += 16 + sprite->centerToCornerVecY;
    sprite->coordOffsetEnabled = TRUE;
    sprite->sObjEventId = objectEventId;
    objectEvent->spriteId = spriteId;
    objectEvent->inanimate = graphicsInfo->inanimate;
    if (!objectEvent->inanimate)
        StartSpriteAnim(sprite, GetFaceDirectionAnimNum(objectEvent->facingDirection));

    SetObjectSubpriorityByElevation(objectEvent->previousElevation, sprite, 1);
    UpdateObjectEventVisibility(objectEvent, sprite);
    return objectEventId;
}

// Pack pokemon form info into a graphicsId, from a template's script
static u16 PackGraphicsId(const struct ObjectEventTemplate *template) {
    u16 graphicsId = template->graphicsId;
    u32 form = 0;
    // set form based on template's script,
    // if first command is bufferspeciesname
    if (graphicsId >= OBJ_EVENT_GFX_MON_BASE) {
        if (template->script && template->script[0] == 0x7d) {
            form = T1_READ_16(&template->script[2]);
            form = (form >> 10) & 0x1F;
        } else if (template->trainerRange_berryTreeId) {
            form = template->trainerRange_berryTreeId & 0x1F;
        }
        graphicsId |= form << OBJ_EVENT_GFX_SPECIES_BITS;
    }
    return graphicsId;
}

static u8
TrySpawnObjectEventTemplate(const struct ObjectEventTemplate *objectEventTemplate,
                            u8 mapNum, u8 mapGroup, s16 cameraX, s16 cameraY) {
  u8 objectEventId;
  u16 graphicsId = PackGraphicsId(objectEventTemplate);
  struct SpriteTemplate spriteTemplate;
  struct SpriteFrameImage spriteFrameImage;
  const struct ObjectEventGraphicsInfo *graphicsInfo;
  const struct SubspriteTable *subspriteTables = NULL;
  u16 species;
  u8 form = 0;
  bool8 shiny = FALSE;

  graphicsInfo = GetObjectEventGraphicsInfo(graphicsId);
  CopyObjectGraphicsInfoToSpriteTemplate_WithMovementType(graphicsId, objectEventTemplate->movementType, &spriteTemplate, &subspriteTables);
  spriteFrameImage.size = graphicsInfo->size;
  spriteTemplate.images = &spriteFrameImage;
  objectEventId = TrySetupObjectEventSprite(objectEventTemplate, &spriteTemplate, mapNum, mapGroup, cameraX, cameraY);
  if (objectEventId == OBJECT_EVENTS_COUNT)
    return OBJECT_EVENTS_COUNT;

  gSprites[gObjectEvents[objectEventId].spriteId].images = graphicsInfo->images;
  if (subspriteTables)
    SetSubspriteTables(&gSprites[gObjectEvents[objectEventId].spriteId], subspriteTables);

  return objectEventId;
}

u8 SpawnSpecialObjectEvent(struct ObjectEventTemplate *objectEventTemplate)
{
    s16 cameraX;
    s16 cameraY;

    GetObjectEventMovingCameraOffset(&cameraX, &cameraY);
    return TrySpawnObjectEventTemplate(objectEventTemplate, gSaveBlock1Ptr->location.mapNum, gSaveBlock1Ptr->location.mapGroup, cameraX, cameraY);
}

u8 SpawnSpecialObjectEventParameterized(u16 graphicsId, u8 movementBehavior, u8 localId, s16 x, s16 y, u8 elevation)
{
    struct ObjectEventTemplate objectEventTemplate;

    x -= MAP_OFFSET;
    y -= MAP_OFFSET;
    objectEventTemplate.localId = localId;
    objectEventTemplate.graphicsId = graphicsId;
    // objectEventTemplate.kind = OBJ_KIND_NORMAL;
    objectEventTemplate.x = x;
    objectEventTemplate.y = y;
    objectEventTemplate.elevation = elevation;
    objectEventTemplate.movementType = movementBehavior;
    objectEventTemplate.movementRangeX = 0;
    objectEventTemplate.movementRangeY = 0;
    objectEventTemplate.trainerType = TRAINER_TYPE_NONE;
    objectEventTemplate.trainerRange_berryTreeId = 0;
    return SpawnSpecialObjectEvent(&objectEventTemplate);
}

u8 TrySpawnObjectEvent(u8 localId, u8 mapNum, u8 mapGroup)
{
    const struct ObjectEventTemplate *objectEventTemplate;
    s16 cameraX, cameraY;

    objectEventTemplate = GetObjectEventTemplateByLocalIdAndMap(localId, mapNum, mapGroup);
    if (!objectEventTemplate)
        return OBJECT_EVENTS_COUNT;

    GetObjectEventMovingCameraOffset(&cameraX, &cameraY);
    return TrySpawnObjectEventTemplate(objectEventTemplate, mapNum, mapGroup, cameraX, cameraY);
}

static void CopyObjectGraphicsInfoToSpriteTemplate(u16 graphicsId, void (*callback)(struct Sprite *), struct SpriteTemplate *spriteTemplate, const struct SubspriteTable **subspriteTables)
{
    const struct ObjectEventGraphicsInfo *graphicsInfo = GetObjectEventGraphicsInfo(graphicsId);

    spriteTemplate->tileTag = graphicsInfo->tileTag;
    spriteTemplate->paletteTag = graphicsInfo->paletteTag;
    spriteTemplate->oam = graphicsInfo->oam;
    spriteTemplate->anims = graphicsInfo->anims;
    spriteTemplate->images = graphicsInfo->images;
    spriteTemplate->affineAnims = graphicsInfo->affineAnims;
    spriteTemplate->callback = callback;
    *subspriteTables = graphicsInfo->subspriteTables;
}

static void CopyObjectGraphicsInfoToSpriteTemplate_WithMovementType(u16 graphicsId, u16 movementType, struct SpriteTemplate *spriteTemplate, const struct SubspriteTable **subspriteTables)
{
    CopyObjectGraphicsInfoToSpriteTemplate(graphicsId, sMovementTypeCallbacks[movementType], spriteTemplate, subspriteTables);
}

static void MakeSpriteTemplateFromObjectEventTemplate(const struct ObjectEventTemplate *objectEventTemplate, struct SpriteTemplate *spriteTemplate, const struct SubspriteTable **subspriteTables)
{
    CopyObjectGraphicsInfoToSpriteTemplate_WithMovementType(objectEventTemplate->graphicsId, objectEventTemplate->movementType, spriteTemplate, subspriteTables);
}

// Loads information from graphicsId, with shininess separate
// also can write palette tag to the template
static u8 LoadDynamicFollowerPaletteFromGraphicsId(u16 graphicsId, bool8 shiny, struct SpriteTemplate *template) {
    u16 species = ((graphicsId & OBJ_EVENT_GFX_SPECIES_MASK) - OBJ_EVENT_GFX_MON_BASE);
    u8 form = (graphicsId >> OBJ_EVENT_GFX_SPECIES_BITS);
    const struct CompressedSpritePalette *spritePalette = &(shiny ? gMonShinyPaletteTable : gMonPaletteTable)[species];
    u8 paletteNum = LoadDynamicFollowerPalette(species, form, shiny);
    if (template)
        template->paletteTag = spritePalette->tag;
    return paletteNum;
}

// Like LoadObjectEventPalette, but overwrites the palette tag that is loaded
static u8 LoadObjectEventPaletteWithTag(u16 paletteTag, u16 overTag) {
    u32 i = FindObjectEventPaletteIndexByTag(paletteTag);
    struct SpritePalette spritePalette;
    if (i == 0xFF)
        return i;
    spritePalette = sObjectEventSpritePalettes[i];
    if (overTag != TAG_NONE)
        spritePalette.tag = overTag; // overwrite palette tag
    return LoadSpritePaletteIfTagExists(&spritePalette);
}

// Used to create a sprite using a graphicsId associated with object events.
u8 CreateObjectGraphicsSpriteWithTag(u16 graphicsId, void (*callback)(struct Sprite *), s16 x, s16 y, u8 subpriority, u16 paletteTag)
{
    struct SpriteTemplate *spriteTemplate;
    const struct SubspriteTable *subspriteTables;
    struct Sprite *sprite;
    u8 spriteId;
    u32 paletteNum;

    spriteTemplate = Alloc(sizeof(struct SpriteTemplate));
    CopyObjectGraphicsInfoToSpriteTemplate(graphicsId, callback, spriteTemplate, &subspriteTables);

    if (spriteTemplate->paletteTag == OBJ_EVENT_PAL_TAG_DYNAMIC) {
        struct ObjectEvent *obj = GetFollowerObject();
        // Use shininess info from follower object
        // in future this should be passed in
        paletteNum = LoadDynamicFollowerPaletteFromGraphicsId(graphicsId, obj ? obj->shiny : FALSE, spriteTemplate);
    } else if (spriteTemplate->paletteTag != TAG_NONE) {
        if (paletteTag == TAG_NONE)
            LoadObjectEventPalette(spriteTemplate->paletteTag);
        else {
            LoadObjectEventPaletteWithTag(spriteTemplate->paletteTag, paletteTag);
            spriteTemplate->paletteTag = paletteTag;
        }
    }   

    spriteId = CreateSprite(spriteTemplate, x, y, subpriority);
    Free(spriteTemplate);

    if (spriteId != MAX_SPRITES && subspriteTables != NULL)
    {
        sprite = &gSprites[spriteId];
        SetSubspriteTables(sprite, subspriteTables);
        sprite->subspriteMode = SUBSPRITES_IGNORE_PRIORITY;
    }
    return spriteId;
}

u8 CreateObjectGraphicsSprite(u16 graphicsId, void (*callback)(struct Sprite *), s16 x, s16 y, u8 subpriority) {
    return CreateObjectGraphicsSpriteWithTag(graphicsId, callback, x, y, subpriority, TAG_NONE);
}

#define sVirtualObjId   data[0]
#define sVirtualObjElev data[1]

// "Virtual Objects" are a class of sprites used instead of a full object event.
// Used when more objects are needed than the object event limit (for Contest / Battle Dome audiences and group members in Union Room).
// A unique id is given as an argument and stored in the sprite data to allow referring back to the same virtual object.
// They can be turned (and, in the case of the Union Room, animated teleporting in and out) but do not have movement types
// or any of the other data normally associated with object events.
u8 CreateVirtualObject(u16 graphicsId, u8 virtualObjId, s16 x, s16 y, u8 elevation, u8 direction)
{
    u8 spriteId;
    struct Sprite *sprite;
    struct SpriteTemplate spriteTemplate;
    const struct SubspriteTable *subspriteTables;
    const struct ObjectEventGraphicsInfo *graphicsInfo;

    graphicsInfo = GetObjectEventGraphicsInfo(graphicsId);
    CopyObjectGraphicsInfoToSpriteTemplate(graphicsId, SpriteCB_VirtualObject, &spriteTemplate, &subspriteTables);
    x += MAP_OFFSET;
    y += MAP_OFFSET;
    SetSpritePosToOffsetMapCoords(&x, &y, 8, 16);
    if (spriteTemplate.paletteTag != TAG_NONE)
        LoadObjectEventPalette(spriteTemplate.paletteTag);

    spriteId = CreateSpriteAtEnd(&spriteTemplate, x, y, 0);
    if (spriteId != MAX_SPRITES)
    {
        sprite = &gSprites[spriteId];
        sprite->centerToCornerVecX = -(graphicsInfo->width >> 1);
        sprite->centerToCornerVecY = -(graphicsInfo->height >> 1);
        sprite->y += sprite->centerToCornerVecY;

        sprite->coordOffsetEnabled = TRUE;
        sprite->sVirtualObjId = virtualObjId;
        sprite->sVirtualObjElev = elevation;

        if (subspriteTables != NULL)
        {
            SetSubspriteTables(sprite, subspriteTables);
            sprite->subspriteMode = SUBSPRITES_IGNORE_PRIORITY;
        }
        InitObjectPriorityByElevation(sprite, elevation);
        SetObjectSubpriorityByElevation(elevation, sprite, 1);
        StartSpriteAnim(sprite, GetFaceDirectionAnimNum(direction));
    }
    return spriteId;
}

struct Pokemon * GetFirstLiveMon(void) { // Return address of first conscious party mon or NULL
  u8 i;
  for (i=0; i<PARTY_SIZE;i++) {
    if (gPlayerParty[i].hp > 0 && !(gPlayerParty[i].box.isEgg || gPlayerParty[i].box.isBadEgg))
      return &gPlayerParty[i];
  }
  return NULL;
}

struct ObjectEvent * GetFollowerObject(void) { // Return follower ObjectEvent or NULL
  u8 i;
  for (i=0; i < OBJECT_EVENTS_COUNT; i++) {
    if (gObjectEvents[i].localId == OBJ_EVENT_ID_FOLLOWER && gObjectEvents[i].active)
      return &gObjectEvents[i];
  }
  return NULL;
}

// Return graphicsInfo for a pokemon species & form
static const struct ObjectEventGraphicsInfo * SpeciesToGraphicsInfo(u16 species, u8 form) {
  const struct ObjectEventGraphicsInfo *graphicsInfo;
  switch (species) {
    case SPECIES_UNOWN: // Letters >A are defined as species >= NUM_SPECIES, so are not contiguous with A
      form %= NUM_UNOWN_FORMS;
      graphicsInfo = &gPokemonObjectGraphics[form ? SPECIES_UNOWN_B + form - 1 : species];
      break;
    case SPECIES_CASTFORM: // Sunny, rainy, snowy forms stored separately
      graphicsInfo = &gCastformObjectGraphics[form % NUM_CASTFORM_FORMS];
      break;
    default:
      graphicsInfo = &gPokemonObjectGraphics[species];
      break;
  }
  return graphicsInfo->tileTag == TAG_NONE ? graphicsInfo : &gPokemonObjectGraphics[SPECIES_PORYGON]; // avoid OOB access
}

// Find, or load, the palette for the specified pokemon info
static u8 LoadDynamicFollowerPalette(u16 species, u8 form, bool8 shiny) {
    u8 paletteNum;
    // Note that the shiny palette tag is `species + SPECIES_SHINY_TAG`, which must be increased with more pokemon
    // so that palette tags do not overlap
    const struct CompressedSpritePalette *spritePalette = &(shiny ? gMonShinyPaletteTable : gMonPaletteTable)[species];
    if ((paletteNum = IndexOfSpritePaletteTag(spritePalette->tag)) == 0xFF) { // Load compressed palette
        LoadCompressedSpritePalette(spritePalette);
        paletteNum = IndexOfSpritePaletteTag(spritePalette->tag); // Tag is always present
        // TODO: Add more glowing pokemon besides Ampharos
        // CHARIZARD LINE ? CHINCHOU LANTERN FLAAFY MAREEP UMBREON VOLBEAT ?
        UpdateSpritePaletteWithWeather(paletteNum, FALSE);
    }
    return paletteNum;
}

// Set graphics & sprite for a follower object event by species & shininess.
static void FollowerSetGraphics(struct ObjectEvent *objEvent, u16 species, u8 form, bool8 shiny, bool8 doPalette) {
  const struct ObjectEventGraphicsInfo *graphicsInfo = SpeciesToGraphicsInfo(species, form);
  ObjectEventSetGraphics(objEvent, graphicsInfo);
  objEvent->graphicsId = (OBJ_EVENT_GFX_MON_BASE + species) & OBJ_EVENT_GFX_SPECIES_MASK;
  objEvent->graphicsId |= form << OBJ_EVENT_GFX_SPECIES_BITS;
  objEvent->shiny = shiny;
  if (graphicsInfo->paletteTag == OBJ_EVENT_PAL_TAG_DYNAMIC && doPalette) { // Use palette from species palette table
      struct Sprite *sprite = &gSprites[objEvent->spriteId];
      // Free palette if otherwise unused
      sprite->inUse = FALSE;
      FieldEffectFreePaletteIfUnused(sprite->oam.paletteNum);
      sprite->inUse = TRUE;
      sprite->oam.paletteNum = LoadDynamicFollowerPalette(species, form, shiny);
  }
}

// Like FollowerSetGraphics, but does not reposition sprite; intended to be used for mid-movement form changes, etc.
// TODO: Reposition sprite if size changes
static void RefreshFollowerGraphics(struct ObjectEvent *objEvent) {
    u16 species = OW_SPECIES(objEvent);
    u8 form = OW_FORM(objEvent);
    u8 shiny = objEvent->shiny;
    const struct ObjectEventGraphicsInfo *graphicsInfo = SpeciesToGraphicsInfo(species, form);
    struct Sprite *sprite = &gSprites[objEvent->spriteId];
    u8 i = FindObjectEventPaletteIndexByTag(graphicsInfo->paletteTag);

    sprite->oam.shape = graphicsInfo->oam->shape;
    sprite->oam.size = graphicsInfo->oam->size;
    sprite->images = graphicsInfo->images;
    sprite->anims = graphicsInfo->anims;
    sprite->subspriteTables = graphicsInfo->subspriteTables;
    objEvent->inanimate = graphicsInfo->inanimate;
    sprite->centerToCornerVecX = -(graphicsInfo->width >> 1);
    sprite->centerToCornerVecY = -(graphicsInfo->height >> 1);

    if (graphicsInfo->paletteTag == OBJ_EVENT_PAL_TAG_DYNAMIC) {
        sprite->inUse = FALSE;
        FieldEffectFreePaletteIfUnused(sprite->oam.paletteNum);
        sprite->inUse = TRUE;
        sprite->oam.paletteNum = LoadDynamicFollowerPalette(species, form, shiny);
    } else if (i != 0xFF) {
        UpdateSpritePalette(&sObjectEventSpritePalettes[i], sprite);
    }
}

// Like CastformDataTypeChange, but for overworld weather
static u8 GetOverworldCastformForm(void) {
    switch (GetCurrentWeather())
    {
    case WEATHER_SUNNY_CLOUDS:
    case WEATHER_DROUGHT:
        return CASTFORM_FIRE;
    case WEATHER_RAIN:
    case WEATHER_RAIN_THUNDERSTORM:
    case WEATHER_DOWNPOUR:
        return CASTFORM_WATER;
    case WEATHER_SNOW:
        return CASTFORM_ICE;
    }
    return CASTFORM_NORMAL;
}

static bool8 GetMonInfo(struct Pokemon * mon, u16 *species, u8 *form, u8 *shiny) {
    if (!mon) {
        *species = SPECIES_NONE;
        *form = 0;
        *shiny = 0;
        return FALSE;
    }
    *species = GetMonData(mon, MON_DATA_SPECIES);
    *shiny = IsMonShiny(mon);
    *form = 0; // default
    switch (*species)
    {
    case SPECIES_UNOWN:
        *form = GET_UNOWN_LETTER(mon->box.personality);
        break;
    case SPECIES_CASTFORM: // form is based on overworld weather
        *form = GetOverworldCastformForm();
        break;
    }
    return TRUE;
}

// Retrieve graphic information about the following pokemon, if any
static bool8 GetFollowerInfo(u16 *species, u8 *form, u8 *shiny) {
    return GetMonInfo(GetFirstLiveMon(), species, form, shiny);
}

void UpdateFollowingPokemon(void) { // Update following pokemon if any
  struct ObjectEvent *objEvent = GetFollowerObject();
  struct Sprite *sprite;
  u16 species;
  bool8 shiny;
  u8 form;
  // Avoid spawning large (>32x32) follower pokemon inside buildings
  if (GetFollowerInfo(&species, &form, &shiny) && !(gMapHeader.mapType == MAP_TYPE_INDOOR && SpeciesToGraphicsInfo(species, 0)->height > 32) && !FlagGet(FLAG_TEMP_HIDE_FOLLOWER)) {
    if (objEvent == NULL) { // Spawn follower
      struct ObjectEventTemplate template = {
        .localId = OBJ_EVENT_ID_FOLLOWER,
        .graphicsId = OBJ_EVENT_GFX_MON_BASE + species,
        .flagId = 0,
        .x = gSaveBlock1Ptr->pos.x,
        .y = gSaveBlock1Ptr->pos.y,
        // If player active, copy player elevation
        .elevation = gObjectEvents[gPlayerAvatar.objectEventId].active ? gObjectEvents[gPlayerAvatar.objectEventId].currentElevation : 3,
        .movementType = MOVEMENT_TYPE_FOLLOW_PLAYER,
        // store form info in template
        .trainerRange_berryTreeId = (form & 0x1F) | (shiny << 5),
      };
      objEvent = &gObjectEvents[SpawnSpecialObjectEvent(&template)];
      objEvent->invisible = TRUE;
    }
    sprite = &gSprites[objEvent->spriteId];
    // Follower appearance changed; move to player and set invisible
    if (species != OW_SPECIES(objEvent) || shiny != objEvent->shiny || form != OW_FORM(objEvent)) {
      MoveObjectEventToMapCoords(objEvent, gObjectEvents[gPlayerAvatar.objectEventId].currentCoords.x, gObjectEvents[gPlayerAvatar.objectEventId].currentCoords.y);
      FollowerSetGraphics(objEvent, species, form, shiny, TRUE);
      objEvent->invisible = TRUE;
    }
    sprite->data[6] = 0; // set animation data
  } else {
    RemoveFollowingPokemon();
  }
}

void RemoveFollowingPokemon(void) { // Remove follower object. Idempotent.
  struct ObjectEvent *objectEvent = GetFollowerObject();
  if (objectEvent == NULL)
    return;
  RemoveObjectEvent(objectEvent);
}

static bool8 IsFollowerVisible(void) { // Determine whether follower *should* be visible
  return
  !(TestPlayerAvatarFlags(PLAYER_AVATAR_FLAG_SURFING | PLAYER_AVATAR_FLAG_ACRO_BIKE | PLAYER_AVATAR_FLAG_MACH_BIKE)
  || MetatileBehavior_IsSurfableWaterOrUnderwater(gObjectEvents[gPlayerAvatar.objectEventId].currentMetatileBehavior)
  || MetatileBehavior_IsSurfableWaterOrUnderwater(gObjectEvents[gPlayerAvatar.objectEventId].previousMetatileBehavior)
  || MetatileBehavior_IsForcedMovementTile(gObjectEvents[gPlayerAvatar.objectEventId].currentMetatileBehavior)
  || MetatileBehavior_IsForcedMovementTile(gObjectEvents[gPlayerAvatar.objectEventId].previousMetatileBehavior)
  || gWeatherPtr->currWeather == WEATHER_UNDERWATER
  || gWeatherPtr->currWeather == WEATHER_UNDERWATER_BUBBLES);
}

static bool8 SpeciesHasType(u16 species, u8 type) {
  return gSpeciesInfo[species].types[0] == type || gSpeciesInfo[species].types[1] == type;
}

// Returns a random index according to a list of weights
static u8 RandomWeightedIndex(u8 *weights, u8 length) {
  u8 i;
  u16 random_value;
  u16 cum_weight = 0;
  for (i = 0; i < length; i++)
    cum_weight += weights[i];
  random_value = Random() % cum_weight;
  cum_weight = 0;
  for (i = 0; i < length; i++) {
    cum_weight += weights[i];
    if (random_value <= cum_weight)
      return i;
  }
}

// Pool of "unconditional" follower messages TODO: Should this be elsewhere ?
static const struct FollowerMessagePool followerBasicMessages[] = {
  [FOLLOWER_EMOTION_HAPPY] = {gFollowerHappyMessages, EventScript_FollowerGeneric, N_FOLLOWER_HAPPY_MESSAGES},
  [FOLLOWER_EMOTION_NEUTRAL] = {gFollowerNeutralMessages, EventScript_FollowerGeneric, N_FOLLOWER_NEUTRAL_MESSAGES},
  [FOLLOWER_EMOTION_SAD] = {gFollowerSadMessages, EventScript_FollowerGeneric, N_FOLLOWER_SAD_MESSAGES},
  [FOLLOWER_EMOTION_UPSET] = {gFollowerUpsetMessages, EventScript_FollowerGeneric, N_FOLLOWER_UPSET_MESSAGES},
  [FOLLOWER_EMOTION_ANGRY] = {gFollowerAngryMessages, EventScript_FollowerGeneric, N_FOLLOWER_ANGRY_MESSAGES},
  [FOLLOWER_EMOTION_PENSIVE] = {gFollowerPensiveMessages, EventScript_FollowerGeneric, N_FOLLOWER_PENSIVE_MESSAGES},
  [FOLLOWER_EMOTION_LOVE] = {gFollowerLoveMessages, EventScript_FollowerGeneric, N_FOLLOWER_LOVE_MESSAGES},
  [FOLLOWER_EMOTION_SURPRISE] = {gFollowerSurpriseMessages, EventScript_FollowerGeneric, N_FOLLOWER_SURPRISE_MESSAGES},
  [FOLLOWER_EMOTION_CURIOUS] = {gFollowerCuriousMessages, EventScript_FollowerGeneric, N_FOLLOWER_CURIOUS_MESSAGES},
  [FOLLOWER_EMOTION_MUSIC] = {gFollowerMusicMessages, EventScript_FollowerGeneric, N_FOLLOWER_MUSIC_MESSAGES},
  [FOLLOWER_EMOTION_POISONED] = {gFollowerPoisonedMessages, EventScript_FollowerGeneric, N_FOLLOWER_POISONED_MESSAGES},
};

// Display an emote above an object event
// Note that this is not a movement action
static void ObjectEventEmote(struct ObjectEvent *objEvent, u8 emotion) {
  emotion %= FOLLOWER_EMOTION_LENGTH;
  ObjectEventGetLocalIdAndMap(objEvent, &gFieldEffectArguments[0], &gFieldEffectArguments[1], &gFieldEffectArguments[2]);
  gFieldEffectArguments[7] = emotion;
  FieldEffectStart(FLDEFF_EMOTE);
}

// Script-accessible version of the above
bool8 ScrFunc_emote(struct ScriptContext *ctx) {
  u8 localId = ScriptReadByte(ctx);
  u8 emotion = ScriptReadByte(ctx) % FOLLOWER_EMOTION_LENGTH;
  u8 i = GetObjectEventIdByLocalId(localId);
  if (i < OBJECT_EVENTS_COUNT)
    ObjectEventEmote(&gObjectEvents[i], emotion);
  return FALSE;
}

struct SpecialEmote { // Used for storing conditional emotes
  u16 index;
  u8 emotion;
};

// Find and return direction of metatile behavior within distance
static u32 FindMetatileBehaviorWithinRange(s32 x, s32 y, u32 mb, u8 distance) {
    s32 i;
    for (i = y+1; i <= y + distance; i++)
        if (MapGridGetMetatileBehaviorAt(x, i) == mb)
            return DIR_SOUTH;
    for (i = y-1; i >= y - distance; i--)
        if (MapGridGetMetatileBehaviorAt(x, i) == mb)
            return DIR_NORTH;
    for (i = x+1; i <= x + distance; i++)
        if (MapGridGetMetatileBehaviorAt(i, y) == mb)
            return DIR_EAST;
    for (i = x-1; i >= x - distance; i--)
        if (MapGridGetMetatileBehaviorAt(i, y) == mb)
            return DIR_WEST;

    return DIR_NONE;
}

// Call an applicable follower message script
bool8 ScrFunc_getfolloweraction(struct ScriptContext *ctx) // Essentially a big switch for follower messages
{
  u16 species;
  s32 multi, multi2;
  struct SpecialEmote cond_emotes[16] = {0};
  u8 emotion, n_choices = 0;
  struct ObjectEvent *objEvent = GetFollowerObject();
  struct Pokemon *mon = GetFirstLiveMon();
  u8 emotion_weight[FOLLOWER_EMOTION_LENGTH] = {
      [FOLLOWER_EMOTION_HAPPY] = 10,
      [FOLLOWER_EMOTION_NEUTRAL] = 15,
      [FOLLOWER_EMOTION_SAD] = 5,
      [FOLLOWER_EMOTION_UPSET] = 15,
      [FOLLOWER_EMOTION_ANGRY] = 15,
      [FOLLOWER_EMOTION_PENSIVE] = 15,
      [FOLLOWER_EMOTION_SURPRISE] = 10, // TODO: Scale this with how long the follower has been out?
      [FOLLOWER_EMOTION_CURIOUS] = 10, // TODO: Increase this if there is an item nearby?
      [FOLLOWER_EMOTION_MUSIC] = 15,
  };
  u32 i, j;
  bool32 pickedCondition = FALSE;
  if (mon == NULL) {
    ScriptCall(ctx, EventScript_FollowerLovesYou);
    return FALSE;
  }
  // If map is not flyable, set the script to jump past the fly check TODO: Should followers ask to fly?
  if (TRUE || !Overworld_MapTypeAllowsTeleportAndFly(gMapHeader.mapType))
    ScriptJump(ctx, EventScript_FollowerEnd);
  species = GetMonData(mon, MON_DATA_SPECIES);
  multi = GetMonData(mon, MON_DATA_FRIENDSHIP);
  if (multi > 80) {
    emotion_weight[FOLLOWER_EMOTION_HAPPY] = 20;
    emotion_weight[FOLLOWER_EMOTION_UPSET] = 5;
    emotion_weight[FOLLOWER_EMOTION_ANGRY] = 5;
    emotion_weight[FOLLOWER_EMOTION_LOVE] = 20;
    emotion_weight[FOLLOWER_EMOTION_MUSIC] = 20;
  }
  if (multi > 170) {
    emotion_weight[FOLLOWER_EMOTION_HAPPY] = 30;
    emotion_weight[FOLLOWER_EMOTION_LOVE] = 30;
  }
  // Conditional messages follow
  // Health & status-related
  multi = mon->hp * 100 / mon->maxHP;
  if (multi < 20) {
    emotion_weight[FOLLOWER_EMOTION_SAD] = 30;
    cond_emotes[n_choices++] = (struct SpecialEmote) {.emotion=FOLLOWER_EMOTION_SAD, .index=4};
    cond_emotes[n_choices++] = (struct SpecialEmote) {.emotion=FOLLOWER_EMOTION_SAD, .index=5};
  }
  if (multi < 50 || mon->status & STATUS1_PARALYSIS) {
    emotion_weight[FOLLOWER_EMOTION_SAD] = 30;
    cond_emotes[n_choices++] = (struct SpecialEmote) {.emotion=FOLLOWER_EMOTION_SAD, .index=6};
  }
  // Gym type advantage/disadvantage scripts
  if (GetCurrentMapMusic() == MUS_GYM || GetCurrentMapMusic() == MUS_RG_GYM) {
    switch (gMapHeader.regionMapSectionId)
    {
    case MAPSEC_RUSTBORO_CITY:
    case MAPSEC_PEWTER_CITY:
        multi = TYPE_ROCK;
        break;
    case MAPSEC_DEWFORD_TOWN:
        multi = TYPE_FIGHTING;
        break;
    case MAPSEC_MAUVILLE_CITY:
    case MAPSEC_VERMILION_CITY:
        multi = TYPE_ELECTRIC;
        break;
    case MAPSEC_LAVARIDGE_TOWN:
    case MAPSEC_CINNABAR_ISLAND:
        multi = TYPE_FIRE;
        break;
    case MAPSEC_PETALBURG_CITY:
        multi = TYPE_NORMAL;
        break;
    case MAPSEC_FORTREE_CITY:
        multi = TYPE_FLYING;
        break;
    case MAPSEC_MOSSDEEP_CITY:
    case MAPSEC_SAFFRON_CITY:
        multi = TYPE_PSYCHIC;
        break;
    case MAPSEC_SOOTOPOLIS_CITY:
    case MAPSEC_CERULEAN_CITY:
        multi = TYPE_WATER;
        break;
    case MAPSEC_CELADON_CITY:
        multi = TYPE_GRASS;
        break;
    case MAPSEC_FUCHSIA_CITY:
        multi = TYPE_POISON;
        break;
    case MAPSEC_VIRIDIAN_CITY:
        multi = TYPE_GROUND;
        break;
    default:
        multi = NUMBER_OF_MON_TYPES;
    }
    if (multi < NUMBER_OF_MON_TYPES) {
        multi = GetTypeEffectiveness(mon, multi);
        if (multi & (MOVE_RESULT_NOT_VERY_EFFECTIVE | MOVE_RESULT_DOESNT_AFFECT_FOE | MOVE_RESULT_NO_EFFECT))
            cond_emotes[n_choices++] = (struct SpecialEmote) {.emotion=FOLLOWER_EMOTION_HAPPY, .index=32};
        else if (multi & MOVE_RESULT_SUPER_EFFECTIVE)
            cond_emotes[n_choices++] = (struct SpecialEmote) {.emotion=FOLLOWER_EMOTION_SAD, .index=7};
    }
  }

  emotion = RandomWeightedIndex(emotion_weight, FOLLOWER_EMOTION_LENGTH);
  #ifdef BATTLE_ENGINE
  if ((mon->status & STATUS1_PSN_ANY) && GetMonAbility(mon) != ABILITY_POISON_HEAL)
  #else
  if (mon->status & STATUS1_PSN_ANY)
  #endif
    emotion = FOLLOWER_EMOTION_POISONED;
  multi = Random() % followerBasicMessages[emotion].length;
  // With 50% chance, select special message using reservoir sampling
  for (i = (Random() & 1) ? n_choices : 0, j = 1; i < n_choices; i++) {
    if (cond_emotes[i].emotion == emotion && (Random() < 0x10000 / (j++)))  // Replace item with 1/j chance
      multi = cond_emotes[i].index;
  }
  // Match scripted conditional messages
  // With 50% chance, try to match scripted conditional messages
  for (i = (Random() & 1) ? COND_MSG_COUNT : 0, j = 1; i < COND_MSG_COUNT; i++) {
      const struct FollowerMsgInfoExtended *info = &gFollowerConditionalMessages[i];
      if (info->stFlags == 1 && species != info->st.species)
        continue;
      if (info->stFlags == 2 && (info->st.types.type2 >= NUMBER_OF_MON_TYPES ? SpeciesHasType(species, info->st.types.type1) : !(SpeciesHasType(species, info->st.types.type1) || SpeciesHasType(species, info->st.types.type2))))
        continue;
      if (info->stFlags == 3 && !(mon->status & info->st.status))
        continue;
      if (info->mmFlags == 1 && gMapHeader.regionMapSectionId != info->mm.mapSec.mapSec)
        continue;
      if (info->mmFlags == 2 && !(gSaveBlock1Ptr->location.mapNum == info->mm.map.mapNum && gSaveBlock1Ptr->location.mapGroup == info->mm.map.mapGroup))
        continue;
      if (info->mmFlags == 3 && !(objEvent->currentMetatileBehavior == info->mm.mb.behavior1 || objEvent->currentMetatileBehavior == info->mm.mb.behavior2))
        continue;
      if (info->wtFlags == 1 && !(GetCurrentWeather() == info->wt.weather.weather1 || GetCurrentWeather() == info->wt.weather.weather2))
        continue;
      if (info->wtFlags == 2 && GetCurrentMapMusic() != info->wt.song)
        continue;
      if (info->wtFlags == 3 && (!MapHasNaturalLight(gMapHeader.mapType) || gTimeOfDay != info->wt.timeOfDay || GetCurrentWeather() >= WEATHER_RAIN))
        continue;
      if (info->nearFlags == 1) {
        if ((multi2 = FindMetatileBehaviorWithinRange(objEvent->currentCoords.x, objEvent->currentCoords.y, info->near.mb.behavior, info->near.mb.distance)))
          gSpecialVar_Result = multi2;
        else
          continue;
      }

      // replace choice with weight/j chance
      if (Random() < (0x10000 / (j++)) * (info->weight ? info->weight : 1)) {
        multi = i;
        pickedCondition = TRUE;
      }
  }
  if (pickedCondition) { // conditional message was chosen
      emotion = gFollowerConditionalMessages[multi].emotion;
      ObjectEventEmote(objEvent, emotion);
      ctx->data[0] = (u32) gFollowerConditionalMessages[multi].text;
      // text choices are spread across array; pick a random one
      if (gFollowerConditionalMessages[multi].textSpread) {
        for (i = 0; i < 4; i++)
            if (!((u32*)gFollowerConditionalMessages[multi].text)[i])
                break;
        ctx->data[0] = i ? ((u32*)gFollowerConditionalMessages[multi].text)[Random() % i] : 0;
      }
      ScriptCall(ctx, gFollowerConditionalMessages[multi].script ? gFollowerConditionalMessages[multi].script : followerBasicMessages[emotion].script);
      return FALSE;
  }
  ObjectEventEmote(objEvent, emotion);
  ctx->data[0] = (u32) followerBasicMessages[emotion].messages[multi].text; // Load message text
  ScriptCall(ctx, followerBasicMessages[emotion].messages[multi].script ?
      followerBasicMessages[emotion].messages[multi].script : followerBasicMessages[emotion].script);
  return FALSE;
}

bool8 ScrFunc_followerfly(struct ScriptContext *ctx) {
  SetMainCallback2(CB2_OpenFlyMap);
  return FALSE;
}

// Sprite callback for light sprites
void UpdateLightSprite(struct Sprite *sprite) {
    s16 left =   gSaveBlock1Ptr->pos.x - 2;
    s16 right =  gSaveBlock1Ptr->pos.x + 17;
    s16 top =    gSaveBlock1Ptr->pos.y;
    s16 bottom = gSaveBlock1Ptr->pos.y + 15;
    s16 x = sprite->data[6];
    s16 y = sprite->data[7];
    u16 sheetTileStart;
    u32 paletteNum;
    // Ripped from RemoveObjectEventIfOutsideView
    if (!(x >= left && x <= right && y >= top && y <= bottom)) {
        sheetTileStart = sprite->sheetTileStart;
        paletteNum = sprite->oam.paletteNum;
        DestroySprite(sprite);
        FieldEffectFreeTilesIfUnused(sheetTileStart);
        FieldEffectFreePaletteIfUnused(paletteNum);
        Weather_SetBlendCoeffs(7, 12); // TODO: Restore original blend coeffs at dawn
        return;
    }

    if (gTimeOfDay != TIME_OF_DAY_NIGHT) {
        sprite->invisible = TRUE;
        return;
    }

    switch (sprite->data[5]) { // lightType
    case 0:
        if (gPaletteFade.active) { // if palette fade is active, don't flicker since the timer won't be updated
            Weather_SetBlendCoeffs(7, 12);
            sprite->invisible = FALSE;
        } else if (gPlayerAvatar.tileTransitionState) {
            Weather_SetBlendCoeffs(7, 12); // As long as the second coefficient stays 12, shadows will not change
            sprite->invisible = FALSE;
            if (GetSpritePaletteTagByPaletteNum(sprite->oam.paletteNum) == OBJ_EVENT_PAL_TAG_LIGHT_2)
                LoadSpritePaletteInSlot(&sObjectEventSpritePalettes[FindObjectEventPaletteIndexByTag(OBJ_EVENT_PAL_TAG_LIGHT)], sprite->oam.paletteNum);
        } else if ((sprite->invisible = gTimeUpdateCounter & 1)) {
            Weather_SetBlendCoeffs(12, 12);
            if (GetSpritePaletteTagByPaletteNum(sprite->oam.paletteNum) == OBJ_EVENT_PAL_TAG_LIGHT)
                LoadSpritePaletteInSlot(&sObjectEventSpritePalettes[FindObjectEventPaletteIndexByTag(OBJ_EVENT_PAL_TAG_LIGHT_2)], sprite->oam.paletteNum);
        }
        break;
    case 1 ... 2:
        Weather_SetBlendCoeffs(12, 12);
        sprite->invisible = FALSE;
        break;
    }
}

// Spawn a light at a map coordinate
static void SpawnLightSprite(s16 x, s16 y, s16 camX, s16 camY, u32 lightType) {
    struct Sprite *sprite;
    const struct SpriteTemplate *template;
    u8 i;
    for (i = 0; i < MAX_SPRITES; i++) {
        sprite = &gSprites[i];
        if (sprite->inUse && sprite->callback == UpdateLightSprite && sprite->data[6] == x && sprite->data[7] == y)
            return;
    }
    lightType = min(lightType, ARRAY_COUNT(gFieldEffectLightTemplates) - 1); // bounds checking
    template = gFieldEffectLightTemplates[lightType];
    LoadSpriteSheetByTemplate(template, 0);
    sprite = &gSprites[CreateSprite(template, 0, 0, 0)];
    if (lightType == 0 && (i = IndexOfSpritePaletteTag(template->paletteTag + 1)) < 16)
        sprite->oam.paletteNum = i;
    else
        UpdateSpritePaletteByTemplate(template, sprite);
    GetMapCoordsFromSpritePos(x + camX, y + camY, &sprite->x, &sprite->y);
    sprite->data[5] = lightType;
    sprite->data[6] = x;
    sprite->data[7] = y;
    sprite->affineAnims = gDummySpriteAffineAnimTable;
    sprite->affineAnimBeginning = TRUE;
    sprite->coordOffsetEnabled = TRUE;
    switch (lightType) {
    case 0: // Rustboro lanterns
        sprite->centerToCornerVecX = -(32 >> 1);
        sprite->centerToCornerVecY = -(32 >> 1);
        sprite->oam.priority = 1;
        sprite->oam.objMode = 1; // BLEND
        sprite->oam.affineMode = ST_OAM_AFFINE_NORMAL;
        sprite->x += 8;
        sprite->y += 22 + sprite->centerToCornerVecY;
        break;
    case 1 ... 2: // Pokemon Center & mart
        sprite->centerToCornerVecX = -(16 >> 1);
        sprite->centerToCornerVecY = -(16 >> 1);
        sprite->oam.priority = 2;
        sprite->subpriority = 0xFF;
        sprite->oam.objMode = 1; // BLEND
    }
}

void TrySpawnLightSprites(s16 camX, s16 camY) {
    u8 i;
    u8 objectCount;
    s16 left = gSaveBlock1Ptr->pos.x - 2;
    s16 right = gSaveBlock1Ptr->pos.x + MAP_OFFSET_W + 2;
    s16 top = gSaveBlock1Ptr->pos.y;
    s16 bottom = gSaveBlock1Ptr->pos.y + MAP_OFFSET_H + 2;
    if (gMapHeader.events == NULL)
        return;

    if (InBattlePyramid())
        objectCount = GetNumBattlePyramidObjectEvents();
    else if (InTrainerHill())
        objectCount = 2;
    else
        objectCount = gMapHeader.events->objectEventCount;

    for (i = 0; i < objectCount; i++) {
        struct ObjectEventTemplate *template = &gSaveBlock1Ptr->objectEventTemplates[i];
        s16 npcX = template->x + MAP_OFFSET;
        s16 npcY = template->y + MAP_OFFSET;
        if (top <= npcY && bottom >= npcY && left <= npcX && right >= npcX && !FlagGet(template->flagId))
            if (template->graphicsId == OBJ_EVENT_GFX_LIGHT_SPRITE)  // event is light sprite instead
                SpawnLightSprite(npcX, npcY, camX, camY, template->trainerRange_berryTreeId);
    }
}

void TrySpawnObjectEvents(s16 cameraX, s16 cameraY)
{
    u8 i;
    u8 objectCount;

    if (gMapHeader.events != NULL)
    {
        s16 left = gSaveBlock1Ptr->pos.x - 2;
        s16 right = gSaveBlock1Ptr->pos.x + MAP_OFFSET_W + 2;
        s16 top = gSaveBlock1Ptr->pos.y;
        s16 bottom = gSaveBlock1Ptr->pos.y + MAP_OFFSET_H + 2;

        if (InBattlePyramid())
            objectCount = GetNumBattlePyramidObjectEvents();
        else if (InTrainerHill())
            objectCount = 2;
        else
            objectCount = gMapHeader.events->objectEventCount;

        for (i = 0; i < objectCount; i++)
        {
            struct ObjectEventTemplate *template = &gSaveBlock1Ptr->objectEventTemplates[i];
            s16 npcX = template->x + MAP_OFFSET;
            s16 npcY = template->y + MAP_OFFSET;

            if (top <= npcY && bottom >= npcY && left <= npcX && right >= npcX && !FlagGet(template->flagId)) {
                if (template->graphicsId == OBJ_EVENT_GFX_LIGHT_SPRITE) {  // light sprite instead
                    SpawnLightSprite(npcX, npcY, cameraX, cameraY, template->trainerRange_berryTreeId);
                } else
                    TrySpawnObjectEventTemplate(template, gSaveBlock1Ptr->location.mapNum, gSaveBlock1Ptr->location.mapGroup, cameraX, cameraY);
            }
        }
    }
}

void RemoveObjectEventsOutsideView(void)
{
    u8 i, j;
    bool8 isActiveLinkPlayer;

    for (i = 0; i < OBJECT_EVENTS_COUNT; i++)
    {
        for (j = 0, isActiveLinkPlayer = FALSE; j < ARRAY_COUNT(gLinkPlayerObjectEvents); j++)
        {
            if (gLinkPlayerObjectEvents[j].active && i == gLinkPlayerObjectEvents[j].objEventId)
                isActiveLinkPlayer = TRUE;
        }
        if (!isActiveLinkPlayer)
        {
            struct ObjectEvent *objectEvent = &gObjectEvents[i];

            // Followers should not go OOB, or their sprites may be freed early during a cross-map scripting event,
            // such as Wally's Ralts catch sequence
            if (objectEvent->active && !objectEvent->isPlayer && objectEvent->localId != OBJ_EVENT_ID_FOLLOWER)
                RemoveObjectEventIfOutsideView(objectEvent);
        }
    }
}

static void RemoveObjectEventIfOutsideView(struct ObjectEvent *objectEvent)
{
    s16 left =   gSaveBlock1Ptr->pos.x - 2;
    s16 right =  gSaveBlock1Ptr->pos.x + 17;
    s16 top =    gSaveBlock1Ptr->pos.y;
    s16 bottom = gSaveBlock1Ptr->pos.y + 16;

    if (objectEvent->currentCoords.x >= left && objectEvent->currentCoords.x <= right
     && objectEvent->currentCoords.y >= top && objectEvent->currentCoords.y <= bottom)
        return;
    if (objectEvent->initialCoords.x >= left && objectEvent->initialCoords.x <= right
     && objectEvent->initialCoords.y >= top && objectEvent->initialCoords.y <= bottom)
        return;
    RemoveObjectEvent(objectEvent);
}

void SpawnObjectEventsOnReturnToField(s16 x, s16 y)
{
    u8 i;

    ClearPlayerAvatarInfo();
    for (i = 0; i < OBJECT_EVENTS_COUNT; i++)
    {
        if (gObjectEvents[i].active)
            SpawnObjectEventOnReturnToField(i, x, y);
    }
    CreateReflectionEffectSprites();
    TrySpawnLightSprites(x, y);
}

static void SpawnObjectEventOnReturnToField(u8 objectEventId, s16 x, s16 y)
{
    u8 i;
    struct Sprite *sprite;
    struct ObjectEvent *objectEvent;
    struct SpriteTemplate spriteTemplate;
    struct SpriteFrameImage spriteFrameImage;
    const struct SubspriteTable *subspriteTables;
    const struct ObjectEventGraphicsInfo *graphicsInfo;

    for (i = 0; i < ARRAY_COUNT(gLinkPlayerObjectEvents); i++)
    {
        if (gLinkPlayerObjectEvents[i].active && objectEventId == gLinkPlayerObjectEvents[i].objEventId)
            return;
    }

    objectEvent = &gObjectEvents[objectEventId];
    subspriteTables = NULL;
    graphicsInfo = GetObjectEventGraphicsInfo(objectEvent->graphicsId);
    spriteFrameImage.size = graphicsInfo->size;
    CopyObjectGraphicsInfoToSpriteTemplate_WithMovementType(objectEvent->graphicsId, objectEvent->movementType, &spriteTemplate, &subspriteTables);
    spriteTemplate.images = &spriteFrameImage;
    if (spriteTemplate.paletteTag != TAG_NONE && spriteTemplate.paletteTag != OBJ_EVENT_PAL_TAG_DYNAMIC) {
      LoadObjectEventPalette(spriteTemplate.paletteTag);
    }
    i = CreateSprite(&spriteTemplate, 0, 0, 0);
    if (i != MAX_SPRITES)
    {
        sprite = &gSprites[i];
        // Use palette from species palette table
        if (spriteTemplate.paletteTag == OBJ_EVENT_PAL_TAG_DYNAMIC)
            sprite->oam.paletteNum = LoadDynamicFollowerPalette(OW_SPECIES(objectEvent), OW_FORM(objectEvent), objectEvent->shiny);
        GetMapCoordsFromSpritePos(x + objectEvent->currentCoords.x, y + objectEvent->currentCoords.y, &sprite->x, &sprite->y);
        sprite->centerToCornerVecX = -(graphicsInfo->width >> 1);
        sprite->centerToCornerVecY = -(graphicsInfo->height >> 1);
        sprite->x += 8;
        sprite->y += 16 + sprite->centerToCornerVecY;
        sprite->images = graphicsInfo->images;
        if (objectEvent->movementType == MOVEMENT_TYPE_PLAYER)
        {
            SetPlayerAvatarObjectEventIdAndObjectId(objectEventId, i);
            objectEvent->warpArrowSpriteId = CreateWarpArrowSprite();
        }
        if (subspriteTables != NULL) {
            SetSubspriteTables(sprite, subspriteTables);
        }
        sprite->coordOffsetEnabled = TRUE;
        sprite->sObjEventId = objectEventId;
        objectEvent->spriteId = i;
        if (!objectEvent->inanimate && objectEvent->movementType != MOVEMENT_TYPE_PLAYER)
            StartSpriteAnim(sprite, GetFaceDirectionAnimNum(objectEvent->facingDirection));

        ResetObjectEventFldEffData(objectEvent);
        SetObjectSubpriorityByElevation(objectEvent->previousElevation, sprite, 1);
    }
}

static void ResetObjectEventFldEffData(struct ObjectEvent *objectEvent)
{
    objectEvent->singleMovementActive = FALSE;
    objectEvent->triggerGroundEffectsOnMove = TRUE;
    objectEvent->noShadow = FALSE;
    objectEvent->hasReflection = FALSE;
    objectEvent->inShortGrass = FALSE;
    objectEvent->inShallowFlowingWater = FALSE;
    objectEvent->inSandPile = FALSE;
    objectEvent->inHotSprings = FALSE;
    ObjectEventClearHeldMovement(objectEvent);
}

static void SetPlayerAvatarObjectEventIdAndObjectId(u8 objectEventId, u8 spriteId)
{
    gPlayerAvatar.objectEventId = objectEventId;
    gPlayerAvatar.spriteId = spriteId;
    gPlayerAvatar.gender = GetPlayerAvatarGenderByGraphicsId(gObjectEvents[objectEventId].graphicsId);
    SetPlayerAvatarExtraStateTransition(gObjectEvents[objectEventId].graphicsId, PLAYER_AVATAR_FLAG_CONTROLLABLE);
}

// Update sprite's palette, freeing old palette if necessary
static u8 UpdateSpritePalette(const struct SpritePalette * spritePalette, struct Sprite * sprite) {
  // Free palette if otherwise unused
  sprite->inUse = FALSE;
  FieldEffectFreePaletteIfUnused(sprite->oam.paletteNum);
  sprite->inUse = TRUE;
  if (IndexOfSpritePaletteTag(spritePalette->tag) == 0xFF) {
    sprite->oam.paletteNum = LoadSpritePalette(spritePalette);
    UpdateSpritePaletteWithWeather(sprite->oam.paletteNum, FALSE);
  } else {
    sprite->oam.paletteNum = LoadSpritePalette(spritePalette);
  }

  return sprite->oam.paletteNum;
}

// Find and update based on template's paletteTag
// TODO: Add a better way to associate tags -> palettes besides listing them in sObjectEventSpritePalettes
u8 UpdateSpritePaletteByTemplate(const struct SpriteTemplate * template, struct Sprite * sprite) {
  u8 i = FindObjectEventPaletteIndexByTag(template->paletteTag);
  if (i == 0xFF)
    return i;
  return UpdateSpritePalette(&sObjectEventSpritePalettes[i], sprite);
}

// Set graphics *by info*
static void ObjectEventSetGraphics(struct ObjectEvent *objectEvent, const struct ObjectEventGraphicsInfo *graphicsInfo) {
  struct Sprite *sprite = &gSprites[objectEvent->spriteId];
  u8 i = FindObjectEventPaletteIndexByTag(graphicsInfo->paletteTag);
  if (i != 0xFF)
    UpdateSpritePalette(&sObjectEventSpritePalettes[i], sprite);
  sprite->oam.shape = graphicsInfo->oam->shape;
  sprite->oam.size = graphicsInfo->oam->size;
  sprite->images = graphicsInfo->images;
  sprite->anims = graphicsInfo->anims;
  sprite->subspriteTables = graphicsInfo->subspriteTables;
  objectEvent->inanimate = graphicsInfo->inanimate;
  SetSpritePosToMapCoords(objectEvent->currentCoords.x, objectEvent->currentCoords.y, &sprite->x, &sprite->y);
  sprite->centerToCornerVecX = -(graphicsInfo->width >> 1);
  sprite->centerToCornerVecY = -(graphicsInfo->height >> 1);
  sprite->x += 8;
  sprite->y += 16 + sprite->centerToCornerVecY;
  if (objectEvent->trackedByCamera)
  {
      CameraObjectReset1();
  }
}

void ObjectEventSetGraphicsId(struct ObjectEvent *objectEvent, u16 graphicsId)
{
    objectEvent->graphicsId = graphicsId;
    ObjectEventSetGraphics(objectEvent, GetObjectEventGraphicsInfo(graphicsId));
    objectEvent->graphicsId = graphicsId;
}

void ObjectEventSetGraphicsIdByLocalIdAndMap(u8 localId, u8 mapNum, u8 mapGroup, u16 graphicsId)
{
    u8 objectEventId;

    if (!TryGetObjectEventIdByLocalIdAndMap(localId, mapNum, mapGroup, &objectEventId))
        ObjectEventSetGraphicsId(&gObjectEvents[objectEventId], graphicsId);
}

void ObjectEventTurn(struct ObjectEvent *objectEvent, u8 direction)
{
    SetObjectEventDirection(objectEvent, direction);
    if (!objectEvent->inanimate)
    {
        StartSpriteAnim(&gSprites[objectEvent->spriteId], GetFaceDirectionAnimNum(objectEvent->facingDirection));
        SeekSpriteAnim(&gSprites[objectEvent->spriteId], 0);
    }
}

void ObjectEventTurnByLocalIdAndMap(u8 localId, u8 mapNum, u8 mapGroup, u8 direction)
{
    u8 objectEventId;

    if (!TryGetObjectEventIdByLocalIdAndMap(localId, mapNum, mapGroup, &objectEventId))
        ObjectEventTurn(&gObjectEvents[objectEventId], direction);
}

void PlayerObjectTurn(struct PlayerAvatar *playerAvatar, u8 direction)
{
    ObjectEventTurn(&gObjectEvents[playerAvatar->objectEventId], direction);
}

static void SetBerryTreeGraphics(struct ObjectEvent *objectEvent, u8 berryId, u8 berryStage) {
  const u16 graphicsId = gBerryTreeObjectEventGraphicsIdTablePointers[berryId][berryStage];
  const struct ObjectEventGraphicsInfo *graphicsInfo = GetObjectEventGraphicsInfo(graphicsId);
  struct Sprite *sprite = &gSprites[objectEvent->spriteId];
  UpdateSpritePalette(&sObjectEventSpritePalettes[gBerryTreePaletteSlotTablePointers[berryId][berryStage]-2], sprite);
  sprite->oam.shape = graphicsInfo->oam->shape;
  sprite->oam.size = graphicsInfo->oam->size;
  sprite->images = gBerryTreePicTablePointers[berryId];
  sprite->anims = graphicsInfo->anims;
  sprite->subspriteTables = graphicsInfo->subspriteTables;
  objectEvent->inanimate = graphicsInfo->inanimate;
  objectEvent->graphicsId = graphicsId;
  SetSpritePosToMapCoords(objectEvent->currentCoords.x, objectEvent->currentCoords.y, &sprite->x, &sprite->y);
  sprite->centerToCornerVecX = -(graphicsInfo->width >> 1);
  sprite->centerToCornerVecY = -(graphicsInfo->height >> 1);
  sprite->x += 8;
  sprite->y += 16 + sprite->centerToCornerVecY;
  if (objectEvent->trackedByCamera)
  {
      CameraObjectReset1();
  }
}

static void get_berry_tree_graphics(struct ObjectEvent *objectEvent, struct Sprite *sprite)
{
    u8 berryStage;
    u8 berryId;

    objectEvent->invisible = TRUE;
    sprite->invisible = TRUE;
    berryStage = GetStageByBerryTreeId(objectEvent->trainerRange_berryTreeId);
    if (berryStage != BERRY_STAGE_NO_BERRY)
    {
        objectEvent->invisible = FALSE;
        sprite->invisible = FALSE;
        berryId = GetBerryTypeByBerryTreeId(objectEvent->trainerRange_berryTreeId) - 1;
        berryStage--;
        if (berryId > ITEM_TO_BERRY(LAST_BERRY_INDEX))
            berryId = 0;

        SetBerryTreeGraphics(objectEvent, berryId, berryStage);
        StartSpriteAnim(sprite, berryStage);
    }
}

const struct ObjectEventGraphicsInfo *GetObjectEventGraphicsInfo(u16 graphicsId)
{
    u32 form = 0;

    if (graphicsId >= OBJ_EVENT_GFX_VARS && graphicsId <= OBJ_EVENT_GFX_VAR_F)
        graphicsId = VarGetObjectEventGraphicsId(graphicsId - OBJ_EVENT_GFX_VARS);

    // graphicsId may contain mon form info
    if (graphicsId > OBJ_EVENT_GFX_SPECIES_MASK) {
        form = graphicsId >> OBJ_EVENT_GFX_SPECIES_BITS;
        graphicsId = graphicsId & OBJ_EVENT_GFX_SPECIES_MASK;
    }

    if (graphicsId == OBJ_EVENT_GFX_BARD) {
        return gMauvilleOldManGraphicsInfoPointers[GetCurrentMauvilleOldMan()];
    }

    if (graphicsId >= OBJ_EVENT_GFX_MON_BASE)
        return SpeciesToGraphicsInfo(graphicsId - OBJ_EVENT_GFX_MON_BASE, form);

    if (graphicsId >= NUM_OBJ_EVENT_GFX)
        graphicsId = OBJ_EVENT_GFX_NINJA_BOY;

    return gObjectEventGraphicsInfoPointers[graphicsId];
}

static void SetObjectEventDynamicGraphicsId(struct ObjectEvent *objectEvent)
{
    if (objectEvent->graphicsId >= OBJ_EVENT_GFX_VARS && objectEvent->graphicsId <= OBJ_EVENT_GFX_VAR_F)
        objectEvent->graphicsId = VarGetObjectEventGraphicsId(objectEvent->graphicsId - OBJ_EVENT_GFX_VARS);
}

void SetObjectInvisibility(u8 localId, u8 mapNum, u8 mapGroup, bool8 invisible)
{
    u8 objectEventId;

    if (!TryGetObjectEventIdByLocalIdAndMap(localId, mapNum, mapGroup, &objectEventId))
        gObjectEvents[objectEventId].invisible = invisible;
}

void ObjectEventGetLocalIdAndMap(struct ObjectEvent *objectEvent, void *localId, void *mapNum, void *mapGroup)
{
    *(u8 *)(localId) = objectEvent->localId;
    *(u8 *)(mapNum) = objectEvent->mapNum;
    *(u8 *)(mapGroup) = objectEvent->mapGroup;
}

void AllowObjectAtPosTriggerGroundEffects(s16 x, s16 y)
{
    u8 objectEventId;
    struct ObjectEvent *objectEvent;

    objectEventId = GetObjectEventIdByXY(x, y);
    if (objectEventId != OBJECT_EVENTS_COUNT)
    {
        objectEvent = &gObjectEvents[objectEventId];
        objectEvent->triggerGroundEffectsOnMove = TRUE;
    }
}

void SetObjectSubpriority(u8 localId, u8 mapNum, u8 mapGroup, u8 subpriority)
{
    u8 objectEventId;
    struct ObjectEvent *objectEvent;
    struct Sprite *sprite;

    if (!TryGetObjectEventIdByLocalIdAndMap(localId, mapNum, mapGroup, &objectEventId))
    {
        objectEvent = &gObjectEvents[objectEventId];
        sprite = &gSprites[objectEvent->spriteId];
        objectEvent->fixedPriority = TRUE;
        sprite->subpriority = subpriority;
    }
}

void ResetObjectSubpriority(u8 localId, u8 mapNum, u8 mapGroup)
{
    u8 objectEventId;
    struct ObjectEvent *objectEvent;

    if (!TryGetObjectEventIdByLocalIdAndMap(localId, mapNum, mapGroup, &objectEventId))
    {
        objectEvent = &gObjectEvents[objectEventId];
        objectEvent->fixedPriority = FALSE;
        objectEvent->triggerGroundEffectsOnMove = TRUE;
    }
}

void SetObjectEventSpritePosByLocalIdAndMap(u8 localId, u8 mapNum, u8 mapGroup, s16 x, s16 y)
{
    u8 objectEventId;
    struct Sprite *sprite;

    if (!TryGetObjectEventIdByLocalIdAndMap(localId, mapNum, mapGroup, &objectEventId))
    {
        sprite = &gSprites[gObjectEvents[objectEventId].spriteId];
        sprite->x2 = x;
        sprite->y2 = y;
    }
}

void FreeAndReserveObjectSpritePalettes(void)
{
    FreeAllSpritePalettes();
    gReservedSpritePaletteCount = OBJ_PALSLOT_COUNT;
}

u8 LoadObjectEventPalette(u16 paletteTag)
{
    u16 i = FindObjectEventPaletteIndexByTag(paletteTag);
    if (i == 0xFF)
        return i;
    return LoadSpritePaletteIfTagExists(&sObjectEventSpritePalettes[i]);
}

// Unused
static void LoadObjectEventPaletteSet(u16 *paletteTags)
{
    u8 i;

    for (i = 0; paletteTags[i] != OBJ_EVENT_PAL_TAG_NONE; i++)
        LoadObjectEventPalette(paletteTags[i]);
}

// Really just loads the palette and applies weather fade
static u8 LoadSpritePaletteIfTagExists(const struct SpritePalette *spritePalette)
{
    u8 paletteNum = IndexOfSpritePaletteTag(spritePalette->tag);
    if (paletteNum != 0xFF) // don't load twice; return
        return paletteNum;
    paletteNum = LoadSpritePalette(spritePalette);
    if (paletteNum != 0xFF)
        UpdateSpritePaletteWithWeather(paletteNum, FALSE);
    return paletteNum;
}

void PatchObjectPalette(u16 paletteTag, u8 paletteSlot)
{
    // paletteTag is assumed to exist in sObjectEventSpritePalettes
    u8 paletteIndex = FindObjectEventPaletteIndexByTag(paletteTag);

    LoadPalette(sObjectEventSpritePalettes[paletteIndex].data, OBJ_PLTT_ID(paletteSlot), PLTT_SIZE_4BPP);
}

void PatchObjectPaletteRange(const u16 *paletteTags, u8 minSlot, u8 maxSlot)
{
    while (minSlot < maxSlot)
    {
        PatchObjectPalette(*paletteTags, minSlot);
        paletteTags++;
        minSlot++;
    }
}

static u8 FindObjectEventPaletteIndexByTag(u16 tag)
{
    u8 i;

    for (i = 0; sObjectEventSpritePalettes[i].tag != OBJ_EVENT_PAL_TAG_NONE; i++)
    {
        if (sObjectEventSpritePalettes[i].tag == tag)
            return i;
    }
    return 0xFF;
}

void LoadPlayerObjectReflectionPalette(u16 tag, u8 slot)
{
    u8 i;

    PatchObjectPalette(tag, slot);
    for (i = 0; sPlayerReflectionPaletteSets[i].tag != OBJ_EVENT_PAL_TAG_NONE; i++)
    {
        if (sPlayerReflectionPaletteSets[i].tag == tag)
        {
            PatchObjectPalette(sPlayerReflectionPaletteSets[i].data[sCurrentReflectionType], gReflectionEffectPaletteMap[slot]);
            return;
        }
    }
}

void LoadSpecialObjectReflectionPalette(u16 tag, u8 slot)
{
    u8 i;

    sCurrentSpecialObjectPaletteTag = tag;
    PatchObjectPalette(tag, slot);
    for (i = 0; sSpecialObjectReflectionPaletteSets[i].tag != OBJ_EVENT_PAL_TAG_NONE; i++)
    {
        if (sSpecialObjectReflectionPaletteSets[i].tag == tag)
        {
            PatchObjectPalette(sSpecialObjectReflectionPaletteSets[i].data[sCurrentReflectionType], gReflectionEffectPaletteMap[slot]);
            return;
        }
    }
}

static void _PatchObjectPalette(u16 tag, u8 slot)
{
    PatchObjectPalette(tag, slot);
}

// Unused
static void IncrementObjectEventCoords(struct ObjectEvent *objectEvent, s16 x, s16 y)
{
    objectEvent->previousCoords.x = objectEvent->currentCoords.x;
    objectEvent->previousCoords.y = objectEvent->currentCoords.y;
    objectEvent->currentCoords.x += x;
    objectEvent->currentCoords.y += y;
}

void ShiftObjectEventCoords(struct ObjectEvent *objectEvent, s16 x, s16 y)
{
    objectEvent->previousCoords.x = objectEvent->currentCoords.x;
    objectEvent->previousCoords.y = objectEvent->currentCoords.y;
    objectEvent->currentCoords.x = x;
    objectEvent->currentCoords.y = y;
}

static void SetObjectEventCoords(struct ObjectEvent *objectEvent, s16 x, s16 y)
{
    objectEvent->previousCoords.x = x;
    objectEvent->previousCoords.y = y;
    objectEvent->currentCoords.x = x;
    objectEvent->currentCoords.y = y;
}

void MoveObjectEventToMapCoords(struct ObjectEvent *objectEvent, s16 x, s16 y)
{
    struct Sprite *sprite;
    const struct ObjectEventGraphicsInfo *graphicsInfo;

    sprite = &gSprites[objectEvent->spriteId];
    graphicsInfo = GetObjectEventGraphicsInfo(objectEvent->graphicsId);
    SetObjectEventCoords(objectEvent, x, y);
    SetSpritePosToMapCoords(objectEvent->currentCoords.x, objectEvent->currentCoords.y, &sprite->x, &sprite->y);
    sprite->centerToCornerVecX = -(graphicsInfo->width >> 1);
    sprite->centerToCornerVecY = -(graphicsInfo->height >> 1);
    sprite->x += 8;
    sprite->y += 16 + sprite->centerToCornerVecY;
    ResetObjectEventFldEffData(objectEvent);
    if (objectEvent->trackedByCamera)
        CameraObjectReset1();
}

void TryMoveObjectEventToMapCoords(u8 localId, u8 mapNum, u8 mapGroup, s16 x, s16 y)
{
    u8 objectEventId;
    if (!TryGetObjectEventIdByLocalIdAndMap(localId, mapNum, mapGroup, &objectEventId))
    {
        x += MAP_OFFSET;
        y += MAP_OFFSET;
        MoveObjectEventToMapCoords(&gObjectEvents[objectEventId], x, y);
    }
}

void ShiftStillObjectEventCoords(struct ObjectEvent *objectEvent)
{
    ShiftObjectEventCoords(objectEvent, objectEvent->currentCoords.x, objectEvent->currentCoords.y);
}

void UpdateObjectEventCoordsForCameraUpdate(void)
{
    u8 i;
    s16 dx;
    s16 dy;

    if (gCamera.active)
    {
        dx = gCamera.x;
        dy = gCamera.y;
        for (i = 0; i < OBJECT_EVENTS_COUNT; i++)
        {
            if (gObjectEvents[i].active)
            {
                gObjectEvents[i].initialCoords.x -= dx;
                gObjectEvents[i].initialCoords.y -= dy;
                gObjectEvents[i].currentCoords.x -= dx;
                gObjectEvents[i].currentCoords.y -= dy;
                gObjectEvents[i].previousCoords.x -= dx;
                gObjectEvents[i].previousCoords.y -= dy;
            }
        }
    }
}

u8 GetObjectEventIdByPosition(u16 x, u16 y, u8 elevation)
{
    u8 i;

    for (i = 0; i < OBJECT_EVENTS_COUNT; i++)
    {
        if (gObjectEvents[i].active)
        {
            if (gObjectEvents[i].currentCoords.x == x
             && gObjectEvents[i].currentCoords.y == y
             && ObjectEventDoesElevationMatch(&gObjectEvents[i], elevation))
                return i;
        }
    }
    return OBJECT_EVENTS_COUNT;
}

static bool8 ObjectEventDoesElevationMatch(struct ObjectEvent *objectEvent, u8 elevation)
{
    if (objectEvent->currentElevation != 0 && elevation != 0 && objectEvent->currentElevation != elevation)
        return FALSE;

    return TRUE;
}

void UpdateObjectEventsForCameraUpdate(s16 x, s16 y)
{
    UpdateObjectEventCoordsForCameraUpdate();
    TrySpawnObjectEvents(x, y);
    RemoveObjectEventsOutsideView();
}

#define sLinkedSpriteId data[0]
#define sState          data[1]

u8 AddCameraObject(u8 linkedSpriteId)
{
    u8 spriteId = CreateSprite(&sCameraSpriteTemplate, 0, 0, 4);

    gSprites[spriteId].invisible = TRUE;
    gSprites[spriteId].sLinkedSpriteId = linkedSpriteId;
    return spriteId;
}

static void SpriteCB_CameraObject(struct Sprite *sprite)
{
    void (*callbacks[ARRAY_COUNT(sCameraObjectFuncs)])(struct Sprite *);

    memcpy(callbacks, sCameraObjectFuncs, sizeof sCameraObjectFuncs);
    callbacks[sprite->sState](sprite);
}

static void CameraObject_0(struct Sprite *sprite)
{
    sprite->x = gSprites[sprite->sLinkedSpriteId].x;
    sprite->y = gSprites[sprite->sLinkedSpriteId].y;
    sprite->invisible = TRUE;
    sprite->sState = 1;
    CameraObject_1(sprite);
}

static void CameraObject_1(struct Sprite *sprite)
{
    s16 x = gSprites[sprite->sLinkedSpriteId].x;
    s16 y = gSprites[sprite->sLinkedSpriteId].y;

    sprite->data[2] = x - sprite->x;
    sprite->data[3] = y - sprite->y;
    sprite->x = x;
    sprite->y = y;
}

static void CameraObject_2(struct Sprite *sprite)
{
    sprite->x = gSprites[sprite->sLinkedSpriteId].x;
    sprite->y = gSprites[sprite->sLinkedSpriteId].y;
    sprite->data[2] = 0;
    sprite->data[3] = 0;
}

static struct Sprite *FindCameraSprite(void)
{
    u8 i;

    for (i = 0; i < MAX_SPRITES; i++)
    {
        if (gSprites[i].inUse && gSprites[i].callback == SpriteCB_CameraObject)
            return &gSprites[i];
    }
    return NULL;
}

void CameraObjectReset1(void)
{
    struct Sprite *camera;

    camera = FindCameraSprite();
    if (camera != NULL)
    {
        camera->sState = 0;
        camera->callback(camera);
    }
}

void CameraObjectSetFollowedSpriteId(u8 spriteId)
{
    struct Sprite *camera;

    camera = FindCameraSprite();
    if (camera != NULL)
    {
        camera->sLinkedSpriteId = spriteId;
        CameraObjectReset1();
    }
}

// Unused
static u8 CameraObjectGetFollowedSpriteId(void)
{
    struct Sprite *camera;

    camera = FindCameraSprite();
    if (camera == NULL)
        return MAX_SPRITES;

    return camera->sLinkedSpriteId;
}

void CameraObjectReset2(void)
{
    // UB: Possible null dereference
#ifdef UBFIX
    struct Sprite *camera = FindCameraSprite();
    if (camera)
        camera->sState = 2;
#else
    FindCameraSprite()->sState = 2;
#endif // UBFIX
}

u8 CopySprite(struct Sprite *sprite, s16 x, s16 y, u8 subpriority)
{
    u8 i;

    for (i = 0; i < MAX_SPRITES; i++)
    {
        if (!gSprites[i].inUse)
        {
            gSprites[i] = *sprite;
            gSprites[i].x = x;
            gSprites[i].y = y;
            gSprites[i].subpriority = subpriority;
            break;
        }
    }
    return i;
}

u8 CreateCopySpriteAt(struct Sprite *sprite, s16 x, s16 y, u8 subpriority)
{
    s16 i;

    for (i = MAX_SPRITES - 1; i > -1; i--)
    {
        if (!gSprites[i].inUse)
        {
            gSprites[i] = *sprite;
            gSprites[i].x = x;
            gSprites[i].y = y;
            gSprites[i].subpriority = subpriority;
            return i;
        }
    }
    return MAX_SPRITES;
}

void SetObjectEventDirection(struct ObjectEvent *objectEvent, u8 direction)
{
    s8 d2;
    objectEvent->previousMovementDirection = objectEvent->facingDirection;
    if (!objectEvent->facingDirectionLocked)
    {
        d2 = direction;
        objectEvent->facingDirection = d2;
    }
    objectEvent->movementDirection = direction;
}

static const u8 *GetObjectEventScriptPointerByLocalIdAndMap(u8 localId, u8 mapNum, u8 mapGroup)
{
    if (localId == OBJ_EVENT_ID_FOLLOWER) {
      return EventScript_Follower;
    }
    return GetObjectEventTemplateByLocalIdAndMap(localId, mapNum, mapGroup)->script;
}

const u8 *GetObjectEventScriptPointerByObjectEventId(u8 objectEventId)
{
    return GetObjectEventScriptPointerByLocalIdAndMap(gObjectEvents[objectEventId].localId, gObjectEvents[objectEventId].mapNum, gObjectEvents[objectEventId].mapGroup);
}

static u16 GetObjectEventFlagIdByLocalIdAndMap(u8 localId, u8 mapNum, u8 mapGroup)
{
    const struct ObjectEventTemplate *obj = GetObjectEventTemplateByLocalIdAndMap(localId, mapNum, mapGroup);
#ifdef UBFIX
    // BUG: The function may return NULL, and attempting to read from NULL may freeze the game using modern compilers.
    if (obj == NULL)
        return 0;
#endif // UBFIX
    return obj->flagId;
}

static u16 GetObjectEventFlagIdByObjectEventId(u8 objectEventId)
{
    return GetObjectEventFlagIdByLocalIdAndMap(gObjectEvents[objectEventId].localId, gObjectEvents[objectEventId].mapNum, gObjectEvents[objectEventId].mapGroup);
}

// Unused
static u8 GetObjectTrainerTypeByLocalIdAndMap(u8 localId, u8 mapNum, u8 mapGroup)
{
    u8 objectEventId;

    if (TryGetObjectEventIdByLocalIdAndMap(localId, mapNum, mapGroup, &objectEventId))
        return 0xFF;

    return gObjectEvents[objectEventId].trainerType;
}

// Unused
static u8 GetObjectTrainerTypeByObjectEventId(u8 objectEventId)
{
    return gObjectEvents[objectEventId].trainerType;
}

// Unused
u8 GetObjectEventBerryTreeIdByLocalIdAndMap(u8 localId, u8 mapNum, u8 mapGroup)
{
    u8 objectEventId;

    if (TryGetObjectEventIdByLocalIdAndMap(localId, mapNum, mapGroup, &objectEventId))
        return 0xFF;

    return gObjectEvents[objectEventId].trainerRange_berryTreeId;
}

u8 GetObjectEventBerryTreeId(u8 objectEventId)
{
    return gObjectEvents[objectEventId].trainerRange_berryTreeId;
}

static const struct ObjectEventTemplate *GetObjectEventTemplateByLocalIdAndMap(u8 localId, u8 mapNum, u8 mapGroup)
{
    const struct ObjectEventTemplate *templates;
    const struct MapHeader *mapHeader;
    u8 count;

    if (gSaveBlock1Ptr->location.mapNum == mapNum && gSaveBlock1Ptr->location.mapGroup == mapGroup)
    {
        templates = gSaveBlock1Ptr->objectEventTemplates;
        count = gMapHeader.events->objectEventCount;
    }
    else
    {
        mapHeader = Overworld_GetMapHeaderByGroupAndId(mapGroup, mapNum);
        templates = mapHeader->events->objectEvents;
        count = mapHeader->events->objectEventCount;
    }
    return FindObjectEventTemplateByLocalId(localId, templates, count);
}

static const struct ObjectEventTemplate *FindObjectEventTemplateByLocalId(u8 localId, const struct ObjectEventTemplate *templates, u8 count)
{
    u8 i;

    for (i = 0; i < count; i++)
    {
        if (templates[i].localId == localId)
            return &templates[i];
    }
    return NULL;
}

struct ObjectEventTemplate *GetBaseTemplateForObjectEvent(const struct ObjectEvent *objectEvent)
{
    int i;

    if (objectEvent->mapNum != gSaveBlock1Ptr->location.mapNum
     || objectEvent->mapGroup != gSaveBlock1Ptr->location.mapGroup)
        return NULL;

    for (i = 0; i < OBJECT_EVENT_TEMPLATES_COUNT; i++)
    {
        if (objectEvent->localId == gSaveBlock1Ptr->objectEventTemplates[i].localId)
            return &gSaveBlock1Ptr->objectEventTemplates[i];
    }
    return NULL;
}

void OverrideTemplateCoordsForObjectEvent(const struct ObjectEvent *objectEvent)
{
    struct ObjectEventTemplate *objectEventTemplate;

    objectEventTemplate = GetBaseTemplateForObjectEvent(objectEvent);
    if (objectEventTemplate != NULL)
    {
        objectEventTemplate->x = objectEvent->currentCoords.x - MAP_OFFSET;
        objectEventTemplate->y = objectEvent->currentCoords.y - MAP_OFFSET;
    }
}

static void OverrideObjectEventTemplateScript(const struct ObjectEvent *objectEvent, const u8 *script)
{
    struct ObjectEventTemplate *objectEventTemplate;

    objectEventTemplate = GetBaseTemplateForObjectEvent(objectEvent);
    if (objectEventTemplate)
        objectEventTemplate->script = script;
}

void TryOverrideTemplateCoordsForObjectEvent(const struct ObjectEvent *objectEvent, u8 movementType)
{
    struct ObjectEventTemplate *objectEventTemplate;

    objectEventTemplate = GetBaseTemplateForObjectEvent(objectEvent);
    if (objectEventTemplate != NULL)
        objectEventTemplate->movementType = movementType;
}

void TryOverrideObjectEventTemplateCoords(u8 localId, u8 mapNum, u8 mapGroup)
{
    u8 objectEventId;
    if (!TryGetObjectEventIdByLocalIdAndMap(localId, mapNum, mapGroup, &objectEventId))
        OverrideTemplateCoordsForObjectEvent(&gObjectEvents[objectEventId]);
}

void OverrideSecretBaseDecorationSpriteScript(u8 localId, u8 mapNum, u8 mapGroup, u8 decorationCategory)
{
    u8 objectEventId;
    if (!TryGetObjectEventIdByLocalIdAndMap(localId, mapNum, mapGroup, &objectEventId))
    {
        switch (decorationCategory)
        {
        case DECORCAT_DOLL:
            OverrideObjectEventTemplateScript(&gObjectEvents[objectEventId], SecretBase_EventScript_DollInteract);
            break;
        case DECORCAT_CUSHION:
            OverrideObjectEventTemplateScript(&gObjectEvents[objectEventId], SecretBase_EventScript_CushionInteract);
            break;
        }
    }
}

void InitObjectEventPalettes(u8 reflectionType)
{
    FreeAndReserveObjectSpritePalettes();
    sCurrentSpecialObjectPaletteTag = OBJ_EVENT_PAL_TAG_NONE;
    sCurrentReflectionType = reflectionType;
    if (reflectionType == 1)
    {
        PatchObjectPaletteRange(sObjectPaletteTagSets[sCurrentReflectionType], PALSLOT_PLAYER, PALSLOT_NPC_4 + 1);
        gReservedSpritePaletteCount = 8;
    }
    else
    {
        PatchObjectPaletteRange(sObjectPaletteTagSets[sCurrentReflectionType], PALSLOT_PLAYER, PALSLOT_NPC_4_REFLECTION + 1);
    }
}

u16 GetObjectPaletteTag(u8 palSlot)
{
    u8 i;

    if (palSlot < PALSLOT_NPC_SPECIAL)
        return sObjectPaletteTagSets[sCurrentReflectionType][palSlot];

    for (i = 0; sSpecialObjectReflectionPaletteSets[i].tag != OBJ_EVENT_PAL_TAG_NONE; i++)
    {
        if (sSpecialObjectReflectionPaletteSets[i].tag == sCurrentSpecialObjectPaletteTag)
            return sSpecialObjectReflectionPaletteSets[i].data[sCurrentReflectionType];
    }
    return OBJ_EVENT_PAL_TAG_NONE;
}

movement_type_empty_callback(MovementType_None)
movement_type_def(MovementType_WanderAround, gMovementTypeFuncs_WanderAround)

bool8 MovementType_WanderAround_Step0(struct ObjectEvent *objectEvent, struct Sprite *sprite)
{
    ClearObjectEventMovement(objectEvent, sprite);
    sprite->sTypeFuncId = 1;
    return TRUE;
}

bool8 MovementType_WanderAround_Step1(struct ObjectEvent *objectEvent, struct Sprite *sprite)
{
    ObjectEventSetSingleMovement(objectEvent, sprite, GetFaceDirectionMovementAction(objectEvent->facingDirection));
    sprite->sTypeFuncId = 2;
    return TRUE;
}

bool8 MovementType_WanderAround_Step2(struct ObjectEvent *objectEvent, struct Sprite *sprite)
{
    if (!ObjectEventExecSingleMovementAction(objectEvent, sprite))
        return FALSE;
    SetMovementDelay(sprite, sMovementDelaysMedium[Random() % ARRAY_COUNT(sMovementDelaysMedium)]);
    sprite->sTypeFuncId = 3;
    return TRUE;
}

bool8 MovementType_WanderAround_Step3(struct ObjectEvent *objectEvent, struct Sprite *sprite)
{
    if (WaitForMovementDelay(sprite))
    {
        sprite->sTypeFuncId = 4;
        return TRUE;
    }
    return FALSE;
}

bool8 MovementType_WanderAround_Step4(struct ObjectEvent *objectEvent, struct Sprite *sprite)
{
    u8 directions[4];
    u8 chosenDirection;

    memcpy(directions, gStandardDirections, sizeof directions);
    chosenDirection = directions[Random() & 3];
    SetObjectEventDirection(objectEvent, chosenDirection);
    sprite->sTypeFuncId = 5;
    if (GetCollisionInDirection(objectEvent, chosenDirection))
        sprite->sTypeFuncId = 1;

    return TRUE;
}

bool8 MovementType_WanderAround_Step5(struct ObjectEvent *objectEvent, struct Sprite *sprite)
{
    ObjectEventSetSingleMovement(objectEvent, sprite, GetWalkNormalMovementAction(objectEvent->movementDirection));
    objectEvent->singleMovementActive = TRUE;
    sprite->sTypeFuncId = 6;
    return TRUE;
}

bool8 MovementType_WanderAround_Step6(struct ObjectEvent *objectEvent, struct Sprite *sprite)
{
    if (ObjectEventExecSingleMovementAction(objectEvent, sprite))
    {
        objectEvent->singleMovementActive = FALSE;
        sprite->sTypeFuncId = 1;
    }
    return FALSE;
}

bool8 ObjectEventIsTrainerAndCloseToPlayer(struct ObjectEvent *objectEvent)
{
    s16 playerX;
    s16 playerY;
    s16 objX;
    s16 objY;
    s16 minX;
    s16 maxX;
    s16 minY;
    s16 maxY;

    if (!TestPlayerAvatarFlags(PLAYER_AVATAR_FLAG_DASH))
        return FALSE;

    if (objectEvent->trainerType != TRAINER_TYPE_NORMAL && objectEvent->trainerType != TRAINER_TYPE_BURIED)
        return FALSE;

    PlayerGetDestCoords(&playerX, &playerY);
    objX = objectEvent->currentCoords.x;
    objY = objectEvent->currentCoords.y;
    minX = objX - objectEvent->trainerRange_berryTreeId;
    minY = objY - objectEvent->trainerRange_berryTreeId;
    maxX = objX + objectEvent->trainerRange_berryTreeId;
    maxY = objY + objectEvent->trainerRange_berryTreeId;
    if (minX > playerX || maxX < playerX
     || minY > playerY || maxY < playerY)
        return FALSE;

    return TRUE;
}

u8 GetVectorDirection(s16 dx, s16 dy, s16 absdx, s16 absdy)
{
    u8 direction;

    if (absdx > absdy)
    {
        direction = DIR_EAST;
        if (dx < 0)
            direction = DIR_WEST;
    }
    else
    {
        direction = DIR_SOUTH;
        if (dy < 0)
            direction = DIR_NORTH;
    }
    return direction;
}

u8 GetLimitedVectorDirection_SouthNorth(s16 dx, s16 dy, s16 absdx, s16 absdy)
{
    u8 direction;

    direction = DIR_SOUTH;
    if (dy < 0)
        direction = DIR_NORTH;
    return direction;
}

u8 GetLimitedVectorDirection_WestEast(s16 dx, s16 dy, s16 absdx, s16 absdy)
{
    u8 direction;

    direction = DIR_EAST;
    if (dx < 0)
        direction = DIR_WEST;
    return direction;
}

u8 GetLimitedVectorDirection_WestNorth(s16 dx, s16 dy, s16 absdx, s16 absdy)
{
    u8 direction;

    direction = GetVectorDirection(dx, dy, absdx, absdy);
    if (direction == DIR_SOUTH)
    {
        direction = GetLimitedVectorDirection_WestEast(dx, dy, absdx, absdy);
        if (direction == DIR_EAST)
            direction = DIR_NORTH;
    }
    else if (direction == DIR_EAST)
    {
        direction = GetLimitedVectorDirection_SouthNorth(dx, dy, absdx, absdy);
        if (direction == DIR_SOUTH)
            direction = DIR_NORTH;
    }
    return direction;
}

u8 GetLimitedVectorDirection_EastNorth(s16 dx, s16 dy, s16 absdx, s16 absdy)
{
    u8 direction;

    direction = GetVectorDirection(dx, dy, absdx, absdy);
    if (direction == DIR_SOUTH)
    {
        direction = GetLimitedVectorDirection_WestEast(dx, dy, absdx, absdy);
        if (direction == DIR_WEST)
            direction = DIR_NORTH;
    }
    else if (direction == DIR_WEST)
    {
        direction = GetLimitedVectorDirection_SouthNorth(dx, dy, absdx, absdy);
        if (direction == DIR_SOUTH)
            direction = DIR_NORTH;
    }
    return direction;
}

u8 GetLimitedVectorDirection_WestSouth(s16 dx, s16 dy, s16 absdx, s16 absdy)
{
    u8 direction;

    direction = GetVectorDirection(dx, dy, absdx, absdy);
    if (direction == DIR_NORTH)
    {
        direction = GetLimitedVectorDirection_WestEast(dx, dy, absdx, absdy);
        if (direction == DIR_EAST)
            direction = DIR_SOUTH;
    }
    else if (direction == DIR_EAST)
    {
        direction = GetLimitedVectorDirection_SouthNorth(dx, dy, absdx, absdy);
        if (direction == DIR_NORTH)
            direction = DIR_SOUTH;
    }
    return direction;
}

u8 GetLimitedVectorDirection_EastSouth(s16 dx, s16 dy, s16 absdx, s16 absdy)
{
    u8 direction;

    direction = GetVectorDirection(dx, dy, absdx, absdy);
    if (direction == DIR_NORTH)
    {
        direction = GetLimitedVectorDirection_WestEast(dx, dy, absdx, absdy);
        if (direction == DIR_WEST)
            direction = DIR_SOUTH;
    }
    else if (direction == DIR_WEST)
    {
        direction = GetLimitedVectorDirection_SouthNorth(dx, dy, absdx, absdy);
        if (direction == DIR_NORTH)
            direction = DIR_SOUTH;
    }
    return direction;
}

u8 GetLimitedVectorDirection_SouthNorthWest(s16 dx, s16 dy, s16 absdx, s16 absdy)
{
    u8 direction;

    direction = GetVectorDirection(dx, dy, absdx, absdy);
    if (direction == DIR_EAST)
        direction = GetLimitedVectorDirection_SouthNorth(dx, dy, absdx, absdy);
    return direction;
}

u8 GetLimitedVectorDirection_SouthNorthEast(s16 dx, s16 dy, s16 absdx, s16 absdy)
{
    u8 direction;

    direction = GetVectorDirection(dx, dy, absdx, absdy);
    if (direction == DIR_WEST)
        direction = GetLimitedVectorDirection_SouthNorth(dx, dy, absdx, absdy);
    return direction;
}

u8 GetLimitedVectorDirection_NorthWestEast(s16 dx, s16 dy, s16 absdx, s16 absdy)
{
    u8 direction;

    direction = GetVectorDirection(dx, dy, absdx, absdy);
    if (direction == DIR_SOUTH)
        direction = GetLimitedVectorDirection_WestEast(dx, dy, absdx, absdy);
    return direction;
}

u8 GetLimitedVectorDirection_SouthWestEast(s16 dx, s16 dy, s16 absdx, s16 absdy)
{
    u8 direction;

    direction = GetVectorDirection(dx, dy, absdx, absdy);
    if (direction == DIR_NORTH)
        direction = GetLimitedVectorDirection_WestEast(dx, dy, absdx, absdy);
    return direction;
}

u8 TryGetTrainerEncounterDirection(struct ObjectEvent *objectEvent, u8 movementType)
{
    s16 dx, dy;
    s16 absdx, absdy;

    if (!ObjectEventIsTrainerAndCloseToPlayer(objectEvent))
        return DIR_NONE;

    PlayerGetDestCoords(&dx, &dy);
    dx -= objectEvent->currentCoords.x;
    dy -= objectEvent->currentCoords.y;
    absdx = dx;
    absdy = dy;

    if (absdx < 0)
        absdx = -absdx;
    if (absdy < 0)
        absdy = -absdy;

    return gGetVectorDirectionFuncs[movementType](dx, dy, absdx, absdy);
}

movement_type_def(MovementType_LookAround, gMovementTypeFuncs_LookAround)

bool8 MovementType_LookAround_Step0(struct ObjectEvent *objectEvent, struct Sprite *sprite)
{
    ClearObjectEventMovement(objectEvent, sprite);
    sprite->sTypeFuncId = 1;
    return TRUE;
}

bool8 MovementType_LookAround_Step1(struct ObjectEvent *objectEvent, struct Sprite *sprite)
{
    ObjectEventSetSingleMovement(objectEvent, sprite, GetFaceDirectionMovementAction(objectEvent->facingDirection));
    sprite->sTypeFuncId = 2;
    return TRUE;
}

bool8 MovementType_LookAround_Step2(struct ObjectEvent *objectEvent, struct Sprite *sprite)
{
    if (ObjectEventExecSingleMovementAction(objectEvent, sprite))
    {
        SetMovementDelay(sprite, sMovementDelaysMedium[Random() % ARRAY_COUNT(sMovementDelaysMedium)]);
        objectEvent->singleMovementActive = FALSE;
        sprite->sTypeFuncId = 3;
    }
    return FALSE;
}

bool8 MovementType_LookAround_Step3(struct ObjectEvent *objectEvent, struct Sprite *sprite)
{
    if (WaitForMovementDelay(sprite) || ObjectEventIsTrainerAndCloseToPlayer(objectEvent))
    {
        sprite->sTypeFuncId = 4;
        return TRUE;
    }
    return FALSE;
}

bool8 MovementType_LookAround_Step4(struct ObjectEvent *objectEvent, struct Sprite *sprite)
{
    u8 direction;
    u8 directions[4];
    memcpy(directions, gStandardDirections, sizeof directions);
    direction = TryGetTrainerEncounterDirection(objectEvent, RUNFOLLOW_ANY);
    if (direction == DIR_NONE)
        direction = directions[Random() & 3];

    SetObjectEventDirection(objectEvent, direction);
    sprite->sTypeFuncId = 1;
    return TRUE;
}

movement_type_def(MovementType_WanderUpAndDown, gMovementTypeFuncs_WanderUpAndDown)

bool8 MovementType_WanderUpAndDown_Step0(struct ObjectEvent *objectEvent, struct Sprite *sprite)
{
    ClearObjectEventMovement(objectEvent, sprite);
    sprite->sTypeFuncId = 1;
    return TRUE;
}

bool8 MovementType_WanderUpAndDown_Step1(struct ObjectEvent *objectEvent, struct Sprite *sprite)
{
    ObjectEventSetSingleMovement(objectEvent, sprite, GetFaceDirectionMovementAction(objectEvent->facingDirection));
    sprite->sTypeFuncId = 2;
    return TRUE;
}

bool8 MovementType_WanderUpAndDown_Step2(struct ObjectEvent *objectEvent, struct Sprite *sprite)
{
    if (!ObjectEventExecSingleMovementAction(objectEvent, sprite))
        return FALSE;

    SetMovementDelay(sprite, sMovementDelaysMedium[Random() % ARRAY_COUNT(sMovementDelaysMedium)]);
    sprite->sTypeFuncId = 3;
    return TRUE;
}

bool8 MovementType_WanderUpAndDown_Step3(struct ObjectEvent *objectEvent, struct Sprite *sprite)
{
    if (WaitForMovementDelay(sprite))
    {
        sprite->sTypeFuncId = 4;
        return TRUE;
    }
    return FALSE;
}

bool8 MovementType_WanderUpAndDown_Step4(struct ObjectEvent *objectEvent, struct Sprite *sprite)
{
    u8 direction;
    u8 directions[2];
    memcpy(directions, gUpAndDownDirections, sizeof directions);
    direction = directions[Random() & 1];
    SetObjectEventDirection(objectEvent, direction);
    sprite->sTypeFuncId = 5;
    if (GetCollisionInDirection(objectEvent, direction))
        sprite->sTypeFuncId = 1;

    return TRUE;
}

bool8 MovementType_WanderUpAndDown_Step5(struct ObjectEvent *objectEvent, struct Sprite *sprite)
{
    ObjectEventSetSingleMovement(objectEvent, sprite, GetWalkNormalMovementAction(objectEvent->movementDirection));
    objectEvent->singleMovementActive = TRUE;
    sprite->sTypeFuncId = 6;
    return TRUE;
}

bool8 MovementType_WanderUpAndDown_Step6(struct ObjectEvent *objectEvent, struct Sprite *sprite)
{
    if (ObjectEventExecSingleMovementAction(objectEvent, sprite))
    {
        objectEvent->singleMovementActive = FALSE;
        sprite->sTypeFuncId = 1;
    }
    return FALSE;
}

movement_type_def(MovementType_WanderLeftAndRight, gMovementTypeFuncs_WanderLeftAndRight)

bool8 MovementType_WanderLeftAndRight_Step0(struct ObjectEvent *objectEvent, struct Sprite *sprite)
{
    ClearObjectEventMovement(objectEvent, sprite);
    sprite->sTypeFuncId = 1;
    return TRUE;
}

bool8 MovementType_WanderLeftAndRight_Step1(struct ObjectEvent *objectEvent, struct Sprite *sprite)
{
    ObjectEventSetSingleMovement(objectEvent, sprite, GetFaceDirectionMovementAction(objectEvent->facingDirection));
    sprite->sTypeFuncId = 2;
    return TRUE;
}

bool8 MovementType_WanderLeftAndRight_Step2(struct ObjectEvent *objectEvent, struct Sprite *sprite)
{
    if (!ObjectEventExecSingleMovementAction(objectEvent, sprite))
        return FALSE;

    SetMovementDelay(sprite, sMovementDelaysMedium[Random() % ARRAY_COUNT(sMovementDelaysMedium)]);
    sprite->sTypeFuncId = 3;
    return TRUE;
}

bool8 MovementType_WanderLeftAndRight_Step3(struct ObjectEvent *objectEvent, struct Sprite *sprite)
{
    if (WaitForMovementDelay(sprite))
    {
        sprite->sTypeFuncId = 4;
        return TRUE;
    }
    return FALSE;
}

bool8 MovementType_WanderLeftAndRight_Step4(struct ObjectEvent *objectEvent, struct Sprite *sprite)
{
    u8 direction;
    u8 directions[2];
    memcpy(directions, gLeftAndRightDirections, sizeof directions);
    direction = directions[Random() & 1];
    SetObjectEventDirection(objectEvent, direction);
    sprite->sTypeFuncId = 5;
    if (GetCollisionInDirection(objectEvent, direction))
        sprite->sTypeFuncId = 1;

    return TRUE;
}

bool8 MovementType_WanderLeftAndRight_Step5(struct ObjectEvent *objectEvent, struct Sprite *sprite)
{
    ObjectEventSetSingleMovement(objectEvent, sprite, GetWalkNormalMovementAction(objectEvent->movementDirection));
    objectEvent->singleMovementActive = TRUE;
    sprite->sTypeFuncId = 6;
    return TRUE;
}

bool8 MovementType_WanderLeftAndRight_Step6(struct ObjectEvent *objectEvent, struct Sprite *sprite)
{
    if (ObjectEventExecSingleMovementAction(objectEvent, sprite))
    {
        objectEvent->singleMovementActive = FALSE;
        sprite->sTypeFuncId = 1;
    }
    return FALSE;
}

movement_type_def(MovementType_FaceDirection, gMovementTypeFuncs_FaceDirection)

bool8 MovementType_FaceDirection_Step0(struct ObjectEvent *objectEvent, struct Sprite *sprite)
{
    ClearObjectEventMovement(objectEvent, sprite);
    ObjectEventSetSingleMovement(objectEvent, sprite, GetFaceDirectionMovementAction(objectEvent->facingDirection));
    sprite->sTypeFuncId = 1;
    return TRUE;
}

bool8 MovementType_FaceDirection_Step1(struct ObjectEvent *objectEvent, struct Sprite *sprite)
{
    if (ObjectEventExecSingleMovementAction(objectEvent, sprite))
    {
        sprite->sTypeFuncId = 2;
        return TRUE;
    }
    return FALSE;
}

bool8 MovementType_FaceDirection_Step2(struct ObjectEvent *objectEvent, struct Sprite *sprite)
{
    objectEvent->singleMovementActive = FALSE;
    return FALSE;
}

static bool8 ObjectEventCB2_BerryTree(struct ObjectEvent *objectEvent, struct Sprite *sprite);
extern bool8 (*const gMovementTypeFuncs_BerryTreeGrowth[])(struct ObjectEvent *objectEvent, struct Sprite *sprite);

enum {
    BERRYTREEFUNC_NORMAL,
    BERRYTREEFUNC_MOVE,
    BERRYTREEFUNC_SPARKLE_START,
    BERRYTREEFUNC_SPARKLE,
    BERRYTREEFUNC_SPARKLE_END,
};

#define sTimer          data[2]
#define sBerryTreeFlags data[7]

#define BERRY_FLAG_SET_GFX     (1 << 0)
#define BERRY_FLAG_SPARKLING   (1 << 1)
#define BERRY_FLAG_JUST_PICKED (1 << 2)

void MovementType_BerryTreeGrowth(struct Sprite *sprite)
{
    struct ObjectEvent *objectEvent;

    objectEvent = &gObjectEvents[sprite->sObjEventId];
    if (!(sprite->sBerryTreeFlags & BERRY_FLAG_SET_GFX))
    {
        get_berry_tree_graphics(objectEvent, sprite);
        sprite->sBerryTreeFlags |= BERRY_FLAG_SET_GFX;
    }
    UpdateObjectEventCurrentMovement(objectEvent, sprite, ObjectEventCB2_BerryTree);
}
static bool8 ObjectEventCB2_BerryTree(struct ObjectEvent *objectEvent, struct Sprite *sprite)
{
    return gMovementTypeFuncs_BerryTreeGrowth[sprite->sTypeFuncId](objectEvent, sprite);
}

// BERRYTREEFUNC_NORMAL
bool8 MovementType_BerryTreeGrowth_Normal(struct ObjectEvent *objectEvent, struct Sprite *sprite)
{
    u8 berryStage;
    ClearObjectEventMovement(objectEvent, sprite);
    objectEvent->invisible = TRUE;
    sprite->invisible = TRUE;
    berryStage = GetStageByBerryTreeId(objectEvent->trainerRange_berryTreeId);
    if (berryStage == BERRY_STAGE_NO_BERRY)
    {
        if (!(sprite->sBerryTreeFlags & BERRY_FLAG_JUST_PICKED) && sprite->animNum == BERRY_STAGE_FLOWERING)
        {
            gFieldEffectArguments[0] = objectEvent->currentCoords.x;
            gFieldEffectArguments[1] = objectEvent->currentCoords.y;
            gFieldEffectArguments[2] = sprite->subpriority - 1;
            gFieldEffectArguments[3] = sprite->oam.priority;
            FieldEffectStart(FLDEFF_BERRY_TREE_GROWTH_SPARKLE);
            sprite->animNum = berryStage;
        }
        return FALSE;
    }
    objectEvent->invisible = FALSE;
    sprite->invisible = FALSE;
    berryStage--;
    if (sprite->animNum != berryStage)
    {
        sprite->sTypeFuncId = BERRYTREEFUNC_SPARKLE_START;
        return TRUE;
    }
    get_berry_tree_graphics(objectEvent, sprite);
    ObjectEventSetSingleMovement(objectEvent, sprite, MOVEMENT_ACTION_START_ANIM_IN_DIRECTION);
    sprite->sTypeFuncId = BERRYTREEFUNC_MOVE;
    return TRUE;
}

// BERRYTREEFUNC_MOVE
bool8 MovementType_BerryTreeGrowth_Move(struct ObjectEvent *objectEvent, struct Sprite *sprite)
{
    if (ObjectEventExecSingleMovementAction(objectEvent, sprite))
    {
        sprite->sTypeFuncId = BERRYTREEFUNC_NORMAL;
        return TRUE;
    }
    return FALSE;
}

// BERRYTREEFUNC_SPARKLE_START
bool8 MovementType_BerryTreeGrowth_SparkleStart(struct ObjectEvent *objectEvent, struct Sprite *sprite)
{
    objectEvent->singleMovementActive = TRUE;
    sprite->sTypeFuncId = BERRYTREEFUNC_SPARKLE;
    sprite->sTimer = 0;
    sprite->sBerryTreeFlags |= BERRY_FLAG_SPARKLING;
    gFieldEffectArguments[0] = objectEvent->currentCoords.x;
    gFieldEffectArguments[1] = objectEvent->currentCoords.y;
    gFieldEffectArguments[2] = sprite->subpriority - 1;
    gFieldEffectArguments[3] = sprite->oam.priority;
    FieldEffectStart(FLDEFF_BERRY_TREE_GROWTH_SPARKLE);
    return TRUE;
}

// BERRYTREEFUNC_SPARKLE
bool8 MovementType_BerryTreeGrowth_Sparkle(struct ObjectEvent *objectEvent, struct Sprite *sprite)
{
    sprite->sTimer++;
    objectEvent->invisible = (sprite->sTimer & 2) >> 1;
    sprite->animPaused = TRUE;
    if (sprite->sTimer > 64)
    {
        get_berry_tree_graphics(objectEvent, sprite);
        sprite->sTypeFuncId = BERRYTREEFUNC_SPARKLE_END;
        sprite->sTimer = 0;
        return TRUE;
    }
    return FALSE;
}

// BERRYTREEFUNC_SPARKLE_END
bool8 MovementType_BerryTreeGrowth_SparkleEnd(struct ObjectEvent *objectEvent, struct Sprite *sprite)
{
    sprite->sTimer++;
    objectEvent->invisible = (sprite->sTimer & 2) >> 1;
    sprite->animPaused = TRUE;
    if (sprite->sTimer > 64)
    {
        sprite->sTypeFuncId = BERRYTREEFUNC_NORMAL;
        sprite->sBerryTreeFlags &= ~BERRY_FLAG_SPARKLING;
        return TRUE;
    }
    return FALSE;
}

movement_type_def(MovementType_FaceDownAndUp, gMovementTypeFuncs_FaceDownAndUp)

bool8 MovementType_FaceDownAndUp_Step0(struct ObjectEvent *objectEvent, struct Sprite *sprite)
{
    ClearObjectEventMovement(objectEvent, sprite);
    sprite->sTypeFuncId = 1;
    return TRUE;
}

bool8 MovementType_FaceDownAndUp_Step1(struct ObjectEvent *objectEvent, struct Sprite *sprite)
{
    ObjectEventSetSingleMovement(objectEvent, sprite, GetFaceDirectionMovementAction(objectEvent->facingDirection));
    sprite->sTypeFuncId = 2;
    return TRUE;
}

bool8 MovementType_FaceDownAndUp_Step2(struct ObjectEvent *objectEvent, struct Sprite *sprite)
{
    if (ObjectEventExecSingleMovementAction(objectEvent, sprite))
    {
        SetMovementDelay(sprite, sMovementDelaysMedium[Random() % ARRAY_COUNT(sMovementDelaysMedium)]);
        objectEvent->singleMovementActive = FALSE;
        sprite->sTypeFuncId = 3;
    }
    return FALSE;
}

bool8 MovementType_FaceDownAndUp_Step3(struct ObjectEvent *objectEvent, struct Sprite *sprite)
{
    if (WaitForMovementDelay(sprite) || ObjectEventIsTrainerAndCloseToPlayer(objectEvent))
    {
        sprite->sTypeFuncId = 4;
        return TRUE;
    }
    return FALSE;
}

bool8 MovementType_FaceDownAndUp_Step4(struct ObjectEvent *objectEvent, struct Sprite *sprite)
{
    u8 direction;
    u8 directions[2];
    memcpy(directions, gUpAndDownDirections, sizeof gUpAndDownDirections);
    direction = TryGetTrainerEncounterDirection(objectEvent, RUNFOLLOW_NORTH_SOUTH);
    if (direction == DIR_NONE)
        direction = directions[Random() & 1];
    SetObjectEventDirection(objectEvent, direction);
    sprite->sTypeFuncId = 1;
    return TRUE;
}

movement_type_def(MovementType_FaceLeftAndRight, gMovementTypeFuncs_FaceLeftAndRight)

bool8 MovementType_FaceLeftAndRight_Step0(struct ObjectEvent *objectEvent, struct Sprite *sprite)
{
    ClearObjectEventMovement(objectEvent, sprite);
    sprite->sTypeFuncId = 1;
    return TRUE;
}

bool8 MovementType_FaceLeftAndRight_Step1(struct ObjectEvent *objectEvent, struct Sprite *sprite)
{
    ObjectEventSetSingleMovement(objectEvent, sprite, GetFaceDirectionMovementAction(objectEvent->facingDirection));
    sprite->sTypeFuncId = 2;
    return TRUE;
}

bool8 MovementType_FaceLeftAndRight_Step2(struct ObjectEvent *objectEvent, struct Sprite *sprite)
{
    if (ObjectEventExecSingleMovementAction(objectEvent, sprite))
    {
        SetMovementDelay(sprite, sMovementDelaysMedium[Random() % ARRAY_COUNT(sMovementDelaysMedium)]);
        objectEvent->singleMovementActive = FALSE;
        sprite->sTypeFuncId = 3;
    }
    return FALSE;
}

bool8 MovementType_FaceLeftAndRight_Step3(struct ObjectEvent *objectEvent, struct Sprite *sprite)
{
    if (WaitForMovementDelay(sprite) || ObjectEventIsTrainerAndCloseToPlayer(objectEvent))
    {
        sprite->sTypeFuncId = 4;
        return TRUE;
    }
    return FALSE;
}

bool8 MovementType_FaceLeftAndRight_Step4(struct ObjectEvent *objectEvent, struct Sprite *sprite)
{
    u8 direction;
    u8 directions[2];
    memcpy(directions, gLeftAndRightDirections, sizeof gLeftAndRightDirections);
    direction = TryGetTrainerEncounterDirection(objectEvent, RUNFOLLOW_EAST_WEST);
    if (direction == DIR_NONE)
        direction = directions[Random() & 1];
    SetObjectEventDirection(objectEvent, direction);
    sprite->sTypeFuncId = 1;
    return TRUE;
}

movement_type_def(MovementType_FaceUpAndLeft, gMovementTypeFuncs_FaceUpAndLeft)

bool8 MovementType_FaceUpAndLeft_Step0(struct ObjectEvent *objectEvent, struct Sprite *sprite)
{
    ClearObjectEventMovement(objectEvent, sprite);
    sprite->sTypeFuncId = 1;
    return TRUE;
}

bool8 MovementType_FaceUpAndLeft_Step1(struct ObjectEvent *objectEvent, struct Sprite *sprite)
{
    ObjectEventSetSingleMovement(objectEvent, sprite, GetFaceDirectionMovementAction(objectEvent->facingDirection));
    sprite->sTypeFuncId = 2;
    return TRUE;
}

bool8 MovementType_FaceUpAndLeft_Step2(struct ObjectEvent *objectEvent, struct Sprite *sprite)
{
    if (ObjectEventExecSingleMovementAction(objectEvent, sprite))
    {
        SetMovementDelay(sprite, sMovementDelaysShort[Random() % ARRAY_COUNT(sMovementDelaysShort)]);
        objectEvent->singleMovementActive = FALSE;
        sprite->sTypeFuncId = 3;
    }
    return FALSE;
}

bool8 MovementType_FaceUpAndLeft_Step3(struct ObjectEvent *objectEvent, struct Sprite *sprite)
{
    if (WaitForMovementDelay(sprite) || ObjectEventIsTrainerAndCloseToPlayer(objectEvent))
    {
        sprite->sTypeFuncId = 4;
        return TRUE;
    }
    return FALSE;
}

bool8 MovementType_FaceUpAndLeft_Step4(struct ObjectEvent *objectEvent, struct Sprite *sprite)
{
    u8 direction;
    u8 directions[2];
    memcpy(directions, gUpAndLeftDirections, sizeof gUpAndLeftDirections);
    direction = TryGetTrainerEncounterDirection(objectEvent, RUNFOLLOW_NORTH_WEST);
    if (direction == DIR_NONE)
        direction = directions[Random() & 1];
    SetObjectEventDirection(objectEvent, direction);
    sprite->sTypeFuncId = 1;
    return TRUE;
}

movement_type_def(MovementType_FaceUpAndRight, gMovementTypeFuncs_FaceUpAndRight)

bool8 MovementType_FaceUpAndRight_Step0(struct ObjectEvent *objectEvent, struct Sprite *sprite)
{
    ClearObjectEventMovement(objectEvent, sprite);
    sprite->sTypeFuncId = 1;
    return TRUE;
}

bool8 MovementType_FaceUpAndRight_Step1(struct ObjectEvent *objectEvent, struct Sprite *sprite)
{
    ObjectEventSetSingleMovement(objectEvent, sprite, GetFaceDirectionMovementAction(objectEvent->facingDirection));
    sprite->sTypeFuncId = 2;
    return TRUE;
}

bool8 MovementType_FaceUpAndRight_Step2(struct ObjectEvent *objectEvent, struct Sprite *sprite)
{
    if (ObjectEventExecSingleMovementAction(objectEvent, sprite))
    {
        SetMovementDelay(sprite, sMovementDelaysShort[Random() % ARRAY_COUNT(sMovementDelaysShort)]);
        objectEvent->singleMovementActive = FALSE;
        sprite->sTypeFuncId = 3;
    }
    return FALSE;
}

bool8 MovementType_FaceUpAndRight_Step3(struct ObjectEvent *objectEvent, struct Sprite *sprite)
{
    if (WaitForMovementDelay(sprite) || ObjectEventIsTrainerAndCloseToPlayer(objectEvent))
    {
        sprite->sTypeFuncId = 4;
        return TRUE;
    }
    return FALSE;
}

bool8 MovementType_FaceUpAndRight_Step4(struct ObjectEvent *objectEvent, struct Sprite *sprite)
{
    u8 direction;
    u8 directions[2];
    memcpy(directions, gUpAndRightDirections, sizeof gUpAndRightDirections);
    direction = TryGetTrainerEncounterDirection(objectEvent, RUNFOLLOW_NORTH_EAST);
    if (direction == DIR_NONE)
        direction = directions[Random() & 1];
    SetObjectEventDirection(objectEvent, direction);
    sprite->sTypeFuncId = 1;
    return TRUE;
}

movement_type_def(MovementType_FaceDownAndLeft, gMovementTypeFuncs_FaceDownAndLeft)

bool8 MovementType_FaceDownAndLeft_Step0(struct ObjectEvent *objectEvent, struct Sprite *sprite)
{
    ClearObjectEventMovement(objectEvent, sprite);
    sprite->sTypeFuncId = 1;
    return TRUE;
}

bool8 MovementType_FaceDownAndLeft_Step1(struct ObjectEvent *objectEvent, struct Sprite *sprite)
{
    ObjectEventSetSingleMovement(objectEvent, sprite, GetFaceDirectionMovementAction(objectEvent->facingDirection));
    sprite->sTypeFuncId = 2;
    return TRUE;
}

bool8 MovementType_FaceDownAndLeft_Step2(struct ObjectEvent *objectEvent, struct Sprite *sprite)
{
    if (ObjectEventExecSingleMovementAction(objectEvent, sprite))
    {
        SetMovementDelay(sprite, sMovementDelaysShort[Random() % ARRAY_COUNT(sMovementDelaysShort)]);
        objectEvent->singleMovementActive = FALSE;
        sprite->sTypeFuncId = 3;
    }
    return FALSE;
}

bool8 MovementType_FaceDownAndLeft_Step3(struct ObjectEvent *objectEvent, struct Sprite *sprite)
{
    if (WaitForMovementDelay(sprite) || ObjectEventIsTrainerAndCloseToPlayer(objectEvent))
    {
        sprite->sTypeFuncId = 4;
        return TRUE;
    }
    return FALSE;
}

bool8 MovementType_FaceDownAndLeft_Step4(struct ObjectEvent *objectEvent, struct Sprite *sprite)
{
    u8 direction;
    u8 directions[2];
    memcpy(directions, gDownAndLeftDirections, sizeof gDownAndLeftDirections);
    direction = TryGetTrainerEncounterDirection(objectEvent, RUNFOLLOW_SOUTH_WEST);
    if (direction == DIR_NONE)
        direction = directions[Random() & 1];
    SetObjectEventDirection(objectEvent, direction);
    sprite->sTypeFuncId = 1;
    return TRUE;
}

movement_type_def(MovementType_FaceDownAndRight, gMovementTypeFuncs_FaceDownAndRight)

bool8 MovementType_FaceDownAndRight_Step0(struct ObjectEvent *objectEvent, struct Sprite *sprite)
{
    ClearObjectEventMovement(objectEvent, sprite);
    sprite->sTypeFuncId = 1;
    return TRUE;
}

bool8 MovementType_FaceDownAndRight_Step1(struct ObjectEvent *objectEvent, struct Sprite *sprite)
{
    ObjectEventSetSingleMovement(objectEvent, sprite, GetFaceDirectionMovementAction(objectEvent->facingDirection));
    sprite->sTypeFuncId = 2;
    return TRUE;
}

bool8 MovementType_FaceDownAndRight_Step2(struct ObjectEvent *objectEvent, struct Sprite *sprite)
{
    if (ObjectEventExecSingleMovementAction(objectEvent, sprite))
    {
        SetMovementDelay(sprite, sMovementDelaysShort[Random() % ARRAY_COUNT(sMovementDelaysShort)]);
        objectEvent->singleMovementActive = FALSE;
        sprite->sTypeFuncId = 3;
    }
    return FALSE;
}

bool8 MovementType_FaceDownAndRight_Step3(struct ObjectEvent *objectEvent, struct Sprite *sprite)
{
    if (WaitForMovementDelay(sprite) || ObjectEventIsTrainerAndCloseToPlayer(objectEvent))
    {
        sprite->sTypeFuncId = 4;
        return TRUE;
    }
    return FALSE;
}

bool8 MovementType_FaceDownAndRight_Step4(struct ObjectEvent *objectEvent, struct Sprite *sprite)
{
    u8 direction;
    u8 directions[2];
    memcpy(directions, gDownAndRightDirections, sizeof gDownAndRightDirections);
    direction = TryGetTrainerEncounterDirection(objectEvent, RUNFOLLOW_SOUTH_EAST);
    if (direction == DIR_NONE)
        direction = directions[Random() & 1];
    SetObjectEventDirection(objectEvent, direction);
    sprite->sTypeFuncId = 1;
    return TRUE;
}

movement_type_def(MovementType_FaceDownUpAndLeft, gMovementTypeFuncs_FaceDownUpAndLeft)

bool8 MovementType_FaceDownUpAndLeft_Step0(struct ObjectEvent *objectEvent, struct Sprite *sprite)
{
    ClearObjectEventMovement(objectEvent, sprite);
    sprite->sTypeFuncId = 1;
    return TRUE;
}

bool8 MovementType_FaceDownUpAndLeft_Step1(struct ObjectEvent *objectEvent, struct Sprite *sprite)
{
    ObjectEventSetSingleMovement(objectEvent, sprite, GetFaceDirectionMovementAction(objectEvent->facingDirection));
    sprite->sTypeFuncId = 2;
    return TRUE;
}

bool8 MovementType_FaceDownUpAndLeft_Step2(struct ObjectEvent *objectEvent, struct Sprite *sprite)
{
    if (ObjectEventExecSingleMovementAction(objectEvent, sprite))
    {
        SetMovementDelay(sprite, sMovementDelaysShort[Random() % ARRAY_COUNT(sMovementDelaysShort)]);
        objectEvent->singleMovementActive = FALSE;
        sprite->sTypeFuncId = 3;
    }
    return FALSE;
}

bool8 MovementType_FaceDownUpAndLeft_Step3(struct ObjectEvent *objectEvent, struct Sprite *sprite)
{
    if (WaitForMovementDelay(sprite) || ObjectEventIsTrainerAndCloseToPlayer(objectEvent))
    {
        sprite->sTypeFuncId = 4;
        return TRUE;
    }
    return FALSE;
}

bool8 MovementType_FaceDownUpAndLeft_Step4(struct ObjectEvent *objectEvent, struct Sprite *sprite)
{
    u8 direction;
    u8 directions[4];
    memcpy(directions, gDownUpAndLeftDirections, sizeof gDownUpAndLeftDirections);
    direction = TryGetTrainerEncounterDirection(objectEvent, RUNFOLLOW_NORTH_SOUTH_WEST);
    if (direction == DIR_NONE)
        direction = directions[Random() & 3];
    SetObjectEventDirection(objectEvent, direction);
    sprite->sTypeFuncId = 1;
    return TRUE;
}

movement_type_def(MovementType_FaceDownUpAndRight, gMovementTypeFuncs_FaceDownUpAndRight)

bool8 MovementType_FaceDownUpAndRight_Step0(struct ObjectEvent *objectEvent, struct Sprite *sprite)
{
    ClearObjectEventMovement(objectEvent, sprite);
    sprite->sTypeFuncId = 1;
    return TRUE;
}

bool8 MovementType_FaceDownUpAndRight_Step1(struct ObjectEvent *objectEvent, struct Sprite *sprite)
{
    ObjectEventSetSingleMovement(objectEvent, sprite, GetFaceDirectionMovementAction(objectEvent->facingDirection));
    sprite->sTypeFuncId = 2;
    return TRUE;
}

bool8 MovementType_FaceDownUpAndRight_Step2(struct ObjectEvent *objectEvent, struct Sprite *sprite)
{
    if (ObjectEventExecSingleMovementAction(objectEvent, sprite))
    {
        SetMovementDelay(sprite, sMovementDelaysShort[Random() % ARRAY_COUNT(sMovementDelaysShort)]);
        objectEvent->singleMovementActive = FALSE;
        sprite->sTypeFuncId = 3;
    }
    return FALSE;
}

bool8 MovementType_FaceDownUpAndRight_Step3(struct ObjectEvent *objectEvent, struct Sprite *sprite)
{
    if (WaitForMovementDelay(sprite) || ObjectEventIsTrainerAndCloseToPlayer(objectEvent))
    {
        sprite->sTypeFuncId = 4;
        return TRUE;
    }
    return FALSE;
}

bool8 MovementType_FaceDownUpAndRight_Step4(struct ObjectEvent *objectEvent, struct Sprite *sprite)
{
    u8 direction;
    u8 directions[4];
    memcpy(directions, gDownUpAndRightDirections, sizeof gDownUpAndRightDirections);
    direction = TryGetTrainerEncounterDirection(objectEvent, RUNFOLLOW_NORTH_SOUTH_EAST);
    if (direction == DIR_NONE)
        direction = directions[Random() & 3];
    SetObjectEventDirection(objectEvent, direction);
    sprite->sTypeFuncId = 1;
    return TRUE;
}

movement_type_def(MovementType_FaceUpRightAndLeft, gMovementTypeFuncs_FaceUpLeftAndRight)

bool8 MovementType_FaceUpLeftAndRight_Step0(struct ObjectEvent *objectEvent, struct Sprite *sprite)
{
    ClearObjectEventMovement(objectEvent, sprite);
    sprite->sTypeFuncId = 1;
    return TRUE;
}

bool8 MovementType_FaceUpLeftAndRight_Step1(struct ObjectEvent *objectEvent, struct Sprite *sprite)
{
    ObjectEventSetSingleMovement(objectEvent, sprite, GetFaceDirectionMovementAction(objectEvent->facingDirection));
    sprite->sTypeFuncId = 2;
    return TRUE;
}

bool8 MovementType_FaceUpLeftAndRight_Step2(struct ObjectEvent *objectEvent, struct Sprite *sprite)
{
    if (ObjectEventExecSingleMovementAction(objectEvent, sprite))
    {
        SetMovementDelay(sprite, sMovementDelaysShort[Random() % ARRAY_COUNT(sMovementDelaysShort)]);
        objectEvent->singleMovementActive = FALSE;
        sprite->sTypeFuncId = 3;
    }
    return FALSE;
}

bool8 MovementType_FaceUpLeftAndRight_Step3(struct ObjectEvent *objectEvent, struct Sprite *sprite)
{
    if (WaitForMovementDelay(sprite) || ObjectEventIsTrainerAndCloseToPlayer(objectEvent))
    {
        sprite->sTypeFuncId = 4;
        return TRUE;
    }
    return FALSE;
}

bool8 MovementType_FaceUpLeftAndRight_Step4(struct ObjectEvent *objectEvent, struct Sprite *sprite)
{
    u8 direction;
    u8 directions[4];
    memcpy(directions, gUpLeftAndRightDirections, sizeof gUpLeftAndRightDirections);
    direction = TryGetTrainerEncounterDirection(objectEvent, RUNFOLLOW_NORTH_EAST_WEST);
    if (direction == DIR_NONE)
        direction = directions[Random() & 3];
    SetObjectEventDirection(objectEvent, direction);
    sprite->sTypeFuncId = 1;
    return TRUE;
}

movement_type_def(MovementType_FaceDownRightAndLeft, gMovementTypeFuncs_FaceDownLeftAndRight)

bool8 MovementType_FaceDownLeftAndRight_Step0(struct ObjectEvent *objectEvent, struct Sprite *sprite)
{
    ClearObjectEventMovement(objectEvent, sprite);
    sprite->sTypeFuncId = 1;
    return TRUE;
}

bool8 MovementType_FaceDownLeftAndRight_Step1(struct ObjectEvent *objectEvent, struct Sprite *sprite)
{
    ObjectEventSetSingleMovement(objectEvent, sprite, GetFaceDirectionMovementAction(objectEvent->facingDirection));
    sprite->sTypeFuncId = 2;
    return TRUE;
}

bool8 MovementType_FaceDownLeftAndRight_Step2(struct ObjectEvent *objectEvent, struct Sprite *sprite)
{
    if (ObjectEventExecSingleMovementAction(objectEvent, sprite))
    {
        SetMovementDelay(sprite, sMovementDelaysShort[Random() % ARRAY_COUNT(sMovementDelaysShort)]);
        objectEvent->singleMovementActive = FALSE;
        sprite->sTypeFuncId = 3;
    }
    return FALSE;
}

bool8 MovementType_FaceDownLeftAndRight_Step3(struct ObjectEvent *objectEvent, struct Sprite *sprite)
{
    if (WaitForMovementDelay(sprite) || ObjectEventIsTrainerAndCloseToPlayer(objectEvent))
    {
        sprite->sTypeFuncId = 4;
        return TRUE;
    }
    return FALSE;
}

bool8 MovementType_FaceDownLeftAndRight_Step4(struct ObjectEvent *objectEvent, struct Sprite *sprite)
{
    u8 direction;
    u8 directions[4];
    memcpy(directions, gDownLeftAndRightDirections, sizeof gDownLeftAndRightDirections);
    direction = TryGetTrainerEncounterDirection(objectEvent, RUNFOLLOW_SOUTH_EAST_WEST);
    if (direction == DIR_NONE)
        direction = directions[Random() & 3];
    SetObjectEventDirection(objectEvent, direction);
    sprite->sTypeFuncId = 1;
    return TRUE;
}

movement_type_def(MovementType_RotateCounterclockwise, gMovementTypeFuncs_RotateCounterclockwise)

bool8 MovementType_RotateCounterclockwise_Step0(struct ObjectEvent *objectEvent, struct Sprite *sprite)
{
    ClearObjectEventMovement(objectEvent, sprite);
    ObjectEventSetSingleMovement(objectEvent, sprite, GetFaceDirectionMovementAction(objectEvent->facingDirection));
    sprite->sTypeFuncId = 1;
    return TRUE;
}

bool8 MovementType_RotateCounterclockwise_Step1(struct ObjectEvent *objectEvent, struct Sprite *sprite)
{
    if (ObjectEventExecSingleMovementAction(objectEvent, sprite))
    {
        SetMovementDelay(sprite, 48);
        sprite->sTypeFuncId = 2;
    }
    return FALSE;
}

bool8 MovementType_RotateCounterclockwise_Step2(struct ObjectEvent *objectEvent, struct Sprite *sprite)
{
    if (WaitForMovementDelay(sprite) || ObjectEventIsTrainerAndCloseToPlayer(objectEvent))
        sprite->sTypeFuncId = 3;
    return FALSE;
}

bool8 MovementType_RotateCounterclockwise_Step3(struct ObjectEvent *objectEvent, struct Sprite *sprite)
{
    u8 direction;
    u8 directions[5];
    memcpy(directions, gCounterclockwiseDirections, sizeof gCounterclockwiseDirections);
    direction = TryGetTrainerEncounterDirection(objectEvent, RUNFOLLOW_ANY);
    if (direction == DIR_NONE)
        direction = directions[objectEvent->facingDirection];
    SetObjectEventDirection(objectEvent, direction);
    sprite->sTypeFuncId = 0;
    return TRUE;
}

movement_type_def(MovementType_RotateClockwise, gMovementTypeFuncs_RotateClockwise)

bool8 MovementType_RotateClockwise_Step0(struct ObjectEvent *objectEvent, struct Sprite *sprite)
{
    ClearObjectEventMovement(objectEvent, sprite);
    ObjectEventSetSingleMovement(objectEvent, sprite, GetFaceDirectionMovementAction(objectEvent->facingDirection));
    sprite->sTypeFuncId = 1;
    return TRUE;
}

bool8 MovementType_RotateClockwise_Step1(struct ObjectEvent *objectEvent, struct Sprite *sprite)
{
    if (ObjectEventExecSingleMovementAction(objectEvent, sprite))
    {
        SetMovementDelay(sprite, 48);
        sprite->sTypeFuncId = 2;
    }
    return FALSE;
}

bool8 MovementType_RotateClockwise_Step2(struct ObjectEvent *objectEvent, struct Sprite *sprite)
{
    if (WaitForMovementDelay(sprite) || ObjectEventIsTrainerAndCloseToPlayer(objectEvent))
        sprite->sTypeFuncId = 3;
    return FALSE;
}

bool8 MovementType_RotateClockwise_Step3(struct ObjectEvent *objectEvent, struct Sprite *sprite)
{
    u8 direction;
    u8 directions[5];
    memcpy(directions, gClockwiseDirections, sizeof gClockwiseDirections);
    direction = TryGetTrainerEncounterDirection(objectEvent, RUNFOLLOW_ANY);
    if (direction == DIR_NONE)
        direction = directions[objectEvent->facingDirection];
    SetObjectEventDirection(objectEvent, direction);
    sprite->sTypeFuncId = 0;
    return TRUE;
}

movement_type_def(MovementType_WalkBackAndForth, gMovementTypeFuncs_WalkBackAndForth)

bool8 MovementType_WalkBackAndForth_Step0(struct ObjectEvent *objectEvent, struct Sprite *sprite)
{
    ClearObjectEventMovement(objectEvent, sprite);
    sprite->sTypeFuncId = 1;
    return TRUE;
}

bool8 MovementType_WalkBackAndForth_Step1(struct ObjectEvent *objectEvent, struct Sprite *sprite)
{
    u8 direction;

    direction = gInitialMovementTypeFacingDirections[objectEvent->movementType];
    if (objectEvent->directionSequenceIndex)
        direction = GetOppositeDirection(direction);
    SetObjectEventDirection(objectEvent, direction);
    sprite->sTypeFuncId = 2;
    return TRUE;
}

bool8 MovementType_WalkBackAndForth_Step2(struct ObjectEvent *objectEvent, struct Sprite *sprite)
{
    bool8 collision;
    u8 movementActionId;

    if (objectEvent->directionSequenceIndex && objectEvent->initialCoords.x == objectEvent->currentCoords.x && objectEvent->initialCoords.y == objectEvent->currentCoords.y)
    {
        objectEvent->directionSequenceIndex = 0;
        SetObjectEventDirection(objectEvent, GetOppositeDirection(objectEvent->movementDirection));
    }
    collision = GetCollisionInDirection(objectEvent, objectEvent->movementDirection);
    movementActionId = GetWalkNormalMovementAction(objectEvent->movementDirection);
    if (collision == COLLISION_OUTSIDE_RANGE)
    {
        objectEvent->directionSequenceIndex++;
        SetObjectEventDirection(objectEvent, GetOppositeDirection(objectEvent->movementDirection));
        movementActionId = GetWalkNormalMovementAction(objectEvent->movementDirection);
        collision = GetCollisionInDirection(objectEvent, objectEvent->movementDirection);
    }

    if (collision)
        movementActionId = GetWalkInPlaceNormalMovementAction(objectEvent->facingDirection);

    ObjectEventSetSingleMovement(objectEvent, sprite, movementActionId);
    objectEvent->singleMovementActive = TRUE;
    sprite->sTypeFuncId = 3;
    return TRUE;
}

bool8 MovementType_WalkBackAndForth_Step3(struct ObjectEvent *objectEvent, struct Sprite *sprite)
{
    if (ObjectEventExecSingleMovementAction(objectEvent, sprite))
    {
        objectEvent->singleMovementActive = FALSE;
        sprite->sTypeFuncId = 1;
    }
    return FALSE;
}

bool8 MovementType_WalkSequence_Step0(struct ObjectEvent *objectEvent, struct Sprite *sprite)
{
    ClearObjectEventMovement(objectEvent, sprite);
    sprite->sTypeFuncId = 1;
    return TRUE;
}

bool8 MoveNextDirectionInSequence(struct ObjectEvent *objectEvent, struct Sprite *sprite, u8 *route)
{
    u8 collision;
    u8 movementActionId;

    if (objectEvent->directionSequenceIndex == 3 && objectEvent->initialCoords.x == objectEvent->currentCoords.x && objectEvent->initialCoords.y == objectEvent->currentCoords.y)
        objectEvent->directionSequenceIndex = 0;

    SetObjectEventDirection(objectEvent, route[objectEvent->directionSequenceIndex]);
    movementActionId = GetWalkNormalMovementAction(objectEvent->movementDirection);
    collision = GetCollisionInDirection(objectEvent, objectEvent->movementDirection);
    if (collision == COLLISION_OUTSIDE_RANGE)
    {
        objectEvent->directionSequenceIndex++;
        SetObjectEventDirection(objectEvent, route[objectEvent->directionSequenceIndex]);
        movementActionId = GetWalkNormalMovementAction(objectEvent->movementDirection);
        collision = GetCollisionInDirection(objectEvent, objectEvent->movementDirection);
    }

    if (collision)
        movementActionId = GetWalkInPlaceNormalMovementAction(objectEvent->facingDirection);

    ObjectEventSetSingleMovement(objectEvent, sprite, movementActionId);
    objectEvent->singleMovementActive = TRUE;
    sprite->sTypeFuncId = 2;
    return TRUE;
}

bool8 MovementType_WalkSequence_Step2(struct ObjectEvent *objectEvent, struct Sprite *sprite)
{
    if (ObjectEventExecSingleMovementAction(objectEvent, sprite))
    {
        objectEvent->singleMovementActive = FALSE;
        sprite->sTypeFuncId = 1;
    }
    return FALSE;
}

movement_type_def(MovementType_WalkSequenceUpRightLeftDown, gMovementTypeFuncs_WalkSequenceUpRightLeftDown)

u8 MovementType_WalkSequenceUpRightLeftDown_Step1(struct ObjectEvent *objectEvent, struct Sprite *sprite)
{
    u8 directions[sizeof(gUpRightLeftDownDirections)];
    memcpy(directions, gUpRightLeftDownDirections, sizeof(gUpRightLeftDownDirections));
    if (objectEvent->directionSequenceIndex == 2 && objectEvent->initialCoords.x == objectEvent->currentCoords.x)
        objectEvent->directionSequenceIndex = 3;

    return MoveNextDirectionInSequence(objectEvent, sprite, directions);
}

movement_type_def(MovementType_WalkSequenceRightLeftDownUp, gMovementTypeFuncs_WalkSequenceRightLeftDownUp)

u8 MovementType_WalkSequenceRightLeftDownUp_Step1(struct ObjectEvent *objectEvent, struct Sprite *sprite)
{
    u8 directions[sizeof(gRightLeftDownUpDirections)];
    memcpy(directions, gRightLeftDownUpDirections, sizeof(gRightLeftDownUpDirections));
    if (objectEvent->directionSequenceIndex == 1 && objectEvent->initialCoords.x == objectEvent->currentCoords.x)
        objectEvent->directionSequenceIndex = 2;

    return MoveNextDirectionInSequence(objectEvent, sprite, directions);
}

movement_type_def(MovementType_WalkSequenceDownUpRightLeft, gMovementTypeFuncs_WalkSequenceDownUpRightLeft)

u8 MovementType_WalkSequenceDownUpRightLeft_Step1(struct ObjectEvent *objectEvent, struct Sprite *sprite)
{
    u8 directions[sizeof(gDownUpRightLeftDirections)];
    memcpy(directions, gDownUpRightLeftDirections, sizeof(gDownUpRightLeftDirections));
    if (objectEvent->directionSequenceIndex == 1 && objectEvent->initialCoords.y == objectEvent->currentCoords.y)
        objectEvent->directionSequenceIndex = 2;

    return MoveNextDirectionInSequence(objectEvent, sprite, directions);
}

movement_type_def(MovementType_WalkSequenceLeftDownUpRight, gMovementTypeFuncs_WalkSequenceLeftDownUpRight)

u8 MovementType_WalkSequenceLeftDownUpRight_Step1(struct ObjectEvent *objectEvent, struct Sprite *sprite)
{
    u8 directions[sizeof(gLeftDownUpRightDirections)];
    memcpy(directions, gLeftDownUpRightDirections, sizeof(gLeftDownUpRightDirections));
    if (objectEvent->directionSequenceIndex == 2 && objectEvent->initialCoords.y == objectEvent->currentCoords.y)
        objectEvent->directionSequenceIndex = 3;

    return MoveNextDirectionInSequence(objectEvent, sprite, directions);
}

movement_type_def(MovementType_WalkSequenceUpLeftRightDown, gMovementTypeFuncs_WalkSequenceUpLeftRightDown)

u8 MovementType_WalkSequenceUpLeftRightDown_Step1(struct ObjectEvent *objectEvent, struct Sprite *sprite)
{
    u8 directions[sizeof(gUpLeftRightDownDirections)];
    memcpy(directions, gUpLeftRightDownDirections, sizeof(gUpLeftRightDownDirections));
    if (objectEvent->directionSequenceIndex == 2 && objectEvent->initialCoords.x == objectEvent->currentCoords.x)
        objectEvent->directionSequenceIndex = 3;

    return MoveNextDirectionInSequence(objectEvent, sprite, directions);
}

movement_type_def(MovementType_WalkSequenceLeftRightDownUp, gMovementTypeFuncs_WalkSequenceLeftRightDownUp)

u8 MovementType_WalkSequenceLeftRightDownUp_Step1(struct ObjectEvent *objectEvent, struct Sprite *sprite)
{
    u8 directions[sizeof(gLeftRightDownUpDirections)];
    memcpy(directions, gLeftRightDownUpDirections, sizeof(gLeftRightDownUpDirections));
    if (objectEvent->directionSequenceIndex == 1 && objectEvent->initialCoords.x == objectEvent->currentCoords.x)
        objectEvent->directionSequenceIndex = 2;

    return MoveNextDirectionInSequence(objectEvent, sprite, directions);
}

movement_type_def(MovementType_WalkSequenceDownUpLeftRight, gMovementTypeFuncs_WalkSequenceDownUpLeftRight)

u8 MovementType_WalkSequenceDownUpLeftRight_Step1(struct ObjectEvent *objectEvent, struct Sprite *sprite)
{
    u8 directions[sizeof(gStandardDirections)];
    memcpy(directions, gStandardDirections, sizeof(gStandardDirections));
    if (objectEvent->directionSequenceIndex == 1 && objectEvent->initialCoords.y == objectEvent->currentCoords.y)
        objectEvent->directionSequenceIndex = 2;

    return MoveNextDirectionInSequence(objectEvent, sprite, directions);
}

movement_type_def(MovementType_WalkSequenceRightDownUpLeft, gMovementTypeFuncs_WalkSequenceRightDownUpLeft)

u8 MovementType_WalkSequenceRightDownUpLeft_Step1(struct ObjectEvent *objectEvent, struct Sprite *sprite)
{
    u8 directions[sizeof(gRightDownUpLeftDirections)];
    memcpy(directions, gRightDownUpLeftDirections, sizeof(gRightDownUpLeftDirections));
    if (objectEvent->directionSequenceIndex == 2 && objectEvent->initialCoords.y == objectEvent->currentCoords.y)
        objectEvent->directionSequenceIndex = 3;

    return MoveNextDirectionInSequence(objectEvent, sprite, directions);
}

movement_type_def(MovementType_WalkSequenceLeftUpDownRight, gMovementTypeFuncs_WalkSequenceLeftUpDownRight)

u8 MovementType_WalkSequenceLeftUpDownRight_Step1(struct ObjectEvent *objectEvent, struct Sprite *sprite)
{
    u8 directions[sizeof(gLeftUpDownRightDirections)];
    memcpy(directions, gLeftUpDownRightDirections, sizeof(gLeftUpDownRightDirections));
    if (objectEvent->directionSequenceIndex == 2 && objectEvent->initialCoords.y == objectEvent->currentCoords.y)
        objectEvent->directionSequenceIndex = 3;

    return MoveNextDirectionInSequence(objectEvent, sprite, directions);
}

movement_type_def(MovementType_WalkSequenceUpDownRightLeft, gMovementTypeFuncs_WalkSequenceUpDownRightLeft)

u8 MovementType_WalkSequenceUpDownRightLeft_Step1(struct ObjectEvent *objectEvent, struct Sprite *sprite)
{
    u8 directions[sizeof(gUpDownRightLeftDirections)];
    memcpy(directions, gUpDownRightLeftDirections, sizeof(gUpDownRightLeftDirections));
    if (objectEvent->directionSequenceIndex == 1 && objectEvent->initialCoords.y == objectEvent->currentCoords.y)
        objectEvent->directionSequenceIndex = 2;

    return MoveNextDirectionInSequence(objectEvent, sprite, directions);
}

movement_type_def(MovementType_WalkSequenceRightLeftUpDown, gMovementTypeFuncs_WalkSequenceRightLeftUpDown)

u8 MovementType_WalkSequenceRightLeftUpDown_Step1(struct ObjectEvent *objectEvent, struct Sprite *sprite)
{
    u8 directions[sizeof(gRightLeftUpDownDirections)];
    memcpy(directions, gRightLeftUpDownDirections, sizeof(gRightLeftUpDownDirections));
    if (objectEvent->directionSequenceIndex == 1 && objectEvent->initialCoords.x == objectEvent->currentCoords.x)
        objectEvent->directionSequenceIndex = 2;

    return MoveNextDirectionInSequence(objectEvent, sprite, directions);
}

movement_type_def(MovementType_WalkSequenceDownRightLeftUp, gMovementTypeFuncs_WalkSequenceDownRightLeftUp)

u8 MovementType_WalkSequenceDownRightLeftUp_Step1(struct ObjectEvent *objectEvent, struct Sprite *sprite)
{
    u8 directions[sizeof(gDownRightLeftUpDirections)];
    memcpy(directions, gDownRightLeftUpDirections, sizeof(gDownRightLeftUpDirections));
    if (objectEvent->directionSequenceIndex == 2 && objectEvent->initialCoords.x == objectEvent->currentCoords.x)
        objectEvent->directionSequenceIndex = 3;

    return MoveNextDirectionInSequence(objectEvent, sprite, directions);
}

movement_type_def(MovementType_WalkSequenceRightUpDownLeft, gMovementTypeFuncs_WalkSequenceRightUpDownLeft)

u8 MovementType_WalkSequenceRightUpDownLeft_Step1(struct ObjectEvent *objectEvent, struct Sprite *sprite)
{
    u8 directions[sizeof(gRightUpDownLeftDirections)];
    memcpy(directions, gRightUpDownLeftDirections, sizeof(gRightUpDownLeftDirections));
    if (objectEvent->directionSequenceIndex == 2 && objectEvent->initialCoords.y == objectEvent->currentCoords.y)
        objectEvent->directionSequenceIndex = 3;

    return MoveNextDirectionInSequence(objectEvent, sprite, directions);
}

movement_type_def(MovementType_WalkSequenceUpDownLeftRight, gMovementTypeFuncs_WalkSequenceUpDownLeftRight)

u8 MovementType_WalkSequenceUpDownLeftRight_Step1(struct ObjectEvent *objectEvent, struct Sprite *sprite)
{
    u8 directions[sizeof(gUpDownLeftRightDirections)];
    memcpy(directions, gUpDownLeftRightDirections, sizeof(gUpDownLeftRightDirections));
    if (objectEvent->directionSequenceIndex == 1 && objectEvent->initialCoords.y == objectEvent->currentCoords.y)
        objectEvent->directionSequenceIndex = 2;

    return MoveNextDirectionInSequence(objectEvent, sprite, directions);
}

movement_type_def(MovementType_WalkSequenceLeftRightUpDown, gMovementTypeFuncs_WalkSequenceLeftRightUpDown)

u8 MovementType_WalkSequenceLeftRightUpDown_Step1(struct ObjectEvent *objectEvent, struct Sprite *sprite)
{
    u8 directions[sizeof(gLeftRightUpDownDirections)];
    memcpy(directions, gLeftRightUpDownDirections, sizeof(gLeftRightUpDownDirections));
    if (objectEvent->directionSequenceIndex == 1 && objectEvent->initialCoords.x == objectEvent->currentCoords.x)
        objectEvent->directionSequenceIndex = 2;

    return MoveNextDirectionInSequence(objectEvent, sprite, directions);
}

movement_type_def(MovementType_WalkSequenceDownLeftRightUp, gMovementTypeFuncs_WalkSequenceDownLeftRightUp)

u8 MovementType_WalkSequenceDownLeftRightUp_Step1(struct ObjectEvent *objectEvent, struct Sprite *sprite)
{
    u8 directions[sizeof(gDownLeftRightUpDirections)];
    memcpy(directions, gDownLeftRightUpDirections, sizeof(gDownLeftRightUpDirections));
    if (objectEvent->directionSequenceIndex == 2 && objectEvent->initialCoords.x == objectEvent->currentCoords.x)
        objectEvent->directionSequenceIndex = 3;

    return MoveNextDirectionInSequence(objectEvent, sprite, directions);
}

movement_type_def(MovementType_WalkSequenceUpLeftDownRight, gMovementTypeFuncs_WalkSequenceUpLeftDownRight)

u8 MovementType_WalkSequenceUpLeftDownRight_Step1(struct ObjectEvent *objectEvent, struct Sprite *sprite)
{
    u8 directions[sizeof(gUpLeftDownRightDirections)];
    memcpy(directions, gUpLeftDownRightDirections, sizeof(gUpLeftDownRightDirections));
    if (objectEvent->directionSequenceIndex == 2 && objectEvent->initialCoords.y == objectEvent->currentCoords.y)
        objectEvent->directionSequenceIndex = 3;

    return MoveNextDirectionInSequence(objectEvent, sprite, directions);
}

movement_type_def(MovementType_WalkSequenceDownRightUpLeft, gMovementTypeFuncs_WalkSequenceDownRightUpLeft)

u8 MovementType_WalkSequenceDownRightUpLeft_Step1(struct ObjectEvent *objectEvent, struct Sprite *sprite)
{
    u8 directions[sizeof(gDownRightUpLeftDirections)];
    memcpy(directions, gDownRightUpLeftDirections, sizeof(gDownRightUpLeftDirections));
    if (objectEvent->directionSequenceIndex == 2 && objectEvent->initialCoords.y == objectEvent->currentCoords.y)
        objectEvent->directionSequenceIndex = 3;

    return MoveNextDirectionInSequence(objectEvent, sprite, directions);
}

movement_type_def(MovementType_WalkSequenceLeftDownRightUp, gMovementTypeFuncs_WalkSequenceLeftDownRightUp)

u8 MovementType_WalkSequenceLeftDownRightUp_Step1(struct ObjectEvent *objectEvent, struct Sprite *sprite)
{
    u8 directions[sizeof(gLeftDownRightUpDirections)];
    memcpy(directions, gLeftDownRightUpDirections, sizeof(gLeftDownRightUpDirections));
    if (objectEvent->directionSequenceIndex == 2 && objectEvent->initialCoords.x == objectEvent->currentCoords.x)
        objectEvent->directionSequenceIndex = 3;

    return MoveNextDirectionInSequence(objectEvent, sprite, directions);
}

movement_type_def(MovementType_WalkSequenceRightUpLeftDown, gMovementTypeFuncs_WalkSequenceRightUpLeftDown)

u8 MovementType_WalkSequenceRightUpLeftDown_Step1(struct ObjectEvent *objectEvent, struct Sprite *sprite)
{
    u8 directions[sizeof(gRightUpLeftDownDirections)];
    memcpy(directions, gRightUpLeftDownDirections, sizeof(gRightUpLeftDownDirections));
    if (objectEvent->directionSequenceIndex == 2 && objectEvent->initialCoords.x == objectEvent->currentCoords.x)
        objectEvent->directionSequenceIndex = 3;

    return MoveNextDirectionInSequence(objectEvent, sprite, directions);
}

movement_type_def(MovementType_WalkSequenceUpRightDownLeft, gMovementTypeFuncs_WalkSequenceUpRightDownLeft)

u8 MovementType_WalkSequenceUpRightDownLeft_Step1(struct ObjectEvent *objectEvent, struct Sprite *sprite)
{
    u8 directions[sizeof(gUpRightDownLeftDirections)];
    memcpy(directions, gUpRightDownLeftDirections, sizeof(gUpRightDownLeftDirections));
    if (objectEvent->directionSequenceIndex == 2 && objectEvent->initialCoords.y == objectEvent->currentCoords.y)
        objectEvent->directionSequenceIndex = 3;

    return MoveNextDirectionInSequence(objectEvent, sprite, directions);
}

movement_type_def(MovementType_WalkSequenceDownLeftUpRight, gMovementTypeFuncs_WalkSequenceDownLeftUpRight)

u8 MovementType_WalkSequenceDownLeftUpRight_Step1(struct ObjectEvent *objectEvent, struct Sprite *sprite)
{
    u8 directions[sizeof(gDownLeftUpRightDirections)];
    memcpy(directions, gDownLeftUpRightDirections, sizeof(gDownLeftUpRightDirections));
    if (objectEvent->directionSequenceIndex == 2 && objectEvent->initialCoords.y == objectEvent->currentCoords.y)
        objectEvent->directionSequenceIndex = 3;

    return MoveNextDirectionInSequence(objectEvent, sprite, directions);
}

movement_type_def(MovementType_WalkSequenceLeftUpRightDown, gMovementTypeFuncs_WalkSequenceLeftUpRightDown)

u8 MovementType_WalkSequenceLeftUpRightDown_Step1(struct ObjectEvent *objectEvent, struct Sprite *sprite)
{
    u8 directions[sizeof(gLeftUpRightDownDirections)];
    memcpy(directions, gLeftUpRightDownDirections, sizeof(gLeftUpRightDownDirections));
    if (objectEvent->directionSequenceIndex == 2 && objectEvent->initialCoords.x == objectEvent->currentCoords.x)
        objectEvent->directionSequenceIndex = 3;

    return MoveNextDirectionInSequence(objectEvent, sprite, directions);
}

movement_type_def(MovementType_WalkSequenceRightDownLeftUp, gMovementTypeFuncs_WalkSequenceRightDownLeftUp)

u8 MovementType_WalkSequenceRightDownLeftUp_Step1(struct ObjectEvent *objectEvent, struct Sprite *sprite)
{
    u8 directions[sizeof(gRightDownLeftUpDirections)];
    memcpy(directions, gRightDownLeftUpDirections, sizeof(gRightDownLeftUpDirections));
    if (objectEvent->directionSequenceIndex == 2 && objectEvent->initialCoords.x == objectEvent->currentCoords.x)
        objectEvent->directionSequenceIndex = 3;

    return MoveNextDirectionInSequence(objectEvent, sprite, directions);
}

movement_type_def(MovementType_CopyPlayer, gMovementTypeFuncs_CopyPlayer)

bool8 MovementType_CopyPlayer_Step0(struct ObjectEvent *objectEvent, struct Sprite *sprite)
{
    ClearObjectEventMovement(objectEvent, sprite);
    if (objectEvent->directionSequenceIndex == 0)
        objectEvent->directionSequenceIndex = GetPlayerFacingDirection();
    sprite->sTypeFuncId = 1;
    return TRUE;
}

bool8 MovementType_CopyPlayer_Step1(struct ObjectEvent *objectEvent, struct Sprite *sprite)
{
    if (gObjectEvents[gPlayerAvatar.objectEventId].movementActionId == MOVEMENT_ACTION_NONE || gPlayerAvatar.tileTransitionState == T_TILE_CENTER)
        return FALSE;

    return gCopyPlayerMovementFuncs[PlayerGetCopyableMovement()](objectEvent, sprite, GetPlayerMovementDirection(), NULL);
}

bool8 MovementType_CopyPlayer_Step2(struct ObjectEvent *objectEvent, struct Sprite *sprite)
{
    if (ObjectEventExecSingleMovementAction(objectEvent, sprite))
    {
        objectEvent->singleMovementActive = FALSE;
        sprite->sTypeFuncId = 1;
    }
    return FALSE;
}

bool8 CopyablePlayerMovement_None(struct ObjectEvent *objectEvent, struct Sprite *sprite, u8 playerDirection, bool8 tileCallback(u8))
{
    return FALSE;
}

bool8 CopyablePlayerMovement_FaceDirection(struct ObjectEvent *objectEvent, struct Sprite *sprite, u8 playerDirection, bool8 tileCallback(u8))
{
    ObjectEventSetSingleMovement(objectEvent, sprite, GetFaceDirectionMovementAction(GetCopyDirection(gInitialMovementTypeFacingDirections[objectEvent->movementType], objectEvent->directionSequenceIndex, playerDirection)));
    objectEvent->singleMovementActive = TRUE;
    sprite->sTypeFuncId = 2;
    return TRUE;
}

bool8 CopyablePlayerMovement_WalkNormal(struct ObjectEvent *objectEvent, struct Sprite *sprite, u8 playerDirection, bool8 tileCallback(u8))
{
    u32 direction;
    s16 x;
    s16 y;

    direction = playerDirection;
    if (ObjectEventIsFarawayIslandMew(objectEvent))
    {
        direction = GetMewMoveDirection();
        if (direction == DIR_NONE)
        {
            direction = playerDirection;
            direction = GetCopyDirection(gInitialMovementTypeFacingDirections[objectEvent->movementType], objectEvent->directionSequenceIndex, direction);
            ObjectEventMoveDestCoords(objectEvent, direction, &x, &y);
            ObjectEventSetSingleMovement(objectEvent, sprite, GetFaceDirectionMovementAction(direction));
            objectEvent->singleMovementActive = TRUE;
            sprite->sTypeFuncId = 2;
            return TRUE;
        }
    }
    else
    {
        direction = GetCopyDirection(gInitialMovementTypeFacingDirections[objectEvent->movementType], objectEvent->directionSequenceIndex, direction);
    }
    ObjectEventMoveDestCoords(objectEvent, direction, &x, &y);
    ObjectEventSetSingleMovement(objectEvent, sprite, GetWalkNormalMovementAction(direction));

    if (GetCollisionAtCoords(objectEvent, x, y, direction) || (tileCallback != NULL && !tileCallback(MapGridGetMetatileBehaviorAt(x, y))))
        ObjectEventSetSingleMovement(objectEvent, sprite, GetFaceDirectionMovementAction(direction));

    objectEvent->singleMovementActive = TRUE;
    sprite->sTypeFuncId = 2;
    return TRUE;
}

bool8 CopyablePlayerMovement_WalkFast(struct ObjectEvent *objectEvent, struct Sprite *sprite, u8 playerDirection, bool8 tileCallback(u8))
{
    u32 direction;
    s16 x;
    s16 y;

    direction = playerDirection;
    direction = GetCopyDirection(gInitialMovementTypeFacingDirections[objectEvent->movementType], objectEvent->directionSequenceIndex, direction);
    ObjectEventMoveDestCoords(objectEvent, direction, &x, &y);
    ObjectEventSetSingleMovement(objectEvent, sprite, GetWalkFastMovementAction(direction));

    if (GetCollisionAtCoords(objectEvent, x, y, direction) || (tileCallback != NULL && !tileCallback(MapGridGetMetatileBehaviorAt(x, y))))
        ObjectEventSetSingleMovement(objectEvent, sprite, GetFaceDirectionMovementAction(direction));

    objectEvent->singleMovementActive = TRUE;
    sprite->sTypeFuncId = 2;
    return TRUE;
}

bool8 CopyablePlayerMovement_WalkFaster(struct ObjectEvent *objectEvent, struct Sprite *sprite, u8 playerDirection, bool8 tileCallback(u8))
{
    u32 direction;
    s16 x;
    s16 y;

    direction = playerDirection;
    direction = GetCopyDirection(gInitialMovementTypeFacingDirections[objectEvent->movementType], objectEvent->directionSequenceIndex, direction);
    ObjectEventMoveDestCoords(objectEvent, direction, &x, &y);
    ObjectEventSetSingleMovement(objectEvent, sprite, GetWalkFasterMovementAction(direction));

    if (GetCollisionAtCoords(objectEvent, x, y, direction) || (tileCallback != NULL && !tileCallback(MapGridGetMetatileBehaviorAt(x, y))))
        ObjectEventSetSingleMovement(objectEvent, sprite, GetFaceDirectionMovementAction(direction));

    objectEvent->singleMovementActive = TRUE;
    sprite->sTypeFuncId = 2;
    return TRUE;
}

bool8 CopyablePlayerMovement_Slide(struct ObjectEvent *objectEvent, struct Sprite *sprite, u8 playerDirection, bool8 tileCallback(u8))
{
    u32 direction;
    s16 x;
    s16 y;

    direction = playerDirection;
    direction = GetCopyDirection(gInitialMovementTypeFacingDirections[objectEvent->movementType], objectEvent->directionSequenceIndex, direction);
    ObjectEventMoveDestCoords(objectEvent, direction, &x, &y);
    ObjectEventSetSingleMovement(objectEvent, sprite, GetSlideMovementAction(direction));

    if (GetCollisionAtCoords(objectEvent, x, y, direction) || (tileCallback != NULL && !tileCallback(MapGridGetMetatileBehaviorAt(x, y))))
        ObjectEventSetSingleMovement(objectEvent, sprite, GetFaceDirectionMovementAction(direction));

    objectEvent->singleMovementActive = TRUE;
    sprite->sTypeFuncId = 2;
    return TRUE;
}

bool8 CopyablePlayerMovement_JumpInPlace(struct ObjectEvent *objectEvent, struct Sprite *sprite, u8 playerDirection, bool8 tileCallback(u8))
{
    u32 direction;

    direction = playerDirection;
    direction = GetCopyDirection(gInitialMovementTypeFacingDirections[objectEvent->movementType], objectEvent->directionSequenceIndex, direction);
    ObjectEventSetSingleMovement(objectEvent, sprite, GetJumpInPlaceMovementAction(direction));
    objectEvent->singleMovementActive = TRUE;
    sprite->sTypeFuncId = 2;
    return TRUE;
}

bool8 CopyablePlayerMovement_Jump(struct ObjectEvent *objectEvent, struct Sprite *sprite, u8 playerDirection, bool8 tileCallback(u8))
{
    u32 direction;
    s16 x;
    s16 y;

    direction = playerDirection;
    direction = GetCopyDirection(gInitialMovementTypeFacingDirections[objectEvent->movementType], objectEvent->directionSequenceIndex, direction);
    ObjectEventMoveDestCoords(objectEvent, direction, &x, &y);
    ObjectEventSetSingleMovement(objectEvent, sprite, GetJumpMovementAction(direction));

    if (GetCollisionAtCoords(objectEvent, x, y, direction) || (tileCallback != NULL && !tileCallback(MapGridGetMetatileBehaviorAt(x, y))))
        ObjectEventSetSingleMovement(objectEvent, sprite, GetFaceDirectionMovementAction(direction));

    objectEvent->singleMovementActive = TRUE;
    sprite->sTypeFuncId = 2;
    return TRUE;
}

bool8 CopyablePlayerMovement_Jump2(struct ObjectEvent *objectEvent, struct Sprite *sprite, u8 playerDirection, bool8 tileCallback(u8))
{
    u32 direction;
    s16 x;
    s16 y;

    direction = playerDirection;
    direction = GetCopyDirection(gInitialMovementTypeFacingDirections[objectEvent->movementType], objectEvent->directionSequenceIndex, direction);
    x = objectEvent->currentCoords.x;
    y = objectEvent->currentCoords.y;
    MoveCoordsInDirection(direction, &x, &y, 2, 2);
    ObjectEventSetSingleMovement(objectEvent, sprite, GetJump2MovementAction(direction));

    if (GetCollisionAtCoords(objectEvent, x, y, direction) || (tileCallback != NULL && !tileCallback(MapGridGetMetatileBehaviorAt(x, y))))
        ObjectEventSetSingleMovement(objectEvent, sprite, GetFaceDirectionMovementAction(direction));

    objectEvent->singleMovementActive = TRUE;
    sprite->sTypeFuncId = 2;
    return TRUE;
}

static bool8 EndFollowerTransformEffect(struct ObjectEvent *objectEvent, struct Sprite *sprite) {
    if (!sprite)
        return FALSE;
    SetGpuReg(REG_OFFSET_MOSAIC, 0);
    if (!sprite->data[7])
        return FALSE;
    sprite->oam.mosaic = FALSE;
    sprite->data[7] = 0;
    return FALSE;
}

static bool8 TryStartFollowerTransformEffect(struct ObjectEvent *objectEvent, struct Sprite *sprite) {
    u32 multi;
    if (OW_SPECIES(objectEvent) == SPECIES_CASTFORM && OW_FORM(objectEvent) != (multi = GetOverworldCastformForm())) {
        sprite->data[7] = TRANSFORM_TYPE_PERMANENT << 8;
        objectEvent->graphicsId &= OBJ_EVENT_GFX_SPECIES_MASK;
        objectEvent->graphicsId |= multi << OBJ_EVENT_GFX_SPECIES_BITS;
        return TRUE;
    } else if ((gRngValue >> 16) < 18 && GetLocalWildMon(FALSE)
            && (OW_SPECIES(objectEvent) == SPECIES_MEW || OW_SPECIES(objectEvent) == SPECIES_DITTO)) {
        sprite->data[7] = TRANSFORM_TYPE_RANDOM_WILD << 8;
        PlaySE(SE_M_MINIMIZE);
        return TRUE;
    }
    return FALSE;
}

static bool8 UpdateFollowerTransformEffect(struct ObjectEvent *objectEvent, struct Sprite *sprite) {
    u8 type = sprite->data[7] >> 8;
    u8 frames = sprite->data[7] & 0xFF;
    u8 stretch;
    u32 multi;
    if (!type)
        return TryStartFollowerTransformEffect(objectEvent, sprite);
    sprite->oam.mosaic = TRUE;
    if (frames < 8)
        stretch = frames >> 1;
    else if (frames < 16)
        stretch = (16 - frames) >> 1;
    else {
        return EndFollowerTransformEffect(objectEvent, sprite);
    }
    if (frames == 8) {
        switch (type)
        {
        case TRANSFORM_TYPE_PERMANENT:
            RefreshFollowerGraphics(objectEvent);
            break;
        case TRANSFORM_TYPE_RANDOM_WILD:
            multi = objectEvent->graphicsId;
            objectEvent->graphicsId = GetLocalWildMon(FALSE);
            if (!objectEvent->graphicsId) {
                objectEvent->graphicsId = multi;
                break;
            }
            objectEvent->graphicsId += OBJ_EVENT_GFX_MON_BASE;
            RefreshFollowerGraphics(objectEvent);
            objectEvent->graphicsId = multi;
            break;
        }
    }

    SetGpuReg(REG_OFFSET_MOSAIC, (stretch << 12) | (stretch << 8));
    frames++;
    sprite->data[7] = (sprite->data[7] & 0xFF00) | frames;
    return TRUE;
}

movement_type_def(MovementType_FollowPlayer, gMovementTypeFuncs_FollowPlayer)

bool8 MovementType_FollowPlayer_Shadow(struct ObjectEvent *objectEvent, struct Sprite *sprite)
{
    ClearObjectEventMovement(objectEvent, sprite);
    if (!IsFollowerVisible()) { // Shadow player's position
      objectEvent->invisible = TRUE;
      MoveObjectEventToMapCoords(objectEvent, gObjectEvents[gPlayerAvatar.objectEventId].currentCoords.x, gObjectEvents[gPlayerAvatar.objectEventId].currentCoords.y);
      objectEvent->triggerGroundEffectsOnMove = FALSE; // Stop endless reflection spawning
      return FALSE;
    }
    // Move follower to player, in case we end up in the shadowing state for only 1 frame
    // This way the player cannot talk to the invisible follower before it appears
    if (objectEvent->invisible) {
        MoveObjectEventToMapCoords(objectEvent, gObjectEvents[gPlayerAvatar.objectEventId].currentCoords.x, gObjectEvents[gPlayerAvatar.objectEventId].currentCoords.y);
        objectEvent->triggerGroundEffectsOnMove = FALSE; // Stop endless reflection spawning
    }
    sprite->sTypeFuncId = 1; // Enter active state; if the player moves the follower will appear
    return TRUE;
}

bool8 MovementType_FollowPlayer_Active(struct ObjectEvent *objectEvent, struct Sprite *sprite)
{
    if (!IsFollowerVisible()) {
        if (objectEvent->invisible) { // Return to shadowing state
            sprite->sTypeFuncId = 0;
            return FALSE;
        }
        // Animate entering pokeball
        ClearObjectEventMovement(objectEvent, sprite);
        ObjectEventSetSingleMovement(objectEvent, sprite, MOVEMENT_ACTION_ENTER_POKEBALL);
        objectEvent->singleMovementActive = 1;
        sprite->sTypeFuncId = 2; // movement action sets state to 0
        return TRUE;
    }
    // TODO: Remove dependence on PlayerGetCopyableMovement
    return gFollowPlayerMovementFuncs[PlayerGetCopyableMovement()](objectEvent, sprite, GetPlayerMovementDirection(), NULL);
}

bool8 MovementType_FollowPlayer_Moving(struct ObjectEvent *objectEvent, struct Sprite *sprite)
{
    #ifdef MB_SIDEWAYS_STAIRS_RIGHT_SIDE
    // Copied from ObjectEventExecSingleMovementAction
    if (gMovementActionFuncs[objectEvent->movementActionId][sprite->sActionFuncId](objectEvent, sprite)) {
        objectEvent->movementActionId = MOVEMENT_ACTION_NONE;
        sprite->sActionFuncId = 0;
    #else
    if (ObjectEventExecSingleMovementAction(objectEvent, sprite)) {
    #endif
        objectEvent->singleMovementActive = 0;
        if (sprite->sTypeFuncId) { // restore nonzero state
            sprite->sTypeFuncId = 1;
        }
    } else if (objectEvent->movementActionId < MOVEMENT_ACTION_EXIT_POKEBALL) {
        UpdateFollowerTransformEffect(objectEvent, sprite);
        #if OW_MON_BOBBING == TRUE
        if ((sprite->data[5] & 7) == 2)
            sprite->y2 ^= -1;
        #endif
    }
    return FALSE;
}

bool8 FollowablePlayerMovement_Idle(struct ObjectEvent *objectEvent, struct Sprite *sprite, u8 playerDirection, bool8 tileCallback(u8))
{
    if (!objectEvent->singleMovementActive)
    { // walk in place
      ObjectEventSetSingleMovement(objectEvent, sprite, GetWalkInPlaceNormalMovementAction(objectEvent->facingDirection));
      sprite->sTypeFuncId = 1;
      objectEvent->singleMovementActive = 1;
      return TRUE;
    }
    else if (ObjectEventExecSingleMovementAction(objectEvent, sprite))
    { // finish movement action
        objectEvent->singleMovementActive = 0;
    }
    #if OW_MON_BOBBING == TRUE
    else if ((sprite->data[3] & 7) == 2)
        sprite->y2 ^= -1;
    #endif
    UpdateFollowerTransformEffect(objectEvent, sprite);
    return FALSE;
}

bool8 FollowablePlayerMovement_Step(struct ObjectEvent *objectEvent, struct Sprite *sprite, u8 playerDirection, bool8 tileCallback(u8))
{
    u32 direction;
    s16 x;
    s16 y;
    s16 targetX;
    s16 targetY;
    #ifdef MB_SIDEWAYS_STAIRS_RIGHT_SIDE
    u32 playerAction = gObjectEvents[gPlayerAvatar.objectEventId].movementActionId;
    #endif

    targetX = gObjectEvents[gPlayerAvatar.objectEventId].previousCoords.x;
    targetY = gObjectEvents[gPlayerAvatar.objectEventId].previousCoords.y;
    x = gObjectEvents[gPlayerAvatar.objectEventId].currentCoords.x;
    y = gObjectEvents[gPlayerAvatar.objectEventId].currentCoords.y;

    if ((x == targetX && y == targetY) || !IsFollowerVisible()) { // don't move on player collision or if not visible
      return FALSE;
    }
    x = objectEvent->currentCoords.x;
    y = objectEvent->currentCoords.y;
    ClearObjectEventMovement(objectEvent, sprite);

    if (objectEvent->invisible) { // Animate exiting pokeball
      // Player is jumping, but follower is invisible
      if (PlayerGetCopyableMovement() == COPY_MOVE_JUMP2) {
        sprite->sTypeFuncId = 0; // return to shadowing state
        return FALSE;
      }
      MoveObjectEventToMapCoords(objectEvent, targetX, targetY);
      ObjectEventSetSingleMovement(objectEvent, sprite, MOVEMENT_ACTION_EXIT_POKEBALL);
      objectEvent->singleMovementActive = 1;
      sprite->sTypeFuncId = 2;
      #if OW_MON_BOBBING == TRUE
      sprite->y2 = 0;
      #endif
      return TRUE;
    } else if (x == targetX && y == targetY) { // don't move if already in the player's last position
      return FALSE;
    }

    // Follow player
    direction = GetDirectionToFace(x, y, targetX, targetY);
    MoveCoords(direction, &x, &y);
    #ifdef MB_SIDEWAYS_STAIRS_RIGHT_SIDE // https://github.com/ghoulslash/pokeemerald/tree/sideways_stairs
    GetCollisionAtCoords(objectEvent, x, y, direction); // Sets directionOverwrite for stairs
    if (GetLedgeJumpDirection(x, y, direction) != DIR_NONE) // InitJumpRegular will set the proper speed
        ObjectEventSetSingleMovement(objectEvent, sprite, GetJump2MovementAction(direction));
    else if (TestPlayerAvatarFlags(PLAYER_AVATAR_FLAG_DASH)) { // Set follow speed according to player's speed
        if (playerAction >= MOVEMENT_ACTION_RUN_DOWN_SLOW && playerAction <= MOVEMENT_ACTION_RUN_RIGHT_SLOW)
            objectEvent->movementActionId = GetWalkNormalMovementAction(direction);
        else
            objectEvent->movementActionId = GetWalkFastMovementAction(direction);

    } else if (PlayerGetCopyableMovement() == COPY_MOVE_JUMP2) {
        ObjectEventSetSingleMovement(objectEvent, sprite, GetWalkSlowMovementAction(direction));
    } else {
        if (playerAction >= MOVEMENT_ACTION_WALK_SLOW_DOWN && playerAction <= MOVEMENT_ACTION_WALK_SLOW_RIGHT)
            ObjectEventSetSingleMovement(objectEvent, sprite, GetWalkSlowMovementAction(direction));
        else {
            objectEvent->movementActionId = GetWalkNormalMovementAction(direction);
            #if OW_MON_BOBBING == TRUE
            sprite->y2 = -1;
            #endif
        }
    }
    sprite->sActionFuncId = 0;
    #else
    if (GetLedgeJumpDirection(x, y, direction) != DIR_NONE) // InitJumpRegular will set the proper speed
        ObjectEventSetSingleMovement(objectEvent, sprite, GetJump2MovementAction(direction));
    else if (TestPlayerAvatarFlags(PLAYER_AVATAR_FLAG_DASH)) // Set follow speed according to player's speed
        ObjectEventSetSingleMovement(objectEvent, sprite, GetWalkFastMovementAction(direction));
    // If *player* jumps, make step take twice as long
    else if (PlayerGetCopyableMovement() == COPY_MOVE_JUMP2)
        ObjectEventSetSingleMovement(objectEvent, sprite, GetWalkSlowMovementAction(direction));
    else {
        ObjectEventSetSingleMovement(objectEvent, sprite, GetWalkNormalMovementAction(direction));
        #if OW_MON_BOBBING == TRUE
        sprite->y2 = -1;
        #endif
    }
    #endif
    objectEvent->singleMovementActive = 1;
    sprite->sTypeFuncId = 2;
    return TRUE;
}

bool8 FollowablePlayerMovement_GoSpeed1(struct ObjectEvent *objectEvent, struct Sprite *sprite, u8 playerDirection, bool8 tileCallback(u8))
{
    u32 direction;
    s16 x;
    s16 y;

    direction = playerDirection;
    direction = GetCopyDirection(gInitialMovementTypeFacingDirections[objectEvent->movementType], objectEvent->directionSequenceIndex, direction);
    ObjectEventMoveDestCoords(objectEvent, direction, &x, &y);
    ObjectEventSetSingleMovement(objectEvent, sprite, GetWalkFastMovementAction(direction));
    if (GetCollisionAtCoords(objectEvent, x, y, direction) || (tileCallback != NULL && !tileCallback(MapGridGetMetatileBehaviorAt(x, y))))
    {
        ObjectEventSetSingleMovement(objectEvent, sprite, GetFaceDirectionMovementAction(direction));
    }
    objectEvent->singleMovementActive = TRUE;
    sprite->sTypeFuncId = 2;
    return TRUE;
}

bool8 FollowablePlayerMovement_GoSpeed2(struct ObjectEvent *objectEvent, struct Sprite *sprite, u8 playerDirection, bool8 tileCallback(u8))
{
    u32 direction;
    s16 x;
    s16 y;

    direction = playerDirection;
    direction = GetCopyDirection(gInitialMovementTypeFacingDirections[objectEvent->movementType], objectEvent->directionSequenceIndex, direction);
    ObjectEventMoveDestCoords(objectEvent, direction, &x, &y);
    ObjectEventSetSingleMovement(objectEvent, sprite, GetWalkFasterMovementAction(direction));
    if (GetCollisionAtCoords(objectEvent, x, y, direction) || (tileCallback != NULL && !tileCallback(MapGridGetMetatileBehaviorAt(x, y))))
    {
        ObjectEventSetSingleMovement(objectEvent, sprite, GetFaceDirectionMovementAction(direction));
    }
    objectEvent->singleMovementActive = TRUE;
    sprite->sTypeFuncId = 2;
    return TRUE;
}

bool8 FollowablePlayerMovement_Slide(struct ObjectEvent *objectEvent, struct Sprite *sprite, u8 playerDirection, bool8 tileCallback(u8))
{
    u32 direction;
    s16 x;
    s16 y;

    direction = playerDirection;
    direction = GetCopyDirection(gInitialMovementTypeFacingDirections[objectEvent->movementType], objectEvent->directionSequenceIndex, direction);
    ObjectEventMoveDestCoords(objectEvent, direction, &x, &y);
    ObjectEventSetSingleMovement(objectEvent, sprite, GetSlideMovementAction(direction));
    if (GetCollisionAtCoords(objectEvent, x, y, direction) || (tileCallback != NULL && !tileCallback(MapGridGetMetatileBehaviorAt(x, y))))
    {
        ObjectEventSetSingleMovement(objectEvent, sprite, GetFaceDirectionMovementAction(direction));
    }
    objectEvent->singleMovementActive = TRUE;
    sprite->sTypeFuncId = 2;
    return TRUE;
}

bool8 fph_IM_DIFFERENT(struct ObjectEvent *objectEvent, struct Sprite *sprite, u8 playerDirection, bool8 tileCallback(u8))
{
    u32 direction;

    direction = playerDirection;
    direction = GetCopyDirection(gInitialMovementTypeFacingDirections[objectEvent->movementType], objectEvent->directionSequenceIndex, direction);
    ObjectEventSetSingleMovement(objectEvent, sprite, GetJumpInPlaceMovementAction(direction));
    objectEvent->singleMovementActive = TRUE;
    sprite->sTypeFuncId = 2;
    return TRUE;
}

bool8 FollowablePlayerMovement_GoSpeed4(struct ObjectEvent *objectEvent, struct Sprite *sprite, u8 playerDirection, bool8 tileCallback(u8))
{
    u32 direction;
    s16 x;
    s16 y;

    direction = playerDirection;
    direction = GetCopyDirection(gInitialMovementTypeFacingDirections[objectEvent->movementType], objectEvent->directionSequenceIndex, direction);
    ObjectEventMoveDestCoords(objectEvent, direction, &x, &y);
    ObjectEventSetSingleMovement(objectEvent, sprite, GetJumpMovementAction(direction));
    if (GetCollisionAtCoords(objectEvent, x, y, direction) || (tileCallback != NULL && !tileCallback(MapGridGetMetatileBehaviorAt(x, y))))
    {
        ObjectEventSetSingleMovement(objectEvent, sprite, GetFaceDirectionMovementAction(direction));
    }
    objectEvent->singleMovementActive = TRUE;
    sprite->sTypeFuncId = 2;
    return TRUE;
}

bool8 FollowablePlayerMovement_Jump(struct ObjectEvent *objectEvent, struct Sprite *sprite, u8 playerDirection, bool8 tileCallback(u8))
{
    u32 direction;
    s16 x;
    s16 y;

    direction = playerDirection;
    x = objectEvent->currentCoords.x;
    y = objectEvent->currentCoords.y;
    MoveCoordsInDirection(direction, &x, &y, 2, 2);
    ObjectEventSetSingleMovement(objectEvent, sprite, GetJump2MovementAction(direction));
    objectEvent->singleMovementActive = TRUE;
    sprite->sTypeFuncId = 2;
    return TRUE;
}

movement_type_def(MovementType_CopyPlayerInGrass, gMovementTypeFuncs_CopyPlayerInGrass)

bool8 MovementType_CopyPlayerInGrass_Step1(struct ObjectEvent *objectEvent, struct Sprite *sprite)
{
    if (gObjectEvents[gPlayerAvatar.objectEventId].movementActionId == MOVEMENT_ACTION_NONE || gPlayerAvatar.tileTransitionState == T_TILE_CENTER)
        return FALSE;

    return gCopyPlayerMovementFuncs[PlayerGetCopyableMovement()](objectEvent, sprite, GetPlayerMovementDirection(), MetatileBehavior_IsPokeGrass);
}

void MovementType_TreeDisguise(struct Sprite *sprite)
{
    struct ObjectEvent *objectEvent;

    objectEvent = &gObjectEvents[sprite->sObjEventId];
    if (objectEvent->directionSequenceIndex == 0 || (objectEvent->directionSequenceIndex == 1 && !sprite->data[7]))
    {
        ObjectEventGetLocalIdAndMap(objectEvent, &gFieldEffectArguments[0], &gFieldEffectArguments[1], &gFieldEffectArguments[2]);
        objectEvent->fieldEffectSpriteId = FieldEffectStart(FLDEFF_TREE_DISGUISE);
        objectEvent->directionSequenceIndex = 1;
        sprite->data[7]++;
    }
    UpdateObjectEventCurrentMovement(&gObjectEvents[sprite->sObjEventId], sprite, MovementType_Disguise_Callback);
}

static bool8 MovementType_Disguise_Callback(struct ObjectEvent *objectEvent, struct Sprite *sprite)
{
    ClearObjectEventMovement(objectEvent, sprite);
    return FALSE;
}

void MovementType_MountainDisguise(struct Sprite *sprite)
{
    struct ObjectEvent *objectEvent;

    objectEvent = &gObjectEvents[sprite->sObjEventId];
    if (objectEvent->directionSequenceIndex == 0 || (objectEvent->directionSequenceIndex == 1 && !sprite->data[7]))
    {
        ObjectEventGetLocalIdAndMap(objectEvent, &gFieldEffectArguments[0], &gFieldEffectArguments[1], &gFieldEffectArguments[2]);
        objectEvent->fieldEffectSpriteId = FieldEffectStart(FLDEFF_MOUNTAIN_DISGUISE);
        objectEvent->directionSequenceIndex = 1;
        sprite->data[7]++;
    }
    UpdateObjectEventCurrentMovement(&gObjectEvents[sprite->sObjEventId], sprite, MovementType_Disguise_Callback);
}

void MovementType_Buried(struct Sprite *sprite)
{
    if (!sprite->data[7])
    {
        gObjectEvents[sprite->sObjEventId].fixedPriority = TRUE;
        sprite->subspriteMode = SUBSPRITES_IGNORE_PRIORITY;
        sprite->oam.priority = 3;
        sprite->data[7]++;
    }
    UpdateObjectEventCurrentMovement(&gObjectEvents[sprite->sObjEventId], sprite, MovementType_Buried_Callback);
}

static bool8 MovementType_Buried_Callback(struct ObjectEvent *objectEvent, struct Sprite *sprite)
{
    return gMovementTypeFuncs_Buried[sprite->sTypeFuncId](objectEvent, sprite);
}

bool8 MovementType_Buried_Step0(struct ObjectEvent *objectEvent, struct Sprite *sprite)
{
    ClearObjectEventMovement(objectEvent, sprite);
    return FALSE;
}

bool8 MovementType_MoveInPlace_Step1(struct ObjectEvent *objectEvent, struct Sprite *sprite)
{
    if (ObjectEventExecSingleMovementAction(objectEvent, sprite))
        sprite->sTypeFuncId = 0;
    return FALSE;
}

movement_type_def(MovementType_WalkInPlace, gMovementTypeFuncs_WalkInPlace)

bool8 MovementType_WalkInPlace_Step0(struct ObjectEvent *objectEvent, struct Sprite *sprite)
{
    ClearObjectEventMovement(objectEvent, sprite);
    ObjectEventSetSingleMovement(objectEvent, sprite, GetWalkInPlaceNormalMovementAction(objectEvent->facingDirection));
    sprite->sTypeFuncId = 1;
    return TRUE;
}

movement_type_def(MovementType_WalkSlowlyInPlace, gMovementTypeFuncs_WalkSlowlyInPlace)

bool8 MovementType_WalkSlowlyInPlace_Step0(struct ObjectEvent *objectEvent, struct Sprite *sprite)
{
    ClearObjectEventMovement(objectEvent, sprite);
    ObjectEventSetSingleMovement(objectEvent, sprite, GetWalkInPlaceSlowMovementAction(objectEvent->facingDirection));
    sprite->sTypeFuncId = 1;
    return TRUE;
}

movement_type_def(MovementType_JogInPlace, gMovementTypeFuncs_JogInPlace)

bool8 MovementType_JogInPlace_Step0(struct ObjectEvent *objectEvent, struct Sprite *sprite)
{
    ClearObjectEventMovement(objectEvent, sprite);
    ObjectEventSetSingleMovement(objectEvent, sprite, GetWalkInPlaceFastMovementAction(objectEvent->facingDirection));
    sprite->sTypeFuncId = 1;
    return TRUE;
}

movement_type_def(MovementType_RunInPlace, gMovementTypeFuncs_RunInPlace)

bool8 MovementType_RunInPlace_Step0(struct ObjectEvent *objectEvent, struct Sprite *sprite)
{
    ClearObjectEventMovement(objectEvent, sprite);
    ObjectEventSetSingleMovement(objectEvent, sprite, GetWalkInPlaceFasterMovementAction(objectEvent->facingDirection));
    sprite->sTypeFuncId = 1;
    return TRUE;
}

movement_type_def(MovementType_Invisible, gMovementTypeFuncs_Invisible)

bool8 MovementType_Invisible_Step0(struct ObjectEvent *objectEvent, struct Sprite *sprite)
{
    ClearObjectEventMovement(objectEvent, sprite);
    ObjectEventSetSingleMovement(objectEvent, sprite, GetFaceDirectionMovementAction(objectEvent->facingDirection));
    objectEvent->invisible = TRUE;
    sprite->sTypeFuncId = 1;
    return TRUE;
}
bool8 MovementType_Invisible_Step1(struct ObjectEvent *objectEvent, struct Sprite *sprite)
{
    if (ObjectEventExecSingleMovementAction(objectEvent, sprite))
    {
        sprite->sTypeFuncId = 2;
        return TRUE;
    }
    return FALSE;
}

bool8 MovementType_Invisible_Step2(struct ObjectEvent *objectEvent, struct Sprite *sprite)
{
    objectEvent->singleMovementActive = FALSE;
    return FALSE;
}

void ClearObjectEventMovement(struct ObjectEvent *objectEvent, struct Sprite *sprite)
{
    objectEvent->singleMovementActive = FALSE;
    objectEvent->heldMovementActive = FALSE;
    objectEvent->heldMovementFinished = FALSE;
    objectEvent->movementActionId = MOVEMENT_ACTION_NONE;
    sprite->sTypeFuncId = 0;
}

u8 GetFaceDirectionAnimNum(u8 direction)
{
    return sFaceDirectionAnimNums[direction];
}

u8 GetMoveDirectionAnimNum(u8 direction)
{
    return sMoveDirectionAnimNums[direction];
}

u8 GetMoveDirectionFastAnimNum(u8 direction)
{
    return sMoveDirectionFastAnimNums[direction];
}

u8 GetMoveDirectionFasterAnimNum(u8 direction)
{
    return sMoveDirectionFasterAnimNums[direction];
}

u8 GetMoveDirectionFastestAnimNum(u8 direction)
{
    return sMoveDirectionFastestAnimNums[direction];
}

u8 GetJumpSpecialDirectionAnimNum(u8 direction)
{
    return sJumpSpecialDirectionAnimNums[direction];
}

u8 GetAcroWheelieDirectionAnimNum(u8 direction)
{
    return sAcroWheelieDirectionAnimNums[direction];
}

u8 GetAcroUnusedDirectionAnimNum(u8 direction)
{
    return sAcroUnusedDirectionAnimNums[direction];
}

u8 GetAcroEndWheelieDirectionAnimNum(u8 direction)
{
    return sAcroEndWheelieDirectionAnimNums[direction];
}

u8 GetAcroUnusedActionDirectionAnimNum(u8 direction)
{
    return sAcroUnusedActionDirectionAnimNums[direction];
}

u8 GetAcroWheeliePedalDirectionAnimNum(u8 direction)
{
    return sAcroWheeliePedalDirectionAnimNums[direction];
}

u8 GetFishingDirectionAnimNum(u8 direction)
{
    return sFishingDirectionAnimNums[direction];
}

u8 GetFishingNoCatchDirectionAnimNum(u8 direction)
{
    return sFishingNoCatchDirectionAnimNums[direction];
}

u8 GetFishingBiteDirectionAnimNum(u8 direction)
{
    return sFishingBiteDirectionAnimNums[direction];
}

u8 GetRunningDirectionAnimNum(u8 direction)
{
    return sRunningDirectionAnimNums[direction];
}

static const struct StepAnimTable *GetStepAnimTable(const union AnimCmd *const *anims)
{
    const struct StepAnimTable *stepTable;

    for (stepTable = sStepAnimTables; stepTable->anims != NULL; stepTable++)
    {
        if (stepTable->anims == anims)
            return stepTable;
    }
    return NULL;
}

void SetStepAnimHandleAlternation(struct ObjectEvent *objectEvent, struct Sprite *sprite, u8 animNum)
{
    const struct StepAnimTable *stepTable;

    if (!objectEvent->inanimate)
    {
        sprite->animNum = animNum;
        stepTable = GetStepAnimTable(sprite->anims);
        if (stepTable != NULL)
        {
            if (sprite->animCmdIndex == stepTable->animPos[0])
                sprite->animCmdIndex  = stepTable->animPos[3];
            else if (sprite->animCmdIndex == stepTable->animPos[1])
                sprite->animCmdIndex = stepTable->animPos[2];
        }
        SeekSpriteAnim(sprite, sprite->animCmdIndex);
    }
}

void SetStepAnim(struct ObjectEvent *objectEvent, struct Sprite *sprite, u8 animNum)
{
    const struct StepAnimTable *stepTable;

    if (!objectEvent->inanimate)
    {
        u8 animPos;

        sprite->animNum = animNum;
        stepTable = GetStepAnimTable(sprite->anims);
        if (stepTable != NULL)
        {
            animPos = stepTable->animPos[1];
            if (sprite->animCmdIndex <= stepTable->animPos[0])
                animPos = stepTable->animPos[0];

            SeekSpriteAnim(sprite, animPos);
        }
    }
}

u8 GetDirectionToFace(s16 x, s16 y, s16 targetX, s16 targetY)
{
    if (x > targetX)
        return DIR_WEST;

    if (x < targetX)
        return DIR_EAST;

    if (y > targetY)
        return DIR_NORTH;

    return DIR_SOUTH;
}

// Uses the above, but script accessible, and uses localIds
bool8 ScrFunc_GetDirectionToFace(struct ScriptContext *ctx) {
    u16 *var = GetVarPointer(ScriptReadHalfword(ctx));
    u8 id0 = GetObjectEventIdByLocalId(ScriptReadByte(ctx)); // source
    u8 id1 = GetObjectEventIdByLocalId(ScriptReadByte(ctx)); // target
    if (var == NULL)
        return FALSE;
    if (id0 >= OBJECT_EVENTS_COUNT || id1 >= OBJECT_EVENTS_COUNT)
        *var = DIR_NONE;
    else
        *var = GetDirectionToFace(
            gObjectEvents[id0].currentCoords.x,
            gObjectEvents[id0].currentCoords.y,
            gObjectEvents[id1].currentCoords.x,
            gObjectEvents[id1].currentCoords.y);
    return FALSE;
}

// Whether following pokemon is also the user of the field move
// Intended to be called before the field effect itself
bool8 ScrFunc_IsFollowerFieldMoveUser(struct ScriptContext *ctx) {
    u16 *var = GetVarPointer(ScriptReadHalfword(ctx));
    u16 userIndex = gFieldEffectArguments[0]; // field move user index
    struct Pokemon *follower = GetFirstLiveMon();
    struct ObjectEvent *obj = GetFollowerObject();
    if (var == NULL)
        return FALSE;
    *var = FALSE;
    if (follower && obj && !obj->invisible) {
        u16 followIndex = ((u32)follower - (u32)gPlayerParty) / sizeof(struct Pokemon);
        *var = userIndex == followIndex;
    } else
    return FALSE;
}

void SetTrainerMovementType(struct ObjectEvent *objectEvent, u8 movementType)
{
    objectEvent->movementType = movementType;
    objectEvent->directionSequenceIndex = 0;
    objectEvent->playerCopyableMovement = 0;
    gSprites[objectEvent->spriteId].callback = sMovementTypeCallbacks[movementType];
    gSprites[objectEvent->spriteId].sTypeFuncId = 0;
}

u8 GetTrainerFacingDirectionMovementType(u8 direction)
{
    return gTrainerFacingDirectionMovementTypes[direction];
}

static u8 GetCollisionInDirection(struct ObjectEvent *objectEvent, u8 direction)
{
    s16 x = objectEvent->currentCoords.x;
    s16 y = objectEvent->currentCoords.y;
    MoveCoords(direction, &x, &y);
    return GetCollisionAtCoords(objectEvent, x, y, direction);
}

u8 GetCollisionAtCoords(struct ObjectEvent *objectEvent, s16 x, s16 y, u32 dir)
{
    u8 direction = dir;
    if (IsCoordOutsideObjectEventMovementRange(objectEvent, x, y))
        return COLLISION_OUTSIDE_RANGE;
    else if (MapGridGetCollisionAt(x, y) || GetMapBorderIdAt(x, y) == CONNECTION_INVALID || IsMetatileDirectionallyImpassable(objectEvent, x, y, direction))
        return COLLISION_IMPASSABLE;
    else if (objectEvent->trackedByCamera && !CanCameraMoveInDirection(direction))
        return COLLISION_IMPASSABLE;
    else if (IsElevationMismatchAt(objectEvent->currentElevation, x, y))
        return COLLISION_ELEVATION_MISMATCH;
    else if (DoesObjectCollideWithObjectAt(objectEvent, x, y))
        return COLLISION_OBJECT_EVENT;
    return COLLISION_NONE;
}

u8 GetCollisionFlagsAtCoords(struct ObjectEvent *objectEvent, s16 x, s16 y, u8 direction)
{
    u8 flags = 0;

    if (IsCoordOutsideObjectEventMovementRange(objectEvent, x, y))
        flags |= 1 << (COLLISION_OUTSIDE_RANGE - 1);
    if (MapGridGetCollisionAt(x, y) || GetMapBorderIdAt(x, y) == CONNECTION_INVALID || IsMetatileDirectionallyImpassable(objectEvent, x, y, direction) || (objectEvent->trackedByCamera && !CanCameraMoveInDirection(direction)))
        flags |= 1 << (COLLISION_IMPASSABLE - 1);
    if (IsElevationMismatchAt(objectEvent->currentElevation, x, y))
        flags |= 1 << (COLLISION_ELEVATION_MISMATCH - 1);
    if (DoesObjectCollideWithObjectAt(objectEvent, x, y))
        flags |= 1 << (COLLISION_OBJECT_EVENT - 1);
    return flags;
}

static bool8 IsCoordOutsideObjectEventMovementRange(struct ObjectEvent *objectEvent, s16 x, s16 y)
{
    s16 left;
    s16 right;
    s16 top;
    s16 bottom;

    if (objectEvent->rangeX != 0)
    {
        left = objectEvent->initialCoords.x - objectEvent->rangeX;
        right = objectEvent->initialCoords.x + objectEvent->rangeX;

        if (left > x || right < x)
            return TRUE;
    }
    if (objectEvent->rangeY != 0)
    {
        top = objectEvent->initialCoords.y - objectEvent->rangeY;
        bottom = objectEvent->initialCoords.y + objectEvent->rangeY;

        if (top > y || bottom < y)
            return TRUE;
    }
    return FALSE;
}

static bool8 IsMetatileDirectionallyImpassable(struct ObjectEvent *objectEvent, s16 x, s16 y, u8 direction)
{
    if (gOppositeDirectionBlockedMetatileFuncs[direction - 1](objectEvent->currentMetatileBehavior)
        || gDirectionBlockedMetatileFuncs[direction - 1](MapGridGetMetatileBehaviorAt(x, y)))
        return TRUE;

    return FALSE;
}

static bool8 DoesObjectCollideWithObjectAt(struct ObjectEvent *objectEvent, s16 x, s16 y)
{
    u8 i;
    struct ObjectEvent *curObject;

    if (objectEvent->localId == OBJ_EVENT_ID_FOLLOWER)
        return FALSE; // follower cannot collide with other objects, but they can collide with it

    for (i = 0; i < OBJECT_EVENTS_COUNT; i++)
    {
        curObject = &gObjectEvents[i];
        if (curObject->active && (curObject->movementType != MOVEMENT_TYPE_FOLLOW_PLAYER || objectEvent != &gObjectEvents[gPlayerAvatar.objectEventId]) && curObject != objectEvent)
        {
            if ((curObject->currentCoords.x == x && curObject->currentCoords.y == y) || (curObject->previousCoords.x == x && curObject->previousCoords.y == y))
            {
                if (AreElevationsCompatible(objectEvent->currentElevation, curObject->currentElevation))
                    return TRUE;
            }
        }
    }
    return FALSE;
}

bool8 IsBerryTreeSparkling(u8 localId, u8 mapNum, u8 mapGroup)
{
    u8 objectEventId;

    if (!TryGetObjectEventIdByLocalIdAndMap(localId, mapNum, mapGroup, &objectEventId)
        && gSprites[gObjectEvents[objectEventId].spriteId].sBerryTreeFlags & BERRY_FLAG_SPARKLING)
        return TRUE;

    return FALSE;
}

void SetBerryTreeJustPicked(u8 localId, u8 mapNum, u8 mapGroup)
{
    u8 objectEventId;

    if (!TryGetObjectEventIdByLocalIdAndMap(localId, mapNum, mapGroup, &objectEventId))
        gSprites[gObjectEvents[objectEventId].spriteId].sBerryTreeFlags |= BERRY_FLAG_JUST_PICKED;
}

#undef sTimer
#undef sBerryTreeFlags

void MoveCoords(u8 direction, s16 *x, s16 *y)
{
    *x += sDirectionToVectors[direction].x;
    *y += sDirectionToVectors[direction].y;
}

// Unused
static void MoveCoordsInMapCoordIncrement(u8 direction, s16 *x, s16 *y)
{
    *x += sDirectionToVectors[direction].x << 4;
    *y += sDirectionToVectors[direction].y << 4;
}

static void MoveCoordsInDirection(u32 dir, s16 *x, s16 *y, s16 deltaX, s16 deltaY)
{
    u8 direction = dir;
    s16 dx2 = (u16)deltaX;
    s16 dy2 = (u16)deltaY;
    if (sDirectionToVectors[direction].x > 0)
        *x += dx2;
    if (sDirectionToVectors[direction].x < 0)
        *x -= dx2;
    if (sDirectionToVectors[direction].y > 0)
        *y += dy2;
    if (sDirectionToVectors[direction].y < 0)
        *y -= dy2;
}

void GetMapCoordsFromSpritePos(s16 x, s16 y, s16 *destX, s16 *destY)
{
    *destX = (x - gSaveBlock1Ptr->pos.x) << 4;
    *destY = (y - gSaveBlock1Ptr->pos.y) << 4;
    *destX -= gTotalCameraPixelOffsetX;
    *destY -= gTotalCameraPixelOffsetY;
}

void SetSpritePosToMapCoords(s16 mapX, s16 mapY, s16 *destX, s16 *destY)
{
    s16 dx = -gTotalCameraPixelOffsetX - gFieldCamera.x;
    s16 dy = -gTotalCameraPixelOffsetY - gFieldCamera.y;
    if (gFieldCamera.x > 0)
        dx += 16;

    if (gFieldCamera.x < 0)
        dx -= 16;

    if (gFieldCamera.y > 0)
        dy += 16;

    if (gFieldCamera.y < 0)
        dy -= 16;

    *destX = ((mapX - gSaveBlock1Ptr->pos.x) << 4) + dx;
    *destY = ((mapY - gSaveBlock1Ptr->pos.y) << 4) + dy;
}

void SetSpritePosToOffsetMapCoords(s16 *x, s16 *y, s16 dx, s16 dy)
{
    SetSpritePosToMapCoords(*x, *y, x, y);
    *x += dx;
    *y += dy;
}

static void GetObjectEventMovingCameraOffset(s16 *x, s16 *y)
{
    *x = 0;
    *y = 0;

    if (gFieldCamera.x > 0)
        (*x)++;

    if (gFieldCamera.x < 0)
        (*x)--;

    if (gFieldCamera.y > 0)
        (*y)++;

    if (gFieldCamera.y < 0)
        (*y)--;
}

void ObjectEventMoveDestCoords(struct ObjectEvent *objectEvent, u32 direction, s16 *x, s16 *y)
{
    u8 newDirn = direction;
    *x = objectEvent->currentCoords.x;
    *y = objectEvent->currentCoords.y;
    MoveCoords(newDirn, x, y);
}

bool8 ObjectEventIsMovementOverridden(struct ObjectEvent *objectEvent)
{
    if (objectEvent->singleMovementActive || objectEvent->heldMovementActive)
        return TRUE;

    return FALSE;
}

bool8 ObjectEventIsHeldMovementActive(struct ObjectEvent *objectEvent)
{
    if (objectEvent->heldMovementActive && objectEvent->movementActionId != MOVEMENT_ACTION_NONE)
        return TRUE;

    return FALSE;
}

bool8 ObjectEventSetHeldMovement(struct ObjectEvent *objectEvent, u8 movementActionId)
{
    if (ObjectEventIsMovementOverridden(objectEvent))
        return TRUE;

    UnfreezeObjectEvent(objectEvent);
    objectEvent->movementActionId = movementActionId;
    objectEvent->heldMovementActive = TRUE;
    objectEvent->heldMovementFinished = FALSE;
    gSprites[objectEvent->spriteId].sActionFuncId = 0;
    return FALSE;
}

void ObjectEventForceSetHeldMovement(struct ObjectEvent *objectEvent, u8 movementActionId)
{
    ObjectEventClearHeldMovementIfActive(objectEvent);
    ObjectEventSetHeldMovement(objectEvent, movementActionId);
}

void ObjectEventClearHeldMovementIfActive(struct ObjectEvent *objectEvent)
{
    if (objectEvent->heldMovementActive)
        ObjectEventClearHeldMovement(objectEvent);
}

void ObjectEventClearHeldMovement(struct ObjectEvent *objectEvent)
{
    objectEvent->movementActionId = MOVEMENT_ACTION_NONE;
    objectEvent->heldMovementActive = FALSE;
    objectEvent->heldMovementFinished = FALSE;
    gSprites[objectEvent->spriteId].sTypeFuncId = 0;
    gSprites[objectEvent->spriteId].sActionFuncId = 0;
}

u8 ObjectEventCheckHeldMovementStatus(struct ObjectEvent *objectEvent)
{
    if (objectEvent->heldMovementActive)
        return objectEvent->heldMovementFinished;

    return 16;
}

u8 ObjectEventClearHeldMovementIfFinished(struct ObjectEvent *objectEvent)
{
    u8 heldMovementStatus = ObjectEventCheckHeldMovementStatus(objectEvent);
    if (heldMovementStatus != 0 && heldMovementStatus != 16)
        ObjectEventClearHeldMovementIfActive(objectEvent);

    return heldMovementStatus;
}

u8 ObjectEventGetHeldMovementActionId(struct ObjectEvent *objectEvent)
{
    if (objectEvent->heldMovementActive)
        return objectEvent->movementActionId;

    return MOVEMENT_ACTION_NONE;
}

void UpdateObjectEventCurrentMovement(struct ObjectEvent *objectEvent, struct Sprite *sprite, bool8 (*callback)(struct ObjectEvent *, struct Sprite *))
{
    DoGroundEffects_OnSpawn(objectEvent, sprite);
    TryEnableObjectEventAnim(objectEvent, sprite);

    if (ObjectEventIsHeldMovementActive(objectEvent))
        ObjectEventExecHeldMovementAction(objectEvent, sprite);
    else if (!objectEvent->frozen)
        while (callback(objectEvent, sprite));

    DoGroundEffects_OnBeginStep(objectEvent, sprite);
    DoGroundEffects_OnFinishStep(objectEvent, sprite);
    UpdateObjectEventSpriteAnimPause(objectEvent, sprite);
    UpdateObjectEventVisibility(objectEvent, sprite);
    ObjectEventUpdateSubpriority(objectEvent, sprite);
}

#define dirn_to_anim(name, table)\
u8 name(u32 idx)\
{\
    u8 direction;\
    u8 animIds[sizeof(table)];\
    direction = idx;\
    memcpy(animIds, (table), sizeof(table));\
    if (direction > DIR_EAST) direction = 0;\
    return animIds[direction];\
}

dirn_to_anim(GetFaceDirectionMovementAction, gFaceDirectionMovementActions);
dirn_to_anim(GetWalkSlowMovementAction, gWalkSlowMovementActions);
dirn_to_anim(GetWalkNormalMovementAction, gWalkNormalMovementActions);
dirn_to_anim(GetWalkFastMovementAction, gWalkFastMovementActions);
dirn_to_anim(GetRideWaterCurrentMovementAction, gRideWaterCurrentMovementActions);
dirn_to_anim(GetWalkFasterMovementAction, gWalkFasterMovementActions);
dirn_to_anim(GetSlideMovementAction, gSlideMovementActions);
dirn_to_anim(GetPlayerRunMovementAction, gPlayerRunMovementActions);
dirn_to_anim(GetJump2MovementAction, gJump2MovementActions);
dirn_to_anim(GetJumpInPlaceMovementAction, gJumpInPlaceMovementActions);
dirn_to_anim(GetJumpInPlaceTurnAroundMovementAction, gJumpInPlaceTurnAroundMovementActions);
dirn_to_anim(GetJumpMovementAction, gJumpMovementActions);
dirn_to_anim(GetJumpSpecialMovementAction, gJumpSpecialMovementActions);
dirn_to_anim(GetWalkInPlaceSlowMovementAction, gWalkInPlaceSlowMovementActions);
dirn_to_anim(GetWalkInPlaceNormalMovementAction, gWalkInPlaceNormalMovementActions);
dirn_to_anim(GetWalkInPlaceFastMovementAction, gWalkInPlaceFastMovementActions);
dirn_to_anim(GetWalkInPlaceFasterMovementAction, gWalkInPlaceFasterMovementActions);

bool8 ObjectEventFaceOppositeDirection(struct ObjectEvent *objectEvent, u8 direction)
{
    return ObjectEventSetHeldMovement(objectEvent, GetFaceDirectionMovementAction(GetOppositeDirection(direction)));
}

dirn_to_anim(GetAcroWheelieFaceDirectionMovementAction, gAcroWheelieFaceDirectionMovementActions);
dirn_to_anim(GetAcroPopWheelieFaceDirectionMovementAction, gAcroPopWheelieFaceDirectionMovementActions);
dirn_to_anim(GetAcroEndWheelieFaceDirectionMovementAction, gAcroEndWheelieFaceDirectionMovementActions);
dirn_to_anim(GetAcroWheelieHopFaceDirectionMovementAction, gAcroWheelieHopFaceDirectionMovementActions);
dirn_to_anim(GetAcroWheelieHopDirectionMovementAction, gAcroWheelieHopDirectionMovementActions);
dirn_to_anim(GetAcroWheelieJumpDirectionMovementAction, gAcroWheelieJumpDirectionMovementActions);
dirn_to_anim(GetAcroWheelieInPlaceDirectionMovementAction, gAcroWheelieInPlaceDirectionMovementActions);
dirn_to_anim(GetAcroPopWheelieMoveDirectionMovementAction, gAcroPopWheelieMoveDirectionMovementActions);
dirn_to_anim(GetAcroWheelieMoveDirectionMovementAction, gAcroWheelieMoveDirectionMovementActions);
dirn_to_anim(GetAcroEndWheelieMoveDirectionMovementAction, gAcroEndWheelieMoveDirectionMovementActions);

u8 GetOppositeDirection(u8 direction)
{
    u8 directions[sizeof sOppositeDirections];

    memcpy(directions, sOppositeDirections, sizeof sOppositeDirections);
    if (direction <= DIR_NONE || direction > (sizeof sOppositeDirections))
        return direction;

    return directions[direction - 1];
}

// Takes the player's original and current direction and gives a direction the copy NPC should consider as the player's direction.
// See comments at the table's definition.
static u32 GetPlayerDirectionForCopy(u8 initDir, u8 moveDir)
{
    return sPlayerDirectionsForCopy[initDir - 1][moveDir - 1];
}

// copyInitDir is the initial facing direction of the copying NPC.
// playerInitDir is the direction the player was facing when the copying NPC was spawned, as set by MovementType_CopyPlayer_Step0.
// playerMoveDir is the direction the player is currently moving.
static u32 GetCopyDirection(u8 copyInitDir, u32 playerInitDir, u32 playerMoveDir)
{
    u32 dir;
    u8 _playerInitDir = playerInitDir;
    u8 _playerMoveDir = playerMoveDir;
    if (_playerInitDir == DIR_NONE || _playerMoveDir == DIR_NONE
      || _playerInitDir > DIR_EAST || _playerMoveDir > DIR_EAST)
        return DIR_NONE;

    dir = GetPlayerDirectionForCopy(_playerInitDir, playerMoveDir);
    return sPlayerDirectionToCopyDirection[copyInitDir - 1][dir - 1];
}

static void ObjectEventExecHeldMovementAction(struct ObjectEvent *objectEvent, struct Sprite *sprite)
{
    if (gMovementActionFuncs[objectEvent->movementActionId][sprite->sActionFuncId](objectEvent, sprite))
        objectEvent->heldMovementFinished = TRUE;
}

static bool8 ObjectEventExecSingleMovementAction(struct ObjectEvent *objectEvent, struct Sprite *sprite)
{
    if (gMovementActionFuncs[objectEvent->movementActionId][sprite->sActionFuncId](objectEvent, sprite))
    {
        objectEvent->movementActionId = MOVEMENT_ACTION_NONE;
        sprite->sActionFuncId = 0;
        return TRUE;
    }
    return FALSE;
}

static void ObjectEventSetSingleMovement(struct ObjectEvent *objectEvent, struct Sprite *sprite, u8 animId)
{
    objectEvent->movementActionId = animId;
    sprite->sActionFuncId = 0;
}

static void FaceDirection(struct ObjectEvent *objectEvent, struct Sprite *sprite, u8 direction)
{
    SetObjectEventDirection(objectEvent, direction);
    ShiftStillObjectEventCoords(objectEvent);
    SetStepAnim(objectEvent, sprite, GetMoveDirectionAnimNum(objectEvent->facingDirection));
    sprite->animPaused = TRUE;
    sprite->sActionFuncId = 1;
}

bool8 MovementAction_FaceDown_Step0(struct ObjectEvent *objectEvent, struct Sprite *sprite)
{
    FaceDirection(objectEvent, sprite, DIR_SOUTH);
    return TRUE;
}

bool8 MovementAction_FaceUp_Step0(struct ObjectEvent *objectEvent, struct Sprite *sprite)
{
    FaceDirection(objectEvent, sprite, DIR_NORTH);
    return TRUE;
}

bool8 MovementAction_FaceLeft_Step0(struct ObjectEvent *objectEvent, struct Sprite *sprite)
{
    FaceDirection(objectEvent, sprite, DIR_WEST);
    return TRUE;
}

bool8 MovementAction_FaceRight_Step0(struct ObjectEvent *objectEvent, struct Sprite *sprite)
{
    FaceDirection(objectEvent, sprite, DIR_EAST);
    return TRUE;
}

void InitNpcForMovement(struct ObjectEvent *objectEvent, struct Sprite *sprite, u8 direction, u8 speed)
{
    s16 x;
    s16 y;

    x = objectEvent->currentCoords.x;
    y = objectEvent->currentCoords.y;
    SetObjectEventDirection(objectEvent, direction);
    MoveCoords(direction, &x, &y);
    ShiftObjectEventCoords(objectEvent, x, y);
    SetSpriteDataForNormalStep(sprite, direction, speed);
    sprite->animPaused = FALSE;

    if (sLockedAnimObjectEvents != NULL && FindLockedObjectEventIndex(objectEvent) != OBJECT_EVENTS_COUNT)
        sprite->animPaused = TRUE;

    objectEvent->triggerGroundEffectsOnMove = TRUE;
    sprite->sActionFuncId = 1;
}

static void InitMovementNormal(struct ObjectEvent *objectEvent, struct Sprite *sprite, u8 direction, u8 speed)
{
    u8 (*functions[ARRAY_COUNT(sDirectionAnimFuncsBySpeed)])(u8);

    memcpy(functions, sDirectionAnimFuncsBySpeed, sizeof sDirectionAnimFuncsBySpeed);
    InitNpcForMovement(objectEvent, sprite, direction, speed);
    SetStepAnimHandleAlternation(objectEvent, sprite, functions[speed](objectEvent->facingDirection));
}

static void StartRunningAnim(struct ObjectEvent *objectEvent, struct Sprite *sprite, u8 direction)
{
    InitNpcForMovement(objectEvent, sprite, direction, MOVE_SPEED_FAST_1);
    SetStepAnimHandleAlternation(objectEvent, sprite, GetRunningDirectionAnimNum(objectEvent->facingDirection));
}

static bool8 UpdateMovementNormal(struct ObjectEvent *objectEvent, struct Sprite *sprite)
{
    if (NpcTakeStep(sprite))
    {
        ShiftStillObjectEventCoords(objectEvent);
        objectEvent->triggerGroundEffectsOnStop = TRUE;
        sprite->animPaused = TRUE;
        return TRUE;
    }
    return FALSE;
}

static void InitNpcForWalkSlow(struct ObjectEvent *objectEvent, struct Sprite *sprite, u8 direction)
{
    s16 x;
    s16 y;

    x = objectEvent->currentCoords.x;
    y = objectEvent->currentCoords.y;
    SetObjectEventDirection(objectEvent, direction);
    MoveCoords(direction, &x, &y);
    ShiftObjectEventCoords(objectEvent, x, y);
    SetWalkSlowSpriteData(sprite, direction);
    sprite->animPaused = FALSE;
    objectEvent->triggerGroundEffectsOnMove = TRUE;
    sprite->sActionFuncId = 1;
}

static void InitWalkSlow(struct ObjectEvent *objectEvent, struct Sprite *sprite, u8 direction)
{
    InitNpcForWalkSlow(objectEvent, sprite, direction);
    SetStepAnimHandleAlternation(objectEvent, sprite, GetMoveDirectionAnimNum(objectEvent->facingDirection));
}

static bool8 UpdateWalkSlow(struct ObjectEvent *objectEvent, struct Sprite *sprite)
{
    if (UpdateWalkSlowAnim(sprite))
    {
        ShiftStillObjectEventCoords(objectEvent);
        objectEvent->triggerGroundEffectsOnStop = TRUE;
        sprite->animPaused = TRUE;
        return TRUE;
    }
    return FALSE;
}

bool8 MovementAction_WalkSlowDiagonalUpLeft_Step0(struct ObjectEvent *objectEvent, struct Sprite *sprite)
{
    InitWalkSlow(objectEvent, sprite, DIR_NORTHWEST);
    return MovementAction_WalkSlowDiagonalUpLeft_Step1(objectEvent, sprite);
}

bool8 MovementAction_WalkSlowDiagonalUpLeft_Step1(struct ObjectEvent *objectEvent, struct Sprite *sprite)
{
    if (UpdateWalkSlow(objectEvent, sprite))
    {
        sprite->sActionFuncId = 2;
        return TRUE;
    }
    return FALSE;
}

bool8 MovementAction_WalkSlowDiagonalUpRight_Step0(struct ObjectEvent *objectEvent, struct Sprite *sprite)
{
    InitWalkSlow(objectEvent, sprite, DIR_NORTHEAST);
    return MovementAction_WalkSlowDiagonalUpRight_Step1(objectEvent, sprite);
}

bool8 MovementAction_WalkSlowDiagonalUpRight_Step1(struct ObjectEvent *objectEvent, struct Sprite *sprite)
{
    if (UpdateWalkSlow(objectEvent, sprite))
    {
        sprite->sActionFuncId = 2;
        return TRUE;
    }
    return FALSE;
}

bool8 MovementAction_WalkSlowDiagonalDownLeft_Step0(struct ObjectEvent *objectEvent, struct Sprite *sprite)
{
    InitWalkSlow(objectEvent, sprite, DIR_SOUTHWEST);
    return MovementAction_WalkSlowDiagonalDownLeft_Step1(objectEvent, sprite);
}

bool8 MovementAction_WalkSlowDiagonalDownLeft_Step1(struct ObjectEvent *objectEvent, struct Sprite *sprite)
{
    if (UpdateWalkSlow(objectEvent, sprite))
    {
        sprite->sActionFuncId = 2;
        return TRUE;
    }
    return FALSE;
}

bool8 MovementAction_WalkSlowDiagonalDownRight_Step0(struct ObjectEvent *objectEvent, struct Sprite *sprite)
{
    InitWalkSlow(objectEvent, sprite, DIR_SOUTHEAST);
    return MovementAction_WalkSlowDiagonalDownRight_Step1(objectEvent, sprite);
}

bool8 MovementAction_WalkSlowDiagonalDownRight_Step1(struct ObjectEvent *objectEvent, struct Sprite *sprite)
{
    if (UpdateWalkSlow(objectEvent, sprite))
    {
        sprite->sActionFuncId = 2;
        return TRUE;
    }
    return FALSE;
}

bool8 MovementAction_WalkSlowDown_Step0(struct ObjectEvent *objectEvent, struct Sprite *sprite)
{
    InitWalkSlow(objectEvent, sprite, DIR_SOUTH);
    return MovementAction_WalkSlowDown_Step1(objectEvent, sprite);
}

bool8 MovementAction_WalkSlowDown_Step1(struct ObjectEvent *objectEvent, struct Sprite *sprite)
{
    if (UpdateWalkSlow(objectEvent, sprite))
    {
        sprite->sActionFuncId = 2;
        return TRUE;
    }
    return FALSE;
}

bool8 MovementAction_WalkSlowUp_Step0(struct ObjectEvent *objectEvent, struct Sprite *sprite)
{
    InitWalkSlow(objectEvent, sprite, DIR_NORTH);
    return MovementAction_WalkSlowUp_Step1(objectEvent, sprite);
}

bool8 MovementAction_WalkSlowUp_Step1(struct ObjectEvent *objectEvent, struct Sprite *sprite)
{
    if (UpdateWalkSlow(objectEvent, sprite))
    {
        sprite->sActionFuncId = 2;
        return TRUE;
    }
    return FALSE;
}

bool8 MovementAction_WalkSlowLeft_Step0(struct ObjectEvent *objectEvent, struct Sprite *sprite)
{
    InitWalkSlow(objectEvent, sprite, DIR_WEST);
    return MovementAction_WalkSlowLeft_Step1(objectEvent, sprite);
}

bool8 MovementAction_WalkSlowLeft_Step1(struct ObjectEvent *objectEvent, struct Sprite *sprite)
{
    if (UpdateWalkSlow(objectEvent, sprite))
    {
        sprite->sActionFuncId = 2;
        return TRUE;
    }
    return FALSE;
}

bool8 MovementAction_WalkSlowRight_Step0(struct ObjectEvent *objectEvent, struct Sprite *sprite)
{
    InitWalkSlow(objectEvent, sprite, DIR_EAST);
    return MovementAction_WalkSlowRight_Step1(objectEvent, sprite);
}

bool8 MovementAction_WalkSlowRight_Step1(struct ObjectEvent *objectEvent, struct Sprite *sprite)
{
    if (UpdateWalkSlow(objectEvent, sprite))
    {
        sprite->sActionFuncId = 2;
        return TRUE;
    }
    return FALSE;
}

bool8 MovementAction_WalkNormalDiagonalUpLeft_Step0(struct ObjectEvent *objectEvent, struct Sprite *sprite)
{
    InitMovementNormal(objectEvent, sprite, DIR_NORTHWEST, MOVE_SPEED_NORMAL);
    return MovementAction_WalkNormalDiagonalUpLeft_Step1(objectEvent, sprite);
}

bool8 MovementAction_WalkNormalDiagonalUpLeft_Step1(struct ObjectEvent *objectEvent, struct Sprite *sprite)
{
    if (UpdateMovementNormal(objectEvent, sprite))
    {
        sprite->sActionFuncId = 2;
        return TRUE;
    }
    return FALSE;
}

bool8 MovementAction_WalkNormalDiagonalUpRight_Step0(struct ObjectEvent *objectEvent, struct Sprite *sprite)
{
    InitMovementNormal(objectEvent, sprite, DIR_NORTHEAST, MOVE_SPEED_NORMAL);
    return MovementAction_WalkNormalDiagonalUpRight_Step1(objectEvent, sprite);
}

bool8 MovementAction_WalkNormalDiagonalUpRight_Step1(struct ObjectEvent *objectEvent, struct Sprite *sprite)
{
    if (UpdateMovementNormal(objectEvent, sprite))
    {
        sprite->sActionFuncId = 2;
        return TRUE;
    }
    return FALSE;
}

bool8 MovementAction_WalkNormalDiagonalDownLeft_Step0(struct ObjectEvent *objectEvent, struct Sprite *sprite)
{
    InitMovementNormal(objectEvent, sprite, DIR_SOUTHWEST, MOVE_SPEED_NORMAL);
    return MovementAction_WalkNormalDiagonalDownLeft_Step1(objectEvent, sprite);
}

bool8 MovementAction_WalkNormalDiagonalDownLeft_Step1(struct ObjectEvent *objectEvent, struct Sprite *sprite)
{
    if (UpdateMovementNormal(objectEvent, sprite))
    {
        sprite->sActionFuncId = 2;
        return TRUE;
    }
    return FALSE;
}

bool8 MovementAction_WalkNormalDiagonalDownRight_Step0(struct ObjectEvent *objectEvent, struct Sprite *sprite)
{
    InitMovementNormal(objectEvent, sprite, DIR_SOUTHEAST, MOVE_SPEED_NORMAL);
    return MovementAction_WalkNormalDiagonalDownRight_Step1(objectEvent, sprite);
}

bool8 MovementAction_WalkNormalDiagonalDownRight_Step1(struct ObjectEvent *objectEvent, struct Sprite *sprite)
{
    if (UpdateMovementNormal(objectEvent, sprite))
    {
        sprite->sActionFuncId = 2;
        return TRUE;
    }
    return FALSE;
}

bool8 MovementAction_WalkNormalDown_Step0(struct ObjectEvent *objectEvent, struct Sprite *sprite)
{
    InitMovementNormal(objectEvent, sprite, DIR_SOUTH, MOVE_SPEED_NORMAL);
    return MovementAction_WalkNormalDown_Step1(objectEvent, sprite);
}

bool8 MovementAction_WalkNormalDown_Step1(struct ObjectEvent *objectEvent, struct Sprite *sprite)
{
    if (UpdateMovementNormal(objectEvent, sprite))
    {
        sprite->sActionFuncId = 2;
        return TRUE;
    }
    return FALSE;
}

bool8 MovementAction_WalkNormalUp_Step0(struct ObjectEvent *objectEvent, struct Sprite *sprite)
{
    InitMovementNormal(objectEvent, sprite, DIR_NORTH, MOVE_SPEED_NORMAL);
    return MovementAction_WalkNormalUp_Step1(objectEvent, sprite);
}

bool8 MovementAction_WalkNormalUp_Step1(struct ObjectEvent *objectEvent, struct Sprite *sprite)
{
    if (UpdateMovementNormal(objectEvent, sprite))
    {
        sprite->sActionFuncId = 2;
        return TRUE;
    }
    return FALSE;
}

bool8 MovementAction_WalkNormalLeft_Step0(struct ObjectEvent *objectEvent, struct Sprite *sprite)
{
    InitMovementNormal(objectEvent, sprite, DIR_WEST, MOVE_SPEED_NORMAL);
    return MovementAction_WalkNormalLeft_Step1(objectEvent, sprite);
}

bool8 MovementAction_WalkNormalLeft_Step1(struct ObjectEvent *objectEvent, struct Sprite *sprite)
{
    if (UpdateMovementNormal(objectEvent, sprite))
    {
        sprite->sActionFuncId = 2;
        return TRUE;
    }
    return FALSE;
}

bool8 MovementAction_WalkNormalRight_Step0(struct ObjectEvent *objectEvent, struct Sprite *sprite)
{
    InitMovementNormal(objectEvent, sprite, DIR_EAST, MOVE_SPEED_NORMAL);
    return MovementAction_WalkNormalRight_Step1(objectEvent, sprite);
}

bool8 MovementAction_WalkNormalRight_Step1(struct ObjectEvent *objectEvent, struct Sprite *sprite)
{
    if (UpdateMovementNormal(objectEvent, sprite))
    {
        sprite->sActionFuncId = 2;
        return TRUE;
    }
    return FALSE;
}

#define JUMP_HALFWAY  1
#define JUMP_FINISHED ((u8)-1)

enum {
    JUMP_TYPE_HIGH,
    JUMP_TYPE_LOW,
    JUMP_TYPE_NORMAL,
    JUMP_TYPE_FAST,
    JUMP_TYPE_FASTER,
};

static void InitJump(struct ObjectEvent *objectEvent, struct Sprite *sprite, u8 direction, u8 distance, u8 type)
{
    s16 displacements[ARRAY_COUNT(sJumpInitDisplacements)];
    s16 x;
    s16 y;

    memcpy(displacements, sJumpInitDisplacements, sizeof sJumpInitDisplacements);
    x = 0;
    y = 0;
    SetObjectEventDirection(objectEvent, direction);
    MoveCoordsInDirection(direction, &x, &y, displacements[distance], displacements[distance]);
    ShiftObjectEventCoords(objectEvent, objectEvent->currentCoords.x + x, objectEvent->currentCoords.y + y);
    SetJumpSpriteData(sprite, direction, distance, type);
    sprite->sActionFuncId = 1;
    sprite->animPaused = FALSE;
    objectEvent->triggerGroundEffectsOnMove = TRUE;
    objectEvent->disableCoveringGroundEffects = TRUE;
}

static void InitJumpRegular(struct ObjectEvent *objectEvent, struct Sprite *sprite, u8 direction, u8 distance, u8 type)
{
    // For follower only, match the anim duration of the player's movement, whether dashing, walking or jumping
    if (objectEvent->localId == OBJ_EVENT_ID_FOLLOWER
        && type == JUMP_TYPE_HIGH
        && distance == JUMP_DISTANCE_FAR
        // In some areas (i.e Meteor Falls), the player can jump as the follower jumps, so preserve type in this case
        && PlayerGetCopyableMovement() != COPY_MOVE_JUMP2)
        type = TestPlayerAvatarFlags(PLAYER_AVATAR_FLAG_DASH) ? JUMP_TYPE_FASTER : JUMP_TYPE_FAST;
    InitJump(objectEvent, sprite, direction, distance, type);
    SetStepAnimHandleAlternation(objectEvent, sprite, GetMoveDirectionAnimNum(objectEvent->facingDirection));
    DoShadowFieldEffect(objectEvent);
}

#define sDistance data[4]

static u8 UpdateJumpAnim(struct ObjectEvent *objectEvent, struct Sprite *sprite, u8 callback(struct Sprite *))
{
    s16 displacements[ARRAY_COUNT(sJumpDisplacements)];
    s16 x;
    s16 y;
    u8 result;

    memcpy(displacements, sJumpDisplacements, sizeof sJumpDisplacements);
    result = callback(sprite);
    if (result == JUMP_HALFWAY && displacements[sprite->sDistance] != 0)
    {
        x = 0;
        y = 0;
        MoveCoordsInDirection(objectEvent->movementDirection, &x, &y, displacements[sprite->sDistance], displacements[sprite->sDistance]);
        ShiftObjectEventCoords(objectEvent, objectEvent->currentCoords.x + x, objectEvent->currentCoords.y + y);
        objectEvent->triggerGroundEffectsOnMove = TRUE;
        objectEvent->disableCoveringGroundEffects = TRUE;
    }
    else if (result == JUMP_FINISHED)
    {
        ShiftStillObjectEventCoords(objectEvent);
        objectEvent->triggerGroundEffectsOnStop = TRUE;
        objectEvent->landingJump = TRUE;
        sprite->animPaused = TRUE;
    }
    return result;
}

#undef sDistance

static u8 DoJumpAnimStep(struct ObjectEvent *objectEvent, struct Sprite *sprite)
{
    return UpdateJumpAnim(objectEvent, sprite, DoJumpSpriteMovement);
}

static u8 DoJumpSpecialAnimStep(struct ObjectEvent *objectEvent, struct Sprite *sprite)
{
    return UpdateJumpAnim(objectEvent, sprite, DoJumpSpecialSpriteMovement);
}

static bool8 DoJumpAnim(struct ObjectEvent *objectEvent, struct Sprite *sprite)
{
    if (DoJumpAnimStep(objectEvent, sprite) == JUMP_FINISHED)
        return TRUE;

    return FALSE;
}

static bool8 DoJumpSpecialAnim(struct ObjectEvent *objectEvent, struct Sprite *sprite)
{
    if (DoJumpSpecialAnimStep(objectEvent, sprite) == JUMP_FINISHED)
        return TRUE;

    return FALSE;
}

static bool8 DoJumpInPlaceAnim(struct ObjectEvent *objectEvent, struct Sprite *sprite)
{
    switch (DoJumpAnimStep(objectEvent, sprite))
    {
        case JUMP_FINISHED:
            return TRUE;
        case JUMP_HALFWAY:
            SetObjectEventDirection(objectEvent, GetOppositeDirection(objectEvent->movementDirection));
            SetStepAnim(objectEvent, sprite, GetMoveDirectionAnimNum(objectEvent->facingDirection));
        default:
            return FALSE;
    }
}

bool8 MovementAction_Jump2Down_Step0(struct ObjectEvent *objectEvent, struct Sprite *sprite)
{
    InitJumpRegular(objectEvent, sprite, DIR_SOUTH, JUMP_DISTANCE_FAR, JUMP_TYPE_HIGH);
    return MovementAction_Jump2Down_Step1(objectEvent, sprite);
}

bool8 MovementAction_Jump2Down_Step1(struct ObjectEvent *objectEvent, struct Sprite *sprite)
{
    if (DoJumpAnim(objectEvent, sprite))
    {
        objectEvent->noShadow = FALSE;
        sprite->sActionFuncId = 2;
        return TRUE;
    }
    return FALSE;
}

bool8 MovementAction_Jump2Up_Step0(struct ObjectEvent *objectEvent, struct Sprite *sprite)
{
    InitJumpRegular(objectEvent, sprite, DIR_NORTH, JUMP_DISTANCE_FAR, JUMP_TYPE_HIGH);
    return MovementAction_Jump2Up_Step1(objectEvent, sprite);
}

bool8 MovementAction_Jump2Up_Step1(struct ObjectEvent *objectEvent, struct Sprite *sprite)
{
    if (DoJumpAnim(objectEvent, sprite))
    {
        objectEvent->noShadow = FALSE;
        sprite->sActionFuncId = 2;
        return TRUE;
    }
    return FALSE;
}

bool8 MovementAction_Jump2Left_Step0(struct ObjectEvent *objectEvent, struct Sprite *sprite)
{
    InitJumpRegular(objectEvent, sprite, DIR_WEST, JUMP_DISTANCE_FAR, JUMP_TYPE_HIGH);
    return MovementAction_Jump2Left_Step1(objectEvent, sprite);
}

bool8 MovementAction_Jump2Left_Step1(struct ObjectEvent *objectEvent, struct Sprite *sprite)
{
    if (DoJumpAnim(objectEvent, sprite))
    {
        objectEvent->noShadow = FALSE;
        sprite->sActionFuncId = 2;
        return TRUE;
    }
    return FALSE;
}

bool8 MovementAction_Jump2Right_Step0(struct ObjectEvent *objectEvent, struct Sprite *sprite)
{
    InitJumpRegular(objectEvent, sprite, DIR_EAST, JUMP_DISTANCE_FAR, JUMP_TYPE_HIGH);
    return MovementAction_Jump2Right_Step1(objectEvent, sprite);
}

bool8 MovementAction_Jump2Right_Step1(struct ObjectEvent *objectEvent, struct Sprite *sprite)
{
    if (DoJumpAnim(objectEvent, sprite))
    {
        objectEvent->noShadow = FALSE;
        sprite->sActionFuncId = 2;
        return TRUE;
    }
    return FALSE;
}

static void InitMovementDelay(struct Sprite *sprite, u16 duration)
{
    sprite->sActionFuncId = 1;
    sprite->data[3] = duration;
}

bool8 MovementAction_Delay_Step1(struct ObjectEvent *objectEvent, struct Sprite *sprite)
{
    if (--sprite->data[3] == 0)
    {
        sprite->sActionFuncId = 2;
        return TRUE;
    }
    return FALSE;
}

bool8 MovementAction_Delay1_Step0(struct ObjectEvent *objectEvent, struct Sprite *sprite)
{
    InitMovementDelay(sprite, 1);
    return MovementAction_Delay_Step1(objectEvent, sprite);
}

bool8 MovementAction_Delay2_Step0(struct ObjectEvent *objectEvent, struct Sprite *sprite)
{
    InitMovementDelay(sprite, 2);
    return MovementAction_Delay_Step1(objectEvent, sprite);
}

bool8 MovementAction_Delay4_Step0(struct ObjectEvent *objectEvent, struct Sprite *sprite)
{
    InitMovementDelay(sprite, 4);
    return MovementAction_Delay_Step1(objectEvent, sprite);
}

bool8 MovementAction_Delay8_Step0(struct ObjectEvent *objectEvent, struct Sprite *sprite)
{
    InitMovementDelay(sprite, 8);
    return MovementAction_Delay_Step1(objectEvent, sprite);
}

bool8 MovementAction_Delay16_Step0(struct ObjectEvent *objectEvent, struct Sprite *sprite)
{
    InitMovementDelay(sprite, 16);
    return MovementAction_Delay_Step1(objectEvent, sprite);
}

bool8 MovementAction_WalkFastDown_Step0(struct ObjectEvent *objectEvent, struct Sprite *sprite)
{
    InitMovementNormal(objectEvent, sprite, DIR_SOUTH, MOVE_SPEED_FAST_1);
    return MovementAction_WalkFastDown_Step1(objectEvent, sprite);
}

bool8 MovementAction_WalkFastDown_Step1(struct ObjectEvent *objectEvent, struct Sprite *sprite)
{
    if (UpdateMovementNormal(objectEvent, sprite))
    {
        sprite->sActionFuncId = 2;
        return TRUE;
    }
    return FALSE;
}

bool8 MovementAction_WalkFastUp_Step0(struct ObjectEvent *objectEvent, struct Sprite *sprite)
{
    InitMovementNormal(objectEvent, sprite, DIR_NORTH, MOVE_SPEED_FAST_1);
    return MovementAction_WalkFastUp_Step1(objectEvent, sprite);
}

bool8 MovementAction_WalkFastUp_Step1(struct ObjectEvent *objectEvent, struct Sprite *sprite)
{
    if (UpdateMovementNormal(objectEvent, sprite))
    {
        sprite->sActionFuncId = 2;
        return TRUE;
    }
    return FALSE;
}

bool8 MovementAction_WalkFastLeft_Step0(struct ObjectEvent *objectEvent, struct Sprite *sprite)
{
    InitMovementNormal(objectEvent, sprite, DIR_WEST, MOVE_SPEED_FAST_1);
    return MovementAction_WalkFastLeft_Step1(objectEvent, sprite);
}

bool8 MovementAction_WalkFastLeft_Step1(struct ObjectEvent *objectEvent, struct Sprite *sprite)
{
    if (UpdateMovementNormal(objectEvent, sprite))
    {
        sprite->sActionFuncId = 2;
        return TRUE;
    }
    return FALSE;
}

bool8 MovementAction_WalkFastRight_Step0(struct ObjectEvent *objectEvent, struct Sprite *sprite)
{
    InitMovementNormal(objectEvent, sprite, DIR_EAST, MOVE_SPEED_FAST_1);
    return MovementAction_WalkFastRight_Step1(objectEvent, sprite);
}

bool8 MovementAction_WalkFastRight_Step1(struct ObjectEvent *objectEvent, struct Sprite *sprite)
{
    if (UpdateMovementNormal(objectEvent, sprite))
    {
        sprite->sActionFuncId = 2;
        return TRUE;
    }
    return FALSE;
}


static void InitMoveInPlace(struct ObjectEvent *objectEvent, struct Sprite *sprite, u8 direction, u8 animNum, u16 duration)
{
    SetObjectEventDirection(objectEvent, direction);
    SetStepAnimHandleAlternation(objectEvent, sprite, animNum);
    sprite->animPaused = FALSE;
    sprite->sActionFuncId = 1;
    sprite->data[3] = duration;
}

bool8 MovementAction_WalkInPlace_Step1(struct ObjectEvent *objectEvent, struct Sprite *sprite)
{
    if (-- sprite->data[3] == 0)
    {
        sprite->sActionFuncId = 2;
        sprite->animPaused = TRUE;
        return TRUE;
    }
    return FALSE;
}

bool8 MovementAction_WalkInPlaceSlow_Step1(struct ObjectEvent *objectEvent, struct Sprite *sprite)
{
    if (sprite->data[3] & 1)
        sprite->animDelayCounter++;

    return MovementAction_WalkInPlace_Step1(objectEvent, sprite);
}

bool8 MovementAction_WalkInPlaceSlowDown_Step0(struct ObjectEvent *objectEvent, struct Sprite *sprite)
{
    InitMoveInPlace(objectEvent, sprite, DIR_SOUTH, GetMoveDirectionAnimNum(DIR_SOUTH), 32);
    return MovementAction_WalkInPlaceSlow_Step1(objectEvent, sprite);
}

// Update sprite with a palette filled with a solid color
static u8 LoadFillColorPalette(u16 color, u16 paletteTag, struct Sprite *sprite) {
  u16 paletteData[16];
  struct SpritePalette dynamicPalette = {.tag = paletteTag, .data = paletteData};
  CpuFill16(color, paletteData, PLTT_SIZE_4BPP);
  return UpdateSpritePalette(&dynamicPalette, sprite);
}

bool8 MovementAction_ExitPokeball_Step0(struct ObjectEvent *objectEvent, struct Sprite *sprite) {
    u8 direction = gObjectEvents[gPlayerAvatar.objectEventId].facingDirection;
    u16 graphicsId = objectEvent->graphicsId;
    objectEvent->invisible = FALSE;
    if (TestPlayerAvatarFlags(PLAYER_AVATAR_FLAG_DASH)) { // If player is dashing, the pokemon must come out faster
        StartSpriteAnimInDirection(objectEvent, sprite, direction, GetMoveDirectionFastestAnimNum(direction) + 4);
        sprite->data[3] = 8; // duration
        sprite->data[6] = 0; // fast speed
    } else {
        StartSpriteAnimInDirection(objectEvent, sprite, direction, GetMoveDirectionFastestAnimNum(direction));
        sprite->data[3] = 16; // duration
        sprite->data[6] = 1; // slow speed
    }
    sprite->data[6] |= (direction == DIR_EAST ? 1 : 0) << 4;
    ObjectEventSetGraphicsId(objectEvent, OBJ_EVENT_GFX_ANIMATED_BALL);
    objectEvent->graphicsId = graphicsId;
    objectEvent->inanimate = FALSE;
    return MovementAction_ExitPokeball_Step1(objectEvent, sprite);
}

static const union AffineAnimCmd sAffineAnim_PokeballExit[] =
{
    AFFINEANIMCMD_FRAME(0x40, 0x100, 0, 0),
    AFFINEANIMCMD_FRAME(0x80, 0x100, 0, 0),
    AFFINEANIMCMD_FRAME(0xC0, 0x100, 0, 0),
    AFFINEANIMCMD_FRAME(0x100, 0x100, 0, 0),
    AFFINEANIMCMD_END,
};

static const union AffineAnimCmd sAffineAnim_PokeballExitEast[] = // sprite is h-flipped when east
{
    AFFINEANIMCMD_FRAME(0xFFC0, 0x100, 0, 0),
    AFFINEANIMCMD_FRAME(0xFF80, 0x100, 0, 0),
    AFFINEANIMCMD_FRAME(0xFF40, 0x100, 0, 0),
    AFFINEANIMCMD_FRAME(0xFF00, 0x100, 0, 0),
    AFFINEANIMCMD_END,
};

static const union AffineAnimCmd sAffineAnim_PokeballEnter[] =
{
    AFFINEANIMCMD_FRAME(0x100, 0x100, 0, 0),
    AFFINEANIMCMD_FRAME(0xC0, 0x100, 0, 0),
    AFFINEANIMCMD_FRAME(0x80, 0x100, 0, 0),
    AFFINEANIMCMD_FRAME(0x40, 0x100, 0, 0),
    AFFINEANIMCMD_END,
};

static const union AffineAnimCmd sAffineAnim_PokeballEnterEast[] = // sprtie is h-flipped when east
{
    AFFINEANIMCMD_FRAME(0xFF00, 0x100, 0, 0),
    AFFINEANIMCMD_FRAME(0xFF40, 0x100, 0, 0),
    AFFINEANIMCMD_FRAME(0xFF80, 0x100, 0, 0),
    AFFINEANIMCMD_FRAME(0xFFC0, 0x100, 0, 0),
    AFFINEANIMCMD_END,
};

static const union AffineAnimCmd *const sAffineAnims_PokeballFollower[] =
{
    sAffineAnim_PokeballExit,
    sAffineAnim_PokeballExitEast,
    sAffineAnim_PokeballEnter,
    sAffineAnim_PokeballEnterEast,
};

bool8 MovementAction_ExitPokeball_Step1(struct ObjectEvent *objectEvent, struct Sprite *sprite)
{
    u8 duration = sprite->data[6] & 0xF;
    sprite->data[3]--;
    if (sprite->data[3] == 0)
    {
        sprite->sActionFuncId = 2;
        sprite->animCmdIndex = 0;
        sprite->animPaused = TRUE;
        return TRUE;
    // Set graphics, palette, and affine animation
    } else if ((duration == 0 && sprite->data[3] == 3) || (duration == 1 && sprite->data[3] == 7)) {
<<<<<<< HEAD
      FollowerSetGraphics(objectEvent, OW_SPECIES(objectEvent), OW_FORM(objectEvent), objectEvent->shiny, FALSE);
      LoadFillColorPalette(RGB_WHITE, OBJ_EVENT_PAL_TAG_WHITE, sprite);
      // Initialize affine animation
      sprite->affineAnims = sAffineAnims_PokeballFollower;
      sprite->oam.affineMode = ST_OAM_AFFINE_NORMAL;
      InitSpriteAffineAnim(sprite);
      StartSpriteAffineAnim(sprite, sprite->data[6] >> 4);
    // Restore original palette & disable affine
    } else if ((duration == 0 && sprite->data[3] == 1) || (duration == 1 && sprite->data[3] == 3)) {
      sprite->affineAnimEnded = TRUE;
      FreeSpriteOamMatrix(sprite);
      sprite->oam.affineMode = ST_OAM_AFFINE_OFF;
      FollowerSetGraphics(objectEvent, OW_SPECIES(objectEvent), OW_FORM(objectEvent), objectEvent->shiny, TRUE);
=======
        FollowerSetGraphics(objectEvent, OW_SPECIES(objectEvent), OW_FORM(objectEvent), objectEvent->shiny);
        LoadFillColorPalette(RGB_WHITE, OBJ_EVENT_PAL_TAG_WHITE, sprite);
        // Initialize affine animation
        sprite->affineAnims = sAffineAnims_PokeballFollower;
        #if LARGE_OW_SUPPORT
        if (IS_POW_OF_TWO(-sprite->centerToCornerVecX)) {
        #endif
            sprite->affineAnims = sAffineAnims_PokeballFollower;
            sprite->oam.affineMode = ST_OAM_AFFINE_NORMAL;
            InitSpriteAffineAnim(sprite);
            StartSpriteAffineAnim(sprite, sprite->data[6] >> 4);
        #if LARGE_OW_SUPPORT
        }
        #endif
    // Restore original palette & disable affine
    } else if ((duration == 0 && sprite->data[3] == 1) || (duration == 1 && sprite->data[3] == 3)) {
        sprite->affineAnimEnded = TRUE;
        FreeSpriteOamMatrix(sprite);
        sprite->oam.affineMode = ST_OAM_AFFINE_OFF;
        FollowerSetGraphics(objectEvent, OW_SPECIES(objectEvent), OW_FORM(objectEvent), objectEvent->shiny);
>>>>>>> 294657a5
    }
    return FALSE;
}

bool8 MovementAction_EnterPokeball_Step0(struct ObjectEvent *objectEvent, struct Sprite *sprite) {
    u8 direction = objectEvent->facingDirection;
    StartSpriteAnimInDirection(objectEvent, sprite, direction, GetMoveDirectionFasterAnimNum(direction));
    sprite->data[3] = 16; // duration
    sprite->data[6] = direction == DIR_EAST ? 3 : 2; // affine animation number
    EndFollowerTransformEffect(objectEvent, sprite);
    return MovementAction_EnterPokeball_Step1(objectEvent, sprite);
}

bool8 MovementAction_EnterPokeball_Step1(struct ObjectEvent *objectEvent, struct Sprite *sprite)
{
    u16 graphicsId = objectEvent->graphicsId;
    sprite->data[3]--;
    if (sprite->data[3] == 0) {
        sprite->data[2] = 2;
        return FALSE;
    } else if (sprite->data[3] == 11) { // Set palette to white & start affine
        LoadFillColorPalette(RGB_WHITE, OBJ_EVENT_PAL_TAG_WHITE, sprite);
        #if LARGE_OW_SUPPORT
        // Only do affine if sprite width is power of 2
        // (effect looks weird on sprites composed of subsprites like 48x48, etc)
        if (IS_POW_OF_TWO(-sprite->centerToCornerVecX)) {
        #endif
            sprite->affineAnims = sAffineAnims_PokeballFollower;
            sprite->oam.affineMode = ST_OAM_AFFINE_NORMAL;
            InitSpriteAffineAnim(sprite);
            StartSpriteAffineAnim(sprite, sprite->data[6]);
        #if LARGE_OW_SUPPORT
        }
        #endif
        sprite->subspriteTableNum = 0;
    } else if (sprite->data[3] == 7) { // Free white palette and change to pokeball, disable affine
        sprite->affineAnimEnded = TRUE;
        FreeSpriteOamMatrix(sprite);
        sprite->oam.affineMode = ST_OAM_AFFINE_OFF;
        ObjectEventSetGraphicsId(objectEvent, OBJ_EVENT_GFX_ANIMATED_BALL);
        objectEvent->graphicsId = graphicsId;
        objectEvent->inanimate = FALSE;
    }
    return FALSE;
}

bool8 MovementAction_EnterPokeball_Step2(struct ObjectEvent *objectEvent, struct Sprite *sprite)
{
    FollowerSetGraphics(objectEvent, OW_SPECIES(objectEvent), OW_FORM(objectEvent), objectEvent->shiny, FALSE);
    objectEvent->invisible = TRUE;
    sprite->data[1] = 0;
    sprite->data[6] = 0;
    sprite->animPaused = TRUE;
    return TRUE;
}

bool8 MovementAction_WalkInPlaceSlowUp_Step0(struct ObjectEvent *objectEvent, struct Sprite *sprite)
{
    InitMoveInPlace(objectEvent, sprite, DIR_NORTH, GetMoveDirectionAnimNum(DIR_NORTH), 32);
    return MovementAction_WalkInPlaceSlow_Step1(objectEvent, sprite);
}

bool8 MovementAction_WalkInPlaceSlowLeft_Step0(struct ObjectEvent *objectEvent, struct Sprite *sprite)
{
    InitMoveInPlace(objectEvent, sprite, DIR_WEST, GetMoveDirectionAnimNum(DIR_WEST), 32);
    return MovementAction_WalkInPlaceSlow_Step1(objectEvent, sprite);
}

bool8 MovementAction_WalkInPlaceSlowRight_Step0(struct ObjectEvent *objectEvent, struct Sprite *sprite)
{
    InitMoveInPlace(objectEvent, sprite, DIR_EAST, GetMoveDirectionAnimNum(DIR_EAST), 32);
    return MovementAction_WalkInPlaceSlow_Step1(objectEvent, sprite);
}

bool8 MovementAction_WalkInPlaceNormalDown_Step0(struct ObjectEvent *objectEvent, struct Sprite *sprite)
{
    InitMoveInPlace(objectEvent, sprite, DIR_SOUTH, GetMoveDirectionAnimNum(DIR_SOUTH), 16);
    return MovementAction_WalkInPlace_Step1(objectEvent, sprite);
}

bool8 MovementAction_WalkInPlaceNormalUp_Step0(struct ObjectEvent *objectEvent, struct Sprite *sprite)
{
    InitMoveInPlace(objectEvent, sprite, DIR_NORTH, GetMoveDirectionAnimNum(DIR_NORTH), 16);
    return MovementAction_WalkInPlace_Step1(objectEvent, sprite);
}

bool8 MovementAction_WalkInPlaceNormalLeft_Step0(struct ObjectEvent *objectEvent, struct Sprite *sprite)
{
    InitMoveInPlace(objectEvent, sprite, DIR_WEST, GetMoveDirectionAnimNum(DIR_WEST), 16);
    return MovementAction_WalkInPlace_Step1(objectEvent, sprite);
}

bool8 MovementAction_WalkInPlaceNormalRight_Step0(struct ObjectEvent *objectEvent, struct Sprite *sprite)
{
    InitMoveInPlace(objectEvent, sprite, DIR_EAST, GetMoveDirectionAnimNum(DIR_EAST), 16);
    return MovementAction_WalkInPlace_Step1(objectEvent, sprite);
}

bool8 MovementAction_WalkInPlaceFastDown_Step0(struct ObjectEvent *objectEvent, struct Sprite *sprite)
{
    InitMoveInPlace(objectEvent, sprite, DIR_SOUTH, GetMoveDirectionFastAnimNum(DIR_SOUTH), 8);
    return MovementAction_WalkInPlace_Step1(objectEvent, sprite);
}

bool8 MovementAction_WalkInPlaceFastUp_Step0(struct ObjectEvent *objectEvent, struct Sprite *sprite)
{
    InitMoveInPlace(objectEvent, sprite, DIR_NORTH, GetMoveDirectionFastAnimNum(DIR_NORTH), 8);
    return MovementAction_WalkInPlace_Step1(objectEvent, sprite);
}

bool8 MovementAction_WalkInPlaceFastLeft_Step0(struct ObjectEvent *objectEvent, struct Sprite *sprite)
{
    InitMoveInPlace(objectEvent, sprite, DIR_WEST, GetMoveDirectionFastAnimNum(DIR_WEST), 8);
    return MovementAction_WalkInPlace_Step1(objectEvent, sprite);
}

bool8 MovementAction_WalkInPlaceFastRight_Step0(struct ObjectEvent *objectEvent, struct Sprite *sprite)
{
    InitMoveInPlace(objectEvent, sprite, DIR_EAST, GetMoveDirectionFastAnimNum(DIR_EAST), 8);
    return MovementAction_WalkInPlace_Step1(objectEvent, sprite);
}

bool8 MovementAction_WalkInPlaceFasterDown_Step0(struct ObjectEvent *objectEvent, struct Sprite *sprite)
{
    InitMoveInPlace(objectEvent, sprite, DIR_SOUTH, GetMoveDirectionFasterAnimNum(DIR_SOUTH), 4);
    return MovementAction_WalkInPlace_Step1(objectEvent, sprite);
}

bool8 MovementAction_WalkInPlaceFasterUp_Step0(struct ObjectEvent *objectEvent, struct Sprite *sprite)
{
    InitMoveInPlace(objectEvent, sprite, DIR_NORTH, GetMoveDirectionFasterAnimNum(DIR_NORTH), 4);
    return MovementAction_WalkInPlace_Step1(objectEvent, sprite);
}

bool8 MovementAction_WalkInPlaceFasterLeft_Step0(struct ObjectEvent *objectEvent, struct Sprite *sprite)
{
    InitMoveInPlace(objectEvent, sprite, DIR_WEST, GetMoveDirectionFasterAnimNum(DIR_WEST), 4);
    return MovementAction_WalkInPlace_Step1(objectEvent, sprite);
}

bool8 MovementAction_WalkInPlaceFasterRight_Step0(struct ObjectEvent *objectEvent, struct Sprite *sprite)
{
    InitMoveInPlace(objectEvent, sprite, DIR_EAST, GetMoveDirectionFasterAnimNum(DIR_EAST), 4);
    return MovementAction_WalkInPlace_Step1(objectEvent, sprite);
}

bool8 MovementAction_RideWaterCurrentDown_Step0(struct ObjectEvent *objectEvent, struct Sprite *sprite)
{
    InitMovementNormal(objectEvent, sprite, DIR_SOUTH, MOVE_SPEED_FAST_2);
    return MovementAction_RideWaterCurrentDown_Step1(objectEvent, sprite);
}

bool8 MovementAction_RideWaterCurrentDown_Step1(struct ObjectEvent *objectEvent, struct Sprite *sprite)
{
    if (UpdateMovementNormal(objectEvent, sprite))
    {
        sprite->sActionFuncId = 2;
        return TRUE;
    }
    return FALSE;
}

bool8 MovementAction_RideWaterCurrentUp_Step0(struct ObjectEvent *objectEvent, struct Sprite *sprite)
{
    InitMovementNormal(objectEvent, sprite, DIR_NORTH, MOVE_SPEED_FAST_2);
    return MovementAction_RideWaterCurrentUp_Step1(objectEvent, sprite);
}

bool8 MovementAction_RideWaterCurrentUp_Step1(struct ObjectEvent *objectEvent, struct Sprite *sprite)
{
    if (UpdateMovementNormal(objectEvent, sprite))
    {
        sprite->sActionFuncId = 2;
        return TRUE;
    }
    return FALSE;
}

bool8 MovementAction_RideWaterCurrentLeft_Step0(struct ObjectEvent *objectEvent, struct Sprite *sprite)
{
    InitMovementNormal(objectEvent, sprite, DIR_WEST, MOVE_SPEED_FAST_2);
    return MovementAction_RideWaterCurrentLeft_Step1(objectEvent, sprite);
}

bool8 MovementAction_RideWaterCurrentLeft_Step1(struct ObjectEvent *objectEvent, struct Sprite *sprite)
{
    if (UpdateMovementNormal(objectEvent, sprite))
    {
        sprite->sActionFuncId = 2;
        return TRUE;
    }
    return FALSE;
}

bool8 MovementAction_RideWaterCurrentRight_Step0(struct ObjectEvent *objectEvent, struct Sprite *sprite)
{
    InitMovementNormal(objectEvent, sprite, DIR_EAST, MOVE_SPEED_FAST_2);
    return MovementAction_RideWaterCurrentRight_Step1(objectEvent, sprite);
}

bool8 MovementAction_RideWaterCurrentRight_Step1(struct ObjectEvent *objectEvent, struct Sprite *sprite)
{
    if (UpdateMovementNormal(objectEvent, sprite))
    {
        sprite->sActionFuncId = 2;
        return TRUE;
    }
    return FALSE;
}

bool8 MovementAction_WalkFasterDown_Step0(struct ObjectEvent *objectEvent, struct Sprite *sprite)
{
    InitMovementNormal(objectEvent, sprite, DIR_SOUTH, MOVE_SPEED_FASTER);
    return MovementAction_WalkFasterDown_Step1(objectEvent, sprite);
}

bool8 MovementAction_WalkFasterDown_Step1(struct ObjectEvent *objectEvent, struct Sprite *sprite)
{
    if (UpdateMovementNormal(objectEvent, sprite))
    {
        sprite->sActionFuncId = 2;
        return TRUE;
    }
    return FALSE;
}

bool8 MovementAction_WalkFasterUp_Step0(struct ObjectEvent *objectEvent, struct Sprite *sprite)
{
    InitMovementNormal(objectEvent, sprite, DIR_NORTH, MOVE_SPEED_FASTER);
    return MovementAction_WalkFasterUp_Step1(objectEvent, sprite);
}

bool8 MovementAction_WalkFasterUp_Step1(struct ObjectEvent *objectEvent, struct Sprite *sprite)
{
    if (UpdateMovementNormal(objectEvent, sprite))
    {
        sprite->sActionFuncId = 2;
        return TRUE;
    }
    return FALSE;
}

bool8 MovementAction_WalkFasterLeft_Step0(struct ObjectEvent *objectEvent, struct Sprite *sprite)
{
    InitMovementNormal(objectEvent, sprite, DIR_WEST, MOVE_SPEED_FASTER);
    return MovementAction_WalkFasterLeft_Step1(objectEvent, sprite);
}

bool8 MovementAction_WalkFasterLeft_Step1(struct ObjectEvent *objectEvent, struct Sprite *sprite)
{
    if (UpdateMovementNormal(objectEvent, sprite))
    {
        sprite->sActionFuncId = 2;
        return TRUE;
    }
    return FALSE;
}

bool8 MovementAction_WalkFasterRight_Step0(struct ObjectEvent *objectEvent, struct Sprite *sprite)
{
    InitMovementNormal(objectEvent, sprite, DIR_EAST, MOVE_SPEED_FASTER);
    return MovementAction_WalkFasterRight_Step1(objectEvent, sprite);
}

bool8 MovementAction_WalkFasterRight_Step1(struct ObjectEvent *objectEvent, struct Sprite *sprite)
{
    if (UpdateMovementNormal(objectEvent, sprite))
    {
        sprite->sActionFuncId = 2;
        return TRUE;
    }
    return FALSE;
}

bool8 MovementAction_SlideDown_Step0(struct ObjectEvent *objectEvent, struct Sprite *sprite)
{
    InitMovementNormal(objectEvent, sprite, DIR_SOUTH, MOVE_SPEED_FASTEST);
    return MovementAction_SlideDown_Step1(objectEvent, sprite);
}

bool8 MovementAction_SlideDown_Step1(struct ObjectEvent *objectEvent, struct Sprite *sprite)
{
    if (UpdateMovementNormal(objectEvent, sprite))
    {
        sprite->sActionFuncId = 2;
        return TRUE;
    }
    return FALSE;
}

bool8 MovementAction_SlideUp_Step0(struct ObjectEvent *objectEvent, struct Sprite *sprite)
{
    InitMovementNormal(objectEvent, sprite, DIR_NORTH, MOVE_SPEED_FASTEST);
    return MovementAction_SlideUp_Step1(objectEvent, sprite);
}

bool8 MovementAction_SlideUp_Step1(struct ObjectEvent *objectEvent, struct Sprite *sprite)
{
    if (UpdateMovementNormal(objectEvent, sprite))
    {
        sprite->sActionFuncId = 2;
        return TRUE;
    }
    return FALSE;
}

bool8 MovementAction_SlideLeft_Step0(struct ObjectEvent *objectEvent, struct Sprite *sprite)
{
    InitMovementNormal(objectEvent, sprite, DIR_WEST, MOVE_SPEED_FASTEST);
    return MovementAction_SlideLeft_Step1(objectEvent, sprite);
}

bool8 MovementAction_SlideLeft_Step1(struct ObjectEvent *objectEvent, struct Sprite *sprite)
{
    if (UpdateMovementNormal(objectEvent, sprite))
    {
        sprite->sActionFuncId = 2;
        return TRUE;
    }
    return FALSE;
}

bool8 MovementAction_SlideRight_Step0(struct ObjectEvent *objectEvent, struct Sprite *sprite)
{
    InitMovementNormal(objectEvent, sprite, DIR_EAST, MOVE_SPEED_FASTEST);
    return MovementAction_SlideRight_Step1(objectEvent, sprite);
}

bool8 MovementAction_SlideRight_Step1(struct ObjectEvent *objectEvent, struct Sprite *sprite)
{
    if (UpdateMovementNormal(objectEvent, sprite))
    {
        sprite->sActionFuncId = 2;
        return TRUE;
    }
    return FALSE;
}

bool8 MovementAction_PlayerRunDown_Step0(struct ObjectEvent *objectEvent, struct Sprite *sprite)
{
    StartRunningAnim(objectEvent, sprite, DIR_SOUTH);
    return MovementAction_PlayerRunDown_Step1(objectEvent, sprite);
}

bool8 MovementAction_PlayerRunDown_Step1(struct ObjectEvent *objectEvent, struct Sprite *sprite)
{
    if (UpdateMovementNormal(objectEvent, sprite))
    {
        sprite->sActionFuncId = 2;
        return TRUE;
    }
    return FALSE;
}

bool8 MovementAction_PlayerRunUp_Step0(struct ObjectEvent *objectEvent, struct Sprite *sprite)
{
    StartRunningAnim(objectEvent, sprite, DIR_NORTH);
    return MovementAction_PlayerRunUp_Step1(objectEvent, sprite);
}

bool8 MovementAction_PlayerRunUp_Step1(struct ObjectEvent *objectEvent, struct Sprite *sprite)
{
    if (UpdateMovementNormal(objectEvent, sprite))
    {
        sprite->sActionFuncId = 2;
        return TRUE;
    }
    return FALSE;
}

bool8 MovementAction_PlayerRunLeft_Step0(struct ObjectEvent *objectEvent, struct Sprite *sprite)
{
    StartRunningAnim(objectEvent, sprite, DIR_WEST);
    return MovementAction_PlayerRunLeft_Step1(objectEvent, sprite);
}

bool8 MovementAction_PlayerRunLeft_Step1(struct ObjectEvent *objectEvent, struct Sprite *sprite)
{
    if (UpdateMovementNormal(objectEvent, sprite))
    {
        sprite->sActionFuncId = 2;
        return TRUE;
    }
    return FALSE;
}

bool8 MovementAction_PlayerRunRight_Step0(struct ObjectEvent *objectEvent, struct Sprite *sprite)
{
    StartRunningAnim(objectEvent, sprite, DIR_EAST);
    return MovementAction_PlayerRunRight_Step1(objectEvent, sprite);
}

bool8 MovementAction_PlayerRunRight_Step1(struct ObjectEvent *objectEvent, struct Sprite *sprite)
{
    if (UpdateMovementNormal(objectEvent, sprite))
    {
        sprite->sActionFuncId = 2;
        return TRUE;
    }
    return FALSE;
}

void StartSpriteAnimInDirection(struct ObjectEvent *objectEvent, struct Sprite *sprite, u8 direction, u8 animNum)
{
    SetAndStartSpriteAnim(sprite, animNum, 0);
    SetObjectEventDirection(objectEvent, direction);
    sprite->sActionFuncId = 1;
}

bool8 MovementAction_StartAnimInDirection_Step0(struct ObjectEvent *objectEvent, struct Sprite *sprite)
{
    StartSpriteAnimInDirection(objectEvent, sprite, objectEvent->movementDirection, sprite->animNum);
    return FALSE;
}

bool8 MovementAction_WaitSpriteAnim(struct ObjectEvent *objectEvent, struct Sprite *sprite)
{
    if (SpriteAnimEnded(sprite))
    {
        sprite->sActionFuncId = 2;
        return TRUE;
    }
    return FALSE;
}

static void InitJumpSpecial(struct ObjectEvent *objectEvent, struct Sprite *sprite, u8 direction)
{
    InitJump(objectEvent, sprite, direction, JUMP_DISTANCE_NORMAL, JUMP_TYPE_HIGH);
    StartSpriteAnim(sprite, GetJumpSpecialDirectionAnimNum(direction));
}

bool8 MovementAction_JumpSpecialDown_Step0(struct ObjectEvent *objectEvent, struct Sprite *sprite)
{
    InitJumpSpecial(objectEvent, sprite, DIR_SOUTH);
    return MovementAction_JumpSpecialDown_Step1(objectEvent, sprite);
}

bool8 MovementAction_JumpSpecialDown_Step1(struct ObjectEvent *objectEvent, struct Sprite *sprite)
{
    if (DoJumpSpecialAnim(objectEvent, sprite))
    {
        sprite->sActionFuncId = 2;
        objectEvent->landingJump = FALSE;
        return TRUE;
    }
    return FALSE;
}

bool8 MovementAction_JumpSpecialUp_Step0(struct ObjectEvent *objectEvent, struct Sprite *sprite)
{
    InitJumpSpecial(objectEvent, sprite, DIR_NORTH);
    return MovementAction_JumpSpecialUp_Step1(objectEvent, sprite);
}

bool8 MovementAction_JumpSpecialUp_Step1(struct ObjectEvent *objectEvent, struct Sprite *sprite)
{
    if (DoJumpSpecialAnim(objectEvent, sprite))
    {
        sprite->sActionFuncId = 2;
        objectEvent->landingJump = FALSE;
        return TRUE;
    }
    return FALSE;
}

bool8 MovementAction_JumpSpecialLeft_Step0(struct ObjectEvent *objectEvent, struct Sprite *sprite)
{
    InitJumpSpecial(objectEvent, sprite, DIR_WEST);
    return MovementAction_JumpSpecialLeft_Step1(objectEvent, sprite);
}

bool8 MovementAction_JumpSpecialLeft_Step1(struct ObjectEvent *objectEvent, struct Sprite *sprite)
{
    if (DoJumpSpecialAnim(objectEvent, sprite))
    {
        sprite->sActionFuncId = 2;
        objectEvent->landingJump = FALSE;
        return TRUE;
    }
    return FALSE;
}

bool8 MovementAction_JumpSpecialRight_Step0(struct ObjectEvent *objectEvent, struct Sprite *sprite)
{
    InitJumpSpecial(objectEvent, sprite, DIR_EAST);
    return MovementAction_JumpSpecialRight_Step1(objectEvent, sprite);
}

bool8 MovementAction_JumpSpecialRight_Step1(struct ObjectEvent *objectEvent, struct Sprite *sprite)
{
    if (DoJumpSpecialAnim(objectEvent, sprite))
    {
        sprite->sActionFuncId = 2;
        objectEvent->landingJump = FALSE;
        return TRUE;
    }
    return FALSE;
}

bool8 MovementAction_FacePlayer_Step0(struct ObjectEvent *objectEvent, struct Sprite *sprite)
{
    u8 playerObjectId;

    if (!TryGetObjectEventIdByLocalIdAndMap(OBJ_EVENT_ID_PLAYER, 0, 0, &playerObjectId))
        FaceDirection(objectEvent, sprite, GetDirectionToFace(objectEvent->currentCoords.x,
                                                              objectEvent->currentCoords.y,
                                                              gObjectEvents[playerObjectId].currentCoords.x,
                                                              gObjectEvents[playerObjectId].currentCoords.y));
    sprite->sActionFuncId = 1;
    return TRUE;
}

bool8 MovementAction_FaceAwayPlayer_Step0(struct ObjectEvent *objectEvent, struct Sprite *sprite)
{
    u8 playerObjectId;

    if (!TryGetObjectEventIdByLocalIdAndMap(OBJ_EVENT_ID_PLAYER, 0, 0, &playerObjectId))
        FaceDirection(objectEvent, sprite, GetOppositeDirection(GetDirectionToFace(objectEvent->currentCoords.x,
                                                                                   objectEvent->currentCoords.y,
                                                                                   gObjectEvents[playerObjectId].currentCoords.x,
                                                                                   gObjectEvents[playerObjectId].currentCoords.y)));
    sprite->sActionFuncId = 1;
    return TRUE;
}

bool8 MovementAction_LockFacingDirection_Step0(struct ObjectEvent *objectEvent, struct Sprite *sprite)
{
    objectEvent->facingDirectionLocked = TRUE;
    sprite->sActionFuncId = 1;
    return TRUE;
}

bool8 MovementAction_UnlockFacingDirection_Step0(struct ObjectEvent *objectEvent, struct Sprite *sprite)
{
    objectEvent->facingDirectionLocked = FALSE;
    sprite->sActionFuncId = 1;
    return TRUE;
}

bool8 MovementAction_JumpDown_Step0(struct ObjectEvent *objectEvent, struct Sprite *sprite)
{
    InitJumpRegular(objectEvent, sprite, DIR_SOUTH, JUMP_DISTANCE_NORMAL, JUMP_TYPE_NORMAL);
    return MovementAction_JumpDown_Step1(objectEvent, sprite);
}

bool8 MovementAction_JumpDown_Step1(struct ObjectEvent *objectEvent, struct Sprite *sprite)
{
    if (DoJumpAnim(objectEvent, sprite))
    {
        objectEvent->noShadow = 0;
        sprite->sActionFuncId = 2;
        return TRUE;
    }
    return FALSE;
}

bool8 MovementAction_JumpUp_Step0(struct ObjectEvent *objectEvent, struct Sprite *sprite)
{
    InitJumpRegular(objectEvent, sprite, DIR_NORTH, JUMP_DISTANCE_NORMAL, JUMP_TYPE_NORMAL);
    return MovementAction_JumpUp_Step1(objectEvent, sprite);
}

bool8 MovementAction_JumpUp_Step1(struct ObjectEvent *objectEvent, struct Sprite *sprite)
{
    if (DoJumpAnim(objectEvent, sprite))
    {
        objectEvent->noShadow = 0;
        sprite->sActionFuncId = 2;
        return TRUE;
    }
    return FALSE;
}

bool8 MovementAction_JumpLeft_Step0(struct ObjectEvent *objectEvent, struct Sprite *sprite)
{
    InitJumpRegular(objectEvent, sprite, DIR_WEST, JUMP_DISTANCE_NORMAL, JUMP_TYPE_NORMAL);
    return MovementAction_JumpLeft_Step1(objectEvent, sprite);
}

bool8 MovementAction_JumpLeft_Step1(struct ObjectEvent *objectEvent, struct Sprite *sprite)
{
    if (DoJumpAnim(objectEvent, sprite))
    {
        objectEvent->noShadow = 0;
        sprite->sActionFuncId = 2;
        return TRUE;
    }
    return FALSE;
}

bool8 MovementAction_JumpRight_Step0(struct ObjectEvent *objectEvent, struct Sprite *sprite)
{
    InitJumpRegular(objectEvent, sprite, DIR_EAST, JUMP_DISTANCE_NORMAL, JUMP_TYPE_NORMAL);
    return MovementAction_JumpRight_Step1(objectEvent, sprite);
}

bool8 MovementAction_JumpRight_Step1(struct ObjectEvent *objectEvent, struct Sprite *sprite)
{
    if (DoJumpAnim(objectEvent, sprite))
    {
        objectEvent->noShadow = 0;
        sprite->sActionFuncId = 2;
        return TRUE;
    }
    return FALSE;
}

bool8 MovementAction_JumpInPlaceDown_Step0(struct ObjectEvent *objectEvent, struct Sprite *sprite)
{
    InitJumpRegular(objectEvent, sprite, DIR_SOUTH, JUMP_DISTANCE_IN_PLACE, JUMP_TYPE_HIGH);
    return MovementAction_JumpInPlaceDown_Step1(objectEvent, sprite);
}

bool8 MovementAction_JumpInPlaceDown_Step1(struct ObjectEvent *objectEvent, struct Sprite *sprite)
{
    if (DoJumpAnim(objectEvent, sprite))
    {
        objectEvent->noShadow = 0;
        sprite->sActionFuncId = 2;
        return TRUE;
    }
    return FALSE;
}

bool8 MovementAction_JumpInPlaceUp_Step0(struct ObjectEvent *objectEvent, struct Sprite *sprite)
{
    InitJumpRegular(objectEvent, sprite, DIR_NORTH, JUMP_DISTANCE_IN_PLACE, JUMP_TYPE_HIGH);
    return MovementAction_JumpInPlaceUp_Step1(objectEvent, sprite);
}

bool8 MovementAction_JumpInPlaceUp_Step1(struct ObjectEvent *objectEvent, struct Sprite *sprite)
{
    if (DoJumpAnim(objectEvent, sprite))
    {
        objectEvent->noShadow = 0;
        sprite->sActionFuncId = 2;
        return TRUE;
    }
    return FALSE;
}

bool8 MovementAction_JumpInPlaceLeft_Step0(struct ObjectEvent *objectEvent, struct Sprite *sprite)
{
    InitJumpRegular(objectEvent, sprite, DIR_WEST, JUMP_DISTANCE_IN_PLACE, JUMP_TYPE_HIGH);
    return MovementAction_JumpInPlaceLeft_Step1(objectEvent, sprite);
}

bool8 MovementAction_JumpInPlaceLeft_Step1(struct ObjectEvent *objectEvent, struct Sprite *sprite)
{
    if (DoJumpAnim(objectEvent, sprite))
    {
        objectEvent->noShadow = 0;
        sprite->sActionFuncId = 2;
        return TRUE;
    }
    return FALSE;
}

bool8 MovementAction_JumpInPlaceRight_Step0(struct ObjectEvent *objectEvent, struct Sprite *sprite)
{
    InitJumpRegular(objectEvent, sprite, DIR_EAST, JUMP_DISTANCE_IN_PLACE, JUMP_TYPE_HIGH);
    return MovementAction_JumpInPlaceRight_Step1(objectEvent, sprite);
}

bool8 MovementAction_JumpInPlaceRight_Step1(struct ObjectEvent *objectEvent, struct Sprite *sprite)
{
    if (DoJumpAnim(objectEvent, sprite))
    {
        objectEvent->noShadow = 0;
        sprite->sActionFuncId = 2;
        return TRUE;
    }
    return FALSE;
}

bool8 MovementAction_JumpInPlaceDownUp_Step0(struct ObjectEvent *objectEvent, struct Sprite *sprite)
{
    InitJumpRegular(objectEvent, sprite, DIR_SOUTH, JUMP_DISTANCE_IN_PLACE, JUMP_TYPE_NORMAL);
    return MovementAction_JumpInPlaceDownUp_Step1(objectEvent, sprite);
}

bool8 MovementAction_JumpInPlaceDownUp_Step1(struct ObjectEvent *objectEvent, struct Sprite *sprite)
{
    if (DoJumpInPlaceAnim(objectEvent, sprite))
    {
        objectEvent->noShadow = 0;
        sprite->sActionFuncId = 2;
        return TRUE;
    }
    return FALSE;
}

bool8 MovementAction_JumpInPlaceUpDown_Step0(struct ObjectEvent *objectEvent, struct Sprite *sprite)
{
    InitJumpRegular(objectEvent, sprite, DIR_NORTH, JUMP_DISTANCE_IN_PLACE, JUMP_TYPE_NORMAL);
    return MovementAction_JumpInPlaceUpDown_Step1(objectEvent, sprite);
}

bool8 MovementAction_JumpInPlaceUpDown_Step1(struct ObjectEvent *objectEvent, struct Sprite *sprite)
{
    if (DoJumpInPlaceAnim(objectEvent, sprite))
    {
        objectEvent->noShadow = 0;
        sprite->sActionFuncId = 2;
        return TRUE;
    }
    return FALSE;
}

bool8 MovementAction_JumpInPlaceLeftRight_Step0(struct ObjectEvent *objectEvent, struct Sprite *sprite)
{
    InitJumpRegular(objectEvent, sprite, DIR_WEST, JUMP_DISTANCE_IN_PLACE, JUMP_TYPE_NORMAL);
    return MovementAction_JumpInPlaceLeftRight_Step1(objectEvent, sprite);
}

bool8 MovementAction_JumpInPlaceLeftRight_Step1(struct ObjectEvent *objectEvent, struct Sprite *sprite)
{
    if (DoJumpInPlaceAnim(objectEvent, sprite))
    {
        objectEvent->noShadow = 0;
        sprite->sActionFuncId = 2;
        return TRUE;
    }
    return FALSE;
}

bool8 MovementAction_JumpInPlaceRightLeft_Step0(struct ObjectEvent *objectEvent, struct Sprite *sprite)
{
    InitJumpRegular(objectEvent, sprite, DIR_EAST, JUMP_DISTANCE_IN_PLACE, JUMP_TYPE_NORMAL);
    return MovementAction_JumpInPlaceRightLeft_Step1(objectEvent, sprite);
}

bool8 MovementAction_JumpInPlaceRightLeft_Step1(struct ObjectEvent *objectEvent, struct Sprite *sprite)
{
    if (DoJumpInPlaceAnim(objectEvent, sprite))
    {
        objectEvent->noShadow = 0;
        sprite->sActionFuncId = 2;
        return TRUE;
    }
    return FALSE;
}

bool8 MovementAction_FaceOriginalDirection_Step0(struct ObjectEvent *objectEvent, struct Sprite *sprite)
{
    FaceDirection(objectEvent, sprite, gInitialMovementTypeFacingDirections[objectEvent->movementType]);
    return TRUE;
}

bool8 MovementAction_NurseJoyBowDown_Step0(struct ObjectEvent *objectEvent, struct Sprite *sprite)
{
    StartSpriteAnimInDirection(objectEvent, sprite, DIR_SOUTH, ANIM_NURSE_BOW);
    return FALSE;
}

bool8 MovementAction_EnableJumpLandingGroundEffect_Step0(struct ObjectEvent *objectEvent, struct Sprite *sprite)
{
    objectEvent->disableJumpLandingGroundEffect = FALSE;
    sprite->sActionFuncId = 1;
    return TRUE;
}

bool8 MovementAction_DisableJumpLandingGroundEffect_Step0(struct ObjectEvent *objectEvent, struct Sprite *sprite)
{
    objectEvent->disableJumpLandingGroundEffect = TRUE;
    sprite->sActionFuncId = 1;
    return TRUE;
}

bool8 MovementAction_DisableAnimation_Step0(struct ObjectEvent *objectEvent, struct Sprite *sprite)
{
    objectEvent->inanimate = TRUE;
    sprite->sActionFuncId = 1;
    return TRUE;
}

bool8 MovementAction_RestoreAnimation_Step0(struct ObjectEvent *objectEvent, struct Sprite *sprite)
{
    objectEvent->inanimate = GetObjectEventGraphicsInfo(objectEvent->graphicsId)->inanimate;
    sprite->sActionFuncId = 1;
    return TRUE;
}

bool8 MovementAction_SetInvisible_Step0(struct ObjectEvent *objectEvent, struct Sprite *sprite)
{
    objectEvent->invisible = TRUE;
    sprite->sActionFuncId = 1;
    return TRUE;
}

bool8 MovementAction_SetVisible_Step0(struct ObjectEvent *objectEvent, struct Sprite *sprite)
{
    objectEvent->invisible = FALSE;
    sprite->sActionFuncId = 1;
    return TRUE;
}

bool8 MovementAction_EmoteExclamationMark_Step0(struct ObjectEvent *objectEvent, struct Sprite *sprite)
{
    ObjectEventGetLocalIdAndMap(objectEvent, &gFieldEffectArguments[0], &gFieldEffectArguments[1], &gFieldEffectArguments[2]);
    FieldEffectStart(FLDEFF_EXCLAMATION_MARK_ICON);
    sprite->sActionFuncId = 1;
    return TRUE;
}

bool8 MovementAction_EmoteQuestionMark_Step0(struct ObjectEvent *objectEvent, struct Sprite *sprite)
{
    ObjectEventGetLocalIdAndMap(objectEvent, &gFieldEffectArguments[0], &gFieldEffectArguments[1], &gFieldEffectArguments[2]);
    gFieldEffectArguments[7] = -1;
    FieldEffectStart(FLDEFF_QUESTION_MARK_ICON);
    sprite->sActionFuncId = 1;
    return TRUE;
}

bool8 MovementAction_EmoteHeart_Step0(struct ObjectEvent *objectEvent, struct Sprite *sprite)
{
    ObjectEventGetLocalIdAndMap(objectEvent, &gFieldEffectArguments[0], &gFieldEffectArguments[1], &gFieldEffectArguments[2]);
    FieldEffectStart(FLDEFF_HEART_ICON);
    sprite->sActionFuncId = 1;
    return TRUE;
}

bool8 MovementAction_RevealTrainer_Step0(struct ObjectEvent *objectEvent, struct Sprite *sprite)
{
    if (objectEvent->movementType == MOVEMENT_TYPE_BURIED)
    {
        SetBuriedTrainerMovement(objectEvent);
        return FALSE;
    }
    if (objectEvent->movementType != MOVEMENT_TYPE_TREE_DISGUISE && objectEvent->movementType != MOVEMENT_TYPE_MOUNTAIN_DISGUISE)
    {
        sprite->sActionFuncId = 2;
        return TRUE;
    }
    StartRevealDisguise(objectEvent);
    sprite->sActionFuncId = 1;
    return MovementAction_RevealTrainer_Step1(objectEvent, sprite);
}

bool8 MovementAction_RevealTrainer_Step1(struct ObjectEvent *objectEvent, struct Sprite *sprite)
{
    if (UpdateRevealDisguise(objectEvent))
    {
        sprite->sActionFuncId = 2;
        return TRUE;
    }
    return FALSE;
}

bool8 MovementAction_RockSmashBreak_Step0(struct ObjectEvent *objectEvent, struct Sprite *sprite)
{
    SetAndStartSpriteAnim(sprite, ANIM_REMOVE_OBSTACLE, 0);
    sprite->sActionFuncId = 1;
    return FALSE;
}

bool8 MovementAction_RockSmashBreak_Step1(struct ObjectEvent *objectEvent, struct Sprite *sprite)
{
    if (SpriteAnimEnded(sprite))
    {
        SetMovementDelay(sprite, 32);
        sprite->sActionFuncId = 2;
    }
    return FALSE;
}

bool8 MovementAction_RockSmashBreak_Step2(struct ObjectEvent *objectEvent, struct Sprite *sprite)
{
    objectEvent->invisible ^= TRUE;
    if (WaitForMovementDelay(sprite))
    {
        objectEvent->invisible = TRUE;
        sprite->sActionFuncId = 3;
    }
    return FALSE;
}

bool8 MovementAction_CutTree_Step0(struct ObjectEvent *objectEvent, struct Sprite *sprite)
{
    SetAndStartSpriteAnim(sprite, ANIM_REMOVE_OBSTACLE, 0);
    sprite->sActionFuncId = 1;
    return FALSE;
}

bool8 MovementAction_CutTree_Step1(struct ObjectEvent *objectEvent, struct Sprite *sprite)
{
    if (SpriteAnimEnded(sprite))
    {
        SetMovementDelay(sprite, 32);
        sprite->sActionFuncId = 2;
    }
    return FALSE;
}

bool8 MovementAction_CutTree_Step2(struct ObjectEvent *objectEvent, struct Sprite *sprite)
{
    objectEvent->invisible ^= TRUE;
    if (WaitForMovementDelay(sprite))
    {
        objectEvent->invisible = TRUE;
        sprite->sActionFuncId = 3;
    }
    return FALSE;
}

bool8 MovementAction_SetFixedPriority_Step0(struct ObjectEvent *objectEvent, struct Sprite *sprite)
{
    objectEvent->fixedPriority = TRUE;
    sprite->sActionFuncId = 1;
    return TRUE;
}

bool8 MovementAction_ClearFixedPriority_Step0(struct ObjectEvent *objectEvent, struct Sprite *sprite)
{
    objectEvent->fixedPriority = FALSE;
    sprite->sActionFuncId = 1;
    return TRUE;
}

bool8 MovementAction_InitAffineAnim_Step0(struct ObjectEvent *objectEvent, struct Sprite *sprite)
{
    sprite->oam.affineMode = ST_OAM_AFFINE_DOUBLE;
    InitSpriteAffineAnim(sprite);
    sprite->affineAnimPaused = TRUE;
    sprite->subspriteMode = SUBSPRITES_OFF;
    return TRUE;
}

bool8 MovementAction_ClearAffineAnim_Step0(struct ObjectEvent *objectEvent, struct Sprite *sprite)
{
    FreeOamMatrix(sprite->oam.matrixNum);
    sprite->oam.affineMode = ST_OAM_AFFINE_OFF;
    CalcCenterToCornerVec(sprite, sprite->oam.shape, sprite->oam.size, sprite->oam.affineMode);
    return TRUE;
}

bool8 MovementAction_HideReflection_Step0(struct ObjectEvent *objectEvent, struct Sprite *sprite)
{
    objectEvent->hideReflection = TRUE;
    return TRUE;
}

bool8 MovementAction_ShowReflection_Step0(struct ObjectEvent *objectEvent, struct Sprite *sprite)
{
    objectEvent->hideReflection = FALSE;
    return TRUE;
}

bool8 MovementAction_WalkDownStartAffine_Step0(struct ObjectEvent *objectEvent, struct Sprite *sprite)
{
    InitWalkSlow(objectEvent, sprite, DIR_SOUTH);
    sprite->affineAnimPaused = FALSE;
    StartSpriteAffineAnimIfDifferent(sprite, 0);
    return MovementAction_WalkDownStartAffine_Step1(objectEvent, sprite);
}

bool8 MovementAction_WalkDownStartAffine_Step1(struct ObjectEvent *objectEvent, struct Sprite *sprite)
{
    if (UpdateWalkSlow(objectEvent, sprite))
    {
        sprite->affineAnimPaused = TRUE;
        sprite->sActionFuncId = 2;
        return TRUE;
    }
    return FALSE;
}

bool8 MovementAction_WalkDownAffine_Step0(struct ObjectEvent *objectEvent, struct Sprite *sprite)
{
    InitWalkSlow(objectEvent, sprite, DIR_SOUTH);
    sprite->affineAnimPaused = FALSE;
    ChangeSpriteAffineAnimIfDifferent(sprite, 1);
    return MovementAction_WalkDownAffine_Step1(objectEvent, sprite);
}

bool8 MovementAction_WalkDownAffine_Step1(struct ObjectEvent *objectEvent, struct Sprite *sprite)
{
    if (UpdateWalkSlow(objectEvent, sprite))
    {
        sprite->affineAnimPaused = TRUE;
        sprite->sActionFuncId = 2;
        return TRUE;
    }
    return FALSE;
}

bool8 MovementAction_WalkLeftAffine_Step0(struct ObjectEvent *objectEvent, struct Sprite *sprite)
{
    InitMovementNormal(objectEvent, sprite, DIR_WEST, MOVE_SPEED_FAST_1);
    sprite->affineAnimPaused = FALSE;
    ChangeSpriteAffineAnimIfDifferent(sprite, 2);
    return MovementAction_WalkLeftAffine_Step1(objectEvent, sprite);
}

bool8 MovementAction_WalkLeftAffine_Step1(struct ObjectEvent *objectEvent, struct Sprite *sprite)
{
    if (UpdateMovementNormal(objectEvent, sprite))
    {
        sprite->affineAnimPaused = TRUE;
        sprite->sActionFuncId = 2;
        return TRUE;
    }
    return FALSE;
}

bool8 MovementAction_WalkRightAffine_Step0(struct ObjectEvent *objectEvent, struct Sprite *sprite)
{
    InitMovementNormal(objectEvent, sprite, DIR_EAST, MOVE_SPEED_FAST_1);
    sprite->affineAnimPaused = FALSE;
    ChangeSpriteAffineAnimIfDifferent(sprite, 3);
    return MovementAction_WalkRightAffine_Step1(objectEvent, sprite);
}

bool8 MovementAction_WalkRightAffine_Step1(struct ObjectEvent *objectEvent, struct Sprite *sprite)
{
    if (UpdateMovementNormal(objectEvent, sprite))
    {
        sprite->affineAnimPaused = TRUE;
        sprite->sActionFuncId = 2;
        return TRUE;
    }
    return FALSE;
}

static void AcroWheelieFaceDirection(struct ObjectEvent *objectEvent, struct Sprite *sprite, u8 direction)
{
    SetObjectEventDirection(objectEvent, direction);
    ShiftStillObjectEventCoords(objectEvent);
    SetStepAnim(objectEvent, sprite, GetAcroWheeliePedalDirectionAnimNum(direction));
    sprite->animPaused = TRUE;
    sprite->sActionFuncId = 1;
}

bool8 MovementAction_AcroWheelieFaceDown_Step0(struct ObjectEvent *objectEvent, struct Sprite *sprite)
{
    AcroWheelieFaceDirection(objectEvent, sprite, DIR_SOUTH);
    return TRUE;
}

bool8 MovementAction_AcroWheelieFaceUp_Step0(struct ObjectEvent *objectEvent, struct Sprite *sprite)
{
    AcroWheelieFaceDirection(objectEvent, sprite, DIR_NORTH);
    return TRUE;
}

bool8 MovementAction_AcroWheelieFaceLeft_Step0(struct ObjectEvent *objectEvent, struct Sprite *sprite)
{
    AcroWheelieFaceDirection(objectEvent, sprite, DIR_WEST);
    return TRUE;
}

bool8 MovementAction_AcroWheelieFaceRight_Step0(struct ObjectEvent *objectEvent, struct Sprite *sprite)
{
    AcroWheelieFaceDirection(objectEvent, sprite, DIR_EAST);
    return TRUE;
}

bool8 MovementAction_AcroPopWheelieDown_Step0(struct ObjectEvent *objectEvent, struct Sprite *sprite)
{
    StartSpriteAnimInDirection(objectEvent, sprite, DIR_SOUTH, GetAcroWheelieDirectionAnimNum(DIR_SOUTH));
    return FALSE;
}

bool8 MovementAction_AcroPopWheelieUp_Step0(struct ObjectEvent *objectEvent, struct Sprite *sprite)
{
    StartSpriteAnimInDirection(objectEvent, sprite, DIR_NORTH, GetAcroWheelieDirectionAnimNum(DIR_NORTH));
    return FALSE;
}

bool8 MovementAction_AcroPopWheelieLeft_Step0(struct ObjectEvent *objectEvent, struct Sprite *sprite)
{
    StartSpriteAnimInDirection(objectEvent, sprite, DIR_WEST, GetAcroWheelieDirectionAnimNum(DIR_WEST));
    return FALSE;
}

bool8 MovementAction_AcroPopWheelieRight_Step0(struct ObjectEvent *objectEvent, struct Sprite *sprite)
{
    StartSpriteAnimInDirection(objectEvent, sprite, DIR_EAST, GetAcroWheelieDirectionAnimNum(DIR_EAST));
    return FALSE;
}

bool8 MovementAction_AcroEndWheelieFaceDown_Step0(struct ObjectEvent *objectEvent, struct Sprite *sprite)
{
    StartSpriteAnimInDirection(objectEvent, sprite, DIR_SOUTH, GetAcroEndWheelieDirectionAnimNum(DIR_SOUTH));
    return FALSE;
}

bool8 MovementAction_AcroEndWheelieFaceUp_Step0(struct ObjectEvent *objectEvent, struct Sprite *sprite)
{
    StartSpriteAnimInDirection(objectEvent, sprite, DIR_NORTH, GetAcroEndWheelieDirectionAnimNum(DIR_NORTH));
    return FALSE;
}

bool8 MovementAction_AcroEndWheelieFaceLeft_Step0(struct ObjectEvent *objectEvent, struct Sprite *sprite)
{
    StartSpriteAnimInDirection(objectEvent, sprite, DIR_WEST, GetAcroEndWheelieDirectionAnimNum(DIR_WEST));
    return FALSE;
}

bool8 MovementAction_AcroEndWheelieFaceRight_Step0(struct ObjectEvent *objectEvent, struct Sprite *sprite)
{
    StartSpriteAnimInDirection(objectEvent, sprite, DIR_EAST, GetAcroEndWheelieDirectionAnimNum(DIR_EAST));
    return FALSE;
}

bool8 MovementAction_UnusedAcroActionDown_Step0(struct ObjectEvent *objectEvent, struct Sprite *sprite)
{
    StartSpriteAnimInDirection(objectEvent, sprite, DIR_SOUTH, GetAcroUnusedActionDirectionAnimNum(DIR_SOUTH));
    return FALSE;
}

bool8 MovementAction_UnusedAcroActionUp_Step0(struct ObjectEvent *objectEvent, struct Sprite *sprite)
{
    StartSpriteAnimInDirection(objectEvent, sprite, DIR_NORTH, GetAcroUnusedActionDirectionAnimNum(DIR_NORTH));
    return FALSE;
}

bool8 MovementAction_UnusedAcroActionLeft_Step0(struct ObjectEvent *objectEvent, struct Sprite *sprite)
{
    StartSpriteAnimInDirection(objectEvent, sprite, DIR_WEST, GetAcroUnusedActionDirectionAnimNum(DIR_WEST));
    return FALSE;
}

bool8 MovementAction_UnusedAcroActionRight_Step0(struct ObjectEvent *objectEvent, struct Sprite *sprite)
{
    StartSpriteAnimInDirection(objectEvent, sprite, DIR_EAST, GetAcroUnusedActionDirectionAnimNum(DIR_EAST));
    return FALSE;
}

void InitFigure8Anim(struct ObjectEvent *objectEvent, struct Sprite *sprite)
{
    InitSpriteForFigure8Anim(sprite);
    sprite->animPaused = FALSE;
}

bool8 DoFigure8Anim(struct ObjectEvent *objectEvent, struct Sprite *sprite)
{
    if (AnimateSpriteInFigure8(sprite))
    {
        ShiftStillObjectEventCoords(objectEvent);
        objectEvent->triggerGroundEffectsOnStop = TRUE;
        sprite->animPaused = TRUE;
        return TRUE;
    }
    return FALSE;
}

bool8 MovementAction_Figure8_Step0(struct ObjectEvent *objectEvent, struct Sprite *sprite)
{
    InitFigure8Anim(objectEvent, sprite);
    sprite->sActionFuncId = 1;
    return MovementAction_Figure8_Step1(objectEvent, sprite);
}

bool8 MovementAction_Figure8_Step1(struct ObjectEvent *objectEvent, struct Sprite *sprite)
{
    if (DoFigure8Anim(objectEvent, sprite))
    {
        sprite->sActionFuncId = 2;
        return TRUE;
    }
    return FALSE;
}

static void InitAcroWheelieJump(struct ObjectEvent *objectEvent, struct Sprite *sprite, u8 direction, u8 distance, u8 type)
{
    InitJump(objectEvent, sprite, direction, distance, type);
    StartSpriteAnimIfDifferent(sprite, GetAcroWheelieDirectionAnimNum(direction));
    DoShadowFieldEffect(objectEvent);
}

bool8 MovementAction_AcroWheelieHopFaceDown_Step0(struct ObjectEvent *objectEvent, struct Sprite *sprite)
{
    InitAcroWheelieJump(objectEvent, sprite, DIR_SOUTH, JUMP_DISTANCE_IN_PLACE, JUMP_TYPE_LOW);
    return MovementAction_AcroWheelieHopFaceDown_Step1(objectEvent, sprite);
}

bool8 MovementAction_AcroWheelieHopFaceDown_Step1(struct ObjectEvent *objectEvent, struct Sprite *sprite)
{
    if (DoJumpAnim(objectEvent, sprite))
    {
        objectEvent->noShadow = FALSE;
        sprite->sActionFuncId = 2;
        return TRUE;
    }
    return FALSE;
}

bool8 MovementAction_AcroWheelieHopFaceUp_Step0(struct ObjectEvent *objectEvent, struct Sprite *sprite)
{
    InitAcroWheelieJump(objectEvent, sprite, DIR_NORTH, JUMP_DISTANCE_IN_PLACE, JUMP_TYPE_LOW);
    return MovementAction_AcroWheelieHopFaceUp_Step1(objectEvent, sprite);
}

bool8 MovementAction_AcroWheelieHopFaceUp_Step1(struct ObjectEvent *objectEvent, struct Sprite *sprite)
{
    if (DoJumpAnim(objectEvent, sprite))
    {
        objectEvent->noShadow = FALSE;
        sprite->sActionFuncId = 2;
        return TRUE;
    }
    return FALSE;
}

bool8 MovementAction_AcroWheelieHopFaceLeft_Step0(struct ObjectEvent *objectEvent, struct Sprite *sprite)
{
    InitAcroWheelieJump(objectEvent, sprite, DIR_WEST, JUMP_DISTANCE_IN_PLACE, JUMP_TYPE_LOW);
    return MovementAction_AcroWheelieHopFaceLeft_Step1(objectEvent, sprite);
}

bool8 MovementAction_AcroWheelieHopFaceLeft_Step1(struct ObjectEvent *objectEvent, struct Sprite *sprite)
{
    if (DoJumpAnim(objectEvent, sprite))
    {
        objectEvent->noShadow = FALSE;
        sprite->sActionFuncId = 2;
        return TRUE;
    }
    return FALSE;
}

bool8 MovementAction_AcroWheelieHopFaceRight_Step0(struct ObjectEvent *objectEvent, struct Sprite *sprite)
{
    InitAcroWheelieJump(objectEvent, sprite, DIR_EAST, JUMP_DISTANCE_IN_PLACE, JUMP_TYPE_LOW);
    return MovementAction_AcroWheelieHopFaceRight_Step1(objectEvent, sprite);
}

bool8 MovementAction_AcroWheelieHopFaceRight_Step1(struct ObjectEvent *objectEvent, struct Sprite *sprite)
{
    if (DoJumpAnim(objectEvent, sprite))
    {
        objectEvent->noShadow = FALSE;
        sprite->sActionFuncId = 2;
        return TRUE;
    }
    return FALSE;
}

bool8 MovementAction_AcroWheelieHopDown_Step0(struct ObjectEvent *objectEvent, struct Sprite *sprite)
{
    InitAcroWheelieJump(objectEvent, sprite, DIR_SOUTH, JUMP_DISTANCE_NORMAL, JUMP_TYPE_LOW);
    return MovementAction_AcroWheelieHopDown_Step1(objectEvent, sprite);
}

bool8 MovementAction_AcroWheelieHopDown_Step1(struct ObjectEvent *objectEvent, struct Sprite *sprite)
{
    if (DoJumpAnim(objectEvent, sprite))
    {
        objectEvent->noShadow = FALSE;
        sprite->sActionFuncId = 2;
        return TRUE;
    }
    return FALSE;
}

bool8 MovementAction_AcroWheelieHopUp_Step0(struct ObjectEvent *objectEvent, struct Sprite *sprite)
{
    InitAcroWheelieJump(objectEvent, sprite, DIR_NORTH, JUMP_DISTANCE_NORMAL, JUMP_TYPE_LOW);
    return MovementAction_AcroWheelieHopUp_Step1(objectEvent, sprite);
}

bool8 MovementAction_AcroWheelieHopUp_Step1(struct ObjectEvent *objectEvent, struct Sprite *sprite)
{
    if (DoJumpAnim(objectEvent, sprite))
    {
        objectEvent->noShadow = FALSE;
        sprite->sActionFuncId = 2;
        return TRUE;
    }
    return FALSE;
}

bool8 MovementAction_AcroWheelieHopLeft_Step0(struct ObjectEvent *objectEvent, struct Sprite *sprite)
{
    InitAcroWheelieJump(objectEvent, sprite, DIR_WEST, JUMP_DISTANCE_NORMAL, JUMP_TYPE_LOW);
    return MovementAction_AcroWheelieHopLeft_Step1(objectEvent, sprite);
}

bool8 MovementAction_AcroWheelieHopLeft_Step1(struct ObjectEvent *objectEvent, struct Sprite *sprite)
{
    if (DoJumpAnim(objectEvent, sprite))
    {
        objectEvent->noShadow = FALSE;
        sprite->sActionFuncId = 2;
        return TRUE;
    }
    return FALSE;
}

bool8 MovementAction_AcroWheelieHopRight_Step0(struct ObjectEvent *objectEvent, struct Sprite *sprite)
{
    InitAcroWheelieJump(objectEvent, sprite, DIR_EAST, JUMP_DISTANCE_NORMAL, JUMP_TYPE_LOW);
    return MovementAction_AcroWheelieHopRight_Step1(objectEvent, sprite);
}

bool8 MovementAction_AcroWheelieHopRight_Step1(struct ObjectEvent *objectEvent, struct Sprite *sprite)
{
    if (DoJumpAnim(objectEvent, sprite))
    {
        objectEvent->noShadow = FALSE;
        sprite->sActionFuncId = 2;
        return TRUE;
    }
    return FALSE;
}

bool8 MovementAction_AcroWheelieJumpDown_Step0(struct ObjectEvent *objectEvent, struct Sprite *sprite)
{
    InitAcroWheelieJump(objectEvent, sprite, DIR_SOUTH, JUMP_DISTANCE_FAR, JUMP_TYPE_HIGH);
    return MovementAction_AcroWheelieJumpDown_Step1(objectEvent, sprite);
}

bool8 MovementAction_AcroWheelieJumpDown_Step1(struct ObjectEvent *objectEvent, struct Sprite *sprite)
{
    if (DoJumpAnim(objectEvent, sprite))
    {
        objectEvent->noShadow = FALSE;
        sprite->sActionFuncId = 2;
        return TRUE;
    }
    return FALSE;
}

bool8 MovementAction_AcroWheelieJumpUp_Step0(struct ObjectEvent *objectEvent, struct Sprite *sprite)
{
    InitAcroWheelieJump(objectEvent, sprite, DIR_NORTH, JUMP_DISTANCE_FAR, JUMP_TYPE_HIGH);
    return MovementAction_AcroWheelieJumpUp_Step1(objectEvent, sprite);
}

bool8 MovementAction_AcroWheelieJumpUp_Step1(struct ObjectEvent *objectEvent, struct Sprite *sprite)
{
    if (DoJumpAnim(objectEvent, sprite))
    {
        objectEvent->noShadow = FALSE;
        sprite->sActionFuncId = 2;
        return TRUE;
    }
    return FALSE;
}

bool8 MovementAction_AcroWheelieJumpLeft_Step0(struct ObjectEvent *objectEvent, struct Sprite *sprite)
{
    InitAcroWheelieJump(objectEvent, sprite, DIR_WEST, JUMP_DISTANCE_FAR, JUMP_TYPE_HIGH);
    return MovementAction_AcroWheelieJumpLeft_Step1(objectEvent, sprite);
}

bool8 MovementAction_AcroWheelieJumpLeft_Step1(struct ObjectEvent *objectEvent, struct Sprite *sprite)
{
    if (DoJumpAnim(objectEvent, sprite))
    {
        objectEvent->noShadow = FALSE;
        sprite->sActionFuncId = 2;
        return TRUE;
    }
    return FALSE;
}

bool8 MovementAction_AcroWheelieJumpRight_Step0(struct ObjectEvent *objectEvent, struct Sprite *sprite)
{
    InitAcroWheelieJump(objectEvent, sprite, DIR_EAST, JUMP_DISTANCE_FAR, JUMP_TYPE_HIGH);
    return MovementAction_AcroWheelieJumpRight_Step1(objectEvent, sprite);
}

bool8 MovementAction_AcroWheelieJumpRight_Step1(struct ObjectEvent *objectEvent, struct Sprite *sprite)
{
    if (DoJumpAnim(objectEvent, sprite))
    {
        objectEvent->noShadow = FALSE;
        sprite->sActionFuncId = 2;
        return TRUE;
    }
    return FALSE;
}

bool8 MovementAction_AcroWheelieInPlaceDown_Step0(struct ObjectEvent *objectEvent, struct Sprite *sprite)
{
    InitMoveInPlace(objectEvent, sprite, DIR_SOUTH, GetAcroWheeliePedalDirectionAnimNum(DIR_SOUTH), 8);
    return MovementAction_WalkInPlace_Step1(objectEvent, sprite);
}

bool8 MovementAction_AcroWheelieInPlaceUp_Step0(struct ObjectEvent *objectEvent, struct Sprite *sprite)
{
    InitMoveInPlace(objectEvent, sprite, DIR_NORTH, GetAcroWheeliePedalDirectionAnimNum(DIR_NORTH), 8);
    return MovementAction_WalkInPlace_Step1(objectEvent, sprite);
}

bool8 MovementAction_AcroWheelieInPlaceLeft_Step0(struct ObjectEvent *objectEvent, struct Sprite *sprite)
{
    InitMoveInPlace(objectEvent, sprite, DIR_WEST, GetAcroWheeliePedalDirectionAnimNum(DIR_WEST), 8);
    return MovementAction_WalkInPlace_Step1(objectEvent, sprite);
}

bool8 MovementAction_AcroWheelieInPlaceRight_Step0(struct ObjectEvent *objectEvent, struct Sprite *sprite)
{
    InitMoveInPlace(objectEvent, sprite, DIR_EAST, GetAcroWheeliePedalDirectionAnimNum(DIR_EAST), 8);
    return MovementAction_WalkInPlace_Step1(objectEvent, sprite);
}

static void InitAcroPopWheelie(struct ObjectEvent *objectEvent, struct Sprite *sprite, u8 direction, u8 speed)
{
    InitNpcForMovement(objectEvent, sprite, direction, speed);
    StartSpriteAnim(sprite, GetAcroWheelieDirectionAnimNum(objectEvent->facingDirection));
    SeekSpriteAnim(sprite, 0);
}

bool8 MovementAction_AcroPopWheelieMoveDown_Step0(struct ObjectEvent *objectEvent, struct Sprite *sprite)
{
    InitAcroPopWheelie(objectEvent, sprite, DIR_SOUTH, 1);
    return MovementAction_AcroPopWheelieMoveDown_Step1(objectEvent, sprite);
}

bool8 MovementAction_AcroPopWheelieMoveDown_Step1(struct ObjectEvent *objectEvent, struct Sprite *sprite)
{
    if (UpdateMovementNormal(objectEvent, sprite))
    {
        sprite->sActionFuncId = 2;
        return TRUE;
    }
    return FALSE;
}

bool8 MovementAction_AcroPopWheelieMoveUp_Step0(struct ObjectEvent *objectEvent, struct Sprite *sprite)
{
    InitAcroPopWheelie(objectEvent, sprite, DIR_NORTH, 1);
    return MovementAction_AcroPopWheelieMoveUp_Step1(objectEvent, sprite);
}

bool8 MovementAction_AcroPopWheelieMoveUp_Step1(struct ObjectEvent *objectEvent, struct Sprite *sprite)
{
    if (UpdateMovementNormal(objectEvent, sprite))
    {
        sprite->sActionFuncId = 2;
        return TRUE;
    }
    return FALSE;
}

bool8 MovementAction_AcroPopWheelieMoveLeft_Step0(struct ObjectEvent *objectEvent, struct Sprite *sprite)
{
    InitAcroPopWheelie(objectEvent, sprite, DIR_WEST,  1);
    return MovementAction_AcroPopWheelieMoveLeft_Step1(objectEvent, sprite);
}

bool8 MovementAction_AcroPopWheelieMoveLeft_Step1(struct ObjectEvent *objectEvent, struct Sprite *sprite)
{
    if (UpdateMovementNormal(objectEvent, sprite))
    {
        sprite->sActionFuncId = 2;
        return TRUE;
    }
    return FALSE;
}

bool8 MovementAction_AcroPopWheelieMoveRight_Step0(struct ObjectEvent *objectEvent, struct Sprite *sprite)
{
    InitAcroPopWheelie(objectEvent, sprite, DIR_EAST,  1);
    return MovementAction_AcroPopWheelieMoveRight_Step1(objectEvent, sprite);
}

bool8 MovementAction_AcroPopWheelieMoveRight_Step1(struct ObjectEvent *objectEvent, struct Sprite *sprite)
{
    if (UpdateMovementNormal(objectEvent, sprite))
    {
        sprite->sActionFuncId = 2;
        return TRUE;
    }
    return FALSE;
}

static void InitAcroWheelieMove(struct ObjectEvent *objectEvent, struct Sprite *sprite, u8 direction, u8 speed)
{
    InitNpcForMovement(objectEvent, sprite, direction, speed);
    SetStepAnimHandleAlternation(objectEvent, sprite, GetAcroWheeliePedalDirectionAnimNum(objectEvent->facingDirection));
}

bool8 MovementAction_AcroWheelieMoveDown_Step0(struct ObjectEvent *objectEvent, struct Sprite *sprite)
{
    InitAcroWheelieMove(objectEvent, sprite, DIR_SOUTH, 1);
    return MovementAction_AcroWheelieMoveDown_Step1(objectEvent, sprite);
}

bool8 MovementAction_AcroWheelieMoveDown_Step1(struct ObjectEvent *objectEvent, struct Sprite *sprite)
{
    if (UpdateMovementNormal(objectEvent, sprite))
    {
        sprite->sActionFuncId = 2;
        return TRUE;
    }
    return FALSE;
}

bool8 MovementAction_AcroWheelieMoveUp_Step0(struct ObjectEvent *objectEvent, struct Sprite *sprite)
{
    InitAcroWheelieMove(objectEvent, sprite, DIR_NORTH, 1);
    return MovementAction_AcroWheelieMoveUp_Step1(objectEvent, sprite);
}

bool8 MovementAction_AcroWheelieMoveUp_Step1(struct ObjectEvent *objectEvent, struct Sprite *sprite)
{
    if (UpdateMovementNormal(objectEvent, sprite))
    {
        sprite->sActionFuncId = 2;
        return TRUE;
    }
    return FALSE;
}

bool8 MovementAction_AcroWheelieMoveLeft_Step0(struct ObjectEvent *objectEvent, struct Sprite *sprite)
{
    InitAcroWheelieMove(objectEvent, sprite, DIR_WEST,  1);
    return MovementAction_AcroWheelieMoveLeft_Step1(objectEvent, sprite);
}

bool8 MovementAction_AcroWheelieMoveLeft_Step1(struct ObjectEvent *objectEvent, struct Sprite *sprite)
{
    if (UpdateMovementNormal(objectEvent, sprite))
    {
        sprite->sActionFuncId = 2;
        return TRUE;
    }
    return FALSE;
}

bool8 MovementAction_AcroWheelieMoveRight_Step0(struct ObjectEvent *objectEvent, struct Sprite *sprite)
{
    InitAcroWheelieMove(objectEvent, sprite, DIR_EAST, 1);
    return MovementAction_AcroWheelieMoveRight_Step1(objectEvent, sprite);
}

bool8 MovementAction_AcroWheelieMoveRight_Step1(struct ObjectEvent *objectEvent, struct Sprite *sprite)
{
    if (UpdateMovementNormal(objectEvent, sprite))
    {
        sprite->sActionFuncId = 2;
        return TRUE;
    }
    return FALSE;
}

static void InitAcroEndWheelie(struct ObjectEvent *objectEvent, struct Sprite *sprite, u8 direction, u8 speed)
{
    InitNpcForMovement(objectEvent, sprite, direction, speed);
    StartSpriteAnim(sprite, GetAcroEndWheelieDirectionAnimNum(objectEvent->facingDirection));
    SeekSpriteAnim(sprite, 0);
}

bool8 MovementAction_AcroEndWheelieMoveDown_Step0(struct ObjectEvent *objectEvent, struct Sprite *sprite)
{
    InitAcroEndWheelie(objectEvent, sprite, DIR_SOUTH, 1);
    return MovementAction_AcroEndWheelieMoveDown_Step1(objectEvent, sprite);
}

bool8 MovementAction_AcroEndWheelieMoveDown_Step1(struct ObjectEvent *objectEvent, struct Sprite *sprite)
{
    if (UpdateMovementNormal(objectEvent, sprite))
    {
        sprite->sActionFuncId = 2;
        return TRUE;
    }
    return FALSE;
}

bool8 MovementAction_AcroEndWheelieMoveUp_Step0(struct ObjectEvent *objectEvent, struct Sprite *sprite)
{
    InitAcroEndWheelie(objectEvent, sprite, DIR_NORTH, 1);
    return MovementAction_AcroEndWheelieMoveUp_Step1(objectEvent, sprite);
}

bool8 MovementAction_AcroEndWheelieMoveUp_Step1(struct ObjectEvent *objectEvent, struct Sprite *sprite)
{
    if (UpdateMovementNormal(objectEvent, sprite))
    {
        sprite->sActionFuncId = 2;
        return TRUE;
    }
    return FALSE;
}

bool8 MovementAction_AcroEndWheelieMoveLeft_Step0(struct ObjectEvent *objectEvent, struct Sprite *sprite)
{
    InitAcroEndWheelie(objectEvent, sprite, DIR_WEST, 1);
    return MovementAction_AcroEndWheelieMoveLeft_Step1(objectEvent, sprite);
}

bool8 MovementAction_AcroEndWheelieMoveLeft_Step1(struct ObjectEvent *objectEvent, struct Sprite *sprite)
{
    if (UpdateMovementNormal(objectEvent, sprite))
    {
        sprite->sActionFuncId = 2;
        return TRUE;
    }
    return FALSE;
}

bool8 MovementAction_AcroEndWheelieMoveRight_Step0(struct ObjectEvent *objectEvent, struct Sprite *sprite)
{
    InitAcroEndWheelie(objectEvent, sprite, DIR_EAST, 1);
    return MovementAction_AcroEndWheelieMoveRight_Step1(objectEvent, sprite);
}

bool8 MovementAction_AcroEndWheelieMoveRight_Step1(struct ObjectEvent *objectEvent, struct Sprite *sprite)
{
    if (UpdateMovementNormal(objectEvent, sprite))
    {
        sprite->sActionFuncId = 2;
        return TRUE;
    }
    return FALSE;
}

bool8 MovementAction_Levitate_Step0(struct ObjectEvent *objectEvent, struct Sprite *sprite)
{
    CreateLevitateMovementTask(objectEvent);
    sprite->sActionFuncId = 1;
    return TRUE;
}

bool8 MovementAction_StopLevitate_Step0(struct ObjectEvent *objectEvent, struct Sprite *sprite)
{
    DestroyLevitateMovementTask(objectEvent->warpArrowSpriteId);
    sprite->y2 = 0;
    sprite->sActionFuncId = 1;
    return TRUE;
}

bool8 MovementAction_StopLevitateAtTop_Step0(struct ObjectEvent *objectEvent, struct Sprite *sprite)
{
    if (sprite->y2 == 0)
    {
        DestroyLevitateMovementTask(objectEvent->warpArrowSpriteId);
        sprite->sActionFuncId = 1;
        return TRUE;
    }
    return FALSE;
}

u8 MovementAction_Finish(struct ObjectEvent *objectEvent, struct Sprite *sprite)
{
    return TRUE;
}

bool8 MovementAction_PauseSpriteAnim(struct ObjectEvent *objectEvent, struct Sprite *sprite)
{
    sprite->animPaused = TRUE;
    return TRUE;
}

static void UpdateObjectEventSpriteAnimPause(struct ObjectEvent *objectEvent, struct Sprite *sprite)
{
    if (objectEvent->disableAnim)
        sprite->animPaused = TRUE;
}

static void TryEnableObjectEventAnim(struct ObjectEvent *objectEvent, struct Sprite *sprite)
{
    if (objectEvent->enableAnim)
    {
        sprite->animPaused = FALSE;
        objectEvent->disableAnim = FALSE;
        objectEvent->enableAnim = FALSE;
    }
}

static void UpdateObjectEventVisibility(struct ObjectEvent *objectEvent, struct Sprite *sprite)
{
    UpdateObjectEventOffscreen(objectEvent, sprite);
    UpdateObjectEventSpriteVisibility(objectEvent, sprite);
}

static void UpdateObjectEventOffscreen(struct ObjectEvent *objectEvent, struct Sprite *sprite)
{
    u16 x, y;
    u16 x2, y2;
    const struct ObjectEventGraphicsInfo *graphicsInfo;

    objectEvent->offScreen = FALSE;

    graphicsInfo = GetObjectEventGraphicsInfo(objectEvent->graphicsId);
    if (sprite->coordOffsetEnabled)
    {
        x = sprite->x + sprite->x2 + sprite->centerToCornerVecX + gSpriteCoordOffsetX;
        y = sprite->y + sprite->y2 + sprite->centerToCornerVecY + gSpriteCoordOffsetY;
    }
    else
    {
        x = sprite->x + sprite->x2 + sprite->centerToCornerVecX;
        y = sprite->y + sprite->y2 + sprite->centerToCornerVecY;
    }
    x2 = graphicsInfo->width;
    x2 += x;
    y2 = y;
    y2 += graphicsInfo->height;

    if ((s16)x >= DISPLAY_WIDTH + 16 || (s16)x2 < -16)
        objectEvent->offScreen = TRUE;

    if ((s16)y >= DISPLAY_HEIGHT + 16 || (s16)y2 < -16)
        objectEvent->offScreen = TRUE;
}

static void UpdateObjectEventSpriteVisibility(struct ObjectEvent *objectEvent, struct Sprite *sprite)
{
    sprite->invisible = FALSE;
    if (objectEvent->invisible || objectEvent->offScreen)
        sprite->invisible = TRUE;
}

static void GetAllGroundEffectFlags_OnSpawn(struct ObjectEvent *objEvent, u32 *flags)
{
    ObjectEventUpdateMetatileBehaviors(objEvent);
    GetGroundEffectFlags_Reflection(objEvent, flags);
    GetGroundEffectFlags_TallGrassOnSpawn(objEvent, flags);
    GetGroundEffectFlags_LongGrassOnSpawn(objEvent, flags);
    GetGroundEffectFlags_SandHeap(objEvent, flags);
    GetGroundEffectFlags_ShallowFlowingWater(objEvent, flags);
    GetGroundEffectFlags_ShortGrass(objEvent, flags);
    GetGroundEffectFlags_HotSprings(objEvent, flags);
}

static void GetAllGroundEffectFlags_OnBeginStep(struct ObjectEvent *objEvent, u32 *flags)
{
    ObjectEventUpdateMetatileBehaviors(objEvent);
    GetGroundEffectFlags_Reflection(objEvent, flags);
    GetGroundEffectFlags_TallGrassOnBeginStep(objEvent, flags);
    GetGroundEffectFlags_LongGrassOnBeginStep(objEvent, flags);
    GetGroundEffectFlags_Tracks(objEvent, flags);
    GetGroundEffectFlags_SandHeap(objEvent, flags);
    GetGroundEffectFlags_ShallowFlowingWater(objEvent, flags);
    GetGroundEffectFlags_Puddle(objEvent, flags);
    GetGroundEffectFlags_ShortGrass(objEvent, flags);
    GetGroundEffectFlags_HotSprings(objEvent, flags);
}

static void GetAllGroundEffectFlags_OnFinishStep(struct ObjectEvent *objEvent, u32 *flags)
{
    ObjectEventUpdateMetatileBehaviors(objEvent);
    GetGroundEffectFlags_ShallowFlowingWater(objEvent, flags);
    GetGroundEffectFlags_SandHeap(objEvent, flags);
    GetGroundEffectFlags_Puddle(objEvent, flags);
    GetGroundEffectFlags_Ripple(objEvent, flags);
    GetGroundEffectFlags_ShortGrass(objEvent, flags);
    GetGroundEffectFlags_HotSprings(objEvent, flags);
    GetGroundEffectFlags_Seaweed(objEvent, flags);
    GetGroundEffectFlags_JumpLanding(objEvent, flags);
}

static void ObjectEventUpdateMetatileBehaviors(struct ObjectEvent *objEvent)
{
    objEvent->previousMetatileBehavior = MapGridGetMetatileBehaviorAt(objEvent->previousCoords.x, objEvent->previousCoords.y);
    objEvent->currentMetatileBehavior = MapGridGetMetatileBehaviorAt(objEvent->currentCoords.x, objEvent->currentCoords.y);
}

static void GetGroundEffectFlags_Reflection(struct ObjectEvent *objEvent, u32 *flags)
{
    u32 reflectionFlags[NUM_REFLECTION_TYPES - 1] = {
        [REFL_TYPE_ICE   - 1] = GROUND_EFFECT_FLAG_ICE_REFLECTION,
        [REFL_TYPE_WATER - 1] = GROUND_EFFECT_FLAG_WATER_REFLECTION
    };
    u8 reflType = ObjectEventGetNearbyReflectionType(objEvent);

    if (reflType)
    {
        if (objEvent->hasReflection == 0)
        {
            objEvent->hasReflection++;
            *flags |= reflectionFlags[reflType - 1];
        }
    }
    else
    {
        objEvent->hasReflection = FALSE;
    }
}

static void GetGroundEffectFlags_TallGrassOnSpawn(struct ObjectEvent *objEvent, u32 *flags)
{
    if (MetatileBehavior_IsTallGrass(objEvent->currentMetatileBehavior))
        *flags |= GROUND_EFFECT_FLAG_TALL_GRASS_ON_SPAWN;
}

static void GetGroundEffectFlags_TallGrassOnBeginStep(struct ObjectEvent *objEvent, u32 *flags)
{
    if (MetatileBehavior_IsTallGrass(objEvent->currentMetatileBehavior))
        *flags |= GROUND_EFFECT_FLAG_TALL_GRASS_ON_MOVE;
}

static void GetGroundEffectFlags_LongGrassOnSpawn(struct ObjectEvent *objEvent, u32 *flags)
{
    if (MetatileBehavior_IsLongGrass(objEvent->currentMetatileBehavior))
        *flags |= GROUND_EFFECT_FLAG_LONG_GRASS_ON_SPAWN;
}

static void GetGroundEffectFlags_LongGrassOnBeginStep(struct ObjectEvent *objEvent, u32 *flags)
{
    if (MetatileBehavior_IsLongGrass(objEvent->currentMetatileBehavior))
        *flags |= GROUND_EFFECT_FLAG_LONG_GRASS_ON_MOVE;
}

static void GetGroundEffectFlags_Tracks(struct ObjectEvent *objEvent, u32 *flags)
{
    if (MetatileBehavior_IsDeepSand(objEvent->previousMetatileBehavior))
        *flags |= GROUND_EFFECT_FLAG_DEEP_SAND;
    else if (MetatileBehavior_IsSandOrDeepSand(objEvent->previousMetatileBehavior)
             || MetatileBehavior_IsFootprints(objEvent->previousMetatileBehavior))
        *flags |= GROUND_EFFECT_FLAG_SAND;
}

static void GetGroundEffectFlags_SandHeap(struct ObjectEvent *objEvent, u32 *flags)
{
    if (MetatileBehavior_IsDeepSand(objEvent->currentMetatileBehavior)
        && MetatileBehavior_IsDeepSand(objEvent->previousMetatileBehavior))
    {
        if (!objEvent->inSandPile)
        {
            objEvent->inSandPile = FALSE;
            objEvent->inSandPile = TRUE;
            *flags |= GROUND_EFFECT_FLAG_SAND_PILE;
        }
    }
    else
    {
        objEvent->inSandPile = FALSE;
    }
}

static void GetGroundEffectFlags_ShallowFlowingWater(struct ObjectEvent *objEvent, u32 *flags)
{
    if ((MetatileBehavior_IsShallowFlowingWater(objEvent->currentMetatileBehavior)
         && MetatileBehavior_IsShallowFlowingWater(objEvent->previousMetatileBehavior))
        || (MetatileBehavior_IsPacifidlogLog(objEvent->currentMetatileBehavior)
            && MetatileBehavior_IsPacifidlogLog(objEvent->previousMetatileBehavior)))
    {
        if (!objEvent->inShallowFlowingWater)
        {
            objEvent->inShallowFlowingWater = FALSE;
            objEvent->inShallowFlowingWater = TRUE;
            *flags |= GROUND_EFFECT_FLAG_SHALLOW_FLOWING_WATER;
        }
    }
    else
    {
        objEvent->inShallowFlowingWater = FALSE;
    }
}

static void GetGroundEffectFlags_Puddle(struct ObjectEvent *objEvent, u32 *flags)
{
    if (MetatileBehavior_IsPuddle(objEvent->currentMetatileBehavior)
        && MetatileBehavior_IsPuddle(objEvent->previousMetatileBehavior))
        *flags |= GROUND_EFFECT_FLAG_PUDDLE;
}

static void GetGroundEffectFlags_Ripple(struct ObjectEvent *objEvent, u32 *flags)
{
    if (MetatileBehavior_HasRipples(objEvent->currentMetatileBehavior))
        *flags |= GROUND_EFFECT_FLAG_RIPPLES;
}

static void GetGroundEffectFlags_ShortGrass(struct ObjectEvent *objEvent, u32 *flags)
{
    if (MetatileBehavior_IsShortGrass(objEvent->currentMetatileBehavior)
        && MetatileBehavior_IsShortGrass(objEvent->previousMetatileBehavior))
    {
        if (!objEvent->inShortGrass)
        {
            objEvent->inShortGrass = FALSE;
            objEvent->inShortGrass = TRUE;
            *flags |= GROUND_EFFECT_FLAG_SHORT_GRASS;
        }
    }
    else
    {
        objEvent->inShortGrass = FALSE;
    }
}

static void GetGroundEffectFlags_HotSprings(struct ObjectEvent *objEvent, u32 *flags)
{
    if (MetatileBehavior_IsHotSprings(objEvent->currentMetatileBehavior)
        && MetatileBehavior_IsHotSprings(objEvent->previousMetatileBehavior))
    {
        if (!objEvent->inHotSprings)
        {
            objEvent->inHotSprings = FALSE;
            objEvent->inHotSprings = TRUE;
            *flags |= GROUND_EFFECT_FLAG_HOT_SPRINGS;
        }
    }
    else
    {
        objEvent->inHotSprings = FALSE;
    }
}

static void GetGroundEffectFlags_Seaweed(struct ObjectEvent *objEvent, u32 *flags)
{
    if (MetatileBehavior_IsSeaweed(objEvent->currentMetatileBehavior))
        *flags |= GROUND_EFFECT_FLAG_SEAWEED;
}

static void GetGroundEffectFlags_JumpLanding(struct ObjectEvent *objEvent, u32 *flags)
{
    typedef bool8 (*MetatileFunc)(u8);

    static const MetatileFunc metatileFuncs[] = {
        MetatileBehavior_IsTallGrass,
        MetatileBehavior_IsLongGrass,
        MetatileBehavior_IsPuddle,
        MetatileBehavior_IsSurfableWaterOrUnderwater,
        MetatileBehavior_IsShallowFlowingWater,
        MetatileBehavior_IsATile,
    };

    static const u32 jumpLandingFlags[] = {
        GROUND_EFFECT_FLAG_LAND_IN_TALL_GRASS,
        GROUND_EFFECT_FLAG_LAND_IN_LONG_GRASS,
        GROUND_EFFECT_FLAG_LAND_IN_SHALLOW_WATER,
        GROUND_EFFECT_FLAG_LAND_IN_DEEP_WATER,
        GROUND_EFFECT_FLAG_LAND_IN_SHALLOW_WATER,
        GROUND_EFFECT_FLAG_LAND_ON_NORMAL_GROUND,
    };

    if (objEvent->landingJump && !objEvent->disableJumpLandingGroundEffect)
    {
        u8 i;

        for (i = 0; i < ARRAY_COUNT(metatileFuncs); i++)
        {
            if (metatileFuncs[i](objEvent->currentMetatileBehavior))
            {
                *flags |= jumpLandingFlags[i];
                return;
            }
        }
    }
}

#define RETURN_REFLECTION_TYPE_AT(x, y)              \
    b = MapGridGetMetatileBehaviorAt(x, y);          \
    result = GetReflectionTypeByMetatileBehavior(b); \
    if (result != REFL_TYPE_NONE)                    \
        return result;

static u8 ObjectEventGetNearbyReflectionType(struct ObjectEvent *objEvent)
{
    const struct ObjectEventGraphicsInfo *info = GetObjectEventGraphicsInfo(objEvent->graphicsId);

    // ceil div by tile width?
    s16 width = (info->width + 8) >> 4;
    s16 height = (info->height + 8) >> 4;
    s16 i, j;
    u8 result, b; // used by RETURN_REFLECTION_TYPE_AT
    s16 one = 1;

    for (i = 0; i < height; i++)
    {
        RETURN_REFLECTION_TYPE_AT(objEvent->currentCoords.x, objEvent->currentCoords.y + one + i)
        RETURN_REFLECTION_TYPE_AT(objEvent->previousCoords.x, objEvent->previousCoords.y + one + i)
        for (j = 1; j < width; j++)
        {
            RETURN_REFLECTION_TYPE_AT(objEvent->currentCoords.x + j, objEvent->currentCoords.y + one + i)
            RETURN_REFLECTION_TYPE_AT(objEvent->currentCoords.x - j, objEvent->currentCoords.y + one + i)
            RETURN_REFLECTION_TYPE_AT(objEvent->previousCoords.x + j, objEvent->previousCoords.y + one + i)
            RETURN_REFLECTION_TYPE_AT(objEvent->previousCoords.x - j, objEvent->previousCoords.y + one + i)
        }
    }

    return REFL_TYPE_NONE;
}

#undef RETURN_REFLECTION_TYPE_AT

static u8 GetReflectionTypeByMetatileBehavior(u32 behavior)
{
    if (MetatileBehavior_IsIce(behavior))
        return REFL_TYPE_ICE;
    else if (MetatileBehavior_IsReflective(behavior))
        return REFL_TYPE_WATER;
    else
        return REFL_TYPE_NONE;
}

u8 GetLedgeJumpDirection(s16 x, s16 y, u8 direction)
{
    static bool8 (*const ledgeBehaviorFuncs[])(u8) = {
        [DIR_SOUTH - 1] = MetatileBehavior_IsJumpSouth,
        [DIR_NORTH - 1] = MetatileBehavior_IsJumpNorth,
        [DIR_WEST - 1]  = MetatileBehavior_IsJumpWest,
        [DIR_EAST - 1]  = MetatileBehavior_IsJumpEast,
    };

    u8 behavior;
    u8 index = direction;

    if (index == DIR_NONE)
        return DIR_NONE;
    else if (index > DIR_EAST)
        index -= DIR_EAST;

    index--;
    behavior = MapGridGetMetatileBehaviorAt(x, y);

    if (ledgeBehaviorFuncs[index](behavior) == TRUE)
        return index + 1;

    return DIR_NONE;
}

static void SetObjectEventSpriteOamTableForLongGrass(struct ObjectEvent *objEvent, struct Sprite *sprite)
{
    if (objEvent->disableCoveringGroundEffects)
        return;

    if (!MetatileBehavior_IsLongGrass(objEvent->currentMetatileBehavior))
        return;

    if (!MetatileBehavior_IsLongGrass(objEvent->previousMetatileBehavior))
        return;

    sprite->subspriteTableNum = 4;

    if (ElevationToPriority(objEvent->previousElevation) == 1)
        sprite->subspriteTableNum = 5;
}

static bool8 IsElevationMismatchAt(u8 elevation, s16 x, s16 y)
{
    u8 mapElevation;

    if (elevation == 0)
        return FALSE;

    mapElevation = MapGridGetElevationAt(x, y);

    if (mapElevation == 0 || mapElevation == 15)
        return FALSE;

    if (mapElevation != elevation)
        return TRUE;

    return FALSE;
}

static const u8 sElevationToSubpriority[] = {
    115, 115, 83, 115, 83, 115, 83, 115, 83, 115, 83, 115, 83, 0, 0, 115
};

static const u8 sElevationToPriority[] = {
    2, 2, 2, 2, 1, 2, 1, 2, 1, 2, 1, 2, 1, 0, 0, 2
};

static const u8 sElevationToSubspriteTableNum[] = {
    1, 1, 1, 1, 2, 1, 2, 1, 2, 1, 2, 1, 2, 0, 0, 1,
};

static void UpdateObjectEventElevationAndPriority(struct ObjectEvent *objEvent, struct Sprite *sprite)
{
    if (objEvent->fixedPriority)
        return;

    ObjectEventUpdateElevation(objEvent, sprite);
    #if LARGE_OW_SUPPORT
    if (objEvent->localId == OBJ_EVENT_ID_FOLLOWER) {
        // keep subspriteMode synced with player's
        // so that it disappears under bridges when they do
        sprite->subspriteMode |= gSprites[gPlayerAvatar.spriteId].subspriteMode & SUBSPRITES_IGNORE_PRIORITY;
    }
    #endif

    sprite->subspriteTableNum = sElevationToSubspriteTableNum[objEvent->previousElevation];
    sprite->oam.priority = sElevationToPriority[objEvent->previousElevation];
}

static void InitObjectPriorityByElevation(struct Sprite *sprite, u8 elevation)
{
    sprite->subspriteTableNum = sElevationToSubspriteTableNum[elevation];
    sprite->oam.priority = sElevationToPriority[elevation];
}

u8 ElevationToPriority(u8 elevation)
{
    return sElevationToPriority[elevation];
}

// Returns current elevation, or 15 for bridges
void ObjectEventUpdateElevation(struct ObjectEvent *objEvent, struct Sprite *sprite)
{
    u8 curElevation = MapGridGetElevationAt(objEvent->currentCoords.x, objEvent->currentCoords.y);
    u8 prevElevation = MapGridGetElevationAt(objEvent->previousCoords.x, objEvent->previousCoords.y);

    if (curElevation == 15 || prevElevation == 15) {
        #if LARGE_OW_SUPPORT
        // Ignore subsprite priorities under bridges
        // so all subsprites will display below it
        sprite->subspriteMode = SUBSPRITES_IGNORE_PRIORITY;
        #endif
        return;
    }

    objEvent->currentElevation = curElevation;

    if (curElevation != 0 && curElevation != 15)
        objEvent->previousElevation = curElevation;
}

void SetObjectSubpriorityByElevation(u8 elevation, struct Sprite *sprite, u8 subpriority)
{
    s32 tmp = sprite->centerToCornerVecY;
    u32 tmpa = *(u16 *)&sprite->y;
    u32 tmpb = *(u16 *)&gSpriteCoordOffsetY;
    s32 tmp2 = (tmpa - tmp) + tmpb;
    u16 tmp3 = (16 - ((((u32)tmp2 + 8) & 0xFF) >> 4)) * 2;
    sprite->subpriority = tmp3 + sElevationToSubpriority[elevation] + subpriority;
}

static void ObjectEventUpdateSubpriority(struct ObjectEvent *objEvent, struct Sprite *sprite)
{
    if (objEvent->fixedPriority)
        return;

    SetObjectSubpriorityByElevation(objEvent->previousElevation, sprite, 1);
}

static bool8 AreElevationsCompatible(u8 a, u8 b)
{
    if (a == 0 || b == 0)
        return TRUE;

    if (a != b)
        return FALSE;

    return TRUE;
}

void GroundEffect_SpawnOnTallGrass(struct ObjectEvent *objEvent, struct Sprite *sprite)
{
    gFieldEffectArguments[0] = objEvent->currentCoords.x;
    gFieldEffectArguments[1] = objEvent->currentCoords.y;
    gFieldEffectArguments[2] = objEvent->previousElevation;
    gFieldEffectArguments[3] = 2; // priority
    gFieldEffectArguments[4] = objEvent->localId << 8 | objEvent->mapNum;
    gFieldEffectArguments[5] = objEvent->mapGroup;
    gFieldEffectArguments[6] = (u8)gSaveBlock1Ptr->location.mapNum << 8 | (u8)gSaveBlock1Ptr->location.mapGroup;
    gFieldEffectArguments[7] = TRUE; // skip to end of anim
    FieldEffectStart(FLDEFF_TALL_GRASS);
}

void GroundEffect_StepOnTallGrass(struct ObjectEvent *objEvent, struct Sprite *sprite)
{
    gFieldEffectArguments[0] = objEvent->currentCoords.x;
    gFieldEffectArguments[1] = objEvent->currentCoords.y;
    gFieldEffectArguments[2] = objEvent->previousElevation;
    gFieldEffectArguments[3] = 2; // priority
    gFieldEffectArguments[4] = objEvent->localId << 8 | objEvent->mapNum;
    gFieldEffectArguments[5] = objEvent->mapGroup;
    gFieldEffectArguments[6] = (u8)gSaveBlock1Ptr->location.mapNum << 8 | (u8)gSaveBlock1Ptr->location.mapGroup;
    gFieldEffectArguments[7] = FALSE; // don't skip to end of anim
    FieldEffectStart(FLDEFF_TALL_GRASS);
}

void GroundEffect_SpawnOnLongGrass(struct ObjectEvent *objEvent, struct Sprite *sprite)
{
    gFieldEffectArguments[0] = objEvent->currentCoords.x;
    gFieldEffectArguments[1] = objEvent->currentCoords.y;
    gFieldEffectArguments[2] = objEvent->previousElevation;
    gFieldEffectArguments[3] = 2;
    gFieldEffectArguments[4] = objEvent->localId << 8 | objEvent->mapNum;
    gFieldEffectArguments[5] = objEvent->mapGroup;
    gFieldEffectArguments[6] = (u8)gSaveBlock1Ptr->location.mapNum << 8 | (u8)gSaveBlock1Ptr->location.mapGroup;
    gFieldEffectArguments[7] = 1;
    FieldEffectStart(FLDEFF_LONG_GRASS);
}

void GroundEffect_StepOnLongGrass(struct ObjectEvent *objEvent, struct Sprite *sprite)
{
    gFieldEffectArguments[0] = objEvent->currentCoords.x;
    gFieldEffectArguments[1] = objEvent->currentCoords.y;
    gFieldEffectArguments[2] = objEvent->previousElevation;
    gFieldEffectArguments[3] = 2;
    gFieldEffectArguments[4] = (objEvent->localId << 8) | objEvent->mapNum;
    gFieldEffectArguments[5] = objEvent->mapGroup;
    gFieldEffectArguments[6] = (u8)gSaveBlock1Ptr->location.mapNum << 8 | (u8)gSaveBlock1Ptr->location.mapGroup;
    gFieldEffectArguments[7] = 0;
    FieldEffectStart(FLDEFF_LONG_GRASS);
}

void GroundEffect_WaterReflection(struct ObjectEvent *objEvent, struct Sprite *sprite)
{
    SetUpReflection(objEvent, sprite, FALSE);
}

void GroundEffect_IceReflection(struct ObjectEvent *objEvent, struct Sprite *sprite)
{
    SetUpReflection(objEvent, sprite, TRUE);
}

void GroundEffect_FlowingWater(struct ObjectEvent *objEvent, struct Sprite *sprite)
{
    StartFieldEffectForObjectEvent(FLDEFF_FEET_IN_FLOWING_WATER, objEvent);
}

static void (*const sGroundEffectTracksFuncs[])(struct ObjectEvent *objEvent, struct Sprite *sprite, bool8 isDeepSand) = {
    [TRACKS_NONE] = DoTracksGroundEffect_None,
    [TRACKS_FOOT] = DoTracksGroundEffect_Footprints,
    [TRACKS_BIKE_TIRE] = DoTracksGroundEffect_BikeTireTracks,
    [TRACKS_SLITHER] = DoTracksGroundEffect_SlitherTracks,
    [TRACKS_SPOT] = DoTracksGroundEffect_FootprintsC,
    [TRACKS_BUG] = DoTracksGroundEffect_FootprintsB,
};

void GroundEffect_SandTracks(struct ObjectEvent *objEvent, struct Sprite *sprite)
{
    const struct ObjectEventGraphicsInfo *info = GetObjectEventGraphicsInfo(objEvent->graphicsId);
    sGroundEffectTracksFuncs[objEvent->invisible ? TRACKS_NONE : info->tracks](objEvent, sprite, FALSE);
}

void GroundEffect_DeepSandTracks(struct ObjectEvent *objEvent, struct Sprite *sprite)
{
    const struct ObjectEventGraphicsInfo *info = GetObjectEventGraphicsInfo(objEvent->graphicsId);
    sGroundEffectTracksFuncs[objEvent->invisible ? TRACKS_NONE : info->tracks](objEvent, sprite, TRUE);
}

static void DoTracksGroundEffect_None(struct ObjectEvent *objEvent, struct Sprite *sprite, bool8 isDeepSand)
{
}

static void DoTracksGroundEffect_Footprints(struct ObjectEvent *objEvent, struct Sprite *sprite, bool8 isDeepSand)
{
    // First half-word is a Field Effect script id. (gFieldEffectScriptPointers)
    u16 sandFootprints_FieldEffectData[2] = {
        FLDEFF_SAND_FOOTPRINTS,
        FLDEFF_DEEP_SAND_FOOTPRINTS
    };

    gFieldEffectArguments[0] = objEvent->previousCoords.x;
    gFieldEffectArguments[1] = objEvent->previousCoords.y;
    gFieldEffectArguments[2] = 149;
    gFieldEffectArguments[3] = 2;
    gFieldEffectArguments[4] = objEvent->facingDirection;
    FieldEffectStart(sandFootprints_FieldEffectData[isDeepSand]);
}

static void DoTracksGroundEffect_FootprintsB(struct ObjectEvent *objEvent, struct Sprite *sprite, u8 a)
{
	// First half-word is a Field Effect script id. (gFieldEffectScriptPointers)
	u16 otherFootprintsA_FieldEffectData[2] = {
		FLDEFF_TRACKS_SPOT,
		FLDEFF_TRACKS_SPOT
	};

	gFieldEffectArguments[0] = objEvent->previousCoords.x;
	gFieldEffectArguments[1] = objEvent->previousCoords.y;
	gFieldEffectArguments[2] = 149;
	gFieldEffectArguments[3] = 2;
	gFieldEffectArguments[4] = objEvent->facingDirection;
    gFieldEffectArguments[5] = objEvent->previousMetatileBehavior;
	FieldEffectStart(otherFootprintsA_FieldEffectData[a]);
}

static void DoTracksGroundEffect_FootprintsC(struct ObjectEvent *objEvent, struct Sprite *sprite, u8 a)
{
	// First half-word is a Field Effect script id. (gFieldEffectScriptPointers)
	u16 otherFootprintsB_FieldEffectData[2] = {
		FLDEFF_TRACKS_BUG,
		FLDEFF_TRACKS_BUG
	};

	gFieldEffectArguments[0] = objEvent->previousCoords.x;
	gFieldEffectArguments[1] = objEvent->previousCoords.y;
	gFieldEffectArguments[2] = 149;
	gFieldEffectArguments[3] = 2;
	gFieldEffectArguments[4] = objEvent->facingDirection;
    gFieldEffectArguments[5] = objEvent->previousMetatileBehavior;
	FieldEffectStart(otherFootprintsB_FieldEffectData[a]);
}

static void DoTracksGroundEffect_BikeTireTracks(struct ObjectEvent *objEvent, struct Sprite *sprite, bool8 isDeepSand)
{
    //  Specifies which bike track shape to show next.
    //  For example, when the bike turns from up to right, it will show
    //  a track that curves to the right.
    //  Each 4-byte row corresponds to the initial direction of the bike, and
    //  each byte in that row is for the next direction of the bike in the order
    //  of down, up, left, right.
    static const u8 bikeTireTracks_Transitions[4][4] = {
        1, 2, 7, 8,
        1, 2, 6, 5,
        5, 8, 3, 4,
        6, 7, 3, 4,
    };

    if (objEvent->currentCoords.x != objEvent->previousCoords.x || objEvent->currentCoords.y != objEvent->previousCoords.y)
    {
        gFieldEffectArguments[0] = objEvent->previousCoords.x;
        gFieldEffectArguments[1] = objEvent->previousCoords.y;
        gFieldEffectArguments[2] = 149;
        gFieldEffectArguments[3] = 2;
        gFieldEffectArguments[4] =
            bikeTireTracks_Transitions[objEvent->previousMovementDirection][objEvent->facingDirection - 5];
        FieldEffectStart(FLDEFF_BIKE_TIRE_TRACKS);
    }
}

static void DoTracksGroundEffect_SlitherTracks(struct ObjectEvent *objEvent, struct Sprite *sprite, u8 a)
{
	//  Specifies which bike track shape to show next.
	//  For example, when the bike turns from up to right, it will show
	//  a track that curves to the right.
	//  Each 4-byte row corresponds to the initial direction of the bike, and
	//  each byte in that row is for the next direction of the bike in the order
	//  of down, up, left, right.
	static const u8 slitherTracks_Transitions[4][4] = {
		1, 2, 7, 8,
		1, 2, 6, 5,
		5, 8, 3, 4,
		6, 7, 3, 4,
	};

	if (objEvent->currentCoords.x != objEvent->previousCoords.x || objEvent->currentCoords.y != objEvent->previousCoords.y)
	{
		gFieldEffectArguments[0] = objEvent->previousCoords.x;
		gFieldEffectArguments[1] = objEvent->previousCoords.y;
		gFieldEffectArguments[2] = 149;
		gFieldEffectArguments[3] = 2;
		gFieldEffectArguments[4] =
			slitherTracks_Transitions[objEvent->previousMovementDirection][objEvent->facingDirection - 5];
        gFieldEffectArguments[5] = objEvent->previousMetatileBehavior;
		FieldEffectStart(FLDEFF_TRACKS_SLITHER);
	}
}

void GroundEffect_Ripple(struct ObjectEvent *objEvent, struct Sprite *sprite)
{
    DoRippleFieldEffect(objEvent, sprite);
}

void GroundEffect_StepOnPuddle(struct ObjectEvent *objEvent, struct Sprite *sprite)
{
    StartFieldEffectForObjectEvent(FLDEFF_SPLASH, objEvent);
}

void GroundEffect_SandHeap(struct ObjectEvent *objEvent, struct Sprite *sprite)
{
    StartFieldEffectForObjectEvent(FLDEFF_SAND_PILE, objEvent);
}

void GroundEffect_JumpOnTallGrass(struct ObjectEvent *objEvent, struct Sprite *sprite)
{
    u8 spriteId;

    gFieldEffectArguments[0] = objEvent->currentCoords.x;
    gFieldEffectArguments[1] = objEvent->currentCoords.y;
    gFieldEffectArguments[2] = objEvent->previousElevation;
    gFieldEffectArguments[3] = 2;
    FieldEffectStart(FLDEFF_JUMP_TALL_GRASS);

    spriteId = FindTallGrassFieldEffectSpriteId(
        objEvent->localId,
        objEvent->mapNum,
        objEvent->mapGroup,
        objEvent->currentCoords.x,
        objEvent->currentCoords.y);

    if (spriteId == MAX_SPRITES)
        GroundEffect_SpawnOnTallGrass(objEvent, sprite);
}

void GroundEffect_JumpOnLongGrass(struct ObjectEvent *objEvent, struct Sprite *sprite)
{
    gFieldEffectArguments[0] = objEvent->currentCoords.x;
    gFieldEffectArguments[1] = objEvent->currentCoords.y;
    gFieldEffectArguments[2] = objEvent->previousElevation;
    gFieldEffectArguments[3] = 2;
    FieldEffectStart(FLDEFF_JUMP_LONG_GRASS);
}

void GroundEffect_JumpOnShallowWater(struct ObjectEvent *objEvent, struct Sprite *sprite)
{
    gFieldEffectArguments[0] = objEvent->currentCoords.x;
    gFieldEffectArguments[1] = objEvent->currentCoords.y;
    gFieldEffectArguments[2] = objEvent->previousElevation;
    gFieldEffectArguments[3] = sprite->oam.priority;
    FieldEffectStart(FLDEFF_JUMP_SMALL_SPLASH);
}

void GroundEffect_JumpOnWater(struct ObjectEvent *objEvent, struct Sprite *sprite)
{
    gFieldEffectArguments[0] = objEvent->currentCoords.x;
    gFieldEffectArguments[1] = objEvent->currentCoords.y;
    gFieldEffectArguments[2] = objEvent->previousElevation;
    gFieldEffectArguments[3] = sprite->oam.priority;
    FieldEffectStart(FLDEFF_JUMP_BIG_SPLASH);
}

void GroundEffect_JumpLandingDust(struct ObjectEvent *objEvent, struct Sprite *sprite)
{
    gFieldEffectArguments[0] = objEvent->currentCoords.x;
    gFieldEffectArguments[1] = objEvent->currentCoords.y;
    gFieldEffectArguments[2] = objEvent->previousElevation;
    gFieldEffectArguments[3] = sprite->oam.priority;
    FieldEffectStart(FLDEFF_DUST);
}

void GroundEffect_ShortGrass(struct ObjectEvent *objEvent, struct Sprite *sprite)
{
    StartFieldEffectForObjectEvent(FLDEFF_SHORT_GRASS, objEvent);
}

void GroundEffect_HotSprings(struct ObjectEvent *objEvent, struct Sprite *sprite)
{
    StartFieldEffectForObjectEvent(FLDEFF_HOT_SPRINGS_WATER, objEvent);
}

void GroundEffect_Seaweed(struct ObjectEvent *objEvent, struct Sprite *sprite)
{
    gFieldEffectArguments[0] = objEvent->currentCoords.x;
    gFieldEffectArguments[1] = objEvent->currentCoords.y;
    FieldEffectStart(FLDEFF_BUBBLES);
}

static void (*const sGroundEffectFuncs[])(struct ObjectEvent *objEvent, struct Sprite *sprite) = {
    GroundEffect_SpawnOnTallGrass,      // GROUND_EFFECT_FLAG_TALL_GRASS_ON_SPAWN
    GroundEffect_StepOnTallGrass,       // GROUND_EFFECT_FLAG_TALL_GRASS_ON_MOVE
    GroundEffect_SpawnOnLongGrass,      // GROUND_EFFECT_FLAG_LONG_GRASS_ON_SPAWN
    GroundEffect_StepOnLongGrass,       // GROUND_EFFECT_FLAG_LONG_GRASS_ON_MOVE
    GroundEffect_WaterReflection,       // GROUND_EFFECT_FLAG_WATER_REFLECTION
    GroundEffect_IceReflection,         // GROUND_EFFECT_FLAG_ICE_REFLECTION
    GroundEffect_FlowingWater,          // GROUND_EFFECT_FLAG_SHALLOW_FLOWING_WATER
    GroundEffect_SandTracks,            // GROUND_EFFECT_FLAG_SAND
    GroundEffect_DeepSandTracks,        // GROUND_EFFECT_FLAG_DEEP_SAND
    GroundEffect_Ripple,                // GROUND_EFFECT_FLAG_RIPPLES
    GroundEffect_StepOnPuddle,          // GROUND_EFFECT_FLAG_PUDDLE
    GroundEffect_SandHeap,              // GROUND_EFFECT_FLAG_SAND_PILE
    GroundEffect_JumpOnTallGrass,       // GROUND_EFFECT_FLAG_LAND_IN_TALL_GRASS
    GroundEffect_JumpOnLongGrass,       // GROUND_EFFECT_FLAG_LAND_IN_LONG_GRASS
    GroundEffect_JumpOnShallowWater,    // GROUND_EFFECT_FLAG_LAND_IN_SHALLOW_WATER
    GroundEffect_JumpOnWater,           // GROUND_EFFECT_FLAG_LAND_IN_DEEP_WATER
    GroundEffect_JumpLandingDust,       // GROUND_EFFECT_FLAG_LAND_ON_NORMAL_GROUND
    GroundEffect_ShortGrass,            // GROUND_EFFECT_FLAG_SHORT_GRASS
    GroundEffect_HotSprings,            // GROUND_EFFECT_FLAG_HOT_SPRINGS
    GroundEffect_Seaweed                // GROUND_EFFECT_FLAG_SEAWEED
};

static void GroundEffect_Shadow(struct ObjectEvent *objEvent, struct Sprite *sprite) {
  SetUpShadow(objEvent, sprite);
}

static void DoFlaggedGroundEffects(struct ObjectEvent *objEvent, struct Sprite *sprite, u32 flags)
{
    u8 i;
    if (ObjectEventIsFarawayIslandMew(objEvent) == TRUE && !ShouldMewShakeGrass(objEvent))
        return;

    for (i = 0; i < ARRAY_COUNT(sGroundEffectFuncs); i++, flags >>= 1)
        if (flags & 1)
            sGroundEffectFuncs[i](objEvent, sprite);
    if (!(gWeatherPtr->noShadows || objEvent->inHotSprings || objEvent->inSandPile || MetatileBehavior_IsPuddle(objEvent->currentMetatileBehavior)))
      GroundEffect_Shadow(objEvent, sprite);
}

void filters_out_some_ground_effects(struct ObjectEvent *objEvent, u32 *flags)
{
    if (objEvent->disableCoveringGroundEffects)
    {
        objEvent->inShortGrass = 0;
        objEvent->inSandPile = 0;
        objEvent->inShallowFlowingWater = 0;
        objEvent->inHotSprings = 0;
        *flags &= ~(GROUND_EFFECT_FLAG_HOT_SPRINGS
                  | GROUND_EFFECT_FLAG_SHORT_GRASS
                  | GROUND_EFFECT_FLAG_SAND_PILE
                  | GROUND_EFFECT_FLAG_SHALLOW_FLOWING_WATER
                  | GROUND_EFFECT_FLAG_TALL_GRASS_ON_MOVE);
    }
}

void FilterOutStepOnPuddleGroundEffectIfJumping(struct ObjectEvent *objEvent, u32 *flags)
{
    if (objEvent->landingJump)
        *flags &= ~GROUND_EFFECT_FLAG_PUDDLE;
}

static void DoGroundEffects_OnSpawn(struct ObjectEvent *objEvent, struct Sprite *sprite)
{
    u32 flags;

    if (objEvent->triggerGroundEffectsOnMove)
    {
        flags = 0;
        #if LARGE_OW_SUPPORT
        sprite->subspriteMode = SUBSPRITES_ON;
        #endif
        UpdateObjectEventElevationAndPriority(objEvent, sprite);
        GetAllGroundEffectFlags_OnSpawn(objEvent, &flags);
        SetObjectEventSpriteOamTableForLongGrass(objEvent, sprite);
        DoFlaggedGroundEffects(objEvent, sprite, flags);
        objEvent->triggerGroundEffectsOnMove = 0;
        objEvent->disableCoveringGroundEffects = 0;
    }
}

static void DoGroundEffects_OnBeginStep(struct ObjectEvent *objEvent, struct Sprite *sprite)
{
    u32 flags;

    if (objEvent->triggerGroundEffectsOnMove)
    {
        flags = 0;
        #if LARGE_OW_SUPPORT
        sprite->subspriteMode = SUBSPRITES_ON;
        #endif
        UpdateObjectEventElevationAndPriority(objEvent, sprite);
        GetAllGroundEffectFlags_OnBeginStep(objEvent, &flags);
        SetObjectEventSpriteOamTableForLongGrass(objEvent, sprite);
        filters_out_some_ground_effects(objEvent, &flags);
        DoFlaggedGroundEffects(objEvent, sprite, flags);
        objEvent->triggerGroundEffectsOnMove = 0;
        objEvent->disableCoveringGroundEffects = 0;
    }
}

static void DoGroundEffects_OnFinishStep(struct ObjectEvent *objEvent, struct Sprite *sprite)
{
    u32 flags;

    if (objEvent->triggerGroundEffectsOnStop)
    {
        flags = 0;
        UpdateObjectEventElevationAndPriority(objEvent, sprite);
        GetAllGroundEffectFlags_OnFinishStep(objEvent, &flags);
        SetObjectEventSpriteOamTableForLongGrass(objEvent, sprite);
        FilterOutStepOnPuddleGroundEffectIfJumping(objEvent, &flags);
        DoFlaggedGroundEffects(objEvent, sprite, flags);
        objEvent->triggerGroundEffectsOnStop = 0;
        objEvent->landingJump = 0;
    }
}

bool8 FreezeObjectEvent(struct ObjectEvent *objectEvent)
{
    if (objectEvent->heldMovementActive || objectEvent->frozen)
    {
        return TRUE;
    }
    else
    {
        objectEvent->frozen = TRUE;
        objectEvent->spriteAnimPausedBackup = gSprites[objectEvent->spriteId].animPaused;
        objectEvent->spriteAffineAnimPausedBackup = gSprites[objectEvent->spriteId].affineAnimPaused;
        gSprites[objectEvent->spriteId].animPaused = TRUE;
        gSprites[objectEvent->spriteId].affineAnimPaused = TRUE;
        return FALSE;
    }
}

void FreezeObjectEvents(void)
{
    u8 i;
    for (i = 0; i < OBJECT_EVENTS_COUNT; i++)
        if (gObjectEvents[i].active && i != gPlayerAvatar.objectEventId)
            FreezeObjectEvent(&gObjectEvents[i]);
}

void FreezeObjectEventsExceptOne(u8 objectEventId)
{
    u8 i;
    for (i = 0; i < OBJECT_EVENTS_COUNT; i++)
        if (i != objectEventId && gObjectEvents[i].active && i != gPlayerAvatar.objectEventId)
            FreezeObjectEvent(&gObjectEvents[i]);
}

void UnfreezeObjectEvent(struct ObjectEvent *objectEvent)
{
    if (objectEvent->active && objectEvent->frozen)
    {
        objectEvent->frozen = 0;
        gSprites[objectEvent->spriteId].animPaused = objectEvent->spriteAnimPausedBackup;
        gSprites[objectEvent->spriteId].affineAnimPaused = objectEvent->spriteAffineAnimPausedBackup;
    }
}

void UnfreezeObjectEvents(void)
{
    u8 i;
    for (i = 0; i < OBJECT_EVENTS_COUNT; i++)
        if (gObjectEvents[i].active)
            UnfreezeObjectEvent(&gObjectEvents[i]);
}

static void Step1(struct Sprite *sprite, u8 dir)
{
    sprite->x += sDirectionToVectors[dir].x;
    sprite->y += sDirectionToVectors[dir].y;
}

static void Step2(struct Sprite *sprite, u8 dir)
{
    sprite->x += 2 * (u16) sDirectionToVectors[dir].x;
    sprite->y += 2 * (u16) sDirectionToVectors[dir].y;
}

static void Step3(struct Sprite *sprite, u8 dir)
{
    sprite->x += 2 * (u16) sDirectionToVectors[dir].x + (u16) sDirectionToVectors[dir].x;
    sprite->y += 2 * (u16) sDirectionToVectors[dir].y + (u16) sDirectionToVectors[dir].y;
}

static void Step4(struct Sprite *sprite, u8 dir)
{
    sprite->x += 4 * (u16) sDirectionToVectors[dir].x;
    sprite->y += 4 * (u16) sDirectionToVectors[dir].y;
}

static void Step8(struct Sprite *sprite, u8 dir)
{
    sprite->x += 8 * (u16) sDirectionToVectors[dir].x;
    sprite->y += 8 * (u16) sDirectionToVectors[dir].y;
}

#define sSpeed data[4]
#define sTimer data[5]

static void SetSpriteDataForNormalStep(struct Sprite *sprite, u8 direction, u8 speed)
{
    sprite->sDirection = direction;
    sprite->sSpeed = speed;
    sprite->sTimer = 0;
}

typedef void (*SpriteStepFunc)(struct Sprite *sprite, u8 direction);

static const SpriteStepFunc sStep1Funcs[] = {
    Step1,
    Step1,
    Step1,
    Step1,
    Step1,
    Step1,
    Step1,
    Step1,
    Step1,
    Step1,
    Step1,
    Step1,
    Step1,
    Step1,
    Step1,
    Step1,
};

static const SpriteStepFunc sStep2Funcs[] = {
    Step2,
    Step2,
    Step2,
    Step2,
    Step2,
    Step2,
    Step2,
    Step2,
};

static const SpriteStepFunc sStep3Funcs[] = {
    Step2,
    Step3,
    Step3,
    Step2,
    Step3,
    Step3,
};

static const SpriteStepFunc sStep4Funcs[] = {
    Step4,
    Step4,
    Step4,
    Step4,
};

static const SpriteStepFunc sStep8Funcs[] = {
    Step8,
    Step8,
};

static const SpriteStepFunc *const sNpcStepFuncTables[] = {
    [MOVE_SPEED_NORMAL] = sStep1Funcs,
    [MOVE_SPEED_FAST_1] = sStep2Funcs,
    [MOVE_SPEED_FAST_2] = sStep3Funcs,
    [MOVE_SPEED_FASTER] = sStep4Funcs,
    [MOVE_SPEED_FASTEST] = sStep8Funcs,
};

static const s16 sStepTimes[] = {
    [MOVE_SPEED_NORMAL] = ARRAY_COUNT(sStep1Funcs),
    [MOVE_SPEED_FAST_1] = ARRAY_COUNT(sStep2Funcs),
    [MOVE_SPEED_FAST_2] = ARRAY_COUNT(sStep3Funcs),
    [MOVE_SPEED_FASTER] = ARRAY_COUNT(sStep4Funcs),
    [MOVE_SPEED_FASTEST] = ARRAY_COUNT(sStep8Funcs),
};

static bool8 NpcTakeStep(struct Sprite *sprite)
{
    if (sprite->sTimer >= sStepTimes[sprite->sSpeed])
        return FALSE;

    sNpcStepFuncTables[sprite->sSpeed][sprite->sTimer](sprite, sprite->sDirection);

    sprite->sTimer++;

    if (sprite->sTimer < sStepTimes[sprite->sSpeed])
        return FALSE;

    return TRUE;
}

#undef sSpeed
#undef sTimer

#define sTimer     data[4]
#define sNumSteps  data[5]

static void SetWalkSlowSpriteData(struct Sprite *sprite, u8 direction)
{
    sprite->sDirection = direction;
    sprite->sTimer = 0;
    sprite->sNumSteps = 0;
}

static bool8 UpdateWalkSlowAnim(struct Sprite *sprite)
{
    if (!(sprite->sTimer & 1))
    {
        Step1(sprite, sprite->sDirection);
        sprite->sNumSteps++;
    }

    sprite->sTimer++;

    if (sprite->sNumSteps > 15)
        return TRUE;
    else
        return FALSE;
}

#undef sTimer
#undef sNumSteps

static const s8 sFigure8XOffsets[FIGURE_8_LENGTH] = {
    1, 2, 2, 2, 2, 2, 2, 2,
    2, 2, 2, 1, 2, 2, 1, 2,
    2, 1, 2, 2, 1, 2, 1, 1,
    2, 1, 1, 2, 1, 1, 2, 1,
    1, 2, 1, 1, 1, 1, 1, 1,
    1, 1, 1, 1, 1, 1, 1, 1,
    0, 1, 1, 1, 0, 1, 1, 0,
    1, 0, 1, 0, 1, 0, 0, 0,
    0, 1, 0, 0, 0, 0, 0, 0,
};

static const s8 sFigure8YOffsets[FIGURE_8_LENGTH] = {
     0,  0,  1,  0,  0,  1,  0,  0,
     1,  0,  1,  1,  0,  1,  1,  0,
     1,  1,  0,  1,  1,  0,  1,  1,
     0,  0,  1,  0,  0,  1,  0,  0,
     1,  0,  0,  0,  0,  0,  0,  0,
     0,  0,  0,  0,  0,  0,  0,  0,
     0,  0, -1,  0,  0, -1,  0,  0,
    -1,  0, -1, -1,  0, -1, -1,  0,
    -1, -1, -1, -1, -1, -1, -1, -2,
};

s16 GetFigure8YOffset(s16 idx)
{
    return sFigure8YOffsets[idx];
}

s16 GetFigure8XOffset(s16 idx)
{
    return sFigure8XOffsets[idx];
}

static void InitSpriteForFigure8Anim(struct Sprite *sprite)
{
    sprite->data[6] = 0;
    sprite->data[7] = 0;
}

static bool8 AnimateSpriteInFigure8(struct Sprite *sprite)
{
    bool8 finished = FALSE;

    switch(sprite->data[7])
    {
    case 0:
        sprite->x2 += GetFigure8XOffset(sprite->data[6]);
        sprite->y2 += GetFigure8YOffset(sprite->data[6]);
        break;
    case 1:
        sprite->x2 -= GetFigure8XOffset((FIGURE_8_LENGTH - 1) - sprite->data[6]);
        sprite->y2 += GetFigure8YOffset((FIGURE_8_LENGTH - 1) - sprite->data[6]);
        break;
    case 2:
        sprite->x2 -= GetFigure8XOffset(sprite->data[6]);
        sprite->y2 += GetFigure8YOffset(sprite->data[6]);
        break;
    case 3:
        sprite->x2 += GetFigure8XOffset((FIGURE_8_LENGTH - 1) - sprite->data[6]);
        sprite->y2 += GetFigure8YOffset((FIGURE_8_LENGTH - 1) - sprite->data[6]);
        break;
    }
    if (++sprite->data[6] == FIGURE_8_LENGTH)
    {
        sprite->data[6] = 0;
        sprite->data[7]++;
    }
    if (sprite->data[7] == 4)
    {
        sprite->y2 = 0;
        sprite->x2 = 0;
        finished = TRUE;
    }
    return finished;
}

static const s8 sJumpY_High[] = {
     -4,  -6,  -8, -10, -11, -12, -12, -12,
    -11, -10,  -9,  -8,  -6,  -4,   0,   0
};

static const s8 sJumpY_Low[] = {
    0,   -2,  -3,  -4,  -5,  -6,  -6,  -6,
    -5,  -5,  -4,  -3,  -2,   0,   0,   0
};

static const s8 sJumpY_Normal[] = {
    -2,  -4,  -6,  -8,  -9, -10, -10, -10,
    -9,  -8,  -6,  -5,  -3,  -2,   0,   0
};

static const s8 *const sJumpYTable[] = {
    [JUMP_TYPE_HIGH]   = sJumpY_High,
    [JUMP_TYPE_LOW]    = sJumpY_Low,
    [JUMP_TYPE_NORMAL] = sJumpY_Normal
};

static s16 GetJumpY(s16 i, u8 type)
{
    return sJumpYTable[type][i];
}

#define sDistance  data[4]
#define sJumpType  data[5]
#define sTimer     data[6]

static void SetJumpSpriteData(struct Sprite *sprite, u8 direction, u8 distance, u8 type)
{
    sprite->sDirection = direction;
    sprite->sDistance = distance;
    sprite->sJumpType = type;
    sprite->sTimer = 0;
}

static u8 DoJumpSpriteMovement(struct Sprite *sprite)
{
    s16 distanceToTime[] = {
        [JUMP_DISTANCE_IN_PLACE] = 16,
        [JUMP_DISTANCE_NORMAL] = 16,
        [JUMP_DISTANCE_FAR] = 32,
    };
    u8 distanceToShift[] = {
        [JUMP_DISTANCE_IN_PLACE] = 0,
        [JUMP_DISTANCE_NORMAL] = 0,
        [JUMP_DISTANCE_FAR] = 1,
    };
    u8 result = 0;

    if (sprite->sDistance != JUMP_DISTANCE_IN_PLACE)
        Step1(sprite, sprite->sDirection);

    if (sprite->sJumpType == JUMP_TYPE_FASTER) {
        Step3(sprite, sprite->sDirection);
        sprite->y2 = GetJumpY(sprite->sTimer >> distanceToShift[sprite->sDistance], JUMP_TYPE_NORMAL);
        sprite->sTimer += 3;
    } else if (sprite->sJumpType == JUMP_TYPE_FAST) {
        Step1(sprite, sprite->sDirection);
        sprite->y2 = GetJumpY(sprite->sTimer >> distanceToShift[sprite->sDistance], JUMP_TYPE_NORMAL);
        sprite->sTimer++;
    } else
        sprite->y2 = GetJumpY(sprite->sTimer >> distanceToShift[sprite->sDistance], sprite->sJumpType);

    sprite->sTimer++;

    if (sprite->sTimer == distanceToTime[sprite->sDistance] >> 1)
        result = JUMP_HALFWAY;

    if (sprite->sTimer >= distanceToTime[sprite->sDistance])
    {
        sprite->y2 = 0;
        result = JUMP_FINISHED;
    }

    return result;
}

static u8 DoJumpSpecialSpriteMovement(struct Sprite *sprite)
{
    s16 distanceToTime[] = {
        [JUMP_DISTANCE_IN_PLACE] = 32,
        [JUMP_DISTANCE_NORMAL] = 32,
        [JUMP_DISTANCE_FAR] = 64,
    };
    u8 distanceToShift[] = {
        [JUMP_DISTANCE_IN_PLACE] = 1,
        [JUMP_DISTANCE_NORMAL] = 1,
        [JUMP_DISTANCE_FAR] = 2,
    };
    u8 result = 0;

    if (sprite->sDistance != JUMP_DISTANCE_IN_PLACE && !(sprite->sTimer & 1))
        Step1(sprite, sprite->sDirection);

    sprite->y2 = GetJumpY(sprite->sTimer >> distanceToShift[sprite->sDistance], sprite->sJumpType);

    sprite->sTimer++;

    if (sprite->sTimer == distanceToTime[sprite->sDistance] >> 1)
        result = JUMP_HALFWAY;

    if (sprite->sTimer >= distanceToTime[sprite->sDistance])
    {
        sprite->y2 = 0;
        result = JUMP_FINISHED;
    }

    return result;
}

#undef sDistance
#undef sJumpType
#undef sTimer

static void SetMovementDelay(struct Sprite *sprite, s16 timer)
{
    sprite->data[3] = timer;
}

static bool8 WaitForMovementDelay(struct Sprite *sprite)
{
    if (--sprite->data[3] == 0)
        return TRUE;
    else
        return FALSE;
}

void SetAndStartSpriteAnim(struct Sprite *sprite, u8 animNum, u8 animCmdIndex)
{
    sprite->animNum = animNum;
    sprite->animPaused = FALSE;
    SeekSpriteAnim(sprite, animCmdIndex);
}

bool8 SpriteAnimEnded(struct Sprite *sprite)
{
    if (sprite->animEnded)
        return TRUE;
    else
        return FALSE;
}

void UpdateObjectEventSpriteInvisibility(struct Sprite *sprite, bool8 invisible)
{
    u16 x, y;
    s16 x2, y2;

    sprite->invisible = invisible;

    if (sprite->coordOffsetEnabled)
    {
        x = sprite->x + sprite->x2 + sprite->centerToCornerVecX + gSpriteCoordOffsetX;
        y = sprite->y + sprite->y2 + sprite->centerToCornerVecY + gSpriteCoordOffsetY;
    }
    else
    {
        x = sprite->x + sprite->x2 + sprite->centerToCornerVecX;
        y = sprite->y + sprite->y2 + sprite->centerToCornerVecY;
    }

    x2 = x - (sprite->centerToCornerVecX >> 1);
    y2 = y - (sprite->centerToCornerVecY >> 1);

    if ((s16)x >= DISPLAY_WIDTH + 16 || x2 < -16)
        sprite->invisible = TRUE;
    if ((s16)y >= DISPLAY_HEIGHT + 16 || y2 < -16)
        sprite->invisible = TRUE;
}

#define sInvisible     data[2]
#define sAnimNum       data[3]
#define sAnimState     data[4]

static void SpriteCB_VirtualObject(struct Sprite *sprite)
{
    VirtualObject_UpdateAnim(sprite);
    SetObjectSubpriorityByElevation(sprite->sVirtualObjElev, sprite, 1);
    UpdateObjectEventSpriteInvisibility(sprite, sprite->sInvisible);
}

// Unused
static void DestroyVirtualObjects(void)
{
    int i;

    for (i = 0; i < MAX_SPRITES; i++)
    {
        struct Sprite *sprite = &gSprites[i];
        if(sprite->inUse && sprite->callback == SpriteCB_VirtualObject)
            DestroySprite(sprite);
    }
}

static int GetVirtualObjectSpriteId(u8 virtualObjId)
{
    int i;

    for (i = 0; i < MAX_SPRITES; i++)
    {
        struct Sprite *sprite = &gSprites[i];
        if (sprite->inUse && sprite->callback == SpriteCB_VirtualObject && (u8)sprite->sVirtualObjId == virtualObjId)
            return i;
    }
    return MAX_SPRITES;
}

void TurnVirtualObject(u8 virtualObjId, u8 direction)
{
    u8 spriteId = GetVirtualObjectSpriteId(virtualObjId);

    if (spriteId != MAX_SPRITES)
        StartSpriteAnim(&gSprites[spriteId], GetFaceDirectionAnimNum(direction));
}

void SetVirtualObjectGraphics(u8 virtualObjId, u16 graphicsId)
{
    int spriteId = GetVirtualObjectSpriteId(virtualObjId);

    if (spriteId != MAX_SPRITES)
    {
        struct Sprite *sprite = &gSprites[spriteId];
        const struct ObjectEventGraphicsInfo *graphicsInfo = GetObjectEventGraphicsInfo(graphicsId);
        u16 tileNum = sprite->oam.tileNum;
        u8 i = FindObjectEventPaletteIndexByTag(graphicsInfo->paletteTag);
        if (i != 0xFF)
            UpdateSpritePalette(&sObjectEventSpritePalettes[i], sprite);

        sprite->oam = *graphicsInfo->oam;
        sprite->oam.tileNum = tileNum;
        sprite->images = graphicsInfo->images;

        if (graphicsInfo->subspriteTables == NULL)
        {
            sprite->subspriteTables = NULL;
            sprite->subspriteTableNum = 0;
            sprite->subspriteMode = SUBSPRITES_OFF;
        }
        else
        {
            SetSubspriteTables(sprite, graphicsInfo->subspriteTables);
            sprite->subspriteMode = SUBSPRITES_IGNORE_PRIORITY;
        }
        StartSpriteAnim(sprite, 0);
    }
}

void SetVirtualObjectInvisibility(u8 virtualObjId, bool32 invisible)
{
    u8 spriteId = GetVirtualObjectSpriteId(virtualObjId);

    if (spriteId == MAX_SPRITES)
        return;

    if (invisible)
        gSprites[spriteId].sInvisible = TRUE;
    else
        gSprites[spriteId].sInvisible = FALSE;
}

bool32 IsVirtualObjectInvisible(u8 virtualObjId)
{
    u8 spriteId = GetVirtualObjectSpriteId(virtualObjId);

    if (spriteId == MAX_SPRITES)
        return FALSE;

    return (gSprites[spriteId].sInvisible == TRUE);
}

void SetVirtualObjectSpriteAnim(u8 virtualObjId, u8 animNum)
{
    u8 spriteId = GetVirtualObjectSpriteId(virtualObjId);

    if (spriteId != MAX_SPRITES)
    {
        gSprites[spriteId].sAnimNum = animNum;
        gSprites[spriteId].sAnimState = 0;
    }
}

static void MoveUnionRoomObjectUp(struct Sprite *sprite)
{
    switch(sprite->sAnimState)
    {
    case 0:
        sprite->y2 = 0;
        sprite->sAnimState++;
    case 1:
        sprite->y2 -= 8;
        if (sprite->y2 == -DISPLAY_HEIGHT)
        {
            sprite->y2 = 0;
            sprite->sInvisible = TRUE;
            sprite->sAnimNum = 0;
            sprite->sAnimState = 0;
        }
    }
}

static void MoveUnionRoomObjectDown(struct Sprite *sprite)
{
    switch(sprite->sAnimState)
    {
    case 0:
        sprite->y2 = -DISPLAY_HEIGHT;
        sprite->sAnimState++;
    case 1:
        sprite->y2 += 8;
        if(sprite->y2 == 0)
        {
            sprite->sAnimNum = 0;
            sprite->sAnimState = 0;
        }
    }
}

static void VirtualObject_UpdateAnim(struct Sprite *sprite)
{
    switch(sprite->sAnimNum)
    {
    case UNION_ROOM_SPAWN_IN:
        MoveUnionRoomObjectDown(sprite);
        break;
    case UNION_ROOM_SPAWN_OUT:
        MoveUnionRoomObjectUp(sprite);
        break;
    case 0:
        break;
    default:
        sprite->sAnimNum = 0;
        break;
    }
}

bool32 IsVirtualObjectAnimating(u8 virtualObjId)
{
    u8 spriteId = GetVirtualObjectSpriteId(virtualObjId);

    if (spriteId == MAX_SPRITES)
        return FALSE;

    if (gSprites[spriteId].sAnimNum != 0)
        return TRUE;

    return FALSE;
}

u32 StartFieldEffectForObjectEvent(u8 fieldEffectId, struct ObjectEvent *objectEvent)
{
    ObjectEventGetLocalIdAndMap(objectEvent, &gFieldEffectArguments[0], &gFieldEffectArguments[1], &gFieldEffectArguments[2]);
    return FieldEffectStart(fieldEffectId);
}

static void DoShadowFieldEffect(struct ObjectEvent *objectEvent)
{
    if (objectEvent->noShadow)
    {
        objectEvent->noShadow = FALSE;
        StartFieldEffectForObjectEvent(FLDEFF_SHADOW, objectEvent);
    }
}

static void DoRippleFieldEffect(struct ObjectEvent *objectEvent, struct Sprite *sprite)
{
    const struct ObjectEventGraphicsInfo *graphicsInfo = GetObjectEventGraphicsInfo(objectEvent->graphicsId);
    gFieldEffectArguments[0] = sprite->x;
    gFieldEffectArguments[1] = sprite->y + (graphicsInfo->height >> 1) - 2;
    gFieldEffectArguments[2] = 151;
    gFieldEffectArguments[3] = 3;
    FieldEffectStart(FLDEFF_RIPPLE);
}

u8 (*const gMovementActionFuncs_LockAnim[])(struct ObjectEvent *, struct Sprite *) = {
    MovementAction_LockAnim_Step0,
    MovementAction_Finish,
};

u8 (*const gMovementActionFuncs_UnlockAnim[])(struct ObjectEvent *, struct Sprite *) = {
    MovementAction_UnlockAnim_Step0,
    MovementAction_Finish,
};

u8 (*const gMovementActionFuncs_FlyUp[])(struct ObjectEvent *, struct Sprite *) = {
    MovementAction_FlyUp_Step0,
    MovementAction_FlyUp_Step1,
    MovementAction_Fly_Finish,
};

u8 (*const gMovementActionFuncs_FlyDown[])(struct ObjectEvent *, struct Sprite *) = {
    MovementAction_FlyDown_Step0,
    MovementAction_FlyDown_Step1,
    MovementAction_Fly_Finish,
};

u8 MovementAction_LockAnim_Step0(struct ObjectEvent *objectEvent, struct Sprite *sprite)
{
    bool32 ableToStore = FALSE;
    if (sLockedAnimObjectEvents == NULL)
    {
        sLockedAnimObjectEvents = AllocZeroed(sizeof(struct LockedAnimObjectEvents));
        sLockedAnimObjectEvents->localIds[0] = objectEvent->localId;
        sLockedAnimObjectEvents->count = 1;
        ableToStore = TRUE;
    }
    else
    {
        u8 i;
        u8 firstFreeSlot = OBJECT_EVENTS_COUNT;
        bool32 found = FALSE;
        for (i = 0; i < OBJECT_EVENTS_COUNT; i++)
        {
            if (firstFreeSlot == OBJECT_EVENTS_COUNT && sLockedAnimObjectEvents->localIds[i] == 0)
                firstFreeSlot = i;

            if (sLockedAnimObjectEvents->localIds[i] == objectEvent->localId)
            {
                found = TRUE;
                break;
            }
        }

        if (!found && firstFreeSlot != OBJECT_EVENTS_COUNT)
        {
            sLockedAnimObjectEvents->localIds[firstFreeSlot] = objectEvent->localId;
            sLockedAnimObjectEvents->count++;
            ableToStore = TRUE;
        }
    }

    if (ableToStore == TRUE)
    {
        objectEvent->inanimate = TRUE;
        objectEvent->facingDirectionLocked = TRUE;
    }

    sprite->sActionFuncId = 1;
    return TRUE;
}

u8 MovementAction_UnlockAnim_Step0(struct ObjectEvent *objectEvent, struct Sprite *sprite)
{
    bool32 ableToStore;
    u8 index;

    sprite->sActionFuncId = 1;
    if (sLockedAnimObjectEvents != NULL)
    {
        ableToStore = FALSE;
        index = FindLockedObjectEventIndex(objectEvent);
        if (index != OBJECT_EVENTS_COUNT)
        {
            sLockedAnimObjectEvents->localIds[index] = 0;
            sLockedAnimObjectEvents->count--;
            ableToStore = TRUE;
        }
        if (sLockedAnimObjectEvents->count == 0)
            FREE_AND_SET_NULL(sLockedAnimObjectEvents);
        if (ableToStore == TRUE)
        {
            objectEvent->inanimate = GetObjectEventGraphicsInfo(objectEvent->graphicsId)->inanimate;
            objectEvent->facingDirectionLocked = FALSE;
            sprite->animPaused = 0;
        }
    }

    return TRUE;
}

u8 FindLockedObjectEventIndex(struct ObjectEvent *objectEvent)
{
    u8 i;

    for (i = 0; i < OBJECT_EVENTS_COUNT; i++)
    {
        if (sLockedAnimObjectEvents->localIds[i] == objectEvent->localId)
            return i;
    }
    return OBJECT_EVENTS_COUNT;
}

static void CreateLevitateMovementTask(struct ObjectEvent *objectEvent)
{
    u8 taskId = CreateTask(ApplyLevitateMovement, 0xFF);
    struct Task *task = &gTasks[taskId];

    StoreWordInTwoHalfwords(&task->data[0], (u32)objectEvent);
    objectEvent->warpArrowSpriteId = taskId;
    task->data[3] = 0xFFFF;
}

static void ApplyLevitateMovement(u8 taskId)
{
    struct ObjectEvent *objectEvent;
    struct Sprite *sprite;
    struct Task *task = &gTasks[taskId];

    LoadWordFromTwoHalfwords(&task->data[0], (u32 *)&objectEvent); // load the map object pointer.
    sprite = &gSprites[objectEvent->spriteId];

    if(!(task->data[2] & 3))
        sprite->y2 += task->data[3];

    if(!(task->data[2] & 15))
        task->data[3] = -task->data[3];

    task->data[2]++;
}

static void DestroyLevitateMovementTask(u8 taskId)
{
    struct ObjectEvent *objectEvent;
    struct Task *task = &gTasks[taskId];

    LoadWordFromTwoHalfwords(&task->data[0], (u32 *)&objectEvent); // unused objectEvent
    DestroyTask(taskId);
}

// Used to freeze other objects except two trainers approaching for battle
void FreezeObjectEventsExceptTwo(u8 objectEventId1, u8 objectEventId2)
{
    u8 i;

    for(i = 0; i < OBJECT_EVENTS_COUNT; i++)
    {
        if(i != objectEventId1 && i != objectEventId2 &&
            gObjectEvents[i].active && i != gPlayerAvatar.objectEventId)
                FreezeObjectEvent(&gObjectEvents[i]);
    }
}

u8 MovementAction_FlyUp_Step0(struct ObjectEvent *objectEvent, struct Sprite *sprite)
{
    sprite->y2 = 0;
    sprite->sActionFuncId++;
    return FALSE;
}

u8 MovementAction_FlyUp_Step1(struct ObjectEvent *objectEvent, struct Sprite *sprite)
{
    sprite->y2 -= 8;

    if(sprite->y2 == -DISPLAY_HEIGHT)
        sprite->sActionFuncId++;
    return FALSE;
}

u8 MovementAction_FlyDown_Step0(struct ObjectEvent *objectEvent, struct Sprite *sprite)
{
    sprite->y2 = -DISPLAY_HEIGHT;
    sprite->sActionFuncId++;
    return FALSE;
}

u8 MovementAction_FlyDown_Step1(struct ObjectEvent *objectEvent, struct Sprite *sprite)
{
    sprite->y2 += 8;

    if(!sprite->y2)
        sprite->sActionFuncId++;
    return FALSE;
}

// though this function returns TRUE without doing anything, this header is required due to being in an array of functions which needs it.
u8 MovementAction_Fly_Finish(struct ObjectEvent *objectEvent, struct Sprite *sprite)
{
    return TRUE;
}

// Get gfx data from daycare pokemon and store it in vars
bool8 ScrFunc_getdaycaregfx(struct ScriptContext *ctx) {
    u16 varGfx[] = {ScriptReadHalfword(ctx), ScriptReadHalfword(ctx)};
    u16 varForm[] = {ScriptReadHalfword(ctx), ScriptReadHalfword(ctx)};
    u16 specGfx;
    u8 form;
    u8 shiny;
    s32 i;
    for (i = 0; i < 2; i++) {
        GetMonInfo((struct Pokemon *) &gSaveBlock1Ptr->daycare.mons[i].mon, &specGfx, &form, &shiny);
        if (specGfx == SPECIES_NONE)
            break;
        // Assemble gfx ID like FollowerSetGraphics
        specGfx = (OBJ_EVENT_GFX_MON_BASE + specGfx) & OBJ_EVENT_GFX_SPECIES_MASK;
        specGfx |= form << OBJ_EVENT_GFX_SPECIES_BITS;
        VarSet(varGfx[i], specGfx);
        VarSet(varForm[i], form | (shiny << 5));
    }
    gSpecialVar_Result = i;
    return FALSE;
}<|MERGE_RESOLUTION|>--- conflicted
+++ resolved
@@ -6930,22 +6930,7 @@
         return TRUE;
     // Set graphics, palette, and affine animation
     } else if ((duration == 0 && sprite->data[3] == 3) || (duration == 1 && sprite->data[3] == 7)) {
-<<<<<<< HEAD
-      FollowerSetGraphics(objectEvent, OW_SPECIES(objectEvent), OW_FORM(objectEvent), objectEvent->shiny, FALSE);
-      LoadFillColorPalette(RGB_WHITE, OBJ_EVENT_PAL_TAG_WHITE, sprite);
-      // Initialize affine animation
-      sprite->affineAnims = sAffineAnims_PokeballFollower;
-      sprite->oam.affineMode = ST_OAM_AFFINE_NORMAL;
-      InitSpriteAffineAnim(sprite);
-      StartSpriteAffineAnim(sprite, sprite->data[6] >> 4);
-    // Restore original palette & disable affine
-    } else if ((duration == 0 && sprite->data[3] == 1) || (duration == 1 && sprite->data[3] == 3)) {
-      sprite->affineAnimEnded = TRUE;
-      FreeSpriteOamMatrix(sprite);
-      sprite->oam.affineMode = ST_OAM_AFFINE_OFF;
-      FollowerSetGraphics(objectEvent, OW_SPECIES(objectEvent), OW_FORM(objectEvent), objectEvent->shiny, TRUE);
-=======
-        FollowerSetGraphics(objectEvent, OW_SPECIES(objectEvent), OW_FORM(objectEvent), objectEvent->shiny);
+        FollowerSetGraphics(objectEvent, OW_SPECIES(objectEvent), OW_FORM(objectEvent), objectEvent->shiny, FALSE);
         LoadFillColorPalette(RGB_WHITE, OBJ_EVENT_PAL_TAG_WHITE, sprite);
         // Initialize affine animation
         sprite->affineAnims = sAffineAnims_PokeballFollower;
@@ -6964,8 +6949,7 @@
         sprite->affineAnimEnded = TRUE;
         FreeSpriteOamMatrix(sprite);
         sprite->oam.affineMode = ST_OAM_AFFINE_OFF;
-        FollowerSetGraphics(objectEvent, OW_SPECIES(objectEvent), OW_FORM(objectEvent), objectEvent->shiny);
->>>>>>> 294657a5
+        FollowerSetGraphics(objectEvent, OW_SPECIES(objectEvent), OW_FORM(objectEvent), objectEvent->shiny, TRUE);
     }
     return FALSE;
 }
