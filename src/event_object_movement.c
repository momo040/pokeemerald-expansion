#include "global.h"
#include "malloc.h"
#include "battle_pyramid.h"
#include "battle_script_commands.h"
#include "berry.h"
#include "data.h"
#include "decoration.h"
#include "decompress.h"
#include "event_data.h"
#include "event_object_movement.h"
#include "event_scripts.h"
#include "faraway_island.h"
#include "field_camera.h"
#include "field_effect.h"
#include "field_effect_helpers.h"
#include "field_player_avatar.h"
#include "field_weather.h"
#include "fieldmap.h"
#include "follower_helper.h"
#include "gpu_regs.h"
#include "mauville_old_man.h"
#include "metatile_behavior.h"
#include "overworld.h"
#include "palette.h"
#include "pokemon.h"
#include "random.h"
#include "region_map.h"
#include "script.h"
#include "sound.h"
#include "sprite.h"
#include "task.h"
#include "trainer_see.h"
#include "trainer_hill.h"
#include "util.h"
#include "wild_encounter.h"
#include "constants/event_object_movement.h"
#include "constants/abilities.h"
#include "constants/battle.h"
#include "constants/event_objects.h"
#include "constants/field_effects.h"
#include "constants/items.h"
#include "constants/map_types.h"
#include "constants/mauville_old_man.h"
#include "constants/rgb.h"
#include "constants/region_map_sections.h"
#include "constants/songs.h"
#include "constants/species.h"
#include "constants/trainer_types.h"
#include "constants/union_room.h"
#include "constants/weather.h"

// this file was known as evobjmv.c in Game Freak's original source

enum {
    MOVE_SPEED_NORMAL, // walking
    MOVE_SPEED_FAST_1, // running / surfing / sliding (ice tile)
    MOVE_SPEED_FAST_2, // water current / acro bike
    MOVE_SPEED_FASTER, // mach bike's max speed
    MOVE_SPEED_FASTEST,
};

enum {
    JUMP_DISTANCE_IN_PLACE,
    JUMP_DISTANCE_NORMAL,
    JUMP_DISTANCE_FAR,
};

// Sprite data used throughout
#define sObjEventId   data[0]
#define sTypeFuncId   data[1] // Index into corresponding gMovementTypeFuncs_* table
#define sActionFuncId data[2] // Index into corresponding gMovementActionFuncs_* table
#define sDirection    data[3]


#define movement_type_def(setup, table) \
static u8 setup##_callback(struct ObjectEvent *, struct Sprite *);\
void setup(struct Sprite *sprite)\
{\
    UpdateObjectEventCurrentMovement(&gObjectEvents[sprite->sObjEventId], sprite, setup##_callback);\
}\
static u8 setup##_callback(struct ObjectEvent *objectEvent, struct Sprite *sprite)\
{\
    return table[sprite->sTypeFuncId](objectEvent, sprite);\
}

#define movement_type_empty_callback(setup) \
static u8 setup##_callback(struct ObjectEvent *, struct Sprite *);\
void setup(struct Sprite *sprite)\
{\
    UpdateObjectEventCurrentMovement(&gObjectEvents[sprite->sObjEventId], sprite, setup##_callback);\
}\
static u8 setup##_callback(struct ObjectEvent *objectEvent, struct Sprite *sprite)\
{\
    return 0;\
}

static EWRAM_DATA u8 sCurrentReflectionType = 0;
static EWRAM_DATA u16 sCurrentSpecialObjectPaletteTag = 0;
static EWRAM_DATA struct LockedAnimObjectEvents *sLockedAnimObjectEvents = {0};

static void MoveCoordsInDirection(u32, s16 *, s16 *, s16, s16);
static bool8 ObjectEventExecSingleMovementAction(struct ObjectEvent *, struct Sprite *);
static void SetMovementDelay(struct Sprite *, s16);
static bool8 WaitForMovementDelay(struct Sprite *);
static u8 GetCollisionInDirection(struct ObjectEvent *, u8);
static u32 GetCopyDirection(u8, u32, u32);
static void TryEnableObjectEventAnim(struct ObjectEvent *, struct Sprite *);
static void ObjectEventExecHeldMovementAction(struct ObjectEvent *, struct Sprite *);
static void UpdateObjectEventSpriteAnimPause(struct ObjectEvent *, struct Sprite *);
static bool8 IsCoordOutsideObjectEventMovementRange(struct ObjectEvent *, s16, s16);
static bool8 IsMetatileDirectionallyImpassable(struct ObjectEvent *, s16, s16, u8);
static bool8 DoesObjectCollideWithObjectAt(struct ObjectEvent *, s16, s16);
static void UpdateObjectEventOffscreen(struct ObjectEvent *, struct Sprite *);
static void UpdateObjectEventSpriteVisibility(struct ObjectEvent *, struct Sprite *);
static void ObjectEventUpdateMetatileBehaviors(struct ObjectEvent*);
static void GetGroundEffectFlags_Reflection(struct ObjectEvent*, u32*);
static void GetGroundEffectFlags_TallGrassOnSpawn(struct ObjectEvent*, u32*);
static void GetGroundEffectFlags_LongGrassOnSpawn(struct ObjectEvent*, u32*);
static void GetGroundEffectFlags_SandHeap(struct ObjectEvent*, u32*);
static void GetGroundEffectFlags_ShallowFlowingWater(struct ObjectEvent*, u32*);
static void GetGroundEffectFlags_ShortGrass(struct ObjectEvent*, u32*);
static void GetGroundEffectFlags_HotSprings(struct ObjectEvent*, u32*);
static void GetGroundEffectFlags_TallGrassOnBeginStep(struct ObjectEvent*, u32*);
static void GetGroundEffectFlags_LongGrassOnBeginStep(struct ObjectEvent*, u32*);
static void GetGroundEffectFlags_Tracks(struct ObjectEvent*, u32*);
static void GetGroundEffectFlags_Puddle(struct ObjectEvent*, u32*);
static void GetGroundEffectFlags_Ripple(struct ObjectEvent*, u32*);
static void GetGroundEffectFlags_Seaweed(struct ObjectEvent*, u32*);
static void GetGroundEffectFlags_JumpLanding(struct ObjectEvent*, u32*);
static u8 ObjectEventGetNearbyReflectionType(struct ObjectEvent*);
static u8 GetReflectionTypeByMetatileBehavior(u32);
static void InitObjectPriorityByElevation(struct Sprite *, u8);
static void ObjectEventUpdateSubpriority(struct ObjectEvent*, struct Sprite*);
static void DoTracksGroundEffect_None(struct ObjectEvent*, struct Sprite*, u8);
static void DoTracksGroundEffect_Footprints(struct ObjectEvent*, struct Sprite*, u8);
static void DoTracksGroundEffect_FootprintsB(struct ObjectEvent*, struct Sprite*, u8);
static void DoTracksGroundEffect_FootprintsC(struct ObjectEvent*, struct Sprite*, u8);
static void DoTracksGroundEffect_BikeTireTracks(struct ObjectEvent*, struct Sprite*, u8);
static void DoTracksGroundEffect_SlitherTracks(struct ObjectEvent*, struct Sprite*, u8);
static void DoRippleFieldEffect(struct ObjectEvent*, struct Sprite*);
static void DoGroundEffects_OnSpawn(struct ObjectEvent*, struct Sprite*);
static void DoGroundEffects_OnBeginStep(struct ObjectEvent*, struct Sprite*);
static void DoGroundEffects_OnFinishStep(struct ObjectEvent*, struct Sprite*);
static void VirtualObject_UpdateAnim(struct Sprite*);
static void ApplyLevitateMovement(u8);
static bool8 MovementType_Disguise_Callback(struct ObjectEvent *, struct Sprite *);
static bool8 MovementType_Buried_Callback(struct ObjectEvent *, struct Sprite *);
static void CreateReflectionEffectSprites(void);
static u8 GetObjectEventIdByLocalId(u8);
static u8 GetObjectEventIdByLocalIdAndMapInternal(u8, u8, u8);
static bool8 GetAvailableObjectEventId(u16, u8, u8, u8 *);
static void SetObjectEventDynamicGraphicsId(struct ObjectEvent *);
static void RemoveObjectEventInternal(struct ObjectEvent *);
static u16 GetObjectEventFlagIdByObjectEventId(u8);
static void UpdateObjectEventVisibility(struct ObjectEvent *, struct Sprite *);
static void MakeSpriteTemplateFromObjectEventTemplate(struct ObjectEventTemplate *, struct SpriteTemplate *, const struct SubspriteTable **);
static void GetObjectEventMovingCameraOffset(s16 *, s16 *);
static struct ObjectEventTemplate *GetObjectEventTemplateByLocalIdAndMap(u8, u8, u8);
static void RemoveObjectEventIfOutsideView(struct ObjectEvent *);
static void SpawnObjectEventOnReturnToField(u8, s16, s16);
static void SetPlayerAvatarObjectEventIdAndObjectId(u8, u8);
static u8 UpdateSpritePalette(const struct SpritePalette * spritePalette, struct Sprite * sprite);
static void ResetObjectEventFldEffData(struct ObjectEvent *);
static u8 LoadSpritePaletteIfTagExists(const struct SpritePalette *);
static u8 FindObjectEventPaletteIndexByTag(u16);
static void _PatchObjectPalette(u16, u8);
static bool8 ObjectEventDoesElevationMatch(struct ObjectEvent *, u8);
static void SpriteCB_CameraObject(struct Sprite *);
static void CameraObject_0(struct Sprite *);
static void CameraObject_1(struct Sprite *);
static void CameraObject_2(struct Sprite *);
static struct ObjectEventTemplate *FindObjectEventTemplateByLocalId(u8, struct ObjectEventTemplate *, u8);
static void ObjectEventSetSingleMovement(struct ObjectEvent *, struct Sprite *, u8);
static void SetSpriteDataForNormalStep(struct Sprite *, u8, u8);
static void InitSpriteForFigure8Anim(struct Sprite *);
static bool8 AnimateSpriteInFigure8(struct Sprite *);
u8 GetDirectionToFace(s16 x1, s16 y1, s16 x2, s16 y2);
static void FollowerSetGraphics(struct ObjectEvent *, u16, u8, bool8, bool8);
static void ObjectEventSetGraphics(struct ObjectEvent *, const struct ObjectEventGraphicsInfo *);
static void SpriteCB_VirtualObject(struct Sprite *);
static void DoShadowFieldEffect(struct ObjectEvent *);
static void SetJumpSpriteData(struct Sprite *, u8, u8, u8);
static void SetWalkSlowSpriteData(struct Sprite *, u8);
static bool8 UpdateWalkSlowAnim(struct Sprite *);
static u8 DoJumpSpriteMovement(struct Sprite *);
static u8 DoJumpSpecialSpriteMovement(struct Sprite *);
static void CreateLevitateMovementTask(struct ObjectEvent *);
static void DestroyLevitateMovementTask(u8);
static bool8 GetFollowerInfo(u16 *species, u8 *form, u8 *shiny);
static u8 LoadDynamicFollowerPalette(u16 species, u8 form, bool8 shiny);
static const struct ObjectEventGraphicsInfo * SpeciesToGraphicsInfo(u16 species, u8 form);
static bool8 NpcTakeStep(struct Sprite *);
static bool8 IsElevationMismatchAt(u8, s16, s16);
static bool8 AreElevationsCompatible(u8, u8);

static const struct SpriteFrameImage sPicTable_PechaBerryTree[];

const u8 gReflectionEffectPaletteMap[] = {1, 1, 6, 7, 8, 9, 6, 7, 8, 9, 11, 11, 0, 0, 0, 0};

static const struct SpriteTemplate sCameraSpriteTemplate = {
    .tileTag = 0,
    .paletteTag = TAG_NONE,
    .oam = &gDummyOamData,
    .anims = gDummySpriteAnimTable,
    .images = NULL,
    .affineAnims = gDummySpriteAffineAnimTable,
    .callback = SpriteCB_CameraObject
};

static void (*const sCameraObjectFuncs[])(struct Sprite *) = {
    CameraObject_0,
    CameraObject_1,
    CameraObject_2,
};

#include "data/object_events/object_event_graphics.h"

// movement type callbacks
static void (*const sMovementTypeCallbacks[])(struct Sprite *) =
{
    [MOVEMENT_TYPE_NONE] = MovementType_None,
    [MOVEMENT_TYPE_LOOK_AROUND] = MovementType_LookAround,
    [MOVEMENT_TYPE_WANDER_AROUND] = MovementType_WanderAround,
    [MOVEMENT_TYPE_WANDER_UP_AND_DOWN] = MovementType_WanderUpAndDown,
    [MOVEMENT_TYPE_WANDER_DOWN_AND_UP] = MovementType_WanderUpAndDown,
    [MOVEMENT_TYPE_WANDER_LEFT_AND_RIGHT] = MovementType_WanderLeftAndRight,
    [MOVEMENT_TYPE_WANDER_RIGHT_AND_LEFT] = MovementType_WanderLeftAndRight,
    [MOVEMENT_TYPE_FACE_UP] = MovementType_FaceDirection,
    [MOVEMENT_TYPE_FACE_DOWN] = MovementType_FaceDirection,
    [MOVEMENT_TYPE_FACE_LEFT] = MovementType_FaceDirection,
    [MOVEMENT_TYPE_FACE_RIGHT] = MovementType_FaceDirection,
    [MOVEMENT_TYPE_PLAYER] = MovementType_Player,
    [MOVEMENT_TYPE_BERRY_TREE_GROWTH] = MovementType_BerryTreeGrowth,
    [MOVEMENT_TYPE_FACE_DOWN_AND_UP] = MovementType_FaceDownAndUp,
    [MOVEMENT_TYPE_FACE_LEFT_AND_RIGHT] = MovementType_FaceLeftAndRight,
    [MOVEMENT_TYPE_FACE_UP_AND_LEFT] = MovementType_FaceUpAndLeft,
    [MOVEMENT_TYPE_FACE_UP_AND_RIGHT] = MovementType_FaceUpAndRight,
    [MOVEMENT_TYPE_FACE_DOWN_AND_LEFT] = MovementType_FaceDownAndLeft,
    [MOVEMENT_TYPE_FACE_DOWN_AND_RIGHT] = MovementType_FaceDownAndRight,
    [MOVEMENT_TYPE_FACE_DOWN_UP_AND_LEFT] = MovementType_FaceDownUpAndLeft,
    [MOVEMENT_TYPE_FACE_DOWN_UP_AND_RIGHT] = MovementType_FaceDownUpAndRight,
    [MOVEMENT_TYPE_FACE_UP_LEFT_AND_RIGHT] = MovementType_FaceUpRightAndLeft,
    [MOVEMENT_TYPE_FACE_DOWN_LEFT_AND_RIGHT] = MovementType_FaceDownRightAndLeft,
    [MOVEMENT_TYPE_ROTATE_COUNTERCLOCKWISE] = MovementType_RotateCounterclockwise,
    [MOVEMENT_TYPE_ROTATE_CLOCKWISE] = MovementType_RotateClockwise,
    [MOVEMENT_TYPE_WALK_UP_AND_DOWN] = MovementType_WalkBackAndForth,
    [MOVEMENT_TYPE_WALK_DOWN_AND_UP] = MovementType_WalkBackAndForth,
    [MOVEMENT_TYPE_WALK_LEFT_AND_RIGHT] = MovementType_WalkBackAndForth,
    [MOVEMENT_TYPE_WALK_RIGHT_AND_LEFT] = MovementType_WalkBackAndForth,
    [MOVEMENT_TYPE_WALK_SEQUENCE_UP_RIGHT_LEFT_DOWN] = MovementType_WalkSequenceUpRightLeftDown,
    [MOVEMENT_TYPE_WALK_SEQUENCE_RIGHT_LEFT_DOWN_UP] = MovementType_WalkSequenceRightLeftDownUp,
    [MOVEMENT_TYPE_WALK_SEQUENCE_DOWN_UP_RIGHT_LEFT] = MovementType_WalkSequenceDownUpRightLeft,
    [MOVEMENT_TYPE_WALK_SEQUENCE_LEFT_DOWN_UP_RIGHT] = MovementType_WalkSequenceLeftDownUpRight,
    [MOVEMENT_TYPE_WALK_SEQUENCE_UP_LEFT_RIGHT_DOWN] = MovementType_WalkSequenceUpLeftRightDown,
    [MOVEMENT_TYPE_WALK_SEQUENCE_LEFT_RIGHT_DOWN_UP] = MovementType_WalkSequenceLeftRightDownUp,
    [MOVEMENT_TYPE_WALK_SEQUENCE_DOWN_UP_LEFT_RIGHT] = MovementType_WalkSequenceDownUpLeftRight,
    [MOVEMENT_TYPE_WALK_SEQUENCE_RIGHT_DOWN_UP_LEFT] = MovementType_WalkSequenceRightDownUpLeft,
    [MOVEMENT_TYPE_WALK_SEQUENCE_LEFT_UP_DOWN_RIGHT] = MovementType_WalkSequenceLeftUpDownRight,
    [MOVEMENT_TYPE_WALK_SEQUENCE_UP_DOWN_RIGHT_LEFT] = MovementType_WalkSequenceUpDownRightLeft,
    [MOVEMENT_TYPE_WALK_SEQUENCE_RIGHT_LEFT_UP_DOWN] = MovementType_WalkSequenceRightLeftUpDown,
    [MOVEMENT_TYPE_WALK_SEQUENCE_DOWN_RIGHT_LEFT_UP] = MovementType_WalkSequenceDownRightLeftUp,
    [MOVEMENT_TYPE_WALK_SEQUENCE_RIGHT_UP_DOWN_LEFT] = MovementType_WalkSequenceRightUpDownLeft,
    [MOVEMENT_TYPE_WALK_SEQUENCE_UP_DOWN_LEFT_RIGHT] = MovementType_WalkSequenceUpDownLeftRight,
    [MOVEMENT_TYPE_WALK_SEQUENCE_LEFT_RIGHT_UP_DOWN] = MovementType_WalkSequenceLeftRightUpDown,
    [MOVEMENT_TYPE_WALK_SEQUENCE_DOWN_LEFT_RIGHT_UP] = MovementType_WalkSequenceDownLeftRightUp,
    [MOVEMENT_TYPE_WALK_SEQUENCE_UP_LEFT_DOWN_RIGHT] = MovementType_WalkSequenceUpLeftDownRight,
    [MOVEMENT_TYPE_WALK_SEQUENCE_DOWN_RIGHT_UP_LEFT] = MovementType_WalkSequenceDownRightUpLeft,
    [MOVEMENT_TYPE_WALK_SEQUENCE_LEFT_DOWN_RIGHT_UP] = MovementType_WalkSequenceLeftDownRightUp,
    [MOVEMENT_TYPE_WALK_SEQUENCE_RIGHT_UP_LEFT_DOWN] = MovementType_WalkSequenceRightUpLeftDown,
    [MOVEMENT_TYPE_WALK_SEQUENCE_UP_RIGHT_DOWN_LEFT] = MovementType_WalkSequenceUpRightDownLeft,
    [MOVEMENT_TYPE_WALK_SEQUENCE_DOWN_LEFT_UP_RIGHT] = MovementType_WalkSequenceDownLeftUpRight,
    [MOVEMENT_TYPE_WALK_SEQUENCE_LEFT_UP_RIGHT_DOWN] = MovementType_WalkSequenceLeftUpRightDown,
    [MOVEMENT_TYPE_WALK_SEQUENCE_RIGHT_DOWN_LEFT_UP] = MovementType_WalkSequenceRightDownLeftUp,
    [MOVEMENT_TYPE_COPY_PLAYER] = MovementType_CopyPlayer,
    [MOVEMENT_TYPE_COPY_PLAYER_OPPOSITE] = MovementType_CopyPlayer,
    [MOVEMENT_TYPE_COPY_PLAYER_COUNTERCLOCKWISE] = MovementType_CopyPlayer,
    [MOVEMENT_TYPE_COPY_PLAYER_CLOCKWISE] = MovementType_CopyPlayer,
    [MOVEMENT_TYPE_TREE_DISGUISE] = MovementType_TreeDisguise,
    [MOVEMENT_TYPE_MOUNTAIN_DISGUISE] = MovementType_MountainDisguise,
    [MOVEMENT_TYPE_COPY_PLAYER_IN_GRASS] = MovementType_CopyPlayerInGrass,
    [MOVEMENT_TYPE_COPY_PLAYER_OPPOSITE_IN_GRASS] = MovementType_CopyPlayerInGrass,
    [MOVEMENT_TYPE_COPY_PLAYER_COUNTERCLOCKWISE_IN_GRASS] = MovementType_CopyPlayerInGrass,
    [MOVEMENT_TYPE_COPY_PLAYER_CLOCKWISE_IN_GRASS] = MovementType_CopyPlayerInGrass,
    [MOVEMENT_TYPE_BURIED] = MovementType_Buried,
    [MOVEMENT_TYPE_WALK_IN_PLACE_DOWN] = MovementType_WalkInPlace,
    [MOVEMENT_TYPE_WALK_IN_PLACE_UP] = MovementType_WalkInPlace,
    [MOVEMENT_TYPE_WALK_IN_PLACE_LEFT] = MovementType_WalkInPlace,
    [MOVEMENT_TYPE_WALK_IN_PLACE_RIGHT] = MovementType_WalkInPlace,
    [MOVEMENT_TYPE_JOG_IN_PLACE_DOWN] = MovementType_JogInPlace,
    [MOVEMENT_TYPE_JOG_IN_PLACE_UP] = MovementType_JogInPlace,
    [MOVEMENT_TYPE_JOG_IN_PLACE_LEFT] = MovementType_JogInPlace,
    [MOVEMENT_TYPE_JOG_IN_PLACE_RIGHT] = MovementType_JogInPlace,
    [MOVEMENT_TYPE_RUN_IN_PLACE_DOWN] = MovementType_RunInPlace,
    [MOVEMENT_TYPE_RUN_IN_PLACE_UP] = MovementType_RunInPlace,
    [MOVEMENT_TYPE_RUN_IN_PLACE_LEFT] = MovementType_RunInPlace,
    [MOVEMENT_TYPE_RUN_IN_PLACE_RIGHT] = MovementType_RunInPlace,
    [MOVEMENT_TYPE_INVISIBLE] = MovementType_Invisible,
    [MOVEMENT_TYPE_WALK_SLOWLY_IN_PLACE_DOWN] = MovementType_WalkSlowlyInPlace,
    [MOVEMENT_TYPE_WALK_SLOWLY_IN_PLACE_UP] = MovementType_WalkSlowlyInPlace,
    [MOVEMENT_TYPE_WALK_SLOWLY_IN_PLACE_LEFT] = MovementType_WalkSlowlyInPlace,
    [MOVEMENT_TYPE_WALK_SLOWLY_IN_PLACE_RIGHT] = MovementType_WalkSlowlyInPlace,
    [MOVEMENT_TYPE_FOLLOW_PLAYER] = MovementType_FollowPlayer,
};

static const bool8 sMovementTypeHasRange[NUM_MOVEMENT_TYPES] = {
    [MOVEMENT_TYPE_WANDER_AROUND] = TRUE,
    [MOVEMENT_TYPE_WANDER_UP_AND_DOWN] = TRUE,
    [MOVEMENT_TYPE_WANDER_DOWN_AND_UP] = TRUE,
    [MOVEMENT_TYPE_WANDER_LEFT_AND_RIGHT] = TRUE,
    [MOVEMENT_TYPE_WANDER_RIGHT_AND_LEFT] = TRUE,
    [MOVEMENT_TYPE_WALK_UP_AND_DOWN] = TRUE,
    [MOVEMENT_TYPE_WALK_DOWN_AND_UP] = TRUE,
    [MOVEMENT_TYPE_WALK_LEFT_AND_RIGHT] = TRUE,
    [MOVEMENT_TYPE_WALK_RIGHT_AND_LEFT] = TRUE,
    [MOVEMENT_TYPE_WALK_SEQUENCE_UP_RIGHT_LEFT_DOWN] = TRUE,
    [MOVEMENT_TYPE_WALK_SEQUENCE_RIGHT_LEFT_DOWN_UP] = TRUE,
    [MOVEMENT_TYPE_WALK_SEQUENCE_DOWN_UP_RIGHT_LEFT] = TRUE,
    [MOVEMENT_TYPE_WALK_SEQUENCE_LEFT_DOWN_UP_RIGHT] = TRUE,
    [MOVEMENT_TYPE_WALK_SEQUENCE_UP_LEFT_RIGHT_DOWN] = TRUE,
    [MOVEMENT_TYPE_WALK_SEQUENCE_LEFT_RIGHT_DOWN_UP] = TRUE,
    [MOVEMENT_TYPE_WALK_SEQUENCE_DOWN_UP_LEFT_RIGHT] = TRUE,
    [MOVEMENT_TYPE_WALK_SEQUENCE_RIGHT_DOWN_UP_LEFT] = TRUE,
    [MOVEMENT_TYPE_WALK_SEQUENCE_LEFT_UP_DOWN_RIGHT] = TRUE,
    [MOVEMENT_TYPE_WALK_SEQUENCE_UP_DOWN_RIGHT_LEFT] = TRUE,
    [MOVEMENT_TYPE_WALK_SEQUENCE_RIGHT_LEFT_UP_DOWN] = TRUE,
    [MOVEMENT_TYPE_WALK_SEQUENCE_DOWN_RIGHT_LEFT_UP] = TRUE,
    [MOVEMENT_TYPE_WALK_SEQUENCE_RIGHT_UP_DOWN_LEFT] = TRUE,
    [MOVEMENT_TYPE_WALK_SEQUENCE_UP_DOWN_LEFT_RIGHT] = TRUE,
    [MOVEMENT_TYPE_WALK_SEQUENCE_LEFT_RIGHT_UP_DOWN] = TRUE,
    [MOVEMENT_TYPE_WALK_SEQUENCE_DOWN_LEFT_RIGHT_UP] = TRUE,
    [MOVEMENT_TYPE_WALK_SEQUENCE_UP_LEFT_DOWN_RIGHT] = TRUE,
    [MOVEMENT_TYPE_WALK_SEQUENCE_DOWN_RIGHT_UP_LEFT] = TRUE,
    [MOVEMENT_TYPE_WALK_SEQUENCE_LEFT_DOWN_RIGHT_UP] = TRUE,
    [MOVEMENT_TYPE_WALK_SEQUENCE_RIGHT_UP_LEFT_DOWN] = TRUE,
    [MOVEMENT_TYPE_WALK_SEQUENCE_UP_RIGHT_DOWN_LEFT] = TRUE,
    [MOVEMENT_TYPE_WALK_SEQUENCE_DOWN_LEFT_UP_RIGHT] = TRUE,
    [MOVEMENT_TYPE_WALK_SEQUENCE_LEFT_UP_RIGHT_DOWN] = TRUE,
    [MOVEMENT_TYPE_WALK_SEQUENCE_RIGHT_DOWN_LEFT_UP] = TRUE,
    [MOVEMENT_TYPE_COPY_PLAYER] = TRUE,
    [MOVEMENT_TYPE_COPY_PLAYER_OPPOSITE] = TRUE,
    [MOVEMENT_TYPE_COPY_PLAYER_COUNTERCLOCKWISE] = TRUE,
    [MOVEMENT_TYPE_COPY_PLAYER_CLOCKWISE] = TRUE,
    [MOVEMENT_TYPE_COPY_PLAYER_IN_GRASS] = TRUE,
    [MOVEMENT_TYPE_COPY_PLAYER_OPPOSITE_IN_GRASS] = TRUE,
    [MOVEMENT_TYPE_COPY_PLAYER_COUNTERCLOCKWISE_IN_GRASS] = TRUE,
    [MOVEMENT_TYPE_COPY_PLAYER_CLOCKWISE_IN_GRASS] = TRUE,
};

const u8 gInitialMovementTypeFacingDirections[] = {
    [MOVEMENT_TYPE_NONE] = DIR_SOUTH,
    [MOVEMENT_TYPE_LOOK_AROUND] = DIR_SOUTH,
    [MOVEMENT_TYPE_WANDER_AROUND] = DIR_SOUTH,
    [MOVEMENT_TYPE_WANDER_UP_AND_DOWN] = DIR_NORTH,
    [MOVEMENT_TYPE_WANDER_DOWN_AND_UP] = DIR_SOUTH,
    [MOVEMENT_TYPE_WANDER_LEFT_AND_RIGHT] = DIR_WEST,
    [MOVEMENT_TYPE_WANDER_RIGHT_AND_LEFT] = DIR_EAST,
    [MOVEMENT_TYPE_FACE_UP] = DIR_NORTH,
    [MOVEMENT_TYPE_FACE_DOWN] = DIR_SOUTH,
    [MOVEMENT_TYPE_FACE_LEFT] = DIR_WEST,
    [MOVEMENT_TYPE_FACE_RIGHT] = DIR_EAST,
    [MOVEMENT_TYPE_PLAYER] = DIR_SOUTH,
    [MOVEMENT_TYPE_BERRY_TREE_GROWTH] = DIR_SOUTH,
    [MOVEMENT_TYPE_FACE_DOWN_AND_UP] = DIR_SOUTH,
    [MOVEMENT_TYPE_FACE_LEFT_AND_RIGHT] = DIR_WEST,
    [MOVEMENT_TYPE_FACE_UP_AND_LEFT] = DIR_NORTH,
    [MOVEMENT_TYPE_FACE_UP_AND_RIGHT] = DIR_NORTH,
    [MOVEMENT_TYPE_FACE_DOWN_AND_LEFT] = DIR_SOUTH,
    [MOVEMENT_TYPE_FACE_DOWN_AND_RIGHT] = DIR_SOUTH,
    [MOVEMENT_TYPE_FACE_DOWN_UP_AND_LEFT] = DIR_SOUTH,
    [MOVEMENT_TYPE_FACE_DOWN_UP_AND_RIGHT] = DIR_SOUTH,
    [MOVEMENT_TYPE_FACE_UP_LEFT_AND_RIGHT] = DIR_NORTH,
    [MOVEMENT_TYPE_FACE_DOWN_LEFT_AND_RIGHT] = DIR_SOUTH,
    [MOVEMENT_TYPE_ROTATE_COUNTERCLOCKWISE] = DIR_SOUTH,
    [MOVEMENT_TYPE_ROTATE_CLOCKWISE] = DIR_SOUTH,
    [MOVEMENT_TYPE_WALK_UP_AND_DOWN] = DIR_NORTH,
    [MOVEMENT_TYPE_WALK_DOWN_AND_UP] = DIR_SOUTH,
    [MOVEMENT_TYPE_WALK_LEFT_AND_RIGHT] = DIR_WEST,
    [MOVEMENT_TYPE_WALK_RIGHT_AND_LEFT] = DIR_EAST,
    [MOVEMENT_TYPE_WALK_SEQUENCE_UP_RIGHT_LEFT_DOWN] = DIR_NORTH,
    [MOVEMENT_TYPE_WALK_SEQUENCE_RIGHT_LEFT_DOWN_UP] = DIR_EAST,
    [MOVEMENT_TYPE_WALK_SEQUENCE_DOWN_UP_RIGHT_LEFT] = DIR_SOUTH,
    [MOVEMENT_TYPE_WALK_SEQUENCE_LEFT_DOWN_UP_RIGHT] = DIR_WEST,
    [MOVEMENT_TYPE_WALK_SEQUENCE_UP_LEFT_RIGHT_DOWN] = DIR_NORTH,
    [MOVEMENT_TYPE_WALK_SEQUENCE_LEFT_RIGHT_DOWN_UP] = DIR_WEST,
    [MOVEMENT_TYPE_WALK_SEQUENCE_DOWN_UP_LEFT_RIGHT] = DIR_SOUTH,
    [MOVEMENT_TYPE_WALK_SEQUENCE_RIGHT_DOWN_UP_LEFT] = DIR_EAST,
    [MOVEMENT_TYPE_WALK_SEQUENCE_LEFT_UP_DOWN_RIGHT] = DIR_WEST,
    [MOVEMENT_TYPE_WALK_SEQUENCE_UP_DOWN_RIGHT_LEFT] = DIR_NORTH,
    [MOVEMENT_TYPE_WALK_SEQUENCE_RIGHT_LEFT_UP_DOWN] = DIR_EAST,
    [MOVEMENT_TYPE_WALK_SEQUENCE_DOWN_RIGHT_LEFT_UP] = DIR_SOUTH,
    [MOVEMENT_TYPE_WALK_SEQUENCE_RIGHT_UP_DOWN_LEFT] = DIR_EAST,
    [MOVEMENT_TYPE_WALK_SEQUENCE_UP_DOWN_LEFT_RIGHT] = DIR_NORTH,
    [MOVEMENT_TYPE_WALK_SEQUENCE_LEFT_RIGHT_UP_DOWN] = DIR_WEST,
    [MOVEMENT_TYPE_WALK_SEQUENCE_DOWN_LEFT_RIGHT_UP] = DIR_SOUTH,
    [MOVEMENT_TYPE_WALK_SEQUENCE_UP_LEFT_DOWN_RIGHT] = DIR_NORTH,
    [MOVEMENT_TYPE_WALK_SEQUENCE_DOWN_RIGHT_UP_LEFT] = DIR_SOUTH,
    [MOVEMENT_TYPE_WALK_SEQUENCE_LEFT_DOWN_RIGHT_UP] = DIR_WEST,
    [MOVEMENT_TYPE_WALK_SEQUENCE_RIGHT_UP_LEFT_DOWN] = DIR_EAST,
    [MOVEMENT_TYPE_WALK_SEQUENCE_UP_RIGHT_DOWN_LEFT] = DIR_NORTH,
    [MOVEMENT_TYPE_WALK_SEQUENCE_DOWN_LEFT_UP_RIGHT] = DIR_SOUTH,
    [MOVEMENT_TYPE_WALK_SEQUENCE_LEFT_UP_RIGHT_DOWN] = DIR_WEST,
    [MOVEMENT_TYPE_WALK_SEQUENCE_RIGHT_DOWN_LEFT_UP] = DIR_EAST,
    [MOVEMENT_TYPE_COPY_PLAYER] = DIR_NORTH,
    [MOVEMENT_TYPE_COPY_PLAYER_OPPOSITE] = DIR_SOUTH,
    [MOVEMENT_TYPE_COPY_PLAYER_COUNTERCLOCKWISE] = DIR_WEST,
    [MOVEMENT_TYPE_COPY_PLAYER_CLOCKWISE] = DIR_EAST,
    [MOVEMENT_TYPE_TREE_DISGUISE] = DIR_SOUTH,
    [MOVEMENT_TYPE_MOUNTAIN_DISGUISE] = DIR_SOUTH,
    [MOVEMENT_TYPE_COPY_PLAYER_IN_GRASS] = DIR_NORTH,
    [MOVEMENT_TYPE_COPY_PLAYER_OPPOSITE_IN_GRASS] = DIR_SOUTH,
    [MOVEMENT_TYPE_COPY_PLAYER_COUNTERCLOCKWISE_IN_GRASS] = DIR_WEST,
    [MOVEMENT_TYPE_COPY_PLAYER_CLOCKWISE_IN_GRASS] = DIR_EAST,
    [MOVEMENT_TYPE_BURIED] = DIR_SOUTH,
    [MOVEMENT_TYPE_WALK_IN_PLACE_DOWN] = DIR_SOUTH,
    [MOVEMENT_TYPE_WALK_IN_PLACE_UP] = DIR_NORTH,
    [MOVEMENT_TYPE_WALK_IN_PLACE_LEFT] = DIR_WEST,
    [MOVEMENT_TYPE_WALK_IN_PLACE_RIGHT] = DIR_EAST,
    [MOVEMENT_TYPE_JOG_IN_PLACE_DOWN] = DIR_SOUTH,
    [MOVEMENT_TYPE_JOG_IN_PLACE_UP] = DIR_NORTH,
    [MOVEMENT_TYPE_JOG_IN_PLACE_LEFT] = DIR_WEST,
    [MOVEMENT_TYPE_JOG_IN_PLACE_RIGHT] = DIR_EAST,
    [MOVEMENT_TYPE_RUN_IN_PLACE_DOWN] = DIR_SOUTH,
    [MOVEMENT_TYPE_RUN_IN_PLACE_UP] = DIR_NORTH,
    [MOVEMENT_TYPE_RUN_IN_PLACE_LEFT] = DIR_WEST,
    [MOVEMENT_TYPE_RUN_IN_PLACE_RIGHT] = DIR_EAST,
    [MOVEMENT_TYPE_INVISIBLE] = DIR_SOUTH,
    [MOVEMENT_TYPE_WALK_SLOWLY_IN_PLACE_DOWN] = DIR_SOUTH,
    [MOVEMENT_TYPE_WALK_SLOWLY_IN_PLACE_UP] = DIR_NORTH,
    [MOVEMENT_TYPE_WALK_SLOWLY_IN_PLACE_LEFT] = DIR_WEST,
    [MOVEMENT_TYPE_WALK_SLOWLY_IN_PLACE_RIGHT] = DIR_EAST,
};

#define OBJ_EVENT_PAL_TAG_BRENDAN                 0x1100
#define OBJ_EVENT_PAL_TAG_BRENDAN_REFLECTION      0x1101
#define OBJ_EVENT_PAL_TAG_BRIDGE_REFLECTION       0x1102
#define OBJ_EVENT_PAL_TAG_NPC_1                   0x1103
#define OBJ_EVENT_PAL_TAG_NPC_2                   0x1104
#define OBJ_EVENT_PAL_TAG_NPC_3                   0x1105
#define OBJ_EVENT_PAL_TAG_NPC_4                   0x1106
#define OBJ_EVENT_PAL_TAG_NPC_1_REFLECTION        0x1107
#define OBJ_EVENT_PAL_TAG_NPC_2_REFLECTION        0x1108
#define OBJ_EVENT_PAL_TAG_NPC_3_REFLECTION        0x1109
#define OBJ_EVENT_PAL_TAG_NPC_4_REFLECTION        0x110A
#define OBJ_EVENT_PAL_TAG_QUINTY_PLUMP            0x110B
#define OBJ_EVENT_PAL_TAG_QUINTY_PLUMP_REFLECTION 0x110C
#define OBJ_EVENT_PAL_TAG_TRUCK                   0x110D
#define OBJ_EVENT_PAL_TAG_VIGOROTH                0x110E
#define OBJ_EVENT_PAL_TAG_ZIGZAGOON               0x110F
#define OBJ_EVENT_PAL_TAG_MAY                     0x1110
#define OBJ_EVENT_PAL_TAG_MAY_REFLECTION          0x1111
#define OBJ_EVENT_PAL_TAG_MOVING_BOX              0x1112
#define OBJ_EVENT_PAL_TAG_CABLE_CAR               0x1113
#define OBJ_EVENT_PAL_TAG_SSTIDAL                 0x1114
#define OBJ_EVENT_PAL_TAG_PLAYER_UNDERWATER       0x1115
#define OBJ_EVENT_PAL_TAG_KYOGRE                  0x1116
#define OBJ_EVENT_PAL_TAG_KYOGRE_REFLECTION       0x1117
#define OBJ_EVENT_PAL_TAG_GROUDON                 0x1118
#define OBJ_EVENT_PAL_TAG_GROUDON_REFLECTION      0x1119
#define OBJ_EVENT_PAL_TAG_UNUSED                  0x111A
#define OBJ_EVENT_PAL_TAG_SUBMARINE_SHADOW        0x111B
#define OBJ_EVENT_PAL_TAG_POOCHYENA               0x111C
#define OBJ_EVENT_PAL_TAG_RED_LEAF                0x111D
#define OBJ_EVENT_PAL_TAG_DEOXYS                  0x111E
#define OBJ_EVENT_PAL_TAG_BIRTH_ISLAND_STONE      0x111F
#define OBJ_EVENT_PAL_TAG_HO_OH                   0x1120
#define OBJ_EVENT_PAL_TAG_LUGIA                   0x1121
#define OBJ_EVENT_PAL_TAG_RS_BRENDAN              0x1122
#define OBJ_EVENT_PAL_TAG_RS_MAY                  0x1123
#define OBJ_EVENT_PAL_TAG_DYNAMIC                 0x1124
#define OBJ_EVENT_PAL_TAG_CASTFORM_SUNNY          0x1125
#define OBJ_EVENT_PAL_TAG_CASTFORM_RAINY          0x1126
#define OBJ_EVENT_PAL_TAG_CASTFORM_SNOWY          0x1127
#define OBJ_EVENT_PAL_TAG_LIGHT                   0x8001
#define OBJ_EVENT_PAL_TAG_LIGHT_2                 0x8002
#define OBJ_EVENT_PAL_TAG_EMOTES                  0x8003
#define OBJ_EVENT_PAL_TAG_NEON_LIGHT              0x8004
#define OBJ_EVENT_PAL_TAG_NONE 0x11FF

#include "data/object_events/object_event_graphics_info_pointers.h"
#include "data/field_effects/field_effect_object_template_pointers.h"
#include "data/object_events/object_event_pic_tables.h"
#include "data/object_events/object_event_anims.h"
#include "data/object_events/base_oam.h"
#include "data/object_events/object_event_subsprites.h"
#include "data/object_events/object_event_graphics_info.h"
#include "data/object_events/object_event_graphics_info_followers.h"

static const struct SpritePalette sObjectEventSpritePalettes[] = {
    {gObjectEventPal_Npc1,                  OBJ_EVENT_PAL_TAG_NPC_1},
    {gObjectEventPal_Npc2,                  OBJ_EVENT_PAL_TAG_NPC_2},
    {gObjectEventPal_Npc3,                  OBJ_EVENT_PAL_TAG_NPC_3},
    {gObjectEventPal_Npc4,                  OBJ_EVENT_PAL_TAG_NPC_4},
    {gObjectEventPal_Npc1Reflection,        OBJ_EVENT_PAL_TAG_NPC_1_REFLECTION},
    {gObjectEventPal_Npc2Reflection,        OBJ_EVENT_PAL_TAG_NPC_2_REFLECTION},
    {gObjectEventPal_Npc3Reflection,        OBJ_EVENT_PAL_TAG_NPC_3_REFLECTION},
    {gObjectEventPal_Npc4Reflection,        OBJ_EVENT_PAL_TAG_NPC_4_REFLECTION},
    {gObjectEventPal_Brendan,               OBJ_EVENT_PAL_TAG_BRENDAN},
    {gObjectEventPal_BrendanReflection,     OBJ_EVENT_PAL_TAG_BRENDAN_REFLECTION},
    {gObjectEventPal_BridgeReflection,      OBJ_EVENT_PAL_TAG_BRIDGE_REFLECTION},
    {gObjectEventPal_PlayerUnderwater,      OBJ_EVENT_PAL_TAG_PLAYER_UNDERWATER},
    {gObjectEventPal_QuintyPlump,           OBJ_EVENT_PAL_TAG_QUINTY_PLUMP},
    {gObjectEventPal_QuintyPlumpReflection, OBJ_EVENT_PAL_TAG_QUINTY_PLUMP_REFLECTION},
    {gObjectEventPal_Truck,                 OBJ_EVENT_PAL_TAG_TRUCK},
    {gObjectEventPal_Vigoroth,              OBJ_EVENT_PAL_TAG_VIGOROTH},
    {gObjectEventPal_EnemyZigzagoon,        OBJ_EVENT_PAL_TAG_ZIGZAGOON},
    {gObjectEventPal_May,                   OBJ_EVENT_PAL_TAG_MAY},
    {gObjectEventPal_MayReflection,         OBJ_EVENT_PAL_TAG_MAY_REFLECTION},
    {gObjectEventPal_MovingBox,             OBJ_EVENT_PAL_TAG_MOVING_BOX},
    {gObjectEventPal_CableCar,              OBJ_EVENT_PAL_TAG_CABLE_CAR},
    {gObjectEventPal_SSTidal,               OBJ_EVENT_PAL_TAG_SSTIDAL},
    {gObjectEventPal_Kyogre,                OBJ_EVENT_PAL_TAG_KYOGRE},
    {gObjectEventPal_KyogreReflection,      OBJ_EVENT_PAL_TAG_KYOGRE_REFLECTION},
    {gObjectEventPal_Groudon,               OBJ_EVENT_PAL_TAG_GROUDON},
    {gObjectEventPal_GroudonReflection,     OBJ_EVENT_PAL_TAG_GROUDON_REFLECTION},
    {gObjectEventPal_SubmarineShadow,       OBJ_EVENT_PAL_TAG_SUBMARINE_SHADOW},
    {gObjectEventPal_Poochyena,             OBJ_EVENT_PAL_TAG_POOCHYENA},
    {gObjectEventPal_RedLeaf,               OBJ_EVENT_PAL_TAG_RED_LEAF},
    {gObjectEventPal_Deoxys,                OBJ_EVENT_PAL_TAG_DEOXYS},
    {gObjectEventPal_BirthIslandStone,      OBJ_EVENT_PAL_TAG_BIRTH_ISLAND_STONE},
    {gObjectEventPal_HoOh,                  OBJ_EVENT_PAL_TAG_HO_OH},
    {gObjectEventPal_Lugia,                 OBJ_EVENT_PAL_TAG_LUGIA},
    {gObjectEventPal_RubySapphireBrendan,   OBJ_EVENT_PAL_TAG_RS_BRENDAN},
    {gObjectEventPal_RubySapphireMay,       OBJ_EVENT_PAL_TAG_RS_MAY},
    {gObjectEventPal_CastformSunny, OBJ_EVENT_PAL_TAG_CASTFORM_SUNNY},
    {gObjectEventPal_CastformRainy, OBJ_EVENT_PAL_TAG_CASTFORM_RAINY},
    {gObjectEventPal_CastformSnowy, OBJ_EVENT_PAL_TAG_CASTFORM_SNOWY},
    {gObjectEventPaletteLight, OBJ_EVENT_PAL_TAG_LIGHT},
    {gObjectEventPaletteLight2, OBJ_EVENT_PAL_TAG_LIGHT_2},
    {gObjectEventPaletteEmotes, OBJ_EVENT_PAL_TAG_EMOTES},
    {gObjectEventPaletteNeonLight, OBJ_EVENT_PAL_TAG_NEON_LIGHT},
    {NULL,                  OBJ_EVENT_PAL_TAG_NONE},
};

static const u16 sReflectionPaletteTags_Brendan[] = {
    OBJ_EVENT_PAL_TAG_BRENDAN_REFLECTION,
    OBJ_EVENT_PAL_TAG_BRENDAN_REFLECTION,
    OBJ_EVENT_PAL_TAG_BRENDAN_REFLECTION,
    OBJ_EVENT_PAL_TAG_BRENDAN_REFLECTION,
};

static const u16 sReflectionPaletteTags_May[] = {
    OBJ_EVENT_PAL_TAG_MAY_REFLECTION,
    OBJ_EVENT_PAL_TAG_MAY_REFLECTION,
    OBJ_EVENT_PAL_TAG_MAY_REFLECTION,
    OBJ_EVENT_PAL_TAG_MAY_REFLECTION,
};

static const u16 sReflectionPaletteTags_PlayerUnderwater[] = {
    OBJ_EVENT_PAL_TAG_PLAYER_UNDERWATER,
    OBJ_EVENT_PAL_TAG_PLAYER_UNDERWATER,
    OBJ_EVENT_PAL_TAG_PLAYER_UNDERWATER,
    OBJ_EVENT_PAL_TAG_PLAYER_UNDERWATER,
};

static const struct PairedPalettes sPlayerReflectionPaletteSets[] = {
    {OBJ_EVENT_PAL_TAG_BRENDAN,           sReflectionPaletteTags_Brendan},
    {OBJ_EVENT_PAL_TAG_MAY,               sReflectionPaletteTags_May},
    {OBJ_EVENT_PAL_TAG_PLAYER_UNDERWATER, sReflectionPaletteTags_PlayerUnderwater},
    {OBJ_EVENT_PAL_TAG_NONE,              NULL},
};

static const u16 sReflectionPaletteTags_QuintyPlump[] = {
    OBJ_EVENT_PAL_TAG_QUINTY_PLUMP_REFLECTION,
    OBJ_EVENT_PAL_TAG_QUINTY_PLUMP_REFLECTION,
    OBJ_EVENT_PAL_TAG_QUINTY_PLUMP_REFLECTION,
    OBJ_EVENT_PAL_TAG_QUINTY_PLUMP_REFLECTION,
};

static const u16 sReflectionPaletteTags_Truck[] = {
    OBJ_EVENT_PAL_TAG_TRUCK,
    OBJ_EVENT_PAL_TAG_TRUCK,
    OBJ_EVENT_PAL_TAG_TRUCK,
    OBJ_EVENT_PAL_TAG_TRUCK,
};

static const u16 sReflectionPaletteTags_VigorothMover[] = {
    OBJ_EVENT_PAL_TAG_VIGOROTH,
    OBJ_EVENT_PAL_TAG_VIGOROTH,
    OBJ_EVENT_PAL_TAG_VIGOROTH,
    OBJ_EVENT_PAL_TAG_VIGOROTH,
};

static const u16 sReflectionPaletteTags_MovingBox[] = {
    OBJ_EVENT_PAL_TAG_MOVING_BOX,
    OBJ_EVENT_PAL_TAG_MOVING_BOX,
    OBJ_EVENT_PAL_TAG_MOVING_BOX,
    OBJ_EVENT_PAL_TAG_MOVING_BOX,
};

static const u16 sReflectionPaletteTags_CableCar[] = {
    OBJ_EVENT_PAL_TAG_CABLE_CAR,
    OBJ_EVENT_PAL_TAG_CABLE_CAR,
    OBJ_EVENT_PAL_TAG_CABLE_CAR,
    OBJ_EVENT_PAL_TAG_CABLE_CAR,
};

static const u16 sReflectionPaletteTags_SSTidal[] = {
    OBJ_EVENT_PAL_TAG_SSTIDAL,
    OBJ_EVENT_PAL_TAG_SSTIDAL,
    OBJ_EVENT_PAL_TAG_SSTIDAL,
    OBJ_EVENT_PAL_TAG_SSTIDAL,
};

static const u16 sReflectionPaletteTags_SubmarineShadow[] = {
    OBJ_EVENT_PAL_TAG_SUBMARINE_SHADOW,
    OBJ_EVENT_PAL_TAG_SUBMARINE_SHADOW,
    OBJ_EVENT_PAL_TAG_SUBMARINE_SHADOW,
    OBJ_EVENT_PAL_TAG_SUBMARINE_SHADOW,
};

static const u16 sReflectionPaletteTags_Kyogre[] = {
    OBJ_EVENT_PAL_TAG_KYOGRE_REFLECTION,
    OBJ_EVENT_PAL_TAG_KYOGRE_REFLECTION,
    OBJ_EVENT_PAL_TAG_KYOGRE_REFLECTION,
    OBJ_EVENT_PAL_TAG_KYOGRE_REFLECTION,
};

static const u16 sReflectionPaletteTags_Groudon[] = {
    OBJ_EVENT_PAL_TAG_GROUDON_REFLECTION,
    OBJ_EVENT_PAL_TAG_GROUDON_REFLECTION,
    OBJ_EVENT_PAL_TAG_GROUDON_REFLECTION,
    OBJ_EVENT_PAL_TAG_GROUDON_REFLECTION,
};

static const u16 sReflectionPaletteTags_Npc3[] = { // Only used by the Route 120 bridge Kecleon
    OBJ_EVENT_PAL_TAG_NPC_3_REFLECTION,
    OBJ_EVENT_PAL_TAG_NPC_3_REFLECTION,
    OBJ_EVENT_PAL_TAG_NPC_3_REFLECTION,
    OBJ_EVENT_PAL_TAG_NPC_3_REFLECTION,
};

static const u16 sReflectionPaletteTags_RedLeaf[] = {
    OBJ_EVENT_PAL_TAG_RED_LEAF,
    OBJ_EVENT_PAL_TAG_RED_LEAF,
    OBJ_EVENT_PAL_TAG_RED_LEAF,
    OBJ_EVENT_PAL_TAG_RED_LEAF,
};

static const struct PairedPalettes sSpecialObjectReflectionPaletteSets[] = {
    {OBJ_EVENT_PAL_TAG_BRENDAN,          sReflectionPaletteTags_Brendan},
    {OBJ_EVENT_PAL_TAG_MAY,              sReflectionPaletteTags_May},
    {OBJ_EVENT_PAL_TAG_QUINTY_PLUMP,     sReflectionPaletteTags_QuintyPlump},
    {OBJ_EVENT_PAL_TAG_TRUCK,            sReflectionPaletteTags_Truck},
    {OBJ_EVENT_PAL_TAG_VIGOROTH,         sReflectionPaletteTags_VigorothMover},
    {OBJ_EVENT_PAL_TAG_MOVING_BOX,       sReflectionPaletteTags_MovingBox},
    {OBJ_EVENT_PAL_TAG_CABLE_CAR,        sReflectionPaletteTags_CableCar},
    {OBJ_EVENT_PAL_TAG_SSTIDAL,          sReflectionPaletteTags_SSTidal},
    {OBJ_EVENT_PAL_TAG_KYOGRE,           sReflectionPaletteTags_Kyogre},
    {OBJ_EVENT_PAL_TAG_GROUDON,          sReflectionPaletteTags_Groudon},
    {OBJ_EVENT_PAL_TAG_NPC_3,            sReflectionPaletteTags_Npc3},
    {OBJ_EVENT_PAL_TAG_SUBMARINE_SHADOW, sReflectionPaletteTags_SubmarineShadow},
    {OBJ_EVENT_PAL_TAG_RED_LEAF,         sReflectionPaletteTags_RedLeaf},
    {OBJ_EVENT_PAL_TAG_NONE,             NULL},
};

static const u16 sObjectPaletteTags0[] = {
    OBJ_EVENT_PAL_TAG_BRENDAN,
    OBJ_EVENT_PAL_TAG_BRENDAN_REFLECTION,
    OBJ_EVENT_PAL_TAG_NPC_1,
    OBJ_EVENT_PAL_TAG_NPC_2,
    OBJ_EVENT_PAL_TAG_NPC_3,
    OBJ_EVENT_PAL_TAG_NPC_4,
    OBJ_EVENT_PAL_TAG_NPC_1_REFLECTION,
    OBJ_EVENT_PAL_TAG_NPC_2_REFLECTION,
    OBJ_EVENT_PAL_TAG_NPC_3_REFLECTION,
    OBJ_EVENT_PAL_TAG_NPC_4_REFLECTION,
};

static const u16 sObjectPaletteTags1[] = {
    OBJ_EVENT_PAL_TAG_BRENDAN,
    OBJ_EVENT_PAL_TAG_BRENDAN_REFLECTION,
    OBJ_EVENT_PAL_TAG_NPC_1,
    OBJ_EVENT_PAL_TAG_NPC_2,
    OBJ_EVENT_PAL_TAG_NPC_3,
    OBJ_EVENT_PAL_TAG_NPC_4,
    OBJ_EVENT_PAL_TAG_NPC_1_REFLECTION,
    OBJ_EVENT_PAL_TAG_NPC_2_REFLECTION,
    OBJ_EVENT_PAL_TAG_NPC_3_REFLECTION,
    OBJ_EVENT_PAL_TAG_NPC_4_REFLECTION,
};

static const u16 sObjectPaletteTags2[] = {
    OBJ_EVENT_PAL_TAG_BRENDAN,
    OBJ_EVENT_PAL_TAG_BRENDAN_REFLECTION,
    OBJ_EVENT_PAL_TAG_NPC_1,
    OBJ_EVENT_PAL_TAG_NPC_2,
    OBJ_EVENT_PAL_TAG_NPC_3,
    OBJ_EVENT_PAL_TAG_NPC_4,
    OBJ_EVENT_PAL_TAG_NPC_1_REFLECTION,
    OBJ_EVENT_PAL_TAG_NPC_2_REFLECTION,
    OBJ_EVENT_PAL_TAG_NPC_3_REFLECTION,
    OBJ_EVENT_PAL_TAG_NPC_4_REFLECTION,
};

static const u16 sObjectPaletteTags3[] = {
    OBJ_EVENT_PAL_TAG_BRENDAN,
    OBJ_EVENT_PAL_TAG_BRENDAN_REFLECTION,
    OBJ_EVENT_PAL_TAG_NPC_1,
    OBJ_EVENT_PAL_TAG_NPC_2,
    OBJ_EVENT_PAL_TAG_NPC_3,
    OBJ_EVENT_PAL_TAG_NPC_4,
    OBJ_EVENT_PAL_TAG_NPC_1_REFLECTION,
    OBJ_EVENT_PAL_TAG_NPC_2_REFLECTION,
    OBJ_EVENT_PAL_TAG_NPC_3_REFLECTION,
    OBJ_EVENT_PAL_TAG_NPC_4_REFLECTION,
};

static const u16 *const sObjectPaletteTagSets[] = {
    sObjectPaletteTags0,
    sObjectPaletteTags1,
    sObjectPaletteTags2,
    sObjectPaletteTags3,
};

#include "data/object_events/berry_tree_graphics_tables.h"
#include "data/field_effects/field_effect_objects.h"

static const s16 sMovementDelaysMedium[] = {32, 64,  96, 128};
static const s16 sMovementDelaysLong[] =   {32, 64, 128, 192}; // Unused
static const s16 sMovementDelaysShort[] =  {32, 48,  64,  80};

#include "data/object_events/movement_type_func_tables.h"

static const u8 sFaceDirectionAnimNums[] = {
    [DIR_NONE] = ANIM_STD_FACE_SOUTH,
    [DIR_SOUTH] = ANIM_STD_FACE_SOUTH,
    [DIR_NORTH] = ANIM_STD_FACE_NORTH,
    [DIR_WEST] = ANIM_STD_FACE_WEST,
    [DIR_EAST] = ANIM_STD_FACE_EAST,
    [DIR_SOUTHWEST] = ANIM_STD_FACE_SOUTH,
    [DIR_SOUTHEAST] = ANIM_STD_FACE_SOUTH,
    [DIR_NORTHWEST] = ANIM_STD_FACE_NORTH,
    [DIR_NORTHEAST] = ANIM_STD_FACE_NORTH,
};
static const u8 sMoveDirectionAnimNums[] = {
    [DIR_NONE] = ANIM_STD_GO_SOUTH,
    [DIR_SOUTH] = ANIM_STD_GO_SOUTH,
    [DIR_NORTH] = ANIM_STD_GO_NORTH,
    [DIR_WEST] = ANIM_STD_GO_WEST,
    [DIR_EAST] = ANIM_STD_GO_EAST,
    [DIR_SOUTHWEST] = ANIM_STD_GO_SOUTH,
    [DIR_SOUTHEAST] = ANIM_STD_GO_SOUTH,
    [DIR_NORTHWEST] = ANIM_STD_GO_NORTH,
    [DIR_NORTHEAST] = ANIM_STD_GO_NORTH,
};
static const u8 sMoveDirectionFastAnimNums[] = {
    [DIR_NONE] = ANIM_STD_GO_FAST_SOUTH,
    [DIR_SOUTH] = ANIM_STD_GO_FAST_SOUTH,
    [DIR_NORTH] = ANIM_STD_GO_FAST_NORTH,
    [DIR_WEST] = ANIM_STD_GO_FAST_WEST,
    [DIR_EAST] = ANIM_STD_GO_FAST_EAST,
    [DIR_SOUTHWEST] = ANIM_STD_GO_FAST_SOUTH,
    [DIR_SOUTHEAST] = ANIM_STD_GO_FAST_SOUTH,
    [DIR_NORTHWEST] = ANIM_STD_GO_FAST_NORTH,
    [DIR_NORTHEAST] = ANIM_STD_GO_FAST_NORTH,
};
static const u8 sMoveDirectionFasterAnimNums[] = {
    [DIR_NONE] = ANIM_STD_GO_FASTER_SOUTH,
    [DIR_SOUTH] = ANIM_STD_GO_FASTER_SOUTH,
    [DIR_NORTH] = ANIM_STD_GO_FASTER_NORTH,
    [DIR_WEST] = ANIM_STD_GO_FASTER_WEST,
    [DIR_EAST] = ANIM_STD_GO_FASTER_EAST,
    [DIR_SOUTHWEST] = ANIM_STD_GO_FASTER_SOUTH,
    [DIR_SOUTHEAST] = ANIM_STD_GO_FASTER_SOUTH,
    [DIR_NORTHWEST] = ANIM_STD_GO_FASTER_NORTH,
    [DIR_NORTHEAST] = ANIM_STD_GO_FASTER_NORTH,
};
static const u8 sMoveDirectionFastestAnimNums[] = {
    [DIR_NONE] = ANIM_STD_GO_FASTEST_SOUTH,
    [DIR_SOUTH] = ANIM_STD_GO_FASTEST_SOUTH,
    [DIR_NORTH] = ANIM_STD_GO_FASTEST_NORTH,
    [DIR_WEST] = ANIM_STD_GO_FASTEST_WEST,
    [DIR_EAST] = ANIM_STD_GO_FASTEST_EAST,
    [DIR_SOUTHWEST] = ANIM_STD_GO_FASTEST_SOUTH,
    [DIR_SOUTHEAST] = ANIM_STD_GO_FASTEST_SOUTH,
    [DIR_NORTHWEST] = ANIM_STD_GO_FASTEST_NORTH,
    [DIR_NORTHEAST] = ANIM_STD_GO_FASTEST_NORTH,
};
static const u8 sJumpSpecialDirectionAnimNums[] = { // used for jumping onto surf mon
    [DIR_NONE] = ANIM_GET_ON_OFF_POKEMON_SOUTH,
    [DIR_SOUTH] = ANIM_GET_ON_OFF_POKEMON_SOUTH,
    [DIR_NORTH] = ANIM_GET_ON_OFF_POKEMON_NORTH,
    [DIR_WEST] = ANIM_GET_ON_OFF_POKEMON_WEST,
    [DIR_EAST] = ANIM_GET_ON_OFF_POKEMON_EAST,
    [DIR_SOUTHWEST] = ANIM_GET_ON_OFF_POKEMON_SOUTH,
    [DIR_SOUTHEAST] = ANIM_GET_ON_OFF_POKEMON_SOUTH,
    [DIR_NORTHWEST] = ANIM_GET_ON_OFF_POKEMON_NORTH,
    [DIR_NORTHEAST] = ANIM_GET_ON_OFF_POKEMON_NORTH,
};
static const u8 sAcroWheelieDirectionAnimNums[] = {
    [DIR_NONE] = ANIM_BUNNY_HOP_BACK_WHEEL_SOUTH,
    [DIR_SOUTH] = ANIM_BUNNY_HOP_BACK_WHEEL_SOUTH,
    [DIR_NORTH] = ANIM_BUNNY_HOP_BACK_WHEEL_NORTH,
    [DIR_WEST] = ANIM_BUNNY_HOP_BACK_WHEEL_WEST,
    [DIR_EAST] = ANIM_BUNNY_HOP_BACK_WHEEL_EAST,
    [DIR_SOUTHWEST] = ANIM_BUNNY_HOP_BACK_WHEEL_SOUTH,
    [DIR_SOUTHEAST] = ANIM_BUNNY_HOP_BACK_WHEEL_SOUTH,
    [DIR_NORTHWEST] = ANIM_BUNNY_HOP_BACK_WHEEL_NORTH,
    [DIR_NORTHEAST] = ANIM_BUNNY_HOP_BACK_WHEEL_NORTH,
};
static const u8 sAcroUnusedDirectionAnimNums[] = {
    [DIR_NONE] = ANIM_BUNNY_HOP_FRONT_WHEEL_SOUTH,
    [DIR_SOUTH] = ANIM_BUNNY_HOP_FRONT_WHEEL_SOUTH,
    [DIR_NORTH] = ANIM_BUNNY_HOP_FRONT_WHEEL_NORTH,
    [DIR_WEST] = ANIM_BUNNY_HOP_FRONT_WHEEL_WEST,
    [DIR_EAST] = ANIM_BUNNY_HOP_FRONT_WHEEL_EAST,
    [DIR_SOUTHWEST] = ANIM_BUNNY_HOP_FRONT_WHEEL_SOUTH,
    [DIR_SOUTHEAST] = ANIM_BUNNY_HOP_FRONT_WHEEL_SOUTH,
    [DIR_NORTHWEST] = ANIM_BUNNY_HOP_FRONT_WHEEL_NORTH,
    [DIR_NORTHEAST] = ANIM_BUNNY_HOP_FRONT_WHEEL_NORTH,
};
static const u8 sAcroEndWheelieDirectionAnimNums[] = {
    [DIR_NONE] = ANIM_STANDING_WHEELIE_BACK_WHEEL_SOUTH,
    [DIR_SOUTH] = ANIM_STANDING_WHEELIE_BACK_WHEEL_SOUTH,
    [DIR_NORTH] = ANIM_STANDING_WHEELIE_BACK_WHEEL_NORTH,
    [DIR_WEST] = ANIM_STANDING_WHEELIE_BACK_WHEEL_WEST,
    [DIR_EAST] = ANIM_STANDING_WHEELIE_BACK_WHEEL_EAST,
    [DIR_SOUTHWEST] = ANIM_STANDING_WHEELIE_BACK_WHEEL_SOUTH,
    [DIR_SOUTHEAST] = ANIM_STANDING_WHEELIE_BACK_WHEEL_SOUTH,
    [DIR_NORTHWEST] = ANIM_STANDING_WHEELIE_BACK_WHEEL_NORTH,
    [DIR_NORTHEAST] = ANIM_STANDING_WHEELIE_BACK_WHEEL_NORTH,
};
static const u8 sAcroUnusedActionDirectionAnimNums[] = {
    [DIR_NONE] = ANIM_STANDING_WHEELIE_FRONT_WHEEL_SOUTH,
    [DIR_SOUTH] = ANIM_STANDING_WHEELIE_FRONT_WHEEL_SOUTH,
    [DIR_NORTH] = ANIM_STANDING_WHEELIE_FRONT_WHEEL_NORTH,
    [DIR_WEST] = ANIM_STANDING_WHEELIE_FRONT_WHEEL_WEST,
    [DIR_EAST] = ANIM_STANDING_WHEELIE_FRONT_WHEEL_EAST,
    [DIR_SOUTHWEST] = ANIM_STANDING_WHEELIE_FRONT_WHEEL_SOUTH,
    [DIR_SOUTHEAST] = ANIM_STANDING_WHEELIE_FRONT_WHEEL_SOUTH,
    [DIR_NORTHWEST] = ANIM_STANDING_WHEELIE_FRONT_WHEEL_NORTH,
    [DIR_NORTHEAST] = ANIM_STANDING_WHEELIE_FRONT_WHEEL_NORTH,
};
static const u8 sAcroWheeliePedalDirectionAnimNums[] = {
    [DIR_NONE] = ANIM_MOVING_WHEELIE_SOUTH,
    [DIR_SOUTH] = ANIM_MOVING_WHEELIE_SOUTH,
    [DIR_NORTH] = ANIM_MOVING_WHEELIE_NORTH,
    [DIR_WEST] = ANIM_MOVING_WHEELIE_WEST,
    [DIR_EAST] = ANIM_MOVING_WHEELIE_EAST,
    [DIR_SOUTHWEST] = ANIM_MOVING_WHEELIE_SOUTH,
    [DIR_SOUTHEAST] = ANIM_MOVING_WHEELIE_SOUTH,
    [DIR_NORTHWEST] = ANIM_MOVING_WHEELIE_NORTH,
    [DIR_NORTHEAST] = ANIM_MOVING_WHEELIE_NORTH,
};
static const u8 sFishingDirectionAnimNums[] = {
    [DIR_NONE] = ANIM_TAKE_OUT_ROD_SOUTH,
    [DIR_SOUTH] = ANIM_TAKE_OUT_ROD_SOUTH,
    [DIR_NORTH] = ANIM_TAKE_OUT_ROD_NORTH,
    [DIR_WEST] = ANIM_TAKE_OUT_ROD_WEST,
    [DIR_EAST] = ANIM_TAKE_OUT_ROD_EAST,
    [DIR_SOUTHWEST] = ANIM_TAKE_OUT_ROD_SOUTH,
    [DIR_SOUTHEAST] = ANIM_TAKE_OUT_ROD_SOUTH,
    [DIR_NORTHWEST] = ANIM_TAKE_OUT_ROD_NORTH,
    [DIR_NORTHEAST] = ANIM_TAKE_OUT_ROD_NORTH,
};
static const u8 sFishingNoCatchDirectionAnimNums[] = {
    [DIR_NONE] = ANIM_PUT_AWAY_ROD_SOUTH,
    [DIR_SOUTH] = ANIM_PUT_AWAY_ROD_SOUTH,
    [DIR_NORTH] = ANIM_PUT_AWAY_ROD_NORTH,
    [DIR_WEST] = ANIM_PUT_AWAY_ROD_WEST,
    [DIR_EAST] = ANIM_PUT_AWAY_ROD_EAST,
    [DIR_SOUTHWEST] = ANIM_PUT_AWAY_ROD_SOUTH,
    [DIR_SOUTHEAST] = ANIM_PUT_AWAY_ROD_SOUTH,
    [DIR_NORTHWEST] = ANIM_PUT_AWAY_ROD_NORTH,
    [DIR_NORTHEAST] = ANIM_PUT_AWAY_ROD_NORTH,
};
static const u8 sFishingBiteDirectionAnimNums[] = {
    [DIR_NONE] = ANIM_HOOKED_POKEMON_SOUTH,
    [DIR_SOUTH] = ANIM_HOOKED_POKEMON_SOUTH,
    [DIR_NORTH] = ANIM_HOOKED_POKEMON_NORTH,
    [DIR_WEST] = ANIM_HOOKED_POKEMON_WEST,
    [DIR_EAST] = ANIM_HOOKED_POKEMON_EAST,
    [DIR_SOUTHWEST] = ANIM_HOOKED_POKEMON_SOUTH,
    [DIR_SOUTHEAST] = ANIM_HOOKED_POKEMON_SOUTH,
    [DIR_NORTHWEST] = ANIM_HOOKED_POKEMON_NORTH,
    [DIR_NORTHEAST] = ANIM_HOOKED_POKEMON_NORTH,
};
static const u8 sRunningDirectionAnimNums[] = {
    [DIR_NONE] = ANIM_RUN_SOUTH,
    [DIR_SOUTH] = ANIM_RUN_SOUTH,
    [DIR_NORTH] = ANIM_RUN_NORTH,
    [DIR_WEST] = ANIM_RUN_WEST,
    [DIR_EAST] = ANIM_RUN_EAST,
    [DIR_SOUTHWEST] = ANIM_RUN_SOUTH,
    [DIR_SOUTHEAST] = ANIM_RUN_SOUTH,
    [DIR_NORTHWEST] = ANIM_RUN_NORTH,
    [DIR_NORTHEAST] = ANIM_RUN_NORTH,
};

const u8 gTrainerFacingDirectionMovementTypes[] = {
    [DIR_NONE] = MOVEMENT_TYPE_FACE_DOWN,
    [DIR_SOUTH] = MOVEMENT_TYPE_FACE_DOWN,
    [DIR_NORTH] = MOVEMENT_TYPE_FACE_UP,
    [DIR_WEST] = MOVEMENT_TYPE_FACE_LEFT,
    [DIR_EAST] = MOVEMENT_TYPE_FACE_RIGHT,
    [DIR_SOUTHWEST] = MOVEMENT_TYPE_FACE_DOWN,
    [DIR_SOUTHEAST] = MOVEMENT_TYPE_FACE_DOWN,
    [DIR_NORTHWEST] = MOVEMENT_TYPE_FACE_UP,
    [DIR_NORTHEAST] = MOVEMENT_TYPE_FACE_UP,
};

bool8 (*const gOppositeDirectionBlockedMetatileFuncs[])(u8) = {
    MetatileBehavior_IsSouthBlocked,
    MetatileBehavior_IsNorthBlocked,
    MetatileBehavior_IsWestBlocked,
    MetatileBehavior_IsEastBlocked
};

bool8 (*const gDirectionBlockedMetatileFuncs[])(u8) = {
    MetatileBehavior_IsNorthBlocked,
    MetatileBehavior_IsSouthBlocked,
    MetatileBehavior_IsEastBlocked,
    MetatileBehavior_IsWestBlocked
};

static const struct Coords16 sDirectionToVectors[] = {
    { 0,  0},
    { 0,  1},
    { 0, -1},
    {-1,  0},
    { 1,  0},
    {-1,  1},
    { 1,  1},
    {-1, -1},
    { 1, -1}
};

const u8 gFaceDirectionMovementActions[] = {
    MOVEMENT_ACTION_FACE_DOWN,
    MOVEMENT_ACTION_FACE_DOWN,
    MOVEMENT_ACTION_FACE_UP,
    MOVEMENT_ACTION_FACE_LEFT,
    MOVEMENT_ACTION_FACE_RIGHT,
};
const u8 gWalkSlowMovementActions[] = {
    MOVEMENT_ACTION_WALK_SLOW_DOWN,
    MOVEMENT_ACTION_WALK_SLOW_DOWN,
    MOVEMENT_ACTION_WALK_SLOW_UP,
    MOVEMENT_ACTION_WALK_SLOW_LEFT,
    MOVEMENT_ACTION_WALK_SLOW_RIGHT,
};
const u8 gWalkNormalMovementActions[] = {
    MOVEMENT_ACTION_WALK_NORMAL_DOWN,
    MOVEMENT_ACTION_WALK_NORMAL_DOWN,
    MOVEMENT_ACTION_WALK_NORMAL_UP,
    MOVEMENT_ACTION_WALK_NORMAL_LEFT,
    MOVEMENT_ACTION_WALK_NORMAL_RIGHT,
};
const u8 gWalkFastMovementActions[] = {
    MOVEMENT_ACTION_WALK_FAST_DOWN,
    MOVEMENT_ACTION_WALK_FAST_DOWN,
    MOVEMENT_ACTION_WALK_FAST_UP,
    MOVEMENT_ACTION_WALK_FAST_LEFT,
    MOVEMENT_ACTION_WALK_FAST_RIGHT,
};
const u8 gRideWaterCurrentMovementActions[] = {
    MOVEMENT_ACTION_RIDE_WATER_CURRENT_DOWN,
    MOVEMENT_ACTION_RIDE_WATER_CURRENT_DOWN,
    MOVEMENT_ACTION_RIDE_WATER_CURRENT_UP,
    MOVEMENT_ACTION_RIDE_WATER_CURRENT_LEFT,
    MOVEMENT_ACTION_RIDE_WATER_CURRENT_RIGHT,
};
const u8 gWalkFasterMovementActions[] = {
    MOVEMENT_ACTION_WALK_FASTER_DOWN,
    MOVEMENT_ACTION_WALK_FASTER_DOWN,
    MOVEMENT_ACTION_WALK_FASTER_UP,
    MOVEMENT_ACTION_WALK_FASTER_LEFT,
    MOVEMENT_ACTION_WALK_FASTER_RIGHT,
};
const u8 gSlideMovementActions[] = {
    MOVEMENT_ACTION_SLIDE_DOWN,
    MOVEMENT_ACTION_SLIDE_DOWN,
    MOVEMENT_ACTION_SLIDE_UP,
    MOVEMENT_ACTION_SLIDE_LEFT,
    MOVEMENT_ACTION_SLIDE_RIGHT,
};
const u8 gPlayerRunMovementActions[] = {
    MOVEMENT_ACTION_PLAYER_RUN_DOWN,
    MOVEMENT_ACTION_PLAYER_RUN_DOWN,
    MOVEMENT_ACTION_PLAYER_RUN_UP,
    MOVEMENT_ACTION_PLAYER_RUN_LEFT,
    MOVEMENT_ACTION_PLAYER_RUN_RIGHT,
};
const u8 gJump2MovementActions[] = {
    MOVEMENT_ACTION_JUMP_2_DOWN,
    MOVEMENT_ACTION_JUMP_2_DOWN,
    MOVEMENT_ACTION_JUMP_2_UP,
    MOVEMENT_ACTION_JUMP_2_LEFT,
    MOVEMENT_ACTION_JUMP_2_RIGHT,
};
const u8 gJumpInPlaceMovementActions[] = {
    MOVEMENT_ACTION_JUMP_IN_PLACE_DOWN,
    MOVEMENT_ACTION_JUMP_IN_PLACE_DOWN,
    MOVEMENT_ACTION_JUMP_IN_PLACE_UP,
    MOVEMENT_ACTION_JUMP_IN_PLACE_LEFT,
    MOVEMENT_ACTION_JUMP_IN_PLACE_RIGHT,
};
const u8 gJumpInPlaceTurnAroundMovementActions[] = {
    MOVEMENT_ACTION_JUMP_IN_PLACE_UP_DOWN,
    MOVEMENT_ACTION_JUMP_IN_PLACE_UP_DOWN,
    MOVEMENT_ACTION_JUMP_IN_PLACE_DOWN_UP,
    MOVEMENT_ACTION_JUMP_IN_PLACE_RIGHT_LEFT,
    MOVEMENT_ACTION_JUMP_IN_PLACE_LEFT_RIGHT,
};
const u8 gJumpMovementActions[] = {
    MOVEMENT_ACTION_JUMP_DOWN,
    MOVEMENT_ACTION_JUMP_DOWN,
    MOVEMENT_ACTION_JUMP_UP,
    MOVEMENT_ACTION_JUMP_LEFT,
    MOVEMENT_ACTION_JUMP_RIGHT,
};
const u8 gJumpSpecialMovementActions[] = {
    MOVEMENT_ACTION_JUMP_SPECIAL_DOWN,
    MOVEMENT_ACTION_JUMP_SPECIAL_DOWN,
    MOVEMENT_ACTION_JUMP_SPECIAL_UP,
    MOVEMENT_ACTION_JUMP_SPECIAL_LEFT,
    MOVEMENT_ACTION_JUMP_SPECIAL_RIGHT,
};
const u8 gWalkInPlaceSlowMovementActions[] = {
    MOVEMENT_ACTION_WALK_IN_PLACE_SLOW_DOWN,
    MOVEMENT_ACTION_WALK_IN_PLACE_SLOW_DOWN,
    MOVEMENT_ACTION_WALK_IN_PLACE_SLOW_UP,
    MOVEMENT_ACTION_WALK_IN_PLACE_SLOW_LEFT,
    MOVEMENT_ACTION_WALK_IN_PLACE_SLOW_RIGHT,
};
const u8 gWalkInPlaceNormalMovementActions[] = {
    MOVEMENT_ACTION_WALK_IN_PLACE_NORMAL_DOWN,
    MOVEMENT_ACTION_WALK_IN_PLACE_NORMAL_DOWN,
    MOVEMENT_ACTION_WALK_IN_PLACE_NORMAL_UP,
    MOVEMENT_ACTION_WALK_IN_PLACE_NORMAL_LEFT,
    MOVEMENT_ACTION_WALK_IN_PLACE_NORMAL_RIGHT,
};
const u8 gWalkInPlaceFastMovementActions[] = {
    MOVEMENT_ACTION_WALK_IN_PLACE_FAST_DOWN,
    MOVEMENT_ACTION_WALK_IN_PLACE_FAST_DOWN,
    MOVEMENT_ACTION_WALK_IN_PLACE_FAST_UP,
    MOVEMENT_ACTION_WALK_IN_PLACE_FAST_LEFT,
    MOVEMENT_ACTION_WALK_IN_PLACE_FAST_RIGHT,
};
const u8 gWalkInPlaceFasterMovementActions[] = {
    MOVEMENT_ACTION_WALK_IN_PLACE_FASTER_DOWN,
    MOVEMENT_ACTION_WALK_IN_PLACE_FASTER_DOWN,
    MOVEMENT_ACTION_WALK_IN_PLACE_FASTER_UP,
    MOVEMENT_ACTION_WALK_IN_PLACE_FASTER_LEFT,
    MOVEMENT_ACTION_WALK_IN_PLACE_FASTER_RIGHT,
};
const u8 gAcroWheelieFaceDirectionMovementActions[] = {
    MOVEMENT_ACTION_ACRO_WHEELIE_FACE_DOWN,
    MOVEMENT_ACTION_ACRO_WHEELIE_FACE_DOWN,
    MOVEMENT_ACTION_ACRO_WHEELIE_FACE_UP,
    MOVEMENT_ACTION_ACRO_WHEELIE_FACE_LEFT,
    MOVEMENT_ACTION_ACRO_WHEELIE_FACE_RIGHT,
};
const u8 gAcroPopWheelieFaceDirectionMovementActions[] = {
    MOVEMENT_ACTION_ACRO_POP_WHEELIE_DOWN,
    MOVEMENT_ACTION_ACRO_POP_WHEELIE_DOWN,
    MOVEMENT_ACTION_ACRO_POP_WHEELIE_UP,
    MOVEMENT_ACTION_ACRO_POP_WHEELIE_LEFT,
    MOVEMENT_ACTION_ACRO_POP_WHEELIE_RIGHT,
};
const u8 gAcroEndWheelieFaceDirectionMovementActions[] = {
    MOVEMENT_ACTION_ACRO_END_WHEELIE_FACE_DOWN,
    MOVEMENT_ACTION_ACRO_END_WHEELIE_FACE_DOWN,
    MOVEMENT_ACTION_ACRO_END_WHEELIE_FACE_UP,
    MOVEMENT_ACTION_ACRO_END_WHEELIE_FACE_LEFT,
    MOVEMENT_ACTION_ACRO_END_WHEELIE_FACE_RIGHT,
};
const u8 gAcroWheelieHopFaceDirectionMovementActions[] = {
    MOVEMENT_ACTION_ACRO_WHEELIE_HOP_FACE_DOWN,
    MOVEMENT_ACTION_ACRO_WHEELIE_HOP_FACE_DOWN,
    MOVEMENT_ACTION_ACRO_WHEELIE_HOP_FACE_UP,
    MOVEMENT_ACTION_ACRO_WHEELIE_HOP_FACE_LEFT,
    MOVEMENT_ACTION_ACRO_WHEELIE_HOP_FACE_RIGHT,
};
const u8 gAcroWheelieHopDirectionMovementActions[] = {
    MOVEMENT_ACTION_ACRO_WHEELIE_HOP_DOWN,
    MOVEMENT_ACTION_ACRO_WHEELIE_HOP_DOWN,
    MOVEMENT_ACTION_ACRO_WHEELIE_HOP_UP,
    MOVEMENT_ACTION_ACRO_WHEELIE_HOP_LEFT,
    MOVEMENT_ACTION_ACRO_WHEELIE_HOP_RIGHT,
};
const u8 gAcroWheelieJumpDirectionMovementActions[] = {
    MOVEMENT_ACTION_ACRO_WHEELIE_JUMP_DOWN,
    MOVEMENT_ACTION_ACRO_WHEELIE_JUMP_DOWN,
    MOVEMENT_ACTION_ACRO_WHEELIE_JUMP_UP,
    MOVEMENT_ACTION_ACRO_WHEELIE_JUMP_LEFT,
    MOVEMENT_ACTION_ACRO_WHEELIE_JUMP_RIGHT,
};
const u8 gAcroWheelieInPlaceDirectionMovementActions[] = {
    MOVEMENT_ACTION_ACRO_WHEELIE_IN_PLACE_DOWN,
    MOVEMENT_ACTION_ACRO_WHEELIE_IN_PLACE_DOWN,
    MOVEMENT_ACTION_ACRO_WHEELIE_IN_PLACE_UP,
    MOVEMENT_ACTION_ACRO_WHEELIE_IN_PLACE_LEFT,
    MOVEMENT_ACTION_ACRO_WHEELIE_IN_PLACE_RIGHT,
};
const u8 gAcroPopWheelieMoveDirectionMovementActions[] = {
    MOVEMENT_ACTION_ACRO_POP_WHEELIE_MOVE_DOWN,
    MOVEMENT_ACTION_ACRO_POP_WHEELIE_MOVE_DOWN,
    MOVEMENT_ACTION_ACRO_POP_WHEELIE_MOVE_UP,
    MOVEMENT_ACTION_ACRO_POP_WHEELIE_MOVE_LEFT,
    MOVEMENT_ACTION_ACRO_POP_WHEELIE_MOVE_RIGHT,
};
const u8 gAcroWheelieMoveDirectionMovementActions[] = {
    MOVEMENT_ACTION_ACRO_WHEELIE_MOVE_DOWN,
    MOVEMENT_ACTION_ACRO_WHEELIE_MOVE_DOWN,
    MOVEMENT_ACTION_ACRO_WHEELIE_MOVE_UP,
    MOVEMENT_ACTION_ACRO_WHEELIE_MOVE_LEFT,
    MOVEMENT_ACTION_ACRO_WHEELIE_MOVE_RIGHT,
};
const u8 gAcroEndWheelieMoveDirectionMovementActions[] = {
    MOVEMENT_ACTION_ACRO_END_WHEELIE_MOVE_DOWN,
    MOVEMENT_ACTION_ACRO_END_WHEELIE_MOVE_DOWN,
    MOVEMENT_ACTION_ACRO_END_WHEELIE_MOVE_UP,
    MOVEMENT_ACTION_ACRO_END_WHEELIE_MOVE_LEFT,
    MOVEMENT_ACTION_ACRO_END_WHEELIE_MOVE_RIGHT,
};

static const u8 sOppositeDirections[] = {
    DIR_NORTH,
    DIR_SOUTH,
    DIR_EAST,
    DIR_WEST,
    DIR_NORTHEAST,
    DIR_NORTHWEST,
    DIR_SOUTHEAST,
    DIR_SOUTHWEST,
};

// Takes the player's original and current facing direction to get the direction that should be considered to copy.
// Note that this means an NPC who copies the player's movement changes how they copy them based on how
// the player entered the area. For instance an NPC who does the same movements as the player when they
// entered the area facing South will do the opposite movements as the player if they enter facing North.
static const u8 sPlayerDirectionsForCopy[][4] = {
    [DIR_SOUTH - 1] = {
        [DIR_SOUTH - 1] = DIR_NORTH,
        [DIR_NORTH - 1] = DIR_SOUTH,
        [DIR_WEST - 1]  = DIR_EAST,
        [DIR_EAST - 1]  = DIR_WEST
    },
    [DIR_NORTH - 1] = {
        [DIR_SOUTH - 1] = DIR_SOUTH,
        [DIR_NORTH - 1] = DIR_NORTH,
        [DIR_WEST - 1]  = DIR_WEST,
        [DIR_EAST - 1]  = DIR_EAST
    },
    [DIR_WEST - 1] = {
        [DIR_SOUTH - 1] = DIR_WEST,
        [DIR_NORTH - 1] = DIR_EAST,
        [DIR_WEST - 1]  = DIR_NORTH,
        [DIR_EAST - 1]  = DIR_SOUTH
    },
    [DIR_EAST - 1] = {
        [DIR_SOUTH - 1] = DIR_EAST,
        [DIR_NORTH - 1] = DIR_WEST,
        [DIR_WEST - 1]  = DIR_SOUTH,
        [DIR_EAST - 1]  = DIR_NORTH
    }
};

// Indexed first with the NPC's initial facing direction based on movement type, and secondly with the player direction to copy.
// Returns the direction the copy NPC should travel in.
static const u8 sPlayerDirectionToCopyDirection[][4] = {
    [DIR_SOUTH - 1] = { // MOVEMENT_TYPE_COPY_PLAYER_OPPOSITE(_IN_GRASS)
        [DIR_SOUTH - 1] = DIR_NORTH,
        [DIR_NORTH - 1] = DIR_SOUTH,
        [DIR_WEST - 1]  = DIR_EAST,
        [DIR_EAST - 1]  = DIR_WEST
    },
    [DIR_NORTH - 1] = { // MOVEMENT_TYPE_COPY_PLAYER(_IN_GRASS)
        [DIR_SOUTH - 1] = DIR_SOUTH,
        [DIR_NORTH - 1] = DIR_NORTH,
        [DIR_WEST - 1]  = DIR_WEST,
        [DIR_EAST - 1]  = DIR_EAST
    },
    [DIR_WEST - 1] = { // MOVEMENT_TYPE_COPY_PLAYER_COUNTERCLOCKWISE(_IN_GRASS)
        [DIR_SOUTH - 1] = DIR_EAST,
        [DIR_NORTH - 1] = DIR_WEST,
        [DIR_WEST - 1]  = DIR_SOUTH,
        [DIR_EAST - 1]  = DIR_NORTH
    },
    [DIR_EAST - 1] = { // MOVEMENT_TYPE_COPY_PLAYER_CLOCKWISE(_IN_GRASS)
        [DIR_SOUTH - 1] = DIR_WEST,
        [DIR_NORTH - 1] = DIR_EAST,
        [DIR_WEST - 1]  = DIR_NORTH,
        [DIR_EAST - 1]  = DIR_SOUTH
    }
};

#include "data/object_events/movement_action_func_tables.h"

static void ClearObjectEvent(struct ObjectEvent *objectEvent)
{
    *objectEvent = (struct ObjectEvent){};
    objectEvent->localId = OBJ_EVENT_ID_PLAYER;
    objectEvent->mapNum = MAP_NUM(UNDEFINED);
    objectEvent->mapGroup = MAP_GROUP(UNDEFINED);
    objectEvent->movementActionId = MOVEMENT_ACTION_NONE;
}

static void ClearAllObjectEvents(void)
{
    u8 i;

    for (i = 0; i < OBJECT_EVENTS_COUNT; i++)
        ClearObjectEvent(&gObjectEvents[i]);
}

void ResetObjectEvents(void)
{
    ClearLinkPlayerObjectEvents();
    ClearAllObjectEvents();
    ClearPlayerAvatarInfo();
    CreateReflectionEffectSprites();
}

static void CreateReflectionEffectSprites(void)
{
    u8 spriteId = CreateSpriteAtEnd(gFieldEffectObjectTemplatePointers[FLDEFFOBJ_REFLECTION_DISTORTION], 0, 0, 31);
    gSprites[spriteId].oam.affineMode = ST_OAM_AFFINE_NORMAL;
    InitSpriteAffineAnim(&gSprites[spriteId]);
    StartSpriteAffineAnim(&gSprites[spriteId], 0);
    gSprites[spriteId].invisible = TRUE;

    spriteId = CreateSpriteAtEnd(gFieldEffectObjectTemplatePointers[FLDEFFOBJ_REFLECTION_DISTORTION], 0, 0, 31);
    gSprites[spriteId].oam.affineMode = ST_OAM_AFFINE_NORMAL;
    InitSpriteAffineAnim(&gSprites[spriteId]);
    StartSpriteAffineAnim(&gSprites[spriteId], 1);
    gSprites[spriteId].invisible = TRUE;
}

u8 GetFirstInactiveObjectEventId(void)
{
    u8 i;
    for (i = 0; i < OBJECT_EVENTS_COUNT; i++)
    {
        if (!gObjectEvents[i].active)
            break;
    }

    return i;
}

u8 GetObjectEventIdByLocalIdAndMap(u8 localId, u8 mapNum, u8 mapGroupId)
{
    if (localId < OBJ_EVENT_ID_FOLLOWER)
        return GetObjectEventIdByLocalIdAndMapInternal(localId, mapNum, mapGroupId);

    return GetObjectEventIdByLocalId(localId);
}

bool8 TryGetObjectEventIdByLocalIdAndMap(u8 localId, u8 mapNum, u8 mapGroupId, u8 *objectEventId)
{
    *objectEventId = GetObjectEventIdByLocalIdAndMap(localId, mapNum, mapGroupId);
    if (*objectEventId == OBJECT_EVENTS_COUNT)
        return TRUE;
    else
        return FALSE;
}

u8 GetObjectEventIdByXY(s16 x, s16 y)
{
    u8 i;
    for (i = 0; i < OBJECT_EVENTS_COUNT; i++)
    {
        if (gObjectEvents[i].active && gObjectEvents[i].currentCoords.x == x && gObjectEvents[i].currentCoords.y == y)
            break;
    }

    return i;
}

static u8 GetObjectEventIdByLocalIdAndMapInternal(u8 localId, u8 mapNum, u8 mapGroupId)
{
    u8 i;
    for (i = 0; i < OBJECT_EVENTS_COUNT; i++)
    {
        if (gObjectEvents[i].active && gObjectEvents[i].localId == localId && gObjectEvents[i].mapNum == mapNum && gObjectEvents[i].mapGroup == mapGroupId)
            return i;
    }

    return OBJECT_EVENTS_COUNT;
}

static u8 GetObjectEventIdByLocalId(u8 localId)
{
    u8 i;
    for (i = 0; i < OBJECT_EVENTS_COUNT; i++)
    {
        if (gObjectEvents[i].active && gObjectEvents[i].localId == localId)
            return i;
    }

    return OBJECT_EVENTS_COUNT;
}

static u8 InitObjectEventStateFromTemplate(struct ObjectEventTemplate *template, u8 mapNum, u8 mapGroup)
{
    struct ObjectEvent *objectEvent;
    u8 objectEventId;
    s16 x;
    s16 y;

    if (GetAvailableObjectEventId(template->localId, mapNum, mapGroup, &objectEventId))
        return OBJECT_EVENTS_COUNT;
    objectEvent = &gObjectEvents[objectEventId];
    ClearObjectEvent(objectEvent);
    x = template->x + MAP_OFFSET;
    y = template->y + MAP_OFFSET;
    objectEvent->active = TRUE;
    objectEvent->triggerGroundEffectsOnMove = TRUE;
    objectEvent->graphicsId = template->graphicsId;
    objectEvent->movementType = template->movementType;
    objectEvent->localId = template->localId;
    objectEvent->mapNum = mapNum;
    objectEvent->mapGroup = mapGroup;
    objectEvent->initialCoords.x = x;
    objectEvent->initialCoords.y = y;
    objectEvent->currentCoords.x = x;
    objectEvent->currentCoords.y = y;
    objectEvent->previousCoords.x = x;
    objectEvent->previousCoords.y = y;
    objectEvent->currentElevation = template->elevation;
    objectEvent->previousElevation = template->elevation;
    objectEvent->rangeX = template->movementRangeX;
    objectEvent->rangeY = template->movementRangeY;
    objectEvent->trainerType = template->trainerType;
    objectEvent->mapNum = mapNum;
    objectEvent->trainerRange_berryTreeId = template->trainerRange_berryTreeId;
    objectEvent->previousMovementDirection = gInitialMovementTypeFacingDirections[template->movementType];
    SetObjectEventDirection(objectEvent, objectEvent->previousMovementDirection);
    SetObjectEventDynamicGraphicsId(objectEvent);
    if (sMovementTypeHasRange[objectEvent->movementType])
    {
        if (objectEvent->rangeX == 0)
            objectEvent->rangeX++;
        if (objectEvent->rangeY == 0)
            objectEvent->rangeY++;
    }
    return objectEventId;
}

u8 Unref_TryInitLocalObjectEvent(u8 localId)
{
    u8 i;
    u8 objectEventCount;
    struct ObjectEventTemplate *template;

    if (gMapHeader.events != NULL)
    {
        if (InBattlePyramid())
            objectEventCount = GetNumBattlePyramidObjectEvents();
        else if (InTrainerHill())
            objectEventCount = 2;
        else
            objectEventCount = gMapHeader.events->objectEventCount;

        for (i = 0; i < objectEventCount; i++)
        {
            template = &gSaveBlock1Ptr->objectEventTemplates[i];
            if (template->localId == localId && !FlagGet(template->flagId))
                return InitObjectEventStateFromTemplate(template, gSaveBlock1Ptr->location.mapNum, gSaveBlock1Ptr->location.mapGroup);
        }
    }
    return OBJECT_EVENTS_COUNT;
}

static bool8 GetAvailableObjectEventId(u16 localId, u8 mapNum, u8 mapGroup, u8 *objectEventId)
// Looks for an empty slot.
// Returns FALSE and the location of the available slot
// in *objectEventId.
// If no slots are available, or if the object is already
// loaded, returns TRUE.
{
    u8 i = 0;

    for (i = 0; i < OBJECT_EVENTS_COUNT && gObjectEvents[i].active; i++)
    {
        if (gObjectEvents[i].localId == localId && gObjectEvents[i].mapNum == mapNum && gObjectEvents[i].mapGroup == mapGroup)
            return TRUE;
    }
    if (i >= OBJECT_EVENTS_COUNT)
        return TRUE;
    *objectEventId = i;
    for (; i < OBJECT_EVENTS_COUNT; i++)
    {
        if (gObjectEvents[i].active && gObjectEvents[i].localId == localId && gObjectEvents[i].mapNum == mapNum && gObjectEvents[i].mapGroup == mapGroup)
            return TRUE;
    }
    return FALSE;
}

static void RemoveObjectEvent(struct ObjectEvent *objectEvent)
{
    objectEvent->active = FALSE;
    RemoveObjectEventInternal(objectEvent);
}

void RemoveObjectEventByLocalIdAndMap(u8 localId, u8 mapNum, u8 mapGroup)
{
    u8 objectEventId;
    if (!TryGetObjectEventIdByLocalIdAndMap(localId, mapNum, mapGroup, &objectEventId))
    {
        FlagSet(GetObjectEventFlagIdByObjectEventId(objectEventId));
        RemoveObjectEvent(&gObjectEvents[objectEventId]);
    }
}

static void RemoveObjectEventInternal(struct ObjectEvent *objectEvent)
{
    u8 paletteNum;
    struct SpriteFrameImage image;
    image.size = GetObjectEventGraphicsInfo(objectEvent->graphicsId)->size;
    gSprites[objectEvent->spriteId].images = &image;
    paletteNum = gSprites[objectEvent->spriteId].oam.paletteNum;
    // It's possible that this function is called while the sprite pointed to `== sDummySprite`, i.e during map resume;
    // In this case, don't free the palette as `paletteNum` is likely blank dummy data
    if (!gSprites[objectEvent->spriteId].inUse &&
        !gSprites[objectEvent->spriteId].oam.paletteNum &&
        gSprites[objectEvent->spriteId].callback == SpriteCallbackDummy) {
        DestroySprite(&gSprites[objectEvent->spriteId]);
    } else {
        DestroySprite(&gSprites[objectEvent->spriteId]);
        FieldEffectFreePaletteIfUnused(paletteNum);
    }
}

void RemoveAllObjectEventsExceptPlayer(void)
{
    u8 i;

    for (i = 0; i < OBJECT_EVENTS_COUNT; i++)
    {
        if (i != gPlayerAvatar.objectEventId)
            RemoveObjectEvent(&gObjectEvents[i]);
    }
}

static u8 TrySetupObjectEventSprite(struct ObjectEventTemplate *objectEventTemplate, struct SpriteTemplate *spriteTemplate, u8 mapNum, u8 mapGroup, s16 cameraX, s16 cameraY)
{
    u8 spriteId;
    u8 objectEventId;
    struct Sprite *sprite;
    struct ObjectEvent *objectEvent;
    const struct ObjectEventGraphicsInfo *graphicsInfo;

    objectEventId = InitObjectEventStateFromTemplate(objectEventTemplate, mapNum, mapGroup);
    if (objectEventId == OBJECT_EVENTS_COUNT)
        return OBJECT_EVENTS_COUNT;

    objectEvent = &gObjectEvents[objectEventId];
    graphicsInfo = GetObjectEventGraphicsInfo(objectEvent->graphicsId);
    if (spriteTemplate->paletteTag != 0xffff) {
        LoadObjectEventPalette(spriteTemplate->paletteTag);
    }

    if (objectEvent->movementType == MOVEMENT_TYPE_INVISIBLE)
        objectEvent->invisible = TRUE;

    spriteId = CreateSprite(spriteTemplate, 0, 0, 0);
    if (spriteId == MAX_SPRITES)
    {
        gObjectEvents[objectEventId].active = FALSE;
        return OBJECT_EVENTS_COUNT;
    }

    sprite = &gSprites[spriteId];
    GetMapCoordsFromSpritePos(objectEvent->currentCoords.x + cameraX, objectEvent->currentCoords.y + cameraY, &sprite->x, &sprite->y);
    sprite->centerToCornerVecX = -(graphicsInfo->width >> 1);
    sprite->centerToCornerVecY = -(graphicsInfo->height >> 1);
    sprite->x += 8;
    sprite->y += 16 + sprite->centerToCornerVecY;
    sprite->coordOffsetEnabled = TRUE;
    sprite->sObjEventId = objectEventId;
    objectEvent->spriteId = spriteId;
    objectEvent->inanimate = graphicsInfo->inanimate;
    if (!objectEvent->inanimate)
        StartSpriteAnim(sprite, GetFaceDirectionAnimNum(objectEvent->facingDirection));

    SetObjectSubpriorityByElevation(objectEvent->previousElevation, sprite, 1);
    UpdateObjectEventVisibility(objectEvent, sprite);
    return objectEventId;
}

static u8
TrySpawnObjectEventTemplate(struct ObjectEventTemplate *objectEventTemplate,
                            u8 mapNum, u8 mapGroup, s16 cameraX, s16 cameraY) {
  u8 objectEventId;
  struct SpriteTemplate spriteTemplate;
  struct SpriteFrameImage spriteFrameImage;
  const struct ObjectEventGraphicsInfo *graphicsInfo;
  const struct SubspriteTable *subspriteTables = NULL;

  graphicsInfo = GetObjectEventGraphicsInfo(objectEventTemplate->graphicsId);
  MakeSpriteTemplateFromObjectEventTemplate(objectEventTemplate, &spriteTemplate, &subspriteTables);
  spriteFrameImage.size = graphicsInfo->size;
  spriteTemplate.images = &spriteFrameImage;
  objectEventId = TrySetupObjectEventSprite(objectEventTemplate, &spriteTemplate, mapNum, mapGroup, cameraX, cameraY);
  if (objectEventId == OBJECT_EVENTS_COUNT)
    return OBJECT_EVENTS_COUNT;

  gSprites[gObjectEvents[objectEventId].spriteId].images = graphicsInfo->images;
  if (subspriteTables)
    SetSubspriteTables(&gSprites[gObjectEvents[objectEventId].spriteId], subspriteTables);

  // Set species based on script header
  if (objectEventTemplate->graphicsId == OBJ_EVENT_GFX_OW_MON && objectEventTemplate->script) {
    const u8 *script = objectEventTemplate->script;
    if (script[0] == 0x7d) { // bufferspeciesname
      u16 species;
      u8 form;
      bool8 shiny;
      gObjectEvents[objectEventId].extra.asU16 = script[2] | script[3] << 8;
      species = gObjectEvents[objectEventId].extra.mon.species;
      form = gObjectEvents[objectEventId].extra.mon.form;
      shiny = gObjectEvents[objectEventId].extra.mon.shiny;
      FollowerSetGraphics(&gObjectEvents[objectEventId], species, form, shiny, TRUE);
    }
  // Set runtime species based on VAR_TEMP_4, if template has a dynamic graphics ID
  } else if (objectEventTemplate->graphicsId >= OBJ_EVENT_GFX_VARS && VarGetObjectEventGraphicsId(objectEventTemplate->graphicsId - OBJ_EVENT_GFX_VARS) == OBJ_EVENT_GFX_OW_MON) {
      gObjectEvents[objectEventId].extra.asU16 = VarGet(VAR_TEMP_4);
      FollowerSetGraphics(&gObjectEvents[objectEventId],
          gObjectEvents[objectEventId].extra.mon.species,
          gObjectEvents[objectEventId].extra.mon.form,
          gObjectEvents[objectEventId].extra.mon.form, TRUE);
  }

  return objectEventId;
}

u8 SpawnSpecialObjectEvent(struct ObjectEventTemplate *objectEventTemplate)
{
    s16 cameraX;
    s16 cameraY;

    GetObjectEventMovingCameraOffset(&cameraX, &cameraY);
    return TrySpawnObjectEventTemplate(objectEventTemplate, gSaveBlock1Ptr->location.mapNum, gSaveBlock1Ptr->location.mapGroup, cameraX, cameraY);
}

u8 SpawnSpecialObjectEventParameterized(u8 graphicsId, u8 movementBehavior, u8 localId, s16 x, s16 y, u8 elevation)
{
    struct ObjectEventTemplate objectEventTemplate;

    x -= MAP_OFFSET;
    y -= MAP_OFFSET;
    objectEventTemplate.localId = localId;
    objectEventTemplate.graphicsId = graphicsId;
    objectEventTemplate.inConnection = 0;
    objectEventTemplate.x = x;
    objectEventTemplate.y = y;
    objectEventTemplate.elevation = elevation;
    objectEventTemplate.movementType = movementBehavior;
    objectEventTemplate.movementRangeX = 0;
    objectEventTemplate.movementRangeY = 0;
    objectEventTemplate.trainerType = TRAINER_TYPE_NONE;
    objectEventTemplate.trainerRange_berryTreeId = 0;
    return SpawnSpecialObjectEvent(&objectEventTemplate);
}

u8 TrySpawnObjectEvent(u8 localId, u8 mapNum, u8 mapGroup)
{
    struct ObjectEventTemplate *objectEventTemplate;
    s16 cameraX, cameraY;

    objectEventTemplate = GetObjectEventTemplateByLocalIdAndMap(localId, mapNum, mapGroup);
    if (!objectEventTemplate)
        return OBJECT_EVENTS_COUNT;

    GetObjectEventMovingCameraOffset(&cameraX, &cameraY);
    return TrySpawnObjectEventTemplate(objectEventTemplate, mapNum, mapGroup, cameraX, cameraY);
}

static void CopyObjectGraphicsInfoToSpriteTemplate(u16 graphicsId, void (*callback)(struct Sprite *), struct SpriteTemplate *spriteTemplate, const struct SubspriteTable **subspriteTables)
{
    const struct ObjectEventGraphicsInfo *graphicsInfo = GetObjectEventGraphicsInfo(graphicsId);

    spriteTemplate->tileTag = graphicsInfo->tileTag;
    spriteTemplate->paletteTag = graphicsInfo->paletteTag;
    spriteTemplate->oam = graphicsInfo->oam;
    spriteTemplate->anims = graphicsInfo->anims;
    spriteTemplate->images = graphicsInfo->images;
    spriteTemplate->affineAnims = graphicsInfo->affineAnims;
    spriteTemplate->callback = callback;
    *subspriteTables = graphicsInfo->subspriteTables;
}

static void CopyObjectGraphicsInfoToSpriteTemplate_WithMovementType(u16 graphicsId, u16 movementType, struct SpriteTemplate *spriteTemplate, const struct SubspriteTable **subspriteTables)
{
    CopyObjectGraphicsInfoToSpriteTemplate(graphicsId, sMovementTypeCallbacks[movementType], spriteTemplate, subspriteTables);
}

static void MakeSpriteTemplateFromObjectEventTemplate(struct ObjectEventTemplate *objectEventTemplate, struct SpriteTemplate *spriteTemplate, const struct SubspriteTable **subspriteTables)
{
    CopyObjectGraphicsInfoToSpriteTemplate_WithMovementType(objectEventTemplate->graphicsId, objectEventTemplate->movementType, spriteTemplate, subspriteTables);
}

// Used to create a sprite using a graphicsId associated with object events.
u8 CreateObjectGraphicsSprite(u16 graphicsId, void (*callback)(struct Sprite *), s16 x, s16 y, u8 subpriority)
{
    struct SpriteTemplate *spriteTemplate;
    const struct SubspriteTable *subspriteTables;
    struct Sprite *sprite;
    u8 spriteId;
    u16 species;
    u8 form;
    bool8 shiny;
    u8 paletteNum;

    spriteTemplate = malloc(sizeof(struct SpriteTemplate));
    if (graphicsId == OBJ_EVENT_GFX_OW_MON && GetFollowerInfo(&species, &form, &shiny)) {
        const struct ObjectEventGraphicsInfo *graphicsInfo = SpeciesToGraphicsInfo(species, form);
        spriteTemplate->tileTag = graphicsInfo->tileTag;
        spriteTemplate->paletteTag = graphicsInfo->paletteTag;
        spriteTemplate->oam = graphicsInfo->oam;
        spriteTemplate->anims = graphicsInfo->anims;
        spriteTemplate->images = graphicsInfo->images;
        spriteTemplate->affineAnims = graphicsInfo->affineAnims;
        spriteTemplate->callback = callback;
        subspriteTables = graphicsInfo->subspriteTables;
    } else
        CopyObjectGraphicsInfoToSpriteTemplate(graphicsId, callback, spriteTemplate, &subspriteTables);

    if (spriteTemplate->paletteTag == OBJ_EVENT_PAL_TAG_DYNAMIC) {
        const struct CompressedSpritePalette *spritePalette = &(shiny ? gMonShinyPaletteTable : gMonPaletteTable)[species];
        paletteNum = LoadDynamicFollowerPalette(species, form, shiny);
        spriteTemplate->paletteTag = spritePalette->tag;
    } else if (spriteTemplate->paletteTag != TAG_NONE)
        LoadObjectEventPalette(spriteTemplate->paletteTag);

    spriteId = CreateSprite(spriteTemplate, x, y, subpriority);
    free(spriteTemplate);

    if (spriteId != MAX_SPRITES && subspriteTables != NULL)
    {
        sprite = &gSprites[spriteId];
        SetSubspriteTables(sprite, subspriteTables);
        sprite->subspriteMode = SUBSPRITES_IGNORE_PRIORITY;
    }
    return spriteId;
}

#define sVirtualObjId   data[0]
#define sVirtualObjElev data[1]

// "Virtual Objects" are a class of sprites used instead of a full object event.
// Used when more objects are needed than the object event limit (for Contest / Battle Dome audiences and group members in Union Room).
// A unique id is given as an argument and stored in the sprite data to allow referring back to the same virtual object.
// They can be turned (and, in the case of the Union Room, animated teleporting in and out) but do not have movement types
// or any of the other data normally associated with object events.
u8 CreateVirtualObject(u8 graphicsId, u8 virtualObjId, s16 x, s16 y, u8 elevation, u8 direction)
{
    u8 spriteId;
    struct Sprite *sprite;
    struct SpriteTemplate spriteTemplate;
    const struct SubspriteTable *subspriteTables;
    const struct ObjectEventGraphicsInfo *graphicsInfo;

    graphicsInfo = GetObjectEventGraphicsInfo(graphicsId);
    CopyObjectGraphicsInfoToSpriteTemplate(graphicsId, SpriteCB_VirtualObject, &spriteTemplate, &subspriteTables);
    x += MAP_OFFSET;
    y += MAP_OFFSET;
    SetSpritePosToOffsetMapCoords(&x, &y, 8, 16);
    if (spriteTemplate.paletteTag != TAG_NONE)
        LoadObjectEventPalette(spriteTemplate.paletteTag);

    spriteId = CreateSpriteAtEnd(&spriteTemplate, x, y, 0);
    if (spriteId != MAX_SPRITES)
    {
        sprite = &gSprites[spriteId];
        sprite->centerToCornerVecX = -(graphicsInfo->width >> 1);
        sprite->centerToCornerVecY = -(graphicsInfo->height >> 1);
        sprite->y += sprite->centerToCornerVecY;

        sprite->coordOffsetEnabled = TRUE;
        sprite->sVirtualObjId = virtualObjId;
        sprite->sVirtualObjElev = elevation;

        if (subspriteTables != NULL)
        {
            SetSubspriteTables(sprite, subspriteTables);
            sprite->subspriteMode = SUBSPRITES_IGNORE_PRIORITY;
        }
        InitObjectPriorityByElevation(sprite, elevation);
        SetObjectSubpriorityByElevation(elevation, sprite, 1);
        StartSpriteAnim(sprite, GetFaceDirectionAnimNum(direction));
    }
    return spriteId;
}

struct Pokemon * GetFirstLiveMon(void) { // Return address of first conscious party mon or NULL
  u8 i;
  for (i=0; i<PARTY_SIZE;i++) {
    if (gPlayerParty[i].hp > 0 && !(gPlayerParty[i].box.isEgg || gPlayerParty[i].box.isBadEgg))
      return &gPlayerParty[i];
  }
  return NULL;
}

struct ObjectEvent * GetFollowerObject(void) { // Return follower ObjectEvent or NULL
  u8 i;
  for (i=0; i < OBJECT_EVENTS_COUNT; i++) {
    if (gObjectEvents[i].localId == OBJ_EVENT_ID_FOLLOWER && gObjectEvents[i].active)
      return &gObjectEvents[i];
  }
  return NULL;
}

// Return graphicsInfo for a pokemon species & form
static const struct ObjectEventGraphicsInfo * SpeciesToGraphicsInfo(u16 species, u8 form) {
  const struct ObjectEventGraphicsInfo *graphicsInfo;
  switch (species) {
    case SPECIES_UNOWN: // Letters >A are defined as species >= NUM_SPECIES, so are not contiguous with A
      form %= NUM_UNOWN_FORMS;
      graphicsInfo = &gPokemonObjectGraphics[form ? SPECIES_UNOWN_B + form - 1 : species];
      break;
    case SPECIES_CASTFORM: // Sunny, rainy, snowy forms stored separately
      graphicsInfo = &gCastformObjectGraphics[form % NUM_CASTFORM_FORMS];
      break;
    default:
      graphicsInfo = &gPokemonObjectGraphics[species];
      break;
  }
  return graphicsInfo->tileTag == 0xFFFF ? graphicsInfo : &gPokemonObjectGraphics[SPECIES_PORYGON]; // avoid OOB access
}

// Find, or load, the palette for the specified pokemon info
static u8 LoadDynamicFollowerPalette(u16 species, u8 form, bool8 shiny) {
    u8 paletteNum;
    // Note that the shiny palette tag is `species + SPECIES_SHINY_TAG`, which must be increased with more pokemon
    // so that palette tags do not overlap
    const struct CompressedSpritePalette *spritePalette = &(shiny ? gMonShinyPaletteTable : gMonPaletteTable)[species];
    if ((paletteNum = IndexOfSpritePaletteTag(spritePalette->tag)) == 0xFF) { // Load compressed palette
      LoadCompressedSpritePalette(spritePalette);
      paletteNum = IndexOfSpritePaletteTag(spritePalette->tag); // Tag is always present
      if (species == SPECIES_AMPHAROS) { // palette should be light-blended TODO: Add more glowing pokemon
        // CHARIZARD LINE ? CHINCHOU LANTERN FLAAFY MAREEP UMBREON VOLBEAT ?
        u16 * palette = &gPlttBufferUnfaded[(paletteNum+16)*16];
        palette[0] |= 0x8000;
        if (palette[0] & 0x4000) // If color 15 is blended, use it as the alternate color
          palette[15] |= 0x8000;
      }
      UpdateSpritePaletteWithWeather(paletteNum, FALSE);
    }
    return paletteNum;
}

// Set graphics & sprite for a follower object event by species & shininess.
static void FollowerSetGraphics(struct ObjectEvent *objEvent, u16 species, u8 form, bool8 shiny, bool8 doPalette) {
  const struct ObjectEventGraphicsInfo *graphicsInfo = SpeciesToGraphicsInfo(species, form);
  objEvent->graphicsId = OBJ_EVENT_GFX_OW_MON;
  ObjectEventSetGraphics(objEvent, graphicsInfo);
  objEvent->graphicsId = OBJ_EVENT_GFX_OW_MON;
  objEvent->extra.mon.species = species;
  objEvent->extra.mon.form = form;
  objEvent->extra.mon.shiny = shiny;
  if (graphicsInfo->paletteTag == OBJ_EVENT_PAL_TAG_DYNAMIC && doPalette) { // Use palette from species palette table
      struct Sprite *sprite = &gSprites[objEvent->spriteId];
      // Free palette if otherwise unused
      sprite->inUse = FALSE;
      FieldEffectFreePaletteIfUnused(sprite->oam.paletteNum);
      sprite->inUse = TRUE;
      sprite->oam.paletteNum = LoadDynamicFollowerPalette(species, form, shiny);
  }
}

// Like FollowerSetGraphics, but does not reposition sprite; intended to be used for mid-movement form changes, etc.
// TODO: Reposition sprite if size changes
static void RefreshFollowerGraphics(struct ObjectEvent *objEvent) {
    u16 species = objEvent->extra.mon.species;
    u8 form = objEvent->extra.mon.form;
    u8 shiny = objEvent->extra.mon.shiny;
    const struct ObjectEventGraphicsInfo *graphicsInfo = SpeciesToGraphicsInfo(species, form);
    struct Sprite *sprite = &gSprites[objEvent->spriteId];
    u8 i = FindObjectEventPaletteIndexByTag(graphicsInfo->paletteTag);

    sprite->oam.shape = graphicsInfo->oam->shape;
    sprite->oam.size = graphicsInfo->oam->size;
    sprite->images = graphicsInfo->images;
    sprite->anims = graphicsInfo->anims;
    sprite->subspriteTables = graphicsInfo->subspriteTables;
    objEvent->inanimate = graphicsInfo->inanimate;
    sprite->centerToCornerVecX = -(graphicsInfo->width >> 1);
    sprite->centerToCornerVecY = -(graphicsInfo->height >> 1);

    if (graphicsInfo->paletteTag == OBJ_EVENT_PAL_TAG_DYNAMIC) {
        sprite->inUse = FALSE;
        FieldEffectFreePaletteIfUnused(sprite->oam.paletteNum);
        sprite->inUse = TRUE;
        sprite->oam.paletteNum = LoadDynamicFollowerPalette(species, form, shiny);
    } else if (i != 0xFF) {
        UpdateSpritePalette(&sObjectEventSpritePalettes[i], sprite);
    }
}

// Like CastformDataTypeChange, but for overworld weather
static u8 GetOverworldCastformForm(void) {
    switch (GetCurrentWeather())
    {
    case WEATHER_SUNNY_CLOUDS:
    case WEATHER_DROUGHT:
        return CASTFORM_FIRE;
    case WEATHER_RAIN:
    case WEATHER_RAIN_THUNDERSTORM:
    case WEATHER_DOWNPOUR:
        return CASTFORM_WATER;
    case WEATHER_SNOW:
        return CASTFORM_ICE;
    }
    return CASTFORM_NORMAL;
}

// Retrieve graphic information about the following pokemon, if any
static bool8 GetFollowerInfo(u16 *species, u8 *form, u8 *shiny) {
    struct Pokemon *mon = GetFirstLiveMon();
    if (!mon) {
        *species = SPECIES_NONE;
        *form = 0;
        *shiny = 0;
        return FALSE;
    }
    *species = GetMonData(mon, MON_DATA_SPECIES);
    *shiny = IsMonShiny(mon);
    *form = 0; // default
    switch (*species)
    {
    case SPECIES_UNOWN:
        *form = GET_UNOWN_LETTER(mon->box.personality);
        break;
    case SPECIES_CASTFORM: // form is based on overworld weather
        *form = GetOverworldCastformForm();
        break;
    }
    return TRUE;
}

void UpdateFollowingPokemon(void) { // Update following pokemon if any
  struct ObjectEvent *objEvent = GetFollowerObject();
  struct Sprite *sprite;
  u16 species;
  bool8 shiny;
  u8 form;
  // Avoid spawning large (64x64) follower pokemon inside buildings
  if (GetFollowerInfo(&species, &form, &shiny) && !(gMapHeader.mapType == MAP_TYPE_INDOOR && SpeciesToGraphicsInfo(species, 0)->height == 64) && !FlagGet(FLAG_TEMP_HIDE_FOLLOWER)) {
    if (objEvent == NULL) { // Spawn follower
      struct ObjectEventTemplate template = {
        .localId = OBJ_EVENT_ID_FOLLOWER,
        .graphicsId = OBJ_EVENT_GFX_OW_MON,
        .flagId = 0,
        .x = gSaveBlock1Ptr->pos.x,
        .y = gSaveBlock1Ptr->pos.y,
        // If player active, copy player elevation
        .elevation = gObjectEvents[gPlayerAvatar.objectEventId].active ? gObjectEvents[gPlayerAvatar.objectEventId].currentElevation : 3,
        .movementType = MOVEMENT_TYPE_FOLLOW_PLAYER,
      };
      objEvent = &gObjectEvents[SpawnSpecialObjectEvent(&template)];
      objEvent->invisible = TRUE;
    }
    sprite = &gSprites[objEvent->spriteId];
    // Follower appearance changed; move to player and set invisible
    if (species != objEvent->extra.mon.species || shiny != objEvent->extra.mon.shiny || form != objEvent->extra.mon.form) {
      MoveObjectEventToMapCoords(objEvent, gObjectEvents[gPlayerAvatar.objectEventId].currentCoords.x, gObjectEvents[gPlayerAvatar.objectEventId].currentCoords.y);
      objEvent->invisible = TRUE;
    }
    FollowerSetGraphics(objEvent, species, form, shiny, TRUE);
    sprite->data[6] = 0; // set animation data
    objEvent->extra.mon.species = species;
    objEvent->extra.mon.shiny = shiny;
    objEvent->extra.mon.form = form;
  } else {
    RemoveFollowingPokemon();
  }
}

void RemoveFollowingPokemon(void) { // Remove follower object. Idempotent.
  struct ObjectEvent *objectEvent = GetFollowerObject();
  if (objectEvent == NULL)
    return;
  RemoveObjectEvent(objectEvent);
}

static bool8 IsFollowerVisible(void) { // Determine whether follower *should* be visible
  return
  !(TestPlayerAvatarFlags(PLAYER_AVATAR_FLAG_SURFING | PLAYER_AVATAR_FLAG_ACRO_BIKE | PLAYER_AVATAR_FLAG_MACH_BIKE)
  || MetatileBehavior_IsSurfableWaterOrUnderwater(gObjectEvents[gPlayerAvatar.objectEventId].currentMetatileBehavior)
  || MetatileBehavior_IsSurfableWaterOrUnderwater(gObjectEvents[gPlayerAvatar.objectEventId].previousMetatileBehavior)
  || MetatileBehavior_IsForcedMovementTile(gObjectEvents[gPlayerAvatar.objectEventId].currentMetatileBehavior)
  || MetatileBehavior_IsForcedMovementTile(gObjectEvents[gPlayerAvatar.objectEventId].previousMetatileBehavior)
  || gWeatherPtr->currWeather == WEATHER_UNDERWATER
  || gWeatherPtr->currWeather == WEATHER_UNDERWATER_BUBBLES);
}

static bool8 SpeciesHasType(u16 species, u8 type) {
  return gBaseStats[species].type1 == type || gBaseStats[species].type2 == type;
}

// Returns a random index according to a list of weights
static u8 RandomWeightedIndex(u8 *weights, u8 length) {
  u8 i;
  u16 random_value;
  u16 cum_weight = 0;
  for (i = 0; i < length; i++)
    cum_weight += weights[i];
  random_value = Random() % cum_weight;
  cum_weight = 0;
  for (i = 0; i < length; i++) {
    cum_weight += weights[i];
    if (random_value <= cum_weight)
      return i;
  }
}

// Pool of "unconditional" follower messages TODO: Should this be elsewhere ?
static const struct FollowerMessagePool followerBasicMessages[] = {
  [FOLLOWER_EMOTION_HAPPY] = {gFollowerHappyMessages, EventScript_FollowerGeneric, N_FOLLOWER_HAPPY_MESSAGES},
  [FOLLOWER_EMOTION_NEUTRAL] = {gFollowerNeutralMessages, EventScript_FollowerGeneric, N_FOLLOWER_NEUTRAL_MESSAGES},
  [FOLLOWER_EMOTION_SAD] = {gFollowerSadMessages, EventScript_FollowerGeneric, N_FOLLOWER_SAD_MESSAGES},
  [FOLLOWER_EMOTION_UPSET] = {gFollowerUpsetMessages, EventScript_FollowerGeneric, N_FOLLOWER_UPSET_MESSAGES},
  [FOLLOWER_EMOTION_ANGRY] = {gFollowerAngryMessages, EventScript_FollowerGeneric, N_FOLLOWER_ANGRY_MESSAGES},
  [FOLLOWER_EMOTION_PENSIVE] = {gFollowerPensiveMessages, EventScript_FollowerGeneric, N_FOLLOWER_PENSIVE_MESSAGES},
  [FOLLOWER_EMOTION_LOVE] = {gFollowerLoveMessages, EventScript_FollowerGeneric, N_FOLLOWER_LOVE_MESSAGES},
  [FOLLOWER_EMOTION_SURPRISE] = {gFollowerSurpriseMessages, EventScript_FollowerGeneric, N_FOLLOWER_SURPRISE_MESSAGES},
  [FOLLOWER_EMOTION_CURIOUS] = {gFollowerCuriousMessages, EventScript_FollowerGeneric, N_FOLLOWER_CURIOUS_MESSAGES},
  [FOLLOWER_EMOTION_MUSIC] = {gFollowerMusicMessages, EventScript_FollowerGeneric, N_FOLLOWER_MUSIC_MESSAGES},
  [FOLLOWER_EMOTION_POISONED] = {gFollowerPoisonedMessages, EventScript_FollowerGeneric, N_FOLLOWER_POISONED_MESSAGES},
};

// Display an emote above an object event
// Note that this is not a movement action
static void ObjectEventEmote(struct ObjectEvent *objEvent, u8 emotion) {
  emotion %= FOLLOWER_EMOTION_LENGTH;
  ObjectEventGetLocalIdAndMap(objEvent, &gFieldEffectArguments[0], &gFieldEffectArguments[1], &gFieldEffectArguments[2]);
  gFieldEffectArguments[7] = emotion;
  FieldEffectStart(FLDEFF_EMOTE);
}

// Script-accessible version of the above
bool8 ScrFunc_emote(struct ScriptContext *ctx) {
  u8 localId = ScriptReadByte(ctx);
  u8 emotion = ScriptReadByte(ctx) % FOLLOWER_EMOTION_LENGTH;
  u8 i = GetObjectEventIdByLocalId(localId);
  if (i < OBJECT_EVENTS_COUNT)
    ObjectEventEmote(&gObjectEvents[i], emotion);
  return FALSE;
}

struct SpecialEmote { // Used for storing conditional emotes
  u16 index;
  u8 emotion;
};

// Find and return direction of metatile behavior within distance
static u32 FindMetatileBehaviorWithinRange(s32 x, s32 y, u32 mb, u8 distance) {
    s32 i;
    for (i = y+1; i <= y + distance; i++)
        if (MapGridGetMetatileBehaviorAt(x, i) == mb)
            return DIR_SOUTH;
    for (i = y-1; i >= y - distance; i--)
        if (MapGridGetMetatileBehaviorAt(x, i) == mb)
            return DIR_NORTH;
    for (i = x+1; i <= x + distance; i++)
        if (MapGridGetMetatileBehaviorAt(i, y) == mb)
            return DIR_EAST;
    for (i = x-1; i >= x - distance; i--)
        if (MapGridGetMetatileBehaviorAt(i, y) == mb)
            return DIR_WEST;

    return DIR_NONE;
}

// Call an applicable follower message script
bool8 ScrFunc_getfolloweraction(struct ScriptContext *ctx) // Essentially a big switch for follower messages
{
  u16 species;
  s32 multi, multi2;
  struct SpecialEmote cond_emotes[16] = {0};
  u8 emotion, n_choices = 0;
  struct ObjectEvent *objEvent = GetFollowerObject();
  struct Pokemon *mon = GetFirstLiveMon();
  u8 emotion_weight[FOLLOWER_EMOTION_LENGTH] = {
      [FOLLOWER_EMOTION_HAPPY] = 10,
      [FOLLOWER_EMOTION_NEUTRAL] = 15,
      [FOLLOWER_EMOTION_SAD] = 5,
      [FOLLOWER_EMOTION_UPSET] = 15,
      [FOLLOWER_EMOTION_ANGRY] = 15,
      [FOLLOWER_EMOTION_PENSIVE] = 15,
      [FOLLOWER_EMOTION_SURPRISE] = 10, // TODO: Scale this with how long the follower has been out?
      [FOLLOWER_EMOTION_CURIOUS] = 10, // TODO: Increase this if there is an item nearby?
      [FOLLOWER_EMOTION_MUSIC] = 15,
  };
  u32 i, j;
  bool32 pickedCondition = FALSE;
  if (mon == NULL) {
    ScriptCall(ctx, EventScript_FollowerLovesYou);
    return FALSE;
  }
  // If map is not flyable, set the script to jump past the fly check TODO: Should followers ask to fly?
  if (TRUE || !Overworld_MapTypeAllowsTeleportAndFly(gMapHeader.mapType))
    ScriptJump(ctx, EventScript_FollowerEnd);
  species = GetMonData(mon, MON_DATA_SPECIES);
  multi = GetMonData(mon, MON_DATA_FRIENDSHIP);
  if (multi > 80) {
    emotion_weight[FOLLOWER_EMOTION_HAPPY] = 20;
    emotion_weight[FOLLOWER_EMOTION_UPSET] = 5;
    emotion_weight[FOLLOWER_EMOTION_ANGRY] = 5;
    emotion_weight[FOLLOWER_EMOTION_LOVE] = 20;
    emotion_weight[FOLLOWER_EMOTION_MUSIC] = 20;
  }
  if (multi > 170) {
    emotion_weight[FOLLOWER_EMOTION_HAPPY] = 30;
    emotion_weight[FOLLOWER_EMOTION_LOVE] = 30;
  }
  // Conditional messages follow
  // Health & status-related
  multi = mon->hp * 100 / mon->maxHP;
  if (multi < 20) {
    emotion_weight[FOLLOWER_EMOTION_SAD] = 30;
    cond_emotes[n_choices++] = (struct SpecialEmote) {.emotion=FOLLOWER_EMOTION_SAD, .index=4};
    cond_emotes[n_choices++] = (struct SpecialEmote) {.emotion=FOLLOWER_EMOTION_SAD, .index=5};
  }
  if (multi < 50 || mon->status & STATUS1_PARALYSIS) {
    emotion_weight[FOLLOWER_EMOTION_SAD] = 30;
    cond_emotes[n_choices++] = (struct SpecialEmote) {.emotion=FOLLOWER_EMOTION_SAD, .index=6};
  }
  // Gym type advantage/disadvantage scripts
  if (GetCurrentMapMusic() == MUS_GYM || GetCurrentMapMusic() == MUS_RG_GYM) {
    switch (gMapHeader.regionMapSectionId)
    {
    case MAPSEC_RUSTBORO_CITY:
    case MAPSEC_PEWTER_CITY:
        multi = TYPE_ROCK;
        break;
    case MAPSEC_DEWFORD_TOWN:
        multi = TYPE_FIGHTING;
        break;
    case MAPSEC_MAUVILLE_CITY:
    case MAPSEC_VERMILION_CITY:
        multi = TYPE_ELECTRIC;
        break;
    case MAPSEC_LAVARIDGE_TOWN:
    case MAPSEC_CINNABAR_ISLAND:
        multi = TYPE_FIRE;
        break;
    case MAPSEC_PETALBURG_CITY:
        multi = TYPE_NORMAL;
        break;
    case MAPSEC_FORTREE_CITY:
        multi = TYPE_FLYING;
        break;
    case MAPSEC_MOSSDEEP_CITY:
    case MAPSEC_SAFFRON_CITY:
        multi = TYPE_PSYCHIC;
        break;
    case MAPSEC_SOOTOPOLIS_CITY:
    case MAPSEC_CERULEAN_CITY:
        multi = TYPE_WATER;
        break;
    case MAPSEC_CELADON_CITY:
        multi = TYPE_GRASS;
        break;
    case MAPSEC_FUCHSIA_CITY:
        multi = TYPE_POISON;
        break;
    case MAPSEC_VIRIDIAN_CITY:
        multi = TYPE_GROUND;
        break;
    default:
        multi = NUMBER_OF_MON_TYPES;
    }
    if (multi < NUMBER_OF_MON_TYPES) {
        multi = GetTypeEffectiveness(mon, multi);
        if (multi & (MOVE_RESULT_NOT_VERY_EFFECTIVE | MOVE_RESULT_DOESNT_AFFECT_FOE | MOVE_RESULT_NO_EFFECT))
            cond_emotes[n_choices++] = (struct SpecialEmote) {.emotion=FOLLOWER_EMOTION_HAPPY, .index=32};
        else if (multi & MOVE_RESULT_SUPER_EFFECTIVE)
            cond_emotes[n_choices++] = (struct SpecialEmote) {.emotion=FOLLOWER_EMOTION_SAD, .index=7};
    }
  }

  emotion = RandomWeightedIndex(emotion_weight, FOLLOWER_EMOTION_LENGTH);
  #ifdef BATTLE_ENGINE
  if ((mon->status & STATUS1_PSN_ANY) && GetMonAbility(mon) != ABILITY_POISON_HEAL)
  #else
  if (mon->status & STATUS1_PSN_ANY)
  #endif
    emotion = FOLLOWER_EMOTION_POISONED;
  multi = Random() % followerBasicMessages[emotion].length;
  // With 50% chance, select special message using reservoir sampling
  for (i = (Random() & 1) ? n_choices : 0, j = 1; i < n_choices; i++) {
    if (cond_emotes[i].emotion == emotion && (Random() < 0x10000 / (j++)))  // Replace item with 1/j chance
      multi = cond_emotes[i].index;
  }
  // Match scripted conditional messages
  // With 50% chance, try to match scripted conditional messages
<<<<<<< HEAD
  for (i = (Random() & 1) ? 30 : 0, j = 1; i < 30; i++) {
=======
  for (i = (Random() & 1) ? COND_MSG_COUNT : 0, j = 1; i < COND_MSG_COUNT; i++) {
>>>>>>> 19ccc01d
      const struct FollowerMsgInfoExtended *info = &gFollowerConditionalMessages[i];
      if (info->stFlags == 1 && species != info->st.species)
        continue;
      if (info->stFlags == 2 && (info->st.types.type2 >= NUMBER_OF_MON_TYPES ? SpeciesHasType(species, info->st.types.type1) : !(SpeciesHasType(species, info->st.types.type1) || SpeciesHasType(species, info->st.types.type2))))
        continue;
      if (info->stFlags == 3 && !(mon->status & info->st.status))
        continue;
      if (info->mmFlags == 1 && gMapHeader.regionMapSectionId != info->mm.mapSec.mapSec)
        continue;
      if (info->mmFlags == 2 && !(gSaveBlock1Ptr->location.mapNum == info->mm.map.mapNum && gSaveBlock1Ptr->location.mapGroup == info->mm.map.mapGroup))
        continue;
      if (info->mmFlags == 3 && !(objEvent->currentMetatileBehavior == info->mm.mb.behavior1 || objEvent->currentMetatileBehavior == info->mm.mb.behavior2))
        continue;
      if (info->wtFlags == 1 && !(GetCurrentWeather() == info->wt.weather.weather1 || GetCurrentWeather() == info->wt.weather.weather2))
        continue;
      if (info->wtFlags == 2 && GetCurrentMapMusic() != info->wt.song)
        continue;
      if (info->wtFlags == 3 && (!MapHasNaturalLight(gMapHeader.mapType) || gTimeOfDay != info->wt.timeOfDay || GetCurrentWeather() >= WEATHER_RAIN))
        continue;
      if (info->nearFlags == 1) {
        if ((multi2 = FindMetatileBehaviorWithinRange(objEvent->currentCoords.x, objEvent->currentCoords.y, info->near.mb.behavior, info->near.mb.distance)))
          gSpecialVar_Result = multi2;
        else
          continue;
      }

      // replace choice with weight/j chance
      if (Random() < (0x10000 / (j++)) * (info->weight ? info->weight : 1)) {
        multi = i;
        pickedCondition = TRUE;
      }
  }
  if (pickedCondition) { // conditional message was chosen
      emotion = gFollowerConditionalMessages[multi].emotion;
      ObjectEventEmote(objEvent, emotion);
      ctx->data[0] = (u32) gFollowerConditionalMessages[multi].text;
      // text choices are spread across array; pick a random one
      if (gFollowerConditionalMessages[multi].textSpread) {
        for (i = 0; i < 4; i++)
            if (!((u32*)gFollowerConditionalMessages[multi].text)[i])
                break;
        ctx->data[0] = i ? ((u32*)gFollowerConditionalMessages[multi].text)[Random() % i] : 0;
      }
      ScriptCall(ctx, gFollowerConditionalMessages[multi].script ? gFollowerConditionalMessages[multi].script : followerBasicMessages[emotion].script);
      return FALSE;
  }
  ObjectEventEmote(objEvent, emotion);
  ctx->data[0] = (u32) followerBasicMessages[emotion].messages[multi].text; // Load message text
  ScriptCall(ctx, followerBasicMessages[emotion].messages[multi].script ?
      followerBasicMessages[emotion].messages[multi].script : followerBasicMessages[emotion].script);
  return FALSE;
}

bool8 ScrFunc_followerfly(struct ScriptContext *ctx) {
  SetMainCallback2(CB2_OpenFlyMap);
  return FALSE;
}

// Sprite callback for light sprites
void UpdateLightSprite(struct Sprite *sprite) {
    s16 left =   gSaveBlock1Ptr->pos.x - 2;
    s16 right =  gSaveBlock1Ptr->pos.x + 17;
    s16 top =    gSaveBlock1Ptr->pos.y;
    s16 bottom = gSaveBlock1Ptr->pos.y + 15;
    s16 x = sprite->data[6];
    s16 y = sprite->data[7];
    u16 sheetTileStart;
    u32 paletteNum;
    // Ripped from RemoveObjectEventIfOutsideView
    if (!(x >= left && x <= right && y >= top && y <= bottom)) {
        sheetTileStart = sprite->sheetTileStart;
        paletteNum = sprite->oam.paletteNum;
        DestroySprite(sprite);
        FieldEffectFreeTilesIfUnused(sheetTileStart);
        FieldEffectFreePaletteIfUnused(paletteNum);
        Weather_SetBlendCoeffs(7, 12); // TODO: Restore original blend coeffs at dawn
        return;
    }

    if (gTimeOfDay != TIME_OF_DAY_NIGHT) {
        sprite->invisible = TRUE;
        return;
    }

    switch (sprite->data[5]) { // lightType
    case 0:
        if (gPaletteFade.active) { // if palette fade is active, don't flicker since the timer won't be updated
            Weather_SetBlendCoeffs(7, 12);
            sprite->invisible = FALSE;
        } else if (gPlayerAvatar.tileTransitionState) {
            Weather_SetBlendCoeffs(7, 12); // As long as the second coefficient stays 12, shadows will not change
            sprite->invisible = FALSE;
            if (GetSpritePaletteTagByPaletteNum(sprite->oam.paletteNum) == OBJ_EVENT_PAL_TAG_LIGHT_2)
                LoadSpritePaletteInSlot(&sObjectEventSpritePalettes[FindObjectEventPaletteIndexByTag(OBJ_EVENT_PAL_TAG_LIGHT)], sprite->oam.paletteNum);
        } else if ((sprite->invisible = gTimeUpdateCounter & 1)) {
            Weather_SetBlendCoeffs(12, 12);
            if (GetSpritePaletteTagByPaletteNum(sprite->oam.paletteNum) == OBJ_EVENT_PAL_TAG_LIGHT)
                LoadSpritePaletteInSlot(&sObjectEventSpritePalettes[FindObjectEventPaletteIndexByTag(OBJ_EVENT_PAL_TAG_LIGHT_2)], sprite->oam.paletteNum);
        }
        break;
    case 1 ... 2:
        Weather_SetBlendCoeffs(12, 12);
        sprite->invisible = FALSE;
        break;
    }
}

// Spawn a light at a map coordinate
static void SpawnLightSprite(s16 x, s16 y, s16 camX, s16 camY, u32 lightType) {
    struct Sprite *sprite;
    const struct SpriteTemplate *template;
    u8 i;
    for (i = 0; i < MAX_SPRITES; i++) {
        sprite = &gSprites[i];
        if (sprite->inUse && sprite->callback == UpdateLightSprite && sprite->data[6] == x && sprite->data[7] == y)
            return;
    }
    lightType = min(lightType, ARRAY_COUNT(gFieldEffectLightTemplates) - 1); // bounds checking
    template = gFieldEffectLightTemplates[lightType];
    LoadSpriteSheetByTemplate(template, 0);
    sprite = &gSprites[CreateSprite(template, 0, 0, 0)];
    if (lightType == 0 && (i = IndexOfSpritePaletteTag(template->paletteTag + 1)) < 16)
        sprite->oam.paletteNum = i;
    else
        UpdateSpritePaletteByTemplate(template, sprite);
    GetMapCoordsFromSpritePos(x + camX, y + camY, &sprite->x, &sprite->y);
    sprite->data[5] = lightType;
    sprite->data[6] = x;
    sprite->data[7] = y;
    sprite->affineAnims = gDummySpriteAffineAnimTable;
    sprite->affineAnimBeginning = TRUE;
    sprite->coordOffsetEnabled = TRUE;
    switch (lightType) {
    case 0: // Rustboro lanterns
        sprite->centerToCornerVecX = -(32 >> 1);
        sprite->centerToCornerVecY = -(32 >> 1);
        sprite->oam.priority = 1;
        sprite->oam.objMode = 1; // BLEND
        sprite->oam.affineMode = ST_OAM_AFFINE_NORMAL;
        sprite->x += 8;
        sprite->y += 22 + sprite->centerToCornerVecY;
        break;
    case 1 ... 2: // Pokemon Center & mart
        sprite->centerToCornerVecX = -(16 >> 1);
        sprite->centerToCornerVecY = -(16 >> 1);
        sprite->oam.priority = 2;
        sprite->subpriority = 0xFF;
        sprite->oam.objMode = 1; // BLEND
    }
}

void TrySpawnLightSprites(s16 camX, s16 camY) {
    u8 i;
    u8 objectCount;
    s16 left = gSaveBlock1Ptr->pos.x - 2;
    s16 right = gSaveBlock1Ptr->pos.x + MAP_OFFSET_W + 2;
    s16 top = gSaveBlock1Ptr->pos.y;
    s16 bottom = gSaveBlock1Ptr->pos.y + MAP_OFFSET_H + 2;
    if (gMapHeader.events == NULL)
        return;

    if (InBattlePyramid())
        objectCount = GetNumBattlePyramidObjectEvents();
    else if (InTrainerHill())
        objectCount = 2;
    else
        objectCount = gMapHeader.events->objectEventCount;

    for (i = 0; i < objectCount; i++) {
        struct ObjectEventTemplate *template = &gSaveBlock1Ptr->objectEventTemplates[i];
        s16 npcX = template->x + MAP_OFFSET;
        s16 npcY = template->y + MAP_OFFSET;
        if (top <= npcY && bottom >= npcY && left <= npcX && right >= npcX && !FlagGet(template->flagId))
            if (template->graphicsId == OBJ_EVENT_GFX_LIGHT_SPRITE)  // event is light sprite instead
                SpawnLightSprite(npcX, npcY, camX, camY, template->trainerRange_berryTreeId);
    }
}

void TrySpawnObjectEvents(s16 cameraX, s16 cameraY)
{
    u8 i;
    u8 objectCount;

    if (gMapHeader.events != NULL)
    {
        s16 left = gSaveBlock1Ptr->pos.x - 2;
        s16 right = gSaveBlock1Ptr->pos.x + MAP_OFFSET_W + 2;
        s16 top = gSaveBlock1Ptr->pos.y;
        s16 bottom = gSaveBlock1Ptr->pos.y + MAP_OFFSET_H + 2;

        if (InBattlePyramid())
            objectCount = GetNumBattlePyramidObjectEvents();
        else if (InTrainerHill())
            objectCount = 2;
        else
            objectCount = gMapHeader.events->objectEventCount;

        for (i = 0; i < objectCount; i++)
        {
            struct ObjectEventTemplate *template = &gSaveBlock1Ptr->objectEventTemplates[i];
            s16 npcX = template->x + MAP_OFFSET;
            s16 npcY = template->y + MAP_OFFSET;

            if (top <= npcY && bottom >= npcY && left <= npcX && right >= npcX && !FlagGet(template->flagId)) {
                if (template->graphicsId == OBJ_EVENT_GFX_LIGHT_SPRITE) {  // light sprite instead
                    SpawnLightSprite(npcX, npcY, cameraX, cameraY, template->trainerRange_berryTreeId);
                } else
                    TrySpawnObjectEventTemplate(template, gSaveBlock1Ptr->location.mapNum, gSaveBlock1Ptr->location.mapGroup, cameraX, cameraY);
            }
        }
    }
}

void RemoveObjectEventsOutsideView(void)
{
    u8 i, j;
    bool8 isActiveLinkPlayer;

    for (i = 0; i < OBJECT_EVENTS_COUNT; i++)
    {
        for (j = 0, isActiveLinkPlayer = FALSE; j < ARRAY_COUNT(gLinkPlayerObjectEvents); j++)
        {
            if (gLinkPlayerObjectEvents[j].active && i == gLinkPlayerObjectEvents[j].objEventId)
                isActiveLinkPlayer = TRUE;
        }
        if (!isActiveLinkPlayer)
        {
            struct ObjectEvent *objectEvent = &gObjectEvents[i];

            // Followers should not go OOB, or their sprites may be freed early during a cross-map scripting event,
            // such as Wally's Ralts catch sequence
            if (objectEvent->active && !objectEvent->isPlayer && objectEvent->localId != OBJ_EVENT_ID_FOLLOWER)
                RemoveObjectEventIfOutsideView(objectEvent);
        }
    }
}

static void RemoveObjectEventIfOutsideView(struct ObjectEvent *objectEvent)
{
    s16 left =   gSaveBlock1Ptr->pos.x - 2;
    s16 right =  gSaveBlock1Ptr->pos.x + 17;
    s16 top =    gSaveBlock1Ptr->pos.y;
    s16 bottom = gSaveBlock1Ptr->pos.y + 16;

    if (objectEvent->currentCoords.x >= left && objectEvent->currentCoords.x <= right
     && objectEvent->currentCoords.y >= top && objectEvent->currentCoords.y <= bottom)
        return;
    if (objectEvent->initialCoords.x >= left && objectEvent->initialCoords.x <= right
     && objectEvent->initialCoords.y >= top && objectEvent->initialCoords.y <= bottom)
        return;
    RemoveObjectEvent(objectEvent);
}

void SpawnObjectEventsOnReturnToField(s16 x, s16 y)
{
    u8 i;

    ClearPlayerAvatarInfo();
    for (i = 0; i < OBJECT_EVENTS_COUNT; i++)
    {
        if (gObjectEvents[i].active)
            SpawnObjectEventOnReturnToField(i, x, y);
    }
    CreateReflectionEffectSprites();
    TrySpawnLightSprites(x, y);
}

static void SpawnObjectEventOnReturnToField(u8 objectEventId, s16 x, s16 y)
{
    u8 i;
    struct Sprite *sprite;
    struct ObjectEvent *objectEvent;
    struct SpriteTemplate spriteTemplate;
    struct SpriteFrameImage spriteFrameImage;
    const struct SubspriteTable *subspriteTables;
    const struct ObjectEventGraphicsInfo *graphicsInfo;

    for (i = 0; i < ARRAY_COUNT(gLinkPlayerObjectEvents); i++)
    {
        if (gLinkPlayerObjectEvents[i].active && objectEventId == gLinkPlayerObjectEvents[i].objEventId)
            return;
    }

    objectEvent = &gObjectEvents[objectEventId];
    subspriteTables = NULL;
    graphicsInfo = GetObjectEventGraphicsInfo(objectEvent->graphicsId);
    spriteFrameImage.size = graphicsInfo->size;
    CopyObjectGraphicsInfoToSpriteTemplate_WithMovementType(objectEvent->graphicsId, objectEvent->movementType, &spriteTemplate, &subspriteTables);
    spriteTemplate.images = &spriteFrameImage;
    if (spriteTemplate.paletteTag != TAG_NONE) {
      LoadObjectEventPalette(spriteTemplate.paletteTag);
    }
    i = CreateSprite(&spriteTemplate, 0, 0, 0);
    if (i != MAX_SPRITES)
    {
        sprite = &gSprites[i];
        GetMapCoordsFromSpritePos(x + objectEvent->currentCoords.x, y + objectEvent->currentCoords.y, &sprite->x, &sprite->y);
        sprite->centerToCornerVecX = -(graphicsInfo->width >> 1);
        sprite->centerToCornerVecY = -(graphicsInfo->height >> 1);
        sprite->x += 8;
        sprite->y += 16 + sprite->centerToCornerVecY;
        sprite->images = graphicsInfo->images;
        if (objectEvent->movementType == MOVEMENT_TYPE_PLAYER)
        {
            SetPlayerAvatarObjectEventIdAndObjectId(objectEventId, i);
            objectEvent->warpArrowSpriteId = CreateWarpArrowSprite();
        }
        if (subspriteTables != NULL) {
            SetSubspriteTables(sprite, subspriteTables);
        }
        sprite->coordOffsetEnabled = TRUE;
        sprite->sObjEventId = objectEventId;
        objectEvent->spriteId = i;
        if (objectEvent->graphicsId == OBJ_EVENT_GFX_OW_MON) { // Set pokemon graphics
          FollowerSetGraphics(objectEvent, objectEvent->extra.mon.species, objectEvent->extra.mon.form, objectEvent->extra.mon.shiny, TRUE);
        }
        if (!objectEvent->inanimate && objectEvent->movementType != MOVEMENT_TYPE_PLAYER)
            StartSpriteAnim(sprite, GetFaceDirectionAnimNum(objectEvent->facingDirection));

        ResetObjectEventFldEffData(objectEvent);
        SetObjectSubpriorityByElevation(objectEvent->previousElevation, sprite, 1);
    }
}

static void ResetObjectEventFldEffData(struct ObjectEvent *objectEvent)
{
    objectEvent->singleMovementActive = FALSE;
    objectEvent->triggerGroundEffectsOnMove = TRUE;
    objectEvent->noShadow = FALSE;
    objectEvent->hasReflection = FALSE;
    objectEvent->inShortGrass = FALSE;
    objectEvent->inShallowFlowingWater = FALSE;
    objectEvent->inSandPile = FALSE;
    objectEvent->inHotSprings = FALSE;
    ObjectEventClearHeldMovement(objectEvent);
}

static void SetPlayerAvatarObjectEventIdAndObjectId(u8 objectEventId, u8 spriteId)
{
    gPlayerAvatar.objectEventId = objectEventId;
    gPlayerAvatar.spriteId = spriteId;
    gPlayerAvatar.gender = GetPlayerAvatarGenderByGraphicsId(gObjectEvents[objectEventId].graphicsId);
    SetPlayerAvatarExtraStateTransition(gObjectEvents[objectEventId].graphicsId, PLAYER_AVATAR_FLAG_CONTROLLABLE);
}

// Update sprite's palette, freeing old palette if necessary
static u8 UpdateSpritePalette(const struct SpritePalette * spritePalette, struct Sprite * sprite) {
  // Free palette if otherwise unused
  sprite->inUse = FALSE;
  FieldEffectFreePaletteIfUnused(sprite->oam.paletteNum);
  sprite->inUse = TRUE;
  if (IndexOfSpritePaletteTag(spritePalette->tag) == 0xFF) {
    sprite->oam.paletteNum = LoadSpritePalette(spritePalette);
    UpdateSpritePaletteWithWeather(sprite->oam.paletteNum, FALSE);
  } else {
    sprite->oam.paletteNum = LoadSpritePalette(spritePalette);
  }

  return sprite->oam.paletteNum;
}

// Find and update based on template's paletteTag
// TODO: Add a better way to associate tags -> palettes besides listing them in sObjectEventSpritePalettes
u8 UpdateSpritePaletteByTemplate(const struct SpriteTemplate * template, struct Sprite * sprite) {
  u8 i = FindObjectEventPaletteIndexByTag(template->paletteTag);
  if (i == 0xFF)
    return i;
  return UpdateSpritePalette(&sObjectEventSpritePalettes[i], sprite);
}

// Set graphics *by info*
static void ObjectEventSetGraphics(struct ObjectEvent *objectEvent, const struct ObjectEventGraphicsInfo *graphicsInfo) {
  struct Sprite *sprite = &gSprites[objectEvent->spriteId];
  u8 i = FindObjectEventPaletteIndexByTag(graphicsInfo->paletteTag);
  if (i != 0xFF)
    UpdateSpritePalette(&sObjectEventSpritePalettes[i], sprite);
  sprite->oam.shape = graphicsInfo->oam->shape;
  sprite->oam.size = graphicsInfo->oam->size;
  sprite->images = graphicsInfo->images;
  sprite->anims = graphicsInfo->anims;
  sprite->subspriteTables = graphicsInfo->subspriteTables;
  objectEvent->inanimate = graphicsInfo->inanimate;
  SetSpritePosToMapCoords(objectEvent->currentCoords.x, objectEvent->currentCoords.y, &sprite->x, &sprite->y);
  sprite->centerToCornerVecX = -(graphicsInfo->width >> 1);
  sprite->centerToCornerVecY = -(graphicsInfo->height >> 1);
  sprite->x += 8;
  sprite->y += 16 + sprite->centerToCornerVecY;
  if (objectEvent->trackedByCamera)
  {
      CameraObjectReset1();
  }
}

void ObjectEventSetGraphicsId(struct ObjectEvent *objectEvent, u8 graphicsId)
{
    objectEvent->graphicsId = graphicsId;
    ObjectEventSetGraphics(objectEvent, GetObjectEventGraphicsInfo(graphicsId));
    objectEvent->graphicsId = graphicsId;
}

void ObjectEventSetGraphicsIdByLocalIdAndMap(u8 localId, u8 mapNum, u8 mapGroup, u8 graphicsId)
{
    u8 objectEventId;

    if (!TryGetObjectEventIdByLocalIdAndMap(localId, mapNum, mapGroup, &objectEventId))
        ObjectEventSetGraphicsId(&gObjectEvents[objectEventId], graphicsId);
}

void ObjectEventTurn(struct ObjectEvent *objectEvent, u8 direction)
{
    SetObjectEventDirection(objectEvent, direction);
    if (!objectEvent->inanimate)
    {
        StartSpriteAnim(&gSprites[objectEvent->spriteId], GetFaceDirectionAnimNum(objectEvent->facingDirection));
        SeekSpriteAnim(&gSprites[objectEvent->spriteId], 0);
    }
}

void ObjectEventTurnByLocalIdAndMap(u8 localId, u8 mapNum, u8 mapGroup, u8 direction)
{
    u8 objectEventId;

    if (!TryGetObjectEventIdByLocalIdAndMap(localId, mapNum, mapGroup, &objectEventId))
        ObjectEventTurn(&gObjectEvents[objectEventId], direction);
}

void PlayerObjectTurn(struct PlayerAvatar *playerAvatar, u8 direction)
{
    ObjectEventTurn(&gObjectEvents[playerAvatar->objectEventId], direction);
}

static void SetBerryTreeGraphics(struct ObjectEvent *objectEvent, u8 berryId, u8 berryStage) {
  const u8 graphicsId = gBerryTreeObjectEventGraphicsIdTablePointers[berryId][berryStage];
  const struct ObjectEventGraphicsInfo *graphicsInfo = GetObjectEventGraphicsInfo(graphicsId);
  struct Sprite *sprite = &gSprites[objectEvent->spriteId];
  UpdateSpritePalette(&sObjectEventSpritePalettes[gBerryTreePaletteSlotTablePointers[berryId][berryStage]-2], sprite);
  sprite->oam.shape = graphicsInfo->oam->shape;
  sprite->oam.size = graphicsInfo->oam->size;
  sprite->images = gBerryTreePicTablePointers[berryId];
  sprite->anims = graphicsInfo->anims;
  sprite->subspriteTables = graphicsInfo->subspriteTables;
  objectEvent->inanimate = graphicsInfo->inanimate;
  objectEvent->graphicsId = graphicsId;
  SetSpritePosToMapCoords(objectEvent->currentCoords.x, objectEvent->currentCoords.y, &sprite->x, &sprite->y);
  sprite->centerToCornerVecX = -(graphicsInfo->width >> 1);
  sprite->centerToCornerVecY = -(graphicsInfo->height >> 1);
  sprite->x += 8;
  sprite->y += 16 + sprite->centerToCornerVecY;
  if (objectEvent->trackedByCamera)
  {
      CameraObjectReset1();
  }
}

static void get_berry_tree_graphics(struct ObjectEvent *objectEvent, struct Sprite *sprite)
{
    u8 berryStage;
    u8 berryId;

    objectEvent->invisible = TRUE;
    sprite->invisible = TRUE;
    berryStage = GetStageByBerryTreeId(objectEvent->trainerRange_berryTreeId);
    if (berryStage != BERRY_STAGE_NO_BERRY)
    {
        objectEvent->invisible = FALSE;
        sprite->invisible = FALSE;
        berryId = GetBerryTypeByBerryTreeId(objectEvent->trainerRange_berryTreeId) - 1;
        berryStage--;
        if (berryId > ITEM_TO_BERRY(LAST_BERRY_INDEX))
            berryId = 0;

        SetBerryTreeGraphics(objectEvent, berryId, berryStage);
        StartSpriteAnim(sprite, berryStage);
    }
}

const struct ObjectEventGraphicsInfo *GetObjectEventGraphicsInfo(u8 graphicsId)
{
    u8 bard;

    if (graphicsId >= OBJ_EVENT_GFX_VARS)
        graphicsId = VarGetObjectEventGraphicsId(graphicsId - OBJ_EVENT_GFX_VARS);

    if (graphicsId == OBJ_EVENT_GFX_BARD)
    {
        bard = GetCurrentMauvilleOldMan();
        return gMauvilleOldManGraphicsInfoPointers[bard];
    }

    if (graphicsId >= NUM_OBJ_EVENT_GFX)
        graphicsId = OBJ_EVENT_GFX_NINJA_BOY;

    return gObjectEventGraphicsInfoPointers[graphicsId];
}

static void SetObjectEventDynamicGraphicsId(struct ObjectEvent *objectEvent)
{
    if (objectEvent->graphicsId >= OBJ_EVENT_GFX_VARS)
        objectEvent->graphicsId = VarGetObjectEventGraphicsId(objectEvent->graphicsId - OBJ_EVENT_GFX_VARS);
}

void SetObjectInvisibility(u8 localId, u8 mapNum, u8 mapGroup, bool8 invisible)
{
    u8 objectEventId;

    if (!TryGetObjectEventIdByLocalIdAndMap(localId, mapNum, mapGroup, &objectEventId))
        gObjectEvents[objectEventId].invisible = invisible;
}

void ObjectEventGetLocalIdAndMap(struct ObjectEvent *objectEvent, void *localId, void *mapNum, void *mapGroup)
{
    *(u8*)(localId) = objectEvent->localId;
    *(u8*)(mapNum) = objectEvent->mapNum;
    *(u8*)(mapGroup) = objectEvent->mapGroup;
}

void AllowObjectAtPosTriggerGroundEffects(s16 x, s16 y)
{
    u8 objectEventId;
    struct ObjectEvent *objectEvent;

    objectEventId = GetObjectEventIdByXY(x, y);
    if (objectEventId != OBJECT_EVENTS_COUNT)
    {
        objectEvent = &gObjectEvents[objectEventId];
        objectEvent->triggerGroundEffectsOnMove = TRUE;
    }
}

void SetObjectSubpriority(u8 localId, u8 mapNum, u8 mapGroup, u8 subpriority)
{
    u8 objectEventId;
    struct ObjectEvent *objectEvent;
    struct Sprite *sprite;

    if (!TryGetObjectEventIdByLocalIdAndMap(localId, mapNum, mapGroup, &objectEventId))
    {
        objectEvent = &gObjectEvents[objectEventId];
        sprite = &gSprites[objectEvent->spriteId];
        objectEvent->fixedPriority = TRUE;
        sprite->subpriority = subpriority;
    }
}

void ResetObjectSubpriority(u8 localId, u8 mapNum, u8 mapGroup)
{
    u8 objectEventId;
    struct ObjectEvent *objectEvent;

    if (!TryGetObjectEventIdByLocalIdAndMap(localId, mapNum, mapGroup, &objectEventId))
    {
        objectEvent = &gObjectEvents[objectEventId];
        objectEvent->fixedPriority = FALSE;
        objectEvent->triggerGroundEffectsOnMove = TRUE;
    }
}

void SetObjectEventSpritePosByLocalIdAndMap(u8 localId, u8 mapNum, u8 mapGroup, s16 x, s16 y)
{
    u8 objectEventId;
    struct Sprite *sprite;

    if (!TryGetObjectEventIdByLocalIdAndMap(localId, mapNum, mapGroup, &objectEventId))
    {
        sprite = &gSprites[gObjectEvents[objectEventId].spriteId];
        sprite->x2 = x;
        sprite->y2 = y;
    }
}

void FreeAndReserveObjectSpritePalettes(void)
{
    FreeAllSpritePalettes();
    gReservedSpritePaletteCount = 12;
}

u8 LoadObjectEventPalette(u16 paletteTag)
{
    u16 i = FindObjectEventPaletteIndexByTag(paletteTag);
    if (i == 0xFF)
        return i;
    return LoadSpritePaletteIfTagExists(&sObjectEventSpritePalettes[i]);
}

// Unused
static void LoadObjectEventPaletteSet(u16 *paletteTags)
{
    u8 i;

    for (i = 0; paletteTags[i] != OBJ_EVENT_PAL_TAG_NONE; i++)
        LoadObjectEventPalette(paletteTags[i]);
}

// Really just loads the palette and applies weather fade
static u8 LoadSpritePaletteIfTagExists(const struct SpritePalette *spritePalette)
{
    u8 paletteNum = IndexOfSpritePaletteTag(spritePalette->tag);
    if (paletteNum != 0xFF) // don't load twice; return
        return paletteNum;
    paletteNum = LoadSpritePalette(spritePalette);
    if (paletteNum != 0xFF)
        UpdateSpritePaletteWithWeather(paletteNum, FALSE);
    return paletteNum;
}

void PatchObjectPalette(u16 paletteTag, u8 paletteSlot)
{
    u8 paletteIndex = FindObjectEventPaletteIndexByTag(paletteTag);

    LoadPalette(sObjectEventSpritePalettes[paletteIndex].data, 16 * paletteSlot + 0x100, 0x20);
}

void PatchObjectPaletteRange(const u16 *paletteTags, u8 minSlot, u8 maxSlot)
{
    while (minSlot < maxSlot)
    {
        PatchObjectPalette(*paletteTags, minSlot);
        paletteTags++;
        minSlot++;
    }
}

static u8 FindObjectEventPaletteIndexByTag(u16 tag)
{
    u8 i;

    for (i = 0; sObjectEventSpritePalettes[i].tag != OBJ_EVENT_PAL_TAG_NONE; i++)
    {
        if (sObjectEventSpritePalettes[i].tag == tag)
            return i;
    }
    return 0xFF;
}

void LoadPlayerObjectReflectionPalette(u16 tag, u8 slot)
{
    u8 i;

    PatchObjectPalette(tag, slot);
    for (i = 0; sPlayerReflectionPaletteSets[i].tag != OBJ_EVENT_PAL_TAG_NONE; i++)
    {
        if (sPlayerReflectionPaletteSets[i].tag == tag)
        {
            PatchObjectPalette(sPlayerReflectionPaletteSets[i].data[sCurrentReflectionType], gReflectionEffectPaletteMap[slot]);
            return;
        }
    }
}

void LoadSpecialObjectReflectionPalette(u16 tag, u8 slot)
{
    u8 i;

    sCurrentSpecialObjectPaletteTag = tag;
    PatchObjectPalette(tag, slot);
    for (i = 0; sSpecialObjectReflectionPaletteSets[i].tag != OBJ_EVENT_PAL_TAG_NONE; i++)
    {
        if (sSpecialObjectReflectionPaletteSets[i].tag == tag)
        {
            PatchObjectPalette(sSpecialObjectReflectionPaletteSets[i].data[sCurrentReflectionType], gReflectionEffectPaletteMap[slot]);
            return;
        }
    }
}

static void _PatchObjectPalette(u16 tag, u8 slot)
{
    PatchObjectPalette(tag, slot);
}

// Unused
static void IncrementObjectEventCoords(struct ObjectEvent *objectEvent, s16 x, s16 y)
{
    objectEvent->previousCoords.x = objectEvent->currentCoords.x;
    objectEvent->previousCoords.y = objectEvent->currentCoords.y;
    objectEvent->currentCoords.x += x;
    objectEvent->currentCoords.y += y;
}

void ShiftObjectEventCoords(struct ObjectEvent *objectEvent, s16 x, s16 y)
{
    objectEvent->previousCoords.x = objectEvent->currentCoords.x;
    objectEvent->previousCoords.y = objectEvent->currentCoords.y;
    objectEvent->currentCoords.x = x;
    objectEvent->currentCoords.y = y;
}

static void SetObjectEventCoords(struct ObjectEvent *objectEvent, s16 x, s16 y)
{
    objectEvent->previousCoords.x = x;
    objectEvent->previousCoords.y = y;
    objectEvent->currentCoords.x = x;
    objectEvent->currentCoords.y = y;
}

void MoveObjectEventToMapCoords(struct ObjectEvent *objectEvent, s16 x, s16 y)
{
    struct Sprite *sprite;
    const struct ObjectEventGraphicsInfo *graphicsInfo;

    sprite = &gSprites[objectEvent->spriteId];
    graphicsInfo = GetObjectEventGraphicsInfo(objectEvent->graphicsId);
    SetObjectEventCoords(objectEvent, x, y);
    SetSpritePosToMapCoords(objectEvent->currentCoords.x, objectEvent->currentCoords.y, &sprite->x, &sprite->y);
    sprite->centerToCornerVecX = -(graphicsInfo->width >> 1);
    sprite->centerToCornerVecY = -(graphicsInfo->height >> 1);
    sprite->x += 8;
    sprite->y += 16 + sprite->centerToCornerVecY;
    ResetObjectEventFldEffData(objectEvent);
    if (objectEvent->trackedByCamera)
        CameraObjectReset1();
}

void TryMoveObjectEventToMapCoords(u8 localId, u8 mapNum, u8 mapGroup, s16 x, s16 y)
{
    u8 objectEventId;
    if (!TryGetObjectEventIdByLocalIdAndMap(localId, mapNum, mapGroup, &objectEventId))
    {
        x += MAP_OFFSET;
        y += MAP_OFFSET;
        MoveObjectEventToMapCoords(&gObjectEvents[objectEventId], x, y);
    }
}

void ShiftStillObjectEventCoords(struct ObjectEvent *objectEvent)
{
    ShiftObjectEventCoords(objectEvent, objectEvent->currentCoords.x, objectEvent->currentCoords.y);
}

void UpdateObjectEventCoordsForCameraUpdate(void)
{
    u8 i;
    s16 dx;
    s16 dy;

    if (gCamera.active)
    {
        dx = gCamera.x;
        dy = gCamera.y;
        for (i = 0; i < OBJECT_EVENTS_COUNT; i++)
        {
            if (gObjectEvents[i].active)
            {
                gObjectEvents[i].initialCoords.x -= dx;
                gObjectEvents[i].initialCoords.y -= dy;
                gObjectEvents[i].currentCoords.x -= dx;
                gObjectEvents[i].currentCoords.y -= dy;
                gObjectEvents[i].previousCoords.x -= dx;
                gObjectEvents[i].previousCoords.y -= dy;
            }
        }
    }
}

u8 GetObjectEventIdByPosition(u16 x, u16 y, u8 elevation)
{
    u8 i;

    for (i = 0; i < OBJECT_EVENTS_COUNT; i++)
    {
        if (gObjectEvents[i].active)
        {
            if (gObjectEvents[i].currentCoords.x == x
             && gObjectEvents[i].currentCoords.y == y
             && ObjectEventDoesElevationMatch(&gObjectEvents[i], elevation))
                return i;
        }
    }
    return OBJECT_EVENTS_COUNT;
}

static bool8 ObjectEventDoesElevationMatch(struct ObjectEvent *objectEvent, u8 elevation)
{
    if (objectEvent->currentElevation != 0 && elevation != 0 && objectEvent->currentElevation != elevation)
        return FALSE;

    return TRUE;
}

void UpdateObjectEventsForCameraUpdate(s16 x, s16 y)
{
    UpdateObjectEventCoordsForCameraUpdate();
    TrySpawnObjectEvents(x, y);
    RemoveObjectEventsOutsideView();
}

#define sLinkedSpriteId data[0]
#define sState          data[1]

u8 AddCameraObject(u8 linkedSpriteId)
{
    u8 spriteId = CreateSprite(&sCameraSpriteTemplate, 0, 0, 4);

    gSprites[spriteId].invisible = TRUE;
    gSprites[spriteId].sLinkedSpriteId = linkedSpriteId;
    return spriteId;
}

static void SpriteCB_CameraObject(struct Sprite *sprite)
{
    void (*callbacks[ARRAY_COUNT(sCameraObjectFuncs)])(struct Sprite *);

    memcpy(callbacks, sCameraObjectFuncs, sizeof sCameraObjectFuncs);
    callbacks[sprite->sState](sprite);
}

static void CameraObject_0(struct Sprite *sprite)
{
    sprite->x = gSprites[sprite->sLinkedSpriteId].x;
    sprite->y = gSprites[sprite->sLinkedSpriteId].y;
    sprite->invisible = TRUE;
    sprite->sState = 1;
    CameraObject_1(sprite);
}

static void CameraObject_1(struct Sprite *sprite)
{
    s16 x = gSprites[sprite->sLinkedSpriteId].x;
    s16 y = gSprites[sprite->sLinkedSpriteId].y;

    sprite->data[2] = x - sprite->x;
    sprite->data[3] = y - sprite->y;
    sprite->x = x;
    sprite->y = y;
}

static void CameraObject_2(struct Sprite *sprite)
{
    sprite->x = gSprites[sprite->sLinkedSpriteId].x;
    sprite->y = gSprites[sprite->sLinkedSpriteId].y;
    sprite->data[2] = 0;
    sprite->data[3] = 0;
}

static struct Sprite *FindCameraSprite(void)
{
    u8 i;

    for (i = 0; i < MAX_SPRITES; i++)
    {
        if (gSprites[i].inUse && gSprites[i].callback == SpriteCB_CameraObject)
            return &gSprites[i];
    }
    return NULL;
}

void CameraObjectReset1(void)
{
    struct Sprite *camera;

    camera = FindCameraSprite();
    if (camera != NULL)
    {
        camera->sState = 0;
        camera->callback(camera);
    }
}

void CameraObjectSetFollowedSpriteId(u8 spriteId)
{
    struct Sprite *camera;

    camera = FindCameraSprite();
    if (camera != NULL)
    {
        camera->sLinkedSpriteId = spriteId;
        CameraObjectReset1();
    }
}

// Unused
static u8 CameraObjectGetFollowedSpriteId(void)
{
    struct Sprite *camera;

    camera = FindCameraSprite();
    if (camera == NULL)
        return MAX_SPRITES;

    return camera->sLinkedSpriteId;
}

void CameraObjectReset2(void)
{
    // UB: Possible null dereference
#ifdef UBFIX
    struct Sprite *camera = FindCameraSprite();
    if (camera)
        camera->sState = 2;
#else
    FindCameraSprite()->sState = 2;
#endif // UBFIX
}

u8 CopySprite(struct Sprite *sprite, s16 x, s16 y, u8 subpriority)
{
    u8 i;

    for (i = 0; i < MAX_SPRITES; i++)
    {
        if (!gSprites[i].inUse)
        {
            gSprites[i] = *sprite;
            gSprites[i].x = x;
            gSprites[i].y = y;
            gSprites[i].subpriority = subpriority;
            break;
        }
    }
    return i;
}

u8 CreateCopySpriteAt(struct Sprite *sprite, s16 x, s16 y, u8 subpriority)
{
    s16 i;

    for (i = MAX_SPRITES - 1; i > -1; i--)
    {
        if (!gSprites[i].inUse)
        {
            gSprites[i] = *sprite;
            gSprites[i].x = x;
            gSprites[i].y = y;
            gSprites[i].subpriority = subpriority;
            return i;
        }
    }
    return MAX_SPRITES;
}

void SetObjectEventDirection(struct ObjectEvent *objectEvent, u8 direction)
{
    s8 d2;
    objectEvent->previousMovementDirection = objectEvent->facingDirection;
    if (!objectEvent->facingDirectionLocked)
    {
        d2 = direction;
        objectEvent->facingDirection = d2;
    }
    objectEvent->movementDirection = direction;
}

static const u8 *GetObjectEventScriptPointerByLocalIdAndMap(u8 localId, u8 mapNum, u8 mapGroup)
{
    if (localId == OBJ_EVENT_ID_FOLLOWER) {
      return EventScript_Follower;
    }
    return GetObjectEventTemplateByLocalIdAndMap(localId, mapNum, mapGroup)->script;
}

const u8 *GetObjectEventScriptPointerByObjectEventId(u8 objectEventId)
{
    return GetObjectEventScriptPointerByLocalIdAndMap(gObjectEvents[objectEventId].localId, gObjectEvents[objectEventId].mapNum, gObjectEvents[objectEventId].mapGroup);
}

static u16 GetObjectEventFlagIdByLocalIdAndMap(u8 localId, u8 mapNum, u8 mapGroup)
{
    struct ObjectEventTemplate *obj = GetObjectEventTemplateByLocalIdAndMap(localId, mapNum, mapGroup);
#ifdef UBFIX
    // BUG: The function may return NULL, and attempting to read from NULL may freeze the game using modern compilers.
    if (obj == NULL)
        return 0;
#endif // UBFIX
    return obj->flagId;
}

static u16 GetObjectEventFlagIdByObjectEventId(u8 objectEventId)
{
    return GetObjectEventFlagIdByLocalIdAndMap(gObjectEvents[objectEventId].localId, gObjectEvents[objectEventId].mapNum, gObjectEvents[objectEventId].mapGroup);
}

// Unused
static u8 GetObjectTrainerTypeByLocalIdAndMap(u8 localId, u8 mapNum, u8 mapGroup)
{
    u8 objectEventId;

    if (TryGetObjectEventIdByLocalIdAndMap(localId, mapNum, mapGroup, &objectEventId))
        return 0xFF;

    return gObjectEvents[objectEventId].trainerType;
}

// Unused
static u8 GetObjectTrainerTypeByObjectEventId(u8 objectEventId)
{
    return gObjectEvents[objectEventId].trainerType;
}

// Unused
u8 GetObjectEventBerryTreeIdByLocalIdAndMap(u8 localId, u8 mapNum, u8 mapGroup)
{
    u8 objectEventId;

    if (TryGetObjectEventIdByLocalIdAndMap(localId, mapNum, mapGroup, &objectEventId))
        return 0xFF;

    return gObjectEvents[objectEventId].trainerRange_berryTreeId;
}

u8 GetObjectEventBerryTreeId(u8 objectEventId)
{
    return gObjectEvents[objectEventId].trainerRange_berryTreeId;
}

static struct ObjectEventTemplate *GetObjectEventTemplateByLocalIdAndMap(u8 localId, u8 mapNum, u8 mapGroup)
{
    struct ObjectEventTemplate *templates;
    const struct MapHeader *mapHeader;
    u8 count;

    if (gSaveBlock1Ptr->location.mapNum == mapNum && gSaveBlock1Ptr->location.mapGroup == mapGroup)
    {
        templates = gSaveBlock1Ptr->objectEventTemplates;
        count = gMapHeader.events->objectEventCount;
    }
    else
    {
        mapHeader = Overworld_GetMapHeaderByGroupAndId(mapGroup, mapNum);
        templates = mapHeader->events->objectEvents;
        count = mapHeader->events->objectEventCount;
    }
    return FindObjectEventTemplateByLocalId(localId, templates, count);
}

static struct ObjectEventTemplate *FindObjectEventTemplateByLocalId(u8 localId, struct ObjectEventTemplate *templates, u8 count)
{
    u8 i;

    for (i = 0; i < count; i++)
    {
        if (templates[i].localId == localId)
            return &templates[i];
    }
    return NULL;
}

struct ObjectEventTemplate *GetBaseTemplateForObjectEvent(const struct ObjectEvent *objectEvent)
{
    int i;

    if (objectEvent->mapNum != gSaveBlock1Ptr->location.mapNum
     || objectEvent->mapGroup != gSaveBlock1Ptr->location.mapGroup)
        return NULL;

    for (i = 0; i < OBJECT_EVENT_TEMPLATES_COUNT; i++)
    {
        if (objectEvent->localId == gSaveBlock1Ptr->objectEventTemplates[i].localId)
            return &gSaveBlock1Ptr->objectEventTemplates[i];
    }
    return NULL;
}

void OverrideTemplateCoordsForObjectEvent(const struct ObjectEvent *objectEvent)
{
    struct ObjectEventTemplate *objectEventTemplate;

    objectEventTemplate = GetBaseTemplateForObjectEvent(objectEvent);
    if (objectEventTemplate != NULL)
    {
        objectEventTemplate->x = objectEvent->currentCoords.x - MAP_OFFSET;
        objectEventTemplate->y = objectEvent->currentCoords.y - MAP_OFFSET;
    }
}

static void OverrideObjectEventTemplateScript(const struct ObjectEvent *objectEvent, const u8 *script)
{
    struct ObjectEventTemplate *objectEventTemplate;

    objectEventTemplate = GetBaseTemplateForObjectEvent(objectEvent);
    if (objectEventTemplate)
        objectEventTemplate->script = script;
}

void TryOverrideTemplateCoordsForObjectEvent(const struct ObjectEvent *objectEvent, u8 movementType)
{
    struct ObjectEventTemplate *objectEventTemplate;

    objectEventTemplate = GetBaseTemplateForObjectEvent(objectEvent);
    if (objectEventTemplate != NULL)
        objectEventTemplate->movementType = movementType;
}

void TryOverrideObjectEventTemplateCoords(u8 localId, u8 mapNum, u8 mapGroup)
{
    u8 objectEventId;
    if (!TryGetObjectEventIdByLocalIdAndMap(localId, mapNum, mapGroup, &objectEventId))
        OverrideTemplateCoordsForObjectEvent(&gObjectEvents[objectEventId]);
}

void OverrideSecretBaseDecorationSpriteScript(u8 localId, u8 mapNum, u8 mapGroup, u8 decorationCategory)
{
    u8 objectEventId;
    if (!TryGetObjectEventIdByLocalIdAndMap(localId, mapNum, mapGroup, &objectEventId))
    {
        switch (decorationCategory)
        {
        case DECORCAT_DOLL:
            OverrideObjectEventTemplateScript(&gObjectEvents[objectEventId], SecretBase_EventScript_DollInteract);
            break;
        case DECORCAT_CUSHION:
            OverrideObjectEventTemplateScript(&gObjectEvents[objectEventId], SecretBase_EventScript_CushionInteract);
            break;
        }
    }
}

void InitObjectEventPalettes(u8 palSlot)
{
    FreeAndReserveObjectSpritePalettes();
    sCurrentSpecialObjectPaletteTag = OBJ_EVENT_PAL_TAG_NONE;
    sCurrentReflectionType = palSlot;
    if (palSlot == 1)
    {
        PatchObjectPaletteRange(sObjectPaletteTagSets[sCurrentReflectionType], 0, 6);
        gReservedSpritePaletteCount = 8;
    }
    else
    {
        PatchObjectPaletteRange(sObjectPaletteTagSets[sCurrentReflectionType], 0, 10);
    }
}

u16 GetObjectPaletteTag(u8 palSlot)
{
    u8 i;

    if (palSlot < 10)
        return sObjectPaletteTagSets[sCurrentReflectionType][palSlot];

    for (i = 0; sSpecialObjectReflectionPaletteSets[i].tag != OBJ_EVENT_PAL_TAG_NONE; i++)
    {
        if (sSpecialObjectReflectionPaletteSets[i].tag == sCurrentSpecialObjectPaletteTag)
            return sSpecialObjectReflectionPaletteSets[i].data[sCurrentReflectionType];
    }
    return OBJ_EVENT_PAL_TAG_NONE;
}

movement_type_empty_callback(MovementType_None)
movement_type_def(MovementType_WanderAround, gMovementTypeFuncs_WanderAround)

bool8 MovementType_WanderAround_Step0(struct ObjectEvent *objectEvent, struct Sprite *sprite)
{
    ClearObjectEventMovement(objectEvent, sprite);
    sprite->sTypeFuncId = 1;
    return TRUE;
}

bool8 MovementType_WanderAround_Step1(struct ObjectEvent *objectEvent, struct Sprite *sprite)
{
    ObjectEventSetSingleMovement(objectEvent, sprite, GetFaceDirectionMovementAction(objectEvent->facingDirection));
    sprite->sTypeFuncId = 2;
    return TRUE;
}

bool8 MovementType_WanderAround_Step2(struct ObjectEvent *objectEvent, struct Sprite *sprite)
{
    if (!ObjectEventExecSingleMovementAction(objectEvent, sprite))
        return FALSE;
    SetMovementDelay(sprite, sMovementDelaysMedium[Random() & 3]);
    sprite->sTypeFuncId = 3;
    return TRUE;
}

bool8 MovementType_WanderAround_Step3(struct ObjectEvent *objectEvent, struct Sprite *sprite)
{
    if (WaitForMovementDelay(sprite))
    {
        sprite->sTypeFuncId = 4;
        return TRUE;
    }
    return FALSE;
}

bool8 MovementType_WanderAround_Step4(struct ObjectEvent *objectEvent, struct Sprite *sprite)
{
    u8 directions[4];
    u8 chosenDirection;

    memcpy(directions, gStandardDirections, sizeof directions);
    chosenDirection = directions[Random() & 3];
    SetObjectEventDirection(objectEvent, chosenDirection);
    sprite->sTypeFuncId = 5;
    if (GetCollisionInDirection(objectEvent, chosenDirection))
        sprite->sTypeFuncId = 1;

    return TRUE;
}

bool8 MovementType_WanderAround_Step5(struct ObjectEvent *objectEvent, struct Sprite *sprite)
{
    ObjectEventSetSingleMovement(objectEvent, sprite, GetWalkNormalMovementAction(objectEvent->movementDirection));
    objectEvent->singleMovementActive = TRUE;
    sprite->sTypeFuncId = 6;
    return TRUE;
}

bool8 MovementType_WanderAround_Step6(struct ObjectEvent *objectEvent, struct Sprite *sprite)
{
    if (ObjectEventExecSingleMovementAction(objectEvent, sprite))
    {
        objectEvent->singleMovementActive = FALSE;
        sprite->sTypeFuncId = 1;
    }
    return FALSE;
}

bool8 ObjectEventIsTrainerAndCloseToPlayer(struct ObjectEvent *objectEvent)
{
    s16 playerX;
    s16 playerY;
    s16 objX;
    s16 objY;
    s16 minX;
    s16 maxX;
    s16 minY;
    s16 maxY;

    if (!TestPlayerAvatarFlags(PLAYER_AVATAR_FLAG_DASH))
        return FALSE;

    if (objectEvent->trainerType != TRAINER_TYPE_NORMAL && objectEvent->trainerType != TRAINER_TYPE_BURIED)
        return FALSE;

    PlayerGetDestCoords(&playerX, &playerY);
    objX = objectEvent->currentCoords.x;
    objY = objectEvent->currentCoords.y;
    minX = objX - objectEvent->trainerRange_berryTreeId;
    minY = objY - objectEvent->trainerRange_berryTreeId;
    maxX = objX + objectEvent->trainerRange_berryTreeId;
    maxY = objY + objectEvent->trainerRange_berryTreeId;
    if (minX > playerX || maxX < playerX
     || minY > playerY || maxY < playerY)
        return FALSE;

    return TRUE;
}

u8 GetVectorDirection(s16 dx, s16 dy, s16 absdx, s16 absdy)
{
    u8 direction;

    if (absdx > absdy)
    {
        direction = DIR_EAST;
        if (dx < 0)
            direction = DIR_WEST;
    }
    else
    {
        direction = DIR_SOUTH;
        if (dy < 0)
            direction = DIR_NORTH;
    }
    return direction;
}

u8 GetLimitedVectorDirection_SouthNorth(s16 dx, s16 dy, s16 absdx, s16 absdy)
{
    u8 direction;

    direction = DIR_SOUTH;
    if (dy < 0)
        direction = DIR_NORTH;
    return direction;
}

u8 GetLimitedVectorDirection_WestEast(s16 dx, s16 dy, s16 absdx, s16 absdy)
{
    u8 direction;

    direction = DIR_EAST;
    if (dx < 0)
        direction = DIR_WEST;
    return direction;
}

u8 GetLimitedVectorDirection_WestNorth(s16 dx, s16 dy, s16 absdx, s16 absdy)
{
    u8 direction;

    direction = GetVectorDirection(dx, dy, absdx, absdy);
    if (direction == DIR_SOUTH)
    {
        direction = GetLimitedVectorDirection_WestEast(dx, dy, absdx, absdy);
        if (direction == DIR_EAST)
            direction = DIR_NORTH;
    }
    else if (direction == DIR_EAST)
    {
        direction = GetLimitedVectorDirection_SouthNorth(dx, dy, absdx, absdy);
        if (direction == DIR_SOUTH)
            direction = DIR_NORTH;
    }
    return direction;
}

u8 GetLimitedVectorDirection_EastNorth(s16 dx, s16 dy, s16 absdx, s16 absdy)
{
    u8 direction;

    direction = GetVectorDirection(dx, dy, absdx, absdy);
    if (direction == DIR_SOUTH)
    {
        direction = GetLimitedVectorDirection_WestEast(dx, dy, absdx, absdy);
        if (direction == DIR_WEST)
            direction = DIR_NORTH;
    }
    else if (direction == DIR_WEST)
    {
        direction = GetLimitedVectorDirection_SouthNorth(dx, dy, absdx, absdy);
        if (direction == DIR_SOUTH)
            direction = DIR_NORTH;
    }
    return direction;
}

u8 GetLimitedVectorDirection_WestSouth(s16 dx, s16 dy, s16 absdx, s16 absdy)
{
    u8 direction;

    direction = GetVectorDirection(dx, dy, absdx, absdy);
    if (direction == DIR_NORTH)
    {
        direction = GetLimitedVectorDirection_WestEast(dx, dy, absdx, absdy);
        if (direction == DIR_EAST)
            direction = DIR_SOUTH;
    }
    else if (direction == DIR_EAST)
    {
        direction = GetLimitedVectorDirection_SouthNorth(dx, dy, absdx, absdy);
        if (direction == DIR_NORTH)
            direction = DIR_SOUTH;
    }
    return direction;
}

u8 GetLimitedVectorDirection_EastSouth(s16 dx, s16 dy, s16 absdx, s16 absdy)
{
    u8 direction;

    direction = GetVectorDirection(dx, dy, absdx, absdy);
    if (direction == DIR_NORTH)
    {
        direction = GetLimitedVectorDirection_WestEast(dx, dy, absdx, absdy);
        if (direction == DIR_WEST)
            direction = DIR_SOUTH;
    }
    else if (direction == DIR_WEST)
    {
        direction = GetLimitedVectorDirection_SouthNorth(dx, dy, absdx, absdy);
        if (direction == DIR_NORTH)
            direction = DIR_SOUTH;
    }
    return direction;
}

u8 GetLimitedVectorDirection_SouthNorthWest(s16 dx, s16 dy, s16 absdx, s16 absdy)
{
    u8 direction;

    direction = GetVectorDirection(dx, dy, absdx, absdy);
    if (direction == DIR_EAST)
        direction = GetLimitedVectorDirection_SouthNorth(dx, dy, absdx, absdy);
    return direction;
}

u8 GetLimitedVectorDirection_SouthNorthEast(s16 dx, s16 dy, s16 absdx, s16 absdy)
{
    u8 direction;

    direction = GetVectorDirection(dx, dy, absdx, absdy);
    if (direction == DIR_WEST)
        direction = GetLimitedVectorDirection_SouthNorth(dx, dy, absdx, absdy);
    return direction;
}

u8 GetLimitedVectorDirection_NorthWestEast(s16 dx, s16 dy, s16 absdx, s16 absdy)
{
    u8 direction;

    direction = GetVectorDirection(dx, dy, absdx, absdy);
    if (direction == DIR_SOUTH)
        direction = GetLimitedVectorDirection_WestEast(dx, dy, absdx, absdy);
    return direction;
}

u8 GetLimitedVectorDirection_SouthWestEast(s16 dx, s16 dy, s16 absdx, s16 absdy)
{
    u8 direction;

    direction = GetVectorDirection(dx, dy, absdx, absdy);
    if (direction == DIR_NORTH)
        direction = GetLimitedVectorDirection_WestEast(dx, dy, absdx, absdy);
    return direction;
}

u8 TryGetTrainerEncounterDirection(struct ObjectEvent *objectEvent, u8 movementType)
{
    s16 dx, dy;
    s16 absdx, absdy;

    if (!ObjectEventIsTrainerAndCloseToPlayer(objectEvent))
        return DIR_NONE;

    PlayerGetDestCoords(&dx, &dy);
    dx -= objectEvent->currentCoords.x;
    dy -= objectEvent->currentCoords.y;
    absdx = dx;
    absdy = dy;

    if (absdx < 0)
        absdx = -absdx;
    if (absdy < 0)
        absdy = -absdy;

    return gGetVectorDirectionFuncs[movementType](dx, dy, absdx, absdy);
}

movement_type_def(MovementType_LookAround, gMovementTypeFuncs_LookAround)

bool8 MovementType_LookAround_Step0(struct ObjectEvent *objectEvent, struct Sprite *sprite)
{
    ClearObjectEventMovement(objectEvent, sprite);
    sprite->sTypeFuncId = 1;
    return TRUE;
}

bool8 MovementType_LookAround_Step1(struct ObjectEvent *objectEvent, struct Sprite *sprite)
{
    ObjectEventSetSingleMovement(objectEvent, sprite, GetFaceDirectionMovementAction(objectEvent->facingDirection));
    sprite->sTypeFuncId = 2;
    return TRUE;
}

bool8 MovementType_LookAround_Step2(struct ObjectEvent *objectEvent, struct Sprite *sprite)
{
    if (ObjectEventExecSingleMovementAction(objectEvent, sprite))
    {
        SetMovementDelay(sprite, sMovementDelaysMedium[Random() & 3]);
        objectEvent->singleMovementActive = FALSE;
        sprite->sTypeFuncId = 3;
    }
    return FALSE;
}

bool8 MovementType_LookAround_Step3(struct ObjectEvent *objectEvent, struct Sprite *sprite)
{
    if (WaitForMovementDelay(sprite) || ObjectEventIsTrainerAndCloseToPlayer(objectEvent))
    {
        sprite->sTypeFuncId = 4;
        return TRUE;
    }
    return FALSE;
}

bool8 MovementType_LookAround_Step4(struct ObjectEvent *objectEvent, struct Sprite *sprite)
{
    u8 direction;
    u8 directions[4];
    memcpy(directions, gStandardDirections, sizeof directions);
    direction = TryGetTrainerEncounterDirection(objectEvent, RUNFOLLOW_ANY);
    if (direction == DIR_NONE)
        direction = directions[Random() & 3];

    SetObjectEventDirection(objectEvent, direction);
    sprite->sTypeFuncId = 1;
    return TRUE;
}

movement_type_def(MovementType_WanderUpAndDown, gMovementTypeFuncs_WanderUpAndDown)

bool8 MovementType_WanderUpAndDown_Step0(struct ObjectEvent *objectEvent, struct Sprite *sprite)
{
    ClearObjectEventMovement(objectEvent, sprite);
    sprite->sTypeFuncId = 1;
    return TRUE;
}

bool8 MovementType_WanderUpAndDown_Step1(struct ObjectEvent *objectEvent, struct Sprite *sprite)
{
    ObjectEventSetSingleMovement(objectEvent, sprite, GetFaceDirectionMovementAction(objectEvent->facingDirection));
    sprite->sTypeFuncId = 2;
    return TRUE;
}

bool8 MovementType_WanderUpAndDown_Step2(struct ObjectEvent *objectEvent, struct Sprite *sprite)
{
    if (!ObjectEventExecSingleMovementAction(objectEvent, sprite))
        return FALSE;

    SetMovementDelay(sprite, sMovementDelaysMedium[Random() & 3]);
    sprite->sTypeFuncId = 3;
    return TRUE;
}

bool8 MovementType_WanderUpAndDown_Step3(struct ObjectEvent *objectEvent, struct Sprite *sprite)
{
    if (WaitForMovementDelay(sprite))
    {
        sprite->sTypeFuncId = 4;
        return TRUE;
    }
    return FALSE;
}

bool8 MovementType_WanderUpAndDown_Step4(struct ObjectEvent *objectEvent, struct Sprite *sprite)
{
    u8 direction;
    u8 directions[2];
    memcpy(directions, gUpAndDownDirections, sizeof directions);
    direction = directions[Random() & 1];
    SetObjectEventDirection(objectEvent, direction);
    sprite->sTypeFuncId = 5;
    if (GetCollisionInDirection(objectEvent, direction))
        sprite->sTypeFuncId = 1;

    return TRUE;
}

bool8 MovementType_WanderUpAndDown_Step5(struct ObjectEvent *objectEvent, struct Sprite *sprite)
{
    ObjectEventSetSingleMovement(objectEvent, sprite, GetWalkNormalMovementAction(objectEvent->movementDirection));
    objectEvent->singleMovementActive = TRUE;
    sprite->sTypeFuncId = 6;
    return TRUE;
}

bool8 MovementType_WanderUpAndDown_Step6(struct ObjectEvent *objectEvent, struct Sprite *sprite)
{
    if (ObjectEventExecSingleMovementAction(objectEvent, sprite))
    {
        objectEvent->singleMovementActive = FALSE;
        sprite->sTypeFuncId = 1;
    }
    return FALSE;
}

movement_type_def(MovementType_WanderLeftAndRight, gMovementTypeFuncs_WanderLeftAndRight)

bool8 MovementType_WanderLeftAndRight_Step0(struct ObjectEvent *objectEvent, struct Sprite *sprite)
{
    ClearObjectEventMovement(objectEvent, sprite);
    sprite->sTypeFuncId = 1;
    return TRUE;
}

bool8 MovementType_WanderLeftAndRight_Step1(struct ObjectEvent *objectEvent, struct Sprite *sprite)
{
    ObjectEventSetSingleMovement(objectEvent, sprite, GetFaceDirectionMovementAction(objectEvent->facingDirection));
    sprite->sTypeFuncId = 2;
    return TRUE;
}

bool8 MovementType_WanderLeftAndRight_Step2(struct ObjectEvent *objectEvent, struct Sprite *sprite)
{
    if (!ObjectEventExecSingleMovementAction(objectEvent, sprite))
        return FALSE;

    SetMovementDelay(sprite, sMovementDelaysMedium[Random() & 3]);
    sprite->sTypeFuncId = 3;
    return TRUE;
}

bool8 MovementType_WanderLeftAndRight_Step3(struct ObjectEvent *objectEvent, struct Sprite *sprite)
{
    if (WaitForMovementDelay(sprite))
    {
        sprite->sTypeFuncId = 4;
        return TRUE;
    }
    return FALSE;
}

bool8 MovementType_WanderLeftAndRight_Step4(struct ObjectEvent *objectEvent, struct Sprite *sprite)
{
    u8 direction;
    u8 directions[2];
    memcpy(directions, gLeftAndRightDirections, sizeof directions);
    direction = directions[Random() & 1];
    SetObjectEventDirection(objectEvent, direction);
    sprite->sTypeFuncId = 5;
    if (GetCollisionInDirection(objectEvent, direction))
        sprite->sTypeFuncId = 1;

    return TRUE;
}

bool8 MovementType_WanderLeftAndRight_Step5(struct ObjectEvent *objectEvent, struct Sprite *sprite)
{
    ObjectEventSetSingleMovement(objectEvent, sprite, GetWalkNormalMovementAction(objectEvent->movementDirection));
    objectEvent->singleMovementActive = TRUE;
    sprite->sTypeFuncId = 6;
    return TRUE;
}

bool8 MovementType_WanderLeftAndRight_Step6(struct ObjectEvent *objectEvent, struct Sprite *sprite)
{
    if (ObjectEventExecSingleMovementAction(objectEvent, sprite))
    {
        objectEvent->singleMovementActive = FALSE;
        sprite->sTypeFuncId = 1;
    }
    return FALSE;
}

movement_type_def(MovementType_FaceDirection, gMovementTypeFuncs_FaceDirection)

bool8 MovementType_FaceDirection_Step0(struct ObjectEvent *objectEvent, struct Sprite *sprite)
{
    ClearObjectEventMovement(objectEvent, sprite);
    ObjectEventSetSingleMovement(objectEvent, sprite, GetFaceDirectionMovementAction(objectEvent->facingDirection));
    sprite->sTypeFuncId = 1;
    return TRUE;
}

bool8 MovementType_FaceDirection_Step1(struct ObjectEvent *objectEvent, struct Sprite *sprite)
{
    if (ObjectEventExecSingleMovementAction(objectEvent, sprite))
    {
        sprite->sTypeFuncId = 2;
        return TRUE;
    }
    return FALSE;
}

bool8 MovementType_FaceDirection_Step2(struct ObjectEvent *objectEvent, struct Sprite *sprite)
{
    objectEvent->singleMovementActive = FALSE;
    return FALSE;
}

static bool8 ObjectEventCB2_BerryTree(struct ObjectEvent *objectEvent, struct Sprite *sprite);
extern bool8 (*const gMovementTypeFuncs_BerryTreeGrowth[])(struct ObjectEvent *objectEvent, struct Sprite *sprite);

enum {
    BERRYTREEFUNC_NORMAL,
    BERRYTREEFUNC_MOVE,
    BERRYTREEFUNC_SPARKLE_START,
    BERRYTREEFUNC_SPARKLE,
    BERRYTREEFUNC_SPARKLE_END,
};

#define sTimer          data[2]
#define sBerryTreeFlags data[7]

#define BERRY_FLAG_SET_GFX     (1 << 0)
#define BERRY_FLAG_SPARKLING   (1 << 1)
#define BERRY_FLAG_JUST_PICKED (1 << 2)

void MovementType_BerryTreeGrowth(struct Sprite *sprite)
{
    struct ObjectEvent *objectEvent;

    objectEvent = &gObjectEvents[sprite->sObjEventId];
    if (!(sprite->sBerryTreeFlags & BERRY_FLAG_SET_GFX))
    {
        get_berry_tree_graphics(objectEvent, sprite);
        sprite->sBerryTreeFlags |= BERRY_FLAG_SET_GFX;
    }
    UpdateObjectEventCurrentMovement(objectEvent, sprite, ObjectEventCB2_BerryTree);
}
static bool8 ObjectEventCB2_BerryTree(struct ObjectEvent *objectEvent, struct Sprite *sprite)
{
    return gMovementTypeFuncs_BerryTreeGrowth[sprite->sTypeFuncId](objectEvent, sprite);
}

// BERRYTREEFUNC_NORMAL
bool8 MovementType_BerryTreeGrowth_Normal(struct ObjectEvent *objectEvent, struct Sprite *sprite)
{
    u8 berryStage;
    ClearObjectEventMovement(objectEvent, sprite);
    objectEvent->invisible = TRUE;
    sprite->invisible = TRUE;
    berryStage = GetStageByBerryTreeId(objectEvent->trainerRange_berryTreeId);
    if (berryStage == BERRY_STAGE_NO_BERRY)
    {
        if (!(sprite->sBerryTreeFlags & BERRY_FLAG_JUST_PICKED) && sprite->animNum == BERRY_STAGE_FLOWERING)
        {
            gFieldEffectArguments[0] = objectEvent->currentCoords.x;
            gFieldEffectArguments[1] = objectEvent->currentCoords.y;
            gFieldEffectArguments[2] = sprite->subpriority - 1;
            gFieldEffectArguments[3] = sprite->oam.priority;
            FieldEffectStart(FLDEFF_BERRY_TREE_GROWTH_SPARKLE);
            sprite->animNum = berryStage;
        }
        return FALSE;
    }
    objectEvent->invisible = FALSE;
    sprite->invisible = FALSE;
    berryStage--;
    if (sprite->animNum != berryStage)
    {
        sprite->sTypeFuncId = BERRYTREEFUNC_SPARKLE_START;
        return TRUE;
    }
    get_berry_tree_graphics(objectEvent, sprite);
    ObjectEventSetSingleMovement(objectEvent, sprite, MOVEMENT_ACTION_START_ANIM_IN_DIRECTION);
    sprite->sTypeFuncId = BERRYTREEFUNC_MOVE;
    return TRUE;
}

// BERRYTREEFUNC_MOVE
bool8 MovementType_BerryTreeGrowth_Move(struct ObjectEvent *objectEvent, struct Sprite *sprite)
{
    if (ObjectEventExecSingleMovementAction(objectEvent, sprite))
    {
        sprite->sTypeFuncId = BERRYTREEFUNC_NORMAL;
        return TRUE;
    }
    return FALSE;
}

// BERRYTREEFUNC_SPARKLE_START
bool8 MovementType_BerryTreeGrowth_SparkleStart(struct ObjectEvent *objectEvent, struct Sprite *sprite)
{
    objectEvent->singleMovementActive = TRUE;
    sprite->sTypeFuncId = BERRYTREEFUNC_SPARKLE;
    sprite->sTimer = 0;
    sprite->sBerryTreeFlags |= BERRY_FLAG_SPARKLING;
    gFieldEffectArguments[0] = objectEvent->currentCoords.x;
    gFieldEffectArguments[1] = objectEvent->currentCoords.y;
    gFieldEffectArguments[2] = sprite->subpriority - 1;
    gFieldEffectArguments[3] = sprite->oam.priority;
    FieldEffectStart(FLDEFF_BERRY_TREE_GROWTH_SPARKLE);
    return TRUE;
}

// BERRYTREEFUNC_SPARKLE
bool8 MovementType_BerryTreeGrowth_Sparkle(struct ObjectEvent *objectEvent, struct Sprite *sprite)
{
    sprite->sTimer++;
    objectEvent->invisible = (sprite->sTimer & 2) >> 1;
    sprite->animPaused = TRUE;
    if (sprite->sTimer > 64)
    {
        get_berry_tree_graphics(objectEvent, sprite);
        sprite->sTypeFuncId = BERRYTREEFUNC_SPARKLE_END;
        sprite->sTimer = 0;
        return TRUE;
    }
    return FALSE;
}

// BERRYTREEFUNC_SPARKLE_END
bool8 MovementType_BerryTreeGrowth_SparkleEnd(struct ObjectEvent *objectEvent, struct Sprite *sprite)
{
    sprite->sTimer++;
    objectEvent->invisible = (sprite->sTimer & 2) >> 1;
    sprite->animPaused = TRUE;
    if (sprite->sTimer > 64)
    {
        sprite->sTypeFuncId = BERRYTREEFUNC_NORMAL;
        sprite->sBerryTreeFlags &= ~BERRY_FLAG_SPARKLING;
        return TRUE;
    }
    return FALSE;
}

movement_type_def(MovementType_FaceDownAndUp, gMovementTypeFuncs_FaceDownAndUp)

bool8 MovementType_FaceDownAndUp_Step0(struct ObjectEvent *objectEvent, struct Sprite *sprite)
{
    ClearObjectEventMovement(objectEvent, sprite);
    sprite->sTypeFuncId = 1;
    return TRUE;
}

bool8 MovementType_FaceDownAndUp_Step1(struct ObjectEvent *objectEvent, struct Sprite *sprite)
{
    ObjectEventSetSingleMovement(objectEvent, sprite, GetFaceDirectionMovementAction(objectEvent->facingDirection));
    sprite->sTypeFuncId = 2;
    return TRUE;
}

bool8 MovementType_FaceDownAndUp_Step2(struct ObjectEvent *objectEvent, struct Sprite *sprite)
{
    if (ObjectEventExecSingleMovementAction(objectEvent, sprite))
    {
        SetMovementDelay(sprite, sMovementDelaysMedium[Random() & 3]);
        objectEvent->singleMovementActive = FALSE;
        sprite->sTypeFuncId = 3;
    }
    return FALSE;
}

bool8 MovementType_FaceDownAndUp_Step3(struct ObjectEvent *objectEvent, struct Sprite *sprite)
{
    if (WaitForMovementDelay(sprite) || ObjectEventIsTrainerAndCloseToPlayer(objectEvent))
    {
        sprite->sTypeFuncId = 4;
        return TRUE;
    }
    return FALSE;
}

bool8 MovementType_FaceDownAndUp_Step4(struct ObjectEvent *objectEvent, struct Sprite *sprite)
{
    u8 direction;
    u8 directions[2];
    memcpy(directions, gUpAndDownDirections, sizeof gUpAndDownDirections);
    direction = TryGetTrainerEncounterDirection(objectEvent, RUNFOLLOW_NORTH_SOUTH);
    if (direction == DIR_NONE)
        direction = directions[Random() & 1];
    SetObjectEventDirection(objectEvent, direction);
    sprite->sTypeFuncId = 1;
    return TRUE;
}

movement_type_def(MovementType_FaceLeftAndRight, gMovementTypeFuncs_FaceLeftAndRight)

bool8 MovementType_FaceLeftAndRight_Step0(struct ObjectEvent *objectEvent, struct Sprite *sprite)
{
    ClearObjectEventMovement(objectEvent, sprite);
    sprite->sTypeFuncId = 1;
    return TRUE;
}

bool8 MovementType_FaceLeftAndRight_Step1(struct ObjectEvent *objectEvent, struct Sprite *sprite)
{
    ObjectEventSetSingleMovement(objectEvent, sprite, GetFaceDirectionMovementAction(objectEvent->facingDirection));
    sprite->sTypeFuncId = 2;
    return TRUE;
}

bool8 MovementType_FaceLeftAndRight_Step2(struct ObjectEvent *objectEvent, struct Sprite *sprite)
{
    if (ObjectEventExecSingleMovementAction(objectEvent, sprite))
    {
        SetMovementDelay(sprite, sMovementDelaysMedium[Random() & 3]);
        objectEvent->singleMovementActive = FALSE;
        sprite->sTypeFuncId = 3;
    }
    return FALSE;
}

bool8 MovementType_FaceLeftAndRight_Step3(struct ObjectEvent *objectEvent, struct Sprite *sprite)
{
    if (WaitForMovementDelay(sprite) || ObjectEventIsTrainerAndCloseToPlayer(objectEvent))
    {
        sprite->sTypeFuncId = 4;
        return TRUE;
    }
    return FALSE;
}

bool8 MovementType_FaceLeftAndRight_Step4(struct ObjectEvent *objectEvent, struct Sprite *sprite)
{
    u8 direction;
    u8 directions[2];
    memcpy(directions, gLeftAndRightDirections, sizeof gLeftAndRightDirections);
    direction = TryGetTrainerEncounterDirection(objectEvent, RUNFOLLOW_EAST_WEST);
    if (direction == DIR_NONE)
        direction = directions[Random() & 1];
    SetObjectEventDirection(objectEvent, direction);
    sprite->sTypeFuncId = 1;
    return TRUE;
}

movement_type_def(MovementType_FaceUpAndLeft, gMovementTypeFuncs_FaceUpAndLeft)

bool8 MovementType_FaceUpAndLeft_Step0(struct ObjectEvent *objectEvent, struct Sprite *sprite)
{
    ClearObjectEventMovement(objectEvent, sprite);
    sprite->sTypeFuncId = 1;
    return TRUE;
}

bool8 MovementType_FaceUpAndLeft_Step1(struct ObjectEvent *objectEvent, struct Sprite *sprite)
{
    ObjectEventSetSingleMovement(objectEvent, sprite, GetFaceDirectionMovementAction(objectEvent->facingDirection));
    sprite->sTypeFuncId = 2;
    return TRUE;
}

bool8 MovementType_FaceUpAndLeft_Step2(struct ObjectEvent *objectEvent, struct Sprite *sprite)
{
    if (ObjectEventExecSingleMovementAction(objectEvent, sprite))
    {
        SetMovementDelay(sprite, sMovementDelaysShort[Random() & 3]);
        objectEvent->singleMovementActive = FALSE;
        sprite->sTypeFuncId = 3;
    }
    return FALSE;
}

bool8 MovementType_FaceUpAndLeft_Step3(struct ObjectEvent *objectEvent, struct Sprite *sprite)
{
    if (WaitForMovementDelay(sprite) || ObjectEventIsTrainerAndCloseToPlayer(objectEvent))
    {
        sprite->sTypeFuncId = 4;
        return TRUE;
    }
    return FALSE;
}

bool8 MovementType_FaceUpAndLeft_Step4(struct ObjectEvent *objectEvent, struct Sprite *sprite)
{
    u8 direction;
    u8 directions[2];
    memcpy(directions, gUpAndLeftDirections, sizeof gUpAndLeftDirections);
    direction = TryGetTrainerEncounterDirection(objectEvent, RUNFOLLOW_NORTH_WEST);
    if (direction == DIR_NONE)
        direction = directions[Random() & 1];
    SetObjectEventDirection(objectEvent, direction);
    sprite->sTypeFuncId = 1;
    return TRUE;
}

movement_type_def(MovementType_FaceUpAndRight, gMovementTypeFuncs_FaceUpAndRight)

bool8 MovementType_FaceUpAndRight_Step0(struct ObjectEvent *objectEvent, struct Sprite *sprite)
{
    ClearObjectEventMovement(objectEvent, sprite);
    sprite->sTypeFuncId = 1;
    return TRUE;
}

bool8 MovementType_FaceUpAndRight_Step1(struct ObjectEvent *objectEvent, struct Sprite *sprite)
{
    ObjectEventSetSingleMovement(objectEvent, sprite, GetFaceDirectionMovementAction(objectEvent->facingDirection));
    sprite->sTypeFuncId = 2;
    return TRUE;
}

bool8 MovementType_FaceUpAndRight_Step2(struct ObjectEvent *objectEvent, struct Sprite *sprite)
{
    if (ObjectEventExecSingleMovementAction(objectEvent, sprite))
    {
        SetMovementDelay(sprite, sMovementDelaysShort[Random() & 3]);
        objectEvent->singleMovementActive = FALSE;
        sprite->sTypeFuncId = 3;
    }
    return FALSE;
}

bool8 MovementType_FaceUpAndRight_Step3(struct ObjectEvent *objectEvent, struct Sprite *sprite)
{
    if (WaitForMovementDelay(sprite) || ObjectEventIsTrainerAndCloseToPlayer(objectEvent))
    {
        sprite->sTypeFuncId = 4;
        return TRUE;
    }
    return FALSE;
}

bool8 MovementType_FaceUpAndRight_Step4(struct ObjectEvent *objectEvent, struct Sprite *sprite)
{
    u8 direction;
    u8 directions[2];
    memcpy(directions, gUpAndRightDirections, sizeof gUpAndRightDirections);
    direction = TryGetTrainerEncounterDirection(objectEvent, RUNFOLLOW_NORTH_EAST);
    if (direction == DIR_NONE)
        direction = directions[Random() & 1];
    SetObjectEventDirection(objectEvent, direction);
    sprite->sTypeFuncId = 1;
    return TRUE;
}

movement_type_def(MovementType_FaceDownAndLeft, gMovementTypeFuncs_FaceDownAndLeft)

bool8 MovementType_FaceDownAndLeft_Step0(struct ObjectEvent *objectEvent, struct Sprite *sprite)
{
    ClearObjectEventMovement(objectEvent, sprite);
    sprite->sTypeFuncId = 1;
    return TRUE;
}

bool8 MovementType_FaceDownAndLeft_Step1(struct ObjectEvent *objectEvent, struct Sprite *sprite)
{
    ObjectEventSetSingleMovement(objectEvent, sprite, GetFaceDirectionMovementAction(objectEvent->facingDirection));
    sprite->sTypeFuncId = 2;
    return TRUE;
}

bool8 MovementType_FaceDownAndLeft_Step2(struct ObjectEvent *objectEvent, struct Sprite *sprite)
{
    if (ObjectEventExecSingleMovementAction(objectEvent, sprite))
    {
        SetMovementDelay(sprite, sMovementDelaysShort[Random() & 3]);
        objectEvent->singleMovementActive = FALSE;
        sprite->sTypeFuncId = 3;
    }
    return FALSE;
}

bool8 MovementType_FaceDownAndLeft_Step3(struct ObjectEvent *objectEvent, struct Sprite *sprite)
{
    if (WaitForMovementDelay(sprite) || ObjectEventIsTrainerAndCloseToPlayer(objectEvent))
    {
        sprite->sTypeFuncId = 4;
        return TRUE;
    }
    return FALSE;
}

bool8 MovementType_FaceDownAndLeft_Step4(struct ObjectEvent *objectEvent, struct Sprite *sprite)
{
    u8 direction;
    u8 directions[2];
    memcpy(directions, gDownAndLeftDirections, sizeof gDownAndLeftDirections);
    direction = TryGetTrainerEncounterDirection(objectEvent, RUNFOLLOW_SOUTH_WEST);
    if (direction == DIR_NONE)
        direction = directions[Random() & 1];
    SetObjectEventDirection(objectEvent, direction);
    sprite->sTypeFuncId = 1;
    return TRUE;
}

movement_type_def(MovementType_FaceDownAndRight, gMovementTypeFuncs_FaceDownAndRight)

bool8 MovementType_FaceDownAndRight_Step0(struct ObjectEvent *objectEvent, struct Sprite *sprite)
{
    ClearObjectEventMovement(objectEvent, sprite);
    sprite->sTypeFuncId = 1;
    return TRUE;
}

bool8 MovementType_FaceDownAndRight_Step1(struct ObjectEvent *objectEvent, struct Sprite *sprite)
{
    ObjectEventSetSingleMovement(objectEvent, sprite, GetFaceDirectionMovementAction(objectEvent->facingDirection));
    sprite->sTypeFuncId = 2;
    return TRUE;
}

bool8 MovementType_FaceDownAndRight_Step2(struct ObjectEvent *objectEvent, struct Sprite *sprite)
{
    if (ObjectEventExecSingleMovementAction(objectEvent, sprite))
    {
        SetMovementDelay(sprite, sMovementDelaysShort[Random() & 3]);
        objectEvent->singleMovementActive = FALSE;
        sprite->sTypeFuncId = 3;
    }
    return FALSE;
}

bool8 MovementType_FaceDownAndRight_Step3(struct ObjectEvent *objectEvent, struct Sprite *sprite)
{
    if (WaitForMovementDelay(sprite) || ObjectEventIsTrainerAndCloseToPlayer(objectEvent))
    {
        sprite->sTypeFuncId = 4;
        return TRUE;
    }
    return FALSE;
}

bool8 MovementType_FaceDownAndRight_Step4(struct ObjectEvent *objectEvent, struct Sprite *sprite)
{
    u8 direction;
    u8 directions[2];
    memcpy(directions, gDownAndRightDirections, sizeof gDownAndRightDirections);
    direction = TryGetTrainerEncounterDirection(objectEvent, RUNFOLLOW_SOUTH_EAST);
    if (direction == DIR_NONE)
        direction = directions[Random() & 1];
    SetObjectEventDirection(objectEvent, direction);
    sprite->sTypeFuncId = 1;
    return TRUE;
}

movement_type_def(MovementType_FaceDownUpAndLeft, gMovementTypeFuncs_FaceDownUpAndLeft)

bool8 MovementType_FaceDownUpAndLeft_Step0(struct ObjectEvent *objectEvent, struct Sprite *sprite)
{
    ClearObjectEventMovement(objectEvent, sprite);
    sprite->sTypeFuncId = 1;
    return TRUE;
}

bool8 MovementType_FaceDownUpAndLeft_Step1(struct ObjectEvent *objectEvent, struct Sprite *sprite)
{
    ObjectEventSetSingleMovement(objectEvent, sprite, GetFaceDirectionMovementAction(objectEvent->facingDirection));
    sprite->sTypeFuncId = 2;
    return TRUE;
}

bool8 MovementType_FaceDownUpAndLeft_Step2(struct ObjectEvent *objectEvent, struct Sprite *sprite)
{
    if (ObjectEventExecSingleMovementAction(objectEvent, sprite))
    {
        SetMovementDelay(sprite, sMovementDelaysShort[Random() & 3]);
        objectEvent->singleMovementActive = FALSE;
        sprite->sTypeFuncId = 3;
    }
    return FALSE;
}

bool8 MovementType_FaceDownUpAndLeft_Step3(struct ObjectEvent *objectEvent, struct Sprite *sprite)
{
    if (WaitForMovementDelay(sprite) || ObjectEventIsTrainerAndCloseToPlayer(objectEvent))
    {
        sprite->sTypeFuncId = 4;
        return TRUE;
    }
    return FALSE;
}

bool8 MovementType_FaceDownUpAndLeft_Step4(struct ObjectEvent *objectEvent, struct Sprite *sprite)
{
    u8 direction;
    u8 directions[4];
    memcpy(directions, gDownUpAndLeftDirections, sizeof gDownUpAndLeftDirections);
    direction = TryGetTrainerEncounterDirection(objectEvent, RUNFOLLOW_NORTH_SOUTH_WEST);
    if (direction == DIR_NONE)
        direction = directions[Random() & 3];
    SetObjectEventDirection(objectEvent, direction);
    sprite->sTypeFuncId = 1;
    return TRUE;
}

movement_type_def(MovementType_FaceDownUpAndRight, gMovementTypeFuncs_FaceDownUpAndRight)

bool8 MovementType_FaceDownUpAndRight_Step0(struct ObjectEvent *objectEvent, struct Sprite *sprite)
{
    ClearObjectEventMovement(objectEvent, sprite);
    sprite->sTypeFuncId = 1;
    return TRUE;
}

bool8 MovementType_FaceDownUpAndRight_Step1(struct ObjectEvent *objectEvent, struct Sprite *sprite)
{
    ObjectEventSetSingleMovement(objectEvent, sprite, GetFaceDirectionMovementAction(objectEvent->facingDirection));
    sprite->sTypeFuncId = 2;
    return TRUE;
}

bool8 MovementType_FaceDownUpAndRight_Step2(struct ObjectEvent *objectEvent, struct Sprite *sprite)
{
    if (ObjectEventExecSingleMovementAction(objectEvent, sprite))
    {
        SetMovementDelay(sprite, sMovementDelaysShort[Random() & 3]);
        objectEvent->singleMovementActive = FALSE;
        sprite->sTypeFuncId = 3;
    }
    return FALSE;
}

bool8 MovementType_FaceDownUpAndRight_Step3(struct ObjectEvent *objectEvent, struct Sprite *sprite)
{
    if (WaitForMovementDelay(sprite) || ObjectEventIsTrainerAndCloseToPlayer(objectEvent))
    {
        sprite->sTypeFuncId = 4;
        return TRUE;
    }
    return FALSE;
}

bool8 MovementType_FaceDownUpAndRight_Step4(struct ObjectEvent *objectEvent, struct Sprite *sprite)
{
    u8 direction;
    u8 directions[4];
    memcpy(directions, gDownUpAndRightDirections, sizeof gDownUpAndRightDirections);
    direction = TryGetTrainerEncounterDirection(objectEvent, RUNFOLLOW_NORTH_SOUTH_EAST);
    if (direction == DIR_NONE)
        direction = directions[Random() & 3];
    SetObjectEventDirection(objectEvent, direction);
    sprite->sTypeFuncId = 1;
    return TRUE;
}

movement_type_def(MovementType_FaceUpRightAndLeft, gMovementTypeFuncs_FaceUpLeftAndRight)

bool8 MovementType_FaceUpLeftAndRight_Step0(struct ObjectEvent *objectEvent, struct Sprite *sprite)
{
    ClearObjectEventMovement(objectEvent, sprite);
    sprite->sTypeFuncId = 1;
    return TRUE;
}

bool8 MovementType_FaceUpLeftAndRight_Step1(struct ObjectEvent *objectEvent, struct Sprite *sprite)
{
    ObjectEventSetSingleMovement(objectEvent, sprite, GetFaceDirectionMovementAction(objectEvent->facingDirection));
    sprite->sTypeFuncId = 2;
    return TRUE;
}

bool8 MovementType_FaceUpLeftAndRight_Step2(struct ObjectEvent *objectEvent, struct Sprite *sprite)
{
    if (ObjectEventExecSingleMovementAction(objectEvent, sprite))
    {
        SetMovementDelay(sprite, sMovementDelaysShort[Random() & 3]);
        objectEvent->singleMovementActive = FALSE;
        sprite->sTypeFuncId = 3;
    }
    return FALSE;
}

bool8 MovementType_FaceUpLeftAndRight_Step3(struct ObjectEvent *objectEvent, struct Sprite *sprite)
{
    if (WaitForMovementDelay(sprite) || ObjectEventIsTrainerAndCloseToPlayer(objectEvent))
    {
        sprite->sTypeFuncId = 4;
        return TRUE;
    }
    return FALSE;
}

bool8 MovementType_FaceUpLeftAndRight_Step4(struct ObjectEvent *objectEvent, struct Sprite *sprite)
{
    u8 direction;
    u8 directions[4];
    memcpy(directions, gUpLeftAndRightDirections, sizeof gUpLeftAndRightDirections);
    direction = TryGetTrainerEncounterDirection(objectEvent, RUNFOLLOW_NORTH_EAST_WEST);
    if (direction == DIR_NONE)
        direction = directions[Random() & 3];
    SetObjectEventDirection(objectEvent, direction);
    sprite->sTypeFuncId = 1;
    return TRUE;
}

movement_type_def(MovementType_FaceDownRightAndLeft, gMovementTypeFuncs_FaceDownLeftAndRight)

bool8 MovementType_FaceDownLeftAndRight_Step0(struct ObjectEvent *objectEvent, struct Sprite *sprite)
{
    ClearObjectEventMovement(objectEvent, sprite);
    sprite->sTypeFuncId = 1;
    return TRUE;
}

bool8 MovementType_FaceDownLeftAndRight_Step1(struct ObjectEvent *objectEvent, struct Sprite *sprite)
{
    ObjectEventSetSingleMovement(objectEvent, sprite, GetFaceDirectionMovementAction(objectEvent->facingDirection));
    sprite->sTypeFuncId = 2;
    return TRUE;
}

bool8 MovementType_FaceDownLeftAndRight_Step2(struct ObjectEvent *objectEvent, struct Sprite *sprite)
{
    if (ObjectEventExecSingleMovementAction(objectEvent, sprite))
    {
        SetMovementDelay(sprite, sMovementDelaysShort[Random() & 3]);
        objectEvent->singleMovementActive = FALSE;
        sprite->sTypeFuncId = 3;
    }
    return FALSE;
}

bool8 MovementType_FaceDownLeftAndRight_Step3(struct ObjectEvent *objectEvent, struct Sprite *sprite)
{
    if (WaitForMovementDelay(sprite) || ObjectEventIsTrainerAndCloseToPlayer(objectEvent))
    {
        sprite->sTypeFuncId = 4;
        return TRUE;
    }
    return FALSE;
}

bool8 MovementType_FaceDownLeftAndRight_Step4(struct ObjectEvent *objectEvent, struct Sprite *sprite)
{
    u8 direction;
    u8 directions[4];
    memcpy(directions, gDownLeftAndRightDirections, sizeof gDownLeftAndRightDirections);
    direction = TryGetTrainerEncounterDirection(objectEvent, RUNFOLLOW_SOUTH_EAST_WEST);
    if (direction == DIR_NONE)
        direction = directions[Random() & 3];
    SetObjectEventDirection(objectEvent, direction);
    sprite->sTypeFuncId = 1;
    return TRUE;
}

movement_type_def(MovementType_RotateCounterclockwise, gMovementTypeFuncs_RotateCounterclockwise)

bool8 MovementType_RotateCounterclockwise_Step0(struct ObjectEvent *objectEvent, struct Sprite *sprite)
{
    ClearObjectEventMovement(objectEvent, sprite);
    ObjectEventSetSingleMovement(objectEvent, sprite, GetFaceDirectionMovementAction(objectEvent->facingDirection));
    sprite->sTypeFuncId = 1;
    return TRUE;
}

bool8 MovementType_RotateCounterclockwise_Step1(struct ObjectEvent *objectEvent, struct Sprite *sprite)
{
    if (ObjectEventExecSingleMovementAction(objectEvent, sprite))
    {
        SetMovementDelay(sprite, 48);
        sprite->sTypeFuncId = 2;
    }
    return FALSE;
}

bool8 MovementType_RotateCounterclockwise_Step2(struct ObjectEvent *objectEvent, struct Sprite *sprite)
{
    if (WaitForMovementDelay(sprite) || ObjectEventIsTrainerAndCloseToPlayer(objectEvent))
        sprite->sTypeFuncId = 3;
    return FALSE;
}

bool8 MovementType_RotateCounterclockwise_Step3(struct ObjectEvent *objectEvent, struct Sprite *sprite)
{
    u8 direction;
    u8 directions[5];
    memcpy(directions, gCounterclockwiseDirections, sizeof gCounterclockwiseDirections);
    direction = TryGetTrainerEncounterDirection(objectEvent, RUNFOLLOW_ANY);
    if (direction == DIR_NONE)
        direction = directions[objectEvent->facingDirection];
    SetObjectEventDirection(objectEvent, direction);
    sprite->sTypeFuncId = 0;
    return TRUE;
}

movement_type_def(MovementType_RotateClockwise, gMovementTypeFuncs_RotateClockwise)

bool8 MovementType_RotateClockwise_Step0(struct ObjectEvent *objectEvent, struct Sprite *sprite)
{
    ClearObjectEventMovement(objectEvent, sprite);
    ObjectEventSetSingleMovement(objectEvent, sprite, GetFaceDirectionMovementAction(objectEvent->facingDirection));
    sprite->sTypeFuncId = 1;
    return TRUE;
}

bool8 MovementType_RotateClockwise_Step1(struct ObjectEvent *objectEvent, struct Sprite *sprite)
{
    if (ObjectEventExecSingleMovementAction(objectEvent, sprite))
    {
        SetMovementDelay(sprite, 48);
        sprite->sTypeFuncId = 2;
    }
    return FALSE;
}

bool8 MovementType_RotateClockwise_Step2(struct ObjectEvent *objectEvent, struct Sprite *sprite)
{
    if (WaitForMovementDelay(sprite) || ObjectEventIsTrainerAndCloseToPlayer(objectEvent))
        sprite->sTypeFuncId = 3;
    return FALSE;
}

bool8 MovementType_RotateClockwise_Step3(struct ObjectEvent *objectEvent, struct Sprite *sprite)
{
    u8 direction;
    u8 directions[5];
    memcpy(directions, gClockwiseDirections, sizeof gClockwiseDirections);
    direction = TryGetTrainerEncounterDirection(objectEvent, RUNFOLLOW_ANY);
    if (direction == DIR_NONE)
        direction = directions[objectEvent->facingDirection];
    SetObjectEventDirection(objectEvent, direction);
    sprite->sTypeFuncId = 0;
    return TRUE;
}

movement_type_def(MovementType_WalkBackAndForth, gMovementTypeFuncs_WalkBackAndForth)

bool8 MovementType_WalkBackAndForth_Step0(struct ObjectEvent *objectEvent, struct Sprite *sprite)
{
    ClearObjectEventMovement(objectEvent, sprite);
    sprite->sTypeFuncId = 1;
    return TRUE;
}

bool8 MovementType_WalkBackAndForth_Step1(struct ObjectEvent *objectEvent, struct Sprite *sprite)
{
    u8 direction;

    direction = gInitialMovementTypeFacingDirections[objectEvent->movementType];
    if (objectEvent->directionSequenceIndex)
        direction = GetOppositeDirection(direction);
    SetObjectEventDirection(objectEvent, direction);
    sprite->sTypeFuncId = 2;
    return TRUE;
}

bool8 MovementType_WalkBackAndForth_Step2(struct ObjectEvent *objectEvent, struct Sprite *sprite)
{
    bool8 collision;
    u8 movementActionId;

    if (objectEvent->directionSequenceIndex && objectEvent->initialCoords.x == objectEvent->currentCoords.x && objectEvent->initialCoords.y == objectEvent->currentCoords.y)
    {
        objectEvent->directionSequenceIndex = 0;
        SetObjectEventDirection(objectEvent, GetOppositeDirection(objectEvent->movementDirection));
    }
    collision = GetCollisionInDirection(objectEvent, objectEvent->movementDirection);
    movementActionId = GetWalkNormalMovementAction(objectEvent->movementDirection);
    if (collision == COLLISION_OUTSIDE_RANGE)
    {
        objectEvent->directionSequenceIndex++;
        SetObjectEventDirection(objectEvent, GetOppositeDirection(objectEvent->movementDirection));
        movementActionId = GetWalkNormalMovementAction(objectEvent->movementDirection);
        collision = GetCollisionInDirection(objectEvent, objectEvent->movementDirection);
    }

    if (collision)
        movementActionId = GetWalkInPlaceNormalMovementAction(objectEvent->facingDirection);

    ObjectEventSetSingleMovement(objectEvent, sprite, movementActionId);
    objectEvent->singleMovementActive = TRUE;
    sprite->sTypeFuncId = 3;
    return TRUE;
}

bool8 MovementType_WalkBackAndForth_Step3(struct ObjectEvent *objectEvent, struct Sprite *sprite)
{
    if (ObjectEventExecSingleMovementAction(objectEvent, sprite))
    {
        objectEvent->singleMovementActive = FALSE;
        sprite->sTypeFuncId = 1;
    }
    return FALSE;
}

bool8 MovementType_WalkSequence_Step0(struct ObjectEvent *objectEvent, struct Sprite *sprite)
{
    ClearObjectEventMovement(objectEvent, sprite);
    sprite->sTypeFuncId = 1;
    return TRUE;
}

bool8 MoveNextDirectionInSequence(struct ObjectEvent *objectEvent, struct Sprite *sprite, u8 *route)
{
    u8 collision;
    u8 movementActionId;

    if (objectEvent->directionSequenceIndex == 3 && objectEvent->initialCoords.x == objectEvent->currentCoords.x && objectEvent->initialCoords.y == objectEvent->currentCoords.y)
        objectEvent->directionSequenceIndex = 0;

    SetObjectEventDirection(objectEvent, route[objectEvent->directionSequenceIndex]);
    movementActionId = GetWalkNormalMovementAction(objectEvent->movementDirection);
    collision = GetCollisionInDirection(objectEvent, objectEvent->movementDirection);
    if (collision == COLLISION_OUTSIDE_RANGE)
    {
        objectEvent->directionSequenceIndex++;
        SetObjectEventDirection(objectEvent, route[objectEvent->directionSequenceIndex]);
        movementActionId = GetWalkNormalMovementAction(objectEvent->movementDirection);
        collision = GetCollisionInDirection(objectEvent, objectEvent->movementDirection);
    }

    if (collision)
        movementActionId = GetWalkInPlaceNormalMovementAction(objectEvent->facingDirection);

    ObjectEventSetSingleMovement(objectEvent, sprite, movementActionId);
    objectEvent->singleMovementActive = TRUE;
    sprite->sTypeFuncId = 2;
    return TRUE;
}

bool8 MovementType_WalkSequence_Step2(struct ObjectEvent *objectEvent, struct Sprite *sprite)
{
    if (ObjectEventExecSingleMovementAction(objectEvent, sprite))
    {
        objectEvent->singleMovementActive = FALSE;
        sprite->sTypeFuncId = 1;
    }
    return FALSE;
}

movement_type_def(MovementType_WalkSequenceUpRightLeftDown, gMovementTypeFuncs_WalkSequenceUpRightLeftDown)

u8 MovementType_WalkSequenceUpRightLeftDown_Step1(struct ObjectEvent *objectEvent, struct Sprite *sprite)
{
    u8 directions[sizeof(gUpRightLeftDownDirections)];
    memcpy(directions, gUpRightLeftDownDirections, sizeof(gUpRightLeftDownDirections));
    if (objectEvent->directionSequenceIndex == 2 && objectEvent->initialCoords.x == objectEvent->currentCoords.x)
        objectEvent->directionSequenceIndex = 3;

    return MoveNextDirectionInSequence(objectEvent, sprite, directions);
}

movement_type_def(MovementType_WalkSequenceRightLeftDownUp, gMovementTypeFuncs_WalkSequenceRightLeftDownUp)

u8 MovementType_WalkSequenceRightLeftDownUp_Step1(struct ObjectEvent *objectEvent, struct Sprite *sprite)
{
    u8 directions[sizeof(gRightLeftDownUpDirections)];
    memcpy(directions, gRightLeftDownUpDirections, sizeof(gRightLeftDownUpDirections));
    if (objectEvent->directionSequenceIndex == 1 && objectEvent->initialCoords.x == objectEvent->currentCoords.x)
        objectEvent->directionSequenceIndex = 2;

    return MoveNextDirectionInSequence(objectEvent, sprite, directions);
}

movement_type_def(MovementType_WalkSequenceDownUpRightLeft, gMovementTypeFuncs_WalkSequenceDownUpRightLeft)

u8 MovementType_WalkSequenceDownUpRightLeft_Step1(struct ObjectEvent *objectEvent, struct Sprite *sprite)
{
    u8 directions[sizeof(gDownUpRightLeftDirections)];
    memcpy(directions, gDownUpRightLeftDirections, sizeof(gDownUpRightLeftDirections));
    if (objectEvent->directionSequenceIndex == 1 && objectEvent->initialCoords.y == objectEvent->currentCoords.y)
        objectEvent->directionSequenceIndex = 2;

    return MoveNextDirectionInSequence(objectEvent, sprite, directions);
}

movement_type_def(MovementType_WalkSequenceLeftDownUpRight, gMovementTypeFuncs_WalkSequenceLeftDownUpRight)

u8 MovementType_WalkSequenceLeftDownUpRight_Step1(struct ObjectEvent *objectEvent, struct Sprite *sprite)
{
    u8 directions[sizeof(gLeftDownUpRightDirections)];
    memcpy(directions, gLeftDownUpRightDirections, sizeof(gLeftDownUpRightDirections));
    if (objectEvent->directionSequenceIndex == 2 && objectEvent->initialCoords.y == objectEvent->currentCoords.y)
        objectEvent->directionSequenceIndex = 3;

    return MoveNextDirectionInSequence(objectEvent, sprite, directions);
}

movement_type_def(MovementType_WalkSequenceUpLeftRightDown, gMovementTypeFuncs_WalkSequenceUpLeftRightDown)

u8 MovementType_WalkSequenceUpLeftRightDown_Step1(struct ObjectEvent *objectEvent, struct Sprite *sprite)
{
    u8 directions[sizeof(gUpLeftRightDownDirections)];
    memcpy(directions, gUpLeftRightDownDirections, sizeof(gUpLeftRightDownDirections));
    if (objectEvent->directionSequenceIndex == 2 && objectEvent->initialCoords.x == objectEvent->currentCoords.x)
        objectEvent->directionSequenceIndex = 3;

    return MoveNextDirectionInSequence(objectEvent, sprite, directions);
}

movement_type_def(MovementType_WalkSequenceLeftRightDownUp, gMovementTypeFuncs_WalkSequenceLeftRightDownUp)

u8 MovementType_WalkSequenceLeftRightDownUp_Step1(struct ObjectEvent *objectEvent, struct Sprite *sprite)
{
    u8 directions[sizeof(gLeftRightDownUpDirections)];
    memcpy(directions, gLeftRightDownUpDirections, sizeof(gLeftRightDownUpDirections));
    if (objectEvent->directionSequenceIndex == 1 && objectEvent->initialCoords.x == objectEvent->currentCoords.x)
        objectEvent->directionSequenceIndex = 2;

    return MoveNextDirectionInSequence(objectEvent, sprite, directions);
}

movement_type_def(MovementType_WalkSequenceDownUpLeftRight, gMovementTypeFuncs_WalkSequenceDownUpLeftRight)

u8 MovementType_WalkSequenceDownUpLeftRight_Step1(struct ObjectEvent *objectEvent, struct Sprite *sprite)
{
    u8 directions[sizeof(gStandardDirections)];
    memcpy(directions, gStandardDirections, sizeof(gStandardDirections));
    if (objectEvent->directionSequenceIndex == 1 && objectEvent->initialCoords.y == objectEvent->currentCoords.y)
        objectEvent->directionSequenceIndex = 2;

    return MoveNextDirectionInSequence(objectEvent, sprite, directions);
}

movement_type_def(MovementType_WalkSequenceRightDownUpLeft, gMovementTypeFuncs_WalkSequenceRightDownUpLeft)

u8 MovementType_WalkSequenceRightDownUpLeft_Step1(struct ObjectEvent *objectEvent, struct Sprite *sprite)
{
    u8 directions[sizeof(gRightDownUpLeftDirections)];
    memcpy(directions, gRightDownUpLeftDirections, sizeof(gRightDownUpLeftDirections));
    if (objectEvent->directionSequenceIndex == 2 && objectEvent->initialCoords.y == objectEvent->currentCoords.y)
        objectEvent->directionSequenceIndex = 3;

    return MoveNextDirectionInSequence(objectEvent, sprite, directions);
}

movement_type_def(MovementType_WalkSequenceLeftUpDownRight, gMovementTypeFuncs_WalkSequenceLeftUpDownRight)

u8 MovementType_WalkSequenceLeftUpDownRight_Step1(struct ObjectEvent *objectEvent, struct Sprite *sprite)
{
    u8 directions[sizeof(gLeftUpDownRightDirections)];
    memcpy(directions, gLeftUpDownRightDirections, sizeof(gLeftUpDownRightDirections));
    if (objectEvent->directionSequenceIndex == 2 && objectEvent->initialCoords.y == objectEvent->currentCoords.y)
        objectEvent->directionSequenceIndex = 3;

    return MoveNextDirectionInSequence(objectEvent, sprite, directions);
}

movement_type_def(MovementType_WalkSequenceUpDownRightLeft, gMovementTypeFuncs_WalkSequenceUpDownRightLeft)

u8 MovementType_WalkSequenceUpDownRightLeft_Step1(struct ObjectEvent *objectEvent, struct Sprite *sprite)
{
    u8 directions[sizeof(gUpDownRightLeftDirections)];
    memcpy(directions, gUpDownRightLeftDirections, sizeof(gUpDownRightLeftDirections));
    if (objectEvent->directionSequenceIndex == 1 && objectEvent->initialCoords.y == objectEvent->currentCoords.y)
        objectEvent->directionSequenceIndex = 2;

    return MoveNextDirectionInSequence(objectEvent, sprite, directions);
}

movement_type_def(MovementType_WalkSequenceRightLeftUpDown, gMovementTypeFuncs_WalkSequenceRightLeftUpDown)

u8 MovementType_WalkSequenceRightLeftUpDown_Step1(struct ObjectEvent *objectEvent, struct Sprite *sprite)
{
    u8 directions[sizeof(gRightLeftUpDownDirections)];
    memcpy(directions, gRightLeftUpDownDirections, sizeof(gRightLeftUpDownDirections));
    if (objectEvent->directionSequenceIndex == 1 && objectEvent->initialCoords.x == objectEvent->currentCoords.x)
        objectEvent->directionSequenceIndex = 2;

    return MoveNextDirectionInSequence(objectEvent, sprite, directions);
}

movement_type_def(MovementType_WalkSequenceDownRightLeftUp, gMovementTypeFuncs_WalkSequenceDownRightLeftUp)

u8 MovementType_WalkSequenceDownRightLeftUp_Step1(struct ObjectEvent *objectEvent, struct Sprite *sprite)
{
    u8 directions[sizeof(gDownRightLeftUpDirections)];
    memcpy(directions, gDownRightLeftUpDirections, sizeof(gDownRightLeftUpDirections));
    if (objectEvent->directionSequenceIndex == 2 && objectEvent->initialCoords.x == objectEvent->currentCoords.x)
        objectEvent->directionSequenceIndex = 3;

    return MoveNextDirectionInSequence(objectEvent, sprite, directions);
}

movement_type_def(MovementType_WalkSequenceRightUpDownLeft, gMovementTypeFuncs_WalkSequenceRightUpDownLeft)

u8 MovementType_WalkSequenceRightUpDownLeft_Step1(struct ObjectEvent *objectEvent, struct Sprite *sprite)
{
    u8 directions[sizeof(gRightUpDownLeftDirections)];
    memcpy(directions, gRightUpDownLeftDirections, sizeof(gRightUpDownLeftDirections));
    if (objectEvent->directionSequenceIndex == 2 && objectEvent->initialCoords.y == objectEvent->currentCoords.y)
        objectEvent->directionSequenceIndex = 3;

    return MoveNextDirectionInSequence(objectEvent, sprite, directions);
}

movement_type_def(MovementType_WalkSequenceUpDownLeftRight, gMovementTypeFuncs_WalkSequenceUpDownLeftRight)

u8 MovementType_WalkSequenceUpDownLeftRight_Step1(struct ObjectEvent *objectEvent, struct Sprite *sprite)
{
    u8 directions[sizeof(gUpDownLeftRightDirections)];
    memcpy(directions, gUpDownLeftRightDirections, sizeof(gUpDownLeftRightDirections));
    if (objectEvent->directionSequenceIndex == 1 && objectEvent->initialCoords.y == objectEvent->currentCoords.y)
        objectEvent->directionSequenceIndex = 2;

    return MoveNextDirectionInSequence(objectEvent, sprite, directions);
}

movement_type_def(MovementType_WalkSequenceLeftRightUpDown, gMovementTypeFuncs_WalkSequenceLeftRightUpDown)

u8 MovementType_WalkSequenceLeftRightUpDown_Step1(struct ObjectEvent *objectEvent, struct Sprite *sprite)
{
    u8 directions[sizeof(gLeftRightUpDownDirections)];
    memcpy(directions, gLeftRightUpDownDirections, sizeof(gLeftRightUpDownDirections));
    if (objectEvent->directionSequenceIndex == 1 && objectEvent->initialCoords.x == objectEvent->currentCoords.x)
        objectEvent->directionSequenceIndex = 2;

    return MoveNextDirectionInSequence(objectEvent, sprite, directions);
}

movement_type_def(MovementType_WalkSequenceDownLeftRightUp, gMovementTypeFuncs_WalkSequenceDownLeftRightUp)

u8 MovementType_WalkSequenceDownLeftRightUp_Step1(struct ObjectEvent *objectEvent, struct Sprite *sprite)
{
    u8 directions[sizeof(gDownLeftRightUpDirections)];
    memcpy(directions, gDownLeftRightUpDirections, sizeof(gDownLeftRightUpDirections));
    if (objectEvent->directionSequenceIndex == 2 && objectEvent->initialCoords.x == objectEvent->currentCoords.x)
        objectEvent->directionSequenceIndex = 3;

    return MoveNextDirectionInSequence(objectEvent, sprite, directions);
}

movement_type_def(MovementType_WalkSequenceUpLeftDownRight, gMovementTypeFuncs_WalkSequenceUpLeftDownRight)

u8 MovementType_WalkSequenceUpLeftDownRight_Step1(struct ObjectEvent *objectEvent, struct Sprite *sprite)
{
    u8 directions[sizeof(gUpLeftDownRightDirections)];
    memcpy(directions, gUpLeftDownRightDirections, sizeof(gUpLeftDownRightDirections));
    if (objectEvent->directionSequenceIndex == 2 && objectEvent->initialCoords.y == objectEvent->currentCoords.y)
        objectEvent->directionSequenceIndex = 3;

    return MoveNextDirectionInSequence(objectEvent, sprite, directions);
}

movement_type_def(MovementType_WalkSequenceDownRightUpLeft, gMovementTypeFuncs_WalkSequenceDownRightUpLeft)

u8 MovementType_WalkSequenceDownRightUpLeft_Step1(struct ObjectEvent *objectEvent, struct Sprite *sprite)
{
    u8 directions[sizeof(gDownRightUpLeftDirections)];
    memcpy(directions, gDownRightUpLeftDirections, sizeof(gDownRightUpLeftDirections));
    if (objectEvent->directionSequenceIndex == 2 && objectEvent->initialCoords.y == objectEvent->currentCoords.y)
        objectEvent->directionSequenceIndex = 3;

    return MoveNextDirectionInSequence(objectEvent, sprite, directions);
}

movement_type_def(MovementType_WalkSequenceLeftDownRightUp, gMovementTypeFuncs_WalkSequenceLeftDownRightUp)

u8 MovementType_WalkSequenceLeftDownRightUp_Step1(struct ObjectEvent *objectEvent, struct Sprite *sprite)
{
    u8 directions[sizeof(gLeftDownRightUpDirections)];
    memcpy(directions, gLeftDownRightUpDirections, sizeof(gLeftDownRightUpDirections));
    if (objectEvent->directionSequenceIndex == 2 && objectEvent->initialCoords.x == objectEvent->currentCoords.x)
        objectEvent->directionSequenceIndex = 3;

    return MoveNextDirectionInSequence(objectEvent, sprite, directions);
}

movement_type_def(MovementType_WalkSequenceRightUpLeftDown, gMovementTypeFuncs_WalkSequenceRightUpLeftDown)

u8 MovementType_WalkSequenceRightUpLeftDown_Step1(struct ObjectEvent *objectEvent, struct Sprite *sprite)
{
    u8 directions[sizeof(gRightUpLeftDownDirections)];
    memcpy(directions, gRightUpLeftDownDirections, sizeof(gRightUpLeftDownDirections));
    if (objectEvent->directionSequenceIndex == 2 && objectEvent->initialCoords.x == objectEvent->currentCoords.x)
        objectEvent->directionSequenceIndex = 3;

    return MoveNextDirectionInSequence(objectEvent, sprite, directions);
}

movement_type_def(MovementType_WalkSequenceUpRightDownLeft, gMovementTypeFuncs_WalkSequenceUpRightDownLeft)

u8 MovementType_WalkSequenceUpRightDownLeft_Step1(struct ObjectEvent *objectEvent, struct Sprite *sprite)
{
    u8 directions[sizeof(gUpRightDownLeftDirections)];
    memcpy(directions, gUpRightDownLeftDirections, sizeof(gUpRightDownLeftDirections));
    if (objectEvent->directionSequenceIndex == 2 && objectEvent->initialCoords.y == objectEvent->currentCoords.y)
        objectEvent->directionSequenceIndex = 3;

    return MoveNextDirectionInSequence(objectEvent, sprite, directions);
}

movement_type_def(MovementType_WalkSequenceDownLeftUpRight, gMovementTypeFuncs_WalkSequenceDownLeftUpRight)

u8 MovementType_WalkSequenceDownLeftUpRight_Step1(struct ObjectEvent *objectEvent, struct Sprite *sprite)
{
    u8 directions[sizeof(gDownLeftUpRightDirections)];
    memcpy(directions, gDownLeftUpRightDirections, sizeof(gDownLeftUpRightDirections));
    if (objectEvent->directionSequenceIndex == 2 && objectEvent->initialCoords.y == objectEvent->currentCoords.y)
        objectEvent->directionSequenceIndex = 3;

    return MoveNextDirectionInSequence(objectEvent, sprite, directions);
}

movement_type_def(MovementType_WalkSequenceLeftUpRightDown, gMovementTypeFuncs_WalkSequenceLeftUpRightDown)

u8 MovementType_WalkSequenceLeftUpRightDown_Step1(struct ObjectEvent *objectEvent, struct Sprite *sprite)
{
    u8 directions[sizeof(gLeftUpRightDownDirections)];
    memcpy(directions, gLeftUpRightDownDirections, sizeof(gLeftUpRightDownDirections));
    if (objectEvent->directionSequenceIndex == 2 && objectEvent->initialCoords.x == objectEvent->currentCoords.x)
        objectEvent->directionSequenceIndex = 3;

    return MoveNextDirectionInSequence(objectEvent, sprite, directions);
}

movement_type_def(MovementType_WalkSequenceRightDownLeftUp, gMovementTypeFuncs_WalkSequenceRightDownLeftUp)

u8 MovementType_WalkSequenceRightDownLeftUp_Step1(struct ObjectEvent *objectEvent, struct Sprite *sprite)
{
    u8 directions[sizeof(gRightDownLeftUpDirections)];
    memcpy(directions, gRightDownLeftUpDirections, sizeof(gRightDownLeftUpDirections));
    if (objectEvent->directionSequenceIndex == 2 && objectEvent->initialCoords.x == objectEvent->currentCoords.x)
        objectEvent->directionSequenceIndex = 3;

    return MoveNextDirectionInSequence(objectEvent, sprite, directions);
}

movement_type_def(MovementType_CopyPlayer, gMovementTypeFuncs_CopyPlayer)

bool8 MovementType_CopyPlayer_Step0(struct ObjectEvent *objectEvent, struct Sprite *sprite)
{
    ClearObjectEventMovement(objectEvent, sprite);
    if (objectEvent->directionSequenceIndex == 0)
        objectEvent->directionSequenceIndex = GetPlayerFacingDirection();
    sprite->sTypeFuncId = 1;
    return TRUE;
}

bool8 MovementType_CopyPlayer_Step1(struct ObjectEvent *objectEvent, struct Sprite *sprite)
{
    if (gObjectEvents[gPlayerAvatar.objectEventId].movementActionId == MOVEMENT_ACTION_NONE || gPlayerAvatar.tileTransitionState == T_TILE_CENTER)
        return FALSE;

    return gCopyPlayerMovementFuncs[PlayerGetCopyableMovement()](objectEvent, sprite, GetPlayerMovementDirection(), NULL);
}

bool8 MovementType_CopyPlayer_Step2(struct ObjectEvent *objectEvent, struct Sprite *sprite)
{
    if (ObjectEventExecSingleMovementAction(objectEvent, sprite))
    {
        objectEvent->singleMovementActive = FALSE;
        sprite->sTypeFuncId = 1;
    }
    return FALSE;
}

bool8 CopyablePlayerMovement_None(struct ObjectEvent *objectEvent, struct Sprite *sprite, u8 playerDirection, bool8 tileCallback(u8))
{
    return FALSE;
}

bool8 CopyablePlayerMovement_FaceDirection(struct ObjectEvent *objectEvent, struct Sprite *sprite, u8 playerDirection, bool8 tileCallback(u8))
{
    ObjectEventSetSingleMovement(objectEvent, sprite, GetFaceDirectionMovementAction(GetCopyDirection(gInitialMovementTypeFacingDirections[objectEvent->movementType], objectEvent->directionSequenceIndex, playerDirection)));
    objectEvent->singleMovementActive = TRUE;
    sprite->sTypeFuncId = 2;
    return TRUE;
}

bool8 CopyablePlayerMovement_WalkNormal(struct ObjectEvent *objectEvent, struct Sprite *sprite, u8 playerDirection, bool8 tileCallback(u8))
{
    u32 direction;
    s16 x;
    s16 y;

    direction = playerDirection;
    if (ObjectEventIsFarawayIslandMew(objectEvent))
    {
        direction = GetMewMoveDirection();
        if (direction == DIR_NONE)
        {
            direction = playerDirection;
            direction = GetCopyDirection(gInitialMovementTypeFacingDirections[objectEvent->movementType], objectEvent->directionSequenceIndex, direction);
            ObjectEventMoveDestCoords(objectEvent, direction, &x, &y);
            ObjectEventSetSingleMovement(objectEvent, sprite, GetFaceDirectionMovementAction(direction));
            objectEvent->singleMovementActive = TRUE;
            sprite->sTypeFuncId = 2;
            return TRUE;
        }
    }
    else
    {
        direction = GetCopyDirection(gInitialMovementTypeFacingDirections[objectEvent->movementType], objectEvent->directionSequenceIndex, direction);
    }
    ObjectEventMoveDestCoords(objectEvent, direction, &x, &y);
    ObjectEventSetSingleMovement(objectEvent, sprite, GetWalkNormalMovementAction(direction));

    if (GetCollisionAtCoords(objectEvent, x, y, direction) || (tileCallback != NULL && !tileCallback(MapGridGetMetatileBehaviorAt(x, y))))
        ObjectEventSetSingleMovement(objectEvent, sprite, GetFaceDirectionMovementAction(direction));

    objectEvent->singleMovementActive = TRUE;
    sprite->sTypeFuncId = 2;
    return TRUE;
}

bool8 CopyablePlayerMovement_WalkFast(struct ObjectEvent *objectEvent, struct Sprite *sprite, u8 playerDirection, bool8 tileCallback(u8))
{
    u32 direction;
    s16 x;
    s16 y;

    direction = playerDirection;
    direction = GetCopyDirection(gInitialMovementTypeFacingDirections[objectEvent->movementType], objectEvent->directionSequenceIndex, direction);
    ObjectEventMoveDestCoords(objectEvent, direction, &x, &y);
    ObjectEventSetSingleMovement(objectEvent, sprite, GetWalkFastMovementAction(direction));

    if (GetCollisionAtCoords(objectEvent, x, y, direction) || (tileCallback != NULL && !tileCallback(MapGridGetMetatileBehaviorAt(x, y))))
        ObjectEventSetSingleMovement(objectEvent, sprite, GetFaceDirectionMovementAction(direction));

    objectEvent->singleMovementActive = TRUE;
    sprite->sTypeFuncId = 2;
    return TRUE;
}

bool8 CopyablePlayerMovement_WalkFaster(struct ObjectEvent *objectEvent, struct Sprite *sprite, u8 playerDirection, bool8 tileCallback(u8))
{
    u32 direction;
    s16 x;
    s16 y;

    direction = playerDirection;
    direction = GetCopyDirection(gInitialMovementTypeFacingDirections[objectEvent->movementType], objectEvent->directionSequenceIndex, direction);
    ObjectEventMoveDestCoords(objectEvent, direction, &x, &y);
    ObjectEventSetSingleMovement(objectEvent, sprite, GetWalkFasterMovementAction(direction));

    if (GetCollisionAtCoords(objectEvent, x, y, direction) || (tileCallback != NULL && !tileCallback(MapGridGetMetatileBehaviorAt(x, y))))
        ObjectEventSetSingleMovement(objectEvent, sprite, GetFaceDirectionMovementAction(direction));

    objectEvent->singleMovementActive = TRUE;
    sprite->sTypeFuncId = 2;
    return TRUE;
}

bool8 CopyablePlayerMovement_Slide(struct ObjectEvent *objectEvent, struct Sprite *sprite, u8 playerDirection, bool8 tileCallback(u8))
{
    u32 direction;
    s16 x;
    s16 y;

    direction = playerDirection;
    direction = GetCopyDirection(gInitialMovementTypeFacingDirections[objectEvent->movementType], objectEvent->directionSequenceIndex, direction);
    ObjectEventMoveDestCoords(objectEvent, direction, &x, &y);
    ObjectEventSetSingleMovement(objectEvent, sprite, GetSlideMovementAction(direction));

    if (GetCollisionAtCoords(objectEvent, x, y, direction) || (tileCallback != NULL && !tileCallback(MapGridGetMetatileBehaviorAt(x, y))))
        ObjectEventSetSingleMovement(objectEvent, sprite, GetFaceDirectionMovementAction(direction));

    objectEvent->singleMovementActive = TRUE;
    sprite->sTypeFuncId = 2;
    return TRUE;
}

bool8 CopyablePlayerMovement_JumpInPlace(struct ObjectEvent *objectEvent, struct Sprite *sprite, u8 playerDirection, bool8 tileCallback(u8))
{
    u32 direction;

    direction = playerDirection;
    direction = GetCopyDirection(gInitialMovementTypeFacingDirections[objectEvent->movementType], objectEvent->directionSequenceIndex, direction);
    ObjectEventSetSingleMovement(objectEvent, sprite, GetJumpInPlaceMovementAction(direction));
    objectEvent->singleMovementActive = TRUE;
    sprite->sTypeFuncId = 2;
    return TRUE;
}

bool8 CopyablePlayerMovement_Jump(struct ObjectEvent *objectEvent, struct Sprite *sprite, u8 playerDirection, bool8 tileCallback(u8))
{
    u32 direction;
    s16 x;
    s16 y;

    direction = playerDirection;
    direction = GetCopyDirection(gInitialMovementTypeFacingDirections[objectEvent->movementType], objectEvent->directionSequenceIndex, direction);
    ObjectEventMoveDestCoords(objectEvent, direction, &x, &y);
    ObjectEventSetSingleMovement(objectEvent, sprite, GetJumpMovementAction(direction));

    if (GetCollisionAtCoords(objectEvent, x, y, direction) || (tileCallback != NULL && !tileCallback(MapGridGetMetatileBehaviorAt(x, y))))
        ObjectEventSetSingleMovement(objectEvent, sprite, GetFaceDirectionMovementAction(direction));

    objectEvent->singleMovementActive = TRUE;
    sprite->sTypeFuncId = 2;
    return TRUE;
}

bool8 CopyablePlayerMovement_Jump2(struct ObjectEvent *objectEvent, struct Sprite *sprite, u8 playerDirection, bool8 tileCallback(u8))
{
    u32 direction;
    s16 x;
    s16 y;

    direction = playerDirection;
    direction = GetCopyDirection(gInitialMovementTypeFacingDirections[objectEvent->movementType], objectEvent->directionSequenceIndex, direction);
    x = objectEvent->currentCoords.x;
    y = objectEvent->currentCoords.y;
    MoveCoordsInDirection(direction, &x, &y, 2, 2);
    ObjectEventSetSingleMovement(objectEvent, sprite, GetJump2MovementAction(direction));

    if (GetCollisionAtCoords(objectEvent, x, y, direction) || (tileCallback != NULL && !tileCallback(MapGridGetMetatileBehaviorAt(x, y))))
        ObjectEventSetSingleMovement(objectEvent, sprite, GetFaceDirectionMovementAction(direction));

    objectEvent->singleMovementActive = TRUE;
    sprite->sTypeFuncId = 2;
    return TRUE;
}

static bool8 EndFollowerTransformEffect(struct ObjectEvent *objectEvent, struct Sprite *sprite) {
    if (!sprite)
        return FALSE;
    SetGpuReg(REG_OFFSET_MOSAIC, 0);
    if (!sprite->data[7])
        return FALSE;
    sprite->oam.mosaic = FALSE;
    sprite->data[7] = 0;
    return FALSE;
}

static bool8 TryStartFollowerTransformEffect(struct ObjectEvent *objectEvent, struct Sprite *sprite) {
    u32 multi;
    if (objectEvent->extra.mon.species == SPECIES_CASTFORM && objectEvent->extra.mon.form != (multi = GetOverworldCastformForm())) {
        sprite->data[7] = TRANSFORM_TYPE_PERMANENT << 8;
        objectEvent->extra.mon.form = multi;
        return TRUE;
    } else if ((gRngValue >> 16) < 18 && GetLocalWildMon(FALSE)
            && (objectEvent->extra.mon.species == SPECIES_MEW || objectEvent->extra.mon.species == SPECIES_DITTO)) {
        sprite->data[7] = TRANSFORM_TYPE_RANDOM_WILD << 8;
        PlaySE(SE_M_MINIMIZE);
        return TRUE;
    }
    return FALSE;
}

static bool8 UpdateFollowerTransformEffect(struct ObjectEvent *objectEvent, struct Sprite *sprite) {
    u8 type = sprite->data[7] >> 8;
    u8 frames = sprite->data[7] & 0xFF;
    u8 stretch;
    u32 multi;
    if (!type)
        return TryStartFollowerTransformEffect(objectEvent, sprite);
    sprite->oam.mosaic = TRUE;
    if (frames < 8)
        stretch = frames >> 1;
    else if (frames < 16)
        stretch = (16 - frames) >> 1;
    else {
        return EndFollowerTransformEffect(objectEvent, sprite);
    }
    if (frames == 8) {
        switch (type)
        {
        case TRANSFORM_TYPE_PERMANENT:
            RefreshFollowerGraphics(objectEvent);
            break;
        case TRANSFORM_TYPE_RANDOM_WILD:
            multi = objectEvent->extra.asU16;
            objectEvent->extra.mon.species = GetLocalWildMon(FALSE);
            if (!objectEvent->extra.mon.species) {
                objectEvent->extra.asU16 = multi;
                break;
            }
            objectEvent->extra.mon.form = 0;
            RefreshFollowerGraphics(objectEvent);
            objectEvent->extra.asU16 = multi;
            break;
        }
    }

    SetGpuReg(REG_OFFSET_MOSAIC, (stretch << 12) | (stretch << 8));
    frames++;
    sprite->data[7] = (sprite->data[7] & 0xFF00) | frames;
    return TRUE;
}

movement_type_def(MovementType_FollowPlayer, gMovementTypeFuncs_FollowPlayer)

bool8 MovementType_FollowPlayer_Shadow(struct ObjectEvent *objectEvent, struct Sprite *sprite)
{
    ClearObjectEventMovement(objectEvent, sprite);
    if (!IsFollowerVisible()) { // Shadow player's position
      objectEvent->invisible = TRUE;
      MoveObjectEventToMapCoords(objectEvent, gObjectEvents[gPlayerAvatar.objectEventId].currentCoords.x, gObjectEvents[gPlayerAvatar.objectEventId].currentCoords.y);
      objectEvent->triggerGroundEffectsOnMove = FALSE; // Stop endless reflection spawning
      return FALSE;
    }
    // Move follower to player, in case we end up in the shadowing state for only 1 frame
    // This way the player cannot talk to the invisible follower before it appears
    if (objectEvent->invisible) {
        MoveObjectEventToMapCoords(objectEvent, gObjectEvents[gPlayerAvatar.objectEventId].currentCoords.x, gObjectEvents[gPlayerAvatar.objectEventId].currentCoords.y);
        objectEvent->triggerGroundEffectsOnMove = FALSE; // Stop endless reflection spawning
    }
    sprite->sTypeFuncId = 1; // Enter active state; if the player moves the follower will appear
    return TRUE;
}

bool8 MovementType_FollowPlayer_Active(struct ObjectEvent *objectEvent, struct Sprite *sprite)
{
    if (gPlayerAvatar.tileTransitionState == T_NOT_MOVING && !gObjectEvents[gPlayerAvatar.objectEventId].heldMovementActive ) { // do nothing if player is stationary
        return FALSE;
    } else if (!IsFollowerVisible()) {
      if (objectEvent->invisible) { // Return to shadowing state
        sprite->sTypeFuncId = 0;
        return FALSE;
      }
      // Animate entering pokeball
      ClearObjectEventMovement(objectEvent, sprite);
      ObjectEventSetSingleMovement(objectEvent, sprite, MOVEMENT_ACTION_ENTER_POKEBALL);
      objectEvent->singleMovementActive = 1;
      sprite->animCmdIndex = 0; // Needed for animCmdIndex weirdness
      sprite->sTypeFuncId = 2; // movement action sets state to 0
      return TRUE;
    }
    // TODO: Remove dependence on PlayerGetCopyableMovement
    return gFollowPlayerMovementFuncs[PlayerGetCopyableMovement()](objectEvent, sprite, GetPlayerMovementDirection(), NULL);
}

bool8 MovementType_FollowPlayer_Moving(struct ObjectEvent *objectEvent, struct Sprite *sprite)
{
    #ifdef MB_SIDEWAYS_STAIRS_RIGHT_SIDE
    // Copied from ObjectEventExecSingleMovementAction
    if (gMovementActionFuncs[objectEvent->movementActionId][sprite->sActionFuncId](objectEvent, sprite)) {
        objectEvent->movementActionId = MOVEMENT_ACTION_NONE;
        sprite->sActionFuncId = 0;
    #else
    if (ObjectEventExecSingleMovementAction(objectEvent, sprite)) {
    #endif
        objectEvent->singleMovementActive = 0;
        if (sprite->sTypeFuncId) { // restore nonzero state
            sprite->sTypeFuncId = 1;
        }
    } else if (objectEvent->movementActionId != MOVEMENT_ACTION_EXIT_POKEBALL) {
        UpdateFollowerTransformEffect(objectEvent, sprite);
    }
    return FALSE;
}

bool8 FollowablePlayerMovement_Idle(struct ObjectEvent *objectEvent, struct Sprite *sprite, u8 playerDirection, bool8 tileCallback(u8))
{
    u8 direction;
    if (!objectEvent->singleMovementActive) { // walk in place
      ObjectEventSetSingleMovement(objectEvent, sprite, GetWalkInPlaceNormalMovementAction(objectEvent->facingDirection));
      sprite->sTypeFuncId = 1;
      objectEvent->singleMovementActive = 1;
      return TRUE;
    } else if (ObjectEventExecSingleMovementAction(objectEvent, sprite)) { // finish movement action
        objectEvent->singleMovementActive = 0;
    }
    UpdateFollowerTransformEffect(objectEvent, sprite);
    return FALSE;
}

bool8 FollowablePlayerMovement_Step(struct ObjectEvent *objectEvent, struct Sprite *sprite, u8 playerDirection, bool8 tileCallback(u8))
{
    u32 direction;
    s16 x;
    s16 y;
    s16 targetX;
    s16 targetY;
    #ifdef MB_SIDEWAYS_STAIRS_RIGHT_SIDE
    u8 playerAction = gObjectEvents[gPlayerAvatar.objectEventId].movementActionId;
    #endif

    targetX = gObjectEvents[gPlayerAvatar.objectEventId].previousCoords.x;
    targetY = gObjectEvents[gPlayerAvatar.objectEventId].previousCoords.y;
    x = gObjectEvents[gPlayerAvatar.objectEventId].currentCoords.x;
    y = gObjectEvents[gPlayerAvatar.objectEventId].currentCoords.y;

    if ((x == targetX && y == targetY) || !IsFollowerVisible()) { // don't move on player collision or if not visible
      return FALSE;
    }
    x = objectEvent->currentCoords.x;
    y = objectEvent->currentCoords.y;
    ClearObjectEventMovement(objectEvent, sprite);

    if (objectEvent->invisible) { // Animate exiting pokeball
      MoveObjectEventToMapCoords(objectEvent, targetX, targetY);
      ObjectEventSetSingleMovement(objectEvent, sprite, MOVEMENT_ACTION_EXIT_POKEBALL);
      objectEvent->singleMovementActive = 1;
      sprite->animCmdIndex = 0; // Needed because of weird animCmdIndex stuff
      sprite->sTypeFuncId = 2;
      return TRUE;
    } else if (x == targetX && y == targetY) { // don't move if already in the player's last position
      return FALSE;
    }

    // Follow player
    direction = GetDirectionToFace(x, y, targetX, targetY);
    MoveCoords(direction, &x, &y);
    #ifdef MB_SIDEWAYS_STAIRS_RIGHT_SIDE // https://github.com/ghoulslash/pokeemerald/tree/sideways_stairs
    GetCollisionAtCoords(objectEvent, x, y, direction); // Sets directionOverwrite for stairs
    if (GetLedgeJumpDirection(x, y, direction) != DIR_NONE) // InitJumpRegular will set the proper speed
        ObjectEventSetSingleMovement(objectEvent, sprite, GetJump2MovementAction(direction));
    else if (TestPlayerAvatarFlags(PLAYER_AVATAR_FLAG_DASH)) { // Set follow speed according to player's speed
        if (playerAction >= MOVEMENT_ACTION_RUN_DOWN_SLOW && playerAction <= MOVEMENT_ACTION_RUN_RIGHT_SLOW)
            objectEvent->movementActionId = GetWalkNormalMovementAction(direction);
        else
            objectEvent->movementActionId = GetWalkFastMovementAction(direction);

    } else if (PlayerGetCopyableMovement() == COPY_MOVE_JUMP2) {
        ObjectEventSetSingleMovement(objectEvent, sprite, GetWalkSlowMovementAction(direction));
    } else {
        if (playerAction >= MOVEMENT_ACTION_WALK_SLOW_DOWN && playerAction <= MOVEMENT_ACTION_WALK_SLOW_RIGHT)
            ObjectEventSetSingleMovement(objectEvent, sprite, GetWalkSlowMovementAction(direction));
        else
            objectEvent->movementActionId = GetWalkNormalMovementAction(direction);
    }
    sprite->sActionFuncId = 0;
    #else
    if (GetLedgeJumpDirection(x, y, direction) != DIR_NONE) // InitJumpRegular will set the proper speed
        ObjectEventSetSingleMovement(objectEvent, sprite, GetJump2MovementAction(direction));
    else if (TestPlayerAvatarFlags(PLAYER_AVATAR_FLAG_DASH)) // Set follow speed according to player's speed
        ObjectEventSetSingleMovement(objectEvent, sprite, GetWalkFastMovementAction(direction));
    // If *player* jumps, make step take twice as long
    else if (PlayerGetCopyableMovement() == COPY_MOVE_JUMP2)
        ObjectEventSetSingleMovement(objectEvent, sprite, GetWalkSlowMovementAction(direction));
    else
        ObjectEventSetSingleMovement(objectEvent, sprite, GetWalkNormalMovementAction(direction));
    #endif
    objectEvent->singleMovementActive = 1;
    sprite->sTypeFuncId = 2;
    return TRUE;
}

bool8 FollowablePlayerMovement_GoSpeed1(struct ObjectEvent *objectEvent, struct Sprite *sprite, u8 playerDirection, bool8 tileCallback(u8))
{
    u32 direction;
    s16 x;
    s16 y;

    direction = playerDirection;
    direction = GetCopyDirection(gInitialMovementTypeFacingDirections[objectEvent->movementType], objectEvent->directionSequenceIndex, direction);
    ObjectEventMoveDestCoords(objectEvent, direction, &x, &y);
    ObjectEventSetSingleMovement(objectEvent, sprite, GetWalkFastMovementAction(direction));
    if (GetCollisionAtCoords(objectEvent, x, y, direction) || (tileCallback != NULL && !tileCallback(MapGridGetMetatileBehaviorAt(x, y))))
    {
        ObjectEventSetSingleMovement(objectEvent, sprite, GetFaceDirectionMovementAction(direction));
    }
    objectEvent->singleMovementActive = TRUE;
    sprite->sTypeFuncId = 2;
    return TRUE;
}

bool8 FollowablePlayerMovement_GoSpeed2(struct ObjectEvent *objectEvent, struct Sprite *sprite, u8 playerDirection, bool8 tileCallback(u8))
{
    u32 direction;
    s16 x;
    s16 y;

    direction = playerDirection;
    direction = GetCopyDirection(gInitialMovementTypeFacingDirections[objectEvent->movementType], objectEvent->directionSequenceIndex, direction);
    ObjectEventMoveDestCoords(objectEvent, direction, &x, &y);
    ObjectEventSetSingleMovement(objectEvent, sprite, GetWalkFasterMovementAction(direction));
    if (GetCollisionAtCoords(objectEvent, x, y, direction) || (tileCallback != NULL && !tileCallback(MapGridGetMetatileBehaviorAt(x, y))))
    {
        ObjectEventSetSingleMovement(objectEvent, sprite, GetFaceDirectionMovementAction(direction));
    }
    objectEvent->singleMovementActive = TRUE;
    sprite->sTypeFuncId = 2;
    return TRUE;
}

bool8 FollowablePlayerMovement_Slide(struct ObjectEvent *objectEvent, struct Sprite *sprite, u8 playerDirection, bool8 tileCallback(u8))
{
    u32 direction;
    s16 x;
    s16 y;

    direction = playerDirection;
    direction = GetCopyDirection(gInitialMovementTypeFacingDirections[objectEvent->movementType], objectEvent->directionSequenceIndex, direction);
    ObjectEventMoveDestCoords(objectEvent, direction, &x, &y);
    ObjectEventSetSingleMovement(objectEvent, sprite, GetSlideMovementAction(direction));
    if (GetCollisionAtCoords(objectEvent, x, y, direction) || (tileCallback != NULL && !tileCallback(MapGridGetMetatileBehaviorAt(x, y))))
    {
        ObjectEventSetSingleMovement(objectEvent, sprite, GetFaceDirectionMovementAction(direction));
    }
    objectEvent->singleMovementActive = TRUE;
    sprite->sTypeFuncId = 2;
    return TRUE;
}

bool8 fph_IM_DIFFERENT(struct ObjectEvent *objectEvent, struct Sprite *sprite, u8 playerDirection, bool8 tileCallback(u8))
{
    u32 direction;

    direction = playerDirection;
    direction = GetCopyDirection(gInitialMovementTypeFacingDirections[objectEvent->movementType], objectEvent->directionSequenceIndex, direction);
    ObjectEventSetSingleMovement(objectEvent, sprite, GetJumpInPlaceMovementAction(direction));
    objectEvent->singleMovementActive = TRUE;
    sprite->sTypeFuncId = 2;
    return TRUE;
}

bool8 FollowablePlayerMovement_GoSpeed4(struct ObjectEvent *objectEvent, struct Sprite *sprite, u8 playerDirection, bool8 tileCallback(u8))
{
    u32 direction;
    s16 x;
    s16 y;

    direction = playerDirection;
    direction = GetCopyDirection(gInitialMovementTypeFacingDirections[objectEvent->movementType], objectEvent->directionSequenceIndex, direction);
    ObjectEventMoveDestCoords(objectEvent, direction, &x, &y);
    ObjectEventSetSingleMovement(objectEvent, sprite, GetJumpMovementAction(direction));
    if (GetCollisionAtCoords(objectEvent, x, y, direction) || (tileCallback != NULL && !tileCallback(MapGridGetMetatileBehaviorAt(x, y))))
    {
        ObjectEventSetSingleMovement(objectEvent, sprite, GetFaceDirectionMovementAction(direction));
    }
    objectEvent->singleMovementActive = TRUE;
    sprite->sTypeFuncId = 2;
    return TRUE;
}

bool8 FollowablePlayerMovement_Jump(struct ObjectEvent *objectEvent, struct Sprite *sprite, u8 playerDirection, bool8 tileCallback(u8))
{
    u32 direction;
    s16 x;
    s16 y;

    direction = playerDirection;
    x = objectEvent->currentCoords.x;
    y = objectEvent->currentCoords.y;
    MoveCoordsInDirection(direction, &x, &y, 2, 2);
    ObjectEventSetSingleMovement(objectEvent, sprite, GetJump2MovementAction(direction));
    objectEvent->singleMovementActive = TRUE;
    sprite->sTypeFuncId = 2;
    return TRUE;
}

movement_type_def(MovementType_CopyPlayerInGrass, gMovementTypeFuncs_CopyPlayerInGrass)

bool8 MovementType_CopyPlayerInGrass_Step1(struct ObjectEvent *objectEvent, struct Sprite *sprite)
{
    if (gObjectEvents[gPlayerAvatar.objectEventId].movementActionId == MOVEMENT_ACTION_NONE || gPlayerAvatar.tileTransitionState == T_TILE_CENTER)
        return FALSE;

    return gCopyPlayerMovementFuncs[PlayerGetCopyableMovement()](objectEvent, sprite, GetPlayerMovementDirection(), MetatileBehavior_IsPokeGrass);
}

void MovementType_TreeDisguise(struct Sprite *sprite)
{
    struct ObjectEvent *objectEvent;

    objectEvent = &gObjectEvents[sprite->sObjEventId];
    if (objectEvent->directionSequenceIndex == 0 || (objectEvent->directionSequenceIndex == 1 && !sprite->data[7]))
    {
        ObjectEventGetLocalIdAndMap(objectEvent, &gFieldEffectArguments[0], &gFieldEffectArguments[1], &gFieldEffectArguments[2]);
        objectEvent->fieldEffectSpriteId = FieldEffectStart(FLDEFF_TREE_DISGUISE);
        objectEvent->directionSequenceIndex = 1;
        sprite->data[7]++;
    }
    UpdateObjectEventCurrentMovement(&gObjectEvents[sprite->sObjEventId], sprite, MovementType_Disguise_Callback);
}

static bool8 MovementType_Disguise_Callback(struct ObjectEvent *objectEvent, struct Sprite *sprite)
{
    ClearObjectEventMovement(objectEvent, sprite);
    return FALSE;
}

void MovementType_MountainDisguise(struct Sprite *sprite)
{
    struct ObjectEvent *objectEvent;

    objectEvent = &gObjectEvents[sprite->sObjEventId];
    if (objectEvent->directionSequenceIndex == 0 || (objectEvent->directionSequenceIndex == 1 && !sprite->data[7]))
    {
        ObjectEventGetLocalIdAndMap(objectEvent, &gFieldEffectArguments[0], &gFieldEffectArguments[1], &gFieldEffectArguments[2]);
        objectEvent->fieldEffectSpriteId = FieldEffectStart(FLDEFF_MOUNTAIN_DISGUISE);
        objectEvent->directionSequenceIndex = 1;
        sprite->data[7]++;
    }
    UpdateObjectEventCurrentMovement(&gObjectEvents[sprite->sObjEventId], sprite, MovementType_Disguise_Callback);
}

void MovementType_Buried(struct Sprite *sprite)
{
    if (!sprite->data[7])
    {
        gObjectEvents[sprite->sObjEventId].fixedPriority = TRUE;
        sprite->subspriteMode = SUBSPRITES_IGNORE_PRIORITY;
        sprite->oam.priority = 3;
        sprite->data[7]++;
    }
    UpdateObjectEventCurrentMovement(&gObjectEvents[sprite->sObjEventId], sprite, MovementType_Buried_Callback);
}

static bool8 MovementType_Buried_Callback(struct ObjectEvent *objectEvent, struct Sprite *sprite)
{
    return gMovementTypeFuncs_Buried[sprite->sTypeFuncId](objectEvent, sprite);
}

bool8 MovementType_Buried_Step0(struct ObjectEvent *objectEvent, struct Sprite *sprite)
{
    ClearObjectEventMovement(objectEvent, sprite);
    return FALSE;
}

bool8 MovementType_MoveInPlace_Step1(struct ObjectEvent *objectEvent, struct Sprite *sprite)
{
    if (ObjectEventExecSingleMovementAction(objectEvent, sprite))
        sprite->sTypeFuncId = 0;
    return FALSE;
}

movement_type_def(MovementType_WalkInPlace, gMovementTypeFuncs_WalkInPlace)

bool8 MovementType_WalkInPlace_Step0(struct ObjectEvent *objectEvent, struct Sprite *sprite)
{
    ClearObjectEventMovement(objectEvent, sprite);
    ObjectEventSetSingleMovement(objectEvent, sprite, GetWalkInPlaceNormalMovementAction(objectEvent->facingDirection));
    sprite->sTypeFuncId = 1;
    return TRUE;
}

movement_type_def(MovementType_WalkSlowlyInPlace, gMovementTypeFuncs_WalkSlowlyInPlace)

bool8 MovementType_WalkSlowlyInPlace_Step0(struct ObjectEvent *objectEvent, struct Sprite *sprite)
{
    ClearObjectEventMovement(objectEvent, sprite);
    ObjectEventSetSingleMovement(objectEvent, sprite, GetWalkInPlaceSlowMovementAction(objectEvent->facingDirection));
    sprite->sTypeFuncId = 1;
    return TRUE;
}

movement_type_def(MovementType_JogInPlace, gMovementTypeFuncs_JogInPlace)

bool8 MovementType_JogInPlace_Step0(struct ObjectEvent *objectEvent, struct Sprite *sprite)
{
    ClearObjectEventMovement(objectEvent, sprite);
    ObjectEventSetSingleMovement(objectEvent, sprite, GetWalkInPlaceFastMovementAction(objectEvent->facingDirection));
    sprite->sTypeFuncId = 1;
    return TRUE;
}

movement_type_def(MovementType_RunInPlace, gMovementTypeFuncs_RunInPlace)

bool8 MovementType_RunInPlace_Step0(struct ObjectEvent *objectEvent, struct Sprite *sprite)
{
    ClearObjectEventMovement(objectEvent, sprite);
    ObjectEventSetSingleMovement(objectEvent, sprite, GetWalkInPlaceFasterMovementAction(objectEvent->facingDirection));
    sprite->sTypeFuncId = 1;
    return TRUE;
}

movement_type_def(MovementType_Invisible, gMovementTypeFuncs_Invisible)

bool8 MovementType_Invisible_Step0(struct ObjectEvent *objectEvent, struct Sprite *sprite)
{
    ClearObjectEventMovement(objectEvent, sprite);
    ObjectEventSetSingleMovement(objectEvent, sprite, GetFaceDirectionMovementAction(objectEvent->facingDirection));
    objectEvent->invisible = TRUE;
    sprite->sTypeFuncId = 1;
    return TRUE;
}
bool8 MovementType_Invisible_Step1(struct ObjectEvent *objectEvent, struct Sprite *sprite)
{
    if (ObjectEventExecSingleMovementAction(objectEvent, sprite))
    {
        sprite->sTypeFuncId = 2;
        return TRUE;
    }
    return FALSE;
}

bool8 MovementType_Invisible_Step2(struct ObjectEvent *objectEvent, struct Sprite *sprite)
{
    objectEvent->singleMovementActive = FALSE;
    return FALSE;
}

void ClearObjectEventMovement(struct ObjectEvent *objectEvent, struct Sprite *sprite)
{
    objectEvent->singleMovementActive = FALSE;
    objectEvent->heldMovementActive = FALSE;
    objectEvent->heldMovementFinished = FALSE;
    objectEvent->movementActionId = MOVEMENT_ACTION_NONE;
    sprite->sTypeFuncId = 0;
}

u8 GetFaceDirectionAnimNum(u8 direction)
{
    return sFaceDirectionAnimNums[direction];
}

u8 GetMoveDirectionAnimNum(u8 direction)
{
    return sMoveDirectionAnimNums[direction];
}

u8 GetMoveDirectionFastAnimNum(u8 direction)
{
    return sMoveDirectionFastAnimNums[direction];
}

u8 GetMoveDirectionFasterAnimNum(u8 direction)
{
    return sMoveDirectionFasterAnimNums[direction];
}

u8 GetMoveDirectionFastestAnimNum(u8 direction)
{
    return sMoveDirectionFastestAnimNums[direction];
}

u8 GetJumpSpecialDirectionAnimNum(u8 direction)
{
    return sJumpSpecialDirectionAnimNums[direction];
}

u8 GetAcroWheelieDirectionAnimNum(u8 direction)
{
    return sAcroWheelieDirectionAnimNums[direction];
}

u8 GetAcroUnusedDirectionAnimNum(u8 direction)
{
    return sAcroUnusedDirectionAnimNums[direction];
}

u8 GetAcroEndWheelieDirectionAnimNum(u8 direction)
{
    return sAcroEndWheelieDirectionAnimNums[direction];
}

u8 GetAcroUnusedActionDirectionAnimNum(u8 direction)
{
    return sAcroUnusedActionDirectionAnimNums[direction];
}

u8 GetAcroWheeliePedalDirectionAnimNum(u8 direction)
{
    return sAcroWheeliePedalDirectionAnimNums[direction];
}

u8 GetFishingDirectionAnimNum(u8 direction)
{
    return sFishingDirectionAnimNums[direction];
}

u8 GetFishingNoCatchDirectionAnimNum(u8 direction)
{
    return sFishingNoCatchDirectionAnimNums[direction];
}

u8 GetFishingBiteDirectionAnimNum(u8 direction)
{
    return sFishingBiteDirectionAnimNums[direction];
}

u8 GetRunningDirectionAnimNum(u8 direction)
{
    return sRunningDirectionAnimNums[direction];
}

static const struct StepAnimTable *GetStepAnimTable(const union AnimCmd *const *anims)
{
    const struct StepAnimTable *stepTable;

    for (stepTable = sStepAnimTables; stepTable->anims != NULL; stepTable++)
    {
        if (stepTable->anims == anims)
            return stepTable;
    }
    return NULL;
}

void SetStepAnimHandleAlternation(struct ObjectEvent *objectEvent, struct Sprite *sprite, u8 animNum)
{
    const struct StepAnimTable *stepTable;

    if (!objectEvent->inanimate)
    {
        sprite->animNum = animNum;
        stepTable = GetStepAnimTable(sprite->anims);
        if (stepTable != NULL)
        {
            if (sprite->animCmdIndex == stepTable->animPos[0])
                sprite->animCmdIndex  = stepTable->animPos[3];
            else if (sprite->animCmdIndex == stepTable->animPos[1])
                sprite->animCmdIndex = stepTable->animPos[2];
        }
        SeekSpriteAnim(sprite, sprite->animCmdIndex);
    }
}

void SetStepAnim(struct ObjectEvent *objectEvent, struct Sprite *sprite, u8 animNum)
{
    const struct StepAnimTable *stepTable;

    if (!objectEvent->inanimate)
    {
        u8 animPos;

        sprite->animNum = animNum;
        stepTable = GetStepAnimTable(sprite->anims);
        if (stepTable != NULL)
        {
            animPos = stepTable->animPos[1];
            if (sprite->animCmdIndex <= stepTable->animPos[0])
                animPos = stepTable->animPos[0];

            SeekSpriteAnim(sprite, animPos);
        }
    }
}

u8 GetDirectionToFace(s16 x, s16 y, s16 targetX, s16 targetY)
{
    if (x > targetX)
        return DIR_WEST;

    if (x < targetX)
        return DIR_EAST;

    if (y > targetY)
        return DIR_NORTH;

    return DIR_SOUTH;
}

void SetTrainerMovementType(struct ObjectEvent *objectEvent, u8 movementType)
{
    objectEvent->movementType = movementType;
    objectEvent->directionSequenceIndex = 0;
    objectEvent->extra.playerCopyableMovement = 0;
    gSprites[objectEvent->spriteId].callback = sMovementTypeCallbacks[movementType];
    gSprites[objectEvent->spriteId].sTypeFuncId = 0;
}

u8 GetTrainerFacingDirectionMovementType(u8 direction)
{
    return gTrainerFacingDirectionMovementTypes[direction];
}

static u8 GetCollisionInDirection(struct ObjectEvent *objectEvent, u8 direction)
{
    s16 x = objectEvent->currentCoords.x;
    s16 y = objectEvent->currentCoords.y;
    MoveCoords(direction, &x, &y);
    return GetCollisionAtCoords(objectEvent, x, y, direction);
}

u8 GetCollisionAtCoords(struct ObjectEvent *objectEvent, s16 x, s16 y, u32 dir)
{
    u8 direction = dir;
    if (IsCoordOutsideObjectEventMovementRange(objectEvent, x, y))
        return COLLISION_OUTSIDE_RANGE;
    else if (MapGridIsImpassableAt(x, y) || GetMapBorderIdAt(x, y) == CONNECTION_INVALID || IsMetatileDirectionallyImpassable(objectEvent, x, y, direction))
        return COLLISION_IMPASSABLE;
    else if (objectEvent->trackedByCamera && !CanCameraMoveInDirection(direction))
        return COLLISION_IMPASSABLE;
    else if (IsElevationMismatchAt(objectEvent->currentElevation, x, y))
        return COLLISION_ELEVATION_MISMATCH;
    else if (DoesObjectCollideWithObjectAt(objectEvent, x, y))
        return COLLISION_OBJECT_EVENT;
    return COLLISION_NONE;
}

u8 GetCollisionFlagsAtCoords(struct ObjectEvent *objectEvent, s16 x, s16 y, u8 direction)
{
    u8 flags = 0;

    if (IsCoordOutsideObjectEventMovementRange(objectEvent, x, y))
        flags |= 1 << (COLLISION_OUTSIDE_RANGE - 1);
    if (MapGridIsImpassableAt(x, y) || GetMapBorderIdAt(x, y) == CONNECTION_INVALID || IsMetatileDirectionallyImpassable(objectEvent, x, y, direction) || (objectEvent->trackedByCamera && !CanCameraMoveInDirection(direction)))
        flags |= 1 << (COLLISION_IMPASSABLE - 1);
    if (IsElevationMismatchAt(objectEvent->currentElevation, x, y))
        flags |= 1 << (COLLISION_ELEVATION_MISMATCH - 1);
    if (DoesObjectCollideWithObjectAt(objectEvent, x, y))
        flags |= 1 << (COLLISION_OBJECT_EVENT - 1);
    return flags;
}

static bool8 IsCoordOutsideObjectEventMovementRange(struct ObjectEvent *objectEvent, s16 x, s16 y)
{
    s16 left;
    s16 right;
    s16 top;
    s16 bottom;

    if (objectEvent->rangeX != 0)
    {
        left = objectEvent->initialCoords.x - objectEvent->rangeX;
        right = objectEvent->initialCoords.x + objectEvent->rangeX;

        if (left > x || right < x)
            return TRUE;
    }
    if (objectEvent->rangeY != 0)
    {
        top = objectEvent->initialCoords.y - objectEvent->rangeY;
        bottom = objectEvent->initialCoords.y + objectEvent->rangeY;

        if (top > y || bottom < y)
            return TRUE;
    }
    return FALSE;
}

static bool8 IsMetatileDirectionallyImpassable(struct ObjectEvent *objectEvent, s16 x, s16 y, u8 direction)
{
    if (gOppositeDirectionBlockedMetatileFuncs[direction - 1](objectEvent->currentMetatileBehavior)
        || gDirectionBlockedMetatileFuncs[direction - 1](MapGridGetMetatileBehaviorAt(x, y)))
        return TRUE;

    return FALSE;
}

static bool8 DoesObjectCollideWithObjectAt(struct ObjectEvent *objectEvent, s16 x, s16 y)
{
    u8 i;
    struct ObjectEvent *curObject;

    if (objectEvent->localId == OBJ_EVENT_ID_FOLLOWER)
        return FALSE; // follower cannot collide with other objects, but they can collide with it

    for (i = 0; i < OBJECT_EVENTS_COUNT; i++)
    {
        curObject = &gObjectEvents[i];
        if (curObject->active && (curObject->movementType != MOVEMENT_TYPE_FOLLOW_PLAYER || objectEvent != &gObjectEvents[gPlayerAvatar.objectEventId]) && curObject != objectEvent)
        {
            if ((curObject->currentCoords.x == x && curObject->currentCoords.y == y) || (curObject->previousCoords.x == x && curObject->previousCoords.y == y))
            {
                if (AreElevationsCompatible(objectEvent->currentElevation, curObject->currentElevation))
                    return TRUE;
            }
        }
    }
    return FALSE;
}

bool8 IsBerryTreeSparkling(u8 localId, u8 mapNum, u8 mapGroup)
{
    u8 objectEventId;

    if (!TryGetObjectEventIdByLocalIdAndMap(localId, mapNum, mapGroup, &objectEventId)
        && gSprites[gObjectEvents[objectEventId].spriteId].sBerryTreeFlags & BERRY_FLAG_SPARKLING)
        return TRUE;

    return FALSE;
}

void SetBerryTreeJustPicked(u8 localId, u8 mapNum, u8 mapGroup)
{
    u8 objectEventId;

    if (!TryGetObjectEventIdByLocalIdAndMap(localId, mapNum, mapGroup, &objectEventId))
        gSprites[gObjectEvents[objectEventId].spriteId].sBerryTreeFlags |= BERRY_FLAG_JUST_PICKED;
}

#undef sTimer
#undef sBerryTreeFlags

void MoveCoords(u8 direction, s16 *x, s16 *y)
{
    *x += sDirectionToVectors[direction].x;
    *y += sDirectionToVectors[direction].y;
}

// Unused
static void MoveCoordsInMapCoordIncrement(u8 direction, s16 *x, s16 *y)
{
    *x += sDirectionToVectors[direction].x << 4;
    *y += sDirectionToVectors[direction].y << 4;
}

static void MoveCoordsInDirection(u32 dir, s16 *x, s16 *y, s16 deltaX, s16 deltaY)
{
    u8 direction = dir;
    s16 dx2 = (u16)deltaX;
    s16 dy2 = (u16)deltaY;
    if (sDirectionToVectors[direction].x > 0)
        *x += dx2;
    if (sDirectionToVectors[direction].x < 0)
        *x -= dx2;
    if (sDirectionToVectors[direction].y > 0)
        *y += dy2;
    if (sDirectionToVectors[direction].y < 0)
        *y -= dy2;
}

void GetMapCoordsFromSpritePos(s16 x, s16 y, s16 *destX, s16 *destY)
{
    *destX = (x - gSaveBlock1Ptr->pos.x) << 4;
    *destY = (y - gSaveBlock1Ptr->pos.y) << 4;
    *destX -= gTotalCameraPixelOffsetX;
    *destY -= gTotalCameraPixelOffsetY;
}

void SetSpritePosToMapCoords(s16 mapX, s16 mapY, s16 *destX, s16 *destY)
{
    s16 dx = -gTotalCameraPixelOffsetX - gFieldCamera.x;
    s16 dy = -gTotalCameraPixelOffsetY - gFieldCamera.y;
    if (gFieldCamera.x > 0)
        dx += 16;

    if (gFieldCamera.x < 0)
        dx -= 16;

    if (gFieldCamera.y > 0)
        dy += 16;

    if (gFieldCamera.y < 0)
        dy -= 16;

    *destX = ((mapX - gSaveBlock1Ptr->pos.x) << 4) + dx;
    *destY = ((mapY - gSaveBlock1Ptr->pos.y) << 4) + dy;
}

void SetSpritePosToOffsetMapCoords(s16 *x, s16 *y, s16 dx, s16 dy)
{
    SetSpritePosToMapCoords(*x, *y, x, y);
    *x += dx;
    *y += dy;
}

static void GetObjectEventMovingCameraOffset(s16 *x, s16 *y)
{
    *x = 0;
    *y = 0;

    if (gFieldCamera.x > 0)
        (*x)++;

    if (gFieldCamera.x < 0)
        (*x)--;

    if (gFieldCamera.y > 0)
        (*y)++;

    if (gFieldCamera.y < 0)
        (*y)--;
}

void ObjectEventMoveDestCoords(struct ObjectEvent *objectEvent, u32 direction, s16 *x, s16 *y)
{
    u8 newDirn = direction;
    *x = objectEvent->currentCoords.x;
    *y = objectEvent->currentCoords.y;
    MoveCoords(newDirn, x, y);
}

bool8 ObjectEventIsMovementOverridden(struct ObjectEvent *objectEvent)
{
    if (objectEvent->singleMovementActive || objectEvent->heldMovementActive)
        return TRUE;

    return FALSE;
}

bool8 ObjectEventIsHeldMovementActive(struct ObjectEvent *objectEvent)
{
    if (objectEvent->heldMovementActive && objectEvent->movementActionId != MOVEMENT_ACTION_NONE)
        return TRUE;

    return FALSE;
}

bool8 ObjectEventSetHeldMovement(struct ObjectEvent *objectEvent, u8 movementActionId)
{
    if (ObjectEventIsMovementOverridden(objectEvent))
        return TRUE;

    UnfreezeObjectEvent(objectEvent);
    objectEvent->movementActionId = movementActionId;
    objectEvent->heldMovementActive = TRUE;
    objectEvent->heldMovementFinished = FALSE;
    gSprites[objectEvent->spriteId].sActionFuncId = 0;
    return FALSE;
}

void ObjectEventForceSetHeldMovement(struct ObjectEvent *objectEvent, u8 movementActionId)
{
    ObjectEventClearHeldMovementIfActive(objectEvent);
    ObjectEventSetHeldMovement(objectEvent, movementActionId);
}

void ObjectEventClearHeldMovementIfActive(struct ObjectEvent *objectEvent)
{
    if (objectEvent->heldMovementActive)
        ObjectEventClearHeldMovement(objectEvent);
}

void ObjectEventClearHeldMovement(struct ObjectEvent *objectEvent)
{
    objectEvent->movementActionId = MOVEMENT_ACTION_NONE;
    objectEvent->heldMovementActive = FALSE;
    objectEvent->heldMovementFinished = FALSE;
    gSprites[objectEvent->spriteId].sTypeFuncId = 0;
    gSprites[objectEvent->spriteId].sActionFuncId = 0;
}

u8 ObjectEventCheckHeldMovementStatus(struct ObjectEvent *objectEvent)
{
    if (objectEvent->heldMovementActive)
        return objectEvent->heldMovementFinished;

    return 16;
}

u8 ObjectEventClearHeldMovementIfFinished(struct ObjectEvent *objectEvent)
{
    u8 heldMovementStatus = ObjectEventCheckHeldMovementStatus(objectEvent);
    if (heldMovementStatus != 0 && heldMovementStatus != 16)
        ObjectEventClearHeldMovementIfActive(objectEvent);

    return heldMovementStatus;
}

u8 ObjectEventGetHeldMovementActionId(struct ObjectEvent *objectEvent)
{
    if (objectEvent->heldMovementActive)
        return objectEvent->movementActionId;

    return MOVEMENT_ACTION_NONE;
}

void UpdateObjectEventCurrentMovement(struct ObjectEvent *objectEvent, struct Sprite *sprite, bool8 (*callback)(struct ObjectEvent *, struct Sprite *))
{
    DoGroundEffects_OnSpawn(objectEvent, sprite);
    TryEnableObjectEventAnim(objectEvent, sprite);

    if (ObjectEventIsHeldMovementActive(objectEvent))
        ObjectEventExecHeldMovementAction(objectEvent, sprite);
    else if (!objectEvent->frozen)
        while (callback(objectEvent, sprite));

    DoGroundEffects_OnBeginStep(objectEvent, sprite);
    DoGroundEffects_OnFinishStep(objectEvent, sprite);
    UpdateObjectEventSpriteAnimPause(objectEvent, sprite);
    UpdateObjectEventVisibility(objectEvent, sprite);
    ObjectEventUpdateSubpriority(objectEvent, sprite);
}

#define dirn_to_anim(name, table)\
u8 name(u32 idx)\
{\
    u8 direction;\
    u8 animIds[sizeof(table)];\
    direction = idx;\
    memcpy(animIds, (table), sizeof(table));\
    if (direction > DIR_EAST) direction = 0;\
    return animIds[direction];\
}

dirn_to_anim(GetFaceDirectionMovementAction, gFaceDirectionMovementActions);
dirn_to_anim(GetWalkSlowMovementAction, gWalkSlowMovementActions);
dirn_to_anim(GetWalkNormalMovementAction, gWalkNormalMovementActions);
dirn_to_anim(GetWalkFastMovementAction, gWalkFastMovementActions);
dirn_to_anim(GetRideWaterCurrentMovementAction, gRideWaterCurrentMovementActions);
dirn_to_anim(GetWalkFasterMovementAction, gWalkFasterMovementActions);
dirn_to_anim(GetSlideMovementAction, gSlideMovementActions);
dirn_to_anim(GetPlayerRunMovementAction, gPlayerRunMovementActions);
dirn_to_anim(GetJump2MovementAction, gJump2MovementActions);
dirn_to_anim(GetJumpInPlaceMovementAction, gJumpInPlaceMovementActions);
dirn_to_anim(GetJumpInPlaceTurnAroundMovementAction, gJumpInPlaceTurnAroundMovementActions);
dirn_to_anim(GetJumpMovementAction, gJumpMovementActions);
dirn_to_anim(GetJumpSpecialMovementAction, gJumpSpecialMovementActions);
dirn_to_anim(GetWalkInPlaceSlowMovementAction, gWalkInPlaceSlowMovementActions);
dirn_to_anim(GetWalkInPlaceNormalMovementAction, gWalkInPlaceNormalMovementActions);
dirn_to_anim(GetWalkInPlaceFastMovementAction, gWalkInPlaceFastMovementActions);
dirn_to_anim(GetWalkInPlaceFasterMovementAction, gWalkInPlaceFasterMovementActions);

bool8 ObjectEventFaceOppositeDirection(struct ObjectEvent *objectEvent, u8 direction)
{
    return ObjectEventSetHeldMovement(objectEvent, GetFaceDirectionMovementAction(GetOppositeDirection(direction)));
}

dirn_to_anim(GetAcroWheelieFaceDirectionMovementAction, gAcroWheelieFaceDirectionMovementActions);
dirn_to_anim(GetAcroPopWheelieFaceDirectionMovementAction, gAcroPopWheelieFaceDirectionMovementActions);
dirn_to_anim(GetAcroEndWheelieFaceDirectionMovementAction, gAcroEndWheelieFaceDirectionMovementActions);
dirn_to_anim(GetAcroWheelieHopFaceDirectionMovementAction, gAcroWheelieHopFaceDirectionMovementActions);
dirn_to_anim(GetAcroWheelieHopDirectionMovementAction, gAcroWheelieHopDirectionMovementActions);
dirn_to_anim(GetAcroWheelieJumpDirectionMovementAction, gAcroWheelieJumpDirectionMovementActions);
dirn_to_anim(GetAcroWheelieInPlaceDirectionMovementAction, gAcroWheelieInPlaceDirectionMovementActions);
dirn_to_anim(GetAcroPopWheelieMoveDirectionMovementAction, gAcroPopWheelieMoveDirectionMovementActions);
dirn_to_anim(GetAcroWheelieMoveDirectionMovementAction, gAcroWheelieMoveDirectionMovementActions);
dirn_to_anim(GetAcroEndWheelieMoveDirectionMovementAction, gAcroEndWheelieMoveDirectionMovementActions);

u8 GetOppositeDirection(u8 direction)
{
    u8 directions[sizeof sOppositeDirections];

    memcpy(directions, sOppositeDirections, sizeof sOppositeDirections);
    if (direction <= DIR_NONE || direction > (sizeof sOppositeDirections))
        return direction;

    return directions[direction - 1];
}

// Takes the player's original and current direction and gives a direction the copy NPC should consider as the player's direction.
// See comments at the table's definition.
static u32 GetPlayerDirectionForCopy(u8 initDir, u8 moveDir)
{
    return sPlayerDirectionsForCopy[initDir - 1][moveDir - 1];
}

// copyInitDir is the initial facing direction of the copying NPC.
// playerInitDir is the direction the player was facing when the copying NPC was spawned, as set by MovementType_CopyPlayer_Step0.
// playerMoveDir is the direction the player is currently moving.
static u32 GetCopyDirection(u8 copyInitDir, u32 playerInitDir, u32 playerMoveDir)
{
    u32 dir;
    u8 _playerInitDir = playerInitDir;
    u8 _playerMoveDir = playerMoveDir;
    if (_playerInitDir == DIR_NONE || _playerMoveDir == DIR_NONE
      || _playerInitDir > DIR_EAST || _playerMoveDir > DIR_EAST)
        return DIR_NONE;

    dir = GetPlayerDirectionForCopy(_playerInitDir, playerMoveDir);
    return sPlayerDirectionToCopyDirection[copyInitDir - 1][dir - 1];
}

static void ObjectEventExecHeldMovementAction(struct ObjectEvent *objectEvent, struct Sprite *sprite)
{
    if (gMovementActionFuncs[objectEvent->movementActionId][sprite->sActionFuncId](objectEvent, sprite))
        objectEvent->heldMovementFinished = TRUE;
}

static bool8 ObjectEventExecSingleMovementAction(struct ObjectEvent *objectEvent, struct Sprite *sprite)
{
    if (gMovementActionFuncs[objectEvent->movementActionId][sprite->sActionFuncId](objectEvent, sprite))
    {
        objectEvent->movementActionId = MOVEMENT_ACTION_NONE;
        sprite->sActionFuncId = 0;
        return TRUE;
    }
    return FALSE;
}

static void ObjectEventSetSingleMovement(struct ObjectEvent *objectEvent, struct Sprite *sprite, u8 animId)
{
    objectEvent->movementActionId = animId;
    sprite->sActionFuncId = 0;
}

static void FaceDirection(struct ObjectEvent *objectEvent, struct Sprite *sprite, u8 direction)
{
    SetObjectEventDirection(objectEvent, direction);
    ShiftStillObjectEventCoords(objectEvent);
    SetStepAnim(objectEvent, sprite, GetMoveDirectionAnimNum(objectEvent->facingDirection));
    sprite->animPaused = TRUE;
    sprite->sActionFuncId = 1;
}

bool8 MovementAction_FaceDown_Step0(struct ObjectEvent *objectEvent, struct Sprite *sprite)
{
    FaceDirection(objectEvent, sprite, DIR_SOUTH);
    return TRUE;
}

bool8 MovementAction_FaceUp_Step0(struct ObjectEvent *objectEvent, struct Sprite *sprite)
{
    FaceDirection(objectEvent, sprite, DIR_NORTH);
    return TRUE;
}

bool8 MovementAction_FaceLeft_Step0(struct ObjectEvent *objectEvent, struct Sprite *sprite)
{
    FaceDirection(objectEvent, sprite, DIR_WEST);
    return TRUE;
}

bool8 MovementAction_FaceRight_Step0(struct ObjectEvent *objectEvent, struct Sprite *sprite)
{
    FaceDirection(objectEvent, sprite, DIR_EAST);
    return TRUE;
}

void InitNpcForMovement(struct ObjectEvent *objectEvent, struct Sprite *sprite, u8 direction, u8 speed)
{
    s16 x;
    s16 y;

    x = objectEvent->currentCoords.x;
    y = objectEvent->currentCoords.y;
    SetObjectEventDirection(objectEvent, direction);
    MoveCoords(direction, &x, &y);
    ShiftObjectEventCoords(objectEvent, x, y);
    SetSpriteDataForNormalStep(sprite, direction, speed);
    sprite->animPaused = FALSE;

    if (sLockedAnimObjectEvents != NULL && FindLockedObjectEventIndex(objectEvent) != OBJECT_EVENTS_COUNT)
        sprite->animPaused = TRUE;

    objectEvent->triggerGroundEffectsOnMove = TRUE;
    sprite->sActionFuncId = 1;
}

static void InitMovementNormal(struct ObjectEvent *objectEvent, struct Sprite *sprite, u8 direction, u8 speed)
{
    u8 (*functions[ARRAY_COUNT(sDirectionAnimFuncsBySpeed)])(u8);

    memcpy(functions, sDirectionAnimFuncsBySpeed, sizeof sDirectionAnimFuncsBySpeed);
    InitNpcForMovement(objectEvent, sprite, direction, speed);
    SetStepAnimHandleAlternation(objectEvent, sprite, functions[speed](objectEvent->facingDirection));
}

static void StartRunningAnim(struct ObjectEvent *objectEvent, struct Sprite *sprite, u8 direction)
{
    InitNpcForMovement(objectEvent, sprite, direction, MOVE_SPEED_FAST_1);
    SetStepAnimHandleAlternation(objectEvent, sprite, GetRunningDirectionAnimNum(objectEvent->facingDirection));
}

static bool8 UpdateMovementNormal(struct ObjectEvent *objectEvent, struct Sprite *sprite)
{
    if (NpcTakeStep(sprite))
    {
        ShiftStillObjectEventCoords(objectEvent);
        objectEvent->triggerGroundEffectsOnStop = TRUE;
        sprite->animPaused = TRUE;
        return TRUE;
    }
    return FALSE;
}

static void InitNpcForWalkSlow(struct ObjectEvent *objectEvent, struct Sprite *sprite, u8 direction)
{
    s16 x;
    s16 y;

    x = objectEvent->currentCoords.x;
    y = objectEvent->currentCoords.y;
    SetObjectEventDirection(objectEvent, direction);
    MoveCoords(direction, &x, &y);
    ShiftObjectEventCoords(objectEvent, x, y);
    SetWalkSlowSpriteData(sprite, direction);
    sprite->animPaused = FALSE;
    objectEvent->triggerGroundEffectsOnMove = TRUE;
    sprite->sActionFuncId = 1;
}

static void InitWalkSlow(struct ObjectEvent *objectEvent, struct Sprite *sprite, u8 direction)
{
    InitNpcForWalkSlow(objectEvent, sprite, direction);
    SetStepAnimHandleAlternation(objectEvent, sprite, GetMoveDirectionAnimNum(objectEvent->facingDirection));
}

static bool8 UpdateWalkSlow(struct ObjectEvent *objectEvent, struct Sprite *sprite)
{
    if (UpdateWalkSlowAnim(sprite))
    {
        ShiftStillObjectEventCoords(objectEvent);
        objectEvent->triggerGroundEffectsOnStop = TRUE;
        sprite->animPaused = TRUE;
        return TRUE;
    }
    return FALSE;
}

bool8 MovementAction_WalkSlowDiagonalUpLeft_Step0(struct ObjectEvent *objectEvent, struct Sprite *sprite)
{
    InitWalkSlow(objectEvent, sprite, DIR_NORTHWEST);
    return MovementAction_WalkSlowDiagonalUpLeft_Step1(objectEvent, sprite);
}

bool8 MovementAction_WalkSlowDiagonalUpLeft_Step1(struct ObjectEvent *objectEvent, struct Sprite *sprite)
{
    if (UpdateWalkSlow(objectEvent, sprite))
    {
        sprite->sActionFuncId = 2;
        return TRUE;
    }
    return FALSE;
}

bool8 MovementAction_WalkSlowDiagonalUpRight_Step0(struct ObjectEvent *objectEvent, struct Sprite *sprite)
{
    InitWalkSlow(objectEvent, sprite, DIR_NORTHEAST);
    return MovementAction_WalkSlowDiagonalUpRight_Step1(objectEvent, sprite);
}

bool8 MovementAction_WalkSlowDiagonalUpRight_Step1(struct ObjectEvent *objectEvent, struct Sprite *sprite)
{
    if (UpdateWalkSlow(objectEvent, sprite))
    {
        sprite->sActionFuncId = 2;
        return TRUE;
    }
    return FALSE;
}

bool8 MovementAction_WalkSlowDiagonalDownLeft_Step0(struct ObjectEvent *objectEvent, struct Sprite *sprite)
{
    InitWalkSlow(objectEvent, sprite, DIR_SOUTHWEST);
    return MovementAction_WalkSlowDiagonalDownLeft_Step1(objectEvent, sprite);
}

bool8 MovementAction_WalkSlowDiagonalDownLeft_Step1(struct ObjectEvent *objectEvent, struct Sprite *sprite)
{
    if (UpdateWalkSlow(objectEvent, sprite))
    {
        sprite->sActionFuncId = 2;
        return TRUE;
    }
    return FALSE;
}

bool8 MovementAction_WalkSlowDiagonalDownRight_Step0(struct ObjectEvent *objectEvent, struct Sprite *sprite)
{
    InitWalkSlow(objectEvent, sprite, DIR_SOUTHEAST);
    return MovementAction_WalkSlowDiagonalDownRight_Step1(objectEvent, sprite);
}

bool8 MovementAction_WalkSlowDiagonalDownRight_Step1(struct ObjectEvent *objectEvent, struct Sprite *sprite)
{
    if (UpdateWalkSlow(objectEvent, sprite))
    {
        sprite->sActionFuncId = 2;
        return TRUE;
    }
    return FALSE;
}

bool8 MovementAction_WalkSlowDown_Step0(struct ObjectEvent *objectEvent, struct Sprite *sprite)
{
    InitWalkSlow(objectEvent, sprite, DIR_SOUTH);
    return MovementAction_WalkSlowDown_Step1(objectEvent, sprite);
}

bool8 MovementAction_WalkSlowDown_Step1(struct ObjectEvent *objectEvent, struct Sprite *sprite)
{
    if (UpdateWalkSlow(objectEvent, sprite))
    {
        sprite->sActionFuncId = 2;
        return TRUE;
    }
    return FALSE;
}

bool8 MovementAction_WalkSlowUp_Step0(struct ObjectEvent *objectEvent, struct Sprite *sprite)
{
    InitWalkSlow(objectEvent, sprite, DIR_NORTH);
    return MovementAction_WalkSlowUp_Step1(objectEvent, sprite);
}

bool8 MovementAction_WalkSlowUp_Step1(struct ObjectEvent *objectEvent, struct Sprite *sprite)
{
    if (UpdateWalkSlow(objectEvent, sprite))
    {
        sprite->sActionFuncId = 2;
        return TRUE;
    }
    return FALSE;
}

bool8 MovementAction_WalkSlowLeft_Step0(struct ObjectEvent *objectEvent, struct Sprite *sprite)
{
    InitWalkSlow(objectEvent, sprite, DIR_WEST);
    return MovementAction_WalkSlowLeft_Step1(objectEvent, sprite);
}

bool8 MovementAction_WalkSlowLeft_Step1(struct ObjectEvent *objectEvent, struct Sprite *sprite)
{
    if (UpdateWalkSlow(objectEvent, sprite))
    {
        sprite->sActionFuncId = 2;
        return TRUE;
    }
    return FALSE;
}

bool8 MovementAction_WalkSlowRight_Step0(struct ObjectEvent *objectEvent, struct Sprite *sprite)
{
    InitWalkSlow(objectEvent, sprite, DIR_EAST);
    return MovementAction_WalkSlowRight_Step1(objectEvent, sprite);
}

bool8 MovementAction_WalkSlowRight_Step1(struct ObjectEvent *objectEvent, struct Sprite *sprite)
{
    if (UpdateWalkSlow(objectEvent, sprite))
    {
        sprite->sActionFuncId = 2;
        return TRUE;
    }
    return FALSE;
}

bool8 MovementAction_WalkNormalDiagonalUpLeft_Step0(struct ObjectEvent *objectEvent, struct Sprite *sprite)
{
    InitMovementNormal(objectEvent, sprite, DIR_NORTHWEST, MOVE_SPEED_NORMAL);
    return MovementAction_WalkNormalDiagonalUpLeft_Step1(objectEvent, sprite);
}

bool8 MovementAction_WalkNormalDiagonalUpLeft_Step1(struct ObjectEvent *objectEvent, struct Sprite *sprite)
{
    if (UpdateMovementNormal(objectEvent, sprite))
    {
        sprite->sActionFuncId = 2;
        return TRUE;
    }
    return FALSE;
}

bool8 MovementAction_WalkNormalDiagonalUpRight_Step0(struct ObjectEvent *objectEvent, struct Sprite *sprite)
{
    InitMovementNormal(objectEvent, sprite, DIR_NORTHEAST, MOVE_SPEED_NORMAL);
    return MovementAction_WalkNormalDiagonalUpRight_Step1(objectEvent, sprite);
}

bool8 MovementAction_WalkNormalDiagonalUpRight_Step1(struct ObjectEvent *objectEvent, struct Sprite *sprite)
{
    if (UpdateMovementNormal(objectEvent, sprite))
    {
        sprite->sActionFuncId = 2;
        return TRUE;
    }
    return FALSE;
}

bool8 MovementAction_WalkNormalDiagonalDownLeft_Step0(struct ObjectEvent *objectEvent, struct Sprite *sprite)
{
    InitMovementNormal(objectEvent, sprite, DIR_SOUTHWEST, MOVE_SPEED_NORMAL);
    return MovementAction_WalkNormalDiagonalDownLeft_Step1(objectEvent, sprite);
}

bool8 MovementAction_WalkNormalDiagonalDownLeft_Step1(struct ObjectEvent *objectEvent, struct Sprite *sprite)
{
    if (UpdateMovementNormal(objectEvent, sprite))
    {
        sprite->sActionFuncId = 2;
        return TRUE;
    }
    return FALSE;
}

bool8 MovementAction_WalkNormalDiagonalDownRight_Step0(struct ObjectEvent *objectEvent, struct Sprite *sprite)
{
    InitMovementNormal(objectEvent, sprite, DIR_SOUTHEAST, MOVE_SPEED_NORMAL);
    return MovementAction_WalkNormalDiagonalDownRight_Step1(objectEvent, sprite);
}

bool8 MovementAction_WalkNormalDiagonalDownRight_Step1(struct ObjectEvent *objectEvent, struct Sprite *sprite)
{
    if (UpdateMovementNormal(objectEvent, sprite))
    {
        sprite->sActionFuncId = 2;
        return TRUE;
    }
    return FALSE;
}

bool8 MovementAction_WalkNormalDown_Step0(struct ObjectEvent *objectEvent, struct Sprite *sprite)
{
    InitMovementNormal(objectEvent, sprite, DIR_SOUTH, MOVE_SPEED_NORMAL);
    return MovementAction_WalkNormalDown_Step1(objectEvent, sprite);
}

bool8 MovementAction_WalkNormalDown_Step1(struct ObjectEvent *objectEvent, struct Sprite *sprite)
{
    if (UpdateMovementNormal(objectEvent, sprite))
    {
        sprite->sActionFuncId = 2;
        return TRUE;
    }
    return FALSE;
}

bool8 MovementAction_WalkNormalUp_Step0(struct ObjectEvent *objectEvent, struct Sprite *sprite)
{
    InitMovementNormal(objectEvent, sprite, DIR_NORTH, MOVE_SPEED_NORMAL);
    return MovementAction_WalkNormalUp_Step1(objectEvent, sprite);
}

bool8 MovementAction_WalkNormalUp_Step1(struct ObjectEvent *objectEvent, struct Sprite *sprite)
{
    if (UpdateMovementNormal(objectEvent, sprite))
    {
        sprite->sActionFuncId = 2;
        return TRUE;
    }
    return FALSE;
}

bool8 MovementAction_WalkNormalLeft_Step0(struct ObjectEvent *objectEvent, struct Sprite *sprite)
{
    InitMovementNormal(objectEvent, sprite, DIR_WEST, MOVE_SPEED_NORMAL);
    return MovementAction_WalkNormalLeft_Step1(objectEvent, sprite);
}

bool8 MovementAction_WalkNormalLeft_Step1(struct ObjectEvent *objectEvent, struct Sprite *sprite)
{
    if (UpdateMovementNormal(objectEvent, sprite))
    {
        sprite->sActionFuncId = 2;
        return TRUE;
    }
    return FALSE;
}

bool8 MovementAction_WalkNormalRight_Step0(struct ObjectEvent *objectEvent, struct Sprite *sprite)
{
    InitMovementNormal(objectEvent, sprite, DIR_EAST, MOVE_SPEED_NORMAL);
    return MovementAction_WalkNormalRight_Step1(objectEvent, sprite);
}

bool8 MovementAction_WalkNormalRight_Step1(struct ObjectEvent *objectEvent, struct Sprite *sprite)
{
    if (UpdateMovementNormal(objectEvent, sprite))
    {
        sprite->sActionFuncId = 2;
        return TRUE;
    }
    return FALSE;
}

#define JUMP_HALFWAY  1
#define JUMP_FINISHED ((u8)-1)

enum {
    JUMP_TYPE_HIGH,
    JUMP_TYPE_LOW,
    JUMP_TYPE_NORMAL,
    JUMP_TYPE_FAST,
    JUMP_TYPE_FASTER,
};

static void InitJump(struct ObjectEvent *objectEvent, struct Sprite *sprite, u8 direction, u8 distance, u8 type)
{
    s16 displacements[ARRAY_COUNT(sJumpInitDisplacements)];
    s16 x;
    s16 y;

    memcpy(displacements, sJumpInitDisplacements, sizeof sJumpInitDisplacements);
    x = 0;
    y = 0;
    SetObjectEventDirection(objectEvent, direction);
    MoveCoordsInDirection(direction, &x, &y, displacements[distance], displacements[distance]);
    ShiftObjectEventCoords(objectEvent, objectEvent->currentCoords.x + x, objectEvent->currentCoords.y + y);
    SetJumpSpriteData(sprite, direction, distance, type);
    sprite->sActionFuncId = 1;
    sprite->animPaused = FALSE;
    objectEvent->triggerGroundEffectsOnMove = TRUE;
    objectEvent->disableCoveringGroundEffects = TRUE;
}

static void InitJumpRegular(struct ObjectEvent *objectEvent, struct Sprite *sprite, u8 direction, u8 distance, u8 type)
{
    // For follower only, match the anim duration of the player's movement, whether dashing, walking or jumping
    if (objectEvent->localId == OBJ_EVENT_ID_FOLLOWER
        && type == JUMP_TYPE_HIGH
        && distance == JUMP_DISTANCE_FAR
        // In some areas (i.e Meteor Falls), the player can jump as the follower jumps, so preserve type in this case
        && PlayerGetCopyableMovement() != COPY_MOVE_JUMP2)
        type = TestPlayerAvatarFlags(PLAYER_AVATAR_FLAG_DASH) ? JUMP_TYPE_FASTER : JUMP_TYPE_FAST;
    InitJump(objectEvent, sprite, direction, distance, type);
    SetStepAnimHandleAlternation(objectEvent, sprite, GetMoveDirectionAnimNum(objectEvent->facingDirection));
    DoShadowFieldEffect(objectEvent);
}

#define sDistance data[4]

static u8 UpdateJumpAnim(struct ObjectEvent *objectEvent, struct Sprite *sprite, u8 callback(struct Sprite *))
{
    s16 displacements[ARRAY_COUNT(sJumpDisplacements)];
    s16 x;
    s16 y;
    u8 result;

    memcpy(displacements, sJumpDisplacements, sizeof sJumpDisplacements);
    result = callback(sprite);
    if (result == JUMP_HALFWAY && displacements[sprite->sDistance] != 0)
    {
        x = 0;
        y = 0;
        MoveCoordsInDirection(objectEvent->movementDirection, &x, &y, displacements[sprite->sDistance], displacements[sprite->sDistance]);
        ShiftObjectEventCoords(objectEvent, objectEvent->currentCoords.x + x, objectEvent->currentCoords.y + y);
        objectEvent->triggerGroundEffectsOnMove = TRUE;
        objectEvent->disableCoveringGroundEffects = TRUE;
    }
    else if (result == JUMP_FINISHED)
    {
        ShiftStillObjectEventCoords(objectEvent);
        objectEvent->triggerGroundEffectsOnStop = TRUE;
        objectEvent->landingJump = TRUE;
        sprite->animPaused = TRUE;
    }
    return result;
}

#undef sDistance

static u8 DoJumpAnimStep(struct ObjectEvent *objectEvent, struct Sprite *sprite)
{
    return UpdateJumpAnim(objectEvent, sprite, DoJumpSpriteMovement);
}

static u8 DoJumpSpecialAnimStep(struct ObjectEvent *objectEvent, struct Sprite *sprite)
{
    return UpdateJumpAnim(objectEvent, sprite, DoJumpSpecialSpriteMovement);
}

static bool8 DoJumpAnim(struct ObjectEvent *objectEvent, struct Sprite *sprite)
{
    if (DoJumpAnimStep(objectEvent, sprite) == JUMP_FINISHED)
        return TRUE;

    return FALSE;
}

static bool8 DoJumpSpecialAnim(struct ObjectEvent *objectEvent, struct Sprite *sprite)
{
    if (DoJumpSpecialAnimStep(objectEvent, sprite) == JUMP_FINISHED)
        return TRUE;

    return FALSE;
}

static bool8 DoJumpInPlaceAnim(struct ObjectEvent *objectEvent, struct Sprite *sprite)
{
    switch (DoJumpAnimStep(objectEvent, sprite))
    {
        case JUMP_FINISHED:
            return TRUE;
        case JUMP_HALFWAY:
            SetObjectEventDirection(objectEvent, GetOppositeDirection(objectEvent->movementDirection));
            SetStepAnim(objectEvent, sprite, GetMoveDirectionAnimNum(objectEvent->facingDirection));
        default:
            return FALSE;
    }
}

bool8 MovementAction_Jump2Down_Step0(struct ObjectEvent *objectEvent, struct Sprite *sprite)
{
    InitJumpRegular(objectEvent, sprite, DIR_SOUTH, JUMP_DISTANCE_FAR, JUMP_TYPE_HIGH);
    return MovementAction_Jump2Down_Step1(objectEvent, sprite);
}

bool8 MovementAction_Jump2Down_Step1(struct ObjectEvent *objectEvent, struct Sprite *sprite)
{
    if (DoJumpAnim(objectEvent, sprite))
    {
        objectEvent->noShadow = FALSE;
        sprite->sActionFuncId = 2;
        return TRUE;
    }
    return FALSE;
}

bool8 MovementAction_Jump2Up_Step0(struct ObjectEvent *objectEvent, struct Sprite *sprite)
{
    InitJumpRegular(objectEvent, sprite, DIR_NORTH, JUMP_DISTANCE_FAR, JUMP_TYPE_HIGH);
    return MovementAction_Jump2Up_Step1(objectEvent, sprite);
}

bool8 MovementAction_Jump2Up_Step1(struct ObjectEvent *objectEvent, struct Sprite *sprite)
{
    if (DoJumpAnim(objectEvent, sprite))
    {
        objectEvent->noShadow = FALSE;
        sprite->sActionFuncId = 2;
        return TRUE;
    }
    return FALSE;
}

bool8 MovementAction_Jump2Left_Step0(struct ObjectEvent *objectEvent, struct Sprite *sprite)
{
    InitJumpRegular(objectEvent, sprite, DIR_WEST, JUMP_DISTANCE_FAR, JUMP_TYPE_HIGH);
    return MovementAction_Jump2Left_Step1(objectEvent, sprite);
}

bool8 MovementAction_Jump2Left_Step1(struct ObjectEvent *objectEvent, struct Sprite *sprite)
{
    if (DoJumpAnim(objectEvent, sprite))
    {
        objectEvent->noShadow = FALSE;
        sprite->sActionFuncId = 2;
        return TRUE;
    }
    return FALSE;
}

bool8 MovementAction_Jump2Right_Step0(struct ObjectEvent *objectEvent, struct Sprite *sprite)
{
    InitJumpRegular(objectEvent, sprite, DIR_EAST, JUMP_DISTANCE_FAR, JUMP_TYPE_HIGH);
    return MovementAction_Jump2Right_Step1(objectEvent, sprite);
}

bool8 MovementAction_Jump2Right_Step1(struct ObjectEvent *objectEvent, struct Sprite *sprite)
{
    if (DoJumpAnim(objectEvent, sprite))
    {
        objectEvent->noShadow = FALSE;
        sprite->sActionFuncId = 2;
        return TRUE;
    }
    return FALSE;
}

static void InitMovementDelay(struct Sprite *sprite, u16 duration)
{
    sprite->sActionFuncId = 1;
    sprite->data[3] = duration;
}

bool8 MovementAction_Delay_Step1(struct ObjectEvent *objectEvent, struct Sprite *sprite)
{
    if (--sprite->data[3] == 0)
    {
        sprite->sActionFuncId = 2;
        return TRUE;
    }
    return FALSE;
}

bool8 MovementAction_Delay1_Step0(struct ObjectEvent *objectEvent, struct Sprite *sprite)
{
    InitMovementDelay(sprite, 1);
    return MovementAction_Delay_Step1(objectEvent, sprite);
}

bool8 MovementAction_Delay2_Step0(struct ObjectEvent *objectEvent, struct Sprite *sprite)
{
    InitMovementDelay(sprite, 2);
    return MovementAction_Delay_Step1(objectEvent, sprite);
}

bool8 MovementAction_Delay4_Step0(struct ObjectEvent *objectEvent, struct Sprite *sprite)
{
    InitMovementDelay(sprite, 4);
    return MovementAction_Delay_Step1(objectEvent, sprite);
}

bool8 MovementAction_Delay8_Step0(struct ObjectEvent *objectEvent, struct Sprite *sprite)
{
    InitMovementDelay(sprite, 8);
    return MovementAction_Delay_Step1(objectEvent, sprite);
}

bool8 MovementAction_Delay16_Step0(struct ObjectEvent *objectEvent, struct Sprite *sprite)
{
    InitMovementDelay(sprite, 16);
    return MovementAction_Delay_Step1(objectEvent, sprite);
}

bool8 MovementAction_WalkFastDown_Step0(struct ObjectEvent *objectEvent, struct Sprite *sprite)
{
    InitMovementNormal(objectEvent, sprite, DIR_SOUTH, MOVE_SPEED_FAST_1);
    return MovementAction_WalkFastDown_Step1(objectEvent, sprite);
}

bool8 MovementAction_WalkFastDown_Step1(struct ObjectEvent *objectEvent, struct Sprite *sprite)
{
    if (UpdateMovementNormal(objectEvent, sprite))
    {
        sprite->sActionFuncId = 2;
        return TRUE;
    }
    return FALSE;
}

bool8 MovementAction_WalkFastUp_Step0(struct ObjectEvent *objectEvent, struct Sprite *sprite)
{
    InitMovementNormal(objectEvent, sprite, DIR_NORTH, MOVE_SPEED_FAST_1);
    return MovementAction_WalkFastUp_Step1(objectEvent, sprite);
}

bool8 MovementAction_WalkFastUp_Step1(struct ObjectEvent *objectEvent, struct Sprite *sprite)
{
    if (UpdateMovementNormal(objectEvent, sprite))
    {
        sprite->sActionFuncId = 2;
        return TRUE;
    }
    return FALSE;
}

bool8 MovementAction_WalkFastLeft_Step0(struct ObjectEvent *objectEvent, struct Sprite *sprite)
{
    InitMovementNormal(objectEvent, sprite, DIR_WEST, MOVE_SPEED_FAST_1);
    return MovementAction_WalkFastLeft_Step1(objectEvent, sprite);
}

bool8 MovementAction_WalkFastLeft_Step1(struct ObjectEvent *objectEvent, struct Sprite *sprite)
{
    if (UpdateMovementNormal(objectEvent, sprite))
    {
        sprite->sActionFuncId = 2;
        return TRUE;
    }
    return FALSE;
}

bool8 MovementAction_WalkFastRight_Step0(struct ObjectEvent *objectEvent, struct Sprite *sprite)
{
    InitMovementNormal(objectEvent, sprite, DIR_EAST, MOVE_SPEED_FAST_1);
    return MovementAction_WalkFastRight_Step1(objectEvent, sprite);
}

bool8 MovementAction_WalkFastRight_Step1(struct ObjectEvent *objectEvent, struct Sprite *sprite)
{
    if (UpdateMovementNormal(objectEvent, sprite))
    {
        sprite->sActionFuncId = 2;
        return TRUE;
    }
    return FALSE;
}


static void InitMoveInPlace(struct ObjectEvent *objectEvent, struct Sprite *sprite, u8 direction, u8 animNum, u16 duration)
{
    SetObjectEventDirection(objectEvent, direction);
    SetStepAnimHandleAlternation(objectEvent, sprite, animNum);
    sprite->animPaused = FALSE;
    sprite->sActionFuncId = 1;
    sprite->data[3] = duration;
}

bool8 MovementAction_WalkInPlace_Step1(struct ObjectEvent *objectEvent, struct Sprite *sprite)
{
    if (-- sprite->data[3] == 0)
    {
        sprite->sActionFuncId = 2;
        sprite->animPaused = TRUE;
        return TRUE;
    }
    return FALSE;
}

bool8 MovementAction_WalkInPlaceSlow_Step1(struct ObjectEvent *objectEvent, struct Sprite *sprite)
{
    if (sprite->data[3] & 1)
        sprite->animDelayCounter++;

    return MovementAction_WalkInPlace_Step1(objectEvent, sprite);
}

bool8 MovementAction_WalkInPlaceSlowDown_Step0(struct ObjectEvent *objectEvent, struct Sprite *sprite)
{
    InitMoveInPlace(objectEvent, sprite, DIR_SOUTH, GetMoveDirectionAnimNum(DIR_SOUTH), 32);
    return MovementAction_WalkInPlaceSlow_Step1(objectEvent, sprite);
}

// Copy and load objectEvent's palette, but set all opaque colors to white
static u8 LoadWhiteFlashPalette(struct ObjectEvent *objectEvent, struct Sprite *sprite) {
  u16 paletteData[16];
  struct SpritePalette dynamicPalette = {.tag = OBJ_EVENT_PAL_TAG_NONE-1, .data = paletteData};  // TODO: Use a proper palette tag here
  CpuFill16(RGB_WHITE, paletteData, 32);
  return UpdateSpritePalette(&dynamicPalette, sprite);
}

bool8 MovementAction_ExitPokeball_Step0(struct ObjectEvent *objectEvent, struct Sprite *sprite) {
    u8 direction = gObjectEvents[gPlayerAvatar.objectEventId].facingDirection;
    objectEvent->invisible = FALSE;
    if (TestPlayerAvatarFlags(PLAYER_AVATAR_FLAG_DASH)) { // If player is dashing, the pokemon must come out faster
      InitMoveInPlace(objectEvent, sprite, direction, GetMoveDirectionFastestAnimNum(direction) + 4, 8);
      sprite->data[6] = 0; // fast speed
    } else {
      InitMoveInPlace(objectEvent, sprite, direction, GetMoveDirectionFastestAnimNum(direction), 16);
      sprite->data[6] = 1; // slow speed
    }
    sprite->data[6] |= (direction == DIR_EAST ? 1 : 0) << 4;
    ObjectEventSetGraphicsId(objectEvent, OBJ_EVENT_GFX_ANIMATED_BALL);
    objectEvent->inanimate = FALSE;
    return MovementAction_ExitPokeball_Step1(objectEvent, sprite);
}

static const union AffineAnimCmd sAffineAnim_PokeballExit[] =
{
    AFFINEANIMCMD_FRAME(0x40, 0x100, 0, 0),
    AFFINEANIMCMD_FRAME(0x80, 0x100, 0, 0),
    AFFINEANIMCMD_FRAME(0xC0, 0x100, 0, 0),
    AFFINEANIMCMD_FRAME(0x100, 0x100, 0, 0),
    AFFINEANIMCMD_END,
};

static const union AffineAnimCmd sAffineAnim_PokeballExitEast[] = // sprite is h-flipped when east
{
    AFFINEANIMCMD_FRAME(0xFFC0, 0x100, 0, 0),
    AFFINEANIMCMD_FRAME(0xFF80, 0x100, 0, 0),
    AFFINEANIMCMD_FRAME(0xFF40, 0x100, 0, 0),
    AFFINEANIMCMD_FRAME(0xFF00, 0x100, 0, 0),
    AFFINEANIMCMD_END,
};

static const union AffineAnimCmd sAffineAnim_PokeballEnter[] =
{
    AFFINEANIMCMD_FRAME(0x100, 0x100, 0, 0),
    AFFINEANIMCMD_FRAME(0xC0, 0x100, 0, 0),
    AFFINEANIMCMD_FRAME(0x80, 0x100, 0, 0),
    AFFINEANIMCMD_FRAME(0x40, 0x100, 0, 0),
    AFFINEANIMCMD_END,
};

static const union AffineAnimCmd sAffineAnim_PokeballEnterEast[] = // sprtie is h-flipped when east
{
    AFFINEANIMCMD_FRAME(0xFF00, 0x100, 0, 0),
    AFFINEANIMCMD_FRAME(0xFF40, 0x100, 0, 0),
    AFFINEANIMCMD_FRAME(0xFF80, 0x100, 0, 0),
    AFFINEANIMCMD_FRAME(0xFFC0, 0x100, 0, 0),
    AFFINEANIMCMD_END,
};

static const union AffineAnimCmd *const sAffineAnims_PokeballFollower[] =
{
    sAffineAnim_PokeballExit,
    sAffineAnim_PokeballExitEast,
    sAffineAnim_PokeballEnter,
    sAffineAnim_PokeballEnterEast,
};

bool8 MovementAction_ExitPokeball_Step1(struct ObjectEvent *objectEvent, struct Sprite *sprite)
{
    u8 duration = sprite->data[6] & 0xF;
    sprite->data[3]--;
    if (sprite->data[3] == 0)
    {
        sprite->sActionFuncId = 2;
        sprite->animCmdIndex = 0;
        sprite->animPaused = TRUE;
        return TRUE;
    // Set graphics, palette, and affine animation
    } else if ((duration == 0 && sprite->data[3] == 3) || (duration == 1 && sprite->data[3] == 7)) {
      FollowerSetGraphics(objectEvent, objectEvent->extra.mon.species, objectEvent->extra.mon.form, objectEvent->extra.mon.shiny, FALSE);
      LoadWhiteFlashPalette(objectEvent, sprite);
      // Initialize affine animation
      sprite->affineAnims = sAffineAnims_PokeballFollower;
      sprite->oam.affineMode = ST_OAM_AFFINE_NORMAL;
      InitSpriteAffineAnim(sprite);
      StartSpriteAffineAnim(sprite, sprite->data[6] >> 4);
    // Restore original palette & disable affine
    } else if ((duration == 0 && sprite->data[3] == 1) || (duration == 1 && sprite->data[3] == 3)) {
      sprite->affineAnimEnded = TRUE;
      FreeSpriteOamMatrix(sprite);
      sprite->oam.affineMode = ST_OAM_AFFINE_OFF;
      FollowerSetGraphics(objectEvent, objectEvent->extra.mon.species, objectEvent->extra.mon.form, objectEvent->extra.mon.shiny, TRUE);
    }
    return FALSE;
}

bool8 MovementAction_EnterPokeball_Step0(struct ObjectEvent *objectEvent, struct Sprite *sprite) {
    u8 direction = objectEvent->facingDirection;
    InitMoveInPlace(objectEvent, sprite, direction, GetMoveDirectionFasterAnimNum(direction), 16);
    sprite->data[6] = direction == DIR_EAST ? 3 : 2; // affine animation number
    EndFollowerTransformEffect(objectEvent, sprite);
    return MovementAction_EnterPokeball_Step1(objectEvent, sprite);
}

bool8 MovementAction_EnterPokeball_Step1(struct ObjectEvent *objectEvent, struct Sprite *sprite)
{
    sprite->data[3]--;
    if (sprite->data[3] == 0) {
        sprite->data[2] = 2;
        return FALSE;
    } else if (sprite->data[3] == 11) { // Set palette to white & start affine
      LoadWhiteFlashPalette(objectEvent, sprite);
      sprite->affineAnims = sAffineAnims_PokeballFollower;
      sprite->oam.affineMode = ST_OAM_AFFINE_NORMAL;
      InitSpriteAffineAnim(sprite);
      StartSpriteAffineAnim(sprite, sprite->data[6]);
    } else if (sprite->data[3] == 7) { // Free white palette and change to pokeball, disable affine
      sprite->affineAnimEnded = TRUE;
      FreeSpriteOamMatrix(sprite);
      sprite->oam.affineMode = ST_OAM_AFFINE_OFF;
      ObjectEventSetGraphicsId(objectEvent, OBJ_EVENT_GFX_ANIMATED_BALL);
      objectEvent->inanimate = FALSE;
    }
    return FALSE;
}

bool8 MovementAction_EnterPokeball_Step2(struct ObjectEvent *objectEvent, struct Sprite *sprite)
{
    FollowerSetGraphics(objectEvent, objectEvent->extra.mon.species, objectEvent->extra.mon.form, objectEvent->extra.mon.shiny, FALSE);
    objectEvent->invisible = TRUE;
    sprite->data[1] = 0;
    sprite->data[6] = 0;
    sprite->animPaused = TRUE;
    return TRUE;
}

bool8 MovementAction_WalkInPlaceSlowUp_Step0(struct ObjectEvent *objectEvent, struct Sprite *sprite)
{
    InitMoveInPlace(objectEvent, sprite, DIR_NORTH, GetMoveDirectionAnimNum(DIR_NORTH), 32);
    return MovementAction_WalkInPlaceSlow_Step1(objectEvent, sprite);
}

bool8 MovementAction_WalkInPlaceSlowLeft_Step0(struct ObjectEvent *objectEvent, struct Sprite *sprite)
{
    InitMoveInPlace(objectEvent, sprite, DIR_WEST, GetMoveDirectionAnimNum(DIR_WEST), 32);
    return MovementAction_WalkInPlaceSlow_Step1(objectEvent, sprite);
}

bool8 MovementAction_WalkInPlaceSlowRight_Step0(struct ObjectEvent *objectEvent, struct Sprite *sprite)
{
    InitMoveInPlace(objectEvent, sprite, DIR_EAST, GetMoveDirectionAnimNum(DIR_EAST), 32);
    return MovementAction_WalkInPlaceSlow_Step1(objectEvent, sprite);
}

bool8 MovementAction_WalkInPlaceNormalDown_Step0(struct ObjectEvent *objectEvent, struct Sprite *sprite)
{
    InitMoveInPlace(objectEvent, sprite, DIR_SOUTH, GetMoveDirectionAnimNum(DIR_SOUTH), 16);
    return MovementAction_WalkInPlace_Step1(objectEvent, sprite);
}

bool8 MovementAction_WalkInPlaceNormalUp_Step0(struct ObjectEvent *objectEvent, struct Sprite *sprite)
{
    InitMoveInPlace(objectEvent, sprite, DIR_NORTH, GetMoveDirectionAnimNum(DIR_NORTH), 16);
    return MovementAction_WalkInPlace_Step1(objectEvent, sprite);
}

bool8 MovementAction_WalkInPlaceNormalLeft_Step0(struct ObjectEvent *objectEvent, struct Sprite *sprite)
{
    InitMoveInPlace(objectEvent, sprite, DIR_WEST, GetMoveDirectionAnimNum(DIR_WEST), 16);
    return MovementAction_WalkInPlace_Step1(objectEvent, sprite);
}

bool8 MovementAction_WalkInPlaceNormalRight_Step0(struct ObjectEvent *objectEvent, struct Sprite *sprite)
{
    InitMoveInPlace(objectEvent, sprite, DIR_EAST, GetMoveDirectionAnimNum(DIR_EAST), 16);
    return MovementAction_WalkInPlace_Step1(objectEvent, sprite);
}

bool8 MovementAction_WalkInPlaceFastDown_Step0(struct ObjectEvent *objectEvent, struct Sprite *sprite)
{
    InitMoveInPlace(objectEvent, sprite, DIR_SOUTH, GetMoveDirectionFastAnimNum(DIR_SOUTH), 8);
    return MovementAction_WalkInPlace_Step1(objectEvent, sprite);
}

bool8 MovementAction_WalkInPlaceFastUp_Step0(struct ObjectEvent *objectEvent, struct Sprite *sprite)
{
    InitMoveInPlace(objectEvent, sprite, DIR_NORTH, GetMoveDirectionFastAnimNum(DIR_NORTH), 8);
    return MovementAction_WalkInPlace_Step1(objectEvent, sprite);
}

bool8 MovementAction_WalkInPlaceFastLeft_Step0(struct ObjectEvent *objectEvent, struct Sprite *sprite)
{
    InitMoveInPlace(objectEvent, sprite, DIR_WEST, GetMoveDirectionFastAnimNum(DIR_WEST), 8);
    return MovementAction_WalkInPlace_Step1(objectEvent, sprite);
}

bool8 MovementAction_WalkInPlaceFastRight_Step0(struct ObjectEvent *objectEvent, struct Sprite *sprite)
{
    InitMoveInPlace(objectEvent, sprite, DIR_EAST, GetMoveDirectionFastAnimNum(DIR_EAST), 8);
    return MovementAction_WalkInPlace_Step1(objectEvent, sprite);
}

bool8 MovementAction_WalkInPlaceFasterDown_Step0(struct ObjectEvent *objectEvent, struct Sprite *sprite)
{
    InitMoveInPlace(objectEvent, sprite, DIR_SOUTH, GetMoveDirectionFasterAnimNum(DIR_SOUTH), 4);
    return MovementAction_WalkInPlace_Step1(objectEvent, sprite);
}

bool8 MovementAction_WalkInPlaceFasterUp_Step0(struct ObjectEvent *objectEvent, struct Sprite *sprite)
{
    InitMoveInPlace(objectEvent, sprite, DIR_NORTH, GetMoveDirectionFasterAnimNum(DIR_NORTH), 4);
    return MovementAction_WalkInPlace_Step1(objectEvent, sprite);
}

bool8 MovementAction_WalkInPlaceFasterLeft_Step0(struct ObjectEvent *objectEvent, struct Sprite *sprite)
{
    InitMoveInPlace(objectEvent, sprite, DIR_WEST, GetMoveDirectionFasterAnimNum(DIR_WEST), 4);
    return MovementAction_WalkInPlace_Step1(objectEvent, sprite);
}

bool8 MovementAction_WalkInPlaceFasterRight_Step0(struct ObjectEvent *objectEvent, struct Sprite *sprite)
{
    InitMoveInPlace(objectEvent, sprite, DIR_EAST, GetMoveDirectionFasterAnimNum(DIR_EAST), 4);
    return MovementAction_WalkInPlace_Step1(objectEvent, sprite);
}

bool8 MovementAction_RideWaterCurrentDown_Step0(struct ObjectEvent *objectEvent, struct Sprite *sprite)
{
    InitMovementNormal(objectEvent, sprite, DIR_SOUTH, MOVE_SPEED_FAST_2);
    return MovementAction_RideWaterCurrentDown_Step1(objectEvent, sprite);
}

bool8 MovementAction_RideWaterCurrentDown_Step1(struct ObjectEvent *objectEvent, struct Sprite *sprite)
{
    if (UpdateMovementNormal(objectEvent, sprite))
    {
        sprite->sActionFuncId = 2;
        return TRUE;
    }
    return FALSE;
}

bool8 MovementAction_RideWaterCurrentUp_Step0(struct ObjectEvent *objectEvent, struct Sprite *sprite)
{
    InitMovementNormal(objectEvent, sprite, DIR_NORTH, MOVE_SPEED_FAST_2);
    return MovementAction_RideWaterCurrentUp_Step1(objectEvent, sprite);
}

bool8 MovementAction_RideWaterCurrentUp_Step1(struct ObjectEvent *objectEvent, struct Sprite *sprite)
{
    if (UpdateMovementNormal(objectEvent, sprite))
    {
        sprite->sActionFuncId = 2;
        return TRUE;
    }
    return FALSE;
}

bool8 MovementAction_RideWaterCurrentLeft_Step0(struct ObjectEvent *objectEvent, struct Sprite *sprite)
{
    InitMovementNormal(objectEvent, sprite, DIR_WEST, MOVE_SPEED_FAST_2);
    return MovementAction_RideWaterCurrentLeft_Step1(objectEvent, sprite);
}

bool8 MovementAction_RideWaterCurrentLeft_Step1(struct ObjectEvent *objectEvent, struct Sprite *sprite)
{
    if (UpdateMovementNormal(objectEvent, sprite))
    {
        sprite->sActionFuncId = 2;
        return TRUE;
    }
    return FALSE;
}

bool8 MovementAction_RideWaterCurrentRight_Step0(struct ObjectEvent *objectEvent, struct Sprite *sprite)
{
    InitMovementNormal(objectEvent, sprite, DIR_EAST, MOVE_SPEED_FAST_2);
    return MovementAction_RideWaterCurrentRight_Step1(objectEvent, sprite);
}

bool8 MovementAction_RideWaterCurrentRight_Step1(struct ObjectEvent *objectEvent, struct Sprite *sprite)
{
    if (UpdateMovementNormal(objectEvent, sprite))
    {
        sprite->sActionFuncId = 2;
        return TRUE;
    }
    return FALSE;
}

bool8 MovementAction_WalkFasterDown_Step0(struct ObjectEvent *objectEvent, struct Sprite *sprite)
{
    InitMovementNormal(objectEvent, sprite, DIR_SOUTH, MOVE_SPEED_FASTER);
    return MovementAction_WalkFasterDown_Step1(objectEvent, sprite);
}

bool8 MovementAction_WalkFasterDown_Step1(struct ObjectEvent *objectEvent, struct Sprite *sprite)
{
    if (UpdateMovementNormal(objectEvent, sprite))
    {
        sprite->sActionFuncId = 2;
        return TRUE;
    }
    return FALSE;
}

bool8 MovementAction_WalkFasterUp_Step0(struct ObjectEvent *objectEvent, struct Sprite *sprite)
{
    InitMovementNormal(objectEvent, sprite, DIR_NORTH, MOVE_SPEED_FASTER);
    return MovementAction_WalkFasterUp_Step1(objectEvent, sprite);
}

bool8 MovementAction_WalkFasterUp_Step1(struct ObjectEvent *objectEvent, struct Sprite *sprite)
{
    if (UpdateMovementNormal(objectEvent, sprite))
    {
        sprite->sActionFuncId = 2;
        return TRUE;
    }
    return FALSE;
}

bool8 MovementAction_WalkFasterLeft_Step0(struct ObjectEvent *objectEvent, struct Sprite *sprite)
{
    InitMovementNormal(objectEvent, sprite, DIR_WEST, MOVE_SPEED_FASTER);
    return MovementAction_WalkFasterLeft_Step1(objectEvent, sprite);
}

bool8 MovementAction_WalkFasterLeft_Step1(struct ObjectEvent *objectEvent, struct Sprite *sprite)
{
    if (UpdateMovementNormal(objectEvent, sprite))
    {
        sprite->sActionFuncId = 2;
        return TRUE;
    }
    return FALSE;
}

bool8 MovementAction_WalkFasterRight_Step0(struct ObjectEvent *objectEvent, struct Sprite *sprite)
{
    InitMovementNormal(objectEvent, sprite, DIR_EAST, MOVE_SPEED_FASTER);
    return MovementAction_WalkFasterRight_Step1(objectEvent, sprite);
}

bool8 MovementAction_WalkFasterRight_Step1(struct ObjectEvent *objectEvent, struct Sprite *sprite)
{
    if (UpdateMovementNormal(objectEvent, sprite))
    {
        sprite->sActionFuncId = 2;
        return TRUE;
    }
    return FALSE;
}

bool8 MovementAction_SlideDown_Step0(struct ObjectEvent *objectEvent, struct Sprite *sprite)
{
    InitMovementNormal(objectEvent, sprite, DIR_SOUTH, MOVE_SPEED_FASTEST);
    return MovementAction_SlideDown_Step1(objectEvent, sprite);
}

bool8 MovementAction_SlideDown_Step1(struct ObjectEvent *objectEvent, struct Sprite *sprite)
{
    if (UpdateMovementNormal(objectEvent, sprite))
    {
        sprite->sActionFuncId = 2;
        return TRUE;
    }
    return FALSE;
}

bool8 MovementAction_SlideUp_Step0(struct ObjectEvent *objectEvent, struct Sprite *sprite)
{
    InitMovementNormal(objectEvent, sprite, DIR_NORTH, MOVE_SPEED_FASTEST);
    return MovementAction_SlideUp_Step1(objectEvent, sprite);
}

bool8 MovementAction_SlideUp_Step1(struct ObjectEvent *objectEvent, struct Sprite *sprite)
{
    if (UpdateMovementNormal(objectEvent, sprite))
    {
        sprite->sActionFuncId = 2;
        return TRUE;
    }
    return FALSE;
}

bool8 MovementAction_SlideLeft_Step0(struct ObjectEvent *objectEvent, struct Sprite *sprite)
{
    InitMovementNormal(objectEvent, sprite, DIR_WEST, MOVE_SPEED_FASTEST);
    return MovementAction_SlideLeft_Step1(objectEvent, sprite);
}

bool8 MovementAction_SlideLeft_Step1(struct ObjectEvent *objectEvent, struct Sprite *sprite)
{
    if (UpdateMovementNormal(objectEvent, sprite))
    {
        sprite->sActionFuncId = 2;
        return TRUE;
    }
    return FALSE;
}

bool8 MovementAction_SlideRight_Step0(struct ObjectEvent *objectEvent, struct Sprite *sprite)
{
    InitMovementNormal(objectEvent, sprite, DIR_EAST, MOVE_SPEED_FASTEST);
    return MovementAction_SlideRight_Step1(objectEvent, sprite);
}

bool8 MovementAction_SlideRight_Step1(struct ObjectEvent *objectEvent, struct Sprite *sprite)
{
    if (UpdateMovementNormal(objectEvent, sprite))
    {
        sprite->sActionFuncId = 2;
        return TRUE;
    }
    return FALSE;
}

bool8 MovementAction_PlayerRunDown_Step0(struct ObjectEvent *objectEvent, struct Sprite *sprite)
{
    StartRunningAnim(objectEvent, sprite, DIR_SOUTH);
    return MovementAction_PlayerRunDown_Step1(objectEvent, sprite);
}

bool8 MovementAction_PlayerRunDown_Step1(struct ObjectEvent *objectEvent, struct Sprite *sprite)
{
    if (UpdateMovementNormal(objectEvent, sprite))
    {
        sprite->sActionFuncId = 2;
        return TRUE;
    }
    return FALSE;
}

bool8 MovementAction_PlayerRunUp_Step0(struct ObjectEvent *objectEvent, struct Sprite *sprite)
{
    StartRunningAnim(objectEvent, sprite, DIR_NORTH);
    return MovementAction_PlayerRunUp_Step1(objectEvent, sprite);
}

bool8 MovementAction_PlayerRunUp_Step1(struct ObjectEvent *objectEvent, struct Sprite *sprite)
{
    if (UpdateMovementNormal(objectEvent, sprite))
    {
        sprite->sActionFuncId = 2;
        return TRUE;
    }
    return FALSE;
}

bool8 MovementAction_PlayerRunLeft_Step0(struct ObjectEvent *objectEvent, struct Sprite *sprite)
{
    StartRunningAnim(objectEvent, sprite, DIR_WEST);
    return MovementAction_PlayerRunLeft_Step1(objectEvent, sprite);
}

bool8 MovementAction_PlayerRunLeft_Step1(struct ObjectEvent *objectEvent, struct Sprite *sprite)
{
    if (UpdateMovementNormal(objectEvent, sprite))
    {
        sprite->sActionFuncId = 2;
        return TRUE;
    }
    return FALSE;
}

bool8 MovementAction_PlayerRunRight_Step0(struct ObjectEvent *objectEvent, struct Sprite *sprite)
{
    StartRunningAnim(objectEvent, sprite, DIR_EAST);
    return MovementAction_PlayerRunRight_Step1(objectEvent, sprite);
}

bool8 MovementAction_PlayerRunRight_Step1(struct ObjectEvent *objectEvent, struct Sprite *sprite)
{
    if (UpdateMovementNormal(objectEvent, sprite))
    {
        sprite->sActionFuncId = 2;
        return TRUE;
    }
    return FALSE;
}

void StartSpriteAnimInDirection(struct ObjectEvent *objectEvent, struct Sprite *sprite, u8 direction, u8 animNum)
{
    SetAndStartSpriteAnim(sprite, animNum, 0);
    SetObjectEventDirection(objectEvent, direction);
    sprite->sActionFuncId = 1;
}

bool8 MovementAction_StartAnimInDirection_Step0(struct ObjectEvent *objectEvent, struct Sprite *sprite)
{
    StartSpriteAnimInDirection(objectEvent, sprite, objectEvent->movementDirection, sprite->animNum);
    return FALSE;
}

bool8 MovementAction_WaitSpriteAnim(struct ObjectEvent *objectEvent, struct Sprite *sprite)
{
    if (SpriteAnimEnded(sprite))
    {
        sprite->sActionFuncId = 2;
        return TRUE;
    }
    return FALSE;
}

static void InitJumpSpecial(struct ObjectEvent *objectEvent, struct Sprite *sprite, u8 direction)
{
    InitJump(objectEvent, sprite, direction, JUMP_DISTANCE_NORMAL, JUMP_TYPE_HIGH);
    StartSpriteAnim(sprite, GetJumpSpecialDirectionAnimNum(direction));
}

bool8 MovementAction_JumpSpecialDown_Step0(struct ObjectEvent *objectEvent, struct Sprite *sprite)
{
    InitJumpSpecial(objectEvent, sprite, DIR_SOUTH);
    return MovementAction_JumpSpecialDown_Step1(objectEvent, sprite);
}

bool8 MovementAction_JumpSpecialDown_Step1(struct ObjectEvent *objectEvent, struct Sprite *sprite)
{
    if (DoJumpSpecialAnim(objectEvent, sprite))
    {
        sprite->sActionFuncId = 2;
        objectEvent->landingJump = FALSE;
        return TRUE;
    }
    return FALSE;
}

bool8 MovementAction_JumpSpecialUp_Step0(struct ObjectEvent *objectEvent, struct Sprite *sprite)
{
    InitJumpSpecial(objectEvent, sprite, DIR_NORTH);
    return MovementAction_JumpSpecialUp_Step1(objectEvent, sprite);
}

bool8 MovementAction_JumpSpecialUp_Step1(struct ObjectEvent *objectEvent, struct Sprite *sprite)
{
    if (DoJumpSpecialAnim(objectEvent, sprite))
    {
        sprite->sActionFuncId = 2;
        objectEvent->landingJump = FALSE;
        return TRUE;
    }
    return FALSE;
}

bool8 MovementAction_JumpSpecialLeft_Step0(struct ObjectEvent *objectEvent, struct Sprite *sprite)
{
    InitJumpSpecial(objectEvent, sprite, DIR_WEST);
    return MovementAction_JumpSpecialLeft_Step1(objectEvent, sprite);
}

bool8 MovementAction_JumpSpecialLeft_Step1(struct ObjectEvent *objectEvent, struct Sprite *sprite)
{
    if (DoJumpSpecialAnim(objectEvent, sprite))
    {
        sprite->sActionFuncId = 2;
        objectEvent->landingJump = FALSE;
        return TRUE;
    }
    return FALSE;
}

bool8 MovementAction_JumpSpecialRight_Step0(struct ObjectEvent *objectEvent, struct Sprite *sprite)
{
    InitJumpSpecial(objectEvent, sprite, DIR_EAST);
    return MovementAction_JumpSpecialRight_Step1(objectEvent, sprite);
}

bool8 MovementAction_JumpSpecialRight_Step1(struct ObjectEvent *objectEvent, struct Sprite *sprite)
{
    if (DoJumpSpecialAnim(objectEvent, sprite))
    {
        sprite->sActionFuncId = 2;
        objectEvent->landingJump = FALSE;
        return TRUE;
    }
    return FALSE;
}

bool8 MovementAction_FacePlayer_Step0(struct ObjectEvent *objectEvent, struct Sprite *sprite)
{
    u8 playerObjectId;

    if (!TryGetObjectEventIdByLocalIdAndMap(OBJ_EVENT_ID_PLAYER, 0, 0, &playerObjectId))
        FaceDirection(objectEvent, sprite, GetDirectionToFace(objectEvent->currentCoords.x,
                                                              objectEvent->currentCoords.y,
                                                              gObjectEvents[playerObjectId].currentCoords.x,
                                                              gObjectEvents[playerObjectId].currentCoords.y));
    sprite->sActionFuncId = 1;
    return TRUE;
}

bool8 MovementAction_FaceAwayPlayer_Step0(struct ObjectEvent *objectEvent, struct Sprite *sprite)
{
    u8 playerObjectId;

    if (!TryGetObjectEventIdByLocalIdAndMap(OBJ_EVENT_ID_PLAYER, 0, 0, &playerObjectId))
        FaceDirection(objectEvent, sprite, GetOppositeDirection(GetDirectionToFace(objectEvent->currentCoords.x,
                                                                                   objectEvent->currentCoords.y,
                                                                                   gObjectEvents[playerObjectId].currentCoords.x,
                                                                                   gObjectEvents[playerObjectId].currentCoords.y)));
    sprite->sActionFuncId = 1;
    return TRUE;
}

bool8 MovementAction_LockFacingDirection_Step0(struct ObjectEvent *objectEvent, struct Sprite *sprite)
{
    objectEvent->facingDirectionLocked = TRUE;
    sprite->sActionFuncId = 1;
    return TRUE;
}

bool8 MovementAction_UnlockFacingDirection_Step0(struct ObjectEvent *objectEvent, struct Sprite *sprite)
{
    objectEvent->facingDirectionLocked = FALSE;
    sprite->sActionFuncId = 1;
    return TRUE;
}

bool8 MovementAction_JumpDown_Step0(struct ObjectEvent *objectEvent, struct Sprite *sprite)
{
    InitJumpRegular(objectEvent, sprite, DIR_SOUTH, JUMP_DISTANCE_NORMAL, JUMP_TYPE_NORMAL);
    return MovementAction_JumpDown_Step1(objectEvent, sprite);
}

bool8 MovementAction_JumpDown_Step1(struct ObjectEvent *objectEvent, struct Sprite *sprite)
{
    if (DoJumpAnim(objectEvent, sprite))
    {
        objectEvent->noShadow = 0;
        sprite->sActionFuncId = 2;
        return TRUE;
    }
    return FALSE;
}

bool8 MovementAction_JumpUp_Step0(struct ObjectEvent *objectEvent, struct Sprite *sprite)
{
    InitJumpRegular(objectEvent, sprite, DIR_NORTH, JUMP_DISTANCE_NORMAL, JUMP_TYPE_NORMAL);
    return MovementAction_JumpUp_Step1(objectEvent, sprite);
}

bool8 MovementAction_JumpUp_Step1(struct ObjectEvent *objectEvent, struct Sprite *sprite)
{
    if (DoJumpAnim(objectEvent, sprite))
    {
        objectEvent->noShadow = 0;
        sprite->sActionFuncId = 2;
        return TRUE;
    }
    return FALSE;
}

bool8 MovementAction_JumpLeft_Step0(struct ObjectEvent *objectEvent, struct Sprite *sprite)
{
    InitJumpRegular(objectEvent, sprite, DIR_WEST, JUMP_DISTANCE_NORMAL, JUMP_TYPE_NORMAL);
    return MovementAction_JumpLeft_Step1(objectEvent, sprite);
}

bool8 MovementAction_JumpLeft_Step1(struct ObjectEvent *objectEvent, struct Sprite *sprite)
{
    if (DoJumpAnim(objectEvent, sprite))
    {
        objectEvent->noShadow = 0;
        sprite->sActionFuncId = 2;
        return TRUE;
    }
    return FALSE;
}

bool8 MovementAction_JumpRight_Step0(struct ObjectEvent *objectEvent, struct Sprite *sprite)
{
    InitJumpRegular(objectEvent, sprite, DIR_EAST, JUMP_DISTANCE_NORMAL, JUMP_TYPE_NORMAL);
    return MovementAction_JumpRight_Step1(objectEvent, sprite);
}

bool8 MovementAction_JumpRight_Step1(struct ObjectEvent *objectEvent, struct Sprite *sprite)
{
    if (DoJumpAnim(objectEvent, sprite))
    {
        objectEvent->noShadow = 0;
        sprite->sActionFuncId = 2;
        return TRUE;
    }
    return FALSE;
}

bool8 MovementAction_JumpInPlaceDown_Step0(struct ObjectEvent *objectEvent, struct Sprite *sprite)
{
    InitJumpRegular(objectEvent, sprite, DIR_SOUTH, JUMP_DISTANCE_IN_PLACE, JUMP_TYPE_HIGH);
    return MovementAction_JumpInPlaceDown_Step1(objectEvent, sprite);
}

bool8 MovementAction_JumpInPlaceDown_Step1(struct ObjectEvent *objectEvent, struct Sprite *sprite)
{
    if (DoJumpAnim(objectEvent, sprite))
    {
        objectEvent->noShadow = 0;
        sprite->sActionFuncId = 2;
        return TRUE;
    }
    return FALSE;
}

bool8 MovementAction_JumpInPlaceUp_Step0(struct ObjectEvent *objectEvent, struct Sprite *sprite)
{
    InitJumpRegular(objectEvent, sprite, DIR_NORTH, JUMP_DISTANCE_IN_PLACE, JUMP_TYPE_HIGH);
    return MovementAction_JumpInPlaceUp_Step1(objectEvent, sprite);
}

bool8 MovementAction_JumpInPlaceUp_Step1(struct ObjectEvent *objectEvent, struct Sprite *sprite)
{
    if (DoJumpAnim(objectEvent, sprite))
    {
        objectEvent->noShadow = 0;
        sprite->sActionFuncId = 2;
        return TRUE;
    }
    return FALSE;
}

bool8 MovementAction_JumpInPlaceLeft_Step0(struct ObjectEvent *objectEvent, struct Sprite *sprite)
{
    InitJumpRegular(objectEvent, sprite, DIR_WEST, JUMP_DISTANCE_IN_PLACE, JUMP_TYPE_HIGH);
    return MovementAction_JumpInPlaceLeft_Step1(objectEvent, sprite);
}

bool8 MovementAction_JumpInPlaceLeft_Step1(struct ObjectEvent *objectEvent, struct Sprite *sprite)
{
    if (DoJumpAnim(objectEvent, sprite))
    {
        objectEvent->noShadow = 0;
        sprite->sActionFuncId = 2;
        return TRUE;
    }
    return FALSE;
}

bool8 MovementAction_JumpInPlaceRight_Step0(struct ObjectEvent *objectEvent, struct Sprite *sprite)
{
    InitJumpRegular(objectEvent, sprite, DIR_EAST, JUMP_DISTANCE_IN_PLACE, JUMP_TYPE_HIGH);
    return MovementAction_JumpInPlaceRight_Step1(objectEvent, sprite);
}

bool8 MovementAction_JumpInPlaceRight_Step1(struct ObjectEvent *objectEvent, struct Sprite *sprite)
{
    if (DoJumpAnim(objectEvent, sprite))
    {
        objectEvent->noShadow = 0;
        sprite->sActionFuncId = 2;
        return TRUE;
    }
    return FALSE;
}

bool8 MovementAction_JumpInPlaceDownUp_Step0(struct ObjectEvent *objectEvent, struct Sprite *sprite)
{
    InitJumpRegular(objectEvent, sprite, DIR_SOUTH, JUMP_DISTANCE_IN_PLACE, JUMP_TYPE_NORMAL);
    return MovementAction_JumpInPlaceDownUp_Step1(objectEvent, sprite);
}

bool8 MovementAction_JumpInPlaceDownUp_Step1(struct ObjectEvent *objectEvent, struct Sprite *sprite)
{
    if (DoJumpInPlaceAnim(objectEvent, sprite))
    {
        objectEvent->noShadow = 0;
        sprite->sActionFuncId = 2;
        return TRUE;
    }
    return FALSE;
}

bool8 MovementAction_JumpInPlaceUpDown_Step0(struct ObjectEvent *objectEvent, struct Sprite *sprite)
{
    InitJumpRegular(objectEvent, sprite, DIR_NORTH, JUMP_DISTANCE_IN_PLACE, JUMP_TYPE_NORMAL);
    return MovementAction_JumpInPlaceUpDown_Step1(objectEvent, sprite);
}

bool8 MovementAction_JumpInPlaceUpDown_Step1(struct ObjectEvent *objectEvent, struct Sprite *sprite)
{
    if (DoJumpInPlaceAnim(objectEvent, sprite))
    {
        objectEvent->noShadow = 0;
        sprite->sActionFuncId = 2;
        return TRUE;
    }
    return FALSE;
}

bool8 MovementAction_JumpInPlaceLeftRight_Step0(struct ObjectEvent *objectEvent, struct Sprite *sprite)
{
    InitJumpRegular(objectEvent, sprite, DIR_WEST, JUMP_DISTANCE_IN_PLACE, JUMP_TYPE_NORMAL);
    return MovementAction_JumpInPlaceLeftRight_Step1(objectEvent, sprite);
}

bool8 MovementAction_JumpInPlaceLeftRight_Step1(struct ObjectEvent *objectEvent, struct Sprite *sprite)
{
    if (DoJumpInPlaceAnim(objectEvent, sprite))
    {
        objectEvent->noShadow = 0;
        sprite->sActionFuncId = 2;
        return TRUE;
    }
    return FALSE;
}

bool8 MovementAction_JumpInPlaceRightLeft_Step0(struct ObjectEvent *objectEvent, struct Sprite *sprite)
{
    InitJumpRegular(objectEvent, sprite, DIR_EAST, JUMP_DISTANCE_IN_PLACE, JUMP_TYPE_NORMAL);
    return MovementAction_JumpInPlaceRightLeft_Step1(objectEvent, sprite);
}

bool8 MovementAction_JumpInPlaceRightLeft_Step1(struct ObjectEvent *objectEvent, struct Sprite *sprite)
{
    if (DoJumpInPlaceAnim(objectEvent, sprite))
    {
        objectEvent->noShadow = 0;
        sprite->sActionFuncId = 2;
        return TRUE;
    }
    return FALSE;
}

bool8 MovementAction_FaceOriginalDirection_Step0(struct ObjectEvent *objectEvent, struct Sprite *sprite)
{
    FaceDirection(objectEvent, sprite, gInitialMovementTypeFacingDirections[objectEvent->movementType]);
    return TRUE;
}

bool8 MovementAction_NurseJoyBowDown_Step0(struct ObjectEvent *objectEvent, struct Sprite *sprite)
{
    StartSpriteAnimInDirection(objectEvent, sprite, DIR_SOUTH, ANIM_NURSE_BOW);
    return FALSE;
}

bool8 MovementAction_EnableJumpLandingGroundEffect_Step0(struct ObjectEvent *objectEvent, struct Sprite *sprite)
{
    objectEvent->disableJumpLandingGroundEffect = FALSE;
    sprite->sActionFuncId = 1;
    return TRUE;
}

bool8 MovementAction_DisableJumpLandingGroundEffect_Step0(struct ObjectEvent *objectEvent, struct Sprite *sprite)
{
    objectEvent->disableJumpLandingGroundEffect = TRUE;
    sprite->sActionFuncId = 1;
    return TRUE;
}

bool8 MovementAction_DisableAnimation_Step0(struct ObjectEvent *objectEvent, struct Sprite *sprite)
{
    objectEvent->inanimate = TRUE;
    sprite->sActionFuncId = 1;
    return TRUE;
}

bool8 MovementAction_RestoreAnimation_Step0(struct ObjectEvent *objectEvent, struct Sprite *sprite)
{
    objectEvent->inanimate = GetObjectEventGraphicsInfo(objectEvent->graphicsId)->inanimate;
    sprite->sActionFuncId = 1;
    return TRUE;
}

bool8 MovementAction_SetInvisible_Step0(struct ObjectEvent *objectEvent, struct Sprite *sprite)
{
    objectEvent->invisible = TRUE;
    sprite->sActionFuncId = 1;
    return TRUE;
}

bool8 MovementAction_SetVisible_Step0(struct ObjectEvent *objectEvent, struct Sprite *sprite)
{
    objectEvent->invisible = FALSE;
    sprite->sActionFuncId = 1;
    return TRUE;
}

bool8 MovementAction_EmoteExclamationMark_Step0(struct ObjectEvent *objectEvent, struct Sprite *sprite)
{
    ObjectEventGetLocalIdAndMap(objectEvent, &gFieldEffectArguments[0], &gFieldEffectArguments[1], &gFieldEffectArguments[2]);
    FieldEffectStart(FLDEFF_EXCLAMATION_MARK_ICON);
    sprite->sActionFuncId = 1;
    return TRUE;
}

bool8 MovementAction_EmoteQuestionMark_Step0(struct ObjectEvent *objectEvent, struct Sprite *sprite)
{
    ObjectEventGetLocalIdAndMap(objectEvent, &gFieldEffectArguments[0], &gFieldEffectArguments[1], &gFieldEffectArguments[2]);
    gFieldEffectArguments[7] = -1;
    FieldEffectStart(FLDEFF_QUESTION_MARK_ICON);
    sprite->sActionFuncId = 1;
    return TRUE;
}

bool8 MovementAction_EmoteHeart_Step0(struct ObjectEvent *objectEvent, struct Sprite *sprite)
{
    ObjectEventGetLocalIdAndMap(objectEvent, &gFieldEffectArguments[0], &gFieldEffectArguments[1], &gFieldEffectArguments[2]);
    FieldEffectStart(FLDEFF_HEART_ICON);
    sprite->sActionFuncId = 1;
    return TRUE;
}

bool8 MovementAction_RevealTrainer_Step0(struct ObjectEvent *objectEvent, struct Sprite *sprite)
{
    if (objectEvent->movementType == MOVEMENT_TYPE_BURIED)
    {
        SetBuriedTrainerMovement(objectEvent);
        return FALSE;
    }
    if (objectEvent->movementType != MOVEMENT_TYPE_TREE_DISGUISE && objectEvent->movementType != MOVEMENT_TYPE_MOUNTAIN_DISGUISE)
    {
        sprite->sActionFuncId = 2;
        return TRUE;
    }
    StartRevealDisguise(objectEvent);
    sprite->sActionFuncId = 1;
    return MovementAction_RevealTrainer_Step1(objectEvent, sprite);
}

bool8 MovementAction_RevealTrainer_Step1(struct ObjectEvent *objectEvent, struct Sprite *sprite)
{
    if (UpdateRevealDisguise(objectEvent))
    {
        sprite->sActionFuncId = 2;
        return TRUE;
    }
    return FALSE;
}

bool8 MovementAction_RockSmashBreak_Step0(struct ObjectEvent *objectEvent, struct Sprite *sprite)
{
    SetAndStartSpriteAnim(sprite, ANIM_REMOVE_OBSTACLE, 0);
    sprite->sActionFuncId = 1;
    return FALSE;
}

bool8 MovementAction_RockSmashBreak_Step1(struct ObjectEvent *objectEvent, struct Sprite *sprite)
{
    if (SpriteAnimEnded(sprite))
    {
        SetMovementDelay(sprite, 32);
        sprite->sActionFuncId = 2;
    }
    return FALSE;
}

bool8 MovementAction_RockSmashBreak_Step2(struct ObjectEvent *objectEvent, struct Sprite *sprite)
{
    objectEvent->invisible ^= TRUE;
    if (WaitForMovementDelay(sprite))
    {
        objectEvent->invisible = TRUE;
        sprite->sActionFuncId = 3;
    }
    return FALSE;
}

bool8 MovementAction_CutTree_Step0(struct ObjectEvent *objectEvent, struct Sprite *sprite)
{
    SetAndStartSpriteAnim(sprite, ANIM_REMOVE_OBSTACLE, 0);
    sprite->sActionFuncId = 1;
    return FALSE;
}

bool8 MovementAction_CutTree_Step1(struct ObjectEvent *objectEvent, struct Sprite *sprite)
{
    if (SpriteAnimEnded(sprite))
    {
        SetMovementDelay(sprite, 32);
        sprite->sActionFuncId = 2;
    }
    return FALSE;
}

bool8 MovementAction_CutTree_Step2(struct ObjectEvent *objectEvent, struct Sprite *sprite)
{
    objectEvent->invisible ^= TRUE;
    if (WaitForMovementDelay(sprite))
    {
        objectEvent->invisible = TRUE;
        sprite->sActionFuncId = 3;
    }
    return FALSE;
}

bool8 MovementAction_SetFixedPriority_Step0(struct ObjectEvent *objectEvent, struct Sprite *sprite)
{
    objectEvent->fixedPriority = TRUE;
    sprite->sActionFuncId = 1;
    return TRUE;
}

bool8 MovementAction_ClearFixedPriority_Step0(struct ObjectEvent *objectEvent, struct Sprite *sprite)
{
    objectEvent->fixedPriority = FALSE;
    sprite->sActionFuncId = 1;
    return TRUE;
}

bool8 MovementAction_InitAffineAnim_Step0(struct ObjectEvent *objectEvent, struct Sprite *sprite)
{
    sprite->oam.affineMode = ST_OAM_AFFINE_DOUBLE;
    InitSpriteAffineAnim(sprite);
    sprite->affineAnimPaused = TRUE;
    sprite->subspriteMode = SUBSPRITES_OFF;
    return TRUE;
}

bool8 MovementAction_ClearAffineAnim_Step0(struct ObjectEvent *objectEvent, struct Sprite *sprite)
{
    FreeOamMatrix(sprite->oam.matrixNum);
    sprite->oam.affineMode = ST_OAM_AFFINE_OFF;
    CalcCenterToCornerVec(sprite, sprite->oam.shape, sprite->oam.size, sprite->oam.affineMode);
    return TRUE;
}

bool8 MovementAction_HideReflection_Step0(struct ObjectEvent *objectEvent, struct Sprite *sprite)
{
    objectEvent->hideReflection = TRUE;
    return TRUE;
}

bool8 MovementAction_ShowReflection_Step0(struct ObjectEvent *objectEvent, struct Sprite *sprite)
{
    objectEvent->hideReflection = FALSE;
    return TRUE;
}

bool8 MovementAction_WalkDownStartAffine_Step0(struct ObjectEvent *objectEvent, struct Sprite *sprite)
{
    InitWalkSlow(objectEvent, sprite, DIR_SOUTH);
    sprite->affineAnimPaused = FALSE;
    StartSpriteAffineAnimIfDifferent(sprite, 0);
    return MovementAction_WalkDownStartAffine_Step1(objectEvent, sprite);
}

bool8 MovementAction_WalkDownStartAffine_Step1(struct ObjectEvent *objectEvent, struct Sprite *sprite)
{
    if (UpdateWalkSlow(objectEvent, sprite))
    {
        sprite->affineAnimPaused = TRUE;
        sprite->sActionFuncId = 2;
        return TRUE;
    }
    return FALSE;
}

bool8 MovementAction_WalkDownAffine_Step0(struct ObjectEvent *objectEvent, struct Sprite *sprite)
{
    InitWalkSlow(objectEvent, sprite, DIR_SOUTH);
    sprite->affineAnimPaused = FALSE;
    ChangeSpriteAffineAnimIfDifferent(sprite, 1);
    return MovementAction_WalkDownAffine_Step1(objectEvent, sprite);
}

bool8 MovementAction_WalkDownAffine_Step1(struct ObjectEvent *objectEvent, struct Sprite *sprite)
{
    if (UpdateWalkSlow(objectEvent, sprite))
    {
        sprite->affineAnimPaused = TRUE;
        sprite->sActionFuncId = 2;
        return TRUE;
    }
    return FALSE;
}

bool8 MovementAction_WalkLeftAffine_Step0(struct ObjectEvent *objectEvent, struct Sprite *sprite)
{
    InitMovementNormal(objectEvent, sprite, DIR_WEST, MOVE_SPEED_FAST_1);
    sprite->affineAnimPaused = FALSE;
    ChangeSpriteAffineAnimIfDifferent(sprite, 2);
    return MovementAction_WalkLeftAffine_Step1(objectEvent, sprite);
}

bool8 MovementAction_WalkLeftAffine_Step1(struct ObjectEvent *objectEvent, struct Sprite *sprite)
{
    if (UpdateMovementNormal(objectEvent, sprite))
    {
        sprite->affineAnimPaused = TRUE;
        sprite->sActionFuncId = 2;
        return TRUE;
    }
    return FALSE;
}

bool8 MovementAction_WalkRightAffine_Step0(struct ObjectEvent *objectEvent, struct Sprite *sprite)
{
    InitMovementNormal(objectEvent, sprite, DIR_EAST, MOVE_SPEED_FAST_1);
    sprite->affineAnimPaused = FALSE;
    ChangeSpriteAffineAnimIfDifferent(sprite, 3);
    return MovementAction_WalkRightAffine_Step1(objectEvent, sprite);
}

bool8 MovementAction_WalkRightAffine_Step1(struct ObjectEvent *objectEvent, struct Sprite *sprite)
{
    if (UpdateMovementNormal(objectEvent, sprite))
    {
        sprite->affineAnimPaused = TRUE;
        sprite->sActionFuncId = 2;
        return TRUE;
    }
    return FALSE;
}

static void AcroWheelieFaceDirection(struct ObjectEvent *objectEvent, struct Sprite *sprite, u8 direction)
{
    SetObjectEventDirection(objectEvent, direction);
    ShiftStillObjectEventCoords(objectEvent);
    SetStepAnim(objectEvent, sprite, GetAcroWheeliePedalDirectionAnimNum(direction));
    sprite->animPaused = TRUE;
    sprite->sActionFuncId = 1;
}

bool8 MovementAction_AcroWheelieFaceDown_Step0(struct ObjectEvent *objectEvent, struct Sprite *sprite)
{
    AcroWheelieFaceDirection(objectEvent, sprite, DIR_SOUTH);
    return TRUE;
}

bool8 MovementAction_AcroWheelieFaceUp_Step0(struct ObjectEvent *objectEvent, struct Sprite *sprite)
{
    AcroWheelieFaceDirection(objectEvent, sprite, DIR_NORTH);
    return TRUE;
}

bool8 MovementAction_AcroWheelieFaceLeft_Step0(struct ObjectEvent *objectEvent, struct Sprite *sprite)
{
    AcroWheelieFaceDirection(objectEvent, sprite, DIR_WEST);
    return TRUE;
}

bool8 MovementAction_AcroWheelieFaceRight_Step0(struct ObjectEvent *objectEvent, struct Sprite *sprite)
{
    AcroWheelieFaceDirection(objectEvent, sprite, DIR_EAST);
    return TRUE;
}

bool8 MovementAction_AcroPopWheelieDown_Step0(struct ObjectEvent *objectEvent, struct Sprite *sprite)
{
    StartSpriteAnimInDirection(objectEvent, sprite, DIR_SOUTH, GetAcroWheelieDirectionAnimNum(DIR_SOUTH));
    return FALSE;
}

bool8 MovementAction_AcroPopWheelieUp_Step0(struct ObjectEvent *objectEvent, struct Sprite *sprite)
{
    StartSpriteAnimInDirection(objectEvent, sprite, DIR_NORTH, GetAcroWheelieDirectionAnimNum(DIR_NORTH));
    return FALSE;
}

bool8 MovementAction_AcroPopWheelieLeft_Step0(struct ObjectEvent *objectEvent, struct Sprite *sprite)
{
    StartSpriteAnimInDirection(objectEvent, sprite, DIR_WEST, GetAcroWheelieDirectionAnimNum(DIR_WEST));
    return FALSE;
}

bool8 MovementAction_AcroPopWheelieRight_Step0(struct ObjectEvent *objectEvent, struct Sprite *sprite)
{
    StartSpriteAnimInDirection(objectEvent, sprite, DIR_EAST, GetAcroWheelieDirectionAnimNum(DIR_EAST));
    return FALSE;
}

bool8 MovementAction_AcroEndWheelieFaceDown_Step0(struct ObjectEvent *objectEvent, struct Sprite *sprite)
{
    StartSpriteAnimInDirection(objectEvent, sprite, DIR_SOUTH, GetAcroEndWheelieDirectionAnimNum(DIR_SOUTH));
    return FALSE;
}

bool8 MovementAction_AcroEndWheelieFaceUp_Step0(struct ObjectEvent *objectEvent, struct Sprite *sprite)
{
    StartSpriteAnimInDirection(objectEvent, sprite, DIR_NORTH, GetAcroEndWheelieDirectionAnimNum(DIR_NORTH));
    return FALSE;
}

bool8 MovementAction_AcroEndWheelieFaceLeft_Step0(struct ObjectEvent *objectEvent, struct Sprite *sprite)
{
    StartSpriteAnimInDirection(objectEvent, sprite, DIR_WEST, GetAcroEndWheelieDirectionAnimNum(DIR_WEST));
    return FALSE;
}

bool8 MovementAction_AcroEndWheelieFaceRight_Step0(struct ObjectEvent *objectEvent, struct Sprite *sprite)
{
    StartSpriteAnimInDirection(objectEvent, sprite, DIR_EAST, GetAcroEndWheelieDirectionAnimNum(DIR_EAST));
    return FALSE;
}

bool8 MovementAction_UnusedAcroActionDown_Step0(struct ObjectEvent *objectEvent, struct Sprite *sprite)
{
    StartSpriteAnimInDirection(objectEvent, sprite, DIR_SOUTH, GetAcroUnusedActionDirectionAnimNum(DIR_SOUTH));
    return FALSE;
}

bool8 MovementAction_UnusedAcroActionUp_Step0(struct ObjectEvent *objectEvent, struct Sprite *sprite)
{
    StartSpriteAnimInDirection(objectEvent, sprite, DIR_NORTH, GetAcroUnusedActionDirectionAnimNum(DIR_NORTH));
    return FALSE;
}

bool8 MovementAction_UnusedAcroActionLeft_Step0(struct ObjectEvent *objectEvent, struct Sprite *sprite)
{
    StartSpriteAnimInDirection(objectEvent, sprite, DIR_WEST, GetAcroUnusedActionDirectionAnimNum(DIR_WEST));
    return FALSE;
}

bool8 MovementAction_UnusedAcroActionRight_Step0(struct ObjectEvent *objectEvent, struct Sprite *sprite)
{
    StartSpriteAnimInDirection(objectEvent, sprite, DIR_EAST, GetAcroUnusedActionDirectionAnimNum(DIR_EAST));
    return FALSE;
}

void InitFigure8Anim(struct ObjectEvent *objectEvent, struct Sprite *sprite)
{
    InitSpriteForFigure8Anim(sprite);
    sprite->animPaused = FALSE;
}

bool8 DoFigure8Anim(struct ObjectEvent *objectEvent, struct Sprite *sprite)
{
    if (AnimateSpriteInFigure8(sprite))
    {
        ShiftStillObjectEventCoords(objectEvent);
        objectEvent->triggerGroundEffectsOnStop = TRUE;
        sprite->animPaused = TRUE;
        return TRUE;
    }
    return FALSE;
}

bool8 MovementAction_Figure8_Step0(struct ObjectEvent *objectEvent, struct Sprite *sprite)
{
    InitFigure8Anim(objectEvent, sprite);
    sprite->sActionFuncId = 1;
    return MovementAction_Figure8_Step1(objectEvent, sprite);
}

bool8 MovementAction_Figure8_Step1(struct ObjectEvent *objectEvent, struct Sprite *sprite)
{
    if (DoFigure8Anim(objectEvent, sprite))
    {
        sprite->sActionFuncId = 2;
        return TRUE;
    }
    return FALSE;
}

static void InitAcroWheelieJump(struct ObjectEvent *objectEvent, struct Sprite *sprite, u8 direction, u8 distance, u8 type)
{
    InitJump(objectEvent, sprite, direction, distance, type);
    StartSpriteAnimIfDifferent(sprite, GetAcroWheelieDirectionAnimNum(direction));
    DoShadowFieldEffect(objectEvent);
}

bool8 MovementAction_AcroWheelieHopFaceDown_Step0(struct ObjectEvent *objectEvent, struct Sprite *sprite)
{
    InitAcroWheelieJump(objectEvent, sprite, DIR_SOUTH, JUMP_DISTANCE_IN_PLACE, JUMP_TYPE_LOW);
    return MovementAction_AcroWheelieHopFaceDown_Step1(objectEvent, sprite);
}

bool8 MovementAction_AcroWheelieHopFaceDown_Step1(struct ObjectEvent *objectEvent, struct Sprite *sprite)
{
    if (DoJumpAnim(objectEvent, sprite))
    {
        objectEvent->noShadow = FALSE;
        sprite->sActionFuncId = 2;
        return TRUE;
    }
    return FALSE;
}

bool8 MovementAction_AcroWheelieHopFaceUp_Step0(struct ObjectEvent *objectEvent, struct Sprite *sprite)
{
    InitAcroWheelieJump(objectEvent, sprite, DIR_NORTH, JUMP_DISTANCE_IN_PLACE, JUMP_TYPE_LOW);
    return MovementAction_AcroWheelieHopFaceUp_Step1(objectEvent, sprite);
}

bool8 MovementAction_AcroWheelieHopFaceUp_Step1(struct ObjectEvent *objectEvent, struct Sprite *sprite)
{
    if (DoJumpAnim(objectEvent, sprite))
    {
        objectEvent->noShadow = FALSE;
        sprite->sActionFuncId = 2;
        return TRUE;
    }
    return FALSE;
}

bool8 MovementAction_AcroWheelieHopFaceLeft_Step0(struct ObjectEvent *objectEvent, struct Sprite *sprite)
{
    InitAcroWheelieJump(objectEvent, sprite, DIR_WEST, JUMP_DISTANCE_IN_PLACE, JUMP_TYPE_LOW);
    return MovementAction_AcroWheelieHopFaceLeft_Step1(objectEvent, sprite);
}

bool8 MovementAction_AcroWheelieHopFaceLeft_Step1(struct ObjectEvent *objectEvent, struct Sprite *sprite)
{
    if (DoJumpAnim(objectEvent, sprite))
    {
        objectEvent->noShadow = FALSE;
        sprite->sActionFuncId = 2;
        return TRUE;
    }
    return FALSE;
}

bool8 MovementAction_AcroWheelieHopFaceRight_Step0(struct ObjectEvent *objectEvent, struct Sprite *sprite)
{
    InitAcroWheelieJump(objectEvent, sprite, DIR_EAST, JUMP_DISTANCE_IN_PLACE, JUMP_TYPE_LOW);
    return MovementAction_AcroWheelieHopFaceRight_Step1(objectEvent, sprite);
}

bool8 MovementAction_AcroWheelieHopFaceRight_Step1(struct ObjectEvent *objectEvent, struct Sprite *sprite)
{
    if (DoJumpAnim(objectEvent, sprite))
    {
        objectEvent->noShadow = FALSE;
        sprite->sActionFuncId = 2;
        return TRUE;
    }
    return FALSE;
}

bool8 MovementAction_AcroWheelieHopDown_Step0(struct ObjectEvent *objectEvent, struct Sprite *sprite)
{
    InitAcroWheelieJump(objectEvent, sprite, DIR_SOUTH, JUMP_DISTANCE_NORMAL, JUMP_TYPE_LOW);
    return MovementAction_AcroWheelieHopDown_Step1(objectEvent, sprite);
}

bool8 MovementAction_AcroWheelieHopDown_Step1(struct ObjectEvent *objectEvent, struct Sprite *sprite)
{
    if (DoJumpAnim(objectEvent, sprite))
    {
        objectEvent->noShadow = FALSE;
        sprite->sActionFuncId = 2;
        return TRUE;
    }
    return FALSE;
}

bool8 MovementAction_AcroWheelieHopUp_Step0(struct ObjectEvent *objectEvent, struct Sprite *sprite)
{
    InitAcroWheelieJump(objectEvent, sprite, DIR_NORTH, JUMP_DISTANCE_NORMAL, JUMP_TYPE_LOW);
    return MovementAction_AcroWheelieHopUp_Step1(objectEvent, sprite);
}

bool8 MovementAction_AcroWheelieHopUp_Step1(struct ObjectEvent *objectEvent, struct Sprite *sprite)
{
    if (DoJumpAnim(objectEvent, sprite))
    {
        objectEvent->noShadow = FALSE;
        sprite->sActionFuncId = 2;
        return TRUE;
    }
    return FALSE;
}

bool8 MovementAction_AcroWheelieHopLeft_Step0(struct ObjectEvent *objectEvent, struct Sprite *sprite)
{
    InitAcroWheelieJump(objectEvent, sprite, DIR_WEST, JUMP_DISTANCE_NORMAL, JUMP_TYPE_LOW);
    return MovementAction_AcroWheelieHopLeft_Step1(objectEvent, sprite);
}

bool8 MovementAction_AcroWheelieHopLeft_Step1(struct ObjectEvent *objectEvent, struct Sprite *sprite)
{
    if (DoJumpAnim(objectEvent, sprite))
    {
        objectEvent->noShadow = FALSE;
        sprite->sActionFuncId = 2;
        return TRUE;
    }
    return FALSE;
}

bool8 MovementAction_AcroWheelieHopRight_Step0(struct ObjectEvent *objectEvent, struct Sprite *sprite)
{
    InitAcroWheelieJump(objectEvent, sprite, DIR_EAST, JUMP_DISTANCE_NORMAL, JUMP_TYPE_LOW);
    return MovementAction_AcroWheelieHopRight_Step1(objectEvent, sprite);
}

bool8 MovementAction_AcroWheelieHopRight_Step1(struct ObjectEvent *objectEvent, struct Sprite *sprite)
{
    if (DoJumpAnim(objectEvent, sprite))
    {
        objectEvent->noShadow = FALSE;
        sprite->sActionFuncId = 2;
        return TRUE;
    }
    return FALSE;
}

bool8 MovementAction_AcroWheelieJumpDown_Step0(struct ObjectEvent *objectEvent, struct Sprite *sprite)
{
    InitAcroWheelieJump(objectEvent, sprite, DIR_SOUTH, JUMP_DISTANCE_FAR, JUMP_TYPE_HIGH);
    return MovementAction_AcroWheelieJumpDown_Step1(objectEvent, sprite);
}

bool8 MovementAction_AcroWheelieJumpDown_Step1(struct ObjectEvent *objectEvent, struct Sprite *sprite)
{
    if (DoJumpAnim(objectEvent, sprite))
    {
        objectEvent->noShadow = FALSE;
        sprite->sActionFuncId = 2;
        return TRUE;
    }
    return FALSE;
}

bool8 MovementAction_AcroWheelieJumpUp_Step0(struct ObjectEvent *objectEvent, struct Sprite *sprite)
{
    InitAcroWheelieJump(objectEvent, sprite, DIR_NORTH, JUMP_DISTANCE_FAR, JUMP_TYPE_HIGH);
    return MovementAction_AcroWheelieJumpUp_Step1(objectEvent, sprite);
}

bool8 MovementAction_AcroWheelieJumpUp_Step1(struct ObjectEvent *objectEvent, struct Sprite *sprite)
{
    if (DoJumpAnim(objectEvent, sprite))
    {
        objectEvent->noShadow = FALSE;
        sprite->sActionFuncId = 2;
        return TRUE;
    }
    return FALSE;
}

bool8 MovementAction_AcroWheelieJumpLeft_Step0(struct ObjectEvent *objectEvent, struct Sprite *sprite)
{
    InitAcroWheelieJump(objectEvent, sprite, DIR_WEST, JUMP_DISTANCE_FAR, JUMP_TYPE_HIGH);
    return MovementAction_AcroWheelieJumpLeft_Step1(objectEvent, sprite);
}

bool8 MovementAction_AcroWheelieJumpLeft_Step1(struct ObjectEvent *objectEvent, struct Sprite *sprite)
{
    if (DoJumpAnim(objectEvent, sprite))
    {
        objectEvent->noShadow = FALSE;
        sprite->sActionFuncId = 2;
        return TRUE;
    }
    return FALSE;
}

bool8 MovementAction_AcroWheelieJumpRight_Step0(struct ObjectEvent *objectEvent, struct Sprite *sprite)
{
    InitAcroWheelieJump(objectEvent, sprite, DIR_EAST, JUMP_DISTANCE_FAR, JUMP_TYPE_HIGH);
    return MovementAction_AcroWheelieJumpRight_Step1(objectEvent, sprite);
}

bool8 MovementAction_AcroWheelieJumpRight_Step1(struct ObjectEvent *objectEvent, struct Sprite *sprite)
{
    if (DoJumpAnim(objectEvent, sprite))
    {
        objectEvent->noShadow = FALSE;
        sprite->sActionFuncId = 2;
        return TRUE;
    }
    return FALSE;
}

bool8 MovementAction_AcroWheelieInPlaceDown_Step0(struct ObjectEvent *objectEvent, struct Sprite *sprite)
{
    InitMoveInPlace(objectEvent, sprite, DIR_SOUTH, GetAcroWheeliePedalDirectionAnimNum(DIR_SOUTH), 8);
    return MovementAction_WalkInPlace_Step1(objectEvent, sprite);
}

bool8 MovementAction_AcroWheelieInPlaceUp_Step0(struct ObjectEvent *objectEvent, struct Sprite *sprite)
{
    InitMoveInPlace(objectEvent, sprite, DIR_NORTH, GetAcroWheeliePedalDirectionAnimNum(DIR_NORTH), 8);
    return MovementAction_WalkInPlace_Step1(objectEvent, sprite);
}

bool8 MovementAction_AcroWheelieInPlaceLeft_Step0(struct ObjectEvent *objectEvent, struct Sprite *sprite)
{
    InitMoveInPlace(objectEvent, sprite, DIR_WEST, GetAcroWheeliePedalDirectionAnimNum(DIR_WEST), 8);
    return MovementAction_WalkInPlace_Step1(objectEvent, sprite);
}

bool8 MovementAction_AcroWheelieInPlaceRight_Step0(struct ObjectEvent *objectEvent, struct Sprite *sprite)
{
    InitMoveInPlace(objectEvent, sprite, DIR_EAST, GetAcroWheeliePedalDirectionAnimNum(DIR_EAST), 8);
    return MovementAction_WalkInPlace_Step1(objectEvent, sprite);
}

static void InitAcroPopWheelie(struct ObjectEvent *objectEvent, struct Sprite *sprite, u8 direction, u8 speed)
{
    InitNpcForMovement(objectEvent, sprite, direction, speed);
    StartSpriteAnim(sprite, GetAcroWheelieDirectionAnimNum(objectEvent->facingDirection));
    SeekSpriteAnim(sprite, 0);
}

bool8 MovementAction_AcroPopWheelieMoveDown_Step0(struct ObjectEvent *objectEvent, struct Sprite *sprite)
{
    InitAcroPopWheelie(objectEvent, sprite, DIR_SOUTH, 1);
    return MovementAction_AcroPopWheelieMoveDown_Step1(objectEvent, sprite);
}

bool8 MovementAction_AcroPopWheelieMoveDown_Step1(struct ObjectEvent *objectEvent, struct Sprite *sprite)
{
    if (UpdateMovementNormal(objectEvent, sprite))
    {
        sprite->sActionFuncId = 2;
        return TRUE;
    }
    return FALSE;
}

bool8 MovementAction_AcroPopWheelieMoveUp_Step0(struct ObjectEvent *objectEvent, struct Sprite *sprite)
{
    InitAcroPopWheelie(objectEvent, sprite, DIR_NORTH, 1);
    return MovementAction_AcroPopWheelieMoveUp_Step1(objectEvent, sprite);
}

bool8 MovementAction_AcroPopWheelieMoveUp_Step1(struct ObjectEvent *objectEvent, struct Sprite *sprite)
{
    if (UpdateMovementNormal(objectEvent, sprite))
    {
        sprite->sActionFuncId = 2;
        return TRUE;
    }
    return FALSE;
}

bool8 MovementAction_AcroPopWheelieMoveLeft_Step0(struct ObjectEvent *objectEvent, struct Sprite *sprite)
{
    InitAcroPopWheelie(objectEvent, sprite, DIR_WEST,  1);
    return MovementAction_AcroPopWheelieMoveLeft_Step1(objectEvent, sprite);
}

bool8 MovementAction_AcroPopWheelieMoveLeft_Step1(struct ObjectEvent *objectEvent, struct Sprite *sprite)
{
    if (UpdateMovementNormal(objectEvent, sprite))
    {
        sprite->sActionFuncId = 2;
        return TRUE;
    }
    return FALSE;
}

bool8 MovementAction_AcroPopWheelieMoveRight_Step0(struct ObjectEvent *objectEvent, struct Sprite *sprite)
{
    InitAcroPopWheelie(objectEvent, sprite, DIR_EAST,  1);
    return MovementAction_AcroPopWheelieMoveRight_Step1(objectEvent, sprite);
}

bool8 MovementAction_AcroPopWheelieMoveRight_Step1(struct ObjectEvent *objectEvent, struct Sprite *sprite)
{
    if (UpdateMovementNormal(objectEvent, sprite))
    {
        sprite->sActionFuncId = 2;
        return TRUE;
    }
    return FALSE;
}

static void InitAcroWheelieMove(struct ObjectEvent *objectEvent, struct Sprite *sprite, u8 direction, u8 speed)
{
    InitNpcForMovement(objectEvent, sprite, direction, speed);
    SetStepAnimHandleAlternation(objectEvent, sprite, GetAcroWheeliePedalDirectionAnimNum(objectEvent->facingDirection));
}

bool8 MovementAction_AcroWheelieMoveDown_Step0(struct ObjectEvent *objectEvent, struct Sprite *sprite)
{
    InitAcroWheelieMove(objectEvent, sprite, DIR_SOUTH, 1);
    return MovementAction_AcroWheelieMoveDown_Step1(objectEvent, sprite);
}

bool8 MovementAction_AcroWheelieMoveDown_Step1(struct ObjectEvent *objectEvent, struct Sprite *sprite)
{
    if (UpdateMovementNormal(objectEvent, sprite))
    {
        sprite->sActionFuncId = 2;
        return TRUE;
    }
    return FALSE;
}

bool8 MovementAction_AcroWheelieMoveUp_Step0(struct ObjectEvent *objectEvent, struct Sprite *sprite)
{
    InitAcroWheelieMove(objectEvent, sprite, DIR_NORTH, 1);
    return MovementAction_AcroWheelieMoveUp_Step1(objectEvent, sprite);
}

bool8 MovementAction_AcroWheelieMoveUp_Step1(struct ObjectEvent *objectEvent, struct Sprite *sprite)
{
    if (UpdateMovementNormal(objectEvent, sprite))
    {
        sprite->sActionFuncId = 2;
        return TRUE;
    }
    return FALSE;
}

bool8 MovementAction_AcroWheelieMoveLeft_Step0(struct ObjectEvent *objectEvent, struct Sprite *sprite)
{
    InitAcroWheelieMove(objectEvent, sprite, DIR_WEST,  1);
    return MovementAction_AcroWheelieMoveLeft_Step1(objectEvent, sprite);
}

bool8 MovementAction_AcroWheelieMoveLeft_Step1(struct ObjectEvent *objectEvent, struct Sprite *sprite)
{
    if (UpdateMovementNormal(objectEvent, sprite))
    {
        sprite->sActionFuncId = 2;
        return TRUE;
    }
    return FALSE;
}

bool8 MovementAction_AcroWheelieMoveRight_Step0(struct ObjectEvent *objectEvent, struct Sprite *sprite)
{
    InitAcroWheelieMove(objectEvent, sprite, DIR_EAST, 1);
    return MovementAction_AcroWheelieMoveRight_Step1(objectEvent, sprite);
}

bool8 MovementAction_AcroWheelieMoveRight_Step1(struct ObjectEvent *objectEvent, struct Sprite *sprite)
{
    if (UpdateMovementNormal(objectEvent, sprite))
    {
        sprite->sActionFuncId = 2;
        return TRUE;
    }
    return FALSE;
}

static void InitAcroEndWheelie(struct ObjectEvent *objectEvent, struct Sprite *sprite, u8 direction, u8 speed)
{
    InitNpcForMovement(objectEvent, sprite, direction, speed);
    StartSpriteAnim(sprite, GetAcroEndWheelieDirectionAnimNum(objectEvent->facingDirection));
    SeekSpriteAnim(sprite, 0);
}

bool8 MovementAction_AcroEndWheelieMoveDown_Step0(struct ObjectEvent *objectEvent, struct Sprite *sprite)
{
    InitAcroEndWheelie(objectEvent, sprite, DIR_SOUTH, 1);
    return MovementAction_AcroEndWheelieMoveDown_Step1(objectEvent, sprite);
}

bool8 MovementAction_AcroEndWheelieMoveDown_Step1(struct ObjectEvent *objectEvent, struct Sprite *sprite)
{
    if (UpdateMovementNormal(objectEvent, sprite))
    {
        sprite->sActionFuncId = 2;
        return TRUE;
    }
    return FALSE;
}

bool8 MovementAction_AcroEndWheelieMoveUp_Step0(struct ObjectEvent *objectEvent, struct Sprite *sprite)
{
    InitAcroEndWheelie(objectEvent, sprite, DIR_NORTH, 1);
    return MovementAction_AcroEndWheelieMoveUp_Step1(objectEvent, sprite);
}

bool8 MovementAction_AcroEndWheelieMoveUp_Step1(struct ObjectEvent *objectEvent, struct Sprite *sprite)
{
    if (UpdateMovementNormal(objectEvent, sprite))
    {
        sprite->sActionFuncId = 2;
        return TRUE;
    }
    return FALSE;
}

bool8 MovementAction_AcroEndWheelieMoveLeft_Step0(struct ObjectEvent *objectEvent, struct Sprite *sprite)
{
    InitAcroEndWheelie(objectEvent, sprite, DIR_WEST, 1);
    return MovementAction_AcroEndWheelieMoveLeft_Step1(objectEvent, sprite);
}

bool8 MovementAction_AcroEndWheelieMoveLeft_Step1(struct ObjectEvent *objectEvent, struct Sprite *sprite)
{
    if (UpdateMovementNormal(objectEvent, sprite))
    {
        sprite->sActionFuncId = 2;
        return TRUE;
    }
    return FALSE;
}

bool8 MovementAction_AcroEndWheelieMoveRight_Step0(struct ObjectEvent *objectEvent, struct Sprite *sprite)
{
    InitAcroEndWheelie(objectEvent, sprite, DIR_EAST, 1);
    return MovementAction_AcroEndWheelieMoveRight_Step1(objectEvent, sprite);
}

bool8 MovementAction_AcroEndWheelieMoveRight_Step1(struct ObjectEvent *objectEvent, struct Sprite *sprite)
{
    if (UpdateMovementNormal(objectEvent, sprite))
    {
        sprite->sActionFuncId = 2;
        return TRUE;
    }
    return FALSE;
}

bool8 MovementAction_Levitate_Step0(struct ObjectEvent *objectEvent, struct Sprite *sprite)
{
    CreateLevitateMovementTask(objectEvent);
    sprite->sActionFuncId = 1;
    return TRUE;
}

bool8 MovementAction_StopLevitate_Step0(struct ObjectEvent *objectEvent, struct Sprite *sprite)
{
    DestroyLevitateMovementTask(objectEvent->warpArrowSpriteId);
    sprite->y2 = 0;
    sprite->sActionFuncId = 1;
    return TRUE;
}

bool8 MovementAction_StopLevitateAtTop_Step0(struct ObjectEvent *objectEvent, struct Sprite *sprite)
{
    if (sprite->y2 == 0)
    {
        DestroyLevitateMovementTask(objectEvent->warpArrowSpriteId);
        sprite->sActionFuncId = 1;
        return TRUE;
    }
    return FALSE;
}

u8 MovementAction_Finish(struct ObjectEvent *objectEvent, struct Sprite *sprite)
{
    return TRUE;
}

bool8 MovementAction_PauseSpriteAnim(struct ObjectEvent *objectEvent, struct Sprite *sprite)
{
    sprite->animPaused = TRUE;
    return TRUE;
}

static void UpdateObjectEventSpriteAnimPause(struct ObjectEvent *objectEvent, struct Sprite *sprite)
{
    if (objectEvent->disableAnim)
        sprite->animPaused = TRUE;
}

static void TryEnableObjectEventAnim(struct ObjectEvent *objectEvent, struct Sprite *sprite)
{
    if (objectEvent->enableAnim)
    {
        sprite->animPaused = FALSE;
        objectEvent->disableAnim = FALSE;
        objectEvent->enableAnim = FALSE;
    }
}

static void UpdateObjectEventVisibility(struct ObjectEvent *objectEvent, struct Sprite *sprite)
{
    UpdateObjectEventOffscreen(objectEvent, sprite);
    UpdateObjectEventSpriteVisibility(objectEvent, sprite);
}

static void UpdateObjectEventOffscreen(struct ObjectEvent *objectEvent, struct Sprite *sprite)
{
    u16 x, y;
    u16 x2, y2;
    const struct ObjectEventGraphicsInfo *graphicsInfo;

    objectEvent->offScreen = FALSE;

    graphicsInfo = GetObjectEventGraphicsInfo(objectEvent->graphicsId);
    if (sprite->coordOffsetEnabled)
    {
        x = sprite->x + sprite->x2 + sprite->centerToCornerVecX + gSpriteCoordOffsetX;
        y = sprite->y + sprite->y2 + sprite->centerToCornerVecY + gSpriteCoordOffsetY;
    }
    else
    {
        x = sprite->x + sprite->x2 + sprite->centerToCornerVecX;
        y = sprite->y + sprite->y2 + sprite->centerToCornerVecY;
    }
    x2 = graphicsInfo->width;
    x2 += x;
    y2 = y;
    y2 += graphicsInfo->height;

    if ((s16)x >= DISPLAY_WIDTH + 16 || (s16)x2 < -16)
        objectEvent->offScreen = TRUE;

    if ((s16)y >= DISPLAY_HEIGHT + 16 || (s16)y2 < -16)
        objectEvent->offScreen = TRUE;
}

static void UpdateObjectEventSpriteVisibility(struct ObjectEvent *objectEvent, struct Sprite *sprite)
{
    sprite->invisible = FALSE;
    if (objectEvent->invisible || objectEvent->offScreen)
        sprite->invisible = TRUE;
}

static void GetAllGroundEffectFlags_OnSpawn(struct ObjectEvent *objEvent, u32 *flags)
{
    ObjectEventUpdateMetatileBehaviors(objEvent);
    GetGroundEffectFlags_Reflection(objEvent, flags);
    GetGroundEffectFlags_TallGrassOnSpawn(objEvent, flags);
    GetGroundEffectFlags_LongGrassOnSpawn(objEvent, flags);
    GetGroundEffectFlags_SandHeap(objEvent, flags);
    GetGroundEffectFlags_ShallowFlowingWater(objEvent, flags);
    GetGroundEffectFlags_ShortGrass(objEvent, flags);
    GetGroundEffectFlags_HotSprings(objEvent, flags);
}

static void GetAllGroundEffectFlags_OnBeginStep(struct ObjectEvent *objEvent, u32 *flags)
{
    ObjectEventUpdateMetatileBehaviors(objEvent);
    GetGroundEffectFlags_Reflection(objEvent, flags);
    GetGroundEffectFlags_TallGrassOnBeginStep(objEvent, flags);
    GetGroundEffectFlags_LongGrassOnBeginStep(objEvent, flags);
    GetGroundEffectFlags_Tracks(objEvent, flags);
    GetGroundEffectFlags_SandHeap(objEvent, flags);
    GetGroundEffectFlags_ShallowFlowingWater(objEvent, flags);
    GetGroundEffectFlags_Puddle(objEvent, flags);
    GetGroundEffectFlags_ShortGrass(objEvent, flags);
    GetGroundEffectFlags_HotSprings(objEvent, flags);
}

static void GetAllGroundEffectFlags_OnFinishStep(struct ObjectEvent *objEvent, u32 *flags)
{
    ObjectEventUpdateMetatileBehaviors(objEvent);
    GetGroundEffectFlags_ShallowFlowingWater(objEvent, flags);
    GetGroundEffectFlags_SandHeap(objEvent, flags);
    GetGroundEffectFlags_Puddle(objEvent, flags);
    GetGroundEffectFlags_Ripple(objEvent, flags);
    GetGroundEffectFlags_ShortGrass(objEvent, flags);
    GetGroundEffectFlags_HotSprings(objEvent, flags);
    GetGroundEffectFlags_Seaweed(objEvent, flags);
    GetGroundEffectFlags_JumpLanding(objEvent, flags);
}

static void ObjectEventUpdateMetatileBehaviors(struct ObjectEvent *objEvent)
{
    objEvent->previousMetatileBehavior = MapGridGetMetatileBehaviorAt(objEvent->previousCoords.x, objEvent->previousCoords.y);
    objEvent->currentMetatileBehavior = MapGridGetMetatileBehaviorAt(objEvent->currentCoords.x, objEvent->currentCoords.y);
}

static void GetGroundEffectFlags_Reflection(struct ObjectEvent *objEvent, u32 *flags)
{
    u32 reflectionFlags[NUM_REFLECTION_TYPES - 1] = {
        [REFL_TYPE_ICE   - 1] = GROUND_EFFECT_FLAG_ICE_REFLECTION,
        [REFL_TYPE_WATER - 1] = GROUND_EFFECT_FLAG_WATER_REFLECTION
    };
    u8 reflType = ObjectEventGetNearbyReflectionType(objEvent);

    if (reflType)
    {
        if (objEvent->hasReflection == 0)
        {
            objEvent->hasReflection++;
            *flags |= reflectionFlags[reflType - 1];
        }
    }
    else
    {
        objEvent->hasReflection = FALSE;
    }
}

static void GetGroundEffectFlags_TallGrassOnSpawn(struct ObjectEvent *objEvent, u32 *flags)
{
    if (MetatileBehavior_IsTallGrass(objEvent->currentMetatileBehavior))
        *flags |= GROUND_EFFECT_FLAG_TALL_GRASS_ON_SPAWN;
}

static void GetGroundEffectFlags_TallGrassOnBeginStep(struct ObjectEvent *objEvent, u32 *flags)
{
    if (MetatileBehavior_IsTallGrass(objEvent->currentMetatileBehavior))
        *flags |= GROUND_EFFECT_FLAG_TALL_GRASS_ON_MOVE;
}

static void GetGroundEffectFlags_LongGrassOnSpawn(struct ObjectEvent *objEvent, u32 *flags)
{
    if (MetatileBehavior_IsLongGrass(objEvent->currentMetatileBehavior))
        *flags |= GROUND_EFFECT_FLAG_LONG_GRASS_ON_SPAWN;
}

static void GetGroundEffectFlags_LongGrassOnBeginStep(struct ObjectEvent *objEvent, u32 *flags)
{
    if (MetatileBehavior_IsLongGrass(objEvent->currentMetatileBehavior))
        *flags |= GROUND_EFFECT_FLAG_LONG_GRASS_ON_MOVE;
}

static void GetGroundEffectFlags_Tracks(struct ObjectEvent *objEvent, u32 *flags)
{
    if (MetatileBehavior_IsDeepSand(objEvent->previousMetatileBehavior))
        *flags |= GROUND_EFFECT_FLAG_DEEP_SAND;
    else if (MetatileBehavior_IsSandOrDeepSand(objEvent->previousMetatileBehavior)
             || MetatileBehavior_IsFootprints(objEvent->previousMetatileBehavior))
        *flags |= GROUND_EFFECT_FLAG_SAND;
}

static void GetGroundEffectFlags_SandHeap(struct ObjectEvent *objEvent, u32 *flags)
{
    if (MetatileBehavior_IsDeepSand(objEvent->currentMetatileBehavior)
        && MetatileBehavior_IsDeepSand(objEvent->previousMetatileBehavior))
    {
        if (!objEvent->inSandPile)
        {
            objEvent->inSandPile = FALSE;
            objEvent->inSandPile = TRUE;
            *flags |= GROUND_EFFECT_FLAG_SAND_PILE;
        }
    }
    else
    {
        objEvent->inSandPile = FALSE;
    }
}

static void GetGroundEffectFlags_ShallowFlowingWater(struct ObjectEvent *objEvent, u32 *flags)
{
    if ((MetatileBehavior_IsShallowFlowingWater(objEvent->currentMetatileBehavior)
         && MetatileBehavior_IsShallowFlowingWater(objEvent->previousMetatileBehavior))
        || (MetatileBehavior_IsPacifidlogLog(objEvent->currentMetatileBehavior)
            && MetatileBehavior_IsPacifidlogLog(objEvent->previousMetatileBehavior)))
    {
        if (!objEvent->inShallowFlowingWater)
        {
            objEvent->inShallowFlowingWater = FALSE;
            objEvent->inShallowFlowingWater = TRUE;
            *flags |= GROUND_EFFECT_FLAG_SHALLOW_FLOWING_WATER;
        }
    }
    else
    {
        objEvent->inShallowFlowingWater = FALSE;
    }
}

static void GetGroundEffectFlags_Puddle(struct ObjectEvent *objEvent, u32 *flags)
{
    if (MetatileBehavior_IsPuddle(objEvent->currentMetatileBehavior)
        && MetatileBehavior_IsPuddle(objEvent->previousMetatileBehavior))
        *flags |= GROUND_EFFECT_FLAG_PUDDLE;
}

static void GetGroundEffectFlags_Ripple(struct ObjectEvent *objEvent, u32 *flags)
{
    if (MetatileBehavior_HasRipples(objEvent->currentMetatileBehavior))
        *flags |= GROUND_EFFECT_FLAG_RIPPLES;
}

static void GetGroundEffectFlags_ShortGrass(struct ObjectEvent *objEvent, u32 *flags)
{
    if (MetatileBehavior_IsShortGrass(objEvent->currentMetatileBehavior)
        && MetatileBehavior_IsShortGrass(objEvent->previousMetatileBehavior))
    {
        if (!objEvent->inShortGrass)
        {
            objEvent->inShortGrass = FALSE;
            objEvent->inShortGrass = TRUE;
            *flags |= GROUND_EFFECT_FLAG_SHORT_GRASS;
        }
    }
    else
    {
        objEvent->inShortGrass = FALSE;
    }
}

static void GetGroundEffectFlags_HotSprings(struct ObjectEvent *objEvent, u32 *flags)
{
    if (MetatileBehavior_IsHotSprings(objEvent->currentMetatileBehavior)
        && MetatileBehavior_IsHotSprings(objEvent->previousMetatileBehavior))
    {
        if (!objEvent->inHotSprings)
        {
            objEvent->inHotSprings = FALSE;
            objEvent->inHotSprings = TRUE;
            *flags |= GROUND_EFFECT_FLAG_HOT_SPRINGS;
        }
    }
    else
    {
        objEvent->inHotSprings = FALSE;
    }
}

static void GetGroundEffectFlags_Seaweed(struct ObjectEvent *objEvent, u32 *flags)
{
    if (MetatileBehavior_IsSeaweed(objEvent->currentMetatileBehavior))
        *flags |= GROUND_EFFECT_FLAG_SEAWEED;
}

static void GetGroundEffectFlags_JumpLanding(struct ObjectEvent *objEvent, u32 *flags)
{
    typedef bool8 (*MetatileFunc)(u8);

    static const MetatileFunc metatileFuncs[] = {
        MetatileBehavior_IsTallGrass,
        MetatileBehavior_IsLongGrass,
        MetatileBehavior_IsPuddle,
        MetatileBehavior_IsSurfableWaterOrUnderwater,
        MetatileBehavior_IsShallowFlowingWater,
        MetatileBehavior_IsATile,
    };

    static const u32 jumpLandingFlags[] = {
        GROUND_EFFECT_FLAG_LAND_IN_TALL_GRASS,
        GROUND_EFFECT_FLAG_LAND_IN_LONG_GRASS,
        GROUND_EFFECT_FLAG_LAND_IN_SHALLOW_WATER,
        GROUND_EFFECT_FLAG_LAND_IN_DEEP_WATER,
        GROUND_EFFECT_FLAG_LAND_IN_SHALLOW_WATER,
        GROUND_EFFECT_FLAG_LAND_ON_NORMAL_GROUND,
    };

    if (objEvent->landingJump && !objEvent->disableJumpLandingGroundEffect)
    {
        u8 i;

        for (i = 0; i < ARRAY_COUNT(metatileFuncs); i++)
        {
            if (metatileFuncs[i](objEvent->currentMetatileBehavior))
            {
                *flags |= jumpLandingFlags[i];
                return;
            }
        }
    }
}

#define RETURN_REFLECTION_TYPE_AT(x, y)              \
    b = MapGridGetMetatileBehaviorAt(x, y);          \
    result = GetReflectionTypeByMetatileBehavior(b); \
    if (result != REFL_TYPE_NONE)                    \
        return result;

static u8 ObjectEventGetNearbyReflectionType(struct ObjectEvent *objEvent)
{
    const struct ObjectEventGraphicsInfo *info = GetObjectEventGraphicsInfo(objEvent->graphicsId);

    // ceil div by tile width?
    s16 width = (info->width + 8) >> 4;
    s16 height = (info->height + 8) >> 4;
    s16 i, j;
    u8 result, b; // used by RETURN_REFLECTION_TYPE_AT
    s16 one = 1;

    for (i = 0; i < height; i++)
    {
        RETURN_REFLECTION_TYPE_AT(objEvent->currentCoords.x, objEvent->currentCoords.y + one + i)
        RETURN_REFLECTION_TYPE_AT(objEvent->previousCoords.x, objEvent->previousCoords.y + one + i)
        for (j = 1; j < width; j++)
        {
            RETURN_REFLECTION_TYPE_AT(objEvent->currentCoords.x + j, objEvent->currentCoords.y + one + i)
            RETURN_REFLECTION_TYPE_AT(objEvent->currentCoords.x - j, objEvent->currentCoords.y + one + i)
            RETURN_REFLECTION_TYPE_AT(objEvent->previousCoords.x + j, objEvent->previousCoords.y + one + i)
            RETURN_REFLECTION_TYPE_AT(objEvent->previousCoords.x - j, objEvent->previousCoords.y + one + i)
        }
    }

    return REFL_TYPE_NONE;
}

#undef RETURN_REFLECTION_TYPE_AT

static u8 GetReflectionTypeByMetatileBehavior(u32 behavior)
{
    if (MetatileBehavior_IsIce(behavior))
        return REFL_TYPE_ICE;
    else if (MetatileBehavior_IsReflective(behavior))
        return REFL_TYPE_WATER;
    else
        return REFL_TYPE_NONE;
}

u8 GetLedgeJumpDirection(s16 x, s16 y, u8 direction)
{
    static bool8 (*const ledgeBehaviorFuncs[])(u8) = {
        [DIR_SOUTH - 1] = MetatileBehavior_IsJumpSouth,
        [DIR_NORTH - 1] = MetatileBehavior_IsJumpNorth,
        [DIR_WEST - 1]  = MetatileBehavior_IsJumpWest,
        [DIR_EAST - 1]  = MetatileBehavior_IsJumpEast,
    };

    u8 behavior;
    u8 index = direction;

    if (index == DIR_NONE)
        return DIR_NONE;
    else if (index > DIR_EAST)
        index -= DIR_EAST;

    index--;
    behavior = MapGridGetMetatileBehaviorAt(x, y);

    if (ledgeBehaviorFuncs[index](behavior) == TRUE)
        return index + 1;

    return DIR_NONE;
}

static void SetObjectEventSpriteOamTableForLongGrass(struct ObjectEvent *objEvent, struct Sprite *sprite)
{
    if (objEvent->disableCoveringGroundEffects)
        return;

    if (!MetatileBehavior_IsLongGrass(objEvent->currentMetatileBehavior))
        return;

    if (!MetatileBehavior_IsLongGrass(objEvent->previousMetatileBehavior))
        return;

    sprite->subspriteTableNum = 4;

    if (ElevationToPriority(objEvent->previousElevation) == 1)
        sprite->subspriteTableNum = 5;
}

static bool8 IsElevationMismatchAt(u8 elevation, s16 x, s16 y)
{
    u8 mapElevation;

    if (elevation == 0)
        return FALSE;

    mapElevation = MapGridGetElevationAt(x, y);

    if (mapElevation == 0 || mapElevation == 15)
        return FALSE;

    if (mapElevation != elevation)
        return TRUE;

    return FALSE;
}

static const u8 sElevationToSubpriority[] = {
    115, 115, 83, 115, 83, 115, 83, 115, 83, 115, 83, 115, 83, 0, 0, 115
};

static const u8 sElevationToPriority[] = {
    2, 2, 2, 2, 1, 2, 1, 2, 1, 2, 1, 2, 1, 0, 0, 2
};

static const u8 sElevationToSubspriteTableNum[] = {
    1, 1, 1, 1, 2, 1, 2, 1, 2, 1, 2, 1, 2, 0, 0, 1,
};

static void UpdateObjectEventElevationAndPriority(struct ObjectEvent *objEvent, struct Sprite *sprite)
{
    if (objEvent->fixedPriority)
        return;

    ObjectEventUpdateElevation(objEvent);

    sprite->subspriteTableNum = sElevationToSubspriteTableNum[objEvent->previousElevation];
    sprite->oam.priority = sElevationToPriority[objEvent->previousElevation];
}

static void InitObjectPriorityByElevation(struct Sprite *sprite, u8 elevation)
{
    sprite->subspriteTableNum = sElevationToSubspriteTableNum[elevation];
    sprite->oam.priority = sElevationToPriority[elevation];
}

u8 ElevationToPriority(u8 elevation)
{
    return sElevationToPriority[elevation];
}

void ObjectEventUpdateElevation(struct ObjectEvent *objEvent)
{
    u8 curElevation = MapGridGetElevationAt(objEvent->currentCoords.x, objEvent->currentCoords.y);
    u8 prevElevation = MapGridGetElevationAt(objEvent->previousCoords.x, objEvent->previousCoords.y);

    if (curElevation == 15 || prevElevation == 15)
        return;

    objEvent->currentElevation = curElevation;

    if (curElevation != 0 && curElevation != 15)
        objEvent->previousElevation = curElevation;
}

void SetObjectSubpriorityByElevation(u8 elevation, struct Sprite *sprite, u8 subpriority)
{
    s32 tmp = sprite->centerToCornerVecY;
    u32 tmpa = *(u16 *)&sprite->y;
    u32 tmpb = *(u16 *)&gSpriteCoordOffsetY;
    s32 tmp2 = (tmpa - tmp) + tmpb;
    u16 tmp3 = (16 - ((((u32)tmp2 + 8) & 0xFF) >> 4)) * 2;
    sprite->subpriority = tmp3 + sElevationToSubpriority[elevation] + subpriority;
}

static void ObjectEventUpdateSubpriority(struct ObjectEvent *objEvent, struct Sprite *sprite)
{
    if (objEvent->fixedPriority)
        return;

    SetObjectSubpriorityByElevation(objEvent->previousElevation, sprite, 1);
}

static bool8 AreElevationsCompatible(u8 a, u8 b)
{
    if (a == 0 || b == 0)
        return TRUE;

    if (a != b)
        return FALSE;

    return TRUE;
}

void GroundEffect_SpawnOnTallGrass(struct ObjectEvent *objEvent, struct Sprite *sprite)
{
    gFieldEffectArguments[0] = objEvent->currentCoords.x;
    gFieldEffectArguments[1] = objEvent->currentCoords.y;
    gFieldEffectArguments[2] = objEvent->previousElevation;
    gFieldEffectArguments[3] = 2; // priority
    gFieldEffectArguments[4] = objEvent->localId << 8 | objEvent->mapNum;
    gFieldEffectArguments[5] = objEvent->mapGroup;
    gFieldEffectArguments[6] = (u8)gSaveBlock1Ptr->location.mapNum << 8 | (u8)gSaveBlock1Ptr->location.mapGroup;
    gFieldEffectArguments[7] = TRUE; // skip to end of anim
    FieldEffectStart(FLDEFF_TALL_GRASS);
}

void GroundEffect_StepOnTallGrass(struct ObjectEvent *objEvent, struct Sprite *sprite)
{
    gFieldEffectArguments[0] = objEvent->currentCoords.x;
    gFieldEffectArguments[1] = objEvent->currentCoords.y;
    gFieldEffectArguments[2] = objEvent->previousElevation;
    gFieldEffectArguments[3] = 2; // priority
    gFieldEffectArguments[4] = objEvent->localId << 8 | objEvent->mapNum;
    gFieldEffectArguments[5] = objEvent->mapGroup;
    gFieldEffectArguments[6] = (u8)gSaveBlock1Ptr->location.mapNum << 8 | (u8)gSaveBlock1Ptr->location.mapGroup;
    gFieldEffectArguments[7] = FALSE; // don't skip to end of anim
    FieldEffectStart(FLDEFF_TALL_GRASS);
}

void GroundEffect_SpawnOnLongGrass(struct ObjectEvent *objEvent, struct Sprite *sprite)
{
    gFieldEffectArguments[0] = objEvent->currentCoords.x;
    gFieldEffectArguments[1] = objEvent->currentCoords.y;
    gFieldEffectArguments[2] = objEvent->previousElevation;
    gFieldEffectArguments[3] = 2;
    gFieldEffectArguments[4] = objEvent->localId << 8 | objEvent->mapNum;
    gFieldEffectArguments[5] = objEvent->mapGroup;
    gFieldEffectArguments[6] = (u8)gSaveBlock1Ptr->location.mapNum << 8 | (u8)gSaveBlock1Ptr->location.mapGroup;
    gFieldEffectArguments[7] = 1;
    FieldEffectStart(FLDEFF_LONG_GRASS);
}

void GroundEffect_StepOnLongGrass(struct ObjectEvent *objEvent, struct Sprite *sprite)
{
    gFieldEffectArguments[0] = objEvent->currentCoords.x;
    gFieldEffectArguments[1] = objEvent->currentCoords.y;
    gFieldEffectArguments[2] = objEvent->previousElevation;
    gFieldEffectArguments[3] = 2;
    gFieldEffectArguments[4] = (objEvent->localId << 8) | objEvent->mapNum;
    gFieldEffectArguments[5] = objEvent->mapGroup;
    gFieldEffectArguments[6] = (u8)gSaveBlock1Ptr->location.mapNum << 8 | (u8)gSaveBlock1Ptr->location.mapGroup;
    gFieldEffectArguments[7] = 0;
    FieldEffectStart(FLDEFF_LONG_GRASS);
}

void GroundEffect_WaterReflection(struct ObjectEvent *objEvent, struct Sprite *sprite)
{
    SetUpReflection(objEvent, sprite, FALSE);
}

void GroundEffect_IceReflection(struct ObjectEvent *objEvent, struct Sprite *sprite)
{
    SetUpReflection(objEvent, sprite, TRUE);
}

void GroundEffect_FlowingWater(struct ObjectEvent *objEvent, struct Sprite *sprite)
{
    StartFieldEffectForObjectEvent(FLDEFF_FEET_IN_FLOWING_WATER, objEvent);
}

static void (*const sGroundEffectTracksFuncs[])(struct ObjectEvent *objEvent, struct Sprite *sprite, bool8 isDeepSand) = {
    [TRACKS_NONE] = DoTracksGroundEffect_None,
    [TRACKS_FOOT] = DoTracksGroundEffect_Footprints,
    [TRACKS_BIKE_TIRE] = DoTracksGroundEffect_BikeTireTracks,
    [TRACKS_SLITHER] = DoTracksGroundEffect_SlitherTracks,
    [TRACKS_SPOT] = DoTracksGroundEffect_FootprintsC,
    [TRACKS_BUG] = DoTracksGroundEffect_FootprintsB,
};

void GroundEffect_SandTracks(struct ObjectEvent *objEvent, struct Sprite *sprite)
{
    const struct ObjectEventGraphicsInfo *info = objEvent->graphicsId == OBJ_EVENT_GFX_OW_MON ? SpeciesToGraphicsInfo(objEvent->extra.mon.species, 0) : GetObjectEventGraphicsInfo(objEvent->graphicsId);
    sGroundEffectTracksFuncs[objEvent->invisible ? TRACKS_NONE : info->tracks](objEvent, sprite, FALSE);
}

void GroundEffect_DeepSandTracks(struct ObjectEvent *objEvent, struct Sprite *sprite)
{
    const struct ObjectEventGraphicsInfo *info = objEvent->graphicsId == OBJ_EVENT_GFX_OW_MON ? SpeciesToGraphicsInfo(objEvent->extra.mon.species, 0) : GetObjectEventGraphicsInfo(objEvent->graphicsId);
    sGroundEffectTracksFuncs[objEvent->invisible ? TRACKS_NONE : info->tracks](objEvent, sprite, TRUE);
}

static void DoTracksGroundEffect_None(struct ObjectEvent *objEvent, struct Sprite *sprite, bool8 isDeepSand)
{
}

static void DoTracksGroundEffect_Footprints(struct ObjectEvent *objEvent, struct Sprite *sprite, bool8 isDeepSand)
{
    // First half-word is a Field Effect script id. (gFieldEffectScriptPointers)
    u16 sandFootprints_FieldEffectData[2] = {
        FLDEFF_SAND_FOOTPRINTS,
        FLDEFF_DEEP_SAND_FOOTPRINTS
    };

    gFieldEffectArguments[0] = objEvent->previousCoords.x;
    gFieldEffectArguments[1] = objEvent->previousCoords.y;
    gFieldEffectArguments[2] = 149;
    gFieldEffectArguments[3] = 2;
    gFieldEffectArguments[4] = objEvent->facingDirection;
    FieldEffectStart(sandFootprints_FieldEffectData[isDeepSand]);
}

static void DoTracksGroundEffect_FootprintsB(struct ObjectEvent *objEvent, struct Sprite *sprite, u8 a)
{
	// First half-word is a Field Effect script id. (gFieldEffectScriptPointers)
	u16 otherFootprintsA_FieldEffectData[2] = {
		FLDEFF_TRACKS_SPOT,
		FLDEFF_TRACKS_SPOT
	};

	gFieldEffectArguments[0] = objEvent->previousCoords.x;
	gFieldEffectArguments[1] = objEvent->previousCoords.y;
	gFieldEffectArguments[2] = 149;
	gFieldEffectArguments[3] = 2;
	gFieldEffectArguments[4] = objEvent->facingDirection;
    gFieldEffectArguments[5] = objEvent->previousMetatileBehavior;
	FieldEffectStart(otherFootprintsA_FieldEffectData[a]);
}

static void DoTracksGroundEffect_FootprintsC(struct ObjectEvent *objEvent, struct Sprite *sprite, u8 a)
{
	// First half-word is a Field Effect script id. (gFieldEffectScriptPointers)
	u16 otherFootprintsB_FieldEffectData[2] = {
		FLDEFF_TRACKS_BUG,
		FLDEFF_TRACKS_BUG
	};

	gFieldEffectArguments[0] = objEvent->previousCoords.x;
	gFieldEffectArguments[1] = objEvent->previousCoords.y;
	gFieldEffectArguments[2] = 149;
	gFieldEffectArguments[3] = 2;
	gFieldEffectArguments[4] = objEvent->facingDirection;
    gFieldEffectArguments[5] = objEvent->previousMetatileBehavior;
	FieldEffectStart(otherFootprintsB_FieldEffectData[a]);
}

static void DoTracksGroundEffect_BikeTireTracks(struct ObjectEvent *objEvent, struct Sprite *sprite, bool8 isDeepSand)
{
    //  Specifies which bike track shape to show next.
    //  For example, when the bike turns from up to right, it will show
    //  a track that curves to the right.
    //  Each 4-byte row corresponds to the initial direction of the bike, and
    //  each byte in that row is for the next direction of the bike in the order
    //  of down, up, left, right.
    static const u8 bikeTireTracks_Transitions[4][4] = {
        1, 2, 7, 8,
        1, 2, 6, 5,
        5, 8, 3, 4,
        6, 7, 3, 4,
    };

    if (objEvent->currentCoords.x != objEvent->previousCoords.x || objEvent->currentCoords.y != objEvent->previousCoords.y)
    {
        gFieldEffectArguments[0] = objEvent->previousCoords.x;
        gFieldEffectArguments[1] = objEvent->previousCoords.y;
        gFieldEffectArguments[2] = 149;
        gFieldEffectArguments[3] = 2;
        gFieldEffectArguments[4] =
            bikeTireTracks_Transitions[objEvent->previousMovementDirection][objEvent->facingDirection - 5];
        FieldEffectStart(FLDEFF_BIKE_TIRE_TRACKS);
    }
}

static void DoTracksGroundEffect_SlitherTracks(struct ObjectEvent *objEvent, struct Sprite *sprite, u8 a)
{
	//  Specifies which bike track shape to show next.
	//  For example, when the bike turns from up to right, it will show
	//  a track that curves to the right.
	//  Each 4-byte row corresponds to the initial direction of the bike, and
	//  each byte in that row is for the next direction of the bike in the order
	//  of down, up, left, right.
	static const u8 slitherTracks_Transitions[4][4] = {
		1, 2, 7, 8,
		1, 2, 6, 5,
		5, 8, 3, 4,
		6, 7, 3, 4,
	};

	if (objEvent->currentCoords.x != objEvent->previousCoords.x || objEvent->currentCoords.y != objEvent->previousCoords.y)
	{
		gFieldEffectArguments[0] = objEvent->previousCoords.x;
		gFieldEffectArguments[1] = objEvent->previousCoords.y;
		gFieldEffectArguments[2] = 149;
		gFieldEffectArguments[3] = 2;
		gFieldEffectArguments[4] =
			slitherTracks_Transitions[objEvent->previousMovementDirection][objEvent->facingDirection - 5];
        gFieldEffectArguments[5] = objEvent->previousMetatileBehavior;
		FieldEffectStart(FLDEFF_TRACKS_SLITHER);
	}
}

void GroundEffect_Ripple(struct ObjectEvent *objEvent, struct Sprite *sprite)
{
    DoRippleFieldEffect(objEvent, sprite);
}

void GroundEffect_StepOnPuddle(struct ObjectEvent *objEvent, struct Sprite *sprite)
{
    StartFieldEffectForObjectEvent(FLDEFF_SPLASH, objEvent);
}

void GroundEffect_SandHeap(struct ObjectEvent *objEvent, struct Sprite *sprite)
{
    StartFieldEffectForObjectEvent(FLDEFF_SAND_PILE, objEvent);
}

void GroundEffect_JumpOnTallGrass(struct ObjectEvent *objEvent, struct Sprite *sprite)
{
    u8 spriteId;

    gFieldEffectArguments[0] = objEvent->currentCoords.x;
    gFieldEffectArguments[1] = objEvent->currentCoords.y;
    gFieldEffectArguments[2] = objEvent->previousElevation;
    gFieldEffectArguments[3] = 2;
    FieldEffectStart(FLDEFF_JUMP_TALL_GRASS);

    spriteId = FindTallGrassFieldEffectSpriteId(
        objEvent->localId,
        objEvent->mapNum,
        objEvent->mapGroup,
        objEvent->currentCoords.x,
        objEvent->currentCoords.y);

    if (spriteId == MAX_SPRITES)
        GroundEffect_SpawnOnTallGrass(objEvent, sprite);
}

void GroundEffect_JumpOnLongGrass(struct ObjectEvent *objEvent, struct Sprite *sprite)
{
    gFieldEffectArguments[0] = objEvent->currentCoords.x;
    gFieldEffectArguments[1] = objEvent->currentCoords.y;
    gFieldEffectArguments[2] = objEvent->previousElevation;
    gFieldEffectArguments[3] = 2;
    FieldEffectStart(FLDEFF_JUMP_LONG_GRASS);
}

void GroundEffect_JumpOnShallowWater(struct ObjectEvent *objEvent, struct Sprite *sprite)
{
    gFieldEffectArguments[0] = objEvent->currentCoords.x;
    gFieldEffectArguments[1] = objEvent->currentCoords.y;
    gFieldEffectArguments[2] = objEvent->previousElevation;
    gFieldEffectArguments[3] = sprite->oam.priority;
    FieldEffectStart(FLDEFF_JUMP_SMALL_SPLASH);
}

void GroundEffect_JumpOnWater(struct ObjectEvent *objEvent, struct Sprite *sprite)
{
    gFieldEffectArguments[0] = objEvent->currentCoords.x;
    gFieldEffectArguments[1] = objEvent->currentCoords.y;
    gFieldEffectArguments[2] = objEvent->previousElevation;
    gFieldEffectArguments[3] = sprite->oam.priority;
    FieldEffectStart(FLDEFF_JUMP_BIG_SPLASH);
}

void GroundEffect_JumpLandingDust(struct ObjectEvent *objEvent, struct Sprite *sprite)
{
    gFieldEffectArguments[0] = objEvent->currentCoords.x;
    gFieldEffectArguments[1] = objEvent->currentCoords.y;
    gFieldEffectArguments[2] = objEvent->previousElevation;
    gFieldEffectArguments[3] = sprite->oam.priority;
    FieldEffectStart(FLDEFF_DUST);
}

void GroundEffect_ShortGrass(struct ObjectEvent *objEvent, struct Sprite *sprite)
{
    StartFieldEffectForObjectEvent(FLDEFF_SHORT_GRASS, objEvent);
}

void GroundEffect_HotSprings(struct ObjectEvent *objEvent, struct Sprite *sprite)
{
    StartFieldEffectForObjectEvent(FLDEFF_HOT_SPRINGS_WATER, objEvent);
}

void GroundEffect_Seaweed(struct ObjectEvent *objEvent, struct Sprite *sprite)
{
    gFieldEffectArguments[0] = objEvent->currentCoords.x;
    gFieldEffectArguments[1] = objEvent->currentCoords.y;
    FieldEffectStart(FLDEFF_BUBBLES);
}

static void (*const sGroundEffectFuncs[])(struct ObjectEvent *objEvent, struct Sprite *sprite) = {
    GroundEffect_SpawnOnTallGrass,      // GROUND_EFFECT_FLAG_TALL_GRASS_ON_SPAWN
    GroundEffect_StepOnTallGrass,       // GROUND_EFFECT_FLAG_TALL_GRASS_ON_MOVE
    GroundEffect_SpawnOnLongGrass,      // GROUND_EFFECT_FLAG_LONG_GRASS_ON_SPAWN
    GroundEffect_StepOnLongGrass,       // GROUND_EFFECT_FLAG_LONG_GRASS_ON_MOVE
    GroundEffect_WaterReflection,       // GROUND_EFFECT_FLAG_WATER_REFLECTION
    GroundEffect_IceReflection,         // GROUND_EFFECT_FLAG_ICE_REFLECTION
    GroundEffect_FlowingWater,          // GROUND_EFFECT_FLAG_SHALLOW_FLOWING_WATER
    GroundEffect_SandTracks,            // GROUND_EFFECT_FLAG_SAND
    GroundEffect_DeepSandTracks,        // GROUND_EFFECT_FLAG_DEEP_SAND
    GroundEffect_Ripple,                // GROUND_EFFECT_FLAG_RIPPLES
    GroundEffect_StepOnPuddle,          // GROUND_EFFECT_FLAG_PUDDLE
    GroundEffect_SandHeap,              // GROUND_EFFECT_FLAG_SAND_PILE
    GroundEffect_JumpOnTallGrass,       // GROUND_EFFECT_FLAG_LAND_IN_TALL_GRASS
    GroundEffect_JumpOnLongGrass,       // GROUND_EFFECT_FLAG_LAND_IN_LONG_GRASS
    GroundEffect_JumpOnShallowWater,    // GROUND_EFFECT_FLAG_LAND_IN_SHALLOW_WATER
    GroundEffect_JumpOnWater,           // GROUND_EFFECT_FLAG_LAND_IN_DEEP_WATER
    GroundEffect_JumpLandingDust,       // GROUND_EFFECT_FLAG_LAND_ON_NORMAL_GROUND
    GroundEffect_ShortGrass,            // GROUND_EFFECT_FLAG_SHORT_GRASS
    GroundEffect_HotSprings,            // GROUND_EFFECT_FLAG_HOT_SPRINGS
    GroundEffect_Seaweed                // GROUND_EFFECT_FLAG_SEAWEED
};

static void GroundEffect_Shadow(struct ObjectEvent *objEvent, struct Sprite *sprite) {
  SetUpShadow(objEvent, sprite);
}

static void DoFlaggedGroundEffects(struct ObjectEvent *objEvent, struct Sprite *sprite, u32 flags)
{
    u8 i;
    if (ObjectEventIsFarawayIslandMew(objEvent) == TRUE && !ShouldMewShakeGrass(objEvent))
        return;

    for (i = 0; i < ARRAY_COUNT(sGroundEffectFuncs); i++, flags >>= 1)
        if (flags & 1)
            sGroundEffectFuncs[i](objEvent, sprite);
    if (!(gWeatherPtr->noShadows || objEvent->inHotSprings || objEvent->inSandPile || MetatileBehavior_IsPuddle(objEvent->currentMetatileBehavior)))
      GroundEffect_Shadow(objEvent, sprite);
}

void filters_out_some_ground_effects(struct ObjectEvent *objEvent, u32 *flags)
{
    if (objEvent->disableCoveringGroundEffects)
    {
        objEvent->inShortGrass = 0;
        objEvent->inSandPile = 0;
        objEvent->inShallowFlowingWater = 0;
        objEvent->inHotSprings = 0;
        *flags &= ~(GROUND_EFFECT_FLAG_HOT_SPRINGS
                  | GROUND_EFFECT_FLAG_SHORT_GRASS
                  | GROUND_EFFECT_FLAG_SAND_PILE
                  | GROUND_EFFECT_FLAG_SHALLOW_FLOWING_WATER
                  | GROUND_EFFECT_FLAG_TALL_GRASS_ON_MOVE);
    }
}

void FilterOutStepOnPuddleGroundEffectIfJumping(struct ObjectEvent *objEvent, u32 *flags)
{
    if (objEvent->landingJump)
        *flags &= ~GROUND_EFFECT_FLAG_PUDDLE;
}

static void DoGroundEffects_OnSpawn(struct ObjectEvent *objEvent, struct Sprite *sprite)
{
    u32 flags;

    if (objEvent->triggerGroundEffectsOnMove)
    {
        flags = 0;
        UpdateObjectEventElevationAndPriority(objEvent, sprite);
        GetAllGroundEffectFlags_OnSpawn(objEvent, &flags);
        SetObjectEventSpriteOamTableForLongGrass(objEvent, sprite);
        DoFlaggedGroundEffects(objEvent, sprite, flags);
        objEvent->triggerGroundEffectsOnMove = 0;
        objEvent->disableCoveringGroundEffects = 0;
    }
}

static void DoGroundEffects_OnBeginStep(struct ObjectEvent *objEvent, struct Sprite *sprite)
{
    u32 flags;

    if (objEvent->triggerGroundEffectsOnMove)
    {
        flags = 0;
        UpdateObjectEventElevationAndPriority(objEvent, sprite);
        GetAllGroundEffectFlags_OnBeginStep(objEvent, &flags);
        SetObjectEventSpriteOamTableForLongGrass(objEvent, sprite);
        filters_out_some_ground_effects(objEvent, &flags);
        DoFlaggedGroundEffects(objEvent, sprite, flags);
        objEvent->triggerGroundEffectsOnMove = 0;
        objEvent->disableCoveringGroundEffects = 0;
    }
}

static void DoGroundEffects_OnFinishStep(struct ObjectEvent *objEvent, struct Sprite *sprite)
{
    u32 flags;

    if (objEvent->triggerGroundEffectsOnStop)
    {
        flags = 0;
        UpdateObjectEventElevationAndPriority(objEvent, sprite);
        GetAllGroundEffectFlags_OnFinishStep(objEvent, &flags);
        SetObjectEventSpriteOamTableForLongGrass(objEvent, sprite);
        FilterOutStepOnPuddleGroundEffectIfJumping(objEvent, &flags);
        DoFlaggedGroundEffects(objEvent, sprite, flags);
        objEvent->triggerGroundEffectsOnStop = 0;
        objEvent->landingJump = 0;
    }
}

bool8 FreezeObjectEvent(struct ObjectEvent *objectEvent)
{
    if (objectEvent->heldMovementActive || objectEvent->frozen)
    {
        return TRUE;
    }
    else
    {
        objectEvent->frozen = TRUE;
        objectEvent->spriteAnimPausedBackup = gSprites[objectEvent->spriteId].animPaused;
        objectEvent->spriteAffineAnimPausedBackup = gSprites[objectEvent->spriteId].affineAnimPaused;
        gSprites[objectEvent->spriteId].animPaused = TRUE;
        gSprites[objectEvent->spriteId].affineAnimPaused = TRUE;
        return FALSE;
    }
}

void FreezeObjectEvents(void)
{
    u8 i;
    for (i = 0; i < OBJECT_EVENTS_COUNT; i++)
        if (gObjectEvents[i].active && i != gPlayerAvatar.objectEventId)
            FreezeObjectEvent(&gObjectEvents[i]);
}

void FreezeObjectEventsExceptOne(u8 objectEventId)
{
    u8 i;
    for (i = 0; i < OBJECT_EVENTS_COUNT; i++)
        if (i != objectEventId && gObjectEvents[i].active && i != gPlayerAvatar.objectEventId)
            FreezeObjectEvent(&gObjectEvents[i]);
}

void UnfreezeObjectEvent(struct ObjectEvent *objectEvent)
{
    if (objectEvent->active && objectEvent->frozen)
    {
        objectEvent->frozen = 0;
        gSprites[objectEvent->spriteId].animPaused = objectEvent->spriteAnimPausedBackup;
        gSprites[objectEvent->spriteId].affineAnimPaused = objectEvent->spriteAffineAnimPausedBackup;
    }
}

void UnfreezeObjectEvents(void)
{
    u8 i;
    for (i = 0; i < OBJECT_EVENTS_COUNT; i++)
        if (gObjectEvents[i].active)
            UnfreezeObjectEvent(&gObjectEvents[i]);
}

static void Step1(struct Sprite *sprite, u8 dir)
{
    sprite->x += sDirectionToVectors[dir].x;
    sprite->y += sDirectionToVectors[dir].y;
}

static void Step2(struct Sprite *sprite, u8 dir)
{
    sprite->x += 2 * (u16) sDirectionToVectors[dir].x;
    sprite->y += 2 * (u16) sDirectionToVectors[dir].y;
}

static void Step3(struct Sprite *sprite, u8 dir)
{
    sprite->x += 2 * (u16) sDirectionToVectors[dir].x + (u16) sDirectionToVectors[dir].x;
    sprite->y += 2 * (u16) sDirectionToVectors[dir].y + (u16) sDirectionToVectors[dir].y;
}

static void Step4(struct Sprite *sprite, u8 dir)
{
    sprite->x += 4 * (u16) sDirectionToVectors[dir].x;
    sprite->y += 4 * (u16) sDirectionToVectors[dir].y;
}

static void Step8(struct Sprite *sprite, u8 dir)
{
    sprite->x += 8 * (u16) sDirectionToVectors[dir].x;
    sprite->y += 8 * (u16) sDirectionToVectors[dir].y;
}

#define sSpeed data[4]
#define sTimer data[5]

static void SetSpriteDataForNormalStep(struct Sprite *sprite, u8 direction, u8 speed)
{
    sprite->sDirection = direction;
    sprite->sSpeed = speed;
    sprite->sTimer = 0;
}

typedef void (*SpriteStepFunc)(struct Sprite *sprite, u8 direction);

static const SpriteStepFunc sStep1Funcs[] = {
    Step1,
    Step1,
    Step1,
    Step1,
    Step1,
    Step1,
    Step1,
    Step1,
    Step1,
    Step1,
    Step1,
    Step1,
    Step1,
    Step1,
    Step1,
    Step1,
};

static const SpriteStepFunc sStep2Funcs[] = {
    Step2,
    Step2,
    Step2,
    Step2,
    Step2,
    Step2,
    Step2,
    Step2,
};

static const SpriteStepFunc sStep3Funcs[] = {
    Step2,
    Step3,
    Step3,
    Step2,
    Step3,
    Step3,
};

static const SpriteStepFunc sStep4Funcs[] = {
    Step4,
    Step4,
    Step4,
    Step4,
};

static const SpriteStepFunc sStep8Funcs[] = {
    Step8,
    Step8,
};

static const SpriteStepFunc *const sNpcStepFuncTables[] = {
    [MOVE_SPEED_NORMAL] = sStep1Funcs,
    [MOVE_SPEED_FAST_1] = sStep2Funcs,
    [MOVE_SPEED_FAST_2] = sStep3Funcs,
    [MOVE_SPEED_FASTER] = sStep4Funcs,
    [MOVE_SPEED_FASTEST] = sStep8Funcs,
};

static const s16 sStepTimes[] = {
    [MOVE_SPEED_NORMAL] = ARRAY_COUNT(sStep1Funcs),
    [MOVE_SPEED_FAST_1] = ARRAY_COUNT(sStep2Funcs),
    [MOVE_SPEED_FAST_2] = ARRAY_COUNT(sStep3Funcs),
    [MOVE_SPEED_FASTER] = ARRAY_COUNT(sStep4Funcs),
    [MOVE_SPEED_FASTEST] = ARRAY_COUNT(sStep8Funcs),
};

static bool8 NpcTakeStep(struct Sprite *sprite)
{
    if (sprite->sTimer >= sStepTimes[sprite->sSpeed])
        return FALSE;

    sNpcStepFuncTables[sprite->sSpeed][sprite->sTimer](sprite, sprite->sDirection);

    sprite->sTimer++;

    if (sprite->sTimer < sStepTimes[sprite->sSpeed])
        return FALSE;

    return TRUE;
}

#undef sSpeed
#undef sTimer

#define sTimer     data[4]
#define sNumSteps  data[5]

static void SetWalkSlowSpriteData(struct Sprite *sprite, u8 direction)
{
    sprite->sDirection = direction;
    sprite->sTimer = 0;
    sprite->sNumSteps = 0;
}

static bool8 UpdateWalkSlowAnim(struct Sprite *sprite)
{
    if (!(sprite->sTimer & 1))
    {
        Step1(sprite, sprite->sDirection);
        sprite->sNumSteps++;
    }

    sprite->sTimer++;

    if (sprite->sNumSteps > 15)
        return TRUE;
    else
        return FALSE;
}

#undef sTimer
#undef sNumSteps

static const s8 sFigure8XOffsets[FIGURE_8_LENGTH] = {
    1, 2, 2, 2, 2, 2, 2, 2,
    2, 2, 2, 1, 2, 2, 1, 2,
    2, 1, 2, 2, 1, 2, 1, 1,
    2, 1, 1, 2, 1, 1, 2, 1,
    1, 2, 1, 1, 1, 1, 1, 1,
    1, 1, 1, 1, 1, 1, 1, 1,
    0, 1, 1, 1, 0, 1, 1, 0,
    1, 0, 1, 0, 1, 0, 0, 0,
    0, 1, 0, 0, 0, 0, 0, 0,
};

static const s8 sFigure8YOffsets[FIGURE_8_LENGTH] = {
     0,  0,  1,  0,  0,  1,  0,  0,
     1,  0,  1,  1,  0,  1,  1,  0,
     1,  1,  0,  1,  1,  0,  1,  1,
     0,  0,  1,  0,  0,  1,  0,  0,
     1,  0,  0,  0,  0,  0,  0,  0,
     0,  0,  0,  0,  0,  0,  0,  0,
     0,  0, -1,  0,  0, -1,  0,  0,
    -1,  0, -1, -1,  0, -1, -1,  0,
    -1, -1, -1, -1, -1, -1, -1, -2,
};

s16 GetFigure8YOffset(s16 idx)
{
    return sFigure8YOffsets[idx];
}

s16 GetFigure8XOffset(s16 idx)
{
    return sFigure8XOffsets[idx];
}

static void InitSpriteForFigure8Anim(struct Sprite *sprite)
{
    sprite->data[6] = 0;
    sprite->data[7] = 0;
}

static bool8 AnimateSpriteInFigure8(struct Sprite *sprite)
{
    bool8 finished = FALSE;

    switch(sprite->data[7])
    {
    case 0:
        sprite->x2 += GetFigure8XOffset(sprite->data[6]);
        sprite->y2 += GetFigure8YOffset(sprite->data[6]);
        break;
    case 1:
        sprite->x2 -= GetFigure8XOffset((FIGURE_8_LENGTH - 1) - sprite->data[6]);
        sprite->y2 += GetFigure8YOffset((FIGURE_8_LENGTH - 1) - sprite->data[6]);
        break;
    case 2:
        sprite->x2 -= GetFigure8XOffset(sprite->data[6]);
        sprite->y2 += GetFigure8YOffset(sprite->data[6]);
        break;
    case 3:
        sprite->x2 += GetFigure8XOffset((FIGURE_8_LENGTH - 1) - sprite->data[6]);
        sprite->y2 += GetFigure8YOffset((FIGURE_8_LENGTH - 1) - sprite->data[6]);
        break;
    }
    if (++sprite->data[6] == FIGURE_8_LENGTH)
    {
        sprite->data[6] = 0;
        sprite->data[7]++;
    }
    if (sprite->data[7] == 4)
    {
        sprite->y2 = 0;
        sprite->x2 = 0;
        finished = TRUE;
    }
    return finished;
}

static const s8 sJumpY_High[] = {
     -4,  -6,  -8, -10, -11, -12, -12, -12,
    -11, -10,  -9,  -8,  -6,  -4,   0,   0
};

static const s8 sJumpY_Low[] = {
    0,   -2,  -3,  -4,  -5,  -6,  -6,  -6,
    -5,  -5,  -4,  -3,  -2,   0,   0,   0
};

static const s8 sJumpY_Normal[] = {
    -2,  -4,  -6,  -8,  -9, -10, -10, -10,
    -9,  -8,  -6,  -5,  -3,  -2,   0,   0
};

static const s8 *const sJumpYTable[] = {
    [JUMP_TYPE_HIGH]   = sJumpY_High,
    [JUMP_TYPE_LOW]    = sJumpY_Low,
    [JUMP_TYPE_NORMAL] = sJumpY_Normal
};

static s16 GetJumpY(s16 i, u8 type)
{
    return sJumpYTable[type][i];
}

#define sDistance  data[4]
#define sJumpType  data[5]
#define sTimer     data[6]

static void SetJumpSpriteData(struct Sprite *sprite, u8 direction, u8 distance, u8 type)
{
    sprite->sDirection = direction;
    sprite->sDistance = distance;
    sprite->sJumpType = type;
    sprite->sTimer = 0;
}

static u8 DoJumpSpriteMovement(struct Sprite *sprite)
{
    s16 distanceToTime[] = {
        [JUMP_DISTANCE_IN_PLACE] = 16,
        [JUMP_DISTANCE_NORMAL] = 16,
        [JUMP_DISTANCE_FAR] = 32,
    };
    u8 distanceToShift[] = {
        [JUMP_DISTANCE_IN_PLACE] = 0,
        [JUMP_DISTANCE_NORMAL] = 0,
        [JUMP_DISTANCE_FAR] = 1,
    };
    u8 result = 0;

    if (sprite->sDistance != JUMP_DISTANCE_IN_PLACE)
        Step1(sprite, sprite->sDirection);

    if (sprite->sJumpType == JUMP_TYPE_FASTER) {
        Step3(sprite, sprite->sDirection);
        sprite->y2 = GetJumpY(sprite->sTimer >> distanceToShift[sprite->sDistance], JUMP_TYPE_NORMAL);
        sprite->sTimer += 3;
    } else if (sprite->sJumpType == JUMP_TYPE_FAST) {
        Step1(sprite, sprite->sDirection);
        sprite->y2 = GetJumpY(sprite->sTimer >> distanceToShift[sprite->sDistance], JUMP_TYPE_NORMAL);
        sprite->sTimer++;
    } else
        sprite->y2 = GetJumpY(sprite->sTimer >> distanceToShift[sprite->sDistance], sprite->sJumpType);

    sprite->sTimer++;

    if (sprite->sTimer == distanceToTime[sprite->sDistance] >> 1)
        result = JUMP_HALFWAY;

    if (sprite->sTimer >= distanceToTime[sprite->sDistance])
    {
        sprite->y2 = 0;
        result = JUMP_FINISHED;
    }

    return result;
}

static u8 DoJumpSpecialSpriteMovement(struct Sprite *sprite)
{
    s16 distanceToTime[] = {
        [JUMP_DISTANCE_IN_PLACE] = 32,
        [JUMP_DISTANCE_NORMAL] = 32,
        [JUMP_DISTANCE_FAR] = 64,
    };
    u8 distanceToShift[] = {
        [JUMP_DISTANCE_IN_PLACE] = 1,
        [JUMP_DISTANCE_NORMAL] = 1,
        [JUMP_DISTANCE_FAR] = 2,
    };
    u8 result = 0;

    if (sprite->sDistance != JUMP_DISTANCE_IN_PLACE && !(sprite->sTimer & 1))
        Step1(sprite, sprite->sDirection);

    sprite->y2 = GetJumpY(sprite->sTimer >> distanceToShift[sprite->sDistance], sprite->sJumpType);

    sprite->sTimer++;

    if (sprite->sTimer == distanceToTime[sprite->sDistance] >> 1)
        result = JUMP_HALFWAY;

    if (sprite->sTimer >= distanceToTime[sprite->sDistance])
    {
        sprite->y2 = 0;
        result = JUMP_FINISHED;
    }

    return result;
}

#undef sDistance
#undef sJumpType
#undef sTimer

static void SetMovementDelay(struct Sprite *sprite, s16 timer)
{
    sprite->data[3] = timer;
}

static bool8 WaitForMovementDelay(struct Sprite *sprite)
{
    if (--sprite->data[3] == 0)
        return TRUE;
    else
        return FALSE;
}

void SetAndStartSpriteAnim(struct Sprite *sprite, u8 animNum, u8 animCmdIndex)
{
    sprite->animNum = animNum;
    sprite->animPaused = FALSE;
    SeekSpriteAnim(sprite, animCmdIndex);
}

bool8 SpriteAnimEnded(struct Sprite *sprite)
{
    if (sprite->animEnded)
        return TRUE;
    else
        return FALSE;
}

void UpdateObjectEventSpriteInvisibility(struct Sprite *sprite, bool8 invisible)
{
    u16 x, y;
    s16 x2, y2;

    sprite->invisible = invisible;

    if (sprite->coordOffsetEnabled)
    {
        x = sprite->x + sprite->x2 + sprite->centerToCornerVecX + gSpriteCoordOffsetX;
        y = sprite->y + sprite->y2 + sprite->centerToCornerVecY + gSpriteCoordOffsetY;
    }
    else
    {
        x = sprite->x + sprite->x2 + sprite->centerToCornerVecX;
        y = sprite->y + sprite->y2 + sprite->centerToCornerVecY;
    }

    x2 = x - (sprite->centerToCornerVecX >> 1);
    y2 = y - (sprite->centerToCornerVecY >> 1);

    if ((s16)x >= DISPLAY_WIDTH + 16 || x2 < -16)
        sprite->invisible = TRUE;
    if ((s16)y >= DISPLAY_HEIGHT + 16 || y2 < -16)
        sprite->invisible = TRUE;
}

#define sInvisible     data[2]
#define sAnimNum       data[3]
#define sAnimState     data[4]

static void SpriteCB_VirtualObject(struct Sprite *sprite)
{
    VirtualObject_UpdateAnim(sprite);
    SetObjectSubpriorityByElevation(sprite->sVirtualObjElev, sprite, 1);
    UpdateObjectEventSpriteInvisibility(sprite, sprite->sInvisible);
}

// Unused
static void DestroyVirtualObjects(void)
{
    int i;

    for (i = 0; i < MAX_SPRITES; i++)
    {
        struct Sprite *sprite = &gSprites[i];
        if(sprite->inUse && sprite->callback == SpriteCB_VirtualObject)
            DestroySprite(sprite);
    }
}

static int GetVirtualObjectSpriteId(u8 virtualObjId)
{
    int i;

    for (i = 0; i < MAX_SPRITES; i++)
    {
        struct Sprite *sprite = &gSprites[i];
        if (sprite->inUse && sprite->callback == SpriteCB_VirtualObject && (u8)sprite->sVirtualObjId == virtualObjId)
            return i;
    }
    return MAX_SPRITES;
}

void TurnVirtualObject(u8 virtualObjId, u8 direction)
{
    u8 spriteId = GetVirtualObjectSpriteId(virtualObjId);

    if (spriteId != MAX_SPRITES)
        StartSpriteAnim(&gSprites[spriteId], GetFaceDirectionAnimNum(direction));
}

void SetVirtualObjectGraphics(u8 virtualObjId, u8 graphicsId)
{
    int spriteId = GetVirtualObjectSpriteId(virtualObjId);

    if (spriteId != MAX_SPRITES)
    {
        struct Sprite *sprite = &gSprites[spriteId];
        const struct ObjectEventGraphicsInfo *graphicsInfo = GetObjectEventGraphicsInfo(graphicsId);
        u16 tileNum = sprite->oam.tileNum;
        u8 i = FindObjectEventPaletteIndexByTag(graphicsInfo->paletteTag);
        if (i != 0xFF)
            UpdateSpritePalette(&sObjectEventSpritePalettes[i], sprite);

        sprite->oam = *graphicsInfo->oam;
        sprite->oam.tileNum = tileNum;
        sprite->images = graphicsInfo->images;

        if (graphicsInfo->subspriteTables == NULL)
        {
            sprite->subspriteTables = NULL;
            sprite->subspriteTableNum = 0;
            sprite->subspriteMode = SUBSPRITES_OFF;
        }
        else
        {
            SetSubspriteTables(sprite, graphicsInfo->subspriteTables);
            sprite->subspriteMode = SUBSPRITES_IGNORE_PRIORITY;
        }
        StartSpriteAnim(sprite, 0);
    }
}

void SetVirtualObjectInvisibility(u8 virtualObjId, bool32 invisible)
{
    u8 spriteId = GetVirtualObjectSpriteId(virtualObjId);

    if (spriteId == MAX_SPRITES)
        return;

    if (invisible)
        gSprites[spriteId].sInvisible = TRUE;
    else
        gSprites[spriteId].sInvisible = FALSE;
}

bool32 IsVirtualObjectInvisible(u8 virtualObjId)
{
    u8 spriteId = GetVirtualObjectSpriteId(virtualObjId);

    if (spriteId == MAX_SPRITES)
        return FALSE;

    return (gSprites[spriteId].sInvisible == TRUE);
}

void SetVirtualObjectSpriteAnim(u8 virtualObjId, u8 animNum)
{
    u8 spriteId = GetVirtualObjectSpriteId(virtualObjId);

    if (spriteId != MAX_SPRITES)
    {
        gSprites[spriteId].sAnimNum = animNum;
        gSprites[spriteId].sAnimState = 0;
    }
}

static void MoveUnionRoomObjectUp(struct Sprite *sprite)
{
    switch(sprite->sAnimState)
    {
    case 0:
        sprite->y2 = 0;
        sprite->sAnimState++;
    case 1:
        sprite->y2 -= 8;
        if (sprite->y2 == -DISPLAY_HEIGHT)
        {
            sprite->y2 = 0;
            sprite->sInvisible = TRUE;
            sprite->sAnimNum = 0;
            sprite->sAnimState = 0;
        }
    }
}

static void MoveUnionRoomObjectDown(struct Sprite *sprite)
{
    switch(sprite->sAnimState)
    {
    case 0:
        sprite->y2 = -DISPLAY_HEIGHT;
        sprite->sAnimState++;
    case 1:
        sprite->y2 += 8;
        if(sprite->y2 == 0)
        {
            sprite->sAnimNum = 0;
            sprite->sAnimState = 0;
        }
    }
}

static void VirtualObject_UpdateAnim(struct Sprite *sprite)
{
    switch(sprite->sAnimNum)
    {
    case UNION_ROOM_SPAWN_IN:
        MoveUnionRoomObjectDown(sprite);
        break;
    case UNION_ROOM_SPAWN_OUT:
        MoveUnionRoomObjectUp(sprite);
        break;
    case 0:
        break;
    default:
        sprite->sAnimNum = 0;
        break;
    }
}

bool32 IsVirtualObjectAnimating(u8 virtualObjId)
{
    u8 spriteId = GetVirtualObjectSpriteId(virtualObjId);

    if (spriteId == MAX_SPRITES)
        return FALSE;

    if (gSprites[spriteId].sAnimNum != 0)
        return TRUE;

    return FALSE;
}

u32 StartFieldEffectForObjectEvent(u8 fieldEffectId, struct ObjectEvent *objectEvent)
{
    ObjectEventGetLocalIdAndMap(objectEvent, &gFieldEffectArguments[0], &gFieldEffectArguments[1], &gFieldEffectArguments[2]);
    return FieldEffectStart(fieldEffectId);
}

static void DoShadowFieldEffect(struct ObjectEvent *objectEvent)
{
    if (objectEvent->noShadow)
    {
        objectEvent->noShadow = FALSE;
        StartFieldEffectForObjectEvent(FLDEFF_SHADOW, objectEvent);
    }
}

static void DoRippleFieldEffect(struct ObjectEvent *objectEvent, struct Sprite *sprite)
{
    const struct ObjectEventGraphicsInfo *graphicsInfo = GetObjectEventGraphicsInfo(objectEvent->graphicsId);
    gFieldEffectArguments[0] = sprite->x;
    gFieldEffectArguments[1] = sprite->y + (graphicsInfo->height >> 1) - 2;
    gFieldEffectArguments[2] = 151;
    gFieldEffectArguments[3] = 3;
    FieldEffectStart(FLDEFF_RIPPLE);
}

u8 (*const gMovementActionFuncs_StoreAndLockAnim[])(struct ObjectEvent *, struct Sprite *) = {
    MovementAction_StoreAndLockAnim_Step0,
    MovementAction_Finish,
};

u8 (*const gMovementActionFuncs_FreeAndUnlockAnim[])(struct ObjectEvent *, struct Sprite *) = {
    MovementAction_FreeAndUnlockAnim_Step0,
    MovementAction_Finish,
};

u8 (*const gMovementActionFuncs_FlyUp[])(struct ObjectEvent *, struct Sprite *) = {
    MovementAction_FlyUp_Step0,
    MovementAction_FlyUp_Step1,
    MovementAction_Fly_Finish,
};

u8 (*const gMovementActionFuncs_FlyDown[])(struct ObjectEvent *, struct Sprite *) = {
    MovementAction_FlyDown_Step0,
    MovementAction_FlyDown_Step1,
    MovementAction_Fly_Finish,
};

u8 MovementAction_StoreAndLockAnim_Step0(struct ObjectEvent *objectEvent, struct Sprite *sprite)
{
    bool32 ableToStore = FALSE;
    if (sLockedAnimObjectEvents == NULL)
    {
        sLockedAnimObjectEvents = AllocZeroed(sizeof(struct LockedAnimObjectEvents));
        sLockedAnimObjectEvents->objectEventIds[0] = objectEvent->localId;
        sLockedAnimObjectEvents->count = 1;
        ableToStore = TRUE;
    }
    else
    {
        u8 i;
        u8 firstFreeSlot;
        bool32 found;
        for (firstFreeSlot = 16, found = FALSE, i = 0; i < 16; i++)
        {
            if (firstFreeSlot == 16 && sLockedAnimObjectEvents->objectEventIds[i] == 0)
                firstFreeSlot = i;

            if (sLockedAnimObjectEvents->objectEventIds[i] == objectEvent->localId)
            {
                found = TRUE;
                break;
            }
        }

        if (!found && firstFreeSlot != 16)
        {
            sLockedAnimObjectEvents->objectEventIds[firstFreeSlot] = objectEvent->localId;
            sLockedAnimObjectEvents->count++;
            ableToStore = TRUE;
        }
    }

    if (ableToStore == TRUE)
    {
        objectEvent->inanimate = TRUE;
        objectEvent->facingDirectionLocked = TRUE;
    }

    sprite->sActionFuncId = 1;
    return TRUE;
}

u8 MovementAction_FreeAndUnlockAnim_Step0(struct ObjectEvent *objectEvent, struct Sprite *sprite)
{
    bool32 ableToStore;
    u8 index;

    sprite->sActionFuncId = 1;
    if (sLockedAnimObjectEvents != NULL)
    {
        ableToStore = FALSE;
        index = FindLockedObjectEventIndex(objectEvent);
        if (index != 16)
        {
            sLockedAnimObjectEvents->objectEventIds[index] = 0;
            sLockedAnimObjectEvents->count--;
            ableToStore = TRUE;
        }
        if (sLockedAnimObjectEvents->count == 0)
            FREE_AND_SET_NULL(sLockedAnimObjectEvents);
        if (ableToStore == TRUE)
        {
            objectEvent->inanimate = GetObjectEventGraphicsInfo(objectEvent->graphicsId)->inanimate;
            objectEvent->facingDirectionLocked = FALSE;
            sprite->animPaused = 0;
        }
    }

    return TRUE;
}

u8 FindLockedObjectEventIndex(struct ObjectEvent *objectEvent)
{
    u8 i;

    for (i = 0; i < OBJECT_EVENTS_COUNT; i++)
    {
        if (sLockedAnimObjectEvents->objectEventIds[i] == objectEvent->localId)
            return i;
    }
    return OBJECT_EVENTS_COUNT;
}

static void CreateLevitateMovementTask(struct ObjectEvent *objectEvent)
{
    u8 taskId = CreateTask(ApplyLevitateMovement, 0xFF);
    struct Task *task = &gTasks[taskId];

    StoreWordInTwoHalfwords(&task->data[0], (u32)objectEvent);
    objectEvent->warpArrowSpriteId = taskId;
    task->data[3] = 0xFFFF;
}

static void ApplyLevitateMovement(u8 taskId)
{
    struct ObjectEvent *objectEvent;
    struct Sprite *sprite;
    struct Task *task = &gTasks[taskId];

    LoadWordFromTwoHalfwords(&task->data[0], (u32 *)&objectEvent); // load the map object pointer.
    sprite = &gSprites[objectEvent->spriteId];

    if(!(task->data[2] & 3))
        sprite->y2 += task->data[3];

    if(!(task->data[2] & 15))
        task->data[3] = -task->data[3];

    task->data[2]++;
}

static void DestroyLevitateMovementTask(u8 taskId)
{
    struct ObjectEvent *objectEvent;
    struct Task *task = &gTasks[taskId];

    LoadWordFromTwoHalfwords(&task->data[0], (u32 *)&objectEvent); // unused objectEvent
    DestroyTask(taskId);
}

// Used to freeze other objects except two trainers approaching for battle
void FreezeObjectEventsExceptTwo(u8 objectEventId1, u8 objectEventId2)
{
    u8 i;

    for(i = 0; i < OBJECT_EVENTS_COUNT; i++)
    {
        if(i != objectEventId1 && i != objectEventId2 &&
            gObjectEvents[i].active && i != gPlayerAvatar.objectEventId)
                FreezeObjectEvent(&gObjectEvents[i]);
    }
}

u8 MovementAction_FlyUp_Step0(struct ObjectEvent *objectEvent, struct Sprite *sprite)
{
    sprite->y2 = 0;
    sprite->sActionFuncId++;
    return FALSE;
}

u8 MovementAction_FlyUp_Step1(struct ObjectEvent *objectEvent, struct Sprite *sprite)
{
    sprite->y2 -= 8;

    if(sprite->y2 == -DISPLAY_HEIGHT)
        sprite->sActionFuncId++;
    return FALSE;
}

u8 MovementAction_FlyDown_Step0(struct ObjectEvent *objectEvent, struct Sprite *sprite)
{
    sprite->y2 = -DISPLAY_HEIGHT;
    sprite->sActionFuncId++;
    return FALSE;
}

u8 MovementAction_FlyDown_Step1(struct ObjectEvent *objectEvent, struct Sprite *sprite)
{
    sprite->y2 += 8;

    if(!sprite->y2)
        sprite->sActionFuncId++;
    return FALSE;
}

// though this function returns TRUE without doing anything, this header is required due to being in an array of functions which needs it.
u8 MovementAction_Fly_Finish(struct ObjectEvent *objectEvent, struct Sprite *sprite)
{
    return TRUE;
}<|MERGE_RESOLUTION|>--- conflicted
+++ resolved
@@ -2089,11 +2089,7 @@
   }
   // Match scripted conditional messages
   // With 50% chance, try to match scripted conditional messages
-<<<<<<< HEAD
-  for (i = (Random() & 1) ? 30 : 0, j = 1; i < 30; i++) {
-=======
   for (i = (Random() & 1) ? COND_MSG_COUNT : 0, j = 1; i < COND_MSG_COUNT; i++) {
->>>>>>> 19ccc01d
       const struct FollowerMsgInfoExtended *info = &gFollowerConditionalMessages[i];
       if (info->stFlags == 1 && species != info->st.species)
         continue;
