#include "global.h"
#include "malloc.h"
#include "battle_anim.h"
#include "battle_pyramid.h"
#include "battle_script_commands.h"
#include "berry.h"
#include "data.h"
#include "decoration.h"
#include "decompress.h"
#include "event_data.h"
#include "event_object_movement.h"
#include "event_scripts.h"
#include "faraway_island.h"
#include "field_camera.h"
#include "field_effect.h"
#include "field_effect_helpers.h"
#include "field_player_avatar.h"
#include "field_weather.h"
#include "fieldmap.h"
#include "follower_helper.h"
#include "gpu_regs.h"
#include "graphics.h"
#include "mauville_old_man.h"
#include "metatile_behavior.h"
#include "overworld.h"
#include "palette.h"
#include "pokemon.h"
#include "pokeball.h"
#include "random.h"
#include "region_map.h"
#include "script.h"
#include "sound.h"
#include "sprite.h"
#include "task.h"
#include "trainer_see.h"
#include "trainer_hill.h"
#include "util.h"
#include "wild_encounter.h"
#include "constants/event_object_movement.h"
#include "constants/abilities.h"
#include "constants/battle.h"
#include "constants/event_objects.h"
#include "constants/field_effects.h"
#include "constants/items.h"
#include "constants/map_types.h"
#include "constants/mauville_old_man.h"
#include "constants/rgb.h"
#include "constants/region_map_sections.h"
#include "constants/songs.h"
#include "constants/species.h"
#include "constants/trainer_types.h"
#include "constants/union_room.h"
#include "constants/weather.h"

// this file was known as evobjmv.c in Game Freak's original source

enum {
    MOVE_SPEED_NORMAL, // walking
    MOVE_SPEED_FAST_1, // running / surfing / sliding (ice tile)
    MOVE_SPEED_FAST_2, // water current / acro bike
    MOVE_SPEED_FASTER, // mach bike's max speed
    MOVE_SPEED_FASTEST,
};

enum {
    JUMP_DISTANCE_IN_PLACE,
    JUMP_DISTANCE_NORMAL,
    JUMP_DISTANCE_FAR,
};

// Sprite data used throughout
#define sObjEventId   data[0]
#define sTypeFuncId   data[1] // Index into corresponding gMovementTypeFuncs_* table
#define sActionFuncId data[2] // Index into corresponding gMovementActionFuncs_* table
#define sDirection    data[3]


#define movement_type_def(setup, table) \
static u8 setup##_callback(struct ObjectEvent *, struct Sprite *);\
void setup(struct Sprite *sprite)\
{\
    UpdateObjectEventCurrentMovement(&gObjectEvents[sprite->sObjEventId], sprite, setup##_callback);\
}\
static u8 setup##_callback(struct ObjectEvent *objectEvent, struct Sprite *sprite)\
{\
    return table[sprite->sTypeFuncId](objectEvent, sprite);\
}

#define movement_type_empty_callback(setup) \
static u8 setup##_callback(struct ObjectEvent *, struct Sprite *);\
void setup(struct Sprite *sprite)\
{\
    UpdateObjectEventCurrentMovement(&gObjectEvents[sprite->sObjEventId], sprite, setup##_callback);\
}\
static u8 setup##_callback(struct ObjectEvent *objectEvent, struct Sprite *sprite)\
{\
    return 0;\
}

static EWRAM_DATA u8 sCurrentReflectionType = 0;
static EWRAM_DATA u16 sCurrentSpecialObjectPaletteTag = 0;
static EWRAM_DATA struct LockedAnimObjectEvents *sLockedAnimObjectEvents = {0};

static void MoveCoordsInDirection(u32, s16 *, s16 *, s16, s16);
static bool8 ObjectEventExecSingleMovementAction(struct ObjectEvent *, struct Sprite *);
static void SetMovementDelay(struct Sprite *, s16);
static bool8 WaitForMovementDelay(struct Sprite *);
static u8 GetCollisionInDirection(struct ObjectEvent *, u8);
static u32 GetCopyDirection(u8, u32, u32);
static void TryEnableObjectEventAnim(struct ObjectEvent *, struct Sprite *);
static void ObjectEventExecHeldMovementAction(struct ObjectEvent *, struct Sprite *);
static void UpdateObjectEventSpriteAnimPause(struct ObjectEvent *, struct Sprite *);
static bool8 IsCoordOutsideObjectEventMovementRange(struct ObjectEvent *, s16, s16);
static bool8 IsMetatileDirectionallyImpassable(struct ObjectEvent *, s16, s16, u8);
static bool8 DoesObjectCollideWithObjectAt(struct ObjectEvent *, s16, s16);
static void UpdateObjectEventOffscreen(struct ObjectEvent *, struct Sprite *);
static void UpdateObjectEventSpriteVisibility(struct ObjectEvent *, struct Sprite *);
static void ObjectEventUpdateMetatileBehaviors(struct ObjectEvent *);
static void GetGroundEffectFlags_Reflection(struct ObjectEvent *, u32 *);
static void GetGroundEffectFlags_TallGrassOnSpawn(struct ObjectEvent *, u32 *);
static void GetGroundEffectFlags_LongGrassOnSpawn(struct ObjectEvent *, u32 *);
static void GetGroundEffectFlags_SandHeap(struct ObjectEvent *, u32 *);
static void GetGroundEffectFlags_ShallowFlowingWater(struct ObjectEvent *, u32 *);
static void GetGroundEffectFlags_ShortGrass(struct ObjectEvent *, u32 *);
static void GetGroundEffectFlags_HotSprings(struct ObjectEvent *, u32 *);
static void GetGroundEffectFlags_TallGrassOnBeginStep(struct ObjectEvent *, u32 *);
static void GetGroundEffectFlags_LongGrassOnBeginStep(struct ObjectEvent *, u32 *);
static void GetGroundEffectFlags_Tracks(struct ObjectEvent *, u32 *);
static void GetGroundEffectFlags_Puddle(struct ObjectEvent *, u32 *);
static void GetGroundEffectFlags_Ripple(struct ObjectEvent *, u32 *);
static void GetGroundEffectFlags_Seaweed(struct ObjectEvent *, u32 *);
static void GetGroundEffectFlags_JumpLanding(struct ObjectEvent *, u32 *);
static u8 ObjectEventGetNearbyReflectionType(struct ObjectEvent *);
static u8 GetReflectionTypeByMetatileBehavior(u32);
static void InitObjectPriorityByElevation(struct Sprite *, u8);
static void ObjectEventUpdateSubpriority(struct ObjectEvent *, struct Sprite *);
static void DoTracksGroundEffect_None(struct ObjectEvent *, struct Sprite *, u8);
static void DoTracksGroundEffect_Footprints(struct ObjectEvent *, struct Sprite *, u8);
static void DoTracksGroundEffect_FootprintsB(struct ObjectEvent*, struct Sprite*, u8);
static void DoTracksGroundEffect_FootprintsC(struct ObjectEvent*, struct Sprite*, u8);
static void DoTracksGroundEffect_BikeTireTracks(struct ObjectEvent *, struct Sprite *, u8);
static void DoTracksGroundEffect_SlitherTracks(struct ObjectEvent*, struct Sprite*, u8);
static void DoRippleFieldEffect(struct ObjectEvent *, struct Sprite *);
static void DoGroundEffects_OnSpawn(struct ObjectEvent *, struct Sprite *);
static void DoGroundEffects_OnBeginStep(struct ObjectEvent *, struct Sprite *);
static void DoGroundEffects_OnFinishStep(struct ObjectEvent *, struct Sprite *);
static void VirtualObject_UpdateAnim(struct Sprite *);
static void ApplyLevitateMovement(u8);
static bool8 MovementType_Disguise_Callback(struct ObjectEvent *, struct Sprite *);
static bool8 MovementType_Buried_Callback(struct ObjectEvent *, struct Sprite *);
static void CreateReflectionEffectSprites(void);
static u8 GetObjectEventIdByLocalId(u8);
static u8 GetObjectEventIdByLocalIdAndMapInternal(u8, u8, u8);
static bool8 GetAvailableObjectEventId(u16, u8, u8, u8 *);
static void SetObjectEventDynamicGraphicsId(struct ObjectEvent *);
static void RemoveObjectEventInternal(struct ObjectEvent *);
static u16 GetObjectEventFlagIdByObjectEventId(u8);
static void UpdateObjectEventVisibility(struct ObjectEvent *, struct Sprite *);
static void MakeSpriteTemplateFromObjectEventTemplate(const struct ObjectEventTemplate *, struct SpriteTemplate *, const struct SubspriteTable **);
static void GetObjectEventMovingCameraOffset(s16 *, s16 *);
static const struct ObjectEventTemplate *GetObjectEventTemplateByLocalIdAndMap(u8, u8, u8);
static void RemoveObjectEventIfOutsideView(struct ObjectEvent *);
static void SpawnObjectEventOnReturnToField(u8, s16, s16);
static void SetPlayerAvatarObjectEventIdAndObjectId(u8, u8);
static u8 UpdateSpritePalette(const struct SpritePalette *spritePalette, struct Sprite *sprite);
static void ResetObjectEventFldEffData(struct ObjectEvent *);
static u8 LoadSpritePaletteIfTagExists(const struct SpritePalette *);
static u8 FindObjectEventPaletteIndexByTag(u16);
static void _PatchObjectPalette(u16, u8);
static bool8 ObjectEventDoesElevationMatch(struct ObjectEvent *, u8);
static void SpriteCB_CameraObject(struct Sprite *);
static void CameraObject_0(struct Sprite *);
static void CameraObject_1(struct Sprite *);
static void CameraObject_2(struct Sprite *);
static const struct ObjectEventTemplate *FindObjectEventTemplateByLocalId(u8, const struct ObjectEventTemplate *, u8);
static void ObjectEventSetSingleMovement(struct ObjectEvent *, struct Sprite *, u8);
static void SetSpriteDataForNormalStep(struct Sprite *, u8, u8);
static void InitSpriteForFigure8Anim(struct Sprite *);
static bool8 AnimateSpriteInFigure8(struct Sprite *);
u8 GetDirectionToFace(s16 x1, s16 y1, s16 x2, s16 y2);
static void FollowerSetGraphics(struct ObjectEvent *, u16, u8, bool8, bool8);
static void ObjectEventSetGraphics(struct ObjectEvent *, const struct ObjectEventGraphicsInfo *);
static void SpriteCB_VirtualObject(struct Sprite *);
static void DoShadowFieldEffect(struct ObjectEvent *);
static void SetJumpSpriteData(struct Sprite *, u8, u8, u8);
static void SetWalkSlowSpriteData(struct Sprite *, u8);
static bool8 UpdateWalkSlowAnim(struct Sprite *);
static u8 DoJumpSpriteMovement(struct Sprite *);
static u8 DoJumpSpecialSpriteMovement(struct Sprite *);
static void CreateLevitateMovementTask(struct ObjectEvent *);
static void DestroyLevitateMovementTask(u8);
static bool8 GetFollowerInfo(u16 *species, u8 *form, u8 *shiny);
static u8 LoadDynamicFollowerPalette(u16 species, u8 form, bool32 shiny);
static const struct ObjectEventGraphicsInfo *SpeciesToGraphicsInfo(u16 species, u8 form);
static bool8 NpcTakeStep(struct Sprite *);
static bool8 IsElevationMismatchAt(u8, s16, s16);
static bool8 AreElevationsCompatible(u8, u8);
static u16 PackGraphicsId(const struct ObjectEventTemplate *template);
static void CopyObjectGraphicsInfoToSpriteTemplate_WithMovementType(u16 graphicsId, u16 movementType, struct SpriteTemplate *spriteTemplate, const struct SubspriteTable **subspriteTables);

static const struct SpriteFrameImage sPicTable_PechaBerryTree[];

const u8 gReflectionEffectPaletteMap[16] = {
        [PALSLOT_PLAYER]                 = PALSLOT_PLAYER_REFLECTION,
        [PALSLOT_PLAYER_REFLECTION]      = PALSLOT_PLAYER_REFLECTION,
        [PALSLOT_NPC_1]                  = PALSLOT_NPC_1_REFLECTION,
        [PALSLOT_NPC_2]                  = PALSLOT_NPC_2_REFLECTION,
        [PALSLOT_NPC_3]                  = PALSLOT_NPC_3_REFLECTION,
        [PALSLOT_NPC_4]                  = PALSLOT_NPC_4_REFLECTION,
        [PALSLOT_NPC_1_REFLECTION]       = PALSLOT_NPC_1_REFLECTION,
        [PALSLOT_NPC_2_REFLECTION]       = PALSLOT_NPC_2_REFLECTION,
        [PALSLOT_NPC_3_REFLECTION]       = PALSLOT_NPC_3_REFLECTION,
        [PALSLOT_NPC_4_REFLECTION]       = PALSLOT_NPC_4_REFLECTION,
        [PALSLOT_NPC_SPECIAL]            = PALSLOT_NPC_SPECIAL_REFLECTION,
        [PALSLOT_NPC_SPECIAL_REFLECTION] = PALSLOT_NPC_SPECIAL_REFLECTION
};

static const struct SpriteTemplate sCameraSpriteTemplate = {
    .tileTag = 0,
    .paletteTag = TAG_NONE,
    .oam = &gDummyOamData,
    .anims = gDummySpriteAnimTable,
    .images = NULL,
    .affineAnims = gDummySpriteAffineAnimTable,
    .callback = SpriteCB_CameraObject
};

static void (*const sCameraObjectFuncs[])(struct Sprite *) = {
    CameraObject_0,
    CameraObject_1,
    CameraObject_2,
};

#include "data/object_events/object_event_graphics.h"

// movement type callbacks
static void (*const sMovementTypeCallbacks[])(struct Sprite *) =
{
    [MOVEMENT_TYPE_NONE] = MovementType_None,
    [MOVEMENT_TYPE_LOOK_AROUND] = MovementType_LookAround,
    [MOVEMENT_TYPE_WANDER_AROUND] = MovementType_WanderAround,
    [MOVEMENT_TYPE_WANDER_UP_AND_DOWN] = MovementType_WanderUpAndDown,
    [MOVEMENT_TYPE_WANDER_DOWN_AND_UP] = MovementType_WanderUpAndDown,
    [MOVEMENT_TYPE_WANDER_LEFT_AND_RIGHT] = MovementType_WanderLeftAndRight,
    [MOVEMENT_TYPE_WANDER_RIGHT_AND_LEFT] = MovementType_WanderLeftAndRight,
    [MOVEMENT_TYPE_FACE_UP] = MovementType_FaceDirection,
    [MOVEMENT_TYPE_FACE_DOWN] = MovementType_FaceDirection,
    [MOVEMENT_TYPE_FACE_LEFT] = MovementType_FaceDirection,
    [MOVEMENT_TYPE_FACE_RIGHT] = MovementType_FaceDirection,
    [MOVEMENT_TYPE_PLAYER] = MovementType_Player,
    [MOVEMENT_TYPE_BERRY_TREE_GROWTH] = MovementType_BerryTreeGrowth,
    [MOVEMENT_TYPE_FACE_DOWN_AND_UP] = MovementType_FaceDownAndUp,
    [MOVEMENT_TYPE_FACE_LEFT_AND_RIGHT] = MovementType_FaceLeftAndRight,
    [MOVEMENT_TYPE_FACE_UP_AND_LEFT] = MovementType_FaceUpAndLeft,
    [MOVEMENT_TYPE_FACE_UP_AND_RIGHT] = MovementType_FaceUpAndRight,
    [MOVEMENT_TYPE_FACE_DOWN_AND_LEFT] = MovementType_FaceDownAndLeft,
    [MOVEMENT_TYPE_FACE_DOWN_AND_RIGHT] = MovementType_FaceDownAndRight,
    [MOVEMENT_TYPE_FACE_DOWN_UP_AND_LEFT] = MovementType_FaceDownUpAndLeft,
    [MOVEMENT_TYPE_FACE_DOWN_UP_AND_RIGHT] = MovementType_FaceDownUpAndRight,
    [MOVEMENT_TYPE_FACE_UP_LEFT_AND_RIGHT] = MovementType_FaceUpRightAndLeft,
    [MOVEMENT_TYPE_FACE_DOWN_LEFT_AND_RIGHT] = MovementType_FaceDownRightAndLeft,
    [MOVEMENT_TYPE_ROTATE_COUNTERCLOCKWISE] = MovementType_RotateCounterclockwise,
    [MOVEMENT_TYPE_ROTATE_CLOCKWISE] = MovementType_RotateClockwise,
    [MOVEMENT_TYPE_WALK_UP_AND_DOWN] = MovementType_WalkBackAndForth,
    [MOVEMENT_TYPE_WALK_DOWN_AND_UP] = MovementType_WalkBackAndForth,
    [MOVEMENT_TYPE_WALK_LEFT_AND_RIGHT] = MovementType_WalkBackAndForth,
    [MOVEMENT_TYPE_WALK_RIGHT_AND_LEFT] = MovementType_WalkBackAndForth,
    [MOVEMENT_TYPE_WALK_SEQUENCE_UP_RIGHT_LEFT_DOWN] = MovementType_WalkSequenceUpRightLeftDown,
    [MOVEMENT_TYPE_WALK_SEQUENCE_RIGHT_LEFT_DOWN_UP] = MovementType_WalkSequenceRightLeftDownUp,
    [MOVEMENT_TYPE_WALK_SEQUENCE_DOWN_UP_RIGHT_LEFT] = MovementType_WalkSequenceDownUpRightLeft,
    [MOVEMENT_TYPE_WALK_SEQUENCE_LEFT_DOWN_UP_RIGHT] = MovementType_WalkSequenceLeftDownUpRight,
    [MOVEMENT_TYPE_WALK_SEQUENCE_UP_LEFT_RIGHT_DOWN] = MovementType_WalkSequenceUpLeftRightDown,
    [MOVEMENT_TYPE_WALK_SEQUENCE_LEFT_RIGHT_DOWN_UP] = MovementType_WalkSequenceLeftRightDownUp,
    [MOVEMENT_TYPE_WALK_SEQUENCE_DOWN_UP_LEFT_RIGHT] = MovementType_WalkSequenceDownUpLeftRight,
    [MOVEMENT_TYPE_WALK_SEQUENCE_RIGHT_DOWN_UP_LEFT] = MovementType_WalkSequenceRightDownUpLeft,
    [MOVEMENT_TYPE_WALK_SEQUENCE_LEFT_UP_DOWN_RIGHT] = MovementType_WalkSequenceLeftUpDownRight,
    [MOVEMENT_TYPE_WALK_SEQUENCE_UP_DOWN_RIGHT_LEFT] = MovementType_WalkSequenceUpDownRightLeft,
    [MOVEMENT_TYPE_WALK_SEQUENCE_RIGHT_LEFT_UP_DOWN] = MovementType_WalkSequenceRightLeftUpDown,
    [MOVEMENT_TYPE_WALK_SEQUENCE_DOWN_RIGHT_LEFT_UP] = MovementType_WalkSequenceDownRightLeftUp,
    [MOVEMENT_TYPE_WALK_SEQUENCE_RIGHT_UP_DOWN_LEFT] = MovementType_WalkSequenceRightUpDownLeft,
    [MOVEMENT_TYPE_WALK_SEQUENCE_UP_DOWN_LEFT_RIGHT] = MovementType_WalkSequenceUpDownLeftRight,
    [MOVEMENT_TYPE_WALK_SEQUENCE_LEFT_RIGHT_UP_DOWN] = MovementType_WalkSequenceLeftRightUpDown,
    [MOVEMENT_TYPE_WALK_SEQUENCE_DOWN_LEFT_RIGHT_UP] = MovementType_WalkSequenceDownLeftRightUp,
    [MOVEMENT_TYPE_WALK_SEQUENCE_UP_LEFT_DOWN_RIGHT] = MovementType_WalkSequenceUpLeftDownRight,
    [MOVEMENT_TYPE_WALK_SEQUENCE_DOWN_RIGHT_UP_LEFT] = MovementType_WalkSequenceDownRightUpLeft,
    [MOVEMENT_TYPE_WALK_SEQUENCE_LEFT_DOWN_RIGHT_UP] = MovementType_WalkSequenceLeftDownRightUp,
    [MOVEMENT_TYPE_WALK_SEQUENCE_RIGHT_UP_LEFT_DOWN] = MovementType_WalkSequenceRightUpLeftDown,
    [MOVEMENT_TYPE_WALK_SEQUENCE_UP_RIGHT_DOWN_LEFT] = MovementType_WalkSequenceUpRightDownLeft,
    [MOVEMENT_TYPE_WALK_SEQUENCE_DOWN_LEFT_UP_RIGHT] = MovementType_WalkSequenceDownLeftUpRight,
    [MOVEMENT_TYPE_WALK_SEQUENCE_LEFT_UP_RIGHT_DOWN] = MovementType_WalkSequenceLeftUpRightDown,
    [MOVEMENT_TYPE_WALK_SEQUENCE_RIGHT_DOWN_LEFT_UP] = MovementType_WalkSequenceRightDownLeftUp,
    [MOVEMENT_TYPE_COPY_PLAYER] = MovementType_CopyPlayer,
    [MOVEMENT_TYPE_COPY_PLAYER_OPPOSITE] = MovementType_CopyPlayer,
    [MOVEMENT_TYPE_COPY_PLAYER_COUNTERCLOCKWISE] = MovementType_CopyPlayer,
    [MOVEMENT_TYPE_COPY_PLAYER_CLOCKWISE] = MovementType_CopyPlayer,
    [MOVEMENT_TYPE_TREE_DISGUISE] = MovementType_TreeDisguise,
    [MOVEMENT_TYPE_MOUNTAIN_DISGUISE] = MovementType_MountainDisguise,
    [MOVEMENT_TYPE_COPY_PLAYER_IN_GRASS] = MovementType_CopyPlayerInGrass,
    [MOVEMENT_TYPE_COPY_PLAYER_OPPOSITE_IN_GRASS] = MovementType_CopyPlayerInGrass,
    [MOVEMENT_TYPE_COPY_PLAYER_COUNTERCLOCKWISE_IN_GRASS] = MovementType_CopyPlayerInGrass,
    [MOVEMENT_TYPE_COPY_PLAYER_CLOCKWISE_IN_GRASS] = MovementType_CopyPlayerInGrass,
    [MOVEMENT_TYPE_BURIED] = MovementType_Buried,
    [MOVEMENT_TYPE_WALK_IN_PLACE_DOWN] = MovementType_WalkInPlace,
    [MOVEMENT_TYPE_WALK_IN_PLACE_UP] = MovementType_WalkInPlace,
    [MOVEMENT_TYPE_WALK_IN_PLACE_LEFT] = MovementType_WalkInPlace,
    [MOVEMENT_TYPE_WALK_IN_PLACE_RIGHT] = MovementType_WalkInPlace,
    [MOVEMENT_TYPE_JOG_IN_PLACE_DOWN] = MovementType_JogInPlace,
    [MOVEMENT_TYPE_JOG_IN_PLACE_UP] = MovementType_JogInPlace,
    [MOVEMENT_TYPE_JOG_IN_PLACE_LEFT] = MovementType_JogInPlace,
    [MOVEMENT_TYPE_JOG_IN_PLACE_RIGHT] = MovementType_JogInPlace,
    [MOVEMENT_TYPE_RUN_IN_PLACE_DOWN] = MovementType_RunInPlace,
    [MOVEMENT_TYPE_RUN_IN_PLACE_UP] = MovementType_RunInPlace,
    [MOVEMENT_TYPE_RUN_IN_PLACE_LEFT] = MovementType_RunInPlace,
    [MOVEMENT_TYPE_RUN_IN_PLACE_RIGHT] = MovementType_RunInPlace,
    [MOVEMENT_TYPE_INVISIBLE] = MovementType_Invisible,
    [MOVEMENT_TYPE_WALK_SLOWLY_IN_PLACE_DOWN] = MovementType_WalkSlowlyInPlace,
    [MOVEMENT_TYPE_WALK_SLOWLY_IN_PLACE_UP] = MovementType_WalkSlowlyInPlace,
    [MOVEMENT_TYPE_WALK_SLOWLY_IN_PLACE_LEFT] = MovementType_WalkSlowlyInPlace,
    [MOVEMENT_TYPE_WALK_SLOWLY_IN_PLACE_RIGHT] = MovementType_WalkSlowlyInPlace,
    [MOVEMENT_TYPE_FOLLOW_PLAYER] = MovementType_FollowPlayer,
};

static const bool8 sMovementTypeHasRange[NUM_MOVEMENT_TYPES] = {
    [MOVEMENT_TYPE_WANDER_AROUND] = TRUE,
    [MOVEMENT_TYPE_WANDER_UP_AND_DOWN] = TRUE,
    [MOVEMENT_TYPE_WANDER_DOWN_AND_UP] = TRUE,
    [MOVEMENT_TYPE_WANDER_LEFT_AND_RIGHT] = TRUE,
    [MOVEMENT_TYPE_WANDER_RIGHT_AND_LEFT] = TRUE,
    [MOVEMENT_TYPE_WALK_UP_AND_DOWN] = TRUE,
    [MOVEMENT_TYPE_WALK_DOWN_AND_UP] = TRUE,
    [MOVEMENT_TYPE_WALK_LEFT_AND_RIGHT] = TRUE,
    [MOVEMENT_TYPE_WALK_RIGHT_AND_LEFT] = TRUE,
    [MOVEMENT_TYPE_WALK_SEQUENCE_UP_RIGHT_LEFT_DOWN] = TRUE,
    [MOVEMENT_TYPE_WALK_SEQUENCE_RIGHT_LEFT_DOWN_UP] = TRUE,
    [MOVEMENT_TYPE_WALK_SEQUENCE_DOWN_UP_RIGHT_LEFT] = TRUE,
    [MOVEMENT_TYPE_WALK_SEQUENCE_LEFT_DOWN_UP_RIGHT] = TRUE,
    [MOVEMENT_TYPE_WALK_SEQUENCE_UP_LEFT_RIGHT_DOWN] = TRUE,
    [MOVEMENT_TYPE_WALK_SEQUENCE_LEFT_RIGHT_DOWN_UP] = TRUE,
    [MOVEMENT_TYPE_WALK_SEQUENCE_DOWN_UP_LEFT_RIGHT] = TRUE,
    [MOVEMENT_TYPE_WALK_SEQUENCE_RIGHT_DOWN_UP_LEFT] = TRUE,
    [MOVEMENT_TYPE_WALK_SEQUENCE_LEFT_UP_DOWN_RIGHT] = TRUE,
    [MOVEMENT_TYPE_WALK_SEQUENCE_UP_DOWN_RIGHT_LEFT] = TRUE,
    [MOVEMENT_TYPE_WALK_SEQUENCE_RIGHT_LEFT_UP_DOWN] = TRUE,
    [MOVEMENT_TYPE_WALK_SEQUENCE_DOWN_RIGHT_LEFT_UP] = TRUE,
    [MOVEMENT_TYPE_WALK_SEQUENCE_RIGHT_UP_DOWN_LEFT] = TRUE,
    [MOVEMENT_TYPE_WALK_SEQUENCE_UP_DOWN_LEFT_RIGHT] = TRUE,
    [MOVEMENT_TYPE_WALK_SEQUENCE_LEFT_RIGHT_UP_DOWN] = TRUE,
    [MOVEMENT_TYPE_WALK_SEQUENCE_DOWN_LEFT_RIGHT_UP] = TRUE,
    [MOVEMENT_TYPE_WALK_SEQUENCE_UP_LEFT_DOWN_RIGHT] = TRUE,
    [MOVEMENT_TYPE_WALK_SEQUENCE_DOWN_RIGHT_UP_LEFT] = TRUE,
    [MOVEMENT_TYPE_WALK_SEQUENCE_LEFT_DOWN_RIGHT_UP] = TRUE,
    [MOVEMENT_TYPE_WALK_SEQUENCE_RIGHT_UP_LEFT_DOWN] = TRUE,
    [MOVEMENT_TYPE_WALK_SEQUENCE_UP_RIGHT_DOWN_LEFT] = TRUE,
    [MOVEMENT_TYPE_WALK_SEQUENCE_DOWN_LEFT_UP_RIGHT] = TRUE,
    [MOVEMENT_TYPE_WALK_SEQUENCE_LEFT_UP_RIGHT_DOWN] = TRUE,
    [MOVEMENT_TYPE_WALK_SEQUENCE_RIGHT_DOWN_LEFT_UP] = TRUE,
    [MOVEMENT_TYPE_COPY_PLAYER] = TRUE,
    [MOVEMENT_TYPE_COPY_PLAYER_OPPOSITE] = TRUE,
    [MOVEMENT_TYPE_COPY_PLAYER_COUNTERCLOCKWISE] = TRUE,
    [MOVEMENT_TYPE_COPY_PLAYER_CLOCKWISE] = TRUE,
    [MOVEMENT_TYPE_COPY_PLAYER_IN_GRASS] = TRUE,
    [MOVEMENT_TYPE_COPY_PLAYER_OPPOSITE_IN_GRASS] = TRUE,
    [MOVEMENT_TYPE_COPY_PLAYER_COUNTERCLOCKWISE_IN_GRASS] = TRUE,
    [MOVEMENT_TYPE_COPY_PLAYER_CLOCKWISE_IN_GRASS] = TRUE,
};

const u8 gInitialMovementTypeFacingDirections[] = {
    [MOVEMENT_TYPE_NONE] = DIR_SOUTH,
    [MOVEMENT_TYPE_LOOK_AROUND] = DIR_SOUTH,
    [MOVEMENT_TYPE_WANDER_AROUND] = DIR_SOUTH,
    [MOVEMENT_TYPE_WANDER_UP_AND_DOWN] = DIR_NORTH,
    [MOVEMENT_TYPE_WANDER_DOWN_AND_UP] = DIR_SOUTH,
    [MOVEMENT_TYPE_WANDER_LEFT_AND_RIGHT] = DIR_WEST,
    [MOVEMENT_TYPE_WANDER_RIGHT_AND_LEFT] = DIR_EAST,
    [MOVEMENT_TYPE_FACE_UP] = DIR_NORTH,
    [MOVEMENT_TYPE_FACE_DOWN] = DIR_SOUTH,
    [MOVEMENT_TYPE_FACE_LEFT] = DIR_WEST,
    [MOVEMENT_TYPE_FACE_RIGHT] = DIR_EAST,
    [MOVEMENT_TYPE_PLAYER] = DIR_SOUTH,
    [MOVEMENT_TYPE_BERRY_TREE_GROWTH] = DIR_SOUTH,
    [MOVEMENT_TYPE_FACE_DOWN_AND_UP] = DIR_SOUTH,
    [MOVEMENT_TYPE_FACE_LEFT_AND_RIGHT] = DIR_WEST,
    [MOVEMENT_TYPE_FACE_UP_AND_LEFT] = DIR_NORTH,
    [MOVEMENT_TYPE_FACE_UP_AND_RIGHT] = DIR_NORTH,
    [MOVEMENT_TYPE_FACE_DOWN_AND_LEFT] = DIR_SOUTH,
    [MOVEMENT_TYPE_FACE_DOWN_AND_RIGHT] = DIR_SOUTH,
    [MOVEMENT_TYPE_FACE_DOWN_UP_AND_LEFT] = DIR_SOUTH,
    [MOVEMENT_TYPE_FACE_DOWN_UP_AND_RIGHT] = DIR_SOUTH,
    [MOVEMENT_TYPE_FACE_UP_LEFT_AND_RIGHT] = DIR_NORTH,
    [MOVEMENT_TYPE_FACE_DOWN_LEFT_AND_RIGHT] = DIR_SOUTH,
    [MOVEMENT_TYPE_ROTATE_COUNTERCLOCKWISE] = DIR_SOUTH,
    [MOVEMENT_TYPE_ROTATE_CLOCKWISE] = DIR_SOUTH,
    [MOVEMENT_TYPE_WALK_UP_AND_DOWN] = DIR_NORTH,
    [MOVEMENT_TYPE_WALK_DOWN_AND_UP] = DIR_SOUTH,
    [MOVEMENT_TYPE_WALK_LEFT_AND_RIGHT] = DIR_WEST,
    [MOVEMENT_TYPE_WALK_RIGHT_AND_LEFT] = DIR_EAST,
    [MOVEMENT_TYPE_WALK_SEQUENCE_UP_RIGHT_LEFT_DOWN] = DIR_NORTH,
    [MOVEMENT_TYPE_WALK_SEQUENCE_RIGHT_LEFT_DOWN_UP] = DIR_EAST,
    [MOVEMENT_TYPE_WALK_SEQUENCE_DOWN_UP_RIGHT_LEFT] = DIR_SOUTH,
    [MOVEMENT_TYPE_WALK_SEQUENCE_LEFT_DOWN_UP_RIGHT] = DIR_WEST,
    [MOVEMENT_TYPE_WALK_SEQUENCE_UP_LEFT_RIGHT_DOWN] = DIR_NORTH,
    [MOVEMENT_TYPE_WALK_SEQUENCE_LEFT_RIGHT_DOWN_UP] = DIR_WEST,
    [MOVEMENT_TYPE_WALK_SEQUENCE_DOWN_UP_LEFT_RIGHT] = DIR_SOUTH,
    [MOVEMENT_TYPE_WALK_SEQUENCE_RIGHT_DOWN_UP_LEFT] = DIR_EAST,
    [MOVEMENT_TYPE_WALK_SEQUENCE_LEFT_UP_DOWN_RIGHT] = DIR_WEST,
    [MOVEMENT_TYPE_WALK_SEQUENCE_UP_DOWN_RIGHT_LEFT] = DIR_NORTH,
    [MOVEMENT_TYPE_WALK_SEQUENCE_RIGHT_LEFT_UP_DOWN] = DIR_EAST,
    [MOVEMENT_TYPE_WALK_SEQUENCE_DOWN_RIGHT_LEFT_UP] = DIR_SOUTH,
    [MOVEMENT_TYPE_WALK_SEQUENCE_RIGHT_UP_DOWN_LEFT] = DIR_EAST,
    [MOVEMENT_TYPE_WALK_SEQUENCE_UP_DOWN_LEFT_RIGHT] = DIR_NORTH,
    [MOVEMENT_TYPE_WALK_SEQUENCE_LEFT_RIGHT_UP_DOWN] = DIR_WEST,
    [MOVEMENT_TYPE_WALK_SEQUENCE_DOWN_LEFT_RIGHT_UP] = DIR_SOUTH,
    [MOVEMENT_TYPE_WALK_SEQUENCE_UP_LEFT_DOWN_RIGHT] = DIR_NORTH,
    [MOVEMENT_TYPE_WALK_SEQUENCE_DOWN_RIGHT_UP_LEFT] = DIR_SOUTH,
    [MOVEMENT_TYPE_WALK_SEQUENCE_LEFT_DOWN_RIGHT_UP] = DIR_WEST,
    [MOVEMENT_TYPE_WALK_SEQUENCE_RIGHT_UP_LEFT_DOWN] = DIR_EAST,
    [MOVEMENT_TYPE_WALK_SEQUENCE_UP_RIGHT_DOWN_LEFT] = DIR_NORTH,
    [MOVEMENT_TYPE_WALK_SEQUENCE_DOWN_LEFT_UP_RIGHT] = DIR_SOUTH,
    [MOVEMENT_TYPE_WALK_SEQUENCE_LEFT_UP_RIGHT_DOWN] = DIR_WEST,
    [MOVEMENT_TYPE_WALK_SEQUENCE_RIGHT_DOWN_LEFT_UP] = DIR_EAST,
    [MOVEMENT_TYPE_COPY_PLAYER] = DIR_NORTH,
    [MOVEMENT_TYPE_COPY_PLAYER_OPPOSITE] = DIR_SOUTH,
    [MOVEMENT_TYPE_COPY_PLAYER_COUNTERCLOCKWISE] = DIR_WEST,
    [MOVEMENT_TYPE_COPY_PLAYER_CLOCKWISE] = DIR_EAST,
    [MOVEMENT_TYPE_TREE_DISGUISE] = DIR_SOUTH,
    [MOVEMENT_TYPE_MOUNTAIN_DISGUISE] = DIR_SOUTH,
    [MOVEMENT_TYPE_COPY_PLAYER_IN_GRASS] = DIR_NORTH,
    [MOVEMENT_TYPE_COPY_PLAYER_OPPOSITE_IN_GRASS] = DIR_SOUTH,
    [MOVEMENT_TYPE_COPY_PLAYER_COUNTERCLOCKWISE_IN_GRASS] = DIR_WEST,
    [MOVEMENT_TYPE_COPY_PLAYER_CLOCKWISE_IN_GRASS] = DIR_EAST,
    [MOVEMENT_TYPE_BURIED] = DIR_SOUTH,
    [MOVEMENT_TYPE_WALK_IN_PLACE_DOWN] = DIR_SOUTH,
    [MOVEMENT_TYPE_WALK_IN_PLACE_UP] = DIR_NORTH,
    [MOVEMENT_TYPE_WALK_IN_PLACE_LEFT] = DIR_WEST,
    [MOVEMENT_TYPE_WALK_IN_PLACE_RIGHT] = DIR_EAST,
    [MOVEMENT_TYPE_JOG_IN_PLACE_DOWN] = DIR_SOUTH,
    [MOVEMENT_TYPE_JOG_IN_PLACE_UP] = DIR_NORTH,
    [MOVEMENT_TYPE_JOG_IN_PLACE_LEFT] = DIR_WEST,
    [MOVEMENT_TYPE_JOG_IN_PLACE_RIGHT] = DIR_EAST,
    [MOVEMENT_TYPE_RUN_IN_PLACE_DOWN] = DIR_SOUTH,
    [MOVEMENT_TYPE_RUN_IN_PLACE_UP] = DIR_NORTH,
    [MOVEMENT_TYPE_RUN_IN_PLACE_LEFT] = DIR_WEST,
    [MOVEMENT_TYPE_RUN_IN_PLACE_RIGHT] = DIR_EAST,
    [MOVEMENT_TYPE_INVISIBLE] = DIR_SOUTH,
    [MOVEMENT_TYPE_WALK_SLOWLY_IN_PLACE_DOWN] = DIR_SOUTH,
    [MOVEMENT_TYPE_WALK_SLOWLY_IN_PLACE_UP] = DIR_NORTH,
    [MOVEMENT_TYPE_WALK_SLOWLY_IN_PLACE_LEFT] = DIR_WEST,
    [MOVEMENT_TYPE_WALK_SLOWLY_IN_PLACE_RIGHT] = DIR_EAST,
};

#define OBJ_EVENT_PAL_TAG_BRENDAN                 0x1100
#define OBJ_EVENT_PAL_TAG_BRENDAN_REFLECTION      0x1101
#define OBJ_EVENT_PAL_TAG_BRIDGE_REFLECTION       0x1102
#define OBJ_EVENT_PAL_TAG_NPC_1                   0x1103
#define OBJ_EVENT_PAL_TAG_NPC_2                   0x1104
#define OBJ_EVENT_PAL_TAG_NPC_3                   0x1105
#define OBJ_EVENT_PAL_TAG_NPC_4                   0x1106
#define OBJ_EVENT_PAL_TAG_NPC_1_REFLECTION        0x1107
#define OBJ_EVENT_PAL_TAG_NPC_2_REFLECTION        0x1108
#define OBJ_EVENT_PAL_TAG_NPC_3_REFLECTION        0x1109
#define OBJ_EVENT_PAL_TAG_NPC_4_REFLECTION        0x110A
#define OBJ_EVENT_PAL_TAG_QUINTY_PLUMP            0x110B
#define OBJ_EVENT_PAL_TAG_QUINTY_PLUMP_REFLECTION 0x110C
#define OBJ_EVENT_PAL_TAG_TRUCK                   0x110D
#define OBJ_EVENT_PAL_TAG_VIGOROTH                0x110E
#define OBJ_EVENT_PAL_TAG_ZIGZAGOON               0x110F
#define OBJ_EVENT_PAL_TAG_MAY                     0x1110
#define OBJ_EVENT_PAL_TAG_MAY_REFLECTION          0x1111
#define OBJ_EVENT_PAL_TAG_MOVING_BOX              0x1112
#define OBJ_EVENT_PAL_TAG_CABLE_CAR               0x1113
#define OBJ_EVENT_PAL_TAG_SSTIDAL                 0x1114
#define OBJ_EVENT_PAL_TAG_PLAYER_UNDERWATER       0x1115
#define OBJ_EVENT_PAL_TAG_KYOGRE                  0x1116
#define OBJ_EVENT_PAL_TAG_KYOGRE_REFLECTION       0x1117
#define OBJ_EVENT_PAL_TAG_GROUDON                 0x1118
#define OBJ_EVENT_PAL_TAG_GROUDON_REFLECTION      0x1119
#define OBJ_EVENT_PAL_TAG_UNUSED                  0x111A
#define OBJ_EVENT_PAL_TAG_SUBMARINE_SHADOW        0x111B
#define OBJ_EVENT_PAL_TAG_POOCHYENA               0x111C
#define OBJ_EVENT_PAL_TAG_RED_LEAF                0x111D
#define OBJ_EVENT_PAL_TAG_DEOXYS                  0x111E
#define OBJ_EVENT_PAL_TAG_BIRTH_ISLAND_STONE      0x111F
#define OBJ_EVENT_PAL_TAG_HO_OH                   0x1120
#define OBJ_EVENT_PAL_TAG_LUGIA                   0x1121
#define OBJ_EVENT_PAL_TAG_RS_BRENDAN              0x1122
#define OBJ_EVENT_PAL_TAG_RS_MAY                  0x1123
#define OBJ_EVENT_PAL_TAG_DYNAMIC                 0x1124
#define OBJ_EVENT_PAL_TAG_CASTFORM_SUNNY          0x1125
#define OBJ_EVENT_PAL_TAG_CASTFORM_RAINY          0x1126
#define OBJ_EVENT_PAL_TAG_CASTFORM_SNOWY          0x1127
#if OW_MON_POKEBALLS
// Vanilla
#define OBJ_EVENT_PAL_TAG_BALL_MASTER             0x1150
#define OBJ_EVENT_PAL_TAG_BALL_ULTRA              0x1151
#define OBJ_EVENT_PAL_TAG_BALL_GREAT              0x1152
#define OBJ_EVENT_PAL_TAG_BALL_SAFARI             0x1153
#define OBJ_EVENT_PAL_TAG_BALL_NET                0x1154
#define OBJ_EVENT_PAL_TAG_BALL_DIVE               0x1155
#define OBJ_EVENT_PAL_TAG_BALL_NEST               0x1156
#define OBJ_EVENT_PAL_TAG_BALL_REPEAT             0x1157
#define OBJ_EVENT_PAL_TAG_BALL_TIMER              0x1158
#define OBJ_EVENT_PAL_TAG_BALL_LUXURY             0x1159
#define OBJ_EVENT_PAL_TAG_BALL_PREMIER            0x115A
// Gen IV/Sinnoh
#define OBJ_EVENT_PAL_TAG_BALL_DUSK               0x115B
#define OBJ_EVENT_PAL_TAG_BALL_HEAL               0x115C
#define OBJ_EVENT_PAL_TAG_BALL_QUICK              0x115D
#define OBJ_EVENT_PAL_TAG_BALL_CHERISH            0x115E
#define OBJ_EVENT_PAL_TAG_BALL_PARK               0x115F
// Gen II/Johto Apricorns
#define OBJ_EVENT_PAL_TAG_BALL_FAST               0x1160
#define OBJ_EVENT_PAL_TAG_BALL_LEVEL              0x1161
#define OBJ_EVENT_PAL_TAG_BALL_LURE               0x1162
#define OBJ_EVENT_PAL_TAG_BALL_HEAVY              0x1163
#define OBJ_EVENT_PAL_TAG_BALL_LOVE               0x1164
#define OBJ_EVENT_PAL_TAG_BALL_FRIEND             0x1165
#define OBJ_EVENT_PAL_TAG_BALL_MOON               0x1166
#define OBJ_EVENT_PAL_TAG_BALL_SPORT              0x1167
// Gen V
#define OBJ_EVENT_PAL_TAG_BALL_DREAM              0x1168
// Gen VII
#define OBJ_EVENT_PAL_TAG_BALL_BEAST              0x1169
// Gen VIII
#define OBJ_EVENT_PAL_TAG_BALL_STRANGE            0x116A
#endif
// Used as a placeholder follower graphic
#define OBJ_EVENT_PAL_TAG_SUBSTITUTE              0x7611
#define OBJ_EVENT_PAL_TAG_LIGHT                   0x8001
#define OBJ_EVENT_PAL_TAG_LIGHT_2                 0x8002
#define OBJ_EVENT_PAL_TAG_EMOTES                  0x8003
#define OBJ_EVENT_PAL_TAG_NEON_LIGHT              0x8004
// Not a real OW palette tag; used for the white flash applied to followers
#define OBJ_EVENT_PAL_TAG_WHITE                   (OBJ_EVENT_PAL_TAG_NONE - 1)
#define OBJ_EVENT_PAL_TAG_NONE 0x11FF

#if OW_GFX_COMPRESS
// This + localId is used as the tileTag
// for compressed graphicsInfos
// '(C)ompressed (E)vent'
#define COMP_OW_TILE_TAG_BASE 0xCE00
#endif

#include "data/object_events/object_event_graphics_info_pointers.h"
#include "data/field_effects/field_effect_object_template_pointers.h"
#include "data/object_events/object_event_pic_tables.h"
#include "data/object_events/object_event_anims.h"
#include "data/object_events/base_oam.h"
#include "data/object_events/object_event_subsprites.h"
#include "data/object_events/object_event_graphics_info.h"
#include "data/object_events/object_event_graphics_info_followers.h"

static const struct SpritePalette sObjectEventSpritePalettes[] = {
    {gObjectEventPal_Npc1,                  OBJ_EVENT_PAL_TAG_NPC_1},
    {gObjectEventPal_Npc2,                  OBJ_EVENT_PAL_TAG_NPC_2},
    {gObjectEventPal_Npc3,                  OBJ_EVENT_PAL_TAG_NPC_3},
    {gObjectEventPal_Npc4,                  OBJ_EVENT_PAL_TAG_NPC_4},
    {gObjectEventPal_Npc1Reflection,        OBJ_EVENT_PAL_TAG_NPC_1_REFLECTION},
    {gObjectEventPal_Npc2Reflection,        OBJ_EVENT_PAL_TAG_NPC_2_REFLECTION},
    {gObjectEventPal_Npc3Reflection,        OBJ_EVENT_PAL_TAG_NPC_3_REFLECTION},
    {gObjectEventPal_Npc4Reflection,        OBJ_EVENT_PAL_TAG_NPC_4_REFLECTION},
    {gObjectEventPal_Brendan,               OBJ_EVENT_PAL_TAG_BRENDAN},
    {gObjectEventPal_BrendanReflection,     OBJ_EVENT_PAL_TAG_BRENDAN_REFLECTION},
    {gObjectEventPal_BridgeReflection,      OBJ_EVENT_PAL_TAG_BRIDGE_REFLECTION},
    {gObjectEventPal_PlayerUnderwater,      OBJ_EVENT_PAL_TAG_PLAYER_UNDERWATER},
    {gObjectEventPal_QuintyPlump,           OBJ_EVENT_PAL_TAG_QUINTY_PLUMP},
    {gObjectEventPal_QuintyPlumpReflection, OBJ_EVENT_PAL_TAG_QUINTY_PLUMP_REFLECTION},
    {gObjectEventPal_Truck,                 OBJ_EVENT_PAL_TAG_TRUCK},
    {gObjectEventPal_Vigoroth,              OBJ_EVENT_PAL_TAG_VIGOROTH},
    {gObjectEventPal_EnemyZigzagoon,        OBJ_EVENT_PAL_TAG_ZIGZAGOON},
    {gObjectEventPal_May,                   OBJ_EVENT_PAL_TAG_MAY},
    {gObjectEventPal_MayReflection,         OBJ_EVENT_PAL_TAG_MAY_REFLECTION},
    {gObjectEventPal_MovingBox,             OBJ_EVENT_PAL_TAG_MOVING_BOX},
    {gObjectEventPal_CableCar,              OBJ_EVENT_PAL_TAG_CABLE_CAR},
    {gObjectEventPal_SSTidal,               OBJ_EVENT_PAL_TAG_SSTIDAL},
    {gObjectEventPal_Kyogre,                OBJ_EVENT_PAL_TAG_KYOGRE},
    {gObjectEventPal_KyogreReflection,      OBJ_EVENT_PAL_TAG_KYOGRE_REFLECTION},
    {gObjectEventPal_Groudon,               OBJ_EVENT_PAL_TAG_GROUDON},
    {gObjectEventPal_GroudonReflection,     OBJ_EVENT_PAL_TAG_GROUDON_REFLECTION},
    {gObjectEventPal_SubmarineShadow,       OBJ_EVENT_PAL_TAG_SUBMARINE_SHADOW},
    {gObjectEventPal_Poochyena,             OBJ_EVENT_PAL_TAG_POOCHYENA},
    {gObjectEventPal_RedLeaf,               OBJ_EVENT_PAL_TAG_RED_LEAF},
    {gObjectEventPal_Deoxys,                OBJ_EVENT_PAL_TAG_DEOXYS},
    {gObjectEventPal_BirthIslandStone,      OBJ_EVENT_PAL_TAG_BIRTH_ISLAND_STONE},
    {gObjectEventPal_HoOh,                  OBJ_EVENT_PAL_TAG_HO_OH},
    {gObjectEventPal_Lugia,                 OBJ_EVENT_PAL_TAG_LUGIA},
    {gObjectEventPal_RubySapphireBrendan,   OBJ_EVENT_PAL_TAG_RS_BRENDAN},
    {gObjectEventPal_RubySapphireMay,       OBJ_EVENT_PAL_TAG_RS_MAY},
    {gObjectEventPal_CastformSunny, OBJ_EVENT_PAL_TAG_CASTFORM_SUNNY},
    {gObjectEventPal_CastformRainy, OBJ_EVENT_PAL_TAG_CASTFORM_RAINY},
    {gObjectEventPal_CastformSnowy, OBJ_EVENT_PAL_TAG_CASTFORM_SNOWY},
    #if OW_MON_POKEBALLS
    // Vanilla
    {gObjectEventPal_MasterBall,            OBJ_EVENT_PAL_TAG_BALL_MASTER},
    {gObjectEventPal_UltraBall,             OBJ_EVENT_PAL_TAG_BALL_ULTRA},
    {gObjectEventPal_GreatBall,             OBJ_EVENT_PAL_TAG_BALL_GREAT},
    {gObjectEventPal_SafariBall,            OBJ_EVENT_PAL_TAG_BALL_SAFARI},
    {gObjectEventPal_NetBall,               OBJ_EVENT_PAL_TAG_BALL_NET},
    {gObjectEventPal_DiveBall,              OBJ_EVENT_PAL_TAG_BALL_DIVE},
    {gObjectEventPal_NestBall,              OBJ_EVENT_PAL_TAG_BALL_NEST},
    {gObjectEventPal_RepeatBall,            OBJ_EVENT_PAL_TAG_BALL_REPEAT},
    {gObjectEventPal_TimerBall,             OBJ_EVENT_PAL_TAG_BALL_TIMER},
    {gObjectEventPal_LuxuryBall,            OBJ_EVENT_PAL_TAG_BALL_LUXURY},
    {gObjectEventPal_PremierBall,           OBJ_EVENT_PAL_TAG_BALL_PREMIER},
    // Gen IV/Sinnoh pokeballs
    #ifdef ITEM_DUSK_BALL
    {gObjectEventPal_DuskBall,              OBJ_EVENT_PAL_TAG_BALL_DUSK},
    {gObjectEventPal_HealBall,              OBJ_EVENT_PAL_TAG_BALL_HEAL},
    {gObjectEventPal_QuickBall,             OBJ_EVENT_PAL_TAG_BALL_QUICK},
    {gObjectEventPal_CherishBall,           OBJ_EVENT_PAL_TAG_BALL_CHERISH},
    #endif
    #ifdef ITEM_PARK_BALL
    {gObjectEventPal_ParkBall,              OBJ_EVENT_PAL_TAG_BALL_PARK},
    #endif
    // Gen II/Johto Apricorn pokeballs
    #ifdef ITEM_FAST_BALL
    {gObjectEventPal_FastBall,              OBJ_EVENT_PAL_TAG_BALL_FAST},
    {gObjectEventPal_LevelBall,             OBJ_EVENT_PAL_TAG_BALL_LEVEL},
    {gObjectEventPal_LureBall,              OBJ_EVENT_PAL_TAG_BALL_LURE},
    {gObjectEventPal_HeavyBall,             OBJ_EVENT_PAL_TAG_BALL_HEAVY},
    {gObjectEventPal_LoveBall,              OBJ_EVENT_PAL_TAG_BALL_LOVE},
    {gObjectEventPal_FriendBall,            OBJ_EVENT_PAL_TAG_BALL_FRIEND},
    {gObjectEventPal_MoonBall,              OBJ_EVENT_PAL_TAG_BALL_MOON},
    {gObjectEventPal_SportBall,             OBJ_EVENT_PAL_TAG_BALL_SPORT},
    #endif
    // Gen V
    #ifdef ITEM_DREAM_BALL
    {gObjectEventPal_DreamBall,             OBJ_EVENT_PAL_TAG_BALL_DREAM},
    #endif
    // Gen VII
    #ifdef ITEM_BEAST_BALL
    {gObjectEventPal_BeastBall,             OBJ_EVENT_PAL_TAG_BALL_BEAST},
    #endif
    // Gen VIII
    #ifdef ITEM_STRANGE_BALL
    {gObjectEventPal_StrangeBall,           OBJ_EVENT_PAL_TAG_BALL_STRANGE},
    #endif
    #endif
    {gObjectEventPal_Substitute, OBJ_EVENT_PAL_TAG_SUBSTITUTE},
    {gObjectEventPaletteLight, OBJ_EVENT_PAL_TAG_LIGHT},
    {gObjectEventPaletteLight2, OBJ_EVENT_PAL_TAG_LIGHT_2},
    {gObjectEventPaletteEmotes, OBJ_EVENT_PAL_TAG_EMOTES},
    {gObjectEventPaletteNeonLight, OBJ_EVENT_PAL_TAG_NEON_LIGHT},
    {NULL,                  OBJ_EVENT_PAL_TAG_NONE},
};

static const u16 sReflectionPaletteTags_Brendan[] = {
    OBJ_EVENT_PAL_TAG_BRENDAN_REFLECTION,
    OBJ_EVENT_PAL_TAG_BRENDAN_REFLECTION,
    OBJ_EVENT_PAL_TAG_BRENDAN_REFLECTION,
    OBJ_EVENT_PAL_TAG_BRENDAN_REFLECTION,
};

static const u16 sReflectionPaletteTags_May[] = {
    OBJ_EVENT_PAL_TAG_MAY_REFLECTION,
    OBJ_EVENT_PAL_TAG_MAY_REFLECTION,
    OBJ_EVENT_PAL_TAG_MAY_REFLECTION,
    OBJ_EVENT_PAL_TAG_MAY_REFLECTION,
};

static const u16 sReflectionPaletteTags_PlayerUnderwater[] = {
    OBJ_EVENT_PAL_TAG_PLAYER_UNDERWATER,
    OBJ_EVENT_PAL_TAG_PLAYER_UNDERWATER,
    OBJ_EVENT_PAL_TAG_PLAYER_UNDERWATER,
    OBJ_EVENT_PAL_TAG_PLAYER_UNDERWATER,
};

static const struct PairedPalettes sPlayerReflectionPaletteSets[] = {
    {OBJ_EVENT_PAL_TAG_BRENDAN,           sReflectionPaletteTags_Brendan},
    {OBJ_EVENT_PAL_TAG_MAY,               sReflectionPaletteTags_May},
    {OBJ_EVENT_PAL_TAG_PLAYER_UNDERWATER, sReflectionPaletteTags_PlayerUnderwater},
    {OBJ_EVENT_PAL_TAG_NONE,              NULL},
};

static const u16 sReflectionPaletteTags_QuintyPlump[] = {
    OBJ_EVENT_PAL_TAG_QUINTY_PLUMP_REFLECTION,
    OBJ_EVENT_PAL_TAG_QUINTY_PLUMP_REFLECTION,
    OBJ_EVENT_PAL_TAG_QUINTY_PLUMP_REFLECTION,
    OBJ_EVENT_PAL_TAG_QUINTY_PLUMP_REFLECTION,
};

static const u16 sReflectionPaletteTags_Truck[] = {
    OBJ_EVENT_PAL_TAG_TRUCK,
    OBJ_EVENT_PAL_TAG_TRUCK,
    OBJ_EVENT_PAL_TAG_TRUCK,
    OBJ_EVENT_PAL_TAG_TRUCK,
};

static const u16 sReflectionPaletteTags_VigorothMover[] = {
    OBJ_EVENT_PAL_TAG_VIGOROTH,
    OBJ_EVENT_PAL_TAG_VIGOROTH,
    OBJ_EVENT_PAL_TAG_VIGOROTH,
    OBJ_EVENT_PAL_TAG_VIGOROTH,
};

static const u16 sReflectionPaletteTags_MovingBox[] = {
    OBJ_EVENT_PAL_TAG_MOVING_BOX,
    OBJ_EVENT_PAL_TAG_MOVING_BOX,
    OBJ_EVENT_PAL_TAG_MOVING_BOX,
    OBJ_EVENT_PAL_TAG_MOVING_BOX,
};

static const u16 sReflectionPaletteTags_CableCar[] = {
    OBJ_EVENT_PAL_TAG_CABLE_CAR,
    OBJ_EVENT_PAL_TAG_CABLE_CAR,
    OBJ_EVENT_PAL_TAG_CABLE_CAR,
    OBJ_EVENT_PAL_TAG_CABLE_CAR,
};

static const u16 sReflectionPaletteTags_SSTidal[] = {
    OBJ_EVENT_PAL_TAG_SSTIDAL,
    OBJ_EVENT_PAL_TAG_SSTIDAL,
    OBJ_EVENT_PAL_TAG_SSTIDAL,
    OBJ_EVENT_PAL_TAG_SSTIDAL,
};

static const u16 sReflectionPaletteTags_SubmarineShadow[] = {
    OBJ_EVENT_PAL_TAG_SUBMARINE_SHADOW,
    OBJ_EVENT_PAL_TAG_SUBMARINE_SHADOW,
    OBJ_EVENT_PAL_TAG_SUBMARINE_SHADOW,
    OBJ_EVENT_PAL_TAG_SUBMARINE_SHADOW,
};

static const u16 sReflectionPaletteTags_Kyogre[] = {
    OBJ_EVENT_PAL_TAG_KYOGRE_REFLECTION,
    OBJ_EVENT_PAL_TAG_KYOGRE_REFLECTION,
    OBJ_EVENT_PAL_TAG_KYOGRE_REFLECTION,
    OBJ_EVENT_PAL_TAG_KYOGRE_REFLECTION,
};

static const u16 sReflectionPaletteTags_Groudon[] = {
    OBJ_EVENT_PAL_TAG_GROUDON_REFLECTION,
    OBJ_EVENT_PAL_TAG_GROUDON_REFLECTION,
    OBJ_EVENT_PAL_TAG_GROUDON_REFLECTION,
    OBJ_EVENT_PAL_TAG_GROUDON_REFLECTION,
};

static const u16 sReflectionPaletteTags_Npc3[] = { // Only used by the Route 120 bridge Kecleon
    OBJ_EVENT_PAL_TAG_NPC_3_REFLECTION,
    OBJ_EVENT_PAL_TAG_NPC_3_REFLECTION,
    OBJ_EVENT_PAL_TAG_NPC_3_REFLECTION,
    OBJ_EVENT_PAL_TAG_NPC_3_REFLECTION,
};

static const u16 sReflectionPaletteTags_RedLeaf[] = {
    OBJ_EVENT_PAL_TAG_RED_LEAF,
    OBJ_EVENT_PAL_TAG_RED_LEAF,
    OBJ_EVENT_PAL_TAG_RED_LEAF,
    OBJ_EVENT_PAL_TAG_RED_LEAF,
};

static const struct PairedPalettes sSpecialObjectReflectionPaletteSets[] = {
    {OBJ_EVENT_PAL_TAG_BRENDAN,          sReflectionPaletteTags_Brendan},
    {OBJ_EVENT_PAL_TAG_MAY,              sReflectionPaletteTags_May},
    {OBJ_EVENT_PAL_TAG_QUINTY_PLUMP,     sReflectionPaletteTags_QuintyPlump},
    {OBJ_EVENT_PAL_TAG_TRUCK,            sReflectionPaletteTags_Truck},
    {OBJ_EVENT_PAL_TAG_VIGOROTH,         sReflectionPaletteTags_VigorothMover},
    {OBJ_EVENT_PAL_TAG_MOVING_BOX,       sReflectionPaletteTags_MovingBox},
    {OBJ_EVENT_PAL_TAG_CABLE_CAR,        sReflectionPaletteTags_CableCar},
    {OBJ_EVENT_PAL_TAG_SSTIDAL,          sReflectionPaletteTags_SSTidal},
    {OBJ_EVENT_PAL_TAG_KYOGRE,           sReflectionPaletteTags_Kyogre},
    {OBJ_EVENT_PAL_TAG_GROUDON,          sReflectionPaletteTags_Groudon},
    {OBJ_EVENT_PAL_TAG_NPC_3,            sReflectionPaletteTags_Npc3},
    {OBJ_EVENT_PAL_TAG_SUBMARINE_SHADOW, sReflectionPaletteTags_SubmarineShadow},
    {OBJ_EVENT_PAL_TAG_RED_LEAF,         sReflectionPaletteTags_RedLeaf},
    {OBJ_EVENT_PAL_TAG_NONE,             NULL},
};

static const u16 sObjectPaletteTags0[] = {
    [PALSLOT_PLAYER]            = OBJ_EVENT_PAL_TAG_BRENDAN,
    [PALSLOT_PLAYER_REFLECTION] = OBJ_EVENT_PAL_TAG_BRENDAN_REFLECTION,
    [PALSLOT_NPC_1]             = OBJ_EVENT_PAL_TAG_NPC_1,
    [PALSLOT_NPC_2]             = OBJ_EVENT_PAL_TAG_NPC_2,
    [PALSLOT_NPC_3]             = OBJ_EVENT_PAL_TAG_NPC_3,
    [PALSLOT_NPC_4]             = OBJ_EVENT_PAL_TAG_NPC_4,
    [PALSLOT_NPC_1_REFLECTION]  = OBJ_EVENT_PAL_TAG_NPC_1_REFLECTION,
    [PALSLOT_NPC_2_REFLECTION]  = OBJ_EVENT_PAL_TAG_NPC_2_REFLECTION,
    [PALSLOT_NPC_3_REFLECTION]  = OBJ_EVENT_PAL_TAG_NPC_3_REFLECTION,
    [PALSLOT_NPC_4_REFLECTION]  = OBJ_EVENT_PAL_TAG_NPC_4_REFLECTION,
};

static const u16 sObjectPaletteTags1[] = {
    [PALSLOT_PLAYER]            = OBJ_EVENT_PAL_TAG_BRENDAN,
    [PALSLOT_PLAYER_REFLECTION] = OBJ_EVENT_PAL_TAG_BRENDAN_REFLECTION,
    [PALSLOT_NPC_1]             = OBJ_EVENT_PAL_TAG_NPC_1,
    [PALSLOT_NPC_2]             = OBJ_EVENT_PAL_TAG_NPC_2,
    [PALSLOT_NPC_3]             = OBJ_EVENT_PAL_TAG_NPC_3,
    [PALSLOT_NPC_4]             = OBJ_EVENT_PAL_TAG_NPC_4,
    [PALSLOT_NPC_1_REFLECTION]  = OBJ_EVENT_PAL_TAG_NPC_1_REFLECTION,
    [PALSLOT_NPC_2_REFLECTION]  = OBJ_EVENT_PAL_TAG_NPC_2_REFLECTION,
    [PALSLOT_NPC_3_REFLECTION]  = OBJ_EVENT_PAL_TAG_NPC_3_REFLECTION,
    [PALSLOT_NPC_4_REFLECTION]  = OBJ_EVENT_PAL_TAG_NPC_4_REFLECTION,
};

static const u16 sObjectPaletteTags2[] = {
    [PALSLOT_PLAYER]            = OBJ_EVENT_PAL_TAG_BRENDAN,
    [PALSLOT_PLAYER_REFLECTION] = OBJ_EVENT_PAL_TAG_BRENDAN_REFLECTION,
    [PALSLOT_NPC_1]             = OBJ_EVENT_PAL_TAG_NPC_1,
    [PALSLOT_NPC_2]             = OBJ_EVENT_PAL_TAG_NPC_2,
    [PALSLOT_NPC_3]             = OBJ_EVENT_PAL_TAG_NPC_3,
    [PALSLOT_NPC_4]             = OBJ_EVENT_PAL_TAG_NPC_4,
    [PALSLOT_NPC_1_REFLECTION]  = OBJ_EVENT_PAL_TAG_NPC_1_REFLECTION,
    [PALSLOT_NPC_2_REFLECTION]  = OBJ_EVENT_PAL_TAG_NPC_2_REFLECTION,
    [PALSLOT_NPC_3_REFLECTION]  = OBJ_EVENT_PAL_TAG_NPC_3_REFLECTION,
    [PALSLOT_NPC_4_REFLECTION]  = OBJ_EVENT_PAL_TAG_NPC_4_REFLECTION,
};

static const u16 sObjectPaletteTags3[] = {
    [PALSLOT_PLAYER]            = OBJ_EVENT_PAL_TAG_BRENDAN,
    [PALSLOT_PLAYER_REFLECTION] = OBJ_EVENT_PAL_TAG_BRENDAN_REFLECTION,
    [PALSLOT_NPC_1]             = OBJ_EVENT_PAL_TAG_NPC_1,
    [PALSLOT_NPC_2]             = OBJ_EVENT_PAL_TAG_NPC_2,
    [PALSLOT_NPC_3]             = OBJ_EVENT_PAL_TAG_NPC_3,
    [PALSLOT_NPC_4]             = OBJ_EVENT_PAL_TAG_NPC_4,
    [PALSLOT_NPC_1_REFLECTION]  = OBJ_EVENT_PAL_TAG_NPC_1_REFLECTION,
    [PALSLOT_NPC_2_REFLECTION]  = OBJ_EVENT_PAL_TAG_NPC_2_REFLECTION,
    [PALSLOT_NPC_3_REFLECTION]  = OBJ_EVENT_PAL_TAG_NPC_3_REFLECTION,
    [PALSLOT_NPC_4_REFLECTION]  = OBJ_EVENT_PAL_TAG_NPC_4_REFLECTION,
};

static const u16 *const sObjectPaletteTagSets[] = {
    sObjectPaletteTags0,
    sObjectPaletteTags1,
    sObjectPaletteTags2,
    sObjectPaletteTags3,
};

#include "data/object_events/berry_tree_graphics_tables.h"
#include "data/field_effects/field_effect_objects.h"

static const s16 sMovementDelaysMedium[] = {32, 64,  96, 128};
static const s16 sMovementDelaysLong[] =   {32, 64, 128, 192}; // Unused
static const s16 sMovementDelaysShort[] =  {32, 48,  64,  80};

#include "data/object_events/movement_type_func_tables.h"

static const u8 sFaceDirectionAnimNums[] = {
    [DIR_NONE] = ANIM_STD_FACE_SOUTH,
    [DIR_SOUTH] = ANIM_STD_FACE_SOUTH,
    [DIR_NORTH] = ANIM_STD_FACE_NORTH,
    [DIR_WEST] = ANIM_STD_FACE_WEST,
    [DIR_EAST] = ANIM_STD_FACE_EAST,
    [DIR_SOUTHWEST] = ANIM_STD_FACE_SOUTH,
    [DIR_SOUTHEAST] = ANIM_STD_FACE_SOUTH,
    [DIR_NORTHWEST] = ANIM_STD_FACE_NORTH,
    [DIR_NORTHEAST] = ANIM_STD_FACE_NORTH,
};
static const u8 sMoveDirectionAnimNums[] = {
    [DIR_NONE] = ANIM_STD_GO_SOUTH,
    [DIR_SOUTH] = ANIM_STD_GO_SOUTH,
    [DIR_NORTH] = ANIM_STD_GO_NORTH,
    [DIR_WEST] = ANIM_STD_GO_WEST,
    [DIR_EAST] = ANIM_STD_GO_EAST,
    [DIR_SOUTHWEST] = ANIM_STD_GO_SOUTH,
    [DIR_SOUTHEAST] = ANIM_STD_GO_SOUTH,
    [DIR_NORTHWEST] = ANIM_STD_GO_NORTH,
    [DIR_NORTHEAST] = ANIM_STD_GO_NORTH,
};
static const u8 sMoveDirectionFastAnimNums[] = {
    [DIR_NONE] = ANIM_STD_GO_FAST_SOUTH,
    [DIR_SOUTH] = ANIM_STD_GO_FAST_SOUTH,
    [DIR_NORTH] = ANIM_STD_GO_FAST_NORTH,
    [DIR_WEST] = ANIM_STD_GO_FAST_WEST,
    [DIR_EAST] = ANIM_STD_GO_FAST_EAST,
    [DIR_SOUTHWEST] = ANIM_STD_GO_FAST_SOUTH,
    [DIR_SOUTHEAST] = ANIM_STD_GO_FAST_SOUTH,
    [DIR_NORTHWEST] = ANIM_STD_GO_FAST_NORTH,
    [DIR_NORTHEAST] = ANIM_STD_GO_FAST_NORTH,
};
static const u8 sMoveDirectionFasterAnimNums[] = {
    [DIR_NONE] = ANIM_STD_GO_FASTER_SOUTH,
    [DIR_SOUTH] = ANIM_STD_GO_FASTER_SOUTH,
    [DIR_NORTH] = ANIM_STD_GO_FASTER_NORTH,
    [DIR_WEST] = ANIM_STD_GO_FASTER_WEST,
    [DIR_EAST] = ANIM_STD_GO_FASTER_EAST,
    [DIR_SOUTHWEST] = ANIM_STD_GO_FASTER_SOUTH,
    [DIR_SOUTHEAST] = ANIM_STD_GO_FASTER_SOUTH,
    [DIR_NORTHWEST] = ANIM_STD_GO_FASTER_NORTH,
    [DIR_NORTHEAST] = ANIM_STD_GO_FASTER_NORTH,
};
static const u8 sMoveDirectionFastestAnimNums[] = {
    [DIR_NONE] = ANIM_STD_GO_FASTEST_SOUTH,
    [DIR_SOUTH] = ANIM_STD_GO_FASTEST_SOUTH,
    [DIR_NORTH] = ANIM_STD_GO_FASTEST_NORTH,
    [DIR_WEST] = ANIM_STD_GO_FASTEST_WEST,
    [DIR_EAST] = ANIM_STD_GO_FASTEST_EAST,
    [DIR_SOUTHWEST] = ANIM_STD_GO_FASTEST_SOUTH,
    [DIR_SOUTHEAST] = ANIM_STD_GO_FASTEST_SOUTH,
    [DIR_NORTHWEST] = ANIM_STD_GO_FASTEST_NORTH,
    [DIR_NORTHEAST] = ANIM_STD_GO_FASTEST_NORTH,
};
static const u8 sJumpSpecialDirectionAnimNums[] = { // used for jumping onto surf mon
    [DIR_NONE] = ANIM_GET_ON_OFF_POKEMON_SOUTH,
    [DIR_SOUTH] = ANIM_GET_ON_OFF_POKEMON_SOUTH,
    [DIR_NORTH] = ANIM_GET_ON_OFF_POKEMON_NORTH,
    [DIR_WEST] = ANIM_GET_ON_OFF_POKEMON_WEST,
    [DIR_EAST] = ANIM_GET_ON_OFF_POKEMON_EAST,
    [DIR_SOUTHWEST] = ANIM_GET_ON_OFF_POKEMON_SOUTH,
    [DIR_SOUTHEAST] = ANIM_GET_ON_OFF_POKEMON_SOUTH,
    [DIR_NORTHWEST] = ANIM_GET_ON_OFF_POKEMON_NORTH,
    [DIR_NORTHEAST] = ANIM_GET_ON_OFF_POKEMON_NORTH,
};
static const u8 sAcroWheelieDirectionAnimNums[] = {
    [DIR_NONE] = ANIM_BUNNY_HOP_BACK_WHEEL_SOUTH,
    [DIR_SOUTH] = ANIM_BUNNY_HOP_BACK_WHEEL_SOUTH,
    [DIR_NORTH] = ANIM_BUNNY_HOP_BACK_WHEEL_NORTH,
    [DIR_WEST] = ANIM_BUNNY_HOP_BACK_WHEEL_WEST,
    [DIR_EAST] = ANIM_BUNNY_HOP_BACK_WHEEL_EAST,
    [DIR_SOUTHWEST] = ANIM_BUNNY_HOP_BACK_WHEEL_SOUTH,
    [DIR_SOUTHEAST] = ANIM_BUNNY_HOP_BACK_WHEEL_SOUTH,
    [DIR_NORTHWEST] = ANIM_BUNNY_HOP_BACK_WHEEL_NORTH,
    [DIR_NORTHEAST] = ANIM_BUNNY_HOP_BACK_WHEEL_NORTH,
};
static const u8 sAcroUnusedDirectionAnimNums[] = {
    [DIR_NONE] = ANIM_BUNNY_HOP_FRONT_WHEEL_SOUTH,
    [DIR_SOUTH] = ANIM_BUNNY_HOP_FRONT_WHEEL_SOUTH,
    [DIR_NORTH] = ANIM_BUNNY_HOP_FRONT_WHEEL_NORTH,
    [DIR_WEST] = ANIM_BUNNY_HOP_FRONT_WHEEL_WEST,
    [DIR_EAST] = ANIM_BUNNY_HOP_FRONT_WHEEL_EAST,
    [DIR_SOUTHWEST] = ANIM_BUNNY_HOP_FRONT_WHEEL_SOUTH,
    [DIR_SOUTHEAST] = ANIM_BUNNY_HOP_FRONT_WHEEL_SOUTH,
    [DIR_NORTHWEST] = ANIM_BUNNY_HOP_FRONT_WHEEL_NORTH,
    [DIR_NORTHEAST] = ANIM_BUNNY_HOP_FRONT_WHEEL_NORTH,
};
static const u8 sAcroEndWheelieDirectionAnimNums[] = {
    [DIR_NONE] = ANIM_STANDING_WHEELIE_BACK_WHEEL_SOUTH,
    [DIR_SOUTH] = ANIM_STANDING_WHEELIE_BACK_WHEEL_SOUTH,
    [DIR_NORTH] = ANIM_STANDING_WHEELIE_BACK_WHEEL_NORTH,
    [DIR_WEST] = ANIM_STANDING_WHEELIE_BACK_WHEEL_WEST,
    [DIR_EAST] = ANIM_STANDING_WHEELIE_BACK_WHEEL_EAST,
    [DIR_SOUTHWEST] = ANIM_STANDING_WHEELIE_BACK_WHEEL_SOUTH,
    [DIR_SOUTHEAST] = ANIM_STANDING_WHEELIE_BACK_WHEEL_SOUTH,
    [DIR_NORTHWEST] = ANIM_STANDING_WHEELIE_BACK_WHEEL_NORTH,
    [DIR_NORTHEAST] = ANIM_STANDING_WHEELIE_BACK_WHEEL_NORTH,
};
static const u8 sAcroUnusedActionDirectionAnimNums[] = {
    [DIR_NONE] = ANIM_STANDING_WHEELIE_FRONT_WHEEL_SOUTH,
    [DIR_SOUTH] = ANIM_STANDING_WHEELIE_FRONT_WHEEL_SOUTH,
    [DIR_NORTH] = ANIM_STANDING_WHEELIE_FRONT_WHEEL_NORTH,
    [DIR_WEST] = ANIM_STANDING_WHEELIE_FRONT_WHEEL_WEST,
    [DIR_EAST] = ANIM_STANDING_WHEELIE_FRONT_WHEEL_EAST,
    [DIR_SOUTHWEST] = ANIM_STANDING_WHEELIE_FRONT_WHEEL_SOUTH,
    [DIR_SOUTHEAST] = ANIM_STANDING_WHEELIE_FRONT_WHEEL_SOUTH,
    [DIR_NORTHWEST] = ANIM_STANDING_WHEELIE_FRONT_WHEEL_NORTH,
    [DIR_NORTHEAST] = ANIM_STANDING_WHEELIE_FRONT_WHEEL_NORTH,
};
static const u8 sAcroWheeliePedalDirectionAnimNums[] = {
    [DIR_NONE] = ANIM_MOVING_WHEELIE_SOUTH,
    [DIR_SOUTH] = ANIM_MOVING_WHEELIE_SOUTH,
    [DIR_NORTH] = ANIM_MOVING_WHEELIE_NORTH,
    [DIR_WEST] = ANIM_MOVING_WHEELIE_WEST,
    [DIR_EAST] = ANIM_MOVING_WHEELIE_EAST,
    [DIR_SOUTHWEST] = ANIM_MOVING_WHEELIE_SOUTH,
    [DIR_SOUTHEAST] = ANIM_MOVING_WHEELIE_SOUTH,
    [DIR_NORTHWEST] = ANIM_MOVING_WHEELIE_NORTH,
    [DIR_NORTHEAST] = ANIM_MOVING_WHEELIE_NORTH,
};
static const u8 sFishingDirectionAnimNums[] = {
    [DIR_NONE] = ANIM_TAKE_OUT_ROD_SOUTH,
    [DIR_SOUTH] = ANIM_TAKE_OUT_ROD_SOUTH,
    [DIR_NORTH] = ANIM_TAKE_OUT_ROD_NORTH,
    [DIR_WEST] = ANIM_TAKE_OUT_ROD_WEST,
    [DIR_EAST] = ANIM_TAKE_OUT_ROD_EAST,
    [DIR_SOUTHWEST] = ANIM_TAKE_OUT_ROD_SOUTH,
    [DIR_SOUTHEAST] = ANIM_TAKE_OUT_ROD_SOUTH,
    [DIR_NORTHWEST] = ANIM_TAKE_OUT_ROD_NORTH,
    [DIR_NORTHEAST] = ANIM_TAKE_OUT_ROD_NORTH,
};
static const u8 sFishingNoCatchDirectionAnimNums[] = {
    [DIR_NONE] = ANIM_PUT_AWAY_ROD_SOUTH,
    [DIR_SOUTH] = ANIM_PUT_AWAY_ROD_SOUTH,
    [DIR_NORTH] = ANIM_PUT_AWAY_ROD_NORTH,
    [DIR_WEST] = ANIM_PUT_AWAY_ROD_WEST,
    [DIR_EAST] = ANIM_PUT_AWAY_ROD_EAST,
    [DIR_SOUTHWEST] = ANIM_PUT_AWAY_ROD_SOUTH,
    [DIR_SOUTHEAST] = ANIM_PUT_AWAY_ROD_SOUTH,
    [DIR_NORTHWEST] = ANIM_PUT_AWAY_ROD_NORTH,
    [DIR_NORTHEAST] = ANIM_PUT_AWAY_ROD_NORTH,
};
static const u8 sFishingBiteDirectionAnimNums[] = {
    [DIR_NONE] = ANIM_HOOKED_POKEMON_SOUTH,
    [DIR_SOUTH] = ANIM_HOOKED_POKEMON_SOUTH,
    [DIR_NORTH] = ANIM_HOOKED_POKEMON_NORTH,
    [DIR_WEST] = ANIM_HOOKED_POKEMON_WEST,
    [DIR_EAST] = ANIM_HOOKED_POKEMON_EAST,
    [DIR_SOUTHWEST] = ANIM_HOOKED_POKEMON_SOUTH,
    [DIR_SOUTHEAST] = ANIM_HOOKED_POKEMON_SOUTH,
    [DIR_NORTHWEST] = ANIM_HOOKED_POKEMON_NORTH,
    [DIR_NORTHEAST] = ANIM_HOOKED_POKEMON_NORTH,
};
static const u8 sRunningDirectionAnimNums[] = {
    [DIR_NONE] = ANIM_RUN_SOUTH,
    [DIR_SOUTH] = ANIM_RUN_SOUTH,
    [DIR_NORTH] = ANIM_RUN_NORTH,
    [DIR_WEST] = ANIM_RUN_WEST,
    [DIR_EAST] = ANIM_RUN_EAST,
    [DIR_SOUTHWEST] = ANIM_RUN_SOUTH,
    [DIR_SOUTHEAST] = ANIM_RUN_SOUTH,
    [DIR_NORTHWEST] = ANIM_RUN_NORTH,
    [DIR_NORTHEAST] = ANIM_RUN_NORTH,
};

const u8 gTrainerFacingDirectionMovementTypes[] = {
    [DIR_NONE] = MOVEMENT_TYPE_FACE_DOWN,
    [DIR_SOUTH] = MOVEMENT_TYPE_FACE_DOWN,
    [DIR_NORTH] = MOVEMENT_TYPE_FACE_UP,
    [DIR_WEST] = MOVEMENT_TYPE_FACE_LEFT,
    [DIR_EAST] = MOVEMENT_TYPE_FACE_RIGHT,
    [DIR_SOUTHWEST] = MOVEMENT_TYPE_FACE_DOWN,
    [DIR_SOUTHEAST] = MOVEMENT_TYPE_FACE_DOWN,
    [DIR_NORTHWEST] = MOVEMENT_TYPE_FACE_UP,
    [DIR_NORTHEAST] = MOVEMENT_TYPE_FACE_UP,
};

bool8 (*const gOppositeDirectionBlockedMetatileFuncs[])(u8) = {
    MetatileBehavior_IsSouthBlocked,
    MetatileBehavior_IsNorthBlocked,
    MetatileBehavior_IsWestBlocked,
    MetatileBehavior_IsEastBlocked
};

bool8 (*const gDirectionBlockedMetatileFuncs[])(u8) = {
    MetatileBehavior_IsNorthBlocked,
    MetatileBehavior_IsSouthBlocked,
    MetatileBehavior_IsEastBlocked,
    MetatileBehavior_IsWestBlocked
};

static const struct Coords16 sDirectionToVectors[] = {
    { 0,  0},
    { 0,  1},
    { 0, -1},
    {-1,  0},
    { 1,  0},
    {-1,  1},
    { 1,  1},
    {-1, -1},
    { 1, -1}
};

const u8 gFaceDirectionMovementActions[] = {
    MOVEMENT_ACTION_FACE_DOWN,
    MOVEMENT_ACTION_FACE_DOWN,
    MOVEMENT_ACTION_FACE_UP,
    MOVEMENT_ACTION_FACE_LEFT,
    MOVEMENT_ACTION_FACE_RIGHT,
};
const u8 gWalkSlowMovementActions[] = {
    MOVEMENT_ACTION_WALK_SLOW_DOWN,
    MOVEMENT_ACTION_WALK_SLOW_DOWN,
    MOVEMENT_ACTION_WALK_SLOW_UP,
    MOVEMENT_ACTION_WALK_SLOW_LEFT,
    MOVEMENT_ACTION_WALK_SLOW_RIGHT,
};
const u8 gWalkNormalMovementActions[] = {
    MOVEMENT_ACTION_WALK_NORMAL_DOWN,
    MOVEMENT_ACTION_WALK_NORMAL_DOWN,
    MOVEMENT_ACTION_WALK_NORMAL_UP,
    MOVEMENT_ACTION_WALK_NORMAL_LEFT,
    MOVEMENT_ACTION_WALK_NORMAL_RIGHT,
};
const u8 gWalkFastMovementActions[] = {
    MOVEMENT_ACTION_WALK_FAST_DOWN,
    MOVEMENT_ACTION_WALK_FAST_DOWN,
    MOVEMENT_ACTION_WALK_FAST_UP,
    MOVEMENT_ACTION_WALK_FAST_LEFT,
    MOVEMENT_ACTION_WALK_FAST_RIGHT,
};
const u8 gRideWaterCurrentMovementActions[] = {
    MOVEMENT_ACTION_RIDE_WATER_CURRENT_DOWN,
    MOVEMENT_ACTION_RIDE_WATER_CURRENT_DOWN,
    MOVEMENT_ACTION_RIDE_WATER_CURRENT_UP,
    MOVEMENT_ACTION_RIDE_WATER_CURRENT_LEFT,
    MOVEMENT_ACTION_RIDE_WATER_CURRENT_RIGHT,
};
const u8 gWalkFasterMovementActions[] = {
    MOVEMENT_ACTION_WALK_FASTER_DOWN,
    MOVEMENT_ACTION_WALK_FASTER_DOWN,
    MOVEMENT_ACTION_WALK_FASTER_UP,
    MOVEMENT_ACTION_WALK_FASTER_LEFT,
    MOVEMENT_ACTION_WALK_FASTER_RIGHT,
};
const u8 gSlideMovementActions[] = {
    MOVEMENT_ACTION_SLIDE_DOWN,
    MOVEMENT_ACTION_SLIDE_DOWN,
    MOVEMENT_ACTION_SLIDE_UP,
    MOVEMENT_ACTION_SLIDE_LEFT,
    MOVEMENT_ACTION_SLIDE_RIGHT,
};
const u8 gPlayerRunMovementActions[] = {
    MOVEMENT_ACTION_PLAYER_RUN_DOWN,
    MOVEMENT_ACTION_PLAYER_RUN_DOWN,
    MOVEMENT_ACTION_PLAYER_RUN_UP,
    MOVEMENT_ACTION_PLAYER_RUN_LEFT,
    MOVEMENT_ACTION_PLAYER_RUN_RIGHT,
};
const u8 gJump2MovementActions[] = {
    MOVEMENT_ACTION_JUMP_2_DOWN,
    MOVEMENT_ACTION_JUMP_2_DOWN,
    MOVEMENT_ACTION_JUMP_2_UP,
    MOVEMENT_ACTION_JUMP_2_LEFT,
    MOVEMENT_ACTION_JUMP_2_RIGHT,
};
const u8 gJumpInPlaceMovementActions[] = {
    MOVEMENT_ACTION_JUMP_IN_PLACE_DOWN,
    MOVEMENT_ACTION_JUMP_IN_PLACE_DOWN,
    MOVEMENT_ACTION_JUMP_IN_PLACE_UP,
    MOVEMENT_ACTION_JUMP_IN_PLACE_LEFT,
    MOVEMENT_ACTION_JUMP_IN_PLACE_RIGHT,
};
const u8 gJumpInPlaceTurnAroundMovementActions[] = {
    MOVEMENT_ACTION_JUMP_IN_PLACE_UP_DOWN,
    MOVEMENT_ACTION_JUMP_IN_PLACE_UP_DOWN,
    MOVEMENT_ACTION_JUMP_IN_PLACE_DOWN_UP,
    MOVEMENT_ACTION_JUMP_IN_PLACE_RIGHT_LEFT,
    MOVEMENT_ACTION_JUMP_IN_PLACE_LEFT_RIGHT,
};
const u8 gJumpMovementActions[] = {
    MOVEMENT_ACTION_JUMP_DOWN,
    MOVEMENT_ACTION_JUMP_DOWN,
    MOVEMENT_ACTION_JUMP_UP,
    MOVEMENT_ACTION_JUMP_LEFT,
    MOVEMENT_ACTION_JUMP_RIGHT,
};
const u8 gJumpSpecialMovementActions[] = {
    MOVEMENT_ACTION_JUMP_SPECIAL_DOWN,
    MOVEMENT_ACTION_JUMP_SPECIAL_DOWN,
    MOVEMENT_ACTION_JUMP_SPECIAL_UP,
    MOVEMENT_ACTION_JUMP_SPECIAL_LEFT,
    MOVEMENT_ACTION_JUMP_SPECIAL_RIGHT,
};
const u8 gWalkInPlaceSlowMovementActions[] = {
    MOVEMENT_ACTION_WALK_IN_PLACE_SLOW_DOWN,
    MOVEMENT_ACTION_WALK_IN_PLACE_SLOW_DOWN,
    MOVEMENT_ACTION_WALK_IN_PLACE_SLOW_UP,
    MOVEMENT_ACTION_WALK_IN_PLACE_SLOW_LEFT,
    MOVEMENT_ACTION_WALK_IN_PLACE_SLOW_RIGHT,
};
const u8 gWalkInPlaceNormalMovementActions[] = {
    MOVEMENT_ACTION_WALK_IN_PLACE_NORMAL_DOWN,
    MOVEMENT_ACTION_WALK_IN_PLACE_NORMAL_DOWN,
    MOVEMENT_ACTION_WALK_IN_PLACE_NORMAL_UP,
    MOVEMENT_ACTION_WALK_IN_PLACE_NORMAL_LEFT,
    MOVEMENT_ACTION_WALK_IN_PLACE_NORMAL_RIGHT,
};
const u8 gWalkInPlaceFastMovementActions[] = {
    MOVEMENT_ACTION_WALK_IN_PLACE_FAST_DOWN,
    MOVEMENT_ACTION_WALK_IN_PLACE_FAST_DOWN,
    MOVEMENT_ACTION_WALK_IN_PLACE_FAST_UP,
    MOVEMENT_ACTION_WALK_IN_PLACE_FAST_LEFT,
    MOVEMENT_ACTION_WALK_IN_PLACE_FAST_RIGHT,
};
const u8 gWalkInPlaceFasterMovementActions[] = {
    MOVEMENT_ACTION_WALK_IN_PLACE_FASTER_DOWN,
    MOVEMENT_ACTION_WALK_IN_PLACE_FASTER_DOWN,
    MOVEMENT_ACTION_WALK_IN_PLACE_FASTER_UP,
    MOVEMENT_ACTION_WALK_IN_PLACE_FASTER_LEFT,
    MOVEMENT_ACTION_WALK_IN_PLACE_FASTER_RIGHT,
};
const u8 gAcroWheelieFaceDirectionMovementActions[] = {
    MOVEMENT_ACTION_ACRO_WHEELIE_FACE_DOWN,
    MOVEMENT_ACTION_ACRO_WHEELIE_FACE_DOWN,
    MOVEMENT_ACTION_ACRO_WHEELIE_FACE_UP,
    MOVEMENT_ACTION_ACRO_WHEELIE_FACE_LEFT,
    MOVEMENT_ACTION_ACRO_WHEELIE_FACE_RIGHT,
};
const u8 gAcroPopWheelieFaceDirectionMovementActions[] = {
    MOVEMENT_ACTION_ACRO_POP_WHEELIE_DOWN,
    MOVEMENT_ACTION_ACRO_POP_WHEELIE_DOWN,
    MOVEMENT_ACTION_ACRO_POP_WHEELIE_UP,
    MOVEMENT_ACTION_ACRO_POP_WHEELIE_LEFT,
    MOVEMENT_ACTION_ACRO_POP_WHEELIE_RIGHT,
};
const u8 gAcroEndWheelieFaceDirectionMovementActions[] = {
    MOVEMENT_ACTION_ACRO_END_WHEELIE_FACE_DOWN,
    MOVEMENT_ACTION_ACRO_END_WHEELIE_FACE_DOWN,
    MOVEMENT_ACTION_ACRO_END_WHEELIE_FACE_UP,
    MOVEMENT_ACTION_ACRO_END_WHEELIE_FACE_LEFT,
    MOVEMENT_ACTION_ACRO_END_WHEELIE_FACE_RIGHT,
};
const u8 gAcroWheelieHopFaceDirectionMovementActions[] = {
    MOVEMENT_ACTION_ACRO_WHEELIE_HOP_FACE_DOWN,
    MOVEMENT_ACTION_ACRO_WHEELIE_HOP_FACE_DOWN,
    MOVEMENT_ACTION_ACRO_WHEELIE_HOP_FACE_UP,
    MOVEMENT_ACTION_ACRO_WHEELIE_HOP_FACE_LEFT,
    MOVEMENT_ACTION_ACRO_WHEELIE_HOP_FACE_RIGHT,
};
const u8 gAcroWheelieHopDirectionMovementActions[] = {
    MOVEMENT_ACTION_ACRO_WHEELIE_HOP_DOWN,
    MOVEMENT_ACTION_ACRO_WHEELIE_HOP_DOWN,
    MOVEMENT_ACTION_ACRO_WHEELIE_HOP_UP,
    MOVEMENT_ACTION_ACRO_WHEELIE_HOP_LEFT,
    MOVEMENT_ACTION_ACRO_WHEELIE_HOP_RIGHT,
};
const u8 gAcroWheelieJumpDirectionMovementActions[] = {
    MOVEMENT_ACTION_ACRO_WHEELIE_JUMP_DOWN,
    MOVEMENT_ACTION_ACRO_WHEELIE_JUMP_DOWN,
    MOVEMENT_ACTION_ACRO_WHEELIE_JUMP_UP,
    MOVEMENT_ACTION_ACRO_WHEELIE_JUMP_LEFT,
    MOVEMENT_ACTION_ACRO_WHEELIE_JUMP_RIGHT,
};
const u8 gAcroWheelieInPlaceDirectionMovementActions[] = {
    MOVEMENT_ACTION_ACRO_WHEELIE_IN_PLACE_DOWN,
    MOVEMENT_ACTION_ACRO_WHEELIE_IN_PLACE_DOWN,
    MOVEMENT_ACTION_ACRO_WHEELIE_IN_PLACE_UP,
    MOVEMENT_ACTION_ACRO_WHEELIE_IN_PLACE_LEFT,
    MOVEMENT_ACTION_ACRO_WHEELIE_IN_PLACE_RIGHT,
};
const u8 gAcroPopWheelieMoveDirectionMovementActions[] = {
    MOVEMENT_ACTION_ACRO_POP_WHEELIE_MOVE_DOWN,
    MOVEMENT_ACTION_ACRO_POP_WHEELIE_MOVE_DOWN,
    MOVEMENT_ACTION_ACRO_POP_WHEELIE_MOVE_UP,
    MOVEMENT_ACTION_ACRO_POP_WHEELIE_MOVE_LEFT,
    MOVEMENT_ACTION_ACRO_POP_WHEELIE_MOVE_RIGHT,
};
const u8 gAcroWheelieMoveDirectionMovementActions[] = {
    MOVEMENT_ACTION_ACRO_WHEELIE_MOVE_DOWN,
    MOVEMENT_ACTION_ACRO_WHEELIE_MOVE_DOWN,
    MOVEMENT_ACTION_ACRO_WHEELIE_MOVE_UP,
    MOVEMENT_ACTION_ACRO_WHEELIE_MOVE_LEFT,
    MOVEMENT_ACTION_ACRO_WHEELIE_MOVE_RIGHT,
};
const u8 gAcroEndWheelieMoveDirectionMovementActions[] = {
    MOVEMENT_ACTION_ACRO_END_WHEELIE_MOVE_DOWN,
    MOVEMENT_ACTION_ACRO_END_WHEELIE_MOVE_DOWN,
    MOVEMENT_ACTION_ACRO_END_WHEELIE_MOVE_UP,
    MOVEMENT_ACTION_ACRO_END_WHEELIE_MOVE_LEFT,
    MOVEMENT_ACTION_ACRO_END_WHEELIE_MOVE_RIGHT,
};

static const u8 sOppositeDirections[] = {
    DIR_NORTH,
    DIR_SOUTH,
    DIR_EAST,
    DIR_WEST,
    DIR_NORTHEAST,
    DIR_NORTHWEST,
    DIR_SOUTHEAST,
    DIR_SOUTHWEST,
};

// Takes the player's original and current facing direction to get the direction that should be considered to copy.
// Note that this means an NPC who copies the player's movement changes how they copy them based on how
// the player entered the area. For instance an NPC who does the same movements as the player when they
// entered the area facing South will do the opposite movements as the player if they enter facing North.
static const u8 sPlayerDirectionsForCopy[][4] = {
    [DIR_SOUTH - 1] = {
        [DIR_SOUTH - 1] = DIR_NORTH,
        [DIR_NORTH - 1] = DIR_SOUTH,
        [DIR_WEST - 1]  = DIR_EAST,
        [DIR_EAST - 1]  = DIR_WEST
    },
    [DIR_NORTH - 1] = {
        [DIR_SOUTH - 1] = DIR_SOUTH,
        [DIR_NORTH - 1] = DIR_NORTH,
        [DIR_WEST - 1]  = DIR_WEST,
        [DIR_EAST - 1]  = DIR_EAST
    },
    [DIR_WEST - 1] = {
        [DIR_SOUTH - 1] = DIR_WEST,
        [DIR_NORTH - 1] = DIR_EAST,
        [DIR_WEST - 1]  = DIR_NORTH,
        [DIR_EAST - 1]  = DIR_SOUTH
    },
    [DIR_EAST - 1] = {
        [DIR_SOUTH - 1] = DIR_EAST,
        [DIR_NORTH - 1] = DIR_WEST,
        [DIR_WEST - 1]  = DIR_SOUTH,
        [DIR_EAST - 1]  = DIR_NORTH
    }
};

// Indexed first with the NPC's initial facing direction based on movement type, and secondly with the player direction to copy.
// Returns the direction the copy NPC should travel in.
static const u8 sPlayerDirectionToCopyDirection[][4] = {
    [DIR_SOUTH - 1] = { // MOVEMENT_TYPE_COPY_PLAYER_OPPOSITE(_IN_GRASS)
        [DIR_SOUTH - 1] = DIR_NORTH,
        [DIR_NORTH - 1] = DIR_SOUTH,
        [DIR_WEST - 1]  = DIR_EAST,
        [DIR_EAST - 1]  = DIR_WEST
    },
    [DIR_NORTH - 1] = { // MOVEMENT_TYPE_COPY_PLAYER(_IN_GRASS)
        [DIR_SOUTH - 1] = DIR_SOUTH,
        [DIR_NORTH - 1] = DIR_NORTH,
        [DIR_WEST - 1]  = DIR_WEST,
        [DIR_EAST - 1]  = DIR_EAST
    },
    [DIR_WEST - 1] = { // MOVEMENT_TYPE_COPY_PLAYER_COUNTERCLOCKWISE(_IN_GRASS)
        [DIR_SOUTH - 1] = DIR_EAST,
        [DIR_NORTH - 1] = DIR_WEST,
        [DIR_WEST - 1]  = DIR_SOUTH,
        [DIR_EAST - 1]  = DIR_NORTH
    },
    [DIR_EAST - 1] = { // MOVEMENT_TYPE_COPY_PLAYER_CLOCKWISE(_IN_GRASS)
        [DIR_SOUTH - 1] = DIR_WEST,
        [DIR_NORTH - 1] = DIR_EAST,
        [DIR_WEST - 1]  = DIR_NORTH,
        [DIR_EAST - 1]  = DIR_SOUTH
    }
};

#include "data/object_events/movement_action_func_tables.h"

static void ClearObjectEvent(struct ObjectEvent *objectEvent)
{
    *objectEvent = (struct ObjectEvent){};
    objectEvent->localId = OBJ_EVENT_ID_PLAYER;
    objectEvent->mapNum = MAP_NUM(UNDEFINED);
    objectEvent->mapGroup = MAP_GROUP(UNDEFINED);
    objectEvent->movementActionId = MOVEMENT_ACTION_NONE;
}

static void ClearAllObjectEvents(void)
{
    u8 i;

    for (i = 0; i < OBJECT_EVENTS_COUNT; i++)
        ClearObjectEvent(&gObjectEvents[i]);
}

void ResetObjectEvents(void)
{
    ClearLinkPlayerObjectEvents();
    ClearAllObjectEvents();
    ClearPlayerAvatarInfo();
    CreateReflectionEffectSprites();
}

static void CreateReflectionEffectSprites(void)
{
    u8 spriteId = CreateSpriteAtEnd(gFieldEffectObjectTemplatePointers[FLDEFFOBJ_REFLECTION_DISTORTION], 0, 0, 31);
    gSprites[spriteId].oam.affineMode = ST_OAM_AFFINE_NORMAL;
    InitSpriteAffineAnim(&gSprites[spriteId]);
    StartSpriteAffineAnim(&gSprites[spriteId], 0);
    gSprites[spriteId].invisible = TRUE;

    spriteId = CreateSpriteAtEnd(gFieldEffectObjectTemplatePointers[FLDEFFOBJ_REFLECTION_DISTORTION], 0, 0, 31);
    gSprites[spriteId].oam.affineMode = ST_OAM_AFFINE_NORMAL;
    InitSpriteAffineAnim(&gSprites[spriteId]);
    StartSpriteAffineAnim(&gSprites[spriteId], 1);
    gSprites[spriteId].invisible = TRUE;
}

u8 GetFirstInactiveObjectEventId(void)
{
    u8 i;
    for (i = 0; i < OBJECT_EVENTS_COUNT; i++)
    {
        if (!gObjectEvents[i].active)
            break;
    }

    return i;
}

u8 GetObjectEventIdByLocalIdAndMap(u8 localId, u8 mapNum, u8 mapGroupId)
{
    if (localId < OBJ_EVENT_ID_DYNAMIC_BASE)
        return GetObjectEventIdByLocalIdAndMapInternal(localId, mapNum, mapGroupId);

    return GetObjectEventIdByLocalId(localId);
}

bool8 TryGetObjectEventIdByLocalIdAndMap(u8 localId, u8 mapNum, u8 mapGroupId, u8 *objectEventId)
{
    *objectEventId = GetObjectEventIdByLocalIdAndMap(localId, mapNum, mapGroupId);
    if (*objectEventId == OBJECT_EVENTS_COUNT)
        return TRUE;
    else
        return FALSE;
}

u8 GetObjectEventIdByXY(s16 x, s16 y)
{
    u8 i;
    for (i = 0; i < OBJECT_EVENTS_COUNT; i++)
    {
        if (gObjectEvents[i].active && gObjectEvents[i].currentCoords.x == x && gObjectEvents[i].currentCoords.y == y)
            break;
    }

    return i;
}

static u8 GetObjectEventIdByLocalIdAndMapInternal(u8 localId, u8 mapNum, u8 mapGroupId)
{
    u8 i;
    for (i = 0; i < OBJECT_EVENTS_COUNT; i++)
    {
        if (gObjectEvents[i].active && gObjectEvents[i].localId == localId && gObjectEvents[i].mapNum == mapNum && gObjectEvents[i].mapGroup == mapGroupId)
            return i;
    }

    return OBJECT_EVENTS_COUNT;
}

static u8 GetObjectEventIdByLocalId(u8 localId)
{
    u8 i;
    for (i = 0; i < OBJECT_EVENTS_COUNT; i++)
    {
        if (gObjectEvents[i].active && gObjectEvents[i].localId == localId)
            return i;
    }

    return OBJECT_EVENTS_COUNT;
}

static u8 InitObjectEventStateFromTemplate(const struct ObjectEventTemplate *template, u8 mapNum, u8 mapGroup)
{
    struct ObjectEvent *objectEvent;
    u8 objectEventId;
    s16 x;
    s16 y;

    if (GetAvailableObjectEventId(template->localId, mapNum, mapGroup, &objectEventId))
        return OBJECT_EVENTS_COUNT;
    objectEvent = &gObjectEvents[objectEventId];
    ClearObjectEvent(objectEvent);
    x = template->x + MAP_OFFSET;
    y = template->y + MAP_OFFSET;
    objectEvent->active = TRUE;
    objectEvent->triggerGroundEffectsOnMove = TRUE;
    objectEvent->graphicsId = PackGraphicsId(template);
    SetObjectEventDynamicGraphicsId(objectEvent);
    if (objectEvent->graphicsId >= OBJ_EVENT_GFX_MON_BASE) {
        if (template->script && template->script[0] == 0x7d)
            objectEvent->shiny = T1_READ_16(&template->script[2]) >> 15;
        else if (template->trainerRange_berryTreeId)
            objectEvent->shiny = VarGet(template->trainerRange_berryTreeId) >> 5;
    }
    objectEvent->movementType = template->movementType;
    objectEvent->localId = template->localId;
    objectEvent->mapNum = mapNum;
    objectEvent->mapGroup = mapGroup;
    objectEvent->initialCoords.x = x;
    objectEvent->initialCoords.y = y;
    objectEvent->currentCoords.x = x;
    objectEvent->currentCoords.y = y;
    objectEvent->previousCoords.x = x;
    objectEvent->previousCoords.y = y;
    objectEvent->currentElevation = template->elevation;
    objectEvent->previousElevation = template->elevation;
    objectEvent->rangeX = template->movementRangeX;
    objectEvent->rangeY = template->movementRangeY;
    objectEvent->trainerType = template->trainerType;
    objectEvent->mapNum = mapNum;
    objectEvent->trainerRange_berryTreeId = template->trainerRange_berryTreeId;
    objectEvent->previousMovementDirection = gInitialMovementTypeFacingDirections[template->movementType];
    SetObjectEventDirection(objectEvent, objectEvent->previousMovementDirection);
    if (sMovementTypeHasRange[objectEvent->movementType])
    {
        if (objectEvent->rangeX == 0)
            objectEvent->rangeX++;
        if (objectEvent->rangeY == 0)
            objectEvent->rangeY++;
    }
    return objectEventId;
}

u8 Unref_TryInitLocalObjectEvent(u8 localId)
{
    u8 i;
    u8 objectEventCount;
    struct ObjectEventTemplate *template;

    if (gMapHeader.events != NULL)
    {
        if (InBattlePyramid())
            objectEventCount = GetNumBattlePyramidObjectEvents();
        else if (InTrainerHill())
            objectEventCount = HILL_TRAINERS_PER_FLOOR;
        else
            objectEventCount = gMapHeader.events->objectEventCount;

        for (i = 0; i < objectEventCount; i++)
        {
            template = &gSaveBlock1Ptr->objectEventTemplates[i];
            if (template->localId == localId && !FlagGet(template->flagId))
                return InitObjectEventStateFromTemplate(template, gSaveBlock1Ptr->location.mapNum, gSaveBlock1Ptr->location.mapGroup);
        }
    }
    return OBJECT_EVENTS_COUNT;
}

static bool8 GetAvailableObjectEventId(u16 localId, u8 mapNum, u8 mapGroup, u8 *objectEventId)
// Looks for an empty slot.
// Returns FALSE and the location of the available slot
// in *objectEventId.
// If no slots are available, or if the object is already
// loaded, returns TRUE.
{
    u8 i = 0;

    for (i = 0; i < OBJECT_EVENTS_COUNT && gObjectEvents[i].active; i++)
    {
        if (gObjectEvents[i].localId == localId && gObjectEvents[i].mapNum == mapNum && gObjectEvents[i].mapGroup == mapGroup)
            return TRUE;
    }
    if (i >= OBJECT_EVENTS_COUNT)
        return TRUE;
    *objectEventId = i;
    for (; i < OBJECT_EVENTS_COUNT; i++)
    {
        if (gObjectEvents[i].active && gObjectEvents[i].localId == localId && gObjectEvents[i].mapNum == mapNum && gObjectEvents[i].mapGroup == mapGroup)
            return TRUE;
    }
    return FALSE;
}

static void RemoveObjectEvent(struct ObjectEvent *objectEvent)
{
    objectEvent->active = FALSE;
    RemoveObjectEventInternal(objectEvent);
    // zero potential species info
    objectEvent->graphicsId = objectEvent->shiny = 0;
}

void RemoveObjectEventByLocalIdAndMap(u8 localId, u8 mapNum, u8 mapGroup)
{
    u8 objectEventId;
    if (!TryGetObjectEventIdByLocalIdAndMap(localId, mapNum, mapGroup, &objectEventId))
    {
        FlagSet(GetObjectEventFlagIdByObjectEventId(objectEventId));
        RemoveObjectEvent(&gObjectEvents[objectEventId]);
    }
}

static void RemoveObjectEventInternal(struct ObjectEvent *objectEvent)
{
    struct SpriteFrameImage image;
    image.size = GetObjectEventGraphicsInfo(objectEvent->graphicsId)->size;
    gSprites[objectEvent->spriteId].images = &image;
    // It's possible that this function is called while the sprite pointed to `== sDummySprite`, i.e during map resume;
    // In this case, don't free the palette as `paletteNum` is likely blank dummy data
    if (!gSprites[objectEvent->spriteId].inUse &&
        !gSprites[objectEvent->spriteId].oam.paletteNum &&
        gSprites[objectEvent->spriteId].callback == SpriteCallbackDummy) {
        DestroySprite(&gSprites[objectEvent->spriteId]);
    } else {
        u32 paletteNum = gSprites[objectEvent->spriteId].oam.paletteNum;
        #if OW_GFX_COMPRESS
        u16 tileStart = gSprites[objectEvent->spriteId].sheetTileStart;
        #endif
        DestroySprite(&gSprites[objectEvent->spriteId]);
        FieldEffectFreePaletteIfUnused(paletteNum);
        #if OW_GFX_COMPRESS
        if (tileStart)
            FieldEffectFreeTilesIfUnused(tileStart);
        #endif
    }
}

void RemoveAllObjectEventsExceptPlayer(void)
{
    u8 i;

    for (i = 0; i < OBJECT_EVENTS_COUNT; i++)
    {
        if (i != gPlayerAvatar.objectEventId)
            RemoveObjectEvent(&gObjectEvents[i]);
    }
}

// Free a sprite's current tiles and reallocate with a new size
// Used when changing to a gfx info with a larger size
static s16 ReallocSpriteTiles(struct Sprite *sprite, u32 byteSize) {
    s16 i;
    bool32 wasVisible = sprite->invisible;
    sprite->invisible = TRUE;

    i = CopySprite(sprite, sprite->x, sprite->y, 0xFF);
    if (i < MAX_SPRITES) {
        DestroySprite(&gSprites[i]);
        i = AllocSpriteTiles(byteSize / TILE_SIZE_4BPP);
        if (i >= 0) {
            // Fill the allocated area with zeroes
            // To avoid visual glitches if the frame hasn't been copied yet
            CpuFastFill16(0, (u8 *)OBJ_VRAM0 + TILE_SIZE_4BPP * i, byteSize);
            sprite->oam.tileNum = i;
        }
    } else {
        i = -1;
    }
    
    sprite->invisible = wasVisible;
    return i;
}

#if OW_GFX_COMPRESS
u16 LoadSheetGraphicsInfo(const struct ObjectEventGraphicsInfo *info, u16 uuid, struct Sprite *sprite) {
    u16 tag = info->tileTag;
    if (tag != TAG_NONE || info->compressed) { // sheet-based gfx
        u32 sheetSpan = GetSpanPerImage(info->oam->shape, info->oam->size);
        u16 oldTiles = 0;
        u16 tileStart;
<<<<<<< HEAD
=======
        bool32 oldInvisible;
>>>>>>> 25e8c88e
        if (tag == TAG_NONE)
            tag = COMP_OW_TILE_TAG_BASE + uuid;
        
        if (sprite) {
<<<<<<< HEAD
=======
            oldInvisible = sprite->invisible;
>>>>>>> 25e8c88e
            oldTiles = sprite->sheetTileStart;
            sprite->sheetTileStart = 0; // mark unused
            // Note: If sprite was not allocated to use a sheet,
            // the tiles assigned to it will leak here,
            // as its tileNum will be repointed to the new tileStart
            // TODO: Unload static tiles!
        }

        tileStart = GetSpriteTileStartByTag(tag);
        // sheet not loaded; unload any old tiles and load it
        if (tileStart == TAG_NONE) {
            struct SpriteFrameImage image = {.size = info->size, .data = info->images->data};
            struct SpriteTemplate template = {.tileTag = tag, .images = &image};
<<<<<<< HEAD
            if (oldTiles)
                FieldEffectFreeTilesIfUnused(oldTiles);
            tileStart = LoadCompressedSpriteSheetByTemplate(&template, TILE_SIZE_4BPP << sheetSpan);
=======
            // Load, then free, in order to avoid displaying garbage data
            // before sprite's `sheetTileStart` is repointed
            tileStart = LoadCompressedSpriteSheetByTemplate(&template, TILE_SIZE_4BPP << sheetSpan);
            if (oldTiles) {
                FieldEffectFreeTilesIfUnused(oldTiles);
                // We weren't able to load the sheet;
                // retry (after having freed), and set sprite to invisible until done
                if (tileStart <= 0) {
                    if (sprite)
                        sprite->invisible = TRUE;
                    tileStart = LoadCompressedSpriteSheetByTemplate(&template, TILE_SIZE_4BPP << sheetSpan);
                }
            }
>>>>>>> 25e8c88e
        // sheet loaded; unload any *other* sheet for sprite
        } else if (oldTiles && oldTiles != tileStart) {
            FieldEffectFreeTilesIfUnused(oldTiles);
        }
        
        if (sprite) {
            sprite->sheetTileStart = tileStart;
            sprite->sheetSpan = sheetSpan;
            sprite->usingSheet = TRUE;
<<<<<<< HEAD
=======
            sprite->invisible = oldInvisible;
>>>>>>> 25e8c88e
        }
    // Going from sheet -> !sheet, reset tile number
    // (sheet stays loaded)
    // Note: It's possible to load a non-sheet gfx
    // larger than the allocated prefix space,
    // in which case we would have to realloc
    // TODO: Realloc usingSheet -> !usingSheet larger gfx
    } else if (sprite && sprite->usingSheet) {
        sprite->oam.tileNum = sprite->sheetTileStart;
        sprite->usingSheet = FALSE;
    // Not usingSheet and info size differs; realloc tiles
    } else if (sprite && !sprite->sheetTileStart && sprite->oam.size != info->oam->size) {
        ReallocSpriteTiles(sprite, info->images->size);
    }
    return tag;
}
#endif

static u8 TrySetupObjectEventSprite(const struct ObjectEventTemplate *objectEventTemplate, struct SpriteTemplate *spriteTemplate, u8 mapNum, u8 mapGroup, s16 cameraX, s16 cameraY)
{
    u8 spriteId;
    u8 objectEventId;
    struct Sprite *sprite;
    struct ObjectEvent *objectEvent;
    const struct ObjectEventGraphicsInfo *graphicsInfo;

    objectEventId = InitObjectEventStateFromTemplate(objectEventTemplate, mapNum, mapGroup);
    if (objectEventId == OBJECT_EVENTS_COUNT)
        return OBJECT_EVENTS_COUNT;

    objectEvent = &gObjectEvents[objectEventId];
    graphicsInfo = GetObjectEventGraphicsInfo(objectEvent->graphicsId);
    if (spriteTemplate->paletteTag != TAG_NONE && spriteTemplate->paletteTag != OBJ_EVENT_PAL_TAG_DYNAMIC) {
        LoadObjectEventPalette(spriteTemplate->paletteTag);
    }

    if (objectEvent->movementType == MOVEMENT_TYPE_INVISIBLE)
        objectEvent->invisible = TRUE;

    #if OW_GFX_COMPRESS
    spriteTemplate->tileTag = LoadSheetGraphicsInfo(graphicsInfo, objectEvent->graphicsId, NULL);
    #endif

<<<<<<< HEAD
=======
    if (objectEvent->graphicsId >= OBJ_EVENT_GFX_MON_BASE + SPECIES_SHINY_TAG)
    {
        objectEvent->shiny = TRUE;
        objectEvent->graphicsId -= SPECIES_SHINY_TAG;
    }

>>>>>>> 25e8c88e
    spriteId = CreateSprite(spriteTemplate, 0, 0, 0);
    if (spriteId == MAX_SPRITES)
    {
        gObjectEvents[objectEventId].active = FALSE;
        return OBJECT_EVENTS_COUNT;
    }

    sprite = &gSprites[spriteId];
    // Use palette from species palette table
    if (spriteTemplate->paletteTag == OBJ_EVENT_PAL_TAG_DYNAMIC) {
        sprite->oam.paletteNum = LoadDynamicFollowerPalette(OW_SPECIES(objectEvent), OW_FORM(objectEvent), objectEvent->shiny);
    }
    if (OW_GFX_COMPRESS && sprite->usingSheet)
        sprite->sheetSpan = GetSpanPerImage(sprite->oam.shape, sprite->oam.size);
    GetMapCoordsFromSpritePos(objectEvent->currentCoords.x + cameraX, objectEvent->currentCoords.y + cameraY, &sprite->x, &sprite->y);
    sprite->centerToCornerVecX = -(graphicsInfo->width >> 1);
    sprite->centerToCornerVecY = -(graphicsInfo->height >> 1);
    sprite->x += 8;
    sprite->y += 16 + sprite->centerToCornerVecY;
    sprite->coordOffsetEnabled = TRUE;
    sprite->sObjEventId = objectEventId;
    objectEvent->spriteId = spriteId;
    objectEvent->inanimate = graphicsInfo->inanimate;
    if (!objectEvent->inanimate)
        StartSpriteAnim(sprite, GetFaceDirectionAnimNum(objectEvent->facingDirection));

    SetObjectSubpriorityByElevation(objectEvent->previousElevation, sprite, 1);
    UpdateObjectEventVisibility(objectEvent, sprite);
    return objectEventId;
}

// Pack pokemon form info into a graphicsId, from a template's script
static u16 PackGraphicsId(const struct ObjectEventTemplate *template) {
    u16 graphicsId = template->graphicsId;
    u32 form = 0;
    // set form based on template's script,
    // if first command is bufferspeciesname
    if (graphicsId >= OBJ_EVENT_GFX_MON_BASE) {
        if (template->script && template->script[0] == 0x7d) {
            form = T1_READ_16(&template->script[2]);
            form = (form >> 10) & 0x1F;
        } else if (template->trainerRange_berryTreeId) {
            form = template->trainerRange_berryTreeId & 0x1F;
        }
        graphicsId |= form << OBJ_EVENT_GFX_SPECIES_BITS;
    }
    return graphicsId;
}

static u8
TrySpawnObjectEventTemplate(const struct ObjectEventTemplate *objectEventTemplate,
                            u8 mapNum, u8 mapGroup, s16 cameraX, s16 cameraY) {
    u8 objectEventId;
    u16 graphicsId = PackGraphicsId(objectEventTemplate);
    struct SpriteTemplate spriteTemplate;
    struct SpriteFrameImage spriteFrameImage;
    const struct ObjectEventGraphicsInfo *graphicsInfo;
    const struct SubspriteTable *subspriteTables = NULL;

    graphicsInfo = GetObjectEventGraphicsInfo(graphicsId);
    CopyObjectGraphicsInfoToSpriteTemplate_WithMovementType(graphicsId, objectEventTemplate->movementType, &spriteTemplate, &subspriteTables);
    spriteFrameImage.size = graphicsInfo->size;
    spriteTemplate.images = &spriteFrameImage;
    objectEventId = TrySetupObjectEventSprite(objectEventTemplate, &spriteTemplate, mapNum, mapGroup, cameraX, cameraY);
    if (objectEventId == OBJECT_EVENTS_COUNT)
        return OBJECT_EVENTS_COUNT;

    gSprites[gObjectEvents[objectEventId].spriteId].images = graphicsInfo->images;
    if (subspriteTables)
        SetSubspriteTables(&gSprites[gObjectEvents[objectEventId].spriteId], subspriteTables);

    return objectEventId;
}

u8 SpawnSpecialObjectEvent(struct ObjectEventTemplate *objectEventTemplate)
{
    s16 cameraX;
    s16 cameraY;

    GetObjectEventMovingCameraOffset(&cameraX, &cameraY);
    return TrySpawnObjectEventTemplate(objectEventTemplate, gSaveBlock1Ptr->location.mapNum, gSaveBlock1Ptr->location.mapGroup, cameraX, cameraY);
}

u8 SpawnSpecialObjectEventParameterized(u16 graphicsId, u8 movementBehavior, u8 localId, s16 x, s16 y, u8 elevation)
{
    struct ObjectEventTemplate objectEventTemplate;

    x -= MAP_OFFSET;
    y -= MAP_OFFSET;
    objectEventTemplate.localId = localId;
    objectEventTemplate.graphicsId = graphicsId;
    // objectEventTemplate.kind = OBJ_KIND_NORMAL;
    objectEventTemplate.x = x;
    objectEventTemplate.y = y;
    objectEventTemplate.elevation = elevation;
    objectEventTemplate.movementType = movementBehavior;
    objectEventTemplate.movementRangeX = 0;
    objectEventTemplate.movementRangeY = 0;
    objectEventTemplate.trainerType = TRAINER_TYPE_NONE;
    objectEventTemplate.trainerRange_berryTreeId = 0;
    return SpawnSpecialObjectEvent(&objectEventTemplate);
}

u8 TrySpawnObjectEvent(u8 localId, u8 mapNum, u8 mapGroup)
{
    const struct ObjectEventTemplate *objectEventTemplate;
    s16 cameraX, cameraY;

    objectEventTemplate = GetObjectEventTemplateByLocalIdAndMap(localId, mapNum, mapGroup);
    if (!objectEventTemplate)
        return OBJECT_EVENTS_COUNT;

    GetObjectEventMovingCameraOffset(&cameraX, &cameraY);
    return TrySpawnObjectEventTemplate(objectEventTemplate, mapNum, mapGroup, cameraX, cameraY);
}

static void CopyObjectGraphicsInfoToSpriteTemplate(u16 graphicsId, void (*callback)(struct Sprite *), struct SpriteTemplate *spriteTemplate, const struct SubspriteTable **subspriteTables)
{
    const struct ObjectEventGraphicsInfo *graphicsInfo = GetObjectEventGraphicsInfo(graphicsId);

    spriteTemplate->tileTag = graphicsInfo->tileTag;
    spriteTemplate->paletteTag = graphicsInfo->paletteTag;
    spriteTemplate->oam = graphicsInfo->oam;
    spriteTemplate->anims = graphicsInfo->anims;
    spriteTemplate->images = graphicsInfo->images;
    spriteTemplate->affineAnims = graphicsInfo->affineAnims;
    spriteTemplate->callback = callback;
    *subspriteTables = graphicsInfo->subspriteTables;
}

static void CopyObjectGraphicsInfoToSpriteTemplate_WithMovementType(u16 graphicsId, u16 movementType, struct SpriteTemplate *spriteTemplate, const struct SubspriteTable **subspriteTables)
{
    CopyObjectGraphicsInfoToSpriteTemplate(graphicsId, sMovementTypeCallbacks[movementType], spriteTemplate, subspriteTables);
}

static void MakeSpriteTemplateFromObjectEventTemplate(const struct ObjectEventTemplate *objectEventTemplate, struct SpriteTemplate *spriteTemplate, const struct SubspriteTable **subspriteTables)
{
    CopyObjectGraphicsInfoToSpriteTemplate_WithMovementType(objectEventTemplate->graphicsId, objectEventTemplate->movementType, spriteTemplate, subspriteTables);
}

// Loads information from graphicsId, with shininess separate
// also can write palette tag to the template
static u8 LoadDynamicFollowerPaletteFromGraphicsId(u16 graphicsId, bool8 shiny, struct SpriteTemplate *template) {
    u16 species = ((graphicsId & OBJ_EVENT_GFX_SPECIES_MASK) - OBJ_EVENT_GFX_MON_BASE);
    u8 form = (graphicsId >> OBJ_EVENT_GFX_SPECIES_BITS);
    const struct CompressedSpritePalette *spritePalette = &(shiny ? gMonShinyPaletteTable : gMonPaletteTable)[species];
    u8 paletteNum = LoadDynamicFollowerPalette(species, form, shiny);
    if (template)
        template->paletteTag = spritePalette->tag;
    return paletteNum;
}

<<<<<<< HEAD
// Like LoadObjectEventPalette, but overwrites the palette tag that is loaded
static u8 LoadObjectEventPaletteWithTag(u16 paletteTag, u16 overTag) {
    u32 i = FindObjectEventPaletteIndexByTag(paletteTag);
    struct SpritePalette spritePalette;
    if (i == 0xFF)
        return i;
    spritePalette = sObjectEventSpritePalettes[i];
    if (overTag != TAG_NONE)
        spritePalette.tag = overTag; // overwrite palette tag
    return LoadSpritePaletteIfTagExists(&spritePalette);
}

=======
>>>>>>> 25e8c88e
// Used to create a sprite using a graphicsId associated with object events.
u8 CreateObjectGraphicsSpriteWithTag(u16 graphicsId, void (*callback)(struct Sprite *), s16 x, s16 y, u8 subpriority, u16 paletteTag)
{
    struct SpriteTemplate *spriteTemplate;
    const struct SubspriteTable *subspriteTables;
    const struct ObjectEventGraphicsInfo *graphicsInfo;
    struct Sprite *sprite;
    u8 spriteId;
    u32 paletteNum;

    spriteTemplate = Alloc(sizeof(struct SpriteTemplate));
    CopyObjectGraphicsInfoToSpriteTemplate(graphicsId, callback, spriteTemplate, &subspriteTables);

    if (spriteTemplate->paletteTag == OBJ_EVENT_PAL_TAG_DYNAMIC) {
        struct ObjectEvent *obj = GetFollowerObject();
        // Use shininess info from follower object
        // in future this should be passed in
        paletteNum = LoadDynamicFollowerPaletteFromGraphicsId(graphicsId, obj ? obj->shiny : FALSE, spriteTemplate);
        spriteTemplate->paletteTag = GetSpritePaletteTagByPaletteNum(paletteNum);
    } else if (spriteTemplate->paletteTag != TAG_NONE) {
        if (paletteTag == TAG_NONE)
            LoadObjectEventPalette(spriteTemplate->paletteTag);
        else {
            LoadObjectEventPaletteWithTag(spriteTemplate->paletteTag, paletteTag);
            spriteTemplate->paletteTag = paletteTag;
        }
    }   

    #if OW_GFX_COMPRESS
    graphicsInfo = GetObjectEventGraphicsInfo(graphicsId);
    // Checking only for compressed here so as not to mess with decorations
    if (graphicsInfo->compressed)
        spriteTemplate->tileTag = LoadSheetGraphicsInfo(graphicsInfo, graphicsId, NULL);
    #endif
    spriteId = CreateSprite(spriteTemplate, x, y, subpriority);

    Free(spriteTemplate);

    if (spriteId != MAX_SPRITES && subspriteTables != NULL)
    {
        sprite = &gSprites[spriteId];
        if (OW_GFX_COMPRESS && graphicsInfo->compressed)
            sprite->sheetSpan = GetSpanPerImage(sprite->oam.shape, sprite->oam.size);
        SetSubspriteTables(sprite, subspriteTables);
        sprite->subspriteMode = SUBSPRITES_IGNORE_PRIORITY;
    }
    return spriteId;
}

u8 CreateObjectGraphicsSprite(u16 graphicsId, void (*callback)(struct Sprite *), s16 x, s16 y, u8 subpriority) {
    return CreateObjectGraphicsSpriteWithTag(graphicsId, callback, x, y, subpriority, TAG_NONE);
}

#define sVirtualObjId   data[0]
#define sVirtualObjElev data[1]

// "Virtual Objects" are a class of sprites used instead of a full object event.
// Used when more objects are needed than the object event limit (for Contest / Battle Dome audiences and group members in Union Room).
// A unique id is given as an argument and stored in the sprite data to allow referring back to the same virtual object.
// They can be turned (and, in the case of the Union Room, animated teleporting in and out) but do not have movement types
// or any of the other data normally associated with object events.
u8 CreateVirtualObject(u16 graphicsId, u8 virtualObjId, s16 x, s16 y, u8 elevation, u8 direction)
{
    u8 spriteId;
    struct Sprite *sprite;
    struct SpriteTemplate spriteTemplate;
    const struct SubspriteTable *subspriteTables;
    const struct ObjectEventGraphicsInfo *graphicsInfo;

    graphicsInfo = GetObjectEventGraphicsInfo(graphicsId);
    CopyObjectGraphicsInfoToSpriteTemplate(graphicsId, SpriteCB_VirtualObject, &spriteTemplate, &subspriteTables);
    x += MAP_OFFSET;
    y += MAP_OFFSET;
    SetSpritePosToOffsetMapCoords(&x, &y, 8, 16);
    if (spriteTemplate.paletteTag != TAG_NONE)
        LoadObjectEventPalette(spriteTemplate.paletteTag);

    spriteId = CreateSpriteAtEnd(&spriteTemplate, x, y, 0);
    if (spriteId != MAX_SPRITES)
    {
        sprite = &gSprites[spriteId];
        sprite->centerToCornerVecX = -(graphicsInfo->width >> 1);
        sprite->centerToCornerVecY = -(graphicsInfo->height >> 1);
        sprite->y += sprite->centerToCornerVecY;

        sprite->coordOffsetEnabled = TRUE;
        sprite->sVirtualObjId = virtualObjId;
        sprite->sVirtualObjElev = elevation;

        if (subspriteTables != NULL)
        {
            SetSubspriteTables(sprite, subspriteTables);
            sprite->subspriteMode = SUBSPRITES_IGNORE_PRIORITY;
        }
        InitObjectPriorityByElevation(sprite, elevation);
        SetObjectSubpriorityByElevation(elevation, sprite, 1);
        StartSpriteAnim(sprite, GetFaceDirectionAnimNum(direction));
    }
    return spriteId;
}

struct Pokemon *GetFirstLiveMon(void) { // Return address of first conscious party mon or NULL
    u32 i;
    for (i = 0; i < PARTY_SIZE; i++) {
        if (gPlayerParty[i].hp > 0 && !(gPlayerParty[i].box.isEgg || gPlayerParty[i].box.isBadEgg))
        return &gPlayerParty[i];
    }
    return NULL;
}

struct ObjectEvent *GetFollowerObject(void) { // Return follower ObjectEvent or NULL
    u32 i;
    for (i = 0; i < OBJECT_EVENTS_COUNT; i++) {
        if (gObjectEvents[i].localId == OBJ_EVENT_ID_FOLLOWER && gObjectEvents[i].active)
        return &gObjectEvents[i];
    }
    return NULL;
}

// Return graphicsInfo for a pokemon species & form
static const struct ObjectEventGraphicsInfo *SpeciesToGraphicsInfo(u16 species, u8 form) {
    const struct ObjectEventGraphicsInfo *graphicsInfo;
    switch (species)
    {
    case SPECIES_UNOWN: // Letters >A are defined as species >= NUM_SPECIES, so are not contiguous with A
        form %= NUM_UNOWN_FORMS;
        graphicsInfo = &gPokemonObjectGraphics[form ? SPECIES_UNOWN_B + form - 1 : species];
        break;
    case SPECIES_CASTFORM: // Sunny, rainy, snowy forms stored separately
        graphicsInfo = &gCastformObjectGraphics[form % NUM_CASTFORM_FORMS];
        break;
    default:
        graphicsInfo = &gPokemonObjectGraphics[species];
        break;
    }
    // Try to avoid OOB or undefined access
    if (graphicsInfo->tileTag == 0 && species < NUM_SPECIES)
        return &gPokemonObjectGraphics[SPECIES_NONE];
    else if (graphicsInfo->tileTag != TAG_NONE && species >= NUM_SPECIES)
        return &gPokemonObjectGraphics[SPECIES_NONE];
    else
        return graphicsInfo;
}

// Find, or load, the palette for the specified pokemon info
static u8 LoadDynamicFollowerPalette(u16 species, u8 form, bool32 shiny) {
    u32 paletteNum;
    // Note that the shiny palette tag is `species + SPECIES_SHINY_TAG`, which must be increased with more pokemon
    // so that palette tags do not overlap
    struct SpritePalette spritePalette = {.tag = shiny ? (species + SPECIES_SHINY_TAG) : species};
    // palette already loaded
    if ((paletteNum = IndexOfSpritePaletteTag(spritePalette.tag)) < 16)
        return paletteNum;

    // Use matching front sprite's normal/shiny palettes
    spritePalette.data = (u16*)((shiny ? gMonShinyPaletteTable : gMonPaletteTable)[species].data);
    // Use standalone palette, unless entry is OOB or NULL (fallback to front-sprite-based)
    if (species < ARRAY_COUNT(gFollowerPalettes) && gFollowerPalettes[species][shiny & 1])
        spritePalette.data = gFollowerPalettes[species][shiny & 1];

    // Check if pal data must be decompressed
    /* // There goes Castform making this harder than it needs to be...
    if (IsLZ77Data(spritePalette.data, PLTT_SIZE_4BPP, PLTT_SIZE_4BPP)) {
    */
    if (IsLZ77Data(spritePalette.data, PLTT_SIZE_4BPP, PLTT_SIZE_4BPP * NUM_CASTFORM_FORMS)) {
        // IsLZ77Data guarantees word-alignment, so casting this is safe
        LZ77UnCompWram((u32*)spritePalette.data, gDecompressionBuffer);
        spritePalette.data = (void*)gDecompressionBuffer;
    }

    paletteNum = LoadSpritePalette(&spritePalette);
    UpdateSpritePaletteWithWeather(paletteNum, FALSE);
    return paletteNum;
}

// Set graphics & sprite for a follower object event by species & shininess.
static void FollowerSetGraphics(struct ObjectEvent *objEvent, u16 species, u8 form, bool8 shiny, bool8 doPalette) {
    const struct ObjectEventGraphicsInfo *graphicsInfo = SpeciesToGraphicsInfo(species, form);
    ObjectEventSetGraphics(objEvent, graphicsInfo);
    objEvent->graphicsId = (OBJ_EVENT_GFX_MON_BASE + species) & OBJ_EVENT_GFX_SPECIES_MASK;
    objEvent->graphicsId |= form << OBJ_EVENT_GFX_SPECIES_BITS;
    objEvent->shiny = shiny;
<<<<<<< HEAD
    if (graphicsInfo->paletteTag == OBJ_EVENT_PAL_TAG_DYNAMIC && doPalette) { // Use palette from species palette table
=======
    if (graphicsInfo->paletteTag == OBJ_EVENT_PAL_TAG_DYNAMIC) { // Use palette from species palette table
>>>>>>> 25e8c88e
        struct Sprite *sprite = &gSprites[objEvent->spriteId];
        // Free palette if otherwise unused
        sprite->inUse = FALSE;
        FieldEffectFreePaletteIfUnused(sprite->oam.paletteNum);
        sprite->inUse = TRUE;
        sprite->oam.paletteNum = LoadDynamicFollowerPalette(species, form, shiny);
<<<<<<< HEAD
    }
=======
    } else if (gWeatherPtr->currWeather != WEATHER_FOG_HORIZONTAL) // don't want to weather blend in fog
        UpdateSpritePaletteWithWeather(gSprites[objEvent->spriteId].oam.paletteNum);
>>>>>>> 25e8c88e
}

// Like FollowerSetGraphics, but does not recenter sprite on a metatile
// Intended to be used for mid-movement form changes, etc.
static void RefreshFollowerGraphics(struct ObjectEvent *objEvent) {
    u32 species = OW_SPECIES(objEvent);
    u32 form = OW_FORM(objEvent);
    u32 shiny = objEvent->shiny;
    const struct ObjectEventGraphicsInfo *graphicsInfo = SpeciesToGraphicsInfo(species, form);
    struct Sprite *sprite = &gSprites[objEvent->spriteId];
    u32 i = FindObjectEventPaletteIndexByTag(graphicsInfo->paletteTag);

    if (graphicsInfo->oam->size != sprite->oam.size) {
        if (LARGE_OW_SUPPORT && !OW_GFX_COMPRESS)
            ReallocSpriteTiles(sprite, graphicsInfo->images->size);
        // Add difference in Y vectors
        sprite->y += -(graphicsInfo->height >> 1) - sprite->centerToCornerVecY;
    }

    if (OW_GFX_COMPRESS)
        LoadSheetGraphicsInfo(graphicsInfo, objEvent->graphicsId, sprite);

    sprite->oam.shape = graphicsInfo->oam->shape;
    sprite->oam.size = graphicsInfo->oam->size;
    sprite->images = graphicsInfo->images;
    sprite->anims = graphicsInfo->anims;
    sprite->subspriteTables = graphicsInfo->subspriteTables;
    objEvent->inanimate = graphicsInfo->inanimate;
    sprite->centerToCornerVecX = -(graphicsInfo->width >> 1);
    sprite->centerToCornerVecY = -(graphicsInfo->height >> 1);

    if (graphicsInfo->paletteTag == OBJ_EVENT_PAL_TAG_DYNAMIC) {
        sprite->inUse = FALSE;
        FieldEffectFreePaletteIfUnused(sprite->oam.paletteNum);
        sprite->inUse = TRUE;
        sprite->oam.paletteNum = LoadDynamicFollowerPalette(species, form, shiny);
    } else if (i != 0xFF) {
        UpdateSpritePalette(&sObjectEventSpritePalettes[i], sprite);
    }
}

// Like CastformDataTypeChange, but for overworld weather
static u8 GetOverworldCastformForm(void) {
    switch (GetCurrentWeather())
    {
    case WEATHER_SUNNY_CLOUDS:
    case WEATHER_DROUGHT:
        return CASTFORM_FIRE;
    case WEATHER_RAIN:
    case WEATHER_RAIN_THUNDERSTORM:
    case WEATHER_DOWNPOUR:
        return CASTFORM_WATER;
    case WEATHER_SNOW:
        return CASTFORM_ICE;
    }
    return CASTFORM_NORMAL;
}

static bool8 GetMonInfo(struct Pokemon * mon, u16 *species, u8 *form, u8 *shiny) {
    if (!mon) {
        *species = SPECIES_NONE;
        *form = 0;
        *shiny = 0;
        return FALSE;
    }
    *species = GetMonData(mon, MON_DATA_SPECIES);
    *shiny = IsMonShiny(mon);
    *form = 0; // default
    switch (*species)
    {
    case SPECIES_UNOWN:
        *form = GET_UNOWN_LETTER(mon->box.personality);
        break;
    case SPECIES_CASTFORM: // form is based on overworld weather
        *form = GetOverworldCastformForm();
        break;
    }
    return TRUE;
}

// Retrieve graphic information about the following pokemon, if any
static bool8 GetFollowerInfo(u16 *species, u8 *form, u8 *shiny) {
    return GetMonInfo(GetFirstLiveMon(), species, form, shiny);
}

void UpdateFollowingPokemon(void) { // Update following pokemon if any
    struct ObjectEvent *objEvent = GetFollowerObject();
    struct Sprite *sprite;
    u16 species;
    bool8 shiny;
    u8 form;
    // Don't spawn follower if:
    // 1. GetFollowerInfo returns FALSE
    // 2. Map is indoors and gfx is larger than 32x32
    // 3. flag is set
    if (!GetFollowerInfo(&species, &form, &shiny) ||
        (gMapHeader.mapType == MAP_TYPE_INDOOR && SpeciesToGraphicsInfo(species, 0)->oam->size > ST_OAM_SIZE_2) ||
        FlagGet(FLAG_TEMP_HIDE_FOLLOWER))
    {
        RemoveFollowingPokemon();
        return;
    }

    if (objEvent == NULL) { // Spawn follower
        u32 objId = gPlayerAvatar.objectEventId;
        struct ObjectEventTemplate template = {
            .localId = OBJ_EVENT_ID_FOLLOWER,
            .graphicsId = OBJ_EVENT_GFX_MON_BASE + species,
            .flagId = 0,
            .x = gSaveBlock1Ptr->pos.x,
            .y = gSaveBlock1Ptr->pos.y,
            // If player active, copy player elevation
            .elevation = gObjectEvents[objId].active ? gObjectEvents[objId].currentElevation : 3,
            .movementType = MOVEMENT_TYPE_FOLLOW_PLAYER,
            // store form info in template
            .trainerRange_berryTreeId = (form & 0x1F) | (shiny << 5),
        };
        if ((objId = SpawnSpecialObjectEvent(&template)) >= OBJECT_EVENTS_COUNT)
            return;
        objEvent = &gObjectEvents[objId];
        objEvent->invisible = TRUE;
    }
    sprite = &gSprites[objEvent->spriteId];
    // Follower appearance changed; move to player and set invisible
    if (species != OW_SPECIES(objEvent) || shiny != objEvent->shiny || form != OW_FORM(objEvent)) {
        MoveObjectEventToMapCoords(objEvent, gObjectEvents[gPlayerAvatar.objectEventId].currentCoords.x, gObjectEvents[gPlayerAvatar.objectEventId].currentCoords.y);
<<<<<<< HEAD
        FollowerSetGraphics(objEvent, species, form, shiny, TRUE);
=======
        FollowerSetGraphics(objEvent, species, form, shiny);
>>>>>>> 25e8c88e
        objEvent->invisible = TRUE;
    }
    sprite->data[6] = 0; // set animation data
}

// Remove follower object. Idempotent.
void RemoveFollowingPokemon(void) {
    struct ObjectEvent *objectEvent = GetFollowerObject();
    if (objectEvent == NULL)
        return;
    RemoveObjectEvent(objectEvent);
}

static bool32 IsFollowerVisible(void) { // Determine whether follower *should* be visible
    return
    !(TestPlayerAvatarFlags(FOLLOWER_INVISIBLE_FLAGS)
    || MetatileBehavior_IsSurfableWaterOrUnderwater(gObjectEvents[gPlayerAvatar.objectEventId].previousMetatileBehavior)
    || MetatileBehavior_IsForcedMovementTile(gObjectEvents[gPlayerAvatar.objectEventId].currentMetatileBehavior));
}

static bool8 SpeciesHasType(u16 species, u8 type) {
    return gSpeciesInfo[species].types[0] == type || gSpeciesInfo[species].types[1] == type;
}

// Display an emote above an object event
// Note that this is not a movement action
static void ObjectEventEmote(struct ObjectEvent *objEvent, u8 emotion) {
    emotion %= FOLLOWER_EMOTION_LENGTH;
    ObjectEventGetLocalIdAndMap(objEvent, &gFieldEffectArguments[0], &gFieldEffectArguments[1], &gFieldEffectArguments[2]);
    gFieldEffectArguments[7] = emotion;
    FieldEffectStart(FLDEFF_EMOTE);
}

// Script-accessible version of the above
bool8 ScrFunc_emote(struct ScriptContext *ctx) {
    u8 localId = ScriptReadByte(ctx);
    u8 emotion = ScriptReadByte(ctx) % FOLLOWER_EMOTION_LENGTH;
    u8 i = GetObjectEventIdByLocalId(localId);
    if (i < OBJECT_EVENTS_COUNT)
        ObjectEventEmote(&gObjectEvents[i], emotion);
    return FALSE;
}

// Used for storing conditional emotes
struct SpecialEmote {
    u16 index;
    u8 emotion;
};

// Find and return direction of metatile behavior within distance
static u32 FindMetatileBehaviorWithinRange(s32 x, s32 y, u32 mb, u8 distance) {
    s32 i;

    for (i = y + 1; i <= y + distance; i++)
        if (MapGridGetMetatileBehaviorAt(x, i) == mb)
            return DIR_SOUTH;

    for (i = y - 1; i >= y - distance; i--)
        if (MapGridGetMetatileBehaviorAt(x, i) == mb)
            return DIR_NORTH;

    for (i = x + 1; i <= x + distance; i++)
        if (MapGridGetMetatileBehaviorAt(i, y) == mb)
            return DIR_EAST;

    for (i = x - 1; i >= x - distance; i--)
        if (MapGridGetMetatileBehaviorAt(i, y) == mb)
            return DIR_WEST;

    return DIR_NONE;
}

// Check a single follower message condition
bool32 CheckMsgCondition(const struct MsgCondition *cond, struct Pokemon *mon, u32 species, struct ObjectEvent *obj) {
    u32 multi;
    if (species == SPECIES_NONE)
        species = GetMonData(mon, MON_DATA_SPECIES);

    switch (cond->type)
    {
    case MSG_COND_SPECIES:
        return (cond->data.raw == species);
    case MSG_COND_TYPE:
        multi = (SpeciesHasType(species, cond->data.bytes[0]) ||
                 SpeciesHasType(species, cond->data.bytes[1]));
        // if bytes[2] nonzero,
        // invert; check that mon has *neither* type!
        if (cond->data.bytes[2] != 0)
            return !multi;
        else
            return multi;
        break;
    case MSG_COND_STATUS:
        return (cond->data.raw & mon->status);
    case MSG_COND_MAPSEC:
        return (cond->data.raw == gMapHeader.regionMapSectionId);
    case MSG_COND_MAP:
        return (gSaveBlock1Ptr->location.mapGroup == cond->data.bytes[0] &&
                gSaveBlock1Ptr->location.mapNum == cond->data.bytes[1]);
    case MSG_COND_ON_MB:
        return (obj->currentMetatileBehavior == cond->data.bytes[0] ||
                obj->currentMetatileBehavior == cond->data.bytes[1]);
    case MSG_COND_WEATHER:
        multi = GetCurrentWeather();
        return (multi == cond->data.bytes[0] || multi == cond->data.bytes[1]);
    case MSG_COND_MUSIC:
        return (cond->data.raw == GetCurrentMapMusic());
    case MSG_COND_TIME_OF_DAY:
        // Must match time of day, have natural light on the map,
        // and not have weather that obscures the sky
        return (cond->data.raw == gTimeOfDay && MapHasNaturalLight(gMapHeader.mapType) && GetCurrentWeather() < WEATHER_RAIN);
    case MSG_COND_NEAR_MB:
        multi = FindMetatileBehaviorWithinRange(
                    obj->currentCoords.x, obj->currentCoords.y, 
                    cond->data.bytes[0], cond->data.bytes[1]);
        if (multi)
            gSpecialVar_Result = multi;
        return multi;
    case MSG_COND_NONE:
    // fallthrough
    default:
        return TRUE;
    }
}

// Check if follower info can be displayed in the current situation;
// i.e, if all its conditions match
bool32 CheckMsgInfo(const struct FollowerMsgInfoExtended *info, struct Pokemon *mon, u32 species, struct ObjectEvent *obj) {
    u32 i;

    // any condition matches
    if (info->orFlag) {
        for (i = 0; i < ARRAY_COUNT(info->conditions) && info->conditions[i].type; i++)
            if (CheckMsgCondition(&info->conditions[i], mon, species, obj))
                return TRUE;
        return FALSE;
    // all conditions must match
    } else {
        for (i = 0; i < ARRAY_COUNT(info->conditions) && info->conditions[i].type; i++)
            if (!CheckMsgCondition(&info->conditions[i], mon, species, obj))
                return FALSE;
        return TRUE;
    }
}

// Call an applicable follower message script
bool8 ScrFunc_getfolloweraction(struct ScriptContext *ctx) // Essentially a big switch for follower messages
{
    u32 species;
    s32 multi, multi2;
    struct SpecialEmote condEmotes[16] = {0};
    u32 condCount = 0;
    u32 emotion;
    struct ObjectEvent *objEvent = GetFollowerObject();
    struct Pokemon *mon = GetFirstLiveMon();
    u8 emotion_weight[FOLLOWER_EMOTION_LENGTH] = {
        [FOLLOWER_EMOTION_HAPPY] = 10,
        [FOLLOWER_EMOTION_NEUTRAL] = 15,
        [FOLLOWER_EMOTION_SAD] = 5,
        [FOLLOWER_EMOTION_UPSET] = 15,
        [FOLLOWER_EMOTION_ANGRY] = 15,
        [FOLLOWER_EMOTION_PENSIVE] = 15,
        [FOLLOWER_EMOTION_LOVE] = 0,
        [FOLLOWER_EMOTION_SURPRISE] = 10,
        [FOLLOWER_EMOTION_CURIOUS] = 10,
        [FOLLOWER_EMOTION_MUSIC] = 15,
        [FOLLOWER_EMOTION_POISONED] = 0,
    };
    u32 i, j;
    bool32 pickedCondition = FALSE;
    if (mon == NULL) { // failsafe
        ScriptCall(ctx, EventScript_FollowerLovesYou);
        return FALSE;
    }
    // Set the script to the very end; we'll be calling another script dynamically
    ScriptJump(ctx, EventScript_FollowerEnd);
    species = GetMonData(mon, MON_DATA_SPECIES);
    multi = GetMonData(mon, MON_DATA_FRIENDSHIP);
    if (multi > 80) {
        emotion_weight[FOLLOWER_EMOTION_HAPPY] = 20;
        emotion_weight[FOLLOWER_EMOTION_UPSET] = 5;
        emotion_weight[FOLLOWER_EMOTION_ANGRY] = 5;
        emotion_weight[FOLLOWER_EMOTION_LOVE] = 20;
        emotion_weight[FOLLOWER_EMOTION_MUSIC] = 20;
    }
    if (multi > 170) {
        emotion_weight[FOLLOWER_EMOTION_HAPPY] = 30;
        emotion_weight[FOLLOWER_EMOTION_LOVE] = 30;
    }
    // Special C-based conditions follower
    // Weather-related
    if (GetCurrentWeather() == WEATHER_SUNNY_CLOUDS)
        condEmotes[condCount++] = (struct SpecialEmote) {.emotion=FOLLOWER_EMOTION_HAPPY, .index=31};
    // Health & status-related
    multi = SAFE_DIV(mon->hp * 100, mon->maxHP);
    if (multi < 20) {
        emotion_weight[FOLLOWER_EMOTION_SAD] = 30;
        condEmotes[condCount++] = (struct SpecialEmote) {.emotion=FOLLOWER_EMOTION_SAD, .index=4};
        condEmotes[condCount++] = (struct SpecialEmote) {.emotion=FOLLOWER_EMOTION_SAD, .index=5};
    }
    if (multi < 50 || mon->status & STATUS1_PARALYSIS) {
        emotion_weight[FOLLOWER_EMOTION_SAD] = 30;
        condEmotes[condCount++] = (struct SpecialEmote) {.emotion=FOLLOWER_EMOTION_SAD, .index=6};
    }
    // Gym type advantage/disadvantage
    if (GetCurrentMapMusic() == MUS_GYM || GetCurrentMapMusic() == MUS_RG_GYM) {
        switch (gMapHeader.regionMapSectionId)
        {
        case MAPSEC_RUSTBORO_CITY:
        case MAPSEC_PEWTER_CITY:
            multi = TYPE_ROCK;
            break;
        case MAPSEC_DEWFORD_TOWN:
            multi = TYPE_FIGHTING;
            break;
        case MAPSEC_MAUVILLE_CITY:
        case MAPSEC_VERMILION_CITY:
            multi = TYPE_ELECTRIC;
            break;
        case MAPSEC_LAVARIDGE_TOWN:
        case MAPSEC_CINNABAR_ISLAND:
            multi = TYPE_FIRE;
            break;
        case MAPSEC_PETALBURG_CITY:
            multi = TYPE_NORMAL;
            break;
        case MAPSEC_FORTREE_CITY:
            multi = TYPE_FLYING;
            break;
        case MAPSEC_MOSSDEEP_CITY:
        case MAPSEC_SAFFRON_CITY:
            multi = TYPE_PSYCHIC;
            break;
        case MAPSEC_SOOTOPOLIS_CITY:
        case MAPSEC_CERULEAN_CITY:
            multi = TYPE_WATER;
            break;
        case MAPSEC_CELADON_CITY:
            multi = TYPE_GRASS;
            break;
        case MAPSEC_FUCHSIA_CITY:
            multi = TYPE_POISON;
            break;
        case MAPSEC_VIRIDIAN_CITY:
            multi = TYPE_GROUND;
            break;
        default:
            multi = NUMBER_OF_MON_TYPES;
        }
        if (multi < NUMBER_OF_MON_TYPES) {
            multi = GetTypeEffectiveness(mon, multi);
            if (multi & (MOVE_RESULT_NOT_VERY_EFFECTIVE | MOVE_RESULT_DOESNT_AFFECT_FOE | MOVE_RESULT_NO_EFFECT))
                condEmotes[condCount++] = (struct SpecialEmote) {.emotion=FOLLOWER_EMOTION_HAPPY, .index=32};
            else if (multi & MOVE_RESULT_SUPER_EFFECTIVE)
                condEmotes[condCount++] = (struct SpecialEmote) {.emotion=FOLLOWER_EMOTION_SAD, .index=7};
        }
    }

    emotion = RandomWeightedIndex(emotion_weight, FOLLOWER_EMOTION_LENGTH);
    #ifdef BATTLE_ENGINE
    if ((mon->status & STATUS1_PSN_ANY) && GetMonAbility(mon) != ABILITY_POISON_HEAL)
    #else
    if (mon->status & STATUS1_PSN_ANY)
    #endif
        emotion = FOLLOWER_EMOTION_POISONED;

    // end special conditions

    // roll for basic/unconditional message
    multi = Random() % gFollowerBasicMessages[emotion].length;
    // (50% chance) Select special condition using reservoir sampling
    for (i = (Random() & 1) ? condCount : 0, j = 1; i < condCount; i++) {
        if (condEmotes[i].emotion == emotion && (Random() < 0x10000 / (j++)))  // Replace each item with 1/j chance
            multi = condEmotes[i].index;
    }
    // (50% chance) Match *scripted* conditional messages, from follower_helper.c
    for (i = (Random() & 1) ? COND_MSG_COUNT : 0, j = 1; i < COND_MSG_COUNT; i++) {
        const struct FollowerMsgInfoExtended *info = &gFollowerConditionalMessages[i];
        if (!CheckMsgInfo(info, mon, species, objEvent))
            continue;

        // replace choice with weight/j chance
        if (Random() < (0x10000 / (j++)) * (info->weight ? info->weight : 1)) {
            multi = i;
            pickedCondition = TRUE;
        }
    }
    // condition message was chosen
    if (pickedCondition) {
        emotion = gFollowerConditionalMessages[multi].emotion;
        ObjectEventEmote(objEvent, emotion);
        ctx->data[0] = (u32) gFollowerConditionalMessages[multi].text;
        // text choices are spread across array; pick a random one
        if (gFollowerConditionalMessages[multi].textSpread) {
            for (i = 0; i < 4; i++) {
                if (!((u32*)gFollowerConditionalMessages[multi].text)[i])
                    break;
            }
            ctx->data[0] = i ? ((u32*)gFollowerConditionalMessages[multi].text)[Random() % i] : 0;
        }
        ScriptCall(ctx, gFollowerConditionalMessages[multi].script ? gFollowerConditionalMessages[multi].script : gFollowerBasicMessages[emotion].script);
        return FALSE;
    }
    // otherwise, a basic or C-based message was picked
    ObjectEventEmote(objEvent, emotion);
    ctx->data[0] = (u32) gFollowerBasicMessages[emotion].messages[multi].text; // Load message text
    ScriptCall(ctx, gFollowerBasicMessages[emotion].messages[multi].script ?
                        gFollowerBasicMessages[emotion].messages[multi].script :
                        gFollowerBasicMessages[emotion].script);
    return FALSE;
}

// Sprite callback for light sprites
void UpdateLightSprite(struct Sprite *sprite) {
    s16 left =   gSaveBlock1Ptr->pos.x - 2;
    s16 right =  gSaveBlock1Ptr->pos.x + 17;
    s16 top =    gSaveBlock1Ptr->pos.y;
    s16 bottom = gSaveBlock1Ptr->pos.y + 15;
    s16 x = sprite->data[6];
    s16 y = sprite->data[7];
    u16 sheetTileStart;
    u32 paletteNum;
    // Ripped from RemoveObjectEventIfOutsideView
    if (!(x >= left && x <= right && y >= top && y <= bottom)) {
        sheetTileStart = sprite->sheetTileStart;
        paletteNum = sprite->oam.paletteNum;
        DestroySprite(sprite);
        FieldEffectFreeTilesIfUnused(sheetTileStart);
        FieldEffectFreePaletteIfUnused(paletteNum);
        Weather_SetBlendCoeffs(7, 12); // TODO: Restore original blend coeffs at dawn
        return;
    }

    if (gTimeOfDay != TIME_OF_DAY_NIGHT) {
        sprite->invisible = TRUE;
        return;
    }

    switch (sprite->data[5]) { // lightType
    case 0:
        if (gPaletteFade.active) { // if palette fade is active, don't flicker since the timer won't be updated
            Weather_SetBlendCoeffs(7, 12);
            sprite->invisible = FALSE;
        } else if (gPlayerAvatar.tileTransitionState) {
            Weather_SetBlendCoeffs(7, 12); // As long as the second coefficient stays 12, shadows will not change
            sprite->invisible = FALSE;
            if (GetSpritePaletteTagByPaletteNum(sprite->oam.paletteNum) == OBJ_EVENT_PAL_TAG_LIGHT_2)
                LoadSpritePaletteInSlot(&sObjectEventSpritePalettes[FindObjectEventPaletteIndexByTag(OBJ_EVENT_PAL_TAG_LIGHT)], sprite->oam.paletteNum);
        } else if ((sprite->invisible = gTimeUpdateCounter & 1)) {
            Weather_SetBlendCoeffs(12, 12);
            if (GetSpritePaletteTagByPaletteNum(sprite->oam.paletteNum) == OBJ_EVENT_PAL_TAG_LIGHT)
                LoadSpritePaletteInSlot(&sObjectEventSpritePalettes[FindObjectEventPaletteIndexByTag(OBJ_EVENT_PAL_TAG_LIGHT_2)], sprite->oam.paletteNum);
        }
        break;
    case 1 ... 2:
        Weather_SetBlendCoeffs(12, 12);
        sprite->invisible = FALSE;
        break;
    }
}

// Spawn a light at a map coordinate
static void SpawnLightSprite(s16 x, s16 y, s16 camX, s16 camY, u32 lightType) {
    struct Sprite *sprite;
    const struct SpriteTemplate *template;
    u8 i;
    for (i = 0; i < MAX_SPRITES; i++) {
        sprite = &gSprites[i];
        if (sprite->inUse && sprite->callback == UpdateLightSprite && sprite->data[6] == x && sprite->data[7] == y)
            return;
    }
    lightType = min(lightType, ARRAY_COUNT(gFieldEffectLightTemplates) - 1); // bounds checking
    template = gFieldEffectLightTemplates[lightType];
    LoadSpriteSheetByTemplate(template, 0, 0);
    sprite = &gSprites[CreateSprite(template, 0, 0, 0)];
    if (lightType == 0 && (i = IndexOfSpritePaletteTag(template->paletteTag + 1)) < 16)
        sprite->oam.paletteNum = i;
    else
        UpdateSpritePaletteByTemplate(template, sprite);
    GetMapCoordsFromSpritePos(x + camX, y + camY, &sprite->x, &sprite->y);
    sprite->data[5] = lightType;
    sprite->data[6] = x;
    sprite->data[7] = y;
    sprite->affineAnims = gDummySpriteAffineAnimTable;
    sprite->affineAnimBeginning = TRUE;
    sprite->coordOffsetEnabled = TRUE;
    switch (lightType) {
    case 0: // Rustboro lanterns
        sprite->centerToCornerVecX = -(32 >> 1);
        sprite->centerToCornerVecY = -(32 >> 1);
        sprite->oam.priority = 1;
        sprite->oam.objMode = 1; // BLEND
        sprite->oam.affineMode = ST_OAM_AFFINE_NORMAL;
        sprite->x += 8;
        sprite->y += 22 + sprite->centerToCornerVecY;
        break;
    case 1 ... 2: // Pokemon Center & mart
        sprite->centerToCornerVecX = -(16 >> 1);
        sprite->centerToCornerVecY = -(16 >> 1);
        sprite->oam.priority = 2;
        sprite->subpriority = 0xFF;
        sprite->oam.objMode = 1; // BLEND
    }
}

void TrySpawnLightSprites(s16 camX, s16 camY) {
    u8 i;
    u8 objectCount;
    s16 left = gSaveBlock1Ptr->pos.x - 2;
    s16 right = gSaveBlock1Ptr->pos.x + MAP_OFFSET_W + 2;
    s16 top = gSaveBlock1Ptr->pos.y;
    s16 bottom = gSaveBlock1Ptr->pos.y + MAP_OFFSET_H + 2;
    if (gMapHeader.events == NULL)
        return;

    if (InBattlePyramid())
        objectCount = GetNumBattlePyramidObjectEvents();
    else if (InTrainerHill())
        objectCount = 2;
    else
        objectCount = gMapHeader.events->objectEventCount;

    for (i = 0; i < objectCount; i++) {
        struct ObjectEventTemplate *template = &gSaveBlock1Ptr->objectEventTemplates[i];
        s16 npcX = template->x + MAP_OFFSET;
        s16 npcY = template->y + MAP_OFFSET;
        if (top <= npcY && bottom >= npcY && left <= npcX && right >= npcX && !FlagGet(template->flagId))
            if (template->graphicsId == OBJ_EVENT_GFX_LIGHT_SPRITE)  // event is light sprite instead
                SpawnLightSprite(npcX, npcY, camX, camY, template->trainerRange_berryTreeId);
    }
}

void TrySpawnObjectEvents(s16 cameraX, s16 cameraY)
{
    u8 i;
    u8 objectCount;

    if (gMapHeader.events != NULL)
    {
        s16 left = gSaveBlock1Ptr->pos.x - 2;
        s16 right = gSaveBlock1Ptr->pos.x + MAP_OFFSET_W + 2;
        s16 top = gSaveBlock1Ptr->pos.y;
        s16 bottom = gSaveBlock1Ptr->pos.y + MAP_OFFSET_H + 2;

        if (InBattlePyramid())
            objectCount = GetNumBattlePyramidObjectEvents();
        else if (InTrainerHill())
            objectCount = HILL_TRAINERS_PER_FLOOR;
        else
            objectCount = gMapHeader.events->objectEventCount;

        for (i = 0; i < objectCount; i++)
        {
            struct ObjectEventTemplate *template = &gSaveBlock1Ptr->objectEventTemplates[i];
            s16 npcX = template->x + MAP_OFFSET;
            s16 npcY = template->y + MAP_OFFSET;

            if (top <= npcY && bottom >= npcY && left <= npcX && right >= npcX && !FlagGet(template->flagId)) {
                if (template->graphicsId == OBJ_EVENT_GFX_LIGHT_SPRITE) {  // light sprite instead
                    SpawnLightSprite(npcX, npcY, cameraX, cameraY, template->trainerRange_berryTreeId);
                } else
                    TrySpawnObjectEventTemplate(template, gSaveBlock1Ptr->location.mapNum, gSaveBlock1Ptr->location.mapGroup, cameraX, cameraY);
            }
        }
    }
}

void RemoveObjectEventsOutsideView(void)
{
    u8 i, j;
    bool8 isActiveLinkPlayer;

    for (i = 0; i < OBJECT_EVENTS_COUNT; i++)
    {
        for (j = 0, isActiveLinkPlayer = FALSE; j < ARRAY_COUNT(gLinkPlayerObjectEvents); j++)
        {
            if (gLinkPlayerObjectEvents[j].active && i == gLinkPlayerObjectEvents[j].objEventId)
                isActiveLinkPlayer = TRUE;
        }
        if (!isActiveLinkPlayer)
        {
            struct ObjectEvent *objectEvent = &gObjectEvents[i];

            // Followers should not go OOB, or their sprites may be freed early during a cross-map scripting event,
            // such as Wally's Ralts catch sequence
            if (objectEvent->active && !objectEvent->isPlayer && objectEvent->localId != OBJ_EVENT_ID_FOLLOWER)
                RemoveObjectEventIfOutsideView(objectEvent);
        }
    }
}

static void RemoveObjectEventIfOutsideView(struct ObjectEvent *objectEvent)
{
    s16 left =   gSaveBlock1Ptr->pos.x - 2;
    s16 right =  gSaveBlock1Ptr->pos.x + 17;
    s16 top =    gSaveBlock1Ptr->pos.y;
    s16 bottom = gSaveBlock1Ptr->pos.y + 16;

    if (objectEvent->currentCoords.x >= left && objectEvent->currentCoords.x <= right
     && objectEvent->currentCoords.y >= top && objectEvent->currentCoords.y <= bottom)
        return;
    if (objectEvent->initialCoords.x >= left && objectEvent->initialCoords.x <= right
     && objectEvent->initialCoords.y >= top && objectEvent->initialCoords.y <= bottom)
        return;
    RemoveObjectEvent(objectEvent);
}

void SpawnObjectEventsOnReturnToField(s16 x, s16 y)
{
    u32 i;

    ClearPlayerAvatarInfo();
    for (i = 0; i < OBJECT_EVENTS_COUNT; i++)
    {
        if (gObjectEvents[i].active)
            SpawnObjectEventOnReturnToField(i, x, y);
    }
    CreateReflectionEffectSprites();
    TrySpawnLightSprites(x, y);
}

static void SpawnObjectEventOnReturnToField(u8 objectEventId, s16 x, s16 y)
{
    u32 i;
    struct Sprite *sprite;
    struct ObjectEvent *objectEvent;
    struct SpriteTemplate spriteTemplate;
    struct SpriteFrameImage spriteFrameImage;
    const struct SubspriteTable *subspriteTables;
    const struct ObjectEventGraphicsInfo *graphicsInfo;

    for (i = 0; i < ARRAY_COUNT(gLinkPlayerObjectEvents); i++)
    {
        if (gLinkPlayerObjectEvents[i].active && objectEventId == gLinkPlayerObjectEvents[i].objEventId)
            return;
    }

    objectEvent = &gObjectEvents[objectEventId];
    subspriteTables = NULL;
    graphicsInfo = GetObjectEventGraphicsInfo(objectEvent->graphicsId);
    CopyObjectGraphicsInfoToSpriteTemplate_WithMovementType(objectEvent->graphicsId, objectEvent->movementType, &spriteTemplate, &subspriteTables);
    spriteFrameImage.size = graphicsInfo->size;
    spriteTemplate.images = &spriteFrameImage;
    #if OW_GFX_COMPRESS
    spriteTemplate.tileTag = LoadSheetGraphicsInfo(graphicsInfo, objectEvent->graphicsId, NULL);
    #endif
    if (spriteTemplate.paletteTag != TAG_NONE && spriteTemplate.paletteTag != OBJ_EVENT_PAL_TAG_DYNAMIC)
        LoadObjectEventPalette(spriteTemplate.paletteTag);

    i = CreateSprite(&spriteTemplate, 0, 0, 0);
    if (i != MAX_SPRITES)
    {
        sprite = &gSprites[i];
        // Use palette from species palette table
        if (spriteTemplate.paletteTag == OBJ_EVENT_PAL_TAG_DYNAMIC)
            sprite->oam.paletteNum = LoadDynamicFollowerPalette(OW_SPECIES(objectEvent), OW_FORM(objectEvent), objectEvent->shiny);
        if (OW_GFX_COMPRESS && sprite->usingSheet)
            sprite->sheetSpan = GetSpanPerImage(sprite->oam.shape, sprite->oam.size);
        GetMapCoordsFromSpritePos(x + objectEvent->currentCoords.x, y + objectEvent->currentCoords.y, &sprite->x, &sprite->y);
        sprite->centerToCornerVecX = -(graphicsInfo->width >> 1);
        sprite->centerToCornerVecY = -(graphicsInfo->height >> 1);
        sprite->x += 8;
        sprite->y += 16 + sprite->centerToCornerVecY;
        sprite->images = graphicsInfo->images;
        if (objectEvent->movementType == MOVEMENT_TYPE_PLAYER)
        {
            SetPlayerAvatarObjectEventIdAndObjectId(objectEventId, i);
            objectEvent->warpArrowSpriteId = CreateWarpArrowSprite();
        }
        if (subspriteTables != NULL) {
            SetSubspriteTables(sprite, subspriteTables);
        }
        sprite->coordOffsetEnabled = TRUE;
        sprite->sObjEventId = objectEventId;
        objectEvent->spriteId = i;
        if (!objectEvent->inanimate && objectEvent->movementType != MOVEMENT_TYPE_PLAYER)
            StartSpriteAnim(sprite, GetFaceDirectionAnimNum(objectEvent->facingDirection));

        ResetObjectEventFldEffData(objectEvent);
        SetObjectSubpriorityByElevation(objectEvent->previousElevation, sprite, 1);
    }
}

static void ResetObjectEventFldEffData(struct ObjectEvent *objectEvent)
{
    objectEvent->singleMovementActive = FALSE;
    objectEvent->triggerGroundEffectsOnMove = TRUE;
    objectEvent->noShadow = FALSE;
    objectEvent->hasReflection = FALSE;
    objectEvent->inShortGrass = FALSE;
    objectEvent->inShallowFlowingWater = FALSE;
    objectEvent->inSandPile = FALSE;
    objectEvent->inHotSprings = FALSE;
    ObjectEventClearHeldMovement(objectEvent);
}

static void SetPlayerAvatarObjectEventIdAndObjectId(u8 objectEventId, u8 spriteId)
{
    gPlayerAvatar.objectEventId = objectEventId;
    gPlayerAvatar.spriteId = spriteId;
    gPlayerAvatar.gender = GetPlayerAvatarGenderByGraphicsId(gObjectEvents[objectEventId].graphicsId);
    SetPlayerAvatarExtraStateTransition(gObjectEvents[objectEventId].graphicsId, PLAYER_AVATAR_FLAG_CONTROLLABLE);
}

// Update sprite's palette, freeing old palette if necessary
static u8 UpdateSpritePalette(const struct SpritePalette *spritePalette, struct Sprite *sprite) {
    // Free palette if otherwise unused
    sprite->inUse = FALSE;
    FieldEffectFreePaletteIfUnused(sprite->oam.paletteNum);
    sprite->inUse = TRUE;
    if (IndexOfSpritePaletteTag(spritePalette->tag) == 0xFF) {
        sprite->oam.paletteNum = LoadSpritePalette(spritePalette);
        UpdateSpritePaletteWithWeather(sprite->oam.paletteNum, FALSE);
    } else {
        sprite->oam.paletteNum = LoadSpritePalette(spritePalette);
    }

    return sprite->oam.paletteNum;
}

// Find and update based on template's paletteTag
u8 UpdateSpritePaletteByTemplate(const struct SpriteTemplate *template, struct Sprite *sprite) {
    u8 i = FindObjectEventPaletteIndexByTag(template->paletteTag);
    if (i == 0xFF)
        return i;
    return UpdateSpritePalette(&sObjectEventSpritePalettes[i], sprite);
}

// Set graphics *by info*
static void ObjectEventSetGraphics(struct ObjectEvent *objectEvent, const struct ObjectEventGraphicsInfo *graphicsInfo) {
    struct Sprite *sprite = &gSprites[objectEvent->spriteId];
    u32 i = FindObjectEventPaletteIndexByTag(graphicsInfo->paletteTag);
    if (i != 0xFF)
        UpdateSpritePalette(&sObjectEventSpritePalettes[i], sprite);

    // If gfx size changes, we need to reallocate tiles
    if (LARGE_OW_SUPPORT && !OW_GFX_COMPRESS && graphicsInfo->oam->size != sprite->oam.size)
        ReallocSpriteTiles(sprite, graphicsInfo->images->size);

    #if OW_GFX_COMPRESS
    LoadSheetGraphicsInfo(graphicsInfo, objectEvent->graphicsId, sprite);
    #endif

    sprite->oam.shape = graphicsInfo->oam->shape;
    sprite->oam.size = graphicsInfo->oam->size;
    sprite->images = graphicsInfo->images;
    sprite->anims = graphicsInfo->anims;
    sprite->subspriteTables = graphicsInfo->subspriteTables;
    objectEvent->inanimate = graphicsInfo->inanimate;
    SetSpritePosToMapCoords(objectEvent->currentCoords.x, objectEvent->currentCoords.y, &sprite->x, &sprite->y);
    sprite->centerToCornerVecX = -(graphicsInfo->width >> 1);
    sprite->centerToCornerVecY = -(graphicsInfo->height >> 1);
    sprite->x += 8;
    sprite->y += 16 + sprite->centerToCornerVecY;
    if (objectEvent->trackedByCamera)
        CameraObjectReset1();
}

void ObjectEventSetGraphicsId(struct ObjectEvent *objectEvent, u16 graphicsId)
{
    objectEvent->graphicsId = graphicsId;
    ObjectEventSetGraphics(objectEvent, GetObjectEventGraphicsInfo(graphicsId));
    objectEvent->graphicsId = graphicsId;
}

void ObjectEventSetGraphicsIdByLocalIdAndMap(u8 localId, u8 mapNum, u8 mapGroup, u16 graphicsId)
{
    u8 objectEventId;

    if (!TryGetObjectEventIdByLocalIdAndMap(localId, mapNum, mapGroup, &objectEventId))
        ObjectEventSetGraphicsId(&gObjectEvents[objectEventId], graphicsId);
}

void ObjectEventTurn(struct ObjectEvent *objectEvent, u8 direction)
{
    SetObjectEventDirection(objectEvent, direction);
    if (!objectEvent->inanimate)
    {
        StartSpriteAnim(&gSprites[objectEvent->spriteId], GetFaceDirectionAnimNum(objectEvent->facingDirection));
        SeekSpriteAnim(&gSprites[objectEvent->spriteId], 0);
    }
}

void ObjectEventTurnByLocalIdAndMap(u8 localId, u8 mapNum, u8 mapGroup, u8 direction)
{
    u8 objectEventId;

    if (!TryGetObjectEventIdByLocalIdAndMap(localId, mapNum, mapGroup, &objectEventId))
        ObjectEventTurn(&gObjectEvents[objectEventId], direction);
}

void PlayerObjectTurn(struct PlayerAvatar *playerAvatar, u8 direction)
{
    ObjectEventTurn(&gObjectEvents[playerAvatar->objectEventId], direction);
}

static void SetBerryTreeGraphics(struct ObjectEvent *objectEvent, u8 berryId, u8 berryStage) {
    const u16 graphicsId = gBerryTreeObjectEventGraphicsIdTablePointers[berryId][berryStage];
    const struct ObjectEventGraphicsInfo *graphicsInfo = GetObjectEventGraphicsInfo(graphicsId);
    struct Sprite *sprite = &gSprites[objectEvent->spriteId];
    UpdateSpritePalette(&sObjectEventSpritePalettes[gBerryTreePaletteSlotTablePointers[berryId][berryStage]-2], sprite);
    sprite->oam.shape = graphicsInfo->oam->shape;
    sprite->oam.size = graphicsInfo->oam->size;
    sprite->images = gBerryTreePicTablePointers[berryId];
    sprite->anims = graphicsInfo->anims;
    sprite->subspriteTables = graphicsInfo->subspriteTables;
    objectEvent->inanimate = graphicsInfo->inanimate;
    objectEvent->graphicsId = graphicsId;
    SetSpritePosToMapCoords(objectEvent->currentCoords.x, objectEvent->currentCoords.y, &sprite->x, &sprite->y);
    sprite->centerToCornerVecX = -(graphicsInfo->width >> 1);
    sprite->centerToCornerVecY = -(graphicsInfo->height >> 1);
    sprite->x += 8;
    sprite->y += 16 + sprite->centerToCornerVecY;
    if (objectEvent->trackedByCamera)
        CameraObjectReset1();
}

static void get_berry_tree_graphics(struct ObjectEvent *objectEvent, struct Sprite *sprite)
{
    u8 berryStage;
    u8 berryId;

    objectEvent->invisible = TRUE;
    sprite->invisible = TRUE;
    berryStage = GetStageByBerryTreeId(objectEvent->trainerRange_berryTreeId);
    if (berryStage != BERRY_STAGE_NO_BERRY)
    {
        objectEvent->invisible = FALSE;
        sprite->invisible = FALSE;
        berryId = GetBerryTypeByBerryTreeId(objectEvent->trainerRange_berryTreeId) - 1;
        berryStage--;
        if (berryId > ITEM_TO_BERRY(LAST_BERRY_INDEX))
            berryId = 0;

        SetBerryTreeGraphics(objectEvent, berryId, berryStage);
        StartSpriteAnim(sprite, berryStage);
    }
}

const struct ObjectEventGraphicsInfo *GetObjectEventGraphicsInfo(u16 graphicsId)
{
    u32 form = 0;

    if (graphicsId >= OBJ_EVENT_GFX_VARS && graphicsId <= OBJ_EVENT_GFX_VAR_F)
        graphicsId = VarGetObjectEventGraphicsId(graphicsId - OBJ_EVENT_GFX_VARS);

<<<<<<< HEAD
=======
    if (graphicsId >= OBJ_EVENT_GFX_MON_BASE + SPECIES_SHINY_TAG)
        graphicsId -= SPECIES_SHINY_TAG;
>>>>>>> 25e8c88e
    // graphicsId may contain mon form info
    if (graphicsId > OBJ_EVENT_GFX_SPECIES_MASK) {
        form = graphicsId >> OBJ_EVENT_GFX_SPECIES_BITS;
        graphicsId = graphicsId & OBJ_EVENT_GFX_SPECIES_MASK;
<<<<<<< HEAD
    }

    if (graphicsId == OBJ_EVENT_GFX_BARD) {
        return gMauvilleOldManGraphicsInfoPointers[GetCurrentMauvilleOldMan()];
    }

=======
    }

    if (graphicsId == OBJ_EVENT_GFX_BARD) {
        return gMauvilleOldManGraphicsInfoPointers[GetCurrentMauvilleOldMan()];
    }

>>>>>>> 25e8c88e
    if (graphicsId >= OBJ_EVENT_GFX_MON_BASE)
        return SpeciesToGraphicsInfo(graphicsId - OBJ_EVENT_GFX_MON_BASE, form);

    if (graphicsId >= NUM_OBJ_EVENT_GFX)
        graphicsId = OBJ_EVENT_GFX_NINJA_BOY;

    return gObjectEventGraphicsInfoPointers[graphicsId];
}

static void SetObjectEventDynamicGraphicsId(struct ObjectEvent *objectEvent)
{
    if (objectEvent->graphicsId >= OBJ_EVENT_GFX_VARS && objectEvent->graphicsId <= OBJ_EVENT_GFX_VAR_F)
        objectEvent->graphicsId = VarGetObjectEventGraphicsId(objectEvent->graphicsId - OBJ_EVENT_GFX_VARS);
}

void SetObjectInvisibility(u8 localId, u8 mapNum, u8 mapGroup, bool8 invisible)
{
    u8 objectEventId;

    if (!TryGetObjectEventIdByLocalIdAndMap(localId, mapNum, mapGroup, &objectEventId))
        gObjectEvents[objectEventId].invisible = invisible;
}

void ObjectEventGetLocalIdAndMap(struct ObjectEvent *objectEvent, void *localId, void *mapNum, void *mapGroup)
{
    *(u8 *)(localId) = objectEvent->localId;
    *(u8 *)(mapNum) = objectEvent->mapNum;
    *(u8 *)(mapGroup) = objectEvent->mapGroup;
}

void AllowObjectAtPosTriggerGroundEffects(s16 x, s16 y)
{
    u8 objectEventId;
    struct ObjectEvent *objectEvent;

    objectEventId = GetObjectEventIdByXY(x, y);
    if (objectEventId != OBJECT_EVENTS_COUNT)
    {
        objectEvent = &gObjectEvents[objectEventId];
        objectEvent->triggerGroundEffectsOnMove = TRUE;
    }
}

void SetObjectSubpriority(u8 localId, u8 mapNum, u8 mapGroup, u8 subpriority)
{
    u8 objectEventId;
    struct ObjectEvent *objectEvent;
    struct Sprite *sprite;

    if (!TryGetObjectEventIdByLocalIdAndMap(localId, mapNum, mapGroup, &objectEventId))
    {
        objectEvent = &gObjectEvents[objectEventId];
        sprite = &gSprites[objectEvent->spriteId];
        objectEvent->fixedPriority = TRUE;
        sprite->subpriority = subpriority;
    }
}

void ResetObjectSubpriority(u8 localId, u8 mapNum, u8 mapGroup)
{
    u8 objectEventId;
    struct ObjectEvent *objectEvent;

    if (!TryGetObjectEventIdByLocalIdAndMap(localId, mapNum, mapGroup, &objectEventId))
    {
        objectEvent = &gObjectEvents[objectEventId];
        objectEvent->fixedPriority = FALSE;
        objectEvent->triggerGroundEffectsOnMove = TRUE;
    }
}

void SetObjectEventSpritePosByLocalIdAndMap(u8 localId, u8 mapNum, u8 mapGroup, s16 x, s16 y)
{
    u8 objectEventId;
    struct Sprite *sprite;

    if (!TryGetObjectEventIdByLocalIdAndMap(localId, mapNum, mapGroup, &objectEventId))
    {
        sprite = &gSprites[gObjectEvents[objectEventId].spriteId];
        sprite->x2 = x;
        sprite->y2 = y;
    }
}

void FreeAndReserveObjectSpritePalettes(void)
{
    FreeAllSpritePalettes();
    gReservedSpritePaletteCount = OBJ_PALSLOT_COUNT;
}

u8 LoadObjectEventPalette(u16 paletteTag)
{
    u16 i = FindObjectEventPaletteIndexByTag(paletteTag);
    if (i == 0xFF)
        return i;
    return LoadSpritePaletteIfTagExists(&sObjectEventSpritePalettes[i]);
}

static void UNUSED LoadObjectEventPaletteSet(u16 *paletteTags)
{
    u8 i;

    for (i = 0; paletteTags[i] != OBJ_EVENT_PAL_TAG_NONE; i++)
        LoadObjectEventPalette(paletteTags[i]);
}

// Really just loads the palette and applies weather fade
static u8 LoadSpritePaletteIfTagExists(const struct SpritePalette *spritePalette)
{
    u8 paletteNum = IndexOfSpritePaletteTag(spritePalette->tag);
    if (paletteNum != 0xFF) // don't load twice; return
        return paletteNum;
    paletteNum = LoadSpritePalette(spritePalette);
    if (paletteNum != 0xFF)
        UpdateSpritePaletteWithWeather(paletteNum, FALSE);
    return paletteNum;
}

void PatchObjectPalette(u16 paletteTag, u8 paletteSlot)
{
    // paletteTag is assumed to exist in sObjectEventSpritePalettes
    u8 paletteIndex = FindObjectEventPaletteIndexByTag(paletteTag);

    LoadPalette(sObjectEventSpritePalettes[paletteIndex].data, OBJ_PLTT_ID(paletteSlot), PLTT_SIZE_4BPP);
}

void PatchObjectPaletteRange(const u16 *paletteTags, u8 minSlot, u8 maxSlot)
{
    while (minSlot < maxSlot)
    {
        PatchObjectPalette(*paletteTags, minSlot);
        paletteTags++;
        minSlot++;
    }
}

static u8 FindObjectEventPaletteIndexByTag(u16 tag)
{
    u8 i;

    for (i = 0; sObjectEventSpritePalettes[i].tag != OBJ_EVENT_PAL_TAG_NONE; i++)
    {
        if (sObjectEventSpritePalettes[i].tag == tag)
            return i;
    }
    return 0xFF;
}

void LoadPlayerObjectReflectionPalette(u16 tag, u8 slot)
{
    u8 i;

    PatchObjectPalette(tag, slot);
    for (i = 0; sPlayerReflectionPaletteSets[i].tag != OBJ_EVENT_PAL_TAG_NONE; i++)
    {
        if (sPlayerReflectionPaletteSets[i].tag == tag)
        {
            PatchObjectPalette(sPlayerReflectionPaletteSets[i].data[sCurrentReflectionType], gReflectionEffectPaletteMap[slot]);
            return;
        }
    }
}

void LoadSpecialObjectReflectionPalette(u16 tag, u8 slot)
{
    u8 i;

    sCurrentSpecialObjectPaletteTag = tag;
    PatchObjectPalette(tag, slot);
    for (i = 0; sSpecialObjectReflectionPaletteSets[i].tag != OBJ_EVENT_PAL_TAG_NONE; i++)
    {
        if (sSpecialObjectReflectionPaletteSets[i].tag == tag)
        {
            PatchObjectPalette(sSpecialObjectReflectionPaletteSets[i].data[sCurrentReflectionType], gReflectionEffectPaletteMap[slot]);
            return;
        }
    }
}

static void _PatchObjectPalette(u16 tag, u8 slot)
{
    PatchObjectPalette(tag, slot);
}

static void UNUSED IncrementObjectEventCoords(struct ObjectEvent *objectEvent, s16 x, s16 y)
{
    objectEvent->previousCoords.x = objectEvent->currentCoords.x;
    objectEvent->previousCoords.y = objectEvent->currentCoords.y;
    objectEvent->currentCoords.x += x;
    objectEvent->currentCoords.y += y;
}

void ShiftObjectEventCoords(struct ObjectEvent *objectEvent, s16 x, s16 y)
{
    objectEvent->previousCoords.x = objectEvent->currentCoords.x;
    objectEvent->previousCoords.y = objectEvent->currentCoords.y;
    objectEvent->currentCoords.x = x;
    objectEvent->currentCoords.y = y;
}

static void SetObjectEventCoords(struct ObjectEvent *objectEvent, s16 x, s16 y)
{
    objectEvent->previousCoords.x = x;
    objectEvent->previousCoords.y = y;
    objectEvent->currentCoords.x = x;
    objectEvent->currentCoords.y = y;
}

void MoveObjectEventToMapCoords(struct ObjectEvent *objectEvent, s16 x, s16 y)
{
    struct Sprite *sprite;
    const struct ObjectEventGraphicsInfo *graphicsInfo;

    sprite = &gSprites[objectEvent->spriteId];
    graphicsInfo = GetObjectEventGraphicsInfo(objectEvent->graphicsId);
    SetObjectEventCoords(objectEvent, x, y);
    SetSpritePosToMapCoords(objectEvent->currentCoords.x, objectEvent->currentCoords.y, &sprite->x, &sprite->y);
    sprite->centerToCornerVecX = -(graphicsInfo->width >> 1);
    sprite->centerToCornerVecY = -(graphicsInfo->height >> 1);
    sprite->x += 8;
    sprite->y += 16 + sprite->centerToCornerVecY;
    ResetObjectEventFldEffData(objectEvent);
    if (objectEvent->trackedByCamera)
        CameraObjectReset1();
}

void TryMoveObjectEventToMapCoords(u8 localId, u8 mapNum, u8 mapGroup, s16 x, s16 y)
{
    u8 objectEventId;
    if (!TryGetObjectEventIdByLocalIdAndMap(localId, mapNum, mapGroup, &objectEventId))
    {
        x += MAP_OFFSET;
        y += MAP_OFFSET;
        MoveObjectEventToMapCoords(&gObjectEvents[objectEventId], x, y);
    }
}

void ShiftStillObjectEventCoords(struct ObjectEvent *objectEvent)
{
    ShiftObjectEventCoords(objectEvent, objectEvent->currentCoords.x, objectEvent->currentCoords.y);
}

void UpdateObjectEventCoordsForCameraUpdate(void)
{
    u8 i;
    s16 dx;
    s16 dy;

    if (gCamera.active)
    {
        dx = gCamera.x;
        dy = gCamera.y;
        for (i = 0; i < OBJECT_EVENTS_COUNT; i++)
        {
            if (gObjectEvents[i].active)
            {
                gObjectEvents[i].initialCoords.x -= dx;
                gObjectEvents[i].initialCoords.y -= dy;
                gObjectEvents[i].currentCoords.x -= dx;
                gObjectEvents[i].currentCoords.y -= dy;
                gObjectEvents[i].previousCoords.x -= dx;
                gObjectEvents[i].previousCoords.y -= dy;
            }
        }
    }
}

u8 GetObjectEventIdByPosition(u16 x, u16 y, u8 elevation)
{
    u8 i;

    for (i = 0; i < OBJECT_EVENTS_COUNT; i++)
    {
        if (gObjectEvents[i].active)
        {
            if (gObjectEvents[i].currentCoords.x == x
             && gObjectEvents[i].currentCoords.y == y
             && ObjectEventDoesElevationMatch(&gObjectEvents[i], elevation))
                return i;
        }
    }
    return OBJECT_EVENTS_COUNT;
}

static bool8 ObjectEventDoesElevationMatch(struct ObjectEvent *objectEvent, u8 elevation)
{
    if (objectEvent->currentElevation != 0 && elevation != 0 && objectEvent->currentElevation != elevation)
        return FALSE;

    return TRUE;
}

void UpdateObjectEventsForCameraUpdate(s16 x, s16 y)
{
    UpdateObjectEventCoordsForCameraUpdate();
    TrySpawnObjectEvents(x, y);
    RemoveObjectEventsOutsideView();
}

#define sLinkedSpriteId data[0]
#define sState          data[1]

u8 AddCameraObject(u8 linkedSpriteId)
{
    u8 spriteId = CreateSprite(&sCameraSpriteTemplate, 0, 0, 4);

    gSprites[spriteId].invisible = TRUE;
    gSprites[spriteId].sLinkedSpriteId = linkedSpriteId;
    return spriteId;
}

static void SpriteCB_CameraObject(struct Sprite *sprite)
{
    void (*callbacks[ARRAY_COUNT(sCameraObjectFuncs)])(struct Sprite *);

    memcpy(callbacks, sCameraObjectFuncs, sizeof sCameraObjectFuncs);
    callbacks[sprite->sState](sprite);
}

static void CameraObject_0(struct Sprite *sprite)
{
    sprite->x = gSprites[sprite->sLinkedSpriteId].x;
    sprite->y = gSprites[sprite->sLinkedSpriteId].y;
    sprite->invisible = TRUE;
    sprite->sState = 1;
    CameraObject_1(sprite);
}

static void CameraObject_1(struct Sprite *sprite)
{
    s16 x = gSprites[sprite->sLinkedSpriteId].x;
    s16 y = gSprites[sprite->sLinkedSpriteId].y;

    sprite->data[2] = x - sprite->x;
    sprite->data[3] = y - sprite->y;
    sprite->x = x;
    sprite->y = y;
}

static void CameraObject_2(struct Sprite *sprite)
{
    sprite->x = gSprites[sprite->sLinkedSpriteId].x;
    sprite->y = gSprites[sprite->sLinkedSpriteId].y;
    sprite->data[2] = 0;
    sprite->data[3] = 0;
}

static struct Sprite *FindCameraSprite(void)
{
    u8 i;

    for (i = 0; i < MAX_SPRITES; i++)
    {
        if (gSprites[i].inUse && gSprites[i].callback == SpriteCB_CameraObject)
            return &gSprites[i];
    }
    return NULL;
}

void CameraObjectReset1(void)
{
    struct Sprite *camera;

    camera = FindCameraSprite();
    if (camera != NULL)
    {
        camera->sState = 0;
        camera->callback(camera);
    }
}

void CameraObjectSetFollowedSpriteId(u8 spriteId)
{
    struct Sprite *camera;

    camera = FindCameraSprite();
    if (camera != NULL)
    {
        camera->sLinkedSpriteId = spriteId;
        CameraObjectReset1();
    }
}

static u8 UNUSED CameraObjectGetFollowedSpriteId(void)
{
    struct Sprite *camera;

    camera = FindCameraSprite();
    if (camera == NULL)
        return MAX_SPRITES;

    return camera->sLinkedSpriteId;
}

void CameraObjectReset2(void)
{
    // UB: Possible null dereference
#ifdef UBFIX
    struct Sprite *camera = FindCameraSprite();
    if (camera)
        camera->sState = 2;
#else
    FindCameraSprite()->sState = 2;
#endif // UBFIX
}

u8 CopySprite(struct Sprite *sprite, s16 x, s16 y, u8 subpriority)
{
    u8 i;

    for (i = 0; i < MAX_SPRITES; i++)
    {
        if (!gSprites[i].inUse)
        {
            gSprites[i] = *sprite;
            gSprites[i].x = x;
            gSprites[i].y = y;
            gSprites[i].subpriority = subpriority;
            break;
        }
    }
    return i;
}

u8 CreateCopySpriteAt(struct Sprite *sprite, s16 x, s16 y, u8 subpriority)
{
    s16 i;

    for (i = MAX_SPRITES - 1; i > -1; i--)
    {
        if (!gSprites[i].inUse)
        {
            gSprites[i] = *sprite;
            gSprites[i].x = x;
            gSprites[i].y = y;
            gSprites[i].subpriority = subpriority;
            return i;
        }
    }
    return MAX_SPRITES;
}

void SetObjectEventDirection(struct ObjectEvent *objectEvent, u8 direction)
{
    s8 d2;
    objectEvent->previousMovementDirection = objectEvent->facingDirection;
    if (!objectEvent->facingDirectionLocked)
    {
        d2 = direction;
        objectEvent->facingDirection = d2;
    }
    objectEvent->movementDirection = direction;
}

static const u8 *GetObjectEventScriptPointerByLocalIdAndMap(u8 localId, u8 mapNum, u8 mapGroup)
{
    if (localId == OBJ_EVENT_ID_FOLLOWER)
        return EventScript_Follower;
    return GetObjectEventTemplateByLocalIdAndMap(localId, mapNum, mapGroup)->script;
}

const u8 *GetObjectEventScriptPointerByObjectEventId(u8 objectEventId)
{
    return GetObjectEventScriptPointerByLocalIdAndMap(gObjectEvents[objectEventId].localId, gObjectEvents[objectEventId].mapNum, gObjectEvents[objectEventId].mapGroup);
}

static u16 GetObjectEventFlagIdByLocalIdAndMap(u8 localId, u8 mapNum, u8 mapGroup)
{
    const struct ObjectEventTemplate *obj = GetObjectEventTemplateByLocalIdAndMap(localId, mapNum, mapGroup);
#ifdef UBFIX
    // BUG: The function may return NULL, and attempting to read from NULL may freeze the game using modern compilers.
    if (obj == NULL)
        return 0;
#endif // UBFIX
    return obj->flagId;
}

static u16 GetObjectEventFlagIdByObjectEventId(u8 objectEventId)
{
    return GetObjectEventFlagIdByLocalIdAndMap(gObjectEvents[objectEventId].localId, gObjectEvents[objectEventId].mapNum, gObjectEvents[objectEventId].mapGroup);
}

static u8 UNUSED GetObjectTrainerTypeByLocalIdAndMap(u8 localId, u8 mapNum, u8 mapGroup)
{
    u8 objectEventId;

    if (TryGetObjectEventIdByLocalIdAndMap(localId, mapNum, mapGroup, &objectEventId))
        return 0xFF;

    return gObjectEvents[objectEventId].trainerType;
}

static u8 UNUSED GetObjectTrainerTypeByObjectEventId(u8 objectEventId)
{
    return gObjectEvents[objectEventId].trainerType;
}

// Unused
u8 GetObjectEventBerryTreeIdByLocalIdAndMap(u8 localId, u8 mapNum, u8 mapGroup)
{
    u8 objectEventId;

    if (TryGetObjectEventIdByLocalIdAndMap(localId, mapNum, mapGroup, &objectEventId))
        return 0xFF;

    return gObjectEvents[objectEventId].trainerRange_berryTreeId;
}

u8 GetObjectEventBerryTreeId(u8 objectEventId)
{
    return gObjectEvents[objectEventId].trainerRange_berryTreeId;
}

static const struct ObjectEventTemplate *GetObjectEventTemplateByLocalIdAndMap(u8 localId, u8 mapNum, u8 mapGroup)
{
    const struct ObjectEventTemplate *templates;
    const struct MapHeader *mapHeader;
    u8 count;

    if (gSaveBlock1Ptr->location.mapNum == mapNum && gSaveBlock1Ptr->location.mapGroup == mapGroup)
    {
        templates = gSaveBlock1Ptr->objectEventTemplates;
        count = gMapHeader.events->objectEventCount;
    }
    else
    {
        mapHeader = Overworld_GetMapHeaderByGroupAndId(mapGroup, mapNum);
        templates = mapHeader->events->objectEvents;
        count = mapHeader->events->objectEventCount;
    }
    return FindObjectEventTemplateByLocalId(localId, templates, count);
}

static const struct ObjectEventTemplate *FindObjectEventTemplateByLocalId(u8 localId, const struct ObjectEventTemplate *templates, u8 count)
{
    u8 i;

    for (i = 0; i < count; i++)
    {
        if (templates[i].localId == localId)
            return &templates[i];
    }
    return NULL;
}

struct ObjectEventTemplate *GetBaseTemplateForObjectEvent(const struct ObjectEvent *objectEvent)
{
    int i;

    if (objectEvent->mapNum != gSaveBlock1Ptr->location.mapNum
     || objectEvent->mapGroup != gSaveBlock1Ptr->location.mapGroup)
        return NULL;

    for (i = 0; i < OBJECT_EVENT_TEMPLATES_COUNT; i++)
    {
        if (objectEvent->localId == gSaveBlock1Ptr->objectEventTemplates[i].localId)
            return &gSaveBlock1Ptr->objectEventTemplates[i];
    }
    return NULL;
}

void OverrideTemplateCoordsForObjectEvent(const struct ObjectEvent *objectEvent)
{
    struct ObjectEventTemplate *objectEventTemplate;

    objectEventTemplate = GetBaseTemplateForObjectEvent(objectEvent);
    if (objectEventTemplate != NULL)
    {
        objectEventTemplate->x = objectEvent->currentCoords.x - MAP_OFFSET;
        objectEventTemplate->y = objectEvent->currentCoords.y - MAP_OFFSET;
    }
}

static void OverrideObjectEventTemplateScript(const struct ObjectEvent *objectEvent, const u8 *script)
{
    struct ObjectEventTemplate *objectEventTemplate;

    objectEventTemplate = GetBaseTemplateForObjectEvent(objectEvent);
    if (objectEventTemplate)
        objectEventTemplate->script = script;
}

void TryOverrideTemplateCoordsForObjectEvent(const struct ObjectEvent *objectEvent, u8 movementType)
{
    struct ObjectEventTemplate *objectEventTemplate;

    objectEventTemplate = GetBaseTemplateForObjectEvent(objectEvent);
    if (objectEventTemplate != NULL)
        objectEventTemplate->movementType = movementType;
}

void TryOverrideObjectEventTemplateCoords(u8 localId, u8 mapNum, u8 mapGroup)
{
    u8 objectEventId;
    if (!TryGetObjectEventIdByLocalIdAndMap(localId, mapNum, mapGroup, &objectEventId))
        OverrideTemplateCoordsForObjectEvent(&gObjectEvents[objectEventId]);
}

void OverrideSecretBaseDecorationSpriteScript(u8 localId, u8 mapNum, u8 mapGroup, u8 decorationCategory)
{
    u8 objectEventId;
    if (!TryGetObjectEventIdByLocalIdAndMap(localId, mapNum, mapGroup, &objectEventId))
    {
        switch (decorationCategory)
        {
        case DECORCAT_DOLL:
            OverrideObjectEventTemplateScript(&gObjectEvents[objectEventId], SecretBase_EventScript_DollInteract);
            break;
        case DECORCAT_CUSHION:
            OverrideObjectEventTemplateScript(&gObjectEvents[objectEventId], SecretBase_EventScript_CushionInteract);
            break;
        }
    }
}

void InitObjectEventPalettes(u8 reflectionType)
{
    FreeAndReserveObjectSpritePalettes();
    sCurrentSpecialObjectPaletteTag = OBJ_EVENT_PAL_TAG_NONE;
    sCurrentReflectionType = reflectionType;
    if (reflectionType == 1)
    {
        PatchObjectPaletteRange(sObjectPaletteTagSets[sCurrentReflectionType], PALSLOT_PLAYER, PALSLOT_NPC_4 + 1);
        gReservedSpritePaletteCount = 8;
    }
    else
    {
        PatchObjectPaletteRange(sObjectPaletteTagSets[sCurrentReflectionType], PALSLOT_PLAYER, PALSLOT_NPC_4_REFLECTION + 1);
    }
}

u16 GetObjectPaletteTag(u8 palSlot)
{
    u8 i;

    if (palSlot < PALSLOT_NPC_SPECIAL)
        return sObjectPaletteTagSets[sCurrentReflectionType][palSlot];

    for (i = 0; sSpecialObjectReflectionPaletteSets[i].tag != OBJ_EVENT_PAL_TAG_NONE; i++)
    {
        if (sSpecialObjectReflectionPaletteSets[i].tag == sCurrentSpecialObjectPaletteTag)
            return sSpecialObjectReflectionPaletteSets[i].data[sCurrentReflectionType];
    }
    return OBJ_EVENT_PAL_TAG_NONE;
}

movement_type_empty_callback(MovementType_None)
movement_type_def(MovementType_WanderAround, gMovementTypeFuncs_WanderAround)

bool8 MovementType_WanderAround_Step0(struct ObjectEvent *objectEvent, struct Sprite *sprite)
{
    ClearObjectEventMovement(objectEvent, sprite);
    sprite->sTypeFuncId = 1;
    return TRUE;
}

bool8 MovementType_WanderAround_Step1(struct ObjectEvent *objectEvent, struct Sprite *sprite)
{
    ObjectEventSetSingleMovement(objectEvent, sprite, GetFaceDirectionMovementAction(objectEvent->facingDirection));
    sprite->sTypeFuncId = 2;
    return TRUE;
}

bool8 MovementType_WanderAround_Step2(struct ObjectEvent *objectEvent, struct Sprite *sprite)
{
    if (!ObjectEventExecSingleMovementAction(objectEvent, sprite))
        return FALSE;
    SetMovementDelay(sprite, sMovementDelaysMedium[Random() % ARRAY_COUNT(sMovementDelaysMedium)]);
    sprite->sTypeFuncId = 3;
    return TRUE;
}

bool8 MovementType_WanderAround_Step3(struct ObjectEvent *objectEvent, struct Sprite *sprite)
{
    if (WaitForMovementDelay(sprite))
    {
        sprite->sTypeFuncId = 4;
        return TRUE;
    }
    return FALSE;
}

bool8 MovementType_WanderAround_Step4(struct ObjectEvent *objectEvent, struct Sprite *sprite)
{
    u8 directions[4];
    u8 chosenDirection;

    memcpy(directions, gStandardDirections, sizeof directions);
    chosenDirection = directions[Random() & 3];
    SetObjectEventDirection(objectEvent, chosenDirection);
    sprite->sTypeFuncId = 5;
    if (GetCollisionInDirection(objectEvent, chosenDirection))
        sprite->sTypeFuncId = 1;

    return TRUE;
}

bool8 MovementType_WanderAround_Step5(struct ObjectEvent *objectEvent, struct Sprite *sprite)
{
    ObjectEventSetSingleMovement(objectEvent, sprite, GetWalkNormalMovementAction(objectEvent->movementDirection));
    objectEvent->singleMovementActive = TRUE;
    sprite->sTypeFuncId = 6;
    return TRUE;
}

bool8 MovementType_WanderAround_Step6(struct ObjectEvent *objectEvent, struct Sprite *sprite)
{
    if (ObjectEventExecSingleMovementAction(objectEvent, sprite))
    {
        objectEvent->singleMovementActive = FALSE;
        sprite->sTypeFuncId = 1;
    }
    return FALSE;
}

bool8 ObjectEventIsTrainerAndCloseToPlayer(struct ObjectEvent *objectEvent)
{
    s16 playerX;
    s16 playerY;
    s16 objX;
    s16 objY;
    s16 minX;
    s16 maxX;
    s16 minY;
    s16 maxY;

    if (!TestPlayerAvatarFlags(PLAYER_AVATAR_FLAG_DASH))
        return FALSE;

    if (objectEvent->trainerType != TRAINER_TYPE_NORMAL && objectEvent->trainerType != TRAINER_TYPE_BURIED)
        return FALSE;

    PlayerGetDestCoords(&playerX, &playerY);
    objX = objectEvent->currentCoords.x;
    objY = objectEvent->currentCoords.y;
    minX = objX - objectEvent->trainerRange_berryTreeId;
    minY = objY - objectEvent->trainerRange_berryTreeId;
    maxX = objX + objectEvent->trainerRange_berryTreeId;
    maxY = objY + objectEvent->trainerRange_berryTreeId;
    if (minX > playerX || maxX < playerX
     || minY > playerY || maxY < playerY)
        return FALSE;

    return TRUE;
}

u8 GetVectorDirection(s16 dx, s16 dy, s16 absdx, s16 absdy)
{
    u8 direction;

    if (absdx > absdy)
    {
        direction = DIR_EAST;
        if (dx < 0)
            direction = DIR_WEST;
    }
    else
    {
        direction = DIR_SOUTH;
        if (dy < 0)
            direction = DIR_NORTH;
    }
    return direction;
}

u8 GetLimitedVectorDirection_SouthNorth(s16 dx, s16 dy, s16 absdx, s16 absdy)
{
    u8 direction;

    direction = DIR_SOUTH;
    if (dy < 0)
        direction = DIR_NORTH;
    return direction;
}

u8 GetLimitedVectorDirection_WestEast(s16 dx, s16 dy, s16 absdx, s16 absdy)
{
    u8 direction;

    direction = DIR_EAST;
    if (dx < 0)
        direction = DIR_WEST;
    return direction;
}

u8 GetLimitedVectorDirection_WestNorth(s16 dx, s16 dy, s16 absdx, s16 absdy)
{
    u8 direction;

    direction = GetVectorDirection(dx, dy, absdx, absdy);
    if (direction == DIR_SOUTH)
    {
        direction = GetLimitedVectorDirection_WestEast(dx, dy, absdx, absdy);
        if (direction == DIR_EAST)
            direction = DIR_NORTH;
    }
    else if (direction == DIR_EAST)
    {
        direction = GetLimitedVectorDirection_SouthNorth(dx, dy, absdx, absdy);
        if (direction == DIR_SOUTH)
            direction = DIR_NORTH;
    }
    return direction;
}

u8 GetLimitedVectorDirection_EastNorth(s16 dx, s16 dy, s16 absdx, s16 absdy)
{
    u8 direction;

    direction = GetVectorDirection(dx, dy, absdx, absdy);
    if (direction == DIR_SOUTH)
    {
        direction = GetLimitedVectorDirection_WestEast(dx, dy, absdx, absdy);
        if (direction == DIR_WEST)
            direction = DIR_NORTH;
    }
    else if (direction == DIR_WEST)
    {
        direction = GetLimitedVectorDirection_SouthNorth(dx, dy, absdx, absdy);
        if (direction == DIR_SOUTH)
            direction = DIR_NORTH;
    }
    return direction;
}

u8 GetLimitedVectorDirection_WestSouth(s16 dx, s16 dy, s16 absdx, s16 absdy)
{
    u8 direction;

    direction = GetVectorDirection(dx, dy, absdx, absdy);
    if (direction == DIR_NORTH)
    {
        direction = GetLimitedVectorDirection_WestEast(dx, dy, absdx, absdy);
        if (direction == DIR_EAST)
            direction = DIR_SOUTH;
    }
    else if (direction == DIR_EAST)
    {
        direction = GetLimitedVectorDirection_SouthNorth(dx, dy, absdx, absdy);
        if (direction == DIR_NORTH)
            direction = DIR_SOUTH;
    }
    return direction;
}

u8 GetLimitedVectorDirection_EastSouth(s16 dx, s16 dy, s16 absdx, s16 absdy)
{
    u8 direction;

    direction = GetVectorDirection(dx, dy, absdx, absdy);
    if (direction == DIR_NORTH)
    {
        direction = GetLimitedVectorDirection_WestEast(dx, dy, absdx, absdy);
        if (direction == DIR_WEST)
            direction = DIR_SOUTH;
    }
    else if (direction == DIR_WEST)
    {
        direction = GetLimitedVectorDirection_SouthNorth(dx, dy, absdx, absdy);
        if (direction == DIR_NORTH)
            direction = DIR_SOUTH;
    }
    return direction;
}

u8 GetLimitedVectorDirection_SouthNorthWest(s16 dx, s16 dy, s16 absdx, s16 absdy)
{
    u8 direction;

    direction = GetVectorDirection(dx, dy, absdx, absdy);
    if (direction == DIR_EAST)
        direction = GetLimitedVectorDirection_SouthNorth(dx, dy, absdx, absdy);
    return direction;
}

u8 GetLimitedVectorDirection_SouthNorthEast(s16 dx, s16 dy, s16 absdx, s16 absdy)
{
    u8 direction;

    direction = GetVectorDirection(dx, dy, absdx, absdy);
    if (direction == DIR_WEST)
        direction = GetLimitedVectorDirection_SouthNorth(dx, dy, absdx, absdy);
    return direction;
}

u8 GetLimitedVectorDirection_NorthWestEast(s16 dx, s16 dy, s16 absdx, s16 absdy)
{
    u8 direction;

    direction = GetVectorDirection(dx, dy, absdx, absdy);
    if (direction == DIR_SOUTH)
        direction = GetLimitedVectorDirection_WestEast(dx, dy, absdx, absdy);
    return direction;
}

u8 GetLimitedVectorDirection_SouthWestEast(s16 dx, s16 dy, s16 absdx, s16 absdy)
{
    u8 direction;

    direction = GetVectorDirection(dx, dy, absdx, absdy);
    if (direction == DIR_NORTH)
        direction = GetLimitedVectorDirection_WestEast(dx, dy, absdx, absdy);
    return direction;
}

u8 TryGetTrainerEncounterDirection(struct ObjectEvent *objectEvent, u8 movementType)
{
    s16 dx, dy;
    s16 absdx, absdy;

    if (!ObjectEventIsTrainerAndCloseToPlayer(objectEvent))
        return DIR_NONE;

    PlayerGetDestCoords(&dx, &dy);
    dx -= objectEvent->currentCoords.x;
    dy -= objectEvent->currentCoords.y;
    absdx = dx;
    absdy = dy;

    if (absdx < 0)
        absdx = -absdx;
    if (absdy < 0)
        absdy = -absdy;

    return gGetVectorDirectionFuncs[movementType](dx, dy, absdx, absdy);
}

movement_type_def(MovementType_LookAround, gMovementTypeFuncs_LookAround)

bool8 MovementType_LookAround_Step0(struct ObjectEvent *objectEvent, struct Sprite *sprite)
{
    ClearObjectEventMovement(objectEvent, sprite);
    sprite->sTypeFuncId = 1;
    return TRUE;
}

bool8 MovementType_LookAround_Step1(struct ObjectEvent *objectEvent, struct Sprite *sprite)
{
    ObjectEventSetSingleMovement(objectEvent, sprite, GetFaceDirectionMovementAction(objectEvent->facingDirection));
    sprite->sTypeFuncId = 2;
    return TRUE;
}

bool8 MovementType_LookAround_Step2(struct ObjectEvent *objectEvent, struct Sprite *sprite)
{
    if (ObjectEventExecSingleMovementAction(objectEvent, sprite))
    {
        SetMovementDelay(sprite, sMovementDelaysMedium[Random() % ARRAY_COUNT(sMovementDelaysMedium)]);
        objectEvent->singleMovementActive = FALSE;
        sprite->sTypeFuncId = 3;
    }
    return FALSE;
}

bool8 MovementType_LookAround_Step3(struct ObjectEvent *objectEvent, struct Sprite *sprite)
{
    if (WaitForMovementDelay(sprite) || ObjectEventIsTrainerAndCloseToPlayer(objectEvent))
    {
        sprite->sTypeFuncId = 4;
        return TRUE;
    }
    return FALSE;
}

bool8 MovementType_LookAround_Step4(struct ObjectEvent *objectEvent, struct Sprite *sprite)
{
    u8 direction;
    u8 directions[4];
    memcpy(directions, gStandardDirections, sizeof directions);
    direction = TryGetTrainerEncounterDirection(objectEvent, RUNFOLLOW_ANY);
    if (direction == DIR_NONE)
        direction = directions[Random() & 3];

    SetObjectEventDirection(objectEvent, direction);
    sprite->sTypeFuncId = 1;
    return TRUE;
}

movement_type_def(MovementType_WanderUpAndDown, gMovementTypeFuncs_WanderUpAndDown)

bool8 MovementType_WanderUpAndDown_Step0(struct ObjectEvent *objectEvent, struct Sprite *sprite)
{
    ClearObjectEventMovement(objectEvent, sprite);
    sprite->sTypeFuncId = 1;
    return TRUE;
}

bool8 MovementType_WanderUpAndDown_Step1(struct ObjectEvent *objectEvent, struct Sprite *sprite)
{
    ObjectEventSetSingleMovement(objectEvent, sprite, GetFaceDirectionMovementAction(objectEvent->facingDirection));
    sprite->sTypeFuncId = 2;
    return TRUE;
}

bool8 MovementType_WanderUpAndDown_Step2(struct ObjectEvent *objectEvent, struct Sprite *sprite)
{
    if (!ObjectEventExecSingleMovementAction(objectEvent, sprite))
        return FALSE;

    SetMovementDelay(sprite, sMovementDelaysMedium[Random() % ARRAY_COUNT(sMovementDelaysMedium)]);
    sprite->sTypeFuncId = 3;
    return TRUE;
}

bool8 MovementType_WanderUpAndDown_Step3(struct ObjectEvent *objectEvent, struct Sprite *sprite)
{
    if (WaitForMovementDelay(sprite))
    {
        sprite->sTypeFuncId = 4;
        return TRUE;
    }
    return FALSE;
}

bool8 MovementType_WanderUpAndDown_Step4(struct ObjectEvent *objectEvent, struct Sprite *sprite)
{
    u8 direction;
    u8 directions[2];
    memcpy(directions, gUpAndDownDirections, sizeof directions);
    direction = directions[Random() & 1];
    SetObjectEventDirection(objectEvent, direction);
    sprite->sTypeFuncId = 5;
    if (GetCollisionInDirection(objectEvent, direction))
        sprite->sTypeFuncId = 1;

    return TRUE;
}

bool8 MovementType_WanderUpAndDown_Step5(struct ObjectEvent *objectEvent, struct Sprite *sprite)
{
    ObjectEventSetSingleMovement(objectEvent, sprite, GetWalkNormalMovementAction(objectEvent->movementDirection));
    objectEvent->singleMovementActive = TRUE;
    sprite->sTypeFuncId = 6;
    return TRUE;
}

bool8 MovementType_WanderUpAndDown_Step6(struct ObjectEvent *objectEvent, struct Sprite *sprite)
{
    if (ObjectEventExecSingleMovementAction(objectEvent, sprite))
    {
        objectEvent->singleMovementActive = FALSE;
        sprite->sTypeFuncId = 1;
    }
    return FALSE;
}

movement_type_def(MovementType_WanderLeftAndRight, gMovementTypeFuncs_WanderLeftAndRight)

bool8 MovementType_WanderLeftAndRight_Step0(struct ObjectEvent *objectEvent, struct Sprite *sprite)
{
    ClearObjectEventMovement(objectEvent, sprite);
    sprite->sTypeFuncId = 1;
    return TRUE;
}

bool8 MovementType_WanderLeftAndRight_Step1(struct ObjectEvent *objectEvent, struct Sprite *sprite)
{
    ObjectEventSetSingleMovement(objectEvent, sprite, GetFaceDirectionMovementAction(objectEvent->facingDirection));
    sprite->sTypeFuncId = 2;
    return TRUE;
}

bool8 MovementType_WanderLeftAndRight_Step2(struct ObjectEvent *objectEvent, struct Sprite *sprite)
{
    if (!ObjectEventExecSingleMovementAction(objectEvent, sprite))
        return FALSE;

    SetMovementDelay(sprite, sMovementDelaysMedium[Random() % ARRAY_COUNT(sMovementDelaysMedium)]);
    sprite->sTypeFuncId = 3;
    return TRUE;
}

bool8 MovementType_WanderLeftAndRight_Step3(struct ObjectEvent *objectEvent, struct Sprite *sprite)
{
    if (WaitForMovementDelay(sprite))
    {
        sprite->sTypeFuncId = 4;
        return TRUE;
    }
    return FALSE;
}

bool8 MovementType_WanderLeftAndRight_Step4(struct ObjectEvent *objectEvent, struct Sprite *sprite)
{
    u8 direction;
    u8 directions[2];
    memcpy(directions, gLeftAndRightDirections, sizeof directions);
    direction = directions[Random() & 1];
    SetObjectEventDirection(objectEvent, direction);
    sprite->sTypeFuncId = 5;
    if (GetCollisionInDirection(objectEvent, direction))
        sprite->sTypeFuncId = 1;

    return TRUE;
}

bool8 MovementType_WanderLeftAndRight_Step5(struct ObjectEvent *objectEvent, struct Sprite *sprite)
{
    ObjectEventSetSingleMovement(objectEvent, sprite, GetWalkNormalMovementAction(objectEvent->movementDirection));
    objectEvent->singleMovementActive = TRUE;
    sprite->sTypeFuncId = 6;
    return TRUE;
}

bool8 MovementType_WanderLeftAndRight_Step6(struct ObjectEvent *objectEvent, struct Sprite *sprite)
{
    if (ObjectEventExecSingleMovementAction(objectEvent, sprite))
    {
        objectEvent->singleMovementActive = FALSE;
        sprite->sTypeFuncId = 1;
    }
    return FALSE;
}

movement_type_def(MovementType_FaceDirection, gMovementTypeFuncs_FaceDirection)

bool8 MovementType_FaceDirection_Step0(struct ObjectEvent *objectEvent, struct Sprite *sprite)
{
    ClearObjectEventMovement(objectEvent, sprite);
    ObjectEventSetSingleMovement(objectEvent, sprite, GetFaceDirectionMovementAction(objectEvent->facingDirection));
    sprite->sTypeFuncId = 1;
    return TRUE;
}

bool8 MovementType_FaceDirection_Step1(struct ObjectEvent *objectEvent, struct Sprite *sprite)
{
    if (ObjectEventExecSingleMovementAction(objectEvent, sprite))
    {
        sprite->sTypeFuncId = 2;
        return TRUE;
    }
    return FALSE;
}

bool8 MovementType_FaceDirection_Step2(struct ObjectEvent *objectEvent, struct Sprite *sprite)
{
    objectEvent->singleMovementActive = FALSE;
    return FALSE;
}

static bool8 ObjectEventCB2_BerryTree(struct ObjectEvent *objectEvent, struct Sprite *sprite);
extern bool8 (*const gMovementTypeFuncs_BerryTreeGrowth[])(struct ObjectEvent *objectEvent, struct Sprite *sprite);

enum {
    BERRYTREEFUNC_NORMAL,
    BERRYTREEFUNC_MOVE,
    BERRYTREEFUNC_SPARKLE_START,
    BERRYTREEFUNC_SPARKLE,
    BERRYTREEFUNC_SPARKLE_END,
};

#define sTimer          data[2]
#define sBerryTreeFlags data[7]

#define BERRY_FLAG_SET_GFX     (1 << 0)
#define BERRY_FLAG_SPARKLING   (1 << 1)
#define BERRY_FLAG_JUST_PICKED (1 << 2)

void MovementType_BerryTreeGrowth(struct Sprite *sprite)
{
    struct ObjectEvent *objectEvent;

    objectEvent = &gObjectEvents[sprite->sObjEventId];
    if (!(sprite->sBerryTreeFlags & BERRY_FLAG_SET_GFX))
    {
        get_berry_tree_graphics(objectEvent, sprite);
        sprite->sBerryTreeFlags |= BERRY_FLAG_SET_GFX;
    }
    UpdateObjectEventCurrentMovement(objectEvent, sprite, ObjectEventCB2_BerryTree);
}
static bool8 ObjectEventCB2_BerryTree(struct ObjectEvent *objectEvent, struct Sprite *sprite)
{
    return gMovementTypeFuncs_BerryTreeGrowth[sprite->sTypeFuncId](objectEvent, sprite);
}

// BERRYTREEFUNC_NORMAL
bool8 MovementType_BerryTreeGrowth_Normal(struct ObjectEvent *objectEvent, struct Sprite *sprite)
{
    u8 berryStage;
    ClearObjectEventMovement(objectEvent, sprite);
    objectEvent->invisible = TRUE;
    sprite->invisible = TRUE;
    berryStage = GetStageByBerryTreeId(objectEvent->trainerRange_berryTreeId);
    if (berryStage == BERRY_STAGE_NO_BERRY)
    {
        if (!(sprite->sBerryTreeFlags & BERRY_FLAG_JUST_PICKED) && sprite->animNum == BERRY_STAGE_FLOWERING)
        {
            gFieldEffectArguments[0] = objectEvent->currentCoords.x;
            gFieldEffectArguments[1] = objectEvent->currentCoords.y;
            gFieldEffectArguments[2] = sprite->subpriority - 1;
            gFieldEffectArguments[3] = sprite->oam.priority;
            FieldEffectStart(FLDEFF_BERRY_TREE_GROWTH_SPARKLE);
            sprite->animNum = berryStage;
        }
        return FALSE;
    }
    objectEvent->invisible = FALSE;
    sprite->invisible = FALSE;
    berryStage--;
    if (sprite->animNum != berryStage)
    {
        sprite->sTypeFuncId = BERRYTREEFUNC_SPARKLE_START;
        return TRUE;
    }
    get_berry_tree_graphics(objectEvent, sprite);
    ObjectEventSetSingleMovement(objectEvent, sprite, MOVEMENT_ACTION_START_ANIM_IN_DIRECTION);
    sprite->sTypeFuncId = BERRYTREEFUNC_MOVE;
    return TRUE;
}

// BERRYTREEFUNC_MOVE
bool8 MovementType_BerryTreeGrowth_Move(struct ObjectEvent *objectEvent, struct Sprite *sprite)
{
    if (ObjectEventExecSingleMovementAction(objectEvent, sprite))
    {
        sprite->sTypeFuncId = BERRYTREEFUNC_NORMAL;
        return TRUE;
    }
    return FALSE;
}

// BERRYTREEFUNC_SPARKLE_START
bool8 MovementType_BerryTreeGrowth_SparkleStart(struct ObjectEvent *objectEvent, struct Sprite *sprite)
{
    objectEvent->singleMovementActive = TRUE;
    sprite->sTypeFuncId = BERRYTREEFUNC_SPARKLE;
    sprite->sTimer = 0;
    sprite->sBerryTreeFlags |= BERRY_FLAG_SPARKLING;
    gFieldEffectArguments[0] = objectEvent->currentCoords.x;
    gFieldEffectArguments[1] = objectEvent->currentCoords.y;
    gFieldEffectArguments[2] = sprite->subpriority - 1;
    gFieldEffectArguments[3] = sprite->oam.priority;
    FieldEffectStart(FLDEFF_BERRY_TREE_GROWTH_SPARKLE);
    return TRUE;
}

// BERRYTREEFUNC_SPARKLE
bool8 MovementType_BerryTreeGrowth_Sparkle(struct ObjectEvent *objectEvent, struct Sprite *sprite)
{
    sprite->sTimer++;
    objectEvent->invisible = (sprite->sTimer & 2) >> 1;
    sprite->animPaused = TRUE;
    if (sprite->sTimer > 64)
    {
        get_berry_tree_graphics(objectEvent, sprite);
        sprite->sTypeFuncId = BERRYTREEFUNC_SPARKLE_END;
        sprite->sTimer = 0;
        return TRUE;
    }
    return FALSE;
}

// BERRYTREEFUNC_SPARKLE_END
bool8 MovementType_BerryTreeGrowth_SparkleEnd(struct ObjectEvent *objectEvent, struct Sprite *sprite)
{
    sprite->sTimer++;
    objectEvent->invisible = (sprite->sTimer & 2) >> 1;
    sprite->animPaused = TRUE;
    if (sprite->sTimer > 64)
    {
        sprite->sTypeFuncId = BERRYTREEFUNC_NORMAL;
        sprite->sBerryTreeFlags &= ~BERRY_FLAG_SPARKLING;
        return TRUE;
    }
    return FALSE;
}

movement_type_def(MovementType_FaceDownAndUp, gMovementTypeFuncs_FaceDownAndUp)

bool8 MovementType_FaceDownAndUp_Step0(struct ObjectEvent *objectEvent, struct Sprite *sprite)
{
    ClearObjectEventMovement(objectEvent, sprite);
    sprite->sTypeFuncId = 1;
    return TRUE;
}

bool8 MovementType_FaceDownAndUp_Step1(struct ObjectEvent *objectEvent, struct Sprite *sprite)
{
    ObjectEventSetSingleMovement(objectEvent, sprite, GetFaceDirectionMovementAction(objectEvent->facingDirection));
    sprite->sTypeFuncId = 2;
    return TRUE;
}

bool8 MovementType_FaceDownAndUp_Step2(struct ObjectEvent *objectEvent, struct Sprite *sprite)
{
    if (ObjectEventExecSingleMovementAction(objectEvent, sprite))
    {
        SetMovementDelay(sprite, sMovementDelaysMedium[Random() % ARRAY_COUNT(sMovementDelaysMedium)]);
        objectEvent->singleMovementActive = FALSE;
        sprite->sTypeFuncId = 3;
    }
    return FALSE;
}

bool8 MovementType_FaceDownAndUp_Step3(struct ObjectEvent *objectEvent, struct Sprite *sprite)
{
    if (WaitForMovementDelay(sprite) || ObjectEventIsTrainerAndCloseToPlayer(objectEvent))
    {
        sprite->sTypeFuncId = 4;
        return TRUE;
    }
    return FALSE;
}

bool8 MovementType_FaceDownAndUp_Step4(struct ObjectEvent *objectEvent, struct Sprite *sprite)
{
    u8 direction;
    u8 directions[2];
    memcpy(directions, gUpAndDownDirections, sizeof gUpAndDownDirections);
    direction = TryGetTrainerEncounterDirection(objectEvent, RUNFOLLOW_NORTH_SOUTH);
    if (direction == DIR_NONE)
        direction = directions[Random() & 1];
    SetObjectEventDirection(objectEvent, direction);
    sprite->sTypeFuncId = 1;
    return TRUE;
}

movement_type_def(MovementType_FaceLeftAndRight, gMovementTypeFuncs_FaceLeftAndRight)

bool8 MovementType_FaceLeftAndRight_Step0(struct ObjectEvent *objectEvent, struct Sprite *sprite)
{
    ClearObjectEventMovement(objectEvent, sprite);
    sprite->sTypeFuncId = 1;
    return TRUE;
}

bool8 MovementType_FaceLeftAndRight_Step1(struct ObjectEvent *objectEvent, struct Sprite *sprite)
{
    ObjectEventSetSingleMovement(objectEvent, sprite, GetFaceDirectionMovementAction(objectEvent->facingDirection));
    sprite->sTypeFuncId = 2;
    return TRUE;
}

bool8 MovementType_FaceLeftAndRight_Step2(struct ObjectEvent *objectEvent, struct Sprite *sprite)
{
    if (ObjectEventExecSingleMovementAction(objectEvent, sprite))
    {
        SetMovementDelay(sprite, sMovementDelaysMedium[Random() % ARRAY_COUNT(sMovementDelaysMedium)]);
        objectEvent->singleMovementActive = FALSE;
        sprite->sTypeFuncId = 3;
    }
    return FALSE;
}

bool8 MovementType_FaceLeftAndRight_Step3(struct ObjectEvent *objectEvent, struct Sprite *sprite)
{
    if (WaitForMovementDelay(sprite) || ObjectEventIsTrainerAndCloseToPlayer(objectEvent))
    {
        sprite->sTypeFuncId = 4;
        return TRUE;
    }
    return FALSE;
}

bool8 MovementType_FaceLeftAndRight_Step4(struct ObjectEvent *objectEvent, struct Sprite *sprite)
{
    u8 direction;
    u8 directions[2];
    memcpy(directions, gLeftAndRightDirections, sizeof gLeftAndRightDirections);
    direction = TryGetTrainerEncounterDirection(objectEvent, RUNFOLLOW_EAST_WEST);
    if (direction == DIR_NONE)
        direction = directions[Random() & 1];
    SetObjectEventDirection(objectEvent, direction);
    sprite->sTypeFuncId = 1;
    return TRUE;
}

movement_type_def(MovementType_FaceUpAndLeft, gMovementTypeFuncs_FaceUpAndLeft)

bool8 MovementType_FaceUpAndLeft_Step0(struct ObjectEvent *objectEvent, struct Sprite *sprite)
{
    ClearObjectEventMovement(objectEvent, sprite);
    sprite->sTypeFuncId = 1;
    return TRUE;
}

bool8 MovementType_FaceUpAndLeft_Step1(struct ObjectEvent *objectEvent, struct Sprite *sprite)
{
    ObjectEventSetSingleMovement(objectEvent, sprite, GetFaceDirectionMovementAction(objectEvent->facingDirection));
    sprite->sTypeFuncId = 2;
    return TRUE;
}

bool8 MovementType_FaceUpAndLeft_Step2(struct ObjectEvent *objectEvent, struct Sprite *sprite)
{
    if (ObjectEventExecSingleMovementAction(objectEvent, sprite))
    {
        SetMovementDelay(sprite, sMovementDelaysShort[Random() % ARRAY_COUNT(sMovementDelaysShort)]);
        objectEvent->singleMovementActive = FALSE;
        sprite->sTypeFuncId = 3;
    }
    return FALSE;
}

bool8 MovementType_FaceUpAndLeft_Step3(struct ObjectEvent *objectEvent, struct Sprite *sprite)
{
    if (WaitForMovementDelay(sprite) || ObjectEventIsTrainerAndCloseToPlayer(objectEvent))
    {
        sprite->sTypeFuncId = 4;
        return TRUE;
    }
    return FALSE;
}

bool8 MovementType_FaceUpAndLeft_Step4(struct ObjectEvent *objectEvent, struct Sprite *sprite)
{
    u8 direction;
    u8 directions[2];
    memcpy(directions, gUpAndLeftDirections, sizeof gUpAndLeftDirections);
    direction = TryGetTrainerEncounterDirection(objectEvent, RUNFOLLOW_NORTH_WEST);
    if (direction == DIR_NONE)
        direction = directions[Random() & 1];
    SetObjectEventDirection(objectEvent, direction);
    sprite->sTypeFuncId = 1;
    return TRUE;
}

movement_type_def(MovementType_FaceUpAndRight, gMovementTypeFuncs_FaceUpAndRight)

bool8 MovementType_FaceUpAndRight_Step0(struct ObjectEvent *objectEvent, struct Sprite *sprite)
{
    ClearObjectEventMovement(objectEvent, sprite);
    sprite->sTypeFuncId = 1;
    return TRUE;
}

bool8 MovementType_FaceUpAndRight_Step1(struct ObjectEvent *objectEvent, struct Sprite *sprite)
{
    ObjectEventSetSingleMovement(objectEvent, sprite, GetFaceDirectionMovementAction(objectEvent->facingDirection));
    sprite->sTypeFuncId = 2;
    return TRUE;
}

bool8 MovementType_FaceUpAndRight_Step2(struct ObjectEvent *objectEvent, struct Sprite *sprite)
{
    if (ObjectEventExecSingleMovementAction(objectEvent, sprite))
    {
        SetMovementDelay(sprite, sMovementDelaysShort[Random() % ARRAY_COUNT(sMovementDelaysShort)]);
        objectEvent->singleMovementActive = FALSE;
        sprite->sTypeFuncId = 3;
    }
    return FALSE;
}

bool8 MovementType_FaceUpAndRight_Step3(struct ObjectEvent *objectEvent, struct Sprite *sprite)
{
    if (WaitForMovementDelay(sprite) || ObjectEventIsTrainerAndCloseToPlayer(objectEvent))
    {
        sprite->sTypeFuncId = 4;
        return TRUE;
    }
    return FALSE;
}

bool8 MovementType_FaceUpAndRight_Step4(struct ObjectEvent *objectEvent, struct Sprite *sprite)
{
    u8 direction;
    u8 directions[2];
    memcpy(directions, gUpAndRightDirections, sizeof gUpAndRightDirections);
    direction = TryGetTrainerEncounterDirection(objectEvent, RUNFOLLOW_NORTH_EAST);
    if (direction == DIR_NONE)
        direction = directions[Random() & 1];
    SetObjectEventDirection(objectEvent, direction);
    sprite->sTypeFuncId = 1;
    return TRUE;
}

movement_type_def(MovementType_FaceDownAndLeft, gMovementTypeFuncs_FaceDownAndLeft)

bool8 MovementType_FaceDownAndLeft_Step0(struct ObjectEvent *objectEvent, struct Sprite *sprite)
{
    ClearObjectEventMovement(objectEvent, sprite);
    sprite->sTypeFuncId = 1;
    return TRUE;
}

bool8 MovementType_FaceDownAndLeft_Step1(struct ObjectEvent *objectEvent, struct Sprite *sprite)
{
    ObjectEventSetSingleMovement(objectEvent, sprite, GetFaceDirectionMovementAction(objectEvent->facingDirection));
    sprite->sTypeFuncId = 2;
    return TRUE;
}

bool8 MovementType_FaceDownAndLeft_Step2(struct ObjectEvent *objectEvent, struct Sprite *sprite)
{
    if (ObjectEventExecSingleMovementAction(objectEvent, sprite))
    {
        SetMovementDelay(sprite, sMovementDelaysShort[Random() % ARRAY_COUNT(sMovementDelaysShort)]);
        objectEvent->singleMovementActive = FALSE;
        sprite->sTypeFuncId = 3;
    }
    return FALSE;
}

bool8 MovementType_FaceDownAndLeft_Step3(struct ObjectEvent *objectEvent, struct Sprite *sprite)
{
    if (WaitForMovementDelay(sprite) || ObjectEventIsTrainerAndCloseToPlayer(objectEvent))
    {
        sprite->sTypeFuncId = 4;
        return TRUE;
    }
    return FALSE;
}

bool8 MovementType_FaceDownAndLeft_Step4(struct ObjectEvent *objectEvent, struct Sprite *sprite)
{
    u8 direction;
    u8 directions[2];
    memcpy(directions, gDownAndLeftDirections, sizeof gDownAndLeftDirections);
    direction = TryGetTrainerEncounterDirection(objectEvent, RUNFOLLOW_SOUTH_WEST);
    if (direction == DIR_NONE)
        direction = directions[Random() & 1];
    SetObjectEventDirection(objectEvent, direction);
    sprite->sTypeFuncId = 1;
    return TRUE;
}

movement_type_def(MovementType_FaceDownAndRight, gMovementTypeFuncs_FaceDownAndRight)

bool8 MovementType_FaceDownAndRight_Step0(struct ObjectEvent *objectEvent, struct Sprite *sprite)
{
    ClearObjectEventMovement(objectEvent, sprite);
    sprite->sTypeFuncId = 1;
    return TRUE;
}

bool8 MovementType_FaceDownAndRight_Step1(struct ObjectEvent *objectEvent, struct Sprite *sprite)
{
    ObjectEventSetSingleMovement(objectEvent, sprite, GetFaceDirectionMovementAction(objectEvent->facingDirection));
    sprite->sTypeFuncId = 2;
    return TRUE;
}

bool8 MovementType_FaceDownAndRight_Step2(struct ObjectEvent *objectEvent, struct Sprite *sprite)
{
    if (ObjectEventExecSingleMovementAction(objectEvent, sprite))
    {
        SetMovementDelay(sprite, sMovementDelaysShort[Random() % ARRAY_COUNT(sMovementDelaysShort)]);
        objectEvent->singleMovementActive = FALSE;
        sprite->sTypeFuncId = 3;
    }
    return FALSE;
}

bool8 MovementType_FaceDownAndRight_Step3(struct ObjectEvent *objectEvent, struct Sprite *sprite)
{
    if (WaitForMovementDelay(sprite) || ObjectEventIsTrainerAndCloseToPlayer(objectEvent))
    {
        sprite->sTypeFuncId = 4;
        return TRUE;
    }
    return FALSE;
}

bool8 MovementType_FaceDownAndRight_Step4(struct ObjectEvent *objectEvent, struct Sprite *sprite)
{
    u8 direction;
    u8 directions[2];
    memcpy(directions, gDownAndRightDirections, sizeof gDownAndRightDirections);
    direction = TryGetTrainerEncounterDirection(objectEvent, RUNFOLLOW_SOUTH_EAST);
    if (direction == DIR_NONE)
        direction = directions[Random() & 1];
    SetObjectEventDirection(objectEvent, direction);
    sprite->sTypeFuncId = 1;
    return TRUE;
}

movement_type_def(MovementType_FaceDownUpAndLeft, gMovementTypeFuncs_FaceDownUpAndLeft)

bool8 MovementType_FaceDownUpAndLeft_Step0(struct ObjectEvent *objectEvent, struct Sprite *sprite)
{
    ClearObjectEventMovement(objectEvent, sprite);
    sprite->sTypeFuncId = 1;
    return TRUE;
}

bool8 MovementType_FaceDownUpAndLeft_Step1(struct ObjectEvent *objectEvent, struct Sprite *sprite)
{
    ObjectEventSetSingleMovement(objectEvent, sprite, GetFaceDirectionMovementAction(objectEvent->facingDirection));
    sprite->sTypeFuncId = 2;
    return TRUE;
}

bool8 MovementType_FaceDownUpAndLeft_Step2(struct ObjectEvent *objectEvent, struct Sprite *sprite)
{
    if (ObjectEventExecSingleMovementAction(objectEvent, sprite))
    {
        SetMovementDelay(sprite, sMovementDelaysShort[Random() % ARRAY_COUNT(sMovementDelaysShort)]);
        objectEvent->singleMovementActive = FALSE;
        sprite->sTypeFuncId = 3;
    }
    return FALSE;
}

bool8 MovementType_FaceDownUpAndLeft_Step3(struct ObjectEvent *objectEvent, struct Sprite *sprite)
{
    if (WaitForMovementDelay(sprite) || ObjectEventIsTrainerAndCloseToPlayer(objectEvent))
    {
        sprite->sTypeFuncId = 4;
        return TRUE;
    }
    return FALSE;
}

bool8 MovementType_FaceDownUpAndLeft_Step4(struct ObjectEvent *objectEvent, struct Sprite *sprite)
{
    u8 direction;
    u8 directions[4];
    memcpy(directions, gDownUpAndLeftDirections, sizeof gDownUpAndLeftDirections);
    direction = TryGetTrainerEncounterDirection(objectEvent, RUNFOLLOW_NORTH_SOUTH_WEST);
    if (direction == DIR_NONE)
        direction = directions[Random() & 3];
    SetObjectEventDirection(objectEvent, direction);
    sprite->sTypeFuncId = 1;
    return TRUE;
}

movement_type_def(MovementType_FaceDownUpAndRight, gMovementTypeFuncs_FaceDownUpAndRight)

bool8 MovementType_FaceDownUpAndRight_Step0(struct ObjectEvent *objectEvent, struct Sprite *sprite)
{
    ClearObjectEventMovement(objectEvent, sprite);
    sprite->sTypeFuncId = 1;
    return TRUE;
}

bool8 MovementType_FaceDownUpAndRight_Step1(struct ObjectEvent *objectEvent, struct Sprite *sprite)
{
    ObjectEventSetSingleMovement(objectEvent, sprite, GetFaceDirectionMovementAction(objectEvent->facingDirection));
    sprite->sTypeFuncId = 2;
    return TRUE;
}

bool8 MovementType_FaceDownUpAndRight_Step2(struct ObjectEvent *objectEvent, struct Sprite *sprite)
{
    if (ObjectEventExecSingleMovementAction(objectEvent, sprite))
    {
        SetMovementDelay(sprite, sMovementDelaysShort[Random() % ARRAY_COUNT(sMovementDelaysShort)]);
        objectEvent->singleMovementActive = FALSE;
        sprite->sTypeFuncId = 3;
    }
    return FALSE;
}

bool8 MovementType_FaceDownUpAndRight_Step3(struct ObjectEvent *objectEvent, struct Sprite *sprite)
{
    if (WaitForMovementDelay(sprite) || ObjectEventIsTrainerAndCloseToPlayer(objectEvent))
    {
        sprite->sTypeFuncId = 4;
        return TRUE;
    }
    return FALSE;
}

bool8 MovementType_FaceDownUpAndRight_Step4(struct ObjectEvent *objectEvent, struct Sprite *sprite)
{
    u8 direction;
    u8 directions[4];
    memcpy(directions, gDownUpAndRightDirections, sizeof gDownUpAndRightDirections);
    direction = TryGetTrainerEncounterDirection(objectEvent, RUNFOLLOW_NORTH_SOUTH_EAST);
    if (direction == DIR_NONE)
        direction = directions[Random() & 3];
    SetObjectEventDirection(objectEvent, direction);
    sprite->sTypeFuncId = 1;
    return TRUE;
}

movement_type_def(MovementType_FaceUpRightAndLeft, gMovementTypeFuncs_FaceUpLeftAndRight)

bool8 MovementType_FaceUpLeftAndRight_Step0(struct ObjectEvent *objectEvent, struct Sprite *sprite)
{
    ClearObjectEventMovement(objectEvent, sprite);
    sprite->sTypeFuncId = 1;
    return TRUE;
}

bool8 MovementType_FaceUpLeftAndRight_Step1(struct ObjectEvent *objectEvent, struct Sprite *sprite)
{
    ObjectEventSetSingleMovement(objectEvent, sprite, GetFaceDirectionMovementAction(objectEvent->facingDirection));
    sprite->sTypeFuncId = 2;
    return TRUE;
}

bool8 MovementType_FaceUpLeftAndRight_Step2(struct ObjectEvent *objectEvent, struct Sprite *sprite)
{
    if (ObjectEventExecSingleMovementAction(objectEvent, sprite))
    {
        SetMovementDelay(sprite, sMovementDelaysShort[Random() % ARRAY_COUNT(sMovementDelaysShort)]);
        objectEvent->singleMovementActive = FALSE;
        sprite->sTypeFuncId = 3;
    }
    return FALSE;
}

bool8 MovementType_FaceUpLeftAndRight_Step3(struct ObjectEvent *objectEvent, struct Sprite *sprite)
{
    if (WaitForMovementDelay(sprite) || ObjectEventIsTrainerAndCloseToPlayer(objectEvent))
    {
        sprite->sTypeFuncId = 4;
        return TRUE;
    }
    return FALSE;
}

bool8 MovementType_FaceUpLeftAndRight_Step4(struct ObjectEvent *objectEvent, struct Sprite *sprite)
{
    u8 direction;
    u8 directions[4];
    memcpy(directions, gUpLeftAndRightDirections, sizeof gUpLeftAndRightDirections);
    direction = TryGetTrainerEncounterDirection(objectEvent, RUNFOLLOW_NORTH_EAST_WEST);
    if (direction == DIR_NONE)
        direction = directions[Random() & 3];
    SetObjectEventDirection(objectEvent, direction);
    sprite->sTypeFuncId = 1;
    return TRUE;
}

movement_type_def(MovementType_FaceDownRightAndLeft, gMovementTypeFuncs_FaceDownLeftAndRight)

bool8 MovementType_FaceDownLeftAndRight_Step0(struct ObjectEvent *objectEvent, struct Sprite *sprite)
{
    ClearObjectEventMovement(objectEvent, sprite);
    sprite->sTypeFuncId = 1;
    return TRUE;
}

bool8 MovementType_FaceDownLeftAndRight_Step1(struct ObjectEvent *objectEvent, struct Sprite *sprite)
{
    ObjectEventSetSingleMovement(objectEvent, sprite, GetFaceDirectionMovementAction(objectEvent->facingDirection));
    sprite->sTypeFuncId = 2;
    return TRUE;
}

bool8 MovementType_FaceDownLeftAndRight_Step2(struct ObjectEvent *objectEvent, struct Sprite *sprite)
{
    if (ObjectEventExecSingleMovementAction(objectEvent, sprite))
    {
        SetMovementDelay(sprite, sMovementDelaysShort[Random() % ARRAY_COUNT(sMovementDelaysShort)]);
        objectEvent->singleMovementActive = FALSE;
        sprite->sTypeFuncId = 3;
    }
    return FALSE;
}

bool8 MovementType_FaceDownLeftAndRight_Step3(struct ObjectEvent *objectEvent, struct Sprite *sprite)
{
    if (WaitForMovementDelay(sprite) || ObjectEventIsTrainerAndCloseToPlayer(objectEvent))
    {
        sprite->sTypeFuncId = 4;
        return TRUE;
    }
    return FALSE;
}

bool8 MovementType_FaceDownLeftAndRight_Step4(struct ObjectEvent *objectEvent, struct Sprite *sprite)
{
    u8 direction;
    u8 directions[4];
    memcpy(directions, gDownLeftAndRightDirections, sizeof gDownLeftAndRightDirections);
    direction = TryGetTrainerEncounterDirection(objectEvent, RUNFOLLOW_SOUTH_EAST_WEST);
    if (direction == DIR_NONE)
        direction = directions[Random() & 3];
    SetObjectEventDirection(objectEvent, direction);
    sprite->sTypeFuncId = 1;
    return TRUE;
}

movement_type_def(MovementType_RotateCounterclockwise, gMovementTypeFuncs_RotateCounterclockwise)

bool8 MovementType_RotateCounterclockwise_Step0(struct ObjectEvent *objectEvent, struct Sprite *sprite)
{
    ClearObjectEventMovement(objectEvent, sprite);
    ObjectEventSetSingleMovement(objectEvent, sprite, GetFaceDirectionMovementAction(objectEvent->facingDirection));
    sprite->sTypeFuncId = 1;
    return TRUE;
}

bool8 MovementType_RotateCounterclockwise_Step1(struct ObjectEvent *objectEvent, struct Sprite *sprite)
{
    if (ObjectEventExecSingleMovementAction(objectEvent, sprite))
    {
        SetMovementDelay(sprite, 48);
        sprite->sTypeFuncId = 2;
    }
    return FALSE;
}

bool8 MovementType_RotateCounterclockwise_Step2(struct ObjectEvent *objectEvent, struct Sprite *sprite)
{
    if (WaitForMovementDelay(sprite) || ObjectEventIsTrainerAndCloseToPlayer(objectEvent))
        sprite->sTypeFuncId = 3;
    return FALSE;
}

bool8 MovementType_RotateCounterclockwise_Step3(struct ObjectEvent *objectEvent, struct Sprite *sprite)
{
    u8 direction;
    u8 directions[5];
    memcpy(directions, gCounterclockwiseDirections, sizeof gCounterclockwiseDirections);
    direction = TryGetTrainerEncounterDirection(objectEvent, RUNFOLLOW_ANY);
    if (direction == DIR_NONE)
        direction = directions[objectEvent->facingDirection];
    SetObjectEventDirection(objectEvent, direction);
    sprite->sTypeFuncId = 0;
    return TRUE;
}

movement_type_def(MovementType_RotateClockwise, gMovementTypeFuncs_RotateClockwise)

bool8 MovementType_RotateClockwise_Step0(struct ObjectEvent *objectEvent, struct Sprite *sprite)
{
    ClearObjectEventMovement(objectEvent, sprite);
    ObjectEventSetSingleMovement(objectEvent, sprite, GetFaceDirectionMovementAction(objectEvent->facingDirection));
    sprite->sTypeFuncId = 1;
    return TRUE;
}

bool8 MovementType_RotateClockwise_Step1(struct ObjectEvent *objectEvent, struct Sprite *sprite)
{
    if (ObjectEventExecSingleMovementAction(objectEvent, sprite))
    {
        SetMovementDelay(sprite, 48);
        sprite->sTypeFuncId = 2;
    }
    return FALSE;
}

bool8 MovementType_RotateClockwise_Step2(struct ObjectEvent *objectEvent, struct Sprite *sprite)
{
    if (WaitForMovementDelay(sprite) || ObjectEventIsTrainerAndCloseToPlayer(objectEvent))
        sprite->sTypeFuncId = 3;
    return FALSE;
}

bool8 MovementType_RotateClockwise_Step3(struct ObjectEvent *objectEvent, struct Sprite *sprite)
{
    u8 direction;
    u8 directions[5];
    memcpy(directions, gClockwiseDirections, sizeof gClockwiseDirections);
    direction = TryGetTrainerEncounterDirection(objectEvent, RUNFOLLOW_ANY);
    if (direction == DIR_NONE)
        direction = directions[objectEvent->facingDirection];
    SetObjectEventDirection(objectEvent, direction);
    sprite->sTypeFuncId = 0;
    return TRUE;
}

movement_type_def(MovementType_WalkBackAndForth, gMovementTypeFuncs_WalkBackAndForth)

bool8 MovementType_WalkBackAndForth_Step0(struct ObjectEvent *objectEvent, struct Sprite *sprite)
{
    ClearObjectEventMovement(objectEvent, sprite);
    sprite->sTypeFuncId = 1;
    return TRUE;
}

bool8 MovementType_WalkBackAndForth_Step1(struct ObjectEvent *objectEvent, struct Sprite *sprite)
{
    u8 direction;

    direction = gInitialMovementTypeFacingDirections[objectEvent->movementType];
    if (objectEvent->directionSequenceIndex)
        direction = GetOppositeDirection(direction);
    SetObjectEventDirection(objectEvent, direction);
    sprite->sTypeFuncId = 2;
    return TRUE;
}

bool8 MovementType_WalkBackAndForth_Step2(struct ObjectEvent *objectEvent, struct Sprite *sprite)
{
    bool8 collision;
    u8 movementActionId;

    if (objectEvent->directionSequenceIndex && objectEvent->initialCoords.x == objectEvent->currentCoords.x && objectEvent->initialCoords.y == objectEvent->currentCoords.y)
    {
        objectEvent->directionSequenceIndex = 0;
        SetObjectEventDirection(objectEvent, GetOppositeDirection(objectEvent->movementDirection));
    }
    collision = GetCollisionInDirection(objectEvent, objectEvent->movementDirection);
    movementActionId = GetWalkNormalMovementAction(objectEvent->movementDirection);
    if (collision == COLLISION_OUTSIDE_RANGE)
    {
        objectEvent->directionSequenceIndex++;
        SetObjectEventDirection(objectEvent, GetOppositeDirection(objectEvent->movementDirection));
        movementActionId = GetWalkNormalMovementAction(objectEvent->movementDirection);
        collision = GetCollisionInDirection(objectEvent, objectEvent->movementDirection);
    }

    if (collision)
        movementActionId = GetWalkInPlaceNormalMovementAction(objectEvent->facingDirection);

    ObjectEventSetSingleMovement(objectEvent, sprite, movementActionId);
    objectEvent->singleMovementActive = TRUE;
    sprite->sTypeFuncId = 3;
    return TRUE;
}

bool8 MovementType_WalkBackAndForth_Step3(struct ObjectEvent *objectEvent, struct Sprite *sprite)
{
    if (ObjectEventExecSingleMovementAction(objectEvent, sprite))
    {
        objectEvent->singleMovementActive = FALSE;
        sprite->sTypeFuncId = 1;
    }
    return FALSE;
}

bool8 MovementType_WalkSequence_Step0(struct ObjectEvent *objectEvent, struct Sprite *sprite)
{
    ClearObjectEventMovement(objectEvent, sprite);
    sprite->sTypeFuncId = 1;
    return TRUE;
}

bool8 MoveNextDirectionInSequence(struct ObjectEvent *objectEvent, struct Sprite *sprite, u8 *route)
{
    u8 collision;
    u8 movementActionId;

    if (objectEvent->directionSequenceIndex == 3 && objectEvent->initialCoords.x == objectEvent->currentCoords.x && objectEvent->initialCoords.y == objectEvent->currentCoords.y)
        objectEvent->directionSequenceIndex = 0;

    SetObjectEventDirection(objectEvent, route[objectEvent->directionSequenceIndex]);
    movementActionId = GetWalkNormalMovementAction(objectEvent->movementDirection);
    collision = GetCollisionInDirection(objectEvent, objectEvent->movementDirection);
    if (collision == COLLISION_OUTSIDE_RANGE)
    {
        objectEvent->directionSequenceIndex++;
        SetObjectEventDirection(objectEvent, route[objectEvent->directionSequenceIndex]);
        movementActionId = GetWalkNormalMovementAction(objectEvent->movementDirection);
        collision = GetCollisionInDirection(objectEvent, objectEvent->movementDirection);
    }

    if (collision)
        movementActionId = GetWalkInPlaceNormalMovementAction(objectEvent->facingDirection);

    ObjectEventSetSingleMovement(objectEvent, sprite, movementActionId);
    objectEvent->singleMovementActive = TRUE;
    sprite->sTypeFuncId = 2;
    return TRUE;
}

bool8 MovementType_WalkSequence_Step2(struct ObjectEvent *objectEvent, struct Sprite *sprite)
{
    if (ObjectEventExecSingleMovementAction(objectEvent, sprite))
    {
        objectEvent->singleMovementActive = FALSE;
        sprite->sTypeFuncId = 1;
    }
    return FALSE;
}

movement_type_def(MovementType_WalkSequenceUpRightLeftDown, gMovementTypeFuncs_WalkSequenceUpRightLeftDown)

u8 MovementType_WalkSequenceUpRightLeftDown_Step1(struct ObjectEvent *objectEvent, struct Sprite *sprite)
{
    u8 directions[sizeof(gUpRightLeftDownDirections)];
    memcpy(directions, gUpRightLeftDownDirections, sizeof(gUpRightLeftDownDirections));
    if (objectEvent->directionSequenceIndex == 2 && objectEvent->initialCoords.x == objectEvent->currentCoords.x)
        objectEvent->directionSequenceIndex = 3;

    return MoveNextDirectionInSequence(objectEvent, sprite, directions);
}

movement_type_def(MovementType_WalkSequenceRightLeftDownUp, gMovementTypeFuncs_WalkSequenceRightLeftDownUp)

u8 MovementType_WalkSequenceRightLeftDownUp_Step1(struct ObjectEvent *objectEvent, struct Sprite *sprite)
{
    u8 directions[sizeof(gRightLeftDownUpDirections)];
    memcpy(directions, gRightLeftDownUpDirections, sizeof(gRightLeftDownUpDirections));
    if (objectEvent->directionSequenceIndex == 1 && objectEvent->initialCoords.x == objectEvent->currentCoords.x)
        objectEvent->directionSequenceIndex = 2;

    return MoveNextDirectionInSequence(objectEvent, sprite, directions);
}

movement_type_def(MovementType_WalkSequenceDownUpRightLeft, gMovementTypeFuncs_WalkSequenceDownUpRightLeft)

u8 MovementType_WalkSequenceDownUpRightLeft_Step1(struct ObjectEvent *objectEvent, struct Sprite *sprite)
{
    u8 directions[sizeof(gDownUpRightLeftDirections)];
    memcpy(directions, gDownUpRightLeftDirections, sizeof(gDownUpRightLeftDirections));
    if (objectEvent->directionSequenceIndex == 1 && objectEvent->initialCoords.y == objectEvent->currentCoords.y)
        objectEvent->directionSequenceIndex = 2;

    return MoveNextDirectionInSequence(objectEvent, sprite, directions);
}

movement_type_def(MovementType_WalkSequenceLeftDownUpRight, gMovementTypeFuncs_WalkSequenceLeftDownUpRight)

u8 MovementType_WalkSequenceLeftDownUpRight_Step1(struct ObjectEvent *objectEvent, struct Sprite *sprite)
{
    u8 directions[sizeof(gLeftDownUpRightDirections)];
    memcpy(directions, gLeftDownUpRightDirections, sizeof(gLeftDownUpRightDirections));
    if (objectEvent->directionSequenceIndex == 2 && objectEvent->initialCoords.y == objectEvent->currentCoords.y)
        objectEvent->directionSequenceIndex = 3;

    return MoveNextDirectionInSequence(objectEvent, sprite, directions);
}

movement_type_def(MovementType_WalkSequenceUpLeftRightDown, gMovementTypeFuncs_WalkSequenceUpLeftRightDown)

u8 MovementType_WalkSequenceUpLeftRightDown_Step1(struct ObjectEvent *objectEvent, struct Sprite *sprite)
{
    u8 directions[sizeof(gUpLeftRightDownDirections)];
    memcpy(directions, gUpLeftRightDownDirections, sizeof(gUpLeftRightDownDirections));
    if (objectEvent->directionSequenceIndex == 2 && objectEvent->initialCoords.x == objectEvent->currentCoords.x)
        objectEvent->directionSequenceIndex = 3;

    return MoveNextDirectionInSequence(objectEvent, sprite, directions);
}

movement_type_def(MovementType_WalkSequenceLeftRightDownUp, gMovementTypeFuncs_WalkSequenceLeftRightDownUp)

u8 MovementType_WalkSequenceLeftRightDownUp_Step1(struct ObjectEvent *objectEvent, struct Sprite *sprite)
{
    u8 directions[sizeof(gLeftRightDownUpDirections)];
    memcpy(directions, gLeftRightDownUpDirections, sizeof(gLeftRightDownUpDirections));
    if (objectEvent->directionSequenceIndex == 1 && objectEvent->initialCoords.x == objectEvent->currentCoords.x)
        objectEvent->directionSequenceIndex = 2;

    return MoveNextDirectionInSequence(objectEvent, sprite, directions);
}

movement_type_def(MovementType_WalkSequenceDownUpLeftRight, gMovementTypeFuncs_WalkSequenceDownUpLeftRight)

u8 MovementType_WalkSequenceDownUpLeftRight_Step1(struct ObjectEvent *objectEvent, struct Sprite *sprite)
{
    u8 directions[sizeof(gStandardDirections)];
    memcpy(directions, gStandardDirections, sizeof(gStandardDirections));
    if (objectEvent->directionSequenceIndex == 1 && objectEvent->initialCoords.y == objectEvent->currentCoords.y)
        objectEvent->directionSequenceIndex = 2;

    return MoveNextDirectionInSequence(objectEvent, sprite, directions);
}

movement_type_def(MovementType_WalkSequenceRightDownUpLeft, gMovementTypeFuncs_WalkSequenceRightDownUpLeft)

u8 MovementType_WalkSequenceRightDownUpLeft_Step1(struct ObjectEvent *objectEvent, struct Sprite *sprite)
{
    u8 directions[sizeof(gRightDownUpLeftDirections)];
    memcpy(directions, gRightDownUpLeftDirections, sizeof(gRightDownUpLeftDirections));
    if (objectEvent->directionSequenceIndex == 2 && objectEvent->initialCoords.y == objectEvent->currentCoords.y)
        objectEvent->directionSequenceIndex = 3;

    return MoveNextDirectionInSequence(objectEvent, sprite, directions);
}

movement_type_def(MovementType_WalkSequenceLeftUpDownRight, gMovementTypeFuncs_WalkSequenceLeftUpDownRight)

u8 MovementType_WalkSequenceLeftUpDownRight_Step1(struct ObjectEvent *objectEvent, struct Sprite *sprite)
{
    u8 directions[sizeof(gLeftUpDownRightDirections)];
    memcpy(directions, gLeftUpDownRightDirections, sizeof(gLeftUpDownRightDirections));
    if (objectEvent->directionSequenceIndex == 2 && objectEvent->initialCoords.y == objectEvent->currentCoords.y)
        objectEvent->directionSequenceIndex = 3;

    return MoveNextDirectionInSequence(objectEvent, sprite, directions);
}

movement_type_def(MovementType_WalkSequenceUpDownRightLeft, gMovementTypeFuncs_WalkSequenceUpDownRightLeft)

u8 MovementType_WalkSequenceUpDownRightLeft_Step1(struct ObjectEvent *objectEvent, struct Sprite *sprite)
{
    u8 directions[sizeof(gUpDownRightLeftDirections)];
    memcpy(directions, gUpDownRightLeftDirections, sizeof(gUpDownRightLeftDirections));
    if (objectEvent->directionSequenceIndex == 1 && objectEvent->initialCoords.y == objectEvent->currentCoords.y)
        objectEvent->directionSequenceIndex = 2;

    return MoveNextDirectionInSequence(objectEvent, sprite, directions);
}

movement_type_def(MovementType_WalkSequenceRightLeftUpDown, gMovementTypeFuncs_WalkSequenceRightLeftUpDown)

u8 MovementType_WalkSequenceRightLeftUpDown_Step1(struct ObjectEvent *objectEvent, struct Sprite *sprite)
{
    u8 directions[sizeof(gRightLeftUpDownDirections)];
    memcpy(directions, gRightLeftUpDownDirections, sizeof(gRightLeftUpDownDirections));
    if (objectEvent->directionSequenceIndex == 1 && objectEvent->initialCoords.x == objectEvent->currentCoords.x)
        objectEvent->directionSequenceIndex = 2;

    return MoveNextDirectionInSequence(objectEvent, sprite, directions);
}

movement_type_def(MovementType_WalkSequenceDownRightLeftUp, gMovementTypeFuncs_WalkSequenceDownRightLeftUp)

u8 MovementType_WalkSequenceDownRightLeftUp_Step1(struct ObjectEvent *objectEvent, struct Sprite *sprite)
{
    u8 directions[sizeof(gDownRightLeftUpDirections)];
    memcpy(directions, gDownRightLeftUpDirections, sizeof(gDownRightLeftUpDirections));
    if (objectEvent->directionSequenceIndex == 2 && objectEvent->initialCoords.x == objectEvent->currentCoords.x)
        objectEvent->directionSequenceIndex = 3;

    return MoveNextDirectionInSequence(objectEvent, sprite, directions);
}

movement_type_def(MovementType_WalkSequenceRightUpDownLeft, gMovementTypeFuncs_WalkSequenceRightUpDownLeft)

u8 MovementType_WalkSequenceRightUpDownLeft_Step1(struct ObjectEvent *objectEvent, struct Sprite *sprite)
{
    u8 directions[sizeof(gRightUpDownLeftDirections)];
    memcpy(directions, gRightUpDownLeftDirections, sizeof(gRightUpDownLeftDirections));
    if (objectEvent->directionSequenceIndex == 2 && objectEvent->initialCoords.y == objectEvent->currentCoords.y)
        objectEvent->directionSequenceIndex = 3;

    return MoveNextDirectionInSequence(objectEvent, sprite, directions);
}

movement_type_def(MovementType_WalkSequenceUpDownLeftRight, gMovementTypeFuncs_WalkSequenceUpDownLeftRight)

u8 MovementType_WalkSequenceUpDownLeftRight_Step1(struct ObjectEvent *objectEvent, struct Sprite *sprite)
{
    u8 directions[sizeof(gUpDownLeftRightDirections)];
    memcpy(directions, gUpDownLeftRightDirections, sizeof(gUpDownLeftRightDirections));
    if (objectEvent->directionSequenceIndex == 1 && objectEvent->initialCoords.y == objectEvent->currentCoords.y)
        objectEvent->directionSequenceIndex = 2;

    return MoveNextDirectionInSequence(objectEvent, sprite, directions);
}

movement_type_def(MovementType_WalkSequenceLeftRightUpDown, gMovementTypeFuncs_WalkSequenceLeftRightUpDown)

u8 MovementType_WalkSequenceLeftRightUpDown_Step1(struct ObjectEvent *objectEvent, struct Sprite *sprite)
{
    u8 directions[sizeof(gLeftRightUpDownDirections)];
    memcpy(directions, gLeftRightUpDownDirections, sizeof(gLeftRightUpDownDirections));
    if (objectEvent->directionSequenceIndex == 1 && objectEvent->initialCoords.x == objectEvent->currentCoords.x)
        objectEvent->directionSequenceIndex = 2;

    return MoveNextDirectionInSequence(objectEvent, sprite, directions);
}

movement_type_def(MovementType_WalkSequenceDownLeftRightUp, gMovementTypeFuncs_WalkSequenceDownLeftRightUp)

u8 MovementType_WalkSequenceDownLeftRightUp_Step1(struct ObjectEvent *objectEvent, struct Sprite *sprite)
{
    u8 directions[sizeof(gDownLeftRightUpDirections)];
    memcpy(directions, gDownLeftRightUpDirections, sizeof(gDownLeftRightUpDirections));
    if (objectEvent->directionSequenceIndex == 2 && objectEvent->initialCoords.x == objectEvent->currentCoords.x)
        objectEvent->directionSequenceIndex = 3;

    return MoveNextDirectionInSequence(objectEvent, sprite, directions);
}

movement_type_def(MovementType_WalkSequenceUpLeftDownRight, gMovementTypeFuncs_WalkSequenceUpLeftDownRight)

u8 MovementType_WalkSequenceUpLeftDownRight_Step1(struct ObjectEvent *objectEvent, struct Sprite *sprite)
{
    u8 directions[sizeof(gUpLeftDownRightDirections)];
    memcpy(directions, gUpLeftDownRightDirections, sizeof(gUpLeftDownRightDirections));
    if (objectEvent->directionSequenceIndex == 2 && objectEvent->initialCoords.y == objectEvent->currentCoords.y)
        objectEvent->directionSequenceIndex = 3;

    return MoveNextDirectionInSequence(objectEvent, sprite, directions);
}

movement_type_def(MovementType_WalkSequenceDownRightUpLeft, gMovementTypeFuncs_WalkSequenceDownRightUpLeft)

u8 MovementType_WalkSequenceDownRightUpLeft_Step1(struct ObjectEvent *objectEvent, struct Sprite *sprite)
{
    u8 directions[sizeof(gDownRightUpLeftDirections)];
    memcpy(directions, gDownRightUpLeftDirections, sizeof(gDownRightUpLeftDirections));
    if (objectEvent->directionSequenceIndex == 2 && objectEvent->initialCoords.y == objectEvent->currentCoords.y)
        objectEvent->directionSequenceIndex = 3;

    return MoveNextDirectionInSequence(objectEvent, sprite, directions);
}

movement_type_def(MovementType_WalkSequenceLeftDownRightUp, gMovementTypeFuncs_WalkSequenceLeftDownRightUp)

u8 MovementType_WalkSequenceLeftDownRightUp_Step1(struct ObjectEvent *objectEvent, struct Sprite *sprite)
{
    u8 directions[sizeof(gLeftDownRightUpDirections)];
    memcpy(directions, gLeftDownRightUpDirections, sizeof(gLeftDownRightUpDirections));
    if (objectEvent->directionSequenceIndex == 2 && objectEvent->initialCoords.x == objectEvent->currentCoords.x)
        objectEvent->directionSequenceIndex = 3;

    return MoveNextDirectionInSequence(objectEvent, sprite, directions);
}

movement_type_def(MovementType_WalkSequenceRightUpLeftDown, gMovementTypeFuncs_WalkSequenceRightUpLeftDown)

u8 MovementType_WalkSequenceRightUpLeftDown_Step1(struct ObjectEvent *objectEvent, struct Sprite *sprite)
{
    u8 directions[sizeof(gRightUpLeftDownDirections)];
    memcpy(directions, gRightUpLeftDownDirections, sizeof(gRightUpLeftDownDirections));
    if (objectEvent->directionSequenceIndex == 2 && objectEvent->initialCoords.x == objectEvent->currentCoords.x)
        objectEvent->directionSequenceIndex = 3;

    return MoveNextDirectionInSequence(objectEvent, sprite, directions);
}

movement_type_def(MovementType_WalkSequenceUpRightDownLeft, gMovementTypeFuncs_WalkSequenceUpRightDownLeft)

u8 MovementType_WalkSequenceUpRightDownLeft_Step1(struct ObjectEvent *objectEvent, struct Sprite *sprite)
{
    u8 directions[sizeof(gUpRightDownLeftDirections)];
    memcpy(directions, gUpRightDownLeftDirections, sizeof(gUpRightDownLeftDirections));
    if (objectEvent->directionSequenceIndex == 2 && objectEvent->initialCoords.y == objectEvent->currentCoords.y)
        objectEvent->directionSequenceIndex = 3;

    return MoveNextDirectionInSequence(objectEvent, sprite, directions);
}

movement_type_def(MovementType_WalkSequenceDownLeftUpRight, gMovementTypeFuncs_WalkSequenceDownLeftUpRight)

u8 MovementType_WalkSequenceDownLeftUpRight_Step1(struct ObjectEvent *objectEvent, struct Sprite *sprite)
{
    u8 directions[sizeof(gDownLeftUpRightDirections)];
    memcpy(directions, gDownLeftUpRightDirections, sizeof(gDownLeftUpRightDirections));
    if (objectEvent->directionSequenceIndex == 2 && objectEvent->initialCoords.y == objectEvent->currentCoords.y)
        objectEvent->directionSequenceIndex = 3;

    return MoveNextDirectionInSequence(objectEvent, sprite, directions);
}

movement_type_def(MovementType_WalkSequenceLeftUpRightDown, gMovementTypeFuncs_WalkSequenceLeftUpRightDown)

u8 MovementType_WalkSequenceLeftUpRightDown_Step1(struct ObjectEvent *objectEvent, struct Sprite *sprite)
{
    u8 directions[sizeof(gLeftUpRightDownDirections)];
    memcpy(directions, gLeftUpRightDownDirections, sizeof(gLeftUpRightDownDirections));
    if (objectEvent->directionSequenceIndex == 2 && objectEvent->initialCoords.x == objectEvent->currentCoords.x)
        objectEvent->directionSequenceIndex = 3;

    return MoveNextDirectionInSequence(objectEvent, sprite, directions);
}

movement_type_def(MovementType_WalkSequenceRightDownLeftUp, gMovementTypeFuncs_WalkSequenceRightDownLeftUp)

u8 MovementType_WalkSequenceRightDownLeftUp_Step1(struct ObjectEvent *objectEvent, struct Sprite *sprite)
{
    u8 directions[sizeof(gRightDownLeftUpDirections)];
    memcpy(directions, gRightDownLeftUpDirections, sizeof(gRightDownLeftUpDirections));
    if (objectEvent->directionSequenceIndex == 2 && objectEvent->initialCoords.x == objectEvent->currentCoords.x)
        objectEvent->directionSequenceIndex = 3;

    return MoveNextDirectionInSequence(objectEvent, sprite, directions);
}

movement_type_def(MovementType_CopyPlayer, gMovementTypeFuncs_CopyPlayer)

bool8 MovementType_CopyPlayer_Step0(struct ObjectEvent *objectEvent, struct Sprite *sprite)
{
    ClearObjectEventMovement(objectEvent, sprite);
    if (objectEvent->directionSequenceIndex == 0)
        objectEvent->directionSequenceIndex = GetPlayerFacingDirection();
    sprite->sTypeFuncId = 1;
    return TRUE;
}

bool8 MovementType_CopyPlayer_Step1(struct ObjectEvent *objectEvent, struct Sprite *sprite)
{
    if (gObjectEvents[gPlayerAvatar.objectEventId].movementActionId == MOVEMENT_ACTION_NONE || gPlayerAvatar.tileTransitionState == T_TILE_CENTER)
        return FALSE;

    return gCopyPlayerMovementFuncs[PlayerGetCopyableMovement()](objectEvent, sprite, GetPlayerMovementDirection(), NULL);
}

bool8 MovementType_CopyPlayer_Step2(struct ObjectEvent *objectEvent, struct Sprite *sprite)
{
    if (ObjectEventExecSingleMovementAction(objectEvent, sprite))
    {
        objectEvent->singleMovementActive = FALSE;
        sprite->sTypeFuncId = 1;
    }
    return FALSE;
}

bool8 CopyablePlayerMovement_None(struct ObjectEvent *objectEvent, struct Sprite *sprite, u8 playerDirection, bool8 tileCallback(u8))
{
    return FALSE;
}

bool8 CopyablePlayerMovement_FaceDirection(struct ObjectEvent *objectEvent, struct Sprite *sprite, u8 playerDirection, bool8 tileCallback(u8))
{
    ObjectEventSetSingleMovement(objectEvent, sprite, GetFaceDirectionMovementAction(GetCopyDirection(gInitialMovementTypeFacingDirections[objectEvent->movementType], objectEvent->directionSequenceIndex, playerDirection)));
    objectEvent->singleMovementActive = TRUE;
    sprite->sTypeFuncId = 2;
    return TRUE;
}

bool8 CopyablePlayerMovement_WalkNormal(struct ObjectEvent *objectEvent, struct Sprite *sprite, u8 playerDirection, bool8 tileCallback(u8))
{
    u32 direction;
    s16 x;
    s16 y;

    direction = playerDirection;
    if (ObjectEventIsFarawayIslandMew(objectEvent))
    {
        direction = GetMewMoveDirection();
        if (direction == DIR_NONE)
        {
            direction = playerDirection;
            direction = GetCopyDirection(gInitialMovementTypeFacingDirections[objectEvent->movementType], objectEvent->directionSequenceIndex, direction);
            ObjectEventMoveDestCoords(objectEvent, direction, &x, &y);
            ObjectEventSetSingleMovement(objectEvent, sprite, GetFaceDirectionMovementAction(direction));
            objectEvent->singleMovementActive = TRUE;
            sprite->sTypeFuncId = 2;
            return TRUE;
        }
    }
    else
    {
        direction = GetCopyDirection(gInitialMovementTypeFacingDirections[objectEvent->movementType], objectEvent->directionSequenceIndex, direction);
    }
    ObjectEventMoveDestCoords(objectEvent, direction, &x, &y);
    ObjectEventSetSingleMovement(objectEvent, sprite, GetWalkNormalMovementAction(direction));

    if (GetCollisionAtCoords(objectEvent, x, y, direction) || (tileCallback != NULL && !tileCallback(MapGridGetMetatileBehaviorAt(x, y))))
        ObjectEventSetSingleMovement(objectEvent, sprite, GetFaceDirectionMovementAction(direction));

    objectEvent->singleMovementActive = TRUE;
    sprite->sTypeFuncId = 2;
    return TRUE;
}

bool8 CopyablePlayerMovement_WalkFast(struct ObjectEvent *objectEvent, struct Sprite *sprite, u8 playerDirection, bool8 tileCallback(u8))
{
    u32 direction;
    s16 x;
    s16 y;

    direction = playerDirection;
    direction = GetCopyDirection(gInitialMovementTypeFacingDirections[objectEvent->movementType], objectEvent->directionSequenceIndex, direction);
    ObjectEventMoveDestCoords(objectEvent, direction, &x, &y);
    ObjectEventSetSingleMovement(objectEvent, sprite, GetWalkFastMovementAction(direction));

    if (GetCollisionAtCoords(objectEvent, x, y, direction) || (tileCallback != NULL && !tileCallback(MapGridGetMetatileBehaviorAt(x, y))))
        ObjectEventSetSingleMovement(objectEvent, sprite, GetFaceDirectionMovementAction(direction));

    objectEvent->singleMovementActive = TRUE;
    sprite->sTypeFuncId = 2;
    return TRUE;
}

bool8 CopyablePlayerMovement_WalkFaster(struct ObjectEvent *objectEvent, struct Sprite *sprite, u8 playerDirection, bool8 tileCallback(u8))
{
    u32 direction;
    s16 x;
    s16 y;

    direction = playerDirection;
    direction = GetCopyDirection(gInitialMovementTypeFacingDirections[objectEvent->movementType], objectEvent->directionSequenceIndex, direction);
    ObjectEventMoveDestCoords(objectEvent, direction, &x, &y);
    ObjectEventSetSingleMovement(objectEvent, sprite, GetWalkFasterMovementAction(direction));

    if (GetCollisionAtCoords(objectEvent, x, y, direction) || (tileCallback != NULL && !tileCallback(MapGridGetMetatileBehaviorAt(x, y))))
        ObjectEventSetSingleMovement(objectEvent, sprite, GetFaceDirectionMovementAction(direction));

    objectEvent->singleMovementActive = TRUE;
    sprite->sTypeFuncId = 2;
    return TRUE;
}

bool8 CopyablePlayerMovement_Slide(struct ObjectEvent *objectEvent, struct Sprite *sprite, u8 playerDirection, bool8 tileCallback(u8))
{
    u32 direction;
    s16 x;
    s16 y;

    direction = playerDirection;
    direction = GetCopyDirection(gInitialMovementTypeFacingDirections[objectEvent->movementType], objectEvent->directionSequenceIndex, direction);
    ObjectEventMoveDestCoords(objectEvent, direction, &x, &y);
    ObjectEventSetSingleMovement(objectEvent, sprite, GetSlideMovementAction(direction));

    if (GetCollisionAtCoords(objectEvent, x, y, direction) || (tileCallback != NULL && !tileCallback(MapGridGetMetatileBehaviorAt(x, y))))
        ObjectEventSetSingleMovement(objectEvent, sprite, GetFaceDirectionMovementAction(direction));

    objectEvent->singleMovementActive = TRUE;
    sprite->sTypeFuncId = 2;
    return TRUE;
}

bool8 CopyablePlayerMovement_JumpInPlace(struct ObjectEvent *objectEvent, struct Sprite *sprite, u8 playerDirection, bool8 tileCallback(u8))
{
    u32 direction;

    direction = playerDirection;
    direction = GetCopyDirection(gInitialMovementTypeFacingDirections[objectEvent->movementType], objectEvent->directionSequenceIndex, direction);
    ObjectEventSetSingleMovement(objectEvent, sprite, GetJumpInPlaceMovementAction(direction));
    objectEvent->singleMovementActive = TRUE;
    sprite->sTypeFuncId = 2;
    return TRUE;
}

bool8 CopyablePlayerMovement_Jump(struct ObjectEvent *objectEvent, struct Sprite *sprite, u8 playerDirection, bool8 tileCallback(u8))
{
    u32 direction;
    s16 x;
    s16 y;

    direction = playerDirection;
    direction = GetCopyDirection(gInitialMovementTypeFacingDirections[objectEvent->movementType], objectEvent->directionSequenceIndex, direction);
    ObjectEventMoveDestCoords(objectEvent, direction, &x, &y);
    ObjectEventSetSingleMovement(objectEvent, sprite, GetJumpMovementAction(direction));

    if (GetCollisionAtCoords(objectEvent, x, y, direction) || (tileCallback != NULL && !tileCallback(MapGridGetMetatileBehaviorAt(x, y))))
        ObjectEventSetSingleMovement(objectEvent, sprite, GetFaceDirectionMovementAction(direction));

    objectEvent->singleMovementActive = TRUE;
    sprite->sTypeFuncId = 2;
    return TRUE;
}

bool8 CopyablePlayerMovement_Jump2(struct ObjectEvent *objectEvent, struct Sprite *sprite, u8 playerDirection, bool8 tileCallback(u8))
{
    u32 direction;
    s16 x;
    s16 y;

    direction = playerDirection;
    direction = GetCopyDirection(gInitialMovementTypeFacingDirections[objectEvent->movementType], objectEvent->directionSequenceIndex, direction);
    x = objectEvent->currentCoords.x;
    y = objectEvent->currentCoords.y;
    MoveCoordsInDirection(direction, &x, &y, 2, 2);
    ObjectEventSetSingleMovement(objectEvent, sprite, GetJump2MovementAction(direction));

    if (GetCollisionAtCoords(objectEvent, x, y, direction) || (tileCallback != NULL && !tileCallback(MapGridGetMetatileBehaviorAt(x, y))))
        ObjectEventSetSingleMovement(objectEvent, sprite, GetFaceDirectionMovementAction(direction));

    objectEvent->singleMovementActive = TRUE;
    sprite->sTypeFuncId = 2;
    return TRUE;
}

static bool32 EndFollowerTransformEffect(struct ObjectEvent *objectEvent, struct Sprite *sprite) {
    if (!sprite)
        return FALSE;
    SetGpuReg(REG_OFFSET_MOSAIC, 0);
    if (!sprite->data[7])
        return FALSE;
    sprite->oam.mosaic = FALSE;
    sprite->data[7] = 0;
    return FALSE;
}

static bool32 TryStartFollowerTransformEffect(struct ObjectEvent *objectEvent, struct Sprite *sprite) {
    u32 multi;
    if (OW_SPECIES(objectEvent) == SPECIES_CASTFORM && OW_FORM(objectEvent) != (multi = GetOverworldCastformForm())) {
        sprite->data[7] = TRANSFORM_TYPE_PERMANENT << 8;
        objectEvent->graphicsId &= OBJ_EVENT_GFX_SPECIES_MASK;
        objectEvent->graphicsId |= multi << OBJ_EVENT_GFX_SPECIES_BITS;
        return TRUE;
    } else if ((Random() & 0xFFFF) < 18 && GetLocalWildMon(FALSE)
            && (OW_SPECIES(objectEvent) == SPECIES_MEW || OW_SPECIES(objectEvent) == SPECIES_DITTO)) {
        sprite->data[7] = TRANSFORM_TYPE_RANDOM_WILD << 8;
        PlaySE(SE_M_MINIMIZE);
        return TRUE;
    }
    return FALSE;
}

static bool8 UpdateFollowerTransformEffect(struct ObjectEvent *objectEvent, struct Sprite *sprite) {
    u8 type = sprite->data[7] >> 8;
    u8 frames = sprite->data[7] & 0xFF;
    u8 stretch;
    u32 multi;
    if (!type)
        return TryStartFollowerTransformEffect(objectEvent, sprite);
    sprite->oam.mosaic = TRUE;
    if (frames < 8)
        stretch = frames >> 1;
    else if (frames < 16)
        stretch = (16 - frames) >> 1;
    else {
        return EndFollowerTransformEffect(objectEvent, sprite);
    }
    if (frames == 8) {
        switch (type)
        {
        case TRANSFORM_TYPE_PERMANENT:
            RefreshFollowerGraphics(objectEvent);
            break;
        case TRANSFORM_TYPE_RANDOM_WILD:
            multi = objectEvent->graphicsId;
            objectEvent->graphicsId = GetLocalWildMon(FALSE);
            if (!objectEvent->graphicsId) {
                objectEvent->graphicsId = multi;
                break;
            }
            objectEvent->graphicsId += OBJ_EVENT_GFX_MON_BASE;
            RefreshFollowerGraphics(objectEvent);
            objectEvent->graphicsId = multi;
            break;
        }
    }

    SetGpuReg(REG_OFFSET_MOSAIC, (stretch << 12) | (stretch << 8));
    frames++;
    sprite->data[7] = (sprite->data[7] & 0xFF00) | frames;
    return TRUE;
}

movement_type_def(MovementType_FollowPlayer, gMovementTypeFuncs_FollowPlayer)

bool8 MovementType_FollowPlayer_Shadow(struct ObjectEvent *objectEvent, struct Sprite *sprite)
{
    ClearObjectEventMovement(objectEvent, sprite);
    if (!IsFollowerVisible()) {
        // Shadow player's position
        objectEvent->invisible = TRUE;
        MoveObjectEventToMapCoords(
            objectEvent,
            gObjectEvents[gPlayerAvatar.objectEventId].currentCoords.x,
            gObjectEvents[gPlayerAvatar.objectEventId].currentCoords.y
        );
        objectEvent->triggerGroundEffectsOnMove = FALSE; // Stop endless reflection spawning
        return FALSE;
    }
    // Move follower to player, in case we end up in the shadowing state for only 1 frame
    // This way the player cannot talk to the invisible follower before it appears
    if (objectEvent->invisible) {
        MoveObjectEventToMapCoords(
            objectEvent,
            gObjectEvents[gPlayerAvatar.objectEventId].currentCoords.x,
            gObjectEvents[gPlayerAvatar.objectEventId].currentCoords.y
        );
        objectEvent->triggerGroundEffectsOnMove = FALSE; // Stop endless reflection spawning
    }
    sprite->sTypeFuncId = 1; // Enter active state; if the player moves the follower will appear
    return TRUE;
}

bool8 MovementType_FollowPlayer_Active(struct ObjectEvent *objectEvent, struct Sprite *sprite)
{
    if (!IsFollowerVisible()) {
        if (objectEvent->invisible) {
            // Return to shadowing state
            sprite->sTypeFuncId = 0;
            return FALSE;
        }
        // Animate entering pokeball
        ClearObjectEventMovement(objectEvent, sprite);
        ObjectEventSetSingleMovement(objectEvent, sprite, MOVEMENT_ACTION_ENTER_POKEBALL);
        objectEvent->singleMovementActive = 1;
        sprite->sTypeFuncId = 2; // movement action sets state to 0
        return TRUE;
    }
    return gFollowPlayerMovementFuncs[PlayerGetCopyableMovement()](objectEvent, sprite, GetPlayerMovementDirection(), NULL);
}

bool8 MovementType_FollowPlayer_Moving(struct ObjectEvent *objectEvent, struct Sprite *sprite)
{
    #ifdef MB_SIDEWAYS_STAIRS_RIGHT_SIDE
    // Copied from ObjectEventExecSingleMovementAction
    if (gMovementActionFuncs[objectEvent->movementActionId][sprite->sActionFuncId](objectEvent, sprite)) {
        objectEvent->movementActionId = MOVEMENT_ACTION_NONE;
        sprite->sActionFuncId = 0;
    #else
    if (ObjectEventExecSingleMovementAction(objectEvent, sprite)) {
    #endif
        objectEvent->singleMovementActive = 0;
        if (sprite->sTypeFuncId) // restore nonzero state
            sprite->sTypeFuncId = 1;
    } else if (objectEvent->movementActionId < MOVEMENT_ACTION_EXIT_POKEBALL) {
        UpdateFollowerTransformEffect(objectEvent, sprite);
        if (OW_MON_BOBBING == TRUE && (sprite->data[5] & 7) == 2)
            sprite->y2 ^= -1;
    }
    return FALSE;
}

bool8 FollowablePlayerMovement_Idle(struct ObjectEvent *objectEvent, struct Sprite *sprite, u8 playerDirection, bool8 tileCallback(u8))
{
    if (!objectEvent->singleMovementActive) {
        // walk in place
      ObjectEventSetSingleMovement(objectEvent, sprite, GetWalkInPlaceNormalMovementAction(objectEvent->facingDirection));
      sprite->sTypeFuncId = 1;
      objectEvent->singleMovementActive = 1;
      return TRUE;
    } else if (ObjectEventExecSingleMovementAction(objectEvent, sprite)) {
        // finish movement action
        objectEvent->singleMovementActive = 0;
    } else if (OW_MON_BOBBING == TRUE && (sprite->data[3] & 7) == 2)
        sprite->y2 ^= -1;
    UpdateFollowerTransformEffect(objectEvent, sprite);
    return FALSE;
}

bool8 FollowablePlayerMovement_Step(struct ObjectEvent *objectEvent, struct Sprite *sprite, u8 playerDirection, bool8 tileCallback(u8))
{
    u32 direction;
    s16 x;
    s16 y;
    s16 targetX;
    s16 targetY;
    #ifdef MB_SIDEWAYS_STAIRS_RIGHT_SIDE
    u32 playerAction = gObjectEvents[gPlayerAvatar.objectEventId].movementActionId;
    #endif

    targetX = gObjectEvents[gPlayerAvatar.objectEventId].previousCoords.x;
    targetY = gObjectEvents[gPlayerAvatar.objectEventId].previousCoords.y;
    x = gObjectEvents[gPlayerAvatar.objectEventId].currentCoords.x;
    y = gObjectEvents[gPlayerAvatar.objectEventId].currentCoords.y;

    if ((x == targetX && y == targetY) || !IsFollowerVisible()) // don't move on player collision or if not visible
        return FALSE;

    x = objectEvent->currentCoords.x;
    y = objectEvent->currentCoords.y;
    ClearObjectEventMovement(objectEvent, sprite);

    if (objectEvent->invisible) {
        // Animate exiting pokeball
        // Player is jumping, but follower is invisible
        if (PlayerGetCopyableMovement() == COPY_MOVE_JUMP2) {
            sprite->sTypeFuncId = 0; // return to shadowing state
            return FALSE;
        }
        MoveObjectEventToMapCoords(objectEvent, targetX, targetY);
        ObjectEventSetSingleMovement(objectEvent, sprite, MOVEMENT_ACTION_EXIT_POKEBALL);
        objectEvent->singleMovementActive = 1;
        sprite->sTypeFuncId = 2;
        if (OW_MON_BOBBING == TRUE)
            sprite->y2 = 0;
        return TRUE;
    } else if (x == targetX && y == targetY) {
        // don't move if already in the player's last position
        return FALSE;
    }

    // Follow player
    direction = GetDirectionToFace(x, y, targetX, targetY);
    MoveCoords(direction, &x, &y);
    #ifdef MB_SIDEWAYS_STAIRS_RIGHT_SIDE // https://github.com/ghoulslash/pokeemerald/tree/sideways_stairs
    GetCollisionAtCoords(objectEvent, x, y, direction); // Sets directionOverwrite for stairs
    if (GetLedgeJumpDirection(x, y, direction) != DIR_NONE) {
        // InitJumpRegular will set the proper speed
        ObjectEventSetSingleMovement(objectEvent, sprite, GetJump2MovementAction(direction));
    } else if (TestPlayerAvatarFlags(PLAYER_AVATAR_FLAG_DASH)) {
        // Set follow speed according to player's speed
        if (playerAction >= MOVEMENT_ACTION_RUN_DOWN_SLOW && playerAction <= MOVEMENT_ACTION_RUN_RIGHT_SLOW)
            objectEvent->movementActionId = GetWalkNormalMovementAction(direction);
        else
            objectEvent->movementActionId = GetWalkFastMovementAction(direction);
    } else if (PlayerGetCopyableMovement() == COPY_MOVE_JUMP2) {
        ObjectEventSetSingleMovement(objectEvent, sprite, GetWalkSlowMovementAction(direction));
    } else {
        if (playerAction >= MOVEMENT_ACTION_WALK_SLOW_DOWN && playerAction <= MOVEMENT_ACTION_WALK_SLOW_RIGHT) {
            ObjectEventSetSingleMovement(objectEvent, sprite, GetWalkSlowMovementAction(direction));
        } else {
            objectEvent->movementActionId = GetWalkNormalMovementAction(direction);
            if (OW_MON_BOBBING == TRUE)
                sprite->y2 = -1;
        }
    }
    sprite->sActionFuncId = 0;
    #else
    if (GetLedgeJumpDirection(x, y, direction) != DIR_NONE) {
        // InitJumpRegular will set the proper speed
        ObjectEventSetSingleMovement(objectEvent, sprite, GetJump2MovementAction(direction));
    } else if (TestPlayerAvatarFlags(PLAYER_AVATAR_FLAG_DASH)) {
        // Set follow speed according to player's speed
        ObjectEventSetSingleMovement(objectEvent, sprite, GetWalkFastMovementAction(direction));
    } else if (PlayerGetCopyableMovement() == COPY_MOVE_JUMP2) {
        // If *player* jumps, make step take twice as long
        ObjectEventSetSingleMovement(objectEvent, sprite, GetWalkSlowMovementAction(direction));
    } else {
        ObjectEventSetSingleMovement(objectEvent, sprite, GetWalkNormalMovementAction(direction));
        if (OW_MON_BOBBING == TRUE)
            sprite->y2 = -1;
    }
    #endif
    objectEvent->singleMovementActive = 1;
    sprite->sTypeFuncId = 2;
    return TRUE;
}

bool8 FollowablePlayerMovement_GoSpeed1(struct ObjectEvent *objectEvent, struct Sprite *sprite, u8 playerDirection, bool8 tileCallback(u8))
{
    u32 direction;
    s16 x;
    s16 y;

    direction = playerDirection;
    direction = GetCopyDirection(gInitialMovementTypeFacingDirections[objectEvent->movementType], objectEvent->directionSequenceIndex, direction);
    ObjectEventMoveDestCoords(objectEvent, direction, &x, &y);
    ObjectEventSetSingleMovement(objectEvent, sprite, GetWalkFastMovementAction(direction));
    if (GetCollisionAtCoords(objectEvent, x, y, direction) || (tileCallback != NULL && !tileCallback(MapGridGetMetatileBehaviorAt(x, y))))
    {
        ObjectEventSetSingleMovement(objectEvent, sprite, GetFaceDirectionMovementAction(direction));
    }
    objectEvent->singleMovementActive = TRUE;
    sprite->sTypeFuncId = 2;
    return TRUE;
}

bool8 FollowablePlayerMovement_GoSpeed2(struct ObjectEvent *objectEvent, struct Sprite *sprite, u8 playerDirection, bool8 tileCallback(u8))
{
    u32 direction;
    s16 x;
    s16 y;

    direction = playerDirection;
    direction = GetCopyDirection(gInitialMovementTypeFacingDirections[objectEvent->movementType], objectEvent->directionSequenceIndex, direction);
    ObjectEventMoveDestCoords(objectEvent, direction, &x, &y);
    ObjectEventSetSingleMovement(objectEvent, sprite, GetWalkFasterMovementAction(direction));
    if (GetCollisionAtCoords(objectEvent, x, y, direction) || (tileCallback != NULL && !tileCallback(MapGridGetMetatileBehaviorAt(x, y))))
    {
        ObjectEventSetSingleMovement(objectEvent, sprite, GetFaceDirectionMovementAction(direction));
    }
    objectEvent->singleMovementActive = TRUE;
    sprite->sTypeFuncId = 2;
    return TRUE;
}

bool8 FollowablePlayerMovement_Slide(struct ObjectEvent *objectEvent, struct Sprite *sprite, u8 playerDirection, bool8 tileCallback(u8))
{
    u32 direction;
    s16 x;
    s16 y;

    direction = playerDirection;
    direction = GetCopyDirection(gInitialMovementTypeFacingDirections[objectEvent->movementType], objectEvent->directionSequenceIndex, direction);
    ObjectEventMoveDestCoords(objectEvent, direction, &x, &y);
    ObjectEventSetSingleMovement(objectEvent, sprite, GetSlideMovementAction(direction));
    if (GetCollisionAtCoords(objectEvent, x, y, direction) || (tileCallback != NULL && !tileCallback(MapGridGetMetatileBehaviorAt(x, y))))
    {
        ObjectEventSetSingleMovement(objectEvent, sprite, GetFaceDirectionMovementAction(direction));
    }
    objectEvent->singleMovementActive = TRUE;
    sprite->sTypeFuncId = 2;
    return TRUE;
}

bool8 FollowablePlayerMovement_JumpInPlace(struct ObjectEvent *objectEvent, struct Sprite *sprite, u8 playerDirection, bool8 tileCallback(u8))
{
    u32 direction;

    direction = playerDirection;
    direction = GetCopyDirection(gInitialMovementTypeFacingDirections[objectEvent->movementType], objectEvent->directionSequenceIndex, direction);
    ObjectEventSetSingleMovement(objectEvent, sprite, GetJumpInPlaceMovementAction(direction));
    objectEvent->singleMovementActive = TRUE;
    sprite->sTypeFuncId = 2;
    return TRUE;
}

bool8 FollowablePlayerMovement_GoSpeed4(struct ObjectEvent *objectEvent, struct Sprite *sprite, u8 playerDirection, bool8 tileCallback(u8))
{
    u32 direction;
    s16 x;
    s16 y;

    direction = playerDirection;
    direction = GetCopyDirection(gInitialMovementTypeFacingDirections[objectEvent->movementType], objectEvent->directionSequenceIndex, direction);
    ObjectEventMoveDestCoords(objectEvent, direction, &x, &y);
    ObjectEventSetSingleMovement(objectEvent, sprite, GetJumpMovementAction(direction));
    if (GetCollisionAtCoords(objectEvent, x, y, direction) || (tileCallback != NULL && !tileCallback(MapGridGetMetatileBehaviorAt(x, y))))
    {
        ObjectEventSetSingleMovement(objectEvent, sprite, GetFaceDirectionMovementAction(direction));
    }
    objectEvent->singleMovementActive = TRUE;
    sprite->sTypeFuncId = 2;
    return TRUE;
}

bool8 FollowablePlayerMovement_Jump(struct ObjectEvent *objectEvent, struct Sprite *sprite, u8 playerDirection, bool8 tileCallback(u8))
{
    u32 direction;
    s16 x;
    s16 y;

    direction = playerDirection;
    x = objectEvent->currentCoords.x;
    y = objectEvent->currentCoords.y;
    MoveCoordsInDirection(direction, &x, &y, 2, 2);
    ObjectEventSetSingleMovement(objectEvent, sprite, GetJump2MovementAction(direction));
    objectEvent->singleMovementActive = TRUE;
    sprite->sTypeFuncId = 2;
    return TRUE;
}

movement_type_def(MovementType_CopyPlayerInGrass, gMovementTypeFuncs_CopyPlayerInGrass)

bool8 MovementType_CopyPlayerInGrass_Step1(struct ObjectEvent *objectEvent, struct Sprite *sprite)
{
    if (gObjectEvents[gPlayerAvatar.objectEventId].movementActionId == MOVEMENT_ACTION_NONE || gPlayerAvatar.tileTransitionState == T_TILE_CENTER)
        return FALSE;

    return gCopyPlayerMovementFuncs[PlayerGetCopyableMovement()](objectEvent, sprite, GetPlayerMovementDirection(), MetatileBehavior_IsPokeGrass);
}

void MovementType_TreeDisguise(struct Sprite *sprite)
{
    struct ObjectEvent *objectEvent;

    objectEvent = &gObjectEvents[sprite->sObjEventId];
    if (objectEvent->directionSequenceIndex == 0 || (objectEvent->directionSequenceIndex == 1 && !sprite->data[7]))
    {
        ObjectEventGetLocalIdAndMap(objectEvent, &gFieldEffectArguments[0], &gFieldEffectArguments[1], &gFieldEffectArguments[2]);
        objectEvent->fieldEffectSpriteId = FieldEffectStart(FLDEFF_TREE_DISGUISE);
        objectEvent->directionSequenceIndex = 1;
        sprite->data[7]++;
    }
    UpdateObjectEventCurrentMovement(&gObjectEvents[sprite->sObjEventId], sprite, MovementType_Disguise_Callback);
}

static bool8 MovementType_Disguise_Callback(struct ObjectEvent *objectEvent, struct Sprite *sprite)
{
    ClearObjectEventMovement(objectEvent, sprite);
    return FALSE;
}

void MovementType_MountainDisguise(struct Sprite *sprite)
{
    struct ObjectEvent *objectEvent;

    objectEvent = &gObjectEvents[sprite->sObjEventId];
    if (objectEvent->directionSequenceIndex == 0 || (objectEvent->directionSequenceIndex == 1 && !sprite->data[7]))
    {
        ObjectEventGetLocalIdAndMap(objectEvent, &gFieldEffectArguments[0], &gFieldEffectArguments[1], &gFieldEffectArguments[2]);
        objectEvent->fieldEffectSpriteId = FieldEffectStart(FLDEFF_MOUNTAIN_DISGUISE);
        objectEvent->directionSequenceIndex = 1;
        sprite->data[7]++;
    }
    UpdateObjectEventCurrentMovement(&gObjectEvents[sprite->sObjEventId], sprite, MovementType_Disguise_Callback);
}

void MovementType_Buried(struct Sprite *sprite)
{
    if (!sprite->data[7])
    {
        gObjectEvents[sprite->sObjEventId].fixedPriority = TRUE;
        sprite->subspriteMode = SUBSPRITES_IGNORE_PRIORITY;
        sprite->oam.priority = 3;
        sprite->data[7]++;
    }
    UpdateObjectEventCurrentMovement(&gObjectEvents[sprite->sObjEventId], sprite, MovementType_Buried_Callback);
}

static bool8 MovementType_Buried_Callback(struct ObjectEvent *objectEvent, struct Sprite *sprite)
{
    return gMovementTypeFuncs_Buried[sprite->sTypeFuncId](objectEvent, sprite);
}

bool8 MovementType_Buried_Step0(struct ObjectEvent *objectEvent, struct Sprite *sprite)
{
    ClearObjectEventMovement(objectEvent, sprite);
    return FALSE;
}

bool8 MovementType_MoveInPlace_Step1(struct ObjectEvent *objectEvent, struct Sprite *sprite)
{
    if (ObjectEventExecSingleMovementAction(objectEvent, sprite))
        sprite->sTypeFuncId = 0;
    return FALSE;
}

movement_type_def(MovementType_WalkInPlace, gMovementTypeFuncs_WalkInPlace)

bool8 MovementType_WalkInPlace_Step0(struct ObjectEvent *objectEvent, struct Sprite *sprite)
{
    ClearObjectEventMovement(objectEvent, sprite);
    ObjectEventSetSingleMovement(objectEvent, sprite, GetWalkInPlaceNormalMovementAction(objectEvent->facingDirection));
    sprite->sTypeFuncId = 1;
    return TRUE;
}

movement_type_def(MovementType_WalkSlowlyInPlace, gMovementTypeFuncs_WalkSlowlyInPlace)

bool8 MovementType_WalkSlowlyInPlace_Step0(struct ObjectEvent *objectEvent, struct Sprite *sprite)
{
    ClearObjectEventMovement(objectEvent, sprite);
    ObjectEventSetSingleMovement(objectEvent, sprite, GetWalkInPlaceSlowMovementAction(objectEvent->facingDirection));
    sprite->sTypeFuncId = 1;
    return TRUE;
}

movement_type_def(MovementType_JogInPlace, gMovementTypeFuncs_JogInPlace)

bool8 MovementType_JogInPlace_Step0(struct ObjectEvent *objectEvent, struct Sprite *sprite)
{
    ClearObjectEventMovement(objectEvent, sprite);
    ObjectEventSetSingleMovement(objectEvent, sprite, GetWalkInPlaceFastMovementAction(objectEvent->facingDirection));
    sprite->sTypeFuncId = 1;
    return TRUE;
}

movement_type_def(MovementType_RunInPlace, gMovementTypeFuncs_RunInPlace)

bool8 MovementType_RunInPlace_Step0(struct ObjectEvent *objectEvent, struct Sprite *sprite)
{
    ClearObjectEventMovement(objectEvent, sprite);
    ObjectEventSetSingleMovement(objectEvent, sprite, GetWalkInPlaceFasterMovementAction(objectEvent->facingDirection));
    sprite->sTypeFuncId = 1;
    return TRUE;
}

movement_type_def(MovementType_Invisible, gMovementTypeFuncs_Invisible)

bool8 MovementType_Invisible_Step0(struct ObjectEvent *objectEvent, struct Sprite *sprite)
{
    ClearObjectEventMovement(objectEvent, sprite);
    ObjectEventSetSingleMovement(objectEvent, sprite, GetFaceDirectionMovementAction(objectEvent->facingDirection));
    objectEvent->invisible = TRUE;
    sprite->sTypeFuncId = 1;
    return TRUE;
}
bool8 MovementType_Invisible_Step1(struct ObjectEvent *objectEvent, struct Sprite *sprite)
{
    if (ObjectEventExecSingleMovementAction(objectEvent, sprite))
    {
        sprite->sTypeFuncId = 2;
        return TRUE;
    }
    return FALSE;
}

bool8 MovementType_Invisible_Step2(struct ObjectEvent *objectEvent, struct Sprite *sprite)
{
    objectEvent->singleMovementActive = FALSE;
    return FALSE;
}

void ClearObjectEventMovement(struct ObjectEvent *objectEvent, struct Sprite *sprite)
{
    objectEvent->singleMovementActive = FALSE;
    objectEvent->heldMovementActive = FALSE;
    objectEvent->heldMovementFinished = FALSE;
    objectEvent->movementActionId = MOVEMENT_ACTION_NONE;
    sprite->sTypeFuncId = 0;
}

u8 GetFaceDirectionAnimNum(u8 direction)
{
    return sFaceDirectionAnimNums[direction];
}

u8 GetMoveDirectionAnimNum(u8 direction)
{
    return sMoveDirectionAnimNums[direction];
}

u8 GetMoveDirectionFastAnimNum(u8 direction)
{
    return sMoveDirectionFastAnimNums[direction];
}

u8 GetMoveDirectionFasterAnimNum(u8 direction)
{
    return sMoveDirectionFasterAnimNums[direction];
}

u8 GetMoveDirectionFastestAnimNum(u8 direction)
{
    return sMoveDirectionFastestAnimNums[direction];
}

u8 GetJumpSpecialDirectionAnimNum(u8 direction)
{
    return sJumpSpecialDirectionAnimNums[direction];
}

u8 GetAcroWheelieDirectionAnimNum(u8 direction)
{
    return sAcroWheelieDirectionAnimNums[direction];
}

u8 GetAcroUnusedDirectionAnimNum(u8 direction)
{
    return sAcroUnusedDirectionAnimNums[direction];
}

u8 GetAcroEndWheelieDirectionAnimNum(u8 direction)
{
    return sAcroEndWheelieDirectionAnimNums[direction];
}

u8 GetAcroUnusedActionDirectionAnimNum(u8 direction)
{
    return sAcroUnusedActionDirectionAnimNums[direction];
}

u8 GetAcroWheeliePedalDirectionAnimNum(u8 direction)
{
    return sAcroWheeliePedalDirectionAnimNums[direction];
}

u8 GetFishingDirectionAnimNum(u8 direction)
{
    return sFishingDirectionAnimNums[direction];
}

u8 GetFishingNoCatchDirectionAnimNum(u8 direction)
{
    return sFishingNoCatchDirectionAnimNums[direction];
}

u8 GetFishingBiteDirectionAnimNum(u8 direction)
{
    return sFishingBiteDirectionAnimNums[direction];
}

u8 GetRunningDirectionAnimNum(u8 direction)
{
    return sRunningDirectionAnimNums[direction];
}

static const struct StepAnimTable *GetStepAnimTable(const union AnimCmd *const *anims)
{
    const struct StepAnimTable *stepTable;

    for (stepTable = sStepAnimTables; stepTable->anims != NULL; stepTable++)
    {
        if (stepTable->anims == anims)
            return stepTable;
    }
    return NULL;
}

void SetStepAnimHandleAlternation(struct ObjectEvent *objectEvent, struct Sprite *sprite, u8 animNum)
{
    const struct StepAnimTable *stepTable;

    if (!objectEvent->inanimate)
    {
        sprite->animNum = animNum;
        stepTable = GetStepAnimTable(sprite->anims);
        if (stepTable != NULL)
        {
            if (sprite->animCmdIndex == stepTable->animPos[0])
                sprite->animCmdIndex  = stepTable->animPos[3];
            else if (sprite->animCmdIndex == stepTable->animPos[1])
                sprite->animCmdIndex = stepTable->animPos[2];
        }
        SeekSpriteAnim(sprite, sprite->animCmdIndex);
    }
}

void SetStepAnim(struct ObjectEvent *objectEvent, struct Sprite *sprite, u8 animNum)
{
    const struct StepAnimTable *stepTable;

    if (!objectEvent->inanimate)
    {
        u8 animPos;

        sprite->animNum = animNum;
        stepTable = GetStepAnimTable(sprite->anims);
        if (stepTable != NULL)
        {
            animPos = stepTable->animPos[1];
            if (sprite->animCmdIndex <= stepTable->animPos[0])
                animPos = stepTable->animPos[0];

            SeekSpriteAnim(sprite, animPos);
        }
    }
}

u8 GetDirectionToFace(s16 x, s16 y, s16 targetX, s16 targetY)
{
    if (x > targetX)
        return DIR_WEST;

    if (x < targetX)
        return DIR_EAST;

    if (y > targetY)
        return DIR_NORTH;

    return DIR_SOUTH;
}

// Uses the above, but script accessible, and uses localIds
bool8 ScrFunc_GetDirectionToFace(struct ScriptContext *ctx) {
    u16 *var = GetVarPointer(ScriptReadHalfword(ctx));
    u8 id0 = GetObjectEventIdByLocalId(ScriptReadByte(ctx)); // source
    u8 id1 = GetObjectEventIdByLocalId(ScriptReadByte(ctx)); // target
    if (var == NULL)
        return FALSE;
    if (id0 >= OBJECT_EVENTS_COUNT || id1 >= OBJECT_EVENTS_COUNT)
        *var = DIR_NONE;
    else
        *var = GetDirectionToFace(
            gObjectEvents[id0].currentCoords.x,
            gObjectEvents[id0].currentCoords.y,
            gObjectEvents[id1].currentCoords.x,
            gObjectEvents[id1].currentCoords.y);
    return FALSE;
}

// Whether following pokemon is also the user of the field move
// Intended to be called before the field effect itself
bool8 ScrFunc_IsFollowerFieldMoveUser(struct ScriptContext *ctx) {
    u16 *var = GetVarPointer(ScriptReadHalfword(ctx));
    u16 userIndex = gFieldEffectArguments[0]; // field move user index
    struct Pokemon *follower = GetFirstLiveMon();
    struct ObjectEvent *obj = GetFollowerObject();
    if (var == NULL)
        return FALSE;
    *var = FALSE;
    if (follower && obj && !obj->invisible) {
        u16 followIndex = ((u32)follower - (u32)gPlayerParty) / sizeof(struct Pokemon);
        *var = userIndex == followIndex;
    }
    return FALSE;
}

void SetTrainerMovementType(struct ObjectEvent *objectEvent, u8 movementType)
{
    objectEvent->movementType = movementType;
    objectEvent->directionSequenceIndex = 0;
    objectEvent->playerCopyableMovement = 0;
    gSprites[objectEvent->spriteId].callback = sMovementTypeCallbacks[movementType];
    gSprites[objectEvent->spriteId].sTypeFuncId = 0;
}

u8 GetTrainerFacingDirectionMovementType(u8 direction)
{
    return gTrainerFacingDirectionMovementTypes[direction];
}

static u8 GetCollisionInDirection(struct ObjectEvent *objectEvent, u8 direction)
{
    s16 x = objectEvent->currentCoords.x;
    s16 y = objectEvent->currentCoords.y;
    MoveCoords(direction, &x, &y);
    return GetCollisionAtCoords(objectEvent, x, y, direction);
}

u8 GetCollisionAtCoords(struct ObjectEvent *objectEvent, s16 x, s16 y, u32 dir)
{
    u8 direction = dir;
    if (IsCoordOutsideObjectEventMovementRange(objectEvent, x, y))
        return COLLISION_OUTSIDE_RANGE;
    else if (MapGridGetCollisionAt(x, y) || GetMapBorderIdAt(x, y) == CONNECTION_INVALID || IsMetatileDirectionallyImpassable(objectEvent, x, y, direction))
        return COLLISION_IMPASSABLE;
    else if (objectEvent->trackedByCamera && !CanCameraMoveInDirection(direction))
        return COLLISION_IMPASSABLE;
    else if (IsElevationMismatchAt(objectEvent->currentElevation, x, y))
        return COLLISION_ELEVATION_MISMATCH;
    else if (DoesObjectCollideWithObjectAt(objectEvent, x, y))
        return COLLISION_OBJECT_EVENT;
    return COLLISION_NONE;
}

u8 GetCollisionFlagsAtCoords(struct ObjectEvent *objectEvent, s16 x, s16 y, u8 direction)
{
    u8 flags = 0;

    if (IsCoordOutsideObjectEventMovementRange(objectEvent, x, y))
        flags |= 1 << (COLLISION_OUTSIDE_RANGE - 1);
    if (MapGridGetCollisionAt(x, y) || GetMapBorderIdAt(x, y) == CONNECTION_INVALID || IsMetatileDirectionallyImpassable(objectEvent, x, y, direction) || (objectEvent->trackedByCamera && !CanCameraMoveInDirection(direction)))
        flags |= 1 << (COLLISION_IMPASSABLE - 1);
    if (IsElevationMismatchAt(objectEvent->currentElevation, x, y))
        flags |= 1 << (COLLISION_ELEVATION_MISMATCH - 1);
    if (DoesObjectCollideWithObjectAt(objectEvent, x, y))
        flags |= 1 << (COLLISION_OBJECT_EVENT - 1);
    return flags;
}

static bool8 IsCoordOutsideObjectEventMovementRange(struct ObjectEvent *objectEvent, s16 x, s16 y)
{
    s16 left;
    s16 right;
    s16 top;
    s16 bottom;

    if (objectEvent->rangeX != 0)
    {
        left = objectEvent->initialCoords.x - objectEvent->rangeX;
        right = objectEvent->initialCoords.x + objectEvent->rangeX;

        if (left > x || right < x)
            return TRUE;
    }
    if (objectEvent->rangeY != 0)
    {
        top = objectEvent->initialCoords.y - objectEvent->rangeY;
        bottom = objectEvent->initialCoords.y + objectEvent->rangeY;

        if (top > y || bottom < y)
            return TRUE;
    }
    return FALSE;
}

static bool8 IsMetatileDirectionallyImpassable(struct ObjectEvent *objectEvent, s16 x, s16 y, u8 direction)
{
    if (gOppositeDirectionBlockedMetatileFuncs[direction - 1](objectEvent->currentMetatileBehavior)
        || gDirectionBlockedMetatileFuncs[direction - 1](MapGridGetMetatileBehaviorAt(x, y)))
        return TRUE;

    return FALSE;
}

static bool8 DoesObjectCollideWithObjectAt(struct ObjectEvent *objectEvent, s16 x, s16 y)
{
    u8 i;
    struct ObjectEvent *curObject;

    if (objectEvent->localId == OBJ_EVENT_ID_FOLLOWER)
        return FALSE; // follower cannot collide with other objects, but they can collide with it

    for (i = 0; i < OBJECT_EVENTS_COUNT; i++)
    {
        curObject = &gObjectEvents[i];
        if (curObject->active && (curObject->movementType != MOVEMENT_TYPE_FOLLOW_PLAYER || objectEvent != &gObjectEvents[gPlayerAvatar.objectEventId]) && curObject != objectEvent)
        {
            if ((curObject->currentCoords.x == x && curObject->currentCoords.y == y) || (curObject->previousCoords.x == x && curObject->previousCoords.y == y))
            {
                if (AreElevationsCompatible(objectEvent->currentElevation, curObject->currentElevation))
                    return TRUE;
            }
        }
    }
    return FALSE;
}

bool8 IsBerryTreeSparkling(u8 localId, u8 mapNum, u8 mapGroup)
{
    u8 objectEventId;

    if (!TryGetObjectEventIdByLocalIdAndMap(localId, mapNum, mapGroup, &objectEventId)
        && gSprites[gObjectEvents[objectEventId].spriteId].sBerryTreeFlags & BERRY_FLAG_SPARKLING)
        return TRUE;

    return FALSE;
}

void SetBerryTreeJustPicked(u8 localId, u8 mapNum, u8 mapGroup)
{
    u8 objectEventId;

    if (!TryGetObjectEventIdByLocalIdAndMap(localId, mapNum, mapGroup, &objectEventId))
        gSprites[gObjectEvents[objectEventId].spriteId].sBerryTreeFlags |= BERRY_FLAG_JUST_PICKED;
}

#undef sTimer
#undef sBerryTreeFlags

void MoveCoords(u8 direction, s16 *x, s16 *y)
{
    *x += sDirectionToVectors[direction].x;
    *y += sDirectionToVectors[direction].y;
}

static void UNUSED MoveCoordsInMapCoordIncrement(u8 direction, s16 *x, s16 *y)
{
    *x += sDirectionToVectors[direction].x << 4;
    *y += sDirectionToVectors[direction].y << 4;
}

static void MoveCoordsInDirection(u32 dir, s16 *x, s16 *y, s16 deltaX, s16 deltaY)
{
    u8 direction = dir;
    s16 dx2 = (u16)deltaX;
    s16 dy2 = (u16)deltaY;
    if (sDirectionToVectors[direction].x > 0)
        *x += dx2;
    if (sDirectionToVectors[direction].x < 0)
        *x -= dx2;
    if (sDirectionToVectors[direction].y > 0)
        *y += dy2;
    if (sDirectionToVectors[direction].y < 0)
        *y -= dy2;
}

void GetMapCoordsFromSpritePos(s16 x, s16 y, s16 *destX, s16 *destY)
{
    *destX = (x - gSaveBlock1Ptr->pos.x) << 4;
    *destY = (y - gSaveBlock1Ptr->pos.y) << 4;
    *destX -= gTotalCameraPixelOffsetX;
    *destY -= gTotalCameraPixelOffsetY;
}

void SetSpritePosToMapCoords(s16 mapX, s16 mapY, s16 *destX, s16 *destY)
{
    s16 dx = -gTotalCameraPixelOffsetX - gFieldCamera.x;
    s16 dy = -gTotalCameraPixelOffsetY - gFieldCamera.y;
    if (gFieldCamera.x > 0)
        dx += 16;

    if (gFieldCamera.x < 0)
        dx -= 16;

    if (gFieldCamera.y > 0)
        dy += 16;

    if (gFieldCamera.y < 0)
        dy -= 16;

    *destX = ((mapX - gSaveBlock1Ptr->pos.x) << 4) + dx;
    *destY = ((mapY - gSaveBlock1Ptr->pos.y) << 4) + dy;
}

void SetSpritePosToOffsetMapCoords(s16 *x, s16 *y, s16 dx, s16 dy)
{
    SetSpritePosToMapCoords(*x, *y, x, y);
    *x += dx;
    *y += dy;
}

static void GetObjectEventMovingCameraOffset(s16 *x, s16 *y)
{
    *x = 0;
    *y = 0;

    if (gFieldCamera.x > 0)
        (*x)++;

    if (gFieldCamera.x < 0)
        (*x)--;

    if (gFieldCamera.y > 0)
        (*y)++;

    if (gFieldCamera.y < 0)
        (*y)--;
}

void ObjectEventMoveDestCoords(struct ObjectEvent *objectEvent, u32 direction, s16 *x, s16 *y)
{
    u8 newDirn = direction;
    *x = objectEvent->currentCoords.x;
    *y = objectEvent->currentCoords.y;
    MoveCoords(newDirn, x, y);
}

bool8 ObjectEventIsMovementOverridden(struct ObjectEvent *objectEvent)
{
    if (objectEvent->singleMovementActive || objectEvent->heldMovementActive)
        return TRUE;

    return FALSE;
}

bool8 ObjectEventIsHeldMovementActive(struct ObjectEvent *objectEvent)
{
    if (objectEvent->heldMovementActive && objectEvent->movementActionId != MOVEMENT_ACTION_NONE)
        return TRUE;

    return FALSE;
}

bool8 ObjectEventSetHeldMovement(struct ObjectEvent *objectEvent, u8 movementActionId)
{
    if (ObjectEventIsMovementOverridden(objectEvent))
        return TRUE;

    UnfreezeObjectEvent(objectEvent);
    objectEvent->movementActionId = movementActionId;
    objectEvent->heldMovementActive = TRUE;
    objectEvent->heldMovementFinished = FALSE;
    gSprites[objectEvent->spriteId].sActionFuncId = 0;
    return FALSE;
}

void ObjectEventForceSetHeldMovement(struct ObjectEvent *objectEvent, u8 movementActionId)
{
    ObjectEventClearHeldMovementIfActive(objectEvent);
    ObjectEventSetHeldMovement(objectEvent, movementActionId);
}

void ObjectEventClearHeldMovementIfActive(struct ObjectEvent *objectEvent)
{
    if (objectEvent->heldMovementActive)
        ObjectEventClearHeldMovement(objectEvent);
}

void ObjectEventClearHeldMovement(struct ObjectEvent *objectEvent)
{
    objectEvent->movementActionId = MOVEMENT_ACTION_NONE;
    objectEvent->heldMovementActive = FALSE;
    objectEvent->heldMovementFinished = FALSE;
    gSprites[objectEvent->spriteId].sTypeFuncId = 0;
    gSprites[objectEvent->spriteId].sActionFuncId = 0;
}

u8 ObjectEventCheckHeldMovementStatus(struct ObjectEvent *objectEvent)
{
    if (objectEvent->heldMovementActive)
        return objectEvent->heldMovementFinished;

    return 16;
}

u8 ObjectEventClearHeldMovementIfFinished(struct ObjectEvent *objectEvent)
{
    u8 heldMovementStatus = ObjectEventCheckHeldMovementStatus(objectEvent);
    if (heldMovementStatus != 0 && heldMovementStatus != 16)
        ObjectEventClearHeldMovementIfActive(objectEvent);

    return heldMovementStatus;
}

u8 ObjectEventGetHeldMovementActionId(struct ObjectEvent *objectEvent)
{
    if (objectEvent->heldMovementActive)
        return objectEvent->movementActionId;

    return MOVEMENT_ACTION_NONE;
}

void UpdateObjectEventCurrentMovement(struct ObjectEvent *objectEvent, struct Sprite *sprite, bool8 (*callback)(struct ObjectEvent *, struct Sprite *))
{
    DoGroundEffects_OnSpawn(objectEvent, sprite);
    TryEnableObjectEventAnim(objectEvent, sprite);

    if (ObjectEventIsHeldMovementActive(objectEvent))
        ObjectEventExecHeldMovementAction(objectEvent, sprite);
    else if (!objectEvent->frozen)
        while (callback(objectEvent, sprite));

    DoGroundEffects_OnBeginStep(objectEvent, sprite);
    DoGroundEffects_OnFinishStep(objectEvent, sprite);
    UpdateObjectEventSpriteAnimPause(objectEvent, sprite);
    UpdateObjectEventVisibility(objectEvent, sprite);
    ObjectEventUpdateSubpriority(objectEvent, sprite);
}

#define dirn_to_anim(name, table)\
u8 name(u32 idx)\
{\
    u8 direction;\
    u8 animIds[sizeof(table)];\
    direction = idx;\
    memcpy(animIds, (table), sizeof(table));\
    if (direction > DIR_EAST) direction = 0;\
    return animIds[direction];\
}

dirn_to_anim(GetFaceDirectionMovementAction, gFaceDirectionMovementActions);
dirn_to_anim(GetWalkSlowMovementAction, gWalkSlowMovementActions);
dirn_to_anim(GetWalkNormalMovementAction, gWalkNormalMovementActions);
dirn_to_anim(GetWalkFastMovementAction, gWalkFastMovementActions);
dirn_to_anim(GetRideWaterCurrentMovementAction, gRideWaterCurrentMovementActions);
dirn_to_anim(GetWalkFasterMovementAction, gWalkFasterMovementActions);
dirn_to_anim(GetSlideMovementAction, gSlideMovementActions);
dirn_to_anim(GetPlayerRunMovementAction, gPlayerRunMovementActions);
dirn_to_anim(GetJump2MovementAction, gJump2MovementActions);
dirn_to_anim(GetJumpInPlaceMovementAction, gJumpInPlaceMovementActions);
dirn_to_anim(GetJumpInPlaceTurnAroundMovementAction, gJumpInPlaceTurnAroundMovementActions);
dirn_to_anim(GetJumpMovementAction, gJumpMovementActions);
dirn_to_anim(GetJumpSpecialMovementAction, gJumpSpecialMovementActions);
dirn_to_anim(GetWalkInPlaceSlowMovementAction, gWalkInPlaceSlowMovementActions);
dirn_to_anim(GetWalkInPlaceNormalMovementAction, gWalkInPlaceNormalMovementActions);
dirn_to_anim(GetWalkInPlaceFastMovementAction, gWalkInPlaceFastMovementActions);
dirn_to_anim(GetWalkInPlaceFasterMovementAction, gWalkInPlaceFasterMovementActions);

bool8 ObjectEventFaceOppositeDirection(struct ObjectEvent *objectEvent, u8 direction)
{
    return ObjectEventSetHeldMovement(objectEvent, GetFaceDirectionMovementAction(GetOppositeDirection(direction)));
}

dirn_to_anim(GetAcroWheelieFaceDirectionMovementAction, gAcroWheelieFaceDirectionMovementActions);
dirn_to_anim(GetAcroPopWheelieFaceDirectionMovementAction, gAcroPopWheelieFaceDirectionMovementActions);
dirn_to_anim(GetAcroEndWheelieFaceDirectionMovementAction, gAcroEndWheelieFaceDirectionMovementActions);
dirn_to_anim(GetAcroWheelieHopFaceDirectionMovementAction, gAcroWheelieHopFaceDirectionMovementActions);
dirn_to_anim(GetAcroWheelieHopDirectionMovementAction, gAcroWheelieHopDirectionMovementActions);
dirn_to_anim(GetAcroWheelieJumpDirectionMovementAction, gAcroWheelieJumpDirectionMovementActions);
dirn_to_anim(GetAcroWheelieInPlaceDirectionMovementAction, gAcroWheelieInPlaceDirectionMovementActions);
dirn_to_anim(GetAcroPopWheelieMoveDirectionMovementAction, gAcroPopWheelieMoveDirectionMovementActions);
dirn_to_anim(GetAcroWheelieMoveDirectionMovementAction, gAcroWheelieMoveDirectionMovementActions);
dirn_to_anim(GetAcroEndWheelieMoveDirectionMovementAction, gAcroEndWheelieMoveDirectionMovementActions);

u8 GetOppositeDirection(u8 direction)
{
    u8 directions[sizeof sOppositeDirections];

    memcpy(directions, sOppositeDirections, sizeof sOppositeDirections);
    if (direction <= DIR_NONE || direction > (sizeof sOppositeDirections))
        return direction;

    return directions[direction - 1];
}

// Takes the player's original and current direction and gives a direction the copy NPC should consider as the player's direction.
// See comments at the table's definition.
static u32 GetPlayerDirectionForCopy(u8 initDir, u8 moveDir)
{
    return sPlayerDirectionsForCopy[initDir - 1][moveDir - 1];
}

// copyInitDir is the initial facing direction of the copying NPC.
// playerInitDir is the direction the player was facing when the copying NPC was spawned, as set by MovementType_CopyPlayer_Step0.
// playerMoveDir is the direction the player is currently moving.
static u32 GetCopyDirection(u8 copyInitDir, u32 playerInitDir, u32 playerMoveDir)
{
    u32 dir;
    u8 _playerInitDir = playerInitDir;
    u8 _playerMoveDir = playerMoveDir;
    if (_playerInitDir == DIR_NONE || _playerMoveDir == DIR_NONE
      || _playerInitDir > DIR_EAST || _playerMoveDir > DIR_EAST)
        return DIR_NONE;

    dir = GetPlayerDirectionForCopy(_playerInitDir, playerMoveDir);
    return sPlayerDirectionToCopyDirection[copyInitDir - 1][dir - 1];
}

static void ObjectEventExecHeldMovementAction(struct ObjectEvent *objectEvent, struct Sprite *sprite)
{
    if (gMovementActionFuncs[objectEvent->movementActionId][sprite->sActionFuncId](objectEvent, sprite))
        objectEvent->heldMovementFinished = TRUE;
}

static bool8 ObjectEventExecSingleMovementAction(struct ObjectEvent *objectEvent, struct Sprite *sprite)
{
    if (gMovementActionFuncs[objectEvent->movementActionId][sprite->sActionFuncId](objectEvent, sprite))
    {
        objectEvent->movementActionId = MOVEMENT_ACTION_NONE;
        sprite->sActionFuncId = 0;
        return TRUE;
    }
    return FALSE;
}

static void ObjectEventSetSingleMovement(struct ObjectEvent *objectEvent, struct Sprite *sprite, u8 animId)
{
    objectEvent->movementActionId = animId;
    sprite->sActionFuncId = 0;
}

static void FaceDirection(struct ObjectEvent *objectEvent, struct Sprite *sprite, u8 direction)
{
    SetObjectEventDirection(objectEvent, direction);
    ShiftStillObjectEventCoords(objectEvent);
    SetStepAnim(objectEvent, sprite, GetMoveDirectionAnimNum(objectEvent->facingDirection));
    sprite->animPaused = TRUE;
    sprite->sActionFuncId = 1;
}

bool8 MovementAction_FaceDown_Step0(struct ObjectEvent *objectEvent, struct Sprite *sprite)
{
    FaceDirection(objectEvent, sprite, DIR_SOUTH);
    return TRUE;
}

bool8 MovementAction_FaceUp_Step0(struct ObjectEvent *objectEvent, struct Sprite *sprite)
{
    FaceDirection(objectEvent, sprite, DIR_NORTH);
    return TRUE;
}

bool8 MovementAction_FaceLeft_Step0(struct ObjectEvent *objectEvent, struct Sprite *sprite)
{
    FaceDirection(objectEvent, sprite, DIR_WEST);
    return TRUE;
}

bool8 MovementAction_FaceRight_Step0(struct ObjectEvent *objectEvent, struct Sprite *sprite)
{
    FaceDirection(objectEvent, sprite, DIR_EAST);
    return TRUE;
}

void InitNpcForMovement(struct ObjectEvent *objectEvent, struct Sprite *sprite, u8 direction, u8 speed)
{
    s16 x;
    s16 y;

    x = objectEvent->currentCoords.x;
    y = objectEvent->currentCoords.y;
    SetObjectEventDirection(objectEvent, direction);
    MoveCoords(direction, &x, &y);
    ShiftObjectEventCoords(objectEvent, x, y);
    SetSpriteDataForNormalStep(sprite, direction, speed);
    sprite->animPaused = FALSE;

    if (sLockedAnimObjectEvents != NULL && FindLockedObjectEventIndex(objectEvent) != OBJECT_EVENTS_COUNT)
        sprite->animPaused = TRUE;

    objectEvent->triggerGroundEffectsOnMove = TRUE;
    sprite->sActionFuncId = 1;
}

static void InitMovementNormal(struct ObjectEvent *objectEvent, struct Sprite *sprite, u8 direction, u8 speed)
{
    u8 (*functions[ARRAY_COUNT(sDirectionAnimFuncsBySpeed)])(u8);

    memcpy(functions, sDirectionAnimFuncsBySpeed, sizeof sDirectionAnimFuncsBySpeed);
    InitNpcForMovement(objectEvent, sprite, direction, speed);
    SetStepAnimHandleAlternation(objectEvent, sprite, functions[speed](objectEvent->facingDirection));
}

static void StartRunningAnim(struct ObjectEvent *objectEvent, struct Sprite *sprite, u8 direction)
{
    InitNpcForMovement(objectEvent, sprite, direction, MOVE_SPEED_FAST_1);
    SetStepAnimHandleAlternation(objectEvent, sprite, GetRunningDirectionAnimNum(objectEvent->facingDirection));
}

static bool8 UpdateMovementNormal(struct ObjectEvent *objectEvent, struct Sprite *sprite)
{
    if (NpcTakeStep(sprite))
    {
        ShiftStillObjectEventCoords(objectEvent);
        objectEvent->triggerGroundEffectsOnStop = TRUE;
        sprite->animPaused = TRUE;
        return TRUE;
    }
    return FALSE;
}

static void InitNpcForWalkSlow(struct ObjectEvent *objectEvent, struct Sprite *sprite, u8 direction)
{
    s16 x;
    s16 y;

    x = objectEvent->currentCoords.x;
    y = objectEvent->currentCoords.y;
    SetObjectEventDirection(objectEvent, direction);
    MoveCoords(direction, &x, &y);
    ShiftObjectEventCoords(objectEvent, x, y);
    SetWalkSlowSpriteData(sprite, direction);
    sprite->animPaused = FALSE;
    objectEvent->triggerGroundEffectsOnMove = TRUE;
    sprite->sActionFuncId = 1;
}

static void InitWalkSlow(struct ObjectEvent *objectEvent, struct Sprite *sprite, u8 direction)
{
    InitNpcForWalkSlow(objectEvent, sprite, direction);
    SetStepAnimHandleAlternation(objectEvent, sprite, GetMoveDirectionAnimNum(objectEvent->facingDirection));
}

static bool8 UpdateWalkSlow(struct ObjectEvent *objectEvent, struct Sprite *sprite)
{
    if (UpdateWalkSlowAnim(sprite))
    {
        ShiftStillObjectEventCoords(objectEvent);
        objectEvent->triggerGroundEffectsOnStop = TRUE;
        sprite->animPaused = TRUE;
        return TRUE;
    }
    return FALSE;
}

bool8 MovementAction_WalkSlowDiagonalUpLeft_Step0(struct ObjectEvent *objectEvent, struct Sprite *sprite)
{
    InitWalkSlow(objectEvent, sprite, DIR_NORTHWEST);
    return MovementAction_WalkSlowDiagonalUpLeft_Step1(objectEvent, sprite);
}

bool8 MovementAction_WalkSlowDiagonalUpLeft_Step1(struct ObjectEvent *objectEvent, struct Sprite *sprite)
{
    if (UpdateWalkSlow(objectEvent, sprite))
    {
        sprite->sActionFuncId = 2;
        return TRUE;
    }
    return FALSE;
}

bool8 MovementAction_WalkSlowDiagonalUpRight_Step0(struct ObjectEvent *objectEvent, struct Sprite *sprite)
{
    InitWalkSlow(objectEvent, sprite, DIR_NORTHEAST);
    return MovementAction_WalkSlowDiagonalUpRight_Step1(objectEvent, sprite);
}

bool8 MovementAction_WalkSlowDiagonalUpRight_Step1(struct ObjectEvent *objectEvent, struct Sprite *sprite)
{
    if (UpdateWalkSlow(objectEvent, sprite))
    {
        sprite->sActionFuncId = 2;
        return TRUE;
    }
    return FALSE;
}

bool8 MovementAction_WalkSlowDiagonalDownLeft_Step0(struct ObjectEvent *objectEvent, struct Sprite *sprite)
{
    InitWalkSlow(objectEvent, sprite, DIR_SOUTHWEST);
    return MovementAction_WalkSlowDiagonalDownLeft_Step1(objectEvent, sprite);
}

bool8 MovementAction_WalkSlowDiagonalDownLeft_Step1(struct ObjectEvent *objectEvent, struct Sprite *sprite)
{
    if (UpdateWalkSlow(objectEvent, sprite))
    {
        sprite->sActionFuncId = 2;
        return TRUE;
    }
    return FALSE;
}

bool8 MovementAction_WalkSlowDiagonalDownRight_Step0(struct ObjectEvent *objectEvent, struct Sprite *sprite)
{
    InitWalkSlow(objectEvent, sprite, DIR_SOUTHEAST);
    return MovementAction_WalkSlowDiagonalDownRight_Step1(objectEvent, sprite);
}

bool8 MovementAction_WalkSlowDiagonalDownRight_Step1(struct ObjectEvent *objectEvent, struct Sprite *sprite)
{
    if (UpdateWalkSlow(objectEvent, sprite))
    {
        sprite->sActionFuncId = 2;
        return TRUE;
    }
    return FALSE;
}

bool8 MovementAction_WalkSlowDown_Step0(struct ObjectEvent *objectEvent, struct Sprite *sprite)
{
    InitWalkSlow(objectEvent, sprite, DIR_SOUTH);
    return MovementAction_WalkSlowDown_Step1(objectEvent, sprite);
}

bool8 MovementAction_WalkSlowDown_Step1(struct ObjectEvent *objectEvent, struct Sprite *sprite)
{
    if (UpdateWalkSlow(objectEvent, sprite))
    {
        sprite->sActionFuncId = 2;
        return TRUE;
    }
    return FALSE;
}

bool8 MovementAction_WalkSlowUp_Step0(struct ObjectEvent *objectEvent, struct Sprite *sprite)
{
    InitWalkSlow(objectEvent, sprite, DIR_NORTH);
    return MovementAction_WalkSlowUp_Step1(objectEvent, sprite);
}

bool8 MovementAction_WalkSlowUp_Step1(struct ObjectEvent *objectEvent, struct Sprite *sprite)
{
    if (UpdateWalkSlow(objectEvent, sprite))
    {
        sprite->sActionFuncId = 2;
        return TRUE;
    }
    return FALSE;
}

bool8 MovementAction_WalkSlowLeft_Step0(struct ObjectEvent *objectEvent, struct Sprite *sprite)
{
    InitWalkSlow(objectEvent, sprite, DIR_WEST);
    return MovementAction_WalkSlowLeft_Step1(objectEvent, sprite);
}

bool8 MovementAction_WalkSlowLeft_Step1(struct ObjectEvent *objectEvent, struct Sprite *sprite)
{
    if (UpdateWalkSlow(objectEvent, sprite))
    {
        sprite->sActionFuncId = 2;
        return TRUE;
    }
    return FALSE;
}

bool8 MovementAction_WalkSlowRight_Step0(struct ObjectEvent *objectEvent, struct Sprite *sprite)
{
    InitWalkSlow(objectEvent, sprite, DIR_EAST);
    return MovementAction_WalkSlowRight_Step1(objectEvent, sprite);
}

bool8 MovementAction_WalkSlowRight_Step1(struct ObjectEvent *objectEvent, struct Sprite *sprite)
{
    if (UpdateWalkSlow(objectEvent, sprite))
    {
        sprite->sActionFuncId = 2;
        return TRUE;
    }
    return FALSE;
}

bool8 MovementAction_WalkNormalDiagonalUpLeft_Step0(struct ObjectEvent *objectEvent, struct Sprite *sprite)
{
    InitMovementNormal(objectEvent, sprite, DIR_NORTHWEST, MOVE_SPEED_NORMAL);
    return MovementAction_WalkNormalDiagonalUpLeft_Step1(objectEvent, sprite);
}

bool8 MovementAction_WalkNormalDiagonalUpLeft_Step1(struct ObjectEvent *objectEvent, struct Sprite *sprite)
{
    if (UpdateMovementNormal(objectEvent, sprite))
    {
        sprite->sActionFuncId = 2;
        return TRUE;
    }
    return FALSE;
}

bool8 MovementAction_WalkNormalDiagonalUpRight_Step0(struct ObjectEvent *objectEvent, struct Sprite *sprite)
{
    InitMovementNormal(objectEvent, sprite, DIR_NORTHEAST, MOVE_SPEED_NORMAL);
    return MovementAction_WalkNormalDiagonalUpRight_Step1(objectEvent, sprite);
}

bool8 MovementAction_WalkNormalDiagonalUpRight_Step1(struct ObjectEvent *objectEvent, struct Sprite *sprite)
{
    if (UpdateMovementNormal(objectEvent, sprite))
    {
        sprite->sActionFuncId = 2;
        return TRUE;
    }
    return FALSE;
}

bool8 MovementAction_WalkNormalDiagonalDownLeft_Step0(struct ObjectEvent *objectEvent, struct Sprite *sprite)
{
    InitMovementNormal(objectEvent, sprite, DIR_SOUTHWEST, MOVE_SPEED_NORMAL);
    return MovementAction_WalkNormalDiagonalDownLeft_Step1(objectEvent, sprite);
}

bool8 MovementAction_WalkNormalDiagonalDownLeft_Step1(struct ObjectEvent *objectEvent, struct Sprite *sprite)
{
    if (UpdateMovementNormal(objectEvent, sprite))
    {
        sprite->sActionFuncId = 2;
        return TRUE;
    }
    return FALSE;
}

bool8 MovementAction_WalkNormalDiagonalDownRight_Step0(struct ObjectEvent *objectEvent, struct Sprite *sprite)
{
    InitMovementNormal(objectEvent, sprite, DIR_SOUTHEAST, MOVE_SPEED_NORMAL);
    return MovementAction_WalkNormalDiagonalDownRight_Step1(objectEvent, sprite);
}

bool8 MovementAction_WalkNormalDiagonalDownRight_Step1(struct ObjectEvent *objectEvent, struct Sprite *sprite)
{
    if (UpdateMovementNormal(objectEvent, sprite))
    {
        sprite->sActionFuncId = 2;
        return TRUE;
    }
    return FALSE;
}

bool8 MovementAction_WalkNormalDown_Step0(struct ObjectEvent *objectEvent, struct Sprite *sprite)
{
    InitMovementNormal(objectEvent, sprite, DIR_SOUTH, MOVE_SPEED_NORMAL);
    return MovementAction_WalkNormalDown_Step1(objectEvent, sprite);
}

bool8 MovementAction_WalkNormalDown_Step1(struct ObjectEvent *objectEvent, struct Sprite *sprite)
{
    if (UpdateMovementNormal(objectEvent, sprite))
    {
        sprite->sActionFuncId = 2;
        return TRUE;
    }
    return FALSE;
}

bool8 MovementAction_WalkNormalUp_Step0(struct ObjectEvent *objectEvent, struct Sprite *sprite)
{
    InitMovementNormal(objectEvent, sprite, DIR_NORTH, MOVE_SPEED_NORMAL);
    return MovementAction_WalkNormalUp_Step1(objectEvent, sprite);
}

bool8 MovementAction_WalkNormalUp_Step1(struct ObjectEvent *objectEvent, struct Sprite *sprite)
{
    if (UpdateMovementNormal(objectEvent, sprite))
    {
        sprite->sActionFuncId = 2;
        return TRUE;
    }
    return FALSE;
}

bool8 MovementAction_WalkNormalLeft_Step0(struct ObjectEvent *objectEvent, struct Sprite *sprite)
{
    InitMovementNormal(objectEvent, sprite, DIR_WEST, MOVE_SPEED_NORMAL);
    return MovementAction_WalkNormalLeft_Step1(objectEvent, sprite);
}

bool8 MovementAction_WalkNormalLeft_Step1(struct ObjectEvent *objectEvent, struct Sprite *sprite)
{
    if (UpdateMovementNormal(objectEvent, sprite))
    {
        sprite->sActionFuncId = 2;
        return TRUE;
    }
    return FALSE;
}

bool8 MovementAction_WalkNormalRight_Step0(struct ObjectEvent *objectEvent, struct Sprite *sprite)
{
    InitMovementNormal(objectEvent, sprite, DIR_EAST, MOVE_SPEED_NORMAL);
    return MovementAction_WalkNormalRight_Step1(objectEvent, sprite);
}

bool8 MovementAction_WalkNormalRight_Step1(struct ObjectEvent *objectEvent, struct Sprite *sprite)
{
    if (UpdateMovementNormal(objectEvent, sprite))
    {
        sprite->sActionFuncId = 2;
        return TRUE;
    }
    return FALSE;
}

#define JUMP_HALFWAY  1
#define JUMP_FINISHED ((u8)-1)

enum {
    JUMP_TYPE_HIGH,
    JUMP_TYPE_LOW,
    JUMP_TYPE_NORMAL,
    JUMP_TYPE_FAST,
    JUMP_TYPE_FASTER,
};

static void InitJump(struct ObjectEvent *objectEvent, struct Sprite *sprite, u8 direction, u8 distance, u8 type)
{
    s16 displacements[ARRAY_COUNT(sJumpInitDisplacements)];
    s16 x;
    s16 y;

    memcpy(displacements, sJumpInitDisplacements, sizeof sJumpInitDisplacements);
    x = 0;
    y = 0;
    SetObjectEventDirection(objectEvent, direction);
    MoveCoordsInDirection(direction, &x, &y, displacements[distance], displacements[distance]);
    ShiftObjectEventCoords(objectEvent, objectEvent->currentCoords.x + x, objectEvent->currentCoords.y + y);
    SetJumpSpriteData(sprite, direction, distance, type);
    sprite->sActionFuncId = 1;
    sprite->animPaused = FALSE;
    objectEvent->triggerGroundEffectsOnMove = TRUE;
    objectEvent->disableCoveringGroundEffects = TRUE;
}

static void InitJumpRegular(struct ObjectEvent *objectEvent, struct Sprite *sprite, u8 direction, u8 distance, u8 type)
{
    // For follower only, match the anim duration of the player's movement, whether dashing, walking or jumping
    if (objectEvent->localId == OBJ_EVENT_ID_FOLLOWER
        && type == JUMP_TYPE_HIGH
        && distance == JUMP_DISTANCE_FAR
        // In some areas (i.e Meteor Falls), the player can jump as the follower jumps, so preserve type in this case
        && PlayerGetCopyableMovement() != COPY_MOVE_JUMP2)
        type = TestPlayerAvatarFlags(PLAYER_AVATAR_FLAG_DASH) ? JUMP_TYPE_FASTER : JUMP_TYPE_FAST;
    InitJump(objectEvent, sprite, direction, distance, type);
    SetStepAnimHandleAlternation(objectEvent, sprite, GetMoveDirectionAnimNum(objectEvent->facingDirection));
    DoShadowFieldEffect(objectEvent);
}

#define sDistance data[4]

static u8 UpdateJumpAnim(struct ObjectEvent *objectEvent, struct Sprite *sprite, u8 callback(struct Sprite *))
{
    s16 displacements[ARRAY_COUNT(sJumpDisplacements)];
    s16 x;
    s16 y;
    u8 result;

    memcpy(displacements, sJumpDisplacements, sizeof sJumpDisplacements);
    result = callback(sprite);
    if (result == JUMP_HALFWAY && displacements[sprite->sDistance] != 0)
    {
        x = 0;
        y = 0;
        MoveCoordsInDirection(objectEvent->movementDirection, &x, &y, displacements[sprite->sDistance], displacements[sprite->sDistance]);
        ShiftObjectEventCoords(objectEvent, objectEvent->currentCoords.x + x, objectEvent->currentCoords.y + y);
        objectEvent->triggerGroundEffectsOnMove = TRUE;
        objectEvent->disableCoveringGroundEffects = TRUE;
    }
    else if (result == JUMP_FINISHED)
    {
        ShiftStillObjectEventCoords(objectEvent);
        objectEvent->triggerGroundEffectsOnStop = TRUE;
        objectEvent->landingJump = TRUE;
        sprite->animPaused = TRUE;
    }
    return result;
}

#undef sDistance

static u8 DoJumpAnimStep(struct ObjectEvent *objectEvent, struct Sprite *sprite)
{
    return UpdateJumpAnim(objectEvent, sprite, DoJumpSpriteMovement);
}

static u8 DoJumpSpecialAnimStep(struct ObjectEvent *objectEvent, struct Sprite *sprite)
{
    return UpdateJumpAnim(objectEvent, sprite, DoJumpSpecialSpriteMovement);
}

static bool8 DoJumpAnim(struct ObjectEvent *objectEvent, struct Sprite *sprite)
{
    if (DoJumpAnimStep(objectEvent, sprite) == JUMP_FINISHED)
        return TRUE;

    return FALSE;
}

static bool8 DoJumpSpecialAnim(struct ObjectEvent *objectEvent, struct Sprite *sprite)
{
    if (DoJumpSpecialAnimStep(objectEvent, sprite) == JUMP_FINISHED)
        return TRUE;

    return FALSE;
}

static bool8 DoJumpInPlaceAnim(struct ObjectEvent *objectEvent, struct Sprite *sprite)
{
    switch (DoJumpAnimStep(objectEvent, sprite))
    {
        case JUMP_FINISHED:
            return TRUE;
        case JUMP_HALFWAY:
            SetObjectEventDirection(objectEvent, GetOppositeDirection(objectEvent->movementDirection));
            SetStepAnim(objectEvent, sprite, GetMoveDirectionAnimNum(objectEvent->facingDirection));
        default:
            return FALSE;
    }
}

bool8 MovementAction_Jump2Down_Step0(struct ObjectEvent *objectEvent, struct Sprite *sprite)
{
    InitJumpRegular(objectEvent, sprite, DIR_SOUTH, JUMP_DISTANCE_FAR, JUMP_TYPE_HIGH);
    return MovementAction_Jump2Down_Step1(objectEvent, sprite);
}

bool8 MovementAction_Jump2Down_Step1(struct ObjectEvent *objectEvent, struct Sprite *sprite)
{
    if (DoJumpAnim(objectEvent, sprite))
    {
        objectEvent->noShadow = FALSE;
        sprite->sActionFuncId = 2;
        return TRUE;
    }
    return FALSE;
}

bool8 MovementAction_Jump2Up_Step0(struct ObjectEvent *objectEvent, struct Sprite *sprite)
{
    InitJumpRegular(objectEvent, sprite, DIR_NORTH, JUMP_DISTANCE_FAR, JUMP_TYPE_HIGH);
    return MovementAction_Jump2Up_Step1(objectEvent, sprite);
}

bool8 MovementAction_Jump2Up_Step1(struct ObjectEvent *objectEvent, struct Sprite *sprite)
{
    if (DoJumpAnim(objectEvent, sprite))
    {
        objectEvent->noShadow = FALSE;
        sprite->sActionFuncId = 2;
        return TRUE;
    }
    return FALSE;
}

bool8 MovementAction_Jump2Left_Step0(struct ObjectEvent *objectEvent, struct Sprite *sprite)
{
    InitJumpRegular(objectEvent, sprite, DIR_WEST, JUMP_DISTANCE_FAR, JUMP_TYPE_HIGH);
    return MovementAction_Jump2Left_Step1(objectEvent, sprite);
}

bool8 MovementAction_Jump2Left_Step1(struct ObjectEvent *objectEvent, struct Sprite *sprite)
{
    if (DoJumpAnim(objectEvent, sprite))
    {
        objectEvent->noShadow = FALSE;
        sprite->sActionFuncId = 2;
        return TRUE;
    }
    return FALSE;
}

bool8 MovementAction_Jump2Right_Step0(struct ObjectEvent *objectEvent, struct Sprite *sprite)
{
    InitJumpRegular(objectEvent, sprite, DIR_EAST, JUMP_DISTANCE_FAR, JUMP_TYPE_HIGH);
    return MovementAction_Jump2Right_Step1(objectEvent, sprite);
}

bool8 MovementAction_Jump2Right_Step1(struct ObjectEvent *objectEvent, struct Sprite *sprite)
{
    if (DoJumpAnim(objectEvent, sprite))
    {
        objectEvent->noShadow = FALSE;
        sprite->sActionFuncId = 2;
        return TRUE;
    }
    return FALSE;
}

static void InitMovementDelay(struct Sprite *sprite, u16 duration)
{
    sprite->sActionFuncId = 1;
    sprite->data[3] = duration;
}

bool8 MovementAction_Delay_Step1(struct ObjectEvent *objectEvent, struct Sprite *sprite)
{
    if (--sprite->data[3] == 0)
    {
        sprite->sActionFuncId = 2;
        return TRUE;
    }
    return FALSE;
}

bool8 MovementAction_Delay1_Step0(struct ObjectEvent *objectEvent, struct Sprite *sprite)
{
    InitMovementDelay(sprite, 1);
    return MovementAction_Delay_Step1(objectEvent, sprite);
}

bool8 MovementAction_Delay2_Step0(struct ObjectEvent *objectEvent, struct Sprite *sprite)
{
    InitMovementDelay(sprite, 2);
    return MovementAction_Delay_Step1(objectEvent, sprite);
}

bool8 MovementAction_Delay4_Step0(struct ObjectEvent *objectEvent, struct Sprite *sprite)
{
    InitMovementDelay(sprite, 4);
    return MovementAction_Delay_Step1(objectEvent, sprite);
}

bool8 MovementAction_Delay8_Step0(struct ObjectEvent *objectEvent, struct Sprite *sprite)
{
    InitMovementDelay(sprite, 8);
    return MovementAction_Delay_Step1(objectEvent, sprite);
}

bool8 MovementAction_Delay16_Step0(struct ObjectEvent *objectEvent, struct Sprite *sprite)
{
    InitMovementDelay(sprite, 16);
    return MovementAction_Delay_Step1(objectEvent, sprite);
}

bool8 MovementAction_WalkFastDown_Step0(struct ObjectEvent *objectEvent, struct Sprite *sprite)
{
    InitMovementNormal(objectEvent, sprite, DIR_SOUTH, MOVE_SPEED_FAST_1);
    return MovementAction_WalkFastDown_Step1(objectEvent, sprite);
}

bool8 MovementAction_WalkFastDown_Step1(struct ObjectEvent *objectEvent, struct Sprite *sprite)
{
    if (UpdateMovementNormal(objectEvent, sprite))
    {
        sprite->sActionFuncId = 2;
        return TRUE;
    }
    return FALSE;
}

bool8 MovementAction_WalkFastUp_Step0(struct ObjectEvent *objectEvent, struct Sprite *sprite)
{
    InitMovementNormal(objectEvent, sprite, DIR_NORTH, MOVE_SPEED_FAST_1);
    return MovementAction_WalkFastUp_Step1(objectEvent, sprite);
}

bool8 MovementAction_WalkFastUp_Step1(struct ObjectEvent *objectEvent, struct Sprite *sprite)
{
    if (UpdateMovementNormal(objectEvent, sprite))
    {
        sprite->sActionFuncId = 2;
        return TRUE;
    }
    return FALSE;
}

bool8 MovementAction_WalkFastLeft_Step0(struct ObjectEvent *objectEvent, struct Sprite *sprite)
{
    InitMovementNormal(objectEvent, sprite, DIR_WEST, MOVE_SPEED_FAST_1);
    return MovementAction_WalkFastLeft_Step1(objectEvent, sprite);
}

bool8 MovementAction_WalkFastLeft_Step1(struct ObjectEvent *objectEvent, struct Sprite *sprite)
{
    if (UpdateMovementNormal(objectEvent, sprite))
    {
        sprite->sActionFuncId = 2;
        return TRUE;
    }
    return FALSE;
}

bool8 MovementAction_WalkFastRight_Step0(struct ObjectEvent *objectEvent, struct Sprite *sprite)
{
    InitMovementNormal(objectEvent, sprite, DIR_EAST, MOVE_SPEED_FAST_1);
    return MovementAction_WalkFastRight_Step1(objectEvent, sprite);
}

bool8 MovementAction_WalkFastRight_Step1(struct ObjectEvent *objectEvent, struct Sprite *sprite)
{
    if (UpdateMovementNormal(objectEvent, sprite))
    {
        sprite->sActionFuncId = 2;
        return TRUE;
    }
    return FALSE;
}


static void InitMoveInPlace(struct ObjectEvent *objectEvent, struct Sprite *sprite, u8 direction, u8 animNum, u16 duration)
{
    SetObjectEventDirection(objectEvent, direction);
    SetStepAnimHandleAlternation(objectEvent, sprite, animNum);
    sprite->animPaused = FALSE;
    sprite->sActionFuncId = 1;
    sprite->data[3] = duration;
}

bool8 MovementAction_WalkInPlace_Step1(struct ObjectEvent *objectEvent, struct Sprite *sprite)
{
    if (-- sprite->data[3] == 0)
    {
        sprite->sActionFuncId = 2;
        sprite->animPaused = TRUE;
        return TRUE;
    }
    return FALSE;
}

bool8 MovementAction_WalkInPlaceSlow_Step1(struct ObjectEvent *objectEvent, struct Sprite *sprite)
{
    if (sprite->data[3] & 1)
        sprite->animDelayCounter++;

    return MovementAction_WalkInPlace_Step1(objectEvent, sprite);
}

bool8 MovementAction_WalkInPlaceSlowDown_Step0(struct ObjectEvent *objectEvent, struct Sprite *sprite)
{
    InitMoveInPlace(objectEvent, sprite, DIR_SOUTH, GetMoveDirectionAnimNum(DIR_SOUTH), 32);
    return MovementAction_WalkInPlaceSlow_Step1(objectEvent, sprite);
}

// Update sprite with a palette filled with a solid color
static u8 LoadFillColorPalette(u16 color, u16 paletteTag, struct Sprite *sprite) {
    u16 paletteData[16];
    struct SpritePalette dynamicPalette = {.tag = paletteTag, .data = paletteData};
    CpuFill16(color, paletteData, PLTT_SIZE_4BPP);
    return UpdateSpritePalette(&dynamicPalette, sprite);
}

static void ObjectEventSetPokeballGfx(struct ObjectEvent *objEvent) {
    #if OW_MON_POKEBALLS
    u32 ball = BALL_POKE;
    if (objEvent->localId == OBJ_EVENT_ID_FOLLOWER) {
        struct Pokemon *mon = GetFirstLiveMon();
        if (mon)
            ball = ItemIdToBallId(GetMonData(mon, MON_DATA_POKEBALL));
    }

    if (ball != BALL_POKE && ball < POKEBALL_COUNT) {
        const struct ObjectEventGraphicsInfo *info = &gPokeballGraphics[ball];
        if (info->tileTag == TAG_NONE) {
            ObjectEventSetGraphics(objEvent, info);
            return;
        }
    }
    #endif
    ObjectEventSetGraphicsId(objEvent, OBJ_EVENT_GFX_POKE_BALL);
}

#define sDuration   data[3]
#define sSpeedFlip  data[6]

bool8 MovementAction_ExitPokeball_Step0(struct ObjectEvent *objectEvent, struct Sprite *sprite) {
    u32 direction = gObjectEvents[gPlayerAvatar.objectEventId].facingDirection;
    u16 graphicsId = objectEvent->graphicsId;
    objectEvent->invisible = FALSE;
    if (TestPlayerAvatarFlags(PLAYER_AVATAR_FLAG_DASH)) { // If player is dashing, the pokemon must come out faster
        StartSpriteAnimInDirection(objectEvent, sprite, direction, GetJumpSpecialDirectionAnimNum(direction));
        sprite->sDuration = 8;
        sprite->sSpeedFlip = 0; // fast speed
    } else {
        StartSpriteAnimInDirection(objectEvent, sprite, direction, GetMoveDirectionFastestAnimNum(direction));
        sprite->sDuration = 16;
        sprite->sSpeedFlip = 1; // normal speed
    }
    // If mon's right-facing sprite is h-flipped, we need to use a different affine anim
    if (direction == DIR_EAST && sprite->anims[ANIM_STD_FACE_EAST]->frame.hFlip)
        sprite->sSpeedFlip |= 1 << 4;
    ObjectEventSetPokeballGfx(objectEvent);
    objectEvent->graphicsId = graphicsId;
    objectEvent->inanimate = FALSE;
    return MovementAction_ExitPokeball_Step1(objectEvent, sprite);
}

static const union AffineAnimCmd sAffineAnim_PokeballExit[] =
{
    AFFINEANIMCMD_FRAME(0x40, 0x100, 0, 0),
    AFFINEANIMCMD_FRAME(0x80, 0x100, 0, 0),
    AFFINEANIMCMD_FRAME(0xC0, 0x100, 0, 0),
    AFFINEANIMCMD_FRAME(0x100, 0x100, 0, 0),
    AFFINEANIMCMD_END,
};

static const union AffineAnimCmd sAffineAnim_PokeballExitEast[] = // sprite is h-flipped when east
{
    AFFINEANIMCMD_FRAME(0xFFC0, 0x100, 0, 0),
    AFFINEANIMCMD_FRAME(0xFF80, 0x100, 0, 0),
    AFFINEANIMCMD_FRAME(0xFF40, 0x100, 0, 0),
    AFFINEANIMCMD_FRAME(0xFF00, 0x100, 0, 0),
    AFFINEANIMCMD_END,
};

static const union AffineAnimCmd sAffineAnim_PokeballEnter[] =
{
    AFFINEANIMCMD_FRAME(0x100, 0x100, 0, 0),
    AFFINEANIMCMD_FRAME(0xC0, 0x100, 0, 0),
    AFFINEANIMCMD_FRAME(0x80, 0x100, 0, 0),
    AFFINEANIMCMD_FRAME(0x40, 0x100, 0, 0),
    AFFINEANIMCMD_END,
};

static const union AffineAnimCmd sAffineAnim_PokeballEnterEast[] = // sprtie is h-flipped when east
{
    AFFINEANIMCMD_FRAME(0xFF00, 0x100, 0, 0),
    AFFINEANIMCMD_FRAME(0xFF40, 0x100, 0, 0),
    AFFINEANIMCMD_FRAME(0xFF80, 0x100, 0, 0),
    AFFINEANIMCMD_FRAME(0xFFC0, 0x100, 0, 0),
    AFFINEANIMCMD_END,
};

static const union AffineAnimCmd *const sAffineAnims_PokeballFollower[] =
{
    sAffineAnim_PokeballExit,
    sAffineAnim_PokeballExitEast,
    sAffineAnim_PokeballEnter,
    sAffineAnim_PokeballEnterEast,
};

bool8 MovementAction_ExitPokeball_Step1(struct ObjectEvent *objectEvent, struct Sprite *sprite)
{
    // for different speeds, anim steps occur on different frame #s
    u32 animStepFrame = (sprite->sSpeedFlip & 1) ? 7 : 3; // 0 -> 3, 1 -> 7
    if (--sprite->sDuration == 0)
    {
        sprite->sActionFuncId = 2;
        sprite->animCmdIndex = 0;
        sprite->animPaused = TRUE;
        return TRUE;
    // Set graphics, palette, and affine animation
    } else if (sprite->sDuration == animStepFrame) {
<<<<<<< HEAD
        FollowerSetGraphics(objectEvent, OW_SPECIES(objectEvent), OW_FORM(objectEvent), objectEvent->shiny, FALSE);
=======
        FollowerSetGraphics(objectEvent, OW_SPECIES(objectEvent), OW_FORM(objectEvent), objectEvent->shiny);
>>>>>>> 25e8c88e
        LoadFillColorPalette(RGB_WHITE, OBJ_EVENT_PAL_TAG_WHITE, sprite);
        // Initialize affine animation
        sprite->affineAnims = sAffineAnims_PokeballFollower;
        if (LARGE_OW_SUPPORT && !IS_POW_OF_TWO(-sprite->centerToCornerVecX))
            return FALSE;
        sprite->affineAnims = sAffineAnims_PokeballFollower;
        sprite->oam.affineMode = ST_OAM_AFFINE_NORMAL;
        InitSpriteAffineAnim(sprite);
        StartSpriteAffineAnim(sprite, sprite->sSpeedFlip >> 4);
    // Restore original palette & disable affine
    } else if (sprite->sDuration == (animStepFrame >> 1)) {
        sprite->affineAnimEnded = TRUE;
        FreeSpriteOamMatrix(sprite);
        sprite->oam.affineMode = ST_OAM_AFFINE_OFF;
<<<<<<< HEAD
        FollowerSetGraphics(objectEvent, OW_SPECIES(objectEvent), OW_FORM(objectEvent), objectEvent->shiny, TRUE);
=======
        FollowerSetGraphics(objectEvent, OW_SPECIES(objectEvent), OW_FORM(objectEvent), objectEvent->shiny);
>>>>>>> 25e8c88e
    }
    return FALSE;
}

bool8 MovementAction_EnterPokeball_Step0(struct ObjectEvent *objectEvent, struct Sprite *sprite) {
    u32 direction = objectEvent->facingDirection;
    StartSpriteAnimInDirection(objectEvent, sprite, direction, GetMoveDirectionFasterAnimNum(direction));
    sprite->sDuration = 16;
    // If mon's right-facing sprite is h-flipped, we need to use a different affine anim
    if (direction == DIR_EAST && sprite->anims[ANIM_STD_FACE_EAST]->frame.hFlip)
        sprite->sSpeedFlip = 3;
    else
        sprite->sSpeedFlip = 2;
    EndFollowerTransformEffect(objectEvent, sprite);
    return MovementAction_EnterPokeball_Step1(objectEvent, sprite);
}

bool8 MovementAction_EnterPokeball_Step1(struct ObjectEvent *objectEvent, struct Sprite *sprite)
{
    u16 graphicsId = objectEvent->graphicsId;
    if (--sprite->sDuration == 0) {
        sprite->sActionFuncId = 2;
        return FALSE;
    } else if (sprite->sDuration == 11) { // Set palette to white & start affine
        LoadFillColorPalette(RGB_WHITE, OBJ_EVENT_PAL_TAG_WHITE, sprite);
        sprite->subspriteTableNum = 0;
        // Only do affine if sprite width is power of 2
        // (effect looks weird on sprites composed of subsprites like 48x48, etc)
        if (LARGE_OW_SUPPORT && !IS_POW_OF_TWO(-sprite->centerToCornerVecX))
            return FALSE;
        sprite->affineAnims = sAffineAnims_PokeballFollower;
        sprite->oam.affineMode = ST_OAM_AFFINE_NORMAL;
        InitSpriteAffineAnim(sprite);
        StartSpriteAffineAnim(sprite, sprite->sSpeedFlip);
    } else if (sprite->sDuration == 7) { // Free white palette and change to pokeball, disable affine
        sprite->affineAnimEnded = TRUE;
        FreeSpriteOamMatrix(sprite);
        sprite->oam.affineMode = ST_OAM_AFFINE_OFF;
        ObjectEventSetPokeballGfx(objectEvent);
        objectEvent->graphicsId = graphicsId;
        objectEvent->inanimate = FALSE;
    }
    return FALSE;
}

bool8 MovementAction_EnterPokeball_Step2(struct ObjectEvent *objectEvent, struct Sprite *sprite)
{
<<<<<<< HEAD
    FollowerSetGraphics(objectEvent, OW_SPECIES(objectEvent), OW_FORM(objectEvent), objectEvent->shiny, FALSE);
=======
    FollowerSetGraphics(objectEvent, OW_SPECIES(objectEvent), OW_FORM(objectEvent), objectEvent->shiny);
>>>>>>> 25e8c88e
    objectEvent->invisible = TRUE;
    sprite->sTypeFuncId = 0;
    sprite->sSpeedFlip = 0;
    sprite->animPaused = TRUE;
    return TRUE;
}

#undef sDuration
#undef sSpeedFlip

bool8 MovementAction_WalkInPlaceSlowUp_Step0(struct ObjectEvent *objectEvent, struct Sprite *sprite)
{
    InitMoveInPlace(objectEvent, sprite, DIR_NORTH, GetMoveDirectionAnimNum(DIR_NORTH), 32);
    return MovementAction_WalkInPlaceSlow_Step1(objectEvent, sprite);
}

bool8 MovementAction_WalkInPlaceSlowLeft_Step0(struct ObjectEvent *objectEvent, struct Sprite *sprite)
{
    InitMoveInPlace(objectEvent, sprite, DIR_WEST, GetMoveDirectionAnimNum(DIR_WEST), 32);
    return MovementAction_WalkInPlaceSlow_Step1(objectEvent, sprite);
}

bool8 MovementAction_WalkInPlaceSlowRight_Step0(struct ObjectEvent *objectEvent, struct Sprite *sprite)
{
    InitMoveInPlace(objectEvent, sprite, DIR_EAST, GetMoveDirectionAnimNum(DIR_EAST), 32);
    return MovementAction_WalkInPlaceSlow_Step1(objectEvent, sprite);
}

bool8 MovementAction_WalkInPlaceNormalDown_Step0(struct ObjectEvent *objectEvent, struct Sprite *sprite)
{
    InitMoveInPlace(objectEvent, sprite, DIR_SOUTH, GetMoveDirectionAnimNum(DIR_SOUTH), 16);
    return MovementAction_WalkInPlace_Step1(objectEvent, sprite);
}

bool8 MovementAction_WalkInPlaceNormalUp_Step0(struct ObjectEvent *objectEvent, struct Sprite *sprite)
{
    InitMoveInPlace(objectEvent, sprite, DIR_NORTH, GetMoveDirectionAnimNum(DIR_NORTH), 16);
    return MovementAction_WalkInPlace_Step1(objectEvent, sprite);
}

bool8 MovementAction_WalkInPlaceNormalLeft_Step0(struct ObjectEvent *objectEvent, struct Sprite *sprite)
{
    InitMoveInPlace(objectEvent, sprite, DIR_WEST, GetMoveDirectionAnimNum(DIR_WEST), 16);
    return MovementAction_WalkInPlace_Step1(objectEvent, sprite);
}

bool8 MovementAction_WalkInPlaceNormalRight_Step0(struct ObjectEvent *objectEvent, struct Sprite *sprite)
{
    InitMoveInPlace(objectEvent, sprite, DIR_EAST, GetMoveDirectionAnimNum(DIR_EAST), 16);
    return MovementAction_WalkInPlace_Step1(objectEvent, sprite);
}

bool8 MovementAction_WalkInPlaceFastDown_Step0(struct ObjectEvent *objectEvent, struct Sprite *sprite)
{
    InitMoveInPlace(objectEvent, sprite, DIR_SOUTH, GetMoveDirectionFastAnimNum(DIR_SOUTH), 8);
    return MovementAction_WalkInPlace_Step1(objectEvent, sprite);
}

bool8 MovementAction_WalkInPlaceFastUp_Step0(struct ObjectEvent *objectEvent, struct Sprite *sprite)
{
    InitMoveInPlace(objectEvent, sprite, DIR_NORTH, GetMoveDirectionFastAnimNum(DIR_NORTH), 8);
    return MovementAction_WalkInPlace_Step1(objectEvent, sprite);
}

bool8 MovementAction_WalkInPlaceFastLeft_Step0(struct ObjectEvent *objectEvent, struct Sprite *sprite)
{
    InitMoveInPlace(objectEvent, sprite, DIR_WEST, GetMoveDirectionFastAnimNum(DIR_WEST), 8);
    return MovementAction_WalkInPlace_Step1(objectEvent, sprite);
}

bool8 MovementAction_WalkInPlaceFastRight_Step0(struct ObjectEvent *objectEvent, struct Sprite *sprite)
{
    InitMoveInPlace(objectEvent, sprite, DIR_EAST, GetMoveDirectionFastAnimNum(DIR_EAST), 8);
    return MovementAction_WalkInPlace_Step1(objectEvent, sprite);
}

bool8 MovementAction_WalkInPlaceFasterDown_Step0(struct ObjectEvent *objectEvent, struct Sprite *sprite)
{
    InitMoveInPlace(objectEvent, sprite, DIR_SOUTH, GetMoveDirectionFasterAnimNum(DIR_SOUTH), 4);
    return MovementAction_WalkInPlace_Step1(objectEvent, sprite);
}

bool8 MovementAction_WalkInPlaceFasterUp_Step0(struct ObjectEvent *objectEvent, struct Sprite *sprite)
{
    InitMoveInPlace(objectEvent, sprite, DIR_NORTH, GetMoveDirectionFasterAnimNum(DIR_NORTH), 4);
    return MovementAction_WalkInPlace_Step1(objectEvent, sprite);
}

bool8 MovementAction_WalkInPlaceFasterLeft_Step0(struct ObjectEvent *objectEvent, struct Sprite *sprite)
{
    InitMoveInPlace(objectEvent, sprite, DIR_WEST, GetMoveDirectionFasterAnimNum(DIR_WEST), 4);
    return MovementAction_WalkInPlace_Step1(objectEvent, sprite);
}

bool8 MovementAction_WalkInPlaceFasterRight_Step0(struct ObjectEvent *objectEvent, struct Sprite *sprite)
{
    InitMoveInPlace(objectEvent, sprite, DIR_EAST, GetMoveDirectionFasterAnimNum(DIR_EAST), 4);
    return MovementAction_WalkInPlace_Step1(objectEvent, sprite);
}

bool8 MovementAction_RideWaterCurrentDown_Step0(struct ObjectEvent *objectEvent, struct Sprite *sprite)
{
    InitMovementNormal(objectEvent, sprite, DIR_SOUTH, MOVE_SPEED_FAST_2);
    return MovementAction_RideWaterCurrentDown_Step1(objectEvent, sprite);
}

bool8 MovementAction_RideWaterCurrentDown_Step1(struct ObjectEvent *objectEvent, struct Sprite *sprite)
{
    if (UpdateMovementNormal(objectEvent, sprite))
    {
        sprite->sActionFuncId = 2;
        return TRUE;
    }
    return FALSE;
}

bool8 MovementAction_RideWaterCurrentUp_Step0(struct ObjectEvent *objectEvent, struct Sprite *sprite)
{
    InitMovementNormal(objectEvent, sprite, DIR_NORTH, MOVE_SPEED_FAST_2);
    return MovementAction_RideWaterCurrentUp_Step1(objectEvent, sprite);
}

bool8 MovementAction_RideWaterCurrentUp_Step1(struct ObjectEvent *objectEvent, struct Sprite *sprite)
{
    if (UpdateMovementNormal(objectEvent, sprite))
    {
        sprite->sActionFuncId = 2;
        return TRUE;
    }
    return FALSE;
}

bool8 MovementAction_RideWaterCurrentLeft_Step0(struct ObjectEvent *objectEvent, struct Sprite *sprite)
{
    InitMovementNormal(objectEvent, sprite, DIR_WEST, MOVE_SPEED_FAST_2);
    return MovementAction_RideWaterCurrentLeft_Step1(objectEvent, sprite);
}

bool8 MovementAction_RideWaterCurrentLeft_Step1(struct ObjectEvent *objectEvent, struct Sprite *sprite)
{
    if (UpdateMovementNormal(objectEvent, sprite))
    {
        sprite->sActionFuncId = 2;
        return TRUE;
    }
    return FALSE;
}

bool8 MovementAction_RideWaterCurrentRight_Step0(struct ObjectEvent *objectEvent, struct Sprite *sprite)
{
    InitMovementNormal(objectEvent, sprite, DIR_EAST, MOVE_SPEED_FAST_2);
    return MovementAction_RideWaterCurrentRight_Step1(objectEvent, sprite);
}

bool8 MovementAction_RideWaterCurrentRight_Step1(struct ObjectEvent *objectEvent, struct Sprite *sprite)
{
    if (UpdateMovementNormal(objectEvent, sprite))
    {
        sprite->sActionFuncId = 2;
        return TRUE;
    }
    return FALSE;
}

bool8 MovementAction_WalkFasterDown_Step0(struct ObjectEvent *objectEvent, struct Sprite *sprite)
{
    InitMovementNormal(objectEvent, sprite, DIR_SOUTH, MOVE_SPEED_FASTER);
    return MovementAction_WalkFasterDown_Step1(objectEvent, sprite);
}

bool8 MovementAction_WalkFasterDown_Step1(struct ObjectEvent *objectEvent, struct Sprite *sprite)
{
    if (UpdateMovementNormal(objectEvent, sprite))
    {
        sprite->sActionFuncId = 2;
        return TRUE;
    }
    return FALSE;
}

bool8 MovementAction_WalkFasterUp_Step0(struct ObjectEvent *objectEvent, struct Sprite *sprite)
{
    InitMovementNormal(objectEvent, sprite, DIR_NORTH, MOVE_SPEED_FASTER);
    return MovementAction_WalkFasterUp_Step1(objectEvent, sprite);
}

bool8 MovementAction_WalkFasterUp_Step1(struct ObjectEvent *objectEvent, struct Sprite *sprite)
{
    if (UpdateMovementNormal(objectEvent, sprite))
    {
        sprite->sActionFuncId = 2;
        return TRUE;
    }
    return FALSE;
}

bool8 MovementAction_WalkFasterLeft_Step0(struct ObjectEvent *objectEvent, struct Sprite *sprite)
{
    InitMovementNormal(objectEvent, sprite, DIR_WEST, MOVE_SPEED_FASTER);
    return MovementAction_WalkFasterLeft_Step1(objectEvent, sprite);
}

bool8 MovementAction_WalkFasterLeft_Step1(struct ObjectEvent *objectEvent, struct Sprite *sprite)
{
    if (UpdateMovementNormal(objectEvent, sprite))
    {
        sprite->sActionFuncId = 2;
        return TRUE;
    }
    return FALSE;
}

bool8 MovementAction_WalkFasterRight_Step0(struct ObjectEvent *objectEvent, struct Sprite *sprite)
{
    InitMovementNormal(objectEvent, sprite, DIR_EAST, MOVE_SPEED_FASTER);
    return MovementAction_WalkFasterRight_Step1(objectEvent, sprite);
}

bool8 MovementAction_WalkFasterRight_Step1(struct ObjectEvent *objectEvent, struct Sprite *sprite)
{
    if (UpdateMovementNormal(objectEvent, sprite))
    {
        sprite->sActionFuncId = 2;
        return TRUE;
    }
    return FALSE;
}

bool8 MovementAction_SlideDown_Step0(struct ObjectEvent *objectEvent, struct Sprite *sprite)
{
    InitMovementNormal(objectEvent, sprite, DIR_SOUTH, MOVE_SPEED_FASTEST);
    return MovementAction_SlideDown_Step1(objectEvent, sprite);
}

bool8 MovementAction_SlideDown_Step1(struct ObjectEvent *objectEvent, struct Sprite *sprite)
{
    if (UpdateMovementNormal(objectEvent, sprite))
    {
        sprite->sActionFuncId = 2;
        return TRUE;
    }
    return FALSE;
}

bool8 MovementAction_SlideUp_Step0(struct ObjectEvent *objectEvent, struct Sprite *sprite)
{
    InitMovementNormal(objectEvent, sprite, DIR_NORTH, MOVE_SPEED_FASTEST);
    return MovementAction_SlideUp_Step1(objectEvent, sprite);
}

bool8 MovementAction_SlideUp_Step1(struct ObjectEvent *objectEvent, struct Sprite *sprite)
{
    if (UpdateMovementNormal(objectEvent, sprite))
    {
        sprite->sActionFuncId = 2;
        return TRUE;
    }
    return FALSE;
}

bool8 MovementAction_SlideLeft_Step0(struct ObjectEvent *objectEvent, struct Sprite *sprite)
{
    InitMovementNormal(objectEvent, sprite, DIR_WEST, MOVE_SPEED_FASTEST);
    return MovementAction_SlideLeft_Step1(objectEvent, sprite);
}

bool8 MovementAction_SlideLeft_Step1(struct ObjectEvent *objectEvent, struct Sprite *sprite)
{
    if (UpdateMovementNormal(objectEvent, sprite))
    {
        sprite->sActionFuncId = 2;
        return TRUE;
    }
    return FALSE;
}

bool8 MovementAction_SlideRight_Step0(struct ObjectEvent *objectEvent, struct Sprite *sprite)
{
    InitMovementNormal(objectEvent, sprite, DIR_EAST, MOVE_SPEED_FASTEST);
    return MovementAction_SlideRight_Step1(objectEvent, sprite);
}

bool8 MovementAction_SlideRight_Step1(struct ObjectEvent *objectEvent, struct Sprite *sprite)
{
    if (UpdateMovementNormal(objectEvent, sprite))
    {
        sprite->sActionFuncId = 2;
        return TRUE;
    }
    return FALSE;
}

bool8 MovementAction_PlayerRunDown_Step0(struct ObjectEvent *objectEvent, struct Sprite *sprite)
{
    StartRunningAnim(objectEvent, sprite, DIR_SOUTH);
    return MovementAction_PlayerRunDown_Step1(objectEvent, sprite);
}

bool8 MovementAction_PlayerRunDown_Step1(struct ObjectEvent *objectEvent, struct Sprite *sprite)
{
    if (UpdateMovementNormal(objectEvent, sprite))
    {
        sprite->sActionFuncId = 2;
        return TRUE;
    }
    return FALSE;
}

bool8 MovementAction_PlayerRunUp_Step0(struct ObjectEvent *objectEvent, struct Sprite *sprite)
{
    StartRunningAnim(objectEvent, sprite, DIR_NORTH);
    return MovementAction_PlayerRunUp_Step1(objectEvent, sprite);
}

bool8 MovementAction_PlayerRunUp_Step1(struct ObjectEvent *objectEvent, struct Sprite *sprite)
{
    if (UpdateMovementNormal(objectEvent, sprite))
    {
        sprite->sActionFuncId = 2;
        return TRUE;
    }
    return FALSE;
}

bool8 MovementAction_PlayerRunLeft_Step0(struct ObjectEvent *objectEvent, struct Sprite *sprite)
{
    StartRunningAnim(objectEvent, sprite, DIR_WEST);
    return MovementAction_PlayerRunLeft_Step1(objectEvent, sprite);
}

bool8 MovementAction_PlayerRunLeft_Step1(struct ObjectEvent *objectEvent, struct Sprite *sprite)
{
    if (UpdateMovementNormal(objectEvent, sprite))
    {
        sprite->sActionFuncId = 2;
        return TRUE;
    }
    return FALSE;
}

bool8 MovementAction_PlayerRunRight_Step0(struct ObjectEvent *objectEvent, struct Sprite *sprite)
{
    StartRunningAnim(objectEvent, sprite, DIR_EAST);
    return MovementAction_PlayerRunRight_Step1(objectEvent, sprite);
}

bool8 MovementAction_PlayerRunRight_Step1(struct ObjectEvent *objectEvent, struct Sprite *sprite)
{
    if (UpdateMovementNormal(objectEvent, sprite))
    {
        sprite->sActionFuncId = 2;
        return TRUE;
    }
    return FALSE;
}

void StartSpriteAnimInDirection(struct ObjectEvent *objectEvent, struct Sprite *sprite, u8 direction, u8 animNum)
{
    SetAndStartSpriteAnim(sprite, animNum, 0);
    SetObjectEventDirection(objectEvent, direction);
    sprite->sActionFuncId = 1;
}

bool8 MovementAction_StartAnimInDirection_Step0(struct ObjectEvent *objectEvent, struct Sprite *sprite)
{
    StartSpriteAnimInDirection(objectEvent, sprite, objectEvent->movementDirection, sprite->animNum);
    return FALSE;
}

bool8 MovementAction_WaitSpriteAnim(struct ObjectEvent *objectEvent, struct Sprite *sprite)
{
    if (SpriteAnimEnded(sprite))
    {
        sprite->sActionFuncId = 2;
        return TRUE;
    }
    return FALSE;
}

static void InitJumpSpecial(struct ObjectEvent *objectEvent, struct Sprite *sprite, u8 direction)
{
    InitJump(objectEvent, sprite, direction, JUMP_DISTANCE_NORMAL, JUMP_TYPE_HIGH);
    StartSpriteAnim(sprite, GetJumpSpecialDirectionAnimNum(direction));
}

bool8 MovementAction_JumpSpecialDown_Step0(struct ObjectEvent *objectEvent, struct Sprite *sprite)
{
    InitJumpSpecial(objectEvent, sprite, DIR_SOUTH);
    return MovementAction_JumpSpecialDown_Step1(objectEvent, sprite);
}

bool8 MovementAction_JumpSpecialDown_Step1(struct ObjectEvent *objectEvent, struct Sprite *sprite)
{
    if (DoJumpSpecialAnim(objectEvent, sprite))
    {
        sprite->sActionFuncId = 2;
        objectEvent->landingJump = FALSE;
        return TRUE;
    }
    return FALSE;
}

bool8 MovementAction_JumpSpecialUp_Step0(struct ObjectEvent *objectEvent, struct Sprite *sprite)
{
    InitJumpSpecial(objectEvent, sprite, DIR_NORTH);
    return MovementAction_JumpSpecialUp_Step1(objectEvent, sprite);
}

bool8 MovementAction_JumpSpecialUp_Step1(struct ObjectEvent *objectEvent, struct Sprite *sprite)
{
    if (DoJumpSpecialAnim(objectEvent, sprite))
    {
        sprite->sActionFuncId = 2;
        objectEvent->landingJump = FALSE;
        return TRUE;
    }
    return FALSE;
}

bool8 MovementAction_JumpSpecialLeft_Step0(struct ObjectEvent *objectEvent, struct Sprite *sprite)
{
    InitJumpSpecial(objectEvent, sprite, DIR_WEST);
    return MovementAction_JumpSpecialLeft_Step1(objectEvent, sprite);
}

bool8 MovementAction_JumpSpecialLeft_Step1(struct ObjectEvent *objectEvent, struct Sprite *sprite)
{
    if (DoJumpSpecialAnim(objectEvent, sprite))
    {
        sprite->sActionFuncId = 2;
        objectEvent->landingJump = FALSE;
        return TRUE;
    }
    return FALSE;
}

bool8 MovementAction_JumpSpecialRight_Step0(struct ObjectEvent *objectEvent, struct Sprite *sprite)
{
    InitJumpSpecial(objectEvent, sprite, DIR_EAST);
    return MovementAction_JumpSpecialRight_Step1(objectEvent, sprite);
}

bool8 MovementAction_JumpSpecialRight_Step1(struct ObjectEvent *objectEvent, struct Sprite *sprite)
{
    if (DoJumpSpecialAnim(objectEvent, sprite))
    {
        sprite->sActionFuncId = 2;
        objectEvent->landingJump = FALSE;
        return TRUE;
    }
    return FALSE;
}

bool8 MovementAction_FacePlayer_Step0(struct ObjectEvent *objectEvent, struct Sprite *sprite)
{
    u8 playerObjectId;

    if (!TryGetObjectEventIdByLocalIdAndMap(OBJ_EVENT_ID_PLAYER, 0, 0, &playerObjectId))
        FaceDirection(objectEvent, sprite, GetDirectionToFace(objectEvent->currentCoords.x,
                                                              objectEvent->currentCoords.y,
                                                              gObjectEvents[playerObjectId].currentCoords.x,
                                                              gObjectEvents[playerObjectId].currentCoords.y));
    sprite->sActionFuncId = 1;
    return TRUE;
}

bool8 MovementAction_FaceAwayPlayer_Step0(struct ObjectEvent *objectEvent, struct Sprite *sprite)
{
    u8 playerObjectId;

    if (!TryGetObjectEventIdByLocalIdAndMap(OBJ_EVENT_ID_PLAYER, 0, 0, &playerObjectId))
        FaceDirection(objectEvent, sprite, GetOppositeDirection(GetDirectionToFace(objectEvent->currentCoords.x,
                                                                                   objectEvent->currentCoords.y,
                                                                                   gObjectEvents[playerObjectId].currentCoords.x,
                                                                                   gObjectEvents[playerObjectId].currentCoords.y)));
    sprite->sActionFuncId = 1;
    return TRUE;
}

bool8 MovementAction_LockFacingDirection_Step0(struct ObjectEvent *objectEvent, struct Sprite *sprite)
{
    objectEvent->facingDirectionLocked = TRUE;
    sprite->sActionFuncId = 1;
    return TRUE;
}

bool8 MovementAction_UnlockFacingDirection_Step0(struct ObjectEvent *objectEvent, struct Sprite *sprite)
{
    objectEvent->facingDirectionLocked = FALSE;
    sprite->sActionFuncId = 1;
    return TRUE;
}

bool8 MovementAction_JumpDown_Step0(struct ObjectEvent *objectEvent, struct Sprite *sprite)
{
    InitJumpRegular(objectEvent, sprite, DIR_SOUTH, JUMP_DISTANCE_NORMAL, JUMP_TYPE_NORMAL);
    return MovementAction_JumpDown_Step1(objectEvent, sprite);
}

bool8 MovementAction_JumpDown_Step1(struct ObjectEvent *objectEvent, struct Sprite *sprite)
{
    if (DoJumpAnim(objectEvent, sprite))
    {
        objectEvent->noShadow = 0;
        sprite->sActionFuncId = 2;
        return TRUE;
    }
    return FALSE;
}

bool8 MovementAction_JumpUp_Step0(struct ObjectEvent *objectEvent, struct Sprite *sprite)
{
    InitJumpRegular(objectEvent, sprite, DIR_NORTH, JUMP_DISTANCE_NORMAL, JUMP_TYPE_NORMAL);
    return MovementAction_JumpUp_Step1(objectEvent, sprite);
}

bool8 MovementAction_JumpUp_Step1(struct ObjectEvent *objectEvent, struct Sprite *sprite)
{
    if (DoJumpAnim(objectEvent, sprite))
    {
        objectEvent->noShadow = 0;
        sprite->sActionFuncId = 2;
        return TRUE;
    }
    return FALSE;
}

bool8 MovementAction_JumpLeft_Step0(struct ObjectEvent *objectEvent, struct Sprite *sprite)
{
    InitJumpRegular(objectEvent, sprite, DIR_WEST, JUMP_DISTANCE_NORMAL, JUMP_TYPE_NORMAL);
    return MovementAction_JumpLeft_Step1(objectEvent, sprite);
}

bool8 MovementAction_JumpLeft_Step1(struct ObjectEvent *objectEvent, struct Sprite *sprite)
{
    if (DoJumpAnim(objectEvent, sprite))
    {
        objectEvent->noShadow = 0;
        sprite->sActionFuncId = 2;
        return TRUE;
    }
    return FALSE;
}

bool8 MovementAction_JumpRight_Step0(struct ObjectEvent *objectEvent, struct Sprite *sprite)
{
    InitJumpRegular(objectEvent, sprite, DIR_EAST, JUMP_DISTANCE_NORMAL, JUMP_TYPE_NORMAL);
    return MovementAction_JumpRight_Step1(objectEvent, sprite);
}

bool8 MovementAction_JumpRight_Step1(struct ObjectEvent *objectEvent, struct Sprite *sprite)
{
    if (DoJumpAnim(objectEvent, sprite))
    {
        objectEvent->noShadow = 0;
        sprite->sActionFuncId = 2;
        return TRUE;
    }
    return FALSE;
}

bool8 MovementAction_JumpInPlaceDown_Step0(struct ObjectEvent *objectEvent, struct Sprite *sprite)
{
    InitJumpRegular(objectEvent, sprite, DIR_SOUTH, JUMP_DISTANCE_IN_PLACE, JUMP_TYPE_HIGH);
    return MovementAction_JumpInPlaceDown_Step1(objectEvent, sprite);
}

bool8 MovementAction_JumpInPlaceDown_Step1(struct ObjectEvent *objectEvent, struct Sprite *sprite)
{
    if (DoJumpAnim(objectEvent, sprite))
    {
        objectEvent->noShadow = 0;
        sprite->sActionFuncId = 2;
        return TRUE;
    }
    return FALSE;
}

bool8 MovementAction_JumpInPlaceUp_Step0(struct ObjectEvent *objectEvent, struct Sprite *sprite)
{
    InitJumpRegular(objectEvent, sprite, DIR_NORTH, JUMP_DISTANCE_IN_PLACE, JUMP_TYPE_HIGH);
    return MovementAction_JumpInPlaceUp_Step1(objectEvent, sprite);
}

bool8 MovementAction_JumpInPlaceUp_Step1(struct ObjectEvent *objectEvent, struct Sprite *sprite)
{
    if (DoJumpAnim(objectEvent, sprite))
    {
        objectEvent->noShadow = 0;
        sprite->sActionFuncId = 2;
        return TRUE;
    }
    return FALSE;
}

bool8 MovementAction_JumpInPlaceLeft_Step0(struct ObjectEvent *objectEvent, struct Sprite *sprite)
{
    InitJumpRegular(objectEvent, sprite, DIR_WEST, JUMP_DISTANCE_IN_PLACE, JUMP_TYPE_HIGH);
    return MovementAction_JumpInPlaceLeft_Step1(objectEvent, sprite);
}

bool8 MovementAction_JumpInPlaceLeft_Step1(struct ObjectEvent *objectEvent, struct Sprite *sprite)
{
    if (DoJumpAnim(objectEvent, sprite))
    {
        objectEvent->noShadow = 0;
        sprite->sActionFuncId = 2;
        return TRUE;
    }
    return FALSE;
}

bool8 MovementAction_JumpInPlaceRight_Step0(struct ObjectEvent *objectEvent, struct Sprite *sprite)
{
    InitJumpRegular(objectEvent, sprite, DIR_EAST, JUMP_DISTANCE_IN_PLACE, JUMP_TYPE_HIGH);
    return MovementAction_JumpInPlaceRight_Step1(objectEvent, sprite);
}

bool8 MovementAction_JumpInPlaceRight_Step1(struct ObjectEvent *objectEvent, struct Sprite *sprite)
{
    if (DoJumpAnim(objectEvent, sprite))
    {
        objectEvent->noShadow = 0;
        sprite->sActionFuncId = 2;
        return TRUE;
    }
    return FALSE;
}

bool8 MovementAction_JumpInPlaceDownUp_Step0(struct ObjectEvent *objectEvent, struct Sprite *sprite)
{
    InitJumpRegular(objectEvent, sprite, DIR_SOUTH, JUMP_DISTANCE_IN_PLACE, JUMP_TYPE_NORMAL);
    return MovementAction_JumpInPlaceDownUp_Step1(objectEvent, sprite);
}

bool8 MovementAction_JumpInPlaceDownUp_Step1(struct ObjectEvent *objectEvent, struct Sprite *sprite)
{
    if (DoJumpInPlaceAnim(objectEvent, sprite))
    {
        objectEvent->noShadow = 0;
        sprite->sActionFuncId = 2;
        return TRUE;
    }
    return FALSE;
}

bool8 MovementAction_JumpInPlaceUpDown_Step0(struct ObjectEvent *objectEvent, struct Sprite *sprite)
{
    InitJumpRegular(objectEvent, sprite, DIR_NORTH, JUMP_DISTANCE_IN_PLACE, JUMP_TYPE_NORMAL);
    return MovementAction_JumpInPlaceUpDown_Step1(objectEvent, sprite);
}

bool8 MovementAction_JumpInPlaceUpDown_Step1(struct ObjectEvent *objectEvent, struct Sprite *sprite)
{
    if (DoJumpInPlaceAnim(objectEvent, sprite))
    {
        objectEvent->noShadow = 0;
        sprite->sActionFuncId = 2;
        return TRUE;
    }
    return FALSE;
}

bool8 MovementAction_JumpInPlaceLeftRight_Step0(struct ObjectEvent *objectEvent, struct Sprite *sprite)
{
    InitJumpRegular(objectEvent, sprite, DIR_WEST, JUMP_DISTANCE_IN_PLACE, JUMP_TYPE_NORMAL);
    return MovementAction_JumpInPlaceLeftRight_Step1(objectEvent, sprite);
}

bool8 MovementAction_JumpInPlaceLeftRight_Step1(struct ObjectEvent *objectEvent, struct Sprite *sprite)
{
    if (DoJumpInPlaceAnim(objectEvent, sprite))
    {
        objectEvent->noShadow = 0;
        sprite->sActionFuncId = 2;
        return TRUE;
    }
    return FALSE;
}

bool8 MovementAction_JumpInPlaceRightLeft_Step0(struct ObjectEvent *objectEvent, struct Sprite *sprite)
{
    InitJumpRegular(objectEvent, sprite, DIR_EAST, JUMP_DISTANCE_IN_PLACE, JUMP_TYPE_NORMAL);
    return MovementAction_JumpInPlaceRightLeft_Step1(objectEvent, sprite);
}

bool8 MovementAction_JumpInPlaceRightLeft_Step1(struct ObjectEvent *objectEvent, struct Sprite *sprite)
{
    if (DoJumpInPlaceAnim(objectEvent, sprite))
    {
        objectEvent->noShadow = 0;
        sprite->sActionFuncId = 2;
        return TRUE;
    }
    return FALSE;
}

bool8 MovementAction_FaceOriginalDirection_Step0(struct ObjectEvent *objectEvent, struct Sprite *sprite)
{
    FaceDirection(objectEvent, sprite, gInitialMovementTypeFacingDirections[objectEvent->movementType]);
    return TRUE;
}

bool8 MovementAction_NurseJoyBowDown_Step0(struct ObjectEvent *objectEvent, struct Sprite *sprite)
{
    StartSpriteAnimInDirection(objectEvent, sprite, DIR_SOUTH, ANIM_NURSE_BOW);
    return FALSE;
}

bool8 MovementAction_EnableJumpLandingGroundEffect_Step0(struct ObjectEvent *objectEvent, struct Sprite *sprite)
{
    objectEvent->disableJumpLandingGroundEffect = FALSE;
    sprite->sActionFuncId = 1;
    return TRUE;
}

bool8 MovementAction_DisableJumpLandingGroundEffect_Step0(struct ObjectEvent *objectEvent, struct Sprite *sprite)
{
    objectEvent->disableJumpLandingGroundEffect = TRUE;
    sprite->sActionFuncId = 1;
    return TRUE;
}

bool8 MovementAction_DisableAnimation_Step0(struct ObjectEvent *objectEvent, struct Sprite *sprite)
{
    objectEvent->inanimate = TRUE;
    sprite->sActionFuncId = 1;
    return TRUE;
}

bool8 MovementAction_RestoreAnimation_Step0(struct ObjectEvent *objectEvent, struct Sprite *sprite)
{
    objectEvent->inanimate = GetObjectEventGraphicsInfo(objectEvent->graphicsId)->inanimate;
    sprite->sActionFuncId = 1;
    return TRUE;
}

bool8 MovementAction_SetInvisible_Step0(struct ObjectEvent *objectEvent, struct Sprite *sprite)
{
    objectEvent->invisible = TRUE;
    sprite->sActionFuncId = 1;
    return TRUE;
}

bool8 MovementAction_SetVisible_Step0(struct ObjectEvent *objectEvent, struct Sprite *sprite)
{
    objectEvent->invisible = FALSE;
    sprite->sActionFuncId = 1;
    return TRUE;
}

bool8 MovementAction_EmoteExclamationMark_Step0(struct ObjectEvent *objectEvent, struct Sprite *sprite)
{
    ObjectEventGetLocalIdAndMap(objectEvent, &gFieldEffectArguments[0], &gFieldEffectArguments[1], &gFieldEffectArguments[2]);
    FieldEffectStart(FLDEFF_EXCLAMATION_MARK_ICON);
    sprite->sActionFuncId = 1;
    return TRUE;
}

bool8 MovementAction_EmoteQuestionMark_Step0(struct ObjectEvent *objectEvent, struct Sprite *sprite)
{
    ObjectEventGetLocalIdAndMap(objectEvent, &gFieldEffectArguments[0], &gFieldEffectArguments[1], &gFieldEffectArguments[2]);
    gFieldEffectArguments[7] = -1;
    FieldEffectStart(FLDEFF_QUESTION_MARK_ICON);
    sprite->sActionFuncId = 1;
    return TRUE;
}

bool8 MovementAction_EmoteHeart_Step0(struct ObjectEvent *objectEvent, struct Sprite *sprite)
{
    ObjectEventGetLocalIdAndMap(objectEvent, &gFieldEffectArguments[0], &gFieldEffectArguments[1], &gFieldEffectArguments[2]);
    FieldEffectStart(FLDEFF_HEART_ICON);
    sprite->sActionFuncId = 1;
    return TRUE;
}

bool8 MovementAction_RevealTrainer_Step0(struct ObjectEvent *objectEvent, struct Sprite *sprite)
{
    if (objectEvent->movementType == MOVEMENT_TYPE_BURIED)
    {
        SetBuriedTrainerMovement(objectEvent);
        return FALSE;
    }
    if (objectEvent->movementType != MOVEMENT_TYPE_TREE_DISGUISE && objectEvent->movementType != MOVEMENT_TYPE_MOUNTAIN_DISGUISE)
    {
        sprite->sActionFuncId = 2;
        return TRUE;
    }
    StartRevealDisguise(objectEvent);
    sprite->sActionFuncId = 1;
    return MovementAction_RevealTrainer_Step1(objectEvent, sprite);
}

bool8 MovementAction_RevealTrainer_Step1(struct ObjectEvent *objectEvent, struct Sprite *sprite)
{
    if (UpdateRevealDisguise(objectEvent))
    {
        sprite->sActionFuncId = 2;
        return TRUE;
    }
    return FALSE;
}

bool8 MovementAction_RockSmashBreak_Step0(struct ObjectEvent *objectEvent, struct Sprite *sprite)
{
    SetAndStartSpriteAnim(sprite, ANIM_REMOVE_OBSTACLE, 0);
    sprite->sActionFuncId = 1;
    return FALSE;
}

bool8 MovementAction_RockSmashBreak_Step1(struct ObjectEvent *objectEvent, struct Sprite *sprite)
{
    if (SpriteAnimEnded(sprite))
    {
        SetMovementDelay(sprite, 32);
        sprite->sActionFuncId = 2;
    }
    return FALSE;
}

bool8 MovementAction_RockSmashBreak_Step2(struct ObjectEvent *objectEvent, struct Sprite *sprite)
{
    objectEvent->invisible ^= TRUE;
    if (WaitForMovementDelay(sprite))
    {
        objectEvent->invisible = TRUE;
        sprite->sActionFuncId = 3;
    }
    return FALSE;
}

bool8 MovementAction_CutTree_Step0(struct ObjectEvent *objectEvent, struct Sprite *sprite)
{
    SetAndStartSpriteAnim(sprite, ANIM_REMOVE_OBSTACLE, 0);
    sprite->sActionFuncId = 1;
    return FALSE;
}

bool8 MovementAction_CutTree_Step1(struct ObjectEvent *objectEvent, struct Sprite *sprite)
{
    if (SpriteAnimEnded(sprite))
    {
        SetMovementDelay(sprite, 32);
        sprite->sActionFuncId = 2;
    }
    return FALSE;
}

bool8 MovementAction_CutTree_Step2(struct ObjectEvent *objectEvent, struct Sprite *sprite)
{
    objectEvent->invisible ^= TRUE;
    if (WaitForMovementDelay(sprite))
    {
        objectEvent->invisible = TRUE;
        sprite->sActionFuncId = 3;
    }
    return FALSE;
}

bool8 MovementAction_SetFixedPriority_Step0(struct ObjectEvent *objectEvent, struct Sprite *sprite)
{
    objectEvent->fixedPriority = TRUE;
    sprite->sActionFuncId = 1;
    return TRUE;
}

bool8 MovementAction_ClearFixedPriority_Step0(struct ObjectEvent *objectEvent, struct Sprite *sprite)
{
    objectEvent->fixedPriority = FALSE;
    sprite->sActionFuncId = 1;
    return TRUE;
}

bool8 MovementAction_InitAffineAnim_Step0(struct ObjectEvent *objectEvent, struct Sprite *sprite)
{
    sprite->oam.affineMode = ST_OAM_AFFINE_DOUBLE;
    InitSpriteAffineAnim(sprite);
    sprite->affineAnimPaused = TRUE;
    sprite->subspriteMode = SUBSPRITES_OFF;
    return TRUE;
}

bool8 MovementAction_ClearAffineAnim_Step0(struct ObjectEvent *objectEvent, struct Sprite *sprite)
{
    FreeOamMatrix(sprite->oam.matrixNum);
    sprite->oam.affineMode = ST_OAM_AFFINE_OFF;
    CalcCenterToCornerVec(sprite, sprite->oam.shape, sprite->oam.size, sprite->oam.affineMode);
    return TRUE;
}

bool8 MovementAction_HideReflection_Step0(struct ObjectEvent *objectEvent, struct Sprite *sprite)
{
    objectEvent->hideReflection = TRUE;
    return TRUE;
}

bool8 MovementAction_ShowReflection_Step0(struct ObjectEvent *objectEvent, struct Sprite *sprite)
{
    objectEvent->hideReflection = FALSE;
    return TRUE;
}

bool8 MovementAction_WalkDownStartAffine_Step0(struct ObjectEvent *objectEvent, struct Sprite *sprite)
{
    InitWalkSlow(objectEvent, sprite, DIR_SOUTH);
    sprite->affineAnimPaused = FALSE;
    StartSpriteAffineAnimIfDifferent(sprite, 0);
    return MovementAction_WalkDownStartAffine_Step1(objectEvent, sprite);
}

bool8 MovementAction_WalkDownStartAffine_Step1(struct ObjectEvent *objectEvent, struct Sprite *sprite)
{
    if (UpdateWalkSlow(objectEvent, sprite))
    {
        sprite->affineAnimPaused = TRUE;
        sprite->sActionFuncId = 2;
        return TRUE;
    }
    return FALSE;
}

bool8 MovementAction_WalkDownAffine_Step0(struct ObjectEvent *objectEvent, struct Sprite *sprite)
{
    InitWalkSlow(objectEvent, sprite, DIR_SOUTH);
    sprite->affineAnimPaused = FALSE;
    ChangeSpriteAffineAnimIfDifferent(sprite, 1);
    return MovementAction_WalkDownAffine_Step1(objectEvent, sprite);
}

bool8 MovementAction_WalkDownAffine_Step1(struct ObjectEvent *objectEvent, struct Sprite *sprite)
{
    if (UpdateWalkSlow(objectEvent, sprite))
    {
        sprite->affineAnimPaused = TRUE;
        sprite->sActionFuncId = 2;
        return TRUE;
    }
    return FALSE;
}

bool8 MovementAction_WalkLeftAffine_Step0(struct ObjectEvent *objectEvent, struct Sprite *sprite)
{
    InitMovementNormal(objectEvent, sprite, DIR_WEST, MOVE_SPEED_FAST_1);
    sprite->affineAnimPaused = FALSE;
    ChangeSpriteAffineAnimIfDifferent(sprite, 2);
    return MovementAction_WalkLeftAffine_Step1(objectEvent, sprite);
}

bool8 MovementAction_WalkLeftAffine_Step1(struct ObjectEvent *objectEvent, struct Sprite *sprite)
{
    if (UpdateMovementNormal(objectEvent, sprite))
    {
        sprite->affineAnimPaused = TRUE;
        sprite->sActionFuncId = 2;
        return TRUE;
    }
    return FALSE;
}

bool8 MovementAction_WalkRightAffine_Step0(struct ObjectEvent *objectEvent, struct Sprite *sprite)
{
    InitMovementNormal(objectEvent, sprite, DIR_EAST, MOVE_SPEED_FAST_1);
    sprite->affineAnimPaused = FALSE;
    ChangeSpriteAffineAnimIfDifferent(sprite, 3);
    return MovementAction_WalkRightAffine_Step1(objectEvent, sprite);
}

bool8 MovementAction_WalkRightAffine_Step1(struct ObjectEvent *objectEvent, struct Sprite *sprite)
{
    if (UpdateMovementNormal(objectEvent, sprite))
    {
        sprite->affineAnimPaused = TRUE;
        sprite->sActionFuncId = 2;
        return TRUE;
    }
    return FALSE;
}

static void AcroWheelieFaceDirection(struct ObjectEvent *objectEvent, struct Sprite *sprite, u8 direction)
{
    SetObjectEventDirection(objectEvent, direction);
    ShiftStillObjectEventCoords(objectEvent);
    SetStepAnim(objectEvent, sprite, GetAcroWheeliePedalDirectionAnimNum(direction));
    sprite->animPaused = TRUE;
    sprite->sActionFuncId = 1;
}

bool8 MovementAction_AcroWheelieFaceDown_Step0(struct ObjectEvent *objectEvent, struct Sprite *sprite)
{
    AcroWheelieFaceDirection(objectEvent, sprite, DIR_SOUTH);
    return TRUE;
}

bool8 MovementAction_AcroWheelieFaceUp_Step0(struct ObjectEvent *objectEvent, struct Sprite *sprite)
{
    AcroWheelieFaceDirection(objectEvent, sprite, DIR_NORTH);
    return TRUE;
}

bool8 MovementAction_AcroWheelieFaceLeft_Step0(struct ObjectEvent *objectEvent, struct Sprite *sprite)
{
    AcroWheelieFaceDirection(objectEvent, sprite, DIR_WEST);
    return TRUE;
}

bool8 MovementAction_AcroWheelieFaceRight_Step0(struct ObjectEvent *objectEvent, struct Sprite *sprite)
{
    AcroWheelieFaceDirection(objectEvent, sprite, DIR_EAST);
    return TRUE;
}

bool8 MovementAction_AcroPopWheelieDown_Step0(struct ObjectEvent *objectEvent, struct Sprite *sprite)
{
    StartSpriteAnimInDirection(objectEvent, sprite, DIR_SOUTH, GetAcroWheelieDirectionAnimNum(DIR_SOUTH));
    return FALSE;
}

bool8 MovementAction_AcroPopWheelieUp_Step0(struct ObjectEvent *objectEvent, struct Sprite *sprite)
{
    StartSpriteAnimInDirection(objectEvent, sprite, DIR_NORTH, GetAcroWheelieDirectionAnimNum(DIR_NORTH));
    return FALSE;
}

bool8 MovementAction_AcroPopWheelieLeft_Step0(struct ObjectEvent *objectEvent, struct Sprite *sprite)
{
    StartSpriteAnimInDirection(objectEvent, sprite, DIR_WEST, GetAcroWheelieDirectionAnimNum(DIR_WEST));
    return FALSE;
}

bool8 MovementAction_AcroPopWheelieRight_Step0(struct ObjectEvent *objectEvent, struct Sprite *sprite)
{
    StartSpriteAnimInDirection(objectEvent, sprite, DIR_EAST, GetAcroWheelieDirectionAnimNum(DIR_EAST));
    return FALSE;
}

bool8 MovementAction_AcroEndWheelieFaceDown_Step0(struct ObjectEvent *objectEvent, struct Sprite *sprite)
{
    StartSpriteAnimInDirection(objectEvent, sprite, DIR_SOUTH, GetAcroEndWheelieDirectionAnimNum(DIR_SOUTH));
    return FALSE;
}

bool8 MovementAction_AcroEndWheelieFaceUp_Step0(struct ObjectEvent *objectEvent, struct Sprite *sprite)
{
    StartSpriteAnimInDirection(objectEvent, sprite, DIR_NORTH, GetAcroEndWheelieDirectionAnimNum(DIR_NORTH));
    return FALSE;
}

bool8 MovementAction_AcroEndWheelieFaceLeft_Step0(struct ObjectEvent *objectEvent, struct Sprite *sprite)
{
    StartSpriteAnimInDirection(objectEvent, sprite, DIR_WEST, GetAcroEndWheelieDirectionAnimNum(DIR_WEST));
    return FALSE;
}

bool8 MovementAction_AcroEndWheelieFaceRight_Step0(struct ObjectEvent *objectEvent, struct Sprite *sprite)
{
    StartSpriteAnimInDirection(objectEvent, sprite, DIR_EAST, GetAcroEndWheelieDirectionAnimNum(DIR_EAST));
    return FALSE;
}

bool8 MovementAction_UnusedAcroActionDown_Step0(struct ObjectEvent *objectEvent, struct Sprite *sprite)
{
    StartSpriteAnimInDirection(objectEvent, sprite, DIR_SOUTH, GetAcroUnusedActionDirectionAnimNum(DIR_SOUTH));
    return FALSE;
}

bool8 MovementAction_UnusedAcroActionUp_Step0(struct ObjectEvent *objectEvent, struct Sprite *sprite)
{
    StartSpriteAnimInDirection(objectEvent, sprite, DIR_NORTH, GetAcroUnusedActionDirectionAnimNum(DIR_NORTH));
    return FALSE;
}

bool8 MovementAction_UnusedAcroActionLeft_Step0(struct ObjectEvent *objectEvent, struct Sprite *sprite)
{
    StartSpriteAnimInDirection(objectEvent, sprite, DIR_WEST, GetAcroUnusedActionDirectionAnimNum(DIR_WEST));
    return FALSE;
}

bool8 MovementAction_UnusedAcroActionRight_Step0(struct ObjectEvent *objectEvent, struct Sprite *sprite)
{
    StartSpriteAnimInDirection(objectEvent, sprite, DIR_EAST, GetAcroUnusedActionDirectionAnimNum(DIR_EAST));
    return FALSE;
}

void InitFigure8Anim(struct ObjectEvent *objectEvent, struct Sprite *sprite)
{
    InitSpriteForFigure8Anim(sprite);
    sprite->animPaused = FALSE;
}

bool8 DoFigure8Anim(struct ObjectEvent *objectEvent, struct Sprite *sprite)
{
    if (AnimateSpriteInFigure8(sprite))
    {
        ShiftStillObjectEventCoords(objectEvent);
        objectEvent->triggerGroundEffectsOnStop = TRUE;
        sprite->animPaused = TRUE;
        return TRUE;
    }
    return FALSE;
}

bool8 MovementAction_Figure8_Step0(struct ObjectEvent *objectEvent, struct Sprite *sprite)
{
    InitFigure8Anim(objectEvent, sprite);
    sprite->sActionFuncId = 1;
    return MovementAction_Figure8_Step1(objectEvent, sprite);
}

bool8 MovementAction_Figure8_Step1(struct ObjectEvent *objectEvent, struct Sprite *sprite)
{
    if (DoFigure8Anim(objectEvent, sprite))
    {
        sprite->sActionFuncId = 2;
        return TRUE;
    }
    return FALSE;
}

static void InitAcroWheelieJump(struct ObjectEvent *objectEvent, struct Sprite *sprite, u8 direction, u8 distance, u8 type)
{
    InitJump(objectEvent, sprite, direction, distance, type);
    StartSpriteAnimIfDifferent(sprite, GetAcroWheelieDirectionAnimNum(direction));
    DoShadowFieldEffect(objectEvent);
}

bool8 MovementAction_AcroWheelieHopFaceDown_Step0(struct ObjectEvent *objectEvent, struct Sprite *sprite)
{
    InitAcroWheelieJump(objectEvent, sprite, DIR_SOUTH, JUMP_DISTANCE_IN_PLACE, JUMP_TYPE_LOW);
    return MovementAction_AcroWheelieHopFaceDown_Step1(objectEvent, sprite);
}

bool8 MovementAction_AcroWheelieHopFaceDown_Step1(struct ObjectEvent *objectEvent, struct Sprite *sprite)
{
    if (DoJumpAnim(objectEvent, sprite))
    {
        objectEvent->noShadow = FALSE;
        sprite->sActionFuncId = 2;
        return TRUE;
    }
    return FALSE;
}

bool8 MovementAction_AcroWheelieHopFaceUp_Step0(struct ObjectEvent *objectEvent, struct Sprite *sprite)
{
    InitAcroWheelieJump(objectEvent, sprite, DIR_NORTH, JUMP_DISTANCE_IN_PLACE, JUMP_TYPE_LOW);
    return MovementAction_AcroWheelieHopFaceUp_Step1(objectEvent, sprite);
}

bool8 MovementAction_AcroWheelieHopFaceUp_Step1(struct ObjectEvent *objectEvent, struct Sprite *sprite)
{
    if (DoJumpAnim(objectEvent, sprite))
    {
        objectEvent->noShadow = FALSE;
        sprite->sActionFuncId = 2;
        return TRUE;
    }
    return FALSE;
}

bool8 MovementAction_AcroWheelieHopFaceLeft_Step0(struct ObjectEvent *objectEvent, struct Sprite *sprite)
{
    InitAcroWheelieJump(objectEvent, sprite, DIR_WEST, JUMP_DISTANCE_IN_PLACE, JUMP_TYPE_LOW);
    return MovementAction_AcroWheelieHopFaceLeft_Step1(objectEvent, sprite);
}

bool8 MovementAction_AcroWheelieHopFaceLeft_Step1(struct ObjectEvent *objectEvent, struct Sprite *sprite)
{
    if (DoJumpAnim(objectEvent, sprite))
    {
        objectEvent->noShadow = FALSE;
        sprite->sActionFuncId = 2;
        return TRUE;
    }
    return FALSE;
}

bool8 MovementAction_AcroWheelieHopFaceRight_Step0(struct ObjectEvent *objectEvent, struct Sprite *sprite)
{
    InitAcroWheelieJump(objectEvent, sprite, DIR_EAST, JUMP_DISTANCE_IN_PLACE, JUMP_TYPE_LOW);
    return MovementAction_AcroWheelieHopFaceRight_Step1(objectEvent, sprite);
}

bool8 MovementAction_AcroWheelieHopFaceRight_Step1(struct ObjectEvent *objectEvent, struct Sprite *sprite)
{
    if (DoJumpAnim(objectEvent, sprite))
    {
        objectEvent->noShadow = FALSE;
        sprite->sActionFuncId = 2;
        return TRUE;
    }
    return FALSE;
}

bool8 MovementAction_AcroWheelieHopDown_Step0(struct ObjectEvent *objectEvent, struct Sprite *sprite)
{
    InitAcroWheelieJump(objectEvent, sprite, DIR_SOUTH, JUMP_DISTANCE_NORMAL, JUMP_TYPE_LOW);
    return MovementAction_AcroWheelieHopDown_Step1(objectEvent, sprite);
}

bool8 MovementAction_AcroWheelieHopDown_Step1(struct ObjectEvent *objectEvent, struct Sprite *sprite)
{
    if (DoJumpAnim(objectEvent, sprite))
    {
        objectEvent->noShadow = FALSE;
        sprite->sActionFuncId = 2;
        return TRUE;
    }
    return FALSE;
}

bool8 MovementAction_AcroWheelieHopUp_Step0(struct ObjectEvent *objectEvent, struct Sprite *sprite)
{
    InitAcroWheelieJump(objectEvent, sprite, DIR_NORTH, JUMP_DISTANCE_NORMAL, JUMP_TYPE_LOW);
    return MovementAction_AcroWheelieHopUp_Step1(objectEvent, sprite);
}

bool8 MovementAction_AcroWheelieHopUp_Step1(struct ObjectEvent *objectEvent, struct Sprite *sprite)
{
    if (DoJumpAnim(objectEvent, sprite))
    {
        objectEvent->noShadow = FALSE;
        sprite->sActionFuncId = 2;
        return TRUE;
    }
    return FALSE;
}

bool8 MovementAction_AcroWheelieHopLeft_Step0(struct ObjectEvent *objectEvent, struct Sprite *sprite)
{
    InitAcroWheelieJump(objectEvent, sprite, DIR_WEST, JUMP_DISTANCE_NORMAL, JUMP_TYPE_LOW);
    return MovementAction_AcroWheelieHopLeft_Step1(objectEvent, sprite);
}

bool8 MovementAction_AcroWheelieHopLeft_Step1(struct ObjectEvent *objectEvent, struct Sprite *sprite)
{
    if (DoJumpAnim(objectEvent, sprite))
    {
        objectEvent->noShadow = FALSE;
        sprite->sActionFuncId = 2;
        return TRUE;
    }
    return FALSE;
}

bool8 MovementAction_AcroWheelieHopRight_Step0(struct ObjectEvent *objectEvent, struct Sprite *sprite)
{
    InitAcroWheelieJump(objectEvent, sprite, DIR_EAST, JUMP_DISTANCE_NORMAL, JUMP_TYPE_LOW);
    return MovementAction_AcroWheelieHopRight_Step1(objectEvent, sprite);
}

bool8 MovementAction_AcroWheelieHopRight_Step1(struct ObjectEvent *objectEvent, struct Sprite *sprite)
{
    if (DoJumpAnim(objectEvent, sprite))
    {
        objectEvent->noShadow = FALSE;
        sprite->sActionFuncId = 2;
        return TRUE;
    }
    return FALSE;
}

bool8 MovementAction_AcroWheelieJumpDown_Step0(struct ObjectEvent *objectEvent, struct Sprite *sprite)
{
    InitAcroWheelieJump(objectEvent, sprite, DIR_SOUTH, JUMP_DISTANCE_FAR, JUMP_TYPE_HIGH);
    return MovementAction_AcroWheelieJumpDown_Step1(objectEvent, sprite);
}

bool8 MovementAction_AcroWheelieJumpDown_Step1(struct ObjectEvent *objectEvent, struct Sprite *sprite)
{
    if (DoJumpAnim(objectEvent, sprite))
    {
        objectEvent->noShadow = FALSE;
        sprite->sActionFuncId = 2;
        return TRUE;
    }
    return FALSE;
}

bool8 MovementAction_AcroWheelieJumpUp_Step0(struct ObjectEvent *objectEvent, struct Sprite *sprite)
{
    InitAcroWheelieJump(objectEvent, sprite, DIR_NORTH, JUMP_DISTANCE_FAR, JUMP_TYPE_HIGH);
    return MovementAction_AcroWheelieJumpUp_Step1(objectEvent, sprite);
}

bool8 MovementAction_AcroWheelieJumpUp_Step1(struct ObjectEvent *objectEvent, struct Sprite *sprite)
{
    if (DoJumpAnim(objectEvent, sprite))
    {
        objectEvent->noShadow = FALSE;
        sprite->sActionFuncId = 2;
        return TRUE;
    }
    return FALSE;
}

bool8 MovementAction_AcroWheelieJumpLeft_Step0(struct ObjectEvent *objectEvent, struct Sprite *sprite)
{
    InitAcroWheelieJump(objectEvent, sprite, DIR_WEST, JUMP_DISTANCE_FAR, JUMP_TYPE_HIGH);
    return MovementAction_AcroWheelieJumpLeft_Step1(objectEvent, sprite);
}

bool8 MovementAction_AcroWheelieJumpLeft_Step1(struct ObjectEvent *objectEvent, struct Sprite *sprite)
{
    if (DoJumpAnim(objectEvent, sprite))
    {
        objectEvent->noShadow = FALSE;
        sprite->sActionFuncId = 2;
        return TRUE;
    }
    return FALSE;
}

bool8 MovementAction_AcroWheelieJumpRight_Step0(struct ObjectEvent *objectEvent, struct Sprite *sprite)
{
    InitAcroWheelieJump(objectEvent, sprite, DIR_EAST, JUMP_DISTANCE_FAR, JUMP_TYPE_HIGH);
    return MovementAction_AcroWheelieJumpRight_Step1(objectEvent, sprite);
}

bool8 MovementAction_AcroWheelieJumpRight_Step1(struct ObjectEvent *objectEvent, struct Sprite *sprite)
{
    if (DoJumpAnim(objectEvent, sprite))
    {
        objectEvent->noShadow = FALSE;
        sprite->sActionFuncId = 2;
        return TRUE;
    }
    return FALSE;
}

bool8 MovementAction_AcroWheelieInPlaceDown_Step0(struct ObjectEvent *objectEvent, struct Sprite *sprite)
{
    InitMoveInPlace(objectEvent, sprite, DIR_SOUTH, GetAcroWheeliePedalDirectionAnimNum(DIR_SOUTH), 8);
    return MovementAction_WalkInPlace_Step1(objectEvent, sprite);
}

bool8 MovementAction_AcroWheelieInPlaceUp_Step0(struct ObjectEvent *objectEvent, struct Sprite *sprite)
{
    InitMoveInPlace(objectEvent, sprite, DIR_NORTH, GetAcroWheeliePedalDirectionAnimNum(DIR_NORTH), 8);
    return MovementAction_WalkInPlace_Step1(objectEvent, sprite);
}

bool8 MovementAction_AcroWheelieInPlaceLeft_Step0(struct ObjectEvent *objectEvent, struct Sprite *sprite)
{
    InitMoveInPlace(objectEvent, sprite, DIR_WEST, GetAcroWheeliePedalDirectionAnimNum(DIR_WEST), 8);
    return MovementAction_WalkInPlace_Step1(objectEvent, sprite);
}

bool8 MovementAction_AcroWheelieInPlaceRight_Step0(struct ObjectEvent *objectEvent, struct Sprite *sprite)
{
    InitMoveInPlace(objectEvent, sprite, DIR_EAST, GetAcroWheeliePedalDirectionAnimNum(DIR_EAST), 8);
    return MovementAction_WalkInPlace_Step1(objectEvent, sprite);
}

static void InitAcroPopWheelie(struct ObjectEvent *objectEvent, struct Sprite *sprite, u8 direction, u8 speed)
{
    InitNpcForMovement(objectEvent, sprite, direction, speed);
    StartSpriteAnim(sprite, GetAcroWheelieDirectionAnimNum(objectEvent->facingDirection));
    SeekSpriteAnim(sprite, 0);
}

bool8 MovementAction_AcroPopWheelieMoveDown_Step0(struct ObjectEvent *objectEvent, struct Sprite *sprite)
{
    InitAcroPopWheelie(objectEvent, sprite, DIR_SOUTH, 1);
    return MovementAction_AcroPopWheelieMoveDown_Step1(objectEvent, sprite);
}

bool8 MovementAction_AcroPopWheelieMoveDown_Step1(struct ObjectEvent *objectEvent, struct Sprite *sprite)
{
    if (UpdateMovementNormal(objectEvent, sprite))
    {
        sprite->sActionFuncId = 2;
        return TRUE;
    }
    return FALSE;
}

bool8 MovementAction_AcroPopWheelieMoveUp_Step0(struct ObjectEvent *objectEvent, struct Sprite *sprite)
{
    InitAcroPopWheelie(objectEvent, sprite, DIR_NORTH, 1);
    return MovementAction_AcroPopWheelieMoveUp_Step1(objectEvent, sprite);
}

bool8 MovementAction_AcroPopWheelieMoveUp_Step1(struct ObjectEvent *objectEvent, struct Sprite *sprite)
{
    if (UpdateMovementNormal(objectEvent, sprite))
    {
        sprite->sActionFuncId = 2;
        return TRUE;
    }
    return FALSE;
}

bool8 MovementAction_AcroPopWheelieMoveLeft_Step0(struct ObjectEvent *objectEvent, struct Sprite *sprite)
{
    InitAcroPopWheelie(objectEvent, sprite, DIR_WEST,  1);
    return MovementAction_AcroPopWheelieMoveLeft_Step1(objectEvent, sprite);
}

bool8 MovementAction_AcroPopWheelieMoveLeft_Step1(struct ObjectEvent *objectEvent, struct Sprite *sprite)
{
    if (UpdateMovementNormal(objectEvent, sprite))
    {
        sprite->sActionFuncId = 2;
        return TRUE;
    }
    return FALSE;
}

bool8 MovementAction_AcroPopWheelieMoveRight_Step0(struct ObjectEvent *objectEvent, struct Sprite *sprite)
{
    InitAcroPopWheelie(objectEvent, sprite, DIR_EAST,  1);
    return MovementAction_AcroPopWheelieMoveRight_Step1(objectEvent, sprite);
}

bool8 MovementAction_AcroPopWheelieMoveRight_Step1(struct ObjectEvent *objectEvent, struct Sprite *sprite)
{
    if (UpdateMovementNormal(objectEvent, sprite))
    {
        sprite->sActionFuncId = 2;
        return TRUE;
    }
    return FALSE;
}

static void InitAcroWheelieMove(struct ObjectEvent *objectEvent, struct Sprite *sprite, u8 direction, u8 speed)
{
    InitNpcForMovement(objectEvent, sprite, direction, speed);
    SetStepAnimHandleAlternation(objectEvent, sprite, GetAcroWheeliePedalDirectionAnimNum(objectEvent->facingDirection));
}

bool8 MovementAction_AcroWheelieMoveDown_Step0(struct ObjectEvent *objectEvent, struct Sprite *sprite)
{
    InitAcroWheelieMove(objectEvent, sprite, DIR_SOUTH, 1);
    return MovementAction_AcroWheelieMoveDown_Step1(objectEvent, sprite);
}

bool8 MovementAction_AcroWheelieMoveDown_Step1(struct ObjectEvent *objectEvent, struct Sprite *sprite)
{
    if (UpdateMovementNormal(objectEvent, sprite))
    {
        sprite->sActionFuncId = 2;
        return TRUE;
    }
    return FALSE;
}

bool8 MovementAction_AcroWheelieMoveUp_Step0(struct ObjectEvent *objectEvent, struct Sprite *sprite)
{
    InitAcroWheelieMove(objectEvent, sprite, DIR_NORTH, 1);
    return MovementAction_AcroWheelieMoveUp_Step1(objectEvent, sprite);
}

bool8 MovementAction_AcroWheelieMoveUp_Step1(struct ObjectEvent *objectEvent, struct Sprite *sprite)
{
    if (UpdateMovementNormal(objectEvent, sprite))
    {
        sprite->sActionFuncId = 2;
        return TRUE;
    }
    return FALSE;
}

bool8 MovementAction_AcroWheelieMoveLeft_Step0(struct ObjectEvent *objectEvent, struct Sprite *sprite)
{
    InitAcroWheelieMove(objectEvent, sprite, DIR_WEST,  1);
    return MovementAction_AcroWheelieMoveLeft_Step1(objectEvent, sprite);
}

bool8 MovementAction_AcroWheelieMoveLeft_Step1(struct ObjectEvent *objectEvent, struct Sprite *sprite)
{
    if (UpdateMovementNormal(objectEvent, sprite))
    {
        sprite->sActionFuncId = 2;
        return TRUE;
    }
    return FALSE;
}

bool8 MovementAction_AcroWheelieMoveRight_Step0(struct ObjectEvent *objectEvent, struct Sprite *sprite)
{
    InitAcroWheelieMove(objectEvent, sprite, DIR_EAST, 1);
    return MovementAction_AcroWheelieMoveRight_Step1(objectEvent, sprite);
}

bool8 MovementAction_AcroWheelieMoveRight_Step1(struct ObjectEvent *objectEvent, struct Sprite *sprite)
{
    if (UpdateMovementNormal(objectEvent, sprite))
    {
        sprite->sActionFuncId = 2;
        return TRUE;
    }
    return FALSE;
}

static void InitAcroEndWheelie(struct ObjectEvent *objectEvent, struct Sprite *sprite, u8 direction, u8 speed)
{
    InitNpcForMovement(objectEvent, sprite, direction, speed);
    StartSpriteAnim(sprite, GetAcroEndWheelieDirectionAnimNum(objectEvent->facingDirection));
    SeekSpriteAnim(sprite, 0);
}

bool8 MovementAction_AcroEndWheelieMoveDown_Step0(struct ObjectEvent *objectEvent, struct Sprite *sprite)
{
    InitAcroEndWheelie(objectEvent, sprite, DIR_SOUTH, 1);
    return MovementAction_AcroEndWheelieMoveDown_Step1(objectEvent, sprite);
}

bool8 MovementAction_AcroEndWheelieMoveDown_Step1(struct ObjectEvent *objectEvent, struct Sprite *sprite)
{
    if (UpdateMovementNormal(objectEvent, sprite))
    {
        sprite->sActionFuncId = 2;
        return TRUE;
    }
    return FALSE;
}

bool8 MovementAction_AcroEndWheelieMoveUp_Step0(struct ObjectEvent *objectEvent, struct Sprite *sprite)
{
    InitAcroEndWheelie(objectEvent, sprite, DIR_NORTH, 1);
    return MovementAction_AcroEndWheelieMoveUp_Step1(objectEvent, sprite);
}

bool8 MovementAction_AcroEndWheelieMoveUp_Step1(struct ObjectEvent *objectEvent, struct Sprite *sprite)
{
    if (UpdateMovementNormal(objectEvent, sprite))
    {
        sprite->sActionFuncId = 2;
        return TRUE;
    }
    return FALSE;
}

bool8 MovementAction_AcroEndWheelieMoveLeft_Step0(struct ObjectEvent *objectEvent, struct Sprite *sprite)
{
    InitAcroEndWheelie(objectEvent, sprite, DIR_WEST, 1);
    return MovementAction_AcroEndWheelieMoveLeft_Step1(objectEvent, sprite);
}

bool8 MovementAction_AcroEndWheelieMoveLeft_Step1(struct ObjectEvent *objectEvent, struct Sprite *sprite)
{
    if (UpdateMovementNormal(objectEvent, sprite))
    {
        sprite->sActionFuncId = 2;
        return TRUE;
    }
    return FALSE;
}

bool8 MovementAction_AcroEndWheelieMoveRight_Step0(struct ObjectEvent *objectEvent, struct Sprite *sprite)
{
    InitAcroEndWheelie(objectEvent, sprite, DIR_EAST, 1);
    return MovementAction_AcroEndWheelieMoveRight_Step1(objectEvent, sprite);
}

bool8 MovementAction_AcroEndWheelieMoveRight_Step1(struct ObjectEvent *objectEvent, struct Sprite *sprite)
{
    if (UpdateMovementNormal(objectEvent, sprite))
    {
        sprite->sActionFuncId = 2;
        return TRUE;
    }
    return FALSE;
}

bool8 MovementAction_Levitate_Step0(struct ObjectEvent *objectEvent, struct Sprite *sprite)
{
    CreateLevitateMovementTask(objectEvent);
    sprite->sActionFuncId = 1;
    return TRUE;
}

bool8 MovementAction_StopLevitate_Step0(struct ObjectEvent *objectEvent, struct Sprite *sprite)
{
    DestroyLevitateMovementTask(objectEvent->warpArrowSpriteId);
    sprite->y2 = 0;
    sprite->sActionFuncId = 1;
    return TRUE;
}

bool8 MovementAction_StopLevitateAtTop_Step0(struct ObjectEvent *objectEvent, struct Sprite *sprite)
{
    if (sprite->y2 == 0)
    {
        DestroyLevitateMovementTask(objectEvent->warpArrowSpriteId);
        sprite->sActionFuncId = 1;
        return TRUE;
    }
    return FALSE;
}

u8 MovementAction_Finish(struct ObjectEvent *objectEvent, struct Sprite *sprite)
{
    return TRUE;
}

bool8 MovementAction_PauseSpriteAnim(struct ObjectEvent *objectEvent, struct Sprite *sprite)
{
    sprite->animPaused = TRUE;
    return TRUE;
}

static void UpdateObjectEventSpriteAnimPause(struct ObjectEvent *objectEvent, struct Sprite *sprite)
{
    if (objectEvent->disableAnim)
        sprite->animPaused = TRUE;
}

static void TryEnableObjectEventAnim(struct ObjectEvent *objectEvent, struct Sprite *sprite)
{
    if (objectEvent->enableAnim)
    {
        sprite->animPaused = FALSE;
        objectEvent->disableAnim = FALSE;
        objectEvent->enableAnim = FALSE;
    }
}

static void UpdateObjectEventVisibility(struct ObjectEvent *objectEvent, struct Sprite *sprite)
{
    UpdateObjectEventOffscreen(objectEvent, sprite);
    UpdateObjectEventSpriteVisibility(objectEvent, sprite);
}

static void UpdateObjectEventOffscreen(struct ObjectEvent *objectEvent, struct Sprite *sprite)
{
    u16 x, y;
    u16 x2, y2;
    const struct ObjectEventGraphicsInfo *graphicsInfo;

    objectEvent->offScreen = FALSE;

    graphicsInfo = GetObjectEventGraphicsInfo(objectEvent->graphicsId);
    if (sprite->coordOffsetEnabled)
    {
        x = sprite->x + sprite->x2 + sprite->centerToCornerVecX + gSpriteCoordOffsetX;
        y = sprite->y + sprite->y2 + sprite->centerToCornerVecY + gSpriteCoordOffsetY;
    }
    else
    {
        x = sprite->x + sprite->x2 + sprite->centerToCornerVecX;
        y = sprite->y + sprite->y2 + sprite->centerToCornerVecY;
    }
    x2 = graphicsInfo->width;
    x2 += x;
    y2 = y;
    y2 += graphicsInfo->height;

    if ((s16)x >= DISPLAY_WIDTH + 16 || (s16)x2 < -16)
        objectEvent->offScreen = TRUE;

    if ((s16)y >= DISPLAY_HEIGHT + 16 || (s16)y2 < -16)
        objectEvent->offScreen = TRUE;
}

static void UpdateObjectEventSpriteVisibility(struct ObjectEvent *objectEvent, struct Sprite *sprite)
{
    sprite->invisible = FALSE;
    if (objectEvent->invisible || objectEvent->offScreen)
        sprite->invisible = TRUE;
}

static void GetAllGroundEffectFlags_OnSpawn(struct ObjectEvent *objEvent, u32 *flags)
{
    ObjectEventUpdateMetatileBehaviors(objEvent);
    GetGroundEffectFlags_Reflection(objEvent, flags);
    GetGroundEffectFlags_TallGrassOnSpawn(objEvent, flags);
    GetGroundEffectFlags_LongGrassOnSpawn(objEvent, flags);
    GetGroundEffectFlags_SandHeap(objEvent, flags);
    GetGroundEffectFlags_ShallowFlowingWater(objEvent, flags);
    GetGroundEffectFlags_ShortGrass(objEvent, flags);
    GetGroundEffectFlags_HotSprings(objEvent, flags);
}

static void GetAllGroundEffectFlags_OnBeginStep(struct ObjectEvent *objEvent, u32 *flags)
{
    ObjectEventUpdateMetatileBehaviors(objEvent);
    GetGroundEffectFlags_Reflection(objEvent, flags);
    GetGroundEffectFlags_TallGrassOnBeginStep(objEvent, flags);
    GetGroundEffectFlags_LongGrassOnBeginStep(objEvent, flags);
    GetGroundEffectFlags_Tracks(objEvent, flags);
    GetGroundEffectFlags_SandHeap(objEvent, flags);
    GetGroundEffectFlags_ShallowFlowingWater(objEvent, flags);
    GetGroundEffectFlags_Puddle(objEvent, flags);
    GetGroundEffectFlags_ShortGrass(objEvent, flags);
    GetGroundEffectFlags_HotSprings(objEvent, flags);
}

static void GetAllGroundEffectFlags_OnFinishStep(struct ObjectEvent *objEvent, u32 *flags)
{
    ObjectEventUpdateMetatileBehaviors(objEvent);
    GetGroundEffectFlags_ShallowFlowingWater(objEvent, flags);
    GetGroundEffectFlags_SandHeap(objEvent, flags);
    GetGroundEffectFlags_Puddle(objEvent, flags);
    GetGroundEffectFlags_Ripple(objEvent, flags);
    GetGroundEffectFlags_ShortGrass(objEvent, flags);
    GetGroundEffectFlags_HotSprings(objEvent, flags);
    GetGroundEffectFlags_Seaweed(objEvent, flags);
    GetGroundEffectFlags_JumpLanding(objEvent, flags);
}

static void ObjectEventUpdateMetatileBehaviors(struct ObjectEvent *objEvent)
{
    objEvent->previousMetatileBehavior = MapGridGetMetatileBehaviorAt(objEvent->previousCoords.x, objEvent->previousCoords.y);
    objEvent->currentMetatileBehavior = MapGridGetMetatileBehaviorAt(objEvent->currentCoords.x, objEvent->currentCoords.y);
}

static void GetGroundEffectFlags_Reflection(struct ObjectEvent *objEvent, u32 *flags)
{
    u32 reflectionFlags[NUM_REFLECTION_TYPES - 1] = {
        [REFL_TYPE_ICE   - 1] = GROUND_EFFECT_FLAG_ICE_REFLECTION,
        [REFL_TYPE_WATER - 1] = GROUND_EFFECT_FLAG_WATER_REFLECTION
    };
    u8 reflType = ObjectEventGetNearbyReflectionType(objEvent);

    if (reflType)
    {
        if (objEvent->hasReflection == 0)
        {
            objEvent->hasReflection++;
            *flags |= reflectionFlags[reflType - 1];
        }
    }
    else
    {
        objEvent->hasReflection = FALSE;
    }
}

static void GetGroundEffectFlags_TallGrassOnSpawn(struct ObjectEvent *objEvent, u32 *flags)
{
    if (MetatileBehavior_IsTallGrass(objEvent->currentMetatileBehavior))
        *flags |= GROUND_EFFECT_FLAG_TALL_GRASS_ON_SPAWN;
}

static void GetGroundEffectFlags_TallGrassOnBeginStep(struct ObjectEvent *objEvent, u32 *flags)
{
    if (MetatileBehavior_IsTallGrass(objEvent->currentMetatileBehavior))
        *flags |= GROUND_EFFECT_FLAG_TALL_GRASS_ON_MOVE;
}

static void GetGroundEffectFlags_LongGrassOnSpawn(struct ObjectEvent *objEvent, u32 *flags)
{
    if (MetatileBehavior_IsLongGrass(objEvent->currentMetatileBehavior))
        *flags |= GROUND_EFFECT_FLAG_LONG_GRASS_ON_SPAWN;
}

static void GetGroundEffectFlags_LongGrassOnBeginStep(struct ObjectEvent *objEvent, u32 *flags)
{
    if (MetatileBehavior_IsLongGrass(objEvent->currentMetatileBehavior))
        *flags |= GROUND_EFFECT_FLAG_LONG_GRASS_ON_MOVE;
}

static void GetGroundEffectFlags_Tracks(struct ObjectEvent *objEvent, u32 *flags)
{
    if (MetatileBehavior_IsDeepSand(objEvent->previousMetatileBehavior))
        *flags |= GROUND_EFFECT_FLAG_DEEP_SAND;
    else if (MetatileBehavior_IsSandOrDeepSand(objEvent->previousMetatileBehavior)
             || MetatileBehavior_IsFootprints(objEvent->previousMetatileBehavior))
        *flags |= GROUND_EFFECT_FLAG_SAND;
}

static void GetGroundEffectFlags_SandHeap(struct ObjectEvent *objEvent, u32 *flags)
{
    if (MetatileBehavior_IsDeepSand(objEvent->currentMetatileBehavior)
        && MetatileBehavior_IsDeepSand(objEvent->previousMetatileBehavior))
    {
        if (!objEvent->inSandPile)
        {
            objEvent->inSandPile = FALSE;
            objEvent->inSandPile = TRUE;
            *flags |= GROUND_EFFECT_FLAG_SAND_PILE;
        }
    }
    else
    {
        objEvent->inSandPile = FALSE;
    }
}

static void GetGroundEffectFlags_ShallowFlowingWater(struct ObjectEvent *objEvent, u32 *flags)
{
    if ((MetatileBehavior_IsShallowFlowingWater(objEvent->currentMetatileBehavior)
         && MetatileBehavior_IsShallowFlowingWater(objEvent->previousMetatileBehavior))
        || (MetatileBehavior_IsPacifidlogLog(objEvent->currentMetatileBehavior)
            && MetatileBehavior_IsPacifidlogLog(objEvent->previousMetatileBehavior)))
    {
        if (!objEvent->inShallowFlowingWater)
        {
            objEvent->inShallowFlowingWater = FALSE;
            objEvent->inShallowFlowingWater = TRUE;
            *flags |= GROUND_EFFECT_FLAG_SHALLOW_FLOWING_WATER;
        }
    }
    else
    {
        objEvent->inShallowFlowingWater = FALSE;
    }
}

static void GetGroundEffectFlags_Puddle(struct ObjectEvent *objEvent, u32 *flags)
{
    if (MetatileBehavior_IsPuddle(objEvent->currentMetatileBehavior)
        && MetatileBehavior_IsPuddle(objEvent->previousMetatileBehavior))
        *flags |= GROUND_EFFECT_FLAG_PUDDLE;
}

static void GetGroundEffectFlags_Ripple(struct ObjectEvent *objEvent, u32 *flags)
{
    if (MetatileBehavior_HasRipples(objEvent->currentMetatileBehavior))
        *flags |= GROUND_EFFECT_FLAG_RIPPLES;
}

static void GetGroundEffectFlags_ShortGrass(struct ObjectEvent *objEvent, u32 *flags)
{
    if (MetatileBehavior_IsShortGrass(objEvent->currentMetatileBehavior)
        && MetatileBehavior_IsShortGrass(objEvent->previousMetatileBehavior))
    {
        if (!objEvent->inShortGrass)
        {
            objEvent->inShortGrass = FALSE;
            objEvent->inShortGrass = TRUE;
            *flags |= GROUND_EFFECT_FLAG_SHORT_GRASS;
        }
    }
    else
    {
        objEvent->inShortGrass = FALSE;
    }
}

static void GetGroundEffectFlags_HotSprings(struct ObjectEvent *objEvent, u32 *flags)
{
    if (MetatileBehavior_IsHotSprings(objEvent->currentMetatileBehavior)
        && MetatileBehavior_IsHotSprings(objEvent->previousMetatileBehavior))
    {
        if (!objEvent->inHotSprings)
        {
            objEvent->inHotSprings = FALSE;
            objEvent->inHotSprings = TRUE;
            *flags |= GROUND_EFFECT_FLAG_HOT_SPRINGS;
        }
    }
    else
    {
        objEvent->inHotSprings = FALSE;
    }
}

static void GetGroundEffectFlags_Seaweed(struct ObjectEvent *objEvent, u32 *flags)
{
    if (MetatileBehavior_IsSeaweed(objEvent->currentMetatileBehavior))
        *flags |= GROUND_EFFECT_FLAG_SEAWEED;
}

static void GetGroundEffectFlags_JumpLanding(struct ObjectEvent *objEvent, u32 *flags)
{
    typedef bool8 (*MetatileFunc)(u8);

    static const MetatileFunc metatileFuncs[] = {
        MetatileBehavior_IsTallGrass,
        MetatileBehavior_IsLongGrass,
        MetatileBehavior_IsPuddle,
        MetatileBehavior_IsSurfableWaterOrUnderwater,
        MetatileBehavior_IsShallowFlowingWater,
        MetatileBehavior_IsATile,
    };

    static const u32 jumpLandingFlags[] = {
        GROUND_EFFECT_FLAG_LAND_IN_TALL_GRASS,
        GROUND_EFFECT_FLAG_LAND_IN_LONG_GRASS,
        GROUND_EFFECT_FLAG_LAND_IN_SHALLOW_WATER,
        GROUND_EFFECT_FLAG_LAND_IN_DEEP_WATER,
        GROUND_EFFECT_FLAG_LAND_IN_SHALLOW_WATER,
        GROUND_EFFECT_FLAG_LAND_ON_NORMAL_GROUND,
    };

    if (objEvent->landingJump && !objEvent->disableJumpLandingGroundEffect)
    {
        u8 i;

        for (i = 0; i < ARRAY_COUNT(metatileFuncs); i++)
        {
            if (metatileFuncs[i](objEvent->currentMetatileBehavior))
            {
                *flags |= jumpLandingFlags[i];
                return;
            }
        }
    }
}

#define RETURN_REFLECTION_TYPE_AT(x, y)              \
    b = MapGridGetMetatileBehaviorAt(x, y);          \
    result = GetReflectionTypeByMetatileBehavior(b); \
    if (result != REFL_TYPE_NONE)                    \
        return result;

static u8 ObjectEventGetNearbyReflectionType(struct ObjectEvent *objEvent)
{
    const struct ObjectEventGraphicsInfo *info = GetObjectEventGraphicsInfo(objEvent->graphicsId);

    // ceil div by tile width?
    s16 width = (info->width + 8) >> 4;
    s16 height = (info->height + 8) >> 4;
    s16 i, j;
    u8 result, b; // used by RETURN_REFLECTION_TYPE_AT
    s16 one = 1;

    for (i = 0; i < height; i++)
    {
        RETURN_REFLECTION_TYPE_AT(objEvent->currentCoords.x, objEvent->currentCoords.y + one + i)
        RETURN_REFLECTION_TYPE_AT(objEvent->previousCoords.x, objEvent->previousCoords.y + one + i)
        for (j = 1; j < width; j++)
        {
            RETURN_REFLECTION_TYPE_AT(objEvent->currentCoords.x + j, objEvent->currentCoords.y + one + i)
            RETURN_REFLECTION_TYPE_AT(objEvent->currentCoords.x - j, objEvent->currentCoords.y + one + i)
            RETURN_REFLECTION_TYPE_AT(objEvent->previousCoords.x + j, objEvent->previousCoords.y + one + i)
            RETURN_REFLECTION_TYPE_AT(objEvent->previousCoords.x - j, objEvent->previousCoords.y + one + i)
        }
    }

    return REFL_TYPE_NONE;
}

#undef RETURN_REFLECTION_TYPE_AT

static u8 GetReflectionTypeByMetatileBehavior(u32 behavior)
{
    if (MetatileBehavior_IsIce(behavior))
        return REFL_TYPE_ICE;
    else if (MetatileBehavior_IsReflective(behavior))
        return REFL_TYPE_WATER;
    else
        return REFL_TYPE_NONE;
}

u8 GetLedgeJumpDirection(s16 x, s16 y, u8 direction)
{
    static bool8 (*const ledgeBehaviorFuncs[])(u8) = {
        [DIR_SOUTH - 1] = MetatileBehavior_IsJumpSouth,
        [DIR_NORTH - 1] = MetatileBehavior_IsJumpNorth,
        [DIR_WEST - 1]  = MetatileBehavior_IsJumpWest,
        [DIR_EAST - 1]  = MetatileBehavior_IsJumpEast,
    };

    u8 behavior;
    u8 index = direction;

    if (index == DIR_NONE)
        return DIR_NONE;
    else if (index > DIR_EAST)
        index -= DIR_EAST;

    index--;
    behavior = MapGridGetMetatileBehaviorAt(x, y);

    if (ledgeBehaviorFuncs[index](behavior) == TRUE)
        return index + 1;

    return DIR_NONE;
}

static void SetObjectEventSpriteOamTableForLongGrass(struct ObjectEvent *objEvent, struct Sprite *sprite)
{
    if (objEvent->disableCoveringGroundEffects)
        return;

    if (!MetatileBehavior_IsLongGrass(objEvent->currentMetatileBehavior))
        return;

    if (!MetatileBehavior_IsLongGrass(objEvent->previousMetatileBehavior))
        return;

    sprite->subspriteTableNum = 4;

    if (ElevationToPriority(objEvent->previousElevation) == 1)
        sprite->subspriteTableNum = 5;
}

static bool8 IsElevationMismatchAt(u8 elevation, s16 x, s16 y)
{
    u8 mapElevation;

    if (elevation == 0)
        return FALSE;

    mapElevation = MapGridGetElevationAt(x, y);

    if (mapElevation == 0 || mapElevation == 15)
        return FALSE;

    if (mapElevation != elevation)
        return TRUE;

    return FALSE;
}

static const u8 sElevationToSubpriority[] = {
    115, 115, 83, 115, 83, 115, 83, 115, 83, 115, 83, 115, 83, 0, 0, 115
};

static const u8 sElevationToPriority[] = {
    2, 2, 2, 2, 1, 2, 1, 2, 1, 2, 1, 2, 1, 0, 0, 2
};

static const u8 sElevationToSubspriteTableNum[] = {
    1, 1, 1, 1, 2, 1, 2, 1, 2, 1, 2, 1, 2, 0, 0, 1,
};

static void UpdateObjectEventElevationAndPriority(struct ObjectEvent *objEvent, struct Sprite *sprite)
{
    if (objEvent->fixedPriority)
        return;

    ObjectEventUpdateElevation(objEvent, sprite);
    if (objEvent->localId == OBJ_EVENT_ID_FOLLOWER) {
        // keep subspriteMode synced with player's
        // so that it disappears under bridges when they do
        if (LARGE_OW_SUPPORT)
            sprite->subspriteMode |= gSprites[gPlayerAvatar.spriteId].subspriteMode & SUBSPRITES_IGNORE_PRIORITY;
        // if transitioning between elevations, use the player's elevation
        if (!objEvent->currentElevation)
            objEvent = &gObjectEvents[gPlayerAvatar.objectEventId];
    }

    sprite->subspriteTableNum = sElevationToSubspriteTableNum[objEvent->previousElevation];
    sprite->oam.priority = sElevationToPriority[objEvent->previousElevation];
}

static void InitObjectPriorityByElevation(struct Sprite *sprite, u8 elevation)
{
    sprite->subspriteTableNum = sElevationToSubspriteTableNum[elevation];
    sprite->oam.priority = sElevationToPriority[elevation];
}

u8 ElevationToPriority(u8 elevation)
{
    return sElevationToPriority[elevation];
}

// Returns current elevation, or 15 for bridges
void ObjectEventUpdateElevation(struct ObjectEvent *objEvent, struct Sprite *sprite)
{
    u8 curElevation = MapGridGetElevationAt(objEvent->currentCoords.x, objEvent->currentCoords.y);
    u8 prevElevation = MapGridGetElevationAt(objEvent->previousCoords.x, objEvent->previousCoords.y);

    if (curElevation == 15 || prevElevation == 15) {
        // Ignore subsprite priorities under bridges
        // so all subsprites will display below it
        if (LARGE_OW_SUPPORT)
            sprite->subspriteMode = SUBSPRITES_IGNORE_PRIORITY;
        return;
    }

    objEvent->currentElevation = curElevation;

    if (curElevation != 0 && curElevation != 15)
        objEvent->previousElevation = curElevation;
}

void SetObjectSubpriorityByElevation(u8 elevation, struct Sprite *sprite, u8 subpriority)
{
    s32 tmp = sprite->centerToCornerVecY;
    u32 tmpa = *(u16 *)&sprite->y;
    u32 tmpb = *(u16 *)&gSpriteCoordOffsetY;
    s32 tmp2 = (tmpa - tmp) + tmpb;
    u16 tmp3 = (16 - ((((u32)tmp2 + 8) & 0xFF) >> 4)) * 2;
    sprite->subpriority = tmp3 + sElevationToSubpriority[elevation] + subpriority;
}

static void ObjectEventUpdateSubpriority(struct ObjectEvent *objEvent, struct Sprite *sprite)
{
    if (objEvent->fixedPriority)
        return;

    // If transitioning between elevations, use the player's elevation
    if (!objEvent->currentElevation && objEvent->localId == OBJ_EVENT_ID_FOLLOWER)
        objEvent = &gObjectEvents[gPlayerAvatar.objectEventId];

    SetObjectSubpriorityByElevation(objEvent->previousElevation, sprite, 1);
}

static bool8 AreElevationsCompatible(u8 a, u8 b)
{
    if (a == 0 || b == 0)
        return TRUE;

    if (a != b)
        return FALSE;

    return TRUE;
}

void GroundEffect_SpawnOnTallGrass(struct ObjectEvent *objEvent, struct Sprite *sprite)
{
    gFieldEffectArguments[0] = objEvent->currentCoords.x;
    gFieldEffectArguments[1] = objEvent->currentCoords.y;
    gFieldEffectArguments[2] = objEvent->previousElevation;
    gFieldEffectArguments[3] = 2; // priority
    gFieldEffectArguments[4] = objEvent->localId << 8 | objEvent->mapNum;
    gFieldEffectArguments[5] = objEvent->mapGroup;
    gFieldEffectArguments[6] = (u8)gSaveBlock1Ptr->location.mapNum << 8 | (u8)gSaveBlock1Ptr->location.mapGroup;
    gFieldEffectArguments[7] = TRUE; // skip to end of anim
    FieldEffectStart(FLDEFF_TALL_GRASS);
}

void GroundEffect_StepOnTallGrass(struct ObjectEvent *objEvent, struct Sprite *sprite)
{
    gFieldEffectArguments[0] = objEvent->currentCoords.x;
    gFieldEffectArguments[1] = objEvent->currentCoords.y;
    gFieldEffectArguments[2] = objEvent->previousElevation;
    gFieldEffectArguments[3] = 2; // priority
    gFieldEffectArguments[4] = objEvent->localId << 8 | objEvent->mapNum;
    gFieldEffectArguments[5] = objEvent->mapGroup;
    gFieldEffectArguments[6] = (u8)gSaveBlock1Ptr->location.mapNum << 8 | (u8)gSaveBlock1Ptr->location.mapGroup;
    gFieldEffectArguments[7] = FALSE; // don't skip to end of anim
    FieldEffectStart(FLDEFF_TALL_GRASS);
}

void GroundEffect_SpawnOnLongGrass(struct ObjectEvent *objEvent, struct Sprite *sprite)
{
    gFieldEffectArguments[0] = objEvent->currentCoords.x;
    gFieldEffectArguments[1] = objEvent->currentCoords.y;
    gFieldEffectArguments[2] = objEvent->previousElevation;
    gFieldEffectArguments[3] = 2;
    gFieldEffectArguments[4] = objEvent->localId << 8 | objEvent->mapNum;
    gFieldEffectArguments[5] = objEvent->mapGroup;
    gFieldEffectArguments[6] = (u8)gSaveBlock1Ptr->location.mapNum << 8 | (u8)gSaveBlock1Ptr->location.mapGroup;
    gFieldEffectArguments[7] = 1;
    FieldEffectStart(FLDEFF_LONG_GRASS);
}

void GroundEffect_StepOnLongGrass(struct ObjectEvent *objEvent, struct Sprite *sprite)
{
    gFieldEffectArguments[0] = objEvent->currentCoords.x;
    gFieldEffectArguments[1] = objEvent->currentCoords.y;
    gFieldEffectArguments[2] = objEvent->previousElevation;
    gFieldEffectArguments[3] = 2;
    gFieldEffectArguments[4] = (objEvent->localId << 8) | objEvent->mapNum;
    gFieldEffectArguments[5] = objEvent->mapGroup;
    gFieldEffectArguments[6] = (u8)gSaveBlock1Ptr->location.mapNum << 8 | (u8)gSaveBlock1Ptr->location.mapGroup;
    gFieldEffectArguments[7] = 0;
    FieldEffectStart(FLDEFF_LONG_GRASS);
}

void GroundEffect_WaterReflection(struct ObjectEvent *objEvent, struct Sprite *sprite)
{
    SetUpReflection(objEvent, sprite, FALSE);
}

void GroundEffect_IceReflection(struct ObjectEvent *objEvent, struct Sprite *sprite)
{
    SetUpReflection(objEvent, sprite, TRUE);
}

void GroundEffect_FlowingWater(struct ObjectEvent *objEvent, struct Sprite *sprite)
{
    StartFieldEffectForObjectEvent(FLDEFF_FEET_IN_FLOWING_WATER, objEvent);
}

static void (*const sGroundEffectTracksFuncs[])(struct ObjectEvent *objEvent, struct Sprite *sprite, bool8 isDeepSand) = {
    [TRACKS_NONE] = DoTracksGroundEffect_None,
    [TRACKS_FOOT] = DoTracksGroundEffect_Footprints,
    [TRACKS_BIKE_TIRE] = DoTracksGroundEffect_BikeTireTracks,
    [TRACKS_SLITHER] = DoTracksGroundEffect_SlitherTracks,
    [TRACKS_SPOT] = DoTracksGroundEffect_FootprintsC,
    [TRACKS_BUG] = DoTracksGroundEffect_FootprintsB,
};

void GroundEffect_SandTracks(struct ObjectEvent *objEvent, struct Sprite *sprite)
{
    const struct ObjectEventGraphicsInfo *info = GetObjectEventGraphicsInfo(objEvent->graphicsId);
    sGroundEffectTracksFuncs[objEvent->invisible ? TRACKS_NONE : info->tracks](objEvent, sprite, FALSE);
}

void GroundEffect_DeepSandTracks(struct ObjectEvent *objEvent, struct Sprite *sprite)
{
    const struct ObjectEventGraphicsInfo *info = GetObjectEventGraphicsInfo(objEvent->graphicsId);
    sGroundEffectTracksFuncs[objEvent->invisible ? TRACKS_NONE : info->tracks](objEvent, sprite, TRUE);
}

static void DoTracksGroundEffect_None(struct ObjectEvent *objEvent, struct Sprite *sprite, bool8 isDeepSand)
{
}

static void DoTracksGroundEffect_Footprints(struct ObjectEvent *objEvent, struct Sprite *sprite, bool8 isDeepSand)
{
    // First half-word is a Field Effect script id. (gFieldEffectScriptPointers)
    u16 sandFootprints_FieldEffectData[2] = {
        FLDEFF_SAND_FOOTPRINTS,
        FLDEFF_DEEP_SAND_FOOTPRINTS
    };

    gFieldEffectArguments[0] = objEvent->previousCoords.x;
    gFieldEffectArguments[1] = objEvent->previousCoords.y;
    gFieldEffectArguments[2] = 149;
    gFieldEffectArguments[3] = 2;
    gFieldEffectArguments[4] = objEvent->facingDirection;
    FieldEffectStart(sandFootprints_FieldEffectData[isDeepSand]);
}

static void DoTracksGroundEffect_FootprintsB(struct ObjectEvent *objEvent, struct Sprite *sprite, u8 a)
{
	// First half-word is a Field Effect script id. (gFieldEffectScriptPointers)
	u16 otherFootprintsA_FieldEffectData[2] = {
		FLDEFF_TRACKS_SPOT,
		FLDEFF_TRACKS_SPOT
	};

	gFieldEffectArguments[0] = objEvent->previousCoords.x;
	gFieldEffectArguments[1] = objEvent->previousCoords.y;
	gFieldEffectArguments[2] = 149;
	gFieldEffectArguments[3] = 2;
	gFieldEffectArguments[4] = objEvent->facingDirection;
    gFieldEffectArguments[5] = objEvent->previousMetatileBehavior;
	FieldEffectStart(otherFootprintsA_FieldEffectData[a]);
}

static void DoTracksGroundEffect_FootprintsC(struct ObjectEvent *objEvent, struct Sprite *sprite, u8 a)
{
	// First half-word is a Field Effect script id. (gFieldEffectScriptPointers)
	u16 otherFootprintsB_FieldEffectData[2] = {
		FLDEFF_TRACKS_BUG,
		FLDEFF_TRACKS_BUG
	};

	gFieldEffectArguments[0] = objEvent->previousCoords.x;
	gFieldEffectArguments[1] = objEvent->previousCoords.y;
	gFieldEffectArguments[2] = 149;
	gFieldEffectArguments[3] = 2;
	gFieldEffectArguments[4] = objEvent->facingDirection;
    gFieldEffectArguments[5] = objEvent->previousMetatileBehavior;
	FieldEffectStart(otherFootprintsB_FieldEffectData[a]);
}

static void DoTracksGroundEffect_BikeTireTracks(struct ObjectEvent *objEvent, struct Sprite *sprite, bool8 isDeepSand)
{
    //  Specifies which bike track shape to show next.
    //  For example, when the bike turns from up to right, it will show
    //  a track that curves to the right.
    //  Each 4-byte row corresponds to the initial direction of the bike, and
    //  each byte in that row is for the next direction of the bike in the order
    //  of down, up, left, right.
    static const u8 bikeTireTracks_Transitions[4][4] = {
        {1, 2, 7, 8},
        {1, 2, 6, 5},
        {5, 8, 3, 4},
        {6, 7, 3, 4},
    };

    if (objEvent->currentCoords.x != objEvent->previousCoords.x || objEvent->currentCoords.y != objEvent->previousCoords.y)
    {
        gFieldEffectArguments[0] = objEvent->previousCoords.x;
        gFieldEffectArguments[1] = objEvent->previousCoords.y;
        gFieldEffectArguments[2] = 149;
        gFieldEffectArguments[3] = 2;
        gFieldEffectArguments[4] =
            bikeTireTracks_Transitions[objEvent->previousMovementDirection][objEvent->facingDirection - 5];
        FieldEffectStart(FLDEFF_BIKE_TIRE_TRACKS);
    }
}

static void DoTracksGroundEffect_SlitherTracks(struct ObjectEvent *objEvent, struct Sprite *sprite, u8 a)
{
	//  Specifies which bike track shape to show next.
	//  For example, when the bike turns from up to right, it will show
	//  a track that curves to the right.
	//  Each 4-byte row corresponds to the initial direction of the bike, and
	//  each byte in that row is for the next direction of the bike in the order
	//  of down, up, left, right.
	static const u8 slitherTracks_Transitions[4][4] = {
		1, 2, 7, 8,
		1, 2, 6, 5,
		5, 8, 3, 4,
		6, 7, 3, 4,
	};

	if (objEvent->currentCoords.x != objEvent->previousCoords.x || objEvent->currentCoords.y != objEvent->previousCoords.y)
	{
		gFieldEffectArguments[0] = objEvent->previousCoords.x;
		gFieldEffectArguments[1] = objEvent->previousCoords.y;
		gFieldEffectArguments[2] = 149;
		gFieldEffectArguments[3] = 2;
		gFieldEffectArguments[4] =
			slitherTracks_Transitions[objEvent->previousMovementDirection][objEvent->facingDirection - 5];
        gFieldEffectArguments[5] = objEvent->previousMetatileBehavior;
		FieldEffectStart(FLDEFF_TRACKS_SLITHER);
	}
}

void GroundEffect_Ripple(struct ObjectEvent *objEvent, struct Sprite *sprite)
{
    DoRippleFieldEffect(objEvent, sprite);
}

void GroundEffect_StepOnPuddle(struct ObjectEvent *objEvent, struct Sprite *sprite)
{
    StartFieldEffectForObjectEvent(FLDEFF_SPLASH, objEvent);
}

void GroundEffect_SandHeap(struct ObjectEvent *objEvent, struct Sprite *sprite)
{
    StartFieldEffectForObjectEvent(FLDEFF_SAND_PILE, objEvent);
}

void GroundEffect_JumpOnTallGrass(struct ObjectEvent *objEvent, struct Sprite *sprite)
{
    u8 spriteId;

    gFieldEffectArguments[0] = objEvent->currentCoords.x;
    gFieldEffectArguments[1] = objEvent->currentCoords.y;
    gFieldEffectArguments[2] = objEvent->previousElevation;
    gFieldEffectArguments[3] = 2;
    FieldEffectStart(FLDEFF_JUMP_TALL_GRASS);

    spriteId = FindTallGrassFieldEffectSpriteId(
        objEvent->localId,
        objEvent->mapNum,
        objEvent->mapGroup,
        objEvent->currentCoords.x,
        objEvent->currentCoords.y);

    if (spriteId == MAX_SPRITES)
        GroundEffect_SpawnOnTallGrass(objEvent, sprite);
}

void GroundEffect_JumpOnLongGrass(struct ObjectEvent *objEvent, struct Sprite *sprite)
{
    gFieldEffectArguments[0] = objEvent->currentCoords.x;
    gFieldEffectArguments[1] = objEvent->currentCoords.y;
    gFieldEffectArguments[2] = objEvent->previousElevation;
    gFieldEffectArguments[3] = 2;
    FieldEffectStart(FLDEFF_JUMP_LONG_GRASS);
}

void GroundEffect_JumpOnShallowWater(struct ObjectEvent *objEvent, struct Sprite *sprite)
{
    gFieldEffectArguments[0] = objEvent->currentCoords.x;
    gFieldEffectArguments[1] = objEvent->currentCoords.y;
    gFieldEffectArguments[2] = objEvent->previousElevation;
    gFieldEffectArguments[3] = sprite->oam.priority;
    FieldEffectStart(FLDEFF_JUMP_SMALL_SPLASH);
}

void GroundEffect_JumpOnWater(struct ObjectEvent *objEvent, struct Sprite *sprite)
{
    gFieldEffectArguments[0] = objEvent->currentCoords.x;
    gFieldEffectArguments[1] = objEvent->currentCoords.y;
    gFieldEffectArguments[2] = objEvent->previousElevation;
    gFieldEffectArguments[3] = sprite->oam.priority;
    FieldEffectStart(FLDEFF_JUMP_BIG_SPLASH);
}

void GroundEffect_JumpLandingDust(struct ObjectEvent *objEvent, struct Sprite *sprite)
{
    gFieldEffectArguments[0] = objEvent->currentCoords.x;
    gFieldEffectArguments[1] = objEvent->currentCoords.y;
    gFieldEffectArguments[2] = objEvent->previousElevation;
    gFieldEffectArguments[3] = sprite->oam.priority;
    FieldEffectStart(FLDEFF_DUST);
}

void GroundEffect_ShortGrass(struct ObjectEvent *objEvent, struct Sprite *sprite)
{
    StartFieldEffectForObjectEvent(FLDEFF_SHORT_GRASS, objEvent);
}

void GroundEffect_HotSprings(struct ObjectEvent *objEvent, struct Sprite *sprite)
{
    StartFieldEffectForObjectEvent(FLDEFF_HOT_SPRINGS_WATER, objEvent);
}

void GroundEffect_Seaweed(struct ObjectEvent *objEvent, struct Sprite *sprite)
{
    gFieldEffectArguments[0] = objEvent->currentCoords.x;
    gFieldEffectArguments[1] = objEvent->currentCoords.y;
    FieldEffectStart(FLDEFF_BUBBLES);
}

static void (*const sGroundEffectFuncs[])(struct ObjectEvent *objEvent, struct Sprite *sprite) = {
    GroundEffect_SpawnOnTallGrass,      // GROUND_EFFECT_FLAG_TALL_GRASS_ON_SPAWN
    GroundEffect_StepOnTallGrass,       // GROUND_EFFECT_FLAG_TALL_GRASS_ON_MOVE
    GroundEffect_SpawnOnLongGrass,      // GROUND_EFFECT_FLAG_LONG_GRASS_ON_SPAWN
    GroundEffect_StepOnLongGrass,       // GROUND_EFFECT_FLAG_LONG_GRASS_ON_MOVE
    GroundEffect_WaterReflection,       // GROUND_EFFECT_FLAG_WATER_REFLECTION
    GroundEffect_IceReflection,         // GROUND_EFFECT_FLAG_ICE_REFLECTION
    GroundEffect_FlowingWater,          // GROUND_EFFECT_FLAG_SHALLOW_FLOWING_WATER
    GroundEffect_SandTracks,            // GROUND_EFFECT_FLAG_SAND
    GroundEffect_DeepSandTracks,        // GROUND_EFFECT_FLAG_DEEP_SAND
    GroundEffect_Ripple,                // GROUND_EFFECT_FLAG_RIPPLES
    GroundEffect_StepOnPuddle,          // GROUND_EFFECT_FLAG_PUDDLE
    GroundEffect_SandHeap,              // GROUND_EFFECT_FLAG_SAND_PILE
    GroundEffect_JumpOnTallGrass,       // GROUND_EFFECT_FLAG_LAND_IN_TALL_GRASS
    GroundEffect_JumpOnLongGrass,       // GROUND_EFFECT_FLAG_LAND_IN_LONG_GRASS
    GroundEffect_JumpOnShallowWater,    // GROUND_EFFECT_FLAG_LAND_IN_SHALLOW_WATER
    GroundEffect_JumpOnWater,           // GROUND_EFFECT_FLAG_LAND_IN_DEEP_WATER
    GroundEffect_JumpLandingDust,       // GROUND_EFFECT_FLAG_LAND_ON_NORMAL_GROUND
    GroundEffect_ShortGrass,            // GROUND_EFFECT_FLAG_SHORT_GRASS
    GroundEffect_HotSprings,            // GROUND_EFFECT_FLAG_HOT_SPRINGS
    GroundEffect_Seaweed                // GROUND_EFFECT_FLAG_SEAWEED
};

static void GroundEffect_Shadow(struct ObjectEvent *objEvent, struct Sprite *sprite) {
    SetUpShadow(objEvent, sprite);
}

static void DoFlaggedGroundEffects(struct ObjectEvent *objEvent, struct Sprite *sprite, u32 flags)
{
    u8 i;
    if (ObjectEventIsFarawayIslandMew(objEvent) == TRUE && !ShouldMewShakeGrass(objEvent))
        return;

    for (i = 0; i < ARRAY_COUNT(sGroundEffectFuncs); i++, flags >>= 1)
        if (flags & 1)
            sGroundEffectFuncs[i](objEvent, sprite);
    if (!(gWeatherPtr->noShadows || objEvent->inHotSprings || objEvent->inSandPile || MetatileBehavior_IsPuddle(objEvent->currentMetatileBehavior)))
      GroundEffect_Shadow(objEvent, sprite);
}

void filters_out_some_ground_effects(struct ObjectEvent *objEvent, u32 *flags)
{
    if (objEvent->disableCoveringGroundEffects)
    {
        objEvent->inShortGrass = 0;
        objEvent->inSandPile = 0;
        objEvent->inShallowFlowingWater = 0;
        objEvent->inHotSprings = 0;
        *flags &= ~(GROUND_EFFECT_FLAG_HOT_SPRINGS
                  | GROUND_EFFECT_FLAG_SHORT_GRASS
                  | GROUND_EFFECT_FLAG_SAND_PILE
                  | GROUND_EFFECT_FLAG_SHALLOW_FLOWING_WATER
                  | GROUND_EFFECT_FLAG_TALL_GRASS_ON_MOVE);
    }
}

void FilterOutStepOnPuddleGroundEffectIfJumping(struct ObjectEvent *objEvent, u32 *flags)
{
    if (objEvent->landingJump)
        *flags &= ~GROUND_EFFECT_FLAG_PUDDLE;
}

static void DoGroundEffects_OnSpawn(struct ObjectEvent *objEvent, struct Sprite *sprite)
{
    u32 flags;

    if (objEvent->triggerGroundEffectsOnMove)
    {
        flags = 0;
        if (LARGE_OW_SUPPORT && !sprite->oam.affineMode)
            sprite->subspriteMode = SUBSPRITES_ON;
        UpdateObjectEventElevationAndPriority(objEvent, sprite);
        GetAllGroundEffectFlags_OnSpawn(objEvent, &flags);
        SetObjectEventSpriteOamTableForLongGrass(objEvent, sprite);
        DoFlaggedGroundEffects(objEvent, sprite, flags);
        objEvent->triggerGroundEffectsOnMove = 0;
        objEvent->disableCoveringGroundEffects = 0;
    }
}

static void DoGroundEffects_OnBeginStep(struct ObjectEvent *objEvent, struct Sprite *sprite)
{
    u32 flags;

    if (objEvent->triggerGroundEffectsOnMove)
    {
        flags = 0;
        if (LARGE_OW_SUPPORT && !sprite->oam.affineMode)
            sprite->subspriteMode = SUBSPRITES_ON;
        UpdateObjectEventElevationAndPriority(objEvent, sprite);
        GetAllGroundEffectFlags_OnBeginStep(objEvent, &flags);
        SetObjectEventSpriteOamTableForLongGrass(objEvent, sprite);
        filters_out_some_ground_effects(objEvent, &flags);
        DoFlaggedGroundEffects(objEvent, sprite, flags);
        objEvent->triggerGroundEffectsOnMove = 0;
        objEvent->disableCoveringGroundEffects = 0;
    }
}

static void DoGroundEffects_OnFinishStep(struct ObjectEvent *objEvent, struct Sprite *sprite)
{
    u32 flags;

    if (objEvent->triggerGroundEffectsOnStop)
    {
        flags = 0;
        UpdateObjectEventElevationAndPriority(objEvent, sprite);
        GetAllGroundEffectFlags_OnFinishStep(objEvent, &flags);
        SetObjectEventSpriteOamTableForLongGrass(objEvent, sprite);
        FilterOutStepOnPuddleGroundEffectIfJumping(objEvent, &flags);
        DoFlaggedGroundEffects(objEvent, sprite, flags);
        objEvent->triggerGroundEffectsOnStop = 0;
        objEvent->landingJump = 0;
    }
}

bool8 FreezeObjectEvent(struct ObjectEvent *objectEvent)
{
    if (objectEvent->heldMovementActive || objectEvent->frozen)
    {
        return TRUE;
    }
    else
    {
        objectEvent->frozen = TRUE;
        objectEvent->spriteAnimPausedBackup = gSprites[objectEvent->spriteId].animPaused;
        objectEvent->spriteAffineAnimPausedBackup = gSprites[objectEvent->spriteId].affineAnimPaused;
        gSprites[objectEvent->spriteId].animPaused = TRUE;
        gSprites[objectEvent->spriteId].affineAnimPaused = TRUE;
        return FALSE;
    }
}

void FreezeObjectEvents(void)
{
    u8 i;
    for (i = 0; i < OBJECT_EVENTS_COUNT; i++)
        if (gObjectEvents[i].active && i != gPlayerAvatar.objectEventId)
            FreezeObjectEvent(&gObjectEvents[i]);
}

void FreezeObjectEventsExceptOne(u8 objectEventId)
{
    u8 i;
    for (i = 0; i < OBJECT_EVENTS_COUNT; i++)
        if (i != objectEventId && gObjectEvents[i].active && i != gPlayerAvatar.objectEventId)
            FreezeObjectEvent(&gObjectEvents[i]);
}

void UnfreezeObjectEvent(struct ObjectEvent *objectEvent)
{
    if (objectEvent->active && objectEvent->frozen)
    {
        objectEvent->frozen = 0;
        gSprites[objectEvent->spriteId].animPaused = objectEvent->spriteAnimPausedBackup;
        gSprites[objectEvent->spriteId].affineAnimPaused = objectEvent->spriteAffineAnimPausedBackup;
    }
}

void UnfreezeObjectEvents(void)
{
    u8 i;
    for (i = 0; i < OBJECT_EVENTS_COUNT; i++)
        if (gObjectEvents[i].active)
            UnfreezeObjectEvent(&gObjectEvents[i]);
}

static void Step1(struct Sprite *sprite, u8 dir)
{
    sprite->x += sDirectionToVectors[dir].x;
    sprite->y += sDirectionToVectors[dir].y;
}

static void Step2(struct Sprite *sprite, u8 dir)
{
    sprite->x += 2 * (u16) sDirectionToVectors[dir].x;
    sprite->y += 2 * (u16) sDirectionToVectors[dir].y;
}

static void Step3(struct Sprite *sprite, u8 dir)
{
    sprite->x += 2 * (u16) sDirectionToVectors[dir].x + (u16) sDirectionToVectors[dir].x;
    sprite->y += 2 * (u16) sDirectionToVectors[dir].y + (u16) sDirectionToVectors[dir].y;
}

static void Step4(struct Sprite *sprite, u8 dir)
{
    sprite->x += 4 * (u16) sDirectionToVectors[dir].x;
    sprite->y += 4 * (u16) sDirectionToVectors[dir].y;
}

static void Step8(struct Sprite *sprite, u8 dir)
{
    sprite->x += 8 * (u16) sDirectionToVectors[dir].x;
    sprite->y += 8 * (u16) sDirectionToVectors[dir].y;
}

#define sSpeed data[4]
#define sTimer data[5]

static void SetSpriteDataForNormalStep(struct Sprite *sprite, u8 direction, u8 speed)
{
    sprite->sDirection = direction;
    sprite->sSpeed = speed;
    sprite->sTimer = 0;
}

typedef void (*SpriteStepFunc)(struct Sprite *sprite, u8 direction);

static const SpriteStepFunc sStep1Funcs[] = {
    Step1,
    Step1,
    Step1,
    Step1,
    Step1,
    Step1,
    Step1,
    Step1,
    Step1,
    Step1,
    Step1,
    Step1,
    Step1,
    Step1,
    Step1,
    Step1,
};

static const SpriteStepFunc sStep2Funcs[] = {
    Step2,
    Step2,
    Step2,
    Step2,
    Step2,
    Step2,
    Step2,
    Step2,
};

static const SpriteStepFunc sStep3Funcs[] = {
    Step2,
    Step3,
    Step3,
    Step2,
    Step3,
    Step3,
};

static const SpriteStepFunc sStep4Funcs[] = {
    Step4,
    Step4,
    Step4,
    Step4,
};

static const SpriteStepFunc sStep8Funcs[] = {
    Step8,
    Step8,
};

static const SpriteStepFunc *const sNpcStepFuncTables[] = {
    [MOVE_SPEED_NORMAL] = sStep1Funcs,
    [MOVE_SPEED_FAST_1] = sStep2Funcs,
    [MOVE_SPEED_FAST_2] = sStep3Funcs,
    [MOVE_SPEED_FASTER] = sStep4Funcs,
    [MOVE_SPEED_FASTEST] = sStep8Funcs,
};

static const s16 sStepTimes[] = {
    [MOVE_SPEED_NORMAL] = ARRAY_COUNT(sStep1Funcs),
    [MOVE_SPEED_FAST_1] = ARRAY_COUNT(sStep2Funcs),
    [MOVE_SPEED_FAST_2] = ARRAY_COUNT(sStep3Funcs),
    [MOVE_SPEED_FASTER] = ARRAY_COUNT(sStep4Funcs),
    [MOVE_SPEED_FASTEST] = ARRAY_COUNT(sStep8Funcs),
};

static bool8 NpcTakeStep(struct Sprite *sprite)
{
    if (sprite->sTimer >= sStepTimes[sprite->sSpeed])
        return FALSE;

    sNpcStepFuncTables[sprite->sSpeed][sprite->sTimer](sprite, sprite->sDirection);

    sprite->sTimer++;

    if (sprite->sTimer < sStepTimes[sprite->sSpeed])
        return FALSE;

    return TRUE;
}

#undef sSpeed
#undef sTimer

#define sTimer     data[4]
#define sNumSteps  data[5]

static void SetWalkSlowSpriteData(struct Sprite *sprite, u8 direction)
{
    sprite->sDirection = direction;
    sprite->sTimer = 0;
    sprite->sNumSteps = 0;
}

static bool8 UpdateWalkSlowAnim(struct Sprite *sprite)
{
    if (!(sprite->sTimer & 1))
    {
        Step1(sprite, sprite->sDirection);
        sprite->sNumSteps++;
    }

    sprite->sTimer++;

    if (sprite->sNumSteps > 15)
        return TRUE;
    else
        return FALSE;
}

#undef sTimer
#undef sNumSteps

static const s8 sFigure8XOffsets[FIGURE_8_LENGTH] = {
    1, 2, 2, 2, 2, 2, 2, 2,
    2, 2, 2, 1, 2, 2, 1, 2,
    2, 1, 2, 2, 1, 2, 1, 1,
    2, 1, 1, 2, 1, 1, 2, 1,
    1, 2, 1, 1, 1, 1, 1, 1,
    1, 1, 1, 1, 1, 1, 1, 1,
    0, 1, 1, 1, 0, 1, 1, 0,
    1, 0, 1, 0, 1, 0, 0, 0,
    0, 1, 0, 0, 0, 0, 0, 0,
};

static const s8 sFigure8YOffsets[FIGURE_8_LENGTH] = {
     0,  0,  1,  0,  0,  1,  0,  0,
     1,  0,  1,  1,  0,  1,  1,  0,
     1,  1,  0,  1,  1,  0,  1,  1,
     0,  0,  1,  0,  0,  1,  0,  0,
     1,  0,  0,  0,  0,  0,  0,  0,
     0,  0,  0,  0,  0,  0,  0,  0,
     0,  0, -1,  0,  0, -1,  0,  0,
    -1,  0, -1, -1,  0, -1, -1,  0,
    -1, -1, -1, -1, -1, -1, -1, -2,
};

s16 GetFigure8YOffset(s16 idx)
{
    return sFigure8YOffsets[idx];
}

s16 GetFigure8XOffset(s16 idx)
{
    return sFigure8XOffsets[idx];
}

static void InitSpriteForFigure8Anim(struct Sprite *sprite)
{
    sprite->data[6] = 0;
    sprite->data[7] = 0;
}

static bool8 AnimateSpriteInFigure8(struct Sprite *sprite)
{
    bool8 finished = FALSE;

    switch(sprite->data[7])
    {
    case 0:
        sprite->x2 += GetFigure8XOffset(sprite->data[6]);
        sprite->y2 += GetFigure8YOffset(sprite->data[6]);
        break;
    case 1:
        sprite->x2 -= GetFigure8XOffset((FIGURE_8_LENGTH - 1) - sprite->data[6]);
        sprite->y2 += GetFigure8YOffset((FIGURE_8_LENGTH - 1) - sprite->data[6]);
        break;
    case 2:
        sprite->x2 -= GetFigure8XOffset(sprite->data[6]);
        sprite->y2 += GetFigure8YOffset(sprite->data[6]);
        break;
    case 3:
        sprite->x2 += GetFigure8XOffset((FIGURE_8_LENGTH - 1) - sprite->data[6]);
        sprite->y2 += GetFigure8YOffset((FIGURE_8_LENGTH - 1) - sprite->data[6]);
        break;
    }
    if (++sprite->data[6] == FIGURE_8_LENGTH)
    {
        sprite->data[6] = 0;
        sprite->data[7]++;
    }
    if (sprite->data[7] == 4)
    {
        sprite->y2 = 0;
        sprite->x2 = 0;
        finished = TRUE;
    }
    return finished;
}

static const s8 sJumpY_High[] = {
     -4,  -6,  -8, -10, -11, -12, -12, -12,
    -11, -10,  -9,  -8,  -6,  -4,   0,   0
};

static const s8 sJumpY_Low[] = {
    0,   -2,  -3,  -4,  -5,  -6,  -6,  -6,
    -5,  -5,  -4,  -3,  -2,   0,   0,   0
};

static const s8 sJumpY_Normal[] = {
    -2,  -4,  -6,  -8,  -9, -10, -10, -10,
    -9,  -8,  -6,  -5,  -3,  -2,   0,   0
};

static const s8 *const sJumpYTable[] = {
    [JUMP_TYPE_HIGH]   = sJumpY_High,
    [JUMP_TYPE_LOW]    = sJumpY_Low,
    [JUMP_TYPE_NORMAL] = sJumpY_Normal
};

static s16 GetJumpY(s16 i, u8 type)
{
    return sJumpYTable[type][i];
}

#define sDistance  data[4]
#define sJumpType  data[5]
#define sTimer     data[6]

static void SetJumpSpriteData(struct Sprite *sprite, u8 direction, u8 distance, u8 type)
{
    sprite->sDirection = direction;
    sprite->sDistance = distance;
    sprite->sJumpType = type;
    sprite->sTimer = 0;
}

static u8 DoJumpSpriteMovement(struct Sprite *sprite)
{
    s16 distanceToTime[] = {
        [JUMP_DISTANCE_IN_PLACE] = 16,
        [JUMP_DISTANCE_NORMAL] = 16,
        [JUMP_DISTANCE_FAR] = 32,
    };
    u8 distanceToShift[] = {
        [JUMP_DISTANCE_IN_PLACE] = 0,
        [JUMP_DISTANCE_NORMAL] = 0,
        [JUMP_DISTANCE_FAR] = 1,
    };
    u8 result = 0;

    if (sprite->sDistance != JUMP_DISTANCE_IN_PLACE)
        Step1(sprite, sprite->sDirection);

    if (sprite->sJumpType == JUMP_TYPE_FASTER) {
        Step3(sprite, sprite->sDirection);
        sprite->y2 = GetJumpY(sprite->sTimer >> distanceToShift[sprite->sDistance], JUMP_TYPE_NORMAL);
        sprite->sTimer += 3;
    } else if (sprite->sJumpType == JUMP_TYPE_FAST) {
        Step1(sprite, sprite->sDirection);
        sprite->y2 = GetJumpY(sprite->sTimer >> distanceToShift[sprite->sDistance], JUMP_TYPE_NORMAL);
        sprite->sTimer++;
    } else
        sprite->y2 = GetJumpY(sprite->sTimer >> distanceToShift[sprite->sDistance], sprite->sJumpType);

    sprite->sTimer++;

    if (sprite->sTimer == distanceToTime[sprite->sDistance] >> 1)
        result = JUMP_HALFWAY;

    if (sprite->sTimer >= distanceToTime[sprite->sDistance])
    {
        sprite->y2 = 0;
        result = JUMP_FINISHED;
    }

    return result;
}

static u8 DoJumpSpecialSpriteMovement(struct Sprite *sprite)
{
    s16 distanceToTime[] = {
        [JUMP_DISTANCE_IN_PLACE] = 32,
        [JUMP_DISTANCE_NORMAL] = 32,
        [JUMP_DISTANCE_FAR] = 64,
    };
    u8 distanceToShift[] = {
        [JUMP_DISTANCE_IN_PLACE] = 1,
        [JUMP_DISTANCE_NORMAL] = 1,
        [JUMP_DISTANCE_FAR] = 2,
    };
    u8 result = 0;

    if (sprite->sDistance != JUMP_DISTANCE_IN_PLACE && !(sprite->sTimer & 1))
        Step1(sprite, sprite->sDirection);

    sprite->y2 = GetJumpY(sprite->sTimer >> distanceToShift[sprite->sDistance], sprite->sJumpType);

    sprite->sTimer++;

    if (sprite->sTimer == distanceToTime[sprite->sDistance] >> 1)
        result = JUMP_HALFWAY;

    if (sprite->sTimer >= distanceToTime[sprite->sDistance])
    {
        sprite->y2 = 0;
        result = JUMP_FINISHED;
    }

    return result;
}

#undef sDistance
#undef sJumpType
#undef sTimer

static void SetMovementDelay(struct Sprite *sprite, s16 timer)
{
    sprite->data[3] = timer;
}

static bool8 WaitForMovementDelay(struct Sprite *sprite)
{
    if (--sprite->data[3] == 0)
        return TRUE;
    else
        return FALSE;
}

void SetAndStartSpriteAnim(struct Sprite *sprite, u8 animNum, u8 animCmdIndex)
{
    sprite->animNum = animNum;
    sprite->animPaused = FALSE;
    SeekSpriteAnim(sprite, animCmdIndex);
}

bool8 SpriteAnimEnded(struct Sprite *sprite)
{
    if (sprite->animEnded)
        return TRUE;
    else
        return FALSE;
}

void UpdateObjectEventSpriteInvisibility(struct Sprite *sprite, bool8 invisible)
{
    u16 x, y;
    s16 x2, y2;

    sprite->invisible = invisible;

    if (sprite->coordOffsetEnabled)
    {
        x = sprite->x + sprite->x2 + sprite->centerToCornerVecX + gSpriteCoordOffsetX;
        y = sprite->y + sprite->y2 + sprite->centerToCornerVecY + gSpriteCoordOffsetY;
    }
    else
    {
        x = sprite->x + sprite->x2 + sprite->centerToCornerVecX;
        y = sprite->y + sprite->y2 + sprite->centerToCornerVecY;
    }

    x2 = x - (sprite->centerToCornerVecX >> 1);
    y2 = y - (sprite->centerToCornerVecY >> 1);

    if ((s16)x >= DISPLAY_WIDTH + 16 || x2 < -16)
        sprite->invisible = TRUE;
    if ((s16)y >= DISPLAY_HEIGHT + 16 || y2 < -16)
        sprite->invisible = TRUE;
}

#define sInvisible     data[2]
#define sAnimNum       data[3]
#define sAnimState     data[4]

static void SpriteCB_VirtualObject(struct Sprite *sprite)
{
    VirtualObject_UpdateAnim(sprite);
    SetObjectSubpriorityByElevation(sprite->sVirtualObjElev, sprite, 1);
    UpdateObjectEventSpriteInvisibility(sprite, sprite->sInvisible);
}

static void UNUSED DestroyVirtualObjects(void)
{
    int i;

    for (i = 0; i < MAX_SPRITES; i++)
    {
        struct Sprite *sprite = &gSprites[i];
        if(sprite->inUse && sprite->callback == SpriteCB_VirtualObject)
            DestroySprite(sprite);
    }
}

static int GetVirtualObjectSpriteId(u8 virtualObjId)
{
    int i;

    for (i = 0; i < MAX_SPRITES; i++)
    {
        struct Sprite *sprite = &gSprites[i];
        if (sprite->inUse && sprite->callback == SpriteCB_VirtualObject && (u8)sprite->sVirtualObjId == virtualObjId)
            return i;
    }
    return MAX_SPRITES;
}

void TurnVirtualObject(u8 virtualObjId, u8 direction)
{
    u8 spriteId = GetVirtualObjectSpriteId(virtualObjId);

    if (spriteId != MAX_SPRITES)
        StartSpriteAnim(&gSprites[spriteId], GetFaceDirectionAnimNum(direction));
}

void SetVirtualObjectGraphics(u8 virtualObjId, u16 graphicsId)
{
    int spriteId = GetVirtualObjectSpriteId(virtualObjId);

    if (spriteId != MAX_SPRITES)
    {
        struct Sprite *sprite = &gSprites[spriteId];
        const struct ObjectEventGraphicsInfo *graphicsInfo = GetObjectEventGraphicsInfo(graphicsId);
        u16 tileNum = sprite->oam.tileNum;
        u8 i = FindObjectEventPaletteIndexByTag(graphicsInfo->paletteTag);
        if (i != 0xFF)
            UpdateSpritePalette(&sObjectEventSpritePalettes[i], sprite);

        sprite->oam = *graphicsInfo->oam;
        sprite->oam.tileNum = tileNum;
        sprite->images = graphicsInfo->images;

        if (graphicsInfo->subspriteTables == NULL)
        {
            sprite->subspriteTables = NULL;
            sprite->subspriteTableNum = 0;
            sprite->subspriteMode = SUBSPRITES_OFF;
        }
        else
        {
            SetSubspriteTables(sprite, graphicsInfo->subspriteTables);
            sprite->subspriteMode = SUBSPRITES_IGNORE_PRIORITY;
        }
        StartSpriteAnim(sprite, 0);
    }
}

void SetVirtualObjectInvisibility(u8 virtualObjId, bool32 invisible)
{
    u8 spriteId = GetVirtualObjectSpriteId(virtualObjId);

    if (spriteId == MAX_SPRITES)
        return;

    if (invisible)
        gSprites[spriteId].sInvisible = TRUE;
    else
        gSprites[spriteId].sInvisible = FALSE;
}

bool32 IsVirtualObjectInvisible(u8 virtualObjId)
{
    u8 spriteId = GetVirtualObjectSpriteId(virtualObjId);

    if (spriteId == MAX_SPRITES)
        return FALSE;

    return (gSprites[spriteId].sInvisible == TRUE);
}

void SetVirtualObjectSpriteAnim(u8 virtualObjId, u8 animNum)
{
    u8 spriteId = GetVirtualObjectSpriteId(virtualObjId);

    if (spriteId != MAX_SPRITES)
    {
        gSprites[spriteId].sAnimNum = animNum;
        gSprites[spriteId].sAnimState = 0;
    }
}

static void MoveUnionRoomObjectUp(struct Sprite *sprite)
{
    switch(sprite->sAnimState)
    {
    case 0:
        sprite->y2 = 0;
        sprite->sAnimState++;
    case 1:
        sprite->y2 -= 8;
        if (sprite->y2 == -DISPLAY_HEIGHT)
        {
            sprite->y2 = 0;
            sprite->sInvisible = TRUE;
            sprite->sAnimNum = 0;
            sprite->sAnimState = 0;
        }
    }
}

static void MoveUnionRoomObjectDown(struct Sprite *sprite)
{
    switch(sprite->sAnimState)
    {
    case 0:
        sprite->y2 = -DISPLAY_HEIGHT;
        sprite->sAnimState++;
    case 1:
        sprite->y2 += 8;
        if(sprite->y2 == 0)
        {
            sprite->sAnimNum = 0;
            sprite->sAnimState = 0;
        }
    }
}

static void VirtualObject_UpdateAnim(struct Sprite *sprite)
{
    switch(sprite->sAnimNum)
    {
    case UNION_ROOM_SPAWN_IN:
        MoveUnionRoomObjectDown(sprite);
        break;
    case UNION_ROOM_SPAWN_OUT:
        MoveUnionRoomObjectUp(sprite);
        break;
    case 0:
        break;
    default:
        sprite->sAnimNum = 0;
        break;
    }
}

bool32 IsVirtualObjectAnimating(u8 virtualObjId)
{
    u8 spriteId = GetVirtualObjectSpriteId(virtualObjId);

    if (spriteId == MAX_SPRITES)
        return FALSE;

    if (gSprites[spriteId].sAnimNum != 0)
        return TRUE;

    return FALSE;
}

u32 StartFieldEffectForObjectEvent(u8 fieldEffectId, struct ObjectEvent *objectEvent)
{
    ObjectEventGetLocalIdAndMap(objectEvent, &gFieldEffectArguments[0], &gFieldEffectArguments[1], &gFieldEffectArguments[2]);
    return FieldEffectStart(fieldEffectId);
}

static void DoShadowFieldEffect(struct ObjectEvent *objectEvent)
{
    if (objectEvent->noShadow)
    {
        objectEvent->noShadow = FALSE;
        StartFieldEffectForObjectEvent(FLDEFF_SHADOW, objectEvent);
    }
}

static void DoRippleFieldEffect(struct ObjectEvent *objectEvent, struct Sprite *sprite)
{
    const struct ObjectEventGraphicsInfo *graphicsInfo = GetObjectEventGraphicsInfo(objectEvent->graphicsId);
    gFieldEffectArguments[0] = sprite->x;
    gFieldEffectArguments[1] = sprite->y + (graphicsInfo->height >> 1) - 2;
    gFieldEffectArguments[2] = 151;
    gFieldEffectArguments[3] = 3;
    FieldEffectStart(FLDEFF_RIPPLE);
}

u8 (*const gMovementActionFuncs_LockAnim[])(struct ObjectEvent *, struct Sprite *) = {
    MovementAction_LockAnim_Step0,
    MovementAction_Finish,
};

u8 (*const gMovementActionFuncs_UnlockAnim[])(struct ObjectEvent *, struct Sprite *) = {
    MovementAction_UnlockAnim_Step0,
    MovementAction_Finish,
};

u8 (*const gMovementActionFuncs_FlyUp[])(struct ObjectEvent *, struct Sprite *) = {
    MovementAction_FlyUp_Step0,
    MovementAction_FlyUp_Step1,
    MovementAction_Fly_Finish,
};

u8 (*const gMovementActionFuncs_FlyDown[])(struct ObjectEvent *, struct Sprite *) = {
    MovementAction_FlyDown_Step0,
    MovementAction_FlyDown_Step1,
    MovementAction_Fly_Finish,
};

u8 MovementAction_LockAnim_Step0(struct ObjectEvent *objectEvent, struct Sprite *sprite)
{
    bool32 ableToStore = FALSE;
    if (sLockedAnimObjectEvents == NULL)
    {
        sLockedAnimObjectEvents = AllocZeroed(sizeof(struct LockedAnimObjectEvents));
        sLockedAnimObjectEvents->localIds[0] = objectEvent->localId;
        sLockedAnimObjectEvents->count = 1;
        ableToStore = TRUE;
    }
    else
    {
        u8 i;
        u8 firstFreeSlot = OBJECT_EVENTS_COUNT;
        bool32 found = FALSE;
        for (i = 0; i < OBJECT_EVENTS_COUNT; i++)
        {
            if (firstFreeSlot == OBJECT_EVENTS_COUNT && sLockedAnimObjectEvents->localIds[i] == 0)
                firstFreeSlot = i;

            if (sLockedAnimObjectEvents->localIds[i] == objectEvent->localId)
            {
                found = TRUE;
                break;
            }
        }

        if (!found && firstFreeSlot != OBJECT_EVENTS_COUNT)
        {
            sLockedAnimObjectEvents->localIds[firstFreeSlot] = objectEvent->localId;
            sLockedAnimObjectEvents->count++;
            ableToStore = TRUE;
        }
    }

    if (ableToStore == TRUE)
    {
        objectEvent->inanimate = TRUE;
        objectEvent->facingDirectionLocked = TRUE;
    }

    sprite->sActionFuncId = 1;
    return TRUE;
}

u8 MovementAction_UnlockAnim_Step0(struct ObjectEvent *objectEvent, struct Sprite *sprite)
{
    bool32 ableToStore;
    u8 index;

    sprite->sActionFuncId = 1;
    if (sLockedAnimObjectEvents != NULL)
    {
        ableToStore = FALSE;
        index = FindLockedObjectEventIndex(objectEvent);
        if (index != OBJECT_EVENTS_COUNT)
        {
            sLockedAnimObjectEvents->localIds[index] = 0;
            sLockedAnimObjectEvents->count--;
            ableToStore = TRUE;
        }
        if (sLockedAnimObjectEvents->count == 0)
            FREE_AND_SET_NULL(sLockedAnimObjectEvents);
        if (ableToStore == TRUE)
        {
            objectEvent->inanimate = GetObjectEventGraphicsInfo(objectEvent->graphicsId)->inanimate;
            objectEvent->facingDirectionLocked = FALSE;
            sprite->animPaused = 0;
        }
    }

    return TRUE;
}

u8 FindLockedObjectEventIndex(struct ObjectEvent *objectEvent)
{
    u8 i;

    for (i = 0; i < OBJECT_EVENTS_COUNT; i++)
    {
        if (sLockedAnimObjectEvents->localIds[i] == objectEvent->localId)
            return i;
    }
    return OBJECT_EVENTS_COUNT;
}

static void CreateLevitateMovementTask(struct ObjectEvent *objectEvent)
{
    u8 taskId = CreateTask(ApplyLevitateMovement, 0xFF);
    struct Task *task = &gTasks[taskId];

    StoreWordInTwoHalfwords(&task->data[0], (u32)objectEvent);
    objectEvent->warpArrowSpriteId = taskId;
    task->data[3] = 0xFFFF;
}

static void ApplyLevitateMovement(u8 taskId)
{
    struct ObjectEvent *objectEvent;
    struct Sprite *sprite;
    struct Task *task = &gTasks[taskId];

    LoadWordFromTwoHalfwords(&task->data[0], (u32 *)&objectEvent); // load the map object pointer.
    sprite = &gSprites[objectEvent->spriteId];

    if(!(task->data[2] & 3))
        sprite->y2 += task->data[3];

    if(!(task->data[2] & 15))
        task->data[3] = -task->data[3];

    task->data[2]++;
}

static void DestroyLevitateMovementTask(u8 taskId)
{
    struct ObjectEvent *objectEvent;
    struct Task *task = &gTasks[taskId];

    LoadWordFromTwoHalfwords(&task->data[0], (u32 *)&objectEvent); // unused objectEvent
    DestroyTask(taskId);
}

// Used to freeze other objects except two trainers approaching for battle
void FreezeObjectEventsExceptTwo(u8 objectEventId1, u8 objectEventId2)
{
    u8 i;

    for(i = 0; i < OBJECT_EVENTS_COUNT; i++)
    {
        if(i != objectEventId1 && i != objectEventId2 &&
            gObjectEvents[i].active && i != gPlayerAvatar.objectEventId)
                FreezeObjectEvent(&gObjectEvents[i]);
    }
}

u8 MovementAction_FlyUp_Step0(struct ObjectEvent *objectEvent, struct Sprite *sprite)
{
    sprite->y2 = 0;
    sprite->sActionFuncId++;
    return FALSE;
}

u8 MovementAction_FlyUp_Step1(struct ObjectEvent *objectEvent, struct Sprite *sprite)
{
    sprite->y2 -= 8;

    if(sprite->y2 == -DISPLAY_HEIGHT)
        sprite->sActionFuncId++;
    return FALSE;
}

u8 MovementAction_FlyDown_Step0(struct ObjectEvent *objectEvent, struct Sprite *sprite)
{
    sprite->y2 = -DISPLAY_HEIGHT;
    sprite->sActionFuncId++;
    return FALSE;
}

u8 MovementAction_FlyDown_Step1(struct ObjectEvent *objectEvent, struct Sprite *sprite)
{
    sprite->y2 += 8;

    if(!sprite->y2)
        sprite->sActionFuncId++;
    return FALSE;
}

// though this function returns TRUE without doing anything, this header is required due to being in an array of functions which needs it.
u8 MovementAction_Fly_Finish(struct ObjectEvent *objectEvent, struct Sprite *sprite)
{
    return TRUE;
}

// Get gfx data from daycare pokemon and store it in vars
bool8 ScrFunc_getdaycaregfx(struct ScriptContext *ctx) {
    u16 varGfx[] = {ScriptReadHalfword(ctx), ScriptReadHalfword(ctx)};
    u16 varForm[] = {ScriptReadHalfword(ctx), ScriptReadHalfword(ctx)};
    u16 specGfx;
    u8 form;
    u8 shiny;
    s32 i;
    for (i = 0; i < 2; i++) {
        GetMonInfo((struct Pokemon *) &gSaveBlock1Ptr->daycare.mons[i].mon, &specGfx, &form, &shiny);
        if (specGfx == SPECIES_NONE)
            break;
        // Assemble gfx ID like FollowerSetGraphics
        specGfx = (OBJ_EVENT_GFX_MON_BASE + specGfx) & OBJ_EVENT_GFX_SPECIES_MASK;
        specGfx |= form << OBJ_EVENT_GFX_SPECIES_BITS;
        VarSet(varGfx[i], specGfx);
        VarSet(varForm[i], form | (shiny << 5));
    }
    gSpecialVar_Result = i;
    return FALSE;
}<|MERGE_RESOLUTION|>--- conflicted
+++ resolved
@@ -1593,18 +1593,12 @@
         u32 sheetSpan = GetSpanPerImage(info->oam->shape, info->oam->size);
         u16 oldTiles = 0;
         u16 tileStart;
-<<<<<<< HEAD
-=======
         bool32 oldInvisible;
->>>>>>> 25e8c88e
         if (tag == TAG_NONE)
             tag = COMP_OW_TILE_TAG_BASE + uuid;
         
         if (sprite) {
-<<<<<<< HEAD
-=======
             oldInvisible = sprite->invisible;
->>>>>>> 25e8c88e
             oldTiles = sprite->sheetTileStart;
             sprite->sheetTileStart = 0; // mark unused
             // Note: If sprite was not allocated to use a sheet,
@@ -1618,11 +1612,6 @@
         if (tileStart == TAG_NONE) {
             struct SpriteFrameImage image = {.size = info->size, .data = info->images->data};
             struct SpriteTemplate template = {.tileTag = tag, .images = &image};
-<<<<<<< HEAD
-            if (oldTiles)
-                FieldEffectFreeTilesIfUnused(oldTiles);
-            tileStart = LoadCompressedSpriteSheetByTemplate(&template, TILE_SIZE_4BPP << sheetSpan);
-=======
             // Load, then free, in order to avoid displaying garbage data
             // before sprite's `sheetTileStart` is repointed
             tileStart = LoadCompressedSpriteSheetByTemplate(&template, TILE_SIZE_4BPP << sheetSpan);
@@ -1636,7 +1625,6 @@
                     tileStart = LoadCompressedSpriteSheetByTemplate(&template, TILE_SIZE_4BPP << sheetSpan);
                 }
             }
->>>>>>> 25e8c88e
         // sheet loaded; unload any *other* sheet for sprite
         } else if (oldTiles && oldTiles != tileStart) {
             FieldEffectFreeTilesIfUnused(oldTiles);
@@ -1646,10 +1634,7 @@
             sprite->sheetTileStart = tileStart;
             sprite->sheetSpan = sheetSpan;
             sprite->usingSheet = TRUE;
-<<<<<<< HEAD
-=======
             sprite->invisible = oldInvisible;
->>>>>>> 25e8c88e
         }
     // Going from sheet -> !sheet, reset tile number
     // (sheet stays loaded)
@@ -1693,15 +1678,12 @@
     spriteTemplate->tileTag = LoadSheetGraphicsInfo(graphicsInfo, objectEvent->graphicsId, NULL);
     #endif
 
-<<<<<<< HEAD
-=======
     if (objectEvent->graphicsId >= OBJ_EVENT_GFX_MON_BASE + SPECIES_SHINY_TAG)
     {
         objectEvent->shiny = TRUE;
         objectEvent->graphicsId -= SPECIES_SHINY_TAG;
     }
 
->>>>>>> 25e8c88e
     spriteId = CreateSprite(spriteTemplate, 0, 0, 0);
     if (spriteId == MAX_SPRITES)
     {
@@ -1854,7 +1836,6 @@
     return paletteNum;
 }
 
-<<<<<<< HEAD
 // Like LoadObjectEventPalette, but overwrites the palette tag that is loaded
 static u8 LoadObjectEventPaletteWithTag(u16 paletteTag, u16 overTag) {
     u32 i = FindObjectEventPaletteIndexByTag(paletteTag);
@@ -1867,8 +1848,6 @@
     return LoadSpritePaletteIfTagExists(&spritePalette);
 }
 
-=======
->>>>>>> 25e8c88e
 // Used to create a sprite using a graphicsId associated with object events.
 u8 CreateObjectGraphicsSpriteWithTag(u16 graphicsId, void (*callback)(struct Sprite *), s16 x, s16 y, u8 subpriority, u16 paletteTag)
 {
@@ -2051,23 +2030,14 @@
     objEvent->graphicsId = (OBJ_EVENT_GFX_MON_BASE + species) & OBJ_EVENT_GFX_SPECIES_MASK;
     objEvent->graphicsId |= form << OBJ_EVENT_GFX_SPECIES_BITS;
     objEvent->shiny = shiny;
-<<<<<<< HEAD
     if (graphicsInfo->paletteTag == OBJ_EVENT_PAL_TAG_DYNAMIC && doPalette) { // Use palette from species palette table
-=======
-    if (graphicsInfo->paletteTag == OBJ_EVENT_PAL_TAG_DYNAMIC) { // Use palette from species palette table
->>>>>>> 25e8c88e
         struct Sprite *sprite = &gSprites[objEvent->spriteId];
         // Free palette if otherwise unused
         sprite->inUse = FALSE;
         FieldEffectFreePaletteIfUnused(sprite->oam.paletteNum);
         sprite->inUse = TRUE;
         sprite->oam.paletteNum = LoadDynamicFollowerPalette(species, form, shiny);
-<<<<<<< HEAD
-    }
-=======
-    } else if (gWeatherPtr->currWeather != WEATHER_FOG_HORIZONTAL) // don't want to weather blend in fog
-        UpdateSpritePaletteWithWeather(gSprites[objEvent->spriteId].oam.paletteNum);
->>>>>>> 25e8c88e
+    }
 }
 
 // Like FollowerSetGraphics, but does not recenter sprite on a metatile
@@ -2194,11 +2164,7 @@
     // Follower appearance changed; move to player and set invisible
     if (species != OW_SPECIES(objEvent) || shiny != objEvent->shiny || form != OW_FORM(objEvent)) {
         MoveObjectEventToMapCoords(objEvent, gObjectEvents[gPlayerAvatar.objectEventId].currentCoords.x, gObjectEvents[gPlayerAvatar.objectEventId].currentCoords.y);
-<<<<<<< HEAD
         FollowerSetGraphics(objEvent, species, form, shiny, TRUE);
-=======
-        FollowerSetGraphics(objEvent, species, form, shiny);
->>>>>>> 25e8c88e
         objEvent->invisible = TRUE;
     }
     sprite->data[6] = 0; // set animation data
@@ -2945,30 +2911,18 @@
     if (graphicsId >= OBJ_EVENT_GFX_VARS && graphicsId <= OBJ_EVENT_GFX_VAR_F)
         graphicsId = VarGetObjectEventGraphicsId(graphicsId - OBJ_EVENT_GFX_VARS);
 
-<<<<<<< HEAD
-=======
     if (graphicsId >= OBJ_EVENT_GFX_MON_BASE + SPECIES_SHINY_TAG)
         graphicsId -= SPECIES_SHINY_TAG;
->>>>>>> 25e8c88e
     // graphicsId may contain mon form info
     if (graphicsId > OBJ_EVENT_GFX_SPECIES_MASK) {
         form = graphicsId >> OBJ_EVENT_GFX_SPECIES_BITS;
         graphicsId = graphicsId & OBJ_EVENT_GFX_SPECIES_MASK;
-<<<<<<< HEAD
     }
 
     if (graphicsId == OBJ_EVENT_GFX_BARD) {
         return gMauvilleOldManGraphicsInfoPointers[GetCurrentMauvilleOldMan()];
     }
 
-=======
-    }
-
-    if (graphicsId == OBJ_EVENT_GFX_BARD) {
-        return gMauvilleOldManGraphicsInfoPointers[GetCurrentMauvilleOldMan()];
-    }
-
->>>>>>> 25e8c88e
     if (graphicsId >= OBJ_EVENT_GFX_MON_BASE)
         return SpeciesToGraphicsInfo(graphicsId - OBJ_EVENT_GFX_MON_BASE, form);
 
@@ -7293,11 +7247,7 @@
         return TRUE;
     // Set graphics, palette, and affine animation
     } else if (sprite->sDuration == animStepFrame) {
-<<<<<<< HEAD
         FollowerSetGraphics(objectEvent, OW_SPECIES(objectEvent), OW_FORM(objectEvent), objectEvent->shiny, FALSE);
-=======
-        FollowerSetGraphics(objectEvent, OW_SPECIES(objectEvent), OW_FORM(objectEvent), objectEvent->shiny);
->>>>>>> 25e8c88e
         LoadFillColorPalette(RGB_WHITE, OBJ_EVENT_PAL_TAG_WHITE, sprite);
         // Initialize affine animation
         sprite->affineAnims = sAffineAnims_PokeballFollower;
@@ -7312,11 +7262,7 @@
         sprite->affineAnimEnded = TRUE;
         FreeSpriteOamMatrix(sprite);
         sprite->oam.affineMode = ST_OAM_AFFINE_OFF;
-<<<<<<< HEAD
         FollowerSetGraphics(objectEvent, OW_SPECIES(objectEvent), OW_FORM(objectEvent), objectEvent->shiny, TRUE);
-=======
-        FollowerSetGraphics(objectEvent, OW_SPECIES(objectEvent), OW_FORM(objectEvent), objectEvent->shiny);
->>>>>>> 25e8c88e
     }
     return FALSE;
 }
@@ -7364,11 +7310,7 @@
 
 bool8 MovementAction_EnterPokeball_Step2(struct ObjectEvent *objectEvent, struct Sprite *sprite)
 {
-<<<<<<< HEAD
     FollowerSetGraphics(objectEvent, OW_SPECIES(objectEvent), OW_FORM(objectEvent), objectEvent->shiny, FALSE);
-=======
-    FollowerSetGraphics(objectEvent, OW_SPECIES(objectEvent), OW_FORM(objectEvent), objectEvent->shiny);
->>>>>>> 25e8c88e
     objectEvent->invisible = TRUE;
     sprite->sTypeFuncId = 0;
     sprite->sSpeedFlip = 0;
