--- conflicted
+++ resolved
@@ -1373,11 +1373,7 @@
 
 u8 GetObjectEventIdByLocalIdAndMap(u8 localId, u8 mapNum, u8 mapGroupId)
 {
-<<<<<<< HEAD
     if (localId < OBJ_EVENT_ID_DYNAMIC_BASE)
-=======
-    if (localId < LOCALID_FOLLOWING_POKEMON)
->>>>>>> f6efe480
         return GetObjectEventIdByLocalIdAndMapInternal(localId, mapNum, mapGroupId);
 
     return GetObjectEventIdByLocalId(localId);
