--- conflicted
+++ resolved
@@ -486,12 +486,6 @@
 #define OBJ_EVENT_PAL_TAG_CASTFORM_SUNNY          0x1125
 #define OBJ_EVENT_PAL_TAG_CASTFORM_RAINY          0x1126
 #define OBJ_EVENT_PAL_TAG_CASTFORM_SNOWY          0x1127
-<<<<<<< HEAD
-#define OBJ_EVENT_PAL_TAG_LIGHT                   0x8001
-#define OBJ_EVENT_PAL_TAG_LIGHT_2                 0x8002
-#define OBJ_EVENT_PAL_TAG_EMOTES                  0x8003
-#define OBJ_EVENT_PAL_TAG_NEON_LIGHT              0x8004
-=======
 #if OW_MON_POKEBALLS
 // Vanilla
 #define OBJ_EVENT_PAL_TAG_BALL_MASTER             0x1150
@@ -529,8 +523,10 @@
 #endif
 // Used as a placeholder follower graphic
 #define OBJ_EVENT_PAL_TAG_SUBSTITUTE              0x7611
-#define OBJ_EVENT_PAL_TAG_EMOTES                  0x8002
->>>>>>> 6bceacf4
+#define OBJ_EVENT_PAL_TAG_LIGHT                   0x8001
+#define OBJ_EVENT_PAL_TAG_LIGHT_2                 0x8002
+#define OBJ_EVENT_PAL_TAG_EMOTES                  0x8003
+#define OBJ_EVENT_PAL_TAG_NEON_LIGHT              0x8004
 // Not a real OW palette tag; used for the white flash applied to followers
 #define OBJ_EVENT_PAL_TAG_WHITE                   (OBJ_EVENT_PAL_TAG_NONE - 1)
 #define OBJ_EVENT_PAL_TAG_NONE 0x11FF
@@ -583,10 +579,6 @@
     {gObjectEventPal_CastformSunny, OBJ_EVENT_PAL_TAG_CASTFORM_SUNNY},
     {gObjectEventPal_CastformRainy, OBJ_EVENT_PAL_TAG_CASTFORM_RAINY},
     {gObjectEventPal_CastformSnowy, OBJ_EVENT_PAL_TAG_CASTFORM_SNOWY},
-<<<<<<< HEAD
-    {gObjectEventPaletteLight, OBJ_EVENT_PAL_TAG_LIGHT},
-    {gObjectEventPaletteLight2, OBJ_EVENT_PAL_TAG_LIGHT_2},
-=======
     #if OW_MON_POKEBALLS
     // Vanilla
     {gObjectEventPal_MasterBall,            OBJ_EVENT_PAL_TAG_BALL_MASTER},
@@ -635,7 +627,8 @@
     #endif
     #endif
     {gObjectEventPal_Substitute, OBJ_EVENT_PAL_TAG_SUBSTITUTE},
->>>>>>> 6bceacf4
+    {gObjectEventPaletteLight, OBJ_EVENT_PAL_TAG_LIGHT},
+    {gObjectEventPaletteLight2, OBJ_EVENT_PAL_TAG_LIGHT_2},
     {gObjectEventPaletteEmotes, OBJ_EVENT_PAL_TAG_EMOTES},
     {gObjectEventPaletteNeonLight, OBJ_EVENT_PAL_TAG_NEON_LIGHT},
     {NULL,                  OBJ_EVENT_PAL_TAG_NONE},
@@ -1622,7 +1615,7 @@
             species = gObjectEvents[objectEventId].extra.mon.species;
             form = gObjectEvents[objectEventId].extra.mon.form;
             shiny = gObjectEvents[objectEventId].extra.mon.shiny;
-            FollowerSetGraphics(&gObjectEvents[objectEventId], species, form, shiny);
+            FollowerSetGraphics(&gObjectEvents[objectEventId], species, form, shiny, TRUE);
         }
     // Set runtime species based on VAR_TEMP_4, if template has a dynamic graphics ID
     } else if (objectEventTemplate->graphicsId >= OBJ_EVENT_GFX_VARS && VarGetObjectEventGraphicsId(objectEventTemplate->graphicsId - OBJ_EVENT_GFX_VARS) == OBJ_EVENT_GFX_OW_MON) {
@@ -1630,40 +1623,10 @@
         FollowerSetGraphics(&gObjectEvents[objectEventId],
             gObjectEvents[objectEventId].extra.mon.species,
             gObjectEvents[objectEventId].extra.mon.form,
-            gObjectEvents[objectEventId].extra.mon.form);
-    }
-
-<<<<<<< HEAD
-  gSprites[gObjectEvents[objectEventId].spriteId].images = graphicsInfo->images;
-  if (subspriteTables)
-    SetSubspriteTables(&gSprites[gObjectEvents[objectEventId].spriteId], subspriteTables);
-
-  // Set species based on script header
-  if (objectEventTemplate->graphicsId == OBJ_EVENT_GFX_OW_MON && objectEventTemplate->script) {
-    const u8 *script = objectEventTemplate->script;
-    if (script[0] == 0x7d) { // bufferspeciesname
-      u16 species;
-      u8 form;
-      bool8 shiny;
-      gObjectEvents[objectEventId].extra.asU16 = script[2] | script[3] << 8;
-      species = gObjectEvents[objectEventId].extra.mon.species;
-      form = gObjectEvents[objectEventId].extra.mon.form;
-      shiny = gObjectEvents[objectEventId].extra.mon.shiny;
-      FollowerSetGraphics(&gObjectEvents[objectEventId], species, form, shiny, TRUE);
-    }
-  // Set runtime species based on VAR_TEMP_4, if template has a dynamic graphics ID
-  } else if (objectEventTemplate->graphicsId >= OBJ_EVENT_GFX_VARS && VarGetObjectEventGraphicsId(objectEventTemplate->graphicsId - OBJ_EVENT_GFX_VARS) == OBJ_EVENT_GFX_OW_MON) {
-      gObjectEvents[objectEventId].extra.asU16 = VarGet(VAR_TEMP_4);
-      FollowerSetGraphics(&gObjectEvents[objectEventId],
-          gObjectEvents[objectEventId].extra.mon.species,
-          gObjectEvents[objectEventId].extra.mon.form,
-          gObjectEvents[objectEventId].extra.mon.form, TRUE);
-  }
-
-  return objectEventId;
-=======
+            gObjectEvents[objectEventId].extra.mon.form, TRUE);
+    }
+
     return objectEventId;
->>>>>>> 6bceacf4
 }
 
 u8 SpawnSpecialObjectEvent(struct ObjectEventTemplate *objectEventTemplate)
@@ -1772,8 +1735,7 @@
 
     if (spriteTemplate->paletteTag == OBJ_EVENT_PAL_TAG_DYNAMIC) {
         paletteNum = LoadDynamicFollowerPalette(species, form, shiny);
-<<<<<<< HEAD
-        spriteTemplate->paletteTag = spritePalette->tag;
+        spriteTemplate->paletteTag = GetSpritePaletteTagByPaletteNum(paletteNum);
     } else if (spriteTemplate->paletteTag != TAG_NONE) {
         if (paletteTag == TAG_NONE)
             LoadObjectEventPalette(spriteTemplate->paletteTag);
@@ -1782,11 +1744,6 @@
             spriteTemplate->paletteTag = paletteTag;
         }
     }   
-=======
-        spriteTemplate->paletteTag = GetSpritePaletteTagByPaletteNum(paletteNum);
-    } else if (spriteTemplate->paletteTag != TAG_NONE)
-        LoadObjectEventPalette(spriteTemplate->paletteTag);
->>>>>>> 6bceacf4
 
     spriteId = CreateSprite(spriteTemplate, x, y, subpriority);
     Free(spriteTemplate);
@@ -1900,15 +1857,6 @@
     u32 paletteNum;
     // Note that the shiny palette tag is `species + SPECIES_SHINY_TAG`, which must be increased with more pokemon
     // so that palette tags do not overlap
-<<<<<<< HEAD
-    const struct CompressedSpritePalette *spritePalette = &(shiny ? gMonShinyPaletteTable : gMonPaletteTable)[species];
-    if ((paletteNum = IndexOfSpritePaletteTag(spritePalette->tag)) == 0xFF) { // Load compressed palette
-        LoadCompressedSpritePalette(spritePalette);
-        paletteNum = IndexOfSpritePaletteTag(spritePalette->tag); // Tag is always present
-        // TODO: Add more glowing pokemon besides Ampharos
-        // CHARIZARD LINE ? CHINCHOU LANTERN FLAAFY MAREEP UMBREON VOLBEAT ?
-        UpdateSpritePaletteWithWeather(paletteNum, FALSE);
-=======
     struct SpritePalette spritePalette = {.tag = shiny ? (species + SPECIES_SHINY_TAG) : species};
     // palette already loaded
     if ((paletteNum = IndexOfSpritePaletteTag(spritePalette.tag)) < 16)
@@ -1925,39 +1873,15 @@
         // IsLZ77Data guarantees word-alignment, so casting this is safe
         LZ77UnCompWram((u32*)spritePalette.data, gDecompressionBuffer);
         spritePalette.data = (void*)gDecompressionBuffer;
->>>>>>> 6bceacf4
     }
 
     paletteNum = LoadSpritePalette(&spritePalette);
-    if (gWeatherPtr->currWeather != WEATHER_FOG_HORIZONTAL) // don't want to weather blend in fog
-        UpdateSpritePaletteWithWeather(paletteNum);
+    UpdateSpritePaletteWithWeather(paletteNum, FALSE);
     return paletteNum;
 }
 
 // Set graphics & sprite for a follower object event by species & shininess.
-<<<<<<< HEAD
 static void FollowerSetGraphics(struct ObjectEvent *objEvent, u16 species, u8 form, bool8 shiny, bool8 doPalette) {
-  const struct ObjectEventGraphicsInfo *graphicsInfo = SpeciesToGraphicsInfo(species, form);
-  objEvent->graphicsId = OBJ_EVENT_GFX_OW_MON;
-  ObjectEventSetGraphics(objEvent, graphicsInfo);
-  objEvent->graphicsId = OBJ_EVENT_GFX_OW_MON;
-  objEvent->extra.mon.species = species;
-  objEvent->extra.mon.form = form;
-  objEvent->extra.mon.shiny = shiny;
-  if (graphicsInfo->paletteTag == OBJ_EVENT_PAL_TAG_DYNAMIC && doPalette) { // Use palette from species palette table
-      struct Sprite *sprite = &gSprites[objEvent->spriteId];
-      // Free palette if otherwise unused
-      sprite->inUse = FALSE;
-      FieldEffectFreePaletteIfUnused(sprite->oam.paletteNum);
-      sprite->inUse = TRUE;
-      sprite->oam.paletteNum = LoadDynamicFollowerPalette(species, form, shiny);
-  }
-}
-
-// Like FollowerSetGraphics, but does not reposition sprite; intended to be used for mid-movement form changes, etc.
-// TODO: Reposition sprite if size changes
-=======
-static void FollowerSetGraphics(struct ObjectEvent *objEvent, u16 species, u8 form, bool8 shiny) {
     const struct ObjectEventGraphicsInfo *graphicsInfo = SpeciesToGraphicsInfo(species, form);
     objEvent->graphicsId = OBJ_EVENT_GFX_OW_MON;
     ObjectEventSetGraphics(objEvent, graphicsInfo);
@@ -1965,17 +1889,13 @@
     objEvent->extra.mon.species = species;
     objEvent->extra.mon.form = form;
     objEvent->extra.mon.shiny = shiny;
-    if (graphicsInfo->paletteTag == OBJ_EVENT_PAL_TAG_DYNAMIC) {
-        // Use palette from species palette table
+    if (graphicsInfo->paletteTag == OBJ_EVENT_PAL_TAG_DYNAMIC && doPalette) { // Use palette from species palette table
         struct Sprite *sprite = &gSprites[objEvent->spriteId];
         // Free palette if otherwise unused
         sprite->inUse = FALSE;
         FieldEffectFreePaletteIfUnused(sprite->oam.paletteNum);
         sprite->inUse = TRUE;
         sprite->oam.paletteNum = LoadDynamicFollowerPalette(species, form, shiny);
-    } else if (gWeatherPtr->currWeather != WEATHER_FOG_HORIZONTAL) {
-        // don't want to weather blend in fog
-        UpdateSpritePaletteWithWeather(gSprites[objEvent->spriteId].oam.paletteNum);
     }
 }
 
@@ -2006,7 +1926,6 @@
 
 // Like FollowerSetGraphics, but does not recenter sprite on a metatile
 // Intended to be used for mid-movement form changes, etc.
->>>>>>> 6bceacf4
 static void RefreshFollowerGraphics(struct ObjectEvent *objEvent) {
     u16 species = objEvent->extra.mon.species;
     u8 form = objEvent->extra.mon.form;
@@ -2254,9 +2173,8 @@
         return (multi == cond->data.bytes[0] || multi == cond->data.bytes[1]);
     case MSG_COND_MUSIC:
         return (cond->data.raw == GetCurrentMapMusic());
-    // Added on `lighting` branch
-    // case MSG_COND_TIME_OF_DAY:
-    //     break;
+    case MSG_COND_TIME_OF_DAY:
+        return (cond->data.raw == gTimeOfDay);
     case MSG_COND_NEAR_MB:
         multi = FindMetatileBehaviorWithinRange(
                     obj->currentCoords.x, obj->currentCoords.y, 
@@ -2320,155 +2238,6 @@
     }
     // Set the script to the very end; we'll be calling another script dynamically
     ScriptJump(ctx, EventScript_FollowerEnd);
-<<<<<<< HEAD
-  species = GetMonData(mon, MON_DATA_SPECIES);
-  multi = GetMonData(mon, MON_DATA_FRIENDSHIP);
-  if (multi > 80) {
-    emotion_weight[FOLLOWER_EMOTION_HAPPY] = 20;
-    emotion_weight[FOLLOWER_EMOTION_UPSET] = 5;
-    emotion_weight[FOLLOWER_EMOTION_ANGRY] = 5;
-    emotion_weight[FOLLOWER_EMOTION_LOVE] = 20;
-    emotion_weight[FOLLOWER_EMOTION_MUSIC] = 20;
-  }
-  if (multi > 170) {
-    emotion_weight[FOLLOWER_EMOTION_HAPPY] = 30;
-    emotion_weight[FOLLOWER_EMOTION_LOVE] = 30;
-  }
-  // Conditional messages follow
-  // Health & status-related
-  multi = mon->hp * 100 / mon->maxHP;
-  if (multi < 20) {
-    emotion_weight[FOLLOWER_EMOTION_SAD] = 30;
-    cond_emotes[n_choices++] = (struct SpecialEmote) {.emotion=FOLLOWER_EMOTION_SAD, .index=4};
-    cond_emotes[n_choices++] = (struct SpecialEmote) {.emotion=FOLLOWER_EMOTION_SAD, .index=5};
-  }
-  if (multi < 50 || mon->status & STATUS1_PARALYSIS) {
-    emotion_weight[FOLLOWER_EMOTION_SAD] = 30;
-    cond_emotes[n_choices++] = (struct SpecialEmote) {.emotion=FOLLOWER_EMOTION_SAD, .index=6};
-  }
-  // Gym type advantage/disadvantage scripts
-  if (GetCurrentMapMusic() == MUS_GYM || GetCurrentMapMusic() == MUS_RG_GYM) {
-    switch (gMapHeader.regionMapSectionId)
-    {
-    case MAPSEC_RUSTBORO_CITY:
-    case MAPSEC_PEWTER_CITY:
-        multi = TYPE_ROCK;
-        break;
-    case MAPSEC_DEWFORD_TOWN:
-        multi = TYPE_FIGHTING;
-        break;
-    case MAPSEC_MAUVILLE_CITY:
-    case MAPSEC_VERMILION_CITY:
-        multi = TYPE_ELECTRIC;
-        break;
-    case MAPSEC_LAVARIDGE_TOWN:
-    case MAPSEC_CINNABAR_ISLAND:
-        multi = TYPE_FIRE;
-        break;
-    case MAPSEC_PETALBURG_CITY:
-        multi = TYPE_NORMAL;
-        break;
-    case MAPSEC_FORTREE_CITY:
-        multi = TYPE_FLYING;
-        break;
-    case MAPSEC_MOSSDEEP_CITY:
-    case MAPSEC_SAFFRON_CITY:
-        multi = TYPE_PSYCHIC;
-        break;
-    case MAPSEC_SOOTOPOLIS_CITY:
-    case MAPSEC_CERULEAN_CITY:
-        multi = TYPE_WATER;
-        break;
-    case MAPSEC_CELADON_CITY:
-        multi = TYPE_GRASS;
-        break;
-    case MAPSEC_FUCHSIA_CITY:
-        multi = TYPE_POISON;
-        break;
-    case MAPSEC_VIRIDIAN_CITY:
-        multi = TYPE_GROUND;
-        break;
-    default:
-        multi = NUMBER_OF_MON_TYPES;
-    }
-    if (multi < NUMBER_OF_MON_TYPES) {
-        multi = GetTypeEffectiveness(mon, multi);
-        if (multi & (MOVE_RESULT_NOT_VERY_EFFECTIVE | MOVE_RESULT_DOESNT_AFFECT_FOE | MOVE_RESULT_NO_EFFECT))
-            cond_emotes[n_choices++] = (struct SpecialEmote) {.emotion=FOLLOWER_EMOTION_HAPPY, .index=32};
-        else if (multi & MOVE_RESULT_SUPER_EFFECTIVE)
-            cond_emotes[n_choices++] = (struct SpecialEmote) {.emotion=FOLLOWER_EMOTION_SAD, .index=7};
-    }
-  }
-
-  emotion = RandomWeightedIndex(emotion_weight, FOLLOWER_EMOTION_LENGTH);
-  #ifdef BATTLE_ENGINE
-  if ((mon->status & STATUS1_PSN_ANY) && GetMonAbility(mon) != ABILITY_POISON_HEAL)
-  #else
-  if (mon->status & STATUS1_PSN_ANY)
-  #endif
-    emotion = FOLLOWER_EMOTION_POISONED;
-  multi = Random() % followerBasicMessages[emotion].length;
-  // With 50% chance, select special message using reservoir sampling
-  for (i = (Random() & 1) ? n_choices : 0, j = 1; i < n_choices; i++) {
-    if (cond_emotes[i].emotion == emotion && (Random() < 0x10000 / (j++)))  // Replace item with 1/j chance
-      multi = cond_emotes[i].index;
-  }
-  // Match scripted conditional messages
-  // With 50% chance, try to match scripted conditional messages
-  for (i = (Random() & 1) ? COND_MSG_COUNT : 0, j = 1; i < COND_MSG_COUNT; i++) {
-      const struct FollowerMsgInfoExtended *info = &gFollowerConditionalMessages[i];
-      if (info->stFlags == 1 && species != info->st.species)
-        continue;
-      if (info->stFlags == 2 && (info->st.types.type2 >= NUMBER_OF_MON_TYPES ? SpeciesHasType(species, info->st.types.type1) : !(SpeciesHasType(species, info->st.types.type1) || SpeciesHasType(species, info->st.types.type2))))
-        continue;
-      if (info->stFlags == 3 && !(mon->status & info->st.status))
-        continue;
-      if (info->mmFlags == 1 && gMapHeader.regionMapSectionId != info->mm.mapSec.mapSec)
-        continue;
-      if (info->mmFlags == 2 && !(gSaveBlock1Ptr->location.mapNum == info->mm.map.mapNum && gSaveBlock1Ptr->location.mapGroup == info->mm.map.mapGroup))
-        continue;
-      if (info->mmFlags == 3 && !(objEvent->currentMetatileBehavior == info->mm.mb.behavior1 || objEvent->currentMetatileBehavior == info->mm.mb.behavior2))
-        continue;
-      if (info->wtFlags == 1 && !(GetCurrentWeather() == info->wt.weather.weather1 || GetCurrentWeather() == info->wt.weather.weather2))
-        continue;
-      if (info->wtFlags == 2 && GetCurrentMapMusic() != info->wt.song)
-        continue;
-      if (info->wtFlags == 3 && (!MapHasNaturalLight(gMapHeader.mapType) || gTimeOfDay != info->wt.timeOfDay || GetCurrentWeather() >= WEATHER_RAIN))
-        continue;
-      if (info->nearFlags == 1) {
-        if ((multi2 = FindMetatileBehaviorWithinRange(objEvent->currentCoords.x, objEvent->currentCoords.y, info->near.mb.behavior, info->near.mb.distance)))
-          gSpecialVar_Result = multi2;
-        else
-          continue;
-      }
-
-      // replace choice with weight/j chance
-      if (Random() < (0x10000 / (j++)) * (info->weight ? info->weight : 1)) {
-        multi = i;
-        pickedCondition = TRUE;
-      }
-  }
-  if (pickedCondition) { // conditional message was chosen
-      emotion = gFollowerConditionalMessages[multi].emotion;
-      ObjectEventEmote(objEvent, emotion);
-      ctx->data[0] = (u32) gFollowerConditionalMessages[multi].text;
-      // text choices are spread across array; pick a random one
-      if (gFollowerConditionalMessages[multi].textSpread) {
-        for (i = 0; i < 4; i++)
-            if (!((u32*)gFollowerConditionalMessages[multi].text)[i])
-                break;
-        ctx->data[0] = i ? ((u32*)gFollowerConditionalMessages[multi].text)[Random() % i] : 0;
-      }
-      ScriptCall(ctx, gFollowerConditionalMessages[multi].script ? gFollowerConditionalMessages[multi].script : followerBasicMessages[emotion].script);
-      return FALSE;
-  }
-  ObjectEventEmote(objEvent, emotion);
-  ctx->data[0] = (u32) followerBasicMessages[emotion].messages[multi].text; // Load message text
-  ScriptCall(ctx, followerBasicMessages[emotion].messages[multi].script ?
-      followerBasicMessages[emotion].messages[multi].script : followerBasicMessages[emotion].script);
-  return FALSE;
-}
-=======
     species = GetMonData(mon, MON_DATA_SPECIES);
     multi = GetMonData(mon, MON_DATA_FRIENDSHIP);
     if (multi > 80) {
@@ -2550,7 +2319,6 @@
                 condEmotes[condCount++] = (struct SpecialEmote) {.emotion=FOLLOWER_EMOTION_SAD, .index=7};
         }
     }
->>>>>>> 6bceacf4
 
     emotion = RandomWeightedIndex(emotion_weight, FOLLOWER_EMOTION_LENGTH);
     #ifdef BATTLE_ENGINE
@@ -2861,16 +2629,10 @@
         sprite->coordOffsetEnabled = TRUE;
         sprite->sObjEventId = objectEventId;
         objectEvent->spriteId = i;
-<<<<<<< HEAD
-        if (objectEvent->graphicsId == OBJ_EVENT_GFX_OW_MON) { // Set pokemon graphics
-          FollowerSetGraphics(objectEvent, objectEvent->extra.mon.species, objectEvent->extra.mon.form, objectEvent->extra.mon.shiny, TRUE);
-        }
-=======
 
         if (objectEvent->graphicsId == OBJ_EVENT_GFX_OW_MON) // Set pokemon graphics
-            FollowerSetGraphics(objectEvent, objectEvent->extra.mon.species, objectEvent->extra.mon.form, objectEvent->extra.mon.shiny);
-
->>>>>>> 6bceacf4
+            FollowerSetGraphics(objectEvent, objectEvent->extra.mon.species, objectEvent->extra.mon.form, objectEvent->extra.mon.shiny, TRUE);
+
         if (!objectEvent->inanimate && objectEvent->movementType != MOVEMENT_TYPE_PLAYER)
             StartSpriteAnim(sprite, GetFaceDirectionAnimNum(objectEvent->facingDirection));
 
@@ -2902,26 +2664,18 @@
 
 // Update sprite's palette, freeing old palette if necessary
 static u8 UpdateSpritePalette(const struct SpritePalette * spritePalette, struct Sprite * sprite) {
-<<<<<<< HEAD
-  // Free palette if otherwise unused
-  sprite->inUse = FALSE;
-  FieldEffectFreePaletteIfUnused(sprite->oam.paletteNum);
-  sprite->inUse = TRUE;
-  if (IndexOfSpritePaletteTag(spritePalette->tag) == 0xFF) {
-    sprite->oam.paletteNum = LoadSpritePalette(spritePalette);
-    UpdateSpritePaletteWithWeather(sprite->oam.paletteNum, FALSE);
-  } else {
-    sprite->oam.paletteNum = LoadSpritePalette(spritePalette);
-  }
-
-  return sprite->oam.paletteNum;
-=======
     // Free palette if otherwise unused
     sprite->inUse = FALSE;
     FieldEffectFreePaletteIfUnused(sprite->oam.paletteNum);
     sprite->inUse = TRUE;
-    return sprite->oam.paletteNum = LoadSpritePalette(spritePalette);
->>>>>>> 6bceacf4
+    if (IndexOfSpritePaletteTag(spritePalette->tag) == 0xFF) {
+        sprite->oam.paletteNum = LoadSpritePalette(spritePalette);
+        UpdateSpritePaletteWithWeather(sprite->oam.paletteNum, FALSE);
+    } else {
+        sprite->oam.paletteNum = LoadSpritePalette(spritePalette);
+    }
+
+    return sprite->oam.paletteNum;
 }
 
 // Find and update based on template's paletteTag
@@ -7371,13 +7125,8 @@
         sprite->animPaused = TRUE;
         return TRUE;
     // Set graphics, palette, and affine animation
-<<<<<<< HEAD
-    } else if ((duration == 0 && sprite->data[3] == 3) || (duration == 1 && sprite->data[3] == 7)) {
+    } else if (sprite->sDuration == animStepFrame) {
         FollowerSetGraphics(objectEvent, objectEvent->extra.mon.species, objectEvent->extra.mon.form, objectEvent->extra.mon.shiny, FALSE);
-=======
-    } else if (sprite->sDuration == animStepFrame) {
-        FollowerSetGraphics(objectEvent, objectEvent->extra.mon.species, objectEvent->extra.mon.form, objectEvent->extra.mon.shiny);
->>>>>>> 6bceacf4
         LoadFillColorPalette(RGB_WHITE, OBJ_EVENT_PAL_TAG_WHITE, sprite);
         // Initialize affine animation
         sprite->affineAnims = sAffineAnims_PokeballFollower;
