--- conflicted
+++ resolved
@@ -45,14 +45,11 @@
 #include "constants/items.h"
 #include "constants/map_types.h"
 #include "constants/mauville_old_man.h"
-<<<<<<< HEAD
 #include "constants/rgb.h"
 #include "constants/region_map_sections.h"
 #include "constants/songs.h"
 #include "constants/species.h"
-=======
 #include "constants/metatile_behaviors.h"
->>>>>>> 45da91e7
 #include "constants/trainer_types.h"
 #include "constants/union_room.h"
 #include "constants/weather.h"
@@ -2214,7 +2211,7 @@
 }
 
 // Determine whether follower *should* be visible
-static bool32 IsFollowerVisible(void)
+bool32 IsFollowerVisible(void)
 {
     return !(TestPlayerAvatarFlags(FOLLOWER_INVISIBLE_FLAGS)
             || MetatileBehavior_IsSurfableWaterOrUnderwater(gObjectEvents[gPlayerAvatar.objectEventId].previousMetatileBehavior)
@@ -3302,13 +3299,9 @@
 
 static const u8 *GetObjectEventScriptPointerByLocalIdAndMap(u8 localId, u8 mapNum, u8 mapGroup)
 {
-<<<<<<< HEAD
     if (localId == OBJ_EVENT_ID_FOLLOWER)
         return EventScript_Follower;
     return GetObjectEventTemplateByLocalIdAndMap(localId, mapNum, mapGroup)->script;
-=======
-    return GetObjectEventTemplateByLocalIdAndMap(localId, mapNum, mapGroup)->script;  
->>>>>>> 45da91e7
 }
 
 const u8 *GetObjectEventScriptPointerByObjectEventId(u8 objectEventId)
@@ -5413,16 +5406,11 @@
 
 bool8 MovementType_FollowPlayer_Moving(struct ObjectEvent *objectEvent, struct Sprite *sprite)
 {
-    #ifdef MB_SIDEWAYS_STAIRS_RIGHT_SIDE
     // Copied from ObjectEventExecSingleMovementAction
     if (gMovementActionFuncs[objectEvent->movementActionId][sprite->sActionFuncId](objectEvent, sprite))
     {
         objectEvent->movementActionId = MOVEMENT_ACTION_NONE;
         sprite->sActionFuncId = 0;
-    #else
-    if (ObjectEventExecSingleMovementAction(objectEvent, sprite))
-    {
-    #endif
         objectEvent->singleMovementActive = 0;
         if (sprite->sTypeFuncId) // restore nonzero state
             sprite->sTypeFuncId = 1;
@@ -5466,10 +5454,8 @@
     s16 y;
     s16 targetX;
     s16 targetY;
-    #ifdef MB_SIDEWAYS_STAIRS_RIGHT_SIDE
     u32 playerAction = gObjectEvents[gPlayerAvatar.objectEventId].movementActionId;
-    #endif
-
+    
     targetX = gObjectEvents[gPlayerAvatar.objectEventId].previousCoords.x;
     targetY = gObjectEvents[gPlayerAvatar.objectEventId].previousCoords.y;
     x = gObjectEvents[gPlayerAvatar.objectEventId].currentCoords.x;
@@ -5508,12 +5494,12 @@
     // Follow player
     direction = GetDirectionToFace(x, y, targetX, targetY);
     MoveCoords(direction, &x, &y);
-    #ifdef MB_SIDEWAYS_STAIRS_RIGHT_SIDE // https://github.com/ghoulslash/pokeemerald/tree/sideways_stairs
     GetCollisionAtCoords(objectEvent, x, y, direction); // Sets directionOverwrite for stairs
     if (GetLedgeJumpDirection(x, y, direction) != DIR_NONE)
     {
         // InitJumpRegular will set the proper speed
         ObjectEventSetSingleMovement(objectEvent, sprite, GetJump2MovementAction(direction));
+    }
     else if (TestPlayerAvatarFlags(PLAYER_AVATAR_FLAG_DASH))
     {
         // Set follow speed according to player's speed
@@ -5540,29 +5526,6 @@
         }
     }
     sprite->sActionFuncId = 0;
-    #else
-    if (GetLedgeJumpDirection(x, y, direction) != DIR_NONE)
-    {
-        // InitJumpRegular will set the proper speed
-        ObjectEventSetSingleMovement(objectEvent, sprite, GetJump2MovementAction(direction));
-    }
-    else if (TestPlayerAvatarFlags(PLAYER_AVATAR_FLAG_DASH))
-    {
-        // Set follow speed according to player's speed
-        ObjectEventSetSingleMovement(objectEvent, sprite, GetWalkFastMovementAction(direction));
-    }
-    else if (PlayerGetCopyableMovement() == COPY_MOVE_JUMP2)
-    {
-        // If *player* jumps, make step take twice as long
-        ObjectEventSetSingleMovement(objectEvent, sprite, GetWalkSlowMovementAction(direction));
-    }
-    else
-    {
-        ObjectEventSetSingleMovement(objectEvent, sprite, GetWalkNormalMovementAction(direction));
-        if (OW_FOLLOWERS_BOBBING == TRUE)
-            sprite->y2 = -1;
-    }
-    #endif
     objectEvent->singleMovementActive = 1;
     sprite->sTypeFuncId = 2;
     return TRUE;
@@ -6059,20 +6022,10 @@
 }
 
 static u8 GetVanillaCollision(struct ObjectEvent *objectEvent, s16 x, s16 y, u8 direction)
-{
-<<<<<<< HEAD
-    u8 direction = dir;
-
-#if OW_FLAG_NO_COLLISION != 0
-    if (FlagGet(OW_FLAG_NO_COLLISION))
-        return COLLISION_NONE;
-#endif
-
-=======
->>>>>>> 45da91e7
+{    
     if (IsCoordOutsideObjectEventMovementRange(objectEvent, x, y))
         return COLLISION_OUTSIDE_RANGE;
-    else if (MapGridGetCollisionAt(x, y) || GetMapBorderIdAt(x, y) == CONNECTION_INVALID || IsMetatileDirectionallyImpassable(objectEvent, x, y, direction))
+    else if (MapGridGetCollisionAt(x, y) || GetMapBorderIdAt(x, y) == -1 || IsMetatileDirectionallyImpassable(objectEvent, x, y, direction))
         return COLLISION_IMPASSABLE;
     else if (objectEvent->trackedByCamera && !CanCameraMoveInDirection(direction))
         return COLLISION_IMPASSABLE;
@@ -6120,6 +6073,11 @@
     u8 currentBehavior = MapGridGetMetatileBehaviorAt(objectEvent->currentCoords.x, objectEvent->currentCoords.y);
     u8 nextBehavior = MapGridGetMetatileBehaviorAt(x, y);
     u8 collision;
+    
+    #if OW_FLAG_NO_COLLISION != 0
+    if (FlagGet(OW_FLAG_NO_COLLISION))
+        return COLLISION_NONE;
+    #endif
     
     objectEvent->directionOverwrite = DIR_NONE;
     
@@ -6145,7 +6103,7 @@
     // regular checks
     collision = GetVanillaCollision(objectEvent, x, y, dir);
     
-    //sideways stairs checks
+    //sideways stairs direction change checks
     collision = GetSidewaysStairsCollision(objectEvent, dir, currentBehavior, nextBehavior, collision);
     switch (collision)
     {
@@ -6225,14 +6183,9 @@
     for (i = 0; i < OBJECT_EVENTS_COUNT; i++)
     {
         curObject = &gObjectEvents[i];
-<<<<<<< HEAD
         if (curObject->active && (curObject->movementType != MOVEMENT_TYPE_FOLLOW_PLAYER || objectEvent != &gObjectEvents[gPlayerAvatar.objectEventId]) && curObject != objectEvent)
         {
-=======
-        if (curObject->active && curObject != objectEvent)
-        {            
             // check for collision if curObject is active, not the object in question, and not exempt from collisions
->>>>>>> 45da91e7
             if ((curObject->currentCoords.x == x && curObject->currentCoords.y == y) || (curObject->previousCoords.x == x && curObject->previousCoords.y == y))
             {
                 if (AreElevationsCompatible(objectEvent->currentElevation, curObject->currentElevation))
@@ -6371,13 +6324,8 @@
 
 static u8 TryUpdateMovementActionOnStairs(struct ObjectEvent *objectEvent, u8 movementActionId)
 {
-    #if FOLLOW_ME_IMPLEMENTED
-        if (objectEvent->isPlayer || objectEvent->localId == GetFollowerLocalId())
-            return movementActionId;    //handled separately
-    #else
-        if (objectEvent->isPlayer)
-            return movementActionId;    //handled separately
-    #endif
+    if (objectEvent->isPlayer || objectEvent->localId == OBJ_EVENT_ID_FOLLOWER)
+        return movementActionId;    // handled separately
     
     if (!ObjectMovingOnRockStairs(objectEvent, objectEvent->movementDirection))
         return movementActionId;
@@ -10930,7 +10878,6 @@
     return TRUE;
 }
 
-<<<<<<< HEAD
 bool8 MovementAction_EmoteX_Step0(struct ObjectEvent *objectEvent, struct Sprite *sprite)
 {
     ObjectEventGetLocalIdAndMap(objectEvent, &gFieldEffectArguments[0], &gFieldEffectArguments[1], &gFieldEffectArguments[2]);
@@ -10968,7 +10915,7 @@
         VarSet(varForm[i], form | (shiny << 5));
     }
     gSpecialVar_Result = i;
-=======
+}
 
 // running slow
 static void StartSlowRunningAnim(struct ObjectEvent *objectEvent, struct Sprite *sprite, u8 direction)
@@ -11015,5 +10962,4 @@
         return TRUE;
     }
     return FALSE;
->>>>>>> 45da91e7
 }