#include "global.h"
#include "malloc.h"
#include "battle_anim.h"
#include "battle_pyramid.h"
#include "battle_util.h"
#include "berry.h"
#include "data.h"
#include "debug.h"
#include "decoration.h"
#include "decompress.h"
#include "event_data.h"
#include "event_object_movement.h"
#include "event_scripts.h"
#include "faraway_island.h"
#include "field_camera.h"
#include "field_effect.h"
#include "field_effect_helpers.h"
#include "field_player_avatar.h"
#include "field_weather.h"
#include "fieldmap.h"
#include "follower_npc.h"
#include "follower_helper.h"
#include "gpu_regs.h"
#include "graphics.h"
#include "mauville_old_man.h"
#include "metatile_behavior.h"
#include "overworld.h"
#include "palette.h"
#include "party_menu.h"
#include "pokemon.h"
#include "pokeball.h"
#include "random.h"
#include "region_map.h"
#include "rtc.h"
#include "script.h"
#include "sound.h"
#include "sprite.h"
#include "task.h"
#include "trainer_see.h"
#include "trainer_hill.h"
#include "util.h"
#include "wild_encounter.h"
#include "constants/event_object_movement.h"
#include "constants/abilities.h"
#include "constants/battle.h"
#include "constants/event_objects.h"
#include "constants/field_effects.h"
#include "constants/items.h"
#include "constants/map_types.h"
#include "constants/mauville_old_man.h"
#include "constants/metatile_behaviors.h"
#include "constants/rgb.h"
#include "constants/region_map_sections.h"
#include "constants/songs.h"
#include "constants/species.h"
#include "constants/metatile_behaviors.h"
#include "constants/trainer_types.h"
#include "constants/union_room.h"
#include "constants/weather.h"

#define SPECIAL_LOCALIDS_START (min(LOCALID_CAMERA, \
                                min(LOCALID_PLAYER, \
                                    LOCALID_BERRY_BLENDER_PLAYER_END - MAX_RFU_PLAYERS + 1)))

// The object event templates on a map cannot use the special IDs listed above or they can behave unexpectedly.
// For more details on these special IDs see their definitions in 'include/constants/event_objects.h'.
// OBJECT_EVENT_TEMPLATES_COUNT should always be low enough that it doesn't overlap with these IDs.
#if OBJECT_EVENT_TEMPLATES_COUNT >= SPECIAL_LOCALIDS_START
#error "OBJECT_EVENT_TEMPLATES_COUNT is too large. Object event local IDs may overlap with reserved IDs."
#endif

// this file was known as evobjmv.c in Game Freak's original source

enum {
    MOVE_SPEED_NORMAL, // walking
    MOVE_SPEED_FAST_1, // running / surfing / sliding (ice tile)
    MOVE_SPEED_FAST_2, // water current / acro bike
    MOVE_SPEED_FASTER, // mach bike's max speed
    MOVE_SPEED_FASTEST,
};

enum {
    JUMP_DISTANCE_IN_PLACE,
    JUMP_DISTANCE_NORMAL,
    JUMP_DISTANCE_FAR,
};

// Used for storing conditional emotes
struct SpecialEmote
{
    u16 index;
    u8 emotion;
};

// Sprite data used throughout
#define sObjEventId   data[0]
#define sTypeFuncId   data[1] // Index into corresponding gMovementTypeFuncs_* table
#define sActionFuncId data[2] // Index into corresponding gMovementActionFuncs_* table
#define sDirection    data[3]


#define movement_type_def(setup, table) \
static u8 setup##_callback(struct ObjectEvent *, struct Sprite *);\
void setup(struct Sprite *sprite)\
{\
    UpdateObjectEventCurrentMovement(&gObjectEvents[sprite->sObjEventId], sprite, setup##_callback);\
}\
static u8 setup##_callback(struct ObjectEvent *objectEvent, struct Sprite *sprite)\
{\
    return table[sprite->sTypeFuncId](objectEvent, sprite);\
}

#define movement_type_empty_callback(setup) \
static u8 setup##_callback(struct ObjectEvent *, struct Sprite *);\
void setup(struct Sprite *sprite)\
{\
    UpdateObjectEventCurrentMovement(&gObjectEvents[sprite->sObjEventId], sprite, setup##_callback);\
}\
static u8 setup##_callback(struct ObjectEvent *objectEvent, struct Sprite *sprite)\
{\
    return 0;\
}

static EWRAM_DATA u8 sCurrentReflectionType = 0;
static EWRAM_DATA u16 sCurrentSpecialObjectPaletteTag = 0;
static EWRAM_DATA struct LockedAnimObjectEvents *sLockedAnimObjectEvents = {0};

static void MoveCoordsInDirection(u32, s16 *, s16 *, s16, s16);
static bool8 ObjectEventExecSingleMovementAction(struct ObjectEvent *, struct Sprite *);
static bool32 UpdateMonMoveInPlace(struct ObjectEvent *, struct Sprite *);
static void SetMovementDelay(struct Sprite *, s16);
static bool8 WaitForMovementDelay(struct Sprite *);
static u8 GetCollisionInDirection(struct ObjectEvent *, u8);
static u32 GetCopyDirection(u8, u32, u32);
static void TryEnableObjectEventAnim(struct ObjectEvent *, struct Sprite *);
static void ObjectEventExecHeldMovementAction(struct ObjectEvent *, struct Sprite *);
static void UpdateObjectEventSpriteAnimPause(struct ObjectEvent *, struct Sprite *);
static bool8 IsCoordOutsideObjectEventMovementRange(struct ObjectEvent *, s16, s16);
static bool8 IsMetatileDirectionallyImpassable(struct ObjectEvent *, s16, s16, u8);
static bool8 DoesObjectCollideWithObjectAt(struct ObjectEvent *, s16, s16);
static void UpdateObjectEventOffscreen(struct ObjectEvent *, struct Sprite *);
static void UpdateObjectEventSpriteVisibility(struct ObjectEvent *, struct Sprite *);
static void ObjectEventUpdateMetatileBehaviors(struct ObjectEvent *);
static void GetGroundEffectFlags_Reflection(struct ObjectEvent *, u32 *);
static void GetGroundEffectFlags_TallGrassOnSpawn(struct ObjectEvent *, u32 *);
static void GetGroundEffectFlags_LongGrassOnSpawn(struct ObjectEvent *, u32 *);
static void GetGroundEffectFlags_SandHeap(struct ObjectEvent *, u32 *);
static void GetGroundEffectFlags_ShallowFlowingWater(struct ObjectEvent *, u32 *);
static void GetGroundEffectFlags_ShortGrass(struct ObjectEvent *, u32 *);
static void GetGroundEffectFlags_HotSprings(struct ObjectEvent *, u32 *);
static void GetGroundEffectFlags_TallGrassOnBeginStep(struct ObjectEvent *, u32 *);
static void GetGroundEffectFlags_LongGrassOnBeginStep(struct ObjectEvent *, u32 *);
static void GetGroundEffectFlags_Tracks(struct ObjectEvent *, u32 *);
static void GetGroundEffectFlags_Puddle(struct ObjectEvent *, u32 *);
static void GetGroundEffectFlags_Ripple(struct ObjectEvent *, u32 *);
static void GetGroundEffectFlags_Seaweed(struct ObjectEvent *, u32 *);
static void GetGroundEffectFlags_JumpLanding(struct ObjectEvent *, u32 *);
static u8 ObjectEventGetNearbyReflectionType(struct ObjectEvent *);
static u8 GetReflectionTypeByMetatileBehavior(u32);
static void InitObjectPriorityByElevation(struct Sprite *, u8);
static void ObjectEventUpdateSubpriority(struct ObjectEvent *, struct Sprite *);
static void DoTracksGroundEffect_None(struct ObjectEvent *, struct Sprite *, u8);
static void DoTracksGroundEffect_Footprints(struct ObjectEvent *, struct Sprite *, u8);
static void DoTracksGroundEffect_FootprintsB(struct ObjectEvent*, struct Sprite*, u8);
static void DoTracksGroundEffect_FootprintsC(struct ObjectEvent*, struct Sprite*, u8);
static void DoTracksGroundEffect_BikeTireTracks(struct ObjectEvent *, struct Sprite *, u8);
static void DoTracksGroundEffect_SlitherTracks(struct ObjectEvent*, struct Sprite*, u8);
static void DoRippleFieldEffect(struct ObjectEvent *, struct Sprite *);
static void DoGroundEffects_OnSpawn(struct ObjectEvent *, struct Sprite *);
static void DoGroundEffects_OnBeginStep(struct ObjectEvent *, struct Sprite *);
static void DoGroundEffects_OnFinishStep(struct ObjectEvent *, struct Sprite *);
static void VirtualObject_UpdateAnim(struct Sprite *);
static void ApplyLevitateMovement(u8);
static bool8 MovementType_Disguise_Callback(struct ObjectEvent *, struct Sprite *);
static bool8 MovementType_Buried_Callback(struct ObjectEvent *, struct Sprite *);
static void CreateReflectionEffectSprites(void);
static u8 GetObjectEventIdByLocalIdAndMapInternal(u8, u8, u8);
static bool8 GetAvailableObjectEventId(u16, u8, u8, u8 *);
static void SetObjectEventDynamicGraphicsId(struct ObjectEvent *);
static void RemoveObjectEventInternal(struct ObjectEvent *);
static u16 GetObjectEventFlagIdByObjectEventId(u8);
static void UpdateObjectEventVisibility(struct ObjectEvent *, struct Sprite *);
static void MakeSpriteTemplateFromObjectEventTemplate(const struct ObjectEventTemplate *, struct SpriteTemplate *, const struct SubspriteTable **);
static void GetObjectEventMovingCameraOffset(s16 *, s16 *);
const struct ObjectEventTemplate *GetObjectEventTemplateByLocalIdAndMap(u8 localId, u8 mapNum, u8 mapGroup);
static void RemoveObjectEventIfOutsideView(struct ObjectEvent *);
static void SpawnObjectEventOnReturnToField(u8, s16, s16);
static void SetPlayerAvatarObjectEventIdAndObjectId(u8, u8);
static u8 UpdateSpritePalette(const struct SpritePalette *spritePalette, struct Sprite *sprite);
static void ResetObjectEventFldEffData(struct ObjectEvent *);
static u8 LoadSpritePaletteIfTagExists(const struct SpritePalette *);
static u8 FindObjectEventPaletteIndexByTag(u16);
static bool8 ObjectEventDoesElevationMatch(struct ObjectEvent *, u8);
static void SpriteCB_CameraObject(struct Sprite *);
static void CameraObject_Init(struct Sprite *);
static void CameraObject_UpdateMove(struct Sprite *);
static void CameraObject_UpdateFrozen(struct Sprite *);
static void ObjectEventSetSingleMovement(struct ObjectEvent *, struct Sprite *, u8);
static void SetSpriteDataForNormalStep(struct Sprite *, u8, u8);
static void InitSpriteForFigure8Anim(struct Sprite *);
static bool8 AnimateSpriteInFigure8(struct Sprite *);
u8 GetDirectionToFace(s16 x1, s16 y1, s16 x2, s16 y2);
static void FollowerSetGraphics(struct ObjectEvent *objEvent, u32 species, bool32 shiny, bool32 female);
static void ObjectEventSetGraphics(struct ObjectEvent *, const struct ObjectEventGraphicsInfo *);
static void SpriteCB_VirtualObject(struct Sprite *);
static void DoShadowFieldEffect(struct ObjectEvent *);
static void SetJumpSpriteData(struct Sprite *, u8, u8, u8);
static void SetWalkSlowSpriteData(struct Sprite *, u8);
static bool8 UpdateWalkSlowAnim(struct Sprite *);
static bool8 UpdateWalkSlowStairs(struct ObjectEvent *objectEvent, struct Sprite *sprite);
static u8 DoJumpSpriteMovement(struct Sprite *);
static u8 DoJumpSpecialSpriteMovement(struct Sprite *);
static void CreateLevitateMovementTask(struct ObjectEvent *);
static void DestroyLevitateMovementTask(u8);
static u32 LoadDynamicFollowerPalette(u32 species, bool32 shiny, bool32 female);
const struct ObjectEventGraphicsInfo *SpeciesToGraphicsInfo(u32 species, bool32 shiny, bool32 female);
static bool8 NpcTakeStep(struct Sprite *);
static bool8 AreElevationsCompatible(u8, u8);
static void CopyObjectGraphicsInfoToSpriteTemplate_WithMovementType(u16 graphicsId, u16 movementType, struct SpriteTemplate *spriteTemplate, const struct SubspriteTable **subspriteTables);

static u16 GetGraphicsIdForMon(u32 species, bool32 shiny, bool32 female);
static u16 GetUnownSpecies(struct Pokemon *mon);

static const struct SpriteFrameImage sPicTable_PechaBerryTree[];

static void StartSlowRunningAnim(struct ObjectEvent *objectEvent, struct Sprite *sprite, u8 direction);

const u8 gReflectionEffectPaletteMap[16] = {
        [PALSLOT_PLAYER]                 = PALSLOT_PLAYER_REFLECTION,
        [PALSLOT_PLAYER_REFLECTION]      = PALSLOT_PLAYER_REFLECTION,
        [PALSLOT_NPC_1]                  = PALSLOT_NPC_1_REFLECTION,
        [PALSLOT_NPC_2]                  = PALSLOT_NPC_2_REFLECTION,
        [PALSLOT_NPC_3]                  = PALSLOT_NPC_3_REFLECTION,
        [PALSLOT_NPC_4]                  = PALSLOT_NPC_4_REFLECTION,
        [PALSLOT_NPC_1_REFLECTION]       = PALSLOT_NPC_1_REFLECTION,
        [PALSLOT_NPC_2_REFLECTION]       = PALSLOT_NPC_2_REFLECTION,
        [PALSLOT_NPC_3_REFLECTION]       = PALSLOT_NPC_3_REFLECTION,
        [PALSLOT_NPC_4_REFLECTION]       = PALSLOT_NPC_4_REFLECTION,
        [PALSLOT_NPC_SPECIAL]            = PALSLOT_NPC_SPECIAL_REFLECTION,
        [PALSLOT_NPC_SPECIAL_REFLECTION] = PALSLOT_NPC_SPECIAL_REFLECTION
};

static const struct SpriteTemplate sCameraSpriteTemplate = {
    .tileTag = 0,
    .paletteTag = TAG_NONE,
    .oam = &gDummyOamData,
    .anims = gDummySpriteAnimTable,
    .images = NULL,
    .affineAnims = gDummySpriteAffineAnimTable,
    .callback = SpriteCB_CameraObject
};

enum {
    CAMERA_STATE_INIT,
    CAMERA_STATE_MOVE,
    CAMERA_STATE_FROZEN,
};

static void (*const sCameraObjectFuncs[])(struct Sprite *) = {
    [CAMERA_STATE_INIT]   = CameraObject_Init,
    [CAMERA_STATE_MOVE]   = CameraObject_UpdateMove,
    [CAMERA_STATE_FROZEN] = CameraObject_UpdateFrozen,
};

#include "data/object_events/object_event_graphics.h"

// movement type callbacks
static void (*const sMovementTypeCallbacks[])(struct Sprite *) =
{
    [MOVEMENT_TYPE_NONE] = MovementType_None,
    [MOVEMENT_TYPE_LOOK_AROUND] = MovementType_LookAround,
    [MOVEMENT_TYPE_WANDER_AROUND] = MovementType_WanderAround,
    [MOVEMENT_TYPE_WANDER_UP_AND_DOWN] = MovementType_WanderUpAndDown,
    [MOVEMENT_TYPE_WANDER_DOWN_AND_UP] = MovementType_WanderUpAndDown,
    [MOVEMENT_TYPE_WANDER_LEFT_AND_RIGHT] = MovementType_WanderLeftAndRight,
    [MOVEMENT_TYPE_WANDER_RIGHT_AND_LEFT] = MovementType_WanderLeftAndRight,
    [MOVEMENT_TYPE_FACE_UP] = MovementType_FaceDirection,
    [MOVEMENT_TYPE_FACE_DOWN] = MovementType_FaceDirection,
    [MOVEMENT_TYPE_FACE_LEFT] = MovementType_FaceDirection,
    [MOVEMENT_TYPE_FACE_RIGHT] = MovementType_FaceDirection,
    [MOVEMENT_TYPE_PLAYER] = MovementType_Player,
    [MOVEMENT_TYPE_BERRY_TREE_GROWTH] = MovementType_BerryTreeGrowth,
    [MOVEMENT_TYPE_FACE_DOWN_AND_UP] = MovementType_FaceDownAndUp,
    [MOVEMENT_TYPE_FACE_LEFT_AND_RIGHT] = MovementType_FaceLeftAndRight,
    [MOVEMENT_TYPE_FACE_UP_AND_LEFT] = MovementType_FaceUpAndLeft,
    [MOVEMENT_TYPE_FACE_UP_AND_RIGHT] = MovementType_FaceUpAndRight,
    [MOVEMENT_TYPE_FACE_DOWN_AND_LEFT] = MovementType_FaceDownAndLeft,
    [MOVEMENT_TYPE_FACE_DOWN_AND_RIGHT] = MovementType_FaceDownAndRight,
    [MOVEMENT_TYPE_FACE_DOWN_UP_AND_LEFT] = MovementType_FaceDownUpAndLeft,
    [MOVEMENT_TYPE_FACE_DOWN_UP_AND_RIGHT] = MovementType_FaceDownUpAndRight,
    [MOVEMENT_TYPE_FACE_UP_LEFT_AND_RIGHT] = MovementType_FaceUpRightAndLeft,
    [MOVEMENT_TYPE_FACE_DOWN_LEFT_AND_RIGHT] = MovementType_FaceDownRightAndLeft,
    [MOVEMENT_TYPE_ROTATE_COUNTERCLOCKWISE] = MovementType_RotateCounterclockwise,
    [MOVEMENT_TYPE_ROTATE_CLOCKWISE] = MovementType_RotateClockwise,
    [MOVEMENT_TYPE_WALK_UP_AND_DOWN] = MovementType_WalkBackAndForth,
    [MOVEMENT_TYPE_WALK_DOWN_AND_UP] = MovementType_WalkBackAndForth,
    [MOVEMENT_TYPE_WALK_LEFT_AND_RIGHT] = MovementType_WalkBackAndForth,
    [MOVEMENT_TYPE_WALK_RIGHT_AND_LEFT] = MovementType_WalkBackAndForth,
    [MOVEMENT_TYPE_WALK_SEQUENCE_UP_RIGHT_LEFT_DOWN] = MovementType_WalkSequenceUpRightLeftDown,
    [MOVEMENT_TYPE_WALK_SEQUENCE_RIGHT_LEFT_DOWN_UP] = MovementType_WalkSequenceRightLeftDownUp,
    [MOVEMENT_TYPE_WALK_SEQUENCE_DOWN_UP_RIGHT_LEFT] = MovementType_WalkSequenceDownUpRightLeft,
    [MOVEMENT_TYPE_WALK_SEQUENCE_LEFT_DOWN_UP_RIGHT] = MovementType_WalkSequenceLeftDownUpRight,
    [MOVEMENT_TYPE_WALK_SEQUENCE_UP_LEFT_RIGHT_DOWN] = MovementType_WalkSequenceUpLeftRightDown,
    [MOVEMENT_TYPE_WALK_SEQUENCE_LEFT_RIGHT_DOWN_UP] = MovementType_WalkSequenceLeftRightDownUp,
    [MOVEMENT_TYPE_WALK_SEQUENCE_DOWN_UP_LEFT_RIGHT] = MovementType_WalkSequenceDownUpLeftRight,
    [MOVEMENT_TYPE_WALK_SEQUENCE_RIGHT_DOWN_UP_LEFT] = MovementType_WalkSequenceRightDownUpLeft,
    [MOVEMENT_TYPE_WALK_SEQUENCE_LEFT_UP_DOWN_RIGHT] = MovementType_WalkSequenceLeftUpDownRight,
    [MOVEMENT_TYPE_WALK_SEQUENCE_UP_DOWN_RIGHT_LEFT] = MovementType_WalkSequenceUpDownRightLeft,
    [MOVEMENT_TYPE_WALK_SEQUENCE_RIGHT_LEFT_UP_DOWN] = MovementType_WalkSequenceRightLeftUpDown,
    [MOVEMENT_TYPE_WALK_SEQUENCE_DOWN_RIGHT_LEFT_UP] = MovementType_WalkSequenceDownRightLeftUp,
    [MOVEMENT_TYPE_WALK_SEQUENCE_RIGHT_UP_DOWN_LEFT] = MovementType_WalkSequenceRightUpDownLeft,
    [MOVEMENT_TYPE_WALK_SEQUENCE_UP_DOWN_LEFT_RIGHT] = MovementType_WalkSequenceUpDownLeftRight,
    [MOVEMENT_TYPE_WALK_SEQUENCE_LEFT_RIGHT_UP_DOWN] = MovementType_WalkSequenceLeftRightUpDown,
    [MOVEMENT_TYPE_WALK_SEQUENCE_DOWN_LEFT_RIGHT_UP] = MovementType_WalkSequenceDownLeftRightUp,
    [MOVEMENT_TYPE_WALK_SEQUENCE_UP_LEFT_DOWN_RIGHT] = MovementType_WalkSequenceUpLeftDownRight,
    [MOVEMENT_TYPE_WALK_SEQUENCE_DOWN_RIGHT_UP_LEFT] = MovementType_WalkSequenceDownRightUpLeft,
    [MOVEMENT_TYPE_WALK_SEQUENCE_LEFT_DOWN_RIGHT_UP] = MovementType_WalkSequenceLeftDownRightUp,
    [MOVEMENT_TYPE_WALK_SEQUENCE_RIGHT_UP_LEFT_DOWN] = MovementType_WalkSequenceRightUpLeftDown,
    [MOVEMENT_TYPE_WALK_SEQUENCE_UP_RIGHT_DOWN_LEFT] = MovementType_WalkSequenceUpRightDownLeft,
    [MOVEMENT_TYPE_WALK_SEQUENCE_DOWN_LEFT_UP_RIGHT] = MovementType_WalkSequenceDownLeftUpRight,
    [MOVEMENT_TYPE_WALK_SEQUENCE_LEFT_UP_RIGHT_DOWN] = MovementType_WalkSequenceLeftUpRightDown,
    [MOVEMENT_TYPE_WALK_SEQUENCE_RIGHT_DOWN_LEFT_UP] = MovementType_WalkSequenceRightDownLeftUp,
    [MOVEMENT_TYPE_COPY_PLAYER] = MovementType_CopyPlayer,
    [MOVEMENT_TYPE_COPY_PLAYER_OPPOSITE] = MovementType_CopyPlayer,
    [MOVEMENT_TYPE_COPY_PLAYER_COUNTERCLOCKWISE] = MovementType_CopyPlayer,
    [MOVEMENT_TYPE_COPY_PLAYER_CLOCKWISE] = MovementType_CopyPlayer,
    [MOVEMENT_TYPE_TREE_DISGUISE] = MovementType_TreeDisguise,
    [MOVEMENT_TYPE_MOUNTAIN_DISGUISE] = MovementType_MountainDisguise,
    [MOVEMENT_TYPE_COPY_PLAYER_IN_GRASS] = MovementType_CopyPlayerInGrass,
    [MOVEMENT_TYPE_COPY_PLAYER_OPPOSITE_IN_GRASS] = MovementType_CopyPlayerInGrass,
    [MOVEMENT_TYPE_COPY_PLAYER_COUNTERCLOCKWISE_IN_GRASS] = MovementType_CopyPlayerInGrass,
    [MOVEMENT_TYPE_COPY_PLAYER_CLOCKWISE_IN_GRASS] = MovementType_CopyPlayerInGrass,
    [MOVEMENT_TYPE_BURIED] = MovementType_Buried,
    [MOVEMENT_TYPE_WALK_IN_PLACE_DOWN] = MovementType_WalkInPlace,
    [MOVEMENT_TYPE_WALK_IN_PLACE_UP] = MovementType_WalkInPlace,
    [MOVEMENT_TYPE_WALK_IN_PLACE_LEFT] = MovementType_WalkInPlace,
    [MOVEMENT_TYPE_WALK_IN_PLACE_RIGHT] = MovementType_WalkInPlace,
    [MOVEMENT_TYPE_JOG_IN_PLACE_DOWN] = MovementType_JogInPlace,
    [MOVEMENT_TYPE_JOG_IN_PLACE_UP] = MovementType_JogInPlace,
    [MOVEMENT_TYPE_JOG_IN_PLACE_LEFT] = MovementType_JogInPlace,
    [MOVEMENT_TYPE_JOG_IN_PLACE_RIGHT] = MovementType_JogInPlace,
    [MOVEMENT_TYPE_RUN_IN_PLACE_DOWN] = MovementType_RunInPlace,
    [MOVEMENT_TYPE_RUN_IN_PLACE_UP] = MovementType_RunInPlace,
    [MOVEMENT_TYPE_RUN_IN_PLACE_LEFT] = MovementType_RunInPlace,
    [MOVEMENT_TYPE_RUN_IN_PLACE_RIGHT] = MovementType_RunInPlace,
    [MOVEMENT_TYPE_INVISIBLE] = MovementType_Invisible,
    [MOVEMENT_TYPE_WALK_SLOWLY_IN_PLACE_DOWN] = MovementType_WalkSlowlyInPlace,
    [MOVEMENT_TYPE_WALK_SLOWLY_IN_PLACE_UP] = MovementType_WalkSlowlyInPlace,
    [MOVEMENT_TYPE_WALK_SLOWLY_IN_PLACE_LEFT] = MovementType_WalkSlowlyInPlace,
    [MOVEMENT_TYPE_WALK_SLOWLY_IN_PLACE_RIGHT] = MovementType_WalkSlowlyInPlace,
    [MOVEMENT_TYPE_FOLLOW_PLAYER] = MovementType_FollowPlayer,
};

static const bool8 sMovementTypeHasRange[NUM_MOVEMENT_TYPES] = {
    [MOVEMENT_TYPE_WANDER_AROUND] = TRUE,
    [MOVEMENT_TYPE_WANDER_UP_AND_DOWN] = TRUE,
    [MOVEMENT_TYPE_WANDER_DOWN_AND_UP] = TRUE,
    [MOVEMENT_TYPE_WANDER_LEFT_AND_RIGHT] = TRUE,
    [MOVEMENT_TYPE_WANDER_RIGHT_AND_LEFT] = TRUE,
    [MOVEMENT_TYPE_WALK_UP_AND_DOWN] = TRUE,
    [MOVEMENT_TYPE_WALK_DOWN_AND_UP] = TRUE,
    [MOVEMENT_TYPE_WALK_LEFT_AND_RIGHT] = TRUE,
    [MOVEMENT_TYPE_WALK_RIGHT_AND_LEFT] = TRUE,
    [MOVEMENT_TYPE_WALK_SEQUENCE_UP_RIGHT_LEFT_DOWN] = TRUE,
    [MOVEMENT_TYPE_WALK_SEQUENCE_RIGHT_LEFT_DOWN_UP] = TRUE,
    [MOVEMENT_TYPE_WALK_SEQUENCE_DOWN_UP_RIGHT_LEFT] = TRUE,
    [MOVEMENT_TYPE_WALK_SEQUENCE_LEFT_DOWN_UP_RIGHT] = TRUE,
    [MOVEMENT_TYPE_WALK_SEQUENCE_UP_LEFT_RIGHT_DOWN] = TRUE,
    [MOVEMENT_TYPE_WALK_SEQUENCE_LEFT_RIGHT_DOWN_UP] = TRUE,
    [MOVEMENT_TYPE_WALK_SEQUENCE_DOWN_UP_LEFT_RIGHT] = TRUE,
    [MOVEMENT_TYPE_WALK_SEQUENCE_RIGHT_DOWN_UP_LEFT] = TRUE,
    [MOVEMENT_TYPE_WALK_SEQUENCE_LEFT_UP_DOWN_RIGHT] = TRUE,
    [MOVEMENT_TYPE_WALK_SEQUENCE_UP_DOWN_RIGHT_LEFT] = TRUE,
    [MOVEMENT_TYPE_WALK_SEQUENCE_RIGHT_LEFT_UP_DOWN] = TRUE,
    [MOVEMENT_TYPE_WALK_SEQUENCE_DOWN_RIGHT_LEFT_UP] = TRUE,
    [MOVEMENT_TYPE_WALK_SEQUENCE_RIGHT_UP_DOWN_LEFT] = TRUE,
    [MOVEMENT_TYPE_WALK_SEQUENCE_UP_DOWN_LEFT_RIGHT] = TRUE,
    [MOVEMENT_TYPE_WALK_SEQUENCE_LEFT_RIGHT_UP_DOWN] = TRUE,
    [MOVEMENT_TYPE_WALK_SEQUENCE_DOWN_LEFT_RIGHT_UP] = TRUE,
    [MOVEMENT_TYPE_WALK_SEQUENCE_UP_LEFT_DOWN_RIGHT] = TRUE,
    [MOVEMENT_TYPE_WALK_SEQUENCE_DOWN_RIGHT_UP_LEFT] = TRUE,
    [MOVEMENT_TYPE_WALK_SEQUENCE_LEFT_DOWN_RIGHT_UP] = TRUE,
    [MOVEMENT_TYPE_WALK_SEQUENCE_RIGHT_UP_LEFT_DOWN] = TRUE,
    [MOVEMENT_TYPE_WALK_SEQUENCE_UP_RIGHT_DOWN_LEFT] = TRUE,
    [MOVEMENT_TYPE_WALK_SEQUENCE_DOWN_LEFT_UP_RIGHT] = TRUE,
    [MOVEMENT_TYPE_WALK_SEQUENCE_LEFT_UP_RIGHT_DOWN] = TRUE,
    [MOVEMENT_TYPE_WALK_SEQUENCE_RIGHT_DOWN_LEFT_UP] = TRUE,
    [MOVEMENT_TYPE_COPY_PLAYER] = TRUE,
    [MOVEMENT_TYPE_COPY_PLAYER_OPPOSITE] = TRUE,
    [MOVEMENT_TYPE_COPY_PLAYER_COUNTERCLOCKWISE] = TRUE,
    [MOVEMENT_TYPE_COPY_PLAYER_CLOCKWISE] = TRUE,
    [MOVEMENT_TYPE_COPY_PLAYER_IN_GRASS] = TRUE,
    [MOVEMENT_TYPE_COPY_PLAYER_OPPOSITE_IN_GRASS] = TRUE,
    [MOVEMENT_TYPE_COPY_PLAYER_COUNTERCLOCKWISE_IN_GRASS] = TRUE,
    [MOVEMENT_TYPE_COPY_PLAYER_CLOCKWISE_IN_GRASS] = TRUE,
};

const u8 gInitialMovementTypeFacingDirections[NUM_MOVEMENT_TYPES] = {
    [MOVEMENT_TYPE_NONE] = DIR_SOUTH,
    [MOVEMENT_TYPE_LOOK_AROUND] = DIR_SOUTH,
    [MOVEMENT_TYPE_WANDER_AROUND] = DIR_SOUTH,
    [MOVEMENT_TYPE_WANDER_UP_AND_DOWN] = DIR_NORTH,
    [MOVEMENT_TYPE_WANDER_DOWN_AND_UP] = DIR_SOUTH,
    [MOVEMENT_TYPE_WANDER_LEFT_AND_RIGHT] = DIR_WEST,
    [MOVEMENT_TYPE_WANDER_RIGHT_AND_LEFT] = DIR_EAST,
    [MOVEMENT_TYPE_FACE_UP] = DIR_NORTH,
    [MOVEMENT_TYPE_FACE_DOWN] = DIR_SOUTH,
    [MOVEMENT_TYPE_FACE_LEFT] = DIR_WEST,
    [MOVEMENT_TYPE_FACE_RIGHT] = DIR_EAST,
    [MOVEMENT_TYPE_PLAYER] = DIR_SOUTH,
    [MOVEMENT_TYPE_BERRY_TREE_GROWTH] = DIR_SOUTH,
    [MOVEMENT_TYPE_FACE_DOWN_AND_UP] = DIR_SOUTH,
    [MOVEMENT_TYPE_FACE_LEFT_AND_RIGHT] = DIR_WEST,
    [MOVEMENT_TYPE_FACE_UP_AND_LEFT] = DIR_NORTH,
    [MOVEMENT_TYPE_FACE_UP_AND_RIGHT] = DIR_NORTH,
    [MOVEMENT_TYPE_FACE_DOWN_AND_LEFT] = DIR_SOUTH,
    [MOVEMENT_TYPE_FACE_DOWN_AND_RIGHT] = DIR_SOUTH,
    [MOVEMENT_TYPE_FACE_DOWN_UP_AND_LEFT] = DIR_SOUTH,
    [MOVEMENT_TYPE_FACE_DOWN_UP_AND_RIGHT] = DIR_SOUTH,
    [MOVEMENT_TYPE_FACE_UP_LEFT_AND_RIGHT] = DIR_NORTH,
    [MOVEMENT_TYPE_FACE_DOWN_LEFT_AND_RIGHT] = DIR_SOUTH,
    [MOVEMENT_TYPE_ROTATE_COUNTERCLOCKWISE] = DIR_SOUTH,
    [MOVEMENT_TYPE_ROTATE_CLOCKWISE] = DIR_SOUTH,
    [MOVEMENT_TYPE_WALK_UP_AND_DOWN] = DIR_NORTH,
    [MOVEMENT_TYPE_WALK_DOWN_AND_UP] = DIR_SOUTH,
    [MOVEMENT_TYPE_WALK_LEFT_AND_RIGHT] = DIR_WEST,
    [MOVEMENT_TYPE_WALK_RIGHT_AND_LEFT] = DIR_EAST,
    [MOVEMENT_TYPE_WALK_SEQUENCE_UP_RIGHT_LEFT_DOWN] = DIR_NORTH,
    [MOVEMENT_TYPE_WALK_SEQUENCE_RIGHT_LEFT_DOWN_UP] = DIR_EAST,
    [MOVEMENT_TYPE_WALK_SEQUENCE_DOWN_UP_RIGHT_LEFT] = DIR_SOUTH,
    [MOVEMENT_TYPE_WALK_SEQUENCE_LEFT_DOWN_UP_RIGHT] = DIR_WEST,
    [MOVEMENT_TYPE_WALK_SEQUENCE_UP_LEFT_RIGHT_DOWN] = DIR_NORTH,
    [MOVEMENT_TYPE_WALK_SEQUENCE_LEFT_RIGHT_DOWN_UP] = DIR_WEST,
    [MOVEMENT_TYPE_WALK_SEQUENCE_DOWN_UP_LEFT_RIGHT] = DIR_SOUTH,
    [MOVEMENT_TYPE_WALK_SEQUENCE_RIGHT_DOWN_UP_LEFT] = DIR_EAST,
    [MOVEMENT_TYPE_WALK_SEQUENCE_LEFT_UP_DOWN_RIGHT] = DIR_WEST,
    [MOVEMENT_TYPE_WALK_SEQUENCE_UP_DOWN_RIGHT_LEFT] = DIR_NORTH,
    [MOVEMENT_TYPE_WALK_SEQUENCE_RIGHT_LEFT_UP_DOWN] = DIR_EAST,
    [MOVEMENT_TYPE_WALK_SEQUENCE_DOWN_RIGHT_LEFT_UP] = DIR_SOUTH,
    [MOVEMENT_TYPE_WALK_SEQUENCE_RIGHT_UP_DOWN_LEFT] = DIR_EAST,
    [MOVEMENT_TYPE_WALK_SEQUENCE_UP_DOWN_LEFT_RIGHT] = DIR_NORTH,
    [MOVEMENT_TYPE_WALK_SEQUENCE_LEFT_RIGHT_UP_DOWN] = DIR_WEST,
    [MOVEMENT_TYPE_WALK_SEQUENCE_DOWN_LEFT_RIGHT_UP] = DIR_SOUTH,
    [MOVEMENT_TYPE_WALK_SEQUENCE_UP_LEFT_DOWN_RIGHT] = DIR_NORTH,
    [MOVEMENT_TYPE_WALK_SEQUENCE_DOWN_RIGHT_UP_LEFT] = DIR_SOUTH,
    [MOVEMENT_TYPE_WALK_SEQUENCE_LEFT_DOWN_RIGHT_UP] = DIR_WEST,
    [MOVEMENT_TYPE_WALK_SEQUENCE_RIGHT_UP_LEFT_DOWN] = DIR_EAST,
    [MOVEMENT_TYPE_WALK_SEQUENCE_UP_RIGHT_DOWN_LEFT] = DIR_NORTH,
    [MOVEMENT_TYPE_WALK_SEQUENCE_DOWN_LEFT_UP_RIGHT] = DIR_SOUTH,
    [MOVEMENT_TYPE_WALK_SEQUENCE_LEFT_UP_RIGHT_DOWN] = DIR_WEST,
    [MOVEMENT_TYPE_WALK_SEQUENCE_RIGHT_DOWN_LEFT_UP] = DIR_EAST,
    [MOVEMENT_TYPE_COPY_PLAYER] = DIR_NORTH,
    [MOVEMENT_TYPE_COPY_PLAYER_OPPOSITE] = DIR_SOUTH,
    [MOVEMENT_TYPE_COPY_PLAYER_COUNTERCLOCKWISE] = DIR_WEST,
    [MOVEMENT_TYPE_COPY_PLAYER_CLOCKWISE] = DIR_EAST,
    [MOVEMENT_TYPE_TREE_DISGUISE] = DIR_SOUTH,
    [MOVEMENT_TYPE_MOUNTAIN_DISGUISE] = DIR_SOUTH,
    [MOVEMENT_TYPE_COPY_PLAYER_IN_GRASS] = DIR_NORTH,
    [MOVEMENT_TYPE_COPY_PLAYER_OPPOSITE_IN_GRASS] = DIR_SOUTH,
    [MOVEMENT_TYPE_COPY_PLAYER_COUNTERCLOCKWISE_IN_GRASS] = DIR_WEST,
    [MOVEMENT_TYPE_COPY_PLAYER_CLOCKWISE_IN_GRASS] = DIR_EAST,
    [MOVEMENT_TYPE_BURIED] = DIR_SOUTH,
    [MOVEMENT_TYPE_WALK_IN_PLACE_DOWN] = DIR_SOUTH,
    [MOVEMENT_TYPE_WALK_IN_PLACE_UP] = DIR_NORTH,
    [MOVEMENT_TYPE_WALK_IN_PLACE_LEFT] = DIR_WEST,
    [MOVEMENT_TYPE_WALK_IN_PLACE_RIGHT] = DIR_EAST,
    [MOVEMENT_TYPE_JOG_IN_PLACE_DOWN] = DIR_SOUTH,
    [MOVEMENT_TYPE_JOG_IN_PLACE_UP] = DIR_NORTH,
    [MOVEMENT_TYPE_JOG_IN_PLACE_LEFT] = DIR_WEST,
    [MOVEMENT_TYPE_JOG_IN_PLACE_RIGHT] = DIR_EAST,
    [MOVEMENT_TYPE_RUN_IN_PLACE_DOWN] = DIR_SOUTH,
    [MOVEMENT_TYPE_RUN_IN_PLACE_UP] = DIR_NORTH,
    [MOVEMENT_TYPE_RUN_IN_PLACE_LEFT] = DIR_WEST,
    [MOVEMENT_TYPE_RUN_IN_PLACE_RIGHT] = DIR_EAST,
    [MOVEMENT_TYPE_INVISIBLE] = DIR_SOUTH,
    [MOVEMENT_TYPE_WALK_SLOWLY_IN_PLACE_DOWN] = DIR_SOUTH,
    [MOVEMENT_TYPE_WALK_SLOWLY_IN_PLACE_UP] = DIR_NORTH,
    [MOVEMENT_TYPE_WALK_SLOWLY_IN_PLACE_LEFT] = DIR_WEST,
    [MOVEMENT_TYPE_WALK_SLOWLY_IN_PLACE_RIGHT] = DIR_EAST,
    [MOVEMENT_TYPE_FOLLOW_PLAYER] = DIR_SOUTH,
};

#include "data/object_events/object_event_graphics_info_pointers.h"
#include "data/field_effects/field_effect_object_template_pointers.h"
#include "data/object_events/object_event_pic_tables.h"
#include "data/object_events/object_event_anims.h"
#include "data/object_events/base_oam.h"
#include "data/object_events/object_event_subsprites.h"
#include "data/object_events/object_event_graphics_info.h"
#include "data/object_events/object_event_graphics_info_followers.h"

static const struct SpritePalette sObjectEventSpritePalettes[] = {
    {gObjectEventPal_Npc1,                  OBJ_EVENT_PAL_TAG_NPC_1},
    {gObjectEventPal_Npc2,                  OBJ_EVENT_PAL_TAG_NPC_2},
    {gObjectEventPal_Npc3,                  OBJ_EVENT_PAL_TAG_NPC_3},
    {gObjectEventPal_Npc4,                  OBJ_EVENT_PAL_TAG_NPC_4},
    {gObjectEventPal_Npc1Reflection,        OBJ_EVENT_PAL_TAG_NPC_1_REFLECTION},
    {gObjectEventPal_Npc2Reflection,        OBJ_EVENT_PAL_TAG_NPC_2_REFLECTION},
    {gObjectEventPal_Npc3Reflection,        OBJ_EVENT_PAL_TAG_NPC_3_REFLECTION},
    {gObjectEventPal_Npc4Reflection,        OBJ_EVENT_PAL_TAG_NPC_4_REFLECTION},
    {gObjectEventPal_Brendan,               OBJ_EVENT_PAL_TAG_BRENDAN},
    {gObjectEventPal_BrendanReflection,     OBJ_EVENT_PAL_TAG_BRENDAN_REFLECTION},
    {gObjectEventPal_BridgeReflection,      OBJ_EVENT_PAL_TAG_BRIDGE_REFLECTION},
    {gObjectEventPal_PlayerUnderwater,      OBJ_EVENT_PAL_TAG_PLAYER_UNDERWATER},
    {gObjectEventPal_QuintyPlump,           OBJ_EVENT_PAL_TAG_QUINTY_PLUMP},
    {gObjectEventPal_QuintyPlumpReflection, OBJ_EVENT_PAL_TAG_QUINTY_PLUMP_REFLECTION},
    {gObjectEventPal_Truck,                 OBJ_EVENT_PAL_TAG_TRUCK},
    {gObjectEventPal_Vigoroth,              OBJ_EVENT_PAL_TAG_VIGOROTH},
    {gObjectEventPal_EnemyZigzagoon,        OBJ_EVENT_PAL_TAG_ZIGZAGOON},
    {gObjectEventPal_May,                   OBJ_EVENT_PAL_TAG_MAY},
    {gObjectEventPal_MayReflection,         OBJ_EVENT_PAL_TAG_MAY_REFLECTION},
    {gObjectEventPal_MovingBox,             OBJ_EVENT_PAL_TAG_MOVING_BOX},
    {gObjectEventPal_CableCar,              OBJ_EVENT_PAL_TAG_CABLE_CAR},
    {gObjectEventPal_SSTidal,               OBJ_EVENT_PAL_TAG_SSTIDAL},
    {gObjectEventPal_Kyogre,                OBJ_EVENT_PAL_TAG_KYOGRE},
    {gObjectEventPal_KyogreReflection,      OBJ_EVENT_PAL_TAG_KYOGRE_REFLECTION},
    {gObjectEventPal_Groudon,               OBJ_EVENT_PAL_TAG_GROUDON},
    {gObjectEventPal_GroudonReflection,     OBJ_EVENT_PAL_TAG_GROUDON_REFLECTION},
    {gObjectEventPal_SubmarineShadow,       OBJ_EVENT_PAL_TAG_SUBMARINE_SHADOW},
    {gObjectEventPal_Poochyena,             OBJ_EVENT_PAL_TAG_POOCHYENA},
    {gObjectEventPal_RedLeaf,               OBJ_EVENT_PAL_TAG_RED_LEAF},
    {gObjectEventPal_Deoxys,                OBJ_EVENT_PAL_TAG_DEOXYS},
    {gObjectEventPal_BirthIslandStone,      OBJ_EVENT_PAL_TAG_BIRTH_ISLAND_STONE},
    {gObjectEventPal_HoOh,                  OBJ_EVENT_PAL_TAG_HO_OH},
    {gObjectEventPal_Lugia,                 OBJ_EVENT_PAL_TAG_LUGIA},
    {gObjectEventPal_RubySapphireBrendan,   OBJ_EVENT_PAL_TAG_RS_BRENDAN},
    {gObjectEventPal_RubySapphireMay,       OBJ_EVENT_PAL_TAG_RS_MAY},
#if OW_FOLLOWERS_POKEBALLS
    {gObjectEventPal_MasterBall,            OBJ_EVENT_PAL_TAG_BALL_MASTER},
    {gObjectEventPal_UltraBall,             OBJ_EVENT_PAL_TAG_BALL_ULTRA},
    {gObjectEventPal_GreatBall,             OBJ_EVENT_PAL_TAG_BALL_GREAT},
    {gObjectEventPal_SafariBall,            OBJ_EVENT_PAL_TAG_BALL_SAFARI},
    {gObjectEventPal_NetBall,               OBJ_EVENT_PAL_TAG_BALL_NET},
    {gObjectEventPal_DiveBall,              OBJ_EVENT_PAL_TAG_BALL_DIVE},
    {gObjectEventPal_NestBall,              OBJ_EVENT_PAL_TAG_BALL_NEST},
    {gObjectEventPal_RepeatBall,            OBJ_EVENT_PAL_TAG_BALL_REPEAT},
    {gObjectEventPal_TimerBall,             OBJ_EVENT_PAL_TAG_BALL_TIMER},
    {gObjectEventPal_LuxuryBall,            OBJ_EVENT_PAL_TAG_BALL_LUXURY},
    {gObjectEventPal_PremierBall,           OBJ_EVENT_PAL_TAG_BALL_PREMIER},
    {gObjectEventPal_DuskBall,              OBJ_EVENT_PAL_TAG_BALL_DUSK},
    {gObjectEventPal_HealBall,              OBJ_EVENT_PAL_TAG_BALL_HEAL},
    {gObjectEventPal_QuickBall,             OBJ_EVENT_PAL_TAG_BALL_QUICK},
    {gObjectEventPal_CherishBall,           OBJ_EVENT_PAL_TAG_BALL_CHERISH},
    {gObjectEventPal_ParkBall,              OBJ_EVENT_PAL_TAG_BALL_PARK},
    {gObjectEventPal_FastBall,              OBJ_EVENT_PAL_TAG_BALL_FAST},
    {gObjectEventPal_LevelBall,             OBJ_EVENT_PAL_TAG_BALL_LEVEL},
    {gObjectEventPal_LureBall,              OBJ_EVENT_PAL_TAG_BALL_LURE},
    {gObjectEventPal_HeavyBall,             OBJ_EVENT_PAL_TAG_BALL_HEAVY},
    {gObjectEventPal_LoveBall,              OBJ_EVENT_PAL_TAG_BALL_LOVE},
    {gObjectEventPal_FriendBall,            OBJ_EVENT_PAL_TAG_BALL_FRIEND},
    {gObjectEventPal_MoonBall,              OBJ_EVENT_PAL_TAG_BALL_MOON},
    {gObjectEventPal_SportBall,             OBJ_EVENT_PAL_TAG_BALL_SPORT},
    {gObjectEventPal_DreamBall,             OBJ_EVENT_PAL_TAG_BALL_DREAM},
    {gObjectEventPal_BeastBall,             OBJ_EVENT_PAL_TAG_BALL_BEAST},
    // Gen VIII
    #ifdef ITEM_STRANGE_BALL
    {gObjectEventPal_StrangeBall,           OBJ_EVENT_PAL_TAG_BALL_STRANGE},
    #endif //ITEM_STRANGE_BALL
#endif //OW_FOLLOWERS_POKEBALLS
    {gObjectEventPal_Substitute,            OBJ_EVENT_PAL_TAG_SUBSTITUTE},
    {gObjectEventPaletteLight,              OBJ_EVENT_PAL_TAG_LIGHT},
    {gObjectEventPaletteLight2,             OBJ_EVENT_PAL_TAG_LIGHT_2},
    {gObjectEventPaletteEmotes,             OBJ_EVENT_PAL_TAG_EMOTES},
    {gObjectEventPaletteNeonLight,          OBJ_EVENT_PAL_TAG_NEON_LIGHT},
#ifdef BUGFIX
    {NULL,                                  OBJ_EVENT_PAL_TAG_NONE},
#else
    {}, // BUG: FindObjectEventPaletteIndexByTag looks for OBJ_EVENT_PAL_TAG_NONE and not 0x0.
        // If it's looking for a tag that isn't in this table, the game locks in an infinite loop.
#endif
};

static const u16 sReflectionPaletteTags_Brendan[] = {
    OBJ_EVENT_PAL_TAG_BRENDAN_REFLECTION,
    OBJ_EVENT_PAL_TAG_BRENDAN_REFLECTION,
    OBJ_EVENT_PAL_TAG_BRENDAN_REFLECTION,
    OBJ_EVENT_PAL_TAG_BRENDAN_REFLECTION,
};

static const u16 sReflectionPaletteTags_May[] = {
    OBJ_EVENT_PAL_TAG_MAY_REFLECTION,
    OBJ_EVENT_PAL_TAG_MAY_REFLECTION,
    OBJ_EVENT_PAL_TAG_MAY_REFLECTION,
    OBJ_EVENT_PAL_TAG_MAY_REFLECTION,
};

static const u16 sReflectionPaletteTags_PlayerUnderwater[] = {
    OBJ_EVENT_PAL_TAG_PLAYER_UNDERWATER,
    OBJ_EVENT_PAL_TAG_PLAYER_UNDERWATER,
    OBJ_EVENT_PAL_TAG_PLAYER_UNDERWATER,
    OBJ_EVENT_PAL_TAG_PLAYER_UNDERWATER,
};

static const struct PairedPalettes sPlayerReflectionPaletteSets[] = {
    {OBJ_EVENT_PAL_TAG_BRENDAN,           sReflectionPaletteTags_Brendan},
    {OBJ_EVENT_PAL_TAG_MAY,               sReflectionPaletteTags_May},
    {OBJ_EVENT_PAL_TAG_PLAYER_UNDERWATER, sReflectionPaletteTags_PlayerUnderwater},
    {OBJ_EVENT_PAL_TAG_NONE,              NULL},
};

static const u16 sReflectionPaletteTags_QuintyPlump[] = {
    OBJ_EVENT_PAL_TAG_QUINTY_PLUMP_REFLECTION,
    OBJ_EVENT_PAL_TAG_QUINTY_PLUMP_REFLECTION,
    OBJ_EVENT_PAL_TAG_QUINTY_PLUMP_REFLECTION,
    OBJ_EVENT_PAL_TAG_QUINTY_PLUMP_REFLECTION,
};

static const u16 sReflectionPaletteTags_Truck[] = {
    OBJ_EVENT_PAL_TAG_TRUCK,
    OBJ_EVENT_PAL_TAG_TRUCK,
    OBJ_EVENT_PAL_TAG_TRUCK,
    OBJ_EVENT_PAL_TAG_TRUCK,
};

static const u16 sReflectionPaletteTags_VigorothMover[] = {
    OBJ_EVENT_PAL_TAG_VIGOROTH,
    OBJ_EVENT_PAL_TAG_VIGOROTH,
    OBJ_EVENT_PAL_TAG_VIGOROTH,
    OBJ_EVENT_PAL_TAG_VIGOROTH,
};

static const u16 sReflectionPaletteTags_MovingBox[] = {
    OBJ_EVENT_PAL_TAG_MOVING_BOX,
    OBJ_EVENT_PAL_TAG_MOVING_BOX,
    OBJ_EVENT_PAL_TAG_MOVING_BOX,
    OBJ_EVENT_PAL_TAG_MOVING_BOX,
};

static const u16 sReflectionPaletteTags_CableCar[] = {
    OBJ_EVENT_PAL_TAG_CABLE_CAR,
    OBJ_EVENT_PAL_TAG_CABLE_CAR,
    OBJ_EVENT_PAL_TAG_CABLE_CAR,
    OBJ_EVENT_PAL_TAG_CABLE_CAR,
};

static const u16 sReflectionPaletteTags_SSTidal[] = {
    OBJ_EVENT_PAL_TAG_SSTIDAL,
    OBJ_EVENT_PAL_TAG_SSTIDAL,
    OBJ_EVENT_PAL_TAG_SSTIDAL,
    OBJ_EVENT_PAL_TAG_SSTIDAL,
};

static const u16 sReflectionPaletteTags_SubmarineShadow[] = {
    OBJ_EVENT_PAL_TAG_SUBMARINE_SHADOW,
    OBJ_EVENT_PAL_TAG_SUBMARINE_SHADOW,
    OBJ_EVENT_PAL_TAG_SUBMARINE_SHADOW,
    OBJ_EVENT_PAL_TAG_SUBMARINE_SHADOW,
};

static const u16 sReflectionPaletteTags_Kyogre[] = {
    OBJ_EVENT_PAL_TAG_KYOGRE_REFLECTION,
    OBJ_EVENT_PAL_TAG_KYOGRE_REFLECTION,
    OBJ_EVENT_PAL_TAG_KYOGRE_REFLECTION,
    OBJ_EVENT_PAL_TAG_KYOGRE_REFLECTION,
};

static const u16 sReflectionPaletteTags_Groudon[] = {
    OBJ_EVENT_PAL_TAG_GROUDON_REFLECTION,
    OBJ_EVENT_PAL_TAG_GROUDON_REFLECTION,
    OBJ_EVENT_PAL_TAG_GROUDON_REFLECTION,
    OBJ_EVENT_PAL_TAG_GROUDON_REFLECTION,
};

static const u16 sReflectionPaletteTags_Npc3[] = { // Only used by the Route 120 bridge Kecleon
    OBJ_EVENT_PAL_TAG_NPC_3_REFLECTION,
    OBJ_EVENT_PAL_TAG_NPC_3_REFLECTION,
    OBJ_EVENT_PAL_TAG_NPC_3_REFLECTION,
    OBJ_EVENT_PAL_TAG_NPC_3_REFLECTION,
};

static const u16 sReflectionPaletteTags_RedLeaf[] = {
    OBJ_EVENT_PAL_TAG_RED_LEAF,
    OBJ_EVENT_PAL_TAG_RED_LEAF,
    OBJ_EVENT_PAL_TAG_RED_LEAF,
    OBJ_EVENT_PAL_TAG_RED_LEAF,
};

static const struct PairedPalettes sSpecialObjectReflectionPaletteSets[] = {
    {OBJ_EVENT_PAL_TAG_BRENDAN,          sReflectionPaletteTags_Brendan},
    {OBJ_EVENT_PAL_TAG_MAY,              sReflectionPaletteTags_May},
    {OBJ_EVENT_PAL_TAG_QUINTY_PLUMP,     sReflectionPaletteTags_QuintyPlump},
    {OBJ_EVENT_PAL_TAG_TRUCK,            sReflectionPaletteTags_Truck},
    {OBJ_EVENT_PAL_TAG_VIGOROTH,         sReflectionPaletteTags_VigorothMover},
    {OBJ_EVENT_PAL_TAG_MOVING_BOX,       sReflectionPaletteTags_MovingBox},
    {OBJ_EVENT_PAL_TAG_CABLE_CAR,        sReflectionPaletteTags_CableCar},
    {OBJ_EVENT_PAL_TAG_SSTIDAL,          sReflectionPaletteTags_SSTidal},
    {OBJ_EVENT_PAL_TAG_KYOGRE,           sReflectionPaletteTags_Kyogre},
    {OBJ_EVENT_PAL_TAG_GROUDON,          sReflectionPaletteTags_Groudon},
    {OBJ_EVENT_PAL_TAG_NPC_3,            sReflectionPaletteTags_Npc3},
    {OBJ_EVENT_PAL_TAG_SUBMARINE_SHADOW, sReflectionPaletteTags_SubmarineShadow},
    {OBJ_EVENT_PAL_TAG_RED_LEAF,         sReflectionPaletteTags_RedLeaf},
    {OBJ_EVENT_PAL_TAG_NONE,             NULL},
};

static const u16 sObjectPaletteTags0[] = {
    [PALSLOT_PLAYER]            = OBJ_EVENT_PAL_TAG_BRENDAN,
    [PALSLOT_PLAYER_REFLECTION] = OBJ_EVENT_PAL_TAG_BRENDAN_REFLECTION,
    [PALSLOT_NPC_1]             = OBJ_EVENT_PAL_TAG_NPC_1,
    [PALSLOT_NPC_2]             = OBJ_EVENT_PAL_TAG_NPC_2,
    [PALSLOT_NPC_3]             = OBJ_EVENT_PAL_TAG_NPC_3,
    [PALSLOT_NPC_4]             = OBJ_EVENT_PAL_TAG_NPC_4,
    [PALSLOT_NPC_1_REFLECTION]  = OBJ_EVENT_PAL_TAG_NPC_1_REFLECTION,
    [PALSLOT_NPC_2_REFLECTION]  = OBJ_EVENT_PAL_TAG_NPC_2_REFLECTION,
    [PALSLOT_NPC_3_REFLECTION]  = OBJ_EVENT_PAL_TAG_NPC_3_REFLECTION,
    [PALSLOT_NPC_4_REFLECTION]  = OBJ_EVENT_PAL_TAG_NPC_4_REFLECTION,
};

static const u16 sObjectPaletteTags1[] = {
    [PALSLOT_PLAYER]            = OBJ_EVENT_PAL_TAG_BRENDAN,
    [PALSLOT_PLAYER_REFLECTION] = OBJ_EVENT_PAL_TAG_BRENDAN_REFLECTION,
    [PALSLOT_NPC_1]             = OBJ_EVENT_PAL_TAG_NPC_1,
    [PALSLOT_NPC_2]             = OBJ_EVENT_PAL_TAG_NPC_2,
    [PALSLOT_NPC_3]             = OBJ_EVENT_PAL_TAG_NPC_3,
    [PALSLOT_NPC_4]             = OBJ_EVENT_PAL_TAG_NPC_4,
    [PALSLOT_NPC_1_REFLECTION]  = OBJ_EVENT_PAL_TAG_NPC_1_REFLECTION,
    [PALSLOT_NPC_2_REFLECTION]  = OBJ_EVENT_PAL_TAG_NPC_2_REFLECTION,
    [PALSLOT_NPC_3_REFLECTION]  = OBJ_EVENT_PAL_TAG_NPC_3_REFLECTION,
    [PALSLOT_NPC_4_REFLECTION]  = OBJ_EVENT_PAL_TAG_NPC_4_REFLECTION,
};

static const u16 sObjectPaletteTags2[] = {
    [PALSLOT_PLAYER]            = OBJ_EVENT_PAL_TAG_BRENDAN,
    [PALSLOT_PLAYER_REFLECTION] = OBJ_EVENT_PAL_TAG_BRENDAN_REFLECTION,
    [PALSLOT_NPC_1]             = OBJ_EVENT_PAL_TAG_NPC_1,
    [PALSLOT_NPC_2]             = OBJ_EVENT_PAL_TAG_NPC_2,
    [PALSLOT_NPC_3]             = OBJ_EVENT_PAL_TAG_NPC_3,
    [PALSLOT_NPC_4]             = OBJ_EVENT_PAL_TAG_NPC_4,
    [PALSLOT_NPC_1_REFLECTION]  = OBJ_EVENT_PAL_TAG_NPC_1_REFLECTION,
    [PALSLOT_NPC_2_REFLECTION]  = OBJ_EVENT_PAL_TAG_NPC_2_REFLECTION,
    [PALSLOT_NPC_3_REFLECTION]  = OBJ_EVENT_PAL_TAG_NPC_3_REFLECTION,
    [PALSLOT_NPC_4_REFLECTION]  = OBJ_EVENT_PAL_TAG_NPC_4_REFLECTION,
};

static const u16 sObjectPaletteTags3[] = {
    [PALSLOT_PLAYER]            = OBJ_EVENT_PAL_TAG_BRENDAN,
    [PALSLOT_PLAYER_REFLECTION] = OBJ_EVENT_PAL_TAG_BRENDAN_REFLECTION,
    [PALSLOT_NPC_1]             = OBJ_EVENT_PAL_TAG_NPC_1,
    [PALSLOT_NPC_2]             = OBJ_EVENT_PAL_TAG_NPC_2,
    [PALSLOT_NPC_3]             = OBJ_EVENT_PAL_TAG_NPC_3,
    [PALSLOT_NPC_4]             = OBJ_EVENT_PAL_TAG_NPC_4,
    [PALSLOT_NPC_1_REFLECTION]  = OBJ_EVENT_PAL_TAG_NPC_1_REFLECTION,
    [PALSLOT_NPC_2_REFLECTION]  = OBJ_EVENT_PAL_TAG_NPC_2_REFLECTION,
    [PALSLOT_NPC_3_REFLECTION]  = OBJ_EVENT_PAL_TAG_NPC_3_REFLECTION,
    [PALSLOT_NPC_4_REFLECTION]  = OBJ_EVENT_PAL_TAG_NPC_4_REFLECTION,
};

static const u16 *const sObjectPaletteTagSets[] = {
    sObjectPaletteTags0,
    sObjectPaletteTags1,
    sObjectPaletteTags2,
    sObjectPaletteTags3,
};

#include "data/object_events/berry_tree_graphics_tables.h"
#include "data/field_effects/field_effect_objects.h"

static const s16 sMovementDelaysMedium[] = {32, 64,  96, 128};
static const s16 sMovementDelaysLong[] =   {32, 64, 128, 192}; // Unused
static const s16 sMovementDelaysShort[] =  {32, 48,  64,  80};

#include "data/object_events/movement_type_func_tables.h"

static const u8 sFaceDirectionAnimNums[] = {
    [DIR_NONE] = ANIM_STD_FACE_SOUTH,
    [DIR_SOUTH] = ANIM_STD_FACE_SOUTH,
    [DIR_NORTH] = ANIM_STD_FACE_NORTH,
    [DIR_WEST] = ANIM_STD_FACE_WEST,
    [DIR_EAST] = ANIM_STD_FACE_EAST,
    [DIR_SOUTHWEST] = ANIM_STD_FACE_WEST,
    [DIR_SOUTHEAST] = ANIM_STD_FACE_EAST,
    [DIR_NORTHWEST] = ANIM_STD_FACE_WEST,
    [DIR_NORTHEAST] = ANIM_STD_FACE_EAST,
};
static const u8 sMoveDirectionAnimNums[] = {
    [DIR_NONE] = ANIM_STD_GO_SOUTH,
    [DIR_SOUTH] = ANIM_STD_GO_SOUTH,
    [DIR_NORTH] = ANIM_STD_GO_NORTH,
    [DIR_WEST] = ANIM_STD_GO_WEST,
    [DIR_EAST] = ANIM_STD_GO_EAST,
    [DIR_SOUTHWEST] = ANIM_STD_GO_WEST,
    [DIR_SOUTHEAST] = ANIM_STD_GO_EAST,
    [DIR_NORTHWEST] = ANIM_STD_GO_WEST,
    [DIR_NORTHEAST] = ANIM_STD_GO_EAST,
};
static const u8 sMoveDirectionFastAnimNums[] = {
    [DIR_NONE] = ANIM_STD_GO_FAST_SOUTH,
    [DIR_SOUTH] = ANIM_STD_GO_FAST_SOUTH,
    [DIR_NORTH] = ANIM_STD_GO_FAST_NORTH,
    [DIR_WEST] = ANIM_STD_GO_FAST_WEST,
    [DIR_EAST] = ANIM_STD_GO_FAST_EAST,
    [DIR_SOUTHWEST] = ANIM_STD_GO_FAST_WEST,
    [DIR_SOUTHEAST] = ANIM_STD_GO_FAST_EAST,
    [DIR_NORTHWEST] = ANIM_STD_GO_FAST_WEST,
    [DIR_NORTHEAST] = ANIM_STD_GO_FAST_EAST,
};
static const u8 sMoveDirectionFasterAnimNums[] = {
    [DIR_NONE] = ANIM_STD_GO_FASTER_SOUTH,
    [DIR_SOUTH] = ANIM_STD_GO_FASTER_SOUTH,
    [DIR_NORTH] = ANIM_STD_GO_FASTER_NORTH,
    [DIR_WEST] = ANIM_STD_GO_FASTER_WEST,
    [DIR_EAST] = ANIM_STD_GO_FASTER_EAST,
    [DIR_SOUTHWEST] = ANIM_STD_GO_FASTER_WEST,
    [DIR_SOUTHEAST] = ANIM_STD_GO_FASTER_EAST,
    [DIR_NORTHWEST] = ANIM_STD_GO_FASTER_WEST,
    [DIR_NORTHEAST] = ANIM_STD_GO_FASTER_EAST,
};
static const u8 sMoveDirectionFastestAnimNums[] = {
    [DIR_NONE] = ANIM_STD_GO_FASTEST_SOUTH,
    [DIR_SOUTH] = ANIM_STD_GO_FASTEST_SOUTH,
    [DIR_NORTH] = ANIM_STD_GO_FASTEST_NORTH,
    [DIR_WEST] = ANIM_STD_GO_FASTEST_WEST,
    [DIR_EAST] = ANIM_STD_GO_FASTEST_EAST,
    [DIR_SOUTHWEST] = ANIM_STD_GO_FASTEST_WEST,
    [DIR_SOUTHEAST] = ANIM_STD_GO_FASTEST_EAST,
    [DIR_NORTHWEST] = ANIM_STD_GO_FASTEST_WEST,
    [DIR_NORTHEAST] = ANIM_STD_GO_FASTEST_EAST,
};
static const u8 sJumpSpecialDirectionAnimNums[] = { // used for jumping onto surf mon
    [DIR_NONE] = ANIM_GET_ON_OFF_POKEMON_SOUTH,
    [DIR_SOUTH] = ANIM_GET_ON_OFF_POKEMON_SOUTH,
    [DIR_NORTH] = ANIM_GET_ON_OFF_POKEMON_NORTH,
    [DIR_WEST] = ANIM_GET_ON_OFF_POKEMON_WEST,
    [DIR_EAST] = ANIM_GET_ON_OFF_POKEMON_EAST,
    [DIR_SOUTHWEST] = ANIM_GET_ON_OFF_POKEMON_SOUTH,
    [DIR_SOUTHEAST] = ANIM_GET_ON_OFF_POKEMON_SOUTH,
    [DIR_NORTHWEST] = ANIM_GET_ON_OFF_POKEMON_NORTH,
    [DIR_NORTHEAST] = ANIM_GET_ON_OFF_POKEMON_NORTH,
};
static const u8 sAcroWheelieDirectionAnimNums[] = {
    [DIR_NONE] = ANIM_BUNNY_HOP_BACK_WHEEL_SOUTH,
    [DIR_SOUTH] = ANIM_BUNNY_HOP_BACK_WHEEL_SOUTH,
    [DIR_NORTH] = ANIM_BUNNY_HOP_BACK_WHEEL_NORTH,
    [DIR_WEST] = ANIM_BUNNY_HOP_BACK_WHEEL_WEST,
    [DIR_EAST] = ANIM_BUNNY_HOP_BACK_WHEEL_EAST,
    [DIR_SOUTHWEST] = ANIM_BUNNY_HOP_BACK_WHEEL_WEST,
    [DIR_SOUTHEAST] = ANIM_BUNNY_HOP_BACK_WHEEL_EAST,
    [DIR_NORTHWEST] = ANIM_BUNNY_HOP_BACK_WHEEL_WEST,
    [DIR_NORTHEAST] = ANIM_BUNNY_HOP_BACK_WHEEL_EAST,
};
static const u8 sAcroUnusedDirectionAnimNums[] = {
    [DIR_NONE] = ANIM_BUNNY_HOP_FRONT_WHEEL_SOUTH,
    [DIR_SOUTH] = ANIM_BUNNY_HOP_FRONT_WHEEL_SOUTH,
    [DIR_NORTH] = ANIM_BUNNY_HOP_FRONT_WHEEL_NORTH,
    [DIR_WEST] = ANIM_BUNNY_HOP_FRONT_WHEEL_WEST,
    [DIR_EAST] = ANIM_BUNNY_HOP_FRONT_WHEEL_EAST,
    [DIR_SOUTHWEST] = ANIM_BUNNY_HOP_FRONT_WHEEL_SOUTH,
    [DIR_SOUTHEAST] = ANIM_BUNNY_HOP_FRONT_WHEEL_SOUTH,
    [DIR_NORTHWEST] = ANIM_BUNNY_HOP_FRONT_WHEEL_NORTH,
    [DIR_NORTHEAST] = ANIM_BUNNY_HOP_FRONT_WHEEL_NORTH,
};
static const u8 sAcroEndWheelieDirectionAnimNums[] = {
    [DIR_NONE] = ANIM_STANDING_WHEELIE_BACK_WHEEL_SOUTH,
    [DIR_SOUTH] = ANIM_STANDING_WHEELIE_BACK_WHEEL_SOUTH,
    [DIR_NORTH] = ANIM_STANDING_WHEELIE_BACK_WHEEL_NORTH,
    [DIR_WEST] = ANIM_STANDING_WHEELIE_BACK_WHEEL_WEST,
    [DIR_EAST] = ANIM_STANDING_WHEELIE_BACK_WHEEL_EAST,
    [DIR_SOUTHWEST] = ANIM_STANDING_WHEELIE_BACK_WHEEL_WEST,
    [DIR_SOUTHEAST] = ANIM_STANDING_WHEELIE_BACK_WHEEL_EAST,
    [DIR_NORTHWEST] = ANIM_STANDING_WHEELIE_BACK_WHEEL_WEST,
    [DIR_NORTHEAST] = ANIM_STANDING_WHEELIE_BACK_WHEEL_EAST,
};
static const u8 sAcroUnusedActionDirectionAnimNums[] = {
    [DIR_NONE] = ANIM_STANDING_WHEELIE_FRONT_WHEEL_SOUTH,
    [DIR_SOUTH] = ANIM_STANDING_WHEELIE_FRONT_WHEEL_SOUTH,
    [DIR_NORTH] = ANIM_STANDING_WHEELIE_FRONT_WHEEL_NORTH,
    [DIR_WEST] = ANIM_STANDING_WHEELIE_FRONT_WHEEL_WEST,
    [DIR_EAST] = ANIM_STANDING_WHEELIE_FRONT_WHEEL_EAST,
    [DIR_SOUTHWEST] = ANIM_STANDING_WHEELIE_FRONT_WHEEL_SOUTH,
    [DIR_SOUTHEAST] = ANIM_STANDING_WHEELIE_FRONT_WHEEL_SOUTH,
    [DIR_NORTHWEST] = ANIM_STANDING_WHEELIE_FRONT_WHEEL_NORTH,
    [DIR_NORTHEAST] = ANIM_STANDING_WHEELIE_FRONT_WHEEL_NORTH,
};
static const u8 sAcroWheeliePedalDirectionAnimNums[] = {
    [DIR_NONE] = ANIM_MOVING_WHEELIE_SOUTH,
    [DIR_SOUTH] = ANIM_MOVING_WHEELIE_SOUTH,
    [DIR_NORTH] = ANIM_MOVING_WHEELIE_NORTH,
    [DIR_WEST] = ANIM_MOVING_WHEELIE_WEST,
    [DIR_EAST] = ANIM_MOVING_WHEELIE_EAST,
    [DIR_SOUTHWEST] = ANIM_MOVING_WHEELIE_WEST,
    [DIR_SOUTHEAST] = ANIM_MOVING_WHEELIE_EAST,
    [DIR_NORTHWEST] = ANIM_MOVING_WHEELIE_WEST,
    [DIR_NORTHEAST] = ANIM_MOVING_WHEELIE_EAST,
};
static const u8 sFishingDirectionAnimNums[] = {
    [DIR_NONE] = ANIM_TAKE_OUT_ROD_SOUTH,
    [DIR_SOUTH] = ANIM_TAKE_OUT_ROD_SOUTH,
    [DIR_NORTH] = ANIM_TAKE_OUT_ROD_NORTH,
    [DIR_WEST] = ANIM_TAKE_OUT_ROD_WEST,
    [DIR_EAST] = ANIM_TAKE_OUT_ROD_EAST,
    [DIR_SOUTHWEST] = ANIM_TAKE_OUT_ROD_SOUTH,
    [DIR_SOUTHEAST] = ANIM_TAKE_OUT_ROD_SOUTH,
    [DIR_NORTHWEST] = ANIM_TAKE_OUT_ROD_NORTH,
    [DIR_NORTHEAST] = ANIM_TAKE_OUT_ROD_NORTH,
};
static const u8 sFishingNoCatchDirectionAnimNums[] = {
    [DIR_NONE] = ANIM_PUT_AWAY_ROD_SOUTH,
    [DIR_SOUTH] = ANIM_PUT_AWAY_ROD_SOUTH,
    [DIR_NORTH] = ANIM_PUT_AWAY_ROD_NORTH,
    [DIR_WEST] = ANIM_PUT_AWAY_ROD_WEST,
    [DIR_EAST] = ANIM_PUT_AWAY_ROD_EAST,
    [DIR_SOUTHWEST] = ANIM_PUT_AWAY_ROD_SOUTH,
    [DIR_SOUTHEAST] = ANIM_PUT_AWAY_ROD_SOUTH,
    [DIR_NORTHWEST] = ANIM_PUT_AWAY_ROD_NORTH,
    [DIR_NORTHEAST] = ANIM_PUT_AWAY_ROD_NORTH,
};
static const u8 sFishingBiteDirectionAnimNums[] = {
    [DIR_NONE] = ANIM_HOOKED_POKEMON_SOUTH,
    [DIR_SOUTH] = ANIM_HOOKED_POKEMON_SOUTH,
    [DIR_NORTH] = ANIM_HOOKED_POKEMON_NORTH,
    [DIR_WEST] = ANIM_HOOKED_POKEMON_WEST,
    [DIR_EAST] = ANIM_HOOKED_POKEMON_EAST,
    [DIR_SOUTHWEST] = ANIM_HOOKED_POKEMON_SOUTH,
    [DIR_SOUTHEAST] = ANIM_HOOKED_POKEMON_SOUTH,
    [DIR_NORTHWEST] = ANIM_HOOKED_POKEMON_NORTH,
    [DIR_NORTHEAST] = ANIM_HOOKED_POKEMON_NORTH,
};
static const u8 sRunningDirectionAnimNums[] = {
    [DIR_NONE] = ANIM_RUN_SOUTH,
    [DIR_SOUTH] = ANIM_RUN_SOUTH,
    [DIR_NORTH] = ANIM_RUN_NORTH,
    [DIR_WEST] = ANIM_RUN_WEST,
    [DIR_EAST] = ANIM_RUN_EAST,
    [DIR_SOUTHWEST] = ANIM_RUN_WEST,
    [DIR_SOUTHEAST] = ANIM_RUN_EAST,
    [DIR_NORTHWEST] = ANIM_RUN_WEST,
    [DIR_NORTHEAST] = ANIM_RUN_EAST,
};

const u8 gTrainerFacingDirectionMovementTypes[] = {
    [DIR_NONE] = MOVEMENT_TYPE_FACE_DOWN,
    [DIR_SOUTH] = MOVEMENT_TYPE_FACE_DOWN,
    [DIR_NORTH] = MOVEMENT_TYPE_FACE_UP,
    [DIR_WEST] = MOVEMENT_TYPE_FACE_LEFT,
    [DIR_EAST] = MOVEMENT_TYPE_FACE_RIGHT,
    [DIR_SOUTHWEST] = MOVEMENT_TYPE_FACE_DOWN,
    [DIR_SOUTHEAST] = MOVEMENT_TYPE_FACE_DOWN,
    [DIR_NORTHWEST] = MOVEMENT_TYPE_FACE_UP,
    [DIR_NORTHEAST] = MOVEMENT_TYPE_FACE_UP,
};

bool8 (*const gOppositeDirectionBlockedMetatileFuncs[])(u8) = {
    MetatileBehavior_IsSouthBlocked,
    MetatileBehavior_IsNorthBlocked,
    MetatileBehavior_IsWestBlocked,
    MetatileBehavior_IsEastBlocked
};

bool8 (*const gDirectionBlockedMetatileFuncs[])(u8) = {
    MetatileBehavior_IsNorthBlocked,
    MetatileBehavior_IsSouthBlocked,
    MetatileBehavior_IsEastBlocked,
    MetatileBehavior_IsWestBlocked
};

static const struct Coords16 sDirectionToVectors[] = {
    { 0,  0},
    { 0,  1},
    { 0, -1},
    {-1,  0},
    { 1,  0},
    {-1,  1},
    { 1,  1},
    {-1, -1},
    { 1, -1},
    {-2,  1},
    { 2,  1},
    {-2, -1},
    { 2, -1}
};

const u8 gFaceDirectionMovementActions[] = {
    [DIR_NONE] = MOVEMENT_ACTION_FACE_DOWN,
    [DIR_SOUTH] = MOVEMENT_ACTION_FACE_DOWN,
    [DIR_NORTH] = MOVEMENT_ACTION_FACE_UP,
    [DIR_WEST] = MOVEMENT_ACTION_FACE_LEFT,
    [DIR_EAST] = MOVEMENT_ACTION_FACE_RIGHT,
    [DIR_SOUTHWEST] = MOVEMENT_ACTION_FACE_LEFT,
    [DIR_SOUTHEAST] = MOVEMENT_ACTION_FACE_RIGHT,
    [DIR_NORTHWEST] = MOVEMENT_ACTION_FACE_LEFT,
    [DIR_NORTHEAST] = MOVEMENT_ACTION_FACE_RIGHT
};
static const u8 gWalkSlowStairsMovementActions[] = {
    [DIR_NONE]  = MOVEMENT_ACTION_WALK_SLOW_STAIRS_DOWN,
    [DIR_SOUTH] = MOVEMENT_ACTION_WALK_SLOW_STAIRS_DOWN,
    [DIR_NORTH] = MOVEMENT_ACTION_WALK_SLOW_STAIRS_UP,
    [DIR_WEST]  = MOVEMENT_ACTION_WALK_SLOW_STAIRS_LEFT,
    [DIR_EAST]  = MOVEMENT_ACTION_WALK_SLOW_STAIRS_RIGHT,
};
const u8 gWalkSlowMovementActions[] = {
    [DIR_NONE] = MOVEMENT_ACTION_WALK_SLOW_DOWN,
    [DIR_SOUTH] = MOVEMENT_ACTION_WALK_SLOW_DOWN,
    [DIR_NORTH] = MOVEMENT_ACTION_WALK_SLOW_UP,
    [DIR_WEST] = MOVEMENT_ACTION_WALK_SLOW_LEFT,
    [DIR_EAST] = MOVEMENT_ACTION_WALK_SLOW_RIGHT,
};
const u8 gWalkNormalMovementActions[] = {
    [DIR_NONE] = MOVEMENT_ACTION_WALK_NORMAL_DOWN,
    [DIR_SOUTH] = MOVEMENT_ACTION_WALK_NORMAL_DOWN,
    [DIR_NORTH] = MOVEMENT_ACTION_WALK_NORMAL_UP,
    [DIR_WEST] = MOVEMENT_ACTION_WALK_NORMAL_LEFT,
    [DIR_EAST] = MOVEMENT_ACTION_WALK_NORMAL_RIGHT,
};
const u8 gWalkFastMovementActions[] = {
    [DIR_NONE] = MOVEMENT_ACTION_WALK_FAST_DOWN,
    [DIR_SOUTH] = MOVEMENT_ACTION_WALK_FAST_DOWN,
    [DIR_NORTH] = MOVEMENT_ACTION_WALK_FAST_UP,
    [DIR_WEST] = MOVEMENT_ACTION_WALK_FAST_LEFT,
    [DIR_EAST] = MOVEMENT_ACTION_WALK_FAST_RIGHT,
};
const u8 gRideWaterCurrentMovementActions[] = {
    [DIR_NONE] = MOVEMENT_ACTION_RIDE_WATER_CURRENT_DOWN,
    [DIR_SOUTH] = MOVEMENT_ACTION_RIDE_WATER_CURRENT_DOWN,
    [DIR_NORTH] = MOVEMENT_ACTION_RIDE_WATER_CURRENT_UP,
    [DIR_WEST] = MOVEMENT_ACTION_RIDE_WATER_CURRENT_LEFT,
    [DIR_EAST] = MOVEMENT_ACTION_RIDE_WATER_CURRENT_RIGHT,
};
const u8 gWalkFasterMovementActions[] = {
    [DIR_NONE] = MOVEMENT_ACTION_WALK_FASTER_DOWN,
    [DIR_SOUTH] = MOVEMENT_ACTION_WALK_FASTER_DOWN,
    [DIR_NORTH] = MOVEMENT_ACTION_WALK_FASTER_UP,
    [DIR_WEST] = MOVEMENT_ACTION_WALK_FASTER_LEFT,
    [DIR_EAST] = MOVEMENT_ACTION_WALK_FASTER_RIGHT,
};
const u8 gSlideMovementActions[] = {
    [DIR_NONE] = MOVEMENT_ACTION_SLIDE_DOWN,
    [DIR_SOUTH] = MOVEMENT_ACTION_SLIDE_DOWN,
    [DIR_NORTH] = MOVEMENT_ACTION_SLIDE_UP,
    [DIR_WEST] = MOVEMENT_ACTION_SLIDE_LEFT,
    [DIR_EAST] = MOVEMENT_ACTION_SLIDE_RIGHT,
};
const u8 gPlayerRunMovementActions[] = {
    [DIR_NONE] = MOVEMENT_ACTION_PLAYER_RUN_DOWN,
    [DIR_SOUTH] = MOVEMENT_ACTION_PLAYER_RUN_DOWN,
    [DIR_NORTH] = MOVEMENT_ACTION_PLAYER_RUN_UP,
    [DIR_WEST] = MOVEMENT_ACTION_PLAYER_RUN_LEFT,
    [DIR_EAST] = MOVEMENT_ACTION_PLAYER_RUN_RIGHT,
};
const u8 gJump2MovementActions[] = {
    MOVEMENT_ACTION_JUMP_2_DOWN,
    MOVEMENT_ACTION_JUMP_2_DOWN,
    MOVEMENT_ACTION_JUMP_2_UP,
    MOVEMENT_ACTION_JUMP_2_LEFT,
    MOVEMENT_ACTION_JUMP_2_RIGHT,
};
const u8 gJumpInPlaceMovementActions[] = {
    MOVEMENT_ACTION_JUMP_IN_PLACE_DOWN,
    MOVEMENT_ACTION_JUMP_IN_PLACE_DOWN,
    MOVEMENT_ACTION_JUMP_IN_PLACE_UP,
    MOVEMENT_ACTION_JUMP_IN_PLACE_LEFT,
    MOVEMENT_ACTION_JUMP_IN_PLACE_RIGHT,
};
const u8 gJumpInPlaceTurnAroundMovementActions[] = {
    MOVEMENT_ACTION_JUMP_IN_PLACE_UP_DOWN,
    MOVEMENT_ACTION_JUMP_IN_PLACE_UP_DOWN,
    MOVEMENT_ACTION_JUMP_IN_PLACE_DOWN_UP,
    MOVEMENT_ACTION_JUMP_IN_PLACE_RIGHT_LEFT,
    MOVEMENT_ACTION_JUMP_IN_PLACE_LEFT_RIGHT,
};
const u8 gJumpMovementActions[] = {
    MOVEMENT_ACTION_JUMP_DOWN,
    MOVEMENT_ACTION_JUMP_DOWN,
    MOVEMENT_ACTION_JUMP_UP,
    MOVEMENT_ACTION_JUMP_LEFT,
    MOVEMENT_ACTION_JUMP_RIGHT,
};
const u8 gJumpSpecialMovementActions[] = {
    MOVEMENT_ACTION_JUMP_SPECIAL_DOWN,
    MOVEMENT_ACTION_JUMP_SPECIAL_DOWN,
    MOVEMENT_ACTION_JUMP_SPECIAL_UP,
    MOVEMENT_ACTION_JUMP_SPECIAL_LEFT,
    MOVEMENT_ACTION_JUMP_SPECIAL_RIGHT,
};
const u8 gWalkInPlaceSlowMovementActions[] = {
    [DIR_NONE] = MOVEMENT_ACTION_WALK_IN_PLACE_SLOW_DOWN,
    [DIR_SOUTH] = MOVEMENT_ACTION_WALK_IN_PLACE_SLOW_DOWN,
    [DIR_NORTH] = MOVEMENT_ACTION_WALK_IN_PLACE_SLOW_UP,
    [DIR_WEST] = MOVEMENT_ACTION_WALK_IN_PLACE_SLOW_LEFT,
    [DIR_EAST] = MOVEMENT_ACTION_WALK_IN_PLACE_SLOW_RIGHT,
    [DIR_SOUTHWEST] = MOVEMENT_ACTION_WALK_IN_PLACE_SLOW_LEFT,
    [DIR_NORTHWEST] = MOVEMENT_ACTION_WALK_IN_PLACE_SLOW_LEFT,
    [DIR_NORTHEAST] = MOVEMENT_ACTION_WALK_IN_PLACE_SLOW_RIGHT,
    [DIR_SOUTHEAST] = MOVEMENT_ACTION_WALK_IN_PLACE_SLOW_RIGHT
};
const u8 gWalkInPlaceNormalMovementActions[] = {
    [DIR_NONE] = MOVEMENT_ACTION_WALK_IN_PLACE_NORMAL_DOWN,
    [DIR_SOUTH] = MOVEMENT_ACTION_WALK_IN_PLACE_NORMAL_DOWN,
    [DIR_NORTH] = MOVEMENT_ACTION_WALK_IN_PLACE_NORMAL_UP,
    [DIR_WEST] = MOVEMENT_ACTION_WALK_IN_PLACE_NORMAL_LEFT,
    [DIR_EAST] = MOVEMENT_ACTION_WALK_IN_PLACE_NORMAL_RIGHT,
    [DIR_SOUTHWEST] = MOVEMENT_ACTION_WALK_IN_PLACE_NORMAL_LEFT,
    [DIR_NORTHWEST] = MOVEMENT_ACTION_WALK_IN_PLACE_NORMAL_LEFT,
    [DIR_NORTHEAST] = MOVEMENT_ACTION_WALK_IN_PLACE_NORMAL_RIGHT,
    [DIR_SOUTHEAST] = MOVEMENT_ACTION_WALK_IN_PLACE_NORMAL_RIGHT
};
const u8 gWalkInPlaceFastMovementActions[] = {
    [DIR_NONE] = MOVEMENT_ACTION_WALK_IN_PLACE_FAST_DOWN,
    [DIR_SOUTH] = MOVEMENT_ACTION_WALK_IN_PLACE_FAST_DOWN,
    [DIR_NORTH] = MOVEMENT_ACTION_WALK_IN_PLACE_FAST_UP,
    [DIR_WEST] = MOVEMENT_ACTION_WALK_IN_PLACE_FAST_LEFT,
    [DIR_EAST] = MOVEMENT_ACTION_WALK_IN_PLACE_FAST_RIGHT,
    [DIR_SOUTHWEST] = MOVEMENT_ACTION_WALK_IN_PLACE_FAST_LEFT,
    [DIR_NORTHWEST] = MOVEMENT_ACTION_WALK_IN_PLACE_FAST_LEFT,
    [DIR_NORTHEAST] = MOVEMENT_ACTION_WALK_IN_PLACE_FAST_RIGHT,
    [DIR_SOUTHEAST] = MOVEMENT_ACTION_WALK_IN_PLACE_FAST_RIGHT
};
const u8 gWalkInPlaceFasterMovementActions[] = {
    [DIR_NONE] = MOVEMENT_ACTION_WALK_IN_PLACE_FASTER_DOWN,
    [DIR_SOUTH] = MOVEMENT_ACTION_WALK_IN_PLACE_FASTER_DOWN,
    [DIR_NORTH] = MOVEMENT_ACTION_WALK_IN_PLACE_FASTER_UP,
    [DIR_WEST] = MOVEMENT_ACTION_WALK_IN_PLACE_FASTER_LEFT,
    [DIR_EAST] = MOVEMENT_ACTION_WALK_IN_PLACE_FASTER_RIGHT,
    [DIR_SOUTHWEST] = MOVEMENT_ACTION_WALK_IN_PLACE_FASTER_LEFT,
    [DIR_NORTHWEST] = MOVEMENT_ACTION_WALK_IN_PLACE_FASTER_LEFT,
    [DIR_NORTHEAST] = MOVEMENT_ACTION_WALK_IN_PLACE_FASTER_RIGHT,
    [DIR_SOUTHEAST] = MOVEMENT_ACTION_WALK_IN_PLACE_FASTER_RIGHT
};
const u8 gAcroWheelieFaceDirectionMovementActions[] = {
    [DIR_NONE] = MOVEMENT_ACTION_ACRO_WHEELIE_FACE_DOWN,
    [DIR_SOUTH] = MOVEMENT_ACTION_ACRO_WHEELIE_FACE_DOWN,
    [DIR_NORTH] = MOVEMENT_ACTION_ACRO_WHEELIE_FACE_UP,
    [DIR_WEST] = MOVEMENT_ACTION_ACRO_WHEELIE_FACE_LEFT,
    [DIR_EAST] = MOVEMENT_ACTION_ACRO_WHEELIE_FACE_RIGHT,
    [DIR_SOUTHWEST] = MOVEMENT_ACTION_ACRO_WHEELIE_FACE_LEFT,
    [DIR_NORTHWEST] = MOVEMENT_ACTION_ACRO_WHEELIE_FACE_LEFT,
    [DIR_NORTHEAST] = MOVEMENT_ACTION_ACRO_WHEELIE_FACE_RIGHT,
    [DIR_SOUTHEAST] = MOVEMENT_ACTION_ACRO_WHEELIE_FACE_RIGHT
};
const u8 gAcroPopWheelieFaceDirectionMovementActions[] = {
    [DIR_NONE] = MOVEMENT_ACTION_ACRO_POP_WHEELIE_DOWN,
    [DIR_SOUTH] = MOVEMENT_ACTION_ACRO_POP_WHEELIE_DOWN,
    [DIR_NORTH] = MOVEMENT_ACTION_ACRO_POP_WHEELIE_UP,
    [DIR_WEST] = MOVEMENT_ACTION_ACRO_POP_WHEELIE_LEFT,
    [DIR_EAST] = MOVEMENT_ACTION_ACRO_POP_WHEELIE_RIGHT,
    [DIR_SOUTHWEST] = MOVEMENT_ACTION_ACRO_POP_WHEELIE_LEFT,
    [DIR_NORTHWEST] = MOVEMENT_ACTION_ACRO_POP_WHEELIE_LEFT,
    [DIR_SOUTHEAST] = MOVEMENT_ACTION_ACRO_POP_WHEELIE_RIGHT,
    [DIR_NORTHEAST] = MOVEMENT_ACTION_ACRO_POP_WHEELIE_RIGHT,
};
const u8 gAcroEndWheelieFaceDirectionMovementActions[] = {
    [DIR_NONE] = MOVEMENT_ACTION_ACRO_END_WHEELIE_FACE_DOWN,
    [DIR_SOUTH] = MOVEMENT_ACTION_ACRO_END_WHEELIE_FACE_DOWN,
    [DIR_NORTH] = MOVEMENT_ACTION_ACRO_END_WHEELIE_FACE_UP,
    [DIR_WEST] = MOVEMENT_ACTION_ACRO_END_WHEELIE_FACE_LEFT,
    [DIR_EAST] = MOVEMENT_ACTION_ACRO_END_WHEELIE_FACE_RIGHT,
    [DIR_SOUTHWEST] = MOVEMENT_ACTION_ACRO_END_WHEELIE_FACE_LEFT,
    [DIR_NORTHWEST] = MOVEMENT_ACTION_ACRO_END_WHEELIE_FACE_LEFT,
    [DIR_SOUTHEAST] = MOVEMENT_ACTION_ACRO_END_WHEELIE_FACE_RIGHT,
    [DIR_NORTHEAST] = MOVEMENT_ACTION_ACRO_END_WHEELIE_FACE_RIGHT,
};
const u8 gAcroWheelieHopFaceDirectionMovementActions[] = {
    [DIR_NONE] = MOVEMENT_ACTION_ACRO_WHEELIE_HOP_FACE_DOWN,
    [DIR_SOUTH] = MOVEMENT_ACTION_ACRO_WHEELIE_HOP_FACE_DOWN,
    [DIR_NORTH] = MOVEMENT_ACTION_ACRO_WHEELIE_HOP_FACE_UP,
    [DIR_WEST] = MOVEMENT_ACTION_ACRO_WHEELIE_HOP_FACE_LEFT,
    [DIR_EAST] = MOVEMENT_ACTION_ACRO_WHEELIE_HOP_FACE_RIGHT,
    [DIR_SOUTHWEST] = MOVEMENT_ACTION_ACRO_WHEELIE_HOP_FACE_LEFT,
    [DIR_NORTHWEST] = MOVEMENT_ACTION_ACRO_WHEELIE_HOP_FACE_LEFT,
    [DIR_SOUTHEAST] = MOVEMENT_ACTION_ACRO_WHEELIE_HOP_FACE_RIGHT,
    [DIR_NORTHEAST] = MOVEMENT_ACTION_ACRO_WHEELIE_HOP_FACE_RIGHT,
};
const u8 gAcroWheelieHopDirectionMovementActions[] = {
    [DIR_NONE] = MOVEMENT_ACTION_ACRO_WHEELIE_HOP_DOWN,
    [DIR_SOUTH] = MOVEMENT_ACTION_ACRO_WHEELIE_HOP_DOWN,
    [DIR_NORTH] = MOVEMENT_ACTION_ACRO_WHEELIE_HOP_UP,
    [DIR_WEST] = MOVEMENT_ACTION_ACRO_WHEELIE_HOP_LEFT,
    [DIR_EAST] = MOVEMENT_ACTION_ACRO_WHEELIE_HOP_RIGHT,
    [DIR_SOUTHWEST] = MOVEMENT_ACTION_ACRO_WHEELIE_HOP_LEFT,
    [DIR_NORTHWEST] = MOVEMENT_ACTION_ACRO_WHEELIE_HOP_LEFT,
    [DIR_SOUTHEAST] = MOVEMENT_ACTION_ACRO_WHEELIE_HOP_RIGHT,
    [DIR_NORTHEAST] = MOVEMENT_ACTION_ACRO_WHEELIE_HOP_RIGHT,
};
const u8 gAcroWheelieJumpDirectionMovementActions[] = {
    [DIR_NONE] = MOVEMENT_ACTION_ACRO_WHEELIE_JUMP_DOWN,
    [DIR_SOUTH] = MOVEMENT_ACTION_ACRO_WHEELIE_JUMP_DOWN,
    [DIR_NORTH] = MOVEMENT_ACTION_ACRO_WHEELIE_JUMP_UP,
    [DIR_WEST] = MOVEMENT_ACTION_ACRO_WHEELIE_JUMP_LEFT,
    [DIR_EAST] = MOVEMENT_ACTION_ACRO_WHEELIE_JUMP_RIGHT,
    [DIR_SOUTHWEST] = MOVEMENT_ACTION_ACRO_WHEELIE_JUMP_LEFT,
    [DIR_NORTHWEST] = MOVEMENT_ACTION_ACRO_WHEELIE_JUMP_LEFT,
    [DIR_SOUTHEAST] = MOVEMENT_ACTION_ACRO_WHEELIE_JUMP_RIGHT,
    [DIR_NORTHEAST] = MOVEMENT_ACTION_ACRO_WHEELIE_JUMP_RIGHT,
};
const u8 gAcroWheelieInPlaceDirectionMovementActions[] = {
    [DIR_NONE] = MOVEMENT_ACTION_ACRO_WHEELIE_IN_PLACE_DOWN,
    [DIR_SOUTH] = MOVEMENT_ACTION_ACRO_WHEELIE_IN_PLACE_DOWN,
    [DIR_NORTH] = MOVEMENT_ACTION_ACRO_WHEELIE_IN_PLACE_UP,
    [DIR_WEST] = MOVEMENT_ACTION_ACRO_WHEELIE_IN_PLACE_LEFT,
    [DIR_EAST] = MOVEMENT_ACTION_ACRO_WHEELIE_IN_PLACE_RIGHT,
    [DIR_SOUTHWEST] = MOVEMENT_ACTION_ACRO_WHEELIE_IN_PLACE_LEFT,
    [DIR_NORTHWEST] = MOVEMENT_ACTION_ACRO_WHEELIE_IN_PLACE_LEFT,
    [DIR_SOUTHEAST] = MOVEMENT_ACTION_ACRO_WHEELIE_IN_PLACE_RIGHT,
    [DIR_NORTHEAST] = MOVEMENT_ACTION_ACRO_WHEELIE_IN_PLACE_RIGHT,
};
const u8 gAcroPopWheelieMoveDirectionMovementActions[] = {
    [DIR_NONE] = MOVEMENT_ACTION_ACRO_POP_WHEELIE_MOVE_DOWN,
    [DIR_SOUTH] = MOVEMENT_ACTION_ACRO_POP_WHEELIE_MOVE_DOWN,
    [DIR_NORTH] = MOVEMENT_ACTION_ACRO_POP_WHEELIE_MOVE_UP,
    [DIR_WEST] = MOVEMENT_ACTION_ACRO_POP_WHEELIE_MOVE_LEFT,
    [DIR_EAST] = MOVEMENT_ACTION_ACRO_POP_WHEELIE_MOVE_RIGHT,
    [DIR_SOUTHWEST] = MOVEMENT_ACTION_ACRO_POP_WHEELIE_MOVE_LEFT,
    [DIR_NORTHWEST] = MOVEMENT_ACTION_ACRO_POP_WHEELIE_MOVE_LEFT,
    [DIR_SOUTHEAST] = MOVEMENT_ACTION_ACRO_POP_WHEELIE_MOVE_RIGHT,
    [DIR_NORTHEAST] = MOVEMENT_ACTION_ACRO_POP_WHEELIE_MOVE_RIGHT,
};
const u8 gAcroWheelieMoveDirectionMovementActions[] = {
    [DIR_NONE] = MOVEMENT_ACTION_ACRO_WHEELIE_MOVE_DOWN,
    [DIR_SOUTH] = MOVEMENT_ACTION_ACRO_WHEELIE_MOVE_DOWN,
    [DIR_NORTH] = MOVEMENT_ACTION_ACRO_WHEELIE_MOVE_UP,
    [DIR_WEST] = MOVEMENT_ACTION_ACRO_WHEELIE_MOVE_LEFT,
    [DIR_EAST] = MOVEMENT_ACTION_ACRO_WHEELIE_MOVE_RIGHT,
    [DIR_SOUTHWEST] = MOVEMENT_ACTION_ACRO_WHEELIE_MOVE_LEFT,
    [DIR_NORTHWEST] = MOVEMENT_ACTION_ACRO_WHEELIE_MOVE_LEFT,
    [DIR_SOUTHEAST] = MOVEMENT_ACTION_ACRO_WHEELIE_MOVE_RIGHT,
    [DIR_NORTHEAST] = MOVEMENT_ACTION_ACRO_WHEELIE_MOVE_RIGHT,
};
const u8 gAcroEndWheelieMoveDirectionMovementActions[] = {
    [DIR_NONE] = MOVEMENT_ACTION_ACRO_END_WHEELIE_MOVE_DOWN,
    [DIR_SOUTH] = MOVEMENT_ACTION_ACRO_END_WHEELIE_MOVE_DOWN,
    [DIR_NORTH] = MOVEMENT_ACTION_ACRO_END_WHEELIE_MOVE_UP,
    [DIR_WEST] = MOVEMENT_ACTION_ACRO_END_WHEELIE_MOVE_LEFT,
    [DIR_EAST] = MOVEMENT_ACTION_ACRO_END_WHEELIE_MOVE_RIGHT,
    [DIR_SOUTHWEST] = MOVEMENT_ACTION_ACRO_END_WHEELIE_MOVE_LEFT,
    [DIR_NORTHWEST] = MOVEMENT_ACTION_ACRO_END_WHEELIE_MOVE_LEFT,
    [DIR_SOUTHEAST] = MOVEMENT_ACTION_ACRO_END_WHEELIE_MOVE_RIGHT,
    [DIR_NORTHEAST] = MOVEMENT_ACTION_ACRO_END_WHEELIE_MOVE_RIGHT,
};
// run slow
const u8 gRunSlowMovementActions[] = {
    [DIR_NONE]  = MOVEMENT_ACTION_RUN_DOWN_SLOW,
    [DIR_SOUTH] = MOVEMENT_ACTION_RUN_DOWN_SLOW,
    [DIR_NORTH] = MOVEMENT_ACTION_RUN_UP_SLOW,
    [DIR_WEST]  = MOVEMENT_ACTION_RUN_LEFT_SLOW,
    [DIR_EAST]  = MOVEMENT_ACTION_RUN_RIGHT_SLOW,
    [DIR_SOUTHWEST]  = MOVEMENT_ACTION_RUN_LEFT_SLOW,
    [DIR_SOUTHEAST]  = MOVEMENT_ACTION_RUN_RIGHT_SLOW,
    [DIR_NORTHWEST]  = MOVEMENT_ACTION_RUN_LEFT_SLOW,
    [DIR_NORTHEAST]  = MOVEMENT_ACTION_RUN_RIGHT_SLOW,
};

static const u8 sOppositeDirections[] = {
    DIR_NORTH,
    DIR_SOUTH,
    DIR_EAST,
    DIR_WEST,
    DIR_NORTHEAST,
    DIR_NORTHWEST,
    DIR_SOUTHEAST,
    DIR_SOUTHWEST,
};

// Takes the player's original and current facing direction to get the direction that should be considered to copy.
// Note that this means an NPC who copies the player's movement changes how they copy them based on how
// the player entered the area. For instance an NPC who does the same movements as the player when they
// entered the area facing South will do the opposite movements as the player if they enter facing North.
static const u8 sPlayerDirectionsForCopy[][4] = {
    [DIR_SOUTH - 1] = {
        [DIR_SOUTH - 1] = DIR_NORTH,
        [DIR_NORTH - 1] = DIR_SOUTH,
        [DIR_WEST - 1]  = DIR_EAST,
        [DIR_EAST - 1]  = DIR_WEST
    },
    [DIR_NORTH - 1] = {
        [DIR_SOUTH - 1] = DIR_SOUTH,
        [DIR_NORTH - 1] = DIR_NORTH,
        [DIR_WEST - 1]  = DIR_WEST,
        [DIR_EAST - 1]  = DIR_EAST
    },
    [DIR_WEST - 1] = {
        [DIR_SOUTH - 1] = DIR_WEST,
        [DIR_NORTH - 1] = DIR_EAST,
        [DIR_WEST - 1]  = DIR_NORTH,
        [DIR_EAST - 1]  = DIR_SOUTH
    },
    [DIR_EAST - 1] = {
        [DIR_SOUTH - 1] = DIR_EAST,
        [DIR_NORTH - 1] = DIR_WEST,
        [DIR_WEST - 1]  = DIR_SOUTH,
        [DIR_EAST - 1]  = DIR_NORTH
    }
};

// Indexed first with the NPC's initial facing direction based on movement type, and secondly with the player direction to copy.
// Returns the direction the copy NPC should travel in.
static const u8 sPlayerDirectionToCopyDirection[][4] = {
    [DIR_SOUTH - 1] = { // MOVEMENT_TYPE_COPY_PLAYER_OPPOSITE(_IN_GRASS)
        [DIR_SOUTH - 1] = DIR_NORTH,
        [DIR_NORTH - 1] = DIR_SOUTH,
        [DIR_WEST - 1]  = DIR_EAST,
        [DIR_EAST - 1]  = DIR_WEST
    },
    [DIR_NORTH - 1] = { // MOVEMENT_TYPE_COPY_PLAYER(_IN_GRASS)
        [DIR_SOUTH - 1] = DIR_SOUTH,
        [DIR_NORTH - 1] = DIR_NORTH,
        [DIR_WEST - 1]  = DIR_WEST,
        [DIR_EAST - 1]  = DIR_EAST
    },
    [DIR_WEST - 1] = { // MOVEMENT_TYPE_COPY_PLAYER_COUNTERCLOCKWISE(_IN_GRASS)
        [DIR_SOUTH - 1] = DIR_EAST,
        [DIR_NORTH - 1] = DIR_WEST,
        [DIR_WEST - 1]  = DIR_SOUTH,
        [DIR_EAST - 1]  = DIR_NORTH
    },
    [DIR_EAST - 1] = { // MOVEMENT_TYPE_COPY_PLAYER_CLOCKWISE(_IN_GRASS)
        [DIR_SOUTH - 1] = DIR_WEST,
        [DIR_NORTH - 1] = DIR_EAST,
        [DIR_WEST - 1]  = DIR_NORTH,
        [DIR_EAST - 1]  = DIR_SOUTH
    }
};

#include "data/object_events/movement_action_func_tables.h"

static void ClearObjectEvent(struct ObjectEvent *objectEvent)
{
    *objectEvent = (struct ObjectEvent){};
    objectEvent->localId = LOCALID_PLAYER;
    objectEvent->mapNum = MAP_NUM(MAP_UNDEFINED);
    objectEvent->mapGroup = MAP_GROUP(MAP_UNDEFINED);
    objectEvent->movementActionId = MOVEMENT_ACTION_NONE;
}

static void ClearAllObjectEvents(void)
{
    u8 i;

    for (i = 0; i < OBJECT_EVENTS_COUNT; i++)
        ClearObjectEvent(&gObjectEvents[i]);
}

void ResetObjectEvents(void)
{
    ClearLinkPlayerObjectEvents();
    ClearAllObjectEvents();
    ClearPlayerAvatarInfo();
    CreateReflectionEffectSprites();
}

static void CreateReflectionEffectSprites(void)
{
    u8 spriteId = CreateSpriteAtEnd(gFieldEffectObjectTemplatePointers[FLDEFFOBJ_REFLECTION_DISTORTION], 0, 0, 31);
    gSprites[spriteId].oam.affineMode = ST_OAM_AFFINE_NORMAL;
    InitSpriteAffineAnim(&gSprites[spriteId]);
    StartSpriteAffineAnim(&gSprites[spriteId], 0);
    gSprites[spriteId].invisible = TRUE;

    spriteId = CreateSpriteAtEnd(gFieldEffectObjectTemplatePointers[FLDEFFOBJ_REFLECTION_DISTORTION], 0, 0, 31);
    gSprites[spriteId].oam.affineMode = ST_OAM_AFFINE_NORMAL;
    InitSpriteAffineAnim(&gSprites[spriteId]);
    StartSpriteAffineAnim(&gSprites[spriteId], 1);
    gSprites[spriteId].invisible = TRUE;
}

u8 GetFirstInactiveObjectEventId(void)
{
    u8 i;
    for (i = 0; i < OBJECT_EVENTS_COUNT; i++)
    {
        if (!gObjectEvents[i].active)
            break;
    }

    return i;
}

u8 GetObjectEventIdByLocalIdAndMap(u8 localId, u8 mapNum, u8 mapGroupId)
{
    if (localId < OBJ_EVENT_ID_DYNAMIC_BASE)
    {
        if (PlayerHasFollowerNPC() && localId == OBJ_EVENT_ID_NPC_FOLLOWER)
            return GetFollowerNPCObjectId();
        else
            return GetObjectEventIdByLocalIdAndMapInternal(localId, mapNum, mapGroupId);
    }

    return GetObjectEventIdByLocalId(localId);
}

bool8 TryGetObjectEventIdByLocalIdAndMap(u8 localId, u8 mapNum, u8 mapGroupId, u8 *objectEventId)
{
    *objectEventId = GetObjectEventIdByLocalIdAndMap(localId, mapNum, mapGroupId);
    if (*objectEventId == OBJECT_EVENTS_COUNT)
        return TRUE;
    else
        return FALSE;
}

u8 GetObjectEventIdByXY(s16 x, s16 y)
{
    u8 i;
    for (i = 0; i < OBJECT_EVENTS_COUNT; i++)
    {
        if (gObjectEvents[i].active && gObjectEvents[i].currentCoords.x == x && gObjectEvents[i].currentCoords.y == y)
            break;
    }

    return i;
}

static u8 GetObjectEventIdByLocalIdAndMapInternal(u8 localId, u8 mapNum, u8 mapGroupId)
{
    u8 i;
    for (i = 0; i < OBJECT_EVENTS_COUNT; i++)
    {
        if (gObjectEvents[i].active && gObjectEvents[i].localId == localId && gObjectEvents[i].mapNum == mapNum && gObjectEvents[i].mapGroup == mapGroupId)
            return i;
    }

    return OBJECT_EVENTS_COUNT;
}

u8 GetObjectEventIdByLocalId(u8 localId)
{
    u8 i;
    for (i = 0; i < OBJECT_EVENTS_COUNT; i++)
    {
        if (gObjectEvents[i].active && gObjectEvents[i].localId == localId)
            return i;
    }

    return OBJECT_EVENTS_COUNT;
}

static u8 InitObjectEventStateFromTemplate(const struct ObjectEventTemplate *template, u8 mapNum, u8 mapGroup)
{
    struct ObjectEvent *objectEvent;
    u8 objectEventId;
    s16 x;
    s16 y;

    if (GetAvailableObjectEventId(template->localId, mapNum, mapGroup, &objectEventId))
        return OBJECT_EVENTS_COUNT;
    objectEvent = &gObjectEvents[objectEventId];
    ClearObjectEvent(objectEvent);
    x = template->x + MAP_OFFSET;
    y = template->y + MAP_OFFSET;
    objectEvent->active = TRUE;
    objectEvent->triggerGroundEffectsOnMove = TRUE;
    objectEvent->graphicsId = template->graphicsId;
    SetObjectEventDynamicGraphicsId(objectEvent);
    if (IS_OW_MON_OBJ(objectEvent))
    {
        if (template->script && template->script[0] == 0x7d)
            objectEvent->shiny = T1_READ_16(&template->script[2]) >> 15;
        else if (template->trainerRange_berryTreeId)
            objectEvent->shiny = VarGet(template->trainerRange_berryTreeId) >> 5;
    }
    objectEvent->movementType = template->movementType;
    objectEvent->localId = template->localId;
    objectEvent->mapNum = mapNum;
    objectEvent->mapGroup = mapGroup;
    objectEvent->initialCoords.x = x;
    objectEvent->initialCoords.y = y;
    objectEvent->currentCoords.x = x;
    objectEvent->currentCoords.y = y;
    objectEvent->previousCoords.x = x;
    objectEvent->previousCoords.y = y;
    objectEvent->currentElevation = template->elevation;
    objectEvent->previousElevation = template->elevation;
    objectEvent->range.rangeX = template->movementRangeX;
    objectEvent->range.rangeY = template->movementRangeY;
    objectEvent->trainerType = template->trainerType;
    objectEvent->mapNum = mapNum;
    objectEvent->trainerRange_berryTreeId = template->trainerRange_berryTreeId;
    objectEvent->previousMovementDirection = gInitialMovementTypeFacingDirections[template->movementType];
    SetObjectEventDirection(objectEvent, objectEvent->previousMovementDirection);
    if (sMovementTypeHasRange[objectEvent->movementType])
    {
        if (objectEvent->range.rangeX == 0)
            objectEvent->range.rangeX++;
        if (objectEvent->range.rangeY == 0)
            objectEvent->range.rangeY++;
    }
    return objectEventId;
}

u8 Unref_TryInitLocalObjectEvent(u8 localId)
{
    u8 i;
    u8 objectEventCount;
    struct ObjectEventTemplate *template;

    if (gMapHeader.events != NULL)
    {
        if (CurrentBattlePyramidLocation() != PYRAMID_LOCATION_NONE)
            objectEventCount = GetNumBattlePyramidObjectEvents();
        else if (InTrainerHill())
            objectEventCount = HILL_TRAINERS_PER_FLOOR;
        else
            objectEventCount = gMapHeader.events->objectEventCount;

        for (i = 0; i < objectEventCount; i++)
        {
            template = &gSaveBlock1Ptr->objectEventTemplates[i];
            if (template->localId == localId && !FlagGet(template->flagId))
                return InitObjectEventStateFromTemplate(template, gSaveBlock1Ptr->location.mapNum, gSaveBlock1Ptr->location.mapGroup);
        }
    }
    return OBJECT_EVENTS_COUNT;
}

static bool8 GetAvailableObjectEventId(u16 localId, u8 mapNum, u8 mapGroup, u8 *objectEventId)
// Looks for an empty slot.
// Returns FALSE and the location of the available slot
// in *objectEventId.
// If no slots are available, or if the object is already
// loaded, returns TRUE.
{
    u8 i = 0;

    for (i = 0; i < OBJECT_EVENTS_COUNT && gObjectEvents[i].active; i++)
    {
        if (gObjectEvents[i].localId == localId && gObjectEvents[i].mapNum == mapNum && gObjectEvents[i].mapGroup == mapGroup)
            return TRUE;
    }
    if (i >= OBJECT_EVENTS_COUNT)
        return TRUE;
    *objectEventId = i;
    for (; i < OBJECT_EVENTS_COUNT; i++)
    {
        if (gObjectEvents[i].active && gObjectEvents[i].localId == localId && gObjectEvents[i].mapNum == mapNum && gObjectEvents[i].mapGroup == mapGroup)
            return TRUE;
    }
    return FALSE;
}

void RemoveObjectEvent(struct ObjectEvent *objectEvent)
{
    objectEvent->active = FALSE;
    RemoveObjectEventInternal(objectEvent);
    // zero potential species info
    objectEvent->graphicsId = objectEvent->shiny = 0;
}

void RemoveObjectEventByLocalIdAndMap(u8 localId, u8 mapNum, u8 mapGroup)
{
    u8 objectEventId;
    if (!TryGetObjectEventIdByLocalIdAndMap(localId, mapNum, mapGroup, &objectEventId))
    {
        FlagSet(GetObjectEventFlagIdByObjectEventId(objectEventId));
        RemoveObjectEvent(&gObjectEvents[objectEventId]);
    }
}

static void RemoveObjectEventInternal(struct ObjectEvent *objectEvent)
{
    struct SpriteFrameImage image;
    image.size = GetObjectEventGraphicsInfo(objectEvent->graphicsId)->size;
    gSprites[objectEvent->spriteId].images = &image;
    // It's possible that this function is called while the sprite pointed to `== sDummySprite`, i.e during map resume;
    // In this case, don't free the palette as `paletteNum` is likely blank dummy data
    if (!gSprites[objectEvent->spriteId].inUse &&
        !gSprites[objectEvent->spriteId].oam.paletteNum &&
        gSprites[objectEvent->spriteId].callback == SpriteCallbackDummy)
    {
        DestroySprite(&gSprites[objectEvent->spriteId]);
    }
    else
    {
        u32 paletteNum = gSprites[objectEvent->spriteId].oam.paletteNum;
        u16 tileStart;
        if (OW_GFX_COMPRESS)
            tileStart = gSprites[objectEvent->spriteId].sheetTileStart;
        DestroySprite(&gSprites[objectEvent->spriteId]);
        FieldEffectFreePaletteIfUnused(paletteNum);
        if (OW_GFX_COMPRESS && tileStart)
            FieldEffectFreeTilesIfUnused(tileStart);
    }
}

void RemoveAllObjectEventsExceptPlayer(void)
{
    u8 i;

    for (i = 0; i < OBJECT_EVENTS_COUNT; i++)
    {
        if (i != gPlayerAvatar.objectEventId)
            RemoveObjectEvent(&gObjectEvents[i]);
    }
}

// Free a sprite's current tiles and reallocate with a new size
// Used when changing to a gfx info with a larger size
static s16 ReallocSpriteTiles(struct Sprite *sprite, u32 byteSize)
{
    s16 i;
    bool32 wasVisible = sprite->invisible;
    sprite->invisible = TRUE;

    i = CopySprite(sprite, sprite->x, sprite->y, 0xFF);
    if (i < MAX_SPRITES)
    {
        DestroySprite(&gSprites[i]);
        i = AllocSpriteTiles(byteSize / TILE_SIZE_4BPP);
        if (i >= 0)
        {
            // Fill the allocated area with zeroes
            // To avoid visual glitches if the frame hasn't been copied yet
            CpuFastFill16(0, (u8 *)OBJ_VRAM0 + TILE_SIZE_4BPP * i, byteSize);
            sprite->oam.tileNum = i;
        }
    }
    else
    {
        i = -1;
    }

    sprite->invisible = wasVisible;
    return i;
}

u16 LoadSheetGraphicsInfo(const struct ObjectEventGraphicsInfo *info, u16 uuid, struct Sprite *sprite)
{
    u16 tag = info->tileTag;
    if (tag != TAG_NONE || info->compressed)
    {
        // sheet-based gfx
        u32 sheetSpan = GetSpanPerImage(info->oam->shape, info->oam->size);
        u16 oldTiles = 0;
        u16 tileStart;
        bool32 oldInvisible;
        if (tag == TAG_NONE)
            tag = COMP_OW_TILE_TAG_BASE + uuid;

        if (sprite)
        {
            oldInvisible = sprite->invisible;
            oldTiles = sprite->sheetTileStart;
            sprite->sheetTileStart = 0; // mark unused
            // Note: If sprite was not allocated to use a sheet,
            // the tiles assigned to it will leak here,
            // as its tileNum will be repointed to the new tileStart
            // TODO: Unload static tiles!
        }

        tileStart = GetSpriteTileStartByTag(tag);
        // sheet not loaded; unload any old tiles and load it
        if (tileStart == TAG_NONE)
        {
            struct SpriteFrameImage image = {.size = info->size, .data = info->images->data};
            struct SpriteTemplate template = {.tileTag = tag, .images = &image};
            // Load, then free, in order to avoid displaying garbage data
            // before sprite's `sheetTileStart` is repointed
            tileStart = LoadCompressedSpriteSheetByTemplate(&template, TILE_SIZE_4BPP << sheetSpan);
            if (oldTiles)
            {
                FieldEffectFreeTilesIfUnused(oldTiles);
                // We weren't able to load the sheet;
                // retry (after having freed), and set sprite to invisible until done
                if (tileStart <= 0)
                {
                    if (sprite)
                        sprite->invisible = TRUE;
                    tileStart = LoadCompressedSpriteSheetByTemplate(&template, TILE_SIZE_4BPP << sheetSpan);
                }
            }
        // sheet loaded; unload any *other* sheet for sprite
        }
        else if (oldTiles && oldTiles != tileStart)
        {
            FieldEffectFreeTilesIfUnused(oldTiles);
        }

        if (sprite)
        {
            sprite->sheetTileStart = tileStart;
            sprite->sheetSpan = sheetSpan;
            sprite->usingSheet = TRUE;
            sprite->invisible = oldInvisible;
        }
    // Going from sheet -> !sheet, reset tile number
    // (sheet stays loaded)
    // Note: It's possible to load a non-sheet gfx
    // larger than the allocated prefix space,
    // in which case we would have to realloc
    // TODO: Realloc usingSheet -> !usingSheet larger gfx
    }
    else if (sprite && sprite->usingSheet)
    {
        sprite->oam.tileNum = sprite->sheetTileStart;
        sprite->usingSheet = FALSE;

    }
    else if (sprite && !sprite->sheetTileStart && sprite->oam.size != info->oam->size)
    {
        // Not usingSheet and info size differs; realloc tiles
        ReallocSpriteTiles(sprite, info->images->size);
    }
    return tag;
}

static u8 TrySetupObjectEventSprite(const struct ObjectEventTemplate *objectEventTemplate, struct SpriteTemplate *spriteTemplate, u8 mapNum, u8 mapGroup, s16 cameraX, s16 cameraY)
{
    u8 spriteId;
    u8 objectEventId;
    struct Sprite *sprite;
    struct ObjectEvent *objectEvent;
    const struct ObjectEventGraphicsInfo *graphicsInfo;

    objectEventId = InitObjectEventStateFromTemplate(objectEventTemplate, mapNum, mapGroup);
    if (objectEventId == OBJECT_EVENTS_COUNT)
        return OBJECT_EVENTS_COUNT;

    objectEvent = &gObjectEvents[objectEventId];
    graphicsInfo = GetObjectEventGraphicsInfo(objectEvent->graphicsId);
    if (spriteTemplate->paletteTag != TAG_NONE && spriteTemplate->paletteTag != OBJ_EVENT_PAL_TAG_DYNAMIC)
        LoadObjectEventPalette(spriteTemplate->paletteTag);

    if (objectEvent->movementType == MOVEMENT_TYPE_INVISIBLE)
        objectEvent->invisible = TRUE;

    if (OW_GFX_COMPRESS)
        spriteTemplate->tileTag = LoadSheetGraphicsInfo(graphicsInfo, objectEvent->graphicsId, NULL);

    if (objectEvent->graphicsId & OBJ_EVENT_MON && objectEvent->graphicsId & OBJ_EVENT_MON_SHINY)
        objectEvent->shiny = TRUE;

    spriteId = CreateSprite(spriteTemplate, 0, 0, 0);
    if (spriteId == MAX_SPRITES)
    {
        gObjectEvents[objectEventId].active = FALSE;
        return OBJECT_EVENTS_COUNT;
    }

    sprite = &gSprites[spriteId];
    // Use palette from species palette table
    if (spriteTemplate->paletteTag == OBJ_EVENT_PAL_TAG_DYNAMIC)
        sprite->oam.paletteNum = LoadDynamicFollowerPalette(OW_SPECIES(objectEvent), OW_SHINY(objectEvent), OW_FEMALE(objectEvent));
    if (OW_GFX_COMPRESS && sprite->usingSheet)
        sprite->sheetSpan = GetSpanPerImage(sprite->oam.shape, sprite->oam.size);
    GetMapCoordsFromSpritePos(objectEvent->currentCoords.x + cameraX, objectEvent->currentCoords.y + cameraY, &sprite->x, &sprite->y);
    sprite->centerToCornerVecX = -(graphicsInfo->width >> 1);
    sprite->centerToCornerVecY = -(graphicsInfo->height >> 1);
    sprite->x += 8;
    sprite->y += 16 + sprite->centerToCornerVecY;
    sprite->coordOffsetEnabled = TRUE;
    sprite->sObjEventId = objectEventId;
    objectEvent->spriteId = spriteId;
    objectEvent->inanimate = graphicsInfo->inanimate;
    if (!objectEvent->inanimate)
        StartSpriteAnim(sprite, GetFaceDirectionAnimNum(objectEvent->facingDirection));

    SetObjectSubpriorityByElevation(objectEvent->previousElevation, sprite, 1);
    UpdateObjectEventVisibility(objectEvent, sprite);
    return objectEventId;
}

u8 TrySpawnObjectEventTemplate(const struct ObjectEventTemplate *objectEventTemplate, u8 mapNum, u8 mapGroup, s16 cameraX, s16 cameraY)
{
    u8 objectEventId;
    u16 graphicsId = objectEventTemplate->graphicsId;
    struct SpriteTemplate spriteTemplate;
    struct SpriteFrameImage spriteFrameImage;
    const struct ObjectEventGraphicsInfo *graphicsInfo;
    const struct SubspriteTable *subspriteTables = NULL;

    graphicsInfo = GetObjectEventGraphicsInfo(graphicsId);
    CopyObjectGraphicsInfoToSpriteTemplate_WithMovementType(graphicsId, objectEventTemplate->movementType, &spriteTemplate, &subspriteTables);
    spriteFrameImage.size = graphicsInfo->size;
    spriteTemplate.images = &spriteFrameImage;
    objectEventId = TrySetupObjectEventSprite(objectEventTemplate, &spriteTemplate, mapNum, mapGroup, cameraX, cameraY);
    if (objectEventId == OBJECT_EVENTS_COUNT)
        return OBJECT_EVENTS_COUNT;

    gSprites[gObjectEvents[objectEventId].spriteId].images = graphicsInfo->images;
    if (subspriteTables)
        SetSubspriteTables(&gSprites[gObjectEvents[objectEventId].spriteId], subspriteTables);

    return objectEventId;
}

u8 SpawnSpecialObjectEvent(struct ObjectEventTemplate *objectEventTemplate)
{
    s16 cameraX;
    s16 cameraY;

    GetObjectEventMovingCameraOffset(&cameraX, &cameraY);
    return TrySpawnObjectEventTemplate(objectEventTemplate, gSaveBlock1Ptr->location.mapNum, gSaveBlock1Ptr->location.mapGroup, cameraX, cameraY);
}

u8 SpawnSpecialObjectEventParameterized(u16 graphicsId, u8 movementBehavior, u8 localId, s16 x, s16 y, u8 elevation)
{
    struct ObjectEventTemplate objectEventTemplate;

    x -= MAP_OFFSET;
    y -= MAP_OFFSET;
    objectEventTemplate.localId = localId;
    objectEventTemplate.graphicsId = graphicsId;
    objectEventTemplate.kind = OBJ_KIND_NORMAL;
    objectEventTemplate.x = x;
    objectEventTemplate.y = y;
    objectEventTemplate.elevation = elevation;
    objectEventTemplate.movementType = movementBehavior;
    objectEventTemplate.movementRangeX = 0;
    objectEventTemplate.movementRangeY = 0;
    objectEventTemplate.trainerType = TRAINER_TYPE_NONE;
    objectEventTemplate.trainerRange_berryTreeId = 0;
    return SpawnSpecialObjectEvent(&objectEventTemplate);
}

u8 TrySpawnObjectEvent(u8 localId, u8 mapNum, u8 mapGroup)
{
    const struct ObjectEventTemplate *objectEventTemplate;
    s16 cameraX, cameraY;

    objectEventTemplate = GetObjectEventTemplateByLocalIdAndMap(localId, mapNum, mapGroup);
    if (!objectEventTemplate)
        return OBJECT_EVENTS_COUNT;

    GetObjectEventMovingCameraOffset(&cameraX, &cameraY);
    return TrySpawnObjectEventTemplate(objectEventTemplate, mapNum, mapGroup, cameraX, cameraY);
}

static void CopyObjectGraphicsInfoToSpriteTemplate(u16 graphicsId, void (*callback)(struct Sprite *), struct SpriteTemplate *spriteTemplate, const struct SubspriteTable **subspriteTables)
{
    const struct ObjectEventGraphicsInfo *graphicsInfo = GetObjectEventGraphicsInfo(graphicsId);

    spriteTemplate->tileTag = graphicsInfo->tileTag;
    spriteTemplate->paletteTag = graphicsInfo->paletteTag;
    spriteTemplate->oam = graphicsInfo->oam;
    spriteTemplate->anims = graphicsInfo->anims;
    spriteTemplate->images = graphicsInfo->images;
    spriteTemplate->affineAnims = graphicsInfo->affineAnims;
    spriteTemplate->callback = callback;
    *subspriteTables = graphicsInfo->subspriteTables;
}

static void CopyObjectGraphicsInfoToSpriteTemplate_WithMovementType(u16 graphicsId, u16 movementType, struct SpriteTemplate *spriteTemplate, const struct SubspriteTable **subspriteTables)
{
    CopyObjectGraphicsInfoToSpriteTemplate(graphicsId, sMovementTypeCallbacks[movementType], spriteTemplate, subspriteTables);
}

static void UNUSED MakeSpriteTemplateFromObjectEventTemplate(const struct ObjectEventTemplate *objectEventTemplate, struct SpriteTemplate *spriteTemplate, const struct SubspriteTable **subspriteTables)
{
    CopyObjectGraphicsInfoToSpriteTemplate_WithMovementType(objectEventTemplate->graphicsId, objectEventTemplate->movementType, spriteTemplate, subspriteTables);
}

// Loads information from graphicsId, with shininess separate
// also can write palette tag to the template
static u32 LoadDynamicFollowerPaletteFromGraphicsId(u16 graphicsId, struct SpriteTemplate *template)
{
    u16 species = graphicsId & OBJ_EVENT_MON_SPECIES_MASK;
    bool32 shiny = graphicsId & OBJ_EVENT_MON_SHINY;
    bool32 female = graphicsId & OBJ_EVENT_MON_FEMALE;
    u8 paletteNum = LoadDynamicFollowerPalette(species, shiny, female);
    if (template)
    {
        template->paletteTag = species + OBJ_EVENT_MON;
        if (shiny)
            template->paletteTag += OBJ_EVENT_MON_SHINY;
        if (female)
            template->paletteTag += OBJ_EVENT_MON_FEMALE;
    }
    return paletteNum;
}

// Used to create a sprite using a graphicsId associated with object events.
u8 CreateObjectGraphicsSpriteWithTag(u16 graphicsId, void (*callback)(struct Sprite *), s16 x, s16 y, u8 subpriority, u16 paletteTag)
{
    struct SpriteTemplate *spriteTemplate;
    const struct SubspriteTable *subspriteTables;
    const struct ObjectEventGraphicsInfo *graphicsInfo = GetObjectEventGraphicsInfo(graphicsId);
    struct Sprite *sprite;
    u8 spriteId;

    spriteTemplate = Alloc(sizeof(struct SpriteTemplate));
    CopyObjectGraphicsInfoToSpriteTemplate(graphicsId, callback, spriteTemplate, &subspriteTables);


    if (OW_GFX_COMPRESS)
    {
        // Checking only for compressed here so as not to mess with decorations
        if (graphicsInfo->compressed)
            spriteTemplate->tileTag = LoadSheetGraphicsInfo(graphicsInfo, graphicsId, NULL);
    }

    if (spriteTemplate->paletteTag == OBJ_EVENT_PAL_TAG_DYNAMIC)
    {
        u32 paletteNum = LoadDynamicFollowerPaletteFromGraphicsId(graphicsId, spriteTemplate);
        spriteTemplate->paletteTag = GetSpritePaletteTagByPaletteNum(paletteNum);
    }
    else if (spriteTemplate->paletteTag != TAG_NONE)
    {
        LoadObjectEventPalette(spriteTemplate->paletteTag);
    }

    spriteId = CreateSprite(spriteTemplate, x, y, subpriority);

    Free(spriteTemplate);

    if (spriteId != MAX_SPRITES && subspriteTables != NULL)
    {
        sprite = &gSprites[spriteId];
        if (OW_GFX_COMPRESS && graphicsInfo->compressed)
            sprite->sheetSpan = GetSpanPerImage(sprite->oam.shape, sprite->oam.size);
        SetSubspriteTables(sprite, subspriteTables);
        sprite->subspriteMode = SUBSPRITES_IGNORE_PRIORITY;
    }
    return spriteId;
}

u8 CreateObjectGraphicsSprite(u16 graphicsId, void (*callback)(struct Sprite *), s16 x, s16 y, u8 subpriority)
{
    return CreateObjectGraphicsSpriteWithTag(graphicsId, callback, x, y, subpriority, TAG_NONE);
}

#define sVirtualObjId   data[0]
#define sVirtualObjElev data[1]

// "Virtual Objects" are a class of sprites used instead of a full object event.
// Used when more objects are needed than the object event limit (for Contest / Battle Dome audiences and group members in Union Room).
// A unique id is given as an argument and stored in the sprite data to allow referring back to the same virtual object.
// They can be turned (and, in the case of the Union Room, animated teleporting in and out) but do not have movement types
// or any of the other data normally associated with object events.
u8 CreateVirtualObject(u16 graphicsId, u8 virtualObjId, s16 x, s16 y, u8 elevation, u8 direction)
{
    u8 spriteId;
    struct Sprite *sprite;
    struct SpriteTemplate spriteTemplate;
    const struct SubspriteTable *subspriteTables;
    const struct ObjectEventGraphicsInfo *graphicsInfo;

    graphicsInfo = GetObjectEventGraphicsInfo(graphicsId);
    CopyObjectGraphicsInfoToSpriteTemplate(graphicsId, SpriteCB_VirtualObject, &spriteTemplate, &subspriteTables);
    x += MAP_OFFSET;
    y += MAP_OFFSET;
    SetSpritePosToOffsetMapCoords(&x, &y, 8, 16);
    if (spriteTemplate.paletteTag != TAG_NONE)
        LoadObjectEventPalette(spriteTemplate.paletteTag);

    spriteId = CreateSpriteAtEnd(&spriteTemplate, x, y, 0);
    if (spriteId != MAX_SPRITES)
    {
        sprite = &gSprites[spriteId];
        sprite->centerToCornerVecX = -(graphicsInfo->width >> 1);
        sprite->centerToCornerVecY = -(graphicsInfo->height >> 1);
        sprite->y += sprite->centerToCornerVecY;

        sprite->coordOffsetEnabled = TRUE;
        sprite->sVirtualObjId = virtualObjId;
        sprite->sVirtualObjElev = elevation;

        if (subspriteTables != NULL)
        {
            SetSubspriteTables(sprite, subspriteTables);
            sprite->subspriteMode = SUBSPRITES_IGNORE_PRIORITY;
        }
        InitObjectPriorityByElevation(sprite, elevation);
        SetObjectSubpriorityByElevation(elevation, sprite, 1);
        StartSpriteAnim(sprite, GetFaceDirectionAnimNum(direction));
    }
    return spriteId;
}

// Return address of first conscious party mon or NULL
struct Pokemon *GetFirstLiveMon(void)
{
    u32 i;
    for (i = 0; i < PARTY_SIZE; i++)
    {
<<<<<<< HEAD
        struct Pokemon *mon = &gPlayerParty[i];
        if ((OW_FOLLOWERS_ALLOWED_SPECIES && GetMonData(mon, MON_DATA_SPECIES_OR_EGG) != VarGet(OW_FOLLOWERS_ALLOWED_SPECIES))
         || (OW_FOLLOWERS_ALLOWED_MET_LVL && GetMonData(mon, MON_DATA_MET_LEVEL) != VarGet(OW_FOLLOWERS_ALLOWED_MET_LVL))
         || (OW_FOLLOWERS_ALLOWED_MET_LOC && GetMonData(mon, MON_DATA_MET_LOCATION) != VarGet(OW_FOLLOWERS_ALLOWED_MET_LOC)))
            continue;
=======
        s16 left = gSaveBlock1Ptr->pos.x - 2;
        s16 right = gSaveBlock1Ptr->pos.x + MAP_OFFSET_W + 2;
        s16 top = gSaveBlock1Ptr->pos.y;
        s16 bottom = gSaveBlock1Ptr->pos.y + MAP_OFFSET_H + 2;

        if (CurrentBattlePyramidLocation() != PYRAMID_LOCATION_NONE)
            objectCount = GetNumBattlePyramidObjectEvents();
        else if (InTrainerHill())
            objectCount = HILL_TRAINERS_PER_FLOOR;
        else
            objectCount = gMapHeader.events->objectEventCount;
>>>>>>> f85baa53

        if (gPlayerParty[i].hp > 0 && !(gPlayerParty[i].box.isEgg || gPlayerParty[i].box.isBadEgg))
            return &gPlayerParty[i];
    }
    return NULL;
}

// Return follower ObjectEvent or NULL
struct ObjectEvent *GetFollowerObject(void)
{
    u32 i;
    for (i = 0; i < OBJECT_EVENTS_COUNT; i++)
    {
        if (gObjectEvents[i].localId == OBJ_EVENT_ID_FOLLOWER && gObjectEvents[i].active)
            return &gObjectEvents[i];
    }
    return NULL;
}

// Return graphicsInfo for a pokemon species & form
const struct ObjectEventGraphicsInfo *SpeciesToGraphicsInfo(u32 species, bool32 shiny, bool32 female)
{
    const struct ObjectEventGraphicsInfo *graphicsInfo = NULL;
#if OW_POKEMON_OBJECT_EVENTS
    switch (species)
    {
    case SPECIES_UNOWN: // Deal with Unown forms later
        graphicsInfo = &gSpeciesInfo[species].overworldData;
        break;
    default:
    #if P_GENDER_DIFFERENCES
        if (female && gSpeciesInfo[species].overworldDataFemale.paletteTag == OBJ_EVENT_PAL_TAG_DYNAMIC)
        {
            graphicsInfo = &gSpeciesInfo[species].overworldDataFemale;
        }
        else
    #endif
        {
            graphicsInfo = &gSpeciesInfo[species].overworldData;
        }
        break;
    }

    // Try to avoid OOB or undefined access
    if ((graphicsInfo->tileTag == 0 && species < NUM_SPECIES) || (graphicsInfo->tileTag != TAG_NONE && species >= NUM_SPECIES))
    {
        if (OW_SUBSTITUTE_PLACEHOLDER)
            return &gSpeciesInfo[SPECIES_NONE].overworldData;
        return NULL;
    }
#endif // OW_POKEMON_OBJECT_EVENTS
    return graphicsInfo;
}

// Find, or load, the palette for the specified pokemon info
static u32 LoadDynamicFollowerPalette(u32 species, bool32 shiny, bool32 female)
{
    u32 paletteNum;
    // Use standalone palette, unless entry is OOB or NULL (fallback to front-sprite-based)
#if OW_POKEMON_OBJECT_EVENTS == TRUE && OW_PKMN_OBJECTS_SHARE_PALETTES == FALSE
    if ((shiny && gSpeciesInfo[species].overworldPalette)
    || (!shiny && gSpeciesInfo[species].overworldShinyPalette))
    {
        struct SpritePalette spritePalette;
        u16 palTag = species + OBJ_EVENT_MON + (shiny ? OBJ_EVENT_MON_SHINY : 0);
    #if P_GENDER_DIFFERENCES
        if (female && gSpeciesInfo[species].overworldShinyPaletteFemale != NULL)
            palTag += OBJ_EVENT_MON_FEMALE;
    #endif
        // palette already loaded
        if ((paletteNum = IndexOfSpritePaletteTag(palTag)) < 16)
            return paletteNum;
        spritePalette.tag = palTag;
    #if P_GENDER_DIFFERENCES
        if (female && gSpeciesInfo[species].overworldPaletteFemale != NULL)
        {
            if (shiny)
                spritePalette.data = gSpeciesInfo[species].overworldShinyPaletteFemale;
            else
                spritePalette.data = gSpeciesInfo[species].overworldPaletteFemale;
        }
        else
    #endif
        {
            if (shiny)
                spritePalette.data = gSpeciesInfo[species].overworldShinyPalette;
            else
                spritePalette.data = gSpeciesInfo[species].overworldPalette;
        }

        // Check if pal data must be decompressed
        if (IsLZ77Data(spritePalette.data, PLTT_SIZE_4BPP, PLTT_SIZE_4BPP))
        {
            struct SpritePalette compSpritePalette;

            compSpritePalette.data = (const void *) spritePalette.data;
            compSpritePalette.tag = spritePalette.tag;
            paletteNum = LoadSpritePalette(&compSpritePalette);
        }
        else
        {
            paletteNum = LoadSpritePalette(&spritePalette);
        }
    }
    else
#endif //OW_POKEMON_OBJECT_EVENTS == TRUE && OW_PKMN_OBJECTS_SHARE_PALETTES == FALSE
    {
        // Note that the shiny palette tag is `species + SPECIES_SHINY_TAG`, which must be increased with more pokemon
        // so that palette tags do not overlap
        const u16 *palette = GetMonSpritePalFromSpecies(species, shiny, female); //ETODO
        // palette already loaded
        if ((paletteNum = IndexOfSpritePaletteTag(species)) < 16)
            return paletteNum;
        // Use matching front sprite's normal/shiny palettes
        // Load compressed palette
        LoadSpritePaletteWithTag(palette, species);
        paletteNum = IndexOfSpritePaletteTag(species); // Tag is always present
    }

    if (gWeatherPtr->currWeather != WEATHER_FOG_HORIZONTAL) // don't want to weather blend in fog
        UpdateSpritePaletteWithWeather(paletteNum, FALSE);
    return paletteNum;
}

// Set graphics & sprite for a follower object event by species & shininess.
static void FollowerSetGraphics(struct ObjectEvent *objEvent, u32 species, bool32 shiny, bool32 female)
{
    const struct ObjectEventGraphicsInfo *graphicsInfo = SpeciesToGraphicsInfo(species, shiny, female);
    ObjectEventSetGraphics(objEvent, graphicsInfo);
    objEvent->graphicsId = GetGraphicsIdForMon(species, shiny, female);
    if (graphicsInfo->paletteTag == OBJ_EVENT_PAL_TAG_DYNAMIC) // Use palette from species palette table
    {
        struct Sprite *sprite = &gSprites[objEvent->spriteId];
        // Free palette if otherwise unused
        sprite->inUse = FALSE;
        FieldEffectFreePaletteIfUnused(sprite->oam.paletteNum);
        sprite->inUse = TRUE;
        sprite->oam.paletteNum = LoadDynamicFollowerPalette(species, shiny, female);
    }
}

// Like FollowerSetGraphics, but does not recenter sprite on a metatile
// Intended to be used for mid-movement form changes, etc.
static void RefreshFollowerGraphics(struct ObjectEvent *objEvent)
{
    u32 species = OW_SPECIES(objEvent);
    bool32 shiny = OW_SHINY(objEvent);
    bool32 female = OW_FEMALE(objEvent);
    const struct ObjectEventGraphicsInfo *graphicsInfo = SpeciesToGraphicsInfo(species, shiny, female);
    struct Sprite *sprite = &gSprites[objEvent->spriteId];
    u32 i = FindObjectEventPaletteIndexByTag(graphicsInfo->paletteTag);

    if (graphicsInfo->oam->size != sprite->oam.size)
    {
        if (OW_LARGE_OW_SUPPORT && !OW_GFX_COMPRESS)
            ReallocSpriteTiles(sprite, graphicsInfo->images->size);
        // Add difference in Y vectors
        sprite->y += -(graphicsInfo->height >> 1) - sprite->centerToCornerVecY;
    }

    if (OW_GFX_COMPRESS)
        LoadSheetGraphicsInfo(graphicsInfo, objEvent->graphicsId, sprite);

    sprite->oam.shape = graphicsInfo->oam->shape;
    sprite->oam.size = graphicsInfo->oam->size;
    sprite->images = graphicsInfo->images;
    sprite->anims = graphicsInfo->anims;
    sprite->subspriteTables = graphicsInfo->subspriteTables;
    objEvent->inanimate = graphicsInfo->inanimate;
    sprite->centerToCornerVecX = -(graphicsInfo->width >> 1);
    sprite->centerToCornerVecY = -(graphicsInfo->height >> 1);

    if (graphicsInfo->paletteTag == OBJ_EVENT_PAL_TAG_DYNAMIC)
    {
        sprite->inUse = FALSE;
        FieldEffectFreePaletteIfUnused(sprite->oam.paletteNum);
        sprite->inUse = TRUE;
        sprite->oam.paletteNum = LoadDynamicFollowerPalette(species, shiny, female);
    }
    else if (i != 0xFF)
    {
        UpdateSpritePalette(&sObjectEventSpritePalettes[i], sprite);
        if (gWeatherPtr->currWeather != WEATHER_FOG_HORIZONTAL) // don't want to weather blend in fog
            UpdateSpritePaletteWithWeather(sprite->oam.paletteNum, FALSE);
    }
}

u16 GetOverworldWeatherSpecies(u16 species)
{
    u32 i;
    u32 weather = GetCurrentWeather();
    const struct FormChange *formChanges = GetSpeciesFormChanges(species);

    for (i = 0; formChanges != NULL && formChanges[i].method != FORM_CHANGE_TERMINATOR; i++)
    {
        // Unlike other form change checks, we don't do the "species != formChanges[i].targetSpecies" check
        if (formChanges[i].method == FORM_CHANGE_OVERWORLD_WEATHER)
        {
            if (formChanges[i].param1 == weather)
                return formChanges[i].targetSpecies;
            else if (formChanges[i].param1 == WEATHER_NONE) // Set the default form for weather not defined in form change table
                species = formChanges[i].targetSpecies;
        }
    }
    return species;
}

static bool8 GetMonInfo(struct Pokemon *mon, u32 *species, bool32 *shiny, bool32 *female)
{
    if (!mon)
    {
        *species = SPECIES_NONE;
        *shiny = FALSE;
        *female = FALSE;
        return FALSE;
    }
    *species = GetMonData(mon, MON_DATA_SPECIES);
    *shiny = IsMonShiny(mon) ? OBJ_EVENT_MON_SHINY : 0;
    *female = GetMonGender(mon) == MON_FEMALE ? OBJ_EVENT_MON_FEMALE : 0;
    switch (*species)
    {
    case SPECIES_UNOWN:
        *species = GetUnownSpecies(mon);
        break;
    default:
        *species = GetOverworldWeatherSpecies(*species);
        break;
    }
    return TRUE;
}

// Retrieve graphic information about the following pokemon, if any
bool8 GetFollowerInfo(u32 *species, bool32 *shiny, bool32 *female)
{
    return GetMonInfo(GetFirstLiveMon(), species, shiny, female);
}

// Update following pokemon if any
void UpdateFollowingPokemon(void)
{
    struct ObjectEvent *objEvent = GetFollowerObject();
    struct Sprite *sprite;
    u32 species;
    bool32 shiny;
    bool32 female;
    // Don't spawn follower if:
    // 1. GetFollowerInfo returns FALSE
    // 2. Map is indoors and gfx is larger than 32x32
    // 3. flag is set
    // 4. a follower NPC is present
    if (OW_POKEMON_OBJECT_EVENTS == FALSE
     || OW_FOLLOWERS_ENABLED == FALSE
     || FlagGet(B_FLAG_FOLLOWERS_DISABLED)
     || !GetFollowerInfo(&species, &shiny, &female)
     || SpeciesToGraphicsInfo(species, shiny, female) == NULL
     || (gMapHeader.mapType == MAP_TYPE_INDOOR && SpeciesToGraphicsInfo(species, shiny, female)->oam->size > ST_OAM_SIZE_2)
     || FlagGet(FLAG_TEMP_HIDE_FOLLOWER)
     || PlayerHasFollowerNPC()
     )
    {
        RemoveFollowingPokemon();
        return;
    }

    if (objEvent == NULL)
    {
        // Spawn follower
        u32 objId = gPlayerAvatar.objectEventId;
        struct ObjectEventTemplate template =
        {
            .localId = OBJ_EVENT_ID_FOLLOWER,
            .graphicsId = GetGraphicsIdForMon(species, shiny, female),
            .flagId = 0,
            .x = gSaveBlock1Ptr->pos.x,
            .y = gSaveBlock1Ptr->pos.y,
            // If player active, copy player elevation
            .elevation = gObjectEvents[objId].active ? gObjectEvents[objId].currentElevation : 3,
            .movementType = MOVEMENT_TYPE_FOLLOW_PLAYER,
            // store form info in template
            //.trainerRange_berryTreeId = (form & 0x1F) | (shiny << 5),   // ???? what?
        };
        if ((objId = SpawnSpecialObjectEvent(&template)) >= OBJECT_EVENTS_COUNT)
            return;
        objEvent = &gObjectEvents[objId];
        objEvent->invisible = TRUE;
    }
    sprite = &gSprites[objEvent->spriteId];
    // Follower appearance changed; move to player and set invisible
    if (species != OW_SPECIES(objEvent) || shiny != OW_SHINY(objEvent) || female != OW_FEMALE(objEvent))
    {
        MoveObjectEventToMapCoords(objEvent,
                                   gObjectEvents[gPlayerAvatar.objectEventId].currentCoords.x,
                                   gObjectEvents[gPlayerAvatar.objectEventId].currentCoords.y);
        FollowerSetGraphics(objEvent, species, shiny, female);
        objEvent->invisible = TRUE;
    }
    sprite->data[6] = 0; // set animation data
}

// Remove follower object. Idempotent.
void RemoveFollowingPokemon(void)
{
    struct ObjectEvent *objectEvent = GetFollowerObject();
    if (objectEvent == NULL)
        return;
    RemoveObjectEvent(objectEvent);
}

// Determine whether follower *should* be visible
bool32 IsFollowerVisible(void)
{
    return !(TestPlayerAvatarFlags(FOLLOWER_INVISIBLE_FLAGS)
            || MetatileBehavior_IsSurfableWaterOrUnderwater(gObjectEvents[gPlayerAvatar.objectEventId].previousMetatileBehavior)
            || MetatileBehavior_IsForcedMovementTile(gObjectEvents[gPlayerAvatar.objectEventId].currentMetatileBehavior));
}

static bool8 SpeciesHasType(u16 species, u8 type)
{
    return gSpeciesInfo[species].types[0] == type || gSpeciesInfo[species].types[1] == type;
}

// Display an emote above an object event
// Note that this is not a movement action
static void ObjectEventEmote(struct ObjectEvent *objEvent, u8 emotion)
{
    emotion %= FOLLOWER_EMOTION_LENGTH;
    ObjectEventGetLocalIdAndMap(objEvent, &gFieldEffectArguments[0], &gFieldEffectArguments[1], &gFieldEffectArguments[2]);
    gFieldEffectArguments[7] = emotion;
    FieldEffectStart(FLDEFF_EMOTE);
}

// Find and return direction of metatile behavior within distance
static u32 FindMetatileBehaviorWithinRange(s32 x, s32 y, u32 mb, u8 distance)
{
    s32 i;

    for (i = y + 1; i <= y + distance; i++)
    {
        if (MapGridGetMetatileBehaviorAt(x, i) == mb)
            return DIR_SOUTH;
    }

    for (i = y - 1; i >= y - distance; i--)
    {
        if (MapGridGetMetatileBehaviorAt(x, i) == mb)
            return DIR_NORTH;
    }

    for (i = x + 1; i <= x + distance; i++)
    {
        if (MapGridGetMetatileBehaviorAt(i, y) == mb)
            return DIR_EAST;
    }

    for (i = x - 1; i >= x - distance; i--)
    {
        if (MapGridGetMetatileBehaviorAt(i, y) == mb)
            return DIR_WEST;
    }

    return DIR_NONE;
}

// Check a single follower message condition
bool32 CheckMsgCondition(const struct MsgCondition *cond, struct Pokemon *mon, u32 species, struct ObjectEvent *obj)
{
    u32 multi;
    if (species == SPECIES_NONE)
        species = GetMonData(mon, MON_DATA_SPECIES);

    switch (cond->type)
    {
    case MSG_COND_SPECIES:
        multi = cond->data.split.hw;
        // if byte nonzero, invert; check != species!
        if (cond->data.split.b)
            return (cond->data.split.hw != species);
        else
            return (cond->data.split.hw == species);
    case MSG_COND_TYPE:
        multi = (SpeciesHasType(species, cond->data.bytes[0]) ||
                 SpeciesHasType(species, cond->data.bytes[1]));
        // if bytes[2] nonzero,
        // invert; check that mon has *neither* type!
        if (cond->data.bytes[2] != 0)
            return !multi;
        else
            return multi;
        break;
    case MSG_COND_STATUS:
        return (cond->data.raw & mon->status);
    case MSG_COND_MAPSEC:
        return (cond->data.raw == gMapHeader.regionMapSectionId);
    case MSG_COND_MAP:
        return (gSaveBlock1Ptr->location.mapGroup == cond->data.bytes[0] &&
                gSaveBlock1Ptr->location.mapNum == cond->data.bytes[1]);
    case MSG_COND_ON_MB:
        return (obj->currentMetatileBehavior == cond->data.bytes[0] ||
                obj->currentMetatileBehavior == cond->data.bytes[1]);
    case MSG_COND_WEATHER:
        multi = GetCurrentWeather();
        return (multi == cond->data.bytes[0] || multi == cond->data.bytes[1]);
    case MSG_COND_MUSIC:
        return (cond->data.raw == GetCurrentMapMusic());
    case MSG_COND_TIME_OF_DAY:
    {
        // Must match time of day, have natural light on the map,
        // and not have weather that obscures the sky
        u32 weather = GetCurrentWeather();
        return (cond->data.raw == gTimeOfDay
            && MapHasNaturalLight(gMapHeader.mapType)
            && (weather == WEATHER_NONE || weather == WEATHER_SUNNY_CLOUDS || weather == WEATHER_SUNNY));
    }
    case MSG_COND_NEAR_MB:
        multi = FindMetatileBehaviorWithinRange(obj->currentCoords.x,
                                                obj->currentCoords.y,
                                                cond->data.bytes[0],
                                                cond->data.bytes[1]);
        if (multi)
            gSpecialVar_Result = multi;
        return multi;
    case MSG_COND_NONE:
    // fallthrough
    default:
        return TRUE;
    }
}

// Check if follower info can be displayed in the current situation;
// i.e, if all its conditions match
bool32 CheckMsgInfo(const struct FollowerMsgInfoExtended *info, struct Pokemon *mon, u32 species, struct ObjectEvent *obj)
{
    u32 i;

    if (info->orFlag)
    {
        // any condition matches
        for (i = 0; i < ARRAY_COUNT(info->conditions) && info->conditions[i].type; i++)
        {
            if (CheckMsgCondition(&info->conditions[i], mon, species, obj))
                return TRUE;
        }
        return FALSE;
    }
    else
    {
        // all conditions must match
        for (i = 0; i < ARRAY_COUNT(info->conditions) && info->conditions[i].type; i++)
        {
            if (!CheckMsgCondition(&info->conditions[i], mon, species, obj))
                return FALSE;
        }
        return TRUE;
    }
}

// Call an applicable follower message script
void GetFollowerAction(struct ScriptContext *ctx) // Essentially a big switch for follower messages
{
    u32 species;
    s32 multi;
    struct SpecialEmote condEmotes[16] = {0};
    u32 condCount = 0;
    u32 emotion;
    struct ObjectEvent *objEvent = GetFollowerObject();
    struct Pokemon *mon = GetFirstLiveMon();
    u8 emotion_weight[FOLLOWER_EMOTION_LENGTH] =
    {
        [FOLLOWER_EMOTION_HAPPY] = 10,
        [FOLLOWER_EMOTION_NEUTRAL] = 15,
        [FOLLOWER_EMOTION_SAD] = 5,
        [FOLLOWER_EMOTION_UPSET] = 15,
        [FOLLOWER_EMOTION_ANGRY] = 15,
        [FOLLOWER_EMOTION_PENSIVE] = 15,
        [FOLLOWER_EMOTION_LOVE] = 0,
        [FOLLOWER_EMOTION_SURPRISE] = 10,
        [FOLLOWER_EMOTION_CURIOUS] = 10,
        [FOLLOWER_EMOTION_MUSIC] = 15,
        [FOLLOWER_EMOTION_POISONED] = 0,
    };
    u32 i, j;
    bool32 pickedCondition = FALSE;
    if (mon == NULL) // failsafe
    {
        ScriptCall(ctx, EventScript_FollowerLovesYou);
        return;
    }
    // Set the script to the very end; we'll be calling another script dynamically
    ScriptJump(ctx, EventScript_FollowerEnd);
    species = GetMonData(mon, MON_DATA_SPECIES);
    multi = GetMonData(mon, MON_DATA_FRIENDSHIP);
    if (multi > 80)
    {
        emotion_weight[FOLLOWER_EMOTION_HAPPY] = 20;
        emotion_weight[FOLLOWER_EMOTION_UPSET] = 5;
        emotion_weight[FOLLOWER_EMOTION_ANGRY] = 5;
        emotion_weight[FOLLOWER_EMOTION_LOVE] = 20;
        emotion_weight[FOLLOWER_EMOTION_MUSIC] = 20;
    }
    if (multi > 170)
    {
        emotion_weight[FOLLOWER_EMOTION_HAPPY] = 30;
        emotion_weight[FOLLOWER_EMOTION_LOVE] = 30;
    }
    // Special C-based conditions follower
    // Weather-related
    if (GetCurrentWeather() == WEATHER_SUNNY_CLOUDS)
        condEmotes[condCount++] = (struct SpecialEmote) {.emotion = FOLLOWER_EMOTION_HAPPY, .index = 31};
    // Health & status-related
    multi = SAFE_DIV(mon->hp * 100, mon->maxHP);
    if (multi < 20)
    {
        emotion_weight[FOLLOWER_EMOTION_SAD] = 30;
        condEmotes[condCount++] = (struct SpecialEmote) {.emotion = FOLLOWER_EMOTION_SAD, .index = 4};
        condEmotes[condCount++] = (struct SpecialEmote) {.emotion = FOLLOWER_EMOTION_SAD, .index = 5};
    }
    if (multi < 50 || mon->status & STATUS1_PARALYSIS)
    {
        emotion_weight[FOLLOWER_EMOTION_SAD] = 30;
        condEmotes[condCount++] = (struct SpecialEmote) {.emotion = FOLLOWER_EMOTION_SAD, .index = 6};
    }
    // Gym type advantage/disadvantage
    if (GetCurrentMapMusic() == MUS_GYM || GetCurrentMapMusic() == MUS_RG_GYM)
    {
        switch (gMapHeader.regionMapSectionId)
        {
        case MAPSEC_RUSTBORO_CITY:
        case MAPSEC_PEWTER_CITY:
            multi = TYPE_ROCK;
            break;
        case MAPSEC_DEWFORD_TOWN:
            multi = TYPE_FIGHTING;
            break;
        case MAPSEC_MAUVILLE_CITY:
        case MAPSEC_VERMILION_CITY:
            multi = TYPE_ELECTRIC;
            break;
        case MAPSEC_LAVARIDGE_TOWN:
        case MAPSEC_CINNABAR_ISLAND:
            multi = TYPE_FIRE;
            break;
        case MAPSEC_PETALBURG_CITY:
            multi = TYPE_NORMAL;
            break;
        case MAPSEC_FORTREE_CITY:
            multi = TYPE_FLYING;
            break;
        case MAPSEC_MOSSDEEP_CITY:
        case MAPSEC_SAFFRON_CITY:
            multi = TYPE_PSYCHIC;
            break;
        case MAPSEC_SOOTOPOLIS_CITY:
        case MAPSEC_CERULEAN_CITY:
            multi = TYPE_WATER;
            break;
        case MAPSEC_CELADON_CITY:
            multi = TYPE_GRASS;
            break;
        case MAPSEC_FUCHSIA_CITY:
            multi = TYPE_POISON;
            break;
        case MAPSEC_VIRIDIAN_CITY:
            multi = TYPE_GROUND;
            break;
        default:
            multi = NUMBER_OF_MON_TYPES;
        }
        if (multi < NUMBER_OF_MON_TYPES)
        {
            multi = GetOverworldTypeEffectiveness(mon, multi);
            if (multi <= UQ_4_12(0.5))
                condEmotes[condCount++] = (struct SpecialEmote) {.emotion = FOLLOWER_EMOTION_HAPPY, .index = 32};
            else if (multi >= UQ_4_12(2.0))
                condEmotes[condCount++] = (struct SpecialEmote) {.emotion = FOLLOWER_EMOTION_SAD, .index = 7};
        }
    }

    emotion = RandomWeightedIndex(emotion_weight, FOLLOWER_EMOTION_LENGTH);
    if ((mon->status & STATUS1_PSN_ANY) && GetMonAbility(mon) != ABILITY_POISON_HEAL)
        emotion = FOLLOWER_EMOTION_POISONED;

    // end special conditions

    // roll for basic/unconditional message
    multi = Random() % gFollowerBasicMessages[emotion].length;
    // (50% chance) Select special condition using reservoir sampling
    for (i = (Random() & 1) ? condCount : 0, j = 1; i < condCount; i++)
    {
        if (condEmotes[i].emotion == emotion && (Random() < 0x10000 / (j++)))  // Replace each item with 1/j chance
            multi = condEmotes[i].index;
    }
    // (50% chance) Match *scripted* conditional messages, from follower_helper.c
    for (i = (Random() & 1) ? COND_MSG_COUNT : 0, j = 1; i < COND_MSG_COUNT; i++)
    {
        const struct FollowerMsgInfoExtended *info = &gFollowerConditionalMessages[i];
        if (!CheckMsgInfo(info, mon, species, objEvent))
            continue;

        // replace choice with weight/j chance
        if (Random() < (0x10000 / (j++)) * (info->weight ? info->weight : 1))
        {
            multi = i;
            pickedCondition = TRUE;
        }
    }
    // condition message was chosen
    if (pickedCondition)
    {
        emotion = gFollowerConditionalMessages[multi].emotion;
        ObjectEventEmote(objEvent, emotion);
        ctx->data[0] = (u32) gFollowerConditionalMessages[multi].text;
        // text choices are spread across array; pick a random one
        if (gFollowerConditionalMessages[multi].textSpread)
        {
            for (i = 0; i < 4; i++)
            {
                if (!((u32*)gFollowerConditionalMessages[multi].text)[i])
                    break;
            }
            ctx->data[0] = i ? ((u32*)gFollowerConditionalMessages[multi].text)[Random() % i] : 0;
        }
        ScriptCall(ctx, gFollowerConditionalMessages[multi].script ? gFollowerConditionalMessages[multi].script : gFollowerBasicMessages[emotion].script);
        return;
    }
    // otherwise, a basic or C-based message was picked
    ObjectEventEmote(objEvent, emotion);
    ctx->data[0] = (u32) gFollowerBasicMessages[emotion].messages[multi].text; // Load message text
    ScriptCall(ctx, gFollowerBasicMessages[emotion].messages[multi].script ?
                        gFollowerBasicMessages[emotion].messages[multi].script :
                        gFollowerBasicMessages[emotion].script);
}

#define sLightType data[5]
#define sLightXPos data[6]
#define sLightYPos data[7]

// Sprite callback for light sprites
void UpdateLightSprite(struct Sprite *sprite)
{
    s16 left =   gSaveBlock1Ptr->pos.x - 2;
    s16 right =  gSaveBlock1Ptr->pos.x + 17;
    s16 top =    gSaveBlock1Ptr->pos.y;
    s16 bottom = gSaveBlock1Ptr->pos.y + 15;
    s16 x = sprite->sLightXPos;
    s16 y = sprite->sLightYPos;
    u16 sheetTileStart;
    u32 paletteNum;
    if (!(x >= left && x <= right && y >= top && y <= bottom))
    {
        sheetTileStart = sprite->sheetTileStart;
        paletteNum = sprite->oam.paletteNum;
        DestroySprite(sprite);
        FieldEffectFreeTilesIfUnused(sheetTileStart);
        FieldEffectFreePaletteIfUnused(paletteNum);
        Weather_SetBlendCoeffs(7, BASE_SHADOW_INTENSITY); // TODO: Restore original blend coeffs at dawn
        return;
    }

    if (gTimeOfDay != TIME_NIGHT)
    {
        sprite->invisible = TRUE;
        return;
    }

    // Note: Don't set window registers during hardware fade!
    switch (sprite->sLightType)
    {
    default:
    case LIGHT_TYPE_BALL:
        if (gPaletteFade.active) // if palette fade is active, don't flicker since the timer won't be updated
        {
            Weather_SetBlendCoeffs(7, BASE_SHADOW_INTENSITY);
            sprite->invisible = FALSE;
        }
        else if (gPlayerAvatar.tileTransitionState)
        {
            Weather_SetBlendCoeffs(7, BASE_SHADOW_INTENSITY); // As long as the second coefficient stays 12, shadows will not change
            sprite->invisible = FALSE;
            if (GetSpritePaletteTagByPaletteNum(sprite->oam.paletteNum) == OBJ_EVENT_PAL_TAG_LIGHT_2)
                LoadSpritePaletteInSlot(&sObjectEventSpritePalettes[FindObjectEventPaletteIndexByTag(OBJ_EVENT_PAL_TAG_LIGHT)], sprite->oam.paletteNum);
        }
        else if ((sprite->invisible = gTimeUpdateCounter & 1))
        {
            Weather_SetBlendCoeffs(7, BASE_SHADOW_INTENSITY);
            sprite->invisible = FALSE;
            if (GetSpritePaletteTagByPaletteNum(sprite->oam.paletteNum) == OBJ_EVENT_PAL_TAG_LIGHT_2)
                LoadSpritePaletteInSlot(&sObjectEventSpritePalettes[FindObjectEventPaletteIndexByTag(OBJ_EVENT_PAL_TAG_LIGHT)], sprite->oam.paletteNum);
        }
        break;
    case LIGHT_TYPE_PKMN_CENTER_SIGN:
    case LIGHT_TYPE_POKE_MART_SIGN:
        Weather_SetBlendCoeffs(12, BASE_SHADOW_INTENSITY);
        sprite->invisible = FALSE;
        break;
    }
}

// Spawn a light at a map coordinate
static void SpawnLightSprite(s16 x, s16 y, s16 camX, s16 camY, u32 lightType)
{
    struct Sprite *sprite;
    const struct SpriteTemplate *template;
    u32 i;
    for (i = 0; i < MAX_SPRITES; i++)
    {
        sprite = &gSprites[i];
        if (sprite->inUse && sprite->callback == UpdateLightSprite && sprite->sLightXPos == x && sprite->sLightYPos == y)
            return;
    }
    lightType = min(lightType, ARRAY_COUNT(gFieldEffectLightTemplates) - 1); // bounds checking
    template = gFieldEffectLightTemplates[lightType];
    LoadSpriteSheetByTemplate(template, 0, 0);
    sprite = &gSprites[CreateSprite(template, 0, 0, 0)];
    if (lightType == 0 && (i = IndexOfSpritePaletteTag(template->paletteTag + 1)) < 16)
        sprite->oam.paletteNum = i;
    else
        UpdateSpritePaletteByTemplate(template, sprite);
    GetMapCoordsFromSpritePos(x + camX, y + camY, &sprite->x, &sprite->y);
    sprite->sLightType = lightType;
    sprite->sLightXPos = x;
    sprite->sLightYPos = y;
    sprite->affineAnims = gDummySpriteAffineAnimTable;
    sprite->affineAnimBeginning = TRUE;
    sprite->coordOffsetEnabled = TRUE;
    switch (lightType)
    {
    default:
    case LIGHT_TYPE_BALL:
        sprite->centerToCornerVecX = -(32 >> 1);
        sprite->centerToCornerVecY = -(32 >> 1);
        sprite->oam.priority = 1;
        sprite->oam.objMode = ST_OAM_OBJ_BLEND;
        sprite->oam.affineMode = ST_OAM_AFFINE_NORMAL;
        sprite->x += 8;
        sprite->y += 22 + sprite->centerToCornerVecY;
        break;
    case LIGHT_TYPE_PKMN_CENTER_SIGN:
    case LIGHT_TYPE_POKE_MART_SIGN:
        sprite->centerToCornerVecX = -(16 >> 1);
        sprite->centerToCornerVecY = -(16 >> 1);
        sprite->oam.priority = 2;
        sprite->subpriority = 0xFF;
        sprite->oam.objMode = ST_OAM_OBJ_BLEND;
        break;
    }
}

#undef sLightType
#undef sLightXPos
#undef sLightYPos

void TrySpawnLightSprites(s16 camX, s16 camY)
{
    u32 i;
    u8 objectCount;
    s16 left = gSaveBlock1Ptr->pos.x - 2;
    s16 right = gSaveBlock1Ptr->pos.x + MAP_OFFSET_W + 2;
    s16 top = gSaveBlock1Ptr->pos.y;
    s16 bottom = gSaveBlock1Ptr->pos.y + MAP_OFFSET_H + 2;
    if (gMapHeader.events == NULL)
        return;

    if (InBattlePyramid())
        objectCount = GetNumBattlePyramidObjectEvents();
    else if (InTrainerHill())
        objectCount = 2;
    else
        objectCount = gMapHeader.events->objectEventCount;

    for (i = 0; i < objectCount; i++)
    {
        struct ObjectEventTemplate *template = &gSaveBlock1Ptr->objectEventTemplates[i];
        s16 npcX = template->x + MAP_OFFSET;
        s16 npcY = template->y + MAP_OFFSET;
        if (top <= npcY && bottom >= npcY
         && left <= npcX && right >= npcX
         && !FlagGet(template->flagId)
         && template->graphicsId == OBJ_EVENT_GFX_LIGHT_SPRITE)  // event is light sprite instead
            SpawnLightSprite(npcX, npcY, camX, camY, template->trainerRange_berryTreeId);
    }
}

void TrySpawnObjectEvents(s16 cameraX, s16 cameraY)
{
    u8 i;
    u8 objectCount;

    if (gMapHeader.events != NULL)
    {
        s16 left = gSaveBlock1Ptr->pos.x - 2;
        s16 right = gSaveBlock1Ptr->pos.x + MAP_OFFSET_W + 2;
        s16 top = gSaveBlock1Ptr->pos.y;
        s16 bottom = gSaveBlock1Ptr->pos.y + MAP_OFFSET_H + 2;

        if (InBattlePyramid())
            objectCount = GetNumBattlePyramidObjectEvents();
        else if (InTrainerHill())
            objectCount = HILL_TRAINERS_PER_FLOOR;
        else
            objectCount = gMapHeader.events->objectEventCount;

        for (i = 0; i < objectCount; i++)
        {
            struct ObjectEventTemplate *template = &gSaveBlock1Ptr->objectEventTemplates[i];
            s16 npcX = template->x + MAP_OFFSET;
            s16 npcY = template->y + MAP_OFFSET;

            if (top <= npcY && bottom >= npcY && left <= npcX && right >= npcX && !FlagGet(template->flagId))
            {
                if (template->graphicsId == OBJ_EVENT_GFX_LIGHT_SPRITE)
                    SpawnLightSprite(npcX, npcY, cameraX, cameraY, template->trainerRange_berryTreeId); // light sprite instead
                else
                    TrySpawnObjectEventTemplate(template, gSaveBlock1Ptr->location.mapNum, gSaveBlock1Ptr->location.mapGroup, cameraX, cameraY);
            }
        }
    }
}

void RemoveObjectEventsOutsideView(void)
{
    u8 i, j;
    bool8 isActiveLinkPlayer;

    for (i = 0; i < OBJECT_EVENTS_COUNT; i++)
    {
        for (j = 0, isActiveLinkPlayer = FALSE; j < ARRAY_COUNT(gLinkPlayerObjectEvents); j++)
        {
            if (gLinkPlayerObjectEvents[j].active && i == gLinkPlayerObjectEvents[j].objEventId)
                isActiveLinkPlayer = TRUE;
        }
        if (!isActiveLinkPlayer)
        {
            struct ObjectEvent *objectEvent = &gObjectEvents[i];

            // Followers should not go OOB, or their sprites may be freed early during a cross-map scripting event,
            // such as Wally's Ralts catch sequence
            if (objectEvent->active && !objectEvent->isPlayer && objectEvent->localId != OBJ_EVENT_ID_FOLLOWER
             && objectEvent->localId != OBJ_EVENT_ID_NPC_FOLLOWER)
                RemoveObjectEventIfOutsideView(objectEvent);
        }
    }
}

static void RemoveObjectEventIfOutsideView(struct ObjectEvent *objectEvent)
{
    s16 left =   gSaveBlock1Ptr->pos.x - 2;
    s16 right =  gSaveBlock1Ptr->pos.x + 17;
    s16 top =    gSaveBlock1Ptr->pos.y;
    s16 bottom = gSaveBlock1Ptr->pos.y + 16;

    if (objectEvent->currentCoords.x >= left && objectEvent->currentCoords.x <= right
     && objectEvent->currentCoords.y >= top && objectEvent->currentCoords.y <= bottom)
        return;
    if (objectEvent->initialCoords.x >= left && objectEvent->initialCoords.x <= right
     && objectEvent->initialCoords.y >= top && objectEvent->initialCoords.y <= bottom)
        return;
    RemoveObjectEvent(objectEvent);
}

void SpawnObjectEventsOnReturnToField(s16 x, s16 y)
{
    u32 i;

    ClearPlayerAvatarInfo();
    for (i = 0; i < OBJECT_EVENTS_COUNT; i++)
    {
        if (gObjectEvents[i].active)
            SpawnObjectEventOnReturnToField(i, x, y);
    }
    CreateReflectionEffectSprites();
    TrySpawnLightSprites(x, y);
}

static void SpawnObjectEventOnReturnToField(u8 objectEventId, s16 x, s16 y)
{
    u32 i;
    struct Sprite *sprite;
    struct ObjectEvent *objectEvent;
    struct SpriteTemplate spriteTemplate;
    struct SpriteFrameImage spriteFrameImage;
    const struct SubspriteTable *subspriteTables;
    const struct ObjectEventGraphicsInfo *graphicsInfo;

    for (i = 0; i < ARRAY_COUNT(gLinkPlayerObjectEvents); i++)
    {
        if (gLinkPlayerObjectEvents[i].active && objectEventId == gLinkPlayerObjectEvents[i].objEventId)
            return;
    }

    objectEvent = &gObjectEvents[objectEventId];
    subspriteTables = NULL;
    graphicsInfo = GetObjectEventGraphicsInfo(objectEvent->graphicsId);
    CopyObjectGraphicsInfoToSpriteTemplate_WithMovementType(objectEvent->graphicsId, objectEvent->movementType, &spriteTemplate, &subspriteTables);
    spriteFrameImage.size = graphicsInfo->size;
    spriteTemplate.images = &spriteFrameImage;

    if (OW_GFX_COMPRESS)
        spriteTemplate.tileTag = LoadSheetGraphicsInfo(graphicsInfo, objectEvent->graphicsId, NULL);

    if (spriteTemplate.paletteTag == OBJ_EVENT_PAL_TAG_DYNAMIC)
    {
        u32 paletteNum = LoadDynamicFollowerPalette(OW_SPECIES(objectEvent), OW_SHINY(objectEvent), OW_FEMALE(objectEvent));
        spriteTemplate.paletteTag = GetSpritePaletteTagByPaletteNum(paletteNum);
    }
    else if (spriteTemplate.paletteTag != TAG_NONE)
    {
        LoadObjectEventPalette(spriteTemplate.paletteTag);
    }

    i = CreateSprite(&spriteTemplate, 0, 0, 0);
    if (i != MAX_SPRITES)
    {
        sprite = &gSprites[i];
        // Use palette from species palette table
        if (OW_GFX_COMPRESS && sprite->usingSheet)
            sprite->sheetSpan = GetSpanPerImage(sprite->oam.shape, sprite->oam.size);
        GetMapCoordsFromSpritePos(x + objectEvent->currentCoords.x, y + objectEvent->currentCoords.y, &sprite->x, &sprite->y);
        sprite->centerToCornerVecX = -(graphicsInfo->width >> 1);
        sprite->centerToCornerVecY = -(graphicsInfo->height >> 1);
        sprite->x += 8;
        sprite->y += 16 + sprite->centerToCornerVecY;
        sprite->images = graphicsInfo->images;
        if (objectEvent->movementType == MOVEMENT_TYPE_PLAYER)
        {
            SetPlayerAvatarObjectEventIdAndObjectId(objectEventId, i);
            objectEvent->warpArrowSpriteId = CreateWarpArrowSprite();
        }
        if (subspriteTables != NULL)
            SetSubspriteTables(sprite, subspriteTables);

        sprite->coordOffsetEnabled = TRUE;
        sprite->sObjEventId = objectEventId;
        objectEvent->spriteId = i;
        if (!objectEvent->inanimate && objectEvent->movementType != MOVEMENT_TYPE_PLAYER)
            StartSpriteAnim(sprite, GetFaceDirectionAnimNum(objectEvent->facingDirection));

        ResetObjectEventFldEffData(objectEvent);
        SetObjectSubpriorityByElevation(objectEvent->previousElevation, sprite, 1);
    }
}

static void ResetObjectEventFldEffData(struct ObjectEvent *objectEvent)
{
    objectEvent->singleMovementActive = FALSE;
    objectEvent->triggerGroundEffectsOnMove = TRUE;
    objectEvent->noShadow = FALSE;
    objectEvent->hasReflection = FALSE;
    objectEvent->inShortGrass = FALSE;
    objectEvent->inShallowFlowingWater = FALSE;
    objectEvent->inSandPile = FALSE;
    objectEvent->inHotSprings = FALSE;
    ObjectEventClearHeldMovement(objectEvent);
}

static void SetPlayerAvatarObjectEventIdAndObjectId(u8 objectEventId, u8 spriteId)
{
    gPlayerAvatar.objectEventId = objectEventId;
    gPlayerAvatar.spriteId = spriteId;
    gPlayerAvatar.gender = GetPlayerAvatarGenderByGraphicsId(gObjectEvents[objectEventId].graphicsId);
    SetPlayerAvatarExtraStateTransition(gObjectEvents[objectEventId].graphicsId, PLAYER_AVATAR_FLAG_CONTROLLABLE);
}

// Update sprite's palette, freeing old palette if necessary
static u8 UpdateSpritePalette(const struct SpritePalette *spritePalette, struct Sprite *sprite)
{
    // Free palette if otherwise unused
    sprite->inUse = FALSE;
    FieldEffectFreePaletteIfUnused(sprite->oam.paletteNum);
    sprite->inUse = TRUE;
    if (IndexOfSpritePaletteTag(spritePalette->tag) == 0xFF)
    {
        sprite->oam.paletteNum = LoadSpritePalette(spritePalette);
        UpdateSpritePaletteWithWeather(sprite->oam.paletteNum, FALSE);
    }
    else
    {
        sprite->oam.paletteNum = LoadSpritePalette(spritePalette);
    }

    return sprite->oam.paletteNum;
}

// Find and update based on template's paletteTag
u8 UpdateSpritePaletteByTemplate(const struct SpriteTemplate *template, struct Sprite *sprite)
{
    u8 i = FindObjectEventPaletteIndexByTag(template->paletteTag);
    if (i == 0xFF)
        return i;
    return UpdateSpritePalette(&sObjectEventSpritePalettes[i], sprite);
}

// Set graphics *by info*
static void ObjectEventSetGraphics(struct ObjectEvent *objectEvent, const struct ObjectEventGraphicsInfo *graphicsInfo)
{
    struct Sprite *sprite = &gSprites[objectEvent->spriteId];
    u32 i = FindObjectEventPaletteIndexByTag(graphicsInfo->paletteTag);
    if (i != 0xFF)
        UpdateSpritePalette(&sObjectEventSpritePalettes[i], sprite);

    // If gfx size changes, we need to reallocate tiles
    if (OW_LARGE_OW_SUPPORT && !OW_GFX_COMPRESS && graphicsInfo->oam->size != sprite->oam.size)
        ReallocSpriteTiles(sprite, graphicsInfo->images->size);

    #if OW_GFX_COMPRESS
    LoadSheetGraphicsInfo(graphicsInfo, objectEvent->graphicsId, sprite);
    #endif

    sprite->oam.shape = graphicsInfo->oam->shape;
    sprite->oam.size = graphicsInfo->oam->size;
    sprite->images = graphicsInfo->images;
    sprite->anims = graphicsInfo->anims;
    sprite->subspriteTables = graphicsInfo->subspriteTables;
    objectEvent->inanimate = graphicsInfo->inanimate;
    SetSpritePosToMapCoords(objectEvent->currentCoords.x, objectEvent->currentCoords.y, &sprite->x, &sprite->y);
    sprite->centerToCornerVecX = -(graphicsInfo->width >> 1);
    sprite->centerToCornerVecY = -(graphicsInfo->height >> 1);
    sprite->x += 8;
    sprite->y += 16 + sprite->centerToCornerVecY;
    if (objectEvent->trackedByCamera)
        CameraObjectReset();
}

void ObjectEventSetGraphicsId(struct ObjectEvent *objectEvent, u16 graphicsId)
{
    objectEvent->graphicsId = graphicsId;
    ObjectEventSetGraphics(objectEvent, GetObjectEventGraphicsInfo(graphicsId));
    objectEvent->graphicsId = graphicsId;
}

void ObjectEventSetGraphicsIdByLocalIdAndMap(u8 localId, u8 mapNum, u8 mapGroup, u16 graphicsId)
{
    u8 objectEventId;

    if (!TryGetObjectEventIdByLocalIdAndMap(localId, mapNum, mapGroup, &objectEventId))
        ObjectEventSetGraphicsId(&gObjectEvents[objectEventId], graphicsId);
}

void ObjectEventTurn(struct ObjectEvent *objectEvent, u8 direction)
{
    SetObjectEventDirection(objectEvent, direction);
    if (!objectEvent->inanimate)
    {
        StartSpriteAnim(&gSprites[objectEvent->spriteId], GetFaceDirectionAnimNum(objectEvent->facingDirection));
        SeekSpriteAnim(&gSprites[objectEvent->spriteId], 0);
    }
}

void ObjectEventTurnByLocalIdAndMap(u8 localId, u8 mapNum, u8 mapGroup, u8 direction)
{
    u8 objectEventId;

    if (!TryGetObjectEventIdByLocalIdAndMap(localId, mapNum, mapGroup, &objectEventId))
        ObjectEventTurn(&gObjectEvents[objectEventId], direction);
}

void PlayerObjectTurn(struct PlayerAvatar *playerAvatar, u8 direction)
{
    ObjectEventTurn(&gObjectEvents[playerAvatar->objectEventId], direction);
}

static void SetBerryTreeGraphicsById(struct ObjectEvent *objectEvent, u8 berryId, u8 berryStage)
{
    const u16 graphicsId = gBerryTreeObjectEventGraphicsIdTable[berryStage];
    const struct ObjectEventGraphicsInfo *graphicsInfo = GetObjectEventGraphicsInfo(graphicsId);
    struct Sprite *sprite = &gSprites[objectEvent->spriteId];
    UpdateSpritePalette(&sObjectEventSpritePalettes[gBerryTreePaletteSlotTablePointers[berryId][berryStage]-2], sprite);
    sprite->oam.shape = graphicsInfo->oam->shape;
    sprite->oam.size = graphicsInfo->oam->size;
    sprite->images = gBerryTreePicTablePointers[berryId];
    sprite->anims = graphicsInfo->anims;
    sprite->subspriteTables = graphicsInfo->subspriteTables;
    objectEvent->inanimate = graphicsInfo->inanimate;
    objectEvent->graphicsId = graphicsId;
    SetSpritePosToMapCoords(objectEvent->currentCoords.x, objectEvent->currentCoords.y, &sprite->x, &sprite->y);
    sprite->centerToCornerVecX = -(graphicsInfo->width >> 1);
    sprite->centerToCornerVecY = -(graphicsInfo->height >> 1);
    sprite->x += 8;
    sprite->y += 16 + sprite->centerToCornerVecY;
    if (objectEvent->trackedByCamera)
        CameraObjectReset();
}

static void SetBerryTreeGraphics(struct ObjectEvent *objectEvent, struct Sprite *sprite)
{
    u8 berryStage;
    u8 berryId;

    objectEvent->invisible = TRUE;
    sprite->invisible = TRUE;
    berryStage = GetStageByBerryTreeId(objectEvent->trainerRange_berryTreeId);
    if (berryStage != BERRY_STAGE_NO_BERRY)
    {
        objectEvent->invisible = FALSE;
        sprite->invisible = FALSE;
        berryId = GetBerryTypeByBerryTreeId(objectEvent->trainerRange_berryTreeId) - 1;
        berryStage--;
        if (berryId > ITEM_TO_BERRY(LAST_BERRY_INDEX))
            berryId = 0;

        SetBerryTreeGraphicsById(objectEvent, berryId, berryStage);
        StartSpriteAnim(sprite, berryStage);
    }
}

const struct ObjectEventGraphicsInfo *GetObjectEventGraphicsInfo(u16 graphicsId)
{
    if (graphicsId >= OBJ_EVENT_GFX_VARS && graphicsId <= OBJ_EVENT_GFX_VAR_F)
        graphicsId = VarGetObjectEventGraphicsId(graphicsId - OBJ_EVENT_GFX_VARS);

    if (graphicsId == OBJ_EVENT_GFX_BARD)
        return gMauvilleOldManGraphicsInfoPointers[GetCurrentMauvilleOldMan()];

    if (graphicsId & OBJ_EVENT_MON)
        return SpeciesToGraphicsInfo(graphicsId & OBJ_EVENT_MON_SPECIES_MASK, graphicsId & OBJ_EVENT_MON_SHINY, graphicsId & OBJ_EVENT_MON_FEMALE);

    if (graphicsId >= NUM_OBJ_EVENT_GFX)
        graphicsId = OBJ_EVENT_GFX_NINJA_BOY;

    return gObjectEventGraphicsInfoPointers[graphicsId];
}

static void SetObjectEventDynamicGraphicsId(struct ObjectEvent *objectEvent)
{
    if (objectEvent->graphicsId >= OBJ_EVENT_GFX_VARS && objectEvent->graphicsId <= OBJ_EVENT_GFX_VAR_F)
        objectEvent->graphicsId = VarGetObjectEventGraphicsId(objectEvent->graphicsId - OBJ_EVENT_GFX_VARS);
}

void SetObjectInvisibility(u8 localId, u8 mapNum, u8 mapGroup, bool8 invisible)
{
    u8 objectEventId;

    if (!TryGetObjectEventIdByLocalIdAndMap(localId, mapNum, mapGroup, &objectEventId))
        gObjectEvents[objectEventId].invisible = invisible;
}

void ObjectEventGetLocalIdAndMap(struct ObjectEvent *objectEvent, void *localId, void *mapNum, void *mapGroup)
{
    *(u8 *)(localId) = objectEvent->localId;
    *(u8 *)(mapNum) = objectEvent->mapNum;
    *(u8 *)(mapGroup) = objectEvent->mapGroup;
}

void AllowObjectAtPosTriggerGroundEffects(s16 x, s16 y)
{
    u8 objectEventId;
    struct ObjectEvent *objectEvent;

    objectEventId = GetObjectEventIdByXY(x, y);
    if (objectEventId != OBJECT_EVENTS_COUNT)
    {
        objectEvent = &gObjectEvents[objectEventId];
        objectEvent->triggerGroundEffectsOnMove = TRUE;
    }
}

void SetObjectSubpriority(u8 localId, u8 mapNum, u8 mapGroup, u8 subpriority)
{
    u8 objectEventId;
    struct ObjectEvent *objectEvent;
    struct Sprite *sprite;

    if (!TryGetObjectEventIdByLocalIdAndMap(localId, mapNum, mapGroup, &objectEventId))
    {
        objectEvent = &gObjectEvents[objectEventId];
        sprite = &gSprites[objectEvent->spriteId];
        objectEvent->fixedPriority = TRUE;
        sprite->subpriority = subpriority;
    }
}

void ResetObjectSubpriority(u8 localId, u8 mapNum, u8 mapGroup)
{
    u8 objectEventId;
    struct ObjectEvent *objectEvent;

    if (!TryGetObjectEventIdByLocalIdAndMap(localId, mapNum, mapGroup, &objectEventId))
    {
        objectEvent = &gObjectEvents[objectEventId];
        objectEvent->fixedPriority = FALSE;
        objectEvent->triggerGroundEffectsOnMove = TRUE;
    }
}

void SetObjectEventSpritePosByLocalIdAndMap(u8 localId, u8 mapNum, u8 mapGroup, s16 x, s16 y)
{
    u8 objectEventId;
    struct Sprite *sprite;

    if (!TryGetObjectEventIdByLocalIdAndMap(localId, mapNum, mapGroup, &objectEventId))
    {
        sprite = &gSprites[gObjectEvents[objectEventId].spriteId];
        sprite->x2 = x;
        sprite->y2 = y;
    }
}

void FreeAndReserveObjectSpritePalettes(void)
{
    FreeAllSpritePalettes();
    gReservedSpritePaletteCount = OBJ_PALSLOT_COUNT;
}

u8 LoadObjectEventPalette(u16 paletteTag)
{
    u16 i = FindObjectEventPaletteIndexByTag(paletteTag);
    if (i == 0xFF)
        return i;
    return LoadSpritePaletteIfTagExists(&sObjectEventSpritePalettes[i]);
}

u8 LoadPlayerObjectEventPalette(u8 gender)
{
    u16 paletteTag;
    switch (gender)
    {
        default:
        case MALE:
            paletteTag = OBJ_EVENT_PAL_TAG_BRENDAN;
            break;
        case FEMALE:
            paletteTag = OBJ_EVENT_PAL_TAG_MAY;
            break;
    }
    return LoadObjectEventPalette(paletteTag);
}

static void UNUSED LoadObjectEventPaletteSet(u16 *paletteTags)
{
    u8 i;

    for (i = 0; paletteTags[i] != OBJ_EVENT_PAL_TAG_NONE; i++)
        LoadObjectEventPalette(paletteTags[i]);
}

// Really just loads the palette and applies weather fade
static u8 LoadSpritePaletteIfTagExists(const struct SpritePalette *spritePalette)
{
    u8 paletteNum = IndexOfSpritePaletteTag(spritePalette->tag);
    if (paletteNum != 0xFF) // don't load twice; return
        return paletteNum;
    paletteNum = LoadSpritePalette(spritePalette);
    if (paletteNum != 0xFF)
        UpdateSpritePaletteWithWeather(paletteNum, FALSE);
    return paletteNum;
}

void PatchObjectPalette(u16 paletteTag, u8 paletteSlot)
{
    // paletteTag is assumed to exist in sObjectEventSpritePalettes
    u8 paletteIndex = FindObjectEventPaletteIndexByTag(paletteTag);

    LoadPalette(sObjectEventSpritePalettes[paletteIndex].data, OBJ_PLTT_ID(paletteSlot), PLTT_SIZE_4BPP);
}

void PatchObjectPaletteRange(const u16 *paletteTags, u8 minSlot, u8 maxSlot)
{
    while (minSlot < maxSlot)
    {
        PatchObjectPalette(*paletteTags, minSlot);
        paletteTags++;
        minSlot++;
    }
}

static u8 FindObjectEventPaletteIndexByTag(u16 tag)
{
    u8 i;

    for (i = 0; sObjectEventSpritePalettes[i].tag != OBJ_EVENT_PAL_TAG_NONE; i++)
    {
        if (sObjectEventSpritePalettes[i].tag == tag)
            return i;
    }
    return 0xFF;
}

void LoadPlayerObjectReflectionPalette(u16 tag, u8 slot)
{
    u8 i;

    PatchObjectPalette(tag, slot);
    for (i = 0; sPlayerReflectionPaletteSets[i].tag != OBJ_EVENT_PAL_TAG_NONE; i++)
    {
        if (sPlayerReflectionPaletteSets[i].tag == tag)
        {
            PatchObjectPalette(sPlayerReflectionPaletteSets[i].data[sCurrentReflectionType], gReflectionEffectPaletteMap[slot]);
            return;
        }
    }
}

void LoadSpecialObjectReflectionPalette(u16 tag, u8 slot)
{
    u8 i;

    sCurrentSpecialObjectPaletteTag = tag;
    PatchObjectPalette(tag, slot);
    for (i = 0; sSpecialObjectReflectionPaletteSets[i].tag != OBJ_EVENT_PAL_TAG_NONE; i++)
    {
        if (sSpecialObjectReflectionPaletteSets[i].tag == tag)
        {
            PatchObjectPalette(sSpecialObjectReflectionPaletteSets[i].data[sCurrentReflectionType], gReflectionEffectPaletteMap[slot]);
            return;
        }
    }
}

static void UNUSED IncrementObjectEventCoords(struct ObjectEvent *objectEvent, s16 x, s16 y)
{
    objectEvent->previousCoords.x = objectEvent->currentCoords.x;
    objectEvent->previousCoords.y = objectEvent->currentCoords.y;
    objectEvent->currentCoords.x += x;
    objectEvent->currentCoords.y += y;
}

void ShiftObjectEventCoords(struct ObjectEvent *objectEvent, s16 x, s16 y)
{
    objectEvent->previousCoords.x = objectEvent->currentCoords.x;
    objectEvent->previousCoords.y = objectEvent->currentCoords.y;
    objectEvent->currentCoords.x = x;
    objectEvent->currentCoords.y = y;
}

static void SetObjectEventCoords(struct ObjectEvent *objectEvent, s16 x, s16 y)
{
    objectEvent->previousCoords.x = x;
    objectEvent->previousCoords.y = y;
    objectEvent->currentCoords.x = x;
    objectEvent->currentCoords.y = y;
}

void MoveObjectEventToMapCoords(struct ObjectEvent *objectEvent, s16 x, s16 y)
{
    struct Sprite *sprite;
    const struct ObjectEventGraphicsInfo *graphicsInfo;

    sprite = &gSprites[objectEvent->spriteId];
    graphicsInfo = GetObjectEventGraphicsInfo(objectEvent->graphicsId);
    SetObjectEventCoords(objectEvent, x, y);
    SetSpritePosToMapCoords(objectEvent->currentCoords.x, objectEvent->currentCoords.y, &sprite->x, &sprite->y);
    sprite->centerToCornerVecX = -(graphicsInfo->width >> 1);
    sprite->centerToCornerVecY = -(graphicsInfo->height >> 1);
    sprite->x += 8;
    sprite->y += 16 + sprite->centerToCornerVecY;
    ResetObjectEventFldEffData(objectEvent);
    if (objectEvent->trackedByCamera)
        CameraObjectReset();
}

void TryMoveObjectEventToMapCoords(u8 localId, u8 mapNum, u8 mapGroup, s16 x, s16 y)
{
    u8 objectEventId;
    if (!TryGetObjectEventIdByLocalIdAndMap(localId, mapNum, mapGroup, &objectEventId))
    {
        x += MAP_OFFSET;
        y += MAP_OFFSET;
        MoveObjectEventToMapCoords(&gObjectEvents[objectEventId], x, y);
    }
}

void ShiftStillObjectEventCoords(struct ObjectEvent *objectEvent)
{
    ShiftObjectEventCoords(objectEvent, objectEvent->currentCoords.x, objectEvent->currentCoords.y);
}

void UpdateObjectEventCoordsForCameraUpdate(void)
{
    u8 i;
    s16 dx;
    s16 dy;

    if (gCamera.active)
    {
        dx = gCamera.x;
        dy = gCamera.y;
        for (i = 0; i < OBJECT_EVENTS_COUNT; i++)
        {
            if (gObjectEvents[i].active)
            {
                gObjectEvents[i].initialCoords.x -= dx;
                gObjectEvents[i].initialCoords.y -= dy;
                gObjectEvents[i].currentCoords.x -= dx;
                gObjectEvents[i].currentCoords.y -= dy;
                gObjectEvents[i].previousCoords.x -= dx;
                gObjectEvents[i].previousCoords.y -= dy;
            }
        }
    }
}

u8 GetObjectEventIdByPosition(u16 x, u16 y, u8 elevation)
{
    u8 i;

    for (i = 0; i < OBJECT_EVENTS_COUNT; i++)
    {
        if (gObjectEvents[i].active)
        {
            if (gObjectEvents[i].currentCoords.x == x
             && gObjectEvents[i].currentCoords.y == y
             && ObjectEventDoesElevationMatch(&gObjectEvents[i], elevation))
                return i;
        }
    }
    return OBJECT_EVENTS_COUNT;
}

static bool8 ObjectEventDoesElevationMatch(struct ObjectEvent *objectEvent, u8 elevation)
{
    if (objectEvent->currentElevation != 0 && elevation != 0 && objectEvent->currentElevation != elevation)
        return FALSE;

    return TRUE;
}

void UpdateObjectEventsForCameraUpdate(s16 x, s16 y)
{
    UpdateObjectEventCoordsForCameraUpdate();
    TrySpawnObjectEvents(x, y);
    RemoveObjectEventsOutsideView();
}

// The "CameraObject" functions below are responsible for an invisible sprite
// that follows the movements of a different sprite (normally the player's sprite)
// and tracks x/y movement distances for the camera so it knows where to move.
u8 AddCameraObject(u8 followSpriteId)
{
    u8 spriteId = CreateSprite(&sCameraSpriteTemplate, 0, 0, 4);

    gSprites[spriteId].invisible = TRUE;
    gSprites[spriteId].sCamera_FollowSpriteId = followSpriteId;
    return spriteId;
}

static void SpriteCB_CameraObject(struct Sprite *sprite)
{
    void (*callbacks[ARRAY_COUNT(sCameraObjectFuncs)])(struct Sprite *);

    memcpy(callbacks, sCameraObjectFuncs, sizeof sCameraObjectFuncs);
    callbacks[sprite->sCamera_State](sprite);
}

static void CameraObject_Init(struct Sprite *sprite)
{
    sprite->x = gSprites[sprite->sCamera_FollowSpriteId].x;
    sprite->y = gSprites[sprite->sCamera_FollowSpriteId].y;
    sprite->invisible = TRUE;
    sprite->sCamera_State = CAMERA_STATE_MOVE;
    CameraObject_UpdateMove(sprite);
}

static void CameraObject_UpdateMove(struct Sprite *sprite)
{
    s16 x = gSprites[sprite->sCamera_FollowSpriteId].x;
    s16 y = gSprites[sprite->sCamera_FollowSpriteId].y;

    sprite->sCamera_MoveX = x - sprite->x;
    sprite->sCamera_MoveY = y - sprite->y;
    sprite->x = x;
    sprite->y = y;
}

// Invisible sprite will continue to follow the parent sprite,
// but no corresponding camera movement will be shown.
static void CameraObject_UpdateFrozen(struct Sprite *sprite)
{
    sprite->x = gSprites[sprite->sCamera_FollowSpriteId].x;
    sprite->y = gSprites[sprite->sCamera_FollowSpriteId].y;
    sprite->sCamera_MoveX = 0;
    sprite->sCamera_MoveY = 0;
}

static struct Sprite *FindCameraSprite(void)
{
    u8 i;

    for (i = 0; i < MAX_SPRITES; i++)
    {
        if (gSprites[i].inUse && gSprites[i].callback == SpriteCB_CameraObject)
            return &gSprites[i];
    }
    return NULL;
}

void CameraObjectReset(void)
{
    struct Sprite *camera = FindCameraSprite();
    if (camera != NULL)
    {
        camera->sCamera_State = CAMERA_STATE_INIT;
        camera->callback(camera);
    }
}

void CameraObjectSetFollowedSpriteId(u8 spriteId)
{
    struct Sprite *camera = FindCameraSprite();
    if (camera != NULL)
    {
        camera->sCamera_FollowSpriteId = spriteId;
        CameraObjectReset();
    }
}

static u8 UNUSED CameraObjectGetFollowedSpriteId(void)
{
    struct Sprite *camera = FindCameraSprite();
    if (camera == NULL)
        return MAX_SPRITES;

    return camera->sCamera_FollowSpriteId;
}

void CameraObjectFreeze(void)
{
    struct Sprite *camera = FindCameraSprite();
#ifdef UBFIX // Possible null dereference
    if (camera == NULL)
        return;
#endif
    camera->sCamera_State = CAMERA_STATE_FROZEN;
}

u8 CopySprite(struct Sprite *sprite, s16 x, s16 y, u8 subpriority)
{
    u8 i;

    for (i = 0; i < MAX_SPRITES; i++)
    {
        if (!gSprites[i].inUse)
        {
            gSprites[i] = *sprite;
            gSprites[i].x = x;
            gSprites[i].y = y;
            gSprites[i].subpriority = subpriority;
            break;
        }
    }
    return i;
}

u8 CreateCopySpriteAt(struct Sprite *sprite, s16 x, s16 y, u8 subpriority)
{
    s16 i;

    for (i = MAX_SPRITES - 1; i > -1; i--)
    {
        if (!gSprites[i].inUse)
        {
            gSprites[i] = *sprite;
            gSprites[i].x = x;
            gSprites[i].y = y;
            gSprites[i].subpriority = subpriority;
            return i;
        }
    }
    return MAX_SPRITES;
}

void SetObjectEventDirection(struct ObjectEvent *objectEvent, u8 direction)
{
    s8 d2;
    objectEvent->previousMovementDirection = objectEvent->facingDirection;
    if (!objectEvent->facingDirectionLocked)
    {
        d2 = direction;
        objectEvent->facingDirection = d2;
    }
    objectEvent->movementDirection = direction;
}

static const u8 *GetObjectEventScriptPointerByLocalIdAndMap(u8 localId, u8 mapNum, u8 mapGroup)
{
    if (localId == OBJ_EVENT_ID_FOLLOWER)
        return EventScript_Follower;
    return GetObjectEventTemplateByLocalIdAndMap(localId, mapNum, mapGroup)->script;
}

const u8 *GetObjectEventScriptPointerByObjectEventId(u8 objectEventId)
{
    return GetObjectEventScriptPointerByLocalIdAndMap(gObjectEvents[objectEventId].localId, gObjectEvents[objectEventId].mapNum, gObjectEvents[objectEventId].mapGroup);
}

u16 GetObjectEventFlagIdByLocalIdAndMap(u8 localId, u8 mapNum, u8 mapGroup)
{
    const struct ObjectEventTemplate *obj = GetObjectEventTemplateByLocalIdAndMap(localId, mapNum, mapGroup);
#ifdef UBFIX
    // BUG: The function may return NULL, and attempting to read from NULL may freeze the game using modern compilers.
    if (obj == NULL)
        return 0;
#endif // UBFIX
    return obj->flagId;
}

static u16 GetObjectEventFlagIdByObjectEventId(u8 objectEventId)
{
    return GetObjectEventFlagIdByLocalIdAndMap(gObjectEvents[objectEventId].localId, gObjectEvents[objectEventId].mapNum, gObjectEvents[objectEventId].mapGroup);
}

static u8 UNUSED GetObjectTrainerTypeByLocalIdAndMap(u8 localId, u8 mapNum, u8 mapGroup)
{
    u8 objectEventId;

    if (TryGetObjectEventIdByLocalIdAndMap(localId, mapNum, mapGroup, &objectEventId))
        return 0xFF;

    return gObjectEvents[objectEventId].trainerType;
}

static u8 UNUSED GetObjectTrainerTypeByObjectEventId(u8 objectEventId)
{
    return gObjectEvents[objectEventId].trainerType;
}

// Unused
u8 GetObjectEventBerryTreeIdByLocalIdAndMap(u8 localId, u8 mapNum, u8 mapGroup)
{
    u8 objectEventId;

    if (TryGetObjectEventIdByLocalIdAndMap(localId, mapNum, mapGroup, &objectEventId))
        return 0xFF;

    return gObjectEvents[objectEventId].trainerRange_berryTreeId;
}

u8 GetObjectEventBerryTreeId(u8 objectEventId)
{
    return gObjectEvents[objectEventId].trainerRange_berryTreeId;
}

const struct ObjectEventTemplate *GetObjectEventTemplateByLocalIdAndMap(u8 localId, u8 mapNum, u8 mapGroup)
{
    const struct ObjectEventTemplate *templates;
    const struct MapHeader *mapHeader;
    u8 count;

    if (gSaveBlock1Ptr->location.mapNum == mapNum && gSaveBlock1Ptr->location.mapGroup == mapGroup)
    {
        templates = gSaveBlock1Ptr->objectEventTemplates;
        count = gMapHeader.events->objectEventCount;
    }
    else
    {
        mapHeader = Overworld_GetMapHeaderByGroupAndId(mapGroup, mapNum);
        templates = mapHeader->events->objectEvents;
        count = mapHeader->events->objectEventCount;
    }
    return FindObjectEventTemplateByLocalId(localId, templates, count);
}

const struct ObjectEventTemplate *FindObjectEventTemplateByLocalId(u8 localId, const struct ObjectEventTemplate *templates, u8 count)
{
    u8 i;

    for (i = 0; i < count; i++)
    {
        if (templates[i].localId == localId)
            return &templates[i];
    }
    return NULL;
}

struct ObjectEventTemplate *GetBaseTemplateForObjectEvent(const struct ObjectEvent *objectEvent)
{
    int i;

    if (objectEvent->mapNum != gSaveBlock1Ptr->location.mapNum
     || objectEvent->mapGroup != gSaveBlock1Ptr->location.mapGroup)
        return NULL;

    for (i = 0; i < OBJECT_EVENT_TEMPLATES_COUNT; i++)
    {
        if (objectEvent->localId == gSaveBlock1Ptr->objectEventTemplates[i].localId)
            return &gSaveBlock1Ptr->objectEventTemplates[i];
    }
    return NULL;
}

void OverrideTemplateCoordsForObjectEvent(const struct ObjectEvent *objectEvent)
{
    struct ObjectEventTemplate *objectEventTemplate;

    objectEventTemplate = GetBaseTemplateForObjectEvent(objectEvent);
    if (objectEventTemplate != NULL)
    {
        objectEventTemplate->x = objectEvent->currentCoords.x - MAP_OFFSET;
        objectEventTemplate->y = objectEvent->currentCoords.y - MAP_OFFSET;
    }
}

static void OverrideObjectEventTemplateScript(const struct ObjectEvent *objectEvent, const u8 *script)
{
    struct ObjectEventTemplate *objectEventTemplate;

    objectEventTemplate = GetBaseTemplateForObjectEvent(objectEvent);
    if (objectEventTemplate)
        objectEventTemplate->script = script;
}

void TryOverrideTemplateCoordsForObjectEvent(const struct ObjectEvent *objectEvent, u8 movementType)
{
    struct ObjectEventTemplate *objectEventTemplate;

    objectEventTemplate = GetBaseTemplateForObjectEvent(objectEvent);
    if (objectEventTemplate != NULL)
        objectEventTemplate->movementType = movementType;
}

void TryOverrideObjectEventTemplateCoords(u8 localId, u8 mapNum, u8 mapGroup)
{
    u8 objectEventId;
    if (!TryGetObjectEventIdByLocalIdAndMap(localId, mapNum, mapGroup, &objectEventId))
        OverrideTemplateCoordsForObjectEvent(&gObjectEvents[objectEventId]);
}

void OverrideSecretBaseDecorationSpriteScript(u8 localId, u8 mapNum, u8 mapGroup, u8 decorationCategory)
{
    u8 objectEventId;
    if (!TryGetObjectEventIdByLocalIdAndMap(localId, mapNum, mapGroup, &objectEventId))
    {
        switch (decorationCategory)
        {
        case DECORCAT_DOLL:
            OverrideObjectEventTemplateScript(&gObjectEvents[objectEventId], SecretBase_EventScript_DollInteract);
            break;
        case DECORCAT_CUSHION:
            OverrideObjectEventTemplateScript(&gObjectEvents[objectEventId], SecretBase_EventScript_CushionInteract);
            break;
        }
    }
}

void InitObjectEventPalettes(u8 reflectionType)
{
    FreeAndReserveObjectSpritePalettes();
    sCurrentSpecialObjectPaletteTag = OBJ_EVENT_PAL_TAG_NONE;
    sCurrentReflectionType = reflectionType;
    if (reflectionType == 1)
    {
        PatchObjectPaletteRange(sObjectPaletteTagSets[sCurrentReflectionType], PALSLOT_PLAYER, PALSLOT_NPC_4 + 1);
        gReservedSpritePaletteCount = 8;
    }
    else
    {
        PatchObjectPaletteRange(sObjectPaletteTagSets[sCurrentReflectionType], PALSLOT_PLAYER, PALSLOT_NPC_4_REFLECTION + 1);
    }
}

u16 GetObjectPaletteTag(u8 palSlot)
{
    u8 i;

    if (palSlot < PALSLOT_NPC_SPECIAL)
        return sObjectPaletteTagSets[sCurrentReflectionType][palSlot];

    for (i = 0; sSpecialObjectReflectionPaletteSets[i].tag != OBJ_EVENT_PAL_TAG_NONE; i++)
    {
        if (sSpecialObjectReflectionPaletteSets[i].tag == sCurrentSpecialObjectPaletteTag)
            return sSpecialObjectReflectionPaletteSets[i].data[sCurrentReflectionType];
    }
    return OBJ_EVENT_PAL_TAG_NONE;
}

movement_type_empty_callback(MovementType_None)
movement_type_def(MovementType_WanderAround, gMovementTypeFuncs_WanderAround)

bool8 MovementType_WanderAround_Step0(struct ObjectEvent *objectEvent, struct Sprite *sprite)
{
    ClearObjectEventMovement(objectEvent, sprite);
    sprite->sTypeFuncId = 1;
    return TRUE;
}

bool8 MovementType_WanderAround_Step1(struct ObjectEvent *objectEvent, struct Sprite *sprite)
{
    ObjectEventSetSingleMovement(objectEvent, sprite, GetFaceDirectionMovementAction(objectEvent->facingDirection));
    sprite->sTypeFuncId = 2;
    return TRUE;
}

bool8 MovementType_WanderAround_Step2(struct ObjectEvent *objectEvent, struct Sprite *sprite)
{
    if (!ObjectEventExecSingleMovementAction(objectEvent, sprite))
        return FALSE;
    SetMovementDelay(sprite, sMovementDelaysMedium[Random() % ARRAY_COUNT(sMovementDelaysMedium)]);
    sprite->sTypeFuncId = 3;
    return TRUE;
}

// common; used by all MovementType_Wander*_Step3
bool8 MovementType_Wander_Step3(struct ObjectEvent *objectEvent, struct Sprite *sprite)
{
    if (WaitForMovementDelay(sprite))
    {
        // resets a mid-movement sprite
        ClearObjectEventMovement(objectEvent, sprite);
        sprite->sTypeFuncId = 4;
        return TRUE;
    }
    else if (OW_MON_WANDER_WALK == TRUE && IS_OW_MON_OBJ(objectEvent))
    {
        UpdateMonMoveInPlace(objectEvent, sprite);
    }
    return FALSE;
}

bool8 MovementType_WanderAround_Step4(struct ObjectEvent *objectEvent, struct Sprite *sprite)
{
    u8 directions[4];
    u8 chosenDirection;

    memcpy(directions, gStandardDirections, sizeof directions);
    chosenDirection = directions[Random() & 3];
    SetObjectEventDirection(objectEvent, chosenDirection);
    sprite->sTypeFuncId = 5;
    if (GetCollisionInDirection(objectEvent, chosenDirection))
        sprite->sTypeFuncId = 1;

    return TRUE;
}

bool8 MovementType_WanderAround_Step5(struct ObjectEvent *objectEvent, struct Sprite *sprite)
{
    ObjectEventSetSingleMovement(objectEvent, sprite, GetWalkNormalMovementAction(objectEvent->movementDirection));
    objectEvent->singleMovementActive = TRUE;
    sprite->sTypeFuncId = 6;
    return TRUE;
}

bool8 MovementType_WanderAround_Step6(struct ObjectEvent *objectEvent, struct Sprite *sprite)
{
    if (ObjectEventExecSingleMovementAction(objectEvent, sprite))
    {
        objectEvent->singleMovementActive = FALSE;
        sprite->sTypeFuncId = 1;
    }
    return FALSE;
}

bool8 ObjectEventIsTrainerAndCloseToPlayer(struct ObjectEvent *objectEvent)
{
    s16 playerX;
    s16 playerY;
    s16 objX;
    s16 objY;
    s16 minX;
    s16 maxX;
    s16 minY;
    s16 maxY;

    if (!TestPlayerAvatarFlags(PLAYER_AVATAR_FLAG_DASH))
        return FALSE;

    if (objectEvent->trainerType != TRAINER_TYPE_NORMAL && objectEvent->trainerType != TRAINER_TYPE_BURIED)
        return FALSE;

    PlayerGetDestCoords(&playerX, &playerY);
    objX = objectEvent->currentCoords.x;
    objY = objectEvent->currentCoords.y;
    minX = objX - objectEvent->trainerRange_berryTreeId;
    minY = objY - objectEvent->trainerRange_berryTreeId;
    maxX = objX + objectEvent->trainerRange_berryTreeId;
    maxY = objY + objectEvent->trainerRange_berryTreeId;
    if (minX > playerX || maxX < playerX
     || minY > playerY || maxY < playerY)
        return FALSE;

    return TRUE;
}

u8 GetVectorDirection(s16 dx, s16 dy, s16 absdx, s16 absdy)
{
    u8 direction;

    if (absdx > absdy)
    {
        direction = DIR_EAST;
        if (dx < 0)
            direction = DIR_WEST;
    }
    else
    {
        direction = DIR_SOUTH;
        if (dy < 0)
            direction = DIR_NORTH;
    }
    return direction;
}

u8 GetLimitedVectorDirection_SouthNorth(s16 dx, s16 dy, s16 absdx, s16 absdy)
{
    u8 direction;

    direction = DIR_SOUTH;
    if (dy < 0)
        direction = DIR_NORTH;
    return direction;
}

u8 GetLimitedVectorDirection_WestEast(s16 dx, s16 dy, s16 absdx, s16 absdy)
{
    u8 direction;

    direction = DIR_EAST;
    if (dx < 0)
        direction = DIR_WEST;
    return direction;
}

u8 GetLimitedVectorDirection_WestNorth(s16 dx, s16 dy, s16 absdx, s16 absdy)
{
    u8 direction;

    direction = GetVectorDirection(dx, dy, absdx, absdy);
    if (direction == DIR_SOUTH)
    {
        direction = GetLimitedVectorDirection_WestEast(dx, dy, absdx, absdy);
        if (direction == DIR_EAST)
            direction = DIR_NORTH;
    }
    else if (direction == DIR_EAST)
    {
        direction = GetLimitedVectorDirection_SouthNorth(dx, dy, absdx, absdy);
        if (direction == DIR_SOUTH)
            direction = DIR_NORTH;
    }
    return direction;
}

u8 GetLimitedVectorDirection_EastNorth(s16 dx, s16 dy, s16 absdx, s16 absdy)
{
    u8 direction;

    direction = GetVectorDirection(dx, dy, absdx, absdy);
    if (direction == DIR_SOUTH)
    {
        direction = GetLimitedVectorDirection_WestEast(dx, dy, absdx, absdy);
        if (direction == DIR_WEST)
            direction = DIR_NORTH;
    }
    else if (direction == DIR_WEST)
    {
        direction = GetLimitedVectorDirection_SouthNorth(dx, dy, absdx, absdy);
        if (direction == DIR_SOUTH)
            direction = DIR_NORTH;
    }
    return direction;
}

u8 GetLimitedVectorDirection_WestSouth(s16 dx, s16 dy, s16 absdx, s16 absdy)
{
    u8 direction;

    direction = GetVectorDirection(dx, dy, absdx, absdy);
    if (direction == DIR_NORTH)
    {
        direction = GetLimitedVectorDirection_WestEast(dx, dy, absdx, absdy);
        if (direction == DIR_EAST)
            direction = DIR_SOUTH;
    }
    else if (direction == DIR_EAST)
    {
        direction = GetLimitedVectorDirection_SouthNorth(dx, dy, absdx, absdy);
        if (direction == DIR_NORTH)
            direction = DIR_SOUTH;
    }
    return direction;
}

u8 GetLimitedVectorDirection_EastSouth(s16 dx, s16 dy, s16 absdx, s16 absdy)
{
    u8 direction;

    direction = GetVectorDirection(dx, dy, absdx, absdy);
    if (direction == DIR_NORTH)
    {
        direction = GetLimitedVectorDirection_WestEast(dx, dy, absdx, absdy);
        if (direction == DIR_WEST)
            direction = DIR_SOUTH;
    }
    else if (direction == DIR_WEST)
    {
        direction = GetLimitedVectorDirection_SouthNorth(dx, dy, absdx, absdy);
        if (direction == DIR_NORTH)
            direction = DIR_SOUTH;
    }
    return direction;
}

u8 GetLimitedVectorDirection_SouthNorthWest(s16 dx, s16 dy, s16 absdx, s16 absdy)
{
    u8 direction;

    direction = GetVectorDirection(dx, dy, absdx, absdy);
    if (direction == DIR_EAST)
        direction = GetLimitedVectorDirection_SouthNorth(dx, dy, absdx, absdy);
    return direction;
}

u8 GetLimitedVectorDirection_SouthNorthEast(s16 dx, s16 dy, s16 absdx, s16 absdy)
{
    u8 direction;

    direction = GetVectorDirection(dx, dy, absdx, absdy);
    if (direction == DIR_WEST)
        direction = GetLimitedVectorDirection_SouthNorth(dx, dy, absdx, absdy);
    return direction;
}

u8 GetLimitedVectorDirection_NorthWestEast(s16 dx, s16 dy, s16 absdx, s16 absdy)
{
    u8 direction;

    direction = GetVectorDirection(dx, dy, absdx, absdy);
    if (direction == DIR_SOUTH)
        direction = GetLimitedVectorDirection_WestEast(dx, dy, absdx, absdy);
    return direction;
}

u8 GetLimitedVectorDirection_SouthWestEast(s16 dx, s16 dy, s16 absdx, s16 absdy)
{
    u8 direction;

    direction = GetVectorDirection(dx, dy, absdx, absdy);
    if (direction == DIR_NORTH)
        direction = GetLimitedVectorDirection_WestEast(dx, dy, absdx, absdy);
    return direction;
}

u8 TryGetTrainerEncounterDirection(struct ObjectEvent *objectEvent, u8 movementType)
{
    s16 dx, dy;
    s16 absdx, absdy;

    if (!ObjectEventIsTrainerAndCloseToPlayer(objectEvent))
        return DIR_NONE;

    PlayerGetDestCoords(&dx, &dy);
    dx -= objectEvent->currentCoords.x;
    dy -= objectEvent->currentCoords.y;
    absdx = dx;
    absdy = dy;

    if (absdx < 0)
        absdx = -absdx;
    if (absdy < 0)
        absdy = -absdy;

    return gGetVectorDirectionFuncs[movementType](dx, dy, absdx, absdy);
}

movement_type_def(MovementType_LookAround, gMovementTypeFuncs_LookAround)

bool8 MovementType_LookAround_Step0(struct ObjectEvent *objectEvent, struct Sprite *sprite)
{
    ClearObjectEventMovement(objectEvent, sprite);
    sprite->sTypeFuncId = 1;
    return TRUE;
}

bool8 MovementType_LookAround_Step1(struct ObjectEvent *objectEvent, struct Sprite *sprite)
{
    ObjectEventSetSingleMovement(objectEvent, sprite, GetFaceDirectionMovementAction(objectEvent->facingDirection));
    sprite->sTypeFuncId = 2;
    return TRUE;
}

bool8 MovementType_LookAround_Step2(struct ObjectEvent *objectEvent, struct Sprite *sprite)
{
    if (ObjectEventExecSingleMovementAction(objectEvent, sprite))
    {
        SetMovementDelay(sprite, sMovementDelaysMedium[Random() % ARRAY_COUNT(sMovementDelaysMedium)]);
        objectEvent->singleMovementActive = FALSE;
        sprite->sTypeFuncId = 3;
    }
    return FALSE;
}

bool8 MovementType_LookAround_Step3(struct ObjectEvent *objectEvent, struct Sprite *sprite)
{
    if (WaitForMovementDelay(sprite) || ObjectEventIsTrainerAndCloseToPlayer(objectEvent))
    {
        sprite->sTypeFuncId = 4;
        return TRUE;
    }
    return FALSE;
}

bool8 MovementType_LookAround_Step4(struct ObjectEvent *objectEvent, struct Sprite *sprite)
{
    u8 direction;
    u8 directions[4];
    memcpy(directions, gStandardDirections, sizeof directions);
    direction = TryGetTrainerEncounterDirection(objectEvent, RUNFOLLOW_ANY);
    if (direction == DIR_NONE)
        direction = directions[Random() & 3];

    SetObjectEventDirection(objectEvent, direction);
    sprite->sTypeFuncId = 1;
    return TRUE;
}

movement_type_def(MovementType_WanderUpAndDown, gMovementTypeFuncs_WanderUpAndDown)

bool8 MovementType_WanderUpAndDown_Step0(struct ObjectEvent *objectEvent, struct Sprite *sprite)
{
    ClearObjectEventMovement(objectEvent, sprite);
    sprite->sTypeFuncId = 1;
    return TRUE;
}

bool8 MovementType_WanderUpAndDown_Step1(struct ObjectEvent *objectEvent, struct Sprite *sprite)
{
    ObjectEventSetSingleMovement(objectEvent, sprite, GetFaceDirectionMovementAction(objectEvent->facingDirection));
    sprite->sTypeFuncId = 2;
    return TRUE;
}

bool8 MovementType_WanderUpAndDown_Step2(struct ObjectEvent *objectEvent, struct Sprite *sprite)
{
    if (!ObjectEventExecSingleMovementAction(objectEvent, sprite))
        return FALSE;

    SetMovementDelay(sprite, sMovementDelaysMedium[Random() % ARRAY_COUNT(sMovementDelaysMedium)]);
    sprite->sTypeFuncId = 3;
    return TRUE;
}

bool8 MovementType_WanderUpAndDown_Step4(struct ObjectEvent *objectEvent, struct Sprite *sprite)
{
    u8 direction;
    u8 directions[2];
    memcpy(directions, gUpAndDownDirections, sizeof directions);
    direction = directions[Random() & 1];
    SetObjectEventDirection(objectEvent, direction);
    sprite->sTypeFuncId = 5;
    if (GetCollisionInDirection(objectEvent, direction))
        sprite->sTypeFuncId = 1;

    return TRUE;
}

bool8 MovementType_WanderUpAndDown_Step5(struct ObjectEvent *objectEvent, struct Sprite *sprite)
{
    ObjectEventSetSingleMovement(objectEvent, sprite, GetWalkNormalMovementAction(objectEvent->movementDirection));
    objectEvent->singleMovementActive = TRUE;
    sprite->sTypeFuncId = 6;
    return TRUE;
}

bool8 MovementType_WanderUpAndDown_Step6(struct ObjectEvent *objectEvent, struct Sprite *sprite)
{
    if (ObjectEventExecSingleMovementAction(objectEvent, sprite))
    {
        objectEvent->singleMovementActive = FALSE;
        sprite->sTypeFuncId = 1;
    }
    return FALSE;
}

movement_type_def(MovementType_WanderLeftAndRight, gMovementTypeFuncs_WanderLeftAndRight)

bool8 MovementType_WanderLeftAndRight_Step0(struct ObjectEvent *objectEvent, struct Sprite *sprite)
{
    ClearObjectEventMovement(objectEvent, sprite);
    sprite->sTypeFuncId = 1;
    return TRUE;
}

bool8 MovementType_WanderLeftAndRight_Step1(struct ObjectEvent *objectEvent, struct Sprite *sprite)
{
    ObjectEventSetSingleMovement(objectEvent, sprite, GetFaceDirectionMovementAction(objectEvent->facingDirection));
    sprite->sTypeFuncId = 2;
    return TRUE;
}

bool8 MovementType_WanderLeftAndRight_Step2(struct ObjectEvent *objectEvent, struct Sprite *sprite)
{
    if (!ObjectEventExecSingleMovementAction(objectEvent, sprite))
        return FALSE;

    SetMovementDelay(sprite, sMovementDelaysMedium[Random() % ARRAY_COUNT(sMovementDelaysMedium)]);
    sprite->sTypeFuncId = 3;
    return TRUE;
}

bool8 MovementType_WanderLeftAndRight_Step4(struct ObjectEvent *objectEvent, struct Sprite *sprite)
{
    u8 direction;
    u8 directions[2];
    memcpy(directions, gLeftAndRightDirections, sizeof directions);
    direction = directions[Random() & 1];
    SetObjectEventDirection(objectEvent, direction);
    sprite->sTypeFuncId = 5;
    if (GetCollisionInDirection(objectEvent, direction))
        sprite->sTypeFuncId = 1;

    return TRUE;
}

bool8 MovementType_WanderLeftAndRight_Step5(struct ObjectEvent *objectEvent, struct Sprite *sprite)
{
    ObjectEventSetSingleMovement(objectEvent, sprite, GetWalkNormalMovementAction(objectEvent->movementDirection));
    objectEvent->singleMovementActive = TRUE;
    sprite->sTypeFuncId = 6;
    return TRUE;
}

bool8 MovementType_WanderLeftAndRight_Step6(struct ObjectEvent *objectEvent, struct Sprite *sprite)
{
    if (ObjectEventExecSingleMovementAction(objectEvent, sprite))
    {
        objectEvent->singleMovementActive = FALSE;
        sprite->sTypeFuncId = 1;
    }
    return FALSE;
}

movement_type_def(MovementType_FaceDirection, gMovementTypeFuncs_FaceDirection)

bool8 MovementType_FaceDirection_Step0(struct ObjectEvent *objectEvent, struct Sprite *sprite)
{
    ClearObjectEventMovement(objectEvent, sprite);
    ObjectEventSetSingleMovement(objectEvent, sprite, GetFaceDirectionMovementAction(objectEvent->facingDirection));
    sprite->sTypeFuncId = 1;
    return TRUE;
}

bool8 MovementType_FaceDirection_Step1(struct ObjectEvent *objectEvent, struct Sprite *sprite)
{
    if (ObjectEventExecSingleMovementAction(objectEvent, sprite))
    {
        sprite->sTypeFuncId = 2;
        return TRUE;
    }
    return FALSE;
}

bool8 MovementType_FaceDirection_Step2(struct ObjectEvent *objectEvent, struct Sprite *sprite)
{
    objectEvent->singleMovementActive = FALSE;
    return FALSE;
}

static bool8 ObjectEventCB2_BerryTree(struct ObjectEvent *objectEvent, struct Sprite *sprite);
extern bool8 (*const gMovementTypeFuncs_BerryTreeGrowth[])(struct ObjectEvent *objectEvent, struct Sprite *sprite);

enum {
    BERRYTREEFUNC_NORMAL,
    BERRYTREEFUNC_MOVE,
    BERRYTREEFUNC_SPARKLE_START,
    BERRYTREEFUNC_SPARKLE,
    BERRYTREEFUNC_SPARKLE_END,
};

#define sTimer          data[2]
#define sBerryTreeFlags data[7]

#define BERRY_FLAG_SET_GFX     (1 << 0)
#define BERRY_FLAG_SPARKLING   (1 << 1)
#define BERRY_FLAG_JUST_PICKED (1 << 2)

void MovementType_BerryTreeGrowth(struct Sprite *sprite)
{
    struct ObjectEvent *objectEvent;

    objectEvent = &gObjectEvents[sprite->sObjEventId];
    if (!(sprite->sBerryTreeFlags & BERRY_FLAG_SET_GFX))
    {
        SetBerryTreeGraphics(objectEvent, sprite);
        sprite->sBerryTreeFlags |= BERRY_FLAG_SET_GFX;
    }
    UpdateObjectEventCurrentMovement(objectEvent, sprite, ObjectEventCB2_BerryTree);
}
static bool8 ObjectEventCB2_BerryTree(struct ObjectEvent *objectEvent, struct Sprite *sprite)
{
    return gMovementTypeFuncs_BerryTreeGrowth[sprite->sTypeFuncId](objectEvent, sprite);
}

// BERRYTREEFUNC_NORMAL
bool8 MovementType_BerryTreeGrowth_Normal(struct ObjectEvent *objectEvent, struct Sprite *sprite)
{
    u8 berryStage;
    ClearObjectEventMovement(objectEvent, sprite);
    objectEvent->invisible = TRUE;
    sprite->invisible = TRUE;
    berryStage = GetStageByBerryTreeId(objectEvent->trainerRange_berryTreeId);
    if (berryStage == BERRY_STAGE_NO_BERRY)
    {
        if (!(sprite->sBerryTreeFlags & BERRY_FLAG_JUST_PICKED) && sprite->animNum == BERRY_STAGE_FLOWERING)
        {
            gFieldEffectArguments[0] = objectEvent->currentCoords.x;
            gFieldEffectArguments[1] = objectEvent->currentCoords.y;
            gFieldEffectArguments[2] = sprite->subpriority - 1;
            gFieldEffectArguments[3] = sprite->oam.priority;
            FieldEffectStart(FLDEFF_BERRY_TREE_GROWTH_SPARKLE);
            sprite->animNum = berryStage;
        }
        return FALSE;
    }
    objectEvent->invisible = FALSE;
    sprite->invisible = FALSE;
    berryStage--;
    if (sprite->animNum != berryStage)
    {
        sprite->sTypeFuncId = BERRYTREEFUNC_SPARKLE_START;
        return TRUE;
    }
    SetBerryTreeGraphics(objectEvent, sprite);
    ObjectEventSetSingleMovement(objectEvent, sprite, MOVEMENT_ACTION_START_ANIM_IN_DIRECTION);
    sprite->sTypeFuncId = BERRYTREEFUNC_MOVE;
    return TRUE;
}

// BERRYTREEFUNC_MOVE
bool8 MovementType_BerryTreeGrowth_Move(struct ObjectEvent *objectEvent, struct Sprite *sprite)
{
    if (ObjectEventExecSingleMovementAction(objectEvent, sprite))
    {
        sprite->sTypeFuncId = BERRYTREEFUNC_NORMAL;
        return TRUE;
    }
    return FALSE;
}

// BERRYTREEFUNC_SPARKLE_START
bool8 MovementType_BerryTreeGrowth_SparkleStart(struct ObjectEvent *objectEvent, struct Sprite *sprite)
{
    objectEvent->singleMovementActive = TRUE;
    sprite->sTypeFuncId = BERRYTREEFUNC_SPARKLE;
    sprite->sTimer = 0;
    sprite->sBerryTreeFlags |= BERRY_FLAG_SPARKLING;
    gFieldEffectArguments[0] = objectEvent->currentCoords.x;
    gFieldEffectArguments[1] = objectEvent->currentCoords.y;
    gFieldEffectArguments[2] = sprite->subpriority - 1;
    gFieldEffectArguments[3] = sprite->oam.priority;
    FieldEffectStart(FLDEFF_BERRY_TREE_GROWTH_SPARKLE);
    return TRUE;
}

// BERRYTREEFUNC_SPARKLE
bool8 MovementType_BerryTreeGrowth_Sparkle(struct ObjectEvent *objectEvent, struct Sprite *sprite)
{
    sprite->sTimer++;
    objectEvent->invisible = (sprite->sTimer & 2) >> 1;
    sprite->animPaused = TRUE;
    if (sprite->sTimer > 64)
    {
        SetBerryTreeGraphics(objectEvent, sprite);
        sprite->sTypeFuncId = BERRYTREEFUNC_SPARKLE_END;
        sprite->sTimer = 0;
        return TRUE;
    }
    return FALSE;
}

// BERRYTREEFUNC_SPARKLE_END
bool8 MovementType_BerryTreeGrowth_SparkleEnd(struct ObjectEvent *objectEvent, struct Sprite *sprite)
{
    sprite->sTimer++;
    objectEvent->invisible = (sprite->sTimer & 2) >> 1;
    sprite->animPaused = TRUE;
    if (sprite->sTimer > 64)
    {
        sprite->sTypeFuncId = BERRYTREEFUNC_NORMAL;
        sprite->sBerryTreeFlags &= ~BERRY_FLAG_SPARKLING;
        return TRUE;
    }
    return FALSE;
}

movement_type_def(MovementType_FaceDownAndUp, gMovementTypeFuncs_FaceDownAndUp)

bool8 MovementType_FaceDownAndUp_Step0(struct ObjectEvent *objectEvent, struct Sprite *sprite)
{
    ClearObjectEventMovement(objectEvent, sprite);
    sprite->sTypeFuncId = 1;
    return TRUE;
}

bool8 MovementType_FaceDownAndUp_Step1(struct ObjectEvent *objectEvent, struct Sprite *sprite)
{
    ObjectEventSetSingleMovement(objectEvent, sprite, GetFaceDirectionMovementAction(objectEvent->facingDirection));
    sprite->sTypeFuncId = 2;
    return TRUE;
}

bool8 MovementType_FaceDownAndUp_Step2(struct ObjectEvent *objectEvent, struct Sprite *sprite)
{
    if (ObjectEventExecSingleMovementAction(objectEvent, sprite))
    {
        SetMovementDelay(sprite, sMovementDelaysMedium[Random() % ARRAY_COUNT(sMovementDelaysMedium)]);
        objectEvent->singleMovementActive = FALSE;
        sprite->sTypeFuncId = 3;
    }
    return FALSE;
}

bool8 MovementType_FaceDownAndUp_Step3(struct ObjectEvent *objectEvent, struct Sprite *sprite)
{
    if (WaitForMovementDelay(sprite) || ObjectEventIsTrainerAndCloseToPlayer(objectEvent))
    {
        sprite->sTypeFuncId = 4;
        return TRUE;
    }
    return FALSE;
}

bool8 MovementType_FaceDownAndUp_Step4(struct ObjectEvent *objectEvent, struct Sprite *sprite)
{
    u8 direction;
    u8 directions[2];
    memcpy(directions, gUpAndDownDirections, sizeof gUpAndDownDirections);
    direction = TryGetTrainerEncounterDirection(objectEvent, RUNFOLLOW_NORTH_SOUTH);
    if (direction == DIR_NONE)
        direction = directions[Random() & 1];
    SetObjectEventDirection(objectEvent, direction);
    sprite->sTypeFuncId = 1;
    return TRUE;
}

movement_type_def(MovementType_FaceLeftAndRight, gMovementTypeFuncs_FaceLeftAndRight)

bool8 MovementType_FaceLeftAndRight_Step0(struct ObjectEvent *objectEvent, struct Sprite *sprite)
{
    ClearObjectEventMovement(objectEvent, sprite);
    sprite->sTypeFuncId = 1;
    return TRUE;
}

bool8 MovementType_FaceLeftAndRight_Step1(struct ObjectEvent *objectEvent, struct Sprite *sprite)
{
    ObjectEventSetSingleMovement(objectEvent, sprite, GetFaceDirectionMovementAction(objectEvent->facingDirection));
    sprite->sTypeFuncId = 2;
    return TRUE;
}

bool8 MovementType_FaceLeftAndRight_Step2(struct ObjectEvent *objectEvent, struct Sprite *sprite)
{
    if (ObjectEventExecSingleMovementAction(objectEvent, sprite))
    {
        SetMovementDelay(sprite, sMovementDelaysMedium[Random() % ARRAY_COUNT(sMovementDelaysMedium)]);
        objectEvent->singleMovementActive = FALSE;
        sprite->sTypeFuncId = 3;
    }
    return FALSE;
}

bool8 MovementType_FaceLeftAndRight_Step3(struct ObjectEvent *objectEvent, struct Sprite *sprite)
{
    if (WaitForMovementDelay(sprite) || ObjectEventIsTrainerAndCloseToPlayer(objectEvent))
    {
        sprite->sTypeFuncId = 4;
        return TRUE;
    }
    return FALSE;
}

bool8 MovementType_FaceLeftAndRight_Step4(struct ObjectEvent *objectEvent, struct Sprite *sprite)
{
    u8 direction;
    u8 directions[2];
    memcpy(directions, gLeftAndRightDirections, sizeof gLeftAndRightDirections);
    direction = TryGetTrainerEncounterDirection(objectEvent, RUNFOLLOW_EAST_WEST);
    if (direction == DIR_NONE)
        direction = directions[Random() & 1];
    SetObjectEventDirection(objectEvent, direction);
    sprite->sTypeFuncId = 1;
    return TRUE;
}

movement_type_def(MovementType_FaceUpAndLeft, gMovementTypeFuncs_FaceUpAndLeft)

bool8 MovementType_FaceUpAndLeft_Step0(struct ObjectEvent *objectEvent, struct Sprite *sprite)
{
    ClearObjectEventMovement(objectEvent, sprite);
    sprite->sTypeFuncId = 1;
    return TRUE;
}

bool8 MovementType_FaceUpAndLeft_Step1(struct ObjectEvent *objectEvent, struct Sprite *sprite)
{
    ObjectEventSetSingleMovement(objectEvent, sprite, GetFaceDirectionMovementAction(objectEvent->facingDirection));
    sprite->sTypeFuncId = 2;
    return TRUE;
}

bool8 MovementType_FaceUpAndLeft_Step2(struct ObjectEvent *objectEvent, struct Sprite *sprite)
{
    if (ObjectEventExecSingleMovementAction(objectEvent, sprite))
    {
        SetMovementDelay(sprite, sMovementDelaysShort[Random() % ARRAY_COUNT(sMovementDelaysShort)]);
        objectEvent->singleMovementActive = FALSE;
        sprite->sTypeFuncId = 3;
    }
    return FALSE;
}

bool8 MovementType_FaceUpAndLeft_Step3(struct ObjectEvent *objectEvent, struct Sprite *sprite)
{
    if (WaitForMovementDelay(sprite) || ObjectEventIsTrainerAndCloseToPlayer(objectEvent))
    {
        sprite->sTypeFuncId = 4;
        return TRUE;
    }
    return FALSE;
}

bool8 MovementType_FaceUpAndLeft_Step4(struct ObjectEvent *objectEvent, struct Sprite *sprite)
{
    u8 direction;
    u8 directions[2];
    memcpy(directions, gUpAndLeftDirections, sizeof gUpAndLeftDirections);
    direction = TryGetTrainerEncounterDirection(objectEvent, RUNFOLLOW_NORTH_WEST);
    if (direction == DIR_NONE)
        direction = directions[Random() & 1];
    SetObjectEventDirection(objectEvent, direction);
    sprite->sTypeFuncId = 1;
    return TRUE;
}

movement_type_def(MovementType_FaceUpAndRight, gMovementTypeFuncs_FaceUpAndRight)

bool8 MovementType_FaceUpAndRight_Step0(struct ObjectEvent *objectEvent, struct Sprite *sprite)
{
    ClearObjectEventMovement(objectEvent, sprite);
    sprite->sTypeFuncId = 1;
    return TRUE;
}

bool8 MovementType_FaceUpAndRight_Step1(struct ObjectEvent *objectEvent, struct Sprite *sprite)
{
    ObjectEventSetSingleMovement(objectEvent, sprite, GetFaceDirectionMovementAction(objectEvent->facingDirection));
    sprite->sTypeFuncId = 2;
    return TRUE;
}

bool8 MovementType_FaceUpAndRight_Step2(struct ObjectEvent *objectEvent, struct Sprite *sprite)
{
    if (ObjectEventExecSingleMovementAction(objectEvent, sprite))
    {
        SetMovementDelay(sprite, sMovementDelaysShort[Random() % ARRAY_COUNT(sMovementDelaysShort)]);
        objectEvent->singleMovementActive = FALSE;
        sprite->sTypeFuncId = 3;
    }
    return FALSE;
}

bool8 MovementType_FaceUpAndRight_Step3(struct ObjectEvent *objectEvent, struct Sprite *sprite)
{
    if (WaitForMovementDelay(sprite) || ObjectEventIsTrainerAndCloseToPlayer(objectEvent))
    {
        sprite->sTypeFuncId = 4;
        return TRUE;
    }
    return FALSE;
}

bool8 MovementType_FaceUpAndRight_Step4(struct ObjectEvent *objectEvent, struct Sprite *sprite)
{
    u8 direction;
    u8 directions[2];
    memcpy(directions, gUpAndRightDirections, sizeof gUpAndRightDirections);
    direction = TryGetTrainerEncounterDirection(objectEvent, RUNFOLLOW_NORTH_EAST);
    if (direction == DIR_NONE)
        direction = directions[Random() & 1];
    SetObjectEventDirection(objectEvent, direction);
    sprite->sTypeFuncId = 1;
    return TRUE;
}

movement_type_def(MovementType_FaceDownAndLeft, gMovementTypeFuncs_FaceDownAndLeft)

bool8 MovementType_FaceDownAndLeft_Step0(struct ObjectEvent *objectEvent, struct Sprite *sprite)
{
    ClearObjectEventMovement(objectEvent, sprite);
    sprite->sTypeFuncId = 1;
    return TRUE;
}

bool8 MovementType_FaceDownAndLeft_Step1(struct ObjectEvent *objectEvent, struct Sprite *sprite)
{
    ObjectEventSetSingleMovement(objectEvent, sprite, GetFaceDirectionMovementAction(objectEvent->facingDirection));
    sprite->sTypeFuncId = 2;
    return TRUE;
}

bool8 MovementType_FaceDownAndLeft_Step2(struct ObjectEvent *objectEvent, struct Sprite *sprite)
{
    if (ObjectEventExecSingleMovementAction(objectEvent, sprite))
    {
        SetMovementDelay(sprite, sMovementDelaysShort[Random() % ARRAY_COUNT(sMovementDelaysShort)]);
        objectEvent->singleMovementActive = FALSE;
        sprite->sTypeFuncId = 3;
    }
    return FALSE;
}

bool8 MovementType_FaceDownAndLeft_Step3(struct ObjectEvent *objectEvent, struct Sprite *sprite)
{
    if (WaitForMovementDelay(sprite) || ObjectEventIsTrainerAndCloseToPlayer(objectEvent))
    {
        sprite->sTypeFuncId = 4;
        return TRUE;
    }
    return FALSE;
}

bool8 MovementType_FaceDownAndLeft_Step4(struct ObjectEvent *objectEvent, struct Sprite *sprite)
{
    u8 direction;
    u8 directions[2];
    memcpy(directions, gDownAndLeftDirections, sizeof gDownAndLeftDirections);
    direction = TryGetTrainerEncounterDirection(objectEvent, RUNFOLLOW_SOUTH_WEST);
    if (direction == DIR_NONE)
        direction = directions[Random() & 1];
    SetObjectEventDirection(objectEvent, direction);
    sprite->sTypeFuncId = 1;
    return TRUE;
}

movement_type_def(MovementType_FaceDownAndRight, gMovementTypeFuncs_FaceDownAndRight)

bool8 MovementType_FaceDownAndRight_Step0(struct ObjectEvent *objectEvent, struct Sprite *sprite)
{
    ClearObjectEventMovement(objectEvent, sprite);
    sprite->sTypeFuncId = 1;
    return TRUE;
}

bool8 MovementType_FaceDownAndRight_Step1(struct ObjectEvent *objectEvent, struct Sprite *sprite)
{
    ObjectEventSetSingleMovement(objectEvent, sprite, GetFaceDirectionMovementAction(objectEvent->facingDirection));
    sprite->sTypeFuncId = 2;
    return TRUE;
}

bool8 MovementType_FaceDownAndRight_Step2(struct ObjectEvent *objectEvent, struct Sprite *sprite)
{
    if (ObjectEventExecSingleMovementAction(objectEvent, sprite))
    {
        SetMovementDelay(sprite, sMovementDelaysShort[Random() % ARRAY_COUNT(sMovementDelaysShort)]);
        objectEvent->singleMovementActive = FALSE;
        sprite->sTypeFuncId = 3;
    }
    return FALSE;
}

bool8 MovementType_FaceDownAndRight_Step3(struct ObjectEvent *objectEvent, struct Sprite *sprite)
{
    if (WaitForMovementDelay(sprite) || ObjectEventIsTrainerAndCloseToPlayer(objectEvent))
    {
        sprite->sTypeFuncId = 4;
        return TRUE;
    }
    return FALSE;
}

bool8 MovementType_FaceDownAndRight_Step4(struct ObjectEvent *objectEvent, struct Sprite *sprite)
{
    u8 direction;
    u8 directions[2];
    memcpy(directions, gDownAndRightDirections, sizeof gDownAndRightDirections);
    direction = TryGetTrainerEncounterDirection(objectEvent, RUNFOLLOW_SOUTH_EAST);
    if (direction == DIR_NONE)
        direction = directions[Random() & 1];
    SetObjectEventDirection(objectEvent, direction);
    sprite->sTypeFuncId = 1;
    return TRUE;
}

movement_type_def(MovementType_FaceDownUpAndLeft, gMovementTypeFuncs_FaceDownUpAndLeft)

bool8 MovementType_FaceDownUpAndLeft_Step0(struct ObjectEvent *objectEvent, struct Sprite *sprite)
{
    ClearObjectEventMovement(objectEvent, sprite);
    sprite->sTypeFuncId = 1;
    return TRUE;
}

bool8 MovementType_FaceDownUpAndLeft_Step1(struct ObjectEvent *objectEvent, struct Sprite *sprite)
{
    ObjectEventSetSingleMovement(objectEvent, sprite, GetFaceDirectionMovementAction(objectEvent->facingDirection));
    sprite->sTypeFuncId = 2;
    return TRUE;
}

bool8 MovementType_FaceDownUpAndLeft_Step2(struct ObjectEvent *objectEvent, struct Sprite *sprite)
{
    if (ObjectEventExecSingleMovementAction(objectEvent, sprite))
    {
        SetMovementDelay(sprite, sMovementDelaysShort[Random() % ARRAY_COUNT(sMovementDelaysShort)]);
        objectEvent->singleMovementActive = FALSE;
        sprite->sTypeFuncId = 3;
    }
    return FALSE;
}

bool8 MovementType_FaceDownUpAndLeft_Step3(struct ObjectEvent *objectEvent, struct Sprite *sprite)
{
    if (WaitForMovementDelay(sprite) || ObjectEventIsTrainerAndCloseToPlayer(objectEvent))
    {
        sprite->sTypeFuncId = 4;
        return TRUE;
    }
    return FALSE;
}

bool8 MovementType_FaceDownUpAndLeft_Step4(struct ObjectEvent *objectEvent, struct Sprite *sprite)
{
    u8 direction;
    u8 directions[4];
    memcpy(directions, gDownUpAndLeftDirections, sizeof gDownUpAndLeftDirections);
    direction = TryGetTrainerEncounterDirection(objectEvent, RUNFOLLOW_NORTH_SOUTH_WEST);
    if (direction == DIR_NONE)
        direction = directions[Random() & 3];
    SetObjectEventDirection(objectEvent, direction);
    sprite->sTypeFuncId = 1;
    return TRUE;
}

movement_type_def(MovementType_FaceDownUpAndRight, gMovementTypeFuncs_FaceDownUpAndRight)

bool8 MovementType_FaceDownUpAndRight_Step0(struct ObjectEvent *objectEvent, struct Sprite *sprite)
{
    ClearObjectEventMovement(objectEvent, sprite);
    sprite->sTypeFuncId = 1;
    return TRUE;
}

bool8 MovementType_FaceDownUpAndRight_Step1(struct ObjectEvent *objectEvent, struct Sprite *sprite)
{
    ObjectEventSetSingleMovement(objectEvent, sprite, GetFaceDirectionMovementAction(objectEvent->facingDirection));
    sprite->sTypeFuncId = 2;
    return TRUE;
}

bool8 MovementType_FaceDownUpAndRight_Step2(struct ObjectEvent *objectEvent, struct Sprite *sprite)
{
    if (ObjectEventExecSingleMovementAction(objectEvent, sprite))
    {
        SetMovementDelay(sprite, sMovementDelaysShort[Random() % ARRAY_COUNT(sMovementDelaysShort)]);
        objectEvent->singleMovementActive = FALSE;
        sprite->sTypeFuncId = 3;
    }
    return FALSE;
}

bool8 MovementType_FaceDownUpAndRight_Step3(struct ObjectEvent *objectEvent, struct Sprite *sprite)
{
    if (WaitForMovementDelay(sprite) || ObjectEventIsTrainerAndCloseToPlayer(objectEvent))
    {
        sprite->sTypeFuncId = 4;
        return TRUE;
    }
    return FALSE;
}

bool8 MovementType_FaceDownUpAndRight_Step4(struct ObjectEvent *objectEvent, struct Sprite *sprite)
{
    u8 direction;
    u8 directions[4];
    memcpy(directions, gDownUpAndRightDirections, sizeof gDownUpAndRightDirections);
    direction = TryGetTrainerEncounterDirection(objectEvent, RUNFOLLOW_NORTH_SOUTH_EAST);
    if (direction == DIR_NONE)
        direction = directions[Random() & 3];
    SetObjectEventDirection(objectEvent, direction);
    sprite->sTypeFuncId = 1;
    return TRUE;
}

movement_type_def(MovementType_FaceUpRightAndLeft, gMovementTypeFuncs_FaceUpLeftAndRight)

bool8 MovementType_FaceUpLeftAndRight_Step0(struct ObjectEvent *objectEvent, struct Sprite *sprite)
{
    ClearObjectEventMovement(objectEvent, sprite);
    sprite->sTypeFuncId = 1;
    return TRUE;
}

bool8 MovementType_FaceUpLeftAndRight_Step1(struct ObjectEvent *objectEvent, struct Sprite *sprite)
{
    ObjectEventSetSingleMovement(objectEvent, sprite, GetFaceDirectionMovementAction(objectEvent->facingDirection));
    sprite->sTypeFuncId = 2;
    return TRUE;
}

bool8 MovementType_FaceUpLeftAndRight_Step2(struct ObjectEvent *objectEvent, struct Sprite *sprite)
{
    if (ObjectEventExecSingleMovementAction(objectEvent, sprite))
    {
        SetMovementDelay(sprite, sMovementDelaysShort[Random() % ARRAY_COUNT(sMovementDelaysShort)]);
        objectEvent->singleMovementActive = FALSE;
        sprite->sTypeFuncId = 3;
    }
    return FALSE;
}

bool8 MovementType_FaceUpLeftAndRight_Step3(struct ObjectEvent *objectEvent, struct Sprite *sprite)
{
    if (WaitForMovementDelay(sprite) || ObjectEventIsTrainerAndCloseToPlayer(objectEvent))
    {
        sprite->sTypeFuncId = 4;
        return TRUE;
    }
    return FALSE;
}

bool8 MovementType_FaceUpLeftAndRight_Step4(struct ObjectEvent *objectEvent, struct Sprite *sprite)
{
    u8 direction;
    u8 directions[4];
    memcpy(directions, gUpLeftAndRightDirections, sizeof gUpLeftAndRightDirections);
    direction = TryGetTrainerEncounterDirection(objectEvent, RUNFOLLOW_NORTH_EAST_WEST);
    if (direction == DIR_NONE)
        direction = directions[Random() & 3];
    SetObjectEventDirection(objectEvent, direction);
    sprite->sTypeFuncId = 1;
    return TRUE;
}

movement_type_def(MovementType_FaceDownRightAndLeft, gMovementTypeFuncs_FaceDownLeftAndRight)

bool8 MovementType_FaceDownLeftAndRight_Step0(struct ObjectEvent *objectEvent, struct Sprite *sprite)
{
    ClearObjectEventMovement(objectEvent, sprite);
    sprite->sTypeFuncId = 1;
    return TRUE;
}

bool8 MovementType_FaceDownLeftAndRight_Step1(struct ObjectEvent *objectEvent, struct Sprite *sprite)
{
    ObjectEventSetSingleMovement(objectEvent, sprite, GetFaceDirectionMovementAction(objectEvent->facingDirection));
    sprite->sTypeFuncId = 2;
    return TRUE;
}

bool8 MovementType_FaceDownLeftAndRight_Step2(struct ObjectEvent *objectEvent, struct Sprite *sprite)
{
    if (ObjectEventExecSingleMovementAction(objectEvent, sprite))
    {
        SetMovementDelay(sprite, sMovementDelaysShort[Random() % ARRAY_COUNT(sMovementDelaysShort)]);
        objectEvent->singleMovementActive = FALSE;
        sprite->sTypeFuncId = 3;
    }
    return FALSE;
}

bool8 MovementType_FaceDownLeftAndRight_Step3(struct ObjectEvent *objectEvent, struct Sprite *sprite)
{
    if (WaitForMovementDelay(sprite) || ObjectEventIsTrainerAndCloseToPlayer(objectEvent))
    {
        sprite->sTypeFuncId = 4;
        return TRUE;
    }
    return FALSE;
}

bool8 MovementType_FaceDownLeftAndRight_Step4(struct ObjectEvent *objectEvent, struct Sprite *sprite)
{
    u8 direction;
    u8 directions[4];
    memcpy(directions, gDownLeftAndRightDirections, sizeof gDownLeftAndRightDirections);
    direction = TryGetTrainerEncounterDirection(objectEvent, RUNFOLLOW_SOUTH_EAST_WEST);
    if (direction == DIR_NONE)
        direction = directions[Random() & 3];
    SetObjectEventDirection(objectEvent, direction);
    sprite->sTypeFuncId = 1;
    return TRUE;
}

movement_type_def(MovementType_RotateCounterclockwise, gMovementTypeFuncs_RotateCounterclockwise)

bool8 MovementType_RotateCounterclockwise_Step0(struct ObjectEvent *objectEvent, struct Sprite *sprite)
{
    ClearObjectEventMovement(objectEvent, sprite);
    ObjectEventSetSingleMovement(objectEvent, sprite, GetFaceDirectionMovementAction(objectEvent->facingDirection));
    sprite->sTypeFuncId = 1;
    return TRUE;
}

bool8 MovementType_RotateCounterclockwise_Step1(struct ObjectEvent *objectEvent, struct Sprite *sprite)
{
    if (ObjectEventExecSingleMovementAction(objectEvent, sprite))
    {
        SetMovementDelay(sprite, 48);
        sprite->sTypeFuncId = 2;
    }
    return FALSE;
}

bool8 MovementType_RotateCounterclockwise_Step2(struct ObjectEvent *objectEvent, struct Sprite *sprite)
{
    if (WaitForMovementDelay(sprite) || ObjectEventIsTrainerAndCloseToPlayer(objectEvent))
        sprite->sTypeFuncId = 3;
    return FALSE;
}

bool8 MovementType_RotateCounterclockwise_Step3(struct ObjectEvent *objectEvent, struct Sprite *sprite)
{
    u8 direction;
    u8 directions[5];
    memcpy(directions, gCounterclockwiseDirections, sizeof gCounterclockwiseDirections);
    direction = TryGetTrainerEncounterDirection(objectEvent, RUNFOLLOW_ANY);
    if (direction == DIR_NONE)
        direction = directions[objectEvent->facingDirection];
    SetObjectEventDirection(objectEvent, direction);
    sprite->sTypeFuncId = 0;
    return TRUE;
}

movement_type_def(MovementType_RotateClockwise, gMovementTypeFuncs_RotateClockwise)

bool8 MovementType_RotateClockwise_Step0(struct ObjectEvent *objectEvent, struct Sprite *sprite)
{
    ClearObjectEventMovement(objectEvent, sprite);
    ObjectEventSetSingleMovement(objectEvent, sprite, GetFaceDirectionMovementAction(objectEvent->facingDirection));
    sprite->sTypeFuncId = 1;
    return TRUE;
}

bool8 MovementType_RotateClockwise_Step1(struct ObjectEvent *objectEvent, struct Sprite *sprite)
{
    if (ObjectEventExecSingleMovementAction(objectEvent, sprite))
    {
        SetMovementDelay(sprite, 48);
        sprite->sTypeFuncId = 2;
    }
    return FALSE;
}

bool8 MovementType_RotateClockwise_Step2(struct ObjectEvent *objectEvent, struct Sprite *sprite)
{
    if (WaitForMovementDelay(sprite) || ObjectEventIsTrainerAndCloseToPlayer(objectEvent))
        sprite->sTypeFuncId = 3;
    return FALSE;
}

bool8 MovementType_RotateClockwise_Step3(struct ObjectEvent *objectEvent, struct Sprite *sprite)
{
    u8 direction;
    u8 directions[5];
    memcpy(directions, gClockwiseDirections, sizeof gClockwiseDirections);
    direction = TryGetTrainerEncounterDirection(objectEvent, RUNFOLLOW_ANY);
    if (direction == DIR_NONE)
        direction = directions[objectEvent->facingDirection];
    SetObjectEventDirection(objectEvent, direction);
    sprite->sTypeFuncId = 0;
    return TRUE;
}

movement_type_def(MovementType_WalkBackAndForth, gMovementTypeFuncs_WalkBackAndForth)

bool8 MovementType_WalkBackAndForth_Step0(struct ObjectEvent *objectEvent, struct Sprite *sprite)
{
    ClearObjectEventMovement(objectEvent, sprite);
    sprite->sTypeFuncId = 1;
    return TRUE;
}

bool8 MovementType_WalkBackAndForth_Step1(struct ObjectEvent *objectEvent, struct Sprite *sprite)
{
    u8 direction;

    direction = gInitialMovementTypeFacingDirections[objectEvent->movementType];
    if (objectEvent->directionSequenceIndex)
        direction = GetOppositeDirection(direction);
    SetObjectEventDirection(objectEvent, direction);
    sprite->sTypeFuncId = 2;
    return TRUE;
}

bool8 MovementType_WalkBackAndForth_Step2(struct ObjectEvent *objectEvent, struct Sprite *sprite)
{
    bool8 collision;
    u8 movementActionId;

    if (objectEvent->directionSequenceIndex && objectEvent->initialCoords.x == objectEvent->currentCoords.x && objectEvent->initialCoords.y == objectEvent->currentCoords.y)
    {
        objectEvent->directionSequenceIndex = 0;
        SetObjectEventDirection(objectEvent, GetOppositeDirection(objectEvent->movementDirection));
    }
    collision = GetCollisionInDirection(objectEvent, objectEvent->movementDirection);
    movementActionId = GetWalkNormalMovementAction(objectEvent->movementDirection);
    if (collision == COLLISION_OUTSIDE_RANGE)
    {
        objectEvent->directionSequenceIndex++;
        SetObjectEventDirection(objectEvent, GetOppositeDirection(objectEvent->movementDirection));
        movementActionId = GetWalkNormalMovementAction(objectEvent->movementDirection);
        collision = GetCollisionInDirection(objectEvent, objectEvent->movementDirection);
    }

    if (collision)
        movementActionId = GetWalkInPlaceNormalMovementAction(objectEvent->facingDirection);

    ObjectEventSetSingleMovement(objectEvent, sprite, movementActionId);
    objectEvent->singleMovementActive = TRUE;
    sprite->sTypeFuncId = 3;
    return TRUE;
}

bool8 MovementType_WalkBackAndForth_Step3(struct ObjectEvent *objectEvent, struct Sprite *sprite)
{
    if (ObjectEventExecSingleMovementAction(objectEvent, sprite))
    {
        objectEvent->singleMovementActive = FALSE;
        sprite->sTypeFuncId = 1;
    }
    return FALSE;
}

bool8 MovementType_WalkSequence_Step0(struct ObjectEvent *objectEvent, struct Sprite *sprite)
{
    ClearObjectEventMovement(objectEvent, sprite);
    sprite->sTypeFuncId = 1;
    return TRUE;
}

bool8 MoveNextDirectionInSequence(struct ObjectEvent *objectEvent, struct Sprite *sprite, u8 *route)
{
    u8 collision;
    u8 movementActionId;

    if (objectEvent->directionSequenceIndex == 3 && objectEvent->initialCoords.x == objectEvent->currentCoords.x && objectEvent->initialCoords.y == objectEvent->currentCoords.y)
        objectEvent->directionSequenceIndex = 0;

    SetObjectEventDirection(objectEvent, route[objectEvent->directionSequenceIndex]);
    movementActionId = GetWalkNormalMovementAction(objectEvent->movementDirection);
    collision = GetCollisionInDirection(objectEvent, objectEvent->movementDirection);
    if (collision == COLLISION_OUTSIDE_RANGE)
    {
        objectEvent->directionSequenceIndex++;
        SetObjectEventDirection(objectEvent, route[objectEvent->directionSequenceIndex]);
        movementActionId = GetWalkNormalMovementAction(objectEvent->movementDirection);
        collision = GetCollisionInDirection(objectEvent, objectEvent->movementDirection);
    }

    if (collision)
        movementActionId = GetWalkInPlaceNormalMovementAction(objectEvent->facingDirection);

    ObjectEventSetSingleMovement(objectEvent, sprite, movementActionId);
    objectEvent->singleMovementActive = TRUE;
    sprite->sTypeFuncId = 2;
    return TRUE;
}

bool8 MovementType_WalkSequence_Step2(struct ObjectEvent *objectEvent, struct Sprite *sprite)
{
    if (ObjectEventExecSingleMovementAction(objectEvent, sprite))
    {
        objectEvent->singleMovementActive = FALSE;
        sprite->sTypeFuncId = 1;
    }
    return FALSE;
}

movement_type_def(MovementType_WalkSequenceUpRightLeftDown, gMovementTypeFuncs_WalkSequenceUpRightLeftDown)

u8 MovementType_WalkSequenceUpRightLeftDown_Step1(struct ObjectEvent *objectEvent, struct Sprite *sprite)
{
    u8 directions[sizeof(gUpRightLeftDownDirections)];
    memcpy(directions, gUpRightLeftDownDirections, sizeof(gUpRightLeftDownDirections));
    if (objectEvent->directionSequenceIndex == 2 && objectEvent->initialCoords.x == objectEvent->currentCoords.x)
        objectEvent->directionSequenceIndex = 3;

    return MoveNextDirectionInSequence(objectEvent, sprite, directions);
}

movement_type_def(MovementType_WalkSequenceRightLeftDownUp, gMovementTypeFuncs_WalkSequenceRightLeftDownUp)

u8 MovementType_WalkSequenceRightLeftDownUp_Step1(struct ObjectEvent *objectEvent, struct Sprite *sprite)
{
    u8 directions[sizeof(gRightLeftDownUpDirections)];
    memcpy(directions, gRightLeftDownUpDirections, sizeof(gRightLeftDownUpDirections));
    if (objectEvent->directionSequenceIndex == 1 && objectEvent->initialCoords.x == objectEvent->currentCoords.x)
        objectEvent->directionSequenceIndex = 2;

    return MoveNextDirectionInSequence(objectEvent, sprite, directions);
}

movement_type_def(MovementType_WalkSequenceDownUpRightLeft, gMovementTypeFuncs_WalkSequenceDownUpRightLeft)

u8 MovementType_WalkSequenceDownUpRightLeft_Step1(struct ObjectEvent *objectEvent, struct Sprite *sprite)
{
    u8 directions[sizeof(gDownUpRightLeftDirections)];
    memcpy(directions, gDownUpRightLeftDirections, sizeof(gDownUpRightLeftDirections));
    if (objectEvent->directionSequenceIndex == 1 && objectEvent->initialCoords.y == objectEvent->currentCoords.y)
        objectEvent->directionSequenceIndex = 2;

    return MoveNextDirectionInSequence(objectEvent, sprite, directions);
}

movement_type_def(MovementType_WalkSequenceLeftDownUpRight, gMovementTypeFuncs_WalkSequenceLeftDownUpRight)

u8 MovementType_WalkSequenceLeftDownUpRight_Step1(struct ObjectEvent *objectEvent, struct Sprite *sprite)
{
    u8 directions[sizeof(gLeftDownUpRightDirections)];
    memcpy(directions, gLeftDownUpRightDirections, sizeof(gLeftDownUpRightDirections));
    if (objectEvent->directionSequenceIndex == 2 && objectEvent->initialCoords.y == objectEvent->currentCoords.y)
        objectEvent->directionSequenceIndex = 3;

    return MoveNextDirectionInSequence(objectEvent, sprite, directions);
}

movement_type_def(MovementType_WalkSequenceUpLeftRightDown, gMovementTypeFuncs_WalkSequenceUpLeftRightDown)

u8 MovementType_WalkSequenceUpLeftRightDown_Step1(struct ObjectEvent *objectEvent, struct Sprite *sprite)
{
    u8 directions[sizeof(gUpLeftRightDownDirections)];
    memcpy(directions, gUpLeftRightDownDirections, sizeof(gUpLeftRightDownDirections));
    if (objectEvent->directionSequenceIndex == 2 && objectEvent->initialCoords.x == objectEvent->currentCoords.x)
        objectEvent->directionSequenceIndex = 3;

    return MoveNextDirectionInSequence(objectEvent, sprite, directions);
}

movement_type_def(MovementType_WalkSequenceLeftRightDownUp, gMovementTypeFuncs_WalkSequenceLeftRightDownUp)

u8 MovementType_WalkSequenceLeftRightDownUp_Step1(struct ObjectEvent *objectEvent, struct Sprite *sprite)
{
    u8 directions[sizeof(gLeftRightDownUpDirections)];
    memcpy(directions, gLeftRightDownUpDirections, sizeof(gLeftRightDownUpDirections));
    if (objectEvent->directionSequenceIndex == 1 && objectEvent->initialCoords.x == objectEvent->currentCoords.x)
        objectEvent->directionSequenceIndex = 2;

    return MoveNextDirectionInSequence(objectEvent, sprite, directions);
}

movement_type_def(MovementType_WalkSequenceDownUpLeftRight, gMovementTypeFuncs_WalkSequenceDownUpLeftRight)

u8 MovementType_WalkSequenceDownUpLeftRight_Step1(struct ObjectEvent *objectEvent, struct Sprite *sprite)
{
    u8 directions[sizeof(gStandardDirections)];
    memcpy(directions, gStandardDirections, sizeof(gStandardDirections));
    if (objectEvent->directionSequenceIndex == 1 && objectEvent->initialCoords.y == objectEvent->currentCoords.y)
        objectEvent->directionSequenceIndex = 2;

    return MoveNextDirectionInSequence(objectEvent, sprite, directions);
}

movement_type_def(MovementType_WalkSequenceRightDownUpLeft, gMovementTypeFuncs_WalkSequenceRightDownUpLeft)

u8 MovementType_WalkSequenceRightDownUpLeft_Step1(struct ObjectEvent *objectEvent, struct Sprite *sprite)
{
    u8 directions[sizeof(gRightDownUpLeftDirections)];
    memcpy(directions, gRightDownUpLeftDirections, sizeof(gRightDownUpLeftDirections));
    if (objectEvent->directionSequenceIndex == 2 && objectEvent->initialCoords.y == objectEvent->currentCoords.y)
        objectEvent->directionSequenceIndex = 3;

    return MoveNextDirectionInSequence(objectEvent, sprite, directions);
}

movement_type_def(MovementType_WalkSequenceLeftUpDownRight, gMovementTypeFuncs_WalkSequenceLeftUpDownRight)

u8 MovementType_WalkSequenceLeftUpDownRight_Step1(struct ObjectEvent *objectEvent, struct Sprite *sprite)
{
    u8 directions[sizeof(gLeftUpDownRightDirections)];
    memcpy(directions, gLeftUpDownRightDirections, sizeof(gLeftUpDownRightDirections));
    if (objectEvent->directionSequenceIndex == 2 && objectEvent->initialCoords.y == objectEvent->currentCoords.y)
        objectEvent->directionSequenceIndex = 3;

    return MoveNextDirectionInSequence(objectEvent, sprite, directions);
}

movement_type_def(MovementType_WalkSequenceUpDownRightLeft, gMovementTypeFuncs_WalkSequenceUpDownRightLeft)

u8 MovementType_WalkSequenceUpDownRightLeft_Step1(struct ObjectEvent *objectEvent, struct Sprite *sprite)
{
    u8 directions[sizeof(gUpDownRightLeftDirections)];
    memcpy(directions, gUpDownRightLeftDirections, sizeof(gUpDownRightLeftDirections));
    if (objectEvent->directionSequenceIndex == 1 && objectEvent->initialCoords.y == objectEvent->currentCoords.y)
        objectEvent->directionSequenceIndex = 2;

    return MoveNextDirectionInSequence(objectEvent, sprite, directions);
}

movement_type_def(MovementType_WalkSequenceRightLeftUpDown, gMovementTypeFuncs_WalkSequenceRightLeftUpDown)

u8 MovementType_WalkSequenceRightLeftUpDown_Step1(struct ObjectEvent *objectEvent, struct Sprite *sprite)
{
    u8 directions[sizeof(gRightLeftUpDownDirections)];
    memcpy(directions, gRightLeftUpDownDirections, sizeof(gRightLeftUpDownDirections));
    if (objectEvent->directionSequenceIndex == 1 && objectEvent->initialCoords.x == objectEvent->currentCoords.x)
        objectEvent->directionSequenceIndex = 2;

    return MoveNextDirectionInSequence(objectEvent, sprite, directions);
}

movement_type_def(MovementType_WalkSequenceDownRightLeftUp, gMovementTypeFuncs_WalkSequenceDownRightLeftUp)

u8 MovementType_WalkSequenceDownRightLeftUp_Step1(struct ObjectEvent *objectEvent, struct Sprite *sprite)
{
    u8 directions[sizeof(gDownRightLeftUpDirections)];
    memcpy(directions, gDownRightLeftUpDirections, sizeof(gDownRightLeftUpDirections));
    if (objectEvent->directionSequenceIndex == 2 && objectEvent->initialCoords.x == objectEvent->currentCoords.x)
        objectEvent->directionSequenceIndex = 3;

    return MoveNextDirectionInSequence(objectEvent, sprite, directions);
}

movement_type_def(MovementType_WalkSequenceRightUpDownLeft, gMovementTypeFuncs_WalkSequenceRightUpDownLeft)

u8 MovementType_WalkSequenceRightUpDownLeft_Step1(struct ObjectEvent *objectEvent, struct Sprite *sprite)
{
    u8 directions[sizeof(gRightUpDownLeftDirections)];
    memcpy(directions, gRightUpDownLeftDirections, sizeof(gRightUpDownLeftDirections));
    if (objectEvent->directionSequenceIndex == 2 && objectEvent->initialCoords.y == objectEvent->currentCoords.y)
        objectEvent->directionSequenceIndex = 3;

    return MoveNextDirectionInSequence(objectEvent, sprite, directions);
}

movement_type_def(MovementType_WalkSequenceUpDownLeftRight, gMovementTypeFuncs_WalkSequenceUpDownLeftRight)

u8 MovementType_WalkSequenceUpDownLeftRight_Step1(struct ObjectEvent *objectEvent, struct Sprite *sprite)
{
    u8 directions[sizeof(gUpDownLeftRightDirections)];
    memcpy(directions, gUpDownLeftRightDirections, sizeof(gUpDownLeftRightDirections));
    if (objectEvent->directionSequenceIndex == 1 && objectEvent->initialCoords.y == objectEvent->currentCoords.y)
        objectEvent->directionSequenceIndex = 2;

    return MoveNextDirectionInSequence(objectEvent, sprite, directions);
}

movement_type_def(MovementType_WalkSequenceLeftRightUpDown, gMovementTypeFuncs_WalkSequenceLeftRightUpDown)

u8 MovementType_WalkSequenceLeftRightUpDown_Step1(struct ObjectEvent *objectEvent, struct Sprite *sprite)
{
    u8 directions[sizeof(gLeftRightUpDownDirections)];
    memcpy(directions, gLeftRightUpDownDirections, sizeof(gLeftRightUpDownDirections));
    if (objectEvent->directionSequenceIndex == 1 && objectEvent->initialCoords.x == objectEvent->currentCoords.x)
        objectEvent->directionSequenceIndex = 2;

    return MoveNextDirectionInSequence(objectEvent, sprite, directions);
}

movement_type_def(MovementType_WalkSequenceDownLeftRightUp, gMovementTypeFuncs_WalkSequenceDownLeftRightUp)

u8 MovementType_WalkSequenceDownLeftRightUp_Step1(struct ObjectEvent *objectEvent, struct Sprite *sprite)
{
    u8 directions[sizeof(gDownLeftRightUpDirections)];
    memcpy(directions, gDownLeftRightUpDirections, sizeof(gDownLeftRightUpDirections));
    if (objectEvent->directionSequenceIndex == 2 && objectEvent->initialCoords.x == objectEvent->currentCoords.x)
        objectEvent->directionSequenceIndex = 3;

    return MoveNextDirectionInSequence(objectEvent, sprite, directions);
}

movement_type_def(MovementType_WalkSequenceUpLeftDownRight, gMovementTypeFuncs_WalkSequenceUpLeftDownRight)

u8 MovementType_WalkSequenceUpLeftDownRight_Step1(struct ObjectEvent *objectEvent, struct Sprite *sprite)
{
    u8 directions[sizeof(gUpLeftDownRightDirections)];
    memcpy(directions, gUpLeftDownRightDirections, sizeof(gUpLeftDownRightDirections));
    if (objectEvent->directionSequenceIndex == 2 && objectEvent->initialCoords.y == objectEvent->currentCoords.y)
        objectEvent->directionSequenceIndex = 3;

    return MoveNextDirectionInSequence(objectEvent, sprite, directions);
}

movement_type_def(MovementType_WalkSequenceDownRightUpLeft, gMovementTypeFuncs_WalkSequenceDownRightUpLeft)

u8 MovementType_WalkSequenceDownRightUpLeft_Step1(struct ObjectEvent *objectEvent, struct Sprite *sprite)
{
    u8 directions[sizeof(gDownRightUpLeftDirections)];
    memcpy(directions, gDownRightUpLeftDirections, sizeof(gDownRightUpLeftDirections));
    if (objectEvent->directionSequenceIndex == 2 && objectEvent->initialCoords.y == objectEvent->currentCoords.y)
        objectEvent->directionSequenceIndex = 3;

    return MoveNextDirectionInSequence(objectEvent, sprite, directions);
}

movement_type_def(MovementType_WalkSequenceLeftDownRightUp, gMovementTypeFuncs_WalkSequenceLeftDownRightUp)

u8 MovementType_WalkSequenceLeftDownRightUp_Step1(struct ObjectEvent *objectEvent, struct Sprite *sprite)
{
    u8 directions[sizeof(gLeftDownRightUpDirections)];
    memcpy(directions, gLeftDownRightUpDirections, sizeof(gLeftDownRightUpDirections));
    if (objectEvent->directionSequenceIndex == 2 && objectEvent->initialCoords.x == objectEvent->currentCoords.x)
        objectEvent->directionSequenceIndex = 3;

    return MoveNextDirectionInSequence(objectEvent, sprite, directions);
}

movement_type_def(MovementType_WalkSequenceRightUpLeftDown, gMovementTypeFuncs_WalkSequenceRightUpLeftDown)

u8 MovementType_WalkSequenceRightUpLeftDown_Step1(struct ObjectEvent *objectEvent, struct Sprite *sprite)
{
    u8 directions[sizeof(gRightUpLeftDownDirections)];
    memcpy(directions, gRightUpLeftDownDirections, sizeof(gRightUpLeftDownDirections));
    if (objectEvent->directionSequenceIndex == 2 && objectEvent->initialCoords.x == objectEvent->currentCoords.x)
        objectEvent->directionSequenceIndex = 3;

    return MoveNextDirectionInSequence(objectEvent, sprite, directions);
}

movement_type_def(MovementType_WalkSequenceUpRightDownLeft, gMovementTypeFuncs_WalkSequenceUpRightDownLeft)

u8 MovementType_WalkSequenceUpRightDownLeft_Step1(struct ObjectEvent *objectEvent, struct Sprite *sprite)
{
    u8 directions[sizeof(gUpRightDownLeftDirections)];
    memcpy(directions, gUpRightDownLeftDirections, sizeof(gUpRightDownLeftDirections));
    if (objectEvent->directionSequenceIndex == 2 && objectEvent->initialCoords.y == objectEvent->currentCoords.y)
        objectEvent->directionSequenceIndex = 3;

    return MoveNextDirectionInSequence(objectEvent, sprite, directions);
}

movement_type_def(MovementType_WalkSequenceDownLeftUpRight, gMovementTypeFuncs_WalkSequenceDownLeftUpRight)

u8 MovementType_WalkSequenceDownLeftUpRight_Step1(struct ObjectEvent *objectEvent, struct Sprite *sprite)
{
    u8 directions[sizeof(gDownLeftUpRightDirections)];
    memcpy(directions, gDownLeftUpRightDirections, sizeof(gDownLeftUpRightDirections));
    if (objectEvent->directionSequenceIndex == 2 && objectEvent->initialCoords.y == objectEvent->currentCoords.y)
        objectEvent->directionSequenceIndex = 3;

    return MoveNextDirectionInSequence(objectEvent, sprite, directions);
}

movement_type_def(MovementType_WalkSequenceLeftUpRightDown, gMovementTypeFuncs_WalkSequenceLeftUpRightDown)

u8 MovementType_WalkSequenceLeftUpRightDown_Step1(struct ObjectEvent *objectEvent, struct Sprite *sprite)
{
    u8 directions[sizeof(gLeftUpRightDownDirections)];
    memcpy(directions, gLeftUpRightDownDirections, sizeof(gLeftUpRightDownDirections));
    if (objectEvent->directionSequenceIndex == 2 && objectEvent->initialCoords.x == objectEvent->currentCoords.x)
        objectEvent->directionSequenceIndex = 3;

    return MoveNextDirectionInSequence(objectEvent, sprite, directions);
}

movement_type_def(MovementType_WalkSequenceRightDownLeftUp, gMovementTypeFuncs_WalkSequenceRightDownLeftUp)

u8 MovementType_WalkSequenceRightDownLeftUp_Step1(struct ObjectEvent *objectEvent, struct Sprite *sprite)
{
    u8 directions[sizeof(gRightDownLeftUpDirections)];
    memcpy(directions, gRightDownLeftUpDirections, sizeof(gRightDownLeftUpDirections));
    if (objectEvent->directionSequenceIndex == 2 && objectEvent->initialCoords.x == objectEvent->currentCoords.x)
        objectEvent->directionSequenceIndex = 3;

    return MoveNextDirectionInSequence(objectEvent, sprite, directions);
}

movement_type_def(MovementType_CopyPlayer, gMovementTypeFuncs_CopyPlayer)

bool8 MovementType_CopyPlayer_Step0(struct ObjectEvent *objectEvent, struct Sprite *sprite)
{
    ClearObjectEventMovement(objectEvent, sprite);
    if (objectEvent->directionSequenceIndex == 0)
        objectEvent->directionSequenceIndex = GetPlayerFacingDirection();
    sprite->sTypeFuncId = 1;
    return TRUE;
}

bool8 MovementType_CopyPlayer_Step1(struct ObjectEvent *objectEvent, struct Sprite *sprite)
{
    if (gObjectEvents[gPlayerAvatar.objectEventId].movementActionId == MOVEMENT_ACTION_NONE || gPlayerAvatar.tileTransitionState == T_TILE_CENTER)
        return FALSE;

    return gCopyPlayerMovementFuncs[PlayerGetCopyableMovement()](objectEvent, sprite, GetPlayerMovementDirection(), NULL);
}

bool8 MovementType_CopyPlayer_Step2(struct ObjectEvent *objectEvent, struct Sprite *sprite)
{
    if (ObjectEventExecSingleMovementAction(objectEvent, sprite))
    {
        objectEvent->singleMovementActive = FALSE;
        sprite->sTypeFuncId = 1;
    }
    return FALSE;
}

bool8 CopyablePlayerMovement_None(struct ObjectEvent *objectEvent, struct Sprite *sprite, u8 playerDirection, bool8 tileCallback(u8))
{
    return FALSE;
}

bool8 CopyablePlayerMovement_FaceDirection(struct ObjectEvent *objectEvent, struct Sprite *sprite, u8 playerDirection, bool8 tileCallback(u8))
{
    ObjectEventSetSingleMovement(objectEvent, sprite, GetFaceDirectionMovementAction(GetCopyDirection(gInitialMovementTypeFacingDirections[objectEvent->movementType], objectEvent->directionSequenceIndex, playerDirection)));
    objectEvent->singleMovementActive = TRUE;
    sprite->sTypeFuncId = 2;
    return TRUE;
}

bool8 CopyablePlayerMovement_WalkNormal(struct ObjectEvent *objectEvent, struct Sprite *sprite, u8 playerDirection, bool8 tileCallback(u8))
{
    u32 direction;
    s16 x;
    s16 y;

    direction = playerDirection;
    if (ObjectEventIsFarawayIslandMew(objectEvent))
    {
        direction = GetMewMoveDirection();
        if (direction == DIR_NONE)
        {
            direction = playerDirection;
            direction = GetCopyDirection(gInitialMovementTypeFacingDirections[objectEvent->movementType], objectEvent->directionSequenceIndex, direction);
            ObjectEventMoveDestCoords(objectEvent, direction, &x, &y);
            ObjectEventSetSingleMovement(objectEvent, sprite, GetFaceDirectionMovementAction(direction));
            objectEvent->singleMovementActive = TRUE;
            sprite->sTypeFuncId = 2;
            return TRUE;
        }
    }
    else
    {
        direction = GetCopyDirection(gInitialMovementTypeFacingDirections[objectEvent->movementType], objectEvent->directionSequenceIndex, direction);
    }
    ObjectEventMoveDestCoords(objectEvent, direction, &x, &y);
    ObjectEventSetSingleMovement(objectEvent, sprite, GetWalkNormalMovementAction(direction));

    if (GetCollisionAtCoords(objectEvent, x, y, direction) || (tileCallback != NULL && !tileCallback(MapGridGetMetatileBehaviorAt(x, y))))
        ObjectEventSetSingleMovement(objectEvent, sprite, GetFaceDirectionMovementAction(direction));

    objectEvent->singleMovementActive = TRUE;
    sprite->sTypeFuncId = 2;
    return TRUE;
}

bool8 CopyablePlayerMovement_WalkFast(struct ObjectEvent *objectEvent, struct Sprite *sprite, u8 playerDirection, bool8 tileCallback(u8))
{
    u32 direction;
    s16 x;
    s16 y;

    direction = playerDirection;
    direction = GetCopyDirection(gInitialMovementTypeFacingDirections[objectEvent->movementType], objectEvent->directionSequenceIndex, direction);
    ObjectEventMoveDestCoords(objectEvent, direction, &x, &y);
    ObjectEventSetSingleMovement(objectEvent, sprite, GetWalkFastMovementAction(direction));

    if (GetCollisionAtCoords(objectEvent, x, y, direction) || (tileCallback != NULL && !tileCallback(MapGridGetMetatileBehaviorAt(x, y))))
        ObjectEventSetSingleMovement(objectEvent, sprite, GetFaceDirectionMovementAction(direction));

    objectEvent->singleMovementActive = TRUE;
    sprite->sTypeFuncId = 2;
    return TRUE;
}

bool8 CopyablePlayerMovement_WalkFaster(struct ObjectEvent *objectEvent, struct Sprite *sprite, u8 playerDirection, bool8 tileCallback(u8))
{
    u32 direction;
    s16 x;
    s16 y;

    direction = playerDirection;
    direction = GetCopyDirection(gInitialMovementTypeFacingDirections[objectEvent->movementType], objectEvent->directionSequenceIndex, direction);
    ObjectEventMoveDestCoords(objectEvent, direction, &x, &y);
    ObjectEventSetSingleMovement(objectEvent, sprite, GetWalkFasterMovementAction(direction));

    if (GetCollisionAtCoords(objectEvent, x, y, direction) || (tileCallback != NULL && !tileCallback(MapGridGetMetatileBehaviorAt(x, y))))
        ObjectEventSetSingleMovement(objectEvent, sprite, GetFaceDirectionMovementAction(direction));

    objectEvent->singleMovementActive = TRUE;
    sprite->sTypeFuncId = 2;
    return TRUE;
}

bool8 CopyablePlayerMovement_Slide(struct ObjectEvent *objectEvent, struct Sprite *sprite, u8 playerDirection, bool8 tileCallback(u8))
{
    u32 direction;
    s16 x;
    s16 y;

    direction = playerDirection;
    direction = GetCopyDirection(gInitialMovementTypeFacingDirections[objectEvent->movementType], objectEvent->directionSequenceIndex, direction);
    ObjectEventMoveDestCoords(objectEvent, direction, &x, &y);
    ObjectEventSetSingleMovement(objectEvent, sprite, GetSlideMovementAction(direction));

    if (GetCollisionAtCoords(objectEvent, x, y, direction) || (tileCallback != NULL && !tileCallback(MapGridGetMetatileBehaviorAt(x, y))))
        ObjectEventSetSingleMovement(objectEvent, sprite, GetFaceDirectionMovementAction(direction));

    objectEvent->singleMovementActive = TRUE;
    sprite->sTypeFuncId = 2;
    return TRUE;
}

bool8 CopyablePlayerMovement_JumpInPlace(struct ObjectEvent *objectEvent, struct Sprite *sprite, u8 playerDirection, bool8 tileCallback(u8))
{
    u32 direction;

    direction = playerDirection;
    direction = GetCopyDirection(gInitialMovementTypeFacingDirections[objectEvent->movementType], objectEvent->directionSequenceIndex, direction);
    ObjectEventSetSingleMovement(objectEvent, sprite, GetJumpInPlaceMovementAction(direction));
    objectEvent->singleMovementActive = TRUE;
    sprite->sTypeFuncId = 2;
    return TRUE;
}

bool8 CopyablePlayerMovement_Jump(struct ObjectEvent *objectEvent, struct Sprite *sprite, u8 playerDirection, bool8 tileCallback(u8))
{
    u32 direction;
    s16 x;
    s16 y;

    direction = playerDirection;
    direction = GetCopyDirection(gInitialMovementTypeFacingDirections[objectEvent->movementType], objectEvent->directionSequenceIndex, direction);
    ObjectEventMoveDestCoords(objectEvent, direction, &x, &y);
    ObjectEventSetSingleMovement(objectEvent, sprite, GetJumpMovementAction(direction));

    if (GetCollisionAtCoords(objectEvent, x, y, direction) || (tileCallback != NULL && !tileCallback(MapGridGetMetatileBehaviorAt(x, y))))
        ObjectEventSetSingleMovement(objectEvent, sprite, GetFaceDirectionMovementAction(direction));

    objectEvent->singleMovementActive = TRUE;
    sprite->sTypeFuncId = 2;
    return TRUE;
}

bool8 CopyablePlayerMovement_Jump2(struct ObjectEvent *objectEvent, struct Sprite *sprite, u8 playerDirection, bool8 tileCallback(u8))
{
    u32 direction;
    s16 x;
    s16 y;

    direction = playerDirection;
    direction = GetCopyDirection(gInitialMovementTypeFacingDirections[objectEvent->movementType], objectEvent->directionSequenceIndex, direction);
    x = objectEvent->currentCoords.x;
    y = objectEvent->currentCoords.y;
    MoveCoordsInDirection(direction, &x, &y, 2, 2);
    ObjectEventSetSingleMovement(objectEvent, sprite, GetJump2MovementAction(direction));

    if (GetCollisionAtCoords(objectEvent, x, y, direction) || (tileCallback != NULL && !tileCallback(MapGridGetMetatileBehaviorAt(x, y))))
        ObjectEventSetSingleMovement(objectEvent, sprite, GetFaceDirectionMovementAction(direction));

    objectEvent->singleMovementActive = TRUE;
    sprite->sTypeFuncId = 2;
    return TRUE;
}

static bool32 EndFollowerTransformEffect(struct ObjectEvent *objectEvent, struct Sprite *sprite)
{
    if (!sprite)
        return FALSE;
    SetGpuReg(REG_OFFSET_MOSAIC, 0);
    if (!sprite->data[7])
        return FALSE;
    sprite->oam.mosaic = FALSE;
    sprite->data[7] = 0;
    return FALSE;
}

static bool32 TryStartFollowerTransformEffect(struct ObjectEvent *objectEvent, struct Sprite *sprite)
{
    u32 multi;
    struct Pokemon *mon;
    u32 ability;
    if (DoesSpeciesHaveFormChangeMethod(OW_SPECIES(objectEvent), FORM_CHANGE_OVERWORLD_WEATHER)
        && OW_SPECIES(objectEvent) != (multi = GetOverworldWeatherSpecies(OW_SPECIES(objectEvent))))
    {
        sprite->data[7] = TRANSFORM_TYPE_WEATHER << 8;
        PlaySE(SE_M_MINIMIZE);
        return TRUE;
    }

    if (OW_FOLLOWERS_COPY_WILD_PKMN
        && (MonKnowsMove(mon = GetFirstLiveMon(), MOVE_TRANSFORM)
         || (ability = GetMonAbility(mon)) == ABILITY_IMPOSTER || ability == ABILITY_ILLUSION)
        && (Random() & 0xFFFF) < 18 && GetLocalWildMon(FALSE))
    {
        sprite->data[7] = TRANSFORM_TYPE_RANDOM_WILD << 8;
        PlaySE(SE_M_MINIMIZE);
        return TRUE;
    }
    return FALSE;
}

static bool8 UpdateFollowerTransformEffect(struct ObjectEvent *objectEvent, struct Sprite *sprite)
{
    u8 type = sprite->data[7] >> 8;
    u8 frames = sprite->data[7] & 0xFF;
    u8 stretch;
    u32 multi;
    if (!type)
        return TryStartFollowerTransformEffect(objectEvent, sprite);
    sprite->oam.mosaic = TRUE;
    if (frames < 8)
        stretch = frames >> 1;
    else if (frames < 16)
        stretch = (16 - frames) >> 1;
    else
        return EndFollowerTransformEffect(objectEvent, sprite);

    if (frames == 8)
    {
        switch (type)
        {
        case TRANSFORM_TYPE_PERMANENT:
            RefreshFollowerGraphics(objectEvent);
            break;
        case TRANSFORM_TYPE_WEATHER:
            multi = objectEvent->graphicsId;
            objectEvent->graphicsId = GetOverworldWeatherSpecies(OW_SPECIES(objectEvent));
            if (!objectEvent->graphicsId)
            {
                objectEvent->graphicsId = multi;
                break;
            }
            objectEvent->graphicsId += OBJ_EVENT_MON;
            RefreshFollowerGraphics(objectEvent);
            break;
        case TRANSFORM_TYPE_RANDOM_WILD:
            multi = objectEvent->graphicsId;
            objectEvent->graphicsId = GetLocalWildMon(FALSE);
            if (!objectEvent->graphicsId)
            {
                objectEvent->graphicsId = multi;
                break;
            }
            objectEvent->graphicsId += OBJ_EVENT_MON;
            RefreshFollowerGraphics(objectEvent);
            objectEvent->graphicsId = multi;
            break;
        }
    }

    SetGpuReg(REG_OFFSET_MOSAIC, (stretch << 12) | (stretch << 8));
    frames++;
    sprite->data[7] = (sprite->data[7] & 0xFF00) | frames;
    return TRUE;
}

movement_type_def(MovementType_FollowPlayer, gMovementTypeFuncs_FollowPlayer)

bool8 MovementType_FollowPlayer_Shadow(struct ObjectEvent *objectEvent, struct Sprite *sprite)
{
    ClearObjectEventMovement(objectEvent, sprite);
    if (!IsFollowerVisible())
    {
        // Shadow player's position
        objectEvent->invisible = TRUE;
        MoveObjectEventToMapCoords(objectEvent,
                                   gObjectEvents[gPlayerAvatar.objectEventId].currentCoords.x,
                                   gObjectEvents[gPlayerAvatar.objectEventId].currentCoords.y);
        objectEvent->triggerGroundEffectsOnMove = FALSE; // Stop endless reflection spawning
        return FALSE;
    }
    // Move follower to player, in case we end up in the shadowing state for only 1 frame
    // This way the player cannot talk to the invisible follower before it appears
    if (objectEvent->invisible)
    {
        MoveObjectEventToMapCoords(objectEvent,
                                   gObjectEvents[gPlayerAvatar.objectEventId].currentCoords.x,
                                   gObjectEvents[gPlayerAvatar.objectEventId].currentCoords.y);
        objectEvent->triggerGroundEffectsOnMove = FALSE; // Stop endless reflection spawning
    }
    sprite->sTypeFuncId = 1; // Enter active state; if the player moves the follower will appear
    return TRUE;
}

bool8 MovementType_FollowPlayer_Active(struct ObjectEvent *objectEvent, struct Sprite *sprite)
{
    if (!IsFollowerVisible())
    {
        if (objectEvent->invisible)
        {
            // Return to shadowing state
            sprite->sTypeFuncId = 0;
            return FALSE;
        }
        // Animate entering pokeball
        ClearObjectEventMovement(objectEvent, sprite);
        ObjectEventSetSingleMovement(objectEvent, sprite, MOVEMENT_ACTION_ENTER_POKEBALL);
        objectEvent->singleMovementActive = TRUE;
        sprite->sTypeFuncId = 2; // movement action sets state to 0
        return TRUE;
    }
    return gFollowPlayerMovementFuncs[PlayerGetCopyableMovement()](objectEvent, sprite, GetPlayerMovementDirection(), NULL);
}

bool8 MovementType_FollowPlayer_Moving(struct ObjectEvent *objectEvent, struct Sprite *sprite)
{
    // Copied from ObjectEventExecSingleMovementAction
    if (gMovementActionFuncs[objectEvent->movementActionId][sprite->sActionFuncId](objectEvent, sprite))
    {
        objectEvent->movementActionId = MOVEMENT_ACTION_NONE;
        sprite->sActionFuncId = 0;
        objectEvent->singleMovementActive = FALSE;
        objectEvent->facingDirectionLocked = FALSE;
        if (sprite->sTypeFuncId) // restore nonzero state
            sprite->sTypeFuncId = 1;
    }
    else if (objectEvent->movementActionId < MOVEMENT_ACTION_EXIT_POKEBALL)
    {
        UpdateFollowerTransformEffect(objectEvent, sprite);
        if (OW_FOLLOWERS_BOBBING == TRUE && (sprite->data[5] & 7) == 2)
            sprite->y2 ^= -1;
    }
    return FALSE;
}

// single function for updating an OW mon's walk-in-place movements
static bool32 UpdateMonMoveInPlace(struct ObjectEvent *objectEvent, struct Sprite *sprite)
{
    if (!objectEvent->singleMovementActive)
    {
        // walk in place
        ObjectEventSetSingleMovement(objectEvent, sprite, GetWalkInPlaceNormalMovementAction(objectEvent->facingDirection));
        objectEvent->singleMovementActive = TRUE;
        return TRUE;
    }
    else if (ObjectEventExecSingleMovementAction(objectEvent, sprite))
    {
        // finish movement action
        objectEvent->singleMovementActive = FALSE;
    }
    else if (OW_FOLLOWERS_BOBBING == TRUE && (sprite->data[3] & 7) == 2)
    {
        sprite->y2 ^= -1;
    }
    return FALSE;
}

bool8 FollowablePlayerMovement_Idle(struct ObjectEvent *objectEvent, struct Sprite *sprite, u8 playerDirection, bool8 tileCallback(u8))
{
    if (UpdateMonMoveInPlace(objectEvent, sprite))
    {
        sprite->sTypeFuncId = 1;
        return TRUE;
    }
    UpdateFollowerTransformEffect(objectEvent, sprite);
    return FALSE;
}

bool8 FollowablePlayerMovement_Step(struct ObjectEvent *objectEvent, struct Sprite *sprite, u8 playerDirection, bool8 tileCallback(u8))
{
    u32 direction;
    s16 x;
    s16 y;
    s16 targetX;
    s16 targetY;
    u32 playerAction = gObjectEvents[gPlayerAvatar.objectEventId].movementActionId;

    targetX = gObjectEvents[gPlayerAvatar.objectEventId].previousCoords.x;
    targetY = gObjectEvents[gPlayerAvatar.objectEventId].previousCoords.y;
    x = gObjectEvents[gPlayerAvatar.objectEventId].currentCoords.x;
    y = gObjectEvents[gPlayerAvatar.objectEventId].currentCoords.y;

    if ((x == targetX && y == targetY) || !IsFollowerVisible()) // don't move on player collision or if not visible
        return FALSE;

    x = objectEvent->currentCoords.x;
    y = objectEvent->currentCoords.y;
    ClearObjectEventMovement(objectEvent, sprite);

    if (objectEvent->invisible)
    {
        // Animate exiting pokeball
        // Player is jumping, but follower is invisible
        // don't emerge if player is jumping or moving via script
        if (PlayerGetCopyableMovement() == COPY_MOVE_JUMP2 || ArePlayerFieldControlsLocked())
        {
            sprite->sTypeFuncId = 0; // return to shadowing state
            return FALSE;
        }
        MoveObjectEventToMapCoords(objectEvent, targetX, targetY);
        ObjectEventSetSingleMovement(objectEvent, sprite, MOVEMENT_ACTION_EXIT_POKEBALL);
        objectEvent->singleMovementActive = TRUE;
        sprite->sTypeFuncId = 2;
        if (OW_FOLLOWERS_BOBBING == TRUE)
            sprite->y2 = 0;
        return TRUE;
    }
    else if (x == targetX && y == targetY)
    {
        // don't move if already in the player's last position
        return FALSE;
    }

    // Follow player
    direction = GetDirectionToFace(x, y, targetX, targetY);
    // During a script, if player sidesteps or backsteps,
    // mirror player's direction instead
    if (ArePlayerFieldControlsLocked() &&
        gObjectEvents[gPlayerAvatar.objectEventId].facingDirection != gObjectEvents[gPlayerAvatar.objectEventId].movementDirection)
    {
        direction = gObjectEvents[gPlayerAvatar.objectEventId].movementDirection;
        objectEvent->facingDirectionLocked = TRUE;
    }

    MoveCoords(direction, &x, &y);
    GetCollisionAtCoords(objectEvent, x, y, direction); // Sets directionOverwrite for stairs
    if (GetLedgeJumpDirection(x, y, direction) != DIR_NONE)
    {
        // InitJumpRegular will set the proper speed
        ObjectEventSetSingleMovement(objectEvent, sprite, GetJump2MovementAction(direction));
    }
    else if (playerAction >= MOVEMENT_ACTION_WALK_SLOW_STAIRS_DOWN && playerAction <= MOVEMENT_ACTION_WALK_SLOW_STAIRS_RIGHT)
    {
        if (TestPlayerAvatarFlags(PLAYER_AVATAR_FLAG_DASH)) // on sideways stairs
            objectEvent->movementActionId = GetWalkNormalMovementAction(direction);
        else
            ObjectEventSetSingleMovement(objectEvent, sprite, GetWalkSlowStairsMovementAction(direction));
    }
    else if (PlayerGetCopyableMovement() == COPY_MOVE_JUMP2)
    {
        ObjectEventSetSingleMovement(objectEvent, sprite, GetWalkSlowMovementAction(direction));
    }
    else if (gSprites[gPlayerAvatar.spriteId].data[4] == MOVE_SPEED_FAST_1)
    {
        objectEvent->movementActionId = GetWalkFastMovementAction(direction);
    }
    else
    {
        objectEvent->movementActionId = GetWalkNormalMovementAction(direction);
        if (OW_FOLLOWERS_BOBBING == TRUE)
            sprite->y2 = -1;
    }
    sprite->sActionFuncId = 0;
    objectEvent->singleMovementActive = TRUE;
    sprite->sTypeFuncId = 2;
    return TRUE;
}

bool8 FollowablePlayerMovement_GoSpeed1(struct ObjectEvent *objectEvent, struct Sprite *sprite, u8 playerDirection, bool8 tileCallback(u8))
{
    u32 direction;
    s16 x;
    s16 y;

    direction = playerDirection;
    direction = GetCopyDirection(gInitialMovementTypeFacingDirections[objectEvent->movementType], objectEvent->directionSequenceIndex, direction);
    ObjectEventMoveDestCoords(objectEvent, direction, &x, &y);
    ObjectEventSetSingleMovement(objectEvent, sprite, GetWalkFastMovementAction(direction));
    if (GetCollisionAtCoords(objectEvent, x, y, direction) || (tileCallback != NULL && !tileCallback(MapGridGetMetatileBehaviorAt(x, y))))
        ObjectEventSetSingleMovement(objectEvent, sprite, GetFaceDirectionMovementAction(direction));
    objectEvent->singleMovementActive = TRUE;
    sprite->sTypeFuncId = 2;
    return TRUE;
}

bool8 FollowablePlayerMovement_GoSpeed2(struct ObjectEvent *objectEvent, struct Sprite *sprite, u8 playerDirection, bool8 tileCallback(u8))
{
    u32 direction;
    s16 x;
    s16 y;

    direction = playerDirection;
    direction = GetCopyDirection(gInitialMovementTypeFacingDirections[objectEvent->movementType], objectEvent->directionSequenceIndex, direction);
    ObjectEventMoveDestCoords(objectEvent, direction, &x, &y);
    ObjectEventSetSingleMovement(objectEvent, sprite, GetWalkFasterMovementAction(direction));
    if (GetCollisionAtCoords(objectEvent, x, y, direction) || (tileCallback != NULL && !tileCallback(MapGridGetMetatileBehaviorAt(x, y))))
        ObjectEventSetSingleMovement(objectEvent, sprite, GetFaceDirectionMovementAction(direction));
    objectEvent->singleMovementActive = TRUE;
    sprite->sTypeFuncId = 2;
    return TRUE;
}

bool8 FollowablePlayerMovement_Slide(struct ObjectEvent *objectEvent, struct Sprite *sprite, u8 playerDirection, bool8 tileCallback(u8))
{
    u32 direction;
    s16 x;
    s16 y;

    direction = playerDirection;
    direction = GetCopyDirection(gInitialMovementTypeFacingDirections[objectEvent->movementType], objectEvent->directionSequenceIndex, direction);
    ObjectEventMoveDestCoords(objectEvent, direction, &x, &y);
    ObjectEventSetSingleMovement(objectEvent, sprite, GetSlideMovementAction(direction));
    if (GetCollisionAtCoords(objectEvent, x, y, direction) || (tileCallback != NULL && !tileCallback(MapGridGetMetatileBehaviorAt(x, y))))
        ObjectEventSetSingleMovement(objectEvent, sprite, GetFaceDirectionMovementAction(direction));
    objectEvent->singleMovementActive = TRUE;
    sprite->sTypeFuncId = 2;
    return TRUE;
}

bool8 FollowablePlayerMovement_JumpInPlace(struct ObjectEvent *objectEvent, struct Sprite *sprite, u8 playerDirection, bool8 tileCallback(u8))
{
    u32 direction;

    direction = playerDirection;
    direction = GetCopyDirection(gInitialMovementTypeFacingDirections[objectEvent->movementType], objectEvent->directionSequenceIndex, direction);
    ObjectEventSetSingleMovement(objectEvent, sprite, GetJumpInPlaceMovementAction(direction));
    objectEvent->singleMovementActive = TRUE;
    sprite->sTypeFuncId = 2;
    return TRUE;
}

bool8 FollowablePlayerMovement_GoSpeed4(struct ObjectEvent *objectEvent, struct Sprite *sprite, u8 playerDirection, bool8 tileCallback(u8))
{
    u32 direction;
    s16 x;
    s16 y;

    direction = playerDirection;
    direction = GetCopyDirection(gInitialMovementTypeFacingDirections[objectEvent->movementType], objectEvent->directionSequenceIndex, direction);
    ObjectEventMoveDestCoords(objectEvent, direction, &x, &y);
    ObjectEventSetSingleMovement(objectEvent, sprite, GetJumpMovementAction(direction));
    if (GetCollisionAtCoords(objectEvent, x, y, direction) || (tileCallback != NULL && !tileCallback(MapGridGetMetatileBehaviorAt(x, y))))
        ObjectEventSetSingleMovement(objectEvent, sprite, GetFaceDirectionMovementAction(direction));
    objectEvent->singleMovementActive = TRUE;
    sprite->sTypeFuncId = 2;
    return TRUE;
}

bool8 FollowablePlayerMovement_Jump(struct ObjectEvent *objectEvent, struct Sprite *sprite, u8 playerDirection, bool8 tileCallback(u8))
{
    u32 direction;
    s16 x;
    s16 y;

    direction = playerDirection;
    x = objectEvent->currentCoords.x;
    y = objectEvent->currentCoords.y;
    MoveCoordsInDirection(direction, &x, &y, 2, 2);
    ObjectEventSetSingleMovement(objectEvent, sprite, GetJump2MovementAction(direction));
    objectEvent->singleMovementActive = TRUE;
    sprite->sTypeFuncId = 2;
    return TRUE;
}

movement_type_def(MovementType_CopyPlayerInGrass, gMovementTypeFuncs_CopyPlayerInGrass)

bool8 MovementType_CopyPlayerInGrass_Step1(struct ObjectEvent *objectEvent, struct Sprite *sprite)
{
    if (gObjectEvents[gPlayerAvatar.objectEventId].movementActionId == MOVEMENT_ACTION_NONE || gPlayerAvatar.tileTransitionState == T_TILE_CENTER)
        return FALSE;

    return gCopyPlayerMovementFuncs[PlayerGetCopyableMovement()](objectEvent, sprite, GetPlayerMovementDirection(), MetatileBehavior_IsPokeGrass);
}

void MovementType_TreeDisguise(struct Sprite *sprite)
{
    struct ObjectEvent *objectEvent;

    objectEvent = &gObjectEvents[sprite->sObjEventId];
    if (objectEvent->directionSequenceIndex == 0 || (objectEvent->directionSequenceIndex == 1 && !sprite->data[7]))
    {
        ObjectEventGetLocalIdAndMap(objectEvent, &gFieldEffectArguments[0], &gFieldEffectArguments[1], &gFieldEffectArguments[2]);
        objectEvent->fieldEffectSpriteId = FieldEffectStart(FLDEFF_TREE_DISGUISE);
        objectEvent->directionSequenceIndex = 1;
        sprite->data[7]++;
    }
    UpdateObjectEventCurrentMovement(&gObjectEvents[sprite->sObjEventId], sprite, MovementType_Disguise_Callback);
}

static bool8 MovementType_Disguise_Callback(struct ObjectEvent *objectEvent, struct Sprite *sprite)
{
    ClearObjectEventMovement(objectEvent, sprite);
    return FALSE;
}

void MovementType_MountainDisguise(struct Sprite *sprite)
{
    struct ObjectEvent *objectEvent;

    objectEvent = &gObjectEvents[sprite->sObjEventId];
    if (objectEvent->directionSequenceIndex == 0 || (objectEvent->directionSequenceIndex == 1 && !sprite->data[7]))
    {
        ObjectEventGetLocalIdAndMap(objectEvent, &gFieldEffectArguments[0], &gFieldEffectArguments[1], &gFieldEffectArguments[2]);
        objectEvent->fieldEffectSpriteId = FieldEffectStart(FLDEFF_MOUNTAIN_DISGUISE);
        objectEvent->directionSequenceIndex = 1;
        sprite->data[7]++;
    }
    UpdateObjectEventCurrentMovement(&gObjectEvents[sprite->sObjEventId], sprite, MovementType_Disguise_Callback);
}

void MovementType_Buried(struct Sprite *sprite)
{
    if (!sprite->data[7])
    {
        gObjectEvents[sprite->sObjEventId].fixedPriority = TRUE;
        sprite->subspriteMode = SUBSPRITES_IGNORE_PRIORITY;
        sprite->oam.priority = 3;
        sprite->data[7]++;
    }
    UpdateObjectEventCurrentMovement(&gObjectEvents[sprite->sObjEventId], sprite, MovementType_Buried_Callback);
}

static bool8 MovementType_Buried_Callback(struct ObjectEvent *objectEvent, struct Sprite *sprite)
{
    return gMovementTypeFuncs_Buried[sprite->sTypeFuncId](objectEvent, sprite);
}

bool8 MovementType_Buried_Step0(struct ObjectEvent *objectEvent, struct Sprite *sprite)
{
    ClearObjectEventMovement(objectEvent, sprite);
    return FALSE;
}

bool8 MovementType_MoveInPlace_Step1(struct ObjectEvent *objectEvent, struct Sprite *sprite)
{
    if (ObjectEventExecSingleMovementAction(objectEvent, sprite))
        sprite->sTypeFuncId = 0;
    // similar to UpdateMonMoveInPlace
    else if (OW_FOLLOWERS_BOBBING == TRUE
          && IS_OW_MON_OBJ(objectEvent)
          && (sprite->data[3] & 7) == 2)
    {
        sprite->y2 ^= 1;
    }
    return FALSE;
}

movement_type_def(MovementType_WalkInPlace, gMovementTypeFuncs_WalkInPlace)

bool8 MovementType_WalkInPlace_Step0(struct ObjectEvent *objectEvent, struct Sprite *sprite)
{
    ClearObjectEventMovement(objectEvent, sprite);
    ObjectEventSetSingleMovement(objectEvent, sprite, GetWalkInPlaceNormalMovementAction(objectEvent->facingDirection));
    sprite->sTypeFuncId = 1;
    return TRUE;
}

movement_type_def(MovementType_WalkSlowlyInPlace, gMovementTypeFuncs_WalkSlowlyInPlace)

bool8 MovementType_WalkSlowlyInPlace_Step0(struct ObjectEvent *objectEvent, struct Sprite *sprite)
{
    ClearObjectEventMovement(objectEvent, sprite);
    ObjectEventSetSingleMovement(objectEvent, sprite, GetWalkInPlaceSlowMovementAction(objectEvent->facingDirection));
    sprite->sTypeFuncId = 1;
    return TRUE;
}

movement_type_def(MovementType_JogInPlace, gMovementTypeFuncs_JogInPlace)

bool8 MovementType_JogInPlace_Step0(struct ObjectEvent *objectEvent, struct Sprite *sprite)
{
    ClearObjectEventMovement(objectEvent, sprite);
    ObjectEventSetSingleMovement(objectEvent, sprite, GetWalkInPlaceFastMovementAction(objectEvent->facingDirection));
    sprite->sTypeFuncId = 1;
    return TRUE;
}

movement_type_def(MovementType_RunInPlace, gMovementTypeFuncs_RunInPlace)

bool8 MovementType_RunInPlace_Step0(struct ObjectEvent *objectEvent, struct Sprite *sprite)
{
    ClearObjectEventMovement(objectEvent, sprite);
    ObjectEventSetSingleMovement(objectEvent, sprite, GetWalkInPlaceFasterMovementAction(objectEvent->facingDirection));
    sprite->sTypeFuncId = 1;
    return TRUE;
}

movement_type_def(MovementType_Invisible, gMovementTypeFuncs_Invisible)

bool8 MovementType_Invisible_Step0(struct ObjectEvent *objectEvent, struct Sprite *sprite)
{
    ClearObjectEventMovement(objectEvent, sprite);
    ObjectEventSetSingleMovement(objectEvent, sprite, GetFaceDirectionMovementAction(objectEvent->facingDirection));
    objectEvent->invisible = TRUE;
    sprite->sTypeFuncId = 1;
    return TRUE;
}
bool8 MovementType_Invisible_Step1(struct ObjectEvent *objectEvent, struct Sprite *sprite)
{
    if (ObjectEventExecSingleMovementAction(objectEvent, sprite))
    {
        sprite->sTypeFuncId = 2;
        return TRUE;
    }
    return FALSE;
}

bool8 MovementType_Invisible_Step2(struct ObjectEvent *objectEvent, struct Sprite *sprite)
{
    objectEvent->singleMovementActive = FALSE;
    return FALSE;
}

void ClearObjectEventMovement(struct ObjectEvent *objectEvent, struct Sprite *sprite)
{
    objectEvent->singleMovementActive = FALSE;
    objectEvent->heldMovementActive = FALSE;
    objectEvent->heldMovementFinished = FALSE;
    objectEvent->movementActionId = MOVEMENT_ACTION_NONE;
    sprite->sTypeFuncId = 0;
}

u8 GetFaceDirectionAnimNum(u8 direction)
{
    return sFaceDirectionAnimNums[direction];
}

u8 GetMoveDirectionAnimNum(u8 direction)
{
    return sMoveDirectionAnimNums[direction];
}

u8 GetMoveDirectionFastAnimNum(u8 direction)
{
    return sMoveDirectionFastAnimNums[direction];
}

u8 GetMoveDirectionFasterAnimNum(u8 direction)
{
    return sMoveDirectionFasterAnimNums[direction];
}

u8 GetMoveDirectionFastestAnimNum(u8 direction)
{
    return sMoveDirectionFastestAnimNums[direction];
}

u8 GetJumpSpecialDirectionAnimNum(u8 direction)
{
    return sJumpSpecialDirectionAnimNums[direction];
}

u8 GetAcroWheelieDirectionAnimNum(u8 direction)
{
    return sAcroWheelieDirectionAnimNums[direction];
}

u8 GetAcroUnusedDirectionAnimNum(u8 direction)
{
    return sAcroUnusedDirectionAnimNums[direction];
}

u8 GetAcroEndWheelieDirectionAnimNum(u8 direction)
{
    return sAcroEndWheelieDirectionAnimNums[direction];
}

u8 GetAcroUnusedActionDirectionAnimNum(u8 direction)
{
    return sAcroUnusedActionDirectionAnimNums[direction];
}

u8 GetAcroWheeliePedalDirectionAnimNum(u8 direction)
{
    return sAcroWheeliePedalDirectionAnimNums[direction];
}

u8 GetFishingDirectionAnimNum(u8 direction)
{
    return sFishingDirectionAnimNums[direction];
}

u8 GetFishingNoCatchDirectionAnimNum(u8 direction)
{
    return sFishingNoCatchDirectionAnimNums[direction];
}

u8 GetFishingBiteDirectionAnimNum(u8 direction)
{
    return sFishingBiteDirectionAnimNums[direction];
}

u8 GetRunningDirectionAnimNum(u8 direction)
{
    return sRunningDirectionAnimNums[direction];
}

static const struct StepAnimTable *GetStepAnimTable(const union AnimCmd *const *anims)
{
    const struct StepAnimTable *stepTable;

    for (stepTable = sStepAnimTables; stepTable->anims != NULL; stepTable++)
    {
        if (stepTable->anims == anims)
            return stepTable;
    }
    return NULL;
}

void SetStepAnimHandleAlternation(struct ObjectEvent *objectEvent, struct Sprite *sprite, u8 animNum)
{
    const struct StepAnimTable *stepTable;

    if (!objectEvent->inanimate)
    {
        sprite->animNum = animNum;
        stepTable = GetStepAnimTable(sprite->anims);
        if (stepTable != NULL)
        {
            if (sprite->animCmdIndex == stepTable->animPos[0])
                sprite->animCmdIndex  = stepTable->animPos[3];
            else if (sprite->animCmdIndex == stepTable->animPos[1])
                sprite->animCmdIndex = stepTable->animPos[2];
        }
        SeekSpriteAnim(sprite, sprite->animCmdIndex);
    }
}

void SetStepAnim(struct ObjectEvent *objectEvent, struct Sprite *sprite, u8 animNum)
{
    const struct StepAnimTable *stepTable;

    if (!objectEvent->inanimate)
    {
        u8 animPos;

        sprite->animNum = animNum;
        stepTable = GetStepAnimTable(sprite->anims);
        if (stepTable != NULL)
        {
            animPos = stepTable->animPos[1];
            if (sprite->animCmdIndex <= stepTable->animPos[0])
                animPos = stepTable->animPos[0];

            SeekSpriteAnim(sprite, animPos);
        }
    }
}

u8 GetDirectionToFace(s16 x, s16 y, s16 targetX, s16 targetY)
{
    if (x > targetX)
        return DIR_WEST;

    if (x < targetX)
        return DIR_EAST;

    if (y > targetY)
        return DIR_NORTH;

    return DIR_SOUTH;
}

// Uses the above, but script accessible, and uses localIds
void GetDirectionToFaceScript(struct ScriptContext *ctx)
{
    u32 varId = ScriptReadHalfword(ctx);
    u8 sourceId = GetObjectEventIdByLocalId(ScriptReadByte(ctx));
    u8 targetId = GetObjectEventIdByLocalId(ScriptReadByte(ctx));

    Script_RequestEffects(SCREFF_V1);
    Script_RequestWriteVar(varId);

    u16 *var = GetVarPointer(varId);

    if (var == NULL)
        return;
    if (sourceId >= OBJECT_EVENTS_COUNT || targetId >= OBJECT_EVENTS_COUNT)
        *var = DIR_NONE;
    else
        *var = GetDirectionToFace(gObjectEvents[sourceId].currentCoords.x,
                                  gObjectEvents[sourceId].currentCoords.y,
                                  gObjectEvents[targetId].currentCoords.x,
                                  gObjectEvents[targetId].currentCoords.y);
}

// Whether following pokemon is also the user of the field move
// Intended to be called before the field effect itself
void IsFollowerFieldMoveUser(struct ScriptContext *ctx)
{
    u32 varId = ScriptReadHalfword(ctx);

    Script_RequestEffects(SCREFF_V1);
    Script_RequestWriteVar(varId);

    u16 *var = GetVarPointer(varId);
    u16 userIndex = gFieldEffectArguments[0]; // field move user index
    struct Pokemon *follower = GetFirstLiveMon();
    struct ObjectEvent *obj = GetFollowerObject();
    if (var == NULL)
        return;
    *var = FALSE;
    if (follower && obj && !obj->invisible)
    {
        u16 followIndex = ((u32)follower - (u32)gPlayerParty) / sizeof(struct Pokemon);
        *var = userIndex == followIndex;
    }
}

void SetTrainerMovementType(struct ObjectEvent *objectEvent, u8 movementType)
{
    objectEvent->movementType = movementType;
    objectEvent->directionSequenceIndex = 0;
    objectEvent->playerCopyableMovement = 0;
    gSprites[objectEvent->spriteId].callback = sMovementTypeCallbacks[movementType];
    gSprites[objectEvent->spriteId].sTypeFuncId = 0;
}

u8 GetTrainerFacingDirectionMovementType(u8 direction)
{
    return gTrainerFacingDirectionMovementTypes[direction];
}

u8 GetCollisionInDirection(struct ObjectEvent *objectEvent, u8 direction)
{
    s16 x = objectEvent->currentCoords.x;
    s16 y = objectEvent->currentCoords.y;
    MoveCoords(direction, &x, &y);
    return GetCollisionAtCoords(objectEvent, x, y, direction);
}

u8 GetSidewaysStairsCollision(struct ObjectEvent *objectEvent, u8 dir, u8 currentBehavior, u8 nextBehavior, u8 collision)
{
    if ((dir == DIR_SOUTH || dir == DIR_NORTH) && collision != COLLISION_NONE)
        return collision;

    // cant descend stairs into water
    if (MetatileBehavior_IsSurfableFishableWater(nextBehavior))
        return collision;

    if (MetatileBehavior_IsSidewaysStairsLeftSide(nextBehavior))
    {
        //moving ONTO left side stair
        if (dir == DIR_WEST && currentBehavior != nextBehavior)
            return collision;   //moving onto top part of left-stair going left, so no diagonal
        else
            return COLLISION_SIDEWAYS_STAIRS_TO_LEFT; // move diagonally
    }
    else if (MetatileBehavior_IsSidewaysStairsRightSide(nextBehavior))
    {
        //moving ONTO right side stair
        if (dir == DIR_EAST && currentBehavior != nextBehavior)
            return collision;   //moving onto top part of right-stair going right, so no diagonal
        else
            return COLLISION_SIDEWAYS_STAIRS_TO_RIGHT;
    }
    else if (MetatileBehavior_IsSidewaysStairsLeftSideAny(currentBehavior))
    {
        //moving OFF of any left side stair
        if (dir == DIR_WEST && nextBehavior != currentBehavior)
            return COLLISION_SIDEWAYS_STAIRS_TO_LEFT;   //moving off of left stairs onto non-stair -> move diagonal
        else
            return collision;   //moving off of left side stair to east -> move east
    }
    else if (MetatileBehavior_IsSidewaysStairsRightSideAny(currentBehavior))
    {
        //moving OFF of any right side stair
        if (dir == DIR_EAST && nextBehavior != currentBehavior)
            return COLLISION_SIDEWAYS_STAIRS_TO_RIGHT;  //moving off right stair onto non-stair -> move diagonal
        else
            return collision;
    }

    return collision;
}

static u8 GetVanillaCollision(struct ObjectEvent *objectEvent, s16 x, s16 y, u8 direction)
{
    if (IsCoordOutsideObjectEventMovementRange(objectEvent, x, y))
        return COLLISION_OUTSIDE_RANGE;
    else if (MapGridGetCollisionAt(x, y) || GetMapBorderIdAt(x, y) == -1 || IsMetatileDirectionallyImpassable(objectEvent, x, y, direction))
        return COLLISION_IMPASSABLE;
    else if (objectEvent->trackedByCamera && !CanCameraMoveInDirection(direction))
        return COLLISION_IMPASSABLE;
    else if (IsElevationMismatchAt(objectEvent->currentElevation, x, y))
        return COLLISION_ELEVATION_MISMATCH;
    else if (DoesObjectCollideWithObjectAt(objectEvent, x, y))
        return COLLISION_OBJECT_EVENT;

    return COLLISION_NONE;
}

static bool8 ObjectEventOnLeftSideStair(struct ObjectEvent *objectEvent, s16 x, s16 y, u8 direction)
{
    switch (direction)
    {
    case DIR_EAST:
        MoveCoords(DIR_NORTH, &x, &y);
        return DoesObjectCollideWithObjectAt(objectEvent, x, y);
    case DIR_WEST:
        MoveCoords(DIR_SOUTH, &x, &y);
        return DoesObjectCollideWithObjectAt(objectEvent, x, y);
    default:
        return FALSE;   //north/south taken care of in GetVanillaCollision
    }
}

static bool8 ObjectEventOnRightSideStair(struct ObjectEvent *objectEvent, s16 x, s16 y, u8 direction)
{
    switch (direction)
    {
    case DIR_EAST:
        MoveCoords(DIR_SOUTH, &x, &y);
        return DoesObjectCollideWithObjectAt(objectEvent, x, y);
    case DIR_WEST:
        MoveCoords(DIR_NORTH, &x, &y);
        return DoesObjectCollideWithObjectAt(objectEvent, x, y);
    default:
        return FALSE;   //north/south taken care of in GetVanillaCollision
    }
}

u8 GetCollisionAtCoords(struct ObjectEvent *objectEvent, s16 x, s16 y, u32 dir)
{
    u8 currentBehavior = MapGridGetMetatileBehaviorAt(objectEvent->currentCoords.x, objectEvent->currentCoords.y);
    u8 nextBehavior = MapGridGetMetatileBehaviorAt(x, y);
    u8 collision;

    #if OW_FLAG_NO_COLLISION != 0
    if (FlagGet(OW_FLAG_NO_COLLISION))
        return COLLISION_NONE;
    #endif

    objectEvent->directionOverwrite = DIR_NONE;

    //sideways stairs checks
    if (MetatileBehavior_IsSidewaysStairsLeftSideTop(nextBehavior) && dir == DIR_EAST)
        return COLLISION_IMPASSABLE;    //moving onto left-side top edge east from regular ground -> nope
    else if (MetatileBehavior_IsSidewaysStairsRightSideTop(nextBehavior) && dir == DIR_WEST)
        return COLLISION_IMPASSABLE;    //moving onto left-side top edge east from regular ground -> nope
    else if (MetatileBehavior_IsSidewaysStairsRightSideBottom(nextBehavior) && (dir == DIR_EAST || dir == DIR_SOUTH))
        return COLLISION_IMPASSABLE;    //moving into right-side bottom edge from regular ground -> nah
    else if (MetatileBehavior_IsSidewaysStairsLeftSideBottom(nextBehavior) && (dir == DIR_WEST || dir == DIR_SOUTH))
        return COLLISION_IMPASSABLE;    //moving onto left-side bottom edge from regular ground -> nah
    else if ((MetatileBehavior_IsSidewaysStairsLeftSideTop(currentBehavior) || MetatileBehavior_IsSidewaysStairsRightSideTop(currentBehavior))
     && dir == DIR_NORTH)
        return COLLISION_IMPASSABLE;    //trying to move north off of top-most tile onto same level doesn't work
    else if (!(MetatileBehavior_IsSidewaysStairsLeftSideTop(currentBehavior) || MetatileBehavior_IsSidewaysStairsRightSideTop(currentBehavior))
     && dir == DIR_SOUTH && (MetatileBehavior_IsSidewaysStairsLeftSideTop(nextBehavior) || MetatileBehavior_IsSidewaysStairsRightSideTop(nextBehavior)))
        return COLLISION_IMPASSABLE;    //trying to move south onto top stair tile at same level from non-stair -> no
    else if (!(MetatileBehavior_IsSidewaysStairsLeftSideBottom(currentBehavior) || MetatileBehavior_IsSidewaysStairsRightSideBottom(currentBehavior))
     && dir == DIR_NORTH && (MetatileBehavior_IsSidewaysStairsLeftSideBottom(nextBehavior) || MetatileBehavior_IsSidewaysStairsRightSideBottom(nextBehavior)))
        return COLLISION_IMPASSABLE;    //trying to move north onto top stair tile at same level from non-stair -> no

    // regular checks
    collision = GetVanillaCollision(objectEvent, x, y, dir);

    //sideways stairs direction change checks
    collision = GetSidewaysStairsCollision(objectEvent, dir, currentBehavior, nextBehavior, collision);
    switch (collision)
    {
    case COLLISION_SIDEWAYS_STAIRS_TO_LEFT:
        if (ObjectEventOnLeftSideStair(objectEvent, x, y, dir))
            return COLLISION_OBJECT_EVENT;
        objectEvent->directionOverwrite = GetLeftSideStairsDirection(dir);
        return COLLISION_NONE;
    case COLLISION_SIDEWAYS_STAIRS_TO_RIGHT:
        if (ObjectEventOnRightSideStair(objectEvent, x, y, dir))
            return COLLISION_OBJECT_EVENT;
        objectEvent->directionOverwrite = GetRightSideStairsDirection(dir);
        return COLLISION_NONE;
    }

    return collision;
}

u8 GetCollisionFlagsAtCoords(struct ObjectEvent *objectEvent, s16 x, s16 y, u8 direction)
{
    u8 flags = 0;

    if (IsCoordOutsideObjectEventMovementRange(objectEvent, x, y))
        flags |= 1 << (COLLISION_OUTSIDE_RANGE - 1);
    if (MapGridGetCollisionAt(x, y) || GetMapBorderIdAt(x, y) == CONNECTION_INVALID || IsMetatileDirectionallyImpassable(objectEvent, x, y, direction) || (objectEvent->trackedByCamera && !CanCameraMoveInDirection(direction)))
        flags |= 1 << (COLLISION_IMPASSABLE - 1);
    if (IsElevationMismatchAt(objectEvent->currentElevation, x, y))
        flags |= 1 << (COLLISION_ELEVATION_MISMATCH - 1);
    if (DoesObjectCollideWithObjectAt(objectEvent, x, y))
        flags |= 1 << (COLLISION_OBJECT_EVENT - 1);
    return flags;
}

static bool8 IsCoordOutsideObjectEventMovementRange(struct ObjectEvent *objectEvent, s16 x, s16 y)
{
    s16 left;
    s16 right;
    s16 top;
    s16 bottom;

    if (objectEvent->range.rangeX != 0)
    {
        left = objectEvent->initialCoords.x - objectEvent->range.rangeX;
        right = objectEvent->initialCoords.x + objectEvent->range.rangeX;

        if (left > x || right < x)
            return TRUE;
    }
    if (objectEvent->range.rangeY != 0)
    {
        top = objectEvent->initialCoords.y - objectEvent->range.rangeY;
        bottom = objectEvent->initialCoords.y + objectEvent->range.rangeY;

        if (top > y || bottom < y)
            return TRUE;
    }
    return FALSE;
}

static bool8 IsMetatileDirectionallyImpassable(struct ObjectEvent *objectEvent, s16 x, s16 y, u8 direction)
{
    if (gOppositeDirectionBlockedMetatileFuncs[direction - 1](objectEvent->currentMetatileBehavior)
        || gDirectionBlockedMetatileFuncs[direction - 1](MapGridGetMetatileBehaviorAt(x, y)))
        return TRUE;

    return FALSE;
}

u32 GetObjectObjectCollidesWith(struct ObjectEvent *objectEvent, s16 x, s16 y, bool32 addCoords)
{
    u8 i;
    struct ObjectEvent *curObject;

    if (objectEvent->localId == OBJ_EVENT_ID_FOLLOWER)
        return OBJECT_EVENTS_COUNT; // follower cannot collide with other objects, but they can collide with it

    if (addCoords)
    {
        x += objectEvent->currentCoords.x;
        y += objectEvent->currentCoords.y;
    }

    for (i = 0; i < OBJECT_EVENTS_COUNT; i++)
    {
        curObject = &gObjectEvents[i];
        if (curObject->active && (curObject->movementType != MOVEMENT_TYPE_FOLLOW_PLAYER || objectEvent != &gObjectEvents[gPlayerAvatar.objectEventId]) && curObject != objectEvent
         && !FollowerNPC_IsCollisionExempt(curObject, objectEvent)
         )
        {
            // check for collision if curObject is active, not the object in question, and not exempt from collisions
            if ((curObject->currentCoords.x == x && curObject->currentCoords.y == y) || (curObject->previousCoords.x == x && curObject->previousCoords.y == y))
            {
                if (AreElevationsCompatible(objectEvent->currentElevation, curObject->currentElevation))
                    return i;
            }
        }
    }
    return OBJECT_EVENTS_COUNT;
}

static bool8 DoesObjectCollideWithObjectAt(struct ObjectEvent *objectEvent, s16 x, s16 y)
{
    return (GetObjectObjectCollidesWith(objectEvent, x, y, FALSE) < OBJECT_EVENTS_COUNT);
}

bool8 IsBerryTreeSparkling(u8 localId, u8 mapNum, u8 mapGroup)
{
    u8 objectEventId;

    if (!TryGetObjectEventIdByLocalIdAndMap(localId, mapNum, mapGroup, &objectEventId)
        && gSprites[gObjectEvents[objectEventId].spriteId].sBerryTreeFlags & BERRY_FLAG_SPARKLING)
        return TRUE;

    return FALSE;
}

void SetBerryTreeJustPicked(u8 localId, u8 mapNum, u8 mapGroup)
{
    u8 objectEventId;

    if (!TryGetObjectEventIdByLocalIdAndMap(localId, mapNum, mapGroup, &objectEventId))
        gSprites[gObjectEvents[objectEventId].spriteId].sBerryTreeFlags |= BERRY_FLAG_JUST_PICKED;
}

#undef sTimer
#undef sBerryTreeFlags

void MoveCoords(u8 direction, s16 *x, s16 *y)
{
    *x += sDirectionToVectors[direction].x;
    *y += sDirectionToVectors[direction].y;
}

static void UNUSED MoveCoordsInMapCoordIncrement(u8 direction, s16 *x, s16 *y)
{
    *x += sDirectionToVectors[direction].x << 4;
    *y += sDirectionToVectors[direction].y << 4;
}

static void MoveCoordsInDirection(u32 dir, s16 *x, s16 *y, s16 deltaX, s16 deltaY)
{
    u8 direction = dir;
    s16 dx2 = (u16)deltaX;
    s16 dy2 = (u16)deltaY;
    if (sDirectionToVectors[direction].x > 0)
        *x += dx2;
    if (sDirectionToVectors[direction].x < 0)
        *x -= dx2;
    if (sDirectionToVectors[direction].y > 0)
        *y += dy2;
    if (sDirectionToVectors[direction].y < 0)
        *y -= dy2;
}

void GetMapCoordsFromSpritePos(s16 x, s16 y, s16 *destX, s16 *destY)
{
    *destX = (x - gSaveBlock1Ptr->pos.x) << 4;
    *destY = (y - gSaveBlock1Ptr->pos.y) << 4;
    *destX -= gTotalCameraPixelOffsetX;
    *destY -= gTotalCameraPixelOffsetY;
}

void SetSpritePosToMapCoords(s16 mapX, s16 mapY, s16 *destX, s16 *destY)
{
    s16 dx = -gTotalCameraPixelOffsetX - gFieldCamera.x;
    s16 dy = -gTotalCameraPixelOffsetY - gFieldCamera.y;
    if (gFieldCamera.x > 0)
        dx += 16;

    if (gFieldCamera.x < 0)
        dx -= 16;

    if (gFieldCamera.y > 0)
        dy += 16;

    if (gFieldCamera.y < 0)
        dy -= 16;

    *destX = ((mapX - gSaveBlock1Ptr->pos.x) << 4) + dx;
    *destY = ((mapY - gSaveBlock1Ptr->pos.y) << 4) + dy;
}

void SetSpritePosToOffsetMapCoords(s16 *x, s16 *y, s16 dx, s16 dy)
{
    SetSpritePosToMapCoords(*x, *y, x, y);
    *x += dx;
    *y += dy;
}

static void GetObjectEventMovingCameraOffset(s16 *x, s16 *y)
{
    *x = 0;
    *y = 0;

    if (gFieldCamera.x > 0)
        (*x)++;

    if (gFieldCamera.x < 0)
        (*x)--;

    if (gFieldCamera.y > 0)
        (*y)++;

    if (gFieldCamera.y < 0)
        (*y)--;
}

void ObjectEventMoveDestCoords(struct ObjectEvent *objectEvent, u32 direction, s16 *x, s16 *y)
{
    u8 newDirn = direction;
    *x = objectEvent->currentCoords.x;
    *y = objectEvent->currentCoords.y;
    MoveCoords(newDirn, x, y);
}

bool8 ObjectEventIsMovementOverridden(struct ObjectEvent *objectEvent)
{
    if (objectEvent->singleMovementActive || objectEvent->heldMovementActive)
        return TRUE;

    return FALSE;
}

bool8 ObjectEventIsHeldMovementActive(struct ObjectEvent *objectEvent)
{
    if (objectEvent->heldMovementActive && objectEvent->movementActionId != MOVEMENT_ACTION_NONE)
        return TRUE;

    return FALSE;
}

static u8 TryUpdateMovementActionOnStairs(struct ObjectEvent *objectEvent, u8 movementActionId)
{
    if (objectEvent->isPlayer || objectEvent->localId == OBJ_EVENT_ID_FOLLOWER)
        return movementActionId;    // handled separately

    if (!ObjectMovingOnRockStairs(objectEvent, objectEvent->movementDirection))
        return movementActionId;

    switch (movementActionId)
    {
        case MOVEMENT_ACTION_WALK_NORMAL_DOWN:
            return MOVEMENT_ACTION_WALK_SLOW_STAIRS_DOWN;
        case MOVEMENT_ACTION_WALK_NORMAL_UP:
            return MOVEMENT_ACTION_WALK_SLOW_STAIRS_UP;
        case MOVEMENT_ACTION_WALK_NORMAL_LEFT:
            return MOVEMENT_ACTION_WALK_SLOW_STAIRS_LEFT;
        case MOVEMENT_ACTION_WALK_NORMAL_RIGHT:
            return MOVEMENT_ACTION_WALK_SLOW_STAIRS_RIGHT;
        default:
            return movementActionId;
    }
}

static const u8 sActionIdToCopyableMovement[] = {
    [MOVEMENT_ACTION_FACE_DOWN ... MOVEMENT_ACTION_FACE_RIGHT] = COPY_MOVE_FACE,
    [MOVEMENT_ACTION_WALK_SLOW_DOWN ... MOVEMENT_ACTION_WALK_NORMAL_RIGHT] = COPY_MOVE_WALK,
    [MOVEMENT_ACTION_JUMP_2_DOWN ... MOVEMENT_ACTION_JUMP_2_RIGHT] = COPY_MOVE_JUMP2,
    [MOVEMENT_ACTION_WALK_FAST_DOWN ... MOVEMENT_ACTION_WALK_FAST_RIGHT] = COPY_MOVE_WALK,
    [MOVEMENT_ACTION_RIDE_WATER_CURRENT_DOWN ... MOVEMENT_ACTION_PLAYER_RUN_RIGHT] = COPY_MOVE_WALK,
    // Not a typo; follower needs to take an action with a duration == JUMP's,
    // and JUMP2 here will lead to WALK_SLOW later
    [MOVEMENT_ACTION_JUMP_DOWN ... MOVEMENT_ACTION_JUMP_RIGHT] = COPY_MOVE_JUMP2,

    [MOVEMENT_ACTION_NONE] = COPY_MOVE_NONE,
};

bool8 ObjectEventSetHeldMovement(struct ObjectEvent *objectEvent, u8 movementActionId)
{
    if (ObjectEventIsMovementOverridden(objectEvent))
        return TRUE;

    movementActionId = TryUpdateMovementActionOnStairs(objectEvent, movementActionId);

    UnfreezeObjectEvent(objectEvent);
    objectEvent->movementActionId = movementActionId;
    objectEvent->heldMovementActive = TRUE;
    objectEvent->heldMovementFinished = FALSE;
    gSprites[objectEvent->spriteId].sActionFuncId = 0;
    NPCFollow(objectEvent, movementActionId, FALSE);

    // When player is moved via script, set copyable movement
    // for any followers via a lookup table
    if (ArePlayerFieldControlsLocked()
     && objectEvent->isPlayer
     && FlagGet(FLAG_SAFE_FOLLOWER_MOVEMENT))
    {
        objectEvent->playerCopyableMovement = sActionIdToCopyableMovement[objectEvent->movementActionId];
    }

    return FALSE;
}

void ObjectEventForceSetHeldMovement(struct ObjectEvent *objectEvent, u8 movementActionId)
{
    movementActionId = TryUpdateMovementActionOnStairs(objectEvent, movementActionId);
    ObjectEventClearHeldMovementIfActive(objectEvent);
    ObjectEventSetHeldMovement(objectEvent, movementActionId);
}

void ObjectEventClearHeldMovementIfActive(struct ObjectEvent *objectEvent)
{
    if (objectEvent->heldMovementActive)
        ObjectEventClearHeldMovement(objectEvent);
}

void ObjectEventClearHeldMovement(struct ObjectEvent *objectEvent)
{
    objectEvent->movementActionId = MOVEMENT_ACTION_NONE;
    objectEvent->heldMovementActive = FALSE;
    objectEvent->heldMovementFinished = FALSE;
    gSprites[objectEvent->spriteId].sTypeFuncId = 0;
    gSprites[objectEvent->spriteId].sActionFuncId = 0;

    // When player is moved via script, set copyable movement
    // for any followers via a lookup table
    if (ArePlayerFieldControlsLocked()
     && objectEvent->isPlayer
     && FlagGet(FLAG_SAFE_FOLLOWER_MOVEMENT))
    {
        objectEvent->playerCopyableMovement = sActionIdToCopyableMovement[objectEvent->movementActionId];
    }
}

u8 ObjectEventCheckHeldMovementStatus(struct ObjectEvent *objectEvent)
{
    if (objectEvent->heldMovementActive)
        return objectEvent->heldMovementFinished;

    return 16;
}

u8 ObjectEventClearHeldMovementIfFinished(struct ObjectEvent *objectEvent)
{
    u8 heldMovementStatus = ObjectEventCheckHeldMovementStatus(objectEvent);
    if (heldMovementStatus != 0 && heldMovementStatus != 16)
        ObjectEventClearHeldMovementIfActive(objectEvent);

    return heldMovementStatus;
}

u8 ObjectEventGetHeldMovementActionId(struct ObjectEvent *objectEvent)
{
    if (objectEvent->heldMovementActive)
        return TryUpdateMovementActionOnStairs(objectEvent, objectEvent->movementActionId);

    return MOVEMENT_ACTION_NONE;
}

void UpdateObjectEventCurrentMovement(struct ObjectEvent *objectEvent, struct Sprite *sprite, bool8 (*callback)(struct ObjectEvent *, struct Sprite *))
{
    DoGroundEffects_OnSpawn(objectEvent, sprite);
    TryEnableObjectEventAnim(objectEvent, sprite);

    if (ObjectEventIsHeldMovementActive(objectEvent))
        ObjectEventExecHeldMovementAction(objectEvent, sprite);
    else if (!objectEvent->frozen)
        while (callback(objectEvent, sprite));

    DoGroundEffects_OnBeginStep(objectEvent, sprite);
    DoGroundEffects_OnFinishStep(objectEvent, sprite);
    UpdateObjectEventSpriteAnimPause(objectEvent, sprite);
    UpdateObjectEventVisibility(objectEvent, sprite);
    ObjectEventUpdateSubpriority(objectEvent, sprite);
}

#define dirn_to_anim(name, table)\
u8 name(u32 idx)\
{\
    u8 direction;\
    u8 animIds[sizeof(table)];\
    direction = idx;\
    memcpy(animIds, (table), sizeof(table));\
    if (direction > sizeof(table)) direction = 0;\
    return animIds[direction];\
}

dirn_to_anim(GetFaceDirectionMovementAction, gFaceDirectionMovementActions);
dirn_to_anim(GetWalkSlowStairsMovementAction, gWalkSlowStairsMovementActions);
dirn_to_anim(GetWalkSlowMovementAction, gWalkSlowMovementActions);
dirn_to_anim(GetPlayerRunSlowMovementAction, gRunSlowMovementActions);
dirn_to_anim(GetWalkNormalMovementAction, gWalkNormalMovementActions);
dirn_to_anim(GetWalkFastMovementAction, gWalkFastMovementActions);
dirn_to_anim(GetRideWaterCurrentMovementAction, gRideWaterCurrentMovementActions);
dirn_to_anim(GetWalkFasterMovementAction, gWalkFasterMovementActions);
dirn_to_anim(GetSlideMovementAction, gSlideMovementActions);
dirn_to_anim(GetPlayerRunMovementAction, gPlayerRunMovementActions);
dirn_to_anim(GetJump2MovementAction, gJump2MovementActions);
dirn_to_anim(GetJumpInPlaceMovementAction, gJumpInPlaceMovementActions);
dirn_to_anim(GetJumpInPlaceTurnAroundMovementAction, gJumpInPlaceTurnAroundMovementActions);
dirn_to_anim(GetJumpMovementAction, gJumpMovementActions);
dirn_to_anim(GetJumpSpecialMovementAction, gJumpSpecialMovementActions);
dirn_to_anim(GetWalkInPlaceSlowMovementAction, gWalkInPlaceSlowMovementActions);
dirn_to_anim(GetWalkInPlaceNormalMovementAction, gWalkInPlaceNormalMovementActions);
dirn_to_anim(GetWalkInPlaceFastMovementAction, gWalkInPlaceFastMovementActions);
dirn_to_anim(GetWalkInPlaceFasterMovementAction, gWalkInPlaceFasterMovementActions);

bool8 ObjectEventFaceOppositeDirection(struct ObjectEvent *objectEvent, u8 direction)
{
    return ObjectEventSetHeldMovement(objectEvent, GetFaceDirectionMovementAction(GetOppositeDirection(direction)));
}

dirn_to_anim(GetAcroWheelieFaceDirectionMovementAction, gAcroWheelieFaceDirectionMovementActions);
dirn_to_anim(GetAcroPopWheelieFaceDirectionMovementAction, gAcroPopWheelieFaceDirectionMovementActions);
dirn_to_anim(GetAcroEndWheelieFaceDirectionMovementAction, gAcroEndWheelieFaceDirectionMovementActions);
dirn_to_anim(GetAcroWheelieHopFaceDirectionMovementAction, gAcroWheelieHopFaceDirectionMovementActions);
dirn_to_anim(GetAcroWheelieHopDirectionMovementAction, gAcroWheelieHopDirectionMovementActions);
dirn_to_anim(GetAcroWheelieJumpDirectionMovementAction, gAcroWheelieJumpDirectionMovementActions);
dirn_to_anim(GetAcroWheelieInPlaceDirectionMovementAction, gAcroWheelieInPlaceDirectionMovementActions);
dirn_to_anim(GetAcroPopWheelieMoveDirectionMovementAction, gAcroPopWheelieMoveDirectionMovementActions);
dirn_to_anim(GetAcroWheelieMoveDirectionMovementAction, gAcroWheelieMoveDirectionMovementActions);
dirn_to_anim(GetAcroEndWheelieMoveDirectionMovementAction, gAcroEndWheelieMoveDirectionMovementActions);

u8 GetOppositeDirection(u8 direction)
{
    u8 directions[sizeof sOppositeDirections];

    memcpy(directions, sOppositeDirections, sizeof sOppositeDirections);
    if (direction <= DIR_NONE || direction > (sizeof sOppositeDirections))
        return direction;

    return directions[direction - 1];
}

// Takes the player's original and current direction and gives a direction the copy NPC should consider as the player's direction.
// See comments at the table's definition.
static u32 GetPlayerDirectionForCopy(u8 initDir, u8 moveDir)
{
    return sPlayerDirectionsForCopy[initDir - 1][moveDir - 1];
}

// copyInitDir is the initial facing direction of the copying NPC.
// playerInitDir is the direction the player was facing when the copying NPC was spawned, as set by MovementType_CopyPlayer_Step0.
// playerMoveDir is the direction the player is currently moving.
static u32 GetCopyDirection(u8 copyInitDir, u32 playerInitDir, u32 playerMoveDir)
{
    u32 dir;
    u8 _playerInitDir = playerInitDir;
    u8 _playerMoveDir = playerMoveDir;
    if (_playerInitDir == DIR_NONE || _playerMoveDir == DIR_NONE
      || _playerInitDir > DIR_EAST || _playerMoveDir > DIR_EAST)
        return DIR_NONE;

    dir = GetPlayerDirectionForCopy(_playerInitDir, playerMoveDir);
    return sPlayerDirectionToCopyDirection[copyInitDir - 1][dir - 1];
}

static void ObjectEventExecHeldMovementAction(struct ObjectEvent *objectEvent, struct Sprite *sprite)
{
    objectEvent->movementActionId = TryUpdateMovementActionOnStairs(objectEvent, objectEvent->movementActionId);
    if (gMovementActionFuncs[objectEvent->movementActionId][sprite->sActionFuncId](objectEvent, sprite))
        objectEvent->heldMovementFinished = TRUE;
}

static bool8 ObjectEventExecSingleMovementAction(struct ObjectEvent *objectEvent, struct Sprite *sprite)
{
    objectEvent->movementActionId = TryUpdateMovementActionOnStairs(objectEvent, objectEvent->movementActionId);
    if (gMovementActionFuncs[objectEvent->movementActionId][sprite->sActionFuncId](objectEvent, sprite))
    {
        objectEvent->movementActionId = MOVEMENT_ACTION_NONE;
        sprite->sActionFuncId = 0;
        return TRUE;
    }
    return FALSE;
}

static void ObjectEventSetSingleMovement(struct ObjectEvent *objectEvent, struct Sprite *sprite, u8 animId)
{
    objectEvent->movementActionId = TryUpdateMovementActionOnStairs(objectEvent, animId);
    sprite->sActionFuncId = 0;
}

static void FaceDirection(struct ObjectEvent *objectEvent, struct Sprite *sprite, u8 direction)
{
    SetObjectEventDirection(objectEvent, direction);
    ShiftStillObjectEventCoords(objectEvent);
    SetStepAnim(objectEvent, sprite, GetMoveDirectionAnimNum(objectEvent->facingDirection));
    sprite->animPaused = TRUE;
    sprite->sActionFuncId = 1;
}

bool8 MovementAction_FaceDown_Step0(struct ObjectEvent *objectEvent, struct Sprite *sprite)
{
    FaceDirection(objectEvent, sprite, DIR_SOUTH);
    return TRUE;
}

bool8 MovementAction_FaceUp_Step0(struct ObjectEvent *objectEvent, struct Sprite *sprite)
{
    FaceDirection(objectEvent, sprite, DIR_NORTH);
    return TRUE;
}

bool8 MovementAction_FaceLeft_Step0(struct ObjectEvent *objectEvent, struct Sprite *sprite)
{
    FaceDirection(objectEvent, sprite, DIR_WEST);
    return TRUE;
}

bool8 MovementAction_FaceRight_Step0(struct ObjectEvent *objectEvent, struct Sprite *sprite)
{
    FaceDirection(objectEvent, sprite, DIR_EAST);
    return TRUE;
}

void InitNpcForMovement(struct ObjectEvent *objectEvent, struct Sprite *sprite, u8 direction, u8 speed)
{
    s16 x;
    s16 y;

    x = objectEvent->currentCoords.x;
    y = objectEvent->currentCoords.y;
    SetObjectEventDirection(objectEvent, direction);
    MoveCoords(direction, &x, &y);
    ShiftObjectEventCoords(objectEvent, x, y);
    SetSpriteDataForNormalStep(sprite, direction, speed);
    sprite->animPaused = FALSE;

    if (sLockedAnimObjectEvents != NULL && FindLockedObjectEventIndex(objectEvent) != OBJECT_EVENTS_COUNT)
        sprite->animPaused = TRUE;

    objectEvent->triggerGroundEffectsOnMove = TRUE;
    sprite->sActionFuncId = 1;
}

static void InitMovementNormal(struct ObjectEvent *objectEvent, struct Sprite *sprite, u8 direction, u8 speed)
{
    u8 (*functions[ARRAY_COUNT(sDirectionAnimFuncsBySpeed)])(u8);

    memcpy(functions, sDirectionAnimFuncsBySpeed, sizeof sDirectionAnimFuncsBySpeed);
    InitNpcForMovement(objectEvent, sprite, direction, speed);
    SetStepAnimHandleAlternation(objectEvent, sprite, functions[speed](objectEvent->facingDirection));
}

static void StartRunningAnim(struct ObjectEvent *objectEvent, struct Sprite *sprite, u8 direction)
{
    InitNpcForMovement(objectEvent, sprite, direction, MOVE_SPEED_FAST_1);
    SetStepAnimHandleAlternation(objectEvent, sprite, GetRunningDirectionAnimNum(objectEvent->facingDirection));
}

static bool8 UpdateMovementNormal(struct ObjectEvent *objectEvent, struct Sprite *sprite)
{
    if (NpcTakeStep(sprite))
    {
        ShiftStillObjectEventCoords(objectEvent);
        objectEvent->triggerGroundEffectsOnStop = TRUE;
        sprite->animPaused = TRUE;
        return TRUE;
    }
    return FALSE;
}

static void InitNpcForWalkSlow(struct ObjectEvent *objectEvent, struct Sprite *sprite, u8 direction)
{
    s16 x;
    s16 y;

    x = objectEvent->currentCoords.x;
    y = objectEvent->currentCoords.y;
    SetObjectEventDirection(objectEvent, direction);
    MoveCoords(direction, &x, &y);
    ShiftObjectEventCoords(objectEvent, x, y);
    SetWalkSlowSpriteData(sprite, direction);
    sprite->animPaused = FALSE;
    objectEvent->triggerGroundEffectsOnMove = TRUE;
    sprite->sActionFuncId = 1;
}

static void InitWalkSlow(struct ObjectEvent *objectEvent, struct Sprite *sprite, u8 direction)
{
    InitNpcForWalkSlow(objectEvent, sprite, direction);
    SetStepAnimHandleAlternation(objectEvent, sprite, GetMoveDirectionAnimNum(objectEvent->facingDirection));
}

static bool8 UpdateWalkSlow(struct ObjectEvent *objectEvent, struct Sprite *sprite)
{
    if (UpdateWalkSlowAnim(sprite))
    {
        ShiftStillObjectEventCoords(objectEvent);
        objectEvent->triggerGroundEffectsOnStop = TRUE;
        sprite->animPaused = TRUE;
        return TRUE;
    }
    return FALSE;
}

bool8 MovementAction_WalkSlowDiagonalUpLeft_Step0(struct ObjectEvent *objectEvent, struct Sprite *sprite)
{
    InitWalkSlow(objectEvent, sprite, DIR_NORTHWEST);
    return MovementAction_WalkSlowDiagonalUpLeft_Step1(objectEvent, sprite);
}

bool8 MovementAction_WalkSlowDiagonalUpLeft_Step1(struct ObjectEvent *objectEvent, struct Sprite *sprite)
{
    if (UpdateWalkSlow(objectEvent, sprite))
    {
        sprite->sActionFuncId = 2;
        return TRUE;
    }
    return FALSE;
}

bool8 MovementAction_WalkSlowDiagonalUpRight_Step0(struct ObjectEvent *objectEvent, struct Sprite *sprite)
{
    InitWalkSlow(objectEvent, sprite, DIR_NORTHEAST);
    return MovementAction_WalkSlowDiagonalUpRight_Step1(objectEvent, sprite);
}

bool8 MovementAction_WalkSlowDiagonalUpRight_Step1(struct ObjectEvent *objectEvent, struct Sprite *sprite)
{
    if (UpdateWalkSlow(objectEvent, sprite))
    {
        sprite->sActionFuncId = 2;
        return TRUE;
    }
    return FALSE;
}

bool8 MovementAction_WalkSlowDiagonalDownLeft_Step0(struct ObjectEvent *objectEvent, struct Sprite *sprite)
{
    InitWalkSlow(objectEvent, sprite, DIR_SOUTHWEST);
    return MovementAction_WalkSlowDiagonalDownLeft_Step1(objectEvent, sprite);
}

bool8 MovementAction_WalkSlowDiagonalDownLeft_Step1(struct ObjectEvent *objectEvent, struct Sprite *sprite)
{
    if (UpdateWalkSlow(objectEvent, sprite))
    {
        sprite->sActionFuncId = 2;
        return TRUE;
    }
    return FALSE;
}

bool8 MovementAction_WalkSlowDiagonalDownRight_Step0(struct ObjectEvent *objectEvent, struct Sprite *sprite)
{
    InitWalkSlow(objectEvent, sprite, DIR_SOUTHEAST);
    return MovementAction_WalkSlowDiagonalDownRight_Step1(objectEvent, sprite);
}

bool8 MovementAction_WalkSlowDiagonalDownRight_Step1(struct ObjectEvent *objectEvent, struct Sprite *sprite)
{
    if (UpdateWalkSlow(objectEvent, sprite))
    {
        sprite->sActionFuncId = 2;
        return TRUE;
    }
    return FALSE;
}

bool8 MovementAction_WalkSlowDown_Step0(struct ObjectEvent *objectEvent, struct Sprite *sprite)
{
    InitWalkSlow(objectEvent, sprite, DIR_SOUTH);
    return MovementAction_WalkSlowDown_Step1(objectEvent, sprite);
}

bool8 MovementAction_WalkSlowDown_Step1(struct ObjectEvent *objectEvent, struct Sprite *sprite)
{
    if (UpdateWalkSlow(objectEvent, sprite))
    {
        sprite->sActionFuncId = 2;
        return TRUE;
    }
    return FALSE;
}

bool8 MovementAction_WalkSlowUp_Step0(struct ObjectEvent *objectEvent, struct Sprite *sprite)
{
    InitWalkSlow(objectEvent, sprite, DIR_NORTH);
    return MovementAction_WalkSlowUp_Step1(objectEvent, sprite);
}

bool8 MovementAction_WalkSlowUp_Step1(struct ObjectEvent *objectEvent, struct Sprite *sprite)
{
    if (UpdateWalkSlow(objectEvent, sprite))
    {
        sprite->sActionFuncId = 2;
        return TRUE;
    }
    return FALSE;
}

bool8 MovementAction_WalkSlowLeft_Step0(struct ObjectEvent *objectEvent, struct Sprite *sprite)
{
    if (objectEvent->directionOverwrite)
        InitWalkSlow(objectEvent, sprite, objectEvent->directionOverwrite);
    else
        InitWalkSlow(objectEvent, sprite, DIR_WEST);
    return MovementAction_WalkSlowLeft_Step1(objectEvent, sprite);
}

bool8 MovementAction_WalkSlowLeft_Step1(struct ObjectEvent *objectEvent, struct Sprite *sprite)
{
    if (UpdateWalkSlow(objectEvent, sprite))
    {
        sprite->sActionFuncId = 2;
        return TRUE;
    }
    return FALSE;
}

bool8 MovementAction_WalkSlowRight_Step0(struct ObjectEvent *objectEvent, struct Sprite *sprite)
{
    if (objectEvent->directionOverwrite)
        InitWalkSlow(objectEvent, sprite, objectEvent->directionOverwrite);
    else
        InitWalkSlow(objectEvent, sprite, DIR_EAST);
    return MovementAction_WalkSlowRight_Step1(objectEvent, sprite);
}

bool8 MovementAction_WalkSlowRight_Step1(struct ObjectEvent *objectEvent, struct Sprite *sprite)
{
    if (UpdateWalkSlow(objectEvent, sprite))
    {
        sprite->sActionFuncId = 2;
        return TRUE;
    }
    return FALSE;
}

bool8 MovementAction_WalkNormalDiagonalUpLeft_Step0(struct ObjectEvent *objectEvent, struct Sprite *sprite)
{
    InitMovementNormal(objectEvent, sprite, DIR_NORTHWEST, MOVE_SPEED_NORMAL);
    return MovementAction_WalkNormalDiagonalUpLeft_Step1(objectEvent, sprite);
}

bool8 MovementAction_WalkNormalDiagonalUpLeft_Step1(struct ObjectEvent *objectEvent, struct Sprite *sprite)
{
    if (UpdateMovementNormal(objectEvent, sprite))
    {
        sprite->sActionFuncId = 2;
        return TRUE;
    }
    return FALSE;
}

bool8 MovementAction_WalkNormalDiagonalUpRight_Step0(struct ObjectEvent *objectEvent, struct Sprite *sprite)
{
    InitMovementNormal(objectEvent, sprite, DIR_NORTHEAST, MOVE_SPEED_NORMAL);
    return MovementAction_WalkNormalDiagonalUpRight_Step1(objectEvent, sprite);
}

bool8 MovementAction_WalkNormalDiagonalUpRight_Step1(struct ObjectEvent *objectEvent, struct Sprite *sprite)
{
    if (UpdateMovementNormal(objectEvent, sprite))
    {
        sprite->sActionFuncId = 2;
        return TRUE;
    }
    return FALSE;
}

bool8 MovementAction_WalkNormalDiagonalDownLeft_Step0(struct ObjectEvent *objectEvent, struct Sprite *sprite)
{
    InitMovementNormal(objectEvent, sprite, DIR_SOUTHWEST, MOVE_SPEED_NORMAL);
    return MovementAction_WalkNormalDiagonalDownLeft_Step1(objectEvent, sprite);
}

bool8 MovementAction_WalkNormalDiagonalDownLeft_Step1(struct ObjectEvent *objectEvent, struct Sprite *sprite)
{
    if (UpdateMovementNormal(objectEvent, sprite))
    {
        sprite->sActionFuncId = 2;
        return TRUE;
    }
    return FALSE;
}

bool8 MovementAction_WalkNormalDiagonalDownRight_Step0(struct ObjectEvent *objectEvent, struct Sprite *sprite)
{
    InitMovementNormal(objectEvent, sprite, DIR_SOUTHEAST, MOVE_SPEED_NORMAL);
    return MovementAction_WalkNormalDiagonalDownRight_Step1(objectEvent, sprite);
}

bool8 MovementAction_WalkNormalDiagonalDownRight_Step1(struct ObjectEvent *objectEvent, struct Sprite *sprite)
{
    if (UpdateMovementNormal(objectEvent, sprite))
    {
        sprite->sActionFuncId = 2;
        return TRUE;
    }
    return FALSE;
}

bool8 MovementAction_WalkNormalDown_Step0(struct ObjectEvent *objectEvent, struct Sprite *sprite)
{
    InitMovementNormal(objectEvent, sprite, DIR_SOUTH, MOVE_SPEED_NORMAL);
    return MovementAction_WalkNormalDown_Step1(objectEvent, sprite);
}

bool8 MovementAction_WalkNormalDown_Step1(struct ObjectEvent *objectEvent, struct Sprite *sprite)
{
    if (UpdateMovementNormal(objectEvent, sprite))
    {
        sprite->sActionFuncId = 2;
        return TRUE;
    }
    return FALSE;
}

bool8 MovementAction_WalkNormalUp_Step0(struct ObjectEvent *objectEvent, struct Sprite *sprite)
{
    InitMovementNormal(objectEvent, sprite, DIR_NORTH, MOVE_SPEED_NORMAL);
    return MovementAction_WalkNormalUp_Step1(objectEvent, sprite);
}

bool8 MovementAction_WalkNormalUp_Step1(struct ObjectEvent *objectEvent, struct Sprite *sprite)
{
    if (UpdateMovementNormal(objectEvent, sprite))
    {
        sprite->sActionFuncId = 2;
        return TRUE;
    }
    return FALSE;
}

bool8 MovementAction_WalkNormalLeft_Step0(struct ObjectEvent *objectEvent, struct Sprite *sprite)
{
    if (objectEvent->directionOverwrite)
        InitMovementNormal(objectEvent, sprite, objectEvent->directionOverwrite, MOVE_SPEED_NORMAL);
    else
        InitMovementNormal(objectEvent, sprite, DIR_WEST, MOVE_SPEED_NORMAL);
    return MovementAction_WalkNormalLeft_Step1(objectEvent, sprite);
}

bool8 MovementAction_WalkNormalLeft_Step1(struct ObjectEvent *objectEvent, struct Sprite *sprite)
{
    if (UpdateMovementNormal(objectEvent, sprite))
    {
        sprite->sActionFuncId = 2;
        return TRUE;
    }
    return FALSE;
}

bool8 MovementAction_WalkNormalRight_Step0(struct ObjectEvent *objectEvent, struct Sprite *sprite)
{
    if (objectEvent->directionOverwrite)
        InitMovementNormal(objectEvent, sprite, objectEvent->directionOverwrite, MOVE_SPEED_NORMAL);
    else
        InitMovementNormal(objectEvent, sprite, DIR_EAST, MOVE_SPEED_NORMAL);
    return MovementAction_WalkNormalRight_Step1(objectEvent, sprite);
}

bool8 MovementAction_WalkNormalRight_Step1(struct ObjectEvent *objectEvent, struct Sprite *sprite)
{
    if (UpdateMovementNormal(objectEvent, sprite))
    {
        sprite->sActionFuncId = 2;
        return TRUE;
    }
    return FALSE;
}

#define JUMP_HALFWAY  1
#define JUMP_FINISHED ((u8)-1)

enum {
    JUMP_TYPE_HIGH,
    JUMP_TYPE_LOW,
    JUMP_TYPE_NORMAL,
    JUMP_TYPE_FAST,
    JUMP_TYPE_FASTER,
};

static void InitJump(struct ObjectEvent *objectEvent, struct Sprite *sprite, u8 direction, u8 distance, u8 type)
{
    s16 displacements[ARRAY_COUNT(sJumpInitDisplacements)];
    s16 x;
    s16 y;

    memcpy(displacements, sJumpInitDisplacements, sizeof sJumpInitDisplacements);
    x = 0;
    y = 0;
    SetObjectEventDirection(objectEvent, direction);
    MoveCoordsInDirection(direction, &x, &y, displacements[distance], displacements[distance]);
    ShiftObjectEventCoords(objectEvent, objectEvent->currentCoords.x + x, objectEvent->currentCoords.y + y);
    SetJumpSpriteData(sprite, direction, distance, type);
    sprite->sActionFuncId = 1;
    sprite->animPaused = FALSE;
    objectEvent->triggerGroundEffectsOnMove = TRUE;
    objectEvent->disableCoveringGroundEffects = TRUE;
}

static void InitJumpRegular(struct ObjectEvent *objectEvent, struct Sprite *sprite, u8 direction, u8 distance, u8 type)
{
    if (OW_OBJECT_VANILLA_SHADOWS)
        SetUpShadow(objectEvent);
    // For follower only, match the anim duration of the player's movement, whether dashing, walking or jumping
    if (objectEvent->localId == OBJ_EVENT_ID_FOLLOWER
      && type == JUMP_TYPE_HIGH
      && distance == JUMP_DISTANCE_FAR
      // In some areas (i.e Meteor Falls), the player can jump as the follower jumps, so preserve type in this case
      && PlayerGetCopyableMovement() != COPY_MOVE_JUMP2)
        type = TestPlayerAvatarFlags(PLAYER_AVATAR_FLAG_DASH) ? JUMP_TYPE_FASTER : JUMP_TYPE_FAST;
    InitJump(objectEvent, sprite, direction, distance, type);
    SetStepAnimHandleAlternation(objectEvent, sprite, GetMoveDirectionAnimNum(objectEvent->facingDirection));
    DoShadowFieldEffect(objectEvent);
}

#define sDistance data[4]

static u8 UpdateJumpAnim(struct ObjectEvent *objectEvent, struct Sprite *sprite, u8 callback(struct Sprite *))
{
    s16 displacements[ARRAY_COUNT(sJumpDisplacements)];
    s16 x;
    s16 y;
    u8 result;

    memcpy(displacements, sJumpDisplacements, sizeof sJumpDisplacements);
    result = callback(sprite);
    if (result == JUMP_HALFWAY && displacements[sprite->sDistance] != 0)
    {
        x = 0;
        y = 0;
        MoveCoordsInDirection(objectEvent->movementDirection, &x, &y, displacements[sprite->sDistance], displacements[sprite->sDistance]);
        ShiftObjectEventCoords(objectEvent, objectEvent->currentCoords.x + x, objectEvent->currentCoords.y + y);
        objectEvent->triggerGroundEffectsOnMove = TRUE;
        objectEvent->disableCoveringGroundEffects = TRUE;
    }
    else if (result == JUMP_FINISHED)
    {
        ShiftStillObjectEventCoords(objectEvent);
        objectEvent->triggerGroundEffectsOnStop = TRUE;
        objectEvent->landingJump = TRUE;
        sprite->animPaused = TRUE;
        if (OW_OBJECT_VANILLA_SHADOWS)
            //  Somewhat ugly workaround, the shadow is disabled in UpdateShadowFieldEffect,
            //  but due to code changes from DNS, it needs new signaling
            objectEvent->jumpDone = TRUE;
    }
    return result;
}

#undef sDistance

static u8 DoJumpAnimStep(struct ObjectEvent *objectEvent, struct Sprite *sprite)
{
    return UpdateJumpAnim(objectEvent, sprite, DoJumpSpriteMovement);
}

static u8 DoJumpSpecialAnimStep(struct ObjectEvent *objectEvent, struct Sprite *sprite)
{
    return UpdateJumpAnim(objectEvent, sprite, DoJumpSpecialSpriteMovement);
}

static bool8 DoJumpAnim(struct ObjectEvent *objectEvent, struct Sprite *sprite)
{
    if (DoJumpAnimStep(objectEvent, sprite) == JUMP_FINISHED)
        return TRUE;

    return FALSE;
}

static bool8 DoJumpSpecialAnim(struct ObjectEvent *objectEvent, struct Sprite *sprite)
{
    if (DoJumpSpecialAnimStep(objectEvent, sprite) == JUMP_FINISHED)
        return TRUE;

    return FALSE;
}

static bool8 DoJumpInPlaceAnim(struct ObjectEvent *objectEvent, struct Sprite *sprite)
{
    switch (DoJumpAnimStep(objectEvent, sprite))
    {
        case JUMP_FINISHED:
            return TRUE;
        case JUMP_HALFWAY:
            SetObjectEventDirection(objectEvent, GetOppositeDirection(objectEvent->movementDirection));
            SetStepAnim(objectEvent, sprite, GetMoveDirectionAnimNum(objectEvent->facingDirection));
        default:
            return FALSE;
    }
}

bool8 MovementAction_Jump2Down_Step0(struct ObjectEvent *objectEvent, struct Sprite *sprite)
{
    InitJumpRegular(objectEvent, sprite, DIR_SOUTH, JUMP_DISTANCE_FAR, JUMP_TYPE_HIGH);
    return MovementAction_Jump2Down_Step1(objectEvent, sprite);
}

bool8 MovementAction_Jump2Down_Step1(struct ObjectEvent *objectEvent, struct Sprite *sprite)
{
    if (DoJumpAnim(objectEvent, sprite))
    {
        objectEvent->noShadow = FALSE;
        sprite->sActionFuncId = 2;
        return TRUE;
    }
    return FALSE;
}

bool8 MovementAction_Jump2Up_Step0(struct ObjectEvent *objectEvent, struct Sprite *sprite)
{
    InitJumpRegular(objectEvent, sprite, DIR_NORTH, JUMP_DISTANCE_FAR, JUMP_TYPE_HIGH);
    return MovementAction_Jump2Up_Step1(objectEvent, sprite);
}

bool8 MovementAction_Jump2Up_Step1(struct ObjectEvent *objectEvent, struct Sprite *sprite)
{
    if (DoJumpAnim(objectEvent, sprite))
    {
        objectEvent->noShadow = FALSE;
        sprite->sActionFuncId = 2;
        return TRUE;
    }
    return FALSE;
}

bool8 MovementAction_Jump2Left_Step0(struct ObjectEvent *objectEvent, struct Sprite *sprite)
{
    InitJumpRegular(objectEvent, sprite, DIR_WEST, JUMP_DISTANCE_FAR, JUMP_TYPE_HIGH);
    return MovementAction_Jump2Left_Step1(objectEvent, sprite);
}

bool8 MovementAction_Jump2Left_Step1(struct ObjectEvent *objectEvent, struct Sprite *sprite)
{
    if (DoJumpAnim(objectEvent, sprite))
    {
        objectEvent->noShadow = FALSE;
        sprite->sActionFuncId = 2;
        return TRUE;
    }
    return FALSE;
}

bool8 MovementAction_Jump2Right_Step0(struct ObjectEvent *objectEvent, struct Sprite *sprite)
{
    InitJumpRegular(objectEvent, sprite, DIR_EAST, JUMP_DISTANCE_FAR, JUMP_TYPE_HIGH);
    return MovementAction_Jump2Right_Step1(objectEvent, sprite);
}

bool8 MovementAction_Jump2Right_Step1(struct ObjectEvent *objectEvent, struct Sprite *sprite)
{
    if (DoJumpAnim(objectEvent, sprite))
    {
        objectEvent->noShadow = FALSE;
        sprite->sActionFuncId = 2;
        return TRUE;
    }
    return FALSE;
}

static void InitMovementDelay(struct Sprite *sprite, u16 duration)
{
    sprite->sActionFuncId = 1;
    sprite->data[3] = duration;
}

bool8 MovementAction_Delay_Step1(struct ObjectEvent *objectEvent, struct Sprite *sprite)
{
    if (--sprite->data[3] == 0)
    {
        sprite->sActionFuncId = 2;
        return TRUE;
    }
    return FALSE;
}

bool8 MovementAction_Delay1_Step0(struct ObjectEvent *objectEvent, struct Sprite *sprite)
{
    InitMovementDelay(sprite, 1);
    return MovementAction_Delay_Step1(objectEvent, sprite);
}

bool8 MovementAction_Delay2_Step0(struct ObjectEvent *objectEvent, struct Sprite *sprite)
{
    InitMovementDelay(sprite, 2);
    return MovementAction_Delay_Step1(objectEvent, sprite);
}

bool8 MovementAction_Delay4_Step0(struct ObjectEvent *objectEvent, struct Sprite *sprite)
{
    InitMovementDelay(sprite, 4);
    return MovementAction_Delay_Step1(objectEvent, sprite);
}

bool8 MovementAction_Delay8_Step0(struct ObjectEvent *objectEvent, struct Sprite *sprite)
{
    InitMovementDelay(sprite, 8);
    return MovementAction_Delay_Step1(objectEvent, sprite);
}

bool8 MovementAction_Delay16_Step0(struct ObjectEvent *objectEvent, struct Sprite *sprite)
{
    InitMovementDelay(sprite, 16);
    return MovementAction_Delay_Step1(objectEvent, sprite);
}

bool8 MovementAction_WalkFastDown_Step0(struct ObjectEvent *objectEvent, struct Sprite *sprite)
{
    InitMovementNormal(objectEvent, sprite, DIR_SOUTH, MOVE_SPEED_FAST_1);
    return MovementAction_WalkFastDown_Step1(objectEvent, sprite);
}

bool8 MovementAction_WalkFastDown_Step1(struct ObjectEvent *objectEvent, struct Sprite *sprite)
{
    if (UpdateMovementNormal(objectEvent, sprite))
    {
        sprite->sActionFuncId = 2;
        return TRUE;
    }
    return FALSE;
}

bool8 MovementAction_WalkFastUp_Step0(struct ObjectEvent *objectEvent, struct Sprite *sprite)
{
    InitMovementNormal(objectEvent, sprite, DIR_NORTH, MOVE_SPEED_FAST_1);
    return MovementAction_WalkFastUp_Step1(objectEvent, sprite);
}

bool8 MovementAction_WalkFastUp_Step1(struct ObjectEvent *objectEvent, struct Sprite *sprite)
{
    if (UpdateMovementNormal(objectEvent, sprite))
    {
        sprite->sActionFuncId = 2;
        return TRUE;
    }
    return FALSE;
}

bool8 MovementAction_WalkFastLeft_Step0(struct ObjectEvent *objectEvent, struct Sprite *sprite)
{
    if (objectEvent->directionOverwrite)
        InitMovementNormal(objectEvent, sprite, objectEvent->directionOverwrite, MOVE_SPEED_FAST_1);
    else
        InitMovementNormal(objectEvent, sprite, DIR_WEST, MOVE_SPEED_FAST_1);
    return MovementAction_WalkFastLeft_Step1(objectEvent, sprite);
}

bool8 MovementAction_WalkFastLeft_Step1(struct ObjectEvent *objectEvent, struct Sprite *sprite)
{
    if (UpdateMovementNormal(objectEvent, sprite))
    {
        sprite->sActionFuncId = 2;
        return TRUE;
    }
    return FALSE;
}

bool8 MovementAction_WalkFastRight_Step0(struct ObjectEvent *objectEvent, struct Sprite *sprite)
{
    if (objectEvent->directionOverwrite)
        InitMovementNormal(objectEvent, sprite, objectEvent->directionOverwrite, MOVE_SPEED_FAST_1);
    else
        InitMovementNormal(objectEvent, sprite, DIR_EAST, MOVE_SPEED_FAST_1);
    return MovementAction_WalkFastRight_Step1(objectEvent, sprite);
}

bool8 MovementAction_WalkFastRight_Step1(struct ObjectEvent *objectEvent, struct Sprite *sprite)
{
    if (UpdateMovementNormal(objectEvent, sprite))
    {
        sprite->sActionFuncId = 2;
        return TRUE;
    }
    return FALSE;
}


static void InitMoveInPlace(struct ObjectEvent *objectEvent, struct Sprite *sprite, u8 direction, u8 animNum, u16 duration)
{
    SetObjectEventDirection(objectEvent, direction);
    SetStepAnimHandleAlternation(objectEvent, sprite, animNum);
    sprite->animPaused = FALSE;
    sprite->sActionFuncId = 1;
    sprite->data[3] = duration;
}

bool8 MovementAction_WalkInPlace_Step1(struct ObjectEvent *objectEvent, struct Sprite *sprite)
{
    if (-- sprite->data[3] == 0)
    {
        sprite->sActionFuncId = 2;
        sprite->animPaused = TRUE;
        return TRUE;
    }
    return FALSE;
}

bool8 MovementAction_WalkInPlaceSlow_Step1(struct ObjectEvent *objectEvent, struct Sprite *sprite)
{
    if (sprite->data[3] & 1)
        sprite->animDelayCounter++;

    return MovementAction_WalkInPlace_Step1(objectEvent, sprite);
}

bool8 MovementAction_WalkInPlaceSlowDown_Step0(struct ObjectEvent *objectEvent, struct Sprite *sprite)
{
    InitMoveInPlace(objectEvent, sprite, DIR_SOUTH, GetMoveDirectionAnimNum(DIR_SOUTH), 32);
    return MovementAction_WalkInPlaceSlow_Step1(objectEvent, sprite);
}

// Update sprite with a palette filled with a solid color
static u8 LoadFillColorPalette(u16 color, u16 paletteTag, struct Sprite *sprite)
{
    u16 paletteData[16];
    struct SpritePalette dynamicPalette = {.tag = paletteTag, .data = paletteData};
    CpuFill16(color, paletteData, PLTT_SIZE_4BPP);
    return UpdateSpritePalette(&dynamicPalette, sprite);
}

static void ObjectEventSetPokeballGfx(struct ObjectEvent *objEvent)
{
    #if OW_FOLLOWERS_POKEBALLS
    enum PokeBall ball = BALL_STRANGE;
    if (objEvent->localId == OBJ_EVENT_ID_FOLLOWER)
    {
        struct Pokemon *mon = GetFirstLiveMon();
        if (mon)
            ball = GetMonData(mon, MON_DATA_POKEBALL);
    }

    if (ball != BALL_POKE && ball < POKEBALL_COUNT)
    {
        const struct ObjectEventGraphicsInfo *info = &gPokeballGraphics[ball];
        if (info->tileTag == TAG_NONE)
        {
            ObjectEventSetGraphics(objEvent, info);
            return;
        }
    }
    #endif //OW_FOLLOWERS_POKEBALLS
    ObjectEventSetGraphicsId(objEvent, OBJ_EVENT_GFX_POKE_BALL);
}

#define sDuration   data[3]
#define sSpeedFlip  data[6]

bool8 MovementAction_ExitPokeball_Step0(struct ObjectEvent *objectEvent, struct Sprite *sprite)
{
    u32 direction = gObjectEvents[gPlayerAvatar.objectEventId].facingDirection;
    u16 graphicsId = objectEvent->graphicsId;
    objectEvent->invisible = FALSE;
    if (TestPlayerAvatarFlags(PLAYER_AVATAR_FLAG_DASH))
    {
        // If player is dashing, the pokemon must come out faster
        StartSpriteAnimInDirection(objectEvent, sprite, direction, GetJumpSpecialDirectionAnimNum(direction));
        sprite->sDuration = 8;
        sprite->sSpeedFlip = 0; // fast speed
    }
    else
    {
        StartSpriteAnimInDirection(objectEvent, sprite, direction, GetMoveDirectionFastestAnimNum(direction));
        sprite->sDuration = 16;
        sprite->sSpeedFlip = 1; // normal speed
    }
    // If mon's right-facing sprite is h-flipped, we need to use a different affine anim
    if (direction == DIR_EAST && sprite->anims[ANIM_STD_FACE_EAST]->frame.hFlip)
        sprite->sSpeedFlip |= 1 << 4;
    ObjectEventSetPokeballGfx(objectEvent);
    objectEvent->graphicsId = graphicsId;
    objectEvent->inanimate = FALSE;
    return MovementAction_ExitPokeball_Step1(objectEvent, sprite);
}

static const union AffineAnimCmd sAffineAnim_PokeballExit[] =
{
    AFFINEANIMCMD_FRAME(0x40, 0x100, 0, 0),
    AFFINEANIMCMD_FRAME(0x80, 0x100, 0, 0),
    AFFINEANIMCMD_FRAME(0xC0, 0x100, 0, 0),
    AFFINEANIMCMD_FRAME(0x100, 0x100, 0, 0),
    AFFINEANIMCMD_END,
};

static const union AffineAnimCmd sAffineAnim_PokeballExitEast[] = // sprite is h-flipped when east
{
    AFFINEANIMCMD_FRAME(0xFFC0, 0x100, 0, 0),
    AFFINEANIMCMD_FRAME(0xFF80, 0x100, 0, 0),
    AFFINEANIMCMD_FRAME(0xFF40, 0x100, 0, 0),
    AFFINEANIMCMD_FRAME(0xFF00, 0x100, 0, 0),
    AFFINEANIMCMD_END,
};

static const union AffineAnimCmd sAffineAnim_PokeballEnter[] =
{
    AFFINEANIMCMD_FRAME(0x100, 0x100, 0, 0),
    AFFINEANIMCMD_FRAME(0xC0, 0x100, 0, 0),
    AFFINEANIMCMD_FRAME(0x80, 0x100, 0, 0),
    AFFINEANIMCMD_FRAME(0x40, 0x100, 0, 0),
    AFFINEANIMCMD_END,
};

static const union AffineAnimCmd sAffineAnim_PokeballEnterEast[] = // sprtie is h-flipped when east
{
    AFFINEANIMCMD_FRAME(0xFF00, 0x100, 0, 0),
    AFFINEANIMCMD_FRAME(0xFF40, 0x100, 0, 0),
    AFFINEANIMCMD_FRAME(0xFF80, 0x100, 0, 0),
    AFFINEANIMCMD_FRAME(0xFFC0, 0x100, 0, 0),
    AFFINEANIMCMD_END,
};

static const union AffineAnimCmd *const sAffineAnims_PokeballFollower[] =
{
    sAffineAnim_PokeballExit,
    sAffineAnim_PokeballExitEast,
    sAffineAnim_PokeballEnter,
    sAffineAnim_PokeballEnterEast,
};

bool8 MovementAction_ExitPokeball_Step1(struct ObjectEvent *objectEvent, struct Sprite *sprite)
{
    // for different speeds, anim steps occur on different frame #s
    u32 animStepFrame = (sprite->sSpeedFlip & 1) ? 7 : 3; // 0 -> 3, 1 -> 7
    if (--sprite->sDuration == 0)
    {
        sprite->sActionFuncId = 2;
        sprite->animCmdIndex = 0;
        sprite->animPaused = TRUE;
        return TRUE;
    }
    // Set graphics, palette, and affine animation
    else if (sprite->sDuration == animStepFrame)
    {
        FollowerSetGraphics(objectEvent, OW_SPECIES(objectEvent), OW_SHINY(objectEvent), OW_FEMALE(objectEvent));
        LoadFillColorPalette(RGB_WHITE, OBJ_EVENT_PAL_TAG_WHITE, sprite);
        // Initialize affine animation
        sprite->affineAnims = sAffineAnims_PokeballFollower;
        if (OW_LARGE_OW_SUPPORT && !IS_POW_OF_TWO(-sprite->centerToCornerVecX))
            return FALSE;
        sprite->affineAnims = sAffineAnims_PokeballFollower;
        sprite->oam.affineMode = ST_OAM_AFFINE_NORMAL;
        InitSpriteAffineAnim(sprite);
        StartSpriteAffineAnim(sprite, sprite->sSpeedFlip >> 4);
    // Restore original palette & disable affine
    }
    else if (sprite->sDuration == (animStepFrame >> 1))
    {
        sprite->affineAnimEnded = TRUE;
        FreeSpriteOamMatrix(sprite);
        sprite->oam.affineMode = ST_OAM_AFFINE_OFF;
        FollowerSetGraphics(objectEvent, OW_SPECIES(objectEvent), OW_SHINY(objectEvent), OW_FEMALE(objectEvent));
    }
    return FALSE;
}

bool8 MovementAction_EnterPokeball_Step0(struct ObjectEvent *objectEvent, struct Sprite *sprite)
{
    u32 direction = objectEvent->facingDirection;
    StartSpriteAnimInDirection(objectEvent, sprite, direction, GetMoveDirectionFasterAnimNum(direction));
    sprite->sDuration = 16;
    // If mon's right-facing sprite is h-flipped, we need to use a different affine anim
    if (direction == DIR_EAST && sprite->anims[ANIM_STD_FACE_EAST]->frame.hFlip)
        sprite->sSpeedFlip = 3;
    else
        sprite->sSpeedFlip = 2;
    EndFollowerTransformEffect(objectEvent, sprite);
    return MovementAction_EnterPokeball_Step1(objectEvent, sprite);
}

bool8 MovementAction_EnterPokeball_Step1(struct ObjectEvent *objectEvent, struct Sprite *sprite)
{
    u16 graphicsId = objectEvent->graphicsId;
    if (--sprite->sDuration == 0)
    {
        sprite->sActionFuncId = 2;
        return FALSE;
    }
    else if (sprite->sDuration == 11)
    {
        // Set palette to white & start affine
        LoadFillColorPalette(RGB_WHITE, OBJ_EVENT_PAL_TAG_WHITE, sprite);
        sprite->subspriteTableNum = 0;
        // Only do affine if sprite width is power of 2
        // (effect looks weird on sprites composed of subsprites like 48x48, etc)
        if (OW_LARGE_OW_SUPPORT && !IS_POW_OF_TWO(-sprite->centerToCornerVecX))
            return FALSE;
        sprite->affineAnims = sAffineAnims_PokeballFollower;
        sprite->oam.affineMode = ST_OAM_AFFINE_NORMAL;
        InitSpriteAffineAnim(sprite);
        StartSpriteAffineAnim(sprite, sprite->sSpeedFlip);
    }
    else if (sprite->sDuration == 7)
    {
        // Free white palette and change to pokeball, disable affine
        sprite->affineAnimEnded = TRUE;
        FreeSpriteOamMatrix(sprite);
        sprite->oam.affineMode = ST_OAM_AFFINE_OFF;
        ObjectEventSetPokeballGfx(objectEvent);
        objectEvent->graphicsId = graphicsId;
        objectEvent->inanimate = FALSE;
    }
    return FALSE;
}

bool8 MovementAction_EnterPokeball_Step2(struct ObjectEvent *objectEvent, struct Sprite *sprite)
{
    FollowerSetGraphics(objectEvent, OW_SPECIES(objectEvent), OW_SHINY(objectEvent), OW_FEMALE(objectEvent));
    objectEvent->invisible = TRUE;
    sprite->sTypeFuncId = 0;
    sprite->sSpeedFlip = 0;
    sprite->animPaused = TRUE;
    return TRUE;
}

#undef sDuration
#undef sSpeedFlip

bool8 MovementAction_WalkInPlaceSlowUp_Step0(struct ObjectEvent *objectEvent, struct Sprite *sprite)
{
    InitMoveInPlace(objectEvent, sprite, DIR_NORTH, GetMoveDirectionAnimNum(DIR_NORTH), 32);
    return MovementAction_WalkInPlaceSlow_Step1(objectEvent, sprite);
}

bool8 MovementAction_WalkInPlaceSlowLeft_Step0(struct ObjectEvent *objectEvent, struct Sprite *sprite)
{
    InitMoveInPlace(objectEvent, sprite, DIR_WEST, GetMoveDirectionAnimNum(DIR_WEST), 32);
    return MovementAction_WalkInPlaceSlow_Step1(objectEvent, sprite);
}

bool8 MovementAction_WalkInPlaceSlowRight_Step0(struct ObjectEvent *objectEvent, struct Sprite *sprite)
{
    InitMoveInPlace(objectEvent, sprite, DIR_EAST, GetMoveDirectionAnimNum(DIR_EAST), 32);
    return MovementAction_WalkInPlaceSlow_Step1(objectEvent, sprite);
}

bool8 MovementAction_WalkInPlaceNormalDown_Step0(struct ObjectEvent *objectEvent, struct Sprite *sprite)
{
    InitMoveInPlace(objectEvent, sprite, DIR_SOUTH, GetMoveDirectionAnimNum(DIR_SOUTH), 16);
    return MovementAction_WalkInPlace_Step1(objectEvent, sprite);
}

bool8 MovementAction_WalkInPlaceNormalUp_Step0(struct ObjectEvent *objectEvent, struct Sprite *sprite)
{
    InitMoveInPlace(objectEvent, sprite, DIR_NORTH, GetMoveDirectionAnimNum(DIR_NORTH), 16);
    return MovementAction_WalkInPlace_Step1(objectEvent, sprite);
}

bool8 MovementAction_WalkInPlaceNormalLeft_Step0(struct ObjectEvent *objectEvent, struct Sprite *sprite)
{
    InitMoveInPlace(objectEvent, sprite, DIR_WEST, GetMoveDirectionAnimNum(DIR_WEST), 16);
    return MovementAction_WalkInPlace_Step1(objectEvent, sprite);
}

bool8 MovementAction_WalkInPlaceNormalRight_Step0(struct ObjectEvent *objectEvent, struct Sprite *sprite)
{
    InitMoveInPlace(objectEvent, sprite, DIR_EAST, GetMoveDirectionAnimNum(DIR_EAST), 16);
    return MovementAction_WalkInPlace_Step1(objectEvent, sprite);
}

bool8 MovementAction_WalkInPlaceFastDown_Step0(struct ObjectEvent *objectEvent, struct Sprite *sprite)
{
    InitMoveInPlace(objectEvent, sprite, DIR_SOUTH, GetMoveDirectionFastAnimNum(DIR_SOUTH), 8);
    return MovementAction_WalkInPlace_Step1(objectEvent, sprite);
}

bool8 MovementAction_WalkInPlaceFastUp_Step0(struct ObjectEvent *objectEvent, struct Sprite *sprite)
{
    InitMoveInPlace(objectEvent, sprite, DIR_NORTH, GetMoveDirectionFastAnimNum(DIR_NORTH), 8);
    return MovementAction_WalkInPlace_Step1(objectEvent, sprite);
}

bool8 MovementAction_WalkInPlaceFastLeft_Step0(struct ObjectEvent *objectEvent, struct Sprite *sprite)
{
    InitMoveInPlace(objectEvent, sprite, DIR_WEST, GetMoveDirectionFastAnimNum(DIR_WEST), 8);
    return MovementAction_WalkInPlace_Step1(objectEvent, sprite);
}

bool8 MovementAction_WalkInPlaceFastRight_Step0(struct ObjectEvent *objectEvent, struct Sprite *sprite)
{
    InitMoveInPlace(objectEvent, sprite, DIR_EAST, GetMoveDirectionFastAnimNum(DIR_EAST), 8);
    return MovementAction_WalkInPlace_Step1(objectEvent, sprite);
}

bool8 MovementAction_WalkInPlaceFasterDown_Step0(struct ObjectEvent *objectEvent, struct Sprite *sprite)
{
    InitMoveInPlace(objectEvent, sprite, DIR_SOUTH, GetMoveDirectionFasterAnimNum(DIR_SOUTH), 4);
    return MovementAction_WalkInPlace_Step1(objectEvent, sprite);
}

bool8 MovementAction_WalkInPlaceFasterUp_Step0(struct ObjectEvent *objectEvent, struct Sprite *sprite)
{
    InitMoveInPlace(objectEvent, sprite, DIR_NORTH, GetMoveDirectionFasterAnimNum(DIR_NORTH), 4);
    return MovementAction_WalkInPlace_Step1(objectEvent, sprite);
}

bool8 MovementAction_WalkInPlaceFasterLeft_Step0(struct ObjectEvent *objectEvent, struct Sprite *sprite)
{
    if (objectEvent->directionOverwrite)
        InitMoveInPlace(objectEvent, sprite, objectEvent->directionOverwrite, GetMoveDirectionFasterAnimNum(DIR_WEST), 4);
    else
        InitMoveInPlace(objectEvent, sprite, DIR_WEST, GetMoveDirectionFasterAnimNum(DIR_WEST), 4);
    return MovementAction_WalkInPlace_Step1(objectEvent, sprite);
}

bool8 MovementAction_WalkInPlaceFasterRight_Step0(struct ObjectEvent *objectEvent, struct Sprite *sprite)
{
    if (objectEvent->directionOverwrite)
        InitMoveInPlace(objectEvent, sprite, objectEvent->directionOverwrite, GetMoveDirectionFasterAnimNum(DIR_EAST), 4);
    else
        InitMoveInPlace(objectEvent, sprite, DIR_EAST, GetMoveDirectionFasterAnimNum(DIR_EAST), 4);
    return MovementAction_WalkInPlace_Step1(objectEvent, sprite);
}

bool8 MovementAction_RideWaterCurrentDown_Step0(struct ObjectEvent *objectEvent, struct Sprite *sprite)
{
    InitMovementNormal(objectEvent, sprite, DIR_SOUTH, MOVE_SPEED_FAST_2);
    return MovementAction_RideWaterCurrentDown_Step1(objectEvent, sprite);
}

bool8 MovementAction_RideWaterCurrentDown_Step1(struct ObjectEvent *objectEvent, struct Sprite *sprite)
{
    if (UpdateMovementNormal(objectEvent, sprite))
    {
        sprite->sActionFuncId = 2;
        return TRUE;
    }
    return FALSE;
}

bool8 MovementAction_RideWaterCurrentUp_Step0(struct ObjectEvent *objectEvent, struct Sprite *sprite)
{
    InitMovementNormal(objectEvent, sprite, DIR_NORTH, MOVE_SPEED_FAST_2);
    return MovementAction_RideWaterCurrentUp_Step1(objectEvent, sprite);
}

bool8 MovementAction_RideWaterCurrentUp_Step1(struct ObjectEvent *objectEvent, struct Sprite *sprite)
{
    if (UpdateMovementNormal(objectEvent, sprite))
    {
        sprite->sActionFuncId = 2;
        return TRUE;
    }
    return FALSE;
}

bool8 MovementAction_RideWaterCurrentLeft_Step0(struct ObjectEvent *objectEvent, struct Sprite *sprite)
{
    if (objectEvent->directionOverwrite)
        InitMovementNormal(objectEvent, sprite, objectEvent->directionOverwrite, MOVE_SPEED_FAST_2);
    else
        InitMovementNormal(objectEvent, sprite, DIR_WEST, MOVE_SPEED_FAST_2);
    return MovementAction_RideWaterCurrentLeft_Step1(objectEvent, sprite);
}

bool8 MovementAction_RideWaterCurrentLeft_Step1(struct ObjectEvent *objectEvent, struct Sprite *sprite)
{
    if (UpdateMovementNormal(objectEvent, sprite))
    {
        sprite->sActionFuncId = 2;
        return TRUE;
    }
    return FALSE;
}

bool8 MovementAction_RideWaterCurrentRight_Step0(struct ObjectEvent *objectEvent, struct Sprite *sprite)
{
    if (objectEvent->directionOverwrite)
        InitMovementNormal(objectEvent, sprite, objectEvent->directionOverwrite, MOVE_SPEED_FAST_2);
    else
        InitMovementNormal(objectEvent, sprite, DIR_EAST, MOVE_SPEED_FAST_2);
    return MovementAction_RideWaterCurrentRight_Step1(objectEvent, sprite);
}

bool8 MovementAction_RideWaterCurrentRight_Step1(struct ObjectEvent *objectEvent, struct Sprite *sprite)
{
    if (UpdateMovementNormal(objectEvent, sprite))
    {
        sprite->sActionFuncId = 2;
        return TRUE;
    }
    return FALSE;
}

bool8 MovementAction_WalkFasterDown_Step0(struct ObjectEvent *objectEvent, struct Sprite *sprite)
{
    InitMovementNormal(objectEvent, sprite, DIR_SOUTH, MOVE_SPEED_FASTER);
    return MovementAction_WalkFasterDown_Step1(objectEvent, sprite);
}

bool8 MovementAction_WalkFasterDown_Step1(struct ObjectEvent *objectEvent, struct Sprite *sprite)
{
    if (UpdateMovementNormal(objectEvent, sprite))
    {
        sprite->sActionFuncId = 2;
        return TRUE;
    }
    return FALSE;
}

bool8 MovementAction_WalkFasterUp_Step0(struct ObjectEvent *objectEvent, struct Sprite *sprite)
{
    InitMovementNormal(objectEvent, sprite, DIR_NORTH, MOVE_SPEED_FASTER);
    return MovementAction_WalkFasterUp_Step1(objectEvent, sprite);
}

bool8 MovementAction_WalkFasterUp_Step1(struct ObjectEvent *objectEvent, struct Sprite *sprite)
{
    if (UpdateMovementNormal(objectEvent, sprite))
    {
        sprite->sActionFuncId = 2;
        return TRUE;
    }
    return FALSE;
}

bool8 MovementAction_WalkFasterLeft_Step0(struct ObjectEvent *objectEvent, struct Sprite *sprite)
{
    if (objectEvent->directionOverwrite)
        InitMovementNormal(objectEvent, sprite, objectEvent->directionOverwrite, MOVE_SPEED_FASTER);
    else
        InitMovementNormal(objectEvent, sprite, DIR_WEST, MOVE_SPEED_FASTER);
    return MovementAction_WalkFasterLeft_Step1(objectEvent, sprite);
}

bool8 MovementAction_WalkFasterLeft_Step1(struct ObjectEvent *objectEvent, struct Sprite *sprite)
{
    if (UpdateMovementNormal(objectEvent, sprite))
    {
        sprite->sActionFuncId = 2;
        return TRUE;
    }
    return FALSE;
}

bool8 MovementAction_WalkFasterRight_Step0(struct ObjectEvent *objectEvent, struct Sprite *sprite)
{
    if (objectEvent->directionOverwrite)
        InitMovementNormal(objectEvent, sprite, objectEvent->directionOverwrite, MOVE_SPEED_FASTER);
    else
        InitMovementNormal(objectEvent, sprite, DIR_EAST, MOVE_SPEED_FASTER);
    return MovementAction_WalkFasterRight_Step1(objectEvent, sprite);
}

bool8 MovementAction_WalkFasterRight_Step1(struct ObjectEvent *objectEvent, struct Sprite *sprite)
{
    if (UpdateMovementNormal(objectEvent, sprite))
    {
        sprite->sActionFuncId = 2;
        return TRUE;
    }
    return FALSE;
}

bool8 MovementAction_SlideDown_Step0(struct ObjectEvent *objectEvent, struct Sprite *sprite)
{
    InitMovementNormal(objectEvent, sprite, DIR_SOUTH, MOVE_SPEED_FASTEST);
    return MovementAction_SlideDown_Step1(objectEvent, sprite);
}

bool8 MovementAction_SlideDown_Step1(struct ObjectEvent *objectEvent, struct Sprite *sprite)
{
    if (UpdateMovementNormal(objectEvent, sprite))
    {
        sprite->sActionFuncId = 2;
        return TRUE;
    }
    return FALSE;
}

bool8 MovementAction_SlideUp_Step0(struct ObjectEvent *objectEvent, struct Sprite *sprite)
{
    InitMovementNormal(objectEvent, sprite, DIR_NORTH, MOVE_SPEED_FASTEST);
    return MovementAction_SlideUp_Step1(objectEvent, sprite);
}

bool8 MovementAction_SlideUp_Step1(struct ObjectEvent *objectEvent, struct Sprite *sprite)
{
    if (UpdateMovementNormal(objectEvent, sprite))
    {
        sprite->sActionFuncId = 2;
        return TRUE;
    }
    return FALSE;
}

bool8 MovementAction_SlideLeft_Step0(struct ObjectEvent *objectEvent, struct Sprite *sprite)
{
    if (objectEvent->directionOverwrite)
        InitMovementNormal(objectEvent, sprite, objectEvent->directionOverwrite, MOVE_SPEED_FASTEST);
    else
        InitMovementNormal(objectEvent, sprite, DIR_WEST, MOVE_SPEED_FASTEST);
    return MovementAction_SlideLeft_Step1(objectEvent, sprite);
}

bool8 MovementAction_SlideLeft_Step1(struct ObjectEvent *objectEvent, struct Sprite *sprite)
{
    if (UpdateMovementNormal(objectEvent, sprite))
    {
        sprite->sActionFuncId = 2;
        return TRUE;
    }
    return FALSE;
}

bool8 MovementAction_SlideRight_Step0(struct ObjectEvent *objectEvent, struct Sprite *sprite)
{
    if (objectEvent->directionOverwrite)
        InitMovementNormal(objectEvent, sprite, objectEvent->directionOverwrite, MOVE_SPEED_FASTEST);
    else
        InitMovementNormal(objectEvent, sprite, DIR_EAST, MOVE_SPEED_FASTEST);
    return MovementAction_SlideRight_Step1(objectEvent, sprite);
}

bool8 MovementAction_SlideRight_Step1(struct ObjectEvent *objectEvent, struct Sprite *sprite)
{
    if (UpdateMovementNormal(objectEvent, sprite))
    {
        sprite->sActionFuncId = 2;
        return TRUE;
    }
    return FALSE;
}

bool8 MovementAction_PlayerRunDown_Step0(struct ObjectEvent *objectEvent, struct Sprite *sprite)
{
    StartRunningAnim(objectEvent, sprite, DIR_SOUTH);
    return MovementAction_PlayerRunDown_Step1(objectEvent, sprite);
}

bool8 MovementAction_PlayerRunDown_Step1(struct ObjectEvent *objectEvent, struct Sprite *sprite)
{
    if (UpdateMovementNormal(objectEvent, sprite))
    {
        sprite->sActionFuncId = 2;
        return TRUE;
    }
    return FALSE;
}

bool8 MovementAction_PlayerRunUp_Step0(struct ObjectEvent *objectEvent, struct Sprite *sprite)
{
    StartRunningAnim(objectEvent, sprite, DIR_NORTH);
    return MovementAction_PlayerRunUp_Step1(objectEvent, sprite);
}

bool8 MovementAction_PlayerRunUp_Step1(struct ObjectEvent *objectEvent, struct Sprite *sprite)
{
    if (UpdateMovementNormal(objectEvent, sprite))
    {
        sprite->sActionFuncId = 2;
        return TRUE;
    }
    return FALSE;
}

bool8 MovementAction_PlayerRunLeft_Step0(struct ObjectEvent *objectEvent, struct Sprite *sprite)
{
    if (objectEvent->directionOverwrite)
        StartRunningAnim(objectEvent, sprite, objectEvent->directionOverwrite);
    else
        StartRunningAnim(objectEvent, sprite, DIR_WEST);
    return MovementAction_PlayerRunLeft_Step1(objectEvent, sprite);
}

bool8 MovementAction_PlayerRunLeft_Step1(struct ObjectEvent *objectEvent, struct Sprite *sprite)
{
    if (UpdateMovementNormal(objectEvent, sprite))
    {
        sprite->sActionFuncId = 2;
        return TRUE;
    }
    return FALSE;
}

bool8 MovementAction_PlayerRunRight_Step0(struct ObjectEvent *objectEvent, struct Sprite *sprite)
{
    if (objectEvent->directionOverwrite)
        StartRunningAnim(objectEvent, sprite, objectEvent->directionOverwrite);
    else
        StartRunningAnim(objectEvent, sprite, DIR_EAST);
    return MovementAction_PlayerRunRight_Step1(objectEvent, sprite);
}

bool8 MovementAction_PlayerRunRight_Step1(struct ObjectEvent *objectEvent, struct Sprite *sprite)
{
    if (UpdateMovementNormal(objectEvent, sprite))
    {
        sprite->sActionFuncId = 2;
        return TRUE;
    }
    return FALSE;
}

void StartSpriteAnimInDirection(struct ObjectEvent *objectEvent, struct Sprite *sprite, u8 direction, u8 animNum)
{
    SetAndStartSpriteAnim(sprite, animNum, 0);
    SetObjectEventDirection(objectEvent, direction);
    sprite->sActionFuncId = 1;
}

bool8 MovementAction_StartAnimInDirection_Step0(struct ObjectEvent *objectEvent, struct Sprite *sprite)
{
    StartSpriteAnimInDirection(objectEvent, sprite, objectEvent->movementDirection, sprite->animNum);
    return FALSE;
}

bool8 MovementAction_WaitSpriteAnim(struct ObjectEvent *objectEvent, struct Sprite *sprite)
{
    if (SpriteAnimEnded(sprite))
    {
        sprite->sActionFuncId = 2;
        return TRUE;
    }
    return FALSE;
}

static void InitJumpSpecial(struct ObjectEvent *objectEvent, struct Sprite *sprite, u8 direction)
{
    InitJump(objectEvent, sprite, direction, JUMP_DISTANCE_NORMAL, JUMP_TYPE_HIGH);
    StartSpriteAnim(sprite, GetJumpSpecialDirectionAnimNum(direction));
}

bool8 MovementAction_JumpSpecialDown_Step0(struct ObjectEvent *objectEvent, struct Sprite *sprite)
{
    InitJumpSpecial(objectEvent, sprite, DIR_SOUTH);
    return MovementAction_JumpSpecialDown_Step1(objectEvent, sprite);
}

bool8 MovementAction_JumpSpecialDown_Step1(struct ObjectEvent *objectEvent, struct Sprite *sprite)
{
    if (DoJumpSpecialAnim(objectEvent, sprite))
    {
        sprite->sActionFuncId = 2;
        objectEvent->landingJump = FALSE;
        return TRUE;
    }
    return FALSE;
}

bool8 MovementAction_JumpSpecialUp_Step0(struct ObjectEvent *objectEvent, struct Sprite *sprite)
{
    InitJumpSpecial(objectEvent, sprite, DIR_NORTH);
    return MovementAction_JumpSpecialUp_Step1(objectEvent, sprite);
}

bool8 MovementAction_JumpSpecialUp_Step1(struct ObjectEvent *objectEvent, struct Sprite *sprite)
{
    if (DoJumpSpecialAnim(objectEvent, sprite))
    {
        sprite->sActionFuncId = 2;
        objectEvent->landingJump = FALSE;
        return TRUE;
    }
    return FALSE;
}

bool8 MovementAction_JumpSpecialLeft_Step0(struct ObjectEvent *objectEvent, struct Sprite *sprite)
{
    InitJumpSpecial(objectEvent, sprite, DIR_WEST);
    return MovementAction_JumpSpecialLeft_Step1(objectEvent, sprite);
}

bool8 MovementAction_JumpSpecialLeft_Step1(struct ObjectEvent *objectEvent, struct Sprite *sprite)
{
    if (DoJumpSpecialAnim(objectEvent, sprite))
    {
        sprite->sActionFuncId = 2;
        objectEvent->landingJump = FALSE;
        return TRUE;
    }
    return FALSE;
}

bool8 MovementAction_JumpSpecialRight_Step0(struct ObjectEvent *objectEvent, struct Sprite *sprite)
{
    InitJumpSpecial(objectEvent, sprite, DIR_EAST);
    return MovementAction_JumpSpecialRight_Step1(objectEvent, sprite);
}

bool8 MovementAction_JumpSpecialRight_Step1(struct ObjectEvent *objectEvent, struct Sprite *sprite)
{
    if (DoJumpSpecialAnim(objectEvent, sprite))
    {
        sprite->sActionFuncId = 2;
        objectEvent->landingJump = FALSE;
        return TRUE;
    }
    return FALSE;
}

bool8 MovementAction_FacePlayer_Step0(struct ObjectEvent *objectEvent, struct Sprite *sprite)
{
    u8 playerObjectId;

    if (!TryGetObjectEventIdByLocalIdAndMap(LOCALID_PLAYER, 0, 0, &playerObjectId))
        FaceDirection(objectEvent, sprite, GetDirectionToFace(objectEvent->currentCoords.x,
                                                              objectEvent->currentCoords.y,
                                                              gObjectEvents[playerObjectId].currentCoords.x,
                                                              gObjectEvents[playerObjectId].currentCoords.y));
    sprite->sActionFuncId = 1;
    return TRUE;
}

bool8 MovementAction_FaceAwayPlayer_Step0(struct ObjectEvent *objectEvent, struct Sprite *sprite)
{
    u8 playerObjectId;

    if (!TryGetObjectEventIdByLocalIdAndMap(LOCALID_PLAYER, 0, 0, &playerObjectId))
        FaceDirection(objectEvent, sprite, GetOppositeDirection(GetDirectionToFace(objectEvent->currentCoords.x,
                                                                                   objectEvent->currentCoords.y,
                                                                                   gObjectEvents[playerObjectId].currentCoords.x,
                                                                                   gObjectEvents[playerObjectId].currentCoords.y)));
    sprite->sActionFuncId = 1;
    return TRUE;
}

bool8 MovementAction_LockFacingDirection_Step0(struct ObjectEvent *objectEvent, struct Sprite *sprite)
{
    objectEvent->facingDirectionLocked = TRUE;
    sprite->sActionFuncId = 1;
    return TRUE;
}

bool8 MovementAction_UnlockFacingDirection_Step0(struct ObjectEvent *objectEvent, struct Sprite *sprite)
{
    objectEvent->facingDirectionLocked = FALSE;
    sprite->sActionFuncId = 1;
    return TRUE;
}

bool8 MovementAction_JumpDown_Step0(struct ObjectEvent *objectEvent, struct Sprite *sprite)
{
    InitJumpRegular(objectEvent, sprite, DIR_SOUTH, JUMP_DISTANCE_NORMAL, JUMP_TYPE_NORMAL);
    return MovementAction_JumpDown_Step1(objectEvent, sprite);
}

bool8 MovementAction_JumpDown_Step1(struct ObjectEvent *objectEvent, struct Sprite *sprite)
{
    if (DoJumpAnim(objectEvent, sprite))
    {
        objectEvent->noShadow = FALSE;
        sprite->sActionFuncId = 2;
        return TRUE;
    }
    return FALSE;
}

bool8 MovementAction_JumpUp_Step0(struct ObjectEvent *objectEvent, struct Sprite *sprite)
{
    InitJumpRegular(objectEvent, sprite, DIR_NORTH, JUMP_DISTANCE_NORMAL, JUMP_TYPE_NORMAL);
    return MovementAction_JumpUp_Step1(objectEvent, sprite);
}

bool8 MovementAction_JumpUp_Step1(struct ObjectEvent *objectEvent, struct Sprite *sprite)
{
    if (DoJumpAnim(objectEvent, sprite))
    {
        objectEvent->noShadow = FALSE;
        sprite->sActionFuncId = 2;
        return TRUE;
    }
    return FALSE;
}

bool8 MovementAction_JumpLeft_Step0(struct ObjectEvent *objectEvent, struct Sprite *sprite)
{
    InitJumpRegular(objectEvent, sprite, DIR_WEST, JUMP_DISTANCE_NORMAL, JUMP_TYPE_NORMAL);
    return MovementAction_JumpLeft_Step1(objectEvent, sprite);
}

bool8 MovementAction_JumpLeft_Step1(struct ObjectEvent *objectEvent, struct Sprite *sprite)
{
    if (DoJumpAnim(objectEvent, sprite))
    {
        objectEvent->noShadow = FALSE;
        sprite->sActionFuncId = 2;
        return TRUE;
    }
    return FALSE;
}

bool8 MovementAction_JumpRight_Step0(struct ObjectEvent *objectEvent, struct Sprite *sprite)
{
    InitJumpRegular(objectEvent, sprite, DIR_EAST, JUMP_DISTANCE_NORMAL, JUMP_TYPE_NORMAL);
    return MovementAction_JumpRight_Step1(objectEvent, sprite);
}

bool8 MovementAction_JumpRight_Step1(struct ObjectEvent *objectEvent, struct Sprite *sprite)
{
    if (DoJumpAnim(objectEvent, sprite))
    {
        objectEvent->noShadow = FALSE;
        sprite->sActionFuncId = 2;
        return TRUE;
    }
    return FALSE;
}

bool8 MovementAction_JumpInPlaceDown_Step0(struct ObjectEvent *objectEvent, struct Sprite *sprite)
{
    InitJumpRegular(objectEvent, sprite, DIR_SOUTH, JUMP_DISTANCE_IN_PLACE, JUMP_TYPE_HIGH);
    return MovementAction_JumpInPlaceDown_Step1(objectEvent, sprite);
}

bool8 MovementAction_JumpInPlaceDown_Step1(struct ObjectEvent *objectEvent, struct Sprite *sprite)
{
    if (DoJumpAnim(objectEvent, sprite))
    {
        objectEvent->noShadow = FALSE;
        sprite->sActionFuncId = 2;
        return TRUE;
    }
    return FALSE;
}

bool8 MovementAction_JumpInPlaceUp_Step0(struct ObjectEvent *objectEvent, struct Sprite *sprite)
{
    InitJumpRegular(objectEvent, sprite, DIR_NORTH, JUMP_DISTANCE_IN_PLACE, JUMP_TYPE_HIGH);
    return MovementAction_JumpInPlaceUp_Step1(objectEvent, sprite);
}

bool8 MovementAction_JumpInPlaceUp_Step1(struct ObjectEvent *objectEvent, struct Sprite *sprite)
{
    if (DoJumpAnim(objectEvent, sprite))
    {
        objectEvent->noShadow = FALSE;
        sprite->sActionFuncId = 2;
        return TRUE;
    }
    return FALSE;
}

bool8 MovementAction_JumpInPlaceLeft_Step0(struct ObjectEvent *objectEvent, struct Sprite *sprite)
{
    InitJumpRegular(objectEvent, sprite, DIR_WEST, JUMP_DISTANCE_IN_PLACE, JUMP_TYPE_HIGH);
    return MovementAction_JumpInPlaceLeft_Step1(objectEvent, sprite);
}

bool8 MovementAction_JumpInPlaceLeft_Step1(struct ObjectEvent *objectEvent, struct Sprite *sprite)
{
    if (DoJumpAnim(objectEvent, sprite))
    {
        objectEvent->noShadow = FALSE;
        sprite->sActionFuncId = 2;
        return TRUE;
    }
    return FALSE;
}

bool8 MovementAction_JumpInPlaceRight_Step0(struct ObjectEvent *objectEvent, struct Sprite *sprite)
{
    InitJumpRegular(objectEvent, sprite, DIR_EAST, JUMP_DISTANCE_IN_PLACE, JUMP_TYPE_HIGH);
    return MovementAction_JumpInPlaceRight_Step1(objectEvent, sprite);
}

bool8 MovementAction_JumpInPlaceRight_Step1(struct ObjectEvent *objectEvent, struct Sprite *sprite)
{
    if (DoJumpAnim(objectEvent, sprite))
    {
        objectEvent->noShadow = FALSE;
        sprite->sActionFuncId = 2;
        return TRUE;
    }
    return FALSE;
}

bool8 MovementAction_JumpInPlaceDownUp_Step0(struct ObjectEvent *objectEvent, struct Sprite *sprite)
{
    InitJumpRegular(objectEvent, sprite, DIR_SOUTH, JUMP_DISTANCE_IN_PLACE, JUMP_TYPE_NORMAL);
    return MovementAction_JumpInPlaceDownUp_Step1(objectEvent, sprite);
}

bool8 MovementAction_JumpInPlaceDownUp_Step1(struct ObjectEvent *objectEvent, struct Sprite *sprite)
{
    if (DoJumpInPlaceAnim(objectEvent, sprite))
    {
        objectEvent->noShadow = FALSE;
        sprite->sActionFuncId = 2;
        return TRUE;
    }
    return FALSE;
}

bool8 MovementAction_JumpInPlaceUpDown_Step0(struct ObjectEvent *objectEvent, struct Sprite *sprite)
{
    InitJumpRegular(objectEvent, sprite, DIR_NORTH, JUMP_DISTANCE_IN_PLACE, JUMP_TYPE_NORMAL);
    return MovementAction_JumpInPlaceUpDown_Step1(objectEvent, sprite);
}

bool8 MovementAction_JumpInPlaceUpDown_Step1(struct ObjectEvent *objectEvent, struct Sprite *sprite)
{
    if (DoJumpInPlaceAnim(objectEvent, sprite))
    {
        objectEvent->noShadow = FALSE;
        sprite->sActionFuncId = 2;
        return TRUE;
    }
    return FALSE;
}

bool8 MovementAction_JumpInPlaceLeftRight_Step0(struct ObjectEvent *objectEvent, struct Sprite *sprite)
{
    InitJumpRegular(objectEvent, sprite, DIR_WEST, JUMP_DISTANCE_IN_PLACE, JUMP_TYPE_NORMAL);
    return MovementAction_JumpInPlaceLeftRight_Step1(objectEvent, sprite);
}

bool8 MovementAction_JumpInPlaceLeftRight_Step1(struct ObjectEvent *objectEvent, struct Sprite *sprite)
{
    if (DoJumpInPlaceAnim(objectEvent, sprite))
    {
        objectEvent->noShadow = FALSE;
        sprite->sActionFuncId = 2;
        return TRUE;
    }
    return FALSE;
}

bool8 MovementAction_JumpInPlaceRightLeft_Step0(struct ObjectEvent *objectEvent, struct Sprite *sprite)
{
    InitJumpRegular(objectEvent, sprite, DIR_EAST, JUMP_DISTANCE_IN_PLACE, JUMP_TYPE_NORMAL);
    return MovementAction_JumpInPlaceRightLeft_Step1(objectEvent, sprite);
}

bool8 MovementAction_JumpInPlaceRightLeft_Step1(struct ObjectEvent *objectEvent, struct Sprite *sprite)
{
    if (DoJumpInPlaceAnim(objectEvent, sprite))
    {
        objectEvent->noShadow = FALSE;
        sprite->sActionFuncId = 2;
        return TRUE;
    }
    return FALSE;
}

bool8 MovementAction_FaceOriginalDirection_Step0(struct ObjectEvent *objectEvent, struct Sprite *sprite)
{
    FaceDirection(objectEvent, sprite, gInitialMovementTypeFacingDirections[objectEvent->movementType]);
    return TRUE;
}

bool8 MovementAction_NurseJoyBowDown_Step0(struct ObjectEvent *objectEvent, struct Sprite *sprite)
{
    StartSpriteAnimInDirection(objectEvent, sprite, DIR_SOUTH, ANIM_NURSE_BOW);
    return FALSE;
}

bool8 MovementAction_EnableJumpLandingGroundEffect_Step0(struct ObjectEvent *objectEvent, struct Sprite *sprite)
{
    objectEvent->disableJumpLandingGroundEffect = FALSE;
    sprite->sActionFuncId = 1;
    return TRUE;
}

bool8 MovementAction_DisableJumpLandingGroundEffect_Step0(struct ObjectEvent *objectEvent, struct Sprite *sprite)
{
    objectEvent->disableJumpLandingGroundEffect = TRUE;
    sprite->sActionFuncId = 1;
    return TRUE;
}

bool8 MovementAction_DisableAnimation_Step0(struct ObjectEvent *objectEvent, struct Sprite *sprite)
{
    objectEvent->inanimate = TRUE;
    sprite->sActionFuncId = 1;
    return TRUE;
}

bool8 MovementAction_RestoreAnimation_Step0(struct ObjectEvent *objectEvent, struct Sprite *sprite)
{
    objectEvent->inanimate = GetObjectEventGraphicsInfo(objectEvent->graphicsId)->inanimate;
    sprite->sActionFuncId = 1;
    return TRUE;
}

bool8 MovementAction_SetInvisible_Step0(struct ObjectEvent *objectEvent, struct Sprite *sprite)
{
    objectEvent->invisible = TRUE;
    sprite->sActionFuncId = 1;
    return TRUE;
}

bool8 MovementAction_SetVisible_Step0(struct ObjectEvent *objectEvent, struct Sprite *sprite)
{
    objectEvent->invisible = FALSE;
    sprite->sActionFuncId = 1;
    return TRUE;
}

bool8 MovementAction_EmoteExclamationMark_Step0(struct ObjectEvent *objectEvent, struct Sprite *sprite)
{
    ObjectEventGetLocalIdAndMap(objectEvent, &gFieldEffectArguments[0], &gFieldEffectArguments[1], &gFieldEffectArguments[2]);
    FieldEffectStart(FLDEFF_EXCLAMATION_MARK_ICON);
    sprite->sActionFuncId = 1;
    return TRUE;
}

bool8 MovementAction_EmoteQuestionMark_Step0(struct ObjectEvent *objectEvent, struct Sprite *sprite)
{
    ObjectEventGetLocalIdAndMap(objectEvent, &gFieldEffectArguments[0], &gFieldEffectArguments[1], &gFieldEffectArguments[2]);
    gFieldEffectArguments[7] = -1;
    FieldEffectStart(FLDEFF_QUESTION_MARK_ICON);
    sprite->sActionFuncId = 1;
    return TRUE;
}

bool8 MovementAction_EmoteHeart_Step0(struct ObjectEvent *objectEvent, struct Sprite *sprite)
{
    ObjectEventGetLocalIdAndMap(objectEvent, &gFieldEffectArguments[0], &gFieldEffectArguments[1], &gFieldEffectArguments[2]);
    FieldEffectStart(FLDEFF_HEART_ICON);
    sprite->sActionFuncId = 1;
    return TRUE;
}

bool8 MovementAction_RevealTrainer_Step0(struct ObjectEvent *objectEvent, struct Sprite *sprite)
{
    if (objectEvent->movementType == MOVEMENT_TYPE_BURIED)
    {
        SetBuriedTrainerMovement(objectEvent);
        return FALSE;
    }
    if (objectEvent->movementType != MOVEMENT_TYPE_TREE_DISGUISE && objectEvent->movementType != MOVEMENT_TYPE_MOUNTAIN_DISGUISE)
    {
        sprite->sActionFuncId = 2;
        return TRUE;
    }
    StartRevealDisguise(objectEvent);
    sprite->sActionFuncId = 1;
    return MovementAction_RevealTrainer_Step1(objectEvent, sprite);
}

bool8 MovementAction_RevealTrainer_Step1(struct ObjectEvent *objectEvent, struct Sprite *sprite)
{
    if (UpdateRevealDisguise(objectEvent))
    {
        sprite->sActionFuncId = 2;
        return TRUE;
    }
    return FALSE;
}

bool8 MovementAction_RockSmashBreak_Step0(struct ObjectEvent *objectEvent, struct Sprite *sprite)
{
    SetAndStartSpriteAnim(sprite, ANIM_REMOVE_OBSTACLE, 0);
    sprite->sActionFuncId = 1;
    return FALSE;
}

bool8 MovementAction_RockSmashBreak_Step1(struct ObjectEvent *objectEvent, struct Sprite *sprite)
{
    if (SpriteAnimEnded(sprite))
    {
        SetMovementDelay(sprite, 32);
        sprite->sActionFuncId = 2;
    }
    return FALSE;
}

bool8 MovementAction_RockSmashBreak_Step2(struct ObjectEvent *objectEvent, struct Sprite *sprite)
{
    objectEvent->invisible ^= TRUE;
    if (WaitForMovementDelay(sprite))
    {
        objectEvent->invisible = TRUE;
        sprite->sActionFuncId = 3;
    }
    return FALSE;
}

bool8 MovementAction_CutTree_Step0(struct ObjectEvent *objectEvent, struct Sprite *sprite)
{
    SetAndStartSpriteAnim(sprite, ANIM_REMOVE_OBSTACLE, 0);
    sprite->sActionFuncId = 1;
    return FALSE;
}

bool8 MovementAction_CutTree_Step1(struct ObjectEvent *objectEvent, struct Sprite *sprite)
{
    if (SpriteAnimEnded(sprite))
    {
        SetMovementDelay(sprite, 32);
        sprite->sActionFuncId = 2;
    }
    return FALSE;
}

bool8 MovementAction_CutTree_Step2(struct ObjectEvent *objectEvent, struct Sprite *sprite)
{
    objectEvent->invisible ^= TRUE;
    if (WaitForMovementDelay(sprite))
    {
        objectEvent->invisible = TRUE;
        sprite->sActionFuncId = 3;
    }
    return FALSE;
}

bool8 MovementAction_SetFixedPriority_Step0(struct ObjectEvent *objectEvent, struct Sprite *sprite)
{
    objectEvent->fixedPriority = TRUE;
    sprite->sActionFuncId = 1;
    return TRUE;
}

bool8 MovementAction_ClearFixedPriority_Step0(struct ObjectEvent *objectEvent, struct Sprite *sprite)
{
    objectEvent->fixedPriority = FALSE;
    sprite->sActionFuncId = 1;
    return TRUE;
}

bool8 MovementAction_InitAffineAnim_Step0(struct ObjectEvent *objectEvent, struct Sprite *sprite)
{
    sprite->oam.affineMode = ST_OAM_AFFINE_DOUBLE;
    InitSpriteAffineAnim(sprite);
    sprite->affineAnimPaused = TRUE;
    sprite->subspriteMode = SUBSPRITES_OFF;
    return TRUE;
}

bool8 MovementAction_ClearAffineAnim_Step0(struct ObjectEvent *objectEvent, struct Sprite *sprite)
{
    FreeOamMatrix(sprite->oam.matrixNum);
    sprite->oam.affineMode = ST_OAM_AFFINE_OFF;
    CalcCenterToCornerVec(sprite, sprite->oam.shape, sprite->oam.size, sprite->oam.affineMode);
    return TRUE;
}

bool8 MovementAction_HideReflection_Step0(struct ObjectEvent *objectEvent, struct Sprite *sprite)
{
    objectEvent->hideReflection = TRUE;
    return TRUE;
}

bool8 MovementAction_ShowReflection_Step0(struct ObjectEvent *objectEvent, struct Sprite *sprite)
{
    objectEvent->hideReflection = FALSE;
    return TRUE;
}

bool8 MovementAction_WalkDownStartAffine_Step0(struct ObjectEvent *objectEvent, struct Sprite *sprite)
{
    InitWalkSlow(objectEvent, sprite, DIR_SOUTH);
    sprite->affineAnimPaused = FALSE;
    StartSpriteAffineAnimIfDifferent(sprite, 0);
    return MovementAction_WalkDownStartAffine_Step1(objectEvent, sprite);
}

bool8 MovementAction_WalkDownStartAffine_Step1(struct ObjectEvent *objectEvent, struct Sprite *sprite)
{
    if (UpdateWalkSlow(objectEvent, sprite))
    {
        sprite->affineAnimPaused = TRUE;
        sprite->sActionFuncId = 2;
        return TRUE;
    }
    return FALSE;
}

bool8 MovementAction_WalkDownAffine_Step0(struct ObjectEvent *objectEvent, struct Sprite *sprite)
{
    InitWalkSlow(objectEvent, sprite, DIR_SOUTH);
    sprite->affineAnimPaused = FALSE;
    ChangeSpriteAffineAnimIfDifferent(sprite, 1);
    return MovementAction_WalkDownAffine_Step1(objectEvent, sprite);
}

bool8 MovementAction_WalkDownAffine_Step1(struct ObjectEvent *objectEvent, struct Sprite *sprite)
{
    if (UpdateWalkSlow(objectEvent, sprite))
    {
        sprite->affineAnimPaused = TRUE;
        sprite->sActionFuncId = 2;
        return TRUE;
    }
    return FALSE;
}

bool8 MovementAction_WalkLeftAffine_Step0(struct ObjectEvent *objectEvent, struct Sprite *sprite)
{
    InitMovementNormal(objectEvent, sprite, DIR_WEST, MOVE_SPEED_FAST_1);
    sprite->affineAnimPaused = FALSE;
    ChangeSpriteAffineAnimIfDifferent(sprite, 2);
    return MovementAction_WalkLeftAffine_Step1(objectEvent, sprite);
}

bool8 MovementAction_WalkLeftAffine_Step1(struct ObjectEvent *objectEvent, struct Sprite *sprite)
{
    if (UpdateMovementNormal(objectEvent, sprite))
    {
        sprite->affineAnimPaused = TRUE;
        sprite->sActionFuncId = 2;
        return TRUE;
    }
    return FALSE;
}

bool8 MovementAction_WalkRightAffine_Step0(struct ObjectEvent *objectEvent, struct Sprite *sprite)
{
    InitMovementNormal(objectEvent, sprite, DIR_EAST, MOVE_SPEED_FAST_1);
    sprite->affineAnimPaused = FALSE;
    ChangeSpriteAffineAnimIfDifferent(sprite, 3);
    return MovementAction_WalkRightAffine_Step1(objectEvent, sprite);
}

bool8 MovementAction_WalkRightAffine_Step1(struct ObjectEvent *objectEvent, struct Sprite *sprite)
{
    if (UpdateMovementNormal(objectEvent, sprite))
    {
        sprite->affineAnimPaused = TRUE;
        sprite->sActionFuncId = 2;
        return TRUE;
    }
    return FALSE;
}

static void AcroWheelieFaceDirection(struct ObjectEvent *objectEvent, struct Sprite *sprite, u8 direction)
{
    SetObjectEventDirection(objectEvent, direction);
    ShiftStillObjectEventCoords(objectEvent);
    SetStepAnim(objectEvent, sprite, GetAcroWheeliePedalDirectionAnimNum(direction));
    sprite->animPaused = TRUE;
    sprite->sActionFuncId = 1;
}

bool8 MovementAction_AcroWheelieFaceDown_Step0(struct ObjectEvent *objectEvent, struct Sprite *sprite)
{
    AcroWheelieFaceDirection(objectEvent, sprite, DIR_SOUTH);
    return TRUE;
}

bool8 MovementAction_AcroWheelieFaceUp_Step0(struct ObjectEvent *objectEvent, struct Sprite *sprite)
{
    AcroWheelieFaceDirection(objectEvent, sprite, DIR_NORTH);
    return TRUE;
}

bool8 MovementAction_AcroWheelieFaceLeft_Step0(struct ObjectEvent *objectEvent, struct Sprite *sprite)
{
    AcroWheelieFaceDirection(objectEvent, sprite, DIR_WEST);
    return TRUE;
}

bool8 MovementAction_AcroWheelieFaceRight_Step0(struct ObjectEvent *objectEvent, struct Sprite *sprite)
{
    AcroWheelieFaceDirection(objectEvent, sprite, DIR_EAST);
    return TRUE;
}

bool8 MovementAction_AcroPopWheelieDown_Step0(struct ObjectEvent *objectEvent, struct Sprite *sprite)
{
    StartSpriteAnimInDirection(objectEvent, sprite, DIR_SOUTH, GetAcroWheelieDirectionAnimNum(DIR_SOUTH));
    return FALSE;
}

bool8 MovementAction_AcroPopWheelieUp_Step0(struct ObjectEvent *objectEvent, struct Sprite *sprite)
{
    StartSpriteAnimInDirection(objectEvent, sprite, DIR_NORTH, GetAcroWheelieDirectionAnimNum(DIR_NORTH));
    return FALSE;
}

bool8 MovementAction_AcroPopWheelieLeft_Step0(struct ObjectEvent *objectEvent, struct Sprite *sprite)
{
    StartSpriteAnimInDirection(objectEvent, sprite, DIR_WEST, GetAcroWheelieDirectionAnimNum(DIR_WEST));
    return FALSE;
}

bool8 MovementAction_AcroPopWheelieRight_Step0(struct ObjectEvent *objectEvent, struct Sprite *sprite)
{
    StartSpriteAnimInDirection(objectEvent, sprite, DIR_EAST, GetAcroWheelieDirectionAnimNum(DIR_EAST));
    return FALSE;
}

bool8 MovementAction_AcroEndWheelieFaceDown_Step0(struct ObjectEvent *objectEvent, struct Sprite *sprite)
{
    StartSpriteAnimInDirection(objectEvent, sprite, DIR_SOUTH, GetAcroEndWheelieDirectionAnimNum(DIR_SOUTH));
    return FALSE;
}

bool8 MovementAction_AcroEndWheelieFaceUp_Step0(struct ObjectEvent *objectEvent, struct Sprite *sprite)
{
    StartSpriteAnimInDirection(objectEvent, sprite, DIR_NORTH, GetAcroEndWheelieDirectionAnimNum(DIR_NORTH));
    return FALSE;
}

bool8 MovementAction_AcroEndWheelieFaceLeft_Step0(struct ObjectEvent *objectEvent, struct Sprite *sprite)
{
    StartSpriteAnimInDirection(objectEvent, sprite, DIR_WEST, GetAcroEndWheelieDirectionAnimNum(DIR_WEST));
    return FALSE;
}

bool8 MovementAction_AcroEndWheelieFaceRight_Step0(struct ObjectEvent *objectEvent, struct Sprite *sprite)
{
    StartSpriteAnimInDirection(objectEvent, sprite, DIR_EAST, GetAcroEndWheelieDirectionAnimNum(DIR_EAST));
    return FALSE;
}

bool8 MovementAction_UnusedAcroActionDown_Step0(struct ObjectEvent *objectEvent, struct Sprite *sprite)
{
    StartSpriteAnimInDirection(objectEvent, sprite, DIR_SOUTH, GetAcroUnusedActionDirectionAnimNum(DIR_SOUTH));
    return FALSE;
}

bool8 MovementAction_UnusedAcroActionUp_Step0(struct ObjectEvent *objectEvent, struct Sprite *sprite)
{
    StartSpriteAnimInDirection(objectEvent, sprite, DIR_NORTH, GetAcroUnusedActionDirectionAnimNum(DIR_NORTH));
    return FALSE;
}

bool8 MovementAction_UnusedAcroActionLeft_Step0(struct ObjectEvent *objectEvent, struct Sprite *sprite)
{
    StartSpriteAnimInDirection(objectEvent, sprite, DIR_WEST, GetAcroUnusedActionDirectionAnimNum(DIR_WEST));
    return FALSE;
}

bool8 MovementAction_UnusedAcroActionRight_Step0(struct ObjectEvent *objectEvent, struct Sprite *sprite)
{
    StartSpriteAnimInDirection(objectEvent, sprite, DIR_EAST, GetAcroUnusedActionDirectionAnimNum(DIR_EAST));
    return FALSE;
}

void InitFigure8Anim(struct ObjectEvent *objectEvent, struct Sprite *sprite)
{
    InitSpriteForFigure8Anim(sprite);
    sprite->animPaused = FALSE;
}

bool8 DoFigure8Anim(struct ObjectEvent *objectEvent, struct Sprite *sprite)
{
    if (AnimateSpriteInFigure8(sprite))
    {
        ShiftStillObjectEventCoords(objectEvent);
        objectEvent->triggerGroundEffectsOnStop = TRUE;
        sprite->animPaused = TRUE;
        return TRUE;
    }
    return FALSE;
}

bool8 MovementAction_Figure8_Step0(struct ObjectEvent *objectEvent, struct Sprite *sprite)
{
    InitFigure8Anim(objectEvent, sprite);
    sprite->sActionFuncId = 1;
    return MovementAction_Figure8_Step1(objectEvent, sprite);
}

bool8 MovementAction_Figure8_Step1(struct ObjectEvent *objectEvent, struct Sprite *sprite)
{
    if (DoFigure8Anim(objectEvent, sprite))
    {
        sprite->sActionFuncId = 2;
        return TRUE;
    }
    return FALSE;
}

static void InitAcroWheelieJump(struct ObjectEvent *objectEvent, struct Sprite *sprite, u8 direction, u8 distance, u8 type)
{
    InitJump(objectEvent, sprite, direction, distance, type);
    StartSpriteAnimIfDifferent(sprite, GetAcroWheelieDirectionAnimNum(direction));
    DoShadowFieldEffect(objectEvent);
}

bool8 MovementAction_AcroWheelieHopFaceDown_Step0(struct ObjectEvent *objectEvent, struct Sprite *sprite)
{
    InitAcroWheelieJump(objectEvent, sprite, DIR_SOUTH, JUMP_DISTANCE_IN_PLACE, JUMP_TYPE_LOW);
    return MovementAction_AcroWheelieHopFaceDown_Step1(objectEvent, sprite);
}

bool8 MovementAction_AcroWheelieHopFaceDown_Step1(struct ObjectEvent *objectEvent, struct Sprite *sprite)
{
    if (DoJumpAnim(objectEvent, sprite))
    {
        objectEvent->noShadow = FALSE;
        sprite->sActionFuncId = 2;
        return TRUE;
    }
    return FALSE;
}

bool8 MovementAction_AcroWheelieHopFaceUp_Step0(struct ObjectEvent *objectEvent, struct Sprite *sprite)
{
    InitAcroWheelieJump(objectEvent, sprite, DIR_NORTH, JUMP_DISTANCE_IN_PLACE, JUMP_TYPE_LOW);
    return MovementAction_AcroWheelieHopFaceUp_Step1(objectEvent, sprite);
}

bool8 MovementAction_AcroWheelieHopFaceUp_Step1(struct ObjectEvent *objectEvent, struct Sprite *sprite)
{
    if (DoJumpAnim(objectEvent, sprite))
    {
        objectEvent->noShadow = FALSE;
        sprite->sActionFuncId = 2;
        return TRUE;
    }
    return FALSE;
}

bool8 MovementAction_AcroWheelieHopFaceLeft_Step0(struct ObjectEvent *objectEvent, struct Sprite *sprite)
{
    InitAcroWheelieJump(objectEvent, sprite, DIR_WEST, JUMP_DISTANCE_IN_PLACE, JUMP_TYPE_LOW);
    return MovementAction_AcroWheelieHopFaceLeft_Step1(objectEvent, sprite);
}

bool8 MovementAction_AcroWheelieHopFaceLeft_Step1(struct ObjectEvent *objectEvent, struct Sprite *sprite)
{
    if (DoJumpAnim(objectEvent, sprite))
    {
        objectEvent->noShadow = FALSE;
        sprite->sActionFuncId = 2;
        return TRUE;
    }
    return FALSE;
}

bool8 MovementAction_AcroWheelieHopFaceRight_Step0(struct ObjectEvent *objectEvent, struct Sprite *sprite)
{
    InitAcroWheelieJump(objectEvent, sprite, DIR_EAST, JUMP_DISTANCE_IN_PLACE, JUMP_TYPE_LOW);
    return MovementAction_AcroWheelieHopFaceRight_Step1(objectEvent, sprite);
}

bool8 MovementAction_AcroWheelieHopFaceRight_Step1(struct ObjectEvent *objectEvent, struct Sprite *sprite)
{
    if (DoJumpAnim(objectEvent, sprite))
    {
        objectEvent->noShadow = FALSE;
        sprite->sActionFuncId = 2;
        return TRUE;
    }
    return FALSE;
}

bool8 MovementAction_AcroWheelieHopDown_Step0(struct ObjectEvent *objectEvent, struct Sprite *sprite)
{
    InitAcroWheelieJump(objectEvent, sprite, DIR_SOUTH, JUMP_DISTANCE_NORMAL, JUMP_TYPE_LOW);
    return MovementAction_AcroWheelieHopDown_Step1(objectEvent, sprite);
}

bool8 MovementAction_AcroWheelieHopDown_Step1(struct ObjectEvent *objectEvent, struct Sprite *sprite)
{
    if (DoJumpAnim(objectEvent, sprite))
    {
        objectEvent->noShadow = FALSE;
        sprite->sActionFuncId = 2;
        return TRUE;
    }
    return FALSE;
}

bool8 MovementAction_AcroWheelieHopUp_Step0(struct ObjectEvent *objectEvent, struct Sprite *sprite)
{
    InitAcroWheelieJump(objectEvent, sprite, DIR_NORTH, JUMP_DISTANCE_NORMAL, JUMP_TYPE_LOW);
    return MovementAction_AcroWheelieHopUp_Step1(objectEvent, sprite);
}

bool8 MovementAction_AcroWheelieHopUp_Step1(struct ObjectEvent *objectEvent, struct Sprite *sprite)
{
    if (DoJumpAnim(objectEvent, sprite))
    {
        objectEvent->noShadow = FALSE;
        sprite->sActionFuncId = 2;
        return TRUE;
    }
    return FALSE;
}

bool8 MovementAction_AcroWheelieHopLeft_Step0(struct ObjectEvent *objectEvent, struct Sprite *sprite)
{
    if (objectEvent->directionOverwrite)
        InitAcroWheelieJump(objectEvent, sprite, objectEvent->directionOverwrite, JUMP_DISTANCE_NORMAL, JUMP_TYPE_LOW);
    else
        InitAcroWheelieJump(objectEvent, sprite, DIR_WEST, JUMP_DISTANCE_NORMAL, JUMP_TYPE_LOW);
    return MovementAction_AcroWheelieHopLeft_Step1(objectEvent, sprite);
}

bool8 MovementAction_AcroWheelieHopLeft_Step1(struct ObjectEvent *objectEvent, struct Sprite *sprite)
{
    if (DoJumpAnim(objectEvent, sprite))
    {
        objectEvent->noShadow = FALSE;
        sprite->sActionFuncId = 2;
        return TRUE;
    }
    return FALSE;
}

bool8 MovementAction_AcroWheelieHopRight_Step0(struct ObjectEvent *objectEvent, struct Sprite *sprite)
{
    if (objectEvent->directionOverwrite)
        InitAcroWheelieJump(objectEvent, sprite, objectEvent->directionOverwrite, JUMP_DISTANCE_NORMAL, JUMP_TYPE_LOW);
    else
        InitAcroWheelieJump(objectEvent, sprite, DIR_EAST,  JUMP_DISTANCE_NORMAL, JUMP_TYPE_LOW);
    return MovementAction_AcroWheelieHopRight_Step1(objectEvent, sprite);
}

bool8 MovementAction_AcroWheelieHopRight_Step1(struct ObjectEvent *objectEvent, struct Sprite *sprite)
{
    if (DoJumpAnim(objectEvent, sprite))
    {
        objectEvent->noShadow = FALSE;
        sprite->sActionFuncId = 2;
        return TRUE;
    }
    return FALSE;
}

bool8 MovementAction_AcroWheelieJumpDown_Step0(struct ObjectEvent *objectEvent, struct Sprite *sprite)
{
    InitAcroWheelieJump(objectEvent, sprite, DIR_SOUTH, JUMP_DISTANCE_FAR, JUMP_TYPE_HIGH);
    return MovementAction_AcroWheelieJumpDown_Step1(objectEvent, sprite);
}

bool8 MovementAction_AcroWheelieJumpDown_Step1(struct ObjectEvent *objectEvent, struct Sprite *sprite)
{
    if (DoJumpAnim(objectEvent, sprite))
    {
        objectEvent->noShadow = FALSE;
        sprite->sActionFuncId = 2;
        return TRUE;
    }
    return FALSE;
}

bool8 MovementAction_AcroWheelieJumpUp_Step0(struct ObjectEvent *objectEvent, struct Sprite *sprite)
{
    InitAcroWheelieJump(objectEvent, sprite, DIR_NORTH, JUMP_DISTANCE_FAR, JUMP_TYPE_HIGH);
    return MovementAction_AcroWheelieJumpUp_Step1(objectEvent, sprite);
}

bool8 MovementAction_AcroWheelieJumpUp_Step1(struct ObjectEvent *objectEvent, struct Sprite *sprite)
{
    if (DoJumpAnim(objectEvent, sprite))
    {
        objectEvent->noShadow = FALSE;
        sprite->sActionFuncId = 2;
        return TRUE;
    }
    return FALSE;
}

bool8 MovementAction_AcroWheelieJumpLeft_Step0(struct ObjectEvent *objectEvent, struct Sprite *sprite)
{
    if (objectEvent->directionOverwrite)
        InitAcroWheelieJump(objectEvent, sprite, objectEvent->directionOverwrite, JUMP_DISTANCE_FAR, JUMP_TYPE_HIGH);
    else
        InitAcroWheelieJump(objectEvent, sprite, DIR_WEST, JUMP_DISTANCE_FAR, JUMP_TYPE_HIGH);
    return MovementAction_AcroWheelieJumpLeft_Step1(objectEvent, sprite);
}

bool8 MovementAction_AcroWheelieJumpLeft_Step1(struct ObjectEvent *objectEvent, struct Sprite *sprite)
{
    if (DoJumpAnim(objectEvent, sprite))
    {
        objectEvent->noShadow = FALSE;
        sprite->sActionFuncId = 2;
        return TRUE;
    }
    return FALSE;
}

bool8 MovementAction_AcroWheelieJumpRight_Step0(struct ObjectEvent *objectEvent, struct Sprite *sprite)
{
    if (objectEvent->directionOverwrite)
        InitAcroWheelieJump(objectEvent, sprite, objectEvent->directionOverwrite, JUMP_DISTANCE_FAR, JUMP_TYPE_HIGH);
    else
        InitAcroWheelieJump(objectEvent, sprite, DIR_EAST, JUMP_DISTANCE_FAR, JUMP_TYPE_HIGH);
    return MovementAction_AcroWheelieJumpRight_Step1(objectEvent, sprite);
}

bool8 MovementAction_AcroWheelieJumpRight_Step1(struct ObjectEvent *objectEvent, struct Sprite *sprite)
{
    if (DoJumpAnim(objectEvent, sprite))
    {
        objectEvent->noShadow = FALSE;
        sprite->sActionFuncId = 2;
        return TRUE;
    }
    return FALSE;
}

bool8 MovementAction_AcroWheelieInPlaceDown_Step0(struct ObjectEvent *objectEvent, struct Sprite *sprite)
{
    InitMoveInPlace(objectEvent, sprite, DIR_SOUTH, GetAcroWheeliePedalDirectionAnimNum(DIR_SOUTH), 8);
    return MovementAction_WalkInPlace_Step1(objectEvent, sprite);
}

bool8 MovementAction_AcroWheelieInPlaceUp_Step0(struct ObjectEvent *objectEvent, struct Sprite *sprite)
{
    InitMoveInPlace(objectEvent, sprite, DIR_NORTH, GetAcroWheeliePedalDirectionAnimNum(DIR_NORTH), 8);
    return MovementAction_WalkInPlace_Step1(objectEvent, sprite);
}

bool8 MovementAction_AcroWheelieInPlaceLeft_Step0(struct ObjectEvent *objectEvent, struct Sprite *sprite)
{
    if (objectEvent->directionOverwrite)
        InitMoveInPlace(objectEvent, sprite, objectEvent->directionOverwrite, GetAcroWheeliePedalDirectionAnimNum(objectEvent->directionOverwrite), 8);
    else
        InitMoveInPlace(objectEvent, sprite, DIR_WEST, GetAcroWheeliePedalDirectionAnimNum(DIR_WEST), 8);
    return MovementAction_WalkInPlace_Step1(objectEvent, sprite);
}

bool8 MovementAction_AcroWheelieInPlaceRight_Step0(struct ObjectEvent *objectEvent, struct Sprite *sprite)
{
    if (objectEvent->directionOverwrite)
        InitMoveInPlace(objectEvent, sprite, objectEvent->directionOverwrite, GetAcroWheeliePedalDirectionAnimNum(objectEvent->directionOverwrite), 8);
    else
        InitMoveInPlace(objectEvent, sprite, DIR_EAST, GetAcroWheeliePedalDirectionAnimNum(DIR_EAST), 8);
    return MovementAction_WalkInPlace_Step1(objectEvent, sprite);
}

static void InitAcroPopWheelie(struct ObjectEvent *objectEvent, struct Sprite *sprite, u8 direction, u8 speed)
{
    InitNpcForMovement(objectEvent, sprite, direction, speed);
    StartSpriteAnim(sprite, GetAcroWheelieDirectionAnimNum(objectEvent->facingDirection));
    SeekSpriteAnim(sprite, 0);
}

bool8 MovementAction_AcroPopWheelieMoveDown_Step0(struct ObjectEvent *objectEvent, struct Sprite *sprite)
{
    InitAcroPopWheelie(objectEvent, sprite, DIR_SOUTH, 1);
    return MovementAction_AcroPopWheelieMoveDown_Step1(objectEvent, sprite);
}

bool8 MovementAction_AcroPopWheelieMoveDown_Step1(struct ObjectEvent *objectEvent, struct Sprite *sprite)
{
    if (UpdateMovementNormal(objectEvent, sprite))
    {
        sprite->sActionFuncId = 2;
        return TRUE;
    }
    return FALSE;
}

bool8 MovementAction_AcroPopWheelieMoveUp_Step0(struct ObjectEvent *objectEvent, struct Sprite *sprite)
{
    InitAcroPopWheelie(objectEvent, sprite, DIR_NORTH, 1);
    return MovementAction_AcroPopWheelieMoveUp_Step1(objectEvent, sprite);
}

bool8 MovementAction_AcroPopWheelieMoveUp_Step1(struct ObjectEvent *objectEvent, struct Sprite *sprite)
{
    if (UpdateMovementNormal(objectEvent, sprite))
    {
        sprite->sActionFuncId = 2;
        return TRUE;
    }
    return FALSE;
}

bool8 MovementAction_AcroPopWheelieMoveLeft_Step0(struct ObjectEvent *objectEvent, struct Sprite *sprite)
{
    if (objectEvent->directionOverwrite)
        InitAcroPopWheelie(objectEvent, sprite, objectEvent->directionOverwrite,  1);
    else
        InitAcroPopWheelie(objectEvent, sprite, DIR_WEST,  1);
    return MovementAction_AcroPopWheelieMoveLeft_Step1(objectEvent, sprite);
}

bool8 MovementAction_AcroPopWheelieMoveLeft_Step1(struct ObjectEvent *objectEvent, struct Sprite *sprite)
{
    if (UpdateMovementNormal(objectEvent, sprite))
    {
        sprite->sActionFuncId = 2;
        return TRUE;
    }
    return FALSE;
}

bool8 MovementAction_AcroPopWheelieMoveRight_Step0(struct ObjectEvent *objectEvent, struct Sprite *sprite)
{
    if (objectEvent->directionOverwrite)
        InitAcroPopWheelie(objectEvent, sprite, objectEvent->directionOverwrite,  1);
    else
        InitAcroPopWheelie(objectEvent, sprite, DIR_EAST,  1);
    return MovementAction_AcroPopWheelieMoveRight_Step1(objectEvent, sprite);
}

bool8 MovementAction_AcroPopWheelieMoveRight_Step1(struct ObjectEvent *objectEvent, struct Sprite *sprite)
{
    if (UpdateMovementNormal(objectEvent, sprite))
    {
        sprite->sActionFuncId = 2;
        return TRUE;
    }
    return FALSE;
}

static void InitAcroWheelieMove(struct ObjectEvent *objectEvent, struct Sprite *sprite, u8 direction, u8 speed)
{
    InitNpcForMovement(objectEvent, sprite, direction, speed);
    SetStepAnimHandleAlternation(objectEvent, sprite, GetAcroWheeliePedalDirectionAnimNum(objectEvent->facingDirection));
}

bool8 MovementAction_AcroWheelieMoveDown_Step0(struct ObjectEvent *objectEvent, struct Sprite *sprite)
{
    InitAcroWheelieMove(objectEvent, sprite, DIR_SOUTH, 1);
    return MovementAction_AcroWheelieMoveDown_Step1(objectEvent, sprite);
}

bool8 MovementAction_AcroWheelieMoveDown_Step1(struct ObjectEvent *objectEvent, struct Sprite *sprite)
{
    if (UpdateMovementNormal(objectEvent, sprite))
    {
        sprite->sActionFuncId = 2;
        return TRUE;
    }
    return FALSE;
}

bool8 MovementAction_AcroWheelieMoveUp_Step0(struct ObjectEvent *objectEvent, struct Sprite *sprite)
{
    InitAcroWheelieMove(objectEvent, sprite, DIR_NORTH, 1);
    return MovementAction_AcroWheelieMoveUp_Step1(objectEvent, sprite);
}

bool8 MovementAction_AcroWheelieMoveUp_Step1(struct ObjectEvent *objectEvent, struct Sprite *sprite)
{
    if (UpdateMovementNormal(objectEvent, sprite))
    {
        sprite->sActionFuncId = 2;
        return TRUE;
    }
    return FALSE;
}

bool8 MovementAction_AcroWheelieMoveLeft_Step0(struct ObjectEvent *objectEvent, struct Sprite *sprite)
{
    if (objectEvent->directionOverwrite)
        InitAcroWheelieMove(objectEvent, sprite, objectEvent->directionOverwrite,  1);
    else
        InitAcroWheelieMove(objectEvent, sprite, DIR_WEST,  1);
    return MovementAction_AcroWheelieMoveLeft_Step1(objectEvent, sprite);
}

bool8 MovementAction_AcroWheelieMoveLeft_Step1(struct ObjectEvent *objectEvent, struct Sprite *sprite)
{
    if (UpdateMovementNormal(objectEvent, sprite))
    {
        sprite->sActionFuncId = 2;
        return TRUE;
    }
    return FALSE;
}

bool8 MovementAction_AcroWheelieMoveRight_Step0(struct ObjectEvent *objectEvent, struct Sprite *sprite)
{
    if (objectEvent->directionOverwrite)
        InitAcroWheelieMove(objectEvent, sprite, objectEvent->directionOverwrite,  1);
    else
        InitAcroWheelieMove(objectEvent, sprite, DIR_EAST, 1);
    return MovementAction_AcroWheelieMoveRight_Step1(objectEvent, sprite);
}

bool8 MovementAction_AcroWheelieMoveRight_Step1(struct ObjectEvent *objectEvent, struct Sprite *sprite)
{
    if (UpdateMovementNormal(objectEvent, sprite))
    {
        sprite->sActionFuncId = 2;
        return TRUE;
    }
    return FALSE;
}

static void InitAcroEndWheelie(struct ObjectEvent *objectEvent, struct Sprite *sprite, u8 direction, u8 speed)
{
    InitNpcForMovement(objectEvent, sprite, direction, speed);
    StartSpriteAnim(sprite, GetAcroEndWheelieDirectionAnimNum(objectEvent->facingDirection));
    SeekSpriteAnim(sprite, 0);
}

bool8 MovementAction_AcroEndWheelieMoveDown_Step0(struct ObjectEvent *objectEvent, struct Sprite *sprite)
{
    InitAcroEndWheelie(objectEvent, sprite, DIR_SOUTH, 1);
    return MovementAction_AcroEndWheelieMoveDown_Step1(objectEvent, sprite);
}

bool8 MovementAction_AcroEndWheelieMoveDown_Step1(struct ObjectEvent *objectEvent, struct Sprite *sprite)
{
    if (UpdateMovementNormal(objectEvent, sprite))
    {
        sprite->sActionFuncId = 2;
        return TRUE;
    }
    return FALSE;
}

bool8 MovementAction_AcroEndWheelieMoveUp_Step0(struct ObjectEvent *objectEvent, struct Sprite *sprite)
{
    InitAcroEndWheelie(objectEvent, sprite, DIR_NORTH, 1);
    return MovementAction_AcroEndWheelieMoveUp_Step1(objectEvent, sprite);
}

bool8 MovementAction_AcroEndWheelieMoveUp_Step1(struct ObjectEvent *objectEvent, struct Sprite *sprite)
{
    if (UpdateMovementNormal(objectEvent, sprite))
    {
        sprite->sActionFuncId = 2;
        return TRUE;
    }
    return FALSE;
}

bool8 MovementAction_AcroEndWheelieMoveLeft_Step0(struct ObjectEvent *objectEvent, struct Sprite *sprite)
{
    if (objectEvent->directionOverwrite)
        InitAcroEndWheelie(objectEvent, sprite, objectEvent->directionOverwrite,  1);
    else
        InitAcroEndWheelie(objectEvent, sprite, DIR_WEST, 1);
    return MovementAction_AcroEndWheelieMoveLeft_Step1(objectEvent, sprite);
}

bool8 MovementAction_AcroEndWheelieMoveLeft_Step1(struct ObjectEvent *objectEvent, struct Sprite *sprite)
{
    if (UpdateMovementNormal(objectEvent, sprite))
    {
        sprite->sActionFuncId = 2;
        return TRUE;
    }
    return FALSE;
}

bool8 MovementAction_AcroEndWheelieMoveRight_Step0(struct ObjectEvent *objectEvent, struct Sprite *sprite)
{
    if (objectEvent->directionOverwrite)
        InitAcroEndWheelie(objectEvent, sprite, objectEvent->directionOverwrite,  1);
    else
        InitAcroEndWheelie(objectEvent, sprite, DIR_EAST, 1);
    return MovementAction_AcroEndWheelieMoveRight_Step1(objectEvent, sprite);
}

bool8 MovementAction_AcroEndWheelieMoveRight_Step1(struct ObjectEvent *objectEvent, struct Sprite *sprite)
{
    if (UpdateMovementNormal(objectEvent, sprite))
    {
        sprite->sActionFuncId = 2;
        return TRUE;
    }
    return FALSE;
}

bool8 MovementAction_Levitate_Step0(struct ObjectEvent *objectEvent, struct Sprite *sprite)
{
    CreateLevitateMovementTask(objectEvent);
    sprite->sActionFuncId = 1;
    return TRUE;
}

bool8 MovementAction_StopLevitate_Step0(struct ObjectEvent *objectEvent, struct Sprite *sprite)
{
    DestroyLevitateMovementTask(objectEvent->warpArrowSpriteId);
    sprite->y2 = 0;
    sprite->sActionFuncId = 1;
    return TRUE;
}

bool8 MovementAction_StopLevitateAtTop_Step0(struct ObjectEvent *objectEvent, struct Sprite *sprite)
{
    if (sprite->y2 == 0)
    {
        DestroyLevitateMovementTask(objectEvent->warpArrowSpriteId);
        sprite->sActionFuncId = 1;
        return TRUE;
    }
    return FALSE;
}

u8 MovementAction_Finish(struct ObjectEvent *objectEvent, struct Sprite *sprite)
{
    return TRUE;
}

bool8 MovementAction_PauseSpriteAnim(struct ObjectEvent *objectEvent, struct Sprite *sprite)
{
    sprite->animPaused = TRUE;
    return TRUE;
}

static void UpdateObjectEventSpriteAnimPause(struct ObjectEvent *objectEvent, struct Sprite *sprite)
{
    if (objectEvent->disableAnim)
        sprite->animPaused = TRUE;
}

static void TryEnableObjectEventAnim(struct ObjectEvent *objectEvent, struct Sprite *sprite)
{
    if (objectEvent->enableAnim)
    {
        sprite->animPaused = FALSE;
        objectEvent->disableAnim = FALSE;
        objectEvent->enableAnim = FALSE;
    }
}

static void UpdateObjectEventVisibility(struct ObjectEvent *objectEvent, struct Sprite *sprite)
{
    UpdateObjectEventOffscreen(objectEvent, sprite);
    UpdateObjectEventSpriteVisibility(objectEvent, sprite);
}

static void UpdateObjectEventOffscreen(struct ObjectEvent *objectEvent, struct Sprite *sprite)
{
    u16 x, y;
    u16 x2, y2;
    const struct ObjectEventGraphicsInfo *graphicsInfo;

    objectEvent->offScreen = FALSE;

    graphicsInfo = GetObjectEventGraphicsInfo(objectEvent->graphicsId);
    if (sprite->coordOffsetEnabled)
    {
        x = sprite->x + sprite->x2 + sprite->centerToCornerVecX + gSpriteCoordOffsetX;
        y = sprite->y + sprite->y2 + sprite->centerToCornerVecY + gSpriteCoordOffsetY;
    }
    else
    {
        x = sprite->x + sprite->x2 + sprite->centerToCornerVecX;
        y = sprite->y + sprite->y2 + sprite->centerToCornerVecY;
    }
    x2 = graphicsInfo->width;
    x2 += x;
    y2 = y;
    y2 += graphicsInfo->height;

    if ((s16)x >= DISPLAY_WIDTH + 16 || (s16)x2 < -16)
        objectEvent->offScreen = TRUE;

    if ((s16)y >= DISPLAY_HEIGHT + 16 || (s16)y2 < -16)
        objectEvent->offScreen = TRUE;
}

static void UpdateObjectEventSpriteVisibility(struct ObjectEvent *objectEvent, struct Sprite *sprite)
{
    sprite->invisible = FALSE;
    if (objectEvent->invisible || objectEvent->offScreen)
        sprite->invisible = TRUE;
}

static void GetAllGroundEffectFlags_OnSpawn(struct ObjectEvent *objEvent, u32 *flags)
{
    ObjectEventUpdateMetatileBehaviors(objEvent);
    GetGroundEffectFlags_Reflection(objEvent, flags);
    GetGroundEffectFlags_TallGrassOnSpawn(objEvent, flags);
    GetGroundEffectFlags_LongGrassOnSpawn(objEvent, flags);
    GetGroundEffectFlags_SandHeap(objEvent, flags);
    GetGroundEffectFlags_ShallowFlowingWater(objEvent, flags);
    GetGroundEffectFlags_ShortGrass(objEvent, flags);
    GetGroundEffectFlags_HotSprings(objEvent, flags);
}

static void GetAllGroundEffectFlags_OnBeginStep(struct ObjectEvent *objEvent, u32 *flags)
{
    ObjectEventUpdateMetatileBehaviors(objEvent);
    GetGroundEffectFlags_Reflection(objEvent, flags);
    GetGroundEffectFlags_TallGrassOnBeginStep(objEvent, flags);
    GetGroundEffectFlags_LongGrassOnBeginStep(objEvent, flags);
    GetGroundEffectFlags_Tracks(objEvent, flags);
    GetGroundEffectFlags_SandHeap(objEvent, flags);
    GetGroundEffectFlags_ShallowFlowingWater(objEvent, flags);
    GetGroundEffectFlags_Puddle(objEvent, flags);
    GetGroundEffectFlags_ShortGrass(objEvent, flags);
    GetGroundEffectFlags_HotSprings(objEvent, flags);
}

static void GetAllGroundEffectFlags_OnFinishStep(struct ObjectEvent *objEvent, u32 *flags)
{
    ObjectEventUpdateMetatileBehaviors(objEvent);
    GetGroundEffectFlags_ShallowFlowingWater(objEvent, flags);
    GetGroundEffectFlags_SandHeap(objEvent, flags);
    GetGroundEffectFlags_Puddle(objEvent, flags);
    GetGroundEffectFlags_Ripple(objEvent, flags);
    GetGroundEffectFlags_ShortGrass(objEvent, flags);
    GetGroundEffectFlags_HotSprings(objEvent, flags);
    GetGroundEffectFlags_Seaweed(objEvent, flags);
    GetGroundEffectFlags_JumpLanding(objEvent, flags);
}

static void ObjectEventUpdateMetatileBehaviors(struct ObjectEvent *objEvent)
{
    objEvent->previousMetatileBehavior = MapGridGetMetatileBehaviorAt(objEvent->previousCoords.x, objEvent->previousCoords.y);
    objEvent->currentMetatileBehavior = MapGridGetMetatileBehaviorAt(objEvent->currentCoords.x, objEvent->currentCoords.y);
}

static void GetGroundEffectFlags_Reflection(struct ObjectEvent *objEvent, u32 *flags)
{
    u32 reflectionFlags[NUM_REFLECTION_TYPES - 1] = {
        [REFL_TYPE_ICE   - 1] = GROUND_EFFECT_FLAG_ICE_REFLECTION,
        [REFL_TYPE_WATER - 1] = GROUND_EFFECT_FLAG_WATER_REFLECTION
    };
    u8 reflType = ObjectEventGetNearbyReflectionType(objEvent);

    if (reflType)
    {
        if (objEvent->hasReflection == 0)
        {
            objEvent->hasReflection++;
            *flags |= reflectionFlags[reflType - 1];
        }
    }
    else
    {
        objEvent->hasReflection = FALSE;
    }
}

static void GetGroundEffectFlags_TallGrassOnSpawn(struct ObjectEvent *objEvent, u32 *flags)
{
    if (MetatileBehavior_IsTallGrass(objEvent->currentMetatileBehavior))
        *flags |= GROUND_EFFECT_FLAG_TALL_GRASS_ON_SPAWN;
}

static void GetGroundEffectFlags_TallGrassOnBeginStep(struct ObjectEvent *objEvent, u32 *flags)
{
    if (MetatileBehavior_IsTallGrass(objEvent->currentMetatileBehavior))
        *flags |= GROUND_EFFECT_FLAG_TALL_GRASS_ON_MOVE;
}

static void GetGroundEffectFlags_LongGrassOnSpawn(struct ObjectEvent *objEvent, u32 *flags)
{
    if (MetatileBehavior_IsLongGrass(objEvent->currentMetatileBehavior))
        *flags |= GROUND_EFFECT_FLAG_LONG_GRASS_ON_SPAWN;
}

static void GetGroundEffectFlags_LongGrassOnBeginStep(struct ObjectEvent *objEvent, u32 *flags)
{
    if (MetatileBehavior_IsLongGrass(objEvent->currentMetatileBehavior))
        *flags |= GROUND_EFFECT_FLAG_LONG_GRASS_ON_MOVE;
}

static void GetGroundEffectFlags_Tracks(struct ObjectEvent *objEvent, u32 *flags)
{
    if (objEvent->directionOverwrite)
        return;

    if (MetatileBehavior_IsDeepSand(objEvent->previousMetatileBehavior))
        *flags |= GROUND_EFFECT_FLAG_DEEP_SAND;
    else if (MetatileBehavior_IsSandOrDeepSand(objEvent->previousMetatileBehavior)
             || MetatileBehavior_IsFootprints(objEvent->previousMetatileBehavior))
        *flags |= GROUND_EFFECT_FLAG_SAND;
}

static void GetGroundEffectFlags_SandHeap(struct ObjectEvent *objEvent, u32 *flags)
{
    if (MetatileBehavior_IsDeepSand(objEvent->currentMetatileBehavior)
        && MetatileBehavior_IsDeepSand(objEvent->previousMetatileBehavior))
    {
        if (!objEvent->inSandPile)
        {
            objEvent->inSandPile = FALSE;
            objEvent->inSandPile = TRUE;
            *flags |= GROUND_EFFECT_FLAG_SAND_PILE;
        }
    }
    else
    {
        objEvent->inSandPile = FALSE;
    }
}

static void GetGroundEffectFlags_ShallowFlowingWater(struct ObjectEvent *objEvent, u32 *flags)
{
    if ((MetatileBehavior_IsShallowFlowingWater(objEvent->currentMetatileBehavior)
         && MetatileBehavior_IsShallowFlowingWater(objEvent->previousMetatileBehavior))
        || (MetatileBehavior_IsPacifidlogLog(objEvent->currentMetatileBehavior)
            && MetatileBehavior_IsPacifidlogLog(objEvent->previousMetatileBehavior)))
    {
        if (!objEvent->inShallowFlowingWater)
        {
            objEvent->inShallowFlowingWater = FALSE;
            objEvent->inShallowFlowingWater = TRUE;
            *flags |= GROUND_EFFECT_FLAG_SHALLOW_FLOWING_WATER;
        }
    }
    else
    {
        objEvent->inShallowFlowingWater = FALSE;
    }
}

static void GetGroundEffectFlags_Puddle(struct ObjectEvent *objEvent, u32 *flags)
{
    if (MetatileBehavior_IsPuddle(objEvent->currentMetatileBehavior)
        && MetatileBehavior_IsPuddle(objEvent->previousMetatileBehavior))
        *flags |= GROUND_EFFECT_FLAG_PUDDLE;
}

static void GetGroundEffectFlags_Ripple(struct ObjectEvent *objEvent, u32 *flags)
{
    if (MetatileBehavior_HasRipples(objEvent->currentMetatileBehavior))
        *flags |= GROUND_EFFECT_FLAG_RIPPLES;
}

static void GetGroundEffectFlags_ShortGrass(struct ObjectEvent *objEvent, u32 *flags)
{
    if (MetatileBehavior_IsShortGrass(objEvent->currentMetatileBehavior)
        && MetatileBehavior_IsShortGrass(objEvent->previousMetatileBehavior))
    {
        if (!objEvent->inShortGrass)
        {
            objEvent->inShortGrass = FALSE;
            objEvent->inShortGrass = TRUE;
            *flags |= GROUND_EFFECT_FLAG_SHORT_GRASS;
        }
    }
    else
    {
        objEvent->inShortGrass = FALSE;
    }
}

static void GetGroundEffectFlags_HotSprings(struct ObjectEvent *objEvent, u32 *flags)
{
    if (MetatileBehavior_IsHotSprings(objEvent->currentMetatileBehavior)
        && MetatileBehavior_IsHotSprings(objEvent->previousMetatileBehavior))
    {
        if (!objEvent->inHotSprings)
        {
            objEvent->inHotSprings = FALSE;
            objEvent->inHotSprings = TRUE;
            *flags |= GROUND_EFFECT_FLAG_HOT_SPRINGS;
        }
    }
    else
    {
        objEvent->inHotSprings = FALSE;
    }
}

static void GetGroundEffectFlags_Seaweed(struct ObjectEvent *objEvent, u32 *flags)
{
    if (MetatileBehavior_IsSeaweed(objEvent->currentMetatileBehavior))
        *flags |= GROUND_EFFECT_FLAG_SEAWEED;
}

static void GetGroundEffectFlags_JumpLanding(struct ObjectEvent *objEvent, u32 *flags)
{
    typedef bool8 (*MetatileFunc)(u8);

    static const MetatileFunc metatileFuncs[] = {
        MetatileBehavior_IsTallGrass,
        MetatileBehavior_IsLongGrass,
        MetatileBehavior_IsPuddle,
        MetatileBehavior_IsSurfableWaterOrUnderwater,
        MetatileBehavior_IsShallowFlowingWater,
        MetatileBehavior_IsATile,
    };

    static const u32 jumpLandingFlags[] = {
        GROUND_EFFECT_FLAG_LAND_IN_TALL_GRASS,
        GROUND_EFFECT_FLAG_LAND_IN_LONG_GRASS,
        GROUND_EFFECT_FLAG_LAND_IN_SHALLOW_WATER,
        GROUND_EFFECT_FLAG_LAND_IN_DEEP_WATER,
        GROUND_EFFECT_FLAG_LAND_IN_SHALLOW_WATER,
        GROUND_EFFECT_FLAG_LAND_ON_NORMAL_GROUND,
    };

    if (objEvent->landingJump && !objEvent->disableJumpLandingGroundEffect)
    {
        u8 i;

        for (i = 0; i < ARRAY_COUNT(metatileFuncs); i++)
        {
            if (metatileFuncs[i](objEvent->currentMetatileBehavior))
            {
                *flags |= jumpLandingFlags[i];
                return;
            }
        }
    }
}

#define RETURN_REFLECTION_TYPE_AT(x, y)              \
    b = MapGridGetMetatileBehaviorAt(x, y);          \
    result = GetReflectionTypeByMetatileBehavior(b); \
    if (result != REFL_TYPE_NONE)                    \
        return result;

static u8 ObjectEventGetNearbyReflectionType(struct ObjectEvent *objEvent)
{
    const struct ObjectEventGraphicsInfo *info = GetObjectEventGraphicsInfo(objEvent->graphicsId);

    // ceil div by tile width?
    s16 width = (info->width + 8) >> 4;
    s16 height = (info->height + 8) >> 4;
    s16 i, j;
    u8 result, b; // used by RETURN_REFLECTION_TYPE_AT
    s16 one = 1;

    for (i = 0; i < height; i++)
    {
        RETURN_REFLECTION_TYPE_AT(objEvent->currentCoords.x, objEvent->currentCoords.y + one + i)
        RETURN_REFLECTION_TYPE_AT(objEvent->previousCoords.x, objEvent->previousCoords.y + one + i)
        for (j = 1; j < width; j++)
        {
            RETURN_REFLECTION_TYPE_AT(objEvent->currentCoords.x + j, objEvent->currentCoords.y + one + i)
            RETURN_REFLECTION_TYPE_AT(objEvent->currentCoords.x - j, objEvent->currentCoords.y + one + i)
            RETURN_REFLECTION_TYPE_AT(objEvent->previousCoords.x + j, objEvent->previousCoords.y + one + i)
            RETURN_REFLECTION_TYPE_AT(objEvent->previousCoords.x - j, objEvent->previousCoords.y + one + i)
        }
    }

    return REFL_TYPE_NONE;
}

#undef RETURN_REFLECTION_TYPE_AT

static u8 GetReflectionTypeByMetatileBehavior(u32 behavior)
{
    if (MetatileBehavior_IsIce(behavior))
        return REFL_TYPE_ICE;
    else if (MetatileBehavior_IsReflective(behavior))
        return REFL_TYPE_WATER;
    else
        return REFL_TYPE_NONE;
}

u8 GetLedgeJumpDirection(s16 x, s16 y, u8 direction)
{
    static bool8 (*const ledgeBehaviorFuncs[])(u8) = {
        [DIR_SOUTH - 1] = MetatileBehavior_IsJumpSouth,
        [DIR_NORTH - 1] = MetatileBehavior_IsJumpNorth,
        [DIR_WEST - 1]  = MetatileBehavior_IsJumpWest,
        [DIR_EAST - 1]  = MetatileBehavior_IsJumpEast,
    };

    u8 behavior;
    u8 index = direction;

    if (index == DIR_NONE)
        return DIR_NONE;
    else if (index > DIR_EAST)
        index -= DIR_EAST;

    index--;
    behavior = MapGridGetMetatileBehaviorAt(x, y);

    if (ledgeBehaviorFuncs[index](behavior) == TRUE)
        return index + 1;

    return DIR_NONE;
}

static void SetObjectEventSpriteOamTableForLongGrass(struct ObjectEvent *objEvent, struct Sprite *sprite)
{
    if (objEvent->disableCoveringGroundEffects)
        return;

    if (!MetatileBehavior_IsLongGrass(objEvent->currentMetatileBehavior))
        return;

    if (!MetatileBehavior_IsLongGrass(objEvent->previousMetatileBehavior))
        return;

    sprite->subspriteTableNum = 4;

    if (ElevationToPriority(objEvent->previousElevation) == 1)
        sprite->subspriteTableNum = 5;
}

bool8 IsElevationMismatchAt(u8 elevation, s16 x, s16 y)
{
    u8 mapElevation;

    if (elevation == 0)
        return FALSE;

    mapElevation = MapGridGetElevationAt(x, y);

    if (mapElevation == 0 || mapElevation == 15)
        return FALSE;

    if (mapElevation != elevation)
        return TRUE;

    return FALSE;
}

static const u8 sElevationToSubpriority[] = {
    115, 115, 83, 115, 83, 115, 83, 115, 83, 115, 83, 115, 83, 0, 0, 115
};

static const u8 sElevationToPriority[] = {
    2, 2, 2, 2, 1, 2, 1, 2, 1, 2, 1, 2, 1, 0, 0, 2
};

static const u8 sElevationToSubspriteTableNum[] = {
    1, 1, 1, 1, 2, 1, 2, 1, 2, 1, 2, 1, 2, 0, 0, 1,
};

static void UpdateObjectEventElevationAndPriority(struct ObjectEvent *objEvent, struct Sprite *sprite)
{
    if (objEvent->fixedPriority)
        return;

    ObjectEventUpdateElevation(objEvent, sprite);
    if (objEvent->localId == OBJ_EVENT_ID_FOLLOWER || objEvent->localId == OBJ_EVENT_ID_NPC_FOLLOWER)
    {
        // keep subspriteMode synced with player's
        // so that it disappears under bridges when they do
        if (OW_LARGE_OW_SUPPORT && objEvent->localId == OBJ_EVENT_ID_FOLLOWER)
            sprite->subspriteMode |= gSprites[gPlayerAvatar.spriteId].subspriteMode & SUBSPRITES_IGNORE_PRIORITY;
        // if transitioning between elevations, use the player's elevation
        if (!objEvent->currentElevation)
            objEvent = &gObjectEvents[gPlayerAvatar.objectEventId];
    }

    sprite->subspriteTableNum = sElevationToSubspriteTableNum[objEvent->previousElevation];
    sprite->oam.priority = sElevationToPriority[objEvent->previousElevation];
}

static void InitObjectPriorityByElevation(struct Sprite *sprite, u8 elevation)
{
    sprite->subspriteTableNum = sElevationToSubspriteTableNum[elevation];
    sprite->oam.priority = sElevationToPriority[elevation];
}

u8 ElevationToPriority(u8 elevation)
{
    return sElevationToPriority[elevation];
}

// Returns current elevation, or 15 for bridges
void ObjectEventUpdateElevation(struct ObjectEvent *objEvent, struct Sprite *sprite)
{
    u8 curElevation = MapGridGetElevationAt(objEvent->currentCoords.x, objEvent->currentCoords.y);
    u8 prevElevation = MapGridGetElevationAt(objEvent->previousCoords.x, objEvent->previousCoords.y);

    if (curElevation == 15 || prevElevation == 15)
    {
        // Ignore subsprite priorities under bridges
        // so all subsprites will display below it
        if (OW_LARGE_OW_SUPPORT)
            sprite->subspriteMode = SUBSPRITES_IGNORE_PRIORITY;
        return;
    }

    objEvent->currentElevation = curElevation;

    if (curElevation != 0 && curElevation != 15)
        objEvent->previousElevation = curElevation;
}

void SetObjectSubpriorityByElevation(u8 elevation, struct Sprite *sprite, u8 subpriority)
{
    s32 tmp = sprite->centerToCornerVecY;
    u32 tmpa = *(u16 *)&sprite->y;
    u32 tmpb = *(u16 *)&gSpriteCoordOffsetY;
    s32 tmp2 = (tmpa - tmp) + tmpb;
    u16 tmp3 = (16 - ((((u32)tmp2 + 8) & 0xFF) >> 4)) * 2;
    sprite->subpriority = tmp3 + sElevationToSubpriority[elevation] + subpriority;
}

static void ObjectEventUpdateSubpriority(struct ObjectEvent *objEvent, struct Sprite *sprite)
{
    if (objEvent->fixedPriority)
        return;

    // If transitioning between elevations, use the player's elevation
    if (!objEvent->currentElevation && (objEvent->localId == OBJ_EVENT_ID_FOLLOWER || objEvent->localId == OBJ_EVENT_ID_NPC_FOLLOWER))
        objEvent = &gObjectEvents[gPlayerAvatar.objectEventId];

    SetObjectSubpriorityByElevation(objEvent->previousElevation, sprite, 1);
}

static bool8 AreElevationsCompatible(u8 a, u8 b)
{
    if (a == 0 || b == 0)
        return TRUE;

    if (a != b)
        return FALSE;

    return TRUE;
}

void GroundEffect_SpawnOnTallGrass(struct ObjectEvent *objEvent, struct Sprite *sprite)
{
    gFieldEffectArguments[0] = objEvent->currentCoords.x;
    gFieldEffectArguments[1] = objEvent->currentCoords.y;
    gFieldEffectArguments[2] = objEvent->previousElevation;
    gFieldEffectArguments[3] = 2; // priority
    gFieldEffectArguments[4] = objEvent->localId << 8 | objEvent->mapNum;
    gFieldEffectArguments[5] = objEvent->mapGroup;
    gFieldEffectArguments[6] = (u8)gSaveBlock1Ptr->location.mapNum << 8 | (u8)gSaveBlock1Ptr->location.mapGroup;
    gFieldEffectArguments[7] = TRUE; // skip to end of anim
    FieldEffectStart(FLDEFF_TALL_GRASS);
}

void GroundEffect_StepOnTallGrass(struct ObjectEvent *objEvent, struct Sprite *sprite)
{
    gFieldEffectArguments[0] = objEvent->currentCoords.x;
    gFieldEffectArguments[1] = objEvent->currentCoords.y;
    gFieldEffectArguments[2] = objEvent->previousElevation;
    gFieldEffectArguments[3] = 2; // priority
    gFieldEffectArguments[4] = objEvent->localId << 8 | objEvent->mapNum;
    gFieldEffectArguments[5] = objEvent->mapGroup;
    gFieldEffectArguments[6] = (u8)gSaveBlock1Ptr->location.mapNum << 8 | (u8)gSaveBlock1Ptr->location.mapGroup;
    gFieldEffectArguments[7] = FALSE; // don't skip to end of anim
    FieldEffectStart(FLDEFF_TALL_GRASS);
}

void GroundEffect_SpawnOnLongGrass(struct ObjectEvent *objEvent, struct Sprite *sprite)
{
    gFieldEffectArguments[0] = objEvent->currentCoords.x;
    gFieldEffectArguments[1] = objEvent->currentCoords.y;
    gFieldEffectArguments[2] = objEvent->previousElevation;
    gFieldEffectArguments[3] = 2;
    gFieldEffectArguments[4] = objEvent->localId << 8 | objEvent->mapNum;
    gFieldEffectArguments[5] = objEvent->mapGroup;
    gFieldEffectArguments[6] = (u8)gSaveBlock1Ptr->location.mapNum << 8 | (u8)gSaveBlock1Ptr->location.mapGroup;
    gFieldEffectArguments[7] = 1;
    FieldEffectStart(FLDEFF_LONG_GRASS);
}

void GroundEffect_StepOnLongGrass(struct ObjectEvent *objEvent, struct Sprite *sprite)
{
    gFieldEffectArguments[0] = objEvent->currentCoords.x;
    gFieldEffectArguments[1] = objEvent->currentCoords.y;
    gFieldEffectArguments[2] = objEvent->previousElevation;
    gFieldEffectArguments[3] = 2;
    gFieldEffectArguments[4] = (objEvent->localId << 8) | objEvent->mapNum;
    gFieldEffectArguments[5] = objEvent->mapGroup;
    gFieldEffectArguments[6] = (u8)gSaveBlock1Ptr->location.mapNum << 8 | (u8)gSaveBlock1Ptr->location.mapGroup;
    gFieldEffectArguments[7] = 0;
    FieldEffectStart(FLDEFF_LONG_GRASS);
}

void GroundEffect_WaterReflection(struct ObjectEvent *objEvent, struct Sprite *sprite)
{
    SetUpReflection(objEvent, sprite, FALSE);
}

void GroundEffect_IceReflection(struct ObjectEvent *objEvent, struct Sprite *sprite)
{
    SetUpReflection(objEvent, sprite, TRUE);
}

void GroundEffect_FlowingWater(struct ObjectEvent *objEvent, struct Sprite *sprite)
{
    StartFieldEffectForObjectEvent(FLDEFF_FEET_IN_FLOWING_WATER, objEvent);
}

static void (*const sGroundEffectTracksFuncs[])(struct ObjectEvent *objEvent, struct Sprite *sprite, bool8 isDeepSand) = {
    [TRACKS_NONE] = DoTracksGroundEffect_None,
    [TRACKS_FOOT] = DoTracksGroundEffect_Footprints,
    [TRACKS_BIKE_TIRE] = DoTracksGroundEffect_BikeTireTracks,
    [TRACKS_SLITHER] = DoTracksGroundEffect_SlitherTracks,
    [TRACKS_SPOT] = DoTracksGroundEffect_FootprintsC,
    [TRACKS_BUG] = DoTracksGroundEffect_FootprintsB,
};

void GroundEffect_SandTracks(struct ObjectEvent *objEvent, struct Sprite *sprite)
{
    const struct ObjectEventGraphicsInfo *info = GetObjectEventGraphicsInfo(objEvent->graphicsId);
    sGroundEffectTracksFuncs[objEvent->invisible ? TRACKS_NONE : info->tracks](objEvent, sprite, FALSE);
}

void GroundEffect_DeepSandTracks(struct ObjectEvent *objEvent, struct Sprite *sprite)
{
    const struct ObjectEventGraphicsInfo *info = GetObjectEventGraphicsInfo(objEvent->graphicsId);
    sGroundEffectTracksFuncs[objEvent->invisible ? TRACKS_NONE : info->tracks](objEvent, sprite, TRUE);
}

static void DoTracksGroundEffect_None(struct ObjectEvent *objEvent, struct Sprite *sprite, bool8 isDeepSand)
{
}

static void DoTracksGroundEffect_Footprints(struct ObjectEvent *objEvent, struct Sprite *sprite, bool8 isDeepSand)
{
    // First half-word is a Field Effect script id. (gFieldEffectScriptPointers)
    u16 sandFootprints_FieldEffectData[2] = {
        FLDEFF_SAND_FOOTPRINTS,
        FLDEFF_DEEP_SAND_FOOTPRINTS
    };

    gFieldEffectArguments[0] = objEvent->previousCoords.x;
    gFieldEffectArguments[1] = objEvent->previousCoords.y;
    gFieldEffectArguments[2] = 149;
    gFieldEffectArguments[3] = 2;
    gFieldEffectArguments[4] = objEvent->facingDirection;
    FieldEffectStart(sandFootprints_FieldEffectData[isDeepSand]);
}

static void DoTracksGroundEffect_FootprintsB(struct ObjectEvent *objEvent, struct Sprite *sprite, bool8 isDeepSand)
{
    // First half-word is a Field Effect script id. (gFieldEffectScriptPointers)
    u16 otherFootprintsA_FieldEffectData[2] = {
        FLDEFF_TRACKS_SPOT,
        FLDEFF_TRACKS_SPOT
    };

    gFieldEffectArguments[0] = objEvent->previousCoords.x;
    gFieldEffectArguments[1] = objEvent->previousCoords.y;
    gFieldEffectArguments[2] = 149;
    gFieldEffectArguments[3] = 2;
    gFieldEffectArguments[4] = objEvent->facingDirection;
    gFieldEffectArguments[5] = objEvent->previousMetatileBehavior;
    FieldEffectStart(otherFootprintsA_FieldEffectData[isDeepSand]);
}

static void DoTracksGroundEffect_FootprintsC(struct ObjectEvent *objEvent, struct Sprite *sprite, bool8 isDeepSand)
{
    // First half-word is a Field Effect script id. (gFieldEffectScriptPointers)
    u16 otherFootprintsB_FieldEffectData[2] = {
        FLDEFF_TRACKS_BUG,
        FLDEFF_TRACKS_BUG
    };

    gFieldEffectArguments[0] = objEvent->previousCoords.x;
    gFieldEffectArguments[1] = objEvent->previousCoords.y;
    gFieldEffectArguments[2] = 149;
    gFieldEffectArguments[3] = 2;
    gFieldEffectArguments[4] = objEvent->facingDirection;
    gFieldEffectArguments[5] = objEvent->previousMetatileBehavior;
    FieldEffectStart(otherFootprintsB_FieldEffectData[isDeepSand]);
}

static void DoTracksGroundEffect_BikeTireTracks(struct ObjectEvent *objEvent, struct Sprite *sprite, bool8 isDeepSand)
{
    //  Specifies which bike track shape to show next.
    //  For example, when the bike turns from up to right, it will show
    //  a track that curves to the right.
    //  Each 4-byte row corresponds to the initial direction of the bike, and
    //  each byte in that row is for the next direction of the bike in the order
    //  of down, up, left, right.
    static const u8 bikeTireTracks_Transitions[4][4] = {
        {1, 2, 7, 8},
        {1, 2, 6, 5},
        {5, 8, 3, 4},
        {6, 7, 3, 4},
    };

    if (objEvent->currentCoords.x != objEvent->previousCoords.x || objEvent->currentCoords.y != objEvent->previousCoords.y)
    {
        u8 movementDir = (objEvent->previousMovementDirection > DIR_EAST) ? (objEvent->previousMovementDirection - DIR_EAST) : objEvent->previousMovementDirection;
        gFieldEffectArguments[0] = objEvent->previousCoords.x;
        gFieldEffectArguments[1] = objEvent->previousCoords.y;
        gFieldEffectArguments[2] = 149;
        gFieldEffectArguments[3] = 2;
        gFieldEffectArguments[4] =
        bikeTireTracks_Transitions[movementDir][objEvent->facingDirection - 5];
        FieldEffectStart(FLDEFF_BIKE_TIRE_TRACKS);
    }
}

static void DoTracksGroundEffect_SlitherTracks(struct ObjectEvent *objEvent, struct Sprite *sprite, u8 a)
{
    //  Specifies which bike track shape to show next.
    //  For example, when the bike turns from up to right, it will show
    //  a track that curves to the right.
    //  Each 4-byte row corresponds to the initial direction of the bike, and
    //  each byte in that row is for the next direction of the bike in the order
    //  of down, up, left, right.
    static const u8 slitherTracks_Transitions[4][4] = {
        {1, 2, 7, 8},
        {1, 2, 6, 5},
        {5, 8, 3, 4},
        {6, 7, 3, 4},
    };

    if (objEvent->currentCoords.x != objEvent->previousCoords.x || objEvent->currentCoords.y != objEvent->previousCoords.y)
    {
        gFieldEffectArguments[0] = objEvent->previousCoords.x;
        gFieldEffectArguments[1] = objEvent->previousCoords.y;
        gFieldEffectArguments[2] = 149;
        gFieldEffectArguments[3] = 2;
        gFieldEffectArguments[4] =
        slitherTracks_Transitions[objEvent->previousMovementDirection][objEvent->facingDirection - 5];
        gFieldEffectArguments[5] = objEvent->previousMetatileBehavior;
        FieldEffectStart(FLDEFF_TRACKS_SLITHER);
    }
}

void GroundEffect_Ripple(struct ObjectEvent *objEvent, struct Sprite *sprite)
{
    DoRippleFieldEffect(objEvent, sprite);
}

void GroundEffect_StepOnPuddle(struct ObjectEvent *objEvent, struct Sprite *sprite)
{
    StartFieldEffectForObjectEvent(FLDEFF_SPLASH, objEvent);
}

void GroundEffect_SandHeap(struct ObjectEvent *objEvent, struct Sprite *sprite)
{
    StartFieldEffectForObjectEvent(FLDEFF_SAND_PILE, objEvent);
}

void GroundEffect_JumpOnTallGrass(struct ObjectEvent *objEvent, struct Sprite *sprite)
{
    u8 spriteId;

    gFieldEffectArguments[0] = objEvent->currentCoords.x;
    gFieldEffectArguments[1] = objEvent->currentCoords.y;
    gFieldEffectArguments[2] = objEvent->previousElevation;
    gFieldEffectArguments[3] = 2;
    FieldEffectStart(FLDEFF_JUMP_TALL_GRASS);

    spriteId = FindTallGrassFieldEffectSpriteId(
        objEvent->localId,
        objEvent->mapNum,
        objEvent->mapGroup,
        objEvent->currentCoords.x,
        objEvent->currentCoords.y);

    if (spriteId == MAX_SPRITES)
        GroundEffect_SpawnOnTallGrass(objEvent, sprite);
}

void GroundEffect_JumpOnLongGrass(struct ObjectEvent *objEvent, struct Sprite *sprite)
{
    gFieldEffectArguments[0] = objEvent->currentCoords.x;
    gFieldEffectArguments[1] = objEvent->currentCoords.y;
    gFieldEffectArguments[2] = objEvent->previousElevation;
    gFieldEffectArguments[3] = 2;
    FieldEffectStart(FLDEFF_JUMP_LONG_GRASS);
}

void GroundEffect_JumpOnShallowWater(struct ObjectEvent *objEvent, struct Sprite *sprite)
{
    gFieldEffectArguments[0] = objEvent->currentCoords.x;
    gFieldEffectArguments[1] = objEvent->currentCoords.y;
    gFieldEffectArguments[2] = objEvent->previousElevation;
    gFieldEffectArguments[3] = sprite->oam.priority;
    FieldEffectStart(FLDEFF_JUMP_SMALL_SPLASH);
}

void GroundEffect_JumpOnWater(struct ObjectEvent *objEvent, struct Sprite *sprite)
{
    gFieldEffectArguments[0] = objEvent->currentCoords.x;
    gFieldEffectArguments[1] = objEvent->currentCoords.y;
    gFieldEffectArguments[2] = objEvent->previousElevation;
    gFieldEffectArguments[3] = sprite->oam.priority;
    FieldEffectStart(FLDEFF_JUMP_BIG_SPLASH);
}

void GroundEffect_JumpLandingDust(struct ObjectEvent *objEvent, struct Sprite *sprite)
{
    gFieldEffectArguments[0] = objEvent->currentCoords.x;
    gFieldEffectArguments[1] = objEvent->currentCoords.y;
    gFieldEffectArguments[2] = objEvent->previousElevation;
    gFieldEffectArguments[3] = sprite->oam.priority;
    FieldEffectStart(FLDEFF_DUST);
}

void GroundEffect_ShortGrass(struct ObjectEvent *objEvent, struct Sprite *sprite)
{
    StartFieldEffectForObjectEvent(FLDEFF_SHORT_GRASS, objEvent);
}

void GroundEffect_HotSprings(struct ObjectEvent *objEvent, struct Sprite *sprite)
{
    StartFieldEffectForObjectEvent(FLDEFF_HOT_SPRINGS_WATER, objEvent);
}

void GroundEffect_Seaweed(struct ObjectEvent *objEvent, struct Sprite *sprite)
{
    gFieldEffectArguments[0] = objEvent->currentCoords.x;
    gFieldEffectArguments[1] = objEvent->currentCoords.y;
    FieldEffectStart(FLDEFF_BUBBLES);
}

static void (*const sGroundEffectFuncs[])(struct ObjectEvent *objEvent, struct Sprite *sprite) = {
    GroundEffect_SpawnOnTallGrass,      // GROUND_EFFECT_FLAG_TALL_GRASS_ON_SPAWN
    GroundEffect_StepOnTallGrass,       // GROUND_EFFECT_FLAG_TALL_GRASS_ON_MOVE
    GroundEffect_SpawnOnLongGrass,      // GROUND_EFFECT_FLAG_LONG_GRASS_ON_SPAWN
    GroundEffect_StepOnLongGrass,       // GROUND_EFFECT_FLAG_LONG_GRASS_ON_MOVE
    GroundEffect_WaterReflection,       // GROUND_EFFECT_FLAG_WATER_REFLECTION
    GroundEffect_IceReflection,         // GROUND_EFFECT_FLAG_ICE_REFLECTION
    GroundEffect_FlowingWater,          // GROUND_EFFECT_FLAG_SHALLOW_FLOWING_WATER
    GroundEffect_SandTracks,            // GROUND_EFFECT_FLAG_SAND
    GroundEffect_DeepSandTracks,        // GROUND_EFFECT_FLAG_DEEP_SAND
    GroundEffect_Ripple,                // GROUND_EFFECT_FLAG_RIPPLES
    GroundEffect_StepOnPuddle,          // GROUND_EFFECT_FLAG_PUDDLE
    GroundEffect_SandHeap,              // GROUND_EFFECT_FLAG_SAND_PILE
    GroundEffect_JumpOnTallGrass,       // GROUND_EFFECT_FLAG_LAND_IN_TALL_GRASS
    GroundEffect_JumpOnLongGrass,       // GROUND_EFFECT_FLAG_LAND_IN_LONG_GRASS
    GroundEffect_JumpOnShallowWater,    // GROUND_EFFECT_FLAG_LAND_IN_SHALLOW_WATER
    GroundEffect_JumpOnWater,           // GROUND_EFFECT_FLAG_LAND_IN_DEEP_WATER
    GroundEffect_JumpLandingDust,       // GROUND_EFFECT_FLAG_LAND_ON_NORMAL_GROUND
    GroundEffect_ShortGrass,            // GROUND_EFFECT_FLAG_SHORT_GRASS
    GroundEffect_HotSprings,            // GROUND_EFFECT_FLAG_HOT_SPRINGS
    GroundEffect_Seaweed                // GROUND_EFFECT_FLAG_SEAWEED
};

static void DoFlaggedGroundEffects(struct ObjectEvent *objEvent, struct Sprite *sprite, u32 flags)
{
    u32 i;
    if (ObjectEventIsFarawayIslandMew(objEvent) == TRUE && !ShouldMewShakeGrass(objEvent))
        return;

    for (i = 0; i < ARRAY_COUNT(sGroundEffectFuncs); i++, flags >>= 1)
        if (flags & 1)
            sGroundEffectFuncs[i](objEvent, sprite);
    if (!OW_OBJECT_VANILLA_SHADOWS && CurrentMapHasShadows() && !(gWeatherPtr->noShadows || objEvent->inHotSprings || objEvent->inSandPile || MetatileBehavior_IsPuddle(objEvent->currentMetatileBehavior)))
    {
        SetUpShadow(objEvent);
    }
}

void filters_out_some_ground_effects(struct ObjectEvent *objEvent, u32 *flags)
{
    if (objEvent->disableCoveringGroundEffects)
    {
        objEvent->inShortGrass = 0;
        objEvent->inSandPile = 0;
        objEvent->inShallowFlowingWater = 0;
        objEvent->inHotSprings = 0;
        *flags &= ~(GROUND_EFFECT_FLAG_HOT_SPRINGS
                  | GROUND_EFFECT_FLAG_SHORT_GRASS
                  | GROUND_EFFECT_FLAG_SAND_PILE
                  | GROUND_EFFECT_FLAG_SHALLOW_FLOWING_WATER
                  | GROUND_EFFECT_FLAG_TALL_GRASS_ON_MOVE);
    }
}

void FilterOutStepOnPuddleGroundEffectIfJumping(struct ObjectEvent *objEvent, u32 *flags)
{
    if (objEvent->landingJump)
        *flags &= ~GROUND_EFFECT_FLAG_PUDDLE;
}

static void DoGroundEffects_OnSpawn(struct ObjectEvent *objEvent, struct Sprite *sprite)
{
    u32 flags;

#ifdef BUGFIX
    if (objEvent->triggerGroundEffectsOnMove && objEvent->localId != OBJ_EVENT_ID_CAMERA)
#else
    if (objEvent->triggerGroundEffectsOnMove)
#endif
    {
        flags = 0;
        if (OW_LARGE_OW_SUPPORT && !sprite->oam.affineMode)
            sprite->subspriteMode = SUBSPRITES_ON;
        UpdateObjectEventElevationAndPriority(objEvent, sprite);
        GetAllGroundEffectFlags_OnSpawn(objEvent, &flags);
        SetObjectEventSpriteOamTableForLongGrass(objEvent, sprite);
        DoFlaggedGroundEffects(objEvent, sprite, flags);
        objEvent->triggerGroundEffectsOnMove = FALSE;
        objEvent->disableCoveringGroundEffects = 0;
    }
}

static void DoGroundEffects_OnBeginStep(struct ObjectEvent *objEvent, struct Sprite *sprite)
{
    u32 flags;

#ifdef BUGFIX
    if (objEvent->triggerGroundEffectsOnMove && objEvent->localId != OBJ_EVENT_ID_CAMERA)
#else
    if (objEvent->triggerGroundEffectsOnMove)
#endif
    {
        flags = 0;
        if (OW_LARGE_OW_SUPPORT && !sprite->oam.affineMode)
            sprite->subspriteMode = SUBSPRITES_ON;
        UpdateObjectEventElevationAndPriority(objEvent, sprite);
        GetAllGroundEffectFlags_OnBeginStep(objEvent, &flags);
        SetObjectEventSpriteOamTableForLongGrass(objEvent, sprite);
        filters_out_some_ground_effects(objEvent, &flags);
        DoFlaggedGroundEffects(objEvent, sprite, flags);
        objEvent->triggerGroundEffectsOnMove = FALSE;
        objEvent->disableCoveringGroundEffects = 0;
    }
}

static void DoGroundEffects_OnFinishStep(struct ObjectEvent *objEvent, struct Sprite *sprite)
{
    u32 flags;

#ifdef BUGFIX
    if (objEvent->triggerGroundEffectsOnStop && objEvent->localId != OBJ_EVENT_ID_CAMERA)
#else
    if (objEvent->triggerGroundEffectsOnStop)
#endif
    {
        flags = 0;
        UpdateObjectEventElevationAndPriority(objEvent, sprite);
        GetAllGroundEffectFlags_OnFinishStep(objEvent, &flags);
        SetObjectEventSpriteOamTableForLongGrass(objEvent, sprite);
        FilterOutStepOnPuddleGroundEffectIfJumping(objEvent, &flags);
        DoFlaggedGroundEffects(objEvent, sprite, flags);
        objEvent->triggerGroundEffectsOnStop = 0;
        objEvent->landingJump = 0;
    }
}

bool8 FreezeObjectEvent(struct ObjectEvent *objectEvent)
{
    if (objectEvent->heldMovementActive || objectEvent->frozen)
    {
        return TRUE;
    }
    else
    {
        objectEvent->frozen = TRUE;
        objectEvent->spriteAnimPausedBackup = gSprites[objectEvent->spriteId].animPaused;
        objectEvent->spriteAffineAnimPausedBackup = gSprites[objectEvent->spriteId].affineAnimPaused;
        gSprites[objectEvent->spriteId].animPaused = TRUE;
        gSprites[objectEvent->spriteId].affineAnimPaused = TRUE;
        return FALSE;
    }
}

void FreezeObjectEvents(void)
{
    u8 i;
    for (i = 0; i < OBJECT_EVENTS_COUNT; i++)
        if (gObjectEvents[i].active && i != gPlayerAvatar.objectEventId)
            FreezeObjectEvent(&gObjectEvents[i]);
}

void FreezeObjectEventsExceptOne(u8 objectEventId)
{
    u8 i;
    for (i = 0; i < OBJECT_EVENTS_COUNT; i++)
        if (i != objectEventId && gObjectEvents[i].active && i != gPlayerAvatar.objectEventId)
            FreezeObjectEvent(&gObjectEvents[i]);
}

void UnfreezeObjectEvent(struct ObjectEvent *objectEvent)
{
    if (objectEvent->active && objectEvent->frozen)
    {
        objectEvent->frozen = 0;
        gSprites[objectEvent->spriteId].animPaused = objectEvent->spriteAnimPausedBackup;
        gSprites[objectEvent->spriteId].affineAnimPaused = objectEvent->spriteAffineAnimPausedBackup;
    }
}

void UnfreezeObjectEvents(void)
{
    u8 i;
    for (i = 0; i < OBJECT_EVENTS_COUNT; i++)
        if (gObjectEvents[i].active)
            UnfreezeObjectEvent(&gObjectEvents[i]);
}

static void Step1(struct Sprite *sprite, u8 dir)
{
    sprite->x += sDirectionToVectors[dir].x;
    sprite->y += sDirectionToVectors[dir].y;
}

static void Step2(struct Sprite *sprite, u8 dir)
{
    sprite->x += 2 * (u16) sDirectionToVectors[dir].x;
    sprite->y += 2 * (u16) sDirectionToVectors[dir].y;
}

static void Step3(struct Sprite *sprite, u8 dir)
{
    sprite->x += 2 * (u16) sDirectionToVectors[dir].x + (u16) sDirectionToVectors[dir].x;
    sprite->y += 2 * (u16) sDirectionToVectors[dir].y + (u16) sDirectionToVectors[dir].y;
}

static void Step4(struct Sprite *sprite, u8 dir)
{
    sprite->x += 4 * (u16) sDirectionToVectors[dir].x;
    sprite->y += 4 * (u16) sDirectionToVectors[dir].y;
}

static void Step8(struct Sprite *sprite, u8 dir)
{
    sprite->x += 8 * (u16) sDirectionToVectors[dir].x;
    sprite->y += 8 * (u16) sDirectionToVectors[dir].y;
}

#define sSpeed data[4]
#define sTimer data[5]

static void SetSpriteDataForNormalStep(struct Sprite *sprite, u8 direction, u8 speed)
{
    sprite->sDirection = direction;
    sprite->sSpeed = speed;
    sprite->sTimer = 0;
}

typedef void (*SpriteStepFunc)(struct Sprite *sprite, u8 direction);

static const SpriteStepFunc sStep1Funcs[] = {
    Step1,
    Step1,
    Step1,
    Step1,
    Step1,
    Step1,
    Step1,
    Step1,
    Step1,
    Step1,
    Step1,
    Step1,
    Step1,
    Step1,
    Step1,
    Step1,
};

static const SpriteStepFunc sStep2Funcs[] = {
    Step2,
    Step2,
    Step2,
    Step2,
    Step2,
    Step2,
    Step2,
    Step2,
};

static const SpriteStepFunc sStep3Funcs[] = {
    Step2,
    Step3,
    Step3,
    Step2,
    Step3,
    Step3,
};

static const SpriteStepFunc sStep4Funcs[] = {
    Step4,
    Step4,
    Step4,
    Step4,
};

static const SpriteStepFunc sStep8Funcs[] = {
    Step8,
    Step8,
};

static const SpriteStepFunc *const sNpcStepFuncTables[] = {
    [MOVE_SPEED_NORMAL] = sStep1Funcs,
    [MOVE_SPEED_FAST_1] = sStep2Funcs,
    [MOVE_SPEED_FAST_2] = sStep3Funcs,
    [MOVE_SPEED_FASTER] = sStep4Funcs,
    [MOVE_SPEED_FASTEST] = sStep8Funcs,
};

static const s16 sStepTimes[] = {
    [MOVE_SPEED_NORMAL] = ARRAY_COUNT(sStep1Funcs),
    [MOVE_SPEED_FAST_1] = ARRAY_COUNT(sStep2Funcs),
    [MOVE_SPEED_FAST_2] = ARRAY_COUNT(sStep3Funcs),
    [MOVE_SPEED_FASTER] = ARRAY_COUNT(sStep4Funcs),
    [MOVE_SPEED_FASTEST] = ARRAY_COUNT(sStep8Funcs),
};

static bool8 NpcTakeStep(struct Sprite *sprite)
{
    if (sprite->sTimer >= sStepTimes[sprite->sSpeed])
        return FALSE;

    sNpcStepFuncTables[sprite->sSpeed][sprite->sTimer](sprite, sprite->sDirection);

    sprite->sTimer++;

    if (sprite->sTimer < sStepTimes[sprite->sSpeed])
        return FALSE;

    return TRUE;
}

#undef sSpeed
#undef sTimer

#define sTimer     data[4]
#define sNumSteps  data[5]

static void SetWalkSlowSpriteData(struct Sprite *sprite, u8 direction)
{
    sprite->sDirection = direction;
    sprite->sTimer = 0;
    sprite->sNumSteps = 0;
}

static bool8 UpdateWalkSlowAnim(struct Sprite *sprite)
{
    if (!(sprite->sTimer & 1))
    {
        Step1(sprite, sprite->sDirection);
        sprite->sNumSteps++;
    }

    sprite->sTimer++;

    if (sprite->sNumSteps > 15)
        return TRUE;
    else
        return FALSE;
}

bool8 UpdateWalkSlowStairsAnim(struct Sprite *sprite)
{
    if (++sprite->sTimer < 3)
    {
        Step1(sprite, sprite->sDirection);
        sprite->sNumSteps++;
    }
    else
        sprite->sTimer = 0;

    if (sprite->sNumSteps > 15)
        return TRUE;
    else
        return FALSE;
}

#undef sTimer
#undef sNumSteps

static const s8 sFigure8XOffsets[FIGURE_8_LENGTH] = {
    1, 2, 2, 2, 2, 2, 2, 2,
    2, 2, 2, 1, 2, 2, 1, 2,
    2, 1, 2, 2, 1, 2, 1, 1,
    2, 1, 1, 2, 1, 1, 2, 1,
    1, 2, 1, 1, 1, 1, 1, 1,
    1, 1, 1, 1, 1, 1, 1, 1,
    0, 1, 1, 1, 0, 1, 1, 0,
    1, 0, 1, 0, 1, 0, 0, 0,
    0, 1, 0, 0, 0, 0, 0, 0,
};

static const s8 sFigure8YOffsets[FIGURE_8_LENGTH] = {
     0,  0,  1,  0,  0,  1,  0,  0,
     1,  0,  1,  1,  0,  1,  1,  0,
     1,  1,  0,  1,  1,  0,  1,  1,
     0,  0,  1,  0,  0,  1,  0,  0,
     1,  0,  0,  0,  0,  0,  0,  0,
     0,  0,  0,  0,  0,  0,  0,  0,
     0,  0, -1,  0,  0, -1,  0,  0,
    -1,  0, -1, -1,  0, -1, -1,  0,
    -1, -1, -1, -1, -1, -1, -1, -2,
};

s16 GetFigure8YOffset(s16 idx)
{
    return sFigure8YOffsets[idx];
}

s16 GetFigure8XOffset(s16 idx)
{
    return sFigure8XOffsets[idx];
}

static void InitSpriteForFigure8Anim(struct Sprite *sprite)
{
    sprite->data[6] = 0;
    sprite->data[7] = 0;
}

static bool8 AnimateSpriteInFigure8(struct Sprite *sprite)
{
    bool8 finished = FALSE;

    switch(sprite->data[7])
    {
    case 0:
        sprite->x2 += GetFigure8XOffset(sprite->data[6]);
        sprite->y2 += GetFigure8YOffset(sprite->data[6]);
        break;
    case 1:
        sprite->x2 -= GetFigure8XOffset((FIGURE_8_LENGTH - 1) - sprite->data[6]);
        sprite->y2 += GetFigure8YOffset((FIGURE_8_LENGTH - 1) - sprite->data[6]);
        break;
    case 2:
        sprite->x2 -= GetFigure8XOffset(sprite->data[6]);
        sprite->y2 += GetFigure8YOffset(sprite->data[6]);
        break;
    case 3:
        sprite->x2 += GetFigure8XOffset((FIGURE_8_LENGTH - 1) - sprite->data[6]);
        sprite->y2 += GetFigure8YOffset((FIGURE_8_LENGTH - 1) - sprite->data[6]);
        break;
    }
    if (++sprite->data[6] == FIGURE_8_LENGTH)
    {
        sprite->data[6] = 0;
        sprite->data[7]++;
    }
    if (sprite->data[7] == 4)
    {
        sprite->y2 = 0;
        sprite->x2 = 0;
        finished = TRUE;
    }
    return finished;
}

static const s8 sJumpY_High[] = {
     -4,  -6,  -8, -10, -11, -12, -12, -12,
    -11, -10,  -9,  -8,  -6,  -4,   0,   0
};

static const s8 sJumpY_Low[] = {
    0,   -2,  -3,  -4,  -5,  -6,  -6,  -6,
    -5,  -5,  -4,  -3,  -2,   0,   0,   0
};

static const s8 sJumpY_Normal[] = {
    -2,  -4,  -6,  -8,  -9, -10, -10, -10,
    -9,  -8,  -6,  -5,  -3,  -2,   0,   0
};

static const s8 *const sJumpYTable[] = {
    [JUMP_TYPE_HIGH]   = sJumpY_High,
    [JUMP_TYPE_LOW]    = sJumpY_Low,
    [JUMP_TYPE_NORMAL] = sJumpY_Normal
};

static s16 GetJumpY(s16 i, u8 type)
{
    return sJumpYTable[type][i];
}

#define sDistance  data[4]
#define sJumpType  data[5]
#define sTimer     data[6]

static void SetJumpSpriteData(struct Sprite *sprite, u8 direction, u8 distance, u8 type)
{
    sprite->sDirection = direction;
    sprite->sDistance = distance;
    sprite->sJumpType = type;
    sprite->sTimer = 0;
}

static u8 DoJumpSpriteMovement(struct Sprite *sprite)
{
    s16 distanceToTime[] =
    {
        [JUMP_DISTANCE_IN_PLACE] = 16,
        [JUMP_DISTANCE_NORMAL] = 16,
        [JUMP_DISTANCE_FAR] = 32,
    };
    u8 distanceToShift[] =
    {
        [JUMP_DISTANCE_IN_PLACE] = 0,
        [JUMP_DISTANCE_NORMAL] = 0,
        [JUMP_DISTANCE_FAR] = 1,
    };
    u8 result = 0;

    if (sprite->sDistance != JUMP_DISTANCE_IN_PLACE)
        Step1(sprite, sprite->sDirection);

    if (sprite->sJumpType == JUMP_TYPE_FASTER)
    {
        Step3(sprite, sprite->sDirection);
        sprite->y2 = GetJumpY(sprite->sTimer >> distanceToShift[sprite->sDistance], JUMP_TYPE_NORMAL);
        sprite->sTimer += 3;
    }
    else if (sprite->sJumpType == JUMP_TYPE_FAST)
    {
        Step1(sprite, sprite->sDirection);
        sprite->y2 = GetJumpY(sprite->sTimer >> distanceToShift[sprite->sDistance], JUMP_TYPE_NORMAL);
        sprite->sTimer++;
    }
    else
    {
        sprite->y2 = GetJumpY(sprite->sTimer >> distanceToShift[sprite->sDistance], sprite->sJumpType);
    }

    sprite->sTimer++;

    if (sprite->sTimer == distanceToTime[sprite->sDistance] >> 1)
        result = JUMP_HALFWAY;

    if (sprite->sTimer >= distanceToTime[sprite->sDistance])
    {
        sprite->y2 = 0;
        result = JUMP_FINISHED;
    }

    return result;
}

static u8 DoJumpSpecialSpriteMovement(struct Sprite *sprite)
{
    s16 distanceToTime[] = {
        [JUMP_DISTANCE_IN_PLACE] = 32,
        [JUMP_DISTANCE_NORMAL] = 32,
        [JUMP_DISTANCE_FAR] = 64,
    };
    u8 distanceToShift[] = {
        [JUMP_DISTANCE_IN_PLACE] = 1,
        [JUMP_DISTANCE_NORMAL] = 1,
        [JUMP_DISTANCE_FAR] = 2,
    };
    u8 result = 0;

    if (sprite->sDistance != JUMP_DISTANCE_IN_PLACE && !(sprite->sTimer & 1))
        Step1(sprite, sprite->sDirection);

    sprite->y2 = GetJumpY(sprite->sTimer >> distanceToShift[sprite->sDistance], sprite->sJumpType);

    sprite->sTimer++;

    if (sprite->sTimer == distanceToTime[sprite->sDistance] >> 1)
        result = JUMP_HALFWAY;

    if (sprite->sTimer >= distanceToTime[sprite->sDistance])
    {
        sprite->y2 = 0;
        result = JUMP_FINISHED;
    }

    return result;
}

#undef sDistance
#undef sJumpType
#undef sTimer

static void SetMovementDelay(struct Sprite *sprite, s16 timer)
{
    sprite->data[3] = timer; // kept for legacy reasons
    sprite->data[7] = timer; // actual timer
}

static bool8 WaitForMovementDelay(struct Sprite *sprite)
{
    if (--sprite->data[7] == 0)
    {
        sprite->data[3] = 0; // reset animation timer
        return TRUE;
    }
    return FALSE;
}

void SetAndStartSpriteAnim(struct Sprite *sprite, u8 animNum, u8 animCmdIndex)
{
    sprite->animNum = animNum;
    sprite->animPaused = FALSE;
    SeekSpriteAnim(sprite, animCmdIndex);
}

bool8 SpriteAnimEnded(struct Sprite *sprite)
{
    if (sprite->animEnded)
        return TRUE;
    else
        return FALSE;
}

void UpdateObjectEventSpriteInvisibility(struct Sprite *sprite, bool8 invisible)
{
    u16 x, y;
    s16 x2, y2;

    sprite->invisible = invisible;

    if (sprite->coordOffsetEnabled)
    {
        x = sprite->x + sprite->x2 + sprite->centerToCornerVecX + gSpriteCoordOffsetX;
        y = sprite->y + sprite->y2 + sprite->centerToCornerVecY + gSpriteCoordOffsetY;
    }
    else
    {
        x = sprite->x + sprite->x2 + sprite->centerToCornerVecX;
        y = sprite->y + sprite->y2 + sprite->centerToCornerVecY;
    }

    x2 = x - (sprite->centerToCornerVecX >> 1);
    y2 = y - (sprite->centerToCornerVecY >> 1);

    if ((s16)x >= DISPLAY_WIDTH + 16 || x2 < -16)
        sprite->invisible = TRUE;
    if ((s16)y >= DISPLAY_HEIGHT + 16 || y2 < -16)
        sprite->invisible = TRUE;
}

#define sInvisible     data[2]
#define sAnimNum       data[3]
#define sAnimState     data[4]

static void SpriteCB_VirtualObject(struct Sprite *sprite)
{
    VirtualObject_UpdateAnim(sprite);
    SetObjectSubpriorityByElevation(sprite->sVirtualObjElev, sprite, 1);
    UpdateObjectEventSpriteInvisibility(sprite, sprite->sInvisible);
}

static void UNUSED DestroyVirtualObjects(void)
{
    int i;

    for (i = 0; i < MAX_SPRITES; i++)
    {
        struct Sprite *sprite = &gSprites[i];
        if(sprite->inUse && sprite->callback == SpriteCB_VirtualObject)
            DestroySprite(sprite);
    }
}

static int GetVirtualObjectSpriteId(u8 virtualObjId)
{
    int i;

    for (i = 0; i < MAX_SPRITES; i++)
    {
        struct Sprite *sprite = &gSprites[i];
        if (sprite->inUse && sprite->callback == SpriteCB_VirtualObject && (u8)sprite->sVirtualObjId == virtualObjId)
            return i;
    }
    return MAX_SPRITES;
}

void TurnVirtualObject(u8 virtualObjId, u8 direction)
{
    u8 spriteId = GetVirtualObjectSpriteId(virtualObjId);

    if (spriteId != MAX_SPRITES)
        StartSpriteAnim(&gSprites[spriteId], GetFaceDirectionAnimNum(direction));
}

void SetVirtualObjectGraphics(u8 virtualObjId, u16 graphicsId)
{
    int spriteId = GetVirtualObjectSpriteId(virtualObjId);

    if (spriteId != MAX_SPRITES)
    {
        struct Sprite *sprite = &gSprites[spriteId];
        const struct ObjectEventGraphicsInfo *graphicsInfo = GetObjectEventGraphicsInfo(graphicsId);
        u16 tileNum = sprite->oam.tileNum;
        u8 i = FindObjectEventPaletteIndexByTag(graphicsInfo->paletteTag);
        if (i != 0xFF)
            UpdateSpritePalette(&sObjectEventSpritePalettes[i], sprite);

        sprite->oam = *graphicsInfo->oam;
        sprite->oam.tileNum = tileNum;
        sprite->images = graphicsInfo->images;

        if (graphicsInfo->subspriteTables == NULL)
        {
            sprite->subspriteTables = NULL;
            sprite->subspriteTableNum = 0;
            sprite->subspriteMode = SUBSPRITES_OFF;
        }
        else
        {
            SetSubspriteTables(sprite, graphicsInfo->subspriteTables);
            sprite->subspriteMode = SUBSPRITES_IGNORE_PRIORITY;
        }
        StartSpriteAnim(sprite, 0);
    }
}

void SetVirtualObjectInvisibility(u8 virtualObjId, bool32 invisible)
{
    u8 spriteId = GetVirtualObjectSpriteId(virtualObjId);

    if (spriteId == MAX_SPRITES)
        return;

    if (invisible)
        gSprites[spriteId].sInvisible = TRUE;
    else
        gSprites[spriteId].sInvisible = FALSE;
}

bool32 IsVirtualObjectInvisible(u8 virtualObjId)
{
    u8 spriteId = GetVirtualObjectSpriteId(virtualObjId);

    if (spriteId == MAX_SPRITES)
        return FALSE;

    return (gSprites[spriteId].sInvisible == TRUE);
}

void SetVirtualObjectSpriteAnim(u8 virtualObjId, u8 animNum)
{
    u8 spriteId = GetVirtualObjectSpriteId(virtualObjId);

    if (spriteId != MAX_SPRITES)
    {
        gSprites[spriteId].sAnimNum = animNum;
        gSprites[spriteId].sAnimState = 0;
    }
}

static void MoveUnionRoomObjectUp(struct Sprite *sprite)
{
    switch(sprite->sAnimState)
    {
    case 0:
        sprite->y2 = 0;
        sprite->sAnimState++;
    case 1:
        sprite->y2 -= 8;
        if (sprite->y2 == -DISPLAY_HEIGHT)
        {
            sprite->y2 = 0;
            sprite->sInvisible = TRUE;
            sprite->sAnimNum = 0;
            sprite->sAnimState = 0;
        }
    }
}

static void MoveUnionRoomObjectDown(struct Sprite *sprite)
{
    switch(sprite->sAnimState)
    {
    case 0:
        sprite->y2 = -DISPLAY_HEIGHT;
        sprite->sAnimState++;
    case 1:
        sprite->y2 += 8;
        if(sprite->y2 == 0)
        {
            sprite->sAnimNum = 0;
            sprite->sAnimState = 0;
        }
    }
}

static void VirtualObject_UpdateAnim(struct Sprite *sprite)
{
    switch(sprite->sAnimNum)
    {
    case UNION_ROOM_SPAWN_IN:
        MoveUnionRoomObjectDown(sprite);
        break;
    case UNION_ROOM_SPAWN_OUT:
        MoveUnionRoomObjectUp(sprite);
        break;
    case 0:
        break;
    default:
        sprite->sAnimNum = 0;
        break;
    }
}

bool32 IsVirtualObjectAnimating(u8 virtualObjId)
{
    u8 spriteId = GetVirtualObjectSpriteId(virtualObjId);

    if (spriteId == MAX_SPRITES)
        return FALSE;

    if (gSprites[spriteId].sAnimNum != 0)
        return TRUE;

    return FALSE;
}

u32 StartFieldEffectForObjectEvent(u8 fieldEffectId, struct ObjectEvent *objectEvent)
{
    ObjectEventGetLocalIdAndMap(objectEvent, &gFieldEffectArguments[0], &gFieldEffectArguments[1], &gFieldEffectArguments[2]);
    return FieldEffectStart(fieldEffectId);
}

static void DoShadowFieldEffect(struct ObjectEvent *objectEvent)
{
    if (objectEvent->noShadow)
    {
        objectEvent->noShadow = FALSE;
        StartFieldEffectForObjectEvent(FLDEFF_SHADOW, objectEvent);
    }
}

static void DoRippleFieldEffect(struct ObjectEvent *objectEvent, struct Sprite *sprite)
{
    const struct ObjectEventGraphicsInfo *graphicsInfo = GetObjectEventGraphicsInfo(objectEvent->graphicsId);
    gFieldEffectArguments[0] = sprite->x;
    gFieldEffectArguments[1] = sprite->y + (graphicsInfo->height >> 1) - 2;
    gFieldEffectArguments[2] = 151;
    gFieldEffectArguments[3] = 3;
    FieldEffectStart(FLDEFF_RIPPLE);
}

u8 (*const gMovementActionFuncs_LockAnim[])(struct ObjectEvent *, struct Sprite *) = {
    MovementAction_LockAnim_Step0,
    MovementAction_Finish,
};

u8 (*const gMovementActionFuncs_UnlockAnim[])(struct ObjectEvent *, struct Sprite *) = {
    MovementAction_UnlockAnim_Step0,
    MovementAction_Finish,
};

u8 (*const gMovementActionFuncs_FlyUp[])(struct ObjectEvent *, struct Sprite *) = {
    MovementAction_FlyUp_Step0,
    MovementAction_FlyUp_Step1,
    MovementAction_Fly_Finish,
};

u8 (*const gMovementActionFuncs_FlyDown[])(struct ObjectEvent *, struct Sprite *) = {
    MovementAction_FlyDown_Step0,
    MovementAction_FlyDown_Step1,
    MovementAction_Fly_Finish,
};

u8 MovementAction_LockAnim_Step0(struct ObjectEvent *objectEvent, struct Sprite *sprite)
{
    bool32 ableToStore = FALSE;
    if (sLockedAnimObjectEvents == NULL)
    {
        sLockedAnimObjectEvents = AllocZeroed(sizeof(struct LockedAnimObjectEvents));
        sLockedAnimObjectEvents->localIds[0] = objectEvent->localId;
        sLockedAnimObjectEvents->count = 1;
        ableToStore = TRUE;
    }
    else
    {
        u8 i;
        u8 firstFreeSlot = OBJECT_EVENTS_COUNT;
        bool32 found = FALSE;
        for (i = 0; i < OBJECT_EVENTS_COUNT; i++)
        {
            if (firstFreeSlot == OBJECT_EVENTS_COUNT && sLockedAnimObjectEvents->localIds[i] == LOCALID_NONE)
                firstFreeSlot = i;

            if (sLockedAnimObjectEvents->localIds[i] == objectEvent->localId)
            {
                found = TRUE;
                break;
            }
        }

        if (!found && firstFreeSlot != OBJECT_EVENTS_COUNT)
        {
            sLockedAnimObjectEvents->localIds[firstFreeSlot] = objectEvent->localId;
            sLockedAnimObjectEvents->count++;
            ableToStore = TRUE;
        }
    }

    if (ableToStore == TRUE)
    {
        objectEvent->inanimate = TRUE;
        objectEvent->facingDirectionLocked = TRUE;
    }

    sprite->sActionFuncId = 1;
    return TRUE;
}

u8 MovementAction_UnlockAnim_Step0(struct ObjectEvent *objectEvent, struct Sprite *sprite)
{
    bool32 ableToStore;
    u8 index;

    sprite->sActionFuncId = 1;
    if (sLockedAnimObjectEvents != NULL)
    {
        ableToStore = FALSE;
        index = FindLockedObjectEventIndex(objectEvent);
        if (index != OBJECT_EVENTS_COUNT)
        {
            sLockedAnimObjectEvents->localIds[index] = LOCALID_NONE;
            sLockedAnimObjectEvents->count--;
            ableToStore = TRUE;
        }
        if (sLockedAnimObjectEvents->count == 0)
            FREE_AND_SET_NULL(sLockedAnimObjectEvents);
        if (ableToStore == TRUE)
        {
            objectEvent->inanimate = GetObjectEventGraphicsInfo(objectEvent->graphicsId)->inanimate;
            objectEvent->facingDirectionLocked = FALSE;
            sprite->animPaused = 0;
        }
    }

    return TRUE;
}

u8 FindLockedObjectEventIndex(struct ObjectEvent *objectEvent)
{
    u8 i;

    for (i = 0; i < OBJECT_EVENTS_COUNT; i++)
    {
        if (sLockedAnimObjectEvents->localIds[i] == objectEvent->localId)
            return i;
    }
    return OBJECT_EVENTS_COUNT;
}

static void CreateLevitateMovementTask(struct ObjectEvent *objectEvent)
{
    u8 taskId = CreateTask(ApplyLevitateMovement, 0xFF);
    struct Task *task = &gTasks[taskId];

    StoreWordInTwoHalfwords((u16*) &task->data[0], (u32)objectEvent);
    objectEvent->warpArrowSpriteId = taskId;
    task->data[3] = 0xFFFF;
}

static void ApplyLevitateMovement(u8 taskId)
{
    struct ObjectEvent *objectEvent;
    struct Sprite *sprite;
    struct Task *task = &gTasks[taskId];

    LoadWordFromTwoHalfwords((u16*) &task->data[0], (u32 *)&objectEvent); // load the map object pointer.
    sprite = &gSprites[objectEvent->spriteId];

    if(!(task->data[2] & 3))
        sprite->y2 += task->data[3];

    if(!(task->data[2] & 15))
        task->data[3] = -task->data[3];

    task->data[2]++;
}

static void DestroyLevitateMovementTask(u8 taskId)
{
    struct ObjectEvent *objectEvent;
    struct Task *task = &gTasks[taskId];

    LoadWordFromTwoHalfwords((u16*) &task->data[0], (u32 *)&objectEvent); // unused objectEvent
    DestroyTask(taskId);
}

// Used to freeze other objects except two trainers approaching for battle
void FreezeObjectEventsExceptTwo(u8 objectEventId1, u8 objectEventId2)
{
    u8 i;

    for(i = 0; i < OBJECT_EVENTS_COUNT; i++)
    {
        if(i != objectEventId1 && i != objectEventId2 &&
            gObjectEvents[i].active && i != gPlayerAvatar.objectEventId)
                FreezeObjectEvent(&gObjectEvents[i]);
    }
}

u8 MovementAction_FlyUp_Step0(struct ObjectEvent *objectEvent, struct Sprite *sprite)
{
    sprite->y2 = 0;
    sprite->sActionFuncId++;
    return FALSE;
}

u8 MovementAction_FlyUp_Step1(struct ObjectEvent *objectEvent, struct Sprite *sprite)
{
    sprite->y2 -= 8;

    if(sprite->y2 == -DISPLAY_HEIGHT)
        sprite->sActionFuncId++;
    return FALSE;
}

u8 MovementAction_FlyDown_Step0(struct ObjectEvent *objectEvent, struct Sprite *sprite)
{
    sprite->y2 = -DISPLAY_HEIGHT;
    sprite->sActionFuncId++;
    return FALSE;
}

u8 MovementAction_FlyDown_Step1(struct ObjectEvent *objectEvent, struct Sprite *sprite)
{
    sprite->y2 += 8;

    if(!sprite->y2)
        sprite->sActionFuncId++;
    return FALSE;
}

// though this function returns TRUE without doing anything, this header is required due to being in an array of functions which needs it.
u8 MovementAction_Fly_Finish(struct ObjectEvent *objectEvent, struct Sprite *sprite)
{
    return TRUE;
}

bool8 MovementAction_EmoteX_Step0(struct ObjectEvent *objectEvent, struct Sprite *sprite)
{
    ObjectEventGetLocalIdAndMap(objectEvent, &gFieldEffectArguments[0], &gFieldEffectArguments[1], &gFieldEffectArguments[2]);
    FieldEffectStart(FLDEFF_X_ICON);
    sprite->sActionFuncId = 1;
    return TRUE;
}

bool8 MovementAction_EmoteDoubleExclamationMark_Step0(struct ObjectEvent *objectEvent, struct Sprite *sprite)
{
    ObjectEventGetLocalIdAndMap(objectEvent, &gFieldEffectArguments[0], &gFieldEffectArguments[1], &gFieldEffectArguments[2]);
    FieldEffectStart(FLDEFF_DOUBLE_EXCL_MARK_ICON);
    sprite->sActionFuncId = 1;
    return TRUE;
}

bool8 PlayerIsUnderWaterfall(struct ObjectEvent *objectEvent)
{
    s16 x;
    s16 y;

    x = objectEvent->currentCoords.x;
    y = objectEvent->currentCoords.y;
    MoveCoordsInDirection(DIR_NORTH, &x, &y, 0, 1);
    if (MetatileBehavior_IsWaterfall(MapGridGetMetatileBehaviorAt(x, y)))
        return TRUE;

    return FALSE;
}

// Get gfx data from daycare pokemon and store it in vars
void GetDaycareGraphics(struct ScriptContext *ctx)
{
    u16 varGfx[] = {ScriptReadHalfword(ctx), ScriptReadHalfword(ctx)};
    u16 varForm[] = {ScriptReadHalfword(ctx), ScriptReadHalfword(ctx)};
    u32 specGfx;
    bool32 shiny;
    bool32 female;
    s32 i;

    Script_RequestEffects(SCREFF_V1);
    Script_RequestWriteVar(varGfx[0]);
    Script_RequestWriteVar(varGfx[1]);
    Script_RequestWriteVar(varForm[0]);
    Script_RequestWriteVar(varForm[1]);

    for (i = 0; i < 2; i++)
    {
        GetMonInfo((struct Pokemon *) &gSaveBlock1Ptr->daycare.mons[i].mon, &specGfx, &shiny, &female);
        if (specGfx == SPECIES_NONE)
            break;
        // Assemble gfx ID like FollowerSetGraphics
        specGfx = specGfx + OBJ_EVENT_MON;
        if (shiny)
            specGfx += OBJ_EVENT_MON_SHINY;
        if (female)
            specGfx += OBJ_EVENT_MON_FEMALE;
        VarSet(varGfx[i], (u16)specGfx);
        VarSet(varForm[i], 0);  //  This shouldn't be needed anymore, track down
    }
    gSpecialVar_Result = i;
}

// running slow
static void StartSlowRunningAnim(struct ObjectEvent *objectEvent, struct Sprite *sprite, u8 direction)
{
    InitNpcForWalkSlow(objectEvent, sprite, direction);
    SetStepAnimHandleAlternation(objectEvent, sprite, GetRunningDirectionAnimNum(objectEvent->facingDirection));
}

bool8 MovementActionFunc_RunSlowDown_Step0(struct ObjectEvent *objectEvent, struct Sprite *sprite)
{
    StartSlowRunningAnim(objectEvent, sprite, DIR_SOUTH);
    return MovementActionFunc_RunSlow_Step1(objectEvent, sprite);
}

bool8 MovementActionFunc_RunSlowUp_Step0(struct ObjectEvent *objectEvent, struct Sprite *sprite)
{
    StartSlowRunningAnim(objectEvent, sprite, DIR_NORTH);
    return MovementActionFunc_RunSlow_Step1(objectEvent, sprite);
}

bool8 MovementActionFunc_RunSlowLeft_Step0(struct ObjectEvent *objectEvent, struct Sprite *sprite)
{
    if (objectEvent->directionOverwrite)
        StartSlowRunningAnim(objectEvent, sprite, objectEvent->directionOverwrite);
    else
        StartSlowRunningAnim(objectEvent, sprite, DIR_WEST);
    return MovementActionFunc_RunSlow_Step1(objectEvent, sprite);
}

bool8 MovementActionFunc_RunSlowRight_Step0(struct ObjectEvent *objectEvent, struct Sprite *sprite)
{
    if (objectEvent->directionOverwrite)
        StartSlowRunningAnim(objectEvent, sprite, objectEvent->directionOverwrite);
    else
        StartSlowRunningAnim(objectEvent, sprite, DIR_EAST);
    return MovementActionFunc_RunSlow_Step1(objectEvent, sprite);
}

bool8 MovementActionFunc_RunSlow_Step1(struct ObjectEvent *objectEvent, struct Sprite *sprite)
{
    if (UpdateMovementNormal(objectEvent, sprite))
    {
        sprite->sActionFuncId = 2;
        return TRUE;
    }
    return FALSE;
}

static bool8 UpdateWalkSlowStairs(struct ObjectEvent *objectEvent, struct Sprite *sprite)
{
    if (UpdateWalkSlowStairsAnim(sprite))
    {
        ShiftStillObjectEventCoords(objectEvent);
        objectEvent->triggerGroundEffectsOnStop = TRUE;
        sprite->animPaused = TRUE;
        return TRUE;
    }
    return FALSE;
}

bool8 MovementAction_WalkSlowStairsUp_Step0(struct ObjectEvent *objectEvent, struct Sprite *sprite)
{
    InitWalkSlow(objectEvent, sprite, DIR_NORTH);
    return MovementAction_WalkSlowStairsUp_Step1(objectEvent, sprite);
}

bool8 MovementAction_WalkSlowStairsUp_Step1(struct ObjectEvent *objectEvent, struct Sprite *sprite)
{
    if (UpdateWalkSlowStairs(objectEvent, sprite))
    {
        sprite->data[2] = 2;
        return TRUE;
    }
    return FALSE;
}

bool8 MovementAction_WalkSlowStairsDown_Step0(struct ObjectEvent *objectEvent, struct Sprite *sprite)
{
    InitWalkSlow(objectEvent, sprite, DIR_SOUTH);
    return MovementAction_WalkSlowStairsDown_Step1(objectEvent, sprite);
}

bool8 MovementAction_WalkSlowStairsDown_Step1(struct ObjectEvent *objectEvent, struct Sprite *sprite)
{
    if (UpdateWalkSlowStairs(objectEvent, sprite))
    {
        sprite->data[2] = 2;
        return TRUE;
    }
    return FALSE;
}

bool8 MovementAction_WalkSlowStairsLeft_Step0(struct ObjectEvent *objectEvent, struct Sprite *sprite)
{
    if (objectEvent->directionOverwrite)
        InitWalkSlow(objectEvent, sprite, objectEvent->directionOverwrite);
    else
        InitWalkSlow(objectEvent, sprite, DIR_WEST);
    return MovementAction_WalkSlowStairsLeft_Step1(objectEvent, sprite);
}

bool8 MovementAction_WalkSlowStairsLeft_Step1(struct ObjectEvent *objectEvent, struct Sprite *sprite)
{
    if (UpdateWalkSlowStairs(objectEvent, sprite))
    {
        sprite->data[2] = 2;
        return TRUE;
    }
    return FALSE;
}

bool8 MovementAction_WalkSlowStairsRight_Step0(struct ObjectEvent *objectEvent, struct Sprite *sprite)
{
    if (objectEvent->directionOverwrite)
        InitWalkSlow(objectEvent, sprite, objectEvent->directionOverwrite);
    else
        InitWalkSlow(objectEvent, sprite, DIR_EAST);
    return MovementAction_WalkSlowStairsRight_Step1(objectEvent, sprite);
}

bool8 MovementAction_WalkSlowStairsRight_Step1(struct ObjectEvent *objectEvent, struct Sprite *sprite)
{
    if (UpdateWalkSlowStairs(objectEvent, sprite))
    {
        sprite->data[2] = 2;
        return TRUE;
    }
    return FALSE;
}

static u16 GetGraphicsIdForMon(u32 species, bool32 shiny, bool32 female)
{
    u16 graphicsId = species + OBJ_EVENT_MON;
    if (shiny)
        graphicsId += OBJ_EVENT_MON_SHINY;
    if (female)
        graphicsId += OBJ_EVENT_MON_FEMALE;
    return graphicsId;
}

static u16 GetUnownSpecies(struct Pokemon *mon)
{
    u32 form = GET_UNOWN_LETTER(mon->box.personality);
    if (form == 0)
        return SPECIES_UNOWN;
    return SPECIES_UNOWN_B + form - 1;
}

static void InitMovementSurfStill(struct ObjectEvent *objectEvent, struct Sprite *sprite, u8 direction, u8 speed)
{
    u8 (*functions[ARRAY_COUNT(sDirectionAnimFuncsBySpeed)])(u8);

    memcpy(functions, sDirectionAnimFuncsBySpeed, sizeof sDirectionAnimFuncsBySpeed);
    InitNpcForMovement(objectEvent, sprite, direction, speed);
    ObjectEventTurn(objectEvent, direction);
}

bool8 MovementAction_SurfStillDown_Step0(struct ObjectEvent *objectEvent, struct Sprite *sprite)
{
    InitMovementSurfStill(objectEvent, sprite, DIR_SOUTH, MOVE_SPEED_FAST_1);
    sprite->animPaused = TRUE;
    return MovementAction_SurfStillDown_Step1(objectEvent, sprite);
}

bool8 MovementAction_SurfStillDown_Step1(struct ObjectEvent *objectEvent, struct Sprite *sprite)
{
    if (UpdateMovementNormal(objectEvent, sprite))
    {
        sprite->sActionFuncId = 2;
        return TRUE;
    }
    return FALSE;
}

bool8 MovementAction_SurfStillUp_Step0(struct ObjectEvent *objectEvent, struct Sprite *sprite)
{
    InitMovementSurfStill(objectEvent, sprite, DIR_NORTH, MOVE_SPEED_FAST_1);
    sprite->animPaused = TRUE;
    return MovementAction_SurfStillUp_Step1(objectEvent, sprite);
}

bool8 MovementAction_SurfStillUp_Step1(struct ObjectEvent *objectEvent, struct Sprite *sprite)
{
    if (UpdateMovementNormal(objectEvent, sprite))
    {
        sprite->sActionFuncId = 2;
        return TRUE;
    }
    return FALSE;
}

bool8 MovementAction_SurfStillLeft_Step0(struct ObjectEvent *objectEvent, struct Sprite *sprite)
{
    if (objectEvent->directionOverwrite)
        InitMovementSurfStill(objectEvent, sprite, objectEvent->directionOverwrite, MOVE_SPEED_FAST_1);
    else
        InitMovementSurfStill(objectEvent, sprite, DIR_WEST, MOVE_SPEED_FAST_1);
    sprite->animPaused = TRUE;
    return MovementAction_SurfStillLeft_Step1(objectEvent, sprite);
}

bool8 MovementAction_SurfStillLeft_Step1(struct ObjectEvent *objectEvent, struct Sprite *sprite)
{
    if (UpdateMovementNormal(objectEvent, sprite))
    {
        sprite->sActionFuncId = 2;
        return TRUE;
    }
    return FALSE;
}

bool8 MovementAction_SurfStillRight_Step0(struct ObjectEvent *objectEvent, struct Sprite *sprite)
{
    if (objectEvent->directionOverwrite)
        InitMovementSurfStill(objectEvent, sprite, objectEvent->directionOverwrite, MOVE_SPEED_FAST_1);
    else
        InitMovementSurfStill(objectEvent, sprite, DIR_EAST, MOVE_SPEED_FAST_1);
    sprite->animPaused = TRUE;
    return MovementAction_SurfStillRight_Step1(objectEvent, sprite);
}

bool8 MovementAction_SurfStillRight_Step1(struct ObjectEvent *objectEvent, struct Sprite *sprite)
{
    if (UpdateMovementNormal(objectEvent, sprite))
    {
        sprite->sActionFuncId = 2;
        return TRUE;
    }
    return FALSE;
}<|MERGE_RESOLUTION|>--- conflicted
+++ resolved
@@ -1957,25 +1957,11 @@
     u32 i;
     for (i = 0; i < PARTY_SIZE; i++)
     {
-<<<<<<< HEAD
         struct Pokemon *mon = &gPlayerParty[i];
         if ((OW_FOLLOWERS_ALLOWED_SPECIES && GetMonData(mon, MON_DATA_SPECIES_OR_EGG) != VarGet(OW_FOLLOWERS_ALLOWED_SPECIES))
          || (OW_FOLLOWERS_ALLOWED_MET_LVL && GetMonData(mon, MON_DATA_MET_LEVEL) != VarGet(OW_FOLLOWERS_ALLOWED_MET_LVL))
          || (OW_FOLLOWERS_ALLOWED_MET_LOC && GetMonData(mon, MON_DATA_MET_LOCATION) != VarGet(OW_FOLLOWERS_ALLOWED_MET_LOC)))
             continue;
-=======
-        s16 left = gSaveBlock1Ptr->pos.x - 2;
-        s16 right = gSaveBlock1Ptr->pos.x + MAP_OFFSET_W + 2;
-        s16 top = gSaveBlock1Ptr->pos.y;
-        s16 bottom = gSaveBlock1Ptr->pos.y + MAP_OFFSET_H + 2;
-
-        if (CurrentBattlePyramidLocation() != PYRAMID_LOCATION_NONE)
-            objectCount = GetNumBattlePyramidObjectEvents();
-        else if (InTrainerHill())
-            objectCount = HILL_TRAINERS_PER_FLOOR;
-        else
-            objectCount = gMapHeader.events->objectEventCount;
->>>>>>> f85baa53
 
         if (gPlayerParty[i].hp > 0 && !(gPlayerParty[i].box.isEgg || gPlayerParty[i].box.isBadEgg))
             return &gPlayerParty[i];
@@ -2738,7 +2724,7 @@
     if (gMapHeader.events == NULL)
         return;
 
-    if (InBattlePyramid())
+    if (CurrentBattlePyramidLocation() != PYRAMID_LOCATION_NONE)
         objectCount = GetNumBattlePyramidObjectEvents();
     else if (InTrainerHill())
         objectCount = 2;
@@ -2770,7 +2756,7 @@
         s16 top = gSaveBlock1Ptr->pos.y;
         s16 bottom = gSaveBlock1Ptr->pos.y + MAP_OFFSET_H + 2;
 
-        if (InBattlePyramid())
+        if (CurrentBattlePyramidLocation() != PYRAMID_LOCATION_NONE)
             objectCount = GetNumBattlePyramidObjectEvents();
         else if (InTrainerHill())
             objectCount = HILL_TRAINERS_PER_FLOOR;
