--- conflicted
+++ resolved
@@ -746,27 +746,15 @@
     [DIR_NORTHEAST] = ANIM_GET_ON_OFF_POKEMON_NORTH,
 };
 static const u8 sAcroWheelieDirectionAnimNums[] = {
-<<<<<<< HEAD
-    [DIR_NONE] = ANIM_BUNNY_HOPPY_BACK_WHEEL_SOUTH,
-    [DIR_SOUTH] = ANIM_BUNNY_HOPPY_BACK_WHEEL_SOUTH,
-    [DIR_NORTH] = ANIM_BUNNY_HOPPY_BACK_WHEEL_NORTH,
-    [DIR_WEST] = ANIM_BUNNY_HOPPY_BACK_WHEEL_WEST,
-    [DIR_EAST] = ANIM_BUNNY_HOPPY_BACK_WHEEL_EAST,
-    [DIR_SOUTHWEST] = ANIM_BUNNY_HOPPY_BACK_WHEEL_WEST,
-    [DIR_SOUTHEAST] = ANIM_BUNNY_HOPPY_BACK_WHEEL_EAST,
-    [DIR_NORTHWEST] = ANIM_BUNNY_HOPPY_BACK_WHEEL_WEST,
-    [DIR_NORTHEAST] = ANIM_BUNNY_HOPPY_BACK_WHEEL_EAST,
-=======
     [DIR_NONE] = ANIM_BUNNY_HOP_BACK_WHEEL_SOUTH,
     [DIR_SOUTH] = ANIM_BUNNY_HOP_BACK_WHEEL_SOUTH,
     [DIR_NORTH] = ANIM_BUNNY_HOP_BACK_WHEEL_NORTH,
     [DIR_WEST] = ANIM_BUNNY_HOP_BACK_WHEEL_WEST,
     [DIR_EAST] = ANIM_BUNNY_HOP_BACK_WHEEL_EAST,
-    [DIR_SOUTHWEST] = ANIM_BUNNY_HOP_BACK_WHEEL_SOUTH,
-    [DIR_SOUTHEAST] = ANIM_BUNNY_HOP_BACK_WHEEL_SOUTH,
-    [DIR_NORTHWEST] = ANIM_BUNNY_HOP_BACK_WHEEL_NORTH,
-    [DIR_NORTHEAST] = ANIM_BUNNY_HOP_BACK_WHEEL_NORTH,
->>>>>>> 8103caea
+    [DIR_SOUTHWEST] = ANIM_BUNNY_HOP_BACK_WHEEL_WEST,
+    [DIR_SOUTHEAST] = ANIM_BUNNY_HOP_BACK_WHEEL_EAST,
+    [DIR_NORTHWEST] = ANIM_BUNNY_HOP_BACK_WHEEL_WEST,
+    [DIR_NORTHEAST] = ANIM_BUNNY_HOP_BACK_WHEEL_EAST,
 };
 static const u8 sAcroUnusedDirectionAnimNums[] = {
     [DIR_NONE] = ANIM_BUNNY_HOP_FRONT_WHEEL_SOUTH,
