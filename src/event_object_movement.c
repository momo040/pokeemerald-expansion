#include "global.h"
#include "malloc.h"
#include "battle_pyramid.h"
#include "berry.h"
#include "decoration.h"
#include "event_data.h"
#include "event_object_movement.h"
#include "event_scripts.h"
#include "faraway_island.h"
#include "field_camera.h"
#include "field_effect.h"
#include "field_effect_helpers.h"
#include "field_player_avatar.h"
#include "fieldmap.h"
#include "mauville_old_man.h"
#include "metatile_behavior.h"
#include "overworld.h"
#include "palette.h"
#include "random.h"
#include "sprite.h"
#include "task.h"
#include "trainer_see.h"
#include "trainer_hill.h"
#include "util.h"
#include "constants/event_object_movement.h"
#include "constants/event_objects.h"
#include "constants/field_effects.h"
#include "constants/items.h"
#include "constants/mauville_old_man.h"
#include "constants/trainer_types.h"
#include "constants/union_room.h"

// this file was known as evobjmv.c in Game Freak's original source

enum {
    MOVE_SPEED_NORMAL, // walking
    MOVE_SPEED_FAST_1, // running / surfing / sliding (ice tile)
    MOVE_SPEED_FAST_2, // water current / acro bike
    MOVE_SPEED_FASTER, // mach bike's max speed
    MOVE_SPEED_FASTEST,
};

enum {
    JUMP_DISTANCE_IN_PLACE,
    JUMP_DISTANCE_NORMAL,
    JUMP_DISTANCE_FAR,
};

// Sprite data used throughout
#define sObjEventId   data[0]
#define sTypeFuncId   data[1] // Index into corresponding gMovementTypeFuncs_* table
#define sActionFuncId data[2] // Index into corresponding gMovementActionFuncs_* table
#define sDirection    data[3]


#define movement_type_def(setup, table) \
static u8 setup##_callback(struct ObjectEvent *, struct Sprite *);\
void setup(struct Sprite *sprite)\
{\
    UpdateObjectEventCurrentMovement(&gObjectEvents[sprite->sObjEventId], sprite, setup##_callback);\
}\
static u8 setup##_callback(struct ObjectEvent *objectEvent, struct Sprite *sprite)\
{\
    return table[sprite->sTypeFuncId](objectEvent, sprite);\
}

#define movement_type_empty_callback(setup) \
static u8 setup##_callback(struct ObjectEvent *, struct Sprite *);\
void setup(struct Sprite *sprite)\
{\
    UpdateObjectEventCurrentMovement(&gObjectEvents[sprite->sObjEventId], sprite, setup##_callback);\
}\
static u8 setup##_callback(struct ObjectEvent *objectEvent, struct Sprite *sprite)\
{\
    return 0;\
}

static EWRAM_DATA u8 sCurrentReflectionType = 0;
static EWRAM_DATA u16 sCurrentSpecialObjectPaletteTag = 0;
static EWRAM_DATA struct LockedAnimObjectEvents *sLockedAnimObjectEvents = {0};

static void MoveCoordsInDirection(u32, s16 *, s16 *, s16, s16);
static bool8 ObjectEventExecSingleMovementAction(struct ObjectEvent *, struct Sprite *);
static void SetMovementDelay(struct Sprite *, s16);
static bool8 WaitForMovementDelay(struct Sprite *);
static u8 GetCollisionInDirection(struct ObjectEvent *, u8);
static u32 GetCopyDirection(u8, u32, u32);
static void TryEnableObjectEventAnim(struct ObjectEvent *, struct Sprite *);
static void ObjectEventExecHeldMovementAction(struct ObjectEvent *, struct Sprite *);
static void UpdateObjectEventSpriteAnimPause(struct ObjectEvent *, struct Sprite *);
static bool8 IsCoordOutsideObjectEventMovementRange(struct ObjectEvent *, s16, s16);
static bool8 IsMetatileDirectionallyImpassable(struct ObjectEvent *, s16, s16, u8);
static bool8 DoesObjectCollideWithObjectAt(struct ObjectEvent *, s16, s16);
static void UpdateObjectEventOffscreen(struct ObjectEvent *, struct Sprite *);
static void UpdateObjectEventSpriteVisibility(struct ObjectEvent *, struct Sprite *);
static void ObjectEventUpdateMetatileBehaviors(struct ObjectEvent*);
static void GetGroundEffectFlags_Reflection(struct ObjectEvent*, u32*);
static void GetGroundEffectFlags_TallGrassOnSpawn(struct ObjectEvent*, u32*);
static void GetGroundEffectFlags_LongGrassOnSpawn(struct ObjectEvent*, u32*);
static void GetGroundEffectFlags_SandHeap(struct ObjectEvent*, u32*);
static void GetGroundEffectFlags_ShallowFlowingWater(struct ObjectEvent*, u32*);
static void GetGroundEffectFlags_ShortGrass(struct ObjectEvent*, u32*);
static void GetGroundEffectFlags_HotSprings(struct ObjectEvent*, u32*);
static void GetGroundEffectFlags_TallGrassOnBeginStep(struct ObjectEvent*, u32*);
static void GetGroundEffectFlags_LongGrassOnBeginStep(struct ObjectEvent*, u32*);
static void GetGroundEffectFlags_Tracks(struct ObjectEvent*, u32*);
static void GetGroundEffectFlags_Puddle(struct ObjectEvent*, u32*);
static void GetGroundEffectFlags_Ripple(struct ObjectEvent*, u32*);
static void GetGroundEffectFlags_Seaweed(struct ObjectEvent*, u32*);
static void GetGroundEffectFlags_JumpLanding(struct ObjectEvent*, u32*);
static u8 ObjectEventGetNearbyReflectionType(struct ObjectEvent*);
static u8 GetReflectionTypeByMetatileBehavior(u32);
static void InitObjectPriorityByZCoord(struct Sprite *sprite, u8 z);
static void ObjectEventUpdateSubpriority(struct ObjectEvent*, struct Sprite*);
static void DoTracksGroundEffect_None(struct ObjectEvent*, struct Sprite*, u8);
static void DoTracksGroundEffect_Footprints(struct ObjectEvent*, struct Sprite*, u8);
static void DoTracksGroundEffect_BikeTireTracks(struct ObjectEvent*, struct Sprite*, u8);
static void DoRippleFieldEffect(struct ObjectEvent*, struct Sprite*);
static void DoGroundEffects_OnSpawn(struct ObjectEvent*, struct Sprite*);
static void DoGroundEffects_OnBeginStep(struct ObjectEvent*, struct Sprite*);
static void DoGroundEffects_OnFinishStep(struct ObjectEvent*, struct Sprite*);
static void VirtualObject_UpdateAnim(struct Sprite*);
static void ApplyLevitateMovement(u8);
static bool8 MovementType_Disguise_Callback(struct ObjectEvent *, struct Sprite *);
static bool8 MovementType_Buried_Callback(struct ObjectEvent *, struct Sprite *);
static void CreateReflectionEffectSprites(void);
static u8 GetObjectEventIdByLocalId(u8);
static u8 GetObjectEventIdByLocalIdAndMapInternal(u8, u8, u8);
static bool8 GetAvailableObjectEventId(u16, u8, u8, u8 *);
static void SetObjectEventDynamicGraphicsId(struct ObjectEvent *);
static void RemoveObjectEventInternal(struct ObjectEvent *);
static u16 GetObjectEventFlagIdByObjectEventId(u8);
static void UpdateObjectEventVisibility(struct ObjectEvent *, struct Sprite *);
static void MakeSpriteTemplateFromObjectEventTemplate(struct ObjectEventTemplate *, struct SpriteTemplate *, const struct SubspriteTable **);
static void GetObjectEventMovingCameraOffset(s16 *, s16 *);
static struct ObjectEventTemplate *GetObjectEventTemplateByLocalIdAndMap(u8, u8, u8);
static void LoadObjectEventPalette(u16);
static void RemoveObjectEventIfOutsideView(struct ObjectEvent *);
static void SpawnObjectEventOnReturnToField(u8, s16, s16);
static void SetPlayerAvatarObjectEventIdAndObjectId(u8, u8);
static void ResetObjectEventFldEffData(struct ObjectEvent *);
static u8 LoadSpritePaletteIfTagExists(const struct SpritePalette *);
static u8 FindObjectEventPaletteIndexByTag(u16);
static void _PatchObjectPalette(u16, u8);
static bool8 ObjectEventDoesZCoordMatch(struct ObjectEvent *, u8);
static void SpriteCB_CameraObject(struct Sprite *);
static void CameraObject_0(struct Sprite *);
static void CameraObject_1(struct Sprite *);
static void CameraObject_2(struct Sprite *);
static struct ObjectEventTemplate *FindObjectEventTemplateByLocalId(u8 localId, struct ObjectEventTemplate *templates, u8 count);
static void ClearObjectEventMovement(struct ObjectEvent *, struct Sprite *);
static void ObjectEventSetSingleMovement(struct ObjectEvent *, struct Sprite *, u8);
static void SetSpriteDataForNormalStep(struct Sprite *, u8, u8);
static void InitSpriteForFigure8Anim(struct Sprite *sprite);
static bool8 AnimateSpriteInFigure8(struct Sprite *sprite);
static void SpriteCB_VirtualObject(struct Sprite *);
static void DoShadowFieldEffect(struct ObjectEvent *);
static void SetJumpSpriteData(struct Sprite *, u8, u8, u8);
static void SetWalkSlowSpriteData(struct Sprite *sprite, u8 direction);
static bool8 UpdateWalkSlowAnim(struct Sprite *sprite);
static u8 DoJumpSpriteMovement(struct Sprite *sprite);
static u8 DoJumpSpecialSpriteMovement(struct Sprite *sprite);
static void CreateLevitateMovementTask(struct ObjectEvent *);
static void DestroyLevitateMovementTask(u8);
static bool8 NpcTakeStep(struct Sprite *sprite);

static const struct SpriteFrameImage sPicTable_PechaBerryTree[];

const u8 gReflectionEffectPaletteMap[] = {1, 1, 6, 7, 8, 9, 6, 7, 8, 9, 11, 11, 0, 0, 0, 0};

static const struct SpriteTemplate sCameraSpriteTemplate = {
    .tileTag = 0,
    .paletteTag = TAG_NONE,
    .oam = &gDummyOamData,
    .anims = gDummySpriteAnimTable,
    .images = NULL,
    .affineAnims = gDummySpriteAffineAnimTable,
    .callback = SpriteCB_CameraObject
};

static void (*const sCameraObjectFuncs[])(struct Sprite *) = {
    CameraObject_0,
    CameraObject_1,
    CameraObject_2,
};

#include "data/object_events/object_event_graphics.h"

// movement type callbacks
static void (*const sMovementTypeCallbacks[])(struct Sprite *) =
{
    [MOVEMENT_TYPE_NONE] = MovementType_None,
    [MOVEMENT_TYPE_LOOK_AROUND] = MovementType_LookAround,
    [MOVEMENT_TYPE_WANDER_AROUND] = MovementType_WanderAround,
    [MOVEMENT_TYPE_WANDER_UP_AND_DOWN] = MovementType_WanderUpAndDown,
    [MOVEMENT_TYPE_WANDER_DOWN_AND_UP] = MovementType_WanderUpAndDown,
    [MOVEMENT_TYPE_WANDER_LEFT_AND_RIGHT] = MovementType_WanderLeftAndRight,
    [MOVEMENT_TYPE_WANDER_RIGHT_AND_LEFT] = MovementType_WanderLeftAndRight,
    [MOVEMENT_TYPE_FACE_UP] = MovementType_FaceDirection,
    [MOVEMENT_TYPE_FACE_DOWN] = MovementType_FaceDirection,
    [MOVEMENT_TYPE_FACE_LEFT] = MovementType_FaceDirection,
    [MOVEMENT_TYPE_FACE_RIGHT] = MovementType_FaceDirection,
    [MOVEMENT_TYPE_PLAYER] = MovementType_Player,
    [MOVEMENT_TYPE_BERRY_TREE_GROWTH] = MovementType_BerryTreeGrowth,
    [MOVEMENT_TYPE_FACE_DOWN_AND_UP] = MovementType_FaceDownAndUp,
    [MOVEMENT_TYPE_FACE_LEFT_AND_RIGHT] = MovementType_FaceLeftAndRight,
    [MOVEMENT_TYPE_FACE_UP_AND_LEFT] = MovementType_FaceUpAndLeft,
    [MOVEMENT_TYPE_FACE_UP_AND_RIGHT] = MovementType_FaceUpAndRight,
    [MOVEMENT_TYPE_FACE_DOWN_AND_LEFT] = MovementType_FaceDownAndLeft,
    [MOVEMENT_TYPE_FACE_DOWN_AND_RIGHT] = MovementType_FaceDownAndRight,
    [MOVEMENT_TYPE_FACE_DOWN_UP_AND_LEFT] = MovementType_FaceDownUpAndLeft,
    [MOVEMENT_TYPE_FACE_DOWN_UP_AND_RIGHT] = MovementType_FaceDownUpAndRight,
    [MOVEMENT_TYPE_FACE_UP_LEFT_AND_RIGHT] = MovementType_FaceUpRightAndLeft,
    [MOVEMENT_TYPE_FACE_DOWN_LEFT_AND_RIGHT] = MovementType_FaceDownRightAndLeft,
    [MOVEMENT_TYPE_ROTATE_COUNTERCLOCKWISE] = MovementType_RotateCounterclockwise,
    [MOVEMENT_TYPE_ROTATE_CLOCKWISE] = MovementType_RotateClockwise,
    [MOVEMENT_TYPE_WALK_UP_AND_DOWN] = MovementType_WalkBackAndForth,
    [MOVEMENT_TYPE_WALK_DOWN_AND_UP] = MovementType_WalkBackAndForth,
    [MOVEMENT_TYPE_WALK_LEFT_AND_RIGHT] = MovementType_WalkBackAndForth,
    [MOVEMENT_TYPE_WALK_RIGHT_AND_LEFT] = MovementType_WalkBackAndForth,
    [MOVEMENT_TYPE_WALK_SEQUENCE_UP_RIGHT_LEFT_DOWN] = MovementType_WalkSequenceUpRightLeftDown,
    [MOVEMENT_TYPE_WALK_SEQUENCE_RIGHT_LEFT_DOWN_UP] = MovementType_WalkSequenceRightLeftDownUp,
    [MOVEMENT_TYPE_WALK_SEQUENCE_DOWN_UP_RIGHT_LEFT] = MovementType_WalkSequenceDownUpRightLeft,
    [MOVEMENT_TYPE_WALK_SEQUENCE_LEFT_DOWN_UP_RIGHT] = MovementType_WalkSequenceLeftDownUpRight,
    [MOVEMENT_TYPE_WALK_SEQUENCE_UP_LEFT_RIGHT_DOWN] = MovementType_WalkSequenceUpLeftRightDown,
    [MOVEMENT_TYPE_WALK_SEQUENCE_LEFT_RIGHT_DOWN_UP] = MovementType_WalkSequenceLeftRightDownUp,
    [MOVEMENT_TYPE_WALK_SEQUENCE_DOWN_UP_LEFT_RIGHT] = MovementType_WalkSequenceDownUpLeftRight,
    [MOVEMENT_TYPE_WALK_SEQUENCE_RIGHT_DOWN_UP_LEFT] = MovementType_WalkSequenceRightDownUpLeft,
    [MOVEMENT_TYPE_WALK_SEQUENCE_LEFT_UP_DOWN_RIGHT] = MovementType_WalkSequenceLeftUpDownRight,
    [MOVEMENT_TYPE_WALK_SEQUENCE_UP_DOWN_RIGHT_LEFT] = MovementType_WalkSequenceUpDownRightLeft,
    [MOVEMENT_TYPE_WALK_SEQUENCE_RIGHT_LEFT_UP_DOWN] = MovementType_WalkSequenceRightLeftUpDown,
    [MOVEMENT_TYPE_WALK_SEQUENCE_DOWN_RIGHT_LEFT_UP] = MovementType_WalkSequenceDownRightLeftUp,
    [MOVEMENT_TYPE_WALK_SEQUENCE_RIGHT_UP_DOWN_LEFT] = MovementType_WalkSequenceRightUpDownLeft,
    [MOVEMENT_TYPE_WALK_SEQUENCE_UP_DOWN_LEFT_RIGHT] = MovementType_WalkSequenceUpDownLeftRight,
    [MOVEMENT_TYPE_WALK_SEQUENCE_LEFT_RIGHT_UP_DOWN] = MovementType_WalkSequenceLeftRightUpDown,
    [MOVEMENT_TYPE_WALK_SEQUENCE_DOWN_LEFT_RIGHT_UP] = MovementType_WalkSequenceDownLeftRightUp,
    [MOVEMENT_TYPE_WALK_SEQUENCE_UP_LEFT_DOWN_RIGHT] = MovementType_WalkSequenceUpLeftDownRight,
    [MOVEMENT_TYPE_WALK_SEQUENCE_DOWN_RIGHT_UP_LEFT] = MovementType_WalkSequenceDownRightUpLeft,
    [MOVEMENT_TYPE_WALK_SEQUENCE_LEFT_DOWN_RIGHT_UP] = MovementType_WalkSequenceLeftDownRightUp,
    [MOVEMENT_TYPE_WALK_SEQUENCE_RIGHT_UP_LEFT_DOWN] = MovementType_WalkSequenceRightUpLeftDown,
    [MOVEMENT_TYPE_WALK_SEQUENCE_UP_RIGHT_DOWN_LEFT] = MovementType_WalkSequenceUpRightDownLeft,
    [MOVEMENT_TYPE_WALK_SEQUENCE_DOWN_LEFT_UP_RIGHT] = MovementType_WalkSequenceDownLeftUpRight,
    [MOVEMENT_TYPE_WALK_SEQUENCE_LEFT_UP_RIGHT_DOWN] = MovementType_WalkSequenceLeftUpRightDown,
    [MOVEMENT_TYPE_WALK_SEQUENCE_RIGHT_DOWN_LEFT_UP] = MovementType_WalkSequenceRightDownLeftUp,
    [MOVEMENT_TYPE_COPY_PLAYER] = MovementType_CopyPlayer,
    [MOVEMENT_TYPE_COPY_PLAYER_OPPOSITE] = MovementType_CopyPlayer,
    [MOVEMENT_TYPE_COPY_PLAYER_COUNTERCLOCKWISE] = MovementType_CopyPlayer,
    [MOVEMENT_TYPE_COPY_PLAYER_CLOCKWISE] = MovementType_CopyPlayer,
    [MOVEMENT_TYPE_TREE_DISGUISE] = MovementType_TreeDisguise,
    [MOVEMENT_TYPE_MOUNTAIN_DISGUISE] = MovementType_MountainDisguise,
    [MOVEMENT_TYPE_COPY_PLAYER_IN_GRASS] = MovementType_CopyPlayerInGrass,
    [MOVEMENT_TYPE_COPY_PLAYER_OPPOSITE_IN_GRASS] = MovementType_CopyPlayerInGrass,
    [MOVEMENT_TYPE_COPY_PLAYER_COUNTERCLOCKWISE_IN_GRASS] = MovementType_CopyPlayerInGrass,
    [MOVEMENT_TYPE_COPY_PLAYER_CLOCKWISE_IN_GRASS] = MovementType_CopyPlayerInGrass,
    [MOVEMENT_TYPE_BURIED] = MovementType_Buried,
    [MOVEMENT_TYPE_WALK_IN_PLACE_DOWN] = MovementType_WalkInPlace,
    [MOVEMENT_TYPE_WALK_IN_PLACE_UP] = MovementType_WalkInPlace,
    [MOVEMENT_TYPE_WALK_IN_PLACE_LEFT] = MovementType_WalkInPlace,
    [MOVEMENT_TYPE_WALK_IN_PLACE_RIGHT] = MovementType_WalkInPlace,
    [MOVEMENT_TYPE_JOG_IN_PLACE_DOWN] = MovementType_JogInPlace,
    [MOVEMENT_TYPE_JOG_IN_PLACE_UP] = MovementType_JogInPlace,
    [MOVEMENT_TYPE_JOG_IN_PLACE_LEFT] = MovementType_JogInPlace,
    [MOVEMENT_TYPE_JOG_IN_PLACE_RIGHT] = MovementType_JogInPlace,
    [MOVEMENT_TYPE_RUN_IN_PLACE_DOWN] = MovementType_RunInPlace,
    [MOVEMENT_TYPE_RUN_IN_PLACE_UP] = MovementType_RunInPlace,
    [MOVEMENT_TYPE_RUN_IN_PLACE_LEFT] = MovementType_RunInPlace,
    [MOVEMENT_TYPE_RUN_IN_PLACE_RIGHT] = MovementType_RunInPlace,
    [MOVEMENT_TYPE_INVISIBLE] = MovementType_Invisible,
    [MOVEMENT_TYPE_WALK_SLOWLY_IN_PLACE_DOWN] = MovementType_WalkSlowlyInPlace,
    [MOVEMENT_TYPE_WALK_SLOWLY_IN_PLACE_UP] = MovementType_WalkSlowlyInPlace,
    [MOVEMENT_TYPE_WALK_SLOWLY_IN_PLACE_LEFT] = MovementType_WalkSlowlyInPlace,
    [MOVEMENT_TYPE_WALK_SLOWLY_IN_PLACE_RIGHT] = MovementType_WalkSlowlyInPlace,
};

static const bool8 sMovementTypeHasRange[NUM_MOVEMENT_TYPES] = {
    [MOVEMENT_TYPE_WANDER_AROUND] = TRUE,
    [MOVEMENT_TYPE_WANDER_UP_AND_DOWN] = TRUE,
    [MOVEMENT_TYPE_WANDER_DOWN_AND_UP] = TRUE,
    [MOVEMENT_TYPE_WANDER_LEFT_AND_RIGHT] = TRUE,
    [MOVEMENT_TYPE_WANDER_RIGHT_AND_LEFT] = TRUE,
    [MOVEMENT_TYPE_WALK_UP_AND_DOWN] = TRUE,
    [MOVEMENT_TYPE_WALK_DOWN_AND_UP] = TRUE,
    [MOVEMENT_TYPE_WALK_LEFT_AND_RIGHT] = TRUE,
    [MOVEMENT_TYPE_WALK_RIGHT_AND_LEFT] = TRUE,
    [MOVEMENT_TYPE_WALK_SEQUENCE_UP_RIGHT_LEFT_DOWN] = TRUE,
    [MOVEMENT_TYPE_WALK_SEQUENCE_RIGHT_LEFT_DOWN_UP] = TRUE,
    [MOVEMENT_TYPE_WALK_SEQUENCE_DOWN_UP_RIGHT_LEFT] = TRUE,
    [MOVEMENT_TYPE_WALK_SEQUENCE_LEFT_DOWN_UP_RIGHT] = TRUE,
    [MOVEMENT_TYPE_WALK_SEQUENCE_UP_LEFT_RIGHT_DOWN] = TRUE,
    [MOVEMENT_TYPE_WALK_SEQUENCE_LEFT_RIGHT_DOWN_UP] = TRUE,
    [MOVEMENT_TYPE_WALK_SEQUENCE_DOWN_UP_LEFT_RIGHT] = TRUE,
    [MOVEMENT_TYPE_WALK_SEQUENCE_RIGHT_DOWN_UP_LEFT] = TRUE,
    [MOVEMENT_TYPE_WALK_SEQUENCE_LEFT_UP_DOWN_RIGHT] = TRUE,
    [MOVEMENT_TYPE_WALK_SEQUENCE_UP_DOWN_RIGHT_LEFT] = TRUE,
    [MOVEMENT_TYPE_WALK_SEQUENCE_RIGHT_LEFT_UP_DOWN] = TRUE,
    [MOVEMENT_TYPE_WALK_SEQUENCE_DOWN_RIGHT_LEFT_UP] = TRUE,
    [MOVEMENT_TYPE_WALK_SEQUENCE_RIGHT_UP_DOWN_LEFT] = TRUE,
    [MOVEMENT_TYPE_WALK_SEQUENCE_UP_DOWN_LEFT_RIGHT] = TRUE,
    [MOVEMENT_TYPE_WALK_SEQUENCE_LEFT_RIGHT_UP_DOWN] = TRUE,
    [MOVEMENT_TYPE_WALK_SEQUENCE_DOWN_LEFT_RIGHT_UP] = TRUE,
    [MOVEMENT_TYPE_WALK_SEQUENCE_UP_LEFT_DOWN_RIGHT] = TRUE,
    [MOVEMENT_TYPE_WALK_SEQUENCE_DOWN_RIGHT_UP_LEFT] = TRUE,
    [MOVEMENT_TYPE_WALK_SEQUENCE_LEFT_DOWN_RIGHT_UP] = TRUE,
    [MOVEMENT_TYPE_WALK_SEQUENCE_RIGHT_UP_LEFT_DOWN] = TRUE,
    [MOVEMENT_TYPE_WALK_SEQUENCE_UP_RIGHT_DOWN_LEFT] = TRUE,
    [MOVEMENT_TYPE_WALK_SEQUENCE_DOWN_LEFT_UP_RIGHT] = TRUE,
    [MOVEMENT_TYPE_WALK_SEQUENCE_LEFT_UP_RIGHT_DOWN] = TRUE,
    [MOVEMENT_TYPE_WALK_SEQUENCE_RIGHT_DOWN_LEFT_UP] = TRUE,
    [MOVEMENT_TYPE_COPY_PLAYER] = TRUE,
    [MOVEMENT_TYPE_COPY_PLAYER_OPPOSITE] = TRUE,
    [MOVEMENT_TYPE_COPY_PLAYER_COUNTERCLOCKWISE] = TRUE,
    [MOVEMENT_TYPE_COPY_PLAYER_CLOCKWISE] = TRUE,
    [MOVEMENT_TYPE_COPY_PLAYER_IN_GRASS] = TRUE,
    [MOVEMENT_TYPE_COPY_PLAYER_OPPOSITE_IN_GRASS] = TRUE,
    [MOVEMENT_TYPE_COPY_PLAYER_COUNTERCLOCKWISE_IN_GRASS] = TRUE,
    [MOVEMENT_TYPE_COPY_PLAYER_CLOCKWISE_IN_GRASS] = TRUE,
};

const u8 gInitialMovementTypeFacingDirections[] = {
    [MOVEMENT_TYPE_NONE] = DIR_SOUTH,
    [MOVEMENT_TYPE_LOOK_AROUND] = DIR_SOUTH,
    [MOVEMENT_TYPE_WANDER_AROUND] = DIR_SOUTH,
    [MOVEMENT_TYPE_WANDER_UP_AND_DOWN] = DIR_NORTH,
    [MOVEMENT_TYPE_WANDER_DOWN_AND_UP] = DIR_SOUTH,
    [MOVEMENT_TYPE_WANDER_LEFT_AND_RIGHT] = DIR_WEST,
    [MOVEMENT_TYPE_WANDER_RIGHT_AND_LEFT] = DIR_EAST,
    [MOVEMENT_TYPE_FACE_UP] = DIR_NORTH,
    [MOVEMENT_TYPE_FACE_DOWN] = DIR_SOUTH,
    [MOVEMENT_TYPE_FACE_LEFT] = DIR_WEST,
    [MOVEMENT_TYPE_FACE_RIGHT] = DIR_EAST,
    [MOVEMENT_TYPE_PLAYER] = DIR_SOUTH,
    [MOVEMENT_TYPE_BERRY_TREE_GROWTH] = DIR_SOUTH,
    [MOVEMENT_TYPE_FACE_DOWN_AND_UP] = DIR_SOUTH,
    [MOVEMENT_TYPE_FACE_LEFT_AND_RIGHT] = DIR_WEST,
    [MOVEMENT_TYPE_FACE_UP_AND_LEFT] = DIR_NORTH,
    [MOVEMENT_TYPE_FACE_UP_AND_RIGHT] = DIR_NORTH,
    [MOVEMENT_TYPE_FACE_DOWN_AND_LEFT] = DIR_SOUTH,
    [MOVEMENT_TYPE_FACE_DOWN_AND_RIGHT] = DIR_SOUTH,
    [MOVEMENT_TYPE_FACE_DOWN_UP_AND_LEFT] = DIR_SOUTH,
    [MOVEMENT_TYPE_FACE_DOWN_UP_AND_RIGHT] = DIR_SOUTH,
    [MOVEMENT_TYPE_FACE_UP_LEFT_AND_RIGHT] = DIR_NORTH,
    [MOVEMENT_TYPE_FACE_DOWN_LEFT_AND_RIGHT] = DIR_SOUTH,
    [MOVEMENT_TYPE_ROTATE_COUNTERCLOCKWISE] = DIR_SOUTH,
    [MOVEMENT_TYPE_ROTATE_CLOCKWISE] = DIR_SOUTH,
    [MOVEMENT_TYPE_WALK_UP_AND_DOWN] = DIR_NORTH,
    [MOVEMENT_TYPE_WALK_DOWN_AND_UP] = DIR_SOUTH,
    [MOVEMENT_TYPE_WALK_LEFT_AND_RIGHT] = DIR_WEST,
    [MOVEMENT_TYPE_WALK_RIGHT_AND_LEFT] = DIR_EAST,
    [MOVEMENT_TYPE_WALK_SEQUENCE_UP_RIGHT_LEFT_DOWN] = DIR_NORTH,
    [MOVEMENT_TYPE_WALK_SEQUENCE_RIGHT_LEFT_DOWN_UP] = DIR_EAST,
    [MOVEMENT_TYPE_WALK_SEQUENCE_DOWN_UP_RIGHT_LEFT] = DIR_SOUTH,
    [MOVEMENT_TYPE_WALK_SEQUENCE_LEFT_DOWN_UP_RIGHT] = DIR_WEST,
    [MOVEMENT_TYPE_WALK_SEQUENCE_UP_LEFT_RIGHT_DOWN] = DIR_NORTH,
    [MOVEMENT_TYPE_WALK_SEQUENCE_LEFT_RIGHT_DOWN_UP] = DIR_WEST,
    [MOVEMENT_TYPE_WALK_SEQUENCE_DOWN_UP_LEFT_RIGHT] = DIR_SOUTH,
    [MOVEMENT_TYPE_WALK_SEQUENCE_RIGHT_DOWN_UP_LEFT] = DIR_EAST,
    [MOVEMENT_TYPE_WALK_SEQUENCE_LEFT_UP_DOWN_RIGHT] = DIR_WEST,
    [MOVEMENT_TYPE_WALK_SEQUENCE_UP_DOWN_RIGHT_LEFT] = DIR_NORTH,
    [MOVEMENT_TYPE_WALK_SEQUENCE_RIGHT_LEFT_UP_DOWN] = DIR_EAST,
    [MOVEMENT_TYPE_WALK_SEQUENCE_DOWN_RIGHT_LEFT_UP] = DIR_SOUTH,
    [MOVEMENT_TYPE_WALK_SEQUENCE_RIGHT_UP_DOWN_LEFT] = DIR_EAST,
    [MOVEMENT_TYPE_WALK_SEQUENCE_UP_DOWN_LEFT_RIGHT] = DIR_NORTH,
    [MOVEMENT_TYPE_WALK_SEQUENCE_LEFT_RIGHT_UP_DOWN] = DIR_WEST,
    [MOVEMENT_TYPE_WALK_SEQUENCE_DOWN_LEFT_RIGHT_UP] = DIR_SOUTH,
    [MOVEMENT_TYPE_WALK_SEQUENCE_UP_LEFT_DOWN_RIGHT] = DIR_NORTH,
    [MOVEMENT_TYPE_WALK_SEQUENCE_DOWN_RIGHT_UP_LEFT] = DIR_SOUTH,
    [MOVEMENT_TYPE_WALK_SEQUENCE_LEFT_DOWN_RIGHT_UP] = DIR_WEST,
    [MOVEMENT_TYPE_WALK_SEQUENCE_RIGHT_UP_LEFT_DOWN] = DIR_EAST,
    [MOVEMENT_TYPE_WALK_SEQUENCE_UP_RIGHT_DOWN_LEFT] = DIR_NORTH,
    [MOVEMENT_TYPE_WALK_SEQUENCE_DOWN_LEFT_UP_RIGHT] = DIR_SOUTH,
    [MOVEMENT_TYPE_WALK_SEQUENCE_LEFT_UP_RIGHT_DOWN] = DIR_WEST,
    [MOVEMENT_TYPE_WALK_SEQUENCE_RIGHT_DOWN_LEFT_UP] = DIR_EAST,
    [MOVEMENT_TYPE_COPY_PLAYER] = DIR_NORTH,
    [MOVEMENT_TYPE_COPY_PLAYER_OPPOSITE] = DIR_SOUTH,
    [MOVEMENT_TYPE_COPY_PLAYER_COUNTERCLOCKWISE] = DIR_WEST,
    [MOVEMENT_TYPE_COPY_PLAYER_CLOCKWISE] = DIR_EAST,
    [MOVEMENT_TYPE_TREE_DISGUISE] = DIR_SOUTH,
    [MOVEMENT_TYPE_MOUNTAIN_DISGUISE] = DIR_SOUTH,
    [MOVEMENT_TYPE_COPY_PLAYER_IN_GRASS] = DIR_NORTH,
    [MOVEMENT_TYPE_COPY_PLAYER_OPPOSITE_IN_GRASS] = DIR_SOUTH,
    [MOVEMENT_TYPE_COPY_PLAYER_COUNTERCLOCKWISE_IN_GRASS] = DIR_WEST,
    [MOVEMENT_TYPE_COPY_PLAYER_CLOCKWISE_IN_GRASS] = DIR_EAST,
    [MOVEMENT_TYPE_BURIED] = DIR_SOUTH,
    [MOVEMENT_TYPE_WALK_IN_PLACE_DOWN] = DIR_SOUTH,
    [MOVEMENT_TYPE_WALK_IN_PLACE_UP] = DIR_NORTH,
    [MOVEMENT_TYPE_WALK_IN_PLACE_LEFT] = DIR_WEST,
    [MOVEMENT_TYPE_WALK_IN_PLACE_RIGHT] = DIR_EAST,
    [MOVEMENT_TYPE_JOG_IN_PLACE_DOWN] = DIR_SOUTH,
    [MOVEMENT_TYPE_JOG_IN_PLACE_UP] = DIR_NORTH,
    [MOVEMENT_TYPE_JOG_IN_PLACE_LEFT] = DIR_WEST,
    [MOVEMENT_TYPE_JOG_IN_PLACE_RIGHT] = DIR_EAST,
    [MOVEMENT_TYPE_RUN_IN_PLACE_DOWN] = DIR_SOUTH,
    [MOVEMENT_TYPE_RUN_IN_PLACE_UP] = DIR_NORTH,
    [MOVEMENT_TYPE_RUN_IN_PLACE_LEFT] = DIR_WEST,
    [MOVEMENT_TYPE_RUN_IN_PLACE_RIGHT] = DIR_EAST,
    [MOVEMENT_TYPE_INVISIBLE] = DIR_SOUTH,
    [MOVEMENT_TYPE_WALK_SLOWLY_IN_PLACE_DOWN] = DIR_SOUTH,
    [MOVEMENT_TYPE_WALK_SLOWLY_IN_PLACE_UP] = DIR_NORTH,
    [MOVEMENT_TYPE_WALK_SLOWLY_IN_PLACE_LEFT] = DIR_WEST,
    [MOVEMENT_TYPE_WALK_SLOWLY_IN_PLACE_RIGHT] = DIR_EAST,
};

#define OBJ_EVENT_PAL_TAG_BRENDAN                 0x1100
#define OBJ_EVENT_PAL_TAG_BRENDAN_REFLECTION      0x1101
#define OBJ_EVENT_PAL_TAG_BRIDGE_REFLECTION       0x1102
#define OBJ_EVENT_PAL_TAG_NPC_1                   0x1103
#define OBJ_EVENT_PAL_TAG_NPC_2                   0x1104
#define OBJ_EVENT_PAL_TAG_NPC_3                   0x1105
#define OBJ_EVENT_PAL_TAG_NPC_4                   0x1106
#define OBJ_EVENT_PAL_TAG_NPC_1_REFLECTION        0x1107
#define OBJ_EVENT_PAL_TAG_NPC_2_REFLECTION        0x1108
#define OBJ_EVENT_PAL_TAG_NPC_3_REFLECTION        0x1109
#define OBJ_EVENT_PAL_TAG_NPC_4_REFLECTION        0x110A
#define OBJ_EVENT_PAL_TAG_QUINTY_PLUMP            0x110B
#define OBJ_EVENT_PAL_TAG_QUINTY_PLUMP_REFLECTION 0x110C
#define OBJ_EVENT_PAL_TAG_TRUCK                   0x110D
#define OBJ_EVENT_PAL_TAG_VIGOROTH                0x110E
#define OBJ_EVENT_PAL_TAG_ZIGZAGOON               0x110F
#define OBJ_EVENT_PAL_TAG_MAY                     0x1110
#define OBJ_EVENT_PAL_TAG_MAY_REFLECTION          0x1111
#define OBJ_EVENT_PAL_TAG_MOVING_BOX              0x1112
#define OBJ_EVENT_PAL_TAG_CABLE_CAR               0x1113
#define OBJ_EVENT_PAL_TAG_SSTIDAL                 0x1114
#define OBJ_EVENT_PAL_TAG_PLAYER_UNDERWATER       0x1115
#define OBJ_EVENT_PAL_TAG_KYOGRE                  0x1116
#define OBJ_EVENT_PAL_TAG_KYOGRE_REFLECTION       0x1117
#define OBJ_EVENT_PAL_TAG_GROUDON                 0x1118
#define OBJ_EVENT_PAL_TAG_GROUDON_REFLECTION      0x1119
#define OBJ_EVENT_PAL_TAG_UNUSED                  0x111A
#define OBJ_EVENT_PAL_TAG_SUBMARINE_SHADOW        0x111B
#define OBJ_EVENT_PAL_TAG_POOCHYENA               0x111C
#define OBJ_EVENT_PAL_TAG_RED_LEAF                0x111D
#define OBJ_EVENT_PAL_TAG_DEOXYS                  0x111E
#define OBJ_EVENT_PAL_TAG_BIRTH_ISLAND_STONE      0x111F
#define OBJ_EVENT_PAL_TAG_HO_OH                   0x1120
#define OBJ_EVENT_PAL_TAG_LUGIA                   0x1121
#define OBJ_EVENT_PAL_TAG_RS_BRENDAN              0x1122
#define OBJ_EVENT_PAL_TAG_RS_MAY                  0x1123
#define OBJ_EVENT_PAL_TAG_NONE                    0x11FF

#include "data/object_events/object_event_graphics_info_pointers.h"
#include "data/field_effects/field_effect_object_template_pointers.h"
#include "data/object_events/object_event_pic_tables.h"
#include "data/object_events/object_event_anims.h"
#include "data/object_events/base_oam.h"
#include "data/object_events/object_event_subsprites.h"
#include "data/object_events/object_event_graphics_info.h"

static const struct SpritePalette sObjectEventSpritePalettes[] = {
    {gObjectEventPal_Npc1,                  OBJ_EVENT_PAL_TAG_NPC_1},
    {gObjectEventPal_Npc2,                  OBJ_EVENT_PAL_TAG_NPC_2},
    {gObjectEventPal_Npc3,                  OBJ_EVENT_PAL_TAG_NPC_3},
    {gObjectEventPal_Npc4,                  OBJ_EVENT_PAL_TAG_NPC_4},
    {gObjectEventPal_Npc1Reflection,        OBJ_EVENT_PAL_TAG_NPC_1_REFLECTION},
    {gObjectEventPal_Npc2Reflection,        OBJ_EVENT_PAL_TAG_NPC_2_REFLECTION},
    {gObjectEventPal_Npc3Reflection,        OBJ_EVENT_PAL_TAG_NPC_3_REFLECTION},
    {gObjectEventPal_Npc4Reflection,        OBJ_EVENT_PAL_TAG_NPC_4_REFLECTION},
    {gObjectEventPal_Brendan,               OBJ_EVENT_PAL_TAG_BRENDAN},
    {gObjectEventPal_BrendanReflection,     OBJ_EVENT_PAL_TAG_BRENDAN_REFLECTION},
    {gObjectEventPal_BridgeReflection,      OBJ_EVENT_PAL_TAG_BRIDGE_REFLECTION},
    {gObjectEventPal_PlayerUnderwater,      OBJ_EVENT_PAL_TAG_PLAYER_UNDERWATER},
    {gObjectEventPal_QuintyPlump,           OBJ_EVENT_PAL_TAG_QUINTY_PLUMP},
    {gObjectEventPal_QuintyPlumpReflection, OBJ_EVENT_PAL_TAG_QUINTY_PLUMP_REFLECTION},
    {gObjectEventPal_Truck,                 OBJ_EVENT_PAL_TAG_TRUCK},
    {gObjectEventPal_Vigoroth,              OBJ_EVENT_PAL_TAG_VIGOROTH},
    {gObjectEventPal_EnemyZigzagoon,        OBJ_EVENT_PAL_TAG_ZIGZAGOON},
    {gObjectEventPal_May,                   OBJ_EVENT_PAL_TAG_MAY},
    {gObjectEventPal_MayReflection,         OBJ_EVENT_PAL_TAG_MAY_REFLECTION},
    {gObjectEventPal_MovingBox,             OBJ_EVENT_PAL_TAG_MOVING_BOX},
    {gObjectEventPal_CableCar,              OBJ_EVENT_PAL_TAG_CABLE_CAR},
    {gObjectEventPal_SSTidal,               OBJ_EVENT_PAL_TAG_SSTIDAL},
    {gObjectEventPal_Kyogre,                OBJ_EVENT_PAL_TAG_KYOGRE},
    {gObjectEventPal_KyogreReflection,      OBJ_EVENT_PAL_TAG_KYOGRE_REFLECTION},
    {gObjectEventPal_Groudon,               OBJ_EVENT_PAL_TAG_GROUDON},
    {gObjectEventPal_GroudonReflection,     OBJ_EVENT_PAL_TAG_GROUDON_REFLECTION},
    {gObjectEventPal_SubmarineShadow,       OBJ_EVENT_PAL_TAG_SUBMARINE_SHADOW},
    {gObjectEventPal_Poochyena,             OBJ_EVENT_PAL_TAG_POOCHYENA},
    {gObjectEventPal_RedLeaf,               OBJ_EVENT_PAL_TAG_RED_LEAF},
    {gObjectEventPal_Deoxys,                OBJ_EVENT_PAL_TAG_DEOXYS},
    {gObjectEventPal_BirthIslandStone,      OBJ_EVENT_PAL_TAG_BIRTH_ISLAND_STONE},
    {gObjectEventPal_HoOh,                  OBJ_EVENT_PAL_TAG_HO_OH},
    {gObjectEventPal_Lugia,                 OBJ_EVENT_PAL_TAG_LUGIA},
    {gObjectEventPal_RubySapphireBrendan,   OBJ_EVENT_PAL_TAG_RS_BRENDAN},
    {gObjectEventPal_RubySapphireMay,       OBJ_EVENT_PAL_TAG_RS_MAY},
    {},
};

static const u16 sReflectionPaletteTags_Brendan[] = {
    OBJ_EVENT_PAL_TAG_BRENDAN_REFLECTION,
    OBJ_EVENT_PAL_TAG_BRENDAN_REFLECTION,
    OBJ_EVENT_PAL_TAG_BRENDAN_REFLECTION,
    OBJ_EVENT_PAL_TAG_BRENDAN_REFLECTION,
};

static const u16 sReflectionPaletteTags_May[] = {
    OBJ_EVENT_PAL_TAG_MAY_REFLECTION,
    OBJ_EVENT_PAL_TAG_MAY_REFLECTION,
    OBJ_EVENT_PAL_TAG_MAY_REFLECTION,
    OBJ_EVENT_PAL_TAG_MAY_REFLECTION,
};

static const u16 sReflectionPaletteTags_PlayerUnderwater[] = {
    OBJ_EVENT_PAL_TAG_PLAYER_UNDERWATER,
    OBJ_EVENT_PAL_TAG_PLAYER_UNDERWATER,
    OBJ_EVENT_PAL_TAG_PLAYER_UNDERWATER,
    OBJ_EVENT_PAL_TAG_PLAYER_UNDERWATER,
};

static const struct PairedPalettes sPlayerReflectionPaletteSets[] = {
    {OBJ_EVENT_PAL_TAG_BRENDAN,           sReflectionPaletteTags_Brendan},
    {OBJ_EVENT_PAL_TAG_MAY,               sReflectionPaletteTags_May},
    {OBJ_EVENT_PAL_TAG_PLAYER_UNDERWATER, sReflectionPaletteTags_PlayerUnderwater},
    {OBJ_EVENT_PAL_TAG_NONE,              NULL},
};

static const u16 sReflectionPaletteTags_QuintyPlump[] = {
    OBJ_EVENT_PAL_TAG_QUINTY_PLUMP_REFLECTION,
    OBJ_EVENT_PAL_TAG_QUINTY_PLUMP_REFLECTION,
    OBJ_EVENT_PAL_TAG_QUINTY_PLUMP_REFLECTION,
    OBJ_EVENT_PAL_TAG_QUINTY_PLUMP_REFLECTION,
};

static const u16 sReflectionPaletteTags_Truck[] = {
    OBJ_EVENT_PAL_TAG_TRUCK,
    OBJ_EVENT_PAL_TAG_TRUCK,
    OBJ_EVENT_PAL_TAG_TRUCK,
    OBJ_EVENT_PAL_TAG_TRUCK,
};

static const u16 sReflectionPaletteTags_VigorothMover[] = {
    OBJ_EVENT_PAL_TAG_VIGOROTH,
    OBJ_EVENT_PAL_TAG_VIGOROTH,
    OBJ_EVENT_PAL_TAG_VIGOROTH,
    OBJ_EVENT_PAL_TAG_VIGOROTH,
};

static const u16 sReflectionPaletteTags_MovingBox[] = {
    OBJ_EVENT_PAL_TAG_MOVING_BOX,
    OBJ_EVENT_PAL_TAG_MOVING_BOX,
    OBJ_EVENT_PAL_TAG_MOVING_BOX,
    OBJ_EVENT_PAL_TAG_MOVING_BOX,
};

static const u16 sReflectionPaletteTags_CableCar[] = {
    OBJ_EVENT_PAL_TAG_CABLE_CAR,
    OBJ_EVENT_PAL_TAG_CABLE_CAR,
    OBJ_EVENT_PAL_TAG_CABLE_CAR,
    OBJ_EVENT_PAL_TAG_CABLE_CAR,
};

static const u16 sReflectionPaletteTags_SSTidal[] = {
    OBJ_EVENT_PAL_TAG_SSTIDAL,
    OBJ_EVENT_PAL_TAG_SSTIDAL,
    OBJ_EVENT_PAL_TAG_SSTIDAL,
    OBJ_EVENT_PAL_TAG_SSTIDAL,
};

static const u16 sReflectionPaletteTags_SubmarineShadow[] = {
    OBJ_EVENT_PAL_TAG_SUBMARINE_SHADOW,
    OBJ_EVENT_PAL_TAG_SUBMARINE_SHADOW,
    OBJ_EVENT_PAL_TAG_SUBMARINE_SHADOW,
    OBJ_EVENT_PAL_TAG_SUBMARINE_SHADOW,
};

static const u16 sReflectionPaletteTags_Kyogre[] = {
    OBJ_EVENT_PAL_TAG_KYOGRE_REFLECTION,
    OBJ_EVENT_PAL_TAG_KYOGRE_REFLECTION,
    OBJ_EVENT_PAL_TAG_KYOGRE_REFLECTION,
    OBJ_EVENT_PAL_TAG_KYOGRE_REFLECTION,
};

static const u16 sReflectionPaletteTags_Groudon[] = {
    OBJ_EVENT_PAL_TAG_GROUDON_REFLECTION,
    OBJ_EVENT_PAL_TAG_GROUDON_REFLECTION,
    OBJ_EVENT_PAL_TAG_GROUDON_REFLECTION,
    OBJ_EVENT_PAL_TAG_GROUDON_REFLECTION,
};

static const u16 sReflectionPaletteTags_Npc3[] = { // Only used by the Route 120 bridge Kecleon
    OBJ_EVENT_PAL_TAG_NPC_3_REFLECTION,
    OBJ_EVENT_PAL_TAG_NPC_3_REFLECTION,
    OBJ_EVENT_PAL_TAG_NPC_3_REFLECTION,
    OBJ_EVENT_PAL_TAG_NPC_3_REFLECTION,
};

static const u16 sReflectionPaletteTags_RedLeaf[] = {
    OBJ_EVENT_PAL_TAG_RED_LEAF,
    OBJ_EVENT_PAL_TAG_RED_LEAF,
    OBJ_EVENT_PAL_TAG_RED_LEAF,
    OBJ_EVENT_PAL_TAG_RED_LEAF,
};

static const struct PairedPalettes sSpecialObjectReflectionPaletteSets[] = {
    {OBJ_EVENT_PAL_TAG_BRENDAN,          sReflectionPaletteTags_Brendan},
    {OBJ_EVENT_PAL_TAG_MAY,              sReflectionPaletteTags_May},
    {OBJ_EVENT_PAL_TAG_QUINTY_PLUMP,     sReflectionPaletteTags_QuintyPlump},
    {OBJ_EVENT_PAL_TAG_TRUCK,            sReflectionPaletteTags_Truck},
    {OBJ_EVENT_PAL_TAG_VIGOROTH,         sReflectionPaletteTags_VigorothMover},
    {OBJ_EVENT_PAL_TAG_MOVING_BOX,       sReflectionPaletteTags_MovingBox},
    {OBJ_EVENT_PAL_TAG_CABLE_CAR,        sReflectionPaletteTags_CableCar},
    {OBJ_EVENT_PAL_TAG_SSTIDAL,          sReflectionPaletteTags_SSTidal},
    {OBJ_EVENT_PAL_TAG_KYOGRE,           sReflectionPaletteTags_Kyogre},
    {OBJ_EVENT_PAL_TAG_GROUDON,          sReflectionPaletteTags_Groudon},
    {OBJ_EVENT_PAL_TAG_NPC_3,            sReflectionPaletteTags_Npc3},
    {OBJ_EVENT_PAL_TAG_SUBMARINE_SHADOW, sReflectionPaletteTags_SubmarineShadow},
    {OBJ_EVENT_PAL_TAG_RED_LEAF,         sReflectionPaletteTags_RedLeaf},
    {OBJ_EVENT_PAL_TAG_NONE,             NULL},
};

static const u16 sObjectPaletteTags0[] = {
    OBJ_EVENT_PAL_TAG_BRENDAN,
    OBJ_EVENT_PAL_TAG_BRENDAN_REFLECTION,
    OBJ_EVENT_PAL_TAG_NPC_1,
    OBJ_EVENT_PAL_TAG_NPC_2,
    OBJ_EVENT_PAL_TAG_NPC_3,
    OBJ_EVENT_PAL_TAG_NPC_4,
    OBJ_EVENT_PAL_TAG_NPC_1_REFLECTION,
    OBJ_EVENT_PAL_TAG_NPC_2_REFLECTION,
    OBJ_EVENT_PAL_TAG_NPC_3_REFLECTION,
    OBJ_EVENT_PAL_TAG_NPC_4_REFLECTION,
};

static const u16 sObjectPaletteTags1[] = {
    OBJ_EVENT_PAL_TAG_BRENDAN,
    OBJ_EVENT_PAL_TAG_BRENDAN_REFLECTION,
    OBJ_EVENT_PAL_TAG_NPC_1,
    OBJ_EVENT_PAL_TAG_NPC_2,
    OBJ_EVENT_PAL_TAG_NPC_3,
    OBJ_EVENT_PAL_TAG_NPC_4,
    OBJ_EVENT_PAL_TAG_NPC_1_REFLECTION,
    OBJ_EVENT_PAL_TAG_NPC_2_REFLECTION,
    OBJ_EVENT_PAL_TAG_NPC_3_REFLECTION,
    OBJ_EVENT_PAL_TAG_NPC_4_REFLECTION,
};

static const u16 sObjectPaletteTags2[] = {
    OBJ_EVENT_PAL_TAG_BRENDAN,
    OBJ_EVENT_PAL_TAG_BRENDAN_REFLECTION,
    OBJ_EVENT_PAL_TAG_NPC_1,
    OBJ_EVENT_PAL_TAG_NPC_2,
    OBJ_EVENT_PAL_TAG_NPC_3,
    OBJ_EVENT_PAL_TAG_NPC_4,
    OBJ_EVENT_PAL_TAG_NPC_1_REFLECTION,
    OBJ_EVENT_PAL_TAG_NPC_2_REFLECTION,
    OBJ_EVENT_PAL_TAG_NPC_3_REFLECTION,
    OBJ_EVENT_PAL_TAG_NPC_4_REFLECTION,
};

static const u16 sObjectPaletteTags3[] = {
    OBJ_EVENT_PAL_TAG_BRENDAN,
    OBJ_EVENT_PAL_TAG_BRENDAN_REFLECTION,
    OBJ_EVENT_PAL_TAG_NPC_1,
    OBJ_EVENT_PAL_TAG_NPC_2,
    OBJ_EVENT_PAL_TAG_NPC_3,
    OBJ_EVENT_PAL_TAG_NPC_4,
    OBJ_EVENT_PAL_TAG_NPC_1_REFLECTION,
    OBJ_EVENT_PAL_TAG_NPC_2_REFLECTION,
    OBJ_EVENT_PAL_TAG_NPC_3_REFLECTION,
    OBJ_EVENT_PAL_TAG_NPC_4_REFLECTION,
};

static const u16 *const sObjectPaletteTagSets[] = {
    sObjectPaletteTags0,
    sObjectPaletteTags1,
    sObjectPaletteTags2,
    sObjectPaletteTags3,
};

#include "data/object_events/berry_tree_graphics_tables.h"
#include "data/field_effects/field_effect_objects.h"

static const s16 sMovementDelaysMedium[] = {32, 64,  96, 128};
static const s16 sMovementDelaysLong[] =   {32, 64, 128, 192}; // Unused
static const s16 sMovementDelaysShort[] =  {32, 48,  64,  80};

#include "data/object_events/movement_type_func_tables.h"

static const u8 sFaceDirectionAnimNums[] = {
<<<<<<< HEAD
    [DIR_NONE] = 0,
    [DIR_SOUTH] = 0,
    [DIR_NORTH] = 1,
    [DIR_WEST] = 2,
    [DIR_EAST] = 3,
    [DIR_SOUTHWEST] = 2,
    [DIR_SOUTHEAST] = 3,
    [DIR_NORTHWEST] = 2,
    [DIR_NORTHEAST] = 3,
};
static const u8 sMoveDirectionAnimNums[] = {
    [DIR_NONE] = 4,
    [DIR_SOUTH] = 4,
    [DIR_NORTH] = 5,
    [DIR_WEST] = 6,
    [DIR_EAST] = 7,
    [DIR_SOUTHWEST] = 6,
    [DIR_SOUTHEAST] = 7,
    [DIR_NORTHWEST] = 6,
    [DIR_NORTHEAST] = 7,
};
static const u8 sMoveDirectionFastAnimNums[] = {
    [DIR_NONE] = 8,
    [DIR_SOUTH] = 8,
    [DIR_NORTH] = 9,
    [DIR_WEST] = 10,
    [DIR_EAST] = 11,
    [DIR_SOUTHWEST] = 10,
    [DIR_SOUTHEAST] = 11,
    [DIR_NORTHWEST] = 10,
    [DIR_NORTHEAST] = 11,
=======
    [DIR_NONE] = ANIM_STD_FACE_SOUTH,
    [DIR_SOUTH] = ANIM_STD_FACE_SOUTH,
    [DIR_NORTH] = ANIM_STD_FACE_NORTH,
    [DIR_WEST] = ANIM_STD_FACE_WEST,
    [DIR_EAST] = ANIM_STD_FACE_EAST,
    [DIR_SOUTHWEST] = ANIM_STD_FACE_SOUTH,
    [DIR_SOUTHEAST] = ANIM_STD_FACE_SOUTH,
    [DIR_NORTHWEST] = ANIM_STD_FACE_NORTH,
    [DIR_NORTHEAST] = ANIM_STD_FACE_NORTH,
};
static const u8 sMoveDirectionAnimNums[] = {
    [DIR_NONE] = ANIM_STD_GO_SOUTH,
    [DIR_SOUTH] = ANIM_STD_GO_SOUTH,
    [DIR_NORTH] = ANIM_STD_GO_NORTH,
    [DIR_WEST] = ANIM_STD_GO_WEST,
    [DIR_EAST] = ANIM_STD_GO_EAST,
    [DIR_SOUTHWEST] = ANIM_STD_GO_SOUTH,
    [DIR_SOUTHEAST] = ANIM_STD_GO_SOUTH,
    [DIR_NORTHWEST] = ANIM_STD_GO_NORTH,
    [DIR_NORTHEAST] = ANIM_STD_GO_NORTH,
};
static const u8 sMoveDirectionFastAnimNums[] = {
    [DIR_NONE] = ANIM_STD_GO_FAST_SOUTH,
    [DIR_SOUTH] = ANIM_STD_GO_FAST_SOUTH,
    [DIR_NORTH] = ANIM_STD_GO_FAST_NORTH,
    [DIR_WEST] = ANIM_STD_GO_FAST_WEST,
    [DIR_EAST] = ANIM_STD_GO_FAST_EAST,
    [DIR_SOUTHWEST] = ANIM_STD_GO_FAST_SOUTH,
    [DIR_SOUTHEAST] = ANIM_STD_GO_FAST_SOUTH,
    [DIR_NORTHWEST] = ANIM_STD_GO_FAST_NORTH,
    [DIR_NORTHEAST] = ANIM_STD_GO_FAST_NORTH,
>>>>>>> 32a9ac6e
};
static const u8 sMoveDirectionFasterAnimNums[] = {
    [DIR_NONE] = ANIM_STD_GO_FASTER_SOUTH,
    [DIR_SOUTH] = ANIM_STD_GO_FASTER_SOUTH,
    [DIR_NORTH] = ANIM_STD_GO_FASTER_NORTH,
    [DIR_WEST] = ANIM_STD_GO_FASTER_WEST,
    [DIR_EAST] = ANIM_STD_GO_FASTER_EAST,
    [DIR_SOUTHWEST] = ANIM_STD_GO_FASTER_SOUTH,
    [DIR_SOUTHEAST] = ANIM_STD_GO_FASTER_SOUTH,
    [DIR_NORTHWEST] = ANIM_STD_GO_FASTER_NORTH,
    [DIR_NORTHEAST] = ANIM_STD_GO_FASTER_NORTH,
};
static const u8 sMoveDirectionFastestAnimNums[] = {
    [DIR_NONE] = ANIM_STD_GO_FASTEST_SOUTH,
    [DIR_SOUTH] = ANIM_STD_GO_FASTEST_SOUTH,
    [DIR_NORTH] = ANIM_STD_GO_FASTEST_NORTH,
    [DIR_WEST] = ANIM_STD_GO_FASTEST_WEST,
    [DIR_EAST] = ANIM_STD_GO_FASTEST_EAST,
    [DIR_SOUTHWEST] = ANIM_STD_GO_FASTEST_SOUTH,
    [DIR_SOUTHEAST] = ANIM_STD_GO_FASTEST_SOUTH,
    [DIR_NORTHWEST] = ANIM_STD_GO_FASTEST_NORTH,
    [DIR_NORTHEAST] = ANIM_STD_GO_FASTEST_NORTH,
};
static const u8 sJumpSpecialDirectionAnimNums[] = { // used for jumping onto surf mon
<<<<<<< HEAD
    [DIR_NONE] = 20,
    [DIR_SOUTH] = 20,
    [DIR_NORTH] = 21,
    [DIR_WEST] = 22,
    [DIR_EAST] = 23,
    [DIR_SOUTHWEST] = 22,
    [DIR_SOUTHEAST] = 23,
    [DIR_NORTHWEST] = 22,
    [DIR_NORTHEAST] = 23,
=======
    [DIR_NONE] = ANIM_GET_ON_OFF_POKEMON_SOUTH,
    [DIR_SOUTH] = ANIM_GET_ON_OFF_POKEMON_SOUTH,
    [DIR_NORTH] = ANIM_GET_ON_OFF_POKEMON_NORTH,
    [DIR_WEST] = ANIM_GET_ON_OFF_POKEMON_WEST,
    [DIR_EAST] = ANIM_GET_ON_OFF_POKEMON_EAST,
    [DIR_SOUTHWEST] = ANIM_GET_ON_OFF_POKEMON_SOUTH,
    [DIR_SOUTHEAST] = ANIM_GET_ON_OFF_POKEMON_SOUTH,
    [DIR_NORTHWEST] = ANIM_GET_ON_OFF_POKEMON_NORTH,
    [DIR_NORTHEAST] = ANIM_GET_ON_OFF_POKEMON_NORTH,
>>>>>>> 32a9ac6e
};
static const u8 sAcroWheelieDirectionAnimNums[] = {
    [DIR_NONE] = ANIM_BUNNY_HOPPY_BACK_WHEEL_SOUTH,
    [DIR_SOUTH] = ANIM_BUNNY_HOPPY_BACK_WHEEL_SOUTH,
    [DIR_NORTH] = ANIM_BUNNY_HOPPY_BACK_WHEEL_NORTH,
    [DIR_WEST] = ANIM_BUNNY_HOPPY_BACK_WHEEL_WEST,
    [DIR_EAST] = ANIM_BUNNY_HOPPY_BACK_WHEEL_EAST,
    [DIR_SOUTHWEST] = ANIM_BUNNY_HOPPY_BACK_WHEEL_SOUTH,
    [DIR_SOUTHEAST] = ANIM_BUNNY_HOPPY_BACK_WHEEL_SOUTH,
    [DIR_NORTHWEST] = ANIM_BUNNY_HOPPY_BACK_WHEEL_NORTH,
    [DIR_NORTHEAST] = ANIM_BUNNY_HOPPY_BACK_WHEEL_NORTH,
};
static const u8 sAcroUnusedDirectionAnimNums[] = {
    [DIR_NONE] = ANIM_BUNNY_HOPPY_FRONT_WHEEL_SOUTH,
    [DIR_SOUTH] = ANIM_BUNNY_HOPPY_FRONT_WHEEL_SOUTH,
    [DIR_NORTH] = ANIM_BUNNY_HOPPY_FRONT_WHEEL_NORTH,
    [DIR_WEST] = ANIM_BUNNY_HOPPY_FRONT_WHEEL_WEST,
    [DIR_EAST] = ANIM_BUNNY_HOPPY_FRONT_WHEEL_EAST,
    [DIR_SOUTHWEST] = ANIM_BUNNY_HOPPY_FRONT_WHEEL_SOUTH,
    [DIR_SOUTHEAST] = ANIM_BUNNY_HOPPY_FRONT_WHEEL_SOUTH,
    [DIR_NORTHWEST] = ANIM_BUNNY_HOPPY_FRONT_WHEEL_NORTH,
    [DIR_NORTHEAST] = ANIM_BUNNY_HOPPY_FRONT_WHEEL_NORTH,
};
static const u8 sAcroEndWheelieDirectionAnimNums[] = {
    [DIR_NONE] = ANIM_STANDING_WHEELIE_BACK_WHEEL_SOUTH,
    [DIR_SOUTH] = ANIM_STANDING_WHEELIE_BACK_WHEEL_SOUTH,
    [DIR_NORTH] = ANIM_STANDING_WHEELIE_BACK_WHEEL_NORTH,
    [DIR_WEST] = ANIM_STANDING_WHEELIE_BACK_WHEEL_WEST,
    [DIR_EAST] = ANIM_STANDING_WHEELIE_BACK_WHEEL_EAST,
    [DIR_SOUTHWEST] = ANIM_STANDING_WHEELIE_BACK_WHEEL_SOUTH,
    [DIR_SOUTHEAST] = ANIM_STANDING_WHEELIE_BACK_WHEEL_SOUTH,
    [DIR_NORTHWEST] = ANIM_STANDING_WHEELIE_BACK_WHEEL_NORTH,
    [DIR_NORTHEAST] = ANIM_STANDING_WHEELIE_BACK_WHEEL_NORTH,
};
static const u8 sAcroUnusedActionDirectionAnimNums[] = {
    [DIR_NONE] = ANIM_STANDING_WHEELIE_FRONT_WHEEL_SOUTH,
    [DIR_SOUTH] = ANIM_STANDING_WHEELIE_FRONT_WHEEL_SOUTH,
    [DIR_NORTH] = ANIM_STANDING_WHEELIE_FRONT_WHEEL_NORTH,
    [DIR_WEST] = ANIM_STANDING_WHEELIE_FRONT_WHEEL_WEST,
    [DIR_EAST] = ANIM_STANDING_WHEELIE_FRONT_WHEEL_EAST,
    [DIR_SOUTHWEST] = ANIM_STANDING_WHEELIE_FRONT_WHEEL_SOUTH,
    [DIR_SOUTHEAST] = ANIM_STANDING_WHEELIE_FRONT_WHEEL_SOUTH,
    [DIR_NORTHWEST] = ANIM_STANDING_WHEELIE_FRONT_WHEEL_NORTH,
    [DIR_NORTHEAST] = ANIM_STANDING_WHEELIE_FRONT_WHEEL_NORTH,
};
static const u8 sAcroWheeliePedalDirectionAnimNums[] = {
    [DIR_NONE] = ANIM_MOVING_WHEELIE_SOUTH,
    [DIR_SOUTH] = ANIM_MOVING_WHEELIE_SOUTH,
    [DIR_NORTH] = ANIM_MOVING_WHEELIE_NORTH,
    [DIR_WEST] = ANIM_MOVING_WHEELIE_WEST,
    [DIR_EAST] = ANIM_MOVING_WHEELIE_EAST,
    [DIR_SOUTHWEST] = ANIM_MOVING_WHEELIE_SOUTH,
    [DIR_SOUTHEAST] = ANIM_MOVING_WHEELIE_SOUTH,
    [DIR_NORTHWEST] = ANIM_MOVING_WHEELIE_NORTH,
    [DIR_NORTHEAST] = ANIM_MOVING_WHEELIE_NORTH,
};
static const u8 sFishingDirectionAnimNums[] = {
    [DIR_NONE] = ANIM_TAKE_OUT_ROD_SOUTH,
    [DIR_SOUTH] = ANIM_TAKE_OUT_ROD_SOUTH,
    [DIR_NORTH] = ANIM_TAKE_OUT_ROD_NORTH,
    [DIR_WEST] = ANIM_TAKE_OUT_ROD_WEST,
    [DIR_EAST] = ANIM_TAKE_OUT_ROD_EAST,
    [DIR_SOUTHWEST] = ANIM_TAKE_OUT_ROD_SOUTH,
    [DIR_SOUTHEAST] = ANIM_TAKE_OUT_ROD_SOUTH,
    [DIR_NORTHWEST] = ANIM_TAKE_OUT_ROD_NORTH,
    [DIR_NORTHEAST] = ANIM_TAKE_OUT_ROD_NORTH,
};
static const u8 sFishingNoCatchDirectionAnimNums[] = {
    [DIR_NONE] = ANIM_PUT_AWAY_ROD_SOUTH,
    [DIR_SOUTH] = ANIM_PUT_AWAY_ROD_SOUTH,
    [DIR_NORTH] = ANIM_PUT_AWAY_ROD_NORTH,
    [DIR_WEST] = ANIM_PUT_AWAY_ROD_WEST,
    [DIR_EAST] = ANIM_PUT_AWAY_ROD_EAST,
    [DIR_SOUTHWEST] = ANIM_PUT_AWAY_ROD_SOUTH,
    [DIR_SOUTHEAST] = ANIM_PUT_AWAY_ROD_SOUTH,
    [DIR_NORTHWEST] = ANIM_PUT_AWAY_ROD_NORTH,
    [DIR_NORTHEAST] = ANIM_PUT_AWAY_ROD_NORTH,
};
static const u8 sFishingBiteDirectionAnimNums[] = {
    [DIR_NONE] = ANIM_HOOKED_POKEMON_SOUTH,
    [DIR_SOUTH] = ANIM_HOOKED_POKEMON_SOUTH,
    [DIR_NORTH] = ANIM_HOOKED_POKEMON_NORTH,
    [DIR_WEST] = ANIM_HOOKED_POKEMON_WEST,
    [DIR_EAST] = ANIM_HOOKED_POKEMON_EAST,
    [DIR_SOUTHWEST] = ANIM_HOOKED_POKEMON_SOUTH,
    [DIR_SOUTHEAST] = ANIM_HOOKED_POKEMON_SOUTH,
    [DIR_NORTHWEST] = ANIM_HOOKED_POKEMON_NORTH,
    [DIR_NORTHEAST] = ANIM_HOOKED_POKEMON_NORTH,
};
static const u8 sRunningDirectionAnimNums[] = {
    [DIR_NONE] = ANIM_RUN_SOUTH,
    [DIR_SOUTH] = ANIM_RUN_SOUTH,
    [DIR_NORTH] = ANIM_RUN_NORTH,
    [DIR_WEST] = ANIM_RUN_WEST,
    [DIR_EAST] = ANIM_RUN_EAST,
    [DIR_SOUTHWEST] = ANIM_RUN_SOUTH,
    [DIR_SOUTHEAST] = ANIM_RUN_SOUTH,
    [DIR_NORTHWEST] = ANIM_RUN_NORTH,
    [DIR_NORTHEAST] = ANIM_RUN_NORTH,
};

const u8 gTrainerFacingDirectionMovementTypes[] = {
    [DIR_NONE] = MOVEMENT_TYPE_FACE_DOWN,
    [DIR_SOUTH] = MOVEMENT_TYPE_FACE_DOWN,
    [DIR_NORTH] = MOVEMENT_TYPE_FACE_UP,
    [DIR_WEST] = MOVEMENT_TYPE_FACE_LEFT,
    [DIR_EAST] = MOVEMENT_TYPE_FACE_RIGHT,
    [DIR_SOUTHWEST] = MOVEMENT_TYPE_FACE_DOWN,
    [DIR_SOUTHEAST] = MOVEMENT_TYPE_FACE_DOWN,
    [DIR_NORTHWEST] = MOVEMENT_TYPE_FACE_UP,
    [DIR_NORTHEAST] = MOVEMENT_TYPE_FACE_UP,
};

bool8 (*const gOppositeDirectionBlockedMetatileFuncs[])(u8) = {
    MetatileBehavior_IsSouthBlocked,
    MetatileBehavior_IsNorthBlocked,
    MetatileBehavior_IsWestBlocked,
    MetatileBehavior_IsEastBlocked
};

bool8 (*const gDirectionBlockedMetatileFuncs[])(u8) = {
    MetatileBehavior_IsNorthBlocked,
    MetatileBehavior_IsSouthBlocked,
    MetatileBehavior_IsEastBlocked,
    MetatileBehavior_IsWestBlocked
};

static const struct Coords16 sDirectionToVectors[] = {
    { 0,  0},
    { 0,  1},
    { 0, -1},
    {-1,  0},
    { 1,  0},
    {-1,  1},
    { 1,  1},
    {-1, -1},
    { 1, -1}
};

const u8 gFaceDirectionMovementActions[] = {
    MOVEMENT_ACTION_FACE_DOWN,
    MOVEMENT_ACTION_FACE_DOWN,
    MOVEMENT_ACTION_FACE_UP,
    MOVEMENT_ACTION_FACE_LEFT,
    MOVEMENT_ACTION_FACE_RIGHT,
};
const u8 gWalkSlowMovementActions[] = {
    MOVEMENT_ACTION_WALK_SLOW_DOWN,
    MOVEMENT_ACTION_WALK_SLOW_DOWN,
    MOVEMENT_ACTION_WALK_SLOW_UP,
    MOVEMENT_ACTION_WALK_SLOW_LEFT,
    MOVEMENT_ACTION_WALK_SLOW_RIGHT,
};
const u8 gWalkNormalMovementActions[] = {
    MOVEMENT_ACTION_WALK_NORMAL_DOWN,
    MOVEMENT_ACTION_WALK_NORMAL_DOWN,
    MOVEMENT_ACTION_WALK_NORMAL_UP,
    MOVEMENT_ACTION_WALK_NORMAL_LEFT,
    MOVEMENT_ACTION_WALK_NORMAL_RIGHT,
};
const u8 gWalkFastMovementActions[] = {
    MOVEMENT_ACTION_WALK_FAST_DOWN,
    MOVEMENT_ACTION_WALK_FAST_DOWN,
    MOVEMENT_ACTION_WALK_FAST_UP,
    MOVEMENT_ACTION_WALK_FAST_LEFT,
    MOVEMENT_ACTION_WALK_FAST_RIGHT,
};
const u8 gRideWaterCurrentMovementActions[] = {
    MOVEMENT_ACTION_RIDE_WATER_CURRENT_DOWN,
    MOVEMENT_ACTION_RIDE_WATER_CURRENT_DOWN,
    MOVEMENT_ACTION_RIDE_WATER_CURRENT_UP,
    MOVEMENT_ACTION_RIDE_WATER_CURRENT_LEFT,
    MOVEMENT_ACTION_RIDE_WATER_CURRENT_RIGHT,
};
const u8 gWalkFasterMovementActions[] = {
    MOVEMENT_ACTION_WALK_FASTER_DOWN,
    MOVEMENT_ACTION_WALK_FASTER_DOWN,
    MOVEMENT_ACTION_WALK_FASTER_UP,
    MOVEMENT_ACTION_WALK_FASTER_LEFT,
    MOVEMENT_ACTION_WALK_FASTER_RIGHT,
};
const u8 gSlideMovementActions[] = {
    MOVEMENT_ACTION_SLIDE_DOWN,
    MOVEMENT_ACTION_SLIDE_DOWN,
    MOVEMENT_ACTION_SLIDE_UP,
    MOVEMENT_ACTION_SLIDE_LEFT,
    MOVEMENT_ACTION_SLIDE_RIGHT,
};
const u8 gPlayerRunMovementActions[] = {
    MOVEMENT_ACTION_PLAYER_RUN_DOWN,
    MOVEMENT_ACTION_PLAYER_RUN_DOWN,
    MOVEMENT_ACTION_PLAYER_RUN_UP,
    MOVEMENT_ACTION_PLAYER_RUN_LEFT,
    MOVEMENT_ACTION_PLAYER_RUN_RIGHT,
};
const u8 gJump2MovementActions[] = {
    MOVEMENT_ACTION_JUMP_2_DOWN,
    MOVEMENT_ACTION_JUMP_2_DOWN,
    MOVEMENT_ACTION_JUMP_2_UP,
    MOVEMENT_ACTION_JUMP_2_LEFT,
    MOVEMENT_ACTION_JUMP_2_RIGHT,
};
const u8 gJumpInPlaceMovementActions[] = {
    MOVEMENT_ACTION_JUMP_IN_PLACE_DOWN,
    MOVEMENT_ACTION_JUMP_IN_PLACE_DOWN,
    MOVEMENT_ACTION_JUMP_IN_PLACE_UP,
    MOVEMENT_ACTION_JUMP_IN_PLACE_LEFT,
    MOVEMENT_ACTION_JUMP_IN_PLACE_RIGHT,
};
const u8 gJumpInPlaceTurnAroundMovementActions[] = {
    MOVEMENT_ACTION_JUMP_IN_PLACE_UP_DOWN,
    MOVEMENT_ACTION_JUMP_IN_PLACE_UP_DOWN,
    MOVEMENT_ACTION_JUMP_IN_PLACE_DOWN_UP,
    MOVEMENT_ACTION_JUMP_IN_PLACE_RIGHT_LEFT,
    MOVEMENT_ACTION_JUMP_IN_PLACE_LEFT_RIGHT,
};
const u8 gJumpMovementActions[] = {
    MOVEMENT_ACTION_JUMP_DOWN,
    MOVEMENT_ACTION_JUMP_DOWN,
    MOVEMENT_ACTION_JUMP_UP,
    MOVEMENT_ACTION_JUMP_LEFT,
    MOVEMENT_ACTION_JUMP_RIGHT,
};
const u8 gJumpSpecialMovementActions[] = {
    MOVEMENT_ACTION_JUMP_SPECIAL_DOWN,
    MOVEMENT_ACTION_JUMP_SPECIAL_DOWN,
    MOVEMENT_ACTION_JUMP_SPECIAL_UP,
    MOVEMENT_ACTION_JUMP_SPECIAL_LEFT,
    MOVEMENT_ACTION_JUMP_SPECIAL_RIGHT,
    MOVEMENT_ACTION_JUMP_SPECIAL_LEFT,
    MOVEMENT_ACTION_JUMP_SPECIAL_RIGHT,
    MOVEMENT_ACTION_JUMP_SPECIAL_LEFT,
    MOVEMENT_ACTION_JUMP_SPECIAL_RIGHT,
};
const u8 gWalkInPlaceSlowMovementActions[] = {
    MOVEMENT_ACTION_WALK_IN_PLACE_SLOW_DOWN,
    MOVEMENT_ACTION_WALK_IN_PLACE_SLOW_DOWN,
    MOVEMENT_ACTION_WALK_IN_PLACE_SLOW_UP,
    MOVEMENT_ACTION_WALK_IN_PLACE_SLOW_LEFT,
    MOVEMENT_ACTION_WALK_IN_PLACE_SLOW_RIGHT,
};
const u8 gWalkInPlaceNormalMovementActions[] = {
    MOVEMENT_ACTION_WALK_IN_PLACE_NORMAL_DOWN,
    MOVEMENT_ACTION_WALK_IN_PLACE_NORMAL_DOWN,
    MOVEMENT_ACTION_WALK_IN_PLACE_NORMAL_UP,
    MOVEMENT_ACTION_WALK_IN_PLACE_NORMAL_LEFT,
    MOVEMENT_ACTION_WALK_IN_PLACE_NORMAL_RIGHT,
};
const u8 gWalkInPlaceFastMovementActions[] = {
    MOVEMENT_ACTION_WALK_IN_PLACE_FAST_DOWN,
    MOVEMENT_ACTION_WALK_IN_PLACE_FAST_DOWN,
    MOVEMENT_ACTION_WALK_IN_PLACE_FAST_UP,
    MOVEMENT_ACTION_WALK_IN_PLACE_FAST_LEFT,
    MOVEMENT_ACTION_WALK_IN_PLACE_FAST_RIGHT,
};
const u8 gWalkInPlaceFasterMovementActions[] = {
    MOVEMENT_ACTION_WALK_IN_PLACE_FASTER_DOWN,
    MOVEMENT_ACTION_WALK_IN_PLACE_FASTER_DOWN,
    MOVEMENT_ACTION_WALK_IN_PLACE_FASTER_UP,
    MOVEMENT_ACTION_WALK_IN_PLACE_FASTER_LEFT,
    MOVEMENT_ACTION_WALK_IN_PLACE_FASTER_RIGHT,
};
const u8 gAcroWheelieFaceDirectionMovementActions[] = {
    MOVEMENT_ACTION_ACRO_WHEELIE_FACE_DOWN,
    MOVEMENT_ACTION_ACRO_WHEELIE_FACE_DOWN,
    MOVEMENT_ACTION_ACRO_WHEELIE_FACE_UP,
    MOVEMENT_ACTION_ACRO_WHEELIE_FACE_LEFT,
    MOVEMENT_ACTION_ACRO_WHEELIE_FACE_RIGHT,
};
const u8 gAcroPopWheelieFaceDirectionMovementActions[] = {
    MOVEMENT_ACTION_ACRO_POP_WHEELIE_DOWN,
    MOVEMENT_ACTION_ACRO_POP_WHEELIE_DOWN,
    MOVEMENT_ACTION_ACRO_POP_WHEELIE_UP,
    MOVEMENT_ACTION_ACRO_POP_WHEELIE_LEFT,
    MOVEMENT_ACTION_ACRO_POP_WHEELIE_RIGHT,
};
const u8 gAcroEndWheelieFaceDirectionMovementActions[] = {
    MOVEMENT_ACTION_ACRO_END_WHEELIE_FACE_DOWN,
    MOVEMENT_ACTION_ACRO_END_WHEELIE_FACE_DOWN,
    MOVEMENT_ACTION_ACRO_END_WHEELIE_FACE_UP,
    MOVEMENT_ACTION_ACRO_END_WHEELIE_FACE_LEFT,
    MOVEMENT_ACTION_ACRO_END_WHEELIE_FACE_RIGHT,
};
const u8 gAcroWheelieHopFaceDirectionMovementActions[] = {
    MOVEMENT_ACTION_ACRO_WHEELIE_HOP_FACE_DOWN,
    MOVEMENT_ACTION_ACRO_WHEELIE_HOP_FACE_DOWN,
    MOVEMENT_ACTION_ACRO_WHEELIE_HOP_FACE_UP,
    MOVEMENT_ACTION_ACRO_WHEELIE_HOP_FACE_LEFT,
    MOVEMENT_ACTION_ACRO_WHEELIE_HOP_FACE_RIGHT,
};
const u8 gAcroWheelieHopDirectionMovementActions[] = {
    MOVEMENT_ACTION_ACRO_WHEELIE_HOP_DOWN,
    MOVEMENT_ACTION_ACRO_WHEELIE_HOP_DOWN,
    MOVEMENT_ACTION_ACRO_WHEELIE_HOP_UP,
    MOVEMENT_ACTION_ACRO_WHEELIE_HOP_LEFT,
    MOVEMENT_ACTION_ACRO_WHEELIE_HOP_RIGHT,
};
const u8 gAcroWheelieJumpDirectionMovementActions[] = {
    MOVEMENT_ACTION_ACRO_WHEELIE_JUMP_DOWN,
    MOVEMENT_ACTION_ACRO_WHEELIE_JUMP_DOWN,
    MOVEMENT_ACTION_ACRO_WHEELIE_JUMP_UP,
    MOVEMENT_ACTION_ACRO_WHEELIE_JUMP_LEFT,
    MOVEMENT_ACTION_ACRO_WHEELIE_JUMP_RIGHT,
};
const u8 gAcroWheelieInPlaceDirectionMovementActions[] = {
    MOVEMENT_ACTION_ACRO_WHEELIE_IN_PLACE_DOWN,
    MOVEMENT_ACTION_ACRO_WHEELIE_IN_PLACE_DOWN,
    MOVEMENT_ACTION_ACRO_WHEELIE_IN_PLACE_UP,
    MOVEMENT_ACTION_ACRO_WHEELIE_IN_PLACE_LEFT,
    MOVEMENT_ACTION_ACRO_WHEELIE_IN_PLACE_RIGHT,
};
const u8 gAcroPopWheelieMoveDirectionMovementActions[] = {
    MOVEMENT_ACTION_ACRO_POP_WHEELIE_MOVE_DOWN,
    MOVEMENT_ACTION_ACRO_POP_WHEELIE_MOVE_DOWN,
    MOVEMENT_ACTION_ACRO_POP_WHEELIE_MOVE_UP,
    MOVEMENT_ACTION_ACRO_POP_WHEELIE_MOVE_LEFT,
    MOVEMENT_ACTION_ACRO_POP_WHEELIE_MOVE_RIGHT,
};
const u8 gAcroWheelieMoveDirectionMovementActions[] = {
    MOVEMENT_ACTION_ACRO_WHEELIE_MOVE_DOWN,
    MOVEMENT_ACTION_ACRO_WHEELIE_MOVE_DOWN,
    MOVEMENT_ACTION_ACRO_WHEELIE_MOVE_UP,
    MOVEMENT_ACTION_ACRO_WHEELIE_MOVE_LEFT,
    MOVEMENT_ACTION_ACRO_WHEELIE_MOVE_RIGHT,
};
const u8 gAcroEndWheelieMoveDirectionMovementActions[] = {
    MOVEMENT_ACTION_ACRO_END_WHEELIE_MOVE_DOWN,
    MOVEMENT_ACTION_ACRO_END_WHEELIE_MOVE_DOWN,
    MOVEMENT_ACTION_ACRO_END_WHEELIE_MOVE_UP,
    MOVEMENT_ACTION_ACRO_END_WHEELIE_MOVE_LEFT,
    MOVEMENT_ACTION_ACRO_END_WHEELIE_MOVE_RIGHT,
};

static const u8 sOppositeDirections[] = {
    DIR_NORTH,
    DIR_SOUTH,
    DIR_EAST,
    DIR_WEST,
    DIR_NORTHEAST,
    DIR_NORTHWEST,
    DIR_SOUTHEAST,
    DIR_SOUTHWEST,
};

// Takes the player's original and current facing direction to get the direction that should be considered to copy.
// Note that this means an NPC who copies the player's movement changes how they copy them based on how
// the player entered the area. For instance an NPC who does the same movements as the player when they
// entered the area facing South will do the opposite movements as the player if they enter facing North.
static const u8 sPlayerDirectionsForCopy[][4] = {
    [DIR_SOUTH - 1] = {
        [DIR_SOUTH - 1] = DIR_NORTH,
        [DIR_NORTH - 1] = DIR_SOUTH,
        [DIR_WEST - 1]  = DIR_EAST,
        [DIR_EAST - 1]  = DIR_WEST
    },
    [DIR_NORTH - 1] = {
        [DIR_SOUTH - 1] = DIR_SOUTH,
        [DIR_NORTH - 1] = DIR_NORTH,
        [DIR_WEST - 1]  = DIR_WEST,
        [DIR_EAST - 1]  = DIR_EAST
    },
    [DIR_WEST - 1] = {
        [DIR_SOUTH - 1] = DIR_WEST,
        [DIR_NORTH - 1] = DIR_EAST,
        [DIR_WEST - 1]  = DIR_NORTH,
        [DIR_EAST - 1]  = DIR_SOUTH
    },
    [DIR_EAST - 1] = {
        [DIR_SOUTH - 1] = DIR_EAST,
        [DIR_NORTH - 1] = DIR_WEST,
        [DIR_WEST - 1]  = DIR_SOUTH,
        [DIR_EAST - 1]  = DIR_NORTH
    }
};

// Indexed first with the NPC's initial facing direction based on movement type, and secondly with the player direction to copy.
// Returns the direction the copy NPC should travel in.
static const u8 sPlayerDirectionToCopyDirection[][4] = {
    [DIR_SOUTH - 1] = { // MOVEMENT_TYPE_COPY_PLAYER_OPPOSITE(_IN_GRASS)
        [DIR_SOUTH - 1] = DIR_NORTH,
        [DIR_NORTH - 1] = DIR_SOUTH,
        [DIR_WEST - 1]  = DIR_EAST,
        [DIR_EAST - 1]  = DIR_WEST
    },
    [DIR_NORTH - 1] = { // MOVEMENT_TYPE_COPY_PLAYER(_IN_GRASS)
        [DIR_SOUTH - 1] = DIR_SOUTH,
        [DIR_NORTH - 1] = DIR_NORTH,
        [DIR_WEST - 1]  = DIR_WEST,
        [DIR_EAST - 1]  = DIR_EAST
    },
    [DIR_WEST - 1] = { // MOVEMENT_TYPE_COPY_PLAYER_COUNTERCLOCKWISE(_IN_GRASS)
        [DIR_SOUTH - 1] = DIR_EAST,
        [DIR_NORTH - 1] = DIR_WEST,
        [DIR_WEST - 1]  = DIR_SOUTH,
        [DIR_EAST - 1]  = DIR_NORTH
    },
    [DIR_EAST - 1] = { // MOVEMENT_TYPE_COPY_PLAYER_CLOCKWISE(_IN_GRASS)
        [DIR_SOUTH - 1] = DIR_WEST,
        [DIR_NORTH - 1] = DIR_EAST,
        [DIR_WEST - 1]  = DIR_NORTH,
        [DIR_EAST - 1]  = DIR_SOUTH
    }
};

#include "data/object_events/movement_action_func_tables.h"

static void ClearObjectEvent(struct ObjectEvent *objectEvent)
{
    *objectEvent = (struct ObjectEvent){};
    objectEvent->localId = OBJ_EVENT_ID_PLAYER;
    objectEvent->mapNum = MAP_NUM(UNDEFINED);
    objectEvent->mapGroup = MAP_GROUP(UNDEFINED);
    objectEvent->movementActionId = MOVEMENT_ACTION_NONE;
}

static void ClearAllObjectEvents(void)
{
    u8 i;

    for (i = 0; i < OBJECT_EVENTS_COUNT; i++)
        ClearObjectEvent(&gObjectEvents[i]);
}

void ResetObjectEvents(void)
{
    ClearLinkPlayerObjectEvents();
    ClearAllObjectEvents();
    ClearPlayerAvatarInfo();
    CreateReflectionEffectSprites();
}

static void CreateReflectionEffectSprites(void)
{
    u8 spriteId = CreateSpriteAtEnd(gFieldEffectObjectTemplatePointers[FLDEFFOBJ_REFLECTION_DISTORTION], 0, 0, 31);
    gSprites[spriteId].oam.affineMode = ST_OAM_AFFINE_NORMAL;
    InitSpriteAffineAnim(&gSprites[spriteId]);
    StartSpriteAffineAnim(&gSprites[spriteId], 0);
    gSprites[spriteId].invisible = TRUE;

    spriteId = CreateSpriteAtEnd(gFieldEffectObjectTemplatePointers[FLDEFFOBJ_REFLECTION_DISTORTION], 0, 0, 31);
    gSprites[spriteId].oam.affineMode = ST_OAM_AFFINE_NORMAL;
    InitSpriteAffineAnim(&gSprites[spriteId]);
    StartSpriteAffineAnim(&gSprites[spriteId], 1);
    gSprites[spriteId].invisible = TRUE;
}

u8 GetFirstInactiveObjectEventId(void)
{
    u8 i;
    for (i = 0; i < OBJECT_EVENTS_COUNT; i++)
    {
        if (!gObjectEvents[i].active)
            break;
    }

    return i;
}

u8 GetObjectEventIdByLocalIdAndMap(u8 localId, u8 mapNum, u8 mapGroupId)
{
    if (localId < OBJ_EVENT_ID_PLAYER)
        return GetObjectEventIdByLocalIdAndMapInternal(localId, mapNum, mapGroupId);

    return GetObjectEventIdByLocalId(localId);
}

bool8 TryGetObjectEventIdByLocalIdAndMap(u8 localId, u8 mapNum, u8 mapGroupId, u8 *objectEventId)
{
    *objectEventId = GetObjectEventIdByLocalIdAndMap(localId, mapNum, mapGroupId);
    if (*objectEventId == OBJECT_EVENTS_COUNT)
        return TRUE;
    else
        return FALSE;
}

u8 GetObjectEventIdByXY(s16 x, s16 y)
{
    u8 i;
    for (i = 0; i < OBJECT_EVENTS_COUNT; i++)
    {
        if (gObjectEvents[i].active && gObjectEvents[i].currentCoords.x == x && gObjectEvents[i].currentCoords.y == y)
            break;
    }

    return i;
}

static u8 GetObjectEventIdByLocalIdAndMapInternal(u8 localId, u8 mapNum, u8 mapGroupId)
{
    u8 i;
    for (i = 0; i < OBJECT_EVENTS_COUNT; i++)
    {
        if (gObjectEvents[i].active && gObjectEvents[i].localId == localId && gObjectEvents[i].mapNum == mapNum && gObjectEvents[i].mapGroup == mapGroupId)
            return i;
    }

    return OBJECT_EVENTS_COUNT;
}

static u8 GetObjectEventIdByLocalId(u8 localId)
{
    u8 i;
    for (i = 0; i < OBJECT_EVENTS_COUNT; i++)
    {
        if (gObjectEvents[i].active && gObjectEvents[i].localId == localId)
            return i;
    }

    return OBJECT_EVENTS_COUNT;
}

static u8 InitObjectEventStateFromTemplate(struct ObjectEventTemplate *template, u8 mapNum, u8 mapGroup)
{
    struct ObjectEvent *objectEvent;
    u8 objectEventId;
    s16 x;
    s16 y;

    if (GetAvailableObjectEventId(template->localId, mapNum, mapGroup, &objectEventId))
        return OBJECT_EVENTS_COUNT;
    objectEvent = &gObjectEvents[objectEventId];
    ClearObjectEvent(objectEvent);
    x = template->x + MAP_OFFSET;
    y = template->y + MAP_OFFSET;
    objectEvent->active = TRUE;
    objectEvent->triggerGroundEffectsOnMove = TRUE;
    objectEvent->graphicsId = template->graphicsId;
    objectEvent->movementType = template->movementType;
    objectEvent->localId = template->localId;
    objectEvent->mapNum = mapNum;
    objectEvent->mapGroup = mapGroup;
    objectEvent->initialCoords.x = x;
    objectEvent->initialCoords.y = y;
    objectEvent->currentCoords.x = x;
    objectEvent->currentCoords.y = y;
    objectEvent->previousCoords.x = x;
    objectEvent->previousCoords.y = y;
    objectEvent->currentElevation = template->elevation;
    objectEvent->previousElevation = template->elevation;
    objectEvent->rangeX = template->movementRangeX;
    objectEvent->rangeY = template->movementRangeY;
    objectEvent->trainerType = template->trainerType;
    objectEvent->mapNum = mapNum;
    objectEvent->trainerRange_berryTreeId = template->trainerRange_berryTreeId;
    objectEvent->previousMovementDirection = gInitialMovementTypeFacingDirections[template->movementType];
    SetObjectEventDirection(objectEvent, objectEvent->previousMovementDirection);
    SetObjectEventDynamicGraphicsId(objectEvent);
    if (sMovementTypeHasRange[objectEvent->movementType])
    {
        if (objectEvent->rangeX == 0)
            objectEvent->rangeX++;
        if (objectEvent->rangeY == 0)
            objectEvent->rangeY++;
    }
    return objectEventId;
}

u8 Unref_TryInitLocalObjectEvent(u8 localId)
{
    u8 i;
    u8 objectEventCount;
    struct ObjectEventTemplate *template;

    if (gMapHeader.events != NULL)
    {
        if (InBattlePyramid())
            objectEventCount = GetNumBattlePyramidObjectEvents();
        else if (InTrainerHill())
            objectEventCount = 2;
        else
            objectEventCount = gMapHeader.events->objectEventCount;

        for (i = 0; i < objectEventCount; i++)
        {
            template = &gSaveBlock1Ptr->objectEventTemplates[i];
            if (template->localId == localId && !FlagGet(template->flagId))
                return InitObjectEventStateFromTemplate(template, gSaveBlock1Ptr->location.mapNum, gSaveBlock1Ptr->location.mapGroup);
        }
    }
    return OBJECT_EVENTS_COUNT;
}

static bool8 GetAvailableObjectEventId(u16 localId, u8 mapNum, u8 mapGroup, u8 *objectEventId)
// Looks for an empty slot.
// Returns FALSE and the location of the available slot
// in *objectEventId.
// If no slots are available, or if the object is already
// loaded, returns TRUE.
{
    u8 i = 0;

    for (i = 0; i < OBJECT_EVENTS_COUNT && gObjectEvents[i].active; i++)
    {
        if (gObjectEvents[i].localId == localId && gObjectEvents[i].mapNum == mapNum && gObjectEvents[i].mapGroup == mapGroup)
            return TRUE;
    }
    if (i >= OBJECT_EVENTS_COUNT)
        return TRUE;
    *objectEventId = i;
    for (; i < OBJECT_EVENTS_COUNT; i++)
    {
        if (gObjectEvents[i].active && gObjectEvents[i].localId == localId && gObjectEvents[i].mapNum == mapNum && gObjectEvents[i].mapGroup == mapGroup)
            return TRUE;
    }
    return FALSE;
}

static void RemoveObjectEvent(struct ObjectEvent *objectEvent)
{
    objectEvent->active = FALSE;
    RemoveObjectEventInternal(objectEvent);
}

void RemoveObjectEventByLocalIdAndMap(u8 localId, u8 mapNum, u8 mapGroup)
{
    u8 objectEventId;
    if (!TryGetObjectEventIdByLocalIdAndMap(localId, mapNum, mapGroup, &objectEventId))
    {
        FlagSet(GetObjectEventFlagIdByObjectEventId(objectEventId));
        RemoveObjectEvent(&gObjectEvents[objectEventId]);
    }
}

static void RemoveObjectEventInternal(struct ObjectEvent *objectEvent)
{
    struct SpriteFrameImage image;
    image.size = GetObjectEventGraphicsInfo(objectEvent->graphicsId)->size;
    gSprites[objectEvent->spriteId].images = &image;
    DestroySprite(&gSprites[objectEvent->spriteId]);
}

void RemoveAllObjectEventsExceptPlayer(void)
{
    u8 i;

    for (i = 0; i < OBJECT_EVENTS_COUNT; i++)
    {
        if (i != gPlayerAvatar.objectEventId)
            RemoveObjectEvent(&gObjectEvents[i]);
    }
}

static u8 TrySetupObjectEventSprite(struct ObjectEventTemplate *objectEventTemplate, struct SpriteTemplate *spriteTemplate, u8 mapNum, u8 mapGroup, s16 cameraX, s16 cameraY)
{
    u8 spriteId;
    u8 paletteSlot;
    u8 objectEventId;
    struct Sprite *sprite;
    struct ObjectEvent *objectEvent;
    const struct ObjectEventGraphicsInfo *graphicsInfo;

    objectEventId = InitObjectEventStateFromTemplate(objectEventTemplate, mapNum, mapGroup);
    if (objectEventId == OBJECT_EVENTS_COUNT)
        return OBJECT_EVENTS_COUNT;

    objectEvent = &gObjectEvents[objectEventId];
    graphicsInfo = GetObjectEventGraphicsInfo(objectEvent->graphicsId);
    paletteSlot = graphicsInfo->paletteSlot;
    if (paletteSlot == 0)
    {
        LoadPlayerObjectReflectionPalette(graphicsInfo->paletteTag, 0);
    }
    else if (paletteSlot == 10)
    {
        LoadSpecialObjectReflectionPalette(graphicsInfo->paletteTag, 10);
    }
    else if (paletteSlot >= 16)
    {
        paletteSlot -= 16;
        _PatchObjectPalette(graphicsInfo->paletteTag, paletteSlot);
    }

    if (objectEvent->movementType == MOVEMENT_TYPE_INVISIBLE)
        objectEvent->invisible = TRUE;

    *(u16 *)&spriteTemplate->paletteTag = TAG_NONE;
    spriteId = CreateSprite(spriteTemplate, 0, 0, 0);
    if (spriteId == MAX_SPRITES)
    {
        gObjectEvents[objectEventId].active = FALSE;
        return OBJECT_EVENTS_COUNT;
    }

    sprite = &gSprites[spriteId];
    GetMapCoordsFromSpritePos(objectEvent->currentCoords.x + cameraX, objectEvent->currentCoords.y + cameraY, &sprite->x, &sprite->y);
    sprite->centerToCornerVecX = -(graphicsInfo->width >> 1);
    sprite->centerToCornerVecY = -(graphicsInfo->height >> 1);
    sprite->x += 8;
    sprite->y += 16 + sprite->centerToCornerVecY;
    sprite->oam.paletteNum = paletteSlot;
    sprite->coordOffsetEnabled = TRUE;
    sprite->sObjEventId = objectEventId;
    objectEvent->spriteId = spriteId;
    objectEvent->inanimate = graphicsInfo->inanimate;
    if (!objectEvent->inanimate)
        StartSpriteAnim(sprite, GetFaceDirectionAnimNum(objectEvent->facingDirection));

    SetObjectSubpriorityByZCoord(objectEvent->previousElevation, sprite, 1);
    UpdateObjectEventVisibility(objectEvent, sprite);
    return objectEventId;
}

static u8 TrySpawnObjectEventTemplate(struct ObjectEventTemplate *objectEventTemplate, u8 mapNum, u8 mapGroup, s16 cameraX, s16 cameraY)
{
    u8 objectEventId;
    struct SpriteTemplate spriteTemplate;
    struct SpriteFrameImage spriteFrameImage;
    const struct ObjectEventGraphicsInfo *graphicsInfo;
    const struct SubspriteTable *subspriteTables = NULL;

    graphicsInfo = GetObjectEventGraphicsInfo(objectEventTemplate->graphicsId);
    MakeSpriteTemplateFromObjectEventTemplate(objectEventTemplate, &spriteTemplate, &subspriteTables);
    spriteFrameImage.size = graphicsInfo->size;
    spriteTemplate.images = &spriteFrameImage;
    objectEventId = TrySetupObjectEventSprite(objectEventTemplate, &spriteTemplate, mapNum, mapGroup, cameraX, cameraY);
    if (objectEventId == OBJECT_EVENTS_COUNT)
        return OBJECT_EVENTS_COUNT;

    gSprites[gObjectEvents[objectEventId].spriteId].images = graphicsInfo->images;
    if (subspriteTables)
        SetSubspriteTables(&gSprites[gObjectEvents[objectEventId].spriteId], subspriteTables);

    return objectEventId;
}

u8 SpawnSpecialObjectEvent(struct ObjectEventTemplate *objectEventTemplate)
{
    s16 cameraX;
    s16 cameraY;

    GetObjectEventMovingCameraOffset(&cameraX, &cameraY);
    return TrySpawnObjectEventTemplate(objectEventTemplate, gSaveBlock1Ptr->location.mapNum, gSaveBlock1Ptr->location.mapGroup, cameraX, cameraY);
}

u8 SpawnSpecialObjectEventParameterized(u8 graphicsId, u8 movementBehavior, u8 localId, s16 x, s16 y, u8 z)
{
    struct ObjectEventTemplate objectEventTemplate;

    x -= MAP_OFFSET;
    y -= MAP_OFFSET;
    objectEventTemplate.localId = localId;
    objectEventTemplate.graphicsId = graphicsId;
    objectEventTemplate.inConnection = 0;
    objectEventTemplate.x = x;
    objectEventTemplate.y = y;
    objectEventTemplate.elevation = z;
    objectEventTemplate.movementType = movementBehavior;
    objectEventTemplate.movementRangeX = 0;
    objectEventTemplate.movementRangeY = 0;
    objectEventTemplate.trainerType = TRAINER_TYPE_NONE;
    objectEventTemplate.trainerRange_berryTreeId = 0;
    return SpawnSpecialObjectEvent(&objectEventTemplate);
}

u8 TrySpawnObjectEvent(u8 localId, u8 mapNum, u8 mapGroup)
{
    struct ObjectEventTemplate *objectEventTemplate;
    s16 cameraX, cameraY;

    objectEventTemplate = GetObjectEventTemplateByLocalIdAndMap(localId, mapNum, mapGroup);
    if (!objectEventTemplate)
        return OBJECT_EVENTS_COUNT;

    GetObjectEventMovingCameraOffset(&cameraX, &cameraY);
    return TrySpawnObjectEventTemplate(objectEventTemplate, mapNum, mapGroup, cameraX, cameraY);
}

static void CopyObjectGraphicsInfoToSpriteTemplate(u16 graphicsId, void (*callback)(struct Sprite *), struct SpriteTemplate *spriteTemplate, const struct SubspriteTable **subspriteTables)
{
    const struct ObjectEventGraphicsInfo *graphicsInfo = GetObjectEventGraphicsInfo(graphicsId);

    spriteTemplate->tileTag = graphicsInfo->tileTag;
    spriteTemplate->paletteTag = graphicsInfo->paletteTag;
    spriteTemplate->oam = graphicsInfo->oam;
    spriteTemplate->anims = graphicsInfo->anims;
    spriteTemplate->images = graphicsInfo->images;
    spriteTemplate->affineAnims = graphicsInfo->affineAnims;
    spriteTemplate->callback = callback;
    *subspriteTables = graphicsInfo->subspriteTables;
}

static void CopyObjectGraphicsInfoToSpriteTemplate_WithMovementType(u16 graphicsId, u16 movementType, struct SpriteTemplate *spriteTemplate, const struct SubspriteTable **subspriteTables)
{
    CopyObjectGraphicsInfoToSpriteTemplate(graphicsId, sMovementTypeCallbacks[movementType], spriteTemplate, subspriteTables);
}

static void MakeSpriteTemplateFromObjectEventTemplate(struct ObjectEventTemplate *objectEventTemplate, struct SpriteTemplate *spriteTemplate, const struct SubspriteTable **subspriteTables)
{
    CopyObjectGraphicsInfoToSpriteTemplate_WithMovementType(objectEventTemplate->graphicsId, objectEventTemplate->movementType, spriteTemplate, subspriteTables);
}

// Used to create a sprite using a graphicsId associated with object events.
u8 CreateObjectGraphicsSprite(u16 graphicsId, void (*callback)(struct Sprite *), s16 x, s16 y, u8 subpriority)
{
    struct SpriteTemplate *spriteTemplate;
    const struct SubspriteTable *subspriteTables;
    struct Sprite *sprite;
    u8 spriteId;

    spriteTemplate = malloc(sizeof(struct SpriteTemplate));
    CopyObjectGraphicsInfoToSpriteTemplate(graphicsId, callback, spriteTemplate, &subspriteTables);
    if (spriteTemplate->paletteTag != TAG_NONE)
        LoadObjectEventPalette(spriteTemplate->paletteTag);

    spriteId = CreateSprite(spriteTemplate, x, y, subpriority);
    free(spriteTemplate);

    if (spriteId != MAX_SPRITES && subspriteTables != NULL)
    {
        sprite = &gSprites[spriteId];
        SetSubspriteTables(sprite, subspriteTables);
        sprite->subspriteMode = SUBSPRITES_IGNORE_PRIORITY;
    }
    return spriteId;
}

#define sVirtualObjId   data[0]
#define sVirtualObjElev data[1]

// "Virtual Objects" are a class of sprites used instead of a full object event.
// Used when more objects are needed than the object event limit (for Contest / Battle Dome audiences and group members in Union Room).
// A unique id is given as an argument and stored in the sprite data to allow referring back to the same virtual object.
// They can be turned (and, in the case of the Union Room, animated teleporting in and out) but do not have movement types
// or any of the other data normally associated with object events.
u8 CreateVirtualObject(u8 graphicsId, u8 virtualObjId, s16 x, s16 y, u8 z, u8 direction)
{
    u8 spriteId;
    struct Sprite *sprite;
    struct SpriteTemplate spriteTemplate;
    const struct SubspriteTable *subspriteTables;
    const struct ObjectEventGraphicsInfo *graphicsInfo;

    graphicsInfo = GetObjectEventGraphicsInfo(graphicsId);
    CopyObjectGraphicsInfoToSpriteTemplate(graphicsId, SpriteCB_VirtualObject, &spriteTemplate, &subspriteTables);
    *(u16 *)&spriteTemplate.paletteTag = TAG_NONE;
    x += MAP_OFFSET;
    y += MAP_OFFSET;
    SetSpritePosToOffsetMapCoords(&x, &y, 8, 16);
    spriteId = CreateSpriteAtEnd(&spriteTemplate, x, y, 0);
    if (spriteId != MAX_SPRITES)
    {
        sprite = &gSprites[spriteId];
        sprite->centerToCornerVecX = -(graphicsInfo->width >> 1);
        sprite->centerToCornerVecY = -(graphicsInfo->height >> 1);
        sprite->y += sprite->centerToCornerVecY;
        sprite->oam.paletteNum = graphicsInfo->paletteSlot;
        if (sprite->oam.paletteNum >= 16)
            sprite->oam.paletteNum -= 16;

        sprite->coordOffsetEnabled = TRUE;
        sprite->sVirtualObjId = virtualObjId;
        sprite->sVirtualObjElev = z;
        if (graphicsInfo->paletteSlot == 10)
            LoadSpecialObjectReflectionPalette(graphicsInfo->paletteTag, graphicsInfo->paletteSlot);
        else if (graphicsInfo->paletteSlot >= 16)
            _PatchObjectPalette(graphicsInfo->paletteTag, graphicsInfo->paletteSlot | 0xf0);

        if (subspriteTables != NULL)
        {
            SetSubspriteTables(sprite, subspriteTables);
            sprite->subspriteMode = SUBSPRITES_IGNORE_PRIORITY;
        }
        InitObjectPriorityByZCoord(sprite, z);
        SetObjectSubpriorityByZCoord(z, sprite, 1);
        StartSpriteAnim(sprite, GetFaceDirectionAnimNum(direction));
    }
    return spriteId;
}

void TrySpawnObjectEvents(s16 cameraX, s16 cameraY)
{
    u8 i;
    u8 objectCount;

    if (gMapHeader.events != NULL)
    {
        s16 left = gSaveBlock1Ptr->pos.x - 2;
        s16 right = gSaveBlock1Ptr->pos.x + MAP_OFFSET_W + 2;
        s16 top = gSaveBlock1Ptr->pos.y;
        s16 bottom = gSaveBlock1Ptr->pos.y + MAP_OFFSET_H + 2;

        if (InBattlePyramid())
            objectCount = GetNumBattlePyramidObjectEvents();
        else if (InTrainerHill())
            objectCount = 2;
        else
            objectCount = gMapHeader.events->objectEventCount;

        for (i = 0; i < objectCount; i++)
        {
            struct ObjectEventTemplate *template = &gSaveBlock1Ptr->objectEventTemplates[i];
            s16 npcX = template->x + MAP_OFFSET;
            s16 npcY = template->y + MAP_OFFSET;

            if (top <= npcY && bottom >= npcY && left <= npcX && right >= npcX
                && !FlagGet(template->flagId))
                TrySpawnObjectEventTemplate(template, gSaveBlock1Ptr->location.mapNum, gSaveBlock1Ptr->location.mapGroup, cameraX, cameraY);
        }
    }
}

void RemoveObjectEventsOutsideView(void)
{
    u8 i, j;
    bool8 isActiveLinkPlayer;

    for (i = 0; i < OBJECT_EVENTS_COUNT; i++)
    {
        for (j = 0, isActiveLinkPlayer = FALSE; j < ARRAY_COUNT(gLinkPlayerObjectEvents); j++)
        {
            if (gLinkPlayerObjectEvents[j].active && i == gLinkPlayerObjectEvents[j].objEventId)
                isActiveLinkPlayer = TRUE;
        }
        if (!isActiveLinkPlayer)
        {
            struct ObjectEvent *objectEvent = &gObjectEvents[i];

            if (objectEvent->active && !objectEvent->isPlayer)
                RemoveObjectEventIfOutsideView(objectEvent);
        }
    }
}

static void RemoveObjectEventIfOutsideView(struct ObjectEvent *objectEvent)
{
    s16 left =   gSaveBlock1Ptr->pos.x - 2;
    s16 right =  gSaveBlock1Ptr->pos.x + 17;
    s16 top =    gSaveBlock1Ptr->pos.y;
    s16 bottom = gSaveBlock1Ptr->pos.y + 16;

    if (objectEvent->currentCoords.x >= left && objectEvent->currentCoords.x <= right
     && objectEvent->currentCoords.y >= top && objectEvent->currentCoords.y <= bottom)
        return;
    if (objectEvent->initialCoords.x >= left && objectEvent->initialCoords.x <= right
     && objectEvent->initialCoords.y >= top && objectEvent->initialCoords.y <= bottom)
        return;
    RemoveObjectEvent(objectEvent);
}

void SpawnObjectEventsOnReturnToField(s16 x, s16 y)
{
    u8 i;

    ClearPlayerAvatarInfo();
    for (i = 0; i < OBJECT_EVENTS_COUNT; i++)
    {
        if (gObjectEvents[i].active)
            SpawnObjectEventOnReturnToField(i, x, y);
    }
    CreateReflectionEffectSprites();
}

static void SpawnObjectEventOnReturnToField(u8 objectEventId, s16 x, s16 y)
{
    u8 i;
    u8 paletteSlot;
    struct Sprite *sprite;
    struct ObjectEvent *objectEvent;
    struct SpriteTemplate spriteTemplate;
    struct SpriteFrameImage spriteFrameImage;
    const struct SubspriteTable *subspriteTables;
    const struct ObjectEventGraphicsInfo *graphicsInfo;

    for (i = 0; i < ARRAY_COUNT(gLinkPlayerObjectEvents); i++)
    {
        if (gLinkPlayerObjectEvents[i].active && objectEventId == gLinkPlayerObjectEvents[i].objEventId)
            return;
    }

    objectEvent = &gObjectEvents[objectEventId];
    subspriteTables = NULL;
    graphicsInfo = GetObjectEventGraphicsInfo(objectEvent->graphicsId);
    spriteFrameImage.size = graphicsInfo->size;
    CopyObjectGraphicsInfoToSpriteTemplate_WithMovementType(objectEvent->graphicsId, objectEvent->movementType, &spriteTemplate, &subspriteTables);
    spriteTemplate.images = &spriteFrameImage;

    *(u16 *)&spriteTemplate.paletteTag = TAG_NONE;
    paletteSlot = graphicsInfo->paletteSlot;
    if (paletteSlot == 0)
    {
        LoadPlayerObjectReflectionPalette(graphicsInfo->paletteTag, graphicsInfo->paletteSlot);
    }
    else if (paletteSlot == 10)
    {
        LoadSpecialObjectReflectionPalette(graphicsInfo->paletteTag, graphicsInfo->paletteSlot);
    }
    else if (paletteSlot >= 16)
    {
        paletteSlot -= 16;
        _PatchObjectPalette(graphicsInfo->paletteTag, paletteSlot);
    }
    *(u16 *)&spriteTemplate.paletteTag = TAG_NONE;

    i = CreateSprite(&spriteTemplate, 0, 0, 0);
    if (i != MAX_SPRITES)
    {
        sprite = &gSprites[i];
        GetMapCoordsFromSpritePos(x + objectEvent->currentCoords.x, y + objectEvent->currentCoords.y, &sprite->x, &sprite->y);
        sprite->centerToCornerVecX = -(graphicsInfo->width >> 1);
        sprite->centerToCornerVecY = -(graphicsInfo->height >> 1);
        sprite->x += 8;
        sprite->y += 16 + sprite->centerToCornerVecY;
        sprite->images = graphicsInfo->images;
        if (objectEvent->movementType == MOVEMENT_TYPE_PLAYER)
        {
            SetPlayerAvatarObjectEventIdAndObjectId(objectEventId, i);
            objectEvent->warpArrowSpriteId = CreateWarpArrowSprite();
        }
        if (subspriteTables != NULL)
            SetSubspriteTables(sprite, subspriteTables);

        sprite->oam.paletteNum = paletteSlot;
        sprite->coordOffsetEnabled = TRUE;
        sprite->sObjEventId = objectEventId;
        objectEvent->spriteId = i;
        if (!objectEvent->inanimate && objectEvent->movementType != MOVEMENT_TYPE_PLAYER)
            StartSpriteAnim(sprite, GetFaceDirectionAnimNum(objectEvent->facingDirection));

        ResetObjectEventFldEffData(objectEvent);
        SetObjectSubpriorityByZCoord(objectEvent->previousElevation, sprite, 1);
    }
}

static void ResetObjectEventFldEffData(struct ObjectEvent *objectEvent)
{
    objectEvent->singleMovementActive = FALSE;
    objectEvent->triggerGroundEffectsOnMove = TRUE;
    objectEvent->hasShadow = FALSE;
    objectEvent->hasReflection = FALSE;
    objectEvent->inShortGrass = FALSE;
    objectEvent->inShallowFlowingWater = FALSE;
    objectEvent->inSandPile = FALSE;
    objectEvent->inHotSprings = FALSE;
    ObjectEventClearHeldMovement(objectEvent);
}

static void SetPlayerAvatarObjectEventIdAndObjectId(u8 objectEventId, u8 spriteId)
{
    gPlayerAvatar.objectEventId = objectEventId;
    gPlayerAvatar.spriteId = spriteId;
    gPlayerAvatar.gender = GetPlayerAvatarGenderByGraphicsId(gObjectEvents[objectEventId].graphicsId);
    SetPlayerAvatarExtraStateTransition(gObjectEvents[objectEventId].graphicsId, PLAYER_AVATAR_FLAG_CONTROLLABLE);
}

void ObjectEventSetGraphicsId(struct ObjectEvent *objectEvent, u8 graphicsId)
{
    const struct ObjectEventGraphicsInfo *graphicsInfo;
    struct Sprite *sprite;
    u8 paletteSlot;

    graphicsInfo = GetObjectEventGraphicsInfo(graphicsId);
    sprite = &gSprites[objectEvent->spriteId];
    paletteSlot = graphicsInfo->paletteSlot;
    if (paletteSlot == 0)
    {
        PatchObjectPalette(graphicsInfo->paletteTag, graphicsInfo->paletteSlot);
    }
    else if (paletteSlot == 10)
    {
        LoadSpecialObjectReflectionPalette(graphicsInfo->paletteTag, graphicsInfo->paletteSlot);
    }
    else if (paletteSlot >= 16)
    {
        paletteSlot -= 16;
        _PatchObjectPalette(graphicsInfo->paletteTag, paletteSlot);
    }
    sprite->oam.shape = graphicsInfo->oam->shape;
    sprite->oam.size = graphicsInfo->oam->size;
    sprite->images = graphicsInfo->images;
    sprite->anims = graphicsInfo->anims;
    sprite->subspriteTables = graphicsInfo->subspriteTables;
    sprite->oam.paletteNum = paletteSlot;
    objectEvent->inanimate = graphicsInfo->inanimate;
    objectEvent->graphicsId = graphicsId;
    SetSpritePosToMapCoords(objectEvent->currentCoords.x, objectEvent->currentCoords.y, &sprite->x, &sprite->y);
    sprite->centerToCornerVecX = -(graphicsInfo->width >> 1);
    sprite->centerToCornerVecY = -(graphicsInfo->height >> 1);
    sprite->x += 8;
    sprite->y += 16 + sprite->centerToCornerVecY;
    if (objectEvent->trackedByCamera)
        CameraObjectReset1();
}

void ObjectEventSetGraphicsIdByLocalIdAndMap(u8 localId, u8 mapNum, u8 mapGroup, u8 graphicsId)
{
    u8 objectEventId;

    if (!TryGetObjectEventIdByLocalIdAndMap(localId, mapNum, mapGroup, &objectEventId))
        ObjectEventSetGraphicsId(&gObjectEvents[objectEventId], graphicsId);
}

void ObjectEventTurn(struct ObjectEvent *objectEvent, u8 direction)
{
    SetObjectEventDirection(objectEvent, direction);
    if (!objectEvent->inanimate)
    {
        StartSpriteAnim(&gSprites[objectEvent->spriteId], GetFaceDirectionAnimNum(objectEvent->facingDirection));
        SeekSpriteAnim(&gSprites[objectEvent->spriteId], 0);
    }
}

void ObjectEventTurnByLocalIdAndMap(u8 localId, u8 mapNum, u8 mapGroup, u8 direction)
{
    u8 objectEventId;

    if (!TryGetObjectEventIdByLocalIdAndMap(localId, mapNum, mapGroup, &objectEventId))
        ObjectEventTurn(&gObjectEvents[objectEventId], direction);
}

void PlayerObjectTurn(struct PlayerAvatar *playerAvatar, u8 direction)
{
    ObjectEventTurn(&gObjectEvents[playerAvatar->objectEventId], direction);
}

static void SetBerryTreeGraphics(struct ObjectEvent *objectEvent, struct Sprite *sprite)
{
    u8 berryStage;
    u8 berryId;

    objectEvent->invisible = TRUE;
    sprite->invisible = TRUE;
    berryStage = GetStageByBerryTreeId(objectEvent->trainerRange_berryTreeId);
    if (berryStage != BERRY_STAGE_NO_BERRY)
    {
        objectEvent->invisible = FALSE;
        sprite->invisible = FALSE;
        berryId = GetBerryTypeByBerryTreeId(objectEvent->trainerRange_berryTreeId) - 1;
        berryStage--;
        if (berryId > ITEM_TO_BERRY(LAST_BERRY_INDEX))
            berryId = 0;

        ObjectEventSetGraphicsId(objectEvent, gBerryTreeObjectEventGraphicsIdTablePointers[berryId][berryStage]);
        sprite->images = gBerryTreePicTablePointers[berryId];
        sprite->oam.paletteNum = gBerryTreePaletteSlotTablePointers[berryId][berryStage];
        StartSpriteAnim(sprite, berryStage);
    }
}

const struct ObjectEventGraphicsInfo *GetObjectEventGraphicsInfo(u8 graphicsId)
{
    u8 bard;

    if (graphicsId >= OBJ_EVENT_GFX_VARS)
        graphicsId = VarGetObjectEventGraphicsId(graphicsId - OBJ_EVENT_GFX_VARS);

    if (graphicsId == OBJ_EVENT_GFX_BARD)
    {
        bard = GetCurrentMauvilleOldMan();
        return gMauvilleOldManGraphicsInfoPointers[bard];
    }

    if (graphicsId >= NUM_OBJ_EVENT_GFX)
        graphicsId = OBJ_EVENT_GFX_NINJA_BOY;

    return gObjectEventGraphicsInfoPointers[graphicsId];
}

static void SetObjectEventDynamicGraphicsId(struct ObjectEvent *objectEvent)
{
    if (objectEvent->graphicsId >= OBJ_EVENT_GFX_VARS)
        objectEvent->graphicsId = VarGetObjectEventGraphicsId(objectEvent->graphicsId - OBJ_EVENT_GFX_VARS);
}

void SetObjectInvisibility(u8 localId, u8 mapNum, u8 mapGroup, bool8 invisible)
{
    u8 objectEventId;

    if (!TryGetObjectEventIdByLocalIdAndMap(localId, mapNum, mapGroup, &objectEventId))
        gObjectEvents[objectEventId].invisible = invisible;
}

void ObjectEventGetLocalIdAndMap(struct ObjectEvent *objectEvent, void *localId, void *mapNum, void *mapGroup)
{
    *(u8*)(localId) = objectEvent->localId;
    *(u8*)(mapNum) = objectEvent->mapNum;
    *(u8*)(mapGroup) = objectEvent->mapGroup;
}

void AllowObjectAtPosTriggerGroundEffects(s16 x, s16 y)
{
    u8 objectEventId;
    struct ObjectEvent *objectEvent;

    objectEventId = GetObjectEventIdByXY(x, y);
    if (objectEventId != OBJECT_EVENTS_COUNT)
    {
        objectEvent = &gObjectEvents[objectEventId];
        objectEvent->triggerGroundEffectsOnMove = TRUE;
    }
}

void SetObjectSubpriority(u8 localId, u8 mapNum, u8 mapGroup, u8 subpriority)
{
    u8 objectEventId;
    struct ObjectEvent *objectEvent;
    struct Sprite *sprite;

    if (!TryGetObjectEventIdByLocalIdAndMap(localId, mapNum, mapGroup, &objectEventId))
    {
        objectEvent = &gObjectEvents[objectEventId];
        sprite = &gSprites[objectEvent->spriteId];
        objectEvent->fixedPriority = TRUE;
        sprite->subpriority = subpriority;
    }
}

void ResetObjectSubpriority(u8 localId, u8 mapNum, u8 mapGroup)
{
    u8 objectEventId;
    struct ObjectEvent *objectEvent;

    if (!TryGetObjectEventIdByLocalIdAndMap(localId, mapNum, mapGroup, &objectEventId))
    {
        objectEvent = &gObjectEvents[objectEventId];
        objectEvent->fixedPriority = FALSE;
        objectEvent->triggerGroundEffectsOnMove = TRUE;
    }
}

void SetObjectEventSpritePosByLocalIdAndMap(u8 localId, u8 mapNum, u8 mapGroup, s16 x, s16 y)
{
    u8 objectEventId;
    struct Sprite *sprite;

    if (!TryGetObjectEventIdByLocalIdAndMap(localId, mapNum, mapGroup, &objectEventId))
    {
        sprite = &gSprites[gObjectEvents[objectEventId].spriteId];
        sprite->x2 = x;
        sprite->y2 = y;
    }
}

void FreeAndReserveObjectSpritePalettes(void)
{
    FreeAllSpritePalettes();
    gReservedSpritePaletteCount = 12;
}

static void LoadObjectEventPalette(u16 paletteTag)
{
    u16 i = FindObjectEventPaletteIndexByTag(paletteTag);

    if (i != OBJ_EVENT_PAL_TAG_NONE) // always true
        LoadSpritePaletteIfTagExists(&sObjectEventSpritePalettes[i]);
}

// Unused
static void LoadObjectEventPaletteSet(u16 *paletteTags)
{
    u8 i;

    for (i = 0; paletteTags[i] != OBJ_EVENT_PAL_TAG_NONE; i++)
        LoadObjectEventPalette(paletteTags[i]);
}

static u8 LoadSpritePaletteIfTagExists(const struct SpritePalette *spritePalette)
{
    if (IndexOfSpritePaletteTag(spritePalette->tag) != 0xFF)
        return 0xFF;

    return LoadSpritePalette(spritePalette);
}

void PatchObjectPalette(u16 paletteTag, u8 paletteSlot)
{
    u8 paletteIndex = FindObjectEventPaletteIndexByTag(paletteTag);

    LoadPalette(sObjectEventSpritePalettes[paletteIndex].data, 16 * paletteSlot + 0x100, 0x20);
}

void PatchObjectPaletteRange(const u16 *paletteTags, u8 minSlot, u8 maxSlot)
{
    while (minSlot < maxSlot)
    {
        PatchObjectPalette(*paletteTags, minSlot);
        paletteTags++;
        minSlot++;
    }
}

static u8 FindObjectEventPaletteIndexByTag(u16 tag)
{
    u8 i;

    for (i = 0; sObjectEventSpritePalettes[i].tag != OBJ_EVENT_PAL_TAG_NONE; i++)
    {
        if (sObjectEventSpritePalettes[i].tag == tag)
            return i;
    }
    return 0xFF;
}

void LoadPlayerObjectReflectionPalette(u16 tag, u8 slot)
{
    u8 i;

    PatchObjectPalette(tag, slot);
    for (i = 0; sPlayerReflectionPaletteSets[i].tag != OBJ_EVENT_PAL_TAG_NONE; i++)
    {
        if (sPlayerReflectionPaletteSets[i].tag == tag)
        {
            PatchObjectPalette(sPlayerReflectionPaletteSets[i].data[sCurrentReflectionType], gReflectionEffectPaletteMap[slot]);
            return;
        }
    }
}

void LoadSpecialObjectReflectionPalette(u16 tag, u8 slot)
{
    u8 i;

    sCurrentSpecialObjectPaletteTag = tag;
    PatchObjectPalette(tag, slot);
    for (i = 0; sSpecialObjectReflectionPaletteSets[i].tag != OBJ_EVENT_PAL_TAG_NONE; i++)
    {
        if (sSpecialObjectReflectionPaletteSets[i].tag == tag)
        {
            PatchObjectPalette(sSpecialObjectReflectionPaletteSets[i].data[sCurrentReflectionType], gReflectionEffectPaletteMap[slot]);
            return;
        }
    }
}

static void _PatchObjectPalette(u16 tag, u8 slot)
{
    PatchObjectPalette(tag, slot);
}

// Unused
static void IncrementObjectEventCoords(struct ObjectEvent *objectEvent, s16 x, s16 y)
{
    objectEvent->previousCoords.x = objectEvent->currentCoords.x;
    objectEvent->previousCoords.y = objectEvent->currentCoords.y;
    objectEvent->currentCoords.x += x;
    objectEvent->currentCoords.y += y;
}

void ShiftObjectEventCoords(struct ObjectEvent *objectEvent, s16 x, s16 y)
{
    objectEvent->previousCoords.x = objectEvent->currentCoords.x;
    objectEvent->previousCoords.y = objectEvent->currentCoords.y;
    objectEvent->currentCoords.x = x;
    objectEvent->currentCoords.y = y;
}

static void SetObjectEventCoords(struct ObjectEvent *objectEvent, s16 x, s16 y)
{
    objectEvent->previousCoords.x = x;
    objectEvent->previousCoords.y = y;
    objectEvent->currentCoords.x = x;
    objectEvent->currentCoords.y = y;
}

void MoveObjectEventToMapCoords(struct ObjectEvent *objectEvent, s16 x, s16 y)
{
    struct Sprite *sprite;
    const struct ObjectEventGraphicsInfo *graphicsInfo;

    sprite = &gSprites[objectEvent->spriteId];
    graphicsInfo = GetObjectEventGraphicsInfo(objectEvent->graphicsId);
    SetObjectEventCoords(objectEvent, x, y);
    SetSpritePosToMapCoords(objectEvent->currentCoords.x, objectEvent->currentCoords.y, &sprite->x, &sprite->y);
    sprite->centerToCornerVecX = -(graphicsInfo->width >> 1);
    sprite->centerToCornerVecY = -(graphicsInfo->height >> 1);
    sprite->x += 8;
    sprite->y += 16 + sprite->centerToCornerVecY;
    ResetObjectEventFldEffData(objectEvent);
    if (objectEvent->trackedByCamera)
        CameraObjectReset1();
}

void TryMoveObjectEventToMapCoords(u8 localId, u8 mapNum, u8 mapGroup, s16 x, s16 y)
{
    u8 objectEventId;
    if (!TryGetObjectEventIdByLocalIdAndMap(localId, mapNum, mapGroup, &objectEventId))
    {
        x += MAP_OFFSET;
        y += MAP_OFFSET;
        MoveObjectEventToMapCoords(&gObjectEvents[objectEventId], x, y);
    }
}

void ShiftStillObjectEventCoords(struct ObjectEvent *objectEvent)
{
    ShiftObjectEventCoords(objectEvent, objectEvent->currentCoords.x, objectEvent->currentCoords.y);
}

void UpdateObjectEventCoordsForCameraUpdate(void)
{
    u8 i;
    s16 dx;
    s16 dy;

    if (gCamera.active)
    {
        dx = gCamera.x;
        dy = gCamera.y;
        for (i = 0; i < OBJECT_EVENTS_COUNT; i++)
        {
            if (gObjectEvents[i].active)
            {
                gObjectEvents[i].initialCoords.x -= dx;
                gObjectEvents[i].initialCoords.y -= dy;
                gObjectEvents[i].currentCoords.x -= dx;
                gObjectEvents[i].currentCoords.y -= dy;
                gObjectEvents[i].previousCoords.x -= dx;
                gObjectEvents[i].previousCoords.y -= dy;
            }
        }
    }
}

u8 GetObjectEventIdByXYZ(u16 x, u16 y, u8 z)
{
    u8 i;

    for (i = 0; i < OBJECT_EVENTS_COUNT; i++)
    {
        if (gObjectEvents[i].active)
        {
            if (gObjectEvents[i].currentCoords.x == x && gObjectEvents[i].currentCoords.y == y && ObjectEventDoesZCoordMatch(&gObjectEvents[i], z))
                return i;
        }
    }
    return OBJECT_EVENTS_COUNT;
}

static bool8 ObjectEventDoesZCoordMatch(struct ObjectEvent *objectEvent, u8 z)
{
    if (objectEvent->currentElevation != 0 && z != 0 && objectEvent->currentElevation != z)
        return FALSE;

    return TRUE;
}

void UpdateObjectEventsForCameraUpdate(s16 x, s16 y)
{
    UpdateObjectEventCoordsForCameraUpdate();
    TrySpawnObjectEvents(x, y);
    RemoveObjectEventsOutsideView();
}

#define sLinkedSpriteId data[0]
#define sState          data[1]

u8 AddCameraObject(u8 linkedSpriteId)
{
    u8 spriteId = CreateSprite(&sCameraSpriteTemplate, 0, 0, 4);

    gSprites[spriteId].invisible = TRUE;
    gSprites[spriteId].sLinkedSpriteId = linkedSpriteId;
    return spriteId;
}

static void SpriteCB_CameraObject(struct Sprite *sprite)
{
    void (*callbacks[ARRAY_COUNT(sCameraObjectFuncs)])(struct Sprite *);

    memcpy(callbacks, sCameraObjectFuncs, sizeof sCameraObjectFuncs);
    callbacks[sprite->sState](sprite);
}

static void CameraObject_0(struct Sprite *sprite)
{
    sprite->x = gSprites[sprite->sLinkedSpriteId].x;
    sprite->y = gSprites[sprite->sLinkedSpriteId].y;
    sprite->invisible = TRUE;
    sprite->sState = 1;
    CameraObject_1(sprite);
}

static void CameraObject_1(struct Sprite *sprite)
{
    s16 x = gSprites[sprite->sLinkedSpriteId].x;
    s16 y = gSprites[sprite->sLinkedSpriteId].y;

    sprite->data[2] = x - sprite->x;
    sprite->data[3] = y - sprite->y;
    sprite->x = x;
    sprite->y = y;
}

static void CameraObject_2(struct Sprite *sprite)
{
    sprite->x = gSprites[sprite->sLinkedSpriteId].x;
    sprite->y = gSprites[sprite->sLinkedSpriteId].y;
    sprite->data[2] = 0;
    sprite->data[3] = 0;
}

static struct Sprite *FindCameraSprite(void)
{
    u8 i;

    for (i = 0; i < MAX_SPRITES; i++)
    {
        if (gSprites[i].inUse && gSprites[i].callback == SpriteCB_CameraObject)
            return &gSprites[i];
    }
    return NULL;
}

void CameraObjectReset1(void)
{
    struct Sprite *camera;

    camera = FindCameraSprite();
    if (camera != NULL)
    {
        camera->sState = 0;
        camera->callback(camera);
    }
}

void CameraObjectSetFollowedSpriteId(u8 spriteId)
{
    struct Sprite *camera;

    camera = FindCameraSprite();
    if (camera != NULL)
    {
        camera->sLinkedSpriteId = spriteId;
        CameraObjectReset1();
    }
}

// Unused
static u8 CameraObjectGetFollowedSpriteId(void)
{
    struct Sprite *camera;

    camera = FindCameraSprite();
    if (camera == NULL)
        return MAX_SPRITES;

    return camera->sLinkedSpriteId;
}

void CameraObjectReset2(void)
{
    // UB: Possible null dereference
#ifdef UBFIX
    struct Sprite *camera = FindCameraSprite();
    if (camera)
        camera->sState = 2;
#else
    FindCameraSprite()->sState = 2;
#endif // UBFIX
}

u8 CopySprite(struct Sprite *sprite, s16 x, s16 y, u8 subpriority)
{
    u8 i;

    for (i = 0; i < MAX_SPRITES; i++)
    {
        if (!gSprites[i].inUse)
        {
            gSprites[i] = *sprite;
            gSprites[i].x = x;
            gSprites[i].y = y;
            gSprites[i].subpriority = subpriority;
            break;
        }
    }
    return i;
}

u8 CreateCopySpriteAt(struct Sprite *sprite, s16 x, s16 y, u8 subpriority)
{
    s16 i;

    for (i = MAX_SPRITES - 1; i > -1; i--)
    {
        if (!gSprites[i].inUse)
        {
            gSprites[i] = *sprite;
            gSprites[i].x = x;
            gSprites[i].y = y;
            gSprites[i].subpriority = subpriority;
            return i;
        }
    }
    return MAX_SPRITES;
}

void SetObjectEventDirection(struct ObjectEvent *objectEvent, u8 direction)
{
    s8 d2;
    objectEvent->previousMovementDirection = objectEvent->facingDirection;
    if (!objectEvent->facingDirectionLocked)
    {
        d2 = direction;
        objectEvent->facingDirection = d2;
    }
    objectEvent->movementDirection = direction;
}

static const u8 *GetObjectEventScriptPointerByLocalIdAndMap(u8 localId, u8 mapNum, u8 mapGroup)
{
    return GetObjectEventTemplateByLocalIdAndMap(localId, mapNum, mapGroup)->script;
}

const u8 *GetObjectEventScriptPointerByObjectEventId(u8 objectEventId)
{
    return GetObjectEventScriptPointerByLocalIdAndMap(gObjectEvents[objectEventId].localId, gObjectEvents[objectEventId].mapNum, gObjectEvents[objectEventId].mapGroup);
}

static u16 GetObjectEventFlagIdByLocalIdAndMap(u8 localId, u8 mapNum, u8 mapGroup)
{
    struct ObjectEventTemplate *obj = GetObjectEventTemplateByLocalIdAndMap(localId, mapNum, mapGroup);
#ifdef UBFIX
    // BUG: The function may return NULL, and attempting to read from NULL may freeze the game using modern compilers.
    if (obj == NULL)
        return 0;
#endif // UBFIX
    return obj->flagId;
}

static u16 GetObjectEventFlagIdByObjectEventId(u8 objectEventId)
{
    return GetObjectEventFlagIdByLocalIdAndMap(gObjectEvents[objectEventId].localId, gObjectEvents[objectEventId].mapNum, gObjectEvents[objectEventId].mapGroup);
}

// Unused
static u8 GetObjectTrainerTypeByLocalIdAndMap(u8 localId, u8 mapNum, u8 mapGroup)
{
    u8 objectEventId;

    if (TryGetObjectEventIdByLocalIdAndMap(localId, mapNum, mapGroup, &objectEventId))
        return 0xFF;

    return gObjectEvents[objectEventId].trainerType;
}

// Unused
static u8 GetObjectTrainerTypeByObjectEventId(u8 objectEventId)
{
    return gObjectEvents[objectEventId].trainerType;
}

// Unused
u8 GetObjectEventBerryTreeIdByLocalIdAndMap(u8 localId, u8 mapNum, u8 mapGroup)
{
    u8 objectEventId;

    if (TryGetObjectEventIdByLocalIdAndMap(localId, mapNum, mapGroup, &objectEventId))
        return 0xFF;

    return gObjectEvents[objectEventId].trainerRange_berryTreeId;
}

u8 GetObjectEventBerryTreeId(u8 objectEventId)
{
    return gObjectEvents[objectEventId].trainerRange_berryTreeId;
}

static struct ObjectEventTemplate *GetObjectEventTemplateByLocalIdAndMap(u8 localId, u8 mapNum, u8 mapGroup)
{
    struct ObjectEventTemplate *templates;
    const struct MapHeader *mapHeader;
    u8 count;

    if (gSaveBlock1Ptr->location.mapNum == mapNum && gSaveBlock1Ptr->location.mapGroup == mapGroup)
    {
        templates = gSaveBlock1Ptr->objectEventTemplates;
        count = gMapHeader.events->objectEventCount;
    }
    else
    {
        mapHeader = Overworld_GetMapHeaderByGroupAndId(mapGroup, mapNum);
        templates = mapHeader->events->objectEvents;
        count = mapHeader->events->objectEventCount;
    }
    return FindObjectEventTemplateByLocalId(localId, templates, count);
}

static struct ObjectEventTemplate *FindObjectEventTemplateByLocalId(u8 localId, struct ObjectEventTemplate *templates, u8 count)
{
    u8 i;

    for (i = 0; i < count; i++)
    {
        if (templates[i].localId == localId)
            return &templates[i];
    }
    return NULL;
}

struct ObjectEventTemplate *GetBaseTemplateForObjectEvent(const struct ObjectEvent *objectEvent)
{
    int i;

    if (objectEvent->mapNum != gSaveBlock1Ptr->location.mapNum
     || objectEvent->mapGroup != gSaveBlock1Ptr->location.mapGroup)
        return NULL;

    for (i = 0; i < OBJECT_EVENT_TEMPLATES_COUNT; i++)
    {
        if (objectEvent->localId == gSaveBlock1Ptr->objectEventTemplates[i].localId)
            return &gSaveBlock1Ptr->objectEventTemplates[i];
    }
    return NULL;
}

void OverrideTemplateCoordsForObjectEvent(const struct ObjectEvent *objectEvent)
{
    struct ObjectEventTemplate *objectEventTemplate;

    objectEventTemplate = GetBaseTemplateForObjectEvent(objectEvent);
    if (objectEventTemplate != NULL)
    {
        objectEventTemplate->x = objectEvent->currentCoords.x - MAP_OFFSET;
        objectEventTemplate->y = objectEvent->currentCoords.y - MAP_OFFSET;
    }
}

static void OverrideObjectEventTemplateScript(const struct ObjectEvent *objectEvent, const u8 *script)
{
    struct ObjectEventTemplate *objectEventTemplate;

    objectEventTemplate = GetBaseTemplateForObjectEvent(objectEvent);
    if (objectEventTemplate)
        objectEventTemplate->script = script;
}

void TryOverrideTemplateCoordsForObjectEvent(const struct ObjectEvent *objectEvent, u8 movementType)
{
    struct ObjectEventTemplate *objectEventTemplate;

    objectEventTemplate = GetBaseTemplateForObjectEvent(objectEvent);
    if (objectEventTemplate != NULL)
        objectEventTemplate->movementType = movementType;
}

void TryOverrideObjectEventTemplateCoords(u8 localId, u8 mapNum, u8 mapGroup)
{
    u8 objectEventId;
    if (!TryGetObjectEventIdByLocalIdAndMap(localId, mapNum, mapGroup, &objectEventId))
        OverrideTemplateCoordsForObjectEvent(&gObjectEvents[objectEventId]);
}

void OverrideSecretBaseDecorationSpriteScript(u8 localId, u8 mapNum, u8 mapGroup, u8 decorationCategory)
{
    u8 objectEventId;
    if (!TryGetObjectEventIdByLocalIdAndMap(localId, mapNum, mapGroup, &objectEventId))
    {
        switch (decorationCategory)
        {
        case DECORCAT_DOLL:
            OverrideObjectEventTemplateScript(&gObjectEvents[objectEventId], SecretBase_EventScript_DollInteract);
            break;
        case DECORCAT_CUSHION:
            OverrideObjectEventTemplateScript(&gObjectEvents[objectEventId], SecretBase_EventScript_CushionInteract);
            break;
        }
    }
}

void InitObjectEventPalettes(u8 palSlot)
{
    FreeAndReserveObjectSpritePalettes();
    sCurrentSpecialObjectPaletteTag = OBJ_EVENT_PAL_TAG_NONE;
    sCurrentReflectionType = palSlot;
    if (palSlot == 1)
    {
        PatchObjectPaletteRange(sObjectPaletteTagSets[sCurrentReflectionType], 0, 6);
        gReservedSpritePaletteCount = 8;
    }
    else
    {
        PatchObjectPaletteRange(sObjectPaletteTagSets[sCurrentReflectionType], 0, 10);
    }
}

u16 GetObjectPaletteTag(u8 palSlot)
{
    u8 i;

    if (palSlot < 10)
        return sObjectPaletteTagSets[sCurrentReflectionType][palSlot];

    for (i = 0; sSpecialObjectReflectionPaletteSets[i].tag != OBJ_EVENT_PAL_TAG_NONE; i++)
    {
        if (sSpecialObjectReflectionPaletteSets[i].tag == sCurrentSpecialObjectPaletteTag)
            return sSpecialObjectReflectionPaletteSets[i].data[sCurrentReflectionType];
    }
    return OBJ_EVENT_PAL_TAG_NONE;
}

movement_type_empty_callback(MovementType_None)
movement_type_def(MovementType_WanderAround, gMovementTypeFuncs_WanderAround)

bool8 MovementType_WanderAround_Step0(struct ObjectEvent *objectEvent, struct Sprite *sprite)
{
    ClearObjectEventMovement(objectEvent, sprite);
    sprite->sTypeFuncId = 1;
    return TRUE;
}

bool8 MovementType_WanderAround_Step1(struct ObjectEvent *objectEvent, struct Sprite *sprite)
{
    ObjectEventSetSingleMovement(objectEvent, sprite, GetFaceDirectionMovementAction(objectEvent->facingDirection));
    sprite->sTypeFuncId = 2;
    return TRUE;
}

bool8 MovementType_WanderAround_Step2(struct ObjectEvent *objectEvent, struct Sprite *sprite)
{
    if (!ObjectEventExecSingleMovementAction(objectEvent, sprite))
        return FALSE;
    SetMovementDelay(sprite, sMovementDelaysMedium[Random() & 3]);
    sprite->sTypeFuncId = 3;
    return TRUE;
}

bool8 MovementType_WanderAround_Step3(struct ObjectEvent *objectEvent, struct Sprite *sprite)
{
    if (WaitForMovementDelay(sprite))
    {
        sprite->sTypeFuncId = 4;
        return TRUE;
    }
    return FALSE;
}

bool8 MovementType_WanderAround_Step4(struct ObjectEvent *objectEvent, struct Sprite *sprite)
{
    u8 directions[4];
    u8 chosenDirection;

    memcpy(directions, gStandardDirections, sizeof directions);
    chosenDirection = directions[Random() & 3];
    SetObjectEventDirection(objectEvent, chosenDirection);
    sprite->sTypeFuncId = 5;
    if (GetCollisionInDirection(objectEvent, chosenDirection))
        sprite->sTypeFuncId = 1;

    return TRUE;
}

bool8 MovementType_WanderAround_Step5(struct ObjectEvent *objectEvent, struct Sprite *sprite)
{
    ObjectEventSetSingleMovement(objectEvent, sprite, GetWalkNormalMovementAction(objectEvent->movementDirection));
    objectEvent->singleMovementActive = TRUE;
    sprite->sTypeFuncId = 6;
    return TRUE;
}

bool8 MovementType_WanderAround_Step6(struct ObjectEvent *objectEvent, struct Sprite *sprite)
{
    if (ObjectEventExecSingleMovementAction(objectEvent, sprite))
    {
        objectEvent->singleMovementActive = FALSE;
        sprite->sTypeFuncId = 1;
    }
    return FALSE;
}

bool8 ObjectEventIsTrainerAndCloseToPlayer(struct ObjectEvent *objectEvent)
{
    s16 playerX;
    s16 playerY;
    s16 objX;
    s16 objY;
    s16 minX;
    s16 maxX;
    s16 minY;
    s16 maxY;

    if (!TestPlayerAvatarFlags(PLAYER_AVATAR_FLAG_DASH))
        return FALSE;

    if (objectEvent->trainerType != TRAINER_TYPE_NORMAL && objectEvent->trainerType != TRAINER_TYPE_BURIED)
        return FALSE;

    PlayerGetDestCoords(&playerX, &playerY);
    objX = objectEvent->currentCoords.x;
    objY = objectEvent->currentCoords.y;
    minX = objX - objectEvent->trainerRange_berryTreeId;
    minY = objY - objectEvent->trainerRange_berryTreeId;
    maxX = objX + objectEvent->trainerRange_berryTreeId;
    maxY = objY + objectEvent->trainerRange_berryTreeId;
    if (minX > playerX || maxX < playerX 
     || minY > playerY || maxY < playerY)
        return FALSE;

    return TRUE;
}

u8 GetVectorDirection(s16 dx, s16 dy, s16 absdx, s16 absdy)
{
    u8 direction;

    if (absdx > absdy)
    {
        direction = DIR_EAST;
        if (dx < 0)
            direction = DIR_WEST;
    }
    else
    {
        direction = DIR_SOUTH;
        if (dy < 0)
            direction = DIR_NORTH;
    }
    return direction;
}

u8 GetLimitedVectorDirection_SouthNorth(s16 dx, s16 dy, s16 absdx, s16 absdy)
{
    u8 direction;

    direction = DIR_SOUTH;
    if (dy < 0)
        direction = DIR_NORTH;
    return direction;
}

u8 GetLimitedVectorDirection_WestEast(s16 dx, s16 dy, s16 absdx, s16 absdy)
{
    u8 direction;

    direction = DIR_EAST;
    if (dx < 0)
        direction = DIR_WEST;
    return direction;
}

u8 GetLimitedVectorDirection_WestNorth(s16 dx, s16 dy, s16 absdx, s16 absdy)
{
    u8 direction;

    direction = GetVectorDirection(dx, dy, absdx, absdy);
    if (direction == DIR_SOUTH)
    {
        direction = GetLimitedVectorDirection_WestEast(dx, dy, absdx, absdy);
        if (direction == DIR_EAST)
            direction = DIR_NORTH;
    }
    else if (direction == DIR_EAST)
    {
        direction = GetLimitedVectorDirection_SouthNorth(dx, dy, absdx, absdy);
        if (direction == DIR_SOUTH)
            direction = DIR_NORTH;
    }
    return direction;
}

u8 GetLimitedVectorDirection_EastNorth(s16 dx, s16 dy, s16 absdx, s16 absdy)
{
    u8 direction;

    direction = GetVectorDirection(dx, dy, absdx, absdy);
    if (direction == DIR_SOUTH)
    {
        direction = GetLimitedVectorDirection_WestEast(dx, dy, absdx, absdy);
        if (direction == DIR_WEST)
            direction = DIR_NORTH;
    }
    else if (direction == DIR_WEST)
    {
        direction = GetLimitedVectorDirection_SouthNorth(dx, dy, absdx, absdy);
        if (direction == DIR_SOUTH)
            direction = DIR_NORTH;
    }
    return direction;
}

u8 GetLimitedVectorDirection_WestSouth(s16 dx, s16 dy, s16 absdx, s16 absdy)
{
    u8 direction;

    direction = GetVectorDirection(dx, dy, absdx, absdy);
    if (direction == DIR_NORTH)
    {
        direction = GetLimitedVectorDirection_WestEast(dx, dy, absdx, absdy);
        if (direction == DIR_EAST)
            direction = DIR_SOUTH;
    }
    else if (direction == DIR_EAST)
    {
        direction = GetLimitedVectorDirection_SouthNorth(dx, dy, absdx, absdy);
        if (direction == DIR_NORTH)
            direction = DIR_SOUTH;
    }
    return direction;
}

u8 GetLimitedVectorDirection_EastSouth(s16 dx, s16 dy, s16 absdx, s16 absdy)
{
    u8 direction;

    direction = GetVectorDirection(dx, dy, absdx, absdy);
    if (direction == DIR_NORTH)
    {
        direction = GetLimitedVectorDirection_WestEast(dx, dy, absdx, absdy);
        if (direction == DIR_WEST)
            direction = DIR_SOUTH;
    }
    else if (direction == DIR_WEST)
    {
        direction = GetLimitedVectorDirection_SouthNorth(dx, dy, absdx, absdy);
        if (direction == DIR_NORTH)
            direction = DIR_SOUTH;
    }
    return direction;
}

u8 GetLimitedVectorDirection_SouthNorthWest(s16 dx, s16 dy, s16 absdx, s16 absdy)
{
    u8 direction;

    direction = GetVectorDirection(dx, dy, absdx, absdy);
    if (direction == DIR_EAST)
        direction = GetLimitedVectorDirection_SouthNorth(dx, dy, absdx, absdy);
    return direction;
}

u8 GetLimitedVectorDirection_SouthNorthEast(s16 dx, s16 dy, s16 absdx, s16 absdy)
{
    u8 direction;

    direction = GetVectorDirection(dx, dy, absdx, absdy);
    if (direction == DIR_WEST)
        direction = GetLimitedVectorDirection_SouthNorth(dx, dy, absdx, absdy);
    return direction;
}

u8 GetLimitedVectorDirection_NorthWestEast(s16 dx, s16 dy, s16 absdx, s16 absdy)
{
    u8 direction;

    direction = GetVectorDirection(dx, dy, absdx, absdy);
    if (direction == DIR_SOUTH)
        direction = GetLimitedVectorDirection_WestEast(dx, dy, absdx, absdy);
    return direction;
}

u8 GetLimitedVectorDirection_SouthWestEast(s16 dx, s16 dy, s16 absdx, s16 absdy)
{
    u8 direction;

    direction = GetVectorDirection(dx, dy, absdx, absdy);
    if (direction == DIR_NORTH)
        direction = GetLimitedVectorDirection_WestEast(dx, dy, absdx, absdy);
    return direction;
}

u8 TryGetTrainerEncounterDirection(struct ObjectEvent *objectEvent, u8 movementType)
{
    s16 dx, dy;
    s16 absdx, absdy;

    if (!ObjectEventIsTrainerAndCloseToPlayer(objectEvent))
        return DIR_NONE;

    PlayerGetDestCoords(&dx, &dy);
    dx -= objectEvent->currentCoords.x;
    dy -= objectEvent->currentCoords.y;
    absdx = dx;
    absdy = dy;

    if (absdx < 0)
        absdx = -absdx;
    if (absdy < 0)
        absdy = -absdy;

    return gGetVectorDirectionFuncs[movementType](dx, dy, absdx, absdy);
}

movement_type_def(MovementType_LookAround, gMovementTypeFuncs_LookAround)

bool8 MovementType_LookAround_Step0(struct ObjectEvent *objectEvent, struct Sprite *sprite)
{
    ClearObjectEventMovement(objectEvent, sprite);
    sprite->sTypeFuncId = 1;
    return TRUE;
}

bool8 MovementType_LookAround_Step1(struct ObjectEvent *objectEvent, struct Sprite *sprite)
{
    ObjectEventSetSingleMovement(objectEvent, sprite, GetFaceDirectionMovementAction(objectEvent->facingDirection));
    sprite->sTypeFuncId = 2;
    return TRUE;
}

bool8 MovementType_LookAround_Step2(struct ObjectEvent *objectEvent, struct Sprite *sprite)
{
    if (ObjectEventExecSingleMovementAction(objectEvent, sprite))
    {
        SetMovementDelay(sprite, sMovementDelaysMedium[Random() & 3]);
        objectEvent->singleMovementActive = FALSE;
        sprite->sTypeFuncId = 3;
    }
    return FALSE;
}

bool8 MovementType_LookAround_Step3(struct ObjectEvent *objectEvent, struct Sprite *sprite)
{
    if (WaitForMovementDelay(sprite) || ObjectEventIsTrainerAndCloseToPlayer(objectEvent))
    {
        sprite->sTypeFuncId = 4;
        return TRUE;
    }
    return FALSE;
}

bool8 MovementType_LookAround_Step4(struct ObjectEvent *objectEvent, struct Sprite *sprite)
{
    u8 direction;
    u8 directions[4];
    memcpy(directions, gStandardDirections, sizeof directions);
    direction = TryGetTrainerEncounterDirection(objectEvent, RUNFOLLOW_ANY);
    if (direction == DIR_NONE)
        direction = directions[Random() & 3];

    SetObjectEventDirection(objectEvent, direction);
    sprite->sTypeFuncId = 1;
    return TRUE;
}

movement_type_def(MovementType_WanderUpAndDown, gMovementTypeFuncs_WanderUpAndDown)

bool8 MovementType_WanderUpAndDown_Step0(struct ObjectEvent *objectEvent, struct Sprite *sprite)
{
    ClearObjectEventMovement(objectEvent, sprite);
    sprite->sTypeFuncId = 1;
    return TRUE;
}

bool8 MovementType_WanderUpAndDown_Step1(struct ObjectEvent *objectEvent, struct Sprite *sprite)
{
    ObjectEventSetSingleMovement(objectEvent, sprite, GetFaceDirectionMovementAction(objectEvent->facingDirection));
    sprite->sTypeFuncId = 2;
    return TRUE;
}

bool8 MovementType_WanderUpAndDown_Step2(struct ObjectEvent *objectEvent, struct Sprite *sprite)
{
    if (!ObjectEventExecSingleMovementAction(objectEvent, sprite))
        return FALSE;

    SetMovementDelay(sprite, sMovementDelaysMedium[Random() & 3]);
    sprite->sTypeFuncId = 3;
    return TRUE;
}

bool8 MovementType_WanderUpAndDown_Step3(struct ObjectEvent *objectEvent, struct Sprite *sprite)
{
    if (WaitForMovementDelay(sprite))
    {
        sprite->sTypeFuncId = 4;
        return TRUE;
    }
    return FALSE;
}

bool8 MovementType_WanderUpAndDown_Step4(struct ObjectEvent *objectEvent, struct Sprite *sprite)
{
    u8 direction;
    u8 directions[2];
    memcpy(directions, gUpAndDownDirections, sizeof directions);
    direction = directions[Random() & 1];
    SetObjectEventDirection(objectEvent, direction);
    sprite->sTypeFuncId = 5;
    if (GetCollisionInDirection(objectEvent, direction))
        sprite->sTypeFuncId = 1;

    return TRUE;
}

bool8 MovementType_WanderUpAndDown_Step5(struct ObjectEvent *objectEvent, struct Sprite *sprite)
{
    ObjectEventSetSingleMovement(objectEvent, sprite, GetWalkNormalMovementAction(objectEvent->movementDirection));
    objectEvent->singleMovementActive = TRUE;
    sprite->sTypeFuncId = 6;
    return TRUE;
}

bool8 MovementType_WanderUpAndDown_Step6(struct ObjectEvent *objectEvent, struct Sprite *sprite)
{
    if (ObjectEventExecSingleMovementAction(objectEvent, sprite))
    {
        objectEvent->singleMovementActive = FALSE;
        sprite->sTypeFuncId = 1;
    }
    return FALSE;
}

movement_type_def(MovementType_WanderLeftAndRight, gMovementTypeFuncs_WanderLeftAndRight)

bool8 MovementType_WanderLeftAndRight_Step0(struct ObjectEvent *objectEvent, struct Sprite *sprite)
{
    ClearObjectEventMovement(objectEvent, sprite);
    sprite->sTypeFuncId = 1;
    return TRUE;
}

bool8 MovementType_WanderLeftAndRight_Step1(struct ObjectEvent *objectEvent, struct Sprite *sprite)
{
    ObjectEventSetSingleMovement(objectEvent, sprite, GetFaceDirectionMovementAction(objectEvent->facingDirection));
    sprite->sTypeFuncId = 2;
    return TRUE;
}

bool8 MovementType_WanderLeftAndRight_Step2(struct ObjectEvent *objectEvent, struct Sprite *sprite)
{
    if (!ObjectEventExecSingleMovementAction(objectEvent, sprite))
        return FALSE;

    SetMovementDelay(sprite, sMovementDelaysMedium[Random() & 3]);
    sprite->sTypeFuncId = 3;
    return TRUE;
}

bool8 MovementType_WanderLeftAndRight_Step3(struct ObjectEvent *objectEvent, struct Sprite *sprite)
{
    if (WaitForMovementDelay(sprite))
    {
        sprite->sTypeFuncId = 4;
        return TRUE;
    }
    return FALSE;
}

bool8 MovementType_WanderLeftAndRight_Step4(struct ObjectEvent *objectEvent, struct Sprite *sprite)
{
    u8 direction;
    u8 directions[2];
    memcpy(directions, gLeftAndRightDirections, sizeof directions);
    direction = directions[Random() & 1];
    SetObjectEventDirection(objectEvent, direction);
    sprite->sTypeFuncId = 5;
    if (GetCollisionInDirection(objectEvent, direction))
        sprite->sTypeFuncId = 1;

    return TRUE;
}

bool8 MovementType_WanderLeftAndRight_Step5(struct ObjectEvent *objectEvent, struct Sprite *sprite)
{
    ObjectEventSetSingleMovement(objectEvent, sprite, GetWalkNormalMovementAction(objectEvent->movementDirection));
    objectEvent->singleMovementActive = TRUE;
    sprite->sTypeFuncId = 6;
    return TRUE;
}

bool8 MovementType_WanderLeftAndRight_Step6(struct ObjectEvent *objectEvent, struct Sprite *sprite)
{
    if (ObjectEventExecSingleMovementAction(objectEvent, sprite))
    {
        objectEvent->singleMovementActive = FALSE;
        sprite->sTypeFuncId = 1;
    }
    return FALSE;
}

movement_type_def(MovementType_FaceDirection, gMovementTypeFuncs_FaceDirection)

bool8 MovementType_FaceDirection_Step0(struct ObjectEvent *objectEvent, struct Sprite *sprite)
{
    ClearObjectEventMovement(objectEvent, sprite);
    ObjectEventSetSingleMovement(objectEvent, sprite, GetFaceDirectionMovementAction(objectEvent->facingDirection));
    sprite->sTypeFuncId = 1;
    return TRUE;
}

bool8 MovementType_FaceDirection_Step1(struct ObjectEvent *objectEvent, struct Sprite *sprite)
{
    if (ObjectEventExecSingleMovementAction(objectEvent, sprite))
    {
        sprite->sTypeFuncId = 2;
        return TRUE;
    }
    return FALSE;
}

bool8 MovementType_FaceDirection_Step2(struct ObjectEvent *objectEvent, struct Sprite *sprite)
{
    objectEvent->singleMovementActive = FALSE;
    return FALSE;
}

static bool8 ObjectEventCB2_BerryTree(struct ObjectEvent *objectEvent, struct Sprite *sprite);
extern bool8 (*const gMovementTypeFuncs_BerryTreeGrowth[])(struct ObjectEvent *objectEvent, struct Sprite *sprite);

enum {
    BERRYTREEFUNC_NORMAL,
    BERRYTREEFUNC_MOVE,
    BERRYTREEFUNC_SPARKLE_START,
    BERRYTREEFUNC_SPARKLE,
    BERRYTREEFUNC_SPARKLE_END,
};

#define sTimer          data[2]
#define sBerryTreeFlags data[7]

#define BERRY_FLAG_SET_GFX     (1 << 0)
#define BERRY_FLAG_SPARKLING   (1 << 1)
#define BERRY_FLAG_JUST_PICKED (1 << 2)

void MovementType_BerryTreeGrowth(struct Sprite *sprite)
{
    struct ObjectEvent *objectEvent;

    objectEvent = &gObjectEvents[sprite->sObjEventId];
    if (!(sprite->sBerryTreeFlags & BERRY_FLAG_SET_GFX))
    {
        SetBerryTreeGraphics(objectEvent, sprite);
        sprite->sBerryTreeFlags |= BERRY_FLAG_SET_GFX;
    }
    UpdateObjectEventCurrentMovement(objectEvent, sprite, ObjectEventCB2_BerryTree);
}
static bool8 ObjectEventCB2_BerryTree(struct ObjectEvent *objectEvent, struct Sprite *sprite)
{
    return gMovementTypeFuncs_BerryTreeGrowth[sprite->sTypeFuncId](objectEvent, sprite);
}

// BERRYTREEFUNC_NORMAL
bool8 MovementType_BerryTreeGrowth_Normal(struct ObjectEvent *objectEvent, struct Sprite *sprite)
{
    u8 berryStage;
    ClearObjectEventMovement(objectEvent, sprite);
    objectEvent->invisible = TRUE;
    sprite->invisible = TRUE;
    berryStage = GetStageByBerryTreeId(objectEvent->trainerRange_berryTreeId);
    if (berryStage == BERRY_STAGE_NO_BERRY)
    {
        if (!(sprite->sBerryTreeFlags & BERRY_FLAG_JUST_PICKED) && sprite->animNum == BERRY_STAGE_FLOWERING)
        {
            gFieldEffectArguments[0] = objectEvent->currentCoords.x;
            gFieldEffectArguments[1] = objectEvent->currentCoords.y;
            gFieldEffectArguments[2] = sprite->subpriority - 1;
            gFieldEffectArguments[3] = sprite->oam.priority;
            FieldEffectStart(FLDEFF_BERRY_TREE_GROWTH_SPARKLE);
            sprite->animNum = berryStage;
        }
        return FALSE;
    }
    objectEvent->invisible = FALSE;
    sprite->invisible = FALSE;
    berryStage--;
    if (sprite->animNum != berryStage)
    {
        sprite->sTypeFuncId = BERRYTREEFUNC_SPARKLE_START;
        return TRUE;
    }
    SetBerryTreeGraphics(objectEvent, sprite);
    ObjectEventSetSingleMovement(objectEvent, sprite, MOVEMENT_ACTION_START_ANIM_IN_DIRECTION);
    sprite->sTypeFuncId = BERRYTREEFUNC_MOVE;
    return TRUE;
}

// BERRYTREEFUNC_MOVE
bool8 MovementType_BerryTreeGrowth_Move(struct ObjectEvent *objectEvent, struct Sprite *sprite)
{
    if (ObjectEventExecSingleMovementAction(objectEvent, sprite))
    {
        sprite->sTypeFuncId = BERRYTREEFUNC_NORMAL;
        return TRUE;
    }
    return FALSE;
}

// BERRYTREEFUNC_SPARKLE_START
bool8 MovementType_BerryTreeGrowth_SparkleStart(struct ObjectEvent *objectEvent, struct Sprite *sprite)
{
    objectEvent->singleMovementActive = TRUE;
    sprite->sTypeFuncId = BERRYTREEFUNC_SPARKLE;
    sprite->sTimer = 0;
    sprite->sBerryTreeFlags |= BERRY_FLAG_SPARKLING;
    gFieldEffectArguments[0] = objectEvent->currentCoords.x;
    gFieldEffectArguments[1] = objectEvent->currentCoords.y;
    gFieldEffectArguments[2] = sprite->subpriority - 1;
    gFieldEffectArguments[3] = sprite->oam.priority;
    FieldEffectStart(FLDEFF_BERRY_TREE_GROWTH_SPARKLE);
    return TRUE;
}

// BERRYTREEFUNC_SPARKLE
bool8 MovementType_BerryTreeGrowth_Sparkle(struct ObjectEvent *objectEvent, struct Sprite *sprite)
{
    sprite->sTimer++;
    objectEvent->invisible = (sprite->sTimer & 2) >> 1;
    sprite->animPaused = TRUE;
    if (sprite->sTimer > 64)
    {
        SetBerryTreeGraphics(objectEvent, sprite);
        sprite->sTypeFuncId = BERRYTREEFUNC_SPARKLE_END;
        sprite->sTimer = 0;
        return TRUE;
    }
    return FALSE;
}

// BERRYTREEFUNC_SPARKLE_END
bool8 MovementType_BerryTreeGrowth_SparkleEnd(struct ObjectEvent *objectEvent, struct Sprite *sprite)
{
    sprite->sTimer++;
    objectEvent->invisible = (sprite->sTimer & 2) >> 1;
    sprite->animPaused = TRUE;
    if (sprite->sTimer > 64)
    {
        sprite->sTypeFuncId = BERRYTREEFUNC_NORMAL;
        sprite->sBerryTreeFlags &= ~BERRY_FLAG_SPARKLING;
        return TRUE;
    }
    return FALSE;
}

movement_type_def(MovementType_FaceDownAndUp, gMovementTypeFuncs_FaceDownAndUp)

bool8 MovementType_FaceDownAndUp_Step0(struct ObjectEvent *objectEvent, struct Sprite *sprite)
{
    ClearObjectEventMovement(objectEvent, sprite);
    sprite->sTypeFuncId = 1;
    return TRUE;
}

bool8 MovementType_FaceDownAndUp_Step1(struct ObjectEvent *objectEvent, struct Sprite *sprite)
{
    ObjectEventSetSingleMovement(objectEvent, sprite, GetFaceDirectionMovementAction(objectEvent->facingDirection));
    sprite->sTypeFuncId = 2;
    return TRUE;
}

bool8 MovementType_FaceDownAndUp_Step2(struct ObjectEvent *objectEvent, struct Sprite *sprite)
{
    if (ObjectEventExecSingleMovementAction(objectEvent, sprite))
    {
        SetMovementDelay(sprite, sMovementDelaysMedium[Random() & 3]);
        objectEvent->singleMovementActive = FALSE;
        sprite->sTypeFuncId = 3;
    }
    return FALSE;
}

bool8 MovementType_FaceDownAndUp_Step3(struct ObjectEvent *objectEvent, struct Sprite *sprite)
{
    if (WaitForMovementDelay(sprite) || ObjectEventIsTrainerAndCloseToPlayer(objectEvent))
    {
        sprite->sTypeFuncId = 4;
        return TRUE;
    }
    return FALSE;
}

bool8 MovementType_FaceDownAndUp_Step4(struct ObjectEvent *objectEvent, struct Sprite *sprite)
{
    u8 direction;
    u8 directions[2];
    memcpy(directions, gUpAndDownDirections, sizeof gUpAndDownDirections);
    direction = TryGetTrainerEncounterDirection(objectEvent, RUNFOLLOW_NORTH_SOUTH);
    if (direction == DIR_NONE)
        direction = directions[Random() & 1];
    SetObjectEventDirection(objectEvent, direction);
    sprite->sTypeFuncId = 1;
    return TRUE;
}

movement_type_def(MovementType_FaceLeftAndRight, gMovementTypeFuncs_FaceLeftAndRight)

bool8 MovementType_FaceLeftAndRight_Step0(struct ObjectEvent *objectEvent, struct Sprite *sprite)
{
    ClearObjectEventMovement(objectEvent, sprite);
    sprite->sTypeFuncId = 1;
    return TRUE;
}

bool8 MovementType_FaceLeftAndRight_Step1(struct ObjectEvent *objectEvent, struct Sprite *sprite)
{
    ObjectEventSetSingleMovement(objectEvent, sprite, GetFaceDirectionMovementAction(objectEvent->facingDirection));
    sprite->sTypeFuncId = 2;
    return TRUE;
}

bool8 MovementType_FaceLeftAndRight_Step2(struct ObjectEvent *objectEvent, struct Sprite *sprite)
{
    if (ObjectEventExecSingleMovementAction(objectEvent, sprite))
    {
        SetMovementDelay(sprite, sMovementDelaysMedium[Random() & 3]);
        objectEvent->singleMovementActive = FALSE;
        sprite->sTypeFuncId = 3;
    }
    return FALSE;
}

bool8 MovementType_FaceLeftAndRight_Step3(struct ObjectEvent *objectEvent, struct Sprite *sprite)
{
    if (WaitForMovementDelay(sprite) || ObjectEventIsTrainerAndCloseToPlayer(objectEvent))
    {
        sprite->sTypeFuncId = 4;
        return TRUE;
    }
    return FALSE;
}

bool8 MovementType_FaceLeftAndRight_Step4(struct ObjectEvent *objectEvent, struct Sprite *sprite)
{
    u8 direction;
    u8 directions[2];
    memcpy(directions, gLeftAndRightDirections, sizeof gLeftAndRightDirections);
    direction = TryGetTrainerEncounterDirection(objectEvent, RUNFOLLOW_EAST_WEST);
    if (direction == DIR_NONE)
        direction = directions[Random() & 1];
    SetObjectEventDirection(objectEvent, direction);
    sprite->sTypeFuncId = 1;
    return TRUE;
}

movement_type_def(MovementType_FaceUpAndLeft, gMovementTypeFuncs_FaceUpAndLeft)

bool8 MovementType_FaceUpAndLeft_Step0(struct ObjectEvent *objectEvent, struct Sprite *sprite)
{
    ClearObjectEventMovement(objectEvent, sprite);
    sprite->sTypeFuncId = 1;
    return TRUE;
}

bool8 MovementType_FaceUpAndLeft_Step1(struct ObjectEvent *objectEvent, struct Sprite *sprite)
{
    ObjectEventSetSingleMovement(objectEvent, sprite, GetFaceDirectionMovementAction(objectEvent->facingDirection));
    sprite->sTypeFuncId = 2;
    return TRUE;
}

bool8 MovementType_FaceUpAndLeft_Step2(struct ObjectEvent *objectEvent, struct Sprite *sprite)
{
    if (ObjectEventExecSingleMovementAction(objectEvent, sprite))
    {
        SetMovementDelay(sprite, sMovementDelaysShort[Random() & 3]);
        objectEvent->singleMovementActive = FALSE;
        sprite->sTypeFuncId = 3;
    }
    return FALSE;
}

bool8 MovementType_FaceUpAndLeft_Step3(struct ObjectEvent *objectEvent, struct Sprite *sprite)
{
    if (WaitForMovementDelay(sprite) || ObjectEventIsTrainerAndCloseToPlayer(objectEvent))
    {
        sprite->sTypeFuncId = 4;
        return TRUE;
    }
    return FALSE;
}

bool8 MovementType_FaceUpAndLeft_Step4(struct ObjectEvent *objectEvent, struct Sprite *sprite)
{
    u8 direction;
    u8 directions[2];
    memcpy(directions, gUpAndLeftDirections, sizeof gUpAndLeftDirections);
    direction = TryGetTrainerEncounterDirection(objectEvent, RUNFOLLOW_NORTH_WEST);
    if (direction == DIR_NONE)
        direction = directions[Random() & 1];
    SetObjectEventDirection(objectEvent, direction);
    sprite->sTypeFuncId = 1;
    return TRUE;
}

movement_type_def(MovementType_FaceUpAndRight, gMovementTypeFuncs_FaceUpAndRight)

bool8 MovementType_FaceUpAndRight_Step0(struct ObjectEvent *objectEvent, struct Sprite *sprite)
{
    ClearObjectEventMovement(objectEvent, sprite);
    sprite->sTypeFuncId = 1;
    return TRUE;
}

bool8 MovementType_FaceUpAndRight_Step1(struct ObjectEvent *objectEvent, struct Sprite *sprite)
{
    ObjectEventSetSingleMovement(objectEvent, sprite, GetFaceDirectionMovementAction(objectEvent->facingDirection));
    sprite->sTypeFuncId = 2;
    return TRUE;
}

bool8 MovementType_FaceUpAndRight_Step2(struct ObjectEvent *objectEvent, struct Sprite *sprite)
{
    if (ObjectEventExecSingleMovementAction(objectEvent, sprite))
    {
        SetMovementDelay(sprite, sMovementDelaysShort[Random() & 3]);
        objectEvent->singleMovementActive = FALSE;
        sprite->sTypeFuncId = 3;
    }
    return FALSE;
}

bool8 MovementType_FaceUpAndRight_Step3(struct ObjectEvent *objectEvent, struct Sprite *sprite)
{
    if (WaitForMovementDelay(sprite) || ObjectEventIsTrainerAndCloseToPlayer(objectEvent))
    {
        sprite->sTypeFuncId = 4;
        return TRUE;
    }
    return FALSE;
}

bool8 MovementType_FaceUpAndRight_Step4(struct ObjectEvent *objectEvent, struct Sprite *sprite)
{
    u8 direction;
    u8 directions[2];
    memcpy(directions, gUpAndRightDirections, sizeof gUpAndRightDirections);
    direction = TryGetTrainerEncounterDirection(objectEvent, RUNFOLLOW_NORTH_EAST);
    if (direction == DIR_NONE)
        direction = directions[Random() & 1];
    SetObjectEventDirection(objectEvent, direction);
    sprite->sTypeFuncId = 1;
    return TRUE;
}

movement_type_def(MovementType_FaceDownAndLeft, gMovementTypeFuncs_FaceDownAndLeft)

bool8 MovementType_FaceDownAndLeft_Step0(struct ObjectEvent *objectEvent, struct Sprite *sprite)
{
    ClearObjectEventMovement(objectEvent, sprite);
    sprite->sTypeFuncId = 1;
    return TRUE;
}

bool8 MovementType_FaceDownAndLeft_Step1(struct ObjectEvent *objectEvent, struct Sprite *sprite)
{
    ObjectEventSetSingleMovement(objectEvent, sprite, GetFaceDirectionMovementAction(objectEvent->facingDirection));
    sprite->sTypeFuncId = 2;
    return TRUE;
}

bool8 MovementType_FaceDownAndLeft_Step2(struct ObjectEvent *objectEvent, struct Sprite *sprite)
{
    if (ObjectEventExecSingleMovementAction(objectEvent, sprite))
    {
        SetMovementDelay(sprite, sMovementDelaysShort[Random() & 3]);
        objectEvent->singleMovementActive = FALSE;
        sprite->sTypeFuncId = 3;
    }
    return FALSE;
}

bool8 MovementType_FaceDownAndLeft_Step3(struct ObjectEvent *objectEvent, struct Sprite *sprite)
{
    if (WaitForMovementDelay(sprite) || ObjectEventIsTrainerAndCloseToPlayer(objectEvent))
    {
        sprite->sTypeFuncId = 4;
        return TRUE;
    }
    return FALSE;
}

bool8 MovementType_FaceDownAndLeft_Step4(struct ObjectEvent *objectEvent, struct Sprite *sprite)
{
    u8 direction;
    u8 directions[2];
    memcpy(directions, gDownAndLeftDirections, sizeof gDownAndLeftDirections);
    direction = TryGetTrainerEncounterDirection(objectEvent, RUNFOLLOW_SOUTH_WEST);
    if (direction == DIR_NONE)
        direction = directions[Random() & 1];
    SetObjectEventDirection(objectEvent, direction);
    sprite->sTypeFuncId = 1;
    return TRUE;
}

movement_type_def(MovementType_FaceDownAndRight, gMovementTypeFuncs_FaceDownAndRight)

bool8 MovementType_FaceDownAndRight_Step0(struct ObjectEvent *objectEvent, struct Sprite *sprite)
{
    ClearObjectEventMovement(objectEvent, sprite);
    sprite->sTypeFuncId = 1;
    return TRUE;
}

bool8 MovementType_FaceDownAndRight_Step1(struct ObjectEvent *objectEvent, struct Sprite *sprite)
{
    ObjectEventSetSingleMovement(objectEvent, sprite, GetFaceDirectionMovementAction(objectEvent->facingDirection));
    sprite->sTypeFuncId = 2;
    return TRUE;
}

bool8 MovementType_FaceDownAndRight_Step2(struct ObjectEvent *objectEvent, struct Sprite *sprite)
{
    if (ObjectEventExecSingleMovementAction(objectEvent, sprite))
    {
        SetMovementDelay(sprite, sMovementDelaysShort[Random() & 3]);
        objectEvent->singleMovementActive = FALSE;
        sprite->sTypeFuncId = 3;
    }
    return FALSE;
}

bool8 MovementType_FaceDownAndRight_Step3(struct ObjectEvent *objectEvent, struct Sprite *sprite)
{
    if (WaitForMovementDelay(sprite) || ObjectEventIsTrainerAndCloseToPlayer(objectEvent))
    {
        sprite->sTypeFuncId = 4;
        return TRUE;
    }
    return FALSE;
}

bool8 MovementType_FaceDownAndRight_Step4(struct ObjectEvent *objectEvent, struct Sprite *sprite)
{
    u8 direction;
    u8 directions[2];
    memcpy(directions, gDownAndRightDirections, sizeof gDownAndRightDirections);
    direction = TryGetTrainerEncounterDirection(objectEvent, RUNFOLLOW_SOUTH_EAST);
    if (direction == DIR_NONE)
        direction = directions[Random() & 1];
    SetObjectEventDirection(objectEvent, direction);
    sprite->sTypeFuncId = 1;
    return TRUE;
}

movement_type_def(MovementType_FaceDownUpAndLeft, gMovementTypeFuncs_FaceDownUpAndLeft)

bool8 MovementType_FaceDownUpAndLeft_Step0(struct ObjectEvent *objectEvent, struct Sprite *sprite)
{
    ClearObjectEventMovement(objectEvent, sprite);
    sprite->sTypeFuncId = 1;
    return TRUE;
}

bool8 MovementType_FaceDownUpAndLeft_Step1(struct ObjectEvent *objectEvent, struct Sprite *sprite)
{
    ObjectEventSetSingleMovement(objectEvent, sprite, GetFaceDirectionMovementAction(objectEvent->facingDirection));
    sprite->sTypeFuncId = 2;
    return TRUE;
}

bool8 MovementType_FaceDownUpAndLeft_Step2(struct ObjectEvent *objectEvent, struct Sprite *sprite)
{
    if (ObjectEventExecSingleMovementAction(objectEvent, sprite))
    {
        SetMovementDelay(sprite, sMovementDelaysShort[Random() & 3]);
        objectEvent->singleMovementActive = FALSE;
        sprite->sTypeFuncId = 3;
    }
    return FALSE;
}

bool8 MovementType_FaceDownUpAndLeft_Step3(struct ObjectEvent *objectEvent, struct Sprite *sprite)
{
    if (WaitForMovementDelay(sprite) || ObjectEventIsTrainerAndCloseToPlayer(objectEvent))
    {
        sprite->sTypeFuncId = 4;
        return TRUE;
    }
    return FALSE;
}

bool8 MovementType_FaceDownUpAndLeft_Step4(struct ObjectEvent *objectEvent, struct Sprite *sprite)
{
    u8 direction;
    u8 directions[4];
    memcpy(directions, gDownUpAndLeftDirections, sizeof gDownUpAndLeftDirections);
    direction = TryGetTrainerEncounterDirection(objectEvent, RUNFOLLOW_NORTH_SOUTH_WEST);
    if (direction == DIR_NONE)
        direction = directions[Random() & 3];
    SetObjectEventDirection(objectEvent, direction);
    sprite->sTypeFuncId = 1;
    return TRUE;
}

movement_type_def(MovementType_FaceDownUpAndRight, gMovementTypeFuncs_FaceDownUpAndRight)

bool8 MovementType_FaceDownUpAndRight_Step0(struct ObjectEvent *objectEvent, struct Sprite *sprite)
{
    ClearObjectEventMovement(objectEvent, sprite);
    sprite->sTypeFuncId = 1;
    return TRUE;
}

bool8 MovementType_FaceDownUpAndRight_Step1(struct ObjectEvent *objectEvent, struct Sprite *sprite)
{
    ObjectEventSetSingleMovement(objectEvent, sprite, GetFaceDirectionMovementAction(objectEvent->facingDirection));
    sprite->sTypeFuncId = 2;
    return TRUE;
}

bool8 MovementType_FaceDownUpAndRight_Step2(struct ObjectEvent *objectEvent, struct Sprite *sprite)
{
    if (ObjectEventExecSingleMovementAction(objectEvent, sprite))
    {
        SetMovementDelay(sprite, sMovementDelaysShort[Random() & 3]);
        objectEvent->singleMovementActive = FALSE;
        sprite->sTypeFuncId = 3;
    }
    return FALSE;
}

bool8 MovementType_FaceDownUpAndRight_Step3(struct ObjectEvent *objectEvent, struct Sprite *sprite)
{
    if (WaitForMovementDelay(sprite) || ObjectEventIsTrainerAndCloseToPlayer(objectEvent))
    {
        sprite->sTypeFuncId = 4;
        return TRUE;
    }
    return FALSE;
}

bool8 MovementType_FaceDownUpAndRight_Step4(struct ObjectEvent *objectEvent, struct Sprite *sprite)
{
    u8 direction;
    u8 directions[4];
    memcpy(directions, gDownUpAndRightDirections, sizeof gDownUpAndRightDirections);
    direction = TryGetTrainerEncounterDirection(objectEvent, RUNFOLLOW_NORTH_SOUTH_EAST);
    if (direction == DIR_NONE)
        direction = directions[Random() & 3];
    SetObjectEventDirection(objectEvent, direction);
    sprite->sTypeFuncId = 1;
    return TRUE;
}

movement_type_def(MovementType_FaceUpRightAndLeft, gMovementTypeFuncs_FaceUpLeftAndRight)

bool8 MovementType_FaceUpLeftAndRight_Step0(struct ObjectEvent *objectEvent, struct Sprite *sprite)
{
    ClearObjectEventMovement(objectEvent, sprite);
    sprite->sTypeFuncId = 1;
    return TRUE;
}

bool8 MovementType_FaceUpLeftAndRight_Step1(struct ObjectEvent *objectEvent, struct Sprite *sprite)
{
    ObjectEventSetSingleMovement(objectEvent, sprite, GetFaceDirectionMovementAction(objectEvent->facingDirection));
    sprite->sTypeFuncId = 2;
    return TRUE;
}

bool8 MovementType_FaceUpLeftAndRight_Step2(struct ObjectEvent *objectEvent, struct Sprite *sprite)
{
    if (ObjectEventExecSingleMovementAction(objectEvent, sprite))
    {
        SetMovementDelay(sprite, sMovementDelaysShort[Random() & 3]);
        objectEvent->singleMovementActive = FALSE;
        sprite->sTypeFuncId = 3;
    }
    return FALSE;
}

bool8 MovementType_FaceUpLeftAndRight_Step3(struct ObjectEvent *objectEvent, struct Sprite *sprite)
{
    if (WaitForMovementDelay(sprite) || ObjectEventIsTrainerAndCloseToPlayer(objectEvent))
    {
        sprite->sTypeFuncId = 4;
        return TRUE;
    }
    return FALSE;
}

bool8 MovementType_FaceUpLeftAndRight_Step4(struct ObjectEvent *objectEvent, struct Sprite *sprite)
{
    u8 direction;
    u8 directions[4];
    memcpy(directions, gUpLeftAndRightDirections, sizeof gUpLeftAndRightDirections);
    direction = TryGetTrainerEncounterDirection(objectEvent, RUNFOLLOW_NORTH_EAST_WEST);
    if (direction == DIR_NONE)
        direction = directions[Random() & 3];
    SetObjectEventDirection(objectEvent, direction);
    sprite->sTypeFuncId = 1;
    return TRUE;
}

movement_type_def(MovementType_FaceDownRightAndLeft, gMovementTypeFuncs_FaceDownLeftAndRight)

bool8 MovementType_FaceDownLeftAndRight_Step0(struct ObjectEvent *objectEvent, struct Sprite *sprite)
{
    ClearObjectEventMovement(objectEvent, sprite);
    sprite->sTypeFuncId = 1;
    return TRUE;
}

bool8 MovementType_FaceDownLeftAndRight_Step1(struct ObjectEvent *objectEvent, struct Sprite *sprite)
{
    ObjectEventSetSingleMovement(objectEvent, sprite, GetFaceDirectionMovementAction(objectEvent->facingDirection));
    sprite->sTypeFuncId = 2;
    return TRUE;
}

bool8 MovementType_FaceDownLeftAndRight_Step2(struct ObjectEvent *objectEvent, struct Sprite *sprite)
{
    if (ObjectEventExecSingleMovementAction(objectEvent, sprite))
    {
        SetMovementDelay(sprite, sMovementDelaysShort[Random() & 3]);
        objectEvent->singleMovementActive = FALSE;
        sprite->sTypeFuncId = 3;
    }
    return FALSE;
}

bool8 MovementType_FaceDownLeftAndRight_Step3(struct ObjectEvent *objectEvent, struct Sprite *sprite)
{
    if (WaitForMovementDelay(sprite) || ObjectEventIsTrainerAndCloseToPlayer(objectEvent))
    {
        sprite->sTypeFuncId = 4;
        return TRUE;
    }
    return FALSE;
}

bool8 MovementType_FaceDownLeftAndRight_Step4(struct ObjectEvent *objectEvent, struct Sprite *sprite)
{
    u8 direction;
    u8 directions[4];
    memcpy(directions, gDownLeftAndRightDirections, sizeof gDownLeftAndRightDirections);
    direction = TryGetTrainerEncounterDirection(objectEvent, RUNFOLLOW_SOUTH_EAST_WEST);
    if (direction == DIR_NONE)
        direction = directions[Random() & 3];
    SetObjectEventDirection(objectEvent, direction);
    sprite->sTypeFuncId = 1;
    return TRUE;
}

movement_type_def(MovementType_RotateCounterclockwise, gMovementTypeFuncs_RotateCounterclockwise)

bool8 MovementType_RotateCounterclockwise_Step0(struct ObjectEvent *objectEvent, struct Sprite *sprite)
{
    ClearObjectEventMovement(objectEvent, sprite);
    ObjectEventSetSingleMovement(objectEvent, sprite, GetFaceDirectionMovementAction(objectEvent->facingDirection));
    sprite->sTypeFuncId = 1;
    return TRUE;
}

bool8 MovementType_RotateCounterclockwise_Step1(struct ObjectEvent *objectEvent, struct Sprite *sprite)
{
    if (ObjectEventExecSingleMovementAction(objectEvent, sprite))
    {
        SetMovementDelay(sprite, 48);
        sprite->sTypeFuncId = 2;
    }
    return FALSE;
}

bool8 MovementType_RotateCounterclockwise_Step2(struct ObjectEvent *objectEvent, struct Sprite *sprite)
{
    if (WaitForMovementDelay(sprite) || ObjectEventIsTrainerAndCloseToPlayer(objectEvent))
        sprite->sTypeFuncId = 3;
    return FALSE;
}

bool8 MovementType_RotateCounterclockwise_Step3(struct ObjectEvent *objectEvent, struct Sprite *sprite)
{
    u8 direction;
    u8 directions[5];
    memcpy(directions, gCounterclockwiseDirections, sizeof gCounterclockwiseDirections);
    direction = TryGetTrainerEncounterDirection(objectEvent, RUNFOLLOW_ANY);
    if (direction == DIR_NONE)
        direction = directions[objectEvent->facingDirection];
    SetObjectEventDirection(objectEvent, direction);
    sprite->sTypeFuncId = 0;
    return TRUE;
}

movement_type_def(MovementType_RotateClockwise, gMovementTypeFuncs_RotateClockwise)

bool8 MovementType_RotateClockwise_Step0(struct ObjectEvent *objectEvent, struct Sprite *sprite)
{
    ClearObjectEventMovement(objectEvent, sprite);
    ObjectEventSetSingleMovement(objectEvent, sprite, GetFaceDirectionMovementAction(objectEvent->facingDirection));
    sprite->sTypeFuncId = 1;
    return TRUE;
}

bool8 MovementType_RotateClockwise_Step1(struct ObjectEvent *objectEvent, struct Sprite *sprite)
{
    if (ObjectEventExecSingleMovementAction(objectEvent, sprite))
    {
        SetMovementDelay(sprite, 48);
        sprite->sTypeFuncId = 2;
    }
    return FALSE;
}

bool8 MovementType_RotateClockwise_Step2(struct ObjectEvent *objectEvent, struct Sprite *sprite)
{
    if (WaitForMovementDelay(sprite) || ObjectEventIsTrainerAndCloseToPlayer(objectEvent))
        sprite->sTypeFuncId = 3;
    return FALSE;
}

bool8 MovementType_RotateClockwise_Step3(struct ObjectEvent *objectEvent, struct Sprite *sprite)
{
    u8 direction;
    u8 directions[5];
    memcpy(directions, gClockwiseDirections, sizeof gClockwiseDirections);
    direction = TryGetTrainerEncounterDirection(objectEvent, RUNFOLLOW_ANY);
    if (direction == DIR_NONE)
        direction = directions[objectEvent->facingDirection];
    SetObjectEventDirection(objectEvent, direction);
    sprite->sTypeFuncId = 0;
    return TRUE;
}

movement_type_def(MovementType_WalkBackAndForth, gMovementTypeFuncs_WalkBackAndForth)

bool8 MovementType_WalkBackAndForth_Step0(struct ObjectEvent *objectEvent, struct Sprite *sprite)
{
    ClearObjectEventMovement(objectEvent, sprite);
    sprite->sTypeFuncId = 1;
    return TRUE;
}

bool8 MovementType_WalkBackAndForth_Step1(struct ObjectEvent *objectEvent, struct Sprite *sprite)
{
    u8 direction;

    direction = gInitialMovementTypeFacingDirections[objectEvent->movementType];
    if (objectEvent->directionSequenceIndex)
        direction = GetOppositeDirection(direction);
    SetObjectEventDirection(objectEvent, direction);
    sprite->sTypeFuncId = 2;
    return TRUE;
}

bool8 MovementType_WalkBackAndForth_Step2(struct ObjectEvent *objectEvent, struct Sprite *sprite)
{
    bool8 collision;
    u8 movementActionId;

    if (objectEvent->directionSequenceIndex && objectEvent->initialCoords.x == objectEvent->currentCoords.x && objectEvent->initialCoords.y == objectEvent->currentCoords.y)
    {
        objectEvent->directionSequenceIndex = 0;
        SetObjectEventDirection(objectEvent, GetOppositeDirection(objectEvent->movementDirection));
    }
    collision = GetCollisionInDirection(objectEvent, objectEvent->movementDirection);
    movementActionId = GetWalkNormalMovementAction(objectEvent->movementDirection);
    if (collision == COLLISION_OUTSIDE_RANGE)
    {
        objectEvent->directionSequenceIndex++;
        SetObjectEventDirection(objectEvent, GetOppositeDirection(objectEvent->movementDirection));
        movementActionId = GetWalkNormalMovementAction(objectEvent->movementDirection);
        collision = GetCollisionInDirection(objectEvent, objectEvent->movementDirection);
    }

    if (collision)
        movementActionId = GetWalkInPlaceNormalMovementAction(objectEvent->facingDirection);

    ObjectEventSetSingleMovement(objectEvent, sprite, movementActionId);
    objectEvent->singleMovementActive = TRUE;
    sprite->sTypeFuncId = 3;
    return TRUE;
}

bool8 MovementType_WalkBackAndForth_Step3(struct ObjectEvent *objectEvent, struct Sprite *sprite)
{
    if (ObjectEventExecSingleMovementAction(objectEvent, sprite))
    {
        objectEvent->singleMovementActive = FALSE;
        sprite->sTypeFuncId = 1;
    }
    return FALSE;
}

bool8 MovementType_WalkSequence_Step0(struct ObjectEvent *objectEvent, struct Sprite *sprite)
{
    ClearObjectEventMovement(objectEvent, sprite);
    sprite->sTypeFuncId = 1;
    return TRUE;
}

bool8 MoveNextDirectionInSequence(struct ObjectEvent *objectEvent, struct Sprite *sprite, u8 *route)
{
    u8 collision;
    u8 movementActionId;

    if (objectEvent->directionSequenceIndex == 3 && objectEvent->initialCoords.x == objectEvent->currentCoords.x && objectEvent->initialCoords.y == objectEvent->currentCoords.y)
        objectEvent->directionSequenceIndex = 0;

    SetObjectEventDirection(objectEvent, route[objectEvent->directionSequenceIndex]);
    movementActionId = GetWalkNormalMovementAction(objectEvent->movementDirection);
    collision = GetCollisionInDirection(objectEvent, objectEvent->movementDirection);
    if (collision == COLLISION_OUTSIDE_RANGE)
    {
        objectEvent->directionSequenceIndex++;
        SetObjectEventDirection(objectEvent, route[objectEvent->directionSequenceIndex]);
        movementActionId = GetWalkNormalMovementAction(objectEvent->movementDirection);
        collision = GetCollisionInDirection(objectEvent, objectEvent->movementDirection);
    }

    if (collision)
        movementActionId = GetWalkInPlaceNormalMovementAction(objectEvent->facingDirection);

    ObjectEventSetSingleMovement(objectEvent, sprite, movementActionId);
    objectEvent->singleMovementActive = TRUE;
    sprite->sTypeFuncId = 2;
    return TRUE;
}

bool8 MovementType_WalkSequence_Step2(struct ObjectEvent *objectEvent, struct Sprite *sprite)
{
    if (ObjectEventExecSingleMovementAction(objectEvent, sprite))
    {
        objectEvent->singleMovementActive = FALSE;
        sprite->sTypeFuncId = 1;
    }
    return FALSE;
}

movement_type_def(MovementType_WalkSequenceUpRightLeftDown, gMovementTypeFuncs_WalkSequenceUpRightLeftDown)

u8 MovementType_WalkSequenceUpRightLeftDown_Step1(struct ObjectEvent *objectEvent, struct Sprite *sprite)
{
    u8 directions[sizeof(gUpRightLeftDownDirections)];
    memcpy(directions, gUpRightLeftDownDirections, sizeof(gUpRightLeftDownDirections));
    if (objectEvent->directionSequenceIndex == 2 && objectEvent->initialCoords.x == objectEvent->currentCoords.x)
        objectEvent->directionSequenceIndex = 3;

    return MoveNextDirectionInSequence(objectEvent, sprite, directions);
}

movement_type_def(MovementType_WalkSequenceRightLeftDownUp, gMovementTypeFuncs_WalkSequenceRightLeftDownUp)

u8 MovementType_WalkSequenceRightLeftDownUp_Step1(struct ObjectEvent *objectEvent, struct Sprite *sprite)
{
    u8 directions[sizeof(gRightLeftDownUpDirections)];
    memcpy(directions, gRightLeftDownUpDirections, sizeof(gRightLeftDownUpDirections));
    if (objectEvent->directionSequenceIndex == 1 && objectEvent->initialCoords.x == objectEvent->currentCoords.x)
        objectEvent->directionSequenceIndex = 2;

    return MoveNextDirectionInSequence(objectEvent, sprite, directions);
}

movement_type_def(MovementType_WalkSequenceDownUpRightLeft, gMovementTypeFuncs_WalkSequenceDownUpRightLeft)

u8 MovementType_WalkSequenceDownUpRightLeft_Step1(struct ObjectEvent *objectEvent, struct Sprite *sprite)
{
    u8 directions[sizeof(gDownUpRightLeftDirections)];
    memcpy(directions, gDownUpRightLeftDirections, sizeof(gDownUpRightLeftDirections));
    if (objectEvent->directionSequenceIndex == 1 && objectEvent->initialCoords.y == objectEvent->currentCoords.y)
        objectEvent->directionSequenceIndex = 2;

    return MoveNextDirectionInSequence(objectEvent, sprite, directions);
}

movement_type_def(MovementType_WalkSequenceLeftDownUpRight, gMovementTypeFuncs_WalkSequenceLeftDownUpRight)

u8 MovementType_WalkSequenceLeftDownUpRight_Step1(struct ObjectEvent *objectEvent, struct Sprite *sprite)
{
    u8 directions[sizeof(gLeftDownUpRightDirections)];
    memcpy(directions, gLeftDownUpRightDirections, sizeof(gLeftDownUpRightDirections));
    if (objectEvent->directionSequenceIndex == 2 && objectEvent->initialCoords.y == objectEvent->currentCoords.y)
        objectEvent->directionSequenceIndex = 3;

    return MoveNextDirectionInSequence(objectEvent, sprite, directions);
}

movement_type_def(MovementType_WalkSequenceUpLeftRightDown, gMovementTypeFuncs_WalkSequenceUpLeftRightDown)

u8 MovementType_WalkSequenceUpLeftRightDown_Step1(struct ObjectEvent *objectEvent, struct Sprite *sprite)
{
    u8 directions[sizeof(gUpLeftRightDownDirections)];
    memcpy(directions, gUpLeftRightDownDirections, sizeof(gUpLeftRightDownDirections));
    if (objectEvent->directionSequenceIndex == 2 && objectEvent->initialCoords.x == objectEvent->currentCoords.x)
        objectEvent->directionSequenceIndex = 3;

    return MoveNextDirectionInSequence(objectEvent, sprite, directions);
}

movement_type_def(MovementType_WalkSequenceLeftRightDownUp, gMovementTypeFuncs_WalkSequenceLeftRightDownUp)

u8 MovementType_WalkSequenceLeftRightDownUp_Step1(struct ObjectEvent *objectEvent, struct Sprite *sprite)
{
    u8 directions[sizeof(gLeftRightDownUpDirections)];
    memcpy(directions, gLeftRightDownUpDirections, sizeof(gLeftRightDownUpDirections));
    if (objectEvent->directionSequenceIndex == 1 && objectEvent->initialCoords.x == objectEvent->currentCoords.x)
        objectEvent->directionSequenceIndex = 2;

    return MoveNextDirectionInSequence(objectEvent, sprite, directions);
}

movement_type_def(MovementType_WalkSequenceDownUpLeftRight, gMovementTypeFuncs_WalkSequenceDownUpLeftRight)

u8 MovementType_WalkSequenceDownUpLeftRight_Step1(struct ObjectEvent *objectEvent, struct Sprite *sprite)
{
    u8 directions[sizeof(gStandardDirections)];
    memcpy(directions, gStandardDirections, sizeof(gStandardDirections));
    if (objectEvent->directionSequenceIndex == 1 && objectEvent->initialCoords.y == objectEvent->currentCoords.y)
        objectEvent->directionSequenceIndex = 2;

    return MoveNextDirectionInSequence(objectEvent, sprite, directions);
}

movement_type_def(MovementType_WalkSequenceRightDownUpLeft, gMovementTypeFuncs_WalkSequenceRightDownUpLeft)

u8 MovementType_WalkSequenceRightDownUpLeft_Step1(struct ObjectEvent *objectEvent, struct Sprite *sprite)
{
    u8 directions[sizeof(gRightDownUpLeftDirections)];
    memcpy(directions, gRightDownUpLeftDirections, sizeof(gRightDownUpLeftDirections));
    if (objectEvent->directionSequenceIndex == 2 && objectEvent->initialCoords.y == objectEvent->currentCoords.y)
        objectEvent->directionSequenceIndex = 3;

    return MoveNextDirectionInSequence(objectEvent, sprite, directions);
}

movement_type_def(MovementType_WalkSequenceLeftUpDownRight, gMovementTypeFuncs_WalkSequenceLeftUpDownRight)

u8 MovementType_WalkSequenceLeftUpDownRight_Step1(struct ObjectEvent *objectEvent, struct Sprite *sprite)
{
    u8 directions[sizeof(gLeftUpDownRightDirections)];
    memcpy(directions, gLeftUpDownRightDirections, sizeof(gLeftUpDownRightDirections));
    if (objectEvent->directionSequenceIndex == 2 && objectEvent->initialCoords.y == objectEvent->currentCoords.y)
        objectEvent->directionSequenceIndex = 3;

    return MoveNextDirectionInSequence(objectEvent, sprite, directions);
}

movement_type_def(MovementType_WalkSequenceUpDownRightLeft, gMovementTypeFuncs_WalkSequenceUpDownRightLeft)

u8 MovementType_WalkSequenceUpDownRightLeft_Step1(struct ObjectEvent *objectEvent, struct Sprite *sprite)
{
    u8 directions[sizeof(gUpDownRightLeftDirections)];
    memcpy(directions, gUpDownRightLeftDirections, sizeof(gUpDownRightLeftDirections));
    if (objectEvent->directionSequenceIndex == 1 && objectEvent->initialCoords.y == objectEvent->currentCoords.y)
        objectEvent->directionSequenceIndex = 2;

    return MoveNextDirectionInSequence(objectEvent, sprite, directions);
}

movement_type_def(MovementType_WalkSequenceRightLeftUpDown, gMovementTypeFuncs_WalkSequenceRightLeftUpDown)

u8 MovementType_WalkSequenceRightLeftUpDown_Step1(struct ObjectEvent *objectEvent, struct Sprite *sprite)
{
    u8 directions[sizeof(gRightLeftUpDownDirections)];
    memcpy(directions, gRightLeftUpDownDirections, sizeof(gRightLeftUpDownDirections));
    if (objectEvent->directionSequenceIndex == 1 && objectEvent->initialCoords.x == objectEvent->currentCoords.x)
        objectEvent->directionSequenceIndex = 2;

    return MoveNextDirectionInSequence(objectEvent, sprite, directions);
}

movement_type_def(MovementType_WalkSequenceDownRightLeftUp, gMovementTypeFuncs_WalkSequenceDownRightLeftUp)

u8 MovementType_WalkSequenceDownRightLeftUp_Step1(struct ObjectEvent *objectEvent, struct Sprite *sprite)
{
    u8 directions[sizeof(gDownRightLeftUpDirections)];
    memcpy(directions, gDownRightLeftUpDirections, sizeof(gDownRightLeftUpDirections));
    if (objectEvent->directionSequenceIndex == 2 && objectEvent->initialCoords.x == objectEvent->currentCoords.x)
        objectEvent->directionSequenceIndex = 3;

    return MoveNextDirectionInSequence(objectEvent, sprite, directions);
}

movement_type_def(MovementType_WalkSequenceRightUpDownLeft, gMovementTypeFuncs_WalkSequenceRightUpDownLeft)

u8 MovementType_WalkSequenceRightUpDownLeft_Step1(struct ObjectEvent *objectEvent, struct Sprite *sprite)
{
    u8 directions[sizeof(gRightUpDownLeftDirections)];
    memcpy(directions, gRightUpDownLeftDirections, sizeof(gRightUpDownLeftDirections));
    if (objectEvent->directionSequenceIndex == 2 && objectEvent->initialCoords.y == objectEvent->currentCoords.y)
        objectEvent->directionSequenceIndex = 3;

    return MoveNextDirectionInSequence(objectEvent, sprite, directions);
}

movement_type_def(MovementType_WalkSequenceUpDownLeftRight, gMovementTypeFuncs_WalkSequenceUpDownLeftRight)

u8 MovementType_WalkSequenceUpDownLeftRight_Step1(struct ObjectEvent *objectEvent, struct Sprite *sprite)
{
    u8 directions[sizeof(gUpDownLeftRightDirections)];
    memcpy(directions, gUpDownLeftRightDirections, sizeof(gUpDownLeftRightDirections));
    if (objectEvent->directionSequenceIndex == 1 && objectEvent->initialCoords.y == objectEvent->currentCoords.y)
        objectEvent->directionSequenceIndex = 2;

    return MoveNextDirectionInSequence(objectEvent, sprite, directions);
}

movement_type_def(MovementType_WalkSequenceLeftRightUpDown, gMovementTypeFuncs_WalkSequenceLeftRightUpDown)

u8 MovementType_WalkSequenceLeftRightUpDown_Step1(struct ObjectEvent *objectEvent, struct Sprite *sprite)
{
    u8 directions[sizeof(gLeftRightUpDownDirections)];
    memcpy(directions, gLeftRightUpDownDirections, sizeof(gLeftRightUpDownDirections));
    if (objectEvent->directionSequenceIndex == 1 && objectEvent->initialCoords.x == objectEvent->currentCoords.x)
        objectEvent->directionSequenceIndex = 2;

    return MoveNextDirectionInSequence(objectEvent, sprite, directions);
}

movement_type_def(MovementType_WalkSequenceDownLeftRightUp, gMovementTypeFuncs_WalkSequenceDownLeftRightUp)

u8 MovementType_WalkSequenceDownLeftRightUp_Step1(struct ObjectEvent *objectEvent, struct Sprite *sprite)
{
    u8 directions[sizeof(gDownLeftRightUpDirections)];
    memcpy(directions, gDownLeftRightUpDirections, sizeof(gDownLeftRightUpDirections));
    if (objectEvent->directionSequenceIndex == 2 && objectEvent->initialCoords.x == objectEvent->currentCoords.x)
        objectEvent->directionSequenceIndex = 3;

    return MoveNextDirectionInSequence(objectEvent, sprite, directions);
}

movement_type_def(MovementType_WalkSequenceUpLeftDownRight, gMovementTypeFuncs_WalkSequenceUpLeftDownRight)

u8 MovementType_WalkSequenceUpLeftDownRight_Step1(struct ObjectEvent *objectEvent, struct Sprite *sprite)
{
    u8 directions[sizeof(gUpLeftDownRightDirections)];
    memcpy(directions, gUpLeftDownRightDirections, sizeof(gUpLeftDownRightDirections));
    if (objectEvent->directionSequenceIndex == 2 && objectEvent->initialCoords.y == objectEvent->currentCoords.y)
        objectEvent->directionSequenceIndex = 3;

    return MoveNextDirectionInSequence(objectEvent, sprite, directions);
}

movement_type_def(MovementType_WalkSequenceDownRightUpLeft, gMovementTypeFuncs_WalkSequenceDownRightUpLeft)

u8 MovementType_WalkSequenceDownRightUpLeft_Step1(struct ObjectEvent *objectEvent, struct Sprite *sprite)
{
    u8 directions[sizeof(gDownRightUpLeftDirections)];
    memcpy(directions, gDownRightUpLeftDirections, sizeof(gDownRightUpLeftDirections));
    if (objectEvent->directionSequenceIndex == 2 && objectEvent->initialCoords.y == objectEvent->currentCoords.y)
        objectEvent->directionSequenceIndex = 3;

    return MoveNextDirectionInSequence(objectEvent, sprite, directions);
}

movement_type_def(MovementType_WalkSequenceLeftDownRightUp, gMovementTypeFuncs_WalkSequenceLeftDownRightUp)

u8 MovementType_WalkSequenceLeftDownRightUp_Step1(struct ObjectEvent *objectEvent, struct Sprite *sprite)
{
    u8 directions[sizeof(gLeftDownRightUpDirections)];
    memcpy(directions, gLeftDownRightUpDirections, sizeof(gLeftDownRightUpDirections));
    if (objectEvent->directionSequenceIndex == 2 && objectEvent->initialCoords.x == objectEvent->currentCoords.x)
        objectEvent->directionSequenceIndex = 3;

    return MoveNextDirectionInSequence(objectEvent, sprite, directions);
}

movement_type_def(MovementType_WalkSequenceRightUpLeftDown, gMovementTypeFuncs_WalkSequenceRightUpLeftDown)

u8 MovementType_WalkSequenceRightUpLeftDown_Step1(struct ObjectEvent *objectEvent, struct Sprite *sprite)
{
    u8 directions[sizeof(gRightUpLeftDownDirections)];
    memcpy(directions, gRightUpLeftDownDirections, sizeof(gRightUpLeftDownDirections));
    if (objectEvent->directionSequenceIndex == 2 && objectEvent->initialCoords.x == objectEvent->currentCoords.x)
        objectEvent->directionSequenceIndex = 3;

    return MoveNextDirectionInSequence(objectEvent, sprite, directions);
}

movement_type_def(MovementType_WalkSequenceUpRightDownLeft, gMovementTypeFuncs_WalkSequenceUpRightDownLeft)

u8 MovementType_WalkSequenceUpRightDownLeft_Step1(struct ObjectEvent *objectEvent, struct Sprite *sprite)
{
    u8 directions[sizeof(gUpRightDownLeftDirections)];
    memcpy(directions, gUpRightDownLeftDirections, sizeof(gUpRightDownLeftDirections));
    if (objectEvent->directionSequenceIndex == 2 && objectEvent->initialCoords.y == objectEvent->currentCoords.y)
        objectEvent->directionSequenceIndex = 3;

    return MoveNextDirectionInSequence(objectEvent, sprite, directions);
}

movement_type_def(MovementType_WalkSequenceDownLeftUpRight, gMovementTypeFuncs_WalkSequenceDownLeftUpRight)

u8 MovementType_WalkSequenceDownLeftUpRight_Step1(struct ObjectEvent *objectEvent, struct Sprite *sprite)
{
    u8 directions[sizeof(gDownLeftUpRightDirections)];
    memcpy(directions, gDownLeftUpRightDirections, sizeof(gDownLeftUpRightDirections));
    if (objectEvent->directionSequenceIndex == 2 && objectEvent->initialCoords.y == objectEvent->currentCoords.y)
        objectEvent->directionSequenceIndex = 3;

    return MoveNextDirectionInSequence(objectEvent, sprite, directions);
}

movement_type_def(MovementType_WalkSequenceLeftUpRightDown, gMovementTypeFuncs_WalkSequenceLeftUpRightDown)

u8 MovementType_WalkSequenceLeftUpRightDown_Step1(struct ObjectEvent *objectEvent, struct Sprite *sprite)
{
    u8 directions[sizeof(gLeftUpRightDownDirections)];
    memcpy(directions, gLeftUpRightDownDirections, sizeof(gLeftUpRightDownDirections));
    if (objectEvent->directionSequenceIndex == 2 && objectEvent->initialCoords.x == objectEvent->currentCoords.x)
        objectEvent->directionSequenceIndex = 3;

    return MoveNextDirectionInSequence(objectEvent, sprite, directions);
}

movement_type_def(MovementType_WalkSequenceRightDownLeftUp, gMovementTypeFuncs_WalkSequenceRightDownLeftUp)

u8 MovementType_WalkSequenceRightDownLeftUp_Step1(struct ObjectEvent *objectEvent, struct Sprite *sprite)
{
    u8 directions[sizeof(gRightDownLeftUpDirections)];
    memcpy(directions, gRightDownLeftUpDirections, sizeof(gRightDownLeftUpDirections));
    if (objectEvent->directionSequenceIndex == 2 && objectEvent->initialCoords.x == objectEvent->currentCoords.x)
        objectEvent->directionSequenceIndex = 3;

    return MoveNextDirectionInSequence(objectEvent, sprite, directions);
}

movement_type_def(MovementType_CopyPlayer, gMovementTypeFuncs_CopyPlayer)

bool8 MovementType_CopyPlayer_Step0(struct ObjectEvent *objectEvent, struct Sprite *sprite)
{
    ClearObjectEventMovement(objectEvent, sprite);
    if (objectEvent->directionSequenceIndex == 0)
        objectEvent->directionSequenceIndex = GetPlayerFacingDirection();
    sprite->sTypeFuncId = 1;
    return TRUE;
}

bool8 MovementType_CopyPlayer_Step1(struct ObjectEvent *objectEvent, struct Sprite *sprite)
{
    if (gObjectEvents[gPlayerAvatar.objectEventId].movementActionId == MOVEMENT_ACTION_NONE || gPlayerAvatar.tileTransitionState == T_TILE_CENTER)
        return FALSE;

    return gCopyPlayerMovementFuncs[PlayerGetCopyableMovement()](objectEvent, sprite, GetPlayerMovementDirection(), NULL);
}

bool8 MovementType_CopyPlayer_Step2(struct ObjectEvent *objectEvent, struct Sprite *sprite)
{
    if (ObjectEventExecSingleMovementAction(objectEvent, sprite))
    {
        objectEvent->singleMovementActive = FALSE;
        sprite->sTypeFuncId = 1;
    }
    return FALSE;
}

bool8 CopyablePlayerMovement_None(struct ObjectEvent *objectEvent, struct Sprite *sprite, u8 playerDirection, bool8 tileCallback(u8))
{
    return FALSE;
}

bool8 CopyablePlayerMovement_FaceDirection(struct ObjectEvent *objectEvent, struct Sprite *sprite, u8 playerDirection, bool8 tileCallback(u8))
{
    ObjectEventSetSingleMovement(objectEvent, sprite, GetFaceDirectionMovementAction(GetCopyDirection(gInitialMovementTypeFacingDirections[objectEvent->movementType], objectEvent->directionSequenceIndex, playerDirection)));
    objectEvent->singleMovementActive = TRUE;
    sprite->sTypeFuncId = 2;
    return TRUE;
}

bool8 CopyablePlayerMovement_WalkNormal(struct ObjectEvent *objectEvent, struct Sprite *sprite, u8 playerDirection, bool8 tileCallback(u8))
{
    u32 direction;
    s16 x;
    s16 y;

    direction = playerDirection;
    if (ObjectEventIsFarawayIslandMew(objectEvent))
    {
        direction = GetMewMoveDirection();
        if (direction == DIR_NONE)
        {
            direction = playerDirection;
            direction = GetCopyDirection(gInitialMovementTypeFacingDirections[objectEvent->movementType], objectEvent->directionSequenceIndex, direction);
            ObjectEventMoveDestCoords(objectEvent, direction, &x, &y);
            ObjectEventSetSingleMovement(objectEvent, sprite, GetFaceDirectionMovementAction(direction));
            objectEvent->singleMovementActive = TRUE;
            sprite->sTypeFuncId = 2;
            return TRUE;
        }
    }
    else
    {
        direction = GetCopyDirection(gInitialMovementTypeFacingDirections[objectEvent->movementType], objectEvent->directionSequenceIndex, direction);
    }
    ObjectEventMoveDestCoords(objectEvent, direction, &x, &y);
    ObjectEventSetSingleMovement(objectEvent, sprite, GetWalkNormalMovementAction(direction));

    if (GetCollisionAtCoords(objectEvent, x, y, direction) || (tileCallback != NULL && !tileCallback(MapGridGetMetatileBehaviorAt(x, y))))
        ObjectEventSetSingleMovement(objectEvent, sprite, GetFaceDirectionMovementAction(direction));

    objectEvent->singleMovementActive = TRUE;
    sprite->sTypeFuncId = 2;
    return TRUE;
}

bool8 CopyablePlayerMovement_WalkFast(struct ObjectEvent *objectEvent, struct Sprite *sprite, u8 playerDirection, bool8 tileCallback(u8))
{
    u32 direction;
    s16 x;
    s16 y;

    direction = playerDirection;
    direction = GetCopyDirection(gInitialMovementTypeFacingDirections[objectEvent->movementType], objectEvent->directionSequenceIndex, direction);
    ObjectEventMoveDestCoords(objectEvent, direction, &x, &y);
    ObjectEventSetSingleMovement(objectEvent, sprite, GetWalkFastMovementAction(direction));

    if (GetCollisionAtCoords(objectEvent, x, y, direction) || (tileCallback != NULL && !tileCallback(MapGridGetMetatileBehaviorAt(x, y))))
        ObjectEventSetSingleMovement(objectEvent, sprite, GetFaceDirectionMovementAction(direction));

    objectEvent->singleMovementActive = TRUE;
    sprite->sTypeFuncId = 2;
    return TRUE;
}

bool8 CopyablePlayerMovement_WalkFaster(struct ObjectEvent *objectEvent, struct Sprite *sprite, u8 playerDirection, bool8 tileCallback(u8))
{
    u32 direction;
    s16 x;
    s16 y;

    direction = playerDirection;
    direction = GetCopyDirection(gInitialMovementTypeFacingDirections[objectEvent->movementType], objectEvent->directionSequenceIndex, direction);
    ObjectEventMoveDestCoords(objectEvent, direction, &x, &y);
    ObjectEventSetSingleMovement(objectEvent, sprite, GetWalkFasterMovementAction(direction));

    if (GetCollisionAtCoords(objectEvent, x, y, direction) || (tileCallback != NULL && !tileCallback(MapGridGetMetatileBehaviorAt(x, y))))
        ObjectEventSetSingleMovement(objectEvent, sprite, GetFaceDirectionMovementAction(direction));

    objectEvent->singleMovementActive = TRUE;
    sprite->sTypeFuncId = 2;
    return TRUE;
}

bool8 CopyablePlayerMovement_Slide(struct ObjectEvent *objectEvent, struct Sprite *sprite, u8 playerDirection, bool8 tileCallback(u8))
{
    u32 direction;
    s16 x;
    s16 y;

    direction = playerDirection;
    direction = GetCopyDirection(gInitialMovementTypeFacingDirections[objectEvent->movementType], objectEvent->directionSequenceIndex, direction);
    ObjectEventMoveDestCoords(objectEvent, direction, &x, &y);
    ObjectEventSetSingleMovement(objectEvent, sprite, GetSlideMovementAction(direction));

    if (GetCollisionAtCoords(objectEvent, x, y, direction) || (tileCallback != NULL && !tileCallback(MapGridGetMetatileBehaviorAt(x, y))))
        ObjectEventSetSingleMovement(objectEvent, sprite, GetFaceDirectionMovementAction(direction));

    objectEvent->singleMovementActive = TRUE;
    sprite->sTypeFuncId = 2;
    return TRUE;
}

bool8 CopyablePlayerMovement_JumpInPlace(struct ObjectEvent *objectEvent, struct Sprite *sprite, u8 playerDirection, bool8 tileCallback(u8))
{
    u32 direction;

    direction = playerDirection;
    direction = GetCopyDirection(gInitialMovementTypeFacingDirections[objectEvent->movementType], objectEvent->directionSequenceIndex, direction);
    ObjectEventSetSingleMovement(objectEvent, sprite, GetJumpInPlaceMovementAction(direction));
    objectEvent->singleMovementActive = TRUE;
    sprite->sTypeFuncId = 2;
    return TRUE;
}

bool8 CopyablePlayerMovement_Jump(struct ObjectEvent *objectEvent, struct Sprite *sprite, u8 playerDirection, bool8 tileCallback(u8))
{
    u32 direction;
    s16 x;
    s16 y;

    direction = playerDirection;
    direction = GetCopyDirection(gInitialMovementTypeFacingDirections[objectEvent->movementType], objectEvent->directionSequenceIndex, direction);
    ObjectEventMoveDestCoords(objectEvent, direction, &x, &y);
    ObjectEventSetSingleMovement(objectEvent, sprite, GetJumpMovementAction(direction));

    if (GetCollisionAtCoords(objectEvent, x, y, direction) || (tileCallback != NULL && !tileCallback(MapGridGetMetatileBehaviorAt(x, y))))
        ObjectEventSetSingleMovement(objectEvent, sprite, GetFaceDirectionMovementAction(direction));

    objectEvent->singleMovementActive = TRUE;
    sprite->sTypeFuncId = 2;
    return TRUE;
}

bool8 CopyablePlayerMovement_Jump2(struct ObjectEvent *objectEvent, struct Sprite *sprite, u8 playerDirection, bool8 tileCallback(u8))
{
    u32 direction;
    s16 x;
    s16 y;

    direction = playerDirection;
    direction = GetCopyDirection(gInitialMovementTypeFacingDirections[objectEvent->movementType], objectEvent->directionSequenceIndex, direction);
    x = objectEvent->currentCoords.x;
    y = objectEvent->currentCoords.y;
    MoveCoordsInDirection(direction, &x, &y, 2, 2);
    ObjectEventSetSingleMovement(objectEvent, sprite, GetJump2MovementAction(direction));

    if (GetCollisionAtCoords(objectEvent, x, y, direction) || (tileCallback != NULL && !tileCallback(MapGridGetMetatileBehaviorAt(x, y))))
        ObjectEventSetSingleMovement(objectEvent, sprite, GetFaceDirectionMovementAction(direction));

    objectEvent->singleMovementActive = TRUE;
    sprite->sTypeFuncId = 2;
    return TRUE;
}

movement_type_def(MovementType_CopyPlayerInGrass, gMovementTypeFuncs_CopyPlayerInGrass)

bool8 MovementType_CopyPlayerInGrass_Step1(struct ObjectEvent *objectEvent, struct Sprite *sprite)
{
    if (gObjectEvents[gPlayerAvatar.objectEventId].movementActionId == MOVEMENT_ACTION_NONE || gPlayerAvatar.tileTransitionState == T_TILE_CENTER)
        return FALSE;

    return gCopyPlayerMovementFuncs[PlayerGetCopyableMovement()](objectEvent, sprite, GetPlayerMovementDirection(), MetatileBehavior_IsPokeGrass);
}

void MovementType_TreeDisguise(struct Sprite *sprite)
{
    struct ObjectEvent *objectEvent;

    objectEvent = &gObjectEvents[sprite->sObjEventId];
    if (objectEvent->directionSequenceIndex == 0 || (objectEvent->directionSequenceIndex == 1 && !sprite->data[7]))
    {
        ObjectEventGetLocalIdAndMap(objectEvent, &gFieldEffectArguments[0], &gFieldEffectArguments[1], &gFieldEffectArguments[2]);
        objectEvent->fieldEffectSpriteId = FieldEffectStart(FLDEFF_TREE_DISGUISE);
        objectEvent->directionSequenceIndex = 1;
        sprite->data[7]++;
    }
    UpdateObjectEventCurrentMovement(&gObjectEvents[sprite->sObjEventId], sprite, MovementType_Disguise_Callback);
}

static bool8 MovementType_Disguise_Callback(struct ObjectEvent *objectEvent, struct Sprite *sprite)
{
    ClearObjectEventMovement(objectEvent, sprite);
    return FALSE;
}

void MovementType_MountainDisguise(struct Sprite *sprite)
{
    struct ObjectEvent *objectEvent;

    objectEvent = &gObjectEvents[sprite->sObjEventId];
    if (objectEvent->directionSequenceIndex == 0 || (objectEvent->directionSequenceIndex == 1 && !sprite->data[7]))
    {
        ObjectEventGetLocalIdAndMap(objectEvent, &gFieldEffectArguments[0], &gFieldEffectArguments[1], &gFieldEffectArguments[2]);
        objectEvent->fieldEffectSpriteId = FieldEffectStart(FLDEFF_MOUNTAIN_DISGUISE);
        objectEvent->directionSequenceIndex = 1;
        sprite->data[7]++;
    }
    UpdateObjectEventCurrentMovement(&gObjectEvents[sprite->sObjEventId], sprite, MovementType_Disguise_Callback);
}

void MovementType_Buried(struct Sprite *sprite)
{
    if (!sprite->data[7])
    {
        gObjectEvents[sprite->sObjEventId].fixedPriority = TRUE;
        sprite->subspriteMode = SUBSPRITES_IGNORE_PRIORITY;
        sprite->oam.priority = 3;
        sprite->data[7]++;
    }
    UpdateObjectEventCurrentMovement(&gObjectEvents[sprite->sObjEventId], sprite, MovementType_Buried_Callback);
}

static bool8 MovementType_Buried_Callback(struct ObjectEvent *objectEvent, struct Sprite *sprite)
{
    return gMovementTypeFuncs_Buried[sprite->sTypeFuncId](objectEvent, sprite);
}

bool8 MovementType_Buried_Step0(struct ObjectEvent *objectEvent, struct Sprite *sprite)
{
    ClearObjectEventMovement(objectEvent, sprite);
    return FALSE;
}

bool8 MovementType_MoveInPlace_Step1(struct ObjectEvent *objectEvent, struct Sprite *sprite)
{
    if (ObjectEventExecSingleMovementAction(objectEvent, sprite))
        sprite->sTypeFuncId = 0;
    return FALSE;
}

movement_type_def(MovementType_WalkInPlace, gMovementTypeFuncs_WalkInPlace)

bool8 MovementType_WalkInPlace_Step0(struct ObjectEvent *objectEvent, struct Sprite *sprite)
{
    ClearObjectEventMovement(objectEvent, sprite);
    ObjectEventSetSingleMovement(objectEvent, sprite, GetWalkInPlaceNormalMovementAction(objectEvent->facingDirection));
    sprite->sTypeFuncId = 1;
    return TRUE;
}

movement_type_def(MovementType_WalkSlowlyInPlace, gMovementTypeFuncs_WalkSlowlyInPlace)

bool8 MovementType_WalkSlowlyInPlace_Step0(struct ObjectEvent *objectEvent, struct Sprite *sprite)
{
    ClearObjectEventMovement(objectEvent, sprite);
    ObjectEventSetSingleMovement(objectEvent, sprite, GetWalkInPlaceSlowMovementAction(objectEvent->facingDirection));
    sprite->sTypeFuncId = 1;
    return TRUE;
}

movement_type_def(MovementType_JogInPlace, gMovementTypeFuncs_JogInPlace)

bool8 MovementType_JogInPlace_Step0(struct ObjectEvent *objectEvent, struct Sprite *sprite)
{
    ClearObjectEventMovement(objectEvent, sprite);
    ObjectEventSetSingleMovement(objectEvent, sprite, GetWalkInPlaceFastMovementAction(objectEvent->facingDirection));
    sprite->sTypeFuncId = 1;
    return TRUE;
}

movement_type_def(MovementType_RunInPlace, gMovementTypeFuncs_RunInPlace)

bool8 MovementType_RunInPlace_Step0(struct ObjectEvent *objectEvent, struct Sprite *sprite)
{
    ClearObjectEventMovement(objectEvent, sprite);
    ObjectEventSetSingleMovement(objectEvent, sprite, GetWalkInPlaceFasterMovementAction(objectEvent->facingDirection));
    sprite->sTypeFuncId = 1;
    return TRUE;
}

movement_type_def(MovementType_Invisible, gMovementTypeFuncs_Invisible)

bool8 MovementType_Invisible_Step0(struct ObjectEvent *objectEvent, struct Sprite *sprite)
{
    ClearObjectEventMovement(objectEvent, sprite);
    ObjectEventSetSingleMovement(objectEvent, sprite, GetFaceDirectionMovementAction(objectEvent->facingDirection));
    objectEvent->invisible = TRUE;
    sprite->sTypeFuncId = 1;
    return TRUE;
}
bool8 MovementType_Invisible_Step1(struct ObjectEvent *objectEvent, struct Sprite *sprite)
{
    if (ObjectEventExecSingleMovementAction(objectEvent, sprite))
    {
        sprite->sTypeFuncId = 2;
        return TRUE;
    }
    return FALSE;
}

bool8 MovementType_Invisible_Step2(struct ObjectEvent *objectEvent, struct Sprite *sprite)
{
    objectEvent->singleMovementActive = FALSE;
    return FALSE;
}

static void ClearObjectEventMovement(struct ObjectEvent *objectEvent, struct Sprite *sprite)
{
    objectEvent->singleMovementActive = FALSE;
    objectEvent->heldMovementActive = FALSE;
    objectEvent->heldMovementFinished = FALSE;
    objectEvent->movementActionId = MOVEMENT_ACTION_NONE;
    sprite->sTypeFuncId = 0;
}

u8 GetFaceDirectionAnimNum(u8 direction)
{
    return sFaceDirectionAnimNums[direction];
}

u8 GetMoveDirectionAnimNum(u8 direction)
{
    return sMoveDirectionAnimNums[direction];
}

u8 GetMoveDirectionFastAnimNum(u8 direction)
{
    return sMoveDirectionFastAnimNums[direction];
}

u8 GetMoveDirectionFasterAnimNum(u8 direction)
{
    return sMoveDirectionFasterAnimNums[direction];
}

u8 GetMoveDirectionFastestAnimNum(u8 direction)
{
    return sMoveDirectionFastestAnimNums[direction];
}

u8 GetJumpSpecialDirectionAnimNum(u8 direction)
{
    return sJumpSpecialDirectionAnimNums[direction];
}

u8 GetAcroWheelieDirectionAnimNum(u8 direction)
{
    return sAcroWheelieDirectionAnimNums[direction];
}

u8 GetAcroUnusedDirectionAnimNum(u8 direction)
{
    return sAcroUnusedDirectionAnimNums[direction];
}

u8 GetAcroEndWheelieDirectionAnimNum(u8 direction)
{
    return sAcroEndWheelieDirectionAnimNums[direction];
}

u8 GetAcroUnusedActionDirectionAnimNum(u8 direction)
{
    return sAcroUnusedActionDirectionAnimNums[direction];
}

u8 GetAcroWheeliePedalDirectionAnimNum(u8 direction)
{
    return sAcroWheeliePedalDirectionAnimNums[direction];
}

u8 GetFishingDirectionAnimNum(u8 direction)
{
    return sFishingDirectionAnimNums[direction];
}

u8 GetFishingNoCatchDirectionAnimNum(u8 direction)
{
    return sFishingNoCatchDirectionAnimNums[direction];
}

u8 GetFishingBiteDirectionAnimNum(u8 direction)
{
    return sFishingBiteDirectionAnimNums[direction];
}

u8 GetRunningDirectionAnimNum(u8 direction)
{
    return sRunningDirectionAnimNums[direction];
}

static const struct StepAnimTable *GetStepAnimTable(const union AnimCmd *const *anims)
{
    const struct StepAnimTable *stepTable;

    for (stepTable = sStepAnimTables; stepTable->anims != NULL; stepTable++)
    {
        if (stepTable->anims == anims)
            return stepTable;
    }
    return NULL;
}

void SetStepAnimHandleAlternation(struct ObjectEvent *objectEvent, struct Sprite *sprite, u8 animNum)
{
    const struct StepAnimTable *stepTable;

    if (!objectEvent->inanimate)
    {
        sprite->animNum = animNum;
        stepTable = GetStepAnimTable(sprite->anims);
        if (stepTable != NULL)
        {
            if (sprite->animCmdIndex == stepTable->animPos[0])
                sprite->animCmdIndex  = stepTable->animPos[3];
            else if (sprite->animCmdIndex == stepTable->animPos[1])
                sprite->animCmdIndex = stepTable->animPos[2];
        }
        SeekSpriteAnim(sprite, sprite->animCmdIndex);
    }
}

void SetStepAnim(struct ObjectEvent *objectEvent, struct Sprite *sprite, u8 animNum)
{
    const struct StepAnimTable *stepTable;

    if (!objectEvent->inanimate)
    {
        u8 animPos;

        sprite->animNum = animNum;
        stepTable = GetStepAnimTable(sprite->anims);
        if (stepTable != NULL)
        {
            animPos = stepTable->animPos[1];
            if (sprite->animCmdIndex <= stepTable->animPos[0])
                animPos = stepTable->animPos[0];

            SeekSpriteAnim(sprite, animPos);
        }
    }
}

u8 GetDirectionToFace(s16 x, s16 y, s16 targetX, s16 targetY)
{
    if (x > targetX)
        return DIR_WEST;

    if (x < targetX)
        return DIR_EAST;

    if (y > targetY)
        return DIR_NORTH;

    return DIR_SOUTH;
}

void SetTrainerMovementType(struct ObjectEvent *objectEvent, u8 movementType)
{
    objectEvent->movementType = movementType;
    objectEvent->directionSequenceIndex = 0;
    objectEvent->playerCopyableMovement = 0;
    gSprites[objectEvent->spriteId].callback = sMovementTypeCallbacks[movementType];
    gSprites[objectEvent->spriteId].sTypeFuncId = 0;
}

u8 GetTrainerFacingDirectionMovementType(u8 direction)
{
    return gTrainerFacingDirectionMovementTypes[direction];
}

static u8 GetCollisionInDirection(struct ObjectEvent *objectEvent, u8 direction)
{
    s16 x = objectEvent->currentCoords.x;
    s16 y = objectEvent->currentCoords.y;
    MoveCoords(direction, &x, &y);
    return GetCollisionAtCoords(objectEvent, x, y, direction);
}

u8 GetCollisionAtCoords(struct ObjectEvent *objectEvent, s16 x, s16 y, u32 dir)
{
    u8 direction = dir;
    if (IsCoordOutsideObjectEventMovementRange(objectEvent, x, y))
        return COLLISION_OUTSIDE_RANGE;
    else if (MapGridIsImpassableAt(x, y) || GetMapBorderIdAt(x, y) == -1 || IsMetatileDirectionallyImpassable(objectEvent, x, y, direction))
        return COLLISION_IMPASSABLE;
    else if (objectEvent->trackedByCamera && !CanCameraMoveInDirection(direction))
        return COLLISION_IMPASSABLE;
    else if (IsZCoordMismatchAt(objectEvent->currentElevation, x, y))
        return COLLISION_ELEVATION_MISMATCH;
    else if (DoesObjectCollideWithObjectAt(objectEvent, x, y))
        return COLLISION_OBJECT_EVENT;
    return COLLISION_NONE;
}

u8 GetCollisionFlagsAtCoords(struct ObjectEvent *objectEvent, s16 x, s16 y, u8 direction)
{
    u8 flags = 0;

    if (IsCoordOutsideObjectEventMovementRange(objectEvent, x, y))
        flags |= 1;
    if (MapGridIsImpassableAt(x, y) || GetMapBorderIdAt(x, y) == -1 || IsMetatileDirectionallyImpassable(objectEvent, x, y, direction) || (objectEvent->trackedByCamera && !CanCameraMoveInDirection(direction)))
        flags |= 2;
    if (IsZCoordMismatchAt(objectEvent->currentElevation, x, y))
        flags |= 4;
    if (DoesObjectCollideWithObjectAt(objectEvent, x, y))
        flags |= 8;
    return flags;
}

static bool8 IsCoordOutsideObjectEventMovementRange(struct ObjectEvent *objectEvent, s16 x, s16 y)
{
    s16 left;
    s16 right;
    s16 top;
    s16 bottom;

    if (objectEvent->rangeX != 0)
    {
        left = objectEvent->initialCoords.x - objectEvent->rangeX;
        right = objectEvent->initialCoords.x + objectEvent->rangeX;

        if (left > x || right < x)
            return TRUE;
    }
    if (objectEvent->rangeY != 0)
    {
        top = objectEvent->initialCoords.y - objectEvent->rangeY;
        bottom = objectEvent->initialCoords.y + objectEvent->rangeY;

        if (top > y || bottom < y)
            return TRUE;
    }
    return FALSE;
}

static bool8 IsMetatileDirectionallyImpassable(struct ObjectEvent *objectEvent, s16 x, s16 y, u8 direction)
{
    if (gOppositeDirectionBlockedMetatileFuncs[direction - 1](objectEvent->currentMetatileBehavior)
        || gDirectionBlockedMetatileFuncs[direction - 1](MapGridGetMetatileBehaviorAt(x, y)))
        return TRUE;

    return FALSE;
}

static bool8 DoesObjectCollideWithObjectAt(struct ObjectEvent *objectEvent, s16 x, s16 y)
{
    u8 i;
    struct ObjectEvent *curObject;

    for (i = 0; i < OBJECT_EVENTS_COUNT; i++)
    {
        curObject = &gObjectEvents[i];
        if (curObject->active && curObject != objectEvent)
        {
            if ((curObject->currentCoords.x == x && curObject->currentCoords.y == y) || (curObject->previousCoords.x == x && curObject->previousCoords.y == y))
            {
                if (AreZCoordsCompatible(objectEvent->currentElevation, curObject->currentElevation))
                    return TRUE;
            }
        }
    }
    return FALSE;
}

bool8 IsBerryTreeSparkling(u8 localId, u8 mapNum, u8 mapGroup)
{
    u8 objectEventId;

    if (!TryGetObjectEventIdByLocalIdAndMap(localId, mapNum, mapGroup, &objectEventId)
        && gSprites[gObjectEvents[objectEventId].spriteId].sBerryTreeFlags & BERRY_FLAG_SPARKLING)
        return TRUE;

    return FALSE;
}

void SetBerryTreeJustPicked(u8 localId, u8 mapNum, u8 mapGroup)
{
    u8 objectEventId;

    if (!TryGetObjectEventIdByLocalIdAndMap(localId, mapNum, mapGroup, &objectEventId))
        gSprites[gObjectEvents[objectEventId].spriteId].sBerryTreeFlags |= BERRY_FLAG_JUST_PICKED;
}

#undef sTimer
#undef sBerryTreeFlags

void MoveCoords(u8 direction, s16 *x, s16 *y)
{
    *x += sDirectionToVectors[direction].x;
    *y += sDirectionToVectors[direction].y;
}

// Unused
static void MoveCoordsInMapCoordIncrement(u8 direction, s16 *x, s16 *y)
{
    *x += sDirectionToVectors[direction].x << 4;
    *y += sDirectionToVectors[direction].y << 4;
}

static void MoveCoordsInDirection(u32 dir, s16 *x, s16 *y, s16 deltaX, s16 deltaY)
{
    u8 direction = dir;
    s16 dx2 = (u16)deltaX;
    s16 dy2 = (u16)deltaY;
    if (sDirectionToVectors[direction].x > 0)
        *x += dx2;
    if (sDirectionToVectors[direction].x < 0)
        *x -= dx2;
    if (sDirectionToVectors[direction].y > 0)
        *y += dy2;
    if (sDirectionToVectors[direction].y < 0)
        *y -= dy2;
}

void GetMapCoordsFromSpritePos(s16 x, s16 y, s16 *destX, s16 *destY)
{
    *destX = (x - gSaveBlock1Ptr->pos.x) << 4;
    *destY = (y - gSaveBlock1Ptr->pos.y) << 4;
    *destX -= gTotalCameraPixelOffsetX;
    *destY -= gTotalCameraPixelOffsetY;
}

void SetSpritePosToMapCoords(s16 mapX, s16 mapY, s16 *destX, s16 *destY)
{
    s16 dx = -gTotalCameraPixelOffsetX - gFieldCamera.x;
    s16 dy = -gTotalCameraPixelOffsetY - gFieldCamera.y;
    if (gFieldCamera.x > 0)
        dx += 16;

    if (gFieldCamera.x < 0)
        dx -= 16;

    if (gFieldCamera.y > 0)
        dy += 16;

    if (gFieldCamera.y < 0)
        dy -= 16;

    *destX = ((mapX - gSaveBlock1Ptr->pos.x) << 4) + dx;
    *destY = ((mapY - gSaveBlock1Ptr->pos.y) << 4) + dy;
}

void SetSpritePosToOffsetMapCoords(s16 *x, s16 *y, s16 dx, s16 dy)
{
    SetSpritePosToMapCoords(*x, *y, x, y);
    *x += dx;
    *y += dy;
}

static void GetObjectEventMovingCameraOffset(s16 *x, s16 *y)
{
    *x = 0;
    *y = 0;

    if (gFieldCamera.x > 0)
        (*x)++;

    if (gFieldCamera.x < 0)
        (*x)--;

    if (gFieldCamera.y > 0)
        (*y)++;

    if (gFieldCamera.y < 0)
        (*y)--;
}

void ObjectEventMoveDestCoords(struct ObjectEvent *objectEvent, u32 direction, s16 *x, s16 *y)
{
    u8 newDirn = direction;
    *x = objectEvent->currentCoords.x;
    *y = objectEvent->currentCoords.y;
    MoveCoords(newDirn, x, y);
}

bool8 ObjectEventIsMovementOverridden(struct ObjectEvent *objectEvent)
{
    if (objectEvent->singleMovementActive || objectEvent->heldMovementActive)
        return TRUE;

    return FALSE;
}

bool8 ObjectEventIsHeldMovementActive(struct ObjectEvent *objectEvent)
{
    if (objectEvent->heldMovementActive && objectEvent->movementActionId != MOVEMENT_ACTION_NONE)
        return TRUE;

    return FALSE;
}

bool8 ObjectEventSetHeldMovement(struct ObjectEvent *objectEvent, u8 movementActionId)
{
    if (ObjectEventIsMovementOverridden(objectEvent))
        return TRUE;

    UnfreezeObjectEvent(objectEvent);
    objectEvent->movementActionId = movementActionId;
    objectEvent->heldMovementActive = TRUE;
    objectEvent->heldMovementFinished = FALSE;
    gSprites[objectEvent->spriteId].sActionFuncId = 0;
    return FALSE;
}

void ObjectEventForceSetHeldMovement(struct ObjectEvent *objectEvent, u8 movementActionId)
{
    ObjectEventClearHeldMovementIfActive(objectEvent);
    ObjectEventSetHeldMovement(objectEvent, movementActionId);
}

void ObjectEventClearHeldMovementIfActive(struct ObjectEvent *objectEvent)
{
    if (objectEvent->heldMovementActive)
        ObjectEventClearHeldMovement(objectEvent);
}

void ObjectEventClearHeldMovement(struct ObjectEvent *objectEvent)
{
    objectEvent->movementActionId = MOVEMENT_ACTION_NONE;
    objectEvent->heldMovementActive = FALSE;
    objectEvent->heldMovementFinished = FALSE;
    gSprites[objectEvent->spriteId].sTypeFuncId = 0;
    gSprites[objectEvent->spriteId].sActionFuncId = 0;
}

u8 ObjectEventCheckHeldMovementStatus(struct ObjectEvent *objectEvent)
{
    if (objectEvent->heldMovementActive)
        return objectEvent->heldMovementFinished;

    return 16;
}

u8 ObjectEventClearHeldMovementIfFinished(struct ObjectEvent *objectEvent)
{
    u8 heldMovementStatus = ObjectEventCheckHeldMovementStatus(objectEvent);
    if (heldMovementStatus != 0 && heldMovementStatus != 16)
        ObjectEventClearHeldMovementIfActive(objectEvent);

    return heldMovementStatus;
}

u8 ObjectEventGetHeldMovementActionId(struct ObjectEvent *objectEvent)
{
    if (objectEvent->heldMovementActive)
        return objectEvent->movementActionId;

    return MOVEMENT_ACTION_NONE;
}

void UpdateObjectEventCurrentMovement(struct ObjectEvent *objectEvent, struct Sprite *sprite, bool8 (*callback)(struct ObjectEvent *, struct Sprite *))
{
    DoGroundEffects_OnSpawn(objectEvent, sprite);
    TryEnableObjectEventAnim(objectEvent, sprite);

    if (ObjectEventIsHeldMovementActive(objectEvent))
        ObjectEventExecHeldMovementAction(objectEvent, sprite);
    else if (!objectEvent->frozen)
        while (callback(objectEvent, sprite));

    DoGroundEffects_OnBeginStep(objectEvent, sprite);
    DoGroundEffects_OnFinishStep(objectEvent, sprite);
    UpdateObjectEventSpriteAnimPause(objectEvent, sprite);
    UpdateObjectEventVisibility(objectEvent, sprite);
    ObjectEventUpdateSubpriority(objectEvent, sprite);
}

#define dirn_to_anim(name, table)\
u8 name(u32 idx)\
{\
    u8 direction;\
    u8 animIds[sizeof(table)];\
    direction = idx;\
    memcpy(animIds, (table), sizeof(table));\
    if (direction > DIR_EAST) direction = 0;\
    return animIds[direction];\
}

dirn_to_anim(GetFaceDirectionMovementAction, gFaceDirectionMovementActions);
dirn_to_anim(GetWalkSlowMovementAction, gWalkSlowMovementActions);
dirn_to_anim(GetWalkNormalMovementAction, gWalkNormalMovementActions);
dirn_to_anim(GetWalkFastMovementAction, gWalkFastMovementActions);
dirn_to_anim(GetRideWaterCurrentMovementAction, gRideWaterCurrentMovementActions);
dirn_to_anim(GetWalkFasterMovementAction, gWalkFasterMovementActions);
dirn_to_anim(GetSlideMovementAction, gSlideMovementActions);
dirn_to_anim(GetPlayerRunMovementAction, gPlayerRunMovementActions);
dirn_to_anim(GetJump2MovementAction, gJump2MovementActions);
dirn_to_anim(GetJumpInPlaceMovementAction, gJumpInPlaceMovementActions);
dirn_to_anim(GetJumpInPlaceTurnAroundMovementAction, gJumpInPlaceTurnAroundMovementActions);
dirn_to_anim(GetJumpMovementAction, gJumpMovementActions);
dirn_to_anim(GetJumpSpecialMovementAction, gJumpSpecialMovementActions);
dirn_to_anim(GetWalkInPlaceSlowMovementAction, gWalkInPlaceSlowMovementActions);
dirn_to_anim(GetWalkInPlaceNormalMovementAction, gWalkInPlaceNormalMovementActions);
dirn_to_anim(GetWalkInPlaceFastMovementAction, gWalkInPlaceFastMovementActions);
dirn_to_anim(GetWalkInPlaceFasterMovementAction, gWalkInPlaceFasterMovementActions);

bool8 ObjectEventFaceOppositeDirection(struct ObjectEvent *objectEvent, u8 direction)
{
    return ObjectEventSetHeldMovement(objectEvent, GetFaceDirectionMovementAction(GetOppositeDirection(direction)));
}

dirn_to_anim(GetAcroWheelieFaceDirectionMovementAction, gAcroWheelieFaceDirectionMovementActions);
dirn_to_anim(GetAcroPopWheelieFaceDirectionMovementAction, gAcroPopWheelieFaceDirectionMovementActions);
dirn_to_anim(GetAcroEndWheelieFaceDirectionMovementAction, gAcroEndWheelieFaceDirectionMovementActions);
dirn_to_anim(GetAcroWheelieHopFaceDirectionMovementAction, gAcroWheelieHopFaceDirectionMovementActions);
dirn_to_anim(GetAcroWheelieHopDirectionMovementAction, gAcroWheelieHopDirectionMovementActions);
dirn_to_anim(GetAcroWheelieJumpDirectionMovementAction, gAcroWheelieJumpDirectionMovementActions);
dirn_to_anim(GetAcroWheelieInPlaceDirectionMovementAction, gAcroWheelieInPlaceDirectionMovementActions);
dirn_to_anim(GetAcroPopWheelieMoveDirectionMovementAction, gAcroPopWheelieMoveDirectionMovementActions);
dirn_to_anim(GetAcroWheelieMoveDirectionMovementAction, gAcroWheelieMoveDirectionMovementActions);
dirn_to_anim(GetAcroEndWheelieMoveDirectionMovementAction, gAcroEndWheelieMoveDirectionMovementActions);

u8 GetOppositeDirection(u8 direction)
{
    u8 directions[sizeof sOppositeDirections];

    memcpy(directions, sOppositeDirections, sizeof sOppositeDirections);
    if (direction <= DIR_NONE || direction > (sizeof sOppositeDirections))
        return direction;

    return directions[direction - 1];
}

// Takes the player's original and current direction and gives a direction the copy NPC should consider as the player's direction.
// See comments at the table's definition.
static u32 GetPlayerDirectionForCopy(u8 initDir, u8 moveDir)
{
    return sPlayerDirectionsForCopy[initDir - 1][moveDir - 1];
}

// copyInitDir is the initial facing direction of the copying NPC.
// playerInitDir is the direction the player was facing when the copying NPC was spawned, as set by MovementType_CopyPlayer_Step0.
// playerMoveDir is the direction the player is currently moving.
static u32 GetCopyDirection(u8 copyInitDir, u32 playerInitDir, u32 playerMoveDir)
{
    u32 dir;
    u8 _playerInitDir = playerInitDir;
    u8 _playerMoveDir = playerMoveDir;
    if (_playerInitDir == DIR_NONE || _playerMoveDir == DIR_NONE
      || _playerInitDir > DIR_EAST || _playerMoveDir > DIR_EAST)
        return DIR_NONE;

    dir = GetPlayerDirectionForCopy(_playerInitDir, playerMoveDir);
    return sPlayerDirectionToCopyDirection[copyInitDir - 1][dir - 1];
}

static void ObjectEventExecHeldMovementAction(struct ObjectEvent *objectEvent, struct Sprite *sprite)
{
    if (gMovementActionFuncs[objectEvent->movementActionId][sprite->sActionFuncId](objectEvent, sprite))
        objectEvent->heldMovementFinished = TRUE;
}

static bool8 ObjectEventExecSingleMovementAction(struct ObjectEvent *objectEvent, struct Sprite *sprite)
{
    if (gMovementActionFuncs[objectEvent->movementActionId][sprite->sActionFuncId](objectEvent, sprite))
    {
        objectEvent->movementActionId = MOVEMENT_ACTION_NONE;
        sprite->sActionFuncId = 0;
        return TRUE;
    }
    return FALSE;
}

static void ObjectEventSetSingleMovement(struct ObjectEvent *objectEvent, struct Sprite *sprite, u8 animId)
{
    objectEvent->movementActionId = animId;
    sprite->sActionFuncId = 0;
}

static void FaceDirection(struct ObjectEvent *objectEvent, struct Sprite *sprite, u8 direction)
{
    SetObjectEventDirection(objectEvent, direction);
    ShiftStillObjectEventCoords(objectEvent);
    SetStepAnim(objectEvent, sprite, GetMoveDirectionAnimNum(objectEvent->facingDirection));
    sprite->animPaused = TRUE;
    sprite->sActionFuncId = 1;
}

bool8 MovementAction_FaceDown_Step0(struct ObjectEvent *objectEvent, struct Sprite *sprite)
{
    FaceDirection(objectEvent, sprite, DIR_SOUTH);
    return TRUE;
}

bool8 MovementAction_FaceUp_Step0(struct ObjectEvent *objectEvent, struct Sprite *sprite)
{
    FaceDirection(objectEvent, sprite, DIR_NORTH);
    return TRUE;
}

bool8 MovementAction_FaceLeft_Step0(struct ObjectEvent *objectEvent, struct Sprite *sprite)
{
    FaceDirection(objectEvent, sprite, DIR_WEST);
    return TRUE;
}

bool8 MovementAction_FaceRight_Step0(struct ObjectEvent *objectEvent, struct Sprite *sprite)
{
    FaceDirection(objectEvent, sprite, DIR_EAST);
    return TRUE;
}

void InitNpcForMovement(struct ObjectEvent *objectEvent, struct Sprite *sprite, u8 direction, u8 speed)
{
    s16 x;
    s16 y;

    x = objectEvent->currentCoords.x;
    y = objectEvent->currentCoords.y;
    SetObjectEventDirection(objectEvent, direction);
    MoveCoords(direction, &x, &y);
    ShiftObjectEventCoords(objectEvent, x, y);
    SetSpriteDataForNormalStep(sprite, direction, speed);
    sprite->animPaused = FALSE;

    if (sLockedAnimObjectEvents != NULL && FindLockedObjectEventIndex(objectEvent) != OBJECT_EVENTS_COUNT)
        sprite->animPaused = TRUE;

    objectEvent->triggerGroundEffectsOnMove = TRUE;
    sprite->sActionFuncId = 1;
}

static void InitMovementNormal(struct ObjectEvent *objectEvent, struct Sprite *sprite, u8 direction, u8 speed)
{
    u8 (*functions[ARRAY_COUNT(sDirectionAnimFuncsBySpeed)])(u8);

    memcpy(functions, sDirectionAnimFuncsBySpeed, sizeof sDirectionAnimFuncsBySpeed);
    InitNpcForMovement(objectEvent, sprite, direction, speed);
    SetStepAnimHandleAlternation(objectEvent, sprite, functions[speed](objectEvent->facingDirection));
}

static void StartRunningAnim(struct ObjectEvent *objectEvent, struct Sprite *sprite, u8 direction)
{
    InitNpcForMovement(objectEvent, sprite, direction, MOVE_SPEED_FAST_1);
    SetStepAnimHandleAlternation(objectEvent, sprite, GetRunningDirectionAnimNum(objectEvent->facingDirection));
}

static bool8 UpdateMovementNormal(struct ObjectEvent *objectEvent, struct Sprite *sprite)
{
    if (NpcTakeStep(sprite))
    {
        ShiftStillObjectEventCoords(objectEvent);
        objectEvent->triggerGroundEffectsOnStop = TRUE;
        sprite->animPaused = TRUE;
        return TRUE;
    }
    return FALSE;
}

static void InitNpcForWalkSlow(struct ObjectEvent *objectEvent, struct Sprite *sprite, u8 direction)
{
    s16 x;
    s16 y;

    x = objectEvent->currentCoords.x;
    y = objectEvent->currentCoords.y;
    SetObjectEventDirection(objectEvent, direction);
    MoveCoords(direction, &x, &y);
    ShiftObjectEventCoords(objectEvent, x, y);
    SetWalkSlowSpriteData(sprite, direction);
    sprite->animPaused = FALSE;
    objectEvent->triggerGroundEffectsOnMove = TRUE;
    sprite->sActionFuncId = 1;
}

static void InitWalkSlow(struct ObjectEvent *objectEvent, struct Sprite *sprite, u8 direction)
{
    InitNpcForWalkSlow(objectEvent, sprite, direction);
    SetStepAnimHandleAlternation(objectEvent, sprite, GetMoveDirectionAnimNum(objectEvent->facingDirection));
}

static bool8 UpdateWalkSlow(struct ObjectEvent *objectEvent, struct Sprite *sprite)
{
    if (UpdateWalkSlowAnim(sprite))
    {
        ShiftStillObjectEventCoords(objectEvent);
        objectEvent->triggerGroundEffectsOnStop = TRUE;
        sprite->animPaused = TRUE;
        return TRUE;
    }
    return FALSE;
}

bool8 MovementAction_WalkSlowDiagonalUpLeft_Step0(struct ObjectEvent *objectEvent, struct Sprite *sprite)
{
    InitWalkSlow(objectEvent, sprite, DIR_NORTHWEST);
    return MovementAction_WalkSlowDiagonalUpLeft_Step1(objectEvent, sprite);
}

bool8 MovementAction_WalkSlowDiagonalUpLeft_Step1(struct ObjectEvent *objectEvent, struct Sprite *sprite)
{
    if (UpdateWalkSlow(objectEvent, sprite))
    {
        sprite->sActionFuncId = 2;
        return TRUE;
    }
    return FALSE;
}

bool8 MovementAction_WalkSlowDiagonalUpRight_Step0(struct ObjectEvent *objectEvent, struct Sprite *sprite)
{
    InitWalkSlow(objectEvent, sprite, DIR_NORTHEAST);
    return MovementAction_WalkSlowDiagonalUpRight_Step1(objectEvent, sprite);
}

bool8 MovementAction_WalkSlowDiagonalUpRight_Step1(struct ObjectEvent *objectEvent, struct Sprite *sprite)
{
    if (UpdateWalkSlow(objectEvent, sprite))
    {
        sprite->sActionFuncId = 2;
        return TRUE;
    }
    return FALSE;
}

bool8 MovementAction_WalkSlowDiagonalDownLeft_Step0(struct ObjectEvent *objectEvent, struct Sprite *sprite)
{
    InitWalkSlow(objectEvent, sprite, DIR_SOUTHWEST);
    return MovementAction_WalkSlowDiagonalDownLeft_Step1(objectEvent, sprite);
}

bool8 MovementAction_WalkSlowDiagonalDownLeft_Step1(struct ObjectEvent *objectEvent, struct Sprite *sprite)
{
    if (UpdateWalkSlow(objectEvent, sprite))
    {
        sprite->sActionFuncId = 2;
        return TRUE;
    }
    return FALSE;
}

bool8 MovementAction_WalkSlowDiagonalDownRight_Step0(struct ObjectEvent *objectEvent, struct Sprite *sprite)
{
    InitWalkSlow(objectEvent, sprite, DIR_SOUTHEAST);
    return MovementAction_WalkSlowDiagonalDownRight_Step1(objectEvent, sprite);
}

bool8 MovementAction_WalkSlowDiagonalDownRight_Step1(struct ObjectEvent *objectEvent, struct Sprite *sprite)
{
    if (UpdateWalkSlow(objectEvent, sprite))
    {
        sprite->sActionFuncId = 2;
        return TRUE;
    }
    return FALSE;
}

bool8 MovementAction_WalkSlowDown_Step0(struct ObjectEvent *objectEvent, struct Sprite *sprite)
{
    InitWalkSlow(objectEvent, sprite, DIR_SOUTH);
    return MovementAction_WalkSlowDown_Step1(objectEvent, sprite);
}

bool8 MovementAction_WalkSlowDown_Step1(struct ObjectEvent *objectEvent, struct Sprite *sprite)
{
    if (UpdateWalkSlow(objectEvent, sprite))
    {
        sprite->sActionFuncId = 2;
        return TRUE;
    }
    return FALSE;
}

bool8 MovementAction_WalkSlowUp_Step0(struct ObjectEvent *objectEvent, struct Sprite *sprite)
{
    InitWalkSlow(objectEvent, sprite, DIR_NORTH);
    return MovementAction_WalkSlowUp_Step1(objectEvent, sprite);
}

bool8 MovementAction_WalkSlowUp_Step1(struct ObjectEvent *objectEvent, struct Sprite *sprite)
{
    if (UpdateWalkSlow(objectEvent, sprite))
    {
        sprite->sActionFuncId = 2;
        return TRUE;
    }
    return FALSE;
}

bool8 MovementAction_WalkSlowLeft_Step0(struct ObjectEvent *objectEvent, struct Sprite *sprite)
{
    InitWalkSlow(objectEvent, sprite, DIR_WEST);
    return MovementAction_WalkSlowLeft_Step1(objectEvent, sprite);
}

bool8 MovementAction_WalkSlowLeft_Step1(struct ObjectEvent *objectEvent, struct Sprite *sprite)
{
    if (UpdateWalkSlow(objectEvent, sprite))
    {
        sprite->sActionFuncId = 2;
        return TRUE;
    }
    return FALSE;
}

bool8 MovementAction_WalkSlowRight_Step0(struct ObjectEvent *objectEvent, struct Sprite *sprite)
{
    InitWalkSlow(objectEvent, sprite, DIR_EAST);
    return MovementAction_WalkSlowRight_Step1(objectEvent, sprite);
}

bool8 MovementAction_WalkSlowRight_Step1(struct ObjectEvent *objectEvent, struct Sprite *sprite)
{
    if (UpdateWalkSlow(objectEvent, sprite))
    {
        sprite->sActionFuncId = 2;
        return TRUE;
    }
    return FALSE;
}

bool8 MovementAction_WalkNormalDiagonalUpLeft_Step0(struct ObjectEvent *objectEvent, struct Sprite *sprite)
{
    InitMovementNormal(objectEvent, sprite, DIR_NORTHWEST, MOVE_SPEED_NORMAL);
    return MovementAction_WalkNormalDiagonalUpLeft_Step1(objectEvent, sprite);
}

bool8 MovementAction_WalkNormalDiagonalUpLeft_Step1(struct ObjectEvent *objectEvent, struct Sprite *sprite)
{
    if (UpdateMovementNormal(objectEvent, sprite))
    {
        sprite->sActionFuncId = 2;
        return TRUE;
    }
    return FALSE;
}

bool8 MovementAction_WalkNormalDiagonalUpRight_Step0(struct ObjectEvent *objectEvent, struct Sprite *sprite)
{
    InitMovementNormal(objectEvent, sprite, DIR_NORTHEAST, MOVE_SPEED_NORMAL);
    return MovementAction_WalkNormalDiagonalUpRight_Step1(objectEvent, sprite);
}

bool8 MovementAction_WalkNormalDiagonalUpRight_Step1(struct ObjectEvent *objectEvent, struct Sprite *sprite)
{
    if (UpdateMovementNormal(objectEvent, sprite))
    {
        sprite->sActionFuncId = 2;
        return TRUE;
    }
    return FALSE;
}

bool8 MovementAction_WalkNormalDiagonalDownLeft_Step0(struct ObjectEvent *objectEvent, struct Sprite *sprite)
{
    InitMovementNormal(objectEvent, sprite, DIR_SOUTHWEST, MOVE_SPEED_NORMAL);
    return MovementAction_WalkNormalDiagonalDownLeft_Step1(objectEvent, sprite);
}

bool8 MovementAction_WalkNormalDiagonalDownLeft_Step1(struct ObjectEvent *objectEvent, struct Sprite *sprite)
{
    if (UpdateMovementNormal(objectEvent, sprite))
    {
        sprite->sActionFuncId = 2;
        return TRUE;
    }
    return FALSE;
}

bool8 MovementAction_WalkNormalDiagonalDownRight_Step0(struct ObjectEvent *objectEvent, struct Sprite *sprite)
{
    InitMovementNormal(objectEvent, sprite, DIR_SOUTHEAST, MOVE_SPEED_NORMAL);
    return MovementAction_WalkNormalDiagonalDownRight_Step1(objectEvent, sprite);
}

bool8 MovementAction_WalkNormalDiagonalDownRight_Step1(struct ObjectEvent *objectEvent, struct Sprite *sprite)
{
    if (UpdateMovementNormal(objectEvent, sprite))
    {
        sprite->sActionFuncId = 2;
        return TRUE;
    }
    return FALSE;
}

bool8 MovementAction_WalkNormalDown_Step0(struct ObjectEvent *objectEvent, struct Sprite *sprite)
{
    InitMovementNormal(objectEvent, sprite, DIR_SOUTH, MOVE_SPEED_NORMAL);
    return MovementAction_WalkNormalDown_Step1(objectEvent, sprite);
}

bool8 MovementAction_WalkNormalDown_Step1(struct ObjectEvent *objectEvent, struct Sprite *sprite)
{
    if (UpdateMovementNormal(objectEvent, sprite))
    {
        sprite->sActionFuncId = 2;
        return TRUE;
    }
    return FALSE;
}

bool8 MovementAction_WalkNormalUp_Step0(struct ObjectEvent *objectEvent, struct Sprite *sprite)
{
    InitMovementNormal(objectEvent, sprite, DIR_NORTH, MOVE_SPEED_NORMAL);
    return MovementAction_WalkNormalUp_Step1(objectEvent, sprite);
}

bool8 MovementAction_WalkNormalUp_Step1(struct ObjectEvent *objectEvent, struct Sprite *sprite)
{
    if (UpdateMovementNormal(objectEvent, sprite))
    {
        sprite->sActionFuncId = 2;
        return TRUE;
    }
    return FALSE;
}

bool8 MovementAction_WalkNormalLeft_Step0(struct ObjectEvent *objectEvent, struct Sprite *sprite)
{
    InitMovementNormal(objectEvent, sprite, DIR_WEST, MOVE_SPEED_NORMAL);
    return MovementAction_WalkNormalLeft_Step1(objectEvent, sprite);
}

bool8 MovementAction_WalkNormalLeft_Step1(struct ObjectEvent *objectEvent, struct Sprite *sprite)
{
    if (UpdateMovementNormal(objectEvent, sprite))
    {
        sprite->sActionFuncId = 2;
        return TRUE;
    }
    return FALSE;
}

bool8 MovementAction_WalkNormalRight_Step0(struct ObjectEvent *objectEvent, struct Sprite *sprite)
{
    InitMovementNormal(objectEvent, sprite, DIR_EAST, MOVE_SPEED_NORMAL);
    return MovementAction_WalkNormalRight_Step1(objectEvent, sprite);
}

bool8 MovementAction_WalkNormalRight_Step1(struct ObjectEvent *objectEvent, struct Sprite *sprite)
{
    if (UpdateMovementNormal(objectEvent, sprite))
    {
        sprite->sActionFuncId = 2;
        return TRUE;
    }
    return FALSE;
}

#define JUMP_HALFWAY  1
#define JUMP_FINISHED ((u8)-1)

enum {
    JUMP_TYPE_HIGH,
    JUMP_TYPE_LOW,
    JUMP_TYPE_NORMAL,
};

static void InitJump(struct ObjectEvent *objectEvent, struct Sprite *sprite, u8 direction, u8 distance, u8 type)
{
    s16 displacements[ARRAY_COUNT(sJumpInitDisplacements)];
    s16 x;
    s16 y;

    memcpy(displacements, sJumpInitDisplacements, sizeof sJumpInitDisplacements);
    x = 0;
    y = 0;
    SetObjectEventDirection(objectEvent, direction);
    MoveCoordsInDirection(direction, &x, &y, displacements[distance], displacements[distance]);
    ShiftObjectEventCoords(objectEvent, objectEvent->currentCoords.x + x, objectEvent->currentCoords.y + y);
    SetJumpSpriteData(sprite, direction, distance, type);
    sprite->sActionFuncId = 1;
    sprite->animPaused = FALSE;
    objectEvent->triggerGroundEffectsOnMove = TRUE;
    objectEvent->disableCoveringGroundEffects = TRUE;
}

static void InitJumpRegular(struct ObjectEvent *objectEvent, struct Sprite *sprite, u8 direction, u8 distance, u8 type)
{
    InitJump(objectEvent, sprite, direction, distance, type);
    SetStepAnimHandleAlternation(objectEvent, sprite, GetMoveDirectionAnimNum(objectEvent->facingDirection));
    DoShadowFieldEffect(objectEvent);
}

#define sDistance data[4]

static u8 UpdateJumpAnim(struct ObjectEvent *objectEvent, struct Sprite *sprite, u8 callback(struct Sprite *))
{
    s16 displacements[ARRAY_COUNT(sJumpDisplacements)];
    s16 x;
    s16 y;
    u8 result;

    memcpy(displacements, sJumpDisplacements, sizeof sJumpDisplacements);
    result = callback(sprite);
    if (result == JUMP_HALFWAY && displacements[sprite->sDistance] != 0)
    {
        x = 0;
        y = 0;
        MoveCoordsInDirection(objectEvent->movementDirection, &x, &y, displacements[sprite->sDistance], displacements[sprite->sDistance]);
        ShiftObjectEventCoords(objectEvent, objectEvent->currentCoords.x + x, objectEvent->currentCoords.y + y);
        objectEvent->triggerGroundEffectsOnMove = TRUE;
        objectEvent->disableCoveringGroundEffects = TRUE;
    }
    else if (result == JUMP_FINISHED)
    {
        ShiftStillObjectEventCoords(objectEvent);
        objectEvent->triggerGroundEffectsOnStop = TRUE;
        objectEvent->landingJump = TRUE;
        sprite->animPaused = TRUE;
    }
    return result;
}

#undef sDistance

static u8 DoJumpAnimStep(struct ObjectEvent *objectEvent, struct Sprite *sprite)
{
    return UpdateJumpAnim(objectEvent, sprite, DoJumpSpriteMovement);
}

static u8 DoJumpSpecialAnimStep(struct ObjectEvent *objectEvent, struct Sprite *sprite)
{
    return UpdateJumpAnim(objectEvent, sprite, DoJumpSpecialSpriteMovement);
}

static bool8 DoJumpAnim(struct ObjectEvent *objectEvent, struct Sprite *sprite)
{
    if (DoJumpAnimStep(objectEvent, sprite) == JUMP_FINISHED)
        return TRUE;

    return FALSE;
}

static bool8 DoJumpSpecialAnim(struct ObjectEvent *objectEvent, struct Sprite *sprite)
{
    if (DoJumpSpecialAnimStep(objectEvent, sprite) == JUMP_FINISHED)
        return TRUE;

    return FALSE;
}

static bool8 DoJumpInPlaceAnim(struct ObjectEvent *objectEvent, struct Sprite *sprite)
{
    switch (DoJumpAnimStep(objectEvent, sprite))
    {
        case JUMP_FINISHED:
            return TRUE;
        case JUMP_HALFWAY:
            SetObjectEventDirection(objectEvent, GetOppositeDirection(objectEvent->movementDirection));
            SetStepAnim(objectEvent, sprite, GetMoveDirectionAnimNum(objectEvent->facingDirection));
        default:
            return FALSE;
    }
}

bool8 MovementAction_Jump2Down_Step0(struct ObjectEvent *objectEvent, struct Sprite *sprite)
{
    InitJumpRegular(objectEvent, sprite, DIR_SOUTH, JUMP_DISTANCE_FAR, JUMP_TYPE_HIGH);
    return MovementAction_Jump2Down_Step1(objectEvent, sprite);
}

bool8 MovementAction_Jump2Down_Step1(struct ObjectEvent *objectEvent, struct Sprite *sprite)
{
    if (DoJumpAnim(objectEvent, sprite))
    {
        objectEvent->hasShadow = FALSE;
        sprite->sActionFuncId = 2;
        return TRUE;
    }
    return FALSE;
}

bool8 MovementAction_Jump2Up_Step0(struct ObjectEvent *objectEvent, struct Sprite *sprite)
{
    InitJumpRegular(objectEvent, sprite, DIR_NORTH, JUMP_DISTANCE_FAR, JUMP_TYPE_HIGH);
    return MovementAction_Jump2Up_Step1(objectEvent, sprite);
}

bool8 MovementAction_Jump2Up_Step1(struct ObjectEvent *objectEvent, struct Sprite *sprite)
{
    if (DoJumpAnim(objectEvent, sprite))
    {
        objectEvent->hasShadow = FALSE;
        sprite->sActionFuncId = 2;
        return TRUE;
    }
    return FALSE;
}

bool8 MovementAction_Jump2Left_Step0(struct ObjectEvent *objectEvent, struct Sprite *sprite)
{
    InitJumpRegular(objectEvent, sprite, DIR_WEST, JUMP_DISTANCE_FAR, JUMP_TYPE_HIGH);
    return MovementAction_Jump2Left_Step1(objectEvent, sprite);
}

bool8 MovementAction_Jump2Left_Step1(struct ObjectEvent *objectEvent, struct Sprite *sprite)
{
    if (DoJumpAnim(objectEvent, sprite))
    {
        objectEvent->hasShadow = FALSE;
        sprite->sActionFuncId = 2;
        return TRUE;
    }
    return FALSE;
}

bool8 MovementAction_Jump2Right_Step0(struct ObjectEvent *objectEvent, struct Sprite *sprite)
{
    InitJumpRegular(objectEvent, sprite, DIR_EAST, JUMP_DISTANCE_FAR, JUMP_TYPE_HIGH);
    return MovementAction_Jump2Right_Step1(objectEvent, sprite);
}

bool8 MovementAction_Jump2Right_Step1(struct ObjectEvent *objectEvent, struct Sprite *sprite)
{
    if (DoJumpAnim(objectEvent, sprite))
    {
        objectEvent->hasShadow = FALSE;
        sprite->sActionFuncId = 2;
        return TRUE;
    }
    return FALSE;
}

static void InitMovementDelay(struct Sprite *sprite, u16 duration)
{
    sprite->sActionFuncId = 1;
    sprite->data[3] = duration;
}

bool8 MovementAction_Delay_Step1(struct ObjectEvent *objectEvent, struct Sprite *sprite)
{
    if (--sprite->data[3] == 0)
    {
        sprite->sActionFuncId = 2;
        return TRUE;
    }
    return FALSE;
}

bool8 MovementAction_Delay1_Step0(struct ObjectEvent *objectEvent, struct Sprite *sprite)
{
    InitMovementDelay(sprite, 1);
    return MovementAction_Delay_Step1(objectEvent, sprite);
}

bool8 MovementAction_Delay2_Step0(struct ObjectEvent *objectEvent, struct Sprite *sprite)
{
    InitMovementDelay(sprite, 2);
    return MovementAction_Delay_Step1(objectEvent, sprite);
}

bool8 MovementAction_Delay4_Step0(struct ObjectEvent *objectEvent, struct Sprite *sprite)
{
    InitMovementDelay(sprite, 4);
    return MovementAction_Delay_Step1(objectEvent, sprite);
}

bool8 MovementAction_Delay8_Step0(struct ObjectEvent *objectEvent, struct Sprite *sprite)
{
    InitMovementDelay(sprite, 8);
    return MovementAction_Delay_Step1(objectEvent, sprite);
}

bool8 MovementAction_Delay16_Step0(struct ObjectEvent *objectEvent, struct Sprite *sprite)
{
    InitMovementDelay(sprite, 16);
    return MovementAction_Delay_Step1(objectEvent, sprite);
}

bool8 MovementAction_WalkFastDown_Step0(struct ObjectEvent *objectEvent, struct Sprite *sprite)
{
    InitMovementNormal(objectEvent, sprite, DIR_SOUTH, MOVE_SPEED_FAST_1);
    return MovementAction_WalkFastDown_Step1(objectEvent, sprite);
}

bool8 MovementAction_WalkFastDown_Step1(struct ObjectEvent *objectEvent, struct Sprite *sprite)
{
    if (UpdateMovementNormal(objectEvent, sprite))
    {
        sprite->sActionFuncId = 2;
        return TRUE;
    }
    return FALSE;
}

bool8 MovementAction_WalkFastUp_Step0(struct ObjectEvent *objectEvent, struct Sprite *sprite)
{
    InitMovementNormal(objectEvent, sprite, DIR_NORTH, MOVE_SPEED_FAST_1);
    return MovementAction_WalkFastUp_Step1(objectEvent, sprite);
}

bool8 MovementAction_WalkFastUp_Step1(struct ObjectEvent *objectEvent, struct Sprite *sprite)
{
    if (UpdateMovementNormal(objectEvent, sprite))
    {
        sprite->sActionFuncId = 2;
        return TRUE;
    }
    return FALSE;
}

bool8 MovementAction_WalkFastLeft_Step0(struct ObjectEvent *objectEvent, struct Sprite *sprite)
{
    InitMovementNormal(objectEvent, sprite, DIR_WEST, MOVE_SPEED_FAST_1);
    return MovementAction_WalkFastLeft_Step1(objectEvent, sprite);
}

bool8 MovementAction_WalkFastLeft_Step1(struct ObjectEvent *objectEvent, struct Sprite *sprite)
{
    if (UpdateMovementNormal(objectEvent, sprite))
    {
        sprite->sActionFuncId = 2;
        return TRUE;
    }
    return FALSE;
}

bool8 MovementAction_WalkFastRight_Step0(struct ObjectEvent *objectEvent, struct Sprite *sprite)
{
    InitMovementNormal(objectEvent, sprite, DIR_EAST, MOVE_SPEED_FAST_1);
    return MovementAction_WalkFastRight_Step1(objectEvent, sprite);
}

bool8 MovementAction_WalkFastRight_Step1(struct ObjectEvent *objectEvent, struct Sprite *sprite)
{
    if (UpdateMovementNormal(objectEvent, sprite))
    {
        sprite->sActionFuncId = 2;
        return TRUE;
    }
    return FALSE;
}


static void InitMoveInPlace(struct ObjectEvent *objectEvent, struct Sprite *sprite, u8 direction, u8 animNum, u16 duration)
{
    SetObjectEventDirection(objectEvent, direction);
    SetStepAnimHandleAlternation(objectEvent, sprite, animNum);
    sprite->animPaused = FALSE;
    sprite->sActionFuncId = 1;
    sprite->data[3] = duration;
}

bool8 MovementAction_WalkInPlace_Step1(struct ObjectEvent *objectEvent, struct Sprite *sprite)
{
    if (-- sprite->data[3] == 0)
    {
        sprite->sActionFuncId = 2;
        sprite->animPaused = TRUE;
        return TRUE;
    }
    return FALSE;
}

bool8 MovementAction_WalkInPlaceSlow_Step1(struct ObjectEvent *objectEvent, struct Sprite *sprite)
{
    if (sprite->data[3] & 1)
        sprite->animDelayCounter++;

    return MovementAction_WalkInPlace_Step1(objectEvent, sprite);
}

bool8 MovementAction_WalkInPlaceSlowDown_Step0(struct ObjectEvent *objectEvent, struct Sprite *sprite)
{
    InitMoveInPlace(objectEvent, sprite, DIR_SOUTH, GetMoveDirectionAnimNum(DIR_SOUTH), 32);
    return MovementAction_WalkInPlaceSlow_Step1(objectEvent, sprite);
}

bool8 MovementAction_WalkInPlaceSlowUp_Step0(struct ObjectEvent *objectEvent, struct Sprite *sprite)
{
    InitMoveInPlace(objectEvent, sprite, DIR_NORTH, GetMoveDirectionAnimNum(DIR_NORTH), 32);
    return MovementAction_WalkInPlaceSlow_Step1(objectEvent, sprite);
}

bool8 MovementAction_WalkInPlaceSlowLeft_Step0(struct ObjectEvent *objectEvent, struct Sprite *sprite)
{
    InitMoveInPlace(objectEvent, sprite, DIR_WEST, GetMoveDirectionAnimNum(DIR_WEST), 32);
    return MovementAction_WalkInPlaceSlow_Step1(objectEvent, sprite);
}

bool8 MovementAction_WalkInPlaceSlowRight_Step0(struct ObjectEvent *objectEvent, struct Sprite *sprite)
{
    InitMoveInPlace(objectEvent, sprite, DIR_EAST, GetMoveDirectionAnimNum(DIR_EAST), 32);
    return MovementAction_WalkInPlaceSlow_Step1(objectEvent, sprite);
}

bool8 MovementAction_WalkInPlaceNormalDown_Step0(struct ObjectEvent *objectEvent, struct Sprite *sprite)
{
    InitMoveInPlace(objectEvent, sprite, DIR_SOUTH, GetMoveDirectionAnimNum(DIR_SOUTH), 16);
    return MovementAction_WalkInPlace_Step1(objectEvent, sprite);
}

bool8 MovementAction_WalkInPlaceNormalUp_Step0(struct ObjectEvent *objectEvent, struct Sprite *sprite)
{
    InitMoveInPlace(objectEvent, sprite, DIR_NORTH, GetMoveDirectionAnimNum(DIR_NORTH), 16);
    return MovementAction_WalkInPlace_Step1(objectEvent, sprite);
}

bool8 MovementAction_WalkInPlaceNormalLeft_Step0(struct ObjectEvent *objectEvent, struct Sprite *sprite)
{
    InitMoveInPlace(objectEvent, sprite, DIR_WEST, GetMoveDirectionAnimNum(DIR_WEST), 16);
    return MovementAction_WalkInPlace_Step1(objectEvent, sprite);
}

bool8 MovementAction_WalkInPlaceNormalRight_Step0(struct ObjectEvent *objectEvent, struct Sprite *sprite)
{
    InitMoveInPlace(objectEvent, sprite, DIR_EAST, GetMoveDirectionAnimNum(DIR_EAST), 16);
    return MovementAction_WalkInPlace_Step1(objectEvent, sprite);
}

bool8 MovementAction_WalkInPlaceFastDown_Step0(struct ObjectEvent *objectEvent, struct Sprite *sprite)
{
    InitMoveInPlace(objectEvent, sprite, DIR_SOUTH, GetMoveDirectionFastAnimNum(DIR_SOUTH), 8);
    return MovementAction_WalkInPlace_Step1(objectEvent, sprite);
}

bool8 MovementAction_WalkInPlaceFastUp_Step0(struct ObjectEvent *objectEvent, struct Sprite *sprite)
{
    InitMoveInPlace(objectEvent, sprite, DIR_NORTH, GetMoveDirectionFastAnimNum(DIR_NORTH), 8);
    return MovementAction_WalkInPlace_Step1(objectEvent, sprite);
}

bool8 MovementAction_WalkInPlaceFastLeft_Step0(struct ObjectEvent *objectEvent, struct Sprite *sprite)
{
    InitMoveInPlace(objectEvent, sprite, DIR_WEST, GetMoveDirectionFastAnimNum(DIR_WEST), 8);
    return MovementAction_WalkInPlace_Step1(objectEvent, sprite);
}

bool8 MovementAction_WalkInPlaceFastRight_Step0(struct ObjectEvent *objectEvent, struct Sprite *sprite)
{
    InitMoveInPlace(objectEvent, sprite, DIR_EAST, GetMoveDirectionFastAnimNum(DIR_EAST), 8);
    return MovementAction_WalkInPlace_Step1(objectEvent, sprite);
}

bool8 MovementAction_WalkInPlaceFasterDown_Step0(struct ObjectEvent *objectEvent, struct Sprite *sprite)
{
    InitMoveInPlace(objectEvent, sprite, DIR_SOUTH, GetMoveDirectionFasterAnimNum(DIR_SOUTH), 4);
    return MovementAction_WalkInPlace_Step1(objectEvent, sprite);
}

bool8 MovementAction_WalkInPlaceFasterUp_Step0(struct ObjectEvent *objectEvent, struct Sprite *sprite)
{
    InitMoveInPlace(objectEvent, sprite, DIR_NORTH, GetMoveDirectionFasterAnimNum(DIR_NORTH), 4);
    return MovementAction_WalkInPlace_Step1(objectEvent, sprite);
}

bool8 MovementAction_WalkInPlaceFasterLeft_Step0(struct ObjectEvent *objectEvent, struct Sprite *sprite)
{
    InitMoveInPlace(objectEvent, sprite, DIR_WEST, GetMoveDirectionFasterAnimNum(DIR_WEST), 4);
    return MovementAction_WalkInPlace_Step1(objectEvent, sprite);
}

bool8 MovementAction_WalkInPlaceFasterRight_Step0(struct ObjectEvent *objectEvent, struct Sprite *sprite)
{
    InitMoveInPlace(objectEvent, sprite, DIR_EAST, GetMoveDirectionFasterAnimNum(DIR_EAST), 4);
    return MovementAction_WalkInPlace_Step1(objectEvent, sprite);
}

bool8 MovementAction_RideWaterCurrentDown_Step0(struct ObjectEvent *objectEvent, struct Sprite *sprite)
{
    InitMovementNormal(objectEvent, sprite, DIR_SOUTH, MOVE_SPEED_FAST_2);
    return MovementAction_RideWaterCurrentDown_Step1(objectEvent, sprite);
}

bool8 MovementAction_RideWaterCurrentDown_Step1(struct ObjectEvent *objectEvent, struct Sprite *sprite)
{
    if (UpdateMovementNormal(objectEvent, sprite))
    {
        sprite->sActionFuncId = 2;
        return TRUE;
    }
    return FALSE;
}

bool8 MovementAction_RideWaterCurrentUp_Step0(struct ObjectEvent *objectEvent, struct Sprite *sprite)
{
    InitMovementNormal(objectEvent, sprite, DIR_NORTH, MOVE_SPEED_FAST_2);
    return MovementAction_RideWaterCurrentUp_Step1(objectEvent, sprite);
}

bool8 MovementAction_RideWaterCurrentUp_Step1(struct ObjectEvent *objectEvent, struct Sprite *sprite)
{
    if (UpdateMovementNormal(objectEvent, sprite))
    {
        sprite->sActionFuncId = 2;
        return TRUE;
    }
    return FALSE;
}

bool8 MovementAction_RideWaterCurrentLeft_Step0(struct ObjectEvent *objectEvent, struct Sprite *sprite)
{
    InitMovementNormal(objectEvent, sprite, DIR_WEST, MOVE_SPEED_FAST_2);
    return MovementAction_RideWaterCurrentLeft_Step1(objectEvent, sprite);
}

bool8 MovementAction_RideWaterCurrentLeft_Step1(struct ObjectEvent *objectEvent, struct Sprite *sprite)
{
    if (UpdateMovementNormal(objectEvent, sprite))
    {
        sprite->sActionFuncId = 2;
        return TRUE;
    }
    return FALSE;
}

bool8 MovementAction_RideWaterCurrentRight_Step0(struct ObjectEvent *objectEvent, struct Sprite *sprite)
{
    InitMovementNormal(objectEvent, sprite, DIR_EAST, MOVE_SPEED_FAST_2);
    return MovementAction_RideWaterCurrentRight_Step1(objectEvent, sprite);
}

bool8 MovementAction_RideWaterCurrentRight_Step1(struct ObjectEvent *objectEvent, struct Sprite *sprite)
{
    if (UpdateMovementNormal(objectEvent, sprite))
    {
        sprite->sActionFuncId = 2;
        return TRUE;
    }
    return FALSE;
}

bool8 MovementAction_WalkFasterDown_Step0(struct ObjectEvent *objectEvent, struct Sprite *sprite)
{
    InitMovementNormal(objectEvent, sprite, DIR_SOUTH, MOVE_SPEED_FASTER);
    return MovementAction_WalkFasterDown_Step1(objectEvent, sprite);
}

bool8 MovementAction_WalkFasterDown_Step1(struct ObjectEvent *objectEvent, struct Sprite *sprite)
{
    if (UpdateMovementNormal(objectEvent, sprite))
    {
        sprite->sActionFuncId = 2;
        return TRUE;
    }
    return FALSE;
}

bool8 MovementAction_WalkFasterUp_Step0(struct ObjectEvent *objectEvent, struct Sprite *sprite)
{
    InitMovementNormal(objectEvent, sprite, DIR_NORTH, MOVE_SPEED_FASTER);
    return MovementAction_WalkFasterUp_Step1(objectEvent, sprite);
}

bool8 MovementAction_WalkFasterUp_Step1(struct ObjectEvent *objectEvent, struct Sprite *sprite)
{
    if (UpdateMovementNormal(objectEvent, sprite))
    {
        sprite->sActionFuncId = 2;
        return TRUE;
    }
    return FALSE;
}

bool8 MovementAction_WalkFasterLeft_Step0(struct ObjectEvent *objectEvent, struct Sprite *sprite)
{
    InitMovementNormal(objectEvent, sprite, DIR_WEST, MOVE_SPEED_FASTER);
    return MovementAction_WalkFasterLeft_Step1(objectEvent, sprite);
}

bool8 MovementAction_WalkFasterLeft_Step1(struct ObjectEvent *objectEvent, struct Sprite *sprite)
{
    if (UpdateMovementNormal(objectEvent, sprite))
    {
        sprite->sActionFuncId = 2;
        return TRUE;
    }
    return FALSE;
}

bool8 MovementAction_WalkFasterRight_Step0(struct ObjectEvent *objectEvent, struct Sprite *sprite)
{
    InitMovementNormal(objectEvent, sprite, DIR_EAST, MOVE_SPEED_FASTER);
    return MovementAction_WalkFasterRight_Step1(objectEvent, sprite);
}

bool8 MovementAction_WalkFasterRight_Step1(struct ObjectEvent *objectEvent, struct Sprite *sprite)
{
    if (UpdateMovementNormal(objectEvent, sprite))
    {
        sprite->sActionFuncId = 2;
        return TRUE;
    }
    return FALSE;
}

bool8 MovementAction_SlideDown_Step0(struct ObjectEvent *objectEvent, struct Sprite *sprite)
{
    InitMovementNormal(objectEvent, sprite, DIR_SOUTH, MOVE_SPEED_FASTEST);
    return MovementAction_SlideDown_Step1(objectEvent, sprite);
}

bool8 MovementAction_SlideDown_Step1(struct ObjectEvent *objectEvent, struct Sprite *sprite)
{
    if (UpdateMovementNormal(objectEvent, sprite))
    {
        sprite->sActionFuncId = 2;
        return TRUE;
    }
    return FALSE;
}

bool8 MovementAction_SlideUp_Step0(struct ObjectEvent *objectEvent, struct Sprite *sprite)
{
    InitMovementNormal(objectEvent, sprite, DIR_NORTH, MOVE_SPEED_FASTEST);
    return MovementAction_SlideUp_Step1(objectEvent, sprite);
}

bool8 MovementAction_SlideUp_Step1(struct ObjectEvent *objectEvent, struct Sprite *sprite)
{
    if (UpdateMovementNormal(objectEvent, sprite))
    {
        sprite->sActionFuncId = 2;
        return TRUE;
    }
    return FALSE;
}

bool8 MovementAction_SlideLeft_Step0(struct ObjectEvent *objectEvent, struct Sprite *sprite)
{
    InitMovementNormal(objectEvent, sprite, DIR_WEST, MOVE_SPEED_FASTEST);
    return MovementAction_SlideLeft_Step1(objectEvent, sprite);
}

bool8 MovementAction_SlideLeft_Step1(struct ObjectEvent *objectEvent, struct Sprite *sprite)
{
    if (UpdateMovementNormal(objectEvent, sprite))
    {
        sprite->sActionFuncId = 2;
        return TRUE;
    }
    return FALSE;
}

bool8 MovementAction_SlideRight_Step0(struct ObjectEvent *objectEvent, struct Sprite *sprite)
{
    InitMovementNormal(objectEvent, sprite, DIR_EAST, MOVE_SPEED_FASTEST);
    return MovementAction_SlideRight_Step1(objectEvent, sprite);
}

bool8 MovementAction_SlideRight_Step1(struct ObjectEvent *objectEvent, struct Sprite *sprite)
{
    if (UpdateMovementNormal(objectEvent, sprite))
    {
        sprite->sActionFuncId = 2;
        return TRUE;
    }
    return FALSE;
}

bool8 MovementAction_PlayerRunDown_Step0(struct ObjectEvent *objectEvent, struct Sprite *sprite)
{
    StartRunningAnim(objectEvent, sprite, DIR_SOUTH);
    return MovementAction_PlayerRunDown_Step1(objectEvent, sprite);
}

bool8 MovementAction_PlayerRunDown_Step1(struct ObjectEvent *objectEvent, struct Sprite *sprite)
{
    if (UpdateMovementNormal(objectEvent, sprite))
    {
        sprite->sActionFuncId = 2;
        return TRUE;
    }
    return FALSE;
}

bool8 MovementAction_PlayerRunUp_Step0(struct ObjectEvent *objectEvent, struct Sprite *sprite)
{
    StartRunningAnim(objectEvent, sprite, DIR_NORTH);
    return MovementAction_PlayerRunUp_Step1(objectEvent, sprite);
}

bool8 MovementAction_PlayerRunUp_Step1(struct ObjectEvent *objectEvent, struct Sprite *sprite)
{
    if (UpdateMovementNormal(objectEvent, sprite))
    {
        sprite->sActionFuncId = 2;
        return TRUE;
    }
    return FALSE;
}

bool8 MovementAction_PlayerRunLeft_Step0(struct ObjectEvent *objectEvent, struct Sprite *sprite)
{
    StartRunningAnim(objectEvent, sprite, DIR_WEST);
    return MovementAction_PlayerRunLeft_Step1(objectEvent, sprite);
}

bool8 MovementAction_PlayerRunLeft_Step1(struct ObjectEvent *objectEvent, struct Sprite *sprite)
{
    if (UpdateMovementNormal(objectEvent, sprite))
    {
        sprite->sActionFuncId = 2;
        return TRUE;
    }
    return FALSE;
}

bool8 MovementAction_PlayerRunRight_Step0(struct ObjectEvent *objectEvent, struct Sprite *sprite)
{
    StartRunningAnim(objectEvent, sprite, DIR_EAST);
    return MovementAction_PlayerRunRight_Step1(objectEvent, sprite);
}

bool8 MovementAction_PlayerRunRight_Step1(struct ObjectEvent *objectEvent, struct Sprite *sprite)
{
    if (UpdateMovementNormal(objectEvent, sprite))
    {
        sprite->sActionFuncId = 2;
        return TRUE;
    }
    return FALSE;
}

void StartSpriteAnimInDirection(struct ObjectEvent *objectEvent, struct Sprite *sprite, u8 direction, u8 animNum)
{
    SetAndStartSpriteAnim(sprite, animNum, 0);
    SetObjectEventDirection(objectEvent, direction);
    sprite->sActionFuncId = 1;
}

bool8 MovementAction_StartAnimInDirection_Step0(struct ObjectEvent *objectEvent, struct Sprite *sprite)
{
    StartSpriteAnimInDirection(objectEvent, sprite, objectEvent->movementDirection, sprite->animNum);
    return FALSE;
}

bool8 MovementAction_WaitSpriteAnim(struct ObjectEvent *objectEvent, struct Sprite *sprite)
{
    if (SpriteAnimEnded(sprite))
    {
        sprite->sActionFuncId = 2;
        return TRUE;
    }
    return FALSE;
}

static void InitJumpSpecial(struct ObjectEvent *objectEvent, struct Sprite *sprite, u8 direction)
{
    InitJump(objectEvent, sprite, direction, JUMP_DISTANCE_NORMAL, JUMP_TYPE_HIGH);
    StartSpriteAnim(sprite, GetJumpSpecialDirectionAnimNum(direction));
}

bool8 MovementAction_JumpSpecialDown_Step0(struct ObjectEvent *objectEvent, struct Sprite *sprite)
{
    InitJumpSpecial(objectEvent, sprite, DIR_SOUTH);
    return MovementAction_JumpSpecialDown_Step1(objectEvent, sprite);
}

bool8 MovementAction_JumpSpecialDown_Step1(struct ObjectEvent *objectEvent, struct Sprite *sprite)
{
    if (DoJumpSpecialAnim(objectEvent, sprite))
    {
        sprite->sActionFuncId = 2;
        objectEvent->landingJump = FALSE;
        return TRUE;
    }
    return FALSE;
}

bool8 MovementAction_JumpSpecialUp_Step0(struct ObjectEvent *objectEvent, struct Sprite *sprite)
{
    InitJumpSpecial(objectEvent, sprite, DIR_NORTH);
    return MovementAction_JumpSpecialUp_Step1(objectEvent, sprite);
}

bool8 MovementAction_JumpSpecialUp_Step1(struct ObjectEvent *objectEvent, struct Sprite *sprite)
{
    if (DoJumpSpecialAnim(objectEvent, sprite))
    {
        sprite->sActionFuncId = 2;
        objectEvent->landingJump = FALSE;
        return TRUE;
    }
    return FALSE;
}

bool8 MovementAction_JumpSpecialLeft_Step0(struct ObjectEvent *objectEvent, struct Sprite *sprite)
{
    InitJumpSpecial(objectEvent, sprite, DIR_WEST);
    return MovementAction_JumpSpecialLeft_Step1(objectEvent, sprite);
}

bool8 MovementAction_JumpSpecialLeft_Step1(struct ObjectEvent *objectEvent, struct Sprite *sprite)
{
    if (DoJumpSpecialAnim(objectEvent, sprite))
    {
        sprite->sActionFuncId = 2;
        objectEvent->landingJump = FALSE;
        return TRUE;
    }
    return FALSE;
}

bool8 MovementAction_JumpSpecialRight_Step0(struct ObjectEvent *objectEvent, struct Sprite *sprite)
{
    InitJumpSpecial(objectEvent, sprite, DIR_EAST);
    return MovementAction_JumpSpecialRight_Step1(objectEvent, sprite);
}

bool8 MovementAction_JumpSpecialRight_Step1(struct ObjectEvent *objectEvent, struct Sprite *sprite)
{
    if (DoJumpSpecialAnim(objectEvent, sprite))
    {
        sprite->sActionFuncId = 2;
        objectEvent->landingJump = FALSE;
        return TRUE;
    }
    return FALSE;
}

bool8 MovementAction_FacePlayer_Step0(struct ObjectEvent *objectEvent, struct Sprite *sprite)
{
    u8 playerObjectId;

    if (!TryGetObjectEventIdByLocalIdAndMap(OBJ_EVENT_ID_PLAYER, 0, 0, &playerObjectId))
        FaceDirection(objectEvent, sprite, GetDirectionToFace(objectEvent->currentCoords.x,
                                                              objectEvent->currentCoords.y,
                                                              gObjectEvents[playerObjectId].currentCoords.x,
                                                              gObjectEvents[playerObjectId].currentCoords.y));
    sprite->sActionFuncId = 1;
    return TRUE;
}

bool8 MovementAction_FaceAwayPlayer_Step0(struct ObjectEvent *objectEvent, struct Sprite *sprite)
{
    u8 playerObjectId;

    if (!TryGetObjectEventIdByLocalIdAndMap(OBJ_EVENT_ID_PLAYER, 0, 0, &playerObjectId))
        FaceDirection(objectEvent, sprite, GetOppositeDirection(GetDirectionToFace(objectEvent->currentCoords.x,
                                                                                   objectEvent->currentCoords.y,
                                                                                   gObjectEvents[playerObjectId].currentCoords.x,
                                                                                   gObjectEvents[playerObjectId].currentCoords.y)));
    sprite->sActionFuncId = 1;
    return TRUE;
}

bool8 MovementAction_LockFacingDirection_Step0(struct ObjectEvent *objectEvent, struct Sprite *sprite)
{
    objectEvent->facingDirectionLocked = TRUE;
    sprite->sActionFuncId = 1;
    return TRUE;
}

bool8 MovementAction_UnlockFacingDirection_Step0(struct ObjectEvent *objectEvent, struct Sprite *sprite)
{
    objectEvent->facingDirectionLocked = FALSE;
    sprite->sActionFuncId = 1;
    return TRUE;
}

bool8 MovementAction_JumpDown_Step0(struct ObjectEvent *objectEvent, struct Sprite *sprite)
{
    InitJumpRegular(objectEvent, sprite, DIR_SOUTH, JUMP_DISTANCE_NORMAL, JUMP_TYPE_NORMAL);
    return MovementAction_JumpDown_Step1(objectEvent, sprite);
}

bool8 MovementAction_JumpDown_Step1(struct ObjectEvent *objectEvent, struct Sprite *sprite)
{
    if (DoJumpAnim(objectEvent, sprite))
    {
        objectEvent->hasShadow = 0;
        sprite->sActionFuncId = 2;
        return TRUE;
    }
    return FALSE;
}

bool8 MovementAction_JumpUp_Step0(struct ObjectEvent *objectEvent, struct Sprite *sprite)
{
    InitJumpRegular(objectEvent, sprite, DIR_NORTH, JUMP_DISTANCE_NORMAL, JUMP_TYPE_NORMAL);
    return MovementAction_JumpUp_Step1(objectEvent, sprite);
}

bool8 MovementAction_JumpUp_Step1(struct ObjectEvent *objectEvent, struct Sprite *sprite)
{
    if (DoJumpAnim(objectEvent, sprite))
    {
        objectEvent->hasShadow = 0;
        sprite->sActionFuncId = 2;
        return TRUE;
    }
    return FALSE;
}

bool8 MovementAction_JumpLeft_Step0(struct ObjectEvent *objectEvent, struct Sprite *sprite)
{
    InitJumpRegular(objectEvent, sprite, DIR_WEST, JUMP_DISTANCE_NORMAL, JUMP_TYPE_NORMAL);
    return MovementAction_JumpLeft_Step1(objectEvent, sprite);
}

bool8 MovementAction_JumpLeft_Step1(struct ObjectEvent *objectEvent, struct Sprite *sprite)
{
    if (DoJumpAnim(objectEvent, sprite))
    {
        objectEvent->hasShadow = 0;
        sprite->sActionFuncId = 2;
        return TRUE;
    }
    return FALSE;
}

bool8 MovementAction_JumpRight_Step0(struct ObjectEvent *objectEvent, struct Sprite *sprite)
{
    InitJumpRegular(objectEvent, sprite, DIR_EAST, JUMP_DISTANCE_NORMAL, JUMP_TYPE_NORMAL);
    return MovementAction_JumpRight_Step1(objectEvent, sprite);
}

bool8 MovementAction_JumpRight_Step1(struct ObjectEvent *objectEvent, struct Sprite *sprite)
{
    if (DoJumpAnim(objectEvent, sprite))
    {
        objectEvent->hasShadow = 0;
        sprite->sActionFuncId = 2;
        return TRUE;
    }
    return FALSE;
}

bool8 MovementAction_JumpInPlaceDown_Step0(struct ObjectEvent *objectEvent, struct Sprite *sprite)
{
    InitJumpRegular(objectEvent, sprite, DIR_SOUTH, JUMP_DISTANCE_IN_PLACE, JUMP_TYPE_HIGH);
    return MovementAction_JumpInPlaceDown_Step1(objectEvent, sprite);
}

bool8 MovementAction_JumpInPlaceDown_Step1(struct ObjectEvent *objectEvent, struct Sprite *sprite)
{
    if (DoJumpAnim(objectEvent, sprite))
    {
        objectEvent->hasShadow = 0;
        sprite->sActionFuncId = 2;
        return TRUE;
    }
    return FALSE;
}

bool8 MovementAction_JumpInPlaceUp_Step0(struct ObjectEvent *objectEvent, struct Sprite *sprite)
{
    InitJumpRegular(objectEvent, sprite, DIR_NORTH, JUMP_DISTANCE_IN_PLACE, JUMP_TYPE_HIGH);
    return MovementAction_JumpInPlaceUp_Step1(objectEvent, sprite);
}

bool8 MovementAction_JumpInPlaceUp_Step1(struct ObjectEvent *objectEvent, struct Sprite *sprite)
{
    if (DoJumpAnim(objectEvent, sprite))
    {
        objectEvent->hasShadow = 0;
        sprite->sActionFuncId = 2;
        return TRUE;
    }
    return FALSE;
}

bool8 MovementAction_JumpInPlaceLeft_Step0(struct ObjectEvent *objectEvent, struct Sprite *sprite)
{
    InitJumpRegular(objectEvent, sprite, DIR_WEST, JUMP_DISTANCE_IN_PLACE, JUMP_TYPE_HIGH);
    return MovementAction_JumpInPlaceLeft_Step1(objectEvent, sprite);
}

bool8 MovementAction_JumpInPlaceLeft_Step1(struct ObjectEvent *objectEvent, struct Sprite *sprite)
{
    if (DoJumpAnim(objectEvent, sprite))
    {
        objectEvent->hasShadow = 0;
        sprite->sActionFuncId = 2;
        return TRUE;
    }
    return FALSE;
}

bool8 MovementAction_JumpInPlaceRight_Step0(struct ObjectEvent *objectEvent, struct Sprite *sprite)
{
    InitJumpRegular(objectEvent, sprite, DIR_EAST, JUMP_DISTANCE_IN_PLACE, JUMP_TYPE_HIGH);
    return MovementAction_JumpInPlaceRight_Step1(objectEvent, sprite);
}

bool8 MovementAction_JumpInPlaceRight_Step1(struct ObjectEvent *objectEvent, struct Sprite *sprite)
{
    if (DoJumpAnim(objectEvent, sprite))
    {
        objectEvent->hasShadow = 0;
        sprite->sActionFuncId = 2;
        return TRUE;
    }
    return FALSE;
}

bool8 MovementAction_JumpInPlaceDownUp_Step0(struct ObjectEvent *objectEvent, struct Sprite *sprite)
{
    InitJumpRegular(objectEvent, sprite, DIR_SOUTH, JUMP_DISTANCE_IN_PLACE, JUMP_TYPE_NORMAL);
    return MovementAction_JumpInPlaceDownUp_Step1(objectEvent, sprite);
}

bool8 MovementAction_JumpInPlaceDownUp_Step1(struct ObjectEvent *objectEvent, struct Sprite *sprite)
{
    if (DoJumpInPlaceAnim(objectEvent, sprite))
    {
        objectEvent->hasShadow = 0;
        sprite->sActionFuncId = 2;
        return TRUE;
    }
    return FALSE;
}

bool8 MovementAction_JumpInPlaceUpDown_Step0(struct ObjectEvent *objectEvent, struct Sprite *sprite)
{
    InitJumpRegular(objectEvent, sprite, DIR_NORTH, JUMP_DISTANCE_IN_PLACE, JUMP_TYPE_NORMAL);
    return MovementAction_JumpInPlaceUpDown_Step1(objectEvent, sprite);
}

bool8 MovementAction_JumpInPlaceUpDown_Step1(struct ObjectEvent *objectEvent, struct Sprite *sprite)
{
    if (DoJumpInPlaceAnim(objectEvent, sprite))
    {
        objectEvent->hasShadow = 0;
        sprite->sActionFuncId = 2;
        return TRUE;
    }
    return FALSE;
}

bool8 MovementAction_JumpInPlaceLeftRight_Step0(struct ObjectEvent *objectEvent, struct Sprite *sprite)
{
    InitJumpRegular(objectEvent, sprite, DIR_WEST, JUMP_DISTANCE_IN_PLACE, JUMP_TYPE_NORMAL);
    return MovementAction_JumpInPlaceLeftRight_Step1(objectEvent, sprite);
}

bool8 MovementAction_JumpInPlaceLeftRight_Step1(struct ObjectEvent *objectEvent, struct Sprite *sprite)
{
    if (DoJumpInPlaceAnim(objectEvent, sprite))
    {
        objectEvent->hasShadow = 0;
        sprite->sActionFuncId = 2;
        return TRUE;
    }
    return FALSE;
}

bool8 MovementAction_JumpInPlaceRightLeft_Step0(struct ObjectEvent *objectEvent, struct Sprite *sprite)
{
    InitJumpRegular(objectEvent, sprite, DIR_EAST, JUMP_DISTANCE_IN_PLACE, JUMP_TYPE_NORMAL);
    return MovementAction_JumpInPlaceRightLeft_Step1(objectEvent, sprite);
}

bool8 MovementAction_JumpInPlaceRightLeft_Step1(struct ObjectEvent *objectEvent, struct Sprite *sprite)
{
    if (DoJumpInPlaceAnim(objectEvent, sprite))
    {
        objectEvent->hasShadow = 0;
        sprite->sActionFuncId = 2;
        return TRUE;
    }
    return FALSE;
}

bool8 MovementAction_FaceOriginalDirection_Step0(struct ObjectEvent *objectEvent, struct Sprite *sprite)
{
    FaceDirection(objectEvent, sprite, gInitialMovementTypeFacingDirections[objectEvent->movementType]);
    return TRUE;
}

bool8 MovementAction_NurseJoyBowDown_Step0(struct ObjectEvent *objectEvent, struct Sprite *sprite)
{
    StartSpriteAnimInDirection(objectEvent, sprite, DIR_SOUTH, ANIM_NURSE_BOW);
    return FALSE;
}

bool8 MovementAction_EnableJumpLandingGroundEffect_Step0(struct ObjectEvent *objectEvent, struct Sprite *sprite)
{
    objectEvent->disableJumpLandingGroundEffect = FALSE;
    sprite->sActionFuncId = 1;
    return TRUE;
}

bool8 MovementAction_DisableJumpLandingGroundEffect_Step0(struct ObjectEvent *objectEvent, struct Sprite *sprite)
{
    objectEvent->disableJumpLandingGroundEffect = TRUE;
    sprite->sActionFuncId = 1;
    return TRUE;
}

bool8 MovementAction_DisableAnimation_Step0(struct ObjectEvent *objectEvent, struct Sprite *sprite)
{
    objectEvent->inanimate = TRUE;
    sprite->sActionFuncId = 1;
    return TRUE;
}

bool8 MovementAction_RestoreAnimation_Step0(struct ObjectEvent *objectEvent, struct Sprite *sprite)
{
    objectEvent->inanimate = GetObjectEventGraphicsInfo(objectEvent->graphicsId)->inanimate;
    sprite->sActionFuncId = 1;
    return TRUE;
}

bool8 MovementAction_SetInvisible_Step0(struct ObjectEvent *objectEvent, struct Sprite *sprite)
{
    objectEvent->invisible = TRUE;
    sprite->sActionFuncId = 1;
    return TRUE;
}

bool8 MovementAction_SetVisible_Step0(struct ObjectEvent *objectEvent, struct Sprite *sprite)
{
    objectEvent->invisible = FALSE;
    sprite->sActionFuncId = 1;
    return TRUE;
}

bool8 MovementAction_EmoteExclamationMark_Step0(struct ObjectEvent *objectEvent, struct Sprite *sprite)
{
    ObjectEventGetLocalIdAndMap(objectEvent, &gFieldEffectArguments[0], &gFieldEffectArguments[1], &gFieldEffectArguments[2]);
    FieldEffectStart(FLDEFF_EXCLAMATION_MARK_ICON);
    sprite->sActionFuncId = 1;
    return TRUE;
}

bool8 MovementAction_EmoteQuestionMark_Step0(struct ObjectEvent *objectEvent, struct Sprite *sprite)
{
    ObjectEventGetLocalIdAndMap(objectEvent, &gFieldEffectArguments[0], &gFieldEffectArguments[1], &gFieldEffectArguments[2]);
    FieldEffectStart(FLDEFF_QUESTION_MARK_ICON);
    sprite->sActionFuncId = 1;
    return TRUE;
}

bool8 MovementAction_EmoteHeart_Step0(struct ObjectEvent *objectEvent, struct Sprite *sprite)
{
    ObjectEventGetLocalIdAndMap(objectEvent, &gFieldEffectArguments[0], &gFieldEffectArguments[1], &gFieldEffectArguments[2]);
    FieldEffectStart(FLDEFF_HEART_ICON);
    sprite->sActionFuncId = 1;
    return TRUE;
}

bool8 MovementAction_RevealTrainer_Step0(struct ObjectEvent *objectEvent, struct Sprite *sprite)
{
    if (objectEvent->movementType == MOVEMENT_TYPE_BURIED)
    {
        SetBuriedTrainerMovement(objectEvent);
        return FALSE;
    }
    if (objectEvent->movementType != MOVEMENT_TYPE_TREE_DISGUISE && objectEvent->movementType != MOVEMENT_TYPE_MOUNTAIN_DISGUISE)
    {
        sprite->sActionFuncId = 2;
        return TRUE;
    }
    StartRevealDisguise(objectEvent);
    sprite->sActionFuncId = 1;
    return MovementAction_RevealTrainer_Step1(objectEvent, sprite);
}

bool8 MovementAction_RevealTrainer_Step1(struct ObjectEvent *objectEvent, struct Sprite *sprite)
{
    if (UpdateRevealDisguise(objectEvent))
    {
        sprite->sActionFuncId = 2;
        return TRUE;
    }
    return FALSE;
}

bool8 MovementAction_RockSmashBreak_Step0(struct ObjectEvent *objectEvent, struct Sprite *sprite)
{
    SetAndStartSpriteAnim(sprite, ANIM_REMOVE_OBSTACLE, 0);
    sprite->sActionFuncId = 1;
    return FALSE;
}

bool8 MovementAction_RockSmashBreak_Step1(struct ObjectEvent *objectEvent, struct Sprite *sprite)
{
    if (SpriteAnimEnded(sprite))
    {
        SetMovementDelay(sprite, 32);
        sprite->sActionFuncId = 2;
    }
    return FALSE;
}

bool8 MovementAction_RockSmashBreak_Step2(struct ObjectEvent *objectEvent, struct Sprite *sprite)
{
    objectEvent->invisible ^= TRUE;
    if (WaitForMovementDelay(sprite))
    {
        objectEvent->invisible = TRUE;
        sprite->sActionFuncId = 3;
    }
    return FALSE;
}

bool8 MovementAction_CutTree_Step0(struct ObjectEvent *objectEvent, struct Sprite *sprite)
{
    SetAndStartSpriteAnim(sprite, ANIM_REMOVE_OBSTACLE, 0);
    sprite->sActionFuncId = 1;
    return FALSE;
}

bool8 MovementAction_CutTree_Step1(struct ObjectEvent *objectEvent, struct Sprite *sprite)
{
    if (SpriteAnimEnded(sprite))
    {
        SetMovementDelay(sprite, 32);
        sprite->sActionFuncId = 2;
    }
    return FALSE;
}

bool8 MovementAction_CutTree_Step2(struct ObjectEvent *objectEvent, struct Sprite *sprite)
{
    objectEvent->invisible ^= TRUE;
    if (WaitForMovementDelay(sprite))
    {
        objectEvent->invisible = TRUE;
        sprite->sActionFuncId = 3;
    }
    return FALSE;
}

bool8 MovementAction_SetFixedPriority_Step0(struct ObjectEvent *objectEvent, struct Sprite *sprite)
{
    objectEvent->fixedPriority = TRUE;
    sprite->sActionFuncId = 1;
    return TRUE;
}

bool8 MovementAction_ClearFixedPriority_Step0(struct ObjectEvent *objectEvent, struct Sprite *sprite)
{
    objectEvent->fixedPriority = FALSE;
    sprite->sActionFuncId = 1;
    return TRUE;
}

bool8 MovementAction_InitAffineAnim_Step0(struct ObjectEvent *objectEvent, struct Sprite *sprite)
{
    sprite->oam.affineMode = ST_OAM_AFFINE_DOUBLE;
    InitSpriteAffineAnim(sprite);
    sprite->affineAnimPaused = TRUE;
    sprite->subspriteMode = SUBSPRITES_OFF;
    return TRUE;
}

bool8 MovementAction_ClearAffineAnim_Step0(struct ObjectEvent *objectEvent, struct Sprite *sprite)
{
    FreeOamMatrix(sprite->oam.matrixNum);
    sprite->oam.affineMode = ST_OAM_AFFINE_OFF;
    CalcCenterToCornerVec(sprite, sprite->oam.shape, sprite->oam.size, sprite->oam.affineMode);
    return TRUE;
}

bool8 MovementAction_HideReflection_Step0(struct ObjectEvent *objectEvent, struct Sprite *sprite)
{
    objectEvent->hideReflection = TRUE;
    return TRUE;
}

bool8 MovementAction_ShowReflection_Step0(struct ObjectEvent *objectEvent, struct Sprite *sprite)
{
    objectEvent->hideReflection = FALSE;
    return TRUE;
}

bool8 MovementAction_WalkDownStartAffine_Step0(struct ObjectEvent *objectEvent, struct Sprite *sprite)
{
    InitWalkSlow(objectEvent, sprite, DIR_SOUTH);
    sprite->affineAnimPaused = FALSE;
    StartSpriteAffineAnimIfDifferent(sprite, 0);
    return MovementAction_WalkDownStartAffine_Step1(objectEvent, sprite);
}

bool8 MovementAction_WalkDownStartAffine_Step1(struct ObjectEvent *objectEvent, struct Sprite *sprite)
{
    if (UpdateWalkSlow(objectEvent, sprite))
    {
        sprite->affineAnimPaused = TRUE;
        sprite->sActionFuncId = 2;
        return TRUE;
    }
    return FALSE;
}

bool8 MovementAction_WalkDownAffine_Step0(struct ObjectEvent *objectEvent, struct Sprite *sprite)
{
    InitWalkSlow(objectEvent, sprite, DIR_SOUTH);
    sprite->affineAnimPaused = FALSE;
    ChangeSpriteAffineAnimIfDifferent(sprite, 1);
    return MovementAction_WalkDownAffine_Step1(objectEvent, sprite);
}

bool8 MovementAction_WalkDownAffine_Step1(struct ObjectEvent *objectEvent, struct Sprite *sprite)
{
    if (UpdateWalkSlow(objectEvent, sprite))
    {
        sprite->affineAnimPaused = TRUE;
        sprite->sActionFuncId = 2;
        return TRUE;
    }
    return FALSE;
}

bool8 MovementAction_WalkLeftAffine_Step0(struct ObjectEvent *objectEvent, struct Sprite *sprite)
{
    InitMovementNormal(objectEvent, sprite, DIR_WEST, MOVE_SPEED_FAST_1);
    sprite->affineAnimPaused = FALSE;
    ChangeSpriteAffineAnimIfDifferent(sprite, 2);
    return MovementAction_WalkLeftAffine_Step1(objectEvent, sprite);
}

bool8 MovementAction_WalkLeftAffine_Step1(struct ObjectEvent *objectEvent, struct Sprite *sprite)
{
    if (UpdateMovementNormal(objectEvent, sprite))
    {
        sprite->affineAnimPaused = TRUE;
        sprite->sActionFuncId = 2;
        return TRUE;
    }
    return FALSE;
}

bool8 MovementAction_WalkRightAffine_Step0(struct ObjectEvent *objectEvent, struct Sprite *sprite)
{
    InitMovementNormal(objectEvent, sprite, DIR_EAST, MOVE_SPEED_FAST_1);
    sprite->affineAnimPaused = FALSE;
    ChangeSpriteAffineAnimIfDifferent(sprite, 3);
    return MovementAction_WalkRightAffine_Step1(objectEvent, sprite);
}

bool8 MovementAction_WalkRightAffine_Step1(struct ObjectEvent *objectEvent, struct Sprite *sprite)
{
    if (UpdateMovementNormal(objectEvent, sprite))
    {
        sprite->affineAnimPaused = TRUE;
        sprite->sActionFuncId = 2;
        return TRUE;
    }
    return FALSE;
}

static void AcroWheelieFaceDirection(struct ObjectEvent *objectEvent, struct Sprite *sprite, u8 direction)
{
    SetObjectEventDirection(objectEvent, direction);
    ShiftStillObjectEventCoords(objectEvent);
    SetStepAnim(objectEvent, sprite, GetAcroWheeliePedalDirectionAnimNum(direction));
    sprite->animPaused = TRUE;
    sprite->sActionFuncId = 1;
}

bool8 MovementAction_AcroWheelieFaceDown_Step0(struct ObjectEvent *objectEvent, struct Sprite *sprite)
{
    AcroWheelieFaceDirection(objectEvent, sprite, DIR_SOUTH);
    return TRUE;
}

bool8 MovementAction_AcroWheelieFaceUp_Step0(struct ObjectEvent *objectEvent, struct Sprite *sprite)
{
    AcroWheelieFaceDirection(objectEvent, sprite, DIR_NORTH);
    return TRUE;
}

bool8 MovementAction_AcroWheelieFaceLeft_Step0(struct ObjectEvent *objectEvent, struct Sprite *sprite)
{
    AcroWheelieFaceDirection(objectEvent, sprite, DIR_WEST);
    return TRUE;
}

bool8 MovementAction_AcroWheelieFaceRight_Step0(struct ObjectEvent *objectEvent, struct Sprite *sprite)
{
    AcroWheelieFaceDirection(objectEvent, sprite, DIR_EAST);
    return TRUE;
}

bool8 MovementAction_AcroPopWheelieDown_Step0(struct ObjectEvent *objectEvent, struct Sprite *sprite)
{
    StartSpriteAnimInDirection(objectEvent, sprite, DIR_SOUTH, GetAcroWheelieDirectionAnimNum(DIR_SOUTH));
    return FALSE;
}

bool8 MovementAction_AcroPopWheelieUp_Step0(struct ObjectEvent *objectEvent, struct Sprite *sprite)
{
    StartSpriteAnimInDirection(objectEvent, sprite, DIR_NORTH, GetAcroWheelieDirectionAnimNum(DIR_NORTH));
    return FALSE;
}

bool8 MovementAction_AcroPopWheelieLeft_Step0(struct ObjectEvent *objectEvent, struct Sprite *sprite)
{
    StartSpriteAnimInDirection(objectEvent, sprite, DIR_WEST, GetAcroWheelieDirectionAnimNum(DIR_WEST));
    return FALSE;
}

bool8 MovementAction_AcroPopWheelieRight_Step0(struct ObjectEvent *objectEvent, struct Sprite *sprite)
{
    StartSpriteAnimInDirection(objectEvent, sprite, DIR_EAST, GetAcroWheelieDirectionAnimNum(DIR_EAST));
    return FALSE;
}

bool8 MovementAction_AcroEndWheelieFaceDown_Step0(struct ObjectEvent *objectEvent, struct Sprite *sprite)
{
    StartSpriteAnimInDirection(objectEvent, sprite, DIR_SOUTH, GetAcroEndWheelieDirectionAnimNum(DIR_SOUTH));
    return FALSE;
}

bool8 MovementAction_AcroEndWheelieFaceUp_Step0(struct ObjectEvent *objectEvent, struct Sprite *sprite)
{
    StartSpriteAnimInDirection(objectEvent, sprite, DIR_NORTH, GetAcroEndWheelieDirectionAnimNum(DIR_NORTH));
    return FALSE;
}

bool8 MovementAction_AcroEndWheelieFaceLeft_Step0(struct ObjectEvent *objectEvent, struct Sprite *sprite)
{
    StartSpriteAnimInDirection(objectEvent, sprite, DIR_WEST, GetAcroEndWheelieDirectionAnimNum(DIR_WEST));
    return FALSE;
}

bool8 MovementAction_AcroEndWheelieFaceRight_Step0(struct ObjectEvent *objectEvent, struct Sprite *sprite)
{
    StartSpriteAnimInDirection(objectEvent, sprite, DIR_EAST, GetAcroEndWheelieDirectionAnimNum(DIR_EAST));
    return FALSE;
}

bool8 MovementAction_UnusedAcroActionDown_Step0(struct ObjectEvent *objectEvent, struct Sprite *sprite)
{
    StartSpriteAnimInDirection(objectEvent, sprite, DIR_SOUTH, GetAcroUnusedActionDirectionAnimNum(DIR_SOUTH));
    return FALSE;
}

bool8 MovementAction_UnusedAcroActionUp_Step0(struct ObjectEvent *objectEvent, struct Sprite *sprite)
{
    StartSpriteAnimInDirection(objectEvent, sprite, DIR_NORTH, GetAcroUnusedActionDirectionAnimNum(DIR_NORTH));
    return FALSE;
}

bool8 MovementAction_UnusedAcroActionLeft_Step0(struct ObjectEvent *objectEvent, struct Sprite *sprite)
{
    StartSpriteAnimInDirection(objectEvent, sprite, DIR_WEST, GetAcroUnusedActionDirectionAnimNum(DIR_WEST));
    return FALSE;
}

bool8 MovementAction_UnusedAcroActionRight_Step0(struct ObjectEvent *objectEvent, struct Sprite *sprite)
{
    StartSpriteAnimInDirection(objectEvent, sprite, DIR_EAST, GetAcroUnusedActionDirectionAnimNum(DIR_EAST));
    return FALSE;
}

void InitFigure8Anim(struct ObjectEvent *objectEvent, struct Sprite *sprite)
{
    InitSpriteForFigure8Anim(sprite);
    sprite->animPaused = FALSE;
}

bool8 DoFigure8Anim(struct ObjectEvent *objectEvent, struct Sprite *sprite)
{
    if (AnimateSpriteInFigure8(sprite))
    {
        ShiftStillObjectEventCoords(objectEvent);
        objectEvent->triggerGroundEffectsOnStop = TRUE;
        sprite->animPaused = TRUE;
        return TRUE;
    }
    return FALSE;
}

bool8 MovementAction_Figure8_Step0(struct ObjectEvent *objectEvent, struct Sprite *sprite)
{
    InitFigure8Anim(objectEvent, sprite);
    sprite->sActionFuncId = 1;
    return MovementAction_Figure8_Step1(objectEvent, sprite);
}

bool8 MovementAction_Figure8_Step1(struct ObjectEvent *objectEvent, struct Sprite *sprite)
{
    if (DoFigure8Anim(objectEvent, sprite))
    {
        sprite->sActionFuncId = 2;
        return TRUE;
    }
    return FALSE;
}

static void InitAcroWheelieJump(struct ObjectEvent *objectEvent, struct Sprite *sprite, u8 direction, u8 distance, u8 type)
{
    InitJump(objectEvent, sprite, direction, distance, type);
    StartSpriteAnimIfDifferent(sprite, GetAcroWheelieDirectionAnimNum(direction));
    DoShadowFieldEffect(objectEvent);
}

bool8 MovementAction_AcroWheelieHopFaceDown_Step0(struct ObjectEvent *objectEvent, struct Sprite *sprite)
{
    InitAcroWheelieJump(objectEvent, sprite, DIR_SOUTH, JUMP_DISTANCE_IN_PLACE, JUMP_TYPE_LOW);
    return MovementAction_AcroWheelieHopFaceDown_Step1(objectEvent, sprite);
}

bool8 MovementAction_AcroWheelieHopFaceDown_Step1(struct ObjectEvent *objectEvent, struct Sprite *sprite)
{
    if (DoJumpAnim(objectEvent, sprite))
    {
        objectEvent->hasShadow = FALSE;
        sprite->sActionFuncId = 2;
        return TRUE;
    }
    return FALSE;
}

bool8 MovementAction_AcroWheelieHopFaceUp_Step0(struct ObjectEvent *objectEvent, struct Sprite *sprite)
{
    InitAcroWheelieJump(objectEvent, sprite, DIR_NORTH, JUMP_DISTANCE_IN_PLACE, JUMP_TYPE_LOW);
    return MovementAction_AcroWheelieHopFaceUp_Step1(objectEvent, sprite);
}

bool8 MovementAction_AcroWheelieHopFaceUp_Step1(struct ObjectEvent *objectEvent, struct Sprite *sprite)
{
    if (DoJumpAnim(objectEvent, sprite))
    {
        objectEvent->hasShadow = FALSE;
        sprite->sActionFuncId = 2;
        return TRUE;
    }
    return FALSE;
}

bool8 MovementAction_AcroWheelieHopFaceLeft_Step0(struct ObjectEvent *objectEvent, struct Sprite *sprite)
{
    InitAcroWheelieJump(objectEvent, sprite, DIR_WEST, JUMP_DISTANCE_IN_PLACE, JUMP_TYPE_LOW);
    return MovementAction_AcroWheelieHopFaceLeft_Step1(objectEvent, sprite);
}

bool8 MovementAction_AcroWheelieHopFaceLeft_Step1(struct ObjectEvent *objectEvent, struct Sprite *sprite)
{
    if (DoJumpAnim(objectEvent, sprite))
    {
        objectEvent->hasShadow = FALSE;
        sprite->sActionFuncId = 2;
        return TRUE;
    }
    return FALSE;
}

bool8 MovementAction_AcroWheelieHopFaceRight_Step0(struct ObjectEvent *objectEvent, struct Sprite *sprite)
{
    InitAcroWheelieJump(objectEvent, sprite, DIR_EAST, JUMP_DISTANCE_IN_PLACE, JUMP_TYPE_LOW);
    return MovementAction_AcroWheelieHopFaceRight_Step1(objectEvent, sprite);
}

bool8 MovementAction_AcroWheelieHopFaceRight_Step1(struct ObjectEvent *objectEvent, struct Sprite *sprite)
{
    if (DoJumpAnim(objectEvent, sprite))
    {
        objectEvent->hasShadow = FALSE;
        sprite->sActionFuncId = 2;
        return TRUE;
    }
    return FALSE;
}

bool8 MovementAction_AcroWheelieHopDown_Step0(struct ObjectEvent *objectEvent, struct Sprite *sprite)
{
    InitAcroWheelieJump(objectEvent, sprite, DIR_SOUTH, JUMP_DISTANCE_NORMAL, JUMP_TYPE_LOW);
    return MovementAction_AcroWheelieHopDown_Step1(objectEvent, sprite);
}

bool8 MovementAction_AcroWheelieHopDown_Step1(struct ObjectEvent *objectEvent, struct Sprite *sprite)
{
    if (DoJumpAnim(objectEvent, sprite))
    {
        objectEvent->hasShadow = FALSE;
        sprite->sActionFuncId = 2;
        return TRUE;
    }
    return FALSE;
}

bool8 MovementAction_AcroWheelieHopUp_Step0(struct ObjectEvent *objectEvent, struct Sprite *sprite)
{
    InitAcroWheelieJump(objectEvent, sprite, DIR_NORTH, JUMP_DISTANCE_NORMAL, JUMP_TYPE_LOW);
    return MovementAction_AcroWheelieHopUp_Step1(objectEvent, sprite);
}

bool8 MovementAction_AcroWheelieHopUp_Step1(struct ObjectEvent *objectEvent, struct Sprite *sprite)
{
    if (DoJumpAnim(objectEvent, sprite))
    {
        objectEvent->hasShadow = FALSE;
        sprite->sActionFuncId = 2;
        return TRUE;
    }
    return FALSE;
}

bool8 MovementAction_AcroWheelieHopLeft_Step0(struct ObjectEvent *objectEvent, struct Sprite *sprite)
{
    InitAcroWheelieJump(objectEvent, sprite, DIR_WEST, JUMP_DISTANCE_NORMAL, JUMP_TYPE_LOW);
    return MovementAction_AcroWheelieHopLeft_Step1(objectEvent, sprite);
}

bool8 MovementAction_AcroWheelieHopLeft_Step1(struct ObjectEvent *objectEvent, struct Sprite *sprite)
{
    if (DoJumpAnim(objectEvent, sprite))
    {
        objectEvent->hasShadow = FALSE;
        sprite->sActionFuncId = 2;
        return TRUE;
    }
    return FALSE;
}

bool8 MovementAction_AcroWheelieHopRight_Step0(struct ObjectEvent *objectEvent, struct Sprite *sprite)
{
    InitAcroWheelieJump(objectEvent, sprite, DIR_EAST, JUMP_DISTANCE_NORMAL, JUMP_TYPE_LOW);
    return MovementAction_AcroWheelieHopRight_Step1(objectEvent, sprite);
}

bool8 MovementAction_AcroWheelieHopRight_Step1(struct ObjectEvent *objectEvent, struct Sprite *sprite)
{
    if (DoJumpAnim(objectEvent, sprite))
    {
        objectEvent->hasShadow = FALSE;
        sprite->sActionFuncId = 2;
        return TRUE;
    }
    return FALSE;
}

bool8 MovementAction_AcroWheelieJumpDown_Step0(struct ObjectEvent *objectEvent, struct Sprite *sprite)
{
    InitAcroWheelieJump(objectEvent, sprite, DIR_SOUTH, JUMP_DISTANCE_FAR, JUMP_TYPE_HIGH);
    return MovementAction_AcroWheelieJumpDown_Step1(objectEvent, sprite);
}

bool8 MovementAction_AcroWheelieJumpDown_Step1(struct ObjectEvent *objectEvent, struct Sprite *sprite)
{
    if (DoJumpAnim(objectEvent, sprite))
    {
        objectEvent->hasShadow = FALSE;
        sprite->sActionFuncId = 2;
        return TRUE;
    }
    return FALSE;
}

bool8 MovementAction_AcroWheelieJumpUp_Step0(struct ObjectEvent *objectEvent, struct Sprite *sprite)
{
    InitAcroWheelieJump(objectEvent, sprite, DIR_NORTH, JUMP_DISTANCE_FAR, JUMP_TYPE_HIGH);
    return MovementAction_AcroWheelieJumpUp_Step1(objectEvent, sprite);
}

bool8 MovementAction_AcroWheelieJumpUp_Step1(struct ObjectEvent *objectEvent, struct Sprite *sprite)
{
    if (DoJumpAnim(objectEvent, sprite))
    {
        objectEvent->hasShadow = FALSE;
        sprite->sActionFuncId = 2;
        return TRUE;
    }
    return FALSE;
}

bool8 MovementAction_AcroWheelieJumpLeft_Step0(struct ObjectEvent *objectEvent, struct Sprite *sprite)
{
    InitAcroWheelieJump(objectEvent, sprite, DIR_WEST, JUMP_DISTANCE_FAR, JUMP_TYPE_HIGH);
    return MovementAction_AcroWheelieJumpLeft_Step1(objectEvent, sprite);
}

bool8 MovementAction_AcroWheelieJumpLeft_Step1(struct ObjectEvent *objectEvent, struct Sprite *sprite)
{
    if (DoJumpAnim(objectEvent, sprite))
    {
        objectEvent->hasShadow = FALSE;
        sprite->sActionFuncId = 2;
        return TRUE;
    }
    return FALSE;
}

bool8 MovementAction_AcroWheelieJumpRight_Step0(struct ObjectEvent *objectEvent, struct Sprite *sprite)
{
    InitAcroWheelieJump(objectEvent, sprite, DIR_EAST, JUMP_DISTANCE_FAR, JUMP_TYPE_HIGH);
    return MovementAction_AcroWheelieJumpRight_Step1(objectEvent, sprite);
}

bool8 MovementAction_AcroWheelieJumpRight_Step1(struct ObjectEvent *objectEvent, struct Sprite *sprite)
{
    if (DoJumpAnim(objectEvent, sprite))
    {
        objectEvent->hasShadow = FALSE;
        sprite->sActionFuncId = 2;
        return TRUE;
    }
    return FALSE;
}

bool8 MovementAction_AcroWheelieInPlaceDown_Step0(struct ObjectEvent *objectEvent, struct Sprite *sprite)
{
    InitMoveInPlace(objectEvent, sprite, DIR_SOUTH, GetAcroWheeliePedalDirectionAnimNum(DIR_SOUTH), 8);
    return MovementAction_WalkInPlace_Step1(objectEvent, sprite);
}

bool8 MovementAction_AcroWheelieInPlaceUp_Step0(struct ObjectEvent *objectEvent, struct Sprite *sprite)
{
    InitMoveInPlace(objectEvent, sprite, DIR_NORTH, GetAcroWheeliePedalDirectionAnimNum(DIR_NORTH), 8);
    return MovementAction_WalkInPlace_Step1(objectEvent, sprite);
}

bool8 MovementAction_AcroWheelieInPlaceLeft_Step0(struct ObjectEvent *objectEvent, struct Sprite *sprite)
{
    InitMoveInPlace(objectEvent, sprite, DIR_WEST, GetAcroWheeliePedalDirectionAnimNum(DIR_WEST), 8);
    return MovementAction_WalkInPlace_Step1(objectEvent, sprite);
}

bool8 MovementAction_AcroWheelieInPlaceRight_Step0(struct ObjectEvent *objectEvent, struct Sprite *sprite)
{
    InitMoveInPlace(objectEvent, sprite, DIR_EAST, GetAcroWheeliePedalDirectionAnimNum(DIR_EAST), 8);
    return MovementAction_WalkInPlace_Step1(objectEvent, sprite);
}

static void InitAcroPopWheelie(struct ObjectEvent *objectEvent, struct Sprite *sprite, u8 direction, u8 speed)
{
    InitNpcForMovement(objectEvent, sprite, direction, speed);
    StartSpriteAnim(sprite, GetAcroWheelieDirectionAnimNum(objectEvent->facingDirection));
    SeekSpriteAnim(sprite, 0);
}

bool8 MovementAction_AcroPopWheelieMoveDown_Step0(struct ObjectEvent *objectEvent, struct Sprite *sprite)
{
    InitAcroPopWheelie(objectEvent, sprite, DIR_SOUTH, 1);
    return MovementAction_AcroPopWheelieMoveDown_Step1(objectEvent, sprite);
}

bool8 MovementAction_AcroPopWheelieMoveDown_Step1(struct ObjectEvent *objectEvent, struct Sprite *sprite)
{
    if (UpdateMovementNormal(objectEvent, sprite))
    {
        sprite->sActionFuncId = 2;
        return TRUE;
    }
    return FALSE;
}

bool8 MovementAction_AcroPopWheelieMoveUp_Step0(struct ObjectEvent *objectEvent, struct Sprite *sprite)
{
    InitAcroPopWheelie(objectEvent, sprite, DIR_NORTH, 1);
    return MovementAction_AcroPopWheelieMoveUp_Step1(objectEvent, sprite);
}

bool8 MovementAction_AcroPopWheelieMoveUp_Step1(struct ObjectEvent *objectEvent, struct Sprite *sprite)
{
    if (UpdateMovementNormal(objectEvent, sprite))
    {
        sprite->sActionFuncId = 2;
        return TRUE;
    }
    return FALSE;
}

bool8 MovementAction_AcroPopWheelieMoveLeft_Step0(struct ObjectEvent *objectEvent, struct Sprite *sprite)
{
    InitAcroPopWheelie(objectEvent, sprite, DIR_WEST,  1);
    return MovementAction_AcroPopWheelieMoveLeft_Step1(objectEvent, sprite);
}

bool8 MovementAction_AcroPopWheelieMoveLeft_Step1(struct ObjectEvent *objectEvent, struct Sprite *sprite)
{
    if (UpdateMovementNormal(objectEvent, sprite))
    {
        sprite->sActionFuncId = 2;
        return TRUE;
    }
    return FALSE;
}

bool8 MovementAction_AcroPopWheelieMoveRight_Step0(struct ObjectEvent *objectEvent, struct Sprite *sprite)
{
    InitAcroPopWheelie(objectEvent, sprite, DIR_EAST,  1);
    return MovementAction_AcroPopWheelieMoveRight_Step1(objectEvent, sprite);
}

bool8 MovementAction_AcroPopWheelieMoveRight_Step1(struct ObjectEvent *objectEvent, struct Sprite *sprite)
{
    if (UpdateMovementNormal(objectEvent, sprite))
    {
        sprite->sActionFuncId = 2;
        return TRUE;
    }
    return FALSE;
}

static void InitAcroWheelieMove(struct ObjectEvent *objectEvent, struct Sprite *sprite, u8 direction, u8 speed)
{
    InitNpcForMovement(objectEvent, sprite, direction, speed);
    SetStepAnimHandleAlternation(objectEvent, sprite, GetAcroWheeliePedalDirectionAnimNum(objectEvent->facingDirection));
}

bool8 MovementAction_AcroWheelieMoveDown_Step0(struct ObjectEvent *objectEvent, struct Sprite *sprite)
{
    InitAcroWheelieMove(objectEvent, sprite, DIR_SOUTH, 1);
    return MovementAction_AcroWheelieMoveDown_Step1(objectEvent, sprite);
}

bool8 MovementAction_AcroWheelieMoveDown_Step1(struct ObjectEvent *objectEvent, struct Sprite *sprite)
{
    if (UpdateMovementNormal(objectEvent, sprite))
    {
        sprite->sActionFuncId = 2;
        return TRUE;
    }
    return FALSE;
}

bool8 MovementAction_AcroWheelieMoveUp_Step0(struct ObjectEvent *objectEvent, struct Sprite *sprite)
{
    InitAcroWheelieMove(objectEvent, sprite, DIR_NORTH, 1);
    return MovementAction_AcroWheelieMoveUp_Step1(objectEvent, sprite);
}

bool8 MovementAction_AcroWheelieMoveUp_Step1(struct ObjectEvent *objectEvent, struct Sprite *sprite)
{
    if (UpdateMovementNormal(objectEvent, sprite))
    {
        sprite->sActionFuncId = 2;
        return TRUE;
    }
    return FALSE;
}

bool8 MovementAction_AcroWheelieMoveLeft_Step0(struct ObjectEvent *objectEvent, struct Sprite *sprite)
{
    InitAcroWheelieMove(objectEvent, sprite, DIR_WEST,  1);
    return MovementAction_AcroWheelieMoveLeft_Step1(objectEvent, sprite);
}

bool8 MovementAction_AcroWheelieMoveLeft_Step1(struct ObjectEvent *objectEvent, struct Sprite *sprite)
{
    if (UpdateMovementNormal(objectEvent, sprite))
    {
        sprite->sActionFuncId = 2;
        return TRUE;
    }
    return FALSE;
}

bool8 MovementAction_AcroWheelieMoveRight_Step0(struct ObjectEvent *objectEvent, struct Sprite *sprite)
{
    InitAcroWheelieMove(objectEvent, sprite, DIR_EAST, 1);
    return MovementAction_AcroWheelieMoveRight_Step1(objectEvent, sprite);
}

bool8 MovementAction_AcroWheelieMoveRight_Step1(struct ObjectEvent *objectEvent, struct Sprite *sprite)
{
    if (UpdateMovementNormal(objectEvent, sprite))
    {
        sprite->sActionFuncId = 2;
        return TRUE;
    }
    return FALSE;
}

static void InitAcroEndWheelie(struct ObjectEvent *objectEvent, struct Sprite *sprite, u8 direction, u8 speed)
{
    InitNpcForMovement(objectEvent, sprite, direction, speed);
    StartSpriteAnim(sprite, GetAcroEndWheelieDirectionAnimNum(objectEvent->facingDirection));
    SeekSpriteAnim(sprite, 0);
}

bool8 MovementAction_AcroEndWheelieMoveDown_Step0(struct ObjectEvent *objectEvent, struct Sprite *sprite)
{
    InitAcroEndWheelie(objectEvent, sprite, DIR_SOUTH, 1);
    return MovementAction_AcroEndWheelieMoveDown_Step1(objectEvent, sprite);
}

bool8 MovementAction_AcroEndWheelieMoveDown_Step1(struct ObjectEvent *objectEvent, struct Sprite *sprite)
{
    if (UpdateMovementNormal(objectEvent, sprite))
    {
        sprite->sActionFuncId = 2;
        return TRUE;
    }
    return FALSE;
}

bool8 MovementAction_AcroEndWheelieMoveUp_Step0(struct ObjectEvent *objectEvent, struct Sprite *sprite)
{
    InitAcroEndWheelie(objectEvent, sprite, DIR_NORTH, 1);
    return MovementAction_AcroEndWheelieMoveUp_Step1(objectEvent, sprite);
}

bool8 MovementAction_AcroEndWheelieMoveUp_Step1(struct ObjectEvent *objectEvent, struct Sprite *sprite)
{
    if (UpdateMovementNormal(objectEvent, sprite))
    {
        sprite->sActionFuncId = 2;
        return TRUE;
    }
    return FALSE;
}

bool8 MovementAction_AcroEndWheelieMoveLeft_Step0(struct ObjectEvent *objectEvent, struct Sprite *sprite)
{
    InitAcroEndWheelie(objectEvent, sprite, DIR_WEST, 1);
    return MovementAction_AcroEndWheelieMoveLeft_Step1(objectEvent, sprite);
}

bool8 MovementAction_AcroEndWheelieMoveLeft_Step1(struct ObjectEvent *objectEvent, struct Sprite *sprite)
{
    if (UpdateMovementNormal(objectEvent, sprite))
    {
        sprite->sActionFuncId = 2;
        return TRUE;
    }
    return FALSE;
}

bool8 MovementAction_AcroEndWheelieMoveRight_Step0(struct ObjectEvent *objectEvent, struct Sprite *sprite)
{
    InitAcroEndWheelie(objectEvent, sprite, DIR_EAST, 1);
    return MovementAction_AcroEndWheelieMoveRight_Step1(objectEvent, sprite);
}

bool8 MovementAction_AcroEndWheelieMoveRight_Step1(struct ObjectEvent *objectEvent, struct Sprite *sprite)
{
    if (UpdateMovementNormal(objectEvent, sprite))
    {
        sprite->sActionFuncId = 2;
        return TRUE;
    }
    return FALSE;
}

bool8 MovementAction_Levitate_Step0(struct ObjectEvent *objectEvent, struct Sprite *sprite)
{
    CreateLevitateMovementTask(objectEvent);
    sprite->sActionFuncId = 1;
    return TRUE;
}

bool8 MovementAction_StopLevitate_Step0(struct ObjectEvent *objectEvent, struct Sprite *sprite)
{
    DestroyLevitateMovementTask(objectEvent->warpArrowSpriteId);
    sprite->y2 = 0;
    sprite->sActionFuncId = 1;
    return TRUE;
}

bool8 MovementAction_StopLevitateAtTop_Step0(struct ObjectEvent *objectEvent, struct Sprite *sprite)
{
    if (sprite->y2 == 0)
    {
        DestroyLevitateMovementTask(objectEvent->warpArrowSpriteId);
        sprite->sActionFuncId = 1;
        return TRUE;
    }
    return FALSE;
}

u8 MovementAction_Finish(struct ObjectEvent *objectEvent, struct Sprite *sprite)
{
    return TRUE;
}

bool8 MovementAction_PauseSpriteAnim(struct ObjectEvent *objectEvent, struct Sprite *sprite)
{
    sprite->animPaused = TRUE;
    return TRUE;
}

static void UpdateObjectEventSpriteAnimPause(struct ObjectEvent *objectEvent, struct Sprite *sprite)
{
    if (objectEvent->disableAnim)
        sprite->animPaused = TRUE;
}

static void TryEnableObjectEventAnim(struct ObjectEvent *objectEvent, struct Sprite *sprite)
{
    if (objectEvent->enableAnim)
    {
        sprite->animPaused = FALSE;
        objectEvent->disableAnim = FALSE;
        objectEvent->enableAnim = FALSE;
    }
}

static void UpdateObjectEventVisibility(struct ObjectEvent *objectEvent, struct Sprite *sprite)
{
    UpdateObjectEventOffscreen(objectEvent, sprite);
    UpdateObjectEventSpriteVisibility(objectEvent, sprite);
}

static void UpdateObjectEventOffscreen(struct ObjectEvent *objectEvent, struct Sprite *sprite)
{
    u16 x, y;
    u16 x2, y2;
    const struct ObjectEventGraphicsInfo *graphicsInfo;

    objectEvent->offScreen = FALSE;

    graphicsInfo = GetObjectEventGraphicsInfo(objectEvent->graphicsId);
    if (sprite->coordOffsetEnabled)
    {
        x = sprite->x + sprite->x2 + sprite->centerToCornerVecX + gSpriteCoordOffsetX;
        y = sprite->y + sprite->y2 + sprite->centerToCornerVecY + gSpriteCoordOffsetY;
    }
    else
    {
        x = sprite->x + sprite->x2 + sprite->centerToCornerVecX;
        y = sprite->y + sprite->y2 + sprite->centerToCornerVecY;
    }
    x2 = graphicsInfo->width;
    x2 += x;
    y2 = y;
    y2 += graphicsInfo->height;

    if ((s16)x >= DISPLAY_WIDTH + 16 || (s16)x2 < -16)
        objectEvent->offScreen = TRUE;

    if ((s16)y >= DISPLAY_HEIGHT + 16 || (s16)y2 < -16)
        objectEvent->offScreen = TRUE;
}

static void UpdateObjectEventSpriteVisibility(struct ObjectEvent *objectEvent, struct Sprite *sprite)
{
    sprite->invisible = FALSE;
    if (objectEvent->invisible || objectEvent->offScreen)
        sprite->invisible = TRUE;
}

static void GetAllGroundEffectFlags_OnSpawn(struct ObjectEvent *objEvent, u32 *flags)
{
    ObjectEventUpdateMetatileBehaviors(objEvent);
    GetGroundEffectFlags_Reflection(objEvent, flags);
    GetGroundEffectFlags_TallGrassOnSpawn(objEvent, flags);
    GetGroundEffectFlags_LongGrassOnSpawn(objEvent, flags);
    GetGroundEffectFlags_SandHeap(objEvent, flags);
    GetGroundEffectFlags_ShallowFlowingWater(objEvent, flags);
    GetGroundEffectFlags_ShortGrass(objEvent, flags);
    GetGroundEffectFlags_HotSprings(objEvent, flags);
}

static void GetAllGroundEffectFlags_OnBeginStep(struct ObjectEvent *objEvent, u32 *flags)
{
    ObjectEventUpdateMetatileBehaviors(objEvent);
    GetGroundEffectFlags_Reflection(objEvent, flags);
    GetGroundEffectFlags_TallGrassOnBeginStep(objEvent, flags);
    GetGroundEffectFlags_LongGrassOnBeginStep(objEvent, flags);
    GetGroundEffectFlags_Tracks(objEvent, flags);
    GetGroundEffectFlags_SandHeap(objEvent, flags);
    GetGroundEffectFlags_ShallowFlowingWater(objEvent, flags);
    GetGroundEffectFlags_Puddle(objEvent, flags);
    GetGroundEffectFlags_ShortGrass(objEvent, flags);
    GetGroundEffectFlags_HotSprings(objEvent, flags);
}

static void GetAllGroundEffectFlags_OnFinishStep(struct ObjectEvent *objEvent, u32 *flags)
{
    ObjectEventUpdateMetatileBehaviors(objEvent);
    GetGroundEffectFlags_ShallowFlowingWater(objEvent, flags);
    GetGroundEffectFlags_SandHeap(objEvent, flags);
    GetGroundEffectFlags_Puddle(objEvent, flags);
    GetGroundEffectFlags_Ripple(objEvent, flags);
    GetGroundEffectFlags_ShortGrass(objEvent, flags);
    GetGroundEffectFlags_HotSprings(objEvent, flags);
    GetGroundEffectFlags_Seaweed(objEvent, flags);
    GetGroundEffectFlags_JumpLanding(objEvent, flags);
}

static void ObjectEventUpdateMetatileBehaviors(struct ObjectEvent *objEvent)
{
    objEvent->previousMetatileBehavior = MapGridGetMetatileBehaviorAt(objEvent->previousCoords.x, objEvent->previousCoords.y);
    objEvent->currentMetatileBehavior = MapGridGetMetatileBehaviorAt(objEvent->currentCoords.x, objEvent->currentCoords.y);
}

static void GetGroundEffectFlags_Reflection(struct ObjectEvent *objEvent, u32 *flags)
{
    u32 reflectionFlags[NUM_REFLECTION_TYPES - 1] = {
        [REFL_TYPE_ICE   - 1] = GROUND_EFFECT_FLAG_ICE_REFLECTION,
        [REFL_TYPE_WATER - 1] = GROUND_EFFECT_FLAG_WATER_REFLECTION
    };
    u8 reflType = ObjectEventGetNearbyReflectionType(objEvent);

    if (reflType)
    {
        if (objEvent->hasReflection == 0)
        {
            objEvent->hasReflection++;
            *flags |= reflectionFlags[reflType - 1];
        }
    }
    else
    {
        objEvent->hasReflection = FALSE;
    }
}

static void GetGroundEffectFlags_TallGrassOnSpawn(struct ObjectEvent *objEvent, u32 *flags)
{
    if (MetatileBehavior_IsTallGrass(objEvent->currentMetatileBehavior))
        *flags |= GROUND_EFFECT_FLAG_TALL_GRASS_ON_SPAWN;
}

static void GetGroundEffectFlags_TallGrassOnBeginStep(struct ObjectEvent *objEvent, u32 *flags)
{
    if (MetatileBehavior_IsTallGrass(objEvent->currentMetatileBehavior))
        *flags |= GROUND_EFFECT_FLAG_TALL_GRASS_ON_MOVE;
}

static void GetGroundEffectFlags_LongGrassOnSpawn(struct ObjectEvent *objEvent, u32 *flags)
{
    if (MetatileBehavior_IsLongGrass(objEvent->currentMetatileBehavior))
        *flags |= GROUND_EFFECT_FLAG_LONG_GRASS_ON_SPAWN;
}

static void GetGroundEffectFlags_LongGrassOnBeginStep(struct ObjectEvent *objEvent, u32 *flags)
{
    if (MetatileBehavior_IsLongGrass(objEvent->currentMetatileBehavior))
        *flags |= GROUND_EFFECT_FLAG_LONG_GRASS_ON_MOVE;
}

static void GetGroundEffectFlags_Tracks(struct ObjectEvent *objEvent, u32 *flags)
{
    if (MetatileBehavior_IsDeepSand(objEvent->previousMetatileBehavior))
        *flags |= GROUND_EFFECT_FLAG_DEEP_SAND;
    else if (MetatileBehavior_IsSandOrDeepSand(objEvent->previousMetatileBehavior)
             || MetatileBehavior_IsFootprints(objEvent->previousMetatileBehavior))
        *flags |= GROUND_EFFECT_FLAG_SAND;
}

static void GetGroundEffectFlags_SandHeap(struct ObjectEvent *objEvent, u32 *flags)
{
    if (MetatileBehavior_IsDeepSand(objEvent->currentMetatileBehavior)
        && MetatileBehavior_IsDeepSand(objEvent->previousMetatileBehavior))
    {
        if (!objEvent->inSandPile)
        {
            objEvent->inSandPile = FALSE;
            objEvent->inSandPile = TRUE;
            *flags |= GROUND_EFFECT_FLAG_SAND_PILE;
        }
    }
    else
    {
        objEvent->inSandPile = FALSE;
    }
}

static void GetGroundEffectFlags_ShallowFlowingWater(struct ObjectEvent *objEvent, u32 *flags)
{
    if ((MetatileBehavior_IsShallowFlowingWater(objEvent->currentMetatileBehavior)
         && MetatileBehavior_IsShallowFlowingWater(objEvent->previousMetatileBehavior))
        || (MetatileBehavior_IsPacifidlogLog(objEvent->currentMetatileBehavior)
            && MetatileBehavior_IsPacifidlogLog(objEvent->previousMetatileBehavior)))
    {
        if (!objEvent->inShallowFlowingWater)
        {
            objEvent->inShallowFlowingWater = FALSE;
            objEvent->inShallowFlowingWater = TRUE;
            *flags |= GROUND_EFFECT_FLAG_SHALLOW_FLOWING_WATER;
        }
    }
    else
    {
        objEvent->inShallowFlowingWater = FALSE;
    }
}

static void GetGroundEffectFlags_Puddle(struct ObjectEvent *objEvent, u32 *flags)
{
    if (MetatileBehavior_IsPuddle(objEvent->currentMetatileBehavior)
        && MetatileBehavior_IsPuddle(objEvent->previousMetatileBehavior))
        *flags |= GROUND_EFFECT_FLAG_PUDDLE;
}

static void GetGroundEffectFlags_Ripple(struct ObjectEvent *objEvent, u32 *flags)
{
    if (MetatileBehavior_HasRipples(objEvent->currentMetatileBehavior))
        *flags |= GROUND_EFFECT_FLAG_RIPPLES;
}

static void GetGroundEffectFlags_ShortGrass(struct ObjectEvent *objEvent, u32 *flags)
{
    if (MetatileBehavior_IsShortGrass(objEvent->currentMetatileBehavior)
        && MetatileBehavior_IsShortGrass(objEvent->previousMetatileBehavior))
    {
        if (!objEvent->inShortGrass)
        {
            objEvent->inShortGrass = FALSE;
            objEvent->inShortGrass = TRUE;
            *flags |= GROUND_EFFECT_FLAG_SHORT_GRASS;
        }
    }
    else
    {
        objEvent->inShortGrass = FALSE;
    }
}

static void GetGroundEffectFlags_HotSprings(struct ObjectEvent *objEvent, u32 *flags)
{
    if (MetatileBehavior_IsHotSprings(objEvent->currentMetatileBehavior)
        && MetatileBehavior_IsHotSprings(objEvent->previousMetatileBehavior))
    {
        if (!objEvent->inHotSprings)
        {
            objEvent->inHotSprings = FALSE;
            objEvent->inHotSprings = TRUE;
            *flags |= GROUND_EFFECT_FLAG_HOT_SPRINGS;
        }
    }
    else
    {
        objEvent->inHotSprings = FALSE;
    }
}

static void GetGroundEffectFlags_Seaweed(struct ObjectEvent *objEvent, u32 *flags)
{
    if (MetatileBehavior_IsSeaweed(objEvent->currentMetatileBehavior))
        *flags |= GROUND_EFFECT_FLAG_SEAWEED;
}

static void GetGroundEffectFlags_JumpLanding(struct ObjectEvent *objEvent, u32 *flags)
{
    typedef bool8 (*MetatileFunc)(u8);

    static const MetatileFunc metatileFuncs[] = {
        MetatileBehavior_IsTallGrass,
        MetatileBehavior_IsLongGrass,
        MetatileBehavior_IsPuddle,
        MetatileBehavior_IsSurfableWaterOrUnderwater,
        MetatileBehavior_IsShallowFlowingWater,
        MetatileBehavior_IsATile,
    };

    static const u32 jumpLandingFlags[] = {
        GROUND_EFFECT_FLAG_LAND_IN_TALL_GRASS,
        GROUND_EFFECT_FLAG_LAND_IN_LONG_GRASS,
        GROUND_EFFECT_FLAG_LAND_IN_SHALLOW_WATER,
        GROUND_EFFECT_FLAG_LAND_IN_DEEP_WATER,
        GROUND_EFFECT_FLAG_LAND_IN_SHALLOW_WATER,
        GROUND_EFFECT_FLAG_LAND_ON_NORMAL_GROUND,
    };

    if (objEvent->landingJump && !objEvent->disableJumpLandingGroundEffect)
    {
        u8 i;

        for (i = 0; i < ARRAY_COUNT(metatileFuncs); i++)
        {
            if (metatileFuncs[i](objEvent->currentMetatileBehavior))
            {
                *flags |= jumpLandingFlags[i];
                return;
            }
        }
    }
}

#define RETURN_REFLECTION_TYPE_AT(x, y)              \
    b = MapGridGetMetatileBehaviorAt(x, y);          \
    result = GetReflectionTypeByMetatileBehavior(b); \
    if (result != REFL_TYPE_NONE)                    \
        return result;

static u8 ObjectEventGetNearbyReflectionType(struct ObjectEvent *objEvent)
{
    const struct ObjectEventGraphicsInfo *info = GetObjectEventGraphicsInfo(objEvent->graphicsId);

    // ceil div by tile width?
    s16 width = (info->width + 8) >> 4;
    s16 height = (info->height + 8) >> 4;
    s16 i, j;
    u8 result, b; // used by RETURN_REFLECTION_TYPE_AT
    s16 one = 1;

    for (i = 0; i < height; i++)
    {
        RETURN_REFLECTION_TYPE_AT(objEvent->currentCoords.x, objEvent->currentCoords.y + one + i)
        RETURN_REFLECTION_TYPE_AT(objEvent->previousCoords.x, objEvent->previousCoords.y + one + i)
        for (j = 1; j < width; j++)
        {
            RETURN_REFLECTION_TYPE_AT(objEvent->currentCoords.x + j, objEvent->currentCoords.y + one + i)
            RETURN_REFLECTION_TYPE_AT(objEvent->currentCoords.x - j, objEvent->currentCoords.y + one + i)
            RETURN_REFLECTION_TYPE_AT(objEvent->previousCoords.x + j, objEvent->previousCoords.y + one + i)
            RETURN_REFLECTION_TYPE_AT(objEvent->previousCoords.x - j, objEvent->previousCoords.y + one + i)
        }
    }

    return REFL_TYPE_NONE;
}

#undef RETURN_REFLECTION_TYPE_AT

static u8 GetReflectionTypeByMetatileBehavior(u32 behavior)
{
    if (MetatileBehavior_IsIce(behavior))
        return REFL_TYPE_ICE;
    else if (MetatileBehavior_IsReflective(behavior))
        return REFL_TYPE_WATER;
    else
        return REFL_TYPE_NONE;
}

u8 GetLedgeJumpDirection(s16 x, s16 y, u8 direction)
{
    static bool8 (*const ledgeBehaviorFuncs[])(u8) = {
        [DIR_SOUTH - 1] = MetatileBehavior_IsJumpSouth,
        [DIR_NORTH - 1] = MetatileBehavior_IsJumpNorth,
        [DIR_WEST - 1]  = MetatileBehavior_IsJumpWest,
        [DIR_EAST - 1]  = MetatileBehavior_IsJumpEast,
    };

    u8 behavior;
    u8 index = direction;

    if (index == DIR_NONE)
        return DIR_NONE;
    else if (index > DIR_EAST)
        index -= DIR_EAST;

    index--;
    behavior = MapGridGetMetatileBehaviorAt(x, y);

    if (ledgeBehaviorFuncs[index](behavior) == TRUE)
        return index + 1;

    return DIR_NONE;
}

static void SetObjectEventSpriteOamTableForLongGrass(struct ObjectEvent *objEvent, struct Sprite *sprite)
{
    if (objEvent->disableCoveringGroundEffects)
        return;

    if (!MetatileBehavior_IsLongGrass(objEvent->currentMetatileBehavior))
        return;

    if (!MetatileBehavior_IsLongGrass(objEvent->previousMetatileBehavior))
        return;

    sprite->subspriteTableNum = 4;

    if (ZCoordToPriority(objEvent->previousElevation) == 1)
        sprite->subspriteTableNum = 5;
}

bool8 IsZCoordMismatchAt(u8 z, s16 x, s16 y)
{
    u8 mapZ;

    if (z == 0)
        return FALSE;

    mapZ = MapGridGetZCoordAt(x, y);

    if (mapZ == 0 || mapZ == 15)
        return FALSE;

    if (mapZ != z)
        return TRUE;

    return FALSE;
}

static const u8 sElevationToSubpriority[] = {
    115, 115, 83, 115, 83, 115, 83, 115, 83, 115, 83, 115, 83, 0, 0, 115
};

static const u8 sElevationToPriority[] = {
    2, 2, 2, 2, 1, 2, 1, 2, 1, 2, 1, 2, 1, 0, 0, 2
};

static const u8 sElevationToSubspriteTableNum[] = {
    1, 1, 1, 1, 2, 1, 2, 1, 2, 1, 2, 1, 2, 0, 0, 1,
};

void UpdateObjectEventZCoordAndPriority(struct ObjectEvent *objEvent, struct Sprite *sprite)
{
    if (objEvent->fixedPriority)
        return;

    ObjectEventUpdateZCoord(objEvent);

    sprite->subspriteTableNum = sElevationToSubspriteTableNum[objEvent->previousElevation];
    sprite->oam.priority = sElevationToPriority[objEvent->previousElevation];
}

static void InitObjectPriorityByZCoord(struct Sprite *sprite, u8 z)
{
    sprite->subspriteTableNum = sElevationToSubspriteTableNum[z];
    sprite->oam.priority = sElevationToPriority[z];
}

u8 ZCoordToPriority(u8 z)
{
    return sElevationToPriority[z];
}

void ObjectEventUpdateZCoord(struct ObjectEvent *objEvent)
{
    u8 z = MapGridGetZCoordAt(objEvent->currentCoords.x, objEvent->currentCoords.y);
    u8 z2 = MapGridGetZCoordAt(objEvent->previousCoords.x, objEvent->previousCoords.y);

    if (z == 0xF || z2 == 0xF)
        return;

    objEvent->currentElevation = z;

    if (z != 0 && z != 0xF)
        objEvent->previousElevation = z;
}

void SetObjectSubpriorityByZCoord(u8 elevation, struct Sprite *sprite, u8 subpriority)
{
    s32 tmp = sprite->centerToCornerVecY;
    u32 tmpa = *(u16 *)&sprite->y;
    u32 tmpb = *(u16 *)&gSpriteCoordOffsetY;
    s32 tmp2 = (tmpa - tmp) + tmpb;
    u16 tmp3 = (16 - ((((u32)tmp2 + 8) & 0xFF) >> 4)) * 2;
    sprite->subpriority = tmp3 + sElevationToSubpriority[elevation] + subpriority;
}

static void ObjectEventUpdateSubpriority(struct ObjectEvent *objEvent, struct Sprite *sprite)
{
    if (objEvent->fixedPriority)
        return;

    SetObjectSubpriorityByZCoord(objEvent->previousElevation, sprite, 1);
}

bool8 AreZCoordsCompatible(u8 a, u8 b)
{
    if (a == 0 || b == 0)
        return TRUE;

    if (a != b)
        return FALSE;

    return TRUE;
}

void GroundEffect_SpawnOnTallGrass(struct ObjectEvent *objEvent, struct Sprite *sprite)
{
    gFieldEffectArguments[0] = objEvent->currentCoords.x;
    gFieldEffectArguments[1] = objEvent->currentCoords.y;
    gFieldEffectArguments[2] = objEvent->previousElevation;
    gFieldEffectArguments[3] = 2; // priority
    gFieldEffectArguments[4] = objEvent->localId << 8 | objEvent->mapNum;
    gFieldEffectArguments[5] = objEvent->mapGroup;
    gFieldEffectArguments[6] = (u8)gSaveBlock1Ptr->location.mapNum << 8 | (u8)gSaveBlock1Ptr->location.mapGroup;
    gFieldEffectArguments[7] = TRUE; // skip to end of anim
    FieldEffectStart(FLDEFF_TALL_GRASS);
}

void GroundEffect_StepOnTallGrass(struct ObjectEvent *objEvent, struct Sprite *sprite)
{
    gFieldEffectArguments[0] = objEvent->currentCoords.x;
    gFieldEffectArguments[1] = objEvent->currentCoords.y;
    gFieldEffectArguments[2] = objEvent->previousElevation;
    gFieldEffectArguments[3] = 2; // priority
    gFieldEffectArguments[4] = objEvent->localId << 8 | objEvent->mapNum;
    gFieldEffectArguments[5] = objEvent->mapGroup;
    gFieldEffectArguments[6] = (u8)gSaveBlock1Ptr->location.mapNum << 8 | (u8)gSaveBlock1Ptr->location.mapGroup;
    gFieldEffectArguments[7] = FALSE; // don't skip to end of anim
    FieldEffectStart(FLDEFF_TALL_GRASS);
}

void GroundEffect_SpawnOnLongGrass(struct ObjectEvent *objEvent, struct Sprite *sprite)
{
    gFieldEffectArguments[0] = objEvent->currentCoords.x;
    gFieldEffectArguments[1] = objEvent->currentCoords.y;
    gFieldEffectArguments[2] = objEvent->previousElevation;
    gFieldEffectArguments[3] = 2;
    gFieldEffectArguments[4] = objEvent->localId << 8 | objEvent->mapNum;
    gFieldEffectArguments[5] = objEvent->mapGroup;
    gFieldEffectArguments[6] = (u8)gSaveBlock1Ptr->location.mapNum << 8 | (u8)gSaveBlock1Ptr->location.mapGroup;
    gFieldEffectArguments[7] = 1;
    FieldEffectStart(FLDEFF_LONG_GRASS);
}

void GroundEffect_StepOnLongGrass(struct ObjectEvent *objEvent, struct Sprite *sprite)
{
    gFieldEffectArguments[0] = objEvent->currentCoords.x;
    gFieldEffectArguments[1] = objEvent->currentCoords.y;
    gFieldEffectArguments[2] = objEvent->previousElevation;
    gFieldEffectArguments[3] = 2;
    gFieldEffectArguments[4] = (objEvent->localId << 8) | objEvent->mapNum;
    gFieldEffectArguments[5] = objEvent->mapGroup;
    gFieldEffectArguments[6] = (u8)gSaveBlock1Ptr->location.mapNum << 8 | (u8)gSaveBlock1Ptr->location.mapGroup;
    gFieldEffectArguments[7] = 0;
    FieldEffectStart(FLDEFF_LONG_GRASS);
}

void GroundEffect_WaterReflection(struct ObjectEvent *objEvent, struct Sprite *sprite)
{
    SetUpReflection(objEvent, sprite, FALSE);
}

void GroundEffect_IceReflection(struct ObjectEvent *objEvent, struct Sprite *sprite)
{
    SetUpReflection(objEvent, sprite, TRUE);
}

void GroundEffect_FlowingWater(struct ObjectEvent *objEvent, struct Sprite *sprite)
{
    StartFieldEffectForObjectEvent(FLDEFF_FEET_IN_FLOWING_WATER, objEvent);
}

static void (*const sGroundEffectTracksFuncs[])(struct ObjectEvent *objEvent, struct Sprite *sprite, u8 a) = {
    [TRACKS_NONE] = DoTracksGroundEffect_None,
    [TRACKS_FOOT] = DoTracksGroundEffect_Footprints,
    [TRACKS_BIKE_TIRE] = DoTracksGroundEffect_BikeTireTracks,
};

void GroundEffect_SandTracks(struct ObjectEvent *objEvent, struct Sprite *sprite)
{
    const struct ObjectEventGraphicsInfo *info = GetObjectEventGraphicsInfo(objEvent->graphicsId);
    sGroundEffectTracksFuncs[info->tracks](objEvent, sprite, 0);
}

void GroundEffect_DeepSandTracks(struct ObjectEvent *objEvent, struct Sprite *sprite)
{
    const struct ObjectEventGraphicsInfo *info = GetObjectEventGraphicsInfo(objEvent->graphicsId);
    sGroundEffectTracksFuncs[info->tracks](objEvent, sprite, 1);
}

static void DoTracksGroundEffect_None(struct ObjectEvent *objEvent, struct Sprite *sprite, u8 a)
{
}

static void DoTracksGroundEffect_Footprints(struct ObjectEvent *objEvent, struct Sprite *sprite, u8 a)
{
    // First half-word is a Field Effect script id. (gFieldEffectScriptPointers)
    u16 sandFootprints_FieldEffectData[2] = {
        FLDEFF_SAND_FOOTPRINTS,
        FLDEFF_DEEP_SAND_FOOTPRINTS
    };

    gFieldEffectArguments[0] = objEvent->previousCoords.x;
    gFieldEffectArguments[1] = objEvent->previousCoords.y;
    gFieldEffectArguments[2] = 149;
    gFieldEffectArguments[3] = 2;
    gFieldEffectArguments[4] = objEvent->facingDirection;
    FieldEffectStart(sandFootprints_FieldEffectData[a]);
}

static void DoTracksGroundEffect_BikeTireTracks(struct ObjectEvent *objEvent, struct Sprite *sprite, u8 a)
{
    //  Specifies which bike track shape to show next.
    //  For example, when the bike turns from up to right, it will show
    //  a track that curves to the right.
    //  Each 4-byte row corresponds to the initial direction of the bike, and
    //  each byte in that row is for the next direction of the bike in the order
    //  of down, up, left, right.
    static const u8 bikeTireTracks_Transitions[4][4] = {
        1, 2, 7, 8,
        1, 2, 6, 5,
        5, 8, 3, 4,
        6, 7, 3, 4,
    };

    if (objEvent->currentCoords.x != objEvent->previousCoords.x || objEvent->currentCoords.y != objEvent->previousCoords.y)
    {
        gFieldEffectArguments[0] = objEvent->previousCoords.x;
        gFieldEffectArguments[1] = objEvent->previousCoords.y;
        gFieldEffectArguments[2] = 149;
        gFieldEffectArguments[3] = 2;
        gFieldEffectArguments[4] =
            bikeTireTracks_Transitions[objEvent->previousMovementDirection][objEvent->facingDirection - 5];
        FieldEffectStart(FLDEFF_BIKE_TIRE_TRACKS);
    }
}

void GroundEffect_Ripple(struct ObjectEvent *objEvent, struct Sprite *sprite)
{
    DoRippleFieldEffect(objEvent, sprite);
}

void GroundEffect_StepOnPuddle(struct ObjectEvent *objEvent, struct Sprite *sprite)
{
    StartFieldEffectForObjectEvent(FLDEFF_SPLASH, objEvent);
}

void GroundEffect_SandHeap(struct ObjectEvent *objEvent, struct Sprite *sprite)
{
    StartFieldEffectForObjectEvent(FLDEFF_SAND_PILE, objEvent);
}

void GroundEffect_JumpOnTallGrass(struct ObjectEvent *objEvent, struct Sprite *sprite)
{
    u8 spriteId;

    gFieldEffectArguments[0] = objEvent->currentCoords.x;
    gFieldEffectArguments[1] = objEvent->currentCoords.y;
    gFieldEffectArguments[2] = objEvent->previousElevation;
    gFieldEffectArguments[3] = 2;
    FieldEffectStart(FLDEFF_JUMP_TALL_GRASS);

    spriteId = FindTallGrassFieldEffectSpriteId(
        objEvent->localId,
        objEvent->mapNum,
        objEvent->mapGroup,
        objEvent->currentCoords.x,
        objEvent->currentCoords.y);

    if (spriteId == MAX_SPRITES)
        GroundEffect_SpawnOnTallGrass(objEvent, sprite);
}

void GroundEffect_JumpOnLongGrass(struct ObjectEvent *objEvent, struct Sprite *sprite)
{
    gFieldEffectArguments[0] = objEvent->currentCoords.x;
    gFieldEffectArguments[1] = objEvent->currentCoords.y;
    gFieldEffectArguments[2] = objEvent->previousElevation;
    gFieldEffectArguments[3] = 2;
    FieldEffectStart(FLDEFF_JUMP_LONG_GRASS);
}

void GroundEffect_JumpOnShallowWater(struct ObjectEvent *objEvent, struct Sprite *sprite)
{
    gFieldEffectArguments[0] = objEvent->currentCoords.x;
    gFieldEffectArguments[1] = objEvent->currentCoords.y;
    gFieldEffectArguments[2] = objEvent->previousElevation;
    gFieldEffectArguments[3] = sprite->oam.priority;
    FieldEffectStart(FLDEFF_JUMP_SMALL_SPLASH);
}

void GroundEffect_JumpOnWater(struct ObjectEvent *objEvent, struct Sprite *sprite)
{
    gFieldEffectArguments[0] = objEvent->currentCoords.x;
    gFieldEffectArguments[1] = objEvent->currentCoords.y;
    gFieldEffectArguments[2] = objEvent->previousElevation;
    gFieldEffectArguments[3] = sprite->oam.priority;
    FieldEffectStart(FLDEFF_JUMP_BIG_SPLASH);
}

void GroundEffect_JumpLandingDust(struct ObjectEvent *objEvent, struct Sprite *sprite)
{
    gFieldEffectArguments[0] = objEvent->currentCoords.x;
    gFieldEffectArguments[1] = objEvent->currentCoords.y;
    gFieldEffectArguments[2] = objEvent->previousElevation;
    gFieldEffectArguments[3] = sprite->oam.priority;
    FieldEffectStart(FLDEFF_DUST);
}

void GroundEffect_ShortGrass(struct ObjectEvent *objEvent, struct Sprite *sprite)
{
    StartFieldEffectForObjectEvent(FLDEFF_SHORT_GRASS, objEvent);
}

void GroundEffect_HotSprings(struct ObjectEvent *objEvent, struct Sprite *sprite)
{
    StartFieldEffectForObjectEvent(FLDEFF_HOT_SPRINGS_WATER, objEvent);
}

void GroundEffect_Seaweed(struct ObjectEvent *objEvent, struct Sprite *sprite)
{
    gFieldEffectArguments[0] = objEvent->currentCoords.x;
    gFieldEffectArguments[1] = objEvent->currentCoords.y;
    FieldEffectStart(FLDEFF_BUBBLES);
}

static void (*const sGroundEffectFuncs[])(struct ObjectEvent *objEvent, struct Sprite *sprite) = {
    GroundEffect_SpawnOnTallGrass,      // GROUND_EFFECT_FLAG_TALL_GRASS_ON_SPAWN
    GroundEffect_StepOnTallGrass,       // GROUND_EFFECT_FLAG_TALL_GRASS_ON_MOVE
    GroundEffect_SpawnOnLongGrass,      // GROUND_EFFECT_FLAG_LONG_GRASS_ON_SPAWN
    GroundEffect_StepOnLongGrass,       // GROUND_EFFECT_FLAG_LONG_GRASS_ON_MOVE
    GroundEffect_WaterReflection,       // GROUND_EFFECT_FLAG_WATER_REFLECTION
    GroundEffect_IceReflection,         // GROUND_EFFECT_FLAG_ICE_REFLECTION
    GroundEffect_FlowingWater,          // GROUND_EFFECT_FLAG_SHALLOW_FLOWING_WATER
    GroundEffect_SandTracks,            // GROUND_EFFECT_FLAG_SAND
    GroundEffect_DeepSandTracks,        // GROUND_EFFECT_FLAG_DEEP_SAND
    GroundEffect_Ripple,                // GROUND_EFFECT_FLAG_RIPPLES
    GroundEffect_StepOnPuddle,          // GROUND_EFFECT_FLAG_PUDDLE
    GroundEffect_SandHeap,              // GROUND_EFFECT_FLAG_SAND_PILE
    GroundEffect_JumpOnTallGrass,       // GROUND_EFFECT_FLAG_LAND_IN_TALL_GRASS
    GroundEffect_JumpOnLongGrass,       // GROUND_EFFECT_FLAG_LAND_IN_LONG_GRASS
    GroundEffect_JumpOnShallowWater,    // GROUND_EFFECT_FLAG_LAND_IN_SHALLOW_WATER
    GroundEffect_JumpOnWater,           // GROUND_EFFECT_FLAG_LAND_IN_DEEP_WATER
    GroundEffect_JumpLandingDust,       // GROUND_EFFECT_FLAG_LAND_ON_NORMAL_GROUND
    GroundEffect_ShortGrass,            // GROUND_EFFECT_FLAG_SHORT_GRASS
    GroundEffect_HotSprings,            // GROUND_EFFECT_FLAG_HOT_SPRINGS
    GroundEffect_Seaweed                // GROUND_EFFECT_FLAG_SEAWEED
};

static void DoFlaggedGroundEffects(struct ObjectEvent *objEvent, struct Sprite *sprite, u32 flags)
{
    u8 i;

    if (ObjectEventIsFarawayIslandMew(objEvent) == TRUE && !ShouldMewShakeGrass(objEvent))
        return;

    for (i = 0; i < ARRAY_COUNT(sGroundEffectFuncs); i++, flags >>= 1)
        if (flags & 1)
            sGroundEffectFuncs[i](objEvent, sprite);
}

void filters_out_some_ground_effects(struct ObjectEvent *objEvent, u32 *flags)
{
    if (objEvent->disableCoveringGroundEffects)
    {
        objEvent->inShortGrass = 0;
        objEvent->inSandPile = 0;
        objEvent->inShallowFlowingWater = 0;
        objEvent->inHotSprings = 0;
        *flags &= ~(GROUND_EFFECT_FLAG_HOT_SPRINGS
                  | GROUND_EFFECT_FLAG_SHORT_GRASS
                  | GROUND_EFFECT_FLAG_SAND_PILE
                  | GROUND_EFFECT_FLAG_SHALLOW_FLOWING_WATER
                  | GROUND_EFFECT_FLAG_TALL_GRASS_ON_MOVE);
    }
}

void FilterOutStepOnPuddleGroundEffectIfJumping(struct ObjectEvent *objEvent, u32 *flags)
{
    if (objEvent->landingJump)
        *flags &= ~GROUND_EFFECT_FLAG_PUDDLE;
}

static void DoGroundEffects_OnSpawn(struct ObjectEvent *objEvent, struct Sprite *sprite)
{
    u32 flags;

    if (objEvent->triggerGroundEffectsOnMove)
    {
        flags = 0;
        UpdateObjectEventZCoordAndPriority(objEvent, sprite);
        GetAllGroundEffectFlags_OnSpawn(objEvent, &flags);
        SetObjectEventSpriteOamTableForLongGrass(objEvent, sprite);
        DoFlaggedGroundEffects(objEvent, sprite, flags);
        objEvent->triggerGroundEffectsOnMove = 0;
        objEvent->disableCoveringGroundEffects = 0;
    }
}

static void DoGroundEffects_OnBeginStep(struct ObjectEvent *objEvent, struct Sprite *sprite)
{
    u32 flags;

    if (objEvent->triggerGroundEffectsOnMove)
    {
        flags = 0;
        UpdateObjectEventZCoordAndPriority(objEvent, sprite);
        GetAllGroundEffectFlags_OnBeginStep(objEvent, &flags);
        SetObjectEventSpriteOamTableForLongGrass(objEvent, sprite);
        filters_out_some_ground_effects(objEvent, &flags);
        DoFlaggedGroundEffects(objEvent, sprite, flags);
        objEvent->triggerGroundEffectsOnMove = 0;
        objEvent->disableCoveringGroundEffects = 0;
    }
}

static void DoGroundEffects_OnFinishStep(struct ObjectEvent *objEvent, struct Sprite *sprite)
{
    u32 flags;

    if (objEvent->triggerGroundEffectsOnStop)
    {
        flags = 0;
        UpdateObjectEventZCoordAndPriority(objEvent, sprite);
        GetAllGroundEffectFlags_OnFinishStep(objEvent, &flags);
        SetObjectEventSpriteOamTableForLongGrass(objEvent, sprite);
        FilterOutStepOnPuddleGroundEffectIfJumping(objEvent, &flags);
        DoFlaggedGroundEffects(objEvent, sprite, flags);
        objEvent->triggerGroundEffectsOnStop = 0;
        objEvent->landingJump = 0;
    }
}

bool8 FreezeObjectEvent(struct ObjectEvent *objectEvent)
{
    if (objectEvent->heldMovementActive || objectEvent->frozen)
    {
        return TRUE;
    }
    else
    {
        objectEvent->frozen = TRUE;
        objectEvent->spriteAnimPausedBackup = gSprites[objectEvent->spriteId].animPaused;
        objectEvent->spriteAffineAnimPausedBackup = gSprites[objectEvent->spriteId].affineAnimPaused;
        gSprites[objectEvent->spriteId].animPaused = TRUE;
        gSprites[objectEvent->spriteId].affineAnimPaused = TRUE;
        return FALSE;
    }
}

void FreezeObjectEvents(void)
{
    u8 i;
    for (i = 0; i < OBJECT_EVENTS_COUNT; i++)
        if (gObjectEvents[i].active && i != gPlayerAvatar.objectEventId)
            FreezeObjectEvent(&gObjectEvents[i]);
}

void FreezeObjectEventsExceptOne(u8 objectEventId)
{
    u8 i;
    for (i = 0; i < OBJECT_EVENTS_COUNT; i++)
        if (i != objectEventId && gObjectEvents[i].active && i != gPlayerAvatar.objectEventId)
            FreezeObjectEvent(&gObjectEvents[i]);
}

void UnfreezeObjectEvent(struct ObjectEvent *objectEvent)
{
    if (objectEvent->active && objectEvent->frozen)
    {
        objectEvent->frozen = 0;
        gSprites[objectEvent->spriteId].animPaused = objectEvent->spriteAnimPausedBackup;
        gSprites[objectEvent->spriteId].affineAnimPaused = objectEvent->spriteAffineAnimPausedBackup;
    }
}

void UnfreezeObjectEvents(void)
{
    u8 i;
    for (i = 0; i < OBJECT_EVENTS_COUNT; i++)
        if (gObjectEvents[i].active)
            UnfreezeObjectEvent(&gObjectEvents[i]);
}

static void Step1(struct Sprite *sprite, u8 dir)
{
    sprite->x += sDirectionToVectors[dir].x;
    sprite->y += sDirectionToVectors[dir].y;
}

static void Step2(struct Sprite *sprite, u8 dir)
{
    sprite->x += 2 * (u16) sDirectionToVectors[dir].x;
    sprite->y += 2 * (u16) sDirectionToVectors[dir].y;
}

static void Step3(struct Sprite *sprite, u8 dir)
{
    sprite->x += 2 * (u16) sDirectionToVectors[dir].x + (u16) sDirectionToVectors[dir].x;
    sprite->y += 2 * (u16) sDirectionToVectors[dir].y + (u16) sDirectionToVectors[dir].y;
}

static void Step4(struct Sprite *sprite, u8 dir)
{
    sprite->x += 4 * (u16) sDirectionToVectors[dir].x;
    sprite->y += 4 * (u16) sDirectionToVectors[dir].y;
}

static void Step8(struct Sprite *sprite, u8 dir)
{
    sprite->x += 8 * (u16) sDirectionToVectors[dir].x;
    sprite->y += 8 * (u16) sDirectionToVectors[dir].y;
}

#define sSpeed data[4]
#define sTimer data[5]

static void SetSpriteDataForNormalStep(struct Sprite *sprite, u8 direction, u8 speed)
{
    sprite->sDirection = direction;
    sprite->sSpeed = speed;
    sprite->sTimer = 0;
}

typedef void (*SpriteStepFunc)(struct Sprite *sprite, u8 direction);

static const SpriteStepFunc sStep1Funcs[] = {
    Step1,
    Step1,
    Step1,
    Step1,
    Step1,
    Step1,
    Step1,
    Step1,
    Step1,
    Step1,
    Step1,
    Step1,
    Step1,
    Step1,
    Step1,
    Step1,
};

static const SpriteStepFunc sStep2Funcs[] = {
    Step2,
    Step2,
    Step2,
    Step2,
    Step2,
    Step2,
    Step2,
    Step2,
};

static const SpriteStepFunc sStep3Funcs[] = {
    Step2,
    Step3,
    Step3,
    Step2,
    Step3,
    Step3,
};

static const SpriteStepFunc sStep4Funcs[] = {
    Step4,
    Step4,
    Step4,
    Step4,
};

static const SpriteStepFunc sStep8Funcs[] = {
    Step8,
    Step8,
};

static const SpriteStepFunc *const sNpcStepFuncTables[] = {
    [MOVE_SPEED_NORMAL] = sStep1Funcs,
    [MOVE_SPEED_FAST_1] = sStep2Funcs,
    [MOVE_SPEED_FAST_2] = sStep3Funcs,
    [MOVE_SPEED_FASTER] = sStep4Funcs,
    [MOVE_SPEED_FASTEST] = sStep8Funcs,
};

static const s16 sStepTimes[] = {
    [MOVE_SPEED_NORMAL] = 16,
    [MOVE_SPEED_FAST_1] = 8,
    [MOVE_SPEED_FAST_2] = 6,
    [MOVE_SPEED_FASTER] = 4,
    [MOVE_SPEED_FASTEST] = 2,
};

static bool8 NpcTakeStep(struct Sprite *sprite)
{
    if (sprite->sTimer >= sStepTimes[sprite->sSpeed])
        return FALSE;

    sNpcStepFuncTables[sprite->sSpeed][sprite->sTimer](sprite, sprite->sDirection);

    sprite->sTimer++;

    if (sprite->sTimer < sStepTimes[sprite->sSpeed])
        return FALSE;

    return TRUE;
}

#undef sSpeed
#undef sTimer

#define sTimer     data[4]
#define sNumSteps  data[5]

static void SetWalkSlowSpriteData(struct Sprite *sprite, u8 direction)
{
    sprite->sDirection = direction;
    sprite->sTimer = 0;
    sprite->sNumSteps = 0;
}

static bool8 UpdateWalkSlowAnim(struct Sprite *sprite)
{
    if (!(sprite->sTimer & 1))
    {
        Step1(sprite, sprite->sDirection);
        sprite->sNumSteps++;
    }

    sprite->sTimer++;

    if (sprite->sNumSteps > 15)
        return TRUE;
    else
        return FALSE;
}

#undef sTimer
#undef sNumSteps

static const s8 sFigure8XOffsets[FIGURE_8_LENGTH] = {
    1, 2, 2, 2, 2, 2, 2, 2,
    2, 2, 2, 1, 2, 2, 1, 2,
    2, 1, 2, 2, 1, 2, 1, 1,
    2, 1, 1, 2, 1, 1, 2, 1,
    1, 2, 1, 1, 1, 1, 1, 1,
    1, 1, 1, 1, 1, 1, 1, 1,
    0, 1, 1, 1, 0, 1, 1, 0,
    1, 0, 1, 0, 1, 0, 0, 0,
    0, 1, 0, 0, 0, 0, 0, 0,
};

static const s8 sFigure8YOffsets[FIGURE_8_LENGTH] = {
     0,  0,  1,  0,  0,  1,  0,  0,
     1,  0,  1,  1,  0,  1,  1,  0,
     1,  1,  0,  1,  1,  0,  1,  1,
     0,  0,  1,  0,  0,  1,  0,  0,
     1,  0,  0,  0,  0,  0,  0,  0,
     0,  0,  0,  0,  0,  0,  0,  0,
     0,  0, -1,  0,  0, -1,  0,  0,
    -1,  0, -1, -1,  0, -1, -1,  0,
    -1, -1, -1, -1, -1, -1, -1, -2,
};

s16 GetFigure8YOffset(s16 idx)
{
    return sFigure8YOffsets[idx];
}

s16 GetFigure8XOffset(s16 idx)
{
    return sFigure8XOffsets[idx];
}

static void InitSpriteForFigure8Anim(struct Sprite *sprite)
{
    sprite->data[6] = 0;
    sprite->data[7] = 0;
}

static bool8 AnimateSpriteInFigure8(struct Sprite *sprite)
{
    bool8 finished = FALSE;

    switch(sprite->data[7])
    {
    case 0:
        sprite->x2 += GetFigure8XOffset(sprite->data[6]);
        sprite->y2 += GetFigure8YOffset(sprite->data[6]);
        break;
    case 1:
        sprite->x2 -= GetFigure8XOffset((FIGURE_8_LENGTH - 1) - sprite->data[6]);
        sprite->y2 += GetFigure8YOffset((FIGURE_8_LENGTH - 1) - sprite->data[6]);
        break;
    case 2:
        sprite->x2 -= GetFigure8XOffset(sprite->data[6]);
        sprite->y2 += GetFigure8YOffset(sprite->data[6]);
        break;
    case 3:
        sprite->x2 += GetFigure8XOffset((FIGURE_8_LENGTH - 1) - sprite->data[6]);
        sprite->y2 += GetFigure8YOffset((FIGURE_8_LENGTH - 1) - sprite->data[6]);
        break;
    }
    if (++sprite->data[6] == FIGURE_8_LENGTH)
    {
        sprite->data[6] = 0;
        sprite->data[7]++;
    }
    if (sprite->data[7] == 4)
    {
        sprite->y2 = 0;
        sprite->x2 = 0;
        finished = TRUE;
    }
    return finished;
}

static const s8 sJumpY_High[] = {
     -4,  -6,  -8, -10, -11, -12, -12, -12,
    -11, -10,  -9,  -8,  -6,  -4,   0,   0
};

static const s8 sJumpY_Low[] = {
    0,   -2,  -3,  -4,  -5,  -6,  -6,  -6,
    -5,  -5,  -4,  -3,  -2,   0,   0,   0
};

static const s8 sJumpY_Normal[] = {
    -2,  -4,  -6,  -8,  -9, -10, -10, -10,
    -9,  -8,  -6,  -5,  -3,  -2,   0,   0
};

static const s8 *const sJumpYTable[] = {
    [JUMP_TYPE_HIGH]   = sJumpY_High,
    [JUMP_TYPE_LOW]    = sJumpY_Low,
    [JUMP_TYPE_NORMAL] = sJumpY_Normal
};

static s16 GetJumpY(s16 i, u8 type)
{
    return sJumpYTable[type][i];
}

#define sDistance  data[4]
#define sJumpType  data[5]
#define sTimer     data[6]

static void SetJumpSpriteData(struct Sprite *sprite, u8 direction, u8 distance, u8 type)
{
    sprite->sDirection = direction;
    sprite->sDistance = distance;
    sprite->sJumpType = type;
    sprite->sTimer = 0;
}

static u8 DoJumpSpriteMovement(struct Sprite *sprite)
{
    s16 distanceToTime[] = {
        [JUMP_DISTANCE_IN_PLACE] = 16,
        [JUMP_DISTANCE_NORMAL] = 16,
        [JUMP_DISTANCE_FAR] = 32,
    };
    u8 distanceToShift[] = {
        [JUMP_DISTANCE_IN_PLACE] = 0,
        [JUMP_DISTANCE_NORMAL] = 0,
        [JUMP_DISTANCE_FAR] = 1,
    };
    u8 result = 0;

    if (sprite->sDistance != JUMP_DISTANCE_IN_PLACE)
        Step1(sprite, sprite->sDirection);

    sprite->y2 = GetJumpY(sprite->sTimer >> distanceToShift[sprite->sDistance], sprite->sJumpType);

    sprite->sTimer++;

    if (sprite->sTimer == distanceToTime[sprite->sDistance] >> 1)
        result = JUMP_HALFWAY;

    if (sprite->sTimer >= distanceToTime[sprite->sDistance])
    {
        sprite->y2 = 0;
        result = JUMP_FINISHED;
    }

    return result;
}

static u8 DoJumpSpecialSpriteMovement(struct Sprite *sprite)
{
    s16 distanceToTime[] = {
        [JUMP_DISTANCE_IN_PLACE] = 32,
        [JUMP_DISTANCE_NORMAL] = 32,
        [JUMP_DISTANCE_FAR] = 64,
    };
    u8 distanceToShift[] = {
        [JUMP_DISTANCE_IN_PLACE] = 1,
        [JUMP_DISTANCE_NORMAL] = 1,
        [JUMP_DISTANCE_FAR] = 2,
    };
    u8 result = 0;

    if (sprite->sDistance != JUMP_DISTANCE_IN_PLACE && !(sprite->sTimer & 1))
        Step1(sprite, sprite->sDirection);

    sprite->y2 = GetJumpY(sprite->sTimer >> distanceToShift[sprite->sDistance], sprite->sJumpType);

    sprite->sTimer++;

    if (sprite->sTimer == distanceToTime[sprite->sDistance] >> 1)
        result = JUMP_HALFWAY;

    if (sprite->sTimer >= distanceToTime[sprite->sDistance])
    {
        sprite->y2 = 0;
        result = JUMP_FINISHED;
    }

    return result;
}

#undef sDistance
#undef sJumpType
#undef sTimer

static void SetMovementDelay(struct Sprite *sprite, s16 timer)
{
    sprite->data[3] = timer;
}

static bool8 WaitForMovementDelay(struct Sprite *sprite)
{
    if (--sprite->data[3] == 0)
        return TRUE;
    else
        return FALSE;
}

void SetAndStartSpriteAnim(struct Sprite *sprite, u8 animNum, u8 animCmdIndex)
{
    sprite->animNum = animNum;
    sprite->animPaused = FALSE;
    SeekSpriteAnim(sprite, animCmdIndex);
}

bool8 SpriteAnimEnded(struct Sprite *sprite)
{
    if (sprite->animEnded)
        return TRUE;
    else
        return FALSE;
}

void UpdateObjectEventSpriteInvisibility(struct Sprite *sprite, bool8 invisible)
{
    u16 x, y;
    s16 x2, y2;

    sprite->invisible = invisible;

    if (sprite->coordOffsetEnabled)
    {
        x = sprite->x + sprite->x2 + sprite->centerToCornerVecX + gSpriteCoordOffsetX;
        y = sprite->y + sprite->y2 + sprite->centerToCornerVecY + gSpriteCoordOffsetY;
    }
    else
    {
        x = sprite->x + sprite->x2 + sprite->centerToCornerVecX;
        y = sprite->y + sprite->y2 + sprite->centerToCornerVecY;
    }

    x2 = x - (sprite->centerToCornerVecX >> 1);
    y2 = y - (sprite->centerToCornerVecY >> 1);

    if ((s16)x >= DISPLAY_WIDTH + 16 || x2 < -16)
        sprite->invisible = TRUE;
    if ((s16)y >= DISPLAY_HEIGHT + 16 || y2 < -16)
        sprite->invisible = TRUE;
}

#define sInvisible     data[2]
#define sAnimNum       data[3]
#define sAnimState     data[4]

static void SpriteCB_VirtualObject(struct Sprite *sprite)
{
    VirtualObject_UpdateAnim(sprite);
    SetObjectSubpriorityByZCoord(sprite->sVirtualObjElev, sprite, 1);
    UpdateObjectEventSpriteInvisibility(sprite, sprite->sInvisible);
}

// Unused
static void DestroyVirtualObjects(void)
{
    int i;

    for (i = 0; i < MAX_SPRITES; i++)
    {
        struct Sprite *sprite = &gSprites[i];
        if(sprite->inUse && sprite->callback == SpriteCB_VirtualObject)
            DestroySprite(sprite);
    }
}

static int GetVirtualObjectSpriteId(u8 virtualObjId)
{
    int i;

    for (i = 0; i < MAX_SPRITES; i++)
    {
        struct Sprite *sprite = &gSprites[i];
        if (sprite->inUse && sprite->callback == SpriteCB_VirtualObject && (u8)sprite->sVirtualObjId == virtualObjId)
            return i;
    }
    return MAX_SPRITES;
}

void TurnVirtualObject(u8 virtualObjId, u8 direction)
{
    u8 spriteId = GetVirtualObjectSpriteId(virtualObjId);

    if (spriteId != MAX_SPRITES)
        StartSpriteAnim(&gSprites[spriteId], GetFaceDirectionAnimNum(direction));
}

void SetVirtualObjectGraphics(u8 virtualObjId, u8 graphicsId)
{
    int spriteId = GetVirtualObjectSpriteId(virtualObjId);

    if (spriteId != MAX_SPRITES)
    {
        struct Sprite *sprite = &gSprites[spriteId];
        const struct ObjectEventGraphicsInfo *graphicsInfo = GetObjectEventGraphicsInfo(graphicsId);
        u16 tileNum = sprite->oam.tileNum;

        sprite->oam = *graphicsInfo->oam;
        sprite->oam.tileNum = tileNum;
        sprite->oam.paletteNum = graphicsInfo->paletteSlot;
        sprite->images = graphicsInfo->images;

        if (graphicsInfo->subspriteTables == NULL)
        {
            sprite->subspriteTables = NULL;
            sprite->subspriteTableNum = 0;
            sprite->subspriteMode = SUBSPRITES_OFF;
        }
        else
        {
            SetSubspriteTables(sprite, graphicsInfo->subspriteTables);
            sprite->subspriteMode = SUBSPRITES_IGNORE_PRIORITY;
        }
        StartSpriteAnim(sprite, 0);
    }
}

void SetVirtualObjectInvisibility(u8 virtualObjId, bool32 invisible)
{
    u8 spriteId = GetVirtualObjectSpriteId(virtualObjId);

    if (spriteId == MAX_SPRITES)
        return;

    if (invisible)
        gSprites[spriteId].sInvisible = TRUE;
    else
        gSprites[spriteId].sInvisible = FALSE;
}

bool32 IsVirtualObjectInvisible(u8 virtualObjId)
{
    u8 spriteId = GetVirtualObjectSpriteId(virtualObjId);

    if (spriteId == MAX_SPRITES)
        return FALSE;

    return (gSprites[spriteId].sInvisible == TRUE);
}

void SetVirtualObjectSpriteAnim(u8 virtualObjId, u8 animNum)
{
    u8 spriteId = GetVirtualObjectSpriteId(virtualObjId);

    if (spriteId != MAX_SPRITES)
    {
        gSprites[spriteId].sAnimNum = animNum;
        gSprites[spriteId].sAnimState = 0;
    }
}

static void MoveUnionRoomObjectUp(struct Sprite *sprite)
{
    switch(sprite->sAnimState)
    {
    case 0:
        sprite->y2 = 0;
        sprite->sAnimState++;
    case 1:
        sprite->y2 -= 8;
        if (sprite->y2 == -DISPLAY_HEIGHT)
        {
            sprite->y2 = 0;
            sprite->sInvisible = TRUE;
            sprite->sAnimNum = 0;
            sprite->sAnimState = 0;
        }
    }
}

static void MoveUnionRoomObjectDown(struct Sprite *sprite)
{
    switch(sprite->sAnimState)
    {
    case 0:
        sprite->y2 = -DISPLAY_HEIGHT;
        sprite->sAnimState++;
    case 1:
        sprite->y2 += 8;
        if(sprite->y2 == 0)
        {
            sprite->sAnimNum = 0;
            sprite->sAnimState = 0;
        }
    }
}

static void VirtualObject_UpdateAnim(struct Sprite *sprite)
{
    switch(sprite->sAnimNum)
    {
    case UNION_ROOM_SPAWN_IN:
        MoveUnionRoomObjectDown(sprite);
        break;
    case UNION_ROOM_SPAWN_OUT:
        MoveUnionRoomObjectUp(sprite);
        break;
    case 0:
        break;
    default:
        sprite->sAnimNum = 0;
        break;
    }
}

bool32 IsVirtualObjectAnimating(u8 virtualObjId)
{
    u8 spriteId = GetVirtualObjectSpriteId(virtualObjId);

    if (spriteId == MAX_SPRITES)
        return FALSE;

    if (gSprites[spriteId].sAnimNum != 0)
        return TRUE;

    return FALSE;
}

u32 StartFieldEffectForObjectEvent(u8 fieldEffectId, struct ObjectEvent *objectEvent)
{
    ObjectEventGetLocalIdAndMap(objectEvent, &gFieldEffectArguments[0], &gFieldEffectArguments[1], &gFieldEffectArguments[2]);
    return FieldEffectStart(fieldEffectId);
}

static void DoShadowFieldEffect(struct ObjectEvent *objectEvent)
{
    if (!objectEvent->hasShadow)
    {
        objectEvent->hasShadow = TRUE;
        StartFieldEffectForObjectEvent(FLDEFF_SHADOW, objectEvent);
    }
}

static void DoRippleFieldEffect(struct ObjectEvent *objectEvent, struct Sprite *sprite)
{
    const struct ObjectEventGraphicsInfo *graphicsInfo = GetObjectEventGraphicsInfo(objectEvent->graphicsId);
    gFieldEffectArguments[0] = sprite->x;
    gFieldEffectArguments[1] = sprite->y + (graphicsInfo->height >> 1) - 2;
    gFieldEffectArguments[2] = 151;
    gFieldEffectArguments[3] = 3;
    FieldEffectStart(FLDEFF_RIPPLE);
}

u8 (*const gMovementActionFuncs_StoreAndLockAnim[])(struct ObjectEvent *, struct Sprite *) = {
    MovementAction_StoreAndLockAnim_Step0,
    MovementAction_Finish,
};

u8 (*const gMovementActionFuncs_FreeAndUnlockAnim[])(struct ObjectEvent *, struct Sprite *) = {
    MovementAction_FreeAndUnlockAnim_Step0,
    MovementAction_Finish,
};

u8 (*const gMovementActionFuncs_FlyUp[])(struct ObjectEvent *, struct Sprite *) = {
    MovementAction_FlyUp_Step0,
    MovementAction_FlyUp_Step1,
    MovementAction_Fly_Finish,
};

u8 (*const gMovementActionFuncs_FlyDown[])(struct ObjectEvent *, struct Sprite *) = {
    MovementAction_FlyDown_Step0,
    MovementAction_FlyDown_Step1,
    MovementAction_Fly_Finish,
};

u8 MovementAction_StoreAndLockAnim_Step0(struct ObjectEvent *objectEvent, struct Sprite *sprite)
{
    bool32 ableToStore = FALSE;
    if (sLockedAnimObjectEvents == NULL)
    {
        sLockedAnimObjectEvents = AllocZeroed(sizeof(struct LockedAnimObjectEvents));
        sLockedAnimObjectEvents->objectEventIds[0] = objectEvent->localId;
        sLockedAnimObjectEvents->count = 1;
        ableToStore = TRUE;
    }
    else
    {
        u8 i;
        u8 firstFreeSlot;
        bool32 found;
        for (firstFreeSlot = 16, found = FALSE, i = 0; i < 16; i++)
        {
            if (firstFreeSlot == 16 && sLockedAnimObjectEvents->objectEventIds[i] == 0)
                firstFreeSlot = i;

            if (sLockedAnimObjectEvents->objectEventIds[i] == objectEvent->localId)
            {
                found = TRUE;
                break;
            }
        }

        if (!found && firstFreeSlot != 16)
        {
            sLockedAnimObjectEvents->objectEventIds[firstFreeSlot] = objectEvent->localId;
            sLockedAnimObjectEvents->count++;
            ableToStore = TRUE;
        }
    }

    if (ableToStore == TRUE)
    {
        objectEvent->inanimate = TRUE;
        objectEvent->facingDirectionLocked = TRUE;
    }

    sprite->sActionFuncId = 1;
    return TRUE;
}

u8 MovementAction_FreeAndUnlockAnim_Step0(struct ObjectEvent *objectEvent, struct Sprite *sprite)
{
    bool32 ableToStore;
    u8 index;

    sprite->sActionFuncId = 1;
    if (sLockedAnimObjectEvents != NULL)
    {
        ableToStore = FALSE;
        index = FindLockedObjectEventIndex(objectEvent);
        if (index != 16)
        {
            sLockedAnimObjectEvents->objectEventIds[index] = 0;
            sLockedAnimObjectEvents->count--;
            ableToStore = TRUE;
        }
        if (sLockedAnimObjectEvents->count == 0)
            FREE_AND_SET_NULL(sLockedAnimObjectEvents);
        if (ableToStore == TRUE)
        {
            objectEvent->inanimate = GetObjectEventGraphicsInfo(objectEvent->graphicsId)->inanimate;
            objectEvent->facingDirectionLocked = FALSE;
            sprite->animPaused = 0;
        }
    }

    return TRUE;
}

u8 FindLockedObjectEventIndex(struct ObjectEvent *objectEvent)
{
    u8 i;

    for (i = 0; i < OBJECT_EVENTS_COUNT; i++)
    {
        if (sLockedAnimObjectEvents->objectEventIds[i] == objectEvent->localId)
            return i;
    }
    return OBJECT_EVENTS_COUNT;
}

static void CreateLevitateMovementTask(struct ObjectEvent *objectEvent)
{
    u8 taskId = CreateTask(ApplyLevitateMovement, 0xFF);
    struct Task *task = &gTasks[taskId];

    StoreWordInTwoHalfwords(&task->data[0], (u32)objectEvent);
    objectEvent->warpArrowSpriteId = taskId;
    task->data[3] = 0xFFFF;
}

static void ApplyLevitateMovement(u8 taskId)
{
    struct ObjectEvent *objectEvent;
    struct Sprite *sprite;
    struct Task *task = &gTasks[taskId];

    LoadWordFromTwoHalfwords(&task->data[0], (u32 *)&objectEvent); // load the map object pointer.
    sprite = &gSprites[objectEvent->spriteId];

    if(!(task->data[2] & 3))
        sprite->y2 += task->data[3];

    if(!(task->data[2] & 15))
        task->data[3] = -task->data[3];

    task->data[2]++;
}

static void DestroyLevitateMovementTask(u8 taskId)
{
    struct ObjectEvent *objectEvent;
    struct Task *task = &gTasks[taskId];

    LoadWordFromTwoHalfwords(&task->data[0], (u32 *)&objectEvent); // unused objectEvent
    DestroyTask(taskId);
}

// Used to freeze other objects except two trainers approaching for battle
void FreezeObjectEventsExceptTwo(u8 objectEventId1, u8 objectEventId2)
{
    u8 i;

    for(i = 0; i < OBJECT_EVENTS_COUNT; i++)
    {
        if(i != objectEventId1 && i != objectEventId2 &&
            gObjectEvents[i].active && i != gPlayerAvatar.objectEventId)
                FreezeObjectEvent(&gObjectEvents[i]);
    }
}

u8 MovementAction_FlyUp_Step0(struct ObjectEvent *objectEvent, struct Sprite *sprite)
{
    sprite->y2 = 0;
    sprite->sActionFuncId++;
    return FALSE;
}

u8 MovementAction_FlyUp_Step1(struct ObjectEvent *objectEvent, struct Sprite *sprite)
{
    sprite->y2 -= 8;

    if(sprite->y2 == -DISPLAY_HEIGHT)
        sprite->sActionFuncId++;
    return FALSE;
}

u8 MovementAction_FlyDown_Step0(struct ObjectEvent *objectEvent, struct Sprite *sprite)
{
    sprite->y2 = -DISPLAY_HEIGHT;
    sprite->sActionFuncId++;
    return FALSE;
}

u8 MovementAction_FlyDown_Step1(struct ObjectEvent *objectEvent, struct Sprite *sprite)
{
    sprite->y2 += 8;

    if(!sprite->y2)
        sprite->sActionFuncId++;
    return FALSE;
}

// though this function returns TRUE without doing anything, this header is required due to being in an array of functions which needs it.
u8 MovementAction_Fly_Finish(struct ObjectEvent *objectEvent, struct Sprite *sprite)
{
    return TRUE;
}

// fast diagonal
bool8 MovementAction_WalkFastDiagonalUpLeft_Step0(struct ObjectEvent *objectEvent, struct Sprite *sprite)
{
    InitMovementNormal(objectEvent, sprite, DIR_NORTHWEST, 1);
    return MovementAction_WalkFastDiagonal_Step1(objectEvent, sprite);
}

bool8 MovementAction_WalkFastDiagonalUpRight_Step0(struct ObjectEvent *objectEvent, struct Sprite *sprite)
{
    InitMovementNormal(objectEvent, sprite, DIR_NORTHEAST, 1);
    return MovementAction_WalkFastDiagonal_Step1(objectEvent, sprite);
}

bool8 MovementAction_WalkFastDiagonalDownLeft_Step0(struct ObjectEvent *objectEvent, struct Sprite *sprite)
{
    InitMovementNormal(objectEvent, sprite, DIR_SOUTHWEST, 1);
    return MovementAction_WalkFastDiagonal_Step1(objectEvent, sprite);
}

bool8 MovementAction_WalkFastDiagonalDownRight_Step0(struct ObjectEvent *objectEvent, struct Sprite *sprite)
{
    InitMovementNormal(objectEvent, sprite, DIR_SOUTHEAST, 1);
    return MovementAction_WalkFastDiagonal_Step1(objectEvent, sprite);
}

bool8 MovementAction_WalkFastDiagonal_Step1(struct ObjectEvent *objectEvent, struct Sprite *sprite)
{
    if (UpdateMovementNormal(objectEvent, sprite))
    {
        sprite->data[2] = 2;
        return TRUE;
    }
    return FALSE;
}

<|MERGE_RESOLUTION|>--- conflicted
+++ resolved
@@ -676,48 +676,15 @@
 #include "data/object_events/movement_type_func_tables.h"
 
 static const u8 sFaceDirectionAnimNums[] = {
-<<<<<<< HEAD
-    [DIR_NONE] = 0,
-    [DIR_SOUTH] = 0,
-    [DIR_NORTH] = 1,
-    [DIR_WEST] = 2,
-    [DIR_EAST] = 3,
-    [DIR_SOUTHWEST] = 2,
-    [DIR_SOUTHEAST] = 3,
-    [DIR_NORTHWEST] = 2,
-    [DIR_NORTHEAST] = 3,
-};
-static const u8 sMoveDirectionAnimNums[] = {
-    [DIR_NONE] = 4,
-    [DIR_SOUTH] = 4,
-    [DIR_NORTH] = 5,
-    [DIR_WEST] = 6,
-    [DIR_EAST] = 7,
-    [DIR_SOUTHWEST] = 6,
-    [DIR_SOUTHEAST] = 7,
-    [DIR_NORTHWEST] = 6,
-    [DIR_NORTHEAST] = 7,
-};
-static const u8 sMoveDirectionFastAnimNums[] = {
-    [DIR_NONE] = 8,
-    [DIR_SOUTH] = 8,
-    [DIR_NORTH] = 9,
-    [DIR_WEST] = 10,
-    [DIR_EAST] = 11,
-    [DIR_SOUTHWEST] = 10,
-    [DIR_SOUTHEAST] = 11,
-    [DIR_NORTHWEST] = 10,
-    [DIR_NORTHEAST] = 11,
-=======
     [DIR_NONE] = ANIM_STD_FACE_SOUTH,
     [DIR_SOUTH] = ANIM_STD_FACE_SOUTH,
     [DIR_NORTH] = ANIM_STD_FACE_NORTH,
     [DIR_WEST] = ANIM_STD_FACE_WEST,
     [DIR_EAST] = ANIM_STD_FACE_EAST,
-    [DIR_SOUTHWEST] = ANIM_STD_FACE_SOUTH,
-    [DIR_SOUTHEAST] = ANIM_STD_FACE_SOUTH,
-    [DIR_NORTHWEST] = ANIM_STD_FACE_NORTH,
-    [DIR_NORTHEAST] = ANIM_STD_FACE_NORTH,
+    [DIR_SOUTHWEST] = ANIM_STD_FACE_WEST,
+    [DIR_SOUTHEAST] = ANIM_STD_FACE_EAST,
+    [DIR_NORTHWEST] = ANIM_STD_FACE_WEST,
+    [DIR_NORTHEAST] = ANIM_STD_FACE_EAST,
 };
 static const u8 sMoveDirectionAnimNums[] = {
     [DIR_NONE] = ANIM_STD_GO_SOUTH,
@@ -725,10 +692,10 @@
     [DIR_NORTH] = ANIM_STD_GO_NORTH,
     [DIR_WEST] = ANIM_STD_GO_WEST,
     [DIR_EAST] = ANIM_STD_GO_EAST,
-    [DIR_SOUTHWEST] = ANIM_STD_GO_SOUTH,
-    [DIR_SOUTHEAST] = ANIM_STD_GO_SOUTH,
-    [DIR_NORTHWEST] = ANIM_STD_GO_NORTH,
-    [DIR_NORTHEAST] = ANIM_STD_GO_NORTH,
+    [DIR_SOUTHWEST] = ANIM_STD_GO_WEST,
+    [DIR_SOUTHEAST] = ANIM_STD_GO_EAST,
+    [DIR_NORTHWEST] = ANIM_STD_GO_WEST,
+    [DIR_NORTHEAST] = ANIM_STD_GO_EAST,
 };
 static const u8 sMoveDirectionFastAnimNums[] = {
     [DIR_NONE] = ANIM_STD_GO_FAST_SOUTH,
@@ -736,11 +703,10 @@
     [DIR_NORTH] = ANIM_STD_GO_FAST_NORTH,
     [DIR_WEST] = ANIM_STD_GO_FAST_WEST,
     [DIR_EAST] = ANIM_STD_GO_FAST_EAST,
-    [DIR_SOUTHWEST] = ANIM_STD_GO_FAST_SOUTH,
-    [DIR_SOUTHEAST] = ANIM_STD_GO_FAST_SOUTH,
-    [DIR_NORTHWEST] = ANIM_STD_GO_FAST_NORTH,
-    [DIR_NORTHEAST] = ANIM_STD_GO_FAST_NORTH,
->>>>>>> 32a9ac6e
+    [DIR_SOUTHWEST] = ANIM_STD_GO_FAST_WEST,
+    [DIR_SOUTHEAST] = ANIM_STD_GO_FAST_EAST,
+    [DIR_NORTHWEST] = ANIM_STD_GO_FAST_WEST,
+    [DIR_NORTHEAST] = ANIM_STD_GO_FAST_EAST,
 };
 static const u8 sMoveDirectionFasterAnimNums[] = {
     [DIR_NONE] = ANIM_STD_GO_FASTER_SOUTH,
@@ -765,27 +731,15 @@
     [DIR_NORTHEAST] = ANIM_STD_GO_FASTEST_NORTH,
 };
 static const u8 sJumpSpecialDirectionAnimNums[] = { // used for jumping onto surf mon
-<<<<<<< HEAD
-    [DIR_NONE] = 20,
-    [DIR_SOUTH] = 20,
-    [DIR_NORTH] = 21,
-    [DIR_WEST] = 22,
-    [DIR_EAST] = 23,
-    [DIR_SOUTHWEST] = 22,
-    [DIR_SOUTHEAST] = 23,
-    [DIR_NORTHWEST] = 22,
-    [DIR_NORTHEAST] = 23,
-=======
     [DIR_NONE] = ANIM_GET_ON_OFF_POKEMON_SOUTH,
     [DIR_SOUTH] = ANIM_GET_ON_OFF_POKEMON_SOUTH,
     [DIR_NORTH] = ANIM_GET_ON_OFF_POKEMON_NORTH,
     [DIR_WEST] = ANIM_GET_ON_OFF_POKEMON_WEST,
     [DIR_EAST] = ANIM_GET_ON_OFF_POKEMON_EAST,
-    [DIR_SOUTHWEST] = ANIM_GET_ON_OFF_POKEMON_SOUTH,
-    [DIR_SOUTHEAST] = ANIM_GET_ON_OFF_POKEMON_SOUTH,
-    [DIR_NORTHWEST] = ANIM_GET_ON_OFF_POKEMON_NORTH,
-    [DIR_NORTHEAST] = ANIM_GET_ON_OFF_POKEMON_NORTH,
->>>>>>> 32a9ac6e
+    [DIR_SOUTHWEST] = ANIM_GET_ON_OFF_POKEMON_WEST,
+    [DIR_SOUTHEAST] = ANIM_GET_ON_OFF_POKEMON_EAST,
+    [DIR_NORTHWEST] = ANIM_GET_ON_OFF_POKEMON_WEST,
+    [DIR_NORTHEAST] = ANIM_GET_ON_OFF_POKEMON_EAST,
 };
 static const u8 sAcroWheelieDirectionAnimNums[] = {
     [DIR_NONE] = ANIM_BUNNY_HOPPY_BACK_WHEEL_SOUTH,
