#include "global.h"
#include "malloc.h"
#include "battle_pyramid.h"
#include "battle_script_commands.h"
#include "berry.h"
#include "data.h"
#include "decoration.h"
#include "decompress.h"
#include "event_data.h"
#include "event_object_movement.h"
#include "event_scripts.h"
#include "faraway_island.h"
#include "field_camera.h"
#include "field_effect.h"
#include "field_effect_helpers.h"
#include "field_player_avatar.h"
#include "field_weather.h"
#include "fieldmap.h"
#include "follower_helper.h"
#include "gpu_regs.h"
#include "mauville_old_man.h"
#include "metatile_behavior.h"
#include "overworld.h"
#include "palette.h"
#include "pokemon.h"
#include "random.h"
#include "region_map.h"
#include "script.h"
#include "sound.h"
#include "sprite.h"
#include "task.h"
#include "trainer_see.h"
#include "trainer_hill.h"
#include "util.h"
#include "wild_encounter.h"
#include "constants/event_object_movement.h"
#include "constants/abilities.h"
#include "constants/battle.h"
#include "constants/event_objects.h"
#include "constants/field_effects.h"
#include "constants/items.h"
#include "constants/map_types.h"
#include "constants/mauville_old_man.h"
#include "constants/rgb.h"
#include "constants/region_map_sections.h"
#include "constants/songs.h"
#include "constants/species.h"
#include "constants/trainer_types.h"
#include "constants/union_room.h"
#include "constants/weather.h"

// this file was known as evobjmv.c in Game Freak's original source

enum {
    MOVE_SPEED_NORMAL, // walking
    MOVE_SPEED_FAST_1, // running / surfing / sliding (ice tile)
    MOVE_SPEED_FAST_2, // water current / acro bike
    MOVE_SPEED_FASTER, // mach bike's max speed
    MOVE_SPEED_FASTEST,
};

enum {
    JUMP_DISTANCE_IN_PLACE,
    JUMP_DISTANCE_NORMAL,
    JUMP_DISTANCE_FAR,
};

// Sprite data used throughout
#define sObjEventId   data[0]
#define sTypeFuncId   data[1] // Index into corresponding gMovementTypeFuncs_* table
#define sActionFuncId data[2] // Index into corresponding gMovementActionFuncs_* table
#define sDirection    data[3]


#define movement_type_def(setup, table) \
static u8 setup##_callback(struct ObjectEvent *, struct Sprite *);\
void setup(struct Sprite *sprite)\
{\
    UpdateObjectEventCurrentMovement(&gObjectEvents[sprite->sObjEventId], sprite, setup##_callback);\
}\
static u8 setup##_callback(struct ObjectEvent *objectEvent, struct Sprite *sprite)\
{\
    return table[sprite->sTypeFuncId](objectEvent, sprite);\
}

#define movement_type_empty_callback(setup) \
static u8 setup##_callback(struct ObjectEvent *, struct Sprite *);\
void setup(struct Sprite *sprite)\
{\
    UpdateObjectEventCurrentMovement(&gObjectEvents[sprite->sObjEventId], sprite, setup##_callback);\
}\
static u8 setup##_callback(struct ObjectEvent *objectEvent, struct Sprite *sprite)\
{\
    return 0;\
}

static EWRAM_DATA u8 sCurrentReflectionType = 0;
static EWRAM_DATA u16 sCurrentSpecialObjectPaletteTag = 0;
static EWRAM_DATA struct LockedAnimObjectEvents *sLockedAnimObjectEvents = {0};

static void MoveCoordsInDirection(u32, s16 *, s16 *, s16, s16);
static bool8 ObjectEventExecSingleMovementAction(struct ObjectEvent *, struct Sprite *);
static void SetMovementDelay(struct Sprite *, s16);
static bool8 WaitForMovementDelay(struct Sprite *);
static u8 GetCollisionInDirection(struct ObjectEvent *, u8);
static u32 GetCopyDirection(u8, u32, u32);
static void TryEnableObjectEventAnim(struct ObjectEvent *, struct Sprite *);
static void ObjectEventExecHeldMovementAction(struct ObjectEvent *, struct Sprite *);
static void UpdateObjectEventSpriteAnimPause(struct ObjectEvent *, struct Sprite *);
static bool8 IsCoordOutsideObjectEventMovementRange(struct ObjectEvent *, s16, s16);
static bool8 IsMetatileDirectionallyImpassable(struct ObjectEvent *, s16, s16, u8);
static bool8 DoesObjectCollideWithObjectAt(struct ObjectEvent *, s16, s16);
static void UpdateObjectEventOffscreen(struct ObjectEvent *, struct Sprite *);
static void UpdateObjectEventSpriteVisibility(struct ObjectEvent *, struct Sprite *);
static void ObjectEventUpdateMetatileBehaviors(struct ObjectEvent *);
static void GetGroundEffectFlags_Reflection(struct ObjectEvent *, u32 *);
static void GetGroundEffectFlags_TallGrassOnSpawn(struct ObjectEvent *, u32 *);
static void GetGroundEffectFlags_LongGrassOnSpawn(struct ObjectEvent *, u32 *);
static void GetGroundEffectFlags_SandHeap(struct ObjectEvent *, u32 *);
static void GetGroundEffectFlags_ShallowFlowingWater(struct ObjectEvent *, u32 *);
static void GetGroundEffectFlags_ShortGrass(struct ObjectEvent *, u32 *);
static void GetGroundEffectFlags_HotSprings(struct ObjectEvent *, u32 *);
static void GetGroundEffectFlags_TallGrassOnBeginStep(struct ObjectEvent *, u32 *);
static void GetGroundEffectFlags_LongGrassOnBeginStep(struct ObjectEvent *, u32 *);
static void GetGroundEffectFlags_Tracks(struct ObjectEvent *, u32 *);
static void GetGroundEffectFlags_Puddle(struct ObjectEvent *, u32 *);
static void GetGroundEffectFlags_Ripple(struct ObjectEvent *, u32 *);
static void GetGroundEffectFlags_Seaweed(struct ObjectEvent *, u32 *);
static void GetGroundEffectFlags_JumpLanding(struct ObjectEvent *, u32 *);
static u8 ObjectEventGetNearbyReflectionType(struct ObjectEvent *);
static u8 GetReflectionTypeByMetatileBehavior(u32);
static void InitObjectPriorityByElevation(struct Sprite *, u8);
static void ObjectEventUpdateSubpriority(struct ObjectEvent *, struct Sprite *);
static void DoTracksGroundEffect_None(struct ObjectEvent *, struct Sprite *, u8);
static void DoTracksGroundEffect_Footprints(struct ObjectEvent *, struct Sprite *, u8);
static void DoTracksGroundEffect_FootprintsB(struct ObjectEvent*, struct Sprite*, u8);
static void DoTracksGroundEffect_FootprintsC(struct ObjectEvent*, struct Sprite*, u8);
static void DoTracksGroundEffect_BikeTireTracks(struct ObjectEvent *, struct Sprite *, u8);
static void DoTracksGroundEffect_SlitherTracks(struct ObjectEvent*, struct Sprite*, u8);
static void DoRippleFieldEffect(struct ObjectEvent *, struct Sprite *);
static void DoGroundEffects_OnSpawn(struct ObjectEvent *, struct Sprite *);
static void DoGroundEffects_OnBeginStep(struct ObjectEvent *, struct Sprite *);
static void DoGroundEffects_OnFinishStep(struct ObjectEvent *, struct Sprite *);
static void VirtualObject_UpdateAnim(struct Sprite *);
static void ApplyLevitateMovement(u8);
static bool8 MovementType_Disguise_Callback(struct ObjectEvent *, struct Sprite *);
static bool8 MovementType_Buried_Callback(struct ObjectEvent *, struct Sprite *);
static void CreateReflectionEffectSprites(void);
static u8 GetObjectEventIdByLocalId(u8);
static u8 GetObjectEventIdByLocalIdAndMapInternal(u8, u8, u8);
static bool8 GetAvailableObjectEventId(u16, u8, u8, u8 *);
static void SetObjectEventDynamicGraphicsId(struct ObjectEvent *);
static void RemoveObjectEventInternal(struct ObjectEvent *);
static u16 GetObjectEventFlagIdByObjectEventId(u8);
static void UpdateObjectEventVisibility(struct ObjectEvent *, struct Sprite *);
static void MakeSpriteTemplateFromObjectEventTemplate(const struct ObjectEventTemplate *, struct SpriteTemplate *, const struct SubspriteTable **);
static void GetObjectEventMovingCameraOffset(s16 *, s16 *);
static const struct ObjectEventTemplate *GetObjectEventTemplateByLocalIdAndMap(u8, u8, u8);
static void RemoveObjectEventIfOutsideView(struct ObjectEvent *);
static void SpawnObjectEventOnReturnToField(u8, s16, s16);
static void SetPlayerAvatarObjectEventIdAndObjectId(u8, u8);
static u8 UpdateSpritePalette(const struct SpritePalette * spritePalette, struct Sprite * sprite);
static void ResetObjectEventFldEffData(struct ObjectEvent *);
static u8 LoadSpritePaletteIfTagExists(const struct SpritePalette *);
static u8 FindObjectEventPaletteIndexByTag(u16);
static void _PatchObjectPalette(u16, u8);
static bool8 ObjectEventDoesElevationMatch(struct ObjectEvent *, u8);
static void SpriteCB_CameraObject(struct Sprite *);
static void CameraObject_0(struct Sprite *);
static void CameraObject_1(struct Sprite *);
static void CameraObject_2(struct Sprite *);
static const struct ObjectEventTemplate *FindObjectEventTemplateByLocalId(u8, const struct ObjectEventTemplate *, u8);
static void ObjectEventSetSingleMovement(struct ObjectEvent *, struct Sprite *, u8);
static void SetSpriteDataForNormalStep(struct Sprite *, u8, u8);
static void InitSpriteForFigure8Anim(struct Sprite *);
static bool8 AnimateSpriteInFigure8(struct Sprite *);
u8 GetDirectionToFace(s16 x1, s16 y1, s16 x2, s16 y2);
static void FollowerSetGraphics(struct ObjectEvent *, u16, u8, bool8, bool8);
static void ObjectEventSetGraphics(struct ObjectEvent *, const struct ObjectEventGraphicsInfo *);
static void SpriteCB_VirtualObject(struct Sprite *);
static void DoShadowFieldEffect(struct ObjectEvent *);
static void SetJumpSpriteData(struct Sprite *, u8, u8, u8);
static void SetWalkSlowSpriteData(struct Sprite *, u8);
static bool8 UpdateWalkSlowAnim(struct Sprite *);
static u8 DoJumpSpriteMovement(struct Sprite *);
static u8 DoJumpSpecialSpriteMovement(struct Sprite *);
static void CreateLevitateMovementTask(struct ObjectEvent *);
static void DestroyLevitateMovementTask(u8);
static bool8 GetFollowerInfo(u16 *species, u8 *form, u8 *shiny);
static u8 LoadDynamicFollowerPalette(u16 species, u8 form, bool8 shiny);
static const struct ObjectEventGraphicsInfo * SpeciesToGraphicsInfo(u16 species, u8 form);
static bool8 NpcTakeStep(struct Sprite *);
static bool8 IsElevationMismatchAt(u8, s16, s16);
static bool8 AreElevationsCompatible(u8, u8);
static u16 PackGraphicsId(const struct ObjectEventTemplate *template);
static void CopyObjectGraphicsInfoToSpriteTemplate_WithMovementType(u16 graphicsId, u16 movementType, struct SpriteTemplate *spriteTemplate, const struct SubspriteTable **subspriteTables);

static const struct SpriteFrameImage sPicTable_PechaBerryTree[];

const u8 gReflectionEffectPaletteMap[16] = {
        [PALSLOT_PLAYER]                 = PALSLOT_PLAYER_REFLECTION,
        [PALSLOT_PLAYER_REFLECTION]      = PALSLOT_PLAYER_REFLECTION,
        [PALSLOT_NPC_1]                  = PALSLOT_NPC_1_REFLECTION,
        [PALSLOT_NPC_2]                  = PALSLOT_NPC_2_REFLECTION,
        [PALSLOT_NPC_3]                  = PALSLOT_NPC_3_REFLECTION,
        [PALSLOT_NPC_4]                  = PALSLOT_NPC_4_REFLECTION,
        [PALSLOT_NPC_1_REFLECTION]       = PALSLOT_NPC_1_REFLECTION,
        [PALSLOT_NPC_2_REFLECTION]       = PALSLOT_NPC_2_REFLECTION,
        [PALSLOT_NPC_3_REFLECTION]       = PALSLOT_NPC_3_REFLECTION,
        [PALSLOT_NPC_4_REFLECTION]       = PALSLOT_NPC_4_REFLECTION,
        [PALSLOT_NPC_SPECIAL]            = PALSLOT_NPC_SPECIAL_REFLECTION,
        [PALSLOT_NPC_SPECIAL_REFLECTION] = PALSLOT_NPC_SPECIAL_REFLECTION
};

static const struct SpriteTemplate sCameraSpriteTemplate = {
    .tileTag = 0,
    .paletteTag = TAG_NONE,
    .oam = &gDummyOamData,
    .anims = gDummySpriteAnimTable,
    .images = NULL,
    .affineAnims = gDummySpriteAffineAnimTable,
    .callback = SpriteCB_CameraObject
};

static void (*const sCameraObjectFuncs[])(struct Sprite *) = {
    CameraObject_0,
    CameraObject_1,
    CameraObject_2,
};

#include "data/object_events/object_event_graphics.h"

// movement type callbacks
static void (*const sMovementTypeCallbacks[])(struct Sprite *) =
{
    [MOVEMENT_TYPE_NONE] = MovementType_None,
    [MOVEMENT_TYPE_LOOK_AROUND] = MovementType_LookAround,
    [MOVEMENT_TYPE_WANDER_AROUND] = MovementType_WanderAround,
    [MOVEMENT_TYPE_WANDER_UP_AND_DOWN] = MovementType_WanderUpAndDown,
    [MOVEMENT_TYPE_WANDER_DOWN_AND_UP] = MovementType_WanderUpAndDown,
    [MOVEMENT_TYPE_WANDER_LEFT_AND_RIGHT] = MovementType_WanderLeftAndRight,
    [MOVEMENT_TYPE_WANDER_RIGHT_AND_LEFT] = MovementType_WanderLeftAndRight,
    [MOVEMENT_TYPE_FACE_UP] = MovementType_FaceDirection,
    [MOVEMENT_TYPE_FACE_DOWN] = MovementType_FaceDirection,
    [MOVEMENT_TYPE_FACE_LEFT] = MovementType_FaceDirection,
    [MOVEMENT_TYPE_FACE_RIGHT] = MovementType_FaceDirection,
    [MOVEMENT_TYPE_PLAYER] = MovementType_Player,
    [MOVEMENT_TYPE_BERRY_TREE_GROWTH] = MovementType_BerryTreeGrowth,
    [MOVEMENT_TYPE_FACE_DOWN_AND_UP] = MovementType_FaceDownAndUp,
    [MOVEMENT_TYPE_FACE_LEFT_AND_RIGHT] = MovementType_FaceLeftAndRight,
    [MOVEMENT_TYPE_FACE_UP_AND_LEFT] = MovementType_FaceUpAndLeft,
    [MOVEMENT_TYPE_FACE_UP_AND_RIGHT] = MovementType_FaceUpAndRight,
    [MOVEMENT_TYPE_FACE_DOWN_AND_LEFT] = MovementType_FaceDownAndLeft,
    [MOVEMENT_TYPE_FACE_DOWN_AND_RIGHT] = MovementType_FaceDownAndRight,
    [MOVEMENT_TYPE_FACE_DOWN_UP_AND_LEFT] = MovementType_FaceDownUpAndLeft,
    [MOVEMENT_TYPE_FACE_DOWN_UP_AND_RIGHT] = MovementType_FaceDownUpAndRight,
    [MOVEMENT_TYPE_FACE_UP_LEFT_AND_RIGHT] = MovementType_FaceUpRightAndLeft,
    [MOVEMENT_TYPE_FACE_DOWN_LEFT_AND_RIGHT] = MovementType_FaceDownRightAndLeft,
    [MOVEMENT_TYPE_ROTATE_COUNTERCLOCKWISE] = MovementType_RotateCounterclockwise,
    [MOVEMENT_TYPE_ROTATE_CLOCKWISE] = MovementType_RotateClockwise,
    [MOVEMENT_TYPE_WALK_UP_AND_DOWN] = MovementType_WalkBackAndForth,
    [MOVEMENT_TYPE_WALK_DOWN_AND_UP] = MovementType_WalkBackAndForth,
    [MOVEMENT_TYPE_WALK_LEFT_AND_RIGHT] = MovementType_WalkBackAndForth,
    [MOVEMENT_TYPE_WALK_RIGHT_AND_LEFT] = MovementType_WalkBackAndForth,
    [MOVEMENT_TYPE_WALK_SEQUENCE_UP_RIGHT_LEFT_DOWN] = MovementType_WalkSequenceUpRightLeftDown,
    [MOVEMENT_TYPE_WALK_SEQUENCE_RIGHT_LEFT_DOWN_UP] = MovementType_WalkSequenceRightLeftDownUp,
    [MOVEMENT_TYPE_WALK_SEQUENCE_DOWN_UP_RIGHT_LEFT] = MovementType_WalkSequenceDownUpRightLeft,
    [MOVEMENT_TYPE_WALK_SEQUENCE_LEFT_DOWN_UP_RIGHT] = MovementType_WalkSequenceLeftDownUpRight,
    [MOVEMENT_TYPE_WALK_SEQUENCE_UP_LEFT_RIGHT_DOWN] = MovementType_WalkSequenceUpLeftRightDown,
    [MOVEMENT_TYPE_WALK_SEQUENCE_LEFT_RIGHT_DOWN_UP] = MovementType_WalkSequenceLeftRightDownUp,
    [MOVEMENT_TYPE_WALK_SEQUENCE_DOWN_UP_LEFT_RIGHT] = MovementType_WalkSequenceDownUpLeftRight,
    [MOVEMENT_TYPE_WALK_SEQUENCE_RIGHT_DOWN_UP_LEFT] = MovementType_WalkSequenceRightDownUpLeft,
    [MOVEMENT_TYPE_WALK_SEQUENCE_LEFT_UP_DOWN_RIGHT] = MovementType_WalkSequenceLeftUpDownRight,
    [MOVEMENT_TYPE_WALK_SEQUENCE_UP_DOWN_RIGHT_LEFT] = MovementType_WalkSequenceUpDownRightLeft,
    [MOVEMENT_TYPE_WALK_SEQUENCE_RIGHT_LEFT_UP_DOWN] = MovementType_WalkSequenceRightLeftUpDown,
    [MOVEMENT_TYPE_WALK_SEQUENCE_DOWN_RIGHT_LEFT_UP] = MovementType_WalkSequenceDownRightLeftUp,
    [MOVEMENT_TYPE_WALK_SEQUENCE_RIGHT_UP_DOWN_LEFT] = MovementType_WalkSequenceRightUpDownLeft,
    [MOVEMENT_TYPE_WALK_SEQUENCE_UP_DOWN_LEFT_RIGHT] = MovementType_WalkSequenceUpDownLeftRight,
    [MOVEMENT_TYPE_WALK_SEQUENCE_LEFT_RIGHT_UP_DOWN] = MovementType_WalkSequenceLeftRightUpDown,
    [MOVEMENT_TYPE_WALK_SEQUENCE_DOWN_LEFT_RIGHT_UP] = MovementType_WalkSequenceDownLeftRightUp,
    [MOVEMENT_TYPE_WALK_SEQUENCE_UP_LEFT_DOWN_RIGHT] = MovementType_WalkSequenceUpLeftDownRight,
    [MOVEMENT_TYPE_WALK_SEQUENCE_DOWN_RIGHT_UP_LEFT] = MovementType_WalkSequenceDownRightUpLeft,
    [MOVEMENT_TYPE_WALK_SEQUENCE_LEFT_DOWN_RIGHT_UP] = MovementType_WalkSequenceLeftDownRightUp,
    [MOVEMENT_TYPE_WALK_SEQUENCE_RIGHT_UP_LEFT_DOWN] = MovementType_WalkSequenceRightUpLeftDown,
    [MOVEMENT_TYPE_WALK_SEQUENCE_UP_RIGHT_DOWN_LEFT] = MovementType_WalkSequenceUpRightDownLeft,
    [MOVEMENT_TYPE_WALK_SEQUENCE_DOWN_LEFT_UP_RIGHT] = MovementType_WalkSequenceDownLeftUpRight,
    [MOVEMENT_TYPE_WALK_SEQUENCE_LEFT_UP_RIGHT_DOWN] = MovementType_WalkSequenceLeftUpRightDown,
    [MOVEMENT_TYPE_WALK_SEQUENCE_RIGHT_DOWN_LEFT_UP] = MovementType_WalkSequenceRightDownLeftUp,
    [MOVEMENT_TYPE_COPY_PLAYER] = MovementType_CopyPlayer,
    [MOVEMENT_TYPE_COPY_PLAYER_OPPOSITE] = MovementType_CopyPlayer,
    [MOVEMENT_TYPE_COPY_PLAYER_COUNTERCLOCKWISE] = MovementType_CopyPlayer,
    [MOVEMENT_TYPE_COPY_PLAYER_CLOCKWISE] = MovementType_CopyPlayer,
    [MOVEMENT_TYPE_TREE_DISGUISE] = MovementType_TreeDisguise,
    [MOVEMENT_TYPE_MOUNTAIN_DISGUISE] = MovementType_MountainDisguise,
    [MOVEMENT_TYPE_COPY_PLAYER_IN_GRASS] = MovementType_CopyPlayerInGrass,
    [MOVEMENT_TYPE_COPY_PLAYER_OPPOSITE_IN_GRASS] = MovementType_CopyPlayerInGrass,
    [MOVEMENT_TYPE_COPY_PLAYER_COUNTERCLOCKWISE_IN_GRASS] = MovementType_CopyPlayerInGrass,
    [MOVEMENT_TYPE_COPY_PLAYER_CLOCKWISE_IN_GRASS] = MovementType_CopyPlayerInGrass,
    [MOVEMENT_TYPE_BURIED] = MovementType_Buried,
    [MOVEMENT_TYPE_WALK_IN_PLACE_DOWN] = MovementType_WalkInPlace,
    [MOVEMENT_TYPE_WALK_IN_PLACE_UP] = MovementType_WalkInPlace,
    [MOVEMENT_TYPE_WALK_IN_PLACE_LEFT] = MovementType_WalkInPlace,
    [MOVEMENT_TYPE_WALK_IN_PLACE_RIGHT] = MovementType_WalkInPlace,
    [MOVEMENT_TYPE_JOG_IN_PLACE_DOWN] = MovementType_JogInPlace,
    [MOVEMENT_TYPE_JOG_IN_PLACE_UP] = MovementType_JogInPlace,
    [MOVEMENT_TYPE_JOG_IN_PLACE_LEFT] = MovementType_JogInPlace,
    [MOVEMENT_TYPE_JOG_IN_PLACE_RIGHT] = MovementType_JogInPlace,
    [MOVEMENT_TYPE_RUN_IN_PLACE_DOWN] = MovementType_RunInPlace,
    [MOVEMENT_TYPE_RUN_IN_PLACE_UP] = MovementType_RunInPlace,
    [MOVEMENT_TYPE_RUN_IN_PLACE_LEFT] = MovementType_RunInPlace,
    [MOVEMENT_TYPE_RUN_IN_PLACE_RIGHT] = MovementType_RunInPlace,
    [MOVEMENT_TYPE_INVISIBLE] = MovementType_Invisible,
    [MOVEMENT_TYPE_WALK_SLOWLY_IN_PLACE_DOWN] = MovementType_WalkSlowlyInPlace,
    [MOVEMENT_TYPE_WALK_SLOWLY_IN_PLACE_UP] = MovementType_WalkSlowlyInPlace,
    [MOVEMENT_TYPE_WALK_SLOWLY_IN_PLACE_LEFT] = MovementType_WalkSlowlyInPlace,
    [MOVEMENT_TYPE_WALK_SLOWLY_IN_PLACE_RIGHT] = MovementType_WalkSlowlyInPlace,
    [MOVEMENT_TYPE_FOLLOW_PLAYER] = MovementType_FollowPlayer,
};

static const bool8 sMovementTypeHasRange[NUM_MOVEMENT_TYPES] = {
    [MOVEMENT_TYPE_WANDER_AROUND] = TRUE,
    [MOVEMENT_TYPE_WANDER_UP_AND_DOWN] = TRUE,
    [MOVEMENT_TYPE_WANDER_DOWN_AND_UP] = TRUE,
    [MOVEMENT_TYPE_WANDER_LEFT_AND_RIGHT] = TRUE,
    [MOVEMENT_TYPE_WANDER_RIGHT_AND_LEFT] = TRUE,
    [MOVEMENT_TYPE_WALK_UP_AND_DOWN] = TRUE,
    [MOVEMENT_TYPE_WALK_DOWN_AND_UP] = TRUE,
    [MOVEMENT_TYPE_WALK_LEFT_AND_RIGHT] = TRUE,
    [MOVEMENT_TYPE_WALK_RIGHT_AND_LEFT] = TRUE,
    [MOVEMENT_TYPE_WALK_SEQUENCE_UP_RIGHT_LEFT_DOWN] = TRUE,
    [MOVEMENT_TYPE_WALK_SEQUENCE_RIGHT_LEFT_DOWN_UP] = TRUE,
    [MOVEMENT_TYPE_WALK_SEQUENCE_DOWN_UP_RIGHT_LEFT] = TRUE,
    [MOVEMENT_TYPE_WALK_SEQUENCE_LEFT_DOWN_UP_RIGHT] = TRUE,
    [MOVEMENT_TYPE_WALK_SEQUENCE_UP_LEFT_RIGHT_DOWN] = TRUE,
    [MOVEMENT_TYPE_WALK_SEQUENCE_LEFT_RIGHT_DOWN_UP] = TRUE,
    [MOVEMENT_TYPE_WALK_SEQUENCE_DOWN_UP_LEFT_RIGHT] = TRUE,
    [MOVEMENT_TYPE_WALK_SEQUENCE_RIGHT_DOWN_UP_LEFT] = TRUE,
    [MOVEMENT_TYPE_WALK_SEQUENCE_LEFT_UP_DOWN_RIGHT] = TRUE,
    [MOVEMENT_TYPE_WALK_SEQUENCE_UP_DOWN_RIGHT_LEFT] = TRUE,
    [MOVEMENT_TYPE_WALK_SEQUENCE_RIGHT_LEFT_UP_DOWN] = TRUE,
    [MOVEMENT_TYPE_WALK_SEQUENCE_DOWN_RIGHT_LEFT_UP] = TRUE,
    [MOVEMENT_TYPE_WALK_SEQUENCE_RIGHT_UP_DOWN_LEFT] = TRUE,
    [MOVEMENT_TYPE_WALK_SEQUENCE_UP_DOWN_LEFT_RIGHT] = TRUE,
    [MOVEMENT_TYPE_WALK_SEQUENCE_LEFT_RIGHT_UP_DOWN] = TRUE,
    [MOVEMENT_TYPE_WALK_SEQUENCE_DOWN_LEFT_RIGHT_UP] = TRUE,
    [MOVEMENT_TYPE_WALK_SEQUENCE_UP_LEFT_DOWN_RIGHT] = TRUE,
    [MOVEMENT_TYPE_WALK_SEQUENCE_DOWN_RIGHT_UP_LEFT] = TRUE,
    [MOVEMENT_TYPE_WALK_SEQUENCE_LEFT_DOWN_RIGHT_UP] = TRUE,
    [MOVEMENT_TYPE_WALK_SEQUENCE_RIGHT_UP_LEFT_DOWN] = TRUE,
    [MOVEMENT_TYPE_WALK_SEQUENCE_UP_RIGHT_DOWN_LEFT] = TRUE,
    [MOVEMENT_TYPE_WALK_SEQUENCE_DOWN_LEFT_UP_RIGHT] = TRUE,
    [MOVEMENT_TYPE_WALK_SEQUENCE_LEFT_UP_RIGHT_DOWN] = TRUE,
    [MOVEMENT_TYPE_WALK_SEQUENCE_RIGHT_DOWN_LEFT_UP] = TRUE,
    [MOVEMENT_TYPE_COPY_PLAYER] = TRUE,
    [MOVEMENT_TYPE_COPY_PLAYER_OPPOSITE] = TRUE,
    [MOVEMENT_TYPE_COPY_PLAYER_COUNTERCLOCKWISE] = TRUE,
    [MOVEMENT_TYPE_COPY_PLAYER_CLOCKWISE] = TRUE,
    [MOVEMENT_TYPE_COPY_PLAYER_IN_GRASS] = TRUE,
    [MOVEMENT_TYPE_COPY_PLAYER_OPPOSITE_IN_GRASS] = TRUE,
    [MOVEMENT_TYPE_COPY_PLAYER_COUNTERCLOCKWISE_IN_GRASS] = TRUE,
    [MOVEMENT_TYPE_COPY_PLAYER_CLOCKWISE_IN_GRASS] = TRUE,
};

const u8 gInitialMovementTypeFacingDirections[] = {
    [MOVEMENT_TYPE_NONE] = DIR_SOUTH,
    [MOVEMENT_TYPE_LOOK_AROUND] = DIR_SOUTH,
    [MOVEMENT_TYPE_WANDER_AROUND] = DIR_SOUTH,
    [MOVEMENT_TYPE_WANDER_UP_AND_DOWN] = DIR_NORTH,
    [MOVEMENT_TYPE_WANDER_DOWN_AND_UP] = DIR_SOUTH,
    [MOVEMENT_TYPE_WANDER_LEFT_AND_RIGHT] = DIR_WEST,
    [MOVEMENT_TYPE_WANDER_RIGHT_AND_LEFT] = DIR_EAST,
    [MOVEMENT_TYPE_FACE_UP] = DIR_NORTH,
    [MOVEMENT_TYPE_FACE_DOWN] = DIR_SOUTH,
    [MOVEMENT_TYPE_FACE_LEFT] = DIR_WEST,
    [MOVEMENT_TYPE_FACE_RIGHT] = DIR_EAST,
    [MOVEMENT_TYPE_PLAYER] = DIR_SOUTH,
    [MOVEMENT_TYPE_BERRY_TREE_GROWTH] = DIR_SOUTH,
    [MOVEMENT_TYPE_FACE_DOWN_AND_UP] = DIR_SOUTH,
    [MOVEMENT_TYPE_FACE_LEFT_AND_RIGHT] = DIR_WEST,
    [MOVEMENT_TYPE_FACE_UP_AND_LEFT] = DIR_NORTH,
    [MOVEMENT_TYPE_FACE_UP_AND_RIGHT] = DIR_NORTH,
    [MOVEMENT_TYPE_FACE_DOWN_AND_LEFT] = DIR_SOUTH,
    [MOVEMENT_TYPE_FACE_DOWN_AND_RIGHT] = DIR_SOUTH,
    [MOVEMENT_TYPE_FACE_DOWN_UP_AND_LEFT] = DIR_SOUTH,
    [MOVEMENT_TYPE_FACE_DOWN_UP_AND_RIGHT] = DIR_SOUTH,
    [MOVEMENT_TYPE_FACE_UP_LEFT_AND_RIGHT] = DIR_NORTH,
    [MOVEMENT_TYPE_FACE_DOWN_LEFT_AND_RIGHT] = DIR_SOUTH,
    [MOVEMENT_TYPE_ROTATE_COUNTERCLOCKWISE] = DIR_SOUTH,
    [MOVEMENT_TYPE_ROTATE_CLOCKWISE] = DIR_SOUTH,
    [MOVEMENT_TYPE_WALK_UP_AND_DOWN] = DIR_NORTH,
    [MOVEMENT_TYPE_WALK_DOWN_AND_UP] = DIR_SOUTH,
    [MOVEMENT_TYPE_WALK_LEFT_AND_RIGHT] = DIR_WEST,
    [MOVEMENT_TYPE_WALK_RIGHT_AND_LEFT] = DIR_EAST,
    [MOVEMENT_TYPE_WALK_SEQUENCE_UP_RIGHT_LEFT_DOWN] = DIR_NORTH,
    [MOVEMENT_TYPE_WALK_SEQUENCE_RIGHT_LEFT_DOWN_UP] = DIR_EAST,
    [MOVEMENT_TYPE_WALK_SEQUENCE_DOWN_UP_RIGHT_LEFT] = DIR_SOUTH,
    [MOVEMENT_TYPE_WALK_SEQUENCE_LEFT_DOWN_UP_RIGHT] = DIR_WEST,
    [MOVEMENT_TYPE_WALK_SEQUENCE_UP_LEFT_RIGHT_DOWN] = DIR_NORTH,
    [MOVEMENT_TYPE_WALK_SEQUENCE_LEFT_RIGHT_DOWN_UP] = DIR_WEST,
    [MOVEMENT_TYPE_WALK_SEQUENCE_DOWN_UP_LEFT_RIGHT] = DIR_SOUTH,
    [MOVEMENT_TYPE_WALK_SEQUENCE_RIGHT_DOWN_UP_LEFT] = DIR_EAST,
    [MOVEMENT_TYPE_WALK_SEQUENCE_LEFT_UP_DOWN_RIGHT] = DIR_WEST,
    [MOVEMENT_TYPE_WALK_SEQUENCE_UP_DOWN_RIGHT_LEFT] = DIR_NORTH,
    [MOVEMENT_TYPE_WALK_SEQUENCE_RIGHT_LEFT_UP_DOWN] = DIR_EAST,
    [MOVEMENT_TYPE_WALK_SEQUENCE_DOWN_RIGHT_LEFT_UP] = DIR_SOUTH,
    [MOVEMENT_TYPE_WALK_SEQUENCE_RIGHT_UP_DOWN_LEFT] = DIR_EAST,
    [MOVEMENT_TYPE_WALK_SEQUENCE_UP_DOWN_LEFT_RIGHT] = DIR_NORTH,
    [MOVEMENT_TYPE_WALK_SEQUENCE_LEFT_RIGHT_UP_DOWN] = DIR_WEST,
    [MOVEMENT_TYPE_WALK_SEQUENCE_DOWN_LEFT_RIGHT_UP] = DIR_SOUTH,
    [MOVEMENT_TYPE_WALK_SEQUENCE_UP_LEFT_DOWN_RIGHT] = DIR_NORTH,
    [MOVEMENT_TYPE_WALK_SEQUENCE_DOWN_RIGHT_UP_LEFT] = DIR_SOUTH,
    [MOVEMENT_TYPE_WALK_SEQUENCE_LEFT_DOWN_RIGHT_UP] = DIR_WEST,
    [MOVEMENT_TYPE_WALK_SEQUENCE_RIGHT_UP_LEFT_DOWN] = DIR_EAST,
    [MOVEMENT_TYPE_WALK_SEQUENCE_UP_RIGHT_DOWN_LEFT] = DIR_NORTH,
    [MOVEMENT_TYPE_WALK_SEQUENCE_DOWN_LEFT_UP_RIGHT] = DIR_SOUTH,
    [MOVEMENT_TYPE_WALK_SEQUENCE_LEFT_UP_RIGHT_DOWN] = DIR_WEST,
    [MOVEMENT_TYPE_WALK_SEQUENCE_RIGHT_DOWN_LEFT_UP] = DIR_EAST,
    [MOVEMENT_TYPE_COPY_PLAYER] = DIR_NORTH,
    [MOVEMENT_TYPE_COPY_PLAYER_OPPOSITE] = DIR_SOUTH,
    [MOVEMENT_TYPE_COPY_PLAYER_COUNTERCLOCKWISE] = DIR_WEST,
    [MOVEMENT_TYPE_COPY_PLAYER_CLOCKWISE] = DIR_EAST,
    [MOVEMENT_TYPE_TREE_DISGUISE] = DIR_SOUTH,
    [MOVEMENT_TYPE_MOUNTAIN_DISGUISE] = DIR_SOUTH,
    [MOVEMENT_TYPE_COPY_PLAYER_IN_GRASS] = DIR_NORTH,
    [MOVEMENT_TYPE_COPY_PLAYER_OPPOSITE_IN_GRASS] = DIR_SOUTH,
    [MOVEMENT_TYPE_COPY_PLAYER_COUNTERCLOCKWISE_IN_GRASS] = DIR_WEST,
    [MOVEMENT_TYPE_COPY_PLAYER_CLOCKWISE_IN_GRASS] = DIR_EAST,
    [MOVEMENT_TYPE_BURIED] = DIR_SOUTH,
    [MOVEMENT_TYPE_WALK_IN_PLACE_DOWN] = DIR_SOUTH,
    [MOVEMENT_TYPE_WALK_IN_PLACE_UP] = DIR_NORTH,
    [MOVEMENT_TYPE_WALK_IN_PLACE_LEFT] = DIR_WEST,
    [MOVEMENT_TYPE_WALK_IN_PLACE_RIGHT] = DIR_EAST,
    [MOVEMENT_TYPE_JOG_IN_PLACE_DOWN] = DIR_SOUTH,
    [MOVEMENT_TYPE_JOG_IN_PLACE_UP] = DIR_NORTH,
    [MOVEMENT_TYPE_JOG_IN_PLACE_LEFT] = DIR_WEST,
    [MOVEMENT_TYPE_JOG_IN_PLACE_RIGHT] = DIR_EAST,
    [MOVEMENT_TYPE_RUN_IN_PLACE_DOWN] = DIR_SOUTH,
    [MOVEMENT_TYPE_RUN_IN_PLACE_UP] = DIR_NORTH,
    [MOVEMENT_TYPE_RUN_IN_PLACE_LEFT] = DIR_WEST,
    [MOVEMENT_TYPE_RUN_IN_PLACE_RIGHT] = DIR_EAST,
    [MOVEMENT_TYPE_INVISIBLE] = DIR_SOUTH,
    [MOVEMENT_TYPE_WALK_SLOWLY_IN_PLACE_DOWN] = DIR_SOUTH,
    [MOVEMENT_TYPE_WALK_SLOWLY_IN_PLACE_UP] = DIR_NORTH,
    [MOVEMENT_TYPE_WALK_SLOWLY_IN_PLACE_LEFT] = DIR_WEST,
    [MOVEMENT_TYPE_WALK_SLOWLY_IN_PLACE_RIGHT] = DIR_EAST,
};

#define OBJ_EVENT_PAL_TAG_BRENDAN                 0x1100
#define OBJ_EVENT_PAL_TAG_BRENDAN_REFLECTION      0x1101
#define OBJ_EVENT_PAL_TAG_BRIDGE_REFLECTION       0x1102
#define OBJ_EVENT_PAL_TAG_NPC_1                   0x1103
#define OBJ_EVENT_PAL_TAG_NPC_2                   0x1104
#define OBJ_EVENT_PAL_TAG_NPC_3                   0x1105
#define OBJ_EVENT_PAL_TAG_NPC_4                   0x1106
#define OBJ_EVENT_PAL_TAG_NPC_1_REFLECTION        0x1107
#define OBJ_EVENT_PAL_TAG_NPC_2_REFLECTION        0x1108
#define OBJ_EVENT_PAL_TAG_NPC_3_REFLECTION        0x1109
#define OBJ_EVENT_PAL_TAG_NPC_4_REFLECTION        0x110A
#define OBJ_EVENT_PAL_TAG_QUINTY_PLUMP            0x110B
#define OBJ_EVENT_PAL_TAG_QUINTY_PLUMP_REFLECTION 0x110C
#define OBJ_EVENT_PAL_TAG_TRUCK                   0x110D
#define OBJ_EVENT_PAL_TAG_VIGOROTH                0x110E
#define OBJ_EVENT_PAL_TAG_ZIGZAGOON               0x110F
#define OBJ_EVENT_PAL_TAG_MAY                     0x1110
#define OBJ_EVENT_PAL_TAG_MAY_REFLECTION          0x1111
#define OBJ_EVENT_PAL_TAG_MOVING_BOX              0x1112
#define OBJ_EVENT_PAL_TAG_CABLE_CAR               0x1113
#define OBJ_EVENT_PAL_TAG_SSTIDAL                 0x1114
#define OBJ_EVENT_PAL_TAG_PLAYER_UNDERWATER       0x1115
#define OBJ_EVENT_PAL_TAG_KYOGRE                  0x1116
#define OBJ_EVENT_PAL_TAG_KYOGRE_REFLECTION       0x1117
#define OBJ_EVENT_PAL_TAG_GROUDON                 0x1118
#define OBJ_EVENT_PAL_TAG_GROUDON_REFLECTION      0x1119
#define OBJ_EVENT_PAL_TAG_UNUSED                  0x111A
#define OBJ_EVENT_PAL_TAG_SUBMARINE_SHADOW        0x111B
#define OBJ_EVENT_PAL_TAG_POOCHYENA               0x111C
#define OBJ_EVENT_PAL_TAG_RED_LEAF                0x111D
#define OBJ_EVENT_PAL_TAG_DEOXYS                  0x111E
#define OBJ_EVENT_PAL_TAG_BIRTH_ISLAND_STONE      0x111F
#define OBJ_EVENT_PAL_TAG_HO_OH                   0x1120
#define OBJ_EVENT_PAL_TAG_LUGIA                   0x1121
#define OBJ_EVENT_PAL_TAG_RS_BRENDAN              0x1122
#define OBJ_EVENT_PAL_TAG_RS_MAY                  0x1123
#define OBJ_EVENT_PAL_TAG_DYNAMIC                 0x1124
#define OBJ_EVENT_PAL_TAG_CASTFORM_SUNNY          0x1125
#define OBJ_EVENT_PAL_TAG_CASTFORM_RAINY          0x1126
#define OBJ_EVENT_PAL_TAG_CASTFORM_SNOWY          0x1127
#define OBJ_EVENT_PAL_TAG_LIGHT                   0x8001
#define OBJ_EVENT_PAL_TAG_LIGHT_2                 0x8002
#define OBJ_EVENT_PAL_TAG_EMOTES                  0x8003
#define OBJ_EVENT_PAL_TAG_NEON_LIGHT              0x8004
// Not a real OW palette tag; used for the white flash applied to followers
#define OBJ_EVENT_PAL_TAG_WHITE                   (OBJ_EVENT_PAL_TAG_NONE - 1)
#define OBJ_EVENT_PAL_TAG_NONE 0x11FF

#include "data/object_events/object_event_graphics_info_pointers.h"
#include "data/field_effects/field_effect_object_template_pointers.h"
#include "data/object_events/object_event_pic_tables.h"
#include "data/object_events/object_event_anims.h"
#include "data/object_events/base_oam.h"
#include "data/object_events/object_event_subsprites.h"
#include "data/object_events/object_event_graphics_info.h"
#include "data/object_events/object_event_graphics_info_followers.h"

static const struct SpritePalette sObjectEventSpritePalettes[] = {
    {gObjectEventPal_Npc1,                  OBJ_EVENT_PAL_TAG_NPC_1},
    {gObjectEventPal_Npc2,                  OBJ_EVENT_PAL_TAG_NPC_2},
    {gObjectEventPal_Npc3,                  OBJ_EVENT_PAL_TAG_NPC_3},
    {gObjectEventPal_Npc4,                  OBJ_EVENT_PAL_TAG_NPC_4},
    {gObjectEventPal_Npc1Reflection,        OBJ_EVENT_PAL_TAG_NPC_1_REFLECTION},
    {gObjectEventPal_Npc2Reflection,        OBJ_EVENT_PAL_TAG_NPC_2_REFLECTION},
    {gObjectEventPal_Npc3Reflection,        OBJ_EVENT_PAL_TAG_NPC_3_REFLECTION},
    {gObjectEventPal_Npc4Reflection,        OBJ_EVENT_PAL_TAG_NPC_4_REFLECTION},
    {gObjectEventPal_Brendan,               OBJ_EVENT_PAL_TAG_BRENDAN},
    {gObjectEventPal_BrendanReflection,     OBJ_EVENT_PAL_TAG_BRENDAN_REFLECTION},
    {gObjectEventPal_BridgeReflection,      OBJ_EVENT_PAL_TAG_BRIDGE_REFLECTION},
    {gObjectEventPal_PlayerUnderwater,      OBJ_EVENT_PAL_TAG_PLAYER_UNDERWATER},
    {gObjectEventPal_QuintyPlump,           OBJ_EVENT_PAL_TAG_QUINTY_PLUMP},
    {gObjectEventPal_QuintyPlumpReflection, OBJ_EVENT_PAL_TAG_QUINTY_PLUMP_REFLECTION},
    {gObjectEventPal_Truck,                 OBJ_EVENT_PAL_TAG_TRUCK},
    {gObjectEventPal_Vigoroth,              OBJ_EVENT_PAL_TAG_VIGOROTH},
    {gObjectEventPal_EnemyZigzagoon,        OBJ_EVENT_PAL_TAG_ZIGZAGOON},
    {gObjectEventPal_May,                   OBJ_EVENT_PAL_TAG_MAY},
    {gObjectEventPal_MayReflection,         OBJ_EVENT_PAL_TAG_MAY_REFLECTION},
    {gObjectEventPal_MovingBox,             OBJ_EVENT_PAL_TAG_MOVING_BOX},
    {gObjectEventPal_CableCar,              OBJ_EVENT_PAL_TAG_CABLE_CAR},
    {gObjectEventPal_SSTidal,               OBJ_EVENT_PAL_TAG_SSTIDAL},
    {gObjectEventPal_Kyogre,                OBJ_EVENT_PAL_TAG_KYOGRE},
    {gObjectEventPal_KyogreReflection,      OBJ_EVENT_PAL_TAG_KYOGRE_REFLECTION},
    {gObjectEventPal_Groudon,               OBJ_EVENT_PAL_TAG_GROUDON},
    {gObjectEventPal_GroudonReflection,     OBJ_EVENT_PAL_TAG_GROUDON_REFLECTION},
    {gObjectEventPal_SubmarineShadow,       OBJ_EVENT_PAL_TAG_SUBMARINE_SHADOW},
    {gObjectEventPal_Poochyena,             OBJ_EVENT_PAL_TAG_POOCHYENA},
    {gObjectEventPal_RedLeaf,               OBJ_EVENT_PAL_TAG_RED_LEAF},
    {gObjectEventPal_Deoxys,                OBJ_EVENT_PAL_TAG_DEOXYS},
    {gObjectEventPal_BirthIslandStone,      OBJ_EVENT_PAL_TAG_BIRTH_ISLAND_STONE},
    {gObjectEventPal_HoOh,                  OBJ_EVENT_PAL_TAG_HO_OH},
    {gObjectEventPal_Lugia,                 OBJ_EVENT_PAL_TAG_LUGIA},
    {gObjectEventPal_RubySapphireBrendan,   OBJ_EVENT_PAL_TAG_RS_BRENDAN},
    {gObjectEventPal_RubySapphireMay,       OBJ_EVENT_PAL_TAG_RS_MAY},
    {gObjectEventPal_CastformSunny, OBJ_EVENT_PAL_TAG_CASTFORM_SUNNY},
    {gObjectEventPal_CastformRainy, OBJ_EVENT_PAL_TAG_CASTFORM_RAINY},
    {gObjectEventPal_CastformSnowy, OBJ_EVENT_PAL_TAG_CASTFORM_SNOWY},
    {gObjectEventPaletteLight, OBJ_EVENT_PAL_TAG_LIGHT},
    {gObjectEventPaletteLight2, OBJ_EVENT_PAL_TAG_LIGHT_2},
    {gObjectEventPaletteEmotes, OBJ_EVENT_PAL_TAG_EMOTES},
    {gObjectEventPaletteNeonLight, OBJ_EVENT_PAL_TAG_NEON_LIGHT},
    {NULL,                  OBJ_EVENT_PAL_TAG_NONE},
};

static const u16 sReflectionPaletteTags_Brendan[] = {
    OBJ_EVENT_PAL_TAG_BRENDAN_REFLECTION,
    OBJ_EVENT_PAL_TAG_BRENDAN_REFLECTION,
    OBJ_EVENT_PAL_TAG_BRENDAN_REFLECTION,
    OBJ_EVENT_PAL_TAG_BRENDAN_REFLECTION,
};

static const u16 sReflectionPaletteTags_May[] = {
    OBJ_EVENT_PAL_TAG_MAY_REFLECTION,
    OBJ_EVENT_PAL_TAG_MAY_REFLECTION,
    OBJ_EVENT_PAL_TAG_MAY_REFLECTION,
    OBJ_EVENT_PAL_TAG_MAY_REFLECTION,
};

static const u16 sReflectionPaletteTags_PlayerUnderwater[] = {
    OBJ_EVENT_PAL_TAG_PLAYER_UNDERWATER,
    OBJ_EVENT_PAL_TAG_PLAYER_UNDERWATER,
    OBJ_EVENT_PAL_TAG_PLAYER_UNDERWATER,
    OBJ_EVENT_PAL_TAG_PLAYER_UNDERWATER,
};

static const struct PairedPalettes sPlayerReflectionPaletteSets[] = {
    {OBJ_EVENT_PAL_TAG_BRENDAN,           sReflectionPaletteTags_Brendan},
    {OBJ_EVENT_PAL_TAG_MAY,               sReflectionPaletteTags_May},
    {OBJ_EVENT_PAL_TAG_PLAYER_UNDERWATER, sReflectionPaletteTags_PlayerUnderwater},
    {OBJ_EVENT_PAL_TAG_NONE,              NULL},
};

static const u16 sReflectionPaletteTags_QuintyPlump[] = {
    OBJ_EVENT_PAL_TAG_QUINTY_PLUMP_REFLECTION,
    OBJ_EVENT_PAL_TAG_QUINTY_PLUMP_REFLECTION,
    OBJ_EVENT_PAL_TAG_QUINTY_PLUMP_REFLECTION,
    OBJ_EVENT_PAL_TAG_QUINTY_PLUMP_REFLECTION,
};

static const u16 sReflectionPaletteTags_Truck[] = {
    OBJ_EVENT_PAL_TAG_TRUCK,
    OBJ_EVENT_PAL_TAG_TRUCK,
    OBJ_EVENT_PAL_TAG_TRUCK,
    OBJ_EVENT_PAL_TAG_TRUCK,
};

static const u16 sReflectionPaletteTags_VigorothMover[] = {
    OBJ_EVENT_PAL_TAG_VIGOROTH,
    OBJ_EVENT_PAL_TAG_VIGOROTH,
    OBJ_EVENT_PAL_TAG_VIGOROTH,
    OBJ_EVENT_PAL_TAG_VIGOROTH,
};

static const u16 sReflectionPaletteTags_MovingBox[] = {
    OBJ_EVENT_PAL_TAG_MOVING_BOX,
    OBJ_EVENT_PAL_TAG_MOVING_BOX,
    OBJ_EVENT_PAL_TAG_MOVING_BOX,
    OBJ_EVENT_PAL_TAG_MOVING_BOX,
};

static const u16 sReflectionPaletteTags_CableCar[] = {
    OBJ_EVENT_PAL_TAG_CABLE_CAR,
    OBJ_EVENT_PAL_TAG_CABLE_CAR,
    OBJ_EVENT_PAL_TAG_CABLE_CAR,
    OBJ_EVENT_PAL_TAG_CABLE_CAR,
};

static const u16 sReflectionPaletteTags_SSTidal[] = {
    OBJ_EVENT_PAL_TAG_SSTIDAL,
    OBJ_EVENT_PAL_TAG_SSTIDAL,
    OBJ_EVENT_PAL_TAG_SSTIDAL,
    OBJ_EVENT_PAL_TAG_SSTIDAL,
};

static const u16 sReflectionPaletteTags_SubmarineShadow[] = {
    OBJ_EVENT_PAL_TAG_SUBMARINE_SHADOW,
    OBJ_EVENT_PAL_TAG_SUBMARINE_SHADOW,
    OBJ_EVENT_PAL_TAG_SUBMARINE_SHADOW,
    OBJ_EVENT_PAL_TAG_SUBMARINE_SHADOW,
};

static const u16 sReflectionPaletteTags_Kyogre[] = {
    OBJ_EVENT_PAL_TAG_KYOGRE_REFLECTION,
    OBJ_EVENT_PAL_TAG_KYOGRE_REFLECTION,
    OBJ_EVENT_PAL_TAG_KYOGRE_REFLECTION,
    OBJ_EVENT_PAL_TAG_KYOGRE_REFLECTION,
};

static const u16 sReflectionPaletteTags_Groudon[] = {
    OBJ_EVENT_PAL_TAG_GROUDON_REFLECTION,
    OBJ_EVENT_PAL_TAG_GROUDON_REFLECTION,
    OBJ_EVENT_PAL_TAG_GROUDON_REFLECTION,
    OBJ_EVENT_PAL_TAG_GROUDON_REFLECTION,
};

static const u16 sReflectionPaletteTags_Npc3[] = { // Only used by the Route 120 bridge Kecleon
    OBJ_EVENT_PAL_TAG_NPC_3_REFLECTION,
    OBJ_EVENT_PAL_TAG_NPC_3_REFLECTION,
    OBJ_EVENT_PAL_TAG_NPC_3_REFLECTION,
    OBJ_EVENT_PAL_TAG_NPC_3_REFLECTION,
};

static const u16 sReflectionPaletteTags_RedLeaf[] = {
    OBJ_EVENT_PAL_TAG_RED_LEAF,
    OBJ_EVENT_PAL_TAG_RED_LEAF,
    OBJ_EVENT_PAL_TAG_RED_LEAF,
    OBJ_EVENT_PAL_TAG_RED_LEAF,
};

static const struct PairedPalettes sSpecialObjectReflectionPaletteSets[] = {
    {OBJ_EVENT_PAL_TAG_BRENDAN,          sReflectionPaletteTags_Brendan},
    {OBJ_EVENT_PAL_TAG_MAY,              sReflectionPaletteTags_May},
    {OBJ_EVENT_PAL_TAG_QUINTY_PLUMP,     sReflectionPaletteTags_QuintyPlump},
    {OBJ_EVENT_PAL_TAG_TRUCK,            sReflectionPaletteTags_Truck},
    {OBJ_EVENT_PAL_TAG_VIGOROTH,         sReflectionPaletteTags_VigorothMover},
    {OBJ_EVENT_PAL_TAG_MOVING_BOX,       sReflectionPaletteTags_MovingBox},
    {OBJ_EVENT_PAL_TAG_CABLE_CAR,        sReflectionPaletteTags_CableCar},
    {OBJ_EVENT_PAL_TAG_SSTIDAL,          sReflectionPaletteTags_SSTidal},
    {OBJ_EVENT_PAL_TAG_KYOGRE,           sReflectionPaletteTags_Kyogre},
    {OBJ_EVENT_PAL_TAG_GROUDON,          sReflectionPaletteTags_Groudon},
    {OBJ_EVENT_PAL_TAG_NPC_3,            sReflectionPaletteTags_Npc3},
    {OBJ_EVENT_PAL_TAG_SUBMARINE_SHADOW, sReflectionPaletteTags_SubmarineShadow},
    {OBJ_EVENT_PAL_TAG_RED_LEAF,         sReflectionPaletteTags_RedLeaf},
    {OBJ_EVENT_PAL_TAG_NONE,             NULL},
};

static const u16 sObjectPaletteTags0[] = {
    [PALSLOT_PLAYER]            = OBJ_EVENT_PAL_TAG_BRENDAN,
    [PALSLOT_PLAYER_REFLECTION] = OBJ_EVENT_PAL_TAG_BRENDAN_REFLECTION,
    [PALSLOT_NPC_1]             = OBJ_EVENT_PAL_TAG_NPC_1,
    [PALSLOT_NPC_2]             = OBJ_EVENT_PAL_TAG_NPC_2,
    [PALSLOT_NPC_3]             = OBJ_EVENT_PAL_TAG_NPC_3,
    [PALSLOT_NPC_4]             = OBJ_EVENT_PAL_TAG_NPC_4,
    [PALSLOT_NPC_1_REFLECTION]  = OBJ_EVENT_PAL_TAG_NPC_1_REFLECTION,
    [PALSLOT_NPC_2_REFLECTION]  = OBJ_EVENT_PAL_TAG_NPC_2_REFLECTION,
    [PALSLOT_NPC_3_REFLECTION]  = OBJ_EVENT_PAL_TAG_NPC_3_REFLECTION,
    [PALSLOT_NPC_4_REFLECTION]  = OBJ_EVENT_PAL_TAG_NPC_4_REFLECTION,
};

static const u16 sObjectPaletteTags1[] = {
    [PALSLOT_PLAYER]            = OBJ_EVENT_PAL_TAG_BRENDAN,
    [PALSLOT_PLAYER_REFLECTION] = OBJ_EVENT_PAL_TAG_BRENDAN_REFLECTION,
    [PALSLOT_NPC_1]             = OBJ_EVENT_PAL_TAG_NPC_1,
    [PALSLOT_NPC_2]             = OBJ_EVENT_PAL_TAG_NPC_2,
    [PALSLOT_NPC_3]             = OBJ_EVENT_PAL_TAG_NPC_3,
    [PALSLOT_NPC_4]             = OBJ_EVENT_PAL_TAG_NPC_4,
    [PALSLOT_NPC_1_REFLECTION]  = OBJ_EVENT_PAL_TAG_NPC_1_REFLECTION,
    [PALSLOT_NPC_2_REFLECTION]  = OBJ_EVENT_PAL_TAG_NPC_2_REFLECTION,
    [PALSLOT_NPC_3_REFLECTION]  = OBJ_EVENT_PAL_TAG_NPC_3_REFLECTION,
    [PALSLOT_NPC_4_REFLECTION]  = OBJ_EVENT_PAL_TAG_NPC_4_REFLECTION,
};

static const u16 sObjectPaletteTags2[] = {
    [PALSLOT_PLAYER]            = OBJ_EVENT_PAL_TAG_BRENDAN,
    [PALSLOT_PLAYER_REFLECTION] = OBJ_EVENT_PAL_TAG_BRENDAN_REFLECTION,
    [PALSLOT_NPC_1]             = OBJ_EVENT_PAL_TAG_NPC_1,
    [PALSLOT_NPC_2]             = OBJ_EVENT_PAL_TAG_NPC_2,
    [PALSLOT_NPC_3]             = OBJ_EVENT_PAL_TAG_NPC_3,
    [PALSLOT_NPC_4]             = OBJ_EVENT_PAL_TAG_NPC_4,
    [PALSLOT_NPC_1_REFLECTION]  = OBJ_EVENT_PAL_TAG_NPC_1_REFLECTION,
    [PALSLOT_NPC_2_REFLECTION]  = OBJ_EVENT_PAL_TAG_NPC_2_REFLECTION,
    [PALSLOT_NPC_3_REFLECTION]  = OBJ_EVENT_PAL_TAG_NPC_3_REFLECTION,
    [PALSLOT_NPC_4_REFLECTION]  = OBJ_EVENT_PAL_TAG_NPC_4_REFLECTION,
};

static const u16 sObjectPaletteTags3[] = {
    [PALSLOT_PLAYER]            = OBJ_EVENT_PAL_TAG_BRENDAN,
    [PALSLOT_PLAYER_REFLECTION] = OBJ_EVENT_PAL_TAG_BRENDAN_REFLECTION,
    [PALSLOT_NPC_1]             = OBJ_EVENT_PAL_TAG_NPC_1,
    [PALSLOT_NPC_2]             = OBJ_EVENT_PAL_TAG_NPC_2,
    [PALSLOT_NPC_3]             = OBJ_EVENT_PAL_TAG_NPC_3,
    [PALSLOT_NPC_4]             = OBJ_EVENT_PAL_TAG_NPC_4,
    [PALSLOT_NPC_1_REFLECTION]  = OBJ_EVENT_PAL_TAG_NPC_1_REFLECTION,
    [PALSLOT_NPC_2_REFLECTION]  = OBJ_EVENT_PAL_TAG_NPC_2_REFLECTION,
    [PALSLOT_NPC_3_REFLECTION]  = OBJ_EVENT_PAL_TAG_NPC_3_REFLECTION,
    [PALSLOT_NPC_4_REFLECTION]  = OBJ_EVENT_PAL_TAG_NPC_4_REFLECTION,
};

static const u16 *const sObjectPaletteTagSets[] = {
    sObjectPaletteTags0,
    sObjectPaletteTags1,
    sObjectPaletteTags2,
    sObjectPaletteTags3,
};

#include "data/object_events/berry_tree_graphics_tables.h"
#include "data/field_effects/field_effect_objects.h"

static const s16 sMovementDelaysMedium[] = {32, 64,  96, 128};
static const s16 sMovementDelaysLong[] =   {32, 64, 128, 192}; // Unused
static const s16 sMovementDelaysShort[] =  {32, 48,  64,  80};

#include "data/object_events/movement_type_func_tables.h"

static const u8 sFaceDirectionAnimNums[] = {
    [DIR_NONE] = ANIM_STD_FACE_SOUTH,
    [DIR_SOUTH] = ANIM_STD_FACE_SOUTH,
    [DIR_NORTH] = ANIM_STD_FACE_NORTH,
    [DIR_WEST] = ANIM_STD_FACE_WEST,
    [DIR_EAST] = ANIM_STD_FACE_EAST,
    [DIR_SOUTHWEST] = ANIM_STD_FACE_SOUTH,
    [DIR_SOUTHEAST] = ANIM_STD_FACE_SOUTH,
    [DIR_NORTHWEST] = ANIM_STD_FACE_NORTH,
    [DIR_NORTHEAST] = ANIM_STD_FACE_NORTH,
};
static const u8 sMoveDirectionAnimNums[] = {
    [DIR_NONE] = ANIM_STD_GO_SOUTH,
    [DIR_SOUTH] = ANIM_STD_GO_SOUTH,
    [DIR_NORTH] = ANIM_STD_GO_NORTH,
    [DIR_WEST] = ANIM_STD_GO_WEST,
    [DIR_EAST] = ANIM_STD_GO_EAST,
    [DIR_SOUTHWEST] = ANIM_STD_GO_SOUTH,
    [DIR_SOUTHEAST] = ANIM_STD_GO_SOUTH,
    [DIR_NORTHWEST] = ANIM_STD_GO_NORTH,
    [DIR_NORTHEAST] = ANIM_STD_GO_NORTH,
};
static const u8 sMoveDirectionFastAnimNums[] = {
    [DIR_NONE] = ANIM_STD_GO_FAST_SOUTH,
    [DIR_SOUTH] = ANIM_STD_GO_FAST_SOUTH,
    [DIR_NORTH] = ANIM_STD_GO_FAST_NORTH,
    [DIR_WEST] = ANIM_STD_GO_FAST_WEST,
    [DIR_EAST] = ANIM_STD_GO_FAST_EAST,
    [DIR_SOUTHWEST] = ANIM_STD_GO_FAST_SOUTH,
    [DIR_SOUTHEAST] = ANIM_STD_GO_FAST_SOUTH,
    [DIR_NORTHWEST] = ANIM_STD_GO_FAST_NORTH,
    [DIR_NORTHEAST] = ANIM_STD_GO_FAST_NORTH,
};
static const u8 sMoveDirectionFasterAnimNums[] = {
    [DIR_NONE] = ANIM_STD_GO_FASTER_SOUTH,
    [DIR_SOUTH] = ANIM_STD_GO_FASTER_SOUTH,
    [DIR_NORTH] = ANIM_STD_GO_FASTER_NORTH,
    [DIR_WEST] = ANIM_STD_GO_FASTER_WEST,
    [DIR_EAST] = ANIM_STD_GO_FASTER_EAST,
    [DIR_SOUTHWEST] = ANIM_STD_GO_FASTER_SOUTH,
    [DIR_SOUTHEAST] = ANIM_STD_GO_FASTER_SOUTH,
    [DIR_NORTHWEST] = ANIM_STD_GO_FASTER_NORTH,
    [DIR_NORTHEAST] = ANIM_STD_GO_FASTER_NORTH,
};
static const u8 sMoveDirectionFastestAnimNums[] = {
    [DIR_NONE] = ANIM_STD_GO_FASTEST_SOUTH,
    [DIR_SOUTH] = ANIM_STD_GO_FASTEST_SOUTH,
    [DIR_NORTH] = ANIM_STD_GO_FASTEST_NORTH,
    [DIR_WEST] = ANIM_STD_GO_FASTEST_WEST,
    [DIR_EAST] = ANIM_STD_GO_FASTEST_EAST,
    [DIR_SOUTHWEST] = ANIM_STD_GO_FASTEST_SOUTH,
    [DIR_SOUTHEAST] = ANIM_STD_GO_FASTEST_SOUTH,
    [DIR_NORTHWEST] = ANIM_STD_GO_FASTEST_NORTH,
    [DIR_NORTHEAST] = ANIM_STD_GO_FASTEST_NORTH,
};
static const u8 sJumpSpecialDirectionAnimNums[] = { // used for jumping onto surf mon
    [DIR_NONE] = ANIM_GET_ON_OFF_POKEMON_SOUTH,
    [DIR_SOUTH] = ANIM_GET_ON_OFF_POKEMON_SOUTH,
    [DIR_NORTH] = ANIM_GET_ON_OFF_POKEMON_NORTH,
    [DIR_WEST] = ANIM_GET_ON_OFF_POKEMON_WEST,
    [DIR_EAST] = ANIM_GET_ON_OFF_POKEMON_EAST,
    [DIR_SOUTHWEST] = ANIM_GET_ON_OFF_POKEMON_SOUTH,
    [DIR_SOUTHEAST] = ANIM_GET_ON_OFF_POKEMON_SOUTH,
    [DIR_NORTHWEST] = ANIM_GET_ON_OFF_POKEMON_NORTH,
    [DIR_NORTHEAST] = ANIM_GET_ON_OFF_POKEMON_NORTH,
};
static const u8 sAcroWheelieDirectionAnimNums[] = {
    [DIR_NONE] = ANIM_BUNNY_HOP_BACK_WHEEL_SOUTH,
    [DIR_SOUTH] = ANIM_BUNNY_HOP_BACK_WHEEL_SOUTH,
    [DIR_NORTH] = ANIM_BUNNY_HOP_BACK_WHEEL_NORTH,
    [DIR_WEST] = ANIM_BUNNY_HOP_BACK_WHEEL_WEST,
    [DIR_EAST] = ANIM_BUNNY_HOP_BACK_WHEEL_EAST,
    [DIR_SOUTHWEST] = ANIM_BUNNY_HOP_BACK_WHEEL_SOUTH,
    [DIR_SOUTHEAST] = ANIM_BUNNY_HOP_BACK_WHEEL_SOUTH,
    [DIR_NORTHWEST] = ANIM_BUNNY_HOP_BACK_WHEEL_NORTH,
    [DIR_NORTHEAST] = ANIM_BUNNY_HOP_BACK_WHEEL_NORTH,
};
static const u8 sAcroUnusedDirectionAnimNums[] = {
    [DIR_NONE] = ANIM_BUNNY_HOP_FRONT_WHEEL_SOUTH,
    [DIR_SOUTH] = ANIM_BUNNY_HOP_FRONT_WHEEL_SOUTH,
    [DIR_NORTH] = ANIM_BUNNY_HOP_FRONT_WHEEL_NORTH,
    [DIR_WEST] = ANIM_BUNNY_HOP_FRONT_WHEEL_WEST,
    [DIR_EAST] = ANIM_BUNNY_HOP_FRONT_WHEEL_EAST,
    [DIR_SOUTHWEST] = ANIM_BUNNY_HOP_FRONT_WHEEL_SOUTH,
    [DIR_SOUTHEAST] = ANIM_BUNNY_HOP_FRONT_WHEEL_SOUTH,
    [DIR_NORTHWEST] = ANIM_BUNNY_HOP_FRONT_WHEEL_NORTH,
    [DIR_NORTHEAST] = ANIM_BUNNY_HOP_FRONT_WHEEL_NORTH,
};
static const u8 sAcroEndWheelieDirectionAnimNums[] = {
    [DIR_NONE] = ANIM_STANDING_WHEELIE_BACK_WHEEL_SOUTH,
    [DIR_SOUTH] = ANIM_STANDING_WHEELIE_BACK_WHEEL_SOUTH,
    [DIR_NORTH] = ANIM_STANDING_WHEELIE_BACK_WHEEL_NORTH,
    [DIR_WEST] = ANIM_STANDING_WHEELIE_BACK_WHEEL_WEST,
    [DIR_EAST] = ANIM_STANDING_WHEELIE_BACK_WHEEL_EAST,
    [DIR_SOUTHWEST] = ANIM_STANDING_WHEELIE_BACK_WHEEL_SOUTH,
    [DIR_SOUTHEAST] = ANIM_STANDING_WHEELIE_BACK_WHEEL_SOUTH,
    [DIR_NORTHWEST] = ANIM_STANDING_WHEELIE_BACK_WHEEL_NORTH,
    [DIR_NORTHEAST] = ANIM_STANDING_WHEELIE_BACK_WHEEL_NORTH,
};
static const u8 sAcroUnusedActionDirectionAnimNums[] = {
    [DIR_NONE] = ANIM_STANDING_WHEELIE_FRONT_WHEEL_SOUTH,
    [DIR_SOUTH] = ANIM_STANDING_WHEELIE_FRONT_WHEEL_SOUTH,
    [DIR_NORTH] = ANIM_STANDING_WHEELIE_FRONT_WHEEL_NORTH,
    [DIR_WEST] = ANIM_STANDING_WHEELIE_FRONT_WHEEL_WEST,
    [DIR_EAST] = ANIM_STANDING_WHEELIE_FRONT_WHEEL_EAST,
    [DIR_SOUTHWEST] = ANIM_STANDING_WHEELIE_FRONT_WHEEL_SOUTH,
    [DIR_SOUTHEAST] = ANIM_STANDING_WHEELIE_FRONT_WHEEL_SOUTH,
    [DIR_NORTHWEST] = ANIM_STANDING_WHEELIE_FRONT_WHEEL_NORTH,
    [DIR_NORTHEAST] = ANIM_STANDING_WHEELIE_FRONT_WHEEL_NORTH,
};
static const u8 sAcroWheeliePedalDirectionAnimNums[] = {
    [DIR_NONE] = ANIM_MOVING_WHEELIE_SOUTH,
    [DIR_SOUTH] = ANIM_MOVING_WHEELIE_SOUTH,
    [DIR_NORTH] = ANIM_MOVING_WHEELIE_NORTH,
    [DIR_WEST] = ANIM_MOVING_WHEELIE_WEST,
    [DIR_EAST] = ANIM_MOVING_WHEELIE_EAST,
    [DIR_SOUTHWEST] = ANIM_MOVING_WHEELIE_SOUTH,
    [DIR_SOUTHEAST] = ANIM_MOVING_WHEELIE_SOUTH,
    [DIR_NORTHWEST] = ANIM_MOVING_WHEELIE_NORTH,
    [DIR_NORTHEAST] = ANIM_MOVING_WHEELIE_NORTH,
};
static const u8 sFishingDirectionAnimNums[] = {
    [DIR_NONE] = ANIM_TAKE_OUT_ROD_SOUTH,
    [DIR_SOUTH] = ANIM_TAKE_OUT_ROD_SOUTH,
    [DIR_NORTH] = ANIM_TAKE_OUT_ROD_NORTH,
    [DIR_WEST] = ANIM_TAKE_OUT_ROD_WEST,
    [DIR_EAST] = ANIM_TAKE_OUT_ROD_EAST,
    [DIR_SOUTHWEST] = ANIM_TAKE_OUT_ROD_SOUTH,
    [DIR_SOUTHEAST] = ANIM_TAKE_OUT_ROD_SOUTH,
    [DIR_NORTHWEST] = ANIM_TAKE_OUT_ROD_NORTH,
    [DIR_NORTHEAST] = ANIM_TAKE_OUT_ROD_NORTH,
};
static const u8 sFishingNoCatchDirectionAnimNums[] = {
    [DIR_NONE] = ANIM_PUT_AWAY_ROD_SOUTH,
    [DIR_SOUTH] = ANIM_PUT_AWAY_ROD_SOUTH,
    [DIR_NORTH] = ANIM_PUT_AWAY_ROD_NORTH,
    [DIR_WEST] = ANIM_PUT_AWAY_ROD_WEST,
    [DIR_EAST] = ANIM_PUT_AWAY_ROD_EAST,
    [DIR_SOUTHWEST] = ANIM_PUT_AWAY_ROD_SOUTH,
    [DIR_SOUTHEAST] = ANIM_PUT_AWAY_ROD_SOUTH,
    [DIR_NORTHWEST] = ANIM_PUT_AWAY_ROD_NORTH,
    [DIR_NORTHEAST] = ANIM_PUT_AWAY_ROD_NORTH,
};
static const u8 sFishingBiteDirectionAnimNums[] = {
    [DIR_NONE] = ANIM_HOOKED_POKEMON_SOUTH,
    [DIR_SOUTH] = ANIM_HOOKED_POKEMON_SOUTH,
    [DIR_NORTH] = ANIM_HOOKED_POKEMON_NORTH,
    [DIR_WEST] = ANIM_HOOKED_POKEMON_WEST,
    [DIR_EAST] = ANIM_HOOKED_POKEMON_EAST,
    [DIR_SOUTHWEST] = ANIM_HOOKED_POKEMON_SOUTH,
    [DIR_SOUTHEAST] = ANIM_HOOKED_POKEMON_SOUTH,
    [DIR_NORTHWEST] = ANIM_HOOKED_POKEMON_NORTH,
    [DIR_NORTHEAST] = ANIM_HOOKED_POKEMON_NORTH,
};
static const u8 sRunningDirectionAnimNums[] = {
    [DIR_NONE] = ANIM_RUN_SOUTH,
    [DIR_SOUTH] = ANIM_RUN_SOUTH,
    [DIR_NORTH] = ANIM_RUN_NORTH,
    [DIR_WEST] = ANIM_RUN_WEST,
    [DIR_EAST] = ANIM_RUN_EAST,
    [DIR_SOUTHWEST] = ANIM_RUN_SOUTH,
    [DIR_SOUTHEAST] = ANIM_RUN_SOUTH,
    [DIR_NORTHWEST] = ANIM_RUN_NORTH,
    [DIR_NORTHEAST] = ANIM_RUN_NORTH,
};

const u8 gTrainerFacingDirectionMovementTypes[] = {
    [DIR_NONE] = MOVEMENT_TYPE_FACE_DOWN,
    [DIR_SOUTH] = MOVEMENT_TYPE_FACE_DOWN,
    [DIR_NORTH] = MOVEMENT_TYPE_FACE_UP,
    [DIR_WEST] = MOVEMENT_TYPE_FACE_LEFT,
    [DIR_EAST] = MOVEMENT_TYPE_FACE_RIGHT,
    [DIR_SOUTHWEST] = MOVEMENT_TYPE_FACE_DOWN,
    [DIR_SOUTHEAST] = MOVEMENT_TYPE_FACE_DOWN,
    [DIR_NORTHWEST] = MOVEMENT_TYPE_FACE_UP,
    [DIR_NORTHEAST] = MOVEMENT_TYPE_FACE_UP,
};

bool8 (*const gOppositeDirectionBlockedMetatileFuncs[])(u8) = {
    MetatileBehavior_IsSouthBlocked,
    MetatileBehavior_IsNorthBlocked,
    MetatileBehavior_IsWestBlocked,
    MetatileBehavior_IsEastBlocked
};

bool8 (*const gDirectionBlockedMetatileFuncs[])(u8) = {
    MetatileBehavior_IsNorthBlocked,
    MetatileBehavior_IsSouthBlocked,
    MetatileBehavior_IsEastBlocked,
    MetatileBehavior_IsWestBlocked
};

static const struct Coords16 sDirectionToVectors[] = {
    { 0,  0},
    { 0,  1},
    { 0, -1},
    {-1,  0},
    { 1,  0},
    {-1,  1},
    { 1,  1},
    {-1, -1},
    { 1, -1}
};

const u8 gFaceDirectionMovementActions[] = {
    MOVEMENT_ACTION_FACE_DOWN,
    MOVEMENT_ACTION_FACE_DOWN,
    MOVEMENT_ACTION_FACE_UP,
    MOVEMENT_ACTION_FACE_LEFT,
    MOVEMENT_ACTION_FACE_RIGHT,
};
const u8 gWalkSlowMovementActions[] = {
    MOVEMENT_ACTION_WALK_SLOW_DOWN,
    MOVEMENT_ACTION_WALK_SLOW_DOWN,
    MOVEMENT_ACTION_WALK_SLOW_UP,
    MOVEMENT_ACTION_WALK_SLOW_LEFT,
    MOVEMENT_ACTION_WALK_SLOW_RIGHT,
};
const u8 gWalkNormalMovementActions[] = {
    MOVEMENT_ACTION_WALK_NORMAL_DOWN,
    MOVEMENT_ACTION_WALK_NORMAL_DOWN,
    MOVEMENT_ACTION_WALK_NORMAL_UP,
    MOVEMENT_ACTION_WALK_NORMAL_LEFT,
    MOVEMENT_ACTION_WALK_NORMAL_RIGHT,
};
const u8 gWalkFastMovementActions[] = {
    MOVEMENT_ACTION_WALK_FAST_DOWN,
    MOVEMENT_ACTION_WALK_FAST_DOWN,
    MOVEMENT_ACTION_WALK_FAST_UP,
    MOVEMENT_ACTION_WALK_FAST_LEFT,
    MOVEMENT_ACTION_WALK_FAST_RIGHT,
};
const u8 gRideWaterCurrentMovementActions[] = {
    MOVEMENT_ACTION_RIDE_WATER_CURRENT_DOWN,
    MOVEMENT_ACTION_RIDE_WATER_CURRENT_DOWN,
    MOVEMENT_ACTION_RIDE_WATER_CURRENT_UP,
    MOVEMENT_ACTION_RIDE_WATER_CURRENT_LEFT,
    MOVEMENT_ACTION_RIDE_WATER_CURRENT_RIGHT,
};
const u8 gWalkFasterMovementActions[] = {
    MOVEMENT_ACTION_WALK_FASTER_DOWN,
    MOVEMENT_ACTION_WALK_FASTER_DOWN,
    MOVEMENT_ACTION_WALK_FASTER_UP,
    MOVEMENT_ACTION_WALK_FASTER_LEFT,
    MOVEMENT_ACTION_WALK_FASTER_RIGHT,
};
const u8 gSlideMovementActions[] = {
    MOVEMENT_ACTION_SLIDE_DOWN,
    MOVEMENT_ACTION_SLIDE_DOWN,
    MOVEMENT_ACTION_SLIDE_UP,
    MOVEMENT_ACTION_SLIDE_LEFT,
    MOVEMENT_ACTION_SLIDE_RIGHT,
};
const u8 gPlayerRunMovementActions[] = {
    MOVEMENT_ACTION_PLAYER_RUN_DOWN,
    MOVEMENT_ACTION_PLAYER_RUN_DOWN,
    MOVEMENT_ACTION_PLAYER_RUN_UP,
    MOVEMENT_ACTION_PLAYER_RUN_LEFT,
    MOVEMENT_ACTION_PLAYER_RUN_RIGHT,
};
const u8 gJump2MovementActions[] = {
    MOVEMENT_ACTION_JUMP_2_DOWN,
    MOVEMENT_ACTION_JUMP_2_DOWN,
    MOVEMENT_ACTION_JUMP_2_UP,
    MOVEMENT_ACTION_JUMP_2_LEFT,
    MOVEMENT_ACTION_JUMP_2_RIGHT,
};
const u8 gJumpInPlaceMovementActions[] = {
    MOVEMENT_ACTION_JUMP_IN_PLACE_DOWN,
    MOVEMENT_ACTION_JUMP_IN_PLACE_DOWN,
    MOVEMENT_ACTION_JUMP_IN_PLACE_UP,
    MOVEMENT_ACTION_JUMP_IN_PLACE_LEFT,
    MOVEMENT_ACTION_JUMP_IN_PLACE_RIGHT,
};
const u8 gJumpInPlaceTurnAroundMovementActions[] = {
    MOVEMENT_ACTION_JUMP_IN_PLACE_UP_DOWN,
    MOVEMENT_ACTION_JUMP_IN_PLACE_UP_DOWN,
    MOVEMENT_ACTION_JUMP_IN_PLACE_DOWN_UP,
    MOVEMENT_ACTION_JUMP_IN_PLACE_RIGHT_LEFT,
    MOVEMENT_ACTION_JUMP_IN_PLACE_LEFT_RIGHT,
};
const u8 gJumpMovementActions[] = {
    MOVEMENT_ACTION_JUMP_DOWN,
    MOVEMENT_ACTION_JUMP_DOWN,
    MOVEMENT_ACTION_JUMP_UP,
    MOVEMENT_ACTION_JUMP_LEFT,
    MOVEMENT_ACTION_JUMP_RIGHT,
};
const u8 gJumpSpecialMovementActions[] = {
    MOVEMENT_ACTION_JUMP_SPECIAL_DOWN,
    MOVEMENT_ACTION_JUMP_SPECIAL_DOWN,
    MOVEMENT_ACTION_JUMP_SPECIAL_UP,
    MOVEMENT_ACTION_JUMP_SPECIAL_LEFT,
    MOVEMENT_ACTION_JUMP_SPECIAL_RIGHT,
};
const u8 gWalkInPlaceSlowMovementActions[] = {
    MOVEMENT_ACTION_WALK_IN_PLACE_SLOW_DOWN,
    MOVEMENT_ACTION_WALK_IN_PLACE_SLOW_DOWN,
    MOVEMENT_ACTION_WALK_IN_PLACE_SLOW_UP,
    MOVEMENT_ACTION_WALK_IN_PLACE_SLOW_LEFT,
    MOVEMENT_ACTION_WALK_IN_PLACE_SLOW_RIGHT,
};
const u8 gWalkInPlaceNormalMovementActions[] = {
    MOVEMENT_ACTION_WALK_IN_PLACE_NORMAL_DOWN,
    MOVEMENT_ACTION_WALK_IN_PLACE_NORMAL_DOWN,
    MOVEMENT_ACTION_WALK_IN_PLACE_NORMAL_UP,
    MOVEMENT_ACTION_WALK_IN_PLACE_NORMAL_LEFT,
    MOVEMENT_ACTION_WALK_IN_PLACE_NORMAL_RIGHT,
};
const u8 gWalkInPlaceFastMovementActions[] = {
    MOVEMENT_ACTION_WALK_IN_PLACE_FAST_DOWN,
    MOVEMENT_ACTION_WALK_IN_PLACE_FAST_DOWN,
    MOVEMENT_ACTION_WALK_IN_PLACE_FAST_UP,
    MOVEMENT_ACTION_WALK_IN_PLACE_FAST_LEFT,
    MOVEMENT_ACTION_WALK_IN_PLACE_FAST_RIGHT,
};
const u8 gWalkInPlaceFasterMovementActions[] = {
    MOVEMENT_ACTION_WALK_IN_PLACE_FASTER_DOWN,
    MOVEMENT_ACTION_WALK_IN_PLACE_FASTER_DOWN,
    MOVEMENT_ACTION_WALK_IN_PLACE_FASTER_UP,
    MOVEMENT_ACTION_WALK_IN_PLACE_FASTER_LEFT,
    MOVEMENT_ACTION_WALK_IN_PLACE_FASTER_RIGHT,
};
const u8 gAcroWheelieFaceDirectionMovementActions[] = {
    MOVEMENT_ACTION_ACRO_WHEELIE_FACE_DOWN,
    MOVEMENT_ACTION_ACRO_WHEELIE_FACE_DOWN,
    MOVEMENT_ACTION_ACRO_WHEELIE_FACE_UP,
    MOVEMENT_ACTION_ACRO_WHEELIE_FACE_LEFT,
    MOVEMENT_ACTION_ACRO_WHEELIE_FACE_RIGHT,
};
const u8 gAcroPopWheelieFaceDirectionMovementActions[] = {
    MOVEMENT_ACTION_ACRO_POP_WHEELIE_DOWN,
    MOVEMENT_ACTION_ACRO_POP_WHEELIE_DOWN,
    MOVEMENT_ACTION_ACRO_POP_WHEELIE_UP,
    MOVEMENT_ACTION_ACRO_POP_WHEELIE_LEFT,
    MOVEMENT_ACTION_ACRO_POP_WHEELIE_RIGHT,
};
const u8 gAcroEndWheelieFaceDirectionMovementActions[] = {
    MOVEMENT_ACTION_ACRO_END_WHEELIE_FACE_DOWN,
    MOVEMENT_ACTION_ACRO_END_WHEELIE_FACE_DOWN,
    MOVEMENT_ACTION_ACRO_END_WHEELIE_FACE_UP,
    MOVEMENT_ACTION_ACRO_END_WHEELIE_FACE_LEFT,
    MOVEMENT_ACTION_ACRO_END_WHEELIE_FACE_RIGHT,
};
const u8 gAcroWheelieHopFaceDirectionMovementActions[] = {
    MOVEMENT_ACTION_ACRO_WHEELIE_HOP_FACE_DOWN,
    MOVEMENT_ACTION_ACRO_WHEELIE_HOP_FACE_DOWN,
    MOVEMENT_ACTION_ACRO_WHEELIE_HOP_FACE_UP,
    MOVEMENT_ACTION_ACRO_WHEELIE_HOP_FACE_LEFT,
    MOVEMENT_ACTION_ACRO_WHEELIE_HOP_FACE_RIGHT,
};
const u8 gAcroWheelieHopDirectionMovementActions[] = {
    MOVEMENT_ACTION_ACRO_WHEELIE_HOP_DOWN,
    MOVEMENT_ACTION_ACRO_WHEELIE_HOP_DOWN,
    MOVEMENT_ACTION_ACRO_WHEELIE_HOP_UP,
    MOVEMENT_ACTION_ACRO_WHEELIE_HOP_LEFT,
    MOVEMENT_ACTION_ACRO_WHEELIE_HOP_RIGHT,
};
const u8 gAcroWheelieJumpDirectionMovementActions[] = {
    MOVEMENT_ACTION_ACRO_WHEELIE_JUMP_DOWN,
    MOVEMENT_ACTION_ACRO_WHEELIE_JUMP_DOWN,
    MOVEMENT_ACTION_ACRO_WHEELIE_JUMP_UP,
    MOVEMENT_ACTION_ACRO_WHEELIE_JUMP_LEFT,
    MOVEMENT_ACTION_ACRO_WHEELIE_JUMP_RIGHT,
};
const u8 gAcroWheelieInPlaceDirectionMovementActions[] = {
    MOVEMENT_ACTION_ACRO_WHEELIE_IN_PLACE_DOWN,
    MOVEMENT_ACTION_ACRO_WHEELIE_IN_PLACE_DOWN,
    MOVEMENT_ACTION_ACRO_WHEELIE_IN_PLACE_UP,
    MOVEMENT_ACTION_ACRO_WHEELIE_IN_PLACE_LEFT,
    MOVEMENT_ACTION_ACRO_WHEELIE_IN_PLACE_RIGHT,
};
const u8 gAcroPopWheelieMoveDirectionMovementActions[] = {
    MOVEMENT_ACTION_ACRO_POP_WHEELIE_MOVE_DOWN,
    MOVEMENT_ACTION_ACRO_POP_WHEELIE_MOVE_DOWN,
    MOVEMENT_ACTION_ACRO_POP_WHEELIE_MOVE_UP,
    MOVEMENT_ACTION_ACRO_POP_WHEELIE_MOVE_LEFT,
    MOVEMENT_ACTION_ACRO_POP_WHEELIE_MOVE_RIGHT,
};
const u8 gAcroWheelieMoveDirectionMovementActions[] = {
    MOVEMENT_ACTION_ACRO_WHEELIE_MOVE_DOWN,
    MOVEMENT_ACTION_ACRO_WHEELIE_MOVE_DOWN,
    MOVEMENT_ACTION_ACRO_WHEELIE_MOVE_UP,
    MOVEMENT_ACTION_ACRO_WHEELIE_MOVE_LEFT,
    MOVEMENT_ACTION_ACRO_WHEELIE_MOVE_RIGHT,
};
const u8 gAcroEndWheelieMoveDirectionMovementActions[] = {
    MOVEMENT_ACTION_ACRO_END_WHEELIE_MOVE_DOWN,
    MOVEMENT_ACTION_ACRO_END_WHEELIE_MOVE_DOWN,
    MOVEMENT_ACTION_ACRO_END_WHEELIE_MOVE_UP,
    MOVEMENT_ACTION_ACRO_END_WHEELIE_MOVE_LEFT,
    MOVEMENT_ACTION_ACRO_END_WHEELIE_MOVE_RIGHT,
};

static const u8 sOppositeDirections[] = {
    DIR_NORTH,
    DIR_SOUTH,
    DIR_EAST,
    DIR_WEST,
    DIR_NORTHEAST,
    DIR_NORTHWEST,
    DIR_SOUTHEAST,
    DIR_SOUTHWEST,
};

// Takes the player's original and current facing direction to get the direction that should be considered to copy.
// Note that this means an NPC who copies the player's movement changes how they copy them based on how
// the player entered the area. For instance an NPC who does the same movements as the player when they
// entered the area facing South will do the opposite movements as the player if they enter facing North.
static const u8 sPlayerDirectionsForCopy[][4] = {
    [DIR_SOUTH - 1] = {
        [DIR_SOUTH - 1] = DIR_NORTH,
        [DIR_NORTH - 1] = DIR_SOUTH,
        [DIR_WEST - 1]  = DIR_EAST,
        [DIR_EAST - 1]  = DIR_WEST
    },
    [DIR_NORTH - 1] = {
        [DIR_SOUTH - 1] = DIR_SOUTH,
        [DIR_NORTH - 1] = DIR_NORTH,
        [DIR_WEST - 1]  = DIR_WEST,
        [DIR_EAST - 1]  = DIR_EAST
    },
    [DIR_WEST - 1] = {
        [DIR_SOUTH - 1] = DIR_WEST,
        [DIR_NORTH - 1] = DIR_EAST,
        [DIR_WEST - 1]  = DIR_NORTH,
        [DIR_EAST - 1]  = DIR_SOUTH
    },
    [DIR_EAST - 1] = {
        [DIR_SOUTH - 1] = DIR_EAST,
        [DIR_NORTH - 1] = DIR_WEST,
        [DIR_WEST - 1]  = DIR_SOUTH,
        [DIR_EAST - 1]  = DIR_NORTH
    }
};

// Indexed first with the NPC's initial facing direction based on movement type, and secondly with the player direction to copy.
// Returns the direction the copy NPC should travel in.
static const u8 sPlayerDirectionToCopyDirection[][4] = {
    [DIR_SOUTH - 1] = { // MOVEMENT_TYPE_COPY_PLAYER_OPPOSITE(_IN_GRASS)
        [DIR_SOUTH - 1] = DIR_NORTH,
        [DIR_NORTH - 1] = DIR_SOUTH,
        [DIR_WEST - 1]  = DIR_EAST,
        [DIR_EAST - 1]  = DIR_WEST
    },
    [DIR_NORTH - 1] = { // MOVEMENT_TYPE_COPY_PLAYER(_IN_GRASS)
        [DIR_SOUTH - 1] = DIR_SOUTH,
        [DIR_NORTH - 1] = DIR_NORTH,
        [DIR_WEST - 1]  = DIR_WEST,
        [DIR_EAST - 1]  = DIR_EAST
    },
    [DIR_WEST - 1] = { // MOVEMENT_TYPE_COPY_PLAYER_COUNTERCLOCKWISE(_IN_GRASS)
        [DIR_SOUTH - 1] = DIR_EAST,
        [DIR_NORTH - 1] = DIR_WEST,
        [DIR_WEST - 1]  = DIR_SOUTH,
        [DIR_EAST - 1]  = DIR_NORTH
    },
    [DIR_EAST - 1] = { // MOVEMENT_TYPE_COPY_PLAYER_CLOCKWISE(_IN_GRASS)
        [DIR_SOUTH - 1] = DIR_WEST,
        [DIR_NORTH - 1] = DIR_EAST,
        [DIR_WEST - 1]  = DIR_NORTH,
        [DIR_EAST - 1]  = DIR_SOUTH
    }
};

#include "data/object_events/movement_action_func_tables.h"

static void ClearObjectEvent(struct ObjectEvent *objectEvent)
{
    *objectEvent = (struct ObjectEvent){};
    objectEvent->localId = OBJ_EVENT_ID_PLAYER;
    objectEvent->mapNum = MAP_NUM(UNDEFINED);
    objectEvent->mapGroup = MAP_GROUP(UNDEFINED);
    objectEvent->movementActionId = MOVEMENT_ACTION_NONE;
}

static void ClearAllObjectEvents(void)
{
    u8 i;

    for (i = 0; i < OBJECT_EVENTS_COUNT; i++)
        ClearObjectEvent(&gObjectEvents[i]);
}

void ResetObjectEvents(void)
{
    ClearLinkPlayerObjectEvents();
    ClearAllObjectEvents();
    ClearPlayerAvatarInfo();
    CreateReflectionEffectSprites();
}

static void CreateReflectionEffectSprites(void)
{
    u8 spriteId = CreateSpriteAtEnd(gFieldEffectObjectTemplatePointers[FLDEFFOBJ_REFLECTION_DISTORTION], 0, 0, 31);
    gSprites[spriteId].oam.affineMode = ST_OAM_AFFINE_NORMAL;
    InitSpriteAffineAnim(&gSprites[spriteId]);
    StartSpriteAffineAnim(&gSprites[spriteId], 0);
    gSprites[spriteId].invisible = TRUE;

    spriteId = CreateSpriteAtEnd(gFieldEffectObjectTemplatePointers[FLDEFFOBJ_REFLECTION_DISTORTION], 0, 0, 31);
    gSprites[spriteId].oam.affineMode = ST_OAM_AFFINE_NORMAL;
    InitSpriteAffineAnim(&gSprites[spriteId]);
    StartSpriteAffineAnim(&gSprites[spriteId], 1);
    gSprites[spriteId].invisible = TRUE;
}

u8 GetFirstInactiveObjectEventId(void)
{
    u8 i;
    for (i = 0; i < OBJECT_EVENTS_COUNT; i++)
    {
        if (!gObjectEvents[i].active)
            break;
    }

    return i;
}

u8 GetObjectEventIdByLocalIdAndMap(u8 localId, u8 mapNum, u8 mapGroupId)
{
    if (localId < OBJ_EVENT_ID_FOLLOWER)
        return GetObjectEventIdByLocalIdAndMapInternal(localId, mapNum, mapGroupId);

    return GetObjectEventIdByLocalId(localId);
}

bool8 TryGetObjectEventIdByLocalIdAndMap(u8 localId, u8 mapNum, u8 mapGroupId, u8 *objectEventId)
{
    *objectEventId = GetObjectEventIdByLocalIdAndMap(localId, mapNum, mapGroupId);
    if (*objectEventId == OBJECT_EVENTS_COUNT)
        return TRUE;
    else
        return FALSE;
}

u8 GetObjectEventIdByXY(s16 x, s16 y)
{
    u8 i;
    for (i = 0; i < OBJECT_EVENTS_COUNT; i++)
    {
        if (gObjectEvents[i].active && gObjectEvents[i].currentCoords.x == x && gObjectEvents[i].currentCoords.y == y)
            break;
    }

    return i;
}

static u8 GetObjectEventIdByLocalIdAndMapInternal(u8 localId, u8 mapNum, u8 mapGroupId)
{
    u8 i;
    for (i = 0; i < OBJECT_EVENTS_COUNT; i++)
    {
        if (gObjectEvents[i].active && gObjectEvents[i].localId == localId && gObjectEvents[i].mapNum == mapNum && gObjectEvents[i].mapGroup == mapGroupId)
            return i;
    }

    return OBJECT_EVENTS_COUNT;
}

static u8 GetObjectEventIdByLocalId(u8 localId)
{
    u8 i;
    for (i = 0; i < OBJECT_EVENTS_COUNT; i++)
    {
        if (gObjectEvents[i].active && gObjectEvents[i].localId == localId)
            return i;
    }

    return OBJECT_EVENTS_COUNT;
}

static u8 InitObjectEventStateFromTemplate(const struct ObjectEventTemplate *template, u8 mapNum, u8 mapGroup)
{
    struct ObjectEvent *objectEvent;
    u8 objectEventId;
    s16 x;
    s16 y;

    if (GetAvailableObjectEventId(template->localId, mapNum, mapGroup, &objectEventId))
        return OBJECT_EVENTS_COUNT;
    objectEvent = &gObjectEvents[objectEventId];
    ClearObjectEvent(objectEvent);
    x = template->x + MAP_OFFSET;
    y = template->y + MAP_OFFSET;
    objectEvent->active = TRUE;
    objectEvent->triggerGroundEffectsOnMove = TRUE;
    objectEvent->graphicsId = PackGraphicsId(template);
    SetObjectEventDynamicGraphicsId(objectEvent);
    if (objectEvent->graphicsId >= OBJ_EVENT_GFX_MON_BASE) {
        if (template->script && template->script[0] == 0x7d)
            objectEvent->shiny = T1_READ_16(&template->script[2]) >> 15;
        else if (template->trainerRange_berryTreeId)
            objectEvent->shiny = VarGet(template->trainerRange_berryTreeId) >> 5;
    }
    objectEvent->movementType = template->movementType;
    objectEvent->localId = template->localId;
    objectEvent->mapNum = mapNum;
    objectEvent->mapGroup = mapGroup;
    objectEvent->initialCoords.x = x;
    objectEvent->initialCoords.y = y;
    objectEvent->currentCoords.x = x;
    objectEvent->currentCoords.y = y;
    objectEvent->previousCoords.x = x;
    objectEvent->previousCoords.y = y;
    objectEvent->currentElevation = template->elevation;
    objectEvent->previousElevation = template->elevation;
    objectEvent->rangeX = template->movementRangeX;
    objectEvent->rangeY = template->movementRangeY;
    objectEvent->trainerType = template->trainerType;
    objectEvent->mapNum = mapNum;
    objectEvent->trainerRange_berryTreeId = template->trainerRange_berryTreeId;
    objectEvent->previousMovementDirection = gInitialMovementTypeFacingDirections[template->movementType];
    SetObjectEventDirection(objectEvent, objectEvent->previousMovementDirection);
    if (sMovementTypeHasRange[objectEvent->movementType])
    {
        if (objectEvent->rangeX == 0)
            objectEvent->rangeX++;
        if (objectEvent->rangeY == 0)
            objectEvent->rangeY++;
    }
    return objectEventId;
}

u8 Unref_TryInitLocalObjectEvent(u8 localId)
{
    u8 i;
    u8 objectEventCount;
    struct ObjectEventTemplate *template;

    if (gMapHeader.events != NULL)
    {
        if (InBattlePyramid())
            objectEventCount = GetNumBattlePyramidObjectEvents();
        else if (InTrainerHill())
            objectEventCount = 2;
        else
            objectEventCount = gMapHeader.events->objectEventCount;

        for (i = 0; i < objectEventCount; i++)
        {
            template = &gSaveBlock1Ptr->objectEventTemplates[i];
            if (template->localId == localId && !FlagGet(template->flagId))
                return InitObjectEventStateFromTemplate(template, gSaveBlock1Ptr->location.mapNum, gSaveBlock1Ptr->location.mapGroup);
        }
    }
    return OBJECT_EVENTS_COUNT;
}

static bool8 GetAvailableObjectEventId(u16 localId, u8 mapNum, u8 mapGroup, u8 *objectEventId)
// Looks for an empty slot.
// Returns FALSE and the location of the available slot
// in *objectEventId.
// If no slots are available, or if the object is already
// loaded, returns TRUE.
{
    u8 i = 0;

    for (i = 0; i < OBJECT_EVENTS_COUNT && gObjectEvents[i].active; i++)
    {
        if (gObjectEvents[i].localId == localId && gObjectEvents[i].mapNum == mapNum && gObjectEvents[i].mapGroup == mapGroup)
            return TRUE;
    }
    if (i >= OBJECT_EVENTS_COUNT)
        return TRUE;
    *objectEventId = i;
    for (; i < OBJECT_EVENTS_COUNT; i++)
    {
        if (gObjectEvents[i].active && gObjectEvents[i].localId == localId && gObjectEvents[i].mapNum == mapNum && gObjectEvents[i].mapGroup == mapGroup)
            return TRUE;
    }
    return FALSE;
}

static void RemoveObjectEvent(struct ObjectEvent *objectEvent)
{
    objectEvent->active = FALSE;
    RemoveObjectEventInternal(objectEvent);
    // zero potential species info
    objectEvent->graphicsId = objectEvent->shiny = 0;
}

void RemoveObjectEventByLocalIdAndMap(u8 localId, u8 mapNum, u8 mapGroup)
{
    u8 objectEventId;
    if (!TryGetObjectEventIdByLocalIdAndMap(localId, mapNum, mapGroup, &objectEventId))
    {
        FlagSet(GetObjectEventFlagIdByObjectEventId(objectEventId));
        RemoveObjectEvent(&gObjectEvents[objectEventId]);
    }
}

static void RemoveObjectEventInternal(struct ObjectEvent *objectEvent)
{
    u8 paletteNum;
    struct SpriteFrameImage image;
    image.size = GetObjectEventGraphicsInfo(objectEvent->graphicsId)->size;
    gSprites[objectEvent->spriteId].images = &image;
    paletteNum = gSprites[objectEvent->spriteId].oam.paletteNum;
    // It's possible that this function is called while the sprite pointed to `== sDummySprite`, i.e during map resume;
    // In this case, don't free the palette as `paletteNum` is likely blank dummy data
    if (!gSprites[objectEvent->spriteId].inUse &&
        !gSprites[objectEvent->spriteId].oam.paletteNum &&
        gSprites[objectEvent->spriteId].callback == SpriteCallbackDummy) {
        DestroySprite(&gSprites[objectEvent->spriteId]);
    } else {
        DestroySprite(&gSprites[objectEvent->spriteId]);
        FieldEffectFreePaletteIfUnused(paletteNum);
    }
}

void RemoveAllObjectEventsExceptPlayer(void)
{
    u8 i;

    for (i = 0; i < OBJECT_EVENTS_COUNT; i++)
    {
        if (i != gPlayerAvatar.objectEventId)
            RemoveObjectEvent(&gObjectEvents[i]);
    }
}

static u8 TrySetupObjectEventSprite(const struct ObjectEventTemplate *objectEventTemplate, struct SpriteTemplate *spriteTemplate, u8 mapNum, u8 mapGroup, s16 cameraX, s16 cameraY)
{
    u8 spriteId;
    u8 objectEventId;
    struct Sprite *sprite;
    struct ObjectEvent *objectEvent;
    const struct ObjectEventGraphicsInfo *graphicsInfo;

    objectEventId = InitObjectEventStateFromTemplate(objectEventTemplate, mapNum, mapGroup);
    if (objectEventId == OBJECT_EVENTS_COUNT)
        return OBJECT_EVENTS_COUNT;

    objectEvent = &gObjectEvents[objectEventId];
    graphicsInfo = GetObjectEventGraphicsInfo(objectEvent->graphicsId);
    if (spriteTemplate->paletteTag != TAG_NONE && spriteTemplate->paletteTag != OBJ_EVENT_PAL_TAG_DYNAMIC) {
        LoadObjectEventPalette(spriteTemplate->paletteTag);
    }

    if (objectEvent->movementType == MOVEMENT_TYPE_INVISIBLE)
        objectEvent->invisible = TRUE;

    spriteId = CreateSprite(spriteTemplate, 0, 0, 0);
    if (spriteId == MAX_SPRITES)
    {
        gObjectEvents[objectEventId].active = FALSE;
        return OBJECT_EVENTS_COUNT;
    }

    sprite = &gSprites[spriteId];
    // Use palette from species palette table
    if (spriteTemplate->paletteTag == OBJ_EVENT_PAL_TAG_DYNAMIC) {
        sprite->oam.paletteNum = LoadDynamicFollowerPalette(OW_SPECIES(objectEvent), OW_FORM(objectEvent), objectEvent->shiny);
    }
    GetMapCoordsFromSpritePos(objectEvent->currentCoords.x + cameraX, objectEvent->currentCoords.y + cameraY, &sprite->x, &sprite->y);
    sprite->centerToCornerVecX = -(graphicsInfo->width >> 1);
    sprite->centerToCornerVecY = -(graphicsInfo->height >> 1);
    sprite->x += 8;
    sprite->y += 16 + sprite->centerToCornerVecY;
    sprite->coordOffsetEnabled = TRUE;
    sprite->sObjEventId = objectEventId;
    objectEvent->spriteId = spriteId;
    objectEvent->inanimate = graphicsInfo->inanimate;
    if (!objectEvent->inanimate)
        StartSpriteAnim(sprite, GetFaceDirectionAnimNum(objectEvent->facingDirection));

    SetObjectSubpriorityByElevation(objectEvent->previousElevation, sprite, 1);
    UpdateObjectEventVisibility(objectEvent, sprite);
    return objectEventId;
}

// Pack pokemon form info into a graphicsId, from a template's script
static u16 PackGraphicsId(const struct ObjectEventTemplate *template) {
    u16 graphicsId = template->graphicsId;
    u32 form = 0;
    // set form based on template's script,
    // if first command is bufferspeciesname
    if (graphicsId >= OBJ_EVENT_GFX_MON_BASE) {
        if (template->script && template->script[0] == 0x7d) {
            form = T1_READ_16(&template->script[2]);
            form = (form >> 10) & 0x1F;
        } else if (template->trainerRange_berryTreeId) {
            form = template->trainerRange_berryTreeId & 0x1F;
        }
        graphicsId |= form << OBJ_EVENT_GFX_SPECIES_BITS;
    }
    return graphicsId;
}

static u8
TrySpawnObjectEventTemplate(const struct ObjectEventTemplate *objectEventTemplate,
                            u8 mapNum, u8 mapGroup, s16 cameraX, s16 cameraY) {
  u8 objectEventId;
  u16 graphicsId = PackGraphicsId(objectEventTemplate);
  struct SpriteTemplate spriteTemplate;
  struct SpriteFrameImage spriteFrameImage;
  const struct ObjectEventGraphicsInfo *graphicsInfo;
  const struct SubspriteTable *subspriteTables = NULL;
  u16 species;
  u8 form = 0;
  bool8 shiny = FALSE;

  graphicsInfo = GetObjectEventGraphicsInfo(graphicsId);
  CopyObjectGraphicsInfoToSpriteTemplate_WithMovementType(graphicsId, objectEventTemplate->movementType, &spriteTemplate, &subspriteTables);
  spriteFrameImage.size = graphicsInfo->size;
  spriteTemplate.images = &spriteFrameImage;
  objectEventId = TrySetupObjectEventSprite(objectEventTemplate, &spriteTemplate, mapNum, mapGroup, cameraX, cameraY);
  if (objectEventId == OBJECT_EVENTS_COUNT)
    return OBJECT_EVENTS_COUNT;

  gSprites[gObjectEvents[objectEventId].spriteId].images = graphicsInfo->images;
  if (subspriteTables)
    SetSubspriteTables(&gSprites[gObjectEvents[objectEventId].spriteId], subspriteTables);

<<<<<<< HEAD
=======
  // Set species based on script header
  if (objectEventTemplate->graphicsId == OBJ_EVENT_GFX_OW_MON && objectEventTemplate->script) {
    const u8 *script = objectEventTemplate->script;
    if (script[0] == 0x7d) { // bufferspeciesname
      u16 species;
      u8 form;
      bool8 shiny;
      gObjectEvents[objectEventId].extra.asU16 = script[2] | script[3] << 8;
      species = gObjectEvents[objectEventId].extra.mon.species;
      form = gObjectEvents[objectEventId].extra.mon.form;
      shiny = gObjectEvents[objectEventId].extra.mon.shiny;
      FollowerSetGraphics(&gObjectEvents[objectEventId], species, form, shiny, TRUE);
    }
  // Set runtime species based on VAR_TEMP_4, if template has a dynamic graphics ID
  } else if (objectEventTemplate->graphicsId >= OBJ_EVENT_GFX_VARS && VarGetObjectEventGraphicsId(objectEventTemplate->graphicsId - OBJ_EVENT_GFX_VARS) == OBJ_EVENT_GFX_OW_MON) {
      gObjectEvents[objectEventId].extra.asU16 = VarGet(VAR_TEMP_4);
      FollowerSetGraphics(&gObjectEvents[objectEventId],
          gObjectEvents[objectEventId].extra.mon.species,
          gObjectEvents[objectEventId].extra.mon.form,
          gObjectEvents[objectEventId].extra.mon.form, TRUE);
  }

>>>>>>> c1953e5d
  return objectEventId;
}

u8 SpawnSpecialObjectEvent(struct ObjectEventTemplate *objectEventTemplate)
{
    s16 cameraX;
    s16 cameraY;

    GetObjectEventMovingCameraOffset(&cameraX, &cameraY);
    return TrySpawnObjectEventTemplate(objectEventTemplate, gSaveBlock1Ptr->location.mapNum, gSaveBlock1Ptr->location.mapGroup, cameraX, cameraY);
}

u8 SpawnSpecialObjectEventParameterized(u16 graphicsId, u8 movementBehavior, u8 localId, s16 x, s16 y, u8 elevation)
{
    struct ObjectEventTemplate objectEventTemplate;

    x -= MAP_OFFSET;
    y -= MAP_OFFSET;
    objectEventTemplate.localId = localId;
    objectEventTemplate.graphicsId = graphicsId;
    // objectEventTemplate.kind = OBJ_KIND_NORMAL;
    objectEventTemplate.x = x;
    objectEventTemplate.y = y;
    objectEventTemplate.elevation = elevation;
    objectEventTemplate.movementType = movementBehavior;
    objectEventTemplate.movementRangeX = 0;
    objectEventTemplate.movementRangeY = 0;
    objectEventTemplate.trainerType = TRAINER_TYPE_NONE;
    objectEventTemplate.trainerRange_berryTreeId = 0;
    return SpawnSpecialObjectEvent(&objectEventTemplate);
}

u8 TrySpawnObjectEvent(u8 localId, u8 mapNum, u8 mapGroup)
{
    const struct ObjectEventTemplate *objectEventTemplate;
    s16 cameraX, cameraY;

    objectEventTemplate = GetObjectEventTemplateByLocalIdAndMap(localId, mapNum, mapGroup);
    if (!objectEventTemplate)
        return OBJECT_EVENTS_COUNT;

    GetObjectEventMovingCameraOffset(&cameraX, &cameraY);
    return TrySpawnObjectEventTemplate(objectEventTemplate, mapNum, mapGroup, cameraX, cameraY);
}

static void CopyObjectGraphicsInfoToSpriteTemplate(u16 graphicsId, void (*callback)(struct Sprite *), struct SpriteTemplate *spriteTemplate, const struct SubspriteTable **subspriteTables)
{
    const struct ObjectEventGraphicsInfo *graphicsInfo = GetObjectEventGraphicsInfo(graphicsId);

    spriteTemplate->tileTag = graphicsInfo->tileTag;
    spriteTemplate->paletteTag = graphicsInfo->paletteTag;
    spriteTemplate->oam = graphicsInfo->oam;
    spriteTemplate->anims = graphicsInfo->anims;
    spriteTemplate->images = graphicsInfo->images;
    spriteTemplate->affineAnims = graphicsInfo->affineAnims;
    spriteTemplate->callback = callback;
    *subspriteTables = graphicsInfo->subspriteTables;
}

static void CopyObjectGraphicsInfoToSpriteTemplate_WithMovementType(u16 graphicsId, u16 movementType, struct SpriteTemplate *spriteTemplate, const struct SubspriteTable **subspriteTables)
{
    CopyObjectGraphicsInfoToSpriteTemplate(graphicsId, sMovementTypeCallbacks[movementType], spriteTemplate, subspriteTables);
}

static void MakeSpriteTemplateFromObjectEventTemplate(const struct ObjectEventTemplate *objectEventTemplate, struct SpriteTemplate *spriteTemplate, const struct SubspriteTable **subspriteTables)
{
    CopyObjectGraphicsInfoToSpriteTemplate_WithMovementType(objectEventTemplate->graphicsId, objectEventTemplate->movementType, spriteTemplate, subspriteTables);
}

<<<<<<< HEAD
// Loads information from graphicsId, with shininess separate
// also can write palette tag to the template
static u8 LoadDynamicFollowerPaletteFromGraphicsId(u16 graphicsId, bool8 shiny, struct SpriteTemplate *template) {
    u16 species = ((graphicsId & OBJ_EVENT_GFX_SPECIES_MASK) - OBJ_EVENT_GFX_MON_BASE);
    u8 form = (graphicsId >> OBJ_EVENT_GFX_SPECIES_BITS);
    const struct CompressedSpritePalette *spritePalette = &(shiny ? gMonShinyPaletteTable : gMonPaletteTable)[species];
    u8 paletteNum = LoadDynamicFollowerPalette(species, form, shiny);
    if (template)
        template->paletteTag = spritePalette->tag;
    return paletteNum;
}

=======
>>>>>>> c1953e5d
// Like LoadObjectEventPalette, but overwrites the palette tag that is loaded
static u8 LoadObjectEventPaletteWithTag(u16 paletteTag, u16 overTag) {
    u32 i = FindObjectEventPaletteIndexByTag(paletteTag);
    struct SpritePalette spritePalette;
    if (i == 0xFF)
        return i;
    spritePalette = sObjectEventSpritePalettes[i];
    if (overTag != TAG_NONE)
        spritePalette.tag = overTag; // overwrite palette tag
    return LoadSpritePaletteIfTagExists(&spritePalette);
}

// Used to create a sprite using a graphicsId associated with object events.
u8 CreateObjectGraphicsSpriteWithTag(u16 graphicsId, void (*callback)(struct Sprite *), s16 x, s16 y, u8 subpriority, u16 paletteTag)
{
    struct SpriteTemplate *spriteTemplate;
    const struct SubspriteTable *subspriteTables;
    struct Sprite *sprite;
    u8 spriteId;
    u32 paletteNum;

    spriteTemplate = Alloc(sizeof(struct SpriteTemplate));
    CopyObjectGraphicsInfoToSpriteTemplate(graphicsId, callback, spriteTemplate, &subspriteTables);

    if (spriteTemplate->paletteTag == OBJ_EVENT_PAL_TAG_DYNAMIC) {
<<<<<<< HEAD
        struct ObjectEvent *obj = GetFollowerObject();
        // Use shininess info from follower object
        // in future this should be passed in
        paletteNum = LoadDynamicFollowerPaletteFromGraphicsId(graphicsId, obj ? obj->shiny : FALSE, spriteTemplate);
=======
        const struct CompressedSpritePalette *spritePalette = &(shiny ? gMonShinyPaletteTable : gMonPaletteTable)[species];
        paletteNum = LoadDynamicFollowerPalette(species, form, shiny);
        spriteTemplate->paletteTag = spritePalette->tag;
>>>>>>> c1953e5d
    } else if (spriteTemplate->paletteTag != TAG_NONE) {
        if (paletteTag == TAG_NONE)
            LoadObjectEventPalette(spriteTemplate->paletteTag);
        else {
            LoadObjectEventPaletteWithTag(spriteTemplate->paletteTag, paletteTag);
            spriteTemplate->paletteTag = paletteTag;
        }
    }   

    spriteId = CreateSprite(spriteTemplate, x, y, subpriority);
    Free(spriteTemplate);

    if (spriteId != MAX_SPRITES && subspriteTables != NULL)
    {
        sprite = &gSprites[spriteId];
        SetSubspriteTables(sprite, subspriteTables);
        sprite->subspriteMode = SUBSPRITES_IGNORE_PRIORITY;
    }
    return spriteId;
}

u8 CreateObjectGraphicsSprite(u16 graphicsId, void (*callback)(struct Sprite *), s16 x, s16 y, u8 subpriority) {
    return CreateObjectGraphicsSpriteWithTag(graphicsId, callback, x, y, subpriority, TAG_NONE);
}

#define sVirtualObjId   data[0]
#define sVirtualObjElev data[1]

// "Virtual Objects" are a class of sprites used instead of a full object event.
// Used when more objects are needed than the object event limit (for Contest / Battle Dome audiences and group members in Union Room).
// A unique id is given as an argument and stored in the sprite data to allow referring back to the same virtual object.
// They can be turned (and, in the case of the Union Room, animated teleporting in and out) but do not have movement types
// or any of the other data normally associated with object events.
u8 CreateVirtualObject(u16 graphicsId, u8 virtualObjId, s16 x, s16 y, u8 elevation, u8 direction)
{
    u8 spriteId;
    struct Sprite *sprite;
    struct SpriteTemplate spriteTemplate;
    const struct SubspriteTable *subspriteTables;
    const struct ObjectEventGraphicsInfo *graphicsInfo;

    graphicsInfo = GetObjectEventGraphicsInfo(graphicsId);
    CopyObjectGraphicsInfoToSpriteTemplate(graphicsId, SpriteCB_VirtualObject, &spriteTemplate, &subspriteTables);
    x += MAP_OFFSET;
    y += MAP_OFFSET;
    SetSpritePosToOffsetMapCoords(&x, &y, 8, 16);
    if (spriteTemplate.paletteTag != TAG_NONE)
        LoadObjectEventPalette(spriteTemplate.paletteTag);

    spriteId = CreateSpriteAtEnd(&spriteTemplate, x, y, 0);
    if (spriteId != MAX_SPRITES)
    {
        sprite = &gSprites[spriteId];
        sprite->centerToCornerVecX = -(graphicsInfo->width >> 1);
        sprite->centerToCornerVecY = -(graphicsInfo->height >> 1);
        sprite->y += sprite->centerToCornerVecY;

        sprite->coordOffsetEnabled = TRUE;
        sprite->sVirtualObjId = virtualObjId;
        sprite->sVirtualObjElev = elevation;

        if (subspriteTables != NULL)
        {
            SetSubspriteTables(sprite, subspriteTables);
            sprite->subspriteMode = SUBSPRITES_IGNORE_PRIORITY;
        }
        InitObjectPriorityByElevation(sprite, elevation);
        SetObjectSubpriorityByElevation(elevation, sprite, 1);
        StartSpriteAnim(sprite, GetFaceDirectionAnimNum(direction));
    }
    return spriteId;
}

struct Pokemon * GetFirstLiveMon(void) { // Return address of first conscious party mon or NULL
  u8 i;
  for (i=0; i<PARTY_SIZE;i++) {
    if (gPlayerParty[i].hp > 0 && !(gPlayerParty[i].box.isEgg || gPlayerParty[i].box.isBadEgg))
      return &gPlayerParty[i];
  }
  return NULL;
}

struct ObjectEvent * GetFollowerObject(void) { // Return follower ObjectEvent or NULL
  u8 i;
  for (i=0; i < OBJECT_EVENTS_COUNT; i++) {
    if (gObjectEvents[i].localId == OBJ_EVENT_ID_FOLLOWER && gObjectEvents[i].active)
      return &gObjectEvents[i];
  }
  return NULL;
}

// Return graphicsInfo for a pokemon species & form
static const struct ObjectEventGraphicsInfo * SpeciesToGraphicsInfo(u16 species, u8 form) {
  const struct ObjectEventGraphicsInfo *graphicsInfo;
  switch (species) {
    case SPECIES_UNOWN: // Letters >A are defined as species >= NUM_SPECIES, so are not contiguous with A
      form %= NUM_UNOWN_FORMS;
      graphicsInfo = &gPokemonObjectGraphics[form ? SPECIES_UNOWN_B + form - 1 : species];
      break;
    case SPECIES_CASTFORM: // Sunny, rainy, snowy forms stored separately
      graphicsInfo = &gCastformObjectGraphics[form % NUM_CASTFORM_FORMS];
      break;
    default:
      graphicsInfo = &gPokemonObjectGraphics[species];
      break;
  }
  return graphicsInfo->tileTag == TAG_NONE ? graphicsInfo : &gPokemonObjectGraphics[SPECIES_PORYGON]; // avoid OOB access
}

// Find, or load, the palette for the specified pokemon info
static u8 LoadDynamicFollowerPalette(u16 species, u8 form, bool8 shiny) {
    u8 paletteNum;
    // Note that the shiny palette tag is `species + SPECIES_SHINY_TAG`, which must be increased with more pokemon
    // so that palette tags do not overlap
    const struct CompressedSpritePalette *spritePalette = &(shiny ? gMonShinyPaletteTable : gMonPaletteTable)[species];
    if ((paletteNum = IndexOfSpritePaletteTag(spritePalette->tag)) == 0xFF) { // Load compressed palette
<<<<<<< HEAD
      LoadCompressedSpritePalette(spritePalette);
      paletteNum = IndexOfSpritePaletteTag(spritePalette->tag); // Tag is always present
      if (species == SPECIES_AMPHAROS) { // palette should be light-blended TODO: Add more glowing pokemon
        // CHARIZARD LINE ? CHINCHOU LANTERN FLAAFY MAREEP UMBREON VOLBEAT ?
        u16 * palette = &gPlttBufferUnfaded[(paletteNum+16)*16];
        palette[0] |= 0x8000;
        if (palette[0] & 0x4000) // If color 15 is blended, use it as the alternate color
          palette[15] |= 0x8000;
      }
      UpdateSpritePaletteWithWeather(paletteNum, FALSE);
=======
        LoadCompressedSpritePalette(spritePalette);
        paletteNum = IndexOfSpritePaletteTag(spritePalette->tag); // Tag is always present
        // TODO: Add more glowing pokemon besides Ampharos
        // CHARIZARD LINE ? CHINCHOU LANTERN FLAAFY MAREEP UMBREON VOLBEAT ?
        UpdateSpritePaletteWithWeather(paletteNum, FALSE);
>>>>>>> c1953e5d
    }
    return paletteNum;
}

// Set graphics & sprite for a follower object event by species & shininess.
static void FollowerSetGraphics(struct ObjectEvent *objEvent, u16 species, u8 form, bool8 shiny, bool8 doPalette) {
  const struct ObjectEventGraphicsInfo *graphicsInfo = SpeciesToGraphicsInfo(species, form);
  ObjectEventSetGraphics(objEvent, graphicsInfo);
<<<<<<< HEAD
  objEvent->graphicsId = (OBJ_EVENT_GFX_MON_BASE + species) & OBJ_EVENT_GFX_SPECIES_MASK;
  objEvent->graphicsId |= form << OBJ_EVENT_GFX_SPECIES_BITS;
  objEvent->shiny = shiny;
=======
  objEvent->graphicsId = OBJ_EVENT_GFX_OW_MON;
  objEvent->extra.mon.species = species;
  objEvent->extra.mon.form = form;
  objEvent->extra.mon.shiny = shiny;
>>>>>>> c1953e5d
  if (graphicsInfo->paletteTag == OBJ_EVENT_PAL_TAG_DYNAMIC && doPalette) { // Use palette from species palette table
      struct Sprite *sprite = &gSprites[objEvent->spriteId];
      // Free palette if otherwise unused
      sprite->inUse = FALSE;
      FieldEffectFreePaletteIfUnused(sprite->oam.paletteNum);
      sprite->inUse = TRUE;
      sprite->oam.paletteNum = LoadDynamicFollowerPalette(species, form, shiny);
  }
}

// Like FollowerSetGraphics, but does not reposition sprite; intended to be used for mid-movement form changes, etc.
// TODO: Reposition sprite if size changes
static void RefreshFollowerGraphics(struct ObjectEvent *objEvent) {
    u16 species = OW_SPECIES(objEvent);
    u8 form = OW_FORM(objEvent);
    u8 shiny = objEvent->shiny;
    const struct ObjectEventGraphicsInfo *graphicsInfo = SpeciesToGraphicsInfo(species, form);
    struct Sprite *sprite = &gSprites[objEvent->spriteId];
    u8 i = FindObjectEventPaletteIndexByTag(graphicsInfo->paletteTag);

    sprite->oam.shape = graphicsInfo->oam->shape;
    sprite->oam.size = graphicsInfo->oam->size;
    sprite->images = graphicsInfo->images;
    sprite->anims = graphicsInfo->anims;
    sprite->subspriteTables = graphicsInfo->subspriteTables;
    objEvent->inanimate = graphicsInfo->inanimate;
    sprite->centerToCornerVecX = -(graphicsInfo->width >> 1);
    sprite->centerToCornerVecY = -(graphicsInfo->height >> 1);

    if (graphicsInfo->paletteTag == OBJ_EVENT_PAL_TAG_DYNAMIC) {
        sprite->inUse = FALSE;
        FieldEffectFreePaletteIfUnused(sprite->oam.paletteNum);
        sprite->inUse = TRUE;
        sprite->oam.paletteNum = LoadDynamicFollowerPalette(species, form, shiny);
    } else if (i != 0xFF) {
        UpdateSpritePalette(&sObjectEventSpritePalettes[i], sprite);
    }
}

// Like CastformDataTypeChange, but for overworld weather
static u8 GetOverworldCastformForm(void) {
    switch (GetCurrentWeather())
    {
    case WEATHER_SUNNY_CLOUDS:
    case WEATHER_DROUGHT:
        return CASTFORM_FIRE;
    case WEATHER_RAIN:
    case WEATHER_RAIN_THUNDERSTORM:
    case WEATHER_DOWNPOUR:
        return CASTFORM_WATER;
    case WEATHER_SNOW:
        return CASTFORM_ICE;
    }
    return CASTFORM_NORMAL;
}

static bool8 GetMonInfo(struct Pokemon * mon, u16 *species, u8 *form, u8 *shiny) {
    if (!mon) {
        *species = SPECIES_NONE;
        *form = 0;
        *shiny = 0;
        return FALSE;
    }
    *species = GetMonData(mon, MON_DATA_SPECIES);
    *shiny = IsMonShiny(mon);
    *form = 0; // default
    switch (*species)
    {
    case SPECIES_UNOWN:
        *form = GET_UNOWN_LETTER(mon->box.personality);
        break;
    case SPECIES_CASTFORM: // form is based on overworld weather
        *form = GetOverworldCastformForm();
        break;
    }
    return TRUE;
}

// Retrieve graphic information about the following pokemon, if any
static bool8 GetFollowerInfo(u16 *species, u8 *form, u8 *shiny) {
    return GetMonInfo(GetFirstLiveMon(), species, form, shiny);
}

void UpdateFollowingPokemon(void) { // Update following pokemon if any
  struct ObjectEvent *objEvent = GetFollowerObject();
  struct Sprite *sprite;
  u16 species;
  bool8 shiny;
  u8 form;
  // Avoid spawning large (64x64) follower pokemon inside buildings
  if (GetFollowerInfo(&species, &form, &shiny) && !(gMapHeader.mapType == MAP_TYPE_INDOOR && SpeciesToGraphicsInfo(species, 0)->height == 64) && !FlagGet(FLAG_TEMP_HIDE_FOLLOWER)) {
    if (objEvent == NULL) { // Spawn follower
      struct ObjectEventTemplate template = {
        .localId = OBJ_EVENT_ID_FOLLOWER,
        .graphicsId = OBJ_EVENT_GFX_MON_BASE + species,
        .flagId = 0,
        .x = gSaveBlock1Ptr->pos.x,
        .y = gSaveBlock1Ptr->pos.y,
        // If player active, copy player elevation
        .elevation = gObjectEvents[gPlayerAvatar.objectEventId].active ? gObjectEvents[gPlayerAvatar.objectEventId].currentElevation : 3,
        .movementType = MOVEMENT_TYPE_FOLLOW_PLAYER,
        // store form info in template
        .trainerRange_berryTreeId = (form & 0x1F) | (shiny << 5),
      };
      objEvent = &gObjectEvents[SpawnSpecialObjectEvent(&template)];
      objEvent->invisible = TRUE;
    }
    sprite = &gSprites[objEvent->spriteId];
    // Follower appearance changed; move to player and set invisible
    if (species != OW_SPECIES(objEvent) || shiny != objEvent->shiny || form != OW_FORM(objEvent)) {
      MoveObjectEventToMapCoords(objEvent, gObjectEvents[gPlayerAvatar.objectEventId].currentCoords.x, gObjectEvents[gPlayerAvatar.objectEventId].currentCoords.y);
      FollowerSetGraphics(objEvent, species, form, shiny, TRUE);
      objEvent->invisible = TRUE;
    }
<<<<<<< HEAD
=======
    FollowerSetGraphics(objEvent, species, form, shiny, TRUE);
>>>>>>> c1953e5d
    sprite->data[6] = 0; // set animation data
  } else {
    RemoveFollowingPokemon();
  }
}

void RemoveFollowingPokemon(void) { // Remove follower object. Idempotent.
  struct ObjectEvent *objectEvent = GetFollowerObject();
  if (objectEvent == NULL)
    return;
  RemoveObjectEvent(objectEvent);
}

static bool8 IsFollowerVisible(void) { // Determine whether follower *should* be visible
  return
  !(TestPlayerAvatarFlags(PLAYER_AVATAR_FLAG_SURFING | PLAYER_AVATAR_FLAG_ACRO_BIKE | PLAYER_AVATAR_FLAG_MACH_BIKE)
  || MetatileBehavior_IsSurfableWaterOrUnderwater(gObjectEvents[gPlayerAvatar.objectEventId].currentMetatileBehavior)
  || MetatileBehavior_IsSurfableWaterOrUnderwater(gObjectEvents[gPlayerAvatar.objectEventId].previousMetatileBehavior)
  || MetatileBehavior_IsForcedMovementTile(gObjectEvents[gPlayerAvatar.objectEventId].currentMetatileBehavior)
  || MetatileBehavior_IsForcedMovementTile(gObjectEvents[gPlayerAvatar.objectEventId].previousMetatileBehavior)
  || gWeatherPtr->currWeather == WEATHER_UNDERWATER
  || gWeatherPtr->currWeather == WEATHER_UNDERWATER_BUBBLES);
}

static bool8 SpeciesHasType(u16 species, u8 type) {
  return gSpeciesInfo[species].types[0] == type || gSpeciesInfo[species].types[1] == type;
}

// Returns a random index according to a list of weights
static u8 RandomWeightedIndex(u8 *weights, u8 length) {
  u8 i;
  u16 random_value;
  u16 cum_weight = 0;
  for (i = 0; i < length; i++)
    cum_weight += weights[i];
  random_value = Random() % cum_weight;
  cum_weight = 0;
  for (i = 0; i < length; i++) {
    cum_weight += weights[i];
    if (random_value <= cum_weight)
      return i;
  }
}

// Pool of "unconditional" follower messages TODO: Should this be elsewhere ?
static const struct FollowerMessagePool followerBasicMessages[] = {
  [FOLLOWER_EMOTION_HAPPY] = {gFollowerHappyMessages, EventScript_FollowerGeneric, N_FOLLOWER_HAPPY_MESSAGES},
  [FOLLOWER_EMOTION_NEUTRAL] = {gFollowerNeutralMessages, EventScript_FollowerGeneric, N_FOLLOWER_NEUTRAL_MESSAGES},
  [FOLLOWER_EMOTION_SAD] = {gFollowerSadMessages, EventScript_FollowerGeneric, N_FOLLOWER_SAD_MESSAGES},
  [FOLLOWER_EMOTION_UPSET] = {gFollowerUpsetMessages, EventScript_FollowerGeneric, N_FOLLOWER_UPSET_MESSAGES},
  [FOLLOWER_EMOTION_ANGRY] = {gFollowerAngryMessages, EventScript_FollowerGeneric, N_FOLLOWER_ANGRY_MESSAGES},
  [FOLLOWER_EMOTION_PENSIVE] = {gFollowerPensiveMessages, EventScript_FollowerGeneric, N_FOLLOWER_PENSIVE_MESSAGES},
  [FOLLOWER_EMOTION_LOVE] = {gFollowerLoveMessages, EventScript_FollowerGeneric, N_FOLLOWER_LOVE_MESSAGES},
  [FOLLOWER_EMOTION_SURPRISE] = {gFollowerSurpriseMessages, EventScript_FollowerGeneric, N_FOLLOWER_SURPRISE_MESSAGES},
  [FOLLOWER_EMOTION_CURIOUS] = {gFollowerCuriousMessages, EventScript_FollowerGeneric, N_FOLLOWER_CURIOUS_MESSAGES},
  [FOLLOWER_EMOTION_MUSIC] = {gFollowerMusicMessages, EventScript_FollowerGeneric, N_FOLLOWER_MUSIC_MESSAGES},
  [FOLLOWER_EMOTION_POISONED] = {gFollowerPoisonedMessages, EventScript_FollowerGeneric, N_FOLLOWER_POISONED_MESSAGES},
};

// Display an emote above an object event
// Note that this is not a movement action
static void ObjectEventEmote(struct ObjectEvent *objEvent, u8 emotion) {
  emotion %= FOLLOWER_EMOTION_LENGTH;
  ObjectEventGetLocalIdAndMap(objEvent, &gFieldEffectArguments[0], &gFieldEffectArguments[1], &gFieldEffectArguments[2]);
  gFieldEffectArguments[7] = emotion;
  FieldEffectStart(FLDEFF_EMOTE);
}

// Script-accessible version of the above
bool8 ScrFunc_emote(struct ScriptContext *ctx) {
  u8 localId = ScriptReadByte(ctx);
  u8 emotion = ScriptReadByte(ctx) % FOLLOWER_EMOTION_LENGTH;
  u8 i = GetObjectEventIdByLocalId(localId);
  if (i < OBJECT_EVENTS_COUNT)
    ObjectEventEmote(&gObjectEvents[i], emotion);
  return FALSE;
}

struct SpecialEmote { // Used for storing conditional emotes
  u16 index;
  u8 emotion;
};

// Find and return direction of metatile behavior within distance
static u32 FindMetatileBehaviorWithinRange(s32 x, s32 y, u32 mb, u8 distance) {
    s32 i;
    for (i = y+1; i <= y + distance; i++)
        if (MapGridGetMetatileBehaviorAt(x, i) == mb)
            return DIR_SOUTH;
    for (i = y-1; i >= y - distance; i--)
        if (MapGridGetMetatileBehaviorAt(x, i) == mb)
            return DIR_NORTH;
    for (i = x+1; i <= x + distance; i++)
        if (MapGridGetMetatileBehaviorAt(i, y) == mb)
            return DIR_EAST;
    for (i = x-1; i >= x - distance; i--)
        if (MapGridGetMetatileBehaviorAt(i, y) == mb)
            return DIR_WEST;

    return DIR_NONE;
}

// Call an applicable follower message script
bool8 ScrFunc_getfolloweraction(struct ScriptContext *ctx) // Essentially a big switch for follower messages
{
  u16 species;
  s32 multi, multi2;
  struct SpecialEmote cond_emotes[16] = {0};
  u8 emotion, n_choices = 0;
  struct ObjectEvent *objEvent = GetFollowerObject();
  struct Pokemon *mon = GetFirstLiveMon();
  u8 emotion_weight[FOLLOWER_EMOTION_LENGTH] = {
      [FOLLOWER_EMOTION_HAPPY] = 10,
      [FOLLOWER_EMOTION_NEUTRAL] = 15,
      [FOLLOWER_EMOTION_SAD] = 5,
      [FOLLOWER_EMOTION_UPSET] = 15,
      [FOLLOWER_EMOTION_ANGRY] = 15,
      [FOLLOWER_EMOTION_PENSIVE] = 15,
      [FOLLOWER_EMOTION_SURPRISE] = 10, // TODO: Scale this with how long the follower has been out?
      [FOLLOWER_EMOTION_CURIOUS] = 10, // TODO: Increase this if there is an item nearby?
      [FOLLOWER_EMOTION_MUSIC] = 15,
  };
  u32 i, j;
  bool32 pickedCondition = FALSE;
  if (mon == NULL) {
    ScriptCall(ctx, EventScript_FollowerLovesYou);
    return FALSE;
  }
  // If map is not flyable, set the script to jump past the fly check TODO: Should followers ask to fly?
  if (TRUE || !Overworld_MapTypeAllowsTeleportAndFly(gMapHeader.mapType))
    ScriptJump(ctx, EventScript_FollowerEnd);
  species = GetMonData(mon, MON_DATA_SPECIES);
  multi = GetMonData(mon, MON_DATA_FRIENDSHIP);
  if (multi > 80) {
    emotion_weight[FOLLOWER_EMOTION_HAPPY] = 20;
    emotion_weight[FOLLOWER_EMOTION_UPSET] = 5;
    emotion_weight[FOLLOWER_EMOTION_ANGRY] = 5;
    emotion_weight[FOLLOWER_EMOTION_LOVE] = 20;
    emotion_weight[FOLLOWER_EMOTION_MUSIC] = 20;
  }
  if (multi > 170) {
    emotion_weight[FOLLOWER_EMOTION_HAPPY] = 30;
    emotion_weight[FOLLOWER_EMOTION_LOVE] = 30;
  }
  // Conditional messages follow
  // Health & status-related
  multi = mon->hp * 100 / mon->maxHP;
  if (multi < 20) {
    emotion_weight[FOLLOWER_EMOTION_SAD] = 30;
    cond_emotes[n_choices++] = (struct SpecialEmote) {.emotion=FOLLOWER_EMOTION_SAD, .index=4};
    cond_emotes[n_choices++] = (struct SpecialEmote) {.emotion=FOLLOWER_EMOTION_SAD, .index=5};
  }
  if (multi < 50 || mon->status & STATUS1_PARALYSIS) {
    emotion_weight[FOLLOWER_EMOTION_SAD] = 30;
    cond_emotes[n_choices++] = (struct SpecialEmote) {.emotion=FOLLOWER_EMOTION_SAD, .index=6};
  }
  // Gym type advantage/disadvantage scripts
  if (GetCurrentMapMusic() == MUS_GYM || GetCurrentMapMusic() == MUS_RG_GYM) {
    switch (gMapHeader.regionMapSectionId)
    {
    case MAPSEC_RUSTBORO_CITY:
    case MAPSEC_PEWTER_CITY:
        multi = TYPE_ROCK;
        break;
    case MAPSEC_DEWFORD_TOWN:
        multi = TYPE_FIGHTING;
        break;
    case MAPSEC_MAUVILLE_CITY:
    case MAPSEC_VERMILION_CITY:
        multi = TYPE_ELECTRIC;
        break;
    case MAPSEC_LAVARIDGE_TOWN:
    case MAPSEC_CINNABAR_ISLAND:
        multi = TYPE_FIRE;
        break;
    case MAPSEC_PETALBURG_CITY:
        multi = TYPE_NORMAL;
        break;
    case MAPSEC_FORTREE_CITY:
        multi = TYPE_FLYING;
        break;
    case MAPSEC_MOSSDEEP_CITY:
    case MAPSEC_SAFFRON_CITY:
        multi = TYPE_PSYCHIC;
        break;
    case MAPSEC_SOOTOPOLIS_CITY:
    case MAPSEC_CERULEAN_CITY:
        multi = TYPE_WATER;
        break;
    case MAPSEC_CELADON_CITY:
        multi = TYPE_GRASS;
        break;
    case MAPSEC_FUCHSIA_CITY:
        multi = TYPE_POISON;
        break;
    case MAPSEC_VIRIDIAN_CITY:
        multi = TYPE_GROUND;
        break;
    default:
        multi = NUMBER_OF_MON_TYPES;
    }
    if (multi < NUMBER_OF_MON_TYPES) {
        multi = GetTypeEffectiveness(mon, multi);
        if (multi & (MOVE_RESULT_NOT_VERY_EFFECTIVE | MOVE_RESULT_DOESNT_AFFECT_FOE | MOVE_RESULT_NO_EFFECT))
            cond_emotes[n_choices++] = (struct SpecialEmote) {.emotion=FOLLOWER_EMOTION_HAPPY, .index=32};
        else if (multi & MOVE_RESULT_SUPER_EFFECTIVE)
            cond_emotes[n_choices++] = (struct SpecialEmote) {.emotion=FOLLOWER_EMOTION_SAD, .index=7};
    }
  }

  emotion = RandomWeightedIndex(emotion_weight, FOLLOWER_EMOTION_LENGTH);
  #ifdef BATTLE_ENGINE
  if ((mon->status & STATUS1_PSN_ANY) && GetMonAbility(mon) != ABILITY_POISON_HEAL)
  #else
  if (mon->status & STATUS1_PSN_ANY)
  #endif
    emotion = FOLLOWER_EMOTION_POISONED;
  multi = Random() % followerBasicMessages[emotion].length;
  // With 50% chance, select special message using reservoir sampling
  for (i = (Random() & 1) ? n_choices : 0, j = 1; i < n_choices; i++) {
    if (cond_emotes[i].emotion == emotion && (Random() < 0x10000 / (j++)))  // Replace item with 1/j chance
      multi = cond_emotes[i].index;
  }
  // Match scripted conditional messages
  // With 50% chance, try to match scripted conditional messages
  for (i = (Random() & 1) ? COND_MSG_COUNT : 0, j = 1; i < COND_MSG_COUNT; i++) {
      const struct FollowerMsgInfoExtended *info = &gFollowerConditionalMessages[i];
      if (info->stFlags == 1 && species != info->st.species)
        continue;
      if (info->stFlags == 2 && (info->st.types.type2 >= NUMBER_OF_MON_TYPES ? SpeciesHasType(species, info->st.types.type1) : !(SpeciesHasType(species, info->st.types.type1) || SpeciesHasType(species, info->st.types.type2))))
        continue;
      if (info->stFlags == 3 && !(mon->status & info->st.status))
        continue;
      if (info->mmFlags == 1 && gMapHeader.regionMapSectionId != info->mm.mapSec.mapSec)
        continue;
      if (info->mmFlags == 2 && !(gSaveBlock1Ptr->location.mapNum == info->mm.map.mapNum && gSaveBlock1Ptr->location.mapGroup == info->mm.map.mapGroup))
        continue;
      if (info->mmFlags == 3 && !(objEvent->currentMetatileBehavior == info->mm.mb.behavior1 || objEvent->currentMetatileBehavior == info->mm.mb.behavior2))
        continue;
      if (info->wtFlags == 1 && !(GetCurrentWeather() == info->wt.weather.weather1 || GetCurrentWeather() == info->wt.weather.weather2))
        continue;
      if (info->wtFlags == 2 && GetCurrentMapMusic() != info->wt.song)
        continue;
      if (info->wtFlags == 3 && (!MapHasNaturalLight(gMapHeader.mapType) || gTimeOfDay != info->wt.timeOfDay || GetCurrentWeather() >= WEATHER_RAIN))
        continue;
      if (info->nearFlags == 1) {
        if ((multi2 = FindMetatileBehaviorWithinRange(objEvent->currentCoords.x, objEvent->currentCoords.y, info->near.mb.behavior, info->near.mb.distance)))
          gSpecialVar_Result = multi2;
        else
          continue;
      }

      // replace choice with weight/j chance
      if (Random() < (0x10000 / (j++)) * (info->weight ? info->weight : 1)) {
        multi = i;
        pickedCondition = TRUE;
      }
  }
  if (pickedCondition) { // conditional message was chosen
      emotion = gFollowerConditionalMessages[multi].emotion;
      ObjectEventEmote(objEvent, emotion);
      ctx->data[0] = (u32) gFollowerConditionalMessages[multi].text;
      // text choices are spread across array; pick a random one
      if (gFollowerConditionalMessages[multi].textSpread) {
        for (i = 0; i < 4; i++)
            if (!((u32*)gFollowerConditionalMessages[multi].text)[i])
                break;
        ctx->data[0] = i ? ((u32*)gFollowerConditionalMessages[multi].text)[Random() % i] : 0;
      }
      ScriptCall(ctx, gFollowerConditionalMessages[multi].script ? gFollowerConditionalMessages[multi].script : followerBasicMessages[emotion].script);
      return FALSE;
  }
  ObjectEventEmote(objEvent, emotion);
  ctx->data[0] = (u32) followerBasicMessages[emotion].messages[multi].text; // Load message text
  ScriptCall(ctx, followerBasicMessages[emotion].messages[multi].script ?
      followerBasicMessages[emotion].messages[multi].script : followerBasicMessages[emotion].script);
  return FALSE;
}

bool8 ScrFunc_followerfly(struct ScriptContext *ctx) {
  SetMainCallback2(CB2_OpenFlyMap);
  return FALSE;
}

// Sprite callback for light sprites
void UpdateLightSprite(struct Sprite *sprite) {
    s16 left =   gSaveBlock1Ptr->pos.x - 2;
    s16 right =  gSaveBlock1Ptr->pos.x + 17;
    s16 top =    gSaveBlock1Ptr->pos.y;
    s16 bottom = gSaveBlock1Ptr->pos.y + 15;
    s16 x = sprite->data[6];
    s16 y = sprite->data[7];
    u16 sheetTileStart;
    u32 paletteNum;
    // Ripped from RemoveObjectEventIfOutsideView
    if (!(x >= left && x <= right && y >= top && y <= bottom)) {
        sheetTileStart = sprite->sheetTileStart;
        paletteNum = sprite->oam.paletteNum;
        DestroySprite(sprite);
        FieldEffectFreeTilesIfUnused(sheetTileStart);
        FieldEffectFreePaletteIfUnused(paletteNum);
        Weather_SetBlendCoeffs(7, 12); // TODO: Restore original blend coeffs at dawn
        return;
    }

    if (gTimeOfDay != TIME_OF_DAY_NIGHT) {
        sprite->invisible = TRUE;
        return;
    }

    switch (sprite->data[5]) { // lightType
    case 0:
        if (gPaletteFade.active) { // if palette fade is active, don't flicker since the timer won't be updated
            Weather_SetBlendCoeffs(7, 12);
            sprite->invisible = FALSE;
        } else if (gPlayerAvatar.tileTransitionState) {
            Weather_SetBlendCoeffs(7, 12); // As long as the second coefficient stays 12, shadows will not change
            sprite->invisible = FALSE;
            if (GetSpritePaletteTagByPaletteNum(sprite->oam.paletteNum) == OBJ_EVENT_PAL_TAG_LIGHT_2)
                LoadSpritePaletteInSlot(&sObjectEventSpritePalettes[FindObjectEventPaletteIndexByTag(OBJ_EVENT_PAL_TAG_LIGHT)], sprite->oam.paletteNum);
        } else if ((sprite->invisible = gTimeUpdateCounter & 1)) {
            Weather_SetBlendCoeffs(12, 12);
            if (GetSpritePaletteTagByPaletteNum(sprite->oam.paletteNum) == OBJ_EVENT_PAL_TAG_LIGHT)
                LoadSpritePaletteInSlot(&sObjectEventSpritePalettes[FindObjectEventPaletteIndexByTag(OBJ_EVENT_PAL_TAG_LIGHT_2)], sprite->oam.paletteNum);
        }
        break;
    case 1 ... 2:
        Weather_SetBlendCoeffs(12, 12);
        sprite->invisible = FALSE;
        break;
    }
}

// Spawn a light at a map coordinate
static void SpawnLightSprite(s16 x, s16 y, s16 camX, s16 camY, u32 lightType) {
    struct Sprite *sprite;
    const struct SpriteTemplate *template;
    u8 i;
    for (i = 0; i < MAX_SPRITES; i++) {
        sprite = &gSprites[i];
        if (sprite->inUse && sprite->callback == UpdateLightSprite && sprite->data[6] == x && sprite->data[7] == y)
            return;
    }
    lightType = min(lightType, ARRAY_COUNT(gFieldEffectLightTemplates) - 1); // bounds checking
    template = gFieldEffectLightTemplates[lightType];
    LoadSpriteSheetByTemplate(template, 0);
    sprite = &gSprites[CreateSprite(template, 0, 0, 0)];
    if (lightType == 0 && (i = IndexOfSpritePaletteTag(template->paletteTag + 1)) < 16)
        sprite->oam.paletteNum = i;
    else
        UpdateSpritePaletteByTemplate(template, sprite);
    GetMapCoordsFromSpritePos(x + camX, y + camY, &sprite->x, &sprite->y);
    sprite->data[5] = lightType;
    sprite->data[6] = x;
    sprite->data[7] = y;
    sprite->affineAnims = gDummySpriteAffineAnimTable;
    sprite->affineAnimBeginning = TRUE;
    sprite->coordOffsetEnabled = TRUE;
    switch (lightType) {
    case 0: // Rustboro lanterns
        sprite->centerToCornerVecX = -(32 >> 1);
        sprite->centerToCornerVecY = -(32 >> 1);
        sprite->oam.priority = 1;
        sprite->oam.objMode = 1; // BLEND
        sprite->oam.affineMode = ST_OAM_AFFINE_NORMAL;
        sprite->x += 8;
        sprite->y += 22 + sprite->centerToCornerVecY;
        break;
    case 1 ... 2: // Pokemon Center & mart
        sprite->centerToCornerVecX = -(16 >> 1);
        sprite->centerToCornerVecY = -(16 >> 1);
        sprite->oam.priority = 2;
        sprite->subpriority = 0xFF;
        sprite->oam.objMode = 1; // BLEND
    }
}

void TrySpawnLightSprites(s16 camX, s16 camY) {
    u8 i;
    u8 objectCount;
    s16 left = gSaveBlock1Ptr->pos.x - 2;
    s16 right = gSaveBlock1Ptr->pos.x + MAP_OFFSET_W + 2;
    s16 top = gSaveBlock1Ptr->pos.y;
    s16 bottom = gSaveBlock1Ptr->pos.y + MAP_OFFSET_H + 2;
    if (gMapHeader.events == NULL)
        return;

    if (InBattlePyramid())
        objectCount = GetNumBattlePyramidObjectEvents();
    else if (InTrainerHill())
        objectCount = 2;
    else
        objectCount = gMapHeader.events->objectEventCount;

    for (i = 0; i < objectCount; i++) {
        struct ObjectEventTemplate *template = &gSaveBlock1Ptr->objectEventTemplates[i];
        s16 npcX = template->x + MAP_OFFSET;
        s16 npcY = template->y + MAP_OFFSET;
        if (top <= npcY && bottom >= npcY && left <= npcX && right >= npcX && !FlagGet(template->flagId))
            if (template->graphicsId == OBJ_EVENT_GFX_LIGHT_SPRITE)  // event is light sprite instead
                SpawnLightSprite(npcX, npcY, camX, camY, template->trainerRange_berryTreeId);
    }
}

void TrySpawnObjectEvents(s16 cameraX, s16 cameraY)
{
    u8 i;
    u8 objectCount;

    if (gMapHeader.events != NULL)
    {
        s16 left = gSaveBlock1Ptr->pos.x - 2;
        s16 right = gSaveBlock1Ptr->pos.x + MAP_OFFSET_W + 2;
        s16 top = gSaveBlock1Ptr->pos.y;
        s16 bottom = gSaveBlock1Ptr->pos.y + MAP_OFFSET_H + 2;

        if (InBattlePyramid())
            objectCount = GetNumBattlePyramidObjectEvents();
        else if (InTrainerHill())
            objectCount = 2;
        else
            objectCount = gMapHeader.events->objectEventCount;

        for (i = 0; i < objectCount; i++)
        {
            struct ObjectEventTemplate *template = &gSaveBlock1Ptr->objectEventTemplates[i];
            s16 npcX = template->x + MAP_OFFSET;
            s16 npcY = template->y + MAP_OFFSET;

            if (top <= npcY && bottom >= npcY && left <= npcX && right >= npcX && !FlagGet(template->flagId)) {
                if (template->graphicsId == OBJ_EVENT_GFX_LIGHT_SPRITE) {  // light sprite instead
                    SpawnLightSprite(npcX, npcY, cameraX, cameraY, template->trainerRange_berryTreeId);
                } else
                    TrySpawnObjectEventTemplate(template, gSaveBlock1Ptr->location.mapNum, gSaveBlock1Ptr->location.mapGroup, cameraX, cameraY);
            }
        }
    }
}

void RemoveObjectEventsOutsideView(void)
{
    u8 i, j;
    bool8 isActiveLinkPlayer;

    for (i = 0; i < OBJECT_EVENTS_COUNT; i++)
    {
        for (j = 0, isActiveLinkPlayer = FALSE; j < ARRAY_COUNT(gLinkPlayerObjectEvents); j++)
        {
            if (gLinkPlayerObjectEvents[j].active && i == gLinkPlayerObjectEvents[j].objEventId)
                isActiveLinkPlayer = TRUE;
        }
        if (!isActiveLinkPlayer)
        {
            struct ObjectEvent *objectEvent = &gObjectEvents[i];

            // Followers should not go OOB, or their sprites may be freed early during a cross-map scripting event,
            // such as Wally's Ralts catch sequence
            if (objectEvent->active && !objectEvent->isPlayer && objectEvent->localId != OBJ_EVENT_ID_FOLLOWER)
                RemoveObjectEventIfOutsideView(objectEvent);
        }
    }
}

static void RemoveObjectEventIfOutsideView(struct ObjectEvent *objectEvent)
{
    s16 left =   gSaveBlock1Ptr->pos.x - 2;
    s16 right =  gSaveBlock1Ptr->pos.x + 17;
    s16 top =    gSaveBlock1Ptr->pos.y;
    s16 bottom = gSaveBlock1Ptr->pos.y + 16;

    if (objectEvent->currentCoords.x >= left && objectEvent->currentCoords.x <= right
     && objectEvent->currentCoords.y >= top && objectEvent->currentCoords.y <= bottom)
        return;
    if (objectEvent->initialCoords.x >= left && objectEvent->initialCoords.x <= right
     && objectEvent->initialCoords.y >= top && objectEvent->initialCoords.y <= bottom)
        return;
    RemoveObjectEvent(objectEvent);
}

void SpawnObjectEventsOnReturnToField(s16 x, s16 y)
{
    u8 i;

    ClearPlayerAvatarInfo();
    for (i = 0; i < OBJECT_EVENTS_COUNT; i++)
    {
        if (gObjectEvents[i].active)
            SpawnObjectEventOnReturnToField(i, x, y);
    }
    CreateReflectionEffectSprites();
    TrySpawnLightSprites(x, y);
}

static void SpawnObjectEventOnReturnToField(u8 objectEventId, s16 x, s16 y)
{
    u8 i;
    struct Sprite *sprite;
    struct ObjectEvent *objectEvent;
    struct SpriteTemplate spriteTemplate;
    struct SpriteFrameImage spriteFrameImage;
    const struct SubspriteTable *subspriteTables;
    const struct ObjectEventGraphicsInfo *graphicsInfo;

    for (i = 0; i < ARRAY_COUNT(gLinkPlayerObjectEvents); i++)
    {
        if (gLinkPlayerObjectEvents[i].active && objectEventId == gLinkPlayerObjectEvents[i].objEventId)
            return;
    }

    objectEvent = &gObjectEvents[objectEventId];
    subspriteTables = NULL;
    graphicsInfo = GetObjectEventGraphicsInfo(objectEvent->graphicsId);
    spriteFrameImage.size = graphicsInfo->size;
    CopyObjectGraphicsInfoToSpriteTemplate_WithMovementType(objectEvent->graphicsId, objectEvent->movementType, &spriteTemplate, &subspriteTables);
    spriteTemplate.images = &spriteFrameImage;
    if (spriteTemplate.paletteTag != TAG_NONE && spriteTemplate.paletteTag != OBJ_EVENT_PAL_TAG_DYNAMIC) {
      LoadObjectEventPalette(spriteTemplate.paletteTag);
    }
    i = CreateSprite(&spriteTemplate, 0, 0, 0);
    if (i != MAX_SPRITES)
    {
        sprite = &gSprites[i];
        // Use palette from species palette table
        if (spriteTemplate.paletteTag == OBJ_EVENT_PAL_TAG_DYNAMIC)
            sprite->oam.paletteNum = LoadDynamicFollowerPalette(OW_SPECIES(objectEvent), OW_FORM(objectEvent), objectEvent->shiny);
        GetMapCoordsFromSpritePos(x + objectEvent->currentCoords.x, y + objectEvent->currentCoords.y, &sprite->x, &sprite->y);
        sprite->centerToCornerVecX = -(graphicsInfo->width >> 1);
        sprite->centerToCornerVecY = -(graphicsInfo->height >> 1);
        sprite->x += 8;
        sprite->y += 16 + sprite->centerToCornerVecY;
        sprite->images = graphicsInfo->images;
        if (objectEvent->movementType == MOVEMENT_TYPE_PLAYER)
        {
            SetPlayerAvatarObjectEventIdAndObjectId(objectEventId, i);
            objectEvent->warpArrowSpriteId = CreateWarpArrowSprite();
        }
        if (subspriteTables != NULL) {
            SetSubspriteTables(sprite, subspriteTables);
        }
        sprite->coordOffsetEnabled = TRUE;
        sprite->sObjEventId = objectEventId;
        objectEvent->spriteId = i;
<<<<<<< HEAD
=======
        if (objectEvent->graphicsId == OBJ_EVENT_GFX_OW_MON) { // Set pokemon graphics
          FollowerSetGraphics(objectEvent, objectEvent->extra.mon.species, objectEvent->extra.mon.form, objectEvent->extra.mon.shiny, TRUE);
        }
>>>>>>> c1953e5d
        if (!objectEvent->inanimate && objectEvent->movementType != MOVEMENT_TYPE_PLAYER)
            StartSpriteAnim(sprite, GetFaceDirectionAnimNum(objectEvent->facingDirection));

        ResetObjectEventFldEffData(objectEvent);
        SetObjectSubpriorityByElevation(objectEvent->previousElevation, sprite, 1);
    }
}

static void ResetObjectEventFldEffData(struct ObjectEvent *objectEvent)
{
    objectEvent->singleMovementActive = FALSE;
    objectEvent->triggerGroundEffectsOnMove = TRUE;
    objectEvent->noShadow = FALSE;
    objectEvent->hasReflection = FALSE;
    objectEvent->inShortGrass = FALSE;
    objectEvent->inShallowFlowingWater = FALSE;
    objectEvent->inSandPile = FALSE;
    objectEvent->inHotSprings = FALSE;
    ObjectEventClearHeldMovement(objectEvent);
}

static void SetPlayerAvatarObjectEventIdAndObjectId(u8 objectEventId, u8 spriteId)
{
    gPlayerAvatar.objectEventId = objectEventId;
    gPlayerAvatar.spriteId = spriteId;
    gPlayerAvatar.gender = GetPlayerAvatarGenderByGraphicsId(gObjectEvents[objectEventId].graphicsId);
    SetPlayerAvatarExtraStateTransition(gObjectEvents[objectEventId].graphicsId, PLAYER_AVATAR_FLAG_CONTROLLABLE);
}

// Update sprite's palette, freeing old palette if necessary
static u8 UpdateSpritePalette(const struct SpritePalette * spritePalette, struct Sprite * sprite) {
  // Free palette if otherwise unused
  sprite->inUse = FALSE;
  FieldEffectFreePaletteIfUnused(sprite->oam.paletteNum);
  sprite->inUse = TRUE;
  if (IndexOfSpritePaletteTag(spritePalette->tag) == 0xFF) {
    sprite->oam.paletteNum = LoadSpritePalette(spritePalette);
    UpdateSpritePaletteWithWeather(sprite->oam.paletteNum, FALSE);
  } else {
    sprite->oam.paletteNum = LoadSpritePalette(spritePalette);
  }

  return sprite->oam.paletteNum;
}

// Find and update based on template's paletteTag
// TODO: Add a better way to associate tags -> palettes besides listing them in sObjectEventSpritePalettes
u8 UpdateSpritePaletteByTemplate(const struct SpriteTemplate * template, struct Sprite * sprite) {
  u8 i = FindObjectEventPaletteIndexByTag(template->paletteTag);
  if (i == 0xFF)
    return i;
  return UpdateSpritePalette(&sObjectEventSpritePalettes[i], sprite);
}

// Set graphics *by info*
static void ObjectEventSetGraphics(struct ObjectEvent *objectEvent, const struct ObjectEventGraphicsInfo *graphicsInfo) {
  struct Sprite *sprite = &gSprites[objectEvent->spriteId];
  u8 i = FindObjectEventPaletteIndexByTag(graphicsInfo->paletteTag);
  if (i != 0xFF)
    UpdateSpritePalette(&sObjectEventSpritePalettes[i], sprite);
  sprite->oam.shape = graphicsInfo->oam->shape;
  sprite->oam.size = graphicsInfo->oam->size;
  sprite->images = graphicsInfo->images;
  sprite->anims = graphicsInfo->anims;
  sprite->subspriteTables = graphicsInfo->subspriteTables;
  objectEvent->inanimate = graphicsInfo->inanimate;
  SetSpritePosToMapCoords(objectEvent->currentCoords.x, objectEvent->currentCoords.y, &sprite->x, &sprite->y);
  sprite->centerToCornerVecX = -(graphicsInfo->width >> 1);
  sprite->centerToCornerVecY = -(graphicsInfo->height >> 1);
  sprite->x += 8;
  sprite->y += 16 + sprite->centerToCornerVecY;
  if (objectEvent->trackedByCamera)
  {
      CameraObjectReset1();
  }
}

void ObjectEventSetGraphicsId(struct ObjectEvent *objectEvent, u16 graphicsId)
{
    objectEvent->graphicsId = graphicsId;
    ObjectEventSetGraphics(objectEvent, GetObjectEventGraphicsInfo(graphicsId));
    objectEvent->graphicsId = graphicsId;
}

void ObjectEventSetGraphicsIdByLocalIdAndMap(u8 localId, u8 mapNum, u8 mapGroup, u16 graphicsId)
{
    u8 objectEventId;

    if (!TryGetObjectEventIdByLocalIdAndMap(localId, mapNum, mapGroup, &objectEventId))
        ObjectEventSetGraphicsId(&gObjectEvents[objectEventId], graphicsId);
}

void ObjectEventTurn(struct ObjectEvent *objectEvent, u8 direction)
{
    SetObjectEventDirection(objectEvent, direction);
    if (!objectEvent->inanimate)
    {
        StartSpriteAnim(&gSprites[objectEvent->spriteId], GetFaceDirectionAnimNum(objectEvent->facingDirection));
        SeekSpriteAnim(&gSprites[objectEvent->spriteId], 0);
    }
}

void ObjectEventTurnByLocalIdAndMap(u8 localId, u8 mapNum, u8 mapGroup, u8 direction)
{
    u8 objectEventId;

    if (!TryGetObjectEventIdByLocalIdAndMap(localId, mapNum, mapGroup, &objectEventId))
        ObjectEventTurn(&gObjectEvents[objectEventId], direction);
}

void PlayerObjectTurn(struct PlayerAvatar *playerAvatar, u8 direction)
{
    ObjectEventTurn(&gObjectEvents[playerAvatar->objectEventId], direction);
}

static void SetBerryTreeGraphics(struct ObjectEvent *objectEvent, u8 berryId, u8 berryStage) {
  const u16 graphicsId = gBerryTreeObjectEventGraphicsIdTablePointers[berryId][berryStage];
  const struct ObjectEventGraphicsInfo *graphicsInfo = GetObjectEventGraphicsInfo(graphicsId);
  struct Sprite *sprite = &gSprites[objectEvent->spriteId];
  UpdateSpritePalette(&sObjectEventSpritePalettes[gBerryTreePaletteSlotTablePointers[berryId][berryStage]-2], sprite);
  sprite->oam.shape = graphicsInfo->oam->shape;
  sprite->oam.size = graphicsInfo->oam->size;
  sprite->images = gBerryTreePicTablePointers[berryId];
  sprite->anims = graphicsInfo->anims;
  sprite->subspriteTables = graphicsInfo->subspriteTables;
  objectEvent->inanimate = graphicsInfo->inanimate;
  objectEvent->graphicsId = graphicsId;
  SetSpritePosToMapCoords(objectEvent->currentCoords.x, objectEvent->currentCoords.y, &sprite->x, &sprite->y);
  sprite->centerToCornerVecX = -(graphicsInfo->width >> 1);
  sprite->centerToCornerVecY = -(graphicsInfo->height >> 1);
  sprite->x += 8;
  sprite->y += 16 + sprite->centerToCornerVecY;
  if (objectEvent->trackedByCamera)
  {
      CameraObjectReset1();
  }
}

static void get_berry_tree_graphics(struct ObjectEvent *objectEvent, struct Sprite *sprite)
{
    u8 berryStage;
    u8 berryId;

    objectEvent->invisible = TRUE;
    sprite->invisible = TRUE;
    berryStage = GetStageByBerryTreeId(objectEvent->trainerRange_berryTreeId);
    if (berryStage != BERRY_STAGE_NO_BERRY)
    {
        objectEvent->invisible = FALSE;
        sprite->invisible = FALSE;
        berryId = GetBerryTypeByBerryTreeId(objectEvent->trainerRange_berryTreeId) - 1;
        berryStage--;
        if (berryId > ITEM_TO_BERRY(LAST_BERRY_INDEX))
            berryId = 0;

        SetBerryTreeGraphics(objectEvent, berryId, berryStage);
        StartSpriteAnim(sprite, berryStage);
    }
}

const struct ObjectEventGraphicsInfo *GetObjectEventGraphicsInfo(u16 graphicsId)
{
    u32 form = 0;

    if (graphicsId >= OBJ_EVENT_GFX_VARS && graphicsId <= OBJ_EVENT_GFX_VAR_F)
        graphicsId = VarGetObjectEventGraphicsId(graphicsId - OBJ_EVENT_GFX_VARS);

    // graphicsId may contain mon form info
    if (graphicsId > OBJ_EVENT_GFX_SPECIES_MASK) {
        form = graphicsId >> OBJ_EVENT_GFX_SPECIES_BITS;
        graphicsId = graphicsId & OBJ_EVENT_GFX_SPECIES_MASK;
    }

    if (graphicsId == OBJ_EVENT_GFX_BARD) {
        return gMauvilleOldManGraphicsInfoPointers[GetCurrentMauvilleOldMan()];
    }

    if (graphicsId >= OBJ_EVENT_GFX_MON_BASE)
        return SpeciesToGraphicsInfo(graphicsId - OBJ_EVENT_GFX_MON_BASE, form);

    if (graphicsId >= NUM_OBJ_EVENT_GFX)
        graphicsId = OBJ_EVENT_GFX_NINJA_BOY;

    return gObjectEventGraphicsInfoPointers[graphicsId];
}

static void SetObjectEventDynamicGraphicsId(struct ObjectEvent *objectEvent)
{
    if (objectEvent->graphicsId >= OBJ_EVENT_GFX_VARS && objectEvent->graphicsId <= OBJ_EVENT_GFX_VAR_F)
        objectEvent->graphicsId = VarGetObjectEventGraphicsId(objectEvent->graphicsId - OBJ_EVENT_GFX_VARS);
}

void SetObjectInvisibility(u8 localId, u8 mapNum, u8 mapGroup, bool8 invisible)
{
    u8 objectEventId;

    if (!TryGetObjectEventIdByLocalIdAndMap(localId, mapNum, mapGroup, &objectEventId))
        gObjectEvents[objectEventId].invisible = invisible;
}

void ObjectEventGetLocalIdAndMap(struct ObjectEvent *objectEvent, void *localId, void *mapNum, void *mapGroup)
{
    *(u8 *)(localId) = objectEvent->localId;
    *(u8 *)(mapNum) = objectEvent->mapNum;
    *(u8 *)(mapGroup) = objectEvent->mapGroup;
}

void AllowObjectAtPosTriggerGroundEffects(s16 x, s16 y)
{
    u8 objectEventId;
    struct ObjectEvent *objectEvent;

    objectEventId = GetObjectEventIdByXY(x, y);
    if (objectEventId != OBJECT_EVENTS_COUNT)
    {
        objectEvent = &gObjectEvents[objectEventId];
        objectEvent->triggerGroundEffectsOnMove = TRUE;
    }
}

void SetObjectSubpriority(u8 localId, u8 mapNum, u8 mapGroup, u8 subpriority)
{
    u8 objectEventId;
    struct ObjectEvent *objectEvent;
    struct Sprite *sprite;

    if (!TryGetObjectEventIdByLocalIdAndMap(localId, mapNum, mapGroup, &objectEventId))
    {
        objectEvent = &gObjectEvents[objectEventId];
        sprite = &gSprites[objectEvent->spriteId];
        objectEvent->fixedPriority = TRUE;
        sprite->subpriority = subpriority;
    }
}

void ResetObjectSubpriority(u8 localId, u8 mapNum, u8 mapGroup)
{
    u8 objectEventId;
    struct ObjectEvent *objectEvent;

    if (!TryGetObjectEventIdByLocalIdAndMap(localId, mapNum, mapGroup, &objectEventId))
    {
        objectEvent = &gObjectEvents[objectEventId];
        objectEvent->fixedPriority = FALSE;
        objectEvent->triggerGroundEffectsOnMove = TRUE;
    }
}

void SetObjectEventSpritePosByLocalIdAndMap(u8 localId, u8 mapNum, u8 mapGroup, s16 x, s16 y)
{
    u8 objectEventId;
    struct Sprite *sprite;

    if (!TryGetObjectEventIdByLocalIdAndMap(localId, mapNum, mapGroup, &objectEventId))
    {
        sprite = &gSprites[gObjectEvents[objectEventId].spriteId];
        sprite->x2 = x;
        sprite->y2 = y;
    }
}

void FreeAndReserveObjectSpritePalettes(void)
{
    FreeAllSpritePalettes();
    gReservedSpritePaletteCount = OBJ_PALSLOT_COUNT;
}

u8 LoadObjectEventPalette(u16 paletteTag)
{
    u16 i = FindObjectEventPaletteIndexByTag(paletteTag);
    if (i == 0xFF)
        return i;
    return LoadSpritePaletteIfTagExists(&sObjectEventSpritePalettes[i]);
}

// Unused
static void LoadObjectEventPaletteSet(u16 *paletteTags)
{
    u8 i;

    for (i = 0; paletteTags[i] != OBJ_EVENT_PAL_TAG_NONE; i++)
        LoadObjectEventPalette(paletteTags[i]);
}

// Really just loads the palette and applies weather fade
static u8 LoadSpritePaletteIfTagExists(const struct SpritePalette *spritePalette)
{
    u8 paletteNum = IndexOfSpritePaletteTag(spritePalette->tag);
    if (paletteNum != 0xFF) // don't load twice; return
        return paletteNum;
    paletteNum = LoadSpritePalette(spritePalette);
    if (paletteNum != 0xFF)
        UpdateSpritePaletteWithWeather(paletteNum, FALSE);
    return paletteNum;
}

void PatchObjectPalette(u16 paletteTag, u8 paletteSlot)
{
    // paletteTag is assumed to exist in sObjectEventSpritePalettes
    u8 paletteIndex = FindObjectEventPaletteIndexByTag(paletteTag);

    LoadPalette(sObjectEventSpritePalettes[paletteIndex].data, OBJ_PLTT_ID(paletteSlot), PLTT_SIZE_4BPP);
}

void PatchObjectPaletteRange(const u16 *paletteTags, u8 minSlot, u8 maxSlot)
{
    while (minSlot < maxSlot)
    {
        PatchObjectPalette(*paletteTags, minSlot);
        paletteTags++;
        minSlot++;
    }
}

static u8 FindObjectEventPaletteIndexByTag(u16 tag)
{
    u8 i;

    for (i = 0; sObjectEventSpritePalettes[i].tag != OBJ_EVENT_PAL_TAG_NONE; i++)
    {
        if (sObjectEventSpritePalettes[i].tag == tag)
            return i;
    }
    return 0xFF;
}

void LoadPlayerObjectReflectionPalette(u16 tag, u8 slot)
{
    u8 i;

    PatchObjectPalette(tag, slot);
    for (i = 0; sPlayerReflectionPaletteSets[i].tag != OBJ_EVENT_PAL_TAG_NONE; i++)
    {
        if (sPlayerReflectionPaletteSets[i].tag == tag)
        {
            PatchObjectPalette(sPlayerReflectionPaletteSets[i].data[sCurrentReflectionType], gReflectionEffectPaletteMap[slot]);
            return;
        }
    }
}

void LoadSpecialObjectReflectionPalette(u16 tag, u8 slot)
{
    u8 i;

    sCurrentSpecialObjectPaletteTag = tag;
    PatchObjectPalette(tag, slot);
    for (i = 0; sSpecialObjectReflectionPaletteSets[i].tag != OBJ_EVENT_PAL_TAG_NONE; i++)
    {
        if (sSpecialObjectReflectionPaletteSets[i].tag == tag)
        {
            PatchObjectPalette(sSpecialObjectReflectionPaletteSets[i].data[sCurrentReflectionType], gReflectionEffectPaletteMap[slot]);
            return;
        }
    }
}

static void _PatchObjectPalette(u16 tag, u8 slot)
{
    PatchObjectPalette(tag, slot);
}

// Unused
static void IncrementObjectEventCoords(struct ObjectEvent *objectEvent, s16 x, s16 y)
{
    objectEvent->previousCoords.x = objectEvent->currentCoords.x;
    objectEvent->previousCoords.y = objectEvent->currentCoords.y;
    objectEvent->currentCoords.x += x;
    objectEvent->currentCoords.y += y;
}

void ShiftObjectEventCoords(struct ObjectEvent *objectEvent, s16 x, s16 y)
{
    objectEvent->previousCoords.x = objectEvent->currentCoords.x;
    objectEvent->previousCoords.y = objectEvent->currentCoords.y;
    objectEvent->currentCoords.x = x;
    objectEvent->currentCoords.y = y;
}

static void SetObjectEventCoords(struct ObjectEvent *objectEvent, s16 x, s16 y)
{
    objectEvent->previousCoords.x = x;
    objectEvent->previousCoords.y = y;
    objectEvent->currentCoords.x = x;
    objectEvent->currentCoords.y = y;
}

void MoveObjectEventToMapCoords(struct ObjectEvent *objectEvent, s16 x, s16 y)
{
    struct Sprite *sprite;
    const struct ObjectEventGraphicsInfo *graphicsInfo;

    sprite = &gSprites[objectEvent->spriteId];
    graphicsInfo = GetObjectEventGraphicsInfo(objectEvent->graphicsId);
    SetObjectEventCoords(objectEvent, x, y);
    SetSpritePosToMapCoords(objectEvent->currentCoords.x, objectEvent->currentCoords.y, &sprite->x, &sprite->y);
    sprite->centerToCornerVecX = -(graphicsInfo->width >> 1);
    sprite->centerToCornerVecY = -(graphicsInfo->height >> 1);
    sprite->x += 8;
    sprite->y += 16 + sprite->centerToCornerVecY;
    ResetObjectEventFldEffData(objectEvent);
    if (objectEvent->trackedByCamera)
        CameraObjectReset1();
}

void TryMoveObjectEventToMapCoords(u8 localId, u8 mapNum, u8 mapGroup, s16 x, s16 y)
{
    u8 objectEventId;
    if (!TryGetObjectEventIdByLocalIdAndMap(localId, mapNum, mapGroup, &objectEventId))
    {
        x += MAP_OFFSET;
        y += MAP_OFFSET;
        MoveObjectEventToMapCoords(&gObjectEvents[objectEventId], x, y);
    }
}

void ShiftStillObjectEventCoords(struct ObjectEvent *objectEvent)
{
    ShiftObjectEventCoords(objectEvent, objectEvent->currentCoords.x, objectEvent->currentCoords.y);
}

void UpdateObjectEventCoordsForCameraUpdate(void)
{
    u8 i;
    s16 dx;
    s16 dy;

    if (gCamera.active)
    {
        dx = gCamera.x;
        dy = gCamera.y;
        for (i = 0; i < OBJECT_EVENTS_COUNT; i++)
        {
            if (gObjectEvents[i].active)
            {
                gObjectEvents[i].initialCoords.x -= dx;
                gObjectEvents[i].initialCoords.y -= dy;
                gObjectEvents[i].currentCoords.x -= dx;
                gObjectEvents[i].currentCoords.y -= dy;
                gObjectEvents[i].previousCoords.x -= dx;
                gObjectEvents[i].previousCoords.y -= dy;
            }
        }
    }
}

u8 GetObjectEventIdByPosition(u16 x, u16 y, u8 elevation)
{
    u8 i;

    for (i = 0; i < OBJECT_EVENTS_COUNT; i++)
    {
        if (gObjectEvents[i].active)
        {
            if (gObjectEvents[i].currentCoords.x == x
             && gObjectEvents[i].currentCoords.y == y
             && ObjectEventDoesElevationMatch(&gObjectEvents[i], elevation))
                return i;
        }
    }
    return OBJECT_EVENTS_COUNT;
}

static bool8 ObjectEventDoesElevationMatch(struct ObjectEvent *objectEvent, u8 elevation)
{
    if (objectEvent->currentElevation != 0 && elevation != 0 && objectEvent->currentElevation != elevation)
        return FALSE;

    return TRUE;
}

void UpdateObjectEventsForCameraUpdate(s16 x, s16 y)
{
    UpdateObjectEventCoordsForCameraUpdate();
    TrySpawnObjectEvents(x, y);
    RemoveObjectEventsOutsideView();
}

#define sLinkedSpriteId data[0]
#define sState          data[1]

u8 AddCameraObject(u8 linkedSpriteId)
{
    u8 spriteId = CreateSprite(&sCameraSpriteTemplate, 0, 0, 4);

    gSprites[spriteId].invisible = TRUE;
    gSprites[spriteId].sLinkedSpriteId = linkedSpriteId;
    return spriteId;
}

static void SpriteCB_CameraObject(struct Sprite *sprite)
{
    void (*callbacks[ARRAY_COUNT(sCameraObjectFuncs)])(struct Sprite *);

    memcpy(callbacks, sCameraObjectFuncs, sizeof sCameraObjectFuncs);
    callbacks[sprite->sState](sprite);
}

static void CameraObject_0(struct Sprite *sprite)
{
    sprite->x = gSprites[sprite->sLinkedSpriteId].x;
    sprite->y = gSprites[sprite->sLinkedSpriteId].y;
    sprite->invisible = TRUE;
    sprite->sState = 1;
    CameraObject_1(sprite);
}

static void CameraObject_1(struct Sprite *sprite)
{
    s16 x = gSprites[sprite->sLinkedSpriteId].x;
    s16 y = gSprites[sprite->sLinkedSpriteId].y;

    sprite->data[2] = x - sprite->x;
    sprite->data[3] = y - sprite->y;
    sprite->x = x;
    sprite->y = y;
}

static void CameraObject_2(struct Sprite *sprite)
{
    sprite->x = gSprites[sprite->sLinkedSpriteId].x;
    sprite->y = gSprites[sprite->sLinkedSpriteId].y;
    sprite->data[2] = 0;
    sprite->data[3] = 0;
}

static struct Sprite *FindCameraSprite(void)
{
    u8 i;

    for (i = 0; i < MAX_SPRITES; i++)
    {
        if (gSprites[i].inUse && gSprites[i].callback == SpriteCB_CameraObject)
            return &gSprites[i];
    }
    return NULL;
}

void CameraObjectReset1(void)
{
    struct Sprite *camera;

    camera = FindCameraSprite();
    if (camera != NULL)
    {
        camera->sState = 0;
        camera->callback(camera);
    }
}

void CameraObjectSetFollowedSpriteId(u8 spriteId)
{
    struct Sprite *camera;

    camera = FindCameraSprite();
    if (camera != NULL)
    {
        camera->sLinkedSpriteId = spriteId;
        CameraObjectReset1();
    }
}

// Unused
static u8 CameraObjectGetFollowedSpriteId(void)
{
    struct Sprite *camera;

    camera = FindCameraSprite();
    if (camera == NULL)
        return MAX_SPRITES;

    return camera->sLinkedSpriteId;
}

void CameraObjectReset2(void)
{
    // UB: Possible null dereference
#ifdef UBFIX
    struct Sprite *camera = FindCameraSprite();
    if (camera)
        camera->sState = 2;
#else
    FindCameraSprite()->sState = 2;
#endif // UBFIX
}

u8 CopySprite(struct Sprite *sprite, s16 x, s16 y, u8 subpriority)
{
    u8 i;

    for (i = 0; i < MAX_SPRITES; i++)
    {
        if (!gSprites[i].inUse)
        {
            gSprites[i] = *sprite;
            gSprites[i].x = x;
            gSprites[i].y = y;
            gSprites[i].subpriority = subpriority;
            break;
        }
    }
    return i;
}

u8 CreateCopySpriteAt(struct Sprite *sprite, s16 x, s16 y, u8 subpriority)
{
    s16 i;

    for (i = MAX_SPRITES - 1; i > -1; i--)
    {
        if (!gSprites[i].inUse)
        {
            gSprites[i] = *sprite;
            gSprites[i].x = x;
            gSprites[i].y = y;
            gSprites[i].subpriority = subpriority;
            return i;
        }
    }
    return MAX_SPRITES;
}

void SetObjectEventDirection(struct ObjectEvent *objectEvent, u8 direction)
{
    s8 d2;
    objectEvent->previousMovementDirection = objectEvent->facingDirection;
    if (!objectEvent->facingDirectionLocked)
    {
        d2 = direction;
        objectEvent->facingDirection = d2;
    }
    objectEvent->movementDirection = direction;
}

static const u8 *GetObjectEventScriptPointerByLocalIdAndMap(u8 localId, u8 mapNum, u8 mapGroup)
{
    if (localId == OBJ_EVENT_ID_FOLLOWER) {
      return EventScript_Follower;
    }
    return GetObjectEventTemplateByLocalIdAndMap(localId, mapNum, mapGroup)->script;
}

const u8 *GetObjectEventScriptPointerByObjectEventId(u8 objectEventId)
{
    return GetObjectEventScriptPointerByLocalIdAndMap(gObjectEvents[objectEventId].localId, gObjectEvents[objectEventId].mapNum, gObjectEvents[objectEventId].mapGroup);
}

static u16 GetObjectEventFlagIdByLocalIdAndMap(u8 localId, u8 mapNum, u8 mapGroup)
{
    const struct ObjectEventTemplate *obj = GetObjectEventTemplateByLocalIdAndMap(localId, mapNum, mapGroup);
#ifdef UBFIX
    // BUG: The function may return NULL, and attempting to read from NULL may freeze the game using modern compilers.
    if (obj == NULL)
        return 0;
#endif // UBFIX
    return obj->flagId;
}

static u16 GetObjectEventFlagIdByObjectEventId(u8 objectEventId)
{
    return GetObjectEventFlagIdByLocalIdAndMap(gObjectEvents[objectEventId].localId, gObjectEvents[objectEventId].mapNum, gObjectEvents[objectEventId].mapGroup);
}

// Unused
static u8 GetObjectTrainerTypeByLocalIdAndMap(u8 localId, u8 mapNum, u8 mapGroup)
{
    u8 objectEventId;

    if (TryGetObjectEventIdByLocalIdAndMap(localId, mapNum, mapGroup, &objectEventId))
        return 0xFF;

    return gObjectEvents[objectEventId].trainerType;
}

// Unused
static u8 GetObjectTrainerTypeByObjectEventId(u8 objectEventId)
{
    return gObjectEvents[objectEventId].trainerType;
}

// Unused
u8 GetObjectEventBerryTreeIdByLocalIdAndMap(u8 localId, u8 mapNum, u8 mapGroup)
{
    u8 objectEventId;

    if (TryGetObjectEventIdByLocalIdAndMap(localId, mapNum, mapGroup, &objectEventId))
        return 0xFF;

    return gObjectEvents[objectEventId].trainerRange_berryTreeId;
}

u8 GetObjectEventBerryTreeId(u8 objectEventId)
{
    return gObjectEvents[objectEventId].trainerRange_berryTreeId;
}

static const struct ObjectEventTemplate *GetObjectEventTemplateByLocalIdAndMap(u8 localId, u8 mapNum, u8 mapGroup)
{
    const struct ObjectEventTemplate *templates;
    const struct MapHeader *mapHeader;
    u8 count;

    if (gSaveBlock1Ptr->location.mapNum == mapNum && gSaveBlock1Ptr->location.mapGroup == mapGroup)
    {
        templates = gSaveBlock1Ptr->objectEventTemplates;
        count = gMapHeader.events->objectEventCount;
    }
    else
    {
        mapHeader = Overworld_GetMapHeaderByGroupAndId(mapGroup, mapNum);
        templates = mapHeader->events->objectEvents;
        count = mapHeader->events->objectEventCount;
    }
    return FindObjectEventTemplateByLocalId(localId, templates, count);
}

static const struct ObjectEventTemplate *FindObjectEventTemplateByLocalId(u8 localId, const struct ObjectEventTemplate *templates, u8 count)
{
    u8 i;

    for (i = 0; i < count; i++)
    {
        if (templates[i].localId == localId)
            return &templates[i];
    }
    return NULL;
}

struct ObjectEventTemplate *GetBaseTemplateForObjectEvent(const struct ObjectEvent *objectEvent)
{
    int i;

    if (objectEvent->mapNum != gSaveBlock1Ptr->location.mapNum
     || objectEvent->mapGroup != gSaveBlock1Ptr->location.mapGroup)
        return NULL;

    for (i = 0; i < OBJECT_EVENT_TEMPLATES_COUNT; i++)
    {
        if (objectEvent->localId == gSaveBlock1Ptr->objectEventTemplates[i].localId)
            return &gSaveBlock1Ptr->objectEventTemplates[i];
    }
    return NULL;
}

void OverrideTemplateCoordsForObjectEvent(const struct ObjectEvent *objectEvent)
{
    struct ObjectEventTemplate *objectEventTemplate;

    objectEventTemplate = GetBaseTemplateForObjectEvent(objectEvent);
    if (objectEventTemplate != NULL)
    {
        objectEventTemplate->x = objectEvent->currentCoords.x - MAP_OFFSET;
        objectEventTemplate->y = objectEvent->currentCoords.y - MAP_OFFSET;
    }
}

static void OverrideObjectEventTemplateScript(const struct ObjectEvent *objectEvent, const u8 *script)
{
    struct ObjectEventTemplate *objectEventTemplate;

    objectEventTemplate = GetBaseTemplateForObjectEvent(objectEvent);
    if (objectEventTemplate)
        objectEventTemplate->script = script;
}

void TryOverrideTemplateCoordsForObjectEvent(const struct ObjectEvent *objectEvent, u8 movementType)
{
    struct ObjectEventTemplate *objectEventTemplate;

    objectEventTemplate = GetBaseTemplateForObjectEvent(objectEvent);
    if (objectEventTemplate != NULL)
        objectEventTemplate->movementType = movementType;
}

void TryOverrideObjectEventTemplateCoords(u8 localId, u8 mapNum, u8 mapGroup)
{
    u8 objectEventId;
    if (!TryGetObjectEventIdByLocalIdAndMap(localId, mapNum, mapGroup, &objectEventId))
        OverrideTemplateCoordsForObjectEvent(&gObjectEvents[objectEventId]);
}

void OverrideSecretBaseDecorationSpriteScript(u8 localId, u8 mapNum, u8 mapGroup, u8 decorationCategory)
{
    u8 objectEventId;
    if (!TryGetObjectEventIdByLocalIdAndMap(localId, mapNum, mapGroup, &objectEventId))
    {
        switch (decorationCategory)
        {
        case DECORCAT_DOLL:
            OverrideObjectEventTemplateScript(&gObjectEvents[objectEventId], SecretBase_EventScript_DollInteract);
            break;
        case DECORCAT_CUSHION:
            OverrideObjectEventTemplateScript(&gObjectEvents[objectEventId], SecretBase_EventScript_CushionInteract);
            break;
        }
    }
}

void InitObjectEventPalettes(u8 reflectionType)
{
    FreeAndReserveObjectSpritePalettes();
    sCurrentSpecialObjectPaletteTag = OBJ_EVENT_PAL_TAG_NONE;
    sCurrentReflectionType = reflectionType;
    if (reflectionType == 1)
    {
        PatchObjectPaletteRange(sObjectPaletteTagSets[sCurrentReflectionType], PALSLOT_PLAYER, PALSLOT_NPC_4 + 1);
        gReservedSpritePaletteCount = 8;
    }
    else
    {
        PatchObjectPaletteRange(sObjectPaletteTagSets[sCurrentReflectionType], PALSLOT_PLAYER, PALSLOT_NPC_4_REFLECTION + 1);
    }
}

u16 GetObjectPaletteTag(u8 palSlot)
{
    u8 i;

    if (palSlot < PALSLOT_NPC_SPECIAL)
        return sObjectPaletteTagSets[sCurrentReflectionType][palSlot];

    for (i = 0; sSpecialObjectReflectionPaletteSets[i].tag != OBJ_EVENT_PAL_TAG_NONE; i++)
    {
        if (sSpecialObjectReflectionPaletteSets[i].tag == sCurrentSpecialObjectPaletteTag)
            return sSpecialObjectReflectionPaletteSets[i].data[sCurrentReflectionType];
    }
    return OBJ_EVENT_PAL_TAG_NONE;
}

movement_type_empty_callback(MovementType_None)
movement_type_def(MovementType_WanderAround, gMovementTypeFuncs_WanderAround)

bool8 MovementType_WanderAround_Step0(struct ObjectEvent *objectEvent, struct Sprite *sprite)
{
    ClearObjectEventMovement(objectEvent, sprite);
    sprite->sTypeFuncId = 1;
    return TRUE;
}

bool8 MovementType_WanderAround_Step1(struct ObjectEvent *objectEvent, struct Sprite *sprite)
{
    ObjectEventSetSingleMovement(objectEvent, sprite, GetFaceDirectionMovementAction(objectEvent->facingDirection));
    sprite->sTypeFuncId = 2;
    return TRUE;
}

bool8 MovementType_WanderAround_Step2(struct ObjectEvent *objectEvent, struct Sprite *sprite)
{
    if (!ObjectEventExecSingleMovementAction(objectEvent, sprite))
        return FALSE;
    SetMovementDelay(sprite, sMovementDelaysMedium[Random() % ARRAY_COUNT(sMovementDelaysMedium)]);
    sprite->sTypeFuncId = 3;
    return TRUE;
}

bool8 MovementType_WanderAround_Step3(struct ObjectEvent *objectEvent, struct Sprite *sprite)
{
    if (WaitForMovementDelay(sprite))
    {
        sprite->sTypeFuncId = 4;
        return TRUE;
    }
    return FALSE;
}

bool8 MovementType_WanderAround_Step4(struct ObjectEvent *objectEvent, struct Sprite *sprite)
{
    u8 directions[4];
    u8 chosenDirection;

    memcpy(directions, gStandardDirections, sizeof directions);
    chosenDirection = directions[Random() & 3];
    SetObjectEventDirection(objectEvent, chosenDirection);
    sprite->sTypeFuncId = 5;
    if (GetCollisionInDirection(objectEvent, chosenDirection))
        sprite->sTypeFuncId = 1;

    return TRUE;
}

bool8 MovementType_WanderAround_Step5(struct ObjectEvent *objectEvent, struct Sprite *sprite)
{
    ObjectEventSetSingleMovement(objectEvent, sprite, GetWalkNormalMovementAction(objectEvent->movementDirection));
    objectEvent->singleMovementActive = TRUE;
    sprite->sTypeFuncId = 6;
    return TRUE;
}

bool8 MovementType_WanderAround_Step6(struct ObjectEvent *objectEvent, struct Sprite *sprite)
{
    if (ObjectEventExecSingleMovementAction(objectEvent, sprite))
    {
        objectEvent->singleMovementActive = FALSE;
        sprite->sTypeFuncId = 1;
    }
    return FALSE;
}

bool8 ObjectEventIsTrainerAndCloseToPlayer(struct ObjectEvent *objectEvent)
{
    s16 playerX;
    s16 playerY;
    s16 objX;
    s16 objY;
    s16 minX;
    s16 maxX;
    s16 minY;
    s16 maxY;

    if (!TestPlayerAvatarFlags(PLAYER_AVATAR_FLAG_DASH))
        return FALSE;

    if (objectEvent->trainerType != TRAINER_TYPE_NORMAL && objectEvent->trainerType != TRAINER_TYPE_BURIED)
        return FALSE;

    PlayerGetDestCoords(&playerX, &playerY);
    objX = objectEvent->currentCoords.x;
    objY = objectEvent->currentCoords.y;
    minX = objX - objectEvent->trainerRange_berryTreeId;
    minY = objY - objectEvent->trainerRange_berryTreeId;
    maxX = objX + objectEvent->trainerRange_berryTreeId;
    maxY = objY + objectEvent->trainerRange_berryTreeId;
    if (minX > playerX || maxX < playerX
     || minY > playerY || maxY < playerY)
        return FALSE;

    return TRUE;
}

u8 GetVectorDirection(s16 dx, s16 dy, s16 absdx, s16 absdy)
{
    u8 direction;

    if (absdx > absdy)
    {
        direction = DIR_EAST;
        if (dx < 0)
            direction = DIR_WEST;
    }
    else
    {
        direction = DIR_SOUTH;
        if (dy < 0)
            direction = DIR_NORTH;
    }
    return direction;
}

u8 GetLimitedVectorDirection_SouthNorth(s16 dx, s16 dy, s16 absdx, s16 absdy)
{
    u8 direction;

    direction = DIR_SOUTH;
    if (dy < 0)
        direction = DIR_NORTH;
    return direction;
}

u8 GetLimitedVectorDirection_WestEast(s16 dx, s16 dy, s16 absdx, s16 absdy)
{
    u8 direction;

    direction = DIR_EAST;
    if (dx < 0)
        direction = DIR_WEST;
    return direction;
}

u8 GetLimitedVectorDirection_WestNorth(s16 dx, s16 dy, s16 absdx, s16 absdy)
{
    u8 direction;

    direction = GetVectorDirection(dx, dy, absdx, absdy);
    if (direction == DIR_SOUTH)
    {
        direction = GetLimitedVectorDirection_WestEast(dx, dy, absdx, absdy);
        if (direction == DIR_EAST)
            direction = DIR_NORTH;
    }
    else if (direction == DIR_EAST)
    {
        direction = GetLimitedVectorDirection_SouthNorth(dx, dy, absdx, absdy);
        if (direction == DIR_SOUTH)
            direction = DIR_NORTH;
    }
    return direction;
}

u8 GetLimitedVectorDirection_EastNorth(s16 dx, s16 dy, s16 absdx, s16 absdy)
{
    u8 direction;

    direction = GetVectorDirection(dx, dy, absdx, absdy);
    if (direction == DIR_SOUTH)
    {
        direction = GetLimitedVectorDirection_WestEast(dx, dy, absdx, absdy);
        if (direction == DIR_WEST)
            direction = DIR_NORTH;
    }
    else if (direction == DIR_WEST)
    {
        direction = GetLimitedVectorDirection_SouthNorth(dx, dy, absdx, absdy);
        if (direction == DIR_SOUTH)
            direction = DIR_NORTH;
    }
    return direction;
}

u8 GetLimitedVectorDirection_WestSouth(s16 dx, s16 dy, s16 absdx, s16 absdy)
{
    u8 direction;

    direction = GetVectorDirection(dx, dy, absdx, absdy);
    if (direction == DIR_NORTH)
    {
        direction = GetLimitedVectorDirection_WestEast(dx, dy, absdx, absdy);
        if (direction == DIR_EAST)
            direction = DIR_SOUTH;
    }
    else if (direction == DIR_EAST)
    {
        direction = GetLimitedVectorDirection_SouthNorth(dx, dy, absdx, absdy);
        if (direction == DIR_NORTH)
            direction = DIR_SOUTH;
    }
    return direction;
}

u8 GetLimitedVectorDirection_EastSouth(s16 dx, s16 dy, s16 absdx, s16 absdy)
{
    u8 direction;

    direction = GetVectorDirection(dx, dy, absdx, absdy);
    if (direction == DIR_NORTH)
    {
        direction = GetLimitedVectorDirection_WestEast(dx, dy, absdx, absdy);
        if (direction == DIR_WEST)
            direction = DIR_SOUTH;
    }
    else if (direction == DIR_WEST)
    {
        direction = GetLimitedVectorDirection_SouthNorth(dx, dy, absdx, absdy);
        if (direction == DIR_NORTH)
            direction = DIR_SOUTH;
    }
    return direction;
}

u8 GetLimitedVectorDirection_SouthNorthWest(s16 dx, s16 dy, s16 absdx, s16 absdy)
{
    u8 direction;

    direction = GetVectorDirection(dx, dy, absdx, absdy);
    if (direction == DIR_EAST)
        direction = GetLimitedVectorDirection_SouthNorth(dx, dy, absdx, absdy);
    return direction;
}

u8 GetLimitedVectorDirection_SouthNorthEast(s16 dx, s16 dy, s16 absdx, s16 absdy)
{
    u8 direction;

    direction = GetVectorDirection(dx, dy, absdx, absdy);
    if (direction == DIR_WEST)
        direction = GetLimitedVectorDirection_SouthNorth(dx, dy, absdx, absdy);
    return direction;
}

u8 GetLimitedVectorDirection_NorthWestEast(s16 dx, s16 dy, s16 absdx, s16 absdy)
{
    u8 direction;

    direction = GetVectorDirection(dx, dy, absdx, absdy);
    if (direction == DIR_SOUTH)
        direction = GetLimitedVectorDirection_WestEast(dx, dy, absdx, absdy);
    return direction;
}

u8 GetLimitedVectorDirection_SouthWestEast(s16 dx, s16 dy, s16 absdx, s16 absdy)
{
    u8 direction;

    direction = GetVectorDirection(dx, dy, absdx, absdy);
    if (direction == DIR_NORTH)
        direction = GetLimitedVectorDirection_WestEast(dx, dy, absdx, absdy);
    return direction;
}

u8 TryGetTrainerEncounterDirection(struct ObjectEvent *objectEvent, u8 movementType)
{
    s16 dx, dy;
    s16 absdx, absdy;

    if (!ObjectEventIsTrainerAndCloseToPlayer(objectEvent))
        return DIR_NONE;

    PlayerGetDestCoords(&dx, &dy);
    dx -= objectEvent->currentCoords.x;
    dy -= objectEvent->currentCoords.y;
    absdx = dx;
    absdy = dy;

    if (absdx < 0)
        absdx = -absdx;
    if (absdy < 0)
        absdy = -absdy;

    return gGetVectorDirectionFuncs[movementType](dx, dy, absdx, absdy);
}

movement_type_def(MovementType_LookAround, gMovementTypeFuncs_LookAround)

bool8 MovementType_LookAround_Step0(struct ObjectEvent *objectEvent, struct Sprite *sprite)
{
    ClearObjectEventMovement(objectEvent, sprite);
    sprite->sTypeFuncId = 1;
    return TRUE;
}

bool8 MovementType_LookAround_Step1(struct ObjectEvent *objectEvent, struct Sprite *sprite)
{
    ObjectEventSetSingleMovement(objectEvent, sprite, GetFaceDirectionMovementAction(objectEvent->facingDirection));
    sprite->sTypeFuncId = 2;
    return TRUE;
}

bool8 MovementType_LookAround_Step2(struct ObjectEvent *objectEvent, struct Sprite *sprite)
{
    if (ObjectEventExecSingleMovementAction(objectEvent, sprite))
    {
        SetMovementDelay(sprite, sMovementDelaysMedium[Random() % ARRAY_COUNT(sMovementDelaysMedium)]);
        objectEvent->singleMovementActive = FALSE;
        sprite->sTypeFuncId = 3;
    }
    return FALSE;
}

bool8 MovementType_LookAround_Step3(struct ObjectEvent *objectEvent, struct Sprite *sprite)
{
    if (WaitForMovementDelay(sprite) || ObjectEventIsTrainerAndCloseToPlayer(objectEvent))
    {
        sprite->sTypeFuncId = 4;
        return TRUE;
    }
    return FALSE;
}

bool8 MovementType_LookAround_Step4(struct ObjectEvent *objectEvent, struct Sprite *sprite)
{
    u8 direction;
    u8 directions[4];
    memcpy(directions, gStandardDirections, sizeof directions);
    direction = TryGetTrainerEncounterDirection(objectEvent, RUNFOLLOW_ANY);
    if (direction == DIR_NONE)
        direction = directions[Random() & 3];

    SetObjectEventDirection(objectEvent, direction);
    sprite->sTypeFuncId = 1;
    return TRUE;
}

movement_type_def(MovementType_WanderUpAndDown, gMovementTypeFuncs_WanderUpAndDown)

bool8 MovementType_WanderUpAndDown_Step0(struct ObjectEvent *objectEvent, struct Sprite *sprite)
{
    ClearObjectEventMovement(objectEvent, sprite);
    sprite->sTypeFuncId = 1;
    return TRUE;
}

bool8 MovementType_WanderUpAndDown_Step1(struct ObjectEvent *objectEvent, struct Sprite *sprite)
{
    ObjectEventSetSingleMovement(objectEvent, sprite, GetFaceDirectionMovementAction(objectEvent->facingDirection));
    sprite->sTypeFuncId = 2;
    return TRUE;
}

bool8 MovementType_WanderUpAndDown_Step2(struct ObjectEvent *objectEvent, struct Sprite *sprite)
{
    if (!ObjectEventExecSingleMovementAction(objectEvent, sprite))
        return FALSE;

    SetMovementDelay(sprite, sMovementDelaysMedium[Random() % ARRAY_COUNT(sMovementDelaysMedium)]);
    sprite->sTypeFuncId = 3;
    return TRUE;
}

bool8 MovementType_WanderUpAndDown_Step3(struct ObjectEvent *objectEvent, struct Sprite *sprite)
{
    if (WaitForMovementDelay(sprite))
    {
        sprite->sTypeFuncId = 4;
        return TRUE;
    }
    return FALSE;
}

bool8 MovementType_WanderUpAndDown_Step4(struct ObjectEvent *objectEvent, struct Sprite *sprite)
{
    u8 direction;
    u8 directions[2];
    memcpy(directions, gUpAndDownDirections, sizeof directions);
    direction = directions[Random() & 1];
    SetObjectEventDirection(objectEvent, direction);
    sprite->sTypeFuncId = 5;
    if (GetCollisionInDirection(objectEvent, direction))
        sprite->sTypeFuncId = 1;

    return TRUE;
}

bool8 MovementType_WanderUpAndDown_Step5(struct ObjectEvent *objectEvent, struct Sprite *sprite)
{
    ObjectEventSetSingleMovement(objectEvent, sprite, GetWalkNormalMovementAction(objectEvent->movementDirection));
    objectEvent->singleMovementActive = TRUE;
    sprite->sTypeFuncId = 6;
    return TRUE;
}

bool8 MovementType_WanderUpAndDown_Step6(struct ObjectEvent *objectEvent, struct Sprite *sprite)
{
    if (ObjectEventExecSingleMovementAction(objectEvent, sprite))
    {
        objectEvent->singleMovementActive = FALSE;
        sprite->sTypeFuncId = 1;
    }
    return FALSE;
}

movement_type_def(MovementType_WanderLeftAndRight, gMovementTypeFuncs_WanderLeftAndRight)

bool8 MovementType_WanderLeftAndRight_Step0(struct ObjectEvent *objectEvent, struct Sprite *sprite)
{
    ClearObjectEventMovement(objectEvent, sprite);
    sprite->sTypeFuncId = 1;
    return TRUE;
}

bool8 MovementType_WanderLeftAndRight_Step1(struct ObjectEvent *objectEvent, struct Sprite *sprite)
{
    ObjectEventSetSingleMovement(objectEvent, sprite, GetFaceDirectionMovementAction(objectEvent->facingDirection));
    sprite->sTypeFuncId = 2;
    return TRUE;
}

bool8 MovementType_WanderLeftAndRight_Step2(struct ObjectEvent *objectEvent, struct Sprite *sprite)
{
    if (!ObjectEventExecSingleMovementAction(objectEvent, sprite))
        return FALSE;

    SetMovementDelay(sprite, sMovementDelaysMedium[Random() % ARRAY_COUNT(sMovementDelaysMedium)]);
    sprite->sTypeFuncId = 3;
    return TRUE;
}

bool8 MovementType_WanderLeftAndRight_Step3(struct ObjectEvent *objectEvent, struct Sprite *sprite)
{
    if (WaitForMovementDelay(sprite))
    {
        sprite->sTypeFuncId = 4;
        return TRUE;
    }
    return FALSE;
}

bool8 MovementType_WanderLeftAndRight_Step4(struct ObjectEvent *objectEvent, struct Sprite *sprite)
{
    u8 direction;
    u8 directions[2];
    memcpy(directions, gLeftAndRightDirections, sizeof directions);
    direction = directions[Random() & 1];
    SetObjectEventDirection(objectEvent, direction);
    sprite->sTypeFuncId = 5;
    if (GetCollisionInDirection(objectEvent, direction))
        sprite->sTypeFuncId = 1;

    return TRUE;
}

bool8 MovementType_WanderLeftAndRight_Step5(struct ObjectEvent *objectEvent, struct Sprite *sprite)
{
    ObjectEventSetSingleMovement(objectEvent, sprite, GetWalkNormalMovementAction(objectEvent->movementDirection));
    objectEvent->singleMovementActive = TRUE;
    sprite->sTypeFuncId = 6;
    return TRUE;
}

bool8 MovementType_WanderLeftAndRight_Step6(struct ObjectEvent *objectEvent, struct Sprite *sprite)
{
    if (ObjectEventExecSingleMovementAction(objectEvent, sprite))
    {
        objectEvent->singleMovementActive = FALSE;
        sprite->sTypeFuncId = 1;
    }
    return FALSE;
}

movement_type_def(MovementType_FaceDirection, gMovementTypeFuncs_FaceDirection)

bool8 MovementType_FaceDirection_Step0(struct ObjectEvent *objectEvent, struct Sprite *sprite)
{
    ClearObjectEventMovement(objectEvent, sprite);
    ObjectEventSetSingleMovement(objectEvent, sprite, GetFaceDirectionMovementAction(objectEvent->facingDirection));
    sprite->sTypeFuncId = 1;
    return TRUE;
}

bool8 MovementType_FaceDirection_Step1(struct ObjectEvent *objectEvent, struct Sprite *sprite)
{
    if (ObjectEventExecSingleMovementAction(objectEvent, sprite))
    {
        sprite->sTypeFuncId = 2;
        return TRUE;
    }
    return FALSE;
}

bool8 MovementType_FaceDirection_Step2(struct ObjectEvent *objectEvent, struct Sprite *sprite)
{
    objectEvent->singleMovementActive = FALSE;
    return FALSE;
}

static bool8 ObjectEventCB2_BerryTree(struct ObjectEvent *objectEvent, struct Sprite *sprite);
extern bool8 (*const gMovementTypeFuncs_BerryTreeGrowth[])(struct ObjectEvent *objectEvent, struct Sprite *sprite);

enum {
    BERRYTREEFUNC_NORMAL,
    BERRYTREEFUNC_MOVE,
    BERRYTREEFUNC_SPARKLE_START,
    BERRYTREEFUNC_SPARKLE,
    BERRYTREEFUNC_SPARKLE_END,
};

#define sTimer          data[2]
#define sBerryTreeFlags data[7]

#define BERRY_FLAG_SET_GFX     (1 << 0)
#define BERRY_FLAG_SPARKLING   (1 << 1)
#define BERRY_FLAG_JUST_PICKED (1 << 2)

void MovementType_BerryTreeGrowth(struct Sprite *sprite)
{
    struct ObjectEvent *objectEvent;

    objectEvent = &gObjectEvents[sprite->sObjEventId];
    if (!(sprite->sBerryTreeFlags & BERRY_FLAG_SET_GFX))
    {
        get_berry_tree_graphics(objectEvent, sprite);
        sprite->sBerryTreeFlags |= BERRY_FLAG_SET_GFX;
    }
    UpdateObjectEventCurrentMovement(objectEvent, sprite, ObjectEventCB2_BerryTree);
}
static bool8 ObjectEventCB2_BerryTree(struct ObjectEvent *objectEvent, struct Sprite *sprite)
{
    return gMovementTypeFuncs_BerryTreeGrowth[sprite->sTypeFuncId](objectEvent, sprite);
}

// BERRYTREEFUNC_NORMAL
bool8 MovementType_BerryTreeGrowth_Normal(struct ObjectEvent *objectEvent, struct Sprite *sprite)
{
    u8 berryStage;
    ClearObjectEventMovement(objectEvent, sprite);
    objectEvent->invisible = TRUE;
    sprite->invisible = TRUE;
    berryStage = GetStageByBerryTreeId(objectEvent->trainerRange_berryTreeId);
    if (berryStage == BERRY_STAGE_NO_BERRY)
    {
        if (!(sprite->sBerryTreeFlags & BERRY_FLAG_JUST_PICKED) && sprite->animNum == BERRY_STAGE_FLOWERING)
        {
            gFieldEffectArguments[0] = objectEvent->currentCoords.x;
            gFieldEffectArguments[1] = objectEvent->currentCoords.y;
            gFieldEffectArguments[2] = sprite->subpriority - 1;
            gFieldEffectArguments[3] = sprite->oam.priority;
            FieldEffectStart(FLDEFF_BERRY_TREE_GROWTH_SPARKLE);
            sprite->animNum = berryStage;
        }
        return FALSE;
    }
    objectEvent->invisible = FALSE;
    sprite->invisible = FALSE;
    berryStage--;
    if (sprite->animNum != berryStage)
    {
        sprite->sTypeFuncId = BERRYTREEFUNC_SPARKLE_START;
        return TRUE;
    }
    get_berry_tree_graphics(objectEvent, sprite);
    ObjectEventSetSingleMovement(objectEvent, sprite, MOVEMENT_ACTION_START_ANIM_IN_DIRECTION);
    sprite->sTypeFuncId = BERRYTREEFUNC_MOVE;
    return TRUE;
}

// BERRYTREEFUNC_MOVE
bool8 MovementType_BerryTreeGrowth_Move(struct ObjectEvent *objectEvent, struct Sprite *sprite)
{
    if (ObjectEventExecSingleMovementAction(objectEvent, sprite))
    {
        sprite->sTypeFuncId = BERRYTREEFUNC_NORMAL;
        return TRUE;
    }
    return FALSE;
}

// BERRYTREEFUNC_SPARKLE_START
bool8 MovementType_BerryTreeGrowth_SparkleStart(struct ObjectEvent *objectEvent, struct Sprite *sprite)
{
    objectEvent->singleMovementActive = TRUE;
    sprite->sTypeFuncId = BERRYTREEFUNC_SPARKLE;
    sprite->sTimer = 0;
    sprite->sBerryTreeFlags |= BERRY_FLAG_SPARKLING;
    gFieldEffectArguments[0] = objectEvent->currentCoords.x;
    gFieldEffectArguments[1] = objectEvent->currentCoords.y;
    gFieldEffectArguments[2] = sprite->subpriority - 1;
    gFieldEffectArguments[3] = sprite->oam.priority;
    FieldEffectStart(FLDEFF_BERRY_TREE_GROWTH_SPARKLE);
    return TRUE;
}

// BERRYTREEFUNC_SPARKLE
bool8 MovementType_BerryTreeGrowth_Sparkle(struct ObjectEvent *objectEvent, struct Sprite *sprite)
{
    sprite->sTimer++;
    objectEvent->invisible = (sprite->sTimer & 2) >> 1;
    sprite->animPaused = TRUE;
    if (sprite->sTimer > 64)
    {
        get_berry_tree_graphics(objectEvent, sprite);
        sprite->sTypeFuncId = BERRYTREEFUNC_SPARKLE_END;
        sprite->sTimer = 0;
        return TRUE;
    }
    return FALSE;
}

// BERRYTREEFUNC_SPARKLE_END
bool8 MovementType_BerryTreeGrowth_SparkleEnd(struct ObjectEvent *objectEvent, struct Sprite *sprite)
{
    sprite->sTimer++;
    objectEvent->invisible = (sprite->sTimer & 2) >> 1;
    sprite->animPaused = TRUE;
    if (sprite->sTimer > 64)
    {
        sprite->sTypeFuncId = BERRYTREEFUNC_NORMAL;
        sprite->sBerryTreeFlags &= ~BERRY_FLAG_SPARKLING;
        return TRUE;
    }
    return FALSE;
}

movement_type_def(MovementType_FaceDownAndUp, gMovementTypeFuncs_FaceDownAndUp)

bool8 MovementType_FaceDownAndUp_Step0(struct ObjectEvent *objectEvent, struct Sprite *sprite)
{
    ClearObjectEventMovement(objectEvent, sprite);
    sprite->sTypeFuncId = 1;
    return TRUE;
}

bool8 MovementType_FaceDownAndUp_Step1(struct ObjectEvent *objectEvent, struct Sprite *sprite)
{
    ObjectEventSetSingleMovement(objectEvent, sprite, GetFaceDirectionMovementAction(objectEvent->facingDirection));
    sprite->sTypeFuncId = 2;
    return TRUE;
}

bool8 MovementType_FaceDownAndUp_Step2(struct ObjectEvent *objectEvent, struct Sprite *sprite)
{
    if (ObjectEventExecSingleMovementAction(objectEvent, sprite))
    {
        SetMovementDelay(sprite, sMovementDelaysMedium[Random() % ARRAY_COUNT(sMovementDelaysMedium)]);
        objectEvent->singleMovementActive = FALSE;
        sprite->sTypeFuncId = 3;
    }
    return FALSE;
}

bool8 MovementType_FaceDownAndUp_Step3(struct ObjectEvent *objectEvent, struct Sprite *sprite)
{
    if (WaitForMovementDelay(sprite) || ObjectEventIsTrainerAndCloseToPlayer(objectEvent))
    {
        sprite->sTypeFuncId = 4;
        return TRUE;
    }
    return FALSE;
}

bool8 MovementType_FaceDownAndUp_Step4(struct ObjectEvent *objectEvent, struct Sprite *sprite)
{
    u8 direction;
    u8 directions[2];
    memcpy(directions, gUpAndDownDirections, sizeof gUpAndDownDirections);
    direction = TryGetTrainerEncounterDirection(objectEvent, RUNFOLLOW_NORTH_SOUTH);
    if (direction == DIR_NONE)
        direction = directions[Random() & 1];
    SetObjectEventDirection(objectEvent, direction);
    sprite->sTypeFuncId = 1;
    return TRUE;
}

movement_type_def(MovementType_FaceLeftAndRight, gMovementTypeFuncs_FaceLeftAndRight)

bool8 MovementType_FaceLeftAndRight_Step0(struct ObjectEvent *objectEvent, struct Sprite *sprite)
{
    ClearObjectEventMovement(objectEvent, sprite);
    sprite->sTypeFuncId = 1;
    return TRUE;
}

bool8 MovementType_FaceLeftAndRight_Step1(struct ObjectEvent *objectEvent, struct Sprite *sprite)
{
    ObjectEventSetSingleMovement(objectEvent, sprite, GetFaceDirectionMovementAction(objectEvent->facingDirection));
    sprite->sTypeFuncId = 2;
    return TRUE;
}

bool8 MovementType_FaceLeftAndRight_Step2(struct ObjectEvent *objectEvent, struct Sprite *sprite)
{
    if (ObjectEventExecSingleMovementAction(objectEvent, sprite))
    {
        SetMovementDelay(sprite, sMovementDelaysMedium[Random() % ARRAY_COUNT(sMovementDelaysMedium)]);
        objectEvent->singleMovementActive = FALSE;
        sprite->sTypeFuncId = 3;
    }
    return FALSE;
}

bool8 MovementType_FaceLeftAndRight_Step3(struct ObjectEvent *objectEvent, struct Sprite *sprite)
{
    if (WaitForMovementDelay(sprite) || ObjectEventIsTrainerAndCloseToPlayer(objectEvent))
    {
        sprite->sTypeFuncId = 4;
        return TRUE;
    }
    return FALSE;
}

bool8 MovementType_FaceLeftAndRight_Step4(struct ObjectEvent *objectEvent, struct Sprite *sprite)
{
    u8 direction;
    u8 directions[2];
    memcpy(directions, gLeftAndRightDirections, sizeof gLeftAndRightDirections);
    direction = TryGetTrainerEncounterDirection(objectEvent, RUNFOLLOW_EAST_WEST);
    if (direction == DIR_NONE)
        direction = directions[Random() & 1];
    SetObjectEventDirection(objectEvent, direction);
    sprite->sTypeFuncId = 1;
    return TRUE;
}

movement_type_def(MovementType_FaceUpAndLeft, gMovementTypeFuncs_FaceUpAndLeft)

bool8 MovementType_FaceUpAndLeft_Step0(struct ObjectEvent *objectEvent, struct Sprite *sprite)
{
    ClearObjectEventMovement(objectEvent, sprite);
    sprite->sTypeFuncId = 1;
    return TRUE;
}

bool8 MovementType_FaceUpAndLeft_Step1(struct ObjectEvent *objectEvent, struct Sprite *sprite)
{
    ObjectEventSetSingleMovement(objectEvent, sprite, GetFaceDirectionMovementAction(objectEvent->facingDirection));
    sprite->sTypeFuncId = 2;
    return TRUE;
}

bool8 MovementType_FaceUpAndLeft_Step2(struct ObjectEvent *objectEvent, struct Sprite *sprite)
{
    if (ObjectEventExecSingleMovementAction(objectEvent, sprite))
    {
        SetMovementDelay(sprite, sMovementDelaysShort[Random() % ARRAY_COUNT(sMovementDelaysShort)]);
        objectEvent->singleMovementActive = FALSE;
        sprite->sTypeFuncId = 3;
    }
    return FALSE;
}

bool8 MovementType_FaceUpAndLeft_Step3(struct ObjectEvent *objectEvent, struct Sprite *sprite)
{
    if (WaitForMovementDelay(sprite) || ObjectEventIsTrainerAndCloseToPlayer(objectEvent))
    {
        sprite->sTypeFuncId = 4;
        return TRUE;
    }
    return FALSE;
}

bool8 MovementType_FaceUpAndLeft_Step4(struct ObjectEvent *objectEvent, struct Sprite *sprite)
{
    u8 direction;
    u8 directions[2];
    memcpy(directions, gUpAndLeftDirections, sizeof gUpAndLeftDirections);
    direction = TryGetTrainerEncounterDirection(objectEvent, RUNFOLLOW_NORTH_WEST);
    if (direction == DIR_NONE)
        direction = directions[Random() & 1];
    SetObjectEventDirection(objectEvent, direction);
    sprite->sTypeFuncId = 1;
    return TRUE;
}

movement_type_def(MovementType_FaceUpAndRight, gMovementTypeFuncs_FaceUpAndRight)

bool8 MovementType_FaceUpAndRight_Step0(struct ObjectEvent *objectEvent, struct Sprite *sprite)
{
    ClearObjectEventMovement(objectEvent, sprite);
    sprite->sTypeFuncId = 1;
    return TRUE;
}

bool8 MovementType_FaceUpAndRight_Step1(struct ObjectEvent *objectEvent, struct Sprite *sprite)
{
    ObjectEventSetSingleMovement(objectEvent, sprite, GetFaceDirectionMovementAction(objectEvent->facingDirection));
    sprite->sTypeFuncId = 2;
    return TRUE;
}

bool8 MovementType_FaceUpAndRight_Step2(struct ObjectEvent *objectEvent, struct Sprite *sprite)
{
    if (ObjectEventExecSingleMovementAction(objectEvent, sprite))
    {
        SetMovementDelay(sprite, sMovementDelaysShort[Random() % ARRAY_COUNT(sMovementDelaysShort)]);
        objectEvent->singleMovementActive = FALSE;
        sprite->sTypeFuncId = 3;
    }
    return FALSE;
}

bool8 MovementType_FaceUpAndRight_Step3(struct ObjectEvent *objectEvent, struct Sprite *sprite)
{
    if (WaitForMovementDelay(sprite) || ObjectEventIsTrainerAndCloseToPlayer(objectEvent))
    {
        sprite->sTypeFuncId = 4;
        return TRUE;
    }
    return FALSE;
}

bool8 MovementType_FaceUpAndRight_Step4(struct ObjectEvent *objectEvent, struct Sprite *sprite)
{
    u8 direction;
    u8 directions[2];
    memcpy(directions, gUpAndRightDirections, sizeof gUpAndRightDirections);
    direction = TryGetTrainerEncounterDirection(objectEvent, RUNFOLLOW_NORTH_EAST);
    if (direction == DIR_NONE)
        direction = directions[Random() & 1];
    SetObjectEventDirection(objectEvent, direction);
    sprite->sTypeFuncId = 1;
    return TRUE;
}

movement_type_def(MovementType_FaceDownAndLeft, gMovementTypeFuncs_FaceDownAndLeft)

bool8 MovementType_FaceDownAndLeft_Step0(struct ObjectEvent *objectEvent, struct Sprite *sprite)
{
    ClearObjectEventMovement(objectEvent, sprite);
    sprite->sTypeFuncId = 1;
    return TRUE;
}

bool8 MovementType_FaceDownAndLeft_Step1(struct ObjectEvent *objectEvent, struct Sprite *sprite)
{
    ObjectEventSetSingleMovement(objectEvent, sprite, GetFaceDirectionMovementAction(objectEvent->facingDirection));
    sprite->sTypeFuncId = 2;
    return TRUE;
}

bool8 MovementType_FaceDownAndLeft_Step2(struct ObjectEvent *objectEvent, struct Sprite *sprite)
{
    if (ObjectEventExecSingleMovementAction(objectEvent, sprite))
    {
        SetMovementDelay(sprite, sMovementDelaysShort[Random() % ARRAY_COUNT(sMovementDelaysShort)]);
        objectEvent->singleMovementActive = FALSE;
        sprite->sTypeFuncId = 3;
    }
    return FALSE;
}

bool8 MovementType_FaceDownAndLeft_Step3(struct ObjectEvent *objectEvent, struct Sprite *sprite)
{
    if (WaitForMovementDelay(sprite) || ObjectEventIsTrainerAndCloseToPlayer(objectEvent))
    {
        sprite->sTypeFuncId = 4;
        return TRUE;
    }
    return FALSE;
}

bool8 MovementType_FaceDownAndLeft_Step4(struct ObjectEvent *objectEvent, struct Sprite *sprite)
{
    u8 direction;
    u8 directions[2];
    memcpy(directions, gDownAndLeftDirections, sizeof gDownAndLeftDirections);
    direction = TryGetTrainerEncounterDirection(objectEvent, RUNFOLLOW_SOUTH_WEST);
    if (direction == DIR_NONE)
        direction = directions[Random() & 1];
    SetObjectEventDirection(objectEvent, direction);
    sprite->sTypeFuncId = 1;
    return TRUE;
}

movement_type_def(MovementType_FaceDownAndRight, gMovementTypeFuncs_FaceDownAndRight)

bool8 MovementType_FaceDownAndRight_Step0(struct ObjectEvent *objectEvent, struct Sprite *sprite)
{
    ClearObjectEventMovement(objectEvent, sprite);
    sprite->sTypeFuncId = 1;
    return TRUE;
}

bool8 MovementType_FaceDownAndRight_Step1(struct ObjectEvent *objectEvent, struct Sprite *sprite)
{
    ObjectEventSetSingleMovement(objectEvent, sprite, GetFaceDirectionMovementAction(objectEvent->facingDirection));
    sprite->sTypeFuncId = 2;
    return TRUE;
}

bool8 MovementType_FaceDownAndRight_Step2(struct ObjectEvent *objectEvent, struct Sprite *sprite)
{
    if (ObjectEventExecSingleMovementAction(objectEvent, sprite))
    {
        SetMovementDelay(sprite, sMovementDelaysShort[Random() % ARRAY_COUNT(sMovementDelaysShort)]);
        objectEvent->singleMovementActive = FALSE;
        sprite->sTypeFuncId = 3;
    }
    return FALSE;
}

bool8 MovementType_FaceDownAndRight_Step3(struct ObjectEvent *objectEvent, struct Sprite *sprite)
{
    if (WaitForMovementDelay(sprite) || ObjectEventIsTrainerAndCloseToPlayer(objectEvent))
    {
        sprite->sTypeFuncId = 4;
        return TRUE;
    }
    return FALSE;
}

bool8 MovementType_FaceDownAndRight_Step4(struct ObjectEvent *objectEvent, struct Sprite *sprite)
{
    u8 direction;
    u8 directions[2];
    memcpy(directions, gDownAndRightDirections, sizeof gDownAndRightDirections);
    direction = TryGetTrainerEncounterDirection(objectEvent, RUNFOLLOW_SOUTH_EAST);
    if (direction == DIR_NONE)
        direction = directions[Random() & 1];
    SetObjectEventDirection(objectEvent, direction);
    sprite->sTypeFuncId = 1;
    return TRUE;
}

movement_type_def(MovementType_FaceDownUpAndLeft, gMovementTypeFuncs_FaceDownUpAndLeft)

bool8 MovementType_FaceDownUpAndLeft_Step0(struct ObjectEvent *objectEvent, struct Sprite *sprite)
{
    ClearObjectEventMovement(objectEvent, sprite);
    sprite->sTypeFuncId = 1;
    return TRUE;
}

bool8 MovementType_FaceDownUpAndLeft_Step1(struct ObjectEvent *objectEvent, struct Sprite *sprite)
{
    ObjectEventSetSingleMovement(objectEvent, sprite, GetFaceDirectionMovementAction(objectEvent->facingDirection));
    sprite->sTypeFuncId = 2;
    return TRUE;
}

bool8 MovementType_FaceDownUpAndLeft_Step2(struct ObjectEvent *objectEvent, struct Sprite *sprite)
{
    if (ObjectEventExecSingleMovementAction(objectEvent, sprite))
    {
        SetMovementDelay(sprite, sMovementDelaysShort[Random() % ARRAY_COUNT(sMovementDelaysShort)]);
        objectEvent->singleMovementActive = FALSE;
        sprite->sTypeFuncId = 3;
    }
    return FALSE;
}

bool8 MovementType_FaceDownUpAndLeft_Step3(struct ObjectEvent *objectEvent, struct Sprite *sprite)
{
    if (WaitForMovementDelay(sprite) || ObjectEventIsTrainerAndCloseToPlayer(objectEvent))
    {
        sprite->sTypeFuncId = 4;
        return TRUE;
    }
    return FALSE;
}

bool8 MovementType_FaceDownUpAndLeft_Step4(struct ObjectEvent *objectEvent, struct Sprite *sprite)
{
    u8 direction;
    u8 directions[4];
    memcpy(directions, gDownUpAndLeftDirections, sizeof gDownUpAndLeftDirections);
    direction = TryGetTrainerEncounterDirection(objectEvent, RUNFOLLOW_NORTH_SOUTH_WEST);
    if (direction == DIR_NONE)
        direction = directions[Random() & 3];
    SetObjectEventDirection(objectEvent, direction);
    sprite->sTypeFuncId = 1;
    return TRUE;
}

movement_type_def(MovementType_FaceDownUpAndRight, gMovementTypeFuncs_FaceDownUpAndRight)

bool8 MovementType_FaceDownUpAndRight_Step0(struct ObjectEvent *objectEvent, struct Sprite *sprite)
{
    ClearObjectEventMovement(objectEvent, sprite);
    sprite->sTypeFuncId = 1;
    return TRUE;
}

bool8 MovementType_FaceDownUpAndRight_Step1(struct ObjectEvent *objectEvent, struct Sprite *sprite)
{
    ObjectEventSetSingleMovement(objectEvent, sprite, GetFaceDirectionMovementAction(objectEvent->facingDirection));
    sprite->sTypeFuncId = 2;
    return TRUE;
}

bool8 MovementType_FaceDownUpAndRight_Step2(struct ObjectEvent *objectEvent, struct Sprite *sprite)
{
    if (ObjectEventExecSingleMovementAction(objectEvent, sprite))
    {
        SetMovementDelay(sprite, sMovementDelaysShort[Random() % ARRAY_COUNT(sMovementDelaysShort)]);
        objectEvent->singleMovementActive = FALSE;
        sprite->sTypeFuncId = 3;
    }
    return FALSE;
}

bool8 MovementType_FaceDownUpAndRight_Step3(struct ObjectEvent *objectEvent, struct Sprite *sprite)
{
    if (WaitForMovementDelay(sprite) || ObjectEventIsTrainerAndCloseToPlayer(objectEvent))
    {
        sprite->sTypeFuncId = 4;
        return TRUE;
    }
    return FALSE;
}

bool8 MovementType_FaceDownUpAndRight_Step4(struct ObjectEvent *objectEvent, struct Sprite *sprite)
{
    u8 direction;
    u8 directions[4];
    memcpy(directions, gDownUpAndRightDirections, sizeof gDownUpAndRightDirections);
    direction = TryGetTrainerEncounterDirection(objectEvent, RUNFOLLOW_NORTH_SOUTH_EAST);
    if (direction == DIR_NONE)
        direction = directions[Random() & 3];
    SetObjectEventDirection(objectEvent, direction);
    sprite->sTypeFuncId = 1;
    return TRUE;
}

movement_type_def(MovementType_FaceUpRightAndLeft, gMovementTypeFuncs_FaceUpLeftAndRight)

bool8 MovementType_FaceUpLeftAndRight_Step0(struct ObjectEvent *objectEvent, struct Sprite *sprite)
{
    ClearObjectEventMovement(objectEvent, sprite);
    sprite->sTypeFuncId = 1;
    return TRUE;
}

bool8 MovementType_FaceUpLeftAndRight_Step1(struct ObjectEvent *objectEvent, struct Sprite *sprite)
{
    ObjectEventSetSingleMovement(objectEvent, sprite, GetFaceDirectionMovementAction(objectEvent->facingDirection));
    sprite->sTypeFuncId = 2;
    return TRUE;
}

bool8 MovementType_FaceUpLeftAndRight_Step2(struct ObjectEvent *objectEvent, struct Sprite *sprite)
{
    if (ObjectEventExecSingleMovementAction(objectEvent, sprite))
    {
        SetMovementDelay(sprite, sMovementDelaysShort[Random() % ARRAY_COUNT(sMovementDelaysShort)]);
        objectEvent->singleMovementActive = FALSE;
        sprite->sTypeFuncId = 3;
    }
    return FALSE;
}

bool8 MovementType_FaceUpLeftAndRight_Step3(struct ObjectEvent *objectEvent, struct Sprite *sprite)
{
    if (WaitForMovementDelay(sprite) || ObjectEventIsTrainerAndCloseToPlayer(objectEvent))
    {
        sprite->sTypeFuncId = 4;
        return TRUE;
    }
    return FALSE;
}

bool8 MovementType_FaceUpLeftAndRight_Step4(struct ObjectEvent *objectEvent, struct Sprite *sprite)
{
    u8 direction;
    u8 directions[4];
    memcpy(directions, gUpLeftAndRightDirections, sizeof gUpLeftAndRightDirections);
    direction = TryGetTrainerEncounterDirection(objectEvent, RUNFOLLOW_NORTH_EAST_WEST);
    if (direction == DIR_NONE)
        direction = directions[Random() & 3];
    SetObjectEventDirection(objectEvent, direction);
    sprite->sTypeFuncId = 1;
    return TRUE;
}

movement_type_def(MovementType_FaceDownRightAndLeft, gMovementTypeFuncs_FaceDownLeftAndRight)

bool8 MovementType_FaceDownLeftAndRight_Step0(struct ObjectEvent *objectEvent, struct Sprite *sprite)
{
    ClearObjectEventMovement(objectEvent, sprite);
    sprite->sTypeFuncId = 1;
    return TRUE;
}

bool8 MovementType_FaceDownLeftAndRight_Step1(struct ObjectEvent *objectEvent, struct Sprite *sprite)
{
    ObjectEventSetSingleMovement(objectEvent, sprite, GetFaceDirectionMovementAction(objectEvent->facingDirection));
    sprite->sTypeFuncId = 2;
    return TRUE;
}

bool8 MovementType_FaceDownLeftAndRight_Step2(struct ObjectEvent *objectEvent, struct Sprite *sprite)
{
    if (ObjectEventExecSingleMovementAction(objectEvent, sprite))
    {
        SetMovementDelay(sprite, sMovementDelaysShort[Random() % ARRAY_COUNT(sMovementDelaysShort)]);
        objectEvent->singleMovementActive = FALSE;
        sprite->sTypeFuncId = 3;
    }
    return FALSE;
}

bool8 MovementType_FaceDownLeftAndRight_Step3(struct ObjectEvent *objectEvent, struct Sprite *sprite)
{
    if (WaitForMovementDelay(sprite) || ObjectEventIsTrainerAndCloseToPlayer(objectEvent))
    {
        sprite->sTypeFuncId = 4;
        return TRUE;
    }
    return FALSE;
}

bool8 MovementType_FaceDownLeftAndRight_Step4(struct ObjectEvent *objectEvent, struct Sprite *sprite)
{
    u8 direction;
    u8 directions[4];
    memcpy(directions, gDownLeftAndRightDirections, sizeof gDownLeftAndRightDirections);
    direction = TryGetTrainerEncounterDirection(objectEvent, RUNFOLLOW_SOUTH_EAST_WEST);
    if (direction == DIR_NONE)
        direction = directions[Random() & 3];
    SetObjectEventDirection(objectEvent, direction);
    sprite->sTypeFuncId = 1;
    return TRUE;
}

movement_type_def(MovementType_RotateCounterclockwise, gMovementTypeFuncs_RotateCounterclockwise)

bool8 MovementType_RotateCounterclockwise_Step0(struct ObjectEvent *objectEvent, struct Sprite *sprite)
{
    ClearObjectEventMovement(objectEvent, sprite);
    ObjectEventSetSingleMovement(objectEvent, sprite, GetFaceDirectionMovementAction(objectEvent->facingDirection));
    sprite->sTypeFuncId = 1;
    return TRUE;
}

bool8 MovementType_RotateCounterclockwise_Step1(struct ObjectEvent *objectEvent, struct Sprite *sprite)
{
    if (ObjectEventExecSingleMovementAction(objectEvent, sprite))
    {
        SetMovementDelay(sprite, 48);
        sprite->sTypeFuncId = 2;
    }
    return FALSE;
}

bool8 MovementType_RotateCounterclockwise_Step2(struct ObjectEvent *objectEvent, struct Sprite *sprite)
{
    if (WaitForMovementDelay(sprite) || ObjectEventIsTrainerAndCloseToPlayer(objectEvent))
        sprite->sTypeFuncId = 3;
    return FALSE;
}

bool8 MovementType_RotateCounterclockwise_Step3(struct ObjectEvent *objectEvent, struct Sprite *sprite)
{
    u8 direction;
    u8 directions[5];
    memcpy(directions, gCounterclockwiseDirections, sizeof gCounterclockwiseDirections);
    direction = TryGetTrainerEncounterDirection(objectEvent, RUNFOLLOW_ANY);
    if (direction == DIR_NONE)
        direction = directions[objectEvent->facingDirection];
    SetObjectEventDirection(objectEvent, direction);
    sprite->sTypeFuncId = 0;
    return TRUE;
}

movement_type_def(MovementType_RotateClockwise, gMovementTypeFuncs_RotateClockwise)

bool8 MovementType_RotateClockwise_Step0(struct ObjectEvent *objectEvent, struct Sprite *sprite)
{
    ClearObjectEventMovement(objectEvent, sprite);
    ObjectEventSetSingleMovement(objectEvent, sprite, GetFaceDirectionMovementAction(objectEvent->facingDirection));
    sprite->sTypeFuncId = 1;
    return TRUE;
}

bool8 MovementType_RotateClockwise_Step1(struct ObjectEvent *objectEvent, struct Sprite *sprite)
{
    if (ObjectEventExecSingleMovementAction(objectEvent, sprite))
    {
        SetMovementDelay(sprite, 48);
        sprite->sTypeFuncId = 2;
    }
    return FALSE;
}

bool8 MovementType_RotateClockwise_Step2(struct ObjectEvent *objectEvent, struct Sprite *sprite)
{
    if (WaitForMovementDelay(sprite) || ObjectEventIsTrainerAndCloseToPlayer(objectEvent))
        sprite->sTypeFuncId = 3;
    return FALSE;
}

bool8 MovementType_RotateClockwise_Step3(struct ObjectEvent *objectEvent, struct Sprite *sprite)
{
    u8 direction;
    u8 directions[5];
    memcpy(directions, gClockwiseDirections, sizeof gClockwiseDirections);
    direction = TryGetTrainerEncounterDirection(objectEvent, RUNFOLLOW_ANY);
    if (direction == DIR_NONE)
        direction = directions[objectEvent->facingDirection];
    SetObjectEventDirection(objectEvent, direction);
    sprite->sTypeFuncId = 0;
    return TRUE;
}

movement_type_def(MovementType_WalkBackAndForth, gMovementTypeFuncs_WalkBackAndForth)

bool8 MovementType_WalkBackAndForth_Step0(struct ObjectEvent *objectEvent, struct Sprite *sprite)
{
    ClearObjectEventMovement(objectEvent, sprite);
    sprite->sTypeFuncId = 1;
    return TRUE;
}

bool8 MovementType_WalkBackAndForth_Step1(struct ObjectEvent *objectEvent, struct Sprite *sprite)
{
    u8 direction;

    direction = gInitialMovementTypeFacingDirections[objectEvent->movementType];
    if (objectEvent->directionSequenceIndex)
        direction = GetOppositeDirection(direction);
    SetObjectEventDirection(objectEvent, direction);
    sprite->sTypeFuncId = 2;
    return TRUE;
}

bool8 MovementType_WalkBackAndForth_Step2(struct ObjectEvent *objectEvent, struct Sprite *sprite)
{
    bool8 collision;
    u8 movementActionId;

    if (objectEvent->directionSequenceIndex && objectEvent->initialCoords.x == objectEvent->currentCoords.x && objectEvent->initialCoords.y == objectEvent->currentCoords.y)
    {
        objectEvent->directionSequenceIndex = 0;
        SetObjectEventDirection(objectEvent, GetOppositeDirection(objectEvent->movementDirection));
    }
    collision = GetCollisionInDirection(objectEvent, objectEvent->movementDirection);
    movementActionId = GetWalkNormalMovementAction(objectEvent->movementDirection);
    if (collision == COLLISION_OUTSIDE_RANGE)
    {
        objectEvent->directionSequenceIndex++;
        SetObjectEventDirection(objectEvent, GetOppositeDirection(objectEvent->movementDirection));
        movementActionId = GetWalkNormalMovementAction(objectEvent->movementDirection);
        collision = GetCollisionInDirection(objectEvent, objectEvent->movementDirection);
    }

    if (collision)
        movementActionId = GetWalkInPlaceNormalMovementAction(objectEvent->facingDirection);

    ObjectEventSetSingleMovement(objectEvent, sprite, movementActionId);
    objectEvent->singleMovementActive = TRUE;
    sprite->sTypeFuncId = 3;
    return TRUE;
}

bool8 MovementType_WalkBackAndForth_Step3(struct ObjectEvent *objectEvent, struct Sprite *sprite)
{
    if (ObjectEventExecSingleMovementAction(objectEvent, sprite))
    {
        objectEvent->singleMovementActive = FALSE;
        sprite->sTypeFuncId = 1;
    }
    return FALSE;
}

bool8 MovementType_WalkSequence_Step0(struct ObjectEvent *objectEvent, struct Sprite *sprite)
{
    ClearObjectEventMovement(objectEvent, sprite);
    sprite->sTypeFuncId = 1;
    return TRUE;
}

bool8 MoveNextDirectionInSequence(struct ObjectEvent *objectEvent, struct Sprite *sprite, u8 *route)
{
    u8 collision;
    u8 movementActionId;

    if (objectEvent->directionSequenceIndex == 3 && objectEvent->initialCoords.x == objectEvent->currentCoords.x && objectEvent->initialCoords.y == objectEvent->currentCoords.y)
        objectEvent->directionSequenceIndex = 0;

    SetObjectEventDirection(objectEvent, route[objectEvent->directionSequenceIndex]);
    movementActionId = GetWalkNormalMovementAction(objectEvent->movementDirection);
    collision = GetCollisionInDirection(objectEvent, objectEvent->movementDirection);
    if (collision == COLLISION_OUTSIDE_RANGE)
    {
        objectEvent->directionSequenceIndex++;
        SetObjectEventDirection(objectEvent, route[objectEvent->directionSequenceIndex]);
        movementActionId = GetWalkNormalMovementAction(objectEvent->movementDirection);
        collision = GetCollisionInDirection(objectEvent, objectEvent->movementDirection);
    }

    if (collision)
        movementActionId = GetWalkInPlaceNormalMovementAction(objectEvent->facingDirection);

    ObjectEventSetSingleMovement(objectEvent, sprite, movementActionId);
    objectEvent->singleMovementActive = TRUE;
    sprite->sTypeFuncId = 2;
    return TRUE;
}

bool8 MovementType_WalkSequence_Step2(struct ObjectEvent *objectEvent, struct Sprite *sprite)
{
    if (ObjectEventExecSingleMovementAction(objectEvent, sprite))
    {
        objectEvent->singleMovementActive = FALSE;
        sprite->sTypeFuncId = 1;
    }
    return FALSE;
}

movement_type_def(MovementType_WalkSequenceUpRightLeftDown, gMovementTypeFuncs_WalkSequenceUpRightLeftDown)

u8 MovementType_WalkSequenceUpRightLeftDown_Step1(struct ObjectEvent *objectEvent, struct Sprite *sprite)
{
    u8 directions[sizeof(gUpRightLeftDownDirections)];
    memcpy(directions, gUpRightLeftDownDirections, sizeof(gUpRightLeftDownDirections));
    if (objectEvent->directionSequenceIndex == 2 && objectEvent->initialCoords.x == objectEvent->currentCoords.x)
        objectEvent->directionSequenceIndex = 3;

    return MoveNextDirectionInSequence(objectEvent, sprite, directions);
}

movement_type_def(MovementType_WalkSequenceRightLeftDownUp, gMovementTypeFuncs_WalkSequenceRightLeftDownUp)

u8 MovementType_WalkSequenceRightLeftDownUp_Step1(struct ObjectEvent *objectEvent, struct Sprite *sprite)
{
    u8 directions[sizeof(gRightLeftDownUpDirections)];
    memcpy(directions, gRightLeftDownUpDirections, sizeof(gRightLeftDownUpDirections));
    if (objectEvent->directionSequenceIndex == 1 && objectEvent->initialCoords.x == objectEvent->currentCoords.x)
        objectEvent->directionSequenceIndex = 2;

    return MoveNextDirectionInSequence(objectEvent, sprite, directions);
}

movement_type_def(MovementType_WalkSequenceDownUpRightLeft, gMovementTypeFuncs_WalkSequenceDownUpRightLeft)

u8 MovementType_WalkSequenceDownUpRightLeft_Step1(struct ObjectEvent *objectEvent, struct Sprite *sprite)
{
    u8 directions[sizeof(gDownUpRightLeftDirections)];
    memcpy(directions, gDownUpRightLeftDirections, sizeof(gDownUpRightLeftDirections));
    if (objectEvent->directionSequenceIndex == 1 && objectEvent->initialCoords.y == objectEvent->currentCoords.y)
        objectEvent->directionSequenceIndex = 2;

    return MoveNextDirectionInSequence(objectEvent, sprite, directions);
}

movement_type_def(MovementType_WalkSequenceLeftDownUpRight, gMovementTypeFuncs_WalkSequenceLeftDownUpRight)

u8 MovementType_WalkSequenceLeftDownUpRight_Step1(struct ObjectEvent *objectEvent, struct Sprite *sprite)
{
    u8 directions[sizeof(gLeftDownUpRightDirections)];
    memcpy(directions, gLeftDownUpRightDirections, sizeof(gLeftDownUpRightDirections));
    if (objectEvent->directionSequenceIndex == 2 && objectEvent->initialCoords.y == objectEvent->currentCoords.y)
        objectEvent->directionSequenceIndex = 3;

    return MoveNextDirectionInSequence(objectEvent, sprite, directions);
}

movement_type_def(MovementType_WalkSequenceUpLeftRightDown, gMovementTypeFuncs_WalkSequenceUpLeftRightDown)

u8 MovementType_WalkSequenceUpLeftRightDown_Step1(struct ObjectEvent *objectEvent, struct Sprite *sprite)
{
    u8 directions[sizeof(gUpLeftRightDownDirections)];
    memcpy(directions, gUpLeftRightDownDirections, sizeof(gUpLeftRightDownDirections));
    if (objectEvent->directionSequenceIndex == 2 && objectEvent->initialCoords.x == objectEvent->currentCoords.x)
        objectEvent->directionSequenceIndex = 3;

    return MoveNextDirectionInSequence(objectEvent, sprite, directions);
}

movement_type_def(MovementType_WalkSequenceLeftRightDownUp, gMovementTypeFuncs_WalkSequenceLeftRightDownUp)

u8 MovementType_WalkSequenceLeftRightDownUp_Step1(struct ObjectEvent *objectEvent, struct Sprite *sprite)
{
    u8 directions[sizeof(gLeftRightDownUpDirections)];
    memcpy(directions, gLeftRightDownUpDirections, sizeof(gLeftRightDownUpDirections));
    if (objectEvent->directionSequenceIndex == 1 && objectEvent->initialCoords.x == objectEvent->currentCoords.x)
        objectEvent->directionSequenceIndex = 2;

    return MoveNextDirectionInSequence(objectEvent, sprite, directions);
}

movement_type_def(MovementType_WalkSequenceDownUpLeftRight, gMovementTypeFuncs_WalkSequenceDownUpLeftRight)

u8 MovementType_WalkSequenceDownUpLeftRight_Step1(struct ObjectEvent *objectEvent, struct Sprite *sprite)
{
    u8 directions[sizeof(gStandardDirections)];
    memcpy(directions, gStandardDirections, sizeof(gStandardDirections));
    if (objectEvent->directionSequenceIndex == 1 && objectEvent->initialCoords.y == objectEvent->currentCoords.y)
        objectEvent->directionSequenceIndex = 2;

    return MoveNextDirectionInSequence(objectEvent, sprite, directions);
}

movement_type_def(MovementType_WalkSequenceRightDownUpLeft, gMovementTypeFuncs_WalkSequenceRightDownUpLeft)

u8 MovementType_WalkSequenceRightDownUpLeft_Step1(struct ObjectEvent *objectEvent, struct Sprite *sprite)
{
    u8 directions[sizeof(gRightDownUpLeftDirections)];
    memcpy(directions, gRightDownUpLeftDirections, sizeof(gRightDownUpLeftDirections));
    if (objectEvent->directionSequenceIndex == 2 && objectEvent->initialCoords.y == objectEvent->currentCoords.y)
        objectEvent->directionSequenceIndex = 3;

    return MoveNextDirectionInSequence(objectEvent, sprite, directions);
}

movement_type_def(MovementType_WalkSequenceLeftUpDownRight, gMovementTypeFuncs_WalkSequenceLeftUpDownRight)

u8 MovementType_WalkSequenceLeftUpDownRight_Step1(struct ObjectEvent *objectEvent, struct Sprite *sprite)
{
    u8 directions[sizeof(gLeftUpDownRightDirections)];
    memcpy(directions, gLeftUpDownRightDirections, sizeof(gLeftUpDownRightDirections));
    if (objectEvent->directionSequenceIndex == 2 && objectEvent->initialCoords.y == objectEvent->currentCoords.y)
        objectEvent->directionSequenceIndex = 3;

    return MoveNextDirectionInSequence(objectEvent, sprite, directions);
}

movement_type_def(MovementType_WalkSequenceUpDownRightLeft, gMovementTypeFuncs_WalkSequenceUpDownRightLeft)

u8 MovementType_WalkSequenceUpDownRightLeft_Step1(struct ObjectEvent *objectEvent, struct Sprite *sprite)
{
    u8 directions[sizeof(gUpDownRightLeftDirections)];
    memcpy(directions, gUpDownRightLeftDirections, sizeof(gUpDownRightLeftDirections));
    if (objectEvent->directionSequenceIndex == 1 && objectEvent->initialCoords.y == objectEvent->currentCoords.y)
        objectEvent->directionSequenceIndex = 2;

    return MoveNextDirectionInSequence(objectEvent, sprite, directions);
}

movement_type_def(MovementType_WalkSequenceRightLeftUpDown, gMovementTypeFuncs_WalkSequenceRightLeftUpDown)

u8 MovementType_WalkSequenceRightLeftUpDown_Step1(struct ObjectEvent *objectEvent, struct Sprite *sprite)
{
    u8 directions[sizeof(gRightLeftUpDownDirections)];
    memcpy(directions, gRightLeftUpDownDirections, sizeof(gRightLeftUpDownDirections));
    if (objectEvent->directionSequenceIndex == 1 && objectEvent->initialCoords.x == objectEvent->currentCoords.x)
        objectEvent->directionSequenceIndex = 2;

    return MoveNextDirectionInSequence(objectEvent, sprite, directions);
}

movement_type_def(MovementType_WalkSequenceDownRightLeftUp, gMovementTypeFuncs_WalkSequenceDownRightLeftUp)

u8 MovementType_WalkSequenceDownRightLeftUp_Step1(struct ObjectEvent *objectEvent, struct Sprite *sprite)
{
    u8 directions[sizeof(gDownRightLeftUpDirections)];
    memcpy(directions, gDownRightLeftUpDirections, sizeof(gDownRightLeftUpDirections));
    if (objectEvent->directionSequenceIndex == 2 && objectEvent->initialCoords.x == objectEvent->currentCoords.x)
        objectEvent->directionSequenceIndex = 3;

    return MoveNextDirectionInSequence(objectEvent, sprite, directions);
}

movement_type_def(MovementType_WalkSequenceRightUpDownLeft, gMovementTypeFuncs_WalkSequenceRightUpDownLeft)

u8 MovementType_WalkSequenceRightUpDownLeft_Step1(struct ObjectEvent *objectEvent, struct Sprite *sprite)
{
    u8 directions[sizeof(gRightUpDownLeftDirections)];
    memcpy(directions, gRightUpDownLeftDirections, sizeof(gRightUpDownLeftDirections));
    if (objectEvent->directionSequenceIndex == 2 && objectEvent->initialCoords.y == objectEvent->currentCoords.y)
        objectEvent->directionSequenceIndex = 3;

    return MoveNextDirectionInSequence(objectEvent, sprite, directions);
}

movement_type_def(MovementType_WalkSequenceUpDownLeftRight, gMovementTypeFuncs_WalkSequenceUpDownLeftRight)

u8 MovementType_WalkSequenceUpDownLeftRight_Step1(struct ObjectEvent *objectEvent, struct Sprite *sprite)
{
    u8 directions[sizeof(gUpDownLeftRightDirections)];
    memcpy(directions, gUpDownLeftRightDirections, sizeof(gUpDownLeftRightDirections));
    if (objectEvent->directionSequenceIndex == 1 && objectEvent->initialCoords.y == objectEvent->currentCoords.y)
        objectEvent->directionSequenceIndex = 2;

    return MoveNextDirectionInSequence(objectEvent, sprite, directions);
}

movement_type_def(MovementType_WalkSequenceLeftRightUpDown, gMovementTypeFuncs_WalkSequenceLeftRightUpDown)

u8 MovementType_WalkSequenceLeftRightUpDown_Step1(struct ObjectEvent *objectEvent, struct Sprite *sprite)
{
    u8 directions[sizeof(gLeftRightUpDownDirections)];
    memcpy(directions, gLeftRightUpDownDirections, sizeof(gLeftRightUpDownDirections));
    if (objectEvent->directionSequenceIndex == 1 && objectEvent->initialCoords.x == objectEvent->currentCoords.x)
        objectEvent->directionSequenceIndex = 2;

    return MoveNextDirectionInSequence(objectEvent, sprite, directions);
}

movement_type_def(MovementType_WalkSequenceDownLeftRightUp, gMovementTypeFuncs_WalkSequenceDownLeftRightUp)

u8 MovementType_WalkSequenceDownLeftRightUp_Step1(struct ObjectEvent *objectEvent, struct Sprite *sprite)
{
    u8 directions[sizeof(gDownLeftRightUpDirections)];
    memcpy(directions, gDownLeftRightUpDirections, sizeof(gDownLeftRightUpDirections));
    if (objectEvent->directionSequenceIndex == 2 && objectEvent->initialCoords.x == objectEvent->currentCoords.x)
        objectEvent->directionSequenceIndex = 3;

    return MoveNextDirectionInSequence(objectEvent, sprite, directions);
}

movement_type_def(MovementType_WalkSequenceUpLeftDownRight, gMovementTypeFuncs_WalkSequenceUpLeftDownRight)

u8 MovementType_WalkSequenceUpLeftDownRight_Step1(struct ObjectEvent *objectEvent, struct Sprite *sprite)
{
    u8 directions[sizeof(gUpLeftDownRightDirections)];
    memcpy(directions, gUpLeftDownRightDirections, sizeof(gUpLeftDownRightDirections));
    if (objectEvent->directionSequenceIndex == 2 && objectEvent->initialCoords.y == objectEvent->currentCoords.y)
        objectEvent->directionSequenceIndex = 3;

    return MoveNextDirectionInSequence(objectEvent, sprite, directions);
}

movement_type_def(MovementType_WalkSequenceDownRightUpLeft, gMovementTypeFuncs_WalkSequenceDownRightUpLeft)

u8 MovementType_WalkSequenceDownRightUpLeft_Step1(struct ObjectEvent *objectEvent, struct Sprite *sprite)
{
    u8 directions[sizeof(gDownRightUpLeftDirections)];
    memcpy(directions, gDownRightUpLeftDirections, sizeof(gDownRightUpLeftDirections));
    if (objectEvent->directionSequenceIndex == 2 && objectEvent->initialCoords.y == objectEvent->currentCoords.y)
        objectEvent->directionSequenceIndex = 3;

    return MoveNextDirectionInSequence(objectEvent, sprite, directions);
}

movement_type_def(MovementType_WalkSequenceLeftDownRightUp, gMovementTypeFuncs_WalkSequenceLeftDownRightUp)

u8 MovementType_WalkSequenceLeftDownRightUp_Step1(struct ObjectEvent *objectEvent, struct Sprite *sprite)
{
    u8 directions[sizeof(gLeftDownRightUpDirections)];
    memcpy(directions, gLeftDownRightUpDirections, sizeof(gLeftDownRightUpDirections));
    if (objectEvent->directionSequenceIndex == 2 && objectEvent->initialCoords.x == objectEvent->currentCoords.x)
        objectEvent->directionSequenceIndex = 3;

    return MoveNextDirectionInSequence(objectEvent, sprite, directions);
}

movement_type_def(MovementType_WalkSequenceRightUpLeftDown, gMovementTypeFuncs_WalkSequenceRightUpLeftDown)

u8 MovementType_WalkSequenceRightUpLeftDown_Step1(struct ObjectEvent *objectEvent, struct Sprite *sprite)
{
    u8 directions[sizeof(gRightUpLeftDownDirections)];
    memcpy(directions, gRightUpLeftDownDirections, sizeof(gRightUpLeftDownDirections));
    if (objectEvent->directionSequenceIndex == 2 && objectEvent->initialCoords.x == objectEvent->currentCoords.x)
        objectEvent->directionSequenceIndex = 3;

    return MoveNextDirectionInSequence(objectEvent, sprite, directions);
}

movement_type_def(MovementType_WalkSequenceUpRightDownLeft, gMovementTypeFuncs_WalkSequenceUpRightDownLeft)

u8 MovementType_WalkSequenceUpRightDownLeft_Step1(struct ObjectEvent *objectEvent, struct Sprite *sprite)
{
    u8 directions[sizeof(gUpRightDownLeftDirections)];
    memcpy(directions, gUpRightDownLeftDirections, sizeof(gUpRightDownLeftDirections));
    if (objectEvent->directionSequenceIndex == 2 && objectEvent->initialCoords.y == objectEvent->currentCoords.y)
        objectEvent->directionSequenceIndex = 3;

    return MoveNextDirectionInSequence(objectEvent, sprite, directions);
}

movement_type_def(MovementType_WalkSequenceDownLeftUpRight, gMovementTypeFuncs_WalkSequenceDownLeftUpRight)

u8 MovementType_WalkSequenceDownLeftUpRight_Step1(struct ObjectEvent *objectEvent, struct Sprite *sprite)
{
    u8 directions[sizeof(gDownLeftUpRightDirections)];
    memcpy(directions, gDownLeftUpRightDirections, sizeof(gDownLeftUpRightDirections));
    if (objectEvent->directionSequenceIndex == 2 && objectEvent->initialCoords.y == objectEvent->currentCoords.y)
        objectEvent->directionSequenceIndex = 3;

    return MoveNextDirectionInSequence(objectEvent, sprite, directions);
}

movement_type_def(MovementType_WalkSequenceLeftUpRightDown, gMovementTypeFuncs_WalkSequenceLeftUpRightDown)

u8 MovementType_WalkSequenceLeftUpRightDown_Step1(struct ObjectEvent *objectEvent, struct Sprite *sprite)
{
    u8 directions[sizeof(gLeftUpRightDownDirections)];
    memcpy(directions, gLeftUpRightDownDirections, sizeof(gLeftUpRightDownDirections));
    if (objectEvent->directionSequenceIndex == 2 && objectEvent->initialCoords.x == objectEvent->currentCoords.x)
        objectEvent->directionSequenceIndex = 3;

    return MoveNextDirectionInSequence(objectEvent, sprite, directions);
}

movement_type_def(MovementType_WalkSequenceRightDownLeftUp, gMovementTypeFuncs_WalkSequenceRightDownLeftUp)

u8 MovementType_WalkSequenceRightDownLeftUp_Step1(struct ObjectEvent *objectEvent, struct Sprite *sprite)
{
    u8 directions[sizeof(gRightDownLeftUpDirections)];
    memcpy(directions, gRightDownLeftUpDirections, sizeof(gRightDownLeftUpDirections));
    if (objectEvent->directionSequenceIndex == 2 && objectEvent->initialCoords.x == objectEvent->currentCoords.x)
        objectEvent->directionSequenceIndex = 3;

    return MoveNextDirectionInSequence(objectEvent, sprite, directions);
}

movement_type_def(MovementType_CopyPlayer, gMovementTypeFuncs_CopyPlayer)

bool8 MovementType_CopyPlayer_Step0(struct ObjectEvent *objectEvent, struct Sprite *sprite)
{
    ClearObjectEventMovement(objectEvent, sprite);
    if (objectEvent->directionSequenceIndex == 0)
        objectEvent->directionSequenceIndex = GetPlayerFacingDirection();
    sprite->sTypeFuncId = 1;
    return TRUE;
}

bool8 MovementType_CopyPlayer_Step1(struct ObjectEvent *objectEvent, struct Sprite *sprite)
{
    if (gObjectEvents[gPlayerAvatar.objectEventId].movementActionId == MOVEMENT_ACTION_NONE || gPlayerAvatar.tileTransitionState == T_TILE_CENTER)
        return FALSE;

    return gCopyPlayerMovementFuncs[PlayerGetCopyableMovement()](objectEvent, sprite, GetPlayerMovementDirection(), NULL);
}

bool8 MovementType_CopyPlayer_Step2(struct ObjectEvent *objectEvent, struct Sprite *sprite)
{
    if (ObjectEventExecSingleMovementAction(objectEvent, sprite))
    {
        objectEvent->singleMovementActive = FALSE;
        sprite->sTypeFuncId = 1;
    }
    return FALSE;
}

bool8 CopyablePlayerMovement_None(struct ObjectEvent *objectEvent, struct Sprite *sprite, u8 playerDirection, bool8 tileCallback(u8))
{
    return FALSE;
}

bool8 CopyablePlayerMovement_FaceDirection(struct ObjectEvent *objectEvent, struct Sprite *sprite, u8 playerDirection, bool8 tileCallback(u8))
{
    ObjectEventSetSingleMovement(objectEvent, sprite, GetFaceDirectionMovementAction(GetCopyDirection(gInitialMovementTypeFacingDirections[objectEvent->movementType], objectEvent->directionSequenceIndex, playerDirection)));
    objectEvent->singleMovementActive = TRUE;
    sprite->sTypeFuncId = 2;
    return TRUE;
}

bool8 CopyablePlayerMovement_WalkNormal(struct ObjectEvent *objectEvent, struct Sprite *sprite, u8 playerDirection, bool8 tileCallback(u8))
{
    u32 direction;
    s16 x;
    s16 y;

    direction = playerDirection;
    if (ObjectEventIsFarawayIslandMew(objectEvent))
    {
        direction = GetMewMoveDirection();
        if (direction == DIR_NONE)
        {
            direction = playerDirection;
            direction = GetCopyDirection(gInitialMovementTypeFacingDirections[objectEvent->movementType], objectEvent->directionSequenceIndex, direction);
            ObjectEventMoveDestCoords(objectEvent, direction, &x, &y);
            ObjectEventSetSingleMovement(objectEvent, sprite, GetFaceDirectionMovementAction(direction));
            objectEvent->singleMovementActive = TRUE;
            sprite->sTypeFuncId = 2;
            return TRUE;
        }
    }
    else
    {
        direction = GetCopyDirection(gInitialMovementTypeFacingDirections[objectEvent->movementType], objectEvent->directionSequenceIndex, direction);
    }
    ObjectEventMoveDestCoords(objectEvent, direction, &x, &y);
    ObjectEventSetSingleMovement(objectEvent, sprite, GetWalkNormalMovementAction(direction));

    if (GetCollisionAtCoords(objectEvent, x, y, direction) || (tileCallback != NULL && !tileCallback(MapGridGetMetatileBehaviorAt(x, y))))
        ObjectEventSetSingleMovement(objectEvent, sprite, GetFaceDirectionMovementAction(direction));

    objectEvent->singleMovementActive = TRUE;
    sprite->sTypeFuncId = 2;
    return TRUE;
}

bool8 CopyablePlayerMovement_WalkFast(struct ObjectEvent *objectEvent, struct Sprite *sprite, u8 playerDirection, bool8 tileCallback(u8))
{
    u32 direction;
    s16 x;
    s16 y;

    direction = playerDirection;
    direction = GetCopyDirection(gInitialMovementTypeFacingDirections[objectEvent->movementType], objectEvent->directionSequenceIndex, direction);
    ObjectEventMoveDestCoords(objectEvent, direction, &x, &y);
    ObjectEventSetSingleMovement(objectEvent, sprite, GetWalkFastMovementAction(direction));

    if (GetCollisionAtCoords(objectEvent, x, y, direction) || (tileCallback != NULL && !tileCallback(MapGridGetMetatileBehaviorAt(x, y))))
        ObjectEventSetSingleMovement(objectEvent, sprite, GetFaceDirectionMovementAction(direction));

    objectEvent->singleMovementActive = TRUE;
    sprite->sTypeFuncId = 2;
    return TRUE;
}

bool8 CopyablePlayerMovement_WalkFaster(struct ObjectEvent *objectEvent, struct Sprite *sprite, u8 playerDirection, bool8 tileCallback(u8))
{
    u32 direction;
    s16 x;
    s16 y;

    direction = playerDirection;
    direction = GetCopyDirection(gInitialMovementTypeFacingDirections[objectEvent->movementType], objectEvent->directionSequenceIndex, direction);
    ObjectEventMoveDestCoords(objectEvent, direction, &x, &y);
    ObjectEventSetSingleMovement(objectEvent, sprite, GetWalkFasterMovementAction(direction));

    if (GetCollisionAtCoords(objectEvent, x, y, direction) || (tileCallback != NULL && !tileCallback(MapGridGetMetatileBehaviorAt(x, y))))
        ObjectEventSetSingleMovement(objectEvent, sprite, GetFaceDirectionMovementAction(direction));

    objectEvent->singleMovementActive = TRUE;
    sprite->sTypeFuncId = 2;
    return TRUE;
}

bool8 CopyablePlayerMovement_Slide(struct ObjectEvent *objectEvent, struct Sprite *sprite, u8 playerDirection, bool8 tileCallback(u8))
{
    u32 direction;
    s16 x;
    s16 y;

    direction = playerDirection;
    direction = GetCopyDirection(gInitialMovementTypeFacingDirections[objectEvent->movementType], objectEvent->directionSequenceIndex, direction);
    ObjectEventMoveDestCoords(objectEvent, direction, &x, &y);
    ObjectEventSetSingleMovement(objectEvent, sprite, GetSlideMovementAction(direction));

    if (GetCollisionAtCoords(objectEvent, x, y, direction) || (tileCallback != NULL && !tileCallback(MapGridGetMetatileBehaviorAt(x, y))))
        ObjectEventSetSingleMovement(objectEvent, sprite, GetFaceDirectionMovementAction(direction));

    objectEvent->singleMovementActive = TRUE;
    sprite->sTypeFuncId = 2;
    return TRUE;
}

bool8 CopyablePlayerMovement_JumpInPlace(struct ObjectEvent *objectEvent, struct Sprite *sprite, u8 playerDirection, bool8 tileCallback(u8))
{
    u32 direction;

    direction = playerDirection;
    direction = GetCopyDirection(gInitialMovementTypeFacingDirections[objectEvent->movementType], objectEvent->directionSequenceIndex, direction);
    ObjectEventSetSingleMovement(objectEvent, sprite, GetJumpInPlaceMovementAction(direction));
    objectEvent->singleMovementActive = TRUE;
    sprite->sTypeFuncId = 2;
    return TRUE;
}

bool8 CopyablePlayerMovement_Jump(struct ObjectEvent *objectEvent, struct Sprite *sprite, u8 playerDirection, bool8 tileCallback(u8))
{
    u32 direction;
    s16 x;
    s16 y;

    direction = playerDirection;
    direction = GetCopyDirection(gInitialMovementTypeFacingDirections[objectEvent->movementType], objectEvent->directionSequenceIndex, direction);
    ObjectEventMoveDestCoords(objectEvent, direction, &x, &y);
    ObjectEventSetSingleMovement(objectEvent, sprite, GetJumpMovementAction(direction));

    if (GetCollisionAtCoords(objectEvent, x, y, direction) || (tileCallback != NULL && !tileCallback(MapGridGetMetatileBehaviorAt(x, y))))
        ObjectEventSetSingleMovement(objectEvent, sprite, GetFaceDirectionMovementAction(direction));

    objectEvent->singleMovementActive = TRUE;
    sprite->sTypeFuncId = 2;
    return TRUE;
}

bool8 CopyablePlayerMovement_Jump2(struct ObjectEvent *objectEvent, struct Sprite *sprite, u8 playerDirection, bool8 tileCallback(u8))
{
    u32 direction;
    s16 x;
    s16 y;

    direction = playerDirection;
    direction = GetCopyDirection(gInitialMovementTypeFacingDirections[objectEvent->movementType], objectEvent->directionSequenceIndex, direction);
    x = objectEvent->currentCoords.x;
    y = objectEvent->currentCoords.y;
    MoveCoordsInDirection(direction, &x, &y, 2, 2);
    ObjectEventSetSingleMovement(objectEvent, sprite, GetJump2MovementAction(direction));

    if (GetCollisionAtCoords(objectEvent, x, y, direction) || (tileCallback != NULL && !tileCallback(MapGridGetMetatileBehaviorAt(x, y))))
        ObjectEventSetSingleMovement(objectEvent, sprite, GetFaceDirectionMovementAction(direction));

    objectEvent->singleMovementActive = TRUE;
    sprite->sTypeFuncId = 2;
    return TRUE;
}

static bool8 EndFollowerTransformEffect(struct ObjectEvent *objectEvent, struct Sprite *sprite) {
    if (!sprite)
        return FALSE;
    SetGpuReg(REG_OFFSET_MOSAIC, 0);
    if (!sprite->data[7])
        return FALSE;
    sprite->oam.mosaic = FALSE;
    sprite->data[7] = 0;
    return FALSE;
}

static bool8 TryStartFollowerTransformEffect(struct ObjectEvent *objectEvent, struct Sprite *sprite) {
    u32 multi;
    if (OW_SPECIES(objectEvent) == SPECIES_CASTFORM && OW_FORM(objectEvent) != (multi = GetOverworldCastformForm())) {
        sprite->data[7] = TRANSFORM_TYPE_PERMANENT << 8;
        objectEvent->graphicsId &= OBJ_EVENT_GFX_SPECIES_MASK;
        objectEvent->graphicsId |= multi << OBJ_EVENT_GFX_SPECIES_BITS;
        return TRUE;
    } else if ((gRngValue >> 16) < 18 && GetLocalWildMon(FALSE)
            && (OW_SPECIES(objectEvent) == SPECIES_MEW || OW_SPECIES(objectEvent) == SPECIES_DITTO)) {
        sprite->data[7] = TRANSFORM_TYPE_RANDOM_WILD << 8;
        PlaySE(SE_M_MINIMIZE);
        return TRUE;
    }
    return FALSE;
}

static bool8 UpdateFollowerTransformEffect(struct ObjectEvent *objectEvent, struct Sprite *sprite) {
    u8 type = sprite->data[7] >> 8;
    u8 frames = sprite->data[7] & 0xFF;
    u8 stretch;
    u32 multi;
    if (!type)
        return TryStartFollowerTransformEffect(objectEvent, sprite);
    sprite->oam.mosaic = TRUE;
    if (frames < 8)
        stretch = frames >> 1;
    else if (frames < 16)
        stretch = (16 - frames) >> 1;
    else {
        return EndFollowerTransformEffect(objectEvent, sprite);
    }
    if (frames == 8) {
        switch (type)
        {
        case TRANSFORM_TYPE_PERMANENT:
            RefreshFollowerGraphics(objectEvent);
            break;
        case TRANSFORM_TYPE_RANDOM_WILD:
            multi = objectEvent->graphicsId;
            objectEvent->graphicsId = GetLocalWildMon(FALSE);
            if (!objectEvent->graphicsId) {
                objectEvent->graphicsId = multi;
                break;
            }
            objectEvent->graphicsId += OBJ_EVENT_GFX_MON_BASE;
            RefreshFollowerGraphics(objectEvent);
            objectEvent->graphicsId = multi;
            break;
        }
    }

    SetGpuReg(REG_OFFSET_MOSAIC, (stretch << 12) | (stretch << 8));
    frames++;
    sprite->data[7] = (sprite->data[7] & 0xFF00) | frames;
    return TRUE;
}

movement_type_def(MovementType_FollowPlayer, gMovementTypeFuncs_FollowPlayer)

bool8 MovementType_FollowPlayer_Shadow(struct ObjectEvent *objectEvent, struct Sprite *sprite)
{
    ClearObjectEventMovement(objectEvent, sprite);
    if (!IsFollowerVisible()) { // Shadow player's position
      objectEvent->invisible = TRUE;
      MoveObjectEventToMapCoords(objectEvent, gObjectEvents[gPlayerAvatar.objectEventId].currentCoords.x, gObjectEvents[gPlayerAvatar.objectEventId].currentCoords.y);
      objectEvent->triggerGroundEffectsOnMove = FALSE; // Stop endless reflection spawning
      return FALSE;
    }
    // Move follower to player, in case we end up in the shadowing state for only 1 frame
    // This way the player cannot talk to the invisible follower before it appears
    if (objectEvent->invisible) {
        MoveObjectEventToMapCoords(objectEvent, gObjectEvents[gPlayerAvatar.objectEventId].currentCoords.x, gObjectEvents[gPlayerAvatar.objectEventId].currentCoords.y);
        objectEvent->triggerGroundEffectsOnMove = FALSE; // Stop endless reflection spawning
    }
    sprite->sTypeFuncId = 1; // Enter active state; if the player moves the follower will appear
    return TRUE;
}

bool8 MovementType_FollowPlayer_Active(struct ObjectEvent *objectEvent, struct Sprite *sprite)
{
    if (gPlayerAvatar.tileTransitionState == T_NOT_MOVING && !gObjectEvents[gPlayerAvatar.objectEventId].heldMovementActive ) { // do nothing if player is stationary
        return FALSE;
    } else if (!IsFollowerVisible()) {
      if (objectEvent->invisible) { // Return to shadowing state
        sprite->sTypeFuncId = 0;
        return FALSE;
      }
      // Animate entering pokeball
      ClearObjectEventMovement(objectEvent, sprite);
      ObjectEventSetSingleMovement(objectEvent, sprite, MOVEMENT_ACTION_ENTER_POKEBALL);
      objectEvent->singleMovementActive = 1;
      sprite->sTypeFuncId = 2; // movement action sets state to 0
      return TRUE;
    }
    // TODO: Remove dependence on PlayerGetCopyableMovement
    return gFollowPlayerMovementFuncs[PlayerGetCopyableMovement()](objectEvent, sprite, GetPlayerMovementDirection(), NULL);
}

bool8 MovementType_FollowPlayer_Moving(struct ObjectEvent *objectEvent, struct Sprite *sprite)
{
    #ifdef MB_SIDEWAYS_STAIRS_RIGHT_SIDE
    // Copied from ObjectEventExecSingleMovementAction
    if (gMovementActionFuncs[objectEvent->movementActionId][sprite->sActionFuncId](objectEvent, sprite)) {
        objectEvent->movementActionId = MOVEMENT_ACTION_NONE;
        sprite->sActionFuncId = 0;
    #else
    if (ObjectEventExecSingleMovementAction(objectEvent, sprite)) {
    #endif
        objectEvent->singleMovementActive = 0;
        if (sprite->sTypeFuncId) { // restore nonzero state
            sprite->sTypeFuncId = 1;
        }
    } else if (objectEvent->movementActionId != MOVEMENT_ACTION_EXIT_POKEBALL) {
        UpdateFollowerTransformEffect(objectEvent, sprite);
    }
    return FALSE;
}

bool8 FollowablePlayerMovement_Idle(struct ObjectEvent *objectEvent, struct Sprite *sprite, u8 playerDirection, bool8 tileCallback(u8))
{
    u8 direction;
    if (!objectEvent->singleMovementActive) { // walk in place
      ObjectEventSetSingleMovement(objectEvent, sprite, GetWalkInPlaceNormalMovementAction(objectEvent->facingDirection));
      sprite->sTypeFuncId = 1;
      objectEvent->singleMovementActive = 1;
      return TRUE;
    } else if (ObjectEventExecSingleMovementAction(objectEvent, sprite)) { // finish movement action
        objectEvent->singleMovementActive = 0;
    }
    UpdateFollowerTransformEffect(objectEvent, sprite);
    return FALSE;
}

bool8 FollowablePlayerMovement_Step(struct ObjectEvent *objectEvent, struct Sprite *sprite, u8 playerDirection, bool8 tileCallback(u8))
{
    u32 direction;
    s16 x;
    s16 y;
    s16 targetX;
    s16 targetY;
    #ifdef MB_SIDEWAYS_STAIRS_RIGHT_SIDE
    u8 playerAction = gObjectEvents[gPlayerAvatar.objectEventId].movementActionId;
    #endif

    targetX = gObjectEvents[gPlayerAvatar.objectEventId].previousCoords.x;
    targetY = gObjectEvents[gPlayerAvatar.objectEventId].previousCoords.y;
    x = gObjectEvents[gPlayerAvatar.objectEventId].currentCoords.x;
    y = gObjectEvents[gPlayerAvatar.objectEventId].currentCoords.y;

    if ((x == targetX && y == targetY) || !IsFollowerVisible()) { // don't move on player collision or if not visible
      return FALSE;
    }
    x = objectEvent->currentCoords.x;
    y = objectEvent->currentCoords.y;
    ClearObjectEventMovement(objectEvent, sprite);

    if (objectEvent->invisible) { // Animate exiting pokeball
      // Player is jumping, but follower is invisible
      if (PlayerGetCopyableMovement() == COPY_MOVE_JUMP2) {
        sprite->sTypeFuncId = 0; // return to shadowing state
        return FALSE;
      }
      MoveObjectEventToMapCoords(objectEvent, targetX, targetY);
      ObjectEventSetSingleMovement(objectEvent, sprite, MOVEMENT_ACTION_EXIT_POKEBALL);
      objectEvent->singleMovementActive = 1;
      sprite->sTypeFuncId = 2;
      return TRUE;
    } else if (x == targetX && y == targetY) { // don't move if already in the player's last position
      return FALSE;
    }

    // Follow player
    direction = GetDirectionToFace(x, y, targetX, targetY);
    MoveCoords(direction, &x, &y);
    #ifdef MB_SIDEWAYS_STAIRS_RIGHT_SIDE // https://github.com/ghoulslash/pokeemerald/tree/sideways_stairs
    GetCollisionAtCoords(objectEvent, x, y, direction); // Sets directionOverwrite for stairs
    if (GetLedgeJumpDirection(x, y, direction) != DIR_NONE) // InitJumpRegular will set the proper speed
        ObjectEventSetSingleMovement(objectEvent, sprite, GetJump2MovementAction(direction));
    else if (TestPlayerAvatarFlags(PLAYER_AVATAR_FLAG_DASH)) { // Set follow speed according to player's speed
        if (playerAction >= MOVEMENT_ACTION_RUN_DOWN_SLOW && playerAction <= MOVEMENT_ACTION_RUN_RIGHT_SLOW)
            objectEvent->movementActionId = GetWalkNormalMovementAction(direction);
        else
            objectEvent->movementActionId = GetWalkFastMovementAction(direction);

    } else if (PlayerGetCopyableMovement() == COPY_MOVE_JUMP2) {
        ObjectEventSetSingleMovement(objectEvent, sprite, GetWalkSlowMovementAction(direction));
    } else {
        if (playerAction >= MOVEMENT_ACTION_WALK_SLOW_DOWN && playerAction <= MOVEMENT_ACTION_WALK_SLOW_RIGHT)
            ObjectEventSetSingleMovement(objectEvent, sprite, GetWalkSlowMovementAction(direction));
        else
            objectEvent->movementActionId = GetWalkNormalMovementAction(direction);
    }
    sprite->sActionFuncId = 0;
    #else
    if (GetLedgeJumpDirection(x, y, direction) != DIR_NONE) // InitJumpRegular will set the proper speed
        ObjectEventSetSingleMovement(objectEvent, sprite, GetJump2MovementAction(direction));
    else if (TestPlayerAvatarFlags(PLAYER_AVATAR_FLAG_DASH)) // Set follow speed according to player's speed
        ObjectEventSetSingleMovement(objectEvent, sprite, GetWalkFastMovementAction(direction));
    // If *player* jumps, make step take twice as long
    else if (PlayerGetCopyableMovement() == COPY_MOVE_JUMP2)
        ObjectEventSetSingleMovement(objectEvent, sprite, GetWalkSlowMovementAction(direction));
    else
        ObjectEventSetSingleMovement(objectEvent, sprite, GetWalkNormalMovementAction(direction));
    #endif
    objectEvent->singleMovementActive = 1;
    sprite->sTypeFuncId = 2;
    return TRUE;
}

bool8 FollowablePlayerMovement_GoSpeed1(struct ObjectEvent *objectEvent, struct Sprite *sprite, u8 playerDirection, bool8 tileCallback(u8))
{
    u32 direction;
    s16 x;
    s16 y;

    direction = playerDirection;
    direction = GetCopyDirection(gInitialMovementTypeFacingDirections[objectEvent->movementType], objectEvent->directionSequenceIndex, direction);
    ObjectEventMoveDestCoords(objectEvent, direction, &x, &y);
    ObjectEventSetSingleMovement(objectEvent, sprite, GetWalkFastMovementAction(direction));
    if (GetCollisionAtCoords(objectEvent, x, y, direction) || (tileCallback != NULL && !tileCallback(MapGridGetMetatileBehaviorAt(x, y))))
    {
        ObjectEventSetSingleMovement(objectEvent, sprite, GetFaceDirectionMovementAction(direction));
    }
    objectEvent->singleMovementActive = TRUE;
    sprite->sTypeFuncId = 2;
    return TRUE;
}

bool8 FollowablePlayerMovement_GoSpeed2(struct ObjectEvent *objectEvent, struct Sprite *sprite, u8 playerDirection, bool8 tileCallback(u8))
{
    u32 direction;
    s16 x;
    s16 y;

    direction = playerDirection;
    direction = GetCopyDirection(gInitialMovementTypeFacingDirections[objectEvent->movementType], objectEvent->directionSequenceIndex, direction);
    ObjectEventMoveDestCoords(objectEvent, direction, &x, &y);
    ObjectEventSetSingleMovement(objectEvent, sprite, GetWalkFasterMovementAction(direction));
    if (GetCollisionAtCoords(objectEvent, x, y, direction) || (tileCallback != NULL && !tileCallback(MapGridGetMetatileBehaviorAt(x, y))))
    {
        ObjectEventSetSingleMovement(objectEvent, sprite, GetFaceDirectionMovementAction(direction));
    }
    objectEvent->singleMovementActive = TRUE;
    sprite->sTypeFuncId = 2;
    return TRUE;
}

bool8 FollowablePlayerMovement_Slide(struct ObjectEvent *objectEvent, struct Sprite *sprite, u8 playerDirection, bool8 tileCallback(u8))
{
    u32 direction;
    s16 x;
    s16 y;

    direction = playerDirection;
    direction = GetCopyDirection(gInitialMovementTypeFacingDirections[objectEvent->movementType], objectEvent->directionSequenceIndex, direction);
    ObjectEventMoveDestCoords(objectEvent, direction, &x, &y);
    ObjectEventSetSingleMovement(objectEvent, sprite, GetSlideMovementAction(direction));
    if (GetCollisionAtCoords(objectEvent, x, y, direction) || (tileCallback != NULL && !tileCallback(MapGridGetMetatileBehaviorAt(x, y))))
    {
        ObjectEventSetSingleMovement(objectEvent, sprite, GetFaceDirectionMovementAction(direction));
    }
    objectEvent->singleMovementActive = TRUE;
    sprite->sTypeFuncId = 2;
    return TRUE;
}

bool8 fph_IM_DIFFERENT(struct ObjectEvent *objectEvent, struct Sprite *sprite, u8 playerDirection, bool8 tileCallback(u8))
{
    u32 direction;

    direction = playerDirection;
    direction = GetCopyDirection(gInitialMovementTypeFacingDirections[objectEvent->movementType], objectEvent->directionSequenceIndex, direction);
    ObjectEventSetSingleMovement(objectEvent, sprite, GetJumpInPlaceMovementAction(direction));
    objectEvent->singleMovementActive = TRUE;
    sprite->sTypeFuncId = 2;
    return TRUE;
}

bool8 FollowablePlayerMovement_GoSpeed4(struct ObjectEvent *objectEvent, struct Sprite *sprite, u8 playerDirection, bool8 tileCallback(u8))
{
    u32 direction;
    s16 x;
    s16 y;

    direction = playerDirection;
    direction = GetCopyDirection(gInitialMovementTypeFacingDirections[objectEvent->movementType], objectEvent->directionSequenceIndex, direction);
    ObjectEventMoveDestCoords(objectEvent, direction, &x, &y);
    ObjectEventSetSingleMovement(objectEvent, sprite, GetJumpMovementAction(direction));
    if (GetCollisionAtCoords(objectEvent, x, y, direction) || (tileCallback != NULL && !tileCallback(MapGridGetMetatileBehaviorAt(x, y))))
    {
        ObjectEventSetSingleMovement(objectEvent, sprite, GetFaceDirectionMovementAction(direction));
    }
    objectEvent->singleMovementActive = TRUE;
    sprite->sTypeFuncId = 2;
    return TRUE;
}

bool8 FollowablePlayerMovement_Jump(struct ObjectEvent *objectEvent, struct Sprite *sprite, u8 playerDirection, bool8 tileCallback(u8))
{
    u32 direction;
    s16 x;
    s16 y;

    direction = playerDirection;
    x = objectEvent->currentCoords.x;
    y = objectEvent->currentCoords.y;
    MoveCoordsInDirection(direction, &x, &y, 2, 2);
    ObjectEventSetSingleMovement(objectEvent, sprite, GetJump2MovementAction(direction));
    objectEvent->singleMovementActive = TRUE;
    sprite->sTypeFuncId = 2;
    return TRUE;
}

movement_type_def(MovementType_CopyPlayerInGrass, gMovementTypeFuncs_CopyPlayerInGrass)

bool8 MovementType_CopyPlayerInGrass_Step1(struct ObjectEvent *objectEvent, struct Sprite *sprite)
{
    if (gObjectEvents[gPlayerAvatar.objectEventId].movementActionId == MOVEMENT_ACTION_NONE || gPlayerAvatar.tileTransitionState == T_TILE_CENTER)
        return FALSE;

    return gCopyPlayerMovementFuncs[PlayerGetCopyableMovement()](objectEvent, sprite, GetPlayerMovementDirection(), MetatileBehavior_IsPokeGrass);
}

void MovementType_TreeDisguise(struct Sprite *sprite)
{
    struct ObjectEvent *objectEvent;

    objectEvent = &gObjectEvents[sprite->sObjEventId];
    if (objectEvent->directionSequenceIndex == 0 || (objectEvent->directionSequenceIndex == 1 && !sprite->data[7]))
    {
        ObjectEventGetLocalIdAndMap(objectEvent, &gFieldEffectArguments[0], &gFieldEffectArguments[1], &gFieldEffectArguments[2]);
        objectEvent->fieldEffectSpriteId = FieldEffectStart(FLDEFF_TREE_DISGUISE);
        objectEvent->directionSequenceIndex = 1;
        sprite->data[7]++;
    }
    UpdateObjectEventCurrentMovement(&gObjectEvents[sprite->sObjEventId], sprite, MovementType_Disguise_Callback);
}

static bool8 MovementType_Disguise_Callback(struct ObjectEvent *objectEvent, struct Sprite *sprite)
{
    ClearObjectEventMovement(objectEvent, sprite);
    return FALSE;
}

void MovementType_MountainDisguise(struct Sprite *sprite)
{
    struct ObjectEvent *objectEvent;

    objectEvent = &gObjectEvents[sprite->sObjEventId];
    if (objectEvent->directionSequenceIndex == 0 || (objectEvent->directionSequenceIndex == 1 && !sprite->data[7]))
    {
        ObjectEventGetLocalIdAndMap(objectEvent, &gFieldEffectArguments[0], &gFieldEffectArguments[1], &gFieldEffectArguments[2]);
        objectEvent->fieldEffectSpriteId = FieldEffectStart(FLDEFF_MOUNTAIN_DISGUISE);
        objectEvent->directionSequenceIndex = 1;
        sprite->data[7]++;
    }
    UpdateObjectEventCurrentMovement(&gObjectEvents[sprite->sObjEventId], sprite, MovementType_Disguise_Callback);
}

void MovementType_Buried(struct Sprite *sprite)
{
    if (!sprite->data[7])
    {
        gObjectEvents[sprite->sObjEventId].fixedPriority = TRUE;
        sprite->subspriteMode = SUBSPRITES_IGNORE_PRIORITY;
        sprite->oam.priority = 3;
        sprite->data[7]++;
    }
    UpdateObjectEventCurrentMovement(&gObjectEvents[sprite->sObjEventId], sprite, MovementType_Buried_Callback);
}

static bool8 MovementType_Buried_Callback(struct ObjectEvent *objectEvent, struct Sprite *sprite)
{
    return gMovementTypeFuncs_Buried[sprite->sTypeFuncId](objectEvent, sprite);
}

bool8 MovementType_Buried_Step0(struct ObjectEvent *objectEvent, struct Sprite *sprite)
{
    ClearObjectEventMovement(objectEvent, sprite);
    return FALSE;
}

bool8 MovementType_MoveInPlace_Step1(struct ObjectEvent *objectEvent, struct Sprite *sprite)
{
    if (ObjectEventExecSingleMovementAction(objectEvent, sprite))
        sprite->sTypeFuncId = 0;
    return FALSE;
}

movement_type_def(MovementType_WalkInPlace, gMovementTypeFuncs_WalkInPlace)

bool8 MovementType_WalkInPlace_Step0(struct ObjectEvent *objectEvent, struct Sprite *sprite)
{
    ClearObjectEventMovement(objectEvent, sprite);
    ObjectEventSetSingleMovement(objectEvent, sprite, GetWalkInPlaceNormalMovementAction(objectEvent->facingDirection));
    sprite->sTypeFuncId = 1;
    return TRUE;
}

movement_type_def(MovementType_WalkSlowlyInPlace, gMovementTypeFuncs_WalkSlowlyInPlace)

bool8 MovementType_WalkSlowlyInPlace_Step0(struct ObjectEvent *objectEvent, struct Sprite *sprite)
{
    ClearObjectEventMovement(objectEvent, sprite);
    ObjectEventSetSingleMovement(objectEvent, sprite, GetWalkInPlaceSlowMovementAction(objectEvent->facingDirection));
    sprite->sTypeFuncId = 1;
    return TRUE;
}

movement_type_def(MovementType_JogInPlace, gMovementTypeFuncs_JogInPlace)

bool8 MovementType_JogInPlace_Step0(struct ObjectEvent *objectEvent, struct Sprite *sprite)
{
    ClearObjectEventMovement(objectEvent, sprite);
    ObjectEventSetSingleMovement(objectEvent, sprite, GetWalkInPlaceFastMovementAction(objectEvent->facingDirection));
    sprite->sTypeFuncId = 1;
    return TRUE;
}

movement_type_def(MovementType_RunInPlace, gMovementTypeFuncs_RunInPlace)

bool8 MovementType_RunInPlace_Step0(struct ObjectEvent *objectEvent, struct Sprite *sprite)
{
    ClearObjectEventMovement(objectEvent, sprite);
    ObjectEventSetSingleMovement(objectEvent, sprite, GetWalkInPlaceFasterMovementAction(objectEvent->facingDirection));
    sprite->sTypeFuncId = 1;
    return TRUE;
}

movement_type_def(MovementType_Invisible, gMovementTypeFuncs_Invisible)

bool8 MovementType_Invisible_Step0(struct ObjectEvent *objectEvent, struct Sprite *sprite)
{
    ClearObjectEventMovement(objectEvent, sprite);
    ObjectEventSetSingleMovement(objectEvent, sprite, GetFaceDirectionMovementAction(objectEvent->facingDirection));
    objectEvent->invisible = TRUE;
    sprite->sTypeFuncId = 1;
    return TRUE;
}
bool8 MovementType_Invisible_Step1(struct ObjectEvent *objectEvent, struct Sprite *sprite)
{
    if (ObjectEventExecSingleMovementAction(objectEvent, sprite))
    {
        sprite->sTypeFuncId = 2;
        return TRUE;
    }
    return FALSE;
}

bool8 MovementType_Invisible_Step2(struct ObjectEvent *objectEvent, struct Sprite *sprite)
{
    objectEvent->singleMovementActive = FALSE;
    return FALSE;
}

void ClearObjectEventMovement(struct ObjectEvent *objectEvent, struct Sprite *sprite)
{
    objectEvent->singleMovementActive = FALSE;
    objectEvent->heldMovementActive = FALSE;
    objectEvent->heldMovementFinished = FALSE;
    objectEvent->movementActionId = MOVEMENT_ACTION_NONE;
    sprite->sTypeFuncId = 0;
}

u8 GetFaceDirectionAnimNum(u8 direction)
{
    return sFaceDirectionAnimNums[direction];
}

u8 GetMoveDirectionAnimNum(u8 direction)
{
    return sMoveDirectionAnimNums[direction];
}

u8 GetMoveDirectionFastAnimNum(u8 direction)
{
    return sMoveDirectionFastAnimNums[direction];
}

u8 GetMoveDirectionFasterAnimNum(u8 direction)
{
    return sMoveDirectionFasterAnimNums[direction];
}

u8 GetMoveDirectionFastestAnimNum(u8 direction)
{
    return sMoveDirectionFastestAnimNums[direction];
}

u8 GetJumpSpecialDirectionAnimNum(u8 direction)
{
    return sJumpSpecialDirectionAnimNums[direction];
}

u8 GetAcroWheelieDirectionAnimNum(u8 direction)
{
    return sAcroWheelieDirectionAnimNums[direction];
}

u8 GetAcroUnusedDirectionAnimNum(u8 direction)
{
    return sAcroUnusedDirectionAnimNums[direction];
}

u8 GetAcroEndWheelieDirectionAnimNum(u8 direction)
{
    return sAcroEndWheelieDirectionAnimNums[direction];
}

u8 GetAcroUnusedActionDirectionAnimNum(u8 direction)
{
    return sAcroUnusedActionDirectionAnimNums[direction];
}

u8 GetAcroWheeliePedalDirectionAnimNum(u8 direction)
{
    return sAcroWheeliePedalDirectionAnimNums[direction];
}

u8 GetFishingDirectionAnimNum(u8 direction)
{
    return sFishingDirectionAnimNums[direction];
}

u8 GetFishingNoCatchDirectionAnimNum(u8 direction)
{
    return sFishingNoCatchDirectionAnimNums[direction];
}

u8 GetFishingBiteDirectionAnimNum(u8 direction)
{
    return sFishingBiteDirectionAnimNums[direction];
}

u8 GetRunningDirectionAnimNum(u8 direction)
{
    return sRunningDirectionAnimNums[direction];
}

static const struct StepAnimTable *GetStepAnimTable(const union AnimCmd *const *anims)
{
    const struct StepAnimTable *stepTable;

    for (stepTable = sStepAnimTables; stepTable->anims != NULL; stepTable++)
    {
        if (stepTable->anims == anims)
            return stepTable;
    }
    return NULL;
}

void SetStepAnimHandleAlternation(struct ObjectEvent *objectEvent, struct Sprite *sprite, u8 animNum)
{
    const struct StepAnimTable *stepTable;

    if (!objectEvent->inanimate)
    {
        sprite->animNum = animNum;
        stepTable = GetStepAnimTable(sprite->anims);
        if (stepTable != NULL)
        {
            if (sprite->animCmdIndex == stepTable->animPos[0])
                sprite->animCmdIndex  = stepTable->animPos[3];
            else if (sprite->animCmdIndex == stepTable->animPos[1])
                sprite->animCmdIndex = stepTable->animPos[2];
        }
        SeekSpriteAnim(sprite, sprite->animCmdIndex);
    }
}

void SetStepAnim(struct ObjectEvent *objectEvent, struct Sprite *sprite, u8 animNum)
{
    const struct StepAnimTable *stepTable;

    if (!objectEvent->inanimate)
    {
        u8 animPos;

        sprite->animNum = animNum;
        stepTable = GetStepAnimTable(sprite->anims);
        if (stepTable != NULL)
        {
            animPos = stepTable->animPos[1];
            if (sprite->animCmdIndex <= stepTable->animPos[0])
                animPos = stepTable->animPos[0];

            SeekSpriteAnim(sprite, animPos);
        }
    }
}

u8 GetDirectionToFace(s16 x, s16 y, s16 targetX, s16 targetY)
{
    if (x > targetX)
        return DIR_WEST;

    if (x < targetX)
        return DIR_EAST;

    if (y > targetY)
        return DIR_NORTH;

    return DIR_SOUTH;
}

// Uses the above, but script accessible, and uses localIds
bool8 ScrFunc_GetDirectionToFace(struct ScriptContext *ctx) {
    u16 *var = GetVarPointer(ScriptReadHalfword(ctx));
    u8 id0 = GetObjectEventIdByLocalId(ScriptReadByte(ctx)); // source
    u8 id1 = GetObjectEventIdByLocalId(ScriptReadByte(ctx)); // target
    if (var == NULL)
        return FALSE;
    if (id0 >= OBJECT_EVENTS_COUNT || id1 >= OBJECT_EVENTS_COUNT)
        *var = DIR_NONE;
    else
        *var = GetDirectionToFace(
            gObjectEvents[id0].currentCoords.x,
            gObjectEvents[id0].currentCoords.y,
            gObjectEvents[id1].currentCoords.x,
            gObjectEvents[id1].currentCoords.y);
    return FALSE;
}

// Whether following pokemon is also the user of the field move
// Intended to be called before the field effect itself
bool8 ScrFunc_IsFollowerFieldMoveUser(struct ScriptContext *ctx) {
    u16 *var = GetVarPointer(ScriptReadHalfword(ctx));
    u16 userIndex = gFieldEffectArguments[0]; // field move user index
    struct Pokemon *follower = GetFirstLiveMon();
    struct ObjectEvent *obj = GetFollowerObject();
    if (var == NULL)
        return FALSE;
    *var = FALSE;
    if (follower && obj && !obj->invisible) {
        u16 followIndex = ((u32)follower - (u32)gPlayerParty) / sizeof(struct Pokemon);
        *var = userIndex == followIndex;
    } else
    return FALSE;
}

void SetTrainerMovementType(struct ObjectEvent *objectEvent, u8 movementType)
{
    objectEvent->movementType = movementType;
    objectEvent->directionSequenceIndex = 0;
    objectEvent->playerCopyableMovement = 0;
    gSprites[objectEvent->spriteId].callback = sMovementTypeCallbacks[movementType];
    gSprites[objectEvent->spriteId].sTypeFuncId = 0;
}

u8 GetTrainerFacingDirectionMovementType(u8 direction)
{
    return gTrainerFacingDirectionMovementTypes[direction];
}

static u8 GetCollisionInDirection(struct ObjectEvent *objectEvent, u8 direction)
{
    s16 x = objectEvent->currentCoords.x;
    s16 y = objectEvent->currentCoords.y;
    MoveCoords(direction, &x, &y);
    return GetCollisionAtCoords(objectEvent, x, y, direction);
}

u8 GetCollisionAtCoords(struct ObjectEvent *objectEvent, s16 x, s16 y, u32 dir)
{
    u8 direction = dir;
    if (IsCoordOutsideObjectEventMovementRange(objectEvent, x, y))
        return COLLISION_OUTSIDE_RANGE;
    else if (MapGridGetCollisionAt(x, y) || GetMapBorderIdAt(x, y) == CONNECTION_INVALID || IsMetatileDirectionallyImpassable(objectEvent, x, y, direction))
        return COLLISION_IMPASSABLE;
    else if (objectEvent->trackedByCamera && !CanCameraMoveInDirection(direction))
        return COLLISION_IMPASSABLE;
    else if (IsElevationMismatchAt(objectEvent->currentElevation, x, y))
        return COLLISION_ELEVATION_MISMATCH;
    else if (DoesObjectCollideWithObjectAt(objectEvent, x, y))
        return COLLISION_OBJECT_EVENT;
    return COLLISION_NONE;
}

u8 GetCollisionFlagsAtCoords(struct ObjectEvent *objectEvent, s16 x, s16 y, u8 direction)
{
    u8 flags = 0;

    if (IsCoordOutsideObjectEventMovementRange(objectEvent, x, y))
        flags |= 1 << (COLLISION_OUTSIDE_RANGE - 1);
    if (MapGridGetCollisionAt(x, y) || GetMapBorderIdAt(x, y) == CONNECTION_INVALID || IsMetatileDirectionallyImpassable(objectEvent, x, y, direction) || (objectEvent->trackedByCamera && !CanCameraMoveInDirection(direction)))
        flags |= 1 << (COLLISION_IMPASSABLE - 1);
    if (IsElevationMismatchAt(objectEvent->currentElevation, x, y))
        flags |= 1 << (COLLISION_ELEVATION_MISMATCH - 1);
    if (DoesObjectCollideWithObjectAt(objectEvent, x, y))
        flags |= 1 << (COLLISION_OBJECT_EVENT - 1);
    return flags;
}

static bool8 IsCoordOutsideObjectEventMovementRange(struct ObjectEvent *objectEvent, s16 x, s16 y)
{
    s16 left;
    s16 right;
    s16 top;
    s16 bottom;

    if (objectEvent->rangeX != 0)
    {
        left = objectEvent->initialCoords.x - objectEvent->rangeX;
        right = objectEvent->initialCoords.x + objectEvent->rangeX;

        if (left > x || right < x)
            return TRUE;
    }
    if (objectEvent->rangeY != 0)
    {
        top = objectEvent->initialCoords.y - objectEvent->rangeY;
        bottom = objectEvent->initialCoords.y + objectEvent->rangeY;

        if (top > y || bottom < y)
            return TRUE;
    }
    return FALSE;
}

static bool8 IsMetatileDirectionallyImpassable(struct ObjectEvent *objectEvent, s16 x, s16 y, u8 direction)
{
    if (gOppositeDirectionBlockedMetatileFuncs[direction - 1](objectEvent->currentMetatileBehavior)
        || gDirectionBlockedMetatileFuncs[direction - 1](MapGridGetMetatileBehaviorAt(x, y)))
        return TRUE;

    return FALSE;
}

static bool8 DoesObjectCollideWithObjectAt(struct ObjectEvent *objectEvent, s16 x, s16 y)
{
    u8 i;
    struct ObjectEvent *curObject;

    if (objectEvent->localId == OBJ_EVENT_ID_FOLLOWER)
        return FALSE; // follower cannot collide with other objects, but they can collide with it

    for (i = 0; i < OBJECT_EVENTS_COUNT; i++)
    {
        curObject = &gObjectEvents[i];
        if (curObject->active && (curObject->movementType != MOVEMENT_TYPE_FOLLOW_PLAYER || objectEvent != &gObjectEvents[gPlayerAvatar.objectEventId]) && curObject != objectEvent)
        {
            if ((curObject->currentCoords.x == x && curObject->currentCoords.y == y) || (curObject->previousCoords.x == x && curObject->previousCoords.y == y))
            {
                if (AreElevationsCompatible(objectEvent->currentElevation, curObject->currentElevation))
                    return TRUE;
            }
        }
    }
    return FALSE;
}

bool8 IsBerryTreeSparkling(u8 localId, u8 mapNum, u8 mapGroup)
{
    u8 objectEventId;

    if (!TryGetObjectEventIdByLocalIdAndMap(localId, mapNum, mapGroup, &objectEventId)
        && gSprites[gObjectEvents[objectEventId].spriteId].sBerryTreeFlags & BERRY_FLAG_SPARKLING)
        return TRUE;

    return FALSE;
}

void SetBerryTreeJustPicked(u8 localId, u8 mapNum, u8 mapGroup)
{
    u8 objectEventId;

    if (!TryGetObjectEventIdByLocalIdAndMap(localId, mapNum, mapGroup, &objectEventId))
        gSprites[gObjectEvents[objectEventId].spriteId].sBerryTreeFlags |= BERRY_FLAG_JUST_PICKED;
}

#undef sTimer
#undef sBerryTreeFlags

void MoveCoords(u8 direction, s16 *x, s16 *y)
{
    *x += sDirectionToVectors[direction].x;
    *y += sDirectionToVectors[direction].y;
}

// Unused
static void MoveCoordsInMapCoordIncrement(u8 direction, s16 *x, s16 *y)
{
    *x += sDirectionToVectors[direction].x << 4;
    *y += sDirectionToVectors[direction].y << 4;
}

static void MoveCoordsInDirection(u32 dir, s16 *x, s16 *y, s16 deltaX, s16 deltaY)
{
    u8 direction = dir;
    s16 dx2 = (u16)deltaX;
    s16 dy2 = (u16)deltaY;
    if (sDirectionToVectors[direction].x > 0)
        *x += dx2;
    if (sDirectionToVectors[direction].x < 0)
        *x -= dx2;
    if (sDirectionToVectors[direction].y > 0)
        *y += dy2;
    if (sDirectionToVectors[direction].y < 0)
        *y -= dy2;
}

void GetMapCoordsFromSpritePos(s16 x, s16 y, s16 *destX, s16 *destY)
{
    *destX = (x - gSaveBlock1Ptr->pos.x) << 4;
    *destY = (y - gSaveBlock1Ptr->pos.y) << 4;
    *destX -= gTotalCameraPixelOffsetX;
    *destY -= gTotalCameraPixelOffsetY;
}

void SetSpritePosToMapCoords(s16 mapX, s16 mapY, s16 *destX, s16 *destY)
{
    s16 dx = -gTotalCameraPixelOffsetX - gFieldCamera.x;
    s16 dy = -gTotalCameraPixelOffsetY - gFieldCamera.y;
    if (gFieldCamera.x > 0)
        dx += 16;

    if (gFieldCamera.x < 0)
        dx -= 16;

    if (gFieldCamera.y > 0)
        dy += 16;

    if (gFieldCamera.y < 0)
        dy -= 16;

    *destX = ((mapX - gSaveBlock1Ptr->pos.x) << 4) + dx;
    *destY = ((mapY - gSaveBlock1Ptr->pos.y) << 4) + dy;
}

void SetSpritePosToOffsetMapCoords(s16 *x, s16 *y, s16 dx, s16 dy)
{
    SetSpritePosToMapCoords(*x, *y, x, y);
    *x += dx;
    *y += dy;
}

static void GetObjectEventMovingCameraOffset(s16 *x, s16 *y)
{
    *x = 0;
    *y = 0;

    if (gFieldCamera.x > 0)
        (*x)++;

    if (gFieldCamera.x < 0)
        (*x)--;

    if (gFieldCamera.y > 0)
        (*y)++;

    if (gFieldCamera.y < 0)
        (*y)--;
}

void ObjectEventMoveDestCoords(struct ObjectEvent *objectEvent, u32 direction, s16 *x, s16 *y)
{
    u8 newDirn = direction;
    *x = objectEvent->currentCoords.x;
    *y = objectEvent->currentCoords.y;
    MoveCoords(newDirn, x, y);
}

bool8 ObjectEventIsMovementOverridden(struct ObjectEvent *objectEvent)
{
    if (objectEvent->singleMovementActive || objectEvent->heldMovementActive)
        return TRUE;

    return FALSE;
}

bool8 ObjectEventIsHeldMovementActive(struct ObjectEvent *objectEvent)
{
    if (objectEvent->heldMovementActive && objectEvent->movementActionId != MOVEMENT_ACTION_NONE)
        return TRUE;

    return FALSE;
}

bool8 ObjectEventSetHeldMovement(struct ObjectEvent *objectEvent, u8 movementActionId)
{
    if (ObjectEventIsMovementOverridden(objectEvent))
        return TRUE;

    UnfreezeObjectEvent(objectEvent);
    objectEvent->movementActionId = movementActionId;
    objectEvent->heldMovementActive = TRUE;
    objectEvent->heldMovementFinished = FALSE;
    gSprites[objectEvent->spriteId].sActionFuncId = 0;
    return FALSE;
}

void ObjectEventForceSetHeldMovement(struct ObjectEvent *objectEvent, u8 movementActionId)
{
    ObjectEventClearHeldMovementIfActive(objectEvent);
    ObjectEventSetHeldMovement(objectEvent, movementActionId);
}

void ObjectEventClearHeldMovementIfActive(struct ObjectEvent *objectEvent)
{
    if (objectEvent->heldMovementActive)
        ObjectEventClearHeldMovement(objectEvent);
}

void ObjectEventClearHeldMovement(struct ObjectEvent *objectEvent)
{
    objectEvent->movementActionId = MOVEMENT_ACTION_NONE;
    objectEvent->heldMovementActive = FALSE;
    objectEvent->heldMovementFinished = FALSE;
    gSprites[objectEvent->spriteId].sTypeFuncId = 0;
    gSprites[objectEvent->spriteId].sActionFuncId = 0;
}

u8 ObjectEventCheckHeldMovementStatus(struct ObjectEvent *objectEvent)
{
    if (objectEvent->heldMovementActive)
        return objectEvent->heldMovementFinished;

    return 16;
}

u8 ObjectEventClearHeldMovementIfFinished(struct ObjectEvent *objectEvent)
{
    u8 heldMovementStatus = ObjectEventCheckHeldMovementStatus(objectEvent);
    if (heldMovementStatus != 0 && heldMovementStatus != 16)
        ObjectEventClearHeldMovementIfActive(objectEvent);

    return heldMovementStatus;
}

u8 ObjectEventGetHeldMovementActionId(struct ObjectEvent *objectEvent)
{
    if (objectEvent->heldMovementActive)
        return objectEvent->movementActionId;

    return MOVEMENT_ACTION_NONE;
}

void UpdateObjectEventCurrentMovement(struct ObjectEvent *objectEvent, struct Sprite *sprite, bool8 (*callback)(struct ObjectEvent *, struct Sprite *))
{
    DoGroundEffects_OnSpawn(objectEvent, sprite);
    TryEnableObjectEventAnim(objectEvent, sprite);

    if (ObjectEventIsHeldMovementActive(objectEvent))
        ObjectEventExecHeldMovementAction(objectEvent, sprite);
    else if (!objectEvent->frozen)
        while (callback(objectEvent, sprite));

    DoGroundEffects_OnBeginStep(objectEvent, sprite);
    DoGroundEffects_OnFinishStep(objectEvent, sprite);
    UpdateObjectEventSpriteAnimPause(objectEvent, sprite);
    UpdateObjectEventVisibility(objectEvent, sprite);
    ObjectEventUpdateSubpriority(objectEvent, sprite);
}

#define dirn_to_anim(name, table)\
u8 name(u32 idx)\
{\
    u8 direction;\
    u8 animIds[sizeof(table)];\
    direction = idx;\
    memcpy(animIds, (table), sizeof(table));\
    if (direction > DIR_EAST) direction = 0;\
    return animIds[direction];\
}

dirn_to_anim(GetFaceDirectionMovementAction, gFaceDirectionMovementActions);
dirn_to_anim(GetWalkSlowMovementAction, gWalkSlowMovementActions);
dirn_to_anim(GetWalkNormalMovementAction, gWalkNormalMovementActions);
dirn_to_anim(GetWalkFastMovementAction, gWalkFastMovementActions);
dirn_to_anim(GetRideWaterCurrentMovementAction, gRideWaterCurrentMovementActions);
dirn_to_anim(GetWalkFasterMovementAction, gWalkFasterMovementActions);
dirn_to_anim(GetSlideMovementAction, gSlideMovementActions);
dirn_to_anim(GetPlayerRunMovementAction, gPlayerRunMovementActions);
dirn_to_anim(GetJump2MovementAction, gJump2MovementActions);
dirn_to_anim(GetJumpInPlaceMovementAction, gJumpInPlaceMovementActions);
dirn_to_anim(GetJumpInPlaceTurnAroundMovementAction, gJumpInPlaceTurnAroundMovementActions);
dirn_to_anim(GetJumpMovementAction, gJumpMovementActions);
dirn_to_anim(GetJumpSpecialMovementAction, gJumpSpecialMovementActions);
dirn_to_anim(GetWalkInPlaceSlowMovementAction, gWalkInPlaceSlowMovementActions);
dirn_to_anim(GetWalkInPlaceNormalMovementAction, gWalkInPlaceNormalMovementActions);
dirn_to_anim(GetWalkInPlaceFastMovementAction, gWalkInPlaceFastMovementActions);
dirn_to_anim(GetWalkInPlaceFasterMovementAction, gWalkInPlaceFasterMovementActions);

bool8 ObjectEventFaceOppositeDirection(struct ObjectEvent *objectEvent, u8 direction)
{
    return ObjectEventSetHeldMovement(objectEvent, GetFaceDirectionMovementAction(GetOppositeDirection(direction)));
}

dirn_to_anim(GetAcroWheelieFaceDirectionMovementAction, gAcroWheelieFaceDirectionMovementActions);
dirn_to_anim(GetAcroPopWheelieFaceDirectionMovementAction, gAcroPopWheelieFaceDirectionMovementActions);
dirn_to_anim(GetAcroEndWheelieFaceDirectionMovementAction, gAcroEndWheelieFaceDirectionMovementActions);
dirn_to_anim(GetAcroWheelieHopFaceDirectionMovementAction, gAcroWheelieHopFaceDirectionMovementActions);
dirn_to_anim(GetAcroWheelieHopDirectionMovementAction, gAcroWheelieHopDirectionMovementActions);
dirn_to_anim(GetAcroWheelieJumpDirectionMovementAction, gAcroWheelieJumpDirectionMovementActions);
dirn_to_anim(GetAcroWheelieInPlaceDirectionMovementAction, gAcroWheelieInPlaceDirectionMovementActions);
dirn_to_anim(GetAcroPopWheelieMoveDirectionMovementAction, gAcroPopWheelieMoveDirectionMovementActions);
dirn_to_anim(GetAcroWheelieMoveDirectionMovementAction, gAcroWheelieMoveDirectionMovementActions);
dirn_to_anim(GetAcroEndWheelieMoveDirectionMovementAction, gAcroEndWheelieMoveDirectionMovementActions);

u8 GetOppositeDirection(u8 direction)
{
    u8 directions[sizeof sOppositeDirections];

    memcpy(directions, sOppositeDirections, sizeof sOppositeDirections);
    if (direction <= DIR_NONE || direction > (sizeof sOppositeDirections))
        return direction;

    return directions[direction - 1];
}

// Takes the player's original and current direction and gives a direction the copy NPC should consider as the player's direction.
// See comments at the table's definition.
static u32 GetPlayerDirectionForCopy(u8 initDir, u8 moveDir)
{
    return sPlayerDirectionsForCopy[initDir - 1][moveDir - 1];
}

// copyInitDir is the initial facing direction of the copying NPC.
// playerInitDir is the direction the player was facing when the copying NPC was spawned, as set by MovementType_CopyPlayer_Step0.
// playerMoveDir is the direction the player is currently moving.
static u32 GetCopyDirection(u8 copyInitDir, u32 playerInitDir, u32 playerMoveDir)
{
    u32 dir;
    u8 _playerInitDir = playerInitDir;
    u8 _playerMoveDir = playerMoveDir;
    if (_playerInitDir == DIR_NONE || _playerMoveDir == DIR_NONE
      || _playerInitDir > DIR_EAST || _playerMoveDir > DIR_EAST)
        return DIR_NONE;

    dir = GetPlayerDirectionForCopy(_playerInitDir, playerMoveDir);
    return sPlayerDirectionToCopyDirection[copyInitDir - 1][dir - 1];
}

static void ObjectEventExecHeldMovementAction(struct ObjectEvent *objectEvent, struct Sprite *sprite)
{
    if (gMovementActionFuncs[objectEvent->movementActionId][sprite->sActionFuncId](objectEvent, sprite))
        objectEvent->heldMovementFinished = TRUE;
}

static bool8 ObjectEventExecSingleMovementAction(struct ObjectEvent *objectEvent, struct Sprite *sprite)
{
    if (gMovementActionFuncs[objectEvent->movementActionId][sprite->sActionFuncId](objectEvent, sprite))
    {
        objectEvent->movementActionId = MOVEMENT_ACTION_NONE;
        sprite->sActionFuncId = 0;
        return TRUE;
    }
    return FALSE;
}

static void ObjectEventSetSingleMovement(struct ObjectEvent *objectEvent, struct Sprite *sprite, u8 animId)
{
    objectEvent->movementActionId = animId;
    sprite->sActionFuncId = 0;
}

static void FaceDirection(struct ObjectEvent *objectEvent, struct Sprite *sprite, u8 direction)
{
    SetObjectEventDirection(objectEvent, direction);
    ShiftStillObjectEventCoords(objectEvent);
    SetStepAnim(objectEvent, sprite, GetMoveDirectionAnimNum(objectEvent->facingDirection));
    sprite->animPaused = TRUE;
    sprite->sActionFuncId = 1;
}

bool8 MovementAction_FaceDown_Step0(struct ObjectEvent *objectEvent, struct Sprite *sprite)
{
    FaceDirection(objectEvent, sprite, DIR_SOUTH);
    return TRUE;
}

bool8 MovementAction_FaceUp_Step0(struct ObjectEvent *objectEvent, struct Sprite *sprite)
{
    FaceDirection(objectEvent, sprite, DIR_NORTH);
    return TRUE;
}

bool8 MovementAction_FaceLeft_Step0(struct ObjectEvent *objectEvent, struct Sprite *sprite)
{
    FaceDirection(objectEvent, sprite, DIR_WEST);
    return TRUE;
}

bool8 MovementAction_FaceRight_Step0(struct ObjectEvent *objectEvent, struct Sprite *sprite)
{
    FaceDirection(objectEvent, sprite, DIR_EAST);
    return TRUE;
}

void InitNpcForMovement(struct ObjectEvent *objectEvent, struct Sprite *sprite, u8 direction, u8 speed)
{
    s16 x;
    s16 y;

    x = objectEvent->currentCoords.x;
    y = objectEvent->currentCoords.y;
    SetObjectEventDirection(objectEvent, direction);
    MoveCoords(direction, &x, &y);
    ShiftObjectEventCoords(objectEvent, x, y);
    SetSpriteDataForNormalStep(sprite, direction, speed);
    sprite->animPaused = FALSE;

    if (sLockedAnimObjectEvents != NULL && FindLockedObjectEventIndex(objectEvent) != OBJECT_EVENTS_COUNT)
        sprite->animPaused = TRUE;

    objectEvent->triggerGroundEffectsOnMove = TRUE;
    sprite->sActionFuncId = 1;
}

static void InitMovementNormal(struct ObjectEvent *objectEvent, struct Sprite *sprite, u8 direction, u8 speed)
{
    u8 (*functions[ARRAY_COUNT(sDirectionAnimFuncsBySpeed)])(u8);

    memcpy(functions, sDirectionAnimFuncsBySpeed, sizeof sDirectionAnimFuncsBySpeed);
    InitNpcForMovement(objectEvent, sprite, direction, speed);
    SetStepAnimHandleAlternation(objectEvent, sprite, functions[speed](objectEvent->facingDirection));
}

static void StartRunningAnim(struct ObjectEvent *objectEvent, struct Sprite *sprite, u8 direction)
{
    InitNpcForMovement(objectEvent, sprite, direction, MOVE_SPEED_FAST_1);
    SetStepAnimHandleAlternation(objectEvent, sprite, GetRunningDirectionAnimNum(objectEvent->facingDirection));
}

static bool8 UpdateMovementNormal(struct ObjectEvent *objectEvent, struct Sprite *sprite)
{
    if (NpcTakeStep(sprite))
    {
        ShiftStillObjectEventCoords(objectEvent);
        objectEvent->triggerGroundEffectsOnStop = TRUE;
        sprite->animPaused = TRUE;
        return TRUE;
    }
    return FALSE;
}

static void InitNpcForWalkSlow(struct ObjectEvent *objectEvent, struct Sprite *sprite, u8 direction)
{
    s16 x;
    s16 y;

    x = objectEvent->currentCoords.x;
    y = objectEvent->currentCoords.y;
    SetObjectEventDirection(objectEvent, direction);
    MoveCoords(direction, &x, &y);
    ShiftObjectEventCoords(objectEvent, x, y);
    SetWalkSlowSpriteData(sprite, direction);
    sprite->animPaused = FALSE;
    objectEvent->triggerGroundEffectsOnMove = TRUE;
    sprite->sActionFuncId = 1;
}

static void InitWalkSlow(struct ObjectEvent *objectEvent, struct Sprite *sprite, u8 direction)
{
    InitNpcForWalkSlow(objectEvent, sprite, direction);
    SetStepAnimHandleAlternation(objectEvent, sprite, GetMoveDirectionAnimNum(objectEvent->facingDirection));
}

static bool8 UpdateWalkSlow(struct ObjectEvent *objectEvent, struct Sprite *sprite)
{
    if (UpdateWalkSlowAnim(sprite))
    {
        ShiftStillObjectEventCoords(objectEvent);
        objectEvent->triggerGroundEffectsOnStop = TRUE;
        sprite->animPaused = TRUE;
        return TRUE;
    }
    return FALSE;
}

bool8 MovementAction_WalkSlowDiagonalUpLeft_Step0(struct ObjectEvent *objectEvent, struct Sprite *sprite)
{
    InitWalkSlow(objectEvent, sprite, DIR_NORTHWEST);
    return MovementAction_WalkSlowDiagonalUpLeft_Step1(objectEvent, sprite);
}

bool8 MovementAction_WalkSlowDiagonalUpLeft_Step1(struct ObjectEvent *objectEvent, struct Sprite *sprite)
{
    if (UpdateWalkSlow(objectEvent, sprite))
    {
        sprite->sActionFuncId = 2;
        return TRUE;
    }
    return FALSE;
}

bool8 MovementAction_WalkSlowDiagonalUpRight_Step0(struct ObjectEvent *objectEvent, struct Sprite *sprite)
{
    InitWalkSlow(objectEvent, sprite, DIR_NORTHEAST);
    return MovementAction_WalkSlowDiagonalUpRight_Step1(objectEvent, sprite);
}

bool8 MovementAction_WalkSlowDiagonalUpRight_Step1(struct ObjectEvent *objectEvent, struct Sprite *sprite)
{
    if (UpdateWalkSlow(objectEvent, sprite))
    {
        sprite->sActionFuncId = 2;
        return TRUE;
    }
    return FALSE;
}

bool8 MovementAction_WalkSlowDiagonalDownLeft_Step0(struct ObjectEvent *objectEvent, struct Sprite *sprite)
{
    InitWalkSlow(objectEvent, sprite, DIR_SOUTHWEST);
    return MovementAction_WalkSlowDiagonalDownLeft_Step1(objectEvent, sprite);
}

bool8 MovementAction_WalkSlowDiagonalDownLeft_Step1(struct ObjectEvent *objectEvent, struct Sprite *sprite)
{
    if (UpdateWalkSlow(objectEvent, sprite))
    {
        sprite->sActionFuncId = 2;
        return TRUE;
    }
    return FALSE;
}

bool8 MovementAction_WalkSlowDiagonalDownRight_Step0(struct ObjectEvent *objectEvent, struct Sprite *sprite)
{
    InitWalkSlow(objectEvent, sprite, DIR_SOUTHEAST);
    return MovementAction_WalkSlowDiagonalDownRight_Step1(objectEvent, sprite);
}

bool8 MovementAction_WalkSlowDiagonalDownRight_Step1(struct ObjectEvent *objectEvent, struct Sprite *sprite)
{
    if (UpdateWalkSlow(objectEvent, sprite))
    {
        sprite->sActionFuncId = 2;
        return TRUE;
    }
    return FALSE;
}

bool8 MovementAction_WalkSlowDown_Step0(struct ObjectEvent *objectEvent, struct Sprite *sprite)
{
    InitWalkSlow(objectEvent, sprite, DIR_SOUTH);
    return MovementAction_WalkSlowDown_Step1(objectEvent, sprite);
}

bool8 MovementAction_WalkSlowDown_Step1(struct ObjectEvent *objectEvent, struct Sprite *sprite)
{
    if (UpdateWalkSlow(objectEvent, sprite))
    {
        sprite->sActionFuncId = 2;
        return TRUE;
    }
    return FALSE;
}

bool8 MovementAction_WalkSlowUp_Step0(struct ObjectEvent *objectEvent, struct Sprite *sprite)
{
    InitWalkSlow(objectEvent, sprite, DIR_NORTH);
    return MovementAction_WalkSlowUp_Step1(objectEvent, sprite);
}

bool8 MovementAction_WalkSlowUp_Step1(struct ObjectEvent *objectEvent, struct Sprite *sprite)
{
    if (UpdateWalkSlow(objectEvent, sprite))
    {
        sprite->sActionFuncId = 2;
        return TRUE;
    }
    return FALSE;
}

bool8 MovementAction_WalkSlowLeft_Step0(struct ObjectEvent *objectEvent, struct Sprite *sprite)
{
    InitWalkSlow(objectEvent, sprite, DIR_WEST);
    return MovementAction_WalkSlowLeft_Step1(objectEvent, sprite);
}

bool8 MovementAction_WalkSlowLeft_Step1(struct ObjectEvent *objectEvent, struct Sprite *sprite)
{
    if (UpdateWalkSlow(objectEvent, sprite))
    {
        sprite->sActionFuncId = 2;
        return TRUE;
    }
    return FALSE;
}

bool8 MovementAction_WalkSlowRight_Step0(struct ObjectEvent *objectEvent, struct Sprite *sprite)
{
    InitWalkSlow(objectEvent, sprite, DIR_EAST);
    return MovementAction_WalkSlowRight_Step1(objectEvent, sprite);
}

bool8 MovementAction_WalkSlowRight_Step1(struct ObjectEvent *objectEvent, struct Sprite *sprite)
{
    if (UpdateWalkSlow(objectEvent, sprite))
    {
        sprite->sActionFuncId = 2;
        return TRUE;
    }
    return FALSE;
}

bool8 MovementAction_WalkNormalDiagonalUpLeft_Step0(struct ObjectEvent *objectEvent, struct Sprite *sprite)
{
    InitMovementNormal(objectEvent, sprite, DIR_NORTHWEST, MOVE_SPEED_NORMAL);
    return MovementAction_WalkNormalDiagonalUpLeft_Step1(objectEvent, sprite);
}

bool8 MovementAction_WalkNormalDiagonalUpLeft_Step1(struct ObjectEvent *objectEvent, struct Sprite *sprite)
{
    if (UpdateMovementNormal(objectEvent, sprite))
    {
        sprite->sActionFuncId = 2;
        return TRUE;
    }
    return FALSE;
}

bool8 MovementAction_WalkNormalDiagonalUpRight_Step0(struct ObjectEvent *objectEvent, struct Sprite *sprite)
{
    InitMovementNormal(objectEvent, sprite, DIR_NORTHEAST, MOVE_SPEED_NORMAL);
    return MovementAction_WalkNormalDiagonalUpRight_Step1(objectEvent, sprite);
}

bool8 MovementAction_WalkNormalDiagonalUpRight_Step1(struct ObjectEvent *objectEvent, struct Sprite *sprite)
{
    if (UpdateMovementNormal(objectEvent, sprite))
    {
        sprite->sActionFuncId = 2;
        return TRUE;
    }
    return FALSE;
}

bool8 MovementAction_WalkNormalDiagonalDownLeft_Step0(struct ObjectEvent *objectEvent, struct Sprite *sprite)
{
    InitMovementNormal(objectEvent, sprite, DIR_SOUTHWEST, MOVE_SPEED_NORMAL);
    return MovementAction_WalkNormalDiagonalDownLeft_Step1(objectEvent, sprite);
}

bool8 MovementAction_WalkNormalDiagonalDownLeft_Step1(struct ObjectEvent *objectEvent, struct Sprite *sprite)
{
    if (UpdateMovementNormal(objectEvent, sprite))
    {
        sprite->sActionFuncId = 2;
        return TRUE;
    }
    return FALSE;
}

bool8 MovementAction_WalkNormalDiagonalDownRight_Step0(struct ObjectEvent *objectEvent, struct Sprite *sprite)
{
    InitMovementNormal(objectEvent, sprite, DIR_SOUTHEAST, MOVE_SPEED_NORMAL);
    return MovementAction_WalkNormalDiagonalDownRight_Step1(objectEvent, sprite);
}

bool8 MovementAction_WalkNormalDiagonalDownRight_Step1(struct ObjectEvent *objectEvent, struct Sprite *sprite)
{
    if (UpdateMovementNormal(objectEvent, sprite))
    {
        sprite->sActionFuncId = 2;
        return TRUE;
    }
    return FALSE;
}

bool8 MovementAction_WalkNormalDown_Step0(struct ObjectEvent *objectEvent, struct Sprite *sprite)
{
    InitMovementNormal(objectEvent, sprite, DIR_SOUTH, MOVE_SPEED_NORMAL);
    return MovementAction_WalkNormalDown_Step1(objectEvent, sprite);
}

bool8 MovementAction_WalkNormalDown_Step1(struct ObjectEvent *objectEvent, struct Sprite *sprite)
{
    if (UpdateMovementNormal(objectEvent, sprite))
    {
        sprite->sActionFuncId = 2;
        return TRUE;
    }
    return FALSE;
}

bool8 MovementAction_WalkNormalUp_Step0(struct ObjectEvent *objectEvent, struct Sprite *sprite)
{
    InitMovementNormal(objectEvent, sprite, DIR_NORTH, MOVE_SPEED_NORMAL);
    return MovementAction_WalkNormalUp_Step1(objectEvent, sprite);
}

bool8 MovementAction_WalkNormalUp_Step1(struct ObjectEvent *objectEvent, struct Sprite *sprite)
{
    if (UpdateMovementNormal(objectEvent, sprite))
    {
        sprite->sActionFuncId = 2;
        return TRUE;
    }
    return FALSE;
}

bool8 MovementAction_WalkNormalLeft_Step0(struct ObjectEvent *objectEvent, struct Sprite *sprite)
{
    InitMovementNormal(objectEvent, sprite, DIR_WEST, MOVE_SPEED_NORMAL);
    return MovementAction_WalkNormalLeft_Step1(objectEvent, sprite);
}

bool8 MovementAction_WalkNormalLeft_Step1(struct ObjectEvent *objectEvent, struct Sprite *sprite)
{
    if (UpdateMovementNormal(objectEvent, sprite))
    {
        sprite->sActionFuncId = 2;
        return TRUE;
    }
    return FALSE;
}

bool8 MovementAction_WalkNormalRight_Step0(struct ObjectEvent *objectEvent, struct Sprite *sprite)
{
    InitMovementNormal(objectEvent, sprite, DIR_EAST, MOVE_SPEED_NORMAL);
    return MovementAction_WalkNormalRight_Step1(objectEvent, sprite);
}

bool8 MovementAction_WalkNormalRight_Step1(struct ObjectEvent *objectEvent, struct Sprite *sprite)
{
    if (UpdateMovementNormal(objectEvent, sprite))
    {
        sprite->sActionFuncId = 2;
        return TRUE;
    }
    return FALSE;
}

#define JUMP_HALFWAY  1
#define JUMP_FINISHED ((u8)-1)

enum {
    JUMP_TYPE_HIGH,
    JUMP_TYPE_LOW,
    JUMP_TYPE_NORMAL,
    JUMP_TYPE_FAST,
    JUMP_TYPE_FASTER,
};

static void InitJump(struct ObjectEvent *objectEvent, struct Sprite *sprite, u8 direction, u8 distance, u8 type)
{
    s16 displacements[ARRAY_COUNT(sJumpInitDisplacements)];
    s16 x;
    s16 y;

    memcpy(displacements, sJumpInitDisplacements, sizeof sJumpInitDisplacements);
    x = 0;
    y = 0;
    SetObjectEventDirection(objectEvent, direction);
    MoveCoordsInDirection(direction, &x, &y, displacements[distance], displacements[distance]);
    ShiftObjectEventCoords(objectEvent, objectEvent->currentCoords.x + x, objectEvent->currentCoords.y + y);
    SetJumpSpriteData(sprite, direction, distance, type);
    sprite->sActionFuncId = 1;
    sprite->animPaused = FALSE;
    objectEvent->triggerGroundEffectsOnMove = TRUE;
    objectEvent->disableCoveringGroundEffects = TRUE;
}

static void InitJumpRegular(struct ObjectEvent *objectEvent, struct Sprite *sprite, u8 direction, u8 distance, u8 type)
{
    // For follower only, match the anim duration of the player's movement, whether dashing, walking or jumping
    if (objectEvent->localId == OBJ_EVENT_ID_FOLLOWER
        && type == JUMP_TYPE_HIGH
        && distance == JUMP_DISTANCE_FAR
        // In some areas (i.e Meteor Falls), the player can jump as the follower jumps, so preserve type in this case
        && PlayerGetCopyableMovement() != COPY_MOVE_JUMP2)
        type = TestPlayerAvatarFlags(PLAYER_AVATAR_FLAG_DASH) ? JUMP_TYPE_FASTER : JUMP_TYPE_FAST;
    InitJump(objectEvent, sprite, direction, distance, type);
    SetStepAnimHandleAlternation(objectEvent, sprite, GetMoveDirectionAnimNum(objectEvent->facingDirection));
    DoShadowFieldEffect(objectEvent);
}

#define sDistance data[4]

static u8 UpdateJumpAnim(struct ObjectEvent *objectEvent, struct Sprite *sprite, u8 callback(struct Sprite *))
{
    s16 displacements[ARRAY_COUNT(sJumpDisplacements)];
    s16 x;
    s16 y;
    u8 result;

    memcpy(displacements, sJumpDisplacements, sizeof sJumpDisplacements);
    result = callback(sprite);
    if (result == JUMP_HALFWAY && displacements[sprite->sDistance] != 0)
    {
        x = 0;
        y = 0;
        MoveCoordsInDirection(objectEvent->movementDirection, &x, &y, displacements[sprite->sDistance], displacements[sprite->sDistance]);
        ShiftObjectEventCoords(objectEvent, objectEvent->currentCoords.x + x, objectEvent->currentCoords.y + y);
        objectEvent->triggerGroundEffectsOnMove = TRUE;
        objectEvent->disableCoveringGroundEffects = TRUE;
    }
    else if (result == JUMP_FINISHED)
    {
        ShiftStillObjectEventCoords(objectEvent);
        objectEvent->triggerGroundEffectsOnStop = TRUE;
        objectEvent->landingJump = TRUE;
        sprite->animPaused = TRUE;
    }
    return result;
}

#undef sDistance

static u8 DoJumpAnimStep(struct ObjectEvent *objectEvent, struct Sprite *sprite)
{
    return UpdateJumpAnim(objectEvent, sprite, DoJumpSpriteMovement);
}

static u8 DoJumpSpecialAnimStep(struct ObjectEvent *objectEvent, struct Sprite *sprite)
{
    return UpdateJumpAnim(objectEvent, sprite, DoJumpSpecialSpriteMovement);
}

static bool8 DoJumpAnim(struct ObjectEvent *objectEvent, struct Sprite *sprite)
{
    if (DoJumpAnimStep(objectEvent, sprite) == JUMP_FINISHED)
        return TRUE;

    return FALSE;
}

static bool8 DoJumpSpecialAnim(struct ObjectEvent *objectEvent, struct Sprite *sprite)
{
    if (DoJumpSpecialAnimStep(objectEvent, sprite) == JUMP_FINISHED)
        return TRUE;

    return FALSE;
}

static bool8 DoJumpInPlaceAnim(struct ObjectEvent *objectEvent, struct Sprite *sprite)
{
    switch (DoJumpAnimStep(objectEvent, sprite))
    {
        case JUMP_FINISHED:
            return TRUE;
        case JUMP_HALFWAY:
            SetObjectEventDirection(objectEvent, GetOppositeDirection(objectEvent->movementDirection));
            SetStepAnim(objectEvent, sprite, GetMoveDirectionAnimNum(objectEvent->facingDirection));
        default:
            return FALSE;
    }
}

bool8 MovementAction_Jump2Down_Step0(struct ObjectEvent *objectEvent, struct Sprite *sprite)
{
    InitJumpRegular(objectEvent, sprite, DIR_SOUTH, JUMP_DISTANCE_FAR, JUMP_TYPE_HIGH);
    return MovementAction_Jump2Down_Step1(objectEvent, sprite);
}

bool8 MovementAction_Jump2Down_Step1(struct ObjectEvent *objectEvent, struct Sprite *sprite)
{
    if (DoJumpAnim(objectEvent, sprite))
    {
        objectEvent->noShadow = FALSE;
        sprite->sActionFuncId = 2;
        return TRUE;
    }
    return FALSE;
}

bool8 MovementAction_Jump2Up_Step0(struct ObjectEvent *objectEvent, struct Sprite *sprite)
{
    InitJumpRegular(objectEvent, sprite, DIR_NORTH, JUMP_DISTANCE_FAR, JUMP_TYPE_HIGH);
    return MovementAction_Jump2Up_Step1(objectEvent, sprite);
}

bool8 MovementAction_Jump2Up_Step1(struct ObjectEvent *objectEvent, struct Sprite *sprite)
{
    if (DoJumpAnim(objectEvent, sprite))
    {
        objectEvent->noShadow = FALSE;
        sprite->sActionFuncId = 2;
        return TRUE;
    }
    return FALSE;
}

bool8 MovementAction_Jump2Left_Step0(struct ObjectEvent *objectEvent, struct Sprite *sprite)
{
    InitJumpRegular(objectEvent, sprite, DIR_WEST, JUMP_DISTANCE_FAR, JUMP_TYPE_HIGH);
    return MovementAction_Jump2Left_Step1(objectEvent, sprite);
}

bool8 MovementAction_Jump2Left_Step1(struct ObjectEvent *objectEvent, struct Sprite *sprite)
{
    if (DoJumpAnim(objectEvent, sprite))
    {
        objectEvent->noShadow = FALSE;
        sprite->sActionFuncId = 2;
        return TRUE;
    }
    return FALSE;
}

bool8 MovementAction_Jump2Right_Step0(struct ObjectEvent *objectEvent, struct Sprite *sprite)
{
    InitJumpRegular(objectEvent, sprite, DIR_EAST, JUMP_DISTANCE_FAR, JUMP_TYPE_HIGH);
    return MovementAction_Jump2Right_Step1(objectEvent, sprite);
}

bool8 MovementAction_Jump2Right_Step1(struct ObjectEvent *objectEvent, struct Sprite *sprite)
{
    if (DoJumpAnim(objectEvent, sprite))
    {
        objectEvent->noShadow = FALSE;
        sprite->sActionFuncId = 2;
        return TRUE;
    }
    return FALSE;
}

static void InitMovementDelay(struct Sprite *sprite, u16 duration)
{
    sprite->sActionFuncId = 1;
    sprite->data[3] = duration;
}

bool8 MovementAction_Delay_Step1(struct ObjectEvent *objectEvent, struct Sprite *sprite)
{
    if (--sprite->data[3] == 0)
    {
        sprite->sActionFuncId = 2;
        return TRUE;
    }
    return FALSE;
}

bool8 MovementAction_Delay1_Step0(struct ObjectEvent *objectEvent, struct Sprite *sprite)
{
    InitMovementDelay(sprite, 1);
    return MovementAction_Delay_Step1(objectEvent, sprite);
}

bool8 MovementAction_Delay2_Step0(struct ObjectEvent *objectEvent, struct Sprite *sprite)
{
    InitMovementDelay(sprite, 2);
    return MovementAction_Delay_Step1(objectEvent, sprite);
}

bool8 MovementAction_Delay4_Step0(struct ObjectEvent *objectEvent, struct Sprite *sprite)
{
    InitMovementDelay(sprite, 4);
    return MovementAction_Delay_Step1(objectEvent, sprite);
}

bool8 MovementAction_Delay8_Step0(struct ObjectEvent *objectEvent, struct Sprite *sprite)
{
    InitMovementDelay(sprite, 8);
    return MovementAction_Delay_Step1(objectEvent, sprite);
}

bool8 MovementAction_Delay16_Step0(struct ObjectEvent *objectEvent, struct Sprite *sprite)
{
    InitMovementDelay(sprite, 16);
    return MovementAction_Delay_Step1(objectEvent, sprite);
}

bool8 MovementAction_WalkFastDown_Step0(struct ObjectEvent *objectEvent, struct Sprite *sprite)
{
    InitMovementNormal(objectEvent, sprite, DIR_SOUTH, MOVE_SPEED_FAST_1);
    return MovementAction_WalkFastDown_Step1(objectEvent, sprite);
}

bool8 MovementAction_WalkFastDown_Step1(struct ObjectEvent *objectEvent, struct Sprite *sprite)
{
    if (UpdateMovementNormal(objectEvent, sprite))
    {
        sprite->sActionFuncId = 2;
        return TRUE;
    }
    return FALSE;
}

bool8 MovementAction_WalkFastUp_Step0(struct ObjectEvent *objectEvent, struct Sprite *sprite)
{
    InitMovementNormal(objectEvent, sprite, DIR_NORTH, MOVE_SPEED_FAST_1);
    return MovementAction_WalkFastUp_Step1(objectEvent, sprite);
}

bool8 MovementAction_WalkFastUp_Step1(struct ObjectEvent *objectEvent, struct Sprite *sprite)
{
    if (UpdateMovementNormal(objectEvent, sprite))
    {
        sprite->sActionFuncId = 2;
        return TRUE;
    }
    return FALSE;
}

bool8 MovementAction_WalkFastLeft_Step0(struct ObjectEvent *objectEvent, struct Sprite *sprite)
{
    InitMovementNormal(objectEvent, sprite, DIR_WEST, MOVE_SPEED_FAST_1);
    return MovementAction_WalkFastLeft_Step1(objectEvent, sprite);
}

bool8 MovementAction_WalkFastLeft_Step1(struct ObjectEvent *objectEvent, struct Sprite *sprite)
{
    if (UpdateMovementNormal(objectEvent, sprite))
    {
        sprite->sActionFuncId = 2;
        return TRUE;
    }
    return FALSE;
}

bool8 MovementAction_WalkFastRight_Step0(struct ObjectEvent *objectEvent, struct Sprite *sprite)
{
    InitMovementNormal(objectEvent, sprite, DIR_EAST, MOVE_SPEED_FAST_1);
    return MovementAction_WalkFastRight_Step1(objectEvent, sprite);
}

bool8 MovementAction_WalkFastRight_Step1(struct ObjectEvent *objectEvent, struct Sprite *sprite)
{
    if (UpdateMovementNormal(objectEvent, sprite))
    {
        sprite->sActionFuncId = 2;
        return TRUE;
    }
    return FALSE;
}


static void InitMoveInPlace(struct ObjectEvent *objectEvent, struct Sprite *sprite, u8 direction, u8 animNum, u16 duration)
{
    SetObjectEventDirection(objectEvent, direction);
    SetStepAnimHandleAlternation(objectEvent, sprite, animNum);
    sprite->animPaused = FALSE;
    sprite->sActionFuncId = 1;
    sprite->data[3] = duration;
}

bool8 MovementAction_WalkInPlace_Step1(struct ObjectEvent *objectEvent, struct Sprite *sprite)
{
    if (-- sprite->data[3] == 0)
    {
        sprite->sActionFuncId = 2;
        sprite->animPaused = TRUE;
        return TRUE;
    }
    return FALSE;
}

bool8 MovementAction_WalkInPlaceSlow_Step1(struct ObjectEvent *objectEvent, struct Sprite *sprite)
{
    if (sprite->data[3] & 1)
        sprite->animDelayCounter++;

    return MovementAction_WalkInPlace_Step1(objectEvent, sprite);
}

bool8 MovementAction_WalkInPlaceSlowDown_Step0(struct ObjectEvent *objectEvent, struct Sprite *sprite)
{
    InitMoveInPlace(objectEvent, sprite, DIR_SOUTH, GetMoveDirectionAnimNum(DIR_SOUTH), 32);
    return MovementAction_WalkInPlaceSlow_Step1(objectEvent, sprite);
}

// Update sprite with a palette filled with a solid color
static u8 LoadFillColorPalette(u16 color, u16 paletteTag, struct Sprite *sprite) {
  u16 paletteData[16];
  struct SpritePalette dynamicPalette = {.tag = paletteTag, .data = paletteData};
  CpuFill16(color, paletteData, PLTT_SIZE_4BPP);
  return UpdateSpritePalette(&dynamicPalette, sprite);
}

bool8 MovementAction_ExitPokeball_Step0(struct ObjectEvent *objectEvent, struct Sprite *sprite) {
    u8 direction = gObjectEvents[gPlayerAvatar.objectEventId].facingDirection;
    u16 graphicsId = objectEvent->graphicsId;
    objectEvent->invisible = FALSE;
    if (TestPlayerAvatarFlags(PLAYER_AVATAR_FLAG_DASH)) { // If player is dashing, the pokemon must come out faster
        StartSpriteAnimInDirection(objectEvent, sprite, direction, GetMoveDirectionFastestAnimNum(direction) + 4);
        sprite->data[3] = 8; // duration
        sprite->data[6] = 0; // fast speed
    } else {
        StartSpriteAnimInDirection(objectEvent, sprite, direction, GetMoveDirectionFastestAnimNum(direction));
        sprite->data[3] = 16; // duration
        sprite->data[6] = 1; // slow speed
    }
    sprite->data[6] |= (direction == DIR_EAST ? 1 : 0) << 4;
    ObjectEventSetGraphicsId(objectEvent, OBJ_EVENT_GFX_ANIMATED_BALL);
    objectEvent->graphicsId = graphicsId;
    objectEvent->inanimate = FALSE;
    return MovementAction_ExitPokeball_Step1(objectEvent, sprite);
}

static const union AffineAnimCmd sAffineAnim_PokeballExit[] =
{
    AFFINEANIMCMD_FRAME(0x40, 0x100, 0, 0),
    AFFINEANIMCMD_FRAME(0x80, 0x100, 0, 0),
    AFFINEANIMCMD_FRAME(0xC0, 0x100, 0, 0),
    AFFINEANIMCMD_FRAME(0x100, 0x100, 0, 0),
    AFFINEANIMCMD_END,
};

static const union AffineAnimCmd sAffineAnim_PokeballExitEast[] = // sprite is h-flipped when east
{
    AFFINEANIMCMD_FRAME(0xFFC0, 0x100, 0, 0),
    AFFINEANIMCMD_FRAME(0xFF80, 0x100, 0, 0),
    AFFINEANIMCMD_FRAME(0xFF40, 0x100, 0, 0),
    AFFINEANIMCMD_FRAME(0xFF00, 0x100, 0, 0),
    AFFINEANIMCMD_END,
};

static const union AffineAnimCmd sAffineAnim_PokeballEnter[] =
{
    AFFINEANIMCMD_FRAME(0x100, 0x100, 0, 0),
    AFFINEANIMCMD_FRAME(0xC0, 0x100, 0, 0),
    AFFINEANIMCMD_FRAME(0x80, 0x100, 0, 0),
    AFFINEANIMCMD_FRAME(0x40, 0x100, 0, 0),
    AFFINEANIMCMD_END,
};

static const union AffineAnimCmd sAffineAnim_PokeballEnterEast[] = // sprtie is h-flipped when east
{
    AFFINEANIMCMD_FRAME(0xFF00, 0x100, 0, 0),
    AFFINEANIMCMD_FRAME(0xFF40, 0x100, 0, 0),
    AFFINEANIMCMD_FRAME(0xFF80, 0x100, 0, 0),
    AFFINEANIMCMD_FRAME(0xFFC0, 0x100, 0, 0),
    AFFINEANIMCMD_END,
};

static const union AffineAnimCmd *const sAffineAnims_PokeballFollower[] =
{
    sAffineAnim_PokeballExit,
    sAffineAnim_PokeballExitEast,
    sAffineAnim_PokeballEnter,
    sAffineAnim_PokeballEnterEast,
};

bool8 MovementAction_ExitPokeball_Step1(struct ObjectEvent *objectEvent, struct Sprite *sprite)
{
    u8 duration = sprite->data[6] & 0xF;
    sprite->data[3]--;
    if (sprite->data[3] == 0)
    {
        sprite->sActionFuncId = 2;
        sprite->animCmdIndex = 0;
        sprite->animPaused = TRUE;
        return TRUE;
    // Set graphics, palette, and affine animation
    } else if ((duration == 0 && sprite->data[3] == 3) || (duration == 1 && sprite->data[3] == 7)) {
<<<<<<< HEAD
      FollowerSetGraphics(objectEvent, OW_SPECIES(objectEvent), OW_FORM(objectEvent), objectEvent->shiny, FALSE);
=======
      FollowerSetGraphics(objectEvent, objectEvent->extra.mon.species, objectEvent->extra.mon.form, objectEvent->extra.mon.shiny, FALSE);
>>>>>>> c1953e5d
      LoadFillColorPalette(RGB_WHITE, OBJ_EVENT_PAL_TAG_WHITE, sprite);
      // Initialize affine animation
      sprite->affineAnims = sAffineAnims_PokeballFollower;
      sprite->oam.affineMode = ST_OAM_AFFINE_NORMAL;
      InitSpriteAffineAnim(sprite);
      StartSpriteAffineAnim(sprite, sprite->data[6] >> 4);
    // Restore original palette & disable affine
    } else if ((duration == 0 && sprite->data[3] == 1) || (duration == 1 && sprite->data[3] == 3)) {
      sprite->affineAnimEnded = TRUE;
      FreeSpriteOamMatrix(sprite);
      sprite->oam.affineMode = ST_OAM_AFFINE_OFF;
<<<<<<< HEAD
      FollowerSetGraphics(objectEvent, OW_SPECIES(objectEvent), OW_FORM(objectEvent), objectEvent->shiny, TRUE);
=======
      FollowerSetGraphics(objectEvent, objectEvent->extra.mon.species, objectEvent->extra.mon.form, objectEvent->extra.mon.shiny, TRUE);
>>>>>>> c1953e5d
    }
    return FALSE;
}

bool8 MovementAction_EnterPokeball_Step0(struct ObjectEvent *objectEvent, struct Sprite *sprite) {
    u8 direction = objectEvent->facingDirection;
    StartSpriteAnimInDirection(objectEvent, sprite, direction, GetMoveDirectionFasterAnimNum(direction));
    sprite->data[3] = 16; // duration
    sprite->data[6] = direction == DIR_EAST ? 3 : 2; // affine animation number
    EndFollowerTransformEffect(objectEvent, sprite);
    return MovementAction_EnterPokeball_Step1(objectEvent, sprite);
}

bool8 MovementAction_EnterPokeball_Step1(struct ObjectEvent *objectEvent, struct Sprite *sprite)
{
    u16 graphicsId = objectEvent->graphicsId;
    sprite->data[3]--;
    if (sprite->data[3] == 0) {
        sprite->data[2] = 2;
        return FALSE;
    } else if (sprite->data[3] == 11) { // Set palette to white & start affine
      LoadFillColorPalette(RGB_WHITE, OBJ_EVENT_PAL_TAG_WHITE, sprite);
      sprite->affineAnims = sAffineAnims_PokeballFollower;
      sprite->oam.affineMode = ST_OAM_AFFINE_NORMAL;
      InitSpriteAffineAnim(sprite);
      StartSpriteAffineAnim(sprite, sprite->data[6]);
    } else if (sprite->data[3] == 7) { // Free white palette and change to pokeball, disable affine
      sprite->affineAnimEnded = TRUE;
      FreeSpriteOamMatrix(sprite);
      sprite->oam.affineMode = ST_OAM_AFFINE_OFF;
      ObjectEventSetGraphicsId(objectEvent, OBJ_EVENT_GFX_ANIMATED_BALL);
      objectEvent->graphicsId = graphicsId;
      objectEvent->inanimate = FALSE;
    }
    return FALSE;
}

bool8 MovementAction_EnterPokeball_Step2(struct ObjectEvent *objectEvent, struct Sprite *sprite)
{
<<<<<<< HEAD
    FollowerSetGraphics(objectEvent, OW_SPECIES(objectEvent), OW_FORM(objectEvent), objectEvent->shiny, FALSE);
=======
    FollowerSetGraphics(objectEvent, objectEvent->extra.mon.species, objectEvent->extra.mon.form, objectEvent->extra.mon.shiny, FALSE);
>>>>>>> c1953e5d
    objectEvent->invisible = TRUE;
    sprite->data[1] = 0;
    sprite->data[6] = 0;
    sprite->animPaused = TRUE;
    return TRUE;
}

bool8 MovementAction_WalkInPlaceSlowUp_Step0(struct ObjectEvent *objectEvent, struct Sprite *sprite)
{
    InitMoveInPlace(objectEvent, sprite, DIR_NORTH, GetMoveDirectionAnimNum(DIR_NORTH), 32);
    return MovementAction_WalkInPlaceSlow_Step1(objectEvent, sprite);
}

bool8 MovementAction_WalkInPlaceSlowLeft_Step0(struct ObjectEvent *objectEvent, struct Sprite *sprite)
{
    InitMoveInPlace(objectEvent, sprite, DIR_WEST, GetMoveDirectionAnimNum(DIR_WEST), 32);
    return MovementAction_WalkInPlaceSlow_Step1(objectEvent, sprite);
}

bool8 MovementAction_WalkInPlaceSlowRight_Step0(struct ObjectEvent *objectEvent, struct Sprite *sprite)
{
    InitMoveInPlace(objectEvent, sprite, DIR_EAST, GetMoveDirectionAnimNum(DIR_EAST), 32);
    return MovementAction_WalkInPlaceSlow_Step1(objectEvent, sprite);
}

bool8 MovementAction_WalkInPlaceNormalDown_Step0(struct ObjectEvent *objectEvent, struct Sprite *sprite)
{
    InitMoveInPlace(objectEvent, sprite, DIR_SOUTH, GetMoveDirectionAnimNum(DIR_SOUTH), 16);
    return MovementAction_WalkInPlace_Step1(objectEvent, sprite);
}

bool8 MovementAction_WalkInPlaceNormalUp_Step0(struct ObjectEvent *objectEvent, struct Sprite *sprite)
{
    InitMoveInPlace(objectEvent, sprite, DIR_NORTH, GetMoveDirectionAnimNum(DIR_NORTH), 16);
    return MovementAction_WalkInPlace_Step1(objectEvent, sprite);
}

bool8 MovementAction_WalkInPlaceNormalLeft_Step0(struct ObjectEvent *objectEvent, struct Sprite *sprite)
{
    InitMoveInPlace(objectEvent, sprite, DIR_WEST, GetMoveDirectionAnimNum(DIR_WEST), 16);
    return MovementAction_WalkInPlace_Step1(objectEvent, sprite);
}

bool8 MovementAction_WalkInPlaceNormalRight_Step0(struct ObjectEvent *objectEvent, struct Sprite *sprite)
{
    InitMoveInPlace(objectEvent, sprite, DIR_EAST, GetMoveDirectionAnimNum(DIR_EAST), 16);
    return MovementAction_WalkInPlace_Step1(objectEvent, sprite);
}

bool8 MovementAction_WalkInPlaceFastDown_Step0(struct ObjectEvent *objectEvent, struct Sprite *sprite)
{
    InitMoveInPlace(objectEvent, sprite, DIR_SOUTH, GetMoveDirectionFastAnimNum(DIR_SOUTH), 8);
    return MovementAction_WalkInPlace_Step1(objectEvent, sprite);
}

bool8 MovementAction_WalkInPlaceFastUp_Step0(struct ObjectEvent *objectEvent, struct Sprite *sprite)
{
    InitMoveInPlace(objectEvent, sprite, DIR_NORTH, GetMoveDirectionFastAnimNum(DIR_NORTH), 8);
    return MovementAction_WalkInPlace_Step1(objectEvent, sprite);
}

bool8 MovementAction_WalkInPlaceFastLeft_Step0(struct ObjectEvent *objectEvent, struct Sprite *sprite)
{
    InitMoveInPlace(objectEvent, sprite, DIR_WEST, GetMoveDirectionFastAnimNum(DIR_WEST), 8);
    return MovementAction_WalkInPlace_Step1(objectEvent, sprite);
}

bool8 MovementAction_WalkInPlaceFastRight_Step0(struct ObjectEvent *objectEvent, struct Sprite *sprite)
{
    InitMoveInPlace(objectEvent, sprite, DIR_EAST, GetMoveDirectionFastAnimNum(DIR_EAST), 8);
    return MovementAction_WalkInPlace_Step1(objectEvent, sprite);
}

bool8 MovementAction_WalkInPlaceFasterDown_Step0(struct ObjectEvent *objectEvent, struct Sprite *sprite)
{
    InitMoveInPlace(objectEvent, sprite, DIR_SOUTH, GetMoveDirectionFasterAnimNum(DIR_SOUTH), 4);
    return MovementAction_WalkInPlace_Step1(objectEvent, sprite);
}

bool8 MovementAction_WalkInPlaceFasterUp_Step0(struct ObjectEvent *objectEvent, struct Sprite *sprite)
{
    InitMoveInPlace(objectEvent, sprite, DIR_NORTH, GetMoveDirectionFasterAnimNum(DIR_NORTH), 4);
    return MovementAction_WalkInPlace_Step1(objectEvent, sprite);
}

bool8 MovementAction_WalkInPlaceFasterLeft_Step0(struct ObjectEvent *objectEvent, struct Sprite *sprite)
{
    InitMoveInPlace(objectEvent, sprite, DIR_WEST, GetMoveDirectionFasterAnimNum(DIR_WEST), 4);
    return MovementAction_WalkInPlace_Step1(objectEvent, sprite);
}

bool8 MovementAction_WalkInPlaceFasterRight_Step0(struct ObjectEvent *objectEvent, struct Sprite *sprite)
{
    InitMoveInPlace(objectEvent, sprite, DIR_EAST, GetMoveDirectionFasterAnimNum(DIR_EAST), 4);
    return MovementAction_WalkInPlace_Step1(objectEvent, sprite);
}

bool8 MovementAction_RideWaterCurrentDown_Step0(struct ObjectEvent *objectEvent, struct Sprite *sprite)
{
    InitMovementNormal(objectEvent, sprite, DIR_SOUTH, MOVE_SPEED_FAST_2);
    return MovementAction_RideWaterCurrentDown_Step1(objectEvent, sprite);
}

bool8 MovementAction_RideWaterCurrentDown_Step1(struct ObjectEvent *objectEvent, struct Sprite *sprite)
{
    if (UpdateMovementNormal(objectEvent, sprite))
    {
        sprite->sActionFuncId = 2;
        return TRUE;
    }
    return FALSE;
}

bool8 MovementAction_RideWaterCurrentUp_Step0(struct ObjectEvent *objectEvent, struct Sprite *sprite)
{
    InitMovementNormal(objectEvent, sprite, DIR_NORTH, MOVE_SPEED_FAST_2);
    return MovementAction_RideWaterCurrentUp_Step1(objectEvent, sprite);
}

bool8 MovementAction_RideWaterCurrentUp_Step1(struct ObjectEvent *objectEvent, struct Sprite *sprite)
{
    if (UpdateMovementNormal(objectEvent, sprite))
    {
        sprite->sActionFuncId = 2;
        return TRUE;
    }
    return FALSE;
}

bool8 MovementAction_RideWaterCurrentLeft_Step0(struct ObjectEvent *objectEvent, struct Sprite *sprite)
{
    InitMovementNormal(objectEvent, sprite, DIR_WEST, MOVE_SPEED_FAST_2);
    return MovementAction_RideWaterCurrentLeft_Step1(objectEvent, sprite);
}

bool8 MovementAction_RideWaterCurrentLeft_Step1(struct ObjectEvent *objectEvent, struct Sprite *sprite)
{
    if (UpdateMovementNormal(objectEvent, sprite))
    {
        sprite->sActionFuncId = 2;
        return TRUE;
    }
    return FALSE;
}

bool8 MovementAction_RideWaterCurrentRight_Step0(struct ObjectEvent *objectEvent, struct Sprite *sprite)
{
    InitMovementNormal(objectEvent, sprite, DIR_EAST, MOVE_SPEED_FAST_2);
    return MovementAction_RideWaterCurrentRight_Step1(objectEvent, sprite);
}

bool8 MovementAction_RideWaterCurrentRight_Step1(struct ObjectEvent *objectEvent, struct Sprite *sprite)
{
    if (UpdateMovementNormal(objectEvent, sprite))
    {
        sprite->sActionFuncId = 2;
        return TRUE;
    }
    return FALSE;
}

bool8 MovementAction_WalkFasterDown_Step0(struct ObjectEvent *objectEvent, struct Sprite *sprite)
{
    InitMovementNormal(objectEvent, sprite, DIR_SOUTH, MOVE_SPEED_FASTER);
    return MovementAction_WalkFasterDown_Step1(objectEvent, sprite);
}

bool8 MovementAction_WalkFasterDown_Step1(struct ObjectEvent *objectEvent, struct Sprite *sprite)
{
    if (UpdateMovementNormal(objectEvent, sprite))
    {
        sprite->sActionFuncId = 2;
        return TRUE;
    }
    return FALSE;
}

bool8 MovementAction_WalkFasterUp_Step0(struct ObjectEvent *objectEvent, struct Sprite *sprite)
{
    InitMovementNormal(objectEvent, sprite, DIR_NORTH, MOVE_SPEED_FASTER);
    return MovementAction_WalkFasterUp_Step1(objectEvent, sprite);
}

bool8 MovementAction_WalkFasterUp_Step1(struct ObjectEvent *objectEvent, struct Sprite *sprite)
{
    if (UpdateMovementNormal(objectEvent, sprite))
    {
        sprite->sActionFuncId = 2;
        return TRUE;
    }
    return FALSE;
}

bool8 MovementAction_WalkFasterLeft_Step0(struct ObjectEvent *objectEvent, struct Sprite *sprite)
{
    InitMovementNormal(objectEvent, sprite, DIR_WEST, MOVE_SPEED_FASTER);
    return MovementAction_WalkFasterLeft_Step1(objectEvent, sprite);
}

bool8 MovementAction_WalkFasterLeft_Step1(struct ObjectEvent *objectEvent, struct Sprite *sprite)
{
    if (UpdateMovementNormal(objectEvent, sprite))
    {
        sprite->sActionFuncId = 2;
        return TRUE;
    }
    return FALSE;
}

bool8 MovementAction_WalkFasterRight_Step0(struct ObjectEvent *objectEvent, struct Sprite *sprite)
{
    InitMovementNormal(objectEvent, sprite, DIR_EAST, MOVE_SPEED_FASTER);
    return MovementAction_WalkFasterRight_Step1(objectEvent, sprite);
}

bool8 MovementAction_WalkFasterRight_Step1(struct ObjectEvent *objectEvent, struct Sprite *sprite)
{
    if (UpdateMovementNormal(objectEvent, sprite))
    {
        sprite->sActionFuncId = 2;
        return TRUE;
    }
    return FALSE;
}

bool8 MovementAction_SlideDown_Step0(struct ObjectEvent *objectEvent, struct Sprite *sprite)
{
    InitMovementNormal(objectEvent, sprite, DIR_SOUTH, MOVE_SPEED_FASTEST);
    return MovementAction_SlideDown_Step1(objectEvent, sprite);
}

bool8 MovementAction_SlideDown_Step1(struct ObjectEvent *objectEvent, struct Sprite *sprite)
{
    if (UpdateMovementNormal(objectEvent, sprite))
    {
        sprite->sActionFuncId = 2;
        return TRUE;
    }
    return FALSE;
}

bool8 MovementAction_SlideUp_Step0(struct ObjectEvent *objectEvent, struct Sprite *sprite)
{
    InitMovementNormal(objectEvent, sprite, DIR_NORTH, MOVE_SPEED_FASTEST);
    return MovementAction_SlideUp_Step1(objectEvent, sprite);
}

bool8 MovementAction_SlideUp_Step1(struct ObjectEvent *objectEvent, struct Sprite *sprite)
{
    if (UpdateMovementNormal(objectEvent, sprite))
    {
        sprite->sActionFuncId = 2;
        return TRUE;
    }
    return FALSE;
}

bool8 MovementAction_SlideLeft_Step0(struct ObjectEvent *objectEvent, struct Sprite *sprite)
{
    InitMovementNormal(objectEvent, sprite, DIR_WEST, MOVE_SPEED_FASTEST);
    return MovementAction_SlideLeft_Step1(objectEvent, sprite);
}

bool8 MovementAction_SlideLeft_Step1(struct ObjectEvent *objectEvent, struct Sprite *sprite)
{
    if (UpdateMovementNormal(objectEvent, sprite))
    {
        sprite->sActionFuncId = 2;
        return TRUE;
    }
    return FALSE;
}

bool8 MovementAction_SlideRight_Step0(struct ObjectEvent *objectEvent, struct Sprite *sprite)
{
    InitMovementNormal(objectEvent, sprite, DIR_EAST, MOVE_SPEED_FASTEST);
    return MovementAction_SlideRight_Step1(objectEvent, sprite);
}

bool8 MovementAction_SlideRight_Step1(struct ObjectEvent *objectEvent, struct Sprite *sprite)
{
    if (UpdateMovementNormal(objectEvent, sprite))
    {
        sprite->sActionFuncId = 2;
        return TRUE;
    }
    return FALSE;
}

bool8 MovementAction_PlayerRunDown_Step0(struct ObjectEvent *objectEvent, struct Sprite *sprite)
{
    StartRunningAnim(objectEvent, sprite, DIR_SOUTH);
    return MovementAction_PlayerRunDown_Step1(objectEvent, sprite);
}

bool8 MovementAction_PlayerRunDown_Step1(struct ObjectEvent *objectEvent, struct Sprite *sprite)
{
    if (UpdateMovementNormal(objectEvent, sprite))
    {
        sprite->sActionFuncId = 2;
        return TRUE;
    }
    return FALSE;
}

bool8 MovementAction_PlayerRunUp_Step0(struct ObjectEvent *objectEvent, struct Sprite *sprite)
{
    StartRunningAnim(objectEvent, sprite, DIR_NORTH);
    return MovementAction_PlayerRunUp_Step1(objectEvent, sprite);
}

bool8 MovementAction_PlayerRunUp_Step1(struct ObjectEvent *objectEvent, struct Sprite *sprite)
{
    if (UpdateMovementNormal(objectEvent, sprite))
    {
        sprite->sActionFuncId = 2;
        return TRUE;
    }
    return FALSE;
}

bool8 MovementAction_PlayerRunLeft_Step0(struct ObjectEvent *objectEvent, struct Sprite *sprite)
{
    StartRunningAnim(objectEvent, sprite, DIR_WEST);
    return MovementAction_PlayerRunLeft_Step1(objectEvent, sprite);
}

bool8 MovementAction_PlayerRunLeft_Step1(struct ObjectEvent *objectEvent, struct Sprite *sprite)
{
    if (UpdateMovementNormal(objectEvent, sprite))
    {
        sprite->sActionFuncId = 2;
        return TRUE;
    }
    return FALSE;
}

bool8 MovementAction_PlayerRunRight_Step0(struct ObjectEvent *objectEvent, struct Sprite *sprite)
{
    StartRunningAnim(objectEvent, sprite, DIR_EAST);
    return MovementAction_PlayerRunRight_Step1(objectEvent, sprite);
}

bool8 MovementAction_PlayerRunRight_Step1(struct ObjectEvent *objectEvent, struct Sprite *sprite)
{
    if (UpdateMovementNormal(objectEvent, sprite))
    {
        sprite->sActionFuncId = 2;
        return TRUE;
    }
    return FALSE;
}

void StartSpriteAnimInDirection(struct ObjectEvent *objectEvent, struct Sprite *sprite, u8 direction, u8 animNum)
{
    SetAndStartSpriteAnim(sprite, animNum, 0);
    SetObjectEventDirection(objectEvent, direction);
    sprite->sActionFuncId = 1;
}

bool8 MovementAction_StartAnimInDirection_Step0(struct ObjectEvent *objectEvent, struct Sprite *sprite)
{
    StartSpriteAnimInDirection(objectEvent, sprite, objectEvent->movementDirection, sprite->animNum);
    return FALSE;
}

bool8 MovementAction_WaitSpriteAnim(struct ObjectEvent *objectEvent, struct Sprite *sprite)
{
    if (SpriteAnimEnded(sprite))
    {
        sprite->sActionFuncId = 2;
        return TRUE;
    }
    return FALSE;
}

static void InitJumpSpecial(struct ObjectEvent *objectEvent, struct Sprite *sprite, u8 direction)
{
    InitJump(objectEvent, sprite, direction, JUMP_DISTANCE_NORMAL, JUMP_TYPE_HIGH);
    StartSpriteAnim(sprite, GetJumpSpecialDirectionAnimNum(direction));
}

bool8 MovementAction_JumpSpecialDown_Step0(struct ObjectEvent *objectEvent, struct Sprite *sprite)
{
    InitJumpSpecial(objectEvent, sprite, DIR_SOUTH);
    return MovementAction_JumpSpecialDown_Step1(objectEvent, sprite);
}

bool8 MovementAction_JumpSpecialDown_Step1(struct ObjectEvent *objectEvent, struct Sprite *sprite)
{
    if (DoJumpSpecialAnim(objectEvent, sprite))
    {
        sprite->sActionFuncId = 2;
        objectEvent->landingJump = FALSE;
        return TRUE;
    }
    return FALSE;
}

bool8 MovementAction_JumpSpecialUp_Step0(struct ObjectEvent *objectEvent, struct Sprite *sprite)
{
    InitJumpSpecial(objectEvent, sprite, DIR_NORTH);
    return MovementAction_JumpSpecialUp_Step1(objectEvent, sprite);
}

bool8 MovementAction_JumpSpecialUp_Step1(struct ObjectEvent *objectEvent, struct Sprite *sprite)
{
    if (DoJumpSpecialAnim(objectEvent, sprite))
    {
        sprite->sActionFuncId = 2;
        objectEvent->landingJump = FALSE;
        return TRUE;
    }
    return FALSE;
}

bool8 MovementAction_JumpSpecialLeft_Step0(struct ObjectEvent *objectEvent, struct Sprite *sprite)
{
    InitJumpSpecial(objectEvent, sprite, DIR_WEST);
    return MovementAction_JumpSpecialLeft_Step1(objectEvent, sprite);
}

bool8 MovementAction_JumpSpecialLeft_Step1(struct ObjectEvent *objectEvent, struct Sprite *sprite)
{
    if (DoJumpSpecialAnim(objectEvent, sprite))
    {
        sprite->sActionFuncId = 2;
        objectEvent->landingJump = FALSE;
        return TRUE;
    }
    return FALSE;
}

bool8 MovementAction_JumpSpecialRight_Step0(struct ObjectEvent *objectEvent, struct Sprite *sprite)
{
    InitJumpSpecial(objectEvent, sprite, DIR_EAST);
    return MovementAction_JumpSpecialRight_Step1(objectEvent, sprite);
}

bool8 MovementAction_JumpSpecialRight_Step1(struct ObjectEvent *objectEvent, struct Sprite *sprite)
{
    if (DoJumpSpecialAnim(objectEvent, sprite))
    {
        sprite->sActionFuncId = 2;
        objectEvent->landingJump = FALSE;
        return TRUE;
    }
    return FALSE;
}

bool8 MovementAction_FacePlayer_Step0(struct ObjectEvent *objectEvent, struct Sprite *sprite)
{
    u8 playerObjectId;

    if (!TryGetObjectEventIdByLocalIdAndMap(OBJ_EVENT_ID_PLAYER, 0, 0, &playerObjectId))
        FaceDirection(objectEvent, sprite, GetDirectionToFace(objectEvent->currentCoords.x,
                                                              objectEvent->currentCoords.y,
                                                              gObjectEvents[playerObjectId].currentCoords.x,
                                                              gObjectEvents[playerObjectId].currentCoords.y));
    sprite->sActionFuncId = 1;
    return TRUE;
}

bool8 MovementAction_FaceAwayPlayer_Step0(struct ObjectEvent *objectEvent, struct Sprite *sprite)
{
    u8 playerObjectId;

    if (!TryGetObjectEventIdByLocalIdAndMap(OBJ_EVENT_ID_PLAYER, 0, 0, &playerObjectId))
        FaceDirection(objectEvent, sprite, GetOppositeDirection(GetDirectionToFace(objectEvent->currentCoords.x,
                                                                                   objectEvent->currentCoords.y,
                                                                                   gObjectEvents[playerObjectId].currentCoords.x,
                                                                                   gObjectEvents[playerObjectId].currentCoords.y)));
    sprite->sActionFuncId = 1;
    return TRUE;
}

bool8 MovementAction_LockFacingDirection_Step0(struct ObjectEvent *objectEvent, struct Sprite *sprite)
{
    objectEvent->facingDirectionLocked = TRUE;
    sprite->sActionFuncId = 1;
    return TRUE;
}

bool8 MovementAction_UnlockFacingDirection_Step0(struct ObjectEvent *objectEvent, struct Sprite *sprite)
{
    objectEvent->facingDirectionLocked = FALSE;
    sprite->sActionFuncId = 1;
    return TRUE;
}

bool8 MovementAction_JumpDown_Step0(struct ObjectEvent *objectEvent, struct Sprite *sprite)
{
    InitJumpRegular(objectEvent, sprite, DIR_SOUTH, JUMP_DISTANCE_NORMAL, JUMP_TYPE_NORMAL);
    return MovementAction_JumpDown_Step1(objectEvent, sprite);
}

bool8 MovementAction_JumpDown_Step1(struct ObjectEvent *objectEvent, struct Sprite *sprite)
{
    if (DoJumpAnim(objectEvent, sprite))
    {
        objectEvent->noShadow = 0;
        sprite->sActionFuncId = 2;
        return TRUE;
    }
    return FALSE;
}

bool8 MovementAction_JumpUp_Step0(struct ObjectEvent *objectEvent, struct Sprite *sprite)
{
    InitJumpRegular(objectEvent, sprite, DIR_NORTH, JUMP_DISTANCE_NORMAL, JUMP_TYPE_NORMAL);
    return MovementAction_JumpUp_Step1(objectEvent, sprite);
}

bool8 MovementAction_JumpUp_Step1(struct ObjectEvent *objectEvent, struct Sprite *sprite)
{
    if (DoJumpAnim(objectEvent, sprite))
    {
        objectEvent->noShadow = 0;
        sprite->sActionFuncId = 2;
        return TRUE;
    }
    return FALSE;
}

bool8 MovementAction_JumpLeft_Step0(struct ObjectEvent *objectEvent, struct Sprite *sprite)
{
    InitJumpRegular(objectEvent, sprite, DIR_WEST, JUMP_DISTANCE_NORMAL, JUMP_TYPE_NORMAL);
    return MovementAction_JumpLeft_Step1(objectEvent, sprite);
}

bool8 MovementAction_JumpLeft_Step1(struct ObjectEvent *objectEvent, struct Sprite *sprite)
{
    if (DoJumpAnim(objectEvent, sprite))
    {
        objectEvent->noShadow = 0;
        sprite->sActionFuncId = 2;
        return TRUE;
    }
    return FALSE;
}

bool8 MovementAction_JumpRight_Step0(struct ObjectEvent *objectEvent, struct Sprite *sprite)
{
    InitJumpRegular(objectEvent, sprite, DIR_EAST, JUMP_DISTANCE_NORMAL, JUMP_TYPE_NORMAL);
    return MovementAction_JumpRight_Step1(objectEvent, sprite);
}

bool8 MovementAction_JumpRight_Step1(struct ObjectEvent *objectEvent, struct Sprite *sprite)
{
    if (DoJumpAnim(objectEvent, sprite))
    {
        objectEvent->noShadow = 0;
        sprite->sActionFuncId = 2;
        return TRUE;
    }
    return FALSE;
}

bool8 MovementAction_JumpInPlaceDown_Step0(struct ObjectEvent *objectEvent, struct Sprite *sprite)
{
    InitJumpRegular(objectEvent, sprite, DIR_SOUTH, JUMP_DISTANCE_IN_PLACE, JUMP_TYPE_HIGH);
    return MovementAction_JumpInPlaceDown_Step1(objectEvent, sprite);
}

bool8 MovementAction_JumpInPlaceDown_Step1(struct ObjectEvent *objectEvent, struct Sprite *sprite)
{
    if (DoJumpAnim(objectEvent, sprite))
    {
        objectEvent->noShadow = 0;
        sprite->sActionFuncId = 2;
        return TRUE;
    }
    return FALSE;
}

bool8 MovementAction_JumpInPlaceUp_Step0(struct ObjectEvent *objectEvent, struct Sprite *sprite)
{
    InitJumpRegular(objectEvent, sprite, DIR_NORTH, JUMP_DISTANCE_IN_PLACE, JUMP_TYPE_HIGH);
    return MovementAction_JumpInPlaceUp_Step1(objectEvent, sprite);
}

bool8 MovementAction_JumpInPlaceUp_Step1(struct ObjectEvent *objectEvent, struct Sprite *sprite)
{
    if (DoJumpAnim(objectEvent, sprite))
    {
        objectEvent->noShadow = 0;
        sprite->sActionFuncId = 2;
        return TRUE;
    }
    return FALSE;
}

bool8 MovementAction_JumpInPlaceLeft_Step0(struct ObjectEvent *objectEvent, struct Sprite *sprite)
{
    InitJumpRegular(objectEvent, sprite, DIR_WEST, JUMP_DISTANCE_IN_PLACE, JUMP_TYPE_HIGH);
    return MovementAction_JumpInPlaceLeft_Step1(objectEvent, sprite);
}

bool8 MovementAction_JumpInPlaceLeft_Step1(struct ObjectEvent *objectEvent, struct Sprite *sprite)
{
    if (DoJumpAnim(objectEvent, sprite))
    {
        objectEvent->noShadow = 0;
        sprite->sActionFuncId = 2;
        return TRUE;
    }
    return FALSE;
}

bool8 MovementAction_JumpInPlaceRight_Step0(struct ObjectEvent *objectEvent, struct Sprite *sprite)
{
    InitJumpRegular(objectEvent, sprite, DIR_EAST, JUMP_DISTANCE_IN_PLACE, JUMP_TYPE_HIGH);
    return MovementAction_JumpInPlaceRight_Step1(objectEvent, sprite);
}

bool8 MovementAction_JumpInPlaceRight_Step1(struct ObjectEvent *objectEvent, struct Sprite *sprite)
{
    if (DoJumpAnim(objectEvent, sprite))
    {
        objectEvent->noShadow = 0;
        sprite->sActionFuncId = 2;
        return TRUE;
    }
    return FALSE;
}

bool8 MovementAction_JumpInPlaceDownUp_Step0(struct ObjectEvent *objectEvent, struct Sprite *sprite)
{
    InitJumpRegular(objectEvent, sprite, DIR_SOUTH, JUMP_DISTANCE_IN_PLACE, JUMP_TYPE_NORMAL);
    return MovementAction_JumpInPlaceDownUp_Step1(objectEvent, sprite);
}

bool8 MovementAction_JumpInPlaceDownUp_Step1(struct ObjectEvent *objectEvent, struct Sprite *sprite)
{
    if (DoJumpInPlaceAnim(objectEvent, sprite))
    {
        objectEvent->noShadow = 0;
        sprite->sActionFuncId = 2;
        return TRUE;
    }
    return FALSE;
}

bool8 MovementAction_JumpInPlaceUpDown_Step0(struct ObjectEvent *objectEvent, struct Sprite *sprite)
{
    InitJumpRegular(objectEvent, sprite, DIR_NORTH, JUMP_DISTANCE_IN_PLACE, JUMP_TYPE_NORMAL);
    return MovementAction_JumpInPlaceUpDown_Step1(objectEvent, sprite);
}

bool8 MovementAction_JumpInPlaceUpDown_Step1(struct ObjectEvent *objectEvent, struct Sprite *sprite)
{
    if (DoJumpInPlaceAnim(objectEvent, sprite))
    {
        objectEvent->noShadow = 0;
        sprite->sActionFuncId = 2;
        return TRUE;
    }
    return FALSE;
}

bool8 MovementAction_JumpInPlaceLeftRight_Step0(struct ObjectEvent *objectEvent, struct Sprite *sprite)
{
    InitJumpRegular(objectEvent, sprite, DIR_WEST, JUMP_DISTANCE_IN_PLACE, JUMP_TYPE_NORMAL);
    return MovementAction_JumpInPlaceLeftRight_Step1(objectEvent, sprite);
}

bool8 MovementAction_JumpInPlaceLeftRight_Step1(struct ObjectEvent *objectEvent, struct Sprite *sprite)
{
    if (DoJumpInPlaceAnim(objectEvent, sprite))
    {
        objectEvent->noShadow = 0;
        sprite->sActionFuncId = 2;
        return TRUE;
    }
    return FALSE;
}

bool8 MovementAction_JumpInPlaceRightLeft_Step0(struct ObjectEvent *objectEvent, struct Sprite *sprite)
{
    InitJumpRegular(objectEvent, sprite, DIR_EAST, JUMP_DISTANCE_IN_PLACE, JUMP_TYPE_NORMAL);
    return MovementAction_JumpInPlaceRightLeft_Step1(objectEvent, sprite);
}

bool8 MovementAction_JumpInPlaceRightLeft_Step1(struct ObjectEvent *objectEvent, struct Sprite *sprite)
{
    if (DoJumpInPlaceAnim(objectEvent, sprite))
    {
        objectEvent->noShadow = 0;
        sprite->sActionFuncId = 2;
        return TRUE;
    }
    return FALSE;
}

bool8 MovementAction_FaceOriginalDirection_Step0(struct ObjectEvent *objectEvent, struct Sprite *sprite)
{
    FaceDirection(objectEvent, sprite, gInitialMovementTypeFacingDirections[objectEvent->movementType]);
    return TRUE;
}

bool8 MovementAction_NurseJoyBowDown_Step0(struct ObjectEvent *objectEvent, struct Sprite *sprite)
{
    StartSpriteAnimInDirection(objectEvent, sprite, DIR_SOUTH, ANIM_NURSE_BOW);
    return FALSE;
}

bool8 MovementAction_EnableJumpLandingGroundEffect_Step0(struct ObjectEvent *objectEvent, struct Sprite *sprite)
{
    objectEvent->disableJumpLandingGroundEffect = FALSE;
    sprite->sActionFuncId = 1;
    return TRUE;
}

bool8 MovementAction_DisableJumpLandingGroundEffect_Step0(struct ObjectEvent *objectEvent, struct Sprite *sprite)
{
    objectEvent->disableJumpLandingGroundEffect = TRUE;
    sprite->sActionFuncId = 1;
    return TRUE;
}

bool8 MovementAction_DisableAnimation_Step0(struct ObjectEvent *objectEvent, struct Sprite *sprite)
{
    objectEvent->inanimate = TRUE;
    sprite->sActionFuncId = 1;
    return TRUE;
}

bool8 MovementAction_RestoreAnimation_Step0(struct ObjectEvent *objectEvent, struct Sprite *sprite)
{
    objectEvent->inanimate = GetObjectEventGraphicsInfo(objectEvent->graphicsId)->inanimate;
    sprite->sActionFuncId = 1;
    return TRUE;
}

bool8 MovementAction_SetInvisible_Step0(struct ObjectEvent *objectEvent, struct Sprite *sprite)
{
    objectEvent->invisible = TRUE;
    sprite->sActionFuncId = 1;
    return TRUE;
}

bool8 MovementAction_SetVisible_Step0(struct ObjectEvent *objectEvent, struct Sprite *sprite)
{
    objectEvent->invisible = FALSE;
    sprite->sActionFuncId = 1;
    return TRUE;
}

bool8 MovementAction_EmoteExclamationMark_Step0(struct ObjectEvent *objectEvent, struct Sprite *sprite)
{
    ObjectEventGetLocalIdAndMap(objectEvent, &gFieldEffectArguments[0], &gFieldEffectArguments[1], &gFieldEffectArguments[2]);
    FieldEffectStart(FLDEFF_EXCLAMATION_MARK_ICON);
    sprite->sActionFuncId = 1;
    return TRUE;
}

bool8 MovementAction_EmoteQuestionMark_Step0(struct ObjectEvent *objectEvent, struct Sprite *sprite)
{
    ObjectEventGetLocalIdAndMap(objectEvent, &gFieldEffectArguments[0], &gFieldEffectArguments[1], &gFieldEffectArguments[2]);
    gFieldEffectArguments[7] = -1;
    FieldEffectStart(FLDEFF_QUESTION_MARK_ICON);
    sprite->sActionFuncId = 1;
    return TRUE;
}

bool8 MovementAction_EmoteHeart_Step0(struct ObjectEvent *objectEvent, struct Sprite *sprite)
{
    ObjectEventGetLocalIdAndMap(objectEvent, &gFieldEffectArguments[0], &gFieldEffectArguments[1], &gFieldEffectArguments[2]);
    FieldEffectStart(FLDEFF_HEART_ICON);
    sprite->sActionFuncId = 1;
    return TRUE;
}

bool8 MovementAction_RevealTrainer_Step0(struct ObjectEvent *objectEvent, struct Sprite *sprite)
{
    if (objectEvent->movementType == MOVEMENT_TYPE_BURIED)
    {
        SetBuriedTrainerMovement(objectEvent);
        return FALSE;
    }
    if (objectEvent->movementType != MOVEMENT_TYPE_TREE_DISGUISE && objectEvent->movementType != MOVEMENT_TYPE_MOUNTAIN_DISGUISE)
    {
        sprite->sActionFuncId = 2;
        return TRUE;
    }
    StartRevealDisguise(objectEvent);
    sprite->sActionFuncId = 1;
    return MovementAction_RevealTrainer_Step1(objectEvent, sprite);
}

bool8 MovementAction_RevealTrainer_Step1(struct ObjectEvent *objectEvent, struct Sprite *sprite)
{
    if (UpdateRevealDisguise(objectEvent))
    {
        sprite->sActionFuncId = 2;
        return TRUE;
    }
    return FALSE;
}

bool8 MovementAction_RockSmashBreak_Step0(struct ObjectEvent *objectEvent, struct Sprite *sprite)
{
    SetAndStartSpriteAnim(sprite, ANIM_REMOVE_OBSTACLE, 0);
    sprite->sActionFuncId = 1;
    return FALSE;
}

bool8 MovementAction_RockSmashBreak_Step1(struct ObjectEvent *objectEvent, struct Sprite *sprite)
{
    if (SpriteAnimEnded(sprite))
    {
        SetMovementDelay(sprite, 32);
        sprite->sActionFuncId = 2;
    }
    return FALSE;
}

bool8 MovementAction_RockSmashBreak_Step2(struct ObjectEvent *objectEvent, struct Sprite *sprite)
{
    objectEvent->invisible ^= TRUE;
    if (WaitForMovementDelay(sprite))
    {
        objectEvent->invisible = TRUE;
        sprite->sActionFuncId = 3;
    }
    return FALSE;
}

bool8 MovementAction_CutTree_Step0(struct ObjectEvent *objectEvent, struct Sprite *sprite)
{
    SetAndStartSpriteAnim(sprite, ANIM_REMOVE_OBSTACLE, 0);
    sprite->sActionFuncId = 1;
    return FALSE;
}

bool8 MovementAction_CutTree_Step1(struct ObjectEvent *objectEvent, struct Sprite *sprite)
{
    if (SpriteAnimEnded(sprite))
    {
        SetMovementDelay(sprite, 32);
        sprite->sActionFuncId = 2;
    }
    return FALSE;
}

bool8 MovementAction_CutTree_Step2(struct ObjectEvent *objectEvent, struct Sprite *sprite)
{
    objectEvent->invisible ^= TRUE;
    if (WaitForMovementDelay(sprite))
    {
        objectEvent->invisible = TRUE;
        sprite->sActionFuncId = 3;
    }
    return FALSE;
}

bool8 MovementAction_SetFixedPriority_Step0(struct ObjectEvent *objectEvent, struct Sprite *sprite)
{
    objectEvent->fixedPriority = TRUE;
    sprite->sActionFuncId = 1;
    return TRUE;
}

bool8 MovementAction_ClearFixedPriority_Step0(struct ObjectEvent *objectEvent, struct Sprite *sprite)
{
    objectEvent->fixedPriority = FALSE;
    sprite->sActionFuncId = 1;
    return TRUE;
}

bool8 MovementAction_InitAffineAnim_Step0(struct ObjectEvent *objectEvent, struct Sprite *sprite)
{
    sprite->oam.affineMode = ST_OAM_AFFINE_DOUBLE;
    InitSpriteAffineAnim(sprite);
    sprite->affineAnimPaused = TRUE;
    sprite->subspriteMode = SUBSPRITES_OFF;
    return TRUE;
}

bool8 MovementAction_ClearAffineAnim_Step0(struct ObjectEvent *objectEvent, struct Sprite *sprite)
{
    FreeOamMatrix(sprite->oam.matrixNum);
    sprite->oam.affineMode = ST_OAM_AFFINE_OFF;
    CalcCenterToCornerVec(sprite, sprite->oam.shape, sprite->oam.size, sprite->oam.affineMode);
    return TRUE;
}

bool8 MovementAction_HideReflection_Step0(struct ObjectEvent *objectEvent, struct Sprite *sprite)
{
    objectEvent->hideReflection = TRUE;
    return TRUE;
}

bool8 MovementAction_ShowReflection_Step0(struct ObjectEvent *objectEvent, struct Sprite *sprite)
{
    objectEvent->hideReflection = FALSE;
    return TRUE;
}

bool8 MovementAction_WalkDownStartAffine_Step0(struct ObjectEvent *objectEvent, struct Sprite *sprite)
{
    InitWalkSlow(objectEvent, sprite, DIR_SOUTH);
    sprite->affineAnimPaused = FALSE;
    StartSpriteAffineAnimIfDifferent(sprite, 0);
    return MovementAction_WalkDownStartAffine_Step1(objectEvent, sprite);
}

bool8 MovementAction_WalkDownStartAffine_Step1(struct ObjectEvent *objectEvent, struct Sprite *sprite)
{
    if (UpdateWalkSlow(objectEvent, sprite))
    {
        sprite->affineAnimPaused = TRUE;
        sprite->sActionFuncId = 2;
        return TRUE;
    }
    return FALSE;
}

bool8 MovementAction_WalkDownAffine_Step0(struct ObjectEvent *objectEvent, struct Sprite *sprite)
{
    InitWalkSlow(objectEvent, sprite, DIR_SOUTH);
    sprite->affineAnimPaused = FALSE;
    ChangeSpriteAffineAnimIfDifferent(sprite, 1);
    return MovementAction_WalkDownAffine_Step1(objectEvent, sprite);
}

bool8 MovementAction_WalkDownAffine_Step1(struct ObjectEvent *objectEvent, struct Sprite *sprite)
{
    if (UpdateWalkSlow(objectEvent, sprite))
    {
        sprite->affineAnimPaused = TRUE;
        sprite->sActionFuncId = 2;
        return TRUE;
    }
    return FALSE;
}

bool8 MovementAction_WalkLeftAffine_Step0(struct ObjectEvent *objectEvent, struct Sprite *sprite)
{
    InitMovementNormal(objectEvent, sprite, DIR_WEST, MOVE_SPEED_FAST_1);
    sprite->affineAnimPaused = FALSE;
    ChangeSpriteAffineAnimIfDifferent(sprite, 2);
    return MovementAction_WalkLeftAffine_Step1(objectEvent, sprite);
}

bool8 MovementAction_WalkLeftAffine_Step1(struct ObjectEvent *objectEvent, struct Sprite *sprite)
{
    if (UpdateMovementNormal(objectEvent, sprite))
    {
        sprite->affineAnimPaused = TRUE;
        sprite->sActionFuncId = 2;
        return TRUE;
    }
    return FALSE;
}

bool8 MovementAction_WalkRightAffine_Step0(struct ObjectEvent *objectEvent, struct Sprite *sprite)
{
    InitMovementNormal(objectEvent, sprite, DIR_EAST, MOVE_SPEED_FAST_1);
    sprite->affineAnimPaused = FALSE;
    ChangeSpriteAffineAnimIfDifferent(sprite, 3);
    return MovementAction_WalkRightAffine_Step1(objectEvent, sprite);
}

bool8 MovementAction_WalkRightAffine_Step1(struct ObjectEvent *objectEvent, struct Sprite *sprite)
{
    if (UpdateMovementNormal(objectEvent, sprite))
    {
        sprite->affineAnimPaused = TRUE;
        sprite->sActionFuncId = 2;
        return TRUE;
    }
    return FALSE;
}

static void AcroWheelieFaceDirection(struct ObjectEvent *objectEvent, struct Sprite *sprite, u8 direction)
{
    SetObjectEventDirection(objectEvent, direction);
    ShiftStillObjectEventCoords(objectEvent);
    SetStepAnim(objectEvent, sprite, GetAcroWheeliePedalDirectionAnimNum(direction));
    sprite->animPaused = TRUE;
    sprite->sActionFuncId = 1;
}

bool8 MovementAction_AcroWheelieFaceDown_Step0(struct ObjectEvent *objectEvent, struct Sprite *sprite)
{
    AcroWheelieFaceDirection(objectEvent, sprite, DIR_SOUTH);
    return TRUE;
}

bool8 MovementAction_AcroWheelieFaceUp_Step0(struct ObjectEvent *objectEvent, struct Sprite *sprite)
{
    AcroWheelieFaceDirection(objectEvent, sprite, DIR_NORTH);
    return TRUE;
}

bool8 MovementAction_AcroWheelieFaceLeft_Step0(struct ObjectEvent *objectEvent, struct Sprite *sprite)
{
    AcroWheelieFaceDirection(objectEvent, sprite, DIR_WEST);
    return TRUE;
}

bool8 MovementAction_AcroWheelieFaceRight_Step0(struct ObjectEvent *objectEvent, struct Sprite *sprite)
{
    AcroWheelieFaceDirection(objectEvent, sprite, DIR_EAST);
    return TRUE;
}

bool8 MovementAction_AcroPopWheelieDown_Step0(struct ObjectEvent *objectEvent, struct Sprite *sprite)
{
    StartSpriteAnimInDirection(objectEvent, sprite, DIR_SOUTH, GetAcroWheelieDirectionAnimNum(DIR_SOUTH));
    return FALSE;
}

bool8 MovementAction_AcroPopWheelieUp_Step0(struct ObjectEvent *objectEvent, struct Sprite *sprite)
{
    StartSpriteAnimInDirection(objectEvent, sprite, DIR_NORTH, GetAcroWheelieDirectionAnimNum(DIR_NORTH));
    return FALSE;
}

bool8 MovementAction_AcroPopWheelieLeft_Step0(struct ObjectEvent *objectEvent, struct Sprite *sprite)
{
    StartSpriteAnimInDirection(objectEvent, sprite, DIR_WEST, GetAcroWheelieDirectionAnimNum(DIR_WEST));
    return FALSE;
}

bool8 MovementAction_AcroPopWheelieRight_Step0(struct ObjectEvent *objectEvent, struct Sprite *sprite)
{
    StartSpriteAnimInDirection(objectEvent, sprite, DIR_EAST, GetAcroWheelieDirectionAnimNum(DIR_EAST));
    return FALSE;
}

bool8 MovementAction_AcroEndWheelieFaceDown_Step0(struct ObjectEvent *objectEvent, struct Sprite *sprite)
{
    StartSpriteAnimInDirection(objectEvent, sprite, DIR_SOUTH, GetAcroEndWheelieDirectionAnimNum(DIR_SOUTH));
    return FALSE;
}

bool8 MovementAction_AcroEndWheelieFaceUp_Step0(struct ObjectEvent *objectEvent, struct Sprite *sprite)
{
    StartSpriteAnimInDirection(objectEvent, sprite, DIR_NORTH, GetAcroEndWheelieDirectionAnimNum(DIR_NORTH));
    return FALSE;
}

bool8 MovementAction_AcroEndWheelieFaceLeft_Step0(struct ObjectEvent *objectEvent, struct Sprite *sprite)
{
    StartSpriteAnimInDirection(objectEvent, sprite, DIR_WEST, GetAcroEndWheelieDirectionAnimNum(DIR_WEST));
    return FALSE;
}

bool8 MovementAction_AcroEndWheelieFaceRight_Step0(struct ObjectEvent *objectEvent, struct Sprite *sprite)
{
    StartSpriteAnimInDirection(objectEvent, sprite, DIR_EAST, GetAcroEndWheelieDirectionAnimNum(DIR_EAST));
    return FALSE;
}

bool8 MovementAction_UnusedAcroActionDown_Step0(struct ObjectEvent *objectEvent, struct Sprite *sprite)
{
    StartSpriteAnimInDirection(objectEvent, sprite, DIR_SOUTH, GetAcroUnusedActionDirectionAnimNum(DIR_SOUTH));
    return FALSE;
}

bool8 MovementAction_UnusedAcroActionUp_Step0(struct ObjectEvent *objectEvent, struct Sprite *sprite)
{
    StartSpriteAnimInDirection(objectEvent, sprite, DIR_NORTH, GetAcroUnusedActionDirectionAnimNum(DIR_NORTH));
    return FALSE;
}

bool8 MovementAction_UnusedAcroActionLeft_Step0(struct ObjectEvent *objectEvent, struct Sprite *sprite)
{
    StartSpriteAnimInDirection(objectEvent, sprite, DIR_WEST, GetAcroUnusedActionDirectionAnimNum(DIR_WEST));
    return FALSE;
}

bool8 MovementAction_UnusedAcroActionRight_Step0(struct ObjectEvent *objectEvent, struct Sprite *sprite)
{
    StartSpriteAnimInDirection(objectEvent, sprite, DIR_EAST, GetAcroUnusedActionDirectionAnimNum(DIR_EAST));
    return FALSE;
}

void InitFigure8Anim(struct ObjectEvent *objectEvent, struct Sprite *sprite)
{
    InitSpriteForFigure8Anim(sprite);
    sprite->animPaused = FALSE;
}

bool8 DoFigure8Anim(struct ObjectEvent *objectEvent, struct Sprite *sprite)
{
    if (AnimateSpriteInFigure8(sprite))
    {
        ShiftStillObjectEventCoords(objectEvent);
        objectEvent->triggerGroundEffectsOnStop = TRUE;
        sprite->animPaused = TRUE;
        return TRUE;
    }
    return FALSE;
}

bool8 MovementAction_Figure8_Step0(struct ObjectEvent *objectEvent, struct Sprite *sprite)
{
    InitFigure8Anim(objectEvent, sprite);
    sprite->sActionFuncId = 1;
    return MovementAction_Figure8_Step1(objectEvent, sprite);
}

bool8 MovementAction_Figure8_Step1(struct ObjectEvent *objectEvent, struct Sprite *sprite)
{
    if (DoFigure8Anim(objectEvent, sprite))
    {
        sprite->sActionFuncId = 2;
        return TRUE;
    }
    return FALSE;
}

static void InitAcroWheelieJump(struct ObjectEvent *objectEvent, struct Sprite *sprite, u8 direction, u8 distance, u8 type)
{
    InitJump(objectEvent, sprite, direction, distance, type);
    StartSpriteAnimIfDifferent(sprite, GetAcroWheelieDirectionAnimNum(direction));
    DoShadowFieldEffect(objectEvent);
}

bool8 MovementAction_AcroWheelieHopFaceDown_Step0(struct ObjectEvent *objectEvent, struct Sprite *sprite)
{
    InitAcroWheelieJump(objectEvent, sprite, DIR_SOUTH, JUMP_DISTANCE_IN_PLACE, JUMP_TYPE_LOW);
    return MovementAction_AcroWheelieHopFaceDown_Step1(objectEvent, sprite);
}

bool8 MovementAction_AcroWheelieHopFaceDown_Step1(struct ObjectEvent *objectEvent, struct Sprite *sprite)
{
    if (DoJumpAnim(objectEvent, sprite))
    {
        objectEvent->noShadow = FALSE;
        sprite->sActionFuncId = 2;
        return TRUE;
    }
    return FALSE;
}

bool8 MovementAction_AcroWheelieHopFaceUp_Step0(struct ObjectEvent *objectEvent, struct Sprite *sprite)
{
    InitAcroWheelieJump(objectEvent, sprite, DIR_NORTH, JUMP_DISTANCE_IN_PLACE, JUMP_TYPE_LOW);
    return MovementAction_AcroWheelieHopFaceUp_Step1(objectEvent, sprite);
}

bool8 MovementAction_AcroWheelieHopFaceUp_Step1(struct ObjectEvent *objectEvent, struct Sprite *sprite)
{
    if (DoJumpAnim(objectEvent, sprite))
    {
        objectEvent->noShadow = FALSE;
        sprite->sActionFuncId = 2;
        return TRUE;
    }
    return FALSE;
}

bool8 MovementAction_AcroWheelieHopFaceLeft_Step0(struct ObjectEvent *objectEvent, struct Sprite *sprite)
{
    InitAcroWheelieJump(objectEvent, sprite, DIR_WEST, JUMP_DISTANCE_IN_PLACE, JUMP_TYPE_LOW);
    return MovementAction_AcroWheelieHopFaceLeft_Step1(objectEvent, sprite);
}

bool8 MovementAction_AcroWheelieHopFaceLeft_Step1(struct ObjectEvent *objectEvent, struct Sprite *sprite)
{
    if (DoJumpAnim(objectEvent, sprite))
    {
        objectEvent->noShadow = FALSE;
        sprite->sActionFuncId = 2;
        return TRUE;
    }
    return FALSE;
}

bool8 MovementAction_AcroWheelieHopFaceRight_Step0(struct ObjectEvent *objectEvent, struct Sprite *sprite)
{
    InitAcroWheelieJump(objectEvent, sprite, DIR_EAST, JUMP_DISTANCE_IN_PLACE, JUMP_TYPE_LOW);
    return MovementAction_AcroWheelieHopFaceRight_Step1(objectEvent, sprite);
}

bool8 MovementAction_AcroWheelieHopFaceRight_Step1(struct ObjectEvent *objectEvent, struct Sprite *sprite)
{
    if (DoJumpAnim(objectEvent, sprite))
    {
        objectEvent->noShadow = FALSE;
        sprite->sActionFuncId = 2;
        return TRUE;
    }
    return FALSE;
}

bool8 MovementAction_AcroWheelieHopDown_Step0(struct ObjectEvent *objectEvent, struct Sprite *sprite)
{
    InitAcroWheelieJump(objectEvent, sprite, DIR_SOUTH, JUMP_DISTANCE_NORMAL, JUMP_TYPE_LOW);
    return MovementAction_AcroWheelieHopDown_Step1(objectEvent, sprite);
}

bool8 MovementAction_AcroWheelieHopDown_Step1(struct ObjectEvent *objectEvent, struct Sprite *sprite)
{
    if (DoJumpAnim(objectEvent, sprite))
    {
        objectEvent->noShadow = FALSE;
        sprite->sActionFuncId = 2;
        return TRUE;
    }
    return FALSE;
}

bool8 MovementAction_AcroWheelieHopUp_Step0(struct ObjectEvent *objectEvent, struct Sprite *sprite)
{
    InitAcroWheelieJump(objectEvent, sprite, DIR_NORTH, JUMP_DISTANCE_NORMAL, JUMP_TYPE_LOW);
    return MovementAction_AcroWheelieHopUp_Step1(objectEvent, sprite);
}

bool8 MovementAction_AcroWheelieHopUp_Step1(struct ObjectEvent *objectEvent, struct Sprite *sprite)
{
    if (DoJumpAnim(objectEvent, sprite))
    {
        objectEvent->noShadow = FALSE;
        sprite->sActionFuncId = 2;
        return TRUE;
    }
    return FALSE;
}

bool8 MovementAction_AcroWheelieHopLeft_Step0(struct ObjectEvent *objectEvent, struct Sprite *sprite)
{
    InitAcroWheelieJump(objectEvent, sprite, DIR_WEST, JUMP_DISTANCE_NORMAL, JUMP_TYPE_LOW);
    return MovementAction_AcroWheelieHopLeft_Step1(objectEvent, sprite);
}

bool8 MovementAction_AcroWheelieHopLeft_Step1(struct ObjectEvent *objectEvent, struct Sprite *sprite)
{
    if (DoJumpAnim(objectEvent, sprite))
    {
        objectEvent->noShadow = FALSE;
        sprite->sActionFuncId = 2;
        return TRUE;
    }
    return FALSE;
}

bool8 MovementAction_AcroWheelieHopRight_Step0(struct ObjectEvent *objectEvent, struct Sprite *sprite)
{
    InitAcroWheelieJump(objectEvent, sprite, DIR_EAST, JUMP_DISTANCE_NORMAL, JUMP_TYPE_LOW);
    return MovementAction_AcroWheelieHopRight_Step1(objectEvent, sprite);
}

bool8 MovementAction_AcroWheelieHopRight_Step1(struct ObjectEvent *objectEvent, struct Sprite *sprite)
{
    if (DoJumpAnim(objectEvent, sprite))
    {
        objectEvent->noShadow = FALSE;
        sprite->sActionFuncId = 2;
        return TRUE;
    }
    return FALSE;
}

bool8 MovementAction_AcroWheelieJumpDown_Step0(struct ObjectEvent *objectEvent, struct Sprite *sprite)
{
    InitAcroWheelieJump(objectEvent, sprite, DIR_SOUTH, JUMP_DISTANCE_FAR, JUMP_TYPE_HIGH);
    return MovementAction_AcroWheelieJumpDown_Step1(objectEvent, sprite);
}

bool8 MovementAction_AcroWheelieJumpDown_Step1(struct ObjectEvent *objectEvent, struct Sprite *sprite)
{
    if (DoJumpAnim(objectEvent, sprite))
    {
        objectEvent->noShadow = FALSE;
        sprite->sActionFuncId = 2;
        return TRUE;
    }
    return FALSE;
}

bool8 MovementAction_AcroWheelieJumpUp_Step0(struct ObjectEvent *objectEvent, struct Sprite *sprite)
{
    InitAcroWheelieJump(objectEvent, sprite, DIR_NORTH, JUMP_DISTANCE_FAR, JUMP_TYPE_HIGH);
    return MovementAction_AcroWheelieJumpUp_Step1(objectEvent, sprite);
}

bool8 MovementAction_AcroWheelieJumpUp_Step1(struct ObjectEvent *objectEvent, struct Sprite *sprite)
{
    if (DoJumpAnim(objectEvent, sprite))
    {
        objectEvent->noShadow = FALSE;
        sprite->sActionFuncId = 2;
        return TRUE;
    }
    return FALSE;
}

bool8 MovementAction_AcroWheelieJumpLeft_Step0(struct ObjectEvent *objectEvent, struct Sprite *sprite)
{
    InitAcroWheelieJump(objectEvent, sprite, DIR_WEST, JUMP_DISTANCE_FAR, JUMP_TYPE_HIGH);
    return MovementAction_AcroWheelieJumpLeft_Step1(objectEvent, sprite);
}

bool8 MovementAction_AcroWheelieJumpLeft_Step1(struct ObjectEvent *objectEvent, struct Sprite *sprite)
{
    if (DoJumpAnim(objectEvent, sprite))
    {
        objectEvent->noShadow = FALSE;
        sprite->sActionFuncId = 2;
        return TRUE;
    }
    return FALSE;
}

bool8 MovementAction_AcroWheelieJumpRight_Step0(struct ObjectEvent *objectEvent, struct Sprite *sprite)
{
    InitAcroWheelieJump(objectEvent, sprite, DIR_EAST, JUMP_DISTANCE_FAR, JUMP_TYPE_HIGH);
    return MovementAction_AcroWheelieJumpRight_Step1(objectEvent, sprite);
}

bool8 MovementAction_AcroWheelieJumpRight_Step1(struct ObjectEvent *objectEvent, struct Sprite *sprite)
{
    if (DoJumpAnim(objectEvent, sprite))
    {
        objectEvent->noShadow = FALSE;
        sprite->sActionFuncId = 2;
        return TRUE;
    }
    return FALSE;
}

bool8 MovementAction_AcroWheelieInPlaceDown_Step0(struct ObjectEvent *objectEvent, struct Sprite *sprite)
{
    InitMoveInPlace(objectEvent, sprite, DIR_SOUTH, GetAcroWheeliePedalDirectionAnimNum(DIR_SOUTH), 8);
    return MovementAction_WalkInPlace_Step1(objectEvent, sprite);
}

bool8 MovementAction_AcroWheelieInPlaceUp_Step0(struct ObjectEvent *objectEvent, struct Sprite *sprite)
{
    InitMoveInPlace(objectEvent, sprite, DIR_NORTH, GetAcroWheeliePedalDirectionAnimNum(DIR_NORTH), 8);
    return MovementAction_WalkInPlace_Step1(objectEvent, sprite);
}

bool8 MovementAction_AcroWheelieInPlaceLeft_Step0(struct ObjectEvent *objectEvent, struct Sprite *sprite)
{
    InitMoveInPlace(objectEvent, sprite, DIR_WEST, GetAcroWheeliePedalDirectionAnimNum(DIR_WEST), 8);
    return MovementAction_WalkInPlace_Step1(objectEvent, sprite);
}

bool8 MovementAction_AcroWheelieInPlaceRight_Step0(struct ObjectEvent *objectEvent, struct Sprite *sprite)
{
    InitMoveInPlace(objectEvent, sprite, DIR_EAST, GetAcroWheeliePedalDirectionAnimNum(DIR_EAST), 8);
    return MovementAction_WalkInPlace_Step1(objectEvent, sprite);
}

static void InitAcroPopWheelie(struct ObjectEvent *objectEvent, struct Sprite *sprite, u8 direction, u8 speed)
{
    InitNpcForMovement(objectEvent, sprite, direction, speed);
    StartSpriteAnim(sprite, GetAcroWheelieDirectionAnimNum(objectEvent->facingDirection));
    SeekSpriteAnim(sprite, 0);
}

bool8 MovementAction_AcroPopWheelieMoveDown_Step0(struct ObjectEvent *objectEvent, struct Sprite *sprite)
{
    InitAcroPopWheelie(objectEvent, sprite, DIR_SOUTH, 1);
    return MovementAction_AcroPopWheelieMoveDown_Step1(objectEvent, sprite);
}

bool8 MovementAction_AcroPopWheelieMoveDown_Step1(struct ObjectEvent *objectEvent, struct Sprite *sprite)
{
    if (UpdateMovementNormal(objectEvent, sprite))
    {
        sprite->sActionFuncId = 2;
        return TRUE;
    }
    return FALSE;
}

bool8 MovementAction_AcroPopWheelieMoveUp_Step0(struct ObjectEvent *objectEvent, struct Sprite *sprite)
{
    InitAcroPopWheelie(objectEvent, sprite, DIR_NORTH, 1);
    return MovementAction_AcroPopWheelieMoveUp_Step1(objectEvent, sprite);
}

bool8 MovementAction_AcroPopWheelieMoveUp_Step1(struct ObjectEvent *objectEvent, struct Sprite *sprite)
{
    if (UpdateMovementNormal(objectEvent, sprite))
    {
        sprite->sActionFuncId = 2;
        return TRUE;
    }
    return FALSE;
}

bool8 MovementAction_AcroPopWheelieMoveLeft_Step0(struct ObjectEvent *objectEvent, struct Sprite *sprite)
{
    InitAcroPopWheelie(objectEvent, sprite, DIR_WEST,  1);
    return MovementAction_AcroPopWheelieMoveLeft_Step1(objectEvent, sprite);
}

bool8 MovementAction_AcroPopWheelieMoveLeft_Step1(struct ObjectEvent *objectEvent, struct Sprite *sprite)
{
    if (UpdateMovementNormal(objectEvent, sprite))
    {
        sprite->sActionFuncId = 2;
        return TRUE;
    }
    return FALSE;
}

bool8 MovementAction_AcroPopWheelieMoveRight_Step0(struct ObjectEvent *objectEvent, struct Sprite *sprite)
{
    InitAcroPopWheelie(objectEvent, sprite, DIR_EAST,  1);
    return MovementAction_AcroPopWheelieMoveRight_Step1(objectEvent, sprite);
}

bool8 MovementAction_AcroPopWheelieMoveRight_Step1(struct ObjectEvent *objectEvent, struct Sprite *sprite)
{
    if (UpdateMovementNormal(objectEvent, sprite))
    {
        sprite->sActionFuncId = 2;
        return TRUE;
    }
    return FALSE;
}

static void InitAcroWheelieMove(struct ObjectEvent *objectEvent, struct Sprite *sprite, u8 direction, u8 speed)
{
    InitNpcForMovement(objectEvent, sprite, direction, speed);
    SetStepAnimHandleAlternation(objectEvent, sprite, GetAcroWheeliePedalDirectionAnimNum(objectEvent->facingDirection));
}

bool8 MovementAction_AcroWheelieMoveDown_Step0(struct ObjectEvent *objectEvent, struct Sprite *sprite)
{
    InitAcroWheelieMove(objectEvent, sprite, DIR_SOUTH, 1);
    return MovementAction_AcroWheelieMoveDown_Step1(objectEvent, sprite);
}

bool8 MovementAction_AcroWheelieMoveDown_Step1(struct ObjectEvent *objectEvent, struct Sprite *sprite)
{
    if (UpdateMovementNormal(objectEvent, sprite))
    {
        sprite->sActionFuncId = 2;
        return TRUE;
    }
    return FALSE;
}

bool8 MovementAction_AcroWheelieMoveUp_Step0(struct ObjectEvent *objectEvent, struct Sprite *sprite)
{
    InitAcroWheelieMove(objectEvent, sprite, DIR_NORTH, 1);
    return MovementAction_AcroWheelieMoveUp_Step1(objectEvent, sprite);
}

bool8 MovementAction_AcroWheelieMoveUp_Step1(struct ObjectEvent *objectEvent, struct Sprite *sprite)
{
    if (UpdateMovementNormal(objectEvent, sprite))
    {
        sprite->sActionFuncId = 2;
        return TRUE;
    }
    return FALSE;
}

bool8 MovementAction_AcroWheelieMoveLeft_Step0(struct ObjectEvent *objectEvent, struct Sprite *sprite)
{
    InitAcroWheelieMove(objectEvent, sprite, DIR_WEST,  1);
    return MovementAction_AcroWheelieMoveLeft_Step1(objectEvent, sprite);
}

bool8 MovementAction_AcroWheelieMoveLeft_Step1(struct ObjectEvent *objectEvent, struct Sprite *sprite)
{
    if (UpdateMovementNormal(objectEvent, sprite))
    {
        sprite->sActionFuncId = 2;
        return TRUE;
    }
    return FALSE;
}

bool8 MovementAction_AcroWheelieMoveRight_Step0(struct ObjectEvent *objectEvent, struct Sprite *sprite)
{
    InitAcroWheelieMove(objectEvent, sprite, DIR_EAST, 1);
    return MovementAction_AcroWheelieMoveRight_Step1(objectEvent, sprite);
}

bool8 MovementAction_AcroWheelieMoveRight_Step1(struct ObjectEvent *objectEvent, struct Sprite *sprite)
{
    if (UpdateMovementNormal(objectEvent, sprite))
    {
        sprite->sActionFuncId = 2;
        return TRUE;
    }
    return FALSE;
}

static void InitAcroEndWheelie(struct ObjectEvent *objectEvent, struct Sprite *sprite, u8 direction, u8 speed)
{
    InitNpcForMovement(objectEvent, sprite, direction, speed);
    StartSpriteAnim(sprite, GetAcroEndWheelieDirectionAnimNum(objectEvent->facingDirection));
    SeekSpriteAnim(sprite, 0);
}

bool8 MovementAction_AcroEndWheelieMoveDown_Step0(struct ObjectEvent *objectEvent, struct Sprite *sprite)
{
    InitAcroEndWheelie(objectEvent, sprite, DIR_SOUTH, 1);
    return MovementAction_AcroEndWheelieMoveDown_Step1(objectEvent, sprite);
}

bool8 MovementAction_AcroEndWheelieMoveDown_Step1(struct ObjectEvent *objectEvent, struct Sprite *sprite)
{
    if (UpdateMovementNormal(objectEvent, sprite))
    {
        sprite->sActionFuncId = 2;
        return TRUE;
    }
    return FALSE;
}

bool8 MovementAction_AcroEndWheelieMoveUp_Step0(struct ObjectEvent *objectEvent, struct Sprite *sprite)
{
    InitAcroEndWheelie(objectEvent, sprite, DIR_NORTH, 1);
    return MovementAction_AcroEndWheelieMoveUp_Step1(objectEvent, sprite);
}

bool8 MovementAction_AcroEndWheelieMoveUp_Step1(struct ObjectEvent *objectEvent, struct Sprite *sprite)
{
    if (UpdateMovementNormal(objectEvent, sprite))
    {
        sprite->sActionFuncId = 2;
        return TRUE;
    }
    return FALSE;
}

bool8 MovementAction_AcroEndWheelieMoveLeft_Step0(struct ObjectEvent *objectEvent, struct Sprite *sprite)
{
    InitAcroEndWheelie(objectEvent, sprite, DIR_WEST, 1);
    return MovementAction_AcroEndWheelieMoveLeft_Step1(objectEvent, sprite);
}

bool8 MovementAction_AcroEndWheelieMoveLeft_Step1(struct ObjectEvent *objectEvent, struct Sprite *sprite)
{
    if (UpdateMovementNormal(objectEvent, sprite))
    {
        sprite->sActionFuncId = 2;
        return TRUE;
    }
    return FALSE;
}

bool8 MovementAction_AcroEndWheelieMoveRight_Step0(struct ObjectEvent *objectEvent, struct Sprite *sprite)
{
    InitAcroEndWheelie(objectEvent, sprite, DIR_EAST, 1);
    return MovementAction_AcroEndWheelieMoveRight_Step1(objectEvent, sprite);
}

bool8 MovementAction_AcroEndWheelieMoveRight_Step1(struct ObjectEvent *objectEvent, struct Sprite *sprite)
{
    if (UpdateMovementNormal(objectEvent, sprite))
    {
        sprite->sActionFuncId = 2;
        return TRUE;
    }
    return FALSE;
}

bool8 MovementAction_Levitate_Step0(struct ObjectEvent *objectEvent, struct Sprite *sprite)
{
    CreateLevitateMovementTask(objectEvent);
    sprite->sActionFuncId = 1;
    return TRUE;
}

bool8 MovementAction_StopLevitate_Step0(struct ObjectEvent *objectEvent, struct Sprite *sprite)
{
    DestroyLevitateMovementTask(objectEvent->warpArrowSpriteId);
    sprite->y2 = 0;
    sprite->sActionFuncId = 1;
    return TRUE;
}

bool8 MovementAction_StopLevitateAtTop_Step0(struct ObjectEvent *objectEvent, struct Sprite *sprite)
{
    if (sprite->y2 == 0)
    {
        DestroyLevitateMovementTask(objectEvent->warpArrowSpriteId);
        sprite->sActionFuncId = 1;
        return TRUE;
    }
    return FALSE;
}

u8 MovementAction_Finish(struct ObjectEvent *objectEvent, struct Sprite *sprite)
{
    return TRUE;
}

bool8 MovementAction_PauseSpriteAnim(struct ObjectEvent *objectEvent, struct Sprite *sprite)
{
    sprite->animPaused = TRUE;
    return TRUE;
}

static void UpdateObjectEventSpriteAnimPause(struct ObjectEvent *objectEvent, struct Sprite *sprite)
{
    if (objectEvent->disableAnim)
        sprite->animPaused = TRUE;
}

static void TryEnableObjectEventAnim(struct ObjectEvent *objectEvent, struct Sprite *sprite)
{
    if (objectEvent->enableAnim)
    {
        sprite->animPaused = FALSE;
        objectEvent->disableAnim = FALSE;
        objectEvent->enableAnim = FALSE;
    }
}

static void UpdateObjectEventVisibility(struct ObjectEvent *objectEvent, struct Sprite *sprite)
{
    UpdateObjectEventOffscreen(objectEvent, sprite);
    UpdateObjectEventSpriteVisibility(objectEvent, sprite);
}

static void UpdateObjectEventOffscreen(struct ObjectEvent *objectEvent, struct Sprite *sprite)
{
    u16 x, y;
    u16 x2, y2;
    const struct ObjectEventGraphicsInfo *graphicsInfo;

    objectEvent->offScreen = FALSE;

    graphicsInfo = GetObjectEventGraphicsInfo(objectEvent->graphicsId);
    if (sprite->coordOffsetEnabled)
    {
        x = sprite->x + sprite->x2 + sprite->centerToCornerVecX + gSpriteCoordOffsetX;
        y = sprite->y + sprite->y2 + sprite->centerToCornerVecY + gSpriteCoordOffsetY;
    }
    else
    {
        x = sprite->x + sprite->x2 + sprite->centerToCornerVecX;
        y = sprite->y + sprite->y2 + sprite->centerToCornerVecY;
    }
    x2 = graphicsInfo->width;
    x2 += x;
    y2 = y;
    y2 += graphicsInfo->height;

    if ((s16)x >= DISPLAY_WIDTH + 16 || (s16)x2 < -16)
        objectEvent->offScreen = TRUE;

    if ((s16)y >= DISPLAY_HEIGHT + 16 || (s16)y2 < -16)
        objectEvent->offScreen = TRUE;
}

static void UpdateObjectEventSpriteVisibility(struct ObjectEvent *objectEvent, struct Sprite *sprite)
{
    sprite->invisible = FALSE;
    if (objectEvent->invisible || objectEvent->offScreen)
        sprite->invisible = TRUE;
}

static void GetAllGroundEffectFlags_OnSpawn(struct ObjectEvent *objEvent, u32 *flags)
{
    ObjectEventUpdateMetatileBehaviors(objEvent);
    GetGroundEffectFlags_Reflection(objEvent, flags);
    GetGroundEffectFlags_TallGrassOnSpawn(objEvent, flags);
    GetGroundEffectFlags_LongGrassOnSpawn(objEvent, flags);
    GetGroundEffectFlags_SandHeap(objEvent, flags);
    GetGroundEffectFlags_ShallowFlowingWater(objEvent, flags);
    GetGroundEffectFlags_ShortGrass(objEvent, flags);
    GetGroundEffectFlags_HotSprings(objEvent, flags);
}

static void GetAllGroundEffectFlags_OnBeginStep(struct ObjectEvent *objEvent, u32 *flags)
{
    ObjectEventUpdateMetatileBehaviors(objEvent);
    GetGroundEffectFlags_Reflection(objEvent, flags);
    GetGroundEffectFlags_TallGrassOnBeginStep(objEvent, flags);
    GetGroundEffectFlags_LongGrassOnBeginStep(objEvent, flags);
    GetGroundEffectFlags_Tracks(objEvent, flags);
    GetGroundEffectFlags_SandHeap(objEvent, flags);
    GetGroundEffectFlags_ShallowFlowingWater(objEvent, flags);
    GetGroundEffectFlags_Puddle(objEvent, flags);
    GetGroundEffectFlags_ShortGrass(objEvent, flags);
    GetGroundEffectFlags_HotSprings(objEvent, flags);
}

static void GetAllGroundEffectFlags_OnFinishStep(struct ObjectEvent *objEvent, u32 *flags)
{
    ObjectEventUpdateMetatileBehaviors(objEvent);
    GetGroundEffectFlags_ShallowFlowingWater(objEvent, flags);
    GetGroundEffectFlags_SandHeap(objEvent, flags);
    GetGroundEffectFlags_Puddle(objEvent, flags);
    GetGroundEffectFlags_Ripple(objEvent, flags);
    GetGroundEffectFlags_ShortGrass(objEvent, flags);
    GetGroundEffectFlags_HotSprings(objEvent, flags);
    GetGroundEffectFlags_Seaweed(objEvent, flags);
    GetGroundEffectFlags_JumpLanding(objEvent, flags);
}

static void ObjectEventUpdateMetatileBehaviors(struct ObjectEvent *objEvent)
{
    objEvent->previousMetatileBehavior = MapGridGetMetatileBehaviorAt(objEvent->previousCoords.x, objEvent->previousCoords.y);
    objEvent->currentMetatileBehavior = MapGridGetMetatileBehaviorAt(objEvent->currentCoords.x, objEvent->currentCoords.y);
}

static void GetGroundEffectFlags_Reflection(struct ObjectEvent *objEvent, u32 *flags)
{
    u32 reflectionFlags[NUM_REFLECTION_TYPES - 1] = {
        [REFL_TYPE_ICE   - 1] = GROUND_EFFECT_FLAG_ICE_REFLECTION,
        [REFL_TYPE_WATER - 1] = GROUND_EFFECT_FLAG_WATER_REFLECTION
    };
    u8 reflType = ObjectEventGetNearbyReflectionType(objEvent);

    if (reflType)
    {
        if (objEvent->hasReflection == 0)
        {
            objEvent->hasReflection++;
            *flags |= reflectionFlags[reflType - 1];
        }
    }
    else
    {
        objEvent->hasReflection = FALSE;
    }
}

static void GetGroundEffectFlags_TallGrassOnSpawn(struct ObjectEvent *objEvent, u32 *flags)
{
    if (MetatileBehavior_IsTallGrass(objEvent->currentMetatileBehavior))
        *flags |= GROUND_EFFECT_FLAG_TALL_GRASS_ON_SPAWN;
}

static void GetGroundEffectFlags_TallGrassOnBeginStep(struct ObjectEvent *objEvent, u32 *flags)
{
    if (MetatileBehavior_IsTallGrass(objEvent->currentMetatileBehavior))
        *flags |= GROUND_EFFECT_FLAG_TALL_GRASS_ON_MOVE;
}

static void GetGroundEffectFlags_LongGrassOnSpawn(struct ObjectEvent *objEvent, u32 *flags)
{
    if (MetatileBehavior_IsLongGrass(objEvent->currentMetatileBehavior))
        *flags |= GROUND_EFFECT_FLAG_LONG_GRASS_ON_SPAWN;
}

static void GetGroundEffectFlags_LongGrassOnBeginStep(struct ObjectEvent *objEvent, u32 *flags)
{
    if (MetatileBehavior_IsLongGrass(objEvent->currentMetatileBehavior))
        *flags |= GROUND_EFFECT_FLAG_LONG_GRASS_ON_MOVE;
}

static void GetGroundEffectFlags_Tracks(struct ObjectEvent *objEvent, u32 *flags)
{
    if (MetatileBehavior_IsDeepSand(objEvent->previousMetatileBehavior))
        *flags |= GROUND_EFFECT_FLAG_DEEP_SAND;
    else if (MetatileBehavior_IsSandOrDeepSand(objEvent->previousMetatileBehavior)
             || MetatileBehavior_IsFootprints(objEvent->previousMetatileBehavior))
        *flags |= GROUND_EFFECT_FLAG_SAND;
}

static void GetGroundEffectFlags_SandHeap(struct ObjectEvent *objEvent, u32 *flags)
{
    if (MetatileBehavior_IsDeepSand(objEvent->currentMetatileBehavior)
        && MetatileBehavior_IsDeepSand(objEvent->previousMetatileBehavior))
    {
        if (!objEvent->inSandPile)
        {
            objEvent->inSandPile = FALSE;
            objEvent->inSandPile = TRUE;
            *flags |= GROUND_EFFECT_FLAG_SAND_PILE;
        }
    }
    else
    {
        objEvent->inSandPile = FALSE;
    }
}

static void GetGroundEffectFlags_ShallowFlowingWater(struct ObjectEvent *objEvent, u32 *flags)
{
    if ((MetatileBehavior_IsShallowFlowingWater(objEvent->currentMetatileBehavior)
         && MetatileBehavior_IsShallowFlowingWater(objEvent->previousMetatileBehavior))
        || (MetatileBehavior_IsPacifidlogLog(objEvent->currentMetatileBehavior)
            && MetatileBehavior_IsPacifidlogLog(objEvent->previousMetatileBehavior)))
    {
        if (!objEvent->inShallowFlowingWater)
        {
            objEvent->inShallowFlowingWater = FALSE;
            objEvent->inShallowFlowingWater = TRUE;
            *flags |= GROUND_EFFECT_FLAG_SHALLOW_FLOWING_WATER;
        }
    }
    else
    {
        objEvent->inShallowFlowingWater = FALSE;
    }
}

static void GetGroundEffectFlags_Puddle(struct ObjectEvent *objEvent, u32 *flags)
{
    if (MetatileBehavior_IsPuddle(objEvent->currentMetatileBehavior)
        && MetatileBehavior_IsPuddle(objEvent->previousMetatileBehavior))
        *flags |= GROUND_EFFECT_FLAG_PUDDLE;
}

static void GetGroundEffectFlags_Ripple(struct ObjectEvent *objEvent, u32 *flags)
{
    if (MetatileBehavior_HasRipples(objEvent->currentMetatileBehavior))
        *flags |= GROUND_EFFECT_FLAG_RIPPLES;
}

static void GetGroundEffectFlags_ShortGrass(struct ObjectEvent *objEvent, u32 *flags)
{
    if (MetatileBehavior_IsShortGrass(objEvent->currentMetatileBehavior)
        && MetatileBehavior_IsShortGrass(objEvent->previousMetatileBehavior))
    {
        if (!objEvent->inShortGrass)
        {
            objEvent->inShortGrass = FALSE;
            objEvent->inShortGrass = TRUE;
            *flags |= GROUND_EFFECT_FLAG_SHORT_GRASS;
        }
    }
    else
    {
        objEvent->inShortGrass = FALSE;
    }
}

static void GetGroundEffectFlags_HotSprings(struct ObjectEvent *objEvent, u32 *flags)
{
    if (MetatileBehavior_IsHotSprings(objEvent->currentMetatileBehavior)
        && MetatileBehavior_IsHotSprings(objEvent->previousMetatileBehavior))
    {
        if (!objEvent->inHotSprings)
        {
            objEvent->inHotSprings = FALSE;
            objEvent->inHotSprings = TRUE;
            *flags |= GROUND_EFFECT_FLAG_HOT_SPRINGS;
        }
    }
    else
    {
        objEvent->inHotSprings = FALSE;
    }
}

static void GetGroundEffectFlags_Seaweed(struct ObjectEvent *objEvent, u32 *flags)
{
    if (MetatileBehavior_IsSeaweed(objEvent->currentMetatileBehavior))
        *flags |= GROUND_EFFECT_FLAG_SEAWEED;
}

static void GetGroundEffectFlags_JumpLanding(struct ObjectEvent *objEvent, u32 *flags)
{
    typedef bool8 (*MetatileFunc)(u8);

    static const MetatileFunc metatileFuncs[] = {
        MetatileBehavior_IsTallGrass,
        MetatileBehavior_IsLongGrass,
        MetatileBehavior_IsPuddle,
        MetatileBehavior_IsSurfableWaterOrUnderwater,
        MetatileBehavior_IsShallowFlowingWater,
        MetatileBehavior_IsATile,
    };

    static const u32 jumpLandingFlags[] = {
        GROUND_EFFECT_FLAG_LAND_IN_TALL_GRASS,
        GROUND_EFFECT_FLAG_LAND_IN_LONG_GRASS,
        GROUND_EFFECT_FLAG_LAND_IN_SHALLOW_WATER,
        GROUND_EFFECT_FLAG_LAND_IN_DEEP_WATER,
        GROUND_EFFECT_FLAG_LAND_IN_SHALLOW_WATER,
        GROUND_EFFECT_FLAG_LAND_ON_NORMAL_GROUND,
    };

    if (objEvent->landingJump && !objEvent->disableJumpLandingGroundEffect)
    {
        u8 i;

        for (i = 0; i < ARRAY_COUNT(metatileFuncs); i++)
        {
            if (metatileFuncs[i](objEvent->currentMetatileBehavior))
            {
                *flags |= jumpLandingFlags[i];
                return;
            }
        }
    }
}

#define RETURN_REFLECTION_TYPE_AT(x, y)              \
    b = MapGridGetMetatileBehaviorAt(x, y);          \
    result = GetReflectionTypeByMetatileBehavior(b); \
    if (result != REFL_TYPE_NONE)                    \
        return result;

static u8 ObjectEventGetNearbyReflectionType(struct ObjectEvent *objEvent)
{
    const struct ObjectEventGraphicsInfo *info = GetObjectEventGraphicsInfo(objEvent->graphicsId);

    // ceil div by tile width?
    s16 width = (info->width + 8) >> 4;
    s16 height = (info->height + 8) >> 4;
    s16 i, j;
    u8 result, b; // used by RETURN_REFLECTION_TYPE_AT
    s16 one = 1;

    for (i = 0; i < height; i++)
    {
        RETURN_REFLECTION_TYPE_AT(objEvent->currentCoords.x, objEvent->currentCoords.y + one + i)
        RETURN_REFLECTION_TYPE_AT(objEvent->previousCoords.x, objEvent->previousCoords.y + one + i)
        for (j = 1; j < width; j++)
        {
            RETURN_REFLECTION_TYPE_AT(objEvent->currentCoords.x + j, objEvent->currentCoords.y + one + i)
            RETURN_REFLECTION_TYPE_AT(objEvent->currentCoords.x - j, objEvent->currentCoords.y + one + i)
            RETURN_REFLECTION_TYPE_AT(objEvent->previousCoords.x + j, objEvent->previousCoords.y + one + i)
            RETURN_REFLECTION_TYPE_AT(objEvent->previousCoords.x - j, objEvent->previousCoords.y + one + i)
        }
    }

    return REFL_TYPE_NONE;
}

#undef RETURN_REFLECTION_TYPE_AT

static u8 GetReflectionTypeByMetatileBehavior(u32 behavior)
{
    if (MetatileBehavior_IsIce(behavior))
        return REFL_TYPE_ICE;
    else if (MetatileBehavior_IsReflective(behavior))
        return REFL_TYPE_WATER;
    else
        return REFL_TYPE_NONE;
}

u8 GetLedgeJumpDirection(s16 x, s16 y, u8 direction)
{
    static bool8 (*const ledgeBehaviorFuncs[])(u8) = {
        [DIR_SOUTH - 1] = MetatileBehavior_IsJumpSouth,
        [DIR_NORTH - 1] = MetatileBehavior_IsJumpNorth,
        [DIR_WEST - 1]  = MetatileBehavior_IsJumpWest,
        [DIR_EAST - 1]  = MetatileBehavior_IsJumpEast,
    };

    u8 behavior;
    u8 index = direction;

    if (index == DIR_NONE)
        return DIR_NONE;
    else if (index > DIR_EAST)
        index -= DIR_EAST;

    index--;
    behavior = MapGridGetMetatileBehaviorAt(x, y);

    if (ledgeBehaviorFuncs[index](behavior) == TRUE)
        return index + 1;

    return DIR_NONE;
}

static void SetObjectEventSpriteOamTableForLongGrass(struct ObjectEvent *objEvent, struct Sprite *sprite)
{
    if (objEvent->disableCoveringGroundEffects)
        return;

    if (!MetatileBehavior_IsLongGrass(objEvent->currentMetatileBehavior))
        return;

    if (!MetatileBehavior_IsLongGrass(objEvent->previousMetatileBehavior))
        return;

    sprite->subspriteTableNum = 4;

    if (ElevationToPriority(objEvent->previousElevation) == 1)
        sprite->subspriteTableNum = 5;
}

static bool8 IsElevationMismatchAt(u8 elevation, s16 x, s16 y)
{
    u8 mapElevation;

    if (elevation == 0)
        return FALSE;

    mapElevation = MapGridGetElevationAt(x, y);

    if (mapElevation == 0 || mapElevation == 15)
        return FALSE;

    if (mapElevation != elevation)
        return TRUE;

    return FALSE;
}

static const u8 sElevationToSubpriority[] = {
    115, 115, 83, 115, 83, 115, 83, 115, 83, 115, 83, 115, 83, 0, 0, 115
};

static const u8 sElevationToPriority[] = {
    2, 2, 2, 2, 1, 2, 1, 2, 1, 2, 1, 2, 1, 0, 0, 2
};

static const u8 sElevationToSubspriteTableNum[] = {
    1, 1, 1, 1, 2, 1, 2, 1, 2, 1, 2, 1, 2, 0, 0, 1,
};

static void UpdateObjectEventElevationAndPriority(struct ObjectEvent *objEvent, struct Sprite *sprite)
{
    if (objEvent->fixedPriority)
        return;

    ObjectEventUpdateElevation(objEvent);

    sprite->subspriteTableNum = sElevationToSubspriteTableNum[objEvent->previousElevation];
    sprite->oam.priority = sElevationToPriority[objEvent->previousElevation];
}

static void InitObjectPriorityByElevation(struct Sprite *sprite, u8 elevation)
{
    sprite->subspriteTableNum = sElevationToSubspriteTableNum[elevation];
    sprite->oam.priority = sElevationToPriority[elevation];
}

u8 ElevationToPriority(u8 elevation)
{
    return sElevationToPriority[elevation];
}

void ObjectEventUpdateElevation(struct ObjectEvent *objEvent)
{
    u8 curElevation = MapGridGetElevationAt(objEvent->currentCoords.x, objEvent->currentCoords.y);
    u8 prevElevation = MapGridGetElevationAt(objEvent->previousCoords.x, objEvent->previousCoords.y);

    if (curElevation == 15 || prevElevation == 15)
        return;

    objEvent->currentElevation = curElevation;

    if (curElevation != 0 && curElevation != 15)
        objEvent->previousElevation = curElevation;
}

void SetObjectSubpriorityByElevation(u8 elevation, struct Sprite *sprite, u8 subpriority)
{
    s32 tmp = sprite->centerToCornerVecY;
    u32 tmpa = *(u16 *)&sprite->y;
    u32 tmpb = *(u16 *)&gSpriteCoordOffsetY;
    s32 tmp2 = (tmpa - tmp) + tmpb;
    u16 tmp3 = (16 - ((((u32)tmp2 + 8) & 0xFF) >> 4)) * 2;
    sprite->subpriority = tmp3 + sElevationToSubpriority[elevation] + subpriority;
}

static void ObjectEventUpdateSubpriority(struct ObjectEvent *objEvent, struct Sprite *sprite)
{
    if (objEvent->fixedPriority)
        return;

    SetObjectSubpriorityByElevation(objEvent->previousElevation, sprite, 1);
}

static bool8 AreElevationsCompatible(u8 a, u8 b)
{
    if (a == 0 || b == 0)
        return TRUE;

    if (a != b)
        return FALSE;

    return TRUE;
}

void GroundEffect_SpawnOnTallGrass(struct ObjectEvent *objEvent, struct Sprite *sprite)
{
    gFieldEffectArguments[0] = objEvent->currentCoords.x;
    gFieldEffectArguments[1] = objEvent->currentCoords.y;
    gFieldEffectArguments[2] = objEvent->previousElevation;
    gFieldEffectArguments[3] = 2; // priority
    gFieldEffectArguments[4] = objEvent->localId << 8 | objEvent->mapNum;
    gFieldEffectArguments[5] = objEvent->mapGroup;
    gFieldEffectArguments[6] = (u8)gSaveBlock1Ptr->location.mapNum << 8 | (u8)gSaveBlock1Ptr->location.mapGroup;
    gFieldEffectArguments[7] = TRUE; // skip to end of anim
    FieldEffectStart(FLDEFF_TALL_GRASS);
}

void GroundEffect_StepOnTallGrass(struct ObjectEvent *objEvent, struct Sprite *sprite)
{
    gFieldEffectArguments[0] = objEvent->currentCoords.x;
    gFieldEffectArguments[1] = objEvent->currentCoords.y;
    gFieldEffectArguments[2] = objEvent->previousElevation;
    gFieldEffectArguments[3] = 2; // priority
    gFieldEffectArguments[4] = objEvent->localId << 8 | objEvent->mapNum;
    gFieldEffectArguments[5] = objEvent->mapGroup;
    gFieldEffectArguments[6] = (u8)gSaveBlock1Ptr->location.mapNum << 8 | (u8)gSaveBlock1Ptr->location.mapGroup;
    gFieldEffectArguments[7] = FALSE; // don't skip to end of anim
    FieldEffectStart(FLDEFF_TALL_GRASS);
}

void GroundEffect_SpawnOnLongGrass(struct ObjectEvent *objEvent, struct Sprite *sprite)
{
    gFieldEffectArguments[0] = objEvent->currentCoords.x;
    gFieldEffectArguments[1] = objEvent->currentCoords.y;
    gFieldEffectArguments[2] = objEvent->previousElevation;
    gFieldEffectArguments[3] = 2;
    gFieldEffectArguments[4] = objEvent->localId << 8 | objEvent->mapNum;
    gFieldEffectArguments[5] = objEvent->mapGroup;
    gFieldEffectArguments[6] = (u8)gSaveBlock1Ptr->location.mapNum << 8 | (u8)gSaveBlock1Ptr->location.mapGroup;
    gFieldEffectArguments[7] = 1;
    FieldEffectStart(FLDEFF_LONG_GRASS);
}

void GroundEffect_StepOnLongGrass(struct ObjectEvent *objEvent, struct Sprite *sprite)
{
    gFieldEffectArguments[0] = objEvent->currentCoords.x;
    gFieldEffectArguments[1] = objEvent->currentCoords.y;
    gFieldEffectArguments[2] = objEvent->previousElevation;
    gFieldEffectArguments[3] = 2;
    gFieldEffectArguments[4] = (objEvent->localId << 8) | objEvent->mapNum;
    gFieldEffectArguments[5] = objEvent->mapGroup;
    gFieldEffectArguments[6] = (u8)gSaveBlock1Ptr->location.mapNum << 8 | (u8)gSaveBlock1Ptr->location.mapGroup;
    gFieldEffectArguments[7] = 0;
    FieldEffectStart(FLDEFF_LONG_GRASS);
}

void GroundEffect_WaterReflection(struct ObjectEvent *objEvent, struct Sprite *sprite)
{
    SetUpReflection(objEvent, sprite, FALSE);
}

void GroundEffect_IceReflection(struct ObjectEvent *objEvent, struct Sprite *sprite)
{
    SetUpReflection(objEvent, sprite, TRUE);
}

void GroundEffect_FlowingWater(struct ObjectEvent *objEvent, struct Sprite *sprite)
{
    StartFieldEffectForObjectEvent(FLDEFF_FEET_IN_FLOWING_WATER, objEvent);
}

static void (*const sGroundEffectTracksFuncs[])(struct ObjectEvent *objEvent, struct Sprite *sprite, bool8 isDeepSand) = {
    [TRACKS_NONE] = DoTracksGroundEffect_None,
    [TRACKS_FOOT] = DoTracksGroundEffect_Footprints,
    [TRACKS_BIKE_TIRE] = DoTracksGroundEffect_BikeTireTracks,
    [TRACKS_SLITHER] = DoTracksGroundEffect_SlitherTracks,
    [TRACKS_SPOT] = DoTracksGroundEffect_FootprintsC,
    [TRACKS_BUG] = DoTracksGroundEffect_FootprintsB,
};

void GroundEffect_SandTracks(struct ObjectEvent *objEvent, struct Sprite *sprite)
{
    const struct ObjectEventGraphicsInfo *info = GetObjectEventGraphicsInfo(objEvent->graphicsId);
    sGroundEffectTracksFuncs[objEvent->invisible ? TRACKS_NONE : info->tracks](objEvent, sprite, FALSE);
}

void GroundEffect_DeepSandTracks(struct ObjectEvent *objEvent, struct Sprite *sprite)
{
    const struct ObjectEventGraphicsInfo *info = GetObjectEventGraphicsInfo(objEvent->graphicsId);
    sGroundEffectTracksFuncs[objEvent->invisible ? TRACKS_NONE : info->tracks](objEvent, sprite, TRUE);
}

static void DoTracksGroundEffect_None(struct ObjectEvent *objEvent, struct Sprite *sprite, bool8 isDeepSand)
{
}

static void DoTracksGroundEffect_Footprints(struct ObjectEvent *objEvent, struct Sprite *sprite, bool8 isDeepSand)
{
    // First half-word is a Field Effect script id. (gFieldEffectScriptPointers)
    u16 sandFootprints_FieldEffectData[2] = {
        FLDEFF_SAND_FOOTPRINTS,
        FLDEFF_DEEP_SAND_FOOTPRINTS
    };

    gFieldEffectArguments[0] = objEvent->previousCoords.x;
    gFieldEffectArguments[1] = objEvent->previousCoords.y;
    gFieldEffectArguments[2] = 149;
    gFieldEffectArguments[3] = 2;
    gFieldEffectArguments[4] = objEvent->facingDirection;
    FieldEffectStart(sandFootprints_FieldEffectData[isDeepSand]);
}

static void DoTracksGroundEffect_FootprintsB(struct ObjectEvent *objEvent, struct Sprite *sprite, u8 a)
{
	// First half-word is a Field Effect script id. (gFieldEffectScriptPointers)
	u16 otherFootprintsA_FieldEffectData[2] = {
		FLDEFF_TRACKS_SPOT,
		FLDEFF_TRACKS_SPOT
	};

	gFieldEffectArguments[0] = objEvent->previousCoords.x;
	gFieldEffectArguments[1] = objEvent->previousCoords.y;
	gFieldEffectArguments[2] = 149;
	gFieldEffectArguments[3] = 2;
	gFieldEffectArguments[4] = objEvent->facingDirection;
    gFieldEffectArguments[5] = objEvent->previousMetatileBehavior;
	FieldEffectStart(otherFootprintsA_FieldEffectData[a]);
}

static void DoTracksGroundEffect_FootprintsC(struct ObjectEvent *objEvent, struct Sprite *sprite, u8 a)
{
	// First half-word is a Field Effect script id. (gFieldEffectScriptPointers)
	u16 otherFootprintsB_FieldEffectData[2] = {
		FLDEFF_TRACKS_BUG,
		FLDEFF_TRACKS_BUG
	};

	gFieldEffectArguments[0] = objEvent->previousCoords.x;
	gFieldEffectArguments[1] = objEvent->previousCoords.y;
	gFieldEffectArguments[2] = 149;
	gFieldEffectArguments[3] = 2;
	gFieldEffectArguments[4] = objEvent->facingDirection;
    gFieldEffectArguments[5] = objEvent->previousMetatileBehavior;
	FieldEffectStart(otherFootprintsB_FieldEffectData[a]);
}

static void DoTracksGroundEffect_BikeTireTracks(struct ObjectEvent *objEvent, struct Sprite *sprite, bool8 isDeepSand)
{
    //  Specifies which bike track shape to show next.
    //  For example, when the bike turns from up to right, it will show
    //  a track that curves to the right.
    //  Each 4-byte row corresponds to the initial direction of the bike, and
    //  each byte in that row is for the next direction of the bike in the order
    //  of down, up, left, right.
    static const u8 bikeTireTracks_Transitions[4][4] = {
        1, 2, 7, 8,
        1, 2, 6, 5,
        5, 8, 3, 4,
        6, 7, 3, 4,
    };

    if (objEvent->currentCoords.x != objEvent->previousCoords.x || objEvent->currentCoords.y != objEvent->previousCoords.y)
    {
        gFieldEffectArguments[0] = objEvent->previousCoords.x;
        gFieldEffectArguments[1] = objEvent->previousCoords.y;
        gFieldEffectArguments[2] = 149;
        gFieldEffectArguments[3] = 2;
        gFieldEffectArguments[4] =
            bikeTireTracks_Transitions[objEvent->previousMovementDirection][objEvent->facingDirection - 5];
        FieldEffectStart(FLDEFF_BIKE_TIRE_TRACKS);
    }
}

static void DoTracksGroundEffect_SlitherTracks(struct ObjectEvent *objEvent, struct Sprite *sprite, u8 a)
{
	//  Specifies which bike track shape to show next.
	//  For example, when the bike turns from up to right, it will show
	//  a track that curves to the right.
	//  Each 4-byte row corresponds to the initial direction of the bike, and
	//  each byte in that row is for the next direction of the bike in the order
	//  of down, up, left, right.
	static const u8 slitherTracks_Transitions[4][4] = {
		1, 2, 7, 8,
		1, 2, 6, 5,
		5, 8, 3, 4,
		6, 7, 3, 4,
	};

	if (objEvent->currentCoords.x != objEvent->previousCoords.x || objEvent->currentCoords.y != objEvent->previousCoords.y)
	{
		gFieldEffectArguments[0] = objEvent->previousCoords.x;
		gFieldEffectArguments[1] = objEvent->previousCoords.y;
		gFieldEffectArguments[2] = 149;
		gFieldEffectArguments[3] = 2;
		gFieldEffectArguments[4] =
			slitherTracks_Transitions[objEvent->previousMovementDirection][objEvent->facingDirection - 5];
        gFieldEffectArguments[5] = objEvent->previousMetatileBehavior;
		FieldEffectStart(FLDEFF_TRACKS_SLITHER);
	}
}

void GroundEffect_Ripple(struct ObjectEvent *objEvent, struct Sprite *sprite)
{
    DoRippleFieldEffect(objEvent, sprite);
}

void GroundEffect_StepOnPuddle(struct ObjectEvent *objEvent, struct Sprite *sprite)
{
    StartFieldEffectForObjectEvent(FLDEFF_SPLASH, objEvent);
}

void GroundEffect_SandHeap(struct ObjectEvent *objEvent, struct Sprite *sprite)
{
    StartFieldEffectForObjectEvent(FLDEFF_SAND_PILE, objEvent);
}

void GroundEffect_JumpOnTallGrass(struct ObjectEvent *objEvent, struct Sprite *sprite)
{
    u8 spriteId;

    gFieldEffectArguments[0] = objEvent->currentCoords.x;
    gFieldEffectArguments[1] = objEvent->currentCoords.y;
    gFieldEffectArguments[2] = objEvent->previousElevation;
    gFieldEffectArguments[3] = 2;
    FieldEffectStart(FLDEFF_JUMP_TALL_GRASS);

    spriteId = FindTallGrassFieldEffectSpriteId(
        objEvent->localId,
        objEvent->mapNum,
        objEvent->mapGroup,
        objEvent->currentCoords.x,
        objEvent->currentCoords.y);

    if (spriteId == MAX_SPRITES)
        GroundEffect_SpawnOnTallGrass(objEvent, sprite);
}

void GroundEffect_JumpOnLongGrass(struct ObjectEvent *objEvent, struct Sprite *sprite)
{
    gFieldEffectArguments[0] = objEvent->currentCoords.x;
    gFieldEffectArguments[1] = objEvent->currentCoords.y;
    gFieldEffectArguments[2] = objEvent->previousElevation;
    gFieldEffectArguments[3] = 2;
    FieldEffectStart(FLDEFF_JUMP_LONG_GRASS);
}

void GroundEffect_JumpOnShallowWater(struct ObjectEvent *objEvent, struct Sprite *sprite)
{
    gFieldEffectArguments[0] = objEvent->currentCoords.x;
    gFieldEffectArguments[1] = objEvent->currentCoords.y;
    gFieldEffectArguments[2] = objEvent->previousElevation;
    gFieldEffectArguments[3] = sprite->oam.priority;
    FieldEffectStart(FLDEFF_JUMP_SMALL_SPLASH);
}

void GroundEffect_JumpOnWater(struct ObjectEvent *objEvent, struct Sprite *sprite)
{
    gFieldEffectArguments[0] = objEvent->currentCoords.x;
    gFieldEffectArguments[1] = objEvent->currentCoords.y;
    gFieldEffectArguments[2] = objEvent->previousElevation;
    gFieldEffectArguments[3] = sprite->oam.priority;
    FieldEffectStart(FLDEFF_JUMP_BIG_SPLASH);
}

void GroundEffect_JumpLandingDust(struct ObjectEvent *objEvent, struct Sprite *sprite)
{
    gFieldEffectArguments[0] = objEvent->currentCoords.x;
    gFieldEffectArguments[1] = objEvent->currentCoords.y;
    gFieldEffectArguments[2] = objEvent->previousElevation;
    gFieldEffectArguments[3] = sprite->oam.priority;
    FieldEffectStart(FLDEFF_DUST);
}

void GroundEffect_ShortGrass(struct ObjectEvent *objEvent, struct Sprite *sprite)
{
    StartFieldEffectForObjectEvent(FLDEFF_SHORT_GRASS, objEvent);
}

void GroundEffect_HotSprings(struct ObjectEvent *objEvent, struct Sprite *sprite)
{
    StartFieldEffectForObjectEvent(FLDEFF_HOT_SPRINGS_WATER, objEvent);
}

void GroundEffect_Seaweed(struct ObjectEvent *objEvent, struct Sprite *sprite)
{
    gFieldEffectArguments[0] = objEvent->currentCoords.x;
    gFieldEffectArguments[1] = objEvent->currentCoords.y;
    FieldEffectStart(FLDEFF_BUBBLES);
}

static void (*const sGroundEffectFuncs[])(struct ObjectEvent *objEvent, struct Sprite *sprite) = {
    GroundEffect_SpawnOnTallGrass,      // GROUND_EFFECT_FLAG_TALL_GRASS_ON_SPAWN
    GroundEffect_StepOnTallGrass,       // GROUND_EFFECT_FLAG_TALL_GRASS_ON_MOVE
    GroundEffect_SpawnOnLongGrass,      // GROUND_EFFECT_FLAG_LONG_GRASS_ON_SPAWN
    GroundEffect_StepOnLongGrass,       // GROUND_EFFECT_FLAG_LONG_GRASS_ON_MOVE
    GroundEffect_WaterReflection,       // GROUND_EFFECT_FLAG_WATER_REFLECTION
    GroundEffect_IceReflection,         // GROUND_EFFECT_FLAG_ICE_REFLECTION
    GroundEffect_FlowingWater,          // GROUND_EFFECT_FLAG_SHALLOW_FLOWING_WATER
    GroundEffect_SandTracks,            // GROUND_EFFECT_FLAG_SAND
    GroundEffect_DeepSandTracks,        // GROUND_EFFECT_FLAG_DEEP_SAND
    GroundEffect_Ripple,                // GROUND_EFFECT_FLAG_RIPPLES
    GroundEffect_StepOnPuddle,          // GROUND_EFFECT_FLAG_PUDDLE
    GroundEffect_SandHeap,              // GROUND_EFFECT_FLAG_SAND_PILE
    GroundEffect_JumpOnTallGrass,       // GROUND_EFFECT_FLAG_LAND_IN_TALL_GRASS
    GroundEffect_JumpOnLongGrass,       // GROUND_EFFECT_FLAG_LAND_IN_LONG_GRASS
    GroundEffect_JumpOnShallowWater,    // GROUND_EFFECT_FLAG_LAND_IN_SHALLOW_WATER
    GroundEffect_JumpOnWater,           // GROUND_EFFECT_FLAG_LAND_IN_DEEP_WATER
    GroundEffect_JumpLandingDust,       // GROUND_EFFECT_FLAG_LAND_ON_NORMAL_GROUND
    GroundEffect_ShortGrass,            // GROUND_EFFECT_FLAG_SHORT_GRASS
    GroundEffect_HotSprings,            // GROUND_EFFECT_FLAG_HOT_SPRINGS
    GroundEffect_Seaweed                // GROUND_EFFECT_FLAG_SEAWEED
};

static void GroundEffect_Shadow(struct ObjectEvent *objEvent, struct Sprite *sprite) {
  SetUpShadow(objEvent, sprite);
}

static void DoFlaggedGroundEffects(struct ObjectEvent *objEvent, struct Sprite *sprite, u32 flags)
{
    u8 i;
    if (ObjectEventIsFarawayIslandMew(objEvent) == TRUE && !ShouldMewShakeGrass(objEvent))
        return;

    for (i = 0; i < ARRAY_COUNT(sGroundEffectFuncs); i++, flags >>= 1)
        if (flags & 1)
            sGroundEffectFuncs[i](objEvent, sprite);
    if (!(gWeatherPtr->noShadows || objEvent->inHotSprings || objEvent->inSandPile || MetatileBehavior_IsPuddle(objEvent->currentMetatileBehavior)))
      GroundEffect_Shadow(objEvent, sprite);
}

void filters_out_some_ground_effects(struct ObjectEvent *objEvent, u32 *flags)
{
    if (objEvent->disableCoveringGroundEffects)
    {
        objEvent->inShortGrass = 0;
        objEvent->inSandPile = 0;
        objEvent->inShallowFlowingWater = 0;
        objEvent->inHotSprings = 0;
        *flags &= ~(GROUND_EFFECT_FLAG_HOT_SPRINGS
                  | GROUND_EFFECT_FLAG_SHORT_GRASS
                  | GROUND_EFFECT_FLAG_SAND_PILE
                  | GROUND_EFFECT_FLAG_SHALLOW_FLOWING_WATER
                  | GROUND_EFFECT_FLAG_TALL_GRASS_ON_MOVE);
    }
}

void FilterOutStepOnPuddleGroundEffectIfJumping(struct ObjectEvent *objEvent, u32 *flags)
{
    if (objEvent->landingJump)
        *flags &= ~GROUND_EFFECT_FLAG_PUDDLE;
}

static void DoGroundEffects_OnSpawn(struct ObjectEvent *objEvent, struct Sprite *sprite)
{
    u32 flags;

    if (objEvent->triggerGroundEffectsOnMove)
    {
        flags = 0;
        UpdateObjectEventElevationAndPriority(objEvent, sprite);
        GetAllGroundEffectFlags_OnSpawn(objEvent, &flags);
        SetObjectEventSpriteOamTableForLongGrass(objEvent, sprite);
        DoFlaggedGroundEffects(objEvent, sprite, flags);
        objEvent->triggerGroundEffectsOnMove = 0;
        objEvent->disableCoveringGroundEffects = 0;
    }
}

static void DoGroundEffects_OnBeginStep(struct ObjectEvent *objEvent, struct Sprite *sprite)
{
    u32 flags;

    if (objEvent->triggerGroundEffectsOnMove)
    {
        flags = 0;
        UpdateObjectEventElevationAndPriority(objEvent, sprite);
        GetAllGroundEffectFlags_OnBeginStep(objEvent, &flags);
        SetObjectEventSpriteOamTableForLongGrass(objEvent, sprite);
        filters_out_some_ground_effects(objEvent, &flags);
        DoFlaggedGroundEffects(objEvent, sprite, flags);
        objEvent->triggerGroundEffectsOnMove = 0;
        objEvent->disableCoveringGroundEffects = 0;
    }
}

static void DoGroundEffects_OnFinishStep(struct ObjectEvent *objEvent, struct Sprite *sprite)
{
    u32 flags;

    if (objEvent->triggerGroundEffectsOnStop)
    {
        flags = 0;
        UpdateObjectEventElevationAndPriority(objEvent, sprite);
        GetAllGroundEffectFlags_OnFinishStep(objEvent, &flags);
        SetObjectEventSpriteOamTableForLongGrass(objEvent, sprite);
        FilterOutStepOnPuddleGroundEffectIfJumping(objEvent, &flags);
        DoFlaggedGroundEffects(objEvent, sprite, flags);
        objEvent->triggerGroundEffectsOnStop = 0;
        objEvent->landingJump = 0;
    }
}

bool8 FreezeObjectEvent(struct ObjectEvent *objectEvent)
{
    if (objectEvent->heldMovementActive || objectEvent->frozen)
    {
        return TRUE;
    }
    else
    {
        objectEvent->frozen = TRUE;
        objectEvent->spriteAnimPausedBackup = gSprites[objectEvent->spriteId].animPaused;
        objectEvent->spriteAffineAnimPausedBackup = gSprites[objectEvent->spriteId].affineAnimPaused;
        gSprites[objectEvent->spriteId].animPaused = TRUE;
        gSprites[objectEvent->spriteId].affineAnimPaused = TRUE;
        return FALSE;
    }
}

void FreezeObjectEvents(void)
{
    u8 i;
    for (i = 0; i < OBJECT_EVENTS_COUNT; i++)
        if (gObjectEvents[i].active && i != gPlayerAvatar.objectEventId)
            FreezeObjectEvent(&gObjectEvents[i]);
}

void FreezeObjectEventsExceptOne(u8 objectEventId)
{
    u8 i;
    for (i = 0; i < OBJECT_EVENTS_COUNT; i++)
        if (i != objectEventId && gObjectEvents[i].active && i != gPlayerAvatar.objectEventId)
            FreezeObjectEvent(&gObjectEvents[i]);
}

void UnfreezeObjectEvent(struct ObjectEvent *objectEvent)
{
    if (objectEvent->active && objectEvent->frozen)
    {
        objectEvent->frozen = 0;
        gSprites[objectEvent->spriteId].animPaused = objectEvent->spriteAnimPausedBackup;
        gSprites[objectEvent->spriteId].affineAnimPaused = objectEvent->spriteAffineAnimPausedBackup;
    }
}

void UnfreezeObjectEvents(void)
{
    u8 i;
    for (i = 0; i < OBJECT_EVENTS_COUNT; i++)
        if (gObjectEvents[i].active)
            UnfreezeObjectEvent(&gObjectEvents[i]);
}

static void Step1(struct Sprite *sprite, u8 dir)
{
    sprite->x += sDirectionToVectors[dir].x;
    sprite->y += sDirectionToVectors[dir].y;
}

static void Step2(struct Sprite *sprite, u8 dir)
{
    sprite->x += 2 * (u16) sDirectionToVectors[dir].x;
    sprite->y += 2 * (u16) sDirectionToVectors[dir].y;
}

static void Step3(struct Sprite *sprite, u8 dir)
{
    sprite->x += 2 * (u16) sDirectionToVectors[dir].x + (u16) sDirectionToVectors[dir].x;
    sprite->y += 2 * (u16) sDirectionToVectors[dir].y + (u16) sDirectionToVectors[dir].y;
}

static void Step4(struct Sprite *sprite, u8 dir)
{
    sprite->x += 4 * (u16) sDirectionToVectors[dir].x;
    sprite->y += 4 * (u16) sDirectionToVectors[dir].y;
}

static void Step8(struct Sprite *sprite, u8 dir)
{
    sprite->x += 8 * (u16) sDirectionToVectors[dir].x;
    sprite->y += 8 * (u16) sDirectionToVectors[dir].y;
}

#define sSpeed data[4]
#define sTimer data[5]

static void SetSpriteDataForNormalStep(struct Sprite *sprite, u8 direction, u8 speed)
{
    sprite->sDirection = direction;
    sprite->sSpeed = speed;
    sprite->sTimer = 0;
}

typedef void (*SpriteStepFunc)(struct Sprite *sprite, u8 direction);

static const SpriteStepFunc sStep1Funcs[] = {
    Step1,
    Step1,
    Step1,
    Step1,
    Step1,
    Step1,
    Step1,
    Step1,
    Step1,
    Step1,
    Step1,
    Step1,
    Step1,
    Step1,
    Step1,
    Step1,
};

static const SpriteStepFunc sStep2Funcs[] = {
    Step2,
    Step2,
    Step2,
    Step2,
    Step2,
    Step2,
    Step2,
    Step2,
};

static const SpriteStepFunc sStep3Funcs[] = {
    Step2,
    Step3,
    Step3,
    Step2,
    Step3,
    Step3,
};

static const SpriteStepFunc sStep4Funcs[] = {
    Step4,
    Step4,
    Step4,
    Step4,
};

static const SpriteStepFunc sStep8Funcs[] = {
    Step8,
    Step8,
};

static const SpriteStepFunc *const sNpcStepFuncTables[] = {
    [MOVE_SPEED_NORMAL] = sStep1Funcs,
    [MOVE_SPEED_FAST_1] = sStep2Funcs,
    [MOVE_SPEED_FAST_2] = sStep3Funcs,
    [MOVE_SPEED_FASTER] = sStep4Funcs,
    [MOVE_SPEED_FASTEST] = sStep8Funcs,
};

static const s16 sStepTimes[] = {
    [MOVE_SPEED_NORMAL] = ARRAY_COUNT(sStep1Funcs),
    [MOVE_SPEED_FAST_1] = ARRAY_COUNT(sStep2Funcs),
    [MOVE_SPEED_FAST_2] = ARRAY_COUNT(sStep3Funcs),
    [MOVE_SPEED_FASTER] = ARRAY_COUNT(sStep4Funcs),
    [MOVE_SPEED_FASTEST] = ARRAY_COUNT(sStep8Funcs),
};

static bool8 NpcTakeStep(struct Sprite *sprite)
{
    if (sprite->sTimer >= sStepTimes[sprite->sSpeed])
        return FALSE;

    sNpcStepFuncTables[sprite->sSpeed][sprite->sTimer](sprite, sprite->sDirection);

    sprite->sTimer++;

    if (sprite->sTimer < sStepTimes[sprite->sSpeed])
        return FALSE;

    return TRUE;
}

#undef sSpeed
#undef sTimer

#define sTimer     data[4]
#define sNumSteps  data[5]

static void SetWalkSlowSpriteData(struct Sprite *sprite, u8 direction)
{
    sprite->sDirection = direction;
    sprite->sTimer = 0;
    sprite->sNumSteps = 0;
}

static bool8 UpdateWalkSlowAnim(struct Sprite *sprite)
{
    if (!(sprite->sTimer & 1))
    {
        Step1(sprite, sprite->sDirection);
        sprite->sNumSteps++;
    }

    sprite->sTimer++;

    if (sprite->sNumSteps > 15)
        return TRUE;
    else
        return FALSE;
}

#undef sTimer
#undef sNumSteps

static const s8 sFigure8XOffsets[FIGURE_8_LENGTH] = {
    1, 2, 2, 2, 2, 2, 2, 2,
    2, 2, 2, 1, 2, 2, 1, 2,
    2, 1, 2, 2, 1, 2, 1, 1,
    2, 1, 1, 2, 1, 1, 2, 1,
    1, 2, 1, 1, 1, 1, 1, 1,
    1, 1, 1, 1, 1, 1, 1, 1,
    0, 1, 1, 1, 0, 1, 1, 0,
    1, 0, 1, 0, 1, 0, 0, 0,
    0, 1, 0, 0, 0, 0, 0, 0,
};

static const s8 sFigure8YOffsets[FIGURE_8_LENGTH] = {
     0,  0,  1,  0,  0,  1,  0,  0,
     1,  0,  1,  1,  0,  1,  1,  0,
     1,  1,  0,  1,  1,  0,  1,  1,
     0,  0,  1,  0,  0,  1,  0,  0,
     1,  0,  0,  0,  0,  0,  0,  0,
     0,  0,  0,  0,  0,  0,  0,  0,
     0,  0, -1,  0,  0, -1,  0,  0,
    -1,  0, -1, -1,  0, -1, -1,  0,
    -1, -1, -1, -1, -1, -1, -1, -2,
};

s16 GetFigure8YOffset(s16 idx)
{
    return sFigure8YOffsets[idx];
}

s16 GetFigure8XOffset(s16 idx)
{
    return sFigure8XOffsets[idx];
}

static void InitSpriteForFigure8Anim(struct Sprite *sprite)
{
    sprite->data[6] = 0;
    sprite->data[7] = 0;
}

static bool8 AnimateSpriteInFigure8(struct Sprite *sprite)
{
    bool8 finished = FALSE;

    switch(sprite->data[7])
    {
    case 0:
        sprite->x2 += GetFigure8XOffset(sprite->data[6]);
        sprite->y2 += GetFigure8YOffset(sprite->data[6]);
        break;
    case 1:
        sprite->x2 -= GetFigure8XOffset((FIGURE_8_LENGTH - 1) - sprite->data[6]);
        sprite->y2 += GetFigure8YOffset((FIGURE_8_LENGTH - 1) - sprite->data[6]);
        break;
    case 2:
        sprite->x2 -= GetFigure8XOffset(sprite->data[6]);
        sprite->y2 += GetFigure8YOffset(sprite->data[6]);
        break;
    case 3:
        sprite->x2 += GetFigure8XOffset((FIGURE_8_LENGTH - 1) - sprite->data[6]);
        sprite->y2 += GetFigure8YOffset((FIGURE_8_LENGTH - 1) - sprite->data[6]);
        break;
    }
    if (++sprite->data[6] == FIGURE_8_LENGTH)
    {
        sprite->data[6] = 0;
        sprite->data[7]++;
    }
    if (sprite->data[7] == 4)
    {
        sprite->y2 = 0;
        sprite->x2 = 0;
        finished = TRUE;
    }
    return finished;
}

static const s8 sJumpY_High[] = {
     -4,  -6,  -8, -10, -11, -12, -12, -12,
    -11, -10,  -9,  -8,  -6,  -4,   0,   0
};

static const s8 sJumpY_Low[] = {
    0,   -2,  -3,  -4,  -5,  -6,  -6,  -6,
    -5,  -5,  -4,  -3,  -2,   0,   0,   0
};

static const s8 sJumpY_Normal[] = {
    -2,  -4,  -6,  -8,  -9, -10, -10, -10,
    -9,  -8,  -6,  -5,  -3,  -2,   0,   0
};

static const s8 *const sJumpYTable[] = {
    [JUMP_TYPE_HIGH]   = sJumpY_High,
    [JUMP_TYPE_LOW]    = sJumpY_Low,
    [JUMP_TYPE_NORMAL] = sJumpY_Normal
};

static s16 GetJumpY(s16 i, u8 type)
{
    return sJumpYTable[type][i];
}

#define sDistance  data[4]
#define sJumpType  data[5]
#define sTimer     data[6]

static void SetJumpSpriteData(struct Sprite *sprite, u8 direction, u8 distance, u8 type)
{
    sprite->sDirection = direction;
    sprite->sDistance = distance;
    sprite->sJumpType = type;
    sprite->sTimer = 0;
}

static u8 DoJumpSpriteMovement(struct Sprite *sprite)
{
    s16 distanceToTime[] = {
        [JUMP_DISTANCE_IN_PLACE] = 16,
        [JUMP_DISTANCE_NORMAL] = 16,
        [JUMP_DISTANCE_FAR] = 32,
    };
    u8 distanceToShift[] = {
        [JUMP_DISTANCE_IN_PLACE] = 0,
        [JUMP_DISTANCE_NORMAL] = 0,
        [JUMP_DISTANCE_FAR] = 1,
    };
    u8 result = 0;

    if (sprite->sDistance != JUMP_DISTANCE_IN_PLACE)
        Step1(sprite, sprite->sDirection);

    if (sprite->sJumpType == JUMP_TYPE_FASTER) {
        Step3(sprite, sprite->sDirection);
        sprite->y2 = GetJumpY(sprite->sTimer >> distanceToShift[sprite->sDistance], JUMP_TYPE_NORMAL);
        sprite->sTimer += 3;
    } else if (sprite->sJumpType == JUMP_TYPE_FAST) {
        Step1(sprite, sprite->sDirection);
        sprite->y2 = GetJumpY(sprite->sTimer >> distanceToShift[sprite->sDistance], JUMP_TYPE_NORMAL);
        sprite->sTimer++;
    } else
        sprite->y2 = GetJumpY(sprite->sTimer >> distanceToShift[sprite->sDistance], sprite->sJumpType);

    sprite->sTimer++;

    if (sprite->sTimer == distanceToTime[sprite->sDistance] >> 1)
        result = JUMP_HALFWAY;

    if (sprite->sTimer >= distanceToTime[sprite->sDistance])
    {
        sprite->y2 = 0;
        result = JUMP_FINISHED;
    }

    return result;
}

static u8 DoJumpSpecialSpriteMovement(struct Sprite *sprite)
{
    s16 distanceToTime[] = {
        [JUMP_DISTANCE_IN_PLACE] = 32,
        [JUMP_DISTANCE_NORMAL] = 32,
        [JUMP_DISTANCE_FAR] = 64,
    };
    u8 distanceToShift[] = {
        [JUMP_DISTANCE_IN_PLACE] = 1,
        [JUMP_DISTANCE_NORMAL] = 1,
        [JUMP_DISTANCE_FAR] = 2,
    };
    u8 result = 0;

    if (sprite->sDistance != JUMP_DISTANCE_IN_PLACE && !(sprite->sTimer & 1))
        Step1(sprite, sprite->sDirection);

    sprite->y2 = GetJumpY(sprite->sTimer >> distanceToShift[sprite->sDistance], sprite->sJumpType);

    sprite->sTimer++;

    if (sprite->sTimer == distanceToTime[sprite->sDistance] >> 1)
        result = JUMP_HALFWAY;

    if (sprite->sTimer >= distanceToTime[sprite->sDistance])
    {
        sprite->y2 = 0;
        result = JUMP_FINISHED;
    }

    return result;
}

#undef sDistance
#undef sJumpType
#undef sTimer

static void SetMovementDelay(struct Sprite *sprite, s16 timer)
{
    sprite->data[3] = timer;
}

static bool8 WaitForMovementDelay(struct Sprite *sprite)
{
    if (--sprite->data[3] == 0)
        return TRUE;
    else
        return FALSE;
}

void SetAndStartSpriteAnim(struct Sprite *sprite, u8 animNum, u8 animCmdIndex)
{
    sprite->animNum = animNum;
    sprite->animPaused = FALSE;
    SeekSpriteAnim(sprite, animCmdIndex);
}

bool8 SpriteAnimEnded(struct Sprite *sprite)
{
    if (sprite->animEnded)
        return TRUE;
    else
        return FALSE;
}

void UpdateObjectEventSpriteInvisibility(struct Sprite *sprite, bool8 invisible)
{
    u16 x, y;
    s16 x2, y2;

    sprite->invisible = invisible;

    if (sprite->coordOffsetEnabled)
    {
        x = sprite->x + sprite->x2 + sprite->centerToCornerVecX + gSpriteCoordOffsetX;
        y = sprite->y + sprite->y2 + sprite->centerToCornerVecY + gSpriteCoordOffsetY;
    }
    else
    {
        x = sprite->x + sprite->x2 + sprite->centerToCornerVecX;
        y = sprite->y + sprite->y2 + sprite->centerToCornerVecY;
    }

    x2 = x - (sprite->centerToCornerVecX >> 1);
    y2 = y - (sprite->centerToCornerVecY >> 1);

    if ((s16)x >= DISPLAY_WIDTH + 16 || x2 < -16)
        sprite->invisible = TRUE;
    if ((s16)y >= DISPLAY_HEIGHT + 16 || y2 < -16)
        sprite->invisible = TRUE;
}

#define sInvisible     data[2]
#define sAnimNum       data[3]
#define sAnimState     data[4]

static void SpriteCB_VirtualObject(struct Sprite *sprite)
{
    VirtualObject_UpdateAnim(sprite);
    SetObjectSubpriorityByElevation(sprite->sVirtualObjElev, sprite, 1);
    UpdateObjectEventSpriteInvisibility(sprite, sprite->sInvisible);
}

// Unused
static void DestroyVirtualObjects(void)
{
    int i;

    for (i = 0; i < MAX_SPRITES; i++)
    {
        struct Sprite *sprite = &gSprites[i];
        if(sprite->inUse && sprite->callback == SpriteCB_VirtualObject)
            DestroySprite(sprite);
    }
}

static int GetVirtualObjectSpriteId(u8 virtualObjId)
{
    int i;

    for (i = 0; i < MAX_SPRITES; i++)
    {
        struct Sprite *sprite = &gSprites[i];
        if (sprite->inUse && sprite->callback == SpriteCB_VirtualObject && (u8)sprite->sVirtualObjId == virtualObjId)
            return i;
    }
    return MAX_SPRITES;
}

void TurnVirtualObject(u8 virtualObjId, u8 direction)
{
    u8 spriteId = GetVirtualObjectSpriteId(virtualObjId);

    if (spriteId != MAX_SPRITES)
        StartSpriteAnim(&gSprites[spriteId], GetFaceDirectionAnimNum(direction));
}

void SetVirtualObjectGraphics(u8 virtualObjId, u16 graphicsId)
{
    int spriteId = GetVirtualObjectSpriteId(virtualObjId);

    if (spriteId != MAX_SPRITES)
    {
        struct Sprite *sprite = &gSprites[spriteId];
        const struct ObjectEventGraphicsInfo *graphicsInfo = GetObjectEventGraphicsInfo(graphicsId);
        u16 tileNum = sprite->oam.tileNum;
        u8 i = FindObjectEventPaletteIndexByTag(graphicsInfo->paletteTag);
        if (i != 0xFF)
            UpdateSpritePalette(&sObjectEventSpritePalettes[i], sprite);

        sprite->oam = *graphicsInfo->oam;
        sprite->oam.tileNum = tileNum;
        sprite->images = graphicsInfo->images;

        if (graphicsInfo->subspriteTables == NULL)
        {
            sprite->subspriteTables = NULL;
            sprite->subspriteTableNum = 0;
            sprite->subspriteMode = SUBSPRITES_OFF;
        }
        else
        {
            SetSubspriteTables(sprite, graphicsInfo->subspriteTables);
            sprite->subspriteMode = SUBSPRITES_IGNORE_PRIORITY;
        }
        StartSpriteAnim(sprite, 0);
    }
}

void SetVirtualObjectInvisibility(u8 virtualObjId, bool32 invisible)
{
    u8 spriteId = GetVirtualObjectSpriteId(virtualObjId);

    if (spriteId == MAX_SPRITES)
        return;

    if (invisible)
        gSprites[spriteId].sInvisible = TRUE;
    else
        gSprites[spriteId].sInvisible = FALSE;
}

bool32 IsVirtualObjectInvisible(u8 virtualObjId)
{
    u8 spriteId = GetVirtualObjectSpriteId(virtualObjId);

    if (spriteId == MAX_SPRITES)
        return FALSE;

    return (gSprites[spriteId].sInvisible == TRUE);
}

void SetVirtualObjectSpriteAnim(u8 virtualObjId, u8 animNum)
{
    u8 spriteId = GetVirtualObjectSpriteId(virtualObjId);

    if (spriteId != MAX_SPRITES)
    {
        gSprites[spriteId].sAnimNum = animNum;
        gSprites[spriteId].sAnimState = 0;
    }
}

static void MoveUnionRoomObjectUp(struct Sprite *sprite)
{
    switch(sprite->sAnimState)
    {
    case 0:
        sprite->y2 = 0;
        sprite->sAnimState++;
    case 1:
        sprite->y2 -= 8;
        if (sprite->y2 == -DISPLAY_HEIGHT)
        {
            sprite->y2 = 0;
            sprite->sInvisible = TRUE;
            sprite->sAnimNum = 0;
            sprite->sAnimState = 0;
        }
    }
}

static void MoveUnionRoomObjectDown(struct Sprite *sprite)
{
    switch(sprite->sAnimState)
    {
    case 0:
        sprite->y2 = -DISPLAY_HEIGHT;
        sprite->sAnimState++;
    case 1:
        sprite->y2 += 8;
        if(sprite->y2 == 0)
        {
            sprite->sAnimNum = 0;
            sprite->sAnimState = 0;
        }
    }
}

static void VirtualObject_UpdateAnim(struct Sprite *sprite)
{
    switch(sprite->sAnimNum)
    {
    case UNION_ROOM_SPAWN_IN:
        MoveUnionRoomObjectDown(sprite);
        break;
    case UNION_ROOM_SPAWN_OUT:
        MoveUnionRoomObjectUp(sprite);
        break;
    case 0:
        break;
    default:
        sprite->sAnimNum = 0;
        break;
    }
}

bool32 IsVirtualObjectAnimating(u8 virtualObjId)
{
    u8 spriteId = GetVirtualObjectSpriteId(virtualObjId);

    if (spriteId == MAX_SPRITES)
        return FALSE;

    if (gSprites[spriteId].sAnimNum != 0)
        return TRUE;

    return FALSE;
}

u32 StartFieldEffectForObjectEvent(u8 fieldEffectId, struct ObjectEvent *objectEvent)
{
    ObjectEventGetLocalIdAndMap(objectEvent, &gFieldEffectArguments[0], &gFieldEffectArguments[1], &gFieldEffectArguments[2]);
    return FieldEffectStart(fieldEffectId);
}

static void DoShadowFieldEffect(struct ObjectEvent *objectEvent)
{
    if (objectEvent->noShadow)
    {
        objectEvent->noShadow = FALSE;
        StartFieldEffectForObjectEvent(FLDEFF_SHADOW, objectEvent);
    }
}

static void DoRippleFieldEffect(struct ObjectEvent *objectEvent, struct Sprite *sprite)
{
    const struct ObjectEventGraphicsInfo *graphicsInfo = GetObjectEventGraphicsInfo(objectEvent->graphicsId);
    gFieldEffectArguments[0] = sprite->x;
    gFieldEffectArguments[1] = sprite->y + (graphicsInfo->height >> 1) - 2;
    gFieldEffectArguments[2] = 151;
    gFieldEffectArguments[3] = 3;
    FieldEffectStart(FLDEFF_RIPPLE);
}

u8 (*const gMovementActionFuncs_LockAnim[])(struct ObjectEvent *, struct Sprite *) = {
    MovementAction_LockAnim_Step0,
    MovementAction_Finish,
};

u8 (*const gMovementActionFuncs_UnlockAnim[])(struct ObjectEvent *, struct Sprite *) = {
    MovementAction_UnlockAnim_Step0,
    MovementAction_Finish,
};

u8 (*const gMovementActionFuncs_FlyUp[])(struct ObjectEvent *, struct Sprite *) = {
    MovementAction_FlyUp_Step0,
    MovementAction_FlyUp_Step1,
    MovementAction_Fly_Finish,
};

u8 (*const gMovementActionFuncs_FlyDown[])(struct ObjectEvent *, struct Sprite *) = {
    MovementAction_FlyDown_Step0,
    MovementAction_FlyDown_Step1,
    MovementAction_Fly_Finish,
};

u8 MovementAction_LockAnim_Step0(struct ObjectEvent *objectEvent, struct Sprite *sprite)
{
    bool32 ableToStore = FALSE;
    if (sLockedAnimObjectEvents == NULL)
    {
        sLockedAnimObjectEvents = AllocZeroed(sizeof(struct LockedAnimObjectEvents));
        sLockedAnimObjectEvents->localIds[0] = objectEvent->localId;
        sLockedAnimObjectEvents->count = 1;
        ableToStore = TRUE;
    }
    else
    {
        u8 i;
        u8 firstFreeSlot = OBJECT_EVENTS_COUNT;
        bool32 found = FALSE;
        for (i = 0; i < OBJECT_EVENTS_COUNT; i++)
        {
            if (firstFreeSlot == OBJECT_EVENTS_COUNT && sLockedAnimObjectEvents->localIds[i] == 0)
                firstFreeSlot = i;

            if (sLockedAnimObjectEvents->localIds[i] == objectEvent->localId)
            {
                found = TRUE;
                break;
            }
        }

        if (!found && firstFreeSlot != OBJECT_EVENTS_COUNT)
        {
            sLockedAnimObjectEvents->localIds[firstFreeSlot] = objectEvent->localId;
            sLockedAnimObjectEvents->count++;
            ableToStore = TRUE;
        }
    }

    if (ableToStore == TRUE)
    {
        objectEvent->inanimate = TRUE;
        objectEvent->facingDirectionLocked = TRUE;
    }

    sprite->sActionFuncId = 1;
    return TRUE;
}

u8 MovementAction_UnlockAnim_Step0(struct ObjectEvent *objectEvent, struct Sprite *sprite)
{
    bool32 ableToStore;
    u8 index;

    sprite->sActionFuncId = 1;
    if (sLockedAnimObjectEvents != NULL)
    {
        ableToStore = FALSE;
        index = FindLockedObjectEventIndex(objectEvent);
        if (index != OBJECT_EVENTS_COUNT)
        {
            sLockedAnimObjectEvents->localIds[index] = 0;
            sLockedAnimObjectEvents->count--;
            ableToStore = TRUE;
        }
        if (sLockedAnimObjectEvents->count == 0)
            FREE_AND_SET_NULL(sLockedAnimObjectEvents);
        if (ableToStore == TRUE)
        {
            objectEvent->inanimate = GetObjectEventGraphicsInfo(objectEvent->graphicsId)->inanimate;
            objectEvent->facingDirectionLocked = FALSE;
            sprite->animPaused = 0;
        }
    }

    return TRUE;
}

u8 FindLockedObjectEventIndex(struct ObjectEvent *objectEvent)
{
    u8 i;

    for (i = 0; i < OBJECT_EVENTS_COUNT; i++)
    {
        if (sLockedAnimObjectEvents->localIds[i] == objectEvent->localId)
            return i;
    }
    return OBJECT_EVENTS_COUNT;
}

static void CreateLevitateMovementTask(struct ObjectEvent *objectEvent)
{
    u8 taskId = CreateTask(ApplyLevitateMovement, 0xFF);
    struct Task *task = &gTasks[taskId];

    StoreWordInTwoHalfwords(&task->data[0], (u32)objectEvent);
    objectEvent->warpArrowSpriteId = taskId;
    task->data[3] = 0xFFFF;
}

static void ApplyLevitateMovement(u8 taskId)
{
    struct ObjectEvent *objectEvent;
    struct Sprite *sprite;
    struct Task *task = &gTasks[taskId];

    LoadWordFromTwoHalfwords(&task->data[0], (u32 *)&objectEvent); // load the map object pointer.
    sprite = &gSprites[objectEvent->spriteId];

    if(!(task->data[2] & 3))
        sprite->y2 += task->data[3];

    if(!(task->data[2] & 15))
        task->data[3] = -task->data[3];

    task->data[2]++;
}

static void DestroyLevitateMovementTask(u8 taskId)
{
    struct ObjectEvent *objectEvent;
    struct Task *task = &gTasks[taskId];

    LoadWordFromTwoHalfwords(&task->data[0], (u32 *)&objectEvent); // unused objectEvent
    DestroyTask(taskId);
}

// Used to freeze other objects except two trainers approaching for battle
void FreezeObjectEventsExceptTwo(u8 objectEventId1, u8 objectEventId2)
{
    u8 i;

    for(i = 0; i < OBJECT_EVENTS_COUNT; i++)
    {
        if(i != objectEventId1 && i != objectEventId2 &&
            gObjectEvents[i].active && i != gPlayerAvatar.objectEventId)
                FreezeObjectEvent(&gObjectEvents[i]);
    }
}

u8 MovementAction_FlyUp_Step0(struct ObjectEvent *objectEvent, struct Sprite *sprite)
{
    sprite->y2 = 0;
    sprite->sActionFuncId++;
    return FALSE;
}

u8 MovementAction_FlyUp_Step1(struct ObjectEvent *objectEvent, struct Sprite *sprite)
{
    sprite->y2 -= 8;

    if(sprite->y2 == -DISPLAY_HEIGHT)
        sprite->sActionFuncId++;
    return FALSE;
}

u8 MovementAction_FlyDown_Step0(struct ObjectEvent *objectEvent, struct Sprite *sprite)
{
    sprite->y2 = -DISPLAY_HEIGHT;
    sprite->sActionFuncId++;
    return FALSE;
}

u8 MovementAction_FlyDown_Step1(struct ObjectEvent *objectEvent, struct Sprite *sprite)
{
    sprite->y2 += 8;

    if(!sprite->y2)
        sprite->sActionFuncId++;
    return FALSE;
}

// though this function returns TRUE without doing anything, this header is required due to being in an array of functions which needs it.
u8 MovementAction_Fly_Finish(struct ObjectEvent *objectEvent, struct Sprite *sprite)
{
    return TRUE;
}

// Get gfx data from daycare pokemon and store it in vars
bool8 ScrFunc_getdaycaregfx(struct ScriptContext *ctx) {
    u16 varGfx[] = {ScriptReadHalfword(ctx), ScriptReadHalfword(ctx)};
    u16 varForm[] = {ScriptReadHalfword(ctx), ScriptReadHalfword(ctx)};
    u16 specGfx;
    u8 form;
    u8 shiny;
    s32 i;
    for (i = 0; i < 2; i++) {
        GetMonInfo((struct Pokemon *) &gSaveBlock1Ptr->daycare.mons[i].mon, &specGfx, &form, &shiny);
        if (specGfx == SPECIES_NONE)
            break;
        // Assemble gfx ID like FollowerSetGraphics
        specGfx = (OBJ_EVENT_GFX_MON_BASE + specGfx) & OBJ_EVENT_GFX_SPECIES_MASK;
        specGfx |= form << OBJ_EVENT_GFX_SPECIES_BITS;
        VarSet(varGfx[i], specGfx);
        VarSet(varForm[i], form | (shiny << 5));
    }
    gSpecialVar_Result = i;
    return FALSE;
}<|MERGE_RESOLUTION|>--- conflicted
+++ resolved
@@ -1553,31 +1553,6 @@
   if (subspriteTables)
     SetSubspriteTables(&gSprites[gObjectEvents[objectEventId].spriteId], subspriteTables);
 
-<<<<<<< HEAD
-=======
-  // Set species based on script header
-  if (objectEventTemplate->graphicsId == OBJ_EVENT_GFX_OW_MON && objectEventTemplate->script) {
-    const u8 *script = objectEventTemplate->script;
-    if (script[0] == 0x7d) { // bufferspeciesname
-      u16 species;
-      u8 form;
-      bool8 shiny;
-      gObjectEvents[objectEventId].extra.asU16 = script[2] | script[3] << 8;
-      species = gObjectEvents[objectEventId].extra.mon.species;
-      form = gObjectEvents[objectEventId].extra.mon.form;
-      shiny = gObjectEvents[objectEventId].extra.mon.shiny;
-      FollowerSetGraphics(&gObjectEvents[objectEventId], species, form, shiny, TRUE);
-    }
-  // Set runtime species based on VAR_TEMP_4, if template has a dynamic graphics ID
-  } else if (objectEventTemplate->graphicsId >= OBJ_EVENT_GFX_VARS && VarGetObjectEventGraphicsId(objectEventTemplate->graphicsId - OBJ_EVENT_GFX_VARS) == OBJ_EVENT_GFX_OW_MON) {
-      gObjectEvents[objectEventId].extra.asU16 = VarGet(VAR_TEMP_4);
-      FollowerSetGraphics(&gObjectEvents[objectEventId],
-          gObjectEvents[objectEventId].extra.mon.species,
-          gObjectEvents[objectEventId].extra.mon.form,
-          gObjectEvents[objectEventId].extra.mon.form, TRUE);
-  }
-
->>>>>>> c1953e5d
   return objectEventId;
 }
 
@@ -1647,7 +1622,6 @@
     CopyObjectGraphicsInfoToSpriteTemplate_WithMovementType(objectEventTemplate->graphicsId, objectEventTemplate->movementType, spriteTemplate, subspriteTables);
 }
 
-<<<<<<< HEAD
 // Loads information from graphicsId, with shininess separate
 // also can write palette tag to the template
 static u8 LoadDynamicFollowerPaletteFromGraphicsId(u16 graphicsId, bool8 shiny, struct SpriteTemplate *template) {
@@ -1660,8 +1634,6 @@
     return paletteNum;
 }
 
-=======
->>>>>>> c1953e5d
 // Like LoadObjectEventPalette, but overwrites the palette tag that is loaded
 static u8 LoadObjectEventPaletteWithTag(u16 paletteTag, u16 overTag) {
     u32 i = FindObjectEventPaletteIndexByTag(paletteTag);
@@ -1687,16 +1659,10 @@
     CopyObjectGraphicsInfoToSpriteTemplate(graphicsId, callback, spriteTemplate, &subspriteTables);
 
     if (spriteTemplate->paletteTag == OBJ_EVENT_PAL_TAG_DYNAMIC) {
-<<<<<<< HEAD
         struct ObjectEvent *obj = GetFollowerObject();
         // Use shininess info from follower object
         // in future this should be passed in
         paletteNum = LoadDynamicFollowerPaletteFromGraphicsId(graphicsId, obj ? obj->shiny : FALSE, spriteTemplate);
-=======
-        const struct CompressedSpritePalette *spritePalette = &(shiny ? gMonShinyPaletteTable : gMonPaletteTable)[species];
-        paletteNum = LoadDynamicFollowerPalette(species, form, shiny);
-        spriteTemplate->paletteTag = spritePalette->tag;
->>>>>>> c1953e5d
     } else if (spriteTemplate->paletteTag != TAG_NONE) {
         if (paletteTag == TAG_NONE)
             LoadObjectEventPalette(spriteTemplate->paletteTag);
@@ -1813,24 +1779,11 @@
     // so that palette tags do not overlap
     const struct CompressedSpritePalette *spritePalette = &(shiny ? gMonShinyPaletteTable : gMonPaletteTable)[species];
     if ((paletteNum = IndexOfSpritePaletteTag(spritePalette->tag)) == 0xFF) { // Load compressed palette
-<<<<<<< HEAD
-      LoadCompressedSpritePalette(spritePalette);
-      paletteNum = IndexOfSpritePaletteTag(spritePalette->tag); // Tag is always present
-      if (species == SPECIES_AMPHAROS) { // palette should be light-blended TODO: Add more glowing pokemon
-        // CHARIZARD LINE ? CHINCHOU LANTERN FLAAFY MAREEP UMBREON VOLBEAT ?
-        u16 * palette = &gPlttBufferUnfaded[(paletteNum+16)*16];
-        palette[0] |= 0x8000;
-        if (palette[0] & 0x4000) // If color 15 is blended, use it as the alternate color
-          palette[15] |= 0x8000;
-      }
-      UpdateSpritePaletteWithWeather(paletteNum, FALSE);
-=======
         LoadCompressedSpritePalette(spritePalette);
         paletteNum = IndexOfSpritePaletteTag(spritePalette->tag); // Tag is always present
         // TODO: Add more glowing pokemon besides Ampharos
         // CHARIZARD LINE ? CHINCHOU LANTERN FLAAFY MAREEP UMBREON VOLBEAT ?
         UpdateSpritePaletteWithWeather(paletteNum, FALSE);
->>>>>>> c1953e5d
     }
     return paletteNum;
 }
@@ -1839,16 +1792,9 @@
 static void FollowerSetGraphics(struct ObjectEvent *objEvent, u16 species, u8 form, bool8 shiny, bool8 doPalette) {
   const struct ObjectEventGraphicsInfo *graphicsInfo = SpeciesToGraphicsInfo(species, form);
   ObjectEventSetGraphics(objEvent, graphicsInfo);
-<<<<<<< HEAD
   objEvent->graphicsId = (OBJ_EVENT_GFX_MON_BASE + species) & OBJ_EVENT_GFX_SPECIES_MASK;
   objEvent->graphicsId |= form << OBJ_EVENT_GFX_SPECIES_BITS;
   objEvent->shiny = shiny;
-=======
-  objEvent->graphicsId = OBJ_EVENT_GFX_OW_MON;
-  objEvent->extra.mon.species = species;
-  objEvent->extra.mon.form = form;
-  objEvent->extra.mon.shiny = shiny;
->>>>>>> c1953e5d
   if (graphicsInfo->paletteTag == OBJ_EVENT_PAL_TAG_DYNAMIC && doPalette) { // Use palette from species palette table
       struct Sprite *sprite = &gSprites[objEvent->spriteId];
       // Free palette if otherwise unused
@@ -1963,10 +1909,6 @@
       FollowerSetGraphics(objEvent, species, form, shiny, TRUE);
       objEvent->invisible = TRUE;
     }
-<<<<<<< HEAD
-=======
-    FollowerSetGraphics(objEvent, species, form, shiny, TRUE);
->>>>>>> c1953e5d
     sprite->data[6] = 0; // set animation data
   } else {
     RemoveFollowingPokemon();
@@ -2509,12 +2451,6 @@
         sprite->coordOffsetEnabled = TRUE;
         sprite->sObjEventId = objectEventId;
         objectEvent->spriteId = i;
-<<<<<<< HEAD
-=======
-        if (objectEvent->graphicsId == OBJ_EVENT_GFX_OW_MON) { // Set pokemon graphics
-          FollowerSetGraphics(objectEvent, objectEvent->extra.mon.species, objectEvent->extra.mon.form, objectEvent->extra.mon.shiny, TRUE);
-        }
->>>>>>> c1953e5d
         if (!objectEvent->inanimate && objectEvent->movementType != MOVEMENT_TYPE_PLAYER)
             StartSpriteAnim(sprite, GetFaceDirectionAnimNum(objectEvent->facingDirection));
 
@@ -6975,11 +6911,7 @@
         return TRUE;
     // Set graphics, palette, and affine animation
     } else if ((duration == 0 && sprite->data[3] == 3) || (duration == 1 && sprite->data[3] == 7)) {
-<<<<<<< HEAD
       FollowerSetGraphics(objectEvent, OW_SPECIES(objectEvent), OW_FORM(objectEvent), objectEvent->shiny, FALSE);
-=======
-      FollowerSetGraphics(objectEvent, objectEvent->extra.mon.species, objectEvent->extra.mon.form, objectEvent->extra.mon.shiny, FALSE);
->>>>>>> c1953e5d
       LoadFillColorPalette(RGB_WHITE, OBJ_EVENT_PAL_TAG_WHITE, sprite);
       // Initialize affine animation
       sprite->affineAnims = sAffineAnims_PokeballFollower;
@@ -6991,11 +6923,7 @@
       sprite->affineAnimEnded = TRUE;
       FreeSpriteOamMatrix(sprite);
       sprite->oam.affineMode = ST_OAM_AFFINE_OFF;
-<<<<<<< HEAD
       FollowerSetGraphics(objectEvent, OW_SPECIES(objectEvent), OW_FORM(objectEvent), objectEvent->shiny, TRUE);
-=======
-      FollowerSetGraphics(objectEvent, objectEvent->extra.mon.species, objectEvent->extra.mon.form, objectEvent->extra.mon.shiny, TRUE);
->>>>>>> c1953e5d
     }
     return FALSE;
 }
@@ -7035,11 +6963,7 @@
 
 bool8 MovementAction_EnterPokeball_Step2(struct ObjectEvent *objectEvent, struct Sprite *sprite)
 {
-<<<<<<< HEAD
     FollowerSetGraphics(objectEvent, OW_SPECIES(objectEvent), OW_FORM(objectEvent), objectEvent->shiny, FALSE);
-=======
-    FollowerSetGraphics(objectEvent, objectEvent->extra.mon.species, objectEvent->extra.mon.form, objectEvent->extra.mon.shiny, FALSE);
->>>>>>> c1953e5d
     objectEvent->invisible = TRUE;
     sprite->data[1] = 0;
     sprite->data[6] = 0;
