#include "global.h"
#include "malloc.h"
#include "battle_pyramid.h"
#include "battle_script_commands.h"
#include "berry.h"
#include "data.h"
#include "decoration.h"
#include "decompress.h"
#include "event_data.h"
#include "event_object_movement.h"
#include "event_scripts.h"
#include "faraway_island.h"
#include "field_camera.h"
#include "field_effect.h"
#include "field_effect_helpers.h"
#include "field_player_avatar.h"
#include "field_weather.h"
#include "fieldmap.h"
#include "follower_helper.h"
#include "gpu_regs.h"
#include "mauville_old_man.h"
#include "metatile_behavior.h"
#include "overworld.h"
#include "palette.h"
#include "pokemon.h"
#include "random.h"
#include "region_map.h"
#include "script.h"
#include "sound.h"
#include "sprite.h"
#include "task.h"
#include "trainer_see.h"
#include "trainer_hill.h"
#include "util.h"
#include "wild_encounter.h"
#include "constants/event_object_movement.h"
#include "constants/abilities.h"
#include "constants/battle.h"
#include "constants/event_objects.h"
#include "constants/field_effects.h"
#include "constants/items.h"
#include "constants/map_types.h"
#include "constants/mauville_old_man.h"
#include "constants/rgb.h"
#include "constants/region_map_sections.h"
#include "constants/songs.h"
#include "constants/species.h"
#include "constants/trainer_types.h"
#include "constants/union_room.h"
#include "constants/weather.h"

// this file was known as evobjmv.c in Game Freak's original source

enum {
    MOVE_SPEED_NORMAL, // walking
    MOVE_SPEED_FAST_1, // running / surfing / sliding (ice tile)
    MOVE_SPEED_FAST_2, // water current / acro bike
    MOVE_SPEED_FASTER, // mach bike's max speed
    MOVE_SPEED_FASTEST,
};

enum {
    JUMP_DISTANCE_IN_PLACE,
    JUMP_DISTANCE_NORMAL,
    JUMP_DISTANCE_FAR,
};

// Sprite data used throughout
#define sObjEventId   data[0]
#define sTypeFuncId   data[1] // Index into corresponding gMovementTypeFuncs_* table
#define sActionFuncId data[2] // Index into corresponding gMovementActionFuncs_* table
#define sDirection    data[3]


#define movement_type_def(setup, table) \
static u8 setup##_callback(struct ObjectEvent *, struct Sprite *);\
void setup(struct Sprite *sprite)\
{\
    UpdateObjectEventCurrentMovement(&gObjectEvents[sprite->sObjEventId], sprite, setup##_callback);\
}\
static u8 setup##_callback(struct ObjectEvent *objectEvent, struct Sprite *sprite)\
{\
    return table[sprite->sTypeFuncId](objectEvent, sprite);\
}

#define movement_type_empty_callback(setup) \
static u8 setup##_callback(struct ObjectEvent *, struct Sprite *);\
void setup(struct Sprite *sprite)\
{\
    UpdateObjectEventCurrentMovement(&gObjectEvents[sprite->sObjEventId], sprite, setup##_callback);\
}\
static u8 setup##_callback(struct ObjectEvent *objectEvent, struct Sprite *sprite)\
{\
    return 0;\
}

static EWRAM_DATA u8 sCurrentReflectionType = 0;
static EWRAM_DATA u16 sCurrentSpecialObjectPaletteTag = 0;
static EWRAM_DATA struct LockedAnimObjectEvents *sLockedAnimObjectEvents = {0};

static void MoveCoordsInDirection(u32, s16 *, s16 *, s16, s16);
static bool8 ObjectEventExecSingleMovementAction(struct ObjectEvent *, struct Sprite *);
static void SetMovementDelay(struct Sprite *, s16);
static bool8 WaitForMovementDelay(struct Sprite *);
static u8 GetCollisionInDirection(struct ObjectEvent *, u8);
static u32 GetCopyDirection(u8, u32, u32);
static void TryEnableObjectEventAnim(struct ObjectEvent *, struct Sprite *);
static void ObjectEventExecHeldMovementAction(struct ObjectEvent *, struct Sprite *);
static void UpdateObjectEventSpriteAnimPause(struct ObjectEvent *, struct Sprite *);
static bool8 IsCoordOutsideObjectEventMovementRange(struct ObjectEvent *, s16, s16);
static bool8 IsMetatileDirectionallyImpassable(struct ObjectEvent *, s16, s16, u8);
static bool8 DoesObjectCollideWithObjectAt(struct ObjectEvent *, s16, s16);
static void UpdateObjectEventOffscreen(struct ObjectEvent *, struct Sprite *);
static void UpdateObjectEventSpriteVisibility(struct ObjectEvent *, struct Sprite *);
static void ObjectEventUpdateMetatileBehaviors(struct ObjectEvent *);
static void GetGroundEffectFlags_Reflection(struct ObjectEvent *, u32 *);
static void GetGroundEffectFlags_TallGrassOnSpawn(struct ObjectEvent *, u32 *);
static void GetGroundEffectFlags_LongGrassOnSpawn(struct ObjectEvent *, u32 *);
static void GetGroundEffectFlags_SandHeap(struct ObjectEvent *, u32 *);
static void GetGroundEffectFlags_ShallowFlowingWater(struct ObjectEvent *, u32 *);
static void GetGroundEffectFlags_ShortGrass(struct ObjectEvent *, u32 *);
static void GetGroundEffectFlags_HotSprings(struct ObjectEvent *, u32 *);
static void GetGroundEffectFlags_TallGrassOnBeginStep(struct ObjectEvent *, u32 *);
static void GetGroundEffectFlags_LongGrassOnBeginStep(struct ObjectEvent *, u32 *);
static void GetGroundEffectFlags_Tracks(struct ObjectEvent *, u32 *);
static void GetGroundEffectFlags_Puddle(struct ObjectEvent *, u32 *);
static void GetGroundEffectFlags_Ripple(struct ObjectEvent *, u32 *);
static void GetGroundEffectFlags_Seaweed(struct ObjectEvent *, u32 *);
static void GetGroundEffectFlags_JumpLanding(struct ObjectEvent *, u32 *);
static u8 ObjectEventGetNearbyReflectionType(struct ObjectEvent *);
static u8 GetReflectionTypeByMetatileBehavior(u32);
static void InitObjectPriorityByElevation(struct Sprite *, u8);
static void ObjectEventUpdateSubpriority(struct ObjectEvent *, struct Sprite *);
static void DoTracksGroundEffect_None(struct ObjectEvent *, struct Sprite *, u8);
static void DoTracksGroundEffect_Footprints(struct ObjectEvent *, struct Sprite *, u8);
static void DoTracksGroundEffect_FootprintsB(struct ObjectEvent*, struct Sprite*, u8);
static void DoTracksGroundEffect_FootprintsC(struct ObjectEvent*, struct Sprite*, u8);
static void DoTracksGroundEffect_BikeTireTracks(struct ObjectEvent *, struct Sprite *, u8);
static void DoTracksGroundEffect_SlitherTracks(struct ObjectEvent*, struct Sprite*, u8);
static void DoRippleFieldEffect(struct ObjectEvent *, struct Sprite *);
static void DoGroundEffects_OnSpawn(struct ObjectEvent *, struct Sprite *);
static void DoGroundEffects_OnBeginStep(struct ObjectEvent *, struct Sprite *);
static void DoGroundEffects_OnFinishStep(struct ObjectEvent *, struct Sprite *);
static void VirtualObject_UpdateAnim(struct Sprite *);
static void ApplyLevitateMovement(u8);
static bool8 MovementType_Disguise_Callback(struct ObjectEvent *, struct Sprite *);
static bool8 MovementType_Buried_Callback(struct ObjectEvent *, struct Sprite *);
static void CreateReflectionEffectSprites(void);
static u8 GetObjectEventIdByLocalId(u8);
static u8 GetObjectEventIdByLocalIdAndMapInternal(u8, u8, u8);
static bool8 GetAvailableObjectEventId(u16, u8, u8, u8 *);
static void SetObjectEventDynamicGraphicsId(struct ObjectEvent *);
static void RemoveObjectEventInternal(struct ObjectEvent *);
static u16 GetObjectEventFlagIdByObjectEventId(u8);
static void UpdateObjectEventVisibility(struct ObjectEvent *, struct Sprite *);
static void MakeSpriteTemplateFromObjectEventTemplate(const struct ObjectEventTemplate *, struct SpriteTemplate *, const struct SubspriteTable **);
static void GetObjectEventMovingCameraOffset(s16 *, s16 *);
static const struct ObjectEventTemplate *GetObjectEventTemplateByLocalIdAndMap(u8, u8, u8);
static void RemoveObjectEventIfOutsideView(struct ObjectEvent *);
static void SpawnObjectEventOnReturnToField(u8, s16, s16);
static void SetPlayerAvatarObjectEventIdAndObjectId(u8, u8);
static u8 UpdateSpritePalette(const struct SpritePalette * spritePalette, struct Sprite * sprite);
static void ResetObjectEventFldEffData(struct ObjectEvent *);
static u8 LoadSpritePaletteIfTagExists(const struct SpritePalette *);
static u8 FindObjectEventPaletteIndexByTag(u16);
static void _PatchObjectPalette(u16, u8);
static bool8 ObjectEventDoesElevationMatch(struct ObjectEvent *, u8);
static void SpriteCB_CameraObject(struct Sprite *);
static void CameraObject_0(struct Sprite *);
static void CameraObject_1(struct Sprite *);
static void CameraObject_2(struct Sprite *);
static const struct ObjectEventTemplate *FindObjectEventTemplateByLocalId(u8, const struct ObjectEventTemplate *, u8);
static void ObjectEventSetSingleMovement(struct ObjectEvent *, struct Sprite *, u8);
static void SetSpriteDataForNormalStep(struct Sprite *, u8, u8);
static void InitSpriteForFigure8Anim(struct Sprite *);
static bool8 AnimateSpriteInFigure8(struct Sprite *);
u8 GetDirectionToFace(s16 x1, s16 y1, s16 x2, s16 y2);
static void FollowerSetGraphics(struct ObjectEvent *, u16, u8, bool8, bool8);
static void ObjectEventSetGraphics(struct ObjectEvent *, const struct ObjectEventGraphicsInfo *);
static void SpriteCB_VirtualObject(struct Sprite *);
static void DoShadowFieldEffect(struct ObjectEvent *);
static void SetJumpSpriteData(struct Sprite *, u8, u8, u8);
static void SetWalkSlowSpriteData(struct Sprite *, u8);
static bool8 UpdateWalkSlowAnim(struct Sprite *);
static u8 DoJumpSpriteMovement(struct Sprite *);
static u8 DoJumpSpecialSpriteMovement(struct Sprite *);
static void CreateLevitateMovementTask(struct ObjectEvent *);
static void DestroyLevitateMovementTask(u8);
static bool8 GetFollowerInfo(u16 *species, u8 *form, u8 *shiny);
static u8 LoadDynamicFollowerPalette(u16 species, u8 form, bool8 shiny);
static const struct ObjectEventGraphicsInfo * SpeciesToGraphicsInfo(u16 species, u8 form);
static bool8 NpcTakeStep(struct Sprite *);
static bool8 IsElevationMismatchAt(u8, s16, s16);
static bool8 AreElevationsCompatible(u8, u8);

static const struct SpriteFrameImage sPicTable_PechaBerryTree[];

const u8 gReflectionEffectPaletteMap[16] = {
        [PALSLOT_PLAYER]                 = PALSLOT_PLAYER_REFLECTION,
        [PALSLOT_PLAYER_REFLECTION]      = PALSLOT_PLAYER_REFLECTION,
        [PALSLOT_NPC_1]                  = PALSLOT_NPC_1_REFLECTION,
        [PALSLOT_NPC_2]                  = PALSLOT_NPC_2_REFLECTION,
        [PALSLOT_NPC_3]                  = PALSLOT_NPC_3_REFLECTION,
        [PALSLOT_NPC_4]                  = PALSLOT_NPC_4_REFLECTION,
        [PALSLOT_NPC_1_REFLECTION]       = PALSLOT_NPC_1_REFLECTION,
        [PALSLOT_NPC_2_REFLECTION]       = PALSLOT_NPC_2_REFLECTION,
        [PALSLOT_NPC_3_REFLECTION]       = PALSLOT_NPC_3_REFLECTION,
        [PALSLOT_NPC_4_REFLECTION]       = PALSLOT_NPC_4_REFLECTION,
        [PALSLOT_NPC_SPECIAL]            = PALSLOT_NPC_SPECIAL_REFLECTION,
        [PALSLOT_NPC_SPECIAL_REFLECTION] = PALSLOT_NPC_SPECIAL_REFLECTION
};

static const struct SpriteTemplate sCameraSpriteTemplate = {
    .tileTag = 0,
    .paletteTag = TAG_NONE,
    .oam = &gDummyOamData,
    .anims = gDummySpriteAnimTable,
    .images = NULL,
    .affineAnims = gDummySpriteAffineAnimTable,
    .callback = SpriteCB_CameraObject
};

static void (*const sCameraObjectFuncs[])(struct Sprite *) = {
    CameraObject_0,
    CameraObject_1,
    CameraObject_2,
};

#include "data/object_events/object_event_graphics.h"

// movement type callbacks
static void (*const sMovementTypeCallbacks[])(struct Sprite *) =
{
    [MOVEMENT_TYPE_NONE] = MovementType_None,
    [MOVEMENT_TYPE_LOOK_AROUND] = MovementType_LookAround,
    [MOVEMENT_TYPE_WANDER_AROUND] = MovementType_WanderAround,
    [MOVEMENT_TYPE_WANDER_UP_AND_DOWN] = MovementType_WanderUpAndDown,
    [MOVEMENT_TYPE_WANDER_DOWN_AND_UP] = MovementType_WanderUpAndDown,
    [MOVEMENT_TYPE_WANDER_LEFT_AND_RIGHT] = MovementType_WanderLeftAndRight,
    [MOVEMENT_TYPE_WANDER_RIGHT_AND_LEFT] = MovementType_WanderLeftAndRight,
    [MOVEMENT_TYPE_FACE_UP] = MovementType_FaceDirection,
    [MOVEMENT_TYPE_FACE_DOWN] = MovementType_FaceDirection,
    [MOVEMENT_TYPE_FACE_LEFT] = MovementType_FaceDirection,
    [MOVEMENT_TYPE_FACE_RIGHT] = MovementType_FaceDirection,
    [MOVEMENT_TYPE_PLAYER] = MovementType_Player,
    [MOVEMENT_TYPE_BERRY_TREE_GROWTH] = MovementType_BerryTreeGrowth,
    [MOVEMENT_TYPE_FACE_DOWN_AND_UP] = MovementType_FaceDownAndUp,
    [MOVEMENT_TYPE_FACE_LEFT_AND_RIGHT] = MovementType_FaceLeftAndRight,
    [MOVEMENT_TYPE_FACE_UP_AND_LEFT] = MovementType_FaceUpAndLeft,
    [MOVEMENT_TYPE_FACE_UP_AND_RIGHT] = MovementType_FaceUpAndRight,
    [MOVEMENT_TYPE_FACE_DOWN_AND_LEFT] = MovementType_FaceDownAndLeft,
    [MOVEMENT_TYPE_FACE_DOWN_AND_RIGHT] = MovementType_FaceDownAndRight,
    [MOVEMENT_TYPE_FACE_DOWN_UP_AND_LEFT] = MovementType_FaceDownUpAndLeft,
    [MOVEMENT_TYPE_FACE_DOWN_UP_AND_RIGHT] = MovementType_FaceDownUpAndRight,
    [MOVEMENT_TYPE_FACE_UP_LEFT_AND_RIGHT] = MovementType_FaceUpRightAndLeft,
    [MOVEMENT_TYPE_FACE_DOWN_LEFT_AND_RIGHT] = MovementType_FaceDownRightAndLeft,
    [MOVEMENT_TYPE_ROTATE_COUNTERCLOCKWISE] = MovementType_RotateCounterclockwise,
    [MOVEMENT_TYPE_ROTATE_CLOCKWISE] = MovementType_RotateClockwise,
    [MOVEMENT_TYPE_WALK_UP_AND_DOWN] = MovementType_WalkBackAndForth,
    [MOVEMENT_TYPE_WALK_DOWN_AND_UP] = MovementType_WalkBackAndForth,
    [MOVEMENT_TYPE_WALK_LEFT_AND_RIGHT] = MovementType_WalkBackAndForth,
    [MOVEMENT_TYPE_WALK_RIGHT_AND_LEFT] = MovementType_WalkBackAndForth,
    [MOVEMENT_TYPE_WALK_SEQUENCE_UP_RIGHT_LEFT_DOWN] = MovementType_WalkSequenceUpRightLeftDown,
    [MOVEMENT_TYPE_WALK_SEQUENCE_RIGHT_LEFT_DOWN_UP] = MovementType_WalkSequenceRightLeftDownUp,
    [MOVEMENT_TYPE_WALK_SEQUENCE_DOWN_UP_RIGHT_LEFT] = MovementType_WalkSequenceDownUpRightLeft,
    [MOVEMENT_TYPE_WALK_SEQUENCE_LEFT_DOWN_UP_RIGHT] = MovementType_WalkSequenceLeftDownUpRight,
    [MOVEMENT_TYPE_WALK_SEQUENCE_UP_LEFT_RIGHT_DOWN] = MovementType_WalkSequenceUpLeftRightDown,
    [MOVEMENT_TYPE_WALK_SEQUENCE_LEFT_RIGHT_DOWN_UP] = MovementType_WalkSequenceLeftRightDownUp,
    [MOVEMENT_TYPE_WALK_SEQUENCE_DOWN_UP_LEFT_RIGHT] = MovementType_WalkSequenceDownUpLeftRight,
    [MOVEMENT_TYPE_WALK_SEQUENCE_RIGHT_DOWN_UP_LEFT] = MovementType_WalkSequenceRightDownUpLeft,
    [MOVEMENT_TYPE_WALK_SEQUENCE_LEFT_UP_DOWN_RIGHT] = MovementType_WalkSequenceLeftUpDownRight,
    [MOVEMENT_TYPE_WALK_SEQUENCE_UP_DOWN_RIGHT_LEFT] = MovementType_WalkSequenceUpDownRightLeft,
    [MOVEMENT_TYPE_WALK_SEQUENCE_RIGHT_LEFT_UP_DOWN] = MovementType_WalkSequenceRightLeftUpDown,
    [MOVEMENT_TYPE_WALK_SEQUENCE_DOWN_RIGHT_LEFT_UP] = MovementType_WalkSequenceDownRightLeftUp,
    [MOVEMENT_TYPE_WALK_SEQUENCE_RIGHT_UP_DOWN_LEFT] = MovementType_WalkSequenceRightUpDownLeft,
    [MOVEMENT_TYPE_WALK_SEQUENCE_UP_DOWN_LEFT_RIGHT] = MovementType_WalkSequenceUpDownLeftRight,
    [MOVEMENT_TYPE_WALK_SEQUENCE_LEFT_RIGHT_UP_DOWN] = MovementType_WalkSequenceLeftRightUpDown,
    [MOVEMENT_TYPE_WALK_SEQUENCE_DOWN_LEFT_RIGHT_UP] = MovementType_WalkSequenceDownLeftRightUp,
    [MOVEMENT_TYPE_WALK_SEQUENCE_UP_LEFT_DOWN_RIGHT] = MovementType_WalkSequenceUpLeftDownRight,
    [MOVEMENT_TYPE_WALK_SEQUENCE_DOWN_RIGHT_UP_LEFT] = MovementType_WalkSequenceDownRightUpLeft,
    [MOVEMENT_TYPE_WALK_SEQUENCE_LEFT_DOWN_RIGHT_UP] = MovementType_WalkSequenceLeftDownRightUp,
    [MOVEMENT_TYPE_WALK_SEQUENCE_RIGHT_UP_LEFT_DOWN] = MovementType_WalkSequenceRightUpLeftDown,
    [MOVEMENT_TYPE_WALK_SEQUENCE_UP_RIGHT_DOWN_LEFT] = MovementType_WalkSequenceUpRightDownLeft,
    [MOVEMENT_TYPE_WALK_SEQUENCE_DOWN_LEFT_UP_RIGHT] = MovementType_WalkSequenceDownLeftUpRight,
    [MOVEMENT_TYPE_WALK_SEQUENCE_LEFT_UP_RIGHT_DOWN] = MovementType_WalkSequenceLeftUpRightDown,
    [MOVEMENT_TYPE_WALK_SEQUENCE_RIGHT_DOWN_LEFT_UP] = MovementType_WalkSequenceRightDownLeftUp,
    [MOVEMENT_TYPE_COPY_PLAYER] = MovementType_CopyPlayer,
    [MOVEMENT_TYPE_COPY_PLAYER_OPPOSITE] = MovementType_CopyPlayer,
    [MOVEMENT_TYPE_COPY_PLAYER_COUNTERCLOCKWISE] = MovementType_CopyPlayer,
    [MOVEMENT_TYPE_COPY_PLAYER_CLOCKWISE] = MovementType_CopyPlayer,
    [MOVEMENT_TYPE_TREE_DISGUISE] = MovementType_TreeDisguise,
    [MOVEMENT_TYPE_MOUNTAIN_DISGUISE] = MovementType_MountainDisguise,
    [MOVEMENT_TYPE_COPY_PLAYER_IN_GRASS] = MovementType_CopyPlayerInGrass,
    [MOVEMENT_TYPE_COPY_PLAYER_OPPOSITE_IN_GRASS] = MovementType_CopyPlayerInGrass,
    [MOVEMENT_TYPE_COPY_PLAYER_COUNTERCLOCKWISE_IN_GRASS] = MovementType_CopyPlayerInGrass,
    [MOVEMENT_TYPE_COPY_PLAYER_CLOCKWISE_IN_GRASS] = MovementType_CopyPlayerInGrass,
    [MOVEMENT_TYPE_BURIED] = MovementType_Buried,
    [MOVEMENT_TYPE_WALK_IN_PLACE_DOWN] = MovementType_WalkInPlace,
    [MOVEMENT_TYPE_WALK_IN_PLACE_UP] = MovementType_WalkInPlace,
    [MOVEMENT_TYPE_WALK_IN_PLACE_LEFT] = MovementType_WalkInPlace,
    [MOVEMENT_TYPE_WALK_IN_PLACE_RIGHT] = MovementType_WalkInPlace,
    [MOVEMENT_TYPE_JOG_IN_PLACE_DOWN] = MovementType_JogInPlace,
    [MOVEMENT_TYPE_JOG_IN_PLACE_UP] = MovementType_JogInPlace,
    [MOVEMENT_TYPE_JOG_IN_PLACE_LEFT] = MovementType_JogInPlace,
    [MOVEMENT_TYPE_JOG_IN_PLACE_RIGHT] = MovementType_JogInPlace,
    [MOVEMENT_TYPE_RUN_IN_PLACE_DOWN] = MovementType_RunInPlace,
    [MOVEMENT_TYPE_RUN_IN_PLACE_UP] = MovementType_RunInPlace,
    [MOVEMENT_TYPE_RUN_IN_PLACE_LEFT] = MovementType_RunInPlace,
    [MOVEMENT_TYPE_RUN_IN_PLACE_RIGHT] = MovementType_RunInPlace,
    [MOVEMENT_TYPE_INVISIBLE] = MovementType_Invisible,
    [MOVEMENT_TYPE_WALK_SLOWLY_IN_PLACE_DOWN] = MovementType_WalkSlowlyInPlace,
    [MOVEMENT_TYPE_WALK_SLOWLY_IN_PLACE_UP] = MovementType_WalkSlowlyInPlace,
    [MOVEMENT_TYPE_WALK_SLOWLY_IN_PLACE_LEFT] = MovementType_WalkSlowlyInPlace,
    [MOVEMENT_TYPE_WALK_SLOWLY_IN_PLACE_RIGHT] = MovementType_WalkSlowlyInPlace,
    [MOVEMENT_TYPE_FOLLOW_PLAYER] = MovementType_FollowPlayer,
};

static const bool8 sMovementTypeHasRange[NUM_MOVEMENT_TYPES] = {
    [MOVEMENT_TYPE_WANDER_AROUND] = TRUE,
    [MOVEMENT_TYPE_WANDER_UP_AND_DOWN] = TRUE,
    [MOVEMENT_TYPE_WANDER_DOWN_AND_UP] = TRUE,
    [MOVEMENT_TYPE_WANDER_LEFT_AND_RIGHT] = TRUE,
    [MOVEMENT_TYPE_WANDER_RIGHT_AND_LEFT] = TRUE,
    [MOVEMENT_TYPE_WALK_UP_AND_DOWN] = TRUE,
    [MOVEMENT_TYPE_WALK_DOWN_AND_UP] = TRUE,
    [MOVEMENT_TYPE_WALK_LEFT_AND_RIGHT] = TRUE,
    [MOVEMENT_TYPE_WALK_RIGHT_AND_LEFT] = TRUE,
    [MOVEMENT_TYPE_WALK_SEQUENCE_UP_RIGHT_LEFT_DOWN] = TRUE,
    [MOVEMENT_TYPE_WALK_SEQUENCE_RIGHT_LEFT_DOWN_UP] = TRUE,
    [MOVEMENT_TYPE_WALK_SEQUENCE_DOWN_UP_RIGHT_LEFT] = TRUE,
    [MOVEMENT_TYPE_WALK_SEQUENCE_LEFT_DOWN_UP_RIGHT] = TRUE,
    [MOVEMENT_TYPE_WALK_SEQUENCE_UP_LEFT_RIGHT_DOWN] = TRUE,
    [MOVEMENT_TYPE_WALK_SEQUENCE_LEFT_RIGHT_DOWN_UP] = TRUE,
    [MOVEMENT_TYPE_WALK_SEQUENCE_DOWN_UP_LEFT_RIGHT] = TRUE,
    [MOVEMENT_TYPE_WALK_SEQUENCE_RIGHT_DOWN_UP_LEFT] = TRUE,
    [MOVEMENT_TYPE_WALK_SEQUENCE_LEFT_UP_DOWN_RIGHT] = TRUE,
    [MOVEMENT_TYPE_WALK_SEQUENCE_UP_DOWN_RIGHT_LEFT] = TRUE,
    [MOVEMENT_TYPE_WALK_SEQUENCE_RIGHT_LEFT_UP_DOWN] = TRUE,
    [MOVEMENT_TYPE_WALK_SEQUENCE_DOWN_RIGHT_LEFT_UP] = TRUE,
    [MOVEMENT_TYPE_WALK_SEQUENCE_RIGHT_UP_DOWN_LEFT] = TRUE,
    [MOVEMENT_TYPE_WALK_SEQUENCE_UP_DOWN_LEFT_RIGHT] = TRUE,
    [MOVEMENT_TYPE_WALK_SEQUENCE_LEFT_RIGHT_UP_DOWN] = TRUE,
    [MOVEMENT_TYPE_WALK_SEQUENCE_DOWN_LEFT_RIGHT_UP] = TRUE,
    [MOVEMENT_TYPE_WALK_SEQUENCE_UP_LEFT_DOWN_RIGHT] = TRUE,
    [MOVEMENT_TYPE_WALK_SEQUENCE_DOWN_RIGHT_UP_LEFT] = TRUE,
    [MOVEMENT_TYPE_WALK_SEQUENCE_LEFT_DOWN_RIGHT_UP] = TRUE,
    [MOVEMENT_TYPE_WALK_SEQUENCE_RIGHT_UP_LEFT_DOWN] = TRUE,
    [MOVEMENT_TYPE_WALK_SEQUENCE_UP_RIGHT_DOWN_LEFT] = TRUE,
    [MOVEMENT_TYPE_WALK_SEQUENCE_DOWN_LEFT_UP_RIGHT] = TRUE,
    [MOVEMENT_TYPE_WALK_SEQUENCE_LEFT_UP_RIGHT_DOWN] = TRUE,
    [MOVEMENT_TYPE_WALK_SEQUENCE_RIGHT_DOWN_LEFT_UP] = TRUE,
    [MOVEMENT_TYPE_COPY_PLAYER] = TRUE,
    [MOVEMENT_TYPE_COPY_PLAYER_OPPOSITE] = TRUE,
    [MOVEMENT_TYPE_COPY_PLAYER_COUNTERCLOCKWISE] = TRUE,
    [MOVEMENT_TYPE_COPY_PLAYER_CLOCKWISE] = TRUE,
    [MOVEMENT_TYPE_COPY_PLAYER_IN_GRASS] = TRUE,
    [MOVEMENT_TYPE_COPY_PLAYER_OPPOSITE_IN_GRASS] = TRUE,
    [MOVEMENT_TYPE_COPY_PLAYER_COUNTERCLOCKWISE_IN_GRASS] = TRUE,
    [MOVEMENT_TYPE_COPY_PLAYER_CLOCKWISE_IN_GRASS] = TRUE,
};

const u8 gInitialMovementTypeFacingDirections[] = {
    [MOVEMENT_TYPE_NONE] = DIR_SOUTH,
    [MOVEMENT_TYPE_LOOK_AROUND] = DIR_SOUTH,
    [MOVEMENT_TYPE_WANDER_AROUND] = DIR_SOUTH,
    [MOVEMENT_TYPE_WANDER_UP_AND_DOWN] = DIR_NORTH,
    [MOVEMENT_TYPE_WANDER_DOWN_AND_UP] = DIR_SOUTH,
    [MOVEMENT_TYPE_WANDER_LEFT_AND_RIGHT] = DIR_WEST,
    [MOVEMENT_TYPE_WANDER_RIGHT_AND_LEFT] = DIR_EAST,
    [MOVEMENT_TYPE_FACE_UP] = DIR_NORTH,
    [MOVEMENT_TYPE_FACE_DOWN] = DIR_SOUTH,
    [MOVEMENT_TYPE_FACE_LEFT] = DIR_WEST,
    [MOVEMENT_TYPE_FACE_RIGHT] = DIR_EAST,
    [MOVEMENT_TYPE_PLAYER] = DIR_SOUTH,
    [MOVEMENT_TYPE_BERRY_TREE_GROWTH] = DIR_SOUTH,
    [MOVEMENT_TYPE_FACE_DOWN_AND_UP] = DIR_SOUTH,
    [MOVEMENT_TYPE_FACE_LEFT_AND_RIGHT] = DIR_WEST,
    [MOVEMENT_TYPE_FACE_UP_AND_LEFT] = DIR_NORTH,
    [MOVEMENT_TYPE_FACE_UP_AND_RIGHT] = DIR_NORTH,
    [MOVEMENT_TYPE_FACE_DOWN_AND_LEFT] = DIR_SOUTH,
    [MOVEMENT_TYPE_FACE_DOWN_AND_RIGHT] = DIR_SOUTH,
    [MOVEMENT_TYPE_FACE_DOWN_UP_AND_LEFT] = DIR_SOUTH,
    [MOVEMENT_TYPE_FACE_DOWN_UP_AND_RIGHT] = DIR_SOUTH,
    [MOVEMENT_TYPE_FACE_UP_LEFT_AND_RIGHT] = DIR_NORTH,
    [MOVEMENT_TYPE_FACE_DOWN_LEFT_AND_RIGHT] = DIR_SOUTH,
    [MOVEMENT_TYPE_ROTATE_COUNTERCLOCKWISE] = DIR_SOUTH,
    [MOVEMENT_TYPE_ROTATE_CLOCKWISE] = DIR_SOUTH,
    [MOVEMENT_TYPE_WALK_UP_AND_DOWN] = DIR_NORTH,
    [MOVEMENT_TYPE_WALK_DOWN_AND_UP] = DIR_SOUTH,
    [MOVEMENT_TYPE_WALK_LEFT_AND_RIGHT] = DIR_WEST,
    [MOVEMENT_TYPE_WALK_RIGHT_AND_LEFT] = DIR_EAST,
    [MOVEMENT_TYPE_WALK_SEQUENCE_UP_RIGHT_LEFT_DOWN] = DIR_NORTH,
    [MOVEMENT_TYPE_WALK_SEQUENCE_RIGHT_LEFT_DOWN_UP] = DIR_EAST,
    [MOVEMENT_TYPE_WALK_SEQUENCE_DOWN_UP_RIGHT_LEFT] = DIR_SOUTH,
    [MOVEMENT_TYPE_WALK_SEQUENCE_LEFT_DOWN_UP_RIGHT] = DIR_WEST,
    [MOVEMENT_TYPE_WALK_SEQUENCE_UP_LEFT_RIGHT_DOWN] = DIR_NORTH,
    [MOVEMENT_TYPE_WALK_SEQUENCE_LEFT_RIGHT_DOWN_UP] = DIR_WEST,
    [MOVEMENT_TYPE_WALK_SEQUENCE_DOWN_UP_LEFT_RIGHT] = DIR_SOUTH,
    [MOVEMENT_TYPE_WALK_SEQUENCE_RIGHT_DOWN_UP_LEFT] = DIR_EAST,
    [MOVEMENT_TYPE_WALK_SEQUENCE_LEFT_UP_DOWN_RIGHT] = DIR_WEST,
    [MOVEMENT_TYPE_WALK_SEQUENCE_UP_DOWN_RIGHT_LEFT] = DIR_NORTH,
    [MOVEMENT_TYPE_WALK_SEQUENCE_RIGHT_LEFT_UP_DOWN] = DIR_EAST,
    [MOVEMENT_TYPE_WALK_SEQUENCE_DOWN_RIGHT_LEFT_UP] = DIR_SOUTH,
    [MOVEMENT_TYPE_WALK_SEQUENCE_RIGHT_UP_DOWN_LEFT] = DIR_EAST,
    [MOVEMENT_TYPE_WALK_SEQUENCE_UP_DOWN_LEFT_RIGHT] = DIR_NORTH,
    [MOVEMENT_TYPE_WALK_SEQUENCE_LEFT_RIGHT_UP_DOWN] = DIR_WEST,
    [MOVEMENT_TYPE_WALK_SEQUENCE_DOWN_LEFT_RIGHT_UP] = DIR_SOUTH,
    [MOVEMENT_TYPE_WALK_SEQUENCE_UP_LEFT_DOWN_RIGHT] = DIR_NORTH,
    [MOVEMENT_TYPE_WALK_SEQUENCE_DOWN_RIGHT_UP_LEFT] = DIR_SOUTH,
    [MOVEMENT_TYPE_WALK_SEQUENCE_LEFT_DOWN_RIGHT_UP] = DIR_WEST,
    [MOVEMENT_TYPE_WALK_SEQUENCE_RIGHT_UP_LEFT_DOWN] = DIR_EAST,
    [MOVEMENT_TYPE_WALK_SEQUENCE_UP_RIGHT_DOWN_LEFT] = DIR_NORTH,
    [MOVEMENT_TYPE_WALK_SEQUENCE_DOWN_LEFT_UP_RIGHT] = DIR_SOUTH,
    [MOVEMENT_TYPE_WALK_SEQUENCE_LEFT_UP_RIGHT_DOWN] = DIR_WEST,
    [MOVEMENT_TYPE_WALK_SEQUENCE_RIGHT_DOWN_LEFT_UP] = DIR_EAST,
    [MOVEMENT_TYPE_COPY_PLAYER] = DIR_NORTH,
    [MOVEMENT_TYPE_COPY_PLAYER_OPPOSITE] = DIR_SOUTH,
    [MOVEMENT_TYPE_COPY_PLAYER_COUNTERCLOCKWISE] = DIR_WEST,
    [MOVEMENT_TYPE_COPY_PLAYER_CLOCKWISE] = DIR_EAST,
    [MOVEMENT_TYPE_TREE_DISGUISE] = DIR_SOUTH,
    [MOVEMENT_TYPE_MOUNTAIN_DISGUISE] = DIR_SOUTH,
    [MOVEMENT_TYPE_COPY_PLAYER_IN_GRASS] = DIR_NORTH,
    [MOVEMENT_TYPE_COPY_PLAYER_OPPOSITE_IN_GRASS] = DIR_SOUTH,
    [MOVEMENT_TYPE_COPY_PLAYER_COUNTERCLOCKWISE_IN_GRASS] = DIR_WEST,
    [MOVEMENT_TYPE_COPY_PLAYER_CLOCKWISE_IN_GRASS] = DIR_EAST,
    [MOVEMENT_TYPE_BURIED] = DIR_SOUTH,
    [MOVEMENT_TYPE_WALK_IN_PLACE_DOWN] = DIR_SOUTH,
    [MOVEMENT_TYPE_WALK_IN_PLACE_UP] = DIR_NORTH,
    [MOVEMENT_TYPE_WALK_IN_PLACE_LEFT] = DIR_WEST,
    [MOVEMENT_TYPE_WALK_IN_PLACE_RIGHT] = DIR_EAST,
    [MOVEMENT_TYPE_JOG_IN_PLACE_DOWN] = DIR_SOUTH,
    [MOVEMENT_TYPE_JOG_IN_PLACE_UP] = DIR_NORTH,
    [MOVEMENT_TYPE_JOG_IN_PLACE_LEFT] = DIR_WEST,
    [MOVEMENT_TYPE_JOG_IN_PLACE_RIGHT] = DIR_EAST,
    [MOVEMENT_TYPE_RUN_IN_PLACE_DOWN] = DIR_SOUTH,
    [MOVEMENT_TYPE_RUN_IN_PLACE_UP] = DIR_NORTH,
    [MOVEMENT_TYPE_RUN_IN_PLACE_LEFT] = DIR_WEST,
    [MOVEMENT_TYPE_RUN_IN_PLACE_RIGHT] = DIR_EAST,
    [MOVEMENT_TYPE_INVISIBLE] = DIR_SOUTH,
    [MOVEMENT_TYPE_WALK_SLOWLY_IN_PLACE_DOWN] = DIR_SOUTH,
    [MOVEMENT_TYPE_WALK_SLOWLY_IN_PLACE_UP] = DIR_NORTH,
    [MOVEMENT_TYPE_WALK_SLOWLY_IN_PLACE_LEFT] = DIR_WEST,
    [MOVEMENT_TYPE_WALK_SLOWLY_IN_PLACE_RIGHT] = DIR_EAST,
};

#define OBJ_EVENT_PAL_TAG_BRENDAN                 0x1100
#define OBJ_EVENT_PAL_TAG_BRENDAN_REFLECTION      0x1101
#define OBJ_EVENT_PAL_TAG_BRIDGE_REFLECTION       0x1102
#define OBJ_EVENT_PAL_TAG_NPC_1                   0x1103
#define OBJ_EVENT_PAL_TAG_NPC_2                   0x1104
#define OBJ_EVENT_PAL_TAG_NPC_3                   0x1105
#define OBJ_EVENT_PAL_TAG_NPC_4                   0x1106
#define OBJ_EVENT_PAL_TAG_NPC_1_REFLECTION        0x1107
#define OBJ_EVENT_PAL_TAG_NPC_2_REFLECTION        0x1108
#define OBJ_EVENT_PAL_TAG_NPC_3_REFLECTION        0x1109
#define OBJ_EVENT_PAL_TAG_NPC_4_REFLECTION        0x110A
#define OBJ_EVENT_PAL_TAG_QUINTY_PLUMP            0x110B
#define OBJ_EVENT_PAL_TAG_QUINTY_PLUMP_REFLECTION 0x110C
#define OBJ_EVENT_PAL_TAG_TRUCK                   0x110D
#define OBJ_EVENT_PAL_TAG_VIGOROTH                0x110E
#define OBJ_EVENT_PAL_TAG_ZIGZAGOON               0x110F
#define OBJ_EVENT_PAL_TAG_MAY                     0x1110
#define OBJ_EVENT_PAL_TAG_MAY_REFLECTION          0x1111
#define OBJ_EVENT_PAL_TAG_MOVING_BOX              0x1112
#define OBJ_EVENT_PAL_TAG_CABLE_CAR               0x1113
#define OBJ_EVENT_PAL_TAG_SSTIDAL                 0x1114
#define OBJ_EVENT_PAL_TAG_PLAYER_UNDERWATER       0x1115
#define OBJ_EVENT_PAL_TAG_KYOGRE                  0x1116
#define OBJ_EVENT_PAL_TAG_KYOGRE_REFLECTION       0x1117
#define OBJ_EVENT_PAL_TAG_GROUDON                 0x1118
#define OBJ_EVENT_PAL_TAG_GROUDON_REFLECTION      0x1119
#define OBJ_EVENT_PAL_TAG_UNUSED                  0x111A
#define OBJ_EVENT_PAL_TAG_SUBMARINE_SHADOW        0x111B
#define OBJ_EVENT_PAL_TAG_POOCHYENA               0x111C
#define OBJ_EVENT_PAL_TAG_RED_LEAF                0x111D
#define OBJ_EVENT_PAL_TAG_DEOXYS                  0x111E
#define OBJ_EVENT_PAL_TAG_BIRTH_ISLAND_STONE      0x111F
#define OBJ_EVENT_PAL_TAG_HO_OH                   0x1120
#define OBJ_EVENT_PAL_TAG_LUGIA                   0x1121
#define OBJ_EVENT_PAL_TAG_RS_BRENDAN              0x1122
#define OBJ_EVENT_PAL_TAG_RS_MAY                  0x1123
#define OBJ_EVENT_PAL_TAG_DYNAMIC                 0x1124
#define OBJ_EVENT_PAL_TAG_CASTFORM_SUNNY          0x1125
#define OBJ_EVENT_PAL_TAG_CASTFORM_RAINY          0x1126
#define OBJ_EVENT_PAL_TAG_CASTFORM_SNOWY          0x1127
#define OBJ_EVENT_PAL_TAG_LIGHT                   0x8001
#define OBJ_EVENT_PAL_TAG_LIGHT_2                 0x8002
#define OBJ_EVENT_PAL_TAG_EMOTES                  0x8003
#define OBJ_EVENT_PAL_TAG_NEON_LIGHT              0x8004
// Not a real OW palette tag; used for the white flash applied to followers
#define OBJ_EVENT_PAL_TAG_WHITE                   (OBJ_EVENT_PAL_TAG_NONE - 1)
#define OBJ_EVENT_PAL_TAG_NONE 0x11FF

#include "data/object_events/object_event_graphics_info_pointers.h"
#include "data/field_effects/field_effect_object_template_pointers.h"
#include "data/object_events/object_event_pic_tables.h"
#include "data/object_events/object_event_anims.h"
#include "data/object_events/base_oam.h"
#include "data/object_events/object_event_subsprites.h"
#include "data/object_events/object_event_graphics_info.h"
#include "data/object_events/object_event_graphics_info_followers.h"

static const struct SpritePalette sObjectEventSpritePalettes[] = {
    {gObjectEventPal_Npc1,                  OBJ_EVENT_PAL_TAG_NPC_1},
    {gObjectEventPal_Npc2,                  OBJ_EVENT_PAL_TAG_NPC_2},
    {gObjectEventPal_Npc3,                  OBJ_EVENT_PAL_TAG_NPC_3},
    {gObjectEventPal_Npc4,                  OBJ_EVENT_PAL_TAG_NPC_4},
    {gObjectEventPal_Npc1Reflection,        OBJ_EVENT_PAL_TAG_NPC_1_REFLECTION},
    {gObjectEventPal_Npc2Reflection,        OBJ_EVENT_PAL_TAG_NPC_2_REFLECTION},
    {gObjectEventPal_Npc3Reflection,        OBJ_EVENT_PAL_TAG_NPC_3_REFLECTION},
    {gObjectEventPal_Npc4Reflection,        OBJ_EVENT_PAL_TAG_NPC_4_REFLECTION},
    {gObjectEventPal_Brendan,               OBJ_EVENT_PAL_TAG_BRENDAN},
    {gObjectEventPal_BrendanReflection,     OBJ_EVENT_PAL_TAG_BRENDAN_REFLECTION},
    {gObjectEventPal_BridgeReflection,      OBJ_EVENT_PAL_TAG_BRIDGE_REFLECTION},
    {gObjectEventPal_PlayerUnderwater,      OBJ_EVENT_PAL_TAG_PLAYER_UNDERWATER},
    {gObjectEventPal_QuintyPlump,           OBJ_EVENT_PAL_TAG_QUINTY_PLUMP},
    {gObjectEventPal_QuintyPlumpReflection, OBJ_EVENT_PAL_TAG_QUINTY_PLUMP_REFLECTION},
    {gObjectEventPal_Truck,                 OBJ_EVENT_PAL_TAG_TRUCK},
    {gObjectEventPal_Vigoroth,              OBJ_EVENT_PAL_TAG_VIGOROTH},
    {gObjectEventPal_EnemyZigzagoon,        OBJ_EVENT_PAL_TAG_ZIGZAGOON},
    {gObjectEventPal_May,                   OBJ_EVENT_PAL_TAG_MAY},
    {gObjectEventPal_MayReflection,         OBJ_EVENT_PAL_TAG_MAY_REFLECTION},
    {gObjectEventPal_MovingBox,             OBJ_EVENT_PAL_TAG_MOVING_BOX},
    {gObjectEventPal_CableCar,              OBJ_EVENT_PAL_TAG_CABLE_CAR},
    {gObjectEventPal_SSTidal,               OBJ_EVENT_PAL_TAG_SSTIDAL},
    {gObjectEventPal_Kyogre,                OBJ_EVENT_PAL_TAG_KYOGRE},
    {gObjectEventPal_KyogreReflection,      OBJ_EVENT_PAL_TAG_KYOGRE_REFLECTION},
    {gObjectEventPal_Groudon,               OBJ_EVENT_PAL_TAG_GROUDON},
    {gObjectEventPal_GroudonReflection,     OBJ_EVENT_PAL_TAG_GROUDON_REFLECTION},
    {gObjectEventPal_SubmarineShadow,       OBJ_EVENT_PAL_TAG_SUBMARINE_SHADOW},
    {gObjectEventPal_Poochyena,             OBJ_EVENT_PAL_TAG_POOCHYENA},
    {gObjectEventPal_RedLeaf,               OBJ_EVENT_PAL_TAG_RED_LEAF},
    {gObjectEventPal_Deoxys,                OBJ_EVENT_PAL_TAG_DEOXYS},
    {gObjectEventPal_BirthIslandStone,      OBJ_EVENT_PAL_TAG_BIRTH_ISLAND_STONE},
    {gObjectEventPal_HoOh,                  OBJ_EVENT_PAL_TAG_HO_OH},
    {gObjectEventPal_Lugia,                 OBJ_EVENT_PAL_TAG_LUGIA},
    {gObjectEventPal_RubySapphireBrendan,   OBJ_EVENT_PAL_TAG_RS_BRENDAN},
    {gObjectEventPal_RubySapphireMay,       OBJ_EVENT_PAL_TAG_RS_MAY},
    {gObjectEventPal_CastformSunny, OBJ_EVENT_PAL_TAG_CASTFORM_SUNNY},
    {gObjectEventPal_CastformRainy, OBJ_EVENT_PAL_TAG_CASTFORM_RAINY},
    {gObjectEventPal_CastformSnowy, OBJ_EVENT_PAL_TAG_CASTFORM_SNOWY},
    {gObjectEventPaletteLight, OBJ_EVENT_PAL_TAG_LIGHT},
    {gObjectEventPaletteLight2, OBJ_EVENT_PAL_TAG_LIGHT_2},
    {gObjectEventPaletteEmotes, OBJ_EVENT_PAL_TAG_EMOTES},
    {gObjectEventPaletteNeonLight, OBJ_EVENT_PAL_TAG_NEON_LIGHT},
    {NULL,                  OBJ_EVENT_PAL_TAG_NONE},
};

static const u16 sReflectionPaletteTags_Brendan[] = {
    OBJ_EVENT_PAL_TAG_BRENDAN_REFLECTION,
    OBJ_EVENT_PAL_TAG_BRENDAN_REFLECTION,
    OBJ_EVENT_PAL_TAG_BRENDAN_REFLECTION,
    OBJ_EVENT_PAL_TAG_BRENDAN_REFLECTION,
};

static const u16 sReflectionPaletteTags_May[] = {
    OBJ_EVENT_PAL_TAG_MAY_REFLECTION,
    OBJ_EVENT_PAL_TAG_MAY_REFLECTION,
    OBJ_EVENT_PAL_TAG_MAY_REFLECTION,
    OBJ_EVENT_PAL_TAG_MAY_REFLECTION,
};

static const u16 sReflectionPaletteTags_PlayerUnderwater[] = {
    OBJ_EVENT_PAL_TAG_PLAYER_UNDERWATER,
    OBJ_EVENT_PAL_TAG_PLAYER_UNDERWATER,
    OBJ_EVENT_PAL_TAG_PLAYER_UNDERWATER,
    OBJ_EVENT_PAL_TAG_PLAYER_UNDERWATER,
};

static const struct PairedPalettes sPlayerReflectionPaletteSets[] = {
    {OBJ_EVENT_PAL_TAG_BRENDAN,           sReflectionPaletteTags_Brendan},
    {OBJ_EVENT_PAL_TAG_MAY,               sReflectionPaletteTags_May},
    {OBJ_EVENT_PAL_TAG_PLAYER_UNDERWATER, sReflectionPaletteTags_PlayerUnderwater},
    {OBJ_EVENT_PAL_TAG_NONE,              NULL},
};

static const u16 sReflectionPaletteTags_QuintyPlump[] = {
    OBJ_EVENT_PAL_TAG_QUINTY_PLUMP_REFLECTION,
    OBJ_EVENT_PAL_TAG_QUINTY_PLUMP_REFLECTION,
    OBJ_EVENT_PAL_TAG_QUINTY_PLUMP_REFLECTION,
    OBJ_EVENT_PAL_TAG_QUINTY_PLUMP_REFLECTION,
};

static const u16 sReflectionPaletteTags_Truck[] = {
    OBJ_EVENT_PAL_TAG_TRUCK,
    OBJ_EVENT_PAL_TAG_TRUCK,
    OBJ_EVENT_PAL_TAG_TRUCK,
    OBJ_EVENT_PAL_TAG_TRUCK,
};

static const u16 sReflectionPaletteTags_VigorothMover[] = {
    OBJ_EVENT_PAL_TAG_VIGOROTH,
    OBJ_EVENT_PAL_TAG_VIGOROTH,
    OBJ_EVENT_PAL_TAG_VIGOROTH,
    OBJ_EVENT_PAL_TAG_VIGOROTH,
};

static const u16 sReflectionPaletteTags_MovingBox[] = {
    OBJ_EVENT_PAL_TAG_MOVING_BOX,
    OBJ_EVENT_PAL_TAG_MOVING_BOX,
    OBJ_EVENT_PAL_TAG_MOVING_BOX,
    OBJ_EVENT_PAL_TAG_MOVING_BOX,
};

static const u16 sReflectionPaletteTags_CableCar[] = {
    OBJ_EVENT_PAL_TAG_CABLE_CAR,
    OBJ_EVENT_PAL_TAG_CABLE_CAR,
    OBJ_EVENT_PAL_TAG_CABLE_CAR,
    OBJ_EVENT_PAL_TAG_CABLE_CAR,
};

static const u16 sReflectionPaletteTags_SSTidal[] = {
    OBJ_EVENT_PAL_TAG_SSTIDAL,
    OBJ_EVENT_PAL_TAG_SSTIDAL,
    OBJ_EVENT_PAL_TAG_SSTIDAL,
    OBJ_EVENT_PAL_TAG_SSTIDAL,
};

static const u16 sReflectionPaletteTags_SubmarineShadow[] = {
    OBJ_EVENT_PAL_TAG_SUBMARINE_SHADOW,
    OBJ_EVENT_PAL_TAG_SUBMARINE_SHADOW,
    OBJ_EVENT_PAL_TAG_SUBMARINE_SHADOW,
    OBJ_EVENT_PAL_TAG_SUBMARINE_SHADOW,
};

static const u16 sReflectionPaletteTags_Kyogre[] = {
    OBJ_EVENT_PAL_TAG_KYOGRE_REFLECTION,
    OBJ_EVENT_PAL_TAG_KYOGRE_REFLECTION,
    OBJ_EVENT_PAL_TAG_KYOGRE_REFLECTION,
    OBJ_EVENT_PAL_TAG_KYOGRE_REFLECTION,
};

static const u16 sReflectionPaletteTags_Groudon[] = {
    OBJ_EVENT_PAL_TAG_GROUDON_REFLECTION,
    OBJ_EVENT_PAL_TAG_GROUDON_REFLECTION,
    OBJ_EVENT_PAL_TAG_GROUDON_REFLECTION,
    OBJ_EVENT_PAL_TAG_GROUDON_REFLECTION,
};

static const u16 sReflectionPaletteTags_Npc3[] = { // Only used by the Route 120 bridge Kecleon
    OBJ_EVENT_PAL_TAG_NPC_3_REFLECTION,
    OBJ_EVENT_PAL_TAG_NPC_3_REFLECTION,
    OBJ_EVENT_PAL_TAG_NPC_3_REFLECTION,
    OBJ_EVENT_PAL_TAG_NPC_3_REFLECTION,
};

static const u16 sReflectionPaletteTags_RedLeaf[] = {
    OBJ_EVENT_PAL_TAG_RED_LEAF,
    OBJ_EVENT_PAL_TAG_RED_LEAF,
    OBJ_EVENT_PAL_TAG_RED_LEAF,
    OBJ_EVENT_PAL_TAG_RED_LEAF,
};

static const struct PairedPalettes sSpecialObjectReflectionPaletteSets[] = {
    {OBJ_EVENT_PAL_TAG_BRENDAN,          sReflectionPaletteTags_Brendan},
    {OBJ_EVENT_PAL_TAG_MAY,              sReflectionPaletteTags_May},
    {OBJ_EVENT_PAL_TAG_QUINTY_PLUMP,     sReflectionPaletteTags_QuintyPlump},
    {OBJ_EVENT_PAL_TAG_TRUCK,            sReflectionPaletteTags_Truck},
    {OBJ_EVENT_PAL_TAG_VIGOROTH,         sReflectionPaletteTags_VigorothMover},
    {OBJ_EVENT_PAL_TAG_MOVING_BOX,       sReflectionPaletteTags_MovingBox},
    {OBJ_EVENT_PAL_TAG_CABLE_CAR,        sReflectionPaletteTags_CableCar},
    {OBJ_EVENT_PAL_TAG_SSTIDAL,          sReflectionPaletteTags_SSTidal},
    {OBJ_EVENT_PAL_TAG_KYOGRE,           sReflectionPaletteTags_Kyogre},
    {OBJ_EVENT_PAL_TAG_GROUDON,          sReflectionPaletteTags_Groudon},
    {OBJ_EVENT_PAL_TAG_NPC_3,            sReflectionPaletteTags_Npc3},
    {OBJ_EVENT_PAL_TAG_SUBMARINE_SHADOW, sReflectionPaletteTags_SubmarineShadow},
    {OBJ_EVENT_PAL_TAG_RED_LEAF,         sReflectionPaletteTags_RedLeaf},
    {OBJ_EVENT_PAL_TAG_NONE,             NULL},
};

static const u16 sObjectPaletteTags0[] = {
    [PALSLOT_PLAYER]            = OBJ_EVENT_PAL_TAG_BRENDAN,
    [PALSLOT_PLAYER_REFLECTION] = OBJ_EVENT_PAL_TAG_BRENDAN_REFLECTION,
    [PALSLOT_NPC_1]             = OBJ_EVENT_PAL_TAG_NPC_1,
    [PALSLOT_NPC_2]             = OBJ_EVENT_PAL_TAG_NPC_2,
    [PALSLOT_NPC_3]             = OBJ_EVENT_PAL_TAG_NPC_3,
    [PALSLOT_NPC_4]             = OBJ_EVENT_PAL_TAG_NPC_4,
    [PALSLOT_NPC_1_REFLECTION]  = OBJ_EVENT_PAL_TAG_NPC_1_REFLECTION,
    [PALSLOT_NPC_2_REFLECTION]  = OBJ_EVENT_PAL_TAG_NPC_2_REFLECTION,
    [PALSLOT_NPC_3_REFLECTION]  = OBJ_EVENT_PAL_TAG_NPC_3_REFLECTION,
    [PALSLOT_NPC_4_REFLECTION]  = OBJ_EVENT_PAL_TAG_NPC_4_REFLECTION,
};

static const u16 sObjectPaletteTags1[] = {
    [PALSLOT_PLAYER]            = OBJ_EVENT_PAL_TAG_BRENDAN,
    [PALSLOT_PLAYER_REFLECTION] = OBJ_EVENT_PAL_TAG_BRENDAN_REFLECTION,
    [PALSLOT_NPC_1]             = OBJ_EVENT_PAL_TAG_NPC_1,
    [PALSLOT_NPC_2]             = OBJ_EVENT_PAL_TAG_NPC_2,
    [PALSLOT_NPC_3]             = OBJ_EVENT_PAL_TAG_NPC_3,
    [PALSLOT_NPC_4]             = OBJ_EVENT_PAL_TAG_NPC_4,
    [PALSLOT_NPC_1_REFLECTION]  = OBJ_EVENT_PAL_TAG_NPC_1_REFLECTION,
    [PALSLOT_NPC_2_REFLECTION]  = OBJ_EVENT_PAL_TAG_NPC_2_REFLECTION,
    [PALSLOT_NPC_3_REFLECTION]  = OBJ_EVENT_PAL_TAG_NPC_3_REFLECTION,
    [PALSLOT_NPC_4_REFLECTION]  = OBJ_EVENT_PAL_TAG_NPC_4_REFLECTION,
};

static const u16 sObjectPaletteTags2[] = {
    [PALSLOT_PLAYER]            = OBJ_EVENT_PAL_TAG_BRENDAN,
    [PALSLOT_PLAYER_REFLECTION] = OBJ_EVENT_PAL_TAG_BRENDAN_REFLECTION,
    [PALSLOT_NPC_1]             = OBJ_EVENT_PAL_TAG_NPC_1,
    [PALSLOT_NPC_2]             = OBJ_EVENT_PAL_TAG_NPC_2,
    [PALSLOT_NPC_3]             = OBJ_EVENT_PAL_TAG_NPC_3,
    [PALSLOT_NPC_4]             = OBJ_EVENT_PAL_TAG_NPC_4,
    [PALSLOT_NPC_1_REFLECTION]  = OBJ_EVENT_PAL_TAG_NPC_1_REFLECTION,
    [PALSLOT_NPC_2_REFLECTION]  = OBJ_EVENT_PAL_TAG_NPC_2_REFLECTION,
    [PALSLOT_NPC_3_REFLECTION]  = OBJ_EVENT_PAL_TAG_NPC_3_REFLECTION,
    [PALSLOT_NPC_4_REFLECTION]  = OBJ_EVENT_PAL_TAG_NPC_4_REFLECTION,
};

static const u16 sObjectPaletteTags3[] = {
    [PALSLOT_PLAYER]            = OBJ_EVENT_PAL_TAG_BRENDAN,
    [PALSLOT_PLAYER_REFLECTION] = OBJ_EVENT_PAL_TAG_BRENDAN_REFLECTION,
    [PALSLOT_NPC_1]             = OBJ_EVENT_PAL_TAG_NPC_1,
    [PALSLOT_NPC_2]             = OBJ_EVENT_PAL_TAG_NPC_2,
    [PALSLOT_NPC_3]             = OBJ_EVENT_PAL_TAG_NPC_3,
    [PALSLOT_NPC_4]             = OBJ_EVENT_PAL_TAG_NPC_4,
    [PALSLOT_NPC_1_REFLECTION]  = OBJ_EVENT_PAL_TAG_NPC_1_REFLECTION,
    [PALSLOT_NPC_2_REFLECTION]  = OBJ_EVENT_PAL_TAG_NPC_2_REFLECTION,
    [PALSLOT_NPC_3_REFLECTION]  = OBJ_EVENT_PAL_TAG_NPC_3_REFLECTION,
    [PALSLOT_NPC_4_REFLECTION]  = OBJ_EVENT_PAL_TAG_NPC_4_REFLECTION,
};

static const u16 *const sObjectPaletteTagSets[] = {
    sObjectPaletteTags0,
    sObjectPaletteTags1,
    sObjectPaletteTags2,
    sObjectPaletteTags3,
};

#include "data/object_events/berry_tree_graphics_tables.h"
#include "data/field_effects/field_effect_objects.h"

static const s16 sMovementDelaysMedium[] = {32, 64,  96, 128};
static const s16 sMovementDelaysLong[] =   {32, 64, 128, 192}; // Unused
static const s16 sMovementDelaysShort[] =  {32, 48,  64,  80};

#include "data/object_events/movement_type_func_tables.h"

static const u8 sFaceDirectionAnimNums[] = {
    [DIR_NONE] = ANIM_STD_FACE_SOUTH,
    [DIR_SOUTH] = ANIM_STD_FACE_SOUTH,
    [DIR_NORTH] = ANIM_STD_FACE_NORTH,
    [DIR_WEST] = ANIM_STD_FACE_WEST,
    [DIR_EAST] = ANIM_STD_FACE_EAST,
    [DIR_SOUTHWEST] = ANIM_STD_FACE_SOUTH,
    [DIR_SOUTHEAST] = ANIM_STD_FACE_SOUTH,
    [DIR_NORTHWEST] = ANIM_STD_FACE_NORTH,
    [DIR_NORTHEAST] = ANIM_STD_FACE_NORTH,
};
static const u8 sMoveDirectionAnimNums[] = {
    [DIR_NONE] = ANIM_STD_GO_SOUTH,
    [DIR_SOUTH] = ANIM_STD_GO_SOUTH,
    [DIR_NORTH] = ANIM_STD_GO_NORTH,
    [DIR_WEST] = ANIM_STD_GO_WEST,
    [DIR_EAST] = ANIM_STD_GO_EAST,
    [DIR_SOUTHWEST] = ANIM_STD_GO_SOUTH,
    [DIR_SOUTHEAST] = ANIM_STD_GO_SOUTH,
    [DIR_NORTHWEST] = ANIM_STD_GO_NORTH,
    [DIR_NORTHEAST] = ANIM_STD_GO_NORTH,
};
static const u8 sMoveDirectionFastAnimNums[] = {
    [DIR_NONE] = ANIM_STD_GO_FAST_SOUTH,
    [DIR_SOUTH] = ANIM_STD_GO_FAST_SOUTH,
    [DIR_NORTH] = ANIM_STD_GO_FAST_NORTH,
    [DIR_WEST] = ANIM_STD_GO_FAST_WEST,
    [DIR_EAST] = ANIM_STD_GO_FAST_EAST,
    [DIR_SOUTHWEST] = ANIM_STD_GO_FAST_SOUTH,
    [DIR_SOUTHEAST] = ANIM_STD_GO_FAST_SOUTH,
    [DIR_NORTHWEST] = ANIM_STD_GO_FAST_NORTH,
    [DIR_NORTHEAST] = ANIM_STD_GO_FAST_NORTH,
};
static const u8 sMoveDirectionFasterAnimNums[] = {
    [DIR_NONE] = ANIM_STD_GO_FASTER_SOUTH,
    [DIR_SOUTH] = ANIM_STD_GO_FASTER_SOUTH,
    [DIR_NORTH] = ANIM_STD_GO_FASTER_NORTH,
    [DIR_WEST] = ANIM_STD_GO_FASTER_WEST,
    [DIR_EAST] = ANIM_STD_GO_FASTER_EAST,
    [DIR_SOUTHWEST] = ANIM_STD_GO_FASTER_SOUTH,
    [DIR_SOUTHEAST] = ANIM_STD_GO_FASTER_SOUTH,
    [DIR_NORTHWEST] = ANIM_STD_GO_FASTER_NORTH,
    [DIR_NORTHEAST] = ANIM_STD_GO_FASTER_NORTH,
};
static const u8 sMoveDirectionFastestAnimNums[] = {
    [DIR_NONE] = ANIM_STD_GO_FASTEST_SOUTH,
    [DIR_SOUTH] = ANIM_STD_GO_FASTEST_SOUTH,
    [DIR_NORTH] = ANIM_STD_GO_FASTEST_NORTH,
    [DIR_WEST] = ANIM_STD_GO_FASTEST_WEST,
    [DIR_EAST] = ANIM_STD_GO_FASTEST_EAST,
    [DIR_SOUTHWEST] = ANIM_STD_GO_FASTEST_SOUTH,
    [DIR_SOUTHEAST] = ANIM_STD_GO_FASTEST_SOUTH,
    [DIR_NORTHWEST] = ANIM_STD_GO_FASTEST_NORTH,
    [DIR_NORTHEAST] = ANIM_STD_GO_FASTEST_NORTH,
};
static const u8 sJumpSpecialDirectionAnimNums[] = { // used for jumping onto surf mon
    [DIR_NONE] = ANIM_GET_ON_OFF_POKEMON_SOUTH,
    [DIR_SOUTH] = ANIM_GET_ON_OFF_POKEMON_SOUTH,
    [DIR_NORTH] = ANIM_GET_ON_OFF_POKEMON_NORTH,
    [DIR_WEST] = ANIM_GET_ON_OFF_POKEMON_WEST,
    [DIR_EAST] = ANIM_GET_ON_OFF_POKEMON_EAST,
    [DIR_SOUTHWEST] = ANIM_GET_ON_OFF_POKEMON_SOUTH,
    [DIR_SOUTHEAST] = ANIM_GET_ON_OFF_POKEMON_SOUTH,
    [DIR_NORTHWEST] = ANIM_GET_ON_OFF_POKEMON_NORTH,
    [DIR_NORTHEAST] = ANIM_GET_ON_OFF_POKEMON_NORTH,
};
static const u8 sAcroWheelieDirectionAnimNums[] = {
    [DIR_NONE] = ANIM_BUNNY_HOP_BACK_WHEEL_SOUTH,
    [DIR_SOUTH] = ANIM_BUNNY_HOP_BACK_WHEEL_SOUTH,
    [DIR_NORTH] = ANIM_BUNNY_HOP_BACK_WHEEL_NORTH,
    [DIR_WEST] = ANIM_BUNNY_HOP_BACK_WHEEL_WEST,
    [DIR_EAST] = ANIM_BUNNY_HOP_BACK_WHEEL_EAST,
    [DIR_SOUTHWEST] = ANIM_BUNNY_HOP_BACK_WHEEL_SOUTH,
    [DIR_SOUTHEAST] = ANIM_BUNNY_HOP_BACK_WHEEL_SOUTH,
    [DIR_NORTHWEST] = ANIM_BUNNY_HOP_BACK_WHEEL_NORTH,
    [DIR_NORTHEAST] = ANIM_BUNNY_HOP_BACK_WHEEL_NORTH,
};
static const u8 sAcroUnusedDirectionAnimNums[] = {
    [DIR_NONE] = ANIM_BUNNY_HOP_FRONT_WHEEL_SOUTH,
    [DIR_SOUTH] = ANIM_BUNNY_HOP_FRONT_WHEEL_SOUTH,
    [DIR_NORTH] = ANIM_BUNNY_HOP_FRONT_WHEEL_NORTH,
    [DIR_WEST] = ANIM_BUNNY_HOP_FRONT_WHEEL_WEST,
    [DIR_EAST] = ANIM_BUNNY_HOP_FRONT_WHEEL_EAST,
    [DIR_SOUTHWEST] = ANIM_BUNNY_HOP_FRONT_WHEEL_SOUTH,
    [DIR_SOUTHEAST] = ANIM_BUNNY_HOP_FRONT_WHEEL_SOUTH,
    [DIR_NORTHWEST] = ANIM_BUNNY_HOP_FRONT_WHEEL_NORTH,
    [DIR_NORTHEAST] = ANIM_BUNNY_HOP_FRONT_WHEEL_NORTH,
};
static const u8 sAcroEndWheelieDirectionAnimNums[] = {
    [DIR_NONE] = ANIM_STANDING_WHEELIE_BACK_WHEEL_SOUTH,
    [DIR_SOUTH] = ANIM_STANDING_WHEELIE_BACK_WHEEL_SOUTH,
    [DIR_NORTH] = ANIM_STANDING_WHEELIE_BACK_WHEEL_NORTH,
    [DIR_WEST] = ANIM_STANDING_WHEELIE_BACK_WHEEL_WEST,
    [DIR_EAST] = ANIM_STANDING_WHEELIE_BACK_WHEEL_EAST,
    [DIR_SOUTHWEST] = ANIM_STANDING_WHEELIE_BACK_WHEEL_SOUTH,
    [DIR_SOUTHEAST] = ANIM_STANDING_WHEELIE_BACK_WHEEL_SOUTH,
    [DIR_NORTHWEST] = ANIM_STANDING_WHEELIE_BACK_WHEEL_NORTH,
    [DIR_NORTHEAST] = ANIM_STANDING_WHEELIE_BACK_WHEEL_NORTH,
};
static const u8 sAcroUnusedActionDirectionAnimNums[] = {
    [DIR_NONE] = ANIM_STANDING_WHEELIE_FRONT_WHEEL_SOUTH,
    [DIR_SOUTH] = ANIM_STANDING_WHEELIE_FRONT_WHEEL_SOUTH,
    [DIR_NORTH] = ANIM_STANDING_WHEELIE_FRONT_WHEEL_NORTH,
    [DIR_WEST] = ANIM_STANDING_WHEELIE_FRONT_WHEEL_WEST,
    [DIR_EAST] = ANIM_STANDING_WHEELIE_FRONT_WHEEL_EAST,
    [DIR_SOUTHWEST] = ANIM_STANDING_WHEELIE_FRONT_WHEEL_SOUTH,
    [DIR_SOUTHEAST] = ANIM_STANDING_WHEELIE_FRONT_WHEEL_SOUTH,
    [DIR_NORTHWEST] = ANIM_STANDING_WHEELIE_FRONT_WHEEL_NORTH,
    [DIR_NORTHEAST] = ANIM_STANDING_WHEELIE_FRONT_WHEEL_NORTH,
};
static const u8 sAcroWheeliePedalDirectionAnimNums[] = {
    [DIR_NONE] = ANIM_MOVING_WHEELIE_SOUTH,
    [DIR_SOUTH] = ANIM_MOVING_WHEELIE_SOUTH,
    [DIR_NORTH] = ANIM_MOVING_WHEELIE_NORTH,
    [DIR_WEST] = ANIM_MOVING_WHEELIE_WEST,
    [DIR_EAST] = ANIM_MOVING_WHEELIE_EAST,
    [DIR_SOUTHWEST] = ANIM_MOVING_WHEELIE_SOUTH,
    [DIR_SOUTHEAST] = ANIM_MOVING_WHEELIE_SOUTH,
    [DIR_NORTHWEST] = ANIM_MOVING_WHEELIE_NORTH,
    [DIR_NORTHEAST] = ANIM_MOVING_WHEELIE_NORTH,
};
static const u8 sFishingDirectionAnimNums[] = {
    [DIR_NONE] = ANIM_TAKE_OUT_ROD_SOUTH,
    [DIR_SOUTH] = ANIM_TAKE_OUT_ROD_SOUTH,
    [DIR_NORTH] = ANIM_TAKE_OUT_ROD_NORTH,
    [DIR_WEST] = ANIM_TAKE_OUT_ROD_WEST,
    [DIR_EAST] = ANIM_TAKE_OUT_ROD_EAST,
    [DIR_SOUTHWEST] = ANIM_TAKE_OUT_ROD_SOUTH,
    [DIR_SOUTHEAST] = ANIM_TAKE_OUT_ROD_SOUTH,
    [DIR_NORTHWEST] = ANIM_TAKE_OUT_ROD_NORTH,
    [DIR_NORTHEAST] = ANIM_TAKE_OUT_ROD_NORTH,
};
static const u8 sFishingNoCatchDirectionAnimNums[] = {
    [DIR_NONE] = ANIM_PUT_AWAY_ROD_SOUTH,
    [DIR_SOUTH] = ANIM_PUT_AWAY_ROD_SOUTH,
    [DIR_NORTH] = ANIM_PUT_AWAY_ROD_NORTH,
    [DIR_WEST] = ANIM_PUT_AWAY_ROD_WEST,
    [DIR_EAST] = ANIM_PUT_AWAY_ROD_EAST,
    [DIR_SOUTHWEST] = ANIM_PUT_AWAY_ROD_SOUTH,
    [DIR_SOUTHEAST] = ANIM_PUT_AWAY_ROD_SOUTH,
    [DIR_NORTHWEST] = ANIM_PUT_AWAY_ROD_NORTH,
    [DIR_NORTHEAST] = ANIM_PUT_AWAY_ROD_NORTH,
};
static const u8 sFishingBiteDirectionAnimNums[] = {
    [DIR_NONE] = ANIM_HOOKED_POKEMON_SOUTH,
    [DIR_SOUTH] = ANIM_HOOKED_POKEMON_SOUTH,
    [DIR_NORTH] = ANIM_HOOKED_POKEMON_NORTH,
    [DIR_WEST] = ANIM_HOOKED_POKEMON_WEST,
    [DIR_EAST] = ANIM_HOOKED_POKEMON_EAST,
    [DIR_SOUTHWEST] = ANIM_HOOKED_POKEMON_SOUTH,
    [DIR_SOUTHEAST] = ANIM_HOOKED_POKEMON_SOUTH,
    [DIR_NORTHWEST] = ANIM_HOOKED_POKEMON_NORTH,
    [DIR_NORTHEAST] = ANIM_HOOKED_POKEMON_NORTH,
};
static const u8 sRunningDirectionAnimNums[] = {
    [DIR_NONE] = ANIM_RUN_SOUTH,
    [DIR_SOUTH] = ANIM_RUN_SOUTH,
    [DIR_NORTH] = ANIM_RUN_NORTH,
    [DIR_WEST] = ANIM_RUN_WEST,
    [DIR_EAST] = ANIM_RUN_EAST,
    [DIR_SOUTHWEST] = ANIM_RUN_SOUTH,
    [DIR_SOUTHEAST] = ANIM_RUN_SOUTH,
    [DIR_NORTHWEST] = ANIM_RUN_NORTH,
    [DIR_NORTHEAST] = ANIM_RUN_NORTH,
};

const u8 gTrainerFacingDirectionMovementTypes[] = {
    [DIR_NONE] = MOVEMENT_TYPE_FACE_DOWN,
    [DIR_SOUTH] = MOVEMENT_TYPE_FACE_DOWN,
    [DIR_NORTH] = MOVEMENT_TYPE_FACE_UP,
    [DIR_WEST] = MOVEMENT_TYPE_FACE_LEFT,
    [DIR_EAST] = MOVEMENT_TYPE_FACE_RIGHT,
    [DIR_SOUTHWEST] = MOVEMENT_TYPE_FACE_DOWN,
    [DIR_SOUTHEAST] = MOVEMENT_TYPE_FACE_DOWN,
    [DIR_NORTHWEST] = MOVEMENT_TYPE_FACE_UP,
    [DIR_NORTHEAST] = MOVEMENT_TYPE_FACE_UP,
};

bool8 (*const gOppositeDirectionBlockedMetatileFuncs[])(u8) = {
    MetatileBehavior_IsSouthBlocked,
    MetatileBehavior_IsNorthBlocked,
    MetatileBehavior_IsWestBlocked,
    MetatileBehavior_IsEastBlocked
};

bool8 (*const gDirectionBlockedMetatileFuncs[])(u8) = {
    MetatileBehavior_IsNorthBlocked,
    MetatileBehavior_IsSouthBlocked,
    MetatileBehavior_IsEastBlocked,
    MetatileBehavior_IsWestBlocked
};

static const struct Coords16 sDirectionToVectors[] = {
    { 0,  0},
    { 0,  1},
    { 0, -1},
    {-1,  0},
    { 1,  0},
    {-1,  1},
    { 1,  1},
    {-1, -1},
    { 1, -1}
};

const u8 gFaceDirectionMovementActions[] = {
    MOVEMENT_ACTION_FACE_DOWN,
    MOVEMENT_ACTION_FACE_DOWN,
    MOVEMENT_ACTION_FACE_UP,
    MOVEMENT_ACTION_FACE_LEFT,
    MOVEMENT_ACTION_FACE_RIGHT,
};
const u8 gWalkSlowMovementActions[] = {
    MOVEMENT_ACTION_WALK_SLOW_DOWN,
    MOVEMENT_ACTION_WALK_SLOW_DOWN,
    MOVEMENT_ACTION_WALK_SLOW_UP,
    MOVEMENT_ACTION_WALK_SLOW_LEFT,
    MOVEMENT_ACTION_WALK_SLOW_RIGHT,
};
const u8 gWalkNormalMovementActions[] = {
    MOVEMENT_ACTION_WALK_NORMAL_DOWN,
    MOVEMENT_ACTION_WALK_NORMAL_DOWN,
    MOVEMENT_ACTION_WALK_NORMAL_UP,
    MOVEMENT_ACTION_WALK_NORMAL_LEFT,
    MOVEMENT_ACTION_WALK_NORMAL_RIGHT,
};
const u8 gWalkFastMovementActions[] = {
    MOVEMENT_ACTION_WALK_FAST_DOWN,
    MOVEMENT_ACTION_WALK_FAST_DOWN,
    MOVEMENT_ACTION_WALK_FAST_UP,
    MOVEMENT_ACTION_WALK_FAST_LEFT,
    MOVEMENT_ACTION_WALK_FAST_RIGHT,
};
const u8 gRideWaterCurrentMovementActions[] = {
    MOVEMENT_ACTION_RIDE_WATER_CURRENT_DOWN,
    MOVEMENT_ACTION_RIDE_WATER_CURRENT_DOWN,
    MOVEMENT_ACTION_RIDE_WATER_CURRENT_UP,
    MOVEMENT_ACTION_RIDE_WATER_CURRENT_LEFT,
    MOVEMENT_ACTION_RIDE_WATER_CURRENT_RIGHT,
};
const u8 gWalkFasterMovementActions[] = {
    MOVEMENT_ACTION_WALK_FASTER_DOWN,
    MOVEMENT_ACTION_WALK_FASTER_DOWN,
    MOVEMENT_ACTION_WALK_FASTER_UP,
    MOVEMENT_ACTION_WALK_FASTER_LEFT,
    MOVEMENT_ACTION_WALK_FASTER_RIGHT,
};
const u8 gSlideMovementActions[] = {
    MOVEMENT_ACTION_SLIDE_DOWN,
    MOVEMENT_ACTION_SLIDE_DOWN,
    MOVEMENT_ACTION_SLIDE_UP,
    MOVEMENT_ACTION_SLIDE_LEFT,
    MOVEMENT_ACTION_SLIDE_RIGHT,
};
const u8 gPlayerRunMovementActions[] = {
    MOVEMENT_ACTION_PLAYER_RUN_DOWN,
    MOVEMENT_ACTION_PLAYER_RUN_DOWN,
    MOVEMENT_ACTION_PLAYER_RUN_UP,
    MOVEMENT_ACTION_PLAYER_RUN_LEFT,
    MOVEMENT_ACTION_PLAYER_RUN_RIGHT,
};
const u8 gJump2MovementActions[] = {
    MOVEMENT_ACTION_JUMP_2_DOWN,
    MOVEMENT_ACTION_JUMP_2_DOWN,
    MOVEMENT_ACTION_JUMP_2_UP,
    MOVEMENT_ACTION_JUMP_2_LEFT,
    MOVEMENT_ACTION_JUMP_2_RIGHT,
};
const u8 gJumpInPlaceMovementActions[] = {
    MOVEMENT_ACTION_JUMP_IN_PLACE_DOWN,
    MOVEMENT_ACTION_JUMP_IN_PLACE_DOWN,
    MOVEMENT_ACTION_JUMP_IN_PLACE_UP,
    MOVEMENT_ACTION_JUMP_IN_PLACE_LEFT,
    MOVEMENT_ACTION_JUMP_IN_PLACE_RIGHT,
};
const u8 gJumpInPlaceTurnAroundMovementActions[] = {
    MOVEMENT_ACTION_JUMP_IN_PLACE_UP_DOWN,
    MOVEMENT_ACTION_JUMP_IN_PLACE_UP_DOWN,
    MOVEMENT_ACTION_JUMP_IN_PLACE_DOWN_UP,
    MOVEMENT_ACTION_JUMP_IN_PLACE_RIGHT_LEFT,
    MOVEMENT_ACTION_JUMP_IN_PLACE_LEFT_RIGHT,
};
const u8 gJumpMovementActions[] = {
    MOVEMENT_ACTION_JUMP_DOWN,
    MOVEMENT_ACTION_JUMP_DOWN,
    MOVEMENT_ACTION_JUMP_UP,
    MOVEMENT_ACTION_JUMP_LEFT,
    MOVEMENT_ACTION_JUMP_RIGHT,
};
const u8 gJumpSpecialMovementActions[] = {
    MOVEMENT_ACTION_JUMP_SPECIAL_DOWN,
    MOVEMENT_ACTION_JUMP_SPECIAL_DOWN,
    MOVEMENT_ACTION_JUMP_SPECIAL_UP,
    MOVEMENT_ACTION_JUMP_SPECIAL_LEFT,
    MOVEMENT_ACTION_JUMP_SPECIAL_RIGHT,
};
const u8 gWalkInPlaceSlowMovementActions[] = {
    MOVEMENT_ACTION_WALK_IN_PLACE_SLOW_DOWN,
    MOVEMENT_ACTION_WALK_IN_PLACE_SLOW_DOWN,
    MOVEMENT_ACTION_WALK_IN_PLACE_SLOW_UP,
    MOVEMENT_ACTION_WALK_IN_PLACE_SLOW_LEFT,
    MOVEMENT_ACTION_WALK_IN_PLACE_SLOW_RIGHT,
};
const u8 gWalkInPlaceNormalMovementActions[] = {
    MOVEMENT_ACTION_WALK_IN_PLACE_NORMAL_DOWN,
    MOVEMENT_ACTION_WALK_IN_PLACE_NORMAL_DOWN,
    MOVEMENT_ACTION_WALK_IN_PLACE_NORMAL_UP,
    MOVEMENT_ACTION_WALK_IN_PLACE_NORMAL_LEFT,
    MOVEMENT_ACTION_WALK_IN_PLACE_NORMAL_RIGHT,
};
const u8 gWalkInPlaceFastMovementActions[] = {
    MOVEMENT_ACTION_WALK_IN_PLACE_FAST_DOWN,
    MOVEMENT_ACTION_WALK_IN_PLACE_FAST_DOWN,
    MOVEMENT_ACTION_WALK_IN_PLACE_FAST_UP,
    MOVEMENT_ACTION_WALK_IN_PLACE_FAST_LEFT,
    MOVEMENT_ACTION_WALK_IN_PLACE_FAST_RIGHT,
};
const u8 gWalkInPlaceFasterMovementActions[] = {
    MOVEMENT_ACTION_WALK_IN_PLACE_FASTER_DOWN,
    MOVEMENT_ACTION_WALK_IN_PLACE_FASTER_DOWN,
    MOVEMENT_ACTION_WALK_IN_PLACE_FASTER_UP,
    MOVEMENT_ACTION_WALK_IN_PLACE_FASTER_LEFT,
    MOVEMENT_ACTION_WALK_IN_PLACE_FASTER_RIGHT,
};
const u8 gAcroWheelieFaceDirectionMovementActions[] = {
    MOVEMENT_ACTION_ACRO_WHEELIE_FACE_DOWN,
    MOVEMENT_ACTION_ACRO_WHEELIE_FACE_DOWN,
    MOVEMENT_ACTION_ACRO_WHEELIE_FACE_UP,
    MOVEMENT_ACTION_ACRO_WHEELIE_FACE_LEFT,
    MOVEMENT_ACTION_ACRO_WHEELIE_FACE_RIGHT,
};
const u8 gAcroPopWheelieFaceDirectionMovementActions[] = {
    MOVEMENT_ACTION_ACRO_POP_WHEELIE_DOWN,
    MOVEMENT_ACTION_ACRO_POP_WHEELIE_DOWN,
    MOVEMENT_ACTION_ACRO_POP_WHEELIE_UP,
    MOVEMENT_ACTION_ACRO_POP_WHEELIE_LEFT,
    MOVEMENT_ACTION_ACRO_POP_WHEELIE_RIGHT,
};
const u8 gAcroEndWheelieFaceDirectionMovementActions[] = {
    MOVEMENT_ACTION_ACRO_END_WHEELIE_FACE_DOWN,
    MOVEMENT_ACTION_ACRO_END_WHEELIE_FACE_DOWN,
    MOVEMENT_ACTION_ACRO_END_WHEELIE_FACE_UP,
    MOVEMENT_ACTION_ACRO_END_WHEELIE_FACE_LEFT,
    MOVEMENT_ACTION_ACRO_END_WHEELIE_FACE_RIGHT,
};
const u8 gAcroWheelieHopFaceDirectionMovementActions[] = {
    MOVEMENT_ACTION_ACRO_WHEELIE_HOP_FACE_DOWN,
    MOVEMENT_ACTION_ACRO_WHEELIE_HOP_FACE_DOWN,
    MOVEMENT_ACTION_ACRO_WHEELIE_HOP_FACE_UP,
    MOVEMENT_ACTION_ACRO_WHEELIE_HOP_FACE_LEFT,
    MOVEMENT_ACTION_ACRO_WHEELIE_HOP_FACE_RIGHT,
};
const u8 gAcroWheelieHopDirectionMovementActions[] = {
    MOVEMENT_ACTION_ACRO_WHEELIE_HOP_DOWN,
    MOVEMENT_ACTION_ACRO_WHEELIE_HOP_DOWN,
    MOVEMENT_ACTION_ACRO_WHEELIE_HOP_UP,
    MOVEMENT_ACTION_ACRO_WHEELIE_HOP_LEFT,
    MOVEMENT_ACTION_ACRO_WHEELIE_HOP_RIGHT,
};
const u8 gAcroWheelieJumpDirectionMovementActions[] = {
    MOVEMENT_ACTION_ACRO_WHEELIE_JUMP_DOWN,
    MOVEMENT_ACTION_ACRO_WHEELIE_JUMP_DOWN,
    MOVEMENT_ACTION_ACRO_WHEELIE_JUMP_UP,
    MOVEMENT_ACTION_ACRO_WHEELIE_JUMP_LEFT,
    MOVEMENT_ACTION_ACRO_WHEELIE_JUMP_RIGHT,
};
const u8 gAcroWheelieInPlaceDirectionMovementActions[] = {
    MOVEMENT_ACTION_ACRO_WHEELIE_IN_PLACE_DOWN,
    MOVEMENT_ACTION_ACRO_WHEELIE_IN_PLACE_DOWN,
    MOVEMENT_ACTION_ACRO_WHEELIE_IN_PLACE_UP,
    MOVEMENT_ACTION_ACRO_WHEELIE_IN_PLACE_LEFT,
    MOVEMENT_ACTION_ACRO_WHEELIE_IN_PLACE_RIGHT,
};
const u8 gAcroPopWheelieMoveDirectionMovementActions[] = {
    MOVEMENT_ACTION_ACRO_POP_WHEELIE_MOVE_DOWN,
    MOVEMENT_ACTION_ACRO_POP_WHEELIE_MOVE_DOWN,
    MOVEMENT_ACTION_ACRO_POP_WHEELIE_MOVE_UP,
    MOVEMENT_ACTION_ACRO_POP_WHEELIE_MOVE_LEFT,
    MOVEMENT_ACTION_ACRO_POP_WHEELIE_MOVE_RIGHT,
};
const u8 gAcroWheelieMoveDirectionMovementActions[] = {
    MOVEMENT_ACTION_ACRO_WHEELIE_MOVE_DOWN,
    MOVEMENT_ACTION_ACRO_WHEELIE_MOVE_DOWN,
    MOVEMENT_ACTION_ACRO_WHEELIE_MOVE_UP,
    MOVEMENT_ACTION_ACRO_WHEELIE_MOVE_LEFT,
    MOVEMENT_ACTION_ACRO_WHEELIE_MOVE_RIGHT,
};
const u8 gAcroEndWheelieMoveDirectionMovementActions[] = {
    MOVEMENT_ACTION_ACRO_END_WHEELIE_MOVE_DOWN,
    MOVEMENT_ACTION_ACRO_END_WHEELIE_MOVE_DOWN,
    MOVEMENT_ACTION_ACRO_END_WHEELIE_MOVE_UP,
    MOVEMENT_ACTION_ACRO_END_WHEELIE_MOVE_LEFT,
    MOVEMENT_ACTION_ACRO_END_WHEELIE_MOVE_RIGHT,
};

static const u8 sOppositeDirections[] = {
    DIR_NORTH,
    DIR_SOUTH,
    DIR_EAST,
    DIR_WEST,
    DIR_NORTHEAST,
    DIR_NORTHWEST,
    DIR_SOUTHEAST,
    DIR_SOUTHWEST,
};

// Takes the player's original and current facing direction to get the direction that should be considered to copy.
// Note that this means an NPC who copies the player's movement changes how they copy them based on how
// the player entered the area. For instance an NPC who does the same movements as the player when they
// entered the area facing South will do the opposite movements as the player if they enter facing North.
static const u8 sPlayerDirectionsForCopy[][4] = {
    [DIR_SOUTH - 1] = {
        [DIR_SOUTH - 1] = DIR_NORTH,
        [DIR_NORTH - 1] = DIR_SOUTH,
        [DIR_WEST - 1]  = DIR_EAST,
        [DIR_EAST - 1]  = DIR_WEST
    },
    [DIR_NORTH - 1] = {
        [DIR_SOUTH - 1] = DIR_SOUTH,
        [DIR_NORTH - 1] = DIR_NORTH,
        [DIR_WEST - 1]  = DIR_WEST,
        [DIR_EAST - 1]  = DIR_EAST
    },
    [DIR_WEST - 1] = {
        [DIR_SOUTH - 1] = DIR_WEST,
        [DIR_NORTH - 1] = DIR_EAST,
        [DIR_WEST - 1]  = DIR_NORTH,
        [DIR_EAST - 1]  = DIR_SOUTH
    },
    [DIR_EAST - 1] = {
        [DIR_SOUTH - 1] = DIR_EAST,
        [DIR_NORTH - 1] = DIR_WEST,
        [DIR_WEST - 1]  = DIR_SOUTH,
        [DIR_EAST - 1]  = DIR_NORTH
    }
};

// Indexed first with the NPC's initial facing direction based on movement type, and secondly with the player direction to copy.
// Returns the direction the copy NPC should travel in.
static const u8 sPlayerDirectionToCopyDirection[][4] = {
    [DIR_SOUTH - 1] = { // MOVEMENT_TYPE_COPY_PLAYER_OPPOSITE(_IN_GRASS)
        [DIR_SOUTH - 1] = DIR_NORTH,
        [DIR_NORTH - 1] = DIR_SOUTH,
        [DIR_WEST - 1]  = DIR_EAST,
        [DIR_EAST - 1]  = DIR_WEST
    },
    [DIR_NORTH - 1] = { // MOVEMENT_TYPE_COPY_PLAYER(_IN_GRASS)
        [DIR_SOUTH - 1] = DIR_SOUTH,
        [DIR_NORTH - 1] = DIR_NORTH,
        [DIR_WEST - 1]  = DIR_WEST,
        [DIR_EAST - 1]  = DIR_EAST
    },
    [DIR_WEST - 1] = { // MOVEMENT_TYPE_COPY_PLAYER_COUNTERCLOCKWISE(_IN_GRASS)
        [DIR_SOUTH - 1] = DIR_EAST,
        [DIR_NORTH - 1] = DIR_WEST,
        [DIR_WEST - 1]  = DIR_SOUTH,
        [DIR_EAST - 1]  = DIR_NORTH
    },
    [DIR_EAST - 1] = { // MOVEMENT_TYPE_COPY_PLAYER_CLOCKWISE(_IN_GRASS)
        [DIR_SOUTH - 1] = DIR_WEST,
        [DIR_NORTH - 1] = DIR_EAST,
        [DIR_WEST - 1]  = DIR_NORTH,
        [DIR_EAST - 1]  = DIR_SOUTH
    }
};

#include "data/object_events/movement_action_func_tables.h"

static void ClearObjectEvent(struct ObjectEvent *objectEvent)
{
    *objectEvent = (struct ObjectEvent){};
    objectEvent->localId = OBJ_EVENT_ID_PLAYER;
    objectEvent->mapNum = MAP_NUM(UNDEFINED);
    objectEvent->mapGroup = MAP_GROUP(UNDEFINED);
    objectEvent->movementActionId = MOVEMENT_ACTION_NONE;
}

static void ClearAllObjectEvents(void)
{
    u8 i;

    for (i = 0; i < OBJECT_EVENTS_COUNT; i++)
        ClearObjectEvent(&gObjectEvents[i]);
}

void ResetObjectEvents(void)
{
    ClearLinkPlayerObjectEvents();
    ClearAllObjectEvents();
    ClearPlayerAvatarInfo();
    CreateReflectionEffectSprites();
}

static void CreateReflectionEffectSprites(void)
{
    u8 spriteId = CreateSpriteAtEnd(gFieldEffectObjectTemplatePointers[FLDEFFOBJ_REFLECTION_DISTORTION], 0, 0, 31);
    gSprites[spriteId].oam.affineMode = ST_OAM_AFFINE_NORMAL;
    InitSpriteAffineAnim(&gSprites[spriteId]);
    StartSpriteAffineAnim(&gSprites[spriteId], 0);
    gSprites[spriteId].invisible = TRUE;

    spriteId = CreateSpriteAtEnd(gFieldEffectObjectTemplatePointers[FLDEFFOBJ_REFLECTION_DISTORTION], 0, 0, 31);
    gSprites[spriteId].oam.affineMode = ST_OAM_AFFINE_NORMAL;
    InitSpriteAffineAnim(&gSprites[spriteId]);
    StartSpriteAffineAnim(&gSprites[spriteId], 1);
    gSprites[spriteId].invisible = TRUE;
}

u8 GetFirstInactiveObjectEventId(void)
{
    u8 i;
    for (i = 0; i < OBJECT_EVENTS_COUNT; i++)
    {
        if (!gObjectEvents[i].active)
            break;
    }

    return i;
}

u8 GetObjectEventIdByLocalIdAndMap(u8 localId, u8 mapNum, u8 mapGroupId)
{
    if (localId < OBJ_EVENT_ID_FOLLOWER)
        return GetObjectEventIdByLocalIdAndMapInternal(localId, mapNum, mapGroupId);

    return GetObjectEventIdByLocalId(localId);
}

bool8 TryGetObjectEventIdByLocalIdAndMap(u8 localId, u8 mapNum, u8 mapGroupId, u8 *objectEventId)
{
    *objectEventId = GetObjectEventIdByLocalIdAndMap(localId, mapNum, mapGroupId);
    if (*objectEventId == OBJECT_EVENTS_COUNT)
        return TRUE;
    else
        return FALSE;
}

u8 GetObjectEventIdByXY(s16 x, s16 y)
{
    u8 i;
    for (i = 0; i < OBJECT_EVENTS_COUNT; i++)
    {
        if (gObjectEvents[i].active && gObjectEvents[i].currentCoords.x == x && gObjectEvents[i].currentCoords.y == y)
            break;
    }

    return i;
}

static u8 GetObjectEventIdByLocalIdAndMapInternal(u8 localId, u8 mapNum, u8 mapGroupId)
{
    u8 i;
    for (i = 0; i < OBJECT_EVENTS_COUNT; i++)
    {
        if (gObjectEvents[i].active && gObjectEvents[i].localId == localId && gObjectEvents[i].mapNum == mapNum && gObjectEvents[i].mapGroup == mapGroupId)
            return i;
    }

    return OBJECT_EVENTS_COUNT;
}

static u8 GetObjectEventIdByLocalId(u8 localId)
{
    u8 i;
    for (i = 0; i < OBJECT_EVENTS_COUNT; i++)
    {
        if (gObjectEvents[i].active && gObjectEvents[i].localId == localId)
            return i;
    }

    return OBJECT_EVENTS_COUNT;
}

static u8 InitObjectEventStateFromTemplate(const struct ObjectEventTemplate *template, u8 mapNum, u8 mapGroup)
{
    struct ObjectEvent *objectEvent;
    u8 objectEventId;
    s16 x;
    s16 y;

    if (GetAvailableObjectEventId(template->localId, mapNum, mapGroup, &objectEventId))
        return OBJECT_EVENTS_COUNT;
    objectEvent = &gObjectEvents[objectEventId];
    ClearObjectEvent(objectEvent);
    x = template->x + MAP_OFFSET;
    y = template->y + MAP_OFFSET;
    objectEvent->active = TRUE;
    objectEvent->triggerGroundEffectsOnMove = TRUE;
    objectEvent->graphicsId = template->graphicsId;
    objectEvent->movementType = template->movementType;
    objectEvent->localId = template->localId;
    objectEvent->mapNum = mapNum;
    objectEvent->mapGroup = mapGroup;
    objectEvent->initialCoords.x = x;
    objectEvent->initialCoords.y = y;
    objectEvent->currentCoords.x = x;
    objectEvent->currentCoords.y = y;
    objectEvent->previousCoords.x = x;
    objectEvent->previousCoords.y = y;
    objectEvent->currentElevation = template->elevation;
    objectEvent->previousElevation = template->elevation;
    objectEvent->rangeX = template->movementRangeX;
    objectEvent->rangeY = template->movementRangeY;
    objectEvent->trainerType = template->trainerType;
    objectEvent->mapNum = mapNum;
    objectEvent->trainerRange_berryTreeId = template->trainerRange_berryTreeId;
    objectEvent->previousMovementDirection = gInitialMovementTypeFacingDirections[template->movementType];
    SetObjectEventDirection(objectEvent, objectEvent->previousMovementDirection);
    SetObjectEventDynamicGraphicsId(objectEvent);
    if (sMovementTypeHasRange[objectEvent->movementType])
    {
        if (objectEvent->rangeX == 0)
            objectEvent->rangeX++;
        if (objectEvent->rangeY == 0)
            objectEvent->rangeY++;
    }
    return objectEventId;
}

u8 Unref_TryInitLocalObjectEvent(u8 localId)
{
    u8 i;
    u8 objectEventCount;
    struct ObjectEventTemplate *template;

    if (gMapHeader.events != NULL)
    {
        if (InBattlePyramid())
            objectEventCount = GetNumBattlePyramidObjectEvents();
        else if (InTrainerHill())
            objectEventCount = 2;
        else
            objectEventCount = gMapHeader.events->objectEventCount;

        for (i = 0; i < objectEventCount; i++)
        {
            template = &gSaveBlock1Ptr->objectEventTemplates[i];
            if (template->localId == localId && !FlagGet(template->flagId))
                return InitObjectEventStateFromTemplate(template, gSaveBlock1Ptr->location.mapNum, gSaveBlock1Ptr->location.mapGroup);
        }
    }
    return OBJECT_EVENTS_COUNT;
}

static bool8 GetAvailableObjectEventId(u16 localId, u8 mapNum, u8 mapGroup, u8 *objectEventId)
// Looks for an empty slot.
// Returns FALSE and the location of the available slot
// in *objectEventId.
// If no slots are available, or if the object is already
// loaded, returns TRUE.
{
    u8 i = 0;

    for (i = 0; i < OBJECT_EVENTS_COUNT && gObjectEvents[i].active; i++)
    {
        if (gObjectEvents[i].localId == localId && gObjectEvents[i].mapNum == mapNum && gObjectEvents[i].mapGroup == mapGroup)
            return TRUE;
    }
    if (i >= OBJECT_EVENTS_COUNT)
        return TRUE;
    *objectEventId = i;
    for (; i < OBJECT_EVENTS_COUNT; i++)
    {
        if (gObjectEvents[i].active && gObjectEvents[i].localId == localId && gObjectEvents[i].mapNum == mapNum && gObjectEvents[i].mapGroup == mapGroup)
            return TRUE;
    }
    return FALSE;
}

static void RemoveObjectEvent(struct ObjectEvent *objectEvent)
{
    objectEvent->active = FALSE;
    objectEvent->extra.asU16 = 0; // zero potential species info
    RemoveObjectEventInternal(objectEvent);
}

void RemoveObjectEventByLocalIdAndMap(u8 localId, u8 mapNum, u8 mapGroup)
{
    u8 objectEventId;
    if (!TryGetObjectEventIdByLocalIdAndMap(localId, mapNum, mapGroup, &objectEventId))
    {
        FlagSet(GetObjectEventFlagIdByObjectEventId(objectEventId));
        RemoveObjectEvent(&gObjectEvents[objectEventId]);
    }
}

static void RemoveObjectEventInternal(struct ObjectEvent *objectEvent)
{
    u8 paletteNum;
    struct SpriteFrameImage image;
    image.size = GetObjectEventGraphicsInfo(objectEvent->graphicsId)->size;
    gSprites[objectEvent->spriteId].images = &image;
    paletteNum = gSprites[objectEvent->spriteId].oam.paletteNum;
    // It's possible that this function is called while the sprite pointed to `== sDummySprite`, i.e during map resume;
    // In this case, don't free the palette as `paletteNum` is likely blank dummy data
    if (!gSprites[objectEvent->spriteId].inUse &&
        !gSprites[objectEvent->spriteId].oam.paletteNum &&
        gSprites[objectEvent->spriteId].callback == SpriteCallbackDummy) {
        DestroySprite(&gSprites[objectEvent->spriteId]);
    } else {
        DestroySprite(&gSprites[objectEvent->spriteId]);
        FieldEffectFreePaletteIfUnused(paletteNum);
    }
}

void RemoveAllObjectEventsExceptPlayer(void)
{
    u8 i;

    for (i = 0; i < OBJECT_EVENTS_COUNT; i++)
    {
        if (i != gPlayerAvatar.objectEventId)
            RemoveObjectEvent(&gObjectEvents[i]);
    }
}

static u8 TrySetupObjectEventSprite(const struct ObjectEventTemplate *objectEventTemplate, struct SpriteTemplate *spriteTemplate, u8 mapNum, u8 mapGroup, s16 cameraX, s16 cameraY)
{
    u8 spriteId;
    u8 objectEventId;
    struct Sprite *sprite;
    struct ObjectEvent *objectEvent;
    const struct ObjectEventGraphicsInfo *graphicsInfo;

    objectEventId = InitObjectEventStateFromTemplate(objectEventTemplate, mapNum, mapGroup);
    if (objectEventId == OBJECT_EVENTS_COUNT)
        return OBJECT_EVENTS_COUNT;

    objectEvent = &gObjectEvents[objectEventId];
    graphicsInfo = GetObjectEventGraphicsInfo(objectEvent->graphicsId);
    if (spriteTemplate->paletteTag != TAG_NONE) {
        LoadObjectEventPalette(spriteTemplate->paletteTag);
    }

    if (objectEvent->movementType == MOVEMENT_TYPE_INVISIBLE)
        objectEvent->invisible = TRUE;

    spriteId = CreateSprite(spriteTemplate, 0, 0, 0);
    if (spriteId == MAX_SPRITES)
    {
        gObjectEvents[objectEventId].active = FALSE;
        return OBJECT_EVENTS_COUNT;
    }

    sprite = &gSprites[spriteId];
    GetMapCoordsFromSpritePos(objectEvent->currentCoords.x + cameraX, objectEvent->currentCoords.y + cameraY, &sprite->x, &sprite->y);
    sprite->centerToCornerVecX = -(graphicsInfo->width >> 1);
    sprite->centerToCornerVecY = -(graphicsInfo->height >> 1);
    sprite->x += 8;
    sprite->y += 16 + sprite->centerToCornerVecY;
    sprite->coordOffsetEnabled = TRUE;
    sprite->sObjEventId = objectEventId;
    objectEvent->spriteId = spriteId;
    objectEvent->inanimate = graphicsInfo->inanimate;
    if (!objectEvent->inanimate)
        StartSpriteAnim(sprite, GetFaceDirectionAnimNum(objectEvent->facingDirection));

    SetObjectSubpriorityByElevation(objectEvent->previousElevation, sprite, 1);
    UpdateObjectEventVisibility(objectEvent, sprite);
    return objectEventId;
}

static u8
TrySpawnObjectEventTemplate(const struct ObjectEventTemplate *objectEventTemplate,
                            u8 mapNum, u8 mapGroup, s16 cameraX, s16 cameraY) {
  u8 objectEventId;
  struct SpriteTemplate spriteTemplate;
  struct SpriteFrameImage spriteFrameImage;
  const struct ObjectEventGraphicsInfo *graphicsInfo;
  const struct SubspriteTable *subspriteTables = NULL;

  graphicsInfo = GetObjectEventGraphicsInfo(objectEventTemplate->graphicsId);
  MakeSpriteTemplateFromObjectEventTemplate(objectEventTemplate, &spriteTemplate, &subspriteTables);
  spriteFrameImage.size = graphicsInfo->size;
  spriteTemplate.images = &spriteFrameImage;
  objectEventId = TrySetupObjectEventSprite(objectEventTemplate, &spriteTemplate, mapNum, mapGroup, cameraX, cameraY);
  if (objectEventId == OBJECT_EVENTS_COUNT)
    return OBJECT_EVENTS_COUNT;

  gSprites[gObjectEvents[objectEventId].spriteId].images = graphicsInfo->images;
  if (subspriteTables)
    SetSubspriteTables(&gSprites[gObjectEvents[objectEventId].spriteId], subspriteTables);

  // Set species based on script header
  if (objectEventTemplate->graphicsId == OBJ_EVENT_GFX_OW_MON && objectEventTemplate->script) {
    const u8 *script = objectEventTemplate->script;
    if (script[0] == 0x7d) { // bufferspeciesname
      u16 species;
      u8 form;
      bool8 shiny;
      gObjectEvents[objectEventId].extra.asU16 = script[2] | script[3] << 8;
      species = gObjectEvents[objectEventId].extra.mon.species;
      form = gObjectEvents[objectEventId].extra.mon.form;
      shiny = gObjectEvents[objectEventId].extra.mon.shiny;
      FollowerSetGraphics(&gObjectEvents[objectEventId], species, form, shiny, TRUE);
    }
  // Set runtime species based on VAR_TEMP_4, if template has a dynamic graphics ID
  } else if (objectEventTemplate->graphicsId >= OBJ_EVENT_GFX_VARS && VarGetObjectEventGraphicsId(objectEventTemplate->graphicsId - OBJ_EVENT_GFX_VARS) == OBJ_EVENT_GFX_OW_MON) {
      gObjectEvents[objectEventId].extra.asU16 = VarGet(VAR_TEMP_4);
      FollowerSetGraphics(&gObjectEvents[objectEventId],
          gObjectEvents[objectEventId].extra.mon.species,
          gObjectEvents[objectEventId].extra.mon.form,
          gObjectEvents[objectEventId].extra.mon.form, TRUE);
  }

  return objectEventId;
}

u8 SpawnSpecialObjectEvent(struct ObjectEventTemplate *objectEventTemplate)
{
    s16 cameraX;
    s16 cameraY;

    GetObjectEventMovingCameraOffset(&cameraX, &cameraY);
    return TrySpawnObjectEventTemplate(objectEventTemplate, gSaveBlock1Ptr->location.mapNum, gSaveBlock1Ptr->location.mapGroup, cameraX, cameraY);
}

u8 SpawnSpecialObjectEventParameterized(u8 graphicsId, u8 movementBehavior, u8 localId, s16 x, s16 y, u8 elevation)
{
    struct ObjectEventTemplate objectEventTemplate;

    x -= MAP_OFFSET;
    y -= MAP_OFFSET;
    objectEventTemplate.localId = localId;
    objectEventTemplate.graphicsId = graphicsId;
    objectEventTemplate.kind = OBJ_KIND_NORMAL;
    objectEventTemplate.x = x;
    objectEventTemplate.y = y;
    objectEventTemplate.elevation = elevation;
    objectEventTemplate.movementType = movementBehavior;
    objectEventTemplate.movementRangeX = 0;
    objectEventTemplate.movementRangeY = 0;
    objectEventTemplate.trainerType = TRAINER_TYPE_NONE;
    objectEventTemplate.trainerRange_berryTreeId = 0;
    return SpawnSpecialObjectEvent(&objectEventTemplate);
}

u8 TrySpawnObjectEvent(u8 localId, u8 mapNum, u8 mapGroup)
{
    const struct ObjectEventTemplate *objectEventTemplate;
    s16 cameraX, cameraY;

    objectEventTemplate = GetObjectEventTemplateByLocalIdAndMap(localId, mapNum, mapGroup);
    if (!objectEventTemplate)
        return OBJECT_EVENTS_COUNT;

    GetObjectEventMovingCameraOffset(&cameraX, &cameraY);
    return TrySpawnObjectEventTemplate(objectEventTemplate, mapNum, mapGroup, cameraX, cameraY);
}

static void CopyObjectGraphicsInfoToSpriteTemplate(u16 graphicsId, void (*callback)(struct Sprite *), struct SpriteTemplate *spriteTemplate, const struct SubspriteTable **subspriteTables)
{
    const struct ObjectEventGraphicsInfo *graphicsInfo = GetObjectEventGraphicsInfo(graphicsId);

    spriteTemplate->tileTag = graphicsInfo->tileTag;
    spriteTemplate->paletteTag = graphicsInfo->paletteTag;
    spriteTemplate->oam = graphicsInfo->oam;
    spriteTemplate->anims = graphicsInfo->anims;
    spriteTemplate->images = graphicsInfo->images;
    spriteTemplate->affineAnims = graphicsInfo->affineAnims;
    spriteTemplate->callback = callback;
    *subspriteTables = graphicsInfo->subspriteTables;
}

static void CopyObjectGraphicsInfoToSpriteTemplate_WithMovementType(u16 graphicsId, u16 movementType, struct SpriteTemplate *spriteTemplate, const struct SubspriteTable **subspriteTables)
{
    CopyObjectGraphicsInfoToSpriteTemplate(graphicsId, sMovementTypeCallbacks[movementType], spriteTemplate, subspriteTables);
}

static void MakeSpriteTemplateFromObjectEventTemplate(const struct ObjectEventTemplate *objectEventTemplate, struct SpriteTemplate *spriteTemplate, const struct SubspriteTable **subspriteTables)
{
    CopyObjectGraphicsInfoToSpriteTemplate_WithMovementType(objectEventTemplate->graphicsId, objectEventTemplate->movementType, spriteTemplate, subspriteTables);
}

// Like LoadObjectEventPalette, but overwrites the palette tag that is loaded
static u8 LoadObjectEventPaletteWithTag(u16 paletteTag, u16 overTag) {
    u32 i = FindObjectEventPaletteIndexByTag(paletteTag);
    struct SpritePalette spritePalette;
    if (i == 0xFF)
        return i;
    spritePalette = sObjectEventSpritePalettes[i];
    if (overTag != TAG_NONE)
        spritePalette.tag = overTag; // overwrite palette tag
    return LoadSpritePaletteIfTagExists(&spritePalette);
}

// Used to create a sprite using a graphicsId associated with object events.
u8 CreateObjectGraphicsSpriteWithTag(u16 graphicsId, void (*callback)(struct Sprite *), s16 x, s16 y, u8 subpriority, u16 paletteTag)
{
    struct SpriteTemplate *spriteTemplate;
    const struct SubspriteTable *subspriteTables;
    struct Sprite *sprite;
    u8 spriteId;
    u16 species;
    u8 form;
    bool8 shiny;
    u8 paletteNum;

    spriteTemplate = Alloc(sizeof(struct SpriteTemplate));
    if (graphicsId == OBJ_EVENT_GFX_OW_MON && GetFollowerInfo(&species, &form, &shiny)) {
        const struct ObjectEventGraphicsInfo *graphicsInfo = SpeciesToGraphicsInfo(species, form);
        spriteTemplate->tileTag = graphicsInfo->tileTag;
        spriteTemplate->paletteTag = graphicsInfo->paletteTag;
        spriteTemplate->oam = graphicsInfo->oam;
        spriteTemplate->anims = graphicsInfo->anims;
        spriteTemplate->images = graphicsInfo->images;
        spriteTemplate->affineAnims = graphicsInfo->affineAnims;
        spriteTemplate->callback = callback;
        subspriteTables = graphicsInfo->subspriteTables;
    } else
        CopyObjectGraphicsInfoToSpriteTemplate(graphicsId, callback, spriteTemplate, &subspriteTables);

    if (spriteTemplate->paletteTag == OBJ_EVENT_PAL_TAG_DYNAMIC) {
        const struct CompressedSpritePalette *spritePalette = &(shiny ? gMonShinyPaletteTable : gMonPaletteTable)[species];
        paletteNum = LoadDynamicFollowerPalette(species, form, shiny);
        spriteTemplate->paletteTag = spritePalette->tag;
    } else if (spriteTemplate->paletteTag != TAG_NONE) {
        if (paletteTag == TAG_NONE)
            LoadObjectEventPalette(spriteTemplate->paletteTag);
        else {
            LoadObjectEventPaletteWithTag(spriteTemplate->paletteTag, paletteTag);
            spriteTemplate->paletteTag = paletteTag;
        }
    }   

    spriteId = CreateSprite(spriteTemplate, x, y, subpriority);
    Free(spriteTemplate);

    if (spriteId != MAX_SPRITES && subspriteTables != NULL)
    {
        sprite = &gSprites[spriteId];
        SetSubspriteTables(sprite, subspriteTables);
        sprite->subspriteMode = SUBSPRITES_IGNORE_PRIORITY;
    }
    return spriteId;
}

u8 CreateObjectGraphicsSprite(u16 graphicsId, void (*callback)(struct Sprite *), s16 x, s16 y, u8 subpriority) {
    return CreateObjectGraphicsSpriteWithTag(graphicsId, callback, x, y, subpriority, TAG_NONE);
}

#define sVirtualObjId   data[0]
#define sVirtualObjElev data[1]

// "Virtual Objects" are a class of sprites used instead of a full object event.
// Used when more objects are needed than the object event limit (for Contest / Battle Dome audiences and group members in Union Room).
// A unique id is given as an argument and stored in the sprite data to allow referring back to the same virtual object.
// They can be turned (and, in the case of the Union Room, animated teleporting in and out) but do not have movement types
// or any of the other data normally associated with object events.
u8 CreateVirtualObject(u8 graphicsId, u8 virtualObjId, s16 x, s16 y, u8 elevation, u8 direction)
{
    u8 spriteId;
    struct Sprite *sprite;
    struct SpriteTemplate spriteTemplate;
    const struct SubspriteTable *subspriteTables;
    const struct ObjectEventGraphicsInfo *graphicsInfo;

    graphicsInfo = GetObjectEventGraphicsInfo(graphicsId);
    CopyObjectGraphicsInfoToSpriteTemplate(graphicsId, SpriteCB_VirtualObject, &spriteTemplate, &subspriteTables);
    x += MAP_OFFSET;
    y += MAP_OFFSET;
    SetSpritePosToOffsetMapCoords(&x, &y, 8, 16);
    if (spriteTemplate.paletteTag != TAG_NONE)
        LoadObjectEventPalette(spriteTemplate.paletteTag);

    spriteId = CreateSpriteAtEnd(&spriteTemplate, x, y, 0);
    if (spriteId != MAX_SPRITES)
    {
        sprite = &gSprites[spriteId];
        sprite->centerToCornerVecX = -(graphicsInfo->width >> 1);
        sprite->centerToCornerVecY = -(graphicsInfo->height >> 1);
        sprite->y += sprite->centerToCornerVecY;

        sprite->coordOffsetEnabled = TRUE;
        sprite->sVirtualObjId = virtualObjId;
        sprite->sVirtualObjElev = elevation;

        if (subspriteTables != NULL)
        {
            SetSubspriteTables(sprite, subspriteTables);
            sprite->subspriteMode = SUBSPRITES_IGNORE_PRIORITY;
        }
        InitObjectPriorityByElevation(sprite, elevation);
        SetObjectSubpriorityByElevation(elevation, sprite, 1);
        StartSpriteAnim(sprite, GetFaceDirectionAnimNum(direction));
    }
    return spriteId;
}

struct Pokemon * GetFirstLiveMon(void) { // Return address of first conscious party mon or NULL
  u8 i;
  for (i=0; i<PARTY_SIZE;i++) {
    if (gPlayerParty[i].hp > 0 && !(gPlayerParty[i].box.isEgg || gPlayerParty[i].box.isBadEgg))
      return &gPlayerParty[i];
  }
  return NULL;
}

struct ObjectEvent * GetFollowerObject(void) { // Return follower ObjectEvent or NULL
  u8 i;
  for (i=0; i < OBJECT_EVENTS_COUNT; i++) {
    if (gObjectEvents[i].localId == OBJ_EVENT_ID_FOLLOWER && gObjectEvents[i].active)
      return &gObjectEvents[i];
  }
  return NULL;
}

// Return graphicsInfo for a pokemon species & form
static const struct ObjectEventGraphicsInfo * SpeciesToGraphicsInfo(u16 species, u8 form) {
  const struct ObjectEventGraphicsInfo *graphicsInfo;
  switch (species) {
    case SPECIES_UNOWN: // Letters >A are defined as species >= NUM_SPECIES, so are not contiguous with A
      form %= NUM_UNOWN_FORMS;
      graphicsInfo = &gPokemonObjectGraphics[form ? SPECIES_UNOWN_B + form - 1 : species];
      break;
    case SPECIES_CASTFORM: // Sunny, rainy, snowy forms stored separately
      graphicsInfo = &gCastformObjectGraphics[form % NUM_CASTFORM_FORMS];
      break;
    default:
      graphicsInfo = &gPokemonObjectGraphics[species];
      break;
  }
  return graphicsInfo->tileTag == 0xFFFF ? graphicsInfo : &gPokemonObjectGraphics[SPECIES_PORYGON]; // avoid OOB access
}

// Find, or load, the palette for the specified pokemon info
static u8 LoadDynamicFollowerPalette(u16 species, u8 form, bool8 shiny) {
    u8 paletteNum;
    // Note that the shiny palette tag is `species + SPECIES_SHINY_TAG`, which must be increased with more pokemon
    // so that palette tags do not overlap
    const struct CompressedSpritePalette *spritePalette = &(shiny ? gMonShinyPaletteTable : gMonPaletteTable)[species];
    if ((paletteNum = IndexOfSpritePaletteTag(spritePalette->tag)) == 0xFF) { // Load compressed palette
        LoadCompressedSpritePalette(spritePalette);
        paletteNum = IndexOfSpritePaletteTag(spritePalette->tag); // Tag is always present
        // TODO: Add more glowing pokemon besides Ampharos
        // CHARIZARD LINE ? CHINCHOU LANTERN FLAAFY MAREEP UMBREON VOLBEAT ?
        UpdateSpritePaletteWithWeather(paletteNum, FALSE);
    }
    return paletteNum;
}

// Set graphics & sprite for a follower object event by species & shininess.
static void FollowerSetGraphics(struct ObjectEvent *objEvent, u16 species, u8 form, bool8 shiny, bool8 doPalette) {
  const struct ObjectEventGraphicsInfo *graphicsInfo = SpeciesToGraphicsInfo(species, form);
  objEvent->graphicsId = OBJ_EVENT_GFX_OW_MON;
  ObjectEventSetGraphics(objEvent, graphicsInfo);
  objEvent->graphicsId = OBJ_EVENT_GFX_OW_MON;
  objEvent->extra.mon.species = species;
  objEvent->extra.mon.form = form;
  objEvent->extra.mon.shiny = shiny;
  if (graphicsInfo->paletteTag == OBJ_EVENT_PAL_TAG_DYNAMIC && doPalette) { // Use palette from species palette table
      struct Sprite *sprite = &gSprites[objEvent->spriteId];
      // Free palette if otherwise unused
      sprite->inUse = FALSE;
      FieldEffectFreePaletteIfUnused(sprite->oam.paletteNum);
      sprite->inUse = TRUE;
      sprite->oam.paletteNum = LoadDynamicFollowerPalette(species, form, shiny);
  }
}

// Like FollowerSetGraphics, but does not reposition sprite; intended to be used for mid-movement form changes, etc.
// TODO: Reposition sprite if size changes
static void RefreshFollowerGraphics(struct ObjectEvent *objEvent) {
    u16 species = objEvent->extra.mon.species;
    u8 form = objEvent->extra.mon.form;
    u8 shiny = objEvent->extra.mon.shiny;
    const struct ObjectEventGraphicsInfo *graphicsInfo = SpeciesToGraphicsInfo(species, form);
    struct Sprite *sprite = &gSprites[objEvent->spriteId];
    u8 i = FindObjectEventPaletteIndexByTag(graphicsInfo->paletteTag);

    sprite->oam.shape = graphicsInfo->oam->shape;
    sprite->oam.size = graphicsInfo->oam->size;
    sprite->images = graphicsInfo->images;
    sprite->anims = graphicsInfo->anims;
    sprite->subspriteTables = graphicsInfo->subspriteTables;
    objEvent->inanimate = graphicsInfo->inanimate;
    sprite->centerToCornerVecX = -(graphicsInfo->width >> 1);
    sprite->centerToCornerVecY = -(graphicsInfo->height >> 1);

    if (graphicsInfo->paletteTag == OBJ_EVENT_PAL_TAG_DYNAMIC) {
        sprite->inUse = FALSE;
        FieldEffectFreePaletteIfUnused(sprite->oam.paletteNum);
        sprite->inUse = TRUE;
        sprite->oam.paletteNum = LoadDynamicFollowerPalette(species, form, shiny);
    } else if (i != 0xFF) {
        UpdateSpritePalette(&sObjectEventSpritePalettes[i], sprite);
    }
}

// Like CastformDataTypeChange, but for overworld weather
static u8 GetOverworldCastformForm(void) {
    switch (GetCurrentWeather())
    {
    case WEATHER_SUNNY_CLOUDS:
    case WEATHER_DROUGHT:
        return CASTFORM_FIRE;
    case WEATHER_RAIN:
    case WEATHER_RAIN_THUNDERSTORM:
    case WEATHER_DOWNPOUR:
        return CASTFORM_WATER;
    case WEATHER_SNOW:
        return CASTFORM_ICE;
    }
    return CASTFORM_NORMAL;
}

// Retrieve graphic information about the following pokemon, if any
static bool8 GetFollowerInfo(u16 *species, u8 *form, u8 *shiny) {
    struct Pokemon *mon = GetFirstLiveMon();
    if (!mon) {
        *species = SPECIES_NONE;
        *form = 0;
        *shiny = 0;
        return FALSE;
    }
    *species = GetMonData(mon, MON_DATA_SPECIES);
    *shiny = IsMonShiny(mon);
    *form = 0; // default
    switch (*species)
    {
    case SPECIES_UNOWN:
        *form = GET_UNOWN_LETTER(mon->box.personality);
        break;
    case SPECIES_CASTFORM: // form is based on overworld weather
        *form = GetOverworldCastformForm();
        break;
    }
    return TRUE;
}

void UpdateFollowingPokemon(void) { // Update following pokemon if any
  struct ObjectEvent *objEvent = GetFollowerObject();
  struct Sprite *sprite;
  u16 species;
  bool8 shiny;
  u8 form;
  // Avoid spawning large (>32x32) follower pokemon inside buildings
  if (GetFollowerInfo(&species, &form, &shiny) && !(gMapHeader.mapType == MAP_TYPE_INDOOR && SpeciesToGraphicsInfo(species, 0)->height > 32) && !FlagGet(FLAG_TEMP_HIDE_FOLLOWER)) {
    if (objEvent == NULL) { // Spawn follower
      struct ObjectEventTemplate template = {
        .localId = OBJ_EVENT_ID_FOLLOWER,
        .graphicsId = OBJ_EVENT_GFX_OW_MON,
        .flagId = 0,
        .x = gSaveBlock1Ptr->pos.x,
        .y = gSaveBlock1Ptr->pos.y,
        // If player active, copy player elevation
        .elevation = gObjectEvents[gPlayerAvatar.objectEventId].active ? gObjectEvents[gPlayerAvatar.objectEventId].currentElevation : 3,
        .movementType = MOVEMENT_TYPE_FOLLOW_PLAYER,
      };
      objEvent = &gObjectEvents[SpawnSpecialObjectEvent(&template)];
      objEvent->invisible = TRUE;
    }
    sprite = &gSprites[objEvent->spriteId];
    // Follower appearance changed; move to player and set invisible
    if (species != objEvent->extra.mon.species || shiny != objEvent->extra.mon.shiny || form != objEvent->extra.mon.form) {
      MoveObjectEventToMapCoords(objEvent, gObjectEvents[gPlayerAvatar.objectEventId].currentCoords.x, gObjectEvents[gPlayerAvatar.objectEventId].currentCoords.y);
      objEvent->invisible = TRUE;
    }
    FollowerSetGraphics(objEvent, species, form, shiny, TRUE);
    sprite->data[6] = 0; // set animation data
    objEvent->extra.mon.species = species;
    objEvent->extra.mon.shiny = shiny;
    objEvent->extra.mon.form = form;
  } else {
    RemoveFollowingPokemon();
  }
}

void RemoveFollowingPokemon(void) { // Remove follower object. Idempotent.
  struct ObjectEvent *objectEvent = GetFollowerObject();
  if (objectEvent == NULL)
    return;
  RemoveObjectEvent(objectEvent);
}

static bool8 IsFollowerVisible(void) { // Determine whether follower *should* be visible
  return
  !(TestPlayerAvatarFlags(PLAYER_AVATAR_FLAG_SURFING | PLAYER_AVATAR_FLAG_ACRO_BIKE | PLAYER_AVATAR_FLAG_MACH_BIKE)
  || MetatileBehavior_IsSurfableWaterOrUnderwater(gObjectEvents[gPlayerAvatar.objectEventId].currentMetatileBehavior)
  || MetatileBehavior_IsSurfableWaterOrUnderwater(gObjectEvents[gPlayerAvatar.objectEventId].previousMetatileBehavior)
  || MetatileBehavior_IsForcedMovementTile(gObjectEvents[gPlayerAvatar.objectEventId].currentMetatileBehavior)
  || MetatileBehavior_IsForcedMovementTile(gObjectEvents[gPlayerAvatar.objectEventId].previousMetatileBehavior)
  || gWeatherPtr->currWeather == WEATHER_UNDERWATER
  || gWeatherPtr->currWeather == WEATHER_UNDERWATER_BUBBLES);
}

static bool8 SpeciesHasType(u16 species, u8 type) {
  return gSpeciesInfo[species].types[0] == type || gSpeciesInfo[species].types[1] == type;
}

// Returns a random index according to a list of weights
static u8 RandomWeightedIndex(u8 *weights, u8 length) {
  u8 i;
  u16 random_value;
  u16 cum_weight = 0;
  for (i = 0; i < length; i++)
    cum_weight += weights[i];
  random_value = Random() % cum_weight;
  cum_weight = 0;
  for (i = 0; i < length; i++) {
    cum_weight += weights[i];
    if (random_value <= cum_weight)
      return i;
  }
}

// Pool of "unconditional" follower messages TODO: Should this be elsewhere ?
static const struct FollowerMessagePool followerBasicMessages[] = {
  [FOLLOWER_EMOTION_HAPPY] = {gFollowerHappyMessages, EventScript_FollowerGeneric, N_FOLLOWER_HAPPY_MESSAGES},
  [FOLLOWER_EMOTION_NEUTRAL] = {gFollowerNeutralMessages, EventScript_FollowerGeneric, N_FOLLOWER_NEUTRAL_MESSAGES},
  [FOLLOWER_EMOTION_SAD] = {gFollowerSadMessages, EventScript_FollowerGeneric, N_FOLLOWER_SAD_MESSAGES},
  [FOLLOWER_EMOTION_UPSET] = {gFollowerUpsetMessages, EventScript_FollowerGeneric, N_FOLLOWER_UPSET_MESSAGES},
  [FOLLOWER_EMOTION_ANGRY] = {gFollowerAngryMessages, EventScript_FollowerGeneric, N_FOLLOWER_ANGRY_MESSAGES},
  [FOLLOWER_EMOTION_PENSIVE] = {gFollowerPensiveMessages, EventScript_FollowerGeneric, N_FOLLOWER_PENSIVE_MESSAGES},
  [FOLLOWER_EMOTION_LOVE] = {gFollowerLoveMessages, EventScript_FollowerGeneric, N_FOLLOWER_LOVE_MESSAGES},
  [FOLLOWER_EMOTION_SURPRISE] = {gFollowerSurpriseMessages, EventScript_FollowerGeneric, N_FOLLOWER_SURPRISE_MESSAGES},
  [FOLLOWER_EMOTION_CURIOUS] = {gFollowerCuriousMessages, EventScript_FollowerGeneric, N_FOLLOWER_CURIOUS_MESSAGES},
  [FOLLOWER_EMOTION_MUSIC] = {gFollowerMusicMessages, EventScript_FollowerGeneric, N_FOLLOWER_MUSIC_MESSAGES},
  [FOLLOWER_EMOTION_POISONED] = {gFollowerPoisonedMessages, EventScript_FollowerGeneric, N_FOLLOWER_POISONED_MESSAGES},
};

// Display an emote above an object event
// Note that this is not a movement action
static void ObjectEventEmote(struct ObjectEvent *objEvent, u8 emotion) {
  emotion %= FOLLOWER_EMOTION_LENGTH;
  ObjectEventGetLocalIdAndMap(objEvent, &gFieldEffectArguments[0], &gFieldEffectArguments[1], &gFieldEffectArguments[2]);
  gFieldEffectArguments[7] = emotion;
  FieldEffectStart(FLDEFF_EMOTE);
}

// Script-accessible version of the above
bool8 ScrFunc_emote(struct ScriptContext *ctx) {
  u8 localId = ScriptReadByte(ctx);
  u8 emotion = ScriptReadByte(ctx) % FOLLOWER_EMOTION_LENGTH;
  u8 i = GetObjectEventIdByLocalId(localId);
  if (i < OBJECT_EVENTS_COUNT)
    ObjectEventEmote(&gObjectEvents[i], emotion);
  return FALSE;
}

struct SpecialEmote { // Used for storing conditional emotes
  u16 index;
  u8 emotion;
};

// Find and return direction of metatile behavior within distance
static u32 FindMetatileBehaviorWithinRange(s32 x, s32 y, u32 mb, u8 distance) {
    s32 i;
    for (i = y+1; i <= y + distance; i++)
        if (MapGridGetMetatileBehaviorAt(x, i) == mb)
            return DIR_SOUTH;
    for (i = y-1; i >= y - distance; i--)
        if (MapGridGetMetatileBehaviorAt(x, i) == mb)
            return DIR_NORTH;
    for (i = x+1; i <= x + distance; i++)
        if (MapGridGetMetatileBehaviorAt(i, y) == mb)
            return DIR_EAST;
    for (i = x-1; i >= x - distance; i--)
        if (MapGridGetMetatileBehaviorAt(i, y) == mb)
            return DIR_WEST;

    return DIR_NONE;
}

// Call an applicable follower message script
bool8 ScrFunc_getfolloweraction(struct ScriptContext *ctx) // Essentially a big switch for follower messages
{
  u16 species;
  s32 multi, multi2;
  struct SpecialEmote cond_emotes[16] = {0};
  u8 emotion, n_choices = 0;
  struct ObjectEvent *objEvent = GetFollowerObject();
  struct Pokemon *mon = GetFirstLiveMon();
  u8 emotion_weight[FOLLOWER_EMOTION_LENGTH] = {
      [FOLLOWER_EMOTION_HAPPY] = 10,
      [FOLLOWER_EMOTION_NEUTRAL] = 15,
      [FOLLOWER_EMOTION_SAD] = 5,
      [FOLLOWER_EMOTION_UPSET] = 15,
      [FOLLOWER_EMOTION_ANGRY] = 15,
      [FOLLOWER_EMOTION_PENSIVE] = 15,
      [FOLLOWER_EMOTION_SURPRISE] = 10, // TODO: Scale this with how long the follower has been out?
      [FOLLOWER_EMOTION_CURIOUS] = 10, // TODO: Increase this if there is an item nearby?
      [FOLLOWER_EMOTION_MUSIC] = 15,
  };
  u32 i, j;
  bool32 pickedCondition = FALSE;
  if (mon == NULL) {
    ScriptCall(ctx, EventScript_FollowerLovesYou);
    return FALSE;
  }
  // If map is not flyable, set the script to jump past the fly check TODO: Should followers ask to fly?
  if (TRUE || !Overworld_MapTypeAllowsTeleportAndFly(gMapHeader.mapType))
    ScriptJump(ctx, EventScript_FollowerEnd);
  species = GetMonData(mon, MON_DATA_SPECIES);
  multi = GetMonData(mon, MON_DATA_FRIENDSHIP);
  if (multi > 80) {
    emotion_weight[FOLLOWER_EMOTION_HAPPY] = 20;
    emotion_weight[FOLLOWER_EMOTION_UPSET] = 5;
    emotion_weight[FOLLOWER_EMOTION_ANGRY] = 5;
    emotion_weight[FOLLOWER_EMOTION_LOVE] = 20;
    emotion_weight[FOLLOWER_EMOTION_MUSIC] = 20;
  }
  if (multi > 170) {
    emotion_weight[FOLLOWER_EMOTION_HAPPY] = 30;
    emotion_weight[FOLLOWER_EMOTION_LOVE] = 30;
  }
  // Conditional messages follow
  // Health & status-related
  multi = mon->hp * 100 / mon->maxHP;
  if (multi < 20) {
    emotion_weight[FOLLOWER_EMOTION_SAD] = 30;
    cond_emotes[n_choices++] = (struct SpecialEmote) {.emotion=FOLLOWER_EMOTION_SAD, .index=4};
    cond_emotes[n_choices++] = (struct SpecialEmote) {.emotion=FOLLOWER_EMOTION_SAD, .index=5};
  }
  if (multi < 50 || mon->status & STATUS1_PARALYSIS) {
    emotion_weight[FOLLOWER_EMOTION_SAD] = 30;
    cond_emotes[n_choices++] = (struct SpecialEmote) {.emotion=FOLLOWER_EMOTION_SAD, .index=6};
  }
  // Gym type advantage/disadvantage scripts
  if (GetCurrentMapMusic() == MUS_GYM || GetCurrentMapMusic() == MUS_RG_GYM) {
    switch (gMapHeader.regionMapSectionId)
    {
    case MAPSEC_RUSTBORO_CITY:
    case MAPSEC_PEWTER_CITY:
        multi = TYPE_ROCK;
        break;
    case MAPSEC_DEWFORD_TOWN:
        multi = TYPE_FIGHTING;
        break;
    case MAPSEC_MAUVILLE_CITY:
    case MAPSEC_VERMILION_CITY:
        multi = TYPE_ELECTRIC;
        break;
    case MAPSEC_LAVARIDGE_TOWN:
    case MAPSEC_CINNABAR_ISLAND:
        multi = TYPE_FIRE;
        break;
    case MAPSEC_PETALBURG_CITY:
        multi = TYPE_NORMAL;
        break;
    case MAPSEC_FORTREE_CITY:
        multi = TYPE_FLYING;
        break;
    case MAPSEC_MOSSDEEP_CITY:
    case MAPSEC_SAFFRON_CITY:
        multi = TYPE_PSYCHIC;
        break;
    case MAPSEC_SOOTOPOLIS_CITY:
    case MAPSEC_CERULEAN_CITY:
        multi = TYPE_WATER;
        break;
    case MAPSEC_CELADON_CITY:
        multi = TYPE_GRASS;
        break;
    case MAPSEC_FUCHSIA_CITY:
        multi = TYPE_POISON;
        break;
    case MAPSEC_VIRIDIAN_CITY:
        multi = TYPE_GROUND;
        break;
    default:
        multi = NUMBER_OF_MON_TYPES;
    }
    if (multi < NUMBER_OF_MON_TYPES) {
        multi = GetTypeEffectiveness(mon, multi);
        if (multi & (MOVE_RESULT_NOT_VERY_EFFECTIVE | MOVE_RESULT_DOESNT_AFFECT_FOE | MOVE_RESULT_NO_EFFECT))
            cond_emotes[n_choices++] = (struct SpecialEmote) {.emotion=FOLLOWER_EMOTION_HAPPY, .index=32};
        else if (multi & MOVE_RESULT_SUPER_EFFECTIVE)
            cond_emotes[n_choices++] = (struct SpecialEmote) {.emotion=FOLLOWER_EMOTION_SAD, .index=7};
    }
  }

  emotion = RandomWeightedIndex(emotion_weight, FOLLOWER_EMOTION_LENGTH);
  #ifdef BATTLE_ENGINE
  if ((mon->status & STATUS1_PSN_ANY) && GetMonAbility(mon) != ABILITY_POISON_HEAL)
  #else
  if (mon->status & STATUS1_PSN_ANY)
  #endif
    emotion = FOLLOWER_EMOTION_POISONED;
  multi = Random() % followerBasicMessages[emotion].length;
  // With 50% chance, select special message using reservoir sampling
  for (i = (Random() & 1) ? n_choices : 0, j = 1; i < n_choices; i++) {
    if (cond_emotes[i].emotion == emotion && (Random() < 0x10000 / (j++)))  // Replace item with 1/j chance
      multi = cond_emotes[i].index;
  }
  // Match scripted conditional messages
  // With 50% chance, try to match scripted conditional messages
  for (i = (Random() & 1) ? COND_MSG_COUNT : 0, j = 1; i < COND_MSG_COUNT; i++) {
      const struct FollowerMsgInfoExtended *info = &gFollowerConditionalMessages[i];
      if (info->stFlags == 1 && species != info->st.species)
        continue;
      if (info->stFlags == 2 && (info->st.types.type2 >= NUMBER_OF_MON_TYPES ? SpeciesHasType(species, info->st.types.type1) : !(SpeciesHasType(species, info->st.types.type1) || SpeciesHasType(species, info->st.types.type2))))
        continue;
      if (info->stFlags == 3 && !(mon->status & info->st.status))
        continue;
      if (info->mmFlags == 1 && gMapHeader.regionMapSectionId != info->mm.mapSec.mapSec)
        continue;
      if (info->mmFlags == 2 && !(gSaveBlock1Ptr->location.mapNum == info->mm.map.mapNum && gSaveBlock1Ptr->location.mapGroup == info->mm.map.mapGroup))
        continue;
      if (info->mmFlags == 3 && !(objEvent->currentMetatileBehavior == info->mm.mb.behavior1 || objEvent->currentMetatileBehavior == info->mm.mb.behavior2))
        continue;
      if (info->wtFlags == 1 && !(GetCurrentWeather() == info->wt.weather.weather1 || GetCurrentWeather() == info->wt.weather.weather2))
        continue;
      if (info->wtFlags == 2 && GetCurrentMapMusic() != info->wt.song)
        continue;
      if (info->wtFlags == 3 && (!MapHasNaturalLight(gMapHeader.mapType) || gTimeOfDay != info->wt.timeOfDay || GetCurrentWeather() >= WEATHER_RAIN))
        continue;
      if (info->nearFlags == 1) {
        if ((multi2 = FindMetatileBehaviorWithinRange(objEvent->currentCoords.x, objEvent->currentCoords.y, info->near.mb.behavior, info->near.mb.distance)))
          gSpecialVar_Result = multi2;
        else
          continue;
      }

      // replace choice with weight/j chance
      if (Random() < (0x10000 / (j++)) * (info->weight ? info->weight : 1)) {
        multi = i;
        pickedCondition = TRUE;
      }
  }
  if (pickedCondition) { // conditional message was chosen
      emotion = gFollowerConditionalMessages[multi].emotion;
      ObjectEventEmote(objEvent, emotion);
      ctx->data[0] = (u32) gFollowerConditionalMessages[multi].text;
      // text choices are spread across array; pick a random one
      if (gFollowerConditionalMessages[multi].textSpread) {
        for (i = 0; i < 4; i++)
            if (!((u32*)gFollowerConditionalMessages[multi].text)[i])
                break;
        ctx->data[0] = i ? ((u32*)gFollowerConditionalMessages[multi].text)[Random() % i] : 0;
      }
      ScriptCall(ctx, gFollowerConditionalMessages[multi].script ? gFollowerConditionalMessages[multi].script : followerBasicMessages[emotion].script);
      return FALSE;
  }
  ObjectEventEmote(objEvent, emotion);
  ctx->data[0] = (u32) followerBasicMessages[emotion].messages[multi].text; // Load message text
  ScriptCall(ctx, followerBasicMessages[emotion].messages[multi].script ?
      followerBasicMessages[emotion].messages[multi].script : followerBasicMessages[emotion].script);
  return FALSE;
}

bool8 ScrFunc_followerfly(struct ScriptContext *ctx) {
  SetMainCallback2(CB2_OpenFlyMap);
  return FALSE;
}

// Sprite callback for light sprites
void UpdateLightSprite(struct Sprite *sprite) {
    s16 left =   gSaveBlock1Ptr->pos.x - 2;
    s16 right =  gSaveBlock1Ptr->pos.x + 17;
    s16 top =    gSaveBlock1Ptr->pos.y;
    s16 bottom = gSaveBlock1Ptr->pos.y + 15;
    s16 x = sprite->data[6];
    s16 y = sprite->data[7];
    u16 sheetTileStart;
    u32 paletteNum;
    // Ripped from RemoveObjectEventIfOutsideView
    if (!(x >= left && x <= right && y >= top && y <= bottom)) {
        sheetTileStart = sprite->sheetTileStart;
        paletteNum = sprite->oam.paletteNum;
        DestroySprite(sprite);
        FieldEffectFreeTilesIfUnused(sheetTileStart);
        FieldEffectFreePaletteIfUnused(paletteNum);
        Weather_SetBlendCoeffs(7, 12); // TODO: Restore original blend coeffs at dawn
        return;
    }

    if (gTimeOfDay != TIME_OF_DAY_NIGHT) {
        sprite->invisible = TRUE;
        return;
    }

    switch (sprite->data[5]) { // lightType
    case 0:
        if (gPaletteFade.active) { // if palette fade is active, don't flicker since the timer won't be updated
            Weather_SetBlendCoeffs(7, 12);
            sprite->invisible = FALSE;
        } else if (gPlayerAvatar.tileTransitionState) {
            Weather_SetBlendCoeffs(7, 12); // As long as the second coefficient stays 12, shadows will not change
            sprite->invisible = FALSE;
            if (GetSpritePaletteTagByPaletteNum(sprite->oam.paletteNum) == OBJ_EVENT_PAL_TAG_LIGHT_2)
                LoadSpritePaletteInSlot(&sObjectEventSpritePalettes[FindObjectEventPaletteIndexByTag(OBJ_EVENT_PAL_TAG_LIGHT)], sprite->oam.paletteNum);
        } else if ((sprite->invisible = gTimeUpdateCounter & 1)) {
            Weather_SetBlendCoeffs(12, 12);
            if (GetSpritePaletteTagByPaletteNum(sprite->oam.paletteNum) == OBJ_EVENT_PAL_TAG_LIGHT)
                LoadSpritePaletteInSlot(&sObjectEventSpritePalettes[FindObjectEventPaletteIndexByTag(OBJ_EVENT_PAL_TAG_LIGHT_2)], sprite->oam.paletteNum);
        }
        break;
    case 1 ... 2:
        Weather_SetBlendCoeffs(12, 12);
        sprite->invisible = FALSE;
        break;
    }
}

// Spawn a light at a map coordinate
static void SpawnLightSprite(s16 x, s16 y, s16 camX, s16 camY, u32 lightType) {
    struct Sprite *sprite;
    const struct SpriteTemplate *template;
    u8 i;
    for (i = 0; i < MAX_SPRITES; i++) {
        sprite = &gSprites[i];
        if (sprite->inUse && sprite->callback == UpdateLightSprite && sprite->data[6] == x && sprite->data[7] == y)
            return;
    }
    lightType = min(lightType, ARRAY_COUNT(gFieldEffectLightTemplates) - 1); // bounds checking
    template = gFieldEffectLightTemplates[lightType];
    LoadSpriteSheetByTemplate(template, 0);
    sprite = &gSprites[CreateSprite(template, 0, 0, 0)];
    if (lightType == 0 && (i = IndexOfSpritePaletteTag(template->paletteTag + 1)) < 16)
        sprite->oam.paletteNum = i;
    else
        UpdateSpritePaletteByTemplate(template, sprite);
    GetMapCoordsFromSpritePos(x + camX, y + camY, &sprite->x, &sprite->y);
    sprite->data[5] = lightType;
    sprite->data[6] = x;
    sprite->data[7] = y;
    sprite->affineAnims = gDummySpriteAffineAnimTable;
    sprite->affineAnimBeginning = TRUE;
    sprite->coordOffsetEnabled = TRUE;
    switch (lightType) {
    case 0: // Rustboro lanterns
        sprite->centerToCornerVecX = -(32 >> 1);
        sprite->centerToCornerVecY = -(32 >> 1);
        sprite->oam.priority = 1;
        sprite->oam.objMode = 1; // BLEND
        sprite->oam.affineMode = ST_OAM_AFFINE_NORMAL;
        sprite->x += 8;
        sprite->y += 22 + sprite->centerToCornerVecY;
        break;
    case 1 ... 2: // Pokemon Center & mart
        sprite->centerToCornerVecX = -(16 >> 1);
        sprite->centerToCornerVecY = -(16 >> 1);
        sprite->oam.priority = 2;
        sprite->subpriority = 0xFF;
        sprite->oam.objMode = 1; // BLEND
    }
}

void TrySpawnLightSprites(s16 camX, s16 camY) {
    u8 i;
    u8 objectCount;
    s16 left = gSaveBlock1Ptr->pos.x - 2;
    s16 right = gSaveBlock1Ptr->pos.x + MAP_OFFSET_W + 2;
    s16 top = gSaveBlock1Ptr->pos.y;
    s16 bottom = gSaveBlock1Ptr->pos.y + MAP_OFFSET_H + 2;
    if (gMapHeader.events == NULL)
        return;

    if (InBattlePyramid())
        objectCount = GetNumBattlePyramidObjectEvents();
    else if (InTrainerHill())
        objectCount = 2;
    else
        objectCount = gMapHeader.events->objectEventCount;

    for (i = 0; i < objectCount; i++) {
        struct ObjectEventTemplate *template = &gSaveBlock1Ptr->objectEventTemplates[i];
        s16 npcX = template->x + MAP_OFFSET;
        s16 npcY = template->y + MAP_OFFSET;
        if (top <= npcY && bottom >= npcY && left <= npcX && right >= npcX && !FlagGet(template->flagId))
            if (template->graphicsId == OBJ_EVENT_GFX_LIGHT_SPRITE)  // event is light sprite instead
                SpawnLightSprite(npcX, npcY, camX, camY, template->trainerRange_berryTreeId);
    }
}

void TrySpawnObjectEvents(s16 cameraX, s16 cameraY)
{
    u8 i;
    u8 objectCount;

    if (gMapHeader.events != NULL)
    {
        s16 left = gSaveBlock1Ptr->pos.x - 2;
        s16 right = gSaveBlock1Ptr->pos.x + MAP_OFFSET_W + 2;
        s16 top = gSaveBlock1Ptr->pos.y;
        s16 bottom = gSaveBlock1Ptr->pos.y + MAP_OFFSET_H + 2;

        if (InBattlePyramid())
            objectCount = GetNumBattlePyramidObjectEvents();
        else if (InTrainerHill())
            objectCount = 2;
        else
            objectCount = gMapHeader.events->objectEventCount;

        for (i = 0; i < objectCount; i++)
        {
            struct ObjectEventTemplate *template = &gSaveBlock1Ptr->objectEventTemplates[i];
            s16 npcX = template->x + MAP_OFFSET;
            s16 npcY = template->y + MAP_OFFSET;

            if (top <= npcY && bottom >= npcY && left <= npcX && right >= npcX && !FlagGet(template->flagId)) {
                if (template->graphicsId == OBJ_EVENT_GFX_LIGHT_SPRITE) {  // light sprite instead
                    SpawnLightSprite(npcX, npcY, cameraX, cameraY, template->trainerRange_berryTreeId);
                } else
                    TrySpawnObjectEventTemplate(template, gSaveBlock1Ptr->location.mapNum, gSaveBlock1Ptr->location.mapGroup, cameraX, cameraY);
            }
        }
    }
}

void RemoveObjectEventsOutsideView(void)
{
    u8 i, j;
    bool8 isActiveLinkPlayer;

    for (i = 0; i < OBJECT_EVENTS_COUNT; i++)
    {
        for (j = 0, isActiveLinkPlayer = FALSE; j < ARRAY_COUNT(gLinkPlayerObjectEvents); j++)
        {
            if (gLinkPlayerObjectEvents[j].active && i == gLinkPlayerObjectEvents[j].objEventId)
                isActiveLinkPlayer = TRUE;
        }
        if (!isActiveLinkPlayer)
        {
            struct ObjectEvent *objectEvent = &gObjectEvents[i];

            // Followers should not go OOB, or their sprites may be freed early during a cross-map scripting event,
            // such as Wally's Ralts catch sequence
            if (objectEvent->active && !objectEvent->isPlayer && objectEvent->localId != OBJ_EVENT_ID_FOLLOWER)
                RemoveObjectEventIfOutsideView(objectEvent);
        }
    }
}

static void RemoveObjectEventIfOutsideView(struct ObjectEvent *objectEvent)
{
    s16 left =   gSaveBlock1Ptr->pos.x - 2;
    s16 right =  gSaveBlock1Ptr->pos.x + 17;
    s16 top =    gSaveBlock1Ptr->pos.y;
    s16 bottom = gSaveBlock1Ptr->pos.y + 16;

    if (objectEvent->currentCoords.x >= left && objectEvent->currentCoords.x <= right
     && objectEvent->currentCoords.y >= top && objectEvent->currentCoords.y <= bottom)
        return;
    if (objectEvent->initialCoords.x >= left && objectEvent->initialCoords.x <= right
     && objectEvent->initialCoords.y >= top && objectEvent->initialCoords.y <= bottom)
        return;
    RemoveObjectEvent(objectEvent);
}

void SpawnObjectEventsOnReturnToField(s16 x, s16 y)
{
    u8 i;

    ClearPlayerAvatarInfo();
    for (i = 0; i < OBJECT_EVENTS_COUNT; i++)
    {
        if (gObjectEvents[i].active)
            SpawnObjectEventOnReturnToField(i, x, y);
    }
    CreateReflectionEffectSprites();
    TrySpawnLightSprites(x, y);
}

static void SpawnObjectEventOnReturnToField(u8 objectEventId, s16 x, s16 y)
{
    u8 i;
    struct Sprite *sprite;
    struct ObjectEvent *objectEvent;
    struct SpriteTemplate spriteTemplate;
    struct SpriteFrameImage spriteFrameImage;
    const struct SubspriteTable *subspriteTables;
    const struct ObjectEventGraphicsInfo *graphicsInfo;

    for (i = 0; i < ARRAY_COUNT(gLinkPlayerObjectEvents); i++)
    {
        if (gLinkPlayerObjectEvents[i].active && objectEventId == gLinkPlayerObjectEvents[i].objEventId)
            return;
    }

    objectEvent = &gObjectEvents[objectEventId];
    subspriteTables = NULL;
    graphicsInfo = GetObjectEventGraphicsInfo(objectEvent->graphicsId);
    spriteFrameImage.size = graphicsInfo->size;
    CopyObjectGraphicsInfoToSpriteTemplate_WithMovementType(objectEvent->graphicsId, objectEvent->movementType, &spriteTemplate, &subspriteTables);
    spriteTemplate.images = &spriteFrameImage;
    if (spriteTemplate.paletteTag != TAG_NONE) {
      LoadObjectEventPalette(spriteTemplate.paletteTag);
    }
    i = CreateSprite(&spriteTemplate, 0, 0, 0);
    if (i != MAX_SPRITES)
    {
        sprite = &gSprites[i];
        GetMapCoordsFromSpritePos(x + objectEvent->currentCoords.x, y + objectEvent->currentCoords.y, &sprite->x, &sprite->y);
        sprite->centerToCornerVecX = -(graphicsInfo->width >> 1);
        sprite->centerToCornerVecY = -(graphicsInfo->height >> 1);
        sprite->x += 8;
        sprite->y += 16 + sprite->centerToCornerVecY;
        sprite->images = graphicsInfo->images;
        if (objectEvent->movementType == MOVEMENT_TYPE_PLAYER)
        {
            SetPlayerAvatarObjectEventIdAndObjectId(objectEventId, i);
            objectEvent->warpArrowSpriteId = CreateWarpArrowSprite();
        }
        if (subspriteTables != NULL) {
            SetSubspriteTables(sprite, subspriteTables);
        }
        sprite->coordOffsetEnabled = TRUE;
        sprite->sObjEventId = objectEventId;
        objectEvent->spriteId = i;
        if (objectEvent->graphicsId == OBJ_EVENT_GFX_OW_MON) { // Set pokemon graphics
          FollowerSetGraphics(objectEvent, objectEvent->extra.mon.species, objectEvent->extra.mon.form, objectEvent->extra.mon.shiny, TRUE);
        }
        if (!objectEvent->inanimate && objectEvent->movementType != MOVEMENT_TYPE_PLAYER)
            StartSpriteAnim(sprite, GetFaceDirectionAnimNum(objectEvent->facingDirection));

        ResetObjectEventFldEffData(objectEvent);
        SetObjectSubpriorityByElevation(objectEvent->previousElevation, sprite, 1);
    }
}

static void ResetObjectEventFldEffData(struct ObjectEvent *objectEvent)
{
    objectEvent->singleMovementActive = FALSE;
    objectEvent->triggerGroundEffectsOnMove = TRUE;
    objectEvent->noShadow = FALSE;
    objectEvent->hasReflection = FALSE;
    objectEvent->inShortGrass = FALSE;
    objectEvent->inShallowFlowingWater = FALSE;
    objectEvent->inSandPile = FALSE;
    objectEvent->inHotSprings = FALSE;
    ObjectEventClearHeldMovement(objectEvent);
}

static void SetPlayerAvatarObjectEventIdAndObjectId(u8 objectEventId, u8 spriteId)
{
    gPlayerAvatar.objectEventId = objectEventId;
    gPlayerAvatar.spriteId = spriteId;
    gPlayerAvatar.gender = GetPlayerAvatarGenderByGraphicsId(gObjectEvents[objectEventId].graphicsId);
    SetPlayerAvatarExtraStateTransition(gObjectEvents[objectEventId].graphicsId, PLAYER_AVATAR_FLAG_CONTROLLABLE);
}

// Update sprite's palette, freeing old palette if necessary
static u8 UpdateSpritePalette(const struct SpritePalette * spritePalette, struct Sprite * sprite) {
  // Free palette if otherwise unused
  sprite->inUse = FALSE;
  FieldEffectFreePaletteIfUnused(sprite->oam.paletteNum);
  sprite->inUse = TRUE;
  if (IndexOfSpritePaletteTag(spritePalette->tag) == 0xFF) {
    sprite->oam.paletteNum = LoadSpritePalette(spritePalette);
    UpdateSpritePaletteWithWeather(sprite->oam.paletteNum, FALSE);
  } else {
    sprite->oam.paletteNum = LoadSpritePalette(spritePalette);
  }

  return sprite->oam.paletteNum;
}

// Find and update based on template's paletteTag
// TODO: Add a better way to associate tags -> palettes besides listing them in sObjectEventSpritePalettes
u8 UpdateSpritePaletteByTemplate(const struct SpriteTemplate * template, struct Sprite * sprite) {
  u8 i = FindObjectEventPaletteIndexByTag(template->paletteTag);
  if (i == 0xFF)
    return i;
  return UpdateSpritePalette(&sObjectEventSpritePalettes[i], sprite);
}

// Set graphics *by info*
static void ObjectEventSetGraphics(struct ObjectEvent *objectEvent, const struct ObjectEventGraphicsInfo *graphicsInfo) {
  struct Sprite *sprite = &gSprites[objectEvent->spriteId];
  u8 i = FindObjectEventPaletteIndexByTag(graphicsInfo->paletteTag);
  if (i != 0xFF)
    UpdateSpritePalette(&sObjectEventSpritePalettes[i], sprite);
  sprite->oam.shape = graphicsInfo->oam->shape;
  sprite->oam.size = graphicsInfo->oam->size;
  sprite->images = graphicsInfo->images;
  sprite->anims = graphicsInfo->anims;
  sprite->subspriteTables = graphicsInfo->subspriteTables;
  objectEvent->inanimate = graphicsInfo->inanimate;
  SetSpritePosToMapCoords(objectEvent->currentCoords.x, objectEvent->currentCoords.y, &sprite->x, &sprite->y);
  sprite->centerToCornerVecX = -(graphicsInfo->width >> 1);
  sprite->centerToCornerVecY = -(graphicsInfo->height >> 1);
  sprite->x += 8;
  sprite->y += 16 + sprite->centerToCornerVecY;
  if (objectEvent->trackedByCamera)
  {
      CameraObjectReset1();
  }
}

void ObjectEventSetGraphicsId(struct ObjectEvent *objectEvent, u8 graphicsId)
{
    objectEvent->graphicsId = graphicsId;
    ObjectEventSetGraphics(objectEvent, GetObjectEventGraphicsInfo(graphicsId));
    objectEvent->graphicsId = graphicsId;
}

void ObjectEventSetGraphicsIdByLocalIdAndMap(u8 localId, u8 mapNum, u8 mapGroup, u8 graphicsId)
{
    u8 objectEventId;

    if (!TryGetObjectEventIdByLocalIdAndMap(localId, mapNum, mapGroup, &objectEventId))
        ObjectEventSetGraphicsId(&gObjectEvents[objectEventId], graphicsId);
}

void ObjectEventTurn(struct ObjectEvent *objectEvent, u8 direction)
{
    SetObjectEventDirection(objectEvent, direction);
    if (!objectEvent->inanimate)
    {
        StartSpriteAnim(&gSprites[objectEvent->spriteId], GetFaceDirectionAnimNum(objectEvent->facingDirection));
        SeekSpriteAnim(&gSprites[objectEvent->spriteId], 0);
    }
}

void ObjectEventTurnByLocalIdAndMap(u8 localId, u8 mapNum, u8 mapGroup, u8 direction)
{
    u8 objectEventId;

    if (!TryGetObjectEventIdByLocalIdAndMap(localId, mapNum, mapGroup, &objectEventId))
        ObjectEventTurn(&gObjectEvents[objectEventId], direction);
}

void PlayerObjectTurn(struct PlayerAvatar *playerAvatar, u8 direction)
{
    ObjectEventTurn(&gObjectEvents[playerAvatar->objectEventId], direction);
}

static void SetBerryTreeGraphics(struct ObjectEvent *objectEvent, u8 berryId, u8 berryStage) {
  const u8 graphicsId = gBerryTreeObjectEventGraphicsIdTablePointers[berryId][berryStage];
  const struct ObjectEventGraphicsInfo *graphicsInfo = GetObjectEventGraphicsInfo(graphicsId);
  struct Sprite *sprite = &gSprites[objectEvent->spriteId];
  UpdateSpritePalette(&sObjectEventSpritePalettes[gBerryTreePaletteSlotTablePointers[berryId][berryStage]-2], sprite);
  sprite->oam.shape = graphicsInfo->oam->shape;
  sprite->oam.size = graphicsInfo->oam->size;
  sprite->images = gBerryTreePicTablePointers[berryId];
  sprite->anims = graphicsInfo->anims;
  sprite->subspriteTables = graphicsInfo->subspriteTables;
  objectEvent->inanimate = graphicsInfo->inanimate;
  objectEvent->graphicsId = graphicsId;
  SetSpritePosToMapCoords(objectEvent->currentCoords.x, objectEvent->currentCoords.y, &sprite->x, &sprite->y);
  sprite->centerToCornerVecX = -(graphicsInfo->width >> 1);
  sprite->centerToCornerVecY = -(graphicsInfo->height >> 1);
  sprite->x += 8;
  sprite->y += 16 + sprite->centerToCornerVecY;
  if (objectEvent->trackedByCamera)
  {
      CameraObjectReset1();
  }
}

static void get_berry_tree_graphics(struct ObjectEvent *objectEvent, struct Sprite *sprite)
{
    u8 berryStage;
    u8 berryId;

    objectEvent->invisible = TRUE;
    sprite->invisible = TRUE;
    berryStage = GetStageByBerryTreeId(objectEvent->trainerRange_berryTreeId);
    if (berryStage != BERRY_STAGE_NO_BERRY)
    {
        objectEvent->invisible = FALSE;
        sprite->invisible = FALSE;
        berryId = GetBerryTypeByBerryTreeId(objectEvent->trainerRange_berryTreeId) - 1;
        berryStage--;
        if (berryId > ITEM_TO_BERRY(LAST_BERRY_INDEX))
            berryId = 0;

        SetBerryTreeGraphics(objectEvent, berryId, berryStage);
        StartSpriteAnim(sprite, berryStage);
    }
}

const struct ObjectEventGraphicsInfo *GetObjectEventGraphicsInfo(u8 graphicsId)
{
    u8 bard;

    if (graphicsId >= OBJ_EVENT_GFX_VARS)
        graphicsId = VarGetObjectEventGraphicsId(graphicsId - OBJ_EVENT_GFX_VARS);

    if (graphicsId == OBJ_EVENT_GFX_BARD)
    {
        bard = GetCurrentMauvilleOldMan();
        return gMauvilleOldManGraphicsInfoPointers[bard];
    }

    if (graphicsId >= NUM_OBJ_EVENT_GFX)
        graphicsId = OBJ_EVENT_GFX_NINJA_BOY;

    return gObjectEventGraphicsInfoPointers[graphicsId];
}

static void SetObjectEventDynamicGraphicsId(struct ObjectEvent *objectEvent)
{
    if (objectEvent->graphicsId >= OBJ_EVENT_GFX_VARS)
        objectEvent->graphicsId = VarGetObjectEventGraphicsId(objectEvent->graphicsId - OBJ_EVENT_GFX_VARS);
}

void SetObjectInvisibility(u8 localId, u8 mapNum, u8 mapGroup, bool8 invisible)
{
    u8 objectEventId;

    if (!TryGetObjectEventIdByLocalIdAndMap(localId, mapNum, mapGroup, &objectEventId))
        gObjectEvents[objectEventId].invisible = invisible;
}

void ObjectEventGetLocalIdAndMap(struct ObjectEvent *objectEvent, void *localId, void *mapNum, void *mapGroup)
{
    *(u8 *)(localId) = objectEvent->localId;
    *(u8 *)(mapNum) = objectEvent->mapNum;
    *(u8 *)(mapGroup) = objectEvent->mapGroup;
}

void AllowObjectAtPosTriggerGroundEffects(s16 x, s16 y)
{
    u8 objectEventId;
    struct ObjectEvent *objectEvent;

    objectEventId = GetObjectEventIdByXY(x, y);
    if (objectEventId != OBJECT_EVENTS_COUNT)
    {
        objectEvent = &gObjectEvents[objectEventId];
        objectEvent->triggerGroundEffectsOnMove = TRUE;
    }
}

void SetObjectSubpriority(u8 localId, u8 mapNum, u8 mapGroup, u8 subpriority)
{
    u8 objectEventId;
    struct ObjectEvent *objectEvent;
    struct Sprite *sprite;

    if (!TryGetObjectEventIdByLocalIdAndMap(localId, mapNum, mapGroup, &objectEventId))
    {
        objectEvent = &gObjectEvents[objectEventId];
        sprite = &gSprites[objectEvent->spriteId];
        objectEvent->fixedPriority = TRUE;
        sprite->subpriority = subpriority;
    }
}

void ResetObjectSubpriority(u8 localId, u8 mapNum, u8 mapGroup)
{
    u8 objectEventId;
    struct ObjectEvent *objectEvent;

    if (!TryGetObjectEventIdByLocalIdAndMap(localId, mapNum, mapGroup, &objectEventId))
    {
        objectEvent = &gObjectEvents[objectEventId];
        objectEvent->fixedPriority = FALSE;
        objectEvent->triggerGroundEffectsOnMove = TRUE;
    }
}

void SetObjectEventSpritePosByLocalIdAndMap(u8 localId, u8 mapNum, u8 mapGroup, s16 x, s16 y)
{
    u8 objectEventId;
    struct Sprite *sprite;

    if (!TryGetObjectEventIdByLocalIdAndMap(localId, mapNum, mapGroup, &objectEventId))
    {
        sprite = &gSprites[gObjectEvents[objectEventId].spriteId];
        sprite->x2 = x;
        sprite->y2 = y;
    }
}

void FreeAndReserveObjectSpritePalettes(void)
{
    FreeAllSpritePalettes();
    gReservedSpritePaletteCount = OBJ_PALSLOT_COUNT;
}

u8 LoadObjectEventPalette(u16 paletteTag)
{
    u16 i = FindObjectEventPaletteIndexByTag(paletteTag);
    if (i == 0xFF)
        return i;
    return LoadSpritePaletteIfTagExists(&sObjectEventSpritePalettes[i]);
}

// Unused
static void LoadObjectEventPaletteSet(u16 *paletteTags)
{
    u8 i;

    for (i = 0; paletteTags[i] != OBJ_EVENT_PAL_TAG_NONE; i++)
        LoadObjectEventPalette(paletteTags[i]);
}

// Really just loads the palette and applies weather fade
static u8 LoadSpritePaletteIfTagExists(const struct SpritePalette *spritePalette)
{
    u8 paletteNum = IndexOfSpritePaletteTag(spritePalette->tag);
    if (paletteNum != 0xFF) // don't load twice; return
        return paletteNum;
    paletteNum = LoadSpritePalette(spritePalette);
    if (paletteNum != 0xFF)
        UpdateSpritePaletteWithWeather(paletteNum, FALSE);
    return paletteNum;
}

void PatchObjectPalette(u16 paletteTag, u8 paletteSlot)
{
    // paletteTag is assumed to exist in sObjectEventSpritePalettes
    u8 paletteIndex = FindObjectEventPaletteIndexByTag(paletteTag);

    LoadPalette(sObjectEventSpritePalettes[paletteIndex].data, OBJ_PLTT_ID(paletteSlot), PLTT_SIZE_4BPP);
}

void PatchObjectPaletteRange(const u16 *paletteTags, u8 minSlot, u8 maxSlot)
{
    while (minSlot < maxSlot)
    {
        PatchObjectPalette(*paletteTags, minSlot);
        paletteTags++;
        minSlot++;
    }
}

static u8 FindObjectEventPaletteIndexByTag(u16 tag)
{
    u8 i;

    for (i = 0; sObjectEventSpritePalettes[i].tag != OBJ_EVENT_PAL_TAG_NONE; i++)
    {
        if (sObjectEventSpritePalettes[i].tag == tag)
            return i;
    }
    return 0xFF;
}

void LoadPlayerObjectReflectionPalette(u16 tag, u8 slot)
{
    u8 i;

    PatchObjectPalette(tag, slot);
    for (i = 0; sPlayerReflectionPaletteSets[i].tag != OBJ_EVENT_PAL_TAG_NONE; i++)
    {
        if (sPlayerReflectionPaletteSets[i].tag == tag)
        {
            PatchObjectPalette(sPlayerReflectionPaletteSets[i].data[sCurrentReflectionType], gReflectionEffectPaletteMap[slot]);
            return;
        }
    }
}

void LoadSpecialObjectReflectionPalette(u16 tag, u8 slot)
{
    u8 i;

    sCurrentSpecialObjectPaletteTag = tag;
    PatchObjectPalette(tag, slot);
    for (i = 0; sSpecialObjectReflectionPaletteSets[i].tag != OBJ_EVENT_PAL_TAG_NONE; i++)
    {
        if (sSpecialObjectReflectionPaletteSets[i].tag == tag)
        {
            PatchObjectPalette(sSpecialObjectReflectionPaletteSets[i].data[sCurrentReflectionType], gReflectionEffectPaletteMap[slot]);
            return;
        }
    }
}

static void _PatchObjectPalette(u16 tag, u8 slot)
{
    PatchObjectPalette(tag, slot);
}

// Unused
static void IncrementObjectEventCoords(struct ObjectEvent *objectEvent, s16 x, s16 y)
{
    objectEvent->previousCoords.x = objectEvent->currentCoords.x;
    objectEvent->previousCoords.y = objectEvent->currentCoords.y;
    objectEvent->currentCoords.x += x;
    objectEvent->currentCoords.y += y;
}

void ShiftObjectEventCoords(struct ObjectEvent *objectEvent, s16 x, s16 y)
{
    objectEvent->previousCoords.x = objectEvent->currentCoords.x;
    objectEvent->previousCoords.y = objectEvent->currentCoords.y;
    objectEvent->currentCoords.x = x;
    objectEvent->currentCoords.y = y;
}

static void SetObjectEventCoords(struct ObjectEvent *objectEvent, s16 x, s16 y)
{
    objectEvent->previousCoords.x = x;
    objectEvent->previousCoords.y = y;
    objectEvent->currentCoords.x = x;
    objectEvent->currentCoords.y = y;
}

void MoveObjectEventToMapCoords(struct ObjectEvent *objectEvent, s16 x, s16 y)
{
    struct Sprite *sprite;
    const struct ObjectEventGraphicsInfo *graphicsInfo;

    sprite = &gSprites[objectEvent->spriteId];
    graphicsInfo = GetObjectEventGraphicsInfo(objectEvent->graphicsId);
    SetObjectEventCoords(objectEvent, x, y);
    SetSpritePosToMapCoords(objectEvent->currentCoords.x, objectEvent->currentCoords.y, &sprite->x, &sprite->y);
    sprite->centerToCornerVecX = -(graphicsInfo->width >> 1);
    sprite->centerToCornerVecY = -(graphicsInfo->height >> 1);
    sprite->x += 8;
    sprite->y += 16 + sprite->centerToCornerVecY;
    ResetObjectEventFldEffData(objectEvent);
    if (objectEvent->trackedByCamera)
        CameraObjectReset1();
}

void TryMoveObjectEventToMapCoords(u8 localId, u8 mapNum, u8 mapGroup, s16 x, s16 y)
{
    u8 objectEventId;
    if (!TryGetObjectEventIdByLocalIdAndMap(localId, mapNum, mapGroup, &objectEventId))
    {
        x += MAP_OFFSET;
        y += MAP_OFFSET;
        MoveObjectEventToMapCoords(&gObjectEvents[objectEventId], x, y);
    }
}

void ShiftStillObjectEventCoords(struct ObjectEvent *objectEvent)
{
    ShiftObjectEventCoords(objectEvent, objectEvent->currentCoords.x, objectEvent->currentCoords.y);
}

void UpdateObjectEventCoordsForCameraUpdate(void)
{
    u8 i;
    s16 dx;
    s16 dy;

    if (gCamera.active)
    {
        dx = gCamera.x;
        dy = gCamera.y;
        for (i = 0; i < OBJECT_EVENTS_COUNT; i++)
        {
            if (gObjectEvents[i].active)
            {
                gObjectEvents[i].initialCoords.x -= dx;
                gObjectEvents[i].initialCoords.y -= dy;
                gObjectEvents[i].currentCoords.x -= dx;
                gObjectEvents[i].currentCoords.y -= dy;
                gObjectEvents[i].previousCoords.x -= dx;
                gObjectEvents[i].previousCoords.y -= dy;
            }
        }
    }
}

u8 GetObjectEventIdByPosition(u16 x, u16 y, u8 elevation)
{
    u8 i;

    for (i = 0; i < OBJECT_EVENTS_COUNT; i++)
    {
        if (gObjectEvents[i].active)
        {
            if (gObjectEvents[i].currentCoords.x == x
             && gObjectEvents[i].currentCoords.y == y
             && ObjectEventDoesElevationMatch(&gObjectEvents[i], elevation))
                return i;
        }
    }
    return OBJECT_EVENTS_COUNT;
}

static bool8 ObjectEventDoesElevationMatch(struct ObjectEvent *objectEvent, u8 elevation)
{
    if (objectEvent->currentElevation != 0 && elevation != 0 && objectEvent->currentElevation != elevation)
        return FALSE;

    return TRUE;
}

void UpdateObjectEventsForCameraUpdate(s16 x, s16 y)
{
    UpdateObjectEventCoordsForCameraUpdate();
    TrySpawnObjectEvents(x, y);
    RemoveObjectEventsOutsideView();
}

#define sLinkedSpriteId data[0]
#define sState          data[1]

u8 AddCameraObject(u8 linkedSpriteId)
{
    u8 spriteId = CreateSprite(&sCameraSpriteTemplate, 0, 0, 4);

    gSprites[spriteId].invisible = TRUE;
    gSprites[spriteId].sLinkedSpriteId = linkedSpriteId;
    return spriteId;
}

static void SpriteCB_CameraObject(struct Sprite *sprite)
{
    void (*callbacks[ARRAY_COUNT(sCameraObjectFuncs)])(struct Sprite *);

    memcpy(callbacks, sCameraObjectFuncs, sizeof sCameraObjectFuncs);
    callbacks[sprite->sState](sprite);
}

static void CameraObject_0(struct Sprite *sprite)
{
    sprite->x = gSprites[sprite->sLinkedSpriteId].x;
    sprite->y = gSprites[sprite->sLinkedSpriteId].y;
    sprite->invisible = TRUE;
    sprite->sState = 1;
    CameraObject_1(sprite);
}

static void CameraObject_1(struct Sprite *sprite)
{
    s16 x = gSprites[sprite->sLinkedSpriteId].x;
    s16 y = gSprites[sprite->sLinkedSpriteId].y;

    sprite->data[2] = x - sprite->x;
    sprite->data[3] = y - sprite->y;
    sprite->x = x;
    sprite->y = y;
}

static void CameraObject_2(struct Sprite *sprite)
{
    sprite->x = gSprites[sprite->sLinkedSpriteId].x;
    sprite->y = gSprites[sprite->sLinkedSpriteId].y;
    sprite->data[2] = 0;
    sprite->data[3] = 0;
}

static struct Sprite *FindCameraSprite(void)
{
    u8 i;

    for (i = 0; i < MAX_SPRITES; i++)
    {
        if (gSprites[i].inUse && gSprites[i].callback == SpriteCB_CameraObject)
            return &gSprites[i];
    }
    return NULL;
}

void CameraObjectReset1(void)
{
    struct Sprite *camera;

    camera = FindCameraSprite();
    if (camera != NULL)
    {
        camera->sState = 0;
        camera->callback(camera);
    }
}

void CameraObjectSetFollowedSpriteId(u8 spriteId)
{
    struct Sprite *camera;

    camera = FindCameraSprite();
    if (camera != NULL)
    {
        camera->sLinkedSpriteId = spriteId;
        CameraObjectReset1();
    }
}

// Unused
static u8 CameraObjectGetFollowedSpriteId(void)
{
    struct Sprite *camera;

    camera = FindCameraSprite();
    if (camera == NULL)
        return MAX_SPRITES;

    return camera->sLinkedSpriteId;
}

void CameraObjectReset2(void)
{
    // UB: Possible null dereference
#ifdef UBFIX
    struct Sprite *camera = FindCameraSprite();
    if (camera)
        camera->sState = 2;
#else
    FindCameraSprite()->sState = 2;
#endif // UBFIX
}

u8 CopySprite(struct Sprite *sprite, s16 x, s16 y, u8 subpriority)
{
    u8 i;

    for (i = 0; i < MAX_SPRITES; i++)
    {
        if (!gSprites[i].inUse)
        {
            gSprites[i] = *sprite;
            gSprites[i].x = x;
            gSprites[i].y = y;
            gSprites[i].subpriority = subpriority;
            break;
        }
    }
    return i;
}

u8 CreateCopySpriteAt(struct Sprite *sprite, s16 x, s16 y, u8 subpriority)
{
    s16 i;

    for (i = MAX_SPRITES - 1; i > -1; i--)
    {
        if (!gSprites[i].inUse)
        {
            gSprites[i] = *sprite;
            gSprites[i].x = x;
            gSprites[i].y = y;
            gSprites[i].subpriority = subpriority;
            return i;
        }
    }
    return MAX_SPRITES;
}

void SetObjectEventDirection(struct ObjectEvent *objectEvent, u8 direction)
{
    s8 d2;
    objectEvent->previousMovementDirection = objectEvent->facingDirection;
    if (!objectEvent->facingDirectionLocked)
    {
        d2 = direction;
        objectEvent->facingDirection = d2;
    }
    objectEvent->movementDirection = direction;
}

static const u8 *GetObjectEventScriptPointerByLocalIdAndMap(u8 localId, u8 mapNum, u8 mapGroup)
{
    if (localId == OBJ_EVENT_ID_FOLLOWER) {
      return EventScript_Follower;
    }
    return GetObjectEventTemplateByLocalIdAndMap(localId, mapNum, mapGroup)->script;
}

const u8 *GetObjectEventScriptPointerByObjectEventId(u8 objectEventId)
{
    return GetObjectEventScriptPointerByLocalIdAndMap(gObjectEvents[objectEventId].localId, gObjectEvents[objectEventId].mapNum, gObjectEvents[objectEventId].mapGroup);
}

static u16 GetObjectEventFlagIdByLocalIdAndMap(u8 localId, u8 mapNum, u8 mapGroup)
{
    const struct ObjectEventTemplate *obj = GetObjectEventTemplateByLocalIdAndMap(localId, mapNum, mapGroup);
#ifdef UBFIX
    // BUG: The function may return NULL, and attempting to read from NULL may freeze the game using modern compilers.
    if (obj == NULL)
        return 0;
#endif // UBFIX
    return obj->flagId;
}

static u16 GetObjectEventFlagIdByObjectEventId(u8 objectEventId)
{
    return GetObjectEventFlagIdByLocalIdAndMap(gObjectEvents[objectEventId].localId, gObjectEvents[objectEventId].mapNum, gObjectEvents[objectEventId].mapGroup);
}

// Unused
static u8 GetObjectTrainerTypeByLocalIdAndMap(u8 localId, u8 mapNum, u8 mapGroup)
{
    u8 objectEventId;

    if (TryGetObjectEventIdByLocalIdAndMap(localId, mapNum, mapGroup, &objectEventId))
        return 0xFF;

    return gObjectEvents[objectEventId].trainerType;
}

// Unused
static u8 GetObjectTrainerTypeByObjectEventId(u8 objectEventId)
{
    return gObjectEvents[objectEventId].trainerType;
}

// Unused
u8 GetObjectEventBerryTreeIdByLocalIdAndMap(u8 localId, u8 mapNum, u8 mapGroup)
{
    u8 objectEventId;

    if (TryGetObjectEventIdByLocalIdAndMap(localId, mapNum, mapGroup, &objectEventId))
        return 0xFF;

    return gObjectEvents[objectEventId].trainerRange_berryTreeId;
}

u8 GetObjectEventBerryTreeId(u8 objectEventId)
{
    return gObjectEvents[objectEventId].trainerRange_berryTreeId;
}

static const struct ObjectEventTemplate *GetObjectEventTemplateByLocalIdAndMap(u8 localId, u8 mapNum, u8 mapGroup)
{
    const struct ObjectEventTemplate *templates;
    const struct MapHeader *mapHeader;
    u8 count;

    if (gSaveBlock1Ptr->location.mapNum == mapNum && gSaveBlock1Ptr->location.mapGroup == mapGroup)
    {
        templates = gSaveBlock1Ptr->objectEventTemplates;
        count = gMapHeader.events->objectEventCount;
    }
    else
    {
        mapHeader = Overworld_GetMapHeaderByGroupAndId(mapGroup, mapNum);
        templates = mapHeader->events->objectEvents;
        count = mapHeader->events->objectEventCount;
    }
    return FindObjectEventTemplateByLocalId(localId, templates, count);
}

static const struct ObjectEventTemplate *FindObjectEventTemplateByLocalId(u8 localId, const struct ObjectEventTemplate *templates, u8 count)
{
    u8 i;

    for (i = 0; i < count; i++)
    {
        if (templates[i].localId == localId)
            return &templates[i];
    }
    return NULL;
}

struct ObjectEventTemplate *GetBaseTemplateForObjectEvent(const struct ObjectEvent *objectEvent)
{
    int i;

    if (objectEvent->mapNum != gSaveBlock1Ptr->location.mapNum
     || objectEvent->mapGroup != gSaveBlock1Ptr->location.mapGroup)
        return NULL;

    for (i = 0; i < OBJECT_EVENT_TEMPLATES_COUNT; i++)
    {
        if (objectEvent->localId == gSaveBlock1Ptr->objectEventTemplates[i].localId)
            return &gSaveBlock1Ptr->objectEventTemplates[i];
    }
    return NULL;
}

void OverrideTemplateCoordsForObjectEvent(const struct ObjectEvent *objectEvent)
{
    struct ObjectEventTemplate *objectEventTemplate;

    objectEventTemplate = GetBaseTemplateForObjectEvent(objectEvent);
    if (objectEventTemplate != NULL)
    {
        objectEventTemplate->x = objectEvent->currentCoords.x - MAP_OFFSET;
        objectEventTemplate->y = objectEvent->currentCoords.y - MAP_OFFSET;
    }
}

static void OverrideObjectEventTemplateScript(const struct ObjectEvent *objectEvent, const u8 *script)
{
    struct ObjectEventTemplate *objectEventTemplate;

    objectEventTemplate = GetBaseTemplateForObjectEvent(objectEvent);
    if (objectEventTemplate)
        objectEventTemplate->script = script;
}

void TryOverrideTemplateCoordsForObjectEvent(const struct ObjectEvent *objectEvent, u8 movementType)
{
    struct ObjectEventTemplate *objectEventTemplate;

    objectEventTemplate = GetBaseTemplateForObjectEvent(objectEvent);
    if (objectEventTemplate != NULL)
        objectEventTemplate->movementType = movementType;
}

void TryOverrideObjectEventTemplateCoords(u8 localId, u8 mapNum, u8 mapGroup)
{
    u8 objectEventId;
    if (!TryGetObjectEventIdByLocalIdAndMap(localId, mapNum, mapGroup, &objectEventId))
        OverrideTemplateCoordsForObjectEvent(&gObjectEvents[objectEventId]);
}

void OverrideSecretBaseDecorationSpriteScript(u8 localId, u8 mapNum, u8 mapGroup, u8 decorationCategory)
{
    u8 objectEventId;
    if (!TryGetObjectEventIdByLocalIdAndMap(localId, mapNum, mapGroup, &objectEventId))
    {
        switch (decorationCategory)
        {
        case DECORCAT_DOLL:
            OverrideObjectEventTemplateScript(&gObjectEvents[objectEventId], SecretBase_EventScript_DollInteract);
            break;
        case DECORCAT_CUSHION:
            OverrideObjectEventTemplateScript(&gObjectEvents[objectEventId], SecretBase_EventScript_CushionInteract);
            break;
        }
    }
}

void InitObjectEventPalettes(u8 reflectionType)
{
    FreeAndReserveObjectSpritePalettes();
    sCurrentSpecialObjectPaletteTag = OBJ_EVENT_PAL_TAG_NONE;
    sCurrentReflectionType = reflectionType;
    if (reflectionType == 1)
    {
        PatchObjectPaletteRange(sObjectPaletteTagSets[sCurrentReflectionType], PALSLOT_PLAYER, PALSLOT_NPC_4 + 1);
        gReservedSpritePaletteCount = 8;
    }
    else
    {
        PatchObjectPaletteRange(sObjectPaletteTagSets[sCurrentReflectionType], PALSLOT_PLAYER, PALSLOT_NPC_4_REFLECTION + 1);
    }
}

u16 GetObjectPaletteTag(u8 palSlot)
{
    u8 i;

    if (palSlot < PALSLOT_NPC_SPECIAL)
        return sObjectPaletteTagSets[sCurrentReflectionType][palSlot];

    for (i = 0; sSpecialObjectReflectionPaletteSets[i].tag != OBJ_EVENT_PAL_TAG_NONE; i++)
    {
        if (sSpecialObjectReflectionPaletteSets[i].tag == sCurrentSpecialObjectPaletteTag)
            return sSpecialObjectReflectionPaletteSets[i].data[sCurrentReflectionType];
    }
    return OBJ_EVENT_PAL_TAG_NONE;
}

movement_type_empty_callback(MovementType_None)
movement_type_def(MovementType_WanderAround, gMovementTypeFuncs_WanderAround)

bool8 MovementType_WanderAround_Step0(struct ObjectEvent *objectEvent, struct Sprite *sprite)
{
    ClearObjectEventMovement(objectEvent, sprite);
    sprite->sTypeFuncId = 1;
    return TRUE;
}

bool8 MovementType_WanderAround_Step1(struct ObjectEvent *objectEvent, struct Sprite *sprite)
{
    ObjectEventSetSingleMovement(objectEvent, sprite, GetFaceDirectionMovementAction(objectEvent->facingDirection));
    sprite->sTypeFuncId = 2;
    return TRUE;
}

bool8 MovementType_WanderAround_Step2(struct ObjectEvent *objectEvent, struct Sprite *sprite)
{
    if (!ObjectEventExecSingleMovementAction(objectEvent, sprite))
        return FALSE;
    SetMovementDelay(sprite, sMovementDelaysMedium[Random() % ARRAY_COUNT(sMovementDelaysMedium)]);
    sprite->sTypeFuncId = 3;
    return TRUE;
}

bool8 MovementType_WanderAround_Step3(struct ObjectEvent *objectEvent, struct Sprite *sprite)
{
    if (WaitForMovementDelay(sprite))
    {
        sprite->sTypeFuncId = 4;
        return TRUE;
    }
    return FALSE;
}

bool8 MovementType_WanderAround_Step4(struct ObjectEvent *objectEvent, struct Sprite *sprite)
{
    u8 directions[4];
    u8 chosenDirection;

    memcpy(directions, gStandardDirections, sizeof directions);
    chosenDirection = directions[Random() & 3];
    SetObjectEventDirection(objectEvent, chosenDirection);
    sprite->sTypeFuncId = 5;
    if (GetCollisionInDirection(objectEvent, chosenDirection))
        sprite->sTypeFuncId = 1;

    return TRUE;
}

bool8 MovementType_WanderAround_Step5(struct ObjectEvent *objectEvent, struct Sprite *sprite)
{
    ObjectEventSetSingleMovement(objectEvent, sprite, GetWalkNormalMovementAction(objectEvent->movementDirection));
    objectEvent->singleMovementActive = TRUE;
    sprite->sTypeFuncId = 6;
    return TRUE;
}

bool8 MovementType_WanderAround_Step6(struct ObjectEvent *objectEvent, struct Sprite *sprite)
{
    if (ObjectEventExecSingleMovementAction(objectEvent, sprite))
    {
        objectEvent->singleMovementActive = FALSE;
        sprite->sTypeFuncId = 1;
    }
    return FALSE;
}

bool8 ObjectEventIsTrainerAndCloseToPlayer(struct ObjectEvent *objectEvent)
{
    s16 playerX;
    s16 playerY;
    s16 objX;
    s16 objY;
    s16 minX;
    s16 maxX;
    s16 minY;
    s16 maxY;

    if (!TestPlayerAvatarFlags(PLAYER_AVATAR_FLAG_DASH))
        return FALSE;

    if (objectEvent->trainerType != TRAINER_TYPE_NORMAL && objectEvent->trainerType != TRAINER_TYPE_BURIED)
        return FALSE;

    PlayerGetDestCoords(&playerX, &playerY);
    objX = objectEvent->currentCoords.x;
    objY = objectEvent->currentCoords.y;
    minX = objX - objectEvent->trainerRange_berryTreeId;
    minY = objY - objectEvent->trainerRange_berryTreeId;
    maxX = objX + objectEvent->trainerRange_berryTreeId;
    maxY = objY + objectEvent->trainerRange_berryTreeId;
    if (minX > playerX || maxX < playerX
     || minY > playerY || maxY < playerY)
        return FALSE;

    return TRUE;
}

u8 GetVectorDirection(s16 dx, s16 dy, s16 absdx, s16 absdy)
{
    u8 direction;

    if (absdx > absdy)
    {
        direction = DIR_EAST;
        if (dx < 0)
            direction = DIR_WEST;
    }
    else
    {
        direction = DIR_SOUTH;
        if (dy < 0)
            direction = DIR_NORTH;
    }
    return direction;
}

u8 GetLimitedVectorDirection_SouthNorth(s16 dx, s16 dy, s16 absdx, s16 absdy)
{
    u8 direction;

    direction = DIR_SOUTH;
    if (dy < 0)
        direction = DIR_NORTH;
    return direction;
}

u8 GetLimitedVectorDirection_WestEast(s16 dx, s16 dy, s16 absdx, s16 absdy)
{
    u8 direction;

    direction = DIR_EAST;
    if (dx < 0)
        direction = DIR_WEST;
    return direction;
}

u8 GetLimitedVectorDirection_WestNorth(s16 dx, s16 dy, s16 absdx, s16 absdy)
{
    u8 direction;

    direction = GetVectorDirection(dx, dy, absdx, absdy);
    if (direction == DIR_SOUTH)
    {
        direction = GetLimitedVectorDirection_WestEast(dx, dy, absdx, absdy);
        if (direction == DIR_EAST)
            direction = DIR_NORTH;
    }
    else if (direction == DIR_EAST)
    {
        direction = GetLimitedVectorDirection_SouthNorth(dx, dy, absdx, absdy);
        if (direction == DIR_SOUTH)
            direction = DIR_NORTH;
    }
    return direction;
}

u8 GetLimitedVectorDirection_EastNorth(s16 dx, s16 dy, s16 absdx, s16 absdy)
{
    u8 direction;

    direction = GetVectorDirection(dx, dy, absdx, absdy);
    if (direction == DIR_SOUTH)
    {
        direction = GetLimitedVectorDirection_WestEast(dx, dy, absdx, absdy);
        if (direction == DIR_WEST)
            direction = DIR_NORTH;
    }
    else if (direction == DIR_WEST)
    {
        direction = GetLimitedVectorDirection_SouthNorth(dx, dy, absdx, absdy);
        if (direction == DIR_SOUTH)
            direction = DIR_NORTH;
    }
    return direction;
}

u8 GetLimitedVectorDirection_WestSouth(s16 dx, s16 dy, s16 absdx, s16 absdy)
{
    u8 direction;

    direction = GetVectorDirection(dx, dy, absdx, absdy);
    if (direction == DIR_NORTH)
    {
        direction = GetLimitedVectorDirection_WestEast(dx, dy, absdx, absdy);
        if (direction == DIR_EAST)
            direction = DIR_SOUTH;
    }
    else if (direction == DIR_EAST)
    {
        direction = GetLimitedVectorDirection_SouthNorth(dx, dy, absdx, absdy);
        if (direction == DIR_NORTH)
            direction = DIR_SOUTH;
    }
    return direction;
}

u8 GetLimitedVectorDirection_EastSouth(s16 dx, s16 dy, s16 absdx, s16 absdy)
{
    u8 direction;

    direction = GetVectorDirection(dx, dy, absdx, absdy);
    if (direction == DIR_NORTH)
    {
        direction = GetLimitedVectorDirection_WestEast(dx, dy, absdx, absdy);
        if (direction == DIR_WEST)
            direction = DIR_SOUTH;
    }
    else if (direction == DIR_WEST)
    {
        direction = GetLimitedVectorDirection_SouthNorth(dx, dy, absdx, absdy);
        if (direction == DIR_NORTH)
            direction = DIR_SOUTH;
    }
    return direction;
}

u8 GetLimitedVectorDirection_SouthNorthWest(s16 dx, s16 dy, s16 absdx, s16 absdy)
{
    u8 direction;

    direction = GetVectorDirection(dx, dy, absdx, absdy);
    if (direction == DIR_EAST)
        direction = GetLimitedVectorDirection_SouthNorth(dx, dy, absdx, absdy);
    return direction;
}

u8 GetLimitedVectorDirection_SouthNorthEast(s16 dx, s16 dy, s16 absdx, s16 absdy)
{
    u8 direction;

    direction = GetVectorDirection(dx, dy, absdx, absdy);
    if (direction == DIR_WEST)
        direction = GetLimitedVectorDirection_SouthNorth(dx, dy, absdx, absdy);
    return direction;
}

u8 GetLimitedVectorDirection_NorthWestEast(s16 dx, s16 dy, s16 absdx, s16 absdy)
{
    u8 direction;

    direction = GetVectorDirection(dx, dy, absdx, absdy);
    if (direction == DIR_SOUTH)
        direction = GetLimitedVectorDirection_WestEast(dx, dy, absdx, absdy);
    return direction;
}

u8 GetLimitedVectorDirection_SouthWestEast(s16 dx, s16 dy, s16 absdx, s16 absdy)
{
    u8 direction;

    direction = GetVectorDirection(dx, dy, absdx, absdy);
    if (direction == DIR_NORTH)
        direction = GetLimitedVectorDirection_WestEast(dx, dy, absdx, absdy);
    return direction;
}

u8 TryGetTrainerEncounterDirection(struct ObjectEvent *objectEvent, u8 movementType)
{
    s16 dx, dy;
    s16 absdx, absdy;

    if (!ObjectEventIsTrainerAndCloseToPlayer(objectEvent))
        return DIR_NONE;

    PlayerGetDestCoords(&dx, &dy);
    dx -= objectEvent->currentCoords.x;
    dy -= objectEvent->currentCoords.y;
    absdx = dx;
    absdy = dy;

    if (absdx < 0)
        absdx = -absdx;
    if (absdy < 0)
        absdy = -absdy;

    return gGetVectorDirectionFuncs[movementType](dx, dy, absdx, absdy);
}

movement_type_def(MovementType_LookAround, gMovementTypeFuncs_LookAround)

bool8 MovementType_LookAround_Step0(struct ObjectEvent *objectEvent, struct Sprite *sprite)
{
    ClearObjectEventMovement(objectEvent, sprite);
    sprite->sTypeFuncId = 1;
    return TRUE;
}

bool8 MovementType_LookAround_Step1(struct ObjectEvent *objectEvent, struct Sprite *sprite)
{
    ObjectEventSetSingleMovement(objectEvent, sprite, GetFaceDirectionMovementAction(objectEvent->facingDirection));
    sprite->sTypeFuncId = 2;
    return TRUE;
}

bool8 MovementType_LookAround_Step2(struct ObjectEvent *objectEvent, struct Sprite *sprite)
{
    if (ObjectEventExecSingleMovementAction(objectEvent, sprite))
    {
        SetMovementDelay(sprite, sMovementDelaysMedium[Random() % ARRAY_COUNT(sMovementDelaysMedium)]);
        objectEvent->singleMovementActive = FALSE;
        sprite->sTypeFuncId = 3;
    }
    return FALSE;
}

bool8 MovementType_LookAround_Step3(struct ObjectEvent *objectEvent, struct Sprite *sprite)
{
    if (WaitForMovementDelay(sprite) || ObjectEventIsTrainerAndCloseToPlayer(objectEvent))
    {
        sprite->sTypeFuncId = 4;
        return TRUE;
    }
    return FALSE;
}

bool8 MovementType_LookAround_Step4(struct ObjectEvent *objectEvent, struct Sprite *sprite)
{
    u8 direction;
    u8 directions[4];
    memcpy(directions, gStandardDirections, sizeof directions);
    direction = TryGetTrainerEncounterDirection(objectEvent, RUNFOLLOW_ANY);
    if (direction == DIR_NONE)
        direction = directions[Random() & 3];

    SetObjectEventDirection(objectEvent, direction);
    sprite->sTypeFuncId = 1;
    return TRUE;
}

movement_type_def(MovementType_WanderUpAndDown, gMovementTypeFuncs_WanderUpAndDown)

bool8 MovementType_WanderUpAndDown_Step0(struct ObjectEvent *objectEvent, struct Sprite *sprite)
{
    ClearObjectEventMovement(objectEvent, sprite);
    sprite->sTypeFuncId = 1;
    return TRUE;
}

bool8 MovementType_WanderUpAndDown_Step1(struct ObjectEvent *objectEvent, struct Sprite *sprite)
{
    ObjectEventSetSingleMovement(objectEvent, sprite, GetFaceDirectionMovementAction(objectEvent->facingDirection));
    sprite->sTypeFuncId = 2;
    return TRUE;
}

bool8 MovementType_WanderUpAndDown_Step2(struct ObjectEvent *objectEvent, struct Sprite *sprite)
{
    if (!ObjectEventExecSingleMovementAction(objectEvent, sprite))
        return FALSE;

    SetMovementDelay(sprite, sMovementDelaysMedium[Random() % ARRAY_COUNT(sMovementDelaysMedium)]);
    sprite->sTypeFuncId = 3;
    return TRUE;
}

bool8 MovementType_WanderUpAndDown_Step3(struct ObjectEvent *objectEvent, struct Sprite *sprite)
{
    if (WaitForMovementDelay(sprite))
    {
        sprite->sTypeFuncId = 4;
        return TRUE;
    }
    return FALSE;
}

bool8 MovementType_WanderUpAndDown_Step4(struct ObjectEvent *objectEvent, struct Sprite *sprite)
{
    u8 direction;
    u8 directions[2];
    memcpy(directions, gUpAndDownDirections, sizeof directions);
    direction = directions[Random() & 1];
    SetObjectEventDirection(objectEvent, direction);
    sprite->sTypeFuncId = 5;
    if (GetCollisionInDirection(objectEvent, direction))
        sprite->sTypeFuncId = 1;

    return TRUE;
}

bool8 MovementType_WanderUpAndDown_Step5(struct ObjectEvent *objectEvent, struct Sprite *sprite)
{
    ObjectEventSetSingleMovement(objectEvent, sprite, GetWalkNormalMovementAction(objectEvent->movementDirection));
    objectEvent->singleMovementActive = TRUE;
    sprite->sTypeFuncId = 6;
    return TRUE;
}

bool8 MovementType_WanderUpAndDown_Step6(struct ObjectEvent *objectEvent, struct Sprite *sprite)
{
    if (ObjectEventExecSingleMovementAction(objectEvent, sprite))
    {
        objectEvent->singleMovementActive = FALSE;
        sprite->sTypeFuncId = 1;
    }
    return FALSE;
}

movement_type_def(MovementType_WanderLeftAndRight, gMovementTypeFuncs_WanderLeftAndRight)

bool8 MovementType_WanderLeftAndRight_Step0(struct ObjectEvent *objectEvent, struct Sprite *sprite)
{
    ClearObjectEventMovement(objectEvent, sprite);
    sprite->sTypeFuncId = 1;
    return TRUE;
}

bool8 MovementType_WanderLeftAndRight_Step1(struct ObjectEvent *objectEvent, struct Sprite *sprite)
{
    ObjectEventSetSingleMovement(objectEvent, sprite, GetFaceDirectionMovementAction(objectEvent->facingDirection));
    sprite->sTypeFuncId = 2;
    return TRUE;
}

bool8 MovementType_WanderLeftAndRight_Step2(struct ObjectEvent *objectEvent, struct Sprite *sprite)
{
    if (!ObjectEventExecSingleMovementAction(objectEvent, sprite))
        return FALSE;

    SetMovementDelay(sprite, sMovementDelaysMedium[Random() % ARRAY_COUNT(sMovementDelaysMedium)]);
    sprite->sTypeFuncId = 3;
    return TRUE;
}

bool8 MovementType_WanderLeftAndRight_Step3(struct ObjectEvent *objectEvent, struct Sprite *sprite)
{
    if (WaitForMovementDelay(sprite))
    {
        sprite->sTypeFuncId = 4;
        return TRUE;
    }
    return FALSE;
}

bool8 MovementType_WanderLeftAndRight_Step4(struct ObjectEvent *objectEvent, struct Sprite *sprite)
{
    u8 direction;
    u8 directions[2];
    memcpy(directions, gLeftAndRightDirections, sizeof directions);
    direction = directions[Random() & 1];
    SetObjectEventDirection(objectEvent, direction);
    sprite->sTypeFuncId = 5;
    if (GetCollisionInDirection(objectEvent, direction))
        sprite->sTypeFuncId = 1;

    return TRUE;
}

bool8 MovementType_WanderLeftAndRight_Step5(struct ObjectEvent *objectEvent, struct Sprite *sprite)
{
    ObjectEventSetSingleMovement(objectEvent, sprite, GetWalkNormalMovementAction(objectEvent->movementDirection));
    objectEvent->singleMovementActive = TRUE;
    sprite->sTypeFuncId = 6;
    return TRUE;
}

bool8 MovementType_WanderLeftAndRight_Step6(struct ObjectEvent *objectEvent, struct Sprite *sprite)
{
    if (ObjectEventExecSingleMovementAction(objectEvent, sprite))
    {
        objectEvent->singleMovementActive = FALSE;
        sprite->sTypeFuncId = 1;
    }
    return FALSE;
}

movement_type_def(MovementType_FaceDirection, gMovementTypeFuncs_FaceDirection)

bool8 MovementType_FaceDirection_Step0(struct ObjectEvent *objectEvent, struct Sprite *sprite)
{
    ClearObjectEventMovement(objectEvent, sprite);
    ObjectEventSetSingleMovement(objectEvent, sprite, GetFaceDirectionMovementAction(objectEvent->facingDirection));
    sprite->sTypeFuncId = 1;
    return TRUE;
}

bool8 MovementType_FaceDirection_Step1(struct ObjectEvent *objectEvent, struct Sprite *sprite)
{
    if (ObjectEventExecSingleMovementAction(objectEvent, sprite))
    {
        sprite->sTypeFuncId = 2;
        return TRUE;
    }
    return FALSE;
}

bool8 MovementType_FaceDirection_Step2(struct ObjectEvent *objectEvent, struct Sprite *sprite)
{
    objectEvent->singleMovementActive = FALSE;
    return FALSE;
}

static bool8 ObjectEventCB2_BerryTree(struct ObjectEvent *objectEvent, struct Sprite *sprite);
extern bool8 (*const gMovementTypeFuncs_BerryTreeGrowth[])(struct ObjectEvent *objectEvent, struct Sprite *sprite);

enum {
    BERRYTREEFUNC_NORMAL,
    BERRYTREEFUNC_MOVE,
    BERRYTREEFUNC_SPARKLE_START,
    BERRYTREEFUNC_SPARKLE,
    BERRYTREEFUNC_SPARKLE_END,
};

#define sTimer          data[2]
#define sBerryTreeFlags data[7]

#define BERRY_FLAG_SET_GFX     (1 << 0)
#define BERRY_FLAG_SPARKLING   (1 << 1)
#define BERRY_FLAG_JUST_PICKED (1 << 2)

void MovementType_BerryTreeGrowth(struct Sprite *sprite)
{
    struct ObjectEvent *objectEvent;

    objectEvent = &gObjectEvents[sprite->sObjEventId];
    if (!(sprite->sBerryTreeFlags & BERRY_FLAG_SET_GFX))
    {
        get_berry_tree_graphics(objectEvent, sprite);
        sprite->sBerryTreeFlags |= BERRY_FLAG_SET_GFX;
    }
    UpdateObjectEventCurrentMovement(objectEvent, sprite, ObjectEventCB2_BerryTree);
}
static bool8 ObjectEventCB2_BerryTree(struct ObjectEvent *objectEvent, struct Sprite *sprite)
{
    return gMovementTypeFuncs_BerryTreeGrowth[sprite->sTypeFuncId](objectEvent, sprite);
}

// BERRYTREEFUNC_NORMAL
bool8 MovementType_BerryTreeGrowth_Normal(struct ObjectEvent *objectEvent, struct Sprite *sprite)
{
    u8 berryStage;
    ClearObjectEventMovement(objectEvent, sprite);
    objectEvent->invisible = TRUE;
    sprite->invisible = TRUE;
    berryStage = GetStageByBerryTreeId(objectEvent->trainerRange_berryTreeId);
    if (berryStage == BERRY_STAGE_NO_BERRY)
    {
        if (!(sprite->sBerryTreeFlags & BERRY_FLAG_JUST_PICKED) && sprite->animNum == BERRY_STAGE_FLOWERING)
        {
            gFieldEffectArguments[0] = objectEvent->currentCoords.x;
            gFieldEffectArguments[1] = objectEvent->currentCoords.y;
            gFieldEffectArguments[2] = sprite->subpriority - 1;
            gFieldEffectArguments[3] = sprite->oam.priority;
            FieldEffectStart(FLDEFF_BERRY_TREE_GROWTH_SPARKLE);
            sprite->animNum = berryStage;
        }
        return FALSE;
    }
    objectEvent->invisible = FALSE;
    sprite->invisible = FALSE;
    berryStage--;
    if (sprite->animNum != berryStage)
    {
        sprite->sTypeFuncId = BERRYTREEFUNC_SPARKLE_START;
        return TRUE;
    }
    get_berry_tree_graphics(objectEvent, sprite);
    ObjectEventSetSingleMovement(objectEvent, sprite, MOVEMENT_ACTION_START_ANIM_IN_DIRECTION);
    sprite->sTypeFuncId = BERRYTREEFUNC_MOVE;
    return TRUE;
}

// BERRYTREEFUNC_MOVE
bool8 MovementType_BerryTreeGrowth_Move(struct ObjectEvent *objectEvent, struct Sprite *sprite)
{
    if (ObjectEventExecSingleMovementAction(objectEvent, sprite))
    {
        sprite->sTypeFuncId = BERRYTREEFUNC_NORMAL;
        return TRUE;
    }
    return FALSE;
}

// BERRYTREEFUNC_SPARKLE_START
bool8 MovementType_BerryTreeGrowth_SparkleStart(struct ObjectEvent *objectEvent, struct Sprite *sprite)
{
    objectEvent->singleMovementActive = TRUE;
    sprite->sTypeFuncId = BERRYTREEFUNC_SPARKLE;
    sprite->sTimer = 0;
    sprite->sBerryTreeFlags |= BERRY_FLAG_SPARKLING;
    gFieldEffectArguments[0] = objectEvent->currentCoords.x;
    gFieldEffectArguments[1] = objectEvent->currentCoords.y;
    gFieldEffectArguments[2] = sprite->subpriority - 1;
    gFieldEffectArguments[3] = sprite->oam.priority;
    FieldEffectStart(FLDEFF_BERRY_TREE_GROWTH_SPARKLE);
    return TRUE;
}

// BERRYTREEFUNC_SPARKLE
bool8 MovementType_BerryTreeGrowth_Sparkle(struct ObjectEvent *objectEvent, struct Sprite *sprite)
{
    sprite->sTimer++;
    objectEvent->invisible = (sprite->sTimer & 2) >> 1;
    sprite->animPaused = TRUE;
    if (sprite->sTimer > 64)
    {
        get_berry_tree_graphics(objectEvent, sprite);
        sprite->sTypeFuncId = BERRYTREEFUNC_SPARKLE_END;
        sprite->sTimer = 0;
        return TRUE;
    }
    return FALSE;
}

// BERRYTREEFUNC_SPARKLE_END
bool8 MovementType_BerryTreeGrowth_SparkleEnd(struct ObjectEvent *objectEvent, struct Sprite *sprite)
{
    sprite->sTimer++;
    objectEvent->invisible = (sprite->sTimer & 2) >> 1;
    sprite->animPaused = TRUE;
    if (sprite->sTimer > 64)
    {
        sprite->sTypeFuncId = BERRYTREEFUNC_NORMAL;
        sprite->sBerryTreeFlags &= ~BERRY_FLAG_SPARKLING;
        return TRUE;
    }
    return FALSE;
}

movement_type_def(MovementType_FaceDownAndUp, gMovementTypeFuncs_FaceDownAndUp)

bool8 MovementType_FaceDownAndUp_Step0(struct ObjectEvent *objectEvent, struct Sprite *sprite)
{
    ClearObjectEventMovement(objectEvent, sprite);
    sprite->sTypeFuncId = 1;
    return TRUE;
}

bool8 MovementType_FaceDownAndUp_Step1(struct ObjectEvent *objectEvent, struct Sprite *sprite)
{
    ObjectEventSetSingleMovement(objectEvent, sprite, GetFaceDirectionMovementAction(objectEvent->facingDirection));
    sprite->sTypeFuncId = 2;
    return TRUE;
}

bool8 MovementType_FaceDownAndUp_Step2(struct ObjectEvent *objectEvent, struct Sprite *sprite)
{
    if (ObjectEventExecSingleMovementAction(objectEvent, sprite))
    {
        SetMovementDelay(sprite, sMovementDelaysMedium[Random() % ARRAY_COUNT(sMovementDelaysMedium)]);
        objectEvent->singleMovementActive = FALSE;
        sprite->sTypeFuncId = 3;
    }
    return FALSE;
}

bool8 MovementType_FaceDownAndUp_Step3(struct ObjectEvent *objectEvent, struct Sprite *sprite)
{
    if (WaitForMovementDelay(sprite) || ObjectEventIsTrainerAndCloseToPlayer(objectEvent))
    {
        sprite->sTypeFuncId = 4;
        return TRUE;
    }
    return FALSE;
}

bool8 MovementType_FaceDownAndUp_Step4(struct ObjectEvent *objectEvent, struct Sprite *sprite)
{
    u8 direction;
    u8 directions[2];
    memcpy(directions, gUpAndDownDirections, sizeof gUpAndDownDirections);
    direction = TryGetTrainerEncounterDirection(objectEvent, RUNFOLLOW_NORTH_SOUTH);
    if (direction == DIR_NONE)
        direction = directions[Random() & 1];
    SetObjectEventDirection(objectEvent, direction);
    sprite->sTypeFuncId = 1;
    return TRUE;
}

movement_type_def(MovementType_FaceLeftAndRight, gMovementTypeFuncs_FaceLeftAndRight)

bool8 MovementType_FaceLeftAndRight_Step0(struct ObjectEvent *objectEvent, struct Sprite *sprite)
{
    ClearObjectEventMovement(objectEvent, sprite);
    sprite->sTypeFuncId = 1;
    return TRUE;
}

bool8 MovementType_FaceLeftAndRight_Step1(struct ObjectEvent *objectEvent, struct Sprite *sprite)
{
    ObjectEventSetSingleMovement(objectEvent, sprite, GetFaceDirectionMovementAction(objectEvent->facingDirection));
    sprite->sTypeFuncId = 2;
    return TRUE;
}

bool8 MovementType_FaceLeftAndRight_Step2(struct ObjectEvent *objectEvent, struct Sprite *sprite)
{
    if (ObjectEventExecSingleMovementAction(objectEvent, sprite))
    {
        SetMovementDelay(sprite, sMovementDelaysMedium[Random() % ARRAY_COUNT(sMovementDelaysMedium)]);
        objectEvent->singleMovementActive = FALSE;
        sprite->sTypeFuncId = 3;
    }
    return FALSE;
}

bool8 MovementType_FaceLeftAndRight_Step3(struct ObjectEvent *objectEvent, struct Sprite *sprite)
{
    if (WaitForMovementDelay(sprite) || ObjectEventIsTrainerAndCloseToPlayer(objectEvent))
    {
        sprite->sTypeFuncId = 4;
        return TRUE;
    }
    return FALSE;
}

bool8 MovementType_FaceLeftAndRight_Step4(struct ObjectEvent *objectEvent, struct Sprite *sprite)
{
    u8 direction;
    u8 directions[2];
    memcpy(directions, gLeftAndRightDirections, sizeof gLeftAndRightDirections);
    direction = TryGetTrainerEncounterDirection(objectEvent, RUNFOLLOW_EAST_WEST);
    if (direction == DIR_NONE)
        direction = directions[Random() & 1];
    SetObjectEventDirection(objectEvent, direction);
    sprite->sTypeFuncId = 1;
    return TRUE;
}

movement_type_def(MovementType_FaceUpAndLeft, gMovementTypeFuncs_FaceUpAndLeft)

bool8 MovementType_FaceUpAndLeft_Step0(struct ObjectEvent *objectEvent, struct Sprite *sprite)
{
    ClearObjectEventMovement(objectEvent, sprite);
    sprite->sTypeFuncId = 1;
    return TRUE;
}

bool8 MovementType_FaceUpAndLeft_Step1(struct ObjectEvent *objectEvent, struct Sprite *sprite)
{
    ObjectEventSetSingleMovement(objectEvent, sprite, GetFaceDirectionMovementAction(objectEvent->facingDirection));
    sprite->sTypeFuncId = 2;
    return TRUE;
}

bool8 MovementType_FaceUpAndLeft_Step2(struct ObjectEvent *objectEvent, struct Sprite *sprite)
{
    if (ObjectEventExecSingleMovementAction(objectEvent, sprite))
    {
        SetMovementDelay(sprite, sMovementDelaysShort[Random() % ARRAY_COUNT(sMovementDelaysShort)]);
        objectEvent->singleMovementActive = FALSE;
        sprite->sTypeFuncId = 3;
    }
    return FALSE;
}

bool8 MovementType_FaceUpAndLeft_Step3(struct ObjectEvent *objectEvent, struct Sprite *sprite)
{
    if (WaitForMovementDelay(sprite) || ObjectEventIsTrainerAndCloseToPlayer(objectEvent))
    {
        sprite->sTypeFuncId = 4;
        return TRUE;
    }
    return FALSE;
}

bool8 MovementType_FaceUpAndLeft_Step4(struct ObjectEvent *objectEvent, struct Sprite *sprite)
{
    u8 direction;
    u8 directions[2];
    memcpy(directions, gUpAndLeftDirections, sizeof gUpAndLeftDirections);
    direction = TryGetTrainerEncounterDirection(objectEvent, RUNFOLLOW_NORTH_WEST);
    if (direction == DIR_NONE)
        direction = directions[Random() & 1];
    SetObjectEventDirection(objectEvent, direction);
    sprite->sTypeFuncId = 1;
    return TRUE;
}

movement_type_def(MovementType_FaceUpAndRight, gMovementTypeFuncs_FaceUpAndRight)

bool8 MovementType_FaceUpAndRight_Step0(struct ObjectEvent *objectEvent, struct Sprite *sprite)
{
    ClearObjectEventMovement(objectEvent, sprite);
    sprite->sTypeFuncId = 1;
    return TRUE;
}

bool8 MovementType_FaceUpAndRight_Step1(struct ObjectEvent *objectEvent, struct Sprite *sprite)
{
    ObjectEventSetSingleMovement(objectEvent, sprite, GetFaceDirectionMovementAction(objectEvent->facingDirection));
    sprite->sTypeFuncId = 2;
    return TRUE;
}

bool8 MovementType_FaceUpAndRight_Step2(struct ObjectEvent *objectEvent, struct Sprite *sprite)
{
    if (ObjectEventExecSingleMovementAction(objectEvent, sprite))
    {
        SetMovementDelay(sprite, sMovementDelaysShort[Random() % ARRAY_COUNT(sMovementDelaysShort)]);
        objectEvent->singleMovementActive = FALSE;
        sprite->sTypeFuncId = 3;
    }
    return FALSE;
}

bool8 MovementType_FaceUpAndRight_Step3(struct ObjectEvent *objectEvent, struct Sprite *sprite)
{
    if (WaitForMovementDelay(sprite) || ObjectEventIsTrainerAndCloseToPlayer(objectEvent))
    {
        sprite->sTypeFuncId = 4;
        return TRUE;
    }
    return FALSE;
}

bool8 MovementType_FaceUpAndRight_Step4(struct ObjectEvent *objectEvent, struct Sprite *sprite)
{
    u8 direction;
    u8 directions[2];
    memcpy(directions, gUpAndRightDirections, sizeof gUpAndRightDirections);
    direction = TryGetTrainerEncounterDirection(objectEvent, RUNFOLLOW_NORTH_EAST);
    if (direction == DIR_NONE)
        direction = directions[Random() & 1];
    SetObjectEventDirection(objectEvent, direction);
    sprite->sTypeFuncId = 1;
    return TRUE;
}

movement_type_def(MovementType_FaceDownAndLeft, gMovementTypeFuncs_FaceDownAndLeft)

bool8 MovementType_FaceDownAndLeft_Step0(struct ObjectEvent *objectEvent, struct Sprite *sprite)
{
    ClearObjectEventMovement(objectEvent, sprite);
    sprite->sTypeFuncId = 1;
    return TRUE;
}

bool8 MovementType_FaceDownAndLeft_Step1(struct ObjectEvent *objectEvent, struct Sprite *sprite)
{
    ObjectEventSetSingleMovement(objectEvent, sprite, GetFaceDirectionMovementAction(objectEvent->facingDirection));
    sprite->sTypeFuncId = 2;
    return TRUE;
}

bool8 MovementType_FaceDownAndLeft_Step2(struct ObjectEvent *objectEvent, struct Sprite *sprite)
{
    if (ObjectEventExecSingleMovementAction(objectEvent, sprite))
    {
        SetMovementDelay(sprite, sMovementDelaysShort[Random() % ARRAY_COUNT(sMovementDelaysShort)]);
        objectEvent->singleMovementActive = FALSE;
        sprite->sTypeFuncId = 3;
    }
    return FALSE;
}

bool8 MovementType_FaceDownAndLeft_Step3(struct ObjectEvent *objectEvent, struct Sprite *sprite)
{
    if (WaitForMovementDelay(sprite) || ObjectEventIsTrainerAndCloseToPlayer(objectEvent))
    {
        sprite->sTypeFuncId = 4;
        return TRUE;
    }
    return FALSE;
}

bool8 MovementType_FaceDownAndLeft_Step4(struct ObjectEvent *objectEvent, struct Sprite *sprite)
{
    u8 direction;
    u8 directions[2];
    memcpy(directions, gDownAndLeftDirections, sizeof gDownAndLeftDirections);
    direction = TryGetTrainerEncounterDirection(objectEvent, RUNFOLLOW_SOUTH_WEST);
    if (direction == DIR_NONE)
        direction = directions[Random() & 1];
    SetObjectEventDirection(objectEvent, direction);
    sprite->sTypeFuncId = 1;
    return TRUE;
}

movement_type_def(MovementType_FaceDownAndRight, gMovementTypeFuncs_FaceDownAndRight)

bool8 MovementType_FaceDownAndRight_Step0(struct ObjectEvent *objectEvent, struct Sprite *sprite)
{
    ClearObjectEventMovement(objectEvent, sprite);
    sprite->sTypeFuncId = 1;
    return TRUE;
}

bool8 MovementType_FaceDownAndRight_Step1(struct ObjectEvent *objectEvent, struct Sprite *sprite)
{
    ObjectEventSetSingleMovement(objectEvent, sprite, GetFaceDirectionMovementAction(objectEvent->facingDirection));
    sprite->sTypeFuncId = 2;
    return TRUE;
}

bool8 MovementType_FaceDownAndRight_Step2(struct ObjectEvent *objectEvent, struct Sprite *sprite)
{
    if (ObjectEventExecSingleMovementAction(objectEvent, sprite))
    {
        SetMovementDelay(sprite, sMovementDelaysShort[Random() % ARRAY_COUNT(sMovementDelaysShort)]);
        objectEvent->singleMovementActive = FALSE;
        sprite->sTypeFuncId = 3;
    }
    return FALSE;
}

bool8 MovementType_FaceDownAndRight_Step3(struct ObjectEvent *objectEvent, struct Sprite *sprite)
{
    if (WaitForMovementDelay(sprite) || ObjectEventIsTrainerAndCloseToPlayer(objectEvent))
    {
        sprite->sTypeFuncId = 4;
        return TRUE;
    }
    return FALSE;
}

bool8 MovementType_FaceDownAndRight_Step4(struct ObjectEvent *objectEvent, struct Sprite *sprite)
{
    u8 direction;
    u8 directions[2];
    memcpy(directions, gDownAndRightDirections, sizeof gDownAndRightDirections);
    direction = TryGetTrainerEncounterDirection(objectEvent, RUNFOLLOW_SOUTH_EAST);
    if (direction == DIR_NONE)
        direction = directions[Random() & 1];
    SetObjectEventDirection(objectEvent, direction);
    sprite->sTypeFuncId = 1;
    return TRUE;
}

movement_type_def(MovementType_FaceDownUpAndLeft, gMovementTypeFuncs_FaceDownUpAndLeft)

bool8 MovementType_FaceDownUpAndLeft_Step0(struct ObjectEvent *objectEvent, struct Sprite *sprite)
{
    ClearObjectEventMovement(objectEvent, sprite);
    sprite->sTypeFuncId = 1;
    return TRUE;
}

bool8 MovementType_FaceDownUpAndLeft_Step1(struct ObjectEvent *objectEvent, struct Sprite *sprite)
{
    ObjectEventSetSingleMovement(objectEvent, sprite, GetFaceDirectionMovementAction(objectEvent->facingDirection));
    sprite->sTypeFuncId = 2;
    return TRUE;
}

bool8 MovementType_FaceDownUpAndLeft_Step2(struct ObjectEvent *objectEvent, struct Sprite *sprite)
{
    if (ObjectEventExecSingleMovementAction(objectEvent, sprite))
    {
        SetMovementDelay(sprite, sMovementDelaysShort[Random() % ARRAY_COUNT(sMovementDelaysShort)]);
        objectEvent->singleMovementActive = FALSE;
        sprite->sTypeFuncId = 3;
    }
    return FALSE;
}

bool8 MovementType_FaceDownUpAndLeft_Step3(struct ObjectEvent *objectEvent, struct Sprite *sprite)
{
    if (WaitForMovementDelay(sprite) || ObjectEventIsTrainerAndCloseToPlayer(objectEvent))
    {
        sprite->sTypeFuncId = 4;
        return TRUE;
    }
    return FALSE;
}

bool8 MovementType_FaceDownUpAndLeft_Step4(struct ObjectEvent *objectEvent, struct Sprite *sprite)
{
    u8 direction;
    u8 directions[4];
    memcpy(directions, gDownUpAndLeftDirections, sizeof gDownUpAndLeftDirections);
    direction = TryGetTrainerEncounterDirection(objectEvent, RUNFOLLOW_NORTH_SOUTH_WEST);
    if (direction == DIR_NONE)
        direction = directions[Random() & 3];
    SetObjectEventDirection(objectEvent, direction);
    sprite->sTypeFuncId = 1;
    return TRUE;
}

movement_type_def(MovementType_FaceDownUpAndRight, gMovementTypeFuncs_FaceDownUpAndRight)

bool8 MovementType_FaceDownUpAndRight_Step0(struct ObjectEvent *objectEvent, struct Sprite *sprite)
{
    ClearObjectEventMovement(objectEvent, sprite);
    sprite->sTypeFuncId = 1;
    return TRUE;
}

bool8 MovementType_FaceDownUpAndRight_Step1(struct ObjectEvent *objectEvent, struct Sprite *sprite)
{
    ObjectEventSetSingleMovement(objectEvent, sprite, GetFaceDirectionMovementAction(objectEvent->facingDirection));
    sprite->sTypeFuncId = 2;
    return TRUE;
}

bool8 MovementType_FaceDownUpAndRight_Step2(struct ObjectEvent *objectEvent, struct Sprite *sprite)
{
    if (ObjectEventExecSingleMovementAction(objectEvent, sprite))
    {
        SetMovementDelay(sprite, sMovementDelaysShort[Random() % ARRAY_COUNT(sMovementDelaysShort)]);
        objectEvent->singleMovementActive = FALSE;
        sprite->sTypeFuncId = 3;
    }
    return FALSE;
}

bool8 MovementType_FaceDownUpAndRight_Step3(struct ObjectEvent *objectEvent, struct Sprite *sprite)
{
    if (WaitForMovementDelay(sprite) || ObjectEventIsTrainerAndCloseToPlayer(objectEvent))
    {
        sprite->sTypeFuncId = 4;
        return TRUE;
    }
    return FALSE;
}

bool8 MovementType_FaceDownUpAndRight_Step4(struct ObjectEvent *objectEvent, struct Sprite *sprite)
{
    u8 direction;
    u8 directions[4];
    memcpy(directions, gDownUpAndRightDirections, sizeof gDownUpAndRightDirections);
    direction = TryGetTrainerEncounterDirection(objectEvent, RUNFOLLOW_NORTH_SOUTH_EAST);
    if (direction == DIR_NONE)
        direction = directions[Random() & 3];
    SetObjectEventDirection(objectEvent, direction);
    sprite->sTypeFuncId = 1;
    return TRUE;
}

movement_type_def(MovementType_FaceUpRightAndLeft, gMovementTypeFuncs_FaceUpLeftAndRight)

bool8 MovementType_FaceUpLeftAndRight_Step0(struct ObjectEvent *objectEvent, struct Sprite *sprite)
{
    ClearObjectEventMovement(objectEvent, sprite);
    sprite->sTypeFuncId = 1;
    return TRUE;
}

bool8 MovementType_FaceUpLeftAndRight_Step1(struct ObjectEvent *objectEvent, struct Sprite *sprite)
{
    ObjectEventSetSingleMovement(objectEvent, sprite, GetFaceDirectionMovementAction(objectEvent->facingDirection));
    sprite->sTypeFuncId = 2;
    return TRUE;
}

bool8 MovementType_FaceUpLeftAndRight_Step2(struct ObjectEvent *objectEvent, struct Sprite *sprite)
{
    if (ObjectEventExecSingleMovementAction(objectEvent, sprite))
    {
        SetMovementDelay(sprite, sMovementDelaysShort[Random() % ARRAY_COUNT(sMovementDelaysShort)]);
        objectEvent->singleMovementActive = FALSE;
        sprite->sTypeFuncId = 3;
    }
    return FALSE;
}

bool8 MovementType_FaceUpLeftAndRight_Step3(struct ObjectEvent *objectEvent, struct Sprite *sprite)
{
    if (WaitForMovementDelay(sprite) || ObjectEventIsTrainerAndCloseToPlayer(objectEvent))
    {
        sprite->sTypeFuncId = 4;
        return TRUE;
    }
    return FALSE;
}

bool8 MovementType_FaceUpLeftAndRight_Step4(struct ObjectEvent *objectEvent, struct Sprite *sprite)
{
    u8 direction;
    u8 directions[4];
    memcpy(directions, gUpLeftAndRightDirections, sizeof gUpLeftAndRightDirections);
    direction = TryGetTrainerEncounterDirection(objectEvent, RUNFOLLOW_NORTH_EAST_WEST);
    if (direction == DIR_NONE)
        direction = directions[Random() & 3];
    SetObjectEventDirection(objectEvent, direction);
    sprite->sTypeFuncId = 1;
    return TRUE;
}

movement_type_def(MovementType_FaceDownRightAndLeft, gMovementTypeFuncs_FaceDownLeftAndRight)

bool8 MovementType_FaceDownLeftAndRight_Step0(struct ObjectEvent *objectEvent, struct Sprite *sprite)
{
    ClearObjectEventMovement(objectEvent, sprite);
    sprite->sTypeFuncId = 1;
    return TRUE;
}

bool8 MovementType_FaceDownLeftAndRight_Step1(struct ObjectEvent *objectEvent, struct Sprite *sprite)
{
    ObjectEventSetSingleMovement(objectEvent, sprite, GetFaceDirectionMovementAction(objectEvent->facingDirection));
    sprite->sTypeFuncId = 2;
    return TRUE;
}

bool8 MovementType_FaceDownLeftAndRight_Step2(struct ObjectEvent *objectEvent, struct Sprite *sprite)
{
    if (ObjectEventExecSingleMovementAction(objectEvent, sprite))
    {
        SetMovementDelay(sprite, sMovementDelaysShort[Random() % ARRAY_COUNT(sMovementDelaysShort)]);
        objectEvent->singleMovementActive = FALSE;
        sprite->sTypeFuncId = 3;
    }
    return FALSE;
}

bool8 MovementType_FaceDownLeftAndRight_Step3(struct ObjectEvent *objectEvent, struct Sprite *sprite)
{
    if (WaitForMovementDelay(sprite) || ObjectEventIsTrainerAndCloseToPlayer(objectEvent))
    {
        sprite->sTypeFuncId = 4;
        return TRUE;
    }
    return FALSE;
}

bool8 MovementType_FaceDownLeftAndRight_Step4(struct ObjectEvent *objectEvent, struct Sprite *sprite)
{
    u8 direction;
    u8 directions[4];
    memcpy(directions, gDownLeftAndRightDirections, sizeof gDownLeftAndRightDirections);
    direction = TryGetTrainerEncounterDirection(objectEvent, RUNFOLLOW_SOUTH_EAST_WEST);
    if (direction == DIR_NONE)
        direction = directions[Random() & 3];
    SetObjectEventDirection(objectEvent, direction);
    sprite->sTypeFuncId = 1;
    return TRUE;
}

movement_type_def(MovementType_RotateCounterclockwise, gMovementTypeFuncs_RotateCounterclockwise)

bool8 MovementType_RotateCounterclockwise_Step0(struct ObjectEvent *objectEvent, struct Sprite *sprite)
{
    ClearObjectEventMovement(objectEvent, sprite);
    ObjectEventSetSingleMovement(objectEvent, sprite, GetFaceDirectionMovementAction(objectEvent->facingDirection));
    sprite->sTypeFuncId = 1;
    return TRUE;
}

bool8 MovementType_RotateCounterclockwise_Step1(struct ObjectEvent *objectEvent, struct Sprite *sprite)
{
    if (ObjectEventExecSingleMovementAction(objectEvent, sprite))
    {
        SetMovementDelay(sprite, 48);
        sprite->sTypeFuncId = 2;
    }
    return FALSE;
}

bool8 MovementType_RotateCounterclockwise_Step2(struct ObjectEvent *objectEvent, struct Sprite *sprite)
{
    if (WaitForMovementDelay(sprite) || ObjectEventIsTrainerAndCloseToPlayer(objectEvent))
        sprite->sTypeFuncId = 3;
    return FALSE;
}

bool8 MovementType_RotateCounterclockwise_Step3(struct ObjectEvent *objectEvent, struct Sprite *sprite)
{
    u8 direction;
    u8 directions[5];
    memcpy(directions, gCounterclockwiseDirections, sizeof gCounterclockwiseDirections);
    direction = TryGetTrainerEncounterDirection(objectEvent, RUNFOLLOW_ANY);
    if (direction == DIR_NONE)
        direction = directions[objectEvent->facingDirection];
    SetObjectEventDirection(objectEvent, direction);
    sprite->sTypeFuncId = 0;
    return TRUE;
}

movement_type_def(MovementType_RotateClockwise, gMovementTypeFuncs_RotateClockwise)

bool8 MovementType_RotateClockwise_Step0(struct ObjectEvent *objectEvent, struct Sprite *sprite)
{
    ClearObjectEventMovement(objectEvent, sprite);
    ObjectEventSetSingleMovement(objectEvent, sprite, GetFaceDirectionMovementAction(objectEvent->facingDirection));
    sprite->sTypeFuncId = 1;
    return TRUE;
}

bool8 MovementType_RotateClockwise_Step1(struct ObjectEvent *objectEvent, struct Sprite *sprite)
{
    if (ObjectEventExecSingleMovementAction(objectEvent, sprite))
    {
        SetMovementDelay(sprite, 48);
        sprite->sTypeFuncId = 2;
    }
    return FALSE;
}

bool8 MovementType_RotateClockwise_Step2(struct ObjectEvent *objectEvent, struct Sprite *sprite)
{
    if (WaitForMovementDelay(sprite) || ObjectEventIsTrainerAndCloseToPlayer(objectEvent))
        sprite->sTypeFuncId = 3;
    return FALSE;
}

bool8 MovementType_RotateClockwise_Step3(struct ObjectEvent *objectEvent, struct Sprite *sprite)
{
    u8 direction;
    u8 directions[5];
    memcpy(directions, gClockwiseDirections, sizeof gClockwiseDirections);
    direction = TryGetTrainerEncounterDirection(objectEvent, RUNFOLLOW_ANY);
    if (direction == DIR_NONE)
        direction = directions[objectEvent->facingDirection];
    SetObjectEventDirection(objectEvent, direction);
    sprite->sTypeFuncId = 0;
    return TRUE;
}

movement_type_def(MovementType_WalkBackAndForth, gMovementTypeFuncs_WalkBackAndForth)

bool8 MovementType_WalkBackAndForth_Step0(struct ObjectEvent *objectEvent, struct Sprite *sprite)
{
    ClearObjectEventMovement(objectEvent, sprite);
    sprite->sTypeFuncId = 1;
    return TRUE;
}

bool8 MovementType_WalkBackAndForth_Step1(struct ObjectEvent *objectEvent, struct Sprite *sprite)
{
    u8 direction;

    direction = gInitialMovementTypeFacingDirections[objectEvent->movementType];
    if (objectEvent->directionSequenceIndex)
        direction = GetOppositeDirection(direction);
    SetObjectEventDirection(objectEvent, direction);
    sprite->sTypeFuncId = 2;
    return TRUE;
}

bool8 MovementType_WalkBackAndForth_Step2(struct ObjectEvent *objectEvent, struct Sprite *sprite)
{
    bool8 collision;
    u8 movementActionId;

    if (objectEvent->directionSequenceIndex && objectEvent->initialCoords.x == objectEvent->currentCoords.x && objectEvent->initialCoords.y == objectEvent->currentCoords.y)
    {
        objectEvent->directionSequenceIndex = 0;
        SetObjectEventDirection(objectEvent, GetOppositeDirection(objectEvent->movementDirection));
    }
    collision = GetCollisionInDirection(objectEvent, objectEvent->movementDirection);
    movementActionId = GetWalkNormalMovementAction(objectEvent->movementDirection);
    if (collision == COLLISION_OUTSIDE_RANGE)
    {
        objectEvent->directionSequenceIndex++;
        SetObjectEventDirection(objectEvent, GetOppositeDirection(objectEvent->movementDirection));
        movementActionId = GetWalkNormalMovementAction(objectEvent->movementDirection);
        collision = GetCollisionInDirection(objectEvent, objectEvent->movementDirection);
    }

    if (collision)
        movementActionId = GetWalkInPlaceNormalMovementAction(objectEvent->facingDirection);

    ObjectEventSetSingleMovement(objectEvent, sprite, movementActionId);
    objectEvent->singleMovementActive = TRUE;
    sprite->sTypeFuncId = 3;
    return TRUE;
}

bool8 MovementType_WalkBackAndForth_Step3(struct ObjectEvent *objectEvent, struct Sprite *sprite)
{
    if (ObjectEventExecSingleMovementAction(objectEvent, sprite))
    {
        objectEvent->singleMovementActive = FALSE;
        sprite->sTypeFuncId = 1;
    }
    return FALSE;
}

bool8 MovementType_WalkSequence_Step0(struct ObjectEvent *objectEvent, struct Sprite *sprite)
{
    ClearObjectEventMovement(objectEvent, sprite);
    sprite->sTypeFuncId = 1;
    return TRUE;
}

bool8 MoveNextDirectionInSequence(struct ObjectEvent *objectEvent, struct Sprite *sprite, u8 *route)
{
    u8 collision;
    u8 movementActionId;

    if (objectEvent->directionSequenceIndex == 3 && objectEvent->initialCoords.x == objectEvent->currentCoords.x && objectEvent->initialCoords.y == objectEvent->currentCoords.y)
        objectEvent->directionSequenceIndex = 0;

    SetObjectEventDirection(objectEvent, route[objectEvent->directionSequenceIndex]);
    movementActionId = GetWalkNormalMovementAction(objectEvent->movementDirection);
    collision = GetCollisionInDirection(objectEvent, objectEvent->movementDirection);
    if (collision == COLLISION_OUTSIDE_RANGE)
    {
        objectEvent->directionSequenceIndex++;
        SetObjectEventDirection(objectEvent, route[objectEvent->directionSequenceIndex]);
        movementActionId = GetWalkNormalMovementAction(objectEvent->movementDirection);
        collision = GetCollisionInDirection(objectEvent, objectEvent->movementDirection);
    }

    if (collision)
        movementActionId = GetWalkInPlaceNormalMovementAction(objectEvent->facingDirection);

    ObjectEventSetSingleMovement(objectEvent, sprite, movementActionId);
    objectEvent->singleMovementActive = TRUE;
    sprite->sTypeFuncId = 2;
    return TRUE;
}

bool8 MovementType_WalkSequence_Step2(struct ObjectEvent *objectEvent, struct Sprite *sprite)
{
    if (ObjectEventExecSingleMovementAction(objectEvent, sprite))
    {
        objectEvent->singleMovementActive = FALSE;
        sprite->sTypeFuncId = 1;
    }
    return FALSE;
}

movement_type_def(MovementType_WalkSequenceUpRightLeftDown, gMovementTypeFuncs_WalkSequenceUpRightLeftDown)

u8 MovementType_WalkSequenceUpRightLeftDown_Step1(struct ObjectEvent *objectEvent, struct Sprite *sprite)
{
    u8 directions[sizeof(gUpRightLeftDownDirections)];
    memcpy(directions, gUpRightLeftDownDirections, sizeof(gUpRightLeftDownDirections));
    if (objectEvent->directionSequenceIndex == 2 && objectEvent->initialCoords.x == objectEvent->currentCoords.x)
        objectEvent->directionSequenceIndex = 3;

    return MoveNextDirectionInSequence(objectEvent, sprite, directions);
}

movement_type_def(MovementType_WalkSequenceRightLeftDownUp, gMovementTypeFuncs_WalkSequenceRightLeftDownUp)

u8 MovementType_WalkSequenceRightLeftDownUp_Step1(struct ObjectEvent *objectEvent, struct Sprite *sprite)
{
    u8 directions[sizeof(gRightLeftDownUpDirections)];
    memcpy(directions, gRightLeftDownUpDirections, sizeof(gRightLeftDownUpDirections));
    if (objectEvent->directionSequenceIndex == 1 && objectEvent->initialCoords.x == objectEvent->currentCoords.x)
        objectEvent->directionSequenceIndex = 2;

    return MoveNextDirectionInSequence(objectEvent, sprite, directions);
}

movement_type_def(MovementType_WalkSequenceDownUpRightLeft, gMovementTypeFuncs_WalkSequenceDownUpRightLeft)

u8 MovementType_WalkSequenceDownUpRightLeft_Step1(struct ObjectEvent *objectEvent, struct Sprite *sprite)
{
    u8 directions[sizeof(gDownUpRightLeftDirections)];
    memcpy(directions, gDownUpRightLeftDirections, sizeof(gDownUpRightLeftDirections));
    if (objectEvent->directionSequenceIndex == 1 && objectEvent->initialCoords.y == objectEvent->currentCoords.y)
        objectEvent->directionSequenceIndex = 2;

    return MoveNextDirectionInSequence(objectEvent, sprite, directions);
}

movement_type_def(MovementType_WalkSequenceLeftDownUpRight, gMovementTypeFuncs_WalkSequenceLeftDownUpRight)

u8 MovementType_WalkSequenceLeftDownUpRight_Step1(struct ObjectEvent *objectEvent, struct Sprite *sprite)
{
    u8 directions[sizeof(gLeftDownUpRightDirections)];
    memcpy(directions, gLeftDownUpRightDirections, sizeof(gLeftDownUpRightDirections));
    if (objectEvent->directionSequenceIndex == 2 && objectEvent->initialCoords.y == objectEvent->currentCoords.y)
        objectEvent->directionSequenceIndex = 3;

    return MoveNextDirectionInSequence(objectEvent, sprite, directions);
}

movement_type_def(MovementType_WalkSequenceUpLeftRightDown, gMovementTypeFuncs_WalkSequenceUpLeftRightDown)

u8 MovementType_WalkSequenceUpLeftRightDown_Step1(struct ObjectEvent *objectEvent, struct Sprite *sprite)
{
    u8 directions[sizeof(gUpLeftRightDownDirections)];
    memcpy(directions, gUpLeftRightDownDirections, sizeof(gUpLeftRightDownDirections));
    if (objectEvent->directionSequenceIndex == 2 && objectEvent->initialCoords.x == objectEvent->currentCoords.x)
        objectEvent->directionSequenceIndex = 3;

    return MoveNextDirectionInSequence(objectEvent, sprite, directions);
}

movement_type_def(MovementType_WalkSequenceLeftRightDownUp, gMovementTypeFuncs_WalkSequenceLeftRightDownUp)

u8 MovementType_WalkSequenceLeftRightDownUp_Step1(struct ObjectEvent *objectEvent, struct Sprite *sprite)
{
    u8 directions[sizeof(gLeftRightDownUpDirections)];
    memcpy(directions, gLeftRightDownUpDirections, sizeof(gLeftRightDownUpDirections));
    if (objectEvent->directionSequenceIndex == 1 && objectEvent->initialCoords.x == objectEvent->currentCoords.x)
        objectEvent->directionSequenceIndex = 2;

    return MoveNextDirectionInSequence(objectEvent, sprite, directions);
}

movement_type_def(MovementType_WalkSequenceDownUpLeftRight, gMovementTypeFuncs_WalkSequenceDownUpLeftRight)

u8 MovementType_WalkSequenceDownUpLeftRight_Step1(struct ObjectEvent *objectEvent, struct Sprite *sprite)
{
    u8 directions[sizeof(gStandardDirections)];
    memcpy(directions, gStandardDirections, sizeof(gStandardDirections));
    if (objectEvent->directionSequenceIndex == 1 && objectEvent->initialCoords.y == objectEvent->currentCoords.y)
        objectEvent->directionSequenceIndex = 2;

    return MoveNextDirectionInSequence(objectEvent, sprite, directions);
}

movement_type_def(MovementType_WalkSequenceRightDownUpLeft, gMovementTypeFuncs_WalkSequenceRightDownUpLeft)

u8 MovementType_WalkSequenceRightDownUpLeft_Step1(struct ObjectEvent *objectEvent, struct Sprite *sprite)
{
    u8 directions[sizeof(gRightDownUpLeftDirections)];
    memcpy(directions, gRightDownUpLeftDirections, sizeof(gRightDownUpLeftDirections));
    if (objectEvent->directionSequenceIndex == 2 && objectEvent->initialCoords.y == objectEvent->currentCoords.y)
        objectEvent->directionSequenceIndex = 3;

    return MoveNextDirectionInSequence(objectEvent, sprite, directions);
}

movement_type_def(MovementType_WalkSequenceLeftUpDownRight, gMovementTypeFuncs_WalkSequenceLeftUpDownRight)

u8 MovementType_WalkSequenceLeftUpDownRight_Step1(struct ObjectEvent *objectEvent, struct Sprite *sprite)
{
    u8 directions[sizeof(gLeftUpDownRightDirections)];
    memcpy(directions, gLeftUpDownRightDirections, sizeof(gLeftUpDownRightDirections));
    if (objectEvent->directionSequenceIndex == 2 && objectEvent->initialCoords.y == objectEvent->currentCoords.y)
        objectEvent->directionSequenceIndex = 3;

    return MoveNextDirectionInSequence(objectEvent, sprite, directions);
}

movement_type_def(MovementType_WalkSequenceUpDownRightLeft, gMovementTypeFuncs_WalkSequenceUpDownRightLeft)

u8 MovementType_WalkSequenceUpDownRightLeft_Step1(struct ObjectEvent *objectEvent, struct Sprite *sprite)
{
    u8 directions[sizeof(gUpDownRightLeftDirections)];
    memcpy(directions, gUpDownRightLeftDirections, sizeof(gUpDownRightLeftDirections));
    if (objectEvent->directionSequenceIndex == 1 && objectEvent->initialCoords.y == objectEvent->currentCoords.y)
        objectEvent->directionSequenceIndex = 2;

    return MoveNextDirectionInSequence(objectEvent, sprite, directions);
}

movement_type_def(MovementType_WalkSequenceRightLeftUpDown, gMovementTypeFuncs_WalkSequenceRightLeftUpDown)

u8 MovementType_WalkSequenceRightLeftUpDown_Step1(struct ObjectEvent *objectEvent, struct Sprite *sprite)
{
    u8 directions[sizeof(gRightLeftUpDownDirections)];
    memcpy(directions, gRightLeftUpDownDirections, sizeof(gRightLeftUpDownDirections));
    if (objectEvent->directionSequenceIndex == 1 && objectEvent->initialCoords.x == objectEvent->currentCoords.x)
        objectEvent->directionSequenceIndex = 2;

    return MoveNextDirectionInSequence(objectEvent, sprite, directions);
}

movement_type_def(MovementType_WalkSequenceDownRightLeftUp, gMovementTypeFuncs_WalkSequenceDownRightLeftUp)

u8 MovementType_WalkSequenceDownRightLeftUp_Step1(struct ObjectEvent *objectEvent, struct Sprite *sprite)
{
    u8 directions[sizeof(gDownRightLeftUpDirections)];
    memcpy(directions, gDownRightLeftUpDirections, sizeof(gDownRightLeftUpDirections));
    if (objectEvent->directionSequenceIndex == 2 && objectEvent->initialCoords.x == objectEvent->currentCoords.x)
        objectEvent->directionSequenceIndex = 3;

    return MoveNextDirectionInSequence(objectEvent, sprite, directions);
}

movement_type_def(MovementType_WalkSequenceRightUpDownLeft, gMovementTypeFuncs_WalkSequenceRightUpDownLeft)

u8 MovementType_WalkSequenceRightUpDownLeft_Step1(struct ObjectEvent *objectEvent, struct Sprite *sprite)
{
    u8 directions[sizeof(gRightUpDownLeftDirections)];
    memcpy(directions, gRightUpDownLeftDirections, sizeof(gRightUpDownLeftDirections));
    if (objectEvent->directionSequenceIndex == 2 && objectEvent->initialCoords.y == objectEvent->currentCoords.y)
        objectEvent->directionSequenceIndex = 3;

    return MoveNextDirectionInSequence(objectEvent, sprite, directions);
}

movement_type_def(MovementType_WalkSequenceUpDownLeftRight, gMovementTypeFuncs_WalkSequenceUpDownLeftRight)

u8 MovementType_WalkSequenceUpDownLeftRight_Step1(struct ObjectEvent *objectEvent, struct Sprite *sprite)
{
    u8 directions[sizeof(gUpDownLeftRightDirections)];
    memcpy(directions, gUpDownLeftRightDirections, sizeof(gUpDownLeftRightDirections));
    if (objectEvent->directionSequenceIndex == 1 && objectEvent->initialCoords.y == objectEvent->currentCoords.y)
        objectEvent->directionSequenceIndex = 2;

    return MoveNextDirectionInSequence(objectEvent, sprite, directions);
}

movement_type_def(MovementType_WalkSequenceLeftRightUpDown, gMovementTypeFuncs_WalkSequenceLeftRightUpDown)

u8 MovementType_WalkSequenceLeftRightUpDown_Step1(struct ObjectEvent *objectEvent, struct Sprite *sprite)
{
    u8 directions[sizeof(gLeftRightUpDownDirections)];
    memcpy(directions, gLeftRightUpDownDirections, sizeof(gLeftRightUpDownDirections));
    if (objectEvent->directionSequenceIndex == 1 && objectEvent->initialCoords.x == objectEvent->currentCoords.x)
        objectEvent->directionSequenceIndex = 2;

    return MoveNextDirectionInSequence(objectEvent, sprite, directions);
}

movement_type_def(MovementType_WalkSequenceDownLeftRightUp, gMovementTypeFuncs_WalkSequenceDownLeftRightUp)

u8 MovementType_WalkSequenceDownLeftRightUp_Step1(struct ObjectEvent *objectEvent, struct Sprite *sprite)
{
    u8 directions[sizeof(gDownLeftRightUpDirections)];
    memcpy(directions, gDownLeftRightUpDirections, sizeof(gDownLeftRightUpDirections));
    if (objectEvent->directionSequenceIndex == 2 && objectEvent->initialCoords.x == objectEvent->currentCoords.x)
        objectEvent->directionSequenceIndex = 3;

    return MoveNextDirectionInSequence(objectEvent, sprite, directions);
}

movement_type_def(MovementType_WalkSequenceUpLeftDownRight, gMovementTypeFuncs_WalkSequenceUpLeftDownRight)

u8 MovementType_WalkSequenceUpLeftDownRight_Step1(struct ObjectEvent *objectEvent, struct Sprite *sprite)
{
    u8 directions[sizeof(gUpLeftDownRightDirections)];
    memcpy(directions, gUpLeftDownRightDirections, sizeof(gUpLeftDownRightDirections));
    if (objectEvent->directionSequenceIndex == 2 && objectEvent->initialCoords.y == objectEvent->currentCoords.y)
        objectEvent->directionSequenceIndex = 3;

    return MoveNextDirectionInSequence(objectEvent, sprite, directions);
}

movement_type_def(MovementType_WalkSequenceDownRightUpLeft, gMovementTypeFuncs_WalkSequenceDownRightUpLeft)

u8 MovementType_WalkSequenceDownRightUpLeft_Step1(struct ObjectEvent *objectEvent, struct Sprite *sprite)
{
    u8 directions[sizeof(gDownRightUpLeftDirections)];
    memcpy(directions, gDownRightUpLeftDirections, sizeof(gDownRightUpLeftDirections));
    if (objectEvent->directionSequenceIndex == 2 && objectEvent->initialCoords.y == objectEvent->currentCoords.y)
        objectEvent->directionSequenceIndex = 3;

    return MoveNextDirectionInSequence(objectEvent, sprite, directions);
}

movement_type_def(MovementType_WalkSequenceLeftDownRightUp, gMovementTypeFuncs_WalkSequenceLeftDownRightUp)

u8 MovementType_WalkSequenceLeftDownRightUp_Step1(struct ObjectEvent *objectEvent, struct Sprite *sprite)
{
    u8 directions[sizeof(gLeftDownRightUpDirections)];
    memcpy(directions, gLeftDownRightUpDirections, sizeof(gLeftDownRightUpDirections));
    if (objectEvent->directionSequenceIndex == 2 && objectEvent->initialCoords.x == objectEvent->currentCoords.x)
        objectEvent->directionSequenceIndex = 3;

    return MoveNextDirectionInSequence(objectEvent, sprite, directions);
}

movement_type_def(MovementType_WalkSequenceRightUpLeftDown, gMovementTypeFuncs_WalkSequenceRightUpLeftDown)

u8 MovementType_WalkSequenceRightUpLeftDown_Step1(struct ObjectEvent *objectEvent, struct Sprite *sprite)
{
    u8 directions[sizeof(gRightUpLeftDownDirections)];
    memcpy(directions, gRightUpLeftDownDirections, sizeof(gRightUpLeftDownDirections));
    if (objectEvent->directionSequenceIndex == 2 && objectEvent->initialCoords.x == objectEvent->currentCoords.x)
        objectEvent->directionSequenceIndex = 3;

    return MoveNextDirectionInSequence(objectEvent, sprite, directions);
}

movement_type_def(MovementType_WalkSequenceUpRightDownLeft, gMovementTypeFuncs_WalkSequenceUpRightDownLeft)

u8 MovementType_WalkSequenceUpRightDownLeft_Step1(struct ObjectEvent *objectEvent, struct Sprite *sprite)
{
    u8 directions[sizeof(gUpRightDownLeftDirections)];
    memcpy(directions, gUpRightDownLeftDirections, sizeof(gUpRightDownLeftDirections));
    if (objectEvent->directionSequenceIndex == 2 && objectEvent->initialCoords.y == objectEvent->currentCoords.y)
        objectEvent->directionSequenceIndex = 3;

    return MoveNextDirectionInSequence(objectEvent, sprite, directions);
}

movement_type_def(MovementType_WalkSequenceDownLeftUpRight, gMovementTypeFuncs_WalkSequenceDownLeftUpRight)

u8 MovementType_WalkSequenceDownLeftUpRight_Step1(struct ObjectEvent *objectEvent, struct Sprite *sprite)
{
    u8 directions[sizeof(gDownLeftUpRightDirections)];
    memcpy(directions, gDownLeftUpRightDirections, sizeof(gDownLeftUpRightDirections));
    if (objectEvent->directionSequenceIndex == 2 && objectEvent->initialCoords.y == objectEvent->currentCoords.y)
        objectEvent->directionSequenceIndex = 3;

    return MoveNextDirectionInSequence(objectEvent, sprite, directions);
}

movement_type_def(MovementType_WalkSequenceLeftUpRightDown, gMovementTypeFuncs_WalkSequenceLeftUpRightDown)

u8 MovementType_WalkSequenceLeftUpRightDown_Step1(struct ObjectEvent *objectEvent, struct Sprite *sprite)
{
    u8 directions[sizeof(gLeftUpRightDownDirections)];
    memcpy(directions, gLeftUpRightDownDirections, sizeof(gLeftUpRightDownDirections));
    if (objectEvent->directionSequenceIndex == 2 && objectEvent->initialCoords.x == objectEvent->currentCoords.x)
        objectEvent->directionSequenceIndex = 3;

    return MoveNextDirectionInSequence(objectEvent, sprite, directions);
}

movement_type_def(MovementType_WalkSequenceRightDownLeftUp, gMovementTypeFuncs_WalkSequenceRightDownLeftUp)

u8 MovementType_WalkSequenceRightDownLeftUp_Step1(struct ObjectEvent *objectEvent, struct Sprite *sprite)
{
    u8 directions[sizeof(gRightDownLeftUpDirections)];
    memcpy(directions, gRightDownLeftUpDirections, sizeof(gRightDownLeftUpDirections));
    if (objectEvent->directionSequenceIndex == 2 && objectEvent->initialCoords.x == objectEvent->currentCoords.x)
        objectEvent->directionSequenceIndex = 3;

    return MoveNextDirectionInSequence(objectEvent, sprite, directions);
}

movement_type_def(MovementType_CopyPlayer, gMovementTypeFuncs_CopyPlayer)

bool8 MovementType_CopyPlayer_Step0(struct ObjectEvent *objectEvent, struct Sprite *sprite)
{
    ClearObjectEventMovement(objectEvent, sprite);
    if (objectEvent->directionSequenceIndex == 0)
        objectEvent->directionSequenceIndex = GetPlayerFacingDirection();
    sprite->sTypeFuncId = 1;
    return TRUE;
}

bool8 MovementType_CopyPlayer_Step1(struct ObjectEvent *objectEvent, struct Sprite *sprite)
{
    if (gObjectEvents[gPlayerAvatar.objectEventId].movementActionId == MOVEMENT_ACTION_NONE || gPlayerAvatar.tileTransitionState == T_TILE_CENTER)
        return FALSE;

    return gCopyPlayerMovementFuncs[PlayerGetCopyableMovement()](objectEvent, sprite, GetPlayerMovementDirection(), NULL);
}

bool8 MovementType_CopyPlayer_Step2(struct ObjectEvent *objectEvent, struct Sprite *sprite)
{
    if (ObjectEventExecSingleMovementAction(objectEvent, sprite))
    {
        objectEvent->singleMovementActive = FALSE;
        sprite->sTypeFuncId = 1;
    }
    return FALSE;
}

bool8 CopyablePlayerMovement_None(struct ObjectEvent *objectEvent, struct Sprite *sprite, u8 playerDirection, bool8 tileCallback(u8))
{
    return FALSE;
}

bool8 CopyablePlayerMovement_FaceDirection(struct ObjectEvent *objectEvent, struct Sprite *sprite, u8 playerDirection, bool8 tileCallback(u8))
{
    ObjectEventSetSingleMovement(objectEvent, sprite, GetFaceDirectionMovementAction(GetCopyDirection(gInitialMovementTypeFacingDirections[objectEvent->movementType], objectEvent->directionSequenceIndex, playerDirection)));
    objectEvent->singleMovementActive = TRUE;
    sprite->sTypeFuncId = 2;
    return TRUE;
}

bool8 CopyablePlayerMovement_WalkNormal(struct ObjectEvent *objectEvent, struct Sprite *sprite, u8 playerDirection, bool8 tileCallback(u8))
{
    u32 direction;
    s16 x;
    s16 y;

    direction = playerDirection;
    if (ObjectEventIsFarawayIslandMew(objectEvent))
    {
        direction = GetMewMoveDirection();
        if (direction == DIR_NONE)
        {
            direction = playerDirection;
            direction = GetCopyDirection(gInitialMovementTypeFacingDirections[objectEvent->movementType], objectEvent->directionSequenceIndex, direction);
            ObjectEventMoveDestCoords(objectEvent, direction, &x, &y);
            ObjectEventSetSingleMovement(objectEvent, sprite, GetFaceDirectionMovementAction(direction));
            objectEvent->singleMovementActive = TRUE;
            sprite->sTypeFuncId = 2;
            return TRUE;
        }
    }
    else
    {
        direction = GetCopyDirection(gInitialMovementTypeFacingDirections[objectEvent->movementType], objectEvent->directionSequenceIndex, direction);
    }
    ObjectEventMoveDestCoords(objectEvent, direction, &x, &y);
    ObjectEventSetSingleMovement(objectEvent, sprite, GetWalkNormalMovementAction(direction));

    if (GetCollisionAtCoords(objectEvent, x, y, direction) || (tileCallback != NULL && !tileCallback(MapGridGetMetatileBehaviorAt(x, y))))
        ObjectEventSetSingleMovement(objectEvent, sprite, GetFaceDirectionMovementAction(direction));

    objectEvent->singleMovementActive = TRUE;
    sprite->sTypeFuncId = 2;
    return TRUE;
}

bool8 CopyablePlayerMovement_WalkFast(struct ObjectEvent *objectEvent, struct Sprite *sprite, u8 playerDirection, bool8 tileCallback(u8))
{
    u32 direction;
    s16 x;
    s16 y;

    direction = playerDirection;
    direction = GetCopyDirection(gInitialMovementTypeFacingDirections[objectEvent->movementType], objectEvent->directionSequenceIndex, direction);
    ObjectEventMoveDestCoords(objectEvent, direction, &x, &y);
    ObjectEventSetSingleMovement(objectEvent, sprite, GetWalkFastMovementAction(direction));

    if (GetCollisionAtCoords(objectEvent, x, y, direction) || (tileCallback != NULL && !tileCallback(MapGridGetMetatileBehaviorAt(x, y))))
        ObjectEventSetSingleMovement(objectEvent, sprite, GetFaceDirectionMovementAction(direction));

    objectEvent->singleMovementActive = TRUE;
    sprite->sTypeFuncId = 2;
    return TRUE;
}

bool8 CopyablePlayerMovement_WalkFaster(struct ObjectEvent *objectEvent, struct Sprite *sprite, u8 playerDirection, bool8 tileCallback(u8))
{
    u32 direction;
    s16 x;
    s16 y;

    direction = playerDirection;
    direction = GetCopyDirection(gInitialMovementTypeFacingDirections[objectEvent->movementType], objectEvent->directionSequenceIndex, direction);
    ObjectEventMoveDestCoords(objectEvent, direction, &x, &y);
    ObjectEventSetSingleMovement(objectEvent, sprite, GetWalkFasterMovementAction(direction));

    if (GetCollisionAtCoords(objectEvent, x, y, direction) || (tileCallback != NULL && !tileCallback(MapGridGetMetatileBehaviorAt(x, y))))
        ObjectEventSetSingleMovement(objectEvent, sprite, GetFaceDirectionMovementAction(direction));

    objectEvent->singleMovementActive = TRUE;
    sprite->sTypeFuncId = 2;
    return TRUE;
}

bool8 CopyablePlayerMovement_Slide(struct ObjectEvent *objectEvent, struct Sprite *sprite, u8 playerDirection, bool8 tileCallback(u8))
{
    u32 direction;
    s16 x;
    s16 y;

    direction = playerDirection;
    direction = GetCopyDirection(gInitialMovementTypeFacingDirections[objectEvent->movementType], objectEvent->directionSequenceIndex, direction);
    ObjectEventMoveDestCoords(objectEvent, direction, &x, &y);
    ObjectEventSetSingleMovement(objectEvent, sprite, GetSlideMovementAction(direction));

    if (GetCollisionAtCoords(objectEvent, x, y, direction) || (tileCallback != NULL && !tileCallback(MapGridGetMetatileBehaviorAt(x, y))))
        ObjectEventSetSingleMovement(objectEvent, sprite, GetFaceDirectionMovementAction(direction));

    objectEvent->singleMovementActive = TRUE;
    sprite->sTypeFuncId = 2;
    return TRUE;
}

bool8 CopyablePlayerMovement_JumpInPlace(struct ObjectEvent *objectEvent, struct Sprite *sprite, u8 playerDirection, bool8 tileCallback(u8))
{
    u32 direction;

    direction = playerDirection;
    direction = GetCopyDirection(gInitialMovementTypeFacingDirections[objectEvent->movementType], objectEvent->directionSequenceIndex, direction);
    ObjectEventSetSingleMovement(objectEvent, sprite, GetJumpInPlaceMovementAction(direction));
    objectEvent->singleMovementActive = TRUE;
    sprite->sTypeFuncId = 2;
    return TRUE;
}

bool8 CopyablePlayerMovement_Jump(struct ObjectEvent *objectEvent, struct Sprite *sprite, u8 playerDirection, bool8 tileCallback(u8))
{
    u32 direction;
    s16 x;
    s16 y;

    direction = playerDirection;
    direction = GetCopyDirection(gInitialMovementTypeFacingDirections[objectEvent->movementType], objectEvent->directionSequenceIndex, direction);
    ObjectEventMoveDestCoords(objectEvent, direction, &x, &y);
    ObjectEventSetSingleMovement(objectEvent, sprite, GetJumpMovementAction(direction));

    if (GetCollisionAtCoords(objectEvent, x, y, direction) || (tileCallback != NULL && !tileCallback(MapGridGetMetatileBehaviorAt(x, y))))
        ObjectEventSetSingleMovement(objectEvent, sprite, GetFaceDirectionMovementAction(direction));

    objectEvent->singleMovementActive = TRUE;
    sprite->sTypeFuncId = 2;
    return TRUE;
}

bool8 CopyablePlayerMovement_Jump2(struct ObjectEvent *objectEvent, struct Sprite *sprite, u8 playerDirection, bool8 tileCallback(u8))
{
    u32 direction;
    s16 x;
    s16 y;

    direction = playerDirection;
    direction = GetCopyDirection(gInitialMovementTypeFacingDirections[objectEvent->movementType], objectEvent->directionSequenceIndex, direction);
    x = objectEvent->currentCoords.x;
    y = objectEvent->currentCoords.y;
    MoveCoordsInDirection(direction, &x, &y, 2, 2);
    ObjectEventSetSingleMovement(objectEvent, sprite, GetJump2MovementAction(direction));

    if (GetCollisionAtCoords(objectEvent, x, y, direction) || (tileCallback != NULL && !tileCallback(MapGridGetMetatileBehaviorAt(x, y))))
        ObjectEventSetSingleMovement(objectEvent, sprite, GetFaceDirectionMovementAction(direction));

    objectEvent->singleMovementActive = TRUE;
    sprite->sTypeFuncId = 2;
    return TRUE;
}

static bool8 EndFollowerTransformEffect(struct ObjectEvent *objectEvent, struct Sprite *sprite) {
    if (!sprite)
        return FALSE;
    SetGpuReg(REG_OFFSET_MOSAIC, 0);
    if (!sprite->data[7])
        return FALSE;
    sprite->oam.mosaic = FALSE;
    sprite->data[7] = 0;
    return FALSE;
}

static bool8 TryStartFollowerTransformEffect(struct ObjectEvent *objectEvent, struct Sprite *sprite) {
    u32 multi;
    if (objectEvent->extra.mon.species == SPECIES_CASTFORM && objectEvent->extra.mon.form != (multi = GetOverworldCastformForm())) {
        sprite->data[7] = TRANSFORM_TYPE_PERMANENT << 8;
        objectEvent->extra.mon.form = multi;
        return TRUE;
    } else if ((gRngValue >> 16) < 18 && GetLocalWildMon(FALSE)
            && (objectEvent->extra.mon.species == SPECIES_MEW || objectEvent->extra.mon.species == SPECIES_DITTO)) {
        sprite->data[7] = TRANSFORM_TYPE_RANDOM_WILD << 8;
        PlaySE(SE_M_MINIMIZE);
        return TRUE;
    }
    return FALSE;
}

static bool8 UpdateFollowerTransformEffect(struct ObjectEvent *objectEvent, struct Sprite *sprite) {
    u8 type = sprite->data[7] >> 8;
    u8 frames = sprite->data[7] & 0xFF;
    u8 stretch;
    u32 multi;
    if (!type)
        return TryStartFollowerTransformEffect(objectEvent, sprite);
    sprite->oam.mosaic = TRUE;
    if (frames < 8)
        stretch = frames >> 1;
    else if (frames < 16)
        stretch = (16 - frames) >> 1;
    else {
        return EndFollowerTransformEffect(objectEvent, sprite);
    }
    if (frames == 8) {
        switch (type)
        {
        case TRANSFORM_TYPE_PERMANENT:
            RefreshFollowerGraphics(objectEvent);
            break;
        case TRANSFORM_TYPE_RANDOM_WILD:
            multi = objectEvent->extra.asU16;
            objectEvent->extra.mon.species = GetLocalWildMon(FALSE);
            if (!objectEvent->extra.mon.species) {
                objectEvent->extra.asU16 = multi;
                break;
            }
            objectEvent->extra.mon.form = 0;
            RefreshFollowerGraphics(objectEvent);
            objectEvent->extra.asU16 = multi;
            break;
        }
    }

    SetGpuReg(REG_OFFSET_MOSAIC, (stretch << 12) | (stretch << 8));
    frames++;
    sprite->data[7] = (sprite->data[7] & 0xFF00) | frames;
    return TRUE;
}

movement_type_def(MovementType_FollowPlayer, gMovementTypeFuncs_FollowPlayer)

bool8 MovementType_FollowPlayer_Shadow(struct ObjectEvent *objectEvent, struct Sprite *sprite)
{
    ClearObjectEventMovement(objectEvent, sprite);
    if (!IsFollowerVisible()) { // Shadow player's position
      objectEvent->invisible = TRUE;
      MoveObjectEventToMapCoords(objectEvent, gObjectEvents[gPlayerAvatar.objectEventId].currentCoords.x, gObjectEvents[gPlayerAvatar.objectEventId].currentCoords.y);
      objectEvent->triggerGroundEffectsOnMove = FALSE; // Stop endless reflection spawning
      return FALSE;
    }
    // Move follower to player, in case we end up in the shadowing state for only 1 frame
    // This way the player cannot talk to the invisible follower before it appears
    if (objectEvent->invisible) {
        MoveObjectEventToMapCoords(objectEvent, gObjectEvents[gPlayerAvatar.objectEventId].currentCoords.x, gObjectEvents[gPlayerAvatar.objectEventId].currentCoords.y);
        objectEvent->triggerGroundEffectsOnMove = FALSE; // Stop endless reflection spawning
    }
    sprite->sTypeFuncId = 1; // Enter active state; if the player moves the follower will appear
    return TRUE;
}

bool8 MovementType_FollowPlayer_Active(struct ObjectEvent *objectEvent, struct Sprite *sprite)
{
    if (!IsFollowerVisible()) {
        if (objectEvent->invisible) { // Return to shadowing state
            sprite->sTypeFuncId = 0;
            return FALSE;
        }
        // Animate entering pokeball
        ClearObjectEventMovement(objectEvent, sprite);
        ObjectEventSetSingleMovement(objectEvent, sprite, MOVEMENT_ACTION_ENTER_POKEBALL);
        objectEvent->singleMovementActive = 1;
        sprite->sTypeFuncId = 2; // movement action sets state to 0
        return TRUE;
    }
    // TODO: Remove dependence on PlayerGetCopyableMovement
    return gFollowPlayerMovementFuncs[PlayerGetCopyableMovement()](objectEvent, sprite, GetPlayerMovementDirection(), NULL);
}

bool8 MovementType_FollowPlayer_Moving(struct ObjectEvent *objectEvent, struct Sprite *sprite)
{
    #ifdef MB_SIDEWAYS_STAIRS_RIGHT_SIDE
    // Copied from ObjectEventExecSingleMovementAction
    if (gMovementActionFuncs[objectEvent->movementActionId][sprite->sActionFuncId](objectEvent, sprite)) {
        objectEvent->movementActionId = MOVEMENT_ACTION_NONE;
        sprite->sActionFuncId = 0;
    #else
    if (ObjectEventExecSingleMovementAction(objectEvent, sprite)) {
    #endif
        objectEvent->singleMovementActive = 0;
        if (sprite->sTypeFuncId) { // restore nonzero state
            sprite->sTypeFuncId = 1;
        }
    } else if (objectEvent->movementActionId < MOVEMENT_ACTION_EXIT_POKEBALL) {
        UpdateFollowerTransformEffect(objectEvent, sprite);
        #if OW_MON_BOBBING == TRUE
        if ((sprite->data[5] & 7) == 2)
            sprite->y2 ^= -1;
        #endif
    }
    return FALSE;
}

bool8 FollowablePlayerMovement_Idle(struct ObjectEvent *objectEvent, struct Sprite *sprite, u8 playerDirection, bool8 tileCallback(u8))
{
    if (!objectEvent->singleMovementActive)
    { // walk in place
      ObjectEventSetSingleMovement(objectEvent, sprite, GetWalkInPlaceNormalMovementAction(objectEvent->facingDirection));
      sprite->sTypeFuncId = 1;
      objectEvent->singleMovementActive = 1;
      return TRUE;
    }
    else if (ObjectEventExecSingleMovementAction(objectEvent, sprite))
    { // finish movement action
        objectEvent->singleMovementActive = 0;
    }
    #if OW_MON_BOBBING == TRUE
    else if ((sprite->data[3] & 7) == 2)
        sprite->y2 ^= -1;
    #endif
    UpdateFollowerTransformEffect(objectEvent, sprite);
    return FALSE;
}

bool8 FollowablePlayerMovement_Step(struct ObjectEvent *objectEvent, struct Sprite *sprite, u8 playerDirection, bool8 tileCallback(u8))
{
    u32 direction;
    s16 x;
    s16 y;
    s16 targetX;
    s16 targetY;
    #ifdef MB_SIDEWAYS_STAIRS_RIGHT_SIDE
    u32 playerAction = gObjectEvents[gPlayerAvatar.objectEventId].movementActionId;
    #endif

    targetX = gObjectEvents[gPlayerAvatar.objectEventId].previousCoords.x;
    targetY = gObjectEvents[gPlayerAvatar.objectEventId].previousCoords.y;
    x = gObjectEvents[gPlayerAvatar.objectEventId].currentCoords.x;
    y = gObjectEvents[gPlayerAvatar.objectEventId].currentCoords.y;

    if ((x == targetX && y == targetY) || !IsFollowerVisible()) { // don't move on player collision or if not visible
      return FALSE;
    }
    x = objectEvent->currentCoords.x;
    y = objectEvent->currentCoords.y;
    ClearObjectEventMovement(objectEvent, sprite);

    if (objectEvent->invisible) { // Animate exiting pokeball
      // Player is jumping, but follower is invisible
      if (PlayerGetCopyableMovement() == COPY_MOVE_JUMP2) {
        sprite->sTypeFuncId = 0; // return to shadowing state
        return FALSE;
      }
      MoveObjectEventToMapCoords(objectEvent, targetX, targetY);
      ObjectEventSetSingleMovement(objectEvent, sprite, MOVEMENT_ACTION_EXIT_POKEBALL);
      objectEvent->singleMovementActive = 1;
      sprite->sTypeFuncId = 2;
      #if OW_MON_BOBBING == TRUE
      sprite->y2 = 0;
      #endif
      return TRUE;
    } else if (x == targetX && y == targetY) { // don't move if already in the player's last position
      return FALSE;
    }

    // Follow player
    direction = GetDirectionToFace(x, y, targetX, targetY);
    MoveCoords(direction, &x, &y);
    #ifdef MB_SIDEWAYS_STAIRS_RIGHT_SIDE // https://github.com/ghoulslash/pokeemerald/tree/sideways_stairs
    GetCollisionAtCoords(objectEvent, x, y, direction); // Sets directionOverwrite for stairs
    if (GetLedgeJumpDirection(x, y, direction) != DIR_NONE) // InitJumpRegular will set the proper speed
        ObjectEventSetSingleMovement(objectEvent, sprite, GetJump2MovementAction(direction));
    else if (TestPlayerAvatarFlags(PLAYER_AVATAR_FLAG_DASH)) { // Set follow speed according to player's speed
        if (playerAction >= MOVEMENT_ACTION_RUN_DOWN_SLOW && playerAction <= MOVEMENT_ACTION_RUN_RIGHT_SLOW)
            objectEvent->movementActionId = GetWalkNormalMovementAction(direction);
        else
            objectEvent->movementActionId = GetWalkFastMovementAction(direction);

    } else if (PlayerGetCopyableMovement() == COPY_MOVE_JUMP2) {
        ObjectEventSetSingleMovement(objectEvent, sprite, GetWalkSlowMovementAction(direction));
    } else {
        if (playerAction >= MOVEMENT_ACTION_WALK_SLOW_DOWN && playerAction <= MOVEMENT_ACTION_WALK_SLOW_RIGHT)
            ObjectEventSetSingleMovement(objectEvent, sprite, GetWalkSlowMovementAction(direction));
        else {
            objectEvent->movementActionId = GetWalkNormalMovementAction(direction);
            #if OW_MON_BOBBING == TRUE
            sprite->y2 = -1;
            #endif
        }
    }
    sprite->sActionFuncId = 0;
    #else
    if (GetLedgeJumpDirection(x, y, direction) != DIR_NONE) // InitJumpRegular will set the proper speed
        ObjectEventSetSingleMovement(objectEvent, sprite, GetJump2MovementAction(direction));
    else if (TestPlayerAvatarFlags(PLAYER_AVATAR_FLAG_DASH)) // Set follow speed according to player's speed
        ObjectEventSetSingleMovement(objectEvent, sprite, GetWalkFastMovementAction(direction));
    // If *player* jumps, make step take twice as long
    else if (PlayerGetCopyableMovement() == COPY_MOVE_JUMP2)
        ObjectEventSetSingleMovement(objectEvent, sprite, GetWalkSlowMovementAction(direction));
    else {
        ObjectEventSetSingleMovement(objectEvent, sprite, GetWalkNormalMovementAction(direction));
        #if OW_MON_BOBBING == TRUE
        sprite->y2 = -1;
        #endif
    }
    #endif
    objectEvent->singleMovementActive = 1;
    sprite->sTypeFuncId = 2;
    return TRUE;
}

bool8 FollowablePlayerMovement_GoSpeed1(struct ObjectEvent *objectEvent, struct Sprite *sprite, u8 playerDirection, bool8 tileCallback(u8))
{
    u32 direction;
    s16 x;
    s16 y;

    direction = playerDirection;
    direction = GetCopyDirection(gInitialMovementTypeFacingDirections[objectEvent->movementType], objectEvent->directionSequenceIndex, direction);
    ObjectEventMoveDestCoords(objectEvent, direction, &x, &y);
    ObjectEventSetSingleMovement(objectEvent, sprite, GetWalkFastMovementAction(direction));
    if (GetCollisionAtCoords(objectEvent, x, y, direction) || (tileCallback != NULL && !tileCallback(MapGridGetMetatileBehaviorAt(x, y))))
    {
        ObjectEventSetSingleMovement(objectEvent, sprite, GetFaceDirectionMovementAction(direction));
    }
    objectEvent->singleMovementActive = TRUE;
    sprite->sTypeFuncId = 2;
    return TRUE;
}

bool8 FollowablePlayerMovement_GoSpeed2(struct ObjectEvent *objectEvent, struct Sprite *sprite, u8 playerDirection, bool8 tileCallback(u8))
{
    u32 direction;
    s16 x;
    s16 y;

    direction = playerDirection;
    direction = GetCopyDirection(gInitialMovementTypeFacingDirections[objectEvent->movementType], objectEvent->directionSequenceIndex, direction);
    ObjectEventMoveDestCoords(objectEvent, direction, &x, &y);
    ObjectEventSetSingleMovement(objectEvent, sprite, GetWalkFasterMovementAction(direction));
    if (GetCollisionAtCoords(objectEvent, x, y, direction) || (tileCallback != NULL && !tileCallback(MapGridGetMetatileBehaviorAt(x, y))))
    {
        ObjectEventSetSingleMovement(objectEvent, sprite, GetFaceDirectionMovementAction(direction));
    }
    objectEvent->singleMovementActive = TRUE;
    sprite->sTypeFuncId = 2;
    return TRUE;
}

bool8 FollowablePlayerMovement_Slide(struct ObjectEvent *objectEvent, struct Sprite *sprite, u8 playerDirection, bool8 tileCallback(u8))
{
    u32 direction;
    s16 x;
    s16 y;

    direction = playerDirection;
    direction = GetCopyDirection(gInitialMovementTypeFacingDirections[objectEvent->movementType], objectEvent->directionSequenceIndex, direction);
    ObjectEventMoveDestCoords(objectEvent, direction, &x, &y);
    ObjectEventSetSingleMovement(objectEvent, sprite, GetSlideMovementAction(direction));
    if (GetCollisionAtCoords(objectEvent, x, y, direction) || (tileCallback != NULL && !tileCallback(MapGridGetMetatileBehaviorAt(x, y))))
    {
        ObjectEventSetSingleMovement(objectEvent, sprite, GetFaceDirectionMovementAction(direction));
    }
    objectEvent->singleMovementActive = TRUE;
    sprite->sTypeFuncId = 2;
    return TRUE;
}

bool8 fph_IM_DIFFERENT(struct ObjectEvent *objectEvent, struct Sprite *sprite, u8 playerDirection, bool8 tileCallback(u8))
{
    u32 direction;

    direction = playerDirection;
    direction = GetCopyDirection(gInitialMovementTypeFacingDirections[objectEvent->movementType], objectEvent->directionSequenceIndex, direction);
    ObjectEventSetSingleMovement(objectEvent, sprite, GetJumpInPlaceMovementAction(direction));
    objectEvent->singleMovementActive = TRUE;
    sprite->sTypeFuncId = 2;
    return TRUE;
}

bool8 FollowablePlayerMovement_GoSpeed4(struct ObjectEvent *objectEvent, struct Sprite *sprite, u8 playerDirection, bool8 tileCallback(u8))
{
    u32 direction;
    s16 x;
    s16 y;

    direction = playerDirection;
    direction = GetCopyDirection(gInitialMovementTypeFacingDirections[objectEvent->movementType], objectEvent->directionSequenceIndex, direction);
    ObjectEventMoveDestCoords(objectEvent, direction, &x, &y);
    ObjectEventSetSingleMovement(objectEvent, sprite, GetJumpMovementAction(direction));
    if (GetCollisionAtCoords(objectEvent, x, y, direction) || (tileCallback != NULL && !tileCallback(MapGridGetMetatileBehaviorAt(x, y))))
    {
        ObjectEventSetSingleMovement(objectEvent, sprite, GetFaceDirectionMovementAction(direction));
    }
    objectEvent->singleMovementActive = TRUE;
    sprite->sTypeFuncId = 2;
    return TRUE;
}

bool8 FollowablePlayerMovement_Jump(struct ObjectEvent *objectEvent, struct Sprite *sprite, u8 playerDirection, bool8 tileCallback(u8))
{
    u32 direction;
    s16 x;
    s16 y;

    direction = playerDirection;
    x = objectEvent->currentCoords.x;
    y = objectEvent->currentCoords.y;
    MoveCoordsInDirection(direction, &x, &y, 2, 2);
    ObjectEventSetSingleMovement(objectEvent, sprite, GetJump2MovementAction(direction));
    objectEvent->singleMovementActive = TRUE;
    sprite->sTypeFuncId = 2;
    return TRUE;
}

movement_type_def(MovementType_CopyPlayerInGrass, gMovementTypeFuncs_CopyPlayerInGrass)

bool8 MovementType_CopyPlayerInGrass_Step1(struct ObjectEvent *objectEvent, struct Sprite *sprite)
{
    if (gObjectEvents[gPlayerAvatar.objectEventId].movementActionId == MOVEMENT_ACTION_NONE || gPlayerAvatar.tileTransitionState == T_TILE_CENTER)
        return FALSE;

    return gCopyPlayerMovementFuncs[PlayerGetCopyableMovement()](objectEvent, sprite, GetPlayerMovementDirection(), MetatileBehavior_IsPokeGrass);
}

void MovementType_TreeDisguise(struct Sprite *sprite)
{
    struct ObjectEvent *objectEvent;

    objectEvent = &gObjectEvents[sprite->sObjEventId];
    if (objectEvent->directionSequenceIndex == 0 || (objectEvent->directionSequenceIndex == 1 && !sprite->data[7]))
    {
        ObjectEventGetLocalIdAndMap(objectEvent, &gFieldEffectArguments[0], &gFieldEffectArguments[1], &gFieldEffectArguments[2]);
        objectEvent->fieldEffectSpriteId = FieldEffectStart(FLDEFF_TREE_DISGUISE);
        objectEvent->directionSequenceIndex = 1;
        sprite->data[7]++;
    }
    UpdateObjectEventCurrentMovement(&gObjectEvents[sprite->sObjEventId], sprite, MovementType_Disguise_Callback);
}

static bool8 MovementType_Disguise_Callback(struct ObjectEvent *objectEvent, struct Sprite *sprite)
{
    ClearObjectEventMovement(objectEvent, sprite);
    return FALSE;
}

void MovementType_MountainDisguise(struct Sprite *sprite)
{
    struct ObjectEvent *objectEvent;

    objectEvent = &gObjectEvents[sprite->sObjEventId];
    if (objectEvent->directionSequenceIndex == 0 || (objectEvent->directionSequenceIndex == 1 && !sprite->data[7]))
    {
        ObjectEventGetLocalIdAndMap(objectEvent, &gFieldEffectArguments[0], &gFieldEffectArguments[1], &gFieldEffectArguments[2]);
        objectEvent->fieldEffectSpriteId = FieldEffectStart(FLDEFF_MOUNTAIN_DISGUISE);
        objectEvent->directionSequenceIndex = 1;
        sprite->data[7]++;
    }
    UpdateObjectEventCurrentMovement(&gObjectEvents[sprite->sObjEventId], sprite, MovementType_Disguise_Callback);
}

void MovementType_Buried(struct Sprite *sprite)
{
    if (!sprite->data[7])
    {
        gObjectEvents[sprite->sObjEventId].fixedPriority = TRUE;
        sprite->subspriteMode = SUBSPRITES_IGNORE_PRIORITY;
        sprite->oam.priority = 3;
        sprite->data[7]++;
    }
    UpdateObjectEventCurrentMovement(&gObjectEvents[sprite->sObjEventId], sprite, MovementType_Buried_Callback);
}

static bool8 MovementType_Buried_Callback(struct ObjectEvent *objectEvent, struct Sprite *sprite)
{
    return gMovementTypeFuncs_Buried[sprite->sTypeFuncId](objectEvent, sprite);
}

bool8 MovementType_Buried_Step0(struct ObjectEvent *objectEvent, struct Sprite *sprite)
{
    ClearObjectEventMovement(objectEvent, sprite);
    return FALSE;
}

bool8 MovementType_MoveInPlace_Step1(struct ObjectEvent *objectEvent, struct Sprite *sprite)
{
    if (ObjectEventExecSingleMovementAction(objectEvent, sprite))
        sprite->sTypeFuncId = 0;
    return FALSE;
}

movement_type_def(MovementType_WalkInPlace, gMovementTypeFuncs_WalkInPlace)

bool8 MovementType_WalkInPlace_Step0(struct ObjectEvent *objectEvent, struct Sprite *sprite)
{
    ClearObjectEventMovement(objectEvent, sprite);
    ObjectEventSetSingleMovement(objectEvent, sprite, GetWalkInPlaceNormalMovementAction(objectEvent->facingDirection));
    sprite->sTypeFuncId = 1;
    return TRUE;
}

movement_type_def(MovementType_WalkSlowlyInPlace, gMovementTypeFuncs_WalkSlowlyInPlace)

bool8 MovementType_WalkSlowlyInPlace_Step0(struct ObjectEvent *objectEvent, struct Sprite *sprite)
{
    ClearObjectEventMovement(objectEvent, sprite);
    ObjectEventSetSingleMovement(objectEvent, sprite, GetWalkInPlaceSlowMovementAction(objectEvent->facingDirection));
    sprite->sTypeFuncId = 1;
    return TRUE;
}

movement_type_def(MovementType_JogInPlace, gMovementTypeFuncs_JogInPlace)

bool8 MovementType_JogInPlace_Step0(struct ObjectEvent *objectEvent, struct Sprite *sprite)
{
    ClearObjectEventMovement(objectEvent, sprite);
    ObjectEventSetSingleMovement(objectEvent, sprite, GetWalkInPlaceFastMovementAction(objectEvent->facingDirection));
    sprite->sTypeFuncId = 1;
    return TRUE;
}

movement_type_def(MovementType_RunInPlace, gMovementTypeFuncs_RunInPlace)

bool8 MovementType_RunInPlace_Step0(struct ObjectEvent *objectEvent, struct Sprite *sprite)
{
    ClearObjectEventMovement(objectEvent, sprite);
    ObjectEventSetSingleMovement(objectEvent, sprite, GetWalkInPlaceFasterMovementAction(objectEvent->facingDirection));
    sprite->sTypeFuncId = 1;
    return TRUE;
}

movement_type_def(MovementType_Invisible, gMovementTypeFuncs_Invisible)

bool8 MovementType_Invisible_Step0(struct ObjectEvent *objectEvent, struct Sprite *sprite)
{
    ClearObjectEventMovement(objectEvent, sprite);
    ObjectEventSetSingleMovement(objectEvent, sprite, GetFaceDirectionMovementAction(objectEvent->facingDirection));
    objectEvent->invisible = TRUE;
    sprite->sTypeFuncId = 1;
    return TRUE;
}
bool8 MovementType_Invisible_Step1(struct ObjectEvent *objectEvent, struct Sprite *sprite)
{
    if (ObjectEventExecSingleMovementAction(objectEvent, sprite))
    {
        sprite->sTypeFuncId = 2;
        return TRUE;
    }
    return FALSE;
}

bool8 MovementType_Invisible_Step2(struct ObjectEvent *objectEvent, struct Sprite *sprite)
{
    objectEvent->singleMovementActive = FALSE;
    return FALSE;
}

void ClearObjectEventMovement(struct ObjectEvent *objectEvent, struct Sprite *sprite)
{
    objectEvent->singleMovementActive = FALSE;
    objectEvent->heldMovementActive = FALSE;
    objectEvent->heldMovementFinished = FALSE;
    objectEvent->movementActionId = MOVEMENT_ACTION_NONE;
    sprite->sTypeFuncId = 0;
}

u8 GetFaceDirectionAnimNum(u8 direction)
{
    return sFaceDirectionAnimNums[direction];
}

u8 GetMoveDirectionAnimNum(u8 direction)
{
    return sMoveDirectionAnimNums[direction];
}

u8 GetMoveDirectionFastAnimNum(u8 direction)
{
    return sMoveDirectionFastAnimNums[direction];
}

u8 GetMoveDirectionFasterAnimNum(u8 direction)
{
    return sMoveDirectionFasterAnimNums[direction];
}

u8 GetMoveDirectionFastestAnimNum(u8 direction)
{
    return sMoveDirectionFastestAnimNums[direction];
}

u8 GetJumpSpecialDirectionAnimNum(u8 direction)
{
    return sJumpSpecialDirectionAnimNums[direction];
}

u8 GetAcroWheelieDirectionAnimNum(u8 direction)
{
    return sAcroWheelieDirectionAnimNums[direction];
}

u8 GetAcroUnusedDirectionAnimNum(u8 direction)
{
    return sAcroUnusedDirectionAnimNums[direction];
}

u8 GetAcroEndWheelieDirectionAnimNum(u8 direction)
{
    return sAcroEndWheelieDirectionAnimNums[direction];
}

u8 GetAcroUnusedActionDirectionAnimNum(u8 direction)
{
    return sAcroUnusedActionDirectionAnimNums[direction];
}

u8 GetAcroWheeliePedalDirectionAnimNum(u8 direction)
{
    return sAcroWheeliePedalDirectionAnimNums[direction];
}

u8 GetFishingDirectionAnimNum(u8 direction)
{
    return sFishingDirectionAnimNums[direction];
}

u8 GetFishingNoCatchDirectionAnimNum(u8 direction)
{
    return sFishingNoCatchDirectionAnimNums[direction];
}

u8 GetFishingBiteDirectionAnimNum(u8 direction)
{
    return sFishingBiteDirectionAnimNums[direction];
}

u8 GetRunningDirectionAnimNum(u8 direction)
{
    return sRunningDirectionAnimNums[direction];
}

static const struct StepAnimTable *GetStepAnimTable(const union AnimCmd *const *anims)
{
    const struct StepAnimTable *stepTable;

    for (stepTable = sStepAnimTables; stepTable->anims != NULL; stepTable++)
    {
        if (stepTable->anims == anims)
            return stepTable;
    }
    return NULL;
}

void SetStepAnimHandleAlternation(struct ObjectEvent *objectEvent, struct Sprite *sprite, u8 animNum)
{
    const struct StepAnimTable *stepTable;

    if (!objectEvent->inanimate)
    {
        sprite->animNum = animNum;
        stepTable = GetStepAnimTable(sprite->anims);
        if (stepTable != NULL)
        {
            if (sprite->animCmdIndex == stepTable->animPos[0])
                sprite->animCmdIndex  = stepTable->animPos[3];
            else if (sprite->animCmdIndex == stepTable->animPos[1])
                sprite->animCmdIndex = stepTable->animPos[2];
        }
        SeekSpriteAnim(sprite, sprite->animCmdIndex);
    }
}

void SetStepAnim(struct ObjectEvent *objectEvent, struct Sprite *sprite, u8 animNum)
{
    const struct StepAnimTable *stepTable;

    if (!objectEvent->inanimate)
    {
        u8 animPos;

        sprite->animNum = animNum;
        stepTable = GetStepAnimTable(sprite->anims);
        if (stepTable != NULL)
        {
            animPos = stepTable->animPos[1];
            if (sprite->animCmdIndex <= stepTable->animPos[0])
                animPos = stepTable->animPos[0];

            SeekSpriteAnim(sprite, animPos);
        }
    }
}

u8 GetDirectionToFace(s16 x, s16 y, s16 targetX, s16 targetY)
{
    if (x > targetX)
        return DIR_WEST;

    if (x < targetX)
        return DIR_EAST;

    if (y > targetY)
        return DIR_NORTH;

    return DIR_SOUTH;
}

// Uses the above, but script accessible, and uses localIds
bool8 ScrFunc_GetDirectionToFace(struct ScriptContext *ctx) {
    u16 *var = GetVarPointer(ScriptReadHalfword(ctx));
    u8 id0 = GetObjectEventIdByLocalId(ScriptReadByte(ctx)); // source
    u8 id1 = GetObjectEventIdByLocalId(ScriptReadByte(ctx)); // target
    if (var == NULL)
        return FALSE;
    if (id0 >= OBJECT_EVENTS_COUNT || id1 >= OBJECT_EVENTS_COUNT)
        *var = DIR_NONE;
    else
        *var = GetDirectionToFace(
            gObjectEvents[id0].currentCoords.x,
            gObjectEvents[id0].currentCoords.y,
            gObjectEvents[id1].currentCoords.x,
            gObjectEvents[id1].currentCoords.y);
    return FALSE;
}

// Whether following pokemon is also the user of the field move
// Intended to be called before the field effect itself
bool8 ScrFunc_IsFollowerFieldMoveUser(struct ScriptContext *ctx) {
    u16 *var = GetVarPointer(ScriptReadHalfword(ctx));
    u16 userIndex = gFieldEffectArguments[0]; // field move user index
    struct Pokemon *follower = GetFirstLiveMon();
    struct ObjectEvent *obj = GetFollowerObject();
    if (var == NULL)
        return FALSE;
    *var = FALSE;
    if (follower && obj && !obj->invisible) {
        u16 followIndex = ((u32)follower - (u32)gPlayerParty) / sizeof(struct Pokemon);
        *var = userIndex == followIndex;
    } else
    return FALSE;
}

void SetTrainerMovementType(struct ObjectEvent *objectEvent, u8 movementType)
{
    objectEvent->movementType = movementType;
    objectEvent->directionSequenceIndex = 0;
    objectEvent->extra.playerCopyableMovement = 0;
    gSprites[objectEvent->spriteId].callback = sMovementTypeCallbacks[movementType];
    gSprites[objectEvent->spriteId].sTypeFuncId = 0;
}

u8 GetTrainerFacingDirectionMovementType(u8 direction)
{
    return gTrainerFacingDirectionMovementTypes[direction];
}

static u8 GetCollisionInDirection(struct ObjectEvent *objectEvent, u8 direction)
{
    s16 x = objectEvent->currentCoords.x;
    s16 y = objectEvent->currentCoords.y;
    MoveCoords(direction, &x, &y);
    return GetCollisionAtCoords(objectEvent, x, y, direction);
}

u8 GetCollisionAtCoords(struct ObjectEvent *objectEvent, s16 x, s16 y, u32 dir)
{
    u8 direction = dir;
    if (IsCoordOutsideObjectEventMovementRange(objectEvent, x, y))
        return COLLISION_OUTSIDE_RANGE;
    else if (MapGridGetCollisionAt(x, y) || GetMapBorderIdAt(x, y) == CONNECTION_INVALID || IsMetatileDirectionallyImpassable(objectEvent, x, y, direction))
        return COLLISION_IMPASSABLE;
    else if (objectEvent->trackedByCamera && !CanCameraMoveInDirection(direction))
        return COLLISION_IMPASSABLE;
    else if (IsElevationMismatchAt(objectEvent->currentElevation, x, y))
        return COLLISION_ELEVATION_MISMATCH;
    else if (DoesObjectCollideWithObjectAt(objectEvent, x, y))
        return COLLISION_OBJECT_EVENT;
    return COLLISION_NONE;
}

u8 GetCollisionFlagsAtCoords(struct ObjectEvent *objectEvent, s16 x, s16 y, u8 direction)
{
    u8 flags = 0;

    if (IsCoordOutsideObjectEventMovementRange(objectEvent, x, y))
        flags |= 1 << (COLLISION_OUTSIDE_RANGE - 1);
    if (MapGridGetCollisionAt(x, y) || GetMapBorderIdAt(x, y) == CONNECTION_INVALID || IsMetatileDirectionallyImpassable(objectEvent, x, y, direction) || (objectEvent->trackedByCamera && !CanCameraMoveInDirection(direction)))
        flags |= 1 << (COLLISION_IMPASSABLE - 1);
    if (IsElevationMismatchAt(objectEvent->currentElevation, x, y))
        flags |= 1 << (COLLISION_ELEVATION_MISMATCH - 1);
    if (DoesObjectCollideWithObjectAt(objectEvent, x, y))
        flags |= 1 << (COLLISION_OBJECT_EVENT - 1);
    return flags;
}

static bool8 IsCoordOutsideObjectEventMovementRange(struct ObjectEvent *objectEvent, s16 x, s16 y)
{
    s16 left;
    s16 right;
    s16 top;
    s16 bottom;

    if (objectEvent->rangeX != 0)
    {
        left = objectEvent->initialCoords.x - objectEvent->rangeX;
        right = objectEvent->initialCoords.x + objectEvent->rangeX;

        if (left > x || right < x)
            return TRUE;
    }
    if (objectEvent->rangeY != 0)
    {
        top = objectEvent->initialCoords.y - objectEvent->rangeY;
        bottom = objectEvent->initialCoords.y + objectEvent->rangeY;

        if (top > y || bottom < y)
            return TRUE;
    }
    return FALSE;
}

static bool8 IsMetatileDirectionallyImpassable(struct ObjectEvent *objectEvent, s16 x, s16 y, u8 direction)
{
    if (gOppositeDirectionBlockedMetatileFuncs[direction - 1](objectEvent->currentMetatileBehavior)
        || gDirectionBlockedMetatileFuncs[direction - 1](MapGridGetMetatileBehaviorAt(x, y)))
        return TRUE;

    return FALSE;
}

static bool8 DoesObjectCollideWithObjectAt(struct ObjectEvent *objectEvent, s16 x, s16 y)
{
    u8 i;
    struct ObjectEvent *curObject;

    if (objectEvent->localId == OBJ_EVENT_ID_FOLLOWER)
        return FALSE; // follower cannot collide with other objects, but they can collide with it

    for (i = 0; i < OBJECT_EVENTS_COUNT; i++)
    {
        curObject = &gObjectEvents[i];
        if (curObject->active && (curObject->movementType != MOVEMENT_TYPE_FOLLOW_PLAYER || objectEvent != &gObjectEvents[gPlayerAvatar.objectEventId]) && curObject != objectEvent)
        {
            if ((curObject->currentCoords.x == x && curObject->currentCoords.y == y) || (curObject->previousCoords.x == x && curObject->previousCoords.y == y))
            {
                if (AreElevationsCompatible(objectEvent->currentElevation, curObject->currentElevation))
                    return TRUE;
            }
        }
    }
    return FALSE;
}

bool8 IsBerryTreeSparkling(u8 localId, u8 mapNum, u8 mapGroup)
{
    u8 objectEventId;

    if (!TryGetObjectEventIdByLocalIdAndMap(localId, mapNum, mapGroup, &objectEventId)
        && gSprites[gObjectEvents[objectEventId].spriteId].sBerryTreeFlags & BERRY_FLAG_SPARKLING)
        return TRUE;

    return FALSE;
}

void SetBerryTreeJustPicked(u8 localId, u8 mapNum, u8 mapGroup)
{
    u8 objectEventId;

    if (!TryGetObjectEventIdByLocalIdAndMap(localId, mapNum, mapGroup, &objectEventId))
        gSprites[gObjectEvents[objectEventId].spriteId].sBerryTreeFlags |= BERRY_FLAG_JUST_PICKED;
}

#undef sTimer
#undef sBerryTreeFlags

void MoveCoords(u8 direction, s16 *x, s16 *y)
{
    *x += sDirectionToVectors[direction].x;
    *y += sDirectionToVectors[direction].y;
}

// Unused
static void MoveCoordsInMapCoordIncrement(u8 direction, s16 *x, s16 *y)
{
    *x += sDirectionToVectors[direction].x << 4;
    *y += sDirectionToVectors[direction].y << 4;
}

static void MoveCoordsInDirection(u32 dir, s16 *x, s16 *y, s16 deltaX, s16 deltaY)
{
    u8 direction = dir;
    s16 dx2 = (u16)deltaX;
    s16 dy2 = (u16)deltaY;
    if (sDirectionToVectors[direction].x > 0)
        *x += dx2;
    if (sDirectionToVectors[direction].x < 0)
        *x -= dx2;
    if (sDirectionToVectors[direction].y > 0)
        *y += dy2;
    if (sDirectionToVectors[direction].y < 0)
        *y -= dy2;
}

void GetMapCoordsFromSpritePos(s16 x, s16 y, s16 *destX, s16 *destY)
{
    *destX = (x - gSaveBlock1Ptr->pos.x) << 4;
    *destY = (y - gSaveBlock1Ptr->pos.y) << 4;
    *destX -= gTotalCameraPixelOffsetX;
    *destY -= gTotalCameraPixelOffsetY;
}

void SetSpritePosToMapCoords(s16 mapX, s16 mapY, s16 *destX, s16 *destY)
{
    s16 dx = -gTotalCameraPixelOffsetX - gFieldCamera.x;
    s16 dy = -gTotalCameraPixelOffsetY - gFieldCamera.y;
    if (gFieldCamera.x > 0)
        dx += 16;

    if (gFieldCamera.x < 0)
        dx -= 16;

    if (gFieldCamera.y > 0)
        dy += 16;

    if (gFieldCamera.y < 0)
        dy -= 16;

    *destX = ((mapX - gSaveBlock1Ptr->pos.x) << 4) + dx;
    *destY = ((mapY - gSaveBlock1Ptr->pos.y) << 4) + dy;
}

void SetSpritePosToOffsetMapCoords(s16 *x, s16 *y, s16 dx, s16 dy)
{
    SetSpritePosToMapCoords(*x, *y, x, y);
    *x += dx;
    *y += dy;
}

static void GetObjectEventMovingCameraOffset(s16 *x, s16 *y)
{
    *x = 0;
    *y = 0;

    if (gFieldCamera.x > 0)
        (*x)++;

    if (gFieldCamera.x < 0)
        (*x)--;

    if (gFieldCamera.y > 0)
        (*y)++;

    if (gFieldCamera.y < 0)
        (*y)--;
}

void ObjectEventMoveDestCoords(struct ObjectEvent *objectEvent, u32 direction, s16 *x, s16 *y)
{
    u8 newDirn = direction;
    *x = objectEvent->currentCoords.x;
    *y = objectEvent->currentCoords.y;
    MoveCoords(newDirn, x, y);
}

bool8 ObjectEventIsMovementOverridden(struct ObjectEvent *objectEvent)
{
    if (objectEvent->singleMovementActive || objectEvent->heldMovementActive)
        return TRUE;

    return FALSE;
}

bool8 ObjectEventIsHeldMovementActive(struct ObjectEvent *objectEvent)
{
    if (objectEvent->heldMovementActive && objectEvent->movementActionId != MOVEMENT_ACTION_NONE)
        return TRUE;

    return FALSE;
}

bool8 ObjectEventSetHeldMovement(struct ObjectEvent *objectEvent, u8 movementActionId)
{
    if (ObjectEventIsMovementOverridden(objectEvent))
        return TRUE;

    UnfreezeObjectEvent(objectEvent);
    objectEvent->movementActionId = movementActionId;
    objectEvent->heldMovementActive = TRUE;
    objectEvent->heldMovementFinished = FALSE;
    gSprites[objectEvent->spriteId].sActionFuncId = 0;
    return FALSE;
}

void ObjectEventForceSetHeldMovement(struct ObjectEvent *objectEvent, u8 movementActionId)
{
    ObjectEventClearHeldMovementIfActive(objectEvent);
    ObjectEventSetHeldMovement(objectEvent, movementActionId);
}

void ObjectEventClearHeldMovementIfActive(struct ObjectEvent *objectEvent)
{
    if (objectEvent->heldMovementActive)
        ObjectEventClearHeldMovement(objectEvent);
}

void ObjectEventClearHeldMovement(struct ObjectEvent *objectEvent)
{
    objectEvent->movementActionId = MOVEMENT_ACTION_NONE;
    objectEvent->heldMovementActive = FALSE;
    objectEvent->heldMovementFinished = FALSE;
    gSprites[objectEvent->spriteId].sTypeFuncId = 0;
    gSprites[objectEvent->spriteId].sActionFuncId = 0;
}

u8 ObjectEventCheckHeldMovementStatus(struct ObjectEvent *objectEvent)
{
    if (objectEvent->heldMovementActive)
        return objectEvent->heldMovementFinished;

    return 16;
}

u8 ObjectEventClearHeldMovementIfFinished(struct ObjectEvent *objectEvent)
{
    u8 heldMovementStatus = ObjectEventCheckHeldMovementStatus(objectEvent);
    if (heldMovementStatus != 0 && heldMovementStatus != 16)
        ObjectEventClearHeldMovementIfActive(objectEvent);

    return heldMovementStatus;
}

u8 ObjectEventGetHeldMovementActionId(struct ObjectEvent *objectEvent)
{
    if (objectEvent->heldMovementActive)
        return objectEvent->movementActionId;

    return MOVEMENT_ACTION_NONE;
}

void UpdateObjectEventCurrentMovement(struct ObjectEvent *objectEvent, struct Sprite *sprite, bool8 (*callback)(struct ObjectEvent *, struct Sprite *))
{
    DoGroundEffects_OnSpawn(objectEvent, sprite);
    TryEnableObjectEventAnim(objectEvent, sprite);

    if (ObjectEventIsHeldMovementActive(objectEvent))
        ObjectEventExecHeldMovementAction(objectEvent, sprite);
    else if (!objectEvent->frozen)
        while (callback(objectEvent, sprite));

    DoGroundEffects_OnBeginStep(objectEvent, sprite);
    DoGroundEffects_OnFinishStep(objectEvent, sprite);
    UpdateObjectEventSpriteAnimPause(objectEvent, sprite);
    UpdateObjectEventVisibility(objectEvent, sprite);
    ObjectEventUpdateSubpriority(objectEvent, sprite);
}

#define dirn_to_anim(name, table)\
u8 name(u32 idx)\
{\
    u8 direction;\
    u8 animIds[sizeof(table)];\
    direction = idx;\
    memcpy(animIds, (table), sizeof(table));\
    if (direction > DIR_EAST) direction = 0;\
    return animIds[direction];\
}

dirn_to_anim(GetFaceDirectionMovementAction, gFaceDirectionMovementActions);
dirn_to_anim(GetWalkSlowMovementAction, gWalkSlowMovementActions);
dirn_to_anim(GetWalkNormalMovementAction, gWalkNormalMovementActions);
dirn_to_anim(GetWalkFastMovementAction, gWalkFastMovementActions);
dirn_to_anim(GetRideWaterCurrentMovementAction, gRideWaterCurrentMovementActions);
dirn_to_anim(GetWalkFasterMovementAction, gWalkFasterMovementActions);
dirn_to_anim(GetSlideMovementAction, gSlideMovementActions);
dirn_to_anim(GetPlayerRunMovementAction, gPlayerRunMovementActions);
dirn_to_anim(GetJump2MovementAction, gJump2MovementActions);
dirn_to_anim(GetJumpInPlaceMovementAction, gJumpInPlaceMovementActions);
dirn_to_anim(GetJumpInPlaceTurnAroundMovementAction, gJumpInPlaceTurnAroundMovementActions);
dirn_to_anim(GetJumpMovementAction, gJumpMovementActions);
dirn_to_anim(GetJumpSpecialMovementAction, gJumpSpecialMovementActions);
dirn_to_anim(GetWalkInPlaceSlowMovementAction, gWalkInPlaceSlowMovementActions);
dirn_to_anim(GetWalkInPlaceNormalMovementAction, gWalkInPlaceNormalMovementActions);
dirn_to_anim(GetWalkInPlaceFastMovementAction, gWalkInPlaceFastMovementActions);
dirn_to_anim(GetWalkInPlaceFasterMovementAction, gWalkInPlaceFasterMovementActions);

bool8 ObjectEventFaceOppositeDirection(struct ObjectEvent *objectEvent, u8 direction)
{
    return ObjectEventSetHeldMovement(objectEvent, GetFaceDirectionMovementAction(GetOppositeDirection(direction)));
}

dirn_to_anim(GetAcroWheelieFaceDirectionMovementAction, gAcroWheelieFaceDirectionMovementActions);
dirn_to_anim(GetAcroPopWheelieFaceDirectionMovementAction, gAcroPopWheelieFaceDirectionMovementActions);
dirn_to_anim(GetAcroEndWheelieFaceDirectionMovementAction, gAcroEndWheelieFaceDirectionMovementActions);
dirn_to_anim(GetAcroWheelieHopFaceDirectionMovementAction, gAcroWheelieHopFaceDirectionMovementActions);
dirn_to_anim(GetAcroWheelieHopDirectionMovementAction, gAcroWheelieHopDirectionMovementActions);
dirn_to_anim(GetAcroWheelieJumpDirectionMovementAction, gAcroWheelieJumpDirectionMovementActions);
dirn_to_anim(GetAcroWheelieInPlaceDirectionMovementAction, gAcroWheelieInPlaceDirectionMovementActions);
dirn_to_anim(GetAcroPopWheelieMoveDirectionMovementAction, gAcroPopWheelieMoveDirectionMovementActions);
dirn_to_anim(GetAcroWheelieMoveDirectionMovementAction, gAcroWheelieMoveDirectionMovementActions);
dirn_to_anim(GetAcroEndWheelieMoveDirectionMovementAction, gAcroEndWheelieMoveDirectionMovementActions);

u8 GetOppositeDirection(u8 direction)
{
    u8 directions[sizeof sOppositeDirections];

    memcpy(directions, sOppositeDirections, sizeof sOppositeDirections);
    if (direction <= DIR_NONE || direction > (sizeof sOppositeDirections))
        return direction;

    return directions[direction - 1];
}

// Takes the player's original and current direction and gives a direction the copy NPC should consider as the player's direction.
// See comments at the table's definition.
static u32 GetPlayerDirectionForCopy(u8 initDir, u8 moveDir)
{
    return sPlayerDirectionsForCopy[initDir - 1][moveDir - 1];
}

// copyInitDir is the initial facing direction of the copying NPC.
// playerInitDir is the direction the player was facing when the copying NPC was spawned, as set by MovementType_CopyPlayer_Step0.
// playerMoveDir is the direction the player is currently moving.
static u32 GetCopyDirection(u8 copyInitDir, u32 playerInitDir, u32 playerMoveDir)
{
    u32 dir;
    u8 _playerInitDir = playerInitDir;
    u8 _playerMoveDir = playerMoveDir;
    if (_playerInitDir == DIR_NONE || _playerMoveDir == DIR_NONE
      || _playerInitDir > DIR_EAST || _playerMoveDir > DIR_EAST)
        return DIR_NONE;

    dir = GetPlayerDirectionForCopy(_playerInitDir, playerMoveDir);
    return sPlayerDirectionToCopyDirection[copyInitDir - 1][dir - 1];
}

static void ObjectEventExecHeldMovementAction(struct ObjectEvent *objectEvent, struct Sprite *sprite)
{
    if (gMovementActionFuncs[objectEvent->movementActionId][sprite->sActionFuncId](objectEvent, sprite))
        objectEvent->heldMovementFinished = TRUE;
}

static bool8 ObjectEventExecSingleMovementAction(struct ObjectEvent *objectEvent, struct Sprite *sprite)
{
    if (gMovementActionFuncs[objectEvent->movementActionId][sprite->sActionFuncId](objectEvent, sprite))
    {
        objectEvent->movementActionId = MOVEMENT_ACTION_NONE;
        sprite->sActionFuncId = 0;
        return TRUE;
    }
    return FALSE;
}

static void ObjectEventSetSingleMovement(struct ObjectEvent *objectEvent, struct Sprite *sprite, u8 animId)
{
    objectEvent->movementActionId = animId;
    sprite->sActionFuncId = 0;
}

static void FaceDirection(struct ObjectEvent *objectEvent, struct Sprite *sprite, u8 direction)
{
    SetObjectEventDirection(objectEvent, direction);
    ShiftStillObjectEventCoords(objectEvent);
    SetStepAnim(objectEvent, sprite, GetMoveDirectionAnimNum(objectEvent->facingDirection));
    sprite->animPaused = TRUE;
    sprite->sActionFuncId = 1;
}

bool8 MovementAction_FaceDown_Step0(struct ObjectEvent *objectEvent, struct Sprite *sprite)
{
    FaceDirection(objectEvent, sprite, DIR_SOUTH);
    return TRUE;
}

bool8 MovementAction_FaceUp_Step0(struct ObjectEvent *objectEvent, struct Sprite *sprite)
{
    FaceDirection(objectEvent, sprite, DIR_NORTH);
    return TRUE;
}

bool8 MovementAction_FaceLeft_Step0(struct ObjectEvent *objectEvent, struct Sprite *sprite)
{
    FaceDirection(objectEvent, sprite, DIR_WEST);
    return TRUE;
}

bool8 MovementAction_FaceRight_Step0(struct ObjectEvent *objectEvent, struct Sprite *sprite)
{
    FaceDirection(objectEvent, sprite, DIR_EAST);
    return TRUE;
}

void InitNpcForMovement(struct ObjectEvent *objectEvent, struct Sprite *sprite, u8 direction, u8 speed)
{
    s16 x;
    s16 y;

    x = objectEvent->currentCoords.x;
    y = objectEvent->currentCoords.y;
    SetObjectEventDirection(objectEvent, direction);
    MoveCoords(direction, &x, &y);
    ShiftObjectEventCoords(objectEvent, x, y);
    SetSpriteDataForNormalStep(sprite, direction, speed);
    sprite->animPaused = FALSE;

    if (sLockedAnimObjectEvents != NULL && FindLockedObjectEventIndex(objectEvent) != OBJECT_EVENTS_COUNT)
        sprite->animPaused = TRUE;

    objectEvent->triggerGroundEffectsOnMove = TRUE;
    sprite->sActionFuncId = 1;
}

static void InitMovementNormal(struct ObjectEvent *objectEvent, struct Sprite *sprite, u8 direction, u8 speed)
{
    u8 (*functions[ARRAY_COUNT(sDirectionAnimFuncsBySpeed)])(u8);

    memcpy(functions, sDirectionAnimFuncsBySpeed, sizeof sDirectionAnimFuncsBySpeed);
    InitNpcForMovement(objectEvent, sprite, direction, speed);
    SetStepAnimHandleAlternation(objectEvent, sprite, functions[speed](objectEvent->facingDirection));
}

static void StartRunningAnim(struct ObjectEvent *objectEvent, struct Sprite *sprite, u8 direction)
{
    InitNpcForMovement(objectEvent, sprite, direction, MOVE_SPEED_FAST_1);
    SetStepAnimHandleAlternation(objectEvent, sprite, GetRunningDirectionAnimNum(objectEvent->facingDirection));
}

static bool8 UpdateMovementNormal(struct ObjectEvent *objectEvent, struct Sprite *sprite)
{
    if (NpcTakeStep(sprite))
    {
        ShiftStillObjectEventCoords(objectEvent);
        objectEvent->triggerGroundEffectsOnStop = TRUE;
        sprite->animPaused = TRUE;
        return TRUE;
    }
    return FALSE;
}

static void InitNpcForWalkSlow(struct ObjectEvent *objectEvent, struct Sprite *sprite, u8 direction)
{
    s16 x;
    s16 y;

    x = objectEvent->currentCoords.x;
    y = objectEvent->currentCoords.y;
    SetObjectEventDirection(objectEvent, direction);
    MoveCoords(direction, &x, &y);
    ShiftObjectEventCoords(objectEvent, x, y);
    SetWalkSlowSpriteData(sprite, direction);
    sprite->animPaused = FALSE;
    objectEvent->triggerGroundEffectsOnMove = TRUE;
    sprite->sActionFuncId = 1;
}

static void InitWalkSlow(struct ObjectEvent *objectEvent, struct Sprite *sprite, u8 direction)
{
    InitNpcForWalkSlow(objectEvent, sprite, direction);
    SetStepAnimHandleAlternation(objectEvent, sprite, GetMoveDirectionAnimNum(objectEvent->facingDirection));
}

static bool8 UpdateWalkSlow(struct ObjectEvent *objectEvent, struct Sprite *sprite)
{
    if (UpdateWalkSlowAnim(sprite))
    {
        ShiftStillObjectEventCoords(objectEvent);
        objectEvent->triggerGroundEffectsOnStop = TRUE;
        sprite->animPaused = TRUE;
        return TRUE;
    }
    return FALSE;
}

bool8 MovementAction_WalkSlowDiagonalUpLeft_Step0(struct ObjectEvent *objectEvent, struct Sprite *sprite)
{
    InitWalkSlow(objectEvent, sprite, DIR_NORTHWEST);
    return MovementAction_WalkSlowDiagonalUpLeft_Step1(objectEvent, sprite);
}

bool8 MovementAction_WalkSlowDiagonalUpLeft_Step1(struct ObjectEvent *objectEvent, struct Sprite *sprite)
{
    if (UpdateWalkSlow(objectEvent, sprite))
    {
        sprite->sActionFuncId = 2;
        return TRUE;
    }
    return FALSE;
}

bool8 MovementAction_WalkSlowDiagonalUpRight_Step0(struct ObjectEvent *objectEvent, struct Sprite *sprite)
{
    InitWalkSlow(objectEvent, sprite, DIR_NORTHEAST);
    return MovementAction_WalkSlowDiagonalUpRight_Step1(objectEvent, sprite);
}

bool8 MovementAction_WalkSlowDiagonalUpRight_Step1(struct ObjectEvent *objectEvent, struct Sprite *sprite)
{
    if (UpdateWalkSlow(objectEvent, sprite))
    {
        sprite->sActionFuncId = 2;
        return TRUE;
    }
    return FALSE;
}

bool8 MovementAction_WalkSlowDiagonalDownLeft_Step0(struct ObjectEvent *objectEvent, struct Sprite *sprite)
{
    InitWalkSlow(objectEvent, sprite, DIR_SOUTHWEST);
    return MovementAction_WalkSlowDiagonalDownLeft_Step1(objectEvent, sprite);
}

bool8 MovementAction_WalkSlowDiagonalDownLeft_Step1(struct ObjectEvent *objectEvent, struct Sprite *sprite)
{
    if (UpdateWalkSlow(objectEvent, sprite))
    {
        sprite->sActionFuncId = 2;
        return TRUE;
    }
    return FALSE;
}

bool8 MovementAction_WalkSlowDiagonalDownRight_Step0(struct ObjectEvent *objectEvent, struct Sprite *sprite)
{
    InitWalkSlow(objectEvent, sprite, DIR_SOUTHEAST);
    return MovementAction_WalkSlowDiagonalDownRight_Step1(objectEvent, sprite);
}

bool8 MovementAction_WalkSlowDiagonalDownRight_Step1(struct ObjectEvent *objectEvent, struct Sprite *sprite)
{
    if (UpdateWalkSlow(objectEvent, sprite))
    {
        sprite->sActionFuncId = 2;
        return TRUE;
    }
    return FALSE;
}

bool8 MovementAction_WalkSlowDown_Step0(struct ObjectEvent *objectEvent, struct Sprite *sprite)
{
    InitWalkSlow(objectEvent, sprite, DIR_SOUTH);
    return MovementAction_WalkSlowDown_Step1(objectEvent, sprite);
}

bool8 MovementAction_WalkSlowDown_Step1(struct ObjectEvent *objectEvent, struct Sprite *sprite)
{
    if (UpdateWalkSlow(objectEvent, sprite))
    {
        sprite->sActionFuncId = 2;
        return TRUE;
    }
    return FALSE;
}

bool8 MovementAction_WalkSlowUp_Step0(struct ObjectEvent *objectEvent, struct Sprite *sprite)
{
    InitWalkSlow(objectEvent, sprite, DIR_NORTH);
    return MovementAction_WalkSlowUp_Step1(objectEvent, sprite);
}

bool8 MovementAction_WalkSlowUp_Step1(struct ObjectEvent *objectEvent, struct Sprite *sprite)
{
    if (UpdateWalkSlow(objectEvent, sprite))
    {
        sprite->sActionFuncId = 2;
        return TRUE;
    }
    return FALSE;
}

bool8 MovementAction_WalkSlowLeft_Step0(struct ObjectEvent *objectEvent, struct Sprite *sprite)
{
    InitWalkSlow(objectEvent, sprite, DIR_WEST);
    return MovementAction_WalkSlowLeft_Step1(objectEvent, sprite);
}

bool8 MovementAction_WalkSlowLeft_Step1(struct ObjectEvent *objectEvent, struct Sprite *sprite)
{
    if (UpdateWalkSlow(objectEvent, sprite))
    {
        sprite->sActionFuncId = 2;
        return TRUE;
    }
    return FALSE;
}

bool8 MovementAction_WalkSlowRight_Step0(struct ObjectEvent *objectEvent, struct Sprite *sprite)
{
    InitWalkSlow(objectEvent, sprite, DIR_EAST);
    return MovementAction_WalkSlowRight_Step1(objectEvent, sprite);
}

bool8 MovementAction_WalkSlowRight_Step1(struct ObjectEvent *objectEvent, struct Sprite *sprite)
{
    if (UpdateWalkSlow(objectEvent, sprite))
    {
        sprite->sActionFuncId = 2;
        return TRUE;
    }
    return FALSE;
}

bool8 MovementAction_WalkNormalDiagonalUpLeft_Step0(struct ObjectEvent *objectEvent, struct Sprite *sprite)
{
    InitMovementNormal(objectEvent, sprite, DIR_NORTHWEST, MOVE_SPEED_NORMAL);
    return MovementAction_WalkNormalDiagonalUpLeft_Step1(objectEvent, sprite);
}

bool8 MovementAction_WalkNormalDiagonalUpLeft_Step1(struct ObjectEvent *objectEvent, struct Sprite *sprite)
{
    if (UpdateMovementNormal(objectEvent, sprite))
    {
        sprite->sActionFuncId = 2;
        return TRUE;
    }
    return FALSE;
}

bool8 MovementAction_WalkNormalDiagonalUpRight_Step0(struct ObjectEvent *objectEvent, struct Sprite *sprite)
{
    InitMovementNormal(objectEvent, sprite, DIR_NORTHEAST, MOVE_SPEED_NORMAL);
    return MovementAction_WalkNormalDiagonalUpRight_Step1(objectEvent, sprite);
}

bool8 MovementAction_WalkNormalDiagonalUpRight_Step1(struct ObjectEvent *objectEvent, struct Sprite *sprite)
{
    if (UpdateMovementNormal(objectEvent, sprite))
    {
        sprite->sActionFuncId = 2;
        return TRUE;
    }
    return FALSE;
}

bool8 MovementAction_WalkNormalDiagonalDownLeft_Step0(struct ObjectEvent *objectEvent, struct Sprite *sprite)
{
    InitMovementNormal(objectEvent, sprite, DIR_SOUTHWEST, MOVE_SPEED_NORMAL);
    return MovementAction_WalkNormalDiagonalDownLeft_Step1(objectEvent, sprite);
}

bool8 MovementAction_WalkNormalDiagonalDownLeft_Step1(struct ObjectEvent *objectEvent, struct Sprite *sprite)
{
    if (UpdateMovementNormal(objectEvent, sprite))
    {
        sprite->sActionFuncId = 2;
        return TRUE;
    }
    return FALSE;
}

bool8 MovementAction_WalkNormalDiagonalDownRight_Step0(struct ObjectEvent *objectEvent, struct Sprite *sprite)
{
    InitMovementNormal(objectEvent, sprite, DIR_SOUTHEAST, MOVE_SPEED_NORMAL);
    return MovementAction_WalkNormalDiagonalDownRight_Step1(objectEvent, sprite);
}

bool8 MovementAction_WalkNormalDiagonalDownRight_Step1(struct ObjectEvent *objectEvent, struct Sprite *sprite)
{
    if (UpdateMovementNormal(objectEvent, sprite))
    {
        sprite->sActionFuncId = 2;
        return TRUE;
    }
    return FALSE;
}

bool8 MovementAction_WalkNormalDown_Step0(struct ObjectEvent *objectEvent, struct Sprite *sprite)
{
    InitMovementNormal(objectEvent, sprite, DIR_SOUTH, MOVE_SPEED_NORMAL);
    return MovementAction_WalkNormalDown_Step1(objectEvent, sprite);
}

bool8 MovementAction_WalkNormalDown_Step1(struct ObjectEvent *objectEvent, struct Sprite *sprite)
{
    if (UpdateMovementNormal(objectEvent, sprite))
    {
        sprite->sActionFuncId = 2;
        return TRUE;
    }
    return FALSE;
}

bool8 MovementAction_WalkNormalUp_Step0(struct ObjectEvent *objectEvent, struct Sprite *sprite)
{
    InitMovementNormal(objectEvent, sprite, DIR_NORTH, MOVE_SPEED_NORMAL);
    return MovementAction_WalkNormalUp_Step1(objectEvent, sprite);
}

bool8 MovementAction_WalkNormalUp_Step1(struct ObjectEvent *objectEvent, struct Sprite *sprite)
{
    if (UpdateMovementNormal(objectEvent, sprite))
    {
        sprite->sActionFuncId = 2;
        return TRUE;
    }
    return FALSE;
}

bool8 MovementAction_WalkNormalLeft_Step0(struct ObjectEvent *objectEvent, struct Sprite *sprite)
{
    InitMovementNormal(objectEvent, sprite, DIR_WEST, MOVE_SPEED_NORMAL);
    return MovementAction_WalkNormalLeft_Step1(objectEvent, sprite);
}

bool8 MovementAction_WalkNormalLeft_Step1(struct ObjectEvent *objectEvent, struct Sprite *sprite)
{
    if (UpdateMovementNormal(objectEvent, sprite))
    {
        sprite->sActionFuncId = 2;
        return TRUE;
    }
    return FALSE;
}

bool8 MovementAction_WalkNormalRight_Step0(struct ObjectEvent *objectEvent, struct Sprite *sprite)
{
    InitMovementNormal(objectEvent, sprite, DIR_EAST, MOVE_SPEED_NORMAL);
    return MovementAction_WalkNormalRight_Step1(objectEvent, sprite);
}

bool8 MovementAction_WalkNormalRight_Step1(struct ObjectEvent *objectEvent, struct Sprite *sprite)
{
    if (UpdateMovementNormal(objectEvent, sprite))
    {
        sprite->sActionFuncId = 2;
        return TRUE;
    }
    return FALSE;
}

#define JUMP_HALFWAY  1
#define JUMP_FINISHED ((u8)-1)

enum {
    JUMP_TYPE_HIGH,
    JUMP_TYPE_LOW,
    JUMP_TYPE_NORMAL,
    JUMP_TYPE_FAST,
    JUMP_TYPE_FASTER,
};

static void InitJump(struct ObjectEvent *objectEvent, struct Sprite *sprite, u8 direction, u8 distance, u8 type)
{
    s16 displacements[ARRAY_COUNT(sJumpInitDisplacements)];
    s16 x;
    s16 y;

    memcpy(displacements, sJumpInitDisplacements, sizeof sJumpInitDisplacements);
    x = 0;
    y = 0;
    SetObjectEventDirection(objectEvent, direction);
    MoveCoordsInDirection(direction, &x, &y, displacements[distance], displacements[distance]);
    ShiftObjectEventCoords(objectEvent, objectEvent->currentCoords.x + x, objectEvent->currentCoords.y + y);
    SetJumpSpriteData(sprite, direction, distance, type);
    sprite->sActionFuncId = 1;
    sprite->animPaused = FALSE;
    objectEvent->triggerGroundEffectsOnMove = TRUE;
    objectEvent->disableCoveringGroundEffects = TRUE;
}

static void InitJumpRegular(struct ObjectEvent *objectEvent, struct Sprite *sprite, u8 direction, u8 distance, u8 type)
{
    // For follower only, match the anim duration of the player's movement, whether dashing, walking or jumping
    if (objectEvent->localId == OBJ_EVENT_ID_FOLLOWER
        && type == JUMP_TYPE_HIGH
        && distance == JUMP_DISTANCE_FAR
        // In some areas (i.e Meteor Falls), the player can jump as the follower jumps, so preserve type in this case
        && PlayerGetCopyableMovement() != COPY_MOVE_JUMP2)
        type = TestPlayerAvatarFlags(PLAYER_AVATAR_FLAG_DASH) ? JUMP_TYPE_FASTER : JUMP_TYPE_FAST;
    InitJump(objectEvent, sprite, direction, distance, type);
    SetStepAnimHandleAlternation(objectEvent, sprite, GetMoveDirectionAnimNum(objectEvent->facingDirection));
    DoShadowFieldEffect(objectEvent);
}

#define sDistance data[4]

static u8 UpdateJumpAnim(struct ObjectEvent *objectEvent, struct Sprite *sprite, u8 callback(struct Sprite *))
{
    s16 displacements[ARRAY_COUNT(sJumpDisplacements)];
    s16 x;
    s16 y;
    u8 result;

    memcpy(displacements, sJumpDisplacements, sizeof sJumpDisplacements);
    result = callback(sprite);
    if (result == JUMP_HALFWAY && displacements[sprite->sDistance] != 0)
    {
        x = 0;
        y = 0;
        MoveCoordsInDirection(objectEvent->movementDirection, &x, &y, displacements[sprite->sDistance], displacements[sprite->sDistance]);
        ShiftObjectEventCoords(objectEvent, objectEvent->currentCoords.x + x, objectEvent->currentCoords.y + y);
        objectEvent->triggerGroundEffectsOnMove = TRUE;
        objectEvent->disableCoveringGroundEffects = TRUE;
    }
    else if (result == JUMP_FINISHED)
    {
        ShiftStillObjectEventCoords(objectEvent);
        objectEvent->triggerGroundEffectsOnStop = TRUE;
        objectEvent->landingJump = TRUE;
        sprite->animPaused = TRUE;
    }
    return result;
}

#undef sDistance

static u8 DoJumpAnimStep(struct ObjectEvent *objectEvent, struct Sprite *sprite)
{
    return UpdateJumpAnim(objectEvent, sprite, DoJumpSpriteMovement);
}

static u8 DoJumpSpecialAnimStep(struct ObjectEvent *objectEvent, struct Sprite *sprite)
{
    return UpdateJumpAnim(objectEvent, sprite, DoJumpSpecialSpriteMovement);
}

static bool8 DoJumpAnim(struct ObjectEvent *objectEvent, struct Sprite *sprite)
{
    if (DoJumpAnimStep(objectEvent, sprite) == JUMP_FINISHED)
        return TRUE;

    return FALSE;
}

static bool8 DoJumpSpecialAnim(struct ObjectEvent *objectEvent, struct Sprite *sprite)
{
    if (DoJumpSpecialAnimStep(objectEvent, sprite) == JUMP_FINISHED)
        return TRUE;

    return FALSE;
}

static bool8 DoJumpInPlaceAnim(struct ObjectEvent *objectEvent, struct Sprite *sprite)
{
    switch (DoJumpAnimStep(objectEvent, sprite))
    {
        case JUMP_FINISHED:
            return TRUE;
        case JUMP_HALFWAY:
            SetObjectEventDirection(objectEvent, GetOppositeDirection(objectEvent->movementDirection));
            SetStepAnim(objectEvent, sprite, GetMoveDirectionAnimNum(objectEvent->facingDirection));
        default:
            return FALSE;
    }
}

bool8 MovementAction_Jump2Down_Step0(struct ObjectEvent *objectEvent, struct Sprite *sprite)
{
    InitJumpRegular(objectEvent, sprite, DIR_SOUTH, JUMP_DISTANCE_FAR, JUMP_TYPE_HIGH);
    return MovementAction_Jump2Down_Step1(objectEvent, sprite);
}

bool8 MovementAction_Jump2Down_Step1(struct ObjectEvent *objectEvent, struct Sprite *sprite)
{
    if (DoJumpAnim(objectEvent, sprite))
    {
        objectEvent->noShadow = FALSE;
        sprite->sActionFuncId = 2;
        return TRUE;
    }
    return FALSE;
}

bool8 MovementAction_Jump2Up_Step0(struct ObjectEvent *objectEvent, struct Sprite *sprite)
{
    InitJumpRegular(objectEvent, sprite, DIR_NORTH, JUMP_DISTANCE_FAR, JUMP_TYPE_HIGH);
    return MovementAction_Jump2Up_Step1(objectEvent, sprite);
}

bool8 MovementAction_Jump2Up_Step1(struct ObjectEvent *objectEvent, struct Sprite *sprite)
{
    if (DoJumpAnim(objectEvent, sprite))
    {
        objectEvent->noShadow = FALSE;
        sprite->sActionFuncId = 2;
        return TRUE;
    }
    return FALSE;
}

bool8 MovementAction_Jump2Left_Step0(struct ObjectEvent *objectEvent, struct Sprite *sprite)
{
    InitJumpRegular(objectEvent, sprite, DIR_WEST, JUMP_DISTANCE_FAR, JUMP_TYPE_HIGH);
    return MovementAction_Jump2Left_Step1(objectEvent, sprite);
}

bool8 MovementAction_Jump2Left_Step1(struct ObjectEvent *objectEvent, struct Sprite *sprite)
{
    if (DoJumpAnim(objectEvent, sprite))
    {
        objectEvent->noShadow = FALSE;
        sprite->sActionFuncId = 2;
        return TRUE;
    }
    return FALSE;
}

bool8 MovementAction_Jump2Right_Step0(struct ObjectEvent *objectEvent, struct Sprite *sprite)
{
    InitJumpRegular(objectEvent, sprite, DIR_EAST, JUMP_DISTANCE_FAR, JUMP_TYPE_HIGH);
    return MovementAction_Jump2Right_Step1(objectEvent, sprite);
}

bool8 MovementAction_Jump2Right_Step1(struct ObjectEvent *objectEvent, struct Sprite *sprite)
{
    if (DoJumpAnim(objectEvent, sprite))
    {
        objectEvent->noShadow = FALSE;
        sprite->sActionFuncId = 2;
        return TRUE;
    }
    return FALSE;
}

static void InitMovementDelay(struct Sprite *sprite, u16 duration)
{
    sprite->sActionFuncId = 1;
    sprite->data[3] = duration;
}

bool8 MovementAction_Delay_Step1(struct ObjectEvent *objectEvent, struct Sprite *sprite)
{
    if (--sprite->data[3] == 0)
    {
        sprite->sActionFuncId = 2;
        return TRUE;
    }
    return FALSE;
}

bool8 MovementAction_Delay1_Step0(struct ObjectEvent *objectEvent, struct Sprite *sprite)
{
    InitMovementDelay(sprite, 1);
    return MovementAction_Delay_Step1(objectEvent, sprite);
}

bool8 MovementAction_Delay2_Step0(struct ObjectEvent *objectEvent, struct Sprite *sprite)
{
    InitMovementDelay(sprite, 2);
    return MovementAction_Delay_Step1(objectEvent, sprite);
}

bool8 MovementAction_Delay4_Step0(struct ObjectEvent *objectEvent, struct Sprite *sprite)
{
    InitMovementDelay(sprite, 4);
    return MovementAction_Delay_Step1(objectEvent, sprite);
}

bool8 MovementAction_Delay8_Step0(struct ObjectEvent *objectEvent, struct Sprite *sprite)
{
    InitMovementDelay(sprite, 8);
    return MovementAction_Delay_Step1(objectEvent, sprite);
}

bool8 MovementAction_Delay16_Step0(struct ObjectEvent *objectEvent, struct Sprite *sprite)
{
    InitMovementDelay(sprite, 16);
    return MovementAction_Delay_Step1(objectEvent, sprite);
}

bool8 MovementAction_WalkFastDown_Step0(struct ObjectEvent *objectEvent, struct Sprite *sprite)
{
    InitMovementNormal(objectEvent, sprite, DIR_SOUTH, MOVE_SPEED_FAST_1);
    return MovementAction_WalkFastDown_Step1(objectEvent, sprite);
}

bool8 MovementAction_WalkFastDown_Step1(struct ObjectEvent *objectEvent, struct Sprite *sprite)
{
    if (UpdateMovementNormal(objectEvent, sprite))
    {
        sprite->sActionFuncId = 2;
        return TRUE;
    }
    return FALSE;
}

bool8 MovementAction_WalkFastUp_Step0(struct ObjectEvent *objectEvent, struct Sprite *sprite)
{
    InitMovementNormal(objectEvent, sprite, DIR_NORTH, MOVE_SPEED_FAST_1);
    return MovementAction_WalkFastUp_Step1(objectEvent, sprite);
}

bool8 MovementAction_WalkFastUp_Step1(struct ObjectEvent *objectEvent, struct Sprite *sprite)
{
    if (UpdateMovementNormal(objectEvent, sprite))
    {
        sprite->sActionFuncId = 2;
        return TRUE;
    }
    return FALSE;
}

bool8 MovementAction_WalkFastLeft_Step0(struct ObjectEvent *objectEvent, struct Sprite *sprite)
{
    InitMovementNormal(objectEvent, sprite, DIR_WEST, MOVE_SPEED_FAST_1);
    return MovementAction_WalkFastLeft_Step1(objectEvent, sprite);
}

bool8 MovementAction_WalkFastLeft_Step1(struct ObjectEvent *objectEvent, struct Sprite *sprite)
{
    if (UpdateMovementNormal(objectEvent, sprite))
    {
        sprite->sActionFuncId = 2;
        return TRUE;
    }
    return FALSE;
}

bool8 MovementAction_WalkFastRight_Step0(struct ObjectEvent *objectEvent, struct Sprite *sprite)
{
    InitMovementNormal(objectEvent, sprite, DIR_EAST, MOVE_SPEED_FAST_1);
    return MovementAction_WalkFastRight_Step1(objectEvent, sprite);
}

bool8 MovementAction_WalkFastRight_Step1(struct ObjectEvent *objectEvent, struct Sprite *sprite)
{
    if (UpdateMovementNormal(objectEvent, sprite))
    {
        sprite->sActionFuncId = 2;
        return TRUE;
    }
    return FALSE;
}


static void InitMoveInPlace(struct ObjectEvent *objectEvent, struct Sprite *sprite, u8 direction, u8 animNum, u16 duration)
{
    SetObjectEventDirection(objectEvent, direction);
    SetStepAnimHandleAlternation(objectEvent, sprite, animNum);
    sprite->animPaused = FALSE;
    sprite->sActionFuncId = 1;
    sprite->data[3] = duration;
}

bool8 MovementAction_WalkInPlace_Step1(struct ObjectEvent *objectEvent, struct Sprite *sprite)
{
    if (-- sprite->data[3] == 0)
    {
        sprite->sActionFuncId = 2;
        sprite->animPaused = TRUE;
        return TRUE;
    }
    return FALSE;
}

bool8 MovementAction_WalkInPlaceSlow_Step1(struct ObjectEvent *objectEvent, struct Sprite *sprite)
{
    if (sprite->data[3] & 1)
        sprite->animDelayCounter++;

    return MovementAction_WalkInPlace_Step1(objectEvent, sprite);
}

bool8 MovementAction_WalkInPlaceSlowDown_Step0(struct ObjectEvent *objectEvent, struct Sprite *sprite)
{
    InitMoveInPlace(objectEvent, sprite, DIR_SOUTH, GetMoveDirectionAnimNum(DIR_SOUTH), 32);
    return MovementAction_WalkInPlaceSlow_Step1(objectEvent, sprite);
}

// Update sprite with a palette filled with a solid color
static u8 LoadFillColorPalette(u16 color, u16 paletteTag, struct Sprite *sprite) {
  u16 paletteData[16];
  struct SpritePalette dynamicPalette = {.tag = paletteTag, .data = paletteData};
  CpuFill16(color, paletteData, PLTT_SIZE_4BPP);
  return UpdateSpritePalette(&dynamicPalette, sprite);
}

bool8 MovementAction_ExitPokeball_Step0(struct ObjectEvent *objectEvent, struct Sprite *sprite) {
    u8 direction = gObjectEvents[gPlayerAvatar.objectEventId].facingDirection;
    objectEvent->invisible = FALSE;
    if (TestPlayerAvatarFlags(PLAYER_AVATAR_FLAG_DASH)) { // If player is dashing, the pokemon must come out faster
        StartSpriteAnimInDirection(objectEvent, sprite, direction, GetMoveDirectionFastestAnimNum(direction) + 4);
        sprite->data[3] = 8; // duration
        sprite->data[6] = 0; // fast speed
    } else {
        StartSpriteAnimInDirection(objectEvent, sprite, direction, GetMoveDirectionFastestAnimNum(direction));
        sprite->data[3] = 16; // duration
        sprite->data[6] = 1; // slow speed
    }
    sprite->data[6] |= (direction == DIR_EAST ? 1 : 0) << 4;
    ObjectEventSetGraphicsId(objectEvent, OBJ_EVENT_GFX_ANIMATED_BALL);
    objectEvent->inanimate = FALSE;
    return MovementAction_ExitPokeball_Step1(objectEvent, sprite);
}

static const union AffineAnimCmd sAffineAnim_PokeballExit[] =
{
    AFFINEANIMCMD_FRAME(0x40, 0x100, 0, 0),
    AFFINEANIMCMD_FRAME(0x80, 0x100, 0, 0),
    AFFINEANIMCMD_FRAME(0xC0, 0x100, 0, 0),
    AFFINEANIMCMD_FRAME(0x100, 0x100, 0, 0),
    AFFINEANIMCMD_END,
};

static const union AffineAnimCmd sAffineAnim_PokeballExitEast[] = // sprite is h-flipped when east
{
    AFFINEANIMCMD_FRAME(0xFFC0, 0x100, 0, 0),
    AFFINEANIMCMD_FRAME(0xFF80, 0x100, 0, 0),
    AFFINEANIMCMD_FRAME(0xFF40, 0x100, 0, 0),
    AFFINEANIMCMD_FRAME(0xFF00, 0x100, 0, 0),
    AFFINEANIMCMD_END,
};

static const union AffineAnimCmd sAffineAnim_PokeballEnter[] =
{
    AFFINEANIMCMD_FRAME(0x100, 0x100, 0, 0),
    AFFINEANIMCMD_FRAME(0xC0, 0x100, 0, 0),
    AFFINEANIMCMD_FRAME(0x80, 0x100, 0, 0),
    AFFINEANIMCMD_FRAME(0x40, 0x100, 0, 0),
    AFFINEANIMCMD_END,
};

static const union AffineAnimCmd sAffineAnim_PokeballEnterEast[] = // sprtie is h-flipped when east
{
    AFFINEANIMCMD_FRAME(0xFF00, 0x100, 0, 0),
    AFFINEANIMCMD_FRAME(0xFF40, 0x100, 0, 0),
    AFFINEANIMCMD_FRAME(0xFF80, 0x100, 0, 0),
    AFFINEANIMCMD_FRAME(0xFFC0, 0x100, 0, 0),
    AFFINEANIMCMD_END,
};

static const union AffineAnimCmd *const sAffineAnims_PokeballFollower[] =
{
    sAffineAnim_PokeballExit,
    sAffineAnim_PokeballExitEast,
    sAffineAnim_PokeballEnter,
    sAffineAnim_PokeballEnterEast,
};

bool8 MovementAction_ExitPokeball_Step1(struct ObjectEvent *objectEvent, struct Sprite *sprite)
{
    u8 duration = sprite->data[6] & 0xF;
    sprite->data[3]--;
    if (sprite->data[3] == 0)
    {
        sprite->sActionFuncId = 2;
        sprite->animCmdIndex = 0;
        sprite->animPaused = TRUE;
        return TRUE;
    // Set graphics, palette, and affine animation
    } else if ((duration == 0 && sprite->data[3] == 3) || (duration == 1 && sprite->data[3] == 7)) {
<<<<<<< HEAD
      FollowerSetGraphics(objectEvent, objectEvent->extra.mon.species, objectEvent->extra.mon.form, objectEvent->extra.mon.shiny, FALSE);
      LoadFillColorPalette(RGB_WHITE, OBJ_EVENT_PAL_TAG_WHITE, sprite);
      // Initialize affine animation
      sprite->affineAnims = sAffineAnims_PokeballFollower;
      sprite->oam.affineMode = ST_OAM_AFFINE_NORMAL;
      InitSpriteAffineAnim(sprite);
      StartSpriteAffineAnim(sprite, sprite->data[6] >> 4);
    // Restore original palette & disable affine
    } else if ((duration == 0 && sprite->data[3] == 1) || (duration == 1 && sprite->data[3] == 3)) {
      sprite->affineAnimEnded = TRUE;
      FreeSpriteOamMatrix(sprite);
      sprite->oam.affineMode = ST_OAM_AFFINE_OFF;
      FollowerSetGraphics(objectEvent, objectEvent->extra.mon.species, objectEvent->extra.mon.form, objectEvent->extra.mon.shiny, TRUE);
=======
        FollowerSetGraphics(objectEvent, objectEvent->extra.mon.species, objectEvent->extra.mon.form, objectEvent->extra.mon.shiny);
        LoadFillColorPalette(RGB_WHITE, OBJ_EVENT_PAL_TAG_WHITE, sprite);
        // Initialize affine animation
        sprite->affineAnims = sAffineAnims_PokeballFollower;
        #if LARGE_OW_SUPPORT
        if (IS_POW_OF_TWO(-sprite->centerToCornerVecX)) {
        #endif
            sprite->affineAnims = sAffineAnims_PokeballFollower;
            sprite->oam.affineMode = ST_OAM_AFFINE_NORMAL;
            InitSpriteAffineAnim(sprite);
            StartSpriteAffineAnim(sprite, sprite->data[6] >> 4);
        #if LARGE_OW_SUPPORT
        }
        #endif
    // Restore original palette & disable affine
    } else if ((duration == 0 && sprite->data[3] == 1) || (duration == 1 && sprite->data[3] == 3)) {
        sprite->affineAnimEnded = TRUE;
        FreeSpriteOamMatrix(sprite);
        sprite->oam.affineMode = ST_OAM_AFFINE_OFF;
        FollowerSetGraphics(objectEvent, objectEvent->extra.mon.species, objectEvent->extra.mon.form, objectEvent->extra.mon.shiny);
>>>>>>> 94a2e04f
    }
    return FALSE;
}

bool8 MovementAction_EnterPokeball_Step0(struct ObjectEvent *objectEvent, struct Sprite *sprite) {
    u8 direction = objectEvent->facingDirection;
    StartSpriteAnimInDirection(objectEvent, sprite, direction, GetMoveDirectionFasterAnimNum(direction));
    sprite->data[3] = 16; // duration
    sprite->data[6] = direction == DIR_EAST ? 3 : 2; // affine animation number
    EndFollowerTransformEffect(objectEvent, sprite);
    return MovementAction_EnterPokeball_Step1(objectEvent, sprite);
}

bool8 MovementAction_EnterPokeball_Step1(struct ObjectEvent *objectEvent, struct Sprite *sprite)
{
    sprite->data[3]--;
    if (sprite->data[3] == 0) {
        sprite->data[2] = 2;
        return FALSE;
    } else if (sprite->data[3] == 11) { // Set palette to white & start affine
        LoadFillColorPalette(RGB_WHITE, OBJ_EVENT_PAL_TAG_WHITE, sprite);
        #if LARGE_OW_SUPPORT
        // Only do affine if sprite width is power of 2
        // (effect looks weird on sprites composed of subsprites like 48x48, etc)
        if (IS_POW_OF_TWO(-sprite->centerToCornerVecX)) {
        #endif
            sprite->affineAnims = sAffineAnims_PokeballFollower;
            sprite->oam.affineMode = ST_OAM_AFFINE_NORMAL;
            InitSpriteAffineAnim(sprite);
            StartSpriteAffineAnim(sprite, sprite->data[6]);
        #if LARGE_OW_SUPPORT
        }
        #endif
        sprite->subspriteTableNum = 0;
    } else if (sprite->data[3] == 7) { // Free white palette and change to pokeball, disable affine
        sprite->affineAnimEnded = TRUE;
        FreeSpriteOamMatrix(sprite);
        sprite->oam.affineMode = ST_OAM_AFFINE_OFF;
        ObjectEventSetGraphicsId(objectEvent, OBJ_EVENT_GFX_ANIMATED_BALL);
        objectEvent->inanimate = FALSE;
    }
    return FALSE;
}

bool8 MovementAction_EnterPokeball_Step2(struct ObjectEvent *objectEvent, struct Sprite *sprite)
{
    FollowerSetGraphics(objectEvent, objectEvent->extra.mon.species, objectEvent->extra.mon.form, objectEvent->extra.mon.shiny, FALSE);
    objectEvent->invisible = TRUE;
    sprite->data[1] = 0;
    sprite->data[6] = 0;
    sprite->animPaused = TRUE;
    return TRUE;
}

bool8 MovementAction_WalkInPlaceSlowUp_Step0(struct ObjectEvent *objectEvent, struct Sprite *sprite)
{
    InitMoveInPlace(objectEvent, sprite, DIR_NORTH, GetMoveDirectionAnimNum(DIR_NORTH), 32);
    return MovementAction_WalkInPlaceSlow_Step1(objectEvent, sprite);
}

bool8 MovementAction_WalkInPlaceSlowLeft_Step0(struct ObjectEvent *objectEvent, struct Sprite *sprite)
{
    InitMoveInPlace(objectEvent, sprite, DIR_WEST, GetMoveDirectionAnimNum(DIR_WEST), 32);
    return MovementAction_WalkInPlaceSlow_Step1(objectEvent, sprite);
}

bool8 MovementAction_WalkInPlaceSlowRight_Step0(struct ObjectEvent *objectEvent, struct Sprite *sprite)
{
    InitMoveInPlace(objectEvent, sprite, DIR_EAST, GetMoveDirectionAnimNum(DIR_EAST), 32);
    return MovementAction_WalkInPlaceSlow_Step1(objectEvent, sprite);
}

bool8 MovementAction_WalkInPlaceNormalDown_Step0(struct ObjectEvent *objectEvent, struct Sprite *sprite)
{
    InitMoveInPlace(objectEvent, sprite, DIR_SOUTH, GetMoveDirectionAnimNum(DIR_SOUTH), 16);
    return MovementAction_WalkInPlace_Step1(objectEvent, sprite);
}

bool8 MovementAction_WalkInPlaceNormalUp_Step0(struct ObjectEvent *objectEvent, struct Sprite *sprite)
{
    InitMoveInPlace(objectEvent, sprite, DIR_NORTH, GetMoveDirectionAnimNum(DIR_NORTH), 16);
    return MovementAction_WalkInPlace_Step1(objectEvent, sprite);
}

bool8 MovementAction_WalkInPlaceNormalLeft_Step0(struct ObjectEvent *objectEvent, struct Sprite *sprite)
{
    InitMoveInPlace(objectEvent, sprite, DIR_WEST, GetMoveDirectionAnimNum(DIR_WEST), 16);
    return MovementAction_WalkInPlace_Step1(objectEvent, sprite);
}

bool8 MovementAction_WalkInPlaceNormalRight_Step0(struct ObjectEvent *objectEvent, struct Sprite *sprite)
{
    InitMoveInPlace(objectEvent, sprite, DIR_EAST, GetMoveDirectionAnimNum(DIR_EAST), 16);
    return MovementAction_WalkInPlace_Step1(objectEvent, sprite);
}

bool8 MovementAction_WalkInPlaceFastDown_Step0(struct ObjectEvent *objectEvent, struct Sprite *sprite)
{
    InitMoveInPlace(objectEvent, sprite, DIR_SOUTH, GetMoveDirectionFastAnimNum(DIR_SOUTH), 8);
    return MovementAction_WalkInPlace_Step1(objectEvent, sprite);
}

bool8 MovementAction_WalkInPlaceFastUp_Step0(struct ObjectEvent *objectEvent, struct Sprite *sprite)
{
    InitMoveInPlace(objectEvent, sprite, DIR_NORTH, GetMoveDirectionFastAnimNum(DIR_NORTH), 8);
    return MovementAction_WalkInPlace_Step1(objectEvent, sprite);
}

bool8 MovementAction_WalkInPlaceFastLeft_Step0(struct ObjectEvent *objectEvent, struct Sprite *sprite)
{
    InitMoveInPlace(objectEvent, sprite, DIR_WEST, GetMoveDirectionFastAnimNum(DIR_WEST), 8);
    return MovementAction_WalkInPlace_Step1(objectEvent, sprite);
}

bool8 MovementAction_WalkInPlaceFastRight_Step0(struct ObjectEvent *objectEvent, struct Sprite *sprite)
{
    InitMoveInPlace(objectEvent, sprite, DIR_EAST, GetMoveDirectionFastAnimNum(DIR_EAST), 8);
    return MovementAction_WalkInPlace_Step1(objectEvent, sprite);
}

bool8 MovementAction_WalkInPlaceFasterDown_Step0(struct ObjectEvent *objectEvent, struct Sprite *sprite)
{
    InitMoveInPlace(objectEvent, sprite, DIR_SOUTH, GetMoveDirectionFasterAnimNum(DIR_SOUTH), 4);
    return MovementAction_WalkInPlace_Step1(objectEvent, sprite);
}

bool8 MovementAction_WalkInPlaceFasterUp_Step0(struct ObjectEvent *objectEvent, struct Sprite *sprite)
{
    InitMoveInPlace(objectEvent, sprite, DIR_NORTH, GetMoveDirectionFasterAnimNum(DIR_NORTH), 4);
    return MovementAction_WalkInPlace_Step1(objectEvent, sprite);
}

bool8 MovementAction_WalkInPlaceFasterLeft_Step0(struct ObjectEvent *objectEvent, struct Sprite *sprite)
{
    InitMoveInPlace(objectEvent, sprite, DIR_WEST, GetMoveDirectionFasterAnimNum(DIR_WEST), 4);
    return MovementAction_WalkInPlace_Step1(objectEvent, sprite);
}

bool8 MovementAction_WalkInPlaceFasterRight_Step0(struct ObjectEvent *objectEvent, struct Sprite *sprite)
{
    InitMoveInPlace(objectEvent, sprite, DIR_EAST, GetMoveDirectionFasterAnimNum(DIR_EAST), 4);
    return MovementAction_WalkInPlace_Step1(objectEvent, sprite);
}

bool8 MovementAction_RideWaterCurrentDown_Step0(struct ObjectEvent *objectEvent, struct Sprite *sprite)
{
    InitMovementNormal(objectEvent, sprite, DIR_SOUTH, MOVE_SPEED_FAST_2);
    return MovementAction_RideWaterCurrentDown_Step1(objectEvent, sprite);
}

bool8 MovementAction_RideWaterCurrentDown_Step1(struct ObjectEvent *objectEvent, struct Sprite *sprite)
{
    if (UpdateMovementNormal(objectEvent, sprite))
    {
        sprite->sActionFuncId = 2;
        return TRUE;
    }
    return FALSE;
}

bool8 MovementAction_RideWaterCurrentUp_Step0(struct ObjectEvent *objectEvent, struct Sprite *sprite)
{
    InitMovementNormal(objectEvent, sprite, DIR_NORTH, MOVE_SPEED_FAST_2);
    return MovementAction_RideWaterCurrentUp_Step1(objectEvent, sprite);
}

bool8 MovementAction_RideWaterCurrentUp_Step1(struct ObjectEvent *objectEvent, struct Sprite *sprite)
{
    if (UpdateMovementNormal(objectEvent, sprite))
    {
        sprite->sActionFuncId = 2;
        return TRUE;
    }
    return FALSE;
}

bool8 MovementAction_RideWaterCurrentLeft_Step0(struct ObjectEvent *objectEvent, struct Sprite *sprite)
{
    InitMovementNormal(objectEvent, sprite, DIR_WEST, MOVE_SPEED_FAST_2);
    return MovementAction_RideWaterCurrentLeft_Step1(objectEvent, sprite);
}

bool8 MovementAction_RideWaterCurrentLeft_Step1(struct ObjectEvent *objectEvent, struct Sprite *sprite)
{
    if (UpdateMovementNormal(objectEvent, sprite))
    {
        sprite->sActionFuncId = 2;
        return TRUE;
    }
    return FALSE;
}

bool8 MovementAction_RideWaterCurrentRight_Step0(struct ObjectEvent *objectEvent, struct Sprite *sprite)
{
    InitMovementNormal(objectEvent, sprite, DIR_EAST, MOVE_SPEED_FAST_2);
    return MovementAction_RideWaterCurrentRight_Step1(objectEvent, sprite);
}

bool8 MovementAction_RideWaterCurrentRight_Step1(struct ObjectEvent *objectEvent, struct Sprite *sprite)
{
    if (UpdateMovementNormal(objectEvent, sprite))
    {
        sprite->sActionFuncId = 2;
        return TRUE;
    }
    return FALSE;
}

bool8 MovementAction_WalkFasterDown_Step0(struct ObjectEvent *objectEvent, struct Sprite *sprite)
{
    InitMovementNormal(objectEvent, sprite, DIR_SOUTH, MOVE_SPEED_FASTER);
    return MovementAction_WalkFasterDown_Step1(objectEvent, sprite);
}

bool8 MovementAction_WalkFasterDown_Step1(struct ObjectEvent *objectEvent, struct Sprite *sprite)
{
    if (UpdateMovementNormal(objectEvent, sprite))
    {
        sprite->sActionFuncId = 2;
        return TRUE;
    }
    return FALSE;
}

bool8 MovementAction_WalkFasterUp_Step0(struct ObjectEvent *objectEvent, struct Sprite *sprite)
{
    InitMovementNormal(objectEvent, sprite, DIR_NORTH, MOVE_SPEED_FASTER);
    return MovementAction_WalkFasterUp_Step1(objectEvent, sprite);
}

bool8 MovementAction_WalkFasterUp_Step1(struct ObjectEvent *objectEvent, struct Sprite *sprite)
{
    if (UpdateMovementNormal(objectEvent, sprite))
    {
        sprite->sActionFuncId = 2;
        return TRUE;
    }
    return FALSE;
}

bool8 MovementAction_WalkFasterLeft_Step0(struct ObjectEvent *objectEvent, struct Sprite *sprite)
{
    InitMovementNormal(objectEvent, sprite, DIR_WEST, MOVE_SPEED_FASTER);
    return MovementAction_WalkFasterLeft_Step1(objectEvent, sprite);
}

bool8 MovementAction_WalkFasterLeft_Step1(struct ObjectEvent *objectEvent, struct Sprite *sprite)
{
    if (UpdateMovementNormal(objectEvent, sprite))
    {
        sprite->sActionFuncId = 2;
        return TRUE;
    }
    return FALSE;
}

bool8 MovementAction_WalkFasterRight_Step0(struct ObjectEvent *objectEvent, struct Sprite *sprite)
{
    InitMovementNormal(objectEvent, sprite, DIR_EAST, MOVE_SPEED_FASTER);
    return MovementAction_WalkFasterRight_Step1(objectEvent, sprite);
}

bool8 MovementAction_WalkFasterRight_Step1(struct ObjectEvent *objectEvent, struct Sprite *sprite)
{
    if (UpdateMovementNormal(objectEvent, sprite))
    {
        sprite->sActionFuncId = 2;
        return TRUE;
    }
    return FALSE;
}

bool8 MovementAction_SlideDown_Step0(struct ObjectEvent *objectEvent, struct Sprite *sprite)
{
    InitMovementNormal(objectEvent, sprite, DIR_SOUTH, MOVE_SPEED_FASTEST);
    return MovementAction_SlideDown_Step1(objectEvent, sprite);
}

bool8 MovementAction_SlideDown_Step1(struct ObjectEvent *objectEvent, struct Sprite *sprite)
{
    if (UpdateMovementNormal(objectEvent, sprite))
    {
        sprite->sActionFuncId = 2;
        return TRUE;
    }
    return FALSE;
}

bool8 MovementAction_SlideUp_Step0(struct ObjectEvent *objectEvent, struct Sprite *sprite)
{
    InitMovementNormal(objectEvent, sprite, DIR_NORTH, MOVE_SPEED_FASTEST);
    return MovementAction_SlideUp_Step1(objectEvent, sprite);
}

bool8 MovementAction_SlideUp_Step1(struct ObjectEvent *objectEvent, struct Sprite *sprite)
{
    if (UpdateMovementNormal(objectEvent, sprite))
    {
        sprite->sActionFuncId = 2;
        return TRUE;
    }
    return FALSE;
}

bool8 MovementAction_SlideLeft_Step0(struct ObjectEvent *objectEvent, struct Sprite *sprite)
{
    InitMovementNormal(objectEvent, sprite, DIR_WEST, MOVE_SPEED_FASTEST);
    return MovementAction_SlideLeft_Step1(objectEvent, sprite);
}

bool8 MovementAction_SlideLeft_Step1(struct ObjectEvent *objectEvent, struct Sprite *sprite)
{
    if (UpdateMovementNormal(objectEvent, sprite))
    {
        sprite->sActionFuncId = 2;
        return TRUE;
    }
    return FALSE;
}

bool8 MovementAction_SlideRight_Step0(struct ObjectEvent *objectEvent, struct Sprite *sprite)
{
    InitMovementNormal(objectEvent, sprite, DIR_EAST, MOVE_SPEED_FASTEST);
    return MovementAction_SlideRight_Step1(objectEvent, sprite);
}

bool8 MovementAction_SlideRight_Step1(struct ObjectEvent *objectEvent, struct Sprite *sprite)
{
    if (UpdateMovementNormal(objectEvent, sprite))
    {
        sprite->sActionFuncId = 2;
        return TRUE;
    }
    return FALSE;
}

bool8 MovementAction_PlayerRunDown_Step0(struct ObjectEvent *objectEvent, struct Sprite *sprite)
{
    StartRunningAnim(objectEvent, sprite, DIR_SOUTH);
    return MovementAction_PlayerRunDown_Step1(objectEvent, sprite);
}

bool8 MovementAction_PlayerRunDown_Step1(struct ObjectEvent *objectEvent, struct Sprite *sprite)
{
    if (UpdateMovementNormal(objectEvent, sprite))
    {
        sprite->sActionFuncId = 2;
        return TRUE;
    }
    return FALSE;
}

bool8 MovementAction_PlayerRunUp_Step0(struct ObjectEvent *objectEvent, struct Sprite *sprite)
{
    StartRunningAnim(objectEvent, sprite, DIR_NORTH);
    return MovementAction_PlayerRunUp_Step1(objectEvent, sprite);
}

bool8 MovementAction_PlayerRunUp_Step1(struct ObjectEvent *objectEvent, struct Sprite *sprite)
{
    if (UpdateMovementNormal(objectEvent, sprite))
    {
        sprite->sActionFuncId = 2;
        return TRUE;
    }
    return FALSE;
}

bool8 MovementAction_PlayerRunLeft_Step0(struct ObjectEvent *objectEvent, struct Sprite *sprite)
{
    StartRunningAnim(objectEvent, sprite, DIR_WEST);
    return MovementAction_PlayerRunLeft_Step1(objectEvent, sprite);
}

bool8 MovementAction_PlayerRunLeft_Step1(struct ObjectEvent *objectEvent, struct Sprite *sprite)
{
    if (UpdateMovementNormal(objectEvent, sprite))
    {
        sprite->sActionFuncId = 2;
        return TRUE;
    }
    return FALSE;
}

bool8 MovementAction_PlayerRunRight_Step0(struct ObjectEvent *objectEvent, struct Sprite *sprite)
{
    StartRunningAnim(objectEvent, sprite, DIR_EAST);
    return MovementAction_PlayerRunRight_Step1(objectEvent, sprite);
}

bool8 MovementAction_PlayerRunRight_Step1(struct ObjectEvent *objectEvent, struct Sprite *sprite)
{
    if (UpdateMovementNormal(objectEvent, sprite))
    {
        sprite->sActionFuncId = 2;
        return TRUE;
    }
    return FALSE;
}

void StartSpriteAnimInDirection(struct ObjectEvent *objectEvent, struct Sprite *sprite, u8 direction, u8 animNum)
{
    SetAndStartSpriteAnim(sprite, animNum, 0);
    SetObjectEventDirection(objectEvent, direction);
    sprite->sActionFuncId = 1;
}

bool8 MovementAction_StartAnimInDirection_Step0(struct ObjectEvent *objectEvent, struct Sprite *sprite)
{
    StartSpriteAnimInDirection(objectEvent, sprite, objectEvent->movementDirection, sprite->animNum);
    return FALSE;
}

bool8 MovementAction_WaitSpriteAnim(struct ObjectEvent *objectEvent, struct Sprite *sprite)
{
    if (SpriteAnimEnded(sprite))
    {
        sprite->sActionFuncId = 2;
        return TRUE;
    }
    return FALSE;
}

static void InitJumpSpecial(struct ObjectEvent *objectEvent, struct Sprite *sprite, u8 direction)
{
    InitJump(objectEvent, sprite, direction, JUMP_DISTANCE_NORMAL, JUMP_TYPE_HIGH);
    StartSpriteAnim(sprite, GetJumpSpecialDirectionAnimNum(direction));
}

bool8 MovementAction_JumpSpecialDown_Step0(struct ObjectEvent *objectEvent, struct Sprite *sprite)
{
    InitJumpSpecial(objectEvent, sprite, DIR_SOUTH);
    return MovementAction_JumpSpecialDown_Step1(objectEvent, sprite);
}

bool8 MovementAction_JumpSpecialDown_Step1(struct ObjectEvent *objectEvent, struct Sprite *sprite)
{
    if (DoJumpSpecialAnim(objectEvent, sprite))
    {
        sprite->sActionFuncId = 2;
        objectEvent->landingJump = FALSE;
        return TRUE;
    }
    return FALSE;
}

bool8 MovementAction_JumpSpecialUp_Step0(struct ObjectEvent *objectEvent, struct Sprite *sprite)
{
    InitJumpSpecial(objectEvent, sprite, DIR_NORTH);
    return MovementAction_JumpSpecialUp_Step1(objectEvent, sprite);
}

bool8 MovementAction_JumpSpecialUp_Step1(struct ObjectEvent *objectEvent, struct Sprite *sprite)
{
    if (DoJumpSpecialAnim(objectEvent, sprite))
    {
        sprite->sActionFuncId = 2;
        objectEvent->landingJump = FALSE;
        return TRUE;
    }
    return FALSE;
}

bool8 MovementAction_JumpSpecialLeft_Step0(struct ObjectEvent *objectEvent, struct Sprite *sprite)
{
    InitJumpSpecial(objectEvent, sprite, DIR_WEST);
    return MovementAction_JumpSpecialLeft_Step1(objectEvent, sprite);
}

bool8 MovementAction_JumpSpecialLeft_Step1(struct ObjectEvent *objectEvent, struct Sprite *sprite)
{
    if (DoJumpSpecialAnim(objectEvent, sprite))
    {
        sprite->sActionFuncId = 2;
        objectEvent->landingJump = FALSE;
        return TRUE;
    }
    return FALSE;
}

bool8 MovementAction_JumpSpecialRight_Step0(struct ObjectEvent *objectEvent, struct Sprite *sprite)
{
    InitJumpSpecial(objectEvent, sprite, DIR_EAST);
    return MovementAction_JumpSpecialRight_Step1(objectEvent, sprite);
}

bool8 MovementAction_JumpSpecialRight_Step1(struct ObjectEvent *objectEvent, struct Sprite *sprite)
{
    if (DoJumpSpecialAnim(objectEvent, sprite))
    {
        sprite->sActionFuncId = 2;
        objectEvent->landingJump = FALSE;
        return TRUE;
    }
    return FALSE;
}

bool8 MovementAction_FacePlayer_Step0(struct ObjectEvent *objectEvent, struct Sprite *sprite)
{
    u8 playerObjectId;

    if (!TryGetObjectEventIdByLocalIdAndMap(OBJ_EVENT_ID_PLAYER, 0, 0, &playerObjectId))
        FaceDirection(objectEvent, sprite, GetDirectionToFace(objectEvent->currentCoords.x,
                                                              objectEvent->currentCoords.y,
                                                              gObjectEvents[playerObjectId].currentCoords.x,
                                                              gObjectEvents[playerObjectId].currentCoords.y));
    sprite->sActionFuncId = 1;
    return TRUE;
}

bool8 MovementAction_FaceAwayPlayer_Step0(struct ObjectEvent *objectEvent, struct Sprite *sprite)
{
    u8 playerObjectId;

    if (!TryGetObjectEventIdByLocalIdAndMap(OBJ_EVENT_ID_PLAYER, 0, 0, &playerObjectId))
        FaceDirection(objectEvent, sprite, GetOppositeDirection(GetDirectionToFace(objectEvent->currentCoords.x,
                                                                                   objectEvent->currentCoords.y,
                                                                                   gObjectEvents[playerObjectId].currentCoords.x,
                                                                                   gObjectEvents[playerObjectId].currentCoords.y)));
    sprite->sActionFuncId = 1;
    return TRUE;
}

bool8 MovementAction_LockFacingDirection_Step0(struct ObjectEvent *objectEvent, struct Sprite *sprite)
{
    objectEvent->facingDirectionLocked = TRUE;
    sprite->sActionFuncId = 1;
    return TRUE;
}

bool8 MovementAction_UnlockFacingDirection_Step0(struct ObjectEvent *objectEvent, struct Sprite *sprite)
{
    objectEvent->facingDirectionLocked = FALSE;
    sprite->sActionFuncId = 1;
    return TRUE;
}

bool8 MovementAction_JumpDown_Step0(struct ObjectEvent *objectEvent, struct Sprite *sprite)
{
    InitJumpRegular(objectEvent, sprite, DIR_SOUTH, JUMP_DISTANCE_NORMAL, JUMP_TYPE_NORMAL);
    return MovementAction_JumpDown_Step1(objectEvent, sprite);
}

bool8 MovementAction_JumpDown_Step1(struct ObjectEvent *objectEvent, struct Sprite *sprite)
{
    if (DoJumpAnim(objectEvent, sprite))
    {
        objectEvent->noShadow = 0;
        sprite->sActionFuncId = 2;
        return TRUE;
    }
    return FALSE;
}

bool8 MovementAction_JumpUp_Step0(struct ObjectEvent *objectEvent, struct Sprite *sprite)
{
    InitJumpRegular(objectEvent, sprite, DIR_NORTH, JUMP_DISTANCE_NORMAL, JUMP_TYPE_NORMAL);
    return MovementAction_JumpUp_Step1(objectEvent, sprite);
}

bool8 MovementAction_JumpUp_Step1(struct ObjectEvent *objectEvent, struct Sprite *sprite)
{
    if (DoJumpAnim(objectEvent, sprite))
    {
        objectEvent->noShadow = 0;
        sprite->sActionFuncId = 2;
        return TRUE;
    }
    return FALSE;
}

bool8 MovementAction_JumpLeft_Step0(struct ObjectEvent *objectEvent, struct Sprite *sprite)
{
    InitJumpRegular(objectEvent, sprite, DIR_WEST, JUMP_DISTANCE_NORMAL, JUMP_TYPE_NORMAL);
    return MovementAction_JumpLeft_Step1(objectEvent, sprite);
}

bool8 MovementAction_JumpLeft_Step1(struct ObjectEvent *objectEvent, struct Sprite *sprite)
{
    if (DoJumpAnim(objectEvent, sprite))
    {
        objectEvent->noShadow = 0;
        sprite->sActionFuncId = 2;
        return TRUE;
    }
    return FALSE;
}

bool8 MovementAction_JumpRight_Step0(struct ObjectEvent *objectEvent, struct Sprite *sprite)
{
    InitJumpRegular(objectEvent, sprite, DIR_EAST, JUMP_DISTANCE_NORMAL, JUMP_TYPE_NORMAL);
    return MovementAction_JumpRight_Step1(objectEvent, sprite);
}

bool8 MovementAction_JumpRight_Step1(struct ObjectEvent *objectEvent, struct Sprite *sprite)
{
    if (DoJumpAnim(objectEvent, sprite))
    {
        objectEvent->noShadow = 0;
        sprite->sActionFuncId = 2;
        return TRUE;
    }
    return FALSE;
}

bool8 MovementAction_JumpInPlaceDown_Step0(struct ObjectEvent *objectEvent, struct Sprite *sprite)
{
    InitJumpRegular(objectEvent, sprite, DIR_SOUTH, JUMP_DISTANCE_IN_PLACE, JUMP_TYPE_HIGH);
    return MovementAction_JumpInPlaceDown_Step1(objectEvent, sprite);
}

bool8 MovementAction_JumpInPlaceDown_Step1(struct ObjectEvent *objectEvent, struct Sprite *sprite)
{
    if (DoJumpAnim(objectEvent, sprite))
    {
        objectEvent->noShadow = 0;
        sprite->sActionFuncId = 2;
        return TRUE;
    }
    return FALSE;
}

bool8 MovementAction_JumpInPlaceUp_Step0(struct ObjectEvent *objectEvent, struct Sprite *sprite)
{
    InitJumpRegular(objectEvent, sprite, DIR_NORTH, JUMP_DISTANCE_IN_PLACE, JUMP_TYPE_HIGH);
    return MovementAction_JumpInPlaceUp_Step1(objectEvent, sprite);
}

bool8 MovementAction_JumpInPlaceUp_Step1(struct ObjectEvent *objectEvent, struct Sprite *sprite)
{
    if (DoJumpAnim(objectEvent, sprite))
    {
        objectEvent->noShadow = 0;
        sprite->sActionFuncId = 2;
        return TRUE;
    }
    return FALSE;
}

bool8 MovementAction_JumpInPlaceLeft_Step0(struct ObjectEvent *objectEvent, struct Sprite *sprite)
{
    InitJumpRegular(objectEvent, sprite, DIR_WEST, JUMP_DISTANCE_IN_PLACE, JUMP_TYPE_HIGH);
    return MovementAction_JumpInPlaceLeft_Step1(objectEvent, sprite);
}

bool8 MovementAction_JumpInPlaceLeft_Step1(struct ObjectEvent *objectEvent, struct Sprite *sprite)
{
    if (DoJumpAnim(objectEvent, sprite))
    {
        objectEvent->noShadow = 0;
        sprite->sActionFuncId = 2;
        return TRUE;
    }
    return FALSE;
}

bool8 MovementAction_JumpInPlaceRight_Step0(struct ObjectEvent *objectEvent, struct Sprite *sprite)
{
    InitJumpRegular(objectEvent, sprite, DIR_EAST, JUMP_DISTANCE_IN_PLACE, JUMP_TYPE_HIGH);
    return MovementAction_JumpInPlaceRight_Step1(objectEvent, sprite);
}

bool8 MovementAction_JumpInPlaceRight_Step1(struct ObjectEvent *objectEvent, struct Sprite *sprite)
{
    if (DoJumpAnim(objectEvent, sprite))
    {
        objectEvent->noShadow = 0;
        sprite->sActionFuncId = 2;
        return TRUE;
    }
    return FALSE;
}

bool8 MovementAction_JumpInPlaceDownUp_Step0(struct ObjectEvent *objectEvent, struct Sprite *sprite)
{
    InitJumpRegular(objectEvent, sprite, DIR_SOUTH, JUMP_DISTANCE_IN_PLACE, JUMP_TYPE_NORMAL);
    return MovementAction_JumpInPlaceDownUp_Step1(objectEvent, sprite);
}

bool8 MovementAction_JumpInPlaceDownUp_Step1(struct ObjectEvent *objectEvent, struct Sprite *sprite)
{
    if (DoJumpInPlaceAnim(objectEvent, sprite))
    {
        objectEvent->noShadow = 0;
        sprite->sActionFuncId = 2;
        return TRUE;
    }
    return FALSE;
}

bool8 MovementAction_JumpInPlaceUpDown_Step0(struct ObjectEvent *objectEvent, struct Sprite *sprite)
{
    InitJumpRegular(objectEvent, sprite, DIR_NORTH, JUMP_DISTANCE_IN_PLACE, JUMP_TYPE_NORMAL);
    return MovementAction_JumpInPlaceUpDown_Step1(objectEvent, sprite);
}

bool8 MovementAction_JumpInPlaceUpDown_Step1(struct ObjectEvent *objectEvent, struct Sprite *sprite)
{
    if (DoJumpInPlaceAnim(objectEvent, sprite))
    {
        objectEvent->noShadow = 0;
        sprite->sActionFuncId = 2;
        return TRUE;
    }
    return FALSE;
}

bool8 MovementAction_JumpInPlaceLeftRight_Step0(struct ObjectEvent *objectEvent, struct Sprite *sprite)
{
    InitJumpRegular(objectEvent, sprite, DIR_WEST, JUMP_DISTANCE_IN_PLACE, JUMP_TYPE_NORMAL);
    return MovementAction_JumpInPlaceLeftRight_Step1(objectEvent, sprite);
}

bool8 MovementAction_JumpInPlaceLeftRight_Step1(struct ObjectEvent *objectEvent, struct Sprite *sprite)
{
    if (DoJumpInPlaceAnim(objectEvent, sprite))
    {
        objectEvent->noShadow = 0;
        sprite->sActionFuncId = 2;
        return TRUE;
    }
    return FALSE;
}

bool8 MovementAction_JumpInPlaceRightLeft_Step0(struct ObjectEvent *objectEvent, struct Sprite *sprite)
{
    InitJumpRegular(objectEvent, sprite, DIR_EAST, JUMP_DISTANCE_IN_PLACE, JUMP_TYPE_NORMAL);
    return MovementAction_JumpInPlaceRightLeft_Step1(objectEvent, sprite);
}

bool8 MovementAction_JumpInPlaceRightLeft_Step1(struct ObjectEvent *objectEvent, struct Sprite *sprite)
{
    if (DoJumpInPlaceAnim(objectEvent, sprite))
    {
        objectEvent->noShadow = 0;
        sprite->sActionFuncId = 2;
        return TRUE;
    }
    return FALSE;
}

bool8 MovementAction_FaceOriginalDirection_Step0(struct ObjectEvent *objectEvent, struct Sprite *sprite)
{
    FaceDirection(objectEvent, sprite, gInitialMovementTypeFacingDirections[objectEvent->movementType]);
    return TRUE;
}

bool8 MovementAction_NurseJoyBowDown_Step0(struct ObjectEvent *objectEvent, struct Sprite *sprite)
{
    StartSpriteAnimInDirection(objectEvent, sprite, DIR_SOUTH, ANIM_NURSE_BOW);
    return FALSE;
}

bool8 MovementAction_EnableJumpLandingGroundEffect_Step0(struct ObjectEvent *objectEvent, struct Sprite *sprite)
{
    objectEvent->disableJumpLandingGroundEffect = FALSE;
    sprite->sActionFuncId = 1;
    return TRUE;
}

bool8 MovementAction_DisableJumpLandingGroundEffect_Step0(struct ObjectEvent *objectEvent, struct Sprite *sprite)
{
    objectEvent->disableJumpLandingGroundEffect = TRUE;
    sprite->sActionFuncId = 1;
    return TRUE;
}

bool8 MovementAction_DisableAnimation_Step0(struct ObjectEvent *objectEvent, struct Sprite *sprite)
{
    objectEvent->inanimate = TRUE;
    sprite->sActionFuncId = 1;
    return TRUE;
}

bool8 MovementAction_RestoreAnimation_Step0(struct ObjectEvent *objectEvent, struct Sprite *sprite)
{
    objectEvent->inanimate = GetObjectEventGraphicsInfo(objectEvent->graphicsId)->inanimate;
    sprite->sActionFuncId = 1;
    return TRUE;
}

bool8 MovementAction_SetInvisible_Step0(struct ObjectEvent *objectEvent, struct Sprite *sprite)
{
    objectEvent->invisible = TRUE;
    sprite->sActionFuncId = 1;
    return TRUE;
}

bool8 MovementAction_SetVisible_Step0(struct ObjectEvent *objectEvent, struct Sprite *sprite)
{
    objectEvent->invisible = FALSE;
    sprite->sActionFuncId = 1;
    return TRUE;
}

bool8 MovementAction_EmoteExclamationMark_Step0(struct ObjectEvent *objectEvent, struct Sprite *sprite)
{
    ObjectEventGetLocalIdAndMap(objectEvent, &gFieldEffectArguments[0], &gFieldEffectArguments[1], &gFieldEffectArguments[2]);
    FieldEffectStart(FLDEFF_EXCLAMATION_MARK_ICON);
    sprite->sActionFuncId = 1;
    return TRUE;
}

bool8 MovementAction_EmoteQuestionMark_Step0(struct ObjectEvent *objectEvent, struct Sprite *sprite)
{
    ObjectEventGetLocalIdAndMap(objectEvent, &gFieldEffectArguments[0], &gFieldEffectArguments[1], &gFieldEffectArguments[2]);
    gFieldEffectArguments[7] = -1;
    FieldEffectStart(FLDEFF_QUESTION_MARK_ICON);
    sprite->sActionFuncId = 1;
    return TRUE;
}

bool8 MovementAction_EmoteHeart_Step0(struct ObjectEvent *objectEvent, struct Sprite *sprite)
{
    ObjectEventGetLocalIdAndMap(objectEvent, &gFieldEffectArguments[0], &gFieldEffectArguments[1], &gFieldEffectArguments[2]);
    FieldEffectStart(FLDEFF_HEART_ICON);
    sprite->sActionFuncId = 1;
    return TRUE;
}

bool8 MovementAction_RevealTrainer_Step0(struct ObjectEvent *objectEvent, struct Sprite *sprite)
{
    if (objectEvent->movementType == MOVEMENT_TYPE_BURIED)
    {
        SetBuriedTrainerMovement(objectEvent);
        return FALSE;
    }
    if (objectEvent->movementType != MOVEMENT_TYPE_TREE_DISGUISE && objectEvent->movementType != MOVEMENT_TYPE_MOUNTAIN_DISGUISE)
    {
        sprite->sActionFuncId = 2;
        return TRUE;
    }
    StartRevealDisguise(objectEvent);
    sprite->sActionFuncId = 1;
    return MovementAction_RevealTrainer_Step1(objectEvent, sprite);
}

bool8 MovementAction_RevealTrainer_Step1(struct ObjectEvent *objectEvent, struct Sprite *sprite)
{
    if (UpdateRevealDisguise(objectEvent))
    {
        sprite->sActionFuncId = 2;
        return TRUE;
    }
    return FALSE;
}

bool8 MovementAction_RockSmashBreak_Step0(struct ObjectEvent *objectEvent, struct Sprite *sprite)
{
    SetAndStartSpriteAnim(sprite, ANIM_REMOVE_OBSTACLE, 0);
    sprite->sActionFuncId = 1;
    return FALSE;
}

bool8 MovementAction_RockSmashBreak_Step1(struct ObjectEvent *objectEvent, struct Sprite *sprite)
{
    if (SpriteAnimEnded(sprite))
    {
        SetMovementDelay(sprite, 32);
        sprite->sActionFuncId = 2;
    }
    return FALSE;
}

bool8 MovementAction_RockSmashBreak_Step2(struct ObjectEvent *objectEvent, struct Sprite *sprite)
{
    objectEvent->invisible ^= TRUE;
    if (WaitForMovementDelay(sprite))
    {
        objectEvent->invisible = TRUE;
        sprite->sActionFuncId = 3;
    }
    return FALSE;
}

bool8 MovementAction_CutTree_Step0(struct ObjectEvent *objectEvent, struct Sprite *sprite)
{
    SetAndStartSpriteAnim(sprite, ANIM_REMOVE_OBSTACLE, 0);
    sprite->sActionFuncId = 1;
    return FALSE;
}

bool8 MovementAction_CutTree_Step1(struct ObjectEvent *objectEvent, struct Sprite *sprite)
{
    if (SpriteAnimEnded(sprite))
    {
        SetMovementDelay(sprite, 32);
        sprite->sActionFuncId = 2;
    }
    return FALSE;
}

bool8 MovementAction_CutTree_Step2(struct ObjectEvent *objectEvent, struct Sprite *sprite)
{
    objectEvent->invisible ^= TRUE;
    if (WaitForMovementDelay(sprite))
    {
        objectEvent->invisible = TRUE;
        sprite->sActionFuncId = 3;
    }
    return FALSE;
}

bool8 MovementAction_SetFixedPriority_Step0(struct ObjectEvent *objectEvent, struct Sprite *sprite)
{
    objectEvent->fixedPriority = TRUE;
    sprite->sActionFuncId = 1;
    return TRUE;
}

bool8 MovementAction_ClearFixedPriority_Step0(struct ObjectEvent *objectEvent, struct Sprite *sprite)
{
    objectEvent->fixedPriority = FALSE;
    sprite->sActionFuncId = 1;
    return TRUE;
}

bool8 MovementAction_InitAffineAnim_Step0(struct ObjectEvent *objectEvent, struct Sprite *sprite)
{
    sprite->oam.affineMode = ST_OAM_AFFINE_DOUBLE;
    InitSpriteAffineAnim(sprite);
    sprite->affineAnimPaused = TRUE;
    sprite->subspriteMode = SUBSPRITES_OFF;
    return TRUE;
}

bool8 MovementAction_ClearAffineAnim_Step0(struct ObjectEvent *objectEvent, struct Sprite *sprite)
{
    FreeOamMatrix(sprite->oam.matrixNum);
    sprite->oam.affineMode = ST_OAM_AFFINE_OFF;
    CalcCenterToCornerVec(sprite, sprite->oam.shape, sprite->oam.size, sprite->oam.affineMode);
    return TRUE;
}

bool8 MovementAction_HideReflection_Step0(struct ObjectEvent *objectEvent, struct Sprite *sprite)
{
    objectEvent->hideReflection = TRUE;
    return TRUE;
}

bool8 MovementAction_ShowReflection_Step0(struct ObjectEvent *objectEvent, struct Sprite *sprite)
{
    objectEvent->hideReflection = FALSE;
    return TRUE;
}

bool8 MovementAction_WalkDownStartAffine_Step0(struct ObjectEvent *objectEvent, struct Sprite *sprite)
{
    InitWalkSlow(objectEvent, sprite, DIR_SOUTH);
    sprite->affineAnimPaused = FALSE;
    StartSpriteAffineAnimIfDifferent(sprite, 0);
    return MovementAction_WalkDownStartAffine_Step1(objectEvent, sprite);
}

bool8 MovementAction_WalkDownStartAffine_Step1(struct ObjectEvent *objectEvent, struct Sprite *sprite)
{
    if (UpdateWalkSlow(objectEvent, sprite))
    {
        sprite->affineAnimPaused = TRUE;
        sprite->sActionFuncId = 2;
        return TRUE;
    }
    return FALSE;
}

bool8 MovementAction_WalkDownAffine_Step0(struct ObjectEvent *objectEvent, struct Sprite *sprite)
{
    InitWalkSlow(objectEvent, sprite, DIR_SOUTH);
    sprite->affineAnimPaused = FALSE;
    ChangeSpriteAffineAnimIfDifferent(sprite, 1);
    return MovementAction_WalkDownAffine_Step1(objectEvent, sprite);
}

bool8 MovementAction_WalkDownAffine_Step1(struct ObjectEvent *objectEvent, struct Sprite *sprite)
{
    if (UpdateWalkSlow(objectEvent, sprite))
    {
        sprite->affineAnimPaused = TRUE;
        sprite->sActionFuncId = 2;
        return TRUE;
    }
    return FALSE;
}

bool8 MovementAction_WalkLeftAffine_Step0(struct ObjectEvent *objectEvent, struct Sprite *sprite)
{
    InitMovementNormal(objectEvent, sprite, DIR_WEST, MOVE_SPEED_FAST_1);
    sprite->affineAnimPaused = FALSE;
    ChangeSpriteAffineAnimIfDifferent(sprite, 2);
    return MovementAction_WalkLeftAffine_Step1(objectEvent, sprite);
}

bool8 MovementAction_WalkLeftAffine_Step1(struct ObjectEvent *objectEvent, struct Sprite *sprite)
{
    if (UpdateMovementNormal(objectEvent, sprite))
    {
        sprite->affineAnimPaused = TRUE;
        sprite->sActionFuncId = 2;
        return TRUE;
    }
    return FALSE;
}

bool8 MovementAction_WalkRightAffine_Step0(struct ObjectEvent *objectEvent, struct Sprite *sprite)
{
    InitMovementNormal(objectEvent, sprite, DIR_EAST, MOVE_SPEED_FAST_1);
    sprite->affineAnimPaused = FALSE;
    ChangeSpriteAffineAnimIfDifferent(sprite, 3);
    return MovementAction_WalkRightAffine_Step1(objectEvent, sprite);
}

bool8 MovementAction_WalkRightAffine_Step1(struct ObjectEvent *objectEvent, struct Sprite *sprite)
{
    if (UpdateMovementNormal(objectEvent, sprite))
    {
        sprite->affineAnimPaused = TRUE;
        sprite->sActionFuncId = 2;
        return TRUE;
    }
    return FALSE;
}

static void AcroWheelieFaceDirection(struct ObjectEvent *objectEvent, struct Sprite *sprite, u8 direction)
{
    SetObjectEventDirection(objectEvent, direction);
    ShiftStillObjectEventCoords(objectEvent);
    SetStepAnim(objectEvent, sprite, GetAcroWheeliePedalDirectionAnimNum(direction));
    sprite->animPaused = TRUE;
    sprite->sActionFuncId = 1;
}

bool8 MovementAction_AcroWheelieFaceDown_Step0(struct ObjectEvent *objectEvent, struct Sprite *sprite)
{
    AcroWheelieFaceDirection(objectEvent, sprite, DIR_SOUTH);
    return TRUE;
}

bool8 MovementAction_AcroWheelieFaceUp_Step0(struct ObjectEvent *objectEvent, struct Sprite *sprite)
{
    AcroWheelieFaceDirection(objectEvent, sprite, DIR_NORTH);
    return TRUE;
}

bool8 MovementAction_AcroWheelieFaceLeft_Step0(struct ObjectEvent *objectEvent, struct Sprite *sprite)
{
    AcroWheelieFaceDirection(objectEvent, sprite, DIR_WEST);
    return TRUE;
}

bool8 MovementAction_AcroWheelieFaceRight_Step0(struct ObjectEvent *objectEvent, struct Sprite *sprite)
{
    AcroWheelieFaceDirection(objectEvent, sprite, DIR_EAST);
    return TRUE;
}

bool8 MovementAction_AcroPopWheelieDown_Step0(struct ObjectEvent *objectEvent, struct Sprite *sprite)
{
    StartSpriteAnimInDirection(objectEvent, sprite, DIR_SOUTH, GetAcroWheelieDirectionAnimNum(DIR_SOUTH));
    return FALSE;
}

bool8 MovementAction_AcroPopWheelieUp_Step0(struct ObjectEvent *objectEvent, struct Sprite *sprite)
{
    StartSpriteAnimInDirection(objectEvent, sprite, DIR_NORTH, GetAcroWheelieDirectionAnimNum(DIR_NORTH));
    return FALSE;
}

bool8 MovementAction_AcroPopWheelieLeft_Step0(struct ObjectEvent *objectEvent, struct Sprite *sprite)
{
    StartSpriteAnimInDirection(objectEvent, sprite, DIR_WEST, GetAcroWheelieDirectionAnimNum(DIR_WEST));
    return FALSE;
}

bool8 MovementAction_AcroPopWheelieRight_Step0(struct ObjectEvent *objectEvent, struct Sprite *sprite)
{
    StartSpriteAnimInDirection(objectEvent, sprite, DIR_EAST, GetAcroWheelieDirectionAnimNum(DIR_EAST));
    return FALSE;
}

bool8 MovementAction_AcroEndWheelieFaceDown_Step0(struct ObjectEvent *objectEvent, struct Sprite *sprite)
{
    StartSpriteAnimInDirection(objectEvent, sprite, DIR_SOUTH, GetAcroEndWheelieDirectionAnimNum(DIR_SOUTH));
    return FALSE;
}

bool8 MovementAction_AcroEndWheelieFaceUp_Step0(struct ObjectEvent *objectEvent, struct Sprite *sprite)
{
    StartSpriteAnimInDirection(objectEvent, sprite, DIR_NORTH, GetAcroEndWheelieDirectionAnimNum(DIR_NORTH));
    return FALSE;
}

bool8 MovementAction_AcroEndWheelieFaceLeft_Step0(struct ObjectEvent *objectEvent, struct Sprite *sprite)
{
    StartSpriteAnimInDirection(objectEvent, sprite, DIR_WEST, GetAcroEndWheelieDirectionAnimNum(DIR_WEST));
    return FALSE;
}

bool8 MovementAction_AcroEndWheelieFaceRight_Step0(struct ObjectEvent *objectEvent, struct Sprite *sprite)
{
    StartSpriteAnimInDirection(objectEvent, sprite, DIR_EAST, GetAcroEndWheelieDirectionAnimNum(DIR_EAST));
    return FALSE;
}

bool8 MovementAction_UnusedAcroActionDown_Step0(struct ObjectEvent *objectEvent, struct Sprite *sprite)
{
    StartSpriteAnimInDirection(objectEvent, sprite, DIR_SOUTH, GetAcroUnusedActionDirectionAnimNum(DIR_SOUTH));
    return FALSE;
}

bool8 MovementAction_UnusedAcroActionUp_Step0(struct ObjectEvent *objectEvent, struct Sprite *sprite)
{
    StartSpriteAnimInDirection(objectEvent, sprite, DIR_NORTH, GetAcroUnusedActionDirectionAnimNum(DIR_NORTH));
    return FALSE;
}

bool8 MovementAction_UnusedAcroActionLeft_Step0(struct ObjectEvent *objectEvent, struct Sprite *sprite)
{
    StartSpriteAnimInDirection(objectEvent, sprite, DIR_WEST, GetAcroUnusedActionDirectionAnimNum(DIR_WEST));
    return FALSE;
}

bool8 MovementAction_UnusedAcroActionRight_Step0(struct ObjectEvent *objectEvent, struct Sprite *sprite)
{
    StartSpriteAnimInDirection(objectEvent, sprite, DIR_EAST, GetAcroUnusedActionDirectionAnimNum(DIR_EAST));
    return FALSE;
}

void InitFigure8Anim(struct ObjectEvent *objectEvent, struct Sprite *sprite)
{
    InitSpriteForFigure8Anim(sprite);
    sprite->animPaused = FALSE;
}

bool8 DoFigure8Anim(struct ObjectEvent *objectEvent, struct Sprite *sprite)
{
    if (AnimateSpriteInFigure8(sprite))
    {
        ShiftStillObjectEventCoords(objectEvent);
        objectEvent->triggerGroundEffectsOnStop = TRUE;
        sprite->animPaused = TRUE;
        return TRUE;
    }
    return FALSE;
}

bool8 MovementAction_Figure8_Step0(struct ObjectEvent *objectEvent, struct Sprite *sprite)
{
    InitFigure8Anim(objectEvent, sprite);
    sprite->sActionFuncId = 1;
    return MovementAction_Figure8_Step1(objectEvent, sprite);
}

bool8 MovementAction_Figure8_Step1(struct ObjectEvent *objectEvent, struct Sprite *sprite)
{
    if (DoFigure8Anim(objectEvent, sprite))
    {
        sprite->sActionFuncId = 2;
        return TRUE;
    }
    return FALSE;
}

static void InitAcroWheelieJump(struct ObjectEvent *objectEvent, struct Sprite *sprite, u8 direction, u8 distance, u8 type)
{
    InitJump(objectEvent, sprite, direction, distance, type);
    StartSpriteAnimIfDifferent(sprite, GetAcroWheelieDirectionAnimNum(direction));
    DoShadowFieldEffect(objectEvent);
}

bool8 MovementAction_AcroWheelieHopFaceDown_Step0(struct ObjectEvent *objectEvent, struct Sprite *sprite)
{
    InitAcroWheelieJump(objectEvent, sprite, DIR_SOUTH, JUMP_DISTANCE_IN_PLACE, JUMP_TYPE_LOW);
    return MovementAction_AcroWheelieHopFaceDown_Step1(objectEvent, sprite);
}

bool8 MovementAction_AcroWheelieHopFaceDown_Step1(struct ObjectEvent *objectEvent, struct Sprite *sprite)
{
    if (DoJumpAnim(objectEvent, sprite))
    {
        objectEvent->noShadow = FALSE;
        sprite->sActionFuncId = 2;
        return TRUE;
    }
    return FALSE;
}

bool8 MovementAction_AcroWheelieHopFaceUp_Step0(struct ObjectEvent *objectEvent, struct Sprite *sprite)
{
    InitAcroWheelieJump(objectEvent, sprite, DIR_NORTH, JUMP_DISTANCE_IN_PLACE, JUMP_TYPE_LOW);
    return MovementAction_AcroWheelieHopFaceUp_Step1(objectEvent, sprite);
}

bool8 MovementAction_AcroWheelieHopFaceUp_Step1(struct ObjectEvent *objectEvent, struct Sprite *sprite)
{
    if (DoJumpAnim(objectEvent, sprite))
    {
        objectEvent->noShadow = FALSE;
        sprite->sActionFuncId = 2;
        return TRUE;
    }
    return FALSE;
}

bool8 MovementAction_AcroWheelieHopFaceLeft_Step0(struct ObjectEvent *objectEvent, struct Sprite *sprite)
{
    InitAcroWheelieJump(objectEvent, sprite, DIR_WEST, JUMP_DISTANCE_IN_PLACE, JUMP_TYPE_LOW);
    return MovementAction_AcroWheelieHopFaceLeft_Step1(objectEvent, sprite);
}

bool8 MovementAction_AcroWheelieHopFaceLeft_Step1(struct ObjectEvent *objectEvent, struct Sprite *sprite)
{
    if (DoJumpAnim(objectEvent, sprite))
    {
        objectEvent->noShadow = FALSE;
        sprite->sActionFuncId = 2;
        return TRUE;
    }
    return FALSE;
}

bool8 MovementAction_AcroWheelieHopFaceRight_Step0(struct ObjectEvent *objectEvent, struct Sprite *sprite)
{
    InitAcroWheelieJump(objectEvent, sprite, DIR_EAST, JUMP_DISTANCE_IN_PLACE, JUMP_TYPE_LOW);
    return MovementAction_AcroWheelieHopFaceRight_Step1(objectEvent, sprite);
}

bool8 MovementAction_AcroWheelieHopFaceRight_Step1(struct ObjectEvent *objectEvent, struct Sprite *sprite)
{
    if (DoJumpAnim(objectEvent, sprite))
    {
        objectEvent->noShadow = FALSE;
        sprite->sActionFuncId = 2;
        return TRUE;
    }
    return FALSE;
}

bool8 MovementAction_AcroWheelieHopDown_Step0(struct ObjectEvent *objectEvent, struct Sprite *sprite)
{
    InitAcroWheelieJump(objectEvent, sprite, DIR_SOUTH, JUMP_DISTANCE_NORMAL, JUMP_TYPE_LOW);
    return MovementAction_AcroWheelieHopDown_Step1(objectEvent, sprite);
}

bool8 MovementAction_AcroWheelieHopDown_Step1(struct ObjectEvent *objectEvent, struct Sprite *sprite)
{
    if (DoJumpAnim(objectEvent, sprite))
    {
        objectEvent->noShadow = FALSE;
        sprite->sActionFuncId = 2;
        return TRUE;
    }
    return FALSE;
}

bool8 MovementAction_AcroWheelieHopUp_Step0(struct ObjectEvent *objectEvent, struct Sprite *sprite)
{
    InitAcroWheelieJump(objectEvent, sprite, DIR_NORTH, JUMP_DISTANCE_NORMAL, JUMP_TYPE_LOW);
    return MovementAction_AcroWheelieHopUp_Step1(objectEvent, sprite);
}

bool8 MovementAction_AcroWheelieHopUp_Step1(struct ObjectEvent *objectEvent, struct Sprite *sprite)
{
    if (DoJumpAnim(objectEvent, sprite))
    {
        objectEvent->noShadow = FALSE;
        sprite->sActionFuncId = 2;
        return TRUE;
    }
    return FALSE;
}

bool8 MovementAction_AcroWheelieHopLeft_Step0(struct ObjectEvent *objectEvent, struct Sprite *sprite)
{
    InitAcroWheelieJump(objectEvent, sprite, DIR_WEST, JUMP_DISTANCE_NORMAL, JUMP_TYPE_LOW);
    return MovementAction_AcroWheelieHopLeft_Step1(objectEvent, sprite);
}

bool8 MovementAction_AcroWheelieHopLeft_Step1(struct ObjectEvent *objectEvent, struct Sprite *sprite)
{
    if (DoJumpAnim(objectEvent, sprite))
    {
        objectEvent->noShadow = FALSE;
        sprite->sActionFuncId = 2;
        return TRUE;
    }
    return FALSE;
}

bool8 MovementAction_AcroWheelieHopRight_Step0(struct ObjectEvent *objectEvent, struct Sprite *sprite)
{
    InitAcroWheelieJump(objectEvent, sprite, DIR_EAST, JUMP_DISTANCE_NORMAL, JUMP_TYPE_LOW);
    return MovementAction_AcroWheelieHopRight_Step1(objectEvent, sprite);
}

bool8 MovementAction_AcroWheelieHopRight_Step1(struct ObjectEvent *objectEvent, struct Sprite *sprite)
{
    if (DoJumpAnim(objectEvent, sprite))
    {
        objectEvent->noShadow = FALSE;
        sprite->sActionFuncId = 2;
        return TRUE;
    }
    return FALSE;
}

bool8 MovementAction_AcroWheelieJumpDown_Step0(struct ObjectEvent *objectEvent, struct Sprite *sprite)
{
    InitAcroWheelieJump(objectEvent, sprite, DIR_SOUTH, JUMP_DISTANCE_FAR, JUMP_TYPE_HIGH);
    return MovementAction_AcroWheelieJumpDown_Step1(objectEvent, sprite);
}

bool8 MovementAction_AcroWheelieJumpDown_Step1(struct ObjectEvent *objectEvent, struct Sprite *sprite)
{
    if (DoJumpAnim(objectEvent, sprite))
    {
        objectEvent->noShadow = FALSE;
        sprite->sActionFuncId = 2;
        return TRUE;
    }
    return FALSE;
}

bool8 MovementAction_AcroWheelieJumpUp_Step0(struct ObjectEvent *objectEvent, struct Sprite *sprite)
{
    InitAcroWheelieJump(objectEvent, sprite, DIR_NORTH, JUMP_DISTANCE_FAR, JUMP_TYPE_HIGH);
    return MovementAction_AcroWheelieJumpUp_Step1(objectEvent, sprite);
}

bool8 MovementAction_AcroWheelieJumpUp_Step1(struct ObjectEvent *objectEvent, struct Sprite *sprite)
{
    if (DoJumpAnim(objectEvent, sprite))
    {
        objectEvent->noShadow = FALSE;
        sprite->sActionFuncId = 2;
        return TRUE;
    }
    return FALSE;
}

bool8 MovementAction_AcroWheelieJumpLeft_Step0(struct ObjectEvent *objectEvent, struct Sprite *sprite)
{
    InitAcroWheelieJump(objectEvent, sprite, DIR_WEST, JUMP_DISTANCE_FAR, JUMP_TYPE_HIGH);
    return MovementAction_AcroWheelieJumpLeft_Step1(objectEvent, sprite);
}

bool8 MovementAction_AcroWheelieJumpLeft_Step1(struct ObjectEvent *objectEvent, struct Sprite *sprite)
{
    if (DoJumpAnim(objectEvent, sprite))
    {
        objectEvent->noShadow = FALSE;
        sprite->sActionFuncId = 2;
        return TRUE;
    }
    return FALSE;
}

bool8 MovementAction_AcroWheelieJumpRight_Step0(struct ObjectEvent *objectEvent, struct Sprite *sprite)
{
    InitAcroWheelieJump(objectEvent, sprite, DIR_EAST, JUMP_DISTANCE_FAR, JUMP_TYPE_HIGH);
    return MovementAction_AcroWheelieJumpRight_Step1(objectEvent, sprite);
}

bool8 MovementAction_AcroWheelieJumpRight_Step1(struct ObjectEvent *objectEvent, struct Sprite *sprite)
{
    if (DoJumpAnim(objectEvent, sprite))
    {
        objectEvent->noShadow = FALSE;
        sprite->sActionFuncId = 2;
        return TRUE;
    }
    return FALSE;
}

bool8 MovementAction_AcroWheelieInPlaceDown_Step0(struct ObjectEvent *objectEvent, struct Sprite *sprite)
{
    InitMoveInPlace(objectEvent, sprite, DIR_SOUTH, GetAcroWheeliePedalDirectionAnimNum(DIR_SOUTH), 8);
    return MovementAction_WalkInPlace_Step1(objectEvent, sprite);
}

bool8 MovementAction_AcroWheelieInPlaceUp_Step0(struct ObjectEvent *objectEvent, struct Sprite *sprite)
{
    InitMoveInPlace(objectEvent, sprite, DIR_NORTH, GetAcroWheeliePedalDirectionAnimNum(DIR_NORTH), 8);
    return MovementAction_WalkInPlace_Step1(objectEvent, sprite);
}

bool8 MovementAction_AcroWheelieInPlaceLeft_Step0(struct ObjectEvent *objectEvent, struct Sprite *sprite)
{
    InitMoveInPlace(objectEvent, sprite, DIR_WEST, GetAcroWheeliePedalDirectionAnimNum(DIR_WEST), 8);
    return MovementAction_WalkInPlace_Step1(objectEvent, sprite);
}

bool8 MovementAction_AcroWheelieInPlaceRight_Step0(struct ObjectEvent *objectEvent, struct Sprite *sprite)
{
    InitMoveInPlace(objectEvent, sprite, DIR_EAST, GetAcroWheeliePedalDirectionAnimNum(DIR_EAST), 8);
    return MovementAction_WalkInPlace_Step1(objectEvent, sprite);
}

static void InitAcroPopWheelie(struct ObjectEvent *objectEvent, struct Sprite *sprite, u8 direction, u8 speed)
{
    InitNpcForMovement(objectEvent, sprite, direction, speed);
    StartSpriteAnim(sprite, GetAcroWheelieDirectionAnimNum(objectEvent->facingDirection));
    SeekSpriteAnim(sprite, 0);
}

bool8 MovementAction_AcroPopWheelieMoveDown_Step0(struct ObjectEvent *objectEvent, struct Sprite *sprite)
{
    InitAcroPopWheelie(objectEvent, sprite, DIR_SOUTH, 1);
    return MovementAction_AcroPopWheelieMoveDown_Step1(objectEvent, sprite);
}

bool8 MovementAction_AcroPopWheelieMoveDown_Step1(struct ObjectEvent *objectEvent, struct Sprite *sprite)
{
    if (UpdateMovementNormal(objectEvent, sprite))
    {
        sprite->sActionFuncId = 2;
        return TRUE;
    }
    return FALSE;
}

bool8 MovementAction_AcroPopWheelieMoveUp_Step0(struct ObjectEvent *objectEvent, struct Sprite *sprite)
{
    InitAcroPopWheelie(objectEvent, sprite, DIR_NORTH, 1);
    return MovementAction_AcroPopWheelieMoveUp_Step1(objectEvent, sprite);
}

bool8 MovementAction_AcroPopWheelieMoveUp_Step1(struct ObjectEvent *objectEvent, struct Sprite *sprite)
{
    if (UpdateMovementNormal(objectEvent, sprite))
    {
        sprite->sActionFuncId = 2;
        return TRUE;
    }
    return FALSE;
}

bool8 MovementAction_AcroPopWheelieMoveLeft_Step0(struct ObjectEvent *objectEvent, struct Sprite *sprite)
{
    InitAcroPopWheelie(objectEvent, sprite, DIR_WEST,  1);
    return MovementAction_AcroPopWheelieMoveLeft_Step1(objectEvent, sprite);
}

bool8 MovementAction_AcroPopWheelieMoveLeft_Step1(struct ObjectEvent *objectEvent, struct Sprite *sprite)
{
    if (UpdateMovementNormal(objectEvent, sprite))
    {
        sprite->sActionFuncId = 2;
        return TRUE;
    }
    return FALSE;
}

bool8 MovementAction_AcroPopWheelieMoveRight_Step0(struct ObjectEvent *objectEvent, struct Sprite *sprite)
{
    InitAcroPopWheelie(objectEvent, sprite, DIR_EAST,  1);
    return MovementAction_AcroPopWheelieMoveRight_Step1(objectEvent, sprite);
}

bool8 MovementAction_AcroPopWheelieMoveRight_Step1(struct ObjectEvent *objectEvent, struct Sprite *sprite)
{
    if (UpdateMovementNormal(objectEvent, sprite))
    {
        sprite->sActionFuncId = 2;
        return TRUE;
    }
    return FALSE;
}

static void InitAcroWheelieMove(struct ObjectEvent *objectEvent, struct Sprite *sprite, u8 direction, u8 speed)
{
    InitNpcForMovement(objectEvent, sprite, direction, speed);
    SetStepAnimHandleAlternation(objectEvent, sprite, GetAcroWheeliePedalDirectionAnimNum(objectEvent->facingDirection));
}

bool8 MovementAction_AcroWheelieMoveDown_Step0(struct ObjectEvent *objectEvent, struct Sprite *sprite)
{
    InitAcroWheelieMove(objectEvent, sprite, DIR_SOUTH, 1);
    return MovementAction_AcroWheelieMoveDown_Step1(objectEvent, sprite);
}

bool8 MovementAction_AcroWheelieMoveDown_Step1(struct ObjectEvent *objectEvent, struct Sprite *sprite)
{
    if (UpdateMovementNormal(objectEvent, sprite))
    {
        sprite->sActionFuncId = 2;
        return TRUE;
    }
    return FALSE;
}

bool8 MovementAction_AcroWheelieMoveUp_Step0(struct ObjectEvent *objectEvent, struct Sprite *sprite)
{
    InitAcroWheelieMove(objectEvent, sprite, DIR_NORTH, 1);
    return MovementAction_AcroWheelieMoveUp_Step1(objectEvent, sprite);
}

bool8 MovementAction_AcroWheelieMoveUp_Step1(struct ObjectEvent *objectEvent, struct Sprite *sprite)
{
    if (UpdateMovementNormal(objectEvent, sprite))
    {
        sprite->sActionFuncId = 2;
        return TRUE;
    }
    return FALSE;
}

bool8 MovementAction_AcroWheelieMoveLeft_Step0(struct ObjectEvent *objectEvent, struct Sprite *sprite)
{
    InitAcroWheelieMove(objectEvent, sprite, DIR_WEST,  1);
    return MovementAction_AcroWheelieMoveLeft_Step1(objectEvent, sprite);
}

bool8 MovementAction_AcroWheelieMoveLeft_Step1(struct ObjectEvent *objectEvent, struct Sprite *sprite)
{
    if (UpdateMovementNormal(objectEvent, sprite))
    {
        sprite->sActionFuncId = 2;
        return TRUE;
    }
    return FALSE;
}

bool8 MovementAction_AcroWheelieMoveRight_Step0(struct ObjectEvent *objectEvent, struct Sprite *sprite)
{
    InitAcroWheelieMove(objectEvent, sprite, DIR_EAST, 1);
    return MovementAction_AcroWheelieMoveRight_Step1(objectEvent, sprite);
}

bool8 MovementAction_AcroWheelieMoveRight_Step1(struct ObjectEvent *objectEvent, struct Sprite *sprite)
{
    if (UpdateMovementNormal(objectEvent, sprite))
    {
        sprite->sActionFuncId = 2;
        return TRUE;
    }
    return FALSE;
}

static void InitAcroEndWheelie(struct ObjectEvent *objectEvent, struct Sprite *sprite, u8 direction, u8 speed)
{
    InitNpcForMovement(objectEvent, sprite, direction, speed);
    StartSpriteAnim(sprite, GetAcroEndWheelieDirectionAnimNum(objectEvent->facingDirection));
    SeekSpriteAnim(sprite, 0);
}

bool8 MovementAction_AcroEndWheelieMoveDown_Step0(struct ObjectEvent *objectEvent, struct Sprite *sprite)
{
    InitAcroEndWheelie(objectEvent, sprite, DIR_SOUTH, 1);
    return MovementAction_AcroEndWheelieMoveDown_Step1(objectEvent, sprite);
}

bool8 MovementAction_AcroEndWheelieMoveDown_Step1(struct ObjectEvent *objectEvent, struct Sprite *sprite)
{
    if (UpdateMovementNormal(objectEvent, sprite))
    {
        sprite->sActionFuncId = 2;
        return TRUE;
    }
    return FALSE;
}

bool8 MovementAction_AcroEndWheelieMoveUp_Step0(struct ObjectEvent *objectEvent, struct Sprite *sprite)
{
    InitAcroEndWheelie(objectEvent, sprite, DIR_NORTH, 1);
    return MovementAction_AcroEndWheelieMoveUp_Step1(objectEvent, sprite);
}

bool8 MovementAction_AcroEndWheelieMoveUp_Step1(struct ObjectEvent *objectEvent, struct Sprite *sprite)
{
    if (UpdateMovementNormal(objectEvent, sprite))
    {
        sprite->sActionFuncId = 2;
        return TRUE;
    }
    return FALSE;
}

bool8 MovementAction_AcroEndWheelieMoveLeft_Step0(struct ObjectEvent *objectEvent, struct Sprite *sprite)
{
    InitAcroEndWheelie(objectEvent, sprite, DIR_WEST, 1);
    return MovementAction_AcroEndWheelieMoveLeft_Step1(objectEvent, sprite);
}

bool8 MovementAction_AcroEndWheelieMoveLeft_Step1(struct ObjectEvent *objectEvent, struct Sprite *sprite)
{
    if (UpdateMovementNormal(objectEvent, sprite))
    {
        sprite->sActionFuncId = 2;
        return TRUE;
    }
    return FALSE;
}

bool8 MovementAction_AcroEndWheelieMoveRight_Step0(struct ObjectEvent *objectEvent, struct Sprite *sprite)
{
    InitAcroEndWheelie(objectEvent, sprite, DIR_EAST, 1);
    return MovementAction_AcroEndWheelieMoveRight_Step1(objectEvent, sprite);
}

bool8 MovementAction_AcroEndWheelieMoveRight_Step1(struct ObjectEvent *objectEvent, struct Sprite *sprite)
{
    if (UpdateMovementNormal(objectEvent, sprite))
    {
        sprite->sActionFuncId = 2;
        return TRUE;
    }
    return FALSE;
}

bool8 MovementAction_Levitate_Step0(struct ObjectEvent *objectEvent, struct Sprite *sprite)
{
    CreateLevitateMovementTask(objectEvent);
    sprite->sActionFuncId = 1;
    return TRUE;
}

bool8 MovementAction_StopLevitate_Step0(struct ObjectEvent *objectEvent, struct Sprite *sprite)
{
    DestroyLevitateMovementTask(objectEvent->warpArrowSpriteId);
    sprite->y2 = 0;
    sprite->sActionFuncId = 1;
    return TRUE;
}

bool8 MovementAction_StopLevitateAtTop_Step0(struct ObjectEvent *objectEvent, struct Sprite *sprite)
{
    if (sprite->y2 == 0)
    {
        DestroyLevitateMovementTask(objectEvent->warpArrowSpriteId);
        sprite->sActionFuncId = 1;
        return TRUE;
    }
    return FALSE;
}

u8 MovementAction_Finish(struct ObjectEvent *objectEvent, struct Sprite *sprite)
{
    return TRUE;
}

bool8 MovementAction_PauseSpriteAnim(struct ObjectEvent *objectEvent, struct Sprite *sprite)
{
    sprite->animPaused = TRUE;
    return TRUE;
}

static void UpdateObjectEventSpriteAnimPause(struct ObjectEvent *objectEvent, struct Sprite *sprite)
{
    if (objectEvent->disableAnim)
        sprite->animPaused = TRUE;
}

static void TryEnableObjectEventAnim(struct ObjectEvent *objectEvent, struct Sprite *sprite)
{
    if (objectEvent->enableAnim)
    {
        sprite->animPaused = FALSE;
        objectEvent->disableAnim = FALSE;
        objectEvent->enableAnim = FALSE;
    }
}

static void UpdateObjectEventVisibility(struct ObjectEvent *objectEvent, struct Sprite *sprite)
{
    UpdateObjectEventOffscreen(objectEvent, sprite);
    UpdateObjectEventSpriteVisibility(objectEvent, sprite);
}

static void UpdateObjectEventOffscreen(struct ObjectEvent *objectEvent, struct Sprite *sprite)
{
    u16 x, y;
    u16 x2, y2;
    const struct ObjectEventGraphicsInfo *graphicsInfo;

    objectEvent->offScreen = FALSE;

    graphicsInfo = GetObjectEventGraphicsInfo(objectEvent->graphicsId);
    if (sprite->coordOffsetEnabled)
    {
        x = sprite->x + sprite->x2 + sprite->centerToCornerVecX + gSpriteCoordOffsetX;
        y = sprite->y + sprite->y2 + sprite->centerToCornerVecY + gSpriteCoordOffsetY;
    }
    else
    {
        x = sprite->x + sprite->x2 + sprite->centerToCornerVecX;
        y = sprite->y + sprite->y2 + sprite->centerToCornerVecY;
    }
    x2 = graphicsInfo->width;
    x2 += x;
    y2 = y;
    y2 += graphicsInfo->height;

    if ((s16)x >= DISPLAY_WIDTH + 16 || (s16)x2 < -16)
        objectEvent->offScreen = TRUE;

    if ((s16)y >= DISPLAY_HEIGHT + 16 || (s16)y2 < -16)
        objectEvent->offScreen = TRUE;
}

static void UpdateObjectEventSpriteVisibility(struct ObjectEvent *objectEvent, struct Sprite *sprite)
{
    sprite->invisible = FALSE;
    if (objectEvent->invisible || objectEvent->offScreen)
        sprite->invisible = TRUE;
}

static void GetAllGroundEffectFlags_OnSpawn(struct ObjectEvent *objEvent, u32 *flags)
{
    ObjectEventUpdateMetatileBehaviors(objEvent);
    GetGroundEffectFlags_Reflection(objEvent, flags);
    GetGroundEffectFlags_TallGrassOnSpawn(objEvent, flags);
    GetGroundEffectFlags_LongGrassOnSpawn(objEvent, flags);
    GetGroundEffectFlags_SandHeap(objEvent, flags);
    GetGroundEffectFlags_ShallowFlowingWater(objEvent, flags);
    GetGroundEffectFlags_ShortGrass(objEvent, flags);
    GetGroundEffectFlags_HotSprings(objEvent, flags);
}

static void GetAllGroundEffectFlags_OnBeginStep(struct ObjectEvent *objEvent, u32 *flags)
{
    ObjectEventUpdateMetatileBehaviors(objEvent);
    GetGroundEffectFlags_Reflection(objEvent, flags);
    GetGroundEffectFlags_TallGrassOnBeginStep(objEvent, flags);
    GetGroundEffectFlags_LongGrassOnBeginStep(objEvent, flags);
    GetGroundEffectFlags_Tracks(objEvent, flags);
    GetGroundEffectFlags_SandHeap(objEvent, flags);
    GetGroundEffectFlags_ShallowFlowingWater(objEvent, flags);
    GetGroundEffectFlags_Puddle(objEvent, flags);
    GetGroundEffectFlags_ShortGrass(objEvent, flags);
    GetGroundEffectFlags_HotSprings(objEvent, flags);
}

static void GetAllGroundEffectFlags_OnFinishStep(struct ObjectEvent *objEvent, u32 *flags)
{
    ObjectEventUpdateMetatileBehaviors(objEvent);
    GetGroundEffectFlags_ShallowFlowingWater(objEvent, flags);
    GetGroundEffectFlags_SandHeap(objEvent, flags);
    GetGroundEffectFlags_Puddle(objEvent, flags);
    GetGroundEffectFlags_Ripple(objEvent, flags);
    GetGroundEffectFlags_ShortGrass(objEvent, flags);
    GetGroundEffectFlags_HotSprings(objEvent, flags);
    GetGroundEffectFlags_Seaweed(objEvent, flags);
    GetGroundEffectFlags_JumpLanding(objEvent, flags);
}

static void ObjectEventUpdateMetatileBehaviors(struct ObjectEvent *objEvent)
{
    objEvent->previousMetatileBehavior = MapGridGetMetatileBehaviorAt(objEvent->previousCoords.x, objEvent->previousCoords.y);
    objEvent->currentMetatileBehavior = MapGridGetMetatileBehaviorAt(objEvent->currentCoords.x, objEvent->currentCoords.y);
}

static void GetGroundEffectFlags_Reflection(struct ObjectEvent *objEvent, u32 *flags)
{
    u32 reflectionFlags[NUM_REFLECTION_TYPES - 1] = {
        [REFL_TYPE_ICE   - 1] = GROUND_EFFECT_FLAG_ICE_REFLECTION,
        [REFL_TYPE_WATER - 1] = GROUND_EFFECT_FLAG_WATER_REFLECTION
    };
    u8 reflType = ObjectEventGetNearbyReflectionType(objEvent);

    if (reflType)
    {
        if (objEvent->hasReflection == 0)
        {
            objEvent->hasReflection++;
            *flags |= reflectionFlags[reflType - 1];
        }
    }
    else
    {
        objEvent->hasReflection = FALSE;
    }
}

static void GetGroundEffectFlags_TallGrassOnSpawn(struct ObjectEvent *objEvent, u32 *flags)
{
    if (MetatileBehavior_IsTallGrass(objEvent->currentMetatileBehavior))
        *flags |= GROUND_EFFECT_FLAG_TALL_GRASS_ON_SPAWN;
}

static void GetGroundEffectFlags_TallGrassOnBeginStep(struct ObjectEvent *objEvent, u32 *flags)
{
    if (MetatileBehavior_IsTallGrass(objEvent->currentMetatileBehavior))
        *flags |= GROUND_EFFECT_FLAG_TALL_GRASS_ON_MOVE;
}

static void GetGroundEffectFlags_LongGrassOnSpawn(struct ObjectEvent *objEvent, u32 *flags)
{
    if (MetatileBehavior_IsLongGrass(objEvent->currentMetatileBehavior))
        *flags |= GROUND_EFFECT_FLAG_LONG_GRASS_ON_SPAWN;
}

static void GetGroundEffectFlags_LongGrassOnBeginStep(struct ObjectEvent *objEvent, u32 *flags)
{
    if (MetatileBehavior_IsLongGrass(objEvent->currentMetatileBehavior))
        *flags |= GROUND_EFFECT_FLAG_LONG_GRASS_ON_MOVE;
}

static void GetGroundEffectFlags_Tracks(struct ObjectEvent *objEvent, u32 *flags)
{
    if (MetatileBehavior_IsDeepSand(objEvent->previousMetatileBehavior))
        *flags |= GROUND_EFFECT_FLAG_DEEP_SAND;
    else if (MetatileBehavior_IsSandOrDeepSand(objEvent->previousMetatileBehavior)
             || MetatileBehavior_IsFootprints(objEvent->previousMetatileBehavior))
        *flags |= GROUND_EFFECT_FLAG_SAND;
}

static void GetGroundEffectFlags_SandHeap(struct ObjectEvent *objEvent, u32 *flags)
{
    if (MetatileBehavior_IsDeepSand(objEvent->currentMetatileBehavior)
        && MetatileBehavior_IsDeepSand(objEvent->previousMetatileBehavior))
    {
        if (!objEvent->inSandPile)
        {
            objEvent->inSandPile = FALSE;
            objEvent->inSandPile = TRUE;
            *flags |= GROUND_EFFECT_FLAG_SAND_PILE;
        }
    }
    else
    {
        objEvent->inSandPile = FALSE;
    }
}

static void GetGroundEffectFlags_ShallowFlowingWater(struct ObjectEvent *objEvent, u32 *flags)
{
    if ((MetatileBehavior_IsShallowFlowingWater(objEvent->currentMetatileBehavior)
         && MetatileBehavior_IsShallowFlowingWater(objEvent->previousMetatileBehavior))
        || (MetatileBehavior_IsPacifidlogLog(objEvent->currentMetatileBehavior)
            && MetatileBehavior_IsPacifidlogLog(objEvent->previousMetatileBehavior)))
    {
        if (!objEvent->inShallowFlowingWater)
        {
            objEvent->inShallowFlowingWater = FALSE;
            objEvent->inShallowFlowingWater = TRUE;
            *flags |= GROUND_EFFECT_FLAG_SHALLOW_FLOWING_WATER;
        }
    }
    else
    {
        objEvent->inShallowFlowingWater = FALSE;
    }
}

static void GetGroundEffectFlags_Puddle(struct ObjectEvent *objEvent, u32 *flags)
{
    if (MetatileBehavior_IsPuddle(objEvent->currentMetatileBehavior)
        && MetatileBehavior_IsPuddle(objEvent->previousMetatileBehavior))
        *flags |= GROUND_EFFECT_FLAG_PUDDLE;
}

static void GetGroundEffectFlags_Ripple(struct ObjectEvent *objEvent, u32 *flags)
{
    if (MetatileBehavior_HasRipples(objEvent->currentMetatileBehavior))
        *flags |= GROUND_EFFECT_FLAG_RIPPLES;
}

static void GetGroundEffectFlags_ShortGrass(struct ObjectEvent *objEvent, u32 *flags)
{
    if (MetatileBehavior_IsShortGrass(objEvent->currentMetatileBehavior)
        && MetatileBehavior_IsShortGrass(objEvent->previousMetatileBehavior))
    {
        if (!objEvent->inShortGrass)
        {
            objEvent->inShortGrass = FALSE;
            objEvent->inShortGrass = TRUE;
            *flags |= GROUND_EFFECT_FLAG_SHORT_GRASS;
        }
    }
    else
    {
        objEvent->inShortGrass = FALSE;
    }
}

static void GetGroundEffectFlags_HotSprings(struct ObjectEvent *objEvent, u32 *flags)
{
    if (MetatileBehavior_IsHotSprings(objEvent->currentMetatileBehavior)
        && MetatileBehavior_IsHotSprings(objEvent->previousMetatileBehavior))
    {
        if (!objEvent->inHotSprings)
        {
            objEvent->inHotSprings = FALSE;
            objEvent->inHotSprings = TRUE;
            *flags |= GROUND_EFFECT_FLAG_HOT_SPRINGS;
        }
    }
    else
    {
        objEvent->inHotSprings = FALSE;
    }
}

static void GetGroundEffectFlags_Seaweed(struct ObjectEvent *objEvent, u32 *flags)
{
    if (MetatileBehavior_IsSeaweed(objEvent->currentMetatileBehavior))
        *flags |= GROUND_EFFECT_FLAG_SEAWEED;
}

static void GetGroundEffectFlags_JumpLanding(struct ObjectEvent *objEvent, u32 *flags)
{
    typedef bool8 (*MetatileFunc)(u8);

    static const MetatileFunc metatileFuncs[] = {
        MetatileBehavior_IsTallGrass,
        MetatileBehavior_IsLongGrass,
        MetatileBehavior_IsPuddle,
        MetatileBehavior_IsSurfableWaterOrUnderwater,
        MetatileBehavior_IsShallowFlowingWater,
        MetatileBehavior_IsATile,
    };

    static const u32 jumpLandingFlags[] = {
        GROUND_EFFECT_FLAG_LAND_IN_TALL_GRASS,
        GROUND_EFFECT_FLAG_LAND_IN_LONG_GRASS,
        GROUND_EFFECT_FLAG_LAND_IN_SHALLOW_WATER,
        GROUND_EFFECT_FLAG_LAND_IN_DEEP_WATER,
        GROUND_EFFECT_FLAG_LAND_IN_SHALLOW_WATER,
        GROUND_EFFECT_FLAG_LAND_ON_NORMAL_GROUND,
    };

    if (objEvent->landingJump && !objEvent->disableJumpLandingGroundEffect)
    {
        u8 i;

        for (i = 0; i < ARRAY_COUNT(metatileFuncs); i++)
        {
            if (metatileFuncs[i](objEvent->currentMetatileBehavior))
            {
                *flags |= jumpLandingFlags[i];
                return;
            }
        }
    }
}

#define RETURN_REFLECTION_TYPE_AT(x, y)              \
    b = MapGridGetMetatileBehaviorAt(x, y);          \
    result = GetReflectionTypeByMetatileBehavior(b); \
    if (result != REFL_TYPE_NONE)                    \
        return result;

static u8 ObjectEventGetNearbyReflectionType(struct ObjectEvent *objEvent)
{
    const struct ObjectEventGraphicsInfo *info = GetObjectEventGraphicsInfo(objEvent->graphicsId);

    // ceil div by tile width?
    s16 width = (info->width + 8) >> 4;
    s16 height = (info->height + 8) >> 4;
    s16 i, j;
    u8 result, b; // used by RETURN_REFLECTION_TYPE_AT
    s16 one = 1;

    for (i = 0; i < height; i++)
    {
        RETURN_REFLECTION_TYPE_AT(objEvent->currentCoords.x, objEvent->currentCoords.y + one + i)
        RETURN_REFLECTION_TYPE_AT(objEvent->previousCoords.x, objEvent->previousCoords.y + one + i)
        for (j = 1; j < width; j++)
        {
            RETURN_REFLECTION_TYPE_AT(objEvent->currentCoords.x + j, objEvent->currentCoords.y + one + i)
            RETURN_REFLECTION_TYPE_AT(objEvent->currentCoords.x - j, objEvent->currentCoords.y + one + i)
            RETURN_REFLECTION_TYPE_AT(objEvent->previousCoords.x + j, objEvent->previousCoords.y + one + i)
            RETURN_REFLECTION_TYPE_AT(objEvent->previousCoords.x - j, objEvent->previousCoords.y + one + i)
        }
    }

    return REFL_TYPE_NONE;
}

#undef RETURN_REFLECTION_TYPE_AT

static u8 GetReflectionTypeByMetatileBehavior(u32 behavior)
{
    if (MetatileBehavior_IsIce(behavior))
        return REFL_TYPE_ICE;
    else if (MetatileBehavior_IsReflective(behavior))
        return REFL_TYPE_WATER;
    else
        return REFL_TYPE_NONE;
}

u8 GetLedgeJumpDirection(s16 x, s16 y, u8 direction)
{
    static bool8 (*const ledgeBehaviorFuncs[])(u8) = {
        [DIR_SOUTH - 1] = MetatileBehavior_IsJumpSouth,
        [DIR_NORTH - 1] = MetatileBehavior_IsJumpNorth,
        [DIR_WEST - 1]  = MetatileBehavior_IsJumpWest,
        [DIR_EAST - 1]  = MetatileBehavior_IsJumpEast,
    };

    u8 behavior;
    u8 index = direction;

    if (index == DIR_NONE)
        return DIR_NONE;
    else if (index > DIR_EAST)
        index -= DIR_EAST;

    index--;
    behavior = MapGridGetMetatileBehaviorAt(x, y);

    if (ledgeBehaviorFuncs[index](behavior) == TRUE)
        return index + 1;

    return DIR_NONE;
}

static void SetObjectEventSpriteOamTableForLongGrass(struct ObjectEvent *objEvent, struct Sprite *sprite)
{
    if (objEvent->disableCoveringGroundEffects)
        return;

    if (!MetatileBehavior_IsLongGrass(objEvent->currentMetatileBehavior))
        return;

    if (!MetatileBehavior_IsLongGrass(objEvent->previousMetatileBehavior))
        return;

    sprite->subspriteTableNum = 4;

    if (ElevationToPriority(objEvent->previousElevation) == 1)
        sprite->subspriteTableNum = 5;
}

static bool8 IsElevationMismatchAt(u8 elevation, s16 x, s16 y)
{
    u8 mapElevation;

    if (elevation == 0)
        return FALSE;

    mapElevation = MapGridGetElevationAt(x, y);

    if (mapElevation == 0 || mapElevation == 15)
        return FALSE;

    if (mapElevation != elevation)
        return TRUE;

    return FALSE;
}

static const u8 sElevationToSubpriority[] = {
    115, 115, 83, 115, 83, 115, 83, 115, 83, 115, 83, 115, 83, 0, 0, 115
};

static const u8 sElevationToPriority[] = {
    2, 2, 2, 2, 1, 2, 1, 2, 1, 2, 1, 2, 1, 0, 0, 2
};

static const u8 sElevationToSubspriteTableNum[] = {
    1, 1, 1, 1, 2, 1, 2, 1, 2, 1, 2, 1, 2, 0, 0, 1,
};

static void UpdateObjectEventElevationAndPriority(struct ObjectEvent *objEvent, struct Sprite *sprite)
{
    if (objEvent->fixedPriority)
        return;

    ObjectEventUpdateElevation(objEvent, sprite);
    #if LARGE_OW_SUPPORT
    if (objEvent->localId == OBJ_EVENT_ID_FOLLOWER) {
        // keep subspriteMode synced with player's
        // so that it disappears under bridges when they do
        sprite->subspriteMode |= gSprites[gPlayerAvatar.spriteId].subspriteMode & SUBSPRITES_IGNORE_PRIORITY;
    }
    #endif

    sprite->subspriteTableNum = sElevationToSubspriteTableNum[objEvent->previousElevation];
    sprite->oam.priority = sElevationToPriority[objEvent->previousElevation];
}

static void InitObjectPriorityByElevation(struct Sprite *sprite, u8 elevation)
{
    sprite->subspriteTableNum = sElevationToSubspriteTableNum[elevation];
    sprite->oam.priority = sElevationToPriority[elevation];
}

u8 ElevationToPriority(u8 elevation)
{
    return sElevationToPriority[elevation];
}

// Returns current elevation, or 15 for bridges
void ObjectEventUpdateElevation(struct ObjectEvent *objEvent, struct Sprite *sprite)
{
    u8 curElevation = MapGridGetElevationAt(objEvent->currentCoords.x, objEvent->currentCoords.y);
    u8 prevElevation = MapGridGetElevationAt(objEvent->previousCoords.x, objEvent->previousCoords.y);

    if (curElevation == 15 || prevElevation == 15) {
        #if LARGE_OW_SUPPORT
        // Ignore subsprite priorities under bridges
        // so all subsprites will display below it
        sprite->subspriteMode = SUBSPRITES_IGNORE_PRIORITY;
        #endif
        return;
    }

    objEvent->currentElevation = curElevation;

    if (curElevation != 0 && curElevation != 15)
        objEvent->previousElevation = curElevation;
}

void SetObjectSubpriorityByElevation(u8 elevation, struct Sprite *sprite, u8 subpriority)
{
    s32 tmp = sprite->centerToCornerVecY;
    u32 tmpa = *(u16 *)&sprite->y;
    u32 tmpb = *(u16 *)&gSpriteCoordOffsetY;
    s32 tmp2 = (tmpa - tmp) + tmpb;
    u16 tmp3 = (16 - ((((u32)tmp2 + 8) & 0xFF) >> 4)) * 2;
    sprite->subpriority = tmp3 + sElevationToSubpriority[elevation] + subpriority;
}

static void ObjectEventUpdateSubpriority(struct ObjectEvent *objEvent, struct Sprite *sprite)
{
    if (objEvent->fixedPriority)
        return;

    SetObjectSubpriorityByElevation(objEvent->previousElevation, sprite, 1);
}

static bool8 AreElevationsCompatible(u8 a, u8 b)
{
    if (a == 0 || b == 0)
        return TRUE;

    if (a != b)
        return FALSE;

    return TRUE;
}

void GroundEffect_SpawnOnTallGrass(struct ObjectEvent *objEvent, struct Sprite *sprite)
{
    gFieldEffectArguments[0] = objEvent->currentCoords.x;
    gFieldEffectArguments[1] = objEvent->currentCoords.y;
    gFieldEffectArguments[2] = objEvent->previousElevation;
    gFieldEffectArguments[3] = 2; // priority
    gFieldEffectArguments[4] = objEvent->localId << 8 | objEvent->mapNum;
    gFieldEffectArguments[5] = objEvent->mapGroup;
    gFieldEffectArguments[6] = (u8)gSaveBlock1Ptr->location.mapNum << 8 | (u8)gSaveBlock1Ptr->location.mapGroup;
    gFieldEffectArguments[7] = TRUE; // skip to end of anim
    FieldEffectStart(FLDEFF_TALL_GRASS);
}

void GroundEffect_StepOnTallGrass(struct ObjectEvent *objEvent, struct Sprite *sprite)
{
    gFieldEffectArguments[0] = objEvent->currentCoords.x;
    gFieldEffectArguments[1] = objEvent->currentCoords.y;
    gFieldEffectArguments[2] = objEvent->previousElevation;
    gFieldEffectArguments[3] = 2; // priority
    gFieldEffectArguments[4] = objEvent->localId << 8 | objEvent->mapNum;
    gFieldEffectArguments[5] = objEvent->mapGroup;
    gFieldEffectArguments[6] = (u8)gSaveBlock1Ptr->location.mapNum << 8 | (u8)gSaveBlock1Ptr->location.mapGroup;
    gFieldEffectArguments[7] = FALSE; // don't skip to end of anim
    FieldEffectStart(FLDEFF_TALL_GRASS);
}

void GroundEffect_SpawnOnLongGrass(struct ObjectEvent *objEvent, struct Sprite *sprite)
{
    gFieldEffectArguments[0] = objEvent->currentCoords.x;
    gFieldEffectArguments[1] = objEvent->currentCoords.y;
    gFieldEffectArguments[2] = objEvent->previousElevation;
    gFieldEffectArguments[3] = 2;
    gFieldEffectArguments[4] = objEvent->localId << 8 | objEvent->mapNum;
    gFieldEffectArguments[5] = objEvent->mapGroup;
    gFieldEffectArguments[6] = (u8)gSaveBlock1Ptr->location.mapNum << 8 | (u8)gSaveBlock1Ptr->location.mapGroup;
    gFieldEffectArguments[7] = 1;
    FieldEffectStart(FLDEFF_LONG_GRASS);
}

void GroundEffect_StepOnLongGrass(struct ObjectEvent *objEvent, struct Sprite *sprite)
{
    gFieldEffectArguments[0] = objEvent->currentCoords.x;
    gFieldEffectArguments[1] = objEvent->currentCoords.y;
    gFieldEffectArguments[2] = objEvent->previousElevation;
    gFieldEffectArguments[3] = 2;
    gFieldEffectArguments[4] = (objEvent->localId << 8) | objEvent->mapNum;
    gFieldEffectArguments[5] = objEvent->mapGroup;
    gFieldEffectArguments[6] = (u8)gSaveBlock1Ptr->location.mapNum << 8 | (u8)gSaveBlock1Ptr->location.mapGroup;
    gFieldEffectArguments[7] = 0;
    FieldEffectStart(FLDEFF_LONG_GRASS);
}

void GroundEffect_WaterReflection(struct ObjectEvent *objEvent, struct Sprite *sprite)
{
    SetUpReflection(objEvent, sprite, FALSE);
}

void GroundEffect_IceReflection(struct ObjectEvent *objEvent, struct Sprite *sprite)
{
    SetUpReflection(objEvent, sprite, TRUE);
}

void GroundEffect_FlowingWater(struct ObjectEvent *objEvent, struct Sprite *sprite)
{
    StartFieldEffectForObjectEvent(FLDEFF_FEET_IN_FLOWING_WATER, objEvent);
}

static void (*const sGroundEffectTracksFuncs[])(struct ObjectEvent *objEvent, struct Sprite *sprite, bool8 isDeepSand) = {
    [TRACKS_NONE] = DoTracksGroundEffect_None,
    [TRACKS_FOOT] = DoTracksGroundEffect_Footprints,
    [TRACKS_BIKE_TIRE] = DoTracksGroundEffect_BikeTireTracks,
    [TRACKS_SLITHER] = DoTracksGroundEffect_SlitherTracks,
    [TRACKS_SPOT] = DoTracksGroundEffect_FootprintsC,
    [TRACKS_BUG] = DoTracksGroundEffect_FootprintsB,
};

void GroundEffect_SandTracks(struct ObjectEvent *objEvent, struct Sprite *sprite)
{
    const struct ObjectEventGraphicsInfo *info = objEvent->graphicsId == OBJ_EVENT_GFX_OW_MON ? SpeciesToGraphicsInfo(objEvent->extra.mon.species, 0) : GetObjectEventGraphicsInfo(objEvent->graphicsId);
    sGroundEffectTracksFuncs[objEvent->invisible ? TRACKS_NONE : info->tracks](objEvent, sprite, FALSE);
}

void GroundEffect_DeepSandTracks(struct ObjectEvent *objEvent, struct Sprite *sprite)
{
    const struct ObjectEventGraphicsInfo *info = objEvent->graphicsId == OBJ_EVENT_GFX_OW_MON ? SpeciesToGraphicsInfo(objEvent->extra.mon.species, 0) : GetObjectEventGraphicsInfo(objEvent->graphicsId);
    sGroundEffectTracksFuncs[objEvent->invisible ? TRACKS_NONE : info->tracks](objEvent, sprite, TRUE);
}

static void DoTracksGroundEffect_None(struct ObjectEvent *objEvent, struct Sprite *sprite, bool8 isDeepSand)
{
}

static void DoTracksGroundEffect_Footprints(struct ObjectEvent *objEvent, struct Sprite *sprite, bool8 isDeepSand)
{
    // First half-word is a Field Effect script id. (gFieldEffectScriptPointers)
    u16 sandFootprints_FieldEffectData[2] = {
        FLDEFF_SAND_FOOTPRINTS,
        FLDEFF_DEEP_SAND_FOOTPRINTS
    };

    gFieldEffectArguments[0] = objEvent->previousCoords.x;
    gFieldEffectArguments[1] = objEvent->previousCoords.y;
    gFieldEffectArguments[2] = 149;
    gFieldEffectArguments[3] = 2;
    gFieldEffectArguments[4] = objEvent->facingDirection;
    FieldEffectStart(sandFootprints_FieldEffectData[isDeepSand]);
}

static void DoTracksGroundEffect_FootprintsB(struct ObjectEvent *objEvent, struct Sprite *sprite, u8 a)
{
	// First half-word is a Field Effect script id. (gFieldEffectScriptPointers)
	u16 otherFootprintsA_FieldEffectData[2] = {
		FLDEFF_TRACKS_SPOT,
		FLDEFF_TRACKS_SPOT
	};

	gFieldEffectArguments[0] = objEvent->previousCoords.x;
	gFieldEffectArguments[1] = objEvent->previousCoords.y;
	gFieldEffectArguments[2] = 149;
	gFieldEffectArguments[3] = 2;
	gFieldEffectArguments[4] = objEvent->facingDirection;
    gFieldEffectArguments[5] = objEvent->previousMetatileBehavior;
	FieldEffectStart(otherFootprintsA_FieldEffectData[a]);
}

static void DoTracksGroundEffect_FootprintsC(struct ObjectEvent *objEvent, struct Sprite *sprite, u8 a)
{
	// First half-word is a Field Effect script id. (gFieldEffectScriptPointers)
	u16 otherFootprintsB_FieldEffectData[2] = {
		FLDEFF_TRACKS_BUG,
		FLDEFF_TRACKS_BUG
	};

	gFieldEffectArguments[0] = objEvent->previousCoords.x;
	gFieldEffectArguments[1] = objEvent->previousCoords.y;
	gFieldEffectArguments[2] = 149;
	gFieldEffectArguments[3] = 2;
	gFieldEffectArguments[4] = objEvent->facingDirection;
    gFieldEffectArguments[5] = objEvent->previousMetatileBehavior;
	FieldEffectStart(otherFootprintsB_FieldEffectData[a]);
}

static void DoTracksGroundEffect_BikeTireTracks(struct ObjectEvent *objEvent, struct Sprite *sprite, bool8 isDeepSand)
{
    //  Specifies which bike track shape to show next.
    //  For example, when the bike turns from up to right, it will show
    //  a track that curves to the right.
    //  Each 4-byte row corresponds to the initial direction of the bike, and
    //  each byte in that row is for the next direction of the bike in the order
    //  of down, up, left, right.
    static const u8 bikeTireTracks_Transitions[4][4] = {
        1, 2, 7, 8,
        1, 2, 6, 5,
        5, 8, 3, 4,
        6, 7, 3, 4,
    };

    if (objEvent->currentCoords.x != objEvent->previousCoords.x || objEvent->currentCoords.y != objEvent->previousCoords.y)
    {
        gFieldEffectArguments[0] = objEvent->previousCoords.x;
        gFieldEffectArguments[1] = objEvent->previousCoords.y;
        gFieldEffectArguments[2] = 149;
        gFieldEffectArguments[3] = 2;
        gFieldEffectArguments[4] =
            bikeTireTracks_Transitions[objEvent->previousMovementDirection][objEvent->facingDirection - 5];
        FieldEffectStart(FLDEFF_BIKE_TIRE_TRACKS);
    }
}

static void DoTracksGroundEffect_SlitherTracks(struct ObjectEvent *objEvent, struct Sprite *sprite, u8 a)
{
	//  Specifies which bike track shape to show next.
	//  For example, when the bike turns from up to right, it will show
	//  a track that curves to the right.
	//  Each 4-byte row corresponds to the initial direction of the bike, and
	//  each byte in that row is for the next direction of the bike in the order
	//  of down, up, left, right.
	static const u8 slitherTracks_Transitions[4][4] = {
		1, 2, 7, 8,
		1, 2, 6, 5,
		5, 8, 3, 4,
		6, 7, 3, 4,
	};

	if (objEvent->currentCoords.x != objEvent->previousCoords.x || objEvent->currentCoords.y != objEvent->previousCoords.y)
	{
		gFieldEffectArguments[0] = objEvent->previousCoords.x;
		gFieldEffectArguments[1] = objEvent->previousCoords.y;
		gFieldEffectArguments[2] = 149;
		gFieldEffectArguments[3] = 2;
		gFieldEffectArguments[4] =
			slitherTracks_Transitions[objEvent->previousMovementDirection][objEvent->facingDirection - 5];
        gFieldEffectArguments[5] = objEvent->previousMetatileBehavior;
		FieldEffectStart(FLDEFF_TRACKS_SLITHER);
	}
}

void GroundEffect_Ripple(struct ObjectEvent *objEvent, struct Sprite *sprite)
{
    DoRippleFieldEffect(objEvent, sprite);
}

void GroundEffect_StepOnPuddle(struct ObjectEvent *objEvent, struct Sprite *sprite)
{
    StartFieldEffectForObjectEvent(FLDEFF_SPLASH, objEvent);
}

void GroundEffect_SandHeap(struct ObjectEvent *objEvent, struct Sprite *sprite)
{
    StartFieldEffectForObjectEvent(FLDEFF_SAND_PILE, objEvent);
}

void GroundEffect_JumpOnTallGrass(struct ObjectEvent *objEvent, struct Sprite *sprite)
{
    u8 spriteId;

    gFieldEffectArguments[0] = objEvent->currentCoords.x;
    gFieldEffectArguments[1] = objEvent->currentCoords.y;
    gFieldEffectArguments[2] = objEvent->previousElevation;
    gFieldEffectArguments[3] = 2;
    FieldEffectStart(FLDEFF_JUMP_TALL_GRASS);

    spriteId = FindTallGrassFieldEffectSpriteId(
        objEvent->localId,
        objEvent->mapNum,
        objEvent->mapGroup,
        objEvent->currentCoords.x,
        objEvent->currentCoords.y);

    if (spriteId == MAX_SPRITES)
        GroundEffect_SpawnOnTallGrass(objEvent, sprite);
}

void GroundEffect_JumpOnLongGrass(struct ObjectEvent *objEvent, struct Sprite *sprite)
{
    gFieldEffectArguments[0] = objEvent->currentCoords.x;
    gFieldEffectArguments[1] = objEvent->currentCoords.y;
    gFieldEffectArguments[2] = objEvent->previousElevation;
    gFieldEffectArguments[3] = 2;
    FieldEffectStart(FLDEFF_JUMP_LONG_GRASS);
}

void GroundEffect_JumpOnShallowWater(struct ObjectEvent *objEvent, struct Sprite *sprite)
{
    gFieldEffectArguments[0] = objEvent->currentCoords.x;
    gFieldEffectArguments[1] = objEvent->currentCoords.y;
    gFieldEffectArguments[2] = objEvent->previousElevation;
    gFieldEffectArguments[3] = sprite->oam.priority;
    FieldEffectStart(FLDEFF_JUMP_SMALL_SPLASH);
}

void GroundEffect_JumpOnWater(struct ObjectEvent *objEvent, struct Sprite *sprite)
{
    gFieldEffectArguments[0] = objEvent->currentCoords.x;
    gFieldEffectArguments[1] = objEvent->currentCoords.y;
    gFieldEffectArguments[2] = objEvent->previousElevation;
    gFieldEffectArguments[3] = sprite->oam.priority;
    FieldEffectStart(FLDEFF_JUMP_BIG_SPLASH);
}

void GroundEffect_JumpLandingDust(struct ObjectEvent *objEvent, struct Sprite *sprite)
{
    gFieldEffectArguments[0] = objEvent->currentCoords.x;
    gFieldEffectArguments[1] = objEvent->currentCoords.y;
    gFieldEffectArguments[2] = objEvent->previousElevation;
    gFieldEffectArguments[3] = sprite->oam.priority;
    FieldEffectStart(FLDEFF_DUST);
}

void GroundEffect_ShortGrass(struct ObjectEvent *objEvent, struct Sprite *sprite)
{
    StartFieldEffectForObjectEvent(FLDEFF_SHORT_GRASS, objEvent);
}

void GroundEffect_HotSprings(struct ObjectEvent *objEvent, struct Sprite *sprite)
{
    StartFieldEffectForObjectEvent(FLDEFF_HOT_SPRINGS_WATER, objEvent);
}

void GroundEffect_Seaweed(struct ObjectEvent *objEvent, struct Sprite *sprite)
{
    gFieldEffectArguments[0] = objEvent->currentCoords.x;
    gFieldEffectArguments[1] = objEvent->currentCoords.y;
    FieldEffectStart(FLDEFF_BUBBLES);
}

static void (*const sGroundEffectFuncs[])(struct ObjectEvent *objEvent, struct Sprite *sprite) = {
    GroundEffect_SpawnOnTallGrass,      // GROUND_EFFECT_FLAG_TALL_GRASS_ON_SPAWN
    GroundEffect_StepOnTallGrass,       // GROUND_EFFECT_FLAG_TALL_GRASS_ON_MOVE
    GroundEffect_SpawnOnLongGrass,      // GROUND_EFFECT_FLAG_LONG_GRASS_ON_SPAWN
    GroundEffect_StepOnLongGrass,       // GROUND_EFFECT_FLAG_LONG_GRASS_ON_MOVE
    GroundEffect_WaterReflection,       // GROUND_EFFECT_FLAG_WATER_REFLECTION
    GroundEffect_IceReflection,         // GROUND_EFFECT_FLAG_ICE_REFLECTION
    GroundEffect_FlowingWater,          // GROUND_EFFECT_FLAG_SHALLOW_FLOWING_WATER
    GroundEffect_SandTracks,            // GROUND_EFFECT_FLAG_SAND
    GroundEffect_DeepSandTracks,        // GROUND_EFFECT_FLAG_DEEP_SAND
    GroundEffect_Ripple,                // GROUND_EFFECT_FLAG_RIPPLES
    GroundEffect_StepOnPuddle,          // GROUND_EFFECT_FLAG_PUDDLE
    GroundEffect_SandHeap,              // GROUND_EFFECT_FLAG_SAND_PILE
    GroundEffect_JumpOnTallGrass,       // GROUND_EFFECT_FLAG_LAND_IN_TALL_GRASS
    GroundEffect_JumpOnLongGrass,       // GROUND_EFFECT_FLAG_LAND_IN_LONG_GRASS
    GroundEffect_JumpOnShallowWater,    // GROUND_EFFECT_FLAG_LAND_IN_SHALLOW_WATER
    GroundEffect_JumpOnWater,           // GROUND_EFFECT_FLAG_LAND_IN_DEEP_WATER
    GroundEffect_JumpLandingDust,       // GROUND_EFFECT_FLAG_LAND_ON_NORMAL_GROUND
    GroundEffect_ShortGrass,            // GROUND_EFFECT_FLAG_SHORT_GRASS
    GroundEffect_HotSprings,            // GROUND_EFFECT_FLAG_HOT_SPRINGS
    GroundEffect_Seaweed                // GROUND_EFFECT_FLAG_SEAWEED
};

static void GroundEffect_Shadow(struct ObjectEvent *objEvent, struct Sprite *sprite) {
  SetUpShadow(objEvent, sprite);
}

static void DoFlaggedGroundEffects(struct ObjectEvent *objEvent, struct Sprite *sprite, u32 flags)
{
    u8 i;
    if (ObjectEventIsFarawayIslandMew(objEvent) == TRUE && !ShouldMewShakeGrass(objEvent))
        return;

    for (i = 0; i < ARRAY_COUNT(sGroundEffectFuncs); i++, flags >>= 1)
        if (flags & 1)
            sGroundEffectFuncs[i](objEvent, sprite);
    if (!(gWeatherPtr->noShadows || objEvent->inHotSprings || objEvent->inSandPile || MetatileBehavior_IsPuddle(objEvent->currentMetatileBehavior)))
      GroundEffect_Shadow(objEvent, sprite);
}

void filters_out_some_ground_effects(struct ObjectEvent *objEvent, u32 *flags)
{
    if (objEvent->disableCoveringGroundEffects)
    {
        objEvent->inShortGrass = 0;
        objEvent->inSandPile = 0;
        objEvent->inShallowFlowingWater = 0;
        objEvent->inHotSprings = 0;
        *flags &= ~(GROUND_EFFECT_FLAG_HOT_SPRINGS
                  | GROUND_EFFECT_FLAG_SHORT_GRASS
                  | GROUND_EFFECT_FLAG_SAND_PILE
                  | GROUND_EFFECT_FLAG_SHALLOW_FLOWING_WATER
                  | GROUND_EFFECT_FLAG_TALL_GRASS_ON_MOVE);
    }
}

void FilterOutStepOnPuddleGroundEffectIfJumping(struct ObjectEvent *objEvent, u32 *flags)
{
    if (objEvent->landingJump)
        *flags &= ~GROUND_EFFECT_FLAG_PUDDLE;
}

static void DoGroundEffects_OnSpawn(struct ObjectEvent *objEvent, struct Sprite *sprite)
{
    u32 flags;

    if (objEvent->triggerGroundEffectsOnMove)
    {
        flags = 0;
        #if LARGE_OW_SUPPORT
        sprite->subspriteMode = SUBSPRITES_ON;
        #endif
        UpdateObjectEventElevationAndPriority(objEvent, sprite);
        GetAllGroundEffectFlags_OnSpawn(objEvent, &flags);
        SetObjectEventSpriteOamTableForLongGrass(objEvent, sprite);
        DoFlaggedGroundEffects(objEvent, sprite, flags);
        objEvent->triggerGroundEffectsOnMove = 0;
        objEvent->disableCoveringGroundEffects = 0;
    }
}

static void DoGroundEffects_OnBeginStep(struct ObjectEvent *objEvent, struct Sprite *sprite)
{
    u32 flags;

    if (objEvent->triggerGroundEffectsOnMove)
    {
        flags = 0;
        #if LARGE_OW_SUPPORT
        sprite->subspriteMode = SUBSPRITES_ON;
        #endif
        UpdateObjectEventElevationAndPriority(objEvent, sprite);
        GetAllGroundEffectFlags_OnBeginStep(objEvent, &flags);
        SetObjectEventSpriteOamTableForLongGrass(objEvent, sprite);
        filters_out_some_ground_effects(objEvent, &flags);
        DoFlaggedGroundEffects(objEvent, sprite, flags);
        objEvent->triggerGroundEffectsOnMove = 0;
        objEvent->disableCoveringGroundEffects = 0;
    }
}

static void DoGroundEffects_OnFinishStep(struct ObjectEvent *objEvent, struct Sprite *sprite)
{
    u32 flags;

    if (objEvent->triggerGroundEffectsOnStop)
    {
        flags = 0;
        UpdateObjectEventElevationAndPriority(objEvent, sprite);
        GetAllGroundEffectFlags_OnFinishStep(objEvent, &flags);
        SetObjectEventSpriteOamTableForLongGrass(objEvent, sprite);
        FilterOutStepOnPuddleGroundEffectIfJumping(objEvent, &flags);
        DoFlaggedGroundEffects(objEvent, sprite, flags);
        objEvent->triggerGroundEffectsOnStop = 0;
        objEvent->landingJump = 0;
    }
}

bool8 FreezeObjectEvent(struct ObjectEvent *objectEvent)
{
    if (objectEvent->heldMovementActive || objectEvent->frozen)
    {
        return TRUE;
    }
    else
    {
        objectEvent->frozen = TRUE;
        objectEvent->spriteAnimPausedBackup = gSprites[objectEvent->spriteId].animPaused;
        objectEvent->spriteAffineAnimPausedBackup = gSprites[objectEvent->spriteId].affineAnimPaused;
        gSprites[objectEvent->spriteId].animPaused = TRUE;
        gSprites[objectEvent->spriteId].affineAnimPaused = TRUE;
        return FALSE;
    }
}

void FreezeObjectEvents(void)
{
    u8 i;
    for (i = 0; i < OBJECT_EVENTS_COUNT; i++)
        if (gObjectEvents[i].active && i != gPlayerAvatar.objectEventId)
            FreezeObjectEvent(&gObjectEvents[i]);
}

void FreezeObjectEventsExceptOne(u8 objectEventId)
{
    u8 i;
    for (i = 0; i < OBJECT_EVENTS_COUNT; i++)
        if (i != objectEventId && gObjectEvents[i].active && i != gPlayerAvatar.objectEventId)
            FreezeObjectEvent(&gObjectEvents[i]);
}

void UnfreezeObjectEvent(struct ObjectEvent *objectEvent)
{
    if (objectEvent->active && objectEvent->frozen)
    {
        objectEvent->frozen = 0;
        gSprites[objectEvent->spriteId].animPaused = objectEvent->spriteAnimPausedBackup;
        gSprites[objectEvent->spriteId].affineAnimPaused = objectEvent->spriteAffineAnimPausedBackup;
    }
}

void UnfreezeObjectEvents(void)
{
    u8 i;
    for (i = 0; i < OBJECT_EVENTS_COUNT; i++)
        if (gObjectEvents[i].active)
            UnfreezeObjectEvent(&gObjectEvents[i]);
}

static void Step1(struct Sprite *sprite, u8 dir)
{
    sprite->x += sDirectionToVectors[dir].x;
    sprite->y += sDirectionToVectors[dir].y;
}

static void Step2(struct Sprite *sprite, u8 dir)
{
    sprite->x += 2 * (u16) sDirectionToVectors[dir].x;
    sprite->y += 2 * (u16) sDirectionToVectors[dir].y;
}

static void Step3(struct Sprite *sprite, u8 dir)
{
    sprite->x += 2 * (u16) sDirectionToVectors[dir].x + (u16) sDirectionToVectors[dir].x;
    sprite->y += 2 * (u16) sDirectionToVectors[dir].y + (u16) sDirectionToVectors[dir].y;
}

static void Step4(struct Sprite *sprite, u8 dir)
{
    sprite->x += 4 * (u16) sDirectionToVectors[dir].x;
    sprite->y += 4 * (u16) sDirectionToVectors[dir].y;
}

static void Step8(struct Sprite *sprite, u8 dir)
{
    sprite->x += 8 * (u16) sDirectionToVectors[dir].x;
    sprite->y += 8 * (u16) sDirectionToVectors[dir].y;
}

#define sSpeed data[4]
#define sTimer data[5]

static void SetSpriteDataForNormalStep(struct Sprite *sprite, u8 direction, u8 speed)
{
    sprite->sDirection = direction;
    sprite->sSpeed = speed;
    sprite->sTimer = 0;
}

typedef void (*SpriteStepFunc)(struct Sprite *sprite, u8 direction);

static const SpriteStepFunc sStep1Funcs[] = {
    Step1,
    Step1,
    Step1,
    Step1,
    Step1,
    Step1,
    Step1,
    Step1,
    Step1,
    Step1,
    Step1,
    Step1,
    Step1,
    Step1,
    Step1,
    Step1,
};

static const SpriteStepFunc sStep2Funcs[] = {
    Step2,
    Step2,
    Step2,
    Step2,
    Step2,
    Step2,
    Step2,
    Step2,
};

static const SpriteStepFunc sStep3Funcs[] = {
    Step2,
    Step3,
    Step3,
    Step2,
    Step3,
    Step3,
};

static const SpriteStepFunc sStep4Funcs[] = {
    Step4,
    Step4,
    Step4,
    Step4,
};

static const SpriteStepFunc sStep8Funcs[] = {
    Step8,
    Step8,
};

static const SpriteStepFunc *const sNpcStepFuncTables[] = {
    [MOVE_SPEED_NORMAL] = sStep1Funcs,
    [MOVE_SPEED_FAST_1] = sStep2Funcs,
    [MOVE_SPEED_FAST_2] = sStep3Funcs,
    [MOVE_SPEED_FASTER] = sStep4Funcs,
    [MOVE_SPEED_FASTEST] = sStep8Funcs,
};

static const s16 sStepTimes[] = {
    [MOVE_SPEED_NORMAL] = ARRAY_COUNT(sStep1Funcs),
    [MOVE_SPEED_FAST_1] = ARRAY_COUNT(sStep2Funcs),
    [MOVE_SPEED_FAST_2] = ARRAY_COUNT(sStep3Funcs),
    [MOVE_SPEED_FASTER] = ARRAY_COUNT(sStep4Funcs),
    [MOVE_SPEED_FASTEST] = ARRAY_COUNT(sStep8Funcs),
};

static bool8 NpcTakeStep(struct Sprite *sprite)
{
    if (sprite->sTimer >= sStepTimes[sprite->sSpeed])
        return FALSE;

    sNpcStepFuncTables[sprite->sSpeed][sprite->sTimer](sprite, sprite->sDirection);

    sprite->sTimer++;

    if (sprite->sTimer < sStepTimes[sprite->sSpeed])
        return FALSE;

    return TRUE;
}

#undef sSpeed
#undef sTimer

#define sTimer     data[4]
#define sNumSteps  data[5]

static void SetWalkSlowSpriteData(struct Sprite *sprite, u8 direction)
{
    sprite->sDirection = direction;
    sprite->sTimer = 0;
    sprite->sNumSteps = 0;
}

static bool8 UpdateWalkSlowAnim(struct Sprite *sprite)
{
    if (!(sprite->sTimer & 1))
    {
        Step1(sprite, sprite->sDirection);
        sprite->sNumSteps++;
    }

    sprite->sTimer++;

    if (sprite->sNumSteps > 15)
        return TRUE;
    else
        return FALSE;
}

#undef sTimer
#undef sNumSteps

static const s8 sFigure8XOffsets[FIGURE_8_LENGTH] = {
    1, 2, 2, 2, 2, 2, 2, 2,
    2, 2, 2, 1, 2, 2, 1, 2,
    2, 1, 2, 2, 1, 2, 1, 1,
    2, 1, 1, 2, 1, 1, 2, 1,
    1, 2, 1, 1, 1, 1, 1, 1,
    1, 1, 1, 1, 1, 1, 1, 1,
    0, 1, 1, 1, 0, 1, 1, 0,
    1, 0, 1, 0, 1, 0, 0, 0,
    0, 1, 0, 0, 0, 0, 0, 0,
};

static const s8 sFigure8YOffsets[FIGURE_8_LENGTH] = {
     0,  0,  1,  0,  0,  1,  0,  0,
     1,  0,  1,  1,  0,  1,  1,  0,
     1,  1,  0,  1,  1,  0,  1,  1,
     0,  0,  1,  0,  0,  1,  0,  0,
     1,  0,  0,  0,  0,  0,  0,  0,
     0,  0,  0,  0,  0,  0,  0,  0,
     0,  0, -1,  0,  0, -1,  0,  0,
    -1,  0, -1, -1,  0, -1, -1,  0,
    -1, -1, -1, -1, -1, -1, -1, -2,
};

s16 GetFigure8YOffset(s16 idx)
{
    return sFigure8YOffsets[idx];
}

s16 GetFigure8XOffset(s16 idx)
{
    return sFigure8XOffsets[idx];
}

static void InitSpriteForFigure8Anim(struct Sprite *sprite)
{
    sprite->data[6] = 0;
    sprite->data[7] = 0;
}

static bool8 AnimateSpriteInFigure8(struct Sprite *sprite)
{
    bool8 finished = FALSE;

    switch(sprite->data[7])
    {
    case 0:
        sprite->x2 += GetFigure8XOffset(sprite->data[6]);
        sprite->y2 += GetFigure8YOffset(sprite->data[6]);
        break;
    case 1:
        sprite->x2 -= GetFigure8XOffset((FIGURE_8_LENGTH - 1) - sprite->data[6]);
        sprite->y2 += GetFigure8YOffset((FIGURE_8_LENGTH - 1) - sprite->data[6]);
        break;
    case 2:
        sprite->x2 -= GetFigure8XOffset(sprite->data[6]);
        sprite->y2 += GetFigure8YOffset(sprite->data[6]);
        break;
    case 3:
        sprite->x2 += GetFigure8XOffset((FIGURE_8_LENGTH - 1) - sprite->data[6]);
        sprite->y2 += GetFigure8YOffset((FIGURE_8_LENGTH - 1) - sprite->data[6]);
        break;
    }
    if (++sprite->data[6] == FIGURE_8_LENGTH)
    {
        sprite->data[6] = 0;
        sprite->data[7]++;
    }
    if (sprite->data[7] == 4)
    {
        sprite->y2 = 0;
        sprite->x2 = 0;
        finished = TRUE;
    }
    return finished;
}

static const s8 sJumpY_High[] = {
     -4,  -6,  -8, -10, -11, -12, -12, -12,
    -11, -10,  -9,  -8,  -6,  -4,   0,   0
};

static const s8 sJumpY_Low[] = {
    0,   -2,  -3,  -4,  -5,  -6,  -6,  -6,
    -5,  -5,  -4,  -3,  -2,   0,   0,   0
};

static const s8 sJumpY_Normal[] = {
    -2,  -4,  -6,  -8,  -9, -10, -10, -10,
    -9,  -8,  -6,  -5,  -3,  -2,   0,   0
};

static const s8 *const sJumpYTable[] = {
    [JUMP_TYPE_HIGH]   = sJumpY_High,
    [JUMP_TYPE_LOW]    = sJumpY_Low,
    [JUMP_TYPE_NORMAL] = sJumpY_Normal
};

static s16 GetJumpY(s16 i, u8 type)
{
    return sJumpYTable[type][i];
}

#define sDistance  data[4]
#define sJumpType  data[5]
#define sTimer     data[6]

static void SetJumpSpriteData(struct Sprite *sprite, u8 direction, u8 distance, u8 type)
{
    sprite->sDirection = direction;
    sprite->sDistance = distance;
    sprite->sJumpType = type;
    sprite->sTimer = 0;
}

static u8 DoJumpSpriteMovement(struct Sprite *sprite)
{
    s16 distanceToTime[] = {
        [JUMP_DISTANCE_IN_PLACE] = 16,
        [JUMP_DISTANCE_NORMAL] = 16,
        [JUMP_DISTANCE_FAR] = 32,
    };
    u8 distanceToShift[] = {
        [JUMP_DISTANCE_IN_PLACE] = 0,
        [JUMP_DISTANCE_NORMAL] = 0,
        [JUMP_DISTANCE_FAR] = 1,
    };
    u8 result = 0;

    if (sprite->sDistance != JUMP_DISTANCE_IN_PLACE)
        Step1(sprite, sprite->sDirection);

    if (sprite->sJumpType == JUMP_TYPE_FASTER) {
        Step3(sprite, sprite->sDirection);
        sprite->y2 = GetJumpY(sprite->sTimer >> distanceToShift[sprite->sDistance], JUMP_TYPE_NORMAL);
        sprite->sTimer += 3;
    } else if (sprite->sJumpType == JUMP_TYPE_FAST) {
        Step1(sprite, sprite->sDirection);
        sprite->y2 = GetJumpY(sprite->sTimer >> distanceToShift[sprite->sDistance], JUMP_TYPE_NORMAL);
        sprite->sTimer++;
    } else
        sprite->y2 = GetJumpY(sprite->sTimer >> distanceToShift[sprite->sDistance], sprite->sJumpType);

    sprite->sTimer++;

    if (sprite->sTimer == distanceToTime[sprite->sDistance] >> 1)
        result = JUMP_HALFWAY;

    if (sprite->sTimer >= distanceToTime[sprite->sDistance])
    {
        sprite->y2 = 0;
        result = JUMP_FINISHED;
    }

    return result;
}

static u8 DoJumpSpecialSpriteMovement(struct Sprite *sprite)
{
    s16 distanceToTime[] = {
        [JUMP_DISTANCE_IN_PLACE] = 32,
        [JUMP_DISTANCE_NORMAL] = 32,
        [JUMP_DISTANCE_FAR] = 64,
    };
    u8 distanceToShift[] = {
        [JUMP_DISTANCE_IN_PLACE] = 1,
        [JUMP_DISTANCE_NORMAL] = 1,
        [JUMP_DISTANCE_FAR] = 2,
    };
    u8 result = 0;

    if (sprite->sDistance != JUMP_DISTANCE_IN_PLACE && !(sprite->sTimer & 1))
        Step1(sprite, sprite->sDirection);

    sprite->y2 = GetJumpY(sprite->sTimer >> distanceToShift[sprite->sDistance], sprite->sJumpType);

    sprite->sTimer++;

    if (sprite->sTimer == distanceToTime[sprite->sDistance] >> 1)
        result = JUMP_HALFWAY;

    if (sprite->sTimer >= distanceToTime[sprite->sDistance])
    {
        sprite->y2 = 0;
        result = JUMP_FINISHED;
    }

    return result;
}

#undef sDistance
#undef sJumpType
#undef sTimer

static void SetMovementDelay(struct Sprite *sprite, s16 timer)
{
    sprite->data[3] = timer;
}

static bool8 WaitForMovementDelay(struct Sprite *sprite)
{
    if (--sprite->data[3] == 0)
        return TRUE;
    else
        return FALSE;
}

void SetAndStartSpriteAnim(struct Sprite *sprite, u8 animNum, u8 animCmdIndex)
{
    sprite->animNum = animNum;
    sprite->animPaused = FALSE;
    SeekSpriteAnim(sprite, animCmdIndex);
}

bool8 SpriteAnimEnded(struct Sprite *sprite)
{
    if (sprite->animEnded)
        return TRUE;
    else
        return FALSE;
}

void UpdateObjectEventSpriteInvisibility(struct Sprite *sprite, bool8 invisible)
{
    u16 x, y;
    s16 x2, y2;

    sprite->invisible = invisible;

    if (sprite->coordOffsetEnabled)
    {
        x = sprite->x + sprite->x2 + sprite->centerToCornerVecX + gSpriteCoordOffsetX;
        y = sprite->y + sprite->y2 + sprite->centerToCornerVecY + gSpriteCoordOffsetY;
    }
    else
    {
        x = sprite->x + sprite->x2 + sprite->centerToCornerVecX;
        y = sprite->y + sprite->y2 + sprite->centerToCornerVecY;
    }

    x2 = x - (sprite->centerToCornerVecX >> 1);
    y2 = y - (sprite->centerToCornerVecY >> 1);

    if ((s16)x >= DISPLAY_WIDTH + 16 || x2 < -16)
        sprite->invisible = TRUE;
    if ((s16)y >= DISPLAY_HEIGHT + 16 || y2 < -16)
        sprite->invisible = TRUE;
}

#define sInvisible     data[2]
#define sAnimNum       data[3]
#define sAnimState     data[4]

static void SpriteCB_VirtualObject(struct Sprite *sprite)
{
    VirtualObject_UpdateAnim(sprite);
    SetObjectSubpriorityByElevation(sprite->sVirtualObjElev, sprite, 1);
    UpdateObjectEventSpriteInvisibility(sprite, sprite->sInvisible);
}

// Unused
static void DestroyVirtualObjects(void)
{
    int i;

    for (i = 0; i < MAX_SPRITES; i++)
    {
        struct Sprite *sprite = &gSprites[i];
        if(sprite->inUse && sprite->callback == SpriteCB_VirtualObject)
            DestroySprite(sprite);
    }
}

static int GetVirtualObjectSpriteId(u8 virtualObjId)
{
    int i;

    for (i = 0; i < MAX_SPRITES; i++)
    {
        struct Sprite *sprite = &gSprites[i];
        if (sprite->inUse && sprite->callback == SpriteCB_VirtualObject && (u8)sprite->sVirtualObjId == virtualObjId)
            return i;
    }
    return MAX_SPRITES;
}

void TurnVirtualObject(u8 virtualObjId, u8 direction)
{
    u8 spriteId = GetVirtualObjectSpriteId(virtualObjId);

    if (spriteId != MAX_SPRITES)
        StartSpriteAnim(&gSprites[spriteId], GetFaceDirectionAnimNum(direction));
}

void SetVirtualObjectGraphics(u8 virtualObjId, u8 graphicsId)
{
    int spriteId = GetVirtualObjectSpriteId(virtualObjId);

    if (spriteId != MAX_SPRITES)
    {
        struct Sprite *sprite = &gSprites[spriteId];
        const struct ObjectEventGraphicsInfo *graphicsInfo = GetObjectEventGraphicsInfo(graphicsId);
        u16 tileNum = sprite->oam.tileNum;
        u8 i = FindObjectEventPaletteIndexByTag(graphicsInfo->paletteTag);
        if (i != 0xFF)
            UpdateSpritePalette(&sObjectEventSpritePalettes[i], sprite);

        sprite->oam = *graphicsInfo->oam;
        sprite->oam.tileNum = tileNum;
        sprite->images = graphicsInfo->images;

        if (graphicsInfo->subspriteTables == NULL)
        {
            sprite->subspriteTables = NULL;
            sprite->subspriteTableNum = 0;
            sprite->subspriteMode = SUBSPRITES_OFF;
        }
        else
        {
            SetSubspriteTables(sprite, graphicsInfo->subspriteTables);
            sprite->subspriteMode = SUBSPRITES_IGNORE_PRIORITY;
        }
        StartSpriteAnim(sprite, 0);
    }
}

void SetVirtualObjectInvisibility(u8 virtualObjId, bool32 invisible)
{
    u8 spriteId = GetVirtualObjectSpriteId(virtualObjId);

    if (spriteId == MAX_SPRITES)
        return;

    if (invisible)
        gSprites[spriteId].sInvisible = TRUE;
    else
        gSprites[spriteId].sInvisible = FALSE;
}

bool32 IsVirtualObjectInvisible(u8 virtualObjId)
{
    u8 spriteId = GetVirtualObjectSpriteId(virtualObjId);

    if (spriteId == MAX_SPRITES)
        return FALSE;

    return (gSprites[spriteId].sInvisible == TRUE);
}

void SetVirtualObjectSpriteAnim(u8 virtualObjId, u8 animNum)
{
    u8 spriteId = GetVirtualObjectSpriteId(virtualObjId);

    if (spriteId != MAX_SPRITES)
    {
        gSprites[spriteId].sAnimNum = animNum;
        gSprites[spriteId].sAnimState = 0;
    }
}

static void MoveUnionRoomObjectUp(struct Sprite *sprite)
{
    switch(sprite->sAnimState)
    {
    case 0:
        sprite->y2 = 0;
        sprite->sAnimState++;
    case 1:
        sprite->y2 -= 8;
        if (sprite->y2 == -DISPLAY_HEIGHT)
        {
            sprite->y2 = 0;
            sprite->sInvisible = TRUE;
            sprite->sAnimNum = 0;
            sprite->sAnimState = 0;
        }
    }
}

static void MoveUnionRoomObjectDown(struct Sprite *sprite)
{
    switch(sprite->sAnimState)
    {
    case 0:
        sprite->y2 = -DISPLAY_HEIGHT;
        sprite->sAnimState++;
    case 1:
        sprite->y2 += 8;
        if(sprite->y2 == 0)
        {
            sprite->sAnimNum = 0;
            sprite->sAnimState = 0;
        }
    }
}

static void VirtualObject_UpdateAnim(struct Sprite *sprite)
{
    switch(sprite->sAnimNum)
    {
    case UNION_ROOM_SPAWN_IN:
        MoveUnionRoomObjectDown(sprite);
        break;
    case UNION_ROOM_SPAWN_OUT:
        MoveUnionRoomObjectUp(sprite);
        break;
    case 0:
        break;
    default:
        sprite->sAnimNum = 0;
        break;
    }
}

bool32 IsVirtualObjectAnimating(u8 virtualObjId)
{
    u8 spriteId = GetVirtualObjectSpriteId(virtualObjId);

    if (spriteId == MAX_SPRITES)
        return FALSE;

    if (gSprites[spriteId].sAnimNum != 0)
        return TRUE;

    return FALSE;
}

u32 StartFieldEffectForObjectEvent(u8 fieldEffectId, struct ObjectEvent *objectEvent)
{
    ObjectEventGetLocalIdAndMap(objectEvent, &gFieldEffectArguments[0], &gFieldEffectArguments[1], &gFieldEffectArguments[2]);
    return FieldEffectStart(fieldEffectId);
}

static void DoShadowFieldEffect(struct ObjectEvent *objectEvent)
{
    if (objectEvent->noShadow)
    {
        objectEvent->noShadow = FALSE;
        StartFieldEffectForObjectEvent(FLDEFF_SHADOW, objectEvent);
    }
}

static void DoRippleFieldEffect(struct ObjectEvent *objectEvent, struct Sprite *sprite)
{
    const struct ObjectEventGraphicsInfo *graphicsInfo = GetObjectEventGraphicsInfo(objectEvent->graphicsId);
    gFieldEffectArguments[0] = sprite->x;
    gFieldEffectArguments[1] = sprite->y + (graphicsInfo->height >> 1) - 2;
    gFieldEffectArguments[2] = 151;
    gFieldEffectArguments[3] = 3;
    FieldEffectStart(FLDEFF_RIPPLE);
}

u8 (*const gMovementActionFuncs_LockAnim[])(struct ObjectEvent *, struct Sprite *) = {
    MovementAction_LockAnim_Step0,
    MovementAction_Finish,
};

u8 (*const gMovementActionFuncs_UnlockAnim[])(struct ObjectEvent *, struct Sprite *) = {
    MovementAction_UnlockAnim_Step0,
    MovementAction_Finish,
};

u8 (*const gMovementActionFuncs_FlyUp[])(struct ObjectEvent *, struct Sprite *) = {
    MovementAction_FlyUp_Step0,
    MovementAction_FlyUp_Step1,
    MovementAction_Fly_Finish,
};

u8 (*const gMovementActionFuncs_FlyDown[])(struct ObjectEvent *, struct Sprite *) = {
    MovementAction_FlyDown_Step0,
    MovementAction_FlyDown_Step1,
    MovementAction_Fly_Finish,
};

u8 MovementAction_LockAnim_Step0(struct ObjectEvent *objectEvent, struct Sprite *sprite)
{
    bool32 ableToStore = FALSE;
    if (sLockedAnimObjectEvents == NULL)
    {
        sLockedAnimObjectEvents = AllocZeroed(sizeof(struct LockedAnimObjectEvents));
        sLockedAnimObjectEvents->localIds[0] = objectEvent->localId;
        sLockedAnimObjectEvents->count = 1;
        ableToStore = TRUE;
    }
    else
    {
        u8 i;
        u8 firstFreeSlot = OBJECT_EVENTS_COUNT;
        bool32 found = FALSE;
        for (i = 0; i < OBJECT_EVENTS_COUNT; i++)
        {
            if (firstFreeSlot == OBJECT_EVENTS_COUNT && sLockedAnimObjectEvents->localIds[i] == 0)
                firstFreeSlot = i;

            if (sLockedAnimObjectEvents->localIds[i] == objectEvent->localId)
            {
                found = TRUE;
                break;
            }
        }

        if (!found && firstFreeSlot != OBJECT_EVENTS_COUNT)
        {
            sLockedAnimObjectEvents->localIds[firstFreeSlot] = objectEvent->localId;
            sLockedAnimObjectEvents->count++;
            ableToStore = TRUE;
        }
    }

    if (ableToStore == TRUE)
    {
        objectEvent->inanimate = TRUE;
        objectEvent->facingDirectionLocked = TRUE;
    }

    sprite->sActionFuncId = 1;
    return TRUE;
}

u8 MovementAction_UnlockAnim_Step0(struct ObjectEvent *objectEvent, struct Sprite *sprite)
{
    bool32 ableToStore;
    u8 index;

    sprite->sActionFuncId = 1;
    if (sLockedAnimObjectEvents != NULL)
    {
        ableToStore = FALSE;
        index = FindLockedObjectEventIndex(objectEvent);
        if (index != OBJECT_EVENTS_COUNT)
        {
            sLockedAnimObjectEvents->localIds[index] = 0;
            sLockedAnimObjectEvents->count--;
            ableToStore = TRUE;
        }
        if (sLockedAnimObjectEvents->count == 0)
            FREE_AND_SET_NULL(sLockedAnimObjectEvents);
        if (ableToStore == TRUE)
        {
            objectEvent->inanimate = GetObjectEventGraphicsInfo(objectEvent->graphicsId)->inanimate;
            objectEvent->facingDirectionLocked = FALSE;
            sprite->animPaused = 0;
        }
    }

    return TRUE;
}

u8 FindLockedObjectEventIndex(struct ObjectEvent *objectEvent)
{
    u8 i;

    for (i = 0; i < OBJECT_EVENTS_COUNT; i++)
    {
        if (sLockedAnimObjectEvents->localIds[i] == objectEvent->localId)
            return i;
    }
    return OBJECT_EVENTS_COUNT;
}

static void CreateLevitateMovementTask(struct ObjectEvent *objectEvent)
{
    u8 taskId = CreateTask(ApplyLevitateMovement, 0xFF);
    struct Task *task = &gTasks[taskId];

    StoreWordInTwoHalfwords(&task->data[0], (u32)objectEvent);
    objectEvent->warpArrowSpriteId = taskId;
    task->data[3] = 0xFFFF;
}

static void ApplyLevitateMovement(u8 taskId)
{
    struct ObjectEvent *objectEvent;
    struct Sprite *sprite;
    struct Task *task = &gTasks[taskId];

    LoadWordFromTwoHalfwords(&task->data[0], (u32 *)&objectEvent); // load the map object pointer.
    sprite = &gSprites[objectEvent->spriteId];

    if(!(task->data[2] & 3))
        sprite->y2 += task->data[3];

    if(!(task->data[2] & 15))
        task->data[3] = -task->data[3];

    task->data[2]++;
}

static void DestroyLevitateMovementTask(u8 taskId)
{
    struct ObjectEvent *objectEvent;
    struct Task *task = &gTasks[taskId];

    LoadWordFromTwoHalfwords(&task->data[0], (u32 *)&objectEvent); // unused objectEvent
    DestroyTask(taskId);
}

// Used to freeze other objects except two trainers approaching for battle
void FreezeObjectEventsExceptTwo(u8 objectEventId1, u8 objectEventId2)
{
    u8 i;

    for(i = 0; i < OBJECT_EVENTS_COUNT; i++)
    {
        if(i != objectEventId1 && i != objectEventId2 &&
            gObjectEvents[i].active && i != gPlayerAvatar.objectEventId)
                FreezeObjectEvent(&gObjectEvents[i]);
    }
}

u8 MovementAction_FlyUp_Step0(struct ObjectEvent *objectEvent, struct Sprite *sprite)
{
    sprite->y2 = 0;
    sprite->sActionFuncId++;
    return FALSE;
}

u8 MovementAction_FlyUp_Step1(struct ObjectEvent *objectEvent, struct Sprite *sprite)
{
    sprite->y2 -= 8;

    if(sprite->y2 == -DISPLAY_HEIGHT)
        sprite->sActionFuncId++;
    return FALSE;
}

u8 MovementAction_FlyDown_Step0(struct ObjectEvent *objectEvent, struct Sprite *sprite)
{
    sprite->y2 = -DISPLAY_HEIGHT;
    sprite->sActionFuncId++;
    return FALSE;
}

u8 MovementAction_FlyDown_Step1(struct ObjectEvent *objectEvent, struct Sprite *sprite)
{
    sprite->y2 += 8;

    if(!sprite->y2)
        sprite->sActionFuncId++;
    return FALSE;
}

// though this function returns TRUE without doing anything, this header is required due to being in an array of functions which needs it.
u8 MovementAction_Fly_Finish(struct ObjectEvent *objectEvent, struct Sprite *sprite)
{
    return TRUE;
}<|MERGE_RESOLUTION|>--- conflicted
+++ resolved
@@ -6908,22 +6908,7 @@
         return TRUE;
     // Set graphics, palette, and affine animation
     } else if ((duration == 0 && sprite->data[3] == 3) || (duration == 1 && sprite->data[3] == 7)) {
-<<<<<<< HEAD
-      FollowerSetGraphics(objectEvent, objectEvent->extra.mon.species, objectEvent->extra.mon.form, objectEvent->extra.mon.shiny, FALSE);
-      LoadFillColorPalette(RGB_WHITE, OBJ_EVENT_PAL_TAG_WHITE, sprite);
-      // Initialize affine animation
-      sprite->affineAnims = sAffineAnims_PokeballFollower;
-      sprite->oam.affineMode = ST_OAM_AFFINE_NORMAL;
-      InitSpriteAffineAnim(sprite);
-      StartSpriteAffineAnim(sprite, sprite->data[6] >> 4);
-    // Restore original palette & disable affine
-    } else if ((duration == 0 && sprite->data[3] == 1) || (duration == 1 && sprite->data[3] == 3)) {
-      sprite->affineAnimEnded = TRUE;
-      FreeSpriteOamMatrix(sprite);
-      sprite->oam.affineMode = ST_OAM_AFFINE_OFF;
-      FollowerSetGraphics(objectEvent, objectEvent->extra.mon.species, objectEvent->extra.mon.form, objectEvent->extra.mon.shiny, TRUE);
-=======
-        FollowerSetGraphics(objectEvent, objectEvent->extra.mon.species, objectEvent->extra.mon.form, objectEvent->extra.mon.shiny);
+        FollowerSetGraphics(objectEvent, objectEvent->extra.mon.species, objectEvent->extra.mon.form, objectEvent->extra.mon.shiny, FALSE);
         LoadFillColorPalette(RGB_WHITE, OBJ_EVENT_PAL_TAG_WHITE, sprite);
         // Initialize affine animation
         sprite->affineAnims = sAffineAnims_PokeballFollower;
@@ -6942,8 +6927,7 @@
         sprite->affineAnimEnded = TRUE;
         FreeSpriteOamMatrix(sprite);
         sprite->oam.affineMode = ST_OAM_AFFINE_OFF;
-        FollowerSetGraphics(objectEvent, objectEvent->extra.mon.species, objectEvent->extra.mon.form, objectEvent->extra.mon.shiny);
->>>>>>> 94a2e04f
+        FollowerSetGraphics(objectEvent, objectEvent->extra.mon.species, objectEvent->extra.mon.form, objectEvent->extra.mon.shiny, TRUE);
     }
     return FALSE;
 }
